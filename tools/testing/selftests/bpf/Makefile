# SPDX-License-Identifier: GPL-2.0
include ../../../../scripts/Kbuild.include
include ../../../scripts/Makefile.arch

CXX ?= $(CROSS_COMPILE)g++

CURDIR := $(abspath .)
TOOLSDIR := $(abspath ../../..)
LIBDIR := $(TOOLSDIR)/lib
BPFDIR := $(LIBDIR)/bpf
TOOLSINCDIR := $(TOOLSDIR)/include
BPFTOOLDIR := $(TOOLSDIR)/bpf/bpftool
APIDIR := $(TOOLSINCDIR)/uapi
GENDIR := $(abspath ../../../../include/generated)
GENHDR := $(GENDIR)/autoconf.h

ifneq ($(wildcard $(GENHDR)),)
  GENFLAGS := -DHAVE_GENHDR
endif

CLANG		?= clang
LLVM_OBJCOPY	?= llvm-objcopy
BPF_GCC		?= $(shell command -v bpf-gcc;)
SAN_CFLAGS	?=
CFLAGS += -g -rdynamic -Wall -O2 $(GENFLAGS) $(SAN_CFLAGS)		\
	  -I$(CURDIR) -I$(INCLUDE_DIR) -I$(GENDIR) -I$(LIBDIR)		\
	  -I$(TOOLSINCDIR) -I$(APIDIR)					\
	  -Dbpf_prog_load=bpf_prog_test_load				\
	  -Dbpf_load_program=bpf_test_load_program
LDLIBS += -lcap -lelf -lz -lrt -lpthread

# Order correspond to 'make run_tests' order
TEST_GEN_PROGS = test_verifier test_tag test_maps test_lru_map test_lpm_map test_progs \
	test_verifier_log test_dev_cgroup \
	test_sock test_sockmap get_cgroup_id_user test_socket_cookie \
	test_cgroup_storage \
	test_netcnt test_tcpnotify_user test_sysctl \
	test_progs-no_alu32 \
	test_current_pid_tgid_new_ns

# Also test bpf-gcc, if present
ifneq ($(BPF_GCC),)
TEST_GEN_PROGS += test_progs-bpf_gcc
endif

TEST_GEN_FILES =
TEST_FILES = test_lwt_ip_encap.o \
	test_tc_edt.o \
	xsk_prereqs.sh

# Order correspond to 'make run_tests' order
TEST_PROGS := test_kmod.sh \
	test_xdp_redirect.sh \
	test_xdp_meta.sh \
	test_xdp_veth.sh \
	test_offload.py \
	test_sock_addr.sh \
	test_tunnel.sh \
	test_lwt_seg6local.sh \
	test_lirc_mode2.sh \
	test_skb_cgroup_id.sh \
	test_flow_dissector.sh \
	test_xdp_vlan_mode_generic.sh \
	test_xdp_vlan_mode_native.sh \
	test_lwt_ip_encap.sh \
	test_tcp_check_syncookie.sh \
	test_tc_tunnel.sh \
	test_tc_edt.sh \
	test_xdping.sh \
	test_bpftool_build.sh \
	test_bpftool.sh \
	test_bpftool_metadata.sh \
	test_xsk.sh

TEST_PROGS_EXTENDED := with_addr.sh \
	with_tunnels.sh \
	test_xdp_vlan.sh

# Compile but not part of 'make run_tests'
TEST_GEN_PROGS_EXTENDED = test_sock_addr test_skb_cgroup_id_user \
	flow_dissector_load test_flow_dissector test_tcp_check_syncookie_user \
	test_lirc_mode2_user xdping test_cpp runqslower bench bpf_testmod.ko \
	xdpxceiver

TEST_CUSTOM_PROGS = urandom_read

# Emit succinct information message describing current building step
# $1 - generic step name (e.g., CC, LINK, etc);
# $2 - optional "flavor" specifier; if provided, will be emitted as [flavor];
# $3 - target (assumed to be file); only file name will be emitted;
# $4 - optional extra arg, emitted as-is, if provided.
ifeq ($(V),1)
Q =
msg =
else
Q = @
msg = @printf '  %-8s%s %s%s\n' "$(1)" "$(if $(2), [$(2)])" "$(notdir $(3))" "$(if $(4), $(4))";
MAKEFLAGS += --no-print-directory
submake_extras := feature_display=0
endif

# override lib.mk's default rules
OVERRIDE_TARGETS := 1
override define CLEAN
	$(call msg,CLEAN)
	$(Q)$(RM) -r $(TEST_GEN_PROGS) $(TEST_GEN_PROGS_EXTENDED) $(TEST_GEN_FILES) $(EXTRA_CLEAN)
	$(Q)$(MAKE) -C bpf_testmod clean
endef

include ../lib.mk

SCRATCH_DIR := $(OUTPUT)/tools
BUILD_DIR := $(SCRATCH_DIR)/build
INCLUDE_DIR := $(SCRATCH_DIR)/include
BPFOBJ := $(BUILD_DIR)/libbpf/libbpf.a
RESOLVE_BTFIDS := $(BUILD_DIR)/resolve_btfids/resolve_btfids

VMLINUX_BTF_PATHS ?= $(if $(O),$(O)/vmlinux)				\
		     $(if $(KBUILD_OUTPUT),$(KBUILD_OUTPUT)/vmlinux)	\
		     ../../../../vmlinux				\
		     /sys/kernel/btf/vmlinux				\
		     /boot/vmlinux-$(shell uname -r)
VMLINUX_BTF ?= $(abspath $(firstword $(wildcard $(VMLINUX_BTF_PATHS))))
ifeq ($(VMLINUX_BTF),)
$(error Cannot find a vmlinux for VMLINUX_BTF at any of "$(VMLINUX_BTF_PATHS)")
endif

# Define simple and short `make test_progs`, `make test_sysctl`, etc targets
# to build individual tests.
# NOTE: Semicolon at the end is critical to override lib.mk's default static
# rule for binaries.
$(notdir $(TEST_GEN_PROGS)						\
	 $(TEST_PROGS)							\
	 $(TEST_PROGS_EXTENDED)						\
	 $(TEST_GEN_PROGS_EXTENDED)					\
	 $(TEST_CUSTOM_PROGS)): %: $(OUTPUT)/% ;

$(OUTPUT)/%.o: %.c
	$(call msg,CC,,$@)
	$(Q)$(CC) $(CFLAGS) -c $(filter %.c,$^) $(LDLIBS) -o $@

$(OUTPUT)/%:%.c
	$(call msg,BINARY,,$@)
	$(Q)$(LINK.c) $^ $(LDLIBS) -o $@

$(OUTPUT)/urandom_read: urandom_read.c
	$(call msg,BINARY,,$@)
	$(Q)$(CC) $(LDFLAGS) -o $@ $< $(LDLIBS) -Wl,--build-id=sha1

$(OUTPUT)/bpf_testmod.ko: $(VMLINUX_BTF) $(wildcard bpf_testmod/Makefile bpf_testmod/*.[ch])
	$(call msg,MOD,,$@)
	$(Q)$(RM) bpf_testmod/bpf_testmod.ko # force re-compilation
	$(Q)$(MAKE) $(submake_extras) -C bpf_testmod
	$(Q)cp bpf_testmod/bpf_testmod.ko $@

$(OUTPUT)/test_stub.o: test_stub.c $(BPFOBJ)
	$(call msg,CC,,$@)
	$(Q)$(CC) -c $(CFLAGS) -o $@ $<

<<<<<<< HEAD
VMLINUX_BTF_PATHS ?= $(if $(O),$(O)/vmlinux)				\
		     $(if $(KBUILD_OUTPUT),$(KBUILD_OUTPUT)/vmlinux)	\
		     ../../../../vmlinux				\
		     /sys/kernel/btf/vmlinux				\
		     /boot/vmlinux-$(shell uname -r)
VMLINUX_BTF ?= $(abspath $(firstword $(wildcard $(VMLINUX_BTF_PATHS))))
ifeq ($(VMLINUX_BTF),)
$(error Cannot find a vmlinux for VMLINUX_BTF at any of "$(VMLINUX_BTF_PATHS)")
endif

=======
>>>>>>> e6b46c3a
DEFAULT_BPFTOOL := $(SCRATCH_DIR)/sbin/bpftool

$(OUTPUT)/runqslower: $(BPFOBJ) | $(DEFAULT_BPFTOOL)
	$(Q)$(MAKE) $(submake_extras) -C $(TOOLSDIR)/bpf/runqslower	\
		    OUTPUT=$(SCRATCH_DIR)/ VMLINUX_BTF=$(VMLINUX_BTF)   \
		    BPFOBJ=$(BPFOBJ) BPF_INCLUDE=$(INCLUDE_DIR) &&	\
		    cp $(SCRATCH_DIR)/runqslower $@

$(TEST_GEN_PROGS) $(TEST_GEN_PROGS_EXTENDED): $(OUTPUT)/test_stub.o $(BPFOBJ)

$(OUTPUT)/test_dev_cgroup: cgroup_helpers.c
$(OUTPUT)/test_skb_cgroup_id_user: cgroup_helpers.c
$(OUTPUT)/test_sock: cgroup_helpers.c
$(OUTPUT)/test_sock_addr: cgroup_helpers.c
$(OUTPUT)/test_socket_cookie: cgroup_helpers.c
$(OUTPUT)/test_sockmap: cgroup_helpers.c
$(OUTPUT)/test_tcpnotify_user: cgroup_helpers.c trace_helpers.c
$(OUTPUT)/get_cgroup_id_user: cgroup_helpers.c
$(OUTPUT)/test_cgroup_storage: cgroup_helpers.c
$(OUTPUT)/test_netcnt: cgroup_helpers.c
$(OUTPUT)/test_sock_fields: cgroup_helpers.c
$(OUTPUT)/test_sysctl: cgroup_helpers.c

BPFTOOL ?= $(DEFAULT_BPFTOOL)
$(DEFAULT_BPFTOOL): $(wildcard $(BPFTOOLDIR)/*.[ch] $(BPFTOOLDIR)/Makefile)    \
		    $(BPFOBJ) | $(BUILD_DIR)/bpftool
	$(Q)$(MAKE) $(submake_extras)  -C $(BPFTOOLDIR)			       \
		    OUTPUT=$(BUILD_DIR)/bpftool/			       \
		    prefix= DESTDIR=$(SCRATCH_DIR)/ install
	$(Q)mkdir -p $(BUILD_DIR)/bpftool/Documentation
	$(Q)RST2MAN_OPTS="--exit-status=1" $(MAKE) $(submake_extras)	       \
		    -C $(BPFTOOLDIR)/Documentation			       \
		    OUTPUT=$(BUILD_DIR)/bpftool/Documentation/		       \
		    prefix= DESTDIR=$(SCRATCH_DIR)/ install

$(BPFOBJ): $(wildcard $(BPFDIR)/*.[ch] $(BPFDIR)/Makefile)		       \
	   ../../../include/uapi/linux/bpf.h                                   \
	   | $(INCLUDE_DIR) $(BUILD_DIR)/libbpf
	$(Q)$(MAKE) $(submake_extras) -C $(BPFDIR) OUTPUT=$(BUILD_DIR)/libbpf/ \
		    DESTDIR=$(SCRATCH_DIR) prefix= all install_headers

$(BUILD_DIR)/libbpf $(BUILD_DIR)/bpftool $(BUILD_DIR)/resolve_btfids $(INCLUDE_DIR):
	$(call msg,MKDIR,,$@)
	$(Q)mkdir -p $@

$(INCLUDE_DIR)/vmlinux.h: $(VMLINUX_BTF) | $(BPFTOOL) $(INCLUDE_DIR)
ifeq ($(VMLINUX_H),)
	$(call msg,GEN,,$@)
	$(Q)$(BPFTOOL) btf dump file $(VMLINUX_BTF) format c > $@
else
	$(call msg,CP,,$@)
	$(Q)cp "$(VMLINUX_H)" $@
endif

$(RESOLVE_BTFIDS): $(BPFOBJ) | $(BUILD_DIR)/resolve_btfids	\
		       $(TOOLSDIR)/bpf/resolve_btfids/main.c	\
		       $(TOOLSDIR)/lib/rbtree.c			\
		       $(TOOLSDIR)/lib/zalloc.c			\
		       $(TOOLSDIR)/lib/string.c			\
		       $(TOOLSDIR)/lib/ctype.c			\
		       $(TOOLSDIR)/lib/str_error_r.c
	$(Q)$(MAKE) $(submake_extras) -C $(TOOLSDIR)/bpf/resolve_btfids	\
		OUTPUT=$(BUILD_DIR)/resolve_btfids/ BPFOBJ=$(BPFOBJ)

# Get Clang's default includes on this system, as opposed to those seen by
# '-target bpf'. This fixes "missing" files on some architectures/distros,
# such as asm/byteorder.h, asm/socket.h, asm/sockios.h, sys/cdefs.h etc.
#
# Use '-idirafter': Don't interfere with include mechanics except where the
# build would have failed anyways.
define get_sys_includes
$(shell $(1) -v -E - </dev/null 2>&1 \
	| sed -n '/<...> search starts here:/,/End of search list./{ s| \(/.*\)|-idirafter \1|p }') \
$(shell $(1) -dM -E - </dev/null | grep '#define __riscv_xlen ' | sed 's/#define /-D/' | sed 's/ /=/')
endef

# Determine target endianness.
IS_LITTLE_ENDIAN = $(shell $(CC) -dM -E - </dev/null | \
			grep 'define __BYTE_ORDER__ __ORDER_LITTLE_ENDIAN__')
MENDIAN=$(if $(IS_LITTLE_ENDIAN),-mlittle-endian,-mbig-endian)

CLANG_SYS_INCLUDES = $(call get_sys_includes,$(CLANG))
BPF_CFLAGS = -g -D__TARGET_ARCH_$(SRCARCH) $(MENDIAN) 			\
	     -I$(INCLUDE_DIR) -I$(CURDIR) -I$(APIDIR)			\
	     -I$(abspath $(OUTPUT)/../usr/include)

CLANG_CFLAGS = $(CLANG_SYS_INCLUDES) \
	       -Wno-compare-distinct-pointer-types

$(OUTPUT)/test_l4lb_noinline.o: BPF_CFLAGS += -fno-inline
$(OUTPUT)/test_xdp_noinline.o: BPF_CFLAGS += -fno-inline

$(OUTPUT)/flow_dissector_load.o: flow_dissector_load.h

# Build BPF object using Clang
# $1 - input .c file
# $2 - output .o file
# $3 - CFLAGS
define CLANG_BPF_BUILD_RULE
	$(call msg,CLNG-BPF,$(TRUNNER_BINARY),$2)
	$(Q)$(CLANG) $3 -O2 -target bpf -c $1 -o $2 -mcpu=v3
endef
# Similar to CLANG_BPF_BUILD_RULE, but with disabled alu32
define CLANG_NOALU32_BPF_BUILD_RULE
	$(call msg,CLNG-BPF,$(TRUNNER_BINARY),$2)
	$(Q)$(CLANG) $3 -O2 -target bpf -c $1 -o $2 -mcpu=v2
endef
# Build BPF object using GCC
define GCC_BPF_BUILD_RULE
	$(call msg,GCC-BPF,$(TRUNNER_BINARY),$2)
	$(Q)$(BPF_GCC) $3 -O2 -c $1 -o $2
endef

SKEL_BLACKLIST := btf__% test_pinning_invalid.c test_sk_assign.c

# Set up extra TRUNNER_XXX "temporary" variables in the environment (relies on
# $eval()) and pass control to DEFINE_TEST_RUNNER_RULES.
# Parameters:
# $1 - test runner base binary name (e.g., test_progs)
# $2 - test runner extra "flavor" (e.g., no_alu32, gcc-bpf, etc)
define DEFINE_TEST_RUNNER

TRUNNER_OUTPUT := $(OUTPUT)$(if $2,/)$2
TRUNNER_BINARY := $1$(if $2,-)$2
TRUNNER_TEST_OBJS := $$(patsubst %.c,$$(TRUNNER_OUTPUT)/%.test.o,	\
				 $$(notdir $$(wildcard $(TRUNNER_TESTS_DIR)/*.c)))
TRUNNER_EXTRA_OBJS := $$(patsubst %.c,$$(TRUNNER_OUTPUT)/%.o,		\
				 $$(filter %.c,$(TRUNNER_EXTRA_SOURCES)))
TRUNNER_EXTRA_HDRS := $$(filter %.h,$(TRUNNER_EXTRA_SOURCES))
TRUNNER_TESTS_HDR := $(TRUNNER_TESTS_DIR)/tests.h
TRUNNER_BPF_SRCS := $$(notdir $$(wildcard $(TRUNNER_BPF_PROGS_DIR)/*.c))
TRUNNER_BPF_OBJS := $$(patsubst %.c,$$(TRUNNER_OUTPUT)/%.o, $$(TRUNNER_BPF_SRCS))
TRUNNER_BPF_SKELS := $$(patsubst %.c,$$(TRUNNER_OUTPUT)/%.skel.h,	\
				 $$(filter-out $(SKEL_BLACKLIST),	\
					       $$(TRUNNER_BPF_SRCS)))
TEST_GEN_FILES += $$(TRUNNER_BPF_OBJS)

# Evaluate rules now with extra TRUNNER_XXX variables above already defined
$$(eval $$(call DEFINE_TEST_RUNNER_RULES,$1,$2))

endef

# Using TRUNNER_XXX variables, provided by callers of DEFINE_TEST_RUNNER and
# set up by DEFINE_TEST_RUNNER itself, create test runner build rules with:
# $1 - test runner base binary name (e.g., test_progs)
# $2 - test runner extra "flavor" (e.g., no_alu32, gcc-bpf, etc)
define DEFINE_TEST_RUNNER_RULES

ifeq ($($(TRUNNER_OUTPUT)-dir),)
$(TRUNNER_OUTPUT)-dir := y
$(TRUNNER_OUTPUT):
	$$(call msg,MKDIR,,$$@)
	$(Q)mkdir -p $$@
endif

# ensure we set up BPF objects generation rule just once for a given
# input/output directory combination
ifeq ($($(TRUNNER_BPF_PROGS_DIR)$(if $2,-)$2-bpfobjs),)
$(TRUNNER_BPF_PROGS_DIR)$(if $2,-)$2-bpfobjs := y
$(TRUNNER_BPF_OBJS): $(TRUNNER_OUTPUT)/%.o:				\
		     $(TRUNNER_BPF_PROGS_DIR)/%.c			\
		     $(TRUNNER_BPF_PROGS_DIR)/*.h			\
		     $$(INCLUDE_DIR)/vmlinux.h				\
		     $(wildcard $(BPFDIR)/bpf_*.h) | $(TRUNNER_OUTPUT)
	$$(call $(TRUNNER_BPF_BUILD_RULE),$$<,$$@,			\
					  $(TRUNNER_BPF_CFLAGS))

$(TRUNNER_BPF_SKELS): $(TRUNNER_OUTPUT)/%.skel.h:			\
		      $(TRUNNER_OUTPUT)/%.o				\
		      | $(BPFTOOL) $(TRUNNER_OUTPUT)
	$$(call msg,GEN-SKEL,$(TRUNNER_BINARY),$$@)
	$(Q)$$(BPFTOOL) gen skeleton $$< > $$@
endif

# ensure we set up tests.h header generation rule just once
ifeq ($($(TRUNNER_TESTS_DIR)-tests-hdr),)
$(TRUNNER_TESTS_DIR)-tests-hdr := y
$(TRUNNER_TESTS_HDR): $(TRUNNER_TESTS_DIR)/*.c
	$$(call msg,TEST-HDR,$(TRUNNER_BINARY),$$@)
	$$(shell ( cd $(TRUNNER_TESTS_DIR);				\
		  echo '/* Generated header, do not edit */';		\
		  ls *.c 2> /dev/null |					\
			sed -e 's@\([^\.]*\)\.c@DEFINE_TEST(\1)@';	\
		 ) > $$@)
endif

# compile individual test files
# Note: we cd into output directory to ensure embedded BPF object is found
$(TRUNNER_TEST_OBJS): $(TRUNNER_OUTPUT)/%.test.o:			\
		      $(TRUNNER_TESTS_DIR)/%.c				\
		      $(TRUNNER_EXTRA_HDRS)				\
		      $(TRUNNER_BPF_OBJS)				\
		      $(TRUNNER_BPF_SKELS)				\
		      $$(BPFOBJ) | $(TRUNNER_OUTPUT)
	$$(call msg,TEST-OBJ,$(TRUNNER_BINARY),$$@)
	$(Q)cd $$(@D) && $$(CC) -I. $$(CFLAGS) -c $(CURDIR)/$$< $$(LDLIBS) -o $$(@F)

$(TRUNNER_EXTRA_OBJS): $(TRUNNER_OUTPUT)/%.o:				\
		       %.c						\
		       $(TRUNNER_EXTRA_HDRS)				\
		       $(TRUNNER_TESTS_HDR)				\
		       $$(BPFOBJ) | $(TRUNNER_OUTPUT)
	$$(call msg,EXT-OBJ,$(TRUNNER_BINARY),$$@)
	$(Q)$$(CC) $$(CFLAGS) -c $$< $$(LDLIBS) -o $$@

# only copy extra resources if in flavored build
$(TRUNNER_BINARY)-extras: $(TRUNNER_EXTRA_FILES) | $(TRUNNER_OUTPUT)
ifneq ($2,)
	$$(call msg,EXT-COPY,$(TRUNNER_BINARY),$(TRUNNER_EXTRA_FILES))
	$(Q)cp -a $$^ $(TRUNNER_OUTPUT)/
endif

$(OUTPUT)/$(TRUNNER_BINARY): $(TRUNNER_TEST_OBJS)			\
			     $(TRUNNER_EXTRA_OBJS) $$(BPFOBJ)		\
			     $(RESOLVE_BTFIDS)				\
			     | $(TRUNNER_BINARY)-extras
	$$(call msg,BINARY,,$$@)
	$(Q)$$(CC) $$(CFLAGS) $$(filter %.a %.o,$$^) $$(LDLIBS) -o $$@
	$(Q)$(RESOLVE_BTFIDS) --no-fail --btf $(TRUNNER_OUTPUT)/btf_data.o $$@

endef

# Define test_progs test runner.
TRUNNER_TESTS_DIR := prog_tests
TRUNNER_BPF_PROGS_DIR := progs
TRUNNER_EXTRA_SOURCES := test_progs.c cgroup_helpers.c trace_helpers.c	\
			 network_helpers.c testing_helpers.c		\
			 btf_helpers.c	flow_dissector_load.h
TRUNNER_EXTRA_FILES := $(OUTPUT)/urandom_read $(OUTPUT)/bpf_testmod.ko	\
		       ima_setup.sh					\
		       $(wildcard progs/btf_dump_test_case_*.c)
TRUNNER_BPF_BUILD_RULE := CLANG_BPF_BUILD_RULE
TRUNNER_BPF_CFLAGS := $(BPF_CFLAGS) $(CLANG_CFLAGS)
$(eval $(call DEFINE_TEST_RUNNER,test_progs))

# Define test_progs-no_alu32 test runner.
TRUNNER_BPF_BUILD_RULE := CLANG_NOALU32_BPF_BUILD_RULE
$(eval $(call DEFINE_TEST_RUNNER,test_progs,no_alu32))

# Define test_progs BPF-GCC-flavored test runner.
ifneq ($(BPF_GCC),)
TRUNNER_BPF_BUILD_RULE := GCC_BPF_BUILD_RULE
TRUNNER_BPF_CFLAGS := $(BPF_CFLAGS) $(call get_sys_includes,gcc)
$(eval $(call DEFINE_TEST_RUNNER,test_progs,bpf_gcc))
endif

# Define test_maps test runner.
TRUNNER_TESTS_DIR := map_tests
TRUNNER_BPF_PROGS_DIR := progs
TRUNNER_EXTRA_SOURCES := test_maps.c
TRUNNER_EXTRA_FILES :=
TRUNNER_BPF_BUILD_RULE := $$(error no BPF objects should be built)
TRUNNER_BPF_CFLAGS :=
$(eval $(call DEFINE_TEST_RUNNER,test_maps))

# Define test_verifier test runner.
# It is much simpler than test_maps/test_progs and sufficiently different from
# them (e.g., test.h is using completely pattern), that it's worth just
# explicitly defining all the rules explicitly.
verifier/tests.h: verifier/*.c
	$(shell ( cd verifier/; \
		  echo '/* Generated header, do not edit */'; \
		  echo '#ifdef FILL_ARRAY'; \
		  ls *.c 2> /dev/null | sed -e 's@\(.*\)@#include \"\1\"@'; \
		  echo '#endif' \
		) > verifier/tests.h)
$(OUTPUT)/test_verifier: test_verifier.c verifier/tests.h $(BPFOBJ) | $(OUTPUT)
	$(call msg,BINARY,,$@)
	$(Q)$(CC) $(CFLAGS) $(filter %.a %.o %.c,$^) $(LDLIBS) -o $@

# Make sure we are able to include and link libbpf against c++.
$(OUTPUT)/test_cpp: test_cpp.cpp $(OUTPUT)/test_core_extern.skel.h $(BPFOBJ)
	$(call msg,CXX,,$@)
	$(Q)$(CXX) $(CFLAGS) $^ $(LDLIBS) -o $@

# Benchmark runner
$(OUTPUT)/bench_%.o: benchs/bench_%.c bench.h
	$(call msg,CC,,$@)
	$(Q)$(CC) $(CFLAGS) -c $(filter %.c,$^) $(LDLIBS) -o $@
$(OUTPUT)/bench_rename.o: $(OUTPUT)/test_overhead.skel.h
$(OUTPUT)/bench_trigger.o: $(OUTPUT)/trigger_bench.skel.h
$(OUTPUT)/bench_ringbufs.o: $(OUTPUT)/ringbuf_bench.skel.h \
			    $(OUTPUT)/perfbuf_bench.skel.h
$(OUTPUT)/bench.o: bench.h testing_helpers.h
$(OUTPUT)/bench: LDLIBS += -lm
$(OUTPUT)/bench: $(OUTPUT)/bench.o $(OUTPUT)/testing_helpers.o \
		 $(OUTPUT)/bench_count.o \
		 $(OUTPUT)/bench_rename.o \
		 $(OUTPUT)/bench_trigger.o \
		 $(OUTPUT)/bench_ringbufs.o
	$(call msg,BINARY,,$@)
	$(Q)$(CC) $(LDFLAGS) -o $@ $(filter %.a %.o,$^) $(LDLIBS)

EXTRA_CLEAN := $(TEST_CUSTOM_PROGS) $(SCRATCH_DIR)			\
	prog_tests/tests.h map_tests/tests.h verifier/tests.h		\
	feature								\
	$(addprefix $(OUTPUT)/,*.o *.skel.h no_alu32 bpf_gcc bpf_testmod.ko)<|MERGE_RESOLUTION|>--- conflicted
+++ resolved
@@ -157,19 +157,6 @@
 	$(call msg,CC,,$@)
 	$(Q)$(CC) -c $(CFLAGS) -o $@ $<
 
-<<<<<<< HEAD
-VMLINUX_BTF_PATHS ?= $(if $(O),$(O)/vmlinux)				\
-		     $(if $(KBUILD_OUTPUT),$(KBUILD_OUTPUT)/vmlinux)	\
-		     ../../../../vmlinux				\
-		     /sys/kernel/btf/vmlinux				\
-		     /boot/vmlinux-$(shell uname -r)
-VMLINUX_BTF ?= $(abspath $(firstword $(wildcard $(VMLINUX_BTF_PATHS))))
-ifeq ($(VMLINUX_BTF),)
-$(error Cannot find a vmlinux for VMLINUX_BTF at any of "$(VMLINUX_BTF_PATHS)")
-endif
-
-=======
->>>>>>> e6b46c3a
 DEFAULT_BPFTOOL := $(SCRATCH_DIR)/sbin/bpftool
 
 $(OUTPUT)/runqslower: $(BPFOBJ) | $(DEFAULT_BPFTOOL)
