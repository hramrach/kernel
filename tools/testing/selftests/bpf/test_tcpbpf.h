// SPDX-License-Identifier: GPL-2.0

#ifndef _TEST_TCPBPF_H
#define _TEST_TCPBPF_H

struct tcpbpf_globals {
	__u32 event_map;
	__u32 total_retrans;
	__u32 data_segs_in;
	__u32 data_segs_out;
	__u32 bad_cb_test_rv;
	__u32 good_cb_test_rv;
	__u64 bytes_received;
	__u64 bytes_acked;
	__u32 num_listen;
	__u32 num_close_events;
<<<<<<< HEAD
=======
	__u32 tcp_save_syn;
	__u32 tcp_saved_syn;
	__u32 window_clamp_client;
	__u32 window_clamp_server;
>>>>>>> 7d2a07b7
};
#endif<|MERGE_RESOLUTION|>--- conflicted
+++ resolved
@@ -14,12 +14,9 @@
 	__u64 bytes_acked;
 	__u32 num_listen;
 	__u32 num_close_events;
-<<<<<<< HEAD
-=======
 	__u32 tcp_save_syn;
 	__u32 tcp_saved_syn;
 	__u32 window_clamp_client;
 	__u32 window_clamp_server;
->>>>>>> 7d2a07b7
 };
 #endif