// SPDX-License-Identifier: GPL-2.0-only
/*
 * Testsuite for eBPF verifier
 *
 * Copyright (c) 2014 PLUMgrid, http://plumgrid.com
 * Copyright (c) 2017 Facebook
 * Copyright (c) 2018 Covalent IO, Inc. http://covalent.io
 */

#include <endian.h>
#include <asm/types.h>
#include <linux/types.h>
#include <stdint.h>
#include <stdio.h>
#include <stdlib.h>
#include <unistd.h>
#include <errno.h>
#include <string.h>
#include <stddef.h>
#include <stdbool.h>
#include <sched.h>
#include <limits.h>
#include <assert.h>

#include <sys/capability.h>

#include <linux/unistd.h>
#include <linux/filter.h>
#include <linux/bpf_perf_event.h>
#include <linux/bpf.h>
#include <linux/if_ether.h>
#include <linux/btf.h>

#include <bpf/bpf.h>
#include <bpf/libbpf.h>

#ifdef HAVE_GENHDR
# include "autoconf.h"
#else
# if defined(__i386) || defined(__x86_64) || defined(__s390x__) || defined(__aarch64__)
#  define CONFIG_HAVE_EFFICIENT_UNALIGNED_ACCESS 1
# endif
#endif
#include "bpf_rlimit.h"
#include "bpf_rand.h"
#include "bpf_util.h"
#include "test_btf.h"
#include "../../../include/linux/filter.h"

#define MAX_INSNS	BPF_MAXINSNS
#define MAX_TEST_INSNS	1000000
#define MAX_FIXUPS	8
<<<<<<< HEAD
#define MAX_NR_MAPS	20
=======
#define MAX_NR_MAPS	21
>>>>>>> 7d2a07b7
#define MAX_TEST_RUNS	8
#define POINTER_VALUE	0xcafe4all
#define TEST_DATA_LEN	64

#define F_NEEDS_EFFICIENT_UNALIGNED_ACCESS	(1 << 0)
#define F_LOAD_WITH_STRICT_ALIGNMENT		(1 << 1)

#define UNPRIV_SYSCTL "kernel/unprivileged_bpf_disabled"
static bool unpriv_disabled = false;
static int skips;
static bool verbose = false;

struct bpf_test {
	const char *descr;
	struct bpf_insn	insns[MAX_INSNS];
	struct bpf_insn	*fill_insns;
	int fixup_map_hash_8b[MAX_FIXUPS];
	int fixup_map_hash_48b[MAX_FIXUPS];
	int fixup_map_hash_16b[MAX_FIXUPS];
	int fixup_map_array_48b[MAX_FIXUPS];
	int fixup_map_sockmap[MAX_FIXUPS];
	int fixup_map_sockhash[MAX_FIXUPS];
	int fixup_map_xskmap[MAX_FIXUPS];
	int fixup_map_stacktrace[MAX_FIXUPS];
	int fixup_prog1[MAX_FIXUPS];
	int fixup_prog2[MAX_FIXUPS];
	int fixup_map_in_map[MAX_FIXUPS];
	int fixup_cgroup_storage[MAX_FIXUPS];
	int fixup_percpu_cgroup_storage[MAX_FIXUPS];
	int fixup_map_spin_lock[MAX_FIXUPS];
	int fixup_map_array_ro[MAX_FIXUPS];
	int fixup_map_array_wo[MAX_FIXUPS];
	int fixup_map_array_small[MAX_FIXUPS];
	int fixup_sk_storage_map[MAX_FIXUPS];
	int fixup_map_event_output[MAX_FIXUPS];
	int fixup_map_reuseport_array[MAX_FIXUPS];
<<<<<<< HEAD
=======
	int fixup_map_ringbuf[MAX_FIXUPS];
	/* Expected verifier log output for result REJECT or VERBOSE_ACCEPT.
	 * Can be a tab-separated sequence of expected strings. An empty string
	 * means no log verification.
	 */
>>>>>>> 7d2a07b7
	const char *errstr;
	const char *errstr_unpriv;
	uint32_t insn_processed;
	int prog_len;
	enum {
		UNDEF,
		ACCEPT,
		REJECT,
		VERBOSE_ACCEPT,
	} result, result_unpriv;
	enum bpf_prog_type prog_type;
	uint8_t flags;
	void (*fill_helper)(struct bpf_test *self);
	int runs;
#define bpf_testdata_struct_t					\
	struct {						\
		uint32_t retval, retval_unpriv;			\
		union {						\
			__u8 data[TEST_DATA_LEN];		\
			__u64 data64[TEST_DATA_LEN / 8];	\
		};						\
	}
	union {
		bpf_testdata_struct_t;
		bpf_testdata_struct_t retvals[MAX_TEST_RUNS];
	};
	enum bpf_attach_type expected_attach_type;
	const char *kfunc;
};

/* Note we want this to be 64 bit aligned so that the end of our array is
 * actually the end of the structure.
 */
#define MAX_ENTRIES 11

struct test_val {
	unsigned int index;
	int foo[MAX_ENTRIES];
};

struct other_val {
	long long foo;
	long long bar;
};

static void bpf_fill_ld_abs_vlan_push_pop(struct bpf_test *self)
{
	/* test: {skb->data[0], vlan_push} x 51 + {skb->data[0], vlan_pop} x 51 */
#define PUSH_CNT 51
	/* jump range is limited to 16 bit. PUSH_CNT of ld_abs needs room */
	unsigned int len = (1 << 15) - PUSH_CNT * 2 * 5 * 6;
	struct bpf_insn *insn = self->fill_insns;
	int i = 0, j, k = 0;

	insn[i++] = BPF_MOV64_REG(BPF_REG_6, BPF_REG_1);
loop:
	for (j = 0; j < PUSH_CNT; j++) {
		insn[i++] = BPF_LD_ABS(BPF_B, 0);
		/* jump to error label */
		insn[i] = BPF_JMP32_IMM(BPF_JNE, BPF_REG_0, 0x34, len - i - 3);
		i++;
		insn[i++] = BPF_MOV64_REG(BPF_REG_1, BPF_REG_6);
		insn[i++] = BPF_MOV64_IMM(BPF_REG_2, 1);
		insn[i++] = BPF_MOV64_IMM(BPF_REG_3, 2);
		insn[i++] = BPF_RAW_INSN(BPF_JMP | BPF_CALL, 0, 0, 0,
					 BPF_FUNC_skb_vlan_push),
		insn[i] = BPF_JMP_IMM(BPF_JNE, BPF_REG_0, 0, len - i - 3);
		i++;
	}

	for (j = 0; j < PUSH_CNT; j++) {
		insn[i++] = BPF_LD_ABS(BPF_B, 0);
		insn[i] = BPF_JMP32_IMM(BPF_JNE, BPF_REG_0, 0x34, len - i - 3);
		i++;
		insn[i++] = BPF_MOV64_REG(BPF_REG_1, BPF_REG_6);
		insn[i++] = BPF_RAW_INSN(BPF_JMP | BPF_CALL, 0, 0, 0,
					 BPF_FUNC_skb_vlan_pop),
		insn[i] = BPF_JMP_IMM(BPF_JNE, BPF_REG_0, 0, len - i - 3);
		i++;
	}
	if (++k < 5)
		goto loop;

	for (; i < len - 3; i++)
		insn[i] = BPF_ALU64_IMM(BPF_MOV, BPF_REG_0, 0xbef);
	insn[len - 3] = BPF_JMP_A(1);
	/* error label */
	insn[len - 2] = BPF_MOV32_IMM(BPF_REG_0, 0);
	insn[len - 1] = BPF_EXIT_INSN();
	self->prog_len = len;
}

static void bpf_fill_jump_around_ld_abs(struct bpf_test *self)
{
	struct bpf_insn *insn = self->fill_insns;
	/* jump range is limited to 16 bit. every ld_abs is replaced by 6 insns,
	 * but on arches like arm, ppc etc, there will be one BPF_ZEXT inserted
	 * to extend the error value of the inlined ld_abs sequence which then
	 * contains 7 insns. so, set the dividend to 7 so the testcase could
	 * work on all arches.
	 */
	unsigned int len = (1 << 15) / 7;
	int i = 0;

	insn[i++] = BPF_MOV64_REG(BPF_REG_6, BPF_REG_1);
	insn[i++] = BPF_LD_ABS(BPF_B, 0);
	insn[i] = BPF_JMP_IMM(BPF_JEQ, BPF_REG_0, 10, len - i - 2);
	i++;
	while (i < len - 1)
		insn[i++] = BPF_LD_ABS(BPF_B, 1);
	insn[i] = BPF_EXIT_INSN();
	self->prog_len = i + 1;
}

static void bpf_fill_rand_ld_dw(struct bpf_test *self)
{
	struct bpf_insn *insn = self->fill_insns;
	uint64_t res = 0;
	int i = 0;

	insn[i++] = BPF_MOV32_IMM(BPF_REG_0, 0);
	while (i < self->retval) {
		uint64_t val = bpf_semi_rand_get();
		struct bpf_insn tmp[2] = { BPF_LD_IMM64(BPF_REG_1, val) };

		res ^= val;
		insn[i++] = tmp[0];
		insn[i++] = tmp[1];
		insn[i++] = BPF_ALU64_REG(BPF_XOR, BPF_REG_0, BPF_REG_1);
	}
	insn[i++] = BPF_MOV64_REG(BPF_REG_1, BPF_REG_0);
	insn[i++] = BPF_ALU64_IMM(BPF_RSH, BPF_REG_1, 32);
	insn[i++] = BPF_ALU64_REG(BPF_XOR, BPF_REG_0, BPF_REG_1);
	insn[i] = BPF_EXIT_INSN();
	self->prog_len = i + 1;
	res ^= (res >> 32);
	self->retval = (uint32_t)res;
}

#define MAX_JMP_SEQ 8192

/* test the sequence of 8k jumps */
static void bpf_fill_scale1(struct bpf_test *self)
{
	struct bpf_insn *insn = self->fill_insns;
	int i = 0, k = 0;

	insn[i++] = BPF_MOV64_REG(BPF_REG_6, BPF_REG_1);
	/* test to check that the long sequence of jumps is acceptable */
	while (k++ < MAX_JMP_SEQ) {
		insn[i++] = BPF_RAW_INSN(BPF_JMP | BPF_CALL, 0, 0, 0,
					 BPF_FUNC_get_prandom_u32);
		insn[i++] = BPF_JMP_IMM(BPF_JEQ, BPF_REG_0, bpf_semi_rand_get(), 2);
		insn[i++] = BPF_MOV64_REG(BPF_REG_1, BPF_REG_10);
		insn[i++] = BPF_STX_MEM(BPF_DW, BPF_REG_1, BPF_REG_6,
					-8 * (k % 64 + 1));
	}
	/* is_state_visited() doesn't allocate state for pruning for every jump.
	 * Hence multiply jmps by 4 to accommodate that heuristic
	 */
	while (i < MAX_TEST_INSNS - MAX_JMP_SEQ * 4)
		insn[i++] = BPF_ALU64_IMM(BPF_MOV, BPF_REG_0, 42);
	insn[i] = BPF_EXIT_INSN();
	self->prog_len = i + 1;
	self->retval = 42;
}

/* test the sequence of 8k jumps in inner most function (function depth 8)*/
static void bpf_fill_scale2(struct bpf_test *self)
{
	struct bpf_insn *insn = self->fill_insns;
	int i = 0, k = 0;

#define FUNC_NEST 7
	for (k = 0; k < FUNC_NEST; k++) {
		insn[i++] = BPF_CALL_REL(1);
		insn[i++] = BPF_EXIT_INSN();
	}
	insn[i++] = BPF_MOV64_REG(BPF_REG_6, BPF_REG_1);
	/* test to check that the long sequence of jumps is acceptable */
	k = 0;
	while (k++ < MAX_JMP_SEQ) {
		insn[i++] = BPF_RAW_INSN(BPF_JMP | BPF_CALL, 0, 0, 0,
					 BPF_FUNC_get_prandom_u32);
		insn[i++] = BPF_JMP_IMM(BPF_JEQ, BPF_REG_0, bpf_semi_rand_get(), 2);
		insn[i++] = BPF_MOV64_REG(BPF_REG_1, BPF_REG_10);
		insn[i++] = BPF_STX_MEM(BPF_DW, BPF_REG_1, BPF_REG_6,
					-8 * (k % (64 - 4 * FUNC_NEST) + 1));
	}
	while (i < MAX_TEST_INSNS - MAX_JMP_SEQ * 4)
		insn[i++] = BPF_ALU64_IMM(BPF_MOV, BPF_REG_0, 42);
	insn[i] = BPF_EXIT_INSN();
	self->prog_len = i + 1;
	self->retval = 42;
}

static void bpf_fill_scale(struct bpf_test *self)
{
	switch (self->retval) {
	case 1:
		return bpf_fill_scale1(self);
	case 2:
		return bpf_fill_scale2(self);
	default:
		self->prog_len = 0;
		break;
	}
}

static int bpf_fill_torturous_jumps_insn_1(struct bpf_insn *insn)
{
	unsigned int len = 259, hlen = 128;
	int i;

	insn[0] = BPF_EMIT_CALL(BPF_FUNC_get_prandom_u32);
	for (i = 1; i <= hlen; i++) {
		insn[i]        = BPF_JMP_IMM(BPF_JEQ, BPF_REG_0, i, hlen);
		insn[i + hlen] = BPF_JMP_A(hlen - i);
	}
	insn[len - 2] = BPF_MOV64_IMM(BPF_REG_0, 1);
	insn[len - 1] = BPF_EXIT_INSN();

	return len;
}

static int bpf_fill_torturous_jumps_insn_2(struct bpf_insn *insn)
{
	unsigned int len = 4100, jmp_off = 2048;
	int i, j;

	insn[0] = BPF_EMIT_CALL(BPF_FUNC_get_prandom_u32);
	for (i = 1; i <= jmp_off; i++) {
		insn[i] = BPF_JMP_IMM(BPF_JEQ, BPF_REG_0, i, jmp_off);
	}
	insn[i++] = BPF_JMP_A(jmp_off);
	for (; i <= jmp_off * 2 + 1; i+=16) {
		for (j = 0; j < 16; j++) {
			insn[i + j] = BPF_JMP_A(16 - j - 1);
		}
	}

	insn[len - 2] = BPF_MOV64_IMM(BPF_REG_0, 2);
	insn[len - 1] = BPF_EXIT_INSN();

	return len;
}

static void bpf_fill_torturous_jumps(struct bpf_test *self)
{
	struct bpf_insn *insn = self->fill_insns;
	int i = 0;

	switch (self->retval) {
	case 1:
		self->prog_len = bpf_fill_torturous_jumps_insn_1(insn);
		return;
	case 2:
		self->prog_len = bpf_fill_torturous_jumps_insn_2(insn);
		return;
	case 3:
		/* main */
		insn[i++] = BPF_RAW_INSN(BPF_JMP|BPF_CALL, 0, 1, 0, 4);
		insn[i++] = BPF_RAW_INSN(BPF_JMP|BPF_CALL, 0, 1, 0, 262);
		insn[i++] = BPF_ST_MEM(BPF_B, BPF_REG_10, -32, 0);
		insn[i++] = BPF_MOV64_IMM(BPF_REG_0, 3);
		insn[i++] = BPF_EXIT_INSN();

		/* subprog 1 */
		i += bpf_fill_torturous_jumps_insn_1(insn + i);

		/* subprog 2 */
		i += bpf_fill_torturous_jumps_insn_2(insn + i);

		self->prog_len = i;
		return;
	default:
		self->prog_len = 0;
		break;
	}
}

/* BPF_SK_LOOKUP contains 13 instructions, if you need to fix up maps */
#define BPF_SK_LOOKUP(func)						\
	/* struct bpf_sock_tuple tuple = {} */				\
	BPF_MOV64_IMM(BPF_REG_2, 0),					\
	BPF_STX_MEM(BPF_W, BPF_REG_10, BPF_REG_2, -8),			\
	BPF_STX_MEM(BPF_DW, BPF_REG_10, BPF_REG_2, -16),		\
	BPF_STX_MEM(BPF_DW, BPF_REG_10, BPF_REG_2, -24),		\
	BPF_STX_MEM(BPF_DW, BPF_REG_10, BPF_REG_2, -32),		\
	BPF_STX_MEM(BPF_DW, BPF_REG_10, BPF_REG_2, -40),		\
	BPF_STX_MEM(BPF_DW, BPF_REG_10, BPF_REG_2, -48),		\
	/* sk = func(ctx, &tuple, sizeof tuple, 0, 0) */		\
	BPF_MOV64_REG(BPF_REG_2, BPF_REG_10),				\
	BPF_ALU64_IMM(BPF_ADD, BPF_REG_2, -48),				\
	BPF_MOV64_IMM(BPF_REG_3, sizeof(struct bpf_sock_tuple)),	\
	BPF_MOV64_IMM(BPF_REG_4, 0),					\
	BPF_MOV64_IMM(BPF_REG_5, 0),					\
	BPF_EMIT_CALL(BPF_FUNC_ ## func)

/* BPF_DIRECT_PKT_R2 contains 7 instructions, it initializes default return
 * value into 0 and does necessary preparation for direct packet access
 * through r2. The allowed access range is 8 bytes.
 */
#define BPF_DIRECT_PKT_R2						\
	BPF_MOV64_IMM(BPF_REG_0, 0),					\
	BPF_LDX_MEM(BPF_W, BPF_REG_2, BPF_REG_1,			\
		    offsetof(struct __sk_buff, data)),			\
	BPF_LDX_MEM(BPF_W, BPF_REG_3, BPF_REG_1,			\
		    offsetof(struct __sk_buff, data_end)),		\
	BPF_MOV64_REG(BPF_REG_4, BPF_REG_2),				\
	BPF_ALU64_IMM(BPF_ADD, BPF_REG_4, 8),				\
	BPF_JMP_REG(BPF_JLE, BPF_REG_4, BPF_REG_3, 1),			\
	BPF_EXIT_INSN()

/* BPF_RAND_UEXT_R7 contains 4 instructions, it initializes R7 into a random
 * positive u32, and zero-extend it into 64-bit.
 */
#define BPF_RAND_UEXT_R7						\
	BPF_RAW_INSN(BPF_JMP | BPF_CALL, 0, 0, 0,			\
		     BPF_FUNC_get_prandom_u32),				\
	BPF_MOV64_REG(BPF_REG_7, BPF_REG_0),				\
	BPF_ALU64_IMM(BPF_LSH, BPF_REG_7, 33),				\
	BPF_ALU64_IMM(BPF_RSH, BPF_REG_7, 33)

/* BPF_RAND_SEXT_R7 contains 5 instructions, it initializes R7 into a random
 * negative u32, and sign-extend it into 64-bit.
 */
#define BPF_RAND_SEXT_R7						\
	BPF_RAW_INSN(BPF_JMP | BPF_CALL, 0, 0, 0,			\
		     BPF_FUNC_get_prandom_u32),				\
	BPF_MOV64_REG(BPF_REG_7, BPF_REG_0),				\
	BPF_ALU64_IMM(BPF_OR, BPF_REG_7, 0x80000000),			\
	BPF_ALU64_IMM(BPF_LSH, BPF_REG_7, 32),				\
	BPF_ALU64_IMM(BPF_ARSH, BPF_REG_7, 32)

static struct bpf_test tests[] = {
#define FILL_ARRAY
#include <verifier/tests.h>
#undef FILL_ARRAY
};

static int probe_filter_length(const struct bpf_insn *fp)
{
	int len;

	for (len = MAX_INSNS - 1; len > 0; --len)
		if (fp[len].code != 0 || fp[len].imm != 0)
			break;
	return len + 1;
}

static bool skip_unsupported_map(enum bpf_map_type map_type)
{
	if (!bpf_probe_map_type(map_type, 0)) {
		printf("SKIP (unsupported map type %d)\n", map_type);
		skips++;
		return true;
	}
	return false;
}

static int __create_map(uint32_t type, uint32_t size_key,
			uint32_t size_value, uint32_t max_elem,
			uint32_t extra_flags)
{
	int fd;

	fd = bpf_create_map(type, size_key, size_value, max_elem,
			    (type == BPF_MAP_TYPE_HASH ?
			     BPF_F_NO_PREALLOC : 0) | extra_flags);
	if (fd < 0) {
		if (skip_unsupported_map(type))
			return -1;
		printf("Failed to create hash map '%s'!\n", strerror(errno));
	}

	return fd;
}

static int create_map(uint32_t type, uint32_t size_key,
		      uint32_t size_value, uint32_t max_elem)
{
	return __create_map(type, size_key, size_value, max_elem, 0);
}

static void update_map(int fd, int index)
{
	struct test_val value = {
		.index = (6 + 1) * sizeof(int),
		.foo[6] = 0xabcdef12,
	};

	assert(!bpf_map_update_elem(fd, &index, &value, 0));
}

static int create_prog_dummy_simple(enum bpf_prog_type prog_type, int ret)
{
	struct bpf_insn prog[] = {
		BPF_MOV64_IMM(BPF_REG_0, ret),
		BPF_EXIT_INSN(),
	};

	return bpf_load_program(prog_type, prog,
				ARRAY_SIZE(prog), "GPL", 0, NULL, 0);
}

static int create_prog_dummy_loop(enum bpf_prog_type prog_type, int mfd,
				  int idx, int ret)
{
	struct bpf_insn prog[] = {
		BPF_MOV64_IMM(BPF_REG_3, idx),
		BPF_LD_MAP_FD(BPF_REG_2, mfd),
		BPF_RAW_INSN(BPF_JMP | BPF_CALL, 0, 0, 0,
			     BPF_FUNC_tail_call),
		BPF_MOV64_IMM(BPF_REG_0, ret),
		BPF_EXIT_INSN(),
	};

	return bpf_load_program(prog_type, prog,
				ARRAY_SIZE(prog), "GPL", 0, NULL, 0);
}

static int create_prog_array(enum bpf_prog_type prog_type, uint32_t max_elem,
			     int p1key, int p2key, int p3key)
{
	int mfd, p1fd, p2fd, p3fd;

	mfd = bpf_create_map(BPF_MAP_TYPE_PROG_ARRAY, sizeof(int),
			     sizeof(int), max_elem, 0);
	if (mfd < 0) {
		if (skip_unsupported_map(BPF_MAP_TYPE_PROG_ARRAY))
			return -1;
		printf("Failed to create prog array '%s'!\n", strerror(errno));
		return -1;
	}

	p1fd = create_prog_dummy_simple(prog_type, 42);
	p2fd = create_prog_dummy_loop(prog_type, mfd, p2key, 41);
	p3fd = create_prog_dummy_simple(prog_type, 24);
	if (p1fd < 0 || p2fd < 0 || p3fd < 0)
		goto err;
	if (bpf_map_update_elem(mfd, &p1key, &p1fd, BPF_ANY) < 0)
		goto err;
	if (bpf_map_update_elem(mfd, &p2key, &p2fd, BPF_ANY) < 0)
		goto err;
	if (bpf_map_update_elem(mfd, &p3key, &p3fd, BPF_ANY) < 0) {
err:
		close(mfd);
		mfd = -1;
	}
	close(p3fd);
	close(p2fd);
	close(p1fd);
	return mfd;
}

static int create_map_in_map(void)
{
	int inner_map_fd, outer_map_fd;

	inner_map_fd = bpf_create_map(BPF_MAP_TYPE_ARRAY, sizeof(int),
				      sizeof(int), 1, 0);
	if (inner_map_fd < 0) {
		if (skip_unsupported_map(BPF_MAP_TYPE_ARRAY))
			return -1;
		printf("Failed to create array '%s'!\n", strerror(errno));
		return inner_map_fd;
	}

	outer_map_fd = bpf_create_map_in_map(BPF_MAP_TYPE_ARRAY_OF_MAPS, NULL,
					     sizeof(int), inner_map_fd, 1, 0);
	if (outer_map_fd < 0) {
		if (skip_unsupported_map(BPF_MAP_TYPE_ARRAY_OF_MAPS))
			return -1;
		printf("Failed to create array of maps '%s'!\n",
		       strerror(errno));
	}

	close(inner_map_fd);

	return outer_map_fd;
}

static int create_cgroup_storage(bool percpu)
{
	enum bpf_map_type type = percpu ? BPF_MAP_TYPE_PERCPU_CGROUP_STORAGE :
		BPF_MAP_TYPE_CGROUP_STORAGE;
	int fd;

	fd = bpf_create_map(type, sizeof(struct bpf_cgroup_storage_key),
			    TEST_DATA_LEN, 0, 0);
	if (fd < 0) {
		if (skip_unsupported_map(type))
			return -1;
		printf("Failed to create cgroup storage '%s'!\n",
		       strerror(errno));
	}

	return fd;
}

/* struct bpf_spin_lock {
 *   int val;
 * };
 * struct val {
 *   int cnt;
 *   struct bpf_spin_lock l;
 * };
 */
static const char btf_str_sec[] = "\0bpf_spin_lock\0val\0cnt\0l";
static __u32 btf_raw_types[] = {
	/* int */
	BTF_TYPE_INT_ENC(0, BTF_INT_SIGNED, 0, 32, 4),  /* [1] */
	/* struct bpf_spin_lock */                      /* [2] */
	BTF_TYPE_ENC(1, BTF_INFO_ENC(BTF_KIND_STRUCT, 0, 1), 4),
	BTF_MEMBER_ENC(15, 1, 0), /* int val; */
	/* struct val */                                /* [3] */
	BTF_TYPE_ENC(15, BTF_INFO_ENC(BTF_KIND_STRUCT, 0, 2), 8),
	BTF_MEMBER_ENC(19, 1, 0), /* int cnt; */
	BTF_MEMBER_ENC(23, 2, 32),/* struct bpf_spin_lock l; */
};

static int load_btf(void)
{
	struct btf_header hdr = {
		.magic = BTF_MAGIC,
		.version = BTF_VERSION,
		.hdr_len = sizeof(struct btf_header),
		.type_len = sizeof(btf_raw_types),
		.str_off = sizeof(btf_raw_types),
		.str_len = sizeof(btf_str_sec),
	};
	void *ptr, *raw_btf;
	int btf_fd;

	ptr = raw_btf = malloc(sizeof(hdr) + sizeof(btf_raw_types) +
			       sizeof(btf_str_sec));

	memcpy(ptr, &hdr, sizeof(hdr));
	ptr += sizeof(hdr);
	memcpy(ptr, btf_raw_types, hdr.type_len);
	ptr += hdr.type_len;
	memcpy(ptr, btf_str_sec, hdr.str_len);
	ptr += hdr.str_len;

	btf_fd = bpf_load_btf(raw_btf, ptr - raw_btf, 0, 0, 0);
	free(raw_btf);
	if (btf_fd < 0)
		return -1;
	return btf_fd;
}

static int create_map_spin_lock(void)
{
	struct bpf_create_map_attr attr = {
		.name = "test_map",
		.map_type = BPF_MAP_TYPE_ARRAY,
		.key_size = 4,
		.value_size = 8,
		.max_entries = 1,
		.btf_key_type_id = 1,
		.btf_value_type_id = 3,
	};
	int fd, btf_fd;

	btf_fd = load_btf();
	if (btf_fd < 0)
		return -1;
	attr.btf_fd = btf_fd;
	fd = bpf_create_map_xattr(&attr);
	if (fd < 0)
		printf("Failed to create map with spin_lock\n");
	return fd;
}

static int create_sk_storage_map(void)
{
	struct bpf_create_map_attr attr = {
		.name = "test_map",
		.map_type = BPF_MAP_TYPE_SK_STORAGE,
		.key_size = 4,
		.value_size = 8,
		.max_entries = 0,
		.map_flags = BPF_F_NO_PREALLOC,
		.btf_key_type_id = 1,
		.btf_value_type_id = 3,
	};
	int fd, btf_fd;

	btf_fd = load_btf();
	if (btf_fd < 0)
		return -1;
	attr.btf_fd = btf_fd;
	fd = bpf_create_map_xattr(&attr);
	close(attr.btf_fd);
	if (fd < 0)
		printf("Failed to create sk_storage_map\n");
	return fd;
}

static char bpf_vlog[UINT_MAX >> 8];

static void do_test_fixup(struct bpf_test *test, enum bpf_prog_type prog_type,
			  struct bpf_insn *prog, int *map_fds)
{
	int *fixup_map_hash_8b = test->fixup_map_hash_8b;
	int *fixup_map_hash_48b = test->fixup_map_hash_48b;
	int *fixup_map_hash_16b = test->fixup_map_hash_16b;
	int *fixup_map_array_48b = test->fixup_map_array_48b;
	int *fixup_map_sockmap = test->fixup_map_sockmap;
	int *fixup_map_sockhash = test->fixup_map_sockhash;
	int *fixup_map_xskmap = test->fixup_map_xskmap;
	int *fixup_map_stacktrace = test->fixup_map_stacktrace;
	int *fixup_prog1 = test->fixup_prog1;
	int *fixup_prog2 = test->fixup_prog2;
	int *fixup_map_in_map = test->fixup_map_in_map;
	int *fixup_cgroup_storage = test->fixup_cgroup_storage;
	int *fixup_percpu_cgroup_storage = test->fixup_percpu_cgroup_storage;
	int *fixup_map_spin_lock = test->fixup_map_spin_lock;
	int *fixup_map_array_ro = test->fixup_map_array_ro;
	int *fixup_map_array_wo = test->fixup_map_array_wo;
	int *fixup_map_array_small = test->fixup_map_array_small;
	int *fixup_sk_storage_map = test->fixup_sk_storage_map;
	int *fixup_map_event_output = test->fixup_map_event_output;
	int *fixup_map_reuseport_array = test->fixup_map_reuseport_array;
<<<<<<< HEAD
=======
	int *fixup_map_ringbuf = test->fixup_map_ringbuf;
>>>>>>> 7d2a07b7

	if (test->fill_helper) {
		test->fill_insns = calloc(MAX_TEST_INSNS, sizeof(struct bpf_insn));
		test->fill_helper(test);
	}

	/* Allocating HTs with 1 elem is fine here, since we only test
	 * for verifier and not do a runtime lookup, so the only thing
	 * that really matters is value size in this case.
	 */
	if (*fixup_map_hash_8b) {
		map_fds[0] = create_map(BPF_MAP_TYPE_HASH, sizeof(long long),
					sizeof(long long), 1);
		do {
			prog[*fixup_map_hash_8b].imm = map_fds[0];
			fixup_map_hash_8b++;
		} while (*fixup_map_hash_8b);
	}

	if (*fixup_map_hash_48b) {
		map_fds[1] = create_map(BPF_MAP_TYPE_HASH, sizeof(long long),
					sizeof(struct test_val), 1);
		do {
			prog[*fixup_map_hash_48b].imm = map_fds[1];
			fixup_map_hash_48b++;
		} while (*fixup_map_hash_48b);
	}

	if (*fixup_map_hash_16b) {
		map_fds[2] = create_map(BPF_MAP_TYPE_HASH, sizeof(long long),
					sizeof(struct other_val), 1);
		do {
			prog[*fixup_map_hash_16b].imm = map_fds[2];
			fixup_map_hash_16b++;
		} while (*fixup_map_hash_16b);
	}

	if (*fixup_map_array_48b) {
		map_fds[3] = create_map(BPF_MAP_TYPE_ARRAY, sizeof(int),
					sizeof(struct test_val), 1);
		update_map(map_fds[3], 0);
		do {
			prog[*fixup_map_array_48b].imm = map_fds[3];
			fixup_map_array_48b++;
		} while (*fixup_map_array_48b);
	}

	if (*fixup_prog1) {
		map_fds[4] = create_prog_array(prog_type, 4, 0, 1, 2);
		do {
			prog[*fixup_prog1].imm = map_fds[4];
			fixup_prog1++;
		} while (*fixup_prog1);
	}

	if (*fixup_prog2) {
		map_fds[5] = create_prog_array(prog_type, 8, 7, 1, 2);
		do {
			prog[*fixup_prog2].imm = map_fds[5];
			fixup_prog2++;
		} while (*fixup_prog2);
	}

	if (*fixup_map_in_map) {
		map_fds[6] = create_map_in_map();
		do {
			prog[*fixup_map_in_map].imm = map_fds[6];
			fixup_map_in_map++;
		} while (*fixup_map_in_map);
	}

	if (*fixup_cgroup_storage) {
		map_fds[7] = create_cgroup_storage(false);
		do {
			prog[*fixup_cgroup_storage].imm = map_fds[7];
			fixup_cgroup_storage++;
		} while (*fixup_cgroup_storage);
	}

	if (*fixup_percpu_cgroup_storage) {
		map_fds[8] = create_cgroup_storage(true);
		do {
			prog[*fixup_percpu_cgroup_storage].imm = map_fds[8];
			fixup_percpu_cgroup_storage++;
		} while (*fixup_percpu_cgroup_storage);
	}
	if (*fixup_map_sockmap) {
		map_fds[9] = create_map(BPF_MAP_TYPE_SOCKMAP, sizeof(int),
					sizeof(int), 1);
		do {
			prog[*fixup_map_sockmap].imm = map_fds[9];
			fixup_map_sockmap++;
		} while (*fixup_map_sockmap);
	}
	if (*fixup_map_sockhash) {
		map_fds[10] = create_map(BPF_MAP_TYPE_SOCKHASH, sizeof(int),
					sizeof(int), 1);
		do {
			prog[*fixup_map_sockhash].imm = map_fds[10];
			fixup_map_sockhash++;
		} while (*fixup_map_sockhash);
	}
	if (*fixup_map_xskmap) {
		map_fds[11] = create_map(BPF_MAP_TYPE_XSKMAP, sizeof(int),
					sizeof(int), 1);
		do {
			prog[*fixup_map_xskmap].imm = map_fds[11];
			fixup_map_xskmap++;
		} while (*fixup_map_xskmap);
	}
	if (*fixup_map_stacktrace) {
		map_fds[12] = create_map(BPF_MAP_TYPE_STACK_TRACE, sizeof(u32),
					 sizeof(u64), 1);
		do {
			prog[*fixup_map_stacktrace].imm = map_fds[12];
			fixup_map_stacktrace++;
		} while (*fixup_map_stacktrace);
	}
	if (*fixup_map_spin_lock) {
		map_fds[13] = create_map_spin_lock();
		do {
			prog[*fixup_map_spin_lock].imm = map_fds[13];
			fixup_map_spin_lock++;
		} while (*fixup_map_spin_lock);
	}
	if (*fixup_map_array_ro) {
		map_fds[14] = __create_map(BPF_MAP_TYPE_ARRAY, sizeof(int),
					   sizeof(struct test_val), 1,
					   BPF_F_RDONLY_PROG);
		update_map(map_fds[14], 0);
		do {
			prog[*fixup_map_array_ro].imm = map_fds[14];
			fixup_map_array_ro++;
		} while (*fixup_map_array_ro);
	}
	if (*fixup_map_array_wo) {
		map_fds[15] = __create_map(BPF_MAP_TYPE_ARRAY, sizeof(int),
					   sizeof(struct test_val), 1,
					   BPF_F_WRONLY_PROG);
		update_map(map_fds[15], 0);
		do {
			prog[*fixup_map_array_wo].imm = map_fds[15];
			fixup_map_array_wo++;
		} while (*fixup_map_array_wo);
	}
	if (*fixup_map_array_small) {
		map_fds[16] = __create_map(BPF_MAP_TYPE_ARRAY, sizeof(int),
					   1, 1, 0);
		update_map(map_fds[16], 0);
		do {
			prog[*fixup_map_array_small].imm = map_fds[16];
			fixup_map_array_small++;
		} while (*fixup_map_array_small);
	}
	if (*fixup_sk_storage_map) {
		map_fds[17] = create_sk_storage_map();
		do {
			prog[*fixup_sk_storage_map].imm = map_fds[17];
			fixup_sk_storage_map++;
		} while (*fixup_sk_storage_map);
	}
	if (*fixup_map_event_output) {
		map_fds[18] = __create_map(BPF_MAP_TYPE_PERF_EVENT_ARRAY,
					   sizeof(int), sizeof(int), 1, 0);
		do {
			prog[*fixup_map_event_output].imm = map_fds[18];
			fixup_map_event_output++;
		} while (*fixup_map_event_output);
	}
	if (*fixup_map_reuseport_array) {
		map_fds[19] = __create_map(BPF_MAP_TYPE_REUSEPORT_SOCKARRAY,
					   sizeof(u32), sizeof(u64), 1, 0);
		do {
			prog[*fixup_map_reuseport_array].imm = map_fds[19];
			fixup_map_reuseport_array++;
		} while (*fixup_map_reuseport_array);
	}
<<<<<<< HEAD
=======
	if (*fixup_map_ringbuf) {
		map_fds[20] = create_map(BPF_MAP_TYPE_RINGBUF, 0,
					   0, 4096);
		do {
			prog[*fixup_map_ringbuf].imm = map_fds[20];
			fixup_map_ringbuf++;
		} while (*fixup_map_ringbuf);
	}
>>>>>>> 7d2a07b7
}

struct libcap {
	struct __user_cap_header_struct hdr;
	struct __user_cap_data_struct data[2];
};

static int set_admin(bool admin)
{
	cap_t caps;
	/* need CAP_BPF, CAP_NET_ADMIN, CAP_PERFMON to load progs */
	const cap_value_t cap_net_admin = CAP_NET_ADMIN;
	const cap_value_t cap_sys_admin = CAP_SYS_ADMIN;
	struct libcap *cap;
	int ret = -1;

	caps = cap_get_proc();
	if (!caps) {
		perror("cap_get_proc");
		return -1;
	}
	cap = (struct libcap *)caps;
	if (cap_set_flag(caps, CAP_EFFECTIVE, 1, &cap_sys_admin, CAP_CLEAR)) {
		perror("cap_set_flag clear admin");
		goto out;
	}
	if (cap_set_flag(caps, CAP_EFFECTIVE, 1, &cap_net_admin,
				admin ? CAP_SET : CAP_CLEAR)) {
		perror("cap_set_flag set_or_clear net");
		goto out;
	}
	/* libcap is likely old and simply ignores CAP_BPF and CAP_PERFMON,
	 * so update effective bits manually
	 */
	if (admin) {
		cap->data[1].effective |= 1 << (38 /* CAP_PERFMON */ - 32);
		cap->data[1].effective |= 1 << (39 /* CAP_BPF */ - 32);
	} else {
		cap->data[1].effective &= ~(1 << (38 - 32));
		cap->data[1].effective &= ~(1 << (39 - 32));
	}
	if (cap_set_proc(caps)) {
		perror("cap_set_proc");
		goto out;
	}
	ret = 0;
out:
	if (cap_free(caps))
		perror("cap_free");
	return ret;
}

static int do_prog_test_run(int fd_prog, bool unpriv, uint32_t expected_val,
			    void *data, size_t size_data)
{
	__u8 tmp[TEST_DATA_LEN << 2];
	__u32 size_tmp = sizeof(tmp);
	uint32_t retval;
	int err, saved_errno;

	if (unpriv)
		set_admin(true);
	err = bpf_prog_test_run(fd_prog, 1, data, size_data,
				tmp, &size_tmp, &retval, NULL);
	saved_errno = errno;

	if (unpriv)
		set_admin(false);

	if (err) {
		switch (saved_errno) {
		case 524/*ENOTSUPP*/:
			printf("Did not run the program (not supported) ");
			return 0;
		case EPERM:
			if (unpriv) {
				printf("Did not run the program (no permission) ");
				return 0;
			}
			/* fallthrough; */
		default:
			printf("FAIL: Unexpected bpf_prog_test_run error (%s) ",
				strerror(saved_errno));
			return err;
		}
	}

	if (retval != expected_val &&
	    expected_val != POINTER_VALUE) {
		printf("FAIL retval %d != %d ", retval, expected_val);
		return 1;
	}

	return 0;
}

<<<<<<< HEAD
static bool cmp_str_seq(const char *log, const char *exp)
{
	char needle[80];
=======
/* Returns true if every part of exp (tab-separated) appears in log, in order.
 *
 * If exp is an empty string, returns true.
 */
static bool cmp_str_seq(const char *log, const char *exp)
{
	char needle[200];
>>>>>>> 7d2a07b7
	const char *p, *q;
	int len;

	do {
<<<<<<< HEAD
=======
		if (!strlen(exp))
			break;
>>>>>>> 7d2a07b7
		p = strchr(exp, '\t');
		if (!p)
			p = exp + strlen(exp);

		len = p - exp;
		if (len >= sizeof(needle) || !len) {
			printf("FAIL\nTestcase bug\n");
			return false;
		}
		strncpy(needle, exp, len);
		needle[len] = 0;
		q = strstr(log, needle);
		if (!q) {
<<<<<<< HEAD
			printf("FAIL\nUnexpected verifier log in successful load!\n"
=======
			printf("FAIL\nUnexpected verifier log!\n"
>>>>>>> 7d2a07b7
			       "EXP: %s\nRES:\n", needle);
			return false;
		}
		log = q + len;
		exp = p + 1;
	} while (*p);
	return true;
}

static void do_test_single(struct bpf_test *test, bool unpriv,
			   int *passes, int *errors)
{
	int fd_prog, expected_ret, alignment_prevented_execution;
	int prog_len, prog_type = test->prog_type;
	struct bpf_insn *prog = test->insns;
	struct bpf_load_program_attr attr;
	int run_errs, run_successes;
	int map_fds[MAX_NR_MAPS];
	const char *expected_err;
	int saved_errno;
	int fixup_skips;
	__u32 pflags;
	int i, err;

	for (i = 0; i < MAX_NR_MAPS; i++)
		map_fds[i] = -1;

	if (!prog_type)
		prog_type = BPF_PROG_TYPE_SOCKET_FILTER;
	fixup_skips = skips;
	do_test_fixup(test, prog_type, prog, map_fds);
	if (test->fill_insns) {
		prog = test->fill_insns;
		prog_len = test->prog_len;
	} else {
		prog_len = probe_filter_length(prog);
	}
	/* If there were some map skips during fixup due to missing bpf
	 * features, skip this test.
	 */
	if (fixup_skips != skips)
		return;

	pflags = BPF_F_TEST_RND_HI32;
	if (test->flags & F_LOAD_WITH_STRICT_ALIGNMENT)
		pflags |= BPF_F_STRICT_ALIGNMENT;
	if (test->flags & F_NEEDS_EFFICIENT_UNALIGNED_ACCESS)
		pflags |= BPF_F_ANY_ALIGNMENT;
	if (test->flags & ~3)
		pflags |= test->flags;

	expected_ret = unpriv && test->result_unpriv != UNDEF ?
		       test->result_unpriv : test->result;
	expected_err = unpriv && test->errstr_unpriv ?
		       test->errstr_unpriv : test->errstr;
	memset(&attr, 0, sizeof(attr));
	attr.prog_type = prog_type;
	attr.expected_attach_type = test->expected_attach_type;
	attr.insns = prog;
	attr.insns_cnt = prog_len;
	attr.license = "GPL";
	if (verbose)
		attr.log_level = 1;
	else if (expected_ret == VERBOSE_ACCEPT)
		attr.log_level = 2;
	else
		attr.log_level = 4;
	attr.prog_flags = pflags;

	if (prog_type == BPF_PROG_TYPE_TRACING && test->kfunc) {
		attr.attach_btf_id = libbpf_find_vmlinux_btf_id(test->kfunc,
						attr.expected_attach_type);
		if (attr.attach_btf_id < 0) {
			printf("FAIL\nFailed to find BTF ID for '%s'!\n",
				test->kfunc);
			(*errors)++;
			return;
		}
	}

	fd_prog = bpf_load_program_xattr(&attr, bpf_vlog, sizeof(bpf_vlog));
	saved_errno = errno;
<<<<<<< HEAD
	if (fd_prog < 0 && !bpf_probe_prog_type(prog_type, 0)) {
=======

	/* BPF_PROG_TYPE_TRACING requires more setup and
	 * bpf_probe_prog_type won't give correct answer
	 */
	if (fd_prog < 0 && prog_type != BPF_PROG_TYPE_TRACING &&
	    !bpf_probe_prog_type(prog_type, 0)) {
>>>>>>> 7d2a07b7
		printf("SKIP (unsupported program type %d)\n", prog_type);
		skips++;
		goto close_fds;
	}

	alignment_prevented_execution = 0;

	if (expected_ret == ACCEPT || expected_ret == VERBOSE_ACCEPT) {
		if (fd_prog < 0) {
			printf("FAIL\nFailed to load prog '%s'!\n",
			       strerror(saved_errno));
			goto fail_log;
		}
#ifndef CONFIG_HAVE_EFFICIENT_UNALIGNED_ACCESS
		if (fd_prog >= 0 &&
		    (test->flags & F_NEEDS_EFFICIENT_UNALIGNED_ACCESS))
			alignment_prevented_execution = 1;
#endif
		if (expected_ret == VERBOSE_ACCEPT && !cmp_str_seq(bpf_vlog, expected_err)) {
			goto fail_log;
		}
	} else {
		if (fd_prog >= 0) {
			printf("FAIL\nUnexpected success to load!\n");
			goto fail_log;
		}
		if (!expected_err || !cmp_str_seq(bpf_vlog, expected_err)) {
			printf("FAIL\nUnexpected error message!\n\tEXP: %s\n\tRES: %s\n",
			      expected_err, bpf_vlog);
			goto fail_log;
		}
	}

	if (!unpriv && test->insn_processed) {
		uint32_t insn_processed;
		char *proc;

		proc = strstr(bpf_vlog, "processed ");
		insn_processed = atoi(proc + 10);
		if (test->insn_processed != insn_processed) {
			printf("FAIL\nUnexpected insn_processed %u vs %u\n",
			       insn_processed, test->insn_processed);
			goto fail_log;
		}
	}

	if (verbose)
		printf(", verifier log:\n%s", bpf_vlog);

	run_errs = 0;
	run_successes = 0;
	if (!alignment_prevented_execution && fd_prog >= 0 && test->runs >= 0) {
		uint32_t expected_val;
		int i;

		if (!test->runs)
			test->runs = 1;

		for (i = 0; i < test->runs; i++) {
			if (unpriv && test->retvals[i].retval_unpriv)
				expected_val = test->retvals[i].retval_unpriv;
			else
				expected_val = test->retvals[i].retval;

			err = do_prog_test_run(fd_prog, unpriv, expected_val,
					       test->retvals[i].data,
					       sizeof(test->retvals[i].data));
			if (err) {
				printf("(run %d/%d) ", i + 1, test->runs);
				run_errs++;
			} else {
				run_successes++;
			}
		}
	}

	if (!run_errs) {
		(*passes)++;
		if (run_successes > 1)
			printf("%d cases ", run_successes);
		printf("OK");
		if (alignment_prevented_execution)
			printf(" (NOTE: not executed due to unknown alignment)");
		printf("\n");
	} else {
		printf("\n");
		goto fail_log;
	}
close_fds:
	if (test->fill_insns)
		free(test->fill_insns);
	close(fd_prog);
	for (i = 0; i < MAX_NR_MAPS; i++)
		close(map_fds[i]);
	sched_yield();
	return;
fail_log:
	(*errors)++;
	printf("%s", bpf_vlog);
	goto close_fds;
}

static bool is_admin(void)
{
	cap_flag_value_t net_priv = CAP_CLEAR;
	bool perfmon_priv = false;
	bool bpf_priv = false;
	struct libcap *cap;
	cap_t caps;

#ifdef CAP_IS_SUPPORTED
	if (!CAP_IS_SUPPORTED(CAP_SETFCAP)) {
		perror("cap_get_flag");
		return false;
	}
#endif
	caps = cap_get_proc();
	if (!caps) {
		perror("cap_get_proc");
		return false;
	}
	cap = (struct libcap *)caps;
	bpf_priv = cap->data[1].effective & (1 << (39/* CAP_BPF */ - 32));
	perfmon_priv = cap->data[1].effective & (1 << (38/* CAP_PERFMON */ - 32));
	if (cap_get_flag(caps, CAP_NET_ADMIN, CAP_EFFECTIVE, &net_priv))
		perror("cap_get_flag NET");
	if (cap_free(caps))
		perror("cap_free");
	return bpf_priv && perfmon_priv && net_priv == CAP_SET;
}

static void get_unpriv_disabled()
{
	char buf[2];
	FILE *fd;

	fd = fopen("/proc/sys/"UNPRIV_SYSCTL, "r");
	if (!fd) {
		perror("fopen /proc/sys/"UNPRIV_SYSCTL);
		unpriv_disabled = true;
		return;
	}
	if (fgets(buf, 2, fd) == buf && atoi(buf))
		unpriv_disabled = true;
	fclose(fd);
}

static bool test_as_unpriv(struct bpf_test *test)
{
#ifndef CONFIG_HAVE_EFFICIENT_UNALIGNED_ACCESS
	/* Some architectures have strict alignment requirements. In
	 * that case, the BPF verifier detects if a program has
	 * unaligned accesses and rejects them. A user can pass
	 * BPF_F_ANY_ALIGNMENT to a program to override this
	 * check. That, however, will only work when a privileged user
	 * loads a program. An unprivileged user loading a program
	 * with this flag will be rejected prior entering the
	 * verifier.
	 */
	if (test->flags & F_NEEDS_EFFICIENT_UNALIGNED_ACCESS)
		return false;
#endif
	return !test->prog_type ||
	       test->prog_type == BPF_PROG_TYPE_SOCKET_FILTER ||
	       test->prog_type == BPF_PROG_TYPE_CGROUP_SKB;
}

static int do_test(bool unpriv, unsigned int from, unsigned int to)
{
	int i, passes = 0, errors = 0;

	for (i = from; i < to; i++) {
		struct bpf_test *test = &tests[i];

		/* Program types that are not supported by non-root we
		 * skip right away.
		 */
		if (test_as_unpriv(test) && unpriv_disabled) {
			printf("#%d/u %s SKIP\n", i, test->descr);
			skips++;
		} else if (test_as_unpriv(test)) {
			if (!unpriv)
				set_admin(false);
			printf("#%d/u %s ", i, test->descr);
			do_test_single(test, true, &passes, &errors);
			if (!unpriv)
				set_admin(true);
		}

		if (unpriv) {
			printf("#%d/p %s SKIP\n", i, test->descr);
			skips++;
		} else {
			printf("#%d/p %s ", i, test->descr);
			do_test_single(test, false, &passes, &errors);
		}
	}

	printf("Summary: %d PASSED, %d SKIPPED, %d FAILED\n", passes,
	       skips, errors);
	return errors ? EXIT_FAILURE : EXIT_SUCCESS;
}

int main(int argc, char **argv)
{
	unsigned int from = 0, to = ARRAY_SIZE(tests);
	bool unpriv = !is_admin();
	int arg = 1;

	if (argc > 1 && strcmp(argv[1], "-v") == 0) {
		arg++;
		verbose = true;
		argc--;
	}

	if (argc == 3) {
		unsigned int l = atoi(argv[arg]);
		unsigned int u = atoi(argv[arg + 1]);

		if (l < to && u < to) {
			from = l;
			to   = u + 1;
		}
	} else if (argc == 2) {
		unsigned int t = atoi(argv[arg]);

		if (t < to) {
			from = t;
			to   = t + 1;
		}
	}

	get_unpriv_disabled();
	if (unpriv && unpriv_disabled) {
		printf("Cannot run as unprivileged user with sysctl %s.\n",
		       UNPRIV_SYSCTL);
		return EXIT_FAILURE;
	}

	bpf_semi_rand_init();
	return do_test(unpriv, from, to);
}<|MERGE_RESOLUTION|>--- conflicted
+++ resolved
@@ -50,11 +50,7 @@
 #define MAX_INSNS	BPF_MAXINSNS
 #define MAX_TEST_INSNS	1000000
 #define MAX_FIXUPS	8
-<<<<<<< HEAD
-#define MAX_NR_MAPS	20
-=======
 #define MAX_NR_MAPS	21
->>>>>>> 7d2a07b7
 #define MAX_TEST_RUNS	8
 #define POINTER_VALUE	0xcafe4all
 #define TEST_DATA_LEN	64
@@ -91,14 +87,11 @@
 	int fixup_sk_storage_map[MAX_FIXUPS];
 	int fixup_map_event_output[MAX_FIXUPS];
 	int fixup_map_reuseport_array[MAX_FIXUPS];
-<<<<<<< HEAD
-=======
 	int fixup_map_ringbuf[MAX_FIXUPS];
 	/* Expected verifier log output for result REJECT or VERBOSE_ACCEPT.
 	 * Can be a tab-separated sequence of expected strings. An empty string
 	 * means no log verification.
 	 */
->>>>>>> 7d2a07b7
 	const char *errstr;
 	const char *errstr_unpriv;
 	uint32_t insn_processed;
@@ -724,10 +717,7 @@
 	int *fixup_sk_storage_map = test->fixup_sk_storage_map;
 	int *fixup_map_event_output = test->fixup_map_event_output;
 	int *fixup_map_reuseport_array = test->fixup_map_reuseport_array;
-<<<<<<< HEAD
-=======
 	int *fixup_map_ringbuf = test->fixup_map_ringbuf;
->>>>>>> 7d2a07b7
 
 	if (test->fill_helper) {
 		test->fill_insns = calloc(MAX_TEST_INSNS, sizeof(struct bpf_insn));
@@ -905,8 +895,6 @@
 			fixup_map_reuseport_array++;
 		} while (*fixup_map_reuseport_array);
 	}
-<<<<<<< HEAD
-=======
 	if (*fixup_map_ringbuf) {
 		map_fds[20] = create_map(BPF_MAP_TYPE_RINGBUF, 0,
 					   0, 4096);
@@ -915,7 +903,6 @@
 			fixup_map_ringbuf++;
 		} while (*fixup_map_ringbuf);
 	}
->>>>>>> 7d2a07b7
 }
 
 struct libcap {
@@ -1012,11 +999,6 @@
 	return 0;
 }
 
-<<<<<<< HEAD
-static bool cmp_str_seq(const char *log, const char *exp)
-{
-	char needle[80];
-=======
 /* Returns true if every part of exp (tab-separated) appears in log, in order.
  *
  * If exp is an empty string, returns true.
@@ -1024,16 +1006,12 @@
 static bool cmp_str_seq(const char *log, const char *exp)
 {
 	char needle[200];
->>>>>>> 7d2a07b7
 	const char *p, *q;
 	int len;
 
 	do {
-<<<<<<< HEAD
-=======
 		if (!strlen(exp))
 			break;
->>>>>>> 7d2a07b7
 		p = strchr(exp, '\t');
 		if (!p)
 			p = exp + strlen(exp);
@@ -1047,11 +1025,7 @@
 		needle[len] = 0;
 		q = strstr(log, needle);
 		if (!q) {
-<<<<<<< HEAD
-			printf("FAIL\nUnexpected verifier log in successful load!\n"
-=======
 			printf("FAIL\nUnexpected verifier log!\n"
->>>>>>> 7d2a07b7
 			       "EXP: %s\nRES:\n", needle);
 			return false;
 		}
@@ -1134,16 +1108,12 @@
 
 	fd_prog = bpf_load_program_xattr(&attr, bpf_vlog, sizeof(bpf_vlog));
 	saved_errno = errno;
-<<<<<<< HEAD
-	if (fd_prog < 0 && !bpf_probe_prog_type(prog_type, 0)) {
-=======
 
 	/* BPF_PROG_TYPE_TRACING requires more setup and
 	 * bpf_probe_prog_type won't give correct answer
 	 */
 	if (fd_prog < 0 && prog_type != BPF_PROG_TYPE_TRACING &&
 	    !bpf_probe_prog_type(prog_type, 0)) {
->>>>>>> 7d2a07b7
 		printf("SKIP (unsupported program type %d)\n", prog_type);
 		skips++;
 		goto close_fds;
