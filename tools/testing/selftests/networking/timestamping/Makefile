--- conflicted
+++ resolved
@@ -8,11 +8,4 @@
 
 top_srcdir = ../../../../..
 KSFT_KHDR_INSTALL := 1
-<<<<<<< HEAD
-include ../../lib.mk
-
-clean:
-	rm -fr $(TEST_PROGS)
-=======
-include ../../lib.mk
->>>>>>> 8ccc0d69
+include ../../lib.mk