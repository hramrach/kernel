# SPDX-License-Identifier: GPL-2.0
all:

include ../lib.mk

.PHONY: all all_32 all_64 warn_32bit_failure clean

UNAME_M := $(shell uname -m)
CAN_BUILD_I386 := $(shell ./check_cc.sh $(CC) trivial_32bit_program.c -m32)
CAN_BUILD_X86_64 := $(shell ./check_cc.sh $(CC) trivial_64bit_program.c)
CAN_BUILD_WITH_NOPIE := $(shell ./check_cc.sh $(CC) trivial_program.c -no-pie)

TARGETS_C_BOTHBITS := single_step_syscall sysret_ss_attrs syscall_nt test_mremap_vdso \
<<<<<<< HEAD
			check_initial_reg_state sigreturn iopl mpx-mini-test ioperm \
			protection_keys test_vdso test_vsyscall mov_ss_trap \
			syscall_arg_fault fsgsbase_restore
=======
			check_initial_reg_state sigreturn iopl ioperm \
			test_vsyscall mov_ss_trap \
			syscall_arg_fault fsgsbase_restore sigaltstack
>>>>>>> 7d2a07b7
TARGETS_C_32BIT_ONLY := entry_from_vm86 test_syscall_vdso unwind_vdso \
			test_FCMOV test_FCOMI test_FISTTP \
			vdso_restorer
TARGETS_C_64BIT_ONLY := fsgsbase sysret_rip syscall_numbering \
			corrupt_xstate_header
# Some selftests require 32bit support enabled also on 64bit systems
TARGETS_C_32BIT_NEEDED := ldt_gdt ptrace_syscall

TARGETS_C_32BIT_ALL := $(TARGETS_C_BOTHBITS) $(TARGETS_C_32BIT_ONLY) $(TARGETS_C_32BIT_NEEDED)
TARGETS_C_64BIT_ALL := $(TARGETS_C_BOTHBITS) $(TARGETS_C_64BIT_ONLY)
ifeq ($(CAN_BUILD_I386)$(CAN_BUILD_X86_64),11)
TARGETS_C_64BIT_ALL += $(TARGETS_C_32BIT_NEEDED)
endif

BINARIES_32 := $(TARGETS_C_32BIT_ALL:%=%_32)
BINARIES_64 := $(TARGETS_C_64BIT_ALL:%=%_64)

BINARIES_32 := $(patsubst %,$(OUTPUT)/%,$(BINARIES_32))
BINARIES_64 := $(patsubst %,$(OUTPUT)/%,$(BINARIES_64))

CFLAGS := -O2 -g -std=gnu99 -pthread -Wall

# call32_from_64 in thunks.S uses absolute addresses.
ifeq ($(CAN_BUILD_WITH_NOPIE),1)
CFLAGS += -no-pie
endif

define gen-target-rule-32
$(1) $(1)_32: $(OUTPUT)/$(1)_32
.PHONY: $(1) $(1)_32
endef

define gen-target-rule-64
$(1) $(1)_64: $(OUTPUT)/$(1)_64
.PHONY: $(1) $(1)_64
endef

ifeq ($(CAN_BUILD_I386),1)
all: all_32
TEST_PROGS += $(BINARIES_32)
EXTRA_CFLAGS += -DCAN_BUILD_32
$(foreach t,$(TARGETS_C_32BIT_ALL),$(eval $(call gen-target-rule-32,$(t))))
endif

ifeq ($(CAN_BUILD_X86_64),1)
all: all_64
TEST_PROGS += $(BINARIES_64)
EXTRA_CFLAGS += -DCAN_BUILD_64
$(foreach t,$(TARGETS_C_64BIT_ALL),$(eval $(call gen-target-rule-64,$(t))))
endif

all_32: $(BINARIES_32)

all_64: $(BINARIES_64)

EXTRA_CLEAN := $(BINARIES_32) $(BINARIES_64)

$(BINARIES_32): $(OUTPUT)/%_32: %.c helpers.h
	$(CC) -m32 -o $@ $(CFLAGS) $(EXTRA_CFLAGS) $^ -lrt -ldl -lm

$(BINARIES_64): $(OUTPUT)/%_64: %.c helpers.h
	$(CC) -m64 -o $@ $(CFLAGS) $(EXTRA_CFLAGS) $^ -lrt -ldl

# x86_64 users should be encouraged to install 32-bit libraries
ifeq ($(CAN_BUILD_I386)$(CAN_BUILD_X86_64),01)
all: warn_32bit_failure

warn_32bit_failure:
	@echo "Warning: you seem to have a broken 32-bit build" 2>&1; 	\
	echo "environment.  This will reduce test coverage of 64-bit" 2>&1; \
	echo "kernels.  If you are using a Debian-like distribution," 2>&1; \
	echo "try:"; 2>&1; \
	echo "";							\
	echo "  apt-get install gcc-multilib libc6-i386 libc6-dev-i386"; \
	echo "";							\
	echo "If you are using a Fedora-like distribution, try:";	\
	echo "";							\
	echo "  yum install glibc-devel.*i686";				\
	exit 0;
endif

# Some tests have additional dependencies.
$(OUTPUT)/sysret_ss_attrs_64: thunks.S
$(OUTPUT)/ptrace_syscall_32: raw_syscall_helper_32.S
$(OUTPUT)/test_syscall_vdso_32: thunks_32.S

# check_initial_reg_state is special: it needs a custom entry, and it
# needs to be static so that its interpreter doesn't destroy its initial
# state.
$(OUTPUT)/check_initial_reg_state_32: CFLAGS += -Wl,-ereal_start -static
$(OUTPUT)/check_initial_reg_state_64: CFLAGS += -Wl,-ereal_start -static<|MERGE_RESOLUTION|>--- conflicted
+++ resolved
@@ -11,15 +11,9 @@
 CAN_BUILD_WITH_NOPIE := $(shell ./check_cc.sh $(CC) trivial_program.c -no-pie)
 
 TARGETS_C_BOTHBITS := single_step_syscall sysret_ss_attrs syscall_nt test_mremap_vdso \
-<<<<<<< HEAD
-			check_initial_reg_state sigreturn iopl mpx-mini-test ioperm \
-			protection_keys test_vdso test_vsyscall mov_ss_trap \
-			syscall_arg_fault fsgsbase_restore
-=======
 			check_initial_reg_state sigreturn iopl ioperm \
 			test_vsyscall mov_ss_trap \
 			syscall_arg_fault fsgsbase_restore sigaltstack
->>>>>>> 7d2a07b7
 TARGETS_C_32BIT_ONLY := entry_from_vm86 test_syscall_vdso unwind_vdso \
 			test_FCMOV test_FCOMI test_FISTTP \
 			vdso_restorer
