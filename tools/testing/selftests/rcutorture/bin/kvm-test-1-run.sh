--- conflicted
+++ resolved
@@ -135,11 +135,6 @@
 qemu_args=$4
 boot_args_in=$5
 
-<<<<<<< HEAD
-cd $KVM
-kstarttime=`gawk 'BEGIN { print systime() }' < /dev/null`
-=======
->>>>>>> 7d2a07b7
 if test -z "$TORTURE_BUILDONLY"
 then
 	echo ' ---' `date`: Starting kernel
@@ -148,11 +143,7 @@
 # Generate -smp qemu argument.
 qemu_args="-enable-kvm -nographic $qemu_args"
 cpu_count=`configNR_CPUS.sh $resdir/ConfigFragment`
-<<<<<<< HEAD
-cpu_count=`configfrag_boot_cpus "$boot_args" "$config_template" "$cpu_count"`
-=======
 cpu_count=`configfrag_boot_cpus "$boot_args_in" "$config_template" "$cpu_count"`
->>>>>>> 7d2a07b7
 if test "$cpu_count" -gt "$TORTURE_ALLOTED_CPUS"
 then
 	echo CPU count limited from $cpu_count to $TORTURE_ALLOTED_CPUS | tee -a $resdir/Warnings
@@ -221,98 +212,5 @@
 	touch $resdir/buildonly
 	exit 0
 fi
-<<<<<<< HEAD
-echo "NOTE: $QEMU either did not run or was interactive" > $resdir/console.log
-echo $QEMU $qemu_args -m $TORTURE_QEMU_MEM -kernel $KERNEL -append \"$qemu_append $boot_args\" > $resdir/qemu-cmd
-( $QEMU $qemu_args -m $TORTURE_QEMU_MEM -kernel $KERNEL -append "$qemu_append $boot_args" > $resdir/qemu-output 2>&1 & echo $! > $resdir/qemu_pid; wait `cat  $resdir/qemu_pid`; echo $? > $resdir/qemu-retval ) &
-commandcompleted=0
-sleep 10 # Give qemu's pid a chance to reach the file
-if test -s "$resdir/qemu_pid"
-then
-	qemu_pid=`cat "$resdir/qemu_pid"`
-	echo Monitoring qemu job at pid $qemu_pid
-else
-	qemu_pid=""
-	echo Monitoring qemu job at yet-as-unknown pid
-fi
-while :
-do
-	if test -z "$qemu_pid" -a -s "$resdir/qemu_pid"
-	then
-		qemu_pid=`cat "$resdir/qemu_pid"`
-	fi
-	kruntime=`gawk 'BEGIN { print systime() - '"$kstarttime"' }' < /dev/null`
-	if test -z "$qemu_pid" || kill -0 "$qemu_pid" > /dev/null 2>&1
-	then
-		if test $kruntime -ge $seconds
-		then
-			break;
-		fi
-		sleep 1
-	else
-		commandcompleted=1
-		if test $kruntime -lt $seconds
-		then
-			echo Completed in $kruntime vs. $seconds >> $resdir/Warnings 2>&1
-			grep "^(qemu) qemu:" $resdir/kvm-test-1-run.sh.out >> $resdir/Warnings 2>&1
-			killpid="`sed -n "s/^(qemu) qemu: terminating on signal [0-9]* from pid \([0-9]*\).*$/\1/p" $resdir/Warnings`"
-			if test -n "$killpid"
-			then
-				echo "ps -fp $killpid" >> $resdir/Warnings 2>&1
-				ps -fp $killpid >> $resdir/Warnings 2>&1
-			fi
-		else
-			echo ' ---' `date`: "Kernel done"
-		fi
-		break
-	fi
-done
-if test -z "$qemu_pid" -a -s "$resdir/qemu_pid"
-then
-	qemu_pid=`cat "$resdir/qemu_pid"`
-fi
-if test $commandcompleted -eq 0 -a -n "$qemu_pid"
-then
-	echo Grace period for qemu job at pid $qemu_pid
-	oldline="`tail $resdir/console.log`"
-	while :
-	do
-		kruntime=`gawk 'BEGIN { print systime() - '"$kstarttime"' }' < /dev/null`
-		if kill -0 $qemu_pid > /dev/null 2>&1
-		then
-			:
-		else
-			break
-		fi
-		must_continue=no
-		newline="`tail $resdir/console.log`"
-		if test "$newline" != "$oldline" && echo $newline | grep -q ' [0-9]\+us : '
-		then
-			must_continue=yes
-		fi
-		last_ts="`tail $resdir/console.log | grep '^\[ *[0-9]\+\.[0-9]\+]' | tail -1 | sed -e 's/^\[ *//' -e 's/\..*$//'`"
-		if test -z "$last_ts"
-		then
-			last_ts=0
-		fi
-		if test "$newline" != "$oldline" -a "$last_ts" -lt $((seconds + $TORTURE_SHUTDOWN_GRACE))
-		then
-			must_continue=yes
-		fi
-		if test $must_continue = no -a $kruntime -ge $((seconds + $TORTURE_SHUTDOWN_GRACE))
-		then
-			echo "!!! PID $qemu_pid hung at $kruntime vs. $seconds seconds" >> $resdir/Warnings 2>&1
-			kill -KILL $qemu_pid
-			break
-		fi
-		oldline=$newline
-		sleep 10
-	done
-elif test -z "$qemu_pid"
-then
-	echo Unknown PID, cannot kill qemu command
-fi
-=======
->>>>>>> 7d2a07b7
 
 kvm-test-1-run-qemu.sh $resdir