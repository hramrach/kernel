--- conflicted
+++ resolved
@@ -23,10 +23,6 @@
 #include "nfit_test.h"
 #include "../watermark.h"
 
-<<<<<<< HEAD
-#include <asm/copy_mc_test.h>
-=======
->>>>>>> 7d2a07b7
 #include <asm/mce.h>
 
 /*
@@ -438,11 +434,7 @@
 		dev_dbg(dev, "%s: transition out verify\n", __func__);
 		fw->state = FW_STATE_UPDATED;
 		fw->missed_activate = false;
-<<<<<<< HEAD
-		/* fall through */
-=======
 		fallthrough;
->>>>>>> 7d2a07b7
 	case FW_STATE_UPDATED:
 		nd_cmd->status = 0;
 		/* bogus test version */
@@ -3299,110 +3291,6 @@
 	.id_table = nfit_test_id,
 };
 
-<<<<<<< HEAD
-static char copy_mc_buf[PAGE_SIZE] __attribute__((__aligned__(PAGE_SIZE)));
-
-enum INJECT {
-	INJECT_NONE,
-	INJECT_SRC,
-	INJECT_DST,
-};
-
-static void copy_mc_test_init(char *dst, char *src, size_t size)
-{
-	size_t i;
-
-	memset(dst, 0xff, size);
-	for (i = 0; i < size; i++)
-		src[i] = (char) i;
-}
-
-static bool copy_mc_test_validate(unsigned char *dst, unsigned char *src,
-		size_t size, unsigned long rem)
-{
-	size_t i;
-
-	for (i = 0; i < size - rem; i++)
-		if (dst[i] != (unsigned char) i) {
-			pr_info_once("%s:%d: offset: %zd got: %#x expect: %#x\n",
-					__func__, __LINE__, i, dst[i],
-					(unsigned char) i);
-			return false;
-		}
-	for (i = size - rem; i < size; i++)
-		if (dst[i] != 0xffU) {
-			pr_info_once("%s:%d: offset: %zd got: %#x expect: 0xff\n",
-					__func__, __LINE__, i, dst[i]);
-			return false;
-		}
-	return true;
-}
-
-void copy_mc_test(void)
-{
-	char *inject_desc[] = { "none", "source", "destination" };
-	enum INJECT inj;
-
-	if (IS_ENABLED(CONFIG_COPY_MC_TEST)) {
-		pr_info("%s: run...\n", __func__);
-	} else {
-		pr_info("%s: disabled, skip.\n", __func__);
-		return;
-	}
-
-	for (inj = INJECT_NONE; inj <= INJECT_DST; inj++) {
-		int i;
-
-		pr_info("%s: inject: %s\n", __func__, inject_desc[inj]);
-		for (i = 0; i < 512; i++) {
-			unsigned long expect, rem;
-			void *src, *dst;
-			bool valid;
-
-			switch (inj) {
-			case INJECT_NONE:
-				copy_mc_inject_src(NULL);
-				copy_mc_inject_dst(NULL);
-				dst = &copy_mc_buf[2048];
-				src = &copy_mc_buf[1024 - i];
-				expect = 0;
-				break;
-			case INJECT_SRC:
-				copy_mc_inject_src(&copy_mc_buf[1024]);
-				copy_mc_inject_dst(NULL);
-				dst = &copy_mc_buf[2048];
-				src = &copy_mc_buf[1024 - i];
-				expect = 512 - i;
-				break;
-			case INJECT_DST:
-				copy_mc_inject_src(NULL);
-				copy_mc_inject_dst(&copy_mc_buf[2048]);
-				dst = &copy_mc_buf[2048 - i];
-				src = &copy_mc_buf[1024];
-				expect = 512 - i;
-				break;
-			}
-
-			copy_mc_test_init(dst, src, 512);
-			rem = copy_mc_fragile(dst, src, 512);
-			valid = copy_mc_test_validate(dst, src, 512, expect);
-			if (rem == expect && valid)
-				continue;
-			pr_info("%s: copy(%#lx, %#lx, %d) off: %d rem: %ld %s expect: %ld\n",
-					__func__,
-					((unsigned long) dst) & ~PAGE_MASK,
-					((unsigned long ) src) & ~PAGE_MASK,
-					512, i, rem, valid ? "valid" : "bad",
-					expect);
-		}
-	}
-
-	copy_mc_inject_src(NULL);
-	copy_mc_inject_dst(NULL);
-}
-
-=======
->>>>>>> 7d2a07b7
 static __init int nfit_test_init(void)
 {
 	int rc, i;
@@ -3411,10 +3299,6 @@
 	libnvdimm_test();
 	acpi_nfit_test();
 	device_dax_test();
-<<<<<<< HEAD
-	copy_mc_test();
-=======
->>>>>>> 7d2a07b7
 	dax_pmem_test();
 	dax_pmem_core_test();
 #ifdef CONFIG_DEV_DAX_PMEM_COMPAT
