--- conflicted
+++ resolved
@@ -686,19 +686,10 @@
 	optlen = sizeof(off);
 	err = getsockopt(umem->fd, SOL_XDP, XDP_MMAP_OFFSETS, &off, &optlen);
 	if (!err) {
-<<<<<<< HEAD
-		(void)munmap(umem->fill->ring - off.fr.desc,
-			     off.fr.desc +
-			     umem->config.fill_size * sizeof(__u64));
-		(void)munmap(umem->comp->ring - off.cr.desc,
-			     off.cr.desc +
-			     umem->config.comp_size * sizeof(__u64));
-=======
 		munmap(umem->fill->ring - off.fr.desc,
 		       off.fr.desc + umem->config.fill_size * sizeof(__u64));
 		munmap(umem->comp->ring - off.cr.desc,
 		       off.cr.desc + umem->config.comp_size * sizeof(__u64));
->>>>>>> c59c1e66
 	}
 
 	close(umem->fd);
@@ -724,23 +715,12 @@
 	err = getsockopt(xsk->fd, SOL_XDP, XDP_MMAP_OFFSETS, &off, &optlen);
 	if (!err) {
 		if (xsk->rx) {
-<<<<<<< HEAD
-			(void)munmap(xsk->rx->ring - off.rx.desc,
-				     off.rx.desc +
-				     xsk->config.rx_size * desc_sz);
-		}
-		if (xsk->tx) {
-			(void)munmap(xsk->tx->ring - off.tx.desc,
-				     off.tx.desc +
-				     xsk->config.tx_size * desc_sz);
-=======
 			munmap(xsk->rx->ring - off.rx.desc,
 			       off.rx.desc + xsk->config.rx_size * desc_sz);
 		}
 		if (xsk->tx) {
 			munmap(xsk->tx->ring - off.tx.desc,
 			       off.tx.desc + xsk->config.tx_size * desc_sz);
->>>>>>> c59c1e66
 		}
 
 	}
