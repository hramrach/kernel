# SPDX-License-Identifier: (LGPL-2.1 OR BSD-2-Clause)
# Most of this file is copied from tools/lib/traceevent/Makefile

LIBBPF_VERSION := $(shell \
	grep -oE '^LIBBPF_([0-9.]+)' libbpf.map | \
	sort -rV | head -n1 | cut -d'_' -f2)
LIBBPF_MAJOR_VERSION := $(firstword $(subst ., ,$(LIBBPF_VERSION)))

MAKEFLAGS += --no-print-directory

# This will work when bpf is built in tools env. where srctree
# isn't set and when invoked from selftests build, where srctree
# is a ".". building_out_of_srctree is undefined for in srctree
# builds
ifndef building_out_of_srctree
srctree := $(patsubst %/,%,$(dir $(CURDIR)))
srctree := $(patsubst %/,%,$(dir $(srctree)))
srctree := $(patsubst %/,%,$(dir $(srctree)))
#$(info Determined 'srctree' to be $(srctree))
endif

INSTALL = install

# Use DESTDIR for installing into a different root directory.
# This is useful for building a package. The program will be
# installed in this directory as if it was the root directory.
# Then the build tool can move it later.
DESTDIR ?=
DESTDIR_SQ = '$(subst ','\'',$(DESTDIR))'

include $(srctree)/tools/scripts/Makefile.arch

ifeq ($(LP64), 1)
  libdir_relative = lib64
else
  libdir_relative = lib
endif

prefix ?= /usr/local
libdir = $(prefix)/$(libdir_relative)
man_dir = $(prefix)/share/man
man_dir_SQ = '$(subst ','\'',$(man_dir))'

export man_dir man_dir_SQ INSTALL
export DESTDIR DESTDIR_SQ

include $(srctree)/tools/scripts/Makefile.include

# copy a bit from Linux kbuild

ifeq ("$(origin V)", "command line")
  VERBOSE = $(V)
endif
ifndef VERBOSE
  VERBOSE = 0
endif

FEATURE_USER = .libbpf
FEATURE_TESTS = libelf libelf-mmap bpf reallocarray
FEATURE_DISPLAY = libelf bpf

INCLUDES = -I. -I$(srctree)/tools/include -I$(srctree)/tools/arch/$(ARCH)/include/uapi -I$(srctree)/tools/include/uapi
FEATURE_CHECK_CFLAGS-bpf = $(INCLUDES)

check_feat := 1
NON_CHECK_FEAT_TARGETS := clean TAGS tags cscope help
ifdef MAKECMDGOALS
ifeq ($(filter-out $(NON_CHECK_FEAT_TARGETS),$(MAKECMDGOALS)),)
  check_feat := 0
endif
endif

ifeq ($(check_feat),1)
ifeq ($(FEATURES_DUMP),)
include $(srctree)/tools/build/Makefile.feature
else
include $(FEATURES_DUMP)
endif
endif

export prefix libdir src obj

# Shell quotes
libdir_SQ = $(subst ','\'',$(libdir))
libdir_relative_SQ = $(subst ','\'',$(libdir_relative))

OBJ		= $@
N		=

LIB_TARGET	= libbpf.a libbpf.so.$(LIBBPF_VERSION)
LIB_FILE	= libbpf.a libbpf.so*
PC_FILE		= libbpf.pc

# Set compile option CFLAGS
ifdef EXTRA_CFLAGS
  CFLAGS := $(EXTRA_CFLAGS)
else
  CFLAGS := -g -Wall
endif

ifeq ($(feature-libelf-mmap), 1)
  override CFLAGS += -DHAVE_LIBELF_MMAP_SUPPORT
endif

ifeq ($(feature-reallocarray), 0)
  override CFLAGS += -DCOMPAT_NEED_REALLOCARRAY
endif

# Append required CFLAGS
override CFLAGS += $(EXTRA_WARNINGS)
override CFLAGS += -Werror -Wall
override CFLAGS += -fPIC
override CFLAGS += $(INCLUDES)
override CFLAGS += -fvisibility=hidden
override CFLAGS += -D_LARGEFILE64_SOURCE -D_FILE_OFFSET_BITS=64

# flags specific for shared library
SHLIB_FLAGS := -DSHARED

ifeq ($(VERBOSE),1)
  Q =
else
  Q = @
endif

# Disable command line variables (CFLAGS) override from top
# level Makefile (perf), otherwise build Makefile will get
# the same command line setup.
MAKEOVERRIDES=

all:

export srctree OUTPUT CC LD CFLAGS V
include $(srctree)/tools/build/Makefile.include

SHARED_OBJDIR	:= $(OUTPUT)sharedobjs/
STATIC_OBJDIR	:= $(OUTPUT)staticobjs/
BPF_IN_SHARED	:= $(SHARED_OBJDIR)libbpf-in.o
BPF_IN_STATIC	:= $(STATIC_OBJDIR)libbpf-in.o
VERSION_SCRIPT	:= libbpf.map

LIB_TARGET	:= $(addprefix $(OUTPUT),$(LIB_TARGET))
LIB_FILE	:= $(addprefix $(OUTPUT),$(LIB_FILE))
PC_FILE		:= $(addprefix $(OUTPUT),$(PC_FILE))

TAGS_PROG := $(if $(shell which etags 2>/dev/null),etags,ctags)

GLOBAL_SYM_COUNT = $(shell readelf -s --wide $(BPF_IN_SHARED) | \
			   cut -d "@" -f1 | sed 's/_v[0-9]_[0-9]_[0-9].*//' | \
			   awk '/GLOBAL/ && /DEFAULT/ && !/UND/ {print $$NF}' | \
			   sort -u | wc -l)
VERSIONED_SYM_COUNT = $(shell readelf -s --wide $(OUTPUT)libbpf.so | \
			      grep -Eo '[^ ]+@LIBBPF_' | cut -d@ -f1 | sort -u | wc -l)

<<<<<<< HEAD
CMD_TARGETS = $(LIB_TARGET) $(PC_FILE) $(OUTPUT)test_libbpf
=======
CMD_TARGETS = $(LIB_TARGET) $(PC_FILE)
>>>>>>> e42617b8

all: fixdep
	$(Q)$(MAKE) all_cmd

all_cmd: $(CMD_TARGETS) check

$(BPF_IN_SHARED): force elfdep bpfdep bpf_helper_defs.h
	@(test -f ../../include/uapi/linux/bpf.h -a -f ../../../include/uapi/linux/bpf.h && ( \
	(diff -B ../../include/uapi/linux/bpf.h ../../../include/uapi/linux/bpf.h >/dev/null) || \
	echo "Warning: Kernel ABI header at 'tools/include/uapi/linux/bpf.h' differs from latest version at 'include/uapi/linux/bpf.h'" >&2 )) || true
	@(test -f ../../include/uapi/linux/bpf_common.h -a -f ../../../include/uapi/linux/bpf_common.h && ( \
	(diff -B ../../include/uapi/linux/bpf_common.h ../../../include/uapi/linux/bpf_common.h >/dev/null) || \
	echo "Warning: Kernel ABI header at 'tools/include/uapi/linux/bpf_common.h' differs from latest version at 'include/uapi/linux/bpf_common.h'" >&2 )) || true
	@(test -f ../../include/uapi/linux/netlink.h -a -f ../../../include/uapi/linux/netlink.h && ( \
	(diff -B ../../include/uapi/linux/netlink.h ../../../include/uapi/linux/netlink.h >/dev/null) || \
	echo "Warning: Kernel ABI header at 'tools/include/uapi/linux/netlink.h' differs from latest version at 'include/uapi/linux/netlink.h'" >&2 )) || true
	@(test -f ../../include/uapi/linux/if_link.h -a -f ../../../include/uapi/linux/if_link.h && ( \
	(diff -B ../../include/uapi/linux/if_link.h ../../../include/uapi/linux/if_link.h >/dev/null) || \
	echo "Warning: Kernel ABI header at 'tools/include/uapi/linux/if_link.h' differs from latest version at 'include/uapi/linux/if_link.h'" >&2 )) || true
	@(test -f ../../include/uapi/linux/if_xdp.h -a -f ../../../include/uapi/linux/if_xdp.h && ( \
	(diff -B ../../include/uapi/linux/if_xdp.h ../../../include/uapi/linux/if_xdp.h >/dev/null) || \
	echo "Warning: Kernel ABI header at 'tools/include/uapi/linux/if_xdp.h' differs from latest version at 'include/uapi/linux/if_xdp.h'" >&2 )) || true
	$(Q)$(MAKE) $(build)=libbpf OUTPUT=$(SHARED_OBJDIR) CFLAGS="$(CFLAGS) $(SHLIB_FLAGS)"

$(BPF_IN_STATIC): force elfdep bpfdep bpf_helper_defs.h
	$(Q)$(MAKE) $(build)=libbpf OUTPUT=$(STATIC_OBJDIR)

<<<<<<< HEAD
bpf_helper_defs.h: $(srctree)/include/uapi/linux/bpf.h
	$(Q)$(srctree)/scripts/bpf_helpers_doc.py --header 		\
		--file $(srctree)/include/uapi/linux/bpf.h > bpf_helper_defs.h
=======
bpf_helper_defs.h: $(srctree)/tools/include/uapi/linux/bpf.h
	$(Q)$(srctree)/scripts/bpf_helpers_doc.py --header 		\
		--file $(srctree)/tools/include/uapi/linux/bpf.h > bpf_helper_defs.h
>>>>>>> e42617b8

$(OUTPUT)libbpf.so: $(OUTPUT)libbpf.so.$(LIBBPF_VERSION)

$(OUTPUT)libbpf.so.$(LIBBPF_VERSION): $(BPF_IN_SHARED)
	$(QUIET_LINK)$(CC) $(LDFLAGS) \
		--shared -Wl,-soname,libbpf.so.$(LIBBPF_MAJOR_VERSION) \
		-Wl,--version-script=$(VERSION_SCRIPT) $^ -lelf -o $@
	@ln -sf $(@F) $(OUTPUT)libbpf.so
	@ln -sf $(@F) $(OUTPUT)libbpf.so.$(LIBBPF_MAJOR_VERSION)

$(OUTPUT)libbpf.a: $(BPF_IN_STATIC)
	$(QUIET_LINK)$(RM) $@; $(AR) rcs $@ $^

<<<<<<< HEAD
$(OUTPUT)test_libbpf: test_libbpf.c $(OUTPUT)libbpf.a
	$(QUIET_LINK)$(CC) $(CFLAGS) $(LDFLAGS) $(INCLUDES) $^ -lelf -o $@

=======
>>>>>>> e42617b8
$(OUTPUT)libbpf.pc:
	$(QUIET_GEN)sed -e "s|@PREFIX@|$(prefix)|" \
		-e "s|@LIBDIR@|$(libdir_SQ)|" \
		-e "s|@VERSION@|$(LIBBPF_VERSION)|" \
		< libbpf.pc.template > $@

check: check_abi

check_abi: $(OUTPUT)libbpf.so
	@if [ "$(GLOBAL_SYM_COUNT)" != "$(VERSIONED_SYM_COUNT)" ]; then	 \
		echo "Warning: Num of global symbols in $(BPF_IN_SHARED)"	 \
		     "($(GLOBAL_SYM_COUNT)) does NOT match with num of"	 \
		     "versioned symbols in $^ ($(VERSIONED_SYM_COUNT))." \
		     "Please make sure all LIBBPF_API symbols are"	 \
		     "versioned in $(VERSION_SCRIPT)." >&2;		 \
		readelf -s --wide $(BPF_IN_SHARED) |			 \
		    cut -d "@" -f1 | sed 's/_v[0-9]_[0-9]_[0-9].*//' |	 \
		    awk '/GLOBAL/ && /DEFAULT/ && !/UND/ {print $$NF}'|  \
		    sort -u > $(OUTPUT)libbpf_global_syms.tmp;		 \
		readelf -s --wide $(OUTPUT)libbpf.so |			 \
		    grep -Eo '[^ ]+@LIBBPF_' | cut -d@ -f1 |		 \
		    sort -u > $(OUTPUT)libbpf_versioned_syms.tmp; 	 \
		diff -u $(OUTPUT)libbpf_global_syms.tmp			 \
		     $(OUTPUT)libbpf_versioned_syms.tmp;		 \
		rm $(OUTPUT)libbpf_global_syms.tmp			 \
		   $(OUTPUT)libbpf_versioned_syms.tmp;			 \
		exit 1;							 \
	fi

define do_install_mkdir
	if [ ! -d '$(DESTDIR_SQ)$1' ]; then		\
		$(INSTALL) -d -m 755 '$(DESTDIR_SQ)$1';	\
	fi
endef

define do_install
	if [ ! -d '$(DESTDIR_SQ)$2' ]; then		\
		$(INSTALL) -d -m 755 '$(DESTDIR_SQ)$2';	\
	fi;						\
	$(INSTALL) $1 $(if $3,-m $3,) '$(DESTDIR_SQ)$2'
endef

install_lib: all_cmd
	$(call QUIET_INSTALL, $(LIB_TARGET)) \
		$(call do_install_mkdir,$(libdir_SQ)); \
		cp -fpR $(LIB_FILE) $(DESTDIR)$(libdir_SQ)

install_headers: bpf_helper_defs.h
	$(call QUIET_INSTALL, headers) \
		$(call do_install,bpf.h,$(prefix)/include/bpf,644); \
		$(call do_install,libbpf.h,$(prefix)/include/bpf,644); \
		$(call do_install,btf.h,$(prefix)/include/bpf,644); \
		$(call do_install,libbpf_util.h,$(prefix)/include/bpf,644); \
		$(call do_install,xsk.h,$(prefix)/include/bpf,644); \
		$(call do_install,bpf_helpers.h,$(prefix)/include/bpf,644); \
		$(call do_install,bpf_helper_defs.h,$(prefix)/include/bpf,644); \
		$(call do_install,bpf_tracing.h,$(prefix)/include/bpf,644); \
		$(call do_install,bpf_endian.h,$(prefix)/include/bpf,644); \
		$(call do_install,bpf_core_read.h,$(prefix)/include/bpf,644);

install_pkgconfig: $(PC_FILE)
	$(call QUIET_INSTALL, $(PC_FILE)) \
		$(call do_install,$(PC_FILE),$(libdir_SQ)/pkgconfig,644)

install: install_lib install_pkgconfig

### Cleaning rules

config-clean:
	$(call QUIET_CLEAN, config)
	$(Q)$(MAKE) -C $(srctree)/tools/build/feature/ clean >/dev/null

clean:
	$(call QUIET_CLEAN, libbpf) $(RM) -rf $(CMD_TARGETS) \
		*.o *~ *.a *.so *.so.$(LIBBPF_MAJOR_VERSION) .*.d .*.cmd \
		*.pc LIBBPF-CFLAGS bpf_helper_defs.h \
		$(SHARED_OBJDIR) $(STATIC_OBJDIR)
	$(call QUIET_CLEAN, core-gen) $(RM) $(OUTPUT)FEATURE-DUMP.libbpf



PHONY += force elfdep bpfdep cscope tags
force:

elfdep:
	@if [ "$(feature-libelf)" != "1" ]; then echo "No libelf found"; exit 1 ; fi

bpfdep:
	@if [ "$(feature-bpf)" != "1" ]; then echo "BPF API too old"; exit 1 ; fi

cscope:
	ls *.c *.h > cscope.files
	cscope -b -q -I $(srctree)/include -f cscope.out

tags:
	rm -f TAGS tags
	ls *.c *.h | xargs $(TAGS_PROG) -a

# Declare the contents of the .PHONY variable as phony.  We keep that
# information in a variable so we can use it in if_changed and friends.
.PHONY: $(PHONY)

# Delete partially updated (corrupted) files on error
.DELETE_ON_ERROR:<|MERGE_RESOLUTION|>--- conflicted
+++ resolved
@@ -152,11 +152,7 @@
 VERSIONED_SYM_COUNT = $(shell readelf -s --wide $(OUTPUT)libbpf.so | \
 			      grep -Eo '[^ ]+@LIBBPF_' | cut -d@ -f1 | sort -u | wc -l)
 
-<<<<<<< HEAD
-CMD_TARGETS = $(LIB_TARGET) $(PC_FILE) $(OUTPUT)test_libbpf
-=======
 CMD_TARGETS = $(LIB_TARGET) $(PC_FILE)
->>>>>>> e42617b8
 
 all: fixdep
 	$(Q)$(MAKE) all_cmd
@@ -184,15 +180,9 @@
 $(BPF_IN_STATIC): force elfdep bpfdep bpf_helper_defs.h
 	$(Q)$(MAKE) $(build)=libbpf OUTPUT=$(STATIC_OBJDIR)
 
-<<<<<<< HEAD
-bpf_helper_defs.h: $(srctree)/include/uapi/linux/bpf.h
-	$(Q)$(srctree)/scripts/bpf_helpers_doc.py --header 		\
-		--file $(srctree)/include/uapi/linux/bpf.h > bpf_helper_defs.h
-=======
 bpf_helper_defs.h: $(srctree)/tools/include/uapi/linux/bpf.h
 	$(Q)$(srctree)/scripts/bpf_helpers_doc.py --header 		\
 		--file $(srctree)/tools/include/uapi/linux/bpf.h > bpf_helper_defs.h
->>>>>>> e42617b8
 
 $(OUTPUT)libbpf.so: $(OUTPUT)libbpf.so.$(LIBBPF_VERSION)
 
@@ -206,12 +196,6 @@
 $(OUTPUT)libbpf.a: $(BPF_IN_STATIC)
 	$(QUIET_LINK)$(RM) $@; $(AR) rcs $@ $^
 
-<<<<<<< HEAD
-$(OUTPUT)test_libbpf: test_libbpf.c $(OUTPUT)libbpf.a
-	$(QUIET_LINK)$(CC) $(CFLAGS) $(LDFLAGS) $(INCLUDES) $^ -lelf -o $@
-
-=======
->>>>>>> e42617b8
 $(OUTPUT)libbpf.pc:
 	$(QUIET_GEN)sed -e "s|@PREFIX@|$(prefix)|" \
 		-e "s|@LIBDIR@|$(libdir_SQ)|" \
