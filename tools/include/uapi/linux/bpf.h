--- conflicted
+++ resolved
@@ -3639,14 +3639,6 @@
 	BPF_ADJ_ROOM_ENCAP_L2_SHIFT	= 56,
 };
 
-<<<<<<< HEAD
-=======
-#define BPF_F_ADJ_ROOM_ENCAP_L3_IPV4	(1ULL << 1)
-#define BPF_F_ADJ_ROOM_ENCAP_L3_IPV6	(1ULL << 2)
-#define BPF_F_ADJ_ROOM_ENCAP_L4_GRE	(1ULL << 3)
-#define BPF_F_ADJ_ROOM_ENCAP_L4_UDP	(1ULL << 4)
-#define BPF_F_ADJ_ROOM_NO_CSUM_RESET	(1ULL << 5)
->>>>>>> a4d0d388
 #define BPF_F_ADJ_ROOM_ENCAP_L2(len)	(((__u64)len & \
 					  BPF_ADJ_ROOM_ENCAP_L2_MASK) \
 					 << BPF_ADJ_ROOM_ENCAP_L2_SHIFT)
