--- conflicted
+++ resolved
@@ -9,11 +9,7 @@
 static size_t syscall_arg__scnprintf_seccomp_op(char *bf, size_t size, struct syscall_arg *arg)
 {
 	bool show_prefix = arg->show_string_prefix;
-<<<<<<< HEAD
-	const char *prefix = "SECOMP_SET_MODE_";
-=======
 	const char *prefix = "SECCOMP_SET_MODE_";
->>>>>>> bfeffd15
 	int op = arg->val;
 	size_t printed = 0;
 
@@ -38,11 +34,7 @@
 						   struct syscall_arg *arg)
 {
 	bool show_prefix = arg->show_string_prefix;
-<<<<<<< HEAD
-	const char *prefix = "SECOMP_FILTER_FLAG_";
-=======
 	const char *prefix = "SECCOMP_FILTER_FLAG_";
->>>>>>> bfeffd15
 	int printed = 0, flags = arg->val;
 
 #define	P_FLAG(n) \
