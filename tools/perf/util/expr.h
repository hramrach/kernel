--- conflicted
+++ resolved
@@ -57,10 +57,7 @@
 		   struct expr_parse_ctx *ids);
 
 double expr_id_data__value(const struct expr_id_data *data);
-<<<<<<< HEAD
-=======
 double expr_id_data__source_count(const struct expr_id_data *data);
 double expr__get_literal(const char *literal);
->>>>>>> fa55b7dc
 
 #endif