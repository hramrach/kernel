#define _FILE_OFFSET_BITS 64

#include <linux/kernel.h>

#include <byteswap.h>
#include <unistd.h>
#include <sys/types.h>
#include <sys/mman.h>

#include "evlist.h"
#include "evsel.h"
#include "session.h"
#include "tool.h"
#include "sort.h"
#include "util.h"
#include "cpumap.h"

static int perf_session__open(struct perf_session *self, bool force)
{
	struct stat input_stat;

	if (!strcmp(self->filename, "-")) {
		self->fd_pipe = true;
		self->fd = STDIN_FILENO;

		if (perf_session__read_header(self, self->fd) < 0)
			pr_err("incompatible file format (rerun with -v to learn more)");

		return 0;
	}

	self->fd = open(self->filename, O_RDONLY);
	if (self->fd < 0) {
		int err = errno;

		pr_err("failed to open %s: %s", self->filename, strerror(err));
		if (err == ENOENT && !strcmp(self->filename, "perf.data"))
			pr_err("  (try 'perf record' first)");
		pr_err("\n");
		return -errno;
	}

	if (fstat(self->fd, &input_stat) < 0)
		goto out_close;

	if (!force && input_stat.st_uid && (input_stat.st_uid != geteuid())) {
		pr_err("file %s not owned by current user or root\n",
		       self->filename);
		goto out_close;
	}

	if (!input_stat.st_size) {
		pr_info("zero-sized file (%s), nothing to do!\n",
			self->filename);
		goto out_close;
	}

	if (perf_session__read_header(self, self->fd) < 0) {
		pr_err("incompatible file format (rerun with -v to learn more)");
		goto out_close;
	}

	if (!perf_evlist__valid_sample_type(self->evlist)) {
		pr_err("non matching sample_type");
		goto out_close;
	}

	if (!perf_evlist__valid_sample_id_all(self->evlist)) {
		pr_err("non matching sample_id_all");
		goto out_close;
	}

	self->size = input_stat.st_size;
	return 0;

out_close:
	close(self->fd);
	self->fd = -1;
	return -1;
}

void perf_session__update_sample_type(struct perf_session *self)
{
	self->sample_type = perf_evlist__sample_type(self->evlist);
	self->sample_size = __perf_evsel__sample_size(self->sample_type);
	self->sample_id_all = perf_evlist__sample_id_all(self->evlist);
	self->id_hdr_size = perf_evlist__id_hdr_size(self->evlist);
	self->host_machine.id_hdr_size = self->id_hdr_size;
}

int perf_session__create_kernel_maps(struct perf_session *self)
{
	int ret = machine__create_kernel_maps(&self->host_machine);

	if (ret >= 0)
		ret = machines__create_guest_kernel_maps(&self->machines);
	return ret;
}

static void perf_session__destroy_kernel_maps(struct perf_session *self)
{
	machine__destroy_kernel_maps(&self->host_machine);
	machines__destroy_guest_kernel_maps(&self->machines);
}

struct perf_session *perf_session__new(const char *filename, int mode,
				       bool force, bool repipe,
				       struct perf_tool *tool)
{
	struct perf_session *self;
	struct stat st;
	size_t len;

	if (!filename || !strlen(filename)) {
		if (!fstat(STDIN_FILENO, &st) && S_ISFIFO(st.st_mode))
			filename = "-";
		else
			filename = "perf.data";
	}

	len = strlen(filename);
	self = zalloc(sizeof(*self) + len);

	if (self == NULL)
		goto out;

	memcpy(self->filename, filename, len);
	/*
	 * On 64bit we can mmap the data file in one go. No need for tiny mmap
	 * slices. On 32bit we use 32MB.
	 */
#if BITS_PER_LONG == 64
	self->mmap_window = ULLONG_MAX;
#else
	self->mmap_window = 32 * 1024 * 1024ULL;
#endif
	self->machines = RB_ROOT;
	self->repipe = repipe;
	INIT_LIST_HEAD(&self->ordered_samples.samples);
	INIT_LIST_HEAD(&self->ordered_samples.sample_cache);
	INIT_LIST_HEAD(&self->ordered_samples.to_free);
	machine__init(&self->host_machine, "", HOST_KERNEL_ID);
	hists__init(&self->hists);

	if (mode == O_RDONLY) {
		if (perf_session__open(self, force) < 0)
			goto out_delete;
		perf_session__update_sample_type(self);
	} else if (mode == O_WRONLY) {
		/*
		 * In O_RDONLY mode this will be performed when reading the
		 * kernel MMAP event, in perf_event__process_mmap().
		 */
		if (perf_session__create_kernel_maps(self) < 0)
			goto out_delete;
	}

	if (tool && tool->ordering_requires_timestamps &&
	    tool->ordered_samples && !self->sample_id_all) {
		dump_printf("WARNING: No sample_id_all support, falling back to unordered processing\n");
		tool->ordered_samples = false;
	}

out:
	return self;
out_delete:
	perf_session__delete(self);
	return NULL;
}

static void machine__delete_dead_threads(struct machine *machine)
{
	struct thread *n, *t;

	list_for_each_entry_safe(t, n, &machine->dead_threads, node) {
		list_del(&t->node);
		thread__delete(t);
	}
}

static void perf_session__delete_dead_threads(struct perf_session *session)
{
	machine__delete_dead_threads(&session->host_machine);
}

static void machine__delete_threads(struct machine *self)
{
	struct rb_node *nd = rb_first(&self->threads);

	while (nd) {
		struct thread *t = rb_entry(nd, struct thread, rb_node);

		rb_erase(&t->rb_node, &self->threads);
		nd = rb_next(nd);
		thread__delete(t);
	}
}

static void perf_session__delete_threads(struct perf_session *session)
{
	machine__delete_threads(&session->host_machine);
}

void perf_session__delete(struct perf_session *self)
{
	perf_session__destroy_kernel_maps(self);
	perf_session__delete_dead_threads(self);
	perf_session__delete_threads(self);
	machine__exit(&self->host_machine);
	close(self->fd);
	free(self);
}

void machine__remove_thread(struct machine *self, struct thread *th)
{
	self->last_match = NULL;
	rb_erase(&th->rb_node, &self->threads);
	/*
	 * We may have references to this thread, for instance in some hist_entry
	 * instances, so just move them to a separate list.
	 */
	list_add_tail(&th->node, &self->dead_threads);
}

static bool symbol__match_parent_regex(struct symbol *sym)
{
	if (sym->name && !regexec(&parent_regex, sym->name, 0, NULL, 0))
		return 1;

	return 0;
}

static const u8 cpumodes[] = {
	PERF_RECORD_MISC_USER,
	PERF_RECORD_MISC_KERNEL,
	PERF_RECORD_MISC_GUEST_USER,
	PERF_RECORD_MISC_GUEST_KERNEL
};
#define NCPUMODES (sizeof(cpumodes)/sizeof(u8))

static void ip__resolve_ams(struct machine *self, struct thread *thread,
			    struct addr_map_symbol *ams,
			    u64 ip)
{
	struct addr_location al;
	size_t i;
	u8 m;

	memset(&al, 0, sizeof(al));

	for (i = 0; i < NCPUMODES; i++) {
		m = cpumodes[i];
		/*
		 * We cannot use the header.misc hint to determine whether a
		 * branch stack address is user, kernel, guest, hypervisor.
		 * Branches may straddle the kernel/user/hypervisor boundaries.
		 * Thus, we have to try consecutively until we find a match
		 * or else, the symbol is unknown
		 */
		thread__find_addr_location(thread, self, m, MAP__FUNCTION,
				ip, &al, NULL);
		if (al.sym)
			goto found;
	}
found:
	ams->addr = ip;
	ams->al_addr = al.addr;
	ams->sym = al.sym;
	ams->map = al.map;
}

struct branch_info *machine__resolve_bstack(struct machine *self,
					    struct thread *thr,
					    struct branch_stack *bs)
{
	struct branch_info *bi;
	unsigned int i;

	bi = calloc(bs->nr, sizeof(struct branch_info));
	if (!bi)
		return NULL;

	for (i = 0; i < bs->nr; i++) {
		ip__resolve_ams(self, thr, &bi[i].to, bs->entries[i].to);
		ip__resolve_ams(self, thr, &bi[i].from, bs->entries[i].from);
		bi[i].flags = bs->entries[i].flags;
	}
	return bi;
}

int machine__resolve_callchain(struct machine *self, struct perf_evsel *evsel,
			       struct thread *thread,
			       struct ip_callchain *chain,
			       struct symbol **parent)
{
	u8 cpumode = PERF_RECORD_MISC_USER;
	unsigned int i;
	int err;

	callchain_cursor_reset(&evsel->hists.callchain_cursor);

	for (i = 0; i < chain->nr; i++) {
		u64 ip;
		struct addr_location al;

		if (callchain_param.order == ORDER_CALLEE)
			ip = chain->ips[i];
		else
			ip = chain->ips[chain->nr - i - 1];

		if (ip >= PERF_CONTEXT_MAX) {
			switch (ip) {
			case PERF_CONTEXT_HV:
				cpumode = PERF_RECORD_MISC_HYPERVISOR;	break;
			case PERF_CONTEXT_KERNEL:
				cpumode = PERF_RECORD_MISC_KERNEL;	break;
			case PERF_CONTEXT_USER:
				cpumode = PERF_RECORD_MISC_USER;	break;
			default:
				break;
			}
			continue;
		}

		al.filtered = false;
		thread__find_addr_location(thread, self, cpumode,
					   MAP__FUNCTION, ip, &al, NULL);
		if (al.sym != NULL) {
			if (sort__has_parent && !*parent &&
			    symbol__match_parent_regex(al.sym))
				*parent = al.sym;
			if (!symbol_conf.use_callchain)
				break;
		}

		err = callchain_cursor_append(&evsel->hists.callchain_cursor,
					      ip, al.map, al.sym);
		if (err)
			return err;
	}

	return 0;
}

static int process_event_synth_tracing_data_stub(union perf_event *event __used,
						 struct perf_session *session __used)
{
	dump_printf(": unhandled!\n");
	return 0;
}

static int process_event_synth_attr_stub(union perf_event *event __used,
					 struct perf_evlist **pevlist __used)
{
	dump_printf(": unhandled!\n");
	return 0;
}

static int process_event_sample_stub(struct perf_tool *tool __used,
				     union perf_event *event __used,
				     struct perf_sample *sample __used,
				     struct perf_evsel *evsel __used,
				     struct machine *machine __used)
{
	dump_printf(": unhandled!\n");
	return 0;
}

static int process_event_stub(struct perf_tool *tool __used,
			      union perf_event *event __used,
			      struct perf_sample *sample __used,
			      struct machine *machine __used)
{
	dump_printf(": unhandled!\n");
	return 0;
}

static int process_finished_round_stub(struct perf_tool *tool __used,
				       union perf_event *event __used,
				       struct perf_session *perf_session __used)
{
	dump_printf(": unhandled!\n");
	return 0;
}

static int process_event_type_stub(struct perf_tool *tool __used,
				   union perf_event *event __used)
{
	dump_printf(": unhandled!\n");
	return 0;
}

static int process_finished_round(struct perf_tool *tool,
				  union perf_event *event,
				  struct perf_session *session);

static void perf_tool__fill_defaults(struct perf_tool *tool)
{
	if (tool->sample == NULL)
		tool->sample = process_event_sample_stub;
	if (tool->mmap == NULL)
		tool->mmap = process_event_stub;
	if (tool->comm == NULL)
		tool->comm = process_event_stub;
	if (tool->fork == NULL)
		tool->fork = process_event_stub;
	if (tool->exit == NULL)
		tool->exit = process_event_stub;
	if (tool->lost == NULL)
		tool->lost = perf_event__process_lost;
	if (tool->read == NULL)
		tool->read = process_event_sample_stub;
	if (tool->throttle == NULL)
		tool->throttle = process_event_stub;
	if (tool->unthrottle == NULL)
		tool->unthrottle = process_event_stub;
	if (tool->attr == NULL)
		tool->attr = process_event_synth_attr_stub;
	if (tool->event_type == NULL)
		tool->event_type = process_event_type_stub;
	if (tool->tracing_data == NULL)
		tool->tracing_data = process_event_synth_tracing_data_stub;
	if (tool->build_id == NULL)
		tool->build_id = process_finished_round_stub;
	if (tool->finished_round == NULL) {
		if (tool->ordered_samples)
			tool->finished_round = process_finished_round;
		else
			tool->finished_round = process_finished_round_stub;
	}
}

void mem_bswap_64(void *src, int byte_size)
{
	u64 *m = src;

	while (byte_size > 0) {
		*m = bswap_64(*m);
		byte_size -= sizeof(u64);
		++m;
	}
}

static void perf_event__all64_swap(union perf_event *event)
{
	struct perf_event_header *hdr = &event->header;
	mem_bswap_64(hdr + 1, event->header.size - sizeof(*hdr));
}

static void perf_event__comm_swap(union perf_event *event)
{
	event->comm.pid = bswap_32(event->comm.pid);
	event->comm.tid = bswap_32(event->comm.tid);
}

static void perf_event__mmap_swap(union perf_event *event)
{
	event->mmap.pid	  = bswap_32(event->mmap.pid);
	event->mmap.tid	  = bswap_32(event->mmap.tid);
	event->mmap.start = bswap_64(event->mmap.start);
	event->mmap.len	  = bswap_64(event->mmap.len);
	event->mmap.pgoff = bswap_64(event->mmap.pgoff);
}

static void perf_event__task_swap(union perf_event *event)
{
	event->fork.pid	 = bswap_32(event->fork.pid);
	event->fork.tid	 = bswap_32(event->fork.tid);
	event->fork.ppid = bswap_32(event->fork.ppid);
	event->fork.ptid = bswap_32(event->fork.ptid);
	event->fork.time = bswap_64(event->fork.time);
}

static void perf_event__read_swap(union perf_event *event)
{
	event->read.pid		 = bswap_32(event->read.pid);
	event->read.tid		 = bswap_32(event->read.tid);
	event->read.value	 = bswap_64(event->read.value);
	event->read.time_enabled = bswap_64(event->read.time_enabled);
	event->read.time_running = bswap_64(event->read.time_running);
	event->read.id		 = bswap_64(event->read.id);
}

static u8 revbyte(u8 b)
{
	int rev = (b >> 4) | ((b & 0xf) << 4);
	rev = ((rev & 0xcc) >> 2) | ((rev & 0x33) << 2);
	rev = ((rev & 0xaa) >> 1) | ((rev & 0x55) << 1);
	return (u8) rev;
}

/*
 * XXX this is hack in attempt to carry flags bitfield
 * throught endian village. ABI says:
 *
 * Bit-fields are allocated from right to left (least to most significant)
 * on little-endian implementations and from left to right (most to least
 * significant) on big-endian implementations.
 *
 * The above seems to be byte specific, so we need to reverse each
 * byte of the bitfield. 'Internet' also says this might be implementation
 * specific and we probably need proper fix and carry perf_event_attr
 * bitfield flags in separate data file FEAT_ section. Thought this seems
 * to work for now.
 */
static void swap_bitfield(u8 *p, unsigned len)
{
	unsigned i;

	for (i = 0; i < len; i++) {
		*p = revbyte(*p);
		p++;
	}
}

/* exported for swapping attributes in file header */
void perf_event__attr_swap(struct perf_event_attr *attr)
{
	attr->type		= bswap_32(attr->type);
	attr->size		= bswap_32(attr->size);
	attr->config		= bswap_64(attr->config);
	attr->sample_period	= bswap_64(attr->sample_period);
	attr->sample_type	= bswap_64(attr->sample_type);
	attr->read_format	= bswap_64(attr->read_format);
	attr->wakeup_events	= bswap_32(attr->wakeup_events);
	attr->bp_type		= bswap_32(attr->bp_type);
	attr->bp_addr		= bswap_64(attr->bp_addr);
	attr->bp_len		= bswap_64(attr->bp_len);

	swap_bitfield((u8 *) (&attr->read_format + 1), sizeof(u64));
}

static void perf_event__hdr_attr_swap(union perf_event *event)
{
	size_t size;

	perf_event__attr_swap(&event->attr.attr);

	size = event->header.size;
	size -= (void *)&event->attr.id - (void *)event;
	mem_bswap_64(event->attr.id, size);
}

static void perf_event__event_type_swap(union perf_event *event)
{
	event->event_type.event_type.event_id =
		bswap_64(event->event_type.event_type.event_id);
}

static void perf_event__tracing_data_swap(union perf_event *event)
{
	event->tracing_data.size = bswap_32(event->tracing_data.size);
}

typedef void (*perf_event__swap_op)(union perf_event *event);

static perf_event__swap_op perf_event__swap_ops[] = {
	[PERF_RECORD_MMAP]		  = perf_event__mmap_swap,
	[PERF_RECORD_COMM]		  = perf_event__comm_swap,
	[PERF_RECORD_FORK]		  = perf_event__task_swap,
	[PERF_RECORD_EXIT]		  = perf_event__task_swap,
	[PERF_RECORD_LOST]		  = perf_event__all64_swap,
	[PERF_RECORD_READ]		  = perf_event__read_swap,
	[PERF_RECORD_SAMPLE]		  = perf_event__all64_swap,
	[PERF_RECORD_HEADER_ATTR]	  = perf_event__hdr_attr_swap,
	[PERF_RECORD_HEADER_EVENT_TYPE]	  = perf_event__event_type_swap,
	[PERF_RECORD_HEADER_TRACING_DATA] = perf_event__tracing_data_swap,
	[PERF_RECORD_HEADER_BUILD_ID]	  = NULL,
	[PERF_RECORD_HEADER_MAX]	  = NULL,
};

struct sample_queue {
	u64			timestamp;
	u64			file_offset;
	union perf_event	*event;
	struct list_head	list;
};

static void perf_session_free_sample_buffers(struct perf_session *session)
{
	struct ordered_samples *os = &session->ordered_samples;

	while (!list_empty(&os->to_free)) {
		struct sample_queue *sq;

		sq = list_entry(os->to_free.next, struct sample_queue, list);
		list_del(&sq->list);
		free(sq);
	}
}

static int perf_session_deliver_event(struct perf_session *session,
				      union perf_event *event,
				      struct perf_sample *sample,
				      struct perf_tool *tool,
				      u64 file_offset);

static void flush_sample_queue(struct perf_session *s,
			       struct perf_tool *tool)
{
	struct ordered_samples *os = &s->ordered_samples;
	struct list_head *head = &os->samples;
	struct sample_queue *tmp, *iter;
	struct perf_sample sample;
	u64 limit = os->next_flush;
	u64 last_ts = os->last_sample ? os->last_sample->timestamp : 0ULL;
	unsigned idx = 0, progress_next = os->nr_samples / 16;
	int ret;

	if (!tool->ordered_samples || !limit)
		return;

	list_for_each_entry_safe(iter, tmp, head, list) {
		if (iter->timestamp > limit)
			break;

		ret = perf_session__parse_sample(s, iter->event, &sample);
		if (ret)
			pr_err("Can't parse sample, err = %d\n", ret);
		else
			perf_session_deliver_event(s, iter->event, &sample, tool,
						   iter->file_offset);

		os->last_flush = iter->timestamp;
		list_del(&iter->list);
		list_add(&iter->list, &os->sample_cache);
		if (++idx >= progress_next) {
			progress_next += os->nr_samples / 16;
			ui_progress__update(idx, os->nr_samples,
					    "Processing time ordered events...");
		}
	}

	if (list_empty(head)) {
		os->last_sample = NULL;
	} else if (last_ts <= limit) {
		os->last_sample =
			list_entry(head->prev, struct sample_queue, list);
	}

	os->nr_samples = 0;
}

/*
 * When perf record finishes a pass on every buffers, it records this pseudo
 * event.
 * We record the max timestamp t found in the pass n.
 * Assuming these timestamps are monotonic across cpus, we know that if
 * a buffer still has events with timestamps below t, they will be all
 * available and then read in the pass n + 1.
 * Hence when we start to read the pass n + 2, we can safely flush every
 * events with timestamps below t.
 *
 *    ============ PASS n =================
 *       CPU 0         |   CPU 1
 *                     |
 *    cnt1 timestamps  |   cnt2 timestamps
 *          1          |         2
 *          2          |         3
 *          -          |         4  <--- max recorded
 *
 *    ============ PASS n + 1 ==============
 *       CPU 0         |   CPU 1
 *                     |
 *    cnt1 timestamps  |   cnt2 timestamps
 *          3          |         5
 *          4          |         6
 *          5          |         7 <---- max recorded
 *
 *      Flush every events below timestamp 4
 *
 *    ============ PASS n + 2 ==============
 *       CPU 0         |   CPU 1
 *                     |
 *    cnt1 timestamps  |   cnt2 timestamps
 *          6          |         8
 *          7          |         9
 *          -          |         10
 *
 *      Flush every events below timestamp 7
 *      etc...
 */
static int process_finished_round(struct perf_tool *tool,
				  union perf_event *event __used,
				  struct perf_session *session)
{
	flush_sample_queue(session, tool);
	session->ordered_samples.next_flush = session->ordered_samples.max_timestamp;

	return 0;
}

/* The queue is ordered by time */
static void __queue_event(struct sample_queue *new, struct perf_session *s)
{
	struct ordered_samples *os = &s->ordered_samples;
	struct sample_queue *sample = os->last_sample;
	u64 timestamp = new->timestamp;
	struct list_head *p;

	++os->nr_samples;
	os->last_sample = new;

	if (!sample) {
		list_add(&new->list, &os->samples);
		os->max_timestamp = timestamp;
		return;
	}

	/*
	 * last_sample might point to some random place in the list as it's
	 * the last queued event. We expect that the new event is close to
	 * this.
	 */
	if (sample->timestamp <= timestamp) {
		while (sample->timestamp <= timestamp) {
			p = sample->list.next;
			if (p == &os->samples) {
				list_add_tail(&new->list, &os->samples);
				os->max_timestamp = timestamp;
				return;
			}
			sample = list_entry(p, struct sample_queue, list);
		}
		list_add_tail(&new->list, &sample->list);
	} else {
		while (sample->timestamp > timestamp) {
			p = sample->list.prev;
			if (p == &os->samples) {
				list_add(&new->list, &os->samples);
				return;
			}
			sample = list_entry(p, struct sample_queue, list);
		}
		list_add(&new->list, &sample->list);
	}
}

#define MAX_SAMPLE_BUFFER	(64 * 1024 / sizeof(struct sample_queue))

static int perf_session_queue_event(struct perf_session *s, union perf_event *event,
				    struct perf_sample *sample, u64 file_offset)
{
	struct ordered_samples *os = &s->ordered_samples;
	struct list_head *sc = &os->sample_cache;
	u64 timestamp = sample->time;
	struct sample_queue *new;

	if (!timestamp || timestamp == ~0ULL)
		return -ETIME;

	if (timestamp < s->ordered_samples.last_flush) {
		printf("Warning: Timestamp below last timeslice flush\n");
		return -EINVAL;
	}

	if (!list_empty(sc)) {
		new = list_entry(sc->next, struct sample_queue, list);
		list_del(&new->list);
	} else if (os->sample_buffer) {
		new = os->sample_buffer + os->sample_buffer_idx;
		if (++os->sample_buffer_idx == MAX_SAMPLE_BUFFER)
			os->sample_buffer = NULL;
	} else {
		os->sample_buffer = malloc(MAX_SAMPLE_BUFFER * sizeof(*new));
		if (!os->sample_buffer)
			return -ENOMEM;
		list_add(&os->sample_buffer->list, &os->to_free);
		os->sample_buffer_idx = 2;
		new = os->sample_buffer + 1;
	}

	new->timestamp = timestamp;
	new->file_offset = file_offset;
	new->event = event;

	__queue_event(new, s);

	return 0;
}

static void callchain__printf(struct perf_sample *sample)
{
	unsigned int i;

	printf("... chain: nr:%" PRIu64 "\n", sample->callchain->nr);

	for (i = 0; i < sample->callchain->nr; i++)
		printf("..... %2d: %016" PRIx64 "\n",
		       i, sample->callchain->ips[i]);
}

static void branch_stack__printf(struct perf_sample *sample)
{
	uint64_t i;

	printf("... branch stack: nr:%" PRIu64 "\n", sample->branch_stack->nr);

	for (i = 0; i < sample->branch_stack->nr; i++)
		printf("..... %2"PRIu64": %016" PRIx64 " -> %016" PRIx64 "\n",
			i, sample->branch_stack->entries[i].from,
			sample->branch_stack->entries[i].to);
}

static void perf_session__print_tstamp(struct perf_session *session,
				       union perf_event *event,
				       struct perf_sample *sample)
{
	if (event->header.type != PERF_RECORD_SAMPLE &&
	    !session->sample_id_all) {
		fputs("-1 -1 ", stdout);
		return;
	}

	if ((session->sample_type & PERF_SAMPLE_CPU))
		printf("%u ", sample->cpu);

	if (session->sample_type & PERF_SAMPLE_TIME)
		printf("%" PRIu64 " ", sample->time);
}

static void dump_event(struct perf_session *session, union perf_event *event,
		       u64 file_offset, struct perf_sample *sample)
{
	if (!dump_trace)
		return;

	printf("\n%#" PRIx64 " [%#x]: event: %d\n",
	       file_offset, event->header.size, event->header.type);

	trace_event(event);

	if (sample)
		perf_session__print_tstamp(session, event, sample);

	printf("%#" PRIx64 " [%#x]: PERF_RECORD_%s", file_offset,
	       event->header.size, perf_event__name(event->header.type));
}

static void dump_sample(struct perf_session *session, union perf_event *event,
			struct perf_sample *sample)
{
	if (!dump_trace)
		return;

	printf("(IP, %d): %d/%d: %#" PRIx64 " period: %" PRIu64 " addr: %#" PRIx64 "\n",
	       event->header.misc, sample->pid, sample->tid, sample->ip,
	       sample->period, sample->addr);

	if (session->sample_type & PERF_SAMPLE_CALLCHAIN)
		callchain__printf(sample);

	if (session->sample_type & PERF_SAMPLE_BRANCH_STACK)
		branch_stack__printf(sample);
}

static struct machine *
	perf_session__find_machine_for_cpumode(struct perf_session *session,
					       union perf_event *event)
{
	const u8 cpumode = event->header.misc & PERF_RECORD_MISC_CPUMODE_MASK;

	if (cpumode == PERF_RECORD_MISC_GUEST_KERNEL && perf_guest) {
		u32 pid;

		if (event->header.type == PERF_RECORD_MMAP)
			pid = event->mmap.pid;
		else
			pid = event->ip.pid;

		return perf_session__find_machine(session, pid);
	}

	return perf_session__find_host_machine(session);
}

static int perf_session_deliver_event(struct perf_session *session,
				      union perf_event *event,
				      struct perf_sample *sample,
				      struct perf_tool *tool,
				      u64 file_offset)
{
	struct perf_evsel *evsel;
	struct machine *machine;

	dump_event(session, event, file_offset, sample);

	evsel = perf_evlist__id2evsel(session->evlist, sample->id);
	if (evsel != NULL && event->header.type != PERF_RECORD_SAMPLE) {
		/*
		 * XXX We're leaving PERF_RECORD_SAMPLE unnacounted here
		 * because the tools right now may apply filters, discarding
		 * some of the samples. For consistency, in the future we
		 * should have something like nr_filtered_samples and remove
		 * the sample->period from total_sample_period, etc, KISS for
		 * now tho.
		 *
		 * Also testing against NULL allows us to handle files without
		 * attr.sample_id_all and/or without PERF_SAMPLE_ID. In the
		 * future probably it'll be a good idea to restrict event
		 * processing via perf_session to files with both set.
		 */
		hists__inc_nr_events(&evsel->hists, event->header.type);
	}

	machine = perf_session__find_machine_for_cpumode(session, event);

	switch (event->header.type) {
	case PERF_RECORD_SAMPLE:
		dump_sample(session, event, sample);
		if (evsel == NULL) {
			++session->hists.stats.nr_unknown_id;
			return 0;
		}
		if (machine == NULL) {
			++session->hists.stats.nr_unprocessable_samples;
			return 0;
		}
		return tool->sample(tool, event, sample, evsel, machine);
	case PERF_RECORD_MMAP:
		return tool->mmap(tool, event, sample, machine);
	case PERF_RECORD_COMM:
		return tool->comm(tool, event, sample, machine);
	case PERF_RECORD_FORK:
		return tool->fork(tool, event, sample, machine);
	case PERF_RECORD_EXIT:
		return tool->exit(tool, event, sample, machine);
	case PERF_RECORD_LOST:
		if (tool->lost == perf_event__process_lost)
			session->hists.stats.total_lost += event->lost.lost;
		return tool->lost(tool, event, sample, machine);
	case PERF_RECORD_READ:
		return tool->read(tool, event, sample, evsel, machine);
	case PERF_RECORD_THROTTLE:
		return tool->throttle(tool, event, sample, machine);
	case PERF_RECORD_UNTHROTTLE:
		return tool->unthrottle(tool, event, sample, machine);
	default:
		++session->hists.stats.nr_unknown_events;
		return -1;
	}
}

static int perf_session__preprocess_sample(struct perf_session *session,
					   union perf_event *event, struct perf_sample *sample)
{
	if (event->header.type != PERF_RECORD_SAMPLE ||
	    !(session->sample_type & PERF_SAMPLE_CALLCHAIN))
		return 0;

	if (!ip_callchain__valid(sample->callchain, event)) {
		pr_debug("call-chain problem with event, skipping it.\n");
		++session->hists.stats.nr_invalid_chains;
		session->hists.stats.total_invalid_chains += sample->period;
		return -EINVAL;
	}
	return 0;
}

static int perf_session__process_user_event(struct perf_session *session, union perf_event *event,
					    struct perf_tool *tool, u64 file_offset)
{
	int err;

	dump_event(session, event, file_offset, NULL);

	/* These events are processed right away */
	switch (event->header.type) {
	case PERF_RECORD_HEADER_ATTR:
		err = tool->attr(event, &session->evlist);
		if (err == 0)
			perf_session__update_sample_type(session);
		return err;
	case PERF_RECORD_HEADER_EVENT_TYPE:
		return tool->event_type(tool, event);
	case PERF_RECORD_HEADER_TRACING_DATA:
		/* setup for reading amidst mmap */
		lseek(session->fd, file_offset, SEEK_SET);
		return tool->tracing_data(event, session);
	case PERF_RECORD_HEADER_BUILD_ID:
		return tool->build_id(tool, event, session);
	case PERF_RECORD_FINISHED_ROUND:
		return tool->finished_round(tool, event, session);
	default:
		return -EINVAL;
	}
}

static int perf_session__process_event(struct perf_session *session,
				       union perf_event *event,
				       struct perf_tool *tool,
				       u64 file_offset)
{
	struct perf_sample sample;
	int ret;

	if (session->header.needs_swap &&
	    perf_event__swap_ops[event->header.type])
		perf_event__swap_ops[event->header.type](event);

	if (event->header.type >= PERF_RECORD_HEADER_MAX)
		return -EINVAL;

	hists__inc_nr_events(&session->hists, event->header.type);

	if (event->header.type >= PERF_RECORD_USER_TYPE_START)
		return perf_session__process_user_event(session, event, tool, file_offset);

	/*
	 * For all kernel events we get the sample data
	 */
	ret = perf_session__parse_sample(session, event, &sample);
	if (ret)
		return ret;

	/* Preprocess sample records - precheck callchains */
	if (perf_session__preprocess_sample(session, event, &sample))
		return 0;

	if (tool->ordered_samples) {
		ret = perf_session_queue_event(session, event, &sample,
					       file_offset);
		if (ret != -ETIME)
			return ret;
	}

	return perf_session_deliver_event(session, event, &sample, tool,
					  file_offset);
}

void perf_event_header__bswap(struct perf_event_header *self)
{
	self->type = bswap_32(self->type);
	self->misc = bswap_16(self->misc);
	self->size = bswap_16(self->size);
}

struct thread *perf_session__findnew(struct perf_session *session, pid_t pid)
{
	return machine__findnew_thread(&session->host_machine, pid);
}

static struct thread *perf_session__register_idle_thread(struct perf_session *self)
{
	struct thread *thread = perf_session__findnew(self, 0);

	if (thread == NULL || thread__set_comm(thread, "swapper")) {
		pr_err("problem inserting idle task.\n");
		thread = NULL;
	}

	return thread;
}

static void perf_session__warn_about_errors(const struct perf_session *session,
					    const struct perf_tool *tool)
{
	if (tool->lost == perf_event__process_lost &&
	    session->hists.stats.nr_events[PERF_RECORD_LOST] != 0) {
		ui__warning("Processed %d events and lost %d chunks!\n\n"
			    "Check IO/CPU overload!\n\n",
			    session->hists.stats.nr_events[0],
			    session->hists.stats.nr_events[PERF_RECORD_LOST]);
	}

	if (session->hists.stats.nr_unknown_events != 0) {
		ui__warning("Found %u unknown events!\n\n"
			    "Is this an older tool processing a perf.data "
			    "file generated by a more recent tool?\n\n"
			    "If that is not the case, consider "
			    "reporting to linux-kernel@vger.kernel.org.\n\n",
			    session->hists.stats.nr_unknown_events);
	}

	if (session->hists.stats.nr_unknown_id != 0) {
		ui__warning("%u samples with id not present in the header\n",
			    session->hists.stats.nr_unknown_id);
	}

 	if (session->hists.stats.nr_invalid_chains != 0) {
 		ui__warning("Found invalid callchains!\n\n"
 			    "%u out of %u events were discarded for this reason.\n\n"
 			    "Consider reporting to linux-kernel@vger.kernel.org.\n\n",
 			    session->hists.stats.nr_invalid_chains,
 			    session->hists.stats.nr_events[PERF_RECORD_SAMPLE]);
 	}

	if (session->hists.stats.nr_unprocessable_samples != 0) {
		ui__warning("%u unprocessable samples recorded.\n"
			    "Do you have a KVM guest running and not using 'perf kvm'?\n",
			    session->hists.stats.nr_unprocessable_samples);
	}
}

#define session_done()	(*(volatile int *)(&session_done))
volatile int session_done;

static int __perf_session__process_pipe_events(struct perf_session *self,
					       struct perf_tool *tool)
{
	union perf_event *event;
	uint32_t size, cur_size = 0;
	void *buf = NULL;
	int skip = 0;
	u64 head;
	int err;
	void *p;

	perf_tool__fill_defaults(tool);

	head = 0;
	cur_size = sizeof(union perf_event);

	buf = malloc(cur_size);
	if (!buf)
		return -errno;
more:
	event = buf;
	err = readn(self->fd, event, sizeof(struct perf_event_header));
	if (err <= 0) {
		if (err == 0)
			goto done;

		pr_err("failed to read event header\n");
		goto out_err;
	}

	if (self->header.needs_swap)
		perf_event_header__bswap(&event->header);

	size = event->header.size;
	if (size == 0)
		size = 8;

	if (size > cur_size) {
		void *new = realloc(buf, size);
		if (!new) {
			pr_err("failed to allocate memory to read event\n");
			goto out_err;
		}
		buf = new;
		cur_size = size;
		event = buf;
	}
	p = event;
	p += sizeof(struct perf_event_header);

	if (size - sizeof(struct perf_event_header)) {
		err = readn(self->fd, p, size - sizeof(struct perf_event_header));
		if (err <= 0) {
			if (err == 0) {
				pr_err("unexpected end of event stream\n");
				goto done;
			}

			pr_err("failed to read event data\n");
			goto out_err;
		}
	}

<<<<<<< HEAD
	if ((skip = perf_session__process_event(self, &event, tool, head)) < 0) {
		pr_err("%#" PRIx64 " [%#x]: failed to process type: %d\n",
		       head, event.header.size, event.header.type);
=======
	if ((skip = perf_session__process_event(self, event, tool, head)) < 0) {
		pr_err("%#" PRIx64 " [%#x]: failed to process type: %d\n",
		       head, event->header.size, event->header.type);
>>>>>>> f9369910
		err = -EINVAL;
		goto out_err;
	}

	head += size;

	if (skip > 0)
		head += skip;

	if (!session_done())
		goto more;
done:
	err = 0;
out_err:
	free(buf);
	perf_session__warn_about_errors(self, tool);
	perf_session_free_sample_buffers(self);
	return err;
}

static union perf_event *
fetch_mmaped_event(struct perf_session *session,
		   u64 head, size_t mmap_size, char *buf)
{
	union perf_event *event;

	/*
	 * Ensure we have enough space remaining to read
	 * the size of the event in the headers.
	 */
	if (head + sizeof(event->header) > mmap_size)
		return NULL;

	event = (union perf_event *)(buf + head);

	if (session->header.needs_swap)
		perf_event_header__bswap(&event->header);

	if (head + event->header.size > mmap_size)
		return NULL;

	return event;
}

int __perf_session__process_events(struct perf_session *session,
				   u64 data_offset, u64 data_size,
				   u64 file_size, struct perf_tool *tool)
{
	u64 head, page_offset, file_offset, file_pos, progress_next;
	int err, mmap_prot, mmap_flags, map_idx = 0;
	size_t	page_size, mmap_size;
	char *buf, *mmaps[8];
	union perf_event *event;
	uint32_t size;

	perf_tool__fill_defaults(tool);

	page_size = sysconf(_SC_PAGESIZE);

	page_offset = page_size * (data_offset / page_size);
	file_offset = page_offset;
	head = data_offset - page_offset;

	if (data_offset + data_size < file_size)
		file_size = data_offset + data_size;

	progress_next = file_size / 16;

	mmap_size = session->mmap_window;
	if (mmap_size > file_size)
		mmap_size = file_size;

	memset(mmaps, 0, sizeof(mmaps));

	mmap_prot  = PROT_READ;
	mmap_flags = MAP_SHARED;

	if (session->header.needs_swap) {
		mmap_prot  |= PROT_WRITE;
		mmap_flags = MAP_PRIVATE;
	}
remap:
	buf = mmap(NULL, mmap_size, mmap_prot, mmap_flags, session->fd,
		   file_offset);
	if (buf == MAP_FAILED) {
		pr_err("failed to mmap file\n");
		err = -errno;
		goto out_err;
	}
	mmaps[map_idx] = buf;
	map_idx = (map_idx + 1) & (ARRAY_SIZE(mmaps) - 1);
	file_pos = file_offset + head;

more:
	event = fetch_mmaped_event(session, head, mmap_size, buf);
	if (!event) {
		if (mmaps[map_idx]) {
			munmap(mmaps[map_idx], mmap_size);
			mmaps[map_idx] = NULL;
		}

		page_offset = page_size * (head / page_size);
		file_offset += page_offset;
		head -= page_offset;
		goto remap;
	}

	size = event->header.size;

	if (size == 0 ||
	    perf_session__process_event(session, event, tool, file_pos) < 0) {
		pr_err("%#" PRIx64 " [%#x]: failed to process type: %d\n",
		       file_offset + head, event->header.size,
		       event->header.type);
		err = -EINVAL;
		goto out_err;
	}

	head += size;
	file_pos += size;

	if (file_pos >= progress_next) {
		progress_next += file_size / 16;
		ui_progress__update(file_pos, file_size,
				    "Processing events...");
	}

	if (file_pos < file_size)
		goto more;

	err = 0;
	/* do the final flush for ordered samples */
	session->ordered_samples.next_flush = ULLONG_MAX;
	flush_sample_queue(session, tool);
out_err:
	perf_session__warn_about_errors(session, tool);
	perf_session_free_sample_buffers(session);
	return err;
}

int perf_session__process_events(struct perf_session *self,
				 struct perf_tool *tool)
{
	int err;

	if (perf_session__register_idle_thread(self) == NULL)
		return -ENOMEM;

	if (!self->fd_pipe)
		err = __perf_session__process_events(self,
						     self->header.data_offset,
						     self->header.data_size,
						     self->size, tool);
	else
		err = __perf_session__process_pipe_events(self, tool);

	return err;
}

bool perf_session__has_traces(struct perf_session *self, const char *msg)
{
	if (!(self->sample_type & PERF_SAMPLE_RAW)) {
		pr_err("No trace sample to read. Did you call 'perf %s'?\n", msg);
		return false;
	}

	return true;
}

int maps__set_kallsyms_ref_reloc_sym(struct map **maps,
				     const char *symbol_name, u64 addr)
{
	char *bracket;
	enum map_type i;
	struct ref_reloc_sym *ref;

	ref = zalloc(sizeof(struct ref_reloc_sym));
	if (ref == NULL)
		return -ENOMEM;

	ref->name = strdup(symbol_name);
	if (ref->name == NULL) {
		free(ref);
		return -ENOMEM;
	}

	bracket = strchr(ref->name, ']');
	if (bracket)
		*bracket = '\0';

	ref->addr = addr;

	for (i = 0; i < MAP__NR_TYPES; ++i) {
		struct kmap *kmap = map__kmap(maps[i]);
		kmap->ref_reloc_sym = ref;
	}

	return 0;
}

size_t perf_session__fprintf_dsos(struct perf_session *self, FILE *fp)
{
	return __dsos__fprintf(&self->host_machine.kernel_dsos, fp) +
	       __dsos__fprintf(&self->host_machine.user_dsos, fp) +
	       machines__fprintf_dsos(&self->machines, fp);
}

size_t perf_session__fprintf_dsos_buildid(struct perf_session *self, FILE *fp,
					  bool with_hits)
{
	size_t ret = machine__fprintf_dsos_buildid(&self->host_machine, fp, with_hits);
	return ret + machines__fprintf_dsos_buildid(&self->machines, fp, with_hits);
}

size_t perf_session__fprintf_nr_events(struct perf_session *session, FILE *fp)
{
	struct perf_evsel *pos;
	size_t ret = fprintf(fp, "Aggregated stats:\n");

	ret += hists__fprintf_nr_events(&session->hists, fp);

	list_for_each_entry(pos, &session->evlist->entries, node) {
		ret += fprintf(fp, "%s stats:\n", event_name(pos));
		ret += hists__fprintf_nr_events(&pos->hists, fp);
	}

	return ret;
}

size_t perf_session__fprintf(struct perf_session *session, FILE *fp)
{
	/*
	 * FIXME: Here we have to actually print all the machines in this
	 * session, not just the host...
	 */
	return machine__fprintf(&session->host_machine, fp);
}

void perf_session__remove_thread(struct perf_session *session,
				 struct thread *th)
{
	/*
	 * FIXME: This one makes no sense, we need to remove the thread from
	 * the machine it belongs to, perf_session can have many machines, so
	 * doing it always on ->host_machine is wrong.  Fix when auditing all
	 * the 'perf kvm' code.
	 */
	machine__remove_thread(&session->host_machine, th);
}

struct perf_evsel *perf_session__find_first_evtype(struct perf_session *session,
					      unsigned int type)
{
	struct perf_evsel *pos;

	list_for_each_entry(pos, &session->evlist->entries, node) {
		if (pos->attr.type == type)
			return pos;
	}
	return NULL;
}

void perf_event__print_ip(union perf_event *event, struct perf_sample *sample,
			  struct machine *machine, struct perf_evsel *evsel,
			  int print_sym, int print_dso, int print_symoffset)
{
	struct addr_location al;
	struct callchain_cursor *cursor = &evsel->hists.callchain_cursor;
	struct callchain_cursor_node *node;

	if (perf_event__preprocess_sample(event, machine, &al, sample,
					  NULL) < 0) {
		error("problem processing %d event, skipping it.\n",
			event->header.type);
		return;
	}

	if (symbol_conf.use_callchain && sample->callchain) {

		if (machine__resolve_callchain(machine, evsel, al.thread,
						sample->callchain, NULL) != 0) {
			if (verbose)
				error("Failed to resolve callchain. Skipping\n");
			return;
		}
		callchain_cursor_commit(cursor);

		while (1) {
			node = callchain_cursor_current(cursor);
			if (!node)
				break;

			printf("\t%16" PRIx64, node->ip);
			if (print_sym) {
				printf(" ");
				symbol__fprintf_symname(node->sym, stdout);
			}
			if (print_dso) {
				printf(" (");
				map__fprintf_dsoname(al.map, stdout);
				printf(")");
			}
			printf("\n");

			callchain_cursor_advance(cursor);
		}

	} else {
		printf("%16" PRIx64, sample->ip);
		if (print_sym) {
			printf(" ");
			if (print_symoffset)
				symbol__fprintf_symname_offs(al.sym, &al,
							     stdout);
			else
				symbol__fprintf_symname(al.sym, stdout);
		}

		if (print_dso) {
			printf(" (");
			map__fprintf_dsoname(al.map, stdout);
			printf(")");
		}
	}
}

int perf_session__cpu_bitmap(struct perf_session *session,
			     const char *cpu_list, unsigned long *cpu_bitmap)
{
	int i;
	struct cpu_map *map;

	for (i = 0; i < PERF_TYPE_MAX; ++i) {
		struct perf_evsel *evsel;

		evsel = perf_session__find_first_evtype(session, i);
		if (!evsel)
			continue;

		if (!(evsel->attr.sample_type & PERF_SAMPLE_CPU)) {
			pr_err("File does not contain CPU events. "
			       "Remove -c option to proceed.\n");
			return -1;
		}
	}

	map = cpu_map__new(cpu_list);
	if (map == NULL) {
		pr_err("Invalid cpu_list\n");
		return -1;
	}

	for (i = 0; i < map->nr; i++) {
		int cpu = map->map[i];

		if (cpu >= MAX_NR_CPUS) {
			pr_err("Requested CPU %d too large. "
			       "Consider raising MAX_NR_CPUS\n", cpu);
			return -1;
		}

		set_bit(cpu, cpu_bitmap);
	}

	return 0;
}

void perf_session__fprintf_info(struct perf_session *session, FILE *fp,
				bool full)
{
	struct stat st;
	int ret;

	if (session == NULL || fp == NULL)
		return;

	ret = fstat(session->fd, &st);
	if (ret == -1)
		return;

	fprintf(fp, "# ========\n");
	fprintf(fp, "# captured on: %s", ctime(&st.st_ctime));
	perf_header__fprintf_info(session, fp, full);
	fprintf(fp, "# ========\n#\n");
}<|MERGE_RESOLUTION|>--- conflicted
+++ resolved
@@ -1158,15 +1158,9 @@
 		}
 	}
 
-<<<<<<< HEAD
-	if ((skip = perf_session__process_event(self, &event, tool, head)) < 0) {
-		pr_err("%#" PRIx64 " [%#x]: failed to process type: %d\n",
-		       head, event.header.size, event.header.type);
-=======
 	if ((skip = perf_session__process_event(self, event, tool, head)) < 0) {
 		pr_err("%#" PRIx64 " [%#x]: failed to process type: %d\n",
 		       head, event->header.size, event->header.type);
->>>>>>> f9369910
 		err = -EINVAL;
 		goto out_err;
 	}
