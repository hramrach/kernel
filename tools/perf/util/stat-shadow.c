// SPDX-License-Identifier: GPL-2.0
#include <math.h>
#include <stdio.h>
#include "evsel.h"
#include "stat.h"
#include "color.h"
#include "debug.h"
#include "pmu.h"
#include "rblist.h"
#include "evlist.h"
#include "expr.h"
#include "metricgroup.h"
#include "cgroup.h"
#include "units.h"
#include <linux/zalloc.h>
#include "iostat.h"

/*
 * AGGR_GLOBAL: Use CPU 0
 * AGGR_SOCKET: Use first CPU of socket
 * AGGR_DIE: Use first CPU of die
 * AGGR_CORE: Use first CPU of core
 * AGGR_NONE: Use matching CPU
 * AGGR_THREAD: Not supported?
 */

struct runtime_stat rt_stat;
struct stats walltime_nsecs_stats;

struct saved_value {
	struct rb_node rb_node;
	struct evsel *evsel;
	enum stat_type type;
	int ctx;
	int cpu;
	struct cgroup *cgrp;
	struct runtime_stat *stat;
	struct stats stats;
	u64 metric_total;
	int metric_other;
};

static int saved_value_cmp(struct rb_node *rb_node, const void *entry)
{
	struct saved_value *a = container_of(rb_node,
					     struct saved_value,
					     rb_node);
	const struct saved_value *b = entry;

	if (a->cpu != b->cpu)
		return a->cpu - b->cpu;

	/*
	 * Previously the rbtree was used to link generic metrics.
	 * The keys were evsel/cpu. Now the rbtree is extended to support
	 * per-thread shadow stats. For shadow stats case, the keys
	 * are cpu/type/ctx/stat (evsel is NULL). For generic metrics
	 * case, the keys are still evsel/cpu (type/ctx/stat are 0 or NULL).
	 */
	if (a->type != b->type)
		return a->type - b->type;

	if (a->ctx != b->ctx)
		return a->ctx - b->ctx;

	if (a->cgrp != b->cgrp)
		return (char *)a->cgrp < (char *)b->cgrp ? -1 : +1;

	if (a->evsel == NULL && b->evsel == NULL) {
		if (a->stat == b->stat)
			return 0;

		if ((char *)a->stat < (char *)b->stat)
			return -1;

		return 1;
	}

	if (a->evsel == b->evsel)
		return 0;
	if ((char *)a->evsel < (char *)b->evsel)
		return -1;
	return +1;
}

static struct rb_node *saved_value_new(struct rblist *rblist __maybe_unused,
				     const void *entry)
{
	struct saved_value *nd = malloc(sizeof(struct saved_value));

	if (!nd)
		return NULL;
	memcpy(nd, entry, sizeof(struct saved_value));
	return &nd->rb_node;
}

static void saved_value_delete(struct rblist *rblist __maybe_unused,
			       struct rb_node *rb_node)
{
	struct saved_value *v;

	BUG_ON(!rb_node);
	v = container_of(rb_node, struct saved_value, rb_node);
	free(v);
}

static struct saved_value *saved_value_lookup(struct evsel *evsel,
					      int cpu,
					      bool create,
					      enum stat_type type,
					      int ctx,
					      struct runtime_stat *st,
					      struct cgroup *cgrp)
{
	struct rblist *rblist;
	struct rb_node *nd;
	struct saved_value dm = {
		.cpu = cpu,
		.evsel = evsel,
		.type = type,
		.ctx = ctx,
		.stat = st,
		.cgrp = cgrp,
	};

	rblist = &st->value_list;

	/* don't use context info for clock events */
	if (type == STAT_NSECS)
		dm.ctx = 0;

	nd = rblist__find(rblist, &dm);
	if (nd)
		return container_of(nd, struct saved_value, rb_node);
	if (create) {
		rblist__add_node(rblist, &dm);
		nd = rblist__find(rblist, &dm);
		if (nd)
			return container_of(nd, struct saved_value, rb_node);
	}
	return NULL;
}

void runtime_stat__init(struct runtime_stat *st)
{
	struct rblist *rblist = &st->value_list;

	rblist__init(rblist);
	rblist->node_cmp = saved_value_cmp;
	rblist->node_new = saved_value_new;
	rblist->node_delete = saved_value_delete;
}

void runtime_stat__exit(struct runtime_stat *st)
{
	rblist__exit(&st->value_list);
}

void perf_stat__init_shadow_stats(void)
{
	runtime_stat__init(&rt_stat);
}

static int evsel_context(struct evsel *evsel)
{
	int ctx = 0;

	if (evsel->core.attr.exclude_kernel)
		ctx |= CTX_BIT_KERNEL;
	if (evsel->core.attr.exclude_user)
		ctx |= CTX_BIT_USER;
	if (evsel->core.attr.exclude_hv)
		ctx |= CTX_BIT_HV;
	if (evsel->core.attr.exclude_host)
		ctx |= CTX_BIT_HOST;
	if (evsel->core.attr.exclude_idle)
		ctx |= CTX_BIT_IDLE;

	return ctx;
}

static void reset_stat(struct runtime_stat *st)
{
	struct rblist *rblist;
	struct rb_node *pos, *next;

	rblist = &st->value_list;
	next = rb_first_cached(&rblist->entries);
	while (next) {
		pos = next;
		next = rb_next(pos);
		memset(&container_of(pos, struct saved_value, rb_node)->stats,
		       0,
		       sizeof(struct stats));
	}
}

void perf_stat__reset_shadow_stats(void)
{
	reset_stat(&rt_stat);
	memset(&walltime_nsecs_stats, 0, sizeof(walltime_nsecs_stats));
}

void perf_stat__reset_shadow_per_stat(struct runtime_stat *st)
{
	reset_stat(st);
}

struct runtime_stat_data {
	int ctx;
	struct cgroup *cgrp;
};

static void update_runtime_stat(struct runtime_stat *st,
				enum stat_type type,
				int cpu, u64 count,
				struct runtime_stat_data *rsd)
{
	struct saved_value *v = saved_value_lookup(NULL, cpu, true, type,
						   rsd->ctx, st, rsd->cgrp);

	if (v)
		update_stats(&v->stats, count);
}

/*
 * Update various tracking values we maintain to print
 * more semantic information such as miss/hit ratios,
 * instruction rates, etc:
 */
void perf_stat__update_shadow_stats(struct evsel *counter, u64 count,
				    int cpu, struct runtime_stat *st)
{
	u64 count_ns = count;
	struct saved_value *v;
	struct runtime_stat_data rsd = {
		.ctx = evsel_context(counter),
		.cgrp = counter->cgrp,
	};

	count *= counter->scale;

	if (evsel__is_clock(counter))
		update_runtime_stat(st, STAT_NSECS, cpu, count_ns, &rsd);
	else if (evsel__match(counter, HARDWARE, HW_CPU_CYCLES))
		update_runtime_stat(st, STAT_CYCLES, cpu, count, &rsd);
	else if (perf_stat_evsel__is(counter, CYCLES_IN_TX))
		update_runtime_stat(st, STAT_CYCLES_IN_TX, cpu, count, &rsd);
	else if (perf_stat_evsel__is(counter, TRANSACTION_START))
		update_runtime_stat(st, STAT_TRANSACTION, cpu, count, &rsd);
	else if (perf_stat_evsel__is(counter, ELISION_START))
		update_runtime_stat(st, STAT_ELISION, cpu, count, &rsd);
	else if (perf_stat_evsel__is(counter, TOPDOWN_TOTAL_SLOTS))
		update_runtime_stat(st, STAT_TOPDOWN_TOTAL_SLOTS,
				    cpu, count, &rsd);
	else if (perf_stat_evsel__is(counter, TOPDOWN_SLOTS_ISSUED))
		update_runtime_stat(st, STAT_TOPDOWN_SLOTS_ISSUED,
				    cpu, count, &rsd);
	else if (perf_stat_evsel__is(counter, TOPDOWN_SLOTS_RETIRED))
		update_runtime_stat(st, STAT_TOPDOWN_SLOTS_RETIRED,
				    cpu, count, &rsd);
	else if (perf_stat_evsel__is(counter, TOPDOWN_FETCH_BUBBLES))
		update_runtime_stat(st, STAT_TOPDOWN_FETCH_BUBBLES,
				    cpu, count, &rsd);
	else if (perf_stat_evsel__is(counter, TOPDOWN_RECOVERY_BUBBLES))
		update_runtime_stat(st, STAT_TOPDOWN_RECOVERY_BUBBLES,
				    cpu, count, &rsd);
	else if (perf_stat_evsel__is(counter, TOPDOWN_RETIRING))
		update_runtime_stat(st, STAT_TOPDOWN_RETIRING,
				    cpu, count, &rsd);
	else if (perf_stat_evsel__is(counter, TOPDOWN_BAD_SPEC))
		update_runtime_stat(st, STAT_TOPDOWN_BAD_SPEC,
				    cpu, count, &rsd);
	else if (perf_stat_evsel__is(counter, TOPDOWN_FE_BOUND))
		update_runtime_stat(st, STAT_TOPDOWN_FE_BOUND,
				    cpu, count, &rsd);
	else if (perf_stat_evsel__is(counter, TOPDOWN_BE_BOUND))
		update_runtime_stat(st, STAT_TOPDOWN_BE_BOUND,
				    cpu, count, &rsd);
	else if (perf_stat_evsel__is(counter, TOPDOWN_HEAVY_OPS))
		update_runtime_stat(st, STAT_TOPDOWN_HEAVY_OPS,
				    cpu, count, &rsd);
	else if (perf_stat_evsel__is(counter, TOPDOWN_BR_MISPREDICT))
		update_runtime_stat(st, STAT_TOPDOWN_BR_MISPREDICT,
				    cpu, count, &rsd);
	else if (perf_stat_evsel__is(counter, TOPDOWN_FETCH_LAT))
		update_runtime_stat(st, STAT_TOPDOWN_FETCH_LAT,
				    cpu, count, &rsd);
	else if (perf_stat_evsel__is(counter, TOPDOWN_MEM_BOUND))
		update_runtime_stat(st, STAT_TOPDOWN_MEM_BOUND,
				    cpu, count, &rsd);
	else if (evsel__match(counter, HARDWARE, HW_STALLED_CYCLES_FRONTEND))
		update_runtime_stat(st, STAT_STALLED_CYCLES_FRONT,
				    cpu, count, &rsd);
	else if (evsel__match(counter, HARDWARE, HW_STALLED_CYCLES_BACKEND))
		update_runtime_stat(st, STAT_STALLED_CYCLES_BACK,
				    cpu, count, &rsd);
	else if (evsel__match(counter, HARDWARE, HW_BRANCH_INSTRUCTIONS))
		update_runtime_stat(st, STAT_BRANCHES, cpu, count, &rsd);
	else if (evsel__match(counter, HARDWARE, HW_CACHE_REFERENCES))
		update_runtime_stat(st, STAT_CACHEREFS, cpu, count, &rsd);
	else if (evsel__match(counter, HW_CACHE, HW_CACHE_L1D))
		update_runtime_stat(st, STAT_L1_DCACHE, cpu, count, &rsd);
	else if (evsel__match(counter, HW_CACHE, HW_CACHE_L1I))
		update_runtime_stat(st, STAT_L1_ICACHE, cpu, count, &rsd);
	else if (evsel__match(counter, HW_CACHE, HW_CACHE_LL))
		update_runtime_stat(st, STAT_LL_CACHE, cpu, count, &rsd);
	else if (evsel__match(counter, HW_CACHE, HW_CACHE_DTLB))
		update_runtime_stat(st, STAT_DTLB_CACHE, cpu, count, &rsd);
	else if (evsel__match(counter, HW_CACHE, HW_CACHE_ITLB))
		update_runtime_stat(st, STAT_ITLB_CACHE, cpu, count, &rsd);
	else if (perf_stat_evsel__is(counter, SMI_NUM))
		update_runtime_stat(st, STAT_SMI_NUM, cpu, count, &rsd);
	else if (perf_stat_evsel__is(counter, APERF))
		update_runtime_stat(st, STAT_APERF, cpu, count, &rsd);

	if (counter->collect_stat) {
		v = saved_value_lookup(counter, cpu, true, STAT_NONE, 0, st,
				       rsd.cgrp);
		update_stats(&v->stats, count);
		if (counter->metric_leader)
			v->metric_total += count;
	} else if (counter->metric_leader) {
		v = saved_value_lookup(counter->metric_leader,
				       cpu, true, STAT_NONE, 0, st, rsd.cgrp);
		v->metric_total += count;
		v->metric_other++;
	}
}

/* used for get_ratio_color() */
enum grc_type {
	GRC_STALLED_CYCLES_FE,
	GRC_STALLED_CYCLES_BE,
	GRC_CACHE_MISSES,
	GRC_MAX_NR
};

static const char *get_ratio_color(enum grc_type type, double ratio)
{
	static const double grc_table[GRC_MAX_NR][3] = {
		[GRC_STALLED_CYCLES_FE] = { 50.0, 30.0, 10.0 },
		[GRC_STALLED_CYCLES_BE] = { 75.0, 50.0, 20.0 },
		[GRC_CACHE_MISSES] 	= { 20.0, 10.0, 5.0 },
	};
	const char *color = PERF_COLOR_NORMAL;

	if (ratio > grc_table[type][0])
		color = PERF_COLOR_RED;
	else if (ratio > grc_table[type][1])
		color = PERF_COLOR_MAGENTA;
	else if (ratio > grc_table[type][2])
		color = PERF_COLOR_YELLOW;

	return color;
}

static struct evsel *perf_stat__find_event(struct evlist *evsel_list,
						const char *name)
{
	struct evsel *c2;

	evlist__for_each_entry (evsel_list, c2) {
		if (!strcasecmp(c2->name, name) && !c2->collect_stat)
			return c2;
	}
	return NULL;
}

/* Mark MetricExpr target events and link events using them to them. */
void perf_stat__collect_metric_expr(struct evlist *evsel_list)
{
	struct evsel *counter, *leader, **metric_events, *oc;
	bool found;
	struct expr_parse_ctx *ctx;
	struct hashmap_entry *cur;
	size_t bkt;
	int i;

	ctx = expr__ctx_new();
	if (!ctx) {
		pr_debug("expr__ctx_new failed");
		return;
	}
	evlist__for_each_entry(evsel_list, counter) {
		bool invalid = false;

		leader = evsel__leader(counter);
		if (!counter->metric_expr)
			continue;

		expr__ctx_clear(ctx);
		metric_events = counter->metric_events;
		if (!metric_events) {
			if (expr__find_ids(counter->metric_expr,
					   counter->name,
					   ctx) < 0)
				continue;

			metric_events = calloc(sizeof(struct evsel *),
					       hashmap__size(ctx->ids) + 1);
			if (!metric_events) {
				expr__ctx_free(ctx);
				return;
			}
			counter->metric_events = metric_events;
		}

		i = 0;
		hashmap__for_each_entry(ctx->ids, cur, bkt) {
			const char *metric_name = (const char *)cur->key;

			found = false;
			if (leader) {
				/* Search in group */
				for_each_group_member (oc, leader) {
					if (!strcasecmp(oc->name,
							metric_name) &&
						!oc->collect_stat) {
						found = true;
						break;
					}
				}
			}
			if (!found) {
				/* Search ignoring groups */
				oc = perf_stat__find_event(evsel_list,
							   metric_name);
			}
			if (!oc) {
				/* Deduping one is good enough to handle duplicated PMUs. */
				static char *printed;

				/*
				 * Adding events automatically would be difficult, because
				 * it would risk creating groups that are not schedulable.
				 * perf stat doesn't understand all the scheduling constraints
				 * of events. So we ask the user instead to add the missing
				 * events.
				 */
				if (!printed ||
				    strcasecmp(printed, metric_name)) {
					fprintf(stderr,
						"Add %s event to groups to get metric expression for %s\n",
						metric_name,
						counter->name);
					free(printed);
					printed = strdup(metric_name);
				}
				invalid = true;
				continue;
			}
			metric_events[i++] = oc;
			oc->collect_stat = true;
		}
		metric_events[i] = NULL;
		if (invalid) {
			free(metric_events);
			counter->metric_events = NULL;
			counter->metric_expr = NULL;
		}
	}
	expr__ctx_free(ctx);
}

static double runtime_stat_avg(struct runtime_stat *st,
			       enum stat_type type, int cpu,
			       struct runtime_stat_data *rsd)
{
	struct saved_value *v;

	v = saved_value_lookup(NULL, cpu, false, type, rsd->ctx, st, rsd->cgrp);
	if (!v)
		return 0.0;

	return avg_stats(&v->stats);
}

static double runtime_stat_n(struct runtime_stat *st,
			     enum stat_type type, int cpu,
			     struct runtime_stat_data *rsd)
{
	struct saved_value *v;

	v = saved_value_lookup(NULL, cpu, false, type, rsd->ctx, st, rsd->cgrp);
	if (!v)
		return 0.0;

	return v->stats.n;
}

static void print_stalled_cycles_frontend(struct perf_stat_config *config,
					  int cpu, double avg,
					  struct perf_stat_output_ctx *out,
					  struct runtime_stat *st,
					  struct runtime_stat_data *rsd)
{
	double total, ratio = 0.0;
	const char *color;

	total = runtime_stat_avg(st, STAT_CYCLES, cpu, rsd);

	if (total)
		ratio = avg / total * 100.0;

	color = get_ratio_color(GRC_STALLED_CYCLES_FE, ratio);

	if (ratio)
		out->print_metric(config, out->ctx, color, "%7.2f%%", "frontend cycles idle",
				  ratio);
	else
		out->print_metric(config, out->ctx, NULL, NULL, "frontend cycles idle", 0);
}

static void print_stalled_cycles_backend(struct perf_stat_config *config,
					 int cpu, double avg,
					 struct perf_stat_output_ctx *out,
					 struct runtime_stat *st,
					 struct runtime_stat_data *rsd)
{
	double total, ratio = 0.0;
	const char *color;

	total = runtime_stat_avg(st, STAT_CYCLES, cpu, rsd);

	if (total)
		ratio = avg / total * 100.0;

	color = get_ratio_color(GRC_STALLED_CYCLES_BE, ratio);

	out->print_metric(config, out->ctx, color, "%7.2f%%", "backend cycles idle", ratio);
}

static void print_branch_misses(struct perf_stat_config *config,
				int cpu, double avg,
				struct perf_stat_output_ctx *out,
				struct runtime_stat *st,
				struct runtime_stat_data *rsd)
{
	double total, ratio = 0.0;
	const char *color;

	total = runtime_stat_avg(st, STAT_BRANCHES, cpu, rsd);

	if (total)
		ratio = avg / total * 100.0;

	color = get_ratio_color(GRC_CACHE_MISSES, ratio);

	out->print_metric(config, out->ctx, color, "%7.2f%%", "of all branches", ratio);
}

static void print_l1_dcache_misses(struct perf_stat_config *config,
				   int cpu, double avg,
				   struct perf_stat_output_ctx *out,
				   struct runtime_stat *st,
				   struct runtime_stat_data *rsd)
{
	double total, ratio = 0.0;
	const char *color;

	total = runtime_stat_avg(st, STAT_L1_DCACHE, cpu, rsd);

	if (total)
		ratio = avg / total * 100.0;

	color = get_ratio_color(GRC_CACHE_MISSES, ratio);

	out->print_metric(config, out->ctx, color, "%7.2f%%", "of all L1-dcache accesses", ratio);
}

static void print_l1_icache_misses(struct perf_stat_config *config,
				   int cpu, double avg,
				   struct perf_stat_output_ctx *out,
				   struct runtime_stat *st,
				   struct runtime_stat_data *rsd)
{
	double total, ratio = 0.0;
	const char *color;

	total = runtime_stat_avg(st, STAT_L1_ICACHE, cpu, rsd);

	if (total)
		ratio = avg / total * 100.0;

	color = get_ratio_color(GRC_CACHE_MISSES, ratio);
	out->print_metric(config, out->ctx, color, "%7.2f%%", "of all L1-icache accesses", ratio);
}

static void print_dtlb_cache_misses(struct perf_stat_config *config,
				    int cpu, double avg,
				    struct perf_stat_output_ctx *out,
				    struct runtime_stat *st,
				    struct runtime_stat_data *rsd)
{
	double total, ratio = 0.0;
	const char *color;

	total = runtime_stat_avg(st, STAT_DTLB_CACHE, cpu, rsd);

	if (total)
		ratio = avg / total * 100.0;

	color = get_ratio_color(GRC_CACHE_MISSES, ratio);
	out->print_metric(config, out->ctx, color, "%7.2f%%", "of all dTLB cache accesses", ratio);
}

static void print_itlb_cache_misses(struct perf_stat_config *config,
				    int cpu, double avg,
				    struct perf_stat_output_ctx *out,
				    struct runtime_stat *st,
				    struct runtime_stat_data *rsd)
{
	double total, ratio = 0.0;
	const char *color;

	total = runtime_stat_avg(st, STAT_ITLB_CACHE, cpu, rsd);

	if (total)
		ratio = avg / total * 100.0;

	color = get_ratio_color(GRC_CACHE_MISSES, ratio);
	out->print_metric(config, out->ctx, color, "%7.2f%%", "of all iTLB cache accesses", ratio);
}

static void print_ll_cache_misses(struct perf_stat_config *config,
				  int cpu, double avg,
				  struct perf_stat_output_ctx *out,
				  struct runtime_stat *st,
				  struct runtime_stat_data *rsd)
{
	double total, ratio = 0.0;
	const char *color;

	total = runtime_stat_avg(st, STAT_LL_CACHE, cpu, rsd);

	if (total)
		ratio = avg / total * 100.0;

	color = get_ratio_color(GRC_CACHE_MISSES, ratio);
	out->print_metric(config, out->ctx, color, "%7.2f%%", "of all LL-cache accesses", ratio);
}

/*
 * High level "TopDown" CPU core pipe line bottleneck break down.
 *
 * Basic concept following
 * Yasin, A Top Down Method for Performance analysis and Counter architecture
 * ISPASS14
 *
 * The CPU pipeline is divided into 4 areas that can be bottlenecks:
 *
 * Frontend -> Backend -> Retiring
 * BadSpeculation in addition means out of order execution that is thrown away
 * (for example branch mispredictions)
 * Frontend is instruction decoding.
 * Backend is execution, like computation and accessing data in memory
 * Retiring is good execution that is not directly bottlenecked
 *
 * The formulas are computed in slots.
 * A slot is an entry in the pipeline each for the pipeline width
 * (for example a 4-wide pipeline has 4 slots for each cycle)
 *
 * Formulas:
 * BadSpeculation = ((SlotsIssued - SlotsRetired) + RecoveryBubbles) /
 *			TotalSlots
 * Retiring = SlotsRetired / TotalSlots
 * FrontendBound = FetchBubbles / TotalSlots
 * BackendBound = 1.0 - BadSpeculation - Retiring - FrontendBound
 *
 * The kernel provides the mapping to the low level CPU events and any scaling
 * needed for the CPU pipeline width, for example:
 *
 * TotalSlots = Cycles * 4
 *
 * The scaling factor is communicated in the sysfs unit.
 *
 * In some cases the CPU may not be able to measure all the formulas due to
 * missing events. In this case multiple formulas are combined, as possible.
 *
 * Full TopDown supports more levels to sub-divide each area: for example
 * BackendBound into computing bound and memory bound. For now we only
 * support Level 1 TopDown.
 */

static double sanitize_val(double x)
{
	if (x < 0 && x >= -0.02)
		return 0.0;
	return x;
}

static double td_total_slots(int cpu, struct runtime_stat *st,
			     struct runtime_stat_data *rsd)
{
	return runtime_stat_avg(st, STAT_TOPDOWN_TOTAL_SLOTS, cpu, rsd);
}

static double td_bad_spec(int cpu, struct runtime_stat *st,
			  struct runtime_stat_data *rsd)
{
	double bad_spec = 0;
	double total_slots;
	double total;

	total = runtime_stat_avg(st, STAT_TOPDOWN_SLOTS_ISSUED, cpu, rsd) -
		runtime_stat_avg(st, STAT_TOPDOWN_SLOTS_RETIRED, cpu, rsd) +
		runtime_stat_avg(st, STAT_TOPDOWN_RECOVERY_BUBBLES, cpu, rsd);

	total_slots = td_total_slots(cpu, st, rsd);
	if (total_slots)
		bad_spec = total / total_slots;
	return sanitize_val(bad_spec);
}

static double td_retiring(int cpu, struct runtime_stat *st,
			  struct runtime_stat_data *rsd)
{
	double retiring = 0;
	double total_slots = td_total_slots(cpu, st, rsd);
	double ret_slots = runtime_stat_avg(st, STAT_TOPDOWN_SLOTS_RETIRED,
					    cpu, rsd);

	if (total_slots)
		retiring = ret_slots / total_slots;
	return retiring;
}

static double td_fe_bound(int cpu, struct runtime_stat *st,
			  struct runtime_stat_data *rsd)
{
	double fe_bound = 0;
	double total_slots = td_total_slots(cpu, st, rsd);
	double fetch_bub = runtime_stat_avg(st, STAT_TOPDOWN_FETCH_BUBBLES,
					    cpu, rsd);

	if (total_slots)
		fe_bound = fetch_bub / total_slots;
	return fe_bound;
}

static double td_be_bound(int cpu, struct runtime_stat *st,
			  struct runtime_stat_data *rsd)
{
	double sum = (td_fe_bound(cpu, st, rsd) +
		      td_bad_spec(cpu, st, rsd) +
		      td_retiring(cpu, st, rsd));
	if (sum == 0)
		return 0;
	return sanitize_val(1.0 - sum);
}

/*
 * Kernel reports metrics multiplied with slots. To get back
 * the ratios we need to recreate the sum.
 */

static double td_metric_ratio(int cpu, enum stat_type type,
			      struct runtime_stat *stat,
			      struct runtime_stat_data *rsd)
{
	double sum = runtime_stat_avg(stat, STAT_TOPDOWN_RETIRING, cpu, rsd) +
		runtime_stat_avg(stat, STAT_TOPDOWN_FE_BOUND, cpu, rsd) +
		runtime_stat_avg(stat, STAT_TOPDOWN_BE_BOUND, cpu, rsd) +
		runtime_stat_avg(stat, STAT_TOPDOWN_BAD_SPEC, cpu, rsd);
	double d = runtime_stat_avg(stat, type, cpu, rsd);

	if (sum)
		return d / sum;
	return 0;
}

/*
 * ... but only if most of the values are actually available.
 * We allow two missing.
 */

static bool full_td(int cpu, struct runtime_stat *stat,
		    struct runtime_stat_data *rsd)
{
	int c = 0;

	if (runtime_stat_avg(stat, STAT_TOPDOWN_RETIRING, cpu, rsd) > 0)
		c++;
	if (runtime_stat_avg(stat, STAT_TOPDOWN_BE_BOUND, cpu, rsd) > 0)
		c++;
	if (runtime_stat_avg(stat, STAT_TOPDOWN_FE_BOUND, cpu, rsd) > 0)
		c++;
	if (runtime_stat_avg(stat, STAT_TOPDOWN_BAD_SPEC, cpu, rsd) > 0)
		c++;
	return c >= 2;
}

static void print_smi_cost(struct perf_stat_config *config, int cpu,
			   struct perf_stat_output_ctx *out,
			   struct runtime_stat *st,
			   struct runtime_stat_data *rsd)
{
	double smi_num, aperf, cycles, cost = 0.0;
	const char *color = NULL;

	smi_num = runtime_stat_avg(st, STAT_SMI_NUM, cpu, rsd);
	aperf = runtime_stat_avg(st, STAT_APERF, cpu, rsd);
	cycles = runtime_stat_avg(st, STAT_CYCLES, cpu, rsd);

	if ((cycles == 0) || (aperf == 0))
		return;

	if (smi_num)
		cost = (aperf - cycles) / aperf * 100.00;

	if (cost > 10)
		color = PERF_COLOR_RED;
	out->print_metric(config, out->ctx, color, "%8.1f%%", "SMI cycles%", cost);
	out->print_metric(config, out->ctx, NULL, "%4.0f", "SMI#", smi_num);
}

static int prepare_metric(struct evsel **metric_events,
			  struct metric_ref *metric_refs,
			  struct expr_parse_ctx *pctx,
			  int cpu,
			  struct runtime_stat *st)
{
	double scale;
	char *n;
	int i, j, ret;

	for (i = 0; metric_events[i]; i++) {
		struct saved_value *v;
		struct stats *stats;
		u64 metric_total = 0;
		int source_count;

		if (!strcmp(metric_events[i]->name, "duration_time")) {
			stats = &walltime_nsecs_stats;
			scale = 1e-9;
			source_count = 1;
		} else {
			v = saved_value_lookup(metric_events[i], cpu, false,
					       STAT_NONE, 0, st,
					       metric_events[i]->cgrp);
			if (!v)
				break;
			stats = &v->stats;
			scale = 1.0;
			source_count = evsel__source_count(metric_events[i]);

			if (v->metric_other)
				metric_total = v->metric_total;
		}
		n = strdup(evsel__metric_id(metric_events[i]));
		if (!n)
			return -ENOMEM;

<<<<<<< HEAD
		expr__add_id_val(pctx, n, metric_total ? : avg_stats(stats) * scale);
=======
		expr__add_id_val_source_count(pctx, n,
					metric_total ? : avg_stats(stats) * scale,
					source_count);
>>>>>>> fa55b7dc
	}

	for (j = 0; metric_refs && metric_refs[j].metric_name; j++) {
		ret = expr__add_ref(pctx, &metric_refs[j]);
		if (ret)
			return ret;
	}

	return i;
}

static void generic_metric(struct perf_stat_config *config,
			   const char *metric_expr,
			   struct evsel **metric_events,
			   struct metric_ref *metric_refs,
			   char *name,
			   const char *metric_name,
			   const char *metric_unit,
			   int runtime,
			   int cpu,
			   struct perf_stat_output_ctx *out,
			   struct runtime_stat *st)
{
	print_metric_t print_metric = out->print_metric;
	struct expr_parse_ctx *pctx;
	double ratio, scale;
	int i;
	void *ctxp = out->ctx;

	pctx = expr__ctx_new();
	if (!pctx)
		return;

	pctx->runtime = runtime;
	i = prepare_metric(metric_events, metric_refs, pctx, cpu, st);
	if (i < 0) {
		expr__ctx_free(pctx);
		return;
	}
	if (!metric_events[i]) {
		if (expr__parse(&ratio, pctx, metric_expr) == 0) {
			char *unit;
			char metric_bf[64];

			if (metric_unit && metric_name) {
				if (perf_pmu__convert_scale(metric_unit,
					&unit, &scale) >= 0) {
					ratio *= scale;
				}
				if (strstr(metric_expr, "?"))
					scnprintf(metric_bf, sizeof(metric_bf),
					  "%s  %s_%d", unit, metric_name, runtime);
				else
					scnprintf(metric_bf, sizeof(metric_bf),
					  "%s  %s", unit, metric_name);

				print_metric(config, ctxp, NULL, "%8.1f",
					     metric_bf, ratio);
			} else {
				print_metric(config, ctxp, NULL, "%8.2f",
					metric_name ?
					metric_name :
					out->force_header ?  name : "",
					ratio);
			}
		} else {
			print_metric(config, ctxp, NULL, NULL,
				     out->force_header ?
				     (metric_name ? metric_name : name) : "", 0);
		}
	} else {
		print_metric(config, ctxp, NULL, NULL,
			     out->force_header ?
			     (metric_name ? metric_name : name) : "", 0);
	}

	expr__ctx_free(pctx);
}

double test_generic_metric(struct metric_expr *mexp, int cpu, struct runtime_stat *st)
{
	struct expr_parse_ctx *pctx;
	double ratio = 0.0;

	pctx = expr__ctx_new();
	if (!pctx)
		return NAN;

	if (prepare_metric(mexp->metric_events, mexp->metric_refs, pctx, cpu, st) < 0)
		goto out;

	if (expr__parse(&ratio, pctx, mexp->metric_expr))
		ratio = 0.0;

out:
	expr__ctx_free(pctx);
	return ratio;
}

void perf_stat__print_shadow_stats(struct perf_stat_config *config,
				   struct evsel *evsel,
				   double avg, int cpu,
				   struct perf_stat_output_ctx *out,
				   struct rblist *metric_events,
				   struct runtime_stat *st)
{
	void *ctxp = out->ctx;
	print_metric_t print_metric = out->print_metric;
	double total, ratio = 0.0, total2;
	const char *color = NULL;
	struct runtime_stat_data rsd = {
		.ctx = evsel_context(evsel),
		.cgrp = evsel->cgrp,
	};
	struct metric_event *me;
	int num = 1;

	if (config->iostat_run) {
		iostat_print_metric(config, evsel, out);
	} else if (evsel__match(evsel, HARDWARE, HW_INSTRUCTIONS)) {
		total = runtime_stat_avg(st, STAT_CYCLES, cpu, &rsd);

		if (total) {
			ratio = avg / total;
			print_metric(config, ctxp, NULL, "%7.2f ",
					"insn per cycle", ratio);
		} else {
			print_metric(config, ctxp, NULL, NULL, "insn per cycle", 0);
		}

		total = runtime_stat_avg(st, STAT_STALLED_CYCLES_FRONT, cpu, &rsd);

		total = max(total, runtime_stat_avg(st,
						    STAT_STALLED_CYCLES_BACK,
						    cpu, &rsd));

		if (total && avg) {
			out->new_line(config, ctxp);
			ratio = total / avg;
			print_metric(config, ctxp, NULL, "%7.2f ",
					"stalled cycles per insn",
					ratio);
		}
	} else if (evsel__match(evsel, HARDWARE, HW_BRANCH_MISSES)) {
		if (runtime_stat_n(st, STAT_BRANCHES, cpu, &rsd) != 0)
			print_branch_misses(config, cpu, avg, out, st, &rsd);
		else
			print_metric(config, ctxp, NULL, NULL, "of all branches", 0);
	} else if (
		evsel->core.attr.type == PERF_TYPE_HW_CACHE &&
		evsel->core.attr.config ==  ( PERF_COUNT_HW_CACHE_L1D |
					((PERF_COUNT_HW_CACHE_OP_READ) << 8) |
					 ((PERF_COUNT_HW_CACHE_RESULT_MISS) << 16))) {

		if (runtime_stat_n(st, STAT_L1_DCACHE, cpu, &rsd) != 0)
			print_l1_dcache_misses(config, cpu, avg, out, st, &rsd);
		else
			print_metric(config, ctxp, NULL, NULL, "of all L1-dcache accesses", 0);
	} else if (
		evsel->core.attr.type == PERF_TYPE_HW_CACHE &&
		evsel->core.attr.config ==  ( PERF_COUNT_HW_CACHE_L1I |
					((PERF_COUNT_HW_CACHE_OP_READ) << 8) |
					 ((PERF_COUNT_HW_CACHE_RESULT_MISS) << 16))) {

		if (runtime_stat_n(st, STAT_L1_ICACHE, cpu, &rsd) != 0)
			print_l1_icache_misses(config, cpu, avg, out, st, &rsd);
		else
			print_metric(config, ctxp, NULL, NULL, "of all L1-icache accesses", 0);
	} else if (
		evsel->core.attr.type == PERF_TYPE_HW_CACHE &&
		evsel->core.attr.config ==  ( PERF_COUNT_HW_CACHE_DTLB |
					((PERF_COUNT_HW_CACHE_OP_READ) << 8) |
					 ((PERF_COUNT_HW_CACHE_RESULT_MISS) << 16))) {

		if (runtime_stat_n(st, STAT_DTLB_CACHE, cpu, &rsd) != 0)
			print_dtlb_cache_misses(config, cpu, avg, out, st, &rsd);
		else
			print_metric(config, ctxp, NULL, NULL, "of all dTLB cache accesses", 0);
	} else if (
		evsel->core.attr.type == PERF_TYPE_HW_CACHE &&
		evsel->core.attr.config ==  ( PERF_COUNT_HW_CACHE_ITLB |
					((PERF_COUNT_HW_CACHE_OP_READ) << 8) |
					 ((PERF_COUNT_HW_CACHE_RESULT_MISS) << 16))) {

		if (runtime_stat_n(st, STAT_ITLB_CACHE, cpu, &rsd) != 0)
			print_itlb_cache_misses(config, cpu, avg, out, st, &rsd);
		else
			print_metric(config, ctxp, NULL, NULL, "of all iTLB cache accesses", 0);
	} else if (
		evsel->core.attr.type == PERF_TYPE_HW_CACHE &&
		evsel->core.attr.config ==  ( PERF_COUNT_HW_CACHE_LL |
					((PERF_COUNT_HW_CACHE_OP_READ) << 8) |
					 ((PERF_COUNT_HW_CACHE_RESULT_MISS) << 16))) {

		if (runtime_stat_n(st, STAT_LL_CACHE, cpu, &rsd) != 0)
			print_ll_cache_misses(config, cpu, avg, out, st, &rsd);
		else
			print_metric(config, ctxp, NULL, NULL, "of all LL-cache accesses", 0);
	} else if (evsel__match(evsel, HARDWARE, HW_CACHE_MISSES)) {
		total = runtime_stat_avg(st, STAT_CACHEREFS, cpu, &rsd);

		if (total)
			ratio = avg * 100 / total;

		if (runtime_stat_n(st, STAT_CACHEREFS, cpu, &rsd) != 0)
			print_metric(config, ctxp, NULL, "%8.3f %%",
				     "of all cache refs", ratio);
		else
			print_metric(config, ctxp, NULL, NULL, "of all cache refs", 0);
	} else if (evsel__match(evsel, HARDWARE, HW_STALLED_CYCLES_FRONTEND)) {
		print_stalled_cycles_frontend(config, cpu, avg, out, st, &rsd);
	} else if (evsel__match(evsel, HARDWARE, HW_STALLED_CYCLES_BACKEND)) {
		print_stalled_cycles_backend(config, cpu, avg, out, st, &rsd);
	} else if (evsel__match(evsel, HARDWARE, HW_CPU_CYCLES)) {
		total = runtime_stat_avg(st, STAT_NSECS, cpu, &rsd);

		if (total) {
			ratio = avg / total;
			print_metric(config, ctxp, NULL, "%8.3f", "GHz", ratio);
		} else {
			print_metric(config, ctxp, NULL, NULL, "Ghz", 0);
		}
	} else if (perf_stat_evsel__is(evsel, CYCLES_IN_TX)) {
		total = runtime_stat_avg(st, STAT_CYCLES, cpu, &rsd);

		if (total)
			print_metric(config, ctxp, NULL,
					"%7.2f%%", "transactional cycles",
					100.0 * (avg / total));
		else
			print_metric(config, ctxp, NULL, NULL, "transactional cycles",
				     0);
	} else if (perf_stat_evsel__is(evsel, CYCLES_IN_TX_CP)) {
		total = runtime_stat_avg(st, STAT_CYCLES, cpu, &rsd);
		total2 = runtime_stat_avg(st, STAT_CYCLES_IN_TX, cpu, &rsd);

		if (total2 < avg)
			total2 = avg;
		if (total)
			print_metric(config, ctxp, NULL, "%7.2f%%", "aborted cycles",
				100.0 * ((total2-avg) / total));
		else
			print_metric(config, ctxp, NULL, NULL, "aborted cycles", 0);
	} else if (perf_stat_evsel__is(evsel, TRANSACTION_START)) {
		total = runtime_stat_avg(st, STAT_CYCLES_IN_TX, cpu, &rsd);

		if (avg)
			ratio = total / avg;

		if (runtime_stat_n(st, STAT_CYCLES_IN_TX, cpu, &rsd) != 0)
			print_metric(config, ctxp, NULL, "%8.0f",
				     "cycles / transaction", ratio);
		else
			print_metric(config, ctxp, NULL, NULL, "cycles / transaction",
				      0);
	} else if (perf_stat_evsel__is(evsel, ELISION_START)) {
		total = runtime_stat_avg(st, STAT_CYCLES_IN_TX, cpu, &rsd);

		if (avg)
			ratio = total / avg;

		print_metric(config, ctxp, NULL, "%8.0f", "cycles / elision", ratio);
	} else if (evsel__is_clock(evsel)) {
		if ((ratio = avg_stats(&walltime_nsecs_stats)) != 0)
			print_metric(config, ctxp, NULL, "%8.3f", "CPUs utilized",
				     avg / (ratio * evsel->scale));
		else
			print_metric(config, ctxp, NULL, NULL, "CPUs utilized", 0);
	} else if (perf_stat_evsel__is(evsel, TOPDOWN_FETCH_BUBBLES)) {
		double fe_bound = td_fe_bound(cpu, st, &rsd);

		if (fe_bound > 0.2)
			color = PERF_COLOR_RED;
		print_metric(config, ctxp, color, "%8.1f%%", "frontend bound",
				fe_bound * 100.);
	} else if (perf_stat_evsel__is(evsel, TOPDOWN_SLOTS_RETIRED)) {
		double retiring = td_retiring(cpu, st, &rsd);

		if (retiring > 0.7)
			color = PERF_COLOR_GREEN;
		print_metric(config, ctxp, color, "%8.1f%%", "retiring",
				retiring * 100.);
	} else if (perf_stat_evsel__is(evsel, TOPDOWN_RECOVERY_BUBBLES)) {
		double bad_spec = td_bad_spec(cpu, st, &rsd);

		if (bad_spec > 0.1)
			color = PERF_COLOR_RED;
		print_metric(config, ctxp, color, "%8.1f%%", "bad speculation",
				bad_spec * 100.);
	} else if (perf_stat_evsel__is(evsel, TOPDOWN_SLOTS_ISSUED)) {
		double be_bound = td_be_bound(cpu, st, &rsd);
		const char *name = "backend bound";
		static int have_recovery_bubbles = -1;

		/* In case the CPU does not support topdown-recovery-bubbles */
		if (have_recovery_bubbles < 0)
			have_recovery_bubbles = pmu_have_event("cpu",
					"topdown-recovery-bubbles");
		if (!have_recovery_bubbles)
			name = "backend bound/bad spec";

		if (be_bound > 0.2)
			color = PERF_COLOR_RED;
		if (td_total_slots(cpu, st, &rsd) > 0)
			print_metric(config, ctxp, color, "%8.1f%%", name,
					be_bound * 100.);
		else
			print_metric(config, ctxp, NULL, NULL, name, 0);
	} else if (perf_stat_evsel__is(evsel, TOPDOWN_RETIRING) &&
		   full_td(cpu, st, &rsd)) {
		double retiring = td_metric_ratio(cpu,
						  STAT_TOPDOWN_RETIRING, st,
						  &rsd);
		if (retiring > 0.7)
			color = PERF_COLOR_GREEN;
		print_metric(config, ctxp, color, "%8.1f%%", "retiring",
				retiring * 100.);
	} else if (perf_stat_evsel__is(evsel, TOPDOWN_FE_BOUND) &&
		   full_td(cpu, st, &rsd)) {
		double fe_bound = td_metric_ratio(cpu,
						  STAT_TOPDOWN_FE_BOUND, st,
						  &rsd);
		if (fe_bound > 0.2)
			color = PERF_COLOR_RED;
		print_metric(config, ctxp, color, "%8.1f%%", "frontend bound",
				fe_bound * 100.);
	} else if (perf_stat_evsel__is(evsel, TOPDOWN_BE_BOUND) &&
		   full_td(cpu, st, &rsd)) {
		double be_bound = td_metric_ratio(cpu,
						  STAT_TOPDOWN_BE_BOUND, st,
						  &rsd);
		if (be_bound > 0.2)
			color = PERF_COLOR_RED;
		print_metric(config, ctxp, color, "%8.1f%%", "backend bound",
				be_bound * 100.);
	} else if (perf_stat_evsel__is(evsel, TOPDOWN_BAD_SPEC) &&
		   full_td(cpu, st, &rsd)) {
		double bad_spec = td_metric_ratio(cpu,
						  STAT_TOPDOWN_BAD_SPEC, st,
						  &rsd);
		if (bad_spec > 0.1)
			color = PERF_COLOR_RED;
		print_metric(config, ctxp, color, "%8.1f%%", "bad speculation",
				bad_spec * 100.);
	} else if (perf_stat_evsel__is(evsel, TOPDOWN_HEAVY_OPS) &&
			full_td(cpu, st, &rsd) && (config->topdown_level > 1)) {
		double retiring = td_metric_ratio(cpu,
						  STAT_TOPDOWN_RETIRING, st,
						  &rsd);
		double heavy_ops = td_metric_ratio(cpu,
						   STAT_TOPDOWN_HEAVY_OPS, st,
						   &rsd);
		double light_ops = retiring - heavy_ops;

		if (retiring > 0.7 && heavy_ops > 0.1)
			color = PERF_COLOR_GREEN;
		print_metric(config, ctxp, color, "%8.1f%%", "heavy operations",
				heavy_ops * 100.);
		if (retiring > 0.7 && light_ops > 0.6)
			color = PERF_COLOR_GREEN;
		else
			color = NULL;
		print_metric(config, ctxp, color, "%8.1f%%", "light operations",
				light_ops * 100.);
	} else if (perf_stat_evsel__is(evsel, TOPDOWN_BR_MISPREDICT) &&
			full_td(cpu, st, &rsd) && (config->topdown_level > 1)) {
		double bad_spec = td_metric_ratio(cpu,
						  STAT_TOPDOWN_BAD_SPEC, st,
						  &rsd);
		double br_mis = td_metric_ratio(cpu,
						STAT_TOPDOWN_BR_MISPREDICT, st,
						&rsd);
		double m_clears = bad_spec - br_mis;

		if (bad_spec > 0.1 && br_mis > 0.05)
			color = PERF_COLOR_RED;
		print_metric(config, ctxp, color, "%8.1f%%", "branch mispredict",
				br_mis * 100.);
		if (bad_spec > 0.1 && m_clears > 0.05)
			color = PERF_COLOR_RED;
		else
			color = NULL;
		print_metric(config, ctxp, color, "%8.1f%%", "machine clears",
				m_clears * 100.);
	} else if (perf_stat_evsel__is(evsel, TOPDOWN_FETCH_LAT) &&
			full_td(cpu, st, &rsd) && (config->topdown_level > 1)) {
		double fe_bound = td_metric_ratio(cpu,
						  STAT_TOPDOWN_FE_BOUND, st,
						  &rsd);
		double fetch_lat = td_metric_ratio(cpu,
						   STAT_TOPDOWN_FETCH_LAT, st,
						   &rsd);
		double fetch_bw = fe_bound - fetch_lat;

		if (fe_bound > 0.2 && fetch_lat > 0.15)
			color = PERF_COLOR_RED;
		print_metric(config, ctxp, color, "%8.1f%%", "fetch latency",
				fetch_lat * 100.);
		if (fe_bound > 0.2 && fetch_bw > 0.1)
			color = PERF_COLOR_RED;
		else
			color = NULL;
		print_metric(config, ctxp, color, "%8.1f%%", "fetch bandwidth",
				fetch_bw * 100.);
	} else if (perf_stat_evsel__is(evsel, TOPDOWN_MEM_BOUND) &&
			full_td(cpu, st, &rsd) && (config->topdown_level > 1)) {
		double be_bound = td_metric_ratio(cpu,
						  STAT_TOPDOWN_BE_BOUND, st,
						  &rsd);
		double mem_bound = td_metric_ratio(cpu,
						   STAT_TOPDOWN_MEM_BOUND, st,
						   &rsd);
		double core_bound = be_bound - mem_bound;

		if (be_bound > 0.2 && mem_bound > 0.2)
			color = PERF_COLOR_RED;
		print_metric(config, ctxp, color, "%8.1f%%", "memory bound",
				mem_bound * 100.);
		if (be_bound > 0.2 && core_bound > 0.1)
			color = PERF_COLOR_RED;
		else
			color = NULL;
		print_metric(config, ctxp, color, "%8.1f%%", "Core bound",
				core_bound * 100.);
	} else if (evsel->metric_expr) {
		generic_metric(config, evsel->metric_expr, evsel->metric_events, NULL,
				evsel->name, evsel->metric_name, NULL, 1, cpu, out, st);
	} else if (runtime_stat_n(st, STAT_NSECS, cpu, &rsd) != 0) {
		char unit = ' ';
		char unit_buf[10] = "/sec";

		total = runtime_stat_avg(st, STAT_NSECS, cpu, &rsd);
		if (total)
			ratio = convert_unit_double(1000000000.0 * avg / total, &unit);

		if (unit != ' ')
			snprintf(unit_buf, sizeof(unit_buf), "%c/sec", unit);
		print_metric(config, ctxp, NULL, "%8.3f", unit_buf, ratio);
	} else if (perf_stat_evsel__is(evsel, SMI_NUM)) {
		print_smi_cost(config, cpu, out, st, &rsd);
	} else {
		num = 0;
	}

	if ((me = metricgroup__lookup(metric_events, evsel, false)) != NULL) {
		struct metric_expr *mexp;

		list_for_each_entry (mexp, &me->head, nd) {
			if (num++ > 0)
				out->new_line(config, ctxp);
			generic_metric(config, mexp->metric_expr, mexp->metric_events,
					mexp->metric_refs, evsel->name, mexp->metric_name,
					mexp->metric_unit, mexp->runtime, cpu, out, st);
		}
	}
	if (num == 0)
		print_metric(config, ctxp, NULL, NULL, NULL, 0);
}<|MERGE_RESOLUTION|>--- conflicted
+++ resolved
@@ -852,13 +852,9 @@
 		if (!n)
 			return -ENOMEM;
 
-<<<<<<< HEAD
-		expr__add_id_val(pctx, n, metric_total ? : avg_stats(stats) * scale);
-=======
 		expr__add_id_val_source_count(pctx, n,
 					metric_total ? : avg_stats(stats) * scale,
 					source_count);
->>>>>>> fa55b7dc
 	}
 
 	for (j = 0; metric_refs && metric_refs[j].metric_name; j++) {
