--- conflicted
+++ resolved
@@ -31,18 +31,6 @@
 };
 
 static void dsos__add(struct list_head *head, struct dso *dso);
-<<<<<<< HEAD
-static struct map *thread__find_map_by_name(struct thread *self, char *name);
-static struct map *map__new2(u64 start, struct dso *dso, enum map_type type);
-struct symbol *dso__find_symbol(struct dso *self, enum map_type type, u64 addr);
-static int dso__load_kernel_sym(struct dso *self, struct map *map,
-				struct thread *thread, symbol_filter_t filter);
-unsigned int symbol__priv_size;
-static int vmlinux_path__nr_entries;
-static char **vmlinux_path;
-
-static struct symbol_conf symbol_conf__defaults = {
-=======
 static struct map *map__new2(u64 start, struct dso *dso, enum map_type type);
 static int dso__load_kernel_sym(struct dso *self, struct map *map,
 				struct perf_session *session, symbol_filter_t filter);
@@ -51,76 +39,24 @@
 
 struct symbol_conf symbol_conf = {
 	.exclude_other	  = true,
->>>>>>> 2fbe74b9
 	.use_modules	  = true,
 	.try_vmlinux_path = true,
 };
 
-<<<<<<< HEAD
-static struct thread kthread_mem;
-struct thread *kthread = &kthread_mem;
-
-=======
->>>>>>> 2fbe74b9
 bool dso__loaded(const struct dso *self, enum map_type type)
 {
 	return self->loaded & (1 << type);
 }
 
-<<<<<<< HEAD
-=======
 bool dso__sorted_by_name(const struct dso *self, enum map_type type)
 {
 	return self->sorted_by_name & (1 << type);
 }
 
->>>>>>> 2fbe74b9
 static void dso__set_loaded(struct dso *self, enum map_type type)
 {
 	self->loaded |= (1 << type);
 }
-<<<<<<< HEAD
-
-static void symbols__fixup_end(struct rb_root *self)
-{
-	struct rb_node *nd, *prevnd = rb_first(self);
-	struct symbol *curr, *prev;
-
-	if (prevnd == NULL)
-		return;
-
-	curr = rb_entry(prevnd, struct symbol, rb_node);
-
-	for (nd = rb_next(prevnd); nd; nd = rb_next(nd)) {
-		prev = curr;
-		curr = rb_entry(nd, struct symbol, rb_node);
-
-		if (prev->end == prev->start)
-			prev->end = curr->start - 1;
-	}
-
-	/* Last entry */
-	if (curr->end == curr->start)
-		curr->end = roundup(curr->start, 4096);
-}
-
-static void __thread__fixup_maps_end(struct thread *self, enum map_type type)
-{
-	struct map *prev, *curr;
-	struct rb_node *nd, *prevnd = rb_first(&self->maps[type]);
-
-	if (prevnd == NULL)
-		return;
-
-	curr = rb_entry(prevnd, struct map, rb_node);
-
-	for (nd = rb_next(prevnd); nd; nd = rb_next(nd)) {
-		prev = curr;
-		curr = rb_entry(nd, struct map, rb_node);
-		prev->end = curr->start - 1;
-	}
-
-=======
 
 static void dso__set_sorted_by_name(struct dso *self, enum map_type type)
 {
@@ -178,7 +114,6 @@
 		prev->end = curr->start - 1;
 	}
 
->>>>>>> 2fbe74b9
 	/*
 	 * We still haven't the actual symbols, so guess the
 	 * last map final address.
@@ -186,40 +121,23 @@
 	curr->end = ~0UL;
 }
 
-<<<<<<< HEAD
-static void thread__fixup_maps_end(struct thread *self)
-{
-	int i;
-	for (i = 0; i < MAP__NR_TYPES; ++i)
-		__thread__fixup_maps_end(self, i);
-=======
 static void map_groups__fixup_end(struct map_groups *self)
 {
 	int i;
 	for (i = 0; i < MAP__NR_TYPES; ++i)
 		__map_groups__fixup_end(self, i);
->>>>>>> 2fbe74b9
 }
 
 static struct symbol *symbol__new(u64 start, u64 len, const char *name)
 {
 	size_t namelen = strlen(name) + 1;
-<<<<<<< HEAD
-	struct symbol *self = zalloc(symbol__priv_size +
-=======
 	struct symbol *self = zalloc(symbol_conf.priv_size +
->>>>>>> 2fbe74b9
 				     sizeof(*self) + namelen);
 	if (self == NULL)
 		return NULL;
 
-<<<<<<< HEAD
-	if (symbol__priv_size)
-		self = ((void *)self) + symbol__priv_size;
-=======
 	if (symbol_conf.priv_size)
 		self = ((void *)self) + symbol_conf.priv_size;
->>>>>>> 2fbe74b9
 
 	self->start = start;
 	self->end   = len ? start + len - 1 : start;
@@ -233,11 +151,7 @@
 
 static void symbol__delete(struct symbol *self)
 {
-<<<<<<< HEAD
-	free(((void *)self) - symbol__priv_size);
-=======
 	free(((void *)self) - symbol_conf.priv_size);
->>>>>>> 2fbe74b9
 }
 
 static size_t symbol__fprintf(struct symbol *self, FILE *fp)
@@ -269,19 +183,11 @@
 		dso__set_long_name(self, self->name);
 		self->short_name = self->name;
 		for (i = 0; i < MAP__NR_TYPES; ++i)
-<<<<<<< HEAD
-			self->symbols[i] = RB_ROOT;
-		self->find_symbol = dso__find_symbol;
-		self->slen_calculated = 0;
-		self->origin = DSO__ORIG_NOT_FOUND;
-		self->loaded = 0;
-=======
 			self->symbols[i] = self->symbol_names[i] = RB_ROOT;
 		self->slen_calculated = 0;
 		self->origin = DSO__ORIG_NOT_FOUND;
 		self->loaded = 0;
 		self->sorted_by_name = 0;
->>>>>>> 2fbe74b9
 		self->has_build_id = 0;
 	}
 
@@ -359,39 +265,6 @@
 	return NULL;
 }
 
-<<<<<<< HEAD
-struct symbol *dso__find_symbol(struct dso *self, enum map_type type, u64 addr)
-{
-	return symbols__find(&self->symbols[type], addr);
-}
-
-int build_id__sprintf(u8 *self, int len, char *bf)
-{
-	char *bid = bf;
-	u8 *raw = self;
-	int i;
-
-	for (i = 0; i < len; ++i) {
-		sprintf(bid, "%02x", *raw);
-		++raw;
-		bid += 2;
-	}
-
-	return raw - self;
-}
-
-size_t dso__fprintf_buildid(struct dso *self, FILE *fp)
-{
-	char sbuild_id[BUILD_ID_SIZE * 2 + 1];
-
-	build_id__sprintf(self->build_id, sizeof(self->build_id), sbuild_id);
-	return fprintf(fp, "%s", sbuild_id);
-}
-
-size_t dso__fprintf(struct dso *self, enum map_type type, FILE *fp)
-{
-	struct rb_node *nd;
-=======
 struct symbol_name_rb_node {
 	struct rb_node	rb_node;
 	struct symbol	sym;
@@ -497,7 +370,6 @@
 size_t dso__fprintf(struct dso *self, enum map_type type, FILE *fp)
 {
 	struct rb_node *nd;
->>>>>>> 2fbe74b9
 	size_t ret = fprintf(fp, "dso: %s (", self->short_name);
 
 	ret += dso__fprintf_buildid(self, fp);
@@ -582,13 +454,8 @@
  * kernel range is broken in several maps, named [kernel].N, as we don't have
  * the original ELF section names vmlinux have.
  */
-<<<<<<< HEAD
-static int dso__split_kallsyms(struct dso *self, struct map *map, struct thread *thread,
-			       symbol_filter_t filter)
-=======
 static int dso__split_kallsyms(struct dso *self, struct map *map,
 			       struct perf_session *session, symbol_filter_t filter)
->>>>>>> 2fbe74b9
 {
 	struct map *curr_map = map;
 	struct symbol *pos;
@@ -605,21 +472,13 @@
 
 		module = strchr(pos->name, '\t');
 		if (module) {
-<<<<<<< HEAD
-			if (!thread->use_modules)
-=======
 			if (!symbol_conf.use_modules)
->>>>>>> 2fbe74b9
 				goto discard_symbol;
 
 			*module++ = '\0';
 
 			if (strcmp(self->name, module)) {
-<<<<<<< HEAD
-				curr_map = thread__find_map_by_name(thread, module);
-=======
 				curr_map = map_groups__find_by_name(&session->kmaps, map->type, module);
->>>>>>> 2fbe74b9
 				if (curr_map == NULL) {
 					pr_debug("/proc/{kallsyms,modules} "
 					         "inconsistency!\n");
@@ -650,11 +509,7 @@
 			}
 
 			curr_map->map_ip = curr_map->unmap_ip = identity__map_ip;
-<<<<<<< HEAD
-			__thread__insert_map(thread, curr_map);
-=======
 			map_groups__insert(&session->kmaps, curr_map);
->>>>>>> 2fbe74b9
 			++kernel_range;
 		}
 
@@ -675,11 +530,7 @@
 
 
 static int dso__load_kallsyms(struct dso *self, struct map *map,
-<<<<<<< HEAD
-			      struct thread *thread, symbol_filter_t filter)
-=======
 			      struct perf_session *session, symbol_filter_t filter)
->>>>>>> 2fbe74b9
 {
 	if (dso__load_all_kallsyms(self, map) < 0)
 		return -1;
@@ -687,18 +538,7 @@
 	symbols__fixup_end(&self->symbols[map->type]);
 	self->origin = DSO__ORIG_KERNEL;
 
-<<<<<<< HEAD
-	return dso__split_kallsyms(self, map, thread, filter);
-}
-
-size_t kernel_maps__fprintf(FILE *fp)
-{
-	size_t printed = fprintf(fp, "Kernel maps:\n");
-	printed += thread__fprintf_maps(kthread, fp);
-	return printed + fprintf(fp, "END kernel maps\n");
-=======
 	return dso__split_kallsyms(self, map, session, filter);
->>>>>>> 2fbe74b9
 }
 
 static int dso__load_perf_map(struct dso *self, struct map *map,
@@ -1000,12 +840,6 @@
 	return 0;
 }
 
-<<<<<<< HEAD
-static int dso__load_sym(struct dso *self, struct map *map,
-			 struct thread *thread, const char *name, int fd,
-			 symbol_filter_t filter, int kernel, int kmodule)
-{
-=======
 static bool elf_sym__is_a(GElf_Sym *self, enum map_type type)
 {
 	switch (type) {
@@ -1034,7 +868,6 @@
 			 struct perf_session *session, const char *name, int fd,
 			 symbol_filter_t filter, int kernel, int kmodule)
 {
->>>>>>> 2fbe74b9
 	struct map *curr_map = map;
 	struct dso *curr_dso = self;
 	size_t dso_name_len = strlen(self->short_name);
@@ -1136,11 +969,7 @@
 			snprintf(dso_name, sizeof(dso_name),
 				 "%s%s", self->short_name, section_name);
 
-<<<<<<< HEAD
-			curr_map = thread__find_map_by_name(thread, dso_name);
-=======
 			curr_map = map_groups__find_by_name(&session->kmaps, map->type, dso_name);
->>>>>>> 2fbe74b9
 			if (curr_map == NULL) {
 				u64 start = sym.st_value;
 
@@ -1159,11 +988,7 @@
 				curr_map->map_ip = identity__map_ip;
 				curr_map->unmap_ip = identity__map_ip;
 				curr_dso->origin = DSO__ORIG_KERNEL;
-<<<<<<< HEAD
-				__thread__insert_map(kthread, curr_map);
-=======
 				map_groups__insert(&session->kmaps, curr_map);
->>>>>>> 2fbe74b9
 				dsos__add(&dsos__kernel, curr_dso);
 			} else
 				curr_dso = curr_map->dso;
@@ -1233,14 +1058,9 @@
 
 bool dsos__read_build_ids(void)
 {
-<<<<<<< HEAD
-	return __dsos__read_build_ids(&dsos__kernel) ||
-	       __dsos__read_build_ids(&dsos__user);
-=======
 	bool kbuildids = __dsos__read_build_ids(&dsos__kernel),
 	     ubuildids = __dsos__read_build_ids(&dsos__user);
 	return kbuildids || ubuildids;
->>>>>>> 2fbe74b9
 }
 
 /*
@@ -1383,12 +1203,8 @@
 	return origin[self->origin];
 }
 
-<<<<<<< HEAD
-int dso__load(struct dso *self, struct map *map, symbol_filter_t filter)
-=======
 int dso__load(struct dso *self, struct map *map, struct perf_session *session,
 	      symbol_filter_t filter)
->>>>>>> 2fbe74b9
 {
 	int size = PATH_MAX;
 	char *name;
@@ -1399,11 +1215,7 @@
 	dso__set_loaded(self, map->type);
 
 	if (self->kernel)
-<<<<<<< HEAD
-		return dso__load_kernel_sym(self, map, kthread, filter);
-=======
 		return dso__load_kernel_sym(self, map, session, filter);
->>>>>>> 2fbe74b9
 
 	name = malloc(size);
 	if (!name)
@@ -1489,20 +1301,12 @@
 	return ret;
 }
 
-<<<<<<< HEAD
-static struct map *thread__find_map_by_name(struct thread *self, char *name)
-{
-	struct rb_node *nd;
-
-	for (nd = rb_first(&self->maps[MAP__FUNCTION]); nd; nd = rb_next(nd)) {
-=======
 struct map *map_groups__find_by_name(struct map_groups *self,
 				     enum map_type type, const char *name)
 {
 	struct rb_node *nd;
 
 	for (nd = rb_first(&self->maps[type]); nd; nd = rb_next(nd)) {
->>>>>>> 2fbe74b9
 		struct map *map = rb_entry(nd, struct map, rb_node);
 
 		if (map->dso && strcmp(map->dso->name, name) == 0)
@@ -1512,11 +1316,7 @@
 	return NULL;
 }
 
-<<<<<<< HEAD
-static int dsos__set_modules_path_dir(char *dirname)
-=======
 static int perf_session__set_modules_path_dir(struct perf_session *self, char *dirname)
->>>>>>> 2fbe74b9
 {
 	struct dirent *dent;
 	DIR *dir = opendir(dirname);
@@ -1536,11 +1336,7 @@
 
 			snprintf(path, sizeof(path), "%s/%s",
 				 dirname, dent->d_name);
-<<<<<<< HEAD
-			if (dsos__set_modules_path_dir(path) < 0)
-=======
 			if (perf_session__set_modules_path_dir(self, path) < 0)
->>>>>>> 2fbe74b9
 				goto failure;
 		} else {
 			char *dot = strrchr(dent->d_name, '.'),
@@ -1554,11 +1350,7 @@
 				 (int)(dot - dent->d_name), dent->d_name);
 
 			strxfrchar(dso_name, '-', '_');
-<<<<<<< HEAD
-			map = thread__find_map_by_name(kthread, dso_name);
-=======
 			map = map_groups__find_by_name(&self->kmaps, MAP__FUNCTION, dso_name);
->>>>>>> 2fbe74b9
 			if (map == NULL)
 				continue;
 
@@ -1578,30 +1370,18 @@
 	return -1;
 }
 
-<<<<<<< HEAD
-static int dsos__set_modules_path(void)
-=======
 static int perf_session__set_modules_path(struct perf_session *self)
->>>>>>> 2fbe74b9
 {
 	struct utsname uts;
 	char modules_path[PATH_MAX];
 
 	if (uname(&uts) < 0)
 		return -1;
-<<<<<<< HEAD
 
 	snprintf(modules_path, sizeof(modules_path), "/lib/modules/%s/kernel",
 		 uts.release);
 
-	return dsos__set_modules_path_dir(modules_path);
-=======
-
-	snprintf(modules_path, sizeof(modules_path), "/lib/modules/%s/kernel",
-		 uts.release);
-
 	return perf_session__set_modules_path_dir(self, modules_path);
->>>>>>> 2fbe74b9
 }
 
 /*
@@ -1623,11 +1403,7 @@
 	return self;
 }
 
-<<<<<<< HEAD
-static int thread__create_module_maps(struct thread *self)
-=======
 static int perf_session__create_module_maps(struct perf_session *self)
->>>>>>> 2fbe74b9
 {
 	char *line = NULL;
 	size_t n;
@@ -1684,22 +1460,14 @@
 			dso->has_build_id = true;
 
 		dso->origin = DSO__ORIG_KMODULE;
-<<<<<<< HEAD
-		__thread__insert_map(self, map);
-=======
 		map_groups__insert(&self->kmaps, map);
->>>>>>> 2fbe74b9
 		dsos__add(&dsos__kernel, dso);
 	}
 
 	free(line);
 	fclose(file);
 
-<<<<<<< HEAD
-	return dsos__set_modules_path();
-=======
 	return perf_session__set_modules_path(self);
->>>>>>> 2fbe74b9
 
 out_delete_line:
 	free(line);
@@ -1707,12 +1475,8 @@
 	return -1;
 }
 
-<<<<<<< HEAD
-static int dso__load_vmlinux(struct dso *self, struct map *map, struct thread *thread,
-=======
 static int dso__load_vmlinux(struct dso *self, struct map *map,
 			     struct perf_session *session,
->>>>>>> 2fbe74b9
 			     const char *vmlinux, symbol_filter_t filter)
 {
 	int err = -1, fd;
@@ -1746,22 +1510,14 @@
 		return -1;
 
 	dso__set_loaded(self, map->type);
-<<<<<<< HEAD
-	err = dso__load_sym(self, map, thread, self->long_name, fd, filter, 1, 0);
-=======
 	err = dso__load_sym(self, map, session, self->long_name, fd, filter, 1, 0);
->>>>>>> 2fbe74b9
 	close(fd);
 
 	return err;
 }
 
 static int dso__load_kernel_sym(struct dso *self, struct map *map,
-<<<<<<< HEAD
-				struct thread *thread, symbol_filter_t filter)
-=======
 				struct perf_session *session, symbol_filter_t filter)
->>>>>>> 2fbe74b9
 {
 	int err;
 	bool is_kallsyms;
@@ -1771,11 +1527,7 @@
 		pr_debug("Looking at the vmlinux_path (%d entries long)\n",
 			 vmlinux_path__nr_entries);
 		for (i = 0; i < vmlinux_path__nr_entries; ++i) {
-<<<<<<< HEAD
-			err = dso__load_vmlinux(self, map, thread,
-=======
 			err = dso__load_vmlinux(self, map, session,
->>>>>>> 2fbe74b9
 						vmlinux_path[i], filter);
 			if (err > 0) {
 				pr_debug("Using %s for symbols\n",
@@ -1791,20 +1543,12 @@
 	if (is_kallsyms)
 		goto do_kallsyms;
 
-<<<<<<< HEAD
-	err = dso__load_vmlinux(self, map, thread, self->long_name, filter);
-=======
 	err = dso__load_vmlinux(self, map, session, self->long_name, filter);
->>>>>>> 2fbe74b9
 	if (err <= 0) {
 		pr_info("The file %s cannot be used, "
 			"trying to use /proc/kallsyms...", self->long_name);
 do_kallsyms:
-<<<<<<< HEAD
-		err = dso__load_kallsyms(self, map, thread, filter);
-=======
 		err = dso__load_kallsyms(self, map, session, filter);
->>>>>>> 2fbe74b9
 		if (err > 0 && !is_kallsyms)
                         dso__set_long_name(self, strdup("[kernel.kallsyms]"));
 	}
@@ -1887,43 +1631,59 @@
 		__dsos__fprintf_buildid(&dsos__user, fp));
 }
 
-<<<<<<< HEAD
-static int thread__create_kernel_map(struct thread *self, const char *vmlinux)
-{
-	struct map *kmap;
+static struct dso *dsos__create_kernel( const char *vmlinux)
+{
 	struct dso *kernel = dso__new(vmlinux ?: "[kernel.kallsyms]");
 
 	if (kernel == NULL)
-		return -1;
-
-	kmap = map__new2(0, kernel, MAP__FUNCTION);
-	if (kmap == NULL)
-		goto out_delete_kernel_dso;
-
-	kmap->map_ip	   = kmap->unmap_ip = identity__map_ip;
+		return NULL;
+
 	kernel->short_name = "[kernel]";
 	kernel->kernel	   = 1;
 
 	vdso = dso__new("[vdso]");
 	if (vdso == NULL)
-		goto out_delete_kernel_map;
+		goto out_delete_kernel_dso;
 	dso__set_loaded(vdso, MAP__FUNCTION);
 
 	if (sysfs__read_build_id("/sys/kernel/notes", kernel->build_id,
 				 sizeof(kernel->build_id)) == 0)
 		kernel->has_build_id = true;
 
-	__thread__insert_map(self, kmap);
 	dsos__add(&dsos__kernel, kernel);
 	dsos__add(&dsos__user, vdso);
 
-	return 0;
-
-out_delete_kernel_map:
-	map__delete(kmap);
+	return kernel;
+
 out_delete_kernel_dso:
 	dso__delete(kernel);
-	return -1;
+	return NULL;
+}
+
+static int map_groups__create_kernel_maps(struct map_groups *self, const char *vmlinux)
+{
+	struct map *functions, *variables;
+	struct dso *kernel = dsos__create_kernel(vmlinux);
+
+	if (kernel == NULL)
+		return -1;
+
+	functions = map__new2(0, kernel, MAP__FUNCTION);
+	if (functions == NULL)
+		return -1;
+
+	variables = map__new2(0, kernel, MAP__VARIABLE);
+	if (variables == NULL) {
+		map__delete(functions);
+		return -1;
+	}
+
+	functions->map_ip = functions->unmap_ip =
+		variables->map_ip = variables->unmap_ip = identity__map_ip;
+	map_groups__insert(self, functions);
+	map_groups__insert(self, variables);
+
+	return 0;
 }
 
 static void vmlinux_path__exit(void)
@@ -1981,118 +1741,6 @@
 	return -1;
 }
 
-int symbol__init(struct symbol_conf *conf)
-=======
-static struct dso *dsos__create_kernel( const char *vmlinux)
-{
-	struct dso *kernel = dso__new(vmlinux ?: "[kernel.kallsyms]");
-
-	if (kernel == NULL)
-		return NULL;
-
-	kernel->short_name = "[kernel]";
-	kernel->kernel	   = 1;
-
-	vdso = dso__new("[vdso]");
-	if (vdso == NULL)
-		goto out_delete_kernel_dso;
-	dso__set_loaded(vdso, MAP__FUNCTION);
-
-	if (sysfs__read_build_id("/sys/kernel/notes", kernel->build_id,
-				 sizeof(kernel->build_id)) == 0)
-		kernel->has_build_id = true;
-
-	dsos__add(&dsos__kernel, kernel);
-	dsos__add(&dsos__user, vdso);
-
-	return kernel;
-
-out_delete_kernel_dso:
-	dso__delete(kernel);
-	return NULL;
-}
-
-static int map_groups__create_kernel_maps(struct map_groups *self, const char *vmlinux)
-{
-	struct map *functions, *variables;
-	struct dso *kernel = dsos__create_kernel(vmlinux);
-
-	if (kernel == NULL)
-		return -1;
-
-	functions = map__new2(0, kernel, MAP__FUNCTION);
-	if (functions == NULL)
-		return -1;
-
-	variables = map__new2(0, kernel, MAP__VARIABLE);
-	if (variables == NULL) {
-		map__delete(functions);
-		return -1;
-	}
-
-	functions->map_ip = functions->unmap_ip =
-		variables->map_ip = variables->unmap_ip = identity__map_ip;
-	map_groups__insert(self, functions);
-	map_groups__insert(self, variables);
-
-	return 0;
-}
-
-static void vmlinux_path__exit(void)
-{
-	while (--vmlinux_path__nr_entries >= 0) {
-		free(vmlinux_path[vmlinux_path__nr_entries]);
-		vmlinux_path[vmlinux_path__nr_entries] = NULL;
-	}
-
-	free(vmlinux_path);
-	vmlinux_path = NULL;
-}
-
-static int vmlinux_path__init(void)
-{
-	struct utsname uts;
-	char bf[PATH_MAX];
-
-	if (uname(&uts) < 0)
-		return -1;
-
-	vmlinux_path = malloc(sizeof(char *) * 5);
-	if (vmlinux_path == NULL)
-		return -1;
-
-	vmlinux_path[vmlinux_path__nr_entries] = strdup("vmlinux");
-	if (vmlinux_path[vmlinux_path__nr_entries] == NULL)
-		goto out_fail;
-	++vmlinux_path__nr_entries;
-	vmlinux_path[vmlinux_path__nr_entries] = strdup("/boot/vmlinux");
-	if (vmlinux_path[vmlinux_path__nr_entries] == NULL)
-		goto out_fail;
-	++vmlinux_path__nr_entries;
-	snprintf(bf, sizeof(bf), "/boot/vmlinux-%s", uts.release);
-	vmlinux_path[vmlinux_path__nr_entries] = strdup(bf);
-	if (vmlinux_path[vmlinux_path__nr_entries] == NULL)
-		goto out_fail;
-	++vmlinux_path__nr_entries;
-	snprintf(bf, sizeof(bf), "/lib/modules/%s/build/vmlinux", uts.release);
-	vmlinux_path[vmlinux_path__nr_entries] = strdup(bf);
-	if (vmlinux_path[vmlinux_path__nr_entries] == NULL)
-		goto out_fail;
-	++vmlinux_path__nr_entries;
-	snprintf(bf, sizeof(bf), "/usr/lib/debug/lib/modules/%s/vmlinux",
-		 uts.release);
-	vmlinux_path[vmlinux_path__nr_entries] = strdup(bf);
-	if (vmlinux_path[vmlinux_path__nr_entries] == NULL)
-		goto out_fail;
-	++vmlinux_path__nr_entries;
-
-	return 0;
-
-out_fail:
-	vmlinux_path__exit();
-	return -1;
-}
-
 static int setup_list(struct strlist **list, const char *list_str,
 		      const char *list_name)
 {
@@ -2108,32 +1756,8 @@
 }
 
 int symbol__init(void)
->>>>>>> 2fbe74b9
-{
-	const struct symbol_conf *pconf = conf ?: &symbol_conf__defaults;
-
+{
 	elf_version(EV_CURRENT);
-<<<<<<< HEAD
-	symbol__priv_size = pconf->priv_size;
-	thread__init(kthread, 0);
-
-	if (pconf->try_vmlinux_path && vmlinux_path__init() < 0)
-		return -1;
-
-	if (thread__create_kernel_map(kthread, pconf->vmlinux_name) < 0) {
-		vmlinux_path__exit();
-		return -1;
-	}
-
-	kthread->use_modules = pconf->use_modules;
-	if (pconf->use_modules && thread__create_module_maps(kthread) < 0)
-		pr_debug("Failed to load list of modules in use, "
-			 "continuing...\n");
-	/*
-	 * Now that we have all the maps created, just set the ->end of them:
-	 */
-	thread__fixup_maps_end(kthread);
-=======
 	if (symbol_conf.sort_by_name)
 		symbol_conf.priv_size += (sizeof(struct symbol_name_rb_node) -
 					  sizeof(struct symbol));
@@ -2181,6 +1805,5 @@
 	 * Now that we have all the maps created, just set the ->end of them:
 	 */
 	map_groups__fixup_end(&self->kmaps);
->>>>>>> 2fbe74b9
 	return 0;
 }