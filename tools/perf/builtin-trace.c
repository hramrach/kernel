/*
 * builtin-trace.c
 *
 * Builtin 'trace' command:
 *
 * Display a continuously updated trace of any workload, CPU, specific PID,
 * system wide, etc.  Default format is loosely strace like, but any other
 * event may be specified using --event.
 *
 * Copyright (C) 2012, 2013, 2014, 2015 Red Hat Inc, Arnaldo Carvalho de Melo <acme@redhat.com>
 *
 * Initially based on the 'trace' prototype by Thomas Gleixner:
 *
 * http://lwn.net/Articles/415728/ ("Announcing a new utility: 'trace'")
 *
 * Released under the GPL v2. (and only v2, not any later version)
 */

#include <traceevent/event-parse.h>
#include <api/fs/tracing_path.h>
#include "builtin.h"
#include "util/cgroup.h"
#include "util/color.h"
#include "util/debug.h"
#include "util/env.h"
#include "util/event.h"
#include "util/evlist.h"
#include <subcmd/exec-cmd.h>
#include "util/machine.h"
#include "util/path.h"
#include "util/session.h"
#include "util/thread.h"
#include <subcmd/parse-options.h>
#include "util/strlist.h"
#include "util/intlist.h"
#include "util/thread_map.h"
#include "util/stat.h"
#include "trace/beauty/beauty.h"
#include "trace-event.h"
#include "util/parse-events.h"
#include "util/bpf-loader.h"
#include "callchain.h"
#include "print_binary.h"
#include "string2.h"
#include "syscalltbl.h"
#include "rb_resort.h"

#include <errno.h>
#include <inttypes.h>
#include <poll.h>
#include <signal.h>
#include <stdlib.h>
#include <string.h>
#include <linux/err.h>
#include <linux/filter.h>
#include <linux/kernel.h>
#include <linux/random.h>
#include <linux/stringify.h>
#include <linux/time64.h>
#include <fcntl.h>

#include "sane_ctype.h"

#ifndef O_CLOEXEC
# define O_CLOEXEC		02000000
#endif

#ifndef F_LINUX_SPECIFIC_BASE
# define F_LINUX_SPECIFIC_BASE	1024
#endif

struct trace {
	struct perf_tool	tool;
	struct syscalltbl	*sctbl;
	struct {
		int		max;
		struct syscall  *table;
		struct {
			struct perf_evsel *sys_enter,
					  *sys_exit;
		}		events;
	} syscalls;
	struct record_opts	opts;
	struct perf_evlist	*evlist;
	struct machine		*host;
	struct thread		*current;
	struct cgroup		*cgroup;
	u64			base_time;
	FILE			*output;
	unsigned long		nr_events;
	struct strlist		*ev_qualifier;
	struct {
		size_t		nr;
		int		*entries;
	}			ev_qualifier_ids;
	struct {
		size_t		nr;
		pid_t		*entries;
	}			filter_pids;
	double			duration_filter;
	double			runtime_ms;
	struct {
		u64		vfs_getname,
				proc_getname;
	} stats;
	unsigned int		max_stack;
	unsigned int		min_stack;
	bool			not_ev_qualifier;
	bool			live;
	bool			full_time;
	bool			sched;
	bool			multiple_threads;
	bool			summary;
	bool			summary_only;
	bool			failure_only;
	bool			show_comm;
	bool			print_sample;
	bool			show_tool_stats;
	bool			trace_syscalls;
	bool			kernel_syscallchains;
	bool			force;
	bool			vfs_getname;
	int			trace_pgfaults;
	int			open_id;
};

struct tp_field {
	int offset;
	union {
		u64 (*integer)(struct tp_field *field, struct perf_sample *sample);
		void *(*pointer)(struct tp_field *field, struct perf_sample *sample);
	};
};

#define TP_UINT_FIELD(bits) \
static u64 tp_field__u##bits(struct tp_field *field, struct perf_sample *sample) \
{ \
	u##bits value; \
	memcpy(&value, sample->raw_data + field->offset, sizeof(value)); \
	return value;  \
}

TP_UINT_FIELD(8);
TP_UINT_FIELD(16);
TP_UINT_FIELD(32);
TP_UINT_FIELD(64);

#define TP_UINT_FIELD__SWAPPED(bits) \
static u64 tp_field__swapped_u##bits(struct tp_field *field, struct perf_sample *sample) \
{ \
	u##bits value; \
	memcpy(&value, sample->raw_data + field->offset, sizeof(value)); \
	return bswap_##bits(value);\
}

TP_UINT_FIELD__SWAPPED(16);
TP_UINT_FIELD__SWAPPED(32);
TP_UINT_FIELD__SWAPPED(64);

static int tp_field__init_uint(struct tp_field *field,
			       struct format_field *format_field,
			       bool needs_swap)
{
	field->offset = format_field->offset;

	switch (format_field->size) {
	case 1:
		field->integer = tp_field__u8;
		break;
	case 2:
		field->integer = needs_swap ? tp_field__swapped_u16 : tp_field__u16;
		break;
	case 4:
		field->integer = needs_swap ? tp_field__swapped_u32 : tp_field__u32;
		break;
	case 8:
		field->integer = needs_swap ? tp_field__swapped_u64 : tp_field__u64;
		break;
	default:
		return -1;
	}

	return 0;
}

static void *tp_field__ptr(struct tp_field *field, struct perf_sample *sample)
{
	return sample->raw_data + field->offset;
}

static int tp_field__init_ptr(struct tp_field *field, struct format_field *format_field)
{
	field->offset = format_field->offset;
	field->pointer = tp_field__ptr;
	return 0;
}

struct syscall_tp {
	struct tp_field id;
	union {
		struct tp_field args, ret;
	};
};

static int perf_evsel__init_tp_uint_field(struct perf_evsel *evsel,
					  struct tp_field *field,
					  const char *name)
{
	struct format_field *format_field = perf_evsel__field(evsel, name);

	if (format_field == NULL)
		return -1;

	return tp_field__init_uint(field, format_field, evsel->needs_swap);
}

#define perf_evsel__init_sc_tp_uint_field(evsel, name) \
	({ struct syscall_tp *sc = evsel->priv;\
	   perf_evsel__init_tp_uint_field(evsel, &sc->name, #name); })

static int perf_evsel__init_tp_ptr_field(struct perf_evsel *evsel,
					 struct tp_field *field,
					 const char *name)
{
	struct format_field *format_field = perf_evsel__field(evsel, name);

	if (format_field == NULL)
		return -1;

	return tp_field__init_ptr(field, format_field);
}

#define perf_evsel__init_sc_tp_ptr_field(evsel, name) \
	({ struct syscall_tp *sc = evsel->priv;\
	   perf_evsel__init_tp_ptr_field(evsel, &sc->name, #name); })

static void perf_evsel__delete_priv(struct perf_evsel *evsel)
{
	zfree(&evsel->priv);
	perf_evsel__delete(evsel);
}

static int perf_evsel__init_syscall_tp(struct perf_evsel *evsel, void *handler)
{
	evsel->priv = malloc(sizeof(struct syscall_tp));
	if (evsel->priv != NULL) {
		if (perf_evsel__init_sc_tp_uint_field(evsel, id))
			goto out_delete;

		evsel->handler = handler;
		return 0;
	}

	return -ENOMEM;

out_delete:
	zfree(&evsel->priv);
	return -ENOENT;
}

static struct perf_evsel *perf_evsel__syscall_newtp(const char *direction, void *handler)
{
	struct perf_evsel *evsel = perf_evsel__newtp("raw_syscalls", direction);

	/* older kernel (e.g., RHEL6) use syscalls:{enter,exit} */
	if (IS_ERR(evsel))
		evsel = perf_evsel__newtp("syscalls", direction);

	if (IS_ERR(evsel))
		return NULL;

	if (perf_evsel__init_syscall_tp(evsel, handler))
		goto out_delete;

	return evsel;

out_delete:
	perf_evsel__delete_priv(evsel);
	return NULL;
}

#define perf_evsel__sc_tp_uint(evsel, name, sample) \
	({ struct syscall_tp *fields = evsel->priv; \
	   fields->name.integer(&fields->name, sample); })

#define perf_evsel__sc_tp_ptr(evsel, name, sample) \
	({ struct syscall_tp *fields = evsel->priv; \
	   fields->name.pointer(&fields->name, sample); })

size_t strarray__scnprintf(struct strarray *sa, char *bf, size_t size, const char *intfmt, int val)
{
	int idx = val - sa->offset;

	if (idx < 0 || idx >= sa->nr_entries)
		return scnprintf(bf, size, intfmt, val);

	return scnprintf(bf, size, "%s", sa->entries[idx]);
}

static size_t __syscall_arg__scnprintf_strarray(char *bf, size_t size,
						const char *intfmt,
					        struct syscall_arg *arg)
{
	return strarray__scnprintf(arg->parm, bf, size, intfmt, arg->val);
}

static size_t syscall_arg__scnprintf_strarray(char *bf, size_t size,
					      struct syscall_arg *arg)
{
	return __syscall_arg__scnprintf_strarray(bf, size, "%d", arg);
}

#define SCA_STRARRAY syscall_arg__scnprintf_strarray

struct strarrays {
	int		nr_entries;
	struct strarray **entries;
};

#define DEFINE_STRARRAYS(array) struct strarrays strarrays__##array = { \
	.nr_entries = ARRAY_SIZE(array), \
	.entries = array, \
}

size_t syscall_arg__scnprintf_strarrays(char *bf, size_t size,
					struct syscall_arg *arg)
{
	struct strarrays *sas = arg->parm;
	int i;

	for (i = 0; i < sas->nr_entries; ++i) {
		struct strarray *sa = sas->entries[i];
		int idx = arg->val - sa->offset;

		if (idx >= 0 && idx < sa->nr_entries) {
			if (sa->entries[idx] == NULL)
				break;
			return scnprintf(bf, size, "%s", sa->entries[idx]);
		}
	}

	return scnprintf(bf, size, "%d", arg->val);
}

#ifndef AT_FDCWD
#define AT_FDCWD	-100
#endif

static size_t syscall_arg__scnprintf_fd_at(char *bf, size_t size,
					   struct syscall_arg *arg)
{
	int fd = arg->val;

	if (fd == AT_FDCWD)
		return scnprintf(bf, size, "CWD");

	return syscall_arg__scnprintf_fd(bf, size, arg);
}

#define SCA_FDAT syscall_arg__scnprintf_fd_at

static size_t syscall_arg__scnprintf_close_fd(char *bf, size_t size,
					      struct syscall_arg *arg);

#define SCA_CLOSE_FD syscall_arg__scnprintf_close_fd

size_t syscall_arg__scnprintf_hex(char *bf, size_t size, struct syscall_arg *arg)
{
	return scnprintf(bf, size, "%#lx", arg->val);
}

size_t syscall_arg__scnprintf_int(char *bf, size_t size, struct syscall_arg *arg)
{
	return scnprintf(bf, size, "%d", arg->val);
}

size_t syscall_arg__scnprintf_long(char *bf, size_t size, struct syscall_arg *arg)
{
	return scnprintf(bf, size, "%ld", arg->val);
}

static const char *bpf_cmd[] = {
	"MAP_CREATE", "MAP_LOOKUP_ELEM", "MAP_UPDATE_ELEM", "MAP_DELETE_ELEM",
	"MAP_GET_NEXT_KEY", "PROG_LOAD",
};
static DEFINE_STRARRAY(bpf_cmd);

static const char *epoll_ctl_ops[] = { "ADD", "DEL", "MOD", };
static DEFINE_STRARRAY_OFFSET(epoll_ctl_ops, 1);

static const char *itimers[] = { "REAL", "VIRTUAL", "PROF", };
static DEFINE_STRARRAY(itimers);

static const char *keyctl_options[] = {
	"GET_KEYRING_ID", "JOIN_SESSION_KEYRING", "UPDATE", "REVOKE", "CHOWN",
	"SETPERM", "DESCRIBE", "CLEAR", "LINK", "UNLINK", "SEARCH", "READ",
	"INSTANTIATE", "NEGATE", "SET_REQKEY_KEYRING", "SET_TIMEOUT",
	"ASSUME_AUTHORITY", "GET_SECURITY", "SESSION_TO_PARENT", "REJECT",
	"INSTANTIATE_IOV", "INVALIDATE", "GET_PERSISTENT",
};
static DEFINE_STRARRAY(keyctl_options);

static const char *whences[] = { "SET", "CUR", "END",
#ifdef SEEK_DATA
"DATA",
#endif
#ifdef SEEK_HOLE
"HOLE",
#endif
};
static DEFINE_STRARRAY(whences);

static const char *fcntl_cmds[] = {
	"DUPFD", "GETFD", "SETFD", "GETFL", "SETFL", "GETLK", "SETLK",
	"SETLKW", "SETOWN", "GETOWN", "SETSIG", "GETSIG", "GETLK64",
	"SETLK64", "SETLKW64", "SETOWN_EX", "GETOWN_EX",
	"GETOWNER_UIDS",
};
static DEFINE_STRARRAY(fcntl_cmds);

static const char *fcntl_linux_specific_cmds[] = {
	"SETLEASE", "GETLEASE", "NOTIFY", [5] =	"CANCELLK", "DUPFD_CLOEXEC",
	"SETPIPE_SZ", "GETPIPE_SZ", "ADD_SEALS", "GET_SEALS",
	"GET_RW_HINT", "SET_RW_HINT", "GET_FILE_RW_HINT", "SET_FILE_RW_HINT",
};

static DEFINE_STRARRAY_OFFSET(fcntl_linux_specific_cmds, F_LINUX_SPECIFIC_BASE);

static struct strarray *fcntl_cmds_arrays[] = {
	&strarray__fcntl_cmds,
	&strarray__fcntl_linux_specific_cmds,
};

static DEFINE_STRARRAYS(fcntl_cmds_arrays);

static const char *rlimit_resources[] = {
	"CPU", "FSIZE", "DATA", "STACK", "CORE", "RSS", "NPROC", "NOFILE",
	"MEMLOCK", "AS", "LOCKS", "SIGPENDING", "MSGQUEUE", "NICE", "RTPRIO",
	"RTTIME",
};
static DEFINE_STRARRAY(rlimit_resources);

static const char *sighow[] = { "BLOCK", "UNBLOCK", "SETMASK", };
static DEFINE_STRARRAY(sighow);

static const char *clockid[] = {
	"REALTIME", "MONOTONIC", "PROCESS_CPUTIME_ID", "THREAD_CPUTIME_ID",
	"MONOTONIC_RAW", "REALTIME_COARSE", "MONOTONIC_COARSE", "BOOTTIME",
	"REALTIME_ALARM", "BOOTTIME_ALARM", "SGI_CYCLE", "TAI"
};
static DEFINE_STRARRAY(clockid);

static const char *socket_families[] = {
	"UNSPEC", "LOCAL", "INET", "AX25", "IPX", "APPLETALK", "NETROM",
	"BRIDGE", "ATMPVC", "X25", "INET6", "ROSE", "DECnet", "NETBEUI",
	"SECURITY", "KEY", "NETLINK", "PACKET", "ASH", "ECONET", "ATMSVC",
	"RDS", "SNA", "IRDA", "PPPOX", "WANPIPE", "LLC", "IB", "CAN", "TIPC",
	"BLUETOOTH", "IUCV", "RXRPC", "ISDN", "PHONET", "IEEE802154", "CAIF",
	"ALG", "NFC", "VSOCK",
};
static DEFINE_STRARRAY(socket_families);

static size_t syscall_arg__scnprintf_access_mode(char *bf, size_t size,
						 struct syscall_arg *arg)
{
	size_t printed = 0;
	int mode = arg->val;

	if (mode == F_OK) /* 0 */
		return scnprintf(bf, size, "F");
#define	P_MODE(n) \
	if (mode & n##_OK) { \
		printed += scnprintf(bf + printed, size - printed, "%s", #n); \
		mode &= ~n##_OK; \
	}

	P_MODE(R);
	P_MODE(W);
	P_MODE(X);
#undef P_MODE

	if (mode)
		printed += scnprintf(bf + printed, size - printed, "|%#x", mode);

	return printed;
}

#define SCA_ACCMODE syscall_arg__scnprintf_access_mode

static size_t syscall_arg__scnprintf_filename(char *bf, size_t size,
					      struct syscall_arg *arg);

#define SCA_FILENAME syscall_arg__scnprintf_filename

static size_t syscall_arg__scnprintf_pipe_flags(char *bf, size_t size,
						struct syscall_arg *arg)
{
	int printed = 0, flags = arg->val;

#define	P_FLAG(n) \
	if (flags & O_##n) { \
		printed += scnprintf(bf + printed, size - printed, "%s%s", printed ? "|" : "", #n); \
		flags &= ~O_##n; \
	}

	P_FLAG(CLOEXEC);
	P_FLAG(NONBLOCK);
#undef P_FLAG

	if (flags)
		printed += scnprintf(bf + printed, size - printed, "%s%#x", printed ? "|" : "", flags);

	return printed;
}

#define SCA_PIPE_FLAGS syscall_arg__scnprintf_pipe_flags

#ifndef GRND_NONBLOCK
#define GRND_NONBLOCK	0x0001
#endif
#ifndef GRND_RANDOM
#define GRND_RANDOM	0x0002
#endif

static size_t syscall_arg__scnprintf_getrandom_flags(char *bf, size_t size,
						   struct syscall_arg *arg)
{
	int printed = 0, flags = arg->val;

#define	P_FLAG(n) \
	if (flags & GRND_##n) { \
		printed += scnprintf(bf + printed, size - printed, "%s%s", printed ? "|" : "", #n); \
		flags &= ~GRND_##n; \
	}

	P_FLAG(RANDOM);
	P_FLAG(NONBLOCK);
#undef P_FLAG

	if (flags)
		printed += scnprintf(bf + printed, size - printed, "%s%#x", printed ? "|" : "", flags);

	return printed;
}

#define SCA_GETRANDOM_FLAGS syscall_arg__scnprintf_getrandom_flags

#define STRARRAY(name, array) \
	  { .scnprintf	= SCA_STRARRAY, \
	    .parm	= &strarray__##array, }

#include "trace/beauty/arch_errno_names.c"
#include "trace/beauty/eventfd.c"
#include "trace/beauty/futex_op.c"
#include "trace/beauty/futex_val3.c"
#include "trace/beauty/mmap.c"
#include "trace/beauty/mode_t.c"
#include "trace/beauty/msg_flags.c"
#include "trace/beauty/open_flags.c"
#include "trace/beauty/perf_event_open.c"
#include "trace/beauty/pid.c"
#include "trace/beauty/sched_policy.c"
#include "trace/beauty/seccomp.c"
#include "trace/beauty/signum.c"
#include "trace/beauty/socket_type.c"
#include "trace/beauty/waitid_options.c"

struct syscall_arg_fmt {
	size_t	   (*scnprintf)(char *bf, size_t size, struct syscall_arg *arg);
	void	   *parm;
	const char *name;
	bool	   show_zero;
};

static struct syscall_fmt {
	const char *name;
	const char *alias;
	struct syscall_arg_fmt arg[6];
	u8	   nr_args;
	bool	   errpid;
	bool	   timeout;
	bool	   hexret;
} syscall_fmts[] = {
	{ .name	    = "access",
	  .arg = { [1] = { .scnprintf = SCA_ACCMODE,  /* mode */ }, }, },
	{ .name	    = "bpf",
	  .arg = { [0] = STRARRAY(cmd, bpf_cmd), }, },
	{ .name	    = "brk",	    .hexret = true,
	  .arg = { [0] = { .scnprintf = SCA_HEX, /* brk */ }, }, },
	{ .name     = "clock_gettime",
	  .arg = { [0] = STRARRAY(clk_id, clockid), }, },
	{ .name	    = "clone",	    .errpid = true, .nr_args = 5,
	  .arg = { [0] = { .name = "flags",	    .scnprintf = SCA_CLONE_FLAGS, },
		   [1] = { .name = "child_stack",   .scnprintf = SCA_HEX, },
		   [2] = { .name = "parent_tidptr", .scnprintf = SCA_HEX, },
		   [3] = { .name = "child_tidptr",  .scnprintf = SCA_HEX, },
		   [4] = { .name = "tls",	    .scnprintf = SCA_HEX, }, }, },
	{ .name	    = "close",
	  .arg = { [0] = { .scnprintf = SCA_CLOSE_FD, /* fd */ }, }, },
	{ .name	    = "epoll_ctl",
	  .arg = { [1] = STRARRAY(op, epoll_ctl_ops), }, },
	{ .name	    = "eventfd2",
	  .arg = { [1] = { .scnprintf = SCA_EFD_FLAGS, /* flags */ }, }, },
	{ .name	    = "fchmodat",
	  .arg = { [0] = { .scnprintf = SCA_FDAT, /* fd */ }, }, },
	{ .name	    = "fchownat",
	  .arg = { [0] = { .scnprintf = SCA_FDAT, /* fd */ }, }, },
	{ .name	    = "fcntl",
	  .arg = { [1] = { .scnprintf = SCA_FCNTL_CMD, /* cmd */
			   .parm      = &strarrays__fcntl_cmds_arrays,
			   .show_zero = true, },
		   [2] = { .scnprintf =  SCA_FCNTL_ARG, /* arg */ }, }, },
	{ .name	    = "flock",
	  .arg = { [1] = { .scnprintf = SCA_FLOCK, /* cmd */ }, }, },
	{ .name	    = "fstat", .alias = "newfstat", },
	{ .name	    = "fstatat", .alias = "newfstatat", },
	{ .name	    = "futex",
	  .arg = { [1] = { .scnprintf = SCA_FUTEX_OP, /* op */ },
		   [5] = { .scnprintf = SCA_FUTEX_VAL3, /* val3 */ }, }, },
	{ .name	    = "futimesat",
	  .arg = { [0] = { .scnprintf = SCA_FDAT, /* fd */ }, }, },
	{ .name	    = "getitimer",
	  .arg = { [0] = STRARRAY(which, itimers), }, },
	{ .name	    = "getpid",	    .errpid = true, },
	{ .name	    = "getpgid",    .errpid = true, },
	{ .name	    = "getppid",    .errpid = true, },
	{ .name	    = "getrandom",
	  .arg = { [2] = { .scnprintf = SCA_GETRANDOM_FLAGS, /* flags */ }, }, },
	{ .name	    = "getrlimit",
	  .arg = { [0] = STRARRAY(resource, rlimit_resources), }, },
	{ .name	    = "gettid",	    .errpid = true, },
	{ .name	    = "ioctl",
	  .arg = {
#if defined(__i386__) || defined(__x86_64__)
/*
 * FIXME: Make this available to all arches.
 */
		   [1] = { .scnprintf = SCA_IOCTL_CMD, /* cmd */ },
		   [2] = { .scnprintf = SCA_HEX, /* arg */ }, }, },
#else
		   [2] = { .scnprintf = SCA_HEX, /* arg */ }, }, },
#endif
	{ .name	    = "kcmp",	    .nr_args = 5,
	  .arg = { [0] = { .name = "pid1",	.scnprintf = SCA_PID, },
		   [1] = { .name = "pid2",	.scnprintf = SCA_PID, },
		   [2] = { .name = "type",	.scnprintf = SCA_KCMP_TYPE, },
		   [3] = { .name = "idx1",	.scnprintf = SCA_KCMP_IDX, },
		   [4] = { .name = "idx2",	.scnprintf = SCA_KCMP_IDX, }, }, },
	{ .name	    = "keyctl",
	  .arg = { [0] = STRARRAY(option, keyctl_options), }, },
	{ .name	    = "kill",
	  .arg = { [1] = { .scnprintf = SCA_SIGNUM, /* sig */ }, }, },
	{ .name	    = "linkat",
	  .arg = { [0] = { .scnprintf = SCA_FDAT, /* fd */ }, }, },
	{ .name	    = "lseek",
	  .arg = { [2] = STRARRAY(whence, whences), }, },
	{ .name	    = "lstat", .alias = "newlstat", },
	{ .name     = "madvise",
	  .arg = { [0] = { .scnprintf = SCA_HEX,      /* start */ },
		   [2] = { .scnprintf = SCA_MADV_BHV, /* behavior */ }, }, },
	{ .name	    = "mkdirat",
	  .arg = { [0] = { .scnprintf = SCA_FDAT, /* fd */ }, }, },
	{ .name	    = "mknodat",
	  .arg = { [0] = { .scnprintf = SCA_FDAT, /* fd */ }, }, },
	{ .name	    = "mlock",
	  .arg = { [0] = { .scnprintf = SCA_HEX, /* addr */ }, }, },
	{ .name	    = "mlockall",
	  .arg = { [0] = { .scnprintf = SCA_HEX, /* addr */ }, }, },
	{ .name	    = "mmap",	    .hexret = true,
/* The standard mmap maps to old_mmap on s390x */
#if defined(__s390x__)
	.alias = "old_mmap",
#endif
	  .arg = { [0] = { .scnprintf = SCA_HEX,	/* addr */ },
		   [2] = { .scnprintf = SCA_MMAP_PROT,	/* prot */ },
		   [3] = { .scnprintf = SCA_MMAP_FLAGS,	/* flags */ }, }, },
	{ .name	    = "mprotect",
	  .arg = { [0] = { .scnprintf = SCA_HEX,	/* start */ },
		   [2] = { .scnprintf = SCA_MMAP_PROT,	/* prot */ }, }, },
	{ .name	    = "mq_unlink",
	  .arg = { [0] = { .scnprintf = SCA_FILENAME, /* u_name */ }, }, },
	{ .name	    = "mremap",	    .hexret = true,
	  .arg = { [0] = { .scnprintf = SCA_HEX,	  /* addr */ },
		   [3] = { .scnprintf = SCA_MREMAP_FLAGS, /* flags */ },
		   [4] = { .scnprintf = SCA_HEX,	  /* new_addr */ }, }, },
	{ .name	    = "munlock",
	  .arg = { [0] = { .scnprintf = SCA_HEX, /* addr */ }, }, },
	{ .name	    = "munmap",
	  .arg = { [0] = { .scnprintf = SCA_HEX, /* addr */ }, }, },
	{ .name	    = "name_to_handle_at",
	  .arg = { [0] = { .scnprintf = SCA_FDAT, /* dfd */ }, }, },
	{ .name	    = "newfstatat",
	  .arg = { [0] = { .scnprintf = SCA_FDAT, /* dfd */ }, }, },
	{ .name	    = "open",
	  .arg = { [1] = { .scnprintf = SCA_OPEN_FLAGS, /* flags */ }, }, },
	{ .name	    = "open_by_handle_at",
	  .arg = { [0] = { .scnprintf = SCA_FDAT,	/* dfd */ },
		   [2] = { .scnprintf = SCA_OPEN_FLAGS, /* flags */ }, }, },
	{ .name	    = "openat",
	  .arg = { [0] = { .scnprintf = SCA_FDAT,	/* dfd */ },
		   [2] = { .scnprintf = SCA_OPEN_FLAGS, /* flags */ }, }, },
	{ .name	    = "perf_event_open",
	  .arg = { [2] = { .scnprintf = SCA_INT,	/* cpu */ },
		   [3] = { .scnprintf = SCA_FD,		/* group_fd */ },
		   [4] = { .scnprintf = SCA_PERF_FLAGS, /* flags */ }, }, },
	{ .name	    = "pipe2",
	  .arg = { [1] = { .scnprintf = SCA_PIPE_FLAGS, /* flags */ }, }, },
	{ .name	    = "pkey_alloc",
	  .arg = { [1] = { .scnprintf = SCA_PKEY_ALLOC_ACCESS_RIGHTS,	/* access_rights */ }, }, },
	{ .name	    = "pkey_free",
	  .arg = { [0] = { .scnprintf = SCA_INT,	/* key */ }, }, },
	{ .name	    = "pkey_mprotect",
	  .arg = { [0] = { .scnprintf = SCA_HEX,	/* start */ },
		   [2] = { .scnprintf = SCA_MMAP_PROT,	/* prot */ },
		   [3] = { .scnprintf = SCA_INT,	/* pkey */ }, }, },
	{ .name	    = "poll", .timeout = true, },
	{ .name	    = "ppoll", .timeout = true, },
	{ .name	    = "prctl", .alias = "arch_prctl",
	  .arg = { [0] = { .scnprintf = SCA_PRCTL_OPTION, /* option */ },
		   [1] = { .scnprintf = SCA_PRCTL_ARG2, /* arg2 */ },
		   [2] = { .scnprintf = SCA_PRCTL_ARG3, /* arg3 */ }, }, },
	{ .name	    = "pread", .alias = "pread64", },
	{ .name	    = "preadv", .alias = "pread", },
	{ .name	    = "prlimit64",
	  .arg = { [1] = STRARRAY(resource, rlimit_resources), }, },
	{ .name	    = "pwrite", .alias = "pwrite64", },
	{ .name	    = "readlinkat",
	  .arg = { [0] = { .scnprintf = SCA_FDAT, /* dfd */ }, }, },
	{ .name	    = "recvfrom",
	  .arg = { [3] = { .scnprintf = SCA_MSG_FLAGS, /* flags */ }, }, },
	{ .name	    = "recvmmsg",
	  .arg = { [3] = { .scnprintf = SCA_MSG_FLAGS, /* flags */ }, }, },
	{ .name	    = "recvmsg",
	  .arg = { [2] = { .scnprintf = SCA_MSG_FLAGS, /* flags */ }, }, },
	{ .name	    = "renameat",
	  .arg = { [0] = { .scnprintf = SCA_FDAT, /* dfd */ }, }, },
	{ .name	    = "rt_sigaction",
	  .arg = { [0] = { .scnprintf = SCA_SIGNUM, /* sig */ }, }, },
	{ .name	    = "rt_sigprocmask",
	  .arg = { [0] = STRARRAY(how, sighow), }, },
	{ .name	    = "rt_sigqueueinfo",
	  .arg = { [1] = { .scnprintf = SCA_SIGNUM, /* sig */ }, }, },
	{ .name	    = "rt_tgsigqueueinfo",
	  .arg = { [2] = { .scnprintf = SCA_SIGNUM, /* sig */ }, }, },
	{ .name	    = "sched_setscheduler",
	  .arg = { [1] = { .scnprintf = SCA_SCHED_POLICY, /* policy */ }, }, },
	{ .name	    = "seccomp",
	  .arg = { [0] = { .scnprintf = SCA_SECCOMP_OP,	   /* op */ },
		   [1] = { .scnprintf = SCA_SECCOMP_FLAGS, /* flags */ }, }, },
	{ .name	    = "select", .timeout = true, },
	{ .name	    = "sendmmsg",
	  .arg = { [3] = { .scnprintf = SCA_MSG_FLAGS, /* flags */ }, }, },
	{ .name	    = "sendmsg",
	  .arg = { [2] = { .scnprintf = SCA_MSG_FLAGS, /* flags */ }, }, },
	{ .name	    = "sendto",
	  .arg = { [3] = { .scnprintf = SCA_MSG_FLAGS, /* flags */ }, }, },
	{ .name	    = "set_tid_address", .errpid = true, },
	{ .name	    = "setitimer",
	  .arg = { [0] = STRARRAY(which, itimers), }, },
	{ .name	    = "setrlimit",
	  .arg = { [0] = STRARRAY(resource, rlimit_resources), }, },
	{ .name	    = "socket",
	  .arg = { [0] = STRARRAY(family, socket_families),
		   [1] = { .scnprintf = SCA_SK_TYPE, /* type */ }, }, },
	{ .name	    = "socketpair",
	  .arg = { [0] = STRARRAY(family, socket_families),
		   [1] = { .scnprintf = SCA_SK_TYPE, /* type */ }, }, },
	{ .name	    = "stat", .alias = "newstat", },
	{ .name	    = "statx",
	  .arg = { [0] = { .scnprintf = SCA_FDAT,	 /* fdat */ },
		   [2] = { .scnprintf = SCA_STATX_FLAGS, /* flags */ } ,
		   [3] = { .scnprintf = SCA_STATX_MASK,	 /* mask */ }, }, },
	{ .name	    = "swapoff",
	  .arg = { [0] = { .scnprintf = SCA_FILENAME, /* specialfile */ }, }, },
	{ .name	    = "swapon",
	  .arg = { [0] = { .scnprintf = SCA_FILENAME, /* specialfile */ }, }, },
	{ .name	    = "symlinkat",
	  .arg = { [0] = { .scnprintf = SCA_FDAT, /* dfd */ }, }, },
	{ .name	    = "tgkill",
	  .arg = { [2] = { .scnprintf = SCA_SIGNUM, /* sig */ }, }, },
	{ .name	    = "tkill",
	  .arg = { [1] = { .scnprintf = SCA_SIGNUM, /* sig */ }, }, },
	{ .name	    = "uname", .alias = "newuname", },
	{ .name	    = "unlinkat",
	  .arg = { [0] = { .scnprintf = SCA_FDAT, /* dfd */ }, }, },
	{ .name	    = "utimensat",
	  .arg = { [0] = { .scnprintf = SCA_FDAT, /* dirfd */ }, }, },
	{ .name	    = "wait4",	    .errpid = true,
	  .arg = { [2] = { .scnprintf = SCA_WAITID_OPTIONS, /* options */ }, }, },
	{ .name	    = "waitid",	    .errpid = true,
	  .arg = { [3] = { .scnprintf = SCA_WAITID_OPTIONS, /* options */ }, }, },
};

static int syscall_fmt__cmp(const void *name, const void *fmtp)
{
	const struct syscall_fmt *fmt = fmtp;
	return strcmp(name, fmt->name);
}

static struct syscall_fmt *syscall_fmt__find(const char *name)
{
	const int nmemb = ARRAY_SIZE(syscall_fmts);
	return bsearch(name, syscall_fmts, nmemb, sizeof(struct syscall_fmt), syscall_fmt__cmp);
}

struct syscall {
	struct event_format *tp_format;
	int		    nr_args;
	struct format_field *args;
	const char	    *name;
	bool		    is_exit;
	struct syscall_fmt  *fmt;
	struct syscall_arg_fmt *arg_fmt;
};

/*
 * We need to have this 'calculated' boolean because in some cases we really
 * don't know what is the duration of a syscall, for instance, when we start
 * a session and some threads are waiting for a syscall to finish, say 'poll',
 * in which case all we can do is to print "( ? ) for duration and for the
 * start timestamp.
 */
static size_t fprintf_duration(unsigned long t, bool calculated, FILE *fp)
{
	double duration = (double)t / NSEC_PER_MSEC;
	size_t printed = fprintf(fp, "(");

	if (!calculated)
		printed += fprintf(fp, "         ");
	else if (duration >= 1.0)
		printed += color_fprintf(fp, PERF_COLOR_RED, "%6.3f ms", duration);
	else if (duration >= 0.01)
		printed += color_fprintf(fp, PERF_COLOR_YELLOW, "%6.3f ms", duration);
	else
		printed += color_fprintf(fp, PERF_COLOR_NORMAL, "%6.3f ms", duration);
	return printed + fprintf(fp, "): ");
}

/**
 * filename.ptr: The filename char pointer that will be vfs_getname'd
 * filename.entry_str_pos: Where to insert the string translated from
 *                         filename.ptr by the vfs_getname tracepoint/kprobe.
 * ret_scnprintf: syscall args may set this to a different syscall return
 *                formatter, for instance, fcntl may return fds, file flags, etc.
 */
struct thread_trace {
	u64		  entry_time;
	bool		  entry_pending;
	unsigned long	  nr_events;
	unsigned long	  pfmaj, pfmin;
	char		  *entry_str;
	double		  runtime_ms;
	size_t		  (*ret_scnprintf)(char *bf, size_t size, struct syscall_arg *arg);
        struct {
		unsigned long ptr;
		short int     entry_str_pos;
		bool	      pending_open;
		unsigned int  namelen;
		char	      *name;
	} filename;
	struct {
		int	  max;
		char	  **table;
	} paths;

	struct intlist *syscall_stats;
};

static struct thread_trace *thread_trace__new(void)
{
	struct thread_trace *ttrace =  zalloc(sizeof(struct thread_trace));

	if (ttrace)
		ttrace->paths.max = -1;

	ttrace->syscall_stats = intlist__new(NULL);

	return ttrace;
}

static struct thread_trace *thread__trace(struct thread *thread, FILE *fp)
{
	struct thread_trace *ttrace;

	if (thread == NULL)
		goto fail;

	if (thread__priv(thread) == NULL)
		thread__set_priv(thread, thread_trace__new());

	if (thread__priv(thread) == NULL)
		goto fail;

	ttrace = thread__priv(thread);
	++ttrace->nr_events;

	return ttrace;
fail:
	color_fprintf(fp, PERF_COLOR_RED,
		      "WARNING: not enough memory, dropping samples!\n");
	return NULL;
}


void syscall_arg__set_ret_scnprintf(struct syscall_arg *arg,
				    size_t (*ret_scnprintf)(char *bf, size_t size, struct syscall_arg *arg))
{
	struct thread_trace *ttrace = thread__priv(arg->thread);

	ttrace->ret_scnprintf = ret_scnprintf;
}

#define TRACE_PFMAJ		(1 << 0)
#define TRACE_PFMIN		(1 << 1)

static const size_t trace__entry_str_size = 2048;

static int trace__set_fd_pathname(struct thread *thread, int fd, const char *pathname)
{
	struct thread_trace *ttrace = thread__priv(thread);

	if (fd > ttrace->paths.max) {
		char **npath = realloc(ttrace->paths.table, (fd + 1) * sizeof(char *));

		if (npath == NULL)
			return -1;

		if (ttrace->paths.max != -1) {
			memset(npath + ttrace->paths.max + 1, 0,
			       (fd - ttrace->paths.max) * sizeof(char *));
		} else {
			memset(npath, 0, (fd + 1) * sizeof(char *));
		}

		ttrace->paths.table = npath;
		ttrace->paths.max   = fd;
	}

	ttrace->paths.table[fd] = strdup(pathname);

	return ttrace->paths.table[fd] != NULL ? 0 : -1;
}

static int thread__read_fd_path(struct thread *thread, int fd)
{
	char linkname[PATH_MAX], pathname[PATH_MAX];
	struct stat st;
	int ret;

	if (thread->pid_ == thread->tid) {
		scnprintf(linkname, sizeof(linkname),
			  "/proc/%d/fd/%d", thread->pid_, fd);
	} else {
		scnprintf(linkname, sizeof(linkname),
			  "/proc/%d/task/%d/fd/%d", thread->pid_, thread->tid, fd);
	}

	if (lstat(linkname, &st) < 0 || st.st_size + 1 > (off_t)sizeof(pathname))
		return -1;

	ret = readlink(linkname, pathname, sizeof(pathname));

	if (ret < 0 || ret > st.st_size)
		return -1;

	pathname[ret] = '\0';
	return trace__set_fd_pathname(thread, fd, pathname);
}

static const char *thread__fd_path(struct thread *thread, int fd,
				   struct trace *trace)
{
	struct thread_trace *ttrace = thread__priv(thread);

	if (ttrace == NULL)
		return NULL;

	if (fd < 0)
		return NULL;

	if ((fd > ttrace->paths.max || ttrace->paths.table[fd] == NULL)) {
		if (!trace->live)
			return NULL;
		++trace->stats.proc_getname;
		if (thread__read_fd_path(thread, fd))
			return NULL;
	}

	return ttrace->paths.table[fd];
}

size_t syscall_arg__scnprintf_fd(char *bf, size_t size, struct syscall_arg *arg)
{
	int fd = arg->val;
	size_t printed = scnprintf(bf, size, "%d", fd);
	const char *path = thread__fd_path(arg->thread, fd, arg->trace);

	if (path)
		printed += scnprintf(bf + printed, size - printed, "<%s>", path);

	return printed;
}

size_t pid__scnprintf_fd(struct trace *trace, pid_t pid, int fd, char *bf, size_t size)
{
        size_t printed = scnprintf(bf, size, "%d", fd);
	struct thread *thread = machine__find_thread(trace->host, pid, pid);

	if (thread) {
		const char *path = thread__fd_path(thread, fd, trace);

		if (path)
			printed += scnprintf(bf + printed, size - printed, "<%s>", path);

		thread__put(thread);
	}

        return printed;
}

static size_t syscall_arg__scnprintf_close_fd(char *bf, size_t size,
					      struct syscall_arg *arg)
{
	int fd = arg->val;
	size_t printed = syscall_arg__scnprintf_fd(bf, size, arg);
	struct thread_trace *ttrace = thread__priv(arg->thread);

	if (ttrace && fd >= 0 && fd <= ttrace->paths.max)
		zfree(&ttrace->paths.table[fd]);

	return printed;
}

static void thread__set_filename_pos(struct thread *thread, const char *bf,
				     unsigned long ptr)
{
	struct thread_trace *ttrace = thread__priv(thread);

	ttrace->filename.ptr = ptr;
	ttrace->filename.entry_str_pos = bf - ttrace->entry_str;
}

static size_t syscall_arg__scnprintf_filename(char *bf, size_t size,
					      struct syscall_arg *arg)
{
	unsigned long ptr = arg->val;

	if (!arg->trace->vfs_getname)
		return scnprintf(bf, size, "%#x", ptr);

	thread__set_filename_pos(arg->thread, bf, ptr);
	return 0;
}

static bool trace__filter_duration(struct trace *trace, double t)
{
	return t < (trace->duration_filter * NSEC_PER_MSEC);
}

static size_t __trace__fprintf_tstamp(struct trace *trace, u64 tstamp, FILE *fp)
{
	double ts = (double)(tstamp - trace->base_time) / NSEC_PER_MSEC;

	return fprintf(fp, "%10.3f ", ts);
}

/*
 * We're handling tstamp=0 as an undefined tstamp, i.e. like when we are
 * using ttrace->entry_time for a thread that receives a sys_exit without
 * first having received a sys_enter ("poll" issued before tracing session
 * starts, lost sys_enter exit due to ring buffer overflow).
 */
static size_t trace__fprintf_tstamp(struct trace *trace, u64 tstamp, FILE *fp)
{
	if (tstamp > 0)
		return __trace__fprintf_tstamp(trace, tstamp, fp);

	return fprintf(fp, "         ? ");
}

static bool done = false;
static bool interrupted = false;

static void sig_handler(int sig)
{
	done = true;
	interrupted = sig == SIGINT;
}

static size_t trace__fprintf_entry_head(struct trace *trace, struct thread *thread,
					u64 duration, bool duration_calculated, u64 tstamp, FILE *fp)
{
	size_t printed = trace__fprintf_tstamp(trace, tstamp, fp);
	printed += fprintf_duration(duration, duration_calculated, fp);

	if (trace->multiple_threads) {
		if (trace->show_comm)
			printed += fprintf(fp, "%.14s/", thread__comm_str(thread));
		printed += fprintf(fp, "%d ", thread->tid);
	}

	return printed;
}

static int trace__process_event(struct trace *trace, struct machine *machine,
				union perf_event *event, struct perf_sample *sample)
{
	int ret = 0;

	switch (event->header.type) {
	case PERF_RECORD_LOST:
		color_fprintf(trace->output, PERF_COLOR_RED,
			      "LOST %" PRIu64 " events!\n", event->lost.lost);
		ret = machine__process_lost_event(machine, event, sample);
		break;
	default:
		ret = machine__process_event(machine, event, sample);
		break;
	}

	return ret;
}

static int trace__tool_process(struct perf_tool *tool,
			       union perf_event *event,
			       struct perf_sample *sample,
			       struct machine *machine)
{
	struct trace *trace = container_of(tool, struct trace, tool);
	return trace__process_event(trace, machine, event, sample);
}

static char *trace__machine__resolve_kernel_addr(void *vmachine, unsigned long long *addrp, char **modp)
{
	struct machine *machine = vmachine;

	if (machine->kptr_restrict_warned)
		return NULL;

	if (symbol_conf.kptr_restrict) {
		pr_warning("Kernel address maps (/proc/{kallsyms,modules}) are restricted.\n\n"
			   "Check /proc/sys/kernel/kptr_restrict.\n\n"
			   "Kernel samples will not be resolved.\n");
		machine->kptr_restrict_warned = true;
		return NULL;
	}

	return machine__resolve_kernel_addr(vmachine, addrp, modp);
}

static int trace__symbols_init(struct trace *trace, struct perf_evlist *evlist)
{
	int err = symbol__init(NULL);

	if (err)
		return err;

	trace->host = machine__new_host();
	if (trace->host == NULL)
		return -ENOMEM;

	err = trace_event__register_resolver(trace->host, trace__machine__resolve_kernel_addr);
	if (err < 0)
		goto out;

	err = __machine__synthesize_threads(trace->host, &trace->tool, &trace->opts.target,
					    evlist->threads, trace__tool_process, false,
					    trace->opts.proc_map_timeout, 1);
out:
	if (err)
		symbol__exit();

	return err;
}

static void trace__symbols__exit(struct trace *trace)
{
	machine__exit(trace->host);
	trace->host = NULL;

	symbol__exit();
}

static int syscall__alloc_arg_fmts(struct syscall *sc, int nr_args)
{
	int idx;

	if (nr_args == 6 && sc->fmt && sc->fmt->nr_args != 0)
		nr_args = sc->fmt->nr_args;

	sc->arg_fmt = calloc(nr_args, sizeof(*sc->arg_fmt));
	if (sc->arg_fmt == NULL)
		return -1;

	for (idx = 0; idx < nr_args; ++idx) {
		if (sc->fmt)
			sc->arg_fmt[idx] = sc->fmt->arg[idx];
	}

	sc->nr_args = nr_args;
	return 0;
}

static int syscall__set_arg_fmts(struct syscall *sc)
{
	struct format_field *field;
	int idx = 0, len;

	for (field = sc->args; field; field = field->next, ++idx) {
		if (sc->fmt && sc->fmt->arg[idx].scnprintf)
			continue;

		if (strcmp(field->type, "const char *") == 0 &&
			 (strcmp(field->name, "filename") == 0 ||
			  strcmp(field->name, "path") == 0 ||
			  strcmp(field->name, "pathname") == 0))
			sc->arg_fmt[idx].scnprintf = SCA_FILENAME;
		else if (field->flags & FIELD_IS_POINTER)
			sc->arg_fmt[idx].scnprintf = syscall_arg__scnprintf_hex;
		else if (strcmp(field->type, "pid_t") == 0)
			sc->arg_fmt[idx].scnprintf = SCA_PID;
		else if (strcmp(field->type, "umode_t") == 0)
			sc->arg_fmt[idx].scnprintf = SCA_MODE_T;
		else if ((strcmp(field->type, "int") == 0 ||
			  strcmp(field->type, "unsigned int") == 0 ||
			  strcmp(field->type, "long") == 0) &&
			 (len = strlen(field->name)) >= 2 &&
			 strcmp(field->name + len - 2, "fd") == 0) {
			/*
			 * /sys/kernel/tracing/events/syscalls/sys_enter*
			 * egrep 'field:.*fd;' .../format|sed -r 's/.*field:([a-z ]+) [a-z_]*fd.+/\1/g'|sort|uniq -c
			 * 65 int
			 * 23 unsigned int
			 * 7 unsigned long
			 */
			sc->arg_fmt[idx].scnprintf = SCA_FD;
		}
	}

	return 0;
}

static int trace__read_syscall_info(struct trace *trace, int id)
{
	char tp_name[128];
	struct syscall *sc;
	const char *name = syscalltbl__name(trace->sctbl, id);

	if (name == NULL)
		return -1;

	if (id > trace->syscalls.max) {
		struct syscall *nsyscalls = realloc(trace->syscalls.table, (id + 1) * sizeof(*sc));

		if (nsyscalls == NULL)
			return -1;

		if (trace->syscalls.max != -1) {
			memset(nsyscalls + trace->syscalls.max + 1, 0,
			       (id - trace->syscalls.max) * sizeof(*sc));
		} else {
			memset(nsyscalls, 0, (id + 1) * sizeof(*sc));
		}

		trace->syscalls.table = nsyscalls;
		trace->syscalls.max   = id;
	}

	sc = trace->syscalls.table + id;
	sc->name = name;

	sc->fmt  = syscall_fmt__find(sc->name);

	snprintf(tp_name, sizeof(tp_name), "sys_enter_%s", sc->name);
	sc->tp_format = trace_event__tp_format("syscalls", tp_name);

	if (IS_ERR(sc->tp_format) && sc->fmt && sc->fmt->alias) {
		snprintf(tp_name, sizeof(tp_name), "sys_enter_%s", sc->fmt->alias);
		sc->tp_format = trace_event__tp_format("syscalls", tp_name);
	}

	if (syscall__alloc_arg_fmts(sc, IS_ERR(sc->tp_format) ? 6 : sc->tp_format->format.nr_fields))
		return -1;

	if (IS_ERR(sc->tp_format))
		return -1;

	sc->args = sc->tp_format->format.fields;
	/*
	 * We need to check and discard the first variable '__syscall_nr'
	 * or 'nr' that mean the syscall number. It is needless here.
	 * So drop '__syscall_nr' or 'nr' field but does not exist on older kernels.
	 */
	if (sc->args && (!strcmp(sc->args->name, "__syscall_nr") || !strcmp(sc->args->name, "nr"))) {
		sc->args = sc->args->next;
		--sc->nr_args;
	}

	sc->is_exit = !strcmp(name, "exit_group") || !strcmp(name, "exit");

	return syscall__set_arg_fmts(sc);
}

static int trace__validate_ev_qualifier(struct trace *trace)
{
	int err = 0, i;
	size_t nr_allocated;
	struct str_node *pos;

	trace->ev_qualifier_ids.nr = strlist__nr_entries(trace->ev_qualifier);
	trace->ev_qualifier_ids.entries = malloc(trace->ev_qualifier_ids.nr *
						 sizeof(trace->ev_qualifier_ids.entries[0]));

	if (trace->ev_qualifier_ids.entries == NULL) {
		fputs("Error:\tNot enough memory for allocating events qualifier ids\n",
		       trace->output);
		err = -EINVAL;
		goto out;
	}

	nr_allocated = trace->ev_qualifier_ids.nr;
	i = 0;

	strlist__for_each_entry(pos, trace->ev_qualifier) {
		const char *sc = pos->s;
		int id = syscalltbl__id(trace->sctbl, sc), match_next = -1;

		if (id < 0) {
			id = syscalltbl__strglobmatch_first(trace->sctbl, sc, &match_next);
			if (id >= 0)
				goto matches;

			if (err == 0) {
				fputs("Error:\tInvalid syscall ", trace->output);
				err = -EINVAL;
			} else {
				fputs(", ", trace->output);
			}

			fputs(sc, trace->output);
		}
matches:
		trace->ev_qualifier_ids.entries[i++] = id;
		if (match_next == -1)
			continue;

		while (1) {
			id = syscalltbl__strglobmatch_next(trace->sctbl, sc, &match_next);
			if (id < 0)
				break;
			if (nr_allocated == trace->ev_qualifier_ids.nr) {
				void *entries;

				nr_allocated += 8;
				entries = realloc(trace->ev_qualifier_ids.entries,
						  nr_allocated * sizeof(trace->ev_qualifier_ids.entries[0]));
				if (entries == NULL) {
					err = -ENOMEM;
					fputs("\nError:\t Not enough memory for parsing\n", trace->output);
					goto out_free;
				}
				trace->ev_qualifier_ids.entries = entries;
			}
			trace->ev_qualifier_ids.nr++;
			trace->ev_qualifier_ids.entries[i++] = id;
		}
	}

	if (err < 0) {
		fputs("\nHint:\ttry 'perf list syscalls:sys_enter_*'"
		      "\nHint:\tand: 'man syscalls'\n", trace->output);
out_free:
		zfree(&trace->ev_qualifier_ids.entries);
		trace->ev_qualifier_ids.nr = 0;
	}
out:
	return err;
}

/*
 * args is to be interpreted as a series of longs but we need to handle
 * 8-byte unaligned accesses. args points to raw_data within the event
 * and raw_data is guaranteed to be 8-byte unaligned because it is
 * preceded by raw_size which is a u32. So we need to copy args to a temp
 * variable to read it. Most notably this avoids extended load instructions
 * on unaligned addresses
 */
unsigned long syscall_arg__val(struct syscall_arg *arg, u8 idx)
{
	unsigned long val;
	unsigned char *p = arg->args + sizeof(unsigned long) * idx;

	memcpy(&val, p, sizeof(val));
	return val;
}

static size_t syscall__scnprintf_name(struct syscall *sc, char *bf, size_t size,
				      struct syscall_arg *arg)
{
	if (sc->arg_fmt && sc->arg_fmt[arg->idx].name)
		return scnprintf(bf, size, "%s: ", sc->arg_fmt[arg->idx].name);

	return scnprintf(bf, size, "arg%d: ", arg->idx);
}

static size_t syscall__scnprintf_val(struct syscall *sc, char *bf, size_t size,
				     struct syscall_arg *arg, unsigned long val)
{
	if (sc->arg_fmt && sc->arg_fmt[arg->idx].scnprintf) {
		arg->val = val;
		if (sc->arg_fmt[arg->idx].parm)
			arg->parm = sc->arg_fmt[arg->idx].parm;
		return sc->arg_fmt[arg->idx].scnprintf(bf, size, arg);
	}
	return scnprintf(bf, size, "%ld", val);
}

static size_t syscall__scnprintf_args(struct syscall *sc, char *bf, size_t size,
				      unsigned char *args, struct trace *trace,
				      struct thread *thread)
{
	size_t printed = 0;
	unsigned long val;
	u8 bit = 1;
	struct syscall_arg arg = {
		.args	= args,
		.idx	= 0,
		.mask	= 0,
		.trace  = trace,
		.thread = thread,
	};
	struct thread_trace *ttrace = thread__priv(thread);

	/*
	 * Things like fcntl will set this in its 'cmd' formatter to pick the
	 * right formatter for the return value (an fd? file flags?), which is
	 * not needed for syscalls that always return a given type, say an fd.
	 */
	ttrace->ret_scnprintf = NULL;

	if (sc->args != NULL) {
		struct format_field *field;

		for (field = sc->args; field;
		     field = field->next, ++arg.idx, bit <<= 1) {
			if (arg.mask & bit)
				continue;

			val = syscall_arg__val(&arg, arg.idx);

			/*
 			 * Suppress this argument if its value is zero and
 			 * and we don't have a string associated in an
 			 * strarray for it.
 			 */
			if (val == 0 &&
			    !(sc->arg_fmt &&
			      (sc->arg_fmt[arg.idx].show_zero ||
			       sc->arg_fmt[arg.idx].scnprintf == SCA_STRARRAY ||
			       sc->arg_fmt[arg.idx].scnprintf == SCA_STRARRAYS) &&
			      sc->arg_fmt[arg.idx].parm))
				continue;

			printed += scnprintf(bf + printed, size - printed,
					     "%s%s: ", printed ? ", " : "", field->name);
			printed += syscall__scnprintf_val(sc, bf + printed, size - printed, &arg, val);
		}
	} else if (IS_ERR(sc->tp_format)) {
		/*
		 * If we managed to read the tracepoint /format file, then we
		 * may end up not having any args, like with gettid(), so only
		 * print the raw args when we didn't manage to read it.
		 */
		while (arg.idx < sc->nr_args) {
			if (arg.mask & bit)
				goto next_arg;
			val = syscall_arg__val(&arg, arg.idx);
			if (printed)
				printed += scnprintf(bf + printed, size - printed, ", ");
			printed += syscall__scnprintf_name(sc, bf + printed, size - printed, &arg);
			printed += syscall__scnprintf_val(sc, bf + printed, size - printed, &arg, val);
next_arg:
			++arg.idx;
			bit <<= 1;
		}
	}

	return printed;
}

typedef int (*tracepoint_handler)(struct trace *trace, struct perf_evsel *evsel,
				  union perf_event *event,
				  struct perf_sample *sample);

static struct syscall *trace__syscall_info(struct trace *trace,
					   struct perf_evsel *evsel, int id)
{

	if (id < 0) {

		/*
		 * XXX: Noticed on x86_64, reproduced as far back as 3.0.36, haven't tried
		 * before that, leaving at a higher verbosity level till that is
		 * explained. Reproduced with plain ftrace with:
		 *
		 * echo 1 > /t/events/raw_syscalls/sys_exit/enable
		 * grep "NR -1 " /t/trace_pipe
		 *
		 * After generating some load on the machine.
 		 */
		if (verbose > 1) {
			static u64 n;
			fprintf(trace->output, "Invalid syscall %d id, skipping (%s, %" PRIu64 ") ...\n",
				id, perf_evsel__name(evsel), ++n);
		}
		return NULL;
	}

	if ((id > trace->syscalls.max || trace->syscalls.table[id].name == NULL) &&
	    trace__read_syscall_info(trace, id))
		goto out_cant_read;

	if ((id > trace->syscalls.max || trace->syscalls.table[id].name == NULL))
		goto out_cant_read;

	return &trace->syscalls.table[id];

out_cant_read:
	if (verbose > 0) {
		fprintf(trace->output, "Problems reading syscall %d", id);
		if (id <= trace->syscalls.max && trace->syscalls.table[id].name != NULL)
			fprintf(trace->output, "(%s)", trace->syscalls.table[id].name);
		fputs(" information\n", trace->output);
	}
	return NULL;
}

static void thread__update_stats(struct thread_trace *ttrace,
				 int id, struct perf_sample *sample)
{
	struct int_node *inode;
	struct stats *stats;
	u64 duration = 0;

	inode = intlist__findnew(ttrace->syscall_stats, id);
	if (inode == NULL)
		return;

	stats = inode->priv;
	if (stats == NULL) {
		stats = malloc(sizeof(struct stats));
		if (stats == NULL)
			return;
		init_stats(stats);
		inode->priv = stats;
	}

	if (ttrace->entry_time && sample->time > ttrace->entry_time)
		duration = sample->time - ttrace->entry_time;

	update_stats(stats, duration);
}

static int trace__printf_interrupted_entry(struct trace *trace)
{
	struct thread_trace *ttrace;
	size_t printed;

	if (trace->failure_only || trace->current == NULL)
		return 0;

	ttrace = thread__priv(trace->current);

	if (!ttrace->entry_pending)
		return 0;

	printed  = trace__fprintf_entry_head(trace, trace->current, 0, false, ttrace->entry_time, trace->output);
	printed += fprintf(trace->output, "%-70s) ...\n", ttrace->entry_str);
	ttrace->entry_pending = false;

	return printed;
}

static int trace__fprintf_sample(struct trace *trace, struct perf_evsel *evsel,
				 struct perf_sample *sample, struct thread *thread)
{
	int printed = 0;

	if (trace->print_sample) {
		double ts = (double)sample->time / NSEC_PER_MSEC;

		printed += fprintf(trace->output, "%22s %10.3f %s %d/%d [%d]\n",
				   perf_evsel__name(evsel), ts,
				   thread__comm_str(thread),
				   sample->pid, sample->tid, sample->cpu);
	}

	return printed;
}

static int trace__sys_enter(struct trace *trace, struct perf_evsel *evsel,
			    union perf_event *event __maybe_unused,
			    struct perf_sample *sample)
{
	char *msg;
	void *args;
	size_t printed = 0;
	struct thread *thread;
	int id = perf_evsel__sc_tp_uint(evsel, id, sample), err = -1;
	struct syscall *sc = trace__syscall_info(trace, evsel, id);
	struct thread_trace *ttrace;

	if (sc == NULL)
		return -1;

	thread = machine__findnew_thread(trace->host, sample->pid, sample->tid);
	ttrace = thread__trace(thread, trace->output);
	if (ttrace == NULL)
		goto out_put;

	trace__fprintf_sample(trace, evsel, sample, thread);

	args = perf_evsel__sc_tp_ptr(evsel, args, sample);

	if (ttrace->entry_str == NULL) {
		ttrace->entry_str = malloc(trace__entry_str_size);
		if (!ttrace->entry_str)
			goto out_put;
	}

	if (!(trace->duration_filter || trace->summary_only || trace->min_stack))
		trace__printf_interrupted_entry(trace);

	ttrace->entry_time = sample->time;
	msg = ttrace->entry_str;
	printed += scnprintf(msg + printed, trace__entry_str_size - printed, "%s(", sc->name);

	printed += syscall__scnprintf_args(sc, msg + printed, trace__entry_str_size - printed,
					   args, trace, thread);

	if (sc->is_exit) {
		if (!(trace->duration_filter || trace->summary_only || trace->failure_only || trace->min_stack)) {
			trace__fprintf_entry_head(trace, thread, 0, false, ttrace->entry_time, trace->output);
			fprintf(trace->output, "%-70s)\n", ttrace->entry_str);
		}
	} else {
		ttrace->entry_pending = true;
		/* See trace__vfs_getname & trace__sys_exit */
		ttrace->filename.pending_open = false;
	}

	if (trace->current != thread) {
		thread__put(trace->current);
		trace->current = thread__get(thread);
	}
	err = 0;
out_put:
	thread__put(thread);
	return err;
}

static int trace__resolve_callchain(struct trace *trace, struct perf_evsel *evsel,
				    struct perf_sample *sample,
				    struct callchain_cursor *cursor)
{
	struct addr_location al;
	int max_stack = evsel->attr.sample_max_stack ?
			evsel->attr.sample_max_stack :
			trace->max_stack;

	if (machine__resolve(trace->host, &al, sample) < 0 ||
	    thread__resolve_callchain(al.thread, cursor, evsel, sample, NULL, NULL, max_stack))
		return -1;

	return 0;
}

static int trace__fprintf_callchain(struct trace *trace, struct perf_sample *sample)
{
	/* TODO: user-configurable print_opts */
	const unsigned int print_opts = EVSEL__PRINT_SYM |
				        EVSEL__PRINT_DSO |
				        EVSEL__PRINT_UNKNOWN_AS_ADDR;

	return sample__fprintf_callchain(sample, 38, print_opts, &callchain_cursor, trace->output);
}

static const char *errno_to_name(struct perf_evsel *evsel, int err)
{
	struct perf_env *env = perf_evsel__env(evsel);
	const char *arch_name = perf_env__arch(env);

	return arch_syscalls__strerrno(arch_name, err);
}

static int trace__sys_exit(struct trace *trace, struct perf_evsel *evsel,
			   union perf_event *event __maybe_unused,
			   struct perf_sample *sample)
{
	long ret;
	u64 duration = 0;
	bool duration_calculated = false;
	struct thread *thread;
	int id = perf_evsel__sc_tp_uint(evsel, id, sample), err = -1, callchain_ret = 0;
	struct syscall *sc = trace__syscall_info(trace, evsel, id);
	struct thread_trace *ttrace;

	if (sc == NULL)
		return -1;

	thread = machine__findnew_thread(trace->host, sample->pid, sample->tid);
	ttrace = thread__trace(thread, trace->output);
	if (ttrace == NULL)
		goto out_put;

	trace__fprintf_sample(trace, evsel, sample, thread);

	if (trace->summary)
		thread__update_stats(ttrace, id, sample);

	ret = perf_evsel__sc_tp_uint(evsel, ret, sample);

	if (id == trace->open_id && ret >= 0 && ttrace->filename.pending_open) {
		trace__set_fd_pathname(thread, ret, ttrace->filename.name);
		ttrace->filename.pending_open = false;
		++trace->stats.vfs_getname;
	}

	if (ttrace->entry_time) {
		duration = sample->time - ttrace->entry_time;
		if (trace__filter_duration(trace, duration))
			goto out;
		duration_calculated = true;
	} else if (trace->duration_filter)
		goto out;

	if (sample->callchain) {
		callchain_ret = trace__resolve_callchain(trace, evsel, sample, &callchain_cursor);
		if (callchain_ret == 0) {
			if (callchain_cursor.nr < trace->min_stack)
				goto out;
			callchain_ret = 1;
		}
	}

	if (trace->summary_only || (ret >= 0 && trace->failure_only))
		goto out;

	trace__fprintf_entry_head(trace, thread, duration, duration_calculated, ttrace->entry_time, trace->output);

	if (ttrace->entry_pending) {
		fprintf(trace->output, "%-70s", ttrace->entry_str);
	} else {
		fprintf(trace->output, " ... [");
		color_fprintf(trace->output, PERF_COLOR_YELLOW, "continued");
		fprintf(trace->output, "]: %s()", sc->name);
	}

	if (sc->fmt == NULL) {
		if (ret < 0)
			goto errno_print;
signed_print:
		fprintf(trace->output, ") = %ld", ret);
	} else if (ret < 0) {
errno_print: {
		char bf[STRERR_BUFSIZE];
		const char *emsg = str_error_r(-ret, bf, sizeof(bf)),
			   *e = errno_to_name(evsel, -ret);

		fprintf(trace->output, ") = -1 %s %s", e, emsg);
	}
	} else if (ret == 0 && sc->fmt->timeout)
		fprintf(trace->output, ") = 0 Timeout");
	else if (ttrace->ret_scnprintf) {
		char bf[1024];
		struct syscall_arg arg = {
			.val	= ret,
			.thread	= thread,
			.trace	= trace,
		};
		ttrace->ret_scnprintf(bf, sizeof(bf), &arg);
		ttrace->ret_scnprintf = NULL;
		fprintf(trace->output, ") = %s", bf);
	} else if (sc->fmt->hexret)
		fprintf(trace->output, ") = %#lx", ret);
	else if (sc->fmt->errpid) {
		struct thread *child = machine__find_thread(trace->host, ret, ret);

		if (child != NULL) {
			fprintf(trace->output, ") = %ld", ret);
			if (child->comm_set)
				fprintf(trace->output, " (%s)", thread__comm_str(child));
			thread__put(child);
		}
	} else
		goto signed_print;

	fputc('\n', trace->output);

	if (callchain_ret > 0)
		trace__fprintf_callchain(trace, sample);
	else if (callchain_ret < 0)
		pr_err("Problem processing %s callchain, skipping...\n", perf_evsel__name(evsel));
out:
	ttrace->entry_pending = false;
	err = 0;
out_put:
	thread__put(thread);
	return err;
}

static int trace__vfs_getname(struct trace *trace, struct perf_evsel *evsel,
			      union perf_event *event __maybe_unused,
			      struct perf_sample *sample)
{
	struct thread *thread = machine__findnew_thread(trace->host, sample->pid, sample->tid);
	struct thread_trace *ttrace;
	size_t filename_len, entry_str_len, to_move;
	ssize_t remaining_space;
	char *pos;
	const char *filename = perf_evsel__rawptr(evsel, sample, "pathname");

	if (!thread)
		goto out;

	ttrace = thread__priv(thread);
	if (!ttrace)
		goto out_put;

	filename_len = strlen(filename);
	if (filename_len == 0)
		goto out_put;

	if (ttrace->filename.namelen < filename_len) {
		char *f = realloc(ttrace->filename.name, filename_len + 1);

		if (f == NULL)
			goto out_put;

		ttrace->filename.namelen = filename_len;
		ttrace->filename.name = f;
	}

	strcpy(ttrace->filename.name, filename);
	ttrace->filename.pending_open = true;

	if (!ttrace->filename.ptr)
		goto out_put;

	entry_str_len = strlen(ttrace->entry_str);
	remaining_space = trace__entry_str_size - entry_str_len - 1; /* \0 */
	if (remaining_space <= 0)
		goto out_put;

	if (filename_len > (size_t)remaining_space) {
		filename += filename_len - remaining_space;
		filename_len = remaining_space;
	}

	to_move = entry_str_len - ttrace->filename.entry_str_pos + 1; /* \0 */
	pos = ttrace->entry_str + ttrace->filename.entry_str_pos;
	memmove(pos + filename_len, pos, to_move);
	memcpy(pos, filename, filename_len);

	ttrace->filename.ptr = 0;
	ttrace->filename.entry_str_pos = 0;
out_put:
	thread__put(thread);
out:
	return 0;
}

static int trace__sched_stat_runtime(struct trace *trace, struct perf_evsel *evsel,
				     union perf_event *event __maybe_unused,
				     struct perf_sample *sample)
{
        u64 runtime = perf_evsel__intval(evsel, sample, "runtime");
	double runtime_ms = (double)runtime / NSEC_PER_MSEC;
	struct thread *thread = machine__findnew_thread(trace->host,
							sample->pid,
							sample->tid);
	struct thread_trace *ttrace = thread__trace(thread, trace->output);

	if (ttrace == NULL)
		goto out_dump;

	ttrace->runtime_ms += runtime_ms;
	trace->runtime_ms += runtime_ms;
out_put:
	thread__put(thread);
	return 0;

out_dump:
	fprintf(trace->output, "%s: comm=%s,pid=%u,runtime=%" PRIu64 ",vruntime=%" PRIu64 ")\n",
	       evsel->name,
	       perf_evsel__strval(evsel, sample, "comm"),
	       (pid_t)perf_evsel__intval(evsel, sample, "pid"),
	       runtime,
	       perf_evsel__intval(evsel, sample, "vruntime"));
	goto out_put;
}

static int bpf_output__printer(enum binary_printer_ops op,
			       unsigned int val, void *extra __maybe_unused, FILE *fp)
{
	unsigned char ch = (unsigned char)val;

	switch (op) {
	case BINARY_PRINT_CHAR_DATA:
		return fprintf(fp, "%c", isprint(ch) ? ch : '.');
	case BINARY_PRINT_DATA_BEGIN:
	case BINARY_PRINT_LINE_BEGIN:
	case BINARY_PRINT_ADDR:
	case BINARY_PRINT_NUM_DATA:
	case BINARY_PRINT_NUM_PAD:
	case BINARY_PRINT_SEP:
	case BINARY_PRINT_CHAR_PAD:
	case BINARY_PRINT_LINE_END:
	case BINARY_PRINT_DATA_END:
	default:
		break;
	}

	return 0;
}

static void bpf_output__fprintf(struct trace *trace,
				struct perf_sample *sample)
{
	binary__fprintf(sample->raw_data, sample->raw_size, 8,
			bpf_output__printer, NULL, trace->output);
}

static int trace__event_handler(struct trace *trace, struct perf_evsel *evsel,
				union perf_event *event __maybe_unused,
				struct perf_sample *sample)
{
	int callchain_ret = 0;

	if (sample->callchain) {
		callchain_ret = trace__resolve_callchain(trace, evsel, sample, &callchain_cursor);
		if (callchain_ret == 0) {
			if (callchain_cursor.nr < trace->min_stack)
				goto out;
			callchain_ret = 1;
		}
	}

	trace__printf_interrupted_entry(trace);
	trace__fprintf_tstamp(trace, sample->time, trace->output);

	if (trace->trace_syscalls)
		fprintf(trace->output, "(         ): ");

	fprintf(trace->output, "%s:", evsel->name);

	if (perf_evsel__is_bpf_output(evsel)) {
		bpf_output__fprintf(trace, sample);
	} else if (evsel->tp_format) {
		event_format__fprintf(evsel->tp_format, sample->cpu,
				      sample->raw_data, sample->raw_size,
				      trace->output);
	}

	fprintf(trace->output, "\n");

	if (callchain_ret > 0)
		trace__fprintf_callchain(trace, sample);
	else if (callchain_ret < 0)
		pr_err("Problem processing %s callchain, skipping...\n", perf_evsel__name(evsel));
out:
	return 0;
}

static void print_location(FILE *f, struct perf_sample *sample,
			   struct addr_location *al,
			   bool print_dso, bool print_sym)
{

	if ((verbose > 0 || print_dso) && al->map)
		fprintf(f, "%s@", al->map->dso->long_name);

	if ((verbose > 0 || print_sym) && al->sym)
		fprintf(f, "%s+0x%" PRIx64, al->sym->name,
			al->addr - al->sym->start);
	else if (al->map)
		fprintf(f, "0x%" PRIx64, al->addr);
	else
		fprintf(f, "0x%" PRIx64, sample->addr);
}

static int trace__pgfault(struct trace *trace,
			  struct perf_evsel *evsel,
			  union perf_event *event __maybe_unused,
			  struct perf_sample *sample)
{
	struct thread *thread;
	struct addr_location al;
	char map_type = 'd';
	struct thread_trace *ttrace;
	int err = -1;
	int callchain_ret = 0;

	thread = machine__findnew_thread(trace->host, sample->pid, sample->tid);

	if (sample->callchain) {
		callchain_ret = trace__resolve_callchain(trace, evsel, sample, &callchain_cursor);
		if (callchain_ret == 0) {
			if (callchain_cursor.nr < trace->min_stack)
				goto out_put;
			callchain_ret = 1;
		}
	}

	ttrace = thread__trace(thread, trace->output);
	if (ttrace == NULL)
		goto out_put;

	if (evsel->attr.config == PERF_COUNT_SW_PAGE_FAULTS_MAJ)
		ttrace->pfmaj++;
	else
		ttrace->pfmin++;

	if (trace->summary_only)
		goto out;

	thread__find_addr_location(thread, sample->cpumode, MAP__FUNCTION,
			      sample->ip, &al);

	trace__fprintf_entry_head(trace, thread, 0, true, sample->time, trace->output);

	fprintf(trace->output, "%sfault [",
		evsel->attr.config == PERF_COUNT_SW_PAGE_FAULTS_MAJ ?
		"maj" : "min");

	print_location(trace->output, sample, &al, false, true);

	fprintf(trace->output, "] => ");

	thread__find_addr_location(thread, sample->cpumode, MAP__VARIABLE,
				   sample->addr, &al);

	if (!al.map) {
		thread__find_addr_location(thread, sample->cpumode,
					   MAP__FUNCTION, sample->addr, &al);

		if (al.map)
			map_type = 'x';
		else
			map_type = '?';
	}

	print_location(trace->output, sample, &al, true, false);

	fprintf(trace->output, " (%c%c)\n", map_type, al.level);

	if (callchain_ret > 0)
		trace__fprintf_callchain(trace, sample);
	else if (callchain_ret < 0)
		pr_err("Problem processing %s callchain, skipping...\n", perf_evsel__name(evsel));
out:
	err = 0;
out_put:
	thread__put(thread);
	return err;
}

static void trace__set_base_time(struct trace *trace,
				 struct perf_evsel *evsel,
				 struct perf_sample *sample)
{
	/*
	 * BPF events were not setting PERF_SAMPLE_TIME, so be more robust
	 * and don't use sample->time unconditionally, we may end up having
	 * some other event in the future without PERF_SAMPLE_TIME for good
	 * reason, i.e. we may not be interested in its timestamps, just in
	 * it taking place, picking some piece of information when it
	 * appears in our event stream (vfs_getname comes to mind).
	 */
	if (trace->base_time == 0 && !trace->full_time &&
	    (evsel->attr.sample_type & PERF_SAMPLE_TIME))
		trace->base_time = sample->time;
}

static int trace__process_sample(struct perf_tool *tool,
				 union perf_event *event,
				 struct perf_sample *sample,
				 struct perf_evsel *evsel,
				 struct machine *machine __maybe_unused)
{
	struct trace *trace = container_of(tool, struct trace, tool);
	struct thread *thread;
	int err = 0;

	tracepoint_handler handler = evsel->handler;

	thread = machine__findnew_thread(trace->host, sample->pid, sample->tid);
	if (thread && thread__is_filtered(thread))
		goto out;

	trace__set_base_time(trace, evsel, sample);

	if (handler) {
		++trace->nr_events;
		handler(trace, evsel, event, sample);
	}
out:
	thread__put(thread);
	return err;
}

static int trace__record(struct trace *trace, int argc, const char **argv)
{
	unsigned int rec_argc, i, j;
	const char **rec_argv;
	const char * const record_args[] = {
		"record",
		"-R",
		"-m", "1024",
		"-c", "1",
	};

	const char * const sc_args[] = { "-e", };
	unsigned int sc_args_nr = ARRAY_SIZE(sc_args);
	const char * const majpf_args[] = { "-e", "major-faults" };
	unsigned int majpf_args_nr = ARRAY_SIZE(majpf_args);
	const char * const minpf_args[] = { "-e", "minor-faults" };
	unsigned int minpf_args_nr = ARRAY_SIZE(minpf_args);

	/* +1 is for the event string below */
	rec_argc = ARRAY_SIZE(record_args) + sc_args_nr + 1 +
		majpf_args_nr + minpf_args_nr + argc;
	rec_argv = calloc(rec_argc + 1, sizeof(char *));

	if (rec_argv == NULL)
		return -ENOMEM;

	j = 0;
	for (i = 0; i < ARRAY_SIZE(record_args); i++)
		rec_argv[j++] = record_args[i];

	if (trace->trace_syscalls) {
		for (i = 0; i < sc_args_nr; i++)
			rec_argv[j++] = sc_args[i];

		/* event string may be different for older kernels - e.g., RHEL6 */
		if (is_valid_tracepoint("raw_syscalls:sys_enter"))
			rec_argv[j++] = "raw_syscalls:sys_enter,raw_syscalls:sys_exit";
		else if (is_valid_tracepoint("syscalls:sys_enter"))
			rec_argv[j++] = "syscalls:sys_enter,syscalls:sys_exit";
		else {
			pr_err("Neither raw_syscalls nor syscalls events exist.\n");
			free(rec_argv);
			return -1;
		}
	}

	if (trace->trace_pgfaults & TRACE_PFMAJ)
		for (i = 0; i < majpf_args_nr; i++)
			rec_argv[j++] = majpf_args[i];

	if (trace->trace_pgfaults & TRACE_PFMIN)
		for (i = 0; i < minpf_args_nr; i++)
			rec_argv[j++] = minpf_args[i];

	for (i = 0; i < (unsigned int)argc; i++)
		rec_argv[j++] = argv[i];

	return cmd_record(j, rec_argv);
}

static size_t trace__fprintf_thread_summary(struct trace *trace, FILE *fp);

static bool perf_evlist__add_vfs_getname(struct perf_evlist *evlist)
{
	struct perf_evsel *evsel = perf_evsel__newtp("probe", "vfs_getname");

	if (IS_ERR(evsel))
		return false;

	if (perf_evsel__field(evsel, "pathname") == NULL) {
		perf_evsel__delete(evsel);
		return false;
	}

	evsel->handler = trace__vfs_getname;
	perf_evlist__add(evlist, evsel);
	return true;
}

static struct perf_evsel *perf_evsel__new_pgfault(u64 config)
{
	struct perf_evsel *evsel;
	struct perf_event_attr attr = {
		.type = PERF_TYPE_SOFTWARE,
		.mmap_data = 1,
	};

	attr.config = config;
	attr.sample_period = 1;

	event_attr_init(&attr);

	evsel = perf_evsel__new(&attr);
	if (evsel)
		evsel->handler = trace__pgfault;

	return evsel;
}

static void trace__handle_event(struct trace *trace, union perf_event *event, struct perf_sample *sample)
{
	const u32 type = event->header.type;
	struct perf_evsel *evsel;

	if (type != PERF_RECORD_SAMPLE) {
		trace__process_event(trace, trace->host, event, sample);
		return;
	}

	evsel = perf_evlist__id2evsel(trace->evlist, sample->id);
	if (evsel == NULL) {
		fprintf(trace->output, "Unknown tp ID %" PRIu64 ", skipping...\n", sample->id);
		return;
	}

	trace__set_base_time(trace, evsel, sample);

	if (evsel->attr.type == PERF_TYPE_TRACEPOINT &&
	    sample->raw_data == NULL) {
		fprintf(trace->output, "%s sample with no payload for tid: %d, cpu %d, raw_size=%d, skipping...\n",
		       perf_evsel__name(evsel), sample->tid,
		       sample->cpu, sample->raw_size);
	} else {
		tracepoint_handler handler = evsel->handler;
		handler(trace, evsel, event, sample);
	}
}

static int trace__add_syscall_newtp(struct trace *trace)
{
	int ret = -1;
	struct perf_evlist *evlist = trace->evlist;
	struct perf_evsel *sys_enter, *sys_exit;

	sys_enter = perf_evsel__syscall_newtp("sys_enter", trace__sys_enter);
	if (sys_enter == NULL)
		goto out;

	if (perf_evsel__init_sc_tp_ptr_field(sys_enter, args))
		goto out_delete_sys_enter;

	sys_exit = perf_evsel__syscall_newtp("sys_exit", trace__sys_exit);
	if (sys_exit == NULL)
		goto out_delete_sys_enter;

	if (perf_evsel__init_sc_tp_uint_field(sys_exit, ret))
		goto out_delete_sys_exit;

	perf_evsel__config_callchain(sys_enter, &trace->opts, &callchain_param);
	perf_evsel__config_callchain(sys_exit, &trace->opts, &callchain_param);

	perf_evlist__add(evlist, sys_enter);
	perf_evlist__add(evlist, sys_exit);

	if (callchain_param.enabled && !trace->kernel_syscallchains) {
		/*
		 * We're interested only in the user space callchain
		 * leading to the syscall, allow overriding that for
		 * debugging reasons using --kernel_syscall_callchains
		 */
		sys_exit->attr.exclude_callchain_kernel = 1;
	}

	trace->syscalls.events.sys_enter = sys_enter;
	trace->syscalls.events.sys_exit  = sys_exit;

	ret = 0;
out:
	return ret;

out_delete_sys_exit:
	perf_evsel__delete_priv(sys_exit);
out_delete_sys_enter:
	perf_evsel__delete_priv(sys_enter);
	goto out;
}

static int trace__set_ev_qualifier_filter(struct trace *trace)
{
	int err = -1;
	struct perf_evsel *sys_exit;
	char *filter = asprintf_expr_inout_ints("id", !trace->not_ev_qualifier,
						trace->ev_qualifier_ids.nr,
						trace->ev_qualifier_ids.entries);

	if (filter == NULL)
		goto out_enomem;

	if (!perf_evsel__append_tp_filter(trace->syscalls.events.sys_enter,
					  filter)) {
		sys_exit = trace->syscalls.events.sys_exit;
		err = perf_evsel__append_tp_filter(sys_exit, filter);
	}

	free(filter);
out:
	return err;
out_enomem:
	errno = ENOMEM;
	goto out;
}

static int trace__set_filter_loop_pids(struct trace *trace)
{
	unsigned int nr = 1;
	pid_t pids[32] = {
		getpid(),
	};
	struct thread *thread = machine__find_thread(trace->host, pids[0], pids[0]);

	while (thread && nr < ARRAY_SIZE(pids)) {
		struct thread *parent = machine__find_thread(trace->host, thread->ppid, thread->ppid);

		if (parent == NULL)
			break;

		if (!strcmp(thread__comm_str(parent), "sshd")) {
			pids[nr++] = parent->tid;
			break;
		}
		thread = parent;
	}

	return perf_evlist__set_filter_pids(trace->evlist, nr, pids);
}

static int trace__run(struct trace *trace, int argc, const char **argv)
{
	struct perf_evlist *evlist = trace->evlist;
	struct perf_evsel *evsel, *pgfault_maj = NULL, *pgfault_min = NULL;
	int err = -1, i;
	unsigned long before;
	const bool forks = argc > 0;
	bool draining = false;

	trace->live = true;

	if (trace->trace_syscalls && trace__add_syscall_newtp(trace))
		goto out_error_raw_syscalls;

	if (trace->trace_syscalls)
		trace->vfs_getname = perf_evlist__add_vfs_getname(evlist);

	if ((trace->trace_pgfaults & TRACE_PFMAJ)) {
		pgfault_maj = perf_evsel__new_pgfault(PERF_COUNT_SW_PAGE_FAULTS_MAJ);
		if (pgfault_maj == NULL)
			goto out_error_mem;
		perf_evsel__config_callchain(pgfault_maj, &trace->opts, &callchain_param);
		perf_evlist__add(evlist, pgfault_maj);
	}

	if ((trace->trace_pgfaults & TRACE_PFMIN)) {
		pgfault_min = perf_evsel__new_pgfault(PERF_COUNT_SW_PAGE_FAULTS_MIN);
		if (pgfault_min == NULL)
			goto out_error_mem;
		perf_evsel__config_callchain(pgfault_min, &trace->opts, &callchain_param);
		perf_evlist__add(evlist, pgfault_min);
	}

	if (trace->sched &&
	    perf_evlist__add_newtp(evlist, "sched", "sched_stat_runtime",
				   trace__sched_stat_runtime))
		goto out_error_sched_stat_runtime;

	/*
	 * If a global cgroup was set, apply it to all the events without an
	 * explicit cgroup. I.e.:
	 *
	 * 	trace -G A -e sched:*switch
	 *
	 * Will set all raw_syscalls:sys_{enter,exit}, pgfault, vfs_getname, etc
	 * _and_ sched:sched_switch to the 'A' cgroup, while:
	 *
	 * trace -e sched:*switch -G A
	 *
	 * will only set the sched:sched_switch event to the 'A' cgroup, all the
	 * other events (raw_syscalls:sys_{enter,exit}, etc are left "without"
	 * a cgroup (on the root cgroup, sys wide, etc).
	 *
	 * Multiple cgroups:
	 *
	 * trace -G A -e sched:*switch -G B
	 *
	 * the syscall ones go to the 'A' cgroup, the sched:sched_switch goes
	 * to the 'B' cgroup.
	 *
	 * evlist__set_default_cgroup() grabs a reference of the passed cgroup
	 * only for the evsels still without a cgroup, i.e. evsel->cgroup == NULL.
	 */
	if (trace->cgroup)
		evlist__set_default_cgroup(trace->evlist, trace->cgroup);

	err = perf_evlist__create_maps(evlist, &trace->opts.target);
	if (err < 0) {
		fprintf(trace->output, "Problems parsing the target to trace, check your options!\n");
		goto out_delete_evlist;
	}

	err = trace__symbols_init(trace, evlist);
	if (err < 0) {
		fprintf(trace->output, "Problems initializing symbol libraries!\n");
		goto out_delete_evlist;
	}

	perf_evlist__config(evlist, &trace->opts, &callchain_param);

	signal(SIGCHLD, sig_handler);
	signal(SIGINT, sig_handler);

	if (forks) {
		err = perf_evlist__prepare_workload(evlist, &trace->opts.target,
						    argv, false, NULL);
		if (err < 0) {
			fprintf(trace->output, "Couldn't run the workload!\n");
			goto out_delete_evlist;
		}
	}

	err = perf_evlist__open(evlist);
	if (err < 0)
		goto out_error_open;

	err = bpf__apply_obj_config();
	if (err) {
		char errbuf[BUFSIZ];

		bpf__strerror_apply_obj_config(err, errbuf, sizeof(errbuf));
		pr_err("ERROR: Apply config to BPF failed: %s\n",
			 errbuf);
		goto out_error_open;
	}

	/*
	 * Better not use !target__has_task() here because we need to cover the
	 * case where no threads were specified in the command line, but a
	 * workload was, and in that case we will fill in the thread_map when
	 * we fork the workload in perf_evlist__prepare_workload.
	 */
	if (trace->filter_pids.nr > 0)
		err = perf_evlist__set_filter_pids(evlist, trace->filter_pids.nr, trace->filter_pids.entries);
	else if (thread_map__pid(evlist->threads, 0) == -1)
		err = trace__set_filter_loop_pids(trace);

	if (err < 0)
		goto out_error_mem;

	if (trace->ev_qualifier_ids.nr > 0) {
		err = trace__set_ev_qualifier_filter(trace);
		if (err < 0)
			goto out_errno;

		pr_debug("event qualifier tracepoint filter: %s\n",
			 trace->syscalls.events.sys_exit->filter);
	}

	err = perf_evlist__apply_filters(evlist, &evsel);
	if (err < 0)
		goto out_error_apply_filters;

	err = perf_evlist__mmap(evlist, trace->opts.mmap_pages);
	if (err < 0)
		goto out_error_mmap;

	if (!target__none(&trace->opts.target) && !trace->opts.initial_delay)
		perf_evlist__enable(evlist);

	if (forks)
		perf_evlist__start_workload(evlist);

	if (trace->opts.initial_delay) {
		usleep(trace->opts.initial_delay * 1000);
		perf_evlist__enable(evlist);
	}

	trace->multiple_threads = thread_map__pid(evlist->threads, 0) == -1 ||
				  evlist->threads->nr > 1 ||
				  perf_evlist__first(evlist)->attr.inherit;

	/*
	 * Now that we already used evsel->attr to ask the kernel to setup the
	 * events, lets reuse evsel->attr.sample_max_stack as the limit in
	 * trace__resolve_callchain(), allowing per-event max-stack settings
	 * to override an explicitely set --max-stack global setting.
	 */
	evlist__for_each_entry(evlist, evsel) {
		if ((evsel->attr.sample_type & PERF_SAMPLE_CALLCHAIN) &&
		    evsel->attr.sample_max_stack == 0)
			evsel->attr.sample_max_stack = trace->max_stack;
	}
again:
	before = trace->nr_events;

	for (i = 0; i < evlist->nr_mmaps; i++) {
		union perf_event *event;
		struct perf_mmap *md;
<<<<<<< HEAD

		md = &evlist->mmap[i];
		if (perf_mmap__read_init(md) < 0)
			continue;

=======

		md = &evlist->mmap[i];
		if (perf_mmap__read_init(md) < 0)
			continue;

>>>>>>> 60cc43fc
		while ((event = perf_mmap__read_event(md)) != NULL) {
			struct perf_sample sample;

			++trace->nr_events;

			err = perf_evlist__parse_sample(evlist, event, &sample);
			if (err) {
				fprintf(trace->output, "Can't parse sample, err = %d, skipping...\n", err);
				goto next_event;
			}

			trace__handle_event(trace, event, &sample);
next_event:
			perf_mmap__consume(md);

			if (interrupted)
				goto out_disable;

			if (done && !draining) {
				perf_evlist__disable(evlist);
				draining = true;
			}
		}
		perf_mmap__read_done(md);
	}

	if (trace->nr_events == before) {
		int timeout = done ? 100 : -1;

		if (!draining && perf_evlist__poll(evlist, timeout) > 0) {
			if (perf_evlist__filter_pollfd(evlist, POLLERR | POLLHUP) == 0)
				draining = true;

			goto again;
		}
	} else {
		goto again;
	}

out_disable:
	thread__zput(trace->current);

	perf_evlist__disable(evlist);

	if (!err) {
		if (trace->summary)
			trace__fprintf_thread_summary(trace, trace->output);

		if (trace->show_tool_stats) {
			fprintf(trace->output, "Stats:\n "
					       " vfs_getname : %" PRIu64 "\n"
					       " proc_getname: %" PRIu64 "\n",
				trace->stats.vfs_getname,
				trace->stats.proc_getname);
		}
	}

out_delete_evlist:
	trace__symbols__exit(trace);

	perf_evlist__delete(evlist);
	cgroup__put(trace->cgroup);
	trace->evlist = NULL;
	trace->live = false;
	return err;
{
	char errbuf[BUFSIZ];

out_error_sched_stat_runtime:
	tracing_path__strerror_open_tp(errno, errbuf, sizeof(errbuf), "sched", "sched_stat_runtime");
	goto out_error;

out_error_raw_syscalls:
	tracing_path__strerror_open_tp(errno, errbuf, sizeof(errbuf), "raw_syscalls", "sys_(enter|exit)");
	goto out_error;

out_error_mmap:
	perf_evlist__strerror_mmap(evlist, errno, errbuf, sizeof(errbuf));
	goto out_error;

out_error_open:
	perf_evlist__strerror_open(evlist, errno, errbuf, sizeof(errbuf));

out_error:
	fprintf(trace->output, "%s\n", errbuf);
	goto out_delete_evlist;

out_error_apply_filters:
	fprintf(trace->output,
		"Failed to set filter \"%s\" on event %s with %d (%s)\n",
		evsel->filter, perf_evsel__name(evsel), errno,
		str_error_r(errno, errbuf, sizeof(errbuf)));
	goto out_delete_evlist;
}
out_error_mem:
	fprintf(trace->output, "Not enough memory to run!\n");
	goto out_delete_evlist;

out_errno:
	fprintf(trace->output, "errno=%d,%s\n", errno, strerror(errno));
	goto out_delete_evlist;
}

static int trace__replay(struct trace *trace)
{
	const struct perf_evsel_str_handler handlers[] = {
		{ "probe:vfs_getname",	     trace__vfs_getname, },
	};
	struct perf_data data = {
		.file      = {
			.path = input_name,
		},
		.mode      = PERF_DATA_MODE_READ,
		.force     = trace->force,
	};
	struct perf_session *session;
	struct perf_evsel *evsel;
	int err = -1;

	trace->tool.sample	  = trace__process_sample;
	trace->tool.mmap	  = perf_event__process_mmap;
	trace->tool.mmap2	  = perf_event__process_mmap2;
	trace->tool.comm	  = perf_event__process_comm;
	trace->tool.exit	  = perf_event__process_exit;
	trace->tool.fork	  = perf_event__process_fork;
	trace->tool.attr	  = perf_event__process_attr;
	trace->tool.tracing_data  = perf_event__process_tracing_data;
	trace->tool.build_id	  = perf_event__process_build_id;
	trace->tool.namespaces	  = perf_event__process_namespaces;

	trace->tool.ordered_events = true;
	trace->tool.ordering_requires_timestamps = true;

	/* add tid to output */
	trace->multiple_threads = true;

	session = perf_session__new(&data, false, &trace->tool);
	if (session == NULL)
		return -1;

	if (trace->opts.target.pid)
		symbol_conf.pid_list_str = strdup(trace->opts.target.pid);

	if (trace->opts.target.tid)
		symbol_conf.tid_list_str = strdup(trace->opts.target.tid);

	if (symbol__init(&session->header.env) < 0)
		goto out;

	trace->host = &session->machines.host;

	err = perf_session__set_tracepoints_handlers(session, handlers);
	if (err)
		goto out;

	evsel = perf_evlist__find_tracepoint_by_name(session->evlist,
						     "raw_syscalls:sys_enter");
	/* older kernels have syscalls tp versus raw_syscalls */
	if (evsel == NULL)
		evsel = perf_evlist__find_tracepoint_by_name(session->evlist,
							     "syscalls:sys_enter");

	if (evsel &&
	    (perf_evsel__init_syscall_tp(evsel, trace__sys_enter) < 0 ||
	    perf_evsel__init_sc_tp_ptr_field(evsel, args))) {
		pr_err("Error during initialize raw_syscalls:sys_enter event\n");
		goto out;
	}

	evsel = perf_evlist__find_tracepoint_by_name(session->evlist,
						     "raw_syscalls:sys_exit");
	if (evsel == NULL)
		evsel = perf_evlist__find_tracepoint_by_name(session->evlist,
							     "syscalls:sys_exit");
	if (evsel &&
	    (perf_evsel__init_syscall_tp(evsel, trace__sys_exit) < 0 ||
	    perf_evsel__init_sc_tp_uint_field(evsel, ret))) {
		pr_err("Error during initialize raw_syscalls:sys_exit event\n");
		goto out;
	}

	evlist__for_each_entry(session->evlist, evsel) {
		if (evsel->attr.type == PERF_TYPE_SOFTWARE &&
		    (evsel->attr.config == PERF_COUNT_SW_PAGE_FAULTS_MAJ ||
		     evsel->attr.config == PERF_COUNT_SW_PAGE_FAULTS_MIN ||
		     evsel->attr.config == PERF_COUNT_SW_PAGE_FAULTS))
			evsel->handler = trace__pgfault;
	}

	setup_pager();

	err = perf_session__process_events(session);
	if (err)
		pr_err("Failed to process events, error %d", err);

	else if (trace->summary)
		trace__fprintf_thread_summary(trace, trace->output);

out:
	perf_session__delete(session);

	return err;
}

static size_t trace__fprintf_threads_header(FILE *fp)
{
	size_t printed;

	printed  = fprintf(fp, "\n Summary of events:\n\n");

	return printed;
}

DEFINE_RESORT_RB(syscall_stats, a->msecs > b->msecs,
	struct stats 	*stats;
	double		msecs;
	int		syscall;
)
{
	struct int_node *source = rb_entry(nd, struct int_node, rb_node);
	struct stats *stats = source->priv;

	entry->syscall = source->i;
	entry->stats   = stats;
	entry->msecs   = stats ? (u64)stats->n * (avg_stats(stats) / NSEC_PER_MSEC) : 0;
}

static size_t thread__dump_stats(struct thread_trace *ttrace,
				 struct trace *trace, FILE *fp)
{
	size_t printed = 0;
	struct syscall *sc;
	struct rb_node *nd;
	DECLARE_RESORT_RB_INTLIST(syscall_stats, ttrace->syscall_stats);

	if (syscall_stats == NULL)
		return 0;

	printed += fprintf(fp, "\n");

	printed += fprintf(fp, "   syscall            calls    total       min       avg       max      stddev\n");
	printed += fprintf(fp, "                               (msec)    (msec)    (msec)    (msec)        (%%)\n");
	printed += fprintf(fp, "   --------------- -------- --------- --------- --------- ---------     ------\n");

	resort_rb__for_each_entry(nd, syscall_stats) {
		struct stats *stats = syscall_stats_entry->stats;
		if (stats) {
			double min = (double)(stats->min) / NSEC_PER_MSEC;
			double max = (double)(stats->max) / NSEC_PER_MSEC;
			double avg = avg_stats(stats);
			double pct;
			u64 n = (u64) stats->n;

			pct = avg ? 100.0 * stddev_stats(stats)/avg : 0.0;
			avg /= NSEC_PER_MSEC;

			sc = &trace->syscalls.table[syscall_stats_entry->syscall];
			printed += fprintf(fp, "   %-15s", sc->name);
			printed += fprintf(fp, " %8" PRIu64 " %9.3f %9.3f %9.3f",
					   n, syscall_stats_entry->msecs, min, avg);
			printed += fprintf(fp, " %9.3f %9.2f%%\n", max, pct);
		}
	}

	resort_rb__delete(syscall_stats);
	printed += fprintf(fp, "\n\n");

	return printed;
}

static size_t trace__fprintf_thread(FILE *fp, struct thread *thread, struct trace *trace)
{
	size_t printed = 0;
	struct thread_trace *ttrace = thread__priv(thread);
	double ratio;

	if (ttrace == NULL)
		return 0;

	ratio = (double)ttrace->nr_events / trace->nr_events * 100.0;

	printed += fprintf(fp, " %s (%d), ", thread__comm_str(thread), thread->tid);
	printed += fprintf(fp, "%lu events, ", ttrace->nr_events);
	printed += fprintf(fp, "%.1f%%", ratio);
	if (ttrace->pfmaj)
		printed += fprintf(fp, ", %lu majfaults", ttrace->pfmaj);
	if (ttrace->pfmin)
		printed += fprintf(fp, ", %lu minfaults", ttrace->pfmin);
	if (trace->sched)
		printed += fprintf(fp, ", %.3f msec\n", ttrace->runtime_ms);
	else if (fputc('\n', fp) != EOF)
		++printed;

	printed += thread__dump_stats(ttrace, trace, fp);

	return printed;
}

static unsigned long thread__nr_events(struct thread_trace *ttrace)
{
	return ttrace ? ttrace->nr_events : 0;
}

DEFINE_RESORT_RB(threads, (thread__nr_events(a->thread->priv) < thread__nr_events(b->thread->priv)),
	struct thread *thread;
)
{
	entry->thread = rb_entry(nd, struct thread, rb_node);
}

static size_t trace__fprintf_thread_summary(struct trace *trace, FILE *fp)
{
	size_t printed = trace__fprintf_threads_header(fp);
	struct rb_node *nd;
	int i;

	for (i = 0; i < THREADS__TABLE_SIZE; i++) {
		DECLARE_RESORT_RB_MACHINE_THREADS(threads, trace->host, i);

		if (threads == NULL) {
			fprintf(fp, "%s", "Error sorting output by nr_events!\n");
			return 0;
		}

		resort_rb__for_each_entry(nd, threads)
			printed += trace__fprintf_thread(fp, threads_entry->thread, trace);

		resort_rb__delete(threads);
	}
	return printed;
}

static int trace__set_duration(const struct option *opt, const char *str,
			       int unset __maybe_unused)
{
	struct trace *trace = opt->value;

	trace->duration_filter = atof(str);
	return 0;
}

static int trace__set_filter_pids(const struct option *opt, const char *str,
				  int unset __maybe_unused)
{
	int ret = -1;
	size_t i;
	struct trace *trace = opt->value;
	/*
	 * FIXME: introduce a intarray class, plain parse csv and create a
	 * { int nr, int entries[] } struct...
	 */
	struct intlist *list = intlist__new(str);

	if (list == NULL)
		return -1;

	i = trace->filter_pids.nr = intlist__nr_entries(list) + 1;
	trace->filter_pids.entries = calloc(i, sizeof(pid_t));

	if (trace->filter_pids.entries == NULL)
		goto out;

	trace->filter_pids.entries[0] = getpid();

	for (i = 1; i < trace->filter_pids.nr; ++i)
		trace->filter_pids.entries[i] = intlist__entry(list, i - 1)->i;

	intlist__delete(list);
	ret = 0;
out:
	return ret;
}

static int trace__open_output(struct trace *trace, const char *filename)
{
	struct stat st;

	if (!stat(filename, &st) && st.st_size) {
		char oldname[PATH_MAX];

		scnprintf(oldname, sizeof(oldname), "%s.old", filename);
		unlink(oldname);
		rename(filename, oldname);
	}

	trace->output = fopen(filename, "w");

	return trace->output == NULL ? -errno : 0;
}

static int parse_pagefaults(const struct option *opt, const char *str,
			    int unset __maybe_unused)
{
	int *trace_pgfaults = opt->value;

	if (strcmp(str, "all") == 0)
		*trace_pgfaults |= TRACE_PFMAJ | TRACE_PFMIN;
	else if (strcmp(str, "maj") == 0)
		*trace_pgfaults |= TRACE_PFMAJ;
	else if (strcmp(str, "min") == 0)
		*trace_pgfaults |= TRACE_PFMIN;
	else
		return -1;

	return 0;
}

static void evlist__set_evsel_handler(struct perf_evlist *evlist, void *handler)
{
	struct perf_evsel *evsel;

	evlist__for_each_entry(evlist, evsel)
		evsel->handler = handler;
}

/*
 * XXX: Hackish, just splitting the combined -e+--event (syscalls
 * (raw_syscalls:{sys_{enter,exit}} + events (tracepoints, HW, SW, etc) to use
 * existing facilities unchanged (trace->ev_qualifier + parse_options()).
 *
 * It'd be better to introduce a parse_options() variant that would return a
 * list with the terms it didn't match to an event...
 */
static int trace__parse_events_option(const struct option *opt, const char *str,
				      int unset __maybe_unused)
{
	struct trace *trace = (struct trace *)opt->value;
	const char *s = str;
	char *sep = NULL, *lists[2] = { NULL, NULL, };
	int len = strlen(str) + 1, err = -1, list, idx;
	char *strace_groups_dir = system_path(STRACE_GROUPS_DIR);
	char group_name[PATH_MAX];

	if (strace_groups_dir == NULL)
		return -1;

	if (*s == '!') {
		++s;
		trace->not_ev_qualifier = true;
	}

	while (1) {
		if ((sep = strchr(s, ',')) != NULL)
			*sep = '\0';

		list = 0;
		if (syscalltbl__id(trace->sctbl, s) >= 0 ||
		    syscalltbl__strglobmatch_first(trace->sctbl, s, &idx) >= 0) {
			list = 1;
		} else {
			path__join(group_name, sizeof(group_name), strace_groups_dir, s);
			if (access(group_name, R_OK) == 0)
				list = 1;
		}

		if (lists[list]) {
			sprintf(lists[list] + strlen(lists[list]), ",%s", s);
		} else {
			lists[list] = malloc(len);
			if (lists[list] == NULL)
				goto out;
			strcpy(lists[list], s);
		}

		if (!sep)
			break;

		*sep = ',';
		s = sep + 1;
	}

	if (lists[1] != NULL) {
		struct strlist_config slist_config = {
			.dirname = strace_groups_dir,
		};

		trace->ev_qualifier = strlist__new(lists[1], &slist_config);
		if (trace->ev_qualifier == NULL) {
			fputs("Not enough memory to parse event qualifier", trace->output);
			goto out;
		}

		if (trace__validate_ev_qualifier(trace))
			goto out;
	}

	err = 0;

	if (lists[0]) {
		struct option o = OPT_CALLBACK('e', "event", &trace->evlist, "event",
					       "event selector. use 'perf list' to list available events",
					       parse_events_option);
		err = parse_events_option(&o, lists[0], 0);
	}
out:
	if (sep)
		*sep = ',';

	return err;
}

static int trace__parse_cgroups(const struct option *opt, const char *str, int unset)
{
	struct trace *trace = opt->value;

	if (!list_empty(&trace->evlist->entries))
		return parse_cgroups(opt, str, unset);

	trace->cgroup = evlist__findnew_cgroup(trace->evlist, str);

	return 0;
}

int cmd_trace(int argc, const char **argv)
{
	const char *trace_usage[] = {
		"perf trace [<options>] [<command>]",
		"perf trace [<options>] -- <command> [<options>]",
		"perf trace record [<options>] [<command>]",
		"perf trace record [<options>] -- <command> [<options>]",
		NULL
	};
	struct trace trace = {
		.syscalls = {
			. max = -1,
		},
		.opts = {
			.target = {
				.uid	   = UINT_MAX,
				.uses_mmap = true,
			},
			.user_freq     = UINT_MAX,
			.user_interval = ULLONG_MAX,
			.no_buffering  = true,
			.mmap_pages    = UINT_MAX,
			.proc_map_timeout  = 500,
		},
		.output = stderr,
		.show_comm = true,
		.trace_syscalls = true,
		.kernel_syscallchains = false,
		.max_stack = UINT_MAX,
	};
	const char *output_name = NULL;
	const struct option trace_options[] = {
	OPT_CALLBACK('e', "event", &trace, "event",
		     "event/syscall selector. use 'perf list' to list available events",
		     trace__parse_events_option),
	OPT_BOOLEAN(0, "comm", &trace.show_comm,
		    "show the thread COMM next to its id"),
	OPT_BOOLEAN(0, "tool_stats", &trace.show_tool_stats, "show tool stats"),
	OPT_CALLBACK(0, "expr", &trace, "expr", "list of syscalls/events to trace",
		     trace__parse_events_option),
	OPT_STRING('o', "output", &output_name, "file", "output file name"),
	OPT_STRING('i', "input", &input_name, "file", "Analyze events in file"),
	OPT_STRING('p', "pid", &trace.opts.target.pid, "pid",
		    "trace events on existing process id"),
	OPT_STRING('t', "tid", &trace.opts.target.tid, "tid",
		    "trace events on existing thread id"),
	OPT_CALLBACK(0, "filter-pids", &trace, "CSV list of pids",
		     "pids to filter (by the kernel)", trace__set_filter_pids),
	OPT_BOOLEAN('a', "all-cpus", &trace.opts.target.system_wide,
		    "system-wide collection from all CPUs"),
	OPT_STRING('C', "cpu", &trace.opts.target.cpu_list, "cpu",
		    "list of cpus to monitor"),
	OPT_BOOLEAN(0, "no-inherit", &trace.opts.no_inherit,
		    "child tasks do not inherit counters"),
	OPT_CALLBACK('m', "mmap-pages", &trace.opts.mmap_pages, "pages",
		     "number of mmap data pages",
		     perf_evlist__parse_mmap_pages),
	OPT_STRING('u', "uid", &trace.opts.target.uid_str, "user",
		   "user to profile"),
	OPT_CALLBACK(0, "duration", &trace, "float",
		     "show only events with duration > N.M ms",
		     trace__set_duration),
	OPT_BOOLEAN(0, "sched", &trace.sched, "show blocking scheduler events"),
	OPT_INCR('v', "verbose", &verbose, "be more verbose"),
	OPT_BOOLEAN('T', "time", &trace.full_time,
		    "Show full timestamp, not time relative to first start"),
	OPT_BOOLEAN(0, "failure", &trace.failure_only,
		    "Show only syscalls that failed"),
	OPT_BOOLEAN('s', "summary", &trace.summary_only,
		    "Show only syscall summary with statistics"),
	OPT_BOOLEAN('S', "with-summary", &trace.summary,
		    "Show all syscalls and summary with statistics"),
	OPT_CALLBACK_DEFAULT('F', "pf", &trace.trace_pgfaults, "all|maj|min",
		     "Trace pagefaults", parse_pagefaults, "maj"),
	OPT_BOOLEAN(0, "syscalls", &trace.trace_syscalls, "Trace syscalls"),
	OPT_BOOLEAN('f', "force", &trace.force, "don't complain, do it"),
	OPT_CALLBACK(0, "call-graph", &trace.opts,
		     "record_mode[,record_size]", record_callchain_help,
		     &record_parse_callchain_opt),
	OPT_BOOLEAN(0, "kernel-syscall-graph", &trace.kernel_syscallchains,
		    "Show the kernel callchains on the syscall exit path"),
	OPT_UINTEGER(0, "min-stack", &trace.min_stack,
		     "Set the minimum stack depth when parsing the callchain, "
		     "anything below the specified depth will be ignored."),
	OPT_UINTEGER(0, "max-stack", &trace.max_stack,
		     "Set the maximum stack depth when parsing the callchain, "
		     "anything beyond the specified depth will be ignored. "
		     "Default: kernel.perf_event_max_stack or " __stringify(PERF_MAX_STACK_DEPTH)),
	OPT_BOOLEAN(0, "print-sample", &trace.print_sample,
			"print the PERF_RECORD_SAMPLE PERF_SAMPLE_ info, for debugging"),
	OPT_UINTEGER(0, "proc-map-timeout", &trace.opts.proc_map_timeout,
			"per thread proc mmap processing timeout in ms"),
	OPT_CALLBACK('G', "cgroup", &trace, "name", "monitor event in cgroup name only",
		     trace__parse_cgroups),
	OPT_UINTEGER('D', "delay", &trace.opts.initial_delay,
		     "ms to wait before starting measurement after program "
		     "start"),
	OPT_END()
	};
	bool __maybe_unused max_stack_user_set = true;
	bool mmap_pages_user_set = true;
	const char * const trace_subcommands[] = { "record", NULL };
	int err;
	char bf[BUFSIZ];

	signal(SIGSEGV, sighandler_dump_stack);
	signal(SIGFPE, sighandler_dump_stack);

	trace.evlist = perf_evlist__new();
	trace.sctbl = syscalltbl__new();

	if (trace.evlist == NULL || trace.sctbl == NULL) {
		pr_err("Not enough memory to run!\n");
		err = -ENOMEM;
		goto out;
	}

	argc = parse_options_subcommand(argc, argv, trace_options, trace_subcommands,
				 trace_usage, PARSE_OPT_STOP_AT_NON_OPTION);

	if ((nr_cgroups || trace.cgroup) && !trace.opts.target.system_wide) {
		usage_with_options_msg(trace_usage, trace_options,
				       "cgroup monitoring only available in system-wide mode");
	}

	err = bpf__setup_stdout(trace.evlist);
	if (err) {
		bpf__strerror_setup_stdout(trace.evlist, err, bf, sizeof(bf));
		pr_err("ERROR: Setup BPF stdout failed: %s\n", bf);
		goto out;
	}

	err = -1;

	if (trace.trace_pgfaults) {
		trace.opts.sample_address = true;
		trace.opts.sample_time = true;
	}

	if (trace.opts.mmap_pages == UINT_MAX)
		mmap_pages_user_set = false;

	if (trace.max_stack == UINT_MAX) {
		trace.max_stack = input_name ? PERF_MAX_STACK_DEPTH : sysctl_perf_event_max_stack;
		max_stack_user_set = false;
	}

#ifdef HAVE_DWARF_UNWIND_SUPPORT
	if ((trace.min_stack || max_stack_user_set) && !callchain_param.enabled) {
		record_opts__parse_callchain(&trace.opts, &callchain_param, "dwarf", false);
	}
#endif

	if (callchain_param.enabled) {
		if (!mmap_pages_user_set && geteuid() == 0)
			trace.opts.mmap_pages = perf_event_mlock_kb_in_pages() * 4;

		symbol_conf.use_callchain = true;
	}

	if (trace.evlist->nr_entries > 0)
		evlist__set_evsel_handler(trace.evlist, trace__event_handler);

	if ((argc >= 1) && (strcmp(argv[0], "record") == 0))
		return trace__record(&trace, argc-1, &argv[1]);

	/* summary_only implies summary option, but don't overwrite summary if set */
	if (trace.summary_only)
		trace.summary = trace.summary_only;

	if (!trace.trace_syscalls && !trace.trace_pgfaults &&
	    trace.evlist->nr_entries == 0 /* Was --events used? */) {
		pr_err("Please specify something to trace.\n");
		return -1;
	}

	if (!trace.trace_syscalls && trace.ev_qualifier) {
		pr_err("The -e option can't be used with --no-syscalls.\n");
		goto out;
	}

	if (output_name != NULL) {
		err = trace__open_output(&trace, output_name);
		if (err < 0) {
			perror("failed to create output file");
			goto out;
		}
	}

	trace.open_id = syscalltbl__id(trace.sctbl, "open");

	err = target__validate(&trace.opts.target);
	if (err) {
		target__strerror(&trace.opts.target, err, bf, sizeof(bf));
		fprintf(trace.output, "%s", bf);
		goto out_close;
	}

	err = target__parse_uid(&trace.opts.target);
	if (err) {
		target__strerror(&trace.opts.target, err, bf, sizeof(bf));
		fprintf(trace.output, "%s", bf);
		goto out_close;
	}

	if (!argc && target__none(&trace.opts.target))
		trace.opts.target.system_wide = true;

	if (input_name)
		err = trace__replay(&trace);
	else
		err = trace__run(&trace, argc, argv);

out_close:
	if (output_name != NULL)
		fclose(trace.output);
out:
	return err;
}<|MERGE_RESOLUTION|>--- conflicted
+++ resolved
@@ -2504,19 +2504,11 @@
 	for (i = 0; i < evlist->nr_mmaps; i++) {
 		union perf_event *event;
 		struct perf_mmap *md;
-<<<<<<< HEAD
 
 		md = &evlist->mmap[i];
 		if (perf_mmap__read_init(md) < 0)
 			continue;
 
-=======
-
-		md = &evlist->mmap[i];
-		if (perf_mmap__read_init(md) < 0)
-			continue;
-
->>>>>>> 60cc43fc
 		while ((event = perf_mmap__read_event(md)) != NULL) {
 			struct perf_sample sample;
 
