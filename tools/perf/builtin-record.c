--- conflicted
+++ resolved
@@ -753,11 +753,7 @@
 		.mmap_pages	     = UINT_MAX,
 		.user_freq	     = UINT_MAX,
 		.user_interval	     = ULLONG_MAX,
-<<<<<<< HEAD
-		.freq		     = 1000,
-=======
 		.freq		     = 4000,
->>>>>>> f9369910
 		.target		     = {
 			.uses_mmap   = true,
 		},
