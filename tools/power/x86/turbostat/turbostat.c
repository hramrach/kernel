--- conflicted
+++ resolved
@@ -2431,13 +2431,9 @@
 	switch (model) {
 	case INTEL_FAM6_ATOM_GOLDMONT:
 	case INTEL_FAM6_SKYLAKE_X:
-<<<<<<< HEAD
-	case INTEL_FAM6_ATOM_GOLDMONT_D:
-=======
 	case INTEL_FAM6_ICELAKE_X:
 	case INTEL_FAM6_ATOM_GOLDMONT_D:
 	case INTEL_FAM6_ATOM_TREMONT_D:
->>>>>>> 7d2a07b7
 		return 1;
 	}
 	return 0;
@@ -3661,15 +3657,9 @@
 		has_misc_feature_control = 1;
 		break;
 	case INTEL_FAM6_HASWELL:	/* HSW */
-<<<<<<< HEAD
-	case INTEL_FAM6_HASWELL_X:	/* HSX */
-	case INTEL_FAM6_HASWELL_L:	/* HSW */
-	case INTEL_FAM6_HASWELL_G:	/* HSW */
-=======
 	case INTEL_FAM6_HASWELL_G:	/* HSW */
 	case INTEL_FAM6_HASWELL_X:	/* HSX */
 	case INTEL_FAM6_HASWELL_L:	/* HSW */
->>>>>>> 7d2a07b7
 	case INTEL_FAM6_BROADWELL:	/* BDW */
 	case INTEL_FAM6_BROADWELL_G:	/* BDW */
 	case INTEL_FAM6_BROADWELL_X:	/* BDX */
@@ -3701,11 +3691,8 @@
 	case INTEL_FAM6_ATOM_GOLDMONT:	/* BXT */
 	case INTEL_FAM6_ATOM_GOLDMONT_PLUS:
 	case INTEL_FAM6_ATOM_GOLDMONT_D:	/* DNV */
-<<<<<<< HEAD
-=======
 	case INTEL_FAM6_ATOM_TREMONT:	/* EHL */
 	case INTEL_FAM6_ATOM_TREMONT_D:	/* JVL */
->>>>>>> 7d2a07b7
 		pkg_cstate_limits = glm_pkg_cstate_limits;
 		break;
 	default:
@@ -4431,11 +4418,6 @@
 		else
 			BIC_PRESENT(BIC_PkgWatt);
 		break;
-<<<<<<< HEAD
-	case INTEL_FAM6_SKYLAKE_L:	/* SKL */
-	case INTEL_FAM6_CANNONLAKE_L:	/* CNL */
-		do_rapl = RAPL_PKG | RAPL_CORES | RAPL_CORE_POLICY | RAPL_DRAM | RAPL_DRAM_PERF_STATUS | RAPL_PKG_PERF_STATUS | RAPL_GFX | RAPL_PKG_POWER_INFO;
-=======
 	case INTEL_FAM6_ATOM_TREMONT:	/* EHL */
 		do_rapl =
 		    RAPL_PKG | RAPL_CORES | RAPL_CORE_POLICY | RAPL_DRAM | RAPL_DRAM_PERF_STATUS | RAPL_PKG_PERF_STATUS
@@ -4465,7 +4447,6 @@
 		do_rapl =
 		    RAPL_PKG | RAPL_CORES | RAPL_CORE_POLICY | RAPL_DRAM | RAPL_DRAM_PERF_STATUS | RAPL_PKG_PERF_STATUS
 		    | RAPL_GFX | RAPL_PKG_POWER_INFO;
->>>>>>> 7d2a07b7
 		BIC_PRESENT(BIC_PKG__);
 		BIC_PRESENT(BIC_RAM__);
 		if (rapl_joules) {
@@ -4527,13 +4508,9 @@
 		}
 		break;
 	case INTEL_FAM6_ATOM_GOLDMONT_D:	/* DNV */
-<<<<<<< HEAD
-		do_rapl = RAPL_PKG | RAPL_DRAM | RAPL_DRAM_POWER_INFO | RAPL_DRAM_PERF_STATUS | RAPL_PKG_PERF_STATUS | RAPL_PKG_POWER_INFO | RAPL_CORES_ENERGY_STATUS;
-=======
 		do_rapl =
 		    RAPL_PKG | RAPL_DRAM | RAPL_DRAM_POWER_INFO | RAPL_DRAM_PERF_STATUS | RAPL_PKG_PERF_STATUS |
 		    RAPL_PKG_POWER_INFO | RAPL_CORES_ENERGY_STATUS;
->>>>>>> 7d2a07b7
 		BIC_PRESENT(BIC_PKG__);
 		BIC_PRESENT(BIC_RAM__);
 		if (rapl_joules) {
@@ -4872,11 +4849,8 @@
 	case INTEL_FAM6_ATOM_GOLDMONT:	/* BXT */
 	case INTEL_FAM6_ATOM_GOLDMONT_PLUS:
 	case INTEL_FAM6_ATOM_GOLDMONT_D:	/* DNV */
-<<<<<<< HEAD
-=======
 	case INTEL_FAM6_ATOM_TREMONT:	/* EHL */
 	case INTEL_FAM6_ATOM_TREMONT_D:	/* JVL */
->>>>>>> 7d2a07b7
 		return 1;
 	}
 	return 0;
@@ -4962,11 +4936,7 @@
 		return 0;
 
 	switch (model) {
-<<<<<<< HEAD
-	case INTEL_FAM6_CANNONLAKE_L: /* CNL */
-=======
 	case INTEL_FAM6_CANNONLAKE_L:	/* CNL */
->>>>>>> 7d2a07b7
 		return 1;
 	}
 
@@ -5227,21 +5197,12 @@
 	case INTEL_FAM6_SKYLAKE:
 	case INTEL_FAM6_KABYLAKE_L:
 	case INTEL_FAM6_KABYLAKE:
-<<<<<<< HEAD
-=======
 	case INTEL_FAM6_COMETLAKE_L:
 	case INTEL_FAM6_COMETLAKE:
->>>>>>> 7d2a07b7
 		return INTEL_FAM6_SKYLAKE_L;
 
 	case INTEL_FAM6_ICELAKE_L:
 	case INTEL_FAM6_ICELAKE_NNPI:
-<<<<<<< HEAD
-		return INTEL_FAM6_CANNONLAKE_L;
-
-	case INTEL_FAM6_ATOM_TREMONT_D:
-		return INTEL_FAM6_ATOM_GOLDMONT_D;
-=======
 	case INTEL_FAM6_TIGERLAKE_L:
 	case INTEL_FAM6_TIGERLAKE:
 	case INTEL_FAM6_ROCKETLAKE:
@@ -5256,7 +5217,6 @@
 	case INTEL_FAM6_ICELAKE_D:
 	case INTEL_FAM6_SAPPHIRERAPIDS_X:
 		return INTEL_FAM6_ICELAKE_X;
->>>>>>> 7d2a07b7
 	}
 	return model;
 }
@@ -5454,11 +5414,7 @@
 					eax_crystal, ebx_tsc, crystal_hz);
 
 			if (crystal_hz == 0)
-<<<<<<< HEAD
-				switch(model) {
-=======
 				switch (model) {
->>>>>>> 7d2a07b7
 				case INTEL_FAM6_SKYLAKE_L:	/* SKL */
 					crystal_hz = 24000000;	/* 24.0 MHz */
 					break;
