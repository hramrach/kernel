// SPDX-License-Identifier: (GPL-2.0-only OR BSD-2-Clause)
// Copyright (C) 2018 Facebook

#define _GNU_SOURCE
#include <errno.h>
#include <fcntl.h>
#include <stdlib.h>
#include <string.h>
#include <time.h>
#include <unistd.h>
#include <bpf/bpf.h>
#include <bpf/libbpf.h>
#include <net/if.h>
#include <linux/rtnetlink.h>
#include <linux/socket.h>
#include <linux/tc_act/tc_bpf.h>
#include <sys/socket.h>
#include <sys/stat.h>
#include <sys/types.h>

#include "bpf/nlattr.h"
#include "main.h"
#include "netlink_dumper.h"

#ifndef SOL_NETLINK
#define SOL_NETLINK 270
#endif

struct ip_devname_ifindex {
	char	devname[64];
	int	ifindex;
};

struct bpf_netdev_t {
	struct ip_devname_ifindex *devices;
	int	used_len;
	int	array_len;
	int	filter_idx;
};

struct tc_kind_handle {
	char	kind[64];
	int	handle;
};

struct bpf_tcinfo_t {
	struct tc_kind_handle	*handle_array;
	int			used_len;
	int			array_len;
	bool			is_qdisc;
};

struct bpf_filter_t {
	const char	*kind;
	const char	*devname;
	int		ifindex;
};

struct bpf_attach_info {
	__u32 flow_dissector_id;
};

enum net_attach_type {
	NET_ATTACH_TYPE_XDP,
	NET_ATTACH_TYPE_XDP_GENERIC,
	NET_ATTACH_TYPE_XDP_DRIVER,
	NET_ATTACH_TYPE_XDP_OFFLOAD,
};

static const char * const attach_type_strings[] = {
	[NET_ATTACH_TYPE_XDP]		= "xdp",
	[NET_ATTACH_TYPE_XDP_GENERIC]	= "xdpgeneric",
	[NET_ATTACH_TYPE_XDP_DRIVER]	= "xdpdrv",
	[NET_ATTACH_TYPE_XDP_OFFLOAD]	= "xdpoffload",
};

const size_t net_attach_type_size = ARRAY_SIZE(attach_type_strings);

static enum net_attach_type parse_attach_type(const char *str)
{
	enum net_attach_type type;

	for (type = 0; type < net_attach_type_size; type++) {
		if (attach_type_strings[type] &&
		    is_prefix(str, attach_type_strings[type]))
			return type;
	}

	return net_attach_type_size;
}

typedef int (*dump_nlmsg_t)(void *cookie, void *msg, struct nlattr **tb);

typedef int (*__dump_nlmsg_t)(struct nlmsghdr *nlmsg, dump_nlmsg_t, void *cookie);

static int netlink_open(__u32 *nl_pid)
{
	struct sockaddr_nl sa;
	socklen_t addrlen;
	int one = 1, ret;
	int sock;

	memset(&sa, 0, sizeof(sa));
	sa.nl_family = AF_NETLINK;

	sock = socket(AF_NETLINK, SOCK_RAW, NETLINK_ROUTE);
	if (sock < 0)
		return -errno;

	if (setsockopt(sock, SOL_NETLINK, NETLINK_EXT_ACK,
		       &one, sizeof(one)) < 0) {
		p_err("Netlink error reporting not supported");
	}

	if (bind(sock, (struct sockaddr *)&sa, sizeof(sa)) < 0) {
		ret = -errno;
		goto cleanup;
	}

	addrlen = sizeof(sa);
	if (getsockname(sock, (struct sockaddr *)&sa, &addrlen) < 0) {
		ret = -errno;
		goto cleanup;
	}

	if (addrlen != sizeof(sa)) {
		ret = -LIBBPF_ERRNO__INTERNAL;
		goto cleanup;
	}

	*nl_pid = sa.nl_pid;
	return sock;

cleanup:
	close(sock);
	return ret;
}

static int netlink_recv(int sock, __u32 nl_pid, __u32 seq,
			    __dump_nlmsg_t _fn, dump_nlmsg_t fn,
			    void *cookie)
{
	bool multipart = true;
	struct nlmsgerr *err;
	struct nlmsghdr *nh;
	char buf[4096];
	int len, ret;

	while (multipart) {
		multipart = false;
		len = recv(sock, buf, sizeof(buf), 0);
		if (len < 0) {
			ret = -errno;
			goto done;
		}

		if (len == 0)
			break;

<<<<<<< HEAD
		for (nh = (struct nlmsghdr *)buf; NLMSG_OK(nh, len);
=======
		for (nh = (struct nlmsghdr *)buf; NLMSG_OK(nh, (unsigned int)len);
>>>>>>> 7d2a07b7
		     nh = NLMSG_NEXT(nh, len)) {
			if (nh->nlmsg_pid != nl_pid) {
				ret = -LIBBPF_ERRNO__WRNGPID;
				goto done;
			}
			if (nh->nlmsg_seq != seq) {
				ret = -LIBBPF_ERRNO__INVSEQ;
				goto done;
			}
			if (nh->nlmsg_flags & NLM_F_MULTI)
				multipart = true;
			switch (nh->nlmsg_type) {
			case NLMSG_ERROR:
				err = (struct nlmsgerr *)NLMSG_DATA(nh);
				if (!err->error)
					continue;
				ret = err->error;
				libbpf_nla_dump_errormsg(nh);
				goto done;
			case NLMSG_DONE:
				return 0;
			default:
				break;
			}
			if (_fn) {
				ret = _fn(nh, fn, cookie);
				if (ret)
					return ret;
			}
		}
	}
	ret = 0;
done:
	return ret;
}

static int __dump_class_nlmsg(struct nlmsghdr *nlh,
			      dump_nlmsg_t dump_class_nlmsg,
			      void *cookie)
{
	struct nlattr *tb[TCA_MAX + 1], *attr;
	struct tcmsg *t = NLMSG_DATA(nlh);
	int len;

	len = nlh->nlmsg_len - NLMSG_LENGTH(sizeof(*t));
	attr = (struct nlattr *) ((void *) t + NLMSG_ALIGN(sizeof(*t)));
	if (libbpf_nla_parse(tb, TCA_MAX, attr, len, NULL) != 0)
		return -LIBBPF_ERRNO__NLPARSE;

	return dump_class_nlmsg(cookie, t, tb);
}

static int netlink_get_class(int sock, unsigned int nl_pid, int ifindex,
			     dump_nlmsg_t dump_class_nlmsg, void *cookie)
{
	struct {
		struct nlmsghdr nlh;
		struct tcmsg t;
	} req = {
		.nlh.nlmsg_len = NLMSG_LENGTH(sizeof(struct tcmsg)),
		.nlh.nlmsg_type = RTM_GETTCLASS,
		.nlh.nlmsg_flags = NLM_F_DUMP | NLM_F_REQUEST,
		.t.tcm_family = AF_UNSPEC,
		.t.tcm_ifindex = ifindex,
	};
	int seq = time(NULL);

	req.nlh.nlmsg_seq = seq;
	if (send(sock, &req, req.nlh.nlmsg_len, 0) < 0)
		return -errno;

	return netlink_recv(sock, nl_pid, seq, __dump_class_nlmsg,
			    dump_class_nlmsg, cookie);
}

static int __dump_qdisc_nlmsg(struct nlmsghdr *nlh,
			      dump_nlmsg_t dump_qdisc_nlmsg,
			      void *cookie)
{
	struct nlattr *tb[TCA_MAX + 1], *attr;
	struct tcmsg *t = NLMSG_DATA(nlh);
	int len;

	len = nlh->nlmsg_len - NLMSG_LENGTH(sizeof(*t));
	attr = (struct nlattr *) ((void *) t + NLMSG_ALIGN(sizeof(*t)));
	if (libbpf_nla_parse(tb, TCA_MAX, attr, len, NULL) != 0)
		return -LIBBPF_ERRNO__NLPARSE;

	return dump_qdisc_nlmsg(cookie, t, tb);
}

static int netlink_get_qdisc(int sock, unsigned int nl_pid, int ifindex,
			     dump_nlmsg_t dump_qdisc_nlmsg, void *cookie)
{
	struct {
		struct nlmsghdr nlh;
		struct tcmsg t;
	} req = {
		.nlh.nlmsg_len = NLMSG_LENGTH(sizeof(struct tcmsg)),
		.nlh.nlmsg_type = RTM_GETQDISC,
		.nlh.nlmsg_flags = NLM_F_DUMP | NLM_F_REQUEST,
		.t.tcm_family = AF_UNSPEC,
		.t.tcm_ifindex = ifindex,
	};
	int seq = time(NULL);

	req.nlh.nlmsg_seq = seq;
	if (send(sock, &req, req.nlh.nlmsg_len, 0) < 0)
		return -errno;

	return netlink_recv(sock, nl_pid, seq, __dump_qdisc_nlmsg,
			    dump_qdisc_nlmsg, cookie);
}

static int __dump_filter_nlmsg(struct nlmsghdr *nlh,
			       dump_nlmsg_t dump_filter_nlmsg,
			       void *cookie)
{
	struct nlattr *tb[TCA_MAX + 1], *attr;
	struct tcmsg *t = NLMSG_DATA(nlh);
	int len;

	len = nlh->nlmsg_len - NLMSG_LENGTH(sizeof(*t));
	attr = (struct nlattr *) ((void *) t + NLMSG_ALIGN(sizeof(*t)));
	if (libbpf_nla_parse(tb, TCA_MAX, attr, len, NULL) != 0)
		return -LIBBPF_ERRNO__NLPARSE;

	return dump_filter_nlmsg(cookie, t, tb);
}

static int netlink_get_filter(int sock, unsigned int nl_pid, int ifindex, int handle,
			      dump_nlmsg_t dump_filter_nlmsg, void *cookie)
{
	struct {
		struct nlmsghdr nlh;
		struct tcmsg t;
	} req = {
		.nlh.nlmsg_len = NLMSG_LENGTH(sizeof(struct tcmsg)),
		.nlh.nlmsg_type = RTM_GETTFILTER,
		.nlh.nlmsg_flags = NLM_F_DUMP | NLM_F_REQUEST,
		.t.tcm_family = AF_UNSPEC,
		.t.tcm_ifindex = ifindex,
		.t.tcm_parent = handle,
	};
	int seq = time(NULL);

	req.nlh.nlmsg_seq = seq;
	if (send(sock, &req, req.nlh.nlmsg_len, 0) < 0)
		return -errno;

	return netlink_recv(sock, nl_pid, seq, __dump_filter_nlmsg,
			    dump_filter_nlmsg, cookie);
}

static int __dump_link_nlmsg(struct nlmsghdr *nlh,
			     dump_nlmsg_t dump_link_nlmsg, void *cookie)
{
	struct nlattr *tb[IFLA_MAX + 1], *attr;
	struct ifinfomsg *ifi = NLMSG_DATA(nlh);
	int len;

	len = nlh->nlmsg_len - NLMSG_LENGTH(sizeof(*ifi));
	attr = (struct nlattr *) ((void *) ifi + NLMSG_ALIGN(sizeof(*ifi)));
	if (libbpf_nla_parse(tb, IFLA_MAX, attr, len, NULL) != 0)
		return -LIBBPF_ERRNO__NLPARSE;

	return dump_link_nlmsg(cookie, ifi, tb);
}

static int netlink_get_link(int sock, unsigned int nl_pid,
			    dump_nlmsg_t dump_link_nlmsg, void *cookie)
{
	struct {
		struct nlmsghdr nlh;
		struct ifinfomsg ifm;
	} req = {
		.nlh.nlmsg_len = NLMSG_LENGTH(sizeof(struct ifinfomsg)),
		.nlh.nlmsg_type = RTM_GETLINK,
		.nlh.nlmsg_flags = NLM_F_DUMP | NLM_F_REQUEST,
		.ifm.ifi_family = AF_PACKET,
	};
	int seq = time(NULL);

	req.nlh.nlmsg_seq = seq;
	if (send(sock, &req, req.nlh.nlmsg_len, 0) < 0)
		return -errno;

	return netlink_recv(sock, nl_pid, seq, __dump_link_nlmsg,
			    dump_link_nlmsg, cookie);
}

static int dump_link_nlmsg(void *cookie, void *msg, struct nlattr **tb)
{
	struct bpf_netdev_t *netinfo = cookie;
	struct ifinfomsg *ifinfo = msg;

	if (netinfo->filter_idx > 0 && netinfo->filter_idx != ifinfo->ifi_index)
		return 0;

	if (netinfo->used_len == netinfo->array_len) {
		netinfo->devices = realloc(netinfo->devices,
			(netinfo->array_len + 16) *
			sizeof(struct ip_devname_ifindex));
		if (!netinfo->devices)
			return -ENOMEM;

		netinfo->array_len += 16;
	}
	netinfo->devices[netinfo->used_len].ifindex = ifinfo->ifi_index;
	snprintf(netinfo->devices[netinfo->used_len].devname,
		 sizeof(netinfo->devices[netinfo->used_len].devname),
		 "%s",
		 tb[IFLA_IFNAME]
			 ? libbpf_nla_getattr_str(tb[IFLA_IFNAME])
			 : "");
	netinfo->used_len++;

	return do_xdp_dump(ifinfo, tb);
}

static int dump_class_qdisc_nlmsg(void *cookie, void *msg, struct nlattr **tb)
{
	struct bpf_tcinfo_t *tcinfo = cookie;
	struct tcmsg *info = msg;

	if (tcinfo->is_qdisc) {
		/* skip clsact qdisc */
		if (tb[TCA_KIND] &&
		    strcmp(libbpf_nla_data(tb[TCA_KIND]), "clsact") == 0)
			return 0;
		if (info->tcm_handle == 0)
			return 0;
	}

	if (tcinfo->used_len == tcinfo->array_len) {
		tcinfo->handle_array = realloc(tcinfo->handle_array,
			(tcinfo->array_len + 16) * sizeof(struct tc_kind_handle));
		if (!tcinfo->handle_array)
			return -ENOMEM;

		tcinfo->array_len += 16;
	}
	tcinfo->handle_array[tcinfo->used_len].handle = info->tcm_handle;
	snprintf(tcinfo->handle_array[tcinfo->used_len].kind,
		 sizeof(tcinfo->handle_array[tcinfo->used_len].kind),
		 "%s",
		 tb[TCA_KIND]
			 ? libbpf_nla_getattr_str(tb[TCA_KIND])
			 : "unknown");
	tcinfo->used_len++;

	return 0;
}

static int dump_filter_nlmsg(void *cookie, void *msg, struct nlattr **tb)
{
	const struct bpf_filter_t *filter_info = cookie;

	return do_filter_dump((struct tcmsg *)msg, tb, filter_info->kind,
			      filter_info->devname, filter_info->ifindex);
}

static int show_dev_tc_bpf(int sock, unsigned int nl_pid,
			   struct ip_devname_ifindex *dev)
{
	struct bpf_filter_t filter_info;
	struct bpf_tcinfo_t tcinfo;
	int i, handle, ret = 0;

	tcinfo.handle_array = NULL;
	tcinfo.used_len = 0;
	tcinfo.array_len = 0;

	tcinfo.is_qdisc = false;
	ret = netlink_get_class(sock, nl_pid, dev->ifindex,
				dump_class_qdisc_nlmsg, &tcinfo);
	if (ret)
		goto out;

	tcinfo.is_qdisc = true;
	ret = netlink_get_qdisc(sock, nl_pid, dev->ifindex,
				dump_class_qdisc_nlmsg, &tcinfo);
	if (ret)
		goto out;

	filter_info.devname = dev->devname;
	filter_info.ifindex = dev->ifindex;
	for (i = 0; i < tcinfo.used_len; i++) {
		filter_info.kind = tcinfo.handle_array[i].kind;
		ret = netlink_get_filter(sock, nl_pid, dev->ifindex,
					 tcinfo.handle_array[i].handle,
					 dump_filter_nlmsg, &filter_info);
		if (ret)
			goto out;
	}

	/* root, ingress and egress handle */
	handle = TC_H_ROOT;
	filter_info.kind = "root";
	ret = netlink_get_filter(sock, nl_pid, dev->ifindex, handle,
				 dump_filter_nlmsg, &filter_info);
	if (ret)
		goto out;

	handle = TC_H_MAKE(TC_H_CLSACT, TC_H_MIN_INGRESS);
	filter_info.kind = "clsact/ingress";
	ret = netlink_get_filter(sock, nl_pid, dev->ifindex, handle,
				 dump_filter_nlmsg, &filter_info);
	if (ret)
		goto out;

	handle = TC_H_MAKE(TC_H_CLSACT, TC_H_MIN_EGRESS);
	filter_info.kind = "clsact/egress";
	ret = netlink_get_filter(sock, nl_pid, dev->ifindex, handle,
				 dump_filter_nlmsg, &filter_info);
	if (ret)
		goto out;

out:
	free(tcinfo.handle_array);
	return 0;
}

static int query_flow_dissector(struct bpf_attach_info *attach_info)
{
	__u32 attach_flags;
	__u32 prog_ids[1];
	__u32 prog_cnt;
	int err;
	int fd;

	fd = open("/proc/self/ns/net", O_RDONLY);
	if (fd < 0) {
		p_err("can't open /proc/self/ns/net: %s",
		      strerror(errno));
		return -1;
	}
	prog_cnt = ARRAY_SIZE(prog_ids);
	err = bpf_prog_query(fd, BPF_FLOW_DISSECTOR, 0,
			     &attach_flags, prog_ids, &prog_cnt);
	close(fd);
	if (err) {
		if (errno == EINVAL) {
			/* Older kernel's don't support querying
			 * flow dissector programs.
			 */
			errno = 0;
			return 0;
		}
		p_err("can't query prog: %s", strerror(errno));
		return -1;
	}

	if (prog_cnt == 1)
		attach_info->flow_dissector_id = prog_ids[0];

	return 0;
}

static int net_parse_dev(int *argc, char ***argv)
{
	int ifindex;

	if (is_prefix(**argv, "dev")) {
		NEXT_ARGP();

		ifindex = if_nametoindex(**argv);
		if (!ifindex)
			p_err("invalid devname %s", **argv);

		NEXT_ARGP();
	} else {
		p_err("expected 'dev', got: '%s'?", **argv);
		return -1;
	}

	return ifindex;
}

static int do_attach_detach_xdp(int progfd, enum net_attach_type attach_type,
				int ifindex, bool overwrite)
{
	__u32 flags = 0;

	if (!overwrite)
		flags = XDP_FLAGS_UPDATE_IF_NOEXIST;
	if (attach_type == NET_ATTACH_TYPE_XDP_GENERIC)
		flags |= XDP_FLAGS_SKB_MODE;
	if (attach_type == NET_ATTACH_TYPE_XDP_DRIVER)
		flags |= XDP_FLAGS_DRV_MODE;
	if (attach_type == NET_ATTACH_TYPE_XDP_OFFLOAD)
		flags |= XDP_FLAGS_HW_MODE;

	return bpf_set_link_xdp_fd(ifindex, progfd, flags);
}

static int do_attach(int argc, char **argv)
{
	enum net_attach_type attach_type;
	int progfd, ifindex, err = 0;
	bool overwrite = false;

	/* parse attach args */
	if (!REQ_ARGS(5))
		return -EINVAL;

	attach_type = parse_attach_type(*argv);
	if (attach_type == net_attach_type_size) {
		p_err("invalid net attach/detach type: %s", *argv);
		return -EINVAL;
	}
	NEXT_ARG();

	progfd = prog_parse_fd(&argc, &argv);
	if (progfd < 0)
		return -EINVAL;

	ifindex = net_parse_dev(&argc, &argv);
	if (ifindex < 1) {
		err = -EINVAL;
		goto cleanup;
	}

	if (argc) {
		if (is_prefix(*argv, "overwrite")) {
			overwrite = true;
		} else {
			p_err("expected 'overwrite', got: '%s'?", *argv);
			err = -EINVAL;
			goto cleanup;
		}
	}

	/* attach xdp prog */
	if (is_prefix("xdp", attach_type_strings[attach_type]))
		err = do_attach_detach_xdp(progfd, attach_type, ifindex,
					   overwrite);
	if (err) {
		p_err("interface %s attach failed: %s",
		      attach_type_strings[attach_type], strerror(-err));
		goto cleanup;
	}

	if (json_output)
		jsonw_null(json_wtr);
cleanup:
	close(progfd);
	return err;
}

static int do_detach(int argc, char **argv)
{
	enum net_attach_type attach_type;
	int progfd, ifindex, err = 0;

	/* parse detach args */
	if (!REQ_ARGS(3))
		return -EINVAL;

	attach_type = parse_attach_type(*argv);
	if (attach_type == net_attach_type_size) {
		p_err("invalid net attach/detach type: %s", *argv);
		return -EINVAL;
	}
	NEXT_ARG();

	ifindex = net_parse_dev(&argc, &argv);
	if (ifindex < 1)
		return -EINVAL;

	/* detach xdp prog */
	progfd = -1;
	if (is_prefix("xdp", attach_type_strings[attach_type]))
		err = do_attach_detach_xdp(progfd, attach_type, ifindex, NULL);

	if (err < 0) {
		p_err("interface %s detach failed: %s",
		      attach_type_strings[attach_type], strerror(-err));
		return err;
	}

	if (json_output)
		jsonw_null(json_wtr);

	return 0;
}

static int do_show(int argc, char **argv)
{
	struct bpf_attach_info attach_info = {};
	int i, sock, ret, filter_idx = -1;
	struct bpf_netdev_t dev_array;
	unsigned int nl_pid = 0;
	char err_buf[256];

	if (argc == 2) {
		filter_idx = net_parse_dev(&argc, &argv);
		if (filter_idx < 1)
			return -1;
	} else if (argc != 0) {
		usage();
	}

	ret = query_flow_dissector(&attach_info);
	if (ret)
		return -1;

	sock = netlink_open(&nl_pid);
	if (sock < 0) {
		fprintf(stderr, "failed to open netlink sock\n");
		return -1;
	}

	dev_array.devices = NULL;
	dev_array.used_len = 0;
	dev_array.array_len = 0;
	dev_array.filter_idx = filter_idx;

	if (json_output)
		jsonw_start_array(json_wtr);
	NET_START_OBJECT;
	NET_START_ARRAY("xdp", "%s:\n");
	ret = netlink_get_link(sock, nl_pid, dump_link_nlmsg, &dev_array);
	NET_END_ARRAY("\n");

	if (!ret) {
		NET_START_ARRAY("tc", "%s:\n");
		for (i = 0; i < dev_array.used_len; i++) {
			ret = show_dev_tc_bpf(sock, nl_pid,
					      &dev_array.devices[i]);
			if (ret)
				break;
		}
		NET_END_ARRAY("\n");
	}

	NET_START_ARRAY("flow_dissector", "%s:\n");
	if (attach_info.flow_dissector_id > 0)
		NET_DUMP_UINT("id", "id %u", attach_info.flow_dissector_id);
	NET_END_ARRAY("\n");

	NET_END_OBJECT;
	if (json_output)
		jsonw_end_array(json_wtr);

	if (ret) {
		if (json_output)
			jsonw_null(json_wtr);
		libbpf_strerror(ret, err_buf, sizeof(err_buf));
		fprintf(stderr, "Error: %s\n", err_buf);
	}
	free(dev_array.devices);
	close(sock);
	return ret;
}

static int do_help(int argc, char **argv)
{
	if (json_output) {
		jsonw_null(json_wtr);
		return 0;
	}

	fprintf(stderr,
		"Usage: %1$s %2$s { show | list } [dev <devname>]\n"
		"       %1$s %2$s attach ATTACH_TYPE PROG dev <devname> [ overwrite ]\n"
		"       %1$s %2$s detach ATTACH_TYPE dev <devname>\n"
		"       %1$s %2$s help\n"
		"\n"
		"       " HELP_SPEC_PROGRAM "\n"
		"       ATTACH_TYPE := { xdp | xdpgeneric | xdpdrv | xdpoffload }\n"
		"\n"
		"Note: Only xdp and tc attachments are supported now.\n"
		"      For progs attached to cgroups, use \"bpftool cgroup\"\n"
		"      to dump program attachments. For program types\n"
		"      sk_{filter,skb,msg,reuseport} and lwt/seg6, please\n"
		"      consult iproute2.\n"
		"",
		bin_name, argv[-2]);

	return 0;
}

static const struct cmd cmds[] = {
	{ "show",	do_show },
	{ "list",	do_show },
	{ "attach",	do_attach },
	{ "detach",	do_detach },
	{ "help",	do_help },
	{ 0 }
};

int do_net(int argc, char **argv)
{
	return cmd_select(cmds, argc, argv, do_help);
}<|MERGE_RESOLUTION|>--- conflicted
+++ resolved
@@ -157,11 +157,7 @@
 		if (len == 0)
 			break;
 
-<<<<<<< HEAD
-		for (nh = (struct nlmsghdr *)buf; NLMSG_OK(nh, len);
-=======
 		for (nh = (struct nlmsghdr *)buf; NLMSG_OK(nh, (unsigned int)len);
->>>>>>> 7d2a07b7
 		     nh = NLMSG_NEXT(nh, len)) {
 			if (nh->nlmsg_pid != nl_pid) {
 				ret = -LIBBPF_ERRNO__WRNGPID;
