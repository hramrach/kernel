#!/bin/sh
# SPDX-License-Identifier: GPL-2.0

TARGET=$1
ARCH=$2
SMP=$3
PREEMPT=$4
PREEMPT_RT=$5
CC_VERSION="$6"
LD=$7

# Do not expand names
set -f

# Fix the language to get consistent output
LC_ALL=C
export LC_ALL

if [ -z "$KBUILD_BUILD_VERSION" ]; then
	VERSION=$(cat .version 2>/dev/null || echo 1)
else
	VERSION=$KBUILD_BUILD_VERSION
fi

if [ -z "$KBUILD_BUILD_TIMESTAMP" ]; then
	TIMESTAMP=`date`
else
	TIMESTAMP=$KBUILD_BUILD_TIMESTAMP
fi
if test -z "$KBUILD_BUILD_USER"; then
	LINUX_COMPILE_BY=$(whoami | sed 's/\\/\\\\/')
else
	LINUX_COMPILE_BY=$KBUILD_BUILD_USER
fi
if test -z "$KBUILD_BUILD_HOST"; then
	LINUX_COMPILE_HOST=`uname -n`
else
	LINUX_COMPILE_HOST=$KBUILD_BUILD_HOST
fi

UTS_VERSION="#$VERSION"
CONFIG_FLAGS=""
if [ -n "$SMP" ] ; then CONFIG_FLAGS="SMP"; fi
if [ -n "$PREEMPT" ] ; then CONFIG_FLAGS="$CONFIG_FLAGS PREEMPT"; fi
<<<<<<< HEAD
=======
if [ -n "$PREEMPT_RT" ] ; then CONFIG_FLAGS="$CONFIG_FLAGS PREEMPT_RT"; fi
>>>>>>> 7d2a07b7

# Truncate to maximum length
UTS_LEN=64
UTS_VERSION="$(echo $UTS_VERSION $CONFIG_FLAGS $TIMESTAMP | cut -b -$UTS_LEN)"

# Generate a temporary compile.h

{ echo /\* This file is auto generated, version $VERSION \*/
  if [ -n "$CONFIG_FLAGS" ] ; then echo "/* $CONFIG_FLAGS */"; fi

  echo \#define UTS_MACHINE \"$ARCH\"

  echo \#define UTS_VERSION \"$UTS_VERSION\"

  printf '#define LINUX_COMPILE_BY "%s"\n' "$LINUX_COMPILE_BY"
  echo \#define LINUX_COMPILE_HOST \"$LINUX_COMPILE_HOST\"

  LD_VERSION=$($LD -v | head -n1 | sed 's/(compatible with [^)]*)//' \
		      | sed 's/[[:space:]]*$//')
  printf '#define LINUX_COMPILER "%s"\n' "$CC_VERSION, $LD_VERSION"
} > .tmpcompile

# Only replace the real compile.h if the new one is different,
# in order to preserve the timestamp and avoid unnecessary
# recompilations.
# We don't consider the file changed if only the date/time changed,
# unless KBUILD_BUILD_TIMESTAMP was explicitly set (e.g. for
# reproducible builds with that value referring to a commit timestamp).
# A kernel config change will increase the generation number, thus
# causing compile.h to be updated (including date/time) due to the
# changed comment in the
# first line.

if [ -z "$KBUILD_BUILD_TIMESTAMP" ]; then
   IGNORE_PATTERN="UTS_VERSION"
else
   IGNORE_PATTERN="NOT_A_PATTERN_TO_BE_MATCHED"
fi

if [ -r $TARGET ] && \
      grep -v $IGNORE_PATTERN $TARGET > .tmpver.1 && \
      grep -v $IGNORE_PATTERN .tmpcompile > .tmpver.2 && \
      cmp -s .tmpver.1 .tmpver.2; then
   rm -f .tmpcompile
else
   echo "  UPD     $TARGET"
   mv -f .tmpcompile $TARGET
fi
rm -f .tmpver.1 .tmpver.2<|MERGE_RESOLUTION|>--- conflicted
+++ resolved
@@ -42,10 +42,7 @@
 CONFIG_FLAGS=""
 if [ -n "$SMP" ] ; then CONFIG_FLAGS="SMP"; fi
 if [ -n "$PREEMPT" ] ; then CONFIG_FLAGS="$CONFIG_FLAGS PREEMPT"; fi
-<<<<<<< HEAD
-=======
 if [ -n "$PREEMPT_RT" ] ; then CONFIG_FLAGS="$CONFIG_FLAGS PREEMPT_RT"; fi
->>>>>>> 7d2a07b7
 
 # Truncate to maximum length
 UTS_LEN=64
