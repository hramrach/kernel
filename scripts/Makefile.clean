--- conflicted
+++ resolved
@@ -38,12 +38,7 @@
 
 __clean-files	:= $(extra-y) $(extra-m) $(extra-)       \
 		   $(always) $(targets) $(clean-files)   \
-<<<<<<< HEAD
 		   $(hostprogs-y) $(hostprogs-m) $(hostprogs-) $(userprogs) \
-		   $(hostlibs-y) $(hostlibs-m) $(hostlibs-) \
-=======
-		   $(hostprogs-y) $(hostprogs-m) $(hostprogs-) \
->>>>>>> 79bee15c
 		   $(hostcxxlibs-y) $(hostcxxlibs-m)
 
 __clean-files   := $(filter-out $(no-clean-files), $(__clean-files))
