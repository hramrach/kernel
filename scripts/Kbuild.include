####
# kbuild: Generic definitions

# Convenient variables
comma   := ,
squote  := '
empty   :=
space   := $(empty) $(empty)

###
# Name of target with a '.' as filename prefix. foo/bar.o => foo/.bar.o
dot-target = $(dir $@).$(notdir $@)

###
# The temporary file to save gcc -MD generated dependencies must not
# contain a comma
depfile = $(subst $(comma),_,$(dot-target).d)

###
# filename of target with directory and extension stripped
basetarget = $(basename $(notdir $@))

###
# Escape single quote for use in echo statements
escsq = $(subst $(squote),'\$(squote)',$1)

###
# Easy method for doing a status message
       kecho := :
 quiet_kecho := echo
silent_kecho := :
kecho := $($(quiet)kecho)

###
# filechk is used to check if the content of a generated file is updated.
# Sample usage:
# define filechk_sample
#	echo $KERNELRELEASE
# endef
# version.h : Makefile
#	$(call filechk,sample)
# The rule defined shall write to stdout the content of the new file.
# The existing file will be compared with the new one.
# - If no file exist it is created
# - If the content differ the new file is used
# - If they are equal no change, and no timestamp update
# - stdin is piped in from the first prerequisite ($<) so one has
#   to specify a valid file as first prerequisite (often the kbuild file)
define filechk
	$(Q)set -e;				\
	$(kecho) '  CHK     $@';		\
	mkdir -p $(dir $@);			\
	$(filechk_$(1)) < $< > $@.tmp;		\
	if [ -r $@ ] && cmp -s $@ $@.tmp; then	\
		rm -f $@.tmp;			\
	else					\
		$(kecho) '  UPD     $@';	\
		mv -f $@.tmp $@;		\
	fi
endef

######
# gcc support functions
# See documentation in Documentation/kbuild/makefiles.txt

# cc-cross-prefix
# Usage: CROSS_COMPILE := $(call cc-cross-prefix, m68k-linux-gnu- m68k-linux-)
# Return first prefix where a prefix$(CC) is found in PATH.
# If no $(CC) found in PATH with listed prefixes return nothing
cc-cross-prefix =  \
	$(word 1, $(foreach c,$(1),                                   \
		$(shell set -e;                                       \
		if (which $(strip $(c))$(CC)) > /dev/null 2>&1 ; then \
			echo $(c);                                    \
		fi)))

# output directory for tests below
TMPOUT := $(if $(KBUILD_EXTMOD),$(firstword $(KBUILD_EXTMOD))/)

# try-run
# Usage: option = $(call try-run, $(CC)...-o "$$TMP",option-ok,otherwise)
# Exit code chooses option. "$$TMP" is can be used as temporary file and
# is automatically cleaned up.
try-run = $(shell set -e;		\
	TMP="$(TMPOUT).$$$$.tmp";	\
	TMPO="$(TMPOUT).$$$$.o";	\
	TMP1="$(TMPOUT).$$$$.tmp1";	\
	if ($(1)) >/dev/null 2>&1;	\
	then echo "$(2)";		\
	else echo "$(3)";		\
	fi;				\
	rm -f "$$TMP" "$$TMPO" "$$TMP1")

# as-option
# Usage: cflags-y += $(call as-option,-Wa$(comma)-isa=foo,)

as-option = $(call try-run,\
	$(CC) $(KBUILD_CFLAGS) $(1) -c -xassembler /dev/null -o "$$TMP",$(1),$(2))

# as-instr
# Usage: cflags-y += $(call as-instr,instr,option1,option2)

as-instr = $(call try-run,\
<<<<<<< HEAD
	echo -e "$(1)" > "$$TMP" | $(CC) $(KBUILD_AFLAGS) -c -xassembler -o "$$TMP1" "$$TMP",$(2),$(3))
=======
	/bin/echo -e "$(1)" | $(CC) $(KBUILD_AFLAGS) -c -xassembler -o "$$TMP" -,$(2),$(3))
>>>>>>> 012abeea

# cc-option
# Usage: cflags-y += $(call cc-option,-march=winchip-c6,-march=i586)

cc-option = $(call try-run,\
	$(CC) $(KBUILD_CPPFLAGS) $(KBUILD_CFLAGS) $(1) -c -xc /dev/null -o "$$TMP",$(1),$(2))

# cc-option-yn
# Usage: flag := $(call cc-option-yn,-march=winchip-c6)
cc-option-yn = $(call try-run,\
	$(CC) $(KBUILD_CPPFLAGS) $(KBUILD_CFLAGS) $(1) -c -xc /dev/null -o "$$TMP",y,n)

# cc-option-align
# Prefix align with either -falign or -malign
cc-option-align = $(subst -functions=0,,\
	$(call cc-option,-falign-functions=0,-malign-functions=0))

# cc-version
# Usage gcc-ver := $(call cc-version)
cc-version = $(shell $(CONFIG_SHELL) $(srctree)/scripts/gcc-version.sh $(CC))

# cc-fullversion
# Usage gcc-ver := $(call cc-fullversion)
cc-fullversion = $(shell $(CONFIG_SHELL) \
	$(srctree)/scripts/gcc-version.sh -p $(CC))

# cc-ifversion
# Usage:  EXTRA_CFLAGS += $(call cc-ifversion, -lt, 0402, -O1)
cc-ifversion = $(shell [ $(call cc-version, $(CC)) $(1) $(2) ] && echo $(3))

# cc-ldoption
# Usage: ldflags += $(call cc-ldoption, -Wl$(comma)--hash-style=both)
cc-ldoption = $(call try-run,\
	$(CC) $(1) -nostdlib -xc /dev/null -o "$$TMP",$(1),$(2))

# ld-option
# Usage: LDFLAGS += $(call ld-option, -X)
ld-option = $(call try-run,\
	$(CC) /dev/null -c -o "$$TMPO" ; $(LD) $(1) "$$TMPO" -o "$$TMP",$(1),$(2))

######

###
# Shorthand for $(Q)$(MAKE) -f scripts/Makefile.build obj=
# Usage:
# $(Q)$(MAKE) $(build)=dir
build := -f $(if $(KBUILD_SRC),$(srctree)/)scripts/Makefile.build obj

###
# Shorthand for $(Q)$(MAKE) -f scripts/Makefile.modbuiltin obj=
# Usage:
# $(Q)$(MAKE) $(modbuiltin)=dir
modbuiltin := -f $(if $(KBUILD_SRC),$(srctree)/)scripts/Makefile.modbuiltin obj

# Prefix -I with $(srctree) if it is not an absolute path.
# skip if -I has no parameter
addtree = $(if $(patsubst -I%,%,$(1)), \
$(if $(filter-out -I/%,$(1)),$(patsubst -I%,-I$(srctree)/%,$(1))) $(1))

# Find all -I options and call addtree
flags = $(foreach o,$($(1)),$(if $(filter -I%,$(o)),$(call addtree,$(o)),$(o)))

# echo command.
# Short version is used, if $(quiet) equals `quiet_', otherwise full one.
echo-cmd = $(if $($(quiet)cmd_$(1)),\
	echo '  $(call escsq,$($(quiet)cmd_$(1)))$(echo-why)';)

# printing commands
cmd = @$(echo-cmd) $(cmd_$(1))

# Add $(obj)/ for paths that are not absolute
objectify = $(foreach o,$(1),$(if $(filter /%,$(o)),$(o),$(obj)/$(o)))

###
# if_changed      - execute command if any prerequisite is newer than
#                   target, or command line has changed
# if_changed_dep  - as if_changed, but uses fixdep to reveal dependencies
#                   including used config symbols
# if_changed_rule - as if_changed but execute rule instead
# See Documentation/kbuild/makefiles.txt for more info

ifneq ($(KBUILD_NOCMDDEP),1)
# Check if both arguments has same arguments. Result is empty string if equal.
# User may override this check using make KBUILD_NOCMDDEP=1
arg-check = $(strip $(filter-out $(cmd_$(1)), $(cmd_$@)) \
                    $(filter-out $(cmd_$@),   $(cmd_$(1))) )
endif

# >'< substitution is for echo to work,
# >$< substitution to preserve $ when reloading .cmd file
# note: when using inline perl scripts [perl -e '...$$t=1;...']
# in $(cmd_xxx) double $$ your perl vars
make-cmd = $(subst \#,\\\#,$(subst $$,$$$$,$(call escsq,$(cmd_$(1)))))

# Find any prerequisites that is newer than target or that does not exist.
# PHONY targets skipped in both cases.
any-prereq = $(filter-out $(PHONY),$?) $(filter-out $(PHONY) $(wildcard $^),$^)

# Execute command if command has changed or prerequisite(s) are updated.
#
if_changed = $(if $(strip $(any-prereq) $(arg-check)),                       \
	@set -e;                                                             \
	$(echo-cmd) $(cmd_$(1));                                             \
	echo 'cmd_$@ := $(make-cmd)' > $(dot-target).cmd)

# Execute the command and also postprocess generated .d dependencies file.
if_changed_dep = $(if $(strip $(any-prereq) $(arg-check) ),                  \
	@set -e;                                                             \
	$(echo-cmd) $(cmd_$(1));                                             \
	scripts/basic/fixdep $(depfile) $@ '$(make-cmd)' > $(dot-target).tmp;\
	rm -f $(depfile);                                                    \
	mv -f $(dot-target).tmp $(dot-target).cmd)

# Usage: $(call if_changed_rule,foo)
# Will check if $(cmd_foo) or any of the prerequisites changed,
# and if so will execute $(rule_foo).
if_changed_rule = $(if $(strip $(any-prereq) $(arg-check) ),                 \
	@set -e;                                                             \
	$(rule_$(1)))

###
# why - tell why a a target got build
#       enabled by make V=2
#       Output (listed in the order they are checked):
#          (1) - due to target is PHONY
#          (2) - due to target missing
#          (3) - due to: file1.h file2.h
#          (4) - due to command line change
#          (5) - due to missing .cmd file
#          (6) - due to target not in $(targets)
# (1) PHONY targets are always build
# (2) No target, so we better build it
# (3) Prerequisite is newer than target
# (4) The command line stored in the file named dir/.target.cmd
#     differed from actual command line. This happens when compiler
#     options changes
# (5) No dir/.target.cmd file (used to store command line)
# (6) No dir/.target.cmd file and target not listed in $(targets)
#     This is a good hint that there is a bug in the kbuild file
ifeq ($(KBUILD_VERBOSE),2)
why =                                                                        \
    $(if $(filter $@, $(PHONY)),- due to target is PHONY,                    \
        $(if $(wildcard $@),                                                 \
            $(if $(strip $(any-prereq)),- due to: $(any-prereq),             \
                $(if $(arg-check),                                           \
                    $(if $(cmd_$@),- due to command line change,             \
                        $(if $(filter $@, $(targets)),                       \
                            - due to missing .cmd file,                      \
                            - due to $(notdir $@) not in $$(targets)         \
                         )                                                   \
                     )                                                       \
                 )                                                           \
             ),                                                              \
             - due to target missing                                         \
         )                                                                   \
     )

echo-why = $(call escsq, $(strip $(why)))
endif<|MERGE_RESOLUTION|>--- conflicted
+++ resolved
@@ -101,11 +101,7 @@
 # Usage: cflags-y += $(call as-instr,instr,option1,option2)
 
 as-instr = $(call try-run,\
-<<<<<<< HEAD
-	echo -e "$(1)" > "$$TMP" | $(CC) $(KBUILD_AFLAGS) -c -xassembler -o "$$TMP1" "$$TMP",$(2),$(3))
-=======
-	/bin/echo -e "$(1)" | $(CC) $(KBUILD_AFLAGS) -c -xassembler -o "$$TMP" -,$(2),$(3))
->>>>>>> 012abeea
+	/bin/echo -e "$(1)" > "$$TMP" | $(CC) $(KBUILD_AFLAGS) -c -xassembler -o "$$TMP1" "$$TMP",$(2),$(3))
 
 # cc-option
 # Usage: cflags-y += $(call cc-option,-march=winchip-c6,-march=i586)
