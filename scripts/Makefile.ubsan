--- conflicted
+++ resolved
@@ -1,15 +1,4 @@
 # SPDX-License-Identifier: GPL-2.0
-<<<<<<< HEAD
-      CFLAGS_UBSAN += $(call cc-option, -fsanitize=shift)
-      CFLAGS_UBSAN += $(call cc-option, -fsanitize=integer-divide-by-zero)
-      CFLAGS_UBSAN += $(call cc-option, -fsanitize=unreachable)
-      CFLAGS_UBSAN += $(call cc-option, -fsanitize=signed-integer-overflow)
-      CFLAGS_UBSAN += $(call cc-option, -fsanitize=bounds)
-      CFLAGS_UBSAN += $(call cc-option, -fsanitize=object-size)
-      CFLAGS_UBSAN += $(call cc-option, -fsanitize=bool)
-      CFLAGS_UBSAN += $(call cc-option, -fsanitize=enum)
-=======
->>>>>>> 7d2a07b7
 
 # Enable available and selected UBSAN features.
 ubsan-cflags-$(CONFIG_UBSAN_ALIGNMENT)		+= -fsanitize=alignment
@@ -24,10 +13,4 @@
 ubsan-cflags-$(CONFIG_UBSAN_ENUM)		+= -fsanitize=enum
 ubsan-cflags-$(CONFIG_UBSAN_TRAP)		+= -fsanitize-undefined-trap-on-error
 
-<<<<<<< HEAD
-      # -fsanitize=* options makes GCC less smart than usual and
-      # increase number of 'maybe-uninitialized false-positives
-      CFLAGS_UBSAN += $(call cc-option, -Wno-maybe-uninitialized)
-=======
-export CFLAGS_UBSAN := $(ubsan-cflags-y)
->>>>>>> 7d2a07b7
+export CFLAGS_UBSAN := $(ubsan-cflags-y)