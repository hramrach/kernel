--- conflicted
+++ resolved
@@ -2079,15 +2079,12 @@
 	char *dump_write = NULL;
 	char *markers_read = NULL;
 	char *markers_write = NULL;
+	const char *supported = NULL;
 	int opt;
-	const char *supported = NULL;
 	int err;
 
-<<<<<<< HEAD
-	while ((opt = getopt(argc, argv, "i:I:msSo:awM:K:N:")) != -1) {
-=======
 	while ((opt = getopt(argc, argv, "i:I:cmsSo:awM:K:")) != -1) {
->>>>>>> 05dda977
+	while ((opt = getopt(argc, argv, "i:I:cmsSo:awM:K:N:")) != -1) {
 		switch (opt) {
 		case 'i':
 			kernel_read = optarg;
