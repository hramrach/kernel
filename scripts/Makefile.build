# SPDX-License-Identifier: GPL-2.0
# ==========================================================================
# Building
# ==========================================================================

src := $(obj)

PHONY := __build
__build:

# Init all relevant variables used in kbuild files so
# 1) they have correct type
# 2) they do not inherit any value from the environment
obj-y :=
obj-m :=
lib-y :=
lib-m :=
always-y :=
always-m :=
targets :=
subdir-y :=
subdir-m :=
EXTRA_AFLAGS   :=
EXTRA_CFLAGS   :=
EXTRA_CPPFLAGS :=
EXTRA_LDFLAGS  :=
asflags-y  :=
ccflags-y  :=
cppflags-y :=
ldflags-y  :=

subdir-asflags-y :=
subdir-ccflags-y :=

# Read auto.conf if it exists, otherwise ignore
-include include/config/auto.conf

include $(srctree)/scripts/Kbuild.include
include $(srctree)/scripts/Makefile.compiler

# The filename Kbuild has precedence over Makefile
kbuild-dir := $(if $(filter /%,$(src)),$(src),$(srctree)/$(src))
include $(or $(wildcard $(kbuild-dir)/Kbuild),$(kbuild-dir)/Makefile)

include $(srctree)/scripts/Makefile.lib

# Do not include hostprogs rules unless needed.
# $(sort ...) is used here to remove duplicated words and excessive spaces.
hostprogs := $(sort $(hostprogs))
ifneq ($(hostprogs),)
include $(srctree)/scripts/Makefile.host
endif

# Do not include userprogs rules unless needed.
# $(sort ...) is used here to remove duplicated words and excessive spaces.
userprogs := $(sort $(userprogs))
ifneq ($(userprogs),)
include $(srctree)/scripts/Makefile.userprogs
endif

ifndef obj
$(warning kbuild: Makefile.build is included improperly)
endif

ifeq ($(need-modorder),)
ifneq ($(obj-m),)
$(warning $(patsubst %.o,'%.ko',$(obj-m)) will not be built even though obj-m is specified.)
$(warning You cannot use subdir-y/m to visit a module Makefile. Use obj-y/m instead.)
endif
endif

# ===========================================================================

# subdir-builtin and subdir-modorder may contain duplications. Use $(sort ...)
subdir-builtin := $(sort $(filter %/built-in.a, $(real-obj-y)))
subdir-modorder := $(sort $(filter %/modules.order, $(obj-m)))

targets-for-builtin := $(extra-y)

ifneq ($(strip $(lib-y) $(lib-m) $(lib-)),)
targets-for-builtin += $(obj)/lib.a
endif

ifdef need-builtin
targets-for-builtin += $(obj)/built-in.a
endif

targets-for-modules := $(foreach x, o mod $(if $(CONFIG_TRIM_UNUSED_KSYMS), usyms), \
				$(patsubst %.o, %.$x, $(filter %.o, $(obj-m))))

ifdef need-modorder
targets-for-modules += $(obj)/modules.order
endif

targets += $(targets-for-builtin) $(targets-for-modules)

# Linus' kernel sanity checking tool
ifeq ($(KBUILD_CHECKSRC),1)
  quiet_cmd_checksrc       = CHECK   $<
        cmd_checksrc       = $(CHECK) $(CHECKFLAGS) $(c_flags) $<
else ifeq ($(KBUILD_CHECKSRC),2)
  quiet_cmd_force_checksrc = CHECK   $<
        cmd_force_checksrc = $(CHECK) $(CHECKFLAGS) $(c_flags) $<
endif

ifneq ($(KBUILD_EXTRA_WARN),)
  cmd_checkdoc = $(srctree)/scripts/kernel-doc -none $<
endif

# Compile C sources (.c)
# ---------------------------------------------------------------------------

quiet_cmd_cc_s_c = CC $(quiet_modtag)  $@
      cmd_cc_s_c = $(CC) $(filter-out $(DEBUG_CFLAGS) $(CC_FLAGS_LTO), $(c_flags)) -fverbose-asm -S -o $@ $<

$(obj)/%.s: $(src)/%.c FORCE
	$(call if_changed_dep,cc_s_c)

quiet_cmd_cpp_i_c = CPP $(quiet_modtag) $@
cmd_cpp_i_c       = $(CPP) $(c_flags) -o $@ $<

$(obj)/%.i: $(src)/%.c FORCE
	$(call if_changed_dep,cpp_i_c)

genksyms = scripts/genksyms/genksyms		\
	$(if $(1), -T $(2))			\
	$(if $(KBUILD_PRESERVE), -p)		\
	-r $(or $(wildcard $(2:.symtypes=.symref)), /dev/null)

# These mirror gensymtypes_S and co below, keep them in synch.
<<<<<<< HEAD
cmd_gensymtypes_c =                                                         \
    $(CPP) -D__GENKSYMS__ $(c_flags) $< |                                   \
    scripts/genksyms/genksyms $(if $(1), -T $(2))                           \
     $(patsubst y,-R,$(CONFIG_MODULE_REL_CRCS))                             \
     $(if $(KBUILD_PRESERVE),-p)                                            \
     $(if $(KBUILD_OVERRIDE),-o)                                            \
     -r $(firstword $(wildcard $(2:.symtypes=.symref) /dev/null))
=======
cmd_gensymtypes_c = $(CPP) -D__GENKSYMS__ $(c_flags) $< | $(genksyms)
>>>>>>> f2906aa8

quiet_cmd_cc_symtypes_c = SYM $(quiet_modtag) $@
      cmd_cc_symtypes_c = $(call cmd_gensymtypes_c,true,$@) >/dev/null

$(obj)/%.symtypes : $(src)/%.c FORCE
	$(call cmd,cc_symtypes_c)

# LLVM assembly
# Generate .ll files from .c
quiet_cmd_cc_ll_c = CC $(quiet_modtag)  $@
      cmd_cc_ll_c = $(CC) $(c_flags) -emit-llvm -S -o $@ $<

$(obj)/%.ll: $(src)/%.c FORCE
	$(call if_changed_dep,cc_ll_c)

# C (.c) files
# The C file is compiled and updated dependency information is generated.
# (See cmd_cc_o_c + relevant part of rule_cc_o_c)

is-single-obj-m = $(and $(part-of-module),$(filter $@, $(obj-m)),y)

# When a module consists of a single object, there is no reason to keep LLVM IR.
# Make $(LD) covert LLVM IR to ELF here.
ifdef CONFIG_LTO_CLANG
cmd_ld_single_m = $(if $(is-single-obj-m), ; $(LD) $(ld_flags) -r -o $(tmp-target) $@; mv $(tmp-target) $@)
endif

quiet_cmd_cc_o_c = CC $(quiet_modtag)  $@
      cmd_cc_o_c = $(CC) $(c_flags) -c -o $@ $< \
		$(cmd_ld_single_m) \
		$(cmd_objtool)

ifdef CONFIG_MODVERSIONS
# When module versioning is enabled the following steps are executed:
# o compile a <file>.o from <file>.c
# o if <file>.o doesn't contain a __ksymtab version, i.e. does
#   not export symbols, it's done.
# o otherwise, we calculate symbol versions using the good old
#   genksyms on the preprocessed source and dump them into the .cmd file.
# o modpost will extract versions from that file and create *.c files that will
#   be compiled and linked to the kernel and/or modules.

gen_symversions =								\
	if $(NM) $@ 2>/dev/null | grep -q __ksymtab; then			\
		$(call cmd_gensymtypes_$(1),$(KBUILD_SYMTYPES),$(@:.o=.symtypes)) \
			>> $(dot-target).cmd;					\
	fi

cmd_gen_symversions_c =	$(call gen_symversions,c)

endif

ifdef CONFIG_FTRACE_MCOUNT_USE_RECORDMCOUNT
# compiler will not generate __mcount_loc use recordmcount or recordmcount.pl
ifdef BUILD_C_RECORDMCOUNT
ifeq ("$(origin RECORDMCOUNT_WARN)", "command line")
  RECORDMCOUNT_FLAGS = -w
endif
# Due to recursion, we must skip empty.o.
# The empty.o file is created in the make process in order to determine
# the target endianness and word size. It is made before all other C
# files, including recordmcount.
sub_cmd_record_mcount =					\
	if [ $(@) != "scripts/mod/empty.o" ]; then	\
		$(objtree)/scripts/recordmcount $(RECORDMCOUNT_FLAGS) "$(@)";	\
	fi;
recordmcount_source := $(srctree)/scripts/recordmcount.c \
		    $(srctree)/scripts/recordmcount.h
else
sub_cmd_record_mcount = perl $(srctree)/scripts/recordmcount.pl "$(ARCH)" \
	"$(if $(CONFIG_CPU_BIG_ENDIAN),big,little)" \
	"$(if $(CONFIG_64BIT),64,32)" \
	"$(OBJDUMP)" "$(OBJCOPY)" "$(CC) $(KBUILD_CPPFLAGS) $(KBUILD_CFLAGS)" \
	"$(LD) $(KBUILD_LDFLAGS)" "$(NM)" "$(RM)" "$(MV)" \
	"$(if $(part-of-module),1,0)" "$(@)";
recordmcount_source := $(srctree)/scripts/recordmcount.pl
endif # BUILD_C_RECORDMCOUNT
cmd_record_mcount = $(if $(findstring $(strip $(CC_FLAGS_FTRACE)),$(_c_flags)),	\
	$(sub_cmd_record_mcount))
endif # CONFIG_FTRACE_MCOUNT_USE_RECORDMCOUNT

# 'OBJECT_FILES_NON_STANDARD := y': skip objtool checking for a directory
# 'OBJECT_FILES_NON_STANDARD_foo.o := 'y': skip objtool checking for a file
# 'OBJECT_FILES_NON_STANDARD_foo.o := 'n': override directory skip for a file

is-standard-object = $(if $(filter-out y%, $(OBJECT_FILES_NON_STANDARD_$(basetarget).o)$(OBJECT_FILES_NON_STANDARD)n),y)

$(obj)/%.o: objtool-enabled = $(if $(is-standard-object),$(if $(delay-objtool),$(is-single-obj-m),y))

ifdef CONFIG_TRIM_UNUSED_KSYMS
cmd_gen_ksymdeps = \
	$(CONFIG_SHELL) $(srctree)/scripts/gen_ksymdeps.sh $@ >> $(dot-target).cmd
endif

cmd_check_local_export = $(srctree)/scripts/check-local-export $@

define rule_cc_o_c
	$(call cmd_and_fixdep,cc_o_c)
	$(call cmd,gen_ksymdeps)
	$(call cmd,check_local_export)
	$(call cmd,checksrc)
	$(call cmd,checkdoc)
	$(call cmd,gen_objtooldep)
	$(call cmd,gen_symversions_c)
	$(call cmd,record_mcount)
endef

define rule_as_o_S
	$(call cmd_and_fixdep,as_o_S)
	$(call cmd,gen_ksymdeps)
	$(call cmd,check_local_export)
	$(call cmd,gen_objtooldep)
	$(call cmd,gen_symversions_S)
endef

# Built-in and composite module parts
$(obj)/%.o: $(src)/%.c $(recordmcount_source) FORCE
	$(call if_changed_rule,cc_o_c)
	$(call cmd,force_checksrc)

# To make this rule robust against "Argument list too long" error,
# ensure to add $(obj)/ prefix by a shell command.
cmd_mod = echo $(call real-search, $*.o, .o, -objs -y -m) | \
	$(AWK) -v RS='( |\n)' '!x[$$0]++ { print("$(obj)/"$$0) }' > $@

$(obj)/%.mod: FORCE
	$(call if_changed,mod)

# List module undefined symbols
cmd_undefined_syms = $(NM) $< | sed -n 's/^  *U //p' > $@

$(obj)/%.usyms: $(obj)/%.o FORCE
	$(call if_changed,undefined_syms)

quiet_cmd_cc_lst_c = MKLST   $@
      cmd_cc_lst_c = $(CC) $(c_flags) -g -c -o $*.o $< && \
		     $(CONFIG_SHELL) $(srctree)/scripts/makelst $*.o \
				     System.map $(OBJDUMP) > $@

$(obj)/%.lst: $(src)/%.c FORCE
	$(call if_changed_dep,cc_lst_c)

# Compile assembler sources (.S)
# ---------------------------------------------------------------------------

# .S file exports must have their C prototypes defined in asm/asm-prototypes.h
# or a file that it includes, in order to get versioned symbols. We build a
# dummy C file that includes asm-prototypes and the EXPORT_SYMBOL lines from
# the .S file (with trailing ';'), and run genksyms on that, to extract vers.
#
# This is convoluted. The .S file must first be preprocessed to run guards and
# expand names, then the resulting exports must be constructed into plain
# EXPORT_SYMBOL(symbol); to build our dummy C file, and that gets preprocessed
# to make the genksyms input.
#
# These mirror gensymtypes_c and co above, keep them in synch.
cmd_gensymtypes_S =                                                         \
   { echo "\#include <linux/kernel.h>" ;                                    \
     echo "\#include <asm/asm-prototypes.h>" ;                              \
    $(CPP) $(a_flags) $< |                                                  \
     grep "\<___EXPORT_SYMBOL\>" |                                          \
     sed 's/.*___EXPORT_SYMBOL[[:space:]]*\([a-zA-Z0-9_]*\)[[:space:]]*,.*/EXPORT_SYMBOL(\1);/' ; } | \
    $(CPP) -D__GENKSYMS__ $(c_flags) -xc - | $(genksyms)

quiet_cmd_cc_symtypes_S = SYM $(quiet_modtag) $@
      cmd_cc_symtypes_S = $(call cmd_gensymtypes_S,true,$@) >/dev/null

$(obj)/%.symtypes : $(src)/%.S FORCE
	$(call cmd,cc_symtypes_S)


quiet_cmd_cpp_s_S = CPP $(quiet_modtag) $@
cmd_cpp_s_S       = $(CPP) $(a_flags) -o $@ $<

$(obj)/%.s: $(src)/%.S FORCE
	$(call if_changed_dep,cpp_s_S)

quiet_cmd_as_o_S = AS $(quiet_modtag)  $@
      cmd_as_o_S = $(CC) $(a_flags) -c -o $@ $< $(cmd_objtool)

ifdef CONFIG_ASM_MODVERSIONS

# versioning matches the C process described above, with difference that
# we parse asm-prototypes.h C header to get function definitions.

cmd_gen_symversions_S = $(call gen_symversions,S)

endif

$(obj)/%.o: $(src)/%.S FORCE
	$(call if_changed_rule,as_o_S)

targets += $(filter-out $(subdir-builtin), $(real-obj-y))
targets += $(filter-out $(subdir-modorder), $(real-obj-m))
targets += $(real-dtb-y) $(lib-y) $(always-y) $(MAKECMDGOALS)

# Linker scripts preprocessor (.lds.S -> .lds)
# ---------------------------------------------------------------------------
quiet_cmd_cpp_lds_S = LDS     $@
      cmd_cpp_lds_S = $(CPP) $(cpp_flags) -P -U$(ARCH) \
	                     -D__ASSEMBLY__ -DLINKER_SCRIPT -o $@ $<

$(obj)/%.lds: $(src)/%.lds.S FORCE
	$(call if_changed_dep,cpp_lds_S)

# ASN.1 grammar
# ---------------------------------------------------------------------------
quiet_cmd_asn1_compiler = ASN.1   $(basename $@).[ch]
      cmd_asn1_compiler = $(objtree)/scripts/asn1_compiler $< \
				$(basename $@).c $(basename $@).h

$(obj)/%.asn1.c $(obj)/%.asn1.h: $(src)/%.asn1 $(objtree)/scripts/asn1_compiler
	$(call cmd,asn1_compiler)

# Build the compiled-in targets
# ---------------------------------------------------------------------------

# To build objects in subdirs, we need to descend into the directories
$(subdir-builtin): $(obj)/%/built-in.a: $(obj)/% ;
$(subdir-modorder): $(obj)/%/modules.order: $(obj)/% ;

#
# Rule to compile a set of .o files into one .a file (without symbol table)
#
# To make this rule robust against "Argument list too long" error,
# remove $(obj)/ prefix, and restore it by a shell command.

quiet_cmd_ar_builtin = AR      $@
      cmd_ar_builtin = rm -f $@; \
		echo $(patsubst $(obj)/%,%,$(real-prereqs)) | \
		sed -E 's:([^ ]+):$(obj)/\1:g' | \
		xargs $(AR) cDPrST $@

$(obj)/built-in.a: $(real-obj-y) FORCE
	$(call if_changed,ar_builtin)

#
# Rule to create modules.order file
#
# Create commands to either record .ko file or cat modules.order from
# a subdirectory
# Add $(obj-m) as the prerequisite to avoid updating the timestamp of
# modules.order unless contained modules are updated.

cmd_modules_order = { $(foreach m, $(real-prereqs), \
	$(if $(filter %/modules.order, $m), cat $m, echo $(patsubst %.o,%.ko,$m));) :; } \
	| $(AWK) '!x[$$0]++' - > $@

$(obj)/modules.order: $(obj-m) FORCE
	$(call if_changed,modules_order)

#
# Rule to compile a set of .o files into one .a file (with symbol table)
#

$(obj)/lib.a: $(lib-y) FORCE
	$(call if_changed,ar)

quiet_cmd_ld_multi_m = LD [M]  $@
      cmd_ld_multi_m = $(LD) $(ld_flags) -r -o $@ @$(patsubst %.o,%.mod,$@) $(cmd_objtool)

define rule_ld_multi_m
	$(call cmd_and_savecmd,ld_multi_m)
	$(call cmd,gen_objtooldep)
endef

$(multi-obj-m): objtool-enabled := $(delay-objtool)
$(multi-obj-m): part-of-module := y
$(multi-obj-m): %.o: %.mod FORCE
	$(call if_changed_rule,ld_multi_m)
$(call multi_depend, $(multi-obj-m), .o, -objs -y -m)

targets := $(filter-out $(PHONY), $(targets))

# Add intermediate targets:
# When building objects with specific suffix patterns, add intermediate
# targets that the final targets are derived from.
intermediate_targets = $(foreach sfx, $(2), \
				$(patsubst %$(strip $(1)),%$(sfx), \
					$(filter %$(strip $(1)), $(targets))))
# %.asn1.o <- %.asn1.[ch] <- %.asn1
# %.dtb.o <- %.dtb.S <- %.dtb <- %.dts
# %.lex.o <- %.lex.c <- %.l
# %.tab.o <- %.tab.[ch] <- %.y
targets += $(call intermediate_targets, .asn1.o, .asn1.c .asn1.h) \
	   $(call intermediate_targets, .dtb.o, .dtb.S .dtb) \
	   $(call intermediate_targets, .lex.o, .lex.c) \
	   $(call intermediate_targets, .tab.o, .tab.c .tab.h)

# Build
# ---------------------------------------------------------------------------

ifdef single-build

KBUILD_SINGLE_TARGETS := $(filter $(obj)/%, $(KBUILD_SINGLE_TARGETS))

curdir-single := $(sort $(foreach x, $(KBUILD_SINGLE_TARGETS), \
			$(if $(filter $(x) $(basename $(x)).o, $(targets)), $(x))))

# Handle single targets without any rule: show "Nothing to be done for ..." or
# "No rule to make target ..." depending on whether the target exists.
unknown-single := $(filter-out $(addsuffix /%, $(subdir-ym)), \
			$(filter-out $(curdir-single), $(KBUILD_SINGLE_TARGETS)))

single-subdirs := $(foreach d, $(subdir-ym), \
			$(if $(filter $(d)/%, $(KBUILD_SINGLE_TARGETS)), $(d)))

__build: $(curdir-single) $(single-subdirs)
ifneq ($(unknown-single),)
	$(Q)$(MAKE) -f /dev/null $(unknown-single)
endif
	@:

ifeq ($(curdir-single),)
# Nothing to do in this directory. Do not include any .*.cmd file for speed-up
targets :=
else
targets += $(curdir-single)
endif

else

__build: $(if $(KBUILD_BUILTIN), $(targets-for-builtin)) \
	 $(if $(KBUILD_MODULES), $(targets-for-modules)) \
	 $(subdir-ym) $(always-y)
	@:

endif

# Descending
# ---------------------------------------------------------------------------

PHONY += $(subdir-ym)
$(subdir-ym):
	$(Q)$(MAKE) $(build)=$@ \
	$(if $(filter $@/, $(KBUILD_SINGLE_TARGETS)),single-build=) \
	need-builtin=$(if $(filter $@/built-in.a, $(subdir-builtin)),1) \
	need-modorder=$(if $(filter $@/modules.order, $(subdir-modorder)),1)

# Add FORCE to the prequisites of a target to force it to be always rebuilt.
# ---------------------------------------------------------------------------

PHONY += FORCE

FORCE:

# Read all saved command lines and dependencies for the $(targets) we
# may be building above, using $(if_changed{,_dep}). As an
# optimization, we don't need to read them if the target does not
# exist, we will rebuild anyway in that case.

existing-targets := $(wildcard $(sort $(targets)))

-include $(foreach f,$(existing-targets),$(dir $(f)).$(notdir $(f)).cmd)

# Create directories for object files if they do not exist
obj-dirs := $(sort $(patsubst %/,%, $(dir $(targets))))
# If targets exist, their directories apparently exist. Skip mkdir.
existing-dirs := $(sort $(patsubst %/,%, $(dir $(existing-targets))))
obj-dirs := $(strip $(filter-out $(existing-dirs), $(obj-dirs)))
ifneq ($(obj-dirs),)
$(shell mkdir -p $(obj-dirs))
endif

.PHONY: $(PHONY)<|MERGE_RESOLUTION|>--- conflicted
+++ resolved
@@ -125,20 +125,11 @@
 genksyms = scripts/genksyms/genksyms		\
 	$(if $(1), -T $(2))			\
 	$(if $(KBUILD_PRESERVE), -p)		\
+	$(if $(KBUILD_OVERRIDE),-o)		\
 	-r $(or $(wildcard $(2:.symtypes=.symref)), /dev/null)
 
 # These mirror gensymtypes_S and co below, keep them in synch.
-<<<<<<< HEAD
-cmd_gensymtypes_c =                                                         \
-    $(CPP) -D__GENKSYMS__ $(c_flags) $< |                                   \
-    scripts/genksyms/genksyms $(if $(1), -T $(2))                           \
-     $(patsubst y,-R,$(CONFIG_MODULE_REL_CRCS))                             \
-     $(if $(KBUILD_PRESERVE),-p)                                            \
-     $(if $(KBUILD_OVERRIDE),-o)                                            \
-     -r $(firstword $(wildcard $(2:.symtypes=.symref) /dev/null))
-=======
 cmd_gensymtypes_c = $(CPP) -D__GENKSYMS__ $(c_flags) $< | $(genksyms)
->>>>>>> f2906aa8
 
 quiet_cmd_cc_symtypes_c = SYM $(quiet_modtag) $@
       cmd_cc_symtypes_c = $(call cmd_gensymtypes_c,true,$@) >/dev/null
