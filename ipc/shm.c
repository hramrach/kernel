--- conflicted
+++ resolved
@@ -642,11 +642,7 @@
 		err = audit_ipc_obj(&(shp->shm_perm));
 		if (err)
 			goto out_unlock_up;
-<<<<<<< HEAD
-		err = audit_ipc_set_perm(0, setbuf.uid, setbuf.gid, setbuf.mode, &(shp->shm_perm));
-=======
 		err = audit_ipc_set_perm(0, setbuf.uid, setbuf.gid, setbuf.mode);
->>>>>>> 120bda20
 		if (err)
 			goto out_unlock_up;
 		err=-EPERM;
