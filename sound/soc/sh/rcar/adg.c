--- conflicted
+++ resolved
@@ -369,29 +369,13 @@
 
 	for_each_rsnd_clk(clk, adg, i) {
 		if (enable) {
-<<<<<<< HEAD
-			int ret = clk_prepare_enable(clk);
-=======
 			clk_prepare_enable(clk);
->>>>>>> 7d2a07b7
 
 			/*
 			 * We shouldn't use clk_get_rate() under
 			 * atomic context. Let's keep it when
 			 * rsnd_adg_clk_enable() was called
 			 */
-<<<<<<< HEAD
-			adg->clk_rate[i] = 0;
-			if (ret < 0)
-				dev_warn(dev, "can't use clk %d\n", i);
-			else
-				adg->clk_rate[i] = clk_get_rate(clk);
-		} else {
-			if (adg->clk_rate[i])
-				clk_disable_unprepare(clk);
-			adg->clk_rate[i] = 0;
-		}
-=======
 			adg->clk_rate[i] = clk_get_rate(clk);
 		} else {
 			clk_disable_unprepare(clk);
@@ -423,7 +407,6 @@
 		static const char * const name = "rsnd_adg_null";
 
 		adg->null_clk = rsnd_adg_create_null_clk(priv, name, NULL);
->>>>>>> 7d2a07b7
 	}
 
 	return adg->null_clk;
