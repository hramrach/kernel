--- conflicted
+++ resolved
@@ -32,10 +32,6 @@
 	struct snd_soc_pcm_runtime *rtd = cstream->private_data;
 	struct snd_soc_component *component;
 	struct snd_soc_rtdcom_list *rtdcom;
-<<<<<<< HEAD
-	struct snd_soc_dai *cpu_dai = rtd->cpu_dai;
-=======
->>>>>>> 22cb595e
 	int ret;
 
 	for_each_rtdcom(rtd, rtdcom) {
@@ -77,17 +73,6 @@
 		    !component->driver->compr_ops->free)
 			continue;
 
-<<<<<<< HEAD
-		ret = component->driver->compr_ops->open(cstream);
-		if (ret < 0) {
-			dev_err(component->dev,
-				"Compress ASoC: can't open platform %s: %d\n",
-				component->name, ret);
-			goto machine_err;
-		}
-	}
-	component = NULL;
-=======
 		component->driver->compr_ops->free(cstream);
 	}
 
@@ -116,7 +101,6 @@
 	ret = soc_compr_components_open(cstream, &component);
 	if (ret < 0)
 		goto machine_err;
->>>>>>> 22cb595e
 
 	if (rtd->dai_link->compr_ops && rtd->dai_link->compr_ops->startup) {
 		ret = rtd->dai_link->compr_ops->startup(cstream);
@@ -135,31 +119,8 @@
 	return 0;
 
 machine_err:
-<<<<<<< HEAD
-	for_each_rtdcom(rtd, rtdcom) {
-		struct snd_soc_component *err_comp = rtdcom->component;
-
-		if (err_comp == component)
-			break;
-
-		/* ignore duplication for now */
-		if (platform && (err_comp == &platform->component))
-			continue;
-
-		if (!err_comp->driver->compr_ops ||
-		    !err_comp->driver->compr_ops->free)
-			continue;
-
-		err_comp->driver->compr_ops->free(cstream);
-	}
-
-	if (platform && platform->driver->compr_ops && platform->driver->compr_ops->free)
-		platform->driver->compr_ops->free(cstream);
-plat_err:
-=======
 	soc_compr_components_free(cstream, component);
 
->>>>>>> 22cb595e
 	if (cpu_dai->driver->cops && cpu_dai->driver->cops->shutdown)
 		cpu_dai->driver->cops->shutdown(cstream, cpu_dai);
 out:
@@ -196,42 +157,9 @@
 		}
 	}
 
-<<<<<<< HEAD
-	if (platform && platform->driver->compr_ops && platform->driver->compr_ops->open) {
-		ret = platform->driver->compr_ops->open(cstream);
-		if (ret < 0) {
-			dev_err(platform->dev,
-				"Compress ASoC: can't open platform %s: %d\n",
-				platform->component.name, ret);
-			goto plat_err;
-		}
-	}
-
-	for_each_rtdcom(fe, rtdcom) {
-		component = rtdcom->component;
-
-		/* ignore duplication for now */
-		if (platform && (component == &platform->component))
-			continue;
-
-		if (!component->driver->compr_ops ||
-		    !component->driver->compr_ops->open)
-			continue;
-
-		ret = component->driver->compr_ops->open(cstream);
-		if (ret < 0) {
-			dev_err(component->dev,
-				"Compress ASoC: can't open platform %s: %d\n",
-				component->name, ret);
-			goto machine_err;
-		}
-	}
-	component = NULL;
-=======
 	ret = soc_compr_components_open(cstream, &component);
 	if (ret < 0)
 		goto machine_err;
->>>>>>> 22cb595e
 
 	if (fe->dai_link->compr_ops && fe->dai_link->compr_ops->startup) {
 		ret = fe->dai_link->compr_ops->startup(cstream);
@@ -285,31 +213,8 @@
 	if (fe->dai_link->compr_ops && fe->dai_link->compr_ops->shutdown)
 		fe->dai_link->compr_ops->shutdown(cstream);
 machine_err:
-<<<<<<< HEAD
-	for_each_rtdcom(fe, rtdcom) {
-		struct snd_soc_component *err_comp = rtdcom->component;
-
-		if (err_comp == component)
-			break;
-
-		/* ignore duplication for now */
-		if (platform && (err_comp == &platform->component))
-			continue;
-
-		if (!err_comp->driver->compr_ops ||
-		    !err_comp->driver->compr_ops->free)
-			continue;
-
-		err_comp->driver->compr_ops->free(cstream);
-	}
-
-	if (platform && platform->driver->compr_ops && platform->driver->compr_ops->free)
-		platform->driver->compr_ops->free(cstream);
-plat_err:
-=======
 	soc_compr_components_free(cstream, component);
 
->>>>>>> 22cb595e
 	if (cpu_dai->driver->cops && cpu_dai->driver->cops->shutdown)
 		cpu_dai->driver->cops->shutdown(cstream, cpu_dai);
 out:
