--- conflicted
+++ resolved
@@ -1207,84 +1207,25 @@
 {
 	struct soc_mixer_control *sm;
 	struct snd_soc_tplg_mixer_control *mc;
-<<<<<<< HEAD
-	int i, err;
-
-	kc = devm_kcalloc(tplg->dev, num_kcontrols, sizeof(*kc), GFP_KERNEL);
-	if (kc == NULL)
-		return NULL;
-
-	for (i = 0; i < num_kcontrols; i++) {
-		mc = (struct snd_soc_tplg_mixer_control *)tplg->pos;
-
-		/* validate kcontrol */
-		if (strnlen(mc->hdr.name, SNDRV_CTL_ELEM_ID_NAME_MAXLEN) ==
-			SNDRV_CTL_ELEM_ID_NAME_MAXLEN)
-			goto err_sm;
-
-		sm = devm_kzalloc(tplg->dev, sizeof(*sm), GFP_KERNEL);
-		if (sm == NULL)
-			goto err_sm;
-
-		tplg->pos += (sizeof(struct snd_soc_tplg_mixer_control) +
-			      le32_to_cpu(mc->priv.size));
-=======
 	int err;
->>>>>>> 7d2a07b7
 
 	mc = (struct snd_soc_tplg_mixer_control *)tplg->pos;
 
-<<<<<<< HEAD
-		kc[i].private_value = (long)sm;
-		kc[i].name = devm_kstrdup(tplg->dev, mc->hdr.name, GFP_KERNEL);
-		if (kc[i].name == NULL)
-			goto err_sm;
-		kc[i].iface = SNDRV_CTL_ELEM_IFACE_MIXER;
-		kc[i].access = le32_to_cpu(mc->hdr.access);
-=======
 	/* validate kcontrol */
 	if (strnlen(mc->hdr.name, SNDRV_CTL_ELEM_ID_NAME_MAXLEN) ==
 	    SNDRV_CTL_ELEM_ID_NAME_MAXLEN)
 		return -EINVAL;
->>>>>>> 7d2a07b7
 
 	sm = devm_kzalloc(tplg->dev, sizeof(*sm), GFP_KERNEL);
 	if (!sm)
 		return -ENOMEM;
 
-<<<<<<< HEAD
-		sm->max = le32_to_cpu(mc->max);
-		sm->min = le32_to_cpu(mc->min);
-		sm->invert = le32_to_cpu(mc->invert);
-		sm->platform_max = le32_to_cpu(mc->platform_max);
-		sm->dobj.index = tplg->index;
-		INIT_LIST_HEAD(&sm->dobj.list);
-=======
 	tplg->pos += sizeof(struct snd_soc_tplg_mixer_control) +
 		le32_to_cpu(mc->priv.size);
->>>>>>> 7d2a07b7
 
 	dev_dbg(tplg->dev, " adding DAPM widget mixer control %s\n",
 		mc->hdr.name);
 
-<<<<<<< HEAD
-		/* create any TLV data */
-		err = soc_tplg_create_tlv(tplg, &kc[i], &mc->hdr);
-		if (err < 0) {
-			dev_err(tplg->dev, "ASoC: failed to create TLV %s\n",
-				mc->hdr.name);
-			goto err_sm;
-		}
-
-		/* pass control to driver for optional further init */
-		err = soc_tplg_init_kcontrol(tplg, &kc[i],
-			(struct snd_soc_tplg_ctl_hdr *)mc);
-		if (err < 0) {
-			dev_err(tplg->dev, "ASoC: failed to init %s\n",
-				mc->hdr.name);
-			goto err_sm;
-		}
-=======
 	kc->private_value = (long)sm;
 	kc->name = devm_kstrdup(tplg->dev, mc->hdr.name, GFP_KERNEL);
 	if (!kc->name)
@@ -1322,13 +1263,8 @@
 		dev_err(tplg->dev, "ASoC: failed to create TLV %s\n",
 			mc->hdr.name);
 		return err;
->>>>>>> 7d2a07b7
-	}
-
-<<<<<<< HEAD
-err_sm:
-	return NULL;
-=======
+	}
+
 	/* pass control to driver for optional further init */
 	err = soc_tplg_init_kcontrol(tplg, kc,
 				     (struct snd_soc_tplg_ctl_hdr *)mc);
@@ -1339,22 +1275,13 @@
 	}
 
 	return 0;
->>>>>>> 7d2a07b7
 }
 
 static int soc_tplg_dapm_widget_denum_create(struct soc_tplg *tplg, struct snd_kcontrol_new *kc)
 {
 	struct snd_soc_tplg_enum_control *ec;
 	struct soc_enum *se;
-<<<<<<< HEAD
-	int i, err;
-
-	kc = devm_kcalloc(tplg->dev, num_kcontrols, sizeof(*kc), GFP_KERNEL);
-	if (kc == NULL)
-		return NULL;
-=======
 	int err;
->>>>>>> 7d2a07b7
 
 	ec = (struct snd_soc_tplg_enum_control *)tplg->pos;
 	/* validate kcontrol */
@@ -1362,70 +1289,16 @@
 	    SNDRV_CTL_ELEM_ID_NAME_MAXLEN)
 		return -EINVAL;
 
-<<<<<<< HEAD
-		se = devm_kzalloc(tplg->dev, sizeof(*se), GFP_KERNEL);
-		if (se == NULL)
-			goto err_se;
-
-		tplg->pos += (sizeof(struct snd_soc_tplg_enum_control) +
-			      le32_to_cpu(ec->priv.size));
-=======
 	se = devm_kzalloc(tplg->dev, sizeof(*se), GFP_KERNEL);
 	if (!se)
 		return -ENOMEM;
 
 	tplg->pos += (sizeof(struct snd_soc_tplg_enum_control) +
 		      le32_to_cpu(ec->priv.size));
->>>>>>> 7d2a07b7
 
 	dev_dbg(tplg->dev, " adding DAPM widget enum control %s\n",
 		ec->hdr.name);
 
-<<<<<<< HEAD
-		kc[i].private_value = (long)se;
-		kc[i].name = devm_kstrdup(tplg->dev, ec->hdr.name, GFP_KERNEL);
-		if (kc[i].name == NULL)
-			goto err_se;
-		kc[i].iface = SNDRV_CTL_ELEM_IFACE_MIXER;
-		kc[i].access = le32_to_cpu(ec->hdr.access);
-
-		/* we only support FL/FR channel mapping atm */
-		se->reg = tplc_chan_get_reg(tplg, ec->channel, SNDRV_CHMAP_FL);
-		se->shift_l = tplc_chan_get_shift(tplg, ec->channel,
-						  SNDRV_CHMAP_FL);
-		se->shift_r = tplc_chan_get_shift(tplg, ec->channel,
-						  SNDRV_CHMAP_FR);
-
-		se->items = le32_to_cpu(ec->items);
-		se->mask = le32_to_cpu(ec->mask);
-		se->dobj.index = tplg->index;
-
-		switch (le32_to_cpu(ec->hdr.ops.info)) {
-		case SND_SOC_TPLG_CTL_ENUM_VALUE:
-		case SND_SOC_TPLG_DAPM_CTL_ENUM_VALUE:
-			err = soc_tplg_denum_create_values(tplg, se, ec);
-			if (err < 0) {
-				dev_err(tplg->dev, "ASoC: could not create values for %s\n",
-					ec->hdr.name);
-				goto err_se;
-			}
-			/* fall through */
-		case SND_SOC_TPLG_CTL_ENUM:
-		case SND_SOC_TPLG_DAPM_CTL_ENUM_DOUBLE:
-		case SND_SOC_TPLG_DAPM_CTL_ENUM_VIRT:
-			err = soc_tplg_denum_create_texts(tplg, se, ec);
-			if (err < 0) {
-				dev_err(tplg->dev, "ASoC: could not create texts for %s\n",
-					ec->hdr.name);
-				goto err_se;
-			}
-			break;
-		default:
-			dev_err(tplg->dev, "ASoC: invalid enum control type %d for %s\n",
-				ec->hdr.ops.info, ec->hdr.name);
-			goto err_se;
-		}
-=======
 	kc->private_value = (long)se;
 	kc->name = devm_kstrdup(tplg->dev, ec->hdr.name, GFP_KERNEL);
 	if (!kc->name)
@@ -1443,7 +1316,6 @@
 	se->items = le32_to_cpu(ec->items);
 	se->mask = le32_to_cpu(ec->mask);
 	se->dobj.index = tplg->index;
->>>>>>> 7d2a07b7
 
 	switch (le32_to_cpu(ec->hdr.ops.info)) {
 	case SND_SOC_TPLG_CTL_ENUM_VALUE:
@@ -1471,12 +1343,6 @@
 		return -EINVAL;
 	}
 
-<<<<<<< HEAD
-	return kc;
-
-err_se:
-	return NULL;
-=======
 	/* map io handlers */
 	err = soc_tplg_kcontrol_bind_io(&ec->hdr, kc, tplg);
 	if (err) {
@@ -1494,41 +1360,20 @@
 	}
 
 	return 0;
->>>>>>> 7d2a07b7
 }
 
 static int soc_tplg_dapm_widget_dbytes_create(struct soc_tplg *tplg, struct snd_kcontrol_new *kc)
 {
 	struct snd_soc_tplg_bytes_control *be;
 	struct soc_bytes_ext *sbe;
-<<<<<<< HEAD
-	struct snd_kcontrol_new *kc;
-	int i, err;
-
-	kc = devm_kcalloc(tplg->dev, num_kcontrols, sizeof(*kc), GFP_KERNEL);
-	if (!kc)
-		return NULL;
-=======
 	int err;
->>>>>>> 7d2a07b7
 
 	be = (struct snd_soc_tplg_bytes_control *)tplg->pos;
 
-<<<<<<< HEAD
-		/* validate kcontrol */
-		if (strnlen(be->hdr.name, SNDRV_CTL_ELEM_ID_NAME_MAXLEN) ==
-			SNDRV_CTL_ELEM_ID_NAME_MAXLEN)
-			goto err_sbe;
-
-		sbe = devm_kzalloc(tplg->dev, sizeof(*sbe), GFP_KERNEL);
-		if (sbe == NULL)
-			goto err_sbe;
-=======
 	/* validate kcontrol */
 	if (strnlen(be->hdr.name, SNDRV_CTL_ELEM_ID_NAME_MAXLEN) ==
 	    SNDRV_CTL_ELEM_ID_NAME_MAXLEN)
 		return -EINVAL;
->>>>>>> 7d2a07b7
 
 	sbe = devm_kzalloc(tplg->dev, sizeof(*sbe), GFP_KERNEL);
 	if (!sbe)
@@ -1537,17 +1382,6 @@
 	tplg->pos += (sizeof(struct snd_soc_tplg_bytes_control) +
 		      le32_to_cpu(be->priv.size));
 
-<<<<<<< HEAD
-		kc[i].private_value = (long)sbe;
-		kc[i].name = devm_kstrdup(tplg->dev, be->hdr.name, GFP_KERNEL);
-		if (kc[i].name == NULL)
-			goto err_sbe;
-		kc[i].iface = SNDRV_CTL_ELEM_IFACE_MIXER;
-		kc[i].access = le32_to_cpu(be->hdr.access);
-
-		sbe->max = le32_to_cpu(be->max);
-		INIT_LIST_HEAD(&sbe->dobj.list);
-=======
 	dev_dbg(tplg->dev,
 		"ASoC: adding bytes kcontrol %s with access 0x%x\n",
 		be->hdr.name, be->hdr.access);
@@ -1558,7 +1392,6 @@
 		return -ENOMEM;
 	kc->iface = SNDRV_CTL_ELEM_IFACE_MIXER;
 	kc->access = le32_to_cpu(be->hdr.access);
->>>>>>> 7d2a07b7
 
 	sbe->max = le32_to_cpu(be->max);
 	INIT_LIST_HEAD(&sbe->dobj.list);
@@ -1570,11 +1403,6 @@
 		return err;
 	}
 
-<<<<<<< HEAD
-	return kc;
-
-err_sbe:
-=======
 	/* pass control to driver for optional further init */
 	err = soc_tplg_init_kcontrol(tplg, kc,
 				     (struct snd_soc_tplg_ctl_hdr *)be);
@@ -1583,7 +1411,6 @@
 			be->hdr.name);
 		return err;
 	}
->>>>>>> 7d2a07b7
 
 	return 0;
 }
@@ -2813,10 +2640,6 @@
 	struct soc_tplg tplg;
 	int ret;
 
-<<<<<<< HEAD
-	/* component needs to exist to keep and reference data while parsing */
-	if (!comp)
-=======
 	/*
 	 * check if we have sane parameters:
 	 * comp - needs to exist to keep and reference data while parsing
@@ -2825,7 +2648,6 @@
 	 * fw - we need it, as it is the very thing we parse
 	 */
 	if (!comp || !comp->dev || !comp->card || !fw)
->>>>>>> 7d2a07b7
 		return -EINVAL;
 
 	/* setup parsing context */
@@ -2833,13 +2655,6 @@
 	tplg.fw = fw;
 	tplg.dev = comp->dev;
 	tplg.comp = comp;
-<<<<<<< HEAD
-	tplg.ops = ops;
-	tplg.io_ops = ops->io_ops;
-	tplg.io_ops_count = ops->io_ops_count;
-	tplg.bytes_ext_ops = ops->bytes_ext_ops;
-	tplg.bytes_ext_ops_count = ops->bytes_ext_ops_count;
-=======
 	if (ops) {
 		tplg.ops = ops;
 		tplg.io_ops = ops->io_ops;
@@ -2847,7 +2662,6 @@
 		tplg.bytes_ext_ops = ops->bytes_ext_ops;
 		tplg.bytes_ext_ops_count = ops->bytes_ext_ops_count;
 	}
->>>>>>> 7d2a07b7
 
 	ret = soc_tplg_load(&tplg);
 	/* free the created components if fail to load topology */
