--- conflicted
+++ resolved
@@ -1954,13 +1954,6 @@
 		link->dai_fmt = hw_config->fmt & SND_SOC_DAIFMT_FORMAT_MASK;
 
 		/* clock gating */
-<<<<<<< HEAD
-		if (hw_config->clock_gated == SND_SOC_TPLG_DAI_CLK_GATE_GATED)
-			link->dai_fmt |= SND_SOC_DAIFMT_GATED;
-		else if (hw_config->clock_gated ==
-			 SND_SOC_TPLG_DAI_CLK_GATE_CONT)
-			link->dai_fmt |= SND_SOC_DAIFMT_CONT;
-=======
 		switch (hw_config->clock_gated) {
 		case SND_SOC_TPLG_DAI_CLK_GATE_GATED:
 			link->dai_fmt |= SND_SOC_DAIFMT_GATED;
@@ -1974,7 +1967,6 @@
 			/* ignore the value */
 			break;
 		}
->>>>>>> 22cb595e
 
 		/* clock signal polarity */
 		invert_bclk = hw_config->invert_bclk;
