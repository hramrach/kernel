# SPDX-License-Identifier: GPL-2.0-only
config SND_SOC_SOF_INTEL_TOPLEVEL
	bool "SOF support for Intel audio DSPs"
	depends on X86 || COMPILE_TEST
	help
	  This adds support for Sound Open Firmware for Intel(R) platforms.
	  Say Y if you have such a device.
	  If unsure select "N".

if SND_SOC_SOF_INTEL_TOPLEVEL

<<<<<<< HEAD
config SND_SOC_SOF_INTEL_ACPI
	def_tristate SND_SOC_SOF_ACPI
	select SND_SOC_SOF_BAYTRAIL  if SND_SOC_SOF_BAYTRAIL_SUPPORT
	select SND_SOC_SOF_BROADWELL if SND_SOC_SOF_BROADWELL_SUPPORT
	help
	  This option is not user-selectable but automagically handled by
	  'select' statements at a higher level.

config SND_SOC_SOF_INTEL_PCI
	def_tristate SND_SOC_SOF_PCI
	select SND_SOC_SOF_MERRIFIELD  if SND_SOC_SOF_MERRIFIELD_SUPPORT
	select SND_SOC_SOF_APOLLOLAKE  if SND_SOC_SOF_APOLLOLAKE_SUPPORT
	select SND_SOC_SOF_GEMINILAKE  if SND_SOC_SOF_GEMINILAKE_SUPPORT
	select SND_SOC_SOF_CANNONLAKE  if SND_SOC_SOF_CANNONLAKE_SUPPORT
	select SND_SOC_SOF_COFFEELAKE  if SND_SOC_SOF_COFFEELAKE_SUPPORT
	select SND_SOC_SOF_ICELAKE     if SND_SOC_SOF_ICELAKE_SUPPORT
	select SND_SOC_SOF_COMETLAKE   if SND_SOC_SOF_COMETLAKE_SUPPORT
	select SND_SOC_SOF_TIGERLAKE   if SND_SOC_SOF_TIGERLAKE_SUPPORT
	select SND_SOC_SOF_ELKHARTLAKE if SND_SOC_SOF_ELKHARTLAKE_SUPPORT
	select SND_SOC_SOF_JASPERLAKE  if SND_SOC_SOF_JASPERLAKE_SUPPORT
	select SND_SOC_SOF_ALDERLAKE   if SND_SOC_SOF_ALDERLAKE_SUPPORT
	help
	  This option is not user-selectable but automagically handled by
	  'select' statements at a higher level.

=======
>>>>>>> 7d2a07b7
config SND_SOC_SOF_INTEL_HIFI_EP_IPC
	tristate
	help
	  This option is not user-selectable but automagically handled by
	  'select' statements at a higher level.

config SND_SOC_SOF_INTEL_ATOM_HIFI_EP
	tristate
	select SND_SOC_SOF_INTEL_COMMON
	select SND_SOC_SOF_INTEL_HIFI_EP_IPC
	help
	  This option is not user-selectable but automagically handled by
	  'select' statements at a higher level.

config SND_SOC_SOF_INTEL_COMMON
	tristate
	select SND_SOC_SOF
	select SND_SOC_ACPI_INTEL_MATCH
	select SND_SOC_SOF_XTENSA
	select SND_SOC_INTEL_MACH
	select SND_SOC_ACPI if ACPI
	select SND_INTEL_DSP_CONFIG
	help
	  This option is not user-selectable but automagically handled by
	  'select' statements at a higher level.

<<<<<<< HEAD
if SND_SOC_SOF_INTEL_ACPI

config SND_SOC_SOF_BAYTRAIL_SUPPORT
	bool "SOF support for Baytrail, Braswell and Cherrytrail"
	help
	  This adds support for Sound Open Firmware for Intel(R) platforms
	  using the Baytrail, Braswell or Cherrytrail processors.
	  This option can coexist in the same build with the Atom legacy
	  drivers, currently the default but which will be deprecated
	  at some point.
	  Existing firmware/topology binaries and UCM configurations
	  typically located in the root file system are already
	  compatible with both SOF or Atom/SST legacy drivers.
	  This is a recommended option for distributions.
	  Say Y if you want to enable SOF on Baytrail/Cherrytrail.
	  If unsure select "N".
=======
if SND_SOC_SOF_ACPI
>>>>>>> 7d2a07b7

config SND_SOC_SOF_BAYTRAIL
	tristate "SOF support for Baytrail, Braswell and Cherrytrail"
	default SND_SOC_SOF_ACPI
	select SND_SOC_SOF_INTEL_COMMON
	select SND_SOC_SOF_INTEL_ATOM_HIFI_EP
<<<<<<< HEAD
	select SND_INTEL_DSP_CONFIG
	help
	  This option is not user-selectable but automagically handled by
	  'select' statements at a higher level.

config SND_SOC_SOF_BROADWELL_SUPPORT
	bool "SOF support for Broadwell"
	select SND_INTEL_DSP_CONFIG
	help
	  This adds support for Sound Open Firmware for Intel(R) platforms
	  using the Broadwell processors.
	  This option can coexist in the same build with the default 'catpt'
	  driver.
	  Existing firmware/topology binaries and UCM configurations typically
	  located in the root file system are already compatible with both SOF
	  or catpt drivers.
	  SOF does not fully support Broadwell and has limitations related to
	  DMA and suspend-resume, this is not a recommended option for
	  distributions.
	  Say Y if you want to enable SOF on Broadwell.
=======
	select SND_SOC_SOF_ACPI_DEV
	select IOSF_MBI if X86 && PCI
	help
	  This adds support for Sound Open Firmware for Intel(R) platforms
	  using the Baytrail, Braswell or Cherrytrail processors.
	  This option can coexist in the same build with the Atom legacy
	  drivers, currently the default but which will be deprecated
	  at some point.
	  Existing firmware/topology binaries and UCM configurations
	  typically located in the root file system are already
	  compatible with both SOF or Atom/SST legacy drivers.
	  This is a recommended option for distributions.
	  Say Y if you want to enable SOF on Baytrail/Cherrytrail.
>>>>>>> 7d2a07b7
	  If unsure select "N".

config SND_SOC_SOF_BROADWELL
	tristate "SOF support for Broadwell"
	default SND_SOC_SOF_ACPI
	select SND_SOC_SOF_INTEL_COMMON
	select SND_SOC_SOF_INTEL_HIFI_EP_IPC
	select SND_SOC_SOF_ACPI_DEV
	help
<<<<<<< HEAD
	  This option is not user-selectable but automagically handled by
	  'select' statements at a higher level.
=======
	  This adds support for Sound Open Firmware for Intel(R) platforms
	  using the Broadwell processors.
	  This option can coexist in the same build with the default 'catpt'
	  driver.
	  Existing firmware/topology binaries and UCM configurations typically
	  located in the root file system are already compatible with both SOF
	  or catpt drivers.
	  SOF does not fully support Broadwell and has limitations related to
	  DMA and suspend-resume, this is not a recommended option for
	  distributions.
	  Say Y if you want to enable SOF on Broadwell.
	  If unsure select "N".
>>>>>>> 7d2a07b7

endif ## SND_SOC_SOF_ACPI

if SND_SOC_SOF_PCI

config SND_SOC_SOF_MERRIFIELD
	tristate "SOF support for Tangier/Merrifield"
	default SND_SOC_SOF_PCI
	select SND_SOC_SOF_INTEL_ATOM_HIFI_EP
	help
	  This adds support for Sound Open Firmware for Intel(R) platforms
	  using the Tangier/Merrifield processors.
	  Say Y if you have such a device.
	  If unsure select "N".

config SND_SOC_SOF_INTEL_APL
	tristate
<<<<<<< HEAD
	select SND_SOC_SOF_INTEL_ATOM_HIFI_EP
	help
	  This option is not user-selectable but automagically handled by
	  'select' statements at a higher level.
=======
	select SND_SOC_SOF_HDA_COMMON
>>>>>>> 7d2a07b7

config SND_SOC_SOF_APOLLOLAKE
	tristate "SOF support for Apollolake"
	default SND_SOC_SOF_PCI
	select SND_SOC_SOF_INTEL_APL
	help
	  This adds support for Sound Open Firmware for Intel(R) platforms
	  using the Apollolake processors.
	  Say Y if you have such a device.
	  If unsure select "N".

<<<<<<< HEAD
config SND_SOC_SOF_APOLLOLAKE
	tristate
	select SND_SOC_SOF_HDA_COMMON
	help
	  This option is not user-selectable but automagically handled by
	  'select' statements at a higher level.

config SND_SOC_SOF_GEMINILAKE_SUPPORT
	bool "SOF support for GeminiLake"
=======
config SND_SOC_SOF_GEMINILAKE
	tristate "SOF support for GeminiLake"
	default SND_SOC_SOF_PCI
	select SND_SOC_SOF_INTEL_APL
>>>>>>> 7d2a07b7
	help
	  This adds support for Sound Open Firmware for Intel(R) platforms
	  using the Geminilake processors.
	  Say Y if you have such a device.
	  If unsure select "N".

config SND_SOC_SOF_INTEL_CNL
	tristate
	select SND_SOC_SOF_HDA_COMMON
<<<<<<< HEAD
	help
	  This option is not user-selectable but automagically handled by
	  'select' statements at a higher level.
=======
	select SND_SOC_SOF_INTEL_SOUNDWIRE_LINK_BASELINE
>>>>>>> 7d2a07b7

config SND_SOC_SOF_CANNONLAKE
	tristate "SOF support for Cannonlake"
	default SND_SOC_SOF_PCI
	select SND_SOC_SOF_INTEL_CNL
	help
	  This adds support for Sound Open Firmware for Intel(R) platforms
	  using the Cannonlake processors.
	  Say Y if you have such a device.
	  If unsure select "N".

<<<<<<< HEAD
config SND_SOC_SOF_CANNONLAKE
	tristate
	select SND_SOC_SOF_HDA_COMMON
	select SND_SOC_SOF_INTEL_SOUNDWIRE_LINK_BASELINE
	help
	  This option is not user-selectable but automagically handled by
	  'select' statements at a higher level.

config SND_SOC_SOF_COFFEELAKE_SUPPORT
	bool "SOF support for CoffeeLake"
=======
config SND_SOC_SOF_COFFEELAKE
	tristate "SOF support for CoffeeLake"
	default SND_SOC_SOF_PCI
	select SND_SOC_SOF_INTEL_CNL
>>>>>>> 7d2a07b7
	help
	  This adds support for Sound Open Firmware for Intel(R) platforms
	  using the Coffeelake processors.
	  Say Y if you have such a device.
	  If unsure select "N".

config SND_SOC_SOF_COMETLAKE
	tristate "SOF support for CometLake"
	default SND_SOC_SOF_PCI
	select SND_SOC_SOF_INTEL_CNL
	help
	  This adds support for Sound Open Firmware for Intel(R) platforms
	  using the Cometlake processors.
	  If unsure select "N".

config SND_SOC_SOF_INTEL_ICL
	tristate
	select SND_SOC_SOF_HDA_COMMON
	select SND_SOC_SOF_INTEL_SOUNDWIRE_LINK_BASELINE
<<<<<<< HEAD
	help
	  This option is not user-selectable but automagically handled by
	  'select' statements at a higher level.
=======
>>>>>>> 7d2a07b7

config SND_SOC_SOF_ICELAKE
	tristate "SOF support for Icelake"
	default SND_SOC_SOF_PCI
	select SND_SOC_SOF_INTEL_ICL
	help
	  This adds support for Sound Open Firmware for Intel(R) platforms
	  using the Icelake processors.
	  Say Y if you have such a device.
	  If unsure select "N".

<<<<<<< HEAD
config SND_SOC_SOF_ICELAKE
	tristate
	select SND_SOC_SOF_HDA_COMMON
	select SND_SOC_SOF_INTEL_SOUNDWIRE_LINK_BASELINE
	help
	  This option is not user-selectable but automagically handled by
	  'select' statements at a higher level.

config SND_SOC_SOF_COMETLAKE
	tristate
	select SND_SOC_SOF_HDA_COMMON
	select SND_SOC_SOF_INTEL_SOUNDWIRE_LINK_BASELINE
	help
	  This option is not user-selectable but automagically handled by
	  'select' statements at a higher level.

config SND_SOC_SOF_COMETLAKE_SUPPORT
	bool

config SND_SOC_SOF_COMETLAKE_LP_SUPPORT
	bool "SOF support for CometLake"
	select SND_SOC_SOF_COMETLAKE_SUPPORT
	help
	  This adds support for Sound Open Firmware for Intel(R) platforms
	  using the Cometlake processors.
	  If unsure select "N".

config SND_SOC_SOF_TIGERLAKE_SUPPORT
	bool "SOF support for Tigerlake"
	help
	  This adds support for Sound Open Firmware for Intel(R) platforms
=======
config SND_SOC_SOF_JASPERLAKE
	tristate "SOF support for JasperLake"
	default SND_SOC_SOF_PCI
	select SND_SOC_SOF_INTEL_ICL
	help
	  This adds support for Sound Open Firmware for Intel(R) platforms
	  using the JasperLake processors.
	  Say Y if you have such a device.
	  If unsure select "N".

config SND_SOC_SOF_INTEL_TGL
	tristate
	select SND_SOC_SOF_HDA_COMMON
	select SND_SOC_SOF_INTEL_SOUNDWIRE_LINK_BASELINE

config SND_SOC_SOF_TIGERLAKE
	tristate "SOF support for Tigerlake"
	default SND_SOC_SOF_PCI
	select SND_SOC_SOF_INTEL_TGL
	help
	  This adds support for Sound Open Firmware for Intel(R) platforms
>>>>>>> 7d2a07b7
	  using the Tigerlake processors.
	  Say Y if you have such a device.
	  If unsure select "N".

<<<<<<< HEAD
config SND_SOC_SOF_TIGERLAKE
	tristate
	select SND_SOC_SOF_HDA_COMMON
	select SND_SOC_SOF_INTEL_SOUNDWIRE_LINK_BASELINE
	help
	  This option is not user-selectable but automagically handled by
	  'select' statements at a higher level.

config SND_SOC_SOF_ELKHARTLAKE_SUPPORT
	bool "SOF support for ElkhartLake"
	help
=======
config SND_SOC_SOF_ELKHARTLAKE
	tristate "SOF support for ElkhartLake"
	default SND_SOC_SOF_PCI
	select SND_SOC_SOF_INTEL_TGL
	help
>>>>>>> 7d2a07b7
	  This adds support for Sound Open Firmware for Intel(R) platforms
	  using the ElkhartLake processors.
	  Say Y if you have such a device.
	  If unsure select "N".
<<<<<<< HEAD

config SND_SOC_SOF_ELKHARTLAKE
	tristate
	select SND_SOC_SOF_HDA_COMMON
	select SND_SOC_SOF_INTEL_SOUNDWIRE_LINK_BASELINE
	help
	  This option is not user-selectable but automagically handled by
	  'select' statements at a higher level.

config SND_SOC_SOF_JASPERLAKE_SUPPORT
	bool "SOF support for JasperLake"
	help
	  This adds support for Sound Open Firmware for Intel(R) platforms
	  using the JasperLake processors.
=======

config SND_SOC_SOF_ALDERLAKE
	tristate "SOF support for Alderlake"
	default SND_SOC_SOF_PCI
	select SND_SOC_SOF_INTEL_TGL
	help
	  This adds support for Sound Open Firmware for Intel(R) platforms
	  using the Alderlake processors.
>>>>>>> 7d2a07b7
	  Say Y if you have such a device.
	  If unsure select "N".

config SND_SOC_SOF_JASPERLAKE
	tristate
	select SND_SOC_SOF_HDA_COMMON
	help
	  This option is not user-selectable but automagically handled by
	  'select' statements at a higher level.

config SND_SOC_SOF_ALDERLAKE_SUPPORT
	bool "SOF support for Alderlake"
	help
	  This adds support for Sound Open Firmware for Intel(R) platforms
	  using the Alderlake processors.
	  Say Y if you have such a device.
	  If unsure select "N".

config SND_SOC_SOF_ALDERLAKE
	tristate
	select SND_SOC_SOF_HDA_COMMON
	select SND_SOC_SOF_INTEL_SOUNDWIRE_LINK_BASELINE
	help
	  This option is not user-selectable but automagically handled by
	  'select' statements at a higher level

config SND_SOC_SOF_HDA_COMMON
	tristate
	select SND_INTEL_DSP_CONFIG
	select SND_SOC_SOF_INTEL_COMMON
	select SND_SOC_SOF_PCI_DEV
	select SND_INTEL_DSP_CONFIG
	select SND_SOC_SOF_HDA_LINK_BASELINE
	help
	  This option is not user-selectable but automagically handled by
	  'select' statements at a higher level.

if SND_SOC_SOF_HDA_COMMON

config SND_SOC_SOF_HDA_LINK
	bool "SOF support for HDA Links(HDA/HDMI)"
	depends on SND_SOC_SOF_NOCODEC=n
	select SND_SOC_SOF_PROBE_WORK_QUEUE
	help
	  This adds support for HDA links(HDA/HDMI) with Sound Open Firmware
	  for Intel(R) platforms.
	  Say Y if you want to enable HDA links with SOF.
	  If unsure select "N".

config SND_SOC_SOF_HDA_AUDIO_CODEC
	bool "SOF support for HDAudio codecs"
	depends on SND_SOC_SOF_HDA_LINK
	help
	  This adds support for HDAudio codecs with Sound Open Firmware
	  for Intel(R) platforms.
	  Say Y if you want to enable HDAudio codecs with SOF.
	  If unsure select "N".

config SND_SOC_SOF_HDA_PROBES
	bool "SOF enable probes over HDA"
	depends on SND_SOC_SOF_DEBUG_PROBES
	help
	  This option enables the data probing for Intel(R)
	  Skylake and newer platforms.
	  Say Y if you want to enable probes.
	  If unsure, select "N".

config SND_SOC_SOF_HDA_ALWAYS_ENABLE_DMI_L1
	bool "SOF enable DMI Link L1"
	help
	  This option enables DMI L1 for both playback and capture
	  and disables known workarounds for specific HDAudio platforms.
	  Only use to look into power optimizations on platforms not
	  affected by DMI L1 issues. This option is not recommended.
	  Say Y if you want to enable DMI Link L1.
	  If unsure, select "N".

endif ## SND_SOC_SOF_HDA_COMMON

config SND_SOC_SOF_HDA_LINK_BASELINE
	tristate
	select SND_SOC_SOF_HDA if SND_SOC_SOF_HDA_LINK
	help
	  This option is not user-selectable but automagically handled by
	  'select' statements at a higher level.

config SND_SOC_SOF_HDA
	tristate
	select SND_HDA_EXT_CORE if SND_SOC_SOF_HDA_LINK
	select SND_SOC_HDAC_HDA if SND_SOC_SOF_HDA_AUDIO_CODEC
	help
	  This option is not user-selectable but automagically handled by
	  'select' statements at a higher level.

<<<<<<< HEAD
config SND_SOC_SOF_INTEL_SOUNDWIRE_LINK
	bool "SOF support for SoundWire"
	depends on ACPI
	help
	  This adds support for SoundWire with Sound Open Firmware
	  for Intel(R) platforms.
	  Say Y if you want to enable SoundWire links with SOF.
	  If unsure select "N".

config SND_SOC_SOF_INTEL_SOUNDWIRE_LINK_BASELINE
	tristate
	select SND_SOC_SOF_INTEL_SOUNDWIRE if SND_SOC_SOF_INTEL_SOUNDWIRE_LINK
	help
	  This option is not user-selectable but automagically handled by
	  'select' statements at a higher level.

config SND_SOC_SOF_INTEL_SOUNDWIRE
	tristate
	select SOUNDWIRE
	select SOUNDWIRE_INTEL
	help
	  This option is not user-selectable but automagically handled by
	  'select' statements at a higher level.
=======
config SND_SOC_SOF_INTEL_SOUNDWIRE_LINK_BASELINE
	tristate
	select SOUNDWIRE_INTEL if SND_SOC_SOF_INTEL_SOUNDWIRE
	select SND_INTEL_SOUNDWIRE_ACPI if SND_SOC_SOF_INTEL_SOUNDWIRE

config SND_SOC_SOF_INTEL_SOUNDWIRE
	tristate "SOF support for SoundWire"
	default SND_SOC_SOF_INTEL_SOUNDWIRE_LINK_BASELINE
	depends on SND_SOC_SOF_INTEL_SOUNDWIRE_LINK_BASELINE
	depends on ACPI && SOUNDWIRE
	depends on !(SOUNDWIRE=m && SND_SOC_SOF_INTEL_SOUNDWIRE_LINK_BASELINE=y)
	help
	  This adds support for SoundWire with Sound Open Firmware
	  for Intel(R) platforms.
	  Say Y if you want to enable SoundWire links with SOF.
	  If unsure select "N".
>>>>>>> 7d2a07b7

endif ## SND_SOC_SOF_PCI

endif ## SND_SOC_SOF_INTEL_TOPLEVEL<|MERGE_RESOLUTION|>--- conflicted
+++ resolved
@@ -9,34 +9,6 @@
 
 if SND_SOC_SOF_INTEL_TOPLEVEL
 
-<<<<<<< HEAD
-config SND_SOC_SOF_INTEL_ACPI
-	def_tristate SND_SOC_SOF_ACPI
-	select SND_SOC_SOF_BAYTRAIL  if SND_SOC_SOF_BAYTRAIL_SUPPORT
-	select SND_SOC_SOF_BROADWELL if SND_SOC_SOF_BROADWELL_SUPPORT
-	help
-	  This option is not user-selectable but automagically handled by
-	  'select' statements at a higher level.
-
-config SND_SOC_SOF_INTEL_PCI
-	def_tristate SND_SOC_SOF_PCI
-	select SND_SOC_SOF_MERRIFIELD  if SND_SOC_SOF_MERRIFIELD_SUPPORT
-	select SND_SOC_SOF_APOLLOLAKE  if SND_SOC_SOF_APOLLOLAKE_SUPPORT
-	select SND_SOC_SOF_GEMINILAKE  if SND_SOC_SOF_GEMINILAKE_SUPPORT
-	select SND_SOC_SOF_CANNONLAKE  if SND_SOC_SOF_CANNONLAKE_SUPPORT
-	select SND_SOC_SOF_COFFEELAKE  if SND_SOC_SOF_COFFEELAKE_SUPPORT
-	select SND_SOC_SOF_ICELAKE     if SND_SOC_SOF_ICELAKE_SUPPORT
-	select SND_SOC_SOF_COMETLAKE   if SND_SOC_SOF_COMETLAKE_SUPPORT
-	select SND_SOC_SOF_TIGERLAKE   if SND_SOC_SOF_TIGERLAKE_SUPPORT
-	select SND_SOC_SOF_ELKHARTLAKE if SND_SOC_SOF_ELKHARTLAKE_SUPPORT
-	select SND_SOC_SOF_JASPERLAKE  if SND_SOC_SOF_JASPERLAKE_SUPPORT
-	select SND_SOC_SOF_ALDERLAKE   if SND_SOC_SOF_ALDERLAKE_SUPPORT
-	help
-	  This option is not user-selectable but automagically handled by
-	  'select' statements at a higher level.
-
-=======
->>>>>>> 7d2a07b7
 config SND_SOC_SOF_INTEL_HIFI_EP_IPC
 	tristate
 	help
@@ -63,11 +35,15 @@
 	  This option is not user-selectable but automagically handled by
 	  'select' statements at a higher level.
 
-<<<<<<< HEAD
-if SND_SOC_SOF_INTEL_ACPI
-
-config SND_SOC_SOF_BAYTRAIL_SUPPORT
-	bool "SOF support for Baytrail, Braswell and Cherrytrail"
+if SND_SOC_SOF_ACPI
+
+config SND_SOC_SOF_BAYTRAIL
+	tristate "SOF support for Baytrail, Braswell and Cherrytrail"
+	default SND_SOC_SOF_ACPI
+	select SND_SOC_SOF_INTEL_COMMON
+	select SND_SOC_SOF_INTEL_ATOM_HIFI_EP
+	select SND_SOC_SOF_ACPI_DEV
+	select IOSF_MBI if X86 && PCI
 	help
 	  This adds support for Sound Open Firmware for Intel(R) platforms
 	  using the Baytrail, Braswell or Cherrytrail processors.
@@ -80,24 +56,13 @@
 	  This is a recommended option for distributions.
 	  Say Y if you want to enable SOF on Baytrail/Cherrytrail.
 	  If unsure select "N".
-=======
-if SND_SOC_SOF_ACPI
->>>>>>> 7d2a07b7
-
-config SND_SOC_SOF_BAYTRAIL
-	tristate "SOF support for Baytrail, Braswell and Cherrytrail"
+
+config SND_SOC_SOF_BROADWELL
+	tristate "SOF support for Broadwell"
 	default SND_SOC_SOF_ACPI
 	select SND_SOC_SOF_INTEL_COMMON
-	select SND_SOC_SOF_INTEL_ATOM_HIFI_EP
-<<<<<<< HEAD
-	select SND_INTEL_DSP_CONFIG
-	help
-	  This option is not user-selectable but automagically handled by
-	  'select' statements at a higher level.
-
-config SND_SOC_SOF_BROADWELL_SUPPORT
-	bool "SOF support for Broadwell"
-	select SND_INTEL_DSP_CONFIG
+	select SND_SOC_SOF_INTEL_HIFI_EP_IPC
+	select SND_SOC_SOF_ACPI_DEV
 	help
 	  This adds support for Sound Open Firmware for Intel(R) platforms
 	  using the Broadwell processors.
@@ -110,47 +75,7 @@
 	  DMA and suspend-resume, this is not a recommended option for
 	  distributions.
 	  Say Y if you want to enable SOF on Broadwell.
-=======
-	select SND_SOC_SOF_ACPI_DEV
-	select IOSF_MBI if X86 && PCI
-	help
-	  This adds support for Sound Open Firmware for Intel(R) platforms
-	  using the Baytrail, Braswell or Cherrytrail processors.
-	  This option can coexist in the same build with the Atom legacy
-	  drivers, currently the default but which will be deprecated
-	  at some point.
-	  Existing firmware/topology binaries and UCM configurations
-	  typically located in the root file system are already
-	  compatible with both SOF or Atom/SST legacy drivers.
-	  This is a recommended option for distributions.
-	  Say Y if you want to enable SOF on Baytrail/Cherrytrail.
->>>>>>> 7d2a07b7
-	  If unsure select "N".
-
-config SND_SOC_SOF_BROADWELL
-	tristate "SOF support for Broadwell"
-	default SND_SOC_SOF_ACPI
-	select SND_SOC_SOF_INTEL_COMMON
-	select SND_SOC_SOF_INTEL_HIFI_EP_IPC
-	select SND_SOC_SOF_ACPI_DEV
-	help
-<<<<<<< HEAD
-	  This option is not user-selectable but automagically handled by
-	  'select' statements at a higher level.
-=======
-	  This adds support for Sound Open Firmware for Intel(R) platforms
-	  using the Broadwell processors.
-	  This option can coexist in the same build with the default 'catpt'
-	  driver.
-	  Existing firmware/topology binaries and UCM configurations typically
-	  located in the root file system are already compatible with both SOF
-	  or catpt drivers.
-	  SOF does not fully support Broadwell and has limitations related to
-	  DMA and suspend-resume, this is not a recommended option for
-	  distributions.
-	  Say Y if you want to enable SOF on Broadwell.
-	  If unsure select "N".
->>>>>>> 7d2a07b7
+	  If unsure select "N".
 
 endif ## SND_SOC_SOF_ACPI
 
@@ -168,14 +93,7 @@
 
 config SND_SOC_SOF_INTEL_APL
 	tristate
-<<<<<<< HEAD
-	select SND_SOC_SOF_INTEL_ATOM_HIFI_EP
-	help
-	  This option is not user-selectable but automagically handled by
-	  'select' statements at a higher level.
-=======
-	select SND_SOC_SOF_HDA_COMMON
->>>>>>> 7d2a07b7
+	select SND_SOC_SOF_HDA_COMMON
 
 config SND_SOC_SOF_APOLLOLAKE
 	tristate "SOF support for Apollolake"
@@ -187,22 +105,10 @@
 	  Say Y if you have such a device.
 	  If unsure select "N".
 
-<<<<<<< HEAD
-config SND_SOC_SOF_APOLLOLAKE
-	tristate
-	select SND_SOC_SOF_HDA_COMMON
-	help
-	  This option is not user-selectable but automagically handled by
-	  'select' statements at a higher level.
-
-config SND_SOC_SOF_GEMINILAKE_SUPPORT
-	bool "SOF support for GeminiLake"
-=======
 config SND_SOC_SOF_GEMINILAKE
 	tristate "SOF support for GeminiLake"
 	default SND_SOC_SOF_PCI
 	select SND_SOC_SOF_INTEL_APL
->>>>>>> 7d2a07b7
 	help
 	  This adds support for Sound Open Firmware for Intel(R) platforms
 	  using the Geminilake processors.
@@ -212,13 +118,7 @@
 config SND_SOC_SOF_INTEL_CNL
 	tristate
 	select SND_SOC_SOF_HDA_COMMON
-<<<<<<< HEAD
-	help
-	  This option is not user-selectable but automagically handled by
-	  'select' statements at a higher level.
-=======
 	select SND_SOC_SOF_INTEL_SOUNDWIRE_LINK_BASELINE
->>>>>>> 7d2a07b7
 
 config SND_SOC_SOF_CANNONLAKE
 	tristate "SOF support for Cannonlake"
@@ -230,23 +130,10 @@
 	  Say Y if you have such a device.
 	  If unsure select "N".
 
-<<<<<<< HEAD
-config SND_SOC_SOF_CANNONLAKE
-	tristate
-	select SND_SOC_SOF_HDA_COMMON
-	select SND_SOC_SOF_INTEL_SOUNDWIRE_LINK_BASELINE
-	help
-	  This option is not user-selectable but automagically handled by
-	  'select' statements at a higher level.
-
-config SND_SOC_SOF_COFFEELAKE_SUPPORT
-	bool "SOF support for CoffeeLake"
-=======
 config SND_SOC_SOF_COFFEELAKE
 	tristate "SOF support for CoffeeLake"
 	default SND_SOC_SOF_PCI
 	select SND_SOC_SOF_INTEL_CNL
->>>>>>> 7d2a07b7
 	help
 	  This adds support for Sound Open Firmware for Intel(R) platforms
 	  using the Coffeelake processors.
@@ -266,12 +153,6 @@
 	tristate
 	select SND_SOC_SOF_HDA_COMMON
 	select SND_SOC_SOF_INTEL_SOUNDWIRE_LINK_BASELINE
-<<<<<<< HEAD
-	help
-	  This option is not user-selectable but automagically handled by
-	  'select' statements at a higher level.
-=======
->>>>>>> 7d2a07b7
 
 config SND_SOC_SOF_ICELAKE
 	tristate "SOF support for Icelake"
@@ -283,39 +164,6 @@
 	  Say Y if you have such a device.
 	  If unsure select "N".
 
-<<<<<<< HEAD
-config SND_SOC_SOF_ICELAKE
-	tristate
-	select SND_SOC_SOF_HDA_COMMON
-	select SND_SOC_SOF_INTEL_SOUNDWIRE_LINK_BASELINE
-	help
-	  This option is not user-selectable but automagically handled by
-	  'select' statements at a higher level.
-
-config SND_SOC_SOF_COMETLAKE
-	tristate
-	select SND_SOC_SOF_HDA_COMMON
-	select SND_SOC_SOF_INTEL_SOUNDWIRE_LINK_BASELINE
-	help
-	  This option is not user-selectable but automagically handled by
-	  'select' statements at a higher level.
-
-config SND_SOC_SOF_COMETLAKE_SUPPORT
-	bool
-
-config SND_SOC_SOF_COMETLAKE_LP_SUPPORT
-	bool "SOF support for CometLake"
-	select SND_SOC_SOF_COMETLAKE_SUPPORT
-	help
-	  This adds support for Sound Open Firmware for Intel(R) platforms
-	  using the Cometlake processors.
-	  If unsure select "N".
-
-config SND_SOC_SOF_TIGERLAKE_SUPPORT
-	bool "SOF support for Tigerlake"
-	help
-	  This adds support for Sound Open Firmware for Intel(R) platforms
-=======
 config SND_SOC_SOF_JASPERLAKE
 	tristate "SOF support for JasperLake"
 	default SND_SOC_SOF_PCI
@@ -337,50 +185,19 @@
 	select SND_SOC_SOF_INTEL_TGL
 	help
 	  This adds support for Sound Open Firmware for Intel(R) platforms
->>>>>>> 7d2a07b7
 	  using the Tigerlake processors.
 	  Say Y if you have such a device.
 	  If unsure select "N".
 
-<<<<<<< HEAD
-config SND_SOC_SOF_TIGERLAKE
-	tristate
-	select SND_SOC_SOF_HDA_COMMON
-	select SND_SOC_SOF_INTEL_SOUNDWIRE_LINK_BASELINE
-	help
-	  This option is not user-selectable but automagically handled by
-	  'select' statements at a higher level.
-
-config SND_SOC_SOF_ELKHARTLAKE_SUPPORT
-	bool "SOF support for ElkhartLake"
-	help
-=======
 config SND_SOC_SOF_ELKHARTLAKE
 	tristate "SOF support for ElkhartLake"
 	default SND_SOC_SOF_PCI
 	select SND_SOC_SOF_INTEL_TGL
 	help
->>>>>>> 7d2a07b7
 	  This adds support for Sound Open Firmware for Intel(R) platforms
 	  using the ElkhartLake processors.
 	  Say Y if you have such a device.
 	  If unsure select "N".
-<<<<<<< HEAD
-
-config SND_SOC_SOF_ELKHARTLAKE
-	tristate
-	select SND_SOC_SOF_HDA_COMMON
-	select SND_SOC_SOF_INTEL_SOUNDWIRE_LINK_BASELINE
-	help
-	  This option is not user-selectable but automagically handled by
-	  'select' statements at a higher level.
-
-config SND_SOC_SOF_JASPERLAKE_SUPPORT
-	bool "SOF support for JasperLake"
-	help
-	  This adds support for Sound Open Firmware for Intel(R) platforms
-	  using the JasperLake processors.
-=======
 
 config SND_SOC_SOF_ALDERLAKE
 	tristate "SOF support for Alderlake"
@@ -389,36 +206,11 @@
 	help
 	  This adds support for Sound Open Firmware for Intel(R) platforms
 	  using the Alderlake processors.
->>>>>>> 7d2a07b7
-	  Say Y if you have such a device.
-	  If unsure select "N".
-
-config SND_SOC_SOF_JASPERLAKE
-	tristate
-	select SND_SOC_SOF_HDA_COMMON
-	help
-	  This option is not user-selectable but automagically handled by
-	  'select' statements at a higher level.
-
-config SND_SOC_SOF_ALDERLAKE_SUPPORT
-	bool "SOF support for Alderlake"
-	help
-	  This adds support for Sound Open Firmware for Intel(R) platforms
-	  using the Alderlake processors.
-	  Say Y if you have such a device.
-	  If unsure select "N".
-
-config SND_SOC_SOF_ALDERLAKE
-	tristate
-	select SND_SOC_SOF_HDA_COMMON
-	select SND_SOC_SOF_INTEL_SOUNDWIRE_LINK_BASELINE
-	help
-	  This option is not user-selectable but automagically handled by
-	  'select' statements at a higher level
+	  Say Y if you have such a device.
+	  If unsure select "N".
 
 config SND_SOC_SOF_HDA_COMMON
 	tristate
-	select SND_INTEL_DSP_CONFIG
 	select SND_SOC_SOF_INTEL_COMMON
 	select SND_SOC_SOF_PCI_DEV
 	select SND_INTEL_DSP_CONFIG
@@ -484,31 +276,6 @@
 	  This option is not user-selectable but automagically handled by
 	  'select' statements at a higher level.
 
-<<<<<<< HEAD
-config SND_SOC_SOF_INTEL_SOUNDWIRE_LINK
-	bool "SOF support for SoundWire"
-	depends on ACPI
-	help
-	  This adds support for SoundWire with Sound Open Firmware
-	  for Intel(R) platforms.
-	  Say Y if you want to enable SoundWire links with SOF.
-	  If unsure select "N".
-
-config SND_SOC_SOF_INTEL_SOUNDWIRE_LINK_BASELINE
-	tristate
-	select SND_SOC_SOF_INTEL_SOUNDWIRE if SND_SOC_SOF_INTEL_SOUNDWIRE_LINK
-	help
-	  This option is not user-selectable but automagically handled by
-	  'select' statements at a higher level.
-
-config SND_SOC_SOF_INTEL_SOUNDWIRE
-	tristate
-	select SOUNDWIRE
-	select SOUNDWIRE_INTEL
-	help
-	  This option is not user-selectable but automagically handled by
-	  'select' statements at a higher level.
-=======
 config SND_SOC_SOF_INTEL_SOUNDWIRE_LINK_BASELINE
 	tristate
 	select SOUNDWIRE_INTEL if SND_SOC_SOF_INTEL_SOUNDWIRE
@@ -525,7 +292,6 @@
 	  for Intel(R) platforms.
 	  Say Y if you want to enable SoundWire links with SOF.
 	  If unsure select "N".
->>>>>>> 7d2a07b7
 
 endif ## SND_SOC_SOF_PCI
 
