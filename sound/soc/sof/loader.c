--- conflicted
+++ resolved
@@ -731,16 +731,12 @@
 	if (ret < 0) {
 		dev_err(sdev->dev, "error: request firmware %s failed err: %d\n",
 			fw_filename, ret);
-<<<<<<< HEAD
-=======
 		dev_err(sdev->dev,
 			"you may need to download the firmware from https://github.com/thesofproject/sof-bin/\n");
->>>>>>> 7d2a07b7
 		goto err;
 	} else {
 		dev_dbg(sdev->dev, "request_firmware %s successful\n",
 			fw_filename);
-<<<<<<< HEAD
 	}
 
 	/* check for extended manifest */
@@ -757,24 +753,6 @@
 			fw_filename, ret);
 	}
 
-=======
-	}
-
-	/* check for extended manifest */
-	ext_man_size = snd_sof_fw_ext_man_parse(sdev, plat_data->fw);
-	if (ext_man_size > 0) {
-		/* when no error occurred, drop extended manifest */
-		plat_data->fw_offset = ext_man_size;
-	} else if (!ext_man_size) {
-		/* No extended manifest, so nothing to skip during FW load */
-		dev_dbg(sdev->dev, "firmware doesn't contain extended manifest\n");
-	} else {
-		ret = ext_man_size;
-		dev_err(sdev->dev, "error: firmware %s contains unsupported or invalid extended manifest: %d\n",
-			fw_filename, ret);
-	}
-
->>>>>>> 7d2a07b7
 err:
 	kfree(fw_filename);
 
@@ -866,11 +844,6 @@
 		return ret;
 	}
 
-<<<<<<< HEAD
-	init_core_mask = ret;
-
-=======
->>>>>>> 7d2a07b7
 	/*
 	 * now wait for the DSP to boot. There are 3 possible outcomes:
 	 * 1. Boot wait times out indicating FW boot failure.
