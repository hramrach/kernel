/*
 * Copyright (C) 2014-2015 Broadcom Corporation
 *
 * This program is free software; you can redistribute it and/or
 * modify it under the terms of the GNU General Public License as
 * published by the Free Software Foundation version 2.
 *
 * This program is distributed "as is" WITHOUT ANY WARRANTY of any
 * kind, whether express or implied; without even the implied warranty
 * of MERCHANTABILITY or FITNESS FOR A PARTICULAR PURPOSE.  See the
 * GNU General Public License for more details.
 */
#include <linux/debugfs.h>
#include <linux/dma-mapping.h>
#include <linux/init.h>
#include <linux/io.h>
#include <linux/module.h>
#include <linux/slab.h>
#include <linux/timer.h>
#include <sound/core.h>
#include <sound/pcm.h>
#include <sound/pcm_params.h>
#include <sound/soc.h>
#include <sound/soc-dai.h>

#include "cygnus-ssp.h"

/* Register offset needed for ASoC PCM module */

#define INTH_R5F_STATUS_OFFSET     0x040
#define INTH_R5F_CLEAR_OFFSET      0x048
#define INTH_R5F_MASK_SET_OFFSET   0x050
#define INTH_R5F_MASK_CLEAR_OFFSET 0x054

#define BF_REARM_FREE_MARK_OFFSET 0x344
#define BF_REARM_FULL_MARK_OFFSET 0x348

/* Ring Buffer Ctrl Regs --- Start */
/* AUD_FMM_BF_CTRL_SOURCECH_RINGBUF_X_RDADDR_REG_BASE */
#define SRC_RBUF_0_RDADDR_OFFSET 0x500
#define SRC_RBUF_1_RDADDR_OFFSET 0x518
#define SRC_RBUF_2_RDADDR_OFFSET 0x530
#define SRC_RBUF_3_RDADDR_OFFSET 0x548
#define SRC_RBUF_4_RDADDR_OFFSET 0x560
#define SRC_RBUF_5_RDADDR_OFFSET 0x578
#define SRC_RBUF_6_RDADDR_OFFSET 0x590

/* AUD_FMM_BF_CTRL_SOURCECH_RINGBUF_X_WRADDR_REG_BASE */
#define SRC_RBUF_0_WRADDR_OFFSET 0x504
#define SRC_RBUF_1_WRADDR_OFFSET 0x51c
#define SRC_RBUF_2_WRADDR_OFFSET 0x534
#define SRC_RBUF_3_WRADDR_OFFSET 0x54c
#define SRC_RBUF_4_WRADDR_OFFSET 0x564
#define SRC_RBUF_5_WRADDR_OFFSET 0x57c
#define SRC_RBUF_6_WRADDR_OFFSET 0x594

/* AUD_FMM_BF_CTRL_SOURCECH_RINGBUF_X_BASEADDR_REG_BASE */
#define SRC_RBUF_0_BASEADDR_OFFSET 0x508
#define SRC_RBUF_1_BASEADDR_OFFSET 0x520
#define SRC_RBUF_2_BASEADDR_OFFSET 0x538
#define SRC_RBUF_3_BASEADDR_OFFSET 0x550
#define SRC_RBUF_4_BASEADDR_OFFSET 0x568
#define SRC_RBUF_5_BASEADDR_OFFSET 0x580
#define SRC_RBUF_6_BASEADDR_OFFSET 0x598

/* AUD_FMM_BF_CTRL_SOURCECH_RINGBUF_X_ENDADDR_REG_BASE */
#define SRC_RBUF_0_ENDADDR_OFFSET 0x50c
#define SRC_RBUF_1_ENDADDR_OFFSET 0x524
#define SRC_RBUF_2_ENDADDR_OFFSET 0x53c
#define SRC_RBUF_3_ENDADDR_OFFSET 0x554
#define SRC_RBUF_4_ENDADDR_OFFSET 0x56c
#define SRC_RBUF_5_ENDADDR_OFFSET 0x584
#define SRC_RBUF_6_ENDADDR_OFFSET 0x59c

/* AUD_FMM_BF_CTRL_SOURCECH_RINGBUF_X_FREE_MARK_REG_BASE */
#define SRC_RBUF_0_FREE_MARK_OFFSET 0x510
#define SRC_RBUF_1_FREE_MARK_OFFSET 0x528
#define SRC_RBUF_2_FREE_MARK_OFFSET 0x540
#define SRC_RBUF_3_FREE_MARK_OFFSET 0x558
#define SRC_RBUF_4_FREE_MARK_OFFSET 0x570
#define SRC_RBUF_5_FREE_MARK_OFFSET 0x588
#define SRC_RBUF_6_FREE_MARK_OFFSET 0x5a0

/* AUD_FMM_BF_CTRL_DESTCH_RINGBUF_X_RDADDR_REG_BASE */
#define DST_RBUF_0_RDADDR_OFFSET 0x5c0
#define DST_RBUF_1_RDADDR_OFFSET 0x5d8
#define DST_RBUF_2_RDADDR_OFFSET 0x5f0
#define DST_RBUF_3_RDADDR_OFFSET 0x608
#define DST_RBUF_4_RDADDR_OFFSET 0x620
#define DST_RBUF_5_RDADDR_OFFSET 0x638

/* AUD_FMM_BF_CTRL_DESTCH_RINGBUF_X_WRADDR_REG_BASE */
#define DST_RBUF_0_WRADDR_OFFSET 0x5c4
#define DST_RBUF_1_WRADDR_OFFSET 0x5dc
#define DST_RBUF_2_WRADDR_OFFSET 0x5f4
#define DST_RBUF_3_WRADDR_OFFSET 0x60c
#define DST_RBUF_4_WRADDR_OFFSET 0x624
#define DST_RBUF_5_WRADDR_OFFSET 0x63c

/* AUD_FMM_BF_CTRL_DESTCH_RINGBUF_X_BASEADDR_REG_BASE */
#define DST_RBUF_0_BASEADDR_OFFSET 0x5c8
#define DST_RBUF_1_BASEADDR_OFFSET 0x5e0
#define DST_RBUF_2_BASEADDR_OFFSET 0x5f8
#define DST_RBUF_3_BASEADDR_OFFSET 0x610
#define DST_RBUF_4_BASEADDR_OFFSET 0x628
#define DST_RBUF_5_BASEADDR_OFFSET 0x640

/* AUD_FMM_BF_CTRL_DESTCH_RINGBUF_X_ENDADDR_REG_BASE */
#define DST_RBUF_0_ENDADDR_OFFSET 0x5cc
#define DST_RBUF_1_ENDADDR_OFFSET 0x5e4
#define DST_RBUF_2_ENDADDR_OFFSET 0x5fc
#define DST_RBUF_3_ENDADDR_OFFSET 0x614
#define DST_RBUF_4_ENDADDR_OFFSET 0x62c
#define DST_RBUF_5_ENDADDR_OFFSET 0x644

/* AUD_FMM_BF_CTRL_DESTCH_RINGBUF_X_FULL_MARK_REG_BASE */
#define DST_RBUF_0_FULL_MARK_OFFSET 0x5d0
#define DST_RBUF_1_FULL_MARK_OFFSET 0x5e8
#define DST_RBUF_2_FULL_MARK_OFFSET 0x600
#define DST_RBUF_3_FULL_MARK_OFFSET 0x618
#define DST_RBUF_4_FULL_MARK_OFFSET 0x630
#define DST_RBUF_5_FULL_MARK_OFFSET 0x648
/* Ring Buffer Ctrl Regs --- End */

/* Error Status Regs --- Start */
/* AUD_FMM_BF_ESR_ESRX_STATUS_REG_BASE */
#define ESR0_STATUS_OFFSET 0x900
#define ESR1_STATUS_OFFSET 0x918
#define ESR2_STATUS_OFFSET 0x930
#define ESR3_STATUS_OFFSET 0x948
#define ESR4_STATUS_OFFSET 0x960

/* AUD_FMM_BF_ESR_ESRX_STATUS_CLEAR_REG_BASE */
#define ESR0_STATUS_CLR_OFFSET 0x908
#define ESR1_STATUS_CLR_OFFSET 0x920
#define ESR2_STATUS_CLR_OFFSET 0x938
#define ESR3_STATUS_CLR_OFFSET 0x950
#define ESR4_STATUS_CLR_OFFSET 0x968

/* AUD_FMM_BF_ESR_ESRX_MASK_REG_BASE */
#define ESR0_MASK_STATUS_OFFSET 0x90c
#define ESR1_MASK_STATUS_OFFSET 0x924
#define ESR2_MASK_STATUS_OFFSET 0x93c
#define ESR3_MASK_STATUS_OFFSET 0x954
#define ESR4_MASK_STATUS_OFFSET 0x96c

/* AUD_FMM_BF_ESR_ESRX_MASK_SET_REG_BASE */
#define ESR0_MASK_SET_OFFSET 0x910
#define ESR1_MASK_SET_OFFSET 0x928
#define ESR2_MASK_SET_OFFSET 0x940
#define ESR3_MASK_SET_OFFSET 0x958
#define ESR4_MASK_SET_OFFSET 0x970

/* AUD_FMM_BF_ESR_ESRX_MASK_CLEAR_REG_BASE */
#define ESR0_MASK_CLR_OFFSET 0x914
#define ESR1_MASK_CLR_OFFSET 0x92c
#define ESR2_MASK_CLR_OFFSET 0x944
#define ESR3_MASK_CLR_OFFSET 0x95c
#define ESR4_MASK_CLR_OFFSET 0x974
/* Error Status Regs --- End */

#define R5F_ESR0_SHIFT  0    /* esr0 = fifo underflow */
#define R5F_ESR1_SHIFT  1    /* esr1 = ringbuf underflow */
#define R5F_ESR2_SHIFT  2    /* esr2 = ringbuf overflow */
#define R5F_ESR3_SHIFT  3    /* esr3 = freemark */
#define R5F_ESR4_SHIFT  4    /* esr4 = fullmark */


/* Mask for R5F register.  Set all relevant interrupt for playback handler */
#define ANY_PLAYBACK_IRQ  (BIT(R5F_ESR0_SHIFT) | \
			   BIT(R5F_ESR1_SHIFT) | \
			   BIT(R5F_ESR3_SHIFT))

/* Mask for R5F register.  Set all relevant interrupt for capture handler */
#define ANY_CAPTURE_IRQ   (BIT(R5F_ESR2_SHIFT) | BIT(R5F_ESR4_SHIFT))

/*
 * PERIOD_BYTES_MIN is the number of bytes to at which the interrupt will tick.
 * This number should be a multiple of 256. Minimum value is 256
 */
#define PERIOD_BYTES_MIN 0x100

static const struct snd_pcm_hardware cygnus_pcm_hw = {
	.info = SNDRV_PCM_INFO_MMAP |
			SNDRV_PCM_INFO_MMAP_VALID |
			SNDRV_PCM_INFO_INTERLEAVED,
	.formats = SNDRV_PCM_FMTBIT_S16_LE |
			SNDRV_PCM_FMTBIT_S32_LE,

	/* A period is basically an interrupt */
	.period_bytes_min = PERIOD_BYTES_MIN,
	.period_bytes_max = 0x10000,

	/* period_min/max gives range of approx interrupts per buffer */
	.periods_min = 2,
	.periods_max = 8,

	/*
	 * maximum buffer size in bytes = period_bytes_max * periods_max
	 * We allocate this amount of data for each enabled channel
	 */
	.buffer_bytes_max = 4 * 0x8000,
};

static u64 cygnus_dma_dmamask = DMA_BIT_MASK(32);

static struct cygnus_aio_port *cygnus_dai_get_dma_data(
				struct snd_pcm_substream *substream)
{
	struct snd_soc_pcm_runtime *soc_runtime = asoc_substream_to_rtd(substream);

	return snd_soc_dai_get_dma_data(asoc_rtd_to_cpu(soc_runtime, 0), substream);
}

static void ringbuf_set_initial(void __iomem *audio_io,
		struct ringbuf_regs *p_rbuf,
		bool is_playback,
		u32 start,
		u32 periodsize,
		u32 bufsize)
{
	u32 initial_rd;
	u32 initial_wr;
	u32 end;
	u32 fmark_val; /* free or full mark */

	p_rbuf->period_bytes = periodsize;
	p_rbuf->buf_size = bufsize;

	if (is_playback) {
		/* Set the pointers to indicate full (flip uppermost bit) */
		initial_rd = start;
		initial_wr = initial_rd ^ BIT(31);
	} else {
		/* Set the pointers to indicate empty */
		initial_wr = start;
		initial_rd = initial_wr;
	}

	end = start + bufsize - 1;

	/*
	 * The interrupt will fire when free/full mark is *exceeded*
	 * The fmark value must be multiple of PERIOD_BYTES_MIN so set fmark
	 * to be PERIOD_BYTES_MIN less than the period size.
	 */
	fmark_val = periodsize - PERIOD_BYTES_MIN;

	writel(start, audio_io + p_rbuf->baseaddr);
	writel(end, audio_io + p_rbuf->endaddr);
	writel(fmark_val, audio_io + p_rbuf->fmark);
	writel(initial_rd, audio_io + p_rbuf->rdaddr);
	writel(initial_wr, audio_io + p_rbuf->wraddr);
}

static int configure_ringbuf_regs(struct snd_pcm_substream *substream)
{
	struct cygnus_aio_port *aio;
	struct ringbuf_regs *p_rbuf;
	int status = 0;

	aio = cygnus_dai_get_dma_data(substream);

	/* Map the ssp portnum to a set of ring buffers. */
	if (substream->stream == SNDRV_PCM_STREAM_PLAYBACK) {
		p_rbuf = &aio->play_rb_regs;

		switch (aio->portnum) {
		case 0:
			*p_rbuf = RINGBUF_REG_PLAYBACK(0);
			break;
		case 1:
			*p_rbuf = RINGBUF_REG_PLAYBACK(2);
			break;
		case 2:
			*p_rbuf = RINGBUF_REG_PLAYBACK(4);
			break;
		case 3: /* SPDIF */
			*p_rbuf = RINGBUF_REG_PLAYBACK(6);
			break;
		default:
			status = -EINVAL;
		}
	} else {
		p_rbuf = &aio->capture_rb_regs;

		switch (aio->portnum) {
		case 0:
			*p_rbuf = RINGBUF_REG_CAPTURE(0);
			break;
		case 1:
			*p_rbuf = RINGBUF_REG_CAPTURE(2);
			break;
		case 2:
			*p_rbuf = RINGBUF_REG_CAPTURE(4);
			break;
		default:
			status = -EINVAL;
		}
	}

	return status;
}

static struct ringbuf_regs *get_ringbuf(struct snd_pcm_substream *substream)
{
	struct cygnus_aio_port *aio;
	struct ringbuf_regs *p_rbuf = NULL;

	aio = cygnus_dai_get_dma_data(substream);

	if (substream->stream == SNDRV_PCM_STREAM_PLAYBACK)
		p_rbuf = &aio->play_rb_regs;
	else
		p_rbuf = &aio->capture_rb_regs;

	return p_rbuf;
}

static void enable_intr(struct snd_pcm_substream *substream)
{
	struct cygnus_aio_port *aio;
	u32 clear_mask;

	aio = cygnus_dai_get_dma_data(substream);

	/* The port number maps to the bit position to be cleared */
	clear_mask = BIT(aio->portnum);

	if (substream->stream == SNDRV_PCM_STREAM_PLAYBACK) {
		/* Clear interrupt status before enabling them */
		writel(clear_mask, aio->cygaud->audio + ESR0_STATUS_CLR_OFFSET);
		writel(clear_mask, aio->cygaud->audio + ESR1_STATUS_CLR_OFFSET);
		writel(clear_mask, aio->cygaud->audio + ESR3_STATUS_CLR_OFFSET);
		/* Unmask the interrupts of the given port*/
		writel(clear_mask, aio->cygaud->audio + ESR0_MASK_CLR_OFFSET);
		writel(clear_mask, aio->cygaud->audio + ESR1_MASK_CLR_OFFSET);
		writel(clear_mask, aio->cygaud->audio + ESR3_MASK_CLR_OFFSET);

		writel(ANY_PLAYBACK_IRQ,
			aio->cygaud->audio + INTH_R5F_MASK_CLEAR_OFFSET);
	} else {
		writel(clear_mask, aio->cygaud->audio + ESR2_STATUS_CLR_OFFSET);
		writel(clear_mask, aio->cygaud->audio + ESR4_STATUS_CLR_OFFSET);
		writel(clear_mask, aio->cygaud->audio + ESR2_MASK_CLR_OFFSET);
		writel(clear_mask, aio->cygaud->audio + ESR4_MASK_CLR_OFFSET);

		writel(ANY_CAPTURE_IRQ,
			aio->cygaud->audio + INTH_R5F_MASK_CLEAR_OFFSET);
	}

}

static void disable_intr(struct snd_pcm_substream *substream)
{
	struct snd_soc_pcm_runtime *rtd = asoc_substream_to_rtd(substream);
	struct cygnus_aio_port *aio;
	u32 set_mask;

	aio = cygnus_dai_get_dma_data(substream);

	dev_dbg(asoc_rtd_to_cpu(rtd, 0)->dev, "%s on port %d\n", __func__, aio->portnum);

	/* The port number maps to the bit position to be set */
	set_mask = BIT(aio->portnum);

	if (substream->stream == SNDRV_PCM_STREAM_PLAYBACK) {
		/* Mask the interrupts of the given port*/
		writel(set_mask, aio->cygaud->audio + ESR0_MASK_SET_OFFSET);
		writel(set_mask, aio->cygaud->audio + ESR1_MASK_SET_OFFSET);
		writel(set_mask, aio->cygaud->audio + ESR3_MASK_SET_OFFSET);
	} else {
		writel(set_mask, aio->cygaud->audio + ESR2_MASK_SET_OFFSET);
		writel(set_mask, aio->cygaud->audio + ESR4_MASK_SET_OFFSET);
	}

}

static int cygnus_pcm_trigger(struct snd_soc_component *component,
			      struct snd_pcm_substream *substream, int cmd)
{
	int ret = 0;

	switch (cmd) {
	case SNDRV_PCM_TRIGGER_START:
	case SNDRV_PCM_TRIGGER_RESUME:
		enable_intr(substream);
		break;

	case SNDRV_PCM_TRIGGER_STOP:
	case SNDRV_PCM_TRIGGER_SUSPEND:
		disable_intr(substream);
		break;
	default:
		ret = -EINVAL;
	}

	return ret;
}

static void cygnus_pcm_period_elapsed(struct snd_pcm_substream *substream)
{
	struct cygnus_aio_port *aio;
	struct ringbuf_regs *p_rbuf = NULL;
	u32 regval;

	aio = cygnus_dai_get_dma_data(substream);

	p_rbuf = get_ringbuf(substream);

	/*
	 * If free/full mark interrupt occurs, provide timestamp
	 * to ALSA and update appropriate idx by period_bytes
	 */
	snd_pcm_period_elapsed(substream);

	if (substream->stream == SNDRV_PCM_STREAM_PLAYBACK) {
		/* Set the ring buffer to full */
		regval = readl(aio->cygaud->audio + p_rbuf->rdaddr);
		regval = regval ^ BIT(31);
		writel(regval, aio->cygaud->audio + p_rbuf->wraddr);
	} else {
		/* Set the ring buffer to empty */
		regval = readl(aio->cygaud->audio + p_rbuf->wraddr);
		writel(regval, aio->cygaud->audio + p_rbuf->rdaddr);
	}
}

/*
 * ESR0/1/3 status  Description
 *  0x1	I2S0_out port caused interrupt
 *  0x2	I2S1_out port caused interrupt
 *  0x4	I2S2_out port caused interrupt
 *  0x8	SPDIF_out port caused interrupt
 */
static void handle_playback_irq(struct cygnus_audio *cygaud)
{
	void __iomem *audio_io;
	u32 port;
	u32 esr_status0, esr_status1, esr_status3;

	audio_io = cygaud->audio;

	/*
	 * ESR status gets updates with/without interrupts enabled.
	 * So, check the ESR mask, which provides interrupt enable/
	 * disable status and use it to determine which ESR status
	 * should be serviced.
	 */
	esr_status0 = readl(audio_io + ESR0_STATUS_OFFSET);
	esr_status0 &= ~readl(audio_io + ESR0_MASK_STATUS_OFFSET);
	esr_status1 = readl(audio_io + ESR1_STATUS_OFFSET);
	esr_status1 &= ~readl(audio_io + ESR1_MASK_STATUS_OFFSET);
	esr_status3 = readl(audio_io + ESR3_STATUS_OFFSET);
	esr_status3 &= ~readl(audio_io + ESR3_MASK_STATUS_OFFSET);

	for (port = 0; port < CYGNUS_MAX_PLAYBACK_PORTS; port++) {
		u32 esrmask = BIT(port);

		/*
		 * Ringbuffer or FIFO underflow
		 * If we get this interrupt then, it is also true that we have
		 * not yet responded to the freemark interrupt.
		 * Log a debug message.  The freemark handler below will
		 * handle getting everything going again.
		 */
		if ((esrmask & esr_status1) || (esrmask & esr_status0)) {
			dev_dbg(cygaud->dev,
				"Underrun: esr0=0x%x, esr1=0x%x esr3=0x%x\n",
				esr_status0, esr_status1, esr_status3);
		}

		/*
		 * Freemark is hit. This is the normal interrupt.
		 * In typical operation the read and write regs will be equal
		 */
		if (esrmask & esr_status3) {
			struct snd_pcm_substream *playstr;

			playstr = cygaud->portinfo[port].play_stream;
			cygnus_pcm_period_elapsed(playstr);
		}
	}

	/* Clear ESR interrupt */
	writel(esr_status0, audio_io + ESR0_STATUS_CLR_OFFSET);
	writel(esr_status1, audio_io + ESR1_STATUS_CLR_OFFSET);
	writel(esr_status3, audio_io + ESR3_STATUS_CLR_OFFSET);
	/* Rearm freemark logic by writing 1 to the correct bit */
	writel(esr_status3, audio_io + BF_REARM_FREE_MARK_OFFSET);
}

/*
 * ESR2/4 status  Description
 *  0x1	I2S0_in port caused interrupt
 *  0x2	I2S1_in port caused interrupt
 *  0x4	I2S2_in port caused interrupt
 */
static void handle_capture_irq(struct cygnus_audio *cygaud)
{
	void __iomem *audio_io;
	u32 port;
	u32 esr_status2, esr_status4;

	audio_io = cygaud->audio;

	/*
	 * ESR status gets updates with/without interrupts enabled.
	 * So, check the ESR mask, which provides interrupt enable/
	 * disable status and use it to determine which ESR status
	 * should be serviced.
	 */
	esr_status2 = readl(audio_io + ESR2_STATUS_OFFSET);
	esr_status2 &= ~readl(audio_io + ESR2_MASK_STATUS_OFFSET);
	esr_status4 = readl(audio_io + ESR4_STATUS_OFFSET);
	esr_status4 &= ~readl(audio_io + ESR4_MASK_STATUS_OFFSET);

	for (port = 0; port < CYGNUS_MAX_CAPTURE_PORTS; port++) {
		u32 esrmask = BIT(port);

		/*
		 * Ringbuffer or FIFO overflow
		 * If we get this interrupt then, it is also true that we have
		 * not yet responded to the fullmark interrupt.
		 * Log a debug message.  The fullmark handler below will
		 * handle getting everything going again.
		 */
		if (esrmask & esr_status2)
			dev_dbg(cygaud->dev,
				"Overflow: esr2=0x%x\n", esr_status2);

		if (esrmask & esr_status4) {
			struct snd_pcm_substream *capstr;

			capstr = cygaud->portinfo[port].capture_stream;
			cygnus_pcm_period_elapsed(capstr);
		}
	}

	writel(esr_status2, audio_io + ESR2_STATUS_CLR_OFFSET);
	writel(esr_status4, audio_io + ESR4_STATUS_CLR_OFFSET);
	/* Rearm fullmark logic by writing 1 to the correct bit */
	writel(esr_status4, audio_io + BF_REARM_FULL_MARK_OFFSET);
}

static irqreturn_t cygnus_dma_irq(int irq, void *data)
{
	u32 r5_status;
	struct cygnus_audio *cygaud = data;

	/*
	 * R5 status bits	Description
	 *  0		ESR0 (playback FIFO interrupt)
	 *  1		ESR1 (playback rbuf interrupt)
	 *  2		ESR2 (capture rbuf interrupt)
	 *  3		ESR3 (Freemark play. interrupt)
	 *  4		ESR4 (Fullmark capt. interrupt)
	 */
	r5_status = readl(cygaud->audio + INTH_R5F_STATUS_OFFSET);

	if (!(r5_status & (ANY_PLAYBACK_IRQ | ANY_CAPTURE_IRQ)))
		return IRQ_NONE;

	/* If playback interrupt happened */
	if (ANY_PLAYBACK_IRQ & r5_status) {
		handle_playback_irq(cygaud);
		writel(ANY_PLAYBACK_IRQ & r5_status,
			cygaud->audio + INTH_R5F_CLEAR_OFFSET);
	}

	/* If  capture interrupt happened */
	if (ANY_CAPTURE_IRQ & r5_status) {
		handle_capture_irq(cygaud);
		writel(ANY_CAPTURE_IRQ & r5_status,
			cygaud->audio + INTH_R5F_CLEAR_OFFSET);
	}

	return IRQ_HANDLED;
}

static int cygnus_pcm_open(struct snd_soc_component *component,
			   struct snd_pcm_substream *substream)
{
	struct snd_soc_pcm_runtime *rtd = asoc_substream_to_rtd(substream);
	struct snd_pcm_runtime *runtime = substream->runtime;
	struct cygnus_aio_port *aio;
	int ret;

	aio = cygnus_dai_get_dma_data(substream);
	if (!aio)
		return -ENODEV;

	dev_dbg(asoc_rtd_to_cpu(rtd, 0)->dev, "%s port %d\n", __func__, aio->portnum);

	snd_soc_set_runtime_hwparams(substream, &cygnus_pcm_hw);

	ret = snd_pcm_hw_constraint_step(runtime, 0,
		SNDRV_PCM_HW_PARAM_PERIOD_BYTES, PERIOD_BYTES_MIN);
	if (ret < 0)
		return ret;

	ret = snd_pcm_hw_constraint_step(runtime, 0,
		SNDRV_PCM_HW_PARAM_BUFFER_BYTES, PERIOD_BYTES_MIN);
	if (ret < 0)
		return ret;
	/*
	 * Keep track of which substream belongs to which port.
	 * This info is needed by snd_pcm_period_elapsed() in irq_handler
	 */
	if (substream->stream == SNDRV_PCM_STREAM_PLAYBACK)
		aio->play_stream = substream;
	else
		aio->capture_stream = substream;

	return 0;
}

static int cygnus_pcm_close(struct snd_soc_component *component,
			    struct snd_pcm_substream *substream)
{
	struct snd_soc_pcm_runtime *rtd = asoc_substream_to_rtd(substream);
	struct cygnus_aio_port *aio;

	aio = cygnus_dai_get_dma_data(substream);

	dev_dbg(asoc_rtd_to_cpu(rtd, 0)->dev, "%s  port %d\n", __func__, aio->portnum);

	if (substream->stream == SNDRV_PCM_STREAM_PLAYBACK)
		aio->play_stream = NULL;
	else
		aio->capture_stream = NULL;

	if (!aio->play_stream && !aio->capture_stream)
		dev_dbg(asoc_rtd_to_cpu(rtd, 0)->dev, "freed  port %d\n", aio->portnum);

	return 0;
}

<<<<<<< HEAD
static int cygnus_pcm_hw_params(struct snd_soc_component *component,
				struct snd_pcm_substream *substream,
				struct snd_pcm_hw_params *params)
{
	struct snd_soc_pcm_runtime *rtd = asoc_substream_to_rtd(substream);
	struct snd_pcm_runtime *runtime = substream->runtime;
	struct cygnus_aio_port *aio;

	aio = cygnus_dai_get_dma_data(substream);
	dev_dbg(asoc_rtd_to_cpu(rtd, 0)->dev, "%s  port %d\n", __func__, aio->portnum);

	snd_pcm_set_runtime_buffer(substream, &substream->dma_buffer);
	runtime->dma_bytes = params_buffer_bytes(params);

	return 0;
}

static int cygnus_pcm_hw_free(struct snd_soc_component *component,
			      struct snd_pcm_substream *substream)
{
	struct snd_soc_pcm_runtime *rtd = asoc_substream_to_rtd(substream);
	struct cygnus_aio_port *aio;

	aio = cygnus_dai_get_dma_data(substream);
	dev_dbg(asoc_rtd_to_cpu(rtd, 0)->dev, "%s  port %d\n", __func__, aio->portnum);

	snd_pcm_set_runtime_buffer(substream, NULL);
	return 0;
}

static int cygnus_pcm_prepare(struct snd_soc_component *component,
			      struct snd_pcm_substream *substream)
{
	struct snd_soc_pcm_runtime *rtd = asoc_substream_to_rtd(substream);
=======
static int cygnus_pcm_prepare(struct snd_soc_component *component,
			      struct snd_pcm_substream *substream)
{
	struct snd_soc_pcm_runtime *rtd = asoc_substream_to_rtd(substream);
>>>>>>> 7d2a07b7
	struct snd_pcm_runtime *runtime = substream->runtime;
	struct cygnus_aio_port *aio;
	unsigned long bufsize, periodsize;
	bool is_play;
	u32 start;
	struct ringbuf_regs *p_rbuf = NULL;

	aio = cygnus_dai_get_dma_data(substream);
	dev_dbg(asoc_rtd_to_cpu(rtd, 0)->dev, "%s port %d\n", __func__, aio->portnum);

	bufsize = snd_pcm_lib_buffer_bytes(substream);
	periodsize = snd_pcm_lib_period_bytes(substream);

	dev_dbg(asoc_rtd_to_cpu(rtd, 0)->dev, "%s (buf_size %lu) (period_size %lu)\n",
			__func__, bufsize, periodsize);

	configure_ringbuf_regs(substream);

	p_rbuf = get_ringbuf(substream);

	start = runtime->dma_addr;

	is_play = (substream->stream == SNDRV_PCM_STREAM_PLAYBACK) ? 1 : 0;

	ringbuf_set_initial(aio->cygaud->audio, p_rbuf, is_play, start,
				periodsize, bufsize);

	return 0;
}

static snd_pcm_uframes_t cygnus_pcm_pointer(struct snd_soc_component *component,
					    struct snd_pcm_substream *substream)
{
	struct cygnus_aio_port *aio;
	unsigned int res = 0, cur = 0, base = 0;
	struct ringbuf_regs *p_rbuf = NULL;

	aio = cygnus_dai_get_dma_data(substream);

	/*
	 * Get the offset of the current read (for playack) or write
	 * index (for capture).  Report this value back to the asoc framework.
	 */
	p_rbuf = get_ringbuf(substream);
	if (substream->stream == SNDRV_PCM_STREAM_PLAYBACK)
		cur = readl(aio->cygaud->audio + p_rbuf->rdaddr);
	else
		cur = readl(aio->cygaud->audio + p_rbuf->wraddr);

	base = readl(aio->cygaud->audio + p_rbuf->baseaddr);

	/*
	 * Mask off the MSB of the rdaddr,wraddr and baseaddr
	 * since MSB is not part of the address
	 */
	res = (cur & 0x7fffffff) - (base & 0x7fffffff);

	return bytes_to_frames(substream->runtime, res);
}

<<<<<<< HEAD
static int cygnus_pcm_preallocate_dma_buffer(struct snd_pcm *pcm, int stream)
{
	struct snd_pcm_substream *substream = pcm->streams[stream].substream;
	struct snd_soc_pcm_runtime *rtd = asoc_substream_to_rtd(substream);
	struct snd_dma_buffer *buf = &substream->dma_buffer;
	size_t size;

	size = cygnus_pcm_hw.buffer_bytes_max;

	buf->dev.type = SNDRV_DMA_TYPE_DEV;
	buf->dev.dev = pcm->card->dev;
	buf->private_data = NULL;
	buf->area = dma_alloc_coherent(pcm->card->dev, size,
			&buf->addr, GFP_KERNEL);

	dev_dbg(asoc_rtd_to_cpu(rtd, 0)->dev, "%s: size 0x%zx @ %pK\n",
				__func__, size, buf->area);

	if (!buf->area) {
		dev_err(asoc_rtd_to_cpu(rtd, 0)->dev, "%s: dma_alloc failed\n", __func__);
		return -ENOMEM;
	}
	buf->bytes = size;

	return 0;
}

static void cygnus_dma_free_dma_buffers(struct snd_soc_component *component,
					struct snd_pcm *pcm)
{
	struct snd_pcm_substream *substream;
	struct snd_dma_buffer *buf;

	substream = pcm->streams[SNDRV_PCM_STREAM_PLAYBACK].substream;
	if (substream) {
		buf = &substream->dma_buffer;
		if (buf->area) {
			dma_free_coherent(pcm->card->dev, buf->bytes,
				buf->area, buf->addr);
			buf->area = NULL;
		}
	}

	substream = pcm->streams[SNDRV_PCM_STREAM_CAPTURE].substream;
	if (substream) {
		buf = &substream->dma_buffer;
		if (buf->area) {
			dma_free_coherent(pcm->card->dev, buf->bytes,
				buf->area, buf->addr);
			buf->area = NULL;
		}
	}
}

=======
>>>>>>> 7d2a07b7
static int cygnus_dma_new(struct snd_soc_component *component,
			  struct snd_soc_pcm_runtime *rtd)
{
	size_t size = cygnus_pcm_hw.buffer_bytes_max;
	struct snd_card *card = rtd->card->snd_card;

	if (!card->dev->dma_mask)
		card->dev->dma_mask = &cygnus_dma_dmamask;
	if (!card->dev->coherent_dma_mask)
		card->dev->coherent_dma_mask = DMA_BIT_MASK(32);

<<<<<<< HEAD
	if (pcm->streams[SNDRV_PCM_STREAM_PLAYBACK].substream) {
		ret = cygnus_pcm_preallocate_dma_buffer(pcm,
				SNDRV_PCM_STREAM_PLAYBACK);
		if (ret)
			return ret;
	}

	if (pcm->streams[SNDRV_PCM_STREAM_CAPTURE].substream) {
		ret = cygnus_pcm_preallocate_dma_buffer(pcm,
				SNDRV_PCM_STREAM_CAPTURE);
		if (ret) {
			cygnus_dma_free_dma_buffers(component, pcm);
			return ret;
		}
	}
=======
	snd_pcm_set_managed_buffer_all(rtd->pcm, SNDRV_DMA_TYPE_DEV,
				       card->dev, size, size);
>>>>>>> 7d2a07b7

	return 0;
}

static struct snd_soc_component_driver cygnus_soc_platform = {
	.open		= cygnus_pcm_open,
	.close		= cygnus_pcm_close,
<<<<<<< HEAD
	.hw_params	= cygnus_pcm_hw_params,
	.hw_free	= cygnus_pcm_hw_free,
=======
>>>>>>> 7d2a07b7
	.prepare	= cygnus_pcm_prepare,
	.trigger	= cygnus_pcm_trigger,
	.pointer	= cygnus_pcm_pointer,
	.pcm_construct	= cygnus_dma_new,
<<<<<<< HEAD
	.pcm_destruct	= cygnus_dma_free_dma_buffers,
=======
>>>>>>> 7d2a07b7
};

int cygnus_soc_platform_register(struct device *dev,
				 struct cygnus_audio *cygaud)
{
	int rc = 0;

	dev_dbg(dev, "%s Enter\n", __func__);

	rc = devm_request_irq(dev, cygaud->irq_num, cygnus_dma_irq,
				IRQF_SHARED, "cygnus-audio", cygaud);
	if (rc) {
		dev_err(dev, "%s request_irq error %d\n", __func__, rc);
		return rc;
	}

	rc = devm_snd_soc_register_component(dev, &cygnus_soc_platform,
					     NULL, 0);
	if (rc) {
		dev_err(dev, "%s failed\n", __func__);
		return rc;
	}

	return 0;
}

int cygnus_soc_platform_unregister(struct device *dev)
{
	return 0;
}

MODULE_LICENSE("GPL v2");
MODULE_AUTHOR("Broadcom");
MODULE_DESCRIPTION("Cygnus ASoC PCM module");<|MERGE_RESOLUTION|>--- conflicted
+++ resolved
@@ -636,47 +636,10 @@
 	return 0;
 }
 
-<<<<<<< HEAD
-static int cygnus_pcm_hw_params(struct snd_soc_component *component,
-				struct snd_pcm_substream *substream,
-				struct snd_pcm_hw_params *params)
-{
-	struct snd_soc_pcm_runtime *rtd = asoc_substream_to_rtd(substream);
-	struct snd_pcm_runtime *runtime = substream->runtime;
-	struct cygnus_aio_port *aio;
-
-	aio = cygnus_dai_get_dma_data(substream);
-	dev_dbg(asoc_rtd_to_cpu(rtd, 0)->dev, "%s  port %d\n", __func__, aio->portnum);
-
-	snd_pcm_set_runtime_buffer(substream, &substream->dma_buffer);
-	runtime->dma_bytes = params_buffer_bytes(params);
-
-	return 0;
-}
-
-static int cygnus_pcm_hw_free(struct snd_soc_component *component,
-			      struct snd_pcm_substream *substream)
-{
-	struct snd_soc_pcm_runtime *rtd = asoc_substream_to_rtd(substream);
-	struct cygnus_aio_port *aio;
-
-	aio = cygnus_dai_get_dma_data(substream);
-	dev_dbg(asoc_rtd_to_cpu(rtd, 0)->dev, "%s  port %d\n", __func__, aio->portnum);
-
-	snd_pcm_set_runtime_buffer(substream, NULL);
-	return 0;
-}
-
 static int cygnus_pcm_prepare(struct snd_soc_component *component,
 			      struct snd_pcm_substream *substream)
 {
 	struct snd_soc_pcm_runtime *rtd = asoc_substream_to_rtd(substream);
-=======
-static int cygnus_pcm_prepare(struct snd_soc_component *component,
-			      struct snd_pcm_substream *substream)
-{
-	struct snd_soc_pcm_runtime *rtd = asoc_substream_to_rtd(substream);
->>>>>>> 7d2a07b7
 	struct snd_pcm_runtime *runtime = substream->runtime;
 	struct cygnus_aio_port *aio;
 	unsigned long bufsize, periodsize;
@@ -737,63 +700,6 @@
 	return bytes_to_frames(substream->runtime, res);
 }
 
-<<<<<<< HEAD
-static int cygnus_pcm_preallocate_dma_buffer(struct snd_pcm *pcm, int stream)
-{
-	struct snd_pcm_substream *substream = pcm->streams[stream].substream;
-	struct snd_soc_pcm_runtime *rtd = asoc_substream_to_rtd(substream);
-	struct snd_dma_buffer *buf = &substream->dma_buffer;
-	size_t size;
-
-	size = cygnus_pcm_hw.buffer_bytes_max;
-
-	buf->dev.type = SNDRV_DMA_TYPE_DEV;
-	buf->dev.dev = pcm->card->dev;
-	buf->private_data = NULL;
-	buf->area = dma_alloc_coherent(pcm->card->dev, size,
-			&buf->addr, GFP_KERNEL);
-
-	dev_dbg(asoc_rtd_to_cpu(rtd, 0)->dev, "%s: size 0x%zx @ %pK\n",
-				__func__, size, buf->area);
-
-	if (!buf->area) {
-		dev_err(asoc_rtd_to_cpu(rtd, 0)->dev, "%s: dma_alloc failed\n", __func__);
-		return -ENOMEM;
-	}
-	buf->bytes = size;
-
-	return 0;
-}
-
-static void cygnus_dma_free_dma_buffers(struct snd_soc_component *component,
-					struct snd_pcm *pcm)
-{
-	struct snd_pcm_substream *substream;
-	struct snd_dma_buffer *buf;
-
-	substream = pcm->streams[SNDRV_PCM_STREAM_PLAYBACK].substream;
-	if (substream) {
-		buf = &substream->dma_buffer;
-		if (buf->area) {
-			dma_free_coherent(pcm->card->dev, buf->bytes,
-				buf->area, buf->addr);
-			buf->area = NULL;
-		}
-	}
-
-	substream = pcm->streams[SNDRV_PCM_STREAM_CAPTURE].substream;
-	if (substream) {
-		buf = &substream->dma_buffer;
-		if (buf->area) {
-			dma_free_coherent(pcm->card->dev, buf->bytes,
-				buf->area, buf->addr);
-			buf->area = NULL;
-		}
-	}
-}
-
-=======
->>>>>>> 7d2a07b7
 static int cygnus_dma_new(struct snd_soc_component *component,
 			  struct snd_soc_pcm_runtime *rtd)
 {
@@ -805,26 +711,8 @@
 	if (!card->dev->coherent_dma_mask)
 		card->dev->coherent_dma_mask = DMA_BIT_MASK(32);
 
-<<<<<<< HEAD
-	if (pcm->streams[SNDRV_PCM_STREAM_PLAYBACK].substream) {
-		ret = cygnus_pcm_preallocate_dma_buffer(pcm,
-				SNDRV_PCM_STREAM_PLAYBACK);
-		if (ret)
-			return ret;
-	}
-
-	if (pcm->streams[SNDRV_PCM_STREAM_CAPTURE].substream) {
-		ret = cygnus_pcm_preallocate_dma_buffer(pcm,
-				SNDRV_PCM_STREAM_CAPTURE);
-		if (ret) {
-			cygnus_dma_free_dma_buffers(component, pcm);
-			return ret;
-		}
-	}
-=======
 	snd_pcm_set_managed_buffer_all(rtd->pcm, SNDRV_DMA_TYPE_DEV,
 				       card->dev, size, size);
->>>>>>> 7d2a07b7
 
 	return 0;
 }
@@ -832,19 +720,10 @@
 static struct snd_soc_component_driver cygnus_soc_platform = {
 	.open		= cygnus_pcm_open,
 	.close		= cygnus_pcm_close,
-<<<<<<< HEAD
-	.hw_params	= cygnus_pcm_hw_params,
-	.hw_free	= cygnus_pcm_hw_free,
-=======
->>>>>>> 7d2a07b7
 	.prepare	= cygnus_pcm_prepare,
 	.trigger	= cygnus_pcm_trigger,
 	.pointer	= cygnus_pcm_pointer,
 	.pcm_construct	= cygnus_dma_new,
-<<<<<<< HEAD
-	.pcm_destruct	= cygnus_dma_free_dma_buffers,
-=======
->>>>>>> 7d2a07b7
 };
 
 int cygnus_soc_platform_register(struct device *dev,
