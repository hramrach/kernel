--- conflicted
+++ resolved
@@ -124,10 +124,7 @@
 	select SND_SOC_MT6358
 	select SND_SOC_MAX98357A
 	select SND_SOC_RT1015
-<<<<<<< HEAD
-=======
 	select SND_SOC_RT1015P
->>>>>>> 7d2a07b7
 	select SND_SOC_BT_SCO
 	select SND_SOC_TS3A227E
 	select SND_SOC_CROS_EC_CODEC if CROS_EC
@@ -144,10 +141,7 @@
 	select SND_SOC_MT6358
 	select SND_SOC_MAX98357A
 	select SND_SOC_RT1015
-<<<<<<< HEAD
-=======
 	select SND_SOC_RT1015P
->>>>>>> 7d2a07b7
 	select SND_SOC_DA7219
 	select SND_SOC_BT_SCO
 	select SND_SOC_HDMI_CODEC
