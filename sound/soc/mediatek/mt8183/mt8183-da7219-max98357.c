--- conflicted
+++ resolved
@@ -10,10 +10,6 @@
 #include <linux/module.h>
 #include <linux/of_device.h>
 #include <linux/pinctrl/consumer.h>
-<<<<<<< HEAD
-#include <sound/hdmi-codec.h>
-=======
->>>>>>> 7d2a07b7
 #include <sound/jack.h>
 #include <sound/pcm_params.h>
 #include <sound/soc.h>
@@ -129,15 +125,6 @@
 	for_each_rtd_codec_dais(rtd, i, codec_dai) {
 		if (!strcmp(codec_dai->component->name, RT1015_DEV0_NAME) ||
 		    !strcmp(codec_dai->component->name, RT1015_DEV1_NAME)) {
-<<<<<<< HEAD
-			ret = snd_soc_dai_set_bclk_ratio(codec_dai, 64);
-			if (ret) {
-				dev_err(rtd->dev, "failed to set bclk ratio\n");
-				return ret;
-			}
-
-=======
->>>>>>> 7d2a07b7
 			ret = snd_soc_dai_set_pll(codec_dai, 0,
 						  RT1015_PLL_S_BCLK,
 						  rate * 64, rate * 256);
@@ -352,15 +339,12 @@
 	DAILINK_COMP_ARRAY(COMP_CODEC(RT1015_DEV0_NAME, RT1015_CODEC_DAI),
 			   COMP_CODEC(RT1015_DEV1_NAME, RT1015_CODEC_DAI),
 			   COMP_CODEC(DA7219_DEV_NAME, DA7219_CODEC_DAI)),
-<<<<<<< HEAD
-=======
 	DAILINK_COMP_ARRAY(COMP_EMPTY()));
 
 SND_SOC_DAILINK_DEFS(i2s3_rt1015p,
 	DAILINK_COMP_ARRAY(COMP_CPU("I2S3")),
 	DAILINK_COMP_ARRAY(COMP_CODEC("rt1015p", "HiFi"),
 			   COMP_CODEC(DA7219_DEV_NAME, DA7219_CODEC_DAI)),
->>>>>>> 7d2a07b7
 	DAILINK_COMP_ARRAY(COMP_EMPTY()));
 
 SND_SOC_DAILINK_DEFS(i2s5,
@@ -384,13 +368,8 @@
 	if (ret)
 		return ret;
 
-<<<<<<< HEAD
-	return hdmi_codec_set_jack_detect(asoc_rtd_to_codec(rtd, 0)->component,
-					  &priv->hdmi_jack);
-=======
 	return snd_soc_component_set_jack(asoc_rtd_to_codec(rtd, 0)->component,
 					  &priv->hdmi_jack, NULL);
->>>>>>> 7d2a07b7
 }
 
 static struct snd_soc_dai_link mt8183_da7219_dai_links[] = {
@@ -565,12 +544,8 @@
 				    "Headset Jack",
 				    SND_JACK_HEADSET |
 				    SND_JACK_BTN_0 | SND_JACK_BTN_1 |
-<<<<<<< HEAD
-				    SND_JACK_BTN_2 | SND_JACK_BTN_3,
-=======
 				    SND_JACK_BTN_2 | SND_JACK_BTN_3 |
 				    SND_JACK_LINEOUT,
->>>>>>> 7d2a07b7
 				    &priv->headset_jack,
 				    NULL, 0);
 	if (ret)
@@ -685,8 +660,6 @@
 	.codec_conf = mt8183_da7219_rt1015_codec_conf,
 	.num_configs = ARRAY_SIZE(mt8183_da7219_rt1015_codec_conf),
 };
-<<<<<<< HEAD
-=======
 
 static struct snd_soc_card mt8183_da7219_rt1015p_card = {
 	.name = "mt8183_da7219_rt1015p",
@@ -704,7 +677,6 @@
 	.codec_conf = mt6358_codec_conf,
 	.num_configs = ARRAY_SIZE(mt6358_codec_conf),
 };
->>>>>>> 7d2a07b7
 
 static int mt8183_da7219_max98357_dev_probe(struct platform_device *pdev)
 {
@@ -761,8 +733,6 @@
 				dai_link->platforms = i2s3_rt1015_platforms;
 				dai_link->num_platforms =
 					ARRAY_SIZE(i2s3_rt1015_platforms);
-<<<<<<< HEAD
-=======
 			} else if (card == &mt8183_da7219_rt1015p_card) {
 				dai_link->be_hw_params_fixup =
 					mt8183_rt1015_i2s_hw_params_fixup;
@@ -776,7 +746,6 @@
 				dai_link->platforms = i2s3_rt1015p_platforms;
 				dai_link->num_platforms =
 					ARRAY_SIZE(i2s3_rt1015p_platforms);
->>>>>>> 7d2a07b7
 			}
 		}
 
@@ -825,13 +794,10 @@
 		.compatible = "mediatek,mt8183_da7219_rt1015",
 		.data = &mt8183_da7219_rt1015_card,
 	},
-<<<<<<< HEAD
-=======
 	{
 		.compatible = "mediatek,mt8183_da7219_rt1015p",
 		.data = &mt8183_da7219_rt1015p_card,
 	},
->>>>>>> 7d2a07b7
 	{}
 };
 #endif
