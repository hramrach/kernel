// SPDX-License-Identifier: GPL-2.0
//
// mt8183-mt6358.c  --
//	MT8183-MT6358-TS3A227-MAX98357 ALSA SoC machine driver
//
// Copyright (c) 2018 MediaTek Inc.
// Author: Shunli Wang <shunli.wang@mediatek.com>

#include <linux/module.h>
#include <linux/of_device.h>
#include <linux/pinctrl/consumer.h>
<<<<<<< HEAD
#include <sound/hdmi-codec.h>
=======
>>>>>>> 7d2a07b7
#include <sound/jack.h>
#include <sound/pcm_params.h>
#include <sound/soc.h>

#include "../../codecs/rt1015.h"
#include "../../codecs/ts3a227e.h"
#include "mt8183-afe-common.h"

#define RT1015_CODEC_DAI "rt1015-aif"
#define RT1015_DEV0_NAME "rt1015.6-0028"
#define RT1015_DEV1_NAME "rt1015.6-0029"
<<<<<<< HEAD

enum PINCTRL_PIN_STATE {
	PIN_STATE_DEFAULT = 0,
	PIN_TDM_OUT_ON,
	PIN_TDM_OUT_OFF,
	PIN_WOV,
	PIN_STATE_MAX
};

static const char * const mt8183_pin_str[PIN_STATE_MAX] = {
	"default", "aud_tdm_out_on", "aud_tdm_out_off", "wov",
};

=======

enum PINCTRL_PIN_STATE {
	PIN_STATE_DEFAULT = 0,
	PIN_TDM_OUT_ON,
	PIN_TDM_OUT_OFF,
	PIN_WOV,
	PIN_STATE_MAX
};

static const char * const mt8183_pin_str[PIN_STATE_MAX] = {
	"default", "aud_tdm_out_on", "aud_tdm_out_off", "wov",
};

>>>>>>> 7d2a07b7
struct mt8183_mt6358_ts3a227_max98357_priv {
	struct pinctrl *pinctrl;
	struct pinctrl_state *pin_states[PIN_STATE_MAX];
	struct snd_soc_jack headset_jack, hdmi_jack;
};

static int mt8183_mt6358_i2s_hw_params(struct snd_pcm_substream *substream,
				       struct snd_pcm_hw_params *params)
{
	struct snd_soc_pcm_runtime *rtd = asoc_substream_to_rtd(substream);
	unsigned int rate = params_rate(params);
	unsigned int mclk_fs_ratio = 128;
	unsigned int mclk_fs = rate * mclk_fs_ratio;

	return snd_soc_dai_set_sysclk(asoc_rtd_to_cpu(rtd, 0),
				      0, mclk_fs, SND_SOC_CLOCK_OUT);
}

static const struct snd_soc_ops mt8183_mt6358_i2s_ops = {
	.hw_params = mt8183_mt6358_i2s_hw_params,
};

static int
mt8183_mt6358_rt1015_i2s_hw_params(struct snd_pcm_substream *substream,
				   struct snd_pcm_hw_params *params)
{
	struct snd_soc_pcm_runtime *rtd = asoc_substream_to_rtd(substream);
	unsigned int rate = params_rate(params);
	unsigned int mclk_fs_ratio = 128;
	unsigned int mclk_fs = rate * mclk_fs_ratio;
	struct snd_soc_card *card = rtd->card;
	struct snd_soc_dai *codec_dai;
	int ret, i;

	for_each_rtd_codec_dais(rtd, i, codec_dai) {
<<<<<<< HEAD
		ret = snd_soc_dai_set_bclk_ratio(codec_dai, 64);
		if (ret < 0) {
			dev_err(card->dev, "failed to set bclk ratio\n");
			return ret;
		}

=======
>>>>>>> 7d2a07b7
		ret = snd_soc_dai_set_pll(codec_dai, 0, RT1015_PLL_S_BCLK,
				rate * 64, rate * 256);
		if (ret < 0) {
			dev_err(card->dev, "failed to set pll\n");
			return ret;
		}

		ret = snd_soc_dai_set_sysclk(codec_dai, RT1015_SCLK_S_PLL,
				rate * 256, SND_SOC_CLOCK_IN);
		if (ret < 0) {
			dev_err(card->dev, "failed to set sysclk\n");
			return ret;
		}
	}

	return snd_soc_dai_set_sysclk(asoc_rtd_to_cpu(rtd, 0),
				      0, mclk_fs, SND_SOC_CLOCK_OUT);
}

static const struct snd_soc_ops mt8183_mt6358_rt1015_i2s_ops = {
	.hw_params = mt8183_mt6358_rt1015_i2s_hw_params,
};

static int mt8183_i2s_hw_params_fixup(struct snd_soc_pcm_runtime *rtd,
				      struct snd_pcm_hw_params *params)
{
	dev_dbg(rtd->dev, "%s(), fix format to 32bit\n", __func__);

	/* fix BE i2s format to 32bit, clean param mask first */
	snd_mask_reset_range(hw_param_mask(params, SNDRV_PCM_HW_PARAM_FORMAT),
			     0, SNDRV_PCM_FORMAT_LAST);

	params_set_format(params, SNDRV_PCM_FORMAT_S32_LE);
	return 0;
}

static int mt8183_rt1015_i2s_hw_params_fixup(struct snd_soc_pcm_runtime *rtd,
					     struct snd_pcm_hw_params *params)
{
	dev_dbg(rtd->dev, "%s(), fix format to 32bit\n", __func__);

	/* fix BE i2s format to 32bit, clean param mask first */
	snd_mask_reset_range(hw_param_mask(params, SNDRV_PCM_HW_PARAM_FORMAT),
			     0, SNDRV_PCM_FORMAT_LAST);

	params_set_format(params, SNDRV_PCM_FORMAT_S24_LE);
	return 0;
}
<<<<<<< HEAD
=======

static int
mt8183_mt6358_startup(struct snd_pcm_substream *substream)
{
	static const unsigned int rates[] = {
		48000,
	};
	static const struct snd_pcm_hw_constraint_list constraints_rates = {
		.count = ARRAY_SIZE(rates),
		.list  = rates,
		.mask = 0,
	};
	static const unsigned int channels[] = {
		2,
	};
	static const struct snd_pcm_hw_constraint_list constraints_channels = {
		.count = ARRAY_SIZE(channels),
		.list = channels,
		.mask = 0,
	};

	struct snd_pcm_runtime *runtime = substream->runtime;

	snd_pcm_hw_constraint_list(runtime, 0,
				   SNDRV_PCM_HW_PARAM_RATE, &constraints_rates);
	runtime->hw.channels_max = 2;
	snd_pcm_hw_constraint_list(runtime, 0,
				   SNDRV_PCM_HW_PARAM_CHANNELS,
				   &constraints_channels);

	runtime->hw.formats = SNDRV_PCM_FMTBIT_S16_LE;
	snd_pcm_hw_constraint_msbits(runtime, 0, 16, 16);

	return 0;
}

static const struct snd_soc_ops mt8183_mt6358_ops = {
	.startup = mt8183_mt6358_startup,
};
>>>>>>> 7d2a07b7

static int
mt8183_mt6358_ts3a227_max98357_bt_sco_startup(
	struct snd_pcm_substream *substream)
{
	static const unsigned int rates[] = {
		8000, 16000
	};
	static const struct snd_pcm_hw_constraint_list constraints_rates = {
		.count = ARRAY_SIZE(rates),
		.list  = rates,
		.mask = 0,
	};
	static const unsigned int channels[] = {
		1,
	};
	static const struct snd_pcm_hw_constraint_list constraints_channels = {
		.count = ARRAY_SIZE(channels),
		.list = channels,
		.mask = 0,
	};

	struct snd_pcm_runtime *runtime = substream->runtime;

	snd_pcm_hw_constraint_list(runtime, 0,
			SNDRV_PCM_HW_PARAM_RATE, &constraints_rates);
	runtime->hw.channels_max = 1;
	snd_pcm_hw_constraint_list(runtime, 0,
			SNDRV_PCM_HW_PARAM_CHANNELS,
			&constraints_channels);

	runtime->hw.formats = SNDRV_PCM_FMTBIT_S16_LE;
	snd_pcm_hw_constraint_msbits(runtime, 0, 16, 16);

	return 0;
}

static const struct snd_soc_ops mt8183_mt6358_ts3a227_max98357_bt_sco_ops = {
	.startup = mt8183_mt6358_ts3a227_max98357_bt_sco_startup,
};

/* FE */
SND_SOC_DAILINK_DEFS(playback1,
	DAILINK_COMP_ARRAY(COMP_CPU("DL1")),
	DAILINK_COMP_ARRAY(COMP_DUMMY()),
	DAILINK_COMP_ARRAY(COMP_EMPTY()));

SND_SOC_DAILINK_DEFS(playback2,
	DAILINK_COMP_ARRAY(COMP_CPU("DL2")),
	DAILINK_COMP_ARRAY(COMP_DUMMY()),
	DAILINK_COMP_ARRAY(COMP_EMPTY()));

SND_SOC_DAILINK_DEFS(playback3,
	DAILINK_COMP_ARRAY(COMP_CPU("DL3")),
	DAILINK_COMP_ARRAY(COMP_DUMMY()),
	DAILINK_COMP_ARRAY(COMP_EMPTY()));

SND_SOC_DAILINK_DEFS(capture1,
	DAILINK_COMP_ARRAY(COMP_CPU("UL1")),
	DAILINK_COMP_ARRAY(COMP_DUMMY()),
	DAILINK_COMP_ARRAY(COMP_EMPTY()));

SND_SOC_DAILINK_DEFS(capture2,
	DAILINK_COMP_ARRAY(COMP_CPU("UL2")),
	DAILINK_COMP_ARRAY(COMP_DUMMY()),
	DAILINK_COMP_ARRAY(COMP_EMPTY()));

SND_SOC_DAILINK_DEFS(capture3,
	DAILINK_COMP_ARRAY(COMP_CPU("UL3")),
	DAILINK_COMP_ARRAY(COMP_DUMMY()),
	DAILINK_COMP_ARRAY(COMP_EMPTY()));

SND_SOC_DAILINK_DEFS(capture_mono,
	DAILINK_COMP_ARRAY(COMP_CPU("UL_MONO_1")),
	DAILINK_COMP_ARRAY(COMP_DUMMY()),
	DAILINK_COMP_ARRAY(COMP_EMPTY()));

SND_SOC_DAILINK_DEFS(playback_hdmi,
	DAILINK_COMP_ARRAY(COMP_CPU("HDMI")),
	DAILINK_COMP_ARRAY(COMP_DUMMY()),
	DAILINK_COMP_ARRAY(COMP_EMPTY()));

SND_SOC_DAILINK_DEFS(wake_on_voice,
	DAILINK_COMP_ARRAY(COMP_DUMMY()),
	DAILINK_COMP_ARRAY(COMP_DUMMY()),
	DAILINK_COMP_ARRAY(COMP_EMPTY()));

/* BE */
SND_SOC_DAILINK_DEFS(primary_codec,
	DAILINK_COMP_ARRAY(COMP_CPU("ADDA")),
	DAILINK_COMP_ARRAY(COMP_CODEC("mt6358-sound", "mt6358-snd-codec-aif1")),
	DAILINK_COMP_ARRAY(COMP_EMPTY()));

SND_SOC_DAILINK_DEFS(pcm1,
	DAILINK_COMP_ARRAY(COMP_CPU("PCM 1")),
	DAILINK_COMP_ARRAY(COMP_DUMMY()),
	DAILINK_COMP_ARRAY(COMP_EMPTY()));

SND_SOC_DAILINK_DEFS(pcm2,
	DAILINK_COMP_ARRAY(COMP_CPU("PCM 2")),
	DAILINK_COMP_ARRAY(COMP_DUMMY()),
	DAILINK_COMP_ARRAY(COMP_EMPTY()));

SND_SOC_DAILINK_DEFS(i2s0,
	DAILINK_COMP_ARRAY(COMP_CPU("I2S0")),
	DAILINK_COMP_ARRAY(COMP_CODEC("bt-sco", "bt-sco-pcm")),
	DAILINK_COMP_ARRAY(COMP_EMPTY()));

SND_SOC_DAILINK_DEFS(i2s1,
	DAILINK_COMP_ARRAY(COMP_CPU("I2S1")),
	DAILINK_COMP_ARRAY(COMP_DUMMY()),
	DAILINK_COMP_ARRAY(COMP_EMPTY()));

SND_SOC_DAILINK_DEFS(i2s2,
	DAILINK_COMP_ARRAY(COMP_CPU("I2S2")),
	DAILINK_COMP_ARRAY(COMP_DUMMY()),
	DAILINK_COMP_ARRAY(COMP_EMPTY()));

SND_SOC_DAILINK_DEFS(i2s3_max98357a,
	DAILINK_COMP_ARRAY(COMP_CPU("I2S3")),
	DAILINK_COMP_ARRAY(COMP_CODEC("max98357a", "HiFi")),
	DAILINK_COMP_ARRAY(COMP_EMPTY()));

SND_SOC_DAILINK_DEFS(i2s3_rt1015,
	DAILINK_COMP_ARRAY(COMP_CPU("I2S3")),
	DAILINK_COMP_ARRAY(COMP_CODEC(RT1015_DEV0_NAME, RT1015_CODEC_DAI),
			   COMP_CODEC(RT1015_DEV1_NAME, RT1015_CODEC_DAI)),
	DAILINK_COMP_ARRAY(COMP_EMPTY()));

<<<<<<< HEAD
=======
SND_SOC_DAILINK_DEFS(i2s3_rt1015p,
	DAILINK_COMP_ARRAY(COMP_CPU("I2S3")),
	DAILINK_COMP_ARRAY(COMP_CODEC("rt1015p", "HiFi")),
	DAILINK_COMP_ARRAY(COMP_EMPTY()));

>>>>>>> 7d2a07b7
SND_SOC_DAILINK_DEFS(i2s5,
	DAILINK_COMP_ARRAY(COMP_CPU("I2S5")),
	DAILINK_COMP_ARRAY(COMP_CODEC("bt-sco", "bt-sco-pcm")),
	DAILINK_COMP_ARRAY(COMP_EMPTY()));

SND_SOC_DAILINK_DEFS(tdm,
	DAILINK_COMP_ARRAY(COMP_CPU("TDM")),
	DAILINK_COMP_ARRAY(COMP_CODEC(NULL, "i2s-hifi")),
	DAILINK_COMP_ARRAY(COMP_EMPTY()));

static int mt8183_mt6358_tdm_startup(struct snd_pcm_substream *substream)
{
	struct snd_soc_pcm_runtime *rtd = asoc_substream_to_rtd(substream);
	struct mt8183_mt6358_ts3a227_max98357_priv *priv =
		snd_soc_card_get_drvdata(rtd->card);
	int ret;

	if (IS_ERR(priv->pin_states[PIN_TDM_OUT_ON]))
		return PTR_ERR(priv->pin_states[PIN_TDM_OUT_ON]);

	ret = pinctrl_select_state(priv->pinctrl,
				   priv->pin_states[PIN_TDM_OUT_ON]);
	if (ret)
		dev_err(rtd->card->dev, "%s failed to select state %d\n",
			__func__, ret);

	return ret;
}

static void mt8183_mt6358_tdm_shutdown(struct snd_pcm_substream *substream)
{
	struct snd_soc_pcm_runtime *rtd = asoc_substream_to_rtd(substream);
	struct mt8183_mt6358_ts3a227_max98357_priv *priv =
		snd_soc_card_get_drvdata(rtd->card);
	int ret;

	if (IS_ERR(priv->pin_states[PIN_TDM_OUT_OFF]))
		return;

	ret = pinctrl_select_state(priv->pinctrl,
				   priv->pin_states[PIN_TDM_OUT_OFF]);
	if (ret)
		dev_err(rtd->card->dev, "%s failed to select state %d\n",
			__func__, ret);
}

static struct snd_soc_ops mt8183_mt6358_tdm_ops = {
	.startup = mt8183_mt6358_tdm_startup,
	.shutdown = mt8183_mt6358_tdm_shutdown,
};

static int
mt8183_mt6358_ts3a227_max98357_wov_startup(
	struct snd_pcm_substream *substream)
{
	struct snd_soc_pcm_runtime *rtd = asoc_substream_to_rtd(substream);
	struct snd_soc_card *card = rtd->card;
	struct mt8183_mt6358_ts3a227_max98357_priv *priv =
			snd_soc_card_get_drvdata(card);

	return pinctrl_select_state(priv->pinctrl,
				    priv->pin_states[PIN_WOV]);
}

static void
mt8183_mt6358_ts3a227_max98357_wov_shutdown(
	struct snd_pcm_substream *substream)
{
	struct snd_soc_pcm_runtime *rtd = asoc_substream_to_rtd(substream);
	struct snd_soc_card *card = rtd->card;
	struct mt8183_mt6358_ts3a227_max98357_priv *priv =
			snd_soc_card_get_drvdata(card);
	int ret;

	ret = pinctrl_select_state(priv->pinctrl,
				   priv->pin_states[PIN_STATE_DEFAULT]);
	if (ret)
		dev_err(card->dev, "%s failed to select state %d\n",
			__func__, ret);
}

static const struct snd_soc_ops mt8183_mt6358_ts3a227_max98357_wov_ops = {
	.startup = mt8183_mt6358_ts3a227_max98357_wov_startup,
	.shutdown = mt8183_mt6358_ts3a227_max98357_wov_shutdown,
};

static int
mt8183_mt6358_ts3a227_max98357_hdmi_init(struct snd_soc_pcm_runtime *rtd)
{
	struct mt8183_mt6358_ts3a227_max98357_priv *priv =
		snd_soc_card_get_drvdata(rtd->card);
	int ret;

	ret = snd_soc_card_jack_new(rtd->card, "HDMI Jack", SND_JACK_LINEOUT,
				    &priv->hdmi_jack, NULL, 0);
	if (ret)
		return ret;

<<<<<<< HEAD
	return hdmi_codec_set_jack_detect(asoc_rtd_to_codec(rtd, 0)->component,
					  &priv->hdmi_jack);
=======
	return snd_soc_component_set_jack(asoc_rtd_to_codec(rtd, 0)->component,
					  &priv->hdmi_jack, NULL);
>>>>>>> 7d2a07b7
}

static struct snd_soc_dai_link mt8183_mt6358_ts3a227_dai_links[] = {
	/* FE */
	{
		.name = "Playback_1",
		.stream_name = "Playback_1",
		.trigger = {SND_SOC_DPCM_TRIGGER_PRE,
			    SND_SOC_DPCM_TRIGGER_PRE},
		.dynamic = 1,
		.dpcm_playback = 1,
		.ops = &mt8183_mt6358_ops,
		SND_SOC_DAILINK_REG(playback1),
	},
	{
		.name = "Playback_2",
		.stream_name = "Playback_2",
		.trigger = {SND_SOC_DPCM_TRIGGER_PRE,
			    SND_SOC_DPCM_TRIGGER_PRE},
		.dynamic = 1,
		.dpcm_playback = 1,
		.ops = &mt8183_mt6358_ts3a227_max98357_bt_sco_ops,
		SND_SOC_DAILINK_REG(playback2),
	},
	{
		.name = "Playback_3",
		.stream_name = "Playback_3",
		.trigger = {SND_SOC_DPCM_TRIGGER_PRE,
			    SND_SOC_DPCM_TRIGGER_PRE},
		.dynamic = 1,
		.dpcm_playback = 1,
		SND_SOC_DAILINK_REG(playback3),
	},
	{
		.name = "Capture_1",
		.stream_name = "Capture_1",
		.trigger = {SND_SOC_DPCM_TRIGGER_PRE,
			    SND_SOC_DPCM_TRIGGER_PRE},
		.dynamic = 1,
		.dpcm_capture = 1,
		.ops = &mt8183_mt6358_ts3a227_max98357_bt_sco_ops,
		SND_SOC_DAILINK_REG(capture1),
	},
	{
		.name = "Capture_2",
		.stream_name = "Capture_2",
		.trigger = {SND_SOC_DPCM_TRIGGER_PRE,
			    SND_SOC_DPCM_TRIGGER_PRE},
		.dynamic = 1,
		.dpcm_capture = 1,
		SND_SOC_DAILINK_REG(capture2),
	},
	{
		.name = "Capture_3",
		.stream_name = "Capture_3",
		.trigger = {SND_SOC_DPCM_TRIGGER_PRE,
			    SND_SOC_DPCM_TRIGGER_PRE},
		.dynamic = 1,
		.dpcm_capture = 1,
		.ops = &mt8183_mt6358_ops,
		SND_SOC_DAILINK_REG(capture3),
	},
	{
		.name = "Capture_Mono_1",
		.stream_name = "Capture_Mono_1",
		.trigger = {SND_SOC_DPCM_TRIGGER_PRE,
			    SND_SOC_DPCM_TRIGGER_PRE},
		.dynamic = 1,
		.dpcm_capture = 1,
		SND_SOC_DAILINK_REG(capture_mono),
	},
	{
		.name = "Playback_HDMI",
		.stream_name = "Playback_HDMI",
		.trigger = {SND_SOC_DPCM_TRIGGER_PRE,
			    SND_SOC_DPCM_TRIGGER_PRE},
		.dynamic = 1,
		.dpcm_playback = 1,
		SND_SOC_DAILINK_REG(playback_hdmi),
	},
	{
		.name = "Wake on Voice",
		.stream_name = "Wake on Voice",
		.ignore_suspend = 1,
		.ignore = 1,
		SND_SOC_DAILINK_REG(wake_on_voice),
		.ops = &mt8183_mt6358_ts3a227_max98357_wov_ops,
	},

	/* BE */
	{
		.name = "Primary Codec",
		.no_pcm = 1,
		.dpcm_playback = 1,
		.dpcm_capture = 1,
		.ignore_suspend = 1,
		SND_SOC_DAILINK_REG(primary_codec),
	},
	{
		.name = "PCM 1",
		.no_pcm = 1,
		.dpcm_playback = 1,
		.dpcm_capture = 1,
		.ignore_suspend = 1,
		SND_SOC_DAILINK_REG(pcm1),
	},
	{
		.name = "PCM 2",
		.no_pcm = 1,
		.dpcm_playback = 1,
		.dpcm_capture = 1,
		.ignore_suspend = 1,
		SND_SOC_DAILINK_REG(pcm2),
	},
	{
		.name = "I2S0",
		.no_pcm = 1,
		.dpcm_capture = 1,
		.ignore_suspend = 1,
		.be_hw_params_fixup = mt8183_i2s_hw_params_fixup,
		.ops = &mt8183_mt6358_i2s_ops,
		SND_SOC_DAILINK_REG(i2s0),
	},
	{
		.name = "I2S1",
		.no_pcm = 1,
		.dpcm_playback = 1,
		.ignore_suspend = 1,
		.be_hw_params_fixup = mt8183_i2s_hw_params_fixup,
		.ops = &mt8183_mt6358_i2s_ops,
		SND_SOC_DAILINK_REG(i2s1),
	},
	{
		.name = "I2S2",
		.no_pcm = 1,
		.dpcm_capture = 1,
		.ignore_suspend = 1,
		.be_hw_params_fixup = mt8183_i2s_hw_params_fixup,
		.ops = &mt8183_mt6358_i2s_ops,
		SND_SOC_DAILINK_REG(i2s2),
	},
	{
		.name = "I2S3",
		.no_pcm = 1,
		.dpcm_playback = 1,
		.ignore_suspend = 1,
	},
	{
		.name = "I2S5",
		.no_pcm = 1,
		.dpcm_playback = 1,
		.ignore_suspend = 1,
		.be_hw_params_fixup = mt8183_i2s_hw_params_fixup,
		.ops = &mt8183_mt6358_i2s_ops,
		SND_SOC_DAILINK_REG(i2s5),
	},
	{
		.name = "TDM",
		.no_pcm = 1,
		.dai_fmt = SND_SOC_DAIFMT_I2S |
			   SND_SOC_DAIFMT_IB_IF |
			   SND_SOC_DAIFMT_CBM_CFM,
		.dpcm_playback = 1,
		.ignore_suspend = 1,
		.be_hw_params_fixup = mt8183_i2s_hw_params_fixup,
		.ops = &mt8183_mt6358_tdm_ops,
		.ignore = 1,
		.init = mt8183_mt6358_ts3a227_max98357_hdmi_init,
		SND_SOC_DAILINK_REG(tdm),
	},
};

static struct snd_soc_card mt8183_mt6358_ts3a227_max98357_card = {
	.name = "mt8183_mt6358_ts3a227_max98357",
	.owner = THIS_MODULE,
	.dai_link = mt8183_mt6358_ts3a227_dai_links,
	.num_links = ARRAY_SIZE(mt8183_mt6358_ts3a227_dai_links),
};

static struct snd_soc_card mt8183_mt6358_ts3a227_max98357b_card = {
	.name = "mt8183_mt6358_ts3a227_max98357b",
	.owner = THIS_MODULE,
	.dai_link = mt8183_mt6358_ts3a227_dai_links,
	.num_links = ARRAY_SIZE(mt8183_mt6358_ts3a227_dai_links),
};

static struct snd_soc_codec_conf mt8183_mt6358_ts3a227_rt1015_amp_conf[] = {
	{
		.dlc = COMP_CODEC_CONF(RT1015_DEV0_NAME),
		.name_prefix = "Left",
	},
	{
		.dlc = COMP_CODEC_CONF(RT1015_DEV1_NAME),
		.name_prefix = "Right",
	},
};

static struct snd_soc_card mt8183_mt6358_ts3a227_rt1015_card = {
	.name = "mt8183_mt6358_ts3a227_rt1015",
	.owner = THIS_MODULE,
	.dai_link = mt8183_mt6358_ts3a227_dai_links,
	.num_links = ARRAY_SIZE(mt8183_mt6358_ts3a227_dai_links),
	.codec_conf = mt8183_mt6358_ts3a227_rt1015_amp_conf,
	.num_configs = ARRAY_SIZE(mt8183_mt6358_ts3a227_rt1015_amp_conf),
<<<<<<< HEAD
=======
};

static struct snd_soc_card mt8183_mt6358_ts3a227_rt1015p_card = {
	.name = "mt8183_mt6358_ts3a227_rt1015p",
	.owner = THIS_MODULE,
	.dai_link = mt8183_mt6358_ts3a227_dai_links,
	.num_links = ARRAY_SIZE(mt8183_mt6358_ts3a227_dai_links),
>>>>>>> 7d2a07b7
};

static int
mt8183_mt6358_ts3a227_max98357_headset_init(struct snd_soc_component *component)
{
	int ret;
	struct mt8183_mt6358_ts3a227_max98357_priv *priv =
			snd_soc_card_get_drvdata(component->card);

	/* Enable Headset and 4 Buttons Jack detection */
	ret = snd_soc_card_jack_new(component->card,
				    "Headset Jack",
				    SND_JACK_HEADSET |
				    SND_JACK_BTN_0 | SND_JACK_BTN_1 |
				    SND_JACK_BTN_2 | SND_JACK_BTN_3,
				    &priv->headset_jack,
				    NULL, 0);
	if (ret)
		return ret;

	ret = ts3a227e_enable_jack_detect(component, &priv->headset_jack);

	return ret;
}

static struct snd_soc_aux_dev mt8183_mt6358_ts3a227_max98357_headset_dev = {
	.dlc = COMP_EMPTY(),
	.init = mt8183_mt6358_ts3a227_max98357_headset_init,
};

static int
mt8183_mt6358_ts3a227_max98357_dev_probe(struct platform_device *pdev)
{
	struct snd_soc_card *card;
	struct device_node *platform_node, *ec_codec, *hdmi_codec;
	struct snd_soc_dai_link *dai_link;
	struct mt8183_mt6358_ts3a227_max98357_priv *priv;
	const struct of_device_id *match;
	int ret, i;

	platform_node = of_parse_phandle(pdev->dev.of_node,
					 "mediatek,platform", 0);
	if (!platform_node) {
		dev_err(&pdev->dev, "Property 'platform' missing or invalid\n");
		return -EINVAL;
	}

	match = of_match_device(pdev->dev.driver->of_match_table, &pdev->dev);
	if (!match || !match->data)
		return -EINVAL;

	card = (struct snd_soc_card *)match->data;
	card->dev = &pdev->dev;

	ec_codec = of_parse_phandle(pdev->dev.of_node, "mediatek,ec-codec", 0);
	hdmi_codec = of_parse_phandle(pdev->dev.of_node,
				      "mediatek,hdmi-codec", 0);

	for_each_card_prelinks(card, i, dai_link) {
		if (ec_codec && strcmp(dai_link->name, "Wake on Voice") == 0) {
			dai_link->cpus[0].name = NULL;
			dai_link->cpus[0].of_node = ec_codec;
			dai_link->cpus[0].dai_name = NULL;
			dai_link->codecs[0].name = NULL;
			dai_link->codecs[0].of_node = ec_codec;
			dai_link->codecs[0].dai_name = "Wake on Voice";
			dai_link->platforms[0].of_node = ec_codec;
			dai_link->ignore = 0;
		}

		if (strcmp(dai_link->name, "I2S3") == 0) {
			if (card == &mt8183_mt6358_ts3a227_max98357_card ||
			    card == &mt8183_mt6358_ts3a227_max98357b_card) {
				dai_link->be_hw_params_fixup =
					mt8183_i2s_hw_params_fixup;
				dai_link->ops = &mt8183_mt6358_i2s_ops;
				dai_link->cpus = i2s3_max98357a_cpus;
				dai_link->num_cpus =
					ARRAY_SIZE(i2s3_max98357a_cpus);
				dai_link->codecs = i2s3_max98357a_codecs;
				dai_link->num_codecs =
					ARRAY_SIZE(i2s3_max98357a_codecs);
				dai_link->platforms = i2s3_max98357a_platforms;
				dai_link->num_platforms =
					ARRAY_SIZE(i2s3_max98357a_platforms);
			} else if (card == &mt8183_mt6358_ts3a227_rt1015_card) {
				dai_link->be_hw_params_fixup =
					mt8183_rt1015_i2s_hw_params_fixup;
				dai_link->ops = &mt8183_mt6358_rt1015_i2s_ops;
				dai_link->cpus = i2s3_rt1015_cpus;
				dai_link->num_cpus =
					ARRAY_SIZE(i2s3_rt1015_cpus);
				dai_link->codecs = i2s3_rt1015_codecs;
				dai_link->num_codecs =
					ARRAY_SIZE(i2s3_rt1015_codecs);
				dai_link->platforms = i2s3_rt1015_platforms;
				dai_link->num_platforms =
					ARRAY_SIZE(i2s3_rt1015_platforms);
<<<<<<< HEAD
=======
			} else if (card == &mt8183_mt6358_ts3a227_rt1015p_card) {
				dai_link->be_hw_params_fixup =
					mt8183_rt1015_i2s_hw_params_fixup;
				dai_link->ops = &mt8183_mt6358_i2s_ops;
				dai_link->cpus = i2s3_rt1015p_cpus;
				dai_link->num_cpus =
					ARRAY_SIZE(i2s3_rt1015p_cpus);
				dai_link->codecs = i2s3_rt1015p_codecs;
				dai_link->num_codecs =
					ARRAY_SIZE(i2s3_rt1015p_codecs);
				dai_link->platforms = i2s3_rt1015p_platforms;
				dai_link->num_platforms =
					ARRAY_SIZE(i2s3_rt1015p_platforms);
>>>>>>> 7d2a07b7
			}
		}

		if (card == &mt8183_mt6358_ts3a227_max98357b_card) {
			if (strcmp(dai_link->name, "I2S2") == 0 ||
			    strcmp(dai_link->name, "I2S3") == 0)
				dai_link->dai_fmt = SND_SOC_DAIFMT_LEFT_J |
						    SND_SOC_DAIFMT_NB_NF |
						    SND_SOC_DAIFMT_CBM_CFM;
		}

		if (hdmi_codec && strcmp(dai_link->name, "TDM") == 0) {
			dai_link->codecs->of_node = hdmi_codec;
			dai_link->ignore = 0;
		}

		if (!dai_link->platforms->name)
			dai_link->platforms->of_node = platform_node;
	}

	mt8183_mt6358_ts3a227_max98357_headset_dev.dlc.of_node =
		of_parse_phandle(pdev->dev.of_node,
				 "mediatek,headset-codec", 0);
	if (mt8183_mt6358_ts3a227_max98357_headset_dev.dlc.of_node) {
		card->aux_dev = &mt8183_mt6358_ts3a227_max98357_headset_dev;
		card->num_aux_devs = 1;
	}

	priv = devm_kzalloc(&pdev->dev, sizeof(*priv), GFP_KERNEL);
	if (!priv)
		return -ENOMEM;

	snd_soc_card_set_drvdata(card, priv);

	priv->pinctrl = devm_pinctrl_get(&pdev->dev);
	if (IS_ERR(priv->pinctrl)) {
		dev_err(&pdev->dev, "%s devm_pinctrl_get failed\n",
			__func__);
		return PTR_ERR(priv->pinctrl);
	}

	for (i = 0; i < PIN_STATE_MAX; i++) {
		priv->pin_states[i] = pinctrl_lookup_state(priv->pinctrl,
							   mt8183_pin_str[i]);
		if (IS_ERR(priv->pin_states[i])) {
			ret = PTR_ERR(priv->pin_states[i]);
			dev_info(&pdev->dev, "%s Can't find pin state %s %d\n",
				 __func__, mt8183_pin_str[i], ret);
		}
	}

	if (!IS_ERR(priv->pin_states[PIN_TDM_OUT_OFF])) {
		ret = pinctrl_select_state(priv->pinctrl,
					   priv->pin_states[PIN_TDM_OUT_OFF]);
		if (ret)
			dev_info(&pdev->dev,
				 "%s failed to select state %d\n",
				 __func__, ret);
	}

	if (!IS_ERR(priv->pin_states[PIN_STATE_DEFAULT])) {
		ret = pinctrl_select_state(priv->pinctrl,
					   priv->pin_states[PIN_STATE_DEFAULT]);
		if (ret)
			dev_info(&pdev->dev,
				 "%s failed to select state %d\n",
				 __func__, ret);
	}

	return devm_snd_soc_register_card(&pdev->dev, card);
}

#ifdef CONFIG_OF
static const struct of_device_id mt8183_mt6358_ts3a227_max98357_dt_match[] = {
	{
		.compatible = "mediatek,mt8183_mt6358_ts3a227_max98357",
		.data = &mt8183_mt6358_ts3a227_max98357_card,
	},
	{
		.compatible = "mediatek,mt8183_mt6358_ts3a227_max98357b",
		.data = &mt8183_mt6358_ts3a227_max98357b_card,
	},
	{
		.compatible = "mediatek,mt8183_mt6358_ts3a227_rt1015",
		.data = &mt8183_mt6358_ts3a227_rt1015_card,
	},
<<<<<<< HEAD
=======
	{
		.compatible = "mediatek,mt8183_mt6358_ts3a227_rt1015p",
		.data = &mt8183_mt6358_ts3a227_rt1015p_card,
	},
>>>>>>> 7d2a07b7
	{}
};
#endif

static struct platform_driver mt8183_mt6358_ts3a227_max98357_driver = {
	.driver = {
		.name = "mt8183_mt6358_ts3a227",
#ifdef CONFIG_OF
		.of_match_table = mt8183_mt6358_ts3a227_max98357_dt_match,
#endif
		.pm = &snd_soc_pm_ops,
	},
	.probe = mt8183_mt6358_ts3a227_max98357_dev_probe,
};

module_platform_driver(mt8183_mt6358_ts3a227_max98357_driver);

/* Module information */
MODULE_DESCRIPTION("MT8183-MT6358-TS3A227-MAX98357 ALSA SoC machine driver");
MODULE_AUTHOR("Shunli Wang <shunli.wang@mediatek.com>");
MODULE_LICENSE("GPL v2");
MODULE_ALIAS("mt8183_mt6358_ts3a227_max98357 soc card");<|MERGE_RESOLUTION|>--- conflicted
+++ resolved
@@ -9,10 +9,6 @@
 #include <linux/module.h>
 #include <linux/of_device.h>
 #include <linux/pinctrl/consumer.h>
-<<<<<<< HEAD
-#include <sound/hdmi-codec.h>
-=======
->>>>>>> 7d2a07b7
 #include <sound/jack.h>
 #include <sound/pcm_params.h>
 #include <sound/soc.h>
@@ -24,7 +20,6 @@
 #define RT1015_CODEC_DAI "rt1015-aif"
 #define RT1015_DEV0_NAME "rt1015.6-0028"
 #define RT1015_DEV1_NAME "rt1015.6-0029"
-<<<<<<< HEAD
 
 enum PINCTRL_PIN_STATE {
 	PIN_STATE_DEFAULT = 0,
@@ -38,21 +33,6 @@
 	"default", "aud_tdm_out_on", "aud_tdm_out_off", "wov",
 };
 
-=======
-
-enum PINCTRL_PIN_STATE {
-	PIN_STATE_DEFAULT = 0,
-	PIN_TDM_OUT_ON,
-	PIN_TDM_OUT_OFF,
-	PIN_WOV,
-	PIN_STATE_MAX
-};
-
-static const char * const mt8183_pin_str[PIN_STATE_MAX] = {
-	"default", "aud_tdm_out_on", "aud_tdm_out_off", "wov",
-};
-
->>>>>>> 7d2a07b7
 struct mt8183_mt6358_ts3a227_max98357_priv {
 	struct pinctrl *pinctrl;
 	struct pinctrl_state *pin_states[PIN_STATE_MAX];
@@ -88,15 +68,6 @@
 	int ret, i;
 
 	for_each_rtd_codec_dais(rtd, i, codec_dai) {
-<<<<<<< HEAD
-		ret = snd_soc_dai_set_bclk_ratio(codec_dai, 64);
-		if (ret < 0) {
-			dev_err(card->dev, "failed to set bclk ratio\n");
-			return ret;
-		}
-
-=======
->>>>>>> 7d2a07b7
 		ret = snd_soc_dai_set_pll(codec_dai, 0, RT1015_PLL_S_BCLK,
 				rate * 64, rate * 256);
 		if (ret < 0) {
@@ -145,8 +116,6 @@
 	params_set_format(params, SNDRV_PCM_FORMAT_S24_LE);
 	return 0;
 }
-<<<<<<< HEAD
-=======
 
 static int
 mt8183_mt6358_startup(struct snd_pcm_substream *substream)
@@ -186,7 +155,6 @@
 static const struct snd_soc_ops mt8183_mt6358_ops = {
 	.startup = mt8183_mt6358_startup,
 };
->>>>>>> 7d2a07b7
 
 static int
 mt8183_mt6358_ts3a227_max98357_bt_sco_startup(
@@ -316,14 +284,11 @@
 			   COMP_CODEC(RT1015_DEV1_NAME, RT1015_CODEC_DAI)),
 	DAILINK_COMP_ARRAY(COMP_EMPTY()));
 
-<<<<<<< HEAD
-=======
 SND_SOC_DAILINK_DEFS(i2s3_rt1015p,
 	DAILINK_COMP_ARRAY(COMP_CPU("I2S3")),
 	DAILINK_COMP_ARRAY(COMP_CODEC("rt1015p", "HiFi")),
 	DAILINK_COMP_ARRAY(COMP_EMPTY()));
 
->>>>>>> 7d2a07b7
 SND_SOC_DAILINK_DEFS(i2s5,
 	DAILINK_COMP_ARRAY(COMP_CPU("I2S5")),
 	DAILINK_COMP_ARRAY(COMP_CODEC("bt-sco", "bt-sco-pcm")),
@@ -422,13 +387,8 @@
 	if (ret)
 		return ret;
 
-<<<<<<< HEAD
-	return hdmi_codec_set_jack_detect(asoc_rtd_to_codec(rtd, 0)->component,
-					  &priv->hdmi_jack);
-=======
 	return snd_soc_component_set_jack(asoc_rtd_to_codec(rtd, 0)->component,
 					  &priv->hdmi_jack, NULL);
->>>>>>> 7d2a07b7
 }
 
 static struct snd_soc_dai_link mt8183_mt6358_ts3a227_dai_links[] = {
@@ -633,8 +593,6 @@
 	.num_links = ARRAY_SIZE(mt8183_mt6358_ts3a227_dai_links),
 	.codec_conf = mt8183_mt6358_ts3a227_rt1015_amp_conf,
 	.num_configs = ARRAY_SIZE(mt8183_mt6358_ts3a227_rt1015_amp_conf),
-<<<<<<< HEAD
-=======
 };
 
 static struct snd_soc_card mt8183_mt6358_ts3a227_rt1015p_card = {
@@ -642,7 +600,6 @@
 	.owner = THIS_MODULE,
 	.dai_link = mt8183_mt6358_ts3a227_dai_links,
 	.num_links = ARRAY_SIZE(mt8183_mt6358_ts3a227_dai_links),
->>>>>>> 7d2a07b7
 };
 
 static int
@@ -741,8 +698,6 @@
 				dai_link->platforms = i2s3_rt1015_platforms;
 				dai_link->num_platforms =
 					ARRAY_SIZE(i2s3_rt1015_platforms);
-<<<<<<< HEAD
-=======
 			} else if (card == &mt8183_mt6358_ts3a227_rt1015p_card) {
 				dai_link->be_hw_params_fixup =
 					mt8183_rt1015_i2s_hw_params_fixup;
@@ -756,7 +711,6 @@
 				dai_link->platforms = i2s3_rt1015p_platforms;
 				dai_link->num_platforms =
 					ARRAY_SIZE(i2s3_rt1015p_platforms);
->>>>>>> 7d2a07b7
 			}
 		}
 
@@ -843,13 +797,10 @@
 		.compatible = "mediatek,mt8183_mt6358_ts3a227_rt1015",
 		.data = &mt8183_mt6358_ts3a227_rt1015_card,
 	},
-<<<<<<< HEAD
-=======
 	{
 		.compatible = "mediatek,mt8183_mt6358_ts3a227_rt1015p",
 		.data = &mt8183_mt6358_ts3a227_rt1015p_card,
 	},
->>>>>>> 7d2a07b7
 	{}
 };
 #endif
