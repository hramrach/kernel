# SPDX-License-Identifier: GPL-2.0-only
menu "SoC Audio for Freescale CPUs"

comment "Common SoC Audio options for Freescale CPUs:"

config SND_SOC_FSL_ASRC
	tristate "Asynchronous Sample Rate Converter (ASRC) module support"
	depends on HAS_DMA
	select REGMAP_MMIO
	select SND_SOC_GENERIC_DMAENGINE_PCM
	help
	  Say Y if you want to add Asynchronous Sample Rate Converter (ASRC)
	  support for the Freescale CPUs.
	  This option is only useful for out-of-tree drivers since
	  in-tree drivers select it automatically.

config SND_SOC_FSL_SAI
	tristate "Synchronous Audio Interface (SAI) module support"
	select REGMAP_MMIO
	select SND_SOC_IMX_PCM_DMA if SND_IMX_SOC != n
	select SND_SOC_GENERIC_DMAENGINE_PCM
	help
	  Say Y if you want to add Synchronous Audio Interface (SAI)
	  support for the Freescale CPUs.
	  This option is only useful for out-of-tree drivers since
	  in-tree drivers select it automatically.

config SND_SOC_FSL_MQS
	tristate "Medium Quality Sound (MQS) module support"
	depends on SND_SOC_FSL_SAI
	select REGMAP_MMIO
	help
	  Say Y if you want to add Medium Quality Sound (MQS)
	  support for the Freescale CPUs.
	  This option is only useful for out-of-tree drivers since
	  in-tree drivers select it automatically.

config SND_SOC_FSL_AUDMIX
	tristate "Audio Mixer (AUDMIX) module support"
	select REGMAP_MMIO
	help
	  Say Y if you want to add Audio Mixer (AUDMIX)
	  support for the NXP iMX CPUs.

config SND_SOC_FSL_SSI
	tristate "Synchronous Serial Interface module (SSI) support"
	select SND_SOC_IMX_PCM_DMA if SND_IMX_SOC != n
	select SND_SOC_IMX_PCM_FIQ if SND_IMX_SOC != n && (MXC_TZIC || MXC_AVIC)
	select REGMAP_MMIO
	help
	  Say Y if you want to add Synchronous Serial Interface (SSI)
	  support for the Freescale CPUs.
	  This option is only useful for out-of-tree drivers since
	  in-tree drivers select it automatically.

config SND_SOC_FSL_SPDIF
	tristate "Sony/Philips Digital Interface (S/PDIF) module support"
	select REGMAP_MMIO
	select SND_SOC_IMX_PCM_DMA if SND_IMX_SOC != n
	select SND_SOC_IMX_PCM_FIQ if SND_IMX_SOC != n && (MXC_TZIC || MXC_AVIC)
	select BITREVERSE
	help
	  Say Y if you want to add Sony/Philips Digital Interface (SPDIF)
	  support for the Freescale CPUs.
	  This option is only useful for out-of-tree drivers since
	  in-tree drivers select it automatically.

config SND_SOC_FSL_ESAI
	tristate "Enhanced Serial Audio Interface (ESAI) module support"
	select REGMAP_MMIO
	select SND_SOC_IMX_PCM_DMA if SND_IMX_SOC != n
	help
	  Say Y if you want to add Enhanced Synchronous Audio Interface
	  (ESAI) support for the Freescale CPUs.
	  This option is only useful for out-of-tree drivers since
	  in-tree drivers select it automatically.

config SND_SOC_FSL_MICFIL
	tristate "Pulse Density Modulation Microphone Interface (MICFIL) module support"
	select REGMAP_MMIO
	select SND_SOC_IMX_PCM_DMA if SND_IMX_SOC != n
	select SND_SOC_GENERIC_DMAENGINE_PCM
	help
	  Say Y if you want to add Pulse Density Modulation microphone
	  interface (MICFIL) support for NXP.

config SND_SOC_FSL_EASRC
	tristate "Enhanced Asynchronous Sample Rate Converter (EASRC) module support"
	depends on SND_SOC_FSL_ASRC
	select REGMAP_MMIO
	select SND_SOC_GENERIC_DMAENGINE_PCM
	help
	  Say Y if you want to add Enhanced ASRC support for NXP. The ASRC is
	  a digital module that converts audio from a source sample rate to a
	  destination sample rate. It is a new design module compare with the
	  old ASRC.

<<<<<<< HEAD
=======
config SND_SOC_FSL_XCVR
	tristate "NXP Audio Transceiver (XCVR) module support"
	select REGMAP_MMIO
	select SND_SOC_IMX_PCM_DMA if SND_IMX_SOC != n
	select SND_SOC_GENERIC_DMAENGINE_PCM
	help
	  Say Y if you want to add Audio Transceiver (XCVR) support for NXP
	  iMX CPUs. XCVR is a digital module that supports HDMI2.1 eARC,
	  HDMI1.4 ARC and SPDIF.

config SND_SOC_FSL_AUD2HTX
	tristate "AUDIO TO HDMI TX module support"
	depends on ARCH_MXC || COMPILE_TEST
	select SND_SOC_IMX_PCM_DMA if SND_IMX_SOC != n
	help
	  Say Y if you want to add AUDIO TO HDMI TX support for NXP.

>>>>>>> 7d2a07b7
config SND_SOC_FSL_UTILS
	tristate

config SND_SOC_FSL_RPMSG
	tristate "NXP Audio Base On RPMSG support"
	depends on COMMON_CLK
	depends on RPMSG
	depends on SND_IMX_SOC || SND_IMX_SOC = n
	select SND_SOC_IMX_RPMSG if SND_IMX_SOC != n
	help
	  Say Y if you want to add rpmsg audio support for the Freescale CPUs.
	  This option is only useful for out-of-tree drivers since
	  in-tree drivers select it automatically.

config SND_SOC_IMX_PCM_DMA
	tristate
	select SND_SOC_GENERIC_DMAENGINE_PCM

config SND_SOC_IMX_AUDIO_RPMSG
	tristate
	depends on RPMSG

config SND_SOC_IMX_PCM_RPMSG
	tristate
	depends on SND_SOC_IMX_AUDIO_RPMSG
	select SND_SOC_GENERIC_DMAENGINE_PCM

config SND_SOC_IMX_AUDMUX
	tristate "Digital Audio Mux module support"
	help
	  Say Y if you want to add Digital Audio Mux (AUDMUX) support
	  for the ARM i.MX CPUs.
	  This option is only useful for out-of-tree drivers since
	  in-tree drivers select it automatically.

config SND_POWERPC_SOC
	tristate "SoC Audio for Freescale PowerPC CPUs"
	depends on FSL_SOC || PPC_MPC52xx
	help
	  Say Y or M if you want to add support for codecs attached to
	  the PowerPC CPUs.

config SND_IMX_SOC
	tristate "SoC Audio for Freescale i.MX CPUs"
	depends on ARCH_MXC || COMPILE_TEST
	help
	  Say Y or M if you want to add support for codecs attached to
	  the i.MX CPUs.

if SND_POWERPC_SOC

config SND_MPC52xx_DMA
	tristate

config SND_SOC_POWERPC_DMA
	tristate

comment "SoC Audio support for Freescale PPC boards:"

config SND_SOC_MPC8610_HPCD
	tristate "ALSA SoC support for the Freescale MPC8610 HPCD board"
	# I2C is necessary for the CS4270 driver
	depends on MPC8610_HPCD && I2C
	select SND_SOC_FSL_SSI
	select SND_SOC_FSL_UTILS
	select SND_SOC_POWERPC_DMA
	select SND_SOC_CS4270
	select SND_SOC_CS4270_VD33_ERRATA
	default y if MPC8610_HPCD
	help
	  Say Y if you want to enable audio on the Freescale MPC8610 HPCD.

config SND_SOC_P1022_DS
	tristate "ALSA SoC support for the Freescale P1022 DS board"
	# I2C is necessary for the WM8776 driver
	depends on P1022_DS && I2C
	select SND_SOC_FSL_SSI
	select SND_SOC_FSL_UTILS
	select SND_SOC_POWERPC_DMA
	select SND_SOC_WM8776
	default y if P1022_DS
	help
	  Say Y if you want to enable audio on the Freescale P1022 DS board.
	  This will also include the Wolfson Microelectronics WM8776 codec
	  driver.

config SND_SOC_P1022_RDK
	tristate "ALSA SoC support for the Freescale / iVeia P1022 RDK board"
	# I2C is necessary for the WM8960 driver
	depends on P1022_RDK && I2C
	select SND_SOC_FSL_SSI
	select SND_SOC_FSL_UTILS
	select SND_SOC_POWERPC_DMA
	select SND_SOC_WM8960
	default y if P1022_RDK
	help
	  Say Y if you want to enable audio on the Freescale / iVeia
	  P1022 RDK board.  This will also include the Wolfson
	  Microelectronics WM8960 codec driver.

config SND_SOC_MPC5200_I2S
	tristate "Freescale MPC5200 PSC in I2S mode driver"
	depends on PPC_MPC52xx && PPC_BESTCOMM
	select SND_MPC52xx_DMA
	select PPC_BESTCOMM_GEN_BD
	help
	  Say Y here to support the MPC5200 PSCs in I2S mode.

config SND_SOC_MPC5200_AC97
	tristate "Freescale MPC5200 PSC in AC97 mode driver"
	depends on PPC_MPC52xx && PPC_BESTCOMM
	select SND_SOC_AC97_BUS
	select SND_MPC52xx_DMA
	select PPC_BESTCOMM_GEN_BD
	help
	  Say Y here to support the MPC5200 PSCs in AC97 mode.

config SND_MPC52xx_SOC_PCM030
	tristate "SoC AC97 Audio support for Phytec pcm030 and WM9712"
	depends on PPC_MPC5200_SIMPLE
	select SND_SOC_MPC5200_AC97
	select SND_SOC_WM9712
	help
	  Say Y if you want to add support for sound on the Phytec pcm030
	  baseboard.

config SND_MPC52xx_SOC_EFIKA
	tristate "SoC AC97 Audio support for bbplan Efika and STAC9766"
	depends on PPC_EFIKA
	select SND_SOC_MPC5200_AC97
	select SND_SOC_STAC9766
	help
	  Say Y if you want to add support for sound on the Efika.

endif # SND_POWERPC_SOC

config SND_SOC_IMX_PCM_FIQ
	tristate
	default y if (SND_SOC_FSL_SSI=m || SND_SOC_FSL_SPDIF=m) && (MXC_TZIC || MXC_AVIC)
	select FIQ

if SND_IMX_SOC

comment "SoC Audio support for Freescale i.MX boards:"

config SND_SOC_EUKREA_TLV320
	tristate "Eukrea TLV320"
	depends on ARCH_MXC && !ARM64 && I2C
	select SND_SOC_TLV320AIC23_I2C
	select SND_SOC_IMX_AUDMUX
	select SND_SOC_FSL_SSI
	select SND_SOC_IMX_PCM_DMA
	help
	  Enable I2S based access to the TLV320AIC23B codec attached
	  to the SSI interface

config SND_SOC_IMX_ES8328
	tristate "SoC Audio support for i.MX boards with the ES8328 codec"
	depends on OF && (I2C || SPI)
	select SND_SOC_ES8328_I2C if I2C
	select SND_SOC_ES8328_SPI if SPI_MASTER
	select SND_SOC_IMX_PCM_DMA
	select SND_SOC_IMX_AUDMUX
	select SND_SOC_FSL_SSI
	help
	  Say Y if you want to add support for the ES8328 audio codec connected
	  via SSI/I2S over either SPI or I2C.

config SND_SOC_IMX_SGTL5000
	tristate "SoC Audio support for i.MX boards with sgtl5000"
	depends on OF && I2C
	select SND_SOC_SGTL5000
	select SND_SOC_IMX_PCM_DMA
	select SND_SOC_IMX_AUDMUX
	select SND_SOC_FSL_SSI
	help
	  Say Y if you want to add support for SoC audio on an i.MX board with
	  a sgtl5000 codec.

config SND_SOC_IMX_SPDIF
	tristate "SoC Audio support for i.MX boards with S/PDIF"
	select SND_SOC_IMX_PCM_DMA
	select SND_SOC_FSL_SPDIF
	help
	  SoC Audio support for i.MX boards with S/PDIF
	  Say Y if you want to add support for SoC audio on an i.MX board with
	  a S/DPDIF.

config SND_SOC_FSL_ASOC_CARD
	tristate "Generic ASoC Sound Card with ASRC support"
	depends on OF && I2C
	# enforce SND_SOC_FSL_ASOC_CARD=m if SND_AC97_CODEC=m:
	depends on SND_AC97_CODEC || SND_AC97_CODEC=n
	select SND_SIMPLE_CARD_UTILS
	select SND_SOC_IMX_AUDMUX
	select SND_SOC_IMX_PCM_DMA
	select SND_SOC_FSL_ESAI
	select SND_SOC_FSL_SAI
	select SND_SOC_FSL_SSI
	select SND_SOC_WM8994
	select MFD_WM8994
	help
	 ALSA SoC Audio support with ASRC feature for Freescale SoCs that have
	 ESAI/SAI/SSI and connect with external CODECs such as WM8962, CS42888,
	 CS4271, CS4272, SGTL5000 and TLV320AIC32x4.
	 Say Y if you want to add support for Freescale Generic ASoC Sound Card.

config SND_SOC_IMX_AUDMIX
	tristate "SoC Audio support for i.MX boards with AUDMIX"
	select SND_SOC_FSL_AUDMIX
	select SND_SOC_FSL_SAI
	help
	  SoC Audio support for i.MX boards with Audio Mixer
	  Say Y if you want to add support for SoC audio on an i.MX board with
	  an Audio Mixer.

config SND_SOC_IMX_HDMI
	tristate "SoC Audio support for i.MX boards with HDMI port"
	select SND_SOC_FSL_SAI
	select SND_SOC_FSL_AUD2HTX
	select SND_SOC_HDMI_CODEC
	help
	  ALSA SoC Audio support with HDMI feature for Freescale SoCs that have
	  SAI/AUD2HTX and connect with internal HDMI IP or external module
	  SII902X.
	  Say Y if you want to add support for SoC audio on an i.MX board with
	  IMX HDMI.

config SND_SOC_IMX_RPMSG
	tristate "SoC Audio support for i.MX boards with rpmsg"
	depends on RPMSG
	select SND_SOC_IMX_PCM_RPMSG
	select SND_SOC_IMX_AUDIO_RPMSG
	help
	  SoC Audio support for i.MX boards with rpmsg.
	  There should be rpmsg devices defined in other core (M core)
	  Say Y if you want to add support for SoC audio on an i.MX board with
	  a rpmsg devices.

config SND_SOC_IMX_CARD
	tristate "SoC Audio Graph Sound Card support for i.MX boards"
	depends on OF && I2C
	select SND_SOC_AK4458
	select SND_SOC_AK5558
	select SND_SOC_IMX_PCM_DMA
	select SND_SOC_FSL_SAI
	select SND_SIMPLE_CARD_UTILS
	help
	  This option enables audio sound card support for i.MX boards
	  with OF-graph DT bindings.
	  It also support DPCM of single CPU multi Codec ststem.

endif # SND_IMX_SOC

endmenu<|MERGE_RESOLUTION|>--- conflicted
+++ resolved
@@ -95,8 +95,6 @@
 	  destination sample rate. It is a new design module compare with the
 	  old ASRC.
 
-<<<<<<< HEAD
-=======
 config SND_SOC_FSL_XCVR
 	tristate "NXP Audio Transceiver (XCVR) module support"
 	select REGMAP_MMIO
@@ -114,7 +112,6 @@
 	help
 	  Say Y if you want to add AUDIO TO HDMI TX support for NXP.
 
->>>>>>> 7d2a07b7
 config SND_SOC_FSL_UTILS
 	tristate
 
