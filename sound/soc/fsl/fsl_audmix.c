// SPDX-License-Identifier: GPL-2.0
/*
 * NXP AUDMIX ALSA SoC Digital Audio Interface (DAI) driver
 *
 * Copyright 2017 NXP
 */

#include <linux/clk.h>
#include <linux/module.h>
#include <linux/of_platform.h>
#include <linux/pm_runtime.h>
#include <sound/soc.h>
#include <sound/pcm_params.h>

#include "fsl_audmix.h"

#define SOC_ENUM_SINGLE_S(xreg, xshift, xtexts) \
	SOC_ENUM_SINGLE(xreg, xshift, ARRAY_SIZE(xtexts), xtexts)

static const char
	*tdm_sel[] = { "TDM1", "TDM2", },
	*mode_sel[] = { "Disabled", "TDM1", "TDM2", "Mixed", },
	*width_sel[] = { "16b", "18b", "20b", "24b", "32b", },
	*endis_sel[] = { "Disabled", "Enabled", },
	*updn_sel[] = { "Downward", "Upward", },
	*mask_sel[] = { "Unmask", "Mask", };

static const struct soc_enum fsl_audmix_enum[] = {
/* FSL_AUDMIX_CTR enums */
SOC_ENUM_SINGLE_S(FSL_AUDMIX_CTR, FSL_AUDMIX_CTR_MIXCLK_SHIFT, tdm_sel),
SOC_ENUM_SINGLE_S(FSL_AUDMIX_CTR, FSL_AUDMIX_CTR_OUTSRC_SHIFT, mode_sel),
SOC_ENUM_SINGLE_S(FSL_AUDMIX_CTR, FSL_AUDMIX_CTR_OUTWIDTH_SHIFT, width_sel),
SOC_ENUM_SINGLE_S(FSL_AUDMIX_CTR, FSL_AUDMIX_CTR_MASKRTDF_SHIFT, mask_sel),
SOC_ENUM_SINGLE_S(FSL_AUDMIX_CTR, FSL_AUDMIX_CTR_MASKCKDF_SHIFT, mask_sel),
SOC_ENUM_SINGLE_S(FSL_AUDMIX_CTR, FSL_AUDMIX_CTR_SYNCMODE_SHIFT, endis_sel),
SOC_ENUM_SINGLE_S(FSL_AUDMIX_CTR, FSL_AUDMIX_CTR_SYNCSRC_SHIFT, tdm_sel),
/* FSL_AUDMIX_ATCR0 enums */
SOC_ENUM_SINGLE_S(FSL_AUDMIX_ATCR0, 0, endis_sel),
SOC_ENUM_SINGLE_S(FSL_AUDMIX_ATCR0, 1, updn_sel),
/* FSL_AUDMIX_ATCR1 enums */
SOC_ENUM_SINGLE_S(FSL_AUDMIX_ATCR1, 0, endis_sel),
SOC_ENUM_SINGLE_S(FSL_AUDMIX_ATCR1, 1, updn_sel),
};

struct fsl_audmix_state {
	u8 tdms;
	u8 clk;
	char msg[64];
};

static const struct fsl_audmix_state prms[4][4] = {{
	/* DIS->DIS, do nothing */
	{ .tdms = 0, .clk = 0, .msg = "" },
	/* DIS->TDM1*/
	{ .tdms = 1, .clk = 1, .msg = "DIS->TDM1: TDM1 not started!\n" },
	/* DIS->TDM2*/
	{ .tdms = 2, .clk = 2, .msg = "DIS->TDM2: TDM2 not started!\n" },
	/* DIS->MIX */
	{ .tdms = 3, .clk = 0, .msg = "DIS->MIX: Please start both TDMs!\n" }
}, {	/* TDM1->DIS */
	{ .tdms = 1, .clk = 0, .msg = "TDM1->DIS: TDM1 not started!\n" },
	/* TDM1->TDM1, do nothing */
	{ .tdms = 0, .clk = 0, .msg = "" },
	/* TDM1->TDM2 */
	{ .tdms = 3, .clk = 2, .msg = "TDM1->TDM2: Please start both TDMs!\n" },
	/* TDM1->MIX */
	{ .tdms = 3, .clk = 0, .msg = "TDM1->MIX: Please start both TDMs!\n" }
}, {	/* TDM2->DIS */
	{ .tdms = 2, .clk = 0, .msg = "TDM2->DIS: TDM2 not started!\n" },
	/* TDM2->TDM1 */
	{ .tdms = 3, .clk = 1, .msg = "TDM2->TDM1: Please start both TDMs!\n" },
	/* TDM2->TDM2, do nothing */
	{ .tdms = 0, .clk = 0, .msg = "" },
	/* TDM2->MIX */
	{ .tdms = 3, .clk = 0, .msg = "TDM2->MIX: Please start both TDMs!\n" }
}, {	/* MIX->DIS */
	{ .tdms = 3, .clk = 0, .msg = "MIX->DIS: Please start both TDMs!\n" },
	/* MIX->TDM1 */
	{ .tdms = 3, .clk = 1, .msg = "MIX->TDM1: Please start both TDMs!\n" },
	/* MIX->TDM2 */
	{ .tdms = 3, .clk = 2, .msg = "MIX->TDM2: Please start both TDMs!\n" },
	/* MIX->MIX, do nothing */
	{ .tdms = 0, .clk = 0, .msg = "" }
}, };

static int fsl_audmix_state_trans(struct snd_soc_component *comp,
				  unsigned int *mask, unsigned int *ctr,
				  const struct fsl_audmix_state prm)
{
	struct fsl_audmix *priv = snd_soc_component_get_drvdata(comp);
	/* Enforce all required TDMs are started */
	if ((priv->tdms & prm.tdms) != prm.tdms) {
		dev_dbg(comp->dev, "%s", prm.msg);
		return -EINVAL;
	}

	switch (prm.clk) {
	case 1:
	case 2:
		/* Set mix clock */
		(*mask) |= FSL_AUDMIX_CTR_MIXCLK_MASK;
		(*ctr)  |= FSL_AUDMIX_CTR_MIXCLK(prm.clk - 1);
		break;
	default:
		break;
	}

	return 0;
}

static int fsl_audmix_put_mix_clk_src(struct snd_kcontrol *kcontrol,
				      struct snd_ctl_elem_value *ucontrol)
{
	struct snd_soc_component *comp = snd_kcontrol_chip(kcontrol);
	struct fsl_audmix *priv = snd_soc_component_get_drvdata(comp);
	struct soc_enum *e = (struct soc_enum *)kcontrol->private_value;
	unsigned int *item = ucontrol->value.enumerated.item;
	unsigned int reg_val, val, mix_clk;

	/* Get current state */
	reg_val = snd_soc_component_read(comp, FSL_AUDMIX_CTR);
	mix_clk = ((reg_val & FSL_AUDMIX_CTR_MIXCLK_MASK)
			>> FSL_AUDMIX_CTR_MIXCLK_SHIFT);
	val = snd_soc_enum_item_to_val(e, item[0]);

	dev_dbg(comp->dev, "TDMs=x%08x, val=x%08x\n", priv->tdms, val);

	/**
	 * Ensure the current selected mixer clock is available
	 * for configuration propagation
	 */
	if (!(priv->tdms & BIT(mix_clk))) {
		dev_err(comp->dev,
			"Started TDM%d needed for config propagation!\n",
			mix_clk + 1);
		return -EINVAL;
	}

	if (!(priv->tdms & BIT(val))) {
		dev_err(comp->dev,
			"The selected clock source has no TDM%d enabled!\n",
			val + 1);
		return -EINVAL;
	}

	return snd_soc_put_enum_double(kcontrol, ucontrol);
}

static int fsl_audmix_put_out_src(struct snd_kcontrol *kcontrol,
				  struct snd_ctl_elem_value *ucontrol)
{
	struct snd_soc_component *comp = snd_kcontrol_chip(kcontrol);
	struct fsl_audmix *priv = snd_soc_component_get_drvdata(comp);
	struct soc_enum *e = (struct soc_enum *)kcontrol->private_value;
	unsigned int *item = ucontrol->value.enumerated.item;
	u32 out_src, mix_clk;
	unsigned int reg_val, val, mask = 0, ctr = 0;
	int ret;

	/* Get current state */
	reg_val = snd_soc_component_read(comp, FSL_AUDMIX_CTR);

	/* "From" state */
	out_src = ((reg_val & FSL_AUDMIX_CTR_OUTSRC_MASK)
			>> FSL_AUDMIX_CTR_OUTSRC_SHIFT);
	mix_clk = ((reg_val & FSL_AUDMIX_CTR_MIXCLK_MASK)
			>> FSL_AUDMIX_CTR_MIXCLK_SHIFT);

	/* "To" state */
	val = snd_soc_enum_item_to_val(e, item[0]);

	dev_dbg(comp->dev, "TDMs=x%08x, val=x%08x\n", priv->tdms, val);

	/* Check if state is changing ... */
	if (out_src == val)
		return 0;
	/**
	 * Ensure the current selected mixer clock is available
	 * for configuration propagation
	 */
	if (!(priv->tdms & BIT(mix_clk))) {
		dev_err(comp->dev,
			"Started TDM%d needed for config propagation!\n",
			mix_clk + 1);
		return -EINVAL;
	}

	/* Check state transition constraints */
	ret = fsl_audmix_state_trans(comp, &mask, &ctr, prms[out_src][val]);
	if (ret)
		return ret;

	/* Complete transition to new state */
	mask |= FSL_AUDMIX_CTR_OUTSRC_MASK;
	ctr  |= FSL_AUDMIX_CTR_OUTSRC(val);

	return snd_soc_component_update_bits(comp, FSL_AUDMIX_CTR, mask, ctr);
}

static const struct snd_kcontrol_new fsl_audmix_snd_controls[] = {
	/* FSL_AUDMIX_CTR controls */
	{	.iface = SNDRV_CTL_ELEM_IFACE_MIXER,
		.name = "Mixing Clock Source",
		.info = snd_soc_info_enum_double,
		.access = SNDRV_CTL_ELEM_ACCESS_WRITE,
		.put = fsl_audmix_put_mix_clk_src,
		.private_value = (unsigned long)&fsl_audmix_enum[0] },
	{	.iface = SNDRV_CTL_ELEM_IFACE_MIXER,
		.name = "Output Source",
		.info = snd_soc_info_enum_double,
		.access = SNDRV_CTL_ELEM_ACCESS_WRITE,
		.put = fsl_audmix_put_out_src,
		.private_value = (unsigned long)&fsl_audmix_enum[1] },
	SOC_ENUM("Output Width", fsl_audmix_enum[2]),
	SOC_ENUM("Frame Rate Diff Error", fsl_audmix_enum[3]),
	SOC_ENUM("Clock Freq Diff Error", fsl_audmix_enum[4]),
	SOC_ENUM("Sync Mode Config", fsl_audmix_enum[5]),
	SOC_ENUM("Sync Mode Clk Source", fsl_audmix_enum[6]),
	/* TDM1 Attenuation controls */
	SOC_ENUM("TDM1 Attenuation", fsl_audmix_enum[7]),
	SOC_ENUM("TDM1 Attenuation Direction", fsl_audmix_enum[8]),
	SOC_SINGLE("TDM1 Attenuation Step Divider", FSL_AUDMIX_ATCR0,
		   2, 0x00fff, 0),
	SOC_SINGLE("TDM1 Attenuation Initial Value", FSL_AUDMIX_ATIVAL0,
		   0, 0x3ffff, 0),
	SOC_SINGLE("TDM1 Attenuation Step Up Factor", FSL_AUDMIX_ATSTPUP0,
		   0, 0x3ffff, 0),
	SOC_SINGLE("TDM1 Attenuation Step Down Factor", FSL_AUDMIX_ATSTPDN0,
		   0, 0x3ffff, 0),
	SOC_SINGLE("TDM1 Attenuation Step Target", FSL_AUDMIX_ATSTPTGT0,
		   0, 0x3ffff, 0),
	/* TDM2 Attenuation controls */
	SOC_ENUM("TDM2 Attenuation", fsl_audmix_enum[9]),
	SOC_ENUM("TDM2 Attenuation Direction", fsl_audmix_enum[10]),
	SOC_SINGLE("TDM2 Attenuation Step Divider", FSL_AUDMIX_ATCR1,
		   2, 0x00fff, 0),
	SOC_SINGLE("TDM2 Attenuation Initial Value", FSL_AUDMIX_ATIVAL1,
		   0, 0x3ffff, 0),
	SOC_SINGLE("TDM2 Attenuation Step Up Factor", FSL_AUDMIX_ATSTPUP1,
		   0, 0x3ffff, 0),
	SOC_SINGLE("TDM2 Attenuation Step Down Factor", FSL_AUDMIX_ATSTPDN1,
		   0, 0x3ffff, 0),
	SOC_SINGLE("TDM2 Attenuation Step Target", FSL_AUDMIX_ATSTPTGT1,
		   0, 0x3ffff, 0),
};

static int fsl_audmix_dai_set_fmt(struct snd_soc_dai *dai, unsigned int fmt)
{
	struct snd_soc_component *comp = dai->component;
	u32 mask = 0, ctr = 0;

	/* AUDMIX is working in DSP_A format only */
	switch (fmt & SND_SOC_DAIFMT_FORMAT_MASK) {
	case SND_SOC_DAIFMT_DSP_A:
		break;
	default:
		return -EINVAL;
	}

	/* For playback the AUDMIX is slave, and for record is master */
	switch (fmt & SND_SOC_DAIFMT_MASTER_MASK) {
	case SND_SOC_DAIFMT_CBM_CFM:
	case SND_SOC_DAIFMT_CBS_CFS:
		break;
	default:
		return -EINVAL;
	}

	switch (fmt & SND_SOC_DAIFMT_INV_MASK) {
	case SND_SOC_DAIFMT_IB_NF:
		/* Output data will be written on positive edge of the clock */
		ctr |= FSL_AUDMIX_CTR_OUTCKPOL(0);
		break;
	case SND_SOC_DAIFMT_NB_NF:
		/* Output data will be written on negative edge of the clock */
		ctr |= FSL_AUDMIX_CTR_OUTCKPOL(1);
		break;
	default:
		return -EINVAL;
	}

	mask |= FSL_AUDMIX_CTR_OUTCKPOL_MASK;

	return snd_soc_component_update_bits(comp, FSL_AUDMIX_CTR, mask, ctr);
}

static int fsl_audmix_dai_trigger(struct snd_pcm_substream *substream, int cmd,
				  struct snd_soc_dai *dai)
{
	struct fsl_audmix *priv = snd_soc_dai_get_drvdata(dai);
	unsigned long lock_flags;

	/* Capture stream shall not be handled */
	if (substream->stream == SNDRV_PCM_STREAM_CAPTURE)
		return 0;

	switch (cmd) {
	case SNDRV_PCM_TRIGGER_START:
	case SNDRV_PCM_TRIGGER_RESUME:
	case SNDRV_PCM_TRIGGER_PAUSE_RELEASE:
		spin_lock_irqsave(&priv->lock, lock_flags);
		priv->tdms |= BIT(dai->driver->id);
		spin_unlock_irqrestore(&priv->lock, lock_flags);
		break;
	case SNDRV_PCM_TRIGGER_STOP:
	case SNDRV_PCM_TRIGGER_SUSPEND:
	case SNDRV_PCM_TRIGGER_PAUSE_PUSH:
		spin_lock_irqsave(&priv->lock, lock_flags);
		priv->tdms &= ~BIT(dai->driver->id);
		spin_unlock_irqrestore(&priv->lock, lock_flags);
		break;
	default:
		return -EINVAL;
	}

	return 0;
}

static const struct snd_soc_dai_ops fsl_audmix_dai_ops = {
	.set_fmt      = fsl_audmix_dai_set_fmt,
	.trigger      = fsl_audmix_dai_trigger,
};

static struct snd_soc_dai_driver fsl_audmix_dai[] = {
	{
		.id   = 0,
		.name = "audmix-0",
		.playback = {
			.stream_name = "AUDMIX-Playback-0",
			.channels_min = 8,
			.channels_max = 8,
			.rate_min = 8000,
			.rate_max = 96000,
			.rates = SNDRV_PCM_RATE_8000_96000,
			.formats = FSL_AUDMIX_FORMATS,
		},
		.capture = {
			.stream_name = "AUDMIX-Capture-0",
			.channels_min = 8,
			.channels_max = 8,
			.rate_min = 8000,
			.rate_max = 96000,
			.rates = SNDRV_PCM_RATE_8000_96000,
			.formats = FSL_AUDMIX_FORMATS,
		},
		.ops = &fsl_audmix_dai_ops,
	},
	{
		.id   = 1,
		.name = "audmix-1",
		.playback = {
			.stream_name = "AUDMIX-Playback-1",
			.channels_min = 8,
			.channels_max = 8,
			.rate_min = 8000,
			.rate_max = 96000,
			.rates = SNDRV_PCM_RATE_8000_96000,
			.formats = FSL_AUDMIX_FORMATS,
		},
		.capture = {
			.stream_name = "AUDMIX-Capture-1",
			.channels_min = 8,
			.channels_max = 8,
			.rate_min = 8000,
			.rate_max = 96000,
			.rates = SNDRV_PCM_RATE_8000_96000,
			.formats = FSL_AUDMIX_FORMATS,
		},
		.ops = &fsl_audmix_dai_ops,
	},
};

static const struct snd_soc_component_driver fsl_audmix_component = {
	.name		  = "fsl-audmix-dai",
	.controls	  = fsl_audmix_snd_controls,
	.num_controls	  = ARRAY_SIZE(fsl_audmix_snd_controls),
};

static bool fsl_audmix_readable_reg(struct device *dev, unsigned int reg)
{
	switch (reg) {
	case FSL_AUDMIX_CTR:
	case FSL_AUDMIX_STR:
	case FSL_AUDMIX_ATCR0:
	case FSL_AUDMIX_ATIVAL0:
	case FSL_AUDMIX_ATSTPUP0:
	case FSL_AUDMIX_ATSTPDN0:
	case FSL_AUDMIX_ATSTPTGT0:
	case FSL_AUDMIX_ATTNVAL0:
	case FSL_AUDMIX_ATSTP0:
	case FSL_AUDMIX_ATCR1:
	case FSL_AUDMIX_ATIVAL1:
	case FSL_AUDMIX_ATSTPUP1:
	case FSL_AUDMIX_ATSTPDN1:
	case FSL_AUDMIX_ATSTPTGT1:
	case FSL_AUDMIX_ATTNVAL1:
	case FSL_AUDMIX_ATSTP1:
		return true;
	default:
		return false;
	}
}

static bool fsl_audmix_writeable_reg(struct device *dev, unsigned int reg)
{
	switch (reg) {
	case FSL_AUDMIX_CTR:
	case FSL_AUDMIX_ATCR0:
	case FSL_AUDMIX_ATIVAL0:
	case FSL_AUDMIX_ATSTPUP0:
	case FSL_AUDMIX_ATSTPDN0:
	case FSL_AUDMIX_ATSTPTGT0:
	case FSL_AUDMIX_ATCR1:
	case FSL_AUDMIX_ATIVAL1:
	case FSL_AUDMIX_ATSTPUP1:
	case FSL_AUDMIX_ATSTPDN1:
	case FSL_AUDMIX_ATSTPTGT1:
		return true;
	default:
		return false;
	}
}

static const struct reg_default fsl_audmix_reg[] = {
	{ FSL_AUDMIX_CTR,       0x00060 },
	{ FSL_AUDMIX_STR,       0x00003 },
	{ FSL_AUDMIX_ATCR0,     0x00000 },
	{ FSL_AUDMIX_ATIVAL0,   0x3FFFF },
	{ FSL_AUDMIX_ATSTPUP0,  0x2AAAA },
	{ FSL_AUDMIX_ATSTPDN0,  0x30000 },
	{ FSL_AUDMIX_ATSTPTGT0, 0x00010 },
	{ FSL_AUDMIX_ATTNVAL0,  0x00000 },
	{ FSL_AUDMIX_ATSTP0,    0x00000 },
	{ FSL_AUDMIX_ATCR1,     0x00000 },
	{ FSL_AUDMIX_ATIVAL1,   0x3FFFF },
	{ FSL_AUDMIX_ATSTPUP1,  0x2AAAA },
	{ FSL_AUDMIX_ATSTPDN1,  0x30000 },
	{ FSL_AUDMIX_ATSTPTGT1, 0x00010 },
	{ FSL_AUDMIX_ATTNVAL1,  0x00000 },
	{ FSL_AUDMIX_ATSTP1,    0x00000 },
};

static const struct regmap_config fsl_audmix_regmap_config = {
	.reg_bits = 32,
	.reg_stride = 4,
	.val_bits = 32,
	.max_register = FSL_AUDMIX_ATSTP1,
	.reg_defaults = fsl_audmix_reg,
	.num_reg_defaults = ARRAY_SIZE(fsl_audmix_reg),
	.readable_reg = fsl_audmix_readable_reg,
	.writeable_reg = fsl_audmix_writeable_reg,
	.cache_type = REGCACHE_FLAT,
};

static const struct of_device_id fsl_audmix_ids[] = {
	{
		.compatible = "fsl,imx8qm-audmix",
	},
	{ /* sentinel */ }
};
MODULE_DEVICE_TABLE(of, fsl_audmix_ids);

static int fsl_audmix_probe(struct platform_device *pdev)
{
	struct device *dev = &pdev->dev;
	struct fsl_audmix *priv;
<<<<<<< HEAD
	const char *mdrv;
	const struct of_device_id *of_id;
=======
>>>>>>> 7d2a07b7
	void __iomem *regs;
	int ret;

	priv = devm_kzalloc(dev, sizeof(*priv), GFP_KERNEL);
	if (!priv)
		return -ENOMEM;

	/* Get the addresses */
	regs = devm_platform_ioremap_resource(pdev, 0);
	if (IS_ERR(regs))
		return PTR_ERR(regs);

	priv->regmap = devm_regmap_init_mmio(dev, regs, &fsl_audmix_regmap_config);
	if (IS_ERR(priv->regmap)) {
		dev_err(dev, "failed to init regmap\n");
		return PTR_ERR(priv->regmap);
	}

	priv->ipg_clk = devm_clk_get(dev, "ipg");
	if (IS_ERR(priv->ipg_clk)) {
		dev_err(dev, "failed to get ipg clock\n");
		return PTR_ERR(priv->ipg_clk);
	}

	spin_lock_init(&priv->lock);
	platform_set_drvdata(pdev, priv);
	pm_runtime_enable(dev);

	ret = devm_snd_soc_register_component(dev, &fsl_audmix_component,
					      fsl_audmix_dai,
					      ARRAY_SIZE(fsl_audmix_dai));
	if (ret) {
		dev_err(dev, "failed to register ASoC DAI\n");
		goto err_disable_pm;
	}

	priv->pdev = platform_device_register_data(dev, "imx-audmix", 0, NULL, 0);
	if (IS_ERR(priv->pdev)) {
		ret = PTR_ERR(priv->pdev);
<<<<<<< HEAD
		dev_err(dev, "failed to register platform %s: %d\n", mdrv, ret);
=======
		dev_err(dev, "failed to register platform: %d\n", ret);
>>>>>>> 7d2a07b7
		goto err_disable_pm;
	}

	return 0;

err_disable_pm:
	pm_runtime_disable(dev);
	return ret;
}

static int fsl_audmix_remove(struct platform_device *pdev)
{
	struct fsl_audmix *priv = dev_get_drvdata(&pdev->dev);

	pm_runtime_disable(&pdev->dev);

	if (priv->pdev)
		platform_device_unregister(priv->pdev);

	return 0;
}

#ifdef CONFIG_PM
static int fsl_audmix_runtime_resume(struct device *dev)
{
	struct fsl_audmix *priv = dev_get_drvdata(dev);
	int ret;

	ret = clk_prepare_enable(priv->ipg_clk);
	if (ret) {
		dev_err(dev, "Failed to enable IPG clock: %d\n", ret);
		return ret;
	}

	regcache_cache_only(priv->regmap, false);
	regcache_mark_dirty(priv->regmap);

	return regcache_sync(priv->regmap);
}

static int fsl_audmix_runtime_suspend(struct device *dev)
{
	struct fsl_audmix *priv = dev_get_drvdata(dev);

	regcache_cache_only(priv->regmap, true);

	clk_disable_unprepare(priv->ipg_clk);

	return 0;
}
#endif /* CONFIG_PM */

static const struct dev_pm_ops fsl_audmix_pm = {
	SET_RUNTIME_PM_OPS(fsl_audmix_runtime_suspend,
			   fsl_audmix_runtime_resume,
			   NULL)
	SET_SYSTEM_SLEEP_PM_OPS(pm_runtime_force_suspend,
				pm_runtime_force_resume)
};

static struct platform_driver fsl_audmix_driver = {
	.probe = fsl_audmix_probe,
	.remove = fsl_audmix_remove,
	.driver = {
		.name = "fsl-audmix",
		.of_match_table = fsl_audmix_ids,
		.pm = &fsl_audmix_pm,
	},
};
module_platform_driver(fsl_audmix_driver);

MODULE_DESCRIPTION("NXP AUDMIX ASoC DAI driver");
MODULE_AUTHOR("Viorel Suman <viorel.suman@nxp.com>");
MODULE_ALIAS("platform:fsl-audmix");
MODULE_LICENSE("GPL v2");<|MERGE_RESOLUTION|>--- conflicted
+++ resolved
@@ -464,11 +464,6 @@
 {
 	struct device *dev = &pdev->dev;
 	struct fsl_audmix *priv;
-<<<<<<< HEAD
-	const char *mdrv;
-	const struct of_device_id *of_id;
-=======
->>>>>>> 7d2a07b7
 	void __iomem *regs;
 	int ret;
 
@@ -508,11 +503,7 @@
 	priv->pdev = platform_device_register_data(dev, "imx-audmix", 0, NULL, 0);
 	if (IS_ERR(priv->pdev)) {
 		ret = PTR_ERR(priv->pdev);
-<<<<<<< HEAD
-		dev_err(dev, "failed to register platform %s: %d\n", mdrv, ret);
-=======
 		dev_err(dev, "failed to register platform: %d\n", ret);
->>>>>>> 7d2a07b7
 		goto err_disable_pm;
 	}
 
