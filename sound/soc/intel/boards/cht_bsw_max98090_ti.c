--- conflicted
+++ resolved
@@ -363,8 +363,6 @@
 
 static const struct dmi_system_id cht_max98090_quirk_table[] = {
 	{
-<<<<<<< HEAD
-=======
 		/* Clapper model Chromebook */
 		.matches = {
 			DMI_MATCH(DMI_PRODUCT_NAME, "Clapper"),
@@ -379,7 +377,6 @@
 		.driver_data = (void *)QUIRK_PMC_PLT_CLK_0,
 	},
 	{
->>>>>>> 8507a484
 		/* Swanky model Chromebook (Toshiba Chromebook 2) */
 		.matches = {
 			DMI_MATCH(DMI_PRODUCT_NAME, "Swanky"),
