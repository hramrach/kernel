// SPDX-License-Identifier: GPL-2.0-only
/*
 *  byt_cr_dpcm_rt5640.c - ASoc Machine driver for Intel Byt CR platform
 *
 *  Copyright (C) 2014 Intel Corp
 *  Author: Subhransu S. Prusty <subhransu.s.prusty@intel.com>
 *  ~~~~~~~~~~~~~~~~~~~~~~~~~~~~~~~~~~~~~~~~~~~~~~~~~~~~~~~~~~~~~~~~~~~~~~~~~~
 *
 * ~~~~~~~~~~~~~~~~~~~~~~~~~~~~~~~~~~~~~~~~~~~~~~~~~~~~~~~~~~~~~~~~~~~~~~~~~~
 */

#include <linux/i2c.h>
#include <linux/init.h>
#include <linux/module.h>
#include <linux/moduleparam.h>
#include <linux/platform_device.h>
#include <linux/acpi.h>
#include <linux/clk.h>
#include <linux/device.h>
#include <linux/dmi.h>
#include <linux/input.h>
#include <linux/slab.h>
#include <sound/pcm.h>
#include <sound/pcm_params.h>
#include <sound/soc.h>
#include <sound/jack.h>
#include <sound/soc-acpi.h>
#include <dt-bindings/sound/rt5640.h>
#include "../../codecs/rt5640.h"
#include "../atom/sst-atom-controls.h"
#include "../common/soc-intel-quirks.h"

enum {
	BYT_RT5640_DMIC1_MAP,
	BYT_RT5640_DMIC2_MAP,
	BYT_RT5640_IN1_MAP,
	BYT_RT5640_IN3_MAP,
	BYT_RT5640_NO_INTERNAL_MIC_MAP,
};

enum {
	BYT_RT5640_JD_SRC_GPIO1		= (RT5640_JD_SRC_GPIO1 << 4),
	BYT_RT5640_JD_SRC_JD1_IN4P	= (RT5640_JD_SRC_JD1_IN4P << 4),
	BYT_RT5640_JD_SRC_JD2_IN4N	= (RT5640_JD_SRC_JD2_IN4N << 4),
	BYT_RT5640_JD_SRC_GPIO2		= (RT5640_JD_SRC_GPIO2 << 4),
	BYT_RT5640_JD_SRC_GPIO3		= (RT5640_JD_SRC_GPIO3 << 4),
	BYT_RT5640_JD_SRC_GPIO4		= (RT5640_JD_SRC_GPIO4 << 4),
};

enum {
	BYT_RT5640_OVCD_TH_600UA	= (6 << 8),
	BYT_RT5640_OVCD_TH_1500UA	= (15 << 8),
	BYT_RT5640_OVCD_TH_2000UA	= (20 << 8),
};

enum {
	BYT_RT5640_OVCD_SF_0P5		= (RT5640_OVCD_SF_0P5 << 13),
	BYT_RT5640_OVCD_SF_0P75		= (RT5640_OVCD_SF_0P75 << 13),
	BYT_RT5640_OVCD_SF_1P0		= (RT5640_OVCD_SF_1P0 << 13),
	BYT_RT5640_OVCD_SF_1P5		= (RT5640_OVCD_SF_1P5 << 13),
};

#define BYT_RT5640_MAP(quirk)		((quirk) &  GENMASK(3, 0))
#define BYT_RT5640_JDSRC(quirk)		(((quirk) & GENMASK(7, 4)) >> 4)
#define BYT_RT5640_OVCD_TH(quirk)	(((quirk) & GENMASK(12, 8)) >> 8)
#define BYT_RT5640_OVCD_SF(quirk)	(((quirk) & GENMASK(14, 13)) >> 13)
#define BYT_RT5640_JD_NOT_INV		BIT(16)
#define BYT_RT5640_MONO_SPEAKER		BIT(17)
#define BYT_RT5640_DIFF_MIC		BIT(18) /* default is single-ended */
#define BYT_RT5640_SSP2_AIF2		BIT(19) /* default is using AIF1  */
#define BYT_RT5640_SSP0_AIF1		BIT(20)
#define BYT_RT5640_SSP0_AIF2		BIT(21)
#define BYT_RT5640_MCLK_EN		BIT(22)
#define BYT_RT5640_MCLK_25MHZ		BIT(23)
#define BYT_RT5640_NO_SPEAKERS		BIT(24)

#define BYTCR_INPUT_DEFAULTS				\
	(BYT_RT5640_IN3_MAP |				\
	 BYT_RT5640_JD_SRC_JD1_IN4P |			\
	 BYT_RT5640_OVCD_TH_2000UA |			\
	 BYT_RT5640_OVCD_SF_0P75 |			\
	 BYT_RT5640_DIFF_MIC)

/* in-diff or dmic-pin + jdsrc + ovcd-th + -sf + jd-inv + terminating entry */
#define MAX_NO_PROPS 6

struct byt_rt5640_private {
	struct snd_soc_jack jack;
	struct clk *mclk;
};
static bool is_bytcr;

static unsigned long byt_rt5640_quirk = BYT_RT5640_MCLK_EN;
static int quirk_override = -1;
module_param_named(quirk, quirk_override, int, 0444);
MODULE_PARM_DESC(quirk, "Board-specific quirk override");

static void log_quirks(struct device *dev)
{
	int map;
	bool has_mclk = false;
	bool has_ssp0 = false;
	bool has_ssp0_aif1 = false;
	bool has_ssp0_aif2 = false;
	bool has_ssp2_aif2 = false;

	map = BYT_RT5640_MAP(byt_rt5640_quirk);
	switch (map) {
	case BYT_RT5640_DMIC1_MAP:
		dev_info(dev, "quirk DMIC1_MAP enabled\n");
		break;
	case BYT_RT5640_DMIC2_MAP:
		dev_info(dev, "quirk DMIC2_MAP enabled\n");
		break;
	case BYT_RT5640_IN1_MAP:
		dev_info(dev, "quirk IN1_MAP enabled\n");
		break;
	case BYT_RT5640_IN3_MAP:
		dev_info(dev, "quirk IN3_MAP enabled\n");
		break;
	case BYT_RT5640_NO_INTERNAL_MIC_MAP:
		dev_info(dev, "quirk NO_INTERNAL_MIC_MAP enabled\n");
		break;
	default:
		dev_err(dev, "quirk map 0x%x is not supported, microphone input will not work\n", map);
		break;
	}
	if (BYT_RT5640_JDSRC(byt_rt5640_quirk)) {
		dev_info(dev, "quirk realtek,jack-detect-source %ld\n",
			 BYT_RT5640_JDSRC(byt_rt5640_quirk));
		dev_info(dev, "quirk realtek,over-current-threshold-microamp %ld\n",
			 BYT_RT5640_OVCD_TH(byt_rt5640_quirk) * 100);
		dev_info(dev, "quirk realtek,over-current-scale-factor %ld\n",
			 BYT_RT5640_OVCD_SF(byt_rt5640_quirk));
	}
	if (byt_rt5640_quirk & BYT_RT5640_JD_NOT_INV)
		dev_info(dev, "quirk JD_NOT_INV enabled\n");
	if (byt_rt5640_quirk & BYT_RT5640_MONO_SPEAKER)
		dev_info(dev, "quirk MONO_SPEAKER enabled\n");
	if (byt_rt5640_quirk & BYT_RT5640_NO_SPEAKERS)
		dev_info(dev, "quirk NO_SPEAKERS enabled\n");
	if (byt_rt5640_quirk & BYT_RT5640_DIFF_MIC)
		dev_info(dev, "quirk DIFF_MIC enabled\n");
	if (byt_rt5640_quirk & BYT_RT5640_SSP0_AIF1) {
		dev_info(dev, "quirk SSP0_AIF1 enabled\n");
		has_ssp0 = true;
		has_ssp0_aif1 = true;
	}
	if (byt_rt5640_quirk & BYT_RT5640_SSP0_AIF2) {
		dev_info(dev, "quirk SSP0_AIF2 enabled\n");
		has_ssp0 = true;
		has_ssp0_aif2 = true;
	}
	if (byt_rt5640_quirk & BYT_RT5640_SSP2_AIF2) {
		dev_info(dev, "quirk SSP2_AIF2 enabled\n");
		has_ssp2_aif2 = true;
	}
	if (is_bytcr && !has_ssp0)
		dev_err(dev, "Invalid routing, bytcr detected but no SSP0-based quirk, audio cannot work with SSP2 on bytcr\n");
	if (has_ssp0_aif1 && has_ssp0_aif2)
		dev_err(dev, "Invalid routing, SSP0 cannot be connected to both AIF1 and AIF2\n");
	if (has_ssp0 && has_ssp2_aif2)
		dev_err(dev, "Invalid routing, cannot have both SSP0 and SSP2 connected to codec\n");

	if (byt_rt5640_quirk & BYT_RT5640_MCLK_EN) {
		dev_info(dev, "quirk MCLK_EN enabled\n");
		has_mclk = true;
	}
	if (byt_rt5640_quirk & BYT_RT5640_MCLK_25MHZ) {
		if (has_mclk)
			dev_info(dev, "quirk MCLK_25MHZ enabled\n");
		else
			dev_err(dev, "quirk MCLK_25MHZ enabled but quirk MCLK not selected, will be ignored\n");
	}
}

static int byt_rt5640_prepare_and_enable_pll1(struct snd_soc_dai *codec_dai,
					      int rate)
{
	int ret;

	/* Configure the PLL before selecting it */
	if (!(byt_rt5640_quirk & BYT_RT5640_MCLK_EN)) {
		/* use bitclock as PLL input */
		if ((byt_rt5640_quirk & BYT_RT5640_SSP0_AIF1) ||
		    (byt_rt5640_quirk & BYT_RT5640_SSP0_AIF2)) {
			/* 2x16 bit slots on SSP0 */
			ret = snd_soc_dai_set_pll(codec_dai, 0,
						  RT5640_PLL1_S_BCLK1,
						  rate * 32, rate * 512);
		} else {
			/* 2x15 bit slots on SSP2 */
			ret = snd_soc_dai_set_pll(codec_dai, 0,
						  RT5640_PLL1_S_BCLK1,
						  rate * 50, rate * 512);
		}
	} else {
		if (byt_rt5640_quirk & BYT_RT5640_MCLK_25MHZ) {
			ret = snd_soc_dai_set_pll(codec_dai, 0,
						  RT5640_PLL1_S_MCLK,
						  25000000, rate * 512);
		} else {
			ret = snd_soc_dai_set_pll(codec_dai, 0,
						  RT5640_PLL1_S_MCLK,
						  19200000, rate * 512);
		}
	}

	if (ret < 0) {
		dev_err(codec_dai->component->dev, "can't set pll: %d\n", ret);
		return ret;
	}

	ret = snd_soc_dai_set_sysclk(codec_dai, RT5640_SCLK_S_PLL1,
				     rate * 512, SND_SOC_CLOCK_IN);
	if (ret < 0) {
		dev_err(codec_dai->component->dev, "can't set clock %d\n", ret);
		return ret;
	}

	return 0;
}

#define BYT_CODEC_DAI1	"rt5640-aif1"
#define BYT_CODEC_DAI2	"rt5640-aif2"

static int platform_clock_control(struct snd_soc_dapm_widget *w,
				  struct snd_kcontrol *k, int  event)
{
	struct snd_soc_dapm_context *dapm = w->dapm;
	struct snd_soc_card *card = dapm->card;
	struct snd_soc_dai *codec_dai;
	struct byt_rt5640_private *priv = snd_soc_card_get_drvdata(card);
	int ret;

	codec_dai = snd_soc_card_get_codec_dai(card, BYT_CODEC_DAI1);
	if (!codec_dai)
		codec_dai = snd_soc_card_get_codec_dai(card, BYT_CODEC_DAI2);

	if (!codec_dai) {
		dev_err(card->dev,
			"Codec dai not found; Unable to set platform clock\n");
		return -EIO;
	}

	if (SND_SOC_DAPM_EVENT_ON(event)) {
		if (byt_rt5640_quirk & BYT_RT5640_MCLK_EN) {
			ret = clk_prepare_enable(priv->mclk);
			if (ret < 0) {
				dev_err(card->dev,
					"could not configure MCLK state\n");
				return ret;
			}
		}
		ret = byt_rt5640_prepare_and_enable_pll1(codec_dai, 48000);
	} else {
		/*
		 * Set codec clock source to internal clock before
		 * turning off the platform clock. Codec needs clock
		 * for Jack detection and button press
		 */
		ret = snd_soc_dai_set_sysclk(codec_dai, RT5640_SCLK_S_RCCLK,
					     48000 * 512,
					     SND_SOC_CLOCK_IN);
		if (!ret) {
			if (byt_rt5640_quirk & BYT_RT5640_MCLK_EN)
				clk_disable_unprepare(priv->mclk);
		}
	}

	if (ret < 0) {
		dev_err(card->dev, "can't set codec sysclk: %d\n", ret);
		return ret;
	}

	return 0;
}

static const struct snd_soc_dapm_widget byt_rt5640_widgets[] = {
	SND_SOC_DAPM_HP("Headphone", NULL),
	SND_SOC_DAPM_MIC("Headset Mic", NULL),
	SND_SOC_DAPM_MIC("Internal Mic", NULL),
	SND_SOC_DAPM_SPK("Speaker", NULL),
	SND_SOC_DAPM_SUPPLY("Platform Clock", SND_SOC_NOPM, 0, 0,
			    platform_clock_control, SND_SOC_DAPM_PRE_PMU |
			    SND_SOC_DAPM_POST_PMD),

};

static const struct snd_soc_dapm_route byt_rt5640_audio_map[] = {
	{"Headphone", NULL, "Platform Clock"},
	{"Headset Mic", NULL, "Platform Clock"},
	{"Internal Mic", NULL, "Platform Clock"},
	{"Speaker", NULL, "Platform Clock"},

	{"Headset Mic", NULL, "MICBIAS1"},
	{"IN2P", NULL, "Headset Mic"},
	{"Headphone", NULL, "HPOL"},
	{"Headphone", NULL, "HPOR"},
};

static const struct snd_soc_dapm_route byt_rt5640_intmic_dmic1_map[] = {
	{"DMIC1", NULL, "Internal Mic"},
};

static const struct snd_soc_dapm_route byt_rt5640_intmic_dmic2_map[] = {
	{"DMIC2", NULL, "Internal Mic"},
};

static const struct snd_soc_dapm_route byt_rt5640_intmic_in1_map[] = {
	{"Internal Mic", NULL, "MICBIAS1"},
	{"IN1P", NULL, "Internal Mic"},
};

static const struct snd_soc_dapm_route byt_rt5640_intmic_in3_map[] = {
	{"Internal Mic", NULL, "MICBIAS1"},
	{"IN3P", NULL, "Internal Mic"},
};

static const struct snd_soc_dapm_route byt_rt5640_ssp2_aif1_map[] = {
	{"ssp2 Tx", NULL, "codec_out0"},
	{"ssp2 Tx", NULL, "codec_out1"},
	{"codec_in0", NULL, "ssp2 Rx"},
	{"codec_in1", NULL, "ssp2 Rx"},

	{"AIF1 Playback", NULL, "ssp2 Tx"},
	{"ssp2 Rx", NULL, "AIF1 Capture"},
};

static const struct snd_soc_dapm_route byt_rt5640_ssp2_aif2_map[] = {
	{"ssp2 Tx", NULL, "codec_out0"},
	{"ssp2 Tx", NULL, "codec_out1"},
	{"codec_in0", NULL, "ssp2 Rx"},
	{"codec_in1", NULL, "ssp2 Rx"},

	{"AIF2 Playback", NULL, "ssp2 Tx"},
	{"ssp2 Rx", NULL, "AIF2 Capture"},
};

static const struct snd_soc_dapm_route byt_rt5640_ssp0_aif1_map[] = {
	{"ssp0 Tx", NULL, "modem_out"},
	{"modem_in", NULL, "ssp0 Rx"},

	{"AIF1 Playback", NULL, "ssp0 Tx"},
	{"ssp0 Rx", NULL, "AIF1 Capture"},
};

static const struct snd_soc_dapm_route byt_rt5640_ssp0_aif2_map[] = {
	{"ssp0 Tx", NULL, "modem_out"},
	{"modem_in", NULL, "ssp0 Rx"},

	{"AIF2 Playback", NULL, "ssp0 Tx"},
	{"ssp0 Rx", NULL, "AIF2 Capture"},
};

static const struct snd_soc_dapm_route byt_rt5640_stereo_spk_map[] = {
	{"Speaker", NULL, "SPOLP"},
	{"Speaker", NULL, "SPOLN"},
	{"Speaker", NULL, "SPORP"},
	{"Speaker", NULL, "SPORN"},
};

static const struct snd_soc_dapm_route byt_rt5640_mono_spk_map[] = {
	{"Speaker", NULL, "SPOLP"},
	{"Speaker", NULL, "SPOLN"},
};

static const struct snd_kcontrol_new byt_rt5640_controls[] = {
	SOC_DAPM_PIN_SWITCH("Headphone"),
	SOC_DAPM_PIN_SWITCH("Headset Mic"),
	SOC_DAPM_PIN_SWITCH("Internal Mic"),
	SOC_DAPM_PIN_SWITCH("Speaker"),
};

static struct snd_soc_jack_pin rt5640_pins[] = {
	{
		.pin	= "Headphone",
		.mask	= SND_JACK_HEADPHONE,
	},
	{
		.pin	= "Headset Mic",
		.mask	= SND_JACK_MICROPHONE,
	},
};

static int byt_rt5640_aif1_hw_params(struct snd_pcm_substream *substream,
					struct snd_pcm_hw_params *params)
{
	struct snd_soc_pcm_runtime *rtd = asoc_substream_to_rtd(substream);
	struct snd_soc_dai *dai = asoc_rtd_to_codec(rtd, 0);

	return byt_rt5640_prepare_and_enable_pll1(dai, params_rate(params));
}

/* Please keep this list alphabetically sorted */
static const struct dmi_system_id byt_rt5640_quirk_table[] = {
	{	/* Acer Iconia Tab 8 W1-810 */
		.matches = {
			DMI_EXACT_MATCH(DMI_SYS_VENDOR, "Acer"),
			DMI_EXACT_MATCH(DMI_PRODUCT_NAME, "Iconia W1-810"),
		},
		.driver_data = (void *)(BYT_RT5640_DMIC1_MAP |
					BYT_RT5640_JD_SRC_JD1_IN4P |
					BYT_RT5640_OVCD_TH_1500UA |
					BYT_RT5640_OVCD_SF_0P75 |
					BYT_RT5640_SSP0_AIF1 |
					BYT_RT5640_MCLK_EN),
	},
	{	/* Acer One 10 S1002 */
		.matches = {
			DMI_MATCH(DMI_SYS_VENDOR, "Acer"),
			DMI_MATCH(DMI_PRODUCT_NAME, "One S1002"),
		},
		.driver_data = (void *)(BYT_RT5640_IN1_MAP |
					BYT_RT5640_JD_SRC_JD2_IN4N |
					BYT_RT5640_OVCD_TH_2000UA |
					BYT_RT5640_OVCD_SF_0P75 |
					BYT_RT5640_DIFF_MIC |
					BYT_RT5640_SSP0_AIF2 |
					BYT_RT5640_MCLK_EN),
	},
	{
		.matches = {
			DMI_MATCH(DMI_SYS_VENDOR, "Acer"),
			DMI_MATCH(DMI_PRODUCT_NAME, "Aspire SW5-012"),
		},
		.driver_data = (void *)(BYT_RT5640_DMIC1_MAP |
					BYT_RT5640_JD_SRC_JD2_IN4N |
					BYT_RT5640_OVCD_TH_2000UA |
					BYT_RT5640_OVCD_SF_0P75 |
					BYT_RT5640_SSP0_AIF1 |
					BYT_RT5640_MCLK_EN),
	},
	{
		.matches = {
			DMI_EXACT_MATCH(DMI_SYS_VENDOR, "ARCHOS"),
			DMI_EXACT_MATCH(DMI_PRODUCT_NAME, "ARCHOS 80 Cesium"),
		},
		.driver_data = (void *)(BYTCR_INPUT_DEFAULTS |
					BYT_RT5640_MONO_SPEAKER |
					BYT_RT5640_SSP0_AIF1 |
					BYT_RT5640_MCLK_EN),
	},
	{
		.matches = {
			DMI_EXACT_MATCH(DMI_SYS_VENDOR, "ARCHOS"),
			DMI_EXACT_MATCH(DMI_PRODUCT_NAME, "ARCHOS 140 CESIUM"),
		},
		.driver_data = (void *)(BYT_RT5640_IN1_MAP |
					BYT_RT5640_JD_SRC_JD2_IN4N |
					BYT_RT5640_OVCD_TH_2000UA |
					BYT_RT5640_OVCD_SF_0P75 |
					BYT_RT5640_SSP0_AIF1 |
					BYT_RT5640_MCLK_EN),
	},
	{
		.matches = {
			DMI_EXACT_MATCH(DMI_SYS_VENDOR, "ASUSTeK COMPUTER INC."),
			DMI_EXACT_MATCH(DMI_PRODUCT_NAME, "ME176C"),
		},
		.driver_data = (void *)(BYT_RT5640_IN1_MAP |
					BYT_RT5640_JD_SRC_JD2_IN4N |
					BYT_RT5640_OVCD_TH_2000UA |
					BYT_RT5640_OVCD_SF_0P75 |
					BYT_RT5640_SSP0_AIF1 |
					BYT_RT5640_MCLK_EN),
	},
	{
		.matches = {
			DMI_EXACT_MATCH(DMI_SYS_VENDOR, "ASUSTeK COMPUTER INC."),
			DMI_EXACT_MATCH(DMI_PRODUCT_NAME, "T100TA"),
		},
		.driver_data = (void *)(BYT_RT5640_IN1_MAP |
					BYT_RT5640_JD_SRC_JD2_IN4N |
					BYT_RT5640_OVCD_TH_2000UA |
					BYT_RT5640_OVCD_SF_0P75 |
					BYT_RT5640_MCLK_EN),
	},
	{
		.matches = {
			DMI_EXACT_MATCH(DMI_SYS_VENDOR, "ASUSTeK COMPUTER INC."),
			DMI_EXACT_MATCH(DMI_PRODUCT_NAME, "T100TAF"),
		},
		.driver_data = (void *)(BYT_RT5640_IN1_MAP |
					BYT_RT5640_JD_SRC_JD2_IN4N |
					BYT_RT5640_OVCD_TH_2000UA |
					BYT_RT5640_OVCD_SF_0P75 |
					BYT_RT5640_MONO_SPEAKER |
					BYT_RT5640_DIFF_MIC |
					BYT_RT5640_SSP0_AIF2 |
					BYT_RT5640_MCLK_EN),
	},
	{	/* Chuwi Vi8 (CWI506) */
		.matches = {
			DMI_EXACT_MATCH(DMI_SYS_VENDOR, "Insyde"),
			DMI_EXACT_MATCH(DMI_PRODUCT_NAME, "i86"),
			/* The above are too generic, also match BIOS info */
			DMI_MATCH(DMI_BIOS_VERSION, "CHUWI.D86JLBNR"),
		},
		.driver_data = (void *)(BYTCR_INPUT_DEFAULTS |
					BYT_RT5640_MONO_SPEAKER |
					BYT_RT5640_SSP0_AIF1 |
					BYT_RT5640_MCLK_EN),
	},
	{
		/* Chuwi Vi10 (CWI505) */
		.matches = {
			DMI_MATCH(DMI_BOARD_VENDOR, "Hampoo"),
			DMI_MATCH(DMI_BOARD_NAME, "BYT-PF02"),
			DMI_MATCH(DMI_SYS_VENDOR, "ilife"),
			DMI_MATCH(DMI_PRODUCT_NAME, "S165"),
		},
		.driver_data = (void *)(BYT_RT5640_IN1_MAP |
					BYT_RT5640_JD_SRC_JD2_IN4N |
					BYT_RT5640_OVCD_TH_2000UA |
					BYT_RT5640_OVCD_SF_0P75 |
					BYT_RT5640_DIFF_MIC |
					BYT_RT5640_SSP0_AIF1 |
					BYT_RT5640_MCLK_EN),
	},
	{
		/* Chuwi Hi8 (CWI509) */
		.matches = {
			DMI_MATCH(DMI_BOARD_VENDOR, "Hampoo"),
			DMI_MATCH(DMI_BOARD_NAME, "BYT-PA03C"),
			DMI_MATCH(DMI_SYS_VENDOR, "ilife"),
			DMI_MATCH(DMI_PRODUCT_NAME, "S806"),
		},
		.driver_data = (void *)(BYT_RT5640_IN1_MAP |
					BYT_RT5640_JD_SRC_JD2_IN4N |
					BYT_RT5640_OVCD_TH_2000UA |
					BYT_RT5640_OVCD_SF_0P75 |
					BYT_RT5640_MONO_SPEAKER |
					BYT_RT5640_DIFF_MIC |
					BYT_RT5640_SSP0_AIF1 |
					BYT_RT5640_MCLK_EN),
	},
	{
		.matches = {
			DMI_MATCH(DMI_SYS_VENDOR, "Circuitco"),
			DMI_MATCH(DMI_PRODUCT_NAME, "Minnowboard Max B3 PLATFORM"),
		},
		.driver_data = (void *)(BYT_RT5640_DMIC1_MAP),
	},
	{	/* Connect Tablet 9 */
		.matches = {
			DMI_EXACT_MATCH(DMI_SYS_VENDOR, "Connect"),
			DMI_EXACT_MATCH(DMI_PRODUCT_NAME, "Tablet 9"),
		},
		.driver_data = (void *)(BYTCR_INPUT_DEFAULTS |
					BYT_RT5640_MONO_SPEAKER |
					BYT_RT5640_SSP0_AIF1 |
					BYT_RT5640_MCLK_EN),
	},
	{
		.matches = {
			DMI_EXACT_MATCH(DMI_SYS_VENDOR, "Dell Inc."),
			DMI_EXACT_MATCH(DMI_PRODUCT_NAME, "Venue 8 Pro 5830"),
		},
		.driver_data = (void *)(BYT_RT5640_DMIC1_MAP |
					BYT_RT5640_JD_SRC_JD2_IN4N |
					BYT_RT5640_OVCD_TH_2000UA |
					BYT_RT5640_OVCD_SF_0P75 |
					BYT_RT5640_MONO_SPEAKER |
					BYT_RT5640_MCLK_EN),
	},
	{	/* Estar Beauty HD MID 7316R */
		.matches = {
			DMI_MATCH(DMI_SYS_VENDOR, "Estar"),
			DMI_MATCH(DMI_PRODUCT_NAME, "eSTAR BEAUTY HD Intel Quad core"),
		},
		.driver_data = (void *)(BYTCR_INPUT_DEFAULTS |
					BYT_RT5640_MONO_SPEAKER |
					BYT_RT5640_SSP0_AIF1 |
					BYT_RT5640_MCLK_EN),
	},
	{	/* Glavey TM800A550L */
		.matches = {
			DMI_MATCH(DMI_BOARD_VENDOR, "AMI Corporation"),
			DMI_MATCH(DMI_BOARD_NAME, "Aptio CRB"),
			/* Above strings are too generic, also match on BIOS version */
			DMI_MATCH(DMI_BIOS_VERSION, "ZY-8-BI-PX4S70VTR400-X423B-005-D"),
		},
		.driver_data = (void *)(BYTCR_INPUT_DEFAULTS |
					BYT_RT5640_SSP0_AIF1 |
					BYT_RT5640_MCLK_EN),
	},
	{
		.matches = {
			DMI_EXACT_MATCH(DMI_SYS_VENDOR, "Hewlett-Packard"),
			DMI_EXACT_MATCH(DMI_PRODUCT_NAME, "HP ElitePad 1000 G2"),
		},
		.driver_data = (void *)(BYT_RT5640_IN1_MAP |
					BYT_RT5640_MCLK_EN),
	},
	{	/* HP Pavilion x2 10-k0XX, 10-n0XX */
		.matches = {
			DMI_MATCH(DMI_SYS_VENDOR, "Hewlett-Packard"),
			DMI_MATCH(DMI_PRODUCT_NAME, "HP Pavilion x2 Detachable"),
		},
		.driver_data = (void *)(BYT_RT5640_DMIC1_MAP |
					BYT_RT5640_JD_SRC_JD2_IN4N |
					BYT_RT5640_OVCD_TH_1500UA |
					BYT_RT5640_OVCD_SF_0P75 |
					BYT_RT5640_SSP0_AIF1 |
					BYT_RT5640_MCLK_EN),
	},
	{	/* HP Pavilion x2 10-p0XX */
		.matches = {
			DMI_MATCH(DMI_SYS_VENDOR, "HP"),
			DMI_MATCH(DMI_PRODUCT_NAME, "HP x2 Detachable 10-p0XX"),
		},
		.driver_data = (void *)(BYT_RT5640_DMIC1_MAP |
					BYT_RT5640_JD_SRC_JD1_IN4P |
					BYT_RT5640_OVCD_TH_2000UA |
					BYT_RT5640_OVCD_SF_0P75 |
					BYT_RT5640_MCLK_EN),
	},
	{	/* HP Stream 7 */
		.matches = {
			DMI_EXACT_MATCH(DMI_SYS_VENDOR, "Hewlett-Packard"),
			DMI_EXACT_MATCH(DMI_PRODUCT_NAME, "HP Stream 7 Tablet"),
		},
		.driver_data = (void *)(BYTCR_INPUT_DEFAULTS |
					BYT_RT5640_MONO_SPEAKER |
					BYT_RT5640_JD_NOT_INV |
					BYT_RT5640_SSP0_AIF1 |
					BYT_RT5640_MCLK_EN),
	},
	{	/* I.T.Works TW891 */
		.matches = {
			DMI_EXACT_MATCH(DMI_SYS_VENDOR, "To be filled by O.E.M."),
			DMI_EXACT_MATCH(DMI_PRODUCT_NAME, "TW891"),
			DMI_EXACT_MATCH(DMI_BOARD_VENDOR, "To be filled by O.E.M."),
			DMI_EXACT_MATCH(DMI_BOARD_NAME, "TW891"),
		},
		.driver_data = (void *)(BYTCR_INPUT_DEFAULTS |
					BYT_RT5640_MONO_SPEAKER |
					BYT_RT5640_SSP0_AIF1 |
					BYT_RT5640_MCLK_EN),
	},
	{	/* Lamina I8270 / T701BR.SE */
		.matches = {
			DMI_EXACT_MATCH(DMI_BOARD_VENDOR, "Lamina"),
			DMI_EXACT_MATCH(DMI_BOARD_NAME, "T701BR.SE"),
		},
		.driver_data = (void *)(BYTCR_INPUT_DEFAULTS |
					BYT_RT5640_MONO_SPEAKER |
					BYT_RT5640_JD_NOT_INV |
					BYT_RT5640_SSP0_AIF1 |
					BYT_RT5640_MCLK_EN),
	},
	{	/* Lenovo Miix 2 8 */
		.matches = {
			DMI_EXACT_MATCH(DMI_SYS_VENDOR, "LENOVO"),
			DMI_EXACT_MATCH(DMI_PRODUCT_NAME, "20326"),
			DMI_EXACT_MATCH(DMI_BOARD_NAME, "Hiking"),
		},
		.driver_data = (void *)(BYT_RT5640_DMIC1_MAP |
					BYT_RT5640_JD_SRC_JD2_IN4N |
					BYT_RT5640_OVCD_TH_2000UA |
					BYT_RT5640_OVCD_SF_0P75 |
					BYT_RT5640_MONO_SPEAKER |
					BYT_RT5640_MCLK_EN),
	},
	{	/* Lenovo Miix 3-830 */
		.matches = {
			DMI_EXACT_MATCH(DMI_SYS_VENDOR, "LENOVO"),
			DMI_EXACT_MATCH(DMI_PRODUCT_VERSION, "Lenovo MIIX 3-830"),
		},
		.driver_data = (void *)(BYT_RT5640_IN1_MAP |
					BYT_RT5640_JD_SRC_JD2_IN4N |
					BYT_RT5640_OVCD_TH_2000UA |
					BYT_RT5640_OVCD_SF_0P75 |
					BYT_RT5640_MONO_SPEAKER |
					BYT_RT5640_DIFF_MIC |
					BYT_RT5640_SSP0_AIF1 |
					BYT_RT5640_MCLK_EN),
	},
	{	/* Linx Linx7 tablet */
		.matches = {
			DMI_EXACT_MATCH(DMI_SYS_VENDOR, "LINX"),
			DMI_EXACT_MATCH(DMI_PRODUCT_NAME, "LINX7"),
		},
		.driver_data = (void *)(BYTCR_INPUT_DEFAULTS |
					BYT_RT5640_MONO_SPEAKER |
					BYT_RT5640_JD_NOT_INV |
					BYT_RT5640_SSP0_AIF1 |
					BYT_RT5640_MCLK_EN),
	},
<<<<<<< HEAD
=======
	{	/* Mele PCG03 Mini PC */
		.matches = {
			DMI_EXACT_MATCH(DMI_BOARD_VENDOR, "Mini PC"),
			DMI_EXACT_MATCH(DMI_BOARD_NAME, "Mini PC"),
		},
		.driver_data = (void *)(BYT_RT5640_NO_INTERNAL_MIC_MAP |
					BYT_RT5640_NO_SPEAKERS |
					BYT_RT5640_SSP0_AIF1),
	},
>>>>>>> 7d2a07b7
	{	/* MPMAN Converter 9, similar hw as the I.T.Works TW891 2-in-1 */
		.matches = {
			DMI_MATCH(DMI_SYS_VENDOR, "MPMAN"),
			DMI_MATCH(DMI_PRODUCT_NAME, "Converter9"),
		},
		.driver_data = (void *)(BYTCR_INPUT_DEFAULTS |
					BYT_RT5640_MONO_SPEAKER |
					BYT_RT5640_SSP0_AIF1 |
					BYT_RT5640_MCLK_EN),
	},
	{
		/* MPMAN MPWIN895CL */
		.matches = {
			DMI_EXACT_MATCH(DMI_SYS_VENDOR, "MPMAN"),
			DMI_EXACT_MATCH(DMI_PRODUCT_NAME, "MPWIN8900CL"),
		},
		.driver_data = (void *)(BYTCR_INPUT_DEFAULTS |
					BYT_RT5640_MONO_SPEAKER |
					BYT_RT5640_SSP0_AIF1 |
					BYT_RT5640_MCLK_EN),
	},
	{	/* MSI S100 tablet */
		.matches = {
			DMI_EXACT_MATCH(DMI_SYS_VENDOR, "Micro-Star International Co., Ltd."),
			DMI_EXACT_MATCH(DMI_PRODUCT_NAME, "S100"),
		},
		.driver_data = (void *)(BYT_RT5640_IN1_MAP |
					BYT_RT5640_JD_SRC_JD2_IN4N |
					BYT_RT5640_OVCD_TH_2000UA |
					BYT_RT5640_OVCD_SF_0P75 |
					BYT_RT5640_MONO_SPEAKER |
					BYT_RT5640_DIFF_MIC |
					BYT_RT5640_MCLK_EN),
	},
	{	/* Nuvison/TMax TM800W560 */
		.matches = {
			DMI_EXACT_MATCH(DMI_SYS_VENDOR, "TMAX"),
			DMI_EXACT_MATCH(DMI_PRODUCT_NAME, "TM800W560L"),
		},
		.driver_data = (void *)(BYT_RT5640_IN1_MAP |
					BYT_RT5640_JD_SRC_JD2_IN4N |
					BYT_RT5640_OVCD_TH_2000UA |
					BYT_RT5640_OVCD_SF_0P75 |
					BYT_RT5640_JD_NOT_INV |
					BYT_RT5640_DIFF_MIC |
					BYT_RT5640_SSP0_AIF1 |
					BYT_RT5640_MCLK_EN),
	},
	{	/* Onda v975w */
		.matches = {
			DMI_EXACT_MATCH(DMI_BOARD_VENDOR, "AMI Corporation"),
			DMI_EXACT_MATCH(DMI_BOARD_NAME, "Aptio CRB"),
			/* The above are too generic, also match BIOS info */
			DMI_EXACT_MATCH(DMI_BIOS_VERSION, "5.6.5"),
			DMI_EXACT_MATCH(DMI_BIOS_DATE, "07/25/2014"),
		},
		.driver_data = (void *)(BYT_RT5640_IN1_MAP |
					BYT_RT5640_JD_SRC_JD2_IN4N |
					BYT_RT5640_OVCD_TH_2000UA |
					BYT_RT5640_OVCD_SF_0P75 |
					BYT_RT5640_DIFF_MIC |
					BYT_RT5640_MCLK_EN),
	},
	{	/* Pipo W4 */
		.matches = {
			DMI_EXACT_MATCH(DMI_BOARD_VENDOR, "AMI Corporation"),
			DMI_EXACT_MATCH(DMI_BOARD_NAME, "Aptio CRB"),
			/* The above are too generic, also match BIOS info */
			DMI_MATCH(DMI_BIOS_VERSION, "V8L_WIN32_CHIPHD"),
		},
		.driver_data = (void *)(BYTCR_INPUT_DEFAULTS |
					BYT_RT5640_MONO_SPEAKER |
					BYT_RT5640_SSP0_AIF1 |
					BYT_RT5640_MCLK_EN),
	},
	{	/* Point of View Mobii TAB-P800W (V2.0) */
		.matches = {
			DMI_EXACT_MATCH(DMI_BOARD_VENDOR, "AMI Corporation"),
			DMI_EXACT_MATCH(DMI_BOARD_NAME, "Aptio CRB"),
			/* The above are too generic, also match BIOS info */
			DMI_EXACT_MATCH(DMI_BIOS_VERSION, "3BAIR1014"),
			DMI_EXACT_MATCH(DMI_BIOS_DATE, "10/24/2014"),
		},
		.driver_data = (void *)(BYT_RT5640_IN1_MAP |
					BYT_RT5640_JD_SRC_JD2_IN4N |
					BYT_RT5640_OVCD_TH_2000UA |
					BYT_RT5640_OVCD_SF_0P75 |
					BYT_RT5640_MONO_SPEAKER |
					BYT_RT5640_DIFF_MIC |
					BYT_RT5640_SSP0_AIF2 |
					BYT_RT5640_MCLK_EN),
	},
	{	/* Point of View Mobii TAB-P800W (V2.1) */
		.matches = {
			DMI_EXACT_MATCH(DMI_BOARD_VENDOR, "AMI Corporation"),
			DMI_EXACT_MATCH(DMI_BOARD_NAME, "Aptio CRB"),
			/* The above are too generic, also match BIOS info */
			DMI_EXACT_MATCH(DMI_BIOS_VERSION, "3BAIR1013"),
			DMI_EXACT_MATCH(DMI_BIOS_DATE, "08/22/2014"),
		},
		.driver_data = (void *)(BYT_RT5640_IN1_MAP |
					BYT_RT5640_JD_SRC_JD2_IN4N |
					BYT_RT5640_OVCD_TH_2000UA |
					BYT_RT5640_OVCD_SF_0P75 |
					BYT_RT5640_MONO_SPEAKER |
					BYT_RT5640_DIFF_MIC |
					BYT_RT5640_SSP0_AIF2 |
					BYT_RT5640_MCLK_EN),
	},
	{	/* Point of View Mobii TAB-P1005W-232 (V2.0) */
		.matches = {
			DMI_EXACT_MATCH(DMI_BOARD_VENDOR, "POV"),
			DMI_EXACT_MATCH(DMI_BOARD_NAME, "I102A"),
		},
		.driver_data = (void *)(BYT_RT5640_IN1_MAP |
					BYT_RT5640_JD_SRC_JD2_IN4N |
					BYT_RT5640_OVCD_TH_2000UA |
					BYT_RT5640_OVCD_SF_0P75 |
					BYT_RT5640_DIFF_MIC |
					BYT_RT5640_SSP0_AIF1 |
					BYT_RT5640_MCLK_EN),
	},
	{
		/* Prowise PT301 */
		.matches = {
			DMI_MATCH(DMI_SYS_VENDOR, "Prowise"),
			DMI_MATCH(DMI_PRODUCT_NAME, "PT301"),
		},
		.driver_data = (void *)(BYT_RT5640_IN1_MAP |
					BYT_RT5640_JD_SRC_JD2_IN4N |
					BYT_RT5640_OVCD_TH_2000UA |
					BYT_RT5640_OVCD_SF_0P75 |
					BYT_RT5640_DIFF_MIC |
					BYT_RT5640_SSP0_AIF1 |
					BYT_RT5640_MCLK_EN),
	},
	{
		/* Teclast X89 */
		.matches = {
			DMI_MATCH(DMI_BOARD_VENDOR, "TECLAST"),
			DMI_MATCH(DMI_BOARD_NAME, "tPAD"),
		},
		.driver_data = (void *)(BYT_RT5640_IN3_MAP |
					BYT_RT5640_JD_SRC_JD1_IN4P |
					BYT_RT5640_OVCD_TH_2000UA |
					BYT_RT5640_OVCD_SF_1P0 |
					BYT_RT5640_SSP0_AIF1 |
					BYT_RT5640_MCLK_EN),
	},
	{	/* Toshiba Satellite Click Mini L9W-B */
		.matches = {
			DMI_EXACT_MATCH(DMI_SYS_VENDOR, "TOSHIBA"),
			DMI_EXACT_MATCH(DMI_PRODUCT_NAME, "SATELLITE Click Mini L9W-B"),
		},
		.driver_data = (void *)(BYT_RT5640_DMIC1_MAP |
					BYT_RT5640_JD_SRC_JD2_IN4N |
					BYT_RT5640_OVCD_TH_1500UA |
					BYT_RT5640_OVCD_SF_0P75 |
					BYT_RT5640_SSP0_AIF1 |
					BYT_RT5640_MCLK_EN),
	},
	{	/* Toshiba Encore WT8-A */
		.matches = {
			DMI_EXACT_MATCH(DMI_SYS_VENDOR, "TOSHIBA"),
			DMI_EXACT_MATCH(DMI_PRODUCT_NAME, "TOSHIBA WT8-A"),
		},
		.driver_data = (void *)(BYT_RT5640_DMIC1_MAP |
					BYT_RT5640_JD_SRC_JD2_IN4N |
					BYT_RT5640_OVCD_TH_2000UA |
					BYT_RT5640_OVCD_SF_0P75 |
					BYT_RT5640_JD_NOT_INV |
					BYT_RT5640_MCLK_EN),
	},
	{	/* Toshiba Encore WT10-A */
		.matches = {
			DMI_EXACT_MATCH(DMI_SYS_VENDOR, "TOSHIBA"),
			DMI_EXACT_MATCH(DMI_PRODUCT_NAME, "TOSHIBA WT10-A-103"),
		},
		.driver_data = (void *)(BYT_RT5640_DMIC1_MAP |
					BYT_RT5640_JD_SRC_JD1_IN4P |
					BYT_RT5640_OVCD_TH_2000UA |
					BYT_RT5640_OVCD_SF_0P75 |
					BYT_RT5640_SSP0_AIF2 |
					BYT_RT5640_MCLK_EN),
	},
	{	/* Voyo Winpad A15 */
		.matches = {
			DMI_MATCH(DMI_BOARD_VENDOR, "AMI Corporation"),
			DMI_MATCH(DMI_BOARD_NAME, "Aptio CRB"),
			/* Above strings are too generic, also match on BIOS date */
			DMI_MATCH(DMI_BIOS_DATE, "11/20/2014"),
		},
		.driver_data = (void *)(BYT_RT5640_IN1_MAP |
					BYT_RT5640_JD_SRC_JD2_IN4N |
					BYT_RT5640_OVCD_TH_2000UA |
					BYT_RT5640_OVCD_SF_0P75 |
					BYT_RT5640_DIFF_MIC |
					BYT_RT5640_MCLK_EN),
	},
	{	/* Catch-all for generic Insyde tablets, must be last */
		.matches = {
			DMI_MATCH(DMI_SYS_VENDOR, "Insyde"),
		},
		.driver_data = (void *)(BYTCR_INPUT_DEFAULTS |
					BYT_RT5640_MCLK_EN |
					BYT_RT5640_SSP0_AIF1),

	},
	{}
};

/*
 * Note this MUST be called before snd_soc_register_card(), so that the props
 * are in place before the codec component driver's probe function parses them.
 */
static int byt_rt5640_add_codec_device_props(const char *i2c_dev_name)
{
	struct property_entry props[MAX_NO_PROPS] = {};
	struct device *i2c_dev;
	int ret, cnt = 0;

	i2c_dev = bus_find_device_by_name(&i2c_bus_type, NULL, i2c_dev_name);
	if (!i2c_dev)
		return -EPROBE_DEFER;

	switch (BYT_RT5640_MAP(byt_rt5640_quirk)) {
	case BYT_RT5640_DMIC1_MAP:
		props[cnt++] = PROPERTY_ENTRY_U32("realtek,dmic1-data-pin",
						  RT5640_DMIC1_DATA_PIN_IN1P);
		break;
	case BYT_RT5640_DMIC2_MAP:
		props[cnt++] = PROPERTY_ENTRY_U32("realtek,dmic2-data-pin",
						  RT5640_DMIC2_DATA_PIN_IN1N);
		break;
	case BYT_RT5640_IN1_MAP:
		if (byt_rt5640_quirk & BYT_RT5640_DIFF_MIC)
			props[cnt++] =
				PROPERTY_ENTRY_BOOL("realtek,in1-differential");
		break;
	case BYT_RT5640_IN3_MAP:
		if (byt_rt5640_quirk & BYT_RT5640_DIFF_MIC)
			props[cnt++] =
				PROPERTY_ENTRY_BOOL("realtek,in3-differential");
		break;
	}

	if (BYT_RT5640_JDSRC(byt_rt5640_quirk)) {
		props[cnt++] = PROPERTY_ENTRY_U32(
				    "realtek,jack-detect-source",
				    BYT_RT5640_JDSRC(byt_rt5640_quirk));

		props[cnt++] = PROPERTY_ENTRY_U32(
				    "realtek,over-current-threshold-microamp",
				    BYT_RT5640_OVCD_TH(byt_rt5640_quirk) * 100);

		props[cnt++] = PROPERTY_ENTRY_U32(
				    "realtek,over-current-scale-factor",
				    BYT_RT5640_OVCD_SF(byt_rt5640_quirk));
	}

	if (byt_rt5640_quirk & BYT_RT5640_JD_NOT_INV)
		props[cnt++] = PROPERTY_ENTRY_BOOL("realtek,jack-detect-not-inverted");

	ret = device_add_properties(i2c_dev, props);
	put_device(i2c_dev);

	return ret;
}

static int byt_rt5640_init(struct snd_soc_pcm_runtime *runtime)
{
	struct snd_soc_card *card = runtime->card;
	struct byt_rt5640_private *priv = snd_soc_card_get_drvdata(card);
	struct snd_soc_component *component = asoc_rtd_to_codec(runtime, 0)->component;
<<<<<<< HEAD
	const struct snd_soc_dapm_route *custom_map;
	int num_routes;
=======
	const struct snd_soc_dapm_route *custom_map = NULL;
	int num_routes = 0;
>>>>>>> 7d2a07b7
	int ret;

	card->dapm.idle_bias_off = true;

	/* Start with RC clk for jack-detect (we disable MCLK below) */
	if (byt_rt5640_quirk & BYT_RT5640_MCLK_EN)
		snd_soc_component_update_bits(component, RT5640_GLB_CLK,
			RT5640_SCLK_SRC_MASK, RT5640_SCLK_SRC_RCCLK);

	rt5640_sel_asrc_clk_src(component,
				RT5640_DA_STEREO_FILTER |
				RT5640_DA_MONO_L_FILTER	|
				RT5640_DA_MONO_R_FILTER	|
				RT5640_AD_STEREO_FILTER	|
				RT5640_AD_MONO_L_FILTER	|
				RT5640_AD_MONO_R_FILTER,
				RT5640_CLK_SEL_ASRC);

	ret = snd_soc_add_card_controls(card, byt_rt5640_controls,
					ARRAY_SIZE(byt_rt5640_controls));
	if (ret) {
		dev_err(card->dev, "unable to add card controls\n");
		return ret;
	}

	switch (BYT_RT5640_MAP(byt_rt5640_quirk)) {
	case BYT_RT5640_IN1_MAP:
		custom_map = byt_rt5640_intmic_in1_map;
		num_routes = ARRAY_SIZE(byt_rt5640_intmic_in1_map);
		break;
	case BYT_RT5640_IN3_MAP:
		custom_map = byt_rt5640_intmic_in3_map;
		num_routes = ARRAY_SIZE(byt_rt5640_intmic_in3_map);
		break;
	case BYT_RT5640_DMIC1_MAP:
		custom_map = byt_rt5640_intmic_dmic1_map;
		num_routes = ARRAY_SIZE(byt_rt5640_intmic_dmic1_map);
		break;
	case BYT_RT5640_DMIC2_MAP:
		custom_map = byt_rt5640_intmic_dmic2_map;
		num_routes = ARRAY_SIZE(byt_rt5640_intmic_dmic2_map);
		break;
	}

	ret = snd_soc_dapm_add_routes(&card->dapm, custom_map, num_routes);
	if (ret)
		return ret;

	if (byt_rt5640_quirk & BYT_RT5640_SSP2_AIF2) {
		ret = snd_soc_dapm_add_routes(&card->dapm,
					byt_rt5640_ssp2_aif2_map,
					ARRAY_SIZE(byt_rt5640_ssp2_aif2_map));
	} else if (byt_rt5640_quirk & BYT_RT5640_SSP0_AIF1) {
		ret = snd_soc_dapm_add_routes(&card->dapm,
					byt_rt5640_ssp0_aif1_map,
					ARRAY_SIZE(byt_rt5640_ssp0_aif1_map));
	} else if (byt_rt5640_quirk & BYT_RT5640_SSP0_AIF2) {
		ret = snd_soc_dapm_add_routes(&card->dapm,
					byt_rt5640_ssp0_aif2_map,
					ARRAY_SIZE(byt_rt5640_ssp0_aif2_map));
	} else {
		ret = snd_soc_dapm_add_routes(&card->dapm,
					byt_rt5640_ssp2_aif1_map,
					ARRAY_SIZE(byt_rt5640_ssp2_aif1_map));
	}
	if (ret)
		return ret;

	if (byt_rt5640_quirk & BYT_RT5640_MONO_SPEAKER) {
		ret = snd_soc_dapm_add_routes(&card->dapm,
					byt_rt5640_mono_spk_map,
					ARRAY_SIZE(byt_rt5640_mono_spk_map));
	} else if (!(byt_rt5640_quirk & BYT_RT5640_NO_SPEAKERS)) {
		ret = snd_soc_dapm_add_routes(&card->dapm,
					byt_rt5640_stereo_spk_map,
					ARRAY_SIZE(byt_rt5640_stereo_spk_map));
	}
	if (ret)
		return ret;

	if (byt_rt5640_quirk & BYT_RT5640_MCLK_EN) {
		/*
		 * The firmware might enable the clock at
		 * boot (this information may or may not
		 * be reflected in the enable clock register).
		 * To change the rate we must disable the clock
		 * first to cover these cases. Due to common
		 * clock framework restrictions that do not allow
		 * to disable a clock that has not been enabled,
		 * we need to enable the clock first.
		 */
		ret = clk_prepare_enable(priv->mclk);
		if (!ret)
			clk_disable_unprepare(priv->mclk);

		if (byt_rt5640_quirk & BYT_RT5640_MCLK_25MHZ)
			ret = clk_set_rate(priv->mclk, 25000000);
		else
			ret = clk_set_rate(priv->mclk, 19200000);

		if (ret) {
			dev_err(card->dev, "unable to set MCLK rate\n");
			return ret;
		}
	}

	if (BYT_RT5640_JDSRC(byt_rt5640_quirk)) {
		ret = snd_soc_card_jack_new(card, "Headset",
					    SND_JACK_HEADSET | SND_JACK_BTN_0,
					    &priv->jack, rt5640_pins,
					    ARRAY_SIZE(rt5640_pins));
		if (ret) {
			dev_err(card->dev, "Jack creation failed %d\n", ret);
			return ret;
		}
		snd_jack_set_key(priv->jack.jack, SND_JACK_BTN_0,
				 KEY_PLAYPAUSE);
		snd_soc_component_set_jack(component, &priv->jack, NULL);
	}

	return 0;
}

static int byt_rt5640_codec_fixup(struct snd_soc_pcm_runtime *rtd,
			    struct snd_pcm_hw_params *params)
{
	struct snd_interval *rate = hw_param_interval(params,
			SNDRV_PCM_HW_PARAM_RATE);
	struct snd_interval *channels = hw_param_interval(params,
						SNDRV_PCM_HW_PARAM_CHANNELS);
	int ret, bits;

	/* The DSP will covert the FE rate to 48k, stereo */
	rate->min = rate->max = 48000;
	channels->min = channels->max = 2;

	if ((byt_rt5640_quirk & BYT_RT5640_SSP0_AIF1) ||
	    (byt_rt5640_quirk & BYT_RT5640_SSP0_AIF2)) {
		/* set SSP0 to 16-bit */
		params_set_format(params, SNDRV_PCM_FORMAT_S16_LE);
		bits = 16;
	} else {
		/* set SSP2 to 24-bit */
		params_set_format(params, SNDRV_PCM_FORMAT_S24_LE);
		bits = 24;
	}

	/*
	 * Default mode for SSP configuration is TDM 4 slot, override config
	 * with explicit setting to I2S 2ch. The word length is set with
	 * dai_set_tdm_slot() since there is no other API exposed
	 */
	ret = snd_soc_dai_set_fmt(asoc_rtd_to_cpu(rtd, 0),
				  SND_SOC_DAIFMT_I2S     |
				  SND_SOC_DAIFMT_NB_NF   |
				  SND_SOC_DAIFMT_CBS_CFS);
	if (ret < 0) {
		dev_err(rtd->dev, "can't set format to I2S, err %d\n", ret);
		return ret;
	}

	ret = snd_soc_dai_set_tdm_slot(asoc_rtd_to_cpu(rtd, 0), 0x3, 0x3, 2, bits);
	if (ret < 0) {
		dev_err(rtd->dev, "can't set I2S config, err %d\n", ret);
		return ret;
	}

	return 0;
}

static int byt_rt5640_aif1_startup(struct snd_pcm_substream *substream)
{
	return snd_pcm_hw_constraint_single(substream->runtime,
			SNDRV_PCM_HW_PARAM_RATE, 48000);
}

static const struct snd_soc_ops byt_rt5640_aif1_ops = {
	.startup = byt_rt5640_aif1_startup,
};

static const struct snd_soc_ops byt_rt5640_be_ssp2_ops = {
	.hw_params = byt_rt5640_aif1_hw_params,
};

SND_SOC_DAILINK_DEF(dummy,
	DAILINK_COMP_ARRAY(COMP_DUMMY()));

SND_SOC_DAILINK_DEF(media,
	DAILINK_COMP_ARRAY(COMP_CPU("media-cpu-dai")));

SND_SOC_DAILINK_DEF(deepbuffer,
	DAILINK_COMP_ARRAY(COMP_CPU("deepbuffer-cpu-dai")));

SND_SOC_DAILINK_DEF(ssp2_port,
	/* overwritten for ssp0 routing */
	DAILINK_COMP_ARRAY(COMP_CPU("ssp2-port")));
SND_SOC_DAILINK_DEF(ssp2_codec,
	DAILINK_COMP_ARRAY(COMP_CODEC(
	/* overwritten with HID */ "i2c-10EC5640:00",
	/* changed w/ quirk */	"rt5640-aif1")));

SND_SOC_DAILINK_DEF(platform,
	DAILINK_COMP_ARRAY(COMP_PLATFORM("sst-mfld-platform")));

static struct snd_soc_dai_link byt_rt5640_dais[] = {
	[MERR_DPCM_AUDIO] = {
		.name = "Baytrail Audio Port",
		.stream_name = "Baytrail Audio",
		.nonatomic = true,
		.dynamic = 1,
		.dpcm_playback = 1,
		.dpcm_capture = 1,
		.ops = &byt_rt5640_aif1_ops,
		SND_SOC_DAILINK_REG(media, dummy, platform),
	},
	[MERR_DPCM_DEEP_BUFFER] = {
		.name = "Deep-Buffer Audio Port",
		.stream_name = "Deep-Buffer Audio",
		.nonatomic = true,
		.dynamic = 1,
		.dpcm_playback = 1,
		.ops = &byt_rt5640_aif1_ops,
		SND_SOC_DAILINK_REG(deepbuffer, dummy, platform),
	},
		/* back ends */
	{
		.name = "SSP2-Codec",
		.id = 0,
		.no_pcm = 1,
		.dai_fmt = SND_SOC_DAIFMT_I2S | SND_SOC_DAIFMT_NB_NF
						| SND_SOC_DAIFMT_CBS_CFS,
		.be_hw_params_fixup = byt_rt5640_codec_fixup,
<<<<<<< HEAD
		.nonatomic = true,
=======
>>>>>>> 7d2a07b7
		.dpcm_playback = 1,
		.dpcm_capture = 1,
		.init = byt_rt5640_init,
		.ops = &byt_rt5640_be_ssp2_ops,
		SND_SOC_DAILINK_REG(ssp2_port, ssp2_codec, platform),
	},
};

/* SoC card */
static char byt_rt5640_codec_name[SND_ACPI_I2C_ID_LEN];
#if !IS_ENABLED(CONFIG_SND_SOC_INTEL_USER_FRIENDLY_LONG_NAMES)
static char byt_rt5640_long_name[40]; /* = "bytcr-rt5640-*-spk-*-mic" */
#endif
static char byt_rt5640_components[32]; /* = "cfg-spk:* cfg-mic:*" */

static int byt_rt5640_suspend(struct snd_soc_card *card)
{
	struct snd_soc_component *component;

	if (!BYT_RT5640_JDSRC(byt_rt5640_quirk))
		return 0;

	for_each_card_components(card, component) {
		if (!strcmp(component->name, byt_rt5640_codec_name)) {
			dev_dbg(component->dev, "disabling jack detect before suspend\n");
			snd_soc_component_set_jack(component, NULL, NULL);
			break;
		}
	}

	return 0;
}

static int byt_rt5640_resume(struct snd_soc_card *card)
{
	struct byt_rt5640_private *priv = snd_soc_card_get_drvdata(card);
	struct snd_soc_component *component;

	if (!BYT_RT5640_JDSRC(byt_rt5640_quirk))
		return 0;

	for_each_card_components(card, component) {
		if (!strcmp(component->name, byt_rt5640_codec_name)) {
			dev_dbg(component->dev, "re-enabling jack detect after resume\n");
			snd_soc_component_set_jack(component, &priv->jack, NULL);
			break;
		}
	}

	return 0;
}

/* use space before codec name to simplify card ID, and simplify driver name */
#define SOF_CARD_NAME "bytcht rt5640" /* card name will be 'sof-bytcht rt5640' */
#define SOF_DRIVER_NAME "SOF"

#define CARD_NAME "bytcr-rt5640"
#define DRIVER_NAME NULL /* card name will be used for driver name */

static struct snd_soc_card byt_rt5640_card = {
	.owner = THIS_MODULE,
	.dai_link = byt_rt5640_dais,
	.num_links = ARRAY_SIZE(byt_rt5640_dais),
	.dapm_widgets = byt_rt5640_widgets,
	.num_dapm_widgets = ARRAY_SIZE(byt_rt5640_widgets),
	.dapm_routes = byt_rt5640_audio_map,
	.num_dapm_routes = ARRAY_SIZE(byt_rt5640_audio_map),
	.fully_routed = true,
	.suspend_pre = byt_rt5640_suspend,
	.resume_post = byt_rt5640_resume,
};

struct acpi_chan_package {   /* ACPICA seems to require 64 bit integers */
	u64 aif_value;       /* 1: AIF1, 2: AIF2 */
	u64 mclock_value;    /* usually 25MHz (0x17d7940), ignored */
};

static int snd_byt_rt5640_mc_probe(struct platform_device *pdev)
{
	struct device *dev = &pdev->dev;
<<<<<<< HEAD
	static const char * const map_name[] = { "dmic1", "dmic2", "in1", "in3" };
=======
	static const char * const map_name[] = { "dmic1", "dmic2", "in1", "in3", "none" };
>>>>>>> 7d2a07b7
	__maybe_unused const char *spk_type;
	const struct dmi_system_id *dmi_id;
	struct byt_rt5640_private *priv;
	struct snd_soc_acpi_mach *mach;
	const char *platform_name;
	struct acpi_device *adev;
	bool sof_parent;
	int ret_val = 0;
	int dai_index = 0;
	int i, cfg_spk;
<<<<<<< HEAD
=======
	int aif;
>>>>>>> 7d2a07b7

	is_bytcr = false;
	priv = devm_kzalloc(&pdev->dev, sizeof(*priv), GFP_KERNEL);
	if (!priv)
		return -ENOMEM;

	/* register the soc card */
	byt_rt5640_card.dev = &pdev->dev;
	mach = byt_rt5640_card.dev->platform_data;
	snd_soc_card_set_drvdata(&byt_rt5640_card, priv);

	/* fix index of codec dai */
	for (i = 0; i < ARRAY_SIZE(byt_rt5640_dais); i++) {
		if (!strcmp(byt_rt5640_dais[i].codecs->name,
			    "i2c-10EC5640:00")) {
			dai_index = i;
			break;
		}
	}

	/* fixup codec name based on HID */
	adev = acpi_dev_get_first_match_dev(mach->id, NULL, -1);
	if (adev) {
		snprintf(byt_rt5640_codec_name, sizeof(byt_rt5640_codec_name),
			 "i2c-%s", acpi_dev_name(adev));
		put_device(&adev->dev);
		byt_rt5640_dais[dai_index].codecs->name = byt_rt5640_codec_name;
	}

	/*
	 * swap SSP0 if bytcr is detected
	 * (will be overridden if DMI quirk is detected)
	 */
	if (soc_intel_is_byt()) {
		if (mach->mach_params.acpi_ipc_irq_index == 0)
			is_bytcr = true;
	}

	if (is_bytcr) {
		/*
		 * Baytrail CR platforms may have CHAN package in BIOS, try
		 * to find relevant routing quirk based as done on Windows
		 * platforms. We have to read the information directly from the
		 * BIOS, at this stage the card is not created and the links
		 * with the codec driver/pdata are non-existent
		 */

		struct acpi_chan_package chan_package;

		/* format specified: 2 64-bit integers */
		struct acpi_buffer format = {sizeof("NN"), "NN"};
		struct acpi_buffer state = {0, NULL};
		struct snd_soc_acpi_package_context pkg_ctx;
		bool pkg_found = false;

		state.length = sizeof(chan_package);
		state.pointer = &chan_package;

		pkg_ctx.name = "CHAN";
		pkg_ctx.length = 2;
		pkg_ctx.format = &format;
		pkg_ctx.state = &state;
		pkg_ctx.data_valid = false;

		pkg_found = snd_soc_acpi_find_package_from_hid(mach->id,
							       &pkg_ctx);
		if (pkg_found) {
			if (chan_package.aif_value == 1) {
				dev_info(&pdev->dev, "BIOS Routing: AIF1 connected\n");
				byt_rt5640_quirk |= BYT_RT5640_SSP0_AIF1;
			} else  if (chan_package.aif_value == 2) {
				dev_info(&pdev->dev, "BIOS Routing: AIF2 connected\n");
				byt_rt5640_quirk |= BYT_RT5640_SSP0_AIF2;
			} else {
				dev_info(&pdev->dev, "BIOS Routing isn't valid, ignored\n");
				pkg_found = false;
			}
		}

		if (!pkg_found) {
			/* no BIOS indications, assume SSP0-AIF2 connection */
			byt_rt5640_quirk |= BYT_RT5640_SSP0_AIF2;
		}

		/* change defaults for Baytrail-CR capture */
		byt_rt5640_quirk |= BYTCR_INPUT_DEFAULTS;
	} else {
		byt_rt5640_quirk |= BYT_RT5640_DMIC1_MAP |
				    BYT_RT5640_JD_SRC_JD2_IN4N |
				    BYT_RT5640_OVCD_TH_2000UA |
				    BYT_RT5640_OVCD_SF_0P75;
	}

	/* check quirks before creating card */
	dmi_id = dmi_first_match(byt_rt5640_quirk_table);
	if (dmi_id)
		byt_rt5640_quirk = (unsigned long)dmi_id->driver_data;
	if (quirk_override != -1) {
		dev_info(&pdev->dev, "Overriding quirk 0x%lx => 0x%x\n",
			 byt_rt5640_quirk, quirk_override);
		byt_rt5640_quirk = quirk_override;
	}

	/* Must be called before register_card, also see declaration comment. */
	ret_val = byt_rt5640_add_codec_device_props(byt_rt5640_codec_name);
	if (ret_val)
		return ret_val;

	log_quirks(&pdev->dev);

	if ((byt_rt5640_quirk & BYT_RT5640_SSP2_AIF2) ||
<<<<<<< HEAD
	    (byt_rt5640_quirk & BYT_RT5640_SSP0_AIF2))
		byt_rt5640_dais[dai_index].codecs->dai_name = "rt5640-aif2";
=======
	    (byt_rt5640_quirk & BYT_RT5640_SSP0_AIF2)) {
		byt_rt5640_dais[dai_index].codecs->dai_name = "rt5640-aif2";
		aif = 2;
	} else {
		aif = 1;
	}
>>>>>>> 7d2a07b7

	if ((byt_rt5640_quirk & BYT_RT5640_SSP0_AIF1) ||
	    (byt_rt5640_quirk & BYT_RT5640_SSP0_AIF2))
		byt_rt5640_dais[dai_index].cpus->dai_name = "ssp0-port";

	if (byt_rt5640_quirk & BYT_RT5640_MCLK_EN) {
		priv->mclk = devm_clk_get(&pdev->dev, "pmc_plt_clk_3");
		if (IS_ERR(priv->mclk)) {
			ret_val = PTR_ERR(priv->mclk);

			dev_err(&pdev->dev,
				"Failed to get MCLK from pmc_plt_clk_3: %d\n",
				ret_val);

			/*
			 * Fall back to bit clock usage for -ENOENT (clock not
			 * available likely due to missing dependencies), bail
			 * for all other errors, including -EPROBE_DEFER
			 */
			if (ret_val != -ENOENT)
				return ret_val;
			byt_rt5640_quirk &= ~BYT_RT5640_MCLK_EN;
		}
	}

	if (byt_rt5640_quirk & BYT_RT5640_NO_SPEAKERS) {
		cfg_spk = 0;
		spk_type = "none";
	} else if (byt_rt5640_quirk & BYT_RT5640_MONO_SPEAKER) {
		cfg_spk = 1;
		spk_type = "mono";
	} else {
		cfg_spk = 2;
		spk_type = "stereo";
	}

	snprintf(byt_rt5640_components, sizeof(byt_rt5640_components),
<<<<<<< HEAD
		 "cfg-spk:%d cfg-mic:%s", cfg_spk,
		 map_name[BYT_RT5640_MAP(byt_rt5640_quirk)]);
=======
		 "cfg-spk:%d cfg-mic:%s aif:%d", cfg_spk,
		 map_name[BYT_RT5640_MAP(byt_rt5640_quirk)], aif);
>>>>>>> 7d2a07b7
	byt_rt5640_card.components = byt_rt5640_components;
#if !IS_ENABLED(CONFIG_SND_SOC_INTEL_USER_FRIENDLY_LONG_NAMES)
	snprintf(byt_rt5640_long_name, sizeof(byt_rt5640_long_name),
		 "bytcr-rt5640-%s-spk-%s-mic", spk_type,
		 map_name[BYT_RT5640_MAP(byt_rt5640_quirk)]);
	byt_rt5640_card.long_name = byt_rt5640_long_name;
#endif

	/* override plaform name, if required */
	platform_name = mach->mach_params.platform;

	ret_val = snd_soc_fixup_dai_links_platform_name(&byt_rt5640_card,
							platform_name);
	if (ret_val)
		return ret_val;

	sof_parent = snd_soc_acpi_sof_parent(&pdev->dev);

	/* set card and driver name */
	if (sof_parent) {
		byt_rt5640_card.name = SOF_CARD_NAME;
		byt_rt5640_card.driver_name = SOF_DRIVER_NAME;
	} else {
		byt_rt5640_card.name = CARD_NAME;
		byt_rt5640_card.driver_name = DRIVER_NAME;
	}

	/* set pm ops */
	if (sof_parent)
		dev->driver->pm = &snd_soc_pm_ops;

	ret_val = devm_snd_soc_register_card(&pdev->dev, &byt_rt5640_card);

	if (ret_val) {
		dev_err(&pdev->dev, "devm_snd_soc_register_card failed %d\n",
			ret_val);
		return ret_val;
	}
	platform_set_drvdata(pdev, &byt_rt5640_card);
	return ret_val;
}

static struct platform_driver snd_byt_rt5640_mc_driver = {
	.driver = {
		.name = "bytcr_rt5640",
	},
	.probe = snd_byt_rt5640_mc_probe,
};

module_platform_driver(snd_byt_rt5640_mc_driver);

MODULE_DESCRIPTION("ASoC Intel(R) Baytrail CR Machine driver");
MODULE_AUTHOR("Subhransu S. Prusty <subhransu.s.prusty@intel.com>");
MODULE_LICENSE("GPL v2");
MODULE_ALIAS("platform:bytcr_rt5640");<|MERGE_RESOLUTION|>--- conflicted
+++ resolved
@@ -688,8 +688,6 @@
 					BYT_RT5640_SSP0_AIF1 |
 					BYT_RT5640_MCLK_EN),
 	},
-<<<<<<< HEAD
-=======
 	{	/* Mele PCG03 Mini PC */
 		.matches = {
 			DMI_EXACT_MATCH(DMI_BOARD_VENDOR, "Mini PC"),
@@ -699,7 +697,6 @@
 					BYT_RT5640_NO_SPEAKERS |
 					BYT_RT5640_SSP0_AIF1),
 	},
->>>>>>> 7d2a07b7
 	{	/* MPMAN Converter 9, similar hw as the I.T.Works TW891 2-in-1 */
 		.matches = {
 			DMI_MATCH(DMI_SYS_VENDOR, "MPMAN"),
@@ -974,13 +971,8 @@
 	struct snd_soc_card *card = runtime->card;
 	struct byt_rt5640_private *priv = snd_soc_card_get_drvdata(card);
 	struct snd_soc_component *component = asoc_rtd_to_codec(runtime, 0)->component;
-<<<<<<< HEAD
-	const struct snd_soc_dapm_route *custom_map;
-	int num_routes;
-=======
 	const struct snd_soc_dapm_route *custom_map = NULL;
 	int num_routes = 0;
->>>>>>> 7d2a07b7
 	int ret;
 
 	card->dapm.idle_bias_off = true;
@@ -1213,10 +1205,6 @@
 		.dai_fmt = SND_SOC_DAIFMT_I2S | SND_SOC_DAIFMT_NB_NF
 						| SND_SOC_DAIFMT_CBS_CFS,
 		.be_hw_params_fixup = byt_rt5640_codec_fixup,
-<<<<<<< HEAD
-		.nonatomic = true,
-=======
->>>>>>> 7d2a07b7
 		.dpcm_playback = 1,
 		.dpcm_capture = 1,
 		.init = byt_rt5640_init,
@@ -1297,11 +1285,7 @@
 static int snd_byt_rt5640_mc_probe(struct platform_device *pdev)
 {
 	struct device *dev = &pdev->dev;
-<<<<<<< HEAD
-	static const char * const map_name[] = { "dmic1", "dmic2", "in1", "in3" };
-=======
 	static const char * const map_name[] = { "dmic1", "dmic2", "in1", "in3", "none" };
->>>>>>> 7d2a07b7
 	__maybe_unused const char *spk_type;
 	const struct dmi_system_id *dmi_id;
 	struct byt_rt5640_private *priv;
@@ -1312,10 +1296,7 @@
 	int ret_val = 0;
 	int dai_index = 0;
 	int i, cfg_spk;
-<<<<<<< HEAD
-=======
 	int aif;
->>>>>>> 7d2a07b7
 
 	is_bytcr = false;
 	priv = devm_kzalloc(&pdev->dev, sizeof(*priv), GFP_KERNEL);
@@ -1427,17 +1408,12 @@
 	log_quirks(&pdev->dev);
 
 	if ((byt_rt5640_quirk & BYT_RT5640_SSP2_AIF2) ||
-<<<<<<< HEAD
-	    (byt_rt5640_quirk & BYT_RT5640_SSP0_AIF2))
-		byt_rt5640_dais[dai_index].codecs->dai_name = "rt5640-aif2";
-=======
 	    (byt_rt5640_quirk & BYT_RT5640_SSP0_AIF2)) {
 		byt_rt5640_dais[dai_index].codecs->dai_name = "rt5640-aif2";
 		aif = 2;
 	} else {
 		aif = 1;
 	}
->>>>>>> 7d2a07b7
 
 	if ((byt_rt5640_quirk & BYT_RT5640_SSP0_AIF1) ||
 	    (byt_rt5640_quirk & BYT_RT5640_SSP0_AIF2))
@@ -1475,13 +1451,8 @@
 	}
 
 	snprintf(byt_rt5640_components, sizeof(byt_rt5640_components),
-<<<<<<< HEAD
-		 "cfg-spk:%d cfg-mic:%s", cfg_spk,
-		 map_name[BYT_RT5640_MAP(byt_rt5640_quirk)]);
-=======
 		 "cfg-spk:%d cfg-mic:%s aif:%d", cfg_spk,
 		 map_name[BYT_RT5640_MAP(byt_rt5640_quirk)], aif);
->>>>>>> 7d2a07b7
 	byt_rt5640_card.components = byt_rt5640_components;
 #if !IS_ENABLED(CONFIG_SND_SOC_INTEL_USER_FRIENDLY_LONG_NAMES)
 	snprintf(byt_rt5640_long_name, sizeof(byt_rt5640_long_name),
