--- conflicted
+++ resolved
@@ -1447,29 +1447,16 @@
 SND_SOC_DAPM_SUPPLY("DSP2CLK", WM8994_CLOCKING_1, 2, 0, NULL, 0),
 SND_SOC_DAPM_SUPPLY("DSPINTCLK", WM8994_CLOCKING_1, 1, 0, NULL, 0),
 
-<<<<<<< HEAD
-SND_SOC_DAPM_SUPPLY("AIF1CLK", WM8994_AIF1_CLOCKING_1, 0, 0, NULL, 0),
-SND_SOC_DAPM_SUPPLY("AIF2CLK", WM8994_AIF2_CLOCKING_1, 0, 0, NULL, 0),
-
-=======
->>>>>>> b79f924c
 SND_SOC_DAPM_AIF_OUT("AIF1ADC1L", NULL,
 		     0, WM8994_POWER_MANAGEMENT_4, 9, 0),
 SND_SOC_DAPM_AIF_OUT("AIF1ADC1R", NULL,
 		     0, WM8994_POWER_MANAGEMENT_4, 8, 0),
-<<<<<<< HEAD
-SND_SOC_DAPM_AIF_IN("AIF1DAC1L", NULL, 0,
-		    WM8994_POWER_MANAGEMENT_5, 9, 0),
-SND_SOC_DAPM_AIF_IN("AIF1DAC1R", NULL, 0,
-		    WM8994_POWER_MANAGEMENT_5, 8, 0),
-=======
 SND_SOC_DAPM_AIF_IN_E("AIF1DAC1L", NULL, 0,
 		      WM8994_POWER_MANAGEMENT_5, 9, 0, wm8958_aif_ev,
 		      SND_SOC_DAPM_POST_PMU | SND_SOC_DAPM_POST_PMD),
 SND_SOC_DAPM_AIF_IN_E("AIF1DAC1R", NULL, 0,
 		      WM8994_POWER_MANAGEMENT_5, 8, 0, wm8958_aif_ev,
 		      SND_SOC_DAPM_POST_PMU | SND_SOC_DAPM_POST_PMD),
->>>>>>> b79f924c
 
 SND_SOC_DAPM_AIF_OUT("AIF1ADC2L", NULL,
 		     0, WM8994_POWER_MANAGEMENT_4, 11, 0),
