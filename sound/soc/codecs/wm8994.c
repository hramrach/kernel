/*
 * wm8994.c  --  WM8994 ALSA SoC Audio driver
 *
 * Copyright 2009 Wolfson Microelectronics plc
 *
 * Author: Mark Brown <broonie@opensource.wolfsonmicro.com>
 *
 *
 * This program is free software; you can redistribute it and/or modify
 * it under the terms of the GNU General Public License version 2 as
 * published by the Free Software Foundation.
 */

#include <linux/module.h>
#include <linux/moduleparam.h>
#include <linux/init.h>
#include <linux/delay.h>
#include <linux/pm.h>
#include <linux/i2c.h>
#include <linux/platform_device.h>
#include <linux/pm_runtime.h>
#include <linux/regulator/consumer.h>
#include <linux/slab.h>
#include <sound/core.h>
#include <sound/jack.h>
#include <sound/pcm.h>
#include <sound/pcm_params.h>
#include <sound/soc.h>
#include <sound/initval.h>
#include <sound/tlv.h>
#include <trace/events/asoc.h>

#include <linux/mfd/wm8994/core.h>
#include <linux/mfd/wm8994/registers.h>
#include <linux/mfd/wm8994/pdata.h>
#include <linux/mfd/wm8994/gpio.h>

#include "wm8994.h"
#include "wm_hubs.h"

#define WM1811_JACKDET_MODE_NONE  0x0000
#define WM1811_JACKDET_MODE_JACK  0x0100
#define WM1811_JACKDET_MODE_MIC   0x0080
#define WM1811_JACKDET_MODE_AUDIO 0x0180

#define WM8994_NUM_DRC 3
#define WM8994_NUM_EQ  3

static int wm8994_drc_base[] = {
	WM8994_AIF1_DRC1_1,
	WM8994_AIF1_DRC2_1,
	WM8994_AIF2_DRC_1,
};

static int wm8994_retune_mobile_base[] = {
	WM8994_AIF1_DAC1_EQ_GAINS_1,
	WM8994_AIF1_DAC2_EQ_GAINS_1,
	WM8994_AIF2_EQ_GAINS_1,
};

static void wm8958_default_micdet(u16 status, void *data);

static const struct wm8958_micd_rate micdet_rates[] = {
	{ 32768,       true,  1, 4 },
	{ 32768,       false, 1, 1 },
	{ 44100 * 256, true,  7, 10 },
	{ 44100 * 256, false, 7, 10 },
};

static const struct wm8958_micd_rate jackdet_rates[] = {
	{ 32768,       true,  0, 1 },
	{ 32768,       false, 0, 1 },
	{ 44100 * 256, true,  7, 10 },
	{ 44100 * 256, false, 7, 10 },
};

static void wm8958_micd_set_rate(struct snd_soc_codec *codec)
{
	struct wm8994_priv *wm8994 = snd_soc_codec_get_drvdata(codec);
	int best, i, sysclk, val;
	bool idle;
	const struct wm8958_micd_rate *rates;
	int num_rates;

	if (wm8994->jack_cb != wm8958_default_micdet)
		return;

	idle = !wm8994->jack_mic;

	sysclk = snd_soc_read(codec, WM8994_CLOCKING_1);
	if (sysclk & WM8994_SYSCLK_SRC)
		sysclk = wm8994->aifclk[1];
	else
		sysclk = wm8994->aifclk[0];

	if (wm8994->pdata && wm8994->pdata->micd_rates) {
		rates = wm8994->pdata->micd_rates;
		num_rates = wm8994->pdata->num_micd_rates;
	} else if (wm8994->jackdet) {
		rates = jackdet_rates;
		num_rates = ARRAY_SIZE(jackdet_rates);
	} else {
		rates = micdet_rates;
		num_rates = ARRAY_SIZE(micdet_rates);
	}

	best = 0;
	for (i = 0; i < num_rates; i++) {
		if (rates[i].idle != idle)
			continue;
		if (abs(rates[i].sysclk - sysclk) <
		    abs(rates[best].sysclk - sysclk))
			best = i;
		else if (rates[best].idle != idle)
			best = i;
	}

	val = rates[best].start << WM8958_MICD_BIAS_STARTTIME_SHIFT
		| rates[best].rate << WM8958_MICD_RATE_SHIFT;

	snd_soc_update_bits(codec, WM8958_MIC_DETECT_1,
			    WM8958_MICD_BIAS_STARTTIME_MASK |
			    WM8958_MICD_RATE_MASK, val);
}

static int configure_aif_clock(struct snd_soc_codec *codec, int aif)
{
	struct wm8994_priv *wm8994 = snd_soc_codec_get_drvdata(codec);
	int rate;
	int reg1 = 0;
	int offset;

	if (aif)
		offset = 4;
	else
		offset = 0;

	switch (wm8994->sysclk[aif]) {
	case WM8994_SYSCLK_MCLK1:
		rate = wm8994->mclk[0];
		break;

	case WM8994_SYSCLK_MCLK2:
		reg1 |= 0x8;
		rate = wm8994->mclk[1];
		break;

	case WM8994_SYSCLK_FLL1:
		reg1 |= 0x10;
		rate = wm8994->fll[0].out;
		break;

	case WM8994_SYSCLK_FLL2:
		reg1 |= 0x18;
		rate = wm8994->fll[1].out;
		break;

	default:
		return -EINVAL;
	}

	if (rate >= 13500000) {
		rate /= 2;
		reg1 |= WM8994_AIF1CLK_DIV;

		dev_dbg(codec->dev, "Dividing AIF%d clock to %dHz\n",
			aif + 1, rate);
	}

	wm8994->aifclk[aif] = rate;

	snd_soc_update_bits(codec, WM8994_AIF1_CLOCKING_1 + offset,
			    WM8994_AIF1CLK_SRC_MASK | WM8994_AIF1CLK_DIV,
			    reg1);

	return 0;
}

static int configure_clock(struct snd_soc_codec *codec)
{
	struct wm8994_priv *wm8994 = snd_soc_codec_get_drvdata(codec);
	int change, new;

	/* Bring up the AIF clocks first */
	configure_aif_clock(codec, 0);
	configure_aif_clock(codec, 1);

	/* Then switch CLK_SYS over to the higher of them; a change
	 * can only happen as a result of a clocking change which can
	 * only be made outside of DAPM so we can safely redo the
	 * clocking.
	 */

	/* If they're equal it doesn't matter which is used */
	if (wm8994->aifclk[0] == wm8994->aifclk[1]) {
		wm8958_micd_set_rate(codec);
		return 0;
	}

	if (wm8994->aifclk[0] < wm8994->aifclk[1])
		new = WM8994_SYSCLK_SRC;
	else
		new = 0;

	change = snd_soc_update_bits(codec, WM8994_CLOCKING_1,
				     WM8994_SYSCLK_SRC, new);
	if (change)
		snd_soc_dapm_sync(&codec->dapm);

	wm8958_micd_set_rate(codec);

	return 0;
}

static int check_clk_sys(struct snd_soc_dapm_widget *source,
			 struct snd_soc_dapm_widget *sink)
{
	int reg = snd_soc_read(source->codec, WM8994_CLOCKING_1);
	const char *clk;

	/* Check what we're currently using for CLK_SYS */
	if (reg & WM8994_SYSCLK_SRC)
		clk = "AIF2CLK";
	else
		clk = "AIF1CLK";

	return strcmp(source->name, clk) == 0;
}

static const char *sidetone_hpf_text[] = {
	"2.7kHz", "1.35kHz", "675Hz", "370Hz", "180Hz", "90Hz", "45Hz"
};

static const struct soc_enum sidetone_hpf =
	SOC_ENUM_SINGLE(WM8994_SIDETONE, 7, 7, sidetone_hpf_text);

static const char *adc_hpf_text[] = {
	"HiFi", "Voice 1", "Voice 2", "Voice 3"
};

static const struct soc_enum aif1adc1_hpf =
	SOC_ENUM_SINGLE(WM8994_AIF1_ADC1_FILTERS, 13, 4, adc_hpf_text);

static const struct soc_enum aif1adc2_hpf =
	SOC_ENUM_SINGLE(WM8994_AIF1_ADC2_FILTERS, 13, 4, adc_hpf_text);

static const struct soc_enum aif2adc_hpf =
	SOC_ENUM_SINGLE(WM8994_AIF2_ADC_FILTERS, 13, 4, adc_hpf_text);

static const DECLARE_TLV_DB_SCALE(aif_tlv, 0, 600, 0);
static const DECLARE_TLV_DB_SCALE(digital_tlv, -7200, 75, 1);
static const DECLARE_TLV_DB_SCALE(st_tlv, -3600, 300, 0);
static const DECLARE_TLV_DB_SCALE(wm8994_3d_tlv, -1600, 183, 0);
static const DECLARE_TLV_DB_SCALE(eq_tlv, -1200, 100, 0);
static const DECLARE_TLV_DB_SCALE(ng_tlv, -10200, 600, 0);
static const DECLARE_TLV_DB_SCALE(mixin_boost_tlv, 0, 900, 0);

#define WM8994_DRC_SWITCH(xname, reg, shift) \
{	.iface = SNDRV_CTL_ELEM_IFACE_MIXER, .name = xname, \
	.info = snd_soc_info_volsw, .get = snd_soc_get_volsw,\
	.put = wm8994_put_drc_sw, \
	.private_value =  SOC_SINGLE_VALUE(reg, shift, 1, 0) }

static int wm8994_put_drc_sw(struct snd_kcontrol *kcontrol,
			     struct snd_ctl_elem_value *ucontrol)
{
	struct soc_mixer_control *mc =
		(struct soc_mixer_control *)kcontrol->private_value;
	struct snd_soc_codec *codec = snd_kcontrol_chip(kcontrol);
	int mask, ret;

	/* Can't enable both ADC and DAC paths simultaneously */
	if (mc->shift == WM8994_AIF1DAC1_DRC_ENA_SHIFT)
		mask = WM8994_AIF1ADC1L_DRC_ENA_MASK |
			WM8994_AIF1ADC1R_DRC_ENA_MASK;
	else
		mask = WM8994_AIF1DAC1_DRC_ENA_MASK;

	ret = snd_soc_read(codec, mc->reg);
	if (ret < 0)
		return ret;
	if (ret & mask)
		return -EINVAL;

	return snd_soc_put_volsw(kcontrol, ucontrol);
}

static void wm8994_set_drc(struct snd_soc_codec *codec, int drc)
{
	struct wm8994_priv *wm8994 = snd_soc_codec_get_drvdata(codec);
	struct wm8994_pdata *pdata = wm8994->pdata;
	int base = wm8994_drc_base[drc];
	int cfg = wm8994->drc_cfg[drc];
	int save, i;

	/* Save any enables; the configuration should clear them. */
	save = snd_soc_read(codec, base);
	save &= WM8994_AIF1DAC1_DRC_ENA | WM8994_AIF1ADC1L_DRC_ENA |
		WM8994_AIF1ADC1R_DRC_ENA;

	for (i = 0; i < WM8994_DRC_REGS; i++)
		snd_soc_update_bits(codec, base + i, 0xffff,
				    pdata->drc_cfgs[cfg].regs[i]);

	snd_soc_update_bits(codec, base, WM8994_AIF1DAC1_DRC_ENA |
			     WM8994_AIF1ADC1L_DRC_ENA |
			     WM8994_AIF1ADC1R_DRC_ENA, save);
}

/* Icky as hell but saves code duplication */
static int wm8994_get_drc(const char *name)
{
	if (strcmp(name, "AIF1DRC1 Mode") == 0)
		return 0;
	if (strcmp(name, "AIF1DRC2 Mode") == 0)
		return 1;
	if (strcmp(name, "AIF2DRC Mode") == 0)
		return 2;
	return -EINVAL;
}

static int wm8994_put_drc_enum(struct snd_kcontrol *kcontrol,
			       struct snd_ctl_elem_value *ucontrol)
{
	struct snd_soc_codec *codec = snd_kcontrol_chip(kcontrol);
	struct wm8994_priv *wm8994 = snd_soc_codec_get_drvdata(codec);
	struct wm8994_pdata *pdata = wm8994->pdata;
	int drc = wm8994_get_drc(kcontrol->id.name);
	int value = ucontrol->value.integer.value[0];

	if (drc < 0)
		return drc;

	if (value >= pdata->num_drc_cfgs)
		return -EINVAL;

	wm8994->drc_cfg[drc] = value;

	wm8994_set_drc(codec, drc);

	return 0;
}

static int wm8994_get_drc_enum(struct snd_kcontrol *kcontrol,
			       struct snd_ctl_elem_value *ucontrol)
{
	struct snd_soc_codec *codec = snd_kcontrol_chip(kcontrol);
	struct wm8994_priv *wm8994 = snd_soc_codec_get_drvdata(codec);
	int drc = wm8994_get_drc(kcontrol->id.name);

	ucontrol->value.enumerated.item[0] = wm8994->drc_cfg[drc];

	return 0;
}

static void wm8994_set_retune_mobile(struct snd_soc_codec *codec, int block)
{
	struct wm8994_priv *wm8994 = snd_soc_codec_get_drvdata(codec);
	struct wm8994_pdata *pdata = wm8994->pdata;
	int base = wm8994_retune_mobile_base[block];
	int iface, best, best_val, save, i, cfg;

	if (!pdata || !wm8994->num_retune_mobile_texts)
		return;

	switch (block) {
	case 0:
	case 1:
		iface = 0;
		break;
	case 2:
		iface = 1;
		break;
	default:
		return;
	}

	/* Find the version of the currently selected configuration
	 * with the nearest sample rate. */
	cfg = wm8994->retune_mobile_cfg[block];
	best = 0;
	best_val = INT_MAX;
	for (i = 0; i < pdata->num_retune_mobile_cfgs; i++) {
		if (strcmp(pdata->retune_mobile_cfgs[i].name,
			   wm8994->retune_mobile_texts[cfg]) == 0 &&
		    abs(pdata->retune_mobile_cfgs[i].rate
			- wm8994->dac_rates[iface]) < best_val) {
			best = i;
			best_val = abs(pdata->retune_mobile_cfgs[i].rate
				       - wm8994->dac_rates[iface]);
		}
	}

	dev_dbg(codec->dev, "ReTune Mobile %d %s/%dHz for %dHz sample rate\n",
		block,
		pdata->retune_mobile_cfgs[best].name,
		pdata->retune_mobile_cfgs[best].rate,
		wm8994->dac_rates[iface]);

	/* The EQ will be disabled while reconfiguring it, remember the
	 * current configuration. 
	 */
	save = snd_soc_read(codec, base);
	save &= WM8994_AIF1DAC1_EQ_ENA;

	for (i = 0; i < WM8994_EQ_REGS; i++)
		snd_soc_update_bits(codec, base + i, 0xffff,
				pdata->retune_mobile_cfgs[best].regs[i]);

	snd_soc_update_bits(codec, base, WM8994_AIF1DAC1_EQ_ENA, save);
}

/* Icky as hell but saves code duplication */
static int wm8994_get_retune_mobile_block(const char *name)
{
	if (strcmp(name, "AIF1.1 EQ Mode") == 0)
		return 0;
	if (strcmp(name, "AIF1.2 EQ Mode") == 0)
		return 1;
	if (strcmp(name, "AIF2 EQ Mode") == 0)
		return 2;
	return -EINVAL;
}

static int wm8994_put_retune_mobile_enum(struct snd_kcontrol *kcontrol,
					 struct snd_ctl_elem_value *ucontrol)
{
	struct snd_soc_codec *codec = snd_kcontrol_chip(kcontrol);
	struct wm8994_priv *wm8994 = snd_soc_codec_get_drvdata(codec);
	struct wm8994_pdata *pdata = wm8994->pdata;
	int block = wm8994_get_retune_mobile_block(kcontrol->id.name);
	int value = ucontrol->value.integer.value[0];

	if (block < 0)
		return block;

	if (value >= pdata->num_retune_mobile_cfgs)
		return -EINVAL;

	wm8994->retune_mobile_cfg[block] = value;

	wm8994_set_retune_mobile(codec, block);

	return 0;
}

static int wm8994_get_retune_mobile_enum(struct snd_kcontrol *kcontrol,
					 struct snd_ctl_elem_value *ucontrol)
{
	struct snd_soc_codec *codec = snd_kcontrol_chip(kcontrol);
	struct wm8994_priv *wm8994 = snd_soc_codec_get_drvdata(codec);
	int block = wm8994_get_retune_mobile_block(kcontrol->id.name);

	ucontrol->value.enumerated.item[0] = wm8994->retune_mobile_cfg[block];

	return 0;
}

static const char *aif_chan_src_text[] = {
	"Left", "Right"
};

static const struct soc_enum aif1adcl_src =
	SOC_ENUM_SINGLE(WM8994_AIF1_CONTROL_1, 15, 2, aif_chan_src_text);

static const struct soc_enum aif1adcr_src =
	SOC_ENUM_SINGLE(WM8994_AIF1_CONTROL_1, 14, 2, aif_chan_src_text);

static const struct soc_enum aif2adcl_src =
	SOC_ENUM_SINGLE(WM8994_AIF2_CONTROL_1, 15, 2, aif_chan_src_text);

static const struct soc_enum aif2adcr_src =
	SOC_ENUM_SINGLE(WM8994_AIF2_CONTROL_1, 14, 2, aif_chan_src_text);

static const struct soc_enum aif1dacl_src =
	SOC_ENUM_SINGLE(WM8994_AIF1_CONTROL_2, 15, 2, aif_chan_src_text);

static const struct soc_enum aif1dacr_src =
	SOC_ENUM_SINGLE(WM8994_AIF1_CONTROL_2, 14, 2, aif_chan_src_text);

static const struct soc_enum aif2dacl_src =
	SOC_ENUM_SINGLE(WM8994_AIF2_CONTROL_2, 15, 2, aif_chan_src_text);

static const struct soc_enum aif2dacr_src =
	SOC_ENUM_SINGLE(WM8994_AIF2_CONTROL_2, 14, 2, aif_chan_src_text);

static const char *osr_text[] = {
	"Low Power", "High Performance",
};

static const struct soc_enum dac_osr =
	SOC_ENUM_SINGLE(WM8994_OVERSAMPLING, 0, 2, osr_text);

static const struct soc_enum adc_osr =
	SOC_ENUM_SINGLE(WM8994_OVERSAMPLING, 1, 2, osr_text);

static const struct snd_kcontrol_new wm8994_snd_controls[] = {
SOC_DOUBLE_R_TLV("AIF1ADC1 Volume", WM8994_AIF1_ADC1_LEFT_VOLUME,
		 WM8994_AIF1_ADC1_RIGHT_VOLUME,
		 1, 119, 0, digital_tlv),
SOC_DOUBLE_R_TLV("AIF1ADC2 Volume", WM8994_AIF1_ADC2_LEFT_VOLUME,
		 WM8994_AIF1_ADC2_RIGHT_VOLUME,
		 1, 119, 0, digital_tlv),
SOC_DOUBLE_R_TLV("AIF2ADC Volume", WM8994_AIF2_ADC_LEFT_VOLUME,
		 WM8994_AIF2_ADC_RIGHT_VOLUME,
		 1, 119, 0, digital_tlv),

SOC_ENUM("AIF1ADCL Source", aif1adcl_src),
SOC_ENUM("AIF1ADCR Source", aif1adcr_src),
SOC_ENUM("AIF2ADCL Source", aif2adcl_src),
SOC_ENUM("AIF2ADCR Source", aif2adcr_src),

SOC_ENUM("AIF1DACL Source", aif1dacl_src),
SOC_ENUM("AIF1DACR Source", aif1dacr_src),
SOC_ENUM("AIF2DACL Source", aif2dacl_src),
SOC_ENUM("AIF2DACR Source", aif2dacr_src),

SOC_DOUBLE_R_TLV("AIF1DAC1 Volume", WM8994_AIF1_DAC1_LEFT_VOLUME,
		 WM8994_AIF1_DAC1_RIGHT_VOLUME, 1, 96, 0, digital_tlv),
SOC_DOUBLE_R_TLV("AIF1DAC2 Volume", WM8994_AIF1_DAC2_LEFT_VOLUME,
		 WM8994_AIF1_DAC2_RIGHT_VOLUME, 1, 96, 0, digital_tlv),
SOC_DOUBLE_R_TLV("AIF2DAC Volume", WM8994_AIF2_DAC_LEFT_VOLUME,
		 WM8994_AIF2_DAC_RIGHT_VOLUME, 1, 96, 0, digital_tlv),

SOC_SINGLE_TLV("AIF1 Boost Volume", WM8994_AIF1_CONTROL_2, 10, 3, 0, aif_tlv),
SOC_SINGLE_TLV("AIF2 Boost Volume", WM8994_AIF2_CONTROL_2, 10, 3, 0, aif_tlv),

SOC_SINGLE("AIF1DAC1 EQ Switch", WM8994_AIF1_DAC1_EQ_GAINS_1, 0, 1, 0),
SOC_SINGLE("AIF1DAC2 EQ Switch", WM8994_AIF1_DAC2_EQ_GAINS_1, 0, 1, 0),
SOC_SINGLE("AIF2 EQ Switch", WM8994_AIF2_EQ_GAINS_1, 0, 1, 0),

WM8994_DRC_SWITCH("AIF1DAC1 DRC Switch", WM8994_AIF1_DRC1_1, 2),
WM8994_DRC_SWITCH("AIF1ADC1L DRC Switch", WM8994_AIF1_DRC1_1, 1),
WM8994_DRC_SWITCH("AIF1ADC1R DRC Switch", WM8994_AIF1_DRC1_1, 0),

WM8994_DRC_SWITCH("AIF1DAC2 DRC Switch", WM8994_AIF1_DRC2_1, 2),
WM8994_DRC_SWITCH("AIF1ADC2L DRC Switch", WM8994_AIF1_DRC2_1, 1),
WM8994_DRC_SWITCH("AIF1ADC2R DRC Switch", WM8994_AIF1_DRC2_1, 0),

WM8994_DRC_SWITCH("AIF2DAC DRC Switch", WM8994_AIF2_DRC_1, 2),
WM8994_DRC_SWITCH("AIF2ADCL DRC Switch", WM8994_AIF2_DRC_1, 1),
WM8994_DRC_SWITCH("AIF2ADCR DRC Switch", WM8994_AIF2_DRC_1, 0),

SOC_SINGLE_TLV("DAC1 Right Sidetone Volume", WM8994_DAC1_MIXER_VOLUMES,
	       5, 12, 0, st_tlv),
SOC_SINGLE_TLV("DAC1 Left Sidetone Volume", WM8994_DAC1_MIXER_VOLUMES,
	       0, 12, 0, st_tlv),
SOC_SINGLE_TLV("DAC2 Right Sidetone Volume", WM8994_DAC2_MIXER_VOLUMES,
	       5, 12, 0, st_tlv),
SOC_SINGLE_TLV("DAC2 Left Sidetone Volume", WM8994_DAC2_MIXER_VOLUMES,
	       0, 12, 0, st_tlv),
SOC_ENUM("Sidetone HPF Mux", sidetone_hpf),
SOC_SINGLE("Sidetone HPF Switch", WM8994_SIDETONE, 6, 1, 0),

SOC_ENUM("AIF1ADC1 HPF Mode", aif1adc1_hpf),
SOC_DOUBLE("AIF1ADC1 HPF Switch", WM8994_AIF1_ADC1_FILTERS, 12, 11, 1, 0),

SOC_ENUM("AIF1ADC2 HPF Mode", aif1adc2_hpf),
SOC_DOUBLE("AIF1ADC2 HPF Switch", WM8994_AIF1_ADC2_FILTERS, 12, 11, 1, 0),

SOC_ENUM("AIF2ADC HPF Mode", aif2adc_hpf),
SOC_DOUBLE("AIF2ADC HPF Switch", WM8994_AIF2_ADC_FILTERS, 12, 11, 1, 0),

SOC_ENUM("ADC OSR", adc_osr),
SOC_ENUM("DAC OSR", dac_osr),

SOC_DOUBLE_R_TLV("DAC1 Volume", WM8994_DAC1_LEFT_VOLUME,
		 WM8994_DAC1_RIGHT_VOLUME, 1, 96, 0, digital_tlv),
SOC_DOUBLE_R("DAC1 Switch", WM8994_DAC1_LEFT_VOLUME,
	     WM8994_DAC1_RIGHT_VOLUME, 9, 1, 1),

SOC_DOUBLE_R_TLV("DAC2 Volume", WM8994_DAC2_LEFT_VOLUME,
		 WM8994_DAC2_RIGHT_VOLUME, 1, 96, 0, digital_tlv),
SOC_DOUBLE_R("DAC2 Switch", WM8994_DAC2_LEFT_VOLUME,
	     WM8994_DAC2_RIGHT_VOLUME, 9, 1, 1),

SOC_SINGLE_TLV("SPKL DAC2 Volume", WM8994_SPKMIXL_ATTENUATION,
	       6, 1, 1, wm_hubs_spkmix_tlv),
SOC_SINGLE_TLV("SPKL DAC1 Volume", WM8994_SPKMIXL_ATTENUATION,
	       2, 1, 1, wm_hubs_spkmix_tlv),

SOC_SINGLE_TLV("SPKR DAC2 Volume", WM8994_SPKMIXR_ATTENUATION,
	       6, 1, 1, wm_hubs_spkmix_tlv),
SOC_SINGLE_TLV("SPKR DAC1 Volume", WM8994_SPKMIXR_ATTENUATION,
	       2, 1, 1, wm_hubs_spkmix_tlv),

SOC_SINGLE_TLV("AIF1DAC1 3D Stereo Volume", WM8994_AIF1_DAC1_FILTERS_2,
	       10, 15, 0, wm8994_3d_tlv),
SOC_SINGLE("AIF1DAC1 3D Stereo Switch", WM8994_AIF1_DAC1_FILTERS_2,
	   8, 1, 0),
SOC_SINGLE_TLV("AIF1DAC2 3D Stereo Volume", WM8994_AIF1_DAC2_FILTERS_2,
	       10, 15, 0, wm8994_3d_tlv),
SOC_SINGLE("AIF1DAC2 3D Stereo Switch", WM8994_AIF1_DAC2_FILTERS_2,
	   8, 1, 0),
SOC_SINGLE_TLV("AIF2DAC 3D Stereo Volume", WM8994_AIF2_DAC_FILTERS_2,
	       10, 15, 0, wm8994_3d_tlv),
SOC_SINGLE("AIF2DAC 3D Stereo Switch", WM8994_AIF2_DAC_FILTERS_2,
	   8, 1, 0),
};

static const struct snd_kcontrol_new wm8994_eq_controls[] = {
SOC_SINGLE_TLV("AIF1DAC1 EQ1 Volume", WM8994_AIF1_DAC1_EQ_GAINS_1, 11, 31, 0,
	       eq_tlv),
SOC_SINGLE_TLV("AIF1DAC1 EQ2 Volume", WM8994_AIF1_DAC1_EQ_GAINS_1, 6, 31, 0,
	       eq_tlv),
SOC_SINGLE_TLV("AIF1DAC1 EQ3 Volume", WM8994_AIF1_DAC1_EQ_GAINS_1, 1, 31, 0,
	       eq_tlv),
SOC_SINGLE_TLV("AIF1DAC1 EQ4 Volume", WM8994_AIF1_DAC1_EQ_GAINS_2, 11, 31, 0,
	       eq_tlv),
SOC_SINGLE_TLV("AIF1DAC1 EQ5 Volume", WM8994_AIF1_DAC1_EQ_GAINS_2, 6, 31, 0,
	       eq_tlv),

SOC_SINGLE_TLV("AIF1DAC2 EQ1 Volume", WM8994_AIF1_DAC2_EQ_GAINS_1, 11, 31, 0,
	       eq_tlv),
SOC_SINGLE_TLV("AIF1DAC2 EQ2 Volume", WM8994_AIF1_DAC2_EQ_GAINS_1, 6, 31, 0,
	       eq_tlv),
SOC_SINGLE_TLV("AIF1DAC2 EQ3 Volume", WM8994_AIF1_DAC2_EQ_GAINS_1, 1, 31, 0,
	       eq_tlv),
SOC_SINGLE_TLV("AIF1DAC2 EQ4 Volume", WM8994_AIF1_DAC2_EQ_GAINS_2, 11, 31, 0,
	       eq_tlv),
SOC_SINGLE_TLV("AIF1DAC2 EQ5 Volume", WM8994_AIF1_DAC2_EQ_GAINS_2, 6, 31, 0,
	       eq_tlv),

SOC_SINGLE_TLV("AIF2 EQ1 Volume", WM8994_AIF2_EQ_GAINS_1, 11, 31, 0,
	       eq_tlv),
SOC_SINGLE_TLV("AIF2 EQ2 Volume", WM8994_AIF2_EQ_GAINS_1, 6, 31, 0,
	       eq_tlv),
SOC_SINGLE_TLV("AIF2 EQ3 Volume", WM8994_AIF2_EQ_GAINS_1, 1, 31, 0,
	       eq_tlv),
SOC_SINGLE_TLV("AIF2 EQ4 Volume", WM8994_AIF2_EQ_GAINS_2, 11, 31, 0,
	       eq_tlv),
SOC_SINGLE_TLV("AIF2 EQ5 Volume", WM8994_AIF2_EQ_GAINS_2, 6, 31, 0,
	       eq_tlv),
};

static const char *wm8958_ng_text[] = {
	"30ms", "125ms", "250ms", "500ms",
};

static const struct soc_enum wm8958_aif1dac1_ng_hold =
	SOC_ENUM_SINGLE(WM8958_AIF1_DAC1_NOISE_GATE,
			WM8958_AIF1DAC1_NG_THR_SHIFT, 4, wm8958_ng_text);

static const struct soc_enum wm8958_aif1dac2_ng_hold =
	SOC_ENUM_SINGLE(WM8958_AIF1_DAC2_NOISE_GATE,
			WM8958_AIF1DAC2_NG_THR_SHIFT, 4, wm8958_ng_text);

static const struct soc_enum wm8958_aif2dac_ng_hold =
	SOC_ENUM_SINGLE(WM8958_AIF2_DAC_NOISE_GATE,
			WM8958_AIF2DAC_NG_THR_SHIFT, 4, wm8958_ng_text);

static const struct snd_kcontrol_new wm8958_snd_controls[] = {
SOC_SINGLE_TLV("AIF3 Boost Volume", WM8958_AIF3_CONTROL_2, 10, 3, 0, aif_tlv),

SOC_SINGLE("AIF1DAC1 Noise Gate Switch", WM8958_AIF1_DAC1_NOISE_GATE,
	   WM8958_AIF1DAC1_NG_ENA_SHIFT, 1, 0),
SOC_ENUM("AIF1DAC1 Noise Gate Hold Time", wm8958_aif1dac1_ng_hold),
SOC_SINGLE_TLV("AIF1DAC1 Noise Gate Threshold Volume",
	       WM8958_AIF1_DAC1_NOISE_GATE, WM8958_AIF1DAC1_NG_THR_SHIFT,
	       7, 1, ng_tlv),

SOC_SINGLE("AIF1DAC2 Noise Gate Switch", WM8958_AIF1_DAC2_NOISE_GATE,
	   WM8958_AIF1DAC2_NG_ENA_SHIFT, 1, 0),
SOC_ENUM("AIF1DAC2 Noise Gate Hold Time", wm8958_aif1dac2_ng_hold),
SOC_SINGLE_TLV("AIF1DAC2 Noise Gate Threshold Volume",
	       WM8958_AIF1_DAC2_NOISE_GATE, WM8958_AIF1DAC2_NG_THR_SHIFT,
	       7, 1, ng_tlv),

SOC_SINGLE("AIF2DAC Noise Gate Switch", WM8958_AIF2_DAC_NOISE_GATE,
	   WM8958_AIF2DAC_NG_ENA_SHIFT, 1, 0),
SOC_ENUM("AIF2DAC Noise Gate Hold Time", wm8958_aif2dac_ng_hold),
SOC_SINGLE_TLV("AIF2DAC Noise Gate Threshold Volume",
	       WM8958_AIF2_DAC_NOISE_GATE, WM8958_AIF2DAC_NG_THR_SHIFT,
	       7, 1, ng_tlv),
};

static const struct snd_kcontrol_new wm1811_snd_controls[] = {
SOC_SINGLE_TLV("MIXINL IN1LP Boost Volume", WM8994_INPUT_MIXER_1, 7, 1, 0,
	       mixin_boost_tlv),
SOC_SINGLE_TLV("MIXINL IN1RP Boost Volume", WM8994_INPUT_MIXER_1, 8, 1, 0,
	       mixin_boost_tlv),
};

/* We run all mode setting through a function to enforce audio mode */
static void wm1811_jackdet_set_mode(struct snd_soc_codec *codec, u16 mode)
{
	struct wm8994_priv *wm8994 = snd_soc_codec_get_drvdata(codec);

	if (wm8994->active_refcount)
		mode = WM1811_JACKDET_MODE_AUDIO;

	snd_soc_update_bits(codec, WM8994_ANTIPOP_2,
			    WM1811_JACKDET_MODE_MASK, mode);

	if (mode == WM1811_JACKDET_MODE_MIC)
		msleep(2);
}

static void active_reference(struct snd_soc_codec *codec)
{
	struct wm8994_priv *wm8994 = snd_soc_codec_get_drvdata(codec);

	mutex_lock(&wm8994->accdet_lock);

	wm8994->active_refcount++;

	dev_dbg(codec->dev, "Active refcount incremented, now %d\n",
		wm8994->active_refcount);

	if (wm8994->active_refcount == 1) {
		/* If we're using jack detection go into audio mode */
		if (wm8994->jackdet && wm8994->jack_cb) {
			snd_soc_update_bits(codec, WM8994_ANTIPOP_2,
					    WM1811_JACKDET_MODE_MASK,
					    WM1811_JACKDET_MODE_AUDIO);
			msleep(2);
		}
	}

	mutex_unlock(&wm8994->accdet_lock);
}

static void active_dereference(struct snd_soc_codec *codec)
{
	struct wm8994_priv *wm8994 = snd_soc_codec_get_drvdata(codec);
	u16 mode;

	mutex_lock(&wm8994->accdet_lock);

	wm8994->active_refcount--;

	dev_dbg(codec->dev, "Active refcount decremented, now %d\n",
		wm8994->active_refcount);

	if (wm8994->active_refcount == 0) {
		/* Go into appropriate detection only mode */
		if (wm8994->jackdet && wm8994->jack_cb) {
			if (wm8994->jack_mic || wm8994->mic_detecting)
				mode = WM1811_JACKDET_MODE_MIC;
			else
				mode = WM1811_JACKDET_MODE_JACK;

			snd_soc_update_bits(codec, WM8994_ANTIPOP_2,
					    WM1811_JACKDET_MODE_MASK,
					    mode);
		}
	}

	mutex_unlock(&wm8994->accdet_lock);
}

static int clk_sys_event(struct snd_soc_dapm_widget *w,
			 struct snd_kcontrol *kcontrol, int event)
{
	struct snd_soc_codec *codec = w->codec;

	switch (event) {
	case SND_SOC_DAPM_PRE_PMU:
		return configure_clock(codec);

	case SND_SOC_DAPM_POST_PMD:
		configure_clock(codec);
		break;
	}

	return 0;
}

static void vmid_reference(struct snd_soc_codec *codec)
{
	struct wm8994_priv *wm8994 = snd_soc_codec_get_drvdata(codec);

	pm_runtime_get_sync(codec->dev);

	wm8994->vmid_refcount++;

	dev_dbg(codec->dev, "Referencing VMID, refcount is now %d\n",
		wm8994->vmid_refcount);

	if (wm8994->vmid_refcount == 1) {
		/* Startup bias, VMID ramp & buffer */
		snd_soc_update_bits(codec, WM8994_ANTIPOP_2,
				    WM8994_STARTUP_BIAS_ENA |
				    WM8994_VMID_BUF_ENA |
				    WM8994_VMID_RAMP_MASK,
				    WM8994_STARTUP_BIAS_ENA |
				    WM8994_VMID_BUF_ENA |
				    (0x3 << WM8994_VMID_RAMP_SHIFT));
<<<<<<< HEAD
=======

		/* Remove discharge for line out */
		snd_soc_update_bits(codec, WM8994_ANTIPOP_1,
				    WM8994_LINEOUT1_DISCH |
				    WM8994_LINEOUT2_DISCH, 0);
>>>>>>> 6f5c871d

		/* Main bias enable, VMID=2x40k */
		snd_soc_update_bits(codec, WM8994_POWER_MANAGEMENT_1,
				    WM8994_BIAS_ENA |
				    WM8994_VMID_SEL_MASK,
				    WM8994_BIAS_ENA | 0x2);

		msleep(20);
	}
}

static void vmid_dereference(struct snd_soc_codec *codec)
{
	struct wm8994_priv *wm8994 = snd_soc_codec_get_drvdata(codec);

	wm8994->vmid_refcount--;

	dev_dbg(codec->dev, "Dereferencing VMID, refcount is now %d\n",
		wm8994->vmid_refcount);

	if (wm8994->vmid_refcount == 0) {
		/* Switch over to startup biases */
		snd_soc_update_bits(codec, WM8994_ANTIPOP_2,
				    WM8994_BIAS_SRC |
				    WM8994_STARTUP_BIAS_ENA |
				    WM8994_VMID_BUF_ENA |
				    WM8994_VMID_RAMP_MASK,
				    WM8994_BIAS_SRC |
				    WM8994_STARTUP_BIAS_ENA |
				    WM8994_VMID_BUF_ENA |
				    (1 << WM8994_VMID_RAMP_SHIFT));

		/* Disable main biases */
		snd_soc_update_bits(codec, WM8994_POWER_MANAGEMENT_1,
				    WM8994_BIAS_ENA |
				    WM8994_VMID_SEL_MASK, 0);

		/* Discharge line */
		snd_soc_update_bits(codec, WM8994_ANTIPOP_1,
				    WM8994_LINEOUT1_DISCH |
				    WM8994_LINEOUT2_DISCH,
				    WM8994_LINEOUT1_DISCH |
				    WM8994_LINEOUT2_DISCH);

		msleep(5);

		/* Switch off startup biases */
		snd_soc_update_bits(codec, WM8994_ANTIPOP_2,
				    WM8994_BIAS_SRC |
				    WM8994_STARTUP_BIAS_ENA |
				    WM8994_VMID_BUF_ENA |
				    WM8994_VMID_RAMP_MASK, 0);
	}

	pm_runtime_put(codec->dev);
}

static int vmid_event(struct snd_soc_dapm_widget *w,
		      struct snd_kcontrol *kcontrol, int event)
{
	struct snd_soc_codec *codec = w->codec;

	switch (event) {
	case SND_SOC_DAPM_PRE_PMU:
		vmid_reference(codec);
		break;

	case SND_SOC_DAPM_POST_PMD:
		vmid_dereference(codec);
		break;
	}

	return 0;
}

static void wm8994_update_class_w(struct snd_soc_codec *codec)
{
	struct wm8994_priv *wm8994 = snd_soc_codec_get_drvdata(codec);
	int enable = 1;
	int source = 0;  /* GCC flow analysis can't track enable */
	int reg, reg_r;

	/* Only support direct DAC->headphone paths */
	reg = snd_soc_read(codec, WM8994_OUTPUT_MIXER_1);
	if (!(reg & WM8994_DAC1L_TO_HPOUT1L)) {
		dev_vdbg(codec->dev, "HPL connected to output mixer\n");
		enable = 0;
	}

	reg = snd_soc_read(codec, WM8994_OUTPUT_MIXER_2);
	if (!(reg & WM8994_DAC1R_TO_HPOUT1R)) {
		dev_vdbg(codec->dev, "HPR connected to output mixer\n");
		enable = 0;
	}

	/* We also need the same setting for L/R and only one path */
	reg = snd_soc_read(codec, WM8994_DAC1_LEFT_MIXER_ROUTING);
	switch (reg) {
	case WM8994_AIF2DACL_TO_DAC1L:
		dev_vdbg(codec->dev, "Class W source AIF2DAC\n");
		source = 2 << WM8994_CP_DYN_SRC_SEL_SHIFT;
		break;
	case WM8994_AIF1DAC2L_TO_DAC1L:
		dev_vdbg(codec->dev, "Class W source AIF1DAC2\n");
		source = 1 << WM8994_CP_DYN_SRC_SEL_SHIFT;
		break;
	case WM8994_AIF1DAC1L_TO_DAC1L:
		dev_vdbg(codec->dev, "Class W source AIF1DAC1\n");
		source = 0 << WM8994_CP_DYN_SRC_SEL_SHIFT;
		break;
	default:
		dev_vdbg(codec->dev, "DAC mixer setting: %x\n", reg);
		enable = 0;
		break;
	}

	reg_r = snd_soc_read(codec, WM8994_DAC1_RIGHT_MIXER_ROUTING);
	if (reg_r != reg) {
		dev_vdbg(codec->dev, "Left and right DAC mixers different\n");
		enable = 0;
	}

	if (enable) {
		dev_dbg(codec->dev, "Class W enabled\n");
		snd_soc_update_bits(codec, WM8994_CLASS_W_1,
				    WM8994_CP_DYN_PWR |
				    WM8994_CP_DYN_SRC_SEL_MASK,
				    source | WM8994_CP_DYN_PWR);
		wm8994->hubs.class_w = true;
		
	} else {
		dev_dbg(codec->dev, "Class W disabled\n");
		snd_soc_update_bits(codec, WM8994_CLASS_W_1,
				    WM8994_CP_DYN_PWR, 0);
		wm8994->hubs.class_w = false;
	}
}

static int late_enable_ev(struct snd_soc_dapm_widget *w,
			  struct snd_kcontrol *kcontrol, int event)
{
	struct snd_soc_codec *codec = w->codec;
	struct wm8994_priv *wm8994 = snd_soc_codec_get_drvdata(codec);

	switch (event) {
	case SND_SOC_DAPM_PRE_PMU:
		if (wm8994->aif1clk_enable) {
			snd_soc_update_bits(codec, WM8994_AIF1_CLOCKING_1,
					    WM8994_AIF1CLK_ENA_MASK,
					    WM8994_AIF1CLK_ENA);
			wm8994->aif1clk_enable = 0;
		}
		if (wm8994->aif2clk_enable) {
			snd_soc_update_bits(codec, WM8994_AIF2_CLOCKING_1,
					    WM8994_AIF2CLK_ENA_MASK,
					    WM8994_AIF2CLK_ENA);
			wm8994->aif2clk_enable = 0;
		}
		break;
	}

	/* We may also have postponed startup of DSP, handle that. */
	wm8958_aif_ev(w, kcontrol, event);

	return 0;
}

static int late_disable_ev(struct snd_soc_dapm_widget *w,
			   struct snd_kcontrol *kcontrol, int event)
{
	struct snd_soc_codec *codec = w->codec;
	struct wm8994_priv *wm8994 = snd_soc_codec_get_drvdata(codec);

	switch (event) {
	case SND_SOC_DAPM_POST_PMD:
		if (wm8994->aif1clk_disable) {
			snd_soc_update_bits(codec, WM8994_AIF1_CLOCKING_1,
					    WM8994_AIF1CLK_ENA_MASK, 0);
			wm8994->aif1clk_disable = 0;
		}
		if (wm8994->aif2clk_disable) {
			snd_soc_update_bits(codec, WM8994_AIF2_CLOCKING_1,
					    WM8994_AIF2CLK_ENA_MASK, 0);
			wm8994->aif2clk_disable = 0;
		}
		break;
	}

	return 0;
}

static int aif1clk_ev(struct snd_soc_dapm_widget *w,
		      struct snd_kcontrol *kcontrol, int event)
{
	struct snd_soc_codec *codec = w->codec;
	struct wm8994_priv *wm8994 = snd_soc_codec_get_drvdata(codec);

	switch (event) {
	case SND_SOC_DAPM_PRE_PMU:
		wm8994->aif1clk_enable = 1;
		break;
	case SND_SOC_DAPM_POST_PMD:
		wm8994->aif1clk_disable = 1;
		break;
	}

	return 0;
}

static int aif2clk_ev(struct snd_soc_dapm_widget *w,
		      struct snd_kcontrol *kcontrol, int event)
{
	struct snd_soc_codec *codec = w->codec;
	struct wm8994_priv *wm8994 = snd_soc_codec_get_drvdata(codec);

	switch (event) {
	case SND_SOC_DAPM_PRE_PMU:
		wm8994->aif2clk_enable = 1;
		break;
	case SND_SOC_DAPM_POST_PMD:
		wm8994->aif2clk_disable = 1;
		break;
	}

	return 0;
}

static int adc_mux_ev(struct snd_soc_dapm_widget *w,
		      struct snd_kcontrol *kcontrol, int event)
{
	late_enable_ev(w, kcontrol, event);
	return 0;
}

static int micbias_ev(struct snd_soc_dapm_widget *w,
		      struct snd_kcontrol *kcontrol, int event)
{
	late_enable_ev(w, kcontrol, event);
	return 0;
}

static int dac_ev(struct snd_soc_dapm_widget *w,
		  struct snd_kcontrol *kcontrol, int event)
{
	struct snd_soc_codec *codec = w->codec;
	unsigned int mask = 1 << w->shift;

	snd_soc_update_bits(codec, WM8994_POWER_MANAGEMENT_5,
			    mask, mask);
	return 0;
}

static const char *hp_mux_text[] = {
	"Mixer",
	"DAC",
};

#define WM8994_HP_ENUM(xname, xenum) \
{	.iface = SNDRV_CTL_ELEM_IFACE_MIXER, .name = xname, \
	.info = snd_soc_info_enum_double, \
 	.get = snd_soc_dapm_get_enum_double, \
 	.put = wm8994_put_hp_enum, \
  	.private_value = (unsigned long)&xenum }

static int wm8994_put_hp_enum(struct snd_kcontrol *kcontrol,
			      struct snd_ctl_elem_value *ucontrol)
{
	struct snd_soc_dapm_widget_list *wlist = snd_kcontrol_chip(kcontrol);
	struct snd_soc_dapm_widget *w = wlist->widgets[0];
	struct snd_soc_codec *codec = w->codec;
	int ret;

	ret = snd_soc_dapm_put_enum_double(kcontrol, ucontrol);

	wm8994_update_class_w(codec);

	return ret;
}

static const struct soc_enum hpl_enum =
	SOC_ENUM_SINGLE(WM8994_OUTPUT_MIXER_1, 8, 2, hp_mux_text);

static const struct snd_kcontrol_new hpl_mux =
	WM8994_HP_ENUM("Left Headphone Mux", hpl_enum);

static const struct soc_enum hpr_enum =
	SOC_ENUM_SINGLE(WM8994_OUTPUT_MIXER_2, 8, 2, hp_mux_text);

static const struct snd_kcontrol_new hpr_mux =
	WM8994_HP_ENUM("Right Headphone Mux", hpr_enum);

static const char *adc_mux_text[] = {
	"ADC",
	"DMIC",
};

static const struct soc_enum adc_enum =
	SOC_ENUM_SINGLE(0, 0, 2, adc_mux_text);

static const struct snd_kcontrol_new adcl_mux =
	SOC_DAPM_ENUM_VIRT("ADCL Mux", adc_enum);

static const struct snd_kcontrol_new adcr_mux =
	SOC_DAPM_ENUM_VIRT("ADCR Mux", adc_enum);

static const struct snd_kcontrol_new left_speaker_mixer[] = {
SOC_DAPM_SINGLE("DAC2 Switch", WM8994_SPEAKER_MIXER, 9, 1, 0),
SOC_DAPM_SINGLE("Input Switch", WM8994_SPEAKER_MIXER, 7, 1, 0),
SOC_DAPM_SINGLE("IN1LP Switch", WM8994_SPEAKER_MIXER, 5, 1, 0),
SOC_DAPM_SINGLE("Output Switch", WM8994_SPEAKER_MIXER, 3, 1, 0),
SOC_DAPM_SINGLE("DAC1 Switch", WM8994_SPEAKER_MIXER, 1, 1, 0),
};

static const struct snd_kcontrol_new right_speaker_mixer[] = {
SOC_DAPM_SINGLE("DAC2 Switch", WM8994_SPEAKER_MIXER, 8, 1, 0),
SOC_DAPM_SINGLE("Input Switch", WM8994_SPEAKER_MIXER, 6, 1, 0),
SOC_DAPM_SINGLE("IN1RP Switch", WM8994_SPEAKER_MIXER, 4, 1, 0),
SOC_DAPM_SINGLE("Output Switch", WM8994_SPEAKER_MIXER, 2, 1, 0),
SOC_DAPM_SINGLE("DAC1 Switch", WM8994_SPEAKER_MIXER, 0, 1, 0),
};

/* Debugging; dump chip status after DAPM transitions */
static int post_ev(struct snd_soc_dapm_widget *w,
	    struct snd_kcontrol *kcontrol, int event)
{
	struct snd_soc_codec *codec = w->codec;
	dev_dbg(codec->dev, "SRC status: %x\n",
		snd_soc_read(codec,
			     WM8994_RATE_STATUS));
	return 0;
}

static const struct snd_kcontrol_new aif1adc1l_mix[] = {
SOC_DAPM_SINGLE("ADC/DMIC Switch", WM8994_AIF1_ADC1_LEFT_MIXER_ROUTING,
		1, 1, 0),
SOC_DAPM_SINGLE("AIF2 Switch", WM8994_AIF1_ADC1_LEFT_MIXER_ROUTING,
		0, 1, 0),
};

static const struct snd_kcontrol_new aif1adc1r_mix[] = {
SOC_DAPM_SINGLE("ADC/DMIC Switch", WM8994_AIF1_ADC1_RIGHT_MIXER_ROUTING,
		1, 1, 0),
SOC_DAPM_SINGLE("AIF2 Switch", WM8994_AIF1_ADC1_RIGHT_MIXER_ROUTING,
		0, 1, 0),
};

static const struct snd_kcontrol_new aif1adc2l_mix[] = {
SOC_DAPM_SINGLE("DMIC Switch", WM8994_AIF1_ADC2_LEFT_MIXER_ROUTING,
		1, 1, 0),
SOC_DAPM_SINGLE("AIF2 Switch", WM8994_AIF1_ADC2_LEFT_MIXER_ROUTING,
		0, 1, 0),
};

static const struct snd_kcontrol_new aif1adc2r_mix[] = {
SOC_DAPM_SINGLE("DMIC Switch", WM8994_AIF1_ADC2_RIGHT_MIXER_ROUTING,
		1, 1, 0),
SOC_DAPM_SINGLE("AIF2 Switch", WM8994_AIF1_ADC2_RIGHT_MIXER_ROUTING,
		0, 1, 0),
};

static const struct snd_kcontrol_new aif2dac2l_mix[] = {
SOC_DAPM_SINGLE("Right Sidetone Switch", WM8994_DAC2_LEFT_MIXER_ROUTING,
		5, 1, 0),
SOC_DAPM_SINGLE("Left Sidetone Switch", WM8994_DAC2_LEFT_MIXER_ROUTING,
		4, 1, 0),
SOC_DAPM_SINGLE("AIF2 Switch", WM8994_DAC2_LEFT_MIXER_ROUTING,
		2, 1, 0),
SOC_DAPM_SINGLE("AIF1.2 Switch", WM8994_DAC2_LEFT_MIXER_ROUTING,
		1, 1, 0),
SOC_DAPM_SINGLE("AIF1.1 Switch", WM8994_DAC2_LEFT_MIXER_ROUTING,
		0, 1, 0),
};

static const struct snd_kcontrol_new aif2dac2r_mix[] = {
SOC_DAPM_SINGLE("Right Sidetone Switch", WM8994_DAC2_RIGHT_MIXER_ROUTING,
		5, 1, 0),
SOC_DAPM_SINGLE("Left Sidetone Switch", WM8994_DAC2_RIGHT_MIXER_ROUTING,
		4, 1, 0),
SOC_DAPM_SINGLE("AIF2 Switch", WM8994_DAC2_RIGHT_MIXER_ROUTING,
		2, 1, 0),
SOC_DAPM_SINGLE("AIF1.2 Switch", WM8994_DAC2_RIGHT_MIXER_ROUTING,
		1, 1, 0),
SOC_DAPM_SINGLE("AIF1.1 Switch", WM8994_DAC2_RIGHT_MIXER_ROUTING,
		0, 1, 0),
};

#define WM8994_CLASS_W_SWITCH(xname, reg, shift, max, invert) \
{	.iface = SNDRV_CTL_ELEM_IFACE_MIXER, .name = xname, \
	.info = snd_soc_info_volsw, \
	.get = snd_soc_dapm_get_volsw, .put = wm8994_put_class_w, \
	.private_value =  SOC_SINGLE_VALUE(reg, shift, max, invert) }

static int wm8994_put_class_w(struct snd_kcontrol *kcontrol,
			      struct snd_ctl_elem_value *ucontrol)
{
	struct snd_soc_dapm_widget_list *wlist = snd_kcontrol_chip(kcontrol);
	struct snd_soc_dapm_widget *w = wlist->widgets[0];
	struct snd_soc_codec *codec = w->codec;
	int ret;

	ret = snd_soc_dapm_put_volsw(kcontrol, ucontrol);

	wm8994_update_class_w(codec);

	return ret;
}

static const struct snd_kcontrol_new dac1l_mix[] = {
WM8994_CLASS_W_SWITCH("Right Sidetone Switch", WM8994_DAC1_LEFT_MIXER_ROUTING,
		      5, 1, 0),
WM8994_CLASS_W_SWITCH("Left Sidetone Switch", WM8994_DAC1_LEFT_MIXER_ROUTING,
		      4, 1, 0),
WM8994_CLASS_W_SWITCH("AIF2 Switch", WM8994_DAC1_LEFT_MIXER_ROUTING,
		      2, 1, 0),
WM8994_CLASS_W_SWITCH("AIF1.2 Switch", WM8994_DAC1_LEFT_MIXER_ROUTING,
		      1, 1, 0),
WM8994_CLASS_W_SWITCH("AIF1.1 Switch", WM8994_DAC1_LEFT_MIXER_ROUTING,
		      0, 1, 0),
};

static const struct snd_kcontrol_new dac1r_mix[] = {
WM8994_CLASS_W_SWITCH("Right Sidetone Switch", WM8994_DAC1_RIGHT_MIXER_ROUTING,
		      5, 1, 0),
WM8994_CLASS_W_SWITCH("Left Sidetone Switch", WM8994_DAC1_RIGHT_MIXER_ROUTING,
		      4, 1, 0),
WM8994_CLASS_W_SWITCH("AIF2 Switch", WM8994_DAC1_RIGHT_MIXER_ROUTING,
		      2, 1, 0),
WM8994_CLASS_W_SWITCH("AIF1.2 Switch", WM8994_DAC1_RIGHT_MIXER_ROUTING,
		      1, 1, 0),
WM8994_CLASS_W_SWITCH("AIF1.1 Switch", WM8994_DAC1_RIGHT_MIXER_ROUTING,
		      0, 1, 0),
};

static const char *sidetone_text[] = {
	"ADC/DMIC1", "DMIC2",
};

static const struct soc_enum sidetone1_enum =
	SOC_ENUM_SINGLE(WM8994_SIDETONE, 0, 2, sidetone_text);

static const struct snd_kcontrol_new sidetone1_mux =
	SOC_DAPM_ENUM("Left Sidetone Mux", sidetone1_enum);

static const struct soc_enum sidetone2_enum =
	SOC_ENUM_SINGLE(WM8994_SIDETONE, 1, 2, sidetone_text);

static const struct snd_kcontrol_new sidetone2_mux =
	SOC_DAPM_ENUM("Right Sidetone Mux", sidetone2_enum);

static const char *aif1dac_text[] = {
	"AIF1DACDAT", "AIF3DACDAT",
};

static const struct soc_enum aif1dac_enum =
	SOC_ENUM_SINGLE(WM8994_POWER_MANAGEMENT_6, 0, 2, aif1dac_text);

static const struct snd_kcontrol_new aif1dac_mux =
	SOC_DAPM_ENUM("AIF1DAC Mux", aif1dac_enum);

static const char *aif2dac_text[] = {
	"AIF2DACDAT", "AIF3DACDAT",
};

static const struct soc_enum aif2dac_enum =
	SOC_ENUM_SINGLE(WM8994_POWER_MANAGEMENT_6, 1, 2, aif2dac_text);

static const struct snd_kcontrol_new aif2dac_mux =
	SOC_DAPM_ENUM("AIF2DAC Mux", aif2dac_enum);

static const char *aif2adc_text[] = {
	"AIF2ADCDAT", "AIF3DACDAT",
};

static const struct soc_enum aif2adc_enum =
	SOC_ENUM_SINGLE(WM8994_POWER_MANAGEMENT_6, 2, 2, aif2adc_text);

static const struct snd_kcontrol_new aif2adc_mux =
	SOC_DAPM_ENUM("AIF2ADC Mux", aif2adc_enum);

static const char *aif3adc_text[] = {
	"AIF1ADCDAT", "AIF2ADCDAT", "AIF2DACDAT", "Mono PCM",
};

static const struct soc_enum wm8994_aif3adc_enum =
	SOC_ENUM_SINGLE(WM8994_POWER_MANAGEMENT_6, 3, 3, aif3adc_text);

static const struct snd_kcontrol_new wm8994_aif3adc_mux =
	SOC_DAPM_ENUM("AIF3ADC Mux", wm8994_aif3adc_enum);

static const struct soc_enum wm8958_aif3adc_enum =
	SOC_ENUM_SINGLE(WM8994_POWER_MANAGEMENT_6, 3, 4, aif3adc_text);

static const struct snd_kcontrol_new wm8958_aif3adc_mux =
	SOC_DAPM_ENUM("AIF3ADC Mux", wm8958_aif3adc_enum);

static const char *mono_pcm_out_text[] = {
	"None", "AIF2ADCL", "AIF2ADCR", 
};

static const struct soc_enum mono_pcm_out_enum =
	SOC_ENUM_SINGLE(WM8994_POWER_MANAGEMENT_6, 9, 3, mono_pcm_out_text);

static const struct snd_kcontrol_new mono_pcm_out_mux =
	SOC_DAPM_ENUM("Mono PCM Out Mux", mono_pcm_out_enum);

static const char *aif2dac_src_text[] = {
	"AIF2", "AIF3",
};

/* Note that these two control shouldn't be simultaneously switched to AIF3 */
static const struct soc_enum aif2dacl_src_enum =
	SOC_ENUM_SINGLE(WM8994_POWER_MANAGEMENT_6, 7, 2, aif2dac_src_text);

static const struct snd_kcontrol_new aif2dacl_src_mux =
	SOC_DAPM_ENUM("AIF2DACL Mux", aif2dacl_src_enum);

static const struct soc_enum aif2dacr_src_enum =
	SOC_ENUM_SINGLE(WM8994_POWER_MANAGEMENT_6, 8, 2, aif2dac_src_text);

static const struct snd_kcontrol_new aif2dacr_src_mux =
	SOC_DAPM_ENUM("AIF2DACR Mux", aif2dacr_src_enum);

static const struct snd_soc_dapm_widget wm8994_lateclk_revd_widgets[] = {
SND_SOC_DAPM_SUPPLY("AIF1CLK", SND_SOC_NOPM, 0, 0, aif1clk_ev,
	SND_SOC_DAPM_PRE_PMU | SND_SOC_DAPM_POST_PMD),
SND_SOC_DAPM_SUPPLY("AIF2CLK", SND_SOC_NOPM, 0, 0, aif2clk_ev,
	SND_SOC_DAPM_PRE_PMU | SND_SOC_DAPM_POST_PMD),

SND_SOC_DAPM_PGA_E("Late DAC1L Enable PGA", SND_SOC_NOPM, 0, 0, NULL, 0,
	late_enable_ev, SND_SOC_DAPM_PRE_PMU),
SND_SOC_DAPM_PGA_E("Late DAC1R Enable PGA", SND_SOC_NOPM, 0, 0, NULL, 0,
	late_enable_ev, SND_SOC_DAPM_PRE_PMU),
SND_SOC_DAPM_PGA_E("Late DAC2L Enable PGA", SND_SOC_NOPM, 0, 0, NULL, 0,
	late_enable_ev, SND_SOC_DAPM_PRE_PMU),
SND_SOC_DAPM_PGA_E("Late DAC2R Enable PGA", SND_SOC_NOPM, 0, 0, NULL, 0,
	late_enable_ev, SND_SOC_DAPM_PRE_PMU),
SND_SOC_DAPM_PGA_E("Direct Voice", SND_SOC_NOPM, 0, 0, NULL, 0,
	late_enable_ev, SND_SOC_DAPM_PRE_PMU),

SND_SOC_DAPM_MIXER_E("SPKL", WM8994_POWER_MANAGEMENT_3, 8, 0,
		     left_speaker_mixer, ARRAY_SIZE(left_speaker_mixer),
		     late_enable_ev, SND_SOC_DAPM_PRE_PMU),
SND_SOC_DAPM_MIXER_E("SPKR", WM8994_POWER_MANAGEMENT_3, 9, 0,
		     right_speaker_mixer, ARRAY_SIZE(right_speaker_mixer),
		     late_enable_ev, SND_SOC_DAPM_PRE_PMU),
SND_SOC_DAPM_MUX_E("Left Headphone Mux", SND_SOC_NOPM, 0, 0, &hpl_mux,
		   late_enable_ev, SND_SOC_DAPM_PRE_PMU),
SND_SOC_DAPM_MUX_E("Right Headphone Mux", SND_SOC_NOPM, 0, 0, &hpr_mux,
		   late_enable_ev, SND_SOC_DAPM_PRE_PMU),

SND_SOC_DAPM_POST("Late Disable PGA", late_disable_ev)
};

static const struct snd_soc_dapm_widget wm8994_lateclk_widgets[] = {
SND_SOC_DAPM_SUPPLY("AIF1CLK", WM8994_AIF1_CLOCKING_1, 0, 0, NULL, 0),
SND_SOC_DAPM_SUPPLY("AIF2CLK", WM8994_AIF2_CLOCKING_1, 0, 0, NULL, 0),
SND_SOC_DAPM_PGA("Direct Voice", SND_SOC_NOPM, 0, 0, NULL, 0),
SND_SOC_DAPM_MIXER("SPKL", WM8994_POWER_MANAGEMENT_3, 8, 0,
		   left_speaker_mixer, ARRAY_SIZE(left_speaker_mixer)),
SND_SOC_DAPM_MIXER("SPKR", WM8994_POWER_MANAGEMENT_3, 9, 0,
		   right_speaker_mixer, ARRAY_SIZE(right_speaker_mixer)),
SND_SOC_DAPM_MUX("Left Headphone Mux", SND_SOC_NOPM, 0, 0, &hpl_mux),
SND_SOC_DAPM_MUX("Right Headphone Mux", SND_SOC_NOPM, 0, 0, &hpr_mux),
};

static const struct snd_soc_dapm_widget wm8994_dac_revd_widgets[] = {
SND_SOC_DAPM_DAC_E("DAC2L", NULL, SND_SOC_NOPM, 3, 0,
	dac_ev, SND_SOC_DAPM_PRE_PMU),
SND_SOC_DAPM_DAC_E("DAC2R", NULL, SND_SOC_NOPM, 2, 0,
	dac_ev, SND_SOC_DAPM_PRE_PMU),
SND_SOC_DAPM_DAC_E("DAC1L", NULL, SND_SOC_NOPM, 1, 0,
	dac_ev, SND_SOC_DAPM_PRE_PMU),
SND_SOC_DAPM_DAC_E("DAC1R", NULL, SND_SOC_NOPM, 0, 0,
	dac_ev, SND_SOC_DAPM_PRE_PMU),
};

static const struct snd_soc_dapm_widget wm8994_dac_widgets[] = {
SND_SOC_DAPM_DAC("DAC2L", NULL, WM8994_POWER_MANAGEMENT_5, 3, 0),
SND_SOC_DAPM_DAC("DAC2R", NULL, WM8994_POWER_MANAGEMENT_5, 2, 0),
SND_SOC_DAPM_DAC("DAC1L", NULL, WM8994_POWER_MANAGEMENT_5, 1, 0),
SND_SOC_DAPM_DAC("DAC1R", NULL, WM8994_POWER_MANAGEMENT_5, 0, 0),
};

static const struct snd_soc_dapm_widget wm8994_adc_revd_widgets[] = {
SND_SOC_DAPM_VIRT_MUX_E("ADCL Mux", WM8994_POWER_MANAGEMENT_4, 1, 0, &adcl_mux,
			adc_mux_ev, SND_SOC_DAPM_PRE_PMU),
SND_SOC_DAPM_VIRT_MUX_E("ADCR Mux", WM8994_POWER_MANAGEMENT_4, 0, 0, &adcr_mux,
			adc_mux_ev, SND_SOC_DAPM_PRE_PMU),
};

static const struct snd_soc_dapm_widget wm8994_adc_widgets[] = {
SND_SOC_DAPM_VIRT_MUX("ADCL Mux", WM8994_POWER_MANAGEMENT_4, 1, 0, &adcl_mux),
SND_SOC_DAPM_VIRT_MUX("ADCR Mux", WM8994_POWER_MANAGEMENT_4, 0, 0, &adcr_mux),
};

static const struct snd_soc_dapm_widget wm8994_dapm_widgets[] = {
SND_SOC_DAPM_INPUT("DMIC1DAT"),
SND_SOC_DAPM_INPUT("DMIC2DAT"),
SND_SOC_DAPM_INPUT("Clock"),

SND_SOC_DAPM_SUPPLY_S("MICBIAS Supply", 1, SND_SOC_NOPM, 0, 0, micbias_ev,
		      SND_SOC_DAPM_PRE_PMU),
SND_SOC_DAPM_SUPPLY("VMID", SND_SOC_NOPM, 0, 0, vmid_event,
		    SND_SOC_DAPM_PRE_PMU | SND_SOC_DAPM_POST_PMD),

SND_SOC_DAPM_SUPPLY("CLK_SYS", SND_SOC_NOPM, 0, 0, clk_sys_event,
		    SND_SOC_DAPM_POST_PMU | SND_SOC_DAPM_PRE_PMD),

SND_SOC_DAPM_SUPPLY("DSP1CLK", WM8994_CLOCKING_1, 3, 0, NULL, 0),
SND_SOC_DAPM_SUPPLY("DSP2CLK", WM8994_CLOCKING_1, 2, 0, NULL, 0),
SND_SOC_DAPM_SUPPLY("DSPINTCLK", WM8994_CLOCKING_1, 1, 0, NULL, 0),

SND_SOC_DAPM_AIF_OUT("AIF1ADC1L", NULL,
		     0, WM8994_POWER_MANAGEMENT_4, 9, 0),
SND_SOC_DAPM_AIF_OUT("AIF1ADC1R", NULL,
		     0, WM8994_POWER_MANAGEMENT_4, 8, 0),
SND_SOC_DAPM_AIF_IN_E("AIF1DAC1L", NULL, 0,
		      WM8994_POWER_MANAGEMENT_5, 9, 0, wm8958_aif_ev,
		      SND_SOC_DAPM_POST_PMU | SND_SOC_DAPM_POST_PMD),
SND_SOC_DAPM_AIF_IN_E("AIF1DAC1R", NULL, 0,
		      WM8994_POWER_MANAGEMENT_5, 8, 0, wm8958_aif_ev,
		      SND_SOC_DAPM_POST_PMU | SND_SOC_DAPM_POST_PMD),

SND_SOC_DAPM_AIF_OUT("AIF1ADC2L", NULL,
		     0, WM8994_POWER_MANAGEMENT_4, 11, 0),
SND_SOC_DAPM_AIF_OUT("AIF1ADC2R", NULL,
		     0, WM8994_POWER_MANAGEMENT_4, 10, 0),
SND_SOC_DAPM_AIF_IN_E("AIF1DAC2L", NULL, 0,
		      WM8994_POWER_MANAGEMENT_5, 11, 0, wm8958_aif_ev,
		      SND_SOC_DAPM_POST_PMU | SND_SOC_DAPM_POST_PMD),
SND_SOC_DAPM_AIF_IN_E("AIF1DAC2R", NULL, 0,
		      WM8994_POWER_MANAGEMENT_5, 10, 0, wm8958_aif_ev,
		      SND_SOC_DAPM_POST_PMU | SND_SOC_DAPM_POST_PMD),

SND_SOC_DAPM_MIXER("AIF1ADC1L Mixer", SND_SOC_NOPM, 0, 0,
		   aif1adc1l_mix, ARRAY_SIZE(aif1adc1l_mix)),
SND_SOC_DAPM_MIXER("AIF1ADC1R Mixer", SND_SOC_NOPM, 0, 0,
		   aif1adc1r_mix, ARRAY_SIZE(aif1adc1r_mix)),

SND_SOC_DAPM_MIXER("AIF1ADC2L Mixer", SND_SOC_NOPM, 0, 0,
		   aif1adc2l_mix, ARRAY_SIZE(aif1adc2l_mix)),
SND_SOC_DAPM_MIXER("AIF1ADC2R Mixer", SND_SOC_NOPM, 0, 0,
		   aif1adc2r_mix, ARRAY_SIZE(aif1adc2r_mix)),

SND_SOC_DAPM_MIXER("AIF2DAC2L Mixer", SND_SOC_NOPM, 0, 0,
		   aif2dac2l_mix, ARRAY_SIZE(aif2dac2l_mix)),
SND_SOC_DAPM_MIXER("AIF2DAC2R Mixer", SND_SOC_NOPM, 0, 0,
		   aif2dac2r_mix, ARRAY_SIZE(aif2dac2r_mix)),

SND_SOC_DAPM_MUX("Left Sidetone", SND_SOC_NOPM, 0, 0, &sidetone1_mux),
SND_SOC_DAPM_MUX("Right Sidetone", SND_SOC_NOPM, 0, 0, &sidetone2_mux),

SND_SOC_DAPM_MIXER("DAC1L Mixer", SND_SOC_NOPM, 0, 0,
		   dac1l_mix, ARRAY_SIZE(dac1l_mix)),
SND_SOC_DAPM_MIXER("DAC1R Mixer", SND_SOC_NOPM, 0, 0,
		   dac1r_mix, ARRAY_SIZE(dac1r_mix)),

SND_SOC_DAPM_AIF_OUT("AIF2ADCL", NULL, 0,
		     WM8994_POWER_MANAGEMENT_4, 13, 0),
SND_SOC_DAPM_AIF_OUT("AIF2ADCR", NULL, 0,
		     WM8994_POWER_MANAGEMENT_4, 12, 0),
SND_SOC_DAPM_AIF_IN_E("AIF2DACL", NULL, 0,
		      WM8994_POWER_MANAGEMENT_5, 13, 0, wm8958_aif_ev,
		      SND_SOC_DAPM_POST_PMU | SND_SOC_DAPM_PRE_PMD),
SND_SOC_DAPM_AIF_IN_E("AIF2DACR", NULL, 0,
		      WM8994_POWER_MANAGEMENT_5, 12, 0, wm8958_aif_ev,
		      SND_SOC_DAPM_POST_PMU | SND_SOC_DAPM_PRE_PMD),

SND_SOC_DAPM_AIF_IN("AIF1DACDAT", "AIF1 Playback", 0, SND_SOC_NOPM, 0, 0),
SND_SOC_DAPM_AIF_IN("AIF2DACDAT", "AIF2 Playback", 0, SND_SOC_NOPM, 0, 0),
SND_SOC_DAPM_AIF_OUT("AIF1ADCDAT", "AIF1 Capture", 0, SND_SOC_NOPM, 0, 0),
SND_SOC_DAPM_AIF_OUT("AIF2ADCDAT", "AIF2 Capture", 0, SND_SOC_NOPM, 0, 0),

SND_SOC_DAPM_MUX("AIF1DAC Mux", SND_SOC_NOPM, 0, 0, &aif1dac_mux),
SND_SOC_DAPM_MUX("AIF2DAC Mux", SND_SOC_NOPM, 0, 0, &aif2dac_mux),
SND_SOC_DAPM_MUX("AIF2ADC Mux", SND_SOC_NOPM, 0, 0, &aif2adc_mux),

SND_SOC_DAPM_AIF_IN("AIF3DACDAT", "AIF3 Playback", 0, SND_SOC_NOPM, 0, 0),
SND_SOC_DAPM_AIF_OUT("AIF3ADCDAT", "AIF3 Capture", 0, SND_SOC_NOPM, 0, 0),

SND_SOC_DAPM_SUPPLY("TOCLK", WM8994_CLOCKING_1, 4, 0, NULL, 0),

SND_SOC_DAPM_ADC("DMIC2L", NULL, WM8994_POWER_MANAGEMENT_4, 5, 0),
SND_SOC_DAPM_ADC("DMIC2R", NULL, WM8994_POWER_MANAGEMENT_4, 4, 0),
SND_SOC_DAPM_ADC("DMIC1L", NULL, WM8994_POWER_MANAGEMENT_4, 3, 0),
SND_SOC_DAPM_ADC("DMIC1R", NULL, WM8994_POWER_MANAGEMENT_4, 2, 0),

/* Power is done with the muxes since the ADC power also controls the
 * downsampling chain, the chip will automatically manage the analogue
 * specific portions.
 */
SND_SOC_DAPM_ADC("ADCL", NULL, SND_SOC_NOPM, 1, 0),
SND_SOC_DAPM_ADC("ADCR", NULL, SND_SOC_NOPM, 0, 0),

SND_SOC_DAPM_POST("Debug log", post_ev),
};

static const struct snd_soc_dapm_widget wm8994_specific_dapm_widgets[] = {
SND_SOC_DAPM_MUX("AIF3ADC Mux", SND_SOC_NOPM, 0, 0, &wm8994_aif3adc_mux),
};

static const struct snd_soc_dapm_widget wm8958_dapm_widgets[] = {
SND_SOC_DAPM_MUX("Mono PCM Out Mux", SND_SOC_NOPM, 0, 0, &mono_pcm_out_mux),
SND_SOC_DAPM_MUX("AIF2DACL Mux", SND_SOC_NOPM, 0, 0, &aif2dacl_src_mux),
SND_SOC_DAPM_MUX("AIF2DACR Mux", SND_SOC_NOPM, 0, 0, &aif2dacr_src_mux),
SND_SOC_DAPM_MUX("AIF3ADC Mux", SND_SOC_NOPM, 0, 0, &wm8958_aif3adc_mux),
};

static const struct snd_soc_dapm_route intercon[] = {
	{ "CLK_SYS", NULL, "AIF1CLK", check_clk_sys },
	{ "CLK_SYS", NULL, "AIF2CLK", check_clk_sys },

	{ "DSP1CLK", NULL, "CLK_SYS" },
	{ "DSP2CLK", NULL, "CLK_SYS" },
	{ "DSPINTCLK", NULL, "CLK_SYS" },

	{ "AIF1ADC1L", NULL, "AIF1CLK" },
	{ "AIF1ADC1L", NULL, "DSP1CLK" },
	{ "AIF1ADC1R", NULL, "AIF1CLK" },
	{ "AIF1ADC1R", NULL, "DSP1CLK" },
	{ "AIF1ADC1R", NULL, "DSPINTCLK" },

	{ "AIF1DAC1L", NULL, "AIF1CLK" },
	{ "AIF1DAC1L", NULL, "DSP1CLK" },
	{ "AIF1DAC1R", NULL, "AIF1CLK" },
	{ "AIF1DAC1R", NULL, "DSP1CLK" },
	{ "AIF1DAC1R", NULL, "DSPINTCLK" },

	{ "AIF1ADC2L", NULL, "AIF1CLK" },
	{ "AIF1ADC2L", NULL, "DSP1CLK" },
	{ "AIF1ADC2R", NULL, "AIF1CLK" },
	{ "AIF1ADC2R", NULL, "DSP1CLK" },
	{ "AIF1ADC2R", NULL, "DSPINTCLK" },

	{ "AIF1DAC2L", NULL, "AIF1CLK" },
	{ "AIF1DAC2L", NULL, "DSP1CLK" },
	{ "AIF1DAC2R", NULL, "AIF1CLK" },
	{ "AIF1DAC2R", NULL, "DSP1CLK" },
	{ "AIF1DAC2R", NULL, "DSPINTCLK" },

	{ "AIF2ADCL", NULL, "AIF2CLK" },
	{ "AIF2ADCL", NULL, "DSP2CLK" },
	{ "AIF2ADCR", NULL, "AIF2CLK" },
	{ "AIF2ADCR", NULL, "DSP2CLK" },
	{ "AIF2ADCR", NULL, "DSPINTCLK" },

	{ "AIF2DACL", NULL, "AIF2CLK" },
	{ "AIF2DACL", NULL, "DSP2CLK" },
	{ "AIF2DACR", NULL, "AIF2CLK" },
	{ "AIF2DACR", NULL, "DSP2CLK" },
	{ "AIF2DACR", NULL, "DSPINTCLK" },

	{ "DMIC1L", NULL, "DMIC1DAT" },
	{ "DMIC1L", NULL, "CLK_SYS" },
	{ "DMIC1R", NULL, "DMIC1DAT" },
	{ "DMIC1R", NULL, "CLK_SYS" },
	{ "DMIC2L", NULL, "DMIC2DAT" },
	{ "DMIC2L", NULL, "CLK_SYS" },
	{ "DMIC2R", NULL, "DMIC2DAT" },
	{ "DMIC2R", NULL, "CLK_SYS" },

	{ "ADCL", NULL, "AIF1CLK" },
	{ "ADCL", NULL, "DSP1CLK" },
	{ "ADCL", NULL, "DSPINTCLK" },

	{ "ADCR", NULL, "AIF1CLK" },
	{ "ADCR", NULL, "DSP1CLK" },
	{ "ADCR", NULL, "DSPINTCLK" },

	{ "ADCL Mux", "ADC", "ADCL" },
	{ "ADCL Mux", "DMIC", "DMIC1L" },
	{ "ADCR Mux", "ADC", "ADCR" },
	{ "ADCR Mux", "DMIC", "DMIC1R" },

	{ "DAC1L", NULL, "AIF1CLK" },
	{ "DAC1L", NULL, "DSP1CLK" },
	{ "DAC1L", NULL, "DSPINTCLK" },

	{ "DAC1R", NULL, "AIF1CLK" },
	{ "DAC1R", NULL, "DSP1CLK" },
	{ "DAC1R", NULL, "DSPINTCLK" },

	{ "DAC2L", NULL, "AIF2CLK" },
	{ "DAC2L", NULL, "DSP2CLK" },
	{ "DAC2L", NULL, "DSPINTCLK" },

	{ "DAC2R", NULL, "AIF2DACR" },
	{ "DAC2R", NULL, "AIF2CLK" },
	{ "DAC2R", NULL, "DSP2CLK" },
	{ "DAC2R", NULL, "DSPINTCLK" },

	{ "TOCLK", NULL, "CLK_SYS" },

	/* AIF1 outputs */
	{ "AIF1ADC1L", NULL, "AIF1ADC1L Mixer" },
	{ "AIF1ADC1L Mixer", "ADC/DMIC Switch", "ADCL Mux" },
	{ "AIF1ADC1L Mixer", "AIF2 Switch", "AIF2DACL" },

	{ "AIF1ADC1R", NULL, "AIF1ADC1R Mixer" },
	{ "AIF1ADC1R Mixer", "ADC/DMIC Switch", "ADCR Mux" },
	{ "AIF1ADC1R Mixer", "AIF2 Switch", "AIF2DACR" },

	{ "AIF1ADC2L", NULL, "AIF1ADC2L Mixer" },
	{ "AIF1ADC2L Mixer", "DMIC Switch", "DMIC2L" },
	{ "AIF1ADC2L Mixer", "AIF2 Switch", "AIF2DACL" },

	{ "AIF1ADC2R", NULL, "AIF1ADC2R Mixer" },
	{ "AIF1ADC2R Mixer", "DMIC Switch", "DMIC2R" },
	{ "AIF1ADC2R Mixer", "AIF2 Switch", "AIF2DACR" },

	/* Pin level routing for AIF3 */
	{ "AIF1DAC1L", NULL, "AIF1DAC Mux" },
	{ "AIF1DAC1R", NULL, "AIF1DAC Mux" },
	{ "AIF1DAC2L", NULL, "AIF1DAC Mux" },
	{ "AIF1DAC2R", NULL, "AIF1DAC Mux" },

	{ "AIF1DAC Mux", "AIF1DACDAT", "AIF1DACDAT" },
	{ "AIF1DAC Mux", "AIF3DACDAT", "AIF3DACDAT" },
	{ "AIF2DAC Mux", "AIF2DACDAT", "AIF2DACDAT" },
	{ "AIF2DAC Mux", "AIF3DACDAT", "AIF3DACDAT" },
	{ "AIF2ADC Mux", "AIF2ADCDAT", "AIF2ADCL" },
	{ "AIF2ADC Mux", "AIF2ADCDAT", "AIF2ADCR" },
	{ "AIF2ADC Mux", "AIF3DACDAT", "AIF3ADCDAT" },

	/* DAC1 inputs */
	{ "DAC1L Mixer", "AIF2 Switch", "AIF2DACL" },
	{ "DAC1L Mixer", "AIF1.2 Switch", "AIF1DAC2L" },
	{ "DAC1L Mixer", "AIF1.1 Switch", "AIF1DAC1L" },
	{ "DAC1L Mixer", "Left Sidetone Switch", "Left Sidetone" },
	{ "DAC1L Mixer", "Right Sidetone Switch", "Right Sidetone" },

	{ "DAC1R Mixer", "AIF2 Switch", "AIF2DACR" },
	{ "DAC1R Mixer", "AIF1.2 Switch", "AIF1DAC2R" },
	{ "DAC1R Mixer", "AIF1.1 Switch", "AIF1DAC1R" },
	{ "DAC1R Mixer", "Left Sidetone Switch", "Left Sidetone" },
	{ "DAC1R Mixer", "Right Sidetone Switch", "Right Sidetone" },

	/* DAC2/AIF2 outputs  */
	{ "AIF2ADCL", NULL, "AIF2DAC2L Mixer" },
	{ "AIF2DAC2L Mixer", "AIF2 Switch", "AIF2DACL" },
	{ "AIF2DAC2L Mixer", "AIF1.2 Switch", "AIF1DAC2L" },
	{ "AIF2DAC2L Mixer", "AIF1.1 Switch", "AIF1DAC1L" },
	{ "AIF2DAC2L Mixer", "Left Sidetone Switch", "Left Sidetone" },
	{ "AIF2DAC2L Mixer", "Right Sidetone Switch", "Right Sidetone" },

	{ "AIF2ADCR", NULL, "AIF2DAC2R Mixer" },
	{ "AIF2DAC2R Mixer", "AIF2 Switch", "AIF2DACR" },
	{ "AIF2DAC2R Mixer", "AIF1.2 Switch", "AIF1DAC2R" },
	{ "AIF2DAC2R Mixer", "AIF1.1 Switch", "AIF1DAC1R" },
	{ "AIF2DAC2R Mixer", "Left Sidetone Switch", "Left Sidetone" },
	{ "AIF2DAC2R Mixer", "Right Sidetone Switch", "Right Sidetone" },

	{ "AIF1ADCDAT", NULL, "AIF1ADC1L" },
	{ "AIF1ADCDAT", NULL, "AIF1ADC1R" },
	{ "AIF1ADCDAT", NULL, "AIF1ADC2L" },
	{ "AIF1ADCDAT", NULL, "AIF1ADC2R" },

	{ "AIF2ADCDAT", NULL, "AIF2ADC Mux" },

	/* AIF3 output */
	{ "AIF3ADCDAT", "AIF1ADCDAT", "AIF1ADC1L" },
	{ "AIF3ADCDAT", "AIF1ADCDAT", "AIF1ADC1R" },
	{ "AIF3ADCDAT", "AIF1ADCDAT", "AIF1ADC2L" },
	{ "AIF3ADCDAT", "AIF1ADCDAT", "AIF1ADC2R" },
	{ "AIF3ADCDAT", "AIF2ADCDAT", "AIF2ADCL" },
	{ "AIF3ADCDAT", "AIF2ADCDAT", "AIF2ADCR" },
	{ "AIF3ADCDAT", "AIF2DACDAT", "AIF2DACL" },
	{ "AIF3ADCDAT", "AIF2DACDAT", "AIF2DACR" },

	/* Sidetone */
	{ "Left Sidetone", "ADC/DMIC1", "ADCL Mux" },
	{ "Left Sidetone", "DMIC2", "DMIC2L" },
	{ "Right Sidetone", "ADC/DMIC1", "ADCR Mux" },
	{ "Right Sidetone", "DMIC2", "DMIC2R" },

	/* Output stages */
	{ "Left Output Mixer", "DAC Switch", "DAC1L" },
	{ "Right Output Mixer", "DAC Switch", "DAC1R" },

	{ "SPKL", "DAC1 Switch", "DAC1L" },
	{ "SPKL", "DAC2 Switch", "DAC2L" },

	{ "SPKR", "DAC1 Switch", "DAC1R" },
	{ "SPKR", "DAC2 Switch", "DAC2R" },

	{ "Left Headphone Mux", "DAC", "DAC1L" },
	{ "Right Headphone Mux", "DAC", "DAC1R" },
};

static const struct snd_soc_dapm_route wm8994_lateclk_revd_intercon[] = {
	{ "DAC1L", NULL, "Late DAC1L Enable PGA" },
	{ "Late DAC1L Enable PGA", NULL, "DAC1L Mixer" },
	{ "DAC1R", NULL, "Late DAC1R Enable PGA" },
	{ "Late DAC1R Enable PGA", NULL, "DAC1R Mixer" },
	{ "DAC2L", NULL, "Late DAC2L Enable PGA" },
	{ "Late DAC2L Enable PGA", NULL, "AIF2DAC2L Mixer" },
	{ "DAC2R", NULL, "Late DAC2R Enable PGA" },
	{ "Late DAC2R Enable PGA", NULL, "AIF2DAC2R Mixer" }
};

static const struct snd_soc_dapm_route wm8994_lateclk_intercon[] = {
	{ "DAC1L", NULL, "DAC1L Mixer" },
	{ "DAC1R", NULL, "DAC1R Mixer" },
	{ "DAC2L", NULL, "AIF2DAC2L Mixer" },
	{ "DAC2R", NULL, "AIF2DAC2R Mixer" },
};

static const struct snd_soc_dapm_route wm8994_revd_intercon[] = {
	{ "AIF1DACDAT", NULL, "AIF2DACDAT" },
	{ "AIF2DACDAT", NULL, "AIF1DACDAT" },
	{ "AIF1ADCDAT", NULL, "AIF2ADCDAT" },
	{ "AIF2ADCDAT", NULL, "AIF1ADCDAT" },
	{ "MICBIAS1", NULL, "CLK_SYS" },
	{ "MICBIAS1", NULL, "MICBIAS Supply" },
	{ "MICBIAS2", NULL, "CLK_SYS" },
	{ "MICBIAS2", NULL, "MICBIAS Supply" },
};

static const struct snd_soc_dapm_route wm8994_intercon[] = {
	{ "AIF2DACL", NULL, "AIF2DAC Mux" },
	{ "AIF2DACR", NULL, "AIF2DAC Mux" },
	{ "MICBIAS1", NULL, "VMID" },
	{ "MICBIAS2", NULL, "VMID" },
};

static const struct snd_soc_dapm_route wm8958_intercon[] = {
	{ "AIF2DACL", NULL, "AIF2DACL Mux" },
	{ "AIF2DACR", NULL, "AIF2DACR Mux" },

	{ "AIF2DACL Mux", "AIF2", "AIF2DAC Mux" },
	{ "AIF2DACL Mux", "AIF3", "AIF3DACDAT" },
	{ "AIF2DACR Mux", "AIF2", "AIF2DAC Mux" },
	{ "AIF2DACR Mux", "AIF3", "AIF3DACDAT" },

	{ "Mono PCM Out Mux", "AIF2ADCL", "AIF2ADCL" },
	{ "Mono PCM Out Mux", "AIF2ADCR", "AIF2ADCR" },

	{ "AIF3ADC Mux", "Mono PCM", "Mono PCM Out Mux" },
};

/* The size in bits of the FLL divide multiplied by 10
 * to allow rounding later */
#define FIXED_FLL_SIZE ((1 << 16) * 10)

struct fll_div {
	u16 outdiv;
	u16 n;
	u16 k;
	u16 clk_ref_div;
	u16 fll_fratio;
};

static int wm8994_get_fll_config(struct fll_div *fll,
				 int freq_in, int freq_out)
{
	u64 Kpart;
	unsigned int K, Ndiv, Nmod;

	pr_debug("FLL input=%dHz, output=%dHz\n", freq_in, freq_out);

	/* Scale the input frequency down to <= 13.5MHz */
	fll->clk_ref_div = 0;
	while (freq_in > 13500000) {
		fll->clk_ref_div++;
		freq_in /= 2;

		if (fll->clk_ref_div > 3)
			return -EINVAL;
	}
	pr_debug("CLK_REF_DIV=%d, Fref=%dHz\n", fll->clk_ref_div, freq_in);

	/* Scale the output to give 90MHz<=Fvco<=100MHz */
	fll->outdiv = 3;
	while (freq_out * (fll->outdiv + 1) < 90000000) {
		fll->outdiv++;
		if (fll->outdiv > 63)
			return -EINVAL;
	}
	freq_out *= fll->outdiv + 1;
	pr_debug("OUTDIV=%d, Fvco=%dHz\n", fll->outdiv, freq_out);

	if (freq_in > 1000000) {
		fll->fll_fratio = 0;
	} else if (freq_in > 256000) {
		fll->fll_fratio = 1;
		freq_in *= 2;
	} else if (freq_in > 128000) {
		fll->fll_fratio = 2;
		freq_in *= 4;
	} else if (freq_in > 64000) {
		fll->fll_fratio = 3;
		freq_in *= 8;
	} else {
		fll->fll_fratio = 4;
		freq_in *= 16;
	}
	pr_debug("FLL_FRATIO=%d, Fref=%dHz\n", fll->fll_fratio, freq_in);

	/* Now, calculate N.K */
	Ndiv = freq_out / freq_in;

	fll->n = Ndiv;
	Nmod = freq_out % freq_in;
	pr_debug("Nmod=%d\n", Nmod);

	/* Calculate fractional part - scale up so we can round. */
	Kpart = FIXED_FLL_SIZE * (long long)Nmod;

	do_div(Kpart, freq_in);

	K = Kpart & 0xFFFFFFFF;

	if ((K % 10) >= 5)
		K += 5;

	/* Move down to proper range now rounding is done */
	fll->k = K / 10;

	pr_debug("N=%x K=%x\n", fll->n, fll->k);

	return 0;
}

static int _wm8994_set_fll(struct snd_soc_codec *codec, int id, int src,
			  unsigned int freq_in, unsigned int freq_out)
{
	struct wm8994_priv *wm8994 = snd_soc_codec_get_drvdata(codec);
	struct wm8994 *control = wm8994->wm8994;
	int reg_offset, ret;
	struct fll_div fll;
	u16 reg, aif1, aif2;
	unsigned long timeout;
	bool was_enabled;

	aif1 = snd_soc_read(codec, WM8994_AIF1_CLOCKING_1)
		& WM8994_AIF1CLK_ENA;

	aif2 = snd_soc_read(codec, WM8994_AIF2_CLOCKING_1)
		& WM8994_AIF2CLK_ENA;

	switch (id) {
	case WM8994_FLL1:
		reg_offset = 0;
		id = 0;
		break;
	case WM8994_FLL2:
		reg_offset = 0x20;
		id = 1;
		break;
	default:
		return -EINVAL;
	}

	reg = snd_soc_read(codec, WM8994_FLL1_CONTROL_1 + reg_offset);
	was_enabled = reg & WM8994_FLL1_ENA;

	switch (src) {
	case 0:
		/* Allow no source specification when stopping */
		if (freq_out)
			return -EINVAL;
		src = wm8994->fll[id].src;
		break;
	case WM8994_FLL_SRC_MCLK1:
	case WM8994_FLL_SRC_MCLK2:
	case WM8994_FLL_SRC_LRCLK:
	case WM8994_FLL_SRC_BCLK:
		break;
	default:
		return -EINVAL;
	}

	/* Are we changing anything? */
	if (wm8994->fll[id].src == src &&
	    wm8994->fll[id].in == freq_in && wm8994->fll[id].out == freq_out)
		return 0;

	/* If we're stopping the FLL redo the old config - no
	 * registers will actually be written but we avoid GCC flow
	 * analysis bugs spewing warnings.
	 */
	if (freq_out)
		ret = wm8994_get_fll_config(&fll, freq_in, freq_out);
	else
		ret = wm8994_get_fll_config(&fll, wm8994->fll[id].in,
					    wm8994->fll[id].out);
	if (ret < 0)
		return ret;

	/* Gate the AIF clocks while we reclock */
	snd_soc_update_bits(codec, WM8994_AIF1_CLOCKING_1,
			    WM8994_AIF1CLK_ENA, 0);
	snd_soc_update_bits(codec, WM8994_AIF2_CLOCKING_1,
			    WM8994_AIF2CLK_ENA, 0);

	/* We always need to disable the FLL while reconfiguring */
	snd_soc_update_bits(codec, WM8994_FLL1_CONTROL_1 + reg_offset,
			    WM8994_FLL1_ENA, 0);

	reg = (fll.outdiv << WM8994_FLL1_OUTDIV_SHIFT) |
		(fll.fll_fratio << WM8994_FLL1_FRATIO_SHIFT);
	snd_soc_update_bits(codec, WM8994_FLL1_CONTROL_2 + reg_offset,
			    WM8994_FLL1_OUTDIV_MASK |
			    WM8994_FLL1_FRATIO_MASK, reg);

	snd_soc_write(codec, WM8994_FLL1_CONTROL_3 + reg_offset, fll.k);

	snd_soc_update_bits(codec, WM8994_FLL1_CONTROL_4 + reg_offset,
			    WM8994_FLL1_N_MASK,
				    fll.n << WM8994_FLL1_N_SHIFT);

	snd_soc_update_bits(codec, WM8994_FLL1_CONTROL_5 + reg_offset,
			    WM8994_FLL1_REFCLK_DIV_MASK |
			    WM8994_FLL1_REFCLK_SRC_MASK,
			    (fll.clk_ref_div << WM8994_FLL1_REFCLK_DIV_SHIFT) |
			    (src - 1));

	/* Clear any pending completion from a previous failure */
	try_wait_for_completion(&wm8994->fll_locked[id]);

	/* Enable (with fractional mode if required) */
	if (freq_out) {
		/* Enable VMID if we need it */
		if (!was_enabled) {
			active_reference(codec);

			switch (control->type) {
			case WM8994:
				vmid_reference(codec);
				break;
			case WM8958:
				if (wm8994->revision < 1)
					vmid_reference(codec);
				break;
			default:
				break;
			}
		}

		if (fll.k)
			reg = WM8994_FLL1_ENA | WM8994_FLL1_FRAC;
		else
			reg = WM8994_FLL1_ENA;
		snd_soc_update_bits(codec, WM8994_FLL1_CONTROL_1 + reg_offset,
				    WM8994_FLL1_ENA | WM8994_FLL1_FRAC,
				    reg);

		if (wm8994->fll_locked_irq) {
			timeout = wait_for_completion_timeout(&wm8994->fll_locked[id],
							      msecs_to_jiffies(10));
			if (timeout == 0)
				dev_warn(codec->dev,
					 "Timed out waiting for FLL lock\n");
		} else {
			msleep(5);
		}
	} else {
		if (was_enabled) {
			switch (control->type) {
			case WM8994:
				vmid_dereference(codec);
				break;
			case WM8958:
				if (wm8994->revision < 1)
					vmid_dereference(codec);
				break;
			default:
				break;
			}

			active_dereference(codec);
		}
	}

	wm8994->fll[id].in = freq_in;
	wm8994->fll[id].out = freq_out;
	wm8994->fll[id].src = src;

	/* Enable any gated AIF clocks */
	snd_soc_update_bits(codec, WM8994_AIF1_CLOCKING_1,
			    WM8994_AIF1CLK_ENA, aif1);
	snd_soc_update_bits(codec, WM8994_AIF2_CLOCKING_1,
			    WM8994_AIF2CLK_ENA, aif2);

	configure_clock(codec);

	return 0;
}

static irqreturn_t wm8994_fll_locked_irq(int irq, void *data)
{
	struct completion *completion = data;

	complete(completion);

	return IRQ_HANDLED;
}

static int opclk_divs[] = { 10, 20, 30, 40, 55, 60, 80, 120, 160 };

static int wm8994_set_fll(struct snd_soc_dai *dai, int id, int src,
			  unsigned int freq_in, unsigned int freq_out)
{
	return _wm8994_set_fll(dai->codec, id, src, freq_in, freq_out);
}

static int wm8994_set_dai_sysclk(struct snd_soc_dai *dai,
		int clk_id, unsigned int freq, int dir)
{
	struct snd_soc_codec *codec = dai->codec;
	struct wm8994_priv *wm8994 = snd_soc_codec_get_drvdata(codec);
	int i;

	switch (dai->id) {
	case 1:
	case 2:
		break;

	default:
		/* AIF3 shares clocking with AIF1/2 */
		return -EINVAL;
	}

	switch (clk_id) {
	case WM8994_SYSCLK_MCLK1:
		wm8994->sysclk[dai->id - 1] = WM8994_SYSCLK_MCLK1;
		wm8994->mclk[0] = freq;
		dev_dbg(dai->dev, "AIF%d using MCLK1 at %uHz\n",
			dai->id, freq);
		break;

	case WM8994_SYSCLK_MCLK2:
		/* TODO: Set GPIO AF */
		wm8994->sysclk[dai->id - 1] = WM8994_SYSCLK_MCLK2;
		wm8994->mclk[1] = freq;
		dev_dbg(dai->dev, "AIF%d using MCLK2 at %uHz\n",
			dai->id, freq);
		break;

	case WM8994_SYSCLK_FLL1:
		wm8994->sysclk[dai->id - 1] = WM8994_SYSCLK_FLL1;
		dev_dbg(dai->dev, "AIF%d using FLL1\n", dai->id);
		break;

	case WM8994_SYSCLK_FLL2:
		wm8994->sysclk[dai->id - 1] = WM8994_SYSCLK_FLL2;
		dev_dbg(dai->dev, "AIF%d using FLL2\n", dai->id);
		break;

	case WM8994_SYSCLK_OPCLK:
		/* Special case - a division (times 10) is given and
		 * no effect on main clocking. 
		 */
		if (freq) {
			for (i = 0; i < ARRAY_SIZE(opclk_divs); i++)
				if (opclk_divs[i] == freq)
					break;
			if (i == ARRAY_SIZE(opclk_divs))
				return -EINVAL;
			snd_soc_update_bits(codec, WM8994_CLOCKING_2,
					    WM8994_OPCLK_DIV_MASK, i);
			snd_soc_update_bits(codec, WM8994_POWER_MANAGEMENT_2,
					    WM8994_OPCLK_ENA, WM8994_OPCLK_ENA);
		} else {
			snd_soc_update_bits(codec, WM8994_POWER_MANAGEMENT_2,
					    WM8994_OPCLK_ENA, 0);
		}

	default:
		return -EINVAL;
	}

	configure_clock(codec);

	return 0;
}

static int wm8994_set_bias_level(struct snd_soc_codec *codec,
				 enum snd_soc_bias_level level)
{
	struct wm8994_priv *wm8994 = snd_soc_codec_get_drvdata(codec);
	struct wm8994 *control = wm8994->wm8994;

	switch (level) {
	case SND_SOC_BIAS_ON:
		break;

	case SND_SOC_BIAS_PREPARE:
		/* MICBIAS into regulating mode */
		switch (control->type) {
		case WM8958:
		case WM1811:
			snd_soc_update_bits(codec, WM8958_MICBIAS1,
					    WM8958_MICB1_MODE, 0);
			snd_soc_update_bits(codec, WM8958_MICBIAS2,
					    WM8958_MICB2_MODE, 0);
			break;
		default:
			break;
		}

		if (codec->dapm.bias_level == SND_SOC_BIAS_STANDBY)
			active_reference(codec);
		break;

	case SND_SOC_BIAS_STANDBY:
		if (codec->dapm.bias_level == SND_SOC_BIAS_OFF) {
			switch (control->type) {
			case WM8994:
				if (wm8994->revision < 4) {
					/* Tweak DC servo and DSP
					 * configuration for improved
					 * performance. */
					snd_soc_write(codec, 0x102, 0x3);
					snd_soc_write(codec, 0x56, 0x3);
					snd_soc_write(codec, 0x817, 0);
					snd_soc_write(codec, 0x102, 0);
				}
				break;

			case WM8958:
				if (wm8994->revision == 0) {
					/* Optimise performance for rev A */
					snd_soc_write(codec, 0x102, 0x3);
					snd_soc_write(codec, 0xcb, 0x81);
					snd_soc_write(codec, 0x817, 0);
					snd_soc_write(codec, 0x102, 0);

					snd_soc_update_bits(codec,
							    WM8958_CHARGE_PUMP_2,
							    WM8958_CP_DISCH,
							    WM8958_CP_DISCH);
				}
				break;

			case WM1811:
				if (wm8994->revision < 2) {
					snd_soc_write(codec, 0x102, 0x3);
					snd_soc_write(codec, 0x5d, 0x7e);
					snd_soc_write(codec, 0x5e, 0x0);
					snd_soc_write(codec, 0x102, 0x0);
				}
				break;
			}

			/* Discharge LINEOUT1 & 2 */
			snd_soc_update_bits(codec, WM8994_ANTIPOP_1,
					    WM8994_LINEOUT1_DISCH |
					    WM8994_LINEOUT2_DISCH,
					    WM8994_LINEOUT1_DISCH |
					    WM8994_LINEOUT2_DISCH);
		}

		if (codec->dapm.bias_level == SND_SOC_BIAS_PREPARE)
			active_dereference(codec);

		/* MICBIAS into bypass mode on newer devices */
		switch (control->type) {
		case WM8958:
		case WM1811:
			snd_soc_update_bits(codec, WM8958_MICBIAS1,
					    WM8958_MICB1_MODE,
					    WM8958_MICB1_MODE);
			snd_soc_update_bits(codec, WM8958_MICBIAS2,
					    WM8958_MICB2_MODE,
					    WM8958_MICB2_MODE);
			break;
		default:
			break;
		}
		break;

	case SND_SOC_BIAS_OFF:
		if (codec->dapm.bias_level == SND_SOC_BIAS_STANDBY)
			wm8994->cur_fw = NULL;
		break;
	}
	codec->dapm.bias_level = level;

	return 0;
}

static int wm8994_set_dai_fmt(struct snd_soc_dai *dai, unsigned int fmt)
{
	struct snd_soc_codec *codec = dai->codec;
	struct wm8994_priv *wm8994 = snd_soc_codec_get_drvdata(codec);
	struct wm8994 *control = wm8994->wm8994;
	int ms_reg;
	int aif1_reg;
	int ms = 0;
	int aif1 = 0;

	switch (dai->id) {
	case 1:
		ms_reg = WM8994_AIF1_MASTER_SLAVE;
		aif1_reg = WM8994_AIF1_CONTROL_1;
		break;
	case 2:
		ms_reg = WM8994_AIF2_MASTER_SLAVE;
		aif1_reg = WM8994_AIF2_CONTROL_1;
		break;
	default:
		return -EINVAL;
	}

	switch (fmt & SND_SOC_DAIFMT_MASTER_MASK) {
	case SND_SOC_DAIFMT_CBS_CFS:
		break;
	case SND_SOC_DAIFMT_CBM_CFM:
		ms = WM8994_AIF1_MSTR;
		break;
	default:
		return -EINVAL;
	}

	switch (fmt & SND_SOC_DAIFMT_FORMAT_MASK) {
	case SND_SOC_DAIFMT_DSP_B:
		aif1 |= WM8994_AIF1_LRCLK_INV;
	case SND_SOC_DAIFMT_DSP_A:
		aif1 |= 0x18;
		break;
	case SND_SOC_DAIFMT_I2S:
		aif1 |= 0x10;
		break;
	case SND_SOC_DAIFMT_RIGHT_J:
		break;
	case SND_SOC_DAIFMT_LEFT_J:
		aif1 |= 0x8;
		break;
	default:
		return -EINVAL;
	}

	switch (fmt & SND_SOC_DAIFMT_FORMAT_MASK) {
	case SND_SOC_DAIFMT_DSP_A:
	case SND_SOC_DAIFMT_DSP_B:
		/* frame inversion not valid for DSP modes */
		switch (fmt & SND_SOC_DAIFMT_INV_MASK) {
		case SND_SOC_DAIFMT_NB_NF:
			break;
		case SND_SOC_DAIFMT_IB_NF:
			aif1 |= WM8994_AIF1_BCLK_INV;
			break;
		default:
			return -EINVAL;
		}
		break;

	case SND_SOC_DAIFMT_I2S:
	case SND_SOC_DAIFMT_RIGHT_J:
	case SND_SOC_DAIFMT_LEFT_J:
		switch (fmt & SND_SOC_DAIFMT_INV_MASK) {
		case SND_SOC_DAIFMT_NB_NF:
			break;
		case SND_SOC_DAIFMT_IB_IF:
			aif1 |= WM8994_AIF1_BCLK_INV | WM8994_AIF1_LRCLK_INV;
			break;
		case SND_SOC_DAIFMT_IB_NF:
			aif1 |= WM8994_AIF1_BCLK_INV;
			break;
		case SND_SOC_DAIFMT_NB_IF:
			aif1 |= WM8994_AIF1_LRCLK_INV;
			break;
		default:
			return -EINVAL;
		}
		break;
	default:
		return -EINVAL;
	}

	/* The AIF2 format configuration needs to be mirrored to AIF3
	 * on WM8958 if it's in use so just do it all the time. */
	switch (control->type) {
	case WM1811:
	case WM8958:
		if (dai->id == 2)
			snd_soc_update_bits(codec, WM8958_AIF3_CONTROL_1,
					    WM8994_AIF1_LRCLK_INV |
					    WM8958_AIF3_FMT_MASK, aif1);
		break;

	default:
		break;
	}

	snd_soc_update_bits(codec, aif1_reg,
			    WM8994_AIF1_BCLK_INV | WM8994_AIF1_LRCLK_INV |
			    WM8994_AIF1_FMT_MASK,
			    aif1);
	snd_soc_update_bits(codec, ms_reg, WM8994_AIF1_MSTR,
			    ms);

	return 0;
}

static struct {
	int val, rate;
} srs[] = {
	{ 0,   8000 },
	{ 1,  11025 },
	{ 2,  12000 },
	{ 3,  16000 },
	{ 4,  22050 },
	{ 5,  24000 },
	{ 6,  32000 },
	{ 7,  44100 },
	{ 8,  48000 },
	{ 9,  88200 },
	{ 10, 96000 },
};

static int fs_ratios[] = {
	64, 128, 192, 256, 348, 512, 768, 1024, 1408, 1536
};

static int bclk_divs[] = {
	10, 15, 20, 30, 40, 50, 60, 80, 110, 120, 160, 220, 240, 320, 440, 480,
	640, 880, 960, 1280, 1760, 1920
};

static int wm8994_hw_params(struct snd_pcm_substream *substream,
			    struct snd_pcm_hw_params *params,
			    struct snd_soc_dai *dai)
{
	struct snd_soc_codec *codec = dai->codec;
	struct wm8994_priv *wm8994 = snd_soc_codec_get_drvdata(codec);
	int aif1_reg;
	int aif2_reg;
	int bclk_reg;
	int lrclk_reg;
	int rate_reg;
	int aif1 = 0;
	int aif2 = 0;
	int bclk = 0;
	int lrclk = 0;
	int rate_val = 0;
	int id = dai->id - 1;

	int i, cur_val, best_val, bclk_rate, best;

	switch (dai->id) {
	case 1:
		aif1_reg = WM8994_AIF1_CONTROL_1;
		aif2_reg = WM8994_AIF1_CONTROL_2;
		bclk_reg = WM8994_AIF1_BCLK;
		rate_reg = WM8994_AIF1_RATE;
		if (substream->stream == SNDRV_PCM_STREAM_PLAYBACK ||
		    wm8994->lrclk_shared[0]) {
			lrclk_reg = WM8994_AIF1DAC_LRCLK;
		} else {
			lrclk_reg = WM8994_AIF1ADC_LRCLK;
			dev_dbg(codec->dev, "AIF1 using split LRCLK\n");
		}
		break;
	case 2:
		aif1_reg = WM8994_AIF2_CONTROL_1;
		aif2_reg = WM8994_AIF2_CONTROL_2;
		bclk_reg = WM8994_AIF2_BCLK;
		rate_reg = WM8994_AIF2_RATE;
		if (substream->stream == SNDRV_PCM_STREAM_PLAYBACK ||
		    wm8994->lrclk_shared[1]) {
			lrclk_reg = WM8994_AIF2DAC_LRCLK;
		} else {
			lrclk_reg = WM8994_AIF2ADC_LRCLK;
			dev_dbg(codec->dev, "AIF2 using split LRCLK\n");
		}
		break;
	default:
		return -EINVAL;
	}

	bclk_rate = params_rate(params) * 2;
	switch (params_format(params)) {
	case SNDRV_PCM_FORMAT_S16_LE:
		bclk_rate *= 16;
		break;
	case SNDRV_PCM_FORMAT_S20_3LE:
		bclk_rate *= 20;
		aif1 |= 0x20;
		break;
	case SNDRV_PCM_FORMAT_S24_LE:
		bclk_rate *= 24;
		aif1 |= 0x40;
		break;
	case SNDRV_PCM_FORMAT_S32_LE:
		bclk_rate *= 32;
		aif1 |= 0x60;
		break;
	default:
		return -EINVAL;
	}

	/* Try to find an appropriate sample rate; look for an exact match. */
	for (i = 0; i < ARRAY_SIZE(srs); i++)
		if (srs[i].rate == params_rate(params))
			break;
	if (i == ARRAY_SIZE(srs))
		return -EINVAL;
	rate_val |= srs[i].val << WM8994_AIF1_SR_SHIFT;

	dev_dbg(dai->dev, "Sample rate is %dHz\n", srs[i].rate);
	dev_dbg(dai->dev, "AIF%dCLK is %dHz, target BCLK %dHz\n",
		dai->id, wm8994->aifclk[id], bclk_rate);

	if (params_channels(params) == 1 &&
	    (snd_soc_read(codec, aif1_reg) & 0x18) == 0x18)
		aif2 |= WM8994_AIF1_MONO;

	if (wm8994->aifclk[id] == 0) {
		dev_err(dai->dev, "AIF%dCLK not configured\n", dai->id);
		return -EINVAL;
	}

	/* AIFCLK/fs ratio; look for a close match in either direction */
	best = 0;
	best_val = abs((fs_ratios[0] * params_rate(params))
		       - wm8994->aifclk[id]);
	for (i = 1; i < ARRAY_SIZE(fs_ratios); i++) {
		cur_val = abs((fs_ratios[i] * params_rate(params))
			      - wm8994->aifclk[id]);
		if (cur_val >= best_val)
			continue;
		best = i;
		best_val = cur_val;
	}
	dev_dbg(dai->dev, "Selected AIF%dCLK/fs = %d\n",
		dai->id, fs_ratios[best]);
	rate_val |= best;

	/* We may not get quite the right frequency if using
	 * approximate clocks so look for the closest match that is
	 * higher than the target (we need to ensure that there enough
	 * BCLKs to clock out the samples).
	 */
	best = 0;
	for (i = 0; i < ARRAY_SIZE(bclk_divs); i++) {
		cur_val = (wm8994->aifclk[id] * 10 / bclk_divs[i]) - bclk_rate;
		if (cur_val < 0) /* BCLK table is sorted */
			break;
		best = i;
	}
	bclk_rate = wm8994->aifclk[id] * 10 / bclk_divs[best];
	dev_dbg(dai->dev, "Using BCLK_DIV %d for actual BCLK %dHz\n",
		bclk_divs[best], bclk_rate);
	bclk |= best << WM8994_AIF1_BCLK_DIV_SHIFT;

	lrclk = bclk_rate / params_rate(params);
	if (!lrclk) {
		dev_err(dai->dev, "Unable to generate LRCLK from %dHz BCLK\n",
			bclk_rate);
		return -EINVAL;
	}
	dev_dbg(dai->dev, "Using LRCLK rate %d for actual LRCLK %dHz\n",
		lrclk, bclk_rate / lrclk);

	snd_soc_update_bits(codec, aif1_reg, WM8994_AIF1_WL_MASK, aif1);
	snd_soc_update_bits(codec, aif2_reg, WM8994_AIF1_MONO, aif2);
	snd_soc_update_bits(codec, bclk_reg, WM8994_AIF1_BCLK_DIV_MASK, bclk);
	snd_soc_update_bits(codec, lrclk_reg, WM8994_AIF1DAC_RATE_MASK,
			    lrclk);
	snd_soc_update_bits(codec, rate_reg, WM8994_AIF1_SR_MASK |
			    WM8994_AIF1CLK_RATE_MASK, rate_val);

	if (substream->stream == SNDRV_PCM_STREAM_PLAYBACK) {
		switch (dai->id) {
		case 1:
			wm8994->dac_rates[0] = params_rate(params);
			wm8994_set_retune_mobile(codec, 0);
			wm8994_set_retune_mobile(codec, 1);
			break;
		case 2:
			wm8994->dac_rates[1] = params_rate(params);
			wm8994_set_retune_mobile(codec, 2);
			break;
		}
	}

	return 0;
}

static int wm8994_aif3_hw_params(struct snd_pcm_substream *substream,
				 struct snd_pcm_hw_params *params,
				 struct snd_soc_dai *dai)
{
	struct snd_soc_codec *codec = dai->codec;
	struct wm8994_priv *wm8994 = snd_soc_codec_get_drvdata(codec);
	struct wm8994 *control = wm8994->wm8994;
	int aif1_reg;
	int aif1 = 0;

	switch (dai->id) {
	case 3:
		switch (control->type) {
		case WM1811:
		case WM8958:
			aif1_reg = WM8958_AIF3_CONTROL_1;
			break;
		default:
			return 0;
		}
	default:
		return 0;
	}

	switch (params_format(params)) {
	case SNDRV_PCM_FORMAT_S16_LE:
		break;
	case SNDRV_PCM_FORMAT_S20_3LE:
		aif1 |= 0x20;
		break;
	case SNDRV_PCM_FORMAT_S24_LE:
		aif1 |= 0x40;
		break;
	case SNDRV_PCM_FORMAT_S32_LE:
		aif1 |= 0x60;
		break;
	default:
		return -EINVAL;
	}

	return snd_soc_update_bits(codec, aif1_reg, WM8994_AIF1_WL_MASK, aif1);
}

static void wm8994_aif_shutdown(struct snd_pcm_substream *substream,
				struct snd_soc_dai *dai)
{
	struct snd_soc_codec *codec = dai->codec;
	int rate_reg = 0;

	switch (dai->id) {
	case 1:
		rate_reg = WM8994_AIF1_RATE;
		break;
	case 2:
		rate_reg = WM8994_AIF2_RATE;
		break;
	default:
		break;
	}

	/* If the DAI is idle then configure the divider tree for the
	 * lowest output rate to save a little power if the clock is
	 * still active (eg, because it is system clock).
	 */
	if (rate_reg && !dai->playback_active && !dai->capture_active)
		snd_soc_update_bits(codec, rate_reg,
				    WM8994_AIF1_SR_MASK |
				    WM8994_AIF1CLK_RATE_MASK, 0x9);
}

static int wm8994_aif_mute(struct snd_soc_dai *codec_dai, int mute)
{
	struct snd_soc_codec *codec = codec_dai->codec;
	int mute_reg;
	int reg;

	switch (codec_dai->id) {
	case 1:
		mute_reg = WM8994_AIF1_DAC1_FILTERS_1;
		break;
	case 2:
		mute_reg = WM8994_AIF2_DAC_FILTERS_1;
		break;
	default:
		return -EINVAL;
	}

	if (mute)
		reg = WM8994_AIF1DAC1_MUTE;
	else
		reg = 0;

	snd_soc_update_bits(codec, mute_reg, WM8994_AIF1DAC1_MUTE, reg);

	return 0;
}

static int wm8994_set_tristate(struct snd_soc_dai *codec_dai, int tristate)
{
	struct snd_soc_codec *codec = codec_dai->codec;
	int reg, val, mask;

	switch (codec_dai->id) {
	case 1:
		reg = WM8994_AIF1_MASTER_SLAVE;
		mask = WM8994_AIF1_TRI;
		break;
	case 2:
		reg = WM8994_AIF2_MASTER_SLAVE;
		mask = WM8994_AIF2_TRI;
		break;
	case 3:
		reg = WM8994_POWER_MANAGEMENT_6;
		mask = WM8994_AIF3_TRI;
		break;
	default:
		return -EINVAL;
	}

	if (tristate)
		val = mask;
	else
		val = 0;

	return snd_soc_update_bits(codec, reg, mask, val);
}

static int wm8994_aif2_probe(struct snd_soc_dai *dai)
{
	struct snd_soc_codec *codec = dai->codec;

	/* Disable the pulls on the AIF if we're using it to save power. */
	snd_soc_update_bits(codec, WM8994_GPIO_3,
			    WM8994_GPN_PU | WM8994_GPN_PD, 0);
	snd_soc_update_bits(codec, WM8994_GPIO_4,
			    WM8994_GPN_PU | WM8994_GPN_PD, 0);
	snd_soc_update_bits(codec, WM8994_GPIO_5,
			    WM8994_GPN_PU | WM8994_GPN_PD, 0);

	return 0;
}

#define WM8994_RATES SNDRV_PCM_RATE_8000_96000

#define WM8994_FORMATS (SNDRV_PCM_FMTBIT_S16_LE | SNDRV_PCM_FMTBIT_S20_3LE |\
			SNDRV_PCM_FMTBIT_S24_LE | SNDRV_PCM_FMTBIT_S32_LE)

static const struct snd_soc_dai_ops wm8994_aif1_dai_ops = {
	.set_sysclk	= wm8994_set_dai_sysclk,
	.set_fmt	= wm8994_set_dai_fmt,
	.hw_params	= wm8994_hw_params,
	.shutdown	= wm8994_aif_shutdown,
	.digital_mute	= wm8994_aif_mute,
	.set_pll	= wm8994_set_fll,
	.set_tristate	= wm8994_set_tristate,
};

static const struct snd_soc_dai_ops wm8994_aif2_dai_ops = {
	.set_sysclk	= wm8994_set_dai_sysclk,
	.set_fmt	= wm8994_set_dai_fmt,
	.hw_params	= wm8994_hw_params,
	.shutdown	= wm8994_aif_shutdown,
	.digital_mute   = wm8994_aif_mute,
	.set_pll	= wm8994_set_fll,
	.set_tristate	= wm8994_set_tristate,
};

static const struct snd_soc_dai_ops wm8994_aif3_dai_ops = {
	.hw_params	= wm8994_aif3_hw_params,
	.set_tristate	= wm8994_set_tristate,
};

static struct snd_soc_dai_driver wm8994_dai[] = {
	{
		.name = "wm8994-aif1",
		.id = 1,
		.playback = {
			.stream_name = "AIF1 Playback",
			.channels_min = 1,
			.channels_max = 2,
			.rates = WM8994_RATES,
			.formats = WM8994_FORMATS,
		},
		.capture = {
			.stream_name = "AIF1 Capture",
			.channels_min = 1,
			.channels_max = 2,
			.rates = WM8994_RATES,
			.formats = WM8994_FORMATS,
		 },
		.ops = &wm8994_aif1_dai_ops,
	},
	{
		.name = "wm8994-aif2",
		.id = 2,
		.playback = {
			.stream_name = "AIF2 Playback",
			.channels_min = 1,
			.channels_max = 2,
			.rates = WM8994_RATES,
			.formats = WM8994_FORMATS,
		},
		.capture = {
			.stream_name = "AIF2 Capture",
			.channels_min = 1,
			.channels_max = 2,
			.rates = WM8994_RATES,
			.formats = WM8994_FORMATS,
		},
		.probe = wm8994_aif2_probe,
		.ops = &wm8994_aif2_dai_ops,
	},
	{
		.name = "wm8994-aif3",
		.id = 3,
		.playback = {
			.stream_name = "AIF3 Playback",
			.channels_min = 1,
			.channels_max = 2,
			.rates = WM8994_RATES,
			.formats = WM8994_FORMATS,
		},
		.capture = {
			.stream_name = "AIF3 Capture",
			.channels_min = 1,
			.channels_max = 2,
			.rates = WM8994_RATES,
			.formats = WM8994_FORMATS,
		},
		.ops = &wm8994_aif3_dai_ops,
	}
};

#ifdef CONFIG_PM
static int wm8994_suspend(struct snd_soc_codec *codec)
{
	struct wm8994_priv *wm8994 = snd_soc_codec_get_drvdata(codec);
	struct wm8994 *control = wm8994->wm8994;
	int i, ret;

	switch (control->type) {
	case WM8994:
		snd_soc_update_bits(codec, WM8994_MICBIAS, WM8994_MICD_ENA, 0);
		break;
	case WM1811:
		snd_soc_update_bits(codec, WM8994_ANTIPOP_2,
				    WM1811_JACKDET_MODE_MASK, 0);
		/* Fall through */
	case WM8958:
		snd_soc_update_bits(codec, WM8958_MIC_DETECT_1,
				    WM8958_MICD_ENA, 0);
		break;
	}

	for (i = 0; i < ARRAY_SIZE(wm8994->fll); i++) {
		memcpy(&wm8994->fll_suspend[i], &wm8994->fll[i],
		       sizeof(struct wm8994_fll_config));
		ret = _wm8994_set_fll(codec, i + 1, 0, 0, 0);
		if (ret < 0)
			dev_warn(codec->dev, "Failed to stop FLL%d: %d\n",
				 i + 1, ret);
	}

	wm8994_set_bias_level(codec, SND_SOC_BIAS_OFF);

	return 0;
}

static int wm8994_resume(struct snd_soc_codec *codec)
{
	struct wm8994_priv *wm8994 = snd_soc_codec_get_drvdata(codec);
	struct wm8994 *control = wm8994->wm8994;
	int i, ret;
	unsigned int val, mask;

	if (wm8994->revision < 4) {
		/* force a HW read */
		ret = regmap_read(control->regmap,
				  WM8994_POWER_MANAGEMENT_5, &val);

		/* modify the cache only */
		codec->cache_only = 1;
		mask =  WM8994_DAC1R_ENA | WM8994_DAC1L_ENA |
			WM8994_DAC2R_ENA | WM8994_DAC2L_ENA;
		val &= mask;
		snd_soc_update_bits(codec, WM8994_POWER_MANAGEMENT_5,
				    mask, val);
		codec->cache_only = 0;
	}

	wm8994_set_bias_level(codec, SND_SOC_BIAS_STANDBY);

	for (i = 0; i < ARRAY_SIZE(wm8994->fll); i++) {
		if (!wm8994->fll_suspend[i].out)
			continue;

		ret = _wm8994_set_fll(codec, i + 1,
				     wm8994->fll_suspend[i].src,
				     wm8994->fll_suspend[i].in,
				     wm8994->fll_suspend[i].out);
		if (ret < 0)
			dev_warn(codec->dev, "Failed to restore FLL%d: %d\n",
				 i + 1, ret);
	}

	switch (control->type) {
	case WM8994:
		if (wm8994->micdet[0].jack || wm8994->micdet[1].jack)
			snd_soc_update_bits(codec, WM8994_MICBIAS,
					    WM8994_MICD_ENA, WM8994_MICD_ENA);
		break;
	case WM1811:
		if (wm8994->jackdet && wm8994->jack_cb) {
			/* Restart from idle */
			snd_soc_update_bits(codec, WM8994_ANTIPOP_2,
					    WM1811_JACKDET_MODE_MASK,
					    WM1811_JACKDET_MODE_JACK);
			break;
		}
	case WM8958:
		if (wm8994->jack_cb)
			snd_soc_update_bits(codec, WM8958_MIC_DETECT_1,
					    WM8958_MICD_ENA, WM8958_MICD_ENA);
		break;
	}

	return 0;
}
#else
#define wm8994_suspend NULL
#define wm8994_resume NULL
#endif

static void wm8994_handle_retune_mobile_pdata(struct wm8994_priv *wm8994)
{
	struct snd_soc_codec *codec = wm8994->codec;
	struct wm8994_pdata *pdata = wm8994->pdata;
	struct snd_kcontrol_new controls[] = {
		SOC_ENUM_EXT("AIF1.1 EQ Mode",
			     wm8994->retune_mobile_enum,
			     wm8994_get_retune_mobile_enum,
			     wm8994_put_retune_mobile_enum),
		SOC_ENUM_EXT("AIF1.2 EQ Mode",
			     wm8994->retune_mobile_enum,
			     wm8994_get_retune_mobile_enum,
			     wm8994_put_retune_mobile_enum),
		SOC_ENUM_EXT("AIF2 EQ Mode",
			     wm8994->retune_mobile_enum,
			     wm8994_get_retune_mobile_enum,
			     wm8994_put_retune_mobile_enum),
	};
	int ret, i, j;
	const char **t;

	/* We need an array of texts for the enum API but the number
	 * of texts is likely to be less than the number of
	 * configurations due to the sample rate dependency of the
	 * configurations. */
	wm8994->num_retune_mobile_texts = 0;
	wm8994->retune_mobile_texts = NULL;
	for (i = 0; i < pdata->num_retune_mobile_cfgs; i++) {
		for (j = 0; j < wm8994->num_retune_mobile_texts; j++) {
			if (strcmp(pdata->retune_mobile_cfgs[i].name,
				   wm8994->retune_mobile_texts[j]) == 0)
				break;
		}

		if (j != wm8994->num_retune_mobile_texts)
			continue;

		/* Expand the array... */
		t = krealloc(wm8994->retune_mobile_texts,
			     sizeof(char *) * 
			     (wm8994->num_retune_mobile_texts + 1),
			     GFP_KERNEL);
		if (t == NULL)
			continue;

		/* ...store the new entry... */
		t[wm8994->num_retune_mobile_texts] = 
			pdata->retune_mobile_cfgs[i].name;

		/* ...and remember the new version. */
		wm8994->num_retune_mobile_texts++;
		wm8994->retune_mobile_texts = t;
	}

	dev_dbg(codec->dev, "Allocated %d unique ReTune Mobile names\n",
		wm8994->num_retune_mobile_texts);

	wm8994->retune_mobile_enum.max = wm8994->num_retune_mobile_texts;
	wm8994->retune_mobile_enum.texts = wm8994->retune_mobile_texts;

	ret = snd_soc_add_controls(wm8994->codec, controls,
				   ARRAY_SIZE(controls));
	if (ret != 0)
		dev_err(wm8994->codec->dev,
			"Failed to add ReTune Mobile controls: %d\n", ret);
}

static void wm8994_handle_pdata(struct wm8994_priv *wm8994)
{
	struct snd_soc_codec *codec = wm8994->codec;
	struct wm8994_pdata *pdata = wm8994->pdata;
	int ret, i;

	if (!pdata)
		return;

	wm_hubs_handle_analogue_pdata(codec, pdata->lineout1_diff,
				      pdata->lineout2_diff,
				      pdata->lineout1fb,
				      pdata->lineout2fb,
				      pdata->jd_scthr,
				      pdata->jd_thr,
				      pdata->micbias1_lvl,
				      pdata->micbias2_lvl);

	dev_dbg(codec->dev, "%d DRC configurations\n", pdata->num_drc_cfgs);

	if (pdata->num_drc_cfgs) {
		struct snd_kcontrol_new controls[] = {
			SOC_ENUM_EXT("AIF1DRC1 Mode", wm8994->drc_enum,
				     wm8994_get_drc_enum, wm8994_put_drc_enum),
			SOC_ENUM_EXT("AIF1DRC2 Mode", wm8994->drc_enum,
				     wm8994_get_drc_enum, wm8994_put_drc_enum),
			SOC_ENUM_EXT("AIF2DRC Mode", wm8994->drc_enum,
				     wm8994_get_drc_enum, wm8994_put_drc_enum),
		};

		/* We need an array of texts for the enum API */
		wm8994->drc_texts = devm_kzalloc(wm8994->codec->dev,
			    sizeof(char *) * pdata->num_drc_cfgs, GFP_KERNEL);
		if (!wm8994->drc_texts) {
			dev_err(wm8994->codec->dev,
				"Failed to allocate %d DRC config texts\n",
				pdata->num_drc_cfgs);
			return;
		}

		for (i = 0; i < pdata->num_drc_cfgs; i++)
			wm8994->drc_texts[i] = pdata->drc_cfgs[i].name;

		wm8994->drc_enum.max = pdata->num_drc_cfgs;
		wm8994->drc_enum.texts = wm8994->drc_texts;

		ret = snd_soc_add_controls(wm8994->codec, controls,
					   ARRAY_SIZE(controls));
		if (ret != 0)
			dev_err(wm8994->codec->dev,
				"Failed to add DRC mode controls: %d\n", ret);

		for (i = 0; i < WM8994_NUM_DRC; i++)
			wm8994_set_drc(codec, i);
	}

	dev_dbg(codec->dev, "%d ReTune Mobile configurations\n",
		pdata->num_retune_mobile_cfgs);

	if (pdata->num_retune_mobile_cfgs)
		wm8994_handle_retune_mobile_pdata(wm8994);
	else
		snd_soc_add_controls(wm8994->codec, wm8994_eq_controls,
				     ARRAY_SIZE(wm8994_eq_controls));

	for (i = 0; i < ARRAY_SIZE(pdata->micbias); i++) {
		if (pdata->micbias[i]) {
			snd_soc_write(codec, WM8958_MICBIAS1 + i,
				pdata->micbias[i] & 0xffff);
		}
	}
}

/**
 * wm8994_mic_detect - Enable microphone detection via the WM8994 IRQ
 *
 * @codec:   WM8994 codec
 * @jack:    jack to report detection events on
 * @micbias: microphone bias to detect on
 * @det:     value to report for presence detection
 * @shrt:    value to report for short detection
 *
 * Enable microphone detection via IRQ on the WM8994.  If GPIOs are
 * being used to bring out signals to the processor then only platform
 * data configuration is needed for WM8994 and processor GPIOs should
 * be configured using snd_soc_jack_add_gpios() instead.
 *
 * Configuration of detection levels is available via the micbias1_lvl
 * and micbias2_lvl platform data members.
 */
int wm8994_mic_detect(struct snd_soc_codec *codec, struct snd_soc_jack *jack,
		      int micbias, int det, int shrt)
{
	struct wm8994_priv *wm8994 = snd_soc_codec_get_drvdata(codec);
	struct wm8994_micdet *micdet;
	struct wm8994 *control = wm8994->wm8994;
	int reg;

	if (control->type != WM8994)
		return -EINVAL;

	switch (micbias) {
	case 1:
		micdet = &wm8994->micdet[0];
		break;
	case 2:
		micdet = &wm8994->micdet[1];
		break;
	default:
		return -EINVAL;
	}	

	dev_dbg(codec->dev, "Configuring microphone detection on %d: %x %x\n",
		micbias, det, shrt);

	/* Store the configuration */
	micdet->jack = jack;
	micdet->det = det;
	micdet->shrt = shrt;

	/* If either of the jacks is set up then enable detection */
	if (wm8994->micdet[0].jack || wm8994->micdet[1].jack)
		reg = WM8994_MICD_ENA;
	else 
		reg = 0;

	snd_soc_update_bits(codec, WM8994_MICBIAS, WM8994_MICD_ENA, reg);

	return 0;
}
EXPORT_SYMBOL_GPL(wm8994_mic_detect);

static irqreturn_t wm8994_mic_irq(int irq, void *data)
{
	struct wm8994_priv *priv = data;
	struct snd_soc_codec *codec = priv->codec;
	int reg;
	int report;

#ifndef CONFIG_SND_SOC_WM8994_MODULE
	trace_snd_soc_jack_irq(dev_name(codec->dev));
#endif

	reg = snd_soc_read(codec, WM8994_INTERRUPT_RAW_STATUS_2);
	if (reg < 0) {
		dev_err(codec->dev, "Failed to read microphone status: %d\n",
			reg);
		return IRQ_HANDLED;
	}

	dev_dbg(codec->dev, "Microphone status: %x\n", reg);

	report = 0;
	if (reg & WM8994_MIC1_DET_STS)
		report |= priv->micdet[0].det;
	if (reg & WM8994_MIC1_SHRT_STS)
		report |= priv->micdet[0].shrt;
	snd_soc_jack_report(priv->micdet[0].jack, report,
			    priv->micdet[0].det | priv->micdet[0].shrt);

	report = 0;
	if (reg & WM8994_MIC2_DET_STS)
		report |= priv->micdet[1].det;
	if (reg & WM8994_MIC2_SHRT_STS)
		report |= priv->micdet[1].shrt;
	snd_soc_jack_report(priv->micdet[1].jack, report,
			    priv->micdet[1].det | priv->micdet[1].shrt);

	return IRQ_HANDLED;
}

/* Default microphone detection handler for WM8958 - the user can
 * override this if they wish.
 */
static void wm8958_default_micdet(u16 status, void *data)
{
	struct snd_soc_codec *codec = data;
	struct wm8994_priv *wm8994 = snd_soc_codec_get_drvdata(codec);
	int report;

	dev_dbg(codec->dev, "MICDET %x\n", status);

	/* Either nothing present or just starting detection */
	if (!(status & WM8958_MICD_STS)) {
		if (!wm8994->jackdet) {
			/* If nothing present then clear our statuses */
			dev_dbg(codec->dev, "Detected open circuit\n");
			wm8994->jack_mic = false;
			wm8994->mic_detecting = true;

			wm8958_micd_set_rate(codec);

			snd_soc_jack_report(wm8994->micdet[0].jack, 0,
					    wm8994->btn_mask |
					     SND_JACK_HEADSET);
		}
		return;
	}

	/* If the measurement is showing a high impedence we've got a
	 * microphone.
	 */
	if (wm8994->mic_detecting && (status & 0x600)) {
		dev_dbg(codec->dev, "Detected microphone\n");

		wm8994->mic_detecting = false;
		wm8994->jack_mic = true;

		wm8958_micd_set_rate(codec);

		snd_soc_jack_report(wm8994->micdet[0].jack, SND_JACK_HEADSET,
				    SND_JACK_HEADSET);
	}


	if (wm8994->mic_detecting && status & 0x4) {
		dev_dbg(codec->dev, "Detected headphone\n");
		wm8994->mic_detecting = false;

		wm8958_micd_set_rate(codec);

		snd_soc_jack_report(wm8994->micdet[0].jack, SND_JACK_HEADPHONE,
				    SND_JACK_HEADSET);

		/* If we have jackdet that will detect removal */
		if (wm8994->jackdet) {
			snd_soc_update_bits(codec, WM8958_MIC_DETECT_1,
					    WM8958_MICD_ENA, 0);

			wm1811_jackdet_set_mode(codec,
						WM1811_JACKDET_MODE_JACK);
		}
	}

	/* Report short circuit as a button */
	if (wm8994->jack_mic) {
		report = 0;
		if (status & 0x4)
			report |= SND_JACK_BTN_0;

		if (status & 0x8)
			report |= SND_JACK_BTN_1;

		if (status & 0x10)
			report |= SND_JACK_BTN_2;

		if (status & 0x20)
			report |= SND_JACK_BTN_3;

		if (status & 0x40)
			report |= SND_JACK_BTN_4;

		if (status & 0x80)
			report |= SND_JACK_BTN_5;

		snd_soc_jack_report(wm8994->micdet[0].jack, report,
				    wm8994->btn_mask);
	}
}

static irqreturn_t wm1811_jackdet_irq(int irq, void *data)
{
	struct wm8994_priv *wm8994 = data;
	struct snd_soc_codec *codec = wm8994->codec;
	int reg;

	mutex_lock(&wm8994->accdet_lock);

	reg = snd_soc_read(codec, WM1811_JACKDET_CTRL);
	if (reg < 0) {
		dev_err(codec->dev, "Failed to read jack status: %d\n", reg);
		mutex_unlock(&wm8994->accdet_lock);
		return IRQ_NONE;
	}

	dev_dbg(codec->dev, "JACKDET %x\n", reg);

	if (reg & WM1811_JACKDET_LVL) {
		dev_dbg(codec->dev, "Jack detected\n");

		snd_soc_jack_report(wm8994->micdet[0].jack,
				    SND_JACK_MECHANICAL, SND_JACK_MECHANICAL);

		/*
		 * Start off measument of microphone impedence to find
		 * out what's actually there.
		 */
		wm8994->mic_detecting = true;
		wm1811_jackdet_set_mode(codec, WM1811_JACKDET_MODE_MIC);
		snd_soc_update_bits(codec, WM8958_MIC_DETECT_1,
				    WM8958_MICD_ENA, WM8958_MICD_ENA);
	} else {
		dev_dbg(codec->dev, "Jack not detected\n");

		snd_soc_jack_report(wm8994->micdet[0].jack, 0,
				    SND_JACK_MECHANICAL | SND_JACK_HEADSET |
				    wm8994->btn_mask);

		wm8994->mic_detecting = false;
		wm8994->jack_mic = false;
		snd_soc_update_bits(codec, WM8958_MIC_DETECT_1,
				    WM8958_MICD_ENA, 0);
		wm1811_jackdet_set_mode(codec, WM1811_JACKDET_MODE_JACK);
	}

	mutex_unlock(&wm8994->accdet_lock);

	return IRQ_HANDLED;
}

/**
 * wm8958_mic_detect - Enable microphone detection via the WM8958 IRQ
 *
 * @codec:   WM8958 codec
 * @jack:    jack to report detection events on
 *
 * Enable microphone detection functionality for the WM8958.  By
 * default simple detection which supports the detection of up to 6
 * buttons plus video and microphone functionality is supported.
 *
 * The WM8958 has an advanced jack detection facility which is able to
 * support complex accessory detection, especially when used in
 * conjunction with external circuitry.  In order to provide maximum
 * flexiblity a callback is provided which allows a completely custom
 * detection algorithm.
 */
int wm8958_mic_detect(struct snd_soc_codec *codec, struct snd_soc_jack *jack,
		      wm8958_micdet_cb cb, void *cb_data)
{
	struct wm8994_priv *wm8994 = snd_soc_codec_get_drvdata(codec);
	struct wm8994 *control = wm8994->wm8994;
	u16 micd_lvl_sel;

	switch (control->type) {
	case WM1811:
	case WM8958:
		break;
	default:
		return -EINVAL;
	}

	if (jack) {
		if (!cb) {
			dev_dbg(codec->dev, "Using default micdet callback\n");
			cb = wm8958_default_micdet;
			cb_data = codec;
		}

		snd_soc_dapm_force_enable_pin(&codec->dapm, "CLK_SYS");

		wm8994->micdet[0].jack = jack;
		wm8994->jack_cb = cb;
		wm8994->jack_cb_data = cb_data;

		wm8994->mic_detecting = true;
		wm8994->jack_mic = false;

		wm8958_micd_set_rate(codec);

		/* Detect microphones and short circuits by default */
		if (wm8994->pdata->micd_lvl_sel)
			micd_lvl_sel = wm8994->pdata->micd_lvl_sel;
		else
			micd_lvl_sel = 0x41;

		wm8994->btn_mask = SND_JACK_BTN_0 | SND_JACK_BTN_1 |
			SND_JACK_BTN_2 | SND_JACK_BTN_3 |
			SND_JACK_BTN_4 | SND_JACK_BTN_5;

		snd_soc_update_bits(codec, WM8958_MIC_DETECT_2,
				    WM8958_MICD_LVL_SEL_MASK, micd_lvl_sel);

		WARN_ON(codec->dapm.bias_level > SND_SOC_BIAS_STANDBY);

		/*
		 * If we can use jack detection start off with that,
		 * otherwise jump straight to microphone detection.
		 */
		if (wm8994->jackdet) {
			snd_soc_update_bits(codec, WM8994_LDO_1,
					    WM8994_LDO1_DISCH, 0);
			wm1811_jackdet_set_mode(codec,
						WM1811_JACKDET_MODE_JACK);
		} else {
			snd_soc_update_bits(codec, WM8958_MIC_DETECT_1,
					    WM8958_MICD_ENA, WM8958_MICD_ENA);
		}

	} else {
		snd_soc_update_bits(codec, WM8958_MIC_DETECT_1,
				    WM8958_MICD_ENA, 0);
		snd_soc_dapm_disable_pin(&codec->dapm, "CLK_SYS");
	}

	return 0;
}
EXPORT_SYMBOL_GPL(wm8958_mic_detect);

static irqreturn_t wm8958_mic_irq(int irq, void *data)
{
	struct wm8994_priv *wm8994 = data;
	struct snd_soc_codec *codec = wm8994->codec;
	int reg, count;

	mutex_lock(&wm8994->accdet_lock);

	/*
	 * Jack detection may have detected a removal simulataneously
	 * with an update of the MICDET status; if so it will have
	 * stopped detection and we can ignore this interrupt.
	 */
	if (!(snd_soc_read(codec, WM8958_MIC_DETECT_1) & WM8958_MICD_ENA)) {
		mutex_unlock(&wm8994->accdet_lock);
		return IRQ_HANDLED;
	}

	/* We may occasionally read a detection without an impedence
	 * range being provided - if that happens loop again.
	 */
	count = 10;
	do {
		reg = snd_soc_read(codec, WM8958_MIC_DETECT_3);
		if (reg < 0) {
			mutex_unlock(&wm8994->accdet_lock);
			dev_err(codec->dev,
				"Failed to read mic detect status: %d\n",
				reg);
			return IRQ_NONE;
		}

		if (!(reg & WM8958_MICD_VALID)) {
			dev_dbg(codec->dev, "Mic detect data not valid\n");
			goto out;
		}

		if (!(reg & WM8958_MICD_STS) || (reg & WM8958_MICD_LVL_MASK))
			break;

		msleep(1);
	} while (count--);

	if (count == 0)
		dev_warn(codec->dev, "No impedence range reported for jack\n");

#ifndef CONFIG_SND_SOC_WM8994_MODULE
	trace_snd_soc_jack_irq(dev_name(codec->dev));
#endif

	if (wm8994->jack_cb)
		wm8994->jack_cb(reg, wm8994->jack_cb_data);
	else
		dev_warn(codec->dev, "Accessory detection with no callback\n");

out:
	mutex_unlock(&wm8994->accdet_lock);

	return IRQ_HANDLED;
}

static irqreturn_t wm8994_fifo_error(int irq, void *data)
{
	struct snd_soc_codec *codec = data;

	dev_err(codec->dev, "FIFO error\n");

	return IRQ_HANDLED;
}

static irqreturn_t wm8994_temp_warn(int irq, void *data)
{
	struct snd_soc_codec *codec = data;

	dev_err(codec->dev, "Thermal warning\n");

	return IRQ_HANDLED;
}

static irqreturn_t wm8994_temp_shut(int irq, void *data)
{
	struct snd_soc_codec *codec = data;

	dev_crit(codec->dev, "Thermal shutdown\n");

	return IRQ_HANDLED;
}

static int wm8994_codec_probe(struct snd_soc_codec *codec)
{
	struct wm8994 *control = dev_get_drvdata(codec->dev->parent);
	struct wm8994_priv *wm8994;
	struct snd_soc_dapm_context *dapm = &codec->dapm;
	unsigned int reg;
	int ret, i;

	codec->control_data = control->regmap;

	wm8994 = devm_kzalloc(codec->dev, sizeof(struct wm8994_priv),
			      GFP_KERNEL);
	if (wm8994 == NULL)
		return -ENOMEM;
	snd_soc_codec_set_drvdata(codec, wm8994);

	snd_soc_codec_set_cache_io(codec, 16, 16, SND_SOC_REGMAP);

	wm8994->wm8994 = dev_get_drvdata(codec->dev->parent);
	wm8994->pdata = dev_get_platdata(codec->dev->parent);
	wm8994->codec = codec;

	mutex_init(&wm8994->accdet_lock);

	for (i = 0; i < ARRAY_SIZE(wm8994->fll_locked); i++)
		init_completion(&wm8994->fll_locked[i]);

	if (wm8994->pdata && wm8994->pdata->micdet_irq)
		wm8994->micdet_irq = wm8994->pdata->micdet_irq;
	else if (wm8994->pdata && wm8994->pdata->irq_base)
		wm8994->micdet_irq = wm8994->pdata->irq_base +
				     WM8994_IRQ_MIC1_DET;

	pm_runtime_enable(codec->dev);
	pm_runtime_resume(codec->dev);

	/* Set revision-specific configuration */
	wm8994->revision = snd_soc_read(codec, WM8994_CHIP_REVISION);
	switch (control->type) {
	case WM8994:
		switch (wm8994->revision) {
		case 2:
		case 3:
			wm8994->hubs.dcs_codes_l = -5;
			wm8994->hubs.dcs_codes_r = -5;
			wm8994->hubs.hp_startup_mode = 1;
			wm8994->hubs.dcs_readback_mode = 1;
			wm8994->hubs.series_startup = 1;
			break;
		default:
			wm8994->hubs.dcs_readback_mode = 2;
			break;
		}
		break;

	case WM8958:
		wm8994->hubs.dcs_readback_mode = 1;
		break;

	case WM1811:
		wm8994->hubs.dcs_readback_mode = 2;
		wm8994->hubs.no_series_update = 1;

		switch (wm8994->revision) {
		case 0:
		case 1:
		case 2:
		case 3:
			wm8994->hubs.dcs_codes_l = -9;
			wm8994->hubs.dcs_codes_r = -5;
			break;
		default:
			break;
		}

		snd_soc_update_bits(codec, WM8994_ANALOGUE_HP_1,
				    WM1811_HPOUT1_ATTN, WM1811_HPOUT1_ATTN);
		break;

	default:
		break;
	}

	wm8994_request_irq(wm8994->wm8994, WM8994_IRQ_FIFOS_ERR,
			   wm8994_fifo_error, "FIFO error", codec);
	wm8994_request_irq(wm8994->wm8994, WM8994_IRQ_TEMP_WARN,
			   wm8994_temp_warn, "Thermal warning", codec);
	wm8994_request_irq(wm8994->wm8994, WM8994_IRQ_TEMP_SHUT,
			   wm8994_temp_shut, "Thermal shutdown", codec);

	ret = wm8994_request_irq(wm8994->wm8994, WM8994_IRQ_DCS_DONE,
				 wm_hubs_dcs_done, "DC servo done",
				 &wm8994->hubs);
	if (ret == 0)
		wm8994->hubs.dcs_done_irq = true;

	switch (control->type) {
	case WM8994:
		if (wm8994->micdet_irq) {
			ret = request_threaded_irq(wm8994->micdet_irq, NULL,
						   wm8994_mic_irq,
						   IRQF_TRIGGER_RISING,
						   "Mic1 detect",
						   wm8994);
			if (ret != 0)
				dev_warn(codec->dev,
					 "Failed to request Mic1 detect IRQ: %d\n",
					 ret);
		}

		ret = wm8994_request_irq(wm8994->wm8994,
					 WM8994_IRQ_MIC1_SHRT,
					 wm8994_mic_irq, "Mic 1 short",
					 wm8994);
		if (ret != 0)
			dev_warn(codec->dev,
				 "Failed to request Mic1 short IRQ: %d\n",
				 ret);

		ret = wm8994_request_irq(wm8994->wm8994,
					 WM8994_IRQ_MIC2_DET,
					 wm8994_mic_irq, "Mic 2 detect",
					 wm8994);
		if (ret != 0)
			dev_warn(codec->dev,
				 "Failed to request Mic2 detect IRQ: %d\n",
				 ret);

		ret = wm8994_request_irq(wm8994->wm8994,
					 WM8994_IRQ_MIC2_SHRT,
					 wm8994_mic_irq, "Mic 2 short",
					 wm8994);
		if (ret != 0)
			dev_warn(codec->dev,
				 "Failed to request Mic2 short IRQ: %d\n",
				 ret);
		break;

	case WM8958:
	case WM1811:
		if (wm8994->micdet_irq) {
			ret = request_threaded_irq(wm8994->micdet_irq, NULL,
						   wm8958_mic_irq,
						   IRQF_TRIGGER_RISING,
						   "Mic detect",
						   wm8994);
			if (ret != 0)
				dev_warn(codec->dev,
					 "Failed to request Mic detect IRQ: %d\n",
					 ret);
		}
	}

	switch (control->type) {
	case WM1811:
		if (wm8994->revision > 1) {
			ret = wm8994_request_irq(wm8994->wm8994,
						 WM8994_IRQ_GPIO(6),
						 wm1811_jackdet_irq, "JACKDET",
						 wm8994);
			if (ret == 0)
				wm8994->jackdet = true;
		}
		break;
	default:
		break;
	}

	wm8994->fll_locked_irq = true;
	for (i = 0; i < ARRAY_SIZE(wm8994->fll_locked); i++) {
		ret = wm8994_request_irq(wm8994->wm8994,
					 WM8994_IRQ_FLL1_LOCK + i,
					 wm8994_fll_locked_irq, "FLL lock",
					 &wm8994->fll_locked[i]);
		if (ret != 0)
			wm8994->fll_locked_irq = false;
	}

	/* Remember if AIFnLRCLK is configured as a GPIO.  This should be
	 * configured on init - if a system wants to do this dynamically
	 * at runtime we can deal with that then.
	 */
	ret = regmap_read(control->regmap, WM8994_GPIO_1, &reg);
	if (ret < 0) {
		dev_err(codec->dev, "Failed to read GPIO1 state: %d\n", ret);
		goto err_irq;
	}
	if ((reg & WM8994_GPN_FN_MASK) != WM8994_GP_FN_PIN_SPECIFIC) {
		wm8994->lrclk_shared[0] = 1;
		wm8994_dai[0].symmetric_rates = 1;
	} else {
		wm8994->lrclk_shared[0] = 0;
	}

	ret = regmap_read(control->regmap, WM8994_GPIO_6, &reg);
	if (ret < 0) {
		dev_err(codec->dev, "Failed to read GPIO6 state: %d\n", ret);
		goto err_irq;
	}
	if ((reg & WM8994_GPN_FN_MASK) != WM8994_GP_FN_PIN_SPECIFIC) {
		wm8994->lrclk_shared[1] = 1;
		wm8994_dai[1].symmetric_rates = 1;
	} else {
		wm8994->lrclk_shared[1] = 0;
	}

	wm8994_set_bias_level(codec, SND_SOC_BIAS_STANDBY);

	/* Latch volume updates (right only; we always do left then right). */
	snd_soc_update_bits(codec, WM8994_AIF1_DAC1_LEFT_VOLUME,
			    WM8994_AIF1DAC1_VU, WM8994_AIF1DAC1_VU);
	snd_soc_update_bits(codec, WM8994_AIF1_DAC1_RIGHT_VOLUME,
			    WM8994_AIF1DAC1_VU, WM8994_AIF1DAC1_VU);
	snd_soc_update_bits(codec, WM8994_AIF1_DAC2_LEFT_VOLUME,
			    WM8994_AIF1DAC2_VU, WM8994_AIF1DAC2_VU);
	snd_soc_update_bits(codec, WM8994_AIF1_DAC2_RIGHT_VOLUME,
			    WM8994_AIF1DAC2_VU, WM8994_AIF1DAC2_VU);
	snd_soc_update_bits(codec, WM8994_AIF2_DAC_LEFT_VOLUME,
			    WM8994_AIF2DAC_VU, WM8994_AIF2DAC_VU);
	snd_soc_update_bits(codec, WM8994_AIF2_DAC_RIGHT_VOLUME,
			    WM8994_AIF2DAC_VU, WM8994_AIF2DAC_VU);
	snd_soc_update_bits(codec, WM8994_AIF1_ADC1_LEFT_VOLUME,
			    WM8994_AIF1ADC1_VU, WM8994_AIF1ADC1_VU);
	snd_soc_update_bits(codec, WM8994_AIF1_ADC1_RIGHT_VOLUME,
			    WM8994_AIF1ADC1_VU, WM8994_AIF1ADC1_VU);
	snd_soc_update_bits(codec, WM8994_AIF1_ADC2_LEFT_VOLUME,
			    WM8994_AIF1ADC2_VU, WM8994_AIF1ADC2_VU);
	snd_soc_update_bits(codec, WM8994_AIF1_ADC2_RIGHT_VOLUME,
			    WM8994_AIF1ADC2_VU, WM8994_AIF1ADC2_VU);
	snd_soc_update_bits(codec, WM8994_AIF2_ADC_LEFT_VOLUME,
			    WM8994_AIF2ADC_VU, WM8994_AIF1ADC2_VU);
	snd_soc_update_bits(codec, WM8994_AIF2_ADC_RIGHT_VOLUME,
			    WM8994_AIF2ADC_VU, WM8994_AIF1ADC2_VU);
	snd_soc_update_bits(codec, WM8994_DAC1_LEFT_VOLUME,
			    WM8994_DAC1_VU, WM8994_DAC1_VU);
	snd_soc_update_bits(codec, WM8994_DAC1_RIGHT_VOLUME,
			    WM8994_DAC1_VU, WM8994_DAC1_VU);
	snd_soc_update_bits(codec, WM8994_DAC2_LEFT_VOLUME,
			    WM8994_DAC2_VU, WM8994_DAC2_VU);
	snd_soc_update_bits(codec, WM8994_DAC2_RIGHT_VOLUME,
			    WM8994_DAC2_VU, WM8994_DAC2_VU);

	/* Set the low bit of the 3D stereo depth so TLV matches */
	snd_soc_update_bits(codec, WM8994_AIF1_DAC1_FILTERS_2,
			    1 << WM8994_AIF1DAC1_3D_GAIN_SHIFT,
			    1 << WM8994_AIF1DAC1_3D_GAIN_SHIFT);
	snd_soc_update_bits(codec, WM8994_AIF1_DAC2_FILTERS_2,
			    1 << WM8994_AIF1DAC2_3D_GAIN_SHIFT,
			    1 << WM8994_AIF1DAC2_3D_GAIN_SHIFT);
	snd_soc_update_bits(codec, WM8994_AIF2_DAC_FILTERS_2,
			    1 << WM8994_AIF2DAC_3D_GAIN_SHIFT,
			    1 << WM8994_AIF2DAC_3D_GAIN_SHIFT);

	/* Unconditionally enable AIF1 ADC TDM mode on chips which can
	 * use this; it only affects behaviour on idle TDM clock
	 * cycles. */
	switch (control->type) {
	case WM8994:
	case WM8958:
		snd_soc_update_bits(codec, WM8994_AIF1_CONTROL_1,
				    WM8994_AIF1ADC_TDM, WM8994_AIF1ADC_TDM);
		break;
	default:
		break;
	}

	/* Put MICBIAS into bypass mode by default on newer devices */
	switch (control->type) {
	case WM8958:
	case WM1811:
		snd_soc_update_bits(codec, WM8958_MICBIAS1,
				    WM8958_MICB1_MODE, WM8958_MICB1_MODE);
		snd_soc_update_bits(codec, WM8958_MICBIAS2,
				    WM8958_MICB2_MODE, WM8958_MICB2_MODE);
		break;
	default:
		break;
	}

	wm8994_update_class_w(codec);

	wm8994_handle_pdata(wm8994);

	wm_hubs_add_analogue_controls(codec);
	snd_soc_add_controls(codec, wm8994_snd_controls,
			     ARRAY_SIZE(wm8994_snd_controls));
	snd_soc_dapm_new_controls(dapm, wm8994_dapm_widgets,
				  ARRAY_SIZE(wm8994_dapm_widgets));

	switch (control->type) {
	case WM8994:
		snd_soc_dapm_new_controls(dapm, wm8994_specific_dapm_widgets,
					  ARRAY_SIZE(wm8994_specific_dapm_widgets));
		if (wm8994->revision < 4) {
			snd_soc_dapm_new_controls(dapm, wm8994_lateclk_revd_widgets,
						  ARRAY_SIZE(wm8994_lateclk_revd_widgets));
			snd_soc_dapm_new_controls(dapm, wm8994_adc_revd_widgets,
						  ARRAY_SIZE(wm8994_adc_revd_widgets));
			snd_soc_dapm_new_controls(dapm, wm8994_dac_revd_widgets,
						  ARRAY_SIZE(wm8994_dac_revd_widgets));
		} else {
			snd_soc_dapm_new_controls(dapm, wm8994_lateclk_widgets,
						  ARRAY_SIZE(wm8994_lateclk_widgets));
			snd_soc_dapm_new_controls(dapm, wm8994_adc_widgets,
						  ARRAY_SIZE(wm8994_adc_widgets));
			snd_soc_dapm_new_controls(dapm, wm8994_dac_widgets,
						  ARRAY_SIZE(wm8994_dac_widgets));
		}
		break;
	case WM8958:
		snd_soc_add_controls(codec, wm8958_snd_controls,
				     ARRAY_SIZE(wm8958_snd_controls));
		snd_soc_dapm_new_controls(dapm, wm8958_dapm_widgets,
					  ARRAY_SIZE(wm8958_dapm_widgets));
		if (wm8994->revision < 1) {
			snd_soc_dapm_new_controls(dapm, wm8994_lateclk_revd_widgets,
						  ARRAY_SIZE(wm8994_lateclk_revd_widgets));
			snd_soc_dapm_new_controls(dapm, wm8994_adc_revd_widgets,
						  ARRAY_SIZE(wm8994_adc_revd_widgets));
			snd_soc_dapm_new_controls(dapm, wm8994_dac_revd_widgets,
						  ARRAY_SIZE(wm8994_dac_revd_widgets));
		} else {
			snd_soc_dapm_new_controls(dapm, wm8994_lateclk_widgets,
						  ARRAY_SIZE(wm8994_lateclk_widgets));
			snd_soc_dapm_new_controls(dapm, wm8994_adc_widgets,
						  ARRAY_SIZE(wm8994_adc_widgets));
			snd_soc_dapm_new_controls(dapm, wm8994_dac_widgets,
						  ARRAY_SIZE(wm8994_dac_widgets));
		}
		break;

	case WM1811:
		snd_soc_add_controls(codec, wm8958_snd_controls,
				     ARRAY_SIZE(wm8958_snd_controls));
		snd_soc_dapm_new_controls(dapm, wm8958_dapm_widgets,
					  ARRAY_SIZE(wm8958_dapm_widgets));
		snd_soc_dapm_new_controls(dapm, wm8994_lateclk_widgets,
					  ARRAY_SIZE(wm8994_lateclk_widgets));
		snd_soc_dapm_new_controls(dapm, wm8994_adc_widgets,
					  ARRAY_SIZE(wm8994_adc_widgets));
		snd_soc_dapm_new_controls(dapm, wm8994_dac_widgets,
					  ARRAY_SIZE(wm8994_dac_widgets));
		break;
	}
		

	wm_hubs_add_analogue_routes(codec, 0, 0);
	snd_soc_dapm_add_routes(dapm, intercon, ARRAY_SIZE(intercon));

	switch (control->type) {
	case WM8994:
		snd_soc_dapm_add_routes(dapm, wm8994_intercon,
					ARRAY_SIZE(wm8994_intercon));

		if (wm8994->revision < 4) {
			snd_soc_dapm_add_routes(dapm, wm8994_revd_intercon,
						ARRAY_SIZE(wm8994_revd_intercon));
			snd_soc_dapm_add_routes(dapm, wm8994_lateclk_revd_intercon,
						ARRAY_SIZE(wm8994_lateclk_revd_intercon));
		} else {
			snd_soc_dapm_add_routes(dapm, wm8994_lateclk_intercon,
						ARRAY_SIZE(wm8994_lateclk_intercon));
		}
		break;
	case WM8958:
		if (wm8994->revision < 1) {
			snd_soc_dapm_add_routes(dapm, wm8994_revd_intercon,
						ARRAY_SIZE(wm8994_revd_intercon));
			snd_soc_dapm_add_routes(dapm, wm8994_lateclk_revd_intercon,
						ARRAY_SIZE(wm8994_lateclk_revd_intercon));
		} else {
			snd_soc_dapm_add_routes(dapm, wm8994_lateclk_intercon,
						ARRAY_SIZE(wm8994_lateclk_intercon));
			snd_soc_dapm_add_routes(dapm, wm8958_intercon,
						ARRAY_SIZE(wm8958_intercon));
		}

		wm8958_dsp2_init(codec);
		break;
	case WM1811:
		snd_soc_dapm_add_routes(dapm, wm8994_lateclk_intercon,
					ARRAY_SIZE(wm8994_lateclk_intercon));
		snd_soc_dapm_add_routes(dapm, wm8958_intercon,
					ARRAY_SIZE(wm8958_intercon));
		break;
	}

	return 0;

err_irq:
	if (wm8994->jackdet)
		wm8994_free_irq(wm8994->wm8994, WM8994_IRQ_GPIO(6), wm8994);
	wm8994_free_irq(wm8994->wm8994, WM8994_IRQ_MIC2_SHRT, wm8994);
	wm8994_free_irq(wm8994->wm8994, WM8994_IRQ_MIC2_DET, wm8994);
	wm8994_free_irq(wm8994->wm8994, WM8994_IRQ_MIC1_SHRT, wm8994);
	if (wm8994->micdet_irq)
		free_irq(wm8994->micdet_irq, wm8994);
	for (i = 0; i < ARRAY_SIZE(wm8994->fll_locked); i++)
		wm8994_free_irq(wm8994->wm8994, WM8994_IRQ_FLL1_LOCK + i,
				&wm8994->fll_locked[i]);
	wm8994_free_irq(wm8994->wm8994, WM8994_IRQ_DCS_DONE,
			&wm8994->hubs);
	wm8994_free_irq(wm8994->wm8994, WM8994_IRQ_FIFOS_ERR, codec);
	wm8994_free_irq(wm8994->wm8994, WM8994_IRQ_TEMP_SHUT, codec);
	wm8994_free_irq(wm8994->wm8994, WM8994_IRQ_TEMP_WARN, codec);

	return ret;
}

static int  wm8994_codec_remove(struct snd_soc_codec *codec)
{
	struct wm8994_priv *wm8994 = snd_soc_codec_get_drvdata(codec);
	struct wm8994 *control = wm8994->wm8994;
	int i;

	wm8994_set_bias_level(codec, SND_SOC_BIAS_OFF);

	pm_runtime_disable(codec->dev);

	for (i = 0; i < ARRAY_SIZE(wm8994->fll_locked); i++)
		wm8994_free_irq(wm8994->wm8994, WM8994_IRQ_FLL1_LOCK + i,
				&wm8994->fll_locked[i]);

	wm8994_free_irq(wm8994->wm8994, WM8994_IRQ_DCS_DONE,
			&wm8994->hubs);
	wm8994_free_irq(wm8994->wm8994, WM8994_IRQ_FIFOS_ERR, codec);
	wm8994_free_irq(wm8994->wm8994, WM8994_IRQ_TEMP_SHUT, codec);
	wm8994_free_irq(wm8994->wm8994, WM8994_IRQ_TEMP_WARN, codec);

	if (wm8994->jackdet)
		wm8994_free_irq(wm8994->wm8994, WM8994_IRQ_GPIO(6), wm8994);

	switch (control->type) {
	case WM8994:
		if (wm8994->micdet_irq)
			free_irq(wm8994->micdet_irq, wm8994);
		wm8994_free_irq(wm8994->wm8994, WM8994_IRQ_MIC2_DET,
				wm8994);
		wm8994_free_irq(wm8994->wm8994, WM8994_IRQ_MIC1_SHRT,
				wm8994);
		wm8994_free_irq(wm8994->wm8994, WM8994_IRQ_MIC1_DET,
				wm8994);
		break;

	case WM1811:
	case WM8958:
		if (wm8994->micdet_irq)
			free_irq(wm8994->micdet_irq, wm8994);
		break;
	}
	if (wm8994->mbc)
		release_firmware(wm8994->mbc);
	if (wm8994->mbc_vss)
		release_firmware(wm8994->mbc_vss);
	if (wm8994->enh_eq)
		release_firmware(wm8994->enh_eq);
	kfree(wm8994->retune_mobile_texts);

	return 0;
}

static int wm8994_soc_volatile(struct snd_soc_codec *codec,
			       unsigned int reg)
{
	return true;
}

static struct snd_soc_codec_driver soc_codec_dev_wm8994 = {
	.probe =	wm8994_codec_probe,
	.remove =	wm8994_codec_remove,
	.suspend =	wm8994_suspend,
	.resume =	wm8994_resume,
	.set_bias_level = wm8994_set_bias_level,
	.reg_cache_size	= WM8994_MAX_REGISTER,
	.volatile_register = wm8994_soc_volatile,
};

static int __devinit wm8994_probe(struct platform_device *pdev)
{
	return snd_soc_register_codec(&pdev->dev, &soc_codec_dev_wm8994,
			wm8994_dai, ARRAY_SIZE(wm8994_dai));
}

static int __devexit wm8994_remove(struct platform_device *pdev)
{
	snd_soc_unregister_codec(&pdev->dev);
	return 0;
}

static struct platform_driver wm8994_codec_driver = {
	.driver = {
		   .name = "wm8994-codec",
		   .owner = THIS_MODULE,
		   },
	.probe = wm8994_probe,
	.remove = __devexit_p(wm8994_remove),
};

module_platform_driver(wm8994_codec_driver);

MODULE_DESCRIPTION("ASoC WM8994 driver");
MODULE_AUTHOR("Mark Brown <broonie@opensource.wolfsonmicro.com>");
MODULE_LICENSE("GPL");
MODULE_ALIAS("platform:wm8994-codec");<|MERGE_RESOLUTION|>--- conflicted
+++ resolved
@@ -786,14 +786,11 @@
 				    WM8994_STARTUP_BIAS_ENA |
 				    WM8994_VMID_BUF_ENA |
 				    (0x3 << WM8994_VMID_RAMP_SHIFT));
-<<<<<<< HEAD
-=======
 
 		/* Remove discharge for line out */
 		snd_soc_update_bits(codec, WM8994_ANTIPOP_1,
 				    WM8994_LINEOUT1_DISCH |
 				    WM8994_LINEOUT2_DISCH, 0);
->>>>>>> 6f5c871d
 
 		/* Main bias enable, VMID=2x40k */
 		snd_soc_update_bits(codec, WM8994_POWER_MANAGEMENT_1,
