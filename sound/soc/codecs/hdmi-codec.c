// SPDX-License-Identifier: GPL-2.0-only
/*
 * ALSA SoC codec for HDMI encoder drivers
 * Copyright (C) 2015 Texas Instruments Incorporated - https://www.ti.com/
 * Author: Jyri Sarha <jsarha@ti.com>
 */
#include <linux/module.h>
#include <linux/string.h>
#include <sound/core.h>
#include <sound/jack.h>
#include <sound/pcm.h>
#include <sound/pcm_params.h>
#include <sound/soc.h>
#include <sound/tlv.h>
#include <sound/pcm_drm_eld.h>
#include <sound/hdmi-codec.h>
#include <sound/pcm_iec958.h>

#include <drm/drm_crtc.h> /* This is only to get MAX_ELD_BYTES */

#define HDMI_CODEC_CHMAP_IDX_UNKNOWN  -1

struct hdmi_codec_channel_map_table {
	unsigned char map;	/* ALSA API channel map position */
};

/*
 * CEA speaker placement for HDMI 1.4:
 *
 *  FL  FLC   FC   FRC   FR   FRW
 *
 *                                  LFE
 *
 *  RL  RLC   RC   RRC   RR
 *
 *  Speaker placement has to be extended to support HDMI 2.0
 */
enum hdmi_codec_cea_spk_placement {
	FL  = BIT(0),	/* Front Left           */
	FC  = BIT(1),	/* Front Center         */
	FR  = BIT(2),	/* Front Right          */
	FLC = BIT(3),	/* Front Left Center    */
	FRC = BIT(4),	/* Front Right Center   */
	RL  = BIT(5),	/* Rear Left            */
	RC  = BIT(6),	/* Rear Center          */
	RR  = BIT(7),	/* Rear Right           */
	RLC = BIT(8),	/* Rear Left Center     */
	RRC = BIT(9),	/* Rear Right Center    */
	LFE = BIT(10),	/* Low Frequency Effect */
};

/*
 * cea Speaker allocation structure
 */
struct hdmi_codec_cea_spk_alloc {
	const int ca_id;
	unsigned int n_ch;
	unsigned long mask;
};

/* Channel maps  stereo HDMI */
static const struct snd_pcm_chmap_elem hdmi_codec_stereo_chmaps[] = {
	{ .channels = 2,
	  .map = { SNDRV_CHMAP_FL, SNDRV_CHMAP_FR } },
	{ }
};

/* Channel maps for multi-channel playbacks, up to 8 n_ch */
static const struct snd_pcm_chmap_elem hdmi_codec_8ch_chmaps[] = {
	{ .channels = 2, /* CA_ID 0x00 */
	  .map = { SNDRV_CHMAP_FL, SNDRV_CHMAP_FR } },
	{ .channels = 4, /* CA_ID 0x01 */
	  .map = { SNDRV_CHMAP_FL, SNDRV_CHMAP_FR, SNDRV_CHMAP_LFE,
		   SNDRV_CHMAP_NA } },
	{ .channels = 4, /* CA_ID 0x02 */
	  .map = { SNDRV_CHMAP_FL, SNDRV_CHMAP_FR, SNDRV_CHMAP_NA,
		   SNDRV_CHMAP_FC } },
	{ .channels = 4, /* CA_ID 0x03 */
	  .map = { SNDRV_CHMAP_FL, SNDRV_CHMAP_FR, SNDRV_CHMAP_LFE,
		   SNDRV_CHMAP_FC } },
	{ .channels = 6, /* CA_ID 0x04 */
	  .map = { SNDRV_CHMAP_FL, SNDRV_CHMAP_FR, SNDRV_CHMAP_NA,
		   SNDRV_CHMAP_NA, SNDRV_CHMAP_RC, SNDRV_CHMAP_NA } },
	{ .channels = 6, /* CA_ID 0x05 */
	  .map = { SNDRV_CHMAP_FL, SNDRV_CHMAP_FR, SNDRV_CHMAP_LFE,
		   SNDRV_CHMAP_NA, SNDRV_CHMAP_RC, SNDRV_CHMAP_NA } },
	{ .channels = 6, /* CA_ID 0x06 */
	  .map = { SNDRV_CHMAP_FL, SNDRV_CHMAP_FR, SNDRV_CHMAP_NA,
		   SNDRV_CHMAP_FC, SNDRV_CHMAP_RC, SNDRV_CHMAP_NA } },
	{ .channels = 6, /* CA_ID 0x07 */
	  .map = { SNDRV_CHMAP_FL, SNDRV_CHMAP_FR, SNDRV_CHMAP_LFE,
		   SNDRV_CHMAP_FC, SNDRV_CHMAP_RC, SNDRV_CHMAP_NA } },
	{ .channels = 6, /* CA_ID 0x08 */
	  .map = { SNDRV_CHMAP_FL, SNDRV_CHMAP_FR, SNDRV_CHMAP_NA,
		   SNDRV_CHMAP_NA, SNDRV_CHMAP_RL, SNDRV_CHMAP_RR } },
	{ .channels = 6, /* CA_ID 0x09 */
	  .map = { SNDRV_CHMAP_FL, SNDRV_CHMAP_FR, SNDRV_CHMAP_LFE,
		   SNDRV_CHMAP_NA, SNDRV_CHMAP_RL, SNDRV_CHMAP_RR } },
	{ .channels = 6, /* CA_ID 0x0A */
	  .map = { SNDRV_CHMAP_FL, SNDRV_CHMAP_FR, SNDRV_CHMAP_NA,
		   SNDRV_CHMAP_FC, SNDRV_CHMAP_RL, SNDRV_CHMAP_RR } },
	{ .channels = 6, /* CA_ID 0x0B */
	  .map = { SNDRV_CHMAP_FL, SNDRV_CHMAP_FR, SNDRV_CHMAP_LFE,
		   SNDRV_CHMAP_FC, SNDRV_CHMAP_RL, SNDRV_CHMAP_RR } },
	{ .channels = 8, /* CA_ID 0x0C */
	  .map = { SNDRV_CHMAP_FL, SNDRV_CHMAP_FR, SNDRV_CHMAP_NA,
		   SNDRV_CHMAP_NA, SNDRV_CHMAP_RL, SNDRV_CHMAP_RR,
		   SNDRV_CHMAP_RC, SNDRV_CHMAP_NA } },
	{ .channels = 8, /* CA_ID 0x0D */
	  .map = { SNDRV_CHMAP_FL, SNDRV_CHMAP_FR, SNDRV_CHMAP_LFE,
		   SNDRV_CHMAP_NA, SNDRV_CHMAP_RL, SNDRV_CHMAP_RR,
		   SNDRV_CHMAP_RC, SNDRV_CHMAP_NA } },
	{ .channels = 8, /* CA_ID 0x0E */
	  .map = { SNDRV_CHMAP_FL, SNDRV_CHMAP_FR, SNDRV_CHMAP_NA,
		   SNDRV_CHMAP_FC, SNDRV_CHMAP_RL, SNDRV_CHMAP_RR,
		   SNDRV_CHMAP_RC, SNDRV_CHMAP_NA } },
	{ .channels = 8, /* CA_ID 0x0F */
	  .map = { SNDRV_CHMAP_FL, SNDRV_CHMAP_FR, SNDRV_CHMAP_LFE,
		   SNDRV_CHMAP_FC, SNDRV_CHMAP_RL, SNDRV_CHMAP_RR,
		   SNDRV_CHMAP_RC, SNDRV_CHMAP_NA } },
	{ .channels = 8, /* CA_ID 0x10 */
	  .map = { SNDRV_CHMAP_FL, SNDRV_CHMAP_FR, SNDRV_CHMAP_NA,
		   SNDRV_CHMAP_NA, SNDRV_CHMAP_RL, SNDRV_CHMAP_RR,
		   SNDRV_CHMAP_RLC, SNDRV_CHMAP_RRC } },
	{ .channels = 8, /* CA_ID 0x11 */
	  .map = { SNDRV_CHMAP_FL, SNDRV_CHMAP_FR, SNDRV_CHMAP_LFE,
		   SNDRV_CHMAP_NA, SNDRV_CHMAP_RL, SNDRV_CHMAP_RR,
		   SNDRV_CHMAP_RLC, SNDRV_CHMAP_RRC } },
	{ .channels = 8, /* CA_ID 0x12 */
	  .map = { SNDRV_CHMAP_FL, SNDRV_CHMAP_FR, SNDRV_CHMAP_NA,
		   SNDRV_CHMAP_FC, SNDRV_CHMAP_RL, SNDRV_CHMAP_RR,
		   SNDRV_CHMAP_RLC, SNDRV_CHMAP_RRC } },
	{ .channels = 8, /* CA_ID 0x13 */
	  .map = { SNDRV_CHMAP_FL, SNDRV_CHMAP_FR, SNDRV_CHMAP_LFE,
		   SNDRV_CHMAP_FC, SNDRV_CHMAP_RL, SNDRV_CHMAP_RR,
		   SNDRV_CHMAP_RLC, SNDRV_CHMAP_RRC } },
	{ .channels = 8, /* CA_ID 0x14 */
	  .map = { SNDRV_CHMAP_FL, SNDRV_CHMAP_FR, SNDRV_CHMAP_NA,
		   SNDRV_CHMAP_NA, SNDRV_CHMAP_NA, SNDRV_CHMAP_NA,
		   SNDRV_CHMAP_FLC, SNDRV_CHMAP_FRC } },
	{ .channels = 8, /* CA_ID 0x15 */
	  .map = { SNDRV_CHMAP_FL, SNDRV_CHMAP_FR, SNDRV_CHMAP_LFE,
		   SNDRV_CHMAP_NA, SNDRV_CHMAP_NA, SNDRV_CHMAP_NA,
		   SNDRV_CHMAP_FLC, SNDRV_CHMAP_FRC } },
	{ .channels = 8, /* CA_ID 0x16 */
	  .map = { SNDRV_CHMAP_FL, SNDRV_CHMAP_FR, SNDRV_CHMAP_NA,
		   SNDRV_CHMAP_FC, SNDRV_CHMAP_NA, SNDRV_CHMAP_NA,
		   SNDRV_CHMAP_FLC, SNDRV_CHMAP_FRC } },
	{ .channels = 8, /* CA_ID 0x17 */
	  .map = { SNDRV_CHMAP_FL, SNDRV_CHMAP_FR, SNDRV_CHMAP_LFE,
		   SNDRV_CHMAP_FC, SNDRV_CHMAP_NA, SNDRV_CHMAP_NA,
		   SNDRV_CHMAP_FLC, SNDRV_CHMAP_FRC } },
	{ .channels = 8, /* CA_ID 0x18 */
	  .map = { SNDRV_CHMAP_FL, SNDRV_CHMAP_FR, SNDRV_CHMAP_NA,
		   SNDRV_CHMAP_NA, SNDRV_CHMAP_NA, SNDRV_CHMAP_NA,
		   SNDRV_CHMAP_FLC, SNDRV_CHMAP_FRC } },
	{ .channels = 8, /* CA_ID 0x19 */
	  .map = { SNDRV_CHMAP_FL, SNDRV_CHMAP_FR, SNDRV_CHMAP_LFE,
		   SNDRV_CHMAP_NA, SNDRV_CHMAP_NA, SNDRV_CHMAP_NA,
		   SNDRV_CHMAP_FLC, SNDRV_CHMAP_FRC } },
	{ .channels = 8, /* CA_ID 0x1A */
	  .map = { SNDRV_CHMAP_FL, SNDRV_CHMAP_FR, SNDRV_CHMAP_NA,
		   SNDRV_CHMAP_FC, SNDRV_CHMAP_NA, SNDRV_CHMAP_NA,
		   SNDRV_CHMAP_FLC, SNDRV_CHMAP_FRC } },
	{ .channels = 8, /* CA_ID 0x1B */
	  .map = { SNDRV_CHMAP_FL, SNDRV_CHMAP_FR, SNDRV_CHMAP_LFE,
		   SNDRV_CHMAP_FC, SNDRV_CHMAP_NA, SNDRV_CHMAP_NA,
		   SNDRV_CHMAP_FLC, SNDRV_CHMAP_FRC } },
	{ .channels = 8, /* CA_ID 0x1C */
	  .map = { SNDRV_CHMAP_FL, SNDRV_CHMAP_FR, SNDRV_CHMAP_NA,
		   SNDRV_CHMAP_NA, SNDRV_CHMAP_NA, SNDRV_CHMAP_NA,
		   SNDRV_CHMAP_FLC, SNDRV_CHMAP_FRC } },
	{ .channels = 8, /* CA_ID 0x1D */
	  .map = { SNDRV_CHMAP_FL, SNDRV_CHMAP_FR, SNDRV_CHMAP_LFE,
		   SNDRV_CHMAP_NA, SNDRV_CHMAP_NA, SNDRV_CHMAP_NA,
		   SNDRV_CHMAP_FLC, SNDRV_CHMAP_FRC } },
	{ .channels = 8, /* CA_ID 0x1E */
	  .map = { SNDRV_CHMAP_FL, SNDRV_CHMAP_FR, SNDRV_CHMAP_NA,
		   SNDRV_CHMAP_FC, SNDRV_CHMAP_NA, SNDRV_CHMAP_NA,
		   SNDRV_CHMAP_FLC, SNDRV_CHMAP_FRC } },
	{ .channels = 8, /* CA_ID 0x1F */
	  .map = { SNDRV_CHMAP_FL, SNDRV_CHMAP_FR, SNDRV_CHMAP_LFE,
		   SNDRV_CHMAP_FC, SNDRV_CHMAP_NA, SNDRV_CHMAP_NA,
		   SNDRV_CHMAP_FLC, SNDRV_CHMAP_FRC } },
	{ }
};

/*
 * hdmi_codec_channel_alloc: speaker configuration available for CEA
 *
 * This is an ordered list that must match with hdmi_codec_8ch_chmaps struct
 * The preceding ones have better chances to be selected by
 * hdmi_codec_get_ch_alloc_table_idx().
 */
static const struct hdmi_codec_cea_spk_alloc hdmi_codec_channel_alloc[] = {
	{ .ca_id = 0x00, .n_ch = 2,
	  .mask = FL | FR},
	/* 2.1 */
	{ .ca_id = 0x01, .n_ch = 4,
	  .mask = FL | FR | LFE},
	/* Dolby Surround */
	{ .ca_id = 0x02, .n_ch = 4,
	  .mask = FL | FR | FC },
	/* surround51 */
	{ .ca_id = 0x0b, .n_ch = 6,
	  .mask = FL | FR | LFE | FC | RL | RR},
	/* surround40 */
	{ .ca_id = 0x08, .n_ch = 6,
	  .mask = FL | FR | RL | RR },
	/* surround41 */
	{ .ca_id = 0x09, .n_ch = 6,
	  .mask = FL | FR | LFE | RL | RR },
	/* surround50 */
	{ .ca_id = 0x0a, .n_ch = 6,
	  .mask = FL | FR | FC | RL | RR },
	/* 6.1 */
	{ .ca_id = 0x0f, .n_ch = 8,
	  .mask = FL | FR | LFE | FC | RL | RR | RC },
	/* surround71 */
	{ .ca_id = 0x13, .n_ch = 8,
	  .mask = FL | FR | LFE | FC | RL | RR | RLC | RRC },
	/* others */
	{ .ca_id = 0x03, .n_ch = 8,
	  .mask = FL | FR | LFE | FC },
	{ .ca_id = 0x04, .n_ch = 8,
	  .mask = FL | FR | RC},
	{ .ca_id = 0x05, .n_ch = 8,
	  .mask = FL | FR | LFE | RC },
	{ .ca_id = 0x06, .n_ch = 8,
	  .mask = FL | FR | FC | RC },
	{ .ca_id = 0x07, .n_ch = 8,
	  .mask = FL | FR | LFE | FC | RC },
	{ .ca_id = 0x0c, .n_ch = 8,
	  .mask = FL | FR | RC | RL | RR },
	{ .ca_id = 0x0d, .n_ch = 8,
	  .mask = FL | FR | LFE | RL | RR | RC },
	{ .ca_id = 0x0e, .n_ch = 8,
	  .mask = FL | FR | FC | RL | RR | RC },
	{ .ca_id = 0x10, .n_ch = 8,
	  .mask = FL | FR | RL | RR | RLC | RRC },
	{ .ca_id = 0x11, .n_ch = 8,
	  .mask = FL | FR | LFE | RL | RR | RLC | RRC },
	{ .ca_id = 0x12, .n_ch = 8,
	  .mask = FL | FR | FC | RL | RR | RLC | RRC },
	{ .ca_id = 0x14, .n_ch = 8,
	  .mask = FL | FR | FLC | FRC },
	{ .ca_id = 0x15, .n_ch = 8,
	  .mask = FL | FR | LFE | FLC | FRC },
	{ .ca_id = 0x16, .n_ch = 8,
	  .mask = FL | FR | FC | FLC | FRC },
	{ .ca_id = 0x17, .n_ch = 8,
	  .mask = FL | FR | LFE | FC | FLC | FRC },
	{ .ca_id = 0x18, .n_ch = 8,
	  .mask = FL | FR | RC | FLC | FRC },
	{ .ca_id = 0x19, .n_ch = 8,
	  .mask = FL | FR | LFE | RC | FLC | FRC },
	{ .ca_id = 0x1a, .n_ch = 8,
	  .mask = FL | FR | RC | FC | FLC | FRC },
	{ .ca_id = 0x1b, .n_ch = 8,
	  .mask = FL | FR | LFE | RC | FC | FLC | FRC },
	{ .ca_id = 0x1c, .n_ch = 8,
	  .mask = FL | FR | RL | RR | FLC | FRC },
	{ .ca_id = 0x1d, .n_ch = 8,
	  .mask = FL | FR | LFE | RL | RR | FLC | FRC },
	{ .ca_id = 0x1e, .n_ch = 8,
	  .mask = FL | FR | FC | RL | RR | FLC | FRC },
	{ .ca_id = 0x1f, .n_ch = 8,
	  .mask = FL | FR | LFE | FC | RL | RR | FLC | FRC },
};

struct hdmi_codec_priv {
	struct hdmi_codec_pdata hcd;
	uint8_t eld[MAX_ELD_BYTES];
	struct snd_pcm_chmap *chmap_info;
	unsigned int chmap_idx;
	struct mutex lock;
	bool busy;
	struct snd_soc_jack *jack;
	unsigned int jack_status;
<<<<<<< HEAD
=======
	u8 iec_status[5];
>>>>>>> 7d2a07b7
};

static const struct snd_soc_dapm_widget hdmi_widgets[] = {
	SND_SOC_DAPM_OUTPUT("TX"),
	SND_SOC_DAPM_OUTPUT("RX"),
};

enum {
	DAI_ID_I2S = 0,
	DAI_ID_SPDIF,
};

static int hdmi_eld_ctl_info(struct snd_kcontrol *kcontrol,
			     struct snd_ctl_elem_info *uinfo)
{
	uinfo->type = SNDRV_CTL_ELEM_TYPE_BYTES;
	uinfo->count = sizeof_field(struct hdmi_codec_priv, eld);

	return 0;
}

static int hdmi_eld_ctl_get(struct snd_kcontrol *kcontrol,
			    struct snd_ctl_elem_value *ucontrol)
{
	struct snd_soc_component *component = snd_kcontrol_chip(kcontrol);
	struct hdmi_codec_priv *hcp = snd_soc_component_get_drvdata(component);

	memcpy(ucontrol->value.bytes.data, hcp->eld, sizeof(hcp->eld));

	return 0;
}

static unsigned long hdmi_codec_spk_mask_from_alloc(int spk_alloc)
{
	int i;
	static const unsigned long hdmi_codec_eld_spk_alloc_bits[] = {
		[0] = FL | FR, [1] = LFE, [2] = FC, [3] = RL | RR,
		[4] = RC, [5] = FLC | FRC, [6] = RLC | RRC,
	};
	unsigned long spk_mask = 0;

	for (i = 0; i < ARRAY_SIZE(hdmi_codec_eld_spk_alloc_bits); i++) {
		if (spk_alloc & (1 << i))
			spk_mask |= hdmi_codec_eld_spk_alloc_bits[i];
	}

	return spk_mask;
}

static void hdmi_codec_eld_chmap(struct hdmi_codec_priv *hcp)
{
	u8 spk_alloc;
	unsigned long spk_mask;

	spk_alloc = drm_eld_get_spk_alloc(hcp->eld);
	spk_mask = hdmi_codec_spk_mask_from_alloc(spk_alloc);

	/* Detect if only stereo supported, else return 8 channels mappings */
	if ((spk_mask & ~(FL | FR)) && hcp->chmap_info->max_channels > 2)
		hcp->chmap_info->chmap = hdmi_codec_8ch_chmaps;
	else
		hcp->chmap_info->chmap = hdmi_codec_stereo_chmaps;
}

static int hdmi_codec_get_ch_alloc_table_idx(struct hdmi_codec_priv *hcp,
					     unsigned char channels)
{
	int i;
	u8 spk_alloc;
	unsigned long spk_mask;
	const struct hdmi_codec_cea_spk_alloc *cap = hdmi_codec_channel_alloc;

	spk_alloc = drm_eld_get_spk_alloc(hcp->eld);
	spk_mask = hdmi_codec_spk_mask_from_alloc(spk_alloc);

	for (i = 0; i < ARRAY_SIZE(hdmi_codec_channel_alloc); i++, cap++) {
		/* If spk_alloc == 0, HDMI is unplugged return stereo config*/
		if (!spk_alloc && cap->ca_id == 0)
			return i;
		if (cap->n_ch != channels)
			continue;
		if (!(cap->mask == (spk_mask & cap->mask)))
			continue;
		return i;
	}

	return -EINVAL;
}
static int hdmi_codec_chmap_ctl_get(struct snd_kcontrol *kcontrol,
			      struct snd_ctl_elem_value *ucontrol)
{
	unsigned const char *map;
	unsigned int i;
	struct snd_pcm_chmap *info = snd_kcontrol_chip(kcontrol);
	struct hdmi_codec_priv *hcp = info->private_data;

	map = info->chmap[hcp->chmap_idx].map;

	for (i = 0; i < info->max_channels; i++) {
		if (hcp->chmap_idx == HDMI_CODEC_CHMAP_IDX_UNKNOWN)
			ucontrol->value.integer.value[i] = 0;
		else
			ucontrol->value.integer.value[i] = map[i];
	}

	return 0;
}

static int hdmi_codec_iec958_info(struct snd_kcontrol *kcontrol,
				  struct snd_ctl_elem_info *uinfo)
{
	uinfo->type = SNDRV_CTL_ELEM_TYPE_IEC958;
	uinfo->count = 1;
	return 0;
}

static int hdmi_codec_iec958_default_get(struct snd_kcontrol *kcontrol,
					 struct snd_ctl_elem_value *ucontrol)
{
	struct snd_soc_component *component = snd_kcontrol_chip(kcontrol);
	struct hdmi_codec_priv *hcp = snd_soc_component_get_drvdata(component);

	memcpy(ucontrol->value.iec958.status, hcp->iec_status,
	       sizeof(hcp->iec_status));

	return 0;
}

static int hdmi_codec_iec958_default_put(struct snd_kcontrol *kcontrol,
					 struct snd_ctl_elem_value *ucontrol)
{
	struct snd_soc_component *component = snd_kcontrol_chip(kcontrol);
	struct hdmi_codec_priv *hcp = snd_soc_component_get_drvdata(component);

	memcpy(hcp->iec_status, ucontrol->value.iec958.status,
	       sizeof(hcp->iec_status));

	return 0;
}

static int hdmi_codec_iec958_mask_get(struct snd_kcontrol *kcontrol,
				      struct snd_ctl_elem_value *ucontrol)
{
	memset(ucontrol->value.iec958.status, 0xff,
	       sizeof_field(struct hdmi_codec_priv, iec_status));

	return 0;
}

static int hdmi_codec_startup(struct snd_pcm_substream *substream,
			      struct snd_soc_dai *dai)
{
	struct hdmi_codec_priv *hcp = snd_soc_dai_get_drvdata(dai);
	bool tx = substream->stream == SNDRV_PCM_STREAM_PLAYBACK;
	int ret = 0;

	mutex_lock(&hcp->lock);
	if (hcp->busy) {
		dev_err(dai->dev, "Only one simultaneous stream supported!\n");
		mutex_unlock(&hcp->lock);
		return -EINVAL;
	}

	if (hcp->hcd.ops->audio_startup) {
		ret = hcp->hcd.ops->audio_startup(dai->dev->parent, hcp->hcd.data);
		if (ret)
			goto err;
	}

	if (tx && hcp->hcd.ops->get_eld) {
		ret = hcp->hcd.ops->get_eld(dai->dev->parent, hcp->hcd.data,
					    hcp->eld, sizeof(hcp->eld));
		if (ret)
			goto err;

		ret = snd_pcm_hw_constraint_eld(substream->runtime, hcp->eld);
		if (ret)
			goto err;

		/* Select chmap supported */
		hdmi_codec_eld_chmap(hcp);
	}

	hcp->busy = true;

err:
	mutex_unlock(&hcp->lock);
	return ret;
}

static void hdmi_codec_shutdown(struct snd_pcm_substream *substream,
				struct snd_soc_dai *dai)
{
	struct hdmi_codec_priv *hcp = snd_soc_dai_get_drvdata(dai);

	hcp->chmap_idx = HDMI_CODEC_CHMAP_IDX_UNKNOWN;
	hcp->hcd.ops->audio_shutdown(dai->dev->parent, hcp->hcd.data);

	mutex_lock(&hcp->lock);
	hcp->busy = false;
	mutex_unlock(&hcp->lock);
}

static int hdmi_codec_fill_codec_params(struct snd_soc_dai *dai,
					unsigned int sample_width,
					unsigned int sample_rate,
					unsigned int channels,
					struct hdmi_codec_params *hp)
{
	struct hdmi_codec_priv *hcp = snd_soc_dai_get_drvdata(dai);
	int idx;

	/* Select a channel allocation that matches with ELD and pcm channels */
	idx = hdmi_codec_get_ch_alloc_table_idx(hcp, channels);
	if (idx < 0) {
		dev_err(dai->dev, "Not able to map channels to speakers (%d)\n",
			idx);
		hcp->chmap_idx = HDMI_CODEC_CHMAP_IDX_UNKNOWN;
		return idx;
	}

	memset(hp, 0, sizeof(*hp));

	hdmi_audio_infoframe_init(&hp->cea);
	hp->cea.channels = channels;
	hp->cea.coding_type = HDMI_AUDIO_CODING_TYPE_STREAM;
	hp->cea.sample_size = HDMI_AUDIO_SAMPLE_SIZE_STREAM;
	hp->cea.sample_frequency = HDMI_AUDIO_SAMPLE_FREQUENCY_STREAM;
	hp->cea.channel_allocation = hdmi_codec_channel_alloc[idx].ca_id;

	hp->sample_width = sample_width;
	hp->sample_rate = sample_rate;
	hp->channels = channels;

	hcp->chmap_idx = hdmi_codec_channel_alloc[idx].ca_id;

	return 0;
}

static int hdmi_codec_hw_params(struct snd_pcm_substream *substream,
				struct snd_pcm_hw_params *params,
				struct snd_soc_dai *dai)
{
	struct hdmi_codec_priv *hcp = snd_soc_dai_get_drvdata(dai);
	struct hdmi_codec_daifmt *cf = dai->playback_dma_data;
	struct hdmi_codec_params hp = {
		.iec = {
			.status = { 0 },
			.subcode = { 0 },
			.pad = 0,
			.dig_subframe = { 0 },
		}
	};
	int ret;

	if (!hcp->hcd.ops->hw_params)
		return 0;

	dev_dbg(dai->dev, "%s() width %d rate %d channels %d\n", __func__,
		params_width(params), params_rate(params),
		params_channels(params));

	ret = hdmi_codec_fill_codec_params(dai,
					   params_width(params),
					   params_rate(params),
					   params_channels(params),
					   &hp);
	if (ret < 0)
		return ret;

	memcpy(hp.iec.status, hcp->iec_status, sizeof(hp.iec.status));
	ret = snd_pcm_fill_iec958_consumer_hw_params(params, hp.iec.status,
						     sizeof(hp.iec.status));
	if (ret < 0) {
		dev_err(dai->dev, "Creating IEC958 channel status failed %d\n",
			ret);
		return ret;
	}

	cf->bit_fmt = params_format(params);
	return hcp->hcd.ops->hw_params(dai->dev->parent, hcp->hcd.data,
				       cf, &hp);
}

static int hdmi_codec_prepare(struct snd_pcm_substream *substream,
			      struct snd_soc_dai *dai)
{
	struct hdmi_codec_priv *hcp = snd_soc_dai_get_drvdata(dai);
	struct hdmi_codec_daifmt *cf = dai->playback_dma_data;
	struct snd_pcm_runtime *runtime = substream->runtime;
	unsigned int channels = runtime->channels;
	unsigned int width = snd_pcm_format_width(runtime->format);
	unsigned int rate = runtime->rate;
	struct hdmi_codec_params hp;
	int ret;

	if (!hcp->hcd.ops->prepare)
		return 0;

	dev_dbg(dai->dev, "%s() width %d rate %d channels %d\n", __func__,
		width, rate, channels);

	ret = hdmi_codec_fill_codec_params(dai, width, rate, channels, &hp);
	if (ret < 0)
		return ret;

	memcpy(hp.iec.status, hcp->iec_status, sizeof(hp.iec.status));
	ret = snd_pcm_fill_iec958_consumer(runtime, hp.iec.status,
					   sizeof(hp.iec.status));
	if (ret < 0) {
		dev_err(dai->dev, "Creating IEC958 channel status failed %d\n",
			ret);
		return ret;
	}

	cf->bit_fmt = runtime->format;
	return hcp->hcd.ops->prepare(dai->dev->parent, hcp->hcd.data,
				     cf, &hp);
}

static int hdmi_codec_i2s_set_fmt(struct snd_soc_dai *dai,
				  unsigned int fmt)
{
	struct hdmi_codec_daifmt *cf = dai->playback_dma_data;

	/* Reset daifmt */
	memset(cf, 0, sizeof(*cf));

	switch (fmt & SND_SOC_DAIFMT_MASTER_MASK) {
	case SND_SOC_DAIFMT_CBM_CFM:
		cf->bit_clk_master = 1;
		cf->frame_clk_master = 1;
		break;
	case SND_SOC_DAIFMT_CBS_CFM:
		cf->frame_clk_master = 1;
		break;
	case SND_SOC_DAIFMT_CBM_CFS:
		cf->bit_clk_master = 1;
		break;
	case SND_SOC_DAIFMT_CBS_CFS:
		break;
	default:
		return -EINVAL;
	}

	switch (fmt & SND_SOC_DAIFMT_INV_MASK) {
	case SND_SOC_DAIFMT_NB_NF:
		break;
	case SND_SOC_DAIFMT_NB_IF:
		cf->frame_clk_inv = 1;
		break;
	case SND_SOC_DAIFMT_IB_NF:
		cf->bit_clk_inv = 1;
		break;
	case SND_SOC_DAIFMT_IB_IF:
		cf->frame_clk_inv = 1;
		cf->bit_clk_inv = 1;
		break;
	}

	switch (fmt & SND_SOC_DAIFMT_FORMAT_MASK) {
	case SND_SOC_DAIFMT_I2S:
		cf->fmt = HDMI_I2S;
		break;
	case SND_SOC_DAIFMT_DSP_A:
		cf->fmt = HDMI_DSP_A;
		break;
	case SND_SOC_DAIFMT_DSP_B:
		cf->fmt = HDMI_DSP_B;
		break;
	case SND_SOC_DAIFMT_RIGHT_J:
		cf->fmt = HDMI_RIGHT_J;
		break;
	case SND_SOC_DAIFMT_LEFT_J:
		cf->fmt = HDMI_LEFT_J;
		break;
	case SND_SOC_DAIFMT_AC97:
		cf->fmt = HDMI_AC97;
		break;
	default:
		dev_err(dai->dev, "Invalid DAI interface format\n");
		return -EINVAL;
	}

	return 0;
}

static int hdmi_codec_mute(struct snd_soc_dai *dai, int mute, int direction)
{
	struct hdmi_codec_priv *hcp = snd_soc_dai_get_drvdata(dai);

	/*
	 * ignore if direction was CAPTURE
	 * and it had .no_capture_mute flag
	 * see
	 *	snd_soc_dai_digital_mute()
	 */
	if (hcp->hcd.ops->mute_stream &&
	    (direction == SNDRV_PCM_STREAM_PLAYBACK ||
	     !hcp->hcd.ops->no_capture_mute))
		return hcp->hcd.ops->mute_stream(dai->dev->parent,
						 hcp->hcd.data,
						 mute, direction);

	return -ENOTSUPP;
}

/*
 * This driver can select all SND_SOC_DAIFMT_CBx_CFx,
 * but need to be selected from Sound Card, not be auto selected.
 * Because it might be used from other driver.
 * For example,
 *	${LINUX}/drivers/gpu/drm/bridge/synopsys/dw-hdmi-i2s-audio.c
 */
static u64 hdmi_codec_formats =
	SND_SOC_POSSIBLE_DAIFMT_NB_NF	|
	SND_SOC_POSSIBLE_DAIFMT_NB_IF	|
	SND_SOC_POSSIBLE_DAIFMT_IB_NF	|
	SND_SOC_POSSIBLE_DAIFMT_IB_IF	|
	SND_SOC_POSSIBLE_DAIFMT_I2S	|
	SND_SOC_POSSIBLE_DAIFMT_DSP_A	|
	SND_SOC_POSSIBLE_DAIFMT_DSP_B	|
	SND_SOC_POSSIBLE_DAIFMT_RIGHT_J	|
	SND_SOC_POSSIBLE_DAIFMT_LEFT_J	|
	SND_SOC_POSSIBLE_DAIFMT_AC97;

static const struct snd_soc_dai_ops hdmi_codec_i2s_dai_ops = {
	.startup	= hdmi_codec_startup,
	.shutdown	= hdmi_codec_shutdown,
	.hw_params	= hdmi_codec_hw_params,
	.prepare	= hdmi_codec_prepare,
	.set_fmt	= hdmi_codec_i2s_set_fmt,
	.mute_stream	= hdmi_codec_mute,
<<<<<<< HEAD
=======
	.auto_selectable_formats	= &hdmi_codec_formats,
	.num_auto_selectable_formats	= 1,
>>>>>>> 7d2a07b7
};

static const struct snd_soc_dai_ops hdmi_codec_spdif_dai_ops = {
	.startup	= hdmi_codec_startup,
	.shutdown	= hdmi_codec_shutdown,
	.hw_params	= hdmi_codec_hw_params,
	.mute_stream	= hdmi_codec_mute,
};

#define HDMI_RATES	(SNDRV_PCM_RATE_32000 | SNDRV_PCM_RATE_44100 |\
			 SNDRV_PCM_RATE_48000 | SNDRV_PCM_RATE_88200 |\
			 SNDRV_PCM_RATE_96000 | SNDRV_PCM_RATE_176400 |\
			 SNDRV_PCM_RATE_192000)

#define SPDIF_FORMATS	(SNDRV_PCM_FMTBIT_S16_LE | SNDRV_PCM_FMTBIT_S16_BE |\
			 SNDRV_PCM_FMTBIT_S20_3LE | SNDRV_PCM_FMTBIT_S20_3BE |\
			 SNDRV_PCM_FMTBIT_S24_3LE | SNDRV_PCM_FMTBIT_S24_3BE |\
			 SNDRV_PCM_FMTBIT_S24_LE | SNDRV_PCM_FMTBIT_S24_BE)

/*
 * This list is only for formats allowed on the I2S bus. So there is
 * some formats listed that are not supported by HDMI interface. For
 * instance allowing the 32-bit formats enables 24-precision with CPU
 * DAIs that do not support 24-bit formats. If the extra formats cause
 * problems, we should add the video side driver an option to disable
 * them.
 */
#define I2S_FORMATS	(SNDRV_PCM_FMTBIT_S16_LE | SNDRV_PCM_FMTBIT_S16_BE |\
			 SNDRV_PCM_FMTBIT_S20_3LE | SNDRV_PCM_FMTBIT_S20_3BE |\
			 SNDRV_PCM_FMTBIT_S24_3LE | SNDRV_PCM_FMTBIT_S24_3BE |\
			 SNDRV_PCM_FMTBIT_S24_LE | SNDRV_PCM_FMTBIT_S24_BE |\
			 SNDRV_PCM_FMTBIT_S32_LE | SNDRV_PCM_FMTBIT_S32_BE |\
			 SNDRV_PCM_FMTBIT_IEC958_SUBFRAME_LE)

static struct snd_kcontrol_new hdmi_codec_controls[] = {
	{
		.access = SNDRV_CTL_ELEM_ACCESS_READ,
		.iface = SNDRV_CTL_ELEM_IFACE_PCM,
		.name = SNDRV_CTL_NAME_IEC958("", PLAYBACK, MASK),
		.info = hdmi_codec_iec958_info,
		.get = hdmi_codec_iec958_mask_get,
	},
	{
		.iface = SNDRV_CTL_ELEM_IFACE_PCM,
		.name = SNDRV_CTL_NAME_IEC958("", PLAYBACK, DEFAULT),
		.info = hdmi_codec_iec958_info,
		.get = hdmi_codec_iec958_default_get,
		.put = hdmi_codec_iec958_default_put,
	},
	{
		.access	= (SNDRV_CTL_ELEM_ACCESS_READ |
			   SNDRV_CTL_ELEM_ACCESS_VOLATILE),
		.iface	= SNDRV_CTL_ELEM_IFACE_PCM,
		.name	= "ELD",
		.info	= hdmi_eld_ctl_info,
		.get	= hdmi_eld_ctl_get,
	},
};

static int hdmi_codec_pcm_new(struct snd_soc_pcm_runtime *rtd,
			      struct snd_soc_dai *dai)
{
	struct snd_soc_dai_driver *drv = dai->driver;
	struct hdmi_codec_priv *hcp = snd_soc_dai_get_drvdata(dai);
	unsigned int i;
	int ret;

	ret =  snd_pcm_add_chmap_ctls(rtd->pcm, SNDRV_PCM_STREAM_PLAYBACK,
				      NULL, drv->playback.channels_max, 0,
				      &hcp->chmap_info);
	if (ret < 0)
		return ret;

	/* override handlers */
	hcp->chmap_info->private_data = hcp;
	hcp->chmap_info->kctl->get = hdmi_codec_chmap_ctl_get;

	/* default chmap supported is stereo */
	hcp->chmap_info->chmap = hdmi_codec_stereo_chmaps;
	hcp->chmap_idx = HDMI_CODEC_CHMAP_IDX_UNKNOWN;

	for (i = 0; i < ARRAY_SIZE(hdmi_codec_controls); i++) {
		struct snd_kcontrol *kctl;

		/* add ELD ctl with the device number corresponding to the PCM stream */
		kctl = snd_ctl_new1(&hdmi_codec_controls[i], dai->component);
		if (!kctl)
			return -ENOMEM;

		kctl->id.device = rtd->pcm->device;
		ret = snd_ctl_add(rtd->card->snd_card, kctl);
		if (ret < 0)
			return ret;
	}

	return 0;
}

static int hdmi_dai_probe(struct snd_soc_dai *dai)
{
	struct snd_soc_dapm_context *dapm;
	struct hdmi_codec_daifmt *daifmt;
	struct snd_soc_dapm_route route[] = {
		{
			.sink = "TX",
			.source = dai->driver->playback.stream_name,
		},
		{
			.sink = dai->driver->capture.stream_name,
			.source = "RX",
		},
	};
	int ret;

	dapm = snd_soc_component_get_dapm(dai->component);
	ret = snd_soc_dapm_add_routes(dapm, route, 2);
	if (ret)
		return ret;

	daifmt = kzalloc(sizeof(*daifmt), GFP_KERNEL);
	if (!daifmt)
		return -ENOMEM;

	dai->playback_dma_data = daifmt;
	return 0;
}

static void hdmi_codec_jack_report(struct hdmi_codec_priv *hcp,
				   unsigned int jack_status)
{
	if (hcp->jack && jack_status != hcp->jack_status) {
		snd_soc_jack_report(hcp->jack, jack_status, SND_JACK_LINEOUT);
		hcp->jack_status = jack_status;
	}
}

static void plugged_cb(struct device *dev, bool plugged)
{
	struct hdmi_codec_priv *hcp = dev_get_drvdata(dev);

<<<<<<< HEAD
	if (plugged)
		hdmi_codec_jack_report(hcp, SND_JACK_LINEOUT);
	else
		hdmi_codec_jack_report(hcp, 0);
}

/**
 * hdmi_codec_set_jack_detect - register HDMI plugged callback
 * @component: the hdmi-codec instance
 * @jack: ASoC jack to report (dis)connection events on
 */
int hdmi_codec_set_jack_detect(struct snd_soc_component *component,
			       struct snd_soc_jack *jack)
{
	struct hdmi_codec_priv *hcp = snd_soc_component_get_drvdata(component);
	int ret = -EOPNOTSUPP;
=======
	if (plugged) {
		if (hcp->hcd.ops->get_eld) {
			hcp->hcd.ops->get_eld(dev->parent, hcp->hcd.data,
					    hcp->eld, sizeof(hcp->eld));
		}
		hdmi_codec_jack_report(hcp, SND_JACK_LINEOUT);
	} else {
		hdmi_codec_jack_report(hcp, 0);
		memset(hcp->eld, 0, sizeof(hcp->eld));
	}
}

static int hdmi_codec_set_jack(struct snd_soc_component *component,
			       struct snd_soc_jack *jack,
			       void *data)
{
	struct hdmi_codec_priv *hcp = snd_soc_component_get_drvdata(component);
	int ret = -ENOTSUPP;
>>>>>>> 7d2a07b7

	if (hcp->hcd.ops->hook_plugged_cb) {
		hcp->jack = jack;
		ret = hcp->hcd.ops->hook_plugged_cb(component->dev->parent,
						    hcp->hcd.data,
						    plugged_cb,
						    component->dev);
		if (ret)
			hcp->jack = NULL;
	}
	return ret;
}
<<<<<<< HEAD
EXPORT_SYMBOL_GPL(hdmi_codec_set_jack_detect);
=======
>>>>>>> 7d2a07b7

static int hdmi_dai_spdif_probe(struct snd_soc_dai *dai)
{
	struct hdmi_codec_daifmt *cf;
	int ret;

	ret = hdmi_dai_probe(dai);
	if (ret)
		return ret;

	cf = dai->playback_dma_data;
	cf->fmt = HDMI_SPDIF;

	return 0;
}

static int hdmi_codec_dai_remove(struct snd_soc_dai *dai)
{
	kfree(dai->playback_dma_data);
	return 0;
}

static const struct snd_soc_dai_driver hdmi_i2s_dai = {
	.name = "i2s-hifi",
	.id = DAI_ID_I2S,
	.probe = hdmi_dai_probe,
	.remove = hdmi_codec_dai_remove,
	.playback = {
		.stream_name = "I2S Playback",
		.channels_min = 2,
		.channels_max = 8,
		.rates = HDMI_RATES,
		.formats = I2S_FORMATS,
		.sig_bits = 24,
	},
	.capture = {
		.stream_name = "Capture",
		.channels_min = 2,
		.channels_max = 8,
		.rates = HDMI_RATES,
		.formats = I2S_FORMATS,
		.sig_bits = 24,
	},
	.ops = &hdmi_codec_i2s_dai_ops,
	.pcm_new = hdmi_codec_pcm_new,
};

static const struct snd_soc_dai_driver hdmi_spdif_dai = {
	.name = "spdif-hifi",
	.id = DAI_ID_SPDIF,
	.probe = hdmi_dai_spdif_probe,
	.remove = hdmi_codec_dai_remove,
	.playback = {
		.stream_name = "SPDIF Playback",
		.channels_min = 2,
		.channels_max = 2,
		.rates = HDMI_RATES,
		.formats = SPDIF_FORMATS,
	},
	.capture = {
		.stream_name = "Capture",
		.channels_min = 2,
		.channels_max = 2,
		.rates = HDMI_RATES,
		.formats = SPDIF_FORMATS,
	},
	.ops = &hdmi_codec_spdif_dai_ops,
	.pcm_new = hdmi_codec_pcm_new,
};

static int hdmi_of_xlate_dai_id(struct snd_soc_component *component,
				 struct device_node *endpoint)
{
	struct hdmi_codec_priv *hcp = snd_soc_component_get_drvdata(component);
	int ret = -ENOTSUPP; /* see snd_soc_get_dai_id() */

	if (hcp->hcd.ops->get_dai_id)
		ret = hcp->hcd.ops->get_dai_id(component, endpoint);

	return ret;
}

static void hdmi_remove(struct snd_soc_component *component)
{
	struct hdmi_codec_priv *hcp = snd_soc_component_get_drvdata(component);

	if (hcp->hcd.ops->hook_plugged_cb)
		hcp->hcd.ops->hook_plugged_cb(component->dev->parent,
					      hcp->hcd.data, NULL, NULL);
}

static const struct snd_soc_component_driver hdmi_driver = {
	.remove			= hdmi_remove,
	.dapm_widgets		= hdmi_widgets,
	.num_dapm_widgets	= ARRAY_SIZE(hdmi_widgets),
	.of_xlate_dai_id	= hdmi_of_xlate_dai_id,
	.idle_bias_on		= 1,
	.use_pmdown_time	= 1,
	.endianness		= 1,
	.non_legacy_dai_naming	= 1,
	.set_jack		= hdmi_codec_set_jack,
};

static int hdmi_codec_probe(struct platform_device *pdev)
{
	struct hdmi_codec_pdata *hcd = pdev->dev.platform_data;
	struct snd_soc_dai_driver *daidrv;
	struct device *dev = &pdev->dev;
	struct hdmi_codec_priv *hcp;
	int dai_count, i = 0;
	int ret;

	if (!hcd) {
		dev_err(dev, "%s: No platform data\n", __func__);
		return -EINVAL;
	}

	dai_count = hcd->i2s + hcd->spdif;
	if (dai_count < 1 || !hcd->ops ||
	    (!hcd->ops->hw_params && !hcd->ops->prepare) ||
	    !hcd->ops->audio_shutdown) {
		dev_err(dev, "%s: Invalid parameters\n", __func__);
		return -EINVAL;
	}

	hcp = devm_kzalloc(dev, sizeof(*hcp), GFP_KERNEL);
	if (!hcp)
		return -ENOMEM;

	hcp->hcd = *hcd;
	mutex_init(&hcp->lock);

	ret = snd_pcm_create_iec958_consumer_default(hcp->iec_status,
						     sizeof(hcp->iec_status));
	if (ret < 0)
		return ret;

	daidrv = devm_kcalloc(dev, dai_count, sizeof(*daidrv), GFP_KERNEL);
	if (!daidrv)
		return -ENOMEM;

	if (hcd->i2s) {
		daidrv[i] = hdmi_i2s_dai;
		daidrv[i].playback.channels_max = hcd->max_i2s_channels;
		i++;
	}

	if (hcd->spdif)
		daidrv[i] = hdmi_spdif_dai;

	dev_set_drvdata(dev, hcp);

	ret = devm_snd_soc_register_component(dev, &hdmi_driver, daidrv,
					      dai_count);
	if (ret) {
		dev_err(dev, "%s: snd_soc_register_component() failed (%d)\n",
			__func__, ret);
		return ret;
	}
	return 0;
}

static struct platform_driver hdmi_codec_driver = {
	.driver = {
		.name = HDMI_CODEC_DRV_NAME,
	},
	.probe = hdmi_codec_probe,
};

module_platform_driver(hdmi_codec_driver);

MODULE_AUTHOR("Jyri Sarha <jsarha@ti.com>");
MODULE_DESCRIPTION("HDMI Audio Codec Driver");
MODULE_LICENSE("GPL");
MODULE_ALIAS("platform:" HDMI_CODEC_DRV_NAME);<|MERGE_RESOLUTION|>--- conflicted
+++ resolved
@@ -277,10 +277,7 @@
 	bool busy;
 	struct snd_soc_jack *jack;
 	unsigned int jack_status;
-<<<<<<< HEAD
-=======
 	u8 iec_status[5];
->>>>>>> 7d2a07b7
 };
 
 static const struct snd_soc_dapm_widget hdmi_widgets[] = {
@@ -714,11 +711,8 @@
 	.prepare	= hdmi_codec_prepare,
 	.set_fmt	= hdmi_codec_i2s_set_fmt,
 	.mute_stream	= hdmi_codec_mute,
-<<<<<<< HEAD
-=======
 	.auto_selectable_formats	= &hdmi_codec_formats,
 	.num_auto_selectable_formats	= 1,
->>>>>>> 7d2a07b7
 };
 
 static const struct snd_soc_dai_ops hdmi_codec_spdif_dai_ops = {
@@ -859,24 +853,6 @@
 {
 	struct hdmi_codec_priv *hcp = dev_get_drvdata(dev);
 
-<<<<<<< HEAD
-	if (plugged)
-		hdmi_codec_jack_report(hcp, SND_JACK_LINEOUT);
-	else
-		hdmi_codec_jack_report(hcp, 0);
-}
-
-/**
- * hdmi_codec_set_jack_detect - register HDMI plugged callback
- * @component: the hdmi-codec instance
- * @jack: ASoC jack to report (dis)connection events on
- */
-int hdmi_codec_set_jack_detect(struct snd_soc_component *component,
-			       struct snd_soc_jack *jack)
-{
-	struct hdmi_codec_priv *hcp = snd_soc_component_get_drvdata(component);
-	int ret = -EOPNOTSUPP;
-=======
 	if (plugged) {
 		if (hcp->hcd.ops->get_eld) {
 			hcp->hcd.ops->get_eld(dev->parent, hcp->hcd.data,
@@ -895,7 +871,6 @@
 {
 	struct hdmi_codec_priv *hcp = snd_soc_component_get_drvdata(component);
 	int ret = -ENOTSUPP;
->>>>>>> 7d2a07b7
 
 	if (hcp->hcd.ops->hook_plugged_cb) {
 		hcp->jack = jack;
@@ -908,10 +883,6 @@
 	}
 	return ret;
 }
-<<<<<<< HEAD
-EXPORT_SYMBOL_GPL(hdmi_codec_set_jack_detect);
-=======
->>>>>>> 7d2a07b7
 
 static int hdmi_dai_spdif_probe(struct snd_soc_dai *dai)
 {
