// SPDX-License-Identifier: GPL-2.0
/*
 * ALSA SoC CPCAP codec driver
 *
 * Copyright (C) 2017 - 2018 Sebastian Reichel <sre@kernel.org>
 *
 * Very loosely based on original driver from Motorola:
 * Copyright (C) 2007 - 2009 Motorola, Inc.
 */

#include <linux/module.h>
#include <linux/regmap.h>
#include <linux/platform_device.h>
#include <linux/mfd/motorola-cpcap.h>
#include <sound/core.h>
#include <sound/soc.h>
#include <sound/tlv.h>

/* Register 512 CPCAP_REG_VAUDIOC --- Audio Regulator and Bias Voltage */
#define CPCAP_BIT_AUDIO_LOW_PWR           6
#define CPCAP_BIT_AUD_LOWPWR_SPEED        5
#define CPCAP_BIT_VAUDIOPRISTBY           4
#define CPCAP_BIT_VAUDIO_MODE1            2
#define CPCAP_BIT_VAUDIO_MODE0            1
#define CPCAP_BIT_V_AUDIO_EN              0

/* Register 513 CPCAP_REG_CC     --- CODEC */
#define CPCAP_BIT_CDC_CLK2                15
#define CPCAP_BIT_CDC_CLK1                14
#define CPCAP_BIT_CDC_CLK0                13
#define CPCAP_BIT_CDC_SR3                 12
#define CPCAP_BIT_CDC_SR2                 11
#define CPCAP_BIT_CDC_SR1                 10
#define CPCAP_BIT_CDC_SR0                 9
#define CPCAP_BIT_CDC_CLOCK_TREE_RESET    8
#define CPCAP_BIT_MIC2_CDC_EN             7
#define CPCAP_BIT_CDC_EN_RX               6
#define CPCAP_BIT_DF_RESET                5
#define CPCAP_BIT_MIC1_CDC_EN             4
#define CPCAP_BIT_AUDOHPF_1		  3
#define CPCAP_BIT_AUDOHPF_0		  2
#define CPCAP_BIT_AUDIHPF_1		  1
#define CPCAP_BIT_AUDIHPF_0		  0

/* Register 514 CPCAP_REG_CDI    --- CODEC Digital Audio Interface */
#define CPCAP_BIT_CDC_PLL_SEL             15
#define CPCAP_BIT_CLK_IN_SEL              13
#define CPCAP_BIT_DIG_AUD_IN              12
#define CPCAP_BIT_CDC_CLK_EN              11
#define CPCAP_BIT_CDC_DIG_AUD_FS1         10
#define CPCAP_BIT_CDC_DIG_AUD_FS0         9
#define CPCAP_BIT_MIC2_TIMESLOT2          8
#define CPCAP_BIT_MIC2_TIMESLOT1          7
#define CPCAP_BIT_MIC2_TIMESLOT0          6
#define CPCAP_BIT_MIC1_RX_TIMESLOT2       5
#define CPCAP_BIT_MIC1_RX_TIMESLOT1       4
#define CPCAP_BIT_MIC1_RX_TIMESLOT0       3
#define CPCAP_BIT_FS_INV                  2
#define CPCAP_BIT_CLK_INV                 1
#define CPCAP_BIT_SMB_CDC                 0

/* Register 515 CPCAP_REG_SDAC   --- Stereo DAC */
#define CPCAP_BIT_FSYNC_CLK_IN_COMMON     11
#define CPCAP_BIT_SLAVE_PLL_CLK_INPUT     10
#define CPCAP_BIT_ST_CLOCK_TREE_RESET     9
#define CPCAP_BIT_DF_RESET_ST_DAC         8
#define CPCAP_BIT_ST_SR3                  7
#define CPCAP_BIT_ST_SR2                  6
#define CPCAP_BIT_ST_SR1                  5
#define CPCAP_BIT_ST_SR0                  4
#define CPCAP_BIT_ST_DAC_CLK2             3
#define CPCAP_BIT_ST_DAC_CLK1             2
#define CPCAP_BIT_ST_DAC_CLK0             1
#define CPCAP_BIT_ST_DAC_EN               0

/* Register 516 CPCAP_REG_SDACDI --- Stereo DAC Digital Audio Interface */
#define CPCAP_BIT_ST_L_TIMESLOT2          13
#define CPCAP_BIT_ST_L_TIMESLOT1          12
#define CPCAP_BIT_ST_L_TIMESLOT0          11
#define CPCAP_BIT_ST_R_TIMESLOT2          10
#define CPCAP_BIT_ST_R_TIMESLOT1          9
#define CPCAP_BIT_ST_R_TIMESLOT0          8
#define CPCAP_BIT_ST_DAC_CLK_IN_SEL       7
#define CPCAP_BIT_ST_FS_INV               6
#define CPCAP_BIT_ST_CLK_INV              5
#define CPCAP_BIT_ST_DIG_AUD_FS1          4
#define CPCAP_BIT_ST_DIG_AUD_FS0          3
#define CPCAP_BIT_DIG_AUD_IN_ST_DAC       2
#define CPCAP_BIT_ST_CLK_EN               1
#define CPCAP_BIT_SMB_ST_DAC              0

/* Register 517 CPCAP_REG_TXI    --- TX Interface */
#define CPCAP_BIT_PTT_TH		15
#define CPCAP_BIT_PTT_CMP_EN		14
#define CPCAP_BIT_HS_ID_TX		13
#define CPCAP_BIT_MB_ON2		12
#define CPCAP_BIT_MB_ON1L		11
#define CPCAP_BIT_MB_ON1R		10
#define CPCAP_BIT_RX_L_ENCODE		9
#define CPCAP_BIT_RX_R_ENCODE		8
#define CPCAP_BIT_MIC2_MUX		7
#define CPCAP_BIT_MIC2_PGA_EN		6
#define CPCAP_BIT_CDET_DIS		5
#define CPCAP_BIT_EMU_MIC_MUX		4
#define CPCAP_BIT_HS_MIC_MUX		3
#define CPCAP_BIT_MIC1_MUX		2
#define CPCAP_BIT_MIC1_PGA_EN		1
#define CPCAP_BIT_DLM			0

/* Register 518 CPCAP_REG_TXMP   --- Mic Gain */
#define CPCAP_BIT_MB_BIAS_R1              11
#define CPCAP_BIT_MB_BIAS_R0              10
#define CPCAP_BIT_MIC2_GAIN_4             9
#define CPCAP_BIT_MIC2_GAIN_3             8
#define CPCAP_BIT_MIC2_GAIN_2             7
#define CPCAP_BIT_MIC2_GAIN_1             6
#define CPCAP_BIT_MIC2_GAIN_0             5
#define CPCAP_BIT_MIC1_GAIN_4             4
#define CPCAP_BIT_MIC1_GAIN_3             3
#define CPCAP_BIT_MIC1_GAIN_2             2
#define CPCAP_BIT_MIC1_GAIN_1             1
#define CPCAP_BIT_MIC1_GAIN_0             0

/* Register 519 CPCAP_REG_RXOA   --- RX Output Amplifier */
#define CPCAP_BIT_UNUSED_519_15		15
#define CPCAP_BIT_UNUSED_519_14		14
#define CPCAP_BIT_UNUSED_519_13		13
#define CPCAP_BIT_STDAC_LOW_PWR_DISABLE	12
#define CPCAP_BIT_HS_LOW_PWR		11
#define CPCAP_BIT_HS_ID_RX		10
#define CPCAP_BIT_ST_HS_CP_EN		9
#define CPCAP_BIT_EMU_SPKR_R_EN		8
#define CPCAP_BIT_EMU_SPKR_L_EN		7
#define CPCAP_BIT_HS_L_EN		6
#define CPCAP_BIT_HS_R_EN		5
#define CPCAP_BIT_A4_LINEOUT_L_EN	4
#define CPCAP_BIT_A4_LINEOUT_R_EN	3
#define CPCAP_BIT_A2_LDSP_L_EN		2
#define CPCAP_BIT_A2_LDSP_R_EN		1
#define CPCAP_BIT_A1_EAR_EN		0

/* Register 520 CPCAP_REG_RXVC   --- RX Volume Control */
#define CPCAP_BIT_VOL_EXT3                15
#define CPCAP_BIT_VOL_EXT2                14
#define CPCAP_BIT_VOL_EXT1                13
#define CPCAP_BIT_VOL_EXT0                12
#define CPCAP_BIT_VOL_DAC3                11
#define CPCAP_BIT_VOL_DAC2                10
#define CPCAP_BIT_VOL_DAC1                9
#define CPCAP_BIT_VOL_DAC0                8
#define CPCAP_BIT_VOL_DAC_LSB_1dB1        7
#define CPCAP_BIT_VOL_DAC_LSB_1dB0        6
#define CPCAP_BIT_VOL_CDC3                5
#define CPCAP_BIT_VOL_CDC2                4
#define CPCAP_BIT_VOL_CDC1                3
#define CPCAP_BIT_VOL_CDC0                2
#define CPCAP_BIT_VOL_CDC_LSB_1dB1        1
#define CPCAP_BIT_VOL_CDC_LSB_1dB0        0

/* Register 521 CPCAP_REG_RXCOA  --- Codec to Output Amp Switches */
#define CPCAP_BIT_PGA_CDC_EN              10
#define CPCAP_BIT_CDC_SW                  9
#define CPCAP_BIT_PGA_OUTR_USBDP_CDC_SW   8
#define CPCAP_BIT_PGA_OUTL_USBDN_CDC_SW   7
#define CPCAP_BIT_ALEFT_HS_CDC_SW         6
#define CPCAP_BIT_ARIGHT_HS_CDC_SW        5
#define CPCAP_BIT_A4_LINEOUT_L_CDC_SW     4
#define CPCAP_BIT_A4_LINEOUT_R_CDC_SW     3
#define CPCAP_BIT_A2_LDSP_L_CDC_SW        2
#define CPCAP_BIT_A2_LDSP_R_CDC_SW        1
#define CPCAP_BIT_A1_EAR_CDC_SW           0

/* Register 522 CPCAP_REG_RXSDOA --- RX Stereo DAC to Output Amp Switches */
#define CPCAP_BIT_PGA_DAC_EN              12
#define CPCAP_BIT_ST_DAC_SW               11
#define CPCAP_BIT_MONO_DAC1               10
#define CPCAP_BIT_MONO_DAC0               9
#define CPCAP_BIT_PGA_OUTR_USBDP_DAC_SW   8
#define CPCAP_BIT_PGA_OUTL_USBDN_DAC_SW   7
#define CPCAP_BIT_ALEFT_HS_DAC_SW         6
#define CPCAP_BIT_ARIGHT_HS_DAC_SW        5
#define CPCAP_BIT_A4_LINEOUT_L_DAC_SW     4
#define CPCAP_BIT_A4_LINEOUT_R_DAC_SW     3
#define CPCAP_BIT_A2_LDSP_L_DAC_SW        2
#define CPCAP_BIT_A2_LDSP_R_DAC_SW        1
#define CPCAP_BIT_A1_EAR_DAC_SW           0

/* Register 523 CPCAP_REG_RXEPOA --- RX External PGA to Output Amp Switches */
#define CPCAP_BIT_PGA_EXT_L_EN            14
#define CPCAP_BIT_PGA_EXT_R_EN            13
#define CPCAP_BIT_PGA_IN_L_SW             12
#define CPCAP_BIT_PGA_IN_R_SW             11
#define CPCAP_BIT_MONO_EXT1               10
#define CPCAP_BIT_MONO_EXT0               9
#define CPCAP_BIT_PGA_OUTR_USBDP_EXT_SW   8
#define CPCAP_BIT_PGA_OUTL_USBDN_EXT_SW   7
#define CPCAP_BIT_ALEFT_HS_EXT_SW         6
#define CPCAP_BIT_ARIGHT_HS_EXT_SW        5
#define CPCAP_BIT_A4_LINEOUT_L_EXT_SW     4
#define CPCAP_BIT_A4_LINEOUT_R_EXT_SW     3
#define CPCAP_BIT_A2_LDSP_L_EXT_SW        2
#define CPCAP_BIT_A2_LDSP_R_EXT_SW        1
#define CPCAP_BIT_A1_EAR_EXT_SW           0

/* Register 525 CPCAP_REG_A2LA --- SPK Amplifier and Clock Config for Headset */
#define CPCAP_BIT_NCP_CLK_SYNC            7
#define CPCAP_BIT_A2_CLK_SYNC             6
#define CPCAP_BIT_A2_FREE_RUN             5
#define CPCAP_BIT_A2_CLK2                 4
#define CPCAP_BIT_A2_CLK1                 3
#define CPCAP_BIT_A2_CLK0                 2
#define CPCAP_BIT_A2_CLK_IN               1
#define CPCAP_BIT_A2_CONFIG               0

#define SLEEP_ACTIVATE_POWER 2
#define CLOCK_TREE_RESET_TIME 1

/* constants for ST delay workaround */
#define STM_STDAC_ACTIVATE_RAMP_TIME   1
#define STM_STDAC_EN_TEST_PRE          0x090C
#define STM_STDAC_EN_TEST_POST         0x0000
#define STM_STDAC_EN_ST_TEST1_PRE      0x2400
#define STM_STDAC_EN_ST_TEST1_POST     0x0400

struct cpcap_reg_info {
	u16 reg;
	u16 mask;
	u16 val;
};

static const struct cpcap_reg_info cpcap_default_regs[] = {
	{ CPCAP_REG_VAUDIOC, 0x003F, 0x0000 },
	{ CPCAP_REG_CC, 0xFFFF, 0x0000 },
	{ CPCAP_REG_CC, 0xFFFF, 0x0000 },
	{ CPCAP_REG_CDI, 0xBFFF, 0x0000 },
	{ CPCAP_REG_SDAC, 0x0FFF, 0x0000 },
	{ CPCAP_REG_SDACDI, 0x3FFF, 0x0000 },
	{ CPCAP_REG_TXI, 0x0FDF, 0x0000 },
	{ CPCAP_REG_TXMP, 0x0FFF, 0x0400 },
	{ CPCAP_REG_RXOA, 0x01FF, 0x0000 },
	{ CPCAP_REG_RXVC, 0xFF3C, 0x0000 },
	{ CPCAP_REG_RXCOA, 0x07FF, 0x0000 },
	{ CPCAP_REG_RXSDOA, 0x1FFF, 0x0000 },
	{ CPCAP_REG_RXEPOA, 0x7FFF, 0x0000 },
	{ CPCAP_REG_A2LA, BIT(CPCAP_BIT_A2_FREE_RUN),
	  BIT(CPCAP_BIT_A2_FREE_RUN) },
};

enum cpcap_dai {
	CPCAP_DAI_HIFI,
	CPCAP_DAI_VOICE,
};

struct cpcap_audio {
	struct snd_soc_component *component;
	struct regmap *regmap;

	u16 vendor;

	int codec_clk_id;
	int codec_freq;
	int codec_format;
};

static int cpcap_st_workaround(struct snd_soc_dapm_widget *w,
			       struct snd_kcontrol *kcontrol, int event)
{
	struct snd_soc_component *component = snd_soc_dapm_to_component(w->dapm);
	struct cpcap_audio *cpcap = snd_soc_component_get_drvdata(component);
	int err = 0;

	/* Only CPCAP from ST requires workaround */
	if (cpcap->vendor != CPCAP_VENDOR_ST)
		return 0;

	switch (event) {
	case SND_SOC_DAPM_PRE_PMU:
		err = regmap_write(cpcap->regmap, CPCAP_REG_TEST,
				   STM_STDAC_EN_TEST_PRE);
		if (err)
			return err;
		err = regmap_write(cpcap->regmap, CPCAP_REG_ST_TEST1,
				   STM_STDAC_EN_ST_TEST1_PRE);
		break;
	case SND_SOC_DAPM_POST_PMU:
		msleep(STM_STDAC_ACTIVATE_RAMP_TIME);

		err = regmap_write(cpcap->regmap, CPCAP_REG_ST_TEST1,
				   STM_STDAC_EN_ST_TEST1_POST);
		if (err)
			return err;
		err = regmap_write(cpcap->regmap, CPCAP_REG_TEST,
				   STM_STDAC_EN_TEST_POST);
		break;
	default:
		break;
	}

	return err;
}

/* Capture Gain Control: 0dB to 31dB in 1dB steps */
static const DECLARE_TLV_DB_SCALE(mic_gain_tlv, 0, 100, 0);

/* Playback Gain Control: -33dB to 12dB in 3dB steps */
static const DECLARE_TLV_DB_SCALE(vol_tlv, -3300, 300, 0);

static const struct snd_kcontrol_new cpcap_snd_controls[] = {
	/* Playback Gain */
	SOC_SINGLE_TLV("HiFi Playback Volume",
		CPCAP_REG_RXVC, CPCAP_BIT_VOL_DAC0, 0xF, 0, vol_tlv),
	SOC_SINGLE_TLV("Voice Playback Volume",
		CPCAP_REG_RXVC, CPCAP_BIT_VOL_CDC0, 0xF, 0, vol_tlv),
	SOC_SINGLE_TLV("Ext Playback Volume",
		CPCAP_REG_RXVC, CPCAP_BIT_VOL_EXT0, 0xF, 0, vol_tlv),

	/* Capture Gain */
	SOC_SINGLE_TLV("Mic1 Capture Volume",
		CPCAP_REG_TXMP, CPCAP_BIT_MIC1_GAIN_0, 0x1F, 0, mic_gain_tlv),
	SOC_SINGLE_TLV("Mic2 Capture Volume",
		CPCAP_REG_TXMP, CPCAP_BIT_MIC2_GAIN_0, 0x1F, 0, mic_gain_tlv),

	/* Phase Invert */
	SOC_SINGLE("Hifi Left Phase Invert Switch",
		CPCAP_REG_RXSDOA, CPCAP_BIT_MONO_DAC0, 1, 0),
	SOC_SINGLE("Ext Left Phase Invert Switch",
		CPCAP_REG_RXEPOA, CPCAP_BIT_MONO_EXT0, 1, 0),
};

static const char * const cpcap_out_mux_texts[] = {
	"Off", "Voice", "HiFi", "Ext"
};

static const char * const cpcap_in_right_mux_texts[] = {
	"Off", "Mic 1", "Headset Mic", "EMU Mic", "Ext Right"
};

static const char * const cpcap_in_left_mux_texts[] = {
	"Off", "Mic 2", "Ext Left"
};

/*
 * input muxes use unusual register layout, so that we need to use custom
 * getter/setter methods
 */
static SOC_ENUM_SINGLE_EXT_DECL(cpcap_input_left_mux_enum,
				cpcap_in_left_mux_texts);
static SOC_ENUM_SINGLE_EXT_DECL(cpcap_input_right_mux_enum,
				cpcap_in_right_mux_texts);

/*
 * mux uses same bit in CPCAP_REG_RXCOA, CPCAP_REG_RXSDOA & CPCAP_REG_RXEPOA;
 * even though the register layout makes it look like a mixer, this is a mux.
 * Enabling multiple inputs will result in no audio being forwarded.
 */
static SOC_ENUM_SINGLE_DECL(cpcap_earpiece_mux_enum, 0, 0, cpcap_out_mux_texts);
static SOC_ENUM_SINGLE_DECL(cpcap_spkr_r_mux_enum, 0, 1, cpcap_out_mux_texts);
static SOC_ENUM_SINGLE_DECL(cpcap_spkr_l_mux_enum, 0, 2, cpcap_out_mux_texts);
static SOC_ENUM_SINGLE_DECL(cpcap_line_r_mux_enum, 0, 3, cpcap_out_mux_texts);
static SOC_ENUM_SINGLE_DECL(cpcap_line_l_mux_enum, 0, 4, cpcap_out_mux_texts);
static SOC_ENUM_SINGLE_DECL(cpcap_hs_r_mux_enum, 0, 5, cpcap_out_mux_texts);
static SOC_ENUM_SINGLE_DECL(cpcap_hs_l_mux_enum, 0, 6, cpcap_out_mux_texts);
static SOC_ENUM_SINGLE_DECL(cpcap_emu_l_mux_enum, 0, 7, cpcap_out_mux_texts);
static SOC_ENUM_SINGLE_DECL(cpcap_emu_r_mux_enum, 0, 8, cpcap_out_mux_texts);

static int cpcap_output_mux_get_enum(struct snd_kcontrol *kcontrol,
				     struct snd_ctl_elem_value *ucontrol)
{
	struct snd_soc_component *component = snd_soc_dapm_kcontrol_component(kcontrol);
	struct cpcap_audio *cpcap = snd_soc_component_get_drvdata(component);
	struct soc_enum *e = (struct soc_enum *)kcontrol->private_value;
	unsigned int shift = e->shift_l;
	int reg_voice, reg_hifi, reg_ext, status;
	int err;

	err = regmap_read(cpcap->regmap, CPCAP_REG_RXCOA, &reg_voice);
	if (err)
		return err;
	err = regmap_read(cpcap->regmap, CPCAP_REG_RXSDOA, &reg_hifi);
	if (err)
		return err;
	err = regmap_read(cpcap->regmap, CPCAP_REG_RXEPOA, &reg_ext);
	if (err)
		return err;

	reg_voice = (reg_voice >> shift) & 1;
	reg_hifi = (reg_hifi >> shift) & 1;
	reg_ext = (reg_ext >> shift) & 1;
	status = reg_ext << 2 | reg_hifi << 1 | reg_voice;

	switch (status) {
	case 0x04:
		ucontrol->value.enumerated.item[0] = 3;
		break;
	case 0x02:
		ucontrol->value.enumerated.item[0] = 2;
		break;
	case 0x01:
		ucontrol->value.enumerated.item[0] = 1;
		break;
	default:
		ucontrol->value.enumerated.item[0] = 0;
		break;
	}

	return 0;
}

static int cpcap_output_mux_put_enum(struct snd_kcontrol *kcontrol,
				     struct snd_ctl_elem_value *ucontrol)
{
	struct snd_soc_component *component = snd_soc_dapm_kcontrol_component(kcontrol);
	struct cpcap_audio *cpcap = snd_soc_component_get_drvdata(component);
	struct snd_soc_dapm_context *dapm =
		snd_soc_dapm_kcontrol_dapm(kcontrol);
	struct soc_enum *e = (struct soc_enum *)kcontrol->private_value;
	unsigned int muxval = ucontrol->value.enumerated.item[0];
	unsigned int mask = BIT(e->shift_l);
	u16 reg_voice = 0x00, reg_hifi = 0x00, reg_ext = 0x00;
	int err;

	switch (muxval) {
	case 1:
		reg_voice = mask;
		break;
	case 2:
		reg_hifi = mask;
		break;
	case 3:
		reg_ext = mask;
		break;
	default:
		break;
	}

	err = regmap_update_bits(cpcap->regmap, CPCAP_REG_RXCOA,
				 mask, reg_voice);
	if (err)
		return err;
	err = regmap_update_bits(cpcap->regmap, CPCAP_REG_RXSDOA,
				 mask, reg_hifi);
	if (err)
		return err;
	err = regmap_update_bits(cpcap->regmap, CPCAP_REG_RXEPOA,
				 mask, reg_ext);
	if (err)
		return err;

	snd_soc_dapm_mux_update_power(dapm, kcontrol, muxval, e, NULL);

	return 0;
}

static int cpcap_input_right_mux_get_enum(struct snd_kcontrol *kcontrol,
					  struct snd_ctl_elem_value *ucontrol)
{
	struct snd_soc_component *component = snd_soc_dapm_kcontrol_component(kcontrol);
	struct cpcap_audio *cpcap = snd_soc_component_get_drvdata(component);
	int regval, mask;
	int err;

	err = regmap_read(cpcap->regmap, CPCAP_REG_TXI, &regval);
	if (err)
		return err;

	mask = 0;
	mask |= BIT(CPCAP_BIT_MIC1_MUX);
	mask |= BIT(CPCAP_BIT_HS_MIC_MUX);
	mask |= BIT(CPCAP_BIT_EMU_MIC_MUX);
	mask |= BIT(CPCAP_BIT_RX_R_ENCODE);

	switch (regval & mask) {
	case BIT(CPCAP_BIT_RX_R_ENCODE):
		ucontrol->value.enumerated.item[0] = 4;
		break;
	case BIT(CPCAP_BIT_EMU_MIC_MUX):
		ucontrol->value.enumerated.item[0] = 3;
		break;
	case BIT(CPCAP_BIT_HS_MIC_MUX):
		ucontrol->value.enumerated.item[0] = 2;
		break;
	case BIT(CPCAP_BIT_MIC1_MUX):
		ucontrol->value.enumerated.item[0] = 1;
		break;
	default:
		ucontrol->value.enumerated.item[0] = 0;
		break;
	}

	return 0;
}

static int cpcap_input_right_mux_put_enum(struct snd_kcontrol *kcontrol,
					  struct snd_ctl_elem_value *ucontrol)
{
	struct snd_soc_component *component = snd_soc_dapm_kcontrol_component(kcontrol);
	struct cpcap_audio *cpcap = snd_soc_component_get_drvdata(component);
	struct snd_soc_dapm_context *dapm =
		snd_soc_dapm_kcontrol_dapm(kcontrol);
	struct soc_enum *e = (struct soc_enum *)kcontrol->private_value;
	unsigned int muxval = ucontrol->value.enumerated.item[0];
	int regval = 0, mask;
	int err;

	mask = 0;
	mask |= BIT(CPCAP_BIT_MIC1_MUX);
	mask |= BIT(CPCAP_BIT_HS_MIC_MUX);
	mask |= BIT(CPCAP_BIT_EMU_MIC_MUX);
	mask |= BIT(CPCAP_BIT_RX_R_ENCODE);

	switch (muxval) {
	case 1:
		regval = BIT(CPCAP_BIT_MIC1_MUX);
		break;
	case 2:
		regval = BIT(CPCAP_BIT_HS_MIC_MUX);
		break;
	case 3:
		regval = BIT(CPCAP_BIT_EMU_MIC_MUX);
		break;
	case 4:
		regval = BIT(CPCAP_BIT_RX_R_ENCODE);
		break;
	default:
		break;
	}

	err = regmap_update_bits(cpcap->regmap, CPCAP_REG_TXI,
				 mask, regval);
	if (err)
		return err;

	snd_soc_dapm_mux_update_power(dapm, kcontrol, muxval, e, NULL);

	return 0;
}

static int cpcap_input_left_mux_get_enum(struct snd_kcontrol *kcontrol,
					 struct snd_ctl_elem_value *ucontrol)
{
	struct snd_soc_component *component = snd_soc_dapm_kcontrol_component(kcontrol);
	struct cpcap_audio *cpcap = snd_soc_component_get_drvdata(component);
	int regval, mask;
	int err;

	err = regmap_read(cpcap->regmap, CPCAP_REG_TXI, &regval);
	if (err)
		return err;

	mask = 0;
	mask |= BIT(CPCAP_BIT_MIC2_MUX);
	mask |= BIT(CPCAP_BIT_RX_L_ENCODE);

	switch (regval & mask) {
	case BIT(CPCAP_BIT_RX_L_ENCODE):
		ucontrol->value.enumerated.item[0] = 2;
		break;
	case BIT(CPCAP_BIT_MIC2_MUX):
		ucontrol->value.enumerated.item[0] = 1;
		break;
	default:
		ucontrol->value.enumerated.item[0] = 0;
		break;
	}

	return 0;
}

static int cpcap_input_left_mux_put_enum(struct snd_kcontrol *kcontrol,
					 struct snd_ctl_elem_value *ucontrol)
{
	struct snd_soc_component *component = snd_soc_dapm_kcontrol_component(kcontrol);
	struct cpcap_audio *cpcap = snd_soc_component_get_drvdata(component);
	struct snd_soc_dapm_context *dapm =
		snd_soc_dapm_kcontrol_dapm(kcontrol);
	struct soc_enum *e = (struct soc_enum *)kcontrol->private_value;
	unsigned int muxval = ucontrol->value.enumerated.item[0];
	int regval = 0, mask;
	int err;

	mask = 0;
	mask |= BIT(CPCAP_BIT_MIC2_MUX);
	mask |= BIT(CPCAP_BIT_RX_L_ENCODE);

	switch (muxval) {
	case 1:
		regval = BIT(CPCAP_BIT_MIC2_MUX);
		break;
	case 2:
		regval = BIT(CPCAP_BIT_RX_L_ENCODE);
		break;
	default:
		break;
	}

	err = regmap_update_bits(cpcap->regmap, CPCAP_REG_TXI,
				 mask, regval);
	if (err)
		return err;

	snd_soc_dapm_mux_update_power(dapm, kcontrol, muxval, e, NULL);

	return 0;
}

static const struct snd_kcontrol_new cpcap_input_left_mux =
	SOC_DAPM_ENUM_EXT("Input Left", cpcap_input_left_mux_enum,
			  cpcap_input_left_mux_get_enum,
			  cpcap_input_left_mux_put_enum);
static const struct snd_kcontrol_new cpcap_input_right_mux =
	SOC_DAPM_ENUM_EXT("Input Right", cpcap_input_right_mux_enum,
			  cpcap_input_right_mux_get_enum,
			  cpcap_input_right_mux_put_enum);
static const struct snd_kcontrol_new cpcap_emu_left_mux =
	SOC_DAPM_ENUM_EXT("EMU Left", cpcap_emu_l_mux_enum,
			  cpcap_output_mux_get_enum, cpcap_output_mux_put_enum);
static const struct snd_kcontrol_new cpcap_emu_right_mux =
	SOC_DAPM_ENUM_EXT("EMU Right", cpcap_emu_r_mux_enum,
			  cpcap_output_mux_get_enum, cpcap_output_mux_put_enum);
static const struct snd_kcontrol_new cpcap_hs_left_mux =
	SOC_DAPM_ENUM_EXT("Headset Left", cpcap_hs_l_mux_enum,
			  cpcap_output_mux_get_enum, cpcap_output_mux_put_enum);
static const struct snd_kcontrol_new cpcap_hs_right_mux =
	SOC_DAPM_ENUM_EXT("Headset Right", cpcap_hs_r_mux_enum,
			  cpcap_output_mux_get_enum, cpcap_output_mux_put_enum);
static const struct snd_kcontrol_new cpcap_line_left_mux =
	SOC_DAPM_ENUM_EXT("Line Left", cpcap_line_l_mux_enum,
			  cpcap_output_mux_get_enum, cpcap_output_mux_put_enum);
static const struct snd_kcontrol_new cpcap_line_right_mux =
	SOC_DAPM_ENUM_EXT("Line Right", cpcap_line_r_mux_enum,
			  cpcap_output_mux_get_enum, cpcap_output_mux_put_enum);
static const struct snd_kcontrol_new cpcap_speaker_left_mux =
	SOC_DAPM_ENUM_EXT("Speaker Left", cpcap_spkr_l_mux_enum,
			  cpcap_output_mux_get_enum, cpcap_output_mux_put_enum);
static const struct snd_kcontrol_new cpcap_speaker_right_mux =
	SOC_DAPM_ENUM_EXT("Speaker Right", cpcap_spkr_r_mux_enum,
			  cpcap_output_mux_get_enum, cpcap_output_mux_put_enum);
static const struct snd_kcontrol_new cpcap_earpiece_mux =
	SOC_DAPM_ENUM_EXT("Earpiece", cpcap_earpiece_mux_enum,
			  cpcap_output_mux_get_enum, cpcap_output_mux_put_enum);

static const struct snd_kcontrol_new cpcap_hifi_mono_mixer_controls[] = {
	SOC_DAPM_SINGLE("HiFi Mono Playback Switch",
		CPCAP_REG_RXSDOA, CPCAP_BIT_MONO_DAC1, 1, 0),
};
static const struct snd_kcontrol_new cpcap_ext_mono_mixer_controls[] = {
	SOC_DAPM_SINGLE("Ext Mono Playback Switch",
		CPCAP_REG_RXEPOA, CPCAP_BIT_MONO_EXT0, 1, 0),
};

static const struct snd_kcontrol_new cpcap_extr_mute_control =
	SOC_DAPM_SINGLE("Switch",
		CPCAP_REG_RXEPOA, CPCAP_BIT_PGA_IN_R_SW, 1, 0);
static const struct snd_kcontrol_new cpcap_extl_mute_control =
	SOC_DAPM_SINGLE("Switch",
		CPCAP_REG_RXEPOA, CPCAP_BIT_PGA_IN_L_SW, 1, 0);

static const struct snd_kcontrol_new cpcap_voice_loopback =
	SOC_DAPM_SINGLE("Switch",
		CPCAP_REG_TXI, CPCAP_BIT_DLM, 1, 0);

static const struct snd_soc_dapm_widget cpcap_dapm_widgets[] = {
	/* DAIs */
	SND_SOC_DAPM_AIF_IN("HiFi RX", NULL, 0, SND_SOC_NOPM, 0, 0),
	SND_SOC_DAPM_AIF_IN("Voice RX", NULL, 0, SND_SOC_NOPM, 0, 0),
	SND_SOC_DAPM_AIF_OUT("Voice TX", NULL, 0, SND_SOC_NOPM, 0, 0),

	/* Power Supply */
	SND_SOC_DAPM_REGULATOR_SUPPLY("VAUDIO", SLEEP_ACTIVATE_POWER, 0),

	/* Highpass Filters */
	SND_SOC_DAPM_REG(snd_soc_dapm_pga, "Highpass Filter RX",
		CPCAP_REG_CC, CPCAP_BIT_AUDIHPF_0, 0x3, 0x3, 0x0),
	SND_SOC_DAPM_REG(snd_soc_dapm_pga, "Highpass Filter TX",
		CPCAP_REG_CC, CPCAP_BIT_AUDOHPF_0, 0x3, 0x3, 0x0),

	/* Clocks */
	SND_SOC_DAPM_SUPPLY("HiFi DAI Clock",
		CPCAP_REG_SDACDI, CPCAP_BIT_ST_CLK_EN, 0, NULL, 0),
	SND_SOC_DAPM_SUPPLY("Voice DAI Clock",
		CPCAP_REG_CDI, CPCAP_BIT_CDC_CLK_EN, 0, NULL, 0),

	/* Microphone Bias */
	SND_SOC_DAPM_SUPPLY("MIC1R Bias",
		CPCAP_REG_TXI, CPCAP_BIT_MB_ON1R, 0, NULL, 0),
	SND_SOC_DAPM_SUPPLY("MIC1L Bias",
		CPCAP_REG_TXI, CPCAP_BIT_MB_ON1L, 0, NULL, 0),
	SND_SOC_DAPM_SUPPLY("MIC2 Bias",
		CPCAP_REG_TXI, CPCAP_BIT_MB_ON2, 0, NULL, 0),

	/* Inputs */
	SND_SOC_DAPM_INPUT("MICR"),
	SND_SOC_DAPM_INPUT("HSMIC"),
	SND_SOC_DAPM_INPUT("EMUMIC"),
	SND_SOC_DAPM_INPUT("MICL"),
	SND_SOC_DAPM_INPUT("EXTR"),
	SND_SOC_DAPM_INPUT("EXTL"),

	/* Capture Route */
	SND_SOC_DAPM_MUX("Right Capture Route",
		SND_SOC_NOPM, 0, 0, &cpcap_input_right_mux),
	SND_SOC_DAPM_MUX("Left Capture Route",
		SND_SOC_NOPM, 0, 0, &cpcap_input_left_mux),

	/* Capture PGAs */
	SND_SOC_DAPM_PGA("Microphone 1 PGA",
		CPCAP_REG_TXI, CPCAP_BIT_MIC1_PGA_EN, 0, NULL, 0),
	SND_SOC_DAPM_PGA("Microphone 2 PGA",
		CPCAP_REG_TXI, CPCAP_BIT_MIC2_PGA_EN, 0, NULL, 0),

	/* ADC */
	SND_SOC_DAPM_ADC("ADC Right", NULL,
		CPCAP_REG_CC, CPCAP_BIT_MIC1_CDC_EN, 0),
	SND_SOC_DAPM_ADC("ADC Left", NULL,
		CPCAP_REG_CC, CPCAP_BIT_MIC2_CDC_EN, 0),

	/* DAC */
	SND_SOC_DAPM_DAC_E("DAC HiFi", NULL,
		CPCAP_REG_SDAC, CPCAP_BIT_ST_DAC_EN, 0,
		cpcap_st_workaround,
		SND_SOC_DAPM_PRE_PMU | SND_SOC_DAPM_POST_PMU),
	SND_SOC_DAPM_DAC_E("DAC Voice", NULL,
		CPCAP_REG_CC, CPCAP_BIT_CDC_EN_RX, 0,
		cpcap_st_workaround,
		SND_SOC_DAPM_PRE_PMU | SND_SOC_DAPM_POST_PMU),

	/* Playback PGA */
	SND_SOC_DAPM_PGA("HiFi PGA",
		CPCAP_REG_RXSDOA, CPCAP_BIT_PGA_DAC_EN, 0, NULL, 0),
	SND_SOC_DAPM_PGA("Voice PGA",
		CPCAP_REG_RXCOA, CPCAP_BIT_PGA_CDC_EN, 0, NULL, 0),
	SND_SOC_DAPM_PGA_E("Ext Right PGA",
		CPCAP_REG_RXEPOA, CPCAP_BIT_PGA_EXT_R_EN, 0,
		NULL, 0,
		cpcap_st_workaround,
		SND_SOC_DAPM_PRE_PMU | SND_SOC_DAPM_POST_PMU),
	SND_SOC_DAPM_PGA_E("Ext Left PGA",
		CPCAP_REG_RXEPOA, CPCAP_BIT_PGA_EXT_L_EN, 0,
		NULL, 0,
		cpcap_st_workaround,
		SND_SOC_DAPM_PRE_PMU | SND_SOC_DAPM_POST_PMU),

	/* Playback Switch */
	SND_SOC_DAPM_SWITCH("Ext Right Enable", SND_SOC_NOPM, 0, 0,
		&cpcap_extr_mute_control),
	SND_SOC_DAPM_SWITCH("Ext Left Enable", SND_SOC_NOPM, 0, 0,
		&cpcap_extl_mute_control),

	/* Loopback Switch */
	SND_SOC_DAPM_SWITCH("Voice Loopback", SND_SOC_NOPM, 0, 0,
		&cpcap_voice_loopback),

	/* Mono Mixer */
	SOC_MIXER_ARRAY("HiFi Mono Left Mixer", SND_SOC_NOPM, 0, 0,
		cpcap_hifi_mono_mixer_controls),
	SOC_MIXER_ARRAY("HiFi Mono Right Mixer", SND_SOC_NOPM, 0, 0,
		cpcap_hifi_mono_mixer_controls),
	SOC_MIXER_ARRAY("Ext Mono Left Mixer", SND_SOC_NOPM, 0, 0,
		cpcap_ext_mono_mixer_controls),
	SOC_MIXER_ARRAY("Ext Mono Right Mixer", SND_SOC_NOPM, 0, 0,
		cpcap_ext_mono_mixer_controls),

	/* Output Routes */
	SND_SOC_DAPM_MUX("Earpiece Playback Route", SND_SOC_NOPM, 0, 0,
		&cpcap_earpiece_mux),
	SND_SOC_DAPM_MUX("Speaker Right Playback Route", SND_SOC_NOPM, 0, 0,
		&cpcap_speaker_right_mux),
	SND_SOC_DAPM_MUX("Speaker Left Playback Route", SND_SOC_NOPM, 0, 0,
		&cpcap_speaker_left_mux),
	SND_SOC_DAPM_MUX("Lineout Right Playback Route", SND_SOC_NOPM, 0, 0,
		&cpcap_line_right_mux),
	SND_SOC_DAPM_MUX("Lineout Left Playback Route", SND_SOC_NOPM, 0, 0,
		&cpcap_line_left_mux),
	SND_SOC_DAPM_MUX("Headset Right Playback Route", SND_SOC_NOPM, 0, 0,
		&cpcap_hs_right_mux),
	SND_SOC_DAPM_MUX("Headset Left Playback Route", SND_SOC_NOPM, 0, 0,
		&cpcap_hs_left_mux),
	SND_SOC_DAPM_MUX("EMU Right Playback Route", SND_SOC_NOPM, 0, 0,
		&cpcap_emu_right_mux),
	SND_SOC_DAPM_MUX("EMU Left Playback Route", SND_SOC_NOPM, 0, 0,
		&cpcap_emu_left_mux),

	/* Output Amplifier */
	SND_SOC_DAPM_PGA("Earpiece PGA",
		CPCAP_REG_RXOA, CPCAP_BIT_A1_EAR_EN, 0, NULL, 0),
	SND_SOC_DAPM_PGA("Speaker Right PGA",
		CPCAP_REG_RXOA, CPCAP_BIT_A2_LDSP_R_EN, 0, NULL, 0),
	SND_SOC_DAPM_PGA("Speaker Left PGA",
		CPCAP_REG_RXOA, CPCAP_BIT_A2_LDSP_L_EN, 0, NULL, 0),
	SND_SOC_DAPM_PGA("Lineout Right PGA",
		CPCAP_REG_RXOA, CPCAP_BIT_A4_LINEOUT_R_EN, 0, NULL, 0),
	SND_SOC_DAPM_PGA("Lineout Left PGA",
		CPCAP_REG_RXOA, CPCAP_BIT_A4_LINEOUT_L_EN, 0, NULL, 0),
	SND_SOC_DAPM_PGA("Headset Right PGA",
		CPCAP_REG_RXOA, CPCAP_BIT_HS_R_EN, 0, NULL, 0),
	SND_SOC_DAPM_PGA("Headset Left PGA",
		CPCAP_REG_RXOA, CPCAP_BIT_HS_L_EN, 0, NULL, 0),
	SND_SOC_DAPM_PGA("EMU Right PGA",
		CPCAP_REG_RXOA, CPCAP_BIT_EMU_SPKR_R_EN, 0, NULL, 0),
	SND_SOC_DAPM_PGA("EMU Left PGA",
		CPCAP_REG_RXOA, CPCAP_BIT_EMU_SPKR_L_EN, 0, NULL, 0),

	/* Headet Charge Pump */
	SND_SOC_DAPM_SUPPLY("Headset Charge Pump",
		CPCAP_REG_RXOA, CPCAP_BIT_ST_HS_CP_EN, 0, NULL, 0),

	/* Outputs */
	SND_SOC_DAPM_OUTPUT("EP"),
	SND_SOC_DAPM_OUTPUT("SPKR"),
	SND_SOC_DAPM_OUTPUT("SPKL"),
	SND_SOC_DAPM_OUTPUT("LINER"),
	SND_SOC_DAPM_OUTPUT("LINEL"),
	SND_SOC_DAPM_OUTPUT("HSR"),
	SND_SOC_DAPM_OUTPUT("HSL"),
	SND_SOC_DAPM_OUTPUT("EMUR"),
	SND_SOC_DAPM_OUTPUT("EMUL"),
};

static const struct snd_soc_dapm_route intercon[] = {
	/* Power Supply */
	{"HiFi PGA", NULL, "VAUDIO"},
	{"Voice PGA", NULL, "VAUDIO"},
	{"Ext Right PGA", NULL, "VAUDIO"},
	{"Ext Left PGA", NULL, "VAUDIO"},
	{"Microphone 1 PGA", NULL, "VAUDIO"},
	{"Microphone 2 PGA", NULL, "VAUDIO"},

	/* Stream -> AIF */
	{"HiFi RX", NULL, "HiFi Playback"},
	{"Voice RX", NULL, "Voice Playback"},
	{"Voice Capture", NULL, "Voice TX"},

	/* AIF clocks */
	{"HiFi RX", NULL, "HiFi DAI Clock"},
	{"Voice RX", NULL, "Voice DAI Clock"},
	{"Voice TX", NULL, "Voice DAI Clock"},

	/* Digital Loopback */
	{"Voice Loopback", "Switch", "Voice TX"},
	{"Voice RX", NULL, "Voice Loopback"},

	/* Highpass Filters */
	{"Highpass Filter RX", NULL, "Voice RX"},
	{"Voice TX", NULL, "Highpass Filter TX"},

	/* AIF -> DAC mapping */
	{"DAC HiFi", NULL, "HiFi RX"},
	{"DAC Voice", NULL, "Highpass Filter RX"},

	/* DAC -> PGA */
	{"HiFi PGA", NULL, "DAC HiFi"},
	{"Voice PGA", NULL, "DAC Voice"},

	/* Ext Input -> PGA */
	{"Ext Right PGA", NULL, "EXTR"},
	{"Ext Left PGA", NULL, "EXTL"},

	/* Ext PGA -> Ext Playback Switch */
	{"Ext Right Enable", "Switch", "Ext Right PGA"},
	{"Ext Left Enable", "Switch", "Ext Left PGA"},

	/* HiFi PGA -> Mono Mixer */
	{"HiFi Mono Left Mixer", NULL, "HiFi PGA"},
	{"HiFi Mono Left Mixer", "HiFi Mono Playback Switch", "HiFi PGA"},
	{"HiFi Mono Right Mixer", NULL, "HiFi PGA"},
	{"HiFi Mono Right Mixer", "HiFi Mono Playback Switch", "HiFi PGA"},

	/* Ext Playback Switch -> Ext Mono Mixer */
	{"Ext Mono Right Mixer", NULL, "Ext Right Enable"},
	{"Ext Mono Right Mixer", "Ext Mono Playback Switch", "Ext Left Enable"},
	{"Ext Mono Left Mixer", NULL, "Ext Left Enable"},
	{"Ext Mono Left Mixer", "Ext Mono Playback Switch", "Ext Right Enable"},

	/* HiFi Mono Mixer -> Output Route */
	{"Earpiece Playback Route", "HiFi", "HiFi Mono Right Mixer"},
	{"Speaker Right Playback Route", "HiFi", "HiFi Mono Right Mixer"},
	{"Speaker Left Playback Route", "HiFi", "HiFi Mono Left Mixer"},
	{"Lineout Right Playback Route", "HiFi", "HiFi Mono Right Mixer"},
	{"Lineout Left Playback Route", "HiFi", "HiFi Mono Left Mixer"},
	{"Headset Right Playback Route", "HiFi", "HiFi Mono Right Mixer"},
	{"Headset Left Playback Route", "HiFi", "HiFi Mono Left Mixer"},
	{"EMU Right Playback Route", "HiFi", "HiFi Mono Right Mixer"},
	{"EMU Left Playback Route", "HiFi", "HiFi Mono Left Mixer"},

	/* Voice PGA -> Output Route */
	{"Earpiece Playback Route", "Voice", "Voice PGA"},
	{"Speaker Right Playback Route", "Voice", "Voice PGA"},
	{"Speaker Left Playback Route", "Voice", "Voice PGA"},
	{"Lineout Right Playback Route", "Voice", "Voice PGA"},
	{"Lineout Left Playback Route", "Voice", "Voice PGA"},
	{"Headset Right Playback Route", "Voice", "Voice PGA"},
	{"Headset Left Playback Route", "Voice", "Voice PGA"},
	{"EMU Right Playback Route", "Voice", "Voice PGA"},
	{"EMU Left Playback Route", "Voice", "Voice PGA"},

	/* Ext Mono Mixer -> Output Route */
	{"Earpiece Playback Route", "Ext", "Ext Mono Right Mixer"},
	{"Speaker Right Playback Route", "Ext", "Ext Mono Right Mixer"},
	{"Speaker Left Playback Route", "Ext", "Ext Mono Left Mixer"},
	{"Lineout Right Playback Route", "Ext", "Ext Mono Right Mixer"},
	{"Lineout Left Playback Route", "Ext", "Ext Mono Left Mixer"},
	{"Headset Right Playback Route", "Ext", "Ext Mono Right Mixer"},
	{"Headset Left Playback Route", "Ext", "Ext Mono Left Mixer"},
	{"EMU Right Playback Route", "Ext", "Ext Mono Right Mixer"},
	{"EMU Left Playback Route", "Ext", "Ext Mono Left Mixer"},

	/* Output Route -> Output Amplifier */
	{"Earpiece PGA", NULL, "Earpiece Playback Route"},
	{"Speaker Right PGA", NULL, "Speaker Right Playback Route"},
	{"Speaker Left PGA", NULL, "Speaker Left Playback Route"},
	{"Lineout Right PGA", NULL, "Lineout Right Playback Route"},
	{"Lineout Left PGA", NULL, "Lineout Left Playback Route"},
	{"Headset Right PGA", NULL, "Headset Right Playback Route"},
	{"Headset Left PGA", NULL, "Headset Left Playback Route"},
	{"EMU Right PGA", NULL, "EMU Right Playback Route"},
	{"EMU Left PGA", NULL, "EMU Left Playback Route"},

	/* Output Amplifier -> Output */
	{"EP", NULL, "Earpiece PGA"},
	{"SPKR", NULL, "Speaker Right PGA"},
	{"SPKL", NULL, "Speaker Left PGA"},
	{"LINER", NULL, "Lineout Right PGA"},
	{"LINEL", NULL, "Lineout Left PGA"},
	{"HSR", NULL, "Headset Right PGA"},
	{"HSL", NULL, "Headset Left PGA"},
	{"EMUR", NULL, "EMU Right PGA"},
	{"EMUL", NULL, "EMU Left PGA"},

	/* Headset Charge Pump -> Headset */
	{"HSR", NULL, "Headset Charge Pump"},
	{"HSL", NULL, "Headset Charge Pump"},

	/* Mic -> Mic Route */
	{"Right Capture Route", "Mic 1", "MICR"},
	{"Right Capture Route", "Headset Mic", "HSMIC"},
	{"Right Capture Route", "EMU Mic", "EMUMIC"},
	{"Right Capture Route", "Ext Right", "EXTR"},
	{"Left Capture Route", "Mic 2", "MICL"},
	{"Left Capture Route", "Ext Left", "EXTL"},

	/* Input Route -> Microphone PGA */
	{"Microphone 1 PGA", NULL, "Right Capture Route"},
	{"Microphone 2 PGA", NULL, "Left Capture Route"},

	/* Microphone PGA -> ADC */
	{"ADC Right", NULL, "Microphone 1 PGA"},
	{"ADC Left", NULL, "Microphone 2 PGA"},

	/* ADC -> Stream */
	{"Highpass Filter TX", NULL, "ADC Right"},
	{"Highpass Filter TX", NULL, "ADC Left"},

	/* Mic Bias */
	{"MICL", NULL, "MIC1L Bias"},
	{"MICR", NULL, "MIC1R Bias"},
};

static int cpcap_set_sysclk(struct cpcap_audio *cpcap, enum cpcap_dai dai,
			    int clk_id, int freq)
{
	u16 clkfreqreg, clkfreqshift;
	u16 clkfreqmask, clkfreqval;
	u16 clkidreg, clkidshift;
	u16 mask, val;
	int err;

	switch (dai) {
	case CPCAP_DAI_HIFI:
		clkfreqreg = CPCAP_REG_SDAC;
		clkfreqshift = CPCAP_BIT_ST_DAC_CLK0;
		clkidreg = CPCAP_REG_SDACDI;
		clkidshift = CPCAP_BIT_ST_DAC_CLK_IN_SEL;
		break;
	case CPCAP_DAI_VOICE:
		clkfreqreg = CPCAP_REG_CC;
		clkfreqshift = CPCAP_BIT_CDC_CLK0;
		clkidreg = CPCAP_REG_CDI;
		clkidshift = CPCAP_BIT_CLK_IN_SEL;
		break;
	default:
		dev_err(cpcap->component->dev, "invalid DAI: %d", dai);
		return -EINVAL;
	}

	/* setup clk id */
	if (clk_id < 0 || clk_id > 1) {
		dev_err(cpcap->component->dev, "invalid clk id %d", clk_id);
		return -EINVAL;
	}
	err = regmap_update_bits(cpcap->regmap, clkidreg, BIT(clkidshift),
				 clk_id ? BIT(clkidshift) : 0);
	if (err)
		return err;

	/* enable PLL for Voice DAI */
	if (dai == CPCAP_DAI_VOICE) {
		mask = BIT(CPCAP_BIT_CDC_PLL_SEL);
		val = BIT(CPCAP_BIT_CDC_PLL_SEL);
		err = regmap_update_bits(cpcap->regmap, CPCAP_REG_CDI,
					 mask, val);
		if (err)
			return err;
	}

	/* setup frequency */
	clkfreqmask = 0x7 << clkfreqshift;
	switch (freq) {
	case 15360000:
		clkfreqval = 0x01 << clkfreqshift;
		break;
	case 16800000:
		clkfreqval = 0x02 << clkfreqshift;
		break;
	case 19200000:
		clkfreqval = 0x03 << clkfreqshift;
		break;
	case 26000000:
		clkfreqval = 0x04 << clkfreqshift;
		break;
	case 33600000:
		clkfreqval = 0x05 << clkfreqshift;
		break;
	case 38400000:
		clkfreqval = 0x06 << clkfreqshift;
		break;
	default:
		dev_err(cpcap->component->dev, "unsupported freq %u", freq);
		return -EINVAL;
	}

	err = regmap_update_bits(cpcap->regmap, clkfreqreg,
				 clkfreqmask, clkfreqval);
	if (err)
		return err;

	if (dai == CPCAP_DAI_VOICE) {
		cpcap->codec_clk_id = clk_id;
		cpcap->codec_freq = freq;
	}

	return 0;
}

static int cpcap_set_samprate(struct cpcap_audio *cpcap, enum cpcap_dai dai,
			      int samplerate)
{
	struct snd_soc_component *component = cpcap->component;
	u16 sampreg, sampmask, sampshift, sampval, sampreset;
	int err, sampreadval;

	switch (dai) {
	case CPCAP_DAI_HIFI:
		sampreg = CPCAP_REG_SDAC;
		sampshift = CPCAP_BIT_ST_SR0;
		sampreset = BIT(CPCAP_BIT_DF_RESET_ST_DAC) |
			    BIT(CPCAP_BIT_ST_CLOCK_TREE_RESET);
		break;
	case CPCAP_DAI_VOICE:
		sampreg = CPCAP_REG_CC;
		sampshift = CPCAP_BIT_CDC_SR0;
		sampreset = BIT(CPCAP_BIT_DF_RESET) |
			    BIT(CPCAP_BIT_CDC_CLOCK_TREE_RESET);
		break;
	default:
		dev_err(component->dev, "invalid DAI: %d", dai);
		return -EINVAL;
	}

	sampmask = 0xF << sampshift | sampreset;
	switch (samplerate) {
	case 48000:
		sampval = 0x8 << sampshift;
		break;
	case 44100:
		sampval = 0x7 << sampshift;
		break;
	case 32000:
		sampval = 0x6 << sampshift;
		break;
	case 24000:
		sampval = 0x5 << sampshift;
		break;
	case 22050:
		sampval = 0x4 << sampshift;
		break;
	case 16000:
		sampval = 0x3 << sampshift;
		break;
	case 12000:
		sampval = 0x2 << sampshift;
		break;
	case 11025:
		sampval = 0x1 << sampshift;
		break;
	case 8000:
		sampval = 0x0 << sampshift;
		break;
	default:
		dev_err(component->dev, "unsupported samplerate %d", samplerate);
		return -EINVAL;
	}
	err = regmap_update_bits(cpcap->regmap, sampreg,
				 sampmask, sampval | sampreset);
	if (err)
		return err;

	/* Wait for clock tree reset to complete */
	mdelay(CLOCK_TREE_RESET_TIME);

	err = regmap_read(cpcap->regmap, sampreg, &sampreadval);
	if (err)
		return err;

	if (sampreadval & sampreset) {
		dev_err(component->dev, "reset self-clear failed: %04x",
			sampreadval);
		return -EIO;
	}

	return 0;
}

static int cpcap_hifi_hw_params(struct snd_pcm_substream *substream,
				struct snd_pcm_hw_params *params,
				struct snd_soc_dai *dai)
{
	struct snd_soc_component *component = dai->component;
	struct cpcap_audio *cpcap = snd_soc_component_get_drvdata(component);
	int rate = params_rate(params);

	dev_dbg(component->dev, "HiFi setup HW params: rate=%d", rate);
	return cpcap_set_samprate(cpcap, CPCAP_DAI_HIFI, rate);
}

static int cpcap_hifi_set_dai_sysclk(struct snd_soc_dai *codec_dai, int clk_id,
				     unsigned int freq, int dir)
{
	struct snd_soc_component *component = codec_dai->component;
	struct cpcap_audio *cpcap = snd_soc_component_get_drvdata(component);
	struct device *dev = component->dev;

	dev_dbg(dev, "HiFi setup sysclk: clk_id=%u, freq=%u", clk_id, freq);
	return cpcap_set_sysclk(cpcap, CPCAP_DAI_HIFI, clk_id, freq);
}

static int cpcap_hifi_set_dai_fmt(struct snd_soc_dai *codec_dai,
				  unsigned int fmt)
{
	struct snd_soc_component *component = codec_dai->component;
	struct cpcap_audio *cpcap = snd_soc_component_get_drvdata(component);
	struct device *dev = component->dev;
	static const u16 reg = CPCAP_REG_SDACDI;
	static const u16 mask =
		BIT(CPCAP_BIT_SMB_ST_DAC) |
		BIT(CPCAP_BIT_ST_CLK_INV) |
		BIT(CPCAP_BIT_ST_FS_INV) |
		BIT(CPCAP_BIT_ST_DIG_AUD_FS0) |
		BIT(CPCAP_BIT_ST_DIG_AUD_FS1) |
		BIT(CPCAP_BIT_ST_L_TIMESLOT0) |
		BIT(CPCAP_BIT_ST_L_TIMESLOT1) |
		BIT(CPCAP_BIT_ST_L_TIMESLOT2) |
		BIT(CPCAP_BIT_ST_R_TIMESLOT0) |
		BIT(CPCAP_BIT_ST_R_TIMESLOT1) |
		BIT(CPCAP_BIT_ST_R_TIMESLOT2);
	u16 val = 0x0000;

	dev_dbg(dev, "HiFi setup dai format (%08x)", fmt);

	/*
	 * "HiFi Playback" should always be configured as
	 * SND_SOC_DAIFMT_CBM_CFM - codec clk & frm master
	 * SND_SOC_DAIFMT_I2S - I2S mode
	 */
	switch (fmt & SND_SOC_DAIFMT_MASTER_MASK) {
	case SND_SOC_DAIFMT_CBM_CFM:
		val &= ~BIT(CPCAP_BIT_SMB_ST_DAC);
		break;
	default:
		dev_err(dev, "HiFi dai fmt failed: CPCAP should be master");
		return -EINVAL;
	}

	switch (fmt & SND_SOC_DAIFMT_INV_MASK) {
	case SND_SOC_DAIFMT_IB_IF:
		val |= BIT(CPCAP_BIT_ST_FS_INV);
		val |= BIT(CPCAP_BIT_ST_CLK_INV);
		break;
	case SND_SOC_DAIFMT_IB_NF:
		val &= ~BIT(CPCAP_BIT_ST_FS_INV);
		val |= BIT(CPCAP_BIT_ST_CLK_INV);
		break;
	case SND_SOC_DAIFMT_NB_IF:
		val |= BIT(CPCAP_BIT_ST_FS_INV);
		val &= ~BIT(CPCAP_BIT_ST_CLK_INV);
		break;
	case SND_SOC_DAIFMT_NB_NF:
		val &= ~BIT(CPCAP_BIT_ST_FS_INV);
		val &= ~BIT(CPCAP_BIT_ST_CLK_INV);
		break;
	default:
		dev_err(dev, "HiFi dai fmt failed: unsupported clock invert mode");
		return -EINVAL;
	}

	if (val & BIT(CPCAP_BIT_ST_CLK_INV))
		val &= ~BIT(CPCAP_BIT_ST_CLK_INV);
	else
		val |= BIT(CPCAP_BIT_ST_CLK_INV);

	switch (fmt & SND_SOC_DAIFMT_FORMAT_MASK) {
	case SND_SOC_DAIFMT_I2S:
		val |= BIT(CPCAP_BIT_ST_DIG_AUD_FS0);
		val |= BIT(CPCAP_BIT_ST_DIG_AUD_FS1);
		break;
	default:
		/* 01 - 4 slots network mode */
		val |= BIT(CPCAP_BIT_ST_DIG_AUD_FS0);
		val &= ~BIT(CPCAP_BIT_ST_DIG_AUD_FS1);
		/* L on slot 1 */
		val |= BIT(CPCAP_BIT_ST_L_TIMESLOT0);
		break;
	}

	dev_dbg(dev, "HiFi dai format: val=%04x", val);
	return regmap_update_bits(cpcap->regmap, reg, mask, val);
}

static int cpcap_hifi_set_mute(struct snd_soc_dai *dai, int mute, int direction)
{
	struct snd_soc_component *component = dai->component;
	struct cpcap_audio *cpcap = snd_soc_component_get_drvdata(component);
	static const u16 reg = CPCAP_REG_RXSDOA;
	static const u16 mask = BIT(CPCAP_BIT_ST_DAC_SW);
	u16 val;

	if (mute)
		val = 0;
	else
		val = BIT(CPCAP_BIT_ST_DAC_SW);

	dev_dbg(component->dev, "HiFi mute: %d", mute);
	return regmap_update_bits(cpcap->regmap, reg, mask, val);
}

static const struct snd_soc_dai_ops cpcap_dai_hifi_ops = {
	.hw_params	= cpcap_hifi_hw_params,
	.set_sysclk	= cpcap_hifi_set_dai_sysclk,
	.set_fmt	= cpcap_hifi_set_dai_fmt,
	.mute_stream	= cpcap_hifi_set_mute,
	.no_capture_mute = 1,
};

static int cpcap_voice_hw_params(struct snd_pcm_substream *substream,
				 struct snd_pcm_hw_params *params,
				 struct snd_soc_dai *dai)
{
	struct snd_soc_component *component = dai->component;
	struct device *dev = component->dev;
	struct cpcap_audio *cpcap = snd_soc_component_get_drvdata(component);
	static const u16 reg_cdi = CPCAP_REG_CDI;
	int rate = params_rate(params);
	int channels = params_channels(params);
	int direction = substream->stream;
	u16 val, mask;
	int err;

	dev_dbg(dev, "Voice setup HW params: rate=%d, direction=%d, chan=%d",
		rate, direction, channels);

	err = cpcap_set_samprate(cpcap, CPCAP_DAI_VOICE, rate);
	if (err)
		return err;

	if (direction == SNDRV_PCM_STREAM_CAPTURE) {
		mask = 0x0000;
		mask |= BIT(CPCAP_BIT_MIC1_RX_TIMESLOT0);
		mask |= BIT(CPCAP_BIT_MIC1_RX_TIMESLOT1);
		mask |= BIT(CPCAP_BIT_MIC1_RX_TIMESLOT2);
		mask |= BIT(CPCAP_BIT_MIC2_TIMESLOT0);
		mask |= BIT(CPCAP_BIT_MIC2_TIMESLOT1);
		mask |= BIT(CPCAP_BIT_MIC2_TIMESLOT2);
		val = 0x0000;
		if (channels >= 2)
			val = BIT(CPCAP_BIT_MIC1_RX_TIMESLOT0);
		err = regmap_update_bits(cpcap->regmap, reg_cdi, mask, val);
		if (err)
			return err;
	}

	return 0;
}

static int cpcap_voice_set_dai_sysclk(struct snd_soc_dai *codec_dai, int clk_id,
				      unsigned int freq, int dir)
{
	struct snd_soc_component *component = codec_dai->component;
	struct cpcap_audio *cpcap = snd_soc_component_get_drvdata(component);

	dev_dbg(component->dev, "Voice setup sysclk: clk_id=%u, freq=%u",
		clk_id, freq);
	return cpcap_set_sysclk(cpcap, CPCAP_DAI_VOICE, clk_id, freq);
}

static int cpcap_voice_set_dai_fmt(struct snd_soc_dai *codec_dai,
				   unsigned int fmt)
{
	struct snd_soc_component *component = codec_dai->component;
	struct cpcap_audio *cpcap = snd_soc_component_get_drvdata(component);
	static const u16 mask = BIT(CPCAP_BIT_SMB_CDC) |
				BIT(CPCAP_BIT_CLK_INV) |
				BIT(CPCAP_BIT_FS_INV) |
				BIT(CPCAP_BIT_CDC_DIG_AUD_FS0) |
				BIT(CPCAP_BIT_CDC_DIG_AUD_FS1);
	u16 val = 0x0000;
	int err;

	dev_dbg(component->dev, "Voice setup dai format (%08x)", fmt);

	/*
	 * "Voice Playback" and "Voice Capture" should always be
	 * configured as SND_SOC_DAIFMT_CBM_CFM - codec clk & frm
	 * master
	 */
	switch (fmt & SND_SOC_DAIFMT_MASTER_MASK) {
	case SND_SOC_DAIFMT_CBM_CFM:
		val &= ~BIT(CPCAP_BIT_SMB_CDC);
		break;
	default:
		dev_err(component->dev, "Voice dai fmt failed: CPCAP should be the master");
		val &= ~BIT(CPCAP_BIT_SMB_CDC);
		break;
	}

	switch (fmt & SND_SOC_DAIFMT_INV_MASK) {
	case SND_SOC_DAIFMT_IB_IF:
		val |= BIT(CPCAP_BIT_CLK_INV);
		val |= BIT(CPCAP_BIT_FS_INV);
		break;
	case SND_SOC_DAIFMT_IB_NF:
		val |= BIT(CPCAP_BIT_CLK_INV);
		val &= ~BIT(CPCAP_BIT_FS_INV);
		break;
	case SND_SOC_DAIFMT_NB_IF:
		val &= ~BIT(CPCAP_BIT_CLK_INV);
		val |= BIT(CPCAP_BIT_FS_INV);
		break;
	case SND_SOC_DAIFMT_NB_NF:
		val &= ~BIT(CPCAP_BIT_CLK_INV);
		val &= ~BIT(CPCAP_BIT_FS_INV);
		break;
	default:
		dev_err(component->dev, "Voice dai fmt failed: unsupported clock invert mode");
		break;
	}

	if (val & BIT(CPCAP_BIT_CLK_INV))
		val &= ~BIT(CPCAP_BIT_CLK_INV);
	else
		val |= BIT(CPCAP_BIT_CLK_INV);

	switch (fmt & SND_SOC_DAIFMT_FORMAT_MASK) {
	case SND_SOC_DAIFMT_I2S:
		/* 11 - true I2S mode */
		val |= BIT(CPCAP_BIT_CDC_DIG_AUD_FS0);
		val |= BIT(CPCAP_BIT_CDC_DIG_AUD_FS1);
		break;
	default:
		/* 4 timeslots network mode */
		val |= BIT(CPCAP_BIT_CDC_DIG_AUD_FS0);
		val &= ~BIT(CPCAP_BIT_CDC_DIG_AUD_FS1);
		break;
	}

	dev_dbg(component->dev, "Voice dai format: val=%04x", val);
	err = regmap_update_bits(cpcap->regmap, CPCAP_REG_CDI, mask, val);
	if (err)
		return err;

	cpcap->codec_format = val;
	return 0;
}

<<<<<<< HEAD
static int cpcap_voice_set_mute(struct snd_soc_dai *dai,
				int mute, int direction)
=======

/*
 * Configure codec for voice call if requested.
 *
 * We can configure most with snd_soc_dai_set_sysclk(), snd_soc_dai_set_fmt()
 * and snd_soc_dai_set_tdm_slot(). This function configures the rest of the
 * cpcap related hardware as CPU is not involved in the voice call.
 */
static int cpcap_voice_call(struct cpcap_audio *cpcap, struct snd_soc_dai *dai,
			    bool voice_call)
{
	int mask, err;

	/* Modem to codec VAUDIO_MODE1 */
	mask = BIT(CPCAP_BIT_VAUDIO_MODE1);
	err = regmap_update_bits(cpcap->regmap, CPCAP_REG_VAUDIOC,
				 mask, voice_call ? mask : 0);
	if (err)
		return err;

	/* Clear MIC1_MUX for call */
	mask = BIT(CPCAP_BIT_MIC1_MUX);
	err = regmap_update_bits(cpcap->regmap, CPCAP_REG_TXI,
				 mask, voice_call ? 0 : mask);
	if (err)
		return err;

	/* Set MIC2_MUX for call */
	mask = BIT(CPCAP_BIT_MB_ON1L) | BIT(CPCAP_BIT_MB_ON1R) |
		BIT(CPCAP_BIT_MIC2_MUX) | BIT(CPCAP_BIT_MIC2_PGA_EN);
	err = regmap_update_bits(cpcap->regmap, CPCAP_REG_TXI,
				 mask, voice_call ? mask : 0);
	if (err)
		return err;

	/* Enable LDSP for call */
	mask = BIT(CPCAP_BIT_A2_LDSP_L_EN) | BIT(CPCAP_BIT_A2_LDSP_R_EN);
	err = regmap_update_bits(cpcap->regmap, CPCAP_REG_RXOA,
				 mask, voice_call ? mask : 0);
	if (err)
		return err;

	/* Enable CPCAP_BIT_PGA_CDC_EN for call */
	mask = BIT(CPCAP_BIT_PGA_CDC_EN);
	err = regmap_update_bits(cpcap->regmap, CPCAP_REG_RXCOA,
				 mask, voice_call ? mask : 0);
	if (err)
		return err;

	/* Unmute voice for call */
	if (dai) {
		err = snd_soc_dai_digital_mute(dai, !voice_call,
					       SNDRV_PCM_STREAM_PLAYBACK);
		if (err)
			return err;
	}

	/* Set modem to codec mic CDC and HPF for call */
	mask = BIT(CPCAP_BIT_MIC2_CDC_EN) | BIT(CPCAP_BIT_CDC_EN_RX) |
	       BIT(CPCAP_BIT_AUDOHPF_1) | BIT(CPCAP_BIT_AUDOHPF_0) |
	       BIT(CPCAP_BIT_AUDIHPF_1) | BIT(CPCAP_BIT_AUDIHPF_0);
	err = regmap_update_bits(cpcap->regmap, CPCAP_REG_CC,
				 mask, voice_call ? mask : 0);
	if (err)
		return err;

	/* Enable modem to codec CDC for call*/
	mask = BIT(CPCAP_BIT_CDC_CLK_EN);
	err = regmap_update_bits(cpcap->regmap, CPCAP_REG_CDI,
				 mask, voice_call ? mask : 0);

	return err;
}

static int cpcap_voice_set_tdm_slot(struct snd_soc_dai *dai,
				    unsigned int tx_mask, unsigned int rx_mask,
				    int slots, int slot_width)
{
	struct snd_soc_component *component = dai->component;
	struct cpcap_audio *cpcap = snd_soc_component_get_drvdata(component);
	int err, ts_mask, mask;
	bool voice_call;

	/*
	 * Primitive test for voice call, probably needs more checks
	 * later on for 16-bit calls detected, Bluetooth headset etc.
	 */
	if (tx_mask == 0 && rx_mask == 1 && slot_width == 8)
		voice_call = true;
	else
		voice_call = false;

	ts_mask = 0x7 << CPCAP_BIT_MIC2_TIMESLOT0;
	ts_mask |= 0x7 << CPCAP_BIT_MIC1_RX_TIMESLOT0;

	mask = (tx_mask & 0x7) << CPCAP_BIT_MIC2_TIMESLOT0;
	mask |= (rx_mask & 0x7) << CPCAP_BIT_MIC1_RX_TIMESLOT0;

	err = regmap_update_bits(cpcap->regmap, CPCAP_REG_CDI,
				 ts_mask, mask);
	if (err)
		return err;

	err = cpcap_set_samprate(cpcap, CPCAP_DAI_VOICE, slot_width * 1000);
	if (err)
		return err;

	err = cpcap_voice_call(cpcap, dai, voice_call);
	if (err)
		return err;

	return 0;
}

static int cpcap_voice_set_mute(struct snd_soc_dai *dai, int mute, int direction)
>>>>>>> 7d2a07b7
{
	struct snd_soc_component *component = dai->component;
	struct cpcap_audio *cpcap = snd_soc_component_get_drvdata(component);
	static const u16 reg = CPCAP_REG_RXCOA;
	static const u16 mask = BIT(CPCAP_BIT_CDC_SW);
	u16 val;

	if (mute)
		val = 0;
	else
		val = BIT(CPCAP_BIT_CDC_SW);

	dev_dbg(component->dev, "Voice mute: %d", mute);
	return regmap_update_bits(cpcap->regmap, reg, mask, val);
};

static const struct snd_soc_dai_ops cpcap_dai_voice_ops = {
	.hw_params	= cpcap_voice_hw_params,
	.set_sysclk	= cpcap_voice_set_dai_sysclk,
	.set_fmt	= cpcap_voice_set_dai_fmt,
<<<<<<< HEAD
=======
	.set_tdm_slot	= cpcap_voice_set_tdm_slot,
>>>>>>> 7d2a07b7
	.mute_stream	= cpcap_voice_set_mute,
	.no_capture_mute = 1,
};

static struct snd_soc_dai_driver cpcap_dai[] = {
{
	.id = 0,
	.name = "cpcap-hifi",
	.playback = {
		.stream_name = "HiFi Playback",
		.channels_min = 2,
		.channels_max = 2,
		.rates = SNDRV_PCM_RATE_8000_48000,
		.formats = SNDRV_PCM_FMTBIT_S16_LE | SNDRV_PCM_FORMAT_S24_LE,
	},
	.ops = &cpcap_dai_hifi_ops,
},
{
	.id = 1,
	.name = "cpcap-voice",
	.playback = {
		.stream_name = "Voice Playback",
		.channels_min = 1,
		.channels_max = 1,
		.rates = SNDRV_PCM_RATE_8000_48000,
		.formats = SNDRV_PCM_FMTBIT_S16_LE,
	},
	.capture = {
		.stream_name = "Voice Capture",
		.channels_min = 1,
		.channels_max = 2,
		.rates = SNDRV_PCM_RATE_8000_48000,
		.formats = SNDRV_PCM_FMTBIT_S16_LE,
	},
	.ops = &cpcap_dai_voice_ops,
},
};

static int cpcap_dai_mux(struct cpcap_audio *cpcap, bool swap_dai_configuration)
{
	u16 hifi_val, voice_val;
	u16 hifi_mask = BIT(CPCAP_BIT_DIG_AUD_IN_ST_DAC);
	u16 voice_mask = BIT(CPCAP_BIT_DIG_AUD_IN);
	int err;



	if (!swap_dai_configuration) {
		/* Codec on DAI0, HiFi on DAI1 */
		voice_val = 0;
		hifi_val = hifi_mask;
	} else {
		/* Codec on DAI1, HiFi on DAI0 */
		voice_val = voice_mask;
		hifi_val = 0;
	}

	err = regmap_update_bits(cpcap->regmap, CPCAP_REG_CDI,
				 voice_mask, voice_val);
	if (err)
		return err;

	err = regmap_update_bits(cpcap->regmap, CPCAP_REG_SDACDI,
				 hifi_mask, hifi_val);
	if (err)
		return err;

	return 0;
}

static int cpcap_audio_reset(struct snd_soc_component *component,
			     bool swap_dai_configuration)
{
	struct cpcap_audio *cpcap = snd_soc_component_get_drvdata(component);
	int i, err = 0;

	dev_dbg(component->dev, "init audio codec");

	for (i = 0; i < ARRAY_SIZE(cpcap_default_regs); i++) {
		err = regmap_update_bits(cpcap->regmap,
					 cpcap_default_regs[i].reg,
					 cpcap_default_regs[i].mask,
					 cpcap_default_regs[i].val);
		if (err)
			return err;
	}

	/* setup default settings */
	err = cpcap_dai_mux(cpcap, swap_dai_configuration);
	if (err)
		return err;

	err = cpcap_set_sysclk(cpcap, CPCAP_DAI_HIFI, 0, 26000000);
	if (err)
		return err;
	err = cpcap_set_sysclk(cpcap, CPCAP_DAI_VOICE, 0, 26000000);
	if (err)
		return err;

	err = cpcap_set_samprate(cpcap, CPCAP_DAI_HIFI, 48000);
	if (err)
		return err;

	err = cpcap_set_samprate(cpcap, CPCAP_DAI_VOICE, 48000);
	if (err)
		return err;

	return 0;
}

static int cpcap_soc_probe(struct snd_soc_component *component)
{
	struct cpcap_audio *cpcap;
	int err;

	cpcap = devm_kzalloc(component->dev, sizeof(*cpcap), GFP_KERNEL);
	if (!cpcap)
		return -ENOMEM;
	snd_soc_component_set_drvdata(component, cpcap);
	cpcap->component = component;

	cpcap->regmap = dev_get_regmap(component->dev->parent, NULL);
	if (!cpcap->regmap)
		return -ENODEV;
	snd_soc_component_init_regmap(component, cpcap->regmap);

	err = cpcap_get_vendor(component->dev, cpcap->regmap, &cpcap->vendor);
	if (err)
		return err;

	return cpcap_audio_reset(component, false);
}

static struct snd_soc_component_driver soc_codec_dev_cpcap = {
	.probe			= cpcap_soc_probe,
	.controls		= cpcap_snd_controls,
	.num_controls		= ARRAY_SIZE(cpcap_snd_controls),
	.dapm_widgets		= cpcap_dapm_widgets,
	.num_dapm_widgets	= ARRAY_SIZE(cpcap_dapm_widgets),
	.dapm_routes		= intercon,
	.num_dapm_routes	= ARRAY_SIZE(intercon),
	.idle_bias_on		= 1,
	.use_pmdown_time	= 1,
	.endianness		= 1,
	.non_legacy_dai_naming	= 1,
};

static int cpcap_codec_probe(struct platform_device *pdev)
{
	struct device_node *codec_node =
		of_get_child_by_name(pdev->dev.parent->of_node, "audio-codec");

	pdev->dev.of_node = codec_node;

	return devm_snd_soc_register_component(&pdev->dev, &soc_codec_dev_cpcap,
				      cpcap_dai, ARRAY_SIZE(cpcap_dai));
}

static struct platform_driver cpcap_codec_driver = {
	.probe		= cpcap_codec_probe,
	.driver		= {
		.name	= "cpcap-codec",
	},
};
module_platform_driver(cpcap_codec_driver);

MODULE_ALIAS("platform:cpcap-codec");
MODULE_DESCRIPTION("ASoC CPCAP codec driver");
MODULE_AUTHOR("Sebastian Reichel");
MODULE_LICENSE("GPL v2");<|MERGE_RESOLUTION|>--- conflicted
+++ resolved
@@ -1380,10 +1380,6 @@
 	return 0;
 }
 
-<<<<<<< HEAD
-static int cpcap_voice_set_mute(struct snd_soc_dai *dai,
-				int mute, int direction)
-=======
 
 /*
  * Configure codec for voice call if requested.
@@ -1499,7 +1495,6 @@
 }
 
 static int cpcap_voice_set_mute(struct snd_soc_dai *dai, int mute, int direction)
->>>>>>> 7d2a07b7
 {
 	struct snd_soc_component *component = dai->component;
 	struct cpcap_audio *cpcap = snd_soc_component_get_drvdata(component);
@@ -1520,10 +1515,7 @@
 	.hw_params	= cpcap_voice_hw_params,
 	.set_sysclk	= cpcap_voice_set_dai_sysclk,
 	.set_fmt	= cpcap_voice_set_dai_fmt,
-<<<<<<< HEAD
-=======
 	.set_tdm_slot	= cpcap_voice_set_tdm_slot,
->>>>>>> 7d2a07b7
 	.mute_stream	= cpcap_voice_set_mute,
 	.no_capture_mute = 1,
 };
