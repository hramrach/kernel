// SPDX-License-Identifier: GPL-2.0
// Copyright (c) 2011-2017, The Linux Foundation. All rights reserved.
// Copyright (c) 2018, Linaro Limited

#include <linux/init.h>
#include <linux/err.h>
#include <linux/module.h>
#include <linux/platform_device.h>
#include <linux/slab.h>
#include <sound/soc.h>
#include <sound/soc-dapm.h>
#include <sound/pcm.h>
#include <linux/spinlock.h>
#include <sound/compress_driver.h>
#include <asm/dma.h>
#include <linux/dma-mapping.h>
#include <linux/of_device.h>
#include <sound/pcm_params.h>
#include "q6asm.h"
#include "q6routing.h"
#include "q6dsp-errno.h"

#define DRV_NAME	"q6asm-fe-dai"

#define PLAYBACK_MIN_NUM_PERIODS    2
#define PLAYBACK_MAX_NUM_PERIODS   8
#define PLAYBACK_MAX_PERIOD_SIZE    65536
#define PLAYBACK_MIN_PERIOD_SIZE    128
#define CAPTURE_MIN_NUM_PERIODS     2
#define CAPTURE_MAX_NUM_PERIODS     8
#define CAPTURE_MAX_PERIOD_SIZE     4096
#define CAPTURE_MIN_PERIOD_SIZE     320
#define SID_MASK_DEFAULT	0xF

/* Default values used if user space does not set */
#define COMPR_PLAYBACK_MIN_FRAGMENT_SIZE (8 * 1024)
#define COMPR_PLAYBACK_MAX_FRAGMENT_SIZE (128 * 1024)
#define COMPR_PLAYBACK_MIN_NUM_FRAGMENTS (4)
#define COMPR_PLAYBACK_MAX_NUM_FRAGMENTS (16 * 4)

#define ALAC_CH_LAYOUT_MONO   ((101 << 16) | 1)
#define ALAC_CH_LAYOUT_STEREO ((101 << 16) | 2)

enum stream_state {
	Q6ASM_STREAM_IDLE = 0,
	Q6ASM_STREAM_STOPPED,
	Q6ASM_STREAM_RUNNING,
};

struct q6asm_dai_rtd {
	struct snd_pcm_substream *substream;
	struct snd_compr_stream *cstream;
	struct snd_codec codec;
	struct snd_dma_buffer dma_buffer;
	spinlock_t lock;
	phys_addr_t phys;
	unsigned int pcm_size;
	unsigned int pcm_count;
	unsigned int pcm_irq_pos;       /* IRQ position */
	unsigned int periods;
	unsigned int bytes_sent;
	unsigned int bytes_received;
	unsigned int copied_total;
	uint16_t bits_per_sample;
	uint16_t source; /* Encoding source bit mask */
	struct audio_client *audio_client;
	uint32_t next_track_stream_id;
	bool next_track;
	uint32_t stream_id;
	uint16_t session_id;
	enum stream_state state;
	uint32_t initial_samples_drop;
	uint32_t trailing_samples_drop;
	bool notify_on_drain;
};

struct q6asm_dai_data {
	struct snd_soc_dai_driver *dais;
	int num_dais;
	long long int sid;
};

static const struct snd_pcm_hardware q6asm_dai_hardware_capture = {
	.info =                 (SNDRV_PCM_INFO_MMAP | SNDRV_PCM_INFO_BATCH |
				SNDRV_PCM_INFO_BLOCK_TRANSFER |
				SNDRV_PCM_INFO_MMAP_VALID |
				SNDRV_PCM_INFO_INTERLEAVED |
				SNDRV_PCM_INFO_PAUSE | SNDRV_PCM_INFO_RESUME),
	.formats =              (SNDRV_PCM_FMTBIT_S16_LE |
				SNDRV_PCM_FMTBIT_S24_LE),
	.rates =                SNDRV_PCM_RATE_8000_48000,
	.rate_min =             8000,
	.rate_max =             48000,
	.channels_min =         1,
	.channels_max =         4,
	.buffer_bytes_max =     CAPTURE_MAX_NUM_PERIODS *
				CAPTURE_MAX_PERIOD_SIZE,
	.period_bytes_min =	CAPTURE_MIN_PERIOD_SIZE,
	.period_bytes_max =     CAPTURE_MAX_PERIOD_SIZE,
	.periods_min =          CAPTURE_MIN_NUM_PERIODS,
	.periods_max =          CAPTURE_MAX_NUM_PERIODS,
	.fifo_size =            0,
};

static struct snd_pcm_hardware q6asm_dai_hardware_playback = {
	.info =                 (SNDRV_PCM_INFO_MMAP | SNDRV_PCM_INFO_BATCH |
				SNDRV_PCM_INFO_BLOCK_TRANSFER |
				SNDRV_PCM_INFO_MMAP_VALID |
				SNDRV_PCM_INFO_INTERLEAVED |
				SNDRV_PCM_INFO_PAUSE | SNDRV_PCM_INFO_RESUME),
	.formats =              (SNDRV_PCM_FMTBIT_S16_LE |
				SNDRV_PCM_FMTBIT_S24_LE),
	.rates =                SNDRV_PCM_RATE_8000_192000,
	.rate_min =             8000,
	.rate_max =             192000,
	.channels_min =         1,
	.channels_max =         8,
	.buffer_bytes_max =     (PLAYBACK_MAX_NUM_PERIODS *
				PLAYBACK_MAX_PERIOD_SIZE),
	.period_bytes_min =	PLAYBACK_MIN_PERIOD_SIZE,
	.period_bytes_max =     PLAYBACK_MAX_PERIOD_SIZE,
	.periods_min =          PLAYBACK_MIN_NUM_PERIODS,
	.periods_max =          PLAYBACK_MAX_NUM_PERIODS,
	.fifo_size =            0,
};

#define Q6ASM_FEDAI_DRIVER(num) { \
		.playback = {						\
			.stream_name = "MultiMedia"#num" Playback",	\
			.rates = (SNDRV_PCM_RATE_8000_192000|		\
					SNDRV_PCM_RATE_KNOT),		\
			.formats = (SNDRV_PCM_FMTBIT_S16_LE |		\
					SNDRV_PCM_FMTBIT_S24_LE),	\
			.channels_min = 1,				\
			.channels_max = 8,				\
			.rate_min =     8000,				\
			.rate_max =	192000,				\
		},							\
		.capture = {						\
			.stream_name = "MultiMedia"#num" Capture",	\
			.rates = (SNDRV_PCM_RATE_8000_48000|		\
					SNDRV_PCM_RATE_KNOT),		\
			.formats = (SNDRV_PCM_FMTBIT_S16_LE |		\
				    SNDRV_PCM_FMTBIT_S24_LE),		\
			.channels_min = 1,				\
			.channels_max = 4,				\
			.rate_min =     8000,				\
			.rate_max =	48000,				\
		},							\
		.name = "MultiMedia"#num,				\
		.id = MSM_FRONTEND_DAI_MULTIMEDIA##num,			\
	}

/* Conventional and unconventional sample rate supported */
static unsigned int supported_sample_rates[] = {
	8000, 11025, 12000, 16000, 22050, 24000, 32000, 44100, 48000,
	88200, 96000, 176400, 192000
};

static struct snd_pcm_hw_constraint_list constraints_sample_rates = {
	.count = ARRAY_SIZE(supported_sample_rates),
	.list = supported_sample_rates,
	.mask = 0,
};

static const struct snd_compr_codec_caps q6asm_compr_caps = {
	.num_descriptors = 1,
	.descriptor[0].max_ch = 2,
	.descriptor[0].sample_rates = {	8000, 11025, 12000, 16000, 22050,
					24000, 32000, 44100, 48000, 88200,
					96000, 176400, 192000 },
	.descriptor[0].num_sample_rates = 13,
	.descriptor[0].bit_rate[0] = 320,
	.descriptor[0].bit_rate[1] = 128,
	.descriptor[0].num_bitrates = 2,
	.descriptor[0].profiles = 0,
	.descriptor[0].modes = SND_AUDIOCHANMODE_MP3_STEREO,
	.descriptor[0].formats = 0,
};

static void event_handler(uint32_t opcode, uint32_t token,
			  void *payload, void *priv)
{
	struct q6asm_dai_rtd *prtd = priv;
	struct snd_pcm_substream *substream = prtd->substream;

	switch (opcode) {
	case ASM_CLIENT_EVENT_CMD_RUN_DONE:
		if (substream->stream == SNDRV_PCM_STREAM_PLAYBACK)
			q6asm_write_async(prtd->audio_client, prtd->stream_id,
				   prtd->pcm_count, 0, 0, 0);
		break;
	case ASM_CLIENT_EVENT_CMD_EOS_DONE:
		prtd->state = Q6ASM_STREAM_STOPPED;
		break;
	case ASM_CLIENT_EVENT_DATA_WRITE_DONE: {
		prtd->pcm_irq_pos += prtd->pcm_count;
		snd_pcm_period_elapsed(substream);
		if (prtd->state == Q6ASM_STREAM_RUNNING)
			q6asm_write_async(prtd->audio_client, prtd->stream_id,
					   prtd->pcm_count, 0, 0, 0);

		break;
		}
	case ASM_CLIENT_EVENT_DATA_READ_DONE:
		prtd->pcm_irq_pos += prtd->pcm_count;
		snd_pcm_period_elapsed(substream);
		if (prtd->state == Q6ASM_STREAM_RUNNING)
			q6asm_read(prtd->audio_client, prtd->stream_id);

		break;
	default:
		break;
	}
}

static int q6asm_dai_prepare(struct snd_soc_component *component,
			     struct snd_pcm_substream *substream)
{
	struct snd_pcm_runtime *runtime = substream->runtime;
	struct snd_soc_pcm_runtime *soc_prtd = asoc_substream_to_rtd(substream);
	struct q6asm_dai_rtd *prtd = runtime->private_data;
	struct q6asm_dai_data *pdata;
	struct device *dev = component->dev;
	int ret, i;

	pdata = snd_soc_component_get_drvdata(component);
	if (!pdata)
		return -EINVAL;

	if (!prtd || !prtd->audio_client) {
		dev_err(dev, "%s: private data null or audio client freed\n",
			__func__);
		return -EINVAL;
	}

	prtd->pcm_count = snd_pcm_lib_period_bytes(substream);
	prtd->pcm_irq_pos = 0;
	/* rate and channels are sent to audio driver */
	if (prtd->state) {
		/* clear the previous setup if any  */
		q6asm_cmd(prtd->audio_client, prtd->stream_id, CMD_CLOSE);
		q6asm_unmap_memory_regions(substream->stream,
					   prtd->audio_client);
		q6routing_stream_close(soc_prtd->dai_link->id,
					 substream->stream);
	}

	ret = q6asm_map_memory_regions(substream->stream, prtd->audio_client,
				       prtd->phys,
				       (prtd->pcm_size / prtd->periods),
				       prtd->periods);

	if (ret < 0) {
		dev_err(dev, "Audio Start: Buffer Allocation failed rc = %d\n",
							ret);
		return -ENOMEM;
	}

	if (substream->stream == SNDRV_PCM_STREAM_PLAYBACK) {
<<<<<<< HEAD
		ret = q6asm_open_write(prtd->audio_client, FORMAT_LINEAR_PCM,
				       0, prtd->bits_per_sample);
=======
		ret = q6asm_open_write(prtd->audio_client, prtd->stream_id,
				       FORMAT_LINEAR_PCM,
				       0, prtd->bits_per_sample, false);
>>>>>>> 7d2a07b7
	} else if (substream->stream == SNDRV_PCM_STREAM_CAPTURE) {
		ret = q6asm_open_read(prtd->audio_client, prtd->stream_id,
				      FORMAT_LINEAR_PCM,
				      prtd->bits_per_sample);
	}

	if (ret < 0) {
		dev_err(dev, "%s: q6asm_open_write failed\n", __func__);
		q6asm_audio_client_free(prtd->audio_client);
		prtd->audio_client = NULL;
		return -ENOMEM;
	}

	prtd->session_id = q6asm_get_session_id(prtd->audio_client);
	ret = q6routing_stream_open(soc_prtd->dai_link->id, LEGACY_PCM_MODE,
			      prtd->session_id, substream->stream);
	if (ret) {
		dev_err(dev, "%s: stream reg failed ret:%d\n", __func__, ret);
		return ret;
	}

	if (substream->stream == SNDRV_PCM_STREAM_PLAYBACK) {
		ret = q6asm_media_format_block_multi_ch_pcm(
				prtd->audio_client, prtd->stream_id,
				runtime->rate, runtime->channels, NULL,
				prtd->bits_per_sample);
	} else if (substream->stream == SNDRV_PCM_STREAM_CAPTURE) {
		ret = q6asm_enc_cfg_blk_pcm_format_support(prtd->audio_client,
							   prtd->stream_id,
							   runtime->rate,
							   runtime->channels,
							   prtd->bits_per_sample);

		/* Queue the buffers */
		for (i = 0; i < runtime->periods; i++)
			q6asm_read(prtd->audio_client, prtd->stream_id);

	}
	if (ret < 0)
		dev_info(dev, "%s: CMD Format block failed\n", __func__);

	prtd->state = Q6ASM_STREAM_RUNNING;

	return 0;
}

static int q6asm_dai_trigger(struct snd_soc_component *component,
			     struct snd_pcm_substream *substream, int cmd)
{
	int ret = 0;
	struct snd_pcm_runtime *runtime = substream->runtime;
	struct q6asm_dai_rtd *prtd = runtime->private_data;

	switch (cmd) {
	case SNDRV_PCM_TRIGGER_START:
	case SNDRV_PCM_TRIGGER_RESUME:
	case SNDRV_PCM_TRIGGER_PAUSE_RELEASE:
		ret = q6asm_run_nowait(prtd->audio_client, prtd->stream_id,
				       0, 0, 0);
		break;
	case SNDRV_PCM_TRIGGER_STOP:
		prtd->state = Q6ASM_STREAM_STOPPED;
		ret = q6asm_cmd_nowait(prtd->audio_client, prtd->stream_id,
				       CMD_EOS);
		break;
	case SNDRV_PCM_TRIGGER_SUSPEND:
	case SNDRV_PCM_TRIGGER_PAUSE_PUSH:
		ret = q6asm_cmd_nowait(prtd->audio_client, prtd->stream_id,
				       CMD_PAUSE);
		break;
	default:
		ret = -EINVAL;
		break;
	}

	return ret;
}

static int q6asm_dai_open(struct snd_soc_component *component,
			  struct snd_pcm_substream *substream)
{
	struct snd_pcm_runtime *runtime = substream->runtime;
	struct snd_soc_pcm_runtime *soc_prtd = asoc_substream_to_rtd(substream);
	struct snd_soc_dai *cpu_dai = asoc_rtd_to_cpu(soc_prtd, 0);
	struct q6asm_dai_rtd *prtd;
	struct q6asm_dai_data *pdata;
	struct device *dev = component->dev;
	int ret = 0;
	int stream_id;

	stream_id = cpu_dai->driver->id;

	pdata = snd_soc_component_get_drvdata(component);
	if (!pdata) {
		dev_err(dev, "Drv data not found ..\n");
		return -EINVAL;
	}

	prtd = kzalloc(sizeof(struct q6asm_dai_rtd), GFP_KERNEL);
	if (prtd == NULL)
		return -ENOMEM;

	prtd->substream = substream;
	prtd->audio_client = q6asm_audio_client_alloc(dev,
				(q6asm_cb)event_handler, prtd, stream_id,
				LEGACY_PCM_MODE);
	if (IS_ERR(prtd->audio_client)) {
		dev_info(dev, "%s: Could not allocate memory\n", __func__);
		ret = PTR_ERR(prtd->audio_client);
		kfree(prtd);
		return ret;
	}

	/* DSP expects stream id from 1 */
	prtd->stream_id = 1;

	if (substream->stream == SNDRV_PCM_STREAM_PLAYBACK)
		runtime->hw = q6asm_dai_hardware_playback;
	else if (substream->stream == SNDRV_PCM_STREAM_CAPTURE)
		runtime->hw = q6asm_dai_hardware_capture;

	ret = snd_pcm_hw_constraint_list(runtime, 0,
				SNDRV_PCM_HW_PARAM_RATE,
				&constraints_sample_rates);
	if (ret < 0)
		dev_info(dev, "snd_pcm_hw_constraint_list failed\n");
	/* Ensure that buffer size is a multiple of period size */
	ret = snd_pcm_hw_constraint_integer(runtime,
					    SNDRV_PCM_HW_PARAM_PERIODS);
	if (ret < 0)
		dev_info(dev, "snd_pcm_hw_constraint_integer failed\n");

	if (substream->stream == SNDRV_PCM_STREAM_PLAYBACK) {
		ret = snd_pcm_hw_constraint_minmax(runtime,
			SNDRV_PCM_HW_PARAM_BUFFER_BYTES,
			PLAYBACK_MIN_NUM_PERIODS * PLAYBACK_MIN_PERIOD_SIZE,
			PLAYBACK_MAX_NUM_PERIODS * PLAYBACK_MAX_PERIOD_SIZE);
		if (ret < 0) {
			dev_err(dev, "constraint for buffer bytes min max ret = %d\n",
				ret);
		}
	}

	ret = snd_pcm_hw_constraint_step(runtime, 0,
		SNDRV_PCM_HW_PARAM_PERIOD_BYTES, 32);
	if (ret < 0) {
		dev_err(dev, "constraint for period bytes step ret = %d\n",
								ret);
	}
	ret = snd_pcm_hw_constraint_step(runtime, 0,
		SNDRV_PCM_HW_PARAM_BUFFER_BYTES, 32);
	if (ret < 0) {
		dev_err(dev, "constraint for buffer bytes step ret = %d\n",
								ret);
	}

	runtime->private_data = prtd;

	snd_soc_set_runtime_hwparams(substream, &q6asm_dai_hardware_playback);

	runtime->dma_bytes = q6asm_dai_hardware_playback.buffer_bytes_max;


	if (pdata->sid < 0)
		prtd->phys = substream->dma_buffer.addr;
	else
		prtd->phys = substream->dma_buffer.addr | (pdata->sid << 32);

	snd_pcm_set_runtime_buffer(substream, &substream->dma_buffer);

	return 0;
}

static int q6asm_dai_close(struct snd_soc_component *component,
			   struct snd_pcm_substream *substream)
{
	struct snd_pcm_runtime *runtime = substream->runtime;
	struct snd_soc_pcm_runtime *soc_prtd = asoc_substream_to_rtd(substream);
	struct q6asm_dai_rtd *prtd = runtime->private_data;

	if (prtd->audio_client) {
		if (prtd->state)
			q6asm_cmd(prtd->audio_client, prtd->stream_id,
				  CMD_CLOSE);

		q6asm_unmap_memory_regions(substream->stream,
					   prtd->audio_client);
		q6asm_audio_client_free(prtd->audio_client);
		prtd->audio_client = NULL;
	}
	q6routing_stream_close(soc_prtd->dai_link->id,
						substream->stream);
	kfree(prtd);
	return 0;
}

static snd_pcm_uframes_t q6asm_dai_pointer(struct snd_soc_component *component,
					   struct snd_pcm_substream *substream)
{

	struct snd_pcm_runtime *runtime = substream->runtime;
	struct q6asm_dai_rtd *prtd = runtime->private_data;

	if (prtd->pcm_irq_pos >= prtd->pcm_size)
		prtd->pcm_irq_pos = 0;

	return bytes_to_frames(runtime, (prtd->pcm_irq_pos));
}

static int q6asm_dai_mmap(struct snd_soc_component *component,
			  struct snd_pcm_substream *substream,
			  struct vm_area_struct *vma)
{
	struct snd_pcm_runtime *runtime = substream->runtime;
	struct device *dev = component->dev;

	return dma_mmap_coherent(dev, vma,
			runtime->dma_area, runtime->dma_addr,
			runtime->dma_bytes);
}

static int q6asm_dai_hw_params(struct snd_soc_component *component,
			       struct snd_pcm_substream *substream,
			       struct snd_pcm_hw_params *params)
{
	struct snd_pcm_runtime *runtime = substream->runtime;
	struct q6asm_dai_rtd *prtd = runtime->private_data;

	prtd->pcm_size = params_buffer_bytes(params);
	prtd->periods = params_periods(params);

	switch (params_format(params)) {
	case SNDRV_PCM_FORMAT_S16_LE:
		prtd->bits_per_sample = 16;
		break;
	case SNDRV_PCM_FORMAT_S24_LE:
		prtd->bits_per_sample = 24;
		break;
	}

	return 0;
}

static void compress_event_handler(uint32_t opcode, uint32_t token,
				   void *payload, void *priv)
{
	struct q6asm_dai_rtd *prtd = priv;
	struct snd_compr_stream *substream = prtd->cstream;
	unsigned long flags;
	u32 wflags = 0;
	uint64_t avail;
	uint32_t bytes_written, bytes_to_write;
	bool is_last_buffer = false;

	switch (opcode) {
	case ASM_CLIENT_EVENT_CMD_RUN_DONE:
		spin_lock_irqsave(&prtd->lock, flags);
		if (!prtd->bytes_sent) {
			q6asm_stream_remove_initial_silence(prtd->audio_client,
						    prtd->stream_id,
						    prtd->initial_samples_drop);

			q6asm_write_async(prtd->audio_client, prtd->stream_id,
					  prtd->pcm_count, 0, 0, 0);
			prtd->bytes_sent += prtd->pcm_count;
		}

		spin_unlock_irqrestore(&prtd->lock, flags);
		break;

	case ASM_CLIENT_EVENT_CMD_EOS_DONE:
		spin_lock_irqsave(&prtd->lock, flags);
		if (prtd->notify_on_drain) {
			if (substream->partial_drain) {
				/*
				 * Close old stream and make it stale, switch
				 * the active stream now!
				 */
				q6asm_cmd_nowait(prtd->audio_client,
						 prtd->stream_id,
						 CMD_CLOSE);
				/*
				 * vaild stream ids start from 1, So we are
				 * toggling this between 1 and 2.
				 */
				prtd->stream_id = (prtd->stream_id == 1 ? 2 : 1);
			}

			snd_compr_drain_notify(prtd->cstream);
			prtd->notify_on_drain = false;

		} else {
			prtd->state = Q6ASM_STREAM_STOPPED;
		}
		spin_unlock_irqrestore(&prtd->lock, flags);
		break;

	case ASM_CLIENT_EVENT_DATA_WRITE_DONE:
		spin_lock_irqsave(&prtd->lock, flags);

		bytes_written = token >> ASM_WRITE_TOKEN_LEN_SHIFT;
		prtd->copied_total += bytes_written;
		snd_compr_fragment_elapsed(substream);

		if (prtd->state != Q6ASM_STREAM_RUNNING) {
			spin_unlock_irqrestore(&prtd->lock, flags);
			break;
		}

		avail = prtd->bytes_received - prtd->bytes_sent;
		if (avail > prtd->pcm_count) {
			bytes_to_write = prtd->pcm_count;
		} else {
			if (substream->partial_drain || prtd->notify_on_drain)
				is_last_buffer = true;
			bytes_to_write = avail;
		}

		if (bytes_to_write) {
			if (substream->partial_drain && is_last_buffer) {
				wflags |= ASM_LAST_BUFFER_FLAG;
				q6asm_stream_remove_trailing_silence(prtd->audio_client,
						     prtd->stream_id,
						     prtd->trailing_samples_drop);
			}

			q6asm_write_async(prtd->audio_client, prtd->stream_id,
					  bytes_to_write, 0, 0, wflags);

			prtd->bytes_sent += bytes_to_write;
		}

		if (prtd->notify_on_drain && is_last_buffer)
			q6asm_cmd_nowait(prtd->audio_client,
					 prtd->stream_id, CMD_EOS);

		spin_unlock_irqrestore(&prtd->lock, flags);
		break;

	default:
		break;
	}
}

static int q6asm_dai_compr_open(struct snd_soc_component *component,
				struct snd_compr_stream *stream)
{
	struct snd_soc_pcm_runtime *rtd = stream->private_data;
	struct snd_compr_runtime *runtime = stream->runtime;
	struct snd_soc_dai *cpu_dai = asoc_rtd_to_cpu(rtd, 0);
	struct q6asm_dai_data *pdata;
	struct device *dev = component->dev;
	struct q6asm_dai_rtd *prtd;
	int stream_id, size, ret;

	stream_id = cpu_dai->driver->id;
	pdata = snd_soc_component_get_drvdata(component);
	if (!pdata) {
		dev_err(dev, "Drv data not found ..\n");
		return -EINVAL;
	}

	prtd = kzalloc(sizeof(*prtd), GFP_KERNEL);
	if (!prtd)
		return -ENOMEM;

	/* DSP expects stream id from 1 */
	prtd->stream_id = 1;

	prtd->cstream = stream;
	prtd->audio_client = q6asm_audio_client_alloc(dev,
					(q6asm_cb)compress_event_handler,
					prtd, stream_id, LEGACY_PCM_MODE);
	if (IS_ERR(prtd->audio_client)) {
		dev_err(dev, "Could not allocate memory\n");
		ret = PTR_ERR(prtd->audio_client);
		goto free_prtd;
	}

	size = COMPR_PLAYBACK_MAX_FRAGMENT_SIZE *
			COMPR_PLAYBACK_MAX_NUM_FRAGMENTS;
	ret = snd_dma_alloc_pages(SNDRV_DMA_TYPE_DEV, dev, size,
				  &prtd->dma_buffer);
	if (ret) {
		dev_err(dev, "Cannot allocate buffer(s)\n");
		goto free_client;
	}

	if (pdata->sid < 0)
		prtd->phys = prtd->dma_buffer.addr;
	else
		prtd->phys = prtd->dma_buffer.addr | (pdata->sid << 32);

	snd_compr_set_runtime_buffer(stream, &prtd->dma_buffer);
	spin_lock_init(&prtd->lock);
	runtime->private_data = prtd;

	return 0;

free_client:
	q6asm_audio_client_free(prtd->audio_client);
free_prtd:
	kfree(prtd);

	return ret;
}

static int q6asm_dai_compr_free(struct snd_soc_component *component,
				struct snd_compr_stream *stream)
{
	struct snd_compr_runtime *runtime = stream->runtime;
	struct q6asm_dai_rtd *prtd = runtime->private_data;
	struct snd_soc_pcm_runtime *rtd = stream->private_data;

	if (prtd->audio_client) {
		if (prtd->state) {
			q6asm_cmd(prtd->audio_client, prtd->stream_id,
				  CMD_CLOSE);
			if (prtd->next_track_stream_id) {
				q6asm_cmd(prtd->audio_client,
					  prtd->next_track_stream_id,
					  CMD_CLOSE);
			}
		}

		snd_dma_free_pages(&prtd->dma_buffer);
		q6asm_unmap_memory_regions(stream->direction,
					   prtd->audio_client);
		q6asm_audio_client_free(prtd->audio_client);
		prtd->audio_client = NULL;
	}
	q6routing_stream_close(rtd->dai_link->id, stream->direction);
	kfree(prtd);

	return 0;
}

<<<<<<< HEAD
=======
static int __q6asm_dai_compr_set_codec_params(struct snd_soc_component *component,
					      struct snd_compr_stream *stream,
					      struct snd_codec *codec,
					      int stream_id)
{
	struct snd_compr_runtime *runtime = stream->runtime;
	struct q6asm_dai_rtd *prtd = runtime->private_data;
	struct q6asm_flac_cfg flac_cfg;
	struct q6asm_wma_cfg wma_cfg;
	struct q6asm_alac_cfg alac_cfg;
	struct q6asm_ape_cfg ape_cfg;
	unsigned int wma_v9 = 0;
	struct device *dev = component->dev;
	int ret;
	union snd_codec_options *codec_options;
	struct snd_dec_flac *flac;
	struct snd_dec_wma *wma;
	struct snd_dec_alac *alac;
	struct snd_dec_ape *ape;

	codec_options = &(prtd->codec.options);

	memcpy(&prtd->codec, codec, sizeof(*codec));

	switch (codec->id) {
	case SND_AUDIOCODEC_FLAC:

		memset(&flac_cfg, 0x0, sizeof(struct q6asm_flac_cfg));
		flac = &codec_options->flac_d;

		flac_cfg.ch_cfg = codec->ch_in;
		flac_cfg.sample_rate = codec->sample_rate;
		flac_cfg.stream_info_present = 1;
		flac_cfg.sample_size = flac->sample_size;
		flac_cfg.min_blk_size = flac->min_blk_size;
		flac_cfg.max_blk_size = flac->max_blk_size;
		flac_cfg.max_frame_size = flac->max_frame_size;
		flac_cfg.min_frame_size = flac->min_frame_size;

		ret = q6asm_stream_media_format_block_flac(prtd->audio_client,
							   stream_id,
							   &flac_cfg);
		if (ret < 0) {
			dev_err(dev, "FLAC CMD Format block failed:%d\n", ret);
			return -EIO;
		}
		break;

	case SND_AUDIOCODEC_WMA:
		wma = &codec_options->wma_d;

		memset(&wma_cfg, 0x0, sizeof(struct q6asm_wma_cfg));

		wma_cfg.sample_rate =  codec->sample_rate;
		wma_cfg.num_channels = codec->ch_in;
		wma_cfg.bytes_per_sec = codec->bit_rate / 8;
		wma_cfg.block_align = codec->align;
		wma_cfg.bits_per_sample = prtd->bits_per_sample;
		wma_cfg.enc_options = wma->encoder_option;
		wma_cfg.adv_enc_options = wma->adv_encoder_option;
		wma_cfg.adv_enc_options2 = wma->adv_encoder_option2;

		if (wma_cfg.num_channels == 1)
			wma_cfg.channel_mask = 4; /* Mono Center */
		else if (wma_cfg.num_channels == 2)
			wma_cfg.channel_mask = 3; /* Stereo FL/FR */
		else
			return -EINVAL;

		/* check the codec profile */
		switch (codec->profile) {
		case SND_AUDIOPROFILE_WMA9:
			wma_cfg.fmtag = 0x161;
			wma_v9 = 1;
			break;

		case SND_AUDIOPROFILE_WMA10:
			wma_cfg.fmtag = 0x166;
			break;

		case SND_AUDIOPROFILE_WMA9_PRO:
			wma_cfg.fmtag = 0x162;
			break;

		case SND_AUDIOPROFILE_WMA9_LOSSLESS:
			wma_cfg.fmtag = 0x163;
			break;

		case SND_AUDIOPROFILE_WMA10_LOSSLESS:
			wma_cfg.fmtag = 0x167;
			break;

		default:
			dev_err(dev, "Unknown WMA profile:%x\n",
				codec->profile);
			return -EIO;
		}

		if (wma_v9)
			ret = q6asm_stream_media_format_block_wma_v9(
					prtd->audio_client, stream_id,
					&wma_cfg);
		else
			ret = q6asm_stream_media_format_block_wma_v10(
					prtd->audio_client, stream_id,
					&wma_cfg);
		if (ret < 0) {
			dev_err(dev, "WMA9 CMD failed:%d\n", ret);
			return -EIO;
		}
		break;

	case SND_AUDIOCODEC_ALAC:
		memset(&alac_cfg, 0x0, sizeof(alac_cfg));
		alac = &codec_options->alac_d;

		alac_cfg.sample_rate = codec->sample_rate;
		alac_cfg.avg_bit_rate = codec->bit_rate;
		alac_cfg.bit_depth = prtd->bits_per_sample;
		alac_cfg.num_channels = codec->ch_in;

		alac_cfg.frame_length = alac->frame_length;
		alac_cfg.pb = alac->pb;
		alac_cfg.mb = alac->mb;
		alac_cfg.kb = alac->kb;
		alac_cfg.max_run = alac->max_run;
		alac_cfg.compatible_version = alac->compatible_version;
		alac_cfg.max_frame_bytes = alac->max_frame_bytes;

		switch (codec->ch_in) {
		case 1:
			alac_cfg.channel_layout_tag = ALAC_CH_LAYOUT_MONO;
			break;
		case 2:
			alac_cfg.channel_layout_tag = ALAC_CH_LAYOUT_STEREO;
			break;
		}
		ret = q6asm_stream_media_format_block_alac(prtd->audio_client,
							   stream_id,
							   &alac_cfg);
		if (ret < 0) {
			dev_err(dev, "ALAC CMD Format block failed:%d\n", ret);
			return -EIO;
		}
		break;

	case SND_AUDIOCODEC_APE:
		memset(&ape_cfg, 0x0, sizeof(ape_cfg));
		ape = &codec_options->ape_d;

		ape_cfg.sample_rate = codec->sample_rate;
		ape_cfg.num_channels = codec->ch_in;
		ape_cfg.bits_per_sample = prtd->bits_per_sample;

		ape_cfg.compatible_version = ape->compatible_version;
		ape_cfg.compression_level = ape->compression_level;
		ape_cfg.format_flags = ape->format_flags;
		ape_cfg.blocks_per_frame = ape->blocks_per_frame;
		ape_cfg.final_frame_blocks = ape->final_frame_blocks;
		ape_cfg.total_frames = ape->total_frames;
		ape_cfg.seek_table_present = ape->seek_table_present;

		ret = q6asm_stream_media_format_block_ape(prtd->audio_client,
							  stream_id,
							  &ape_cfg);
		if (ret < 0) {
			dev_err(dev, "APE CMD Format block failed:%d\n", ret);
			return -EIO;
		}
		break;

	default:
		break;
	}

	return 0;
}

>>>>>>> 7d2a07b7
static int q6asm_dai_compr_set_params(struct snd_soc_component *component,
				      struct snd_compr_stream *stream,
				      struct snd_compr_params *params)
{
	struct snd_compr_runtime *runtime = stream->runtime;
	struct q6asm_dai_rtd *prtd = runtime->private_data;
	struct snd_soc_pcm_runtime *rtd = stream->private_data;
	int dir = stream->direction;
	struct q6asm_dai_data *pdata;
<<<<<<< HEAD
	struct q6asm_flac_cfg flac_cfg;
	struct q6asm_wma_cfg wma_cfg;
	struct q6asm_alac_cfg alac_cfg;
	struct q6asm_ape_cfg ape_cfg;
	unsigned int wma_v9 = 0;
=======
>>>>>>> 7d2a07b7
	struct device *dev = component->dev;
	int ret;
	union snd_codec_options *codec_options;
	struct snd_dec_flac *flac;
	struct snd_dec_wma *wma;
	struct snd_dec_alac *alac;
	struct snd_dec_ape *ape;

	codec_options = &(prtd->codec_param.codec.options);


<<<<<<< HEAD
	memcpy(&prtd->codec_param, params, sizeof(*params));

=======
>>>>>>> 7d2a07b7
	pdata = snd_soc_component_get_drvdata(component);
	if (!pdata)
		return -EINVAL;

	if (!prtd || !prtd->audio_client) {
		dev_err(dev, "private data null or audio client freed\n");
		return -EINVAL;
	}

	prtd->periods = runtime->fragments;
	prtd->pcm_count = runtime->fragment_size;
	prtd->pcm_size = runtime->fragments * runtime->fragment_size;
	prtd->bits_per_sample = 16;

	if (dir == SND_COMPRESS_PLAYBACK) {
<<<<<<< HEAD
		ret = q6asm_open_write(prtd->audio_client, params->codec.id,
				params->codec.profile, prtd->bits_per_sample);
=======
		ret = q6asm_open_write(prtd->audio_client, prtd->stream_id, params->codec.id,
				params->codec.profile, prtd->bits_per_sample,
				true);
>>>>>>> 7d2a07b7

		if (ret < 0) {
			dev_err(dev, "q6asm_open_write failed\n");
			q6asm_audio_client_free(prtd->audio_client);
			prtd->audio_client = NULL;
			return ret;
		}
	}

	prtd->session_id = q6asm_get_session_id(prtd->audio_client);
	ret = q6routing_stream_open(rtd->dai_link->id, LEGACY_PCM_MODE,
			      prtd->session_id, dir);
	if (ret) {
		dev_err(dev, "Stream reg failed ret:%d\n", ret);
		return ret;
	}

<<<<<<< HEAD
	switch (params->codec.id) {
	case SND_AUDIOCODEC_FLAC:

		memset(&flac_cfg, 0x0, sizeof(struct q6asm_flac_cfg));
		flac = &codec_options->flac_d;

		flac_cfg.ch_cfg = params->codec.ch_in;
		flac_cfg.sample_rate =  params->codec.sample_rate;
		flac_cfg.stream_info_present = 1;
		flac_cfg.sample_size = flac->sample_size;
		flac_cfg.min_blk_size = flac->min_blk_size;
		flac_cfg.max_blk_size = flac->max_blk_size;
		flac_cfg.max_frame_size = flac->max_frame_size;
		flac_cfg.min_frame_size = flac->min_frame_size;

		ret = q6asm_stream_media_format_block_flac(prtd->audio_client,
							   &flac_cfg);
		if (ret < 0) {
			dev_err(dev, "FLAC CMD Format block failed:%d\n", ret);
			return -EIO;
		}
		break;

	case SND_AUDIOCODEC_WMA:
		wma = &codec_options->wma_d;

		memset(&wma_cfg, 0x0, sizeof(struct q6asm_wma_cfg));

		wma_cfg.sample_rate =  params->codec.sample_rate;
		wma_cfg.num_channels = params->codec.ch_in;
		wma_cfg.bytes_per_sec = params->codec.bit_rate / 8;
		wma_cfg.block_align = params->codec.align;
		wma_cfg.bits_per_sample = prtd->bits_per_sample;
		wma_cfg.enc_options = wma->encoder_option;
		wma_cfg.adv_enc_options = wma->adv_encoder_option;
		wma_cfg.adv_enc_options2 = wma->adv_encoder_option2;

		if (wma_cfg.num_channels == 1)
			wma_cfg.channel_mask = 4; /* Mono Center */
		else if (wma_cfg.num_channels == 2)
			wma_cfg.channel_mask = 3; /* Stereo FL/FR */
		else
			return -EINVAL;

		/* check the codec profile */
		switch (params->codec.profile) {
		case SND_AUDIOPROFILE_WMA9:
			wma_cfg.fmtag = 0x161;
			wma_v9 = 1;
			break;

		case SND_AUDIOPROFILE_WMA10:
			wma_cfg.fmtag = 0x166;
			break;

		case SND_AUDIOPROFILE_WMA9_PRO:
			wma_cfg.fmtag = 0x162;
			break;

		case SND_AUDIOPROFILE_WMA9_LOSSLESS:
			wma_cfg.fmtag = 0x163;
			break;

		case SND_AUDIOPROFILE_WMA10_LOSSLESS:
			wma_cfg.fmtag = 0x167;
			break;

		default:
			dev_err(dev, "Unknown WMA profile:%x\n",
				params->codec.profile);
			return -EIO;
		}

		if (wma_v9)
			ret = q6asm_stream_media_format_block_wma_v9(
					prtd->audio_client, &wma_cfg);
		else
			ret = q6asm_stream_media_format_block_wma_v10(
					prtd->audio_client, &wma_cfg);
		if (ret < 0) {
			dev_err(dev, "WMA9 CMD failed:%d\n", ret);
			return -EIO;
		}
		break;

	case SND_AUDIOCODEC_ALAC:
		memset(&alac_cfg, 0x0, sizeof(alac_cfg));
		alac = &codec_options->alac_d;

		alac_cfg.sample_rate = params->codec.sample_rate;
		alac_cfg.avg_bit_rate = params->codec.bit_rate;
		alac_cfg.bit_depth = prtd->bits_per_sample;
		alac_cfg.num_channels = params->codec.ch_in;

		alac_cfg.frame_length = alac->frame_length;
		alac_cfg.pb = alac->pb;
		alac_cfg.mb = alac->mb;
		alac_cfg.kb = alac->kb;
		alac_cfg.max_run = alac->max_run;
		alac_cfg.compatible_version = alac->compatible_version;
		alac_cfg.max_frame_bytes = alac->max_frame_bytes;

		switch (params->codec.ch_in) {
		case 1:
			alac_cfg.channel_layout_tag = ALAC_CH_LAYOUT_MONO;
			break;
		case 2:
			alac_cfg.channel_layout_tag = ALAC_CH_LAYOUT_STEREO;
			break;
		}
		ret = q6asm_stream_media_format_block_alac(prtd->audio_client,
							   &alac_cfg);
		if (ret < 0) {
			dev_err(dev, "ALAC CMD Format block failed:%d\n", ret);
			return -EIO;
		}
		break;

	case SND_AUDIOCODEC_APE:
		memset(&ape_cfg, 0x0, sizeof(ape_cfg));
		ape = &codec_options->ape_d;

		ape_cfg.sample_rate = params->codec.sample_rate;
		ape_cfg.num_channels = params->codec.ch_in;
		ape_cfg.bits_per_sample = prtd->bits_per_sample;

		ape_cfg.compatible_version = ape->compatible_version;
		ape_cfg.compression_level = ape->compression_level;
		ape_cfg.format_flags = ape->format_flags;
		ape_cfg.blocks_per_frame = ape->blocks_per_frame;
		ape_cfg.final_frame_blocks = ape->final_frame_blocks;
		ape_cfg.total_frames = ape->total_frames;
		ape_cfg.seek_table_present = ape->seek_table_present;

		ret = q6asm_stream_media_format_block_ape(prtd->audio_client,
							  &ape_cfg);
		if (ret < 0) {
			dev_err(dev, "APE CMD Format block failed:%d\n", ret);
			return -EIO;
		}
		break;

	default:
		break;
=======
	ret = __q6asm_dai_compr_set_codec_params(component, stream,
						 &params->codec,
						 prtd->stream_id);
	if (ret) {
		dev_err(dev, "codec param setup failed ret:%d\n", ret);
		return ret;
>>>>>>> 7d2a07b7
	}

	ret = q6asm_map_memory_regions(dir, prtd->audio_client, prtd->phys,
				       (prtd->pcm_size / prtd->periods),
				       prtd->periods);

	if (ret < 0) {
		dev_err(dev, "Buffer Mapping failed ret:%d\n", ret);
		return -ENOMEM;
	}

	prtd->state = Q6ASM_STREAM_RUNNING;

	return 0;
}

<<<<<<< HEAD
=======
static int q6asm_dai_compr_set_metadata(struct snd_soc_component *component,
					struct snd_compr_stream *stream,
					struct snd_compr_metadata *metadata)
{
	struct snd_compr_runtime *runtime = stream->runtime;
	struct q6asm_dai_rtd *prtd = runtime->private_data;
	int ret = 0;

	switch (metadata->key) {
	case SNDRV_COMPRESS_ENCODER_PADDING:
		prtd->trailing_samples_drop = metadata->value[0];
		break;
	case SNDRV_COMPRESS_ENCODER_DELAY:
		prtd->initial_samples_drop = metadata->value[0];
		if (prtd->next_track_stream_id) {
			ret = q6asm_open_write(prtd->audio_client,
					       prtd->next_track_stream_id,
					       prtd->codec.id,
					       prtd->codec.profile,
					       prtd->bits_per_sample,
				       true);
			if (ret < 0) {
				dev_err(component->dev, "q6asm_open_write failed\n");
				return ret;
			}
			ret = __q6asm_dai_compr_set_codec_params(component, stream,
								 &prtd->codec,
								 prtd->next_track_stream_id);
			if (ret < 0) {
				dev_err(component->dev, "q6asm_open_write failed\n");
				return ret;
			}

			ret = q6asm_stream_remove_initial_silence(prtd->audio_client,
						    prtd->next_track_stream_id,
						    prtd->initial_samples_drop);
			prtd->next_track_stream_id = 0;

		}

		break;
	default:
		ret = -EINVAL;
		break;
	}

	return ret;
}

>>>>>>> 7d2a07b7
static int q6asm_dai_compr_trigger(struct snd_soc_component *component,
				   struct snd_compr_stream *stream, int cmd)
{
	struct snd_compr_runtime *runtime = stream->runtime;
	struct q6asm_dai_rtd *prtd = runtime->private_data;
	int ret = 0;

	switch (cmd) {
	case SNDRV_PCM_TRIGGER_START:
	case SNDRV_PCM_TRIGGER_RESUME:
	case SNDRV_PCM_TRIGGER_PAUSE_RELEASE:
		ret = q6asm_run_nowait(prtd->audio_client, prtd->stream_id,
				       0, 0, 0);
		break;
	case SNDRV_PCM_TRIGGER_STOP:
		prtd->state = Q6ASM_STREAM_STOPPED;
		ret = q6asm_cmd_nowait(prtd->audio_client, prtd->stream_id,
				       CMD_EOS);
		break;
	case SNDRV_PCM_TRIGGER_SUSPEND:
	case SNDRV_PCM_TRIGGER_PAUSE_PUSH:
		ret = q6asm_cmd_nowait(prtd->audio_client, prtd->stream_id,
				       CMD_PAUSE);
		break;
	case SND_COMPR_TRIGGER_NEXT_TRACK:
		prtd->next_track = true;
		prtd->next_track_stream_id = (prtd->stream_id == 1 ? 2 : 1);
		break;
	case SND_COMPR_TRIGGER_DRAIN:
	case SND_COMPR_TRIGGER_PARTIAL_DRAIN:
		prtd->notify_on_drain = true;
		break;
	default:
		ret = -EINVAL;
		break;
	}

	return ret;
}

static int q6asm_dai_compr_pointer(struct snd_soc_component *component,
				   struct snd_compr_stream *stream,
				   struct snd_compr_tstamp *tstamp)
{
	struct snd_compr_runtime *runtime = stream->runtime;
	struct q6asm_dai_rtd *prtd = runtime->private_data;
	unsigned long flags;

	spin_lock_irqsave(&prtd->lock, flags);

	tstamp->copied_total = prtd->copied_total;
	tstamp->byte_offset = prtd->copied_total % prtd->pcm_size;

	spin_unlock_irqrestore(&prtd->lock, flags);

	return 0;
}

<<<<<<< HEAD
static int q6asm_dai_compr_ack(struct snd_soc_component *component,
			       struct snd_compr_stream *stream,
			       size_t count)
=======
static int q6asm_compr_copy(struct snd_soc_component *component,
			    struct snd_compr_stream *stream, char __user *buf,
			    size_t count)
>>>>>>> 7d2a07b7
{
	struct snd_compr_runtime *runtime = stream->runtime;
	struct q6asm_dai_rtd *prtd = runtime->private_data;
	unsigned long flags;
	u32 wflags = 0;
	int avail, bytes_in_flight = 0;
	void *dstn;
	size_t copy;
	u32 app_pointer;
	u32 bytes_received;

	bytes_received = prtd->bytes_received;

	/**
	 * Make sure that next track data pointer is aligned at 32 bit boundary
	 * This is a Mandatory requirement from DSP data buffers alignment
	 */
	if (prtd->next_track)
		bytes_received = ALIGN(prtd->bytes_received, prtd->pcm_count);

	app_pointer = bytes_received/prtd->pcm_size;
	app_pointer = bytes_received -  (app_pointer * prtd->pcm_size);
	dstn = prtd->dma_buffer.area + app_pointer;

	if (count < prtd->pcm_size - app_pointer) {
		if (copy_from_user(dstn, buf, count))
			return -EFAULT;
	} else {
		copy = prtd->pcm_size - app_pointer;
		if (copy_from_user(dstn, buf, copy))
			return -EFAULT;
		if (copy_from_user(prtd->dma_buffer.area, buf + copy,
				   count - copy))
			return -EFAULT;
	}

	spin_lock_irqsave(&prtd->lock, flags);

	bytes_in_flight = prtd->bytes_received - prtd->copied_total;

	if (prtd->next_track) {
		prtd->next_track = false;
		prtd->copied_total = ALIGN(prtd->copied_total, prtd->pcm_count);
		prtd->bytes_sent = ALIGN(prtd->bytes_sent, prtd->pcm_count);
	}

	prtd->bytes_received = bytes_received + count;

	/* Kick off the data to dsp if its starving!! */
	if (prtd->state == Q6ASM_STREAM_RUNNING && (bytes_in_flight == 0)) {
		uint32_t bytes_to_write = prtd->pcm_count;

		avail = prtd->bytes_received - prtd->bytes_sent;

		if (avail < prtd->pcm_count)
			bytes_to_write = avail;

		q6asm_write_async(prtd->audio_client, prtd->stream_id,
				  bytes_to_write, 0, 0, wflags);
		prtd->bytes_sent += bytes_to_write;
	}

	spin_unlock_irqrestore(&prtd->lock, flags);

	return count;
}

static int q6asm_dai_compr_mmap(struct snd_soc_component *component,
				struct snd_compr_stream *stream,
				struct vm_area_struct *vma)
{
	struct snd_compr_runtime *runtime = stream->runtime;
	struct q6asm_dai_rtd *prtd = runtime->private_data;
	struct device *dev = component->dev;

	return dma_mmap_coherent(dev, vma,
			prtd->dma_buffer.area, prtd->dma_buffer.addr,
			prtd->dma_buffer.bytes);
}

static int q6asm_dai_compr_get_caps(struct snd_soc_component *component,
				    struct snd_compr_stream *stream,
				    struct snd_compr_caps *caps)
{
	caps->direction = SND_COMPRESS_PLAYBACK;
	caps->min_fragment_size = COMPR_PLAYBACK_MIN_FRAGMENT_SIZE;
	caps->max_fragment_size = COMPR_PLAYBACK_MAX_FRAGMENT_SIZE;
	caps->min_fragments = COMPR_PLAYBACK_MIN_NUM_FRAGMENTS;
	caps->max_fragments = COMPR_PLAYBACK_MAX_NUM_FRAGMENTS;
	caps->num_codecs = 5;
	caps->codecs[0] = SND_AUDIOCODEC_MP3;
	caps->codecs[1] = SND_AUDIOCODEC_FLAC;
	caps->codecs[2] = SND_AUDIOCODEC_WMA;
	caps->codecs[3] = SND_AUDIOCODEC_ALAC;
	caps->codecs[4] = SND_AUDIOCODEC_APE;

	return 0;
}

static int q6asm_dai_compr_get_codec_caps(struct snd_soc_component *component,
					  struct snd_compr_stream *stream,
					  struct snd_compr_codec_caps *codec)
{
	switch (codec->codec) {
	case SND_AUDIOCODEC_MP3:
		*codec = q6asm_compr_caps;
		break;
	default:
		break;
	}

	return 0;
}

<<<<<<< HEAD
static struct snd_compress_ops q6asm_dai_compress_ops = {
=======
static const struct snd_compress_ops q6asm_dai_compress_ops = {
>>>>>>> 7d2a07b7
	.open		= q6asm_dai_compr_open,
	.free		= q6asm_dai_compr_free,
	.set_params	= q6asm_dai_compr_set_params,
	.set_metadata	= q6asm_dai_compr_set_metadata,
	.pointer	= q6asm_dai_compr_pointer,
	.trigger	= q6asm_dai_compr_trigger,
	.get_caps	= q6asm_dai_compr_get_caps,
	.get_codec_caps	= q6asm_dai_compr_get_codec_caps,
	.mmap		= q6asm_dai_compr_mmap,
	.copy		= q6asm_compr_copy,
};

static int q6asm_dai_pcm_new(struct snd_soc_component *component,
			     struct snd_soc_pcm_runtime *rtd)
{
	struct snd_pcm_substream *psubstream, *csubstream;
	struct snd_pcm *pcm = rtd->pcm;
	struct device *dev;
	int size, ret;

	dev = component->dev;
	size = q6asm_dai_hardware_playback.buffer_bytes_max;
	psubstream = pcm->streams[SNDRV_PCM_STREAM_PLAYBACK].substream;
	if (psubstream) {
		ret = snd_dma_alloc_pages(SNDRV_DMA_TYPE_DEV, dev, size,
					  &psubstream->dma_buffer);
		if (ret) {
			dev_err(dev, "Cannot allocate buffer(s)\n");
			return ret;
		}
	}

	csubstream = pcm->streams[SNDRV_PCM_STREAM_CAPTURE].substream;
	if (csubstream) {
		ret = snd_dma_alloc_pages(SNDRV_DMA_TYPE_DEV, dev, size,
					  &csubstream->dma_buffer);
		if (ret) {
			dev_err(dev, "Cannot allocate buffer(s)\n");
			if (psubstream)
				snd_dma_free_pages(&psubstream->dma_buffer);
			return ret;
		}
	}

	return 0;
}

static void q6asm_dai_pcm_free(struct snd_soc_component *component,
			       struct snd_pcm *pcm)
{
	struct snd_pcm_substream *substream;
	int i;

	for (i = 0; i < ARRAY_SIZE(pcm->streams); i++) {
		substream = pcm->streams[i].substream;
		if (substream) {
			snd_dma_free_pages(&substream->dma_buffer);
			substream->dma_buffer.area = NULL;
			substream->dma_buffer.addr = 0;
		}
	}
}

static const struct snd_soc_dapm_widget q6asm_dapm_widgets[] = {
	SND_SOC_DAPM_AIF_IN("MM_DL1", "MultiMedia1 Playback", 0, SND_SOC_NOPM, 0, 0),
	SND_SOC_DAPM_AIF_IN("MM_DL2", "MultiMedia2 Playback", 0, SND_SOC_NOPM, 0, 0),
	SND_SOC_DAPM_AIF_IN("MM_DL3", "MultiMedia3 Playback", 0, SND_SOC_NOPM, 0, 0),
	SND_SOC_DAPM_AIF_IN("MM_DL4", "MultiMedia4 Playback", 0, SND_SOC_NOPM, 0, 0),
	SND_SOC_DAPM_AIF_IN("MM_DL5", "MultiMedia5 Playback", 0, SND_SOC_NOPM, 0, 0),
	SND_SOC_DAPM_AIF_IN("MM_DL6", "MultiMedia6 Playback", 0, SND_SOC_NOPM, 0, 0),
	SND_SOC_DAPM_AIF_IN("MM_DL7", "MultiMedia7 Playback", 0, SND_SOC_NOPM, 0, 0),
	SND_SOC_DAPM_AIF_IN("MM_DL8", "MultiMedia8 Playback", 0, SND_SOC_NOPM, 0, 0),
	SND_SOC_DAPM_AIF_OUT("MM_UL1", "MultiMedia1 Capture", 0, SND_SOC_NOPM, 0, 0),
	SND_SOC_DAPM_AIF_OUT("MM_UL2", "MultiMedia2 Capture", 0, SND_SOC_NOPM, 0, 0),
	SND_SOC_DAPM_AIF_OUT("MM_UL3", "MultiMedia3 Capture", 0, SND_SOC_NOPM, 0, 0),
	SND_SOC_DAPM_AIF_OUT("MM_UL4", "MultiMedia4 Capture", 0, SND_SOC_NOPM, 0, 0),
	SND_SOC_DAPM_AIF_OUT("MM_UL5", "MultiMedia5 Capture", 0, SND_SOC_NOPM, 0, 0),
	SND_SOC_DAPM_AIF_OUT("MM_UL6", "MultiMedia6 Capture", 0, SND_SOC_NOPM, 0, 0),
	SND_SOC_DAPM_AIF_OUT("MM_UL7", "MultiMedia7 Capture", 0, SND_SOC_NOPM, 0, 0),
	SND_SOC_DAPM_AIF_OUT("MM_UL8", "MultiMedia8 Capture", 0, SND_SOC_NOPM, 0, 0),
};

static const struct snd_soc_component_driver q6asm_fe_dai_component = {
	.name		= DRV_NAME,
	.open		= q6asm_dai_open,
	.hw_params	= q6asm_dai_hw_params,
	.close		= q6asm_dai_close,
	.prepare	= q6asm_dai_prepare,
	.trigger	= q6asm_dai_trigger,
	.pointer	= q6asm_dai_pointer,
	.mmap		= q6asm_dai_mmap,
	.pcm_construct	= q6asm_dai_pcm_new,
	.pcm_destruct	= q6asm_dai_pcm_free,
	.compress_ops	= &q6asm_dai_compress_ops,
	.dapm_widgets	= q6asm_dapm_widgets,
	.num_dapm_widgets = ARRAY_SIZE(q6asm_dapm_widgets),
};

static struct snd_soc_dai_driver q6asm_fe_dais_template[] = {
	Q6ASM_FEDAI_DRIVER(1),
	Q6ASM_FEDAI_DRIVER(2),
	Q6ASM_FEDAI_DRIVER(3),
	Q6ASM_FEDAI_DRIVER(4),
	Q6ASM_FEDAI_DRIVER(5),
	Q6ASM_FEDAI_DRIVER(6),
	Q6ASM_FEDAI_DRIVER(7),
	Q6ASM_FEDAI_DRIVER(8),
};

static int of_q6asm_parse_dai_data(struct device *dev,
				    struct q6asm_dai_data *pdata)
{
	struct snd_soc_dai_driver *dai_drv;
	struct snd_soc_pcm_stream empty_stream;
	struct device_node *node;
	int ret, id, dir, idx = 0;


	pdata->num_dais = of_get_child_count(dev->of_node);
	if (!pdata->num_dais) {
		dev_err(dev, "No dais found in DT\n");
		return -EINVAL;
	}

	pdata->dais = devm_kcalloc(dev, pdata->num_dais, sizeof(*dai_drv),
				   GFP_KERNEL);
	if (!pdata->dais)
		return -ENOMEM;

	memset(&empty_stream, 0, sizeof(empty_stream));

	for_each_child_of_node(dev->of_node, node) {
		ret = of_property_read_u32(node, "reg", &id);
		if (ret || id >= MAX_SESSIONS || id < 0) {
			dev_err(dev, "valid dai id not found:%d\n", ret);
			continue;
		}

		dai_drv = &pdata->dais[idx++];
		*dai_drv = q6asm_fe_dais_template[id];

		ret = of_property_read_u32(node, "direction", &dir);
		if (ret)
			continue;

		if (dir == Q6ASM_DAI_RX)
			dai_drv->capture = empty_stream;
		else if (dir == Q6ASM_DAI_TX)
			dai_drv->playback = empty_stream;

		if (of_property_read_bool(node, "is-compress-dai"))
			dai_drv->compress_new = snd_soc_new_compress;
	}

	return 0;
}

static int q6asm_dai_probe(struct platform_device *pdev)
{
	struct device *dev = &pdev->dev;
	struct device_node *node = dev->of_node;
	struct of_phandle_args args;
	struct q6asm_dai_data *pdata;
	int rc;

	pdata = devm_kzalloc(dev, sizeof(*pdata), GFP_KERNEL);
	if (!pdata)
		return -ENOMEM;

	rc = of_parse_phandle_with_fixed_args(node, "iommus", 1, 0, &args);
	if (rc < 0)
		pdata->sid = -1;
	else
		pdata->sid = args.args[0] & SID_MASK_DEFAULT;

	dev_set_drvdata(dev, pdata);

	rc = of_q6asm_parse_dai_data(dev, pdata);
	if (rc)
		return rc;

	return devm_snd_soc_register_component(dev, &q6asm_fe_dai_component,
					       pdata->dais, pdata->num_dais);
}

#ifdef CONFIG_OF
static const struct of_device_id q6asm_dai_device_id[] = {
	{ .compatible = "qcom,q6asm-dais" },
	{},
};
MODULE_DEVICE_TABLE(of, q6asm_dai_device_id);
#endif

static struct platform_driver q6asm_dai_platform_driver = {
	.driver = {
		.name = "q6asm-dai",
		.of_match_table = of_match_ptr(q6asm_dai_device_id),
	},
	.probe = q6asm_dai_probe,
};
module_platform_driver(q6asm_dai_platform_driver);

MODULE_DESCRIPTION("Q6ASM dai driver");
MODULE_LICENSE("GPL v2");<|MERGE_RESOLUTION|>--- conflicted
+++ resolved
@@ -258,14 +258,9 @@
 	}
 
 	if (substream->stream == SNDRV_PCM_STREAM_PLAYBACK) {
-<<<<<<< HEAD
-		ret = q6asm_open_write(prtd->audio_client, FORMAT_LINEAR_PCM,
-				       0, prtd->bits_per_sample);
-=======
 		ret = q6asm_open_write(prtd->audio_client, prtd->stream_id,
 				       FORMAT_LINEAR_PCM,
 				       0, prtd->bits_per_sample, false);
->>>>>>> 7d2a07b7
 	} else if (substream->stream == SNDRV_PCM_STREAM_CAPTURE) {
 		ret = q6asm_open_read(prtd->audio_client, prtd->stream_id,
 				      FORMAT_LINEAR_PCM,
@@ -703,8 +698,6 @@
 	return 0;
 }
 
-<<<<<<< HEAD
-=======
 static int __q6asm_dai_compr_set_codec_params(struct snd_soc_component *component,
 					      struct snd_compr_stream *stream,
 					      struct snd_codec *codec,
@@ -883,7 +876,6 @@
 	return 0;
 }
 
->>>>>>> 7d2a07b7
 static int q6asm_dai_compr_set_params(struct snd_soc_component *component,
 				      struct snd_compr_stream *stream,
 				      struct snd_compr_params *params)
@@ -893,30 +885,9 @@
 	struct snd_soc_pcm_runtime *rtd = stream->private_data;
 	int dir = stream->direction;
 	struct q6asm_dai_data *pdata;
-<<<<<<< HEAD
-	struct q6asm_flac_cfg flac_cfg;
-	struct q6asm_wma_cfg wma_cfg;
-	struct q6asm_alac_cfg alac_cfg;
-	struct q6asm_ape_cfg ape_cfg;
-	unsigned int wma_v9 = 0;
-=======
->>>>>>> 7d2a07b7
 	struct device *dev = component->dev;
 	int ret;
-	union snd_codec_options *codec_options;
-	struct snd_dec_flac *flac;
-	struct snd_dec_wma *wma;
-	struct snd_dec_alac *alac;
-	struct snd_dec_ape *ape;
-
-	codec_options = &(prtd->codec_param.codec.options);
-
-
-<<<<<<< HEAD
-	memcpy(&prtd->codec_param, params, sizeof(*params));
-
-=======
->>>>>>> 7d2a07b7
+
 	pdata = snd_soc_component_get_drvdata(component);
 	if (!pdata)
 		return -EINVAL;
@@ -932,14 +903,9 @@
 	prtd->bits_per_sample = 16;
 
 	if (dir == SND_COMPRESS_PLAYBACK) {
-<<<<<<< HEAD
-		ret = q6asm_open_write(prtd->audio_client, params->codec.id,
-				params->codec.profile, prtd->bits_per_sample);
-=======
 		ret = q6asm_open_write(prtd->audio_client, prtd->stream_id, params->codec.id,
 				params->codec.profile, prtd->bits_per_sample,
 				true);
->>>>>>> 7d2a07b7
 
 		if (ret < 0) {
 			dev_err(dev, "q6asm_open_write failed\n");
@@ -957,159 +923,12 @@
 		return ret;
 	}
 
-<<<<<<< HEAD
-	switch (params->codec.id) {
-	case SND_AUDIOCODEC_FLAC:
-
-		memset(&flac_cfg, 0x0, sizeof(struct q6asm_flac_cfg));
-		flac = &codec_options->flac_d;
-
-		flac_cfg.ch_cfg = params->codec.ch_in;
-		flac_cfg.sample_rate =  params->codec.sample_rate;
-		flac_cfg.stream_info_present = 1;
-		flac_cfg.sample_size = flac->sample_size;
-		flac_cfg.min_blk_size = flac->min_blk_size;
-		flac_cfg.max_blk_size = flac->max_blk_size;
-		flac_cfg.max_frame_size = flac->max_frame_size;
-		flac_cfg.min_frame_size = flac->min_frame_size;
-
-		ret = q6asm_stream_media_format_block_flac(prtd->audio_client,
-							   &flac_cfg);
-		if (ret < 0) {
-			dev_err(dev, "FLAC CMD Format block failed:%d\n", ret);
-			return -EIO;
-		}
-		break;
-
-	case SND_AUDIOCODEC_WMA:
-		wma = &codec_options->wma_d;
-
-		memset(&wma_cfg, 0x0, sizeof(struct q6asm_wma_cfg));
-
-		wma_cfg.sample_rate =  params->codec.sample_rate;
-		wma_cfg.num_channels = params->codec.ch_in;
-		wma_cfg.bytes_per_sec = params->codec.bit_rate / 8;
-		wma_cfg.block_align = params->codec.align;
-		wma_cfg.bits_per_sample = prtd->bits_per_sample;
-		wma_cfg.enc_options = wma->encoder_option;
-		wma_cfg.adv_enc_options = wma->adv_encoder_option;
-		wma_cfg.adv_enc_options2 = wma->adv_encoder_option2;
-
-		if (wma_cfg.num_channels == 1)
-			wma_cfg.channel_mask = 4; /* Mono Center */
-		else if (wma_cfg.num_channels == 2)
-			wma_cfg.channel_mask = 3; /* Stereo FL/FR */
-		else
-			return -EINVAL;
-
-		/* check the codec profile */
-		switch (params->codec.profile) {
-		case SND_AUDIOPROFILE_WMA9:
-			wma_cfg.fmtag = 0x161;
-			wma_v9 = 1;
-			break;
-
-		case SND_AUDIOPROFILE_WMA10:
-			wma_cfg.fmtag = 0x166;
-			break;
-
-		case SND_AUDIOPROFILE_WMA9_PRO:
-			wma_cfg.fmtag = 0x162;
-			break;
-
-		case SND_AUDIOPROFILE_WMA9_LOSSLESS:
-			wma_cfg.fmtag = 0x163;
-			break;
-
-		case SND_AUDIOPROFILE_WMA10_LOSSLESS:
-			wma_cfg.fmtag = 0x167;
-			break;
-
-		default:
-			dev_err(dev, "Unknown WMA profile:%x\n",
-				params->codec.profile);
-			return -EIO;
-		}
-
-		if (wma_v9)
-			ret = q6asm_stream_media_format_block_wma_v9(
-					prtd->audio_client, &wma_cfg);
-		else
-			ret = q6asm_stream_media_format_block_wma_v10(
-					prtd->audio_client, &wma_cfg);
-		if (ret < 0) {
-			dev_err(dev, "WMA9 CMD failed:%d\n", ret);
-			return -EIO;
-		}
-		break;
-
-	case SND_AUDIOCODEC_ALAC:
-		memset(&alac_cfg, 0x0, sizeof(alac_cfg));
-		alac = &codec_options->alac_d;
-
-		alac_cfg.sample_rate = params->codec.sample_rate;
-		alac_cfg.avg_bit_rate = params->codec.bit_rate;
-		alac_cfg.bit_depth = prtd->bits_per_sample;
-		alac_cfg.num_channels = params->codec.ch_in;
-
-		alac_cfg.frame_length = alac->frame_length;
-		alac_cfg.pb = alac->pb;
-		alac_cfg.mb = alac->mb;
-		alac_cfg.kb = alac->kb;
-		alac_cfg.max_run = alac->max_run;
-		alac_cfg.compatible_version = alac->compatible_version;
-		alac_cfg.max_frame_bytes = alac->max_frame_bytes;
-
-		switch (params->codec.ch_in) {
-		case 1:
-			alac_cfg.channel_layout_tag = ALAC_CH_LAYOUT_MONO;
-			break;
-		case 2:
-			alac_cfg.channel_layout_tag = ALAC_CH_LAYOUT_STEREO;
-			break;
-		}
-		ret = q6asm_stream_media_format_block_alac(prtd->audio_client,
-							   &alac_cfg);
-		if (ret < 0) {
-			dev_err(dev, "ALAC CMD Format block failed:%d\n", ret);
-			return -EIO;
-		}
-		break;
-
-	case SND_AUDIOCODEC_APE:
-		memset(&ape_cfg, 0x0, sizeof(ape_cfg));
-		ape = &codec_options->ape_d;
-
-		ape_cfg.sample_rate = params->codec.sample_rate;
-		ape_cfg.num_channels = params->codec.ch_in;
-		ape_cfg.bits_per_sample = prtd->bits_per_sample;
-
-		ape_cfg.compatible_version = ape->compatible_version;
-		ape_cfg.compression_level = ape->compression_level;
-		ape_cfg.format_flags = ape->format_flags;
-		ape_cfg.blocks_per_frame = ape->blocks_per_frame;
-		ape_cfg.final_frame_blocks = ape->final_frame_blocks;
-		ape_cfg.total_frames = ape->total_frames;
-		ape_cfg.seek_table_present = ape->seek_table_present;
-
-		ret = q6asm_stream_media_format_block_ape(prtd->audio_client,
-							  &ape_cfg);
-		if (ret < 0) {
-			dev_err(dev, "APE CMD Format block failed:%d\n", ret);
-			return -EIO;
-		}
-		break;
-
-	default:
-		break;
-=======
 	ret = __q6asm_dai_compr_set_codec_params(component, stream,
 						 &params->codec,
 						 prtd->stream_id);
 	if (ret) {
 		dev_err(dev, "codec param setup failed ret:%d\n", ret);
 		return ret;
->>>>>>> 7d2a07b7
 	}
 
 	ret = q6asm_map_memory_regions(dir, prtd->audio_client, prtd->phys,
@@ -1126,8 +945,6 @@
 	return 0;
 }
 
-<<<<<<< HEAD
-=======
 static int q6asm_dai_compr_set_metadata(struct snd_soc_component *component,
 					struct snd_compr_stream *stream,
 					struct snd_compr_metadata *metadata)
@@ -1177,7 +994,6 @@
 	return ret;
 }
 
->>>>>>> 7d2a07b7
 static int q6asm_dai_compr_trigger(struct snd_soc_component *component,
 				   struct snd_compr_stream *stream, int cmd)
 {
@@ -1236,15 +1052,9 @@
 	return 0;
 }
 
-<<<<<<< HEAD
-static int q6asm_dai_compr_ack(struct snd_soc_component *component,
-			       struct snd_compr_stream *stream,
-			       size_t count)
-=======
 static int q6asm_compr_copy(struct snd_soc_component *component,
 			    struct snd_compr_stream *stream, char __user *buf,
 			    size_t count)
->>>>>>> 7d2a07b7
 {
 	struct snd_compr_runtime *runtime = stream->runtime;
 	struct q6asm_dai_rtd *prtd = runtime->private_data;
@@ -1359,11 +1169,7 @@
 	return 0;
 }
 
-<<<<<<< HEAD
-static struct snd_compress_ops q6asm_dai_compress_ops = {
-=======
 static const struct snd_compress_ops q6asm_dai_compress_ops = {
->>>>>>> 7d2a07b7
 	.open		= q6asm_dai_compr_open,
 	.free		= q6asm_dai_compr_free,
 	.set_params	= q6asm_dai_compr_set_params,
