--- conflicted
+++ resolved
@@ -563,14 +563,11 @@
 		.map = trx40_mobo_map,
 		.connector_map = trx40_mobo_connector_map,
 	},
-<<<<<<< HEAD
-=======
 	{	/* Asrock TRX40 Creator */
 		.id = USB_ID(0x26ce, 0x0a01),
 		.map = trx40_mobo_map,
 		.connector_map = trx40_mobo_connector_map,
 	},
->>>>>>> 05da6ca8
 	{ 0 } /* terminator */
 };
 
