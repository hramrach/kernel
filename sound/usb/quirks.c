--- conflicted
+++ resolved
@@ -1515,13 +1515,10 @@
 	case USB_ID(0x2b73, 0x0013): /* Pioneer DJM-450 */
 		pioneer_djm_set_format_quirk(subs, 0x0082);
 		break;
-<<<<<<< HEAD
-=======
 	case USB_ID(0x08e4, 0x017f): /* Pioneer DJM-750 */
 	case USB_ID(0x08e4, 0x0163): /* Pioneer DJM-850 */
 		pioneer_djm_set_format_quirk(subs, 0x0086);
 		break;
->>>>>>> 3887ecbb
 	}
 }
 
