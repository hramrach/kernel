--- conflicted
+++ resolved
@@ -84,17 +84,10 @@
 	dma_addr_t sync_dma;		/* DMA address of syncbuf */
 
 	unsigned int pipe;		/* the data i/o pipe */
-<<<<<<< HEAD
-	unsigned int framesize[2];	/* small/large frame sizes in samples */
-	unsigned int sample_rem;	/* remainder from division fs/fps */
-	unsigned int sample_accum;	/* sample accumulator */
-	unsigned int fps;		/* frames per second */
-=======
 	unsigned int packsize[2];	/* small/large packet sizes in samples */
 	unsigned int sample_rem;	/* remainder from division fs/pps */
 	unsigned int sample_accum;	/* sample accumulator */
 	unsigned int pps;		/* packets per second */
->>>>>>> 40ad9846
 	unsigned int freqn;		/* nominal sampling rate in fs/fps in Q16.16 format */
 	unsigned int freqm;		/* momentary sampling rate in fs/fps in Q16.16 format */
 	int	   freqshift;		/* how much to shift the feedback value to get Q16.16 */
