/* SPDX-License-Identifier: GPL-2.0 */
#ifndef __USBAUDIO_CARD_H
#define __USBAUDIO_CARD_H

#define MAX_NR_RATES	1024
#define MAX_PACKS	6		/* per URB */
#define MAX_PACKS_HS	(MAX_PACKS * 8)	/* in high speed mode */
#define MAX_URBS	12
#define SYNC_URBS	4	/* always four urbs for sync */
#define MAX_QUEUE	18	/* try not to exceed this queue length, in ms */

struct audioformat {
	struct list_head list;
	u64 formats;			/* ALSA format bits */
	unsigned int channels;		/* # channels */
	unsigned int fmt_type;		/* USB audio format type (1-3) */
	unsigned int fmt_bits;		/* number of significant bits */
	unsigned int frame_size;	/* samples per frame for non-audio */
	unsigned char iface;		/* interface number */
	unsigned char altsetting;	/* corresponding alternate setting */
	unsigned char ep_idx;		/* endpoint array index */
<<<<<<< HEAD
	unsigned char altset_idx;	/* array index of altenate setting */
=======
	unsigned char altset_idx;	/* array index of alternate setting */
>>>>>>> 7d2a07b7
	unsigned char attributes;	/* corresponding attributes of cs endpoint */
	unsigned char endpoint;		/* endpoint */
	unsigned char ep_attr;		/* endpoint attributes */
	bool implicit_fb;		/* implicit feedback endpoint */
	unsigned char sync_ep;		/* sync endpoint number */
	unsigned char sync_iface;	/* sync EP interface */
	unsigned char sync_altsetting;	/* sync EP alternate setting */
	unsigned char sync_ep_idx;	/* sync EP array index */
	unsigned char datainterval;	/* log_2 of data packet interval */
	unsigned char protocol;		/* UAC_VERSION_1/2/3 */
	unsigned int maxpacksize;	/* max. packet size */
	unsigned int rates;		/* rate bitmasks */
	unsigned int rate_min, rate_max;	/* min/max rates */
	unsigned int nr_rates;		/* number of rate table entries */
	unsigned int *rate_table;	/* rate table */
	unsigned char clock;		/* associated clock */
	struct snd_pcm_chmap_elem *chmap; /* (optional) channel map */
	bool dsd_dop;			/* add DOP headers in case of DSD samples */
	bool dsd_bitrev;		/* reverse the bits of each DSD sample */
	bool dsd_raw;			/* altsetting is raw DSD */
};

struct snd_usb_substream;
struct snd_usb_iface_ref;
struct snd_usb_endpoint;
struct snd_usb_power_domain;

struct snd_urb_ctx {
	struct urb *urb;
	unsigned int buffer_size;	/* size of data buffer, if data URB */
	struct snd_usb_substream *subs;
	struct snd_usb_endpoint *ep;
	int index;	/* index for urb array */
	int packets;	/* number of packets per urb */
	int queued;	/* queued data bytes by this urb */
	int packet_size[MAX_PACKS_HS]; /* size of packets for next submission */
	struct list_head ready_list;
};

struct snd_usb_endpoint {
	struct snd_usb_audio *chip;
	struct snd_usb_iface_ref *iface_ref;

	int opened;		/* open refcount; protect with chip->mutex */
	atomic_t running;	/* running status */
	int ep_num;		/* the referenced endpoint number */
	int type;		/* SND_USB_ENDPOINT_TYPE_* */

	unsigned char iface;		/* interface number */
	unsigned char altsetting;	/* corresponding alternate setting */
	unsigned char ep_idx;		/* endpoint array index */

	atomic_t state;		/* running state */

	void (*prepare_data_urb) (struct snd_usb_substream *subs,
				  struct urb *urb);
	void (*retire_data_urb) (struct snd_usb_substream *subs,
				 struct urb *urb);

	struct snd_usb_substream *data_subs;
	struct snd_usb_endpoint *sync_source;
	struct snd_usb_endpoint *sync_sink;

	struct snd_urb_ctx urb[MAX_URBS];

	struct snd_usb_packet_info {
		uint32_t packet_size[MAX_PACKS_HS];
		int packets;
	} next_packet[MAX_URBS];
	unsigned int next_packet_head;	/* ring buffer offset to read */
	unsigned int next_packet_queued; /* queued items in the ring buffer */
	struct list_head ready_playback_urbs; /* playback URB FIFO for implicit fb */

	unsigned int nurbs;		/* # urbs */
	unsigned long active_mask;	/* bitmask of active urbs */
	unsigned long unlink_mask;	/* bitmask of unlinked urbs */
	char *syncbuf;			/* sync buffer for all sync URBs */
	dma_addr_t sync_dma;		/* DMA address of syncbuf */

	unsigned int pipe;		/* the data i/o pipe */
	unsigned int packsize[2];	/* small/large packet sizes in samples */
	unsigned int sample_rem;	/* remainder from division fs/pps */
	unsigned int sample_accum;	/* sample accumulator */
	unsigned int pps;		/* packets per second */
	unsigned int freqn;		/* nominal sampling rate in fs/fps in Q16.16 format */
	unsigned int freqm;		/* momentary sampling rate in fs/fps in Q16.16 format */
	int	   freqshift;		/* how much to shift the feedback value to get Q16.16 */
	unsigned int freqmax;		/* maximum sampling rate, used for buffer management */
	unsigned int phase;		/* phase accumulator */
	unsigned int maxpacksize;	/* max packet size in bytes */
	unsigned int maxframesize;      /* max packet size in frames */
	unsigned int max_urb_frames;	/* max URB size in frames */
	unsigned int curpacksize;	/* current packet size in bytes (for capture) */
	unsigned int curframesize;      /* current packet size in frames (for capture) */
	unsigned int syncmaxsize;	/* sync endpoint packet size */
	unsigned int fill_max:1;	/* fill max packet size always */
	unsigned int tenor_fb_quirk:1;	/* corrupted feedback data */
	unsigned int datainterval;      /* log_2 of data packet interval */
	unsigned int syncinterval;	/* P for adaptive mode, 0 otherwise */
	unsigned char silence_value;
	unsigned int stride;
	int skip_packets;		/* quirks for devices to ignore the first n packets
					   in a stream */
	bool implicit_fb_sync;		/* syncs with implicit feedback */
	bool need_setup;		/* (re-)need for configure? */

	/* for hw constraints */
	const struct audioformat *cur_audiofmt;
	unsigned int cur_rate;
	snd_pcm_format_t cur_format;
	unsigned int cur_channels;
	unsigned int cur_frame_bytes;
	unsigned int cur_period_frames;
	unsigned int cur_period_bytes;
	unsigned int cur_buffer_periods;

	spinlock_t lock;
	struct list_head list;
};

struct media_ctl;

struct snd_usb_substream {
	struct snd_usb_stream *stream;
	struct usb_device *dev;
	struct snd_pcm_substream *pcm_substream;
	int direction;	/* playback or capture */
	int endpoint;	/* assigned endpoint */
	const struct audioformat *cur_audiofmt;	/* current audioformat pointer (for hw_params callback) */
	struct snd_usb_power_domain *str_pd;	/* UAC3 Power Domain for streaming path */
	unsigned int channels_max;	/* max channels in the all audiofmts */
	unsigned int txfr_quirk:1;	/* allow sub-frame alignment */
	unsigned int tx_length_quirk:1;	/* add length specifier to transfers */
	unsigned int fmt_type;		/* USB audio format type (1-3) */
	unsigned int pkt_offset_adj;	/* Bytes to drop from beginning of packets (for non-compliant devices) */
	unsigned int stream_offset_adj;	/* Bytes to drop from beginning of stream (for non-compliant devices) */

	unsigned int running: 1;	/* running status */
	unsigned int period_elapsed_pending;	/* delay period handling */

	unsigned int buffer_bytes;	/* buffer size in bytes */
	unsigned int inflight_bytes;	/* in-flight data bytes on buffer (for playback) */
	unsigned int hwptr_done;	/* processed byte position in the buffer */
	unsigned int transfer_done;	/* processed frames since last period update */
	unsigned int frame_limit;	/* limits number of packets in URB */

	/* data and sync endpoints for this stream */
	unsigned int ep_num;		/* the endpoint number */
	struct snd_usb_endpoint *data_endpoint;
	struct snd_usb_endpoint *sync_endpoint;
	unsigned long flags;
	unsigned int speed;		/* USB_SPEED_XXX */

	u64 formats;			/* format bitmasks (all or'ed) */
	unsigned int num_formats;		/* number of supported audio formats (list) */
	struct list_head fmt_list;	/* format list */
	spinlock_t lock;

	unsigned int last_frame_number;	/* stored frame number */

	struct {
		int marker;
		int channel;
		int byte_idx;
	} dsd_dop;

	bool trigger_tstamp_pending_update; /* trigger timestamp being updated from initial estimate */
	struct media_ctl *media_ctl;
};

struct snd_usb_stream {
	struct snd_usb_audio *chip;
	struct snd_pcm *pcm;
	int pcm_index;
	unsigned int fmt_type;		/* USB audio format type (1-3) */
	struct snd_usb_substream substream[2];
	struct list_head list;
};

#endif /* __USBAUDIO_CARD_H */<|MERGE_RESOLUTION|>--- conflicted
+++ resolved
@@ -19,11 +19,7 @@
 	unsigned char iface;		/* interface number */
 	unsigned char altsetting;	/* corresponding alternate setting */
 	unsigned char ep_idx;		/* endpoint array index */
-<<<<<<< HEAD
-	unsigned char altset_idx;	/* array index of altenate setting */
-=======
 	unsigned char altset_idx;	/* array index of alternate setting */
->>>>>>> 7d2a07b7
 	unsigned char attributes;	/* corresponding attributes of cs endpoint */
 	unsigned char endpoint;		/* endpoint */
 	unsigned char ep_attr;		/* endpoint attributes */
