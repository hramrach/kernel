--- conflicted
+++ resolved
@@ -4915,11 +4915,7 @@
 #ifdef SNDRV_BIG_ENDIAN
 	{
 		int i;
-<<<<<<< HEAD
-		u32 *src = (void *)fw->data;
-=======
 		u32 *src = (u32*)fw->data;
->>>>>>> addcf6d4
 		for (i = 0; i < ARRAY_SIZE(hdsp->firmware_cache); i++, src++)
 			hdsp->firmware_cache[i] = ((*src & 0x000000ff) << 16) |
 				((*src & 0x0000ff00) << 8)  |
