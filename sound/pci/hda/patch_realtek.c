--- conflicted
+++ resolved
@@ -4757,11 +4757,8 @@
 	ALC293_FIXUP_LENOVO_SPK_NOISE,
 	ALC233_FIXUP_LENOVO_LINE2_MIC_HOTKEY,
 	ALC255_FIXUP_DELL_SPK_NOISE,
-<<<<<<< HEAD
-=======
 	ALC225_FIXUP_DELL1_MIC_NO_PRESENCE,
 	ALC280_FIXUP_HP_HEADSET_MIC,
->>>>>>> 05ec7de7
 };
 
 static const struct hda_fixup alc269_fixups[] = {
@@ -5387,8 +5384,6 @@
 		.chained = true,
 		.chain_id = ALC255_FIXUP_DELL1_MIC_NO_PRESENCE
 	},
-<<<<<<< HEAD
-=======
 	[ALC225_FIXUP_DELL1_MIC_NO_PRESENCE] = {
 		.type = HDA_FIXUP_VERBS,
 		.v.verbs = (const struct hda_verb[]) {
@@ -5406,7 +5401,6 @@
 		.chained = true,
 		.chain_id = ALC269_FIXUP_HEADSET_MIC,
 	},
->>>>>>> 05ec7de7
 };
 
 static const struct snd_pci_quirk alc269_fixup_tbl[] = {
@@ -5680,17 +5674,10 @@
 	{0x21, 0x03211020}
 
 static const struct snd_hda_pin_quirk alc269_pin_fixup_tbl[] = {
-<<<<<<< HEAD
-	SND_HDA_PIN_QUIRK(0x10ec0225, 0x1028, "Dell", ALC269_FIXUP_DELL1_MIC_NO_PRESENCE,
-		ALC225_STANDARD_PINS,
-		{0x14, 0x901701a0}),
-	SND_HDA_PIN_QUIRK(0x10ec0225, 0x1028, "Dell", ALC269_FIXUP_DELL1_MIC_NO_PRESENCE,
-=======
 	SND_HDA_PIN_QUIRK(0x10ec0225, 0x1028, "Dell", ALC225_FIXUP_DELL1_MIC_NO_PRESENCE,
 		ALC225_STANDARD_PINS,
 		{0x14, 0x901701a0}),
 	SND_HDA_PIN_QUIRK(0x10ec0225, 0x1028, "Dell", ALC225_FIXUP_DELL1_MIC_NO_PRESENCE,
->>>>>>> 05ec7de7
 		ALC225_STANDARD_PINS,
 		{0x14, 0x901701b0}),
 	SND_HDA_PIN_QUIRK(0x10ec0255, 0x1028, "Dell", ALC255_FIXUP_DELL2_MIC_NO_PRESENCE,
