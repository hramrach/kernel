/*
 * Universal Interface for Intel High Definition Audio Codec
 *
 * HD audio interface patch for Realtek ALC codecs
 *
 * Copyright (c) 2004 Kailang Yang <kailang@realtek.com.tw>
 *                    PeiSen Hou <pshou@realtek.com.tw>
 *                    Takashi Iwai <tiwai@suse.de>
 *                    Jonathan Woithe <jwoithe@physics.adelaide.edu.au>
 *
 *  This driver is free software; you can redistribute it and/or modify
 *  it under the terms of the GNU General Public License as published by
 *  the Free Software Foundation; either version 2 of the License, or
 *  (at your option) any later version.
 *
 *  This driver is distributed in the hope that it will be useful,
 *  but WITHOUT ANY WARRANTY; without even the implied warranty of
 *  MERCHANTABILITY or FITNESS FOR A PARTICULAR PURPOSE.  See the
 *  GNU General Public License for more details.
 *
 *  You should have received a copy of the GNU General Public License
 *  along with this program; if not, write to the Free Software
 *  Foundation, Inc., 59 Temple Place, Suite 330, Boston, MA  02111-1307 USA
 */

#include <linux/init.h>
#include <linux/delay.h>
#include <linux/slab.h>
#include <linux/pci.h>
#include <linux/module.h>
#include <sound/core.h>
#include <sound/jack.h>
#include "hda_codec.h"
#include "hda_local.h"
#include "hda_beep.h"
#include "hda_jack.h"

/* unsol event tags */
#define ALC_FRONT_EVENT		0x01
#define ALC_DCVOL_EVENT		0x02
#define ALC_HP_EVENT		0x04
#define ALC_MIC_EVENT		0x08

/* for GPIO Poll */
#define GPIO_MASK	0x03

/* extra amp-initialization sequence types */
enum {
	ALC_INIT_NONE,
	ALC_INIT_DEFAULT,
	ALC_INIT_GPIO1,
	ALC_INIT_GPIO2,
	ALC_INIT_GPIO3,
};

struct alc_customize_define {
	unsigned int  sku_cfg;
	unsigned char port_connectivity;
	unsigned char check_sum;
	unsigned char customization;
	unsigned char external_amp;
	unsigned int  enable_pcbeep:1;
	unsigned int  platform_type:1;
	unsigned int  swap:1;
	unsigned int  override:1;
	unsigned int  fixup:1; /* Means that this sku is set by driver, not read from hw */
};

struct alc_fixup;

struct alc_multi_io {
	hda_nid_t pin;		/* multi-io widget pin NID */
	hda_nid_t dac;		/* DAC to be connected */
	unsigned int ctl_in;	/* cached input-pin control value */
};

enum {
	ALC_AUTOMUTE_PIN,	/* change the pin control */
	ALC_AUTOMUTE_AMP,	/* mute/unmute the pin AMP */
	ALC_AUTOMUTE_MIXER,	/* mute/unmute mixer widget AMP */
};

#define MAX_VOL_NIDS	0x40

struct alc_spec {
	/* codec parameterization */
	const struct snd_kcontrol_new *mixers[5];	/* mixer arrays */
	unsigned int num_mixers;
	const struct snd_kcontrol_new *cap_mixer;	/* capture mixer */
	unsigned int beep_amp;	/* beep amp value, set via set_beep_amp() */

	const struct hda_verb *init_verbs[10];	/* initialization verbs
						 * don't forget NULL
						 * termination!
						 */
	unsigned int num_init_verbs;

	char stream_name_analog[32];	/* analog PCM stream */
	const struct hda_pcm_stream *stream_analog_playback;
	const struct hda_pcm_stream *stream_analog_capture;
	const struct hda_pcm_stream *stream_analog_alt_playback;
	const struct hda_pcm_stream *stream_analog_alt_capture;

	char stream_name_digital[32];	/* digital PCM stream */
	const struct hda_pcm_stream *stream_digital_playback;
	const struct hda_pcm_stream *stream_digital_capture;

	/* playback */
	struct hda_multi_out multiout;	/* playback set-up
					 * max_channels, dacs must be set
					 * dig_out_nid and hp_nid are optional
					 */
	hda_nid_t alt_dac_nid;
	hda_nid_t slave_dig_outs[3];	/* optional - for auto-parsing */
	int dig_out_type;

	/* capture */
	unsigned int num_adc_nids;
	const hda_nid_t *adc_nids;
	const hda_nid_t *capsrc_nids;
	hda_nid_t dig_in_nid;		/* digital-in NID; optional */
	hda_nid_t mixer_nid;		/* analog-mixer NID */
	DECLARE_BITMAP(vol_ctls, MAX_VOL_NIDS << 1);
	DECLARE_BITMAP(sw_ctls, MAX_VOL_NIDS << 1);

	/* capture setup for dynamic dual-adc switch */
	hda_nid_t cur_adc;
	unsigned int cur_adc_stream_tag;
	unsigned int cur_adc_format;

	/* capture source */
	unsigned int num_mux_defs;
	const struct hda_input_mux *input_mux;
	unsigned int cur_mux[3];
	hda_nid_t ext_mic_pin;
	hda_nid_t dock_mic_pin;
	hda_nid_t int_mic_pin;

	/* channel model */
	const struct hda_channel_mode *channel_mode;
	int num_channel_mode;
	int need_dac_fix;
	int const_channel_count;
	int ext_channel_count;

	/* PCM information */
	struct hda_pcm pcm_rec[3];	/* used in alc_build_pcms() */

	/* dynamic controls, init_verbs and input_mux */
	struct auto_pin_cfg autocfg;
	struct alc_customize_define cdefine;
	struct snd_array kctls;
	struct hda_input_mux private_imux[3];
	hda_nid_t private_dac_nids[AUTO_CFG_MAX_OUTS];
	hda_nid_t private_adc_nids[AUTO_CFG_MAX_OUTS];
	hda_nid_t private_capsrc_nids[AUTO_CFG_MAX_OUTS];
	hda_nid_t imux_pins[HDA_MAX_NUM_INPUTS];
	unsigned int dyn_adc_idx[HDA_MAX_NUM_INPUTS];
	int int_mic_idx, ext_mic_idx, dock_mic_idx; /* for auto-mic */

	/* hooks */
	void (*init_hook)(struct hda_codec *codec);
	void (*unsol_event)(struct hda_codec *codec, unsigned int res);
#ifdef CONFIG_SND_HDA_POWER_SAVE
	void (*power_hook)(struct hda_codec *codec);
#endif
	void (*shutup)(struct hda_codec *codec);
	void (*automute_hook)(struct hda_codec *codec);

	/* for pin sensing */
	unsigned int hp_jack_present:1;
	unsigned int line_jack_present:1;
	unsigned int master_mute:1;
	unsigned int auto_mic:1;
	unsigned int auto_mic_valid_imux:1;	/* valid imux for auto-mic */
	unsigned int automute_speaker:1; /* automute speaker outputs */
	unsigned int automute_lo:1; /* automute LO outputs */
	unsigned int detect_hp:1;	/* Headphone detection enabled */
	unsigned int detect_lo:1;	/* Line-out detection enabled */
	unsigned int automute_speaker_possible:1; /* there are speakers and either LO or HP */
	unsigned int automute_lo_possible:1;	  /* there are line outs and HP */
	unsigned int keep_vref_in_automute:1; /* Don't clear VREF in automute */

	/* other flags */
	unsigned int no_analog :1; /* digital I/O only */
	unsigned int dyn_adc_switch:1; /* switch ADCs (for ALC275) */
	unsigned int single_input_src:1;
	unsigned int vol_in_capsrc:1; /* use capsrc volume (ADC has no vol) */
	unsigned int parse_flags; /* passed to snd_hda_parse_pin_defcfg() */
	unsigned int shared_mic_hp:1; /* HP/Mic-in sharing */

	/* auto-mute control */
	int automute_mode;
	hda_nid_t automute_mixer_nid[AUTO_CFG_MAX_OUTS];

	int init_amp;
	int codec_variant;	/* flag for other variants */

	/* for virtual master */
	hda_nid_t vmaster_nid;
#ifdef CONFIG_SND_HDA_POWER_SAVE
	struct hda_loopback_check loopback;
#endif

	/* for PLL fix */
	hda_nid_t pll_nid;
	unsigned int pll_coef_idx, pll_coef_bit;
	unsigned int coef0;

	/* fix-up list */
	int fixup_id;
	const struct alc_fixup *fixup_list;
	const char *fixup_name;

	/* multi-io */
	int multi_ios;
	struct alc_multi_io multi_io[4];

	/* bind volumes */
	struct snd_array bind_ctls;
};

#define ALC_MODEL_AUTO		0	/* common for all chips */

static bool check_amp_caps(struct hda_codec *codec, hda_nid_t nid,
			   int dir, unsigned int bits)
{
	if (!nid)
		return false;
	if (get_wcaps(codec, nid) & (1 << (dir + 1)))
		if (query_amp_caps(codec, nid, dir) & bits)
			return true;
	return false;
}

#define nid_has_mute(codec, nid, dir) \
	check_amp_caps(codec, nid, dir, AC_AMPCAP_MUTE)
#define nid_has_volume(codec, nid, dir) \
	check_amp_caps(codec, nid, dir, AC_AMPCAP_NUM_STEPS)

/*
 * input MUX handling
 */
static int alc_mux_enum_info(struct snd_kcontrol *kcontrol,
			     struct snd_ctl_elem_info *uinfo)
{
	struct hda_codec *codec = snd_kcontrol_chip(kcontrol);
	struct alc_spec *spec = codec->spec;
	unsigned int mux_idx = snd_ctl_get_ioffidx(kcontrol, &uinfo->id);
	if (mux_idx >= spec->num_mux_defs)
		mux_idx = 0;
	if (!spec->input_mux[mux_idx].num_items && mux_idx > 0)
		mux_idx = 0;
	return snd_hda_input_mux_info(&spec->input_mux[mux_idx], uinfo);
}

static int alc_mux_enum_get(struct snd_kcontrol *kcontrol,
			    struct snd_ctl_elem_value *ucontrol)
{
	struct hda_codec *codec = snd_kcontrol_chip(kcontrol);
	struct alc_spec *spec = codec->spec;
	unsigned int adc_idx = snd_ctl_get_ioffidx(kcontrol, &ucontrol->id);

	ucontrol->value.enumerated.item[0] = spec->cur_mux[adc_idx];
	return 0;
}

static bool alc_dyn_adc_pcm_resetup(struct hda_codec *codec, int cur)
{
	struct alc_spec *spec = codec->spec;
	hda_nid_t new_adc = spec->adc_nids[spec->dyn_adc_idx[cur]];

	if (spec->cur_adc && spec->cur_adc != new_adc) {
		/* stream is running, let's swap the current ADC */
		__snd_hda_codec_cleanup_stream(codec, spec->cur_adc, 1);
		spec->cur_adc = new_adc;
		snd_hda_codec_setup_stream(codec, new_adc,
					   spec->cur_adc_stream_tag, 0,
					   spec->cur_adc_format);
		return true;
	}
	return false;
}

static inline hda_nid_t get_capsrc(struct alc_spec *spec, int idx)
{
	return spec->capsrc_nids ?
		spec->capsrc_nids[idx] : spec->adc_nids[idx];
}

static void call_update_outputs(struct hda_codec *codec);

/* select the given imux item; either unmute exclusively or select the route */
static int alc_mux_select(struct hda_codec *codec, unsigned int adc_idx,
			  unsigned int idx, bool force)
{
	struct alc_spec *spec = codec->spec;
	const struct hda_input_mux *imux;
	unsigned int mux_idx;
	int i, type, num_conns;
	hda_nid_t nid;

	mux_idx = adc_idx >= spec->num_mux_defs ? 0 : adc_idx;
	imux = &spec->input_mux[mux_idx];
	if (!imux->num_items && mux_idx > 0)
		imux = &spec->input_mux[0];
	if (!imux->num_items)
		return 0;

	if (idx >= imux->num_items)
		idx = imux->num_items - 1;
	if (spec->cur_mux[adc_idx] == idx && !force)
		return 0;
	spec->cur_mux[adc_idx] = idx;

	/* for shared I/O, change the pin-control accordingly */
	if (spec->shared_mic_hp) {
		/* NOTE: this assumes that there are only two inputs, the
		 * first is the real internal mic and the second is HP jack.
		 */
		snd_hda_codec_write(codec, spec->autocfg.inputs[1].pin, 0,
				    AC_VERB_SET_PIN_WIDGET_CONTROL,
				    spec->cur_mux[adc_idx] ?
				    PIN_VREF80 : PIN_HP);
		spec->automute_speaker = !spec->cur_mux[adc_idx];
		call_update_outputs(codec);
	}

	if (spec->dyn_adc_switch) {
		alc_dyn_adc_pcm_resetup(codec, idx);
		adc_idx = spec->dyn_adc_idx[idx];
	}

	nid = get_capsrc(spec, adc_idx);

	/* no selection? */
	num_conns = snd_hda_get_conn_list(codec, nid, NULL);
	if (num_conns <= 1)
		return 1;

	type = get_wcaps_type(get_wcaps(codec, nid));
	if (type == AC_WID_AUD_MIX) {
		/* Matrix-mixer style (e.g. ALC882) */
		int active = imux->items[idx].index;
		for (i = 0; i < num_conns; i++) {
			unsigned int v = (i == active) ? 0 : HDA_AMP_MUTE;
			snd_hda_codec_amp_stereo(codec, nid, HDA_INPUT, i,
						 HDA_AMP_MUTE, v);
		}
	} else {
		/* MUX style (e.g. ALC880) */
		snd_hda_codec_write_cache(codec, nid, 0,
					  AC_VERB_SET_CONNECT_SEL,
					  imux->items[idx].index);
	}
	return 1;
}

static int alc_mux_enum_put(struct snd_kcontrol *kcontrol,
			    struct snd_ctl_elem_value *ucontrol)
{
	struct hda_codec *codec = snd_kcontrol_chip(kcontrol);
	unsigned int adc_idx = snd_ctl_get_ioffidx(kcontrol, &ucontrol->id);
	return alc_mux_select(codec, adc_idx,
			      ucontrol->value.enumerated.item[0], false);
}

/*
 * set up the input pin config (depending on the given auto-pin type)
 */
static void alc_set_input_pin(struct hda_codec *codec, hda_nid_t nid,
			      int auto_pin_type)
{
	unsigned int val = PIN_IN;

	if (auto_pin_type == AUTO_PIN_MIC) {
		unsigned int pincap;
		unsigned int oldval;
		oldval = snd_hda_codec_read(codec, nid, 0,
					    AC_VERB_GET_PIN_WIDGET_CONTROL, 0);
		pincap = snd_hda_query_pin_caps(codec, nid);
		pincap = (pincap & AC_PINCAP_VREF) >> AC_PINCAP_VREF_SHIFT;
		/* if the default pin setup is vref50, we give it priority */
		if ((pincap & AC_PINCAP_VREF_80) && oldval != PIN_VREF50)
			val = PIN_VREF80;
		else if (pincap & AC_PINCAP_VREF_50)
			val = PIN_VREF50;
		else if (pincap & AC_PINCAP_VREF_100)
			val = PIN_VREF100;
		else if (pincap & AC_PINCAP_VREF_GRD)
			val = PIN_VREFGRD;
	}
	snd_hda_codec_write(codec, nid, 0, AC_VERB_SET_PIN_WIDGET_CONTROL, val);
}

/*
 * Append the given mixer and verb elements for the later use
 * The mixer array is referred in build_controls(), and init_verbs are
 * called in init().
 */
static void add_mixer(struct alc_spec *spec, const struct snd_kcontrol_new *mix)
{
	if (snd_BUG_ON(spec->num_mixers >= ARRAY_SIZE(spec->mixers)))
		return;
	spec->mixers[spec->num_mixers++] = mix;
}

static void add_verb(struct alc_spec *spec, const struct hda_verb *verb)
{
	if (snd_BUG_ON(spec->num_init_verbs >= ARRAY_SIZE(spec->init_verbs)))
		return;
	spec->init_verbs[spec->num_init_verbs++] = verb;
}

/*
 * GPIO setup tables, used in initialization
 */
/* Enable GPIO mask and set output */
static const struct hda_verb alc_gpio1_init_verbs[] = {
	{0x01, AC_VERB_SET_GPIO_MASK, 0x01},
	{0x01, AC_VERB_SET_GPIO_DIRECTION, 0x01},
	{0x01, AC_VERB_SET_GPIO_DATA, 0x01},
	{ }
};

static const struct hda_verb alc_gpio2_init_verbs[] = {
	{0x01, AC_VERB_SET_GPIO_MASK, 0x02},
	{0x01, AC_VERB_SET_GPIO_DIRECTION, 0x02},
	{0x01, AC_VERB_SET_GPIO_DATA, 0x02},
	{ }
};

static const struct hda_verb alc_gpio3_init_verbs[] = {
	{0x01, AC_VERB_SET_GPIO_MASK, 0x03},
	{0x01, AC_VERB_SET_GPIO_DIRECTION, 0x03},
	{0x01, AC_VERB_SET_GPIO_DATA, 0x03},
	{ }
};

/*
 * Fix hardware PLL issue
 * On some codecs, the analog PLL gating control must be off while
 * the default value is 1.
 */
static void alc_fix_pll(struct hda_codec *codec)
{
	struct alc_spec *spec = codec->spec;
	unsigned int val;

	if (!spec->pll_nid)
		return;
	snd_hda_codec_write(codec, spec->pll_nid, 0, AC_VERB_SET_COEF_INDEX,
			    spec->pll_coef_idx);
	val = snd_hda_codec_read(codec, spec->pll_nid, 0,
				 AC_VERB_GET_PROC_COEF, 0);
	snd_hda_codec_write(codec, spec->pll_nid, 0, AC_VERB_SET_COEF_INDEX,
			    spec->pll_coef_idx);
	snd_hda_codec_write(codec, spec->pll_nid, 0, AC_VERB_SET_PROC_COEF,
			    val & ~(1 << spec->pll_coef_bit));
}

static void alc_fix_pll_init(struct hda_codec *codec, hda_nid_t nid,
			     unsigned int coef_idx, unsigned int coef_bit)
{
	struct alc_spec *spec = codec->spec;
	spec->pll_nid = nid;
	spec->pll_coef_idx = coef_idx;
	spec->pll_coef_bit = coef_bit;
	alc_fix_pll(codec);
}

/*
 * Jack detections for HP auto-mute and mic-switch
 */

/* check each pin in the given array; returns true if any of them is plugged */
static bool detect_jacks(struct hda_codec *codec, int num_pins, hda_nid_t *pins)
{
	int i, present = 0;

	for (i = 0; i < num_pins; i++) {
		hda_nid_t nid = pins[i];
		if (!nid)
			break;
		present |= snd_hda_jack_detect(codec, nid);
	}
	return present;
}

/* standard HP/line-out auto-mute helper */
static void do_automute(struct hda_codec *codec, int num_pins, hda_nid_t *pins,
			bool mute, bool hp_out)
{
	struct alc_spec *spec = codec->spec;
	unsigned int mute_bits = mute ? HDA_AMP_MUTE : 0;
	unsigned int pin_bits = mute ? 0 : (hp_out ? PIN_HP : PIN_OUT);
	int i;

	for (i = 0; i < num_pins; i++) {
		hda_nid_t nid = pins[i];
		unsigned int val;
		if (!nid)
			break;
		switch (spec->automute_mode) {
		case ALC_AUTOMUTE_PIN:
			/* don't reset VREF value in case it's controlling
			 * the amp (see alc861_fixup_asus_amp_vref_0f())
			 */
			if (spec->keep_vref_in_automute) {
				val = snd_hda_codec_read(codec, nid, 0,
					AC_VERB_GET_PIN_WIDGET_CONTROL, 0);
				val &= ~PIN_HP;
			} else
				val = 0;
			val |= pin_bits;
			snd_hda_codec_write(codec, nid, 0,
					    AC_VERB_SET_PIN_WIDGET_CONTROL,
					    val);
			break;
		case ALC_AUTOMUTE_AMP:
			snd_hda_codec_amp_stereo(codec, nid, HDA_OUTPUT, 0,
						 HDA_AMP_MUTE, mute_bits);
			break;
		case ALC_AUTOMUTE_MIXER:
			nid = spec->automute_mixer_nid[i];
			if (!nid)
				break;
			snd_hda_codec_amp_stereo(codec, nid, HDA_INPUT, 0,
						 HDA_AMP_MUTE, mute_bits);
			snd_hda_codec_amp_stereo(codec, nid, HDA_INPUT, 1,
						 HDA_AMP_MUTE, mute_bits);
			break;
		}
	}
}

/* Toggle outputs muting */
static void update_outputs(struct hda_codec *codec)
{
	struct alc_spec *spec = codec->spec;
	int on;

	/* Control HP pins/amps depending on master_mute state;
	 * in general, HP pins/amps control should be enabled in all cases,
	 * but currently set only for master_mute, just to be safe
	 */
	if (!spec->shared_mic_hp) /* don't change HP-pin when shared with mic */
		do_automute(codec, ARRAY_SIZE(spec->autocfg.hp_pins),
		    spec->autocfg.hp_pins, spec->master_mute, true);

	if (!spec->automute_speaker)
		on = 0;
	else
		on = spec->hp_jack_present | spec->line_jack_present;
	on |= spec->master_mute;
	do_automute(codec, ARRAY_SIZE(spec->autocfg.speaker_pins),
		    spec->autocfg.speaker_pins, on, false);

	/* toggle line-out mutes if needed, too */
	/* if LO is a copy of either HP or Speaker, don't need to handle it */
	if (spec->autocfg.line_out_pins[0] == spec->autocfg.hp_pins[0] ||
	    spec->autocfg.line_out_pins[0] == spec->autocfg.speaker_pins[0])
		return;
	if (!spec->automute_lo)
		on = 0;
	else
		on = spec->hp_jack_present;
	on |= spec->master_mute;
	do_automute(codec, ARRAY_SIZE(spec->autocfg.line_out_pins),
		    spec->autocfg.line_out_pins, on, false);
}

static void call_update_outputs(struct hda_codec *codec)
{
	struct alc_spec *spec = codec->spec;
	if (spec->automute_hook)
		spec->automute_hook(codec);
	else
		update_outputs(codec);
}

/* standard HP-automute helper */
static void alc_hp_automute(struct hda_codec *codec)
{
	struct alc_spec *spec = codec->spec;

	spec->hp_jack_present =
		detect_jacks(codec, ARRAY_SIZE(spec->autocfg.hp_pins),
			     spec->autocfg.hp_pins);
	if (!spec->detect_hp || (!spec->automute_speaker && !spec->automute_lo))
		return;
	call_update_outputs(codec);
}

/* standard line-out-automute helper */
static void alc_line_automute(struct hda_codec *codec)
{
	struct alc_spec *spec = codec->spec;

	/* check LO jack only when it's different from HP */
	if (spec->autocfg.line_out_pins[0] == spec->autocfg.hp_pins[0])
		return;

	spec->line_jack_present =
		detect_jacks(codec, ARRAY_SIZE(spec->autocfg.line_out_pins),
			     spec->autocfg.line_out_pins);
	if (!spec->automute_speaker || !spec->detect_lo)
		return;
	call_update_outputs(codec);
}

#define get_connection_index(codec, mux, nid) \
	snd_hda_get_conn_index(codec, mux, nid, 0)

/* standard mic auto-switch helper */
static void alc_mic_automute(struct hda_codec *codec)
{
	struct alc_spec *spec = codec->spec;
	hda_nid_t *pins = spec->imux_pins;

	if (!spec->auto_mic || !spec->auto_mic_valid_imux)
		return;
	if (snd_BUG_ON(!spec->adc_nids))
		return;
	if (snd_BUG_ON(spec->int_mic_idx < 0 || spec->ext_mic_idx < 0))
		return;

	if (snd_hda_jack_detect(codec, pins[spec->ext_mic_idx]))
		alc_mux_select(codec, 0, spec->ext_mic_idx, false);
	else if (spec->dock_mic_idx >= 0 &&
		   snd_hda_jack_detect(codec, pins[spec->dock_mic_idx]))
		alc_mux_select(codec, 0, spec->dock_mic_idx, false);
	else
		alc_mux_select(codec, 0, spec->int_mic_idx, false);
}

/* handle the specified unsol action (ALC_XXX_EVENT) */
static void alc_exec_unsol_event(struct hda_codec *codec, int action)
{
	switch (action) {
	case ALC_HP_EVENT:
		alc_hp_automute(codec);
		break;
	case ALC_FRONT_EVENT:
		alc_line_automute(codec);
		break;
	case ALC_MIC_EVENT:
		alc_mic_automute(codec);
		break;
	}
	snd_hda_jack_report_sync(codec);
}

/* unsolicited event for HP jack sensing */
static void alc_sku_unsol_event(struct hda_codec *codec, unsigned int res)
{
	if (codec->vendor_id == 0x10ec0880)
		res >>= 28;
	else
		res >>= 26;
	res = snd_hda_jack_get_action(codec, res);
	alc_exec_unsol_event(codec, res);
}

/* call init functions of standard auto-mute helpers */
static void alc_inithook(struct hda_codec *codec)
{
	alc_hp_automute(codec);
	alc_line_automute(codec);
	alc_mic_automute(codec);
}

/* additional initialization for ALC888 variants */
static void alc888_coef_init(struct hda_codec *codec)
{
	unsigned int tmp;

	snd_hda_codec_write(codec, 0x20, 0, AC_VERB_SET_COEF_INDEX, 0);
	tmp = snd_hda_codec_read(codec, 0x20, 0, AC_VERB_GET_PROC_COEF, 0);
	snd_hda_codec_write(codec, 0x20, 0, AC_VERB_SET_COEF_INDEX, 7);
	if ((tmp & 0xf0) == 0x20)
		/* alc888S-VC */
		snd_hda_codec_read(codec, 0x20, 0,
				   AC_VERB_SET_PROC_COEF, 0x830);
	 else
		 /* alc888-VB */
		 snd_hda_codec_read(codec, 0x20, 0,
				    AC_VERB_SET_PROC_COEF, 0x3030);
}

/* additional initialization for ALC889 variants */
static void alc889_coef_init(struct hda_codec *codec)
{
	unsigned int tmp;

	snd_hda_codec_write(codec, 0x20, 0, AC_VERB_SET_COEF_INDEX, 7);
	tmp = snd_hda_codec_read(codec, 0x20, 0, AC_VERB_GET_PROC_COEF, 0);
	snd_hda_codec_write(codec, 0x20, 0, AC_VERB_SET_COEF_INDEX, 7);
	snd_hda_codec_write(codec, 0x20, 0, AC_VERB_SET_PROC_COEF, tmp|0x2010);
}

/* turn on/off EAPD control (only if available) */
static void set_eapd(struct hda_codec *codec, hda_nid_t nid, int on)
{
	if (get_wcaps_type(get_wcaps(codec, nid)) != AC_WID_PIN)
		return;
	if (snd_hda_query_pin_caps(codec, nid) & AC_PINCAP_EAPD)
		snd_hda_codec_write(codec, nid, 0, AC_VERB_SET_EAPD_BTLENABLE,
				    on ? 2 : 0);
}

/* turn on/off EAPD controls of the codec */
static void alc_auto_setup_eapd(struct hda_codec *codec, bool on)
{
	/* We currently only handle front, HP */
	static hda_nid_t pins[] = {
		0x0f, 0x10, 0x14, 0x15, 0
	};
	hda_nid_t *p;
	for (p = pins; *p; p++)
		set_eapd(codec, *p, on);
}

/* generic shutup callback;
 * just turning off EPAD and a little pause for avoiding pop-noise
 */
static void alc_eapd_shutup(struct hda_codec *codec)
{
	alc_auto_setup_eapd(codec, false);
	msleep(200);
}

/* generic EAPD initialization */
static void alc_auto_init_amp(struct hda_codec *codec, int type)
{
	unsigned int tmp;

	alc_auto_setup_eapd(codec, true);
	switch (type) {
	case ALC_INIT_GPIO1:
		snd_hda_sequence_write(codec, alc_gpio1_init_verbs);
		break;
	case ALC_INIT_GPIO2:
		snd_hda_sequence_write(codec, alc_gpio2_init_verbs);
		break;
	case ALC_INIT_GPIO3:
		snd_hda_sequence_write(codec, alc_gpio3_init_verbs);
		break;
	case ALC_INIT_DEFAULT:
		switch (codec->vendor_id) {
		case 0x10ec0260:
			snd_hda_codec_write(codec, 0x1a, 0,
					    AC_VERB_SET_COEF_INDEX, 7);
			tmp = snd_hda_codec_read(codec, 0x1a, 0,
						 AC_VERB_GET_PROC_COEF, 0);
			snd_hda_codec_write(codec, 0x1a, 0,
					    AC_VERB_SET_COEF_INDEX, 7);
			snd_hda_codec_write(codec, 0x1a, 0,
					    AC_VERB_SET_PROC_COEF,
					    tmp | 0x2010);
			break;
		case 0x10ec0262:
		case 0x10ec0880:
		case 0x10ec0882:
		case 0x10ec0883:
		case 0x10ec0885:
		case 0x10ec0887:
		/*case 0x10ec0889:*/ /* this causes an SPDIF problem */
			alc889_coef_init(codec);
			break;
		case 0x10ec0888:
			alc888_coef_init(codec);
			break;
#if 0 /* XXX: This may cause the silent output on speaker on some machines */
		case 0x10ec0267:
		case 0x10ec0268:
			snd_hda_codec_write(codec, 0x20, 0,
					    AC_VERB_SET_COEF_INDEX, 7);
			tmp = snd_hda_codec_read(codec, 0x20, 0,
						 AC_VERB_GET_PROC_COEF, 0);
			snd_hda_codec_write(codec, 0x20, 0,
					    AC_VERB_SET_COEF_INDEX, 7);
			snd_hda_codec_write(codec, 0x20, 0,
					    AC_VERB_SET_PROC_COEF,
					    tmp | 0x3000);
			break;
#endif /* XXX */
		}
		break;
	}
}

/*
 * Auto-Mute mode mixer enum support
 */
static int alc_automute_mode_info(struct snd_kcontrol *kcontrol,
				  struct snd_ctl_elem_info *uinfo)
{
	struct hda_codec *codec = snd_kcontrol_chip(kcontrol);
	struct alc_spec *spec = codec->spec;
	static const char * const texts2[] = {
		"Disabled", "Enabled"
	};
	static const char * const texts3[] = {
		"Disabled", "Speaker Only", "Line Out+Speaker"
	};
	const char * const *texts;

	uinfo->type = SNDRV_CTL_ELEM_TYPE_ENUMERATED;
	uinfo->count = 1;
	if (spec->automute_speaker_possible && spec->automute_lo_possible) {
		uinfo->value.enumerated.items = 3;
		texts = texts3;
	} else {
		uinfo->value.enumerated.items = 2;
		texts = texts2;
	}
	if (uinfo->value.enumerated.item >= uinfo->value.enumerated.items)
		uinfo->value.enumerated.item = uinfo->value.enumerated.items - 1;
	strcpy(uinfo->value.enumerated.name,
	       texts[uinfo->value.enumerated.item]);
	return 0;
}

static int alc_automute_mode_get(struct snd_kcontrol *kcontrol,
				 struct snd_ctl_elem_value *ucontrol)
{
	struct hda_codec *codec = snd_kcontrol_chip(kcontrol);
	struct alc_spec *spec = codec->spec;
	unsigned int val = 0;
	if (spec->automute_speaker)
		val++;
	if (spec->automute_lo)
		val++;

	ucontrol->value.enumerated.item[0] = val;
	return 0;
}

static int alc_automute_mode_put(struct snd_kcontrol *kcontrol,
				 struct snd_ctl_elem_value *ucontrol)
{
	struct hda_codec *codec = snd_kcontrol_chip(kcontrol);
	struct alc_spec *spec = codec->spec;

	switch (ucontrol->value.enumerated.item[0]) {
	case 0:
		if (!spec->automute_speaker && !spec->automute_lo)
			return 0;
		spec->automute_speaker = 0;
		spec->automute_lo = 0;
		break;
	case 1:
		if (spec->automute_speaker_possible) {
			if (!spec->automute_lo && spec->automute_speaker)
				return 0;
			spec->automute_speaker = 1;
			spec->automute_lo = 0;
		} else if (spec->automute_lo_possible) {
			if (spec->automute_lo)
				return 0;
			spec->automute_lo = 1;
		} else
			return -EINVAL;
		break;
	case 2:
		if (!spec->automute_lo_possible || !spec->automute_speaker_possible)
			return -EINVAL;
		if (spec->automute_speaker && spec->automute_lo)
			return 0;
		spec->automute_speaker = 1;
		spec->automute_lo = 1;
		break;
	default:
		return -EINVAL;
	}
	call_update_outputs(codec);
	return 1;
}

static const struct snd_kcontrol_new alc_automute_mode_enum = {
	.iface = SNDRV_CTL_ELEM_IFACE_MIXER,
	.name = "Auto-Mute Mode",
	.info = alc_automute_mode_info,
	.get = alc_automute_mode_get,
	.put = alc_automute_mode_put,
};

static struct snd_kcontrol_new *alc_kcontrol_new(struct alc_spec *spec)
{
	snd_array_init(&spec->kctls, sizeof(struct snd_kcontrol_new), 32);
	return snd_array_new(&spec->kctls);
}

static int alc_add_automute_mode_enum(struct hda_codec *codec)
{
	struct alc_spec *spec = codec->spec;
	struct snd_kcontrol_new *knew;

	knew = alc_kcontrol_new(spec);
	if (!knew)
		return -ENOMEM;
	*knew = alc_automute_mode_enum;
	knew->name = kstrdup("Auto-Mute Mode", GFP_KERNEL);
	if (!knew->name)
		return -ENOMEM;
	return 0;
}

/*
 * Check the availability of HP/line-out auto-mute;
 * Set up appropriately if really supported
 */
static void alc_init_automute(struct hda_codec *codec)
{
	struct alc_spec *spec = codec->spec;
	struct auto_pin_cfg *cfg = &spec->autocfg;
	int present = 0;
	int i;

	if (cfg->hp_pins[0])
		present++;
	if (cfg->line_out_pins[0])
		present++;
	if (cfg->speaker_pins[0])
		present++;
	if (present < 2) /* need two different output types */
		return;

	if (!cfg->speaker_pins[0] &&
	    cfg->line_out_type == AUTO_PIN_SPEAKER_OUT) {
		memcpy(cfg->speaker_pins, cfg->line_out_pins,
		       sizeof(cfg->speaker_pins));
		cfg->speaker_outs = cfg->line_outs;
	}

	if (!cfg->hp_pins[0] &&
	    cfg->line_out_type == AUTO_PIN_HP_OUT) {
		memcpy(cfg->hp_pins, cfg->line_out_pins,
		       sizeof(cfg->hp_pins));
		cfg->hp_outs = cfg->line_outs;
	}

	spec->automute_mode = ALC_AUTOMUTE_PIN;

	for (i = 0; i < cfg->hp_outs; i++) {
		hda_nid_t nid = cfg->hp_pins[i];
		if (!is_jack_detectable(codec, nid))
			continue;
		snd_printdd("realtek: Enable HP auto-muting on NID 0x%x\n",
			    nid);
		snd_hda_jack_detect_enable(codec, nid, ALC_HP_EVENT);
		spec->detect_hp = 1;
	}

	if (cfg->line_out_type == AUTO_PIN_LINE_OUT && cfg->line_outs) {
		if (cfg->speaker_outs)
			for (i = 0; i < cfg->line_outs; i++) {
				hda_nid_t nid = cfg->line_out_pins[i];
				if (!is_jack_detectable(codec, nid))
					continue;
				snd_printdd("realtek: Enable Line-Out "
					    "auto-muting on NID 0x%x\n", nid);
				snd_hda_jack_detect_enable(codec, nid,
							   ALC_FRONT_EVENT);
				spec->detect_lo = 1;
		}
		spec->automute_lo_possible = spec->detect_hp;
	}

	spec->automute_speaker_possible = cfg->speaker_outs &&
		(spec->detect_hp || spec->detect_lo);

	spec->automute_lo = spec->automute_lo_possible;
	spec->automute_speaker = spec->automute_speaker_possible;

	if (spec->automute_speaker_possible || spec->automute_lo_possible) {
		/* create a control for automute mode */
		alc_add_automute_mode_enum(codec);
		spec->unsol_event = alc_sku_unsol_event;
	}
}

/* return the position of NID in the list, or -1 if not found */
static int find_idx_in_nid_list(hda_nid_t nid, const hda_nid_t *list, int nums)
{
	int i;
	for (i = 0; i < nums; i++)
		if (list[i] == nid)
			return i;
	return -1;
}

/* check whether dynamic ADC-switching is available */
static bool alc_check_dyn_adc_switch(struct hda_codec *codec)
{
	struct alc_spec *spec = codec->spec;
	struct hda_input_mux *imux = &spec->private_imux[0];
	int i, n, idx;
	hda_nid_t cap, pin;

	if (imux != spec->input_mux) /* no dynamic imux? */
		return false;

	for (n = 0; n < spec->num_adc_nids; n++) {
		cap = spec->private_capsrc_nids[n];
		for (i = 0; i < imux->num_items; i++) {
			pin = spec->imux_pins[i];
			if (!pin)
				return false;
			if (get_connection_index(codec, cap, pin) < 0)
				break;
		}
		if (i >= imux->num_items)
			return true; /* no ADC-switch is needed */
	}

	for (i = 0; i < imux->num_items; i++) {
		pin = spec->imux_pins[i];
		for (n = 0; n < spec->num_adc_nids; n++) {
			cap = spec->private_capsrc_nids[n];
			idx = get_connection_index(codec, cap, pin);
			if (idx >= 0) {
				imux->items[i].index = idx;
				spec->dyn_adc_idx[i] = n;
				break;
			}
		}
	}

	snd_printdd("realtek: enabling ADC switching\n");
	spec->dyn_adc_switch = 1;
	return true;
}

/* rebuild imux for matching with the given auto-mic pins (if not yet) */
static bool alc_rebuild_imux_for_auto_mic(struct hda_codec *codec)
{
	struct alc_spec *spec = codec->spec;
	struct hda_input_mux *imux;
	static char * const texts[3] = {
		"Mic", "Internal Mic", "Dock Mic"
	};
	int i;

	if (!spec->auto_mic)
		return false;
	imux = &spec->private_imux[0];
	if (spec->input_mux == imux)
		return true;
	spec->imux_pins[0] = spec->ext_mic_pin;
	spec->imux_pins[1] = spec->int_mic_pin;
	spec->imux_pins[2] = spec->dock_mic_pin;
	for (i = 0; i < 3; i++) {
		strcpy(imux->items[i].label, texts[i]);
		if (spec->imux_pins[i]) {
			hda_nid_t pin = spec->imux_pins[i];
			int c;
			for (c = 0; c < spec->num_adc_nids; c++) {
				hda_nid_t cap = get_capsrc(spec, c);
				int idx = get_connection_index(codec, cap, pin);
				if (idx >= 0) {
					imux->items[i].index = idx;
					break;
				}
			}
			imux->num_items = i + 1;
		}
	}
	spec->num_mux_defs = 1;
	spec->input_mux = imux;
	return true;
}

/* check whether all auto-mic pins are valid; setup indices if OK */
static bool alc_auto_mic_check_imux(struct hda_codec *codec)
{
	struct alc_spec *spec = codec->spec;
	const struct hda_input_mux *imux;

	if (!spec->auto_mic)
		return false;
	if (spec->auto_mic_valid_imux)
		return true; /* already checked */

	/* fill up imux indices */
	if (!alc_check_dyn_adc_switch(codec)) {
		spec->auto_mic = 0;
		return false;
	}

	imux = spec->input_mux;
	spec->ext_mic_idx = find_idx_in_nid_list(spec->ext_mic_pin,
					spec->imux_pins, imux->num_items);
	spec->int_mic_idx = find_idx_in_nid_list(spec->int_mic_pin,
					spec->imux_pins, imux->num_items);
	spec->dock_mic_idx = find_idx_in_nid_list(spec->dock_mic_pin,
					spec->imux_pins, imux->num_items);
	if (spec->ext_mic_idx < 0 || spec->int_mic_idx < 0) {
		spec->auto_mic = 0;
		return false; /* no corresponding imux */
	}

	snd_hda_jack_detect_enable(codec, spec->ext_mic_pin, ALC_MIC_EVENT);
	if (spec->dock_mic_pin)
		snd_hda_jack_detect_enable(codec, spec->dock_mic_pin,
					   ALC_MIC_EVENT);

	spec->auto_mic_valid_imux = 1;
	spec->auto_mic = 1;
	return true;
}

/*
 * Check the availability of auto-mic switch;
 * Set up if really supported
 */
static void alc_init_auto_mic(struct hda_codec *codec)
{
	struct alc_spec *spec = codec->spec;
	struct auto_pin_cfg *cfg = &spec->autocfg;
	hda_nid_t fixed, ext, dock;
	int i;

	if (spec->shared_mic_hp)
		return; /* no auto-mic for the shared I/O */

	spec->ext_mic_idx = spec->int_mic_idx = spec->dock_mic_idx = -1;

	fixed = ext = dock = 0;
	for (i = 0; i < cfg->num_inputs; i++) {
		hda_nid_t nid = cfg->inputs[i].pin;
		unsigned int defcfg;
		defcfg = snd_hda_codec_get_pincfg(codec, nid);
		switch (snd_hda_get_input_pin_attr(defcfg)) {
		case INPUT_PIN_ATTR_INT:
			if (fixed)
				return; /* already occupied */
			if (cfg->inputs[i].type != AUTO_PIN_MIC)
				return; /* invalid type */
			fixed = nid;
			break;
		case INPUT_PIN_ATTR_UNUSED:
			return; /* invalid entry */
		case INPUT_PIN_ATTR_DOCK:
			if (dock)
				return; /* already occupied */
			if (cfg->inputs[i].type > AUTO_PIN_LINE_IN)
				return; /* invalid type */
			dock = nid;
			break;
		default:
			if (ext)
				return; /* already occupied */
			if (cfg->inputs[i].type != AUTO_PIN_MIC)
				return; /* invalid type */
			ext = nid;
			break;
		}
	}
	if (!ext && dock) {
		ext = dock;
		dock = 0;
	}
	if (!ext || !fixed)
		return;
	if (!is_jack_detectable(codec, ext))
		return; /* no unsol support */
	if (dock && !is_jack_detectable(codec, dock))
		return; /* no unsol support */

	/* check imux indices */
	spec->ext_mic_pin = ext;
	spec->int_mic_pin = fixed;
	spec->dock_mic_pin = dock;

	spec->auto_mic = 1;
	if (!alc_auto_mic_check_imux(codec))
		return;

	snd_printdd("realtek: Enable auto-mic switch on NID 0x%x/0x%x/0x%x\n",
		    ext, fixed, dock);
	spec->unsol_event = alc_sku_unsol_event;
}

/* check the availabilities of auto-mute and auto-mic switches */
static void alc_auto_check_switches(struct hda_codec *codec)
{
	alc_init_automute(codec);
	alc_init_auto_mic(codec);
}

/*
 * Realtek SSID verification
 */

/* Could be any non-zero and even value. When used as fixup, tells
 * the driver to ignore any present sku defines.
 */
#define ALC_FIXUP_SKU_IGNORE (2)

static int alc_auto_parse_customize_define(struct hda_codec *codec)
{
	unsigned int ass, tmp, i;
	unsigned nid = 0;
	struct alc_spec *spec = codec->spec;

	spec->cdefine.enable_pcbeep = 1; /* assume always enabled */

	if (spec->cdefine.fixup) {
		ass = spec->cdefine.sku_cfg;
		if (ass == ALC_FIXUP_SKU_IGNORE)
			return -1;
		goto do_sku;
	}

	ass = codec->subsystem_id & 0xffff;
	if (ass != codec->bus->pci->subsystem_device && (ass & 1))
		goto do_sku;

	nid = 0x1d;
	if (codec->vendor_id == 0x10ec0260)
		nid = 0x17;
	ass = snd_hda_codec_get_pincfg(codec, nid);

	if (!(ass & 1)) {
		printk(KERN_INFO "hda_codec: %s: SKU not ready 0x%08x\n",
		       codec->chip_name, ass);
		return -1;
	}

	/* check sum */
	tmp = 0;
	for (i = 1; i < 16; i++) {
		if ((ass >> i) & 1)
			tmp++;
	}
	if (((ass >> 16) & 0xf) != tmp)
		return -1;

	spec->cdefine.port_connectivity = ass >> 30;
	spec->cdefine.enable_pcbeep = (ass & 0x100000) >> 20;
	spec->cdefine.check_sum = (ass >> 16) & 0xf;
	spec->cdefine.customization = ass >> 8;
do_sku:
	spec->cdefine.sku_cfg = ass;
	spec->cdefine.external_amp = (ass & 0x38) >> 3;
	spec->cdefine.platform_type = (ass & 0x4) >> 2;
	spec->cdefine.swap = (ass & 0x2) >> 1;
	spec->cdefine.override = ass & 0x1;

	snd_printd("SKU: Nid=0x%x sku_cfg=0x%08x\n",
		   nid, spec->cdefine.sku_cfg);
	snd_printd("SKU: port_connectivity=0x%x\n",
		   spec->cdefine.port_connectivity);
	snd_printd("SKU: enable_pcbeep=0x%x\n", spec->cdefine.enable_pcbeep);
	snd_printd("SKU: check_sum=0x%08x\n", spec->cdefine.check_sum);
	snd_printd("SKU: customization=0x%08x\n", spec->cdefine.customization);
	snd_printd("SKU: external_amp=0x%x\n", spec->cdefine.external_amp);
	snd_printd("SKU: platform_type=0x%x\n", spec->cdefine.platform_type);
	snd_printd("SKU: swap=0x%x\n", spec->cdefine.swap);
	snd_printd("SKU: override=0x%x\n", spec->cdefine.override);

	return 0;
}

/* return true if the given NID is found in the list */
static bool found_in_nid_list(hda_nid_t nid, const hda_nid_t *list, int nums)
{
	return find_idx_in_nid_list(nid, list, nums) >= 0;
}

/* check subsystem ID and set up device-specific initialization;
 * return 1 if initialized, 0 if invalid SSID
 */
/* 32-bit subsystem ID for BIOS loading in HD Audio codec.
 *	31 ~ 16 :	Manufacture ID
 *	15 ~ 8	:	SKU ID
 *	7  ~ 0	:	Assembly ID
 *	port-A --> pin 39/41, port-E --> pin 14/15, port-D --> pin 35/36
 */
static int alc_subsystem_id(struct hda_codec *codec,
			    hda_nid_t porta, hda_nid_t porte,
			    hda_nid_t portd, hda_nid_t porti)
{
	unsigned int ass, tmp, i;
	unsigned nid;
	struct alc_spec *spec = codec->spec;

	if (spec->cdefine.fixup) {
		ass = spec->cdefine.sku_cfg;
		if (ass == ALC_FIXUP_SKU_IGNORE)
			return 0;
		goto do_sku;
	}

	ass = codec->subsystem_id & 0xffff;
	if ((ass != codec->bus->pci->subsystem_device) && (ass & 1))
		goto do_sku;

	/* invalid SSID, check the special NID pin defcfg instead */
	/*
	 * 31~30	: port connectivity
	 * 29~21	: reserve
	 * 20		: PCBEEP input
	 * 19~16	: Check sum (15:1)
	 * 15~1		: Custom
	 * 0		: override
	*/
	nid = 0x1d;
	if (codec->vendor_id == 0x10ec0260)
		nid = 0x17;
	ass = snd_hda_codec_get_pincfg(codec, nid);
	snd_printd("realtek: No valid SSID, "
		   "checking pincfg 0x%08x for NID 0x%x\n",
		   ass, nid);
	if (!(ass & 1))
		return 0;
	if ((ass >> 30) != 1)	/* no physical connection */
		return 0;

	/* check sum */
	tmp = 0;
	for (i = 1; i < 16; i++) {
		if ((ass >> i) & 1)
			tmp++;
	}
	if (((ass >> 16) & 0xf) != tmp)
		return 0;
do_sku:
	snd_printd("realtek: Enabling init ASM_ID=0x%04x CODEC_ID=%08x\n",
		   ass & 0xffff, codec->vendor_id);
	/*
	 * 0 : override
	 * 1 :	Swap Jack
	 * 2 : 0 --> Desktop, 1 --> Laptop
	 * 3~5 : External Amplifier control
	 * 7~6 : Reserved
	*/
	tmp = (ass & 0x38) >> 3;	/* external Amp control */
	switch (tmp) {
	case 1:
		spec->init_amp = ALC_INIT_GPIO1;
		break;
	case 3:
		spec->init_amp = ALC_INIT_GPIO2;
		break;
	case 7:
		spec->init_amp = ALC_INIT_GPIO3;
		break;
	case 5:
	default:
		spec->init_amp = ALC_INIT_DEFAULT;
		break;
	}

	/* is laptop or Desktop and enable the function "Mute internal speaker
	 * when the external headphone out jack is plugged"
	 */
	if (!(ass & 0x8000))
		return 1;
	/*
	 * 10~8 : Jack location
	 * 12~11: Headphone out -> 00: PortA, 01: PortE, 02: PortD, 03: Resvered
	 * 14~13: Resvered
	 * 15   : 1 --> enable the function "Mute internal speaker
	 *	        when the external headphone out jack is plugged"
	 */
	if (!spec->autocfg.hp_pins[0] &&
	    !(spec->autocfg.line_out_pins[0] &&
	      spec->autocfg.line_out_type == AUTO_PIN_HP_OUT)) {
		hda_nid_t nid;
		tmp = (ass >> 11) & 0x3;	/* HP to chassis */
		if (tmp == 0)
			nid = porta;
		else if (tmp == 1)
			nid = porte;
		else if (tmp == 2)
			nid = portd;
		else if (tmp == 3)
			nid = porti;
		else
			return 1;
		if (found_in_nid_list(nid, spec->autocfg.line_out_pins,
				      spec->autocfg.line_outs))
			return 1;
		spec->autocfg.hp_pins[0] = nid;
	}
	return 1;
}

/* Check the validity of ALC subsystem-id
 * ports contains an array of 4 pin NIDs for port-A, E, D and I */
static void alc_ssid_check(struct hda_codec *codec, const hda_nid_t *ports)
{
	if (!alc_subsystem_id(codec, ports[0], ports[1], ports[2], ports[3])) {
		struct alc_spec *spec = codec->spec;
		snd_printd("realtek: "
			   "Enable default setup for auto mode as fallback\n");
		spec->init_amp = ALC_INIT_DEFAULT;
	}
}

/*
 * Fix-up pin default configurations and add default verbs
 */

struct alc_pincfg {
	hda_nid_t nid;
	u32 val;
};

struct alc_model_fixup {
	const int id;
	const char *name;
};

struct alc_fixup {
	int type;
	bool chained;
	int chain_id;
	union {
		unsigned int sku;
		const struct alc_pincfg *pins;
		const struct hda_verb *verbs;
		void (*func)(struct hda_codec *codec,
			     const struct alc_fixup *fix,
			     int action);
	} v;
};

enum {
	ALC_FIXUP_INVALID,
	ALC_FIXUP_SKU,
	ALC_FIXUP_PINS,
	ALC_FIXUP_VERBS,
	ALC_FIXUP_FUNC,
};

enum {
	ALC_FIXUP_ACT_PRE_PROBE,
	ALC_FIXUP_ACT_PROBE,
	ALC_FIXUP_ACT_INIT,
};

static void alc_apply_fixup(struct hda_codec *codec, int action)
{
	struct alc_spec *spec = codec->spec;
	int id = spec->fixup_id;
#ifdef CONFIG_SND_DEBUG_VERBOSE
	const char *modelname = spec->fixup_name;
#endif
	int depth = 0;

	if (!spec->fixup_list)
		return;

	while (id >= 0) {
		const struct alc_fixup *fix = spec->fixup_list + id;
		const struct alc_pincfg *cfg;

		switch (fix->type) {
		case ALC_FIXUP_SKU:
			if (action != ALC_FIXUP_ACT_PRE_PROBE || !fix->v.sku)
				break;
			snd_printdd(KERN_INFO "hda_codec: %s: "
				    "Apply sku override for %s\n",
				    codec->chip_name, modelname);
			spec->cdefine.sku_cfg = fix->v.sku;
			spec->cdefine.fixup = 1;
			break;
		case ALC_FIXUP_PINS:
			cfg = fix->v.pins;
			if (action != ALC_FIXUP_ACT_PRE_PROBE || !cfg)
				break;
			snd_printdd(KERN_INFO "hda_codec: %s: "
				    "Apply pincfg for %s\n",
				    codec->chip_name, modelname);
			for (; cfg->nid; cfg++)
				snd_hda_codec_set_pincfg(codec, cfg->nid,
							 cfg->val);
			break;
		case ALC_FIXUP_VERBS:
			if (action != ALC_FIXUP_ACT_PROBE || !fix->v.verbs)
				break;
			snd_printdd(KERN_INFO "hda_codec: %s: "
				    "Apply fix-verbs for %s\n",
				    codec->chip_name, modelname);
			add_verb(codec->spec, fix->v.verbs);
			break;
		case ALC_FIXUP_FUNC:
			if (!fix->v.func)
				break;
			snd_printdd(KERN_INFO "hda_codec: %s: "
				    "Apply fix-func for %s\n",
				    codec->chip_name, modelname);
			fix->v.func(codec, fix, action);
			break;
		default:
			snd_printk(KERN_ERR "hda_codec: %s: "
				   "Invalid fixup type %d\n",
				   codec->chip_name, fix->type);
			break;
		}
		if (!fix->chained)
			break;
		if (++depth > 10)
			break;
		id = fix->chain_id;
	}
}

static void alc_pick_fixup(struct hda_codec *codec,
			   const struct alc_model_fixup *models,
			   const struct snd_pci_quirk *quirk,
			   const struct alc_fixup *fixlist)
{
	struct alc_spec *spec = codec->spec;
	const struct snd_pci_quirk *q;
	int id = -1;
	const char *name = NULL;

	if (codec->modelname && models) {
		while (models->name) {
			if (!strcmp(codec->modelname, models->name)) {
				id = models->id;
				name = models->name;
				break;
			}
			models++;
		}
	}
	if (id < 0) {
		q = snd_pci_quirk_lookup(codec->bus->pci, quirk);
		if (q) {
			id = q->value;
#ifdef CONFIG_SND_DEBUG_VERBOSE
			name = q->name;
#endif
		}
	}
	if (id < 0) {
		for (q = quirk; q->subvendor; q++) {
			unsigned int vendorid =
				q->subdevice | (q->subvendor << 16);
			if (vendorid == codec->subsystem_id) {
				id = q->value;
#ifdef CONFIG_SND_DEBUG_VERBOSE
				name = q->name;
#endif
				break;
			}
		}
	}

	spec->fixup_id = id;
	if (id >= 0) {
		spec->fixup_list = fixlist;
		spec->fixup_name = name;
	}
}

/*
 * COEF access helper functions
 */
static int alc_read_coef_idx(struct hda_codec *codec,
			unsigned int coef_idx)
{
	unsigned int val;
	snd_hda_codec_write(codec, 0x20, 0, AC_VERB_SET_COEF_INDEX,
		    		coef_idx);
	val = snd_hda_codec_read(codec, 0x20, 0,
			 	AC_VERB_GET_PROC_COEF, 0);
	return val;
}

static void alc_write_coef_idx(struct hda_codec *codec, unsigned int coef_idx,
							unsigned int coef_val)
{
	snd_hda_codec_write(codec, 0x20, 0, AC_VERB_SET_COEF_INDEX,
			    coef_idx);
	snd_hda_codec_write(codec, 0x20, 0, AC_VERB_SET_PROC_COEF,
			    coef_val);
}

/* a special bypass for COEF 0; read the cached value at the second time */
static unsigned int alc_get_coef0(struct hda_codec *codec)
{
	struct alc_spec *spec = codec->spec;
	if (!spec->coef0)
		spec->coef0 = alc_read_coef_idx(codec, 0);
	return spec->coef0;
}

/*
 * Digital I/O handling
 */

/* set right pin controls for digital I/O */
static void alc_auto_init_digital(struct hda_codec *codec)
{
	struct alc_spec *spec = codec->spec;
	int i;
	hda_nid_t pin, dac;

	for (i = 0; i < spec->autocfg.dig_outs; i++) {
		pin = spec->autocfg.dig_out_pins[i];
		if (!pin)
			continue;
		snd_hda_codec_write(codec, pin, 0,
				    AC_VERB_SET_PIN_WIDGET_CONTROL, PIN_OUT);
		if (!i)
			dac = spec->multiout.dig_out_nid;
		else
			dac = spec->slave_dig_outs[i - 1];
		if (!dac || !(get_wcaps(codec, dac) & AC_WCAP_OUT_AMP))
			continue;
		snd_hda_codec_write(codec, dac, 0,
				    AC_VERB_SET_AMP_GAIN_MUTE,
				    AMP_OUT_UNMUTE);
	}
	pin = spec->autocfg.dig_in_pin;
	if (pin)
		snd_hda_codec_write(codec, pin, 0,
				    AC_VERB_SET_PIN_WIDGET_CONTROL,
				    PIN_IN);
}

/* parse digital I/Os and set up NIDs in BIOS auto-parse mode */
static void alc_auto_parse_digital(struct hda_codec *codec)
{
	struct alc_spec *spec = codec->spec;
	int i, err, nums;
	hda_nid_t dig_nid;

	/* support multiple SPDIFs; the secondary is set up as a slave */
	nums = 0;
	for (i = 0; i < spec->autocfg.dig_outs; i++) {
		hda_nid_t conn[4];
		err = snd_hda_get_connections(codec,
					      spec->autocfg.dig_out_pins[i],
					      conn, ARRAY_SIZE(conn));
		if (err <= 0)
			continue;
		dig_nid = conn[0]; /* assume the first element is audio-out */
		if (!nums) {
			spec->multiout.dig_out_nid = dig_nid;
			spec->dig_out_type = spec->autocfg.dig_out_type[0];
		} else {
			spec->multiout.slave_dig_outs = spec->slave_dig_outs;
			if (nums >= ARRAY_SIZE(spec->slave_dig_outs) - 1)
				break;
			spec->slave_dig_outs[nums - 1] = dig_nid;
		}
		nums++;
	}

	if (spec->autocfg.dig_in_pin) {
		dig_nid = codec->start_nid;
		for (i = 0; i < codec->num_nodes; i++, dig_nid++) {
			unsigned int wcaps = get_wcaps(codec, dig_nid);
			if (get_wcaps_type(wcaps) != AC_WID_AUD_IN)
				continue;
			if (!(wcaps & AC_WCAP_DIGITAL))
				continue;
			if (!(wcaps & AC_WCAP_CONN_LIST))
				continue;
			err = get_connection_index(codec, dig_nid,
						   spec->autocfg.dig_in_pin);
			if (err >= 0) {
				spec->dig_in_nid = dig_nid;
				break;
			}
		}
	}
}

/*
 * capture mixer elements
 */
static int alc_cap_vol_info(struct snd_kcontrol *kcontrol,
			    struct snd_ctl_elem_info *uinfo)
{
	struct hda_codec *codec = snd_kcontrol_chip(kcontrol);
	struct alc_spec *spec = codec->spec;
	unsigned long val;
	int err;

	mutex_lock(&codec->control_mutex);
	if (spec->vol_in_capsrc)
		val = HDA_COMPOSE_AMP_VAL(spec->capsrc_nids[0], 3, 0, HDA_OUTPUT);
	else
		val = HDA_COMPOSE_AMP_VAL(spec->adc_nids[0], 3, 0, HDA_INPUT);
	kcontrol->private_value = val;
	err = snd_hda_mixer_amp_volume_info(kcontrol, uinfo);
	mutex_unlock(&codec->control_mutex);
	return err;
}

static int alc_cap_vol_tlv(struct snd_kcontrol *kcontrol, int op_flag,
			   unsigned int size, unsigned int __user *tlv)
{
	struct hda_codec *codec = snd_kcontrol_chip(kcontrol);
	struct alc_spec *spec = codec->spec;
	unsigned long val;
	int err;

	mutex_lock(&codec->control_mutex);
	if (spec->vol_in_capsrc)
		val = HDA_COMPOSE_AMP_VAL(spec->capsrc_nids[0], 3, 0, HDA_OUTPUT);
	else
		val = HDA_COMPOSE_AMP_VAL(spec->adc_nids[0], 3, 0, HDA_INPUT);
	kcontrol->private_value = val;
	err = snd_hda_mixer_amp_tlv(kcontrol, op_flag, size, tlv);
	mutex_unlock(&codec->control_mutex);
	return err;
}

typedef int (*getput_call_t)(struct snd_kcontrol *kcontrol,
			     struct snd_ctl_elem_value *ucontrol);

static int alc_cap_getput_caller(struct snd_kcontrol *kcontrol,
				 struct snd_ctl_elem_value *ucontrol,
				 getput_call_t func, bool check_adc_switch)
{
	struct hda_codec *codec = snd_kcontrol_chip(kcontrol);
	struct alc_spec *spec = codec->spec;
	int i, err = 0;

	mutex_lock(&codec->control_mutex);
	if (check_adc_switch && spec->dyn_adc_switch) {
		for (i = 0; i < spec->num_adc_nids; i++) {
			kcontrol->private_value =
				HDA_COMPOSE_AMP_VAL(spec->adc_nids[i],
						    3, 0, HDA_INPUT);
			err = func(kcontrol, ucontrol);
			if (err < 0)
				goto error;
		}
	} else {
		i = snd_ctl_get_ioffidx(kcontrol, &ucontrol->id);
		if (spec->vol_in_capsrc)
			kcontrol->private_value =
				HDA_COMPOSE_AMP_VAL(spec->capsrc_nids[i],
						    3, 0, HDA_OUTPUT);
		else
			kcontrol->private_value =
				HDA_COMPOSE_AMP_VAL(spec->adc_nids[i],
						    3, 0, HDA_INPUT);
		err = func(kcontrol, ucontrol);
	}
 error:
	mutex_unlock(&codec->control_mutex);
	return err;
}

static int alc_cap_vol_get(struct snd_kcontrol *kcontrol,
			   struct snd_ctl_elem_value *ucontrol)
{
	return alc_cap_getput_caller(kcontrol, ucontrol,
				     snd_hda_mixer_amp_volume_get, false);
}

static int alc_cap_vol_put(struct snd_kcontrol *kcontrol,
			   struct snd_ctl_elem_value *ucontrol)
{
	return alc_cap_getput_caller(kcontrol, ucontrol,
				     snd_hda_mixer_amp_volume_put, true);
}

/* capture mixer elements */
#define alc_cap_sw_info		snd_ctl_boolean_stereo_info

static int alc_cap_sw_get(struct snd_kcontrol *kcontrol,
			  struct snd_ctl_elem_value *ucontrol)
{
	return alc_cap_getput_caller(kcontrol, ucontrol,
				     snd_hda_mixer_amp_switch_get, false);
}

static int alc_cap_sw_put(struct snd_kcontrol *kcontrol,
			  struct snd_ctl_elem_value *ucontrol)
{
	return alc_cap_getput_caller(kcontrol, ucontrol,
				     snd_hda_mixer_amp_switch_put, true);
}

#define _DEFINE_CAPMIX(num) \
	{ \
		.iface = SNDRV_CTL_ELEM_IFACE_MIXER, \
		.name = "Capture Switch", \
		.access = SNDRV_CTL_ELEM_ACCESS_READWRITE, \
		.count = num, \
		.info = alc_cap_sw_info, \
		.get = alc_cap_sw_get, \
		.put = alc_cap_sw_put, \
	}, \
	{ \
		.iface = SNDRV_CTL_ELEM_IFACE_MIXER, \
		.name = "Capture Volume", \
		.access = (SNDRV_CTL_ELEM_ACCESS_READWRITE | \
			   SNDRV_CTL_ELEM_ACCESS_TLV_READ | \
			   SNDRV_CTL_ELEM_ACCESS_TLV_CALLBACK), \
		.count = num, \
		.info = alc_cap_vol_info, \
		.get = alc_cap_vol_get, \
		.put = alc_cap_vol_put, \
		.tlv = { .c = alc_cap_vol_tlv }, \
	}

#define _DEFINE_CAPSRC(num) \
	{ \
		.iface = SNDRV_CTL_ELEM_IFACE_MIXER, \
		/* .name = "Capture Source", */ \
		.name = "Input Source", \
		.count = num, \
		.info = alc_mux_enum_info, \
		.get = alc_mux_enum_get, \
		.put = alc_mux_enum_put, \
	}

#define DEFINE_CAPMIX(num) \
static const struct snd_kcontrol_new alc_capture_mixer ## num[] = { \
	_DEFINE_CAPMIX(num),				      \
	_DEFINE_CAPSRC(num),				      \
	{ } /* end */					      \
}

#define DEFINE_CAPMIX_NOSRC(num) \
static const struct snd_kcontrol_new alc_capture_mixer_nosrc ## num[] = { \
	_DEFINE_CAPMIX(num),					    \
	{ } /* end */						    \
}

/* up to three ADCs */
DEFINE_CAPMIX(1);
DEFINE_CAPMIX(2);
DEFINE_CAPMIX(3);
DEFINE_CAPMIX_NOSRC(1);
DEFINE_CAPMIX_NOSRC(2);
DEFINE_CAPMIX_NOSRC(3);

/*
 * virtual master controls
 */

/*
 * slave controls for virtual master
 */
static const char * const alc_slave_vols[] = {
	"Front Playback Volume",
	"Surround Playback Volume",
	"Center Playback Volume",
	"LFE Playback Volume",
	"Side Playback Volume",
	"Headphone Playback Volume",
	"Speaker Playback Volume",
	"Mono Playback Volume",
	"Line Out Playback Volume",
	"CLFE Playback Volume",
	"Bass Speaker Playback Volume",
	"PCM Playback Volume",
	NULL,
};

static const char * const alc_slave_sws[] = {
	"Front Playback Switch",
	"Surround Playback Switch",
	"Center Playback Switch",
	"LFE Playback Switch",
	"Side Playback Switch",
	"Headphone Playback Switch",
	"Speaker Playback Switch",
	"Mono Playback Switch",
	"IEC958 Playback Switch",
	"Line Out Playback Switch",
	"CLFE Playback Switch",
	"Bass Speaker Playback Switch",
	"PCM Playback Switch",
	NULL,
};

/*
 * build control elements
 */

#define NID_MAPPING		(-1)

#define SUBDEV_SPEAKER_		(0 << 6)
#define SUBDEV_HP_		(1 << 6)
#define SUBDEV_LINE_		(2 << 6)
#define SUBDEV_SPEAKER(x)	(SUBDEV_SPEAKER_ | ((x) & 0x3f))
#define SUBDEV_HP(x)		(SUBDEV_HP_ | ((x) & 0x3f))
#define SUBDEV_LINE(x)		(SUBDEV_LINE_ | ((x) & 0x3f))

static void alc_free_kctls(struct hda_codec *codec);

#ifdef CONFIG_SND_HDA_INPUT_BEEP
/* additional beep mixers; the actual parameters are overwritten at build */
static const struct snd_kcontrol_new alc_beep_mixer[] = {
	HDA_CODEC_VOLUME("Beep Playback Volume", 0, 0, HDA_INPUT),
	HDA_CODEC_MUTE_BEEP("Beep Playback Switch", 0, 0, HDA_INPUT),
	{ } /* end */
};
#endif

static int __alc_build_controls(struct hda_codec *codec)
{
	struct alc_spec *spec = codec->spec;
	struct snd_kcontrol *kctl = NULL;
	const struct snd_kcontrol_new *knew;
	int i, j, err;
	unsigned int u;
	hda_nid_t nid;

	for (i = 0; i < spec->num_mixers; i++) {
		err = snd_hda_add_new_ctls(codec, spec->mixers[i]);
		if (err < 0)
			return err;
	}
	if (spec->cap_mixer) {
		err = snd_hda_add_new_ctls(codec, spec->cap_mixer);
		if (err < 0)
			return err;
	}
	if (spec->multiout.dig_out_nid) {
		err = snd_hda_create_spdif_out_ctls(codec,
						    spec->multiout.dig_out_nid,
						    spec->multiout.dig_out_nid);
		if (err < 0)
			return err;
		if (!spec->no_analog) {
			err = snd_hda_create_spdif_share_sw(codec,
							    &spec->multiout);
			if (err < 0)
				return err;
			spec->multiout.share_spdif = 1;
		}
	}
	if (spec->dig_in_nid) {
		err = snd_hda_create_spdif_in_ctls(codec, spec->dig_in_nid);
		if (err < 0)
			return err;
	}

#ifdef CONFIG_SND_HDA_INPUT_BEEP
	/* create beep controls if needed */
	if (spec->beep_amp) {
		const struct snd_kcontrol_new *knew;
		for (knew = alc_beep_mixer; knew->name; knew++) {
			struct snd_kcontrol *kctl;
			kctl = snd_ctl_new1(knew, codec);
			if (!kctl)
				return -ENOMEM;
			kctl->private_value = spec->beep_amp;
			err = snd_hda_ctl_add(codec, 0, kctl);
			if (err < 0)
				return err;
		}
	}
#endif

	/* if we have no master control, let's create it */
	if (!spec->no_analog &&
	    !snd_hda_find_mixer_ctl(codec, "Master Playback Volume")) {
		unsigned int vmaster_tlv[4];
		snd_hda_set_vmaster_tlv(codec, spec->vmaster_nid,
					HDA_OUTPUT, vmaster_tlv);
		err = snd_hda_add_vmaster(codec, "Master Playback Volume",
					  vmaster_tlv, alc_slave_vols);
		if (err < 0)
			return err;
	}
	if (!spec->no_analog &&
	    !snd_hda_find_mixer_ctl(codec, "Master Playback Switch")) {
		err = snd_hda_add_vmaster(codec, "Master Playback Switch",
					  NULL, alc_slave_sws);
		if (err < 0)
			return err;
	}

	/* assign Capture Source enums to NID */
	if (spec->capsrc_nids || spec->adc_nids) {
		kctl = snd_hda_find_mixer_ctl(codec, "Capture Source");
		if (!kctl)
			kctl = snd_hda_find_mixer_ctl(codec, "Input Source");
		for (i = 0; kctl && i < kctl->count; i++) {
			err = snd_hda_add_nid(codec, kctl, i,
					      get_capsrc(spec, i));
			if (err < 0)
				return err;
		}
	}
	if (spec->cap_mixer && spec->adc_nids) {
		const char *kname = kctl ? kctl->id.name : NULL;
		for (knew = spec->cap_mixer; knew->name; knew++) {
			if (kname && strcmp(knew->name, kname) == 0)
				continue;
			kctl = snd_hda_find_mixer_ctl(codec, knew->name);
			for (i = 0; kctl && i < kctl->count; i++) {
				err = snd_hda_add_nid(codec, kctl, i,
						      spec->adc_nids[i]);
				if (err < 0)
					return err;
			}
		}
	}

	/* other nid->control mapping */
	for (i = 0; i < spec->num_mixers; i++) {
		for (knew = spec->mixers[i]; knew->name; knew++) {
			if (knew->iface != NID_MAPPING)
				continue;
			kctl = snd_hda_find_mixer_ctl(codec, knew->name);
			if (kctl == NULL)
				continue;
			u = knew->subdevice;
			for (j = 0; j < 4; j++, u >>= 8) {
				nid = u & 0x3f;
				if (nid == 0)
					continue;
				switch (u & 0xc0) {
				case SUBDEV_SPEAKER_:
					nid = spec->autocfg.speaker_pins[nid];
					break;
				case SUBDEV_LINE_:
					nid = spec->autocfg.line_out_pins[nid];
					break;
				case SUBDEV_HP_:
					nid = spec->autocfg.hp_pins[nid];
					break;
				default:
					continue;
				}
				err = snd_hda_add_nid(codec, kctl, 0, nid);
				if (err < 0)
					return err;
			}
			u = knew->private_value;
			for (j = 0; j < 4; j++, u >>= 8) {
				nid = u & 0xff;
				if (nid == 0)
					continue;
				err = snd_hda_add_nid(codec, kctl, 0, nid);
				if (err < 0)
					return err;
			}
		}
	}

	alc_free_kctls(codec); /* no longer needed */

	return 0;
}

static int alc_build_controls(struct hda_codec *codec)
{
	struct alc_spec *spec = codec->spec;
	int err = __alc_build_controls(codec);
	if (err < 0)
		return err;
	return snd_hda_jack_add_kctls(codec, &spec->autocfg);
}


/*
 * Common callbacks
 */

static void alc_init_special_input_src(struct hda_codec *codec);
static int alc269_fill_coef(struct hda_codec *codec);

static int alc_init(struct hda_codec *codec)
{
	struct alc_spec *spec = codec->spec;
	unsigned int i;

	if (codec->vendor_id == 0x10ec0269)
		alc269_fill_coef(codec);

	alc_fix_pll(codec);
	alc_auto_init_amp(codec, spec->init_amp);

	for (i = 0; i < spec->num_init_verbs; i++)
		snd_hda_sequence_write(codec, spec->init_verbs[i]);
	alc_init_special_input_src(codec);

	if (spec->init_hook)
		spec->init_hook(codec);

	alc_apply_fixup(codec, ALC_FIXUP_ACT_INIT);

	snd_hda_jack_report_sync(codec);

	hda_call_check_power_status(codec, 0x01);
	return 0;
}

static void alc_unsol_event(struct hda_codec *codec, unsigned int res)
{
	struct alc_spec *spec = codec->spec;

	if (spec->unsol_event)
		spec->unsol_event(codec, res);
}

#ifdef CONFIG_SND_HDA_POWER_SAVE
static int alc_check_power_status(struct hda_codec *codec, hda_nid_t nid)
{
	struct alc_spec *spec = codec->spec;
	return snd_hda_check_amp_list_power(codec, &spec->loopback, nid);
}
#endif

/*
 * Analog playback callbacks
 */
static int alc_playback_pcm_open(struct hda_pcm_stream *hinfo,
				    struct hda_codec *codec,
				    struct snd_pcm_substream *substream)
{
	struct alc_spec *spec = codec->spec;
	return snd_hda_multi_out_analog_open(codec, &spec->multiout, substream,
					     hinfo);
}

static int alc_playback_pcm_prepare(struct hda_pcm_stream *hinfo,
				       struct hda_codec *codec,
				       unsigned int stream_tag,
				       unsigned int format,
				       struct snd_pcm_substream *substream)
{
	struct alc_spec *spec = codec->spec;
	return snd_hda_multi_out_analog_prepare(codec, &spec->multiout,
						stream_tag, format, substream);
}

static int alc_playback_pcm_cleanup(struct hda_pcm_stream *hinfo,
				       struct hda_codec *codec,
				       struct snd_pcm_substream *substream)
{
	struct alc_spec *spec = codec->spec;
	return snd_hda_multi_out_analog_cleanup(codec, &spec->multiout);
}

/*
 * Digital out
 */
static int alc_dig_playback_pcm_open(struct hda_pcm_stream *hinfo,
					struct hda_codec *codec,
					struct snd_pcm_substream *substream)
{
	struct alc_spec *spec = codec->spec;
	return snd_hda_multi_out_dig_open(codec, &spec->multiout);
}

static int alc_dig_playback_pcm_prepare(struct hda_pcm_stream *hinfo,
					   struct hda_codec *codec,
					   unsigned int stream_tag,
					   unsigned int format,
					   struct snd_pcm_substream *substream)
{
	struct alc_spec *spec = codec->spec;
	return snd_hda_multi_out_dig_prepare(codec, &spec->multiout,
					     stream_tag, format, substream);
}

static int alc_dig_playback_pcm_cleanup(struct hda_pcm_stream *hinfo,
					   struct hda_codec *codec,
					   struct snd_pcm_substream *substream)
{
	struct alc_spec *spec = codec->spec;
	return snd_hda_multi_out_dig_cleanup(codec, &spec->multiout);
}

static int alc_dig_playback_pcm_close(struct hda_pcm_stream *hinfo,
					 struct hda_codec *codec,
					 struct snd_pcm_substream *substream)
{
	struct alc_spec *spec = codec->spec;
	return snd_hda_multi_out_dig_close(codec, &spec->multiout);
}

/*
 * Analog capture
 */
static int alc_alt_capture_pcm_prepare(struct hda_pcm_stream *hinfo,
				      struct hda_codec *codec,
				      unsigned int stream_tag,
				      unsigned int format,
				      struct snd_pcm_substream *substream)
{
	struct alc_spec *spec = codec->spec;

	snd_hda_codec_setup_stream(codec, spec->adc_nids[substream->number + 1],
				   stream_tag, 0, format);
	return 0;
}

static int alc_alt_capture_pcm_cleanup(struct hda_pcm_stream *hinfo,
				      struct hda_codec *codec,
				      struct snd_pcm_substream *substream)
{
	struct alc_spec *spec = codec->spec;

	snd_hda_codec_cleanup_stream(codec,
				     spec->adc_nids[substream->number + 1]);
	return 0;
}

/* analog capture with dynamic dual-adc changes */
static int dyn_adc_capture_pcm_prepare(struct hda_pcm_stream *hinfo,
				       struct hda_codec *codec,
				       unsigned int stream_tag,
				       unsigned int format,
				       struct snd_pcm_substream *substream)
{
	struct alc_spec *spec = codec->spec;
	spec->cur_adc = spec->adc_nids[spec->dyn_adc_idx[spec->cur_mux[0]]];
	spec->cur_adc_stream_tag = stream_tag;
	spec->cur_adc_format = format;
	snd_hda_codec_setup_stream(codec, spec->cur_adc, stream_tag, 0, format);
	return 0;
}

static int dyn_adc_capture_pcm_cleanup(struct hda_pcm_stream *hinfo,
				       struct hda_codec *codec,
				       struct snd_pcm_substream *substream)
{
	struct alc_spec *spec = codec->spec;
	snd_hda_codec_cleanup_stream(codec, spec->cur_adc);
	spec->cur_adc = 0;
	return 0;
}

static const struct hda_pcm_stream dyn_adc_pcm_analog_capture = {
	.substreams = 1,
	.channels_min = 2,
	.channels_max = 2,
	.nid = 0, /* fill later */
	.ops = {
		.prepare = dyn_adc_capture_pcm_prepare,
		.cleanup = dyn_adc_capture_pcm_cleanup
	},
};

/*
 */
static const struct hda_pcm_stream alc_pcm_analog_playback = {
	.substreams = 1,
	.channels_min = 2,
	.channels_max = 8,
	/* NID is set in alc_build_pcms */
	.ops = {
		.open = alc_playback_pcm_open,
		.prepare = alc_playback_pcm_prepare,
		.cleanup = alc_playback_pcm_cleanup
	},
};

static const struct hda_pcm_stream alc_pcm_analog_capture = {
	.substreams = 1,
	.channels_min = 2,
	.channels_max = 2,
	/* NID is set in alc_build_pcms */
};

static const struct hda_pcm_stream alc_pcm_analog_alt_playback = {
	.substreams = 1,
	.channels_min = 2,
	.channels_max = 2,
	/* NID is set in alc_build_pcms */
};

static const struct hda_pcm_stream alc_pcm_analog_alt_capture = {
	.substreams = 2, /* can be overridden */
	.channels_min = 2,
	.channels_max = 2,
	/* NID is set in alc_build_pcms */
	.ops = {
		.prepare = alc_alt_capture_pcm_prepare,
		.cleanup = alc_alt_capture_pcm_cleanup
	},
};

static const struct hda_pcm_stream alc_pcm_digital_playback = {
	.substreams = 1,
	.channels_min = 2,
	.channels_max = 2,
	/* NID is set in alc_build_pcms */
	.ops = {
		.open = alc_dig_playback_pcm_open,
		.close = alc_dig_playback_pcm_close,
		.prepare = alc_dig_playback_pcm_prepare,
		.cleanup = alc_dig_playback_pcm_cleanup
	},
};

static const struct hda_pcm_stream alc_pcm_digital_capture = {
	.substreams = 1,
	.channels_min = 2,
	.channels_max = 2,
	/* NID is set in alc_build_pcms */
};

/* Used by alc_build_pcms to flag that a PCM has no playback stream */
static const struct hda_pcm_stream alc_pcm_null_stream = {
	.substreams = 0,
	.channels_min = 0,
	.channels_max = 0,
};

static int alc_build_pcms(struct hda_codec *codec)
{
	struct alc_spec *spec = codec->spec;
	struct hda_pcm *info = spec->pcm_rec;
	const struct hda_pcm_stream *p;
	bool have_multi_adcs;
	int i;

	codec->num_pcms = 1;
	codec->pcm_info = info;

	if (spec->no_analog)
		goto skip_analog;

	snprintf(spec->stream_name_analog, sizeof(spec->stream_name_analog),
		 "%s Analog", codec->chip_name);
	info->name = spec->stream_name_analog;

	if (spec->multiout.num_dacs > 0) {
		p = spec->stream_analog_playback;
		if (!p)
			p = &alc_pcm_analog_playback;
		info->stream[SNDRV_PCM_STREAM_PLAYBACK] = *p;
		info->stream[SNDRV_PCM_STREAM_PLAYBACK].nid = spec->multiout.dac_nids[0];
	}
	if (spec->adc_nids) {
		p = spec->stream_analog_capture;
		if (!p) {
			if (spec->dyn_adc_switch)
				p = &dyn_adc_pcm_analog_capture;
			else
				p = &alc_pcm_analog_capture;
		}
		info->stream[SNDRV_PCM_STREAM_CAPTURE] = *p;
		info->stream[SNDRV_PCM_STREAM_CAPTURE].nid = spec->adc_nids[0];
	}

	if (spec->channel_mode) {
		info->stream[SNDRV_PCM_STREAM_PLAYBACK].channels_max = 0;
		for (i = 0; i < spec->num_channel_mode; i++) {
			if (spec->channel_mode[i].channels > info->stream[SNDRV_PCM_STREAM_PLAYBACK].channels_max) {
				info->stream[SNDRV_PCM_STREAM_PLAYBACK].channels_max = spec->channel_mode[i].channels;
			}
		}
	}

 skip_analog:
	/* SPDIF for stream index #1 */
	if (spec->multiout.dig_out_nid || spec->dig_in_nid) {
		snprintf(spec->stream_name_digital,
			 sizeof(spec->stream_name_digital),
			 "%s Digital", codec->chip_name);
		codec->num_pcms = 2;
	        codec->slave_dig_outs = spec->multiout.slave_dig_outs;
		info = spec->pcm_rec + 1;
		info->name = spec->stream_name_digital;
		if (spec->dig_out_type)
			info->pcm_type = spec->dig_out_type;
		else
			info->pcm_type = HDA_PCM_TYPE_SPDIF;
		if (spec->multiout.dig_out_nid) {
			p = spec->stream_digital_playback;
			if (!p)
				p = &alc_pcm_digital_playback;
			info->stream[SNDRV_PCM_STREAM_PLAYBACK] = *p;
			info->stream[SNDRV_PCM_STREAM_PLAYBACK].nid = spec->multiout.dig_out_nid;
		}
		if (spec->dig_in_nid) {
			p = spec->stream_digital_capture;
			if (!p)
				p = &alc_pcm_digital_capture;
			info->stream[SNDRV_PCM_STREAM_CAPTURE] = *p;
			info->stream[SNDRV_PCM_STREAM_CAPTURE].nid = spec->dig_in_nid;
		}
		/* FIXME: do we need this for all Realtek codec models? */
		codec->spdif_status_reset = 1;
	}

	if (spec->no_analog)
		return 0;

	/* If the use of more than one ADC is requested for the current
	 * model, configure a second analog capture-only PCM.
	 */
	have_multi_adcs = (spec->num_adc_nids > 1) &&
		!spec->dyn_adc_switch && !spec->auto_mic &&
		(!spec->input_mux || spec->input_mux->num_items > 1);
	/* Additional Analaog capture for index #2 */
	if (spec->alt_dac_nid || have_multi_adcs) {
		codec->num_pcms = 3;
		info = spec->pcm_rec + 2;
		info->name = spec->stream_name_analog;
		if (spec->alt_dac_nid) {
			p = spec->stream_analog_alt_playback;
			if (!p)
				p = &alc_pcm_analog_alt_playback;
			info->stream[SNDRV_PCM_STREAM_PLAYBACK] = *p;
			info->stream[SNDRV_PCM_STREAM_PLAYBACK].nid =
				spec->alt_dac_nid;
		} else {
			info->stream[SNDRV_PCM_STREAM_PLAYBACK] =
				alc_pcm_null_stream;
			info->stream[SNDRV_PCM_STREAM_PLAYBACK].nid = 0;
		}
		if (have_multi_adcs) {
			p = spec->stream_analog_alt_capture;
			if (!p)
				p = &alc_pcm_analog_alt_capture;
			info->stream[SNDRV_PCM_STREAM_CAPTURE] = *p;
			info->stream[SNDRV_PCM_STREAM_CAPTURE].nid =
				spec->adc_nids[1];
			info->stream[SNDRV_PCM_STREAM_CAPTURE].substreams =
				spec->num_adc_nids - 1;
		} else {
			info->stream[SNDRV_PCM_STREAM_CAPTURE] =
				alc_pcm_null_stream;
			info->stream[SNDRV_PCM_STREAM_CAPTURE].nid = 0;
		}
	}

	return 0;
}

static inline void alc_shutup(struct hda_codec *codec)
{
	struct alc_spec *spec = codec->spec;

	if (spec && spec->shutup)
		spec->shutup(codec);
	snd_hda_shutup_pins(codec);
}

static void alc_free_kctls(struct hda_codec *codec)
{
	struct alc_spec *spec = codec->spec;

	if (spec->kctls.list) {
		struct snd_kcontrol_new *kctl = spec->kctls.list;
		int i;
		for (i = 0; i < spec->kctls.used; i++)
			kfree(kctl[i].name);
	}
	snd_array_free(&spec->kctls);
}

static void alc_free_bind_ctls(struct hda_codec *codec)
{
	struct alc_spec *spec = codec->spec;
	if (spec->bind_ctls.list) {
		struct hda_bind_ctls **ctl = spec->bind_ctls.list;
		int i;
		for (i = 0; i < spec->bind_ctls.used; i++)
			kfree(ctl[i]);
	}
	snd_array_free(&spec->bind_ctls);
}

static void alc_free(struct hda_codec *codec)
{
	struct alc_spec *spec = codec->spec;

	if (!spec)
		return;

	alc_shutup(codec);
	alc_free_kctls(codec);
	alc_free_bind_ctls(codec);
	kfree(spec);
	snd_hda_detach_beep_device(codec);
}

#ifdef CONFIG_SND_HDA_POWER_SAVE
static void alc_power_eapd(struct hda_codec *codec)
{
	alc_auto_setup_eapd(codec, false);
}

static int alc_suspend(struct hda_codec *codec, pm_message_t state)
{
	struct alc_spec *spec = codec->spec;
	alc_shutup(codec);
	if (spec && spec->power_hook)
		spec->power_hook(codec);
	return 0;
}
#endif

#ifdef CONFIG_PM
static int alc_resume(struct hda_codec *codec)
{
	msleep(150); /* to avoid pop noise */
	codec->patch_ops.init(codec);
	snd_hda_codec_resume_amp(codec);
	snd_hda_codec_resume_cache(codec);
	hda_call_check_power_status(codec, 0x01);
	return 0;
}
#endif

/*
 */
static const struct hda_codec_ops alc_patch_ops = {
	.build_controls = alc_build_controls,
	.build_pcms = alc_build_pcms,
	.init = alc_init,
	.free = alc_free,
	.unsol_event = alc_unsol_event,
#ifdef CONFIG_PM
	.resume = alc_resume,
#endif
#ifdef CONFIG_SND_HDA_POWER_SAVE
	.suspend = alc_suspend,
	.check_power_status = alc_check_power_status,
#endif
	.reboot_notify = alc_shutup,
};

/* replace the codec chip_name with the given string */
static int alc_codec_rename(struct hda_codec *codec, const char *name)
{
	kfree(codec->chip_name);
	codec->chip_name = kstrdup(name, GFP_KERNEL);
	if (!codec->chip_name) {
		alc_free(codec);
		return -ENOMEM;
	}
	return 0;
}

/*
 * Rename codecs appropriately from COEF value
 */
struct alc_codec_rename_table {
	unsigned int vendor_id;
	unsigned short coef_mask;
	unsigned short coef_bits;
	const char *name;
};

static struct alc_codec_rename_table rename_tbl[] = {
	{ 0x10ec0269, 0xfff0, 0x3010, "ALC277" },
	{ 0x10ec0269, 0xf0f0, 0x2010, "ALC259" },
	{ 0x10ec0269, 0xf0f0, 0x3010, "ALC258" },
	{ 0x10ec0269, 0x00f0, 0x0010, "ALC269VB" },
	{ 0x10ec0269, 0xffff, 0xa023, "ALC259" },
	{ 0x10ec0269, 0xffff, 0x6023, "ALC281X" },
	{ 0x10ec0269, 0x00f0, 0x0020, "ALC269VC" },
	{ 0x10ec0887, 0x00f0, 0x0030, "ALC887-VD" },
	{ 0x10ec0888, 0x00f0, 0x0030, "ALC888-VD" },
	{ 0x10ec0888, 0xf0f0, 0x3020, "ALC886" },
	{ 0x10ec0899, 0x2000, 0x2000, "ALC899" },
	{ 0x10ec0892, 0xffff, 0x8020, "ALC661" },
	{ 0x10ec0892, 0xffff, 0x8011, "ALC661" },
	{ 0x10ec0892, 0xffff, 0x4011, "ALC656" },
	{ } /* terminator */
};

static int alc_codec_rename_from_preset(struct hda_codec *codec)
{
	const struct alc_codec_rename_table *p;

	for (p = rename_tbl; p->vendor_id; p++) {
		if (p->vendor_id != codec->vendor_id)
			continue;
		if ((alc_get_coef0(codec) & p->coef_mask) == p->coef_bits)
			return alc_codec_rename(codec, p->name);
	}
	return 0;
}

/*
 * Automatic parse of I/O pins from the BIOS configuration
 */

enum {
	ALC_CTL_WIDGET_VOL,
	ALC_CTL_WIDGET_MUTE,
	ALC_CTL_BIND_MUTE,
	ALC_CTL_BIND_VOL,
	ALC_CTL_BIND_SW,
};
static const struct snd_kcontrol_new alc_control_templates[] = {
	HDA_CODEC_VOLUME(NULL, 0, 0, 0),
	HDA_CODEC_MUTE(NULL, 0, 0, 0),
	HDA_BIND_MUTE(NULL, 0, 0, 0),
	HDA_BIND_VOL(NULL, 0),
	HDA_BIND_SW(NULL, 0),
};

/* add dynamic controls */
static int add_control(struct alc_spec *spec, int type, const char *name,
		       int cidx, unsigned long val)
{
	struct snd_kcontrol_new *knew;

	knew = alc_kcontrol_new(spec);
	if (!knew)
		return -ENOMEM;
	*knew = alc_control_templates[type];
	knew->name = kstrdup(name, GFP_KERNEL);
	if (!knew->name)
		return -ENOMEM;
	knew->index = cidx;
	if (get_amp_nid_(val))
		knew->subdevice = HDA_SUBDEV_AMP_FLAG;
	knew->private_value = val;
	return 0;
}

static int add_control_with_pfx(struct alc_spec *spec, int type,
				const char *pfx, const char *dir,
				const char *sfx, int cidx, unsigned long val)
{
	char name[32];
	snprintf(name, sizeof(name), "%s %s %s", pfx, dir, sfx);
	return add_control(spec, type, name, cidx, val);
}

#define add_pb_vol_ctrl(spec, type, pfx, val)			\
	add_control_with_pfx(spec, type, pfx, "Playback", "Volume", 0, val)
#define add_pb_sw_ctrl(spec, type, pfx, val)			\
	add_control_with_pfx(spec, type, pfx, "Playback", "Switch", 0, val)
#define __add_pb_vol_ctrl(spec, type, pfx, cidx, val)			\
	add_control_with_pfx(spec, type, pfx, "Playback", "Volume", cidx, val)
#define __add_pb_sw_ctrl(spec, type, pfx, cidx, val)			\
	add_control_with_pfx(spec, type, pfx, "Playback", "Switch", cidx, val)

static const char * const channel_name[4] = {
	"Front", "Surround", "CLFE", "Side"
};

static const char *alc_get_line_out_pfx(struct alc_spec *spec, int ch,
					bool can_be_master, int *index)
{
	struct auto_pin_cfg *cfg = &spec->autocfg;

	*index = 0;
	if (cfg->line_outs == 1 && !spec->multi_ios &&
	    !cfg->hp_outs && !cfg->speaker_outs && can_be_master)
		return "Master";

	switch (cfg->line_out_type) {
	case AUTO_PIN_SPEAKER_OUT:
		if (cfg->line_outs == 1)
			return "Speaker";
		if (cfg->line_outs == 2)
			return ch ? "Bass Speaker" : "Speaker";
		break;
	case AUTO_PIN_HP_OUT:
		/* for multi-io case, only the primary out */
		if (ch && spec->multi_ios)
			break;
		*index = ch;
		return "Headphone";
	default:
		if (cfg->line_outs == 1 && !spec->multi_ios)
			return "PCM";
		break;
	}
	if (snd_BUG_ON(ch >= ARRAY_SIZE(channel_name)))
		return "PCM";

	return channel_name[ch];
}

/* create input playback/capture controls for the given pin */
static int new_analog_input(struct alc_spec *spec, hda_nid_t pin,
			    const char *ctlname, int ctlidx,
			    int idx, hda_nid_t mix_nid)
{
	int err;

	err = __add_pb_vol_ctrl(spec, ALC_CTL_WIDGET_VOL, ctlname, ctlidx,
			  HDA_COMPOSE_AMP_VAL(mix_nid, 3, idx, HDA_INPUT));
	if (err < 0)
		return err;
	err = __add_pb_sw_ctrl(spec, ALC_CTL_WIDGET_MUTE, ctlname, ctlidx,
			  HDA_COMPOSE_AMP_VAL(mix_nid, 3, idx, HDA_INPUT));
	if (err < 0)
		return err;
	return 0;
}

static int alc_is_input_pin(struct hda_codec *codec, hda_nid_t nid)
{
	unsigned int pincap = snd_hda_query_pin_caps(codec, nid);
	return (pincap & AC_PINCAP_IN) != 0;
}

/* Parse the codec tree and retrieve ADCs and corresponding capsrc MUXs */
static int alc_auto_fill_adc_caps(struct hda_codec *codec)
{
	struct alc_spec *spec = codec->spec;
	hda_nid_t nid;
	hda_nid_t *adc_nids = spec->private_adc_nids;
	hda_nid_t *cap_nids = spec->private_capsrc_nids;
	int max_nums = ARRAY_SIZE(spec->private_adc_nids);
	int i, nums = 0;

	if (spec->shared_mic_hp)
		max_nums = 1; /* no multi streams with the shared HP/mic */

	nid = codec->start_nid;
	for (i = 0; i < codec->num_nodes; i++, nid++) {
		hda_nid_t src;
		const hda_nid_t *list;
		unsigned int caps = get_wcaps(codec, nid);
		int type = get_wcaps_type(caps);

		if (type != AC_WID_AUD_IN || (caps & AC_WCAP_DIGITAL))
			continue;
		adc_nids[nums] = nid;
		cap_nids[nums] = nid;
		src = nid;
		for (;;) {
			int n;
			type = get_wcaps_type(get_wcaps(codec, src));
			if (type == AC_WID_PIN)
				break;
			if (type == AC_WID_AUD_SEL) {
				cap_nids[nums] = src;
				break;
			}
			n = snd_hda_get_conn_list(codec, src, &list);
			if (n > 1) {
				cap_nids[nums] = src;
				break;
			} else if (n != 1)
				break;
			src = *list;
		}
		if (++nums >= max_nums)
			break;
	}
	spec->adc_nids = spec->private_adc_nids;
	spec->capsrc_nids = spec->private_capsrc_nids;
	spec->num_adc_nids = nums;
	return nums;
}

/* create playback/capture controls for input pins */
static int alc_auto_create_input_ctls(struct hda_codec *codec)
{
	struct alc_spec *spec = codec->spec;
	const struct auto_pin_cfg *cfg = &spec->autocfg;
	hda_nid_t mixer = spec->mixer_nid;
	struct hda_input_mux *imux = &spec->private_imux[0];
	int num_adcs;
	int i, c, err, idx, type_idx = 0;
	const char *prev_label = NULL;

	num_adcs = alc_auto_fill_adc_caps(codec);
	if (num_adcs < 0)
		return 0;

	for (i = 0; i < cfg->num_inputs; i++) {
		hda_nid_t pin;
		const char *label;

		pin = cfg->inputs[i].pin;
		if (!alc_is_input_pin(codec, pin))
			continue;

		label = hda_get_autocfg_input_label(codec, cfg, i);
		if (spec->shared_mic_hp && !strcmp(label, "Misc"))
			label = "Headphone Mic";
		if (prev_label && !strcmp(label, prev_label))
			type_idx++;
		else
			type_idx = 0;
		prev_label = label;

		if (mixer) {
			idx = get_connection_index(codec, mixer, pin);
			if (idx >= 0) {
				err = new_analog_input(spec, pin,
						       label, type_idx,
						       idx, mixer);
				if (err < 0)
					return err;
			}
		}

		for (c = 0; c < num_adcs; c++) {
			hda_nid_t cap = get_capsrc(spec, c);
			idx = get_connection_index(codec, cap, pin);
			if (idx >= 0) {
				spec->imux_pins[imux->num_items] = pin;
				snd_hda_add_imux_item(imux, label, idx, NULL);
				break;
			}
		}
	}

	spec->num_mux_defs = 1;
	spec->input_mux = imux;

	return 0;
}

/* create a shared input with the headphone out */
static int alc_auto_create_shared_input(struct hda_codec *codec)
{
	struct alc_spec *spec = codec->spec;
	struct auto_pin_cfg *cfg = &spec->autocfg;
	unsigned int defcfg;
	hda_nid_t nid;

	/* only one internal input pin? */
	if (cfg->num_inputs != 1)
		return 0;
	defcfg = snd_hda_codec_get_pincfg(codec, cfg->inputs[0].pin);
	if (snd_hda_get_input_pin_attr(defcfg) != INPUT_PIN_ATTR_INT)
		return 0;

	if (cfg->hp_outs == 1 && cfg->line_out_type == AUTO_PIN_SPEAKER_OUT)
		nid = cfg->hp_pins[0]; /* OK, we have a single HP-out */
	else if (cfg->line_outs == 1 && cfg->line_out_type == AUTO_PIN_HP_OUT)
		nid = cfg->line_out_pins[0]; /* OK, we have a single line-out */
	else
		return 0; /* both not available */

	if (!(snd_hda_query_pin_caps(codec, nid) & AC_PINCAP_IN))
		return 0; /* no input */

	cfg->inputs[1].pin = nid;
	cfg->inputs[1].type = AUTO_PIN_MIC;
	cfg->num_inputs = 2;
	spec->shared_mic_hp = 1;
	snd_printdd("realtek: Enable shared I/O jack on NID 0x%x\n", nid);
	return 0;
}

static void alc_set_pin_output(struct hda_codec *codec, hda_nid_t nid,
			       unsigned int pin_type)
{
	snd_hda_codec_write(codec, nid, 0, AC_VERB_SET_PIN_WIDGET_CONTROL,
			    pin_type);
	/* unmute pin */
	if (nid_has_mute(codec, nid, HDA_OUTPUT))
		snd_hda_codec_write(codec, nid, 0, AC_VERB_SET_AMP_GAIN_MUTE,
			    AMP_OUT_UNMUTE);
}

static int get_pin_type(int line_out_type)
{
	if (line_out_type == AUTO_PIN_HP_OUT)
		return PIN_HP;
	else
		return PIN_OUT;
}

static void alc_auto_init_analog_input(struct hda_codec *codec)
{
	struct alc_spec *spec = codec->spec;
	struct auto_pin_cfg *cfg = &spec->autocfg;
	int i;

	for (i = 0; i < cfg->num_inputs; i++) {
		hda_nid_t nid = cfg->inputs[i].pin;
		if (alc_is_input_pin(codec, nid)) {
			alc_set_input_pin(codec, nid, cfg->inputs[i].type);
			if (get_wcaps(codec, nid) & AC_WCAP_OUT_AMP)
				snd_hda_codec_write(codec, nid, 0,
						    AC_VERB_SET_AMP_GAIN_MUTE,
						    AMP_OUT_MUTE);
		}
	}

	/* mute all loopback inputs */
	if (spec->mixer_nid) {
		int nums = snd_hda_get_conn_list(codec, spec->mixer_nid, NULL);
		for (i = 0; i < nums; i++)
			snd_hda_codec_write(codec, spec->mixer_nid, 0,
					    AC_VERB_SET_AMP_GAIN_MUTE,
					    AMP_IN_MUTE(i));
	}
}

/* convert from MIX nid to DAC */
static hda_nid_t alc_auto_mix_to_dac(struct hda_codec *codec, hda_nid_t nid)
{
	hda_nid_t list[5];
	int i, num;

	if (get_wcaps_type(get_wcaps(codec, nid)) == AC_WID_AUD_OUT)
		return nid;
	num = snd_hda_get_connections(codec, nid, list, ARRAY_SIZE(list));
	for (i = 0; i < num; i++) {
		if (get_wcaps_type(get_wcaps(codec, list[i])) == AC_WID_AUD_OUT)
			return list[i];
	}
	return 0;
}

/* go down to the selector widget before the mixer */
static hda_nid_t alc_go_down_to_selector(struct hda_codec *codec, hda_nid_t pin)
{
	hda_nid_t srcs[5];
	int num = snd_hda_get_connections(codec, pin, srcs,
					  ARRAY_SIZE(srcs));
	if (num != 1 ||
	    get_wcaps_type(get_wcaps(codec, srcs[0])) != AC_WID_AUD_SEL)
		return pin;
	return srcs[0];
}

/* get MIX nid connected to the given pin targeted to DAC */
static hda_nid_t alc_auto_dac_to_mix(struct hda_codec *codec, hda_nid_t pin,
				   hda_nid_t dac)
{
	hda_nid_t mix[5];
	int i, num;

	pin = alc_go_down_to_selector(codec, pin);
	num = snd_hda_get_connections(codec, pin, mix, ARRAY_SIZE(mix));
	for (i = 0; i < num; i++) {
		if (alc_auto_mix_to_dac(codec, mix[i]) == dac)
			return mix[i];
	}
	return 0;
}

/* select the connection from pin to DAC if needed */
static int alc_auto_select_dac(struct hda_codec *codec, hda_nid_t pin,
			       hda_nid_t dac)
{
	hda_nid_t mix[5];
	int i, num;

	pin = alc_go_down_to_selector(codec, pin);
	num = snd_hda_get_connections(codec, pin, mix, ARRAY_SIZE(mix));
	if (num < 2)
		return 0;
	for (i = 0; i < num; i++) {
		if (alc_auto_mix_to_dac(codec, mix[i]) == dac) {
			snd_hda_codec_update_cache(codec, pin, 0,
						   AC_VERB_SET_CONNECT_SEL, i);
			return 0;
		}
	}
	return 0;
}

/* look for an empty DAC slot */
static hda_nid_t alc_auto_look_for_dac(struct hda_codec *codec, hda_nid_t pin)
{
	struct alc_spec *spec = codec->spec;
	hda_nid_t srcs[5];
	int i, num;

	pin = alc_go_down_to_selector(codec, pin);
	num = snd_hda_get_connections(codec, pin, srcs, ARRAY_SIZE(srcs));
	for (i = 0; i < num; i++) {
		hda_nid_t nid = alc_auto_mix_to_dac(codec, srcs[i]);
		if (!nid)
			continue;
		if (found_in_nid_list(nid, spec->multiout.dac_nids,
				      ARRAY_SIZE(spec->private_dac_nids)))
			continue;
		if (found_in_nid_list(nid, spec->multiout.hp_out_nid,
				      ARRAY_SIZE(spec->multiout.hp_out_nid)))
		    continue;
		if (found_in_nid_list(nid, spec->multiout.extra_out_nid,
				      ARRAY_SIZE(spec->multiout.extra_out_nid)))
		    continue;
		return nid;
	}
	return 0;
}

/* check whether the DAC is reachable from the pin */
static bool alc_auto_is_dac_reachable(struct hda_codec *codec,
				      hda_nid_t pin, hda_nid_t dac)
{
	hda_nid_t srcs[5];
	int i, num;

	pin = alc_go_down_to_selector(codec, pin);
	num = snd_hda_get_connections(codec, pin, srcs, ARRAY_SIZE(srcs));
	for (i = 0; i < num; i++) {
		hda_nid_t nid = alc_auto_mix_to_dac(codec, srcs[i]);
		if (nid == dac)
			return true;
	}
	return false;
}

static hda_nid_t get_dac_if_single(struct hda_codec *codec, hda_nid_t pin)
{
	hda_nid_t sel = alc_go_down_to_selector(codec, pin);
	if (snd_hda_get_conn_list(codec, sel, NULL) == 1)
		return alc_auto_look_for_dac(codec, pin);
	return 0;
}

/* return 0 if no possible DAC is found, 1 if one or more found */
static int alc_auto_fill_extra_dacs(struct hda_codec *codec, int num_outs,
				    const hda_nid_t *pins, hda_nid_t *dacs)
{
	int i;

	if (num_outs && !dacs[0]) {
		dacs[0] = alc_auto_look_for_dac(codec, pins[0]);
		if (!dacs[0])
			return 0;
	}

	for (i = 1; i < num_outs; i++)
		dacs[i] = get_dac_if_single(codec, pins[i]);
	for (i = 1; i < num_outs; i++) {
		if (!dacs[i])
			dacs[i] = alc_auto_look_for_dac(codec, pins[i]);
	}
	return 1;
}

static int alc_auto_fill_multi_ios(struct hda_codec *codec,
				   unsigned int location, int offset);
static hda_nid_t alc_look_for_out_vol_nid(struct hda_codec *codec,
					  hda_nid_t pin, hda_nid_t dac);

/* fill in the dac_nids table from the parsed pin configuration */
static int alc_auto_fill_dac_nids(struct hda_codec *codec)
{
	struct alc_spec *spec = codec->spec;
	struct auto_pin_cfg *cfg = &spec->autocfg;
	unsigned int location, defcfg;
	int num_pins;
	bool redone = false;
	int i;

 again:
	/* set num_dacs once to full for alc_auto_look_for_dac() */
	spec->multiout.num_dacs = cfg->line_outs;
	spec->multiout.hp_out_nid[0] = 0;
	spec->multiout.extra_out_nid[0] = 0;
	memset(spec->private_dac_nids, 0, sizeof(spec->private_dac_nids));
	spec->multiout.dac_nids = spec->private_dac_nids;
	spec->multi_ios = 0;

	/* fill hard-wired DACs first */
	if (!redone) {
		for (i = 0; i < cfg->line_outs; i++)
			spec->private_dac_nids[i] =
				get_dac_if_single(codec, cfg->line_out_pins[i]);
		if (cfg->hp_outs)
			spec->multiout.hp_out_nid[0] =
				get_dac_if_single(codec, cfg->hp_pins[0]);
		if (cfg->speaker_outs)
			spec->multiout.extra_out_nid[0] =
				get_dac_if_single(codec, cfg->speaker_pins[0]);
	}

	for (i = 0; i < cfg->line_outs; i++) {
		hda_nid_t pin = cfg->line_out_pins[i];
		if (spec->private_dac_nids[i])
			continue;
		spec->private_dac_nids[i] = alc_auto_look_for_dac(codec, pin);
		if (!spec->private_dac_nids[i] && !redone) {
			/* if we can't find primary DACs, re-probe without
			 * checking the hard-wired DACs
			 */
			redone = true;
			goto again;
		}
	}

	/* re-count num_dacs and squash invalid entries */
	spec->multiout.num_dacs = 0;
	for (i = 0; i < cfg->line_outs; i++) {
		if (spec->private_dac_nids[i])
			spec->multiout.num_dacs++;
		else {
			memmove(spec->private_dac_nids + i,
				spec->private_dac_nids + i + 1,
				sizeof(hda_nid_t) * (cfg->line_outs - i - 1));
			spec->private_dac_nids[cfg->line_outs - 1] = 0;
		}
	}

	if (cfg->line_outs == 1 && cfg->line_out_type != AUTO_PIN_SPEAKER_OUT) {
		/* try to fill multi-io first */
		defcfg = snd_hda_codec_get_pincfg(codec, cfg->line_out_pins[0]);
		location = get_defcfg_location(defcfg);

		num_pins = alc_auto_fill_multi_ios(codec, location, 0);
		if (num_pins > 0) {
			spec->multi_ios = num_pins;
			spec->ext_channel_count = 2;
			spec->multiout.num_dacs = num_pins + 1;
		}
	}

	if (cfg->line_out_type != AUTO_PIN_HP_OUT)
		alc_auto_fill_extra_dacs(codec, cfg->hp_outs, cfg->hp_pins,
				 spec->multiout.hp_out_nid);
	if (cfg->line_out_type != AUTO_PIN_SPEAKER_OUT) {
		int err = alc_auto_fill_extra_dacs(codec, cfg->speaker_outs,
					cfg->speaker_pins,
					spec->multiout.extra_out_nid);
		/* if no speaker volume is assigned, try again as the primary
		 * output
		 */
		if (!err && cfg->speaker_outs > 0 &&
		    cfg->line_out_type == AUTO_PIN_HP_OUT) {
			cfg->hp_outs = cfg->line_outs;
			memcpy(cfg->hp_pins, cfg->line_out_pins,
			       sizeof(cfg->hp_pins));
			cfg->line_outs = cfg->speaker_outs;
			memcpy(cfg->line_out_pins, cfg->speaker_pins,
			       sizeof(cfg->speaker_pins));
			cfg->speaker_outs = 0;
			memset(cfg->speaker_pins, 0, sizeof(cfg->speaker_pins));
			cfg->line_out_type = AUTO_PIN_SPEAKER_OUT;
			redone = false;
			goto again;
		}
	}

	if (!spec->multi_ios &&
	    cfg->line_out_type == AUTO_PIN_SPEAKER_OUT &&
	    cfg->hp_outs) {
		/* try multi-ios with HP + inputs */
		defcfg = snd_hda_codec_get_pincfg(codec, cfg->hp_pins[0]);
		location = get_defcfg_location(defcfg);

		num_pins = alc_auto_fill_multi_ios(codec, location, 1);
		if (num_pins > 0) {
			spec->multi_ios = num_pins;
			spec->ext_channel_count = 2;
			spec->multiout.num_dacs = num_pins + 1;
		}
	}

	if (cfg->line_out_pins[0])
		spec->vmaster_nid =
			alc_look_for_out_vol_nid(codec, cfg->line_out_pins[0],
						 spec->multiout.dac_nids[0]);
	return 0;
}

static inline unsigned int get_ctl_pos(unsigned int data)
{
	hda_nid_t nid = get_amp_nid_(data);
	unsigned int dir;
	if (snd_BUG_ON(nid >= MAX_VOL_NIDS))
		return 0;
	dir = get_amp_direction_(data);
	return (nid << 1) | dir;
}

#define is_ctl_used(bits, data) \
	test_bit(get_ctl_pos(data), bits)
#define mark_ctl_usage(bits, data) \
	set_bit(get_ctl_pos(data), bits)

static int alc_auto_add_vol_ctl(struct hda_codec *codec,
			      const char *pfx, int cidx,
			      hda_nid_t nid, unsigned int chs)
{
	struct alc_spec *spec = codec->spec;
	unsigned int val;
	if (!nid)
		return 0;
	val = HDA_COMPOSE_AMP_VAL(nid, chs, 0, HDA_OUTPUT);
	if (is_ctl_used(spec->vol_ctls, val) && chs != 2) /* exclude LFE */
		return 0;
	mark_ctl_usage(spec->vol_ctls, val);
	return __add_pb_vol_ctrl(codec->spec, ALC_CTL_WIDGET_VOL, pfx, cidx,
				 val);
}

static int alc_auto_add_stereo_vol(struct hda_codec *codec,
				   const char *pfx, int cidx,
				   hda_nid_t nid)
{
	int chs = 1;
	if (get_wcaps(codec, nid) & AC_WCAP_STEREO)
		chs = 3;
	return alc_auto_add_vol_ctl(codec, pfx, cidx, nid, chs);
}

/* create a mute-switch for the given mixer widget;
 * if it has multiple sources (e.g. DAC and loopback), create a bind-mute
 */
static int alc_auto_add_sw_ctl(struct hda_codec *codec,
			     const char *pfx, int cidx,
			     hda_nid_t nid, unsigned int chs)
{
	struct alc_spec *spec = codec->spec;
	int wid_type;
	int type;
	unsigned long val;
	if (!nid)
		return 0;
	wid_type = get_wcaps_type(get_wcaps(codec, nid));
	if (wid_type == AC_WID_PIN || wid_type == AC_WID_AUD_OUT) {
		type = ALC_CTL_WIDGET_MUTE;
		val = HDA_COMPOSE_AMP_VAL(nid, chs, 0, HDA_OUTPUT);
	} else if (snd_hda_get_conn_list(codec, nid, NULL) == 1) {
		type = ALC_CTL_WIDGET_MUTE;
		val = HDA_COMPOSE_AMP_VAL(nid, chs, 0, HDA_INPUT);
	} else {
		type = ALC_CTL_BIND_MUTE;
		val = HDA_COMPOSE_AMP_VAL(nid, chs, 2, HDA_INPUT);
	}
	if (is_ctl_used(spec->sw_ctls, val) && chs != 2) /* exclude LFE */
		return 0;
	mark_ctl_usage(spec->sw_ctls, val);
	return __add_pb_sw_ctrl(codec->spec, type, pfx, cidx, val);
}

static int alc_auto_add_stereo_sw(struct hda_codec *codec, const char *pfx,
				  int cidx, hda_nid_t nid)
{
	int chs = 1;
	if (get_wcaps(codec, nid) & AC_WCAP_STEREO)
		chs = 3;
	return alc_auto_add_sw_ctl(codec, pfx, cidx, nid, chs);
}

static hda_nid_t alc_look_for_out_mute_nid(struct hda_codec *codec,
					   hda_nid_t pin, hda_nid_t dac)
{
	hda_nid_t mix = alc_auto_dac_to_mix(codec, pin, dac);
	if (nid_has_mute(codec, pin, HDA_OUTPUT))
		return pin;
	else if (mix && nid_has_mute(codec, mix, HDA_INPUT))
		return mix;
	else if (nid_has_mute(codec, dac, HDA_OUTPUT))
		return dac;
	return 0;
}

static hda_nid_t alc_look_for_out_vol_nid(struct hda_codec *codec,
					  hda_nid_t pin, hda_nid_t dac)
{
	hda_nid_t mix = alc_auto_dac_to_mix(codec, pin, dac);
	if (nid_has_volume(codec, dac, HDA_OUTPUT))
		return dac;
	else if (nid_has_volume(codec, mix, HDA_OUTPUT))
		return mix;
	else if (nid_has_volume(codec, pin, HDA_OUTPUT))
		return pin;
	return 0;
}

/* add playback controls from the parsed DAC table */
static int alc_auto_create_multi_out_ctls(struct hda_codec *codec,
					     const struct auto_pin_cfg *cfg)
{
	struct alc_spec *spec = codec->spec;
	int i, err, noutputs;

	noutputs = cfg->line_outs;
	if (spec->multi_ios > 0 && cfg->line_outs < 3)
		noutputs += spec->multi_ios;

	for (i = 0; i < noutputs; i++) {
		const char *name;
		int index;
		hda_nid_t dac, pin;
		hda_nid_t sw, vol;

		dac = spec->multiout.dac_nids[i];
		if (!dac)
			continue;
		if (i >= cfg->line_outs)
			pin = spec->multi_io[i - 1].pin;
		else
			pin = cfg->line_out_pins[i];

		sw = alc_look_for_out_mute_nid(codec, pin, dac);
		vol = alc_look_for_out_vol_nid(codec, pin, dac);
		name = alc_get_line_out_pfx(spec, i, true, &index);
		if (!name || !strcmp(name, "CLFE")) {
			/* Center/LFE */
			err = alc_auto_add_vol_ctl(codec, "Center", 0, vol, 1);
			if (err < 0)
				return err;
			err = alc_auto_add_vol_ctl(codec, "LFE", 0, vol, 2);
			if (err < 0)
				return err;
			err = alc_auto_add_sw_ctl(codec, "Center", 0, sw, 1);
			if (err < 0)
				return err;
			err = alc_auto_add_sw_ctl(codec, "LFE", 0, sw, 2);
			if (err < 0)
				return err;
		} else {
			err = alc_auto_add_stereo_vol(codec, name, index, vol);
			if (err < 0)
				return err;
			err = alc_auto_add_stereo_sw(codec, name, index, sw);
			if (err < 0)
				return err;
		}
	}
	return 0;
}

static int alc_auto_create_extra_out(struct hda_codec *codec, hda_nid_t pin,
				     hda_nid_t dac, const char *pfx,
				     int cidx)
{
	struct alc_spec *spec = codec->spec;
	hda_nid_t sw, vol;
	int err;

	if (!dac) {
		unsigned int val;
		/* the corresponding DAC is already occupied */
		if (!(get_wcaps(codec, pin) & AC_WCAP_OUT_AMP))
			return 0; /* no way */
		/* create a switch only */
		val = HDA_COMPOSE_AMP_VAL(pin, 3, 0, HDA_OUTPUT);
		if (is_ctl_used(spec->sw_ctls, val))
			return 0; /* already created */
		mark_ctl_usage(spec->sw_ctls, val);
		return __add_pb_sw_ctrl(spec, ALC_CTL_WIDGET_MUTE, pfx, cidx, val);
	}

	sw = alc_look_for_out_mute_nid(codec, pin, dac);
	vol = alc_look_for_out_vol_nid(codec, pin, dac);
	err = alc_auto_add_stereo_vol(codec, pfx, cidx, vol);
	if (err < 0)
		return err;
	err = alc_auto_add_stereo_sw(codec, pfx, cidx, sw);
	if (err < 0)
		return err;
	return 0;
}

static struct hda_bind_ctls *new_bind_ctl(struct hda_codec *codec,
					  unsigned int nums,
					  struct hda_ctl_ops *ops)
{
	struct alc_spec *spec = codec->spec;
	struct hda_bind_ctls **ctlp, *ctl;
	snd_array_init(&spec->bind_ctls, sizeof(ctl), 8);
	ctlp = snd_array_new(&spec->bind_ctls);
	if (!ctlp)
		return NULL;
	ctl = kzalloc(sizeof(*ctl) + sizeof(long) * (nums + 1), GFP_KERNEL);
	*ctlp = ctl;
	if (ctl)
		ctl->ops = ops;
	return ctl;
}

/* add playback controls for speaker and HP outputs */
static int alc_auto_create_extra_outs(struct hda_codec *codec, int num_pins,
				      const hda_nid_t *pins,
				      const hda_nid_t *dacs,
				      const char *pfx)
{
	struct alc_spec *spec = codec->spec;
	struct hda_bind_ctls *ctl;
	char name[32];
	int i, n, err;

	if (!num_pins || !pins[0])
		return 0;

	if (num_pins == 1) {
		hda_nid_t dac = *dacs;
		if (!dac)
			dac = spec->multiout.dac_nids[0];
		return alc_auto_create_extra_out(codec, *pins, dac, pfx, 0);
	}

	if (dacs[num_pins - 1]) {
		/* OK, we have a multi-output system with individual volumes */
		for (i = 0; i < num_pins; i++) {
			if (num_pins >= 3) {
				snprintf(name, sizeof(name), "%s %s",
					 pfx, channel_name[i]);
				err = alc_auto_create_extra_out(codec, pins[i], dacs[i],
								name, 0);
			} else {
				err = alc_auto_create_extra_out(codec, pins[i], dacs[i],
								pfx, i);
			}
			if (err < 0)
				return err;
		}
		return 0;
	}

	/* Let's create a bind-controls */
	ctl = new_bind_ctl(codec, num_pins, &snd_hda_bind_sw);
	if (!ctl)
		return -ENOMEM;
	n = 0;
	for (i = 0; i < num_pins; i++) {
		if (get_wcaps(codec, pins[i]) & AC_WCAP_OUT_AMP)
			ctl->values[n++] =
				HDA_COMPOSE_AMP_VAL(pins[i], 3, 0, HDA_OUTPUT);
	}
	if (n) {
		snprintf(name, sizeof(name), "%s Playback Switch", pfx);
		err = add_control(spec, ALC_CTL_BIND_SW, name, 0, (long)ctl);
		if (err < 0)
			return err;
	}

	ctl = new_bind_ctl(codec, num_pins, &snd_hda_bind_vol);
	if (!ctl)
		return -ENOMEM;
	n = 0;
	for (i = 0; i < num_pins; i++) {
		hda_nid_t vol;
		if (!pins[i] || !dacs[i])
			continue;
		vol = alc_look_for_out_vol_nid(codec, pins[i], dacs[i]);
		if (vol)
			ctl->values[n++] =
				HDA_COMPOSE_AMP_VAL(vol, 3, 0, HDA_OUTPUT);
	}
	if (n) {
		snprintf(name, sizeof(name), "%s Playback Volume", pfx);
		err = add_control(spec, ALC_CTL_BIND_VOL, name, 0, (long)ctl);
		if (err < 0)
			return err;
	}
	return 0;
}

static int alc_auto_create_hp_out(struct hda_codec *codec)
{
	struct alc_spec *spec = codec->spec;
	return alc_auto_create_extra_outs(codec, spec->autocfg.hp_outs,
					  spec->autocfg.hp_pins,
					  spec->multiout.hp_out_nid,
					  "Headphone");
}

static int alc_auto_create_speaker_out(struct hda_codec *codec)
{
	struct alc_spec *spec = codec->spec;
	return alc_auto_create_extra_outs(codec, spec->autocfg.speaker_outs,
					  spec->autocfg.speaker_pins,
					  spec->multiout.extra_out_nid,
					  "Speaker");
}

static void alc_auto_set_output_and_unmute(struct hda_codec *codec,
					      hda_nid_t pin, int pin_type,
					      hda_nid_t dac)
{
	int i, num;
	hda_nid_t nid, mix = 0;
	hda_nid_t srcs[HDA_MAX_CONNECTIONS];

	alc_set_pin_output(codec, pin, pin_type);
	nid = alc_go_down_to_selector(codec, pin);
	num = snd_hda_get_connections(codec, nid, srcs, ARRAY_SIZE(srcs));
	for (i = 0; i < num; i++) {
		if (alc_auto_mix_to_dac(codec, srcs[i]) != dac)
			continue;
		mix = srcs[i];
		break;
	}
	if (!mix)
		return;

	/* need the manual connection? */
	if (num > 1)
		snd_hda_codec_write(codec, nid, 0, AC_VERB_SET_CONNECT_SEL, i);
	/* unmute mixer widget inputs */
	if (nid_has_mute(codec, mix, HDA_INPUT)) {
		snd_hda_codec_write(codec, mix, 0, AC_VERB_SET_AMP_GAIN_MUTE,
			    AMP_IN_UNMUTE(0));
		snd_hda_codec_write(codec, mix, 0, AC_VERB_SET_AMP_GAIN_MUTE,
			    AMP_IN_UNMUTE(1));
	}
	/* initialize volume */
	nid = alc_look_for_out_vol_nid(codec, pin, dac);
	if (nid)
		snd_hda_codec_write(codec, nid, 0, AC_VERB_SET_AMP_GAIN_MUTE,
				    AMP_OUT_ZERO);

	/* unmute DAC if it's not assigned to a mixer */
	nid = alc_look_for_out_mute_nid(codec, pin, dac);
	if (nid == mix && nid_has_mute(codec, dac, HDA_OUTPUT))
		snd_hda_codec_write(codec, dac, 0, AC_VERB_SET_AMP_GAIN_MUTE,
				    AMP_OUT_ZERO);
}

static void alc_auto_init_multi_out(struct hda_codec *codec)
{
	struct alc_spec *spec = codec->spec;
	int pin_type = get_pin_type(spec->autocfg.line_out_type);
	int i;

	for (i = 0; i <= HDA_SIDE; i++) {
		hda_nid_t nid = spec->autocfg.line_out_pins[i];
		if (nid)
			alc_auto_set_output_and_unmute(codec, nid, pin_type,
					spec->multiout.dac_nids[i]);
	}
}

static void alc_auto_init_extra_out(struct hda_codec *codec)
{
	struct alc_spec *spec = codec->spec;
	int i;
	hda_nid_t pin, dac;

	for (i = 0; i < spec->autocfg.hp_outs; i++) {
		if (spec->autocfg.line_out_type == AUTO_PIN_HP_OUT)
			break;
		pin = spec->autocfg.hp_pins[i];
		if (!pin)
			break;
		dac = spec->multiout.hp_out_nid[i];
		if (!dac) {
			if (i > 0 && spec->multiout.hp_out_nid[0])
				dac = spec->multiout.hp_out_nid[0];
			else
				dac = spec->multiout.dac_nids[0];
		}
		alc_auto_set_output_and_unmute(codec, pin, PIN_HP, dac);
	}
	for (i = 0; i < spec->autocfg.speaker_outs; i++) {
		if (spec->autocfg.line_out_type == AUTO_PIN_SPEAKER_OUT)
			break;
		pin = spec->autocfg.speaker_pins[i];
		if (!pin)
			break;
		dac = spec->multiout.extra_out_nid[i];
		if (!dac) {
			if (i > 0 && spec->multiout.extra_out_nid[0])
				dac = spec->multiout.extra_out_nid[0];
			else
				dac = spec->multiout.dac_nids[0];
		}
		alc_auto_set_output_and_unmute(codec, pin, PIN_OUT, dac);
	}
}

/*
 * multi-io helper
 */
static int alc_auto_fill_multi_ios(struct hda_codec *codec,
				   unsigned int location,
				   int offset)
{
	struct alc_spec *spec = codec->spec;
	struct auto_pin_cfg *cfg = &spec->autocfg;
	hda_nid_t prime_dac = spec->private_dac_nids[0];
	int type, i, dacs, num_pins = 0;

	dacs = spec->multiout.num_dacs;
	for (type = AUTO_PIN_LINE_IN; type >= AUTO_PIN_MIC; type--) {
		for (i = 0; i < cfg->num_inputs; i++) {
			hda_nid_t nid = cfg->inputs[i].pin;
			hda_nid_t dac = 0;
			unsigned int defcfg, caps;
			if (cfg->inputs[i].type != type)
				continue;
			defcfg = snd_hda_codec_get_pincfg(codec, nid);
			if (get_defcfg_connect(defcfg) != AC_JACK_PORT_COMPLEX)
				continue;
			if (location && get_defcfg_location(defcfg) != location)
				continue;
			caps = snd_hda_query_pin_caps(codec, nid);
			if (!(caps & AC_PINCAP_OUT))
				continue;
			if (offset && offset + num_pins < dacs) {
				dac = spec->private_dac_nids[offset + num_pins];
				if (!alc_auto_is_dac_reachable(codec, nid, dac))
					dac = 0;
			}
			if (!dac)
				dac = alc_auto_look_for_dac(codec, nid);
			if (!dac)
				continue;
			spec->multi_io[num_pins].pin = nid;
			spec->multi_io[num_pins].dac = dac;
			num_pins++;
			spec->private_dac_nids[spec->multiout.num_dacs++] = dac;
		}
	}
	spec->multiout.num_dacs = dacs;
	if (num_pins < 2) {
		/* clear up again */
		memset(spec->private_dac_nids + dacs, 0,
		       sizeof(hda_nid_t) * (AUTO_CFG_MAX_OUTS - dacs));
		spec->private_dac_nids[0] = prime_dac;
		return 0;
	}
	return num_pins;
}

static int alc_auto_ch_mode_info(struct snd_kcontrol *kcontrol,
				 struct snd_ctl_elem_info *uinfo)
{
	struct hda_codec *codec = snd_kcontrol_chip(kcontrol);
	struct alc_spec *spec = codec->spec;

	uinfo->type = SNDRV_CTL_ELEM_TYPE_ENUMERATED;
	uinfo->count = 1;
	uinfo->value.enumerated.items = spec->multi_ios + 1;
	if (uinfo->value.enumerated.item > spec->multi_ios)
		uinfo->value.enumerated.item = spec->multi_ios;
	sprintf(uinfo->value.enumerated.name, "%dch",
		(uinfo->value.enumerated.item + 1) * 2);
	return 0;
}

static int alc_auto_ch_mode_get(struct snd_kcontrol *kcontrol,
				struct snd_ctl_elem_value *ucontrol)
{
	struct hda_codec *codec = snd_kcontrol_chip(kcontrol);
	struct alc_spec *spec = codec->spec;
	ucontrol->value.enumerated.item[0] = (spec->ext_channel_count - 1) / 2;
	return 0;
}

static int alc_set_multi_io(struct hda_codec *codec, int idx, bool output)
{
	struct alc_spec *spec = codec->spec;
	hda_nid_t nid = spec->multi_io[idx].pin;

	if (!spec->multi_io[idx].ctl_in)
		spec->multi_io[idx].ctl_in =
			snd_hda_codec_read(codec, nid, 0,
					   AC_VERB_GET_PIN_WIDGET_CONTROL, 0);
	if (output) {
		snd_hda_codec_update_cache(codec, nid, 0,
					   AC_VERB_SET_PIN_WIDGET_CONTROL,
					   PIN_OUT);
		if (get_wcaps(codec, nid) & AC_WCAP_OUT_AMP)
			snd_hda_codec_amp_stereo(codec, nid, HDA_OUTPUT, 0,
						 HDA_AMP_MUTE, 0);
		alc_auto_select_dac(codec, nid, spec->multi_io[idx].dac);
	} else {
		if (get_wcaps(codec, nid) & AC_WCAP_OUT_AMP)
			snd_hda_codec_amp_stereo(codec, nid, HDA_OUTPUT, 0,
						 HDA_AMP_MUTE, HDA_AMP_MUTE);
		snd_hda_codec_update_cache(codec, nid, 0,
					   AC_VERB_SET_PIN_WIDGET_CONTROL,
					   spec->multi_io[idx].ctl_in);
	}
	return 0;
}

static int alc_auto_ch_mode_put(struct snd_kcontrol *kcontrol,
				struct snd_ctl_elem_value *ucontrol)
{
	struct hda_codec *codec = snd_kcontrol_chip(kcontrol);
	struct alc_spec *spec = codec->spec;
	int i, ch;

	ch = ucontrol->value.enumerated.item[0];
	if (ch < 0 || ch > spec->multi_ios)
		return -EINVAL;
	if (ch == (spec->ext_channel_count - 1) / 2)
		return 0;
	spec->ext_channel_count = (ch + 1) * 2;
	for (i = 0; i < spec->multi_ios; i++)
		alc_set_multi_io(codec, i, i < ch);
	spec->multiout.max_channels = spec->ext_channel_count;
	if (spec->need_dac_fix && !spec->const_channel_count)
		spec->multiout.num_dacs = spec->multiout.max_channels / 2;
	return 1;
}

static const struct snd_kcontrol_new alc_auto_channel_mode_enum = {
	.iface = SNDRV_CTL_ELEM_IFACE_MIXER,
	.name = "Channel Mode",
	.info = alc_auto_ch_mode_info,
	.get = alc_auto_ch_mode_get,
	.put = alc_auto_ch_mode_put,
};

static int alc_auto_add_multi_channel_mode(struct hda_codec *codec)
{
	struct alc_spec *spec = codec->spec;

	if (spec->multi_ios > 0) {
		struct snd_kcontrol_new *knew;

		knew = alc_kcontrol_new(spec);
		if (!knew)
			return -ENOMEM;
		*knew = alc_auto_channel_mode_enum;
		knew->name = kstrdup("Channel Mode", GFP_KERNEL);
		if (!knew->name)
			return -ENOMEM;
	}
	return 0;
}

/* filter out invalid adc_nids (and capsrc_nids) that don't give all
 * active input pins
 */
static void alc_remove_invalid_adc_nids(struct hda_codec *codec)
{
	struct alc_spec *spec = codec->spec;
	const struct hda_input_mux *imux;
	hda_nid_t adc_nids[ARRAY_SIZE(spec->private_adc_nids)];
	hda_nid_t capsrc_nids[ARRAY_SIZE(spec->private_adc_nids)];
	int i, n, nums;

	imux = spec->input_mux;
	if (!imux)
		return;
	if (spec->dyn_adc_switch)
		return;

	nums = 0;
	for (n = 0; n < spec->num_adc_nids; n++) {
		hda_nid_t cap = spec->private_capsrc_nids[n];
		int num_conns = snd_hda_get_conn_list(codec, cap, NULL);
		for (i = 0; i < imux->num_items; i++) {
			hda_nid_t pin = spec->imux_pins[i];
			if (pin) {
				if (get_connection_index(codec, cap, pin) < 0)
					break;
			} else if (num_conns <= imux->items[i].index)
				break;
		}
		if (i >= imux->num_items) {
			adc_nids[nums] = spec->private_adc_nids[n];
			capsrc_nids[nums++] = cap;
		}
	}
	if (!nums) {
		/* check whether ADC-switch is possible */
		if (!alc_check_dyn_adc_switch(codec)) {
			printk(KERN_WARNING "hda_codec: %s: no valid ADC found;"
			       " using fallback 0x%x\n",
			       codec->chip_name, spec->private_adc_nids[0]);
			spec->num_adc_nids = 1;
			spec->auto_mic = 0;
			return;
		}
	} else if (nums != spec->num_adc_nids) {
		memcpy(spec->private_adc_nids, adc_nids,
		       nums * sizeof(hda_nid_t));
		memcpy(spec->private_capsrc_nids, capsrc_nids,
		       nums * sizeof(hda_nid_t));
		spec->num_adc_nids = nums;
	}

	if (spec->auto_mic)
		alc_auto_mic_check_imux(codec); /* check auto-mic setups */
	else if (spec->input_mux->num_items == 1)
		spec->num_adc_nids = 1; /* reduce to a single ADC */
}

/*
 * initialize ADC paths
 */
static void alc_auto_init_adc(struct hda_codec *codec, int adc_idx)
{
	struct alc_spec *spec = codec->spec;
	hda_nid_t nid;

	nid = spec->adc_nids[adc_idx];
	/* mute ADC */
	if (nid_has_mute(codec, nid, HDA_INPUT)) {
		snd_hda_codec_write(codec, nid, 0,
				    AC_VERB_SET_AMP_GAIN_MUTE,
				    AMP_IN_MUTE(0));
		return;
	}
	if (!spec->capsrc_nids)
		return;
	nid = spec->capsrc_nids[adc_idx];
	if (nid_has_mute(codec, nid, HDA_OUTPUT))
		snd_hda_codec_write(codec, nid, 0,
				    AC_VERB_SET_AMP_GAIN_MUTE,
				    AMP_OUT_MUTE);
}

static void alc_auto_init_input_src(struct hda_codec *codec)
{
	struct alc_spec *spec = codec->spec;
	int c, nums;

	for (c = 0; c < spec->num_adc_nids; c++)
		alc_auto_init_adc(codec, c);
	if (spec->dyn_adc_switch)
		nums = 1;
	else
		nums = spec->num_adc_nids;
	for (c = 0; c < nums; c++)
		alc_mux_select(codec, c, spec->cur_mux[c], true);
}

/* add mic boosts if needed */
static int alc_auto_add_mic_boost(struct hda_codec *codec)
{
	struct alc_spec *spec = codec->spec;
	struct auto_pin_cfg *cfg = &spec->autocfg;
	int i, err;
	int type_idx = 0;
	hda_nid_t nid;
	const char *prev_label = NULL;

	for (i = 0; i < cfg->num_inputs; i++) {
		if (cfg->inputs[i].type > AUTO_PIN_MIC)
			break;
		nid = cfg->inputs[i].pin;
		if (get_wcaps(codec, nid) & AC_WCAP_IN_AMP) {
			const char *label;
			char boost_label[32];

			label = hda_get_autocfg_input_label(codec, cfg, i);
			if (spec->shared_mic_hp && !strcmp(label, "Misc"))
				label = "Headphone Mic";
			if (prev_label && !strcmp(label, prev_label))
				type_idx++;
			else
				type_idx = 0;
			prev_label = label;

			snprintf(boost_label, sizeof(boost_label),
				 "%s Boost Volume", label);
			err = add_control(spec, ALC_CTL_WIDGET_VOL,
					  boost_label, type_idx,
				  HDA_COMPOSE_AMP_VAL(nid, 3, 0, HDA_INPUT));
			if (err < 0)
				return err;
		}
	}
	return 0;
}

/* select or unmute the given capsrc route */
static void select_or_unmute_capsrc(struct hda_codec *codec, hda_nid_t cap,
				    int idx)
{
	if (get_wcaps_type(get_wcaps(codec, cap)) == AC_WID_AUD_MIX) {
		snd_hda_codec_amp_stereo(codec, cap, HDA_INPUT, idx,
					 HDA_AMP_MUTE, 0);
	} else if (snd_hda_get_conn_list(codec, cap, NULL) > 1) {
		snd_hda_codec_write_cache(codec, cap, 0,
					  AC_VERB_SET_CONNECT_SEL, idx);
	}
}

/* set the default connection to that pin */
static int init_capsrc_for_pin(struct hda_codec *codec, hda_nid_t pin)
{
	struct alc_spec *spec = codec->spec;
	int i;

	if (!pin)
		return 0;
	for (i = 0; i < spec->num_adc_nids; i++) {
		hda_nid_t cap = get_capsrc(spec, i);
		int idx;

		idx = get_connection_index(codec, cap, pin);
		if (idx < 0)
			continue;
		select_or_unmute_capsrc(codec, cap, idx);
		return i; /* return the found index */
	}
	return -1; /* not found */
}

/* initialize some special cases for input sources */
static void alc_init_special_input_src(struct hda_codec *codec)
{
	struct alc_spec *spec = codec->spec;
	int i;

	for (i = 0; i < spec->autocfg.num_inputs; i++)
		init_capsrc_for_pin(codec, spec->autocfg.inputs[i].pin);
}

/* assign appropriate capture mixers */
static void set_capture_mixer(struct hda_codec *codec)
{
	struct alc_spec *spec = codec->spec;
	static const struct snd_kcontrol_new *caps[2][3] = {
		{ alc_capture_mixer_nosrc1,
		  alc_capture_mixer_nosrc2,
		  alc_capture_mixer_nosrc3 },
		{ alc_capture_mixer1,
		  alc_capture_mixer2,
		  alc_capture_mixer3 },
	};

	/* check whether either of ADC or MUX has a volume control */
	if (!nid_has_volume(codec, spec->adc_nids[0], HDA_INPUT)) {
		if (!spec->capsrc_nids)
			return; /* no volume */
		if (!nid_has_volume(codec, spec->capsrc_nids[0], HDA_OUTPUT))
			return; /* no volume in capsrc, too */
		spec->vol_in_capsrc = 1;
	}

	if (spec->num_adc_nids > 0) {
		int mux = 0;
		int num_adcs = 0;

		if (spec->input_mux && spec->input_mux->num_items > 1)
			mux = 1;
		if (spec->auto_mic) {
			num_adcs = 1;
			mux = 0;
		} else if (spec->dyn_adc_switch)
			num_adcs = 1;
		if (!num_adcs) {
			if (spec->num_adc_nids > 3)
				spec->num_adc_nids = 3;
			else if (!spec->num_adc_nids)
				return;
			num_adcs = spec->num_adc_nids;
		}
		spec->cap_mixer = caps[mux][num_adcs - 1];
	}
}

/*
 * standard auto-parser initializations
 */
static void alc_auto_init_std(struct hda_codec *codec)
{
	struct alc_spec *spec = codec->spec;
	alc_auto_init_multi_out(codec);
	alc_auto_init_extra_out(codec);
	alc_auto_init_analog_input(codec);
	alc_auto_init_input_src(codec);
	alc_auto_init_digital(codec);
	if (spec->unsol_event)
		alc_inithook(codec);
}

/*
 * Digital-beep handlers
 */
#ifdef CONFIG_SND_HDA_INPUT_BEEP
#define set_beep_amp(spec, nid, idx, dir) \
	((spec)->beep_amp = HDA_COMPOSE_AMP_VAL(nid, 3, idx, dir))

static const struct snd_pci_quirk beep_white_list[] = {
	SND_PCI_QUIRK(0x1043, 0x829f, "ASUS", 1),
	SND_PCI_QUIRK(0x1043, 0x83ce, "EeePC", 1),
	SND_PCI_QUIRK(0x1043, 0x831a, "EeePC", 1),
	SND_PCI_QUIRK(0x1043, 0x834a, "EeePC", 1),
	SND_PCI_QUIRK(0x8086, 0xd613, "Intel", 1),
	{}
};

static inline int has_cdefine_beep(struct hda_codec *codec)
{
	struct alc_spec *spec = codec->spec;
	const struct snd_pci_quirk *q;
	q = snd_pci_quirk_lookup(codec->bus->pci, beep_white_list);
	if (q)
		return q->value;
	return spec->cdefine.enable_pcbeep;
}
#else
#define set_beep_amp(spec, nid, idx, dir) /* NOP */
#define has_cdefine_beep(codec)		0
#endif

/* parse the BIOS configuration and set up the alc_spec */
/* return 1 if successful, 0 if the proper config is not found,
 * or a negative error code
 */
static int alc_parse_auto_config(struct hda_codec *codec,
				 const hda_nid_t *ignore_nids,
				 const hda_nid_t *ssid_nids)
{
	struct alc_spec *spec = codec->spec;
	struct auto_pin_cfg *cfg = &spec->autocfg;
	int err;

	err = snd_hda_parse_pin_defcfg(codec, cfg, ignore_nids,
				       spec->parse_flags);
	if (err < 0)
		return err;
	if (!cfg->line_outs) {
		if (cfg->dig_outs || cfg->dig_in_pin) {
			spec->multiout.max_channels = 2;
			spec->no_analog = 1;
			goto dig_only;
		}
		return 0; /* can't find valid BIOS pin config */
	}

	if (cfg->line_out_type == AUTO_PIN_SPEAKER_OUT &&
	    cfg->line_outs <= cfg->hp_outs) {
		/* use HP as primary out */
		cfg->speaker_outs = cfg->line_outs;
		memcpy(cfg->speaker_pins, cfg->line_out_pins,
		       sizeof(cfg->speaker_pins));
		cfg->line_outs = cfg->hp_outs;
		memcpy(cfg->line_out_pins, cfg->hp_pins, sizeof(cfg->hp_pins));
		cfg->hp_outs = 0;
		memset(cfg->hp_pins, 0, sizeof(cfg->hp_pins));
		cfg->line_out_type = AUTO_PIN_HP_OUT;
	}

	err = alc_auto_fill_dac_nids(codec);
	if (err < 0)
		return err;
	err = alc_auto_add_multi_channel_mode(codec);
	if (err < 0)
		return err;
	err = alc_auto_create_multi_out_ctls(codec, cfg);
	if (err < 0)
		return err;
	err = alc_auto_create_hp_out(codec);
	if (err < 0)
		return err;
	err = alc_auto_create_speaker_out(codec);
	if (err < 0)
		return err;
	err = alc_auto_create_shared_input(codec);
	if (err < 0)
		return err;
	err = alc_auto_create_input_ctls(codec);
	if (err < 0)
		return err;

	spec->multiout.max_channels = spec->multiout.num_dacs * 2;

 dig_only:
	alc_auto_parse_digital(codec);

	if (!spec->no_analog)
		alc_remove_invalid_adc_nids(codec);

	if (ssid_nids)
		alc_ssid_check(codec, ssid_nids);

	if (!spec->no_analog) {
		alc_auto_check_switches(codec);
		err = alc_auto_add_mic_boost(codec);
		if (err < 0)
			return err;
	}

	if (spec->kctls.list)
		add_mixer(spec, spec->kctls.list);

	return 1;
}

static int alc880_parse_auto_config(struct hda_codec *codec)
{
	static const hda_nid_t alc880_ignore[] = { 0x1d, 0 };
	static const hda_nid_t alc880_ssids[] = { 0x15, 0x1b, 0x14, 0 }; 
	return alc_parse_auto_config(codec, alc880_ignore, alc880_ssids);
}

#ifdef CONFIG_SND_HDA_POWER_SAVE
static const struct hda_amp_list alc880_loopbacks[] = {
	{ 0x0b, HDA_INPUT, 0 },
	{ 0x0b, HDA_INPUT, 1 },
	{ 0x0b, HDA_INPUT, 2 },
	{ 0x0b, HDA_INPUT, 3 },
	{ 0x0b, HDA_INPUT, 4 },
	{ } /* end */
};
#endif

/*
 * ALC880 fix-ups
 */
enum {
	ALC880_FIXUP_GPIO2,
	ALC880_FIXUP_MEDION_RIM,
};

static const struct alc_fixup alc880_fixups[] = {
	[ALC880_FIXUP_GPIO2] = {
		.type = ALC_FIXUP_VERBS,
		.v.verbs = alc_gpio2_init_verbs,
	},
	[ALC880_FIXUP_MEDION_RIM] = {
		.type = ALC_FIXUP_VERBS,
		.v.verbs = (const struct hda_verb[]) {
			{ 0x20, AC_VERB_SET_COEF_INDEX, 0x07 },
			{ 0x20, AC_VERB_SET_PROC_COEF,  0x3060 },
			{ }
		},
		.chained = true,
		.chain_id = ALC880_FIXUP_GPIO2,
	},
};

static const struct snd_pci_quirk alc880_fixup_tbl[] = {
	SND_PCI_QUIRK(0x161f, 0x205d, "Medion Rim 2150", ALC880_FIXUP_MEDION_RIM),
	{}
};


/*
 * board setups
 */
#ifdef CONFIG_SND_HDA_ENABLE_REALTEK_QUIRKS
#define alc_board_config \
	snd_hda_check_board_config
#define alc_board_codec_sid_config \
	snd_hda_check_board_codec_sid_config
#include "alc_quirks.c"
#else
#define alc_board_config(codec, nums, models, tbl)	-1
#define alc_board_codec_sid_config(codec, nums, models, tbl)	-1
#define setup_preset(codec, x)	/* NOP */
#endif

/*
 * OK, here we have finally the patch for ALC880
 */
#ifdef CONFIG_SND_HDA_ENABLE_REALTEK_QUIRKS
#include "alc880_quirks.c"
#endif

static int patch_alc880(struct hda_codec *codec)
{
	struct alc_spec *spec;
	int board_config;
	int err;

	spec = kzalloc(sizeof(*spec), GFP_KERNEL);
	if (spec == NULL)
		return -ENOMEM;

	codec->spec = spec;

	spec->mixer_nid = 0x0b;
	spec->need_dac_fix = 1;

	board_config = alc_board_config(codec, ALC880_MODEL_LAST,
					alc880_models, alc880_cfg_tbl);
	if (board_config < 0) {
		printk(KERN_INFO "hda_codec: %s: BIOS auto-probing.\n",
		       codec->chip_name);
		board_config = ALC_MODEL_AUTO;
	}

	if (board_config == ALC_MODEL_AUTO) {
		alc_pick_fixup(codec, NULL, alc880_fixup_tbl, alc880_fixups);
		alc_apply_fixup(codec, ALC_FIXUP_ACT_PRE_PROBE);
	}

	if (board_config == ALC_MODEL_AUTO) {
		/* automatic parse from the BIOS config */
		err = alc880_parse_auto_config(codec);
		if (err < 0)
			goto error;
#ifdef CONFIG_SND_HDA_ENABLE_REALTEK_QUIRKS
		else if (!err) {
			printk(KERN_INFO
			       "hda_codec: Cannot set up configuration "
			       "from BIOS.  Using 3-stack mode...\n");
			board_config = ALC880_3ST;
		}
#endif
	}

	if (board_config != ALC_MODEL_AUTO) {
		spec->vmaster_nid = 0x0c;
		setup_preset(codec, &alc880_presets[board_config]);
	}

	if (!spec->no_analog && !spec->adc_nids) {
		alc_auto_fill_adc_caps(codec);
		alc_rebuild_imux_for_auto_mic(codec);
		alc_remove_invalid_adc_nids(codec);
	}

	if (!spec->no_analog && !spec->cap_mixer)
		set_capture_mixer(codec);

	if (!spec->no_analog) {
		err = snd_hda_attach_beep_device(codec, 0x1);
		if (err < 0)
			goto error;
		set_beep_amp(spec, 0x0b, 0x05, HDA_INPUT);
	}

	alc_apply_fixup(codec, ALC_FIXUP_ACT_PROBE);

	codec->patch_ops = alc_patch_ops;
	if (board_config == ALC_MODEL_AUTO)
		spec->init_hook = alc_auto_init_std;
	else
		codec->patch_ops.build_controls = __alc_build_controls;
#ifdef CONFIG_SND_HDA_POWER_SAVE
	if (!spec->loopback.amplist)
		spec->loopback.amplist = alc880_loopbacks;
#endif

	return 0;

 error:
	alc_free(codec);
	return err;
}


/*
 * ALC260 support
 */
static int alc260_parse_auto_config(struct hda_codec *codec)
{
	static const hda_nid_t alc260_ignore[] = { 0x17, 0 };
	static const hda_nid_t alc260_ssids[] = { 0x10, 0x15, 0x0f, 0 };
	return alc_parse_auto_config(codec, alc260_ignore, alc260_ssids);
}

#ifdef CONFIG_SND_HDA_POWER_SAVE
static const struct hda_amp_list alc260_loopbacks[] = {
	{ 0x07, HDA_INPUT, 0 },
	{ 0x07, HDA_INPUT, 1 },
	{ 0x07, HDA_INPUT, 2 },
	{ 0x07, HDA_INPUT, 3 },
	{ 0x07, HDA_INPUT, 4 },
	{ } /* end */
};
#endif

/*
 * Pin config fixes
 */
enum {
	PINFIX_HP_DC5750,
};

static const struct alc_fixup alc260_fixups[] = {
	[PINFIX_HP_DC5750] = {
		.type = ALC_FIXUP_PINS,
		.v.pins = (const struct alc_pincfg[]) {
			{ 0x11, 0x90130110 }, /* speaker */
			{ }
		}
	},
};

static const struct snd_pci_quirk alc260_fixup_tbl[] = {
	SND_PCI_QUIRK(0x103c, 0x280a, "HP dc5750", PINFIX_HP_DC5750),
	{}
};

/*
 */
#ifdef CONFIG_SND_HDA_ENABLE_REALTEK_QUIRKS
#include "alc260_quirks.c"
#endif

static int patch_alc260(struct hda_codec *codec)
{
	struct alc_spec *spec;
	int err, board_config;

	spec = kzalloc(sizeof(*spec), GFP_KERNEL);
	if (spec == NULL)
		return -ENOMEM;

	codec->spec = spec;

	spec->mixer_nid = 0x07;

	board_config = alc_board_config(codec, ALC260_MODEL_LAST,
					alc260_models, alc260_cfg_tbl);
	if (board_config < 0) {
		snd_printd(KERN_INFO "hda_codec: %s: BIOS auto-probing.\n",
			   codec->chip_name);
		board_config = ALC_MODEL_AUTO;
	}

	if (board_config == ALC_MODEL_AUTO) {
		alc_pick_fixup(codec, NULL, alc260_fixup_tbl, alc260_fixups);
		alc_apply_fixup(codec, ALC_FIXUP_ACT_PRE_PROBE);
	}

	if (board_config == ALC_MODEL_AUTO) {
		/* automatic parse from the BIOS config */
		err = alc260_parse_auto_config(codec);
		if (err < 0)
			goto error;
#ifdef CONFIG_SND_HDA_ENABLE_REALTEK_QUIRKS
		else if (!err) {
			printk(KERN_INFO
			       "hda_codec: Cannot set up configuration "
			       "from BIOS.  Using base mode...\n");
			board_config = ALC260_BASIC;
		}
#endif
	}

	if (board_config != ALC_MODEL_AUTO) {
		setup_preset(codec, &alc260_presets[board_config]);
		spec->vmaster_nid = 0x08;
	}

	if (!spec->no_analog && !spec->adc_nids) {
		alc_auto_fill_adc_caps(codec);
		alc_rebuild_imux_for_auto_mic(codec);
		alc_remove_invalid_adc_nids(codec);
	}

	if (!spec->no_analog && !spec->cap_mixer)
		set_capture_mixer(codec);

	if (!spec->no_analog) {
		err = snd_hda_attach_beep_device(codec, 0x1);
		if (err < 0)
			goto error;
		set_beep_amp(spec, 0x07, 0x05, HDA_INPUT);
	}

	alc_apply_fixup(codec, ALC_FIXUP_ACT_PROBE);

	codec->patch_ops = alc_patch_ops;
	if (board_config == ALC_MODEL_AUTO)
		spec->init_hook = alc_auto_init_std;
	else
		codec->patch_ops.build_controls = __alc_build_controls;
	spec->shutup = alc_eapd_shutup;
#ifdef CONFIG_SND_HDA_POWER_SAVE
	if (!spec->loopback.amplist)
		spec->loopback.amplist = alc260_loopbacks;
#endif

	return 0;

 error:
	alc_free(codec);
	return err;
}


/*
 * ALC882/883/885/888/889 support
 *
 * ALC882 is almost identical with ALC880 but has cleaner and more flexible
 * configuration.  Each pin widget can choose any input DACs and a mixer.
 * Each ADC is connected from a mixer of all inputs.  This makes possible
 * 6-channel independent captures.
 *
 * In addition, an independent DAC for the multi-playback (not used in this
 * driver yet).
 */
#ifdef CONFIG_SND_HDA_POWER_SAVE
#define alc882_loopbacks	alc880_loopbacks
#endif

/*
 * Pin config fixes
 */
enum {
<<<<<<< HEAD
	PINFIX_ABIT_AW9D_MAX,
	PINFIX_LENOVO_Y530,
	PINFIX_PB_M5210,
	PINFIX_ACER_ASPIRE_7736,
	PINFIX_ASUS_W90V,
	ALC889_FIXUP_DAC_ROUTE,
};

=======
	ALC882_FIXUP_ABIT_AW9D_MAX,
	ALC882_FIXUP_LENOVO_Y530,
	ALC882_FIXUP_PB_M5210,
	ALC882_FIXUP_ACER_ASPIRE_7736,
	ALC882_FIXUP_ASUS_W90V,
	ALC889_FIXUP_CD,
	ALC889_FIXUP_VAIO_TT,
	ALC888_FIXUP_EEE1601,
	ALC882_FIXUP_EAPD,
	ALC883_FIXUP_EAPD,
	ALC883_FIXUP_ACER_EAPD,
	ALC882_FIXUP_GPIO3,
	ALC889_FIXUP_COEF,
	ALC882_FIXUP_ASUS_W2JC,
	ALC882_FIXUP_ACER_ASPIRE_4930G,
	ALC882_FIXUP_ACER_ASPIRE_8930G,
	ALC882_FIXUP_ASPIRE_8930G_VERBS,
	ALC885_FIXUP_MACPRO_GPIO,
	ALC889_FIXUP_DAC_ROUTE,
};

static void alc889_fixup_coef(struct hda_codec *codec,
			      const struct alc_fixup *fix, int action)
{
	if (action != ALC_FIXUP_ACT_INIT)
		return;
	alc889_coef_init(codec);
}

/* toggle speaker-output according to the hp-jack state */
static void alc882_gpio_mute(struct hda_codec *codec, int pin, int muted)
{
	unsigned int gpiostate, gpiomask, gpiodir;

	gpiostate = snd_hda_codec_read(codec, codec->afg, 0,
				       AC_VERB_GET_GPIO_DATA, 0);

	if (!muted)
		gpiostate |= (1 << pin);
	else
		gpiostate &= ~(1 << pin);

	gpiomask = snd_hda_codec_read(codec, codec->afg, 0,
				      AC_VERB_GET_GPIO_MASK, 0);
	gpiomask |= (1 << pin);

	gpiodir = snd_hda_codec_read(codec, codec->afg, 0,
				     AC_VERB_GET_GPIO_DIRECTION, 0);
	gpiodir |= (1 << pin);


	snd_hda_codec_write(codec, codec->afg, 0,
			    AC_VERB_SET_GPIO_MASK, gpiomask);
	snd_hda_codec_write(codec, codec->afg, 0,
			    AC_VERB_SET_GPIO_DIRECTION, gpiodir);

	msleep(1);

	snd_hda_codec_write(codec, codec->afg, 0,
			    AC_VERB_SET_GPIO_DATA, gpiostate);
}

/* set up GPIO at initialization */
static void alc885_fixup_macpro_gpio(struct hda_codec *codec,
				     const struct alc_fixup *fix, int action)
{
	if (action != ALC_FIXUP_ACT_INIT)
		return;
	alc882_gpio_mute(codec, 0, 0);
	alc882_gpio_mute(codec, 1, 0);
}

>>>>>>> 6f5c871d
/* Fix the connection of some pins for ALC889:
 * At least, Acer Aspire 5935 shows the connections to DAC3/4 don't
 * work correctly (bko#42740)
 */
static void alc889_fixup_dac_route(struct hda_codec *codec,
				   const struct alc_fixup *fix, int action)
{
	if (action == ALC_FIXUP_ACT_PRE_PROBE) {
		/* fake the connections during parsing the tree */
		hda_nid_t conn1[2] = { 0x0c, 0x0d };
		hda_nid_t conn2[2] = { 0x0e, 0x0f };
		snd_hda_override_conn_list(codec, 0x14, 2, conn1);
		snd_hda_override_conn_list(codec, 0x15, 2, conn1);
		snd_hda_override_conn_list(codec, 0x18, 2, conn2);
		snd_hda_override_conn_list(codec, 0x1a, 2, conn2);
	} else if (action == ALC_FIXUP_ACT_PROBE) {
		/* restore the connections */
		hda_nid_t conn[5] = { 0x0c, 0x0d, 0x0e, 0x0f, 0x26 };
		snd_hda_override_conn_list(codec, 0x14, 5, conn);
		snd_hda_override_conn_list(codec, 0x15, 5, conn);
		snd_hda_override_conn_list(codec, 0x18, 5, conn);
		snd_hda_override_conn_list(codec, 0x1a, 5, conn);
	}
}

static const struct alc_fixup alc882_fixups[] = {
	[ALC882_FIXUP_ABIT_AW9D_MAX] = {
		.type = ALC_FIXUP_PINS,
		.v.pins = (const struct alc_pincfg[]) {
			{ 0x15, 0x01080104 }, /* side */
			{ 0x16, 0x01011012 }, /* rear */
			{ 0x17, 0x01016011 }, /* clfe */
			{ }
		}
	},
	[ALC882_FIXUP_LENOVO_Y530] = {
		.type = ALC_FIXUP_PINS,
		.v.pins = (const struct alc_pincfg[]) {
			{ 0x15, 0x99130112 }, /* rear int speakers */
			{ 0x16, 0x99130111 }, /* subwoofer */
			{ }
		}
	},
	[ALC882_FIXUP_PB_M5210] = {
		.type = ALC_FIXUP_VERBS,
		.v.verbs = (const struct hda_verb[]) {
			{ 0x19, AC_VERB_SET_PIN_WIDGET_CONTROL, PIN_VREF50 },
			{}
		}
	},
	[ALC882_FIXUP_ACER_ASPIRE_7736] = {
		.type = ALC_FIXUP_SKU,
		.v.sku = ALC_FIXUP_SKU_IGNORE,
	},
	[ALC882_FIXUP_ASUS_W90V] = {
		.type = ALC_FIXUP_PINS,
		.v.pins = (const struct alc_pincfg[]) {
			{ 0x16, 0x99130110 }, /* fix sequence for CLFE */
			{ }
		}
	},
<<<<<<< HEAD
=======
	[ALC889_FIXUP_CD] = {
		.type = ALC_FIXUP_PINS,
		.v.pins = (const struct alc_pincfg[]) {
			{ 0x1c, 0x993301f0 }, /* CD */
			{ }
		}
	},
	[ALC889_FIXUP_VAIO_TT] = {
		.type = ALC_FIXUP_PINS,
		.v.pins = (const struct alc_pincfg[]) {
			{ 0x17, 0x90170111 }, /* hidden surround speaker */
			{ }
		}
	},
	[ALC888_FIXUP_EEE1601] = {
		.type = ALC_FIXUP_VERBS,
		.v.verbs = (const struct hda_verb[]) {
			{ 0x20, AC_VERB_SET_COEF_INDEX, 0x0b },
			{ 0x20, AC_VERB_SET_PROC_COEF,  0x0838 },
			{ }
		}
	},
	[ALC882_FIXUP_EAPD] = {
		.type = ALC_FIXUP_VERBS,
		.v.verbs = (const struct hda_verb[]) {
			/* change to EAPD mode */
			{ 0x20, AC_VERB_SET_COEF_INDEX, 0x07 },
			{ 0x20, AC_VERB_SET_PROC_COEF, 0x3060 },
			{ }
		}
	},
	[ALC883_FIXUP_EAPD] = {
		.type = ALC_FIXUP_VERBS,
		.v.verbs = (const struct hda_verb[]) {
			/* change to EAPD mode */
			{ 0x20, AC_VERB_SET_COEF_INDEX, 0x07 },
			{ 0x20, AC_VERB_SET_PROC_COEF, 0x3070 },
			{ }
		}
	},
	[ALC883_FIXUP_ACER_EAPD] = {
		.type = ALC_FIXUP_VERBS,
		.v.verbs = (const struct hda_verb[]) {
			/* eanable EAPD on Acer laptops */
			{ 0x20, AC_VERB_SET_COEF_INDEX, 0x07 },
			{ 0x20, AC_VERB_SET_PROC_COEF, 0x3050 },
			{ }
		}
	},
	[ALC882_FIXUP_GPIO3] = {
		.type = ALC_FIXUP_VERBS,
		.v.verbs = alc_gpio3_init_verbs,
	},
	[ALC882_FIXUP_ASUS_W2JC] = {
		.type = ALC_FIXUP_VERBS,
		.v.verbs = alc_gpio1_init_verbs,
		.chained = true,
		.chain_id = ALC882_FIXUP_EAPD,
	},
	[ALC889_FIXUP_COEF] = {
		.type = ALC_FIXUP_FUNC,
		.v.func = alc889_fixup_coef,
	},
	[ALC882_FIXUP_ACER_ASPIRE_4930G] = {
		.type = ALC_FIXUP_PINS,
		.v.pins = (const struct alc_pincfg[]) {
			{ 0x16, 0x99130111 }, /* CLFE speaker */
			{ 0x17, 0x99130112 }, /* surround speaker */
			{ }
		}
	},
	[ALC882_FIXUP_ACER_ASPIRE_8930G] = {
		.type = ALC_FIXUP_PINS,
		.v.pins = (const struct alc_pincfg[]) {
			{ 0x16, 0x99130111 }, /* CLFE speaker */
			{ 0x1b, 0x99130112 }, /* surround speaker */
			{ }
		},
		.chained = true,
		.chain_id = ALC882_FIXUP_ASPIRE_8930G_VERBS,
	},
	[ALC882_FIXUP_ASPIRE_8930G_VERBS] = {
		/* additional init verbs for Acer Aspire 8930G */
		.type = ALC_FIXUP_VERBS,
		.v.verbs = (const struct hda_verb[]) {
			/* Enable all DACs */
			/* DAC DISABLE/MUTE 1? */
			/*  setting bits 1-5 disables DAC nids 0x02-0x06
			 *  apparently. Init=0x38 */
			{ 0x20, AC_VERB_SET_COEF_INDEX, 0x03 },
			{ 0x20, AC_VERB_SET_PROC_COEF, 0x0000 },
			/* DAC DISABLE/MUTE 2? */
			/*  some bit here disables the other DACs.
			 *  Init=0x4900 */
			{ 0x20, AC_VERB_SET_COEF_INDEX, 0x08 },
			{ 0x20, AC_VERB_SET_PROC_COEF, 0x0000 },
			/* DMIC fix
			 * This laptop has a stereo digital microphone.
			 * The mics are only 1cm apart which makes the stereo
			 * useless. However, either the mic or the ALC889
			 * makes the signal become a difference/sum signal
			 * instead of standard stereo, which is annoying.
			 * So instead we flip this bit which makes the
			 * codec replicate the sum signal to both channels,
			 * turning it into a normal mono mic.
			 */
			/* DMIC_CONTROL? Init value = 0x0001 */
			{ 0x20, AC_VERB_SET_COEF_INDEX, 0x0b },
			{ 0x20, AC_VERB_SET_PROC_COEF, 0x0003 },
			{ 0x20, AC_VERB_SET_COEF_INDEX, 0x07 },
			{ 0x20, AC_VERB_SET_PROC_COEF, 0x3050 },
			{ }
		}
	},
	[ALC885_FIXUP_MACPRO_GPIO] = {
		.type = ALC_FIXUP_FUNC,
		.v.func = alc885_fixup_macpro_gpio,
	},
>>>>>>> 6f5c871d
	[ALC889_FIXUP_DAC_ROUTE] = {
		.type = ALC_FIXUP_FUNC,
		.v.func = alc889_fixup_dac_route,
	},
};

static const struct snd_pci_quirk alc882_fixup_tbl[] = {
<<<<<<< HEAD
	SND_PCI_QUIRK(0x1025, 0x0155, "Packard-Bell M5120", PINFIX_PB_M5210),
	SND_PCI_QUIRK(0x1025, 0x0259, "Acer Aspire 5935", ALC889_FIXUP_DAC_ROUTE),
	SND_PCI_QUIRK(0x1043, 0x1873, "ASUS W90V", PINFIX_ASUS_W90V),
	SND_PCI_QUIRK(0x17aa, 0x3a0d, "Lenovo Y530", PINFIX_LENOVO_Y530),
	SND_PCI_QUIRK(0x147b, 0x107a, "Abit AW9D-MAX", PINFIX_ABIT_AW9D_MAX),
	SND_PCI_QUIRK(0x1025, 0x0296, "Acer Aspire 7736z", PINFIX_ACER_ASPIRE_7736),
=======
	SND_PCI_QUIRK(0x1025, 0x006c, "Acer Aspire 9810", ALC883_FIXUP_ACER_EAPD),
	SND_PCI_QUIRK(0x1025, 0x0090, "Acer Aspire", ALC883_FIXUP_ACER_EAPD),
	SND_PCI_QUIRK(0x1025, 0x010a, "Acer Ferrari 5000", ALC883_FIXUP_ACER_EAPD),
	SND_PCI_QUIRK(0x1025, 0x0110, "Acer Aspire", ALC883_FIXUP_ACER_EAPD),
	SND_PCI_QUIRK(0x1025, 0x0112, "Acer Aspire 9303", ALC883_FIXUP_ACER_EAPD),
	SND_PCI_QUIRK(0x1025, 0x0121, "Acer Aspire 5920G", ALC883_FIXUP_ACER_EAPD),
	SND_PCI_QUIRK(0x1025, 0x013e, "Acer Aspire 4930G",
		      ALC882_FIXUP_ACER_ASPIRE_4930G),
	SND_PCI_QUIRK(0x1025, 0x013f, "Acer Aspire 5930G",
		      ALC882_FIXUP_ACER_ASPIRE_4930G),
	SND_PCI_QUIRK(0x1025, 0x0145, "Acer Aspire 8930G",
		      ALC882_FIXUP_ACER_ASPIRE_8930G),
	SND_PCI_QUIRK(0x1025, 0x0146, "Acer Aspire 6935G",
		      ALC882_FIXUP_ACER_ASPIRE_8930G),
	SND_PCI_QUIRK(0x1025, 0x015e, "Acer Aspire 6930G",
		      ALC882_FIXUP_ACER_ASPIRE_4930G),
	SND_PCI_QUIRK(0x1025, 0x0166, "Acer Aspire 6530G",
		      ALC882_FIXUP_ACER_ASPIRE_4930G),
	SND_PCI_QUIRK(0x1025, 0x0142, "Acer Aspire 7730G",
		      ALC882_FIXUP_ACER_ASPIRE_4930G),
	SND_PCI_QUIRK(0x1025, 0x0155, "Packard-Bell M5120", ALC882_FIXUP_PB_M5210),
	SND_PCI_QUIRK(0x1025, 0x0259, "Acer Aspire 5935", ALC889_FIXUP_DAC_ROUTE),
	SND_PCI_QUIRK(0x1025, 0x0296, "Acer Aspire 7736z", ALC882_FIXUP_ACER_ASPIRE_7736),
	SND_PCI_QUIRK(0x1043, 0x13c2, "Asus A7M", ALC882_FIXUP_EAPD),
	SND_PCI_QUIRK(0x1043, 0x1873, "ASUS W90V", ALC882_FIXUP_ASUS_W90V),
	SND_PCI_QUIRK(0x1043, 0x1971, "Asus W2JC", ALC882_FIXUP_ASUS_W2JC),
	SND_PCI_QUIRK(0x1043, 0x835f, "Asus Eee 1601", ALC888_FIXUP_EEE1601),
	SND_PCI_QUIRK(0x104d, 0x9047, "Sony Vaio TT", ALC889_FIXUP_VAIO_TT),

	/* All Apple entries are in codec SSIDs */
	SND_PCI_QUIRK(0x106b, 0x0c00, "Mac Pro", ALC885_FIXUP_MACPRO_GPIO),
	SND_PCI_QUIRK(0x106b, 0x1000, "iMac 24", ALC885_FIXUP_MACPRO_GPIO),
	SND_PCI_QUIRK(0x106b, 0x2800, "AppleTV", ALC885_FIXUP_MACPRO_GPIO),
	SND_PCI_QUIRK(0x106b, 0x3200, "iMac 7,1 Aluminum", ALC882_FIXUP_EAPD),
	SND_PCI_QUIRK(0x106b, 0x3e00, "iMac 24 Aluminum", ALC885_FIXUP_MACPRO_GPIO),

	SND_PCI_QUIRK(0x1071, 0x8258, "Evesham Voyaeger", ALC882_FIXUP_EAPD),
	SND_PCI_QUIRK_VENDOR(0x1462, "MSI", ALC882_FIXUP_GPIO3),
	SND_PCI_QUIRK(0x1458, 0xa002, "Gigabyte EP45-DS3", ALC889_FIXUP_CD),
	SND_PCI_QUIRK(0x147b, 0x107a, "Abit AW9D-MAX", ALC882_FIXUP_ABIT_AW9D_MAX),
	SND_PCI_QUIRK_VENDOR(0x1558, "Clevo laptop", ALC882_FIXUP_EAPD),
	SND_PCI_QUIRK(0x161f, 0x2054, "Medion laptop", ALC883_FIXUP_EAPD),
	SND_PCI_QUIRK(0x17aa, 0x3a0d, "Lenovo Y530", ALC882_FIXUP_LENOVO_Y530),
	SND_PCI_QUIRK(0x8086, 0x0022, "DX58SO", ALC889_FIXUP_COEF),
>>>>>>> 6f5c871d
	{}
};

/*
 * BIOS auto configuration
 */
/* almost identical with ALC880 parser... */
static int alc882_parse_auto_config(struct hda_codec *codec)
{
	static const hda_nid_t alc882_ignore[] = { 0x1d, 0 };
	static const hda_nid_t alc882_ssids[] = { 0x15, 0x1b, 0x14, 0 };
	return alc_parse_auto_config(codec, alc882_ignore, alc882_ssids);
}

/*
 */
#ifdef CONFIG_SND_HDA_ENABLE_REALTEK_QUIRKS
#include "alc882_quirks.c"
#endif

static int patch_alc882(struct hda_codec *codec)
{
	struct alc_spec *spec;
	int err, board_config;

	spec = kzalloc(sizeof(*spec), GFP_KERNEL);
	if (spec == NULL)
		return -ENOMEM;

	codec->spec = spec;

	spec->mixer_nid = 0x0b;

	switch (codec->vendor_id) {
	case 0x10ec0882:
	case 0x10ec0885:
		break;
	default:
		/* ALC883 and variants */
		alc_fix_pll_init(codec, 0x20, 0x0a, 10);
		break;
	}

	err = alc_codec_rename_from_preset(codec);
	if (err < 0)
		goto error;

	board_config = alc_board_config(codec, ALC882_MODEL_LAST,
					alc882_models, NULL);
	if (board_config < 0)
		board_config = alc_board_codec_sid_config(codec,
			ALC882_MODEL_LAST, alc882_models, alc882_ssid_cfg_tbl);

	if (board_config < 0) {
		printk(KERN_INFO "hda_codec: %s: BIOS auto-probing.\n",
		       codec->chip_name);
		board_config = ALC_MODEL_AUTO;
	}

	if (board_config == ALC_MODEL_AUTO) {
		alc_pick_fixup(codec, NULL, alc882_fixup_tbl, alc882_fixups);
		alc_apply_fixup(codec, ALC_FIXUP_ACT_PRE_PROBE);
	}

	alc_auto_parse_customize_define(codec);

	if (board_config == ALC_MODEL_AUTO) {
		/* automatic parse from the BIOS config */
		err = alc882_parse_auto_config(codec);
		if (err < 0)
			goto error;
	}

	if (board_config != ALC_MODEL_AUTO) {
		setup_preset(codec, &alc882_presets[board_config]);
		spec->vmaster_nid = 0x0c;
	}

	if (!spec->no_analog && !spec->adc_nids) {
		alc_auto_fill_adc_caps(codec);
		alc_rebuild_imux_for_auto_mic(codec);
		alc_remove_invalid_adc_nids(codec);
	}

	if (!spec->no_analog && !spec->cap_mixer)
		set_capture_mixer(codec);

	if (!spec->no_analog && has_cdefine_beep(codec)) {
		err = snd_hda_attach_beep_device(codec, 0x1);
		if (err < 0)
			goto error;
		set_beep_amp(spec, 0x0b, 0x05, HDA_INPUT);
	}

	alc_apply_fixup(codec, ALC_FIXUP_ACT_PROBE);

	codec->patch_ops = alc_patch_ops;
	if (board_config == ALC_MODEL_AUTO)
		spec->init_hook = alc_auto_init_std;
	else
		codec->patch_ops.build_controls = __alc_build_controls;

#ifdef CONFIG_SND_HDA_POWER_SAVE
	if (!spec->loopback.amplist)
		spec->loopback.amplist = alc882_loopbacks;
#endif

	return 0;

 error:
	alc_free(codec);
	return err;
}


/*
 * ALC262 support
 */
static int alc262_parse_auto_config(struct hda_codec *codec)
{
	static const hda_nid_t alc262_ignore[] = { 0x1d, 0 };
	static const hda_nid_t alc262_ssids[] = { 0x15, 0x1b, 0x14, 0 };
	return alc_parse_auto_config(codec, alc262_ignore, alc262_ssids);
}

/*
 * Pin config fixes
 */
enum {
	ALC262_FIXUP_FSC_H270,
	ALC262_FIXUP_HP_Z200,
	ALC262_FIXUP_TYAN,
	ALC262_FIXUP_LENOVO_3000,
	ALC262_FIXUP_BENQ,
	ALC262_FIXUP_BENQ_T31,
};

static const struct alc_fixup alc262_fixups[] = {
	[ALC262_FIXUP_FSC_H270] = {
		.type = ALC_FIXUP_PINS,
		.v.pins = (const struct alc_pincfg[]) {
			{ 0x14, 0x99130110 }, /* speaker */
			{ 0x15, 0x0221142f }, /* front HP */
			{ 0x1b, 0x0121141f }, /* rear HP */
			{ }
		}
	},
	[ALC262_FIXUP_HP_Z200] = {
		.type = ALC_FIXUP_PINS,
		.v.pins = (const struct alc_pincfg[]) {
			{ 0x16, 0x99130120 }, /* internal speaker */
			{ }
		}
	},
	[ALC262_FIXUP_TYAN] = {
		.type = ALC_FIXUP_PINS,
		.v.pins = (const struct alc_pincfg[]) {
			{ 0x14, 0x1993e1f0 }, /* int AUX */
			{ }
		}
	},
	[ALC262_FIXUP_LENOVO_3000] = {
		.type = ALC_FIXUP_VERBS,
		.v.verbs = (const struct hda_verb[]) {
			{ 0x19, AC_VERB_SET_PIN_WIDGET_CONTROL, PIN_VREF50 },
			{}
		},
		.chained = true,
		.chain_id = ALC262_FIXUP_BENQ,
	},
	[ALC262_FIXUP_BENQ] = {
		.type = ALC_FIXUP_VERBS,
		.v.verbs = (const struct hda_verb[]) {
			{ 0x20, AC_VERB_SET_COEF_INDEX, 0x07 },
			{ 0x20, AC_VERB_SET_PROC_COEF, 0x3070 },
			{}
		}
	},
	[ALC262_FIXUP_BENQ_T31] = {
		.type = ALC_FIXUP_VERBS,
		.v.verbs = (const struct hda_verb[]) {
			{ 0x20, AC_VERB_SET_COEF_INDEX, 0x07 },
			{ 0x20, AC_VERB_SET_PROC_COEF, 0x3050 },
			{}
		}
	},
};

static const struct snd_pci_quirk alc262_fixup_tbl[] = {
	SND_PCI_QUIRK(0x103c, 0x170b, "HP Z200", ALC262_FIXUP_HP_Z200),
	SND_PCI_QUIRK(0x10cf, 0x1397, "Fujitsu", ALC262_FIXUP_BENQ),
	SND_PCI_QUIRK(0x10cf, 0x142d, "Fujitsu Lifebook E8410", ALC262_FIXUP_BENQ),
	SND_PCI_QUIRK(0x10f1, 0x2915, "Tyan Thunder n6650W", ALC262_FIXUP_TYAN),
	SND_PCI_QUIRK(0x1734, 0x1147, "FSC Celsius H270", ALC262_FIXUP_FSC_H270),
	SND_PCI_QUIRK(0x17aa, 0x384e, "Lenovo 3000", ALC262_FIXUP_LENOVO_3000),
	SND_PCI_QUIRK(0x17ff, 0x0560, "Benq ED8", ALC262_FIXUP_BENQ),
	SND_PCI_QUIRK(0x17ff, 0x058d, "Benq T31-16", ALC262_FIXUP_BENQ_T31),
	{}
};


#ifdef CONFIG_SND_HDA_POWER_SAVE
#define alc262_loopbacks	alc880_loopbacks
#endif

/*
 */
static int patch_alc262(struct hda_codec *codec)
{
	struct alc_spec *spec;
	int err;

	spec = kzalloc(sizeof(*spec), GFP_KERNEL);
	if (spec == NULL)
		return -ENOMEM;

	codec->spec = spec;

	spec->mixer_nid = 0x0b;

#if 0
	/* pshou 07/11/05  set a zero PCM sample to DAC when FIFO is
	 * under-run
	 */
	{
	int tmp;
	snd_hda_codec_write(codec, 0x1a, 0, AC_VERB_SET_COEF_INDEX, 7);
	tmp = snd_hda_codec_read(codec, 0x20, 0, AC_VERB_GET_PROC_COEF, 0);
	snd_hda_codec_write(codec, 0x1a, 0, AC_VERB_SET_COEF_INDEX, 7);
	snd_hda_codec_write(codec, 0x1a, 0, AC_VERB_SET_PROC_COEF, tmp | 0x80);
	}
#endif
	alc_auto_parse_customize_define(codec);

	alc_fix_pll_init(codec, 0x20, 0x0a, 10);

	alc_pick_fixup(codec, NULL, alc262_fixup_tbl, alc262_fixups);
	alc_apply_fixup(codec, ALC_FIXUP_ACT_PRE_PROBE);

	/* automatic parse from the BIOS config */
	err = alc262_parse_auto_config(codec);
	if (err < 0)
		goto error;

	if (!spec->no_analog && !spec->adc_nids) {
		alc_auto_fill_adc_caps(codec);
		alc_rebuild_imux_for_auto_mic(codec);
		alc_remove_invalid_adc_nids(codec);
	}

	if (!spec->no_analog && !spec->cap_mixer)
		set_capture_mixer(codec);

	if (!spec->no_analog && has_cdefine_beep(codec)) {
		err = snd_hda_attach_beep_device(codec, 0x1);
		if (err < 0)
			goto error;
		set_beep_amp(spec, 0x0b, 0x05, HDA_INPUT);
	}

	alc_apply_fixup(codec, ALC_FIXUP_ACT_PROBE);

	codec->patch_ops = alc_patch_ops;
	spec->init_hook = alc_auto_init_std;
	spec->shutup = alc_eapd_shutup;

#ifdef CONFIG_SND_HDA_POWER_SAVE
	if (!spec->loopback.amplist)
		spec->loopback.amplist = alc262_loopbacks;
#endif

	return 0;

 error:
	alc_free(codec);
	return err;
}

/*
 *  ALC268
 */
/* bind Beep switches of both NID 0x0f and 0x10 */
static const struct hda_bind_ctls alc268_bind_beep_sw = {
	.ops = &snd_hda_bind_sw,
	.values = {
		HDA_COMPOSE_AMP_VAL(0x0f, 3, 1, HDA_INPUT),
		HDA_COMPOSE_AMP_VAL(0x10, 3, 1, HDA_INPUT),
		0
	},
};

static const struct snd_kcontrol_new alc268_beep_mixer[] = {
	HDA_CODEC_VOLUME("Beep Playback Volume", 0x1d, 0x0, HDA_INPUT),
	HDA_BIND_SW("Beep Playback Switch", &alc268_bind_beep_sw),
	{ }
};

/* set PCBEEP vol = 0, mute connections */
static const struct hda_verb alc268_beep_init_verbs[] = {
	{0x1d, AC_VERB_SET_AMP_GAIN_MUTE, AMP_IN_UNMUTE(0)},
	{0x0f, AC_VERB_SET_AMP_GAIN_MUTE, AMP_IN_MUTE(1)},
	{0x10, AC_VERB_SET_AMP_GAIN_MUTE, AMP_IN_MUTE(1)},
	{ }
};

/*
 * BIOS auto configuration
 */
static int alc268_parse_auto_config(struct hda_codec *codec)
{
	static const hda_nid_t alc268_ssids[] = { 0x15, 0x1b, 0x14, 0 };
	struct alc_spec *spec = codec->spec;
	int err = alc_parse_auto_config(codec, NULL, alc268_ssids);
	if (err > 0) {
		if (!spec->no_analog && spec->autocfg.speaker_pins[0] != 0x1d) {
			add_mixer(spec, alc268_beep_mixer);
			add_verb(spec, alc268_beep_init_verbs);
		}
	}
	return err;
}

/*
 */
static int patch_alc268(struct hda_codec *codec)
{
	struct alc_spec *spec;
	int i, has_beep, err;

	spec = kzalloc(sizeof(*spec), GFP_KERNEL);
	if (spec == NULL)
		return -ENOMEM;

	codec->spec = spec;

	/* ALC268 has no aa-loopback mixer */

	/* automatic parse from the BIOS config */
	err = alc268_parse_auto_config(codec);
	if (err < 0)
		goto error;

	has_beep = 0;
	for (i = 0; i < spec->num_mixers; i++) {
		if (spec->mixers[i] == alc268_beep_mixer) {
			has_beep = 1;
			break;
		}
	}

	if (has_beep) {
		err = snd_hda_attach_beep_device(codec, 0x1);
		if (err < 0)
			goto error;
		if (!query_amp_caps(codec, 0x1d, HDA_INPUT))
			/* override the amp caps for beep generator */
			snd_hda_override_amp_caps(codec, 0x1d, HDA_INPUT,
					  (0x0c << AC_AMPCAP_OFFSET_SHIFT) |
					  (0x0c << AC_AMPCAP_NUM_STEPS_SHIFT) |
					  (0x07 << AC_AMPCAP_STEP_SIZE_SHIFT) |
					  (0 << AC_AMPCAP_MUTE_SHIFT));
	}

	if (!spec->no_analog && !spec->adc_nids) {
		alc_auto_fill_adc_caps(codec);
		alc_rebuild_imux_for_auto_mic(codec);
		alc_remove_invalid_adc_nids(codec);
	}

	if (!spec->no_analog && !spec->cap_mixer)
		set_capture_mixer(codec);

	codec->patch_ops = alc_patch_ops;
	spec->init_hook = alc_auto_init_std;
	spec->shutup = alc_eapd_shutup;

	return 0;

 error:
	alc_free(codec);
	return err;
}

/*
 * ALC269
 */
#ifdef CONFIG_SND_HDA_POWER_SAVE
#define alc269_loopbacks	alc880_loopbacks
#endif

static const struct hda_pcm_stream alc269_44k_pcm_analog_playback = {
	.substreams = 1,
	.channels_min = 2,
	.channels_max = 8,
	.rates = SNDRV_PCM_RATE_44100, /* fixed rate */
	/* NID is set in alc_build_pcms */
	.ops = {
		.open = alc_playback_pcm_open,
		.prepare = alc_playback_pcm_prepare,
		.cleanup = alc_playback_pcm_cleanup
	},
};

static const struct hda_pcm_stream alc269_44k_pcm_analog_capture = {
	.substreams = 1,
	.channels_min = 2,
	.channels_max = 2,
	.rates = SNDRV_PCM_RATE_44100, /* fixed rate */
	/* NID is set in alc_build_pcms */
};

#ifdef CONFIG_SND_HDA_POWER_SAVE
static int alc269_mic2_for_mute_led(struct hda_codec *codec)
{
	switch (codec->subsystem_id) {
	case 0x103c1586:
		return 1;
	}
	return 0;
}

static int alc269_mic2_mute_check_ps(struct hda_codec *codec, hda_nid_t nid)
{
	/* update mute-LED according to the speaker mute state */
	if (nid == 0x01 || nid == 0x14) {
		int pinval;
		if (snd_hda_codec_amp_read(codec, 0x14, 0, HDA_OUTPUT, 0) &
		    HDA_AMP_MUTE)
			pinval = 0x24;
		else
			pinval = 0x20;
		/* mic2 vref pin is used for mute LED control */
		snd_hda_codec_update_cache(codec, 0x19, 0,
					   AC_VERB_SET_PIN_WIDGET_CONTROL,
					   pinval);
	}
	return alc_check_power_status(codec, nid);
}
#endif /* CONFIG_SND_HDA_POWER_SAVE */

/* different alc269-variants */
enum {
	ALC269_TYPE_ALC269VA,
	ALC269_TYPE_ALC269VB,
	ALC269_TYPE_ALC269VC,
};

/*
 * BIOS auto configuration
 */
static int alc269_parse_auto_config(struct hda_codec *codec)
{
	static const hda_nid_t alc269_ignore[] = { 0x1d, 0 };
	static const hda_nid_t alc269_ssids[] = { 0, 0x1b, 0x14, 0x21 };
	static const hda_nid_t alc269va_ssids[] = { 0x15, 0x1b, 0x14, 0 };
	struct alc_spec *spec = codec->spec;
	const hda_nid_t *ssids = spec->codec_variant == ALC269_TYPE_ALC269VA ?
		alc269va_ssids : alc269_ssids;

	return alc_parse_auto_config(codec, alc269_ignore, ssids);
}

static void alc269_toggle_power_output(struct hda_codec *codec, int power_up)
{
	int val = alc_read_coef_idx(codec, 0x04);
	if (power_up)
		val |= 1 << 11;
	else
		val &= ~(1 << 11);
	alc_write_coef_idx(codec, 0x04, val);
}

static void alc269_shutup(struct hda_codec *codec)
{
	if ((alc_get_coef0(codec) & 0x00ff) == 0x017)
		alc269_toggle_power_output(codec, 0);
	if ((alc_get_coef0(codec) & 0x00ff) == 0x018) {
		alc269_toggle_power_output(codec, 0);
		msleep(150);
	}
}

#ifdef CONFIG_PM
static int alc269_resume(struct hda_codec *codec)
{
	if ((alc_get_coef0(codec) & 0x00ff) == 0x018) {
		alc269_toggle_power_output(codec, 0);
		msleep(150);
	}

	codec->patch_ops.init(codec);

	if ((alc_get_coef0(codec) & 0x00ff) == 0x017) {
		alc269_toggle_power_output(codec, 1);
		msleep(200);
	}

	if ((alc_get_coef0(codec) & 0x00ff) == 0x018)
		alc269_toggle_power_output(codec, 1);

	snd_hda_codec_resume_amp(codec);
	snd_hda_codec_resume_cache(codec);
	hda_call_check_power_status(codec, 0x01);
	return 0;
}
#endif /* CONFIG_PM */

static void alc269_fixup_hweq(struct hda_codec *codec,
			       const struct alc_fixup *fix, int action)
{
	int coef;

	if (action != ALC_FIXUP_ACT_INIT)
		return;
	coef = alc_read_coef_idx(codec, 0x1e);
	alc_write_coef_idx(codec, 0x1e, coef | 0x80);
}

static void alc271_fixup_dmic(struct hda_codec *codec,
			      const struct alc_fixup *fix, int action)
{
	static const struct hda_verb verbs[] = {
		{0x20, AC_VERB_SET_COEF_INDEX, 0x0d},
		{0x20, AC_VERB_SET_PROC_COEF, 0x4000},
		{}
	};
	unsigned int cfg;

	if (strcmp(codec->chip_name, "ALC271X"))
		return;
	cfg = snd_hda_codec_get_pincfg(codec, 0x12);
	if (get_defcfg_connect(cfg) == AC_JACK_PORT_FIXED)
		snd_hda_sequence_write(codec, verbs);
}

static void alc269_fixup_pcm_44k(struct hda_codec *codec,
				 const struct alc_fixup *fix, int action)
{
	struct alc_spec *spec = codec->spec;

	if (action != ALC_FIXUP_ACT_PROBE)
		return;

	/* Due to a hardware problem on Lenovo Ideadpad, we need to
	 * fix the sample rate of analog I/O to 44.1kHz
	 */
	spec->stream_analog_playback = &alc269_44k_pcm_analog_playback;
	spec->stream_analog_capture = &alc269_44k_pcm_analog_capture;
}

static void alc269_fixup_stereo_dmic(struct hda_codec *codec,
				     const struct alc_fixup *fix, int action)
{
	int coef;

	if (action != ALC_FIXUP_ACT_INIT)
		return;
	/* The digital-mic unit sends PDM (differential signal) instead of
	 * the standard PCM, thus you can't record a valid mono stream as is.
	 * Below is a workaround specific to ALC269 to control the dmic
	 * signal source as mono.
	 */
	coef = alc_read_coef_idx(codec, 0x07);
	alc_write_coef_idx(codec, 0x07, coef | 0x80);
}

static void alc269_quanta_automute(struct hda_codec *codec)
{
	update_outputs(codec);

	snd_hda_codec_write(codec, 0x20, 0,
			AC_VERB_SET_COEF_INDEX, 0x0c);
	snd_hda_codec_write(codec, 0x20, 0,
			AC_VERB_SET_PROC_COEF, 0x680);

	snd_hda_codec_write(codec, 0x20, 0,
			AC_VERB_SET_COEF_INDEX, 0x0c);
	snd_hda_codec_write(codec, 0x20, 0,
			AC_VERB_SET_PROC_COEF, 0x480);
}

static void alc269_fixup_quanta_mute(struct hda_codec *codec,
				     const struct alc_fixup *fix, int action)
{
	struct alc_spec *spec = codec->spec;
	if (action != ALC_FIXUP_ACT_PROBE)
		return;
	spec->automute_hook = alc269_quanta_automute;
}

enum {
	ALC269_FIXUP_SONY_VAIO,
	ALC275_FIXUP_SONY_VAIO_GPIO2,
	ALC269_FIXUP_DELL_M101Z,
	ALC269_FIXUP_SKU_IGNORE,
	ALC269_FIXUP_ASUS_G73JW,
	ALC269_FIXUP_LENOVO_EAPD,
	ALC275_FIXUP_SONY_HWEQ,
	ALC271_FIXUP_DMIC,
	ALC269_FIXUP_PCM_44K,
	ALC269_FIXUP_STEREO_DMIC,
	ALC269_FIXUP_QUANTA_MUTE,
	ALC269_FIXUP_LIFEBOOK,
	ALC269_FIXUP_AMIC,
	ALC269_FIXUP_DMIC,
	ALC269VB_FIXUP_AMIC,
	ALC269VB_FIXUP_DMIC,
};

static const struct alc_fixup alc269_fixups[] = {
	[ALC269_FIXUP_SONY_VAIO] = {
		.type = ALC_FIXUP_VERBS,
		.v.verbs = (const struct hda_verb[]) {
			{0x19, AC_VERB_SET_PIN_WIDGET_CONTROL, PIN_VREFGRD},
			{}
		}
	},
	[ALC275_FIXUP_SONY_VAIO_GPIO2] = {
		.type = ALC_FIXUP_VERBS,
		.v.verbs = (const struct hda_verb[]) {
			{0x01, AC_VERB_SET_GPIO_MASK, 0x04},
			{0x01, AC_VERB_SET_GPIO_DIRECTION, 0x04},
			{0x01, AC_VERB_SET_GPIO_DATA, 0x00},
			{ }
		},
		.chained = true,
		.chain_id = ALC269_FIXUP_SONY_VAIO
	},
	[ALC269_FIXUP_DELL_M101Z] = {
		.type = ALC_FIXUP_VERBS,
		.v.verbs = (const struct hda_verb[]) {
			/* Enables internal speaker */
			{0x20, AC_VERB_SET_COEF_INDEX, 13},
			{0x20, AC_VERB_SET_PROC_COEF, 0x4040},
			{}
		}
	},
	[ALC269_FIXUP_SKU_IGNORE] = {
		.type = ALC_FIXUP_SKU,
		.v.sku = ALC_FIXUP_SKU_IGNORE,
	},
	[ALC269_FIXUP_ASUS_G73JW] = {
		.type = ALC_FIXUP_PINS,
		.v.pins = (const struct alc_pincfg[]) {
			{ 0x17, 0x99130111 }, /* subwoofer */
			{ }
		}
	},
	[ALC269_FIXUP_LENOVO_EAPD] = {
		.type = ALC_FIXUP_VERBS,
		.v.verbs = (const struct hda_verb[]) {
			{0x14, AC_VERB_SET_EAPD_BTLENABLE, 0},
			{}
		}
	},
	[ALC275_FIXUP_SONY_HWEQ] = {
		.type = ALC_FIXUP_FUNC,
		.v.func = alc269_fixup_hweq,
		.chained = true,
		.chain_id = ALC275_FIXUP_SONY_VAIO_GPIO2
	},
	[ALC271_FIXUP_DMIC] = {
		.type = ALC_FIXUP_FUNC,
		.v.func = alc271_fixup_dmic,
	},
	[ALC269_FIXUP_PCM_44K] = {
		.type = ALC_FIXUP_FUNC,
		.v.func = alc269_fixup_pcm_44k,
	},
	[ALC269_FIXUP_STEREO_DMIC] = {
		.type = ALC_FIXUP_FUNC,
		.v.func = alc269_fixup_stereo_dmic,
	},
	[ALC269_FIXUP_QUANTA_MUTE] = {
		.type = ALC_FIXUP_FUNC,
		.v.func = alc269_fixup_quanta_mute,
	},
	[ALC269_FIXUP_LIFEBOOK] = {
		.type = ALC_FIXUP_PINS,
		.v.pins = (const struct alc_pincfg[]) {
			{ 0x1a, 0x2101103f }, /* dock line-out */
			{ 0x1b, 0x23a11040 }, /* dock mic-in */
			{ }
		},
		.chained = true,
		.chain_id = ALC269_FIXUP_QUANTA_MUTE
	},
	[ALC269_FIXUP_AMIC] = {
		.type = ALC_FIXUP_PINS,
		.v.pins = (const struct alc_pincfg[]) {
			{ 0x14, 0x99130110 }, /* speaker */
			{ 0x15, 0x0121401f }, /* HP out */
			{ 0x18, 0x01a19c20 }, /* mic */
			{ 0x19, 0x99a3092f }, /* int-mic */
			{ }
		},
	},
	[ALC269_FIXUP_DMIC] = {
		.type = ALC_FIXUP_PINS,
		.v.pins = (const struct alc_pincfg[]) {
			{ 0x12, 0x99a3092f }, /* int-mic */
			{ 0x14, 0x99130110 }, /* speaker */
			{ 0x15, 0x0121401f }, /* HP out */
			{ 0x18, 0x01a19c20 }, /* mic */
			{ }
		},
	},
	[ALC269VB_FIXUP_AMIC] = {
		.type = ALC_FIXUP_PINS,
		.v.pins = (const struct alc_pincfg[]) {
			{ 0x14, 0x99130110 }, /* speaker */
			{ 0x18, 0x01a19c20 }, /* mic */
			{ 0x19, 0x99a3092f }, /* int-mic */
			{ 0x21, 0x0121401f }, /* HP out */
			{ }
		},
	},
	[ALC269VB_FIXUP_DMIC] = {
		.type = ALC_FIXUP_PINS,
		.v.pins = (const struct alc_pincfg[]) {
			{ 0x12, 0x99a3092f }, /* int-mic */
			{ 0x14, 0x99130110 }, /* speaker */
			{ 0x18, 0x01a19c20 }, /* mic */
			{ 0x21, 0x0121401f }, /* HP out */
			{ }
		},
	},
};

static const struct snd_pci_quirk alc269_fixup_tbl[] = {
	SND_PCI_QUIRK(0x1043, 0x1a13, "Asus G73Jw", ALC269_FIXUP_ASUS_G73JW),
	SND_PCI_QUIRK(0x1043, 0x16e3, "ASUS UX50", ALC269_FIXUP_STEREO_DMIC),
	SND_PCI_QUIRK(0x1043, 0x831a, "ASUS P901", ALC269_FIXUP_STEREO_DMIC),
	SND_PCI_QUIRK(0x1043, 0x834a, "ASUS S101", ALC269_FIXUP_STEREO_DMIC),
	SND_PCI_QUIRK(0x1043, 0x8398, "ASUS P1005", ALC269_FIXUP_STEREO_DMIC),
	SND_PCI_QUIRK(0x1043, 0x83ce, "ASUS P1005", ALC269_FIXUP_STEREO_DMIC),
	SND_PCI_QUIRK(0x104d, 0x9073, "Sony VAIO", ALC275_FIXUP_SONY_VAIO_GPIO2),
	SND_PCI_QUIRK(0x104d, 0x907b, "Sony VAIO", ALC275_FIXUP_SONY_HWEQ),
	SND_PCI_QUIRK(0x104d, 0x9084, "Sony VAIO", ALC275_FIXUP_SONY_HWEQ),
	SND_PCI_QUIRK_VENDOR(0x104d, "Sony VAIO", ALC269_FIXUP_SONY_VAIO),
	SND_PCI_QUIRK(0x1028, 0x0470, "Dell M101z", ALC269_FIXUP_DELL_M101Z),
	SND_PCI_QUIRK_VENDOR(0x1025, "Acer Aspire", ALC271_FIXUP_DMIC),
	SND_PCI_QUIRK(0x10cf, 0x1475, "Lifebook", ALC269_FIXUP_LIFEBOOK),
	SND_PCI_QUIRK(0x17aa, 0x20f2, "Thinkpad SL410/510", ALC269_FIXUP_SKU_IGNORE),
	SND_PCI_QUIRK(0x17aa, 0x215e, "Thinkpad L512", ALC269_FIXUP_SKU_IGNORE),
	SND_PCI_QUIRK(0x17aa, 0x21b8, "Thinkpad Edge 14", ALC269_FIXUP_SKU_IGNORE),
	SND_PCI_QUIRK(0x17aa, 0x21ca, "Thinkpad L412", ALC269_FIXUP_SKU_IGNORE),
	SND_PCI_QUIRK(0x17aa, 0x21e9, "Thinkpad Edge 15", ALC269_FIXUP_SKU_IGNORE),
	SND_PCI_QUIRK(0x17aa, 0x3bf8, "Quanta FL1", ALC269_FIXUP_QUANTA_MUTE),
	SND_PCI_QUIRK(0x17aa, 0x3bf8, "Lenovo Ideapd", ALC269_FIXUP_PCM_44K),
	SND_PCI_QUIRK(0x17aa, 0x9e54, "LENOVO NB", ALC269_FIXUP_LENOVO_EAPD),

#if 1
	/* Below is a quirk table taken from the old code.
	 * Basically the device should work as is without the fixup table.
	 * If BIOS doesn't give a proper info, enable the corresponding
	 * fixup entry.
	 */ 
	SND_PCI_QUIRK(0x1043, 0x8330, "ASUS Eeepc P703 P900A",
		      ALC269_FIXUP_AMIC),
	SND_PCI_QUIRK(0x1043, 0x1013, "ASUS N61Da", ALC269_FIXUP_AMIC),
	SND_PCI_QUIRK(0x1043, 0x1143, "ASUS B53f", ALC269_FIXUP_AMIC),
	SND_PCI_QUIRK(0x1043, 0x1133, "ASUS UJ20ft", ALC269_FIXUP_AMIC),
	SND_PCI_QUIRK(0x1043, 0x1183, "ASUS K72DR", ALC269_FIXUP_AMIC),
	SND_PCI_QUIRK(0x1043, 0x11b3, "ASUS K52DR", ALC269_FIXUP_AMIC),
	SND_PCI_QUIRK(0x1043, 0x11e3, "ASUS U33Jc", ALC269_FIXUP_AMIC),
	SND_PCI_QUIRK(0x1043, 0x1273, "ASUS UL80Jt", ALC269_FIXUP_AMIC),
	SND_PCI_QUIRK(0x1043, 0x1283, "ASUS U53Jc", ALC269_FIXUP_AMIC),
	SND_PCI_QUIRK(0x1043, 0x12b3, "ASUS N82JV", ALC269_FIXUP_AMIC),
	SND_PCI_QUIRK(0x1043, 0x12d3, "ASUS N61Jv", ALC269_FIXUP_AMIC),
	SND_PCI_QUIRK(0x1043, 0x13a3, "ASUS UL30Vt", ALC269_FIXUP_AMIC),
	SND_PCI_QUIRK(0x1043, 0x1373, "ASUS G73JX", ALC269_FIXUP_AMIC),
	SND_PCI_QUIRK(0x1043, 0x1383, "ASUS UJ30Jc", ALC269_FIXUP_AMIC),
	SND_PCI_QUIRK(0x1043, 0x13d3, "ASUS N61JA", ALC269_FIXUP_AMIC),
	SND_PCI_QUIRK(0x1043, 0x1413, "ASUS UL50", ALC269_FIXUP_AMIC),
	SND_PCI_QUIRK(0x1043, 0x1443, "ASUS UL30", ALC269_FIXUP_AMIC),
	SND_PCI_QUIRK(0x1043, 0x1453, "ASUS M60Jv", ALC269_FIXUP_AMIC),
	SND_PCI_QUIRK(0x1043, 0x1483, "ASUS UL80", ALC269_FIXUP_AMIC),
	SND_PCI_QUIRK(0x1043, 0x14f3, "ASUS F83Vf", ALC269_FIXUP_AMIC),
	SND_PCI_QUIRK(0x1043, 0x14e3, "ASUS UL20", ALC269_FIXUP_AMIC),
	SND_PCI_QUIRK(0x1043, 0x1513, "ASUS UX30", ALC269_FIXUP_AMIC),
	SND_PCI_QUIRK(0x1043, 0x1593, "ASUS N51Vn", ALC269_FIXUP_AMIC),
	SND_PCI_QUIRK(0x1043, 0x15a3, "ASUS N60Jv", ALC269_FIXUP_AMIC),
	SND_PCI_QUIRK(0x1043, 0x15b3, "ASUS N60Dp", ALC269_FIXUP_AMIC),
	SND_PCI_QUIRK(0x1043, 0x15c3, "ASUS N70De", ALC269_FIXUP_AMIC),
	SND_PCI_QUIRK(0x1043, 0x15e3, "ASUS F83T", ALC269_FIXUP_AMIC),
	SND_PCI_QUIRK(0x1043, 0x1643, "ASUS M60J", ALC269_FIXUP_AMIC),
	SND_PCI_QUIRK(0x1043, 0x1653, "ASUS U50", ALC269_FIXUP_AMIC),
	SND_PCI_QUIRK(0x1043, 0x1693, "ASUS F50N", ALC269_FIXUP_AMIC),
	SND_PCI_QUIRK(0x1043, 0x16a3, "ASUS F5Q", ALC269_FIXUP_AMIC),
	SND_PCI_QUIRK(0x1043, 0x1723, "ASUS P80", ALC269_FIXUP_AMIC),
	SND_PCI_QUIRK(0x1043, 0x1743, "ASUS U80", ALC269_FIXUP_AMIC),
	SND_PCI_QUIRK(0x1043, 0x1773, "ASUS U20A", ALC269_FIXUP_AMIC),
	SND_PCI_QUIRK(0x1043, 0x1883, "ASUS F81Se", ALC269_FIXUP_AMIC),
	SND_PCI_QUIRK(0x152d, 0x1778, "Quanta ON1", ALC269_FIXUP_DMIC),
	SND_PCI_QUIRK(0x17aa, 0x3be9, "Quanta Wistron", ALC269_FIXUP_AMIC),
	SND_PCI_QUIRK(0x17aa, 0x3bf8, "Quanta FL1", ALC269_FIXUP_AMIC),
	SND_PCI_QUIRK(0x17ff, 0x059a, "Quanta EL3", ALC269_FIXUP_DMIC),
	SND_PCI_QUIRK(0x17ff, 0x059b, "Quanta JR1", ALC269_FIXUP_DMIC),
#endif
	{}
};

static const struct alc_model_fixup alc269_fixup_models[] = {
	{.id = ALC269_FIXUP_AMIC, .name = "laptop-amic"},
	{.id = ALC269_FIXUP_DMIC, .name = "laptop-dmic"},
	{}
};


static int alc269_fill_coef(struct hda_codec *codec)
{
	struct alc_spec *spec = codec->spec;
	int val;

	if (spec->codec_variant != ALC269_TYPE_ALC269VB)
		return 0;

	if ((alc_get_coef0(codec) & 0x00ff) < 0x015) {
		alc_write_coef_idx(codec, 0xf, 0x960b);
		alc_write_coef_idx(codec, 0xe, 0x8817);
	}

	if ((alc_get_coef0(codec) & 0x00ff) == 0x016) {
		alc_write_coef_idx(codec, 0xf, 0x960b);
		alc_write_coef_idx(codec, 0xe, 0x8814);
	}

	if ((alc_get_coef0(codec) & 0x00ff) == 0x017) {
		val = alc_read_coef_idx(codec, 0x04);
		/* Power up output pin */
		alc_write_coef_idx(codec, 0x04, val | (1<<11));
	}

	if ((alc_get_coef0(codec) & 0x00ff) == 0x018) {
		val = alc_read_coef_idx(codec, 0xd);
		if ((val & 0x0c00) >> 10 != 0x1) {
			/* Capless ramp up clock control */
			alc_write_coef_idx(codec, 0xd, val | (1<<10));
		}
		val = alc_read_coef_idx(codec, 0x17);
		if ((val & 0x01c0) >> 6 != 0x4) {
			/* Class D power on reset */
			alc_write_coef_idx(codec, 0x17, val | (1<<7));
		}
	}

	val = alc_read_coef_idx(codec, 0xd); /* Class D */
	alc_write_coef_idx(codec, 0xd, val | (1<<14));

	val = alc_read_coef_idx(codec, 0x4); /* HP */
	alc_write_coef_idx(codec, 0x4, val | (1<<11));

	return 0;
}

/*
 */
static int patch_alc269(struct hda_codec *codec)
{
	struct alc_spec *spec;
	int err = 0;

	spec = kzalloc(sizeof(*spec), GFP_KERNEL);
	if (spec == NULL)
		return -ENOMEM;

	codec->spec = spec;

	spec->mixer_nid = 0x0b;

	alc_auto_parse_customize_define(codec);

	err = alc_codec_rename_from_preset(codec);
	if (err < 0)
		goto error;

	if (codec->vendor_id == 0x10ec0269) {
		spec->codec_variant = ALC269_TYPE_ALC269VA;
		switch (alc_get_coef0(codec) & 0x00f0) {
		case 0x0010:
			if (codec->bus->pci->subsystem_vendor == 0x1025 &&
			    spec->cdefine.platform_type == 1)
				err = alc_codec_rename(codec, "ALC271X");
			spec->codec_variant = ALC269_TYPE_ALC269VB;
			break;
		case 0x0020:
			if (codec->bus->pci->subsystem_vendor == 0x17aa &&
			    codec->bus->pci->subsystem_device == 0x21f3)
				err = alc_codec_rename(codec, "ALC3202");
			spec->codec_variant = ALC269_TYPE_ALC269VC;
			break;
		default:
			alc_fix_pll_init(codec, 0x20, 0x04, 15);
		}
		if (err < 0)
			goto error;
		alc269_fill_coef(codec);
	}

	alc_pick_fixup(codec, alc269_fixup_models,
		       alc269_fixup_tbl, alc269_fixups);
	alc_apply_fixup(codec, ALC_FIXUP_ACT_PRE_PROBE);

	/* automatic parse from the BIOS config */
	err = alc269_parse_auto_config(codec);
	if (err < 0)
		goto error;

	if (!spec->no_analog && !spec->adc_nids) {
		alc_auto_fill_adc_caps(codec);
		alc_rebuild_imux_for_auto_mic(codec);
		alc_remove_invalid_adc_nids(codec);
	}

	if (!spec->no_analog && !spec->cap_mixer)
		set_capture_mixer(codec);

	if (!spec->no_analog && has_cdefine_beep(codec)) {
		err = snd_hda_attach_beep_device(codec, 0x1);
		if (err < 0)
			goto error;
		set_beep_amp(spec, 0x0b, 0x04, HDA_INPUT);
	}

	alc_apply_fixup(codec, ALC_FIXUP_ACT_PROBE);

	codec->patch_ops = alc_patch_ops;
#ifdef CONFIG_PM
	codec->patch_ops.resume = alc269_resume;
#endif
	spec->init_hook = alc_auto_init_std;
	spec->shutup = alc269_shutup;

#ifdef CONFIG_SND_HDA_POWER_SAVE
	if (!spec->loopback.amplist)
		spec->loopback.amplist = alc269_loopbacks;
	if (alc269_mic2_for_mute_led(codec))
		codec->patch_ops.check_power_status = alc269_mic2_mute_check_ps;
#endif

	return 0;

 error:
	alc_free(codec);
	return err;
}

/*
 * ALC861
 */

static int alc861_parse_auto_config(struct hda_codec *codec)
{
	static const hda_nid_t alc861_ignore[] = { 0x1d, 0 };
	static const hda_nid_t alc861_ssids[] = { 0x0e, 0x0f, 0x0b, 0 };
	return alc_parse_auto_config(codec, alc861_ignore, alc861_ssids);
}

#ifdef CONFIG_SND_HDA_POWER_SAVE
static const struct hda_amp_list alc861_loopbacks[] = {
	{ 0x15, HDA_INPUT, 0 },
	{ 0x15, HDA_INPUT, 1 },
	{ 0x15, HDA_INPUT, 2 },
	{ 0x15, HDA_INPUT, 3 },
	{ } /* end */
};
#endif


/* Pin config fixes */
enum {
	PINFIX_FSC_AMILO_PI1505,
	PINFIX_ASUS_A6RP,
};

/* On some laptops, VREF of pin 0x0f is abused for controlling the main amp */
static void alc861_fixup_asus_amp_vref_0f(struct hda_codec *codec,
			const struct alc_fixup *fix, int action)
{
	struct alc_spec *spec = codec->spec;
	unsigned int val;

	if (action != ALC_FIXUP_ACT_INIT)
		return;
	val = snd_hda_codec_read(codec, 0x0f, 0,
				 AC_VERB_GET_PIN_WIDGET_CONTROL, 0);
	if (!(val & (AC_PINCTL_IN_EN | AC_PINCTL_OUT_EN)))
		val |= AC_PINCTL_IN_EN;
	val |= AC_PINCTL_VREF_50;
	snd_hda_codec_write(codec, 0x0f, 0,
			    AC_VERB_SET_PIN_WIDGET_CONTROL, val);
	spec->keep_vref_in_automute = 1;
}

static const struct alc_fixup alc861_fixups[] = {
	[PINFIX_FSC_AMILO_PI1505] = {
		.type = ALC_FIXUP_PINS,
		.v.pins = (const struct alc_pincfg[]) {
			{ 0x0b, 0x0221101f }, /* HP */
			{ 0x0f, 0x90170310 }, /* speaker */
			{ }
		}
	},
	[PINFIX_ASUS_A6RP] = {
		.type = ALC_FIXUP_FUNC,
		.v.func = alc861_fixup_asus_amp_vref_0f,
	},
};

static const struct snd_pci_quirk alc861_fixup_tbl[] = {
	SND_PCI_QUIRK_VENDOR(0x1043, "ASUS laptop", PINFIX_ASUS_A6RP),
<<<<<<< HEAD
=======
	SND_PCI_QUIRK(0x1584, 0x0000, "Uniwill ECS M31EI", PINFIX_ASUS_A6RP),	
>>>>>>> 6f5c871d
	SND_PCI_QUIRK(0x1584, 0x2b01, "Haier W18", PINFIX_ASUS_A6RP),
	SND_PCI_QUIRK(0x1734, 0x10c7, "FSC Amilo Pi1505", PINFIX_FSC_AMILO_PI1505),
	{}
};

/*
 */
static int patch_alc861(struct hda_codec *codec)
{
	struct alc_spec *spec;
	int err;

	spec = kzalloc(sizeof(*spec), GFP_KERNEL);
	if (spec == NULL)
		return -ENOMEM;

	codec->spec = spec;

	spec->mixer_nid = 0x15;

	alc_pick_fixup(codec, NULL, alc861_fixup_tbl, alc861_fixups);
	alc_apply_fixup(codec, ALC_FIXUP_ACT_PRE_PROBE);

	/* automatic parse from the BIOS config */
	err = alc861_parse_auto_config(codec);
	if (err < 0)
		goto error;

	if (!spec->no_analog && !spec->adc_nids) {
		alc_auto_fill_adc_caps(codec);
		alc_rebuild_imux_for_auto_mic(codec);
		alc_remove_invalid_adc_nids(codec);
	}

	if (!spec->no_analog && !spec->cap_mixer)
		set_capture_mixer(codec);

	if (!spec->no_analog) {
		err = snd_hda_attach_beep_device(codec, 0x23);
		if (err < 0)
			goto error;
		set_beep_amp(spec, 0x23, 0, HDA_OUTPUT);
	}

	alc_apply_fixup(codec, ALC_FIXUP_ACT_PROBE);

	codec->patch_ops = alc_patch_ops;
	spec->init_hook = alc_auto_init_std;
#ifdef CONFIG_SND_HDA_POWER_SAVE
	spec->power_hook = alc_power_eapd;
	if (!spec->loopback.amplist)
		spec->loopback.amplist = alc861_loopbacks;
#endif

	return 0;

 error:
	alc_free(codec);
	return err;
}

/*
 * ALC861-VD support
 *
 * Based on ALC882
 *
 * In addition, an independent DAC
 */
#ifdef CONFIG_SND_HDA_POWER_SAVE
#define alc861vd_loopbacks	alc880_loopbacks
#endif

static int alc861vd_parse_auto_config(struct hda_codec *codec)
{
	static const hda_nid_t alc861vd_ignore[] = { 0x1d, 0 };
	static const hda_nid_t alc861vd_ssids[] = { 0x15, 0x1b, 0x14, 0 };
	return alc_parse_auto_config(codec, alc861vd_ignore, alc861vd_ssids);
}

enum {
	ALC660VD_FIX_ASUS_GPIO1,
	ALC861VD_FIX_DALLAS,
};

/* exclude VREF80 */
static void alc861vd_fixup_dallas(struct hda_codec *codec,
				  const struct alc_fixup *fix, int action)
{
	if (action == ALC_FIXUP_ACT_PRE_PROBE) {
		snd_hda_override_pin_caps(codec, 0x18, 0x00001714);
		snd_hda_override_pin_caps(codec, 0x19, 0x0000171c);
	}
}

static const struct alc_fixup alc861vd_fixups[] = {
	[ALC660VD_FIX_ASUS_GPIO1] = {
		.type = ALC_FIXUP_VERBS,
		.v.verbs = (const struct hda_verb[]) {
			/* reset GPIO1 */
			{0x01, AC_VERB_SET_GPIO_MASK, 0x03},
			{0x01, AC_VERB_SET_GPIO_DIRECTION, 0x01},
			{0x01, AC_VERB_SET_GPIO_DATA, 0x01},
			{ }
		}
	},
	[ALC861VD_FIX_DALLAS] = {
		.type = ALC_FIXUP_FUNC,
		.v.func = alc861vd_fixup_dallas,
	},
};

static const struct snd_pci_quirk alc861vd_fixup_tbl[] = {
	SND_PCI_QUIRK(0x103c, 0x30bf, "HP TX1000", ALC861VD_FIX_DALLAS),
	SND_PCI_QUIRK(0x1043, 0x1339, "ASUS A7-K", ALC660VD_FIX_ASUS_GPIO1),
	SND_PCI_QUIRK(0x1179, 0xff31, "Toshiba L30-149", ALC861VD_FIX_DALLAS),
	{}
};

static const struct hda_verb alc660vd_eapd_verbs[] = {
	{0x14, AC_VERB_SET_EAPD_BTLENABLE, 2},
	{0x15, AC_VERB_SET_EAPD_BTLENABLE, 2},
	{ }
};

/*
 */
static int patch_alc861vd(struct hda_codec *codec)
{
	struct alc_spec *spec;
	int err;

	spec = kzalloc(sizeof(*spec), GFP_KERNEL);
	if (spec == NULL)
		return -ENOMEM;

	codec->spec = spec;

	spec->mixer_nid = 0x0b;

	alc_pick_fixup(codec, NULL, alc861vd_fixup_tbl, alc861vd_fixups);
	alc_apply_fixup(codec, ALC_FIXUP_ACT_PRE_PROBE);

	/* automatic parse from the BIOS config */
	err = alc861vd_parse_auto_config(codec);
	if (err < 0)
		goto error;

	if (codec->vendor_id == 0x10ec0660) {
		/* always turn on EAPD */
		add_verb(spec, alc660vd_eapd_verbs);
	}

	if (!spec->no_analog && !spec->adc_nids) {
		alc_auto_fill_adc_caps(codec);
		alc_rebuild_imux_for_auto_mic(codec);
		alc_remove_invalid_adc_nids(codec);
	}

	if (!spec->no_analog && !spec->cap_mixer)
		set_capture_mixer(codec);

	if (!spec->no_analog) {
		err = snd_hda_attach_beep_device(codec, 0x23);
		if (err < 0)
			goto error;
		set_beep_amp(spec, 0x0b, 0x05, HDA_INPUT);
	}

	alc_apply_fixup(codec, ALC_FIXUP_ACT_PROBE);

	codec->patch_ops = alc_patch_ops;

	spec->init_hook = alc_auto_init_std;
	spec->shutup = alc_eapd_shutup;
#ifdef CONFIG_SND_HDA_POWER_SAVE
	if (!spec->loopback.amplist)
		spec->loopback.amplist = alc861vd_loopbacks;
#endif

	return 0;

 error:
	alc_free(codec);
	return err;
}

/*
 * ALC662 support
 *
 * ALC662 is almost identical with ALC880 but has cleaner and more flexible
 * configuration.  Each pin widget can choose any input DACs and a mixer.
 * Each ADC is connected from a mixer of all inputs.  This makes possible
 * 6-channel independent captures.
 *
 * In addition, an independent DAC for the multi-playback (not used in this
 * driver yet).
 */
#ifdef CONFIG_SND_HDA_POWER_SAVE
#define alc662_loopbacks	alc880_loopbacks
#endif

/*
 * BIOS auto configuration
 */

static int alc662_parse_auto_config(struct hda_codec *codec)
{
	static const hda_nid_t alc662_ignore[] = { 0x1d, 0 };
	static const hda_nid_t alc663_ssids[] = { 0x15, 0x1b, 0x14, 0x21 };
	static const hda_nid_t alc662_ssids[] = { 0x15, 0x1b, 0x14, 0 };
	const hda_nid_t *ssids;

	if (codec->vendor_id == 0x10ec0272 || codec->vendor_id == 0x10ec0663 ||
	    codec->vendor_id == 0x10ec0665 || codec->vendor_id == 0x10ec0670)
		ssids = alc663_ssids;
	else
		ssids = alc662_ssids;
	return alc_parse_auto_config(codec, alc662_ignore, ssids);
}

static void alc272_fixup_mario(struct hda_codec *codec,
			       const struct alc_fixup *fix, int action)
{
	if (action != ALC_FIXUP_ACT_PROBE)
		return;
	if (snd_hda_override_amp_caps(codec, 0x2, HDA_OUTPUT,
				      (0x3b << AC_AMPCAP_OFFSET_SHIFT) |
				      (0x3b << AC_AMPCAP_NUM_STEPS_SHIFT) |
				      (0x03 << AC_AMPCAP_STEP_SIZE_SHIFT) |
				      (0 << AC_AMPCAP_MUTE_SHIFT)))
		printk(KERN_WARNING
		       "hda_codec: failed to override amp caps for NID 0x2\n");
}

enum {
	ALC662_FIXUP_ASPIRE,
	ALC662_FIXUP_IDEAPAD,
	ALC272_FIXUP_MARIO,
	ALC662_FIXUP_CZC_P10T,
	ALC662_FIXUP_SKU_IGNORE,
	ALC662_FIXUP_HP_RP5800,
	ALC662_FIXUP_ASUS_MODE1,
	ALC662_FIXUP_ASUS_MODE2,
	ALC662_FIXUP_ASUS_MODE3,
	ALC662_FIXUP_ASUS_MODE4,
	ALC662_FIXUP_ASUS_MODE5,
	ALC662_FIXUP_ASUS_MODE6,
	ALC662_FIXUP_ASUS_MODE7,
	ALC662_FIXUP_ASUS_MODE8,
};

static const struct alc_fixup alc662_fixups[] = {
	[ALC662_FIXUP_ASPIRE] = {
		.type = ALC_FIXUP_PINS,
		.v.pins = (const struct alc_pincfg[]) {
			{ 0x15, 0x99130112 }, /* subwoofer */
			{ }
		}
	},
	[ALC662_FIXUP_IDEAPAD] = {
		.type = ALC_FIXUP_PINS,
		.v.pins = (const struct alc_pincfg[]) {
			{ 0x17, 0x99130112 }, /* subwoofer */
			{ }
		}
	},
	[ALC272_FIXUP_MARIO] = {
		.type = ALC_FIXUP_FUNC,
		.v.func = alc272_fixup_mario,
	},
	[ALC662_FIXUP_CZC_P10T] = {
		.type = ALC_FIXUP_VERBS,
		.v.verbs = (const struct hda_verb[]) {
			{0x14, AC_VERB_SET_EAPD_BTLENABLE, 0},
			{}
		}
	},
	[ALC662_FIXUP_SKU_IGNORE] = {
		.type = ALC_FIXUP_SKU,
		.v.sku = ALC_FIXUP_SKU_IGNORE,
	},
	[ALC662_FIXUP_HP_RP5800] = {
		.type = ALC_FIXUP_PINS,
		.v.pins = (const struct alc_pincfg[]) {
			{ 0x14, 0x0221201f }, /* HP out */
			{ }
		},
		.chained = true,
		.chain_id = ALC662_FIXUP_SKU_IGNORE
	},
	[ALC662_FIXUP_ASUS_MODE1] = {
		.type = ALC_FIXUP_PINS,
		.v.pins = (const struct alc_pincfg[]) {
			{ 0x14, 0x99130110 }, /* speaker */
			{ 0x18, 0x01a19c20 }, /* mic */
			{ 0x19, 0x99a3092f }, /* int-mic */
			{ 0x21, 0x0121401f }, /* HP out */
			{ }
		},
		.chained = true,
		.chain_id = ALC662_FIXUP_SKU_IGNORE
	},
	[ALC662_FIXUP_ASUS_MODE2] = {
		.type = ALC_FIXUP_PINS,
		.v.pins = (const struct alc_pincfg[]) {
			{ 0x14, 0x99130110 }, /* speaker */
			{ 0x18, 0x01a19820 }, /* mic */
			{ 0x19, 0x99a3092f }, /* int-mic */
			{ 0x1b, 0x0121401f }, /* HP out */
			{ }
		},
		.chained = true,
		.chain_id = ALC662_FIXUP_SKU_IGNORE
	},
	[ALC662_FIXUP_ASUS_MODE3] = {
		.type = ALC_FIXUP_PINS,
		.v.pins = (const struct alc_pincfg[]) {
			{ 0x14, 0x99130110 }, /* speaker */
			{ 0x15, 0x0121441f }, /* HP */
			{ 0x18, 0x01a19840 }, /* mic */
			{ 0x19, 0x99a3094f }, /* int-mic */
			{ 0x21, 0x01211420 }, /* HP2 */
			{ }
		},
		.chained = true,
		.chain_id = ALC662_FIXUP_SKU_IGNORE
	},
	[ALC662_FIXUP_ASUS_MODE4] = {
		.type = ALC_FIXUP_PINS,
		.v.pins = (const struct alc_pincfg[]) {
			{ 0x14, 0x99130110 }, /* speaker */
			{ 0x16, 0x99130111 }, /* speaker */
			{ 0x18, 0x01a19840 }, /* mic */
			{ 0x19, 0x99a3094f }, /* int-mic */
			{ 0x21, 0x0121441f }, /* HP */
			{ }
		},
		.chained = true,
		.chain_id = ALC662_FIXUP_SKU_IGNORE
	},
	[ALC662_FIXUP_ASUS_MODE5] = {
		.type = ALC_FIXUP_PINS,
		.v.pins = (const struct alc_pincfg[]) {
			{ 0x14, 0x99130110 }, /* speaker */
			{ 0x15, 0x0121441f }, /* HP */
			{ 0x16, 0x99130111 }, /* speaker */
			{ 0x18, 0x01a19840 }, /* mic */
			{ 0x19, 0x99a3094f }, /* int-mic */
			{ }
		},
		.chained = true,
		.chain_id = ALC662_FIXUP_SKU_IGNORE
	},
	[ALC662_FIXUP_ASUS_MODE6] = {
		.type = ALC_FIXUP_PINS,
		.v.pins = (const struct alc_pincfg[]) {
			{ 0x14, 0x99130110 }, /* speaker */
			{ 0x15, 0x01211420 }, /* HP2 */
			{ 0x18, 0x01a19840 }, /* mic */
			{ 0x19, 0x99a3094f }, /* int-mic */
			{ 0x1b, 0x0121441f }, /* HP */
			{ }
		},
		.chained = true,
		.chain_id = ALC662_FIXUP_SKU_IGNORE
	},
	[ALC662_FIXUP_ASUS_MODE7] = {
		.type = ALC_FIXUP_PINS,
		.v.pins = (const struct alc_pincfg[]) {
			{ 0x14, 0x99130110 }, /* speaker */
			{ 0x17, 0x99130111 }, /* speaker */
			{ 0x18, 0x01a19840 }, /* mic */
			{ 0x19, 0x99a3094f }, /* int-mic */
			{ 0x1b, 0x01214020 }, /* HP */
			{ 0x21, 0x0121401f }, /* HP */
			{ }
		},
		.chained = true,
		.chain_id = ALC662_FIXUP_SKU_IGNORE
	},
	[ALC662_FIXUP_ASUS_MODE8] = {
		.type = ALC_FIXUP_PINS,
		.v.pins = (const struct alc_pincfg[]) {
			{ 0x14, 0x99130110 }, /* speaker */
			{ 0x12, 0x99a30970 }, /* int-mic */
			{ 0x15, 0x01214020 }, /* HP */
			{ 0x17, 0x99130111 }, /* speaker */
			{ 0x18, 0x01a19840 }, /* mic */
			{ 0x21, 0x0121401f }, /* HP */
			{ }
		},
		.chained = true,
		.chain_id = ALC662_FIXUP_SKU_IGNORE
	},
};

static const struct snd_pci_quirk alc662_fixup_tbl[] = {
	SND_PCI_QUIRK(0x1019, 0x9087, "ECS", ALC662_FIXUP_ASUS_MODE2),
	SND_PCI_QUIRK(0x1025, 0x0308, "Acer Aspire 8942G", ALC662_FIXUP_ASPIRE),
	SND_PCI_QUIRK(0x1025, 0x031c, "Gateway NV79", ALC662_FIXUP_SKU_IGNORE),
	SND_PCI_QUIRK(0x1025, 0x038b, "Acer Aspire 8943G", ALC662_FIXUP_ASPIRE),
	SND_PCI_QUIRK(0x103c, 0x1632, "HP RP5800", ALC662_FIXUP_HP_RP5800),
	SND_PCI_QUIRK(0x105b, 0x0cd6, "Foxconn", ALC662_FIXUP_ASUS_MODE2),
	SND_PCI_QUIRK(0x144d, 0xc051, "Samsung R720", ALC662_FIXUP_IDEAPAD),
	SND_PCI_QUIRK(0x17aa, 0x38af, "Lenovo Ideapad Y550P", ALC662_FIXUP_IDEAPAD),
	SND_PCI_QUIRK(0x17aa, 0x3a0d, "Lenovo Ideapad Y550", ALC662_FIXUP_IDEAPAD),
	SND_PCI_QUIRK(0x1b35, 0x2206, "CZC P10T", ALC662_FIXUP_CZC_P10T),

#if 0
	/* Below is a quirk table taken from the old code.
	 * Basically the device should work as is without the fixup table.
	 * If BIOS doesn't give a proper info, enable the corresponding
	 * fixup entry.
	 */ 
	SND_PCI_QUIRK(0x1043, 0x1000, "ASUS N50Vm", ALC662_FIXUP_ASUS_MODE1),
	SND_PCI_QUIRK(0x1043, 0x1092, "ASUS NB", ALC662_FIXUP_ASUS_MODE3),
	SND_PCI_QUIRK(0x1043, 0x1173, "ASUS K73Jn", ALC662_FIXUP_ASUS_MODE1),
	SND_PCI_QUIRK(0x1043, 0x11c3, "ASUS M70V", ALC662_FIXUP_ASUS_MODE3),
	SND_PCI_QUIRK(0x1043, 0x11d3, "ASUS NB", ALC662_FIXUP_ASUS_MODE1),
	SND_PCI_QUIRK(0x1043, 0x11f3, "ASUS NB", ALC662_FIXUP_ASUS_MODE2),
	SND_PCI_QUIRK(0x1043, 0x1203, "ASUS NB", ALC662_FIXUP_ASUS_MODE1),
	SND_PCI_QUIRK(0x1043, 0x1303, "ASUS G60J", ALC662_FIXUP_ASUS_MODE1),
	SND_PCI_QUIRK(0x1043, 0x1333, "ASUS G60Jx", ALC662_FIXUP_ASUS_MODE1),
	SND_PCI_QUIRK(0x1043, 0x1339, "ASUS NB", ALC662_FIXUP_ASUS_MODE2),
	SND_PCI_QUIRK(0x1043, 0x13e3, "ASUS N71JA", ALC662_FIXUP_ASUS_MODE7),
	SND_PCI_QUIRK(0x1043, 0x1463, "ASUS N71", ALC662_FIXUP_ASUS_MODE7),
	SND_PCI_QUIRK(0x1043, 0x14d3, "ASUS G72", ALC662_FIXUP_ASUS_MODE8),
	SND_PCI_QUIRK(0x1043, 0x1563, "ASUS N90", ALC662_FIXUP_ASUS_MODE3),
	SND_PCI_QUIRK(0x1043, 0x15d3, "ASUS N50SF F50SF", ALC662_FIXUP_ASUS_MODE1),
	SND_PCI_QUIRK(0x1043, 0x16c3, "ASUS NB", ALC662_FIXUP_ASUS_MODE2),
	SND_PCI_QUIRK(0x1043, 0x16f3, "ASUS K40C K50C", ALC662_FIXUP_ASUS_MODE2),
	SND_PCI_QUIRK(0x1043, 0x1733, "ASUS N81De", ALC662_FIXUP_ASUS_MODE1),
	SND_PCI_QUIRK(0x1043, 0x1753, "ASUS NB", ALC662_FIXUP_ASUS_MODE2),
	SND_PCI_QUIRK(0x1043, 0x1763, "ASUS NB", ALC662_FIXUP_ASUS_MODE6),
	SND_PCI_QUIRK(0x1043, 0x1765, "ASUS NB", ALC662_FIXUP_ASUS_MODE6),
	SND_PCI_QUIRK(0x1043, 0x1783, "ASUS NB", ALC662_FIXUP_ASUS_MODE2),
	SND_PCI_QUIRK(0x1043, 0x1793, "ASUS F50GX", ALC662_FIXUP_ASUS_MODE1),
	SND_PCI_QUIRK(0x1043, 0x17b3, "ASUS F70SL", ALC662_FIXUP_ASUS_MODE3),
	SND_PCI_QUIRK(0x1043, 0x17f3, "ASUS X58LE", ALC662_FIXUP_ASUS_MODE2),
	SND_PCI_QUIRK(0x1043, 0x1813, "ASUS NB", ALC662_FIXUP_ASUS_MODE2),
	SND_PCI_QUIRK(0x1043, 0x1823, "ASUS NB", ALC662_FIXUP_ASUS_MODE5),
	SND_PCI_QUIRK(0x1043, 0x1833, "ASUS NB", ALC662_FIXUP_ASUS_MODE6),
	SND_PCI_QUIRK(0x1043, 0x1843, "ASUS NB", ALC662_FIXUP_ASUS_MODE2),
	SND_PCI_QUIRK(0x1043, 0x1853, "ASUS F50Z", ALC662_FIXUP_ASUS_MODE1),
	SND_PCI_QUIRK(0x1043, 0x1864, "ASUS NB", ALC662_FIXUP_ASUS_MODE2),
	SND_PCI_QUIRK(0x1043, 0x1876, "ASUS NB", ALC662_FIXUP_ASUS_MODE2),
	SND_PCI_QUIRK(0x1043, 0x1893, "ASUS M50Vm", ALC662_FIXUP_ASUS_MODE3),
	SND_PCI_QUIRK(0x1043, 0x1894, "ASUS X55", ALC662_FIXUP_ASUS_MODE3),
	SND_PCI_QUIRK(0x1043, 0x18b3, "ASUS N80Vc", ALC662_FIXUP_ASUS_MODE1),
	SND_PCI_QUIRK(0x1043, 0x18c3, "ASUS VX5", ALC662_FIXUP_ASUS_MODE1),
	SND_PCI_QUIRK(0x1043, 0x18d3, "ASUS N81Te", ALC662_FIXUP_ASUS_MODE1),
	SND_PCI_QUIRK(0x1043, 0x18f3, "ASUS N505Tp", ALC662_FIXUP_ASUS_MODE1),
	SND_PCI_QUIRK(0x1043, 0x1903, "ASUS F5GL", ALC662_FIXUP_ASUS_MODE1),
	SND_PCI_QUIRK(0x1043, 0x1913, "ASUS NB", ALC662_FIXUP_ASUS_MODE2),
	SND_PCI_QUIRK(0x1043, 0x1933, "ASUS F80Q", ALC662_FIXUP_ASUS_MODE2),
	SND_PCI_QUIRK(0x1043, 0x1943, "ASUS Vx3V", ALC662_FIXUP_ASUS_MODE1),
	SND_PCI_QUIRK(0x1043, 0x1953, "ASUS NB", ALC662_FIXUP_ASUS_MODE1),
	SND_PCI_QUIRK(0x1043, 0x1963, "ASUS X71C", ALC662_FIXUP_ASUS_MODE3),
	SND_PCI_QUIRK(0x1043, 0x1983, "ASUS N5051A", ALC662_FIXUP_ASUS_MODE1),
	SND_PCI_QUIRK(0x1043, 0x1993, "ASUS N20", ALC662_FIXUP_ASUS_MODE1),
	SND_PCI_QUIRK(0x1043, 0x19b3, "ASUS F7Z", ALC662_FIXUP_ASUS_MODE1),
	SND_PCI_QUIRK(0x1043, 0x19c3, "ASUS F5Z/F6x", ALC662_FIXUP_ASUS_MODE2),
	SND_PCI_QUIRK(0x1043, 0x19e3, "ASUS NB", ALC662_FIXUP_ASUS_MODE1),
	SND_PCI_QUIRK(0x1043, 0x19f3, "ASUS NB", ALC662_FIXUP_ASUS_MODE4),
#endif
	{}
};

static const struct alc_model_fixup alc662_fixup_models[] = {
	{.id = ALC272_FIXUP_MARIO, .name = "mario"},
	{.id = ALC662_FIXUP_ASUS_MODE1, .name = "asus-mode1"},
	{.id = ALC662_FIXUP_ASUS_MODE2, .name = "asus-mode2"},
	{.id = ALC662_FIXUP_ASUS_MODE3, .name = "asus-mode3"},
	{.id = ALC662_FIXUP_ASUS_MODE4, .name = "asus-mode4"},
	{.id = ALC662_FIXUP_ASUS_MODE5, .name = "asus-mode5"},
	{.id = ALC662_FIXUP_ASUS_MODE6, .name = "asus-mode6"},
	{.id = ALC662_FIXUP_ASUS_MODE7, .name = "asus-mode7"},
	{.id = ALC662_FIXUP_ASUS_MODE8, .name = "asus-mode8"},
	{}
};


/*
 */
static int patch_alc662(struct hda_codec *codec)
{
	struct alc_spec *spec;
	int err = 0;

	spec = kzalloc(sizeof(*spec), GFP_KERNEL);
	if (!spec)
		return -ENOMEM;

	codec->spec = spec;

	spec->mixer_nid = 0x0b;

	/* handle multiple HPs as is */
	spec->parse_flags = HDA_PINCFG_NO_HP_FIXUP;

	alc_auto_parse_customize_define(codec);

	alc_fix_pll_init(codec, 0x20, 0x04, 15);

	err = alc_codec_rename_from_preset(codec);
	if (err < 0)
		goto error;

	if ((alc_get_coef0(codec) & (1 << 14)) &&
	    codec->bus->pci->subsystem_vendor == 0x1025 &&
	    spec->cdefine.platform_type == 1) {
		if (alc_codec_rename(codec, "ALC272X") < 0)
			goto error;
	}

	alc_pick_fixup(codec, alc662_fixup_models,
		       alc662_fixup_tbl, alc662_fixups);
	alc_apply_fixup(codec, ALC_FIXUP_ACT_PRE_PROBE);
	/* automatic parse from the BIOS config */
	err = alc662_parse_auto_config(codec);
	if (err < 0)
		goto error;

	if (!spec->no_analog && !spec->adc_nids) {
		alc_auto_fill_adc_caps(codec);
		alc_rebuild_imux_for_auto_mic(codec);
		alc_remove_invalid_adc_nids(codec);
	}

	if (!spec->no_analog && !spec->cap_mixer)
		set_capture_mixer(codec);

	if (!spec->no_analog && has_cdefine_beep(codec)) {
		err = snd_hda_attach_beep_device(codec, 0x1);
		if (err < 0)
			goto error;
		switch (codec->vendor_id) {
		case 0x10ec0662:
			set_beep_amp(spec, 0x0b, 0x05, HDA_INPUT);
			break;
		case 0x10ec0272:
		case 0x10ec0663:
		case 0x10ec0665:
			set_beep_amp(spec, 0x0b, 0x04, HDA_INPUT);
			break;
		case 0x10ec0273:
			set_beep_amp(spec, 0x0b, 0x03, HDA_INPUT);
			break;
		}
	}

	alc_apply_fixup(codec, ALC_FIXUP_ACT_PROBE);

	codec->patch_ops = alc_patch_ops;
	spec->init_hook = alc_auto_init_std;
	spec->shutup = alc_eapd_shutup;

#ifdef CONFIG_SND_HDA_POWER_SAVE
	if (!spec->loopback.amplist)
		spec->loopback.amplist = alc662_loopbacks;
#endif

	return 0;

 error:
	alc_free(codec);
	return err;
}

/*
 * ALC680 support
 */

static int alc680_parse_auto_config(struct hda_codec *codec)
{
	return alc_parse_auto_config(codec, NULL, NULL);
}

/*
 */
static int patch_alc680(struct hda_codec *codec)
{
	struct alc_spec *spec;
	int err;

	spec = kzalloc(sizeof(*spec), GFP_KERNEL);
	if (spec == NULL)
		return -ENOMEM;

	codec->spec = spec;

	/* ALC680 has no aa-loopback mixer */

	/* automatic parse from the BIOS config */
	err = alc680_parse_auto_config(codec);
	if (err < 0) {
		alc_free(codec);
		return err;
	}

	if (!spec->no_analog && !spec->cap_mixer)
		set_capture_mixer(codec);

	codec->patch_ops = alc_patch_ops;
	spec->init_hook = alc_auto_init_std;

	return 0;
}

/*
 * patch entries
 */
static const struct hda_codec_preset snd_hda_preset_realtek[] = {
	{ .id = 0x10ec0221, .name = "ALC221", .patch = patch_alc269 },
	{ .id = 0x10ec0260, .name = "ALC260", .patch = patch_alc260 },
	{ .id = 0x10ec0262, .name = "ALC262", .patch = patch_alc262 },
	{ .id = 0x10ec0267, .name = "ALC267", .patch = patch_alc268 },
	{ .id = 0x10ec0268, .name = "ALC268", .patch = patch_alc268 },
	{ .id = 0x10ec0269, .name = "ALC269", .patch = patch_alc269 },
	{ .id = 0x10ec0270, .name = "ALC270", .patch = patch_alc269 },
	{ .id = 0x10ec0272, .name = "ALC272", .patch = patch_alc662 },
	{ .id = 0x10ec0275, .name = "ALC275", .patch = patch_alc269 },
	{ .id = 0x10ec0276, .name = "ALC276", .patch = patch_alc269 },
	{ .id = 0x10ec0861, .rev = 0x100340, .name = "ALC660",
	  .patch = patch_alc861 },
	{ .id = 0x10ec0660, .name = "ALC660-VD", .patch = patch_alc861vd },
	{ .id = 0x10ec0861, .name = "ALC861", .patch = patch_alc861 },
	{ .id = 0x10ec0862, .name = "ALC861-VD", .patch = patch_alc861vd },
	{ .id = 0x10ec0662, .rev = 0x100002, .name = "ALC662 rev2",
	  .patch = patch_alc882 },
	{ .id = 0x10ec0662, .rev = 0x100101, .name = "ALC662 rev1",
	  .patch = patch_alc662 },
	{ .id = 0x10ec0662, .rev = 0x100300, .name = "ALC662 rev3",
	  .patch = patch_alc662 },
	{ .id = 0x10ec0663, .name = "ALC663", .patch = patch_alc662 },
	{ .id = 0x10ec0665, .name = "ALC665", .patch = patch_alc662 },
	{ .id = 0x10ec0670, .name = "ALC670", .patch = patch_alc662 },
	{ .id = 0x10ec0680, .name = "ALC680", .patch = patch_alc680 },
	{ .id = 0x10ec0880, .name = "ALC880", .patch = patch_alc880 },
	{ .id = 0x10ec0882, .name = "ALC882", .patch = patch_alc882 },
	{ .id = 0x10ec0883, .name = "ALC883", .patch = patch_alc882 },
	{ .id = 0x10ec0885, .rev = 0x100101, .name = "ALC889A",
	  .patch = patch_alc882 },
	{ .id = 0x10ec0885, .rev = 0x100103, .name = "ALC889A",
	  .patch = patch_alc882 },
	{ .id = 0x10ec0885, .name = "ALC885", .patch = patch_alc882 },
	{ .id = 0x10ec0887, .name = "ALC887", .patch = patch_alc882 },
	{ .id = 0x10ec0888, .rev = 0x100101, .name = "ALC1200",
	  .patch = patch_alc882 },
	{ .id = 0x10ec0888, .name = "ALC888", .patch = patch_alc882 },
	{ .id = 0x10ec0889, .name = "ALC889", .patch = patch_alc882 },
	{ .id = 0x10ec0892, .name = "ALC892", .patch = patch_alc662 },
	{ .id = 0x10ec0899, .name = "ALC898", .patch = patch_alc882 },
	{} /* terminator */
};

MODULE_ALIAS("snd-hda-codec-id:10ec*");

MODULE_LICENSE("GPL");
MODULE_DESCRIPTION("Realtek HD-audio codec");

static struct hda_codec_preset_list realtek_list = {
	.preset = snd_hda_preset_realtek,
	.owner = THIS_MODULE,
};

static int __init patch_realtek_init(void)
{
	return snd_hda_add_codec_preset(&realtek_list);
}

static void __exit patch_realtek_exit(void)
{
	snd_hda_delete_codec_preset(&realtek_list);
}

module_init(patch_realtek_init)
module_exit(patch_realtek_exit)<|MERGE_RESOLUTION|>--- conflicted
+++ resolved
@@ -4366,16 +4366,6 @@
  * Pin config fixes
  */
 enum {
-<<<<<<< HEAD
-	PINFIX_ABIT_AW9D_MAX,
-	PINFIX_LENOVO_Y530,
-	PINFIX_PB_M5210,
-	PINFIX_ACER_ASPIRE_7736,
-	PINFIX_ASUS_W90V,
-	ALC889_FIXUP_DAC_ROUTE,
-};
-
-=======
 	ALC882_FIXUP_ABIT_AW9D_MAX,
 	ALC882_FIXUP_LENOVO_Y530,
 	ALC882_FIXUP_PB_M5210,
@@ -4448,7 +4438,6 @@
 	alc882_gpio_mute(codec, 1, 0);
 }
 
->>>>>>> 6f5c871d
 /* Fix the connection of some pins for ALC889:
  * At least, Acer Aspire 5935 shows the connections to DAC3/4 don't
  * work correctly (bko#42740)
@@ -4510,8 +4499,6 @@
 			{ }
 		}
 	},
-<<<<<<< HEAD
-=======
 	[ALC889_FIXUP_CD] = {
 		.type = ALC_FIXUP_PINS,
 		.v.pins = (const struct alc_pincfg[]) {
@@ -4630,7 +4617,6 @@
 		.type = ALC_FIXUP_FUNC,
 		.v.func = alc885_fixup_macpro_gpio,
 	},
->>>>>>> 6f5c871d
 	[ALC889_FIXUP_DAC_ROUTE] = {
 		.type = ALC_FIXUP_FUNC,
 		.v.func = alc889_fixup_dac_route,
@@ -4638,14 +4624,6 @@
 };
 
 static const struct snd_pci_quirk alc882_fixup_tbl[] = {
-<<<<<<< HEAD
-	SND_PCI_QUIRK(0x1025, 0x0155, "Packard-Bell M5120", PINFIX_PB_M5210),
-	SND_PCI_QUIRK(0x1025, 0x0259, "Acer Aspire 5935", ALC889_FIXUP_DAC_ROUTE),
-	SND_PCI_QUIRK(0x1043, 0x1873, "ASUS W90V", PINFIX_ASUS_W90V),
-	SND_PCI_QUIRK(0x17aa, 0x3a0d, "Lenovo Y530", PINFIX_LENOVO_Y530),
-	SND_PCI_QUIRK(0x147b, 0x107a, "Abit AW9D-MAX", PINFIX_ABIT_AW9D_MAX),
-	SND_PCI_QUIRK(0x1025, 0x0296, "Acer Aspire 7736z", PINFIX_ACER_ASPIRE_7736),
-=======
 	SND_PCI_QUIRK(0x1025, 0x006c, "Acer Aspire 9810", ALC883_FIXUP_ACER_EAPD),
 	SND_PCI_QUIRK(0x1025, 0x0090, "Acer Aspire", ALC883_FIXUP_ACER_EAPD),
 	SND_PCI_QUIRK(0x1025, 0x010a, "Acer Ferrari 5000", ALC883_FIXUP_ACER_EAPD),
@@ -4690,7 +4668,6 @@
 	SND_PCI_QUIRK(0x161f, 0x2054, "Medion laptop", ALC883_FIXUP_EAPD),
 	SND_PCI_QUIRK(0x17aa, 0x3a0d, "Lenovo Y530", ALC882_FIXUP_LENOVO_Y530),
 	SND_PCI_QUIRK(0x8086, 0x0022, "DX58SO", ALC889_FIXUP_COEF),
->>>>>>> 6f5c871d
 	{}
 };
 
@@ -5703,10 +5680,7 @@
 
 static const struct snd_pci_quirk alc861_fixup_tbl[] = {
 	SND_PCI_QUIRK_VENDOR(0x1043, "ASUS laptop", PINFIX_ASUS_A6RP),
-<<<<<<< HEAD
-=======
 	SND_PCI_QUIRK(0x1584, 0x0000, "Uniwill ECS M31EI", PINFIX_ASUS_A6RP),	
->>>>>>> 6f5c871d
 	SND_PCI_QUIRK(0x1584, 0x2b01, "Haier W18", PINFIX_ASUS_A6RP),
 	SND_PCI_QUIRK(0x1734, 0x10c7, "FSC Amilo Pi1505", PINFIX_FSC_AMILO_PI1505),
 	{}
