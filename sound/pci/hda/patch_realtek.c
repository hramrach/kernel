--- conflicted
+++ resolved
@@ -4226,20 +4226,15 @@
 	alc_fixup_hp_gpio_led(codec, action, 0x02, 0x20);
 }
 
-<<<<<<< HEAD
+static void alc287_fixup_hp_gpio_led(struct hda_codec *codec,
+				const struct hda_fixup *fix, int action)
+{
+	alc_fixup_hp_gpio_led(codec, action, 0x10, 0);
+}
+
 /* turn on/off mic-mute LED per capture hook via VREF change */
 static int vref_micmute_led_set(struct led_classdev *led_cdev,
 				enum led_brightness brightness)
-=======
-static void alc287_fixup_hp_gpio_led(struct hda_codec *codec,
-				const struct hda_fixup *fix, int action)
-{
-	alc_fixup_hp_gpio_led(codec, action, 0x10, 0);
-}
-
-/* turn on/off mic-mute LED per capture hook */
-static void alc_cap_micmute_update(struct hda_codec *codec)
->>>>>>> c78540a1
 {
 	struct hda_codec *codec = dev_to_hda_codec(led_cdev->dev->parent);
 	struct alc_spec *spec = codec->spec;
