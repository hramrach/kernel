/*
 * Universal Interface for Intel High Definition Audio Codec
 *
 * HD audio interface patch for Realtek ALC codecs
 *
 * Copyright (c) 2004 Kailang Yang <kailang@realtek.com.tw>
 *                    PeiSen Hou <pshou@realtek.com.tw>
 *                    Takashi Iwai <tiwai@suse.de>
 *                    Jonathan Woithe <jwoithe@just42.net>
 *
 *  This driver is free software; you can redistribute it and/or modify
 *  it under the terms of the GNU General Public License as published by
 *  the Free Software Foundation; either version 2 of the License, or
 *  (at your option) any later version.
 *
 *  This driver is distributed in the hope that it will be useful,
 *  but WITHOUT ANY WARRANTY; without even the implied warranty of
 *  MERCHANTABILITY or FITNESS FOR A PARTICULAR PURPOSE.  See the
 *  GNU General Public License for more details.
 *
 *  You should have received a copy of the GNU General Public License
 *  along with this program; if not, write to the Free Software
 *  Foundation, Inc., 59 Temple Place, Suite 330, Boston, MA  02111-1307 USA
 */

#include <linux/init.h>
#include <linux/delay.h>
#include <linux/slab.h>
#include <linux/pci.h>
#include <linux/dmi.h>
#include <linux/module.h>
#include <linux/input.h>
#include <sound/core.h>
#include <sound/jack.h>
#include <sound/hda_codec.h>
#include "hda_local.h"
#include "hda_auto_parser.h"
#include "hda_jack.h"
#include "hda_generic.h"

/* keep halting ALC5505 DSP, for power saving */
#define HALT_REALTEK_ALC5505

/* extra amp-initialization sequence types */
enum {
	ALC_INIT_UNDEFINED,
	ALC_INIT_NONE,
	ALC_INIT_DEFAULT,
};

enum {
	ALC_HEADSET_MODE_UNKNOWN,
	ALC_HEADSET_MODE_UNPLUGGED,
	ALC_HEADSET_MODE_HEADSET,
	ALC_HEADSET_MODE_MIC,
	ALC_HEADSET_MODE_HEADPHONE,
};

enum {
	ALC_HEADSET_TYPE_UNKNOWN,
	ALC_HEADSET_TYPE_CTIA,
	ALC_HEADSET_TYPE_OMTP,
};

enum {
	ALC_KEY_MICMUTE_INDEX,
};

struct alc_customize_define {
	unsigned int  sku_cfg;
	unsigned char port_connectivity;
	unsigned char check_sum;
	unsigned char customization;
	unsigned char external_amp;
	unsigned int  enable_pcbeep:1;
	unsigned int  platform_type:1;
	unsigned int  swap:1;
	unsigned int  override:1;
	unsigned int  fixup:1; /* Means that this sku is set by driver, not read from hw */
};

struct alc_spec {
	struct hda_gen_spec gen; /* must be at head */

	/* codec parameterization */
	struct alc_customize_define cdefine;
	unsigned int parse_flags; /* flag for snd_hda_parse_pin_defcfg() */

	/* GPIO bits */
	unsigned int gpio_mask;
	unsigned int gpio_dir;
	unsigned int gpio_data;
	bool gpio_write_delay;	/* add a delay before writing gpio_data */

	/* mute LED for HP laptops, see alc269_fixup_mic_mute_hook() */
	int mute_led_polarity;
	hda_nid_t mute_led_nid;
	hda_nid_t cap_mute_led_nid;

	unsigned int gpio_mute_led_mask;
	unsigned int gpio_mic_led_mask;

	hda_nid_t headset_mic_pin;
	hda_nid_t headphone_mic_pin;
	int current_headset_mode;
	int current_headset_type;

	/* hooks */
	void (*init_hook)(struct hda_codec *codec);
#ifdef CONFIG_PM
	void (*power_hook)(struct hda_codec *codec);
#endif
	void (*shutup)(struct hda_codec *codec);
	void (*reboot_notify)(struct hda_codec *codec);

	int init_amp;
	int codec_variant;	/* flag for other variants */
	unsigned int has_alc5505_dsp:1;
	unsigned int no_depop_delay:1;
	unsigned int done_hp_init:1;
	unsigned int no_shutup_pins:1;
	unsigned int ultra_low_power:1;

	/* for PLL fix */
	hda_nid_t pll_nid;
	unsigned int pll_coef_idx, pll_coef_bit;
	unsigned int coef0;
	struct input_dev *kb_dev;
	u8 alc_mute_keycode_map[1];
};

/*
 * COEF access helper functions
 */

static int alc_read_coefex_idx(struct hda_codec *codec, hda_nid_t nid,
			       unsigned int coef_idx)
{
	unsigned int val;

	snd_hda_codec_write(codec, nid, 0, AC_VERB_SET_COEF_INDEX, coef_idx);
	val = snd_hda_codec_read(codec, nid, 0, AC_VERB_GET_PROC_COEF, 0);
	return val;
}

#define alc_read_coef_idx(codec, coef_idx) \
	alc_read_coefex_idx(codec, 0x20, coef_idx)

static void alc_write_coefex_idx(struct hda_codec *codec, hda_nid_t nid,
				 unsigned int coef_idx, unsigned int coef_val)
{
	snd_hda_codec_write(codec, nid, 0, AC_VERB_SET_COEF_INDEX, coef_idx);
	snd_hda_codec_write(codec, nid, 0, AC_VERB_SET_PROC_COEF, coef_val);
}

#define alc_write_coef_idx(codec, coef_idx, coef_val) \
	alc_write_coefex_idx(codec, 0x20, coef_idx, coef_val)

static void alc_update_coefex_idx(struct hda_codec *codec, hda_nid_t nid,
				  unsigned int coef_idx, unsigned int mask,
				  unsigned int bits_set)
{
	unsigned int val = alc_read_coefex_idx(codec, nid, coef_idx);

	if (val != -1)
		alc_write_coefex_idx(codec, nid, coef_idx,
				     (val & ~mask) | bits_set);
}

#define alc_update_coef_idx(codec, coef_idx, mask, bits_set)	\
	alc_update_coefex_idx(codec, 0x20, coef_idx, mask, bits_set)

/* a special bypass for COEF 0; read the cached value at the second time */
static unsigned int alc_get_coef0(struct hda_codec *codec)
{
	struct alc_spec *spec = codec->spec;

	if (!spec->coef0)
		spec->coef0 = alc_read_coef_idx(codec, 0);
	return spec->coef0;
}

/* coef writes/updates batch */
struct coef_fw {
	unsigned char nid;
	unsigned char idx;
	unsigned short mask;
	unsigned short val;
};

#define UPDATE_COEFEX(_nid, _idx, _mask, _val) \
	{ .nid = (_nid), .idx = (_idx), .mask = (_mask), .val = (_val) }
#define WRITE_COEFEX(_nid, _idx, _val) UPDATE_COEFEX(_nid, _idx, -1, _val)
#define WRITE_COEF(_idx, _val) WRITE_COEFEX(0x20, _idx, _val)
#define UPDATE_COEF(_idx, _mask, _val) UPDATE_COEFEX(0x20, _idx, _mask, _val)

static void alc_process_coef_fw(struct hda_codec *codec,
				const struct coef_fw *fw)
{
	for (; fw->nid; fw++) {
		if (fw->mask == (unsigned short)-1)
			alc_write_coefex_idx(codec, fw->nid, fw->idx, fw->val);
		else
			alc_update_coefex_idx(codec, fw->nid, fw->idx,
					      fw->mask, fw->val);
	}
}

/*
 * GPIO setup tables, used in initialization
 */

/* Enable GPIO mask and set output */
static void alc_setup_gpio(struct hda_codec *codec, unsigned int mask)
{
	struct alc_spec *spec = codec->spec;

	spec->gpio_mask |= mask;
	spec->gpio_dir |= mask;
	spec->gpio_data |= mask;
}

static void alc_write_gpio_data(struct hda_codec *codec)
{
	struct alc_spec *spec = codec->spec;

	snd_hda_codec_write(codec, 0x01, 0, AC_VERB_SET_GPIO_DATA,
			    spec->gpio_data);
}

static void alc_update_gpio_data(struct hda_codec *codec, unsigned int mask,
				 bool on)
{
	struct alc_spec *spec = codec->spec;
	unsigned int oldval = spec->gpio_data;

	if (on)
		spec->gpio_data |= mask;
	else
		spec->gpio_data &= ~mask;
	if (oldval != spec->gpio_data)
		alc_write_gpio_data(codec);
}

static void alc_write_gpio(struct hda_codec *codec)
{
	struct alc_spec *spec = codec->spec;

	if (!spec->gpio_mask)
		return;

	snd_hda_codec_write(codec, codec->core.afg, 0,
			    AC_VERB_SET_GPIO_MASK, spec->gpio_mask);
	snd_hda_codec_write(codec, codec->core.afg, 0,
			    AC_VERB_SET_GPIO_DIRECTION, spec->gpio_dir);
	if (spec->gpio_write_delay)
		msleep(1);
	alc_write_gpio_data(codec);
}

static void alc_fixup_gpio(struct hda_codec *codec, int action,
			   unsigned int mask)
{
	if (action == HDA_FIXUP_ACT_PRE_PROBE)
		alc_setup_gpio(codec, mask);
}

static void alc_fixup_gpio1(struct hda_codec *codec,
			    const struct hda_fixup *fix, int action)
{
	alc_fixup_gpio(codec, action, 0x01);
}

static void alc_fixup_gpio2(struct hda_codec *codec,
			    const struct hda_fixup *fix, int action)
{
	alc_fixup_gpio(codec, action, 0x02);
}

static void alc_fixup_gpio3(struct hda_codec *codec,
			    const struct hda_fixup *fix, int action)
{
	alc_fixup_gpio(codec, action, 0x03);
}

static void alc_fixup_gpio4(struct hda_codec *codec,
			    const struct hda_fixup *fix, int action)
{
	alc_fixup_gpio(codec, action, 0x04);
}

/*
 * Fix hardware PLL issue
 * On some codecs, the analog PLL gating control must be off while
 * the default value is 1.
 */
static void alc_fix_pll(struct hda_codec *codec)
{
	struct alc_spec *spec = codec->spec;

	if (spec->pll_nid)
		alc_update_coefex_idx(codec, spec->pll_nid, spec->pll_coef_idx,
				      1 << spec->pll_coef_bit, 0);
}

static void alc_fix_pll_init(struct hda_codec *codec, hda_nid_t nid,
			     unsigned int coef_idx, unsigned int coef_bit)
{
	struct alc_spec *spec = codec->spec;
	spec->pll_nid = nid;
	spec->pll_coef_idx = coef_idx;
	spec->pll_coef_bit = coef_bit;
	alc_fix_pll(codec);
}

/* update the master volume per volume-knob's unsol event */
static void alc_update_knob_master(struct hda_codec *codec,
				   struct hda_jack_callback *jack)
{
	unsigned int val;
	struct snd_kcontrol *kctl;
	struct snd_ctl_elem_value *uctl;

	kctl = snd_hda_find_mixer_ctl(codec, "Master Playback Volume");
	if (!kctl)
		return;
	uctl = kzalloc(sizeof(*uctl), GFP_KERNEL);
	if (!uctl)
		return;
	val = snd_hda_codec_read(codec, jack->nid, 0,
				 AC_VERB_GET_VOLUME_KNOB_CONTROL, 0);
	val &= HDA_AMP_VOLMASK;
	uctl->value.integer.value[0] = val;
	uctl->value.integer.value[1] = val;
	kctl->put(kctl, uctl);
	kfree(uctl);
}

static void alc880_unsol_event(struct hda_codec *codec, unsigned int res)
{
	/* For some reason, the res given from ALC880 is broken.
	   Here we adjust it properly. */
	snd_hda_jack_unsol_event(codec, res >> 2);
}

/* Change EAPD to verb control */
static void alc_fill_eapd_coef(struct hda_codec *codec)
{
	int coef;

	coef = alc_get_coef0(codec);

	switch (codec->core.vendor_id) {
	case 0x10ec0262:
		alc_update_coef_idx(codec, 0x7, 0, 1<<5);
		break;
	case 0x10ec0267:
	case 0x10ec0268:
		alc_update_coef_idx(codec, 0x7, 0, 1<<13);
		break;
	case 0x10ec0269:
		if ((coef & 0x00f0) == 0x0010)
			alc_update_coef_idx(codec, 0xd, 0, 1<<14);
		if ((coef & 0x00f0) == 0x0020)
			alc_update_coef_idx(codec, 0x4, 1<<15, 0);
		if ((coef & 0x00f0) == 0x0030)
			alc_update_coef_idx(codec, 0x10, 1<<9, 0);
		break;
	case 0x10ec0280:
	case 0x10ec0284:
	case 0x10ec0290:
	case 0x10ec0292:
		alc_update_coef_idx(codec, 0x4, 1<<15, 0);
		break;
	case 0x10ec0225:
	case 0x10ec0295:
	case 0x10ec0299:
		alc_update_coef_idx(codec, 0x67, 0xf000, 0x3000);
		/* fallthrough */
	case 0x10ec0215:
	case 0x10ec0233:
	case 0x10ec0235:
	case 0x10ec0236:
	case 0x10ec0255:
	case 0x10ec0256:
	case 0x10ec0257:
	case 0x10ec0282:
	case 0x10ec0283:
	case 0x10ec0286:
	case 0x10ec0288:
	case 0x10ec0285:
	case 0x10ec0298:
	case 0x10ec0289:
	case 0x10ec0300:
		alc_update_coef_idx(codec, 0x10, 1<<9, 0);
		break;
	case 0x10ec0275:
		alc_update_coef_idx(codec, 0xe, 0, 1<<0);
		break;
	case 0x10ec0293:
		alc_update_coef_idx(codec, 0xa, 1<<13, 0);
		break;
	case 0x10ec0234:
	case 0x10ec0274:
	case 0x10ec0294:
	case 0x10ec0700:
	case 0x10ec0701:
	case 0x10ec0703:
	case 0x10ec0711:
		alc_update_coef_idx(codec, 0x10, 1<<15, 0);
		break;
	case 0x10ec0662:
		if ((coef & 0x00f0) == 0x0030)
			alc_update_coef_idx(codec, 0x4, 1<<10, 0); /* EAPD Ctrl */
		break;
	case 0x10ec0272:
	case 0x10ec0273:
	case 0x10ec0663:
	case 0x10ec0665:
	case 0x10ec0670:
	case 0x10ec0671:
	case 0x10ec0672:
		alc_update_coef_idx(codec, 0xd, 0, 1<<14); /* EAPD Ctrl */
		break;
	case 0x10ec0623:
		alc_update_coef_idx(codec, 0x19, 1<<13, 0);
		break;
	case 0x10ec0668:
		alc_update_coef_idx(codec, 0x7, 3<<13, 0);
		break;
	case 0x10ec0867:
		alc_update_coef_idx(codec, 0x4, 1<<10, 0);
		break;
	case 0x10ec0888:
		if ((coef & 0x00f0) == 0x0020 || (coef & 0x00f0) == 0x0030)
			alc_update_coef_idx(codec, 0x7, 1<<5, 0);
		break;
	case 0x10ec0892:
		alc_update_coef_idx(codec, 0x7, 1<<5, 0);
		break;
	case 0x10ec0899:
	case 0x10ec0900:
	case 0x10ec1168:
	case 0x10ec1220:
		alc_update_coef_idx(codec, 0x7, 1<<1, 0);
		break;
	}
}

/* additional initialization for ALC888 variants */
static void alc888_coef_init(struct hda_codec *codec)
{
	switch (alc_get_coef0(codec) & 0x00f0) {
	/* alc888-VA */
	case 0x00:
	/* alc888-VB */
	case 0x10:
		alc_update_coef_idx(codec, 7, 0, 0x2030); /* Turn EAPD to High */
		break;
	}
}

/* turn on/off EAPD control (only if available) */
static void set_eapd(struct hda_codec *codec, hda_nid_t nid, int on)
{
	if (get_wcaps_type(get_wcaps(codec, nid)) != AC_WID_PIN)
		return;
	if (snd_hda_query_pin_caps(codec, nid) & AC_PINCAP_EAPD)
		snd_hda_codec_write(codec, nid, 0, AC_VERB_SET_EAPD_BTLENABLE,
				    on ? 2 : 0);
}

/* turn on/off EAPD controls of the codec */
static void alc_auto_setup_eapd(struct hda_codec *codec, bool on)
{
	/* We currently only handle front, HP */
	static hda_nid_t pins[] = {
		0x0f, 0x10, 0x14, 0x15, 0x17, 0
	};
	hda_nid_t *p;
	for (p = pins; *p; p++)
		set_eapd(codec, *p, on);
}

static int find_ext_mic_pin(struct hda_codec *codec);

static void alc_headset_mic_no_shutup(struct hda_codec *codec)
{
	const struct hda_pincfg *pin;
	int mic_pin = find_ext_mic_pin(codec);
	int i;

	/* don't shut up pins when unloading the driver; otherwise it breaks
	 * the default pin setup at the next load of the driver
	 */
	if (codec->bus->shutdown)
		return;

	snd_array_for_each(&codec->init_pins, i, pin) {
		/* use read here for syncing after issuing each verb */
		if (pin->nid != mic_pin)
			snd_hda_codec_read(codec, pin->nid, 0,
					AC_VERB_SET_PIN_WIDGET_CONTROL, 0);
	}

	codec->pins_shutup = 1;
}

static void alc_shutup_pins(struct hda_codec *codec)
{
	struct alc_spec *spec = codec->spec;

	switch (codec->core.vendor_id) {
	case 0x10ec0286:
	case 0x10ec0288:
	case 0x10ec0298:
		alc_headset_mic_no_shutup(codec);
		break;
	default:
		if (!spec->no_shutup_pins)
			snd_hda_shutup_pins(codec);
		break;
	}
}

/* generic shutup callback;
 * just turning off EAPD and a little pause for avoiding pop-noise
 */
static void alc_eapd_shutup(struct hda_codec *codec)
{
	struct alc_spec *spec = codec->spec;

	alc_auto_setup_eapd(codec, false);
	if (!spec->no_depop_delay)
		msleep(200);
	alc_shutup_pins(codec);
}

/* generic EAPD initialization */
static void alc_auto_init_amp(struct hda_codec *codec, int type)
{
	alc_auto_setup_eapd(codec, true);
	alc_write_gpio(codec);
	switch (type) {
	case ALC_INIT_DEFAULT:
		switch (codec->core.vendor_id) {
		case 0x10ec0260:
			alc_update_coefex_idx(codec, 0x1a, 7, 0, 0x2010);
			break;
		case 0x10ec0880:
		case 0x10ec0882:
		case 0x10ec0883:
		case 0x10ec0885:
			alc_update_coef_idx(codec, 7, 0, 0x2030);
			break;
		case 0x10ec0888:
			alc888_coef_init(codec);
			break;
		}
		break;
	}
}

/* get a primary headphone pin if available */
static hda_nid_t alc_get_hp_pin(struct alc_spec *spec)
{
	if (spec->gen.autocfg.hp_pins[0])
		return spec->gen.autocfg.hp_pins[0];
	if (spec->gen.autocfg.line_out_type == AC_JACK_HP_OUT)
		return spec->gen.autocfg.line_out_pins[0];
	return 0;
}

/*
 * Realtek SSID verification
 */

/* Could be any non-zero and even value. When used as fixup, tells
 * the driver to ignore any present sku defines.
 */
#define ALC_FIXUP_SKU_IGNORE (2)

static void alc_fixup_sku_ignore(struct hda_codec *codec,
				 const struct hda_fixup *fix, int action)
{
	struct alc_spec *spec = codec->spec;
	if (action == HDA_FIXUP_ACT_PRE_PROBE) {
		spec->cdefine.fixup = 1;
		spec->cdefine.sku_cfg = ALC_FIXUP_SKU_IGNORE;
	}
}

static void alc_fixup_no_depop_delay(struct hda_codec *codec,
				    const struct hda_fixup *fix, int action)
{
	struct alc_spec *spec = codec->spec;

	if (action == HDA_FIXUP_ACT_PROBE) {
		spec->no_depop_delay = 1;
		codec->depop_delay = 0;
	}
}

static int alc_auto_parse_customize_define(struct hda_codec *codec)
{
	unsigned int ass, tmp, i;
	unsigned nid = 0;
	struct alc_spec *spec = codec->spec;

	spec->cdefine.enable_pcbeep = 1; /* assume always enabled */

	if (spec->cdefine.fixup) {
		ass = spec->cdefine.sku_cfg;
		if (ass == ALC_FIXUP_SKU_IGNORE)
			return -1;
		goto do_sku;
	}

	if (!codec->bus->pci)
		return -1;
	ass = codec->core.subsystem_id & 0xffff;
	if (ass != codec->bus->pci->subsystem_device && (ass & 1))
		goto do_sku;

	nid = 0x1d;
	if (codec->core.vendor_id == 0x10ec0260)
		nid = 0x17;
	ass = snd_hda_codec_get_pincfg(codec, nid);

	if (!(ass & 1)) {
		codec_info(codec, "%s: SKU not ready 0x%08x\n",
			   codec->core.chip_name, ass);
		return -1;
	}

	/* check sum */
	tmp = 0;
	for (i = 1; i < 16; i++) {
		if ((ass >> i) & 1)
			tmp++;
	}
	if (((ass >> 16) & 0xf) != tmp)
		return -1;

	spec->cdefine.port_connectivity = ass >> 30;
	spec->cdefine.enable_pcbeep = (ass & 0x100000) >> 20;
	spec->cdefine.check_sum = (ass >> 16) & 0xf;
	spec->cdefine.customization = ass >> 8;
do_sku:
	spec->cdefine.sku_cfg = ass;
	spec->cdefine.external_amp = (ass & 0x38) >> 3;
	spec->cdefine.platform_type = (ass & 0x4) >> 2;
	spec->cdefine.swap = (ass & 0x2) >> 1;
	spec->cdefine.override = ass & 0x1;

	codec_dbg(codec, "SKU: Nid=0x%x sku_cfg=0x%08x\n",
		   nid, spec->cdefine.sku_cfg);
	codec_dbg(codec, "SKU: port_connectivity=0x%x\n",
		   spec->cdefine.port_connectivity);
	codec_dbg(codec, "SKU: enable_pcbeep=0x%x\n", spec->cdefine.enable_pcbeep);
	codec_dbg(codec, "SKU: check_sum=0x%08x\n", spec->cdefine.check_sum);
	codec_dbg(codec, "SKU: customization=0x%08x\n", spec->cdefine.customization);
	codec_dbg(codec, "SKU: external_amp=0x%x\n", spec->cdefine.external_amp);
	codec_dbg(codec, "SKU: platform_type=0x%x\n", spec->cdefine.platform_type);
	codec_dbg(codec, "SKU: swap=0x%x\n", spec->cdefine.swap);
	codec_dbg(codec, "SKU: override=0x%x\n", spec->cdefine.override);

	return 0;
}

/* return the position of NID in the list, or -1 if not found */
static int find_idx_in_nid_list(hda_nid_t nid, const hda_nid_t *list, int nums)
{
	int i;
	for (i = 0; i < nums; i++)
		if (list[i] == nid)
			return i;
	return -1;
}
/* return true if the given NID is found in the list */
static bool found_in_nid_list(hda_nid_t nid, const hda_nid_t *list, int nums)
{
	return find_idx_in_nid_list(nid, list, nums) >= 0;
}

/* check subsystem ID and set up device-specific initialization;
 * return 1 if initialized, 0 if invalid SSID
 */
/* 32-bit subsystem ID for BIOS loading in HD Audio codec.
 *	31 ~ 16 :	Manufacture ID
 *	15 ~ 8	:	SKU ID
 *	7  ~ 0	:	Assembly ID
 *	port-A --> pin 39/41, port-E --> pin 14/15, port-D --> pin 35/36
 */
static int alc_subsystem_id(struct hda_codec *codec, const hda_nid_t *ports)
{
	unsigned int ass, tmp, i;
	unsigned nid;
	struct alc_spec *spec = codec->spec;

	if (spec->cdefine.fixup) {
		ass = spec->cdefine.sku_cfg;
		if (ass == ALC_FIXUP_SKU_IGNORE)
			return 0;
		goto do_sku;
	}

	ass = codec->core.subsystem_id & 0xffff;
	if (codec->bus->pci &&
	    ass != codec->bus->pci->subsystem_device && (ass & 1))
		goto do_sku;

	/* invalid SSID, check the special NID pin defcfg instead */
	/*
	 * 31~30	: port connectivity
	 * 29~21	: reserve
	 * 20		: PCBEEP input
	 * 19~16	: Check sum (15:1)
	 * 15~1		: Custom
	 * 0		: override
	*/
	nid = 0x1d;
	if (codec->core.vendor_id == 0x10ec0260)
		nid = 0x17;
	ass = snd_hda_codec_get_pincfg(codec, nid);
	codec_dbg(codec,
		  "realtek: No valid SSID, checking pincfg 0x%08x for NID 0x%x\n",
		   ass, nid);
	if (!(ass & 1))
		return 0;
	if ((ass >> 30) != 1)	/* no physical connection */
		return 0;

	/* check sum */
	tmp = 0;
	for (i = 1; i < 16; i++) {
		if ((ass >> i) & 1)
			tmp++;
	}
	if (((ass >> 16) & 0xf) != tmp)
		return 0;
do_sku:
	codec_dbg(codec, "realtek: Enabling init ASM_ID=0x%04x CODEC_ID=%08x\n",
		   ass & 0xffff, codec->core.vendor_id);
	/*
	 * 0 : override
	 * 1 :	Swap Jack
	 * 2 : 0 --> Desktop, 1 --> Laptop
	 * 3~5 : External Amplifier control
	 * 7~6 : Reserved
	*/
	tmp = (ass & 0x38) >> 3;	/* external Amp control */
	if (spec->init_amp == ALC_INIT_UNDEFINED) {
		switch (tmp) {
		case 1:
			alc_setup_gpio(codec, 0x01);
			break;
		case 3:
			alc_setup_gpio(codec, 0x02);
			break;
		case 7:
			alc_setup_gpio(codec, 0x03);
			break;
		case 5:
		default:
			spec->init_amp = ALC_INIT_DEFAULT;
			break;
		}
	}

	/* is laptop or Desktop and enable the function "Mute internal speaker
	 * when the external headphone out jack is plugged"
	 */
	if (!(ass & 0x8000))
		return 1;
	/*
	 * 10~8 : Jack location
	 * 12~11: Headphone out -> 00: PortA, 01: PortE, 02: PortD, 03: Resvered
	 * 14~13: Resvered
	 * 15   : 1 --> enable the function "Mute internal speaker
	 *	        when the external headphone out jack is plugged"
	 */
	if (!alc_get_hp_pin(spec)) {
		hda_nid_t nid;
		tmp = (ass >> 11) & 0x3;	/* HP to chassis */
		nid = ports[tmp];
		if (found_in_nid_list(nid, spec->gen.autocfg.line_out_pins,
				      spec->gen.autocfg.line_outs))
			return 1;
		spec->gen.autocfg.hp_pins[0] = nid;
	}
	return 1;
}

/* Check the validity of ALC subsystem-id
 * ports contains an array of 4 pin NIDs for port-A, E, D and I */
static void alc_ssid_check(struct hda_codec *codec, const hda_nid_t *ports)
{
	if (!alc_subsystem_id(codec, ports)) {
		struct alc_spec *spec = codec->spec;
		codec_dbg(codec,
			  "realtek: Enable default setup for auto mode as fallback\n");
		spec->init_amp = ALC_INIT_DEFAULT;
	}
}

/*
 */

static void alc_fixup_inv_dmic(struct hda_codec *codec,
			       const struct hda_fixup *fix, int action)
{
	struct alc_spec *spec = codec->spec;

	spec->gen.inv_dmic_split = 1;
}


static int alc_build_controls(struct hda_codec *codec)
{
	int err;

	err = snd_hda_gen_build_controls(codec);
	if (err < 0)
		return err;

	snd_hda_apply_fixup(codec, HDA_FIXUP_ACT_BUILD);
	return 0;
}


/*
 * Common callbacks
 */

static void alc_pre_init(struct hda_codec *codec)
{
	alc_fill_eapd_coef(codec);
}

#define is_s4_resume(codec) \
	((codec)->core.dev.power.power_state.event == PM_EVENT_RESTORE)

static int alc_init(struct hda_codec *codec)
{
	struct alc_spec *spec = codec->spec;

	/* hibernation resume needs the full chip initialization */
	if (is_s4_resume(codec))
		alc_pre_init(codec);

	if (spec->init_hook)
		spec->init_hook(codec);

	spec->gen.skip_verbs = 1; /* applied in below */
	snd_hda_gen_init(codec);
	alc_fix_pll(codec);
	alc_auto_init_amp(codec, spec->init_amp);
	snd_hda_apply_verbs(codec); /* apply verbs here after own init */

	snd_hda_apply_fixup(codec, HDA_FIXUP_ACT_INIT);

	return 0;
}

static inline void alc_shutup(struct hda_codec *codec)
{
	struct alc_spec *spec = codec->spec;

	if (!snd_hda_get_bool_hint(codec, "shutup"))
		return; /* disabled explicitly by hints */

	if (spec && spec->shutup)
		spec->shutup(codec);
	else
		alc_shutup_pins(codec);
}

static void alc_reboot_notify(struct hda_codec *codec)
{
	struct alc_spec *spec = codec->spec;

	if (spec && spec->reboot_notify)
		spec->reboot_notify(codec);
	else
		alc_shutup(codec);
}

#define alc_free	snd_hda_gen_free

#ifdef CONFIG_PM
static void alc_power_eapd(struct hda_codec *codec)
{
	alc_auto_setup_eapd(codec, false);
}

static int alc_suspend(struct hda_codec *codec)
{
	struct alc_spec *spec = codec->spec;
	alc_shutup(codec);
	if (spec && spec->power_hook)
		spec->power_hook(codec);
	return 0;
}
#endif

#ifdef CONFIG_PM
static int alc_resume(struct hda_codec *codec)
{
	struct alc_spec *spec = codec->spec;

	if (!spec->no_depop_delay)
		msleep(150); /* to avoid pop noise */
	codec->patch_ops.init(codec);
	regcache_sync(codec->core.regmap);
	hda_call_check_power_status(codec, 0x01);
	return 0;
}
#endif

/*
 */
static const struct hda_codec_ops alc_patch_ops = {
	.build_controls = alc_build_controls,
	.build_pcms = snd_hda_gen_build_pcms,
	.init = alc_init,
	.free = alc_free,
	.unsol_event = snd_hda_jack_unsol_event,
#ifdef CONFIG_PM
	.resume = alc_resume,
	.suspend = alc_suspend,
	.check_power_status = snd_hda_gen_check_power_status,
#endif
	.reboot_notify = alc_reboot_notify,
};


#define alc_codec_rename(codec, name) snd_hda_codec_set_name(codec, name)

/*
 * Rename codecs appropriately from COEF value or subvendor id
 */
struct alc_codec_rename_table {
	unsigned int vendor_id;
	unsigned short coef_mask;
	unsigned short coef_bits;
	const char *name;
};

struct alc_codec_rename_pci_table {
	unsigned int codec_vendor_id;
	unsigned short pci_subvendor;
	unsigned short pci_subdevice;
	const char *name;
};

static struct alc_codec_rename_table rename_tbl[] = {
	{ 0x10ec0221, 0xf00f, 0x1003, "ALC231" },
	{ 0x10ec0269, 0xfff0, 0x3010, "ALC277" },
	{ 0x10ec0269, 0xf0f0, 0x2010, "ALC259" },
	{ 0x10ec0269, 0xf0f0, 0x3010, "ALC258" },
	{ 0x10ec0269, 0x00f0, 0x0010, "ALC269VB" },
	{ 0x10ec0269, 0xffff, 0xa023, "ALC259" },
	{ 0x10ec0269, 0xffff, 0x6023, "ALC281X" },
	{ 0x10ec0269, 0x00f0, 0x0020, "ALC269VC" },
	{ 0x10ec0269, 0x00f0, 0x0030, "ALC269VD" },
	{ 0x10ec0662, 0xffff, 0x4020, "ALC656" },
	{ 0x10ec0887, 0x00f0, 0x0030, "ALC887-VD" },
	{ 0x10ec0888, 0x00f0, 0x0030, "ALC888-VD" },
	{ 0x10ec0888, 0xf0f0, 0x3020, "ALC886" },
	{ 0x10ec0899, 0x2000, 0x2000, "ALC899" },
	{ 0x10ec0892, 0xffff, 0x8020, "ALC661" },
	{ 0x10ec0892, 0xffff, 0x8011, "ALC661" },
	{ 0x10ec0892, 0xffff, 0x4011, "ALC656" },
	{ } /* terminator */
};

static struct alc_codec_rename_pci_table rename_pci_tbl[] = {
	{ 0x10ec0280, 0x1028, 0, "ALC3220" },
	{ 0x10ec0282, 0x1028, 0, "ALC3221" },
	{ 0x10ec0283, 0x1028, 0, "ALC3223" },
	{ 0x10ec0288, 0x1028, 0, "ALC3263" },
	{ 0x10ec0292, 0x1028, 0, "ALC3226" },
	{ 0x10ec0293, 0x1028, 0, "ALC3235" },
	{ 0x10ec0255, 0x1028, 0, "ALC3234" },
	{ 0x10ec0668, 0x1028, 0, "ALC3661" },
	{ 0x10ec0275, 0x1028, 0, "ALC3260" },
	{ 0x10ec0899, 0x1028, 0, "ALC3861" },
	{ 0x10ec0298, 0x1028, 0, "ALC3266" },
	{ 0x10ec0236, 0x1028, 0, "ALC3204" },
	{ 0x10ec0256, 0x1028, 0, "ALC3246" },
	{ 0x10ec0225, 0x1028, 0, "ALC3253" },
	{ 0x10ec0295, 0x1028, 0, "ALC3254" },
	{ 0x10ec0299, 0x1028, 0, "ALC3271" },
	{ 0x10ec0670, 0x1025, 0, "ALC669X" },
	{ 0x10ec0676, 0x1025, 0, "ALC679X" },
	{ 0x10ec0282, 0x1043, 0, "ALC3229" },
	{ 0x10ec0233, 0x1043, 0, "ALC3236" },
	{ 0x10ec0280, 0x103c, 0, "ALC3228" },
	{ 0x10ec0282, 0x103c, 0, "ALC3227" },
	{ 0x10ec0286, 0x103c, 0, "ALC3242" },
	{ 0x10ec0290, 0x103c, 0, "ALC3241" },
	{ 0x10ec0668, 0x103c, 0, "ALC3662" },
	{ 0x10ec0283, 0x17aa, 0, "ALC3239" },
	{ 0x10ec0292, 0x17aa, 0, "ALC3232" },
	{ } /* terminator */
};

static int alc_codec_rename_from_preset(struct hda_codec *codec)
{
	const struct alc_codec_rename_table *p;
	const struct alc_codec_rename_pci_table *q;

	for (p = rename_tbl; p->vendor_id; p++) {
		if (p->vendor_id != codec->core.vendor_id)
			continue;
		if ((alc_get_coef0(codec) & p->coef_mask) == p->coef_bits)
			return alc_codec_rename(codec, p->name);
	}

	if (!codec->bus->pci)
		return 0;
	for (q = rename_pci_tbl; q->codec_vendor_id; q++) {
		if (q->codec_vendor_id != codec->core.vendor_id)
			continue;
		if (q->pci_subvendor != codec->bus->pci->subsystem_vendor)
			continue;
		if (!q->pci_subdevice ||
		    q->pci_subdevice == codec->bus->pci->subsystem_device)
			return alc_codec_rename(codec, q->name);
	}

	return 0;
}


/*
 * Digital-beep handlers
 */
#ifdef CONFIG_SND_HDA_INPUT_BEEP

/* additional beep mixers; private_value will be overwritten */
static const struct snd_kcontrol_new alc_beep_mixer[] = {
	HDA_CODEC_VOLUME("Beep Playback Volume", 0, 0, HDA_INPUT),
	HDA_CODEC_MUTE_BEEP("Beep Playback Switch", 0, 0, HDA_INPUT),
};

/* set up and create beep controls */
static int set_beep_amp(struct alc_spec *spec, hda_nid_t nid,
			int idx, int dir)
{
	struct snd_kcontrol_new *knew;
	unsigned int beep_amp = HDA_COMPOSE_AMP_VAL(nid, 3, idx, dir);
	int i;

	for (i = 0; i < ARRAY_SIZE(alc_beep_mixer); i++) {
		knew = snd_hda_gen_add_kctl(&spec->gen, NULL,
					    &alc_beep_mixer[i]);
		if (!knew)
			return -ENOMEM;
		knew->private_value = beep_amp;
	}
	return 0;
}

static const struct snd_pci_quirk beep_white_list[] = {
	SND_PCI_QUIRK(0x1043, 0x103c, "ASUS", 1),
	SND_PCI_QUIRK(0x1043, 0x115d, "ASUS", 1),
	SND_PCI_QUIRK(0x1043, 0x829f, "ASUS", 1),
	SND_PCI_QUIRK(0x1043, 0x8376, "EeePC", 1),
	SND_PCI_QUIRK(0x1043, 0x83ce, "EeePC", 1),
	SND_PCI_QUIRK(0x1043, 0x831a, "EeePC", 1),
	SND_PCI_QUIRK(0x1043, 0x834a, "EeePC", 1),
	SND_PCI_QUIRK(0x1458, 0xa002, "GA-MA790X", 1),
	SND_PCI_QUIRK(0x8086, 0xd613, "Intel", 1),
	/* blacklist -- no beep available */
	SND_PCI_QUIRK(0x17aa, 0x309e, "Lenovo ThinkCentre M73", 0),
	SND_PCI_QUIRK(0x17aa, 0x30a3, "Lenovo ThinkCentre M93", 0),
	{}
};

static inline int has_cdefine_beep(struct hda_codec *codec)
{
	struct alc_spec *spec = codec->spec;
	const struct snd_pci_quirk *q;
	q = snd_pci_quirk_lookup(codec->bus->pci, beep_white_list);
	if (q)
		return q->value;
	return spec->cdefine.enable_pcbeep;
}
#else
#define set_beep_amp(spec, nid, idx, dir)	0
#define has_cdefine_beep(codec)		0
#endif

/* parse the BIOS configuration and set up the alc_spec */
/* return 1 if successful, 0 if the proper config is not found,
 * or a negative error code
 */
static int alc_parse_auto_config(struct hda_codec *codec,
				 const hda_nid_t *ignore_nids,
				 const hda_nid_t *ssid_nids)
{
	struct alc_spec *spec = codec->spec;
	struct auto_pin_cfg *cfg = &spec->gen.autocfg;
	int err;

	err = snd_hda_parse_pin_defcfg(codec, cfg, ignore_nids,
				       spec->parse_flags);
	if (err < 0)
		return err;

	if (ssid_nids)
		alc_ssid_check(codec, ssid_nids);

	err = snd_hda_gen_parse_auto_config(codec, cfg);
	if (err < 0)
		return err;

	return 1;
}

/* common preparation job for alc_spec */
static int alc_alloc_spec(struct hda_codec *codec, hda_nid_t mixer_nid)
{
	struct alc_spec *spec = kzalloc(sizeof(*spec), GFP_KERNEL);
	int err;

	if (!spec)
		return -ENOMEM;
	codec->spec = spec;
	snd_hda_gen_spec_init(&spec->gen);
	spec->gen.mixer_nid = mixer_nid;
	spec->gen.own_eapd_ctl = 1;
	codec->single_adc_amp = 1;
	/* FIXME: do we need this for all Realtek codec models? */
	codec->spdif_status_reset = 1;
	codec->patch_ops = alc_patch_ops;

	err = alc_codec_rename_from_preset(codec);
	if (err < 0) {
		kfree(spec);
		return err;
	}
	return 0;
}

static int alc880_parse_auto_config(struct hda_codec *codec)
{
	static const hda_nid_t alc880_ignore[] = { 0x1d, 0 };
	static const hda_nid_t alc880_ssids[] = { 0x15, 0x1b, 0x14, 0 };
	return alc_parse_auto_config(codec, alc880_ignore, alc880_ssids);
}

/*
 * ALC880 fix-ups
 */
enum {
	ALC880_FIXUP_GPIO1,
	ALC880_FIXUP_GPIO2,
	ALC880_FIXUP_MEDION_RIM,
	ALC880_FIXUP_LG,
	ALC880_FIXUP_LG_LW25,
	ALC880_FIXUP_W810,
	ALC880_FIXUP_EAPD_COEF,
	ALC880_FIXUP_TCL_S700,
	ALC880_FIXUP_VOL_KNOB,
	ALC880_FIXUP_FUJITSU,
	ALC880_FIXUP_F1734,
	ALC880_FIXUP_UNIWILL,
	ALC880_FIXUP_UNIWILL_DIG,
	ALC880_FIXUP_Z71V,
	ALC880_FIXUP_ASUS_W5A,
	ALC880_FIXUP_3ST_BASE,
	ALC880_FIXUP_3ST,
	ALC880_FIXUP_3ST_DIG,
	ALC880_FIXUP_5ST_BASE,
	ALC880_FIXUP_5ST,
	ALC880_FIXUP_5ST_DIG,
	ALC880_FIXUP_6ST_BASE,
	ALC880_FIXUP_6ST,
	ALC880_FIXUP_6ST_DIG,
	ALC880_FIXUP_6ST_AUTOMUTE,
};

/* enable the volume-knob widget support on NID 0x21 */
static void alc880_fixup_vol_knob(struct hda_codec *codec,
				  const struct hda_fixup *fix, int action)
{
	if (action == HDA_FIXUP_ACT_PROBE)
		snd_hda_jack_detect_enable_callback(codec, 0x21,
						    alc_update_knob_master);
}

static const struct hda_fixup alc880_fixups[] = {
	[ALC880_FIXUP_GPIO1] = {
		.type = HDA_FIXUP_FUNC,
		.v.func = alc_fixup_gpio1,
	},
	[ALC880_FIXUP_GPIO2] = {
		.type = HDA_FIXUP_FUNC,
		.v.func = alc_fixup_gpio2,
	},
	[ALC880_FIXUP_MEDION_RIM] = {
		.type = HDA_FIXUP_VERBS,
		.v.verbs = (const struct hda_verb[]) {
			{ 0x20, AC_VERB_SET_COEF_INDEX, 0x07 },
			{ 0x20, AC_VERB_SET_PROC_COEF,  0x3060 },
			{ }
		},
		.chained = true,
		.chain_id = ALC880_FIXUP_GPIO2,
	},
	[ALC880_FIXUP_LG] = {
		.type = HDA_FIXUP_PINS,
		.v.pins = (const struct hda_pintbl[]) {
			/* disable bogus unused pins */
			{ 0x16, 0x411111f0 },
			{ 0x18, 0x411111f0 },
			{ 0x1a, 0x411111f0 },
			{ }
		}
	},
	[ALC880_FIXUP_LG_LW25] = {
		.type = HDA_FIXUP_PINS,
		.v.pins = (const struct hda_pintbl[]) {
			{ 0x1a, 0x0181344f }, /* line-in */
			{ 0x1b, 0x0321403f }, /* headphone */
			{ }
		}
	},
	[ALC880_FIXUP_W810] = {
		.type = HDA_FIXUP_PINS,
		.v.pins = (const struct hda_pintbl[]) {
			/* disable bogus unused pins */
			{ 0x17, 0x411111f0 },
			{ }
		},
		.chained = true,
		.chain_id = ALC880_FIXUP_GPIO2,
	},
	[ALC880_FIXUP_EAPD_COEF] = {
		.type = HDA_FIXUP_VERBS,
		.v.verbs = (const struct hda_verb[]) {
			/* change to EAPD mode */
			{ 0x20, AC_VERB_SET_COEF_INDEX, 0x07 },
			{ 0x20, AC_VERB_SET_PROC_COEF,  0x3060 },
			{}
		},
	},
	[ALC880_FIXUP_TCL_S700] = {
		.type = HDA_FIXUP_VERBS,
		.v.verbs = (const struct hda_verb[]) {
			/* change to EAPD mode */
			{ 0x20, AC_VERB_SET_COEF_INDEX, 0x07 },
			{ 0x20, AC_VERB_SET_PROC_COEF,  0x3070 },
			{}
		},
		.chained = true,
		.chain_id = ALC880_FIXUP_GPIO2,
	},
	[ALC880_FIXUP_VOL_KNOB] = {
		.type = HDA_FIXUP_FUNC,
		.v.func = alc880_fixup_vol_knob,
	},
	[ALC880_FIXUP_FUJITSU] = {
		/* override all pins as BIOS on old Amilo is broken */
		.type = HDA_FIXUP_PINS,
		.v.pins = (const struct hda_pintbl[]) {
			{ 0x14, 0x0121401f }, /* HP */
			{ 0x15, 0x99030120 }, /* speaker */
			{ 0x16, 0x99030130 }, /* bass speaker */
			{ 0x17, 0x411111f0 }, /* N/A */
			{ 0x18, 0x411111f0 }, /* N/A */
			{ 0x19, 0x01a19950 }, /* mic-in */
			{ 0x1a, 0x411111f0 }, /* N/A */
			{ 0x1b, 0x411111f0 }, /* N/A */
			{ 0x1c, 0x411111f0 }, /* N/A */
			{ 0x1d, 0x411111f0 }, /* N/A */
			{ 0x1e, 0x01454140 }, /* SPDIF out */
			{ }
		},
		.chained = true,
		.chain_id = ALC880_FIXUP_VOL_KNOB,
	},
	[ALC880_FIXUP_F1734] = {
		/* almost compatible with FUJITSU, but no bass and SPDIF */
		.type = HDA_FIXUP_PINS,
		.v.pins = (const struct hda_pintbl[]) {
			{ 0x14, 0x0121401f }, /* HP */
			{ 0x15, 0x99030120 }, /* speaker */
			{ 0x16, 0x411111f0 }, /* N/A */
			{ 0x17, 0x411111f0 }, /* N/A */
			{ 0x18, 0x411111f0 }, /* N/A */
			{ 0x19, 0x01a19950 }, /* mic-in */
			{ 0x1a, 0x411111f0 }, /* N/A */
			{ 0x1b, 0x411111f0 }, /* N/A */
			{ 0x1c, 0x411111f0 }, /* N/A */
			{ 0x1d, 0x411111f0 }, /* N/A */
			{ 0x1e, 0x411111f0 }, /* N/A */
			{ }
		},
		.chained = true,
		.chain_id = ALC880_FIXUP_VOL_KNOB,
	},
	[ALC880_FIXUP_UNIWILL] = {
		/* need to fix HP and speaker pins to be parsed correctly */
		.type = HDA_FIXUP_PINS,
		.v.pins = (const struct hda_pintbl[]) {
			{ 0x14, 0x0121411f }, /* HP */
			{ 0x15, 0x99030120 }, /* speaker */
			{ 0x16, 0x99030130 }, /* bass speaker */
			{ }
		},
	},
	[ALC880_FIXUP_UNIWILL_DIG] = {
		.type = HDA_FIXUP_PINS,
		.v.pins = (const struct hda_pintbl[]) {
			/* disable bogus unused pins */
			{ 0x17, 0x411111f0 },
			{ 0x19, 0x411111f0 },
			{ 0x1b, 0x411111f0 },
			{ 0x1f, 0x411111f0 },
			{ }
		}
	},
	[ALC880_FIXUP_Z71V] = {
		.type = HDA_FIXUP_PINS,
		.v.pins = (const struct hda_pintbl[]) {
			/* set up the whole pins as BIOS is utterly broken */
			{ 0x14, 0x99030120 }, /* speaker */
			{ 0x15, 0x0121411f }, /* HP */
			{ 0x16, 0x411111f0 }, /* N/A */
			{ 0x17, 0x411111f0 }, /* N/A */
			{ 0x18, 0x01a19950 }, /* mic-in */
			{ 0x19, 0x411111f0 }, /* N/A */
			{ 0x1a, 0x01813031 }, /* line-in */
			{ 0x1b, 0x411111f0 }, /* N/A */
			{ 0x1c, 0x411111f0 }, /* N/A */
			{ 0x1d, 0x411111f0 }, /* N/A */
			{ 0x1e, 0x0144111e }, /* SPDIF */
			{ }
		}
	},
	[ALC880_FIXUP_ASUS_W5A] = {
		.type = HDA_FIXUP_PINS,
		.v.pins = (const struct hda_pintbl[]) {
			/* set up the whole pins as BIOS is utterly broken */
			{ 0x14, 0x0121411f }, /* HP */
			{ 0x15, 0x411111f0 }, /* N/A */
			{ 0x16, 0x411111f0 }, /* N/A */
			{ 0x17, 0x411111f0 }, /* N/A */
			{ 0x18, 0x90a60160 }, /* mic */
			{ 0x19, 0x411111f0 }, /* N/A */
			{ 0x1a, 0x411111f0 }, /* N/A */
			{ 0x1b, 0x411111f0 }, /* N/A */
			{ 0x1c, 0x411111f0 }, /* N/A */
			{ 0x1d, 0x411111f0 }, /* N/A */
			{ 0x1e, 0xb743111e }, /* SPDIF out */
			{ }
		},
		.chained = true,
		.chain_id = ALC880_FIXUP_GPIO1,
	},
	[ALC880_FIXUP_3ST_BASE] = {
		.type = HDA_FIXUP_PINS,
		.v.pins = (const struct hda_pintbl[]) {
			{ 0x14, 0x01014010 }, /* line-out */
			{ 0x15, 0x411111f0 }, /* N/A */
			{ 0x16, 0x411111f0 }, /* N/A */
			{ 0x17, 0x411111f0 }, /* N/A */
			{ 0x18, 0x01a19c30 }, /* mic-in */
			{ 0x19, 0x0121411f }, /* HP */
			{ 0x1a, 0x01813031 }, /* line-in */
			{ 0x1b, 0x02a19c40 }, /* front-mic */
			{ 0x1c, 0x411111f0 }, /* N/A */
			{ 0x1d, 0x411111f0 }, /* N/A */
			/* 0x1e is filled in below */
			{ 0x1f, 0x411111f0 }, /* N/A */
			{ }
		}
	},
	[ALC880_FIXUP_3ST] = {
		.type = HDA_FIXUP_PINS,
		.v.pins = (const struct hda_pintbl[]) {
			{ 0x1e, 0x411111f0 }, /* N/A */
			{ }
		},
		.chained = true,
		.chain_id = ALC880_FIXUP_3ST_BASE,
	},
	[ALC880_FIXUP_3ST_DIG] = {
		.type = HDA_FIXUP_PINS,
		.v.pins = (const struct hda_pintbl[]) {
			{ 0x1e, 0x0144111e }, /* SPDIF */
			{ }
		},
		.chained = true,
		.chain_id = ALC880_FIXUP_3ST_BASE,
	},
	[ALC880_FIXUP_5ST_BASE] = {
		.type = HDA_FIXUP_PINS,
		.v.pins = (const struct hda_pintbl[]) {
			{ 0x14, 0x01014010 }, /* front */
			{ 0x15, 0x411111f0 }, /* N/A */
			{ 0x16, 0x01011411 }, /* CLFE */
			{ 0x17, 0x01016412 }, /* surr */
			{ 0x18, 0x01a19c30 }, /* mic-in */
			{ 0x19, 0x0121411f }, /* HP */
			{ 0x1a, 0x01813031 }, /* line-in */
			{ 0x1b, 0x02a19c40 }, /* front-mic */
			{ 0x1c, 0x411111f0 }, /* N/A */
			{ 0x1d, 0x411111f0 }, /* N/A */
			/* 0x1e is filled in below */
			{ 0x1f, 0x411111f0 }, /* N/A */
			{ }
		}
	},
	[ALC880_FIXUP_5ST] = {
		.type = HDA_FIXUP_PINS,
		.v.pins = (const struct hda_pintbl[]) {
			{ 0x1e, 0x411111f0 }, /* N/A */
			{ }
		},
		.chained = true,
		.chain_id = ALC880_FIXUP_5ST_BASE,
	},
	[ALC880_FIXUP_5ST_DIG] = {
		.type = HDA_FIXUP_PINS,
		.v.pins = (const struct hda_pintbl[]) {
			{ 0x1e, 0x0144111e }, /* SPDIF */
			{ }
		},
		.chained = true,
		.chain_id = ALC880_FIXUP_5ST_BASE,
	},
	[ALC880_FIXUP_6ST_BASE] = {
		.type = HDA_FIXUP_PINS,
		.v.pins = (const struct hda_pintbl[]) {
			{ 0x14, 0x01014010 }, /* front */
			{ 0x15, 0x01016412 }, /* surr */
			{ 0x16, 0x01011411 }, /* CLFE */
			{ 0x17, 0x01012414 }, /* side */
			{ 0x18, 0x01a19c30 }, /* mic-in */
			{ 0x19, 0x02a19c40 }, /* front-mic */
			{ 0x1a, 0x01813031 }, /* line-in */
			{ 0x1b, 0x0121411f }, /* HP */
			{ 0x1c, 0x411111f0 }, /* N/A */
			{ 0x1d, 0x411111f0 }, /* N/A */
			/* 0x1e is filled in below */
			{ 0x1f, 0x411111f0 }, /* N/A */
			{ }
		}
	},
	[ALC880_FIXUP_6ST] = {
		.type = HDA_FIXUP_PINS,
		.v.pins = (const struct hda_pintbl[]) {
			{ 0x1e, 0x411111f0 }, /* N/A */
			{ }
		},
		.chained = true,
		.chain_id = ALC880_FIXUP_6ST_BASE,
	},
	[ALC880_FIXUP_6ST_DIG] = {
		.type = HDA_FIXUP_PINS,
		.v.pins = (const struct hda_pintbl[]) {
			{ 0x1e, 0x0144111e }, /* SPDIF */
			{ }
		},
		.chained = true,
		.chain_id = ALC880_FIXUP_6ST_BASE,
	},
	[ALC880_FIXUP_6ST_AUTOMUTE] = {
		.type = HDA_FIXUP_PINS,
		.v.pins = (const struct hda_pintbl[]) {
			{ 0x1b, 0x0121401f }, /* HP with jack detect */
			{ }
		},
		.chained_before = true,
		.chain_id = ALC880_FIXUP_6ST_BASE,
	},
};

static const struct snd_pci_quirk alc880_fixup_tbl[] = {
	SND_PCI_QUIRK(0x1019, 0x0f69, "Coeus G610P", ALC880_FIXUP_W810),
	SND_PCI_QUIRK(0x1043, 0x10c3, "ASUS W5A", ALC880_FIXUP_ASUS_W5A),
	SND_PCI_QUIRK(0x1043, 0x1964, "ASUS Z71V", ALC880_FIXUP_Z71V),
	SND_PCI_QUIRK_VENDOR(0x1043, "ASUS", ALC880_FIXUP_GPIO1),
	SND_PCI_QUIRK(0x147b, 0x1045, "ABit AA8XE", ALC880_FIXUP_6ST_AUTOMUTE),
	SND_PCI_QUIRK(0x1558, 0x5401, "Clevo GPIO2", ALC880_FIXUP_GPIO2),
	SND_PCI_QUIRK_VENDOR(0x1558, "Clevo", ALC880_FIXUP_EAPD_COEF),
	SND_PCI_QUIRK(0x1584, 0x9050, "Uniwill", ALC880_FIXUP_UNIWILL_DIG),
	SND_PCI_QUIRK(0x1584, 0x9054, "Uniwill", ALC880_FIXUP_F1734),
	SND_PCI_QUIRK(0x1584, 0x9070, "Uniwill", ALC880_FIXUP_UNIWILL),
	SND_PCI_QUIRK(0x1584, 0x9077, "Uniwill P53", ALC880_FIXUP_VOL_KNOB),
	SND_PCI_QUIRK(0x161f, 0x203d, "W810", ALC880_FIXUP_W810),
	SND_PCI_QUIRK(0x161f, 0x205d, "Medion Rim 2150", ALC880_FIXUP_MEDION_RIM),
	SND_PCI_QUIRK(0x1631, 0xe011, "PB 13201056", ALC880_FIXUP_6ST_AUTOMUTE),
	SND_PCI_QUIRK(0x1734, 0x107c, "FSC Amilo M1437", ALC880_FIXUP_FUJITSU),
	SND_PCI_QUIRK(0x1734, 0x1094, "FSC Amilo M1451G", ALC880_FIXUP_FUJITSU),
	SND_PCI_QUIRK(0x1734, 0x10ac, "FSC AMILO Xi 1526", ALC880_FIXUP_F1734),
	SND_PCI_QUIRK(0x1734, 0x10b0, "FSC Amilo Pi1556", ALC880_FIXUP_FUJITSU),
	SND_PCI_QUIRK(0x1854, 0x003b, "LG", ALC880_FIXUP_LG),
	SND_PCI_QUIRK(0x1854, 0x005f, "LG P1 Express", ALC880_FIXUP_LG),
	SND_PCI_QUIRK(0x1854, 0x0068, "LG w1", ALC880_FIXUP_LG),
	SND_PCI_QUIRK(0x1854, 0x0077, "LG LW25", ALC880_FIXUP_LG_LW25),
	SND_PCI_QUIRK(0x19db, 0x4188, "TCL S700", ALC880_FIXUP_TCL_S700),

	/* Below is the copied entries from alc880_quirks.c.
	 * It's not quite sure whether BIOS sets the correct pin-config table
	 * on these machines, thus they are kept to be compatible with
	 * the old static quirks.  Once when it's confirmed to work without
	 * these overrides, it'd be better to remove.
	 */
	SND_PCI_QUIRK(0x1019, 0xa880, "ECS", ALC880_FIXUP_5ST_DIG),
	SND_PCI_QUIRK(0x1019, 0xa884, "Acer APFV", ALC880_FIXUP_6ST),
	SND_PCI_QUIRK(0x1025, 0x0070, "ULI", ALC880_FIXUP_3ST_DIG),
	SND_PCI_QUIRK(0x1025, 0x0077, "ULI", ALC880_FIXUP_6ST_DIG),
	SND_PCI_QUIRK(0x1025, 0x0078, "ULI", ALC880_FIXUP_6ST_DIG),
	SND_PCI_QUIRK(0x1025, 0x0087, "ULI", ALC880_FIXUP_6ST_DIG),
	SND_PCI_QUIRK(0x1025, 0xe309, "ULI", ALC880_FIXUP_3ST_DIG),
	SND_PCI_QUIRK(0x1025, 0xe310, "ULI", ALC880_FIXUP_3ST),
	SND_PCI_QUIRK(0x1039, 0x1234, NULL, ALC880_FIXUP_6ST_DIG),
	SND_PCI_QUIRK(0x104d, 0x81a0, "Sony", ALC880_FIXUP_3ST),
	SND_PCI_QUIRK(0x104d, 0x81d6, "Sony", ALC880_FIXUP_3ST),
	SND_PCI_QUIRK(0x107b, 0x3032, "Gateway", ALC880_FIXUP_5ST),
	SND_PCI_QUIRK(0x107b, 0x3033, "Gateway", ALC880_FIXUP_5ST),
	SND_PCI_QUIRK(0x107b, 0x4039, "Gateway", ALC880_FIXUP_5ST),
	SND_PCI_QUIRK(0x1297, 0xc790, "Shuttle ST20G5", ALC880_FIXUP_6ST_DIG),
	SND_PCI_QUIRK(0x1458, 0xa102, "Gigabyte K8", ALC880_FIXUP_6ST_DIG),
	SND_PCI_QUIRK(0x1462, 0x1150, "MSI", ALC880_FIXUP_6ST_DIG),
	SND_PCI_QUIRK(0x1509, 0x925d, "FIC P4M", ALC880_FIXUP_6ST_DIG),
	SND_PCI_QUIRK(0x1565, 0x8202, "Biostar", ALC880_FIXUP_5ST_DIG),
	SND_PCI_QUIRK(0x1695, 0x400d, "EPoX", ALC880_FIXUP_5ST_DIG),
	SND_PCI_QUIRK(0x1695, 0x4012, "EPox EP-5LDA", ALC880_FIXUP_5ST_DIG),
	SND_PCI_QUIRK(0x2668, 0x8086, NULL, ALC880_FIXUP_6ST_DIG), /* broken BIOS */
	SND_PCI_QUIRK(0x8086, 0x2668, NULL, ALC880_FIXUP_6ST_DIG),
	SND_PCI_QUIRK(0x8086, 0xa100, "Intel mobo", ALC880_FIXUP_5ST_DIG),
	SND_PCI_QUIRK(0x8086, 0xd400, "Intel mobo", ALC880_FIXUP_5ST_DIG),
	SND_PCI_QUIRK(0x8086, 0xd401, "Intel mobo", ALC880_FIXUP_5ST_DIG),
	SND_PCI_QUIRK(0x8086, 0xd402, "Intel mobo", ALC880_FIXUP_3ST_DIG),
	SND_PCI_QUIRK(0x8086, 0xe224, "Intel mobo", ALC880_FIXUP_5ST_DIG),
	SND_PCI_QUIRK(0x8086, 0xe305, "Intel mobo", ALC880_FIXUP_3ST_DIG),
	SND_PCI_QUIRK(0x8086, 0xe308, "Intel mobo", ALC880_FIXUP_3ST_DIG),
	SND_PCI_QUIRK(0x8086, 0xe400, "Intel mobo", ALC880_FIXUP_5ST_DIG),
	SND_PCI_QUIRK(0x8086, 0xe401, "Intel mobo", ALC880_FIXUP_5ST_DIG),
	SND_PCI_QUIRK(0x8086, 0xe402, "Intel mobo", ALC880_FIXUP_5ST_DIG),
	/* default Intel */
	SND_PCI_QUIRK_VENDOR(0x8086, "Intel mobo", ALC880_FIXUP_3ST),
	SND_PCI_QUIRK(0xa0a0, 0x0560, "AOpen i915GMm-HFS", ALC880_FIXUP_5ST_DIG),
	SND_PCI_QUIRK(0xe803, 0x1019, NULL, ALC880_FIXUP_6ST_DIG),
	{}
};

static const struct hda_model_fixup alc880_fixup_models[] = {
	{.id = ALC880_FIXUP_3ST, .name = "3stack"},
	{.id = ALC880_FIXUP_3ST_DIG, .name = "3stack-digout"},
	{.id = ALC880_FIXUP_5ST, .name = "5stack"},
	{.id = ALC880_FIXUP_5ST_DIG, .name = "5stack-digout"},
	{.id = ALC880_FIXUP_6ST, .name = "6stack"},
	{.id = ALC880_FIXUP_6ST_DIG, .name = "6stack-digout"},
	{.id = ALC880_FIXUP_6ST_AUTOMUTE, .name = "6stack-automute"},
	{}
};


/*
 * OK, here we have finally the patch for ALC880
 */
static int patch_alc880(struct hda_codec *codec)
{
	struct alc_spec *spec;
	int err;

	err = alc_alloc_spec(codec, 0x0b);
	if (err < 0)
		return err;

	spec = codec->spec;
	spec->gen.need_dac_fix = 1;
	spec->gen.beep_nid = 0x01;

	codec->patch_ops.unsol_event = alc880_unsol_event;

	alc_pre_init(codec);

	snd_hda_pick_fixup(codec, alc880_fixup_models, alc880_fixup_tbl,
		       alc880_fixups);
	snd_hda_apply_fixup(codec, HDA_FIXUP_ACT_PRE_PROBE);

	/* automatic parse from the BIOS config */
	err = alc880_parse_auto_config(codec);
	if (err < 0)
		goto error;

	if (!spec->gen.no_analog) {
		err = set_beep_amp(spec, 0x0b, 0x05, HDA_INPUT);
		if (err < 0)
			goto error;
	}

	snd_hda_apply_fixup(codec, HDA_FIXUP_ACT_PROBE);

	return 0;

 error:
	alc_free(codec);
	return err;
}


/*
 * ALC260 support
 */
static int alc260_parse_auto_config(struct hda_codec *codec)
{
	static const hda_nid_t alc260_ignore[] = { 0x17, 0 };
	static const hda_nid_t alc260_ssids[] = { 0x10, 0x15, 0x0f, 0 };
	return alc_parse_auto_config(codec, alc260_ignore, alc260_ssids);
}

/*
 * Pin config fixes
 */
enum {
	ALC260_FIXUP_HP_DC5750,
	ALC260_FIXUP_HP_PIN_0F,
	ALC260_FIXUP_COEF,
	ALC260_FIXUP_GPIO1,
	ALC260_FIXUP_GPIO1_TOGGLE,
	ALC260_FIXUP_REPLACER,
	ALC260_FIXUP_HP_B1900,
	ALC260_FIXUP_KN1,
	ALC260_FIXUP_FSC_S7020,
	ALC260_FIXUP_FSC_S7020_JWSE,
	ALC260_FIXUP_VAIO_PINS,
};

static void alc260_gpio1_automute(struct hda_codec *codec)
{
	struct alc_spec *spec = codec->spec;

	alc_update_gpio_data(codec, 0x01, spec->gen.hp_jack_present);
}

static void alc260_fixup_gpio1_toggle(struct hda_codec *codec,
				      const struct hda_fixup *fix, int action)
{
	struct alc_spec *spec = codec->spec;
	if (action == HDA_FIXUP_ACT_PROBE) {
		/* although the machine has only one output pin, we need to
		 * toggle GPIO1 according to the jack state
		 */
		spec->gen.automute_hook = alc260_gpio1_automute;
		spec->gen.detect_hp = 1;
		spec->gen.automute_speaker = 1;
		spec->gen.autocfg.hp_pins[0] = 0x0f; /* copy it for automute */
		snd_hda_jack_detect_enable_callback(codec, 0x0f,
						    snd_hda_gen_hp_automute);
		alc_setup_gpio(codec, 0x01);
	}
}

static void alc260_fixup_kn1(struct hda_codec *codec,
			     const struct hda_fixup *fix, int action)
{
	struct alc_spec *spec = codec->spec;
	static const struct hda_pintbl pincfgs[] = {
		{ 0x0f, 0x02214000 }, /* HP/speaker */
		{ 0x12, 0x90a60160 }, /* int mic */
		{ 0x13, 0x02a19000 }, /* ext mic */
		{ 0x18, 0x01446000 }, /* SPDIF out */
		/* disable bogus I/O pins */
		{ 0x10, 0x411111f0 },
		{ 0x11, 0x411111f0 },
		{ 0x14, 0x411111f0 },
		{ 0x15, 0x411111f0 },
		{ 0x16, 0x411111f0 },
		{ 0x17, 0x411111f0 },
		{ 0x19, 0x411111f0 },
		{ }
	};

	switch (action) {
	case HDA_FIXUP_ACT_PRE_PROBE:
		snd_hda_apply_pincfgs(codec, pincfgs);
		spec->init_amp = ALC_INIT_NONE;
		break;
	}
}

static void alc260_fixup_fsc_s7020(struct hda_codec *codec,
				   const struct hda_fixup *fix, int action)
{
	struct alc_spec *spec = codec->spec;
	if (action == HDA_FIXUP_ACT_PRE_PROBE)
		spec->init_amp = ALC_INIT_NONE;
}

static void alc260_fixup_fsc_s7020_jwse(struct hda_codec *codec,
				   const struct hda_fixup *fix, int action)
{
	struct alc_spec *spec = codec->spec;
	if (action == HDA_FIXUP_ACT_PRE_PROBE) {
		spec->gen.add_jack_modes = 1;
		spec->gen.hp_mic = 1;
	}
}

static const struct hda_fixup alc260_fixups[] = {
	[ALC260_FIXUP_HP_DC5750] = {
		.type = HDA_FIXUP_PINS,
		.v.pins = (const struct hda_pintbl[]) {
			{ 0x11, 0x90130110 }, /* speaker */
			{ }
		}
	},
	[ALC260_FIXUP_HP_PIN_0F] = {
		.type = HDA_FIXUP_PINS,
		.v.pins = (const struct hda_pintbl[]) {
			{ 0x0f, 0x01214000 }, /* HP */
			{ }
		}
	},
	[ALC260_FIXUP_COEF] = {
		.type = HDA_FIXUP_VERBS,
		.v.verbs = (const struct hda_verb[]) {
			{ 0x1a, AC_VERB_SET_COEF_INDEX, 0x07 },
			{ 0x1a, AC_VERB_SET_PROC_COEF,  0x3040 },
			{ }
		},
	},
	[ALC260_FIXUP_GPIO1] = {
		.type = HDA_FIXUP_FUNC,
		.v.func = alc_fixup_gpio1,
	},
	[ALC260_FIXUP_GPIO1_TOGGLE] = {
		.type = HDA_FIXUP_FUNC,
		.v.func = alc260_fixup_gpio1_toggle,
		.chained = true,
		.chain_id = ALC260_FIXUP_HP_PIN_0F,
	},
	[ALC260_FIXUP_REPLACER] = {
		.type = HDA_FIXUP_VERBS,
		.v.verbs = (const struct hda_verb[]) {
			{ 0x1a, AC_VERB_SET_COEF_INDEX, 0x07 },
			{ 0x1a, AC_VERB_SET_PROC_COEF,  0x3050 },
			{ }
		},
		.chained = true,
		.chain_id = ALC260_FIXUP_GPIO1_TOGGLE,
	},
	[ALC260_FIXUP_HP_B1900] = {
		.type = HDA_FIXUP_FUNC,
		.v.func = alc260_fixup_gpio1_toggle,
		.chained = true,
		.chain_id = ALC260_FIXUP_COEF,
	},
	[ALC260_FIXUP_KN1] = {
		.type = HDA_FIXUP_FUNC,
		.v.func = alc260_fixup_kn1,
	},
	[ALC260_FIXUP_FSC_S7020] = {
		.type = HDA_FIXUP_FUNC,
		.v.func = alc260_fixup_fsc_s7020,
	},
	[ALC260_FIXUP_FSC_S7020_JWSE] = {
		.type = HDA_FIXUP_FUNC,
		.v.func = alc260_fixup_fsc_s7020_jwse,
		.chained = true,
		.chain_id = ALC260_FIXUP_FSC_S7020,
	},
	[ALC260_FIXUP_VAIO_PINS] = {
		.type = HDA_FIXUP_PINS,
		.v.pins = (const struct hda_pintbl[]) {
			/* Pin configs are missing completely on some VAIOs */
			{ 0x0f, 0x01211020 },
			{ 0x10, 0x0001003f },
			{ 0x11, 0x411111f0 },
			{ 0x12, 0x01a15930 },
			{ 0x13, 0x411111f0 },
			{ 0x14, 0x411111f0 },
			{ 0x15, 0x411111f0 },
			{ 0x16, 0x411111f0 },
			{ 0x17, 0x411111f0 },
			{ 0x18, 0x411111f0 },
			{ 0x19, 0x411111f0 },
			{ }
		}
	},
};

static const struct snd_pci_quirk alc260_fixup_tbl[] = {
	SND_PCI_QUIRK(0x1025, 0x007b, "Acer C20x", ALC260_FIXUP_GPIO1),
	SND_PCI_QUIRK(0x1025, 0x007f, "Acer Aspire 9500", ALC260_FIXUP_COEF),
	SND_PCI_QUIRK(0x1025, 0x008f, "Acer", ALC260_FIXUP_GPIO1),
	SND_PCI_QUIRK(0x103c, 0x280a, "HP dc5750", ALC260_FIXUP_HP_DC5750),
	SND_PCI_QUIRK(0x103c, 0x30ba, "HP Presario B1900", ALC260_FIXUP_HP_B1900),
	SND_PCI_QUIRK(0x104d, 0x81bb, "Sony VAIO", ALC260_FIXUP_VAIO_PINS),
	SND_PCI_QUIRK(0x104d, 0x81e2, "Sony VAIO TX", ALC260_FIXUP_HP_PIN_0F),
	SND_PCI_QUIRK(0x10cf, 0x1326, "FSC LifeBook S7020", ALC260_FIXUP_FSC_S7020),
	SND_PCI_QUIRK(0x1509, 0x4540, "Favorit 100XS", ALC260_FIXUP_GPIO1),
	SND_PCI_QUIRK(0x152d, 0x0729, "Quanta KN1", ALC260_FIXUP_KN1),
	SND_PCI_QUIRK(0x161f, 0x2057, "Replacer 672V", ALC260_FIXUP_REPLACER),
	SND_PCI_QUIRK(0x1631, 0xc017, "PB V7900", ALC260_FIXUP_COEF),
	{}
};

static const struct hda_model_fixup alc260_fixup_models[] = {
	{.id = ALC260_FIXUP_GPIO1, .name = "gpio1"},
	{.id = ALC260_FIXUP_COEF, .name = "coef"},
	{.id = ALC260_FIXUP_FSC_S7020, .name = "fujitsu"},
	{.id = ALC260_FIXUP_FSC_S7020_JWSE, .name = "fujitsu-jwse"},
	{}
};

/*
 */
static int patch_alc260(struct hda_codec *codec)
{
	struct alc_spec *spec;
	int err;

	err = alc_alloc_spec(codec, 0x07);
	if (err < 0)
		return err;

	spec = codec->spec;
	/* as quite a few machines require HP amp for speaker outputs,
	 * it's easier to enable it unconditionally; even if it's unneeded,
	 * it's almost harmless.
	 */
	spec->gen.prefer_hp_amp = 1;
	spec->gen.beep_nid = 0x01;

	spec->shutup = alc_eapd_shutup;

	alc_pre_init(codec);

	snd_hda_pick_fixup(codec, alc260_fixup_models, alc260_fixup_tbl,
			   alc260_fixups);
	snd_hda_apply_fixup(codec, HDA_FIXUP_ACT_PRE_PROBE);

	/* automatic parse from the BIOS config */
	err = alc260_parse_auto_config(codec);
	if (err < 0)
		goto error;

	if (!spec->gen.no_analog) {
		err = set_beep_amp(spec, 0x07, 0x05, HDA_INPUT);
		if (err < 0)
			goto error;
	}

	snd_hda_apply_fixup(codec, HDA_FIXUP_ACT_PROBE);

	return 0;

 error:
	alc_free(codec);
	return err;
}


/*
 * ALC882/883/885/888/889 support
 *
 * ALC882 is almost identical with ALC880 but has cleaner and more flexible
 * configuration.  Each pin widget can choose any input DACs and a mixer.
 * Each ADC is connected from a mixer of all inputs.  This makes possible
 * 6-channel independent captures.
 *
 * In addition, an independent DAC for the multi-playback (not used in this
 * driver yet).
 */

/*
 * Pin config fixes
 */
enum {
	ALC882_FIXUP_ABIT_AW9D_MAX,
	ALC882_FIXUP_LENOVO_Y530,
	ALC882_FIXUP_PB_M5210,
	ALC882_FIXUP_ACER_ASPIRE_7736,
	ALC882_FIXUP_ASUS_W90V,
	ALC889_FIXUP_CD,
	ALC889_FIXUP_FRONT_HP_NO_PRESENCE,
	ALC889_FIXUP_VAIO_TT,
	ALC888_FIXUP_EEE1601,
	ALC882_FIXUP_EAPD,
	ALC883_FIXUP_EAPD,
	ALC883_FIXUP_ACER_EAPD,
	ALC882_FIXUP_GPIO1,
	ALC882_FIXUP_GPIO2,
	ALC882_FIXUP_GPIO3,
	ALC889_FIXUP_COEF,
	ALC882_FIXUP_ASUS_W2JC,
	ALC882_FIXUP_ACER_ASPIRE_4930G,
	ALC882_FIXUP_ACER_ASPIRE_8930G,
	ALC882_FIXUP_ASPIRE_8930G_VERBS,
	ALC885_FIXUP_MACPRO_GPIO,
	ALC889_FIXUP_DAC_ROUTE,
	ALC889_FIXUP_MBP_VREF,
	ALC889_FIXUP_IMAC91_VREF,
	ALC889_FIXUP_MBA11_VREF,
	ALC889_FIXUP_MBA21_VREF,
	ALC889_FIXUP_MP11_VREF,
	ALC889_FIXUP_MP41_VREF,
	ALC882_FIXUP_INV_DMIC,
	ALC882_FIXUP_NO_PRIMARY_HP,
	ALC887_FIXUP_ASUS_BASS,
	ALC887_FIXUP_BASS_CHMAP,
	ALC1220_FIXUP_GB_DUAL_CODECS,
	ALC1220_FIXUP_CLEVO_P950,
	ALC1220_FIXUP_CLEVO_PB51ED,
	ALC1220_FIXUP_CLEVO_PB51ED_PINS,
};

static void alc889_fixup_coef(struct hda_codec *codec,
			      const struct hda_fixup *fix, int action)
{
	if (action != HDA_FIXUP_ACT_INIT)
		return;
	alc_update_coef_idx(codec, 7, 0, 0x2030);
}

/* set up GPIO at initialization */
static void alc885_fixup_macpro_gpio(struct hda_codec *codec,
				     const struct hda_fixup *fix, int action)
{
	struct alc_spec *spec = codec->spec;

	spec->gpio_write_delay = true;
	alc_fixup_gpio3(codec, fix, action);
}

/* Fix the connection of some pins for ALC889:
 * At least, Acer Aspire 5935 shows the connections to DAC3/4 don't
 * work correctly (bko#42740)
 */
static void alc889_fixup_dac_route(struct hda_codec *codec,
				   const struct hda_fixup *fix, int action)
{
	if (action == HDA_FIXUP_ACT_PRE_PROBE) {
		/* fake the connections during parsing the tree */
		hda_nid_t conn1[2] = { 0x0c, 0x0d };
		hda_nid_t conn2[2] = { 0x0e, 0x0f };
		snd_hda_override_conn_list(codec, 0x14, 2, conn1);
		snd_hda_override_conn_list(codec, 0x15, 2, conn1);
		snd_hda_override_conn_list(codec, 0x18, 2, conn2);
		snd_hda_override_conn_list(codec, 0x1a, 2, conn2);
	} else if (action == HDA_FIXUP_ACT_PROBE) {
		/* restore the connections */
		hda_nid_t conn[5] = { 0x0c, 0x0d, 0x0e, 0x0f, 0x26 };
		snd_hda_override_conn_list(codec, 0x14, 5, conn);
		snd_hda_override_conn_list(codec, 0x15, 5, conn);
		snd_hda_override_conn_list(codec, 0x18, 5, conn);
		snd_hda_override_conn_list(codec, 0x1a, 5, conn);
	}
}

/* Set VREF on HP pin */
static void alc889_fixup_mbp_vref(struct hda_codec *codec,
				  const struct hda_fixup *fix, int action)
{
	struct alc_spec *spec = codec->spec;
	static hda_nid_t nids[3] = { 0x14, 0x15, 0x19 };
	int i;

	if (action != HDA_FIXUP_ACT_INIT)
		return;
	for (i = 0; i < ARRAY_SIZE(nids); i++) {
		unsigned int val = snd_hda_codec_get_pincfg(codec, nids[i]);
		if (get_defcfg_device(val) != AC_JACK_HP_OUT)
			continue;
		val = snd_hda_codec_get_pin_target(codec, nids[i]);
		val |= AC_PINCTL_VREF_80;
		snd_hda_set_pin_ctl(codec, nids[i], val);
		spec->gen.keep_vref_in_automute = 1;
		break;
	}
}

static void alc889_fixup_mac_pins(struct hda_codec *codec,
				  const hda_nid_t *nids, int num_nids)
{
	struct alc_spec *spec = codec->spec;
	int i;

	for (i = 0; i < num_nids; i++) {
		unsigned int val;
		val = snd_hda_codec_get_pin_target(codec, nids[i]);
		val |= AC_PINCTL_VREF_50;
		snd_hda_set_pin_ctl(codec, nids[i], val);
	}
	spec->gen.keep_vref_in_automute = 1;
}

/* Set VREF on speaker pins on imac91 */
static void alc889_fixup_imac91_vref(struct hda_codec *codec,
				     const struct hda_fixup *fix, int action)
{
	static hda_nid_t nids[2] = { 0x18, 0x1a };

	if (action == HDA_FIXUP_ACT_INIT)
		alc889_fixup_mac_pins(codec, nids, ARRAY_SIZE(nids));
}

/* Set VREF on speaker pins on mba11 */
static void alc889_fixup_mba11_vref(struct hda_codec *codec,
				    const struct hda_fixup *fix, int action)
{
	static hda_nid_t nids[1] = { 0x18 };

	if (action == HDA_FIXUP_ACT_INIT)
		alc889_fixup_mac_pins(codec, nids, ARRAY_SIZE(nids));
}

/* Set VREF on speaker pins on mba21 */
static void alc889_fixup_mba21_vref(struct hda_codec *codec,
				    const struct hda_fixup *fix, int action)
{
	static hda_nid_t nids[2] = { 0x18, 0x19 };

	if (action == HDA_FIXUP_ACT_INIT)
		alc889_fixup_mac_pins(codec, nids, ARRAY_SIZE(nids));
}

/* Don't take HP output as primary
 * Strangely, the speaker output doesn't work on Vaio Z and some Vaio
 * all-in-one desktop PCs (for example VGC-LN51JGB) through DAC 0x05
 */
static void alc882_fixup_no_primary_hp(struct hda_codec *codec,
				       const struct hda_fixup *fix, int action)
{
	struct alc_spec *spec = codec->spec;
	if (action == HDA_FIXUP_ACT_PRE_PROBE) {
		spec->gen.no_primary_hp = 1;
		spec->gen.no_multi_io = 1;
	}
}

static void alc_fixup_bass_chmap(struct hda_codec *codec,
				 const struct hda_fixup *fix, int action);

/* For dual-codec configuration, we need to disable some features to avoid
 * conflicts of kctls and PCM streams
 */
static void alc_fixup_dual_codecs(struct hda_codec *codec,
				  const struct hda_fixup *fix, int action)
{
	struct alc_spec *spec = codec->spec;

	if (action != HDA_FIXUP_ACT_PRE_PROBE)
		return;
	/* disable vmaster */
	spec->gen.suppress_vmaster = 1;
	/* auto-mute and auto-mic switch don't work with multiple codecs */
	spec->gen.suppress_auto_mute = 1;
	spec->gen.suppress_auto_mic = 1;
	/* disable aamix as well */
	spec->gen.mixer_nid = 0;
	/* add location prefix to avoid conflicts */
	codec->force_pin_prefix = 1;
}

static void rename_ctl(struct hda_codec *codec, const char *oldname,
		       const char *newname)
{
	struct snd_kcontrol *kctl;

	kctl = snd_hda_find_mixer_ctl(codec, oldname);
	if (kctl)
		strcpy(kctl->id.name, newname);
}

static void alc1220_fixup_gb_dual_codecs(struct hda_codec *codec,
					 const struct hda_fixup *fix,
					 int action)
{
	alc_fixup_dual_codecs(codec, fix, action);
	switch (action) {
	case HDA_FIXUP_ACT_PRE_PROBE:
		/* override card longname to provide a unique UCM profile */
		strcpy(codec->card->longname, "HDAudio-Gigabyte-ALC1220DualCodecs");
		break;
	case HDA_FIXUP_ACT_BUILD:
		/* rename Capture controls depending on the codec */
		rename_ctl(codec, "Capture Volume",
			   codec->addr == 0 ?
			   "Rear-Panel Capture Volume" :
			   "Front-Panel Capture Volume");
		rename_ctl(codec, "Capture Switch",
			   codec->addr == 0 ?
			   "Rear-Panel Capture Switch" :
			   "Front-Panel Capture Switch");
		break;
	}
}

static void alc1220_fixup_clevo_p950(struct hda_codec *codec,
				     const struct hda_fixup *fix,
				     int action)
{
	hda_nid_t conn1[1] = { 0x0c };

	if (action != HDA_FIXUP_ACT_PRE_PROBE)
		return;

	alc_update_coef_idx(codec, 0x7, 0, 0x3c3);
	/* We therefore want to make sure 0x14 (front headphone) and
	 * 0x1b (speakers) use the stereo DAC 0x02
	 */
	snd_hda_override_conn_list(codec, 0x14, 1, conn1);
	snd_hda_override_conn_list(codec, 0x1b, 1, conn1);
}

static void alc_fixup_headset_mode_no_hp_mic(struct hda_codec *codec,
				const struct hda_fixup *fix, int action);

static void alc1220_fixup_clevo_pb51ed(struct hda_codec *codec,
				     const struct hda_fixup *fix,
				     int action)
{
	alc1220_fixup_clevo_p950(codec, fix, action);
	alc_fixup_headset_mode_no_hp_mic(codec, fix, action);
}

static const struct hda_fixup alc882_fixups[] = {
	[ALC882_FIXUP_ABIT_AW9D_MAX] = {
		.type = HDA_FIXUP_PINS,
		.v.pins = (const struct hda_pintbl[]) {
			{ 0x15, 0x01080104 }, /* side */
			{ 0x16, 0x01011012 }, /* rear */
			{ 0x17, 0x01016011 }, /* clfe */
			{ }
		}
	},
	[ALC882_FIXUP_LENOVO_Y530] = {
		.type = HDA_FIXUP_PINS,
		.v.pins = (const struct hda_pintbl[]) {
			{ 0x15, 0x99130112 }, /* rear int speakers */
			{ 0x16, 0x99130111 }, /* subwoofer */
			{ }
		}
	},
	[ALC882_FIXUP_PB_M5210] = {
		.type = HDA_FIXUP_PINCTLS,
		.v.pins = (const struct hda_pintbl[]) {
			{ 0x19, PIN_VREF50 },
			{}
		}
	},
	[ALC882_FIXUP_ACER_ASPIRE_7736] = {
		.type = HDA_FIXUP_FUNC,
		.v.func = alc_fixup_sku_ignore,
	},
	[ALC882_FIXUP_ASUS_W90V] = {
		.type = HDA_FIXUP_PINS,
		.v.pins = (const struct hda_pintbl[]) {
			{ 0x16, 0x99130110 }, /* fix sequence for CLFE */
			{ }
		}
	},
	[ALC889_FIXUP_CD] = {
		.type = HDA_FIXUP_PINS,
		.v.pins = (const struct hda_pintbl[]) {
			{ 0x1c, 0x993301f0 }, /* CD */
			{ }
		}
	},
	[ALC889_FIXUP_FRONT_HP_NO_PRESENCE] = {
		.type = HDA_FIXUP_PINS,
		.v.pins = (const struct hda_pintbl[]) {
			{ 0x1b, 0x02214120 }, /* Front HP jack is flaky, disable jack detect */
			{ }
		},
		.chained = true,
		.chain_id = ALC889_FIXUP_CD,
	},
	[ALC889_FIXUP_VAIO_TT] = {
		.type = HDA_FIXUP_PINS,
		.v.pins = (const struct hda_pintbl[]) {
			{ 0x17, 0x90170111 }, /* hidden surround speaker */
			{ }
		}
	},
	[ALC888_FIXUP_EEE1601] = {
		.type = HDA_FIXUP_VERBS,
		.v.verbs = (const struct hda_verb[]) {
			{ 0x20, AC_VERB_SET_COEF_INDEX, 0x0b },
			{ 0x20, AC_VERB_SET_PROC_COEF,  0x0838 },
			{ }
		}
	},
	[ALC882_FIXUP_EAPD] = {
		.type = HDA_FIXUP_VERBS,
		.v.verbs = (const struct hda_verb[]) {
			/* change to EAPD mode */
			{ 0x20, AC_VERB_SET_COEF_INDEX, 0x07 },
			{ 0x20, AC_VERB_SET_PROC_COEF, 0x3060 },
			{ }
		}
	},
	[ALC883_FIXUP_EAPD] = {
		.type = HDA_FIXUP_VERBS,
		.v.verbs = (const struct hda_verb[]) {
			/* change to EAPD mode */
			{ 0x20, AC_VERB_SET_COEF_INDEX, 0x07 },
			{ 0x20, AC_VERB_SET_PROC_COEF, 0x3070 },
			{ }
		}
	},
	[ALC883_FIXUP_ACER_EAPD] = {
		.type = HDA_FIXUP_VERBS,
		.v.verbs = (const struct hda_verb[]) {
			/* eanable EAPD on Acer laptops */
			{ 0x20, AC_VERB_SET_COEF_INDEX, 0x07 },
			{ 0x20, AC_VERB_SET_PROC_COEF, 0x3050 },
			{ }
		}
	},
	[ALC882_FIXUP_GPIO1] = {
		.type = HDA_FIXUP_FUNC,
		.v.func = alc_fixup_gpio1,
	},
	[ALC882_FIXUP_GPIO2] = {
		.type = HDA_FIXUP_FUNC,
		.v.func = alc_fixup_gpio2,
	},
	[ALC882_FIXUP_GPIO3] = {
		.type = HDA_FIXUP_FUNC,
		.v.func = alc_fixup_gpio3,
	},
	[ALC882_FIXUP_ASUS_W2JC] = {
		.type = HDA_FIXUP_FUNC,
		.v.func = alc_fixup_gpio1,
		.chained = true,
		.chain_id = ALC882_FIXUP_EAPD,
	},
	[ALC889_FIXUP_COEF] = {
		.type = HDA_FIXUP_FUNC,
		.v.func = alc889_fixup_coef,
	},
	[ALC882_FIXUP_ACER_ASPIRE_4930G] = {
		.type = HDA_FIXUP_PINS,
		.v.pins = (const struct hda_pintbl[]) {
			{ 0x16, 0x99130111 }, /* CLFE speaker */
			{ 0x17, 0x99130112 }, /* surround speaker */
			{ }
		},
		.chained = true,
		.chain_id = ALC882_FIXUP_GPIO1,
	},
	[ALC882_FIXUP_ACER_ASPIRE_8930G] = {
		.type = HDA_FIXUP_PINS,
		.v.pins = (const struct hda_pintbl[]) {
			{ 0x16, 0x99130111 }, /* CLFE speaker */
			{ 0x1b, 0x99130112 }, /* surround speaker */
			{ }
		},
		.chained = true,
		.chain_id = ALC882_FIXUP_ASPIRE_8930G_VERBS,
	},
	[ALC882_FIXUP_ASPIRE_8930G_VERBS] = {
		/* additional init verbs for Acer Aspire 8930G */
		.type = HDA_FIXUP_VERBS,
		.v.verbs = (const struct hda_verb[]) {
			/* Enable all DACs */
			/* DAC DISABLE/MUTE 1? */
			/*  setting bits 1-5 disables DAC nids 0x02-0x06
			 *  apparently. Init=0x38 */
			{ 0x20, AC_VERB_SET_COEF_INDEX, 0x03 },
			{ 0x20, AC_VERB_SET_PROC_COEF, 0x0000 },
			/* DAC DISABLE/MUTE 2? */
			/*  some bit here disables the other DACs.
			 *  Init=0x4900 */
			{ 0x20, AC_VERB_SET_COEF_INDEX, 0x08 },
			{ 0x20, AC_VERB_SET_PROC_COEF, 0x0000 },
			/* DMIC fix
			 * This laptop has a stereo digital microphone.
			 * The mics are only 1cm apart which makes the stereo
			 * useless. However, either the mic or the ALC889
			 * makes the signal become a difference/sum signal
			 * instead of standard stereo, which is annoying.
			 * So instead we flip this bit which makes the
			 * codec replicate the sum signal to both channels,
			 * turning it into a normal mono mic.
			 */
			/* DMIC_CONTROL? Init value = 0x0001 */
			{ 0x20, AC_VERB_SET_COEF_INDEX, 0x0b },
			{ 0x20, AC_VERB_SET_PROC_COEF, 0x0003 },
			{ 0x20, AC_VERB_SET_COEF_INDEX, 0x07 },
			{ 0x20, AC_VERB_SET_PROC_COEF, 0x3050 },
			{ }
		},
		.chained = true,
		.chain_id = ALC882_FIXUP_GPIO1,
	},
	[ALC885_FIXUP_MACPRO_GPIO] = {
		.type = HDA_FIXUP_FUNC,
		.v.func = alc885_fixup_macpro_gpio,
	},
	[ALC889_FIXUP_DAC_ROUTE] = {
		.type = HDA_FIXUP_FUNC,
		.v.func = alc889_fixup_dac_route,
	},
	[ALC889_FIXUP_MBP_VREF] = {
		.type = HDA_FIXUP_FUNC,
		.v.func = alc889_fixup_mbp_vref,
		.chained = true,
		.chain_id = ALC882_FIXUP_GPIO1,
	},
	[ALC889_FIXUP_IMAC91_VREF] = {
		.type = HDA_FIXUP_FUNC,
		.v.func = alc889_fixup_imac91_vref,
		.chained = true,
		.chain_id = ALC882_FIXUP_GPIO1,
	},
	[ALC889_FIXUP_MBA11_VREF] = {
		.type = HDA_FIXUP_FUNC,
		.v.func = alc889_fixup_mba11_vref,
		.chained = true,
		.chain_id = ALC889_FIXUP_MBP_VREF,
	},
	[ALC889_FIXUP_MBA21_VREF] = {
		.type = HDA_FIXUP_FUNC,
		.v.func = alc889_fixup_mba21_vref,
		.chained = true,
		.chain_id = ALC889_FIXUP_MBP_VREF,
	},
	[ALC889_FIXUP_MP11_VREF] = {
		.type = HDA_FIXUP_FUNC,
		.v.func = alc889_fixup_mba11_vref,
		.chained = true,
		.chain_id = ALC885_FIXUP_MACPRO_GPIO,
	},
	[ALC889_FIXUP_MP41_VREF] = {
		.type = HDA_FIXUP_FUNC,
		.v.func = alc889_fixup_mbp_vref,
		.chained = true,
		.chain_id = ALC885_FIXUP_MACPRO_GPIO,
	},
	[ALC882_FIXUP_INV_DMIC] = {
		.type = HDA_FIXUP_FUNC,
		.v.func = alc_fixup_inv_dmic,
	},
	[ALC882_FIXUP_NO_PRIMARY_HP] = {
		.type = HDA_FIXUP_FUNC,
		.v.func = alc882_fixup_no_primary_hp,
	},
	[ALC887_FIXUP_ASUS_BASS] = {
		.type = HDA_FIXUP_PINS,
		.v.pins = (const struct hda_pintbl[]) {
			{0x16, 0x99130130}, /* bass speaker */
			{}
		},
		.chained = true,
		.chain_id = ALC887_FIXUP_BASS_CHMAP,
	},
	[ALC887_FIXUP_BASS_CHMAP] = {
		.type = HDA_FIXUP_FUNC,
		.v.func = alc_fixup_bass_chmap,
	},
	[ALC1220_FIXUP_GB_DUAL_CODECS] = {
		.type = HDA_FIXUP_FUNC,
		.v.func = alc1220_fixup_gb_dual_codecs,
	},
	[ALC1220_FIXUP_CLEVO_P950] = {
		.type = HDA_FIXUP_FUNC,
		.v.func = alc1220_fixup_clevo_p950,
	},
	[ALC1220_FIXUP_CLEVO_PB51ED] = {
		.type = HDA_FIXUP_FUNC,
		.v.func = alc1220_fixup_clevo_pb51ed,
	},
	[ALC1220_FIXUP_CLEVO_PB51ED_PINS] = {
		.type = HDA_FIXUP_PINS,
		.v.pins = (const struct hda_pintbl[]) {
			{ 0x19, 0x01a1913c }, /* use as headset mic, without its own jack detect */
			{}
		},
		.chained = true,
		.chain_id = ALC1220_FIXUP_CLEVO_PB51ED,
	},
};

static const struct snd_pci_quirk alc882_fixup_tbl[] = {
	SND_PCI_QUIRK(0x1025, 0x006c, "Acer Aspire 9810", ALC883_FIXUP_ACER_EAPD),
	SND_PCI_QUIRK(0x1025, 0x0090, "Acer Aspire", ALC883_FIXUP_ACER_EAPD),
	SND_PCI_QUIRK(0x1025, 0x0107, "Acer Aspire", ALC883_FIXUP_ACER_EAPD),
	SND_PCI_QUIRK(0x1025, 0x010a, "Acer Ferrari 5000", ALC883_FIXUP_ACER_EAPD),
	SND_PCI_QUIRK(0x1025, 0x0110, "Acer Aspire", ALC883_FIXUP_ACER_EAPD),
	SND_PCI_QUIRK(0x1025, 0x0112, "Acer Aspire 9303", ALC883_FIXUP_ACER_EAPD),
	SND_PCI_QUIRK(0x1025, 0x0121, "Acer Aspire 5920G", ALC883_FIXUP_ACER_EAPD),
	SND_PCI_QUIRK(0x1025, 0x013e, "Acer Aspire 4930G",
		      ALC882_FIXUP_ACER_ASPIRE_4930G),
	SND_PCI_QUIRK(0x1025, 0x013f, "Acer Aspire 5930G",
		      ALC882_FIXUP_ACER_ASPIRE_4930G),
	SND_PCI_QUIRK(0x1025, 0x0145, "Acer Aspire 8930G",
		      ALC882_FIXUP_ACER_ASPIRE_8930G),
	SND_PCI_QUIRK(0x1025, 0x0146, "Acer Aspire 6935G",
		      ALC882_FIXUP_ACER_ASPIRE_8930G),
	SND_PCI_QUIRK(0x1025, 0x015e, "Acer Aspire 6930G",
		      ALC882_FIXUP_ACER_ASPIRE_4930G),
	SND_PCI_QUIRK(0x1025, 0x0166, "Acer Aspire 6530G",
		      ALC882_FIXUP_ACER_ASPIRE_4930G),
	SND_PCI_QUIRK(0x1025, 0x0142, "Acer Aspire 7730G",
		      ALC882_FIXUP_ACER_ASPIRE_4930G),
	SND_PCI_QUIRK(0x1025, 0x0155, "Packard-Bell M5120", ALC882_FIXUP_PB_M5210),
	SND_PCI_QUIRK(0x1025, 0x021e, "Acer Aspire 5739G",
		      ALC882_FIXUP_ACER_ASPIRE_4930G),
	SND_PCI_QUIRK(0x1025, 0x0259, "Acer Aspire 5935", ALC889_FIXUP_DAC_ROUTE),
	SND_PCI_QUIRK(0x1025, 0x026b, "Acer Aspire 8940G", ALC882_FIXUP_ACER_ASPIRE_8930G),
	SND_PCI_QUIRK(0x1025, 0x0296, "Acer Aspire 7736z", ALC882_FIXUP_ACER_ASPIRE_7736),
	SND_PCI_QUIRK(0x1043, 0x13c2, "Asus A7M", ALC882_FIXUP_EAPD),
	SND_PCI_QUIRK(0x1043, 0x1873, "ASUS W90V", ALC882_FIXUP_ASUS_W90V),
	SND_PCI_QUIRK(0x1043, 0x1971, "Asus W2JC", ALC882_FIXUP_ASUS_W2JC),
	SND_PCI_QUIRK(0x1043, 0x835f, "Asus Eee 1601", ALC888_FIXUP_EEE1601),
	SND_PCI_QUIRK(0x1043, 0x84bc, "ASUS ET2700", ALC887_FIXUP_ASUS_BASS),
	SND_PCI_QUIRK(0x1043, 0x8691, "ASUS ROG Ranger VIII", ALC882_FIXUP_GPIO3),
	SND_PCI_QUIRK(0x104d, 0x9047, "Sony Vaio TT", ALC889_FIXUP_VAIO_TT),
	SND_PCI_QUIRK(0x104d, 0x905a, "Sony Vaio Z", ALC882_FIXUP_NO_PRIMARY_HP),
	SND_PCI_QUIRK(0x104d, 0x9060, "Sony Vaio VPCL14M1R", ALC882_FIXUP_NO_PRIMARY_HP),
	SND_PCI_QUIRK(0x104d, 0x9043, "Sony Vaio VGC-LN51JGB", ALC882_FIXUP_NO_PRIMARY_HP),
	SND_PCI_QUIRK(0x104d, 0x9044, "Sony VAIO AiO", ALC882_FIXUP_NO_PRIMARY_HP),

	/* All Apple entries are in codec SSIDs */
	SND_PCI_QUIRK(0x106b, 0x00a0, "MacBookPro 3,1", ALC889_FIXUP_MBP_VREF),
	SND_PCI_QUIRK(0x106b, 0x00a1, "Macbook", ALC889_FIXUP_MBP_VREF),
	SND_PCI_QUIRK(0x106b, 0x00a4, "MacbookPro 4,1", ALC889_FIXUP_MBP_VREF),
	SND_PCI_QUIRK(0x106b, 0x0c00, "Mac Pro", ALC889_FIXUP_MP11_VREF),
	SND_PCI_QUIRK(0x106b, 0x1000, "iMac 24", ALC885_FIXUP_MACPRO_GPIO),
	SND_PCI_QUIRK(0x106b, 0x2800, "AppleTV", ALC885_FIXUP_MACPRO_GPIO),
	SND_PCI_QUIRK(0x106b, 0x2c00, "MacbookPro rev3", ALC889_FIXUP_MBP_VREF),
	SND_PCI_QUIRK(0x106b, 0x3000, "iMac", ALC889_FIXUP_MBP_VREF),
	SND_PCI_QUIRK(0x106b, 0x3200, "iMac 7,1 Aluminum", ALC882_FIXUP_EAPD),
	SND_PCI_QUIRK(0x106b, 0x3400, "MacBookAir 1,1", ALC889_FIXUP_MBA11_VREF),
	SND_PCI_QUIRK(0x106b, 0x3500, "MacBookAir 2,1", ALC889_FIXUP_MBA21_VREF),
	SND_PCI_QUIRK(0x106b, 0x3600, "Macbook 3,1", ALC889_FIXUP_MBP_VREF),
	SND_PCI_QUIRK(0x106b, 0x3800, "MacbookPro 4,1", ALC889_FIXUP_MBP_VREF),
	SND_PCI_QUIRK(0x106b, 0x3e00, "iMac 24 Aluminum", ALC885_FIXUP_MACPRO_GPIO),
	SND_PCI_QUIRK(0x106b, 0x3f00, "Macbook 5,1", ALC889_FIXUP_IMAC91_VREF),
	SND_PCI_QUIRK(0x106b, 0x4000, "MacbookPro 5,1", ALC889_FIXUP_IMAC91_VREF),
	SND_PCI_QUIRK(0x106b, 0x4100, "Macmini 3,1", ALC889_FIXUP_IMAC91_VREF),
	SND_PCI_QUIRK(0x106b, 0x4200, "Mac Pro 4,1/5,1", ALC889_FIXUP_MP41_VREF),
	SND_PCI_QUIRK(0x106b, 0x4300, "iMac 9,1", ALC889_FIXUP_IMAC91_VREF),
	SND_PCI_QUIRK(0x106b, 0x4600, "MacbookPro 5,2", ALC889_FIXUP_IMAC91_VREF),
	SND_PCI_QUIRK(0x106b, 0x4900, "iMac 9,1 Aluminum", ALC889_FIXUP_IMAC91_VREF),
	SND_PCI_QUIRK(0x106b, 0x4a00, "Macbook 5,2", ALC889_FIXUP_MBA11_VREF),

	SND_PCI_QUIRK(0x1071, 0x8258, "Evesham Voyaeger", ALC882_FIXUP_EAPD),
	SND_PCI_QUIRK(0x1458, 0xa002, "Gigabyte EP45-DS3/Z87X-UD3H", ALC889_FIXUP_FRONT_HP_NO_PRESENCE),
	SND_PCI_QUIRK(0x1458, 0xa0b8, "Gigabyte AZ370-Gaming", ALC1220_FIXUP_GB_DUAL_CODECS),
	SND_PCI_QUIRK(0x1462, 0x7350, "MSI-7350", ALC889_FIXUP_CD),
	SND_PCI_QUIRK(0x1462, 0xda57, "MSI Z270-Gaming", ALC1220_FIXUP_GB_DUAL_CODECS),
	SND_PCI_QUIRK_VENDOR(0x1462, "MSI", ALC882_FIXUP_GPIO3),
	SND_PCI_QUIRK(0x147b, 0x107a, "Abit AW9D-MAX", ALC882_FIXUP_ABIT_AW9D_MAX),
	SND_PCI_QUIRK(0x1558, 0x9501, "Clevo P950HR", ALC1220_FIXUP_CLEVO_P950),
	SND_PCI_QUIRK(0x1558, 0x95e1, "Clevo P95xER", ALC1220_FIXUP_CLEVO_P950),
	SND_PCI_QUIRK(0x1558, 0x95e2, "Clevo P950ER", ALC1220_FIXUP_CLEVO_P950),
	SND_PCI_QUIRK(0x1558, 0x96e1, "Clevo P960[ER][CDFN]-K", ALC1220_FIXUP_CLEVO_P950),
	SND_PCI_QUIRK(0x1558, 0x97e1, "Clevo P970[ER][CDFN]", ALC1220_FIXUP_CLEVO_P950),
	SND_PCI_QUIRK(0x1558, 0x65d1, "Clevo PB51[ER][CDF]", ALC1220_FIXUP_CLEVO_PB51ED_PINS),
	SND_PCI_QUIRK(0x1558, 0x67d1, "Clevo PB71[ER][CDF]", ALC1220_FIXUP_CLEVO_PB51ED_PINS),
	SND_PCI_QUIRK_VENDOR(0x1558, "Clevo laptop", ALC882_FIXUP_EAPD),
	SND_PCI_QUIRK(0x161f, 0x2054, "Medion laptop", ALC883_FIXUP_EAPD),
	SND_PCI_QUIRK(0x17aa, 0x3a0d, "Lenovo Y530", ALC882_FIXUP_LENOVO_Y530),
	SND_PCI_QUIRK(0x8086, 0x0022, "DX58SO", ALC889_FIXUP_COEF),
	{}
};

static const struct hda_model_fixup alc882_fixup_models[] = {
	{.id = ALC882_FIXUP_ABIT_AW9D_MAX, .name = "abit-aw9d"},
	{.id = ALC882_FIXUP_LENOVO_Y530, .name = "lenovo-y530"},
	{.id = ALC882_FIXUP_ACER_ASPIRE_7736, .name = "acer-aspire-7736"},
	{.id = ALC882_FIXUP_ASUS_W90V, .name = "asus-w90v"},
	{.id = ALC889_FIXUP_CD, .name = "cd"},
	{.id = ALC889_FIXUP_FRONT_HP_NO_PRESENCE, .name = "no-front-hp"},
	{.id = ALC889_FIXUP_VAIO_TT, .name = "vaio-tt"},
	{.id = ALC888_FIXUP_EEE1601, .name = "eee1601"},
	{.id = ALC882_FIXUP_EAPD, .name = "alc882-eapd"},
	{.id = ALC883_FIXUP_EAPD, .name = "alc883-eapd"},
	{.id = ALC882_FIXUP_GPIO1, .name = "gpio1"},
	{.id = ALC882_FIXUP_GPIO2, .name = "gpio2"},
	{.id = ALC882_FIXUP_GPIO3, .name = "gpio3"},
	{.id = ALC889_FIXUP_COEF, .name = "alc889-coef"},
	{.id = ALC882_FIXUP_ASUS_W2JC, .name = "asus-w2jc"},
	{.id = ALC882_FIXUP_ACER_ASPIRE_4930G, .name = "acer-aspire-4930g"},
	{.id = ALC882_FIXUP_ACER_ASPIRE_8930G, .name = "acer-aspire-8930g"},
	{.id = ALC883_FIXUP_ACER_EAPD, .name = "acer-aspire"},
	{.id = ALC885_FIXUP_MACPRO_GPIO, .name = "macpro-gpio"},
	{.id = ALC889_FIXUP_DAC_ROUTE, .name = "dac-route"},
	{.id = ALC889_FIXUP_MBP_VREF, .name = "mbp-vref"},
	{.id = ALC889_FIXUP_IMAC91_VREF, .name = "imac91-vref"},
	{.id = ALC889_FIXUP_MBA11_VREF, .name = "mba11-vref"},
	{.id = ALC889_FIXUP_MBA21_VREF, .name = "mba21-vref"},
	{.id = ALC889_FIXUP_MP11_VREF, .name = "mp11-vref"},
	{.id = ALC889_FIXUP_MP41_VREF, .name = "mp41-vref"},
	{.id = ALC882_FIXUP_INV_DMIC, .name = "inv-dmic"},
	{.id = ALC882_FIXUP_NO_PRIMARY_HP, .name = "no-primary-hp"},
	{.id = ALC887_FIXUP_ASUS_BASS, .name = "asus-bass"},
	{.id = ALC1220_FIXUP_GB_DUAL_CODECS, .name = "dual-codecs"},
	{.id = ALC1220_FIXUP_CLEVO_P950, .name = "clevo-p950"},
	{}
};

/*
 * BIOS auto configuration
 */
/* almost identical with ALC880 parser... */
static int alc882_parse_auto_config(struct hda_codec *codec)
{
	static const hda_nid_t alc882_ignore[] = { 0x1d, 0 };
	static const hda_nid_t alc882_ssids[] = { 0x15, 0x1b, 0x14, 0 };
	return alc_parse_auto_config(codec, alc882_ignore, alc882_ssids);
}

/*
 */
static int patch_alc882(struct hda_codec *codec)
{
	struct alc_spec *spec;
	int err;

	err = alc_alloc_spec(codec, 0x0b);
	if (err < 0)
		return err;

	spec = codec->spec;

	switch (codec->core.vendor_id) {
	case 0x10ec0882:
	case 0x10ec0885:
	case 0x10ec0900:
	case 0x10ec1220:
		break;
	default:
		/* ALC883 and variants */
		alc_fix_pll_init(codec, 0x20, 0x0a, 10);
		break;
	}

	alc_pre_init(codec);

	snd_hda_pick_fixup(codec, alc882_fixup_models, alc882_fixup_tbl,
		       alc882_fixups);
	snd_hda_apply_fixup(codec, HDA_FIXUP_ACT_PRE_PROBE);

	alc_auto_parse_customize_define(codec);

	if (has_cdefine_beep(codec))
		spec->gen.beep_nid = 0x01;

	/* automatic parse from the BIOS config */
	err = alc882_parse_auto_config(codec);
	if (err < 0)
		goto error;

	if (!spec->gen.no_analog && spec->gen.beep_nid) {
		err = set_beep_amp(spec, 0x0b, 0x05, HDA_INPUT);
		if (err < 0)
			goto error;
	}

	snd_hda_apply_fixup(codec, HDA_FIXUP_ACT_PROBE);

	return 0;

 error:
	alc_free(codec);
	return err;
}


/*
 * ALC262 support
 */
static int alc262_parse_auto_config(struct hda_codec *codec)
{
	static const hda_nid_t alc262_ignore[] = { 0x1d, 0 };
	static const hda_nid_t alc262_ssids[] = { 0x15, 0x1b, 0x14, 0 };
	return alc_parse_auto_config(codec, alc262_ignore, alc262_ssids);
}

/*
 * Pin config fixes
 */
enum {
	ALC262_FIXUP_FSC_H270,
	ALC262_FIXUP_FSC_S7110,
	ALC262_FIXUP_HP_Z200,
	ALC262_FIXUP_TYAN,
	ALC262_FIXUP_LENOVO_3000,
	ALC262_FIXUP_BENQ,
	ALC262_FIXUP_BENQ_T31,
	ALC262_FIXUP_INV_DMIC,
	ALC262_FIXUP_INTEL_BAYLEYBAY,
};

static const struct hda_fixup alc262_fixups[] = {
	[ALC262_FIXUP_FSC_H270] = {
		.type = HDA_FIXUP_PINS,
		.v.pins = (const struct hda_pintbl[]) {
			{ 0x14, 0x99130110 }, /* speaker */
			{ 0x15, 0x0221142f }, /* front HP */
			{ 0x1b, 0x0121141f }, /* rear HP */
			{ }
		}
	},
	[ALC262_FIXUP_FSC_S7110] = {
		.type = HDA_FIXUP_PINS,
		.v.pins = (const struct hda_pintbl[]) {
			{ 0x15, 0x90170110 }, /* speaker */
			{ }
		},
		.chained = true,
		.chain_id = ALC262_FIXUP_BENQ,
	},
	[ALC262_FIXUP_HP_Z200] = {
		.type = HDA_FIXUP_PINS,
		.v.pins = (const struct hda_pintbl[]) {
			{ 0x16, 0x99130120 }, /* internal speaker */
			{ }
		}
	},
	[ALC262_FIXUP_TYAN] = {
		.type = HDA_FIXUP_PINS,
		.v.pins = (const struct hda_pintbl[]) {
			{ 0x14, 0x1993e1f0 }, /* int AUX */
			{ }
		}
	},
	[ALC262_FIXUP_LENOVO_3000] = {
		.type = HDA_FIXUP_PINCTLS,
		.v.pins = (const struct hda_pintbl[]) {
			{ 0x19, PIN_VREF50 },
			{}
		},
		.chained = true,
		.chain_id = ALC262_FIXUP_BENQ,
	},
	[ALC262_FIXUP_BENQ] = {
		.type = HDA_FIXUP_VERBS,
		.v.verbs = (const struct hda_verb[]) {
			{ 0x20, AC_VERB_SET_COEF_INDEX, 0x07 },
			{ 0x20, AC_VERB_SET_PROC_COEF, 0x3070 },
			{}
		}
	},
	[ALC262_FIXUP_BENQ_T31] = {
		.type = HDA_FIXUP_VERBS,
		.v.verbs = (const struct hda_verb[]) {
			{ 0x20, AC_VERB_SET_COEF_INDEX, 0x07 },
			{ 0x20, AC_VERB_SET_PROC_COEF, 0x3050 },
			{}
		}
	},
	[ALC262_FIXUP_INV_DMIC] = {
		.type = HDA_FIXUP_FUNC,
		.v.func = alc_fixup_inv_dmic,
	},
	[ALC262_FIXUP_INTEL_BAYLEYBAY] = {
		.type = HDA_FIXUP_FUNC,
		.v.func = alc_fixup_no_depop_delay,
	},
};

static const struct snd_pci_quirk alc262_fixup_tbl[] = {
	SND_PCI_QUIRK(0x103c, 0x170b, "HP Z200", ALC262_FIXUP_HP_Z200),
	SND_PCI_QUIRK(0x10cf, 0x1397, "Fujitsu Lifebook S7110", ALC262_FIXUP_FSC_S7110),
	SND_PCI_QUIRK(0x10cf, 0x142d, "Fujitsu Lifebook E8410", ALC262_FIXUP_BENQ),
	SND_PCI_QUIRK(0x10f1, 0x2915, "Tyan Thunder n6650W", ALC262_FIXUP_TYAN),
	SND_PCI_QUIRK(0x1734, 0x1141, "FSC ESPRIMO U9210", ALC262_FIXUP_FSC_H270),
	SND_PCI_QUIRK(0x1734, 0x1147, "FSC Celsius H270", ALC262_FIXUP_FSC_H270),
	SND_PCI_QUIRK(0x17aa, 0x384e, "Lenovo 3000", ALC262_FIXUP_LENOVO_3000),
	SND_PCI_QUIRK(0x17ff, 0x0560, "Benq ED8", ALC262_FIXUP_BENQ),
	SND_PCI_QUIRK(0x17ff, 0x058d, "Benq T31-16", ALC262_FIXUP_BENQ_T31),
	SND_PCI_QUIRK(0x8086, 0x7270, "BayleyBay", ALC262_FIXUP_INTEL_BAYLEYBAY),
	{}
};

static const struct hda_model_fixup alc262_fixup_models[] = {
	{.id = ALC262_FIXUP_INV_DMIC, .name = "inv-dmic"},
	{.id = ALC262_FIXUP_FSC_H270, .name = "fsc-h270"},
	{.id = ALC262_FIXUP_FSC_S7110, .name = "fsc-s7110"},
	{.id = ALC262_FIXUP_HP_Z200, .name = "hp-z200"},
	{.id = ALC262_FIXUP_TYAN, .name = "tyan"},
	{.id = ALC262_FIXUP_LENOVO_3000, .name = "lenovo-3000"},
	{.id = ALC262_FIXUP_BENQ, .name = "benq"},
	{.id = ALC262_FIXUP_BENQ_T31, .name = "benq-t31"},
	{.id = ALC262_FIXUP_INTEL_BAYLEYBAY, .name = "bayleybay"},
	{}
};

/*
 */
static int patch_alc262(struct hda_codec *codec)
{
	struct alc_spec *spec;
	int err;

	err = alc_alloc_spec(codec, 0x0b);
	if (err < 0)
		return err;

	spec = codec->spec;
	spec->gen.shared_mic_vref_pin = 0x18;

	spec->shutup = alc_eapd_shutup;

#if 0
	/* pshou 07/11/05  set a zero PCM sample to DAC when FIFO is
	 * under-run
	 */
	alc_update_coefex_idx(codec, 0x1a, 7, 0, 0x80);
#endif
	alc_fix_pll_init(codec, 0x20, 0x0a, 10);

	alc_pre_init(codec);

	snd_hda_pick_fixup(codec, alc262_fixup_models, alc262_fixup_tbl,
		       alc262_fixups);
	snd_hda_apply_fixup(codec, HDA_FIXUP_ACT_PRE_PROBE);

	alc_auto_parse_customize_define(codec);

	if (has_cdefine_beep(codec))
		spec->gen.beep_nid = 0x01;

	/* automatic parse from the BIOS config */
	err = alc262_parse_auto_config(codec);
	if (err < 0)
		goto error;

	if (!spec->gen.no_analog && spec->gen.beep_nid) {
		err = set_beep_amp(spec, 0x0b, 0x05, HDA_INPUT);
		if (err < 0)
			goto error;
	}

	snd_hda_apply_fixup(codec, HDA_FIXUP_ACT_PROBE);

	return 0;

 error:
	alc_free(codec);
	return err;
}

/*
 *  ALC268
 */
/* bind Beep switches of both NID 0x0f and 0x10 */
static int alc268_beep_switch_put(struct snd_kcontrol *kcontrol,
				  struct snd_ctl_elem_value *ucontrol)
{
	struct hda_codec *codec = snd_kcontrol_chip(kcontrol);
	unsigned long pval;
	int err;

	mutex_lock(&codec->control_mutex);
	pval = kcontrol->private_value;
	kcontrol->private_value = (pval & ~0xff) | 0x0f;
	err = snd_hda_mixer_amp_switch_put(kcontrol, ucontrol);
	if (err >= 0) {
		kcontrol->private_value = (pval & ~0xff) | 0x10;
		err = snd_hda_mixer_amp_switch_put(kcontrol, ucontrol);
	}
	kcontrol->private_value = pval;
	mutex_unlock(&codec->control_mutex);
	return err;
}

static const struct snd_kcontrol_new alc268_beep_mixer[] = {
	HDA_CODEC_VOLUME("Beep Playback Volume", 0x1d, 0x0, HDA_INPUT),
	{
		.iface = SNDRV_CTL_ELEM_IFACE_MIXER,
		.name = "Beep Playback Switch",
		.subdevice = HDA_SUBDEV_AMP_FLAG,
		.info = snd_hda_mixer_amp_switch_info,
		.get = snd_hda_mixer_amp_switch_get,
		.put = alc268_beep_switch_put,
		.private_value = HDA_COMPOSE_AMP_VAL(0x0f, 3, 1, HDA_INPUT)
	},
};

/* set PCBEEP vol = 0, mute connections */
static const struct hda_verb alc268_beep_init_verbs[] = {
	{0x1d, AC_VERB_SET_AMP_GAIN_MUTE, AMP_IN_UNMUTE(0)},
	{0x0f, AC_VERB_SET_AMP_GAIN_MUTE, AMP_IN_MUTE(1)},
	{0x10, AC_VERB_SET_AMP_GAIN_MUTE, AMP_IN_MUTE(1)},
	{ }
};

enum {
	ALC268_FIXUP_INV_DMIC,
	ALC268_FIXUP_HP_EAPD,
	ALC268_FIXUP_SPDIF,
};

static const struct hda_fixup alc268_fixups[] = {
	[ALC268_FIXUP_INV_DMIC] = {
		.type = HDA_FIXUP_FUNC,
		.v.func = alc_fixup_inv_dmic,
	},
	[ALC268_FIXUP_HP_EAPD] = {
		.type = HDA_FIXUP_VERBS,
		.v.verbs = (const struct hda_verb[]) {
			{0x15, AC_VERB_SET_EAPD_BTLENABLE, 0},
			{}
		}
	},
	[ALC268_FIXUP_SPDIF] = {
		.type = HDA_FIXUP_PINS,
		.v.pins = (const struct hda_pintbl[]) {
			{ 0x1e, 0x014b1180 }, /* enable SPDIF out */
			{}
		}
	},
};

static const struct hda_model_fixup alc268_fixup_models[] = {
	{.id = ALC268_FIXUP_INV_DMIC, .name = "inv-dmic"},
	{.id = ALC268_FIXUP_HP_EAPD, .name = "hp-eapd"},
	{.id = ALC268_FIXUP_SPDIF, .name = "spdif"},
	{}
};

static const struct snd_pci_quirk alc268_fixup_tbl[] = {
	SND_PCI_QUIRK(0x1025, 0x0139, "Acer TravelMate 6293", ALC268_FIXUP_SPDIF),
	SND_PCI_QUIRK(0x1025, 0x015b, "Acer AOA 150 (ZG5)", ALC268_FIXUP_INV_DMIC),
	/* below is codec SSID since multiple Toshiba laptops have the
	 * same PCI SSID 1179:ff00
	 */
	SND_PCI_QUIRK(0x1179, 0xff06, "Toshiba P200", ALC268_FIXUP_HP_EAPD),
	{}
};

/*
 * BIOS auto configuration
 */
static int alc268_parse_auto_config(struct hda_codec *codec)
{
	static const hda_nid_t alc268_ssids[] = { 0x15, 0x1b, 0x14, 0 };
	return alc_parse_auto_config(codec, NULL, alc268_ssids);
}

/*
 */
static int patch_alc268(struct hda_codec *codec)
{
	struct alc_spec *spec;
	int i, err;

	/* ALC268 has no aa-loopback mixer */
	err = alc_alloc_spec(codec, 0);
	if (err < 0)
		return err;

	spec = codec->spec;
	if (has_cdefine_beep(codec))
		spec->gen.beep_nid = 0x01;

	spec->shutup = alc_eapd_shutup;

	alc_pre_init(codec);

	snd_hda_pick_fixup(codec, alc268_fixup_models, alc268_fixup_tbl, alc268_fixups);
	snd_hda_apply_fixup(codec, HDA_FIXUP_ACT_PRE_PROBE);

	/* automatic parse from the BIOS config */
	err = alc268_parse_auto_config(codec);
	if (err < 0)
		goto error;

	if (err > 0 && !spec->gen.no_analog &&
	    spec->gen.autocfg.speaker_pins[0] != 0x1d) {
		for (i = 0; i < ARRAY_SIZE(alc268_beep_mixer); i++) {
			if (!snd_hda_gen_add_kctl(&spec->gen, NULL,
						  &alc268_beep_mixer[i])) {
				err = -ENOMEM;
				goto error;
			}
		}
		snd_hda_add_verbs(codec, alc268_beep_init_verbs);
		if (!query_amp_caps(codec, 0x1d, HDA_INPUT))
			/* override the amp caps for beep generator */
			snd_hda_override_amp_caps(codec, 0x1d, HDA_INPUT,
					  (0x0c << AC_AMPCAP_OFFSET_SHIFT) |
					  (0x0c << AC_AMPCAP_NUM_STEPS_SHIFT) |
					  (0x07 << AC_AMPCAP_STEP_SIZE_SHIFT) |
					  (0 << AC_AMPCAP_MUTE_SHIFT));
	}

	snd_hda_apply_fixup(codec, HDA_FIXUP_ACT_PROBE);

	return 0;

 error:
	alc_free(codec);
	return err;
}

/*
 * ALC269
 */

static const struct hda_pcm_stream alc269_44k_pcm_analog_playback = {
	.rates = SNDRV_PCM_RATE_44100, /* fixed rate */
};

static const struct hda_pcm_stream alc269_44k_pcm_analog_capture = {
	.rates = SNDRV_PCM_RATE_44100, /* fixed rate */
};

/* different alc269-variants */
enum {
	ALC269_TYPE_ALC269VA,
	ALC269_TYPE_ALC269VB,
	ALC269_TYPE_ALC269VC,
	ALC269_TYPE_ALC269VD,
	ALC269_TYPE_ALC280,
	ALC269_TYPE_ALC282,
	ALC269_TYPE_ALC283,
	ALC269_TYPE_ALC284,
	ALC269_TYPE_ALC293,
	ALC269_TYPE_ALC286,
	ALC269_TYPE_ALC298,
	ALC269_TYPE_ALC255,
	ALC269_TYPE_ALC256,
	ALC269_TYPE_ALC257,
	ALC269_TYPE_ALC215,
	ALC269_TYPE_ALC225,
	ALC269_TYPE_ALC294,
	ALC269_TYPE_ALC300,
	ALC269_TYPE_ALC623,
	ALC269_TYPE_ALC700,
};

/*
 * BIOS auto configuration
 */
static int alc269_parse_auto_config(struct hda_codec *codec)
{
	static const hda_nid_t alc269_ignore[] = { 0x1d, 0 };
	static const hda_nid_t alc269_ssids[] = { 0, 0x1b, 0x14, 0x21 };
	static const hda_nid_t alc269va_ssids[] = { 0x15, 0x1b, 0x14, 0 };
	struct alc_spec *spec = codec->spec;
	const hda_nid_t *ssids;

	switch (spec->codec_variant) {
	case ALC269_TYPE_ALC269VA:
	case ALC269_TYPE_ALC269VC:
	case ALC269_TYPE_ALC280:
	case ALC269_TYPE_ALC284:
	case ALC269_TYPE_ALC293:
		ssids = alc269va_ssids;
		break;
	case ALC269_TYPE_ALC269VB:
	case ALC269_TYPE_ALC269VD:
	case ALC269_TYPE_ALC282:
	case ALC269_TYPE_ALC283:
	case ALC269_TYPE_ALC286:
	case ALC269_TYPE_ALC298:
	case ALC269_TYPE_ALC255:
	case ALC269_TYPE_ALC256:
	case ALC269_TYPE_ALC257:
	case ALC269_TYPE_ALC215:
	case ALC269_TYPE_ALC225:
	case ALC269_TYPE_ALC294:
	case ALC269_TYPE_ALC300:
	case ALC269_TYPE_ALC623:
	case ALC269_TYPE_ALC700:
		ssids = alc269_ssids;
		break;
	default:
		ssids = alc269_ssids;
		break;
	}

	return alc_parse_auto_config(codec, alc269_ignore, ssids);
}

static void alc269vb_toggle_power_output(struct hda_codec *codec, int power_up)
{
	alc_update_coef_idx(codec, 0x04, 1 << 11, power_up ? (1 << 11) : 0);
}

static void alc269_shutup(struct hda_codec *codec)
{
	struct alc_spec *spec = codec->spec;

	if (spec->codec_variant == ALC269_TYPE_ALC269VB)
		alc269vb_toggle_power_output(codec, 0);
	if (spec->codec_variant == ALC269_TYPE_ALC269VB &&
			(alc_get_coef0(codec) & 0x00ff) == 0x018) {
		msleep(150);
	}
	alc_shutup_pins(codec);
}

static struct coef_fw alc282_coefs[] = {
	WRITE_COEF(0x03, 0x0002), /* Power Down Control */
	UPDATE_COEF(0x05, 0xff3f, 0x0700), /* FIFO and filter clock */
	WRITE_COEF(0x07, 0x0200), /* DMIC control */
	UPDATE_COEF(0x06, 0x00f0, 0), /* Analog clock */
	UPDATE_COEF(0x08, 0xfffc, 0x0c2c), /* JD */
	WRITE_COEF(0x0a, 0xcccc), /* JD offset1 */
	WRITE_COEF(0x0b, 0xcccc), /* JD offset2 */
	WRITE_COEF(0x0e, 0x6e00), /* LDO1/2/3, DAC/ADC */
	UPDATE_COEF(0x0f, 0xf800, 0x1000), /* JD */
	UPDATE_COEF(0x10, 0xfc00, 0x0c00), /* Capless */
	WRITE_COEF(0x6f, 0x0), /* Class D test 4 */
	UPDATE_COEF(0x0c, 0xfe00, 0), /* IO power down directly */
	WRITE_COEF(0x34, 0xa0c0), /* ANC */
	UPDATE_COEF(0x16, 0x0008, 0), /* AGC MUX */
	UPDATE_COEF(0x1d, 0x00e0, 0), /* DAC simple content protection */
	UPDATE_COEF(0x1f, 0x00e0, 0), /* ADC simple content protection */
	WRITE_COEF(0x21, 0x8804), /* DAC ADC Zero Detection */
	WRITE_COEF(0x63, 0x2902), /* PLL */
	WRITE_COEF(0x68, 0xa080), /* capless control 2 */
	WRITE_COEF(0x69, 0x3400), /* capless control 3 */
	WRITE_COEF(0x6a, 0x2f3e), /* capless control 4 */
	WRITE_COEF(0x6b, 0x0), /* capless control 5 */
	UPDATE_COEF(0x6d, 0x0fff, 0x0900), /* class D test 2 */
	WRITE_COEF(0x6e, 0x110a), /* class D test 3 */
	UPDATE_COEF(0x70, 0x00f8, 0x00d8), /* class D test 5 */
	WRITE_COEF(0x71, 0x0014), /* class D test 6 */
	WRITE_COEF(0x72, 0xc2ba), /* classD OCP */
	UPDATE_COEF(0x77, 0x0f80, 0), /* classD pure DC test */
	WRITE_COEF(0x6c, 0xfc06), /* Class D amp control */
	{}
};

static void alc282_restore_default_value(struct hda_codec *codec)
{
	alc_process_coef_fw(codec, alc282_coefs);
}

static void alc282_init(struct hda_codec *codec)
{
	struct alc_spec *spec = codec->spec;
	hda_nid_t hp_pin = alc_get_hp_pin(spec);
	bool hp_pin_sense;
	int coef78;

	alc282_restore_default_value(codec);

	if (!hp_pin)
		return;
	hp_pin_sense = snd_hda_jack_detect(codec, hp_pin);
	coef78 = alc_read_coef_idx(codec, 0x78);

	/* Index 0x78 Direct Drive HP AMP LPM Control 1 */
	/* Headphone capless set to high power mode */
	alc_write_coef_idx(codec, 0x78, 0x9004);

	if (hp_pin_sense)
		msleep(2);

	snd_hda_codec_write(codec, hp_pin, 0,
			    AC_VERB_SET_AMP_GAIN_MUTE, AMP_OUT_MUTE);

	if (hp_pin_sense)
		msleep(85);

	snd_hda_codec_write(codec, hp_pin, 0,
			    AC_VERB_SET_PIN_WIDGET_CONTROL, PIN_OUT);

	if (hp_pin_sense)
		msleep(100);

	/* Headphone capless set to normal mode */
	alc_write_coef_idx(codec, 0x78, coef78);
}

static void alc282_shutup(struct hda_codec *codec)
{
	struct alc_spec *spec = codec->spec;
	hda_nid_t hp_pin = alc_get_hp_pin(spec);
	bool hp_pin_sense;
	int coef78;

	if (!hp_pin) {
		alc269_shutup(codec);
		return;
	}

	hp_pin_sense = snd_hda_jack_detect(codec, hp_pin);
	coef78 = alc_read_coef_idx(codec, 0x78);
	alc_write_coef_idx(codec, 0x78, 0x9004);

	if (hp_pin_sense)
		msleep(2);

	snd_hda_codec_write(codec, hp_pin, 0,
			    AC_VERB_SET_AMP_GAIN_MUTE, AMP_OUT_MUTE);

	if (hp_pin_sense)
		msleep(85);

	if (!spec->no_shutup_pins)
		snd_hda_codec_write(codec, hp_pin, 0,
				    AC_VERB_SET_PIN_WIDGET_CONTROL, 0x0);

	if (hp_pin_sense)
		msleep(100);

	alc_auto_setup_eapd(codec, false);
	alc_shutup_pins(codec);
	alc_write_coef_idx(codec, 0x78, coef78);
}

static struct coef_fw alc283_coefs[] = {
	WRITE_COEF(0x03, 0x0002), /* Power Down Control */
	UPDATE_COEF(0x05, 0xff3f, 0x0700), /* FIFO and filter clock */
	WRITE_COEF(0x07, 0x0200), /* DMIC control */
	UPDATE_COEF(0x06, 0x00f0, 0), /* Analog clock */
	UPDATE_COEF(0x08, 0xfffc, 0x0c2c), /* JD */
	WRITE_COEF(0x0a, 0xcccc), /* JD offset1 */
	WRITE_COEF(0x0b, 0xcccc), /* JD offset2 */
	WRITE_COEF(0x0e, 0x6fc0), /* LDO1/2/3, DAC/ADC */
	UPDATE_COEF(0x0f, 0xf800, 0x1000), /* JD */
	UPDATE_COEF(0x10, 0xfc00, 0x0c00), /* Capless */
	WRITE_COEF(0x3a, 0x0), /* Class D test 4 */
	UPDATE_COEF(0x0c, 0xfe00, 0x0), /* IO power down directly */
	WRITE_COEF(0x22, 0xa0c0), /* ANC */
	UPDATE_COEFEX(0x53, 0x01, 0x000f, 0x0008), /* AGC MUX */
	UPDATE_COEF(0x1d, 0x00e0, 0), /* DAC simple content protection */
	UPDATE_COEF(0x1f, 0x00e0, 0), /* ADC simple content protection */
	WRITE_COEF(0x21, 0x8804), /* DAC ADC Zero Detection */
	WRITE_COEF(0x2e, 0x2902), /* PLL */
	WRITE_COEF(0x33, 0xa080), /* capless control 2 */
	WRITE_COEF(0x34, 0x3400), /* capless control 3 */
	WRITE_COEF(0x35, 0x2f3e), /* capless control 4 */
	WRITE_COEF(0x36, 0x0), /* capless control 5 */
	UPDATE_COEF(0x38, 0x0fff, 0x0900), /* class D test 2 */
	WRITE_COEF(0x39, 0x110a), /* class D test 3 */
	UPDATE_COEF(0x3b, 0x00f8, 0x00d8), /* class D test 5 */
	WRITE_COEF(0x3c, 0x0014), /* class D test 6 */
	WRITE_COEF(0x3d, 0xc2ba), /* classD OCP */
	UPDATE_COEF(0x42, 0x0f80, 0x0), /* classD pure DC test */
	WRITE_COEF(0x49, 0x0), /* test mode */
	UPDATE_COEF(0x40, 0xf800, 0x9800), /* Class D DC enable */
	UPDATE_COEF(0x42, 0xf000, 0x2000), /* DC offset */
	WRITE_COEF(0x37, 0xfc06), /* Class D amp control */
	UPDATE_COEF(0x1b, 0x8000, 0), /* HP JD control */
	{}
};

static void alc283_restore_default_value(struct hda_codec *codec)
{
	alc_process_coef_fw(codec, alc283_coefs);
}

static void alc283_init(struct hda_codec *codec)
{
	struct alc_spec *spec = codec->spec;
	hda_nid_t hp_pin = alc_get_hp_pin(spec);
	bool hp_pin_sense;

	alc283_restore_default_value(codec);

	if (!hp_pin)
		return;

	msleep(30);
	hp_pin_sense = snd_hda_jack_detect(codec, hp_pin);

	/* Index 0x43 Direct Drive HP AMP LPM Control 1 */
	/* Headphone capless set to high power mode */
	alc_write_coef_idx(codec, 0x43, 0x9004);

	snd_hda_codec_write(codec, hp_pin, 0,
			    AC_VERB_SET_AMP_GAIN_MUTE, AMP_OUT_MUTE);

	if (hp_pin_sense)
		msleep(85);

	snd_hda_codec_write(codec, hp_pin, 0,
			    AC_VERB_SET_PIN_WIDGET_CONTROL, PIN_OUT);

	if (hp_pin_sense)
		msleep(85);
	/* Index 0x46 Combo jack auto switch control 2 */
	/* 3k pull low control for Headset jack. */
	alc_update_coef_idx(codec, 0x46, 3 << 12, 0);
	/* Headphone capless set to normal mode */
	alc_write_coef_idx(codec, 0x43, 0x9614);
}

static void alc283_shutup(struct hda_codec *codec)
{
	struct alc_spec *spec = codec->spec;
	hda_nid_t hp_pin = alc_get_hp_pin(spec);
	bool hp_pin_sense;

	if (!hp_pin) {
		alc269_shutup(codec);
		return;
	}

	hp_pin_sense = snd_hda_jack_detect(codec, hp_pin);

	alc_write_coef_idx(codec, 0x43, 0x9004);

	/*depop hp during suspend*/
	alc_write_coef_idx(codec, 0x06, 0x2100);

	snd_hda_codec_write(codec, hp_pin, 0,
			    AC_VERB_SET_AMP_GAIN_MUTE, AMP_OUT_MUTE);

	if (hp_pin_sense)
		msleep(100);

	if (!spec->no_shutup_pins)
		snd_hda_codec_write(codec, hp_pin, 0,
				    AC_VERB_SET_PIN_WIDGET_CONTROL, 0x0);

	alc_update_coef_idx(codec, 0x46, 0, 3 << 12);

	if (hp_pin_sense)
		msleep(100);
	alc_auto_setup_eapd(codec, false);
	alc_shutup_pins(codec);
	alc_write_coef_idx(codec, 0x43, 0x9614);
}

static void alc256_init(struct hda_codec *codec)
{
	struct alc_spec *spec = codec->spec;
	hda_nid_t hp_pin = alc_get_hp_pin(spec);
	bool hp_pin_sense;

	if (!hp_pin)
		hp_pin = 0x21;

	msleep(30);

	hp_pin_sense = snd_hda_jack_detect(codec, hp_pin);

	if (hp_pin_sense)
		msleep(2);

	alc_update_coefex_idx(codec, 0x57, 0x04, 0x0007, 0x1); /* Low power */
	if (spec->ultra_low_power) {
		alc_update_coef_idx(codec, 0x03, 1<<1, 1<<1);
		alc_update_coef_idx(codec, 0x08, 3<<2, 3<<2);
		alc_update_coef_idx(codec, 0x08, 7<<4, 0);
		alc_update_coef_idx(codec, 0x3b, 1<<15, 0);
		alc_update_coef_idx(codec, 0x0e, 7<<6, 7<<6);
		msleep(30);
	}

	snd_hda_codec_write(codec, hp_pin, 0,
			    AC_VERB_SET_AMP_GAIN_MUTE, AMP_OUT_MUTE);

	if (hp_pin_sense || spec->ultra_low_power)
		msleep(85);

	snd_hda_codec_write(codec, hp_pin, 0,
			    AC_VERB_SET_PIN_WIDGET_CONTROL, PIN_OUT);

	if (hp_pin_sense || spec->ultra_low_power)
		msleep(100);

	alc_update_coef_idx(codec, 0x46, 3 << 12, 0);
	alc_update_coefex_idx(codec, 0x57, 0x04, 0x0007, 0x4); /* Hight power */
	alc_update_coefex_idx(codec, 0x53, 0x02, 0x8000, 1 << 15); /* Clear bit */
	alc_update_coefex_idx(codec, 0x53, 0x02, 0x8000, 0 << 15);
	alc_update_coef_idx(codec, 0x36, 1 << 13, 1 << 5); /* Switch pcbeep path to Line in path*/
}

static void alc256_shutup(struct hda_codec *codec)
{
	struct alc_spec *spec = codec->spec;
	hda_nid_t hp_pin = alc_get_hp_pin(spec);
	bool hp_pin_sense;

	if (!hp_pin)
		hp_pin = 0x21;

	hp_pin_sense = snd_hda_jack_detect(codec, hp_pin);

	if (hp_pin_sense)
		msleep(2);

	snd_hda_codec_write(codec, hp_pin, 0,
			    AC_VERB_SET_AMP_GAIN_MUTE, AMP_OUT_MUTE);

	if (hp_pin_sense || spec->ultra_low_power)
		msleep(85);

	/* 3k pull low control for Headset jack. */
	/* NOTE: call this before clearing the pin, otherwise codec stalls */
	alc_update_coef_idx(codec, 0x46, 0, 3 << 12);

	if (!spec->no_shutup_pins)
		snd_hda_codec_write(codec, hp_pin, 0,
				    AC_VERB_SET_PIN_WIDGET_CONTROL, 0x0);

	if (hp_pin_sense || spec->ultra_low_power)
		msleep(100);

	alc_auto_setup_eapd(codec, false);
	alc_shutup_pins(codec);
	if (spec->ultra_low_power) {
		msleep(50);
		alc_update_coef_idx(codec, 0x03, 1<<1, 0);
		alc_update_coef_idx(codec, 0x08, 7<<4, 7<<4);
		alc_update_coef_idx(codec, 0x08, 3<<2, 0);
		alc_update_coef_idx(codec, 0x3b, 1<<15, 1<<15);
		alc_update_coef_idx(codec, 0x0e, 7<<6, 0);
		msleep(30);
	}
}

static void alc225_init(struct hda_codec *codec)
{
	struct alc_spec *spec = codec->spec;
	hda_nid_t hp_pin = alc_get_hp_pin(spec);
	bool hp1_pin_sense, hp2_pin_sense;

	if (!hp_pin)
		hp_pin = 0x21;
	msleep(30);

	hp1_pin_sense = snd_hda_jack_detect(codec, hp_pin);
	hp2_pin_sense = snd_hda_jack_detect(codec, 0x16);

	if (hp1_pin_sense || hp2_pin_sense)
		msleep(2);

	alc_update_coefex_idx(codec, 0x57, 0x04, 0x0007, 0x1); /* Low power */
	if (spec->ultra_low_power) {
		alc_update_coef_idx(codec, 0x08, 0x0f << 2, 3<<2);
		alc_update_coef_idx(codec, 0x0e, 7<<6, 7<<6);
		alc_update_coef_idx(codec, 0x33, 1<<11, 0);
		msleep(30);
	}

	if (hp1_pin_sense || spec->ultra_low_power)
		snd_hda_codec_write(codec, hp_pin, 0,
			    AC_VERB_SET_AMP_GAIN_MUTE, AMP_OUT_MUTE);
	if (hp2_pin_sense)
		snd_hda_codec_write(codec, 0x16, 0,
			    AC_VERB_SET_AMP_GAIN_MUTE, AMP_OUT_MUTE);

	if (hp1_pin_sense || hp2_pin_sense || spec->ultra_low_power)
		msleep(85);

	if (hp1_pin_sense || spec->ultra_low_power)
		snd_hda_codec_write(codec, hp_pin, 0,
			    AC_VERB_SET_PIN_WIDGET_CONTROL, PIN_OUT);
	if (hp2_pin_sense)
		snd_hda_codec_write(codec, 0x16, 0,
			    AC_VERB_SET_PIN_WIDGET_CONTROL, PIN_OUT);

	if (hp1_pin_sense || hp2_pin_sense || spec->ultra_low_power)
		msleep(100);

	alc_update_coef_idx(codec, 0x4a, 3 << 10, 0);
	alc_update_coefex_idx(codec, 0x57, 0x04, 0x0007, 0x4); /* Hight power */
}

static void alc225_shutup(struct hda_codec *codec)
{
	struct alc_spec *spec = codec->spec;
	hda_nid_t hp_pin = alc_get_hp_pin(spec);
	bool hp1_pin_sense, hp2_pin_sense;

	if (!hp_pin)
		hp_pin = 0x21;
	/* 3k pull low control for Headset jack. */
	alc_update_coef_idx(codec, 0x4a, 0, 3 << 10);

	hp1_pin_sense = snd_hda_jack_detect(codec, hp_pin);
	hp2_pin_sense = snd_hda_jack_detect(codec, 0x16);

	if (hp1_pin_sense || hp2_pin_sense)
		msleep(2);

	if (hp1_pin_sense || spec->ultra_low_power)
		snd_hda_codec_write(codec, hp_pin, 0,
			    AC_VERB_SET_AMP_GAIN_MUTE, AMP_OUT_MUTE);
	if (hp2_pin_sense)
		snd_hda_codec_write(codec, 0x16, 0,
			    AC_VERB_SET_AMP_GAIN_MUTE, AMP_OUT_MUTE);

	if (hp1_pin_sense || hp2_pin_sense || spec->ultra_low_power)
		msleep(85);

	if (hp1_pin_sense || spec->ultra_low_power)
		snd_hda_codec_write(codec, hp_pin, 0,
			    AC_VERB_SET_PIN_WIDGET_CONTROL, 0x0);
	if (hp2_pin_sense)
		snd_hda_codec_write(codec, 0x16, 0,
			    AC_VERB_SET_PIN_WIDGET_CONTROL, 0x0);

	if (hp1_pin_sense || hp2_pin_sense || spec->ultra_low_power)
		msleep(100);

	alc_auto_setup_eapd(codec, false);
	alc_shutup_pins(codec);
	if (spec->ultra_low_power) {
		msleep(50);
		alc_update_coef_idx(codec, 0x08, 0x0f << 2, 0x0c << 2);
		alc_update_coef_idx(codec, 0x0e, 7<<6, 0);
		alc_update_coef_idx(codec, 0x33, 1<<11, 1<<11);
		alc_update_coef_idx(codec, 0x4a, 3<<4, 2<<4);
		msleep(30);
	}
}

static void alc_default_init(struct hda_codec *codec)
{
	struct alc_spec *spec = codec->spec;
	hda_nid_t hp_pin = alc_get_hp_pin(spec);
	bool hp_pin_sense;

	if (!hp_pin)
		return;

	msleep(30);

	hp_pin_sense = snd_hda_jack_detect(codec, hp_pin);

	if (hp_pin_sense)
		msleep(2);

	snd_hda_codec_write(codec, hp_pin, 0,
			    AC_VERB_SET_AMP_GAIN_MUTE, AMP_OUT_MUTE);

	if (hp_pin_sense)
		msleep(85);

	snd_hda_codec_write(codec, hp_pin, 0,
			    AC_VERB_SET_PIN_WIDGET_CONTROL, PIN_OUT);

	if (hp_pin_sense)
		msleep(100);
}

static void alc_default_shutup(struct hda_codec *codec)
{
	struct alc_spec *spec = codec->spec;
	hda_nid_t hp_pin = alc_get_hp_pin(spec);
	bool hp_pin_sense;

	if (!hp_pin) {
		alc269_shutup(codec);
		return;
	}

	hp_pin_sense = snd_hda_jack_detect(codec, hp_pin);

	if (hp_pin_sense)
		msleep(2);

	snd_hda_codec_write(codec, hp_pin, 0,
			    AC_VERB_SET_AMP_GAIN_MUTE, AMP_OUT_MUTE);

	if (hp_pin_sense)
		msleep(85);

	if (!spec->no_shutup_pins)
		snd_hda_codec_write(codec, hp_pin, 0,
				    AC_VERB_SET_PIN_WIDGET_CONTROL, 0x0);

	if (hp_pin_sense)
		msleep(100);

	alc_auto_setup_eapd(codec, false);
	alc_shutup_pins(codec);
}

static void alc294_hp_init(struct hda_codec *codec)
{
	struct alc_spec *spec = codec->spec;
	hda_nid_t hp_pin = alc_get_hp_pin(spec);
	int i, val;

	if (!hp_pin)
		return;

	snd_hda_codec_write(codec, hp_pin, 0,
			    AC_VERB_SET_AMP_GAIN_MUTE, AMP_OUT_MUTE);

	msleep(100);

	if (!spec->no_shutup_pins)
		snd_hda_codec_write(codec, hp_pin, 0,
				    AC_VERB_SET_PIN_WIDGET_CONTROL, 0x0);

	alc_update_coef_idx(codec, 0x6f, 0x000f, 0);/* Set HP depop to manual mode */
	alc_update_coefex_idx(codec, 0x58, 0x00, 0x8000, 0x8000); /* HP depop procedure start */

	/* Wait for depop procedure finish  */
	val = alc_read_coefex_idx(codec, 0x58, 0x01);
	for (i = 0; i < 20 && val & 0x0080; i++) {
		msleep(50);
		val = alc_read_coefex_idx(codec, 0x58, 0x01);
	}
	/* Set HP depop to auto mode */
	alc_update_coef_idx(codec, 0x6f, 0x000f, 0x000b);
	msleep(50);
}

static void alc294_init(struct hda_codec *codec)
{
	struct alc_spec *spec = codec->spec;

	/* required only at boot or S4 resume time */
	if (!spec->done_hp_init ||
	    codec->core.dev.power.power_state.event == PM_EVENT_RESTORE) {
		alc294_hp_init(codec);
		spec->done_hp_init = true;
	}
	alc_default_init(codec);
}

static void alc5505_coef_set(struct hda_codec *codec, unsigned int index_reg,
			     unsigned int val)
{
	snd_hda_codec_write(codec, 0x51, 0, AC_VERB_SET_COEF_INDEX, index_reg >> 1);
	snd_hda_codec_write(codec, 0x51, 0, AC_VERB_SET_PROC_COEF, val & 0xffff); /* LSB */
	snd_hda_codec_write(codec, 0x51, 0, AC_VERB_SET_PROC_COEF, val >> 16); /* MSB */
}

static int alc5505_coef_get(struct hda_codec *codec, unsigned int index_reg)
{
	unsigned int val;

	snd_hda_codec_write(codec, 0x51, 0, AC_VERB_SET_COEF_INDEX, index_reg >> 1);
	val = snd_hda_codec_read(codec, 0x51, 0, AC_VERB_GET_PROC_COEF, 0)
		& 0xffff;
	val |= snd_hda_codec_read(codec, 0x51, 0, AC_VERB_GET_PROC_COEF, 0)
		<< 16;
	return val;
}

static void alc5505_dsp_halt(struct hda_codec *codec)
{
	unsigned int val;

	alc5505_coef_set(codec, 0x3000, 0x000c); /* DSP CPU stop */
	alc5505_coef_set(codec, 0x880c, 0x0008); /* DDR enter self refresh */
	alc5505_coef_set(codec, 0x61c0, 0x11110080); /* Clock control for PLL and CPU */
	alc5505_coef_set(codec, 0x6230, 0xfc0d4011); /* Disable Input OP */
	alc5505_coef_set(codec, 0x61b4, 0x040a2b03); /* Stop PLL2 */
	alc5505_coef_set(codec, 0x61b0, 0x00005b17); /* Stop PLL1 */
	alc5505_coef_set(codec, 0x61b8, 0x04133303); /* Stop PLL3 */
	val = alc5505_coef_get(codec, 0x6220);
	alc5505_coef_set(codec, 0x6220, (val | 0x3000)); /* switch Ringbuffer clock to DBUS clock */
}

static void alc5505_dsp_back_from_halt(struct hda_codec *codec)
{
	alc5505_coef_set(codec, 0x61b8, 0x04133302);
	alc5505_coef_set(codec, 0x61b0, 0x00005b16);
	alc5505_coef_set(codec, 0x61b4, 0x040a2b02);
	alc5505_coef_set(codec, 0x6230, 0xf80d4011);
	alc5505_coef_set(codec, 0x6220, 0x2002010f);
	alc5505_coef_set(codec, 0x880c, 0x00000004);
}

static void alc5505_dsp_init(struct hda_codec *codec)
{
	unsigned int val;

	alc5505_dsp_halt(codec);
	alc5505_dsp_back_from_halt(codec);
	alc5505_coef_set(codec, 0x61b0, 0x5b14); /* PLL1 control */
	alc5505_coef_set(codec, 0x61b0, 0x5b16);
	alc5505_coef_set(codec, 0x61b4, 0x04132b00); /* PLL2 control */
	alc5505_coef_set(codec, 0x61b4, 0x04132b02);
	alc5505_coef_set(codec, 0x61b8, 0x041f3300); /* PLL3 control*/
	alc5505_coef_set(codec, 0x61b8, 0x041f3302);
	snd_hda_codec_write(codec, 0x51, 0, AC_VERB_SET_CODEC_RESET, 0); /* Function reset */
	alc5505_coef_set(codec, 0x61b8, 0x041b3302);
	alc5505_coef_set(codec, 0x61b8, 0x04173302);
	alc5505_coef_set(codec, 0x61b8, 0x04163302);
	alc5505_coef_set(codec, 0x8800, 0x348b328b); /* DRAM control */
	alc5505_coef_set(codec, 0x8808, 0x00020022); /* DRAM control */
	alc5505_coef_set(codec, 0x8818, 0x00000400); /* DRAM control */

	val = alc5505_coef_get(codec, 0x6200) >> 16; /* Read revision ID */
	if (val <= 3)
		alc5505_coef_set(codec, 0x6220, 0x2002010f); /* I/O PAD Configuration */
	else
		alc5505_coef_set(codec, 0x6220, 0x6002018f);

	alc5505_coef_set(codec, 0x61ac, 0x055525f0); /**/
	alc5505_coef_set(codec, 0x61c0, 0x12230080); /* Clock control */
	alc5505_coef_set(codec, 0x61b4, 0x040e2b02); /* PLL2 control */
	alc5505_coef_set(codec, 0x61bc, 0x010234f8); /* OSC Control */
	alc5505_coef_set(codec, 0x880c, 0x00000004); /* DRAM Function control */
	alc5505_coef_set(codec, 0x880c, 0x00000003);
	alc5505_coef_set(codec, 0x880c, 0x00000010);

#ifdef HALT_REALTEK_ALC5505
	alc5505_dsp_halt(codec);
#endif
}

#ifdef HALT_REALTEK_ALC5505
#define alc5505_dsp_suspend(codec)	/* NOP */
#define alc5505_dsp_resume(codec)	/* NOP */
#else
#define alc5505_dsp_suspend(codec)	alc5505_dsp_halt(codec)
#define alc5505_dsp_resume(codec)	alc5505_dsp_back_from_halt(codec)
#endif

#ifdef CONFIG_PM
static int alc269_suspend(struct hda_codec *codec)
{
	struct alc_spec *spec = codec->spec;

	if (spec->has_alc5505_dsp)
		alc5505_dsp_suspend(codec);
	return alc_suspend(codec);
}

static int alc269_resume(struct hda_codec *codec)
{
	struct alc_spec *spec = codec->spec;

	if (spec->codec_variant == ALC269_TYPE_ALC269VB)
		alc269vb_toggle_power_output(codec, 0);
	if (spec->codec_variant == ALC269_TYPE_ALC269VB &&
			(alc_get_coef0(codec) & 0x00ff) == 0x018) {
		msleep(150);
	}

	codec->patch_ops.init(codec);

	if (spec->codec_variant == ALC269_TYPE_ALC269VB)
		alc269vb_toggle_power_output(codec, 1);
	if (spec->codec_variant == ALC269_TYPE_ALC269VB &&
			(alc_get_coef0(codec) & 0x00ff) == 0x017) {
		msleep(200);
	}

	regcache_sync(codec->core.regmap);
	hda_call_check_power_status(codec, 0x01);

	/* on some machine, the BIOS will clear the codec gpio data when enter
	 * suspend, and won't restore the data after resume, so we restore it
	 * in the driver.
	 */
	if (spec->gpio_data)
		alc_write_gpio_data(codec);

	if (spec->has_alc5505_dsp)
		alc5505_dsp_resume(codec);

	return 0;
}
#endif /* CONFIG_PM */

static void alc269_fixup_pincfg_no_hp_to_lineout(struct hda_codec *codec,
						 const struct hda_fixup *fix, int action)
{
	struct alc_spec *spec = codec->spec;

	if (action == HDA_FIXUP_ACT_PRE_PROBE)
		spec->parse_flags = HDA_PINCFG_NO_HP_FIXUP;
}

static void alc269_fixup_pincfg_U7x7_headset_mic(struct hda_codec *codec,
						 const struct hda_fixup *fix,
						 int action)
{
	unsigned int cfg_headphone = snd_hda_codec_get_pincfg(codec, 0x21);
	unsigned int cfg_headset_mic = snd_hda_codec_get_pincfg(codec, 0x19);

	if (cfg_headphone && cfg_headset_mic == 0x411111f0)
		snd_hda_codec_set_pincfg(codec, 0x19,
			(cfg_headphone & ~AC_DEFCFG_DEVICE) |
			(AC_JACK_MIC_IN << AC_DEFCFG_DEVICE_SHIFT));
}

static void alc269_fixup_hweq(struct hda_codec *codec,
			       const struct hda_fixup *fix, int action)
{
	if (action == HDA_FIXUP_ACT_INIT)
		alc_update_coef_idx(codec, 0x1e, 0, 0x80);
}

static void alc269_fixup_headset_mic(struct hda_codec *codec,
				       const struct hda_fixup *fix, int action)
{
	struct alc_spec *spec = codec->spec;

	if (action == HDA_FIXUP_ACT_PRE_PROBE)
		spec->parse_flags |= HDA_PINCFG_HEADSET_MIC;
}

static void alc271_fixup_dmic(struct hda_codec *codec,
			      const struct hda_fixup *fix, int action)
{
	static const struct hda_verb verbs[] = {
		{0x20, AC_VERB_SET_COEF_INDEX, 0x0d},
		{0x20, AC_VERB_SET_PROC_COEF, 0x4000},
		{}
	};
	unsigned int cfg;

	if (strcmp(codec->core.chip_name, "ALC271X") &&
	    strcmp(codec->core.chip_name, "ALC269VB"))
		return;
	cfg = snd_hda_codec_get_pincfg(codec, 0x12);
	if (get_defcfg_connect(cfg) == AC_JACK_PORT_FIXED)
		snd_hda_sequence_write(codec, verbs);
}

static void alc269_fixup_pcm_44k(struct hda_codec *codec,
				 const struct hda_fixup *fix, int action)
{
	struct alc_spec *spec = codec->spec;

	if (action != HDA_FIXUP_ACT_PROBE)
		return;

	/* Due to a hardware problem on Lenovo Ideadpad, we need to
	 * fix the sample rate of analog I/O to 44.1kHz
	 */
	spec->gen.stream_analog_playback = &alc269_44k_pcm_analog_playback;
	spec->gen.stream_analog_capture = &alc269_44k_pcm_analog_capture;
}

static void alc269_fixup_stereo_dmic(struct hda_codec *codec,
				     const struct hda_fixup *fix, int action)
{
	/* The digital-mic unit sends PDM (differential signal) instead of
	 * the standard PCM, thus you can't record a valid mono stream as is.
	 * Below is a workaround specific to ALC269 to control the dmic
	 * signal source as mono.
	 */
	if (action == HDA_FIXUP_ACT_INIT)
		alc_update_coef_idx(codec, 0x07, 0, 0x80);
}

static void alc269_quanta_automute(struct hda_codec *codec)
{
	snd_hda_gen_update_outputs(codec);

	alc_write_coef_idx(codec, 0x0c, 0x680);
	alc_write_coef_idx(codec, 0x0c, 0x480);
}

static void alc269_fixup_quanta_mute(struct hda_codec *codec,
				     const struct hda_fixup *fix, int action)
{
	struct alc_spec *spec = codec->spec;
	if (action != HDA_FIXUP_ACT_PROBE)
		return;
	spec->gen.automute_hook = alc269_quanta_automute;
}

static void alc269_x101_hp_automute_hook(struct hda_codec *codec,
					 struct hda_jack_callback *jack)
{
	struct alc_spec *spec = codec->spec;
	int vref;
	msleep(200);
	snd_hda_gen_hp_automute(codec, jack);

	vref = spec->gen.hp_jack_present ? PIN_VREF80 : 0;
	msleep(100);
	snd_hda_codec_write(codec, 0x18, 0, AC_VERB_SET_PIN_WIDGET_CONTROL,
			    vref);
	msleep(500);
	snd_hda_codec_write(codec, 0x18, 0, AC_VERB_SET_PIN_WIDGET_CONTROL,
			    vref);
}

/*
 * Magic sequence to make Huawei Matebook X right speaker working (bko#197801)
 */
struct hda_alc298_mbxinit {
	unsigned char value_0x23;
	unsigned char value_0x25;
};

static void alc298_huawei_mbx_stereo_seq(struct hda_codec *codec,
					 const struct hda_alc298_mbxinit *initval,
					 bool first)
{
	snd_hda_codec_write(codec, 0x06, 0, AC_VERB_SET_DIGI_CONVERT_3, 0x0);
	alc_write_coef_idx(codec, 0x26, 0xb000);

	if (first)
		snd_hda_codec_write(codec, 0x21, 0, AC_VERB_GET_PIN_SENSE, 0x0);

	snd_hda_codec_write(codec, 0x6, 0, AC_VERB_SET_DIGI_CONVERT_3, 0x80);
	alc_write_coef_idx(codec, 0x26, 0xf000);
	alc_write_coef_idx(codec, 0x23, initval->value_0x23);

	if (initval->value_0x23 != 0x1e)
		alc_write_coef_idx(codec, 0x25, initval->value_0x25);

	snd_hda_codec_write(codec, 0x20, 0, AC_VERB_SET_COEF_INDEX, 0x26);
	snd_hda_codec_write(codec, 0x20, 0, AC_VERB_SET_PROC_COEF, 0xb010);
}

static void alc298_fixup_huawei_mbx_stereo(struct hda_codec *codec,
					   const struct hda_fixup *fix,
					   int action)
{
	/* Initialization magic */
	static const struct hda_alc298_mbxinit dac_init[] = {
		{0x0c, 0x00}, {0x0d, 0x00}, {0x0e, 0x00}, {0x0f, 0x00},
		{0x10, 0x00}, {0x1a, 0x40}, {0x1b, 0x82}, {0x1c, 0x00},
		{0x1d, 0x00}, {0x1e, 0x00}, {0x1f, 0x00},
		{0x20, 0xc2}, {0x21, 0xc8}, {0x22, 0x26}, {0x23, 0x24},
		{0x27, 0xff}, {0x28, 0xff}, {0x29, 0xff}, {0x2a, 0x8f},
		{0x2b, 0x02}, {0x2c, 0x48}, {0x2d, 0x34}, {0x2e, 0x00},
		{0x2f, 0x00},
		{0x30, 0x00}, {0x31, 0x00}, {0x32, 0x00}, {0x33, 0x00},
		{0x34, 0x00}, {0x35, 0x01}, {0x36, 0x93}, {0x37, 0x0c},
		{0x38, 0x00}, {0x39, 0x00}, {0x3a, 0xf8}, {0x38, 0x80},
		{}
	};
	const struct hda_alc298_mbxinit *seq;

	if (action != HDA_FIXUP_ACT_INIT)
		return;

	/* Start */
	snd_hda_codec_write(codec, 0x06, 0, AC_VERB_SET_DIGI_CONVERT_3, 0x00);
	snd_hda_codec_write(codec, 0x06, 0, AC_VERB_SET_DIGI_CONVERT_3, 0x80);
	alc_write_coef_idx(codec, 0x26, 0xf000);
	alc_write_coef_idx(codec, 0x22, 0x31);
	alc_write_coef_idx(codec, 0x23, 0x0b);
	alc_write_coef_idx(codec, 0x25, 0x00);
	snd_hda_codec_write(codec, 0x20, 0, AC_VERB_SET_COEF_INDEX, 0x26);
	snd_hda_codec_write(codec, 0x20, 0, AC_VERB_SET_PROC_COEF, 0xb010);

	for (seq = dac_init; seq->value_0x23; seq++)
		alc298_huawei_mbx_stereo_seq(codec, seq, seq == dac_init);
}

static void alc269_fixup_x101_headset_mic(struct hda_codec *codec,
				     const struct hda_fixup *fix, int action)
{
	struct alc_spec *spec = codec->spec;
	if (action == HDA_FIXUP_ACT_PRE_PROBE) {
		spec->parse_flags |= HDA_PINCFG_HEADSET_MIC;
		spec->gen.hp_automute_hook = alc269_x101_hp_automute_hook;
	}
}


/* update mute-LED according to the speaker mute state via mic VREF pin */
static void alc269_fixup_mic_mute_hook(void *private_data, int enabled)
{
	struct hda_codec *codec = private_data;
	struct alc_spec *spec = codec->spec;
	unsigned int pinval;

	if (spec->mute_led_polarity)
		enabled = !enabled;
	pinval = snd_hda_codec_get_pin_target(codec, spec->mute_led_nid);
	pinval &= ~AC_PINCTL_VREFEN;
	pinval |= enabled ? AC_PINCTL_VREF_HIZ : AC_PINCTL_VREF_80;
	if (spec->mute_led_nid) {
		/* temporarily power up/down for setting VREF */
		snd_hda_power_up_pm(codec);
		snd_hda_set_pin_ctl_cache(codec, spec->mute_led_nid, pinval);
		snd_hda_power_down_pm(codec);
	}
}

/* Make sure the led works even in runtime suspend */
static unsigned int led_power_filter(struct hda_codec *codec,
						  hda_nid_t nid,
						  unsigned int power_state)
{
	struct alc_spec *spec = codec->spec;

	if (power_state != AC_PWRST_D3 || nid == 0 ||
	    (nid != spec->mute_led_nid && nid != spec->cap_mute_led_nid))
		return power_state;

	/* Set pin ctl again, it might have just been set to 0 */
	snd_hda_set_pin_ctl(codec, nid,
			    snd_hda_codec_get_pin_target(codec, nid));

	return snd_hda_gen_path_power_filter(codec, nid, power_state);
}

static void alc269_fixup_hp_mute_led(struct hda_codec *codec,
				     const struct hda_fixup *fix, int action)
{
	struct alc_spec *spec = codec->spec;
	const struct dmi_device *dev = NULL;

	if (action != HDA_FIXUP_ACT_PRE_PROBE)
		return;

	while ((dev = dmi_find_device(DMI_DEV_TYPE_OEM_STRING, NULL, dev))) {
		int pol, pin;
		if (sscanf(dev->name, "HP_Mute_LED_%d_%x", &pol, &pin) != 2)
			continue;
		if (pin < 0x0a || pin >= 0x10)
			break;
		spec->mute_led_polarity = pol;
		spec->mute_led_nid = pin - 0x0a + 0x18;
		spec->gen.vmaster_mute.hook = alc269_fixup_mic_mute_hook;
		spec->gen.vmaster_mute_enum = 1;
		codec->power_filter = led_power_filter;
		codec_dbg(codec,
			  "Detected mute LED for %x:%d\n", spec->mute_led_nid,
			   spec->mute_led_polarity);
		break;
	}
}

static void alc269_fixup_hp_mute_led_micx(struct hda_codec *codec,
					  const struct hda_fixup *fix,
					  int action, hda_nid_t pin)
{
	struct alc_spec *spec = codec->spec;

	if (action == HDA_FIXUP_ACT_PRE_PROBE) {
		spec->mute_led_polarity = 0;
		spec->mute_led_nid = pin;
		spec->gen.vmaster_mute.hook = alc269_fixup_mic_mute_hook;
		spec->gen.vmaster_mute_enum = 1;
		codec->power_filter = led_power_filter;
	}
}

static void alc269_fixup_hp_mute_led_mic1(struct hda_codec *codec,
				const struct hda_fixup *fix, int action)
{
	alc269_fixup_hp_mute_led_micx(codec, fix, action, 0x18);
}

static void alc269_fixup_hp_mute_led_mic2(struct hda_codec *codec,
				const struct hda_fixup *fix, int action)
{
	alc269_fixup_hp_mute_led_micx(codec, fix, action, 0x19);
}

static void alc269_fixup_hp_mute_led_mic3(struct hda_codec *codec,
				const struct hda_fixup *fix, int action)
{
	alc269_fixup_hp_mute_led_micx(codec, fix, action, 0x1b);
}

/* update LED status via GPIO */
static void alc_update_gpio_led(struct hda_codec *codec, unsigned int mask,
				bool enabled)
{
	struct alc_spec *spec = codec->spec;

	if (spec->mute_led_polarity)
		enabled = !enabled;
	alc_update_gpio_data(codec, mask, !enabled); /* muted -> LED on */
}

/* turn on/off mute LED via GPIO per vmaster hook */
static void alc_fixup_gpio_mute_hook(void *private_data, int enabled)
{
	struct hda_codec *codec = private_data;
	struct alc_spec *spec = codec->spec;

	alc_update_gpio_led(codec, spec->gpio_mute_led_mask, enabled);
}

/* turn on/off mic-mute LED via GPIO per capture hook */
static void alc_gpio_micmute_update(struct hda_codec *codec)
{
	struct alc_spec *spec = codec->spec;

	alc_update_gpio_led(codec, spec->gpio_mic_led_mask,
			    spec->gen.micmute_led.led_value);
}

/* setup mute and mic-mute GPIO bits, add hooks appropriately */
static void alc_fixup_hp_gpio_led(struct hda_codec *codec,
				  int action,
				  unsigned int mute_mask,
				  unsigned int micmute_mask)
{
	struct alc_spec *spec = codec->spec;

	alc_fixup_gpio(codec, action, mute_mask | micmute_mask);

	if (action != HDA_FIXUP_ACT_PRE_PROBE)
		return;
	if (mute_mask) {
		spec->gpio_mute_led_mask = mute_mask;
		spec->gen.vmaster_mute.hook = alc_fixup_gpio_mute_hook;
	}
	if (micmute_mask) {
		spec->gpio_mic_led_mask = micmute_mask;
		snd_hda_gen_add_micmute_led(codec, alc_gpio_micmute_update);
	}
}

static void alc269_fixup_hp_gpio_led(struct hda_codec *codec,
				const struct hda_fixup *fix, int action)
{
	alc_fixup_hp_gpio_led(codec, action, 0x08, 0x10);
}

static void alc286_fixup_hp_gpio_led(struct hda_codec *codec,
				const struct hda_fixup *fix, int action)
{
	alc_fixup_hp_gpio_led(codec, action, 0x02, 0x20);
}

/* turn on/off mic-mute LED per capture hook */
static void alc_cap_micmute_update(struct hda_codec *codec)
{
	struct alc_spec *spec = codec->spec;
	unsigned int pinval;

	if (!spec->cap_mute_led_nid)
		return;
	pinval = snd_hda_codec_get_pin_target(codec, spec->cap_mute_led_nid);
	pinval &= ~AC_PINCTL_VREFEN;
	if (spec->gen.micmute_led.led_value)
		pinval |= AC_PINCTL_VREF_80;
	else
		pinval |= AC_PINCTL_VREF_HIZ;
	snd_hda_set_pin_ctl_cache(codec, spec->cap_mute_led_nid, pinval);
}

static void alc269_fixup_hp_gpio_mic1_led(struct hda_codec *codec,
				const struct hda_fixup *fix, int action)
{
	struct alc_spec *spec = codec->spec;

	alc_fixup_hp_gpio_led(codec, action, 0x08, 0);
	if (action == HDA_FIXUP_ACT_PRE_PROBE) {
		/* Like hp_gpio_mic1_led, but also needs GPIO4 low to
		 * enable headphone amp
		 */
		spec->gpio_mask |= 0x10;
		spec->gpio_dir |= 0x10;
		spec->cap_mute_led_nid = 0x18;
		snd_hda_gen_add_micmute_led(codec, alc_cap_micmute_update);
		codec->power_filter = led_power_filter;
	}
}

static void alc280_fixup_hp_gpio4(struct hda_codec *codec,
				   const struct hda_fixup *fix, int action)
{
	struct alc_spec *spec = codec->spec;

	alc_fixup_hp_gpio_led(codec, action, 0x08, 0);
	if (action == HDA_FIXUP_ACT_PRE_PROBE) {
		spec->cap_mute_led_nid = 0x18;
		snd_hda_gen_add_micmute_led(codec, alc_cap_micmute_update);
		codec->power_filter = led_power_filter;
	}
}

#if IS_REACHABLE(CONFIG_INPUT)
static void gpio2_mic_hotkey_event(struct hda_codec *codec,
				   struct hda_jack_callback *event)
{
	struct alc_spec *spec = codec->spec;

	/* GPIO2 just toggles on a keypress/keyrelease cycle. Therefore
	   send both key on and key off event for every interrupt. */
	input_report_key(spec->kb_dev, spec->alc_mute_keycode_map[ALC_KEY_MICMUTE_INDEX], 1);
	input_sync(spec->kb_dev);
	input_report_key(spec->kb_dev, spec->alc_mute_keycode_map[ALC_KEY_MICMUTE_INDEX], 0);
	input_sync(spec->kb_dev);
}

static int alc_register_micmute_input_device(struct hda_codec *codec)
{
	struct alc_spec *spec = codec->spec;
	int i;

	spec->kb_dev = input_allocate_device();
	if (!spec->kb_dev) {
		codec_err(codec, "Out of memory (input_allocate_device)\n");
		return -ENOMEM;
	}

	spec->alc_mute_keycode_map[ALC_KEY_MICMUTE_INDEX] = KEY_MICMUTE;

	spec->kb_dev->name = "Microphone Mute Button";
	spec->kb_dev->evbit[0] = BIT_MASK(EV_KEY);
	spec->kb_dev->keycodesize = sizeof(spec->alc_mute_keycode_map[0]);
	spec->kb_dev->keycodemax = ARRAY_SIZE(spec->alc_mute_keycode_map);
	spec->kb_dev->keycode = spec->alc_mute_keycode_map;
	for (i = 0; i < ARRAY_SIZE(spec->alc_mute_keycode_map); i++)
		set_bit(spec->alc_mute_keycode_map[i], spec->kb_dev->keybit);

	if (input_register_device(spec->kb_dev)) {
		codec_err(codec, "input_register_device failed\n");
		input_free_device(spec->kb_dev);
		spec->kb_dev = NULL;
		return -ENOMEM;
	}

	return 0;
}

/* GPIO1 = set according to SKU external amp
 * GPIO2 = mic mute hotkey
 * GPIO3 = mute LED
 * GPIO4 = mic mute LED
 */
static void alc280_fixup_hp_gpio2_mic_hotkey(struct hda_codec *codec,
					     const struct hda_fixup *fix, int action)
{
	struct alc_spec *spec = codec->spec;

	alc_fixup_hp_gpio_led(codec, action, 0x08, 0x10);
	if (action == HDA_FIXUP_ACT_PRE_PROBE) {
		spec->init_amp = ALC_INIT_DEFAULT;
		if (alc_register_micmute_input_device(codec) != 0)
			return;

		spec->gpio_mask |= 0x06;
		spec->gpio_dir |= 0x02;
		spec->gpio_data |= 0x02;
		snd_hda_codec_write_cache(codec, codec->core.afg, 0,
					  AC_VERB_SET_GPIO_UNSOLICITED_RSP_MASK, 0x04);
		snd_hda_jack_detect_enable_callback(codec, codec->core.afg,
						    gpio2_mic_hotkey_event);
		return;
	}

	if (!spec->kb_dev)
		return;

	switch (action) {
	case HDA_FIXUP_ACT_FREE:
		input_unregister_device(spec->kb_dev);
		spec->kb_dev = NULL;
	}
}

/* Line2 = mic mute hotkey
 * GPIO2 = mic mute LED
 */
static void alc233_fixup_lenovo_line2_mic_hotkey(struct hda_codec *codec,
					     const struct hda_fixup *fix, int action)
{
	struct alc_spec *spec = codec->spec;

	alc_fixup_hp_gpio_led(codec, action, 0, 0x04);
	if (action == HDA_FIXUP_ACT_PRE_PROBE) {
		spec->init_amp = ALC_INIT_DEFAULT;
		if (alc_register_micmute_input_device(codec) != 0)
			return;

		snd_hda_jack_detect_enable_callback(codec, 0x1b,
						    gpio2_mic_hotkey_event);
		return;
	}

	if (!spec->kb_dev)
		return;

	switch (action) {
	case HDA_FIXUP_ACT_FREE:
		input_unregister_device(spec->kb_dev);
		spec->kb_dev = NULL;
	}
}
#else /* INPUT */
#define alc280_fixup_hp_gpio2_mic_hotkey	NULL
#define alc233_fixup_lenovo_line2_mic_hotkey	NULL
#endif /* INPUT */

static void alc269_fixup_hp_line1_mic1_led(struct hda_codec *codec,
				const struct hda_fixup *fix, int action)
{
	struct alc_spec *spec = codec->spec;

	alc269_fixup_hp_mute_led_micx(codec, fix, action, 0x1a);
	if (action == HDA_FIXUP_ACT_PRE_PROBE) {
		spec->cap_mute_led_nid = 0x18;
		snd_hda_gen_add_micmute_led(codec, alc_cap_micmute_update);
	}
}

static struct coef_fw alc225_pre_hsmode[] = {
	UPDATE_COEF(0x4a, 1<<8, 0),
	UPDATE_COEFEX(0x57, 0x05, 1<<14, 0),
	UPDATE_COEF(0x63, 3<<14, 3<<14),
	UPDATE_COEF(0x4a, 3<<4, 2<<4),
	UPDATE_COEF(0x4a, 3<<10, 3<<10),
	UPDATE_COEF(0x45, 0x3f<<10, 0x34<<10),
	UPDATE_COEF(0x4a, 3<<10, 0),
	{}
};

static void alc_headset_mode_unplugged(struct hda_codec *codec)
{
	static struct coef_fw coef0255[] = {
		WRITE_COEF(0x1b, 0x0c0b), /* LDO and MISC control */
		WRITE_COEF(0x45, 0xd089), /* UAJ function set to menual mode */
		UPDATE_COEFEX(0x57, 0x05, 1<<14, 0), /* Direct Drive HP Amp control(Set to verb control)*/
		WRITE_COEF(0x06, 0x6104), /* Set MIC2 Vref gate with HP */
		WRITE_COEFEX(0x57, 0x03, 0x8aa6), /* Direct Drive HP Amp control */
		{}
	};
	static struct coef_fw coef0256[] = {
		WRITE_COEF(0x1b, 0x0c4b), /* LDO and MISC control */
		WRITE_COEF(0x45, 0xd089), /* UAJ function set to menual mode */
		WRITE_COEF(0x06, 0x6104), /* Set MIC2 Vref gate with HP */
		WRITE_COEFEX(0x57, 0x03, 0x09a3), /* Direct Drive HP Amp control */
		UPDATE_COEFEX(0x57, 0x05, 1<<14, 0), /* Direct Drive HP Amp control(Set to verb control)*/
		{}
	};
	static struct coef_fw coef0233[] = {
		WRITE_COEF(0x1b, 0x0c0b),
		WRITE_COEF(0x45, 0xc429),
		UPDATE_COEF(0x35, 0x4000, 0),
		WRITE_COEF(0x06, 0x2104),
		WRITE_COEF(0x1a, 0x0001),
		WRITE_COEF(0x26, 0x0004),
		WRITE_COEF(0x32, 0x42a3),
		{}
	};
	static struct coef_fw coef0288[] = {
		UPDATE_COEF(0x4f, 0xfcc0, 0xc400),
		UPDATE_COEF(0x50, 0x2000, 0x2000),
		UPDATE_COEF(0x56, 0x0006, 0x0006),
		UPDATE_COEF(0x66, 0x0008, 0),
		UPDATE_COEF(0x67, 0x2000, 0),
		{}
	};
	static struct coef_fw coef0298[] = {
		UPDATE_COEF(0x19, 0x1300, 0x0300),
		{}
	};
	static struct coef_fw coef0292[] = {
		WRITE_COEF(0x76, 0x000e),
		WRITE_COEF(0x6c, 0x2400),
		WRITE_COEF(0x18, 0x7308),
		WRITE_COEF(0x6b, 0xc429),
		{}
	};
	static struct coef_fw coef0293[] = {
		UPDATE_COEF(0x10, 7<<8, 6<<8), /* SET Line1 JD to 0 */
		UPDATE_COEFEX(0x57, 0x05, 1<<15|1<<13, 0x0), /* SET charge pump by verb */
		UPDATE_COEFEX(0x57, 0x03, 1<<10, 1<<10), /* SET EN_OSW to 1 */
		UPDATE_COEF(0x1a, 1<<3, 1<<3), /* Combo JD gating with LINE1-VREFO */
		WRITE_COEF(0x45, 0xc429), /* Set to TRS type */
		UPDATE_COEF(0x4a, 0x000f, 0x000e), /* Combo Jack auto detect */
		{}
	};
	static struct coef_fw coef0668[] = {
		WRITE_COEF(0x15, 0x0d40),
		WRITE_COEF(0xb7, 0x802b),
		{}
	};
	static struct coef_fw coef0225[] = {
		UPDATE_COEF(0x63, 3<<14, 0),
		{}
	};
	static struct coef_fw coef0274[] = {
		UPDATE_COEF(0x4a, 0x0100, 0),
		UPDATE_COEFEX(0x57, 0x05, 0x4000, 0),
		UPDATE_COEF(0x6b, 0xf000, 0x5000),
		UPDATE_COEF(0x4a, 0x0010, 0),
		UPDATE_COEF(0x4a, 0x0c00, 0x0c00),
		WRITE_COEF(0x45, 0x5289),
		UPDATE_COEF(0x4a, 0x0c00, 0),
		{}
	};

	switch (codec->core.vendor_id) {
	case 0x10ec0255:
		alc_process_coef_fw(codec, coef0255);
		break;
	case 0x10ec0236:
	case 0x10ec0256:
		alc_process_coef_fw(codec, coef0256);
		break;
	case 0x10ec0234:
	case 0x10ec0274:
	case 0x10ec0294:
		alc_process_coef_fw(codec, coef0274);
		break;
	case 0x10ec0233:
	case 0x10ec0283:
		alc_process_coef_fw(codec, coef0233);
		break;
	case 0x10ec0286:
	case 0x10ec0288:
		alc_process_coef_fw(codec, coef0288);
		break;
	case 0x10ec0298:
		alc_process_coef_fw(codec, coef0298);
		alc_process_coef_fw(codec, coef0288);
		break;
	case 0x10ec0292:
		alc_process_coef_fw(codec, coef0292);
		break;
	case 0x10ec0293:
		alc_process_coef_fw(codec, coef0293);
		break;
	case 0x10ec0668:
		alc_process_coef_fw(codec, coef0668);
		break;
	case 0x10ec0215:
	case 0x10ec0225:
	case 0x10ec0285:
	case 0x10ec0295:
	case 0x10ec0289:
	case 0x10ec0299:
		alc_process_coef_fw(codec, alc225_pre_hsmode);
		alc_process_coef_fw(codec, coef0225);
		break;
	case 0x10ec0867:
		alc_update_coefex_idx(codec, 0x57, 0x5, 1<<14, 0);
		break;
	}
	codec_dbg(codec, "Headset jack set to unplugged mode.\n");
}


static void alc_headset_mode_mic_in(struct hda_codec *codec, hda_nid_t hp_pin,
				    hda_nid_t mic_pin)
{
	static struct coef_fw coef0255[] = {
		WRITE_COEFEX(0x57, 0x03, 0x8aa6),
		WRITE_COEF(0x06, 0x6100), /* Set MIC2 Vref gate to normal */
		{}
	};
	static struct coef_fw coef0256[] = {
		UPDATE_COEFEX(0x57, 0x05, 1<<14, 1<<14), /* Direct Drive HP Amp control(Set to verb control)*/
		WRITE_COEFEX(0x57, 0x03, 0x09a3),
		WRITE_COEF(0x06, 0x6100), /* Set MIC2 Vref gate to normal */
		{}
	};
	static struct coef_fw coef0233[] = {
		UPDATE_COEF(0x35, 0, 1<<14),
		WRITE_COEF(0x06, 0x2100),
		WRITE_COEF(0x1a, 0x0021),
		WRITE_COEF(0x26, 0x008c),
		{}
	};
	static struct coef_fw coef0288[] = {
		UPDATE_COEF(0x4f, 0x00c0, 0),
		UPDATE_COEF(0x50, 0x2000, 0),
		UPDATE_COEF(0x56, 0x0006, 0),
		UPDATE_COEF(0x4f, 0xfcc0, 0xc400),
		UPDATE_COEF(0x66, 0x0008, 0x0008),
		UPDATE_COEF(0x67, 0x2000, 0x2000),
		{}
	};
	static struct coef_fw coef0292[] = {
		WRITE_COEF(0x19, 0xa208),
		WRITE_COEF(0x2e, 0xacf0),
		{}
	};
	static struct coef_fw coef0293[] = {
		UPDATE_COEFEX(0x57, 0x05, 0, 1<<15|1<<13), /* SET charge pump by verb */
		UPDATE_COEFEX(0x57, 0x03, 1<<10, 0), /* SET EN_OSW to 0 */
		UPDATE_COEF(0x1a, 1<<3, 0), /* Combo JD gating without LINE1-VREFO */
		{}
	};
	static struct coef_fw coef0688[] = {
		WRITE_COEF(0xb7, 0x802b),
		WRITE_COEF(0xb5, 0x1040),
		UPDATE_COEF(0xc3, 0, 1<<12),
		{}
	};
	static struct coef_fw coef0225[] = {
		UPDATE_COEFEX(0x57, 0x05, 1<<14, 1<<14),
		UPDATE_COEF(0x4a, 3<<4, 2<<4),
		UPDATE_COEF(0x63, 3<<14, 0),
		{}
	};
	static struct coef_fw coef0274[] = {
		UPDATE_COEFEX(0x57, 0x05, 0x4000, 0x4000),
		UPDATE_COEF(0x4a, 0x0010, 0),
		UPDATE_COEF(0x6b, 0xf000, 0),
		{}
	};

	switch (codec->core.vendor_id) {
	case 0x10ec0255:
		alc_write_coef_idx(codec, 0x45, 0xc489);
		snd_hda_set_pin_ctl_cache(codec, hp_pin, 0);
		alc_process_coef_fw(codec, coef0255);
		snd_hda_set_pin_ctl_cache(codec, mic_pin, PIN_VREF50);
		break;
	case 0x10ec0236:
	case 0x10ec0256:
		alc_write_coef_idx(codec, 0x45, 0xc489);
		snd_hda_set_pin_ctl_cache(codec, hp_pin, 0);
		alc_process_coef_fw(codec, coef0256);
		snd_hda_set_pin_ctl_cache(codec, mic_pin, PIN_VREF50);
		break;
	case 0x10ec0234:
	case 0x10ec0274:
	case 0x10ec0294:
		alc_write_coef_idx(codec, 0x45, 0x4689);
		snd_hda_set_pin_ctl_cache(codec, hp_pin, 0);
		alc_process_coef_fw(codec, coef0274);
		snd_hda_set_pin_ctl_cache(codec, mic_pin, PIN_VREF50);
		break;
	case 0x10ec0233:
	case 0x10ec0283:
		alc_write_coef_idx(codec, 0x45, 0xc429);
		snd_hda_set_pin_ctl_cache(codec, hp_pin, 0);
		alc_process_coef_fw(codec, coef0233);
		snd_hda_set_pin_ctl_cache(codec, mic_pin, PIN_VREF50);
		break;
	case 0x10ec0286:
	case 0x10ec0288:
	case 0x10ec0298:
		snd_hda_set_pin_ctl_cache(codec, hp_pin, 0);
		alc_process_coef_fw(codec, coef0288);
		snd_hda_set_pin_ctl_cache(codec, mic_pin, PIN_VREF50);
		break;
	case 0x10ec0292:
		snd_hda_set_pin_ctl_cache(codec, hp_pin, 0);
		alc_process_coef_fw(codec, coef0292);
		break;
	case 0x10ec0293:
		/* Set to TRS mode */
		alc_write_coef_idx(codec, 0x45, 0xc429);
		snd_hda_set_pin_ctl_cache(codec, hp_pin, 0);
		alc_process_coef_fw(codec, coef0293);
		snd_hda_set_pin_ctl_cache(codec, mic_pin, PIN_VREF50);
		break;
	case 0x10ec0867:
		alc_update_coefex_idx(codec, 0x57, 0x5, 0, 1<<14);
		/* fallthru */
	case 0x10ec0221:
	case 0x10ec0662:
		snd_hda_set_pin_ctl_cache(codec, hp_pin, 0);
		snd_hda_set_pin_ctl_cache(codec, mic_pin, PIN_VREF50);
		break;
	case 0x10ec0668:
		alc_write_coef_idx(codec, 0x11, 0x0001);
		snd_hda_set_pin_ctl_cache(codec, hp_pin, 0);
		alc_process_coef_fw(codec, coef0688);
		snd_hda_set_pin_ctl_cache(codec, mic_pin, PIN_VREF50);
		break;
	case 0x10ec0215:
	case 0x10ec0225:
	case 0x10ec0285:
	case 0x10ec0295:
	case 0x10ec0289:
	case 0x10ec0299:
		alc_process_coef_fw(codec, alc225_pre_hsmode);
		alc_update_coef_idx(codec, 0x45, 0x3f<<10, 0x31<<10);
		snd_hda_set_pin_ctl_cache(codec, hp_pin, 0);
		alc_process_coef_fw(codec, coef0225);
		snd_hda_set_pin_ctl_cache(codec, mic_pin, PIN_VREF50);
		break;
	}
	codec_dbg(codec, "Headset jack set to mic-in mode.\n");
}

static void alc_headset_mode_default(struct hda_codec *codec)
{
	static struct coef_fw coef0225[] = {
		UPDATE_COEF(0x45, 0x3f<<10, 0x30<<10),
		UPDATE_COEF(0x45, 0x3f<<10, 0x31<<10),
		UPDATE_COEF(0x49, 3<<8, 0<<8),
		UPDATE_COEF(0x4a, 3<<4, 3<<4),
		UPDATE_COEF(0x63, 3<<14, 0),
		UPDATE_COEF(0x67, 0xf000, 0x3000),
		{}
	};
	static struct coef_fw coef0255[] = {
		WRITE_COEF(0x45, 0xc089),
		WRITE_COEF(0x45, 0xc489),
		WRITE_COEFEX(0x57, 0x03, 0x8ea6),
		WRITE_COEF(0x49, 0x0049),
		{}
	};
	static struct coef_fw coef0256[] = {
		WRITE_COEF(0x45, 0xc489),
		WRITE_COEFEX(0x57, 0x03, 0x0da3),
		WRITE_COEF(0x49, 0x0049),
		UPDATE_COEFEX(0x57, 0x05, 1<<14, 0), /* Direct Drive HP Amp control(Set to verb control)*/
		WRITE_COEF(0x06, 0x6100),
		{}
	};
	static struct coef_fw coef0233[] = {
		WRITE_COEF(0x06, 0x2100),
		WRITE_COEF(0x32, 0x4ea3),
		{}
	};
	static struct coef_fw coef0288[] = {
		UPDATE_COEF(0x4f, 0xfcc0, 0xc400), /* Set to TRS type */
		UPDATE_COEF(0x50, 0x2000, 0x2000),
		UPDATE_COEF(0x56, 0x0006, 0x0006),
		UPDATE_COEF(0x66, 0x0008, 0),
		UPDATE_COEF(0x67, 0x2000, 0),
		{}
	};
	static struct coef_fw coef0292[] = {
		WRITE_COEF(0x76, 0x000e),
		WRITE_COEF(0x6c, 0x2400),
		WRITE_COEF(0x6b, 0xc429),
		WRITE_COEF(0x18, 0x7308),
		{}
	};
	static struct coef_fw coef0293[] = {
		UPDATE_COEF(0x4a, 0x000f, 0x000e), /* Combo Jack auto detect */
		WRITE_COEF(0x45, 0xC429), /* Set to TRS type */
		UPDATE_COEF(0x1a, 1<<3, 0), /* Combo JD gating without LINE1-VREFO */
		{}
	};
	static struct coef_fw coef0688[] = {
		WRITE_COEF(0x11, 0x0041),
		WRITE_COEF(0x15, 0x0d40),
		WRITE_COEF(0xb7, 0x802b),
		{}
	};
	static struct coef_fw coef0274[] = {
		WRITE_COEF(0x45, 0x4289),
		UPDATE_COEF(0x4a, 0x0010, 0x0010),
		UPDATE_COEF(0x6b, 0x0f00, 0),
		UPDATE_COEF(0x49, 0x0300, 0x0300),
		{}
	};

	switch (codec->core.vendor_id) {
	case 0x10ec0215:
	case 0x10ec0225:
	case 0x10ec0285:
	case 0x10ec0295:
	case 0x10ec0289:
	case 0x10ec0299:
		alc_process_coef_fw(codec, alc225_pre_hsmode);
		alc_process_coef_fw(codec, coef0225);
		break;
	case 0x10ec0255:
		alc_process_coef_fw(codec, coef0255);
		break;
	case 0x10ec0236:
	case 0x10ec0256:
		alc_write_coef_idx(codec, 0x1b, 0x0e4b);
		alc_write_coef_idx(codec, 0x45, 0xc089);
		msleep(50);
		alc_process_coef_fw(codec, coef0256);
		break;
	case 0x10ec0234:
	case 0x10ec0274:
	case 0x10ec0294:
		alc_process_coef_fw(codec, coef0274);
		break;
	case 0x10ec0233:
	case 0x10ec0283:
		alc_process_coef_fw(codec, coef0233);
		break;
	case 0x10ec0286:
	case 0x10ec0288:
	case 0x10ec0298:
		alc_process_coef_fw(codec, coef0288);
		break;
	case 0x10ec0292:
		alc_process_coef_fw(codec, coef0292);
		break;
	case 0x10ec0293:
		alc_process_coef_fw(codec, coef0293);
		break;
	case 0x10ec0668:
		alc_process_coef_fw(codec, coef0688);
		break;
	case 0x10ec0867:
		alc_update_coefex_idx(codec, 0x57, 0x5, 1<<14, 0);
		break;
	}
	codec_dbg(codec, "Headset jack set to headphone (default) mode.\n");
}

/* Iphone type */
static void alc_headset_mode_ctia(struct hda_codec *codec)
{
	int val;

	static struct coef_fw coef0255[] = {
		WRITE_COEF(0x45, 0xd489), /* Set to CTIA type */
		WRITE_COEF(0x1b, 0x0c2b),
		WRITE_COEFEX(0x57, 0x03, 0x8ea6),
		{}
	};
	static struct coef_fw coef0256[] = {
		WRITE_COEF(0x45, 0xd489), /* Set to CTIA type */
		WRITE_COEF(0x1b, 0x0e6b),
		{}
	};
	static struct coef_fw coef0233[] = {
		WRITE_COEF(0x45, 0xd429),
		WRITE_COEF(0x1b, 0x0c2b),
		WRITE_COEF(0x32, 0x4ea3),
		{}
	};
	static struct coef_fw coef0288[] = {
		UPDATE_COEF(0x50, 0x2000, 0x2000),
		UPDATE_COEF(0x56, 0x0006, 0x0006),
		UPDATE_COEF(0x66, 0x0008, 0),
		UPDATE_COEF(0x67, 0x2000, 0),
		{}
	};
	static struct coef_fw coef0292[] = {
		WRITE_COEF(0x6b, 0xd429),
		WRITE_COEF(0x76, 0x0008),
		WRITE_COEF(0x18, 0x7388),
		{}
	};
	static struct coef_fw coef0293[] = {
		WRITE_COEF(0x45, 0xd429), /* Set to ctia type */
		UPDATE_COEF(0x10, 7<<8, 7<<8), /* SET Line1 JD to 1 */
		{}
	};
	static struct coef_fw coef0688[] = {
		WRITE_COEF(0x11, 0x0001),
		WRITE_COEF(0x15, 0x0d60),
		WRITE_COEF(0xc3, 0x0000),
		{}
	};
	static struct coef_fw coef0225_1[] = {
		UPDATE_COEF(0x45, 0x3f<<10, 0x35<<10),
		UPDATE_COEF(0x63, 3<<14, 2<<14),
		{}
	};
	static struct coef_fw coef0225_2[] = {
		UPDATE_COEF(0x45, 0x3f<<10, 0x35<<10),
		UPDATE_COEF(0x63, 3<<14, 1<<14),
		{}
	};

	switch (codec->core.vendor_id) {
	case 0x10ec0255:
		alc_process_coef_fw(codec, coef0255);
		break;
	case 0x10ec0236:
	case 0x10ec0256:
		alc_process_coef_fw(codec, coef0256);
		break;
	case 0x10ec0234:
	case 0x10ec0274:
	case 0x10ec0294:
		alc_write_coef_idx(codec, 0x45, 0xd689);
		break;
	case 0x10ec0233:
	case 0x10ec0283:
		alc_process_coef_fw(codec, coef0233);
		break;
	case 0x10ec0298:
		val = alc_read_coef_idx(codec, 0x50);
		if (val & (1 << 12)) {
			alc_update_coef_idx(codec, 0x8e, 0x0070, 0x0020);
			alc_update_coef_idx(codec, 0x4f, 0xfcc0, 0xd400);
			msleep(300);
		} else {
			alc_update_coef_idx(codec, 0x8e, 0x0070, 0x0010);
			alc_update_coef_idx(codec, 0x4f, 0xfcc0, 0xd400);
			msleep(300);
		}
		break;
	case 0x10ec0286:
	case 0x10ec0288:
		alc_update_coef_idx(codec, 0x4f, 0xfcc0, 0xd400);
		msleep(300);
		alc_process_coef_fw(codec, coef0288);
		break;
	case 0x10ec0292:
		alc_process_coef_fw(codec, coef0292);
		break;
	case 0x10ec0293:
		alc_process_coef_fw(codec, coef0293);
		break;
	case 0x10ec0668:
		alc_process_coef_fw(codec, coef0688);
		break;
	case 0x10ec0215:
	case 0x10ec0225:
	case 0x10ec0285:
	case 0x10ec0295:
	case 0x10ec0289:
	case 0x10ec0299:
		val = alc_read_coef_idx(codec, 0x45);
		if (val & (1 << 9))
			alc_process_coef_fw(codec, coef0225_2);
		else
			alc_process_coef_fw(codec, coef0225_1);
		break;
	case 0x10ec0867:
		alc_update_coefex_idx(codec, 0x57, 0x5, 1<<14, 0);
		break;
	}
	codec_dbg(codec, "Headset jack set to iPhone-style headset mode.\n");
}

/* Nokia type */
static void alc_headset_mode_omtp(struct hda_codec *codec)
{
	static struct coef_fw coef0255[] = {
		WRITE_COEF(0x45, 0xe489), /* Set to OMTP Type */
		WRITE_COEF(0x1b, 0x0c2b),
		WRITE_COEFEX(0x57, 0x03, 0x8ea6),
		{}
	};
	static struct coef_fw coef0256[] = {
		WRITE_COEF(0x45, 0xe489), /* Set to OMTP Type */
		WRITE_COEF(0x1b, 0x0e6b),
		{}
	};
	static struct coef_fw coef0233[] = {
		WRITE_COEF(0x45, 0xe429),
		WRITE_COEF(0x1b, 0x0c2b),
		WRITE_COEF(0x32, 0x4ea3),
		{}
	};
	static struct coef_fw coef0288[] = {
		UPDATE_COEF(0x50, 0x2000, 0x2000),
		UPDATE_COEF(0x56, 0x0006, 0x0006),
		UPDATE_COEF(0x66, 0x0008, 0),
		UPDATE_COEF(0x67, 0x2000, 0),
		{}
	};
	static struct coef_fw coef0292[] = {
		WRITE_COEF(0x6b, 0xe429),
		WRITE_COEF(0x76, 0x0008),
		WRITE_COEF(0x18, 0x7388),
		{}
	};
	static struct coef_fw coef0293[] = {
		WRITE_COEF(0x45, 0xe429), /* Set to omtp type */
		UPDATE_COEF(0x10, 7<<8, 7<<8), /* SET Line1 JD to 1 */
		{}
	};
	static struct coef_fw coef0688[] = {
		WRITE_COEF(0x11, 0x0001),
		WRITE_COEF(0x15, 0x0d50),
		WRITE_COEF(0xc3, 0x0000),
		{}
	};
	static struct coef_fw coef0225[] = {
		UPDATE_COEF(0x45, 0x3f<<10, 0x39<<10),
		UPDATE_COEF(0x63, 3<<14, 2<<14),
		{}
	};

	switch (codec->core.vendor_id) {
	case 0x10ec0255:
		alc_process_coef_fw(codec, coef0255);
		break;
	case 0x10ec0236:
	case 0x10ec0256:
		alc_process_coef_fw(codec, coef0256);
		break;
	case 0x10ec0234:
	case 0x10ec0274:
	case 0x10ec0294:
		alc_write_coef_idx(codec, 0x45, 0xe689);
		break;
	case 0x10ec0233:
	case 0x10ec0283:
		alc_process_coef_fw(codec, coef0233);
		break;
	case 0x10ec0298:
		alc_update_coef_idx(codec, 0x8e, 0x0070, 0x0010);/* Headset output enable */
		alc_update_coef_idx(codec, 0x4f, 0xfcc0, 0xe400);
		msleep(300);
		break;
	case 0x10ec0286:
	case 0x10ec0288:
		alc_update_coef_idx(codec, 0x4f, 0xfcc0, 0xe400);
		msleep(300);
		alc_process_coef_fw(codec, coef0288);
		break;
	case 0x10ec0292:
		alc_process_coef_fw(codec, coef0292);
		break;
	case 0x10ec0293:
		alc_process_coef_fw(codec, coef0293);
		break;
	case 0x10ec0668:
		alc_process_coef_fw(codec, coef0688);
		break;
	case 0x10ec0215:
	case 0x10ec0225:
	case 0x10ec0285:
	case 0x10ec0295:
	case 0x10ec0289:
	case 0x10ec0299:
		alc_process_coef_fw(codec, coef0225);
		break;
	}
	codec_dbg(codec, "Headset jack set to Nokia-style headset mode.\n");
}

static void alc_determine_headset_type(struct hda_codec *codec)
{
	int val;
	bool is_ctia = false;
	struct alc_spec *spec = codec->spec;
	static struct coef_fw coef0255[] = {
		WRITE_COEF(0x45, 0xd089), /* combo jack auto switch control(Check type)*/
		WRITE_COEF(0x49, 0x0149), /* combo jack auto switch control(Vref
 conteol) */
		{}
	};
	static struct coef_fw coef0288[] = {
		UPDATE_COEF(0x4f, 0xfcc0, 0xd400), /* Check Type */
		{}
	};
	static struct coef_fw coef0298[] = {
		UPDATE_COEF(0x50, 0x2000, 0x2000),
		UPDATE_COEF(0x56, 0x0006, 0x0006),
		UPDATE_COEF(0x66, 0x0008, 0),
		UPDATE_COEF(0x67, 0x2000, 0),
		UPDATE_COEF(0x19, 0x1300, 0x1300),
		{}
	};
	static struct coef_fw coef0293[] = {
		UPDATE_COEF(0x4a, 0x000f, 0x0008), /* Combo Jack auto detect */
		WRITE_COEF(0x45, 0xD429), /* Set to ctia type */
		{}
	};
	static struct coef_fw coef0688[] = {
		WRITE_COEF(0x11, 0x0001),
		WRITE_COEF(0xb7, 0x802b),
		WRITE_COEF(0x15, 0x0d60),
		WRITE_COEF(0xc3, 0x0c00),
		{}
	};
	static struct coef_fw coef0274[] = {
		UPDATE_COEF(0x4a, 0x0010, 0),
		UPDATE_COEF(0x4a, 0x8000, 0),
		WRITE_COEF(0x45, 0xd289),
		UPDATE_COEF(0x49, 0x0300, 0x0300),
		{}
	};

	switch (codec->core.vendor_id) {
	case 0x10ec0255:
		alc_process_coef_fw(codec, coef0255);
		msleep(300);
		val = alc_read_coef_idx(codec, 0x46);
		is_ctia = (val & 0x0070) == 0x0070;
		break;
	case 0x10ec0236:
	case 0x10ec0256:
		alc_write_coef_idx(codec, 0x1b, 0x0e4b);
		alc_write_coef_idx(codec, 0x06, 0x6104);
		alc_write_coefex_idx(codec, 0x57, 0x3, 0x09a3);

		snd_hda_codec_write(codec, 0x21, 0,
			    AC_VERB_SET_AMP_GAIN_MUTE, AMP_OUT_MUTE);
		msleep(80);
		snd_hda_codec_write(codec, 0x21, 0,
			    AC_VERB_SET_PIN_WIDGET_CONTROL, 0x0);

		alc_process_coef_fw(codec, coef0255);
		msleep(300);
		val = alc_read_coef_idx(codec, 0x46);
		is_ctia = (val & 0x0070) == 0x0070;

		alc_write_coefex_idx(codec, 0x57, 0x3, 0x0da3);
		alc_update_coefex_idx(codec, 0x57, 0x5, 1<<14, 0);

		snd_hda_codec_write(codec, 0x21, 0,
			    AC_VERB_SET_PIN_WIDGET_CONTROL, PIN_OUT);
		msleep(80);
		snd_hda_codec_write(codec, 0x21, 0,
			    AC_VERB_SET_AMP_GAIN_MUTE, AMP_OUT_UNMUTE);
		break;
	case 0x10ec0234:
	case 0x10ec0274:
	case 0x10ec0294:
		alc_process_coef_fw(codec, coef0274);
		msleep(80);
		val = alc_read_coef_idx(codec, 0x46);
		is_ctia = (val & 0x00f0) == 0x00f0;
		break;
	case 0x10ec0233:
	case 0x10ec0283:
		alc_write_coef_idx(codec, 0x45, 0xd029);
		msleep(300);
		val = alc_read_coef_idx(codec, 0x46);
		is_ctia = (val & 0x0070) == 0x0070;
		break;
	case 0x10ec0298:
		snd_hda_codec_write(codec, 0x21, 0,
			    AC_VERB_SET_AMP_GAIN_MUTE, AMP_OUT_MUTE);
		msleep(100);
		snd_hda_codec_write(codec, 0x21, 0,
			    AC_VERB_SET_PIN_WIDGET_CONTROL, 0x0);
		msleep(200);

		val = alc_read_coef_idx(codec, 0x50);
		if (val & (1 << 12)) {
			alc_update_coef_idx(codec, 0x8e, 0x0070, 0x0020);
			alc_process_coef_fw(codec, coef0288);
			msleep(350);
			val = alc_read_coef_idx(codec, 0x50);
			is_ctia = (val & 0x0070) == 0x0070;
		} else {
			alc_update_coef_idx(codec, 0x8e, 0x0070, 0x0010);
			alc_process_coef_fw(codec, coef0288);
			msleep(350);
			val = alc_read_coef_idx(codec, 0x50);
			is_ctia = (val & 0x0070) == 0x0070;
		}
		alc_process_coef_fw(codec, coef0298);
		snd_hda_codec_write(codec, 0x21, 0,
			    AC_VERB_SET_PIN_WIDGET_CONTROL, PIN_HP);
		msleep(75);
		snd_hda_codec_write(codec, 0x21, 0,
			    AC_VERB_SET_AMP_GAIN_MUTE, AMP_OUT_UNMUTE);
		break;
	case 0x10ec0286:
	case 0x10ec0288:
		alc_process_coef_fw(codec, coef0288);
		msleep(350);
		val = alc_read_coef_idx(codec, 0x50);
		is_ctia = (val & 0x0070) == 0x0070;
		break;
	case 0x10ec0292:
		alc_write_coef_idx(codec, 0x6b, 0xd429);
		msleep(300);
		val = alc_read_coef_idx(codec, 0x6c);
		is_ctia = (val & 0x001c) == 0x001c;
		break;
	case 0x10ec0293:
		alc_process_coef_fw(codec, coef0293);
		msleep(300);
		val = alc_read_coef_idx(codec, 0x46);
		is_ctia = (val & 0x0070) == 0x0070;
		break;
	case 0x10ec0668:
		alc_process_coef_fw(codec, coef0688);
		msleep(300);
		val = alc_read_coef_idx(codec, 0xbe);
		is_ctia = (val & 0x1c02) == 0x1c02;
		break;
	case 0x10ec0215:
	case 0x10ec0225:
	case 0x10ec0285:
	case 0x10ec0295:
	case 0x10ec0289:
	case 0x10ec0299:
		snd_hda_codec_write(codec, 0x21, 0,
			    AC_VERB_SET_AMP_GAIN_MUTE, AMP_OUT_MUTE);
		msleep(80);
		snd_hda_codec_write(codec, 0x21, 0,
			    AC_VERB_SET_PIN_WIDGET_CONTROL, 0x0);

		alc_process_coef_fw(codec, alc225_pre_hsmode);
		alc_update_coef_idx(codec, 0x67, 0xf000, 0x1000);
		val = alc_read_coef_idx(codec, 0x45);
		if (val & (1 << 9)) {
			alc_update_coef_idx(codec, 0x45, 0x3f<<10, 0x34<<10);
			alc_update_coef_idx(codec, 0x49, 3<<8, 2<<8);
			msleep(800);
			val = alc_read_coef_idx(codec, 0x46);
			is_ctia = (val & 0x00f0) == 0x00f0;
		} else {
			alc_update_coef_idx(codec, 0x45, 0x3f<<10, 0x34<<10);
			alc_update_coef_idx(codec, 0x49, 3<<8, 1<<8);
			msleep(800);
			val = alc_read_coef_idx(codec, 0x46);
			is_ctia = (val & 0x00f0) == 0x00f0;
		}
		alc_update_coef_idx(codec, 0x4a, 7<<6, 7<<6);
		alc_update_coef_idx(codec, 0x4a, 3<<4, 3<<4);
		alc_update_coef_idx(codec, 0x67, 0xf000, 0x3000);

		snd_hda_codec_write(codec, 0x21, 0,
			    AC_VERB_SET_PIN_WIDGET_CONTROL, PIN_OUT);
		msleep(80);
		snd_hda_codec_write(codec, 0x21, 0,
			    AC_VERB_SET_AMP_GAIN_MUTE, AMP_OUT_UNMUTE);
		break;
	case 0x10ec0867:
		is_ctia = true;
		break;
	}

	codec_dbg(codec, "Headset jack detected iPhone-style headset: %s\n",
		    is_ctia ? "yes" : "no");
	spec->current_headset_type = is_ctia ? ALC_HEADSET_TYPE_CTIA : ALC_HEADSET_TYPE_OMTP;
}

static void alc_update_headset_mode(struct hda_codec *codec)
{
	struct alc_spec *spec = codec->spec;

	hda_nid_t mux_pin = spec->gen.imux_pins[spec->gen.cur_mux[0]];
	hda_nid_t hp_pin = alc_get_hp_pin(spec);

	int new_headset_mode;

	if (!snd_hda_jack_detect(codec, hp_pin))
		new_headset_mode = ALC_HEADSET_MODE_UNPLUGGED;
	else if (mux_pin == spec->headset_mic_pin)
		new_headset_mode = ALC_HEADSET_MODE_HEADSET;
	else if (mux_pin == spec->headphone_mic_pin)
		new_headset_mode = ALC_HEADSET_MODE_MIC;
	else
		new_headset_mode = ALC_HEADSET_MODE_HEADPHONE;

	if (new_headset_mode == spec->current_headset_mode) {
		snd_hda_gen_update_outputs(codec);
		return;
	}

	switch (new_headset_mode) {
	case ALC_HEADSET_MODE_UNPLUGGED:
		alc_headset_mode_unplugged(codec);
		spec->gen.hp_jack_present = false;
		break;
	case ALC_HEADSET_MODE_HEADSET:
		if (spec->current_headset_type == ALC_HEADSET_TYPE_UNKNOWN)
			alc_determine_headset_type(codec);
		if (spec->current_headset_type == ALC_HEADSET_TYPE_CTIA)
			alc_headset_mode_ctia(codec);
		else if (spec->current_headset_type == ALC_HEADSET_TYPE_OMTP)
			alc_headset_mode_omtp(codec);
		spec->gen.hp_jack_present = true;
		break;
	case ALC_HEADSET_MODE_MIC:
		alc_headset_mode_mic_in(codec, hp_pin, spec->headphone_mic_pin);
		spec->gen.hp_jack_present = false;
		break;
	case ALC_HEADSET_MODE_HEADPHONE:
		alc_headset_mode_default(codec);
		spec->gen.hp_jack_present = true;
		break;
	}
	if (new_headset_mode != ALC_HEADSET_MODE_MIC) {
		snd_hda_set_pin_ctl_cache(codec, hp_pin,
					  AC_PINCTL_OUT_EN | AC_PINCTL_HP_EN);
		if (spec->headphone_mic_pin && spec->headphone_mic_pin != hp_pin)
			snd_hda_set_pin_ctl_cache(codec, spec->headphone_mic_pin,
						  PIN_VREFHIZ);
	}
	spec->current_headset_mode = new_headset_mode;

	snd_hda_gen_update_outputs(codec);
}

static void alc_update_headset_mode_hook(struct hda_codec *codec,
					 struct snd_kcontrol *kcontrol,
					 struct snd_ctl_elem_value *ucontrol)
{
	alc_update_headset_mode(codec);
}

static void alc_update_headset_jack_cb(struct hda_codec *codec,
				       struct hda_jack_callback *jack)
{
	struct alc_spec *spec = codec->spec;
	spec->current_headset_type = ALC_HEADSET_TYPE_UNKNOWN;
	snd_hda_gen_hp_automute(codec, jack);
}

static void alc_probe_headset_mode(struct hda_codec *codec)
{
	int i;
	struct alc_spec *spec = codec->spec;
	struct auto_pin_cfg *cfg = &spec->gen.autocfg;

	/* Find mic pins */
	for (i = 0; i < cfg->num_inputs; i++) {
		if (cfg->inputs[i].is_headset_mic && !spec->headset_mic_pin)
			spec->headset_mic_pin = cfg->inputs[i].pin;
		if (cfg->inputs[i].is_headphone_mic && !spec->headphone_mic_pin)
			spec->headphone_mic_pin = cfg->inputs[i].pin;
	}

	WARN_ON(spec->gen.cap_sync_hook);
	spec->gen.cap_sync_hook = alc_update_headset_mode_hook;
	spec->gen.automute_hook = alc_update_headset_mode;
	spec->gen.hp_automute_hook = alc_update_headset_jack_cb;
}

static void alc_fixup_headset_mode(struct hda_codec *codec,
				const struct hda_fixup *fix, int action)
{
	struct alc_spec *spec = codec->spec;

	switch (action) {
	case HDA_FIXUP_ACT_PRE_PROBE:
		spec->parse_flags |= HDA_PINCFG_HEADSET_MIC | HDA_PINCFG_HEADPHONE_MIC;
		break;
	case HDA_FIXUP_ACT_PROBE:
		alc_probe_headset_mode(codec);
		break;
	case HDA_FIXUP_ACT_INIT:
		spec->current_headset_mode = 0;
		alc_update_headset_mode(codec);
		break;
	}
}

static void alc_fixup_headset_mode_no_hp_mic(struct hda_codec *codec,
				const struct hda_fixup *fix, int action)
{
	if (action == HDA_FIXUP_ACT_PRE_PROBE) {
		struct alc_spec *spec = codec->spec;
		spec->parse_flags |= HDA_PINCFG_HEADSET_MIC;
	}
	else
		alc_fixup_headset_mode(codec, fix, action);
}

static void alc255_set_default_jack_type(struct hda_codec *codec)
{
	/* Set to iphone type */
	static struct coef_fw alc255fw[] = {
		WRITE_COEF(0x1b, 0x880b),
		WRITE_COEF(0x45, 0xd089),
		WRITE_COEF(0x1b, 0x080b),
		WRITE_COEF(0x46, 0x0004),
		WRITE_COEF(0x1b, 0x0c0b),
		{}
	};
	static struct coef_fw alc256fw[] = {
		WRITE_COEF(0x1b, 0x884b),
		WRITE_COEF(0x45, 0xd089),
		WRITE_COEF(0x1b, 0x084b),
		WRITE_COEF(0x46, 0x0004),
		WRITE_COEF(0x1b, 0x0c4b),
		{}
	};
	switch (codec->core.vendor_id) {
	case 0x10ec0255:
		alc_process_coef_fw(codec, alc255fw);
		break;
	case 0x10ec0236:
	case 0x10ec0256:
		alc_process_coef_fw(codec, alc256fw);
		break;
	}
	msleep(30);
}

static void alc_fixup_headset_mode_alc255(struct hda_codec *codec,
				const struct hda_fixup *fix, int action)
{
	if (action == HDA_FIXUP_ACT_PRE_PROBE) {
		alc255_set_default_jack_type(codec);
	}
	alc_fixup_headset_mode(codec, fix, action);
}

static void alc_fixup_headset_mode_alc255_no_hp_mic(struct hda_codec *codec,
				const struct hda_fixup *fix, int action)
{
	if (action == HDA_FIXUP_ACT_PRE_PROBE) {
		struct alc_spec *spec = codec->spec;
		spec->parse_flags |= HDA_PINCFG_HEADSET_MIC;
		alc255_set_default_jack_type(codec);
	} 
	else
		alc_fixup_headset_mode(codec, fix, action);
}

static void alc288_update_headset_jack_cb(struct hda_codec *codec,
				       struct hda_jack_callback *jack)
{
	struct alc_spec *spec = codec->spec;

	alc_update_headset_jack_cb(codec, jack);
	/* Headset Mic enable or disable, only for Dell Dino */
	alc_update_gpio_data(codec, 0x40, spec->gen.hp_jack_present);
}

static void alc_fixup_headset_mode_dell_alc288(struct hda_codec *codec,
				const struct hda_fixup *fix, int action)
{
	alc_fixup_headset_mode(codec, fix, action);
	if (action == HDA_FIXUP_ACT_PROBE) {
		struct alc_spec *spec = codec->spec;
		/* toggled via hp_automute_hook */
		spec->gpio_mask |= 0x40;
		spec->gpio_dir |= 0x40;
		spec->gen.hp_automute_hook = alc288_update_headset_jack_cb;
	}
}

static void alc_fixup_auto_mute_via_amp(struct hda_codec *codec,
					const struct hda_fixup *fix, int action)
{
	if (action == HDA_FIXUP_ACT_PRE_PROBE) {
		struct alc_spec *spec = codec->spec;
		spec->gen.auto_mute_via_amp = 1;
	}
}

static void alc_fixup_no_shutup(struct hda_codec *codec,
				const struct hda_fixup *fix, int action)
{
	if (action == HDA_FIXUP_ACT_PRE_PROBE) {
		struct alc_spec *spec = codec->spec;
		spec->no_shutup_pins = 1;
	}
}

static void alc_fixup_disable_aamix(struct hda_codec *codec,
				    const struct hda_fixup *fix, int action)
{
	if (action == HDA_FIXUP_ACT_PRE_PROBE) {
		struct alc_spec *spec = codec->spec;
		/* Disable AA-loopback as it causes white noise */
		spec->gen.mixer_nid = 0;
	}
}

/* fixup for Thinkpad docks: add dock pins, avoid HP parser fixup */
static void alc_fixup_tpt440_dock(struct hda_codec *codec,
				  const struct hda_fixup *fix, int action)
{
	static const struct hda_pintbl pincfgs[] = {
		{ 0x16, 0x21211010 }, /* dock headphone */
		{ 0x19, 0x21a11010 }, /* dock mic */
		{ }
	};
	struct alc_spec *spec = codec->spec;

	if (action == HDA_FIXUP_ACT_PRE_PROBE) {
		spec->reboot_notify = snd_hda_gen_reboot_notify; /* reduce noise */
		spec->parse_flags = HDA_PINCFG_NO_HP_FIXUP;
		codec->power_save_node = 0; /* avoid click noises */
		snd_hda_apply_pincfgs(codec, pincfgs);
	}
}

static void alc_fixup_tpt470_dock(struct hda_codec *codec,
				  const struct hda_fixup *fix, int action)
{
	static const struct hda_pintbl pincfgs[] = {
		{ 0x17, 0x21211010 }, /* dock headphone */
		{ 0x19, 0x21a11010 }, /* dock mic */
		{ }
	};
	/* Assure the speaker pin to be coupled with DAC NID 0x03; otherwise
	 * the speaker output becomes too low by some reason on Thinkpads with
	 * ALC298 codec
	 */
	static hda_nid_t preferred_pairs[] = {
		0x14, 0x03, 0x17, 0x02, 0x21, 0x02,
		0
	};
	struct alc_spec *spec = codec->spec;

	if (action == HDA_FIXUP_ACT_PRE_PROBE) {
		spec->gen.preferred_dacs = preferred_pairs;
		spec->parse_flags = HDA_PINCFG_NO_HP_FIXUP;
		snd_hda_apply_pincfgs(codec, pincfgs);
	} else if (action == HDA_FIXUP_ACT_INIT) {
		/* Enable DOCK device */
		snd_hda_codec_write(codec, 0x17, 0,
			    AC_VERB_SET_CONFIG_DEFAULT_BYTES_3, 0);
		/* Enable DOCK device */
		snd_hda_codec_write(codec, 0x19, 0,
			    AC_VERB_SET_CONFIG_DEFAULT_BYTES_3, 0);
	}
}

static void alc_shutup_dell_xps13(struct hda_codec *codec)
{
	struct alc_spec *spec = codec->spec;
	int hp_pin = alc_get_hp_pin(spec);

	/* Prevent pop noises when headphones are plugged in */
	snd_hda_codec_write(codec, hp_pin, 0,
			    AC_VERB_SET_AMP_GAIN_MUTE, AMP_OUT_MUTE);
	msleep(20);
}

static void alc_fixup_dell_xps13(struct hda_codec *codec,
				const struct hda_fixup *fix, int action)
{
	struct alc_spec *spec = codec->spec;
	struct hda_input_mux *imux = &spec->gen.input_mux;
	int i;

	switch (action) {
	case HDA_FIXUP_ACT_PRE_PROBE:
		/* mic pin 0x19 must be initialized with Vref Hi-Z, otherwise
		 * it causes a click noise at start up
		 */
		snd_hda_codec_set_pin_target(codec, 0x19, PIN_VREFHIZ);
		spec->shutup = alc_shutup_dell_xps13;
		break;
	case HDA_FIXUP_ACT_PROBE:
		/* Make the internal mic the default input source. */
		for (i = 0; i < imux->num_items; i++) {
			if (spec->gen.imux_pins[i] == 0x12) {
				spec->gen.cur_mux[0] = i;
				break;
			}
		}
		break;
	}
}

static void alc_fixup_headset_mode_alc662(struct hda_codec *codec,
				const struct hda_fixup *fix, int action)
{
	struct alc_spec *spec = codec->spec;

	if (action == HDA_FIXUP_ACT_PRE_PROBE) {
		spec->parse_flags |= HDA_PINCFG_HEADSET_MIC;
		spec->gen.hp_mic = 1; /* Mic-in is same pin as headphone */

		/* Disable boost for mic-in permanently. (This code is only called
		   from quirks that guarantee that the headphone is at NID 0x1b.) */
		snd_hda_codec_write(codec, 0x1b, 0, AC_VERB_SET_AMP_GAIN_MUTE, 0x7000);
		snd_hda_override_wcaps(codec, 0x1b, get_wcaps(codec, 0x1b) & ~AC_WCAP_IN_AMP);
	} else
		alc_fixup_headset_mode(codec, fix, action);
}

static void alc_fixup_headset_mode_alc668(struct hda_codec *codec,
				const struct hda_fixup *fix, int action)
{
	if (action == HDA_FIXUP_ACT_PRE_PROBE) {
		alc_write_coef_idx(codec, 0xc4, 0x8000);
		alc_update_coef_idx(codec, 0xc2, ~0xfe, 0);
		snd_hda_set_pin_ctl_cache(codec, 0x18, 0);
	}
	alc_fixup_headset_mode(codec, fix, action);
}

/* Returns the nid of the external mic input pin, or 0 if it cannot be found. */
static int find_ext_mic_pin(struct hda_codec *codec)
{
	struct alc_spec *spec = codec->spec;
	struct auto_pin_cfg *cfg = &spec->gen.autocfg;
	hda_nid_t nid;
	unsigned int defcfg;
	int i;

	for (i = 0; i < cfg->num_inputs; i++) {
		if (cfg->inputs[i].type != AUTO_PIN_MIC)
			continue;
		nid = cfg->inputs[i].pin;
		defcfg = snd_hda_codec_get_pincfg(codec, nid);
		if (snd_hda_get_input_pin_attr(defcfg) == INPUT_PIN_ATTR_INT)
			continue;
		return nid;
	}

	return 0;
}

static void alc271_hp_gate_mic_jack(struct hda_codec *codec,
				    const struct hda_fixup *fix,
				    int action)
{
	struct alc_spec *spec = codec->spec;

	if (action == HDA_FIXUP_ACT_PROBE) {
		int mic_pin = find_ext_mic_pin(codec);
		int hp_pin = alc_get_hp_pin(spec);

		if (snd_BUG_ON(!mic_pin || !hp_pin))
			return;
		snd_hda_jack_set_gating_jack(codec, mic_pin, hp_pin);
	}
}

static void alc256_fixup_dell_xps_13_headphone_noise2(struct hda_codec *codec,
						      const struct hda_fixup *fix,
						      int action)
{
	if (action != HDA_FIXUP_ACT_PRE_PROBE)
		return;

	snd_hda_codec_amp_stereo(codec, 0x1a, HDA_INPUT, 0, HDA_AMP_VOLMASK, 1);
	snd_hda_override_wcaps(codec, 0x1a, get_wcaps(codec, 0x1a) & ~AC_WCAP_IN_AMP);
}

static void alc269_fixup_limit_int_mic_boost(struct hda_codec *codec,
					     const struct hda_fixup *fix,
					     int action)
{
	struct alc_spec *spec = codec->spec;
	struct auto_pin_cfg *cfg = &spec->gen.autocfg;
	int i;

	/* The mic boosts on level 2 and 3 are too noisy
	   on the internal mic input.
	   Therefore limit the boost to 0 or 1. */

	if (action != HDA_FIXUP_ACT_PROBE)
		return;

	for (i = 0; i < cfg->num_inputs; i++) {
		hda_nid_t nid = cfg->inputs[i].pin;
		unsigned int defcfg;
		if (cfg->inputs[i].type != AUTO_PIN_MIC)
			continue;
		defcfg = snd_hda_codec_get_pincfg(codec, nid);
		if (snd_hda_get_input_pin_attr(defcfg) != INPUT_PIN_ATTR_INT)
			continue;

		snd_hda_override_amp_caps(codec, nid, HDA_INPUT,
					  (0x00 << AC_AMPCAP_OFFSET_SHIFT) |
					  (0x01 << AC_AMPCAP_NUM_STEPS_SHIFT) |
					  (0x2f << AC_AMPCAP_STEP_SIZE_SHIFT) |
					  (0 << AC_AMPCAP_MUTE_SHIFT));
	}
}

static void alc283_hp_automute_hook(struct hda_codec *codec,
				    struct hda_jack_callback *jack)
{
	struct alc_spec *spec = codec->spec;
	int vref;

	msleep(200);
	snd_hda_gen_hp_automute(codec, jack);

	vref = spec->gen.hp_jack_present ? PIN_VREF80 : 0;

	msleep(600);
	snd_hda_codec_write(codec, 0x19, 0, AC_VERB_SET_PIN_WIDGET_CONTROL,
			    vref);
}

static void alc283_fixup_chromebook(struct hda_codec *codec,
				    const struct hda_fixup *fix, int action)
{
	struct alc_spec *spec = codec->spec;

	switch (action) {
	case HDA_FIXUP_ACT_PRE_PROBE:
		snd_hda_override_wcaps(codec, 0x03, 0);
		/* Disable AA-loopback as it causes white noise */
		spec->gen.mixer_nid = 0;
		break;
	case HDA_FIXUP_ACT_INIT:
		/* MIC2-VREF control */
		/* Set to manual mode */
		alc_update_coef_idx(codec, 0x06, 0x000c, 0);
		/* Enable Line1 input control by verb */
		alc_update_coef_idx(codec, 0x1a, 0, 1 << 4);
		break;
	}
}

static void alc283_fixup_sense_combo_jack(struct hda_codec *codec,
				    const struct hda_fixup *fix, int action)
{
	struct alc_spec *spec = codec->spec;

	switch (action) {
	case HDA_FIXUP_ACT_PRE_PROBE:
		spec->gen.hp_automute_hook = alc283_hp_automute_hook;
		break;
	case HDA_FIXUP_ACT_INIT:
		/* MIC2-VREF control */
		/* Set to manual mode */
		alc_update_coef_idx(codec, 0x06, 0x000c, 0);
		break;
	}
}

/* mute tablet speaker pin (0x14) via dock plugging in addition */
static void asus_tx300_automute(struct hda_codec *codec)
{
	struct alc_spec *spec = codec->spec;
	snd_hda_gen_update_outputs(codec);
	if (snd_hda_jack_detect(codec, 0x1b))
		spec->gen.mute_bits |= (1ULL << 0x14);
}

static void alc282_fixup_asus_tx300(struct hda_codec *codec,
				    const struct hda_fixup *fix, int action)
{
	struct alc_spec *spec = codec->spec;
	static const struct hda_pintbl dock_pins[] = {
		{ 0x1b, 0x21114000 }, /* dock speaker pin */
		{}
	};

	switch (action) {
	case HDA_FIXUP_ACT_PRE_PROBE:
		spec->init_amp = ALC_INIT_DEFAULT;
		/* TX300 needs to set up GPIO2 for the speaker amp */
		alc_setup_gpio(codec, 0x04);
		snd_hda_apply_pincfgs(codec, dock_pins);
		spec->gen.auto_mute_via_amp = 1;
		spec->gen.automute_hook = asus_tx300_automute;
		snd_hda_jack_detect_enable_callback(codec, 0x1b,
						    snd_hda_gen_hp_automute);
		break;
	case HDA_FIXUP_ACT_PROBE:
		spec->init_amp = ALC_INIT_DEFAULT;
		break;
	case HDA_FIXUP_ACT_BUILD:
		/* this is a bit tricky; give more sane names for the main
		 * (tablet) speaker and the dock speaker, respectively
		 */
		rename_ctl(codec, "Speaker Playback Switch",
			   "Dock Speaker Playback Switch");
		rename_ctl(codec, "Bass Speaker Playback Switch",
			   "Speaker Playback Switch");
		break;
	}
}

static void alc290_fixup_mono_speakers(struct hda_codec *codec,
				       const struct hda_fixup *fix, int action)
{
	if (action == HDA_FIXUP_ACT_PRE_PROBE) {
		/* DAC node 0x03 is giving mono output. We therefore want to
		   make sure 0x14 (front speaker) and 0x15 (headphones) use the
		   stereo DAC, while leaving 0x17 (bass speaker) for node 0x03. */
		hda_nid_t conn1[2] = { 0x0c };
		snd_hda_override_conn_list(codec, 0x14, 1, conn1);
		snd_hda_override_conn_list(codec, 0x15, 1, conn1);
	}
}

static void alc298_fixup_speaker_volume(struct hda_codec *codec,
					const struct hda_fixup *fix, int action)
{
	if (action == HDA_FIXUP_ACT_PRE_PROBE) {
		/* The speaker is routed to the Node 0x06 by a mistake, as a result
		   we can't adjust the speaker's volume since this node does not has
		   Amp-out capability. we change the speaker's route to:
		   Node 0x02 (Audio Output) -> Node 0x0c (Audio Mixer) -> Node 0x17 (
		   Pin Complex), since Node 0x02 has Amp-out caps, we can adjust
		   speaker's volume now. */

		hda_nid_t conn1[1] = { 0x0c };
		snd_hda_override_conn_list(codec, 0x17, 1, conn1);
	}
}

/* disable DAC3 (0x06) selection on NID 0x17 as it has no volume amp control */
static void alc295_fixup_disable_dac3(struct hda_codec *codec,
				      const struct hda_fixup *fix, int action)
{
	if (action == HDA_FIXUP_ACT_PRE_PROBE) {
		hda_nid_t conn[2] = { 0x02, 0x03 };
		snd_hda_override_conn_list(codec, 0x17, 2, conn);
	}
}

/* Hook to update amp GPIO4 for automute */
static void alc280_hp_gpio4_automute_hook(struct hda_codec *codec,
					  struct hda_jack_callback *jack)
{
	struct alc_spec *spec = codec->spec;

	snd_hda_gen_hp_automute(codec, jack);
	/* mute_led_polarity is set to 0, so we pass inverted value here */
	alc_update_gpio_led(codec, 0x10, !spec->gen.hp_jack_present);
}

/* Manage GPIOs for HP EliteBook Folio 9480m.
 *
 * GPIO4 is the headphone amplifier power control
 * GPIO3 is the audio output mute indicator LED
 */

static void alc280_fixup_hp_9480m(struct hda_codec *codec,
				  const struct hda_fixup *fix,
				  int action)
{
	struct alc_spec *spec = codec->spec;

	alc_fixup_hp_gpio_led(codec, action, 0x08, 0);
	if (action == HDA_FIXUP_ACT_PRE_PROBE) {
		/* amp at GPIO4; toggled via alc280_hp_gpio4_automute_hook() */
		spec->gpio_mask |= 0x10;
		spec->gpio_dir |= 0x10;
		spec->gen.hp_automute_hook = alc280_hp_gpio4_automute_hook;
	}
}

static void alc275_fixup_gpio4_off(struct hda_codec *codec,
				   const struct hda_fixup *fix,
				   int action)
{
	struct alc_spec *spec = codec->spec;

	if (action == HDA_FIXUP_ACT_PRE_PROBE) {
		spec->gpio_mask |= 0x04;
		spec->gpio_dir |= 0x04;
		/* set data bit low */
	}
}

static void alc233_alc662_fixup_lenovo_dual_codecs(struct hda_codec *codec,
					 const struct hda_fixup *fix,
					 int action)
{
	alc_fixup_dual_codecs(codec, fix, action);
	switch (action) {
	case HDA_FIXUP_ACT_PRE_PROBE:
		/* override card longname to provide a unique UCM profile */
		strcpy(codec->card->longname, "HDAudio-Lenovo-DualCodecs");
		break;
	case HDA_FIXUP_ACT_BUILD:
		/* rename Capture controls depending on the codec */
		rename_ctl(codec, "Capture Volume",
			   codec->addr == 0 ?
			   "Rear-Panel Capture Volume" :
			   "Front-Panel Capture Volume");
		rename_ctl(codec, "Capture Switch",
			   codec->addr == 0 ?
			   "Rear-Panel Capture Switch" :
			   "Front-Panel Capture Switch");
		break;
	}
}

/* Forcibly assign NID 0x03 to HP/LO while NID 0x02 to SPK for EQ */
static void alc274_fixup_bind_dacs(struct hda_codec *codec,
				    const struct hda_fixup *fix, int action)
{
	struct alc_spec *spec = codec->spec;
	static hda_nid_t preferred_pairs[] = {
		0x21, 0x03, 0x1b, 0x03, 0x16, 0x02,
		0
	};

	if (action != HDA_FIXUP_ACT_PRE_PROBE)
		return;

	spec->gen.preferred_dacs = preferred_pairs;
	spec->gen.auto_mute_via_amp = 1;
	codec->power_save_node = 0;
}

/* The DAC of NID 0x3 will introduce click/pop noise on headphones, so invalidate it */
static void alc285_fixup_invalidate_dacs(struct hda_codec *codec,
			      const struct hda_fixup *fix, int action)
{
	if (action != HDA_FIXUP_ACT_PRE_PROBE)
		return;

	snd_hda_override_wcaps(codec, 0x03, 0);
}

static const struct hda_jack_keymap alc_headset_btn_keymap[] = {
	{ SND_JACK_BTN_0, KEY_PLAYPAUSE },
	{ SND_JACK_BTN_1, KEY_VOICECOMMAND },
	{ SND_JACK_BTN_2, KEY_VOLUMEUP },
	{ SND_JACK_BTN_3, KEY_VOLUMEDOWN },
	{}
};

static void alc_headset_btn_callback(struct hda_codec *codec,
				     struct hda_jack_callback *jack)
{
	int report = 0;

	if (jack->unsol_res & (7 << 13))
		report |= SND_JACK_BTN_0;

	if (jack->unsol_res  & (1 << 16 | 3 << 8))
		report |= SND_JACK_BTN_1;

	/* Volume up key */
	if (jack->unsol_res & (7 << 23))
		report |= SND_JACK_BTN_2;

	/* Volume down key */
	if (jack->unsol_res & (7 << 10))
		report |= SND_JACK_BTN_3;

	jack->jack->button_state = report;
}

static void alc_fixup_headset_jack(struct hda_codec *codec,
				    const struct hda_fixup *fix, int action)
{

	switch (action) {
	case HDA_FIXUP_ACT_PRE_PROBE:
		snd_hda_jack_detect_enable_callback(codec, 0x55,
						    alc_headset_btn_callback);
		snd_hda_jack_add_kctl(codec, 0x55, "Headset Jack", false,
				      SND_JACK_HEADSET, alc_headset_btn_keymap);
		break;
	case HDA_FIXUP_ACT_INIT:
		switch (codec->core.vendor_id) {
		case 0x10ec0225:
		case 0x10ec0295:
		case 0x10ec0299:
			alc_write_coef_idx(codec, 0x48, 0xd011);
			alc_update_coef_idx(codec, 0x49, 0x007f, 0x0045);
			alc_update_coef_idx(codec, 0x44, 0x007f << 8, 0x0045 << 8);
			break;
		case 0x10ec0236:
		case 0x10ec0256:
			alc_write_coef_idx(codec, 0x48, 0xd011);
			alc_update_coef_idx(codec, 0x49, 0x007f, 0x0045);
			break;
		}
		break;
	}
}

static void alc295_fixup_chromebook(struct hda_codec *codec,
				    const struct hda_fixup *fix, int action)
{
	struct alc_spec *spec = codec->spec;

	switch (action) {
	case HDA_FIXUP_ACT_PRE_PROBE:
		spec->ultra_low_power = true;
		break;
	case HDA_FIXUP_ACT_INIT:
		switch (codec->core.vendor_id) {
		case 0x10ec0295:
			alc_update_coef_idx(codec, 0x4a, 0x8000, 1 << 15); /* Reset HP JD */
			alc_update_coef_idx(codec, 0x4a, 0x8000, 0 << 15);
			break;
		case 0x10ec0236:
			alc_update_coef_idx(codec, 0x1b, 0x8000, 1 << 15); /* Reset HP JD */
			alc_update_coef_idx(codec, 0x1b, 0x8000, 0 << 15);
			break;
		}
		break;
	}
}

static void alc_fixup_disable_mic_vref(struct hda_codec *codec,
				  const struct hda_fixup *fix, int action)
{
	if (action == HDA_FIXUP_ACT_PRE_PROBE)
		snd_hda_codec_set_pin_target(codec, 0x19, PIN_VREFHIZ);
}

/* for hda_fixup_thinkpad_acpi() */
#include "thinkpad_helper.c"

static void alc_fixup_thinkpad_acpi(struct hda_codec *codec,
				    const struct hda_fixup *fix, int action)
{
	alc_fixup_no_shutup(codec, fix, action); /* reduce click noise */
	hda_fixup_thinkpad_acpi(codec, fix, action);
}

/* for alc295_fixup_hp_top_speakers */
#include "hp_x360_helper.c"

enum {
	ALC269_FIXUP_SONY_VAIO,
	ALC275_FIXUP_SONY_VAIO_GPIO2,
	ALC269_FIXUP_DELL_M101Z,
	ALC269_FIXUP_SKU_IGNORE,
	ALC269_FIXUP_ASUS_G73JW,
	ALC269_FIXUP_LENOVO_EAPD,
	ALC275_FIXUP_SONY_HWEQ,
	ALC275_FIXUP_SONY_DISABLE_AAMIX,
	ALC271_FIXUP_DMIC,
	ALC269_FIXUP_PCM_44K,
	ALC269_FIXUP_STEREO_DMIC,
	ALC269_FIXUP_HEADSET_MIC,
	ALC269_FIXUP_QUANTA_MUTE,
	ALC269_FIXUP_LIFEBOOK,
	ALC269_FIXUP_LIFEBOOK_EXTMIC,
	ALC269_FIXUP_LIFEBOOK_HP_PIN,
	ALC269_FIXUP_LIFEBOOK_NO_HP_TO_LINEOUT,
	ALC255_FIXUP_LIFEBOOK_U7x7_HEADSET_MIC,
	ALC269_FIXUP_AMIC,
	ALC269_FIXUP_DMIC,
	ALC269VB_FIXUP_AMIC,
	ALC269VB_FIXUP_DMIC,
	ALC269_FIXUP_HP_MUTE_LED,
	ALC269_FIXUP_HP_MUTE_LED_MIC1,
	ALC269_FIXUP_HP_MUTE_LED_MIC2,
	ALC269_FIXUP_HP_MUTE_LED_MIC3,
	ALC269_FIXUP_HP_GPIO_LED,
	ALC269_FIXUP_HP_GPIO_MIC1_LED,
	ALC269_FIXUP_HP_LINE1_MIC1_LED,
	ALC269_FIXUP_INV_DMIC,
	ALC269_FIXUP_LENOVO_DOCK,
	ALC269_FIXUP_NO_SHUTUP,
	ALC286_FIXUP_SONY_MIC_NO_PRESENCE,
	ALC269_FIXUP_PINCFG_NO_HP_TO_LINEOUT,
	ALC269_FIXUP_DELL1_MIC_NO_PRESENCE,
	ALC269_FIXUP_DELL2_MIC_NO_PRESENCE,
	ALC269_FIXUP_DELL3_MIC_NO_PRESENCE,
	ALC269_FIXUP_DELL4_MIC_NO_PRESENCE,
	ALC269_FIXUP_HEADSET_MODE,
	ALC269_FIXUP_HEADSET_MODE_NO_HP_MIC,
	ALC269_FIXUP_ASPIRE_HEADSET_MIC,
	ALC269_FIXUP_ASUS_X101_FUNC,
	ALC269_FIXUP_ASUS_X101_VERB,
	ALC269_FIXUP_ASUS_X101,
	ALC271_FIXUP_AMIC_MIC2,
	ALC271_FIXUP_HP_GATE_MIC_JACK,
	ALC271_FIXUP_HP_GATE_MIC_JACK_E1_572,
	ALC269_FIXUP_ACER_AC700,
	ALC269_FIXUP_LIMIT_INT_MIC_BOOST,
	ALC269VB_FIXUP_ASUS_ZENBOOK,
	ALC269VB_FIXUP_ASUS_ZENBOOK_UX31A,
	ALC269_FIXUP_LIMIT_INT_MIC_BOOST_MUTE_LED,
	ALC269VB_FIXUP_ORDISSIMO_EVE2,
	ALC283_FIXUP_CHROME_BOOK,
	ALC283_FIXUP_SENSE_COMBO_JACK,
	ALC282_FIXUP_ASUS_TX300,
	ALC283_FIXUP_INT_MIC,
	ALC290_FIXUP_MONO_SPEAKERS,
	ALC290_FIXUP_MONO_SPEAKERS_HSJACK,
	ALC290_FIXUP_SUBWOOFER,
	ALC290_FIXUP_SUBWOOFER_HSJACK,
	ALC269_FIXUP_THINKPAD_ACPI,
	ALC269_FIXUP_DMIC_THINKPAD_ACPI,
	ALC255_FIXUP_ACER_MIC_NO_PRESENCE,
	ALC255_FIXUP_ASUS_MIC_NO_PRESENCE,
	ALC255_FIXUP_DELL1_MIC_NO_PRESENCE,
	ALC255_FIXUP_DELL2_MIC_NO_PRESENCE,
	ALC255_FIXUP_HEADSET_MODE,
	ALC255_FIXUP_HEADSET_MODE_NO_HP_MIC,
	ALC293_FIXUP_DELL1_MIC_NO_PRESENCE,
	ALC292_FIXUP_TPT440_DOCK,
	ALC292_FIXUP_TPT440,
	ALC283_FIXUP_HEADSET_MIC,
	ALC255_FIXUP_MIC_MUTE_LED,
	ALC282_FIXUP_ASPIRE_V5_PINS,
	ALC280_FIXUP_HP_GPIO4,
	ALC286_FIXUP_HP_GPIO_LED,
	ALC280_FIXUP_HP_GPIO2_MIC_HOTKEY,
	ALC280_FIXUP_HP_DOCK_PINS,
	ALC269_FIXUP_HP_DOCK_GPIO_MIC1_LED,
	ALC280_FIXUP_HP_9480M,
	ALC288_FIXUP_DELL_HEADSET_MODE,
	ALC288_FIXUP_DELL1_MIC_NO_PRESENCE,
	ALC288_FIXUP_DELL_XPS_13,
	ALC288_FIXUP_DISABLE_AAMIX,
	ALC292_FIXUP_DELL_E7X,
	ALC292_FIXUP_DISABLE_AAMIX,
	ALC293_FIXUP_DISABLE_AAMIX_MULTIJACK,
	ALC298_FIXUP_ALIENWARE_MIC_NO_PRESENCE,
	ALC298_FIXUP_DELL1_MIC_NO_PRESENCE,
	ALC298_FIXUP_DELL_AIO_MIC_NO_PRESENCE,
	ALC275_FIXUP_DELL_XPS,
	ALC256_FIXUP_DELL_XPS_13_HEADPHONE_NOISE,
	ALC256_FIXUP_DELL_XPS_13_HEADPHONE_NOISE2,
	ALC293_FIXUP_LENOVO_SPK_NOISE,
	ALC233_FIXUP_LENOVO_LINE2_MIC_HOTKEY,
	ALC255_FIXUP_DELL_SPK_NOISE,
	ALC225_FIXUP_DISABLE_MIC_VREF,
	ALC225_FIXUP_DELL1_MIC_NO_PRESENCE,
	ALC295_FIXUP_DISABLE_DAC3,
	ALC280_FIXUP_HP_HEADSET_MIC,
	ALC221_FIXUP_HP_FRONT_MIC,
	ALC292_FIXUP_TPT460,
	ALC298_FIXUP_SPK_VOLUME,
	ALC256_FIXUP_DELL_INSPIRON_7559_SUBWOOFER,
	ALC269_FIXUP_ATIV_BOOK_8,
	ALC221_FIXUP_HP_MIC_NO_PRESENCE,
	ALC256_FIXUP_ASUS_HEADSET_MODE,
	ALC256_FIXUP_ASUS_MIC,
	ALC256_FIXUP_ASUS_AIO_GPIO2,
	ALC233_FIXUP_ASUS_MIC_NO_PRESENCE,
	ALC233_FIXUP_EAPD_COEF_AND_MIC_NO_PRESENCE,
	ALC233_FIXUP_LENOVO_MULTI_CODECS,
	ALC233_FIXUP_ACER_HEADSET_MIC,
	ALC294_FIXUP_LENOVO_MIC_LOCATION,
	ALC225_FIXUP_DELL_WYSE_MIC_NO_PRESENCE,
	ALC700_FIXUP_INTEL_REFERENCE,
	ALC274_FIXUP_DELL_BIND_DACS,
	ALC274_FIXUP_DELL_AIO_LINEOUT_VERB,
	ALC298_FIXUP_TPT470_DOCK,
	ALC255_FIXUP_DUMMY_LINEOUT_VERB,
	ALC255_FIXUP_DELL_HEADSET_MIC,
	ALC256_FIXUP_HUAWEI_MACH_WX9_PINS,
	ALC298_FIXUP_HUAWEI_MBX_STEREO,
	ALC295_FIXUP_HP_X360,
	ALC221_FIXUP_HP_HEADSET_MIC,
	ALC285_FIXUP_LENOVO_HEADPHONE_NOISE,
	ALC295_FIXUP_HP_AUTO_MUTE,
	ALC286_FIXUP_ACER_AIO_MIC_NO_PRESENCE,
	ALC294_FIXUP_ASUS_MIC,
	ALC294_FIXUP_ASUS_HEADSET_MIC,
	ALC294_FIXUP_ASUS_SPK,
	ALC293_FIXUP_SYSTEM76_MIC_NO_PRESENCE,
	ALC285_FIXUP_LENOVO_PC_BEEP_IN_NOISE,
	ALC255_FIXUP_ACER_HEADSET_MIC,
	ALC295_FIXUP_CHROME_BOOK,
	ALC225_FIXUP_HEADSET_JACK,
	ALC225_FIXUP_DELL_WYSE_AIO_MIC_NO_PRESENCE,
	ALC225_FIXUP_WYSE_AUTO_MUTE,
	ALC225_FIXUP_WYSE_DISABLE_MIC_VREF,
	ALC286_FIXUP_ACER_AIO_HEADSET_MIC,
	ALC256_FIXUP_ASUS_HEADSET_MIC,
	ALC256_FIXUP_ASUS_MIC_NO_PRESENCE,
	ALC299_FIXUP_PREDATOR_SPK,
	ALC294_FIXUP_ASUS_INTSPK_HEADSET_MIC,
	ALC256_FIXUP_MEDION_HEADSET_NO_PRESENCE,
};

static const struct hda_fixup alc269_fixups[] = {
	[ALC269_FIXUP_SONY_VAIO] = {
		.type = HDA_FIXUP_PINCTLS,
		.v.pins = (const struct hda_pintbl[]) {
			{0x19, PIN_VREFGRD},
			{}
		}
	},
	[ALC275_FIXUP_SONY_VAIO_GPIO2] = {
		.type = HDA_FIXUP_FUNC,
		.v.func = alc275_fixup_gpio4_off,
		.chained = true,
		.chain_id = ALC269_FIXUP_SONY_VAIO
	},
	[ALC269_FIXUP_DELL_M101Z] = {
		.type = HDA_FIXUP_VERBS,
		.v.verbs = (const struct hda_verb[]) {
			/* Enables internal speaker */
			{0x20, AC_VERB_SET_COEF_INDEX, 13},
			{0x20, AC_VERB_SET_PROC_COEF, 0x4040},
			{}
		}
	},
	[ALC269_FIXUP_SKU_IGNORE] = {
		.type = HDA_FIXUP_FUNC,
		.v.func = alc_fixup_sku_ignore,
	},
	[ALC269_FIXUP_ASUS_G73JW] = {
		.type = HDA_FIXUP_PINS,
		.v.pins = (const struct hda_pintbl[]) {
			{ 0x17, 0x99130111 }, /* subwoofer */
			{ }
		}
	},
	[ALC269_FIXUP_LENOVO_EAPD] = {
		.type = HDA_FIXUP_VERBS,
		.v.verbs = (const struct hda_verb[]) {
			{0x14, AC_VERB_SET_EAPD_BTLENABLE, 0},
			{}
		}
	},
	[ALC275_FIXUP_SONY_HWEQ] = {
		.type = HDA_FIXUP_FUNC,
		.v.func = alc269_fixup_hweq,
		.chained = true,
		.chain_id = ALC275_FIXUP_SONY_VAIO_GPIO2
	},
	[ALC275_FIXUP_SONY_DISABLE_AAMIX] = {
		.type = HDA_FIXUP_FUNC,
		.v.func = alc_fixup_disable_aamix,
		.chained = true,
		.chain_id = ALC269_FIXUP_SONY_VAIO
	},
	[ALC271_FIXUP_DMIC] = {
		.type = HDA_FIXUP_FUNC,
		.v.func = alc271_fixup_dmic,
	},
	[ALC269_FIXUP_PCM_44K] = {
		.type = HDA_FIXUP_FUNC,
		.v.func = alc269_fixup_pcm_44k,
		.chained = true,
		.chain_id = ALC269_FIXUP_QUANTA_MUTE
	},
	[ALC269_FIXUP_STEREO_DMIC] = {
		.type = HDA_FIXUP_FUNC,
		.v.func = alc269_fixup_stereo_dmic,
	},
	[ALC269_FIXUP_HEADSET_MIC] = {
		.type = HDA_FIXUP_FUNC,
		.v.func = alc269_fixup_headset_mic,
	},
	[ALC269_FIXUP_QUANTA_MUTE] = {
		.type = HDA_FIXUP_FUNC,
		.v.func = alc269_fixup_quanta_mute,
	},
	[ALC269_FIXUP_LIFEBOOK] = {
		.type = HDA_FIXUP_PINS,
		.v.pins = (const struct hda_pintbl[]) {
			{ 0x1a, 0x2101103f }, /* dock line-out */
			{ 0x1b, 0x23a11040 }, /* dock mic-in */
			{ }
		},
		.chained = true,
		.chain_id = ALC269_FIXUP_QUANTA_MUTE
	},
	[ALC269_FIXUP_LIFEBOOK_EXTMIC] = {
		.type = HDA_FIXUP_PINS,
		.v.pins = (const struct hda_pintbl[]) {
			{ 0x19, 0x01a1903c }, /* headset mic, with jack detect */
			{ }
		},
	},
	[ALC269_FIXUP_LIFEBOOK_HP_PIN] = {
		.type = HDA_FIXUP_PINS,
		.v.pins = (const struct hda_pintbl[]) {
			{ 0x21, 0x0221102f }, /* HP out */
			{ }
		},
	},
	[ALC269_FIXUP_LIFEBOOK_NO_HP_TO_LINEOUT] = {
		.type = HDA_FIXUP_FUNC,
		.v.func = alc269_fixup_pincfg_no_hp_to_lineout,
	},
	[ALC255_FIXUP_LIFEBOOK_U7x7_HEADSET_MIC] = {
		.type = HDA_FIXUP_FUNC,
		.v.func = alc269_fixup_pincfg_U7x7_headset_mic,
	},
	[ALC269_FIXUP_AMIC] = {
		.type = HDA_FIXUP_PINS,
		.v.pins = (const struct hda_pintbl[]) {
			{ 0x14, 0x99130110 }, /* speaker */
			{ 0x15, 0x0121401f }, /* HP out */
			{ 0x18, 0x01a19c20 }, /* mic */
			{ 0x19, 0x99a3092f }, /* int-mic */
			{ }
		},
	},
	[ALC269_FIXUP_DMIC] = {
		.type = HDA_FIXUP_PINS,
		.v.pins = (const struct hda_pintbl[]) {
			{ 0x12, 0x99a3092f }, /* int-mic */
			{ 0x14, 0x99130110 }, /* speaker */
			{ 0x15, 0x0121401f }, /* HP out */
			{ 0x18, 0x01a19c20 }, /* mic */
			{ }
		},
	},
	[ALC269VB_FIXUP_AMIC] = {
		.type = HDA_FIXUP_PINS,
		.v.pins = (const struct hda_pintbl[]) {
			{ 0x14, 0x99130110 }, /* speaker */
			{ 0x18, 0x01a19c20 }, /* mic */
			{ 0x19, 0x99a3092f }, /* int-mic */
			{ 0x21, 0x0121401f }, /* HP out */
			{ }
		},
	},
	[ALC269VB_FIXUP_DMIC] = {
		.type = HDA_FIXUP_PINS,
		.v.pins = (const struct hda_pintbl[]) {
			{ 0x12, 0x99a3092f }, /* int-mic */
			{ 0x14, 0x99130110 }, /* speaker */
			{ 0x18, 0x01a19c20 }, /* mic */
			{ 0x21, 0x0121401f }, /* HP out */
			{ }
		},
	},
	[ALC269_FIXUP_HP_MUTE_LED] = {
		.type = HDA_FIXUP_FUNC,
		.v.func = alc269_fixup_hp_mute_led,
	},
	[ALC269_FIXUP_HP_MUTE_LED_MIC1] = {
		.type = HDA_FIXUP_FUNC,
		.v.func = alc269_fixup_hp_mute_led_mic1,
	},
	[ALC269_FIXUP_HP_MUTE_LED_MIC2] = {
		.type = HDA_FIXUP_FUNC,
		.v.func = alc269_fixup_hp_mute_led_mic2,
	},
	[ALC269_FIXUP_HP_MUTE_LED_MIC3] = {
		.type = HDA_FIXUP_FUNC,
		.v.func = alc269_fixup_hp_mute_led_mic3,
		.chained = true,
		.chain_id = ALC295_FIXUP_HP_AUTO_MUTE
	},
	[ALC269_FIXUP_HP_GPIO_LED] = {
		.type = HDA_FIXUP_FUNC,
		.v.func = alc269_fixup_hp_gpio_led,
	},
	[ALC269_FIXUP_HP_GPIO_MIC1_LED] = {
		.type = HDA_FIXUP_FUNC,
		.v.func = alc269_fixup_hp_gpio_mic1_led,
	},
	[ALC269_FIXUP_HP_LINE1_MIC1_LED] = {
		.type = HDA_FIXUP_FUNC,
		.v.func = alc269_fixup_hp_line1_mic1_led,
	},
	[ALC269_FIXUP_INV_DMIC] = {
		.type = HDA_FIXUP_FUNC,
		.v.func = alc_fixup_inv_dmic,
	},
	[ALC269_FIXUP_NO_SHUTUP] = {
		.type = HDA_FIXUP_FUNC,
		.v.func = alc_fixup_no_shutup,
	},
	[ALC269_FIXUP_LENOVO_DOCK] = {
		.type = HDA_FIXUP_PINS,
		.v.pins = (const struct hda_pintbl[]) {
			{ 0x19, 0x23a11040 }, /* dock mic */
			{ 0x1b, 0x2121103f }, /* dock headphone */
			{ }
		},
		.chained = true,
		.chain_id = ALC269_FIXUP_PINCFG_NO_HP_TO_LINEOUT
	},
	[ALC269_FIXUP_PINCFG_NO_HP_TO_LINEOUT] = {
		.type = HDA_FIXUP_FUNC,
		.v.func = alc269_fixup_pincfg_no_hp_to_lineout,
		.chained = true,
		.chain_id = ALC269_FIXUP_THINKPAD_ACPI,
	},
	[ALC269_FIXUP_DELL1_MIC_NO_PRESENCE] = {
		.type = HDA_FIXUP_PINS,
		.v.pins = (const struct hda_pintbl[]) {
			{ 0x19, 0x01a1913c }, /* use as headset mic, without its own jack detect */
			{ 0x1a, 0x01a1913d }, /* use as headphone mic, without its own jack detect */
			{ }
		},
		.chained = true,
		.chain_id = ALC269_FIXUP_HEADSET_MODE
	},
	[ALC269_FIXUP_DELL2_MIC_NO_PRESENCE] = {
		.type = HDA_FIXUP_PINS,
		.v.pins = (const struct hda_pintbl[]) {
			{ 0x16, 0x21014020 }, /* dock line out */
			{ 0x19, 0x21a19030 }, /* dock mic */
			{ 0x1a, 0x01a1913c }, /* use as headset mic, without its own jack detect */
			{ }
		},
		.chained = true,
		.chain_id = ALC269_FIXUP_HEADSET_MODE_NO_HP_MIC
	},
	[ALC269_FIXUP_DELL3_MIC_NO_PRESENCE] = {
		.type = HDA_FIXUP_PINS,
		.v.pins = (const struct hda_pintbl[]) {
			{ 0x1a, 0x01a1913c }, /* use as headset mic, without its own jack detect */
			{ }
		},
		.chained = true,
		.chain_id = ALC269_FIXUP_HEADSET_MODE_NO_HP_MIC
	},
	[ALC269_FIXUP_DELL4_MIC_NO_PRESENCE] = {
		.type = HDA_FIXUP_PINS,
		.v.pins = (const struct hda_pintbl[]) {
			{ 0x19, 0x01a1913c }, /* use as headset mic, without its own jack detect */
			{ 0x1b, 0x01a1913d }, /* use as headphone mic, without its own jack detect */
			{ }
		},
		.chained = true,
		.chain_id = ALC269_FIXUP_HEADSET_MODE
	},
	[ALC269_FIXUP_HEADSET_MODE] = {
		.type = HDA_FIXUP_FUNC,
		.v.func = alc_fixup_headset_mode,
		.chained = true,
		.chain_id = ALC255_FIXUP_MIC_MUTE_LED
	},
	[ALC269_FIXUP_HEADSET_MODE_NO_HP_MIC] = {
		.type = HDA_FIXUP_FUNC,
		.v.func = alc_fixup_headset_mode_no_hp_mic,
	},
	[ALC269_FIXUP_ASPIRE_HEADSET_MIC] = {
		.type = HDA_FIXUP_PINS,
		.v.pins = (const struct hda_pintbl[]) {
			{ 0x19, 0x01a1913c }, /* headset mic w/o jack detect */
			{ }
		},
		.chained = true,
		.chain_id = ALC269_FIXUP_HEADSET_MODE,
	},
	[ALC286_FIXUP_SONY_MIC_NO_PRESENCE] = {
		.type = HDA_FIXUP_PINS,
		.v.pins = (const struct hda_pintbl[]) {
			{ 0x18, 0x01a1913c }, /* use as headset mic, without its own jack detect */
			{ }
		},
		.chained = true,
		.chain_id = ALC269_FIXUP_HEADSET_MIC
	},
	[ALC256_FIXUP_HUAWEI_MACH_WX9_PINS] = {
		.type = HDA_FIXUP_PINS,
		.v.pins = (const struct hda_pintbl[]) {
			{0x12, 0x90a60130},
			{0x13, 0x40000000},
			{0x14, 0x90170110},
			{0x18, 0x411111f0},
			{0x19, 0x04a11040},
			{0x1a, 0x411111f0},
			{0x1b, 0x90170112},
			{0x1d, 0x40759a05},
			{0x1e, 0x411111f0},
			{0x21, 0x04211020},
			{ }
		},
		.chained = true,
		.chain_id = ALC255_FIXUP_MIC_MUTE_LED
	},
	[ALC298_FIXUP_HUAWEI_MBX_STEREO] = {
		.type = HDA_FIXUP_FUNC,
		.v.func = alc298_fixup_huawei_mbx_stereo,
		.chained = true,
		.chain_id = ALC255_FIXUP_MIC_MUTE_LED
	},
	[ALC269_FIXUP_ASUS_X101_FUNC] = {
		.type = HDA_FIXUP_FUNC,
		.v.func = alc269_fixup_x101_headset_mic,
	},
	[ALC269_FIXUP_ASUS_X101_VERB] = {
		.type = HDA_FIXUP_VERBS,
		.v.verbs = (const struct hda_verb[]) {
			{0x18, AC_VERB_SET_PIN_WIDGET_CONTROL, 0},
			{0x20, AC_VERB_SET_COEF_INDEX, 0x08},
			{0x20, AC_VERB_SET_PROC_COEF,  0x0310},
			{ }
		},
		.chained = true,
		.chain_id = ALC269_FIXUP_ASUS_X101_FUNC
	},
	[ALC269_FIXUP_ASUS_X101] = {
		.type = HDA_FIXUP_PINS,
		.v.pins = (const struct hda_pintbl[]) {
			{ 0x18, 0x04a1182c }, /* Headset mic */
			{ }
		},
		.chained = true,
		.chain_id = ALC269_FIXUP_ASUS_X101_VERB
	},
	[ALC271_FIXUP_AMIC_MIC2] = {
		.type = HDA_FIXUP_PINS,
		.v.pins = (const struct hda_pintbl[]) {
			{ 0x14, 0x99130110 }, /* speaker */
			{ 0x19, 0x01a19c20 }, /* mic */
			{ 0x1b, 0x99a7012f }, /* int-mic */
			{ 0x21, 0x0121401f }, /* HP out */
			{ }
		},
	},
	[ALC271_FIXUP_HP_GATE_MIC_JACK] = {
		.type = HDA_FIXUP_FUNC,
		.v.func = alc271_hp_gate_mic_jack,
		.chained = true,
		.chain_id = ALC271_FIXUP_AMIC_MIC2,
	},
	[ALC271_FIXUP_HP_GATE_MIC_JACK_E1_572] = {
		.type = HDA_FIXUP_FUNC,
		.v.func = alc269_fixup_limit_int_mic_boost,
		.chained = true,
		.chain_id = ALC271_FIXUP_HP_GATE_MIC_JACK,
	},
	[ALC269_FIXUP_ACER_AC700] = {
		.type = HDA_FIXUP_PINS,
		.v.pins = (const struct hda_pintbl[]) {
			{ 0x12, 0x99a3092f }, /* int-mic */
			{ 0x14, 0x99130110 }, /* speaker */
			{ 0x18, 0x03a11c20 }, /* mic */
			{ 0x1e, 0x0346101e }, /* SPDIF1 */
			{ 0x21, 0x0321101f }, /* HP out */
			{ }
		},
		.chained = true,
		.chain_id = ALC271_FIXUP_DMIC,
	},
	[ALC269_FIXUP_LIMIT_INT_MIC_BOOST] = {
		.type = HDA_FIXUP_FUNC,
		.v.func = alc269_fixup_limit_int_mic_boost,
		.chained = true,
		.chain_id = ALC269_FIXUP_THINKPAD_ACPI,
	},
	[ALC269VB_FIXUP_ASUS_ZENBOOK] = {
		.type = HDA_FIXUP_FUNC,
		.v.func = alc269_fixup_limit_int_mic_boost,
		.chained = true,
		.chain_id = ALC269VB_FIXUP_DMIC,
	},
	[ALC269VB_FIXUP_ASUS_ZENBOOK_UX31A] = {
		.type = HDA_FIXUP_VERBS,
		.v.verbs = (const struct hda_verb[]) {
			/* class-D output amp +5dB */
			{ 0x20, AC_VERB_SET_COEF_INDEX, 0x12 },
			{ 0x20, AC_VERB_SET_PROC_COEF, 0x2800 },
			{}
		},
		.chained = true,
		.chain_id = ALC269VB_FIXUP_ASUS_ZENBOOK,
	},
	[ALC269_FIXUP_LIMIT_INT_MIC_BOOST_MUTE_LED] = {
		.type = HDA_FIXUP_FUNC,
		.v.func = alc269_fixup_limit_int_mic_boost,
		.chained = true,
		.chain_id = ALC269_FIXUP_HP_MUTE_LED_MIC1,
	},
	[ALC269VB_FIXUP_ORDISSIMO_EVE2] = {
		.type = HDA_FIXUP_PINS,
		.v.pins = (const struct hda_pintbl[]) {
			{ 0x12, 0x99a3092f }, /* int-mic */
			{ 0x18, 0x03a11d20 }, /* mic */
			{ 0x19, 0x411111f0 }, /* Unused bogus pin */
			{ }
		},
	},
	[ALC283_FIXUP_CHROME_BOOK] = {
		.type = HDA_FIXUP_FUNC,
		.v.func = alc283_fixup_chromebook,
	},
	[ALC283_FIXUP_SENSE_COMBO_JACK] = {
		.type = HDA_FIXUP_FUNC,
		.v.func = alc283_fixup_sense_combo_jack,
		.chained = true,
		.chain_id = ALC283_FIXUP_CHROME_BOOK,
	},
	[ALC282_FIXUP_ASUS_TX300] = {
		.type = HDA_FIXUP_FUNC,
		.v.func = alc282_fixup_asus_tx300,
	},
	[ALC283_FIXUP_INT_MIC] = {
		.type = HDA_FIXUP_VERBS,
		.v.verbs = (const struct hda_verb[]) {
			{0x20, AC_VERB_SET_COEF_INDEX, 0x1a},
			{0x20, AC_VERB_SET_PROC_COEF, 0x0011},
			{ }
		},
		.chained = true,
		.chain_id = ALC269_FIXUP_LIMIT_INT_MIC_BOOST
	},
	[ALC290_FIXUP_SUBWOOFER_HSJACK] = {
		.type = HDA_FIXUP_PINS,
		.v.pins = (const struct hda_pintbl[]) {
			{ 0x17, 0x90170112 }, /* subwoofer */
			{ }
		},
		.chained = true,
		.chain_id = ALC290_FIXUP_MONO_SPEAKERS_HSJACK,
	},
	[ALC290_FIXUP_SUBWOOFER] = {
		.type = HDA_FIXUP_PINS,
		.v.pins = (const struct hda_pintbl[]) {
			{ 0x17, 0x90170112 }, /* subwoofer */
			{ }
		},
		.chained = true,
		.chain_id = ALC290_FIXUP_MONO_SPEAKERS,
	},
	[ALC290_FIXUP_MONO_SPEAKERS] = {
		.type = HDA_FIXUP_FUNC,
		.v.func = alc290_fixup_mono_speakers,
	},
	[ALC290_FIXUP_MONO_SPEAKERS_HSJACK] = {
		.type = HDA_FIXUP_FUNC,
		.v.func = alc290_fixup_mono_speakers,
		.chained = true,
		.chain_id = ALC269_FIXUP_DELL3_MIC_NO_PRESENCE,
	},
	[ALC269_FIXUP_THINKPAD_ACPI] = {
		.type = HDA_FIXUP_FUNC,
		.v.func = alc_fixup_thinkpad_acpi,
		.chained = true,
		.chain_id = ALC269_FIXUP_SKU_IGNORE,
	},
	[ALC269_FIXUP_DMIC_THINKPAD_ACPI] = {
		.type = HDA_FIXUP_FUNC,
		.v.func = alc_fixup_inv_dmic,
		.chained = true,
		.chain_id = ALC269_FIXUP_THINKPAD_ACPI,
	},
	[ALC255_FIXUP_ACER_MIC_NO_PRESENCE] = {
		.type = HDA_FIXUP_PINS,
		.v.pins = (const struct hda_pintbl[]) {
			{ 0x19, 0x01a1913c }, /* use as headset mic, without its own jack detect */
			{ }
		},
		.chained = true,
		.chain_id = ALC255_FIXUP_HEADSET_MODE
	},
	[ALC255_FIXUP_ASUS_MIC_NO_PRESENCE] = {
		.type = HDA_FIXUP_PINS,
		.v.pins = (const struct hda_pintbl[]) {
			{ 0x19, 0x01a1913c }, /* use as headset mic, without its own jack detect */
			{ }
		},
		.chained = true,
		.chain_id = ALC255_FIXUP_HEADSET_MODE
	},
	[ALC255_FIXUP_DELL1_MIC_NO_PRESENCE] = {
		.type = HDA_FIXUP_PINS,
		.v.pins = (const struct hda_pintbl[]) {
			{ 0x19, 0x01a1913c }, /* use as headset mic, without its own jack detect */
			{ 0x1a, 0x01a1913d }, /* use as headphone mic, without its own jack detect */
			{ }
		},
		.chained = true,
		.chain_id = ALC255_FIXUP_HEADSET_MODE
	},
	[ALC255_FIXUP_DELL2_MIC_NO_PRESENCE] = {
		.type = HDA_FIXUP_PINS,
		.v.pins = (const struct hda_pintbl[]) {
			{ 0x19, 0x01a1913c }, /* use as headset mic, without its own jack detect */
			{ }
		},
		.chained = true,
		.chain_id = ALC255_FIXUP_HEADSET_MODE_NO_HP_MIC
	},
	[ALC255_FIXUP_HEADSET_MODE] = {
		.type = HDA_FIXUP_FUNC,
		.v.func = alc_fixup_headset_mode_alc255,
		.chained = true,
		.chain_id = ALC255_FIXUP_MIC_MUTE_LED
	},
	[ALC255_FIXUP_HEADSET_MODE_NO_HP_MIC] = {
		.type = HDA_FIXUP_FUNC,
		.v.func = alc_fixup_headset_mode_alc255_no_hp_mic,
	},
	[ALC293_FIXUP_DELL1_MIC_NO_PRESENCE] = {
		.type = HDA_FIXUP_PINS,
		.v.pins = (const struct hda_pintbl[]) {
			{ 0x18, 0x01a1913d }, /* use as headphone mic, without its own jack detect */
			{ 0x1a, 0x01a1913c }, /* use as headset mic, without its own jack detect */
			{ }
		},
		.chained = true,
		.chain_id = ALC269_FIXUP_HEADSET_MODE
	},
	[ALC292_FIXUP_TPT440_DOCK] = {
		.type = HDA_FIXUP_FUNC,
		.v.func = alc_fixup_tpt440_dock,
		.chained = true,
		.chain_id = ALC269_FIXUP_LIMIT_INT_MIC_BOOST
	},
	[ALC292_FIXUP_TPT440] = {
		.type = HDA_FIXUP_FUNC,
		.v.func = alc_fixup_disable_aamix,
		.chained = true,
		.chain_id = ALC292_FIXUP_TPT440_DOCK,
	},
	[ALC283_FIXUP_HEADSET_MIC] = {
		.type = HDA_FIXUP_PINS,
		.v.pins = (const struct hda_pintbl[]) {
			{ 0x19, 0x04a110f0 },
			{ },
		},
	},
	[ALC255_FIXUP_MIC_MUTE_LED] = {
		.type = HDA_FIXUP_FUNC,
		.v.func = snd_hda_gen_fixup_micmute_led,
	},
	[ALC282_FIXUP_ASPIRE_V5_PINS] = {
		.type = HDA_FIXUP_PINS,
		.v.pins = (const struct hda_pintbl[]) {
			{ 0x12, 0x90a60130 },
			{ 0x14, 0x90170110 },
			{ 0x17, 0x40000008 },
			{ 0x18, 0x411111f0 },
			{ 0x19, 0x01a1913c },
			{ 0x1a, 0x411111f0 },
			{ 0x1b, 0x411111f0 },
			{ 0x1d, 0x40f89b2d },
			{ 0x1e, 0x411111f0 },
			{ 0x21, 0x0321101f },
			{ },
		},
	},
	[ALC280_FIXUP_HP_GPIO4] = {
		.type = HDA_FIXUP_FUNC,
		.v.func = alc280_fixup_hp_gpio4,
	},
	[ALC286_FIXUP_HP_GPIO_LED] = {
		.type = HDA_FIXUP_FUNC,
		.v.func = alc286_fixup_hp_gpio_led,
	},
	[ALC280_FIXUP_HP_GPIO2_MIC_HOTKEY] = {
		.type = HDA_FIXUP_FUNC,
		.v.func = alc280_fixup_hp_gpio2_mic_hotkey,
	},
	[ALC280_FIXUP_HP_DOCK_PINS] = {
		.type = HDA_FIXUP_PINS,
		.v.pins = (const struct hda_pintbl[]) {
			{ 0x1b, 0x21011020 }, /* line-out */
			{ 0x1a, 0x01a1903c }, /* headset mic */
			{ 0x18, 0x2181103f }, /* line-in */
			{ },
		},
		.chained = true,
		.chain_id = ALC280_FIXUP_HP_GPIO4
	},
	[ALC269_FIXUP_HP_DOCK_GPIO_MIC1_LED] = {
		.type = HDA_FIXUP_PINS,
		.v.pins = (const struct hda_pintbl[]) {
			{ 0x1b, 0x21011020 }, /* line-out */
			{ 0x18, 0x2181103f }, /* line-in */
			{ },
		},
		.chained = true,
		.chain_id = ALC269_FIXUP_HP_GPIO_MIC1_LED
	},
	[ALC280_FIXUP_HP_9480M] = {
		.type = HDA_FIXUP_FUNC,
		.v.func = alc280_fixup_hp_9480m,
	},
	[ALC288_FIXUP_DELL_HEADSET_MODE] = {
		.type = HDA_FIXUP_FUNC,
		.v.func = alc_fixup_headset_mode_dell_alc288,
		.chained = true,
		.chain_id = ALC255_FIXUP_MIC_MUTE_LED
	},
	[ALC288_FIXUP_DELL1_MIC_NO_PRESENCE] = {
		.type = HDA_FIXUP_PINS,
		.v.pins = (const struct hda_pintbl[]) {
			{ 0x18, 0x01a1913c }, /* use as headset mic, without its own jack detect */
			{ 0x1a, 0x01a1913d }, /* use as headphone mic, without its own jack detect */
			{ }
		},
		.chained = true,
		.chain_id = ALC288_FIXUP_DELL_HEADSET_MODE
	},
	[ALC288_FIXUP_DISABLE_AAMIX] = {
		.type = HDA_FIXUP_FUNC,
		.v.func = alc_fixup_disable_aamix,
		.chained = true,
		.chain_id = ALC288_FIXUP_DELL1_MIC_NO_PRESENCE
	},
	[ALC288_FIXUP_DELL_XPS_13] = {
		.type = HDA_FIXUP_FUNC,
		.v.func = alc_fixup_dell_xps13,
		.chained = true,
		.chain_id = ALC288_FIXUP_DISABLE_AAMIX
	},
	[ALC292_FIXUP_DISABLE_AAMIX] = {
		.type = HDA_FIXUP_FUNC,
		.v.func = alc_fixup_disable_aamix,
		.chained = true,
		.chain_id = ALC269_FIXUP_DELL2_MIC_NO_PRESENCE
	},
	[ALC293_FIXUP_DISABLE_AAMIX_MULTIJACK] = {
		.type = HDA_FIXUP_FUNC,
		.v.func = alc_fixup_disable_aamix,
		.chained = true,
		.chain_id = ALC293_FIXUP_DELL1_MIC_NO_PRESENCE
	},
	[ALC292_FIXUP_DELL_E7X] = {
		.type = HDA_FIXUP_FUNC,
		.v.func = alc_fixup_dell_xps13,
		.chained = true,
		.chain_id = ALC292_FIXUP_DISABLE_AAMIX
	},
	[ALC298_FIXUP_ALIENWARE_MIC_NO_PRESENCE] = {
		.type = HDA_FIXUP_PINS,
		.v.pins = (const struct hda_pintbl[]) {
			{ 0x18, 0x01a1913c }, /* headset mic w/o jack detect */
			{ }
		},
		.chained_before = true,
		.chain_id = ALC269_FIXUP_HEADSET_MODE,
	},
	[ALC298_FIXUP_DELL1_MIC_NO_PRESENCE] = {
		.type = HDA_FIXUP_PINS,
		.v.pins = (const struct hda_pintbl[]) {
			{ 0x18, 0x01a1913c }, /* use as headset mic, without its own jack detect */
			{ 0x1a, 0x01a1913d }, /* use as headphone mic, without its own jack detect */
			{ }
		},
		.chained = true,
		.chain_id = ALC269_FIXUP_HEADSET_MODE
	},
	[ALC298_FIXUP_DELL_AIO_MIC_NO_PRESENCE] = {
		.type = HDA_FIXUP_PINS,
		.v.pins = (const struct hda_pintbl[]) {
			{ 0x18, 0x01a1913c }, /* use as headset mic, without its own jack detect */
			{ }
		},
		.chained = true,
		.chain_id = ALC269_FIXUP_HEADSET_MODE
	},
	[ALC275_FIXUP_DELL_XPS] = {
		.type = HDA_FIXUP_VERBS,
		.v.verbs = (const struct hda_verb[]) {
			/* Enables internal speaker */
			{0x20, AC_VERB_SET_COEF_INDEX, 0x1f},
			{0x20, AC_VERB_SET_PROC_COEF, 0x00c0},
			{0x20, AC_VERB_SET_COEF_INDEX, 0x30},
			{0x20, AC_VERB_SET_PROC_COEF, 0x00b1},
			{}
		}
	},
	[ALC256_FIXUP_DELL_XPS_13_HEADPHONE_NOISE] = {
		.type = HDA_FIXUP_VERBS,
		.v.verbs = (const struct hda_verb[]) {
			/* Disable pass-through path for FRONT 14h */
			{0x20, AC_VERB_SET_COEF_INDEX, 0x36},
			{0x20, AC_VERB_SET_PROC_COEF, 0x1737},
			{}
		},
		.chained = true,
		.chain_id = ALC255_FIXUP_DELL1_MIC_NO_PRESENCE
	},
	[ALC256_FIXUP_DELL_XPS_13_HEADPHONE_NOISE2] = {
		.type = HDA_FIXUP_FUNC,
		.v.func = alc256_fixup_dell_xps_13_headphone_noise2,
		.chained = true,
		.chain_id = ALC256_FIXUP_DELL_XPS_13_HEADPHONE_NOISE
	},
	[ALC293_FIXUP_LENOVO_SPK_NOISE] = {
		.type = HDA_FIXUP_FUNC,
		.v.func = alc_fixup_disable_aamix,
		.chained = true,
		.chain_id = ALC269_FIXUP_THINKPAD_ACPI
	},
	[ALC233_FIXUP_LENOVO_LINE2_MIC_HOTKEY] = {
		.type = HDA_FIXUP_FUNC,
		.v.func = alc233_fixup_lenovo_line2_mic_hotkey,
	},
	[ALC255_FIXUP_DELL_SPK_NOISE] = {
		.type = HDA_FIXUP_FUNC,
		.v.func = alc_fixup_disable_aamix,
		.chained = true,
		.chain_id = ALC255_FIXUP_DELL1_MIC_NO_PRESENCE
	},
	[ALC225_FIXUP_DISABLE_MIC_VREF] = {
		.type = HDA_FIXUP_FUNC,
		.v.func = alc_fixup_disable_mic_vref,
		.chained = true,
		.chain_id = ALC269_FIXUP_DELL1_MIC_NO_PRESENCE
	},
	[ALC225_FIXUP_DELL1_MIC_NO_PRESENCE] = {
		.type = HDA_FIXUP_VERBS,
		.v.verbs = (const struct hda_verb[]) {
			/* Disable pass-through path for FRONT 14h */
			{ 0x20, AC_VERB_SET_COEF_INDEX, 0x36 },
			{ 0x20, AC_VERB_SET_PROC_COEF, 0x57d7 },
			{}
		},
		.chained = true,
		.chain_id = ALC225_FIXUP_DISABLE_MIC_VREF
	},
	[ALC280_FIXUP_HP_HEADSET_MIC] = {
		.type = HDA_FIXUP_FUNC,
		.v.func = alc_fixup_disable_aamix,
		.chained = true,
		.chain_id = ALC269_FIXUP_HEADSET_MIC,
	},
	[ALC221_FIXUP_HP_FRONT_MIC] = {
		.type = HDA_FIXUP_PINS,
		.v.pins = (const struct hda_pintbl[]) {
			{ 0x19, 0x02a19020 }, /* Front Mic */
			{ }
		},
	},
	[ALC292_FIXUP_TPT460] = {
		.type = HDA_FIXUP_FUNC,
		.v.func = alc_fixup_tpt440_dock,
		.chained = true,
		.chain_id = ALC293_FIXUP_LENOVO_SPK_NOISE,
	},
	[ALC298_FIXUP_SPK_VOLUME] = {
		.type = HDA_FIXUP_FUNC,
		.v.func = alc298_fixup_speaker_volume,
		.chained = true,
		.chain_id = ALC298_FIXUP_DELL_AIO_MIC_NO_PRESENCE,
	},
	[ALC295_FIXUP_DISABLE_DAC3] = {
		.type = HDA_FIXUP_FUNC,
		.v.func = alc295_fixup_disable_dac3,
	},
	[ALC256_FIXUP_DELL_INSPIRON_7559_SUBWOOFER] = {
		.type = HDA_FIXUP_PINS,
		.v.pins = (const struct hda_pintbl[]) {
			{ 0x1b, 0x90170151 },
			{ }
		},
		.chained = true,
		.chain_id = ALC255_FIXUP_DELL1_MIC_NO_PRESENCE
	},
	[ALC269_FIXUP_ATIV_BOOK_8] = {
		.type = HDA_FIXUP_FUNC,
		.v.func = alc_fixup_auto_mute_via_amp,
		.chained = true,
		.chain_id = ALC269_FIXUP_NO_SHUTUP
	},
	[ALC221_FIXUP_HP_MIC_NO_PRESENCE] = {
		.type = HDA_FIXUP_PINS,
		.v.pins = (const struct hda_pintbl[]) {
			{ 0x18, 0x01a1913c }, /* use as headset mic, without its own jack detect */
			{ 0x1a, 0x01a1913d }, /* use as headphone mic, without its own jack detect */
			{ }
		},
		.chained = true,
		.chain_id = ALC269_FIXUP_HEADSET_MODE
	},
	[ALC256_FIXUP_ASUS_HEADSET_MODE] = {
		.type = HDA_FIXUP_FUNC,
		.v.func = alc_fixup_headset_mode,
	},
	[ALC256_FIXUP_ASUS_MIC] = {
		.type = HDA_FIXUP_PINS,
		.v.pins = (const struct hda_pintbl[]) {
			{ 0x13, 0x90a60160 }, /* use as internal mic */
			{ 0x19, 0x04a11120 }, /* use as headset mic, without its own jack detect */
			{ }
		},
		.chained = true,
		.chain_id = ALC256_FIXUP_ASUS_HEADSET_MODE
	},
	[ALC256_FIXUP_ASUS_AIO_GPIO2] = {
		.type = HDA_FIXUP_FUNC,
		/* Set up GPIO2 for the speaker amp */
		.v.func = alc_fixup_gpio4,
	},
	[ALC233_FIXUP_ASUS_MIC_NO_PRESENCE] = {
		.type = HDA_FIXUP_PINS,
		.v.pins = (const struct hda_pintbl[]) {
			{ 0x19, 0x01a1913c }, /* use as headset mic, without its own jack detect */
			{ }
		},
		.chained = true,
		.chain_id = ALC269_FIXUP_HEADSET_MIC
	},
	[ALC233_FIXUP_EAPD_COEF_AND_MIC_NO_PRESENCE] = {
		.type = HDA_FIXUP_VERBS,
		.v.verbs = (const struct hda_verb[]) {
			/* Enables internal speaker */
			{0x20, AC_VERB_SET_COEF_INDEX, 0x40},
			{0x20, AC_VERB_SET_PROC_COEF, 0x8800},
			{}
		},
		.chained = true,
		.chain_id = ALC233_FIXUP_ASUS_MIC_NO_PRESENCE
	},
	[ALC233_FIXUP_LENOVO_MULTI_CODECS] = {
		.type = HDA_FIXUP_FUNC,
		.v.func = alc233_alc662_fixup_lenovo_dual_codecs,
	},
	[ALC233_FIXUP_ACER_HEADSET_MIC] = {
		.type = HDA_FIXUP_VERBS,
		.v.verbs = (const struct hda_verb[]) {
			{ 0x20, AC_VERB_SET_COEF_INDEX, 0x45 },
			{ 0x20, AC_VERB_SET_PROC_COEF, 0x5089 },
			{ }
		},
		.chained = true,
		.chain_id = ALC233_FIXUP_ASUS_MIC_NO_PRESENCE
	},
	[ALC294_FIXUP_LENOVO_MIC_LOCATION] = {
		.type = HDA_FIXUP_PINS,
		.v.pins = (const struct hda_pintbl[]) {
			/* Change the mic location from front to right, otherwise there are
			   two front mics with the same name, pulseaudio can't handle them.
			   This is just a temporary workaround, after applying this fixup,
			   there will be one "Front Mic" and one "Mic" in this machine.
			 */
			{ 0x1a, 0x04a19040 },
			{ }
		},
	},
	[ALC225_FIXUP_DELL_WYSE_MIC_NO_PRESENCE] = {
		.type = HDA_FIXUP_PINS,
		.v.pins = (const struct hda_pintbl[]) {
			{ 0x16, 0x0101102f }, /* Rear Headset HP */
			{ 0x19, 0x02a1913c }, /* use as Front headset mic, without its own jack detect */
			{ 0x1a, 0x01a19030 }, /* Rear Headset MIC */
			{ 0x1b, 0x02011020 },
			{ }
		},
		.chained = true,
		.chain_id = ALC269_FIXUP_HEADSET_MODE_NO_HP_MIC
	},
	[ALC700_FIXUP_INTEL_REFERENCE] = {
		.type = HDA_FIXUP_VERBS,
		.v.verbs = (const struct hda_verb[]) {
			/* Enables internal speaker */
			{0x20, AC_VERB_SET_COEF_INDEX, 0x45},
			{0x20, AC_VERB_SET_PROC_COEF, 0x5289},
			{0x20, AC_VERB_SET_COEF_INDEX, 0x4A},
			{0x20, AC_VERB_SET_PROC_COEF, 0x001b},
			{0x58, AC_VERB_SET_COEF_INDEX, 0x00},
			{0x58, AC_VERB_SET_PROC_COEF, 0x3888},
			{0x20, AC_VERB_SET_COEF_INDEX, 0x6f},
			{0x20, AC_VERB_SET_PROC_COEF, 0x2c0b},
			{}
		}
	},
	[ALC274_FIXUP_DELL_BIND_DACS] = {
		.type = HDA_FIXUP_FUNC,
		.v.func = alc274_fixup_bind_dacs,
		.chained = true,
		.chain_id = ALC269_FIXUP_DELL1_MIC_NO_PRESENCE
	},
	[ALC274_FIXUP_DELL_AIO_LINEOUT_VERB] = {
		.type = HDA_FIXUP_PINS,
		.v.pins = (const struct hda_pintbl[]) {
			{ 0x1b, 0x0401102f },
			{ }
		},
		.chained = true,
		.chain_id = ALC274_FIXUP_DELL_BIND_DACS
	},
	[ALC298_FIXUP_TPT470_DOCK] = {
		.type = HDA_FIXUP_FUNC,
		.v.func = alc_fixup_tpt470_dock,
		.chained = true,
		.chain_id = ALC293_FIXUP_LENOVO_SPK_NOISE
	},
	[ALC255_FIXUP_DUMMY_LINEOUT_VERB] = {
		.type = HDA_FIXUP_PINS,
		.v.pins = (const struct hda_pintbl[]) {
			{ 0x14, 0x0201101f },
			{ }
		},
		.chained = true,
		.chain_id = ALC255_FIXUP_DELL1_MIC_NO_PRESENCE
	},
	[ALC255_FIXUP_DELL_HEADSET_MIC] = {
		.type = HDA_FIXUP_PINS,
		.v.pins = (const struct hda_pintbl[]) {
			{ 0x19, 0x01a1913c }, /* use as headset mic, without its own jack detect */
			{ }
		},
		.chained = true,
		.chain_id = ALC269_FIXUP_HEADSET_MIC
	},
	[ALC295_FIXUP_HP_X360] = {
		.type = HDA_FIXUP_FUNC,
		.v.func = alc295_fixup_hp_top_speakers,
		.chained = true,
		.chain_id = ALC269_FIXUP_HP_MUTE_LED_MIC3
	},
	[ALC221_FIXUP_HP_HEADSET_MIC] = {
		.type = HDA_FIXUP_PINS,
		.v.pins = (const struct hda_pintbl[]) {
			{ 0x19, 0x0181313f},
			{ }
		},
		.chained = true,
		.chain_id = ALC269_FIXUP_HEADSET_MIC
	},
	[ALC285_FIXUP_LENOVO_HEADPHONE_NOISE] = {
		.type = HDA_FIXUP_FUNC,
		.v.func = alc285_fixup_invalidate_dacs,
		.chained = true,
		.chain_id = ALC269_FIXUP_THINKPAD_ACPI
	},
	[ALC295_FIXUP_HP_AUTO_MUTE] = {
		.type = HDA_FIXUP_FUNC,
		.v.func = alc_fixup_auto_mute_via_amp,
	},
	[ALC286_FIXUP_ACER_AIO_MIC_NO_PRESENCE] = {
		.type = HDA_FIXUP_PINS,
		.v.pins = (const struct hda_pintbl[]) {
			{ 0x18, 0x01a1913c }, /* use as headset mic, without its own jack detect */
			{ }
		},
		.chained = true,
		.chain_id = ALC269_FIXUP_HEADSET_MIC
	},
	[ALC294_FIXUP_ASUS_MIC] = {
		.type = HDA_FIXUP_PINS,
		.v.pins = (const struct hda_pintbl[]) {
			{ 0x13, 0x90a60160 }, /* use as internal mic */
			{ 0x19, 0x04a11120 }, /* use as headset mic, without its own jack detect */
			{ }
		},
		.chained = true,
		.chain_id = ALC269_FIXUP_HEADSET_MODE_NO_HP_MIC
	},
	[ALC294_FIXUP_ASUS_HEADSET_MIC] = {
		.type = HDA_FIXUP_PINS,
		.v.pins = (const struct hda_pintbl[]) {
			{ 0x19, 0x01a1103c }, /* use as headset mic */
			{ }
		},
		.chained = true,
		.chain_id = ALC269_FIXUP_HEADSET_MODE_NO_HP_MIC
	},
	[ALC294_FIXUP_ASUS_SPK] = {
		.type = HDA_FIXUP_VERBS,
		.v.verbs = (const struct hda_verb[]) {
			/* Set EAPD high */
			{ 0x20, AC_VERB_SET_COEF_INDEX, 0x40 },
			{ 0x20, AC_VERB_SET_PROC_COEF, 0x8800 },
			{ }
		},
		.chained = true,
		.chain_id = ALC294_FIXUP_ASUS_HEADSET_MIC
	},
	[ALC295_FIXUP_CHROME_BOOK] = {
		.type = HDA_FIXUP_FUNC,
		.v.func = alc295_fixup_chromebook,
		.chained = true,
		.chain_id = ALC225_FIXUP_HEADSET_JACK
	},
	[ALC225_FIXUP_HEADSET_JACK] = {
		.type = HDA_FIXUP_FUNC,
		.v.func = alc_fixup_headset_jack,
	},
	[ALC293_FIXUP_SYSTEM76_MIC_NO_PRESENCE] = {
		.type = HDA_FIXUP_PINS,
		.v.pins = (const struct hda_pintbl[]) {
			{ 0x1a, 0x01a1913c }, /* use as headset mic, without its own jack detect */
			{ }
		},
		.chained = true,
		.chain_id = ALC269_FIXUP_HEADSET_MODE_NO_HP_MIC
	},
	[ALC285_FIXUP_LENOVO_PC_BEEP_IN_NOISE] = {
		.type = HDA_FIXUP_VERBS,
		.v.verbs = (const struct hda_verb[]) {
			/* Disable PCBEEP-IN passthrough */
			{ 0x20, AC_VERB_SET_COEF_INDEX, 0x36 },
			{ 0x20, AC_VERB_SET_PROC_COEF, 0x57d7 },
			{ }
		},
		.chained = true,
		.chain_id = ALC285_FIXUP_LENOVO_HEADPHONE_NOISE
	},
	[ALC255_FIXUP_ACER_HEADSET_MIC] = {
		.type = HDA_FIXUP_PINS,
		.v.pins = (const struct hda_pintbl[]) {
			{ 0x19, 0x03a11130 },
			{ 0x1a, 0x90a60140 }, /* use as internal mic */
			{ }
		},
		.chained = true,
		.chain_id = ALC255_FIXUP_HEADSET_MODE_NO_HP_MIC
	},
	[ALC225_FIXUP_DELL_WYSE_AIO_MIC_NO_PRESENCE] = {
		.type = HDA_FIXUP_PINS,
		.v.pins = (const struct hda_pintbl[]) {
			{ 0x16, 0x01011020 }, /* Rear Line out */
			{ 0x19, 0x01a1913c }, /* use as Front headset mic, without its own jack detect */
			{ }
		},
		.chained = true,
		.chain_id = ALC225_FIXUP_WYSE_AUTO_MUTE
	},
	[ALC225_FIXUP_WYSE_AUTO_MUTE] = {
		.type = HDA_FIXUP_FUNC,
		.v.func = alc_fixup_auto_mute_via_amp,
		.chained = true,
		.chain_id = ALC225_FIXUP_WYSE_DISABLE_MIC_VREF
	},
	[ALC225_FIXUP_WYSE_DISABLE_MIC_VREF] = {
		.type = HDA_FIXUP_FUNC,
		.v.func = alc_fixup_disable_mic_vref,
		.chained = true,
		.chain_id = ALC269_FIXUP_HEADSET_MODE_NO_HP_MIC
	},
	[ALC286_FIXUP_ACER_AIO_HEADSET_MIC] = {
		.type = HDA_FIXUP_VERBS,
		.v.verbs = (const struct hda_verb[]) {
			{ 0x20, AC_VERB_SET_COEF_INDEX, 0x4f },
			{ 0x20, AC_VERB_SET_PROC_COEF, 0x5029 },
			{ }
		},
		.chained = true,
		.chain_id = ALC286_FIXUP_ACER_AIO_MIC_NO_PRESENCE
	},
	[ALC256_FIXUP_ASUS_HEADSET_MIC] = {
		.type = HDA_FIXUP_PINS,
		.v.pins = (const struct hda_pintbl[]) {
			{ 0x19, 0x03a11020 }, /* headset mic with jack detect */
			{ }
		},
		.chained = true,
		.chain_id = ALC256_FIXUP_ASUS_HEADSET_MODE
	},
	[ALC256_FIXUP_ASUS_MIC_NO_PRESENCE] = {
		.type = HDA_FIXUP_PINS,
		.v.pins = (const struct hda_pintbl[]) {
			{ 0x19, 0x04a11120 }, /* use as headset mic, without its own jack detect */
			{ }
		},
		.chained = true,
		.chain_id = ALC256_FIXUP_ASUS_HEADSET_MODE
	},
	[ALC299_FIXUP_PREDATOR_SPK] = {
		.type = HDA_FIXUP_PINS,
		.v.pins = (const struct hda_pintbl[]) {
			{ 0x21, 0x90170150 }, /* use as headset mic, without its own jack detect */
			{ }
		}
	},
	[ALC294_FIXUP_ASUS_INTSPK_HEADSET_MIC] = {
		.type = HDA_FIXUP_PINS,
		.v.pins = (const struct hda_pintbl[]) {
			{ 0x14, 0x411111f0 }, /* disable confusing internal speaker */
			{ 0x19, 0x04a11150 }, /* use as headset mic, without its own jack detect */
			{ }
		},
		.chained = true,
		.chain_id = ALC269_FIXUP_HEADSET_MODE_NO_HP_MIC
	},
	[ALC256_FIXUP_MEDION_HEADSET_NO_PRESENCE] = {
		.type = HDA_FIXUP_PINS,
		.v.pins = (const struct hda_pintbl[]) {
			{ 0x19, 0x04a11040 },
			{ 0x21, 0x04211020 },
			{ }
		},
		.chained = true,
		.chain_id = ALC256_FIXUP_ASUS_HEADSET_MODE
	},
};

static const struct snd_pci_quirk alc269_fixup_tbl[] = {
	SND_PCI_QUIRK(0x1025, 0x0283, "Acer TravelMate 8371", ALC269_FIXUP_INV_DMIC),
	SND_PCI_QUIRK(0x1025, 0x029b, "Acer 1810TZ", ALC269_FIXUP_INV_DMIC),
	SND_PCI_QUIRK(0x1025, 0x0349, "Acer AOD260", ALC269_FIXUP_INV_DMIC),
	SND_PCI_QUIRK(0x1025, 0x047c, "Acer AC700", ALC269_FIXUP_ACER_AC700),
	SND_PCI_QUIRK(0x1025, 0x072d, "Acer Aspire V5-571G", ALC269_FIXUP_ASPIRE_HEADSET_MIC),
	SND_PCI_QUIRK(0x1025, 0x080d, "Acer Aspire V5-122P", ALC269_FIXUP_ASPIRE_HEADSET_MIC),
	SND_PCI_QUIRK(0x1025, 0x0740, "Acer AO725", ALC271_FIXUP_HP_GATE_MIC_JACK),
	SND_PCI_QUIRK(0x1025, 0x0742, "Acer AO756", ALC271_FIXUP_HP_GATE_MIC_JACK),
	SND_PCI_QUIRK(0x1025, 0x0762, "Acer Aspire E1-472", ALC271_FIXUP_HP_GATE_MIC_JACK_E1_572),
	SND_PCI_QUIRK(0x1025, 0x0775, "Acer Aspire E1-572", ALC271_FIXUP_HP_GATE_MIC_JACK_E1_572),
	SND_PCI_QUIRK(0x1025, 0x079b, "Acer Aspire V5-573G", ALC282_FIXUP_ASPIRE_V5_PINS),
	SND_PCI_QUIRK(0x1025, 0x102b, "Acer Aspire C24-860", ALC286_FIXUP_ACER_AIO_MIC_NO_PRESENCE),
	SND_PCI_QUIRK(0x1025, 0x106d, "Acer Cloudbook 14", ALC283_FIXUP_CHROME_BOOK),
	SND_PCI_QUIRK(0x1025, 0x1099, "Acer Aspire E5-523G", ALC255_FIXUP_ACER_MIC_NO_PRESENCE),
	SND_PCI_QUIRK(0x1025, 0x110e, "Acer Aspire ES1-432", ALC255_FIXUP_ACER_MIC_NO_PRESENCE),
	SND_PCI_QUIRK(0x1025, 0x1246, "Acer Predator Helios 500", ALC299_FIXUP_PREDATOR_SPK),
	SND_PCI_QUIRK(0x1025, 0x128f, "Acer Veriton Z6860G", ALC286_FIXUP_ACER_AIO_HEADSET_MIC),
	SND_PCI_QUIRK(0x1025, 0x1290, "Acer Veriton Z4860G", ALC286_FIXUP_ACER_AIO_HEADSET_MIC),
	SND_PCI_QUIRK(0x1025, 0x1291, "Acer Veriton Z4660G", ALC286_FIXUP_ACER_AIO_HEADSET_MIC),
	SND_PCI_QUIRK(0x1025, 0x1308, "Acer Aspire Z24-890", ALC286_FIXUP_ACER_AIO_HEADSET_MIC),
	SND_PCI_QUIRK(0x1025, 0x132a, "Acer TravelMate B114-21", ALC233_FIXUP_ACER_HEADSET_MIC),
	SND_PCI_QUIRK(0x1025, 0x1330, "Acer TravelMate X514-51T", ALC255_FIXUP_ACER_HEADSET_MIC),
	SND_PCI_QUIRK(0x1028, 0x0470, "Dell M101z", ALC269_FIXUP_DELL_M101Z),
	SND_PCI_QUIRK(0x1028, 0x054b, "Dell XPS one 2710", ALC275_FIXUP_DELL_XPS),
	SND_PCI_QUIRK(0x1028, 0x05bd, "Dell Latitude E6440", ALC292_FIXUP_DELL_E7X),
	SND_PCI_QUIRK(0x1028, 0x05be, "Dell Latitude E6540", ALC292_FIXUP_DELL_E7X),
	SND_PCI_QUIRK(0x1028, 0x05ca, "Dell Latitude E7240", ALC292_FIXUP_DELL_E7X),
	SND_PCI_QUIRK(0x1028, 0x05cb, "Dell Latitude E7440", ALC292_FIXUP_DELL_E7X),
	SND_PCI_QUIRK(0x1028, 0x05da, "Dell Vostro 5460", ALC290_FIXUP_SUBWOOFER),
	SND_PCI_QUIRK(0x1028, 0x05f4, "Dell", ALC269_FIXUP_DELL1_MIC_NO_PRESENCE),
	SND_PCI_QUIRK(0x1028, 0x05f5, "Dell", ALC269_FIXUP_DELL1_MIC_NO_PRESENCE),
	SND_PCI_QUIRK(0x1028, 0x05f6, "Dell", ALC269_FIXUP_DELL1_MIC_NO_PRESENCE),
	SND_PCI_QUIRK(0x1028, 0x0615, "Dell Vostro 5470", ALC290_FIXUP_SUBWOOFER_HSJACK),
	SND_PCI_QUIRK(0x1028, 0x0616, "Dell Vostro 5470", ALC290_FIXUP_SUBWOOFER_HSJACK),
	SND_PCI_QUIRK(0x1028, 0x062c, "Dell Latitude E5550", ALC292_FIXUP_DELL_E7X),
	SND_PCI_QUIRK(0x1028, 0x062e, "Dell Latitude E7450", ALC292_FIXUP_DELL_E7X),
	SND_PCI_QUIRK(0x1028, 0x0638, "Dell Inspiron 5439", ALC290_FIXUP_MONO_SPEAKERS_HSJACK),
	SND_PCI_QUIRK(0x1028, 0x064a, "Dell", ALC293_FIXUP_DELL1_MIC_NO_PRESENCE),
	SND_PCI_QUIRK(0x1028, 0x064b, "Dell", ALC293_FIXUP_DELL1_MIC_NO_PRESENCE),
	SND_PCI_QUIRK(0x1028, 0x0665, "Dell XPS 13", ALC288_FIXUP_DELL_XPS_13),
	SND_PCI_QUIRK(0x1028, 0x0669, "Dell Optiplex 9020m", ALC255_FIXUP_DELL1_MIC_NO_PRESENCE),
	SND_PCI_QUIRK(0x1028, 0x069a, "Dell Vostro 5480", ALC290_FIXUP_SUBWOOFER_HSJACK),
	SND_PCI_QUIRK(0x1028, 0x06c7, "Dell", ALC255_FIXUP_DELL1_MIC_NO_PRESENCE),
	SND_PCI_QUIRK(0x1028, 0x06d9, "Dell", ALC293_FIXUP_DELL1_MIC_NO_PRESENCE),
	SND_PCI_QUIRK(0x1028, 0x06da, "Dell", ALC293_FIXUP_DELL1_MIC_NO_PRESENCE),
	SND_PCI_QUIRK(0x1028, 0x06db, "Dell", ALC293_FIXUP_DISABLE_AAMIX_MULTIJACK),
	SND_PCI_QUIRK(0x1028, 0x06dd, "Dell", ALC293_FIXUP_DISABLE_AAMIX_MULTIJACK),
	SND_PCI_QUIRK(0x1028, 0x06de, "Dell", ALC293_FIXUP_DISABLE_AAMIX_MULTIJACK),
	SND_PCI_QUIRK(0x1028, 0x06df, "Dell", ALC293_FIXUP_DISABLE_AAMIX_MULTIJACK),
	SND_PCI_QUIRK(0x1028, 0x06e0, "Dell", ALC293_FIXUP_DISABLE_AAMIX_MULTIJACK),
	SND_PCI_QUIRK(0x1028, 0x0704, "Dell XPS 13 9350", ALC256_FIXUP_DELL_XPS_13_HEADPHONE_NOISE2),
	SND_PCI_QUIRK(0x1028, 0x0706, "Dell Inspiron 7559", ALC256_FIXUP_DELL_INSPIRON_7559_SUBWOOFER),
	SND_PCI_QUIRK(0x1028, 0x0725, "Dell Inspiron 3162", ALC255_FIXUP_DELL_SPK_NOISE),
	SND_PCI_QUIRK(0x1028, 0x0738, "Dell Precision 5820", ALC269_FIXUP_NO_SHUTUP),
	SND_PCI_QUIRK(0x1028, 0x075b, "Dell XPS 13 9360", ALC256_FIXUP_DELL_XPS_13_HEADPHONE_NOISE2),
	SND_PCI_QUIRK(0x1028, 0x075c, "Dell XPS 27 7760", ALC298_FIXUP_SPK_VOLUME),
	SND_PCI_QUIRK(0x1028, 0x075d, "Dell AIO", ALC298_FIXUP_SPK_VOLUME),
	SND_PCI_QUIRK(0x1028, 0x07b0, "Dell Precision 7520", ALC295_FIXUP_DISABLE_DAC3),
	SND_PCI_QUIRK(0x1028, 0x0798, "Dell Inspiron 17 7000 Gaming", ALC256_FIXUP_DELL_INSPIRON_7559_SUBWOOFER),
	SND_PCI_QUIRK(0x1028, 0x080c, "Dell WYSE", ALC225_FIXUP_DELL_WYSE_MIC_NO_PRESENCE),
	SND_PCI_QUIRK(0x1028, 0x082a, "Dell XPS 13 9360", ALC256_FIXUP_DELL_XPS_13_HEADPHONE_NOISE2),
	SND_PCI_QUIRK(0x1028, 0x084b, "Dell", ALC274_FIXUP_DELL_AIO_LINEOUT_VERB),
	SND_PCI_QUIRK(0x1028, 0x084e, "Dell", ALC274_FIXUP_DELL_AIO_LINEOUT_VERB),
	SND_PCI_QUIRK(0x1028, 0x0871, "Dell Precision 3630", ALC255_FIXUP_DELL_HEADSET_MIC),
	SND_PCI_QUIRK(0x1028, 0x0872, "Dell Precision 3630", ALC255_FIXUP_DELL_HEADSET_MIC),
	SND_PCI_QUIRK(0x1028, 0x0873, "Dell Precision 3930", ALC255_FIXUP_DUMMY_LINEOUT_VERB),
	SND_PCI_QUIRK(0x1028, 0x08ad, "Dell WYSE AIO", ALC225_FIXUP_DELL_WYSE_AIO_MIC_NO_PRESENCE),
	SND_PCI_QUIRK(0x1028, 0x08ae, "Dell WYSE NB", ALC225_FIXUP_DELL1_MIC_NO_PRESENCE),
	SND_PCI_QUIRK(0x1028, 0x0935, "Dell", ALC274_FIXUP_DELL_AIO_LINEOUT_VERB),
	SND_PCI_QUIRK(0x1028, 0x164a, "Dell", ALC293_FIXUP_DELL1_MIC_NO_PRESENCE),
	SND_PCI_QUIRK(0x1028, 0x164b, "Dell", ALC293_FIXUP_DELL1_MIC_NO_PRESENCE),
	SND_PCI_QUIRK(0x103c, 0x1586, "HP", ALC269_FIXUP_HP_MUTE_LED_MIC2),
	SND_PCI_QUIRK(0x103c, 0x18e6, "HP", ALC269_FIXUP_HP_GPIO_LED),
	SND_PCI_QUIRK(0x103c, 0x218b, "HP", ALC269_FIXUP_LIMIT_INT_MIC_BOOST_MUTE_LED),
	SND_PCI_QUIRK(0x103c, 0x225f, "HP", ALC280_FIXUP_HP_GPIO2_MIC_HOTKEY),
	/* ALC282 */
	SND_PCI_QUIRK(0x103c, 0x21f9, "HP", ALC269_FIXUP_HP_MUTE_LED_MIC1),
	SND_PCI_QUIRK(0x103c, 0x2210, "HP", ALC269_FIXUP_HP_MUTE_LED_MIC1),
	SND_PCI_QUIRK(0x103c, 0x2214, "HP", ALC269_FIXUP_HP_MUTE_LED_MIC1),
	SND_PCI_QUIRK(0x103c, 0x2236, "HP", ALC269_FIXUP_HP_LINE1_MIC1_LED),
	SND_PCI_QUIRK(0x103c, 0x2237, "HP", ALC269_FIXUP_HP_LINE1_MIC1_LED),
	SND_PCI_QUIRK(0x103c, 0x2238, "HP", ALC269_FIXUP_HP_LINE1_MIC1_LED),
	SND_PCI_QUIRK(0x103c, 0x2239, "HP", ALC269_FIXUP_HP_LINE1_MIC1_LED),
	SND_PCI_QUIRK(0x103c, 0x224b, "HP", ALC269_FIXUP_HP_LINE1_MIC1_LED),
	SND_PCI_QUIRK(0x103c, 0x2268, "HP", ALC269_FIXUP_HP_MUTE_LED_MIC1),
	SND_PCI_QUIRK(0x103c, 0x226a, "HP", ALC269_FIXUP_HP_MUTE_LED_MIC1),
	SND_PCI_QUIRK(0x103c, 0x226b, "HP", ALC269_FIXUP_HP_MUTE_LED_MIC1),
	SND_PCI_QUIRK(0x103c, 0x226e, "HP", ALC269_FIXUP_HP_MUTE_LED_MIC1),
	SND_PCI_QUIRK(0x103c, 0x2271, "HP", ALC286_FIXUP_HP_GPIO_LED),
	SND_PCI_QUIRK(0x103c, 0x2272, "HP", ALC280_FIXUP_HP_DOCK_PINS),
	SND_PCI_QUIRK(0x103c, 0x2273, "HP", ALC280_FIXUP_HP_DOCK_PINS),
	SND_PCI_QUIRK(0x103c, 0x229e, "HP", ALC269_FIXUP_HP_MUTE_LED_MIC1),
	SND_PCI_QUIRK(0x103c, 0x22b2, "HP", ALC269_FIXUP_HP_MUTE_LED_MIC1),
	SND_PCI_QUIRK(0x103c, 0x22b7, "HP", ALC269_FIXUP_HP_MUTE_LED_MIC1),
	SND_PCI_QUIRK(0x103c, 0x22bf, "HP", ALC269_FIXUP_HP_MUTE_LED_MIC1),
	SND_PCI_QUIRK(0x103c, 0x22cf, "HP", ALC269_FIXUP_HP_MUTE_LED_MIC1),
	SND_PCI_QUIRK(0x103c, 0x22db, "HP", ALC280_FIXUP_HP_9480M),
	SND_PCI_QUIRK(0x103c, 0x22dc, "HP", ALC269_FIXUP_HP_GPIO_MIC1_LED),
	SND_PCI_QUIRK(0x103c, 0x22fb, "HP", ALC269_FIXUP_HP_GPIO_MIC1_LED),
	/* ALC290 */
	SND_PCI_QUIRK(0x103c, 0x221b, "HP", ALC269_FIXUP_HP_GPIO_MIC1_LED),
	SND_PCI_QUIRK(0x103c, 0x2221, "HP", ALC269_FIXUP_HP_GPIO_MIC1_LED),
	SND_PCI_QUIRK(0x103c, 0x2225, "HP", ALC269_FIXUP_HP_GPIO_MIC1_LED),
	SND_PCI_QUIRK(0x103c, 0x2253, "HP", ALC269_FIXUP_HP_GPIO_MIC1_LED),
	SND_PCI_QUIRK(0x103c, 0x2254, "HP", ALC269_FIXUP_HP_GPIO_MIC1_LED),
	SND_PCI_QUIRK(0x103c, 0x2255, "HP", ALC269_FIXUP_HP_GPIO_MIC1_LED),
	SND_PCI_QUIRK(0x103c, 0x2256, "HP", ALC269_FIXUP_HP_GPIO_MIC1_LED),
	SND_PCI_QUIRK(0x103c, 0x2257, "HP", ALC269_FIXUP_HP_GPIO_MIC1_LED),
	SND_PCI_QUIRK(0x103c, 0x2259, "HP", ALC269_FIXUP_HP_GPIO_MIC1_LED),
	SND_PCI_QUIRK(0x103c, 0x225a, "HP", ALC269_FIXUP_HP_DOCK_GPIO_MIC1_LED),
	SND_PCI_QUIRK(0x103c, 0x2260, "HP", ALC269_FIXUP_HP_MUTE_LED_MIC1),
	SND_PCI_QUIRK(0x103c, 0x2263, "HP", ALC269_FIXUP_HP_MUTE_LED_MIC1),
	SND_PCI_QUIRK(0x103c, 0x2264, "HP", ALC269_FIXUP_HP_MUTE_LED_MIC1),
	SND_PCI_QUIRK(0x103c, 0x2265, "HP", ALC269_FIXUP_HP_MUTE_LED_MIC1),
	SND_PCI_QUIRK(0x103c, 0x2272, "HP", ALC269_FIXUP_HP_GPIO_MIC1_LED),
	SND_PCI_QUIRK(0x103c, 0x2273, "HP", ALC269_FIXUP_HP_GPIO_MIC1_LED),
	SND_PCI_QUIRK(0x103c, 0x2278, "HP", ALC269_FIXUP_HP_GPIO_MIC1_LED),
	SND_PCI_QUIRK(0x103c, 0x227f, "HP", ALC269_FIXUP_HP_MUTE_LED_MIC1),
	SND_PCI_QUIRK(0x103c, 0x2282, "HP", ALC269_FIXUP_HP_MUTE_LED_MIC1),
	SND_PCI_QUIRK(0x103c, 0x228b, "HP", ALC269_FIXUP_HP_MUTE_LED_MIC1),
	SND_PCI_QUIRK(0x103c, 0x228e, "HP", ALC269_FIXUP_HP_MUTE_LED_MIC1),
	SND_PCI_QUIRK(0x103c, 0x22c5, "HP", ALC269_FIXUP_HP_MUTE_LED_MIC1),
	SND_PCI_QUIRK(0x103c, 0x22c7, "HP", ALC269_FIXUP_HP_MUTE_LED_MIC1),
	SND_PCI_QUIRK(0x103c, 0x22c8, "HP", ALC269_FIXUP_HP_MUTE_LED_MIC1),
	SND_PCI_QUIRK(0x103c, 0x22c4, "HP", ALC269_FIXUP_HP_MUTE_LED_MIC1),
	SND_PCI_QUIRK(0x103c, 0x2334, "HP", ALC269_FIXUP_HP_MUTE_LED_MIC1),
	SND_PCI_QUIRK(0x103c, 0x2335, "HP", ALC269_FIXUP_HP_MUTE_LED_MIC1),
	SND_PCI_QUIRK(0x103c, 0x2336, "HP", ALC269_FIXUP_HP_MUTE_LED_MIC1),
	SND_PCI_QUIRK(0x103c, 0x2337, "HP", ALC269_FIXUP_HP_MUTE_LED_MIC1),
	SND_PCI_QUIRK(0x103c, 0x221c, "HP EliteBook 755 G2", ALC280_FIXUP_HP_HEADSET_MIC),
	SND_PCI_QUIRK(0x103c, 0x802e, "HP Z240 SFF", ALC221_FIXUP_HP_MIC_NO_PRESENCE),
	SND_PCI_QUIRK(0x103c, 0x802f, "HP Z240", ALC221_FIXUP_HP_MIC_NO_PRESENCE),
	SND_PCI_QUIRK(0x103c, 0x820d, "HP Pavilion 15", ALC269_FIXUP_HP_MUTE_LED_MIC3),
	SND_PCI_QUIRK(0x103c, 0x8256, "HP", ALC221_FIXUP_HP_FRONT_MIC),
	SND_PCI_QUIRK(0x103c, 0x827e, "HP x360", ALC295_FIXUP_HP_X360),
	SND_PCI_QUIRK(0x103c, 0x82bf, "HP G3 mini", ALC221_FIXUP_HP_MIC_NO_PRESENCE),
	SND_PCI_QUIRK(0x103c, 0x82c0, "HP G3 mini premium", ALC221_FIXUP_HP_MIC_NO_PRESENCE),
	SND_PCI_QUIRK(0x103c, 0x83b9, "HP Spectre x360", ALC269_FIXUP_HP_MUTE_LED_MIC3),
	SND_PCI_QUIRK(0x103c, 0x8497, "HP Envy x360", ALC269_FIXUP_HP_MUTE_LED_MIC3),
	SND_PCI_QUIRK(0x103c, 0x84e7, "HP Pavilion 15", ALC269_FIXUP_HP_MUTE_LED_MIC3),
	SND_PCI_QUIRK(0x1043, 0x103e, "ASUS X540SA", ALC256_FIXUP_ASUS_MIC),
	SND_PCI_QUIRK(0x1043, 0x103f, "ASUS TX300", ALC282_FIXUP_ASUS_TX300),
	SND_PCI_QUIRK(0x1043, 0x106d, "Asus K53BE", ALC269_FIXUP_LIMIT_INT_MIC_BOOST),
	SND_PCI_QUIRK(0x1043, 0x10a1, "ASUS UX391UA", ALC294_FIXUP_ASUS_SPK),
	SND_PCI_QUIRK(0x1043, 0x10c0, "ASUS X540SA", ALC256_FIXUP_ASUS_MIC),
	SND_PCI_QUIRK(0x1043, 0x10d0, "ASUS X540LA/X540LJ", ALC255_FIXUP_ASUS_MIC_NO_PRESENCE),
	SND_PCI_QUIRK(0x1043, 0x115d, "Asus 1015E", ALC269_FIXUP_LIMIT_INT_MIC_BOOST),
	SND_PCI_QUIRK(0x1043, 0x11c0, "ASUS X556UR", ALC255_FIXUP_ASUS_MIC_NO_PRESENCE),
	SND_PCI_QUIRK(0x1043, 0x1290, "ASUS X441SA", ALC233_FIXUP_EAPD_COEF_AND_MIC_NO_PRESENCE),
	SND_PCI_QUIRK(0x1043, 0x12a0, "ASUS X441UV", ALC233_FIXUP_EAPD_COEF_AND_MIC_NO_PRESENCE),
	SND_PCI_QUIRK(0x1043, 0x12f0, "ASUS X541UV", ALC256_FIXUP_ASUS_MIC),
	SND_PCI_QUIRK(0x1043, 0x12e0, "ASUS X541SA", ALC256_FIXUP_ASUS_MIC),
	SND_PCI_QUIRK(0x1043, 0x13b0, "ASUS Z550SA", ALC256_FIXUP_ASUS_MIC),
	SND_PCI_QUIRK(0x1043, 0x1427, "Asus Zenbook UX31E", ALC269VB_FIXUP_ASUS_ZENBOOK),
	SND_PCI_QUIRK(0x1043, 0x1517, "Asus Zenbook UX31A", ALC269VB_FIXUP_ASUS_ZENBOOK_UX31A),
	SND_PCI_QUIRK(0x1043, 0x16e3, "ASUS UX50", ALC269_FIXUP_STEREO_DMIC),
	SND_PCI_QUIRK(0x1043, 0x17d1, "ASUS UX431FL", ALC294_FIXUP_ASUS_INTSPK_HEADSET_MIC),
	SND_PCI_QUIRK(0x1043, 0x18b1, "Asus MJ401TA", ALC256_FIXUP_ASUS_HEADSET_MIC),
	SND_PCI_QUIRK(0x1043, 0x1a13, "Asus G73Jw", ALC269_FIXUP_ASUS_G73JW),
	SND_PCI_QUIRK(0x1043, 0x1a30, "ASUS X705UD", ALC256_FIXUP_ASUS_MIC),
	SND_PCI_QUIRK(0x1043, 0x1b13, "Asus U41SV", ALC269_FIXUP_INV_DMIC),
	SND_PCI_QUIRK(0x1043, 0x1bbd, "ASUS Z550MA", ALC255_FIXUP_ASUS_MIC_NO_PRESENCE),
	SND_PCI_QUIRK(0x1043, 0x1c23, "Asus X55U", ALC269_FIXUP_LIMIT_INT_MIC_BOOST),
	SND_PCI_QUIRK(0x1043, 0x1ccd, "ASUS X555UB", ALC256_FIXUP_ASUS_MIC),
	SND_PCI_QUIRK(0x1043, 0x3030, "ASUS ZN270IE", ALC256_FIXUP_ASUS_AIO_GPIO2),
	SND_PCI_QUIRK(0x1043, 0x831a, "ASUS P901", ALC269_FIXUP_STEREO_DMIC),
	SND_PCI_QUIRK(0x1043, 0x834a, "ASUS S101", ALC269_FIXUP_STEREO_DMIC),
	SND_PCI_QUIRK(0x1043, 0x8398, "ASUS P1005", ALC269_FIXUP_STEREO_DMIC),
	SND_PCI_QUIRK(0x1043, 0x83ce, "ASUS P1005", ALC269_FIXUP_STEREO_DMIC),
	SND_PCI_QUIRK(0x1043, 0x8516, "ASUS X101CH", ALC269_FIXUP_ASUS_X101),
	SND_PCI_QUIRK(0x104d, 0x90b5, "Sony VAIO Pro 11", ALC286_FIXUP_SONY_MIC_NO_PRESENCE),
	SND_PCI_QUIRK(0x104d, 0x90b6, "Sony VAIO Pro 13", ALC286_FIXUP_SONY_MIC_NO_PRESENCE),
	SND_PCI_QUIRK(0x104d, 0x9073, "Sony VAIO", ALC275_FIXUP_SONY_VAIO_GPIO2),
	SND_PCI_QUIRK(0x104d, 0x907b, "Sony VAIO", ALC275_FIXUP_SONY_HWEQ),
	SND_PCI_QUIRK(0x104d, 0x9084, "Sony VAIO", ALC275_FIXUP_SONY_HWEQ),
	SND_PCI_QUIRK(0x104d, 0x9099, "Sony VAIO S13", ALC275_FIXUP_SONY_DISABLE_AAMIX),
	SND_PCI_QUIRK(0x10cf, 0x1475, "Lifebook", ALC269_FIXUP_LIFEBOOK),
	SND_PCI_QUIRK(0x10cf, 0x159f, "Lifebook E780", ALC269_FIXUP_LIFEBOOK_NO_HP_TO_LINEOUT),
	SND_PCI_QUIRK(0x10cf, 0x15dc, "Lifebook T731", ALC269_FIXUP_LIFEBOOK_HP_PIN),
	SND_PCI_QUIRK(0x10cf, 0x1757, "Lifebook E752", ALC269_FIXUP_LIFEBOOK_HP_PIN),
	SND_PCI_QUIRK(0x10cf, 0x1629, "Lifebook U7x7", ALC255_FIXUP_LIFEBOOK_U7x7_HEADSET_MIC),
	SND_PCI_QUIRK(0x10cf, 0x1845, "Lifebook U904", ALC269_FIXUP_LIFEBOOK_EXTMIC),
	SND_PCI_QUIRK(0x10ec, 0x10f2, "Intel Reference board", ALC700_FIXUP_INTEL_REFERENCE),
	SND_PCI_QUIRK(0x10f7, 0x8338, "Panasonic CF-SZ6", ALC269_FIXUP_HEADSET_MODE),
	SND_PCI_QUIRK(0x144d, 0xc109, "Samsung Ativ book 9 (NP900X3G)", ALC269_FIXUP_INV_DMIC),
	SND_PCI_QUIRK(0x144d, 0xc740, "Samsung Ativ book 8 (NP870Z5G)", ALC269_FIXUP_ATIV_BOOK_8),
	SND_PCI_QUIRK(0x1458, 0xfa53, "Gigabyte BXBT-2807", ALC283_FIXUP_HEADSET_MIC),
	SND_PCI_QUIRK(0x1462, 0xb120, "MSI Cubi MS-B120", ALC283_FIXUP_HEADSET_MIC),
	SND_PCI_QUIRK(0x1462, 0xb171, "Cubi N 8GL (MS-B171)", ALC283_FIXUP_HEADSET_MIC),
	SND_PCI_QUIRK(0x1558, 0x1325, "System76 Darter Pro (darp5)", ALC293_FIXUP_SYSTEM76_MIC_NO_PRESENCE),
	SND_PCI_QUIRK(0x1558, 0x8550, "System76 Gazelle (gaze14)", ALC293_FIXUP_SYSTEM76_MIC_NO_PRESENCE),
	SND_PCI_QUIRK(0x1558, 0x8551, "System76 Gazelle (gaze14)", ALC293_FIXUP_SYSTEM76_MIC_NO_PRESENCE),
	SND_PCI_QUIRK(0x1558, 0x8560, "System76 Gazelle (gaze14)", ALC269_FIXUP_HEADSET_MIC),
	SND_PCI_QUIRK(0x1558, 0x8561, "System76 Gazelle (gaze14)", ALC269_FIXUP_HEADSET_MIC),
	SND_PCI_QUIRK(0x17aa, 0x1036, "Lenovo P520", ALC233_FIXUP_LENOVO_MULTI_CODECS),
	SND_PCI_QUIRK(0x17aa, 0x20f2, "Thinkpad SL410/510", ALC269_FIXUP_SKU_IGNORE),
	SND_PCI_QUIRK(0x17aa, 0x215e, "Thinkpad L512", ALC269_FIXUP_SKU_IGNORE),
	SND_PCI_QUIRK(0x17aa, 0x21b8, "Thinkpad Edge 14", ALC269_FIXUP_SKU_IGNORE),
	SND_PCI_QUIRK(0x17aa, 0x21ca, "Thinkpad L412", ALC269_FIXUP_SKU_IGNORE),
	SND_PCI_QUIRK(0x17aa, 0x21e9, "Thinkpad Edge 15", ALC269_FIXUP_SKU_IGNORE),
	SND_PCI_QUIRK(0x17aa, 0x21f6, "Thinkpad T530", ALC269_FIXUP_LENOVO_DOCK),
	SND_PCI_QUIRK(0x17aa, 0x21fa, "Thinkpad X230", ALC269_FIXUP_LENOVO_DOCK),
	SND_PCI_QUIRK(0x17aa, 0x21f3, "Thinkpad T430", ALC269_FIXUP_LENOVO_DOCK),
	SND_PCI_QUIRK(0x17aa, 0x21fb, "Thinkpad T430s", ALC269_FIXUP_LENOVO_DOCK),
	SND_PCI_QUIRK(0x17aa, 0x2203, "Thinkpad X230 Tablet", ALC269_FIXUP_LENOVO_DOCK),
	SND_PCI_QUIRK(0x17aa, 0x2208, "Thinkpad T431s", ALC269_FIXUP_LENOVO_DOCK),
	SND_PCI_QUIRK(0x17aa, 0x220c, "Thinkpad T440s", ALC292_FIXUP_TPT440),
	SND_PCI_QUIRK(0x17aa, 0x220e, "Thinkpad T440p", ALC292_FIXUP_TPT440_DOCK),
	SND_PCI_QUIRK(0x17aa, 0x2210, "Thinkpad T540p", ALC292_FIXUP_TPT440_DOCK),
	SND_PCI_QUIRK(0x17aa, 0x2211, "Thinkpad W541", ALC292_FIXUP_TPT440_DOCK),
	SND_PCI_QUIRK(0x17aa, 0x2212, "Thinkpad T440", ALC292_FIXUP_TPT440_DOCK),
	SND_PCI_QUIRK(0x17aa, 0x2214, "Thinkpad X240", ALC292_FIXUP_TPT440_DOCK),
	SND_PCI_QUIRK(0x17aa, 0x2215, "Thinkpad", ALC269_FIXUP_LIMIT_INT_MIC_BOOST),
	SND_PCI_QUIRK(0x17aa, 0x2218, "Thinkpad X1 Carbon 2nd", ALC292_FIXUP_TPT440_DOCK),
	SND_PCI_QUIRK(0x17aa, 0x2223, "ThinkPad T550", ALC292_FIXUP_TPT440_DOCK),
	SND_PCI_QUIRK(0x17aa, 0x2226, "ThinkPad X250", ALC292_FIXUP_TPT440_DOCK),
	SND_PCI_QUIRK(0x17aa, 0x222d, "Thinkpad", ALC298_FIXUP_TPT470_DOCK),
	SND_PCI_QUIRK(0x17aa, 0x222e, "Thinkpad", ALC298_FIXUP_TPT470_DOCK),
	SND_PCI_QUIRK(0x17aa, 0x2231, "Thinkpad T560", ALC292_FIXUP_TPT460),
	SND_PCI_QUIRK(0x17aa, 0x2233, "Thinkpad", ALC292_FIXUP_TPT460),
	SND_PCI_QUIRK(0x17aa, 0x2245, "Thinkpad T470", ALC298_FIXUP_TPT470_DOCK),
	SND_PCI_QUIRK(0x17aa, 0x2246, "Thinkpad", ALC298_FIXUP_TPT470_DOCK),
	SND_PCI_QUIRK(0x17aa, 0x2247, "Thinkpad", ALC298_FIXUP_TPT470_DOCK),
	SND_PCI_QUIRK(0x17aa, 0x2249, "Thinkpad", ALC292_FIXUP_TPT460),
	SND_PCI_QUIRK(0x17aa, 0x224b, "Thinkpad", ALC298_FIXUP_TPT470_DOCK),
	SND_PCI_QUIRK(0x17aa, 0x224c, "Thinkpad", ALC298_FIXUP_TPT470_DOCK),
	SND_PCI_QUIRK(0x17aa, 0x224d, "Thinkpad", ALC298_FIXUP_TPT470_DOCK),
	SND_PCI_QUIRK(0x17aa, 0x225d, "Thinkpad T480", ALC269_FIXUP_LIMIT_INT_MIC_BOOST),
	SND_PCI_QUIRK(0x17aa, 0x30bb, "ThinkCentre AIO", ALC233_FIXUP_LENOVO_LINE2_MIC_HOTKEY),
	SND_PCI_QUIRK(0x17aa, 0x30e2, "ThinkCentre AIO", ALC233_FIXUP_LENOVO_LINE2_MIC_HOTKEY),
	SND_PCI_QUIRK(0x17aa, 0x310c, "ThinkCentre Station", ALC294_FIXUP_LENOVO_MIC_LOCATION),
	SND_PCI_QUIRK(0x17aa, 0x3111, "ThinkCentre Station", ALC294_FIXUP_LENOVO_MIC_LOCATION),
	SND_PCI_QUIRK(0x17aa, 0x312a, "ThinkCentre Station", ALC294_FIXUP_LENOVO_MIC_LOCATION),
	SND_PCI_QUIRK(0x17aa, 0x312f, "ThinkCentre Station", ALC294_FIXUP_LENOVO_MIC_LOCATION),
	SND_PCI_QUIRK(0x17aa, 0x313c, "ThinkCentre Station", ALC294_FIXUP_LENOVO_MIC_LOCATION),
	SND_PCI_QUIRK(0x17aa, 0x3151, "ThinkCentre Station", ALC283_FIXUP_HEADSET_MIC),
	SND_PCI_QUIRK(0x17aa, 0x3176, "ThinkCentre Station", ALC283_FIXUP_HEADSET_MIC),
	SND_PCI_QUIRK(0x17aa, 0x3178, "ThinkCentre Station", ALC283_FIXUP_HEADSET_MIC),
	SND_PCI_QUIRK(0x17aa, 0x3902, "Lenovo E50-80", ALC269_FIXUP_DMIC_THINKPAD_ACPI),
	SND_PCI_QUIRK(0x17aa, 0x3977, "IdeaPad S210", ALC283_FIXUP_INT_MIC),
	SND_PCI_QUIRK(0x17aa, 0x3978, "Lenovo B50-70", ALC269_FIXUP_DMIC_THINKPAD_ACPI),
	SND_PCI_QUIRK(0x17aa, 0x5013, "Thinkpad", ALC269_FIXUP_LIMIT_INT_MIC_BOOST),
	SND_PCI_QUIRK(0x17aa, 0x501a, "Thinkpad", ALC283_FIXUP_INT_MIC),
	SND_PCI_QUIRK(0x17aa, 0x501e, "Thinkpad L440", ALC292_FIXUP_TPT440_DOCK),
	SND_PCI_QUIRK(0x17aa, 0x5026, "Thinkpad", ALC269_FIXUP_LIMIT_INT_MIC_BOOST),
	SND_PCI_QUIRK(0x17aa, 0x5034, "Thinkpad T450", ALC292_FIXUP_TPT440_DOCK),
	SND_PCI_QUIRK(0x17aa, 0x5036, "Thinkpad T450s", ALC292_FIXUP_TPT440_DOCK),
	SND_PCI_QUIRK(0x17aa, 0x503c, "Thinkpad L450", ALC292_FIXUP_TPT440_DOCK),
	SND_PCI_QUIRK(0x17aa, 0x504a, "ThinkPad X260", ALC292_FIXUP_TPT440_DOCK),
	SND_PCI_QUIRK(0x17aa, 0x504b, "Thinkpad", ALC293_FIXUP_LENOVO_SPK_NOISE),
	SND_PCI_QUIRK(0x17aa, 0x5050, "Thinkpad T560p", ALC292_FIXUP_TPT460),
	SND_PCI_QUIRK(0x17aa, 0x5051, "Thinkpad L460", ALC292_FIXUP_TPT460),
	SND_PCI_QUIRK(0x17aa, 0x5053, "Thinkpad T460", ALC292_FIXUP_TPT460),
	SND_PCI_QUIRK(0x17aa, 0x505d, "Thinkpad", ALC298_FIXUP_TPT470_DOCK),
	SND_PCI_QUIRK(0x17aa, 0x505f, "Thinkpad", ALC298_FIXUP_TPT470_DOCK),
	SND_PCI_QUIRK(0x17aa, 0x5062, "Thinkpad", ALC298_FIXUP_TPT470_DOCK),
	SND_PCI_QUIRK(0x17aa, 0x5109, "Thinkpad", ALC269_FIXUP_LIMIT_INT_MIC_BOOST),
	SND_PCI_QUIRK(0x17aa, 0x511e, "Thinkpad", ALC298_FIXUP_TPT470_DOCK),
	SND_PCI_QUIRK(0x17aa, 0x511f, "Thinkpad", ALC298_FIXUP_TPT470_DOCK),
	SND_PCI_QUIRK(0x17aa, 0x3bf8, "Quanta FL1", ALC269_FIXUP_PCM_44K),
	SND_PCI_QUIRK(0x17aa, 0x9e54, "LENOVO NB", ALC269_FIXUP_LENOVO_EAPD),
	SND_PCI_QUIRK(0x19e5, 0x3204, "Huawei MACH-WX9", ALC256_FIXUP_HUAWEI_MACH_WX9_PINS),
	SND_PCI_QUIRK(0x1b7d, 0xa831, "Ordissimo EVE2 ", ALC269VB_FIXUP_ORDISSIMO_EVE2), /* Also known as Malata PC-B1303 */
	SND_PCI_QUIRK(0x10ec, 0x118c, "Medion EE4254 MD62100", ALC256_FIXUP_MEDION_HEADSET_NO_PRESENCE),

#if 0
	/* Below is a quirk table taken from the old code.
	 * Basically the device should work as is without the fixup table.
	 * If BIOS doesn't give a proper info, enable the corresponding
	 * fixup entry.
	 */
	SND_PCI_QUIRK(0x1043, 0x8330, "ASUS Eeepc P703 P900A",
		      ALC269_FIXUP_AMIC),
	SND_PCI_QUIRK(0x1043, 0x1013, "ASUS N61Da", ALC269_FIXUP_AMIC),
	SND_PCI_QUIRK(0x1043, 0x1143, "ASUS B53f", ALC269_FIXUP_AMIC),
	SND_PCI_QUIRK(0x1043, 0x1133, "ASUS UJ20ft", ALC269_FIXUP_AMIC),
	SND_PCI_QUIRK(0x1043, 0x1183, "ASUS K72DR", ALC269_FIXUP_AMIC),
	SND_PCI_QUIRK(0x1043, 0x11b3, "ASUS K52DR", ALC269_FIXUP_AMIC),
	SND_PCI_QUIRK(0x1043, 0x11e3, "ASUS U33Jc", ALC269_FIXUP_AMIC),
	SND_PCI_QUIRK(0x1043, 0x1273, "ASUS UL80Jt", ALC269_FIXUP_AMIC),
	SND_PCI_QUIRK(0x1043, 0x1283, "ASUS U53Jc", ALC269_FIXUP_AMIC),
	SND_PCI_QUIRK(0x1043, 0x12b3, "ASUS N82JV", ALC269_FIXUP_AMIC),
	SND_PCI_QUIRK(0x1043, 0x12d3, "ASUS N61Jv", ALC269_FIXUP_AMIC),
	SND_PCI_QUIRK(0x1043, 0x13a3, "ASUS UL30Vt", ALC269_FIXUP_AMIC),
	SND_PCI_QUIRK(0x1043, 0x1373, "ASUS G73JX", ALC269_FIXUP_AMIC),
	SND_PCI_QUIRK(0x1043, 0x1383, "ASUS UJ30Jc", ALC269_FIXUP_AMIC),
	SND_PCI_QUIRK(0x1043, 0x13d3, "ASUS N61JA", ALC269_FIXUP_AMIC),
	SND_PCI_QUIRK(0x1043, 0x1413, "ASUS UL50", ALC269_FIXUP_AMIC),
	SND_PCI_QUIRK(0x1043, 0x1443, "ASUS UL30", ALC269_FIXUP_AMIC),
	SND_PCI_QUIRK(0x1043, 0x1453, "ASUS M60Jv", ALC269_FIXUP_AMIC),
	SND_PCI_QUIRK(0x1043, 0x1483, "ASUS UL80", ALC269_FIXUP_AMIC),
	SND_PCI_QUIRK(0x1043, 0x14f3, "ASUS F83Vf", ALC269_FIXUP_AMIC),
	SND_PCI_QUIRK(0x1043, 0x14e3, "ASUS UL20", ALC269_FIXUP_AMIC),
	SND_PCI_QUIRK(0x1043, 0x1513, "ASUS UX30", ALC269_FIXUP_AMIC),
	SND_PCI_QUIRK(0x1043, 0x1593, "ASUS N51Vn", ALC269_FIXUP_AMIC),
	SND_PCI_QUIRK(0x1043, 0x15a3, "ASUS N60Jv", ALC269_FIXUP_AMIC),
	SND_PCI_QUIRK(0x1043, 0x15b3, "ASUS N60Dp", ALC269_FIXUP_AMIC),
	SND_PCI_QUIRK(0x1043, 0x15c3, "ASUS N70De", ALC269_FIXUP_AMIC),
	SND_PCI_QUIRK(0x1043, 0x15e3, "ASUS F83T", ALC269_FIXUP_AMIC),
	SND_PCI_QUIRK(0x1043, 0x1643, "ASUS M60J", ALC269_FIXUP_AMIC),
	SND_PCI_QUIRK(0x1043, 0x1653, "ASUS U50", ALC269_FIXUP_AMIC),
	SND_PCI_QUIRK(0x1043, 0x1693, "ASUS F50N", ALC269_FIXUP_AMIC),
	SND_PCI_QUIRK(0x1043, 0x16a3, "ASUS F5Q", ALC269_FIXUP_AMIC),
	SND_PCI_QUIRK(0x1043, 0x1723, "ASUS P80", ALC269_FIXUP_AMIC),
	SND_PCI_QUIRK(0x1043, 0x1743, "ASUS U80", ALC269_FIXUP_AMIC),
	SND_PCI_QUIRK(0x1043, 0x1773, "ASUS U20A", ALC269_FIXUP_AMIC),
	SND_PCI_QUIRK(0x1043, 0x1883, "ASUS F81Se", ALC269_FIXUP_AMIC),
	SND_PCI_QUIRK(0x152d, 0x1778, "Quanta ON1", ALC269_FIXUP_DMIC),
	SND_PCI_QUIRK(0x17aa, 0x3be9, "Quanta Wistron", ALC269_FIXUP_AMIC),
	SND_PCI_QUIRK(0x17aa, 0x3bf8, "Quanta FL1", ALC269_FIXUP_AMIC),
	SND_PCI_QUIRK(0x17ff, 0x059a, "Quanta EL3", ALC269_FIXUP_DMIC),
	SND_PCI_QUIRK(0x17ff, 0x059b, "Quanta JR1", ALC269_FIXUP_DMIC),
#endif
	{}
};

static const struct snd_pci_quirk alc269_fixup_vendor_tbl[] = {
	SND_PCI_QUIRK_VENDOR(0x1025, "Acer Aspire", ALC271_FIXUP_DMIC),
	SND_PCI_QUIRK_VENDOR(0x103c, "HP", ALC269_FIXUP_HP_MUTE_LED),
	SND_PCI_QUIRK_VENDOR(0x104d, "Sony VAIO", ALC269_FIXUP_SONY_VAIO),
	SND_PCI_QUIRK_VENDOR(0x17aa, "Thinkpad", ALC269_FIXUP_THINKPAD_ACPI),
	SND_PCI_QUIRK_VENDOR(0x19e5, "Huawei Matebook", ALC255_FIXUP_MIC_MUTE_LED),
	{}
};

static const struct hda_model_fixup alc269_fixup_models[] = {
	{.id = ALC269_FIXUP_AMIC, .name = "laptop-amic"},
	{.id = ALC269_FIXUP_DMIC, .name = "laptop-dmic"},
	{.id = ALC269_FIXUP_STEREO_DMIC, .name = "alc269-dmic"},
	{.id = ALC271_FIXUP_DMIC, .name = "alc271-dmic"},
	{.id = ALC269_FIXUP_INV_DMIC, .name = "inv-dmic"},
	{.id = ALC269_FIXUP_HEADSET_MIC, .name = "headset-mic"},
	{.id = ALC269_FIXUP_HEADSET_MODE, .name = "headset-mode"},
	{.id = ALC269_FIXUP_HEADSET_MODE_NO_HP_MIC, .name = "headset-mode-no-hp-mic"},
	{.id = ALC269_FIXUP_LENOVO_DOCK, .name = "lenovo-dock"},
	{.id = ALC269_FIXUP_HP_GPIO_LED, .name = "hp-gpio-led"},
	{.id = ALC269_FIXUP_HP_DOCK_GPIO_MIC1_LED, .name = "hp-dock-gpio-mic1-led"},
	{.id = ALC269_FIXUP_DELL1_MIC_NO_PRESENCE, .name = "dell-headset-multi"},
	{.id = ALC269_FIXUP_DELL2_MIC_NO_PRESENCE, .name = "dell-headset-dock"},
	{.id = ALC269_FIXUP_DELL3_MIC_NO_PRESENCE, .name = "dell-headset3"},
	{.id = ALC269_FIXUP_DELL4_MIC_NO_PRESENCE, .name = "dell-headset4"},
	{.id = ALC283_FIXUP_CHROME_BOOK, .name = "alc283-dac-wcaps"},
	{.id = ALC283_FIXUP_SENSE_COMBO_JACK, .name = "alc283-sense-combo"},
	{.id = ALC292_FIXUP_TPT440_DOCK, .name = "tpt440-dock"},
	{.id = ALC292_FIXUP_TPT440, .name = "tpt440"},
	{.id = ALC292_FIXUP_TPT460, .name = "tpt460"},
	{.id = ALC298_FIXUP_TPT470_DOCK, .name = "tpt470-dock"},
	{.id = ALC233_FIXUP_LENOVO_MULTI_CODECS, .name = "dual-codecs"},
	{.id = ALC700_FIXUP_INTEL_REFERENCE, .name = "alc700-ref"},
	{.id = ALC269_FIXUP_SONY_VAIO, .name = "vaio"},
	{.id = ALC269_FIXUP_DELL_M101Z, .name = "dell-m101z"},
	{.id = ALC269_FIXUP_ASUS_G73JW, .name = "asus-g73jw"},
	{.id = ALC269_FIXUP_LENOVO_EAPD, .name = "lenovo-eapd"},
	{.id = ALC275_FIXUP_SONY_HWEQ, .name = "sony-hweq"},
	{.id = ALC269_FIXUP_PCM_44K, .name = "pcm44k"},
	{.id = ALC269_FIXUP_LIFEBOOK, .name = "lifebook"},
	{.id = ALC269_FIXUP_LIFEBOOK_EXTMIC, .name = "lifebook-extmic"},
	{.id = ALC269_FIXUP_LIFEBOOK_HP_PIN, .name = "lifebook-hp-pin"},
	{.id = ALC255_FIXUP_LIFEBOOK_U7x7_HEADSET_MIC, .name = "lifebook-u7x7"},
	{.id = ALC269VB_FIXUP_AMIC, .name = "alc269vb-amic"},
	{.id = ALC269VB_FIXUP_DMIC, .name = "alc269vb-dmic"},
	{.id = ALC269_FIXUP_HP_MUTE_LED_MIC1, .name = "hp-mute-led-mic1"},
	{.id = ALC269_FIXUP_HP_MUTE_LED_MIC2, .name = "hp-mute-led-mic2"},
	{.id = ALC269_FIXUP_HP_MUTE_LED_MIC3, .name = "hp-mute-led-mic3"},
	{.id = ALC269_FIXUP_HP_GPIO_MIC1_LED, .name = "hp-gpio-mic1"},
	{.id = ALC269_FIXUP_HP_LINE1_MIC1_LED, .name = "hp-line1-mic1"},
	{.id = ALC269_FIXUP_NO_SHUTUP, .name = "noshutup"},
	{.id = ALC286_FIXUP_SONY_MIC_NO_PRESENCE, .name = "sony-nomic"},
	{.id = ALC269_FIXUP_ASPIRE_HEADSET_MIC, .name = "aspire-headset-mic"},
	{.id = ALC269_FIXUP_ASUS_X101, .name = "asus-x101"},
	{.id = ALC271_FIXUP_HP_GATE_MIC_JACK, .name = "acer-ao7xx"},
	{.id = ALC271_FIXUP_HP_GATE_MIC_JACK_E1_572, .name = "acer-aspire-e1"},
	{.id = ALC269_FIXUP_ACER_AC700, .name = "acer-ac700"},
	{.id = ALC269_FIXUP_LIMIT_INT_MIC_BOOST, .name = "limit-mic-boost"},
	{.id = ALC269VB_FIXUP_ASUS_ZENBOOK, .name = "asus-zenbook"},
	{.id = ALC269VB_FIXUP_ASUS_ZENBOOK_UX31A, .name = "asus-zenbook-ux31a"},
	{.id = ALC269VB_FIXUP_ORDISSIMO_EVE2, .name = "ordissimo"},
	{.id = ALC282_FIXUP_ASUS_TX300, .name = "asus-tx300"},
	{.id = ALC283_FIXUP_INT_MIC, .name = "alc283-int-mic"},
	{.id = ALC290_FIXUP_MONO_SPEAKERS_HSJACK, .name = "mono-speakers"},
	{.id = ALC290_FIXUP_SUBWOOFER_HSJACK, .name = "alc290-subwoofer"},
	{.id = ALC269_FIXUP_THINKPAD_ACPI, .name = "thinkpad"},
	{.id = ALC269_FIXUP_DMIC_THINKPAD_ACPI, .name = "dmic-thinkpad"},
	{.id = ALC255_FIXUP_ACER_MIC_NO_PRESENCE, .name = "alc255-acer"},
	{.id = ALC255_FIXUP_ASUS_MIC_NO_PRESENCE, .name = "alc255-asus"},
	{.id = ALC255_FIXUP_DELL1_MIC_NO_PRESENCE, .name = "alc255-dell1"},
	{.id = ALC255_FIXUP_DELL2_MIC_NO_PRESENCE, .name = "alc255-dell2"},
	{.id = ALC293_FIXUP_DELL1_MIC_NO_PRESENCE, .name = "alc293-dell1"},
	{.id = ALC283_FIXUP_HEADSET_MIC, .name = "alc283-headset"},
	{.id = ALC255_FIXUP_MIC_MUTE_LED, .name = "alc255-dell-mute"},
	{.id = ALC282_FIXUP_ASPIRE_V5_PINS, .name = "aspire-v5"},
	{.id = ALC280_FIXUP_HP_GPIO4, .name = "hp-gpio4"},
	{.id = ALC286_FIXUP_HP_GPIO_LED, .name = "hp-gpio-led"},
	{.id = ALC280_FIXUP_HP_GPIO2_MIC_HOTKEY, .name = "hp-gpio2-hotkey"},
	{.id = ALC280_FIXUP_HP_DOCK_PINS, .name = "hp-dock-pins"},
	{.id = ALC269_FIXUP_HP_DOCK_GPIO_MIC1_LED, .name = "hp-dock-gpio-mic"},
	{.id = ALC280_FIXUP_HP_9480M, .name = "hp-9480m"},
	{.id = ALC288_FIXUP_DELL_HEADSET_MODE, .name = "alc288-dell-headset"},
	{.id = ALC288_FIXUP_DELL1_MIC_NO_PRESENCE, .name = "alc288-dell1"},
	{.id = ALC288_FIXUP_DELL_XPS_13, .name = "alc288-dell-xps13"},
	{.id = ALC292_FIXUP_DELL_E7X, .name = "dell-e7x"},
	{.id = ALC293_FIXUP_DISABLE_AAMIX_MULTIJACK, .name = "alc293-dell"},
	{.id = ALC298_FIXUP_DELL1_MIC_NO_PRESENCE, .name = "alc298-dell1"},
	{.id = ALC298_FIXUP_DELL_AIO_MIC_NO_PRESENCE, .name = "alc298-dell-aio"},
	{.id = ALC275_FIXUP_DELL_XPS, .name = "alc275-dell-xps"},
	{.id = ALC256_FIXUP_DELL_XPS_13_HEADPHONE_NOISE, .name = "alc256-dell-xps13"},
	{.id = ALC293_FIXUP_LENOVO_SPK_NOISE, .name = "lenovo-spk-noise"},
	{.id = ALC233_FIXUP_LENOVO_LINE2_MIC_HOTKEY, .name = "lenovo-hotkey"},
	{.id = ALC255_FIXUP_DELL_SPK_NOISE, .name = "dell-spk-noise"},
	{.id = ALC225_FIXUP_DELL1_MIC_NO_PRESENCE, .name = "alc225-dell1"},
	{.id = ALC295_FIXUP_DISABLE_DAC3, .name = "alc295-disable-dac3"},
	{.id = ALC280_FIXUP_HP_HEADSET_MIC, .name = "alc280-hp-headset"},
	{.id = ALC221_FIXUP_HP_FRONT_MIC, .name = "alc221-hp-mic"},
	{.id = ALC298_FIXUP_SPK_VOLUME, .name = "alc298-spk-volume"},
	{.id = ALC256_FIXUP_DELL_INSPIRON_7559_SUBWOOFER, .name = "dell-inspiron-7559"},
	{.id = ALC269_FIXUP_ATIV_BOOK_8, .name = "ativ-book"},
	{.id = ALC221_FIXUP_HP_MIC_NO_PRESENCE, .name = "alc221-hp-mic"},
	{.id = ALC256_FIXUP_ASUS_HEADSET_MODE, .name = "alc256-asus-headset"},
	{.id = ALC256_FIXUP_ASUS_MIC, .name = "alc256-asus-mic"},
	{.id = ALC256_FIXUP_ASUS_AIO_GPIO2, .name = "alc256-asus-aio"},
	{.id = ALC233_FIXUP_ASUS_MIC_NO_PRESENCE, .name = "alc233-asus"},
	{.id = ALC233_FIXUP_EAPD_COEF_AND_MIC_NO_PRESENCE, .name = "alc233-eapd"},
	{.id = ALC294_FIXUP_LENOVO_MIC_LOCATION, .name = "alc294-lenovo-mic"},
	{.id = ALC225_FIXUP_DELL_WYSE_MIC_NO_PRESENCE, .name = "alc225-wyse"},
	{.id = ALC274_FIXUP_DELL_AIO_LINEOUT_VERB, .name = "alc274-dell-aio"},
	{.id = ALC255_FIXUP_DUMMY_LINEOUT_VERB, .name = "alc255-dummy-lineout"},
	{.id = ALC255_FIXUP_DELL_HEADSET_MIC, .name = "alc255-dell-headset"},
	{.id = ALC295_FIXUP_HP_X360, .name = "alc295-hp-x360"},
	{.id = ALC225_FIXUP_HEADSET_JACK, .name = "alc-headset-jack"},
	{.id = ALC295_FIXUP_CHROME_BOOK, .name = "alc-chrome-book"},
	{.id = ALC299_FIXUP_PREDATOR_SPK, .name = "predator-spk"},
	{.id = ALC298_FIXUP_HUAWEI_MBX_STEREO, .name = "huawei-mbx-stereo"},
	{.id = ALC256_FIXUP_MEDION_HEADSET_NO_PRESENCE, .name = "alc256-medion-headset"},
	{}
};
#define ALC225_STANDARD_PINS \
	{0x21, 0x04211020}

#define ALC256_STANDARD_PINS \
	{0x12, 0x90a60140}, \
	{0x14, 0x90170110}, \
	{0x21, 0x02211020}

#define ALC282_STANDARD_PINS \
	{0x14, 0x90170110}

#define ALC290_STANDARD_PINS \
	{0x12, 0x99a30130}

#define ALC292_STANDARD_PINS \
	{0x14, 0x90170110}, \
	{0x15, 0x0221401f}

#define ALC295_STANDARD_PINS \
	{0x12, 0xb7a60130}, \
	{0x14, 0x90170110}, \
	{0x21, 0x04211020}

#define ALC298_STANDARD_PINS \
	{0x12, 0x90a60130}, \
	{0x21, 0x03211020}

static const struct snd_hda_pin_quirk alc269_pin_fixup_tbl[] = {
	SND_HDA_PIN_QUIRK(0x10ec0221, 0x103c, "HP Workstation", ALC221_FIXUP_HP_HEADSET_MIC,
		{0x14, 0x01014020},
		{0x17, 0x90170110},
		{0x18, 0x02a11030},
		{0x19, 0x0181303F},
		{0x21, 0x0221102f}),
	SND_HDA_PIN_QUIRK(0x10ec0255, 0x1025, "Acer", ALC255_FIXUP_ACER_MIC_NO_PRESENCE,
		{0x12, 0x90a601c0},
		{0x14, 0x90171120},
		{0x21, 0x02211030}),
	SND_HDA_PIN_QUIRK(0x10ec0255, 0x1043, "ASUS", ALC255_FIXUP_ASUS_MIC_NO_PRESENCE,
		{0x14, 0x90170110},
		{0x1b, 0x90a70130},
		{0x21, 0x03211020}),
	SND_HDA_PIN_QUIRK(0x10ec0255, 0x1043, "ASUS", ALC255_FIXUP_ASUS_MIC_NO_PRESENCE,
		{0x1a, 0x90a70130},
		{0x1b, 0x90170110},
		{0x21, 0x03211020}),
	SND_HDA_PIN_QUIRK(0x10ec0225, 0x1028, "Dell", ALC225_FIXUP_DELL1_MIC_NO_PRESENCE,
		ALC225_STANDARD_PINS,
		{0x12, 0xb7a60130},
		{0x14, 0x901701a0}),
	SND_HDA_PIN_QUIRK(0x10ec0225, 0x1028, "Dell", ALC225_FIXUP_DELL1_MIC_NO_PRESENCE,
		ALC225_STANDARD_PINS,
		{0x12, 0xb7a60130},
		{0x14, 0x901701b0}),
	SND_HDA_PIN_QUIRK(0x10ec0225, 0x1028, "Dell", ALC225_FIXUP_DELL1_MIC_NO_PRESENCE,
		ALC225_STANDARD_PINS,
		{0x12, 0xb7a60150},
		{0x14, 0x901701a0}),
	SND_HDA_PIN_QUIRK(0x10ec0225, 0x1028, "Dell", ALC225_FIXUP_DELL1_MIC_NO_PRESENCE,
		ALC225_STANDARD_PINS,
		{0x12, 0xb7a60150},
		{0x14, 0x901701b0}),
	SND_HDA_PIN_QUIRK(0x10ec0225, 0x1028, "Dell", ALC225_FIXUP_DELL1_MIC_NO_PRESENCE,
		ALC225_STANDARD_PINS,
		{0x12, 0xb7a60130},
		{0x1b, 0x90170110}),
	SND_HDA_PIN_QUIRK(0x10ec0233, 0x8086, "Intel NUC Skull Canyon", ALC269_FIXUP_DELL1_MIC_NO_PRESENCE,
		{0x1b, 0x01111010},
		{0x1e, 0x01451130},
		{0x21, 0x02211020}),
	SND_HDA_PIN_QUIRK(0x10ec0235, 0x17aa, "Lenovo", ALC233_FIXUP_LENOVO_LINE2_MIC_HOTKEY,
		{0x12, 0x90a60140},
		{0x14, 0x90170110},
		{0x19, 0x02a11030},
		{0x21, 0x02211020}),
	SND_HDA_PIN_QUIRK(0x10ec0235, 0x17aa, "Lenovo", ALC294_FIXUP_LENOVO_MIC_LOCATION,
		{0x14, 0x90170110},
		{0x19, 0x02a11030},
		{0x1a, 0x02a11040},
		{0x1b, 0x01014020},
		{0x21, 0x0221101f}),
	SND_HDA_PIN_QUIRK(0x10ec0235, 0x17aa, "Lenovo", ALC294_FIXUP_LENOVO_MIC_LOCATION,
		{0x14, 0x90170110},
		{0x19, 0x02a11030},
		{0x1a, 0x02a11040},
		{0x1b, 0x01011020},
		{0x21, 0x0221101f}),
	SND_HDA_PIN_QUIRK(0x10ec0235, 0x17aa, "Lenovo", ALC294_FIXUP_LENOVO_MIC_LOCATION,
		{0x14, 0x90170110},
		{0x19, 0x02a11020},
		{0x1a, 0x02a11030},
		{0x21, 0x0221101f}),
	SND_HDA_PIN_QUIRK(0x10ec0236, 0x1028, "Dell", ALC255_FIXUP_DELL1_MIC_NO_PRESENCE,
		{0x12, 0x90a60140},
		{0x14, 0x90170110},
		{0x21, 0x02211020}),
	SND_HDA_PIN_QUIRK(0x10ec0236, 0x1028, "Dell", ALC255_FIXUP_DELL1_MIC_NO_PRESENCE,
		{0x12, 0x90a60140},
		{0x14, 0x90170150},
		{0x21, 0x02211020}),
	SND_HDA_PIN_QUIRK(0x10ec0236, 0x1028, "Dell", ALC255_FIXUP_DELL1_MIC_NO_PRESENCE,
		{0x21, 0x02211020}),
	SND_HDA_PIN_QUIRK(0x10ec0236, 0x1028, "Dell", ALC255_FIXUP_DELL1_MIC_NO_PRESENCE,
		{0x12, 0x40000000},
		{0x14, 0x90170110},
		{0x21, 0x02211020}),
	SND_HDA_PIN_QUIRK(0x10ec0255, 0x1028, "Dell", ALC255_FIXUP_DELL2_MIC_NO_PRESENCE,
		{0x14, 0x90170110},
		{0x21, 0x02211020}),
	SND_HDA_PIN_QUIRK(0x10ec0255, 0x1028, "Dell", ALC255_FIXUP_DELL1_MIC_NO_PRESENCE,
		{0x14, 0x90170130},
		{0x21, 0x02211040}),
	SND_HDA_PIN_QUIRK(0x10ec0255, 0x1028, "Dell", ALC255_FIXUP_DELL1_MIC_NO_PRESENCE,
		{0x12, 0x90a60140},
		{0x14, 0x90170110},
		{0x21, 0x02211020}),
	SND_HDA_PIN_QUIRK(0x10ec0255, 0x1028, "Dell", ALC255_FIXUP_DELL1_MIC_NO_PRESENCE,
		{0x12, 0x90a60160},
		{0x14, 0x90170120},
		{0x21, 0x02211030}),
	SND_HDA_PIN_QUIRK(0x10ec0255, 0x1028, "Dell", ALC255_FIXUP_DELL1_MIC_NO_PRESENCE,
		{0x14, 0x90170110},
		{0x1b, 0x02011020},
		{0x21, 0x0221101f}),
	SND_HDA_PIN_QUIRK(0x10ec0255, 0x1028, "Dell", ALC255_FIXUP_DELL1_MIC_NO_PRESENCE,
		{0x14, 0x90170110},
		{0x1b, 0x01011020},
		{0x21, 0x0221101f}),
	SND_HDA_PIN_QUIRK(0x10ec0255, 0x1028, "Dell", ALC255_FIXUP_DELL1_MIC_NO_PRESENCE,
		{0x14, 0x90170130},
		{0x1b, 0x01014020},
		{0x21, 0x0221103f}),
	SND_HDA_PIN_QUIRK(0x10ec0255, 0x1028, "Dell", ALC255_FIXUP_DELL1_MIC_NO_PRESENCE,
		{0x14, 0x90170130},
		{0x1b, 0x01011020},
		{0x21, 0x0221103f}),
	SND_HDA_PIN_QUIRK(0x10ec0255, 0x1028, "Dell", ALC255_FIXUP_DELL1_MIC_NO_PRESENCE,
		{0x14, 0x90170130},
		{0x1b, 0x02011020},
		{0x21, 0x0221103f}),
	SND_HDA_PIN_QUIRK(0x10ec0255, 0x1028, "Dell", ALC255_FIXUP_DELL1_MIC_NO_PRESENCE,
		{0x14, 0x90170150},
		{0x1b, 0x02011020},
		{0x21, 0x0221105f}),
	SND_HDA_PIN_QUIRK(0x10ec0255, 0x1028, "Dell", ALC255_FIXUP_DELL1_MIC_NO_PRESENCE,
		{0x14, 0x90170110},
		{0x1b, 0x01014020},
		{0x21, 0x0221101f}),
	SND_HDA_PIN_QUIRK(0x10ec0255, 0x1028, "Dell", ALC255_FIXUP_DELL1_MIC_NO_PRESENCE,
		{0x12, 0x90a60160},
		{0x14, 0x90170120},
		{0x17, 0x90170140},
		{0x21, 0x0321102f}),
	SND_HDA_PIN_QUIRK(0x10ec0255, 0x1028, "Dell", ALC255_FIXUP_DELL1_MIC_NO_PRESENCE,
		{0x12, 0x90a60160},
		{0x14, 0x90170130},
		{0x21, 0x02211040}),
	SND_HDA_PIN_QUIRK(0x10ec0255, 0x1028, "Dell", ALC255_FIXUP_DELL1_MIC_NO_PRESENCE,
		{0x12, 0x90a60160},
		{0x14, 0x90170140},
		{0x21, 0x02211050}),
	SND_HDA_PIN_QUIRK(0x10ec0255, 0x1028, "Dell", ALC255_FIXUP_DELL1_MIC_NO_PRESENCE,
		{0x12, 0x90a60170},
		{0x14, 0x90170120},
		{0x21, 0x02211030}),
	SND_HDA_PIN_QUIRK(0x10ec0255, 0x1028, "Dell", ALC255_FIXUP_DELL1_MIC_NO_PRESENCE,
		{0x12, 0x90a60170},
		{0x14, 0x90170130},
		{0x21, 0x02211040}),
	SND_HDA_PIN_QUIRK(0x10ec0255, 0x1028, "Dell", ALC255_FIXUP_DELL1_MIC_NO_PRESENCE,
		{0x12, 0x90a60170},
		{0x14, 0x90171130},
		{0x21, 0x02211040}),
	SND_HDA_PIN_QUIRK(0x10ec0255, 0x1028, "Dell", ALC255_FIXUP_DELL1_MIC_NO_PRESENCE,
		{0x12, 0x90a60170},
		{0x14, 0x90170140},
		{0x21, 0x02211050}),
	SND_HDA_PIN_QUIRK(0x10ec0255, 0x1028, "Dell Inspiron 5548", ALC255_FIXUP_DELL1_MIC_NO_PRESENCE,
		{0x12, 0x90a60180},
		{0x14, 0x90170130},
		{0x21, 0x02211040}),
	SND_HDA_PIN_QUIRK(0x10ec0255, 0x1028, "Dell Inspiron 5565", ALC255_FIXUP_DELL1_MIC_NO_PRESENCE,
		{0x12, 0x90a60180},
		{0x14, 0x90170120},
		{0x21, 0x02211030}),
	SND_HDA_PIN_QUIRK(0x10ec0255, 0x1028, "Dell", ALC255_FIXUP_DELL1_MIC_NO_PRESENCE,
		{0x1b, 0x01011020},
		{0x21, 0x02211010}),
	SND_HDA_PIN_QUIRK(0x10ec0256, 0x1028, "Dell", ALC255_FIXUP_DELL1_MIC_NO_PRESENCE,
		{0x12, 0x90a60130},
		{0x14, 0x90170110},
		{0x1b, 0x01011020},
		{0x21, 0x0221101f}),
	SND_HDA_PIN_QUIRK(0x10ec0256, 0x1028, "Dell", ALC255_FIXUP_DELL1_MIC_NO_PRESENCE,
		{0x12, 0x90a60160},
		{0x14, 0x90170120},
		{0x21, 0x02211030}),
	SND_HDA_PIN_QUIRK(0x10ec0256, 0x1028, "Dell", ALC255_FIXUP_DELL1_MIC_NO_PRESENCE,
		{0x12, 0x90a60170},
		{0x14, 0x90170120},
		{0x21, 0x02211030}),
	SND_HDA_PIN_QUIRK(0x10ec0256, 0x1028, "Dell Inspiron 5468", ALC255_FIXUP_DELL1_MIC_NO_PRESENCE,
		{0x12, 0x90a60180},
		{0x14, 0x90170120},
		{0x21, 0x02211030}),
	SND_HDA_PIN_QUIRK(0x10ec0256, 0x1028, "Dell", ALC255_FIXUP_DELL1_MIC_NO_PRESENCE,
		{0x12, 0xb7a60130},
		{0x14, 0x90170110},
		{0x21, 0x02211020}),
	SND_HDA_PIN_QUIRK(0x10ec0256, 0x1028, "Dell", ALC255_FIXUP_DELL1_MIC_NO_PRESENCE,
		{0x12, 0x90a60130},
		{0x14, 0x90170110},
		{0x14, 0x01011020},
		{0x21, 0x0221101f}),
	SND_HDA_PIN_QUIRK(0x10ec0256, 0x1028, "Dell", ALC255_FIXUP_DELL1_MIC_NO_PRESENCE,
		ALC256_STANDARD_PINS),
	SND_HDA_PIN_QUIRK(0x10ec0256, 0x1028, "Dell", ALC255_FIXUP_DELL1_MIC_NO_PRESENCE,
		{0x14, 0x90170110},
		{0x1b, 0x01011020},
		{0x21, 0x0221101f}),
	SND_HDA_PIN_QUIRK(0x10ec0256, 0x1043, "ASUS", ALC256_FIXUP_ASUS_MIC,
		{0x14, 0x90170110},
		{0x1b, 0x90a70130},
		{0x21, 0x04211020}),
	SND_HDA_PIN_QUIRK(0x10ec0256, 0x1043, "ASUS", ALC256_FIXUP_ASUS_MIC,
		{0x14, 0x90170110},
		{0x1b, 0x90a70130},
		{0x21, 0x03211020}),
	SND_HDA_PIN_QUIRK(0x10ec0256, 0x1043, "ASUS", ALC256_FIXUP_ASUS_MIC_NO_PRESENCE,
		{0x12, 0x90a60130},
		{0x14, 0x90170110},
		{0x21, 0x03211020}),
	SND_HDA_PIN_QUIRK(0x10ec0256, 0x1043, "ASUS", ALC256_FIXUP_ASUS_MIC_NO_PRESENCE,
		{0x12, 0x90a60130},
		{0x14, 0x90170110},
		{0x21, 0x04211020}),
	SND_HDA_PIN_QUIRK(0x10ec0256, 0x1043, "ASUS", ALC256_FIXUP_ASUS_MIC_NO_PRESENCE,
		{0x1a, 0x90a70130},
		{0x1b, 0x90170110},
		{0x21, 0x03211020}),
	SND_HDA_PIN_QUIRK(0x10ec0274, 0x1028, "Dell", ALC274_FIXUP_DELL_AIO_LINEOUT_VERB,
		{0x12, 0xb7a60130},
		{0x13, 0xb8a61140},
		{0x16, 0x90170110},
		{0x21, 0x04211020}),
	SND_HDA_PIN_QUIRK(0x10ec0280, 0x103c, "HP", ALC280_FIXUP_HP_GPIO4,
		{0x12, 0x90a60130},
		{0x14, 0x90170110},
		{0x15, 0x0421101f},
		{0x1a, 0x04a11020}),
	SND_HDA_PIN_QUIRK(0x10ec0280, 0x103c, "HP", ALC269_FIXUP_HP_GPIO_MIC1_LED,
		{0x12, 0x90a60140},
		{0x14, 0x90170110},
		{0x15, 0x0421101f},
		{0x18, 0x02811030},
		{0x1a, 0x04a1103f},
		{0x1b, 0x02011020}),
	SND_HDA_PIN_QUIRK(0x10ec0282, 0x103c, "HP 15 Touchsmart", ALC269_FIXUP_HP_MUTE_LED_MIC1,
		ALC282_STANDARD_PINS,
		{0x12, 0x99a30130},
		{0x19, 0x03a11020},
		{0x21, 0x0321101f}),
	SND_HDA_PIN_QUIRK(0x10ec0282, 0x103c, "HP", ALC269_FIXUP_HP_MUTE_LED_MIC1,
		ALC282_STANDARD_PINS,
		{0x12, 0x99a30130},
		{0x19, 0x03a11020},
		{0x21, 0x03211040}),
	SND_HDA_PIN_QUIRK(0x10ec0282, 0x103c, "HP", ALC269_FIXUP_HP_MUTE_LED_MIC1,
		ALC282_STANDARD_PINS,
		{0x12, 0x99a30130},
		{0x19, 0x03a11030},
		{0x21, 0x03211020}),
	SND_HDA_PIN_QUIRK(0x10ec0282, 0x103c, "HP", ALC269_FIXUP_HP_MUTE_LED_MIC1,
		ALC282_STANDARD_PINS,
		{0x12, 0x99a30130},
		{0x19, 0x04a11020},
		{0x21, 0x0421101f}),
	SND_HDA_PIN_QUIRK(0x10ec0282, 0x103c, "HP", ALC269_FIXUP_HP_LINE1_MIC1_LED,
		ALC282_STANDARD_PINS,
		{0x12, 0x90a60140},
		{0x19, 0x04a11030},
		{0x21, 0x04211020}),
	SND_HDA_PIN_QUIRK(0x10ec0283, 0x1028, "Dell", ALC269_FIXUP_DELL1_MIC_NO_PRESENCE,
		ALC282_STANDARD_PINS,
		{0x12, 0x90a60130},
		{0x21, 0x0321101f}),
	SND_HDA_PIN_QUIRK(0x10ec0283, 0x1028, "Dell", ALC269_FIXUP_DELL1_MIC_NO_PRESENCE,
		{0x12, 0x90a60160},
		{0x14, 0x90170120},
		{0x21, 0x02211030}),
	SND_HDA_PIN_QUIRK(0x10ec0283, 0x1028, "Dell", ALC269_FIXUP_DELL1_MIC_NO_PRESENCE,
		ALC282_STANDARD_PINS,
		{0x12, 0x90a60130},
		{0x19, 0x03a11020},
		{0x21, 0x0321101f}),
	SND_HDA_PIN_QUIRK(0x10ec0285, 0x17aa, "Lenovo", ALC285_FIXUP_LENOVO_PC_BEEP_IN_NOISE,
		{0x12, 0x90a60130},
		{0x14, 0x90170110},
		{0x19, 0x04a11040},
		{0x21, 0x04211020}),
	SND_HDA_PIN_QUIRK(0x10ec0286, 0x1025, "Acer", ALC286_FIXUP_ACER_AIO_MIC_NO_PRESENCE,
		{0x12, 0x90a60130},
		{0x17, 0x90170110},
		{0x21, 0x02211020}),
	SND_HDA_PIN_QUIRK(0x10ec0288, 0x1028, "Dell", ALC288_FIXUP_DELL1_MIC_NO_PRESENCE,
		{0x12, 0x90a60120},
		{0x14, 0x90170110},
		{0x21, 0x0321101f}),
	SND_HDA_PIN_QUIRK(0x10ec0290, 0x103c, "HP", ALC269_FIXUP_HP_MUTE_LED_MIC1,
		ALC290_STANDARD_PINS,
		{0x15, 0x04211040},
		{0x18, 0x90170112},
		{0x1a, 0x04a11020}),
	SND_HDA_PIN_QUIRK(0x10ec0290, 0x103c, "HP", ALC269_FIXUP_HP_MUTE_LED_MIC1,
		ALC290_STANDARD_PINS,
		{0x15, 0x04211040},
		{0x18, 0x90170110},
		{0x1a, 0x04a11020}),
	SND_HDA_PIN_QUIRK(0x10ec0290, 0x103c, "HP", ALC269_FIXUP_HP_MUTE_LED_MIC1,
		ALC290_STANDARD_PINS,
		{0x15, 0x0421101f},
		{0x1a, 0x04a11020}),
	SND_HDA_PIN_QUIRK(0x10ec0290, 0x103c, "HP", ALC269_FIXUP_HP_MUTE_LED_MIC1,
		ALC290_STANDARD_PINS,
		{0x15, 0x04211020},
		{0x1a, 0x04a11040}),
	SND_HDA_PIN_QUIRK(0x10ec0290, 0x103c, "HP", ALC269_FIXUP_HP_MUTE_LED_MIC1,
		ALC290_STANDARD_PINS,
		{0x14, 0x90170110},
		{0x15, 0x04211020},
		{0x1a, 0x04a11040}),
	SND_HDA_PIN_QUIRK(0x10ec0290, 0x103c, "HP", ALC269_FIXUP_HP_MUTE_LED_MIC1,
		ALC290_STANDARD_PINS,
		{0x14, 0x90170110},
		{0x15, 0x04211020},
		{0x1a, 0x04a11020}),
	SND_HDA_PIN_QUIRK(0x10ec0290, 0x103c, "HP", ALC269_FIXUP_HP_MUTE_LED_MIC1,
		ALC290_STANDARD_PINS,
		{0x14, 0x90170110},
		{0x15, 0x0421101f},
		{0x1a, 0x04a11020}),
	SND_HDA_PIN_QUIRK(0x10ec0292, 0x1028, "Dell", ALC269_FIXUP_DELL2_MIC_NO_PRESENCE,
		ALC292_STANDARD_PINS,
		{0x12, 0x90a60140},
		{0x16, 0x01014020},
		{0x19, 0x01a19030}),
	SND_HDA_PIN_QUIRK(0x10ec0292, 0x1028, "Dell", ALC269_FIXUP_DELL2_MIC_NO_PRESENCE,
		ALC292_STANDARD_PINS,
		{0x12, 0x90a60140},
		{0x16, 0x01014020},
		{0x18, 0x02a19031},
		{0x19, 0x01a1903e}),
	SND_HDA_PIN_QUIRK(0x10ec0292, 0x1028, "Dell", ALC269_FIXUP_DELL3_MIC_NO_PRESENCE,
		ALC292_STANDARD_PINS,
		{0x12, 0x90a60140}),
	SND_HDA_PIN_QUIRK(0x10ec0293, 0x1028, "Dell", ALC293_FIXUP_DELL1_MIC_NO_PRESENCE,
		ALC292_STANDARD_PINS,
		{0x13, 0x90a60140},
		{0x16, 0x21014020},
		{0x19, 0x21a19030}),
	SND_HDA_PIN_QUIRK(0x10ec0293, 0x1028, "Dell", ALC293_FIXUP_DELL1_MIC_NO_PRESENCE,
		ALC292_STANDARD_PINS,
		{0x13, 0x90a60140}),
	SND_HDA_PIN_QUIRK(0x10ec0294, 0x1043, "ASUS", ALC294_FIXUP_ASUS_MIC,
		{0x14, 0x90170110},
		{0x1b, 0x90a70130},
		{0x21, 0x04211020}),
	SND_HDA_PIN_QUIRK(0x10ec0294, 0x1043, "ASUS", ALC294_FIXUP_ASUS_SPK,
		{0x12, 0x90a60130},
		{0x17, 0x90170110},
		{0x21, 0x03211020}),
	SND_HDA_PIN_QUIRK(0x10ec0294, 0x1043, "ASUS", ALC294_FIXUP_ASUS_SPK,
		{0x12, 0x90a60130},
		{0x17, 0x90170110},
		{0x21, 0x04211020}),
	SND_HDA_PIN_QUIRK(0x10ec0295, 0x1043, "ASUS", ALC294_FIXUP_ASUS_SPK,
		{0x12, 0x90a60130},
		{0x17, 0x90170110},
		{0x21, 0x03211020}),
	SND_HDA_PIN_QUIRK(0x10ec0295, 0x1028, "Dell", ALC269_FIXUP_DELL4_MIC_NO_PRESENCE,
		{0x14, 0x90170110},
		{0x21, 0x04211020}),
	SND_HDA_PIN_QUIRK(0x10ec0295, 0x1028, "Dell", ALC269_FIXUP_DELL4_MIC_NO_PRESENCE,
		{0x14, 0x90170110},
		{0x21, 0x04211030}),
	SND_HDA_PIN_QUIRK(0x10ec0295, 0x1028, "Dell", ALC269_FIXUP_DELL1_MIC_NO_PRESENCE,
		ALC295_STANDARD_PINS,
		{0x17, 0x21014020},
		{0x18, 0x21a19030}),
	SND_HDA_PIN_QUIRK(0x10ec0295, 0x1028, "Dell", ALC269_FIXUP_DELL1_MIC_NO_PRESENCE,
		ALC295_STANDARD_PINS,
		{0x17, 0x21014040},
		{0x18, 0x21a19050}),
	SND_HDA_PIN_QUIRK(0x10ec0295, 0x1028, "Dell", ALC269_FIXUP_DELL1_MIC_NO_PRESENCE,
		ALC295_STANDARD_PINS),
	SND_HDA_PIN_QUIRK(0x10ec0298, 0x1028, "Dell", ALC298_FIXUP_DELL1_MIC_NO_PRESENCE,
		ALC298_STANDARD_PINS,
		{0x17, 0x90170110}),
	SND_HDA_PIN_QUIRK(0x10ec0298, 0x1028, "Dell", ALC298_FIXUP_DELL1_MIC_NO_PRESENCE,
		ALC298_STANDARD_PINS,
		{0x17, 0x90170140}),
	SND_HDA_PIN_QUIRK(0x10ec0298, 0x1028, "Dell", ALC298_FIXUP_DELL1_MIC_NO_PRESENCE,
		ALC298_STANDARD_PINS,
		{0x17, 0x90170150}),
	SND_HDA_PIN_QUIRK(0x10ec0298, 0x1028, "Dell", ALC298_FIXUP_SPK_VOLUME,
		{0x12, 0xb7a60140},
		{0x13, 0xb7a60150},
		{0x17, 0x90170110},
		{0x1a, 0x03011020},
		{0x21, 0x03211030}),
	SND_HDA_PIN_QUIRK(0x10ec0298, 0x1028, "Dell", ALC298_FIXUP_ALIENWARE_MIC_NO_PRESENCE,
		{0x12, 0xb7a60140},
		{0x17, 0x90170110},
		{0x1a, 0x03a11030},
		{0x21, 0x03211020}),
	SND_HDA_PIN_QUIRK(0x10ec0299, 0x1028, "Dell", ALC269_FIXUP_DELL4_MIC_NO_PRESENCE,
		ALC225_STANDARD_PINS,
		{0x12, 0xb7a60130},
		{0x17, 0x90170110}),
	{}
};

/* This is the fallback pin_fixup_tbl for alc269 family, to make the tbl match
 * more machines, don't need to match all valid pins, just need to match
 * all the pins defined in the tbl. Just because of this reason, it is possible
 * that a single machine matches multiple tbls, so there is one limitation:
 *   at most one tbl is allowed to define for the same vendor and same codec
 */
static const struct snd_hda_pin_quirk alc269_fallback_pin_fixup_tbl[] = {
	SND_HDA_PIN_QUIRK(0x10ec0289, 0x1028, "Dell", ALC269_FIXUP_DELL4_MIC_NO_PRESENCE,
		{0x19, 0x40000000},
		{0x1b, 0x40000000}),
	{}
};

static void alc269_fill_coef(struct hda_codec *codec)
{
	struct alc_spec *spec = codec->spec;
	int val;

	if (spec->codec_variant != ALC269_TYPE_ALC269VB)
		return;

	if ((alc_get_coef0(codec) & 0x00ff) < 0x015) {
		alc_write_coef_idx(codec, 0xf, 0x960b);
		alc_write_coef_idx(codec, 0xe, 0x8817);
	}

	if ((alc_get_coef0(codec) & 0x00ff) == 0x016) {
		alc_write_coef_idx(codec, 0xf, 0x960b);
		alc_write_coef_idx(codec, 0xe, 0x8814);
	}

	if ((alc_get_coef0(codec) & 0x00ff) == 0x017) {
		/* Power up output pin */
		alc_update_coef_idx(codec, 0x04, 0, 1<<11);
	}

	if ((alc_get_coef0(codec) & 0x00ff) == 0x018) {
		val = alc_read_coef_idx(codec, 0xd);
		if (val != -1 && (val & 0x0c00) >> 10 != 0x1) {
			/* Capless ramp up clock control */
			alc_write_coef_idx(codec, 0xd, val | (1<<10));
		}
		val = alc_read_coef_idx(codec, 0x17);
		if (val != -1 && (val & 0x01c0) >> 6 != 0x4) {
			/* Class D power on reset */
			alc_write_coef_idx(codec, 0x17, val | (1<<7));
		}
	}

	/* HP */
	alc_update_coef_idx(codec, 0x4, 0, 1<<11);
}

/*
 */
static int patch_alc269(struct hda_codec *codec)
{
	struct alc_spec *spec;
	int err;

	err = alc_alloc_spec(codec, 0x0b);
	if (err < 0)
		return err;

	spec = codec->spec;
	spec->gen.shared_mic_vref_pin = 0x18;
	codec->power_save_node = 0;

#ifdef CONFIG_PM
	codec->patch_ops.suspend = alc269_suspend;
	codec->patch_ops.resume = alc269_resume;
#endif
	spec->shutup = alc_default_shutup;
	spec->init_hook = alc_default_init;

<<<<<<< HEAD
=======
	alc_pre_init(codec);

	snd_hda_pick_fixup(codec, alc269_fixup_models,
		       alc269_fixup_tbl, alc269_fixups);
	snd_hda_pick_pin_fixup2(codec, alc269_pin_fixup_tbl, alc269_fixups, true);
	snd_hda_pick_pin_fixup2(codec, alc269_fallback_pin_fixup_tbl, alc269_fixups, false);
	snd_hda_pick_fixup(codec, NULL,	alc269_fixup_vendor_tbl,
			   alc269_fixups);
	snd_hda_apply_fixup(codec, HDA_FIXUP_ACT_PRE_PROBE);

	alc_auto_parse_customize_define(codec);

	if (has_cdefine_beep(codec))
		spec->gen.beep_nid = 0x01;

>>>>>>> 1a4a0188
	switch (codec->core.vendor_id) {
	case 0x10ec0269:
		spec->codec_variant = ALC269_TYPE_ALC269VA;
		switch (alc_get_coef0(codec) & 0x00f0) {
		case 0x0010:
			if (codec->bus->pci &&
			    codec->bus->pci->subsystem_vendor == 0x1025 &&
			    spec->cdefine.platform_type == 1)
				err = alc_codec_rename(codec, "ALC271X");
			spec->codec_variant = ALC269_TYPE_ALC269VB;
			break;
		case 0x0020:
			if (codec->bus->pci &&
			    codec->bus->pci->subsystem_vendor == 0x17aa &&
			    codec->bus->pci->subsystem_device == 0x21f3)
				err = alc_codec_rename(codec, "ALC3202");
			spec->codec_variant = ALC269_TYPE_ALC269VC;
			break;
		case 0x0030:
			spec->codec_variant = ALC269_TYPE_ALC269VD;
			break;
		default:
			alc_fix_pll_init(codec, 0x20, 0x04, 15);
		}
		if (err < 0)
			goto error;
		spec->shutup = alc269_shutup;
		spec->init_hook = alc269_fill_coef;
		alc269_fill_coef(codec);
		break;

	case 0x10ec0280:
	case 0x10ec0290:
		spec->codec_variant = ALC269_TYPE_ALC280;
		break;
	case 0x10ec0282:
		spec->codec_variant = ALC269_TYPE_ALC282;
		spec->shutup = alc282_shutup;
		spec->init_hook = alc282_init;
		break;
	case 0x10ec0233:
	case 0x10ec0283:
		spec->codec_variant = ALC269_TYPE_ALC283;
		spec->shutup = alc283_shutup;
		spec->init_hook = alc283_init;
		break;
	case 0x10ec0284:
	case 0x10ec0292:
		spec->codec_variant = ALC269_TYPE_ALC284;
		break;
	case 0x10ec0293:
		spec->codec_variant = ALC269_TYPE_ALC293;
		break;
	case 0x10ec0286:
	case 0x10ec0288:
		spec->codec_variant = ALC269_TYPE_ALC286;
		break;
	case 0x10ec0298:
		spec->codec_variant = ALC269_TYPE_ALC298;
		break;
	case 0x10ec0235:
	case 0x10ec0255:
		spec->codec_variant = ALC269_TYPE_ALC255;
		spec->shutup = alc256_shutup;
		spec->init_hook = alc256_init;
		break;
	case 0x10ec0236:
	case 0x10ec0256:
		spec->codec_variant = ALC269_TYPE_ALC256;
		spec->shutup = alc256_shutup;
		spec->init_hook = alc256_init;
		spec->gen.mixer_nid = 0; /* ALC256 does not have any loopback mixer path */
		break;
	case 0x10ec0257:
		spec->codec_variant = ALC269_TYPE_ALC257;
		spec->shutup = alc256_shutup;
		spec->init_hook = alc256_init;
		spec->gen.mixer_nid = 0;
		break;
	case 0x10ec0215:
	case 0x10ec0285:
	case 0x10ec0289:
		spec->codec_variant = ALC269_TYPE_ALC215;
		spec->shutup = alc225_shutup;
		spec->init_hook = alc225_init;
		spec->gen.mixer_nid = 0;
		break;
	case 0x10ec0225:
	case 0x10ec0295:
	case 0x10ec0299:
		spec->codec_variant = ALC269_TYPE_ALC225;
		spec->shutup = alc225_shutup;
		spec->init_hook = alc225_init;
		spec->gen.mixer_nid = 0; /* no loopback on ALC225, ALC295 and ALC299 */
		break;
	case 0x10ec0234:
	case 0x10ec0274:
	case 0x10ec0294:
		spec->codec_variant = ALC269_TYPE_ALC294;
		spec->gen.mixer_nid = 0; /* ALC2x4 does not have any loopback mixer path */
		alc_update_coef_idx(codec, 0x6b, 0x0018, (1<<4) | (1<<3)); /* UAJ MIC Vref control by verb */
		spec->init_hook = alc294_init;
		break;
	case 0x10ec0300:
		spec->codec_variant = ALC269_TYPE_ALC300;
		spec->gen.mixer_nid = 0; /* no loopback on ALC300 */
		break;
	case 0x10ec0623:
		spec->codec_variant = ALC269_TYPE_ALC623;
		break;
	case 0x10ec0700:
	case 0x10ec0701:
	case 0x10ec0703:
	case 0x10ec0711:
		spec->codec_variant = ALC269_TYPE_ALC700;
		spec->gen.mixer_nid = 0; /* ALC700 does not have any loopback mixer path */
		alc_update_coef_idx(codec, 0x4a, 1 << 15, 0); /* Combo jack auto trigger control */
		spec->init_hook = alc294_init;
		break;

	}

	if (snd_hda_codec_read(codec, 0x51, 0, AC_VERB_PARAMETERS, 0) == 0x10ec5505) {
		spec->has_alc5505_dsp = 1;
		spec->init_hook = alc5505_dsp_init;
	}

	alc_pre_init(codec);

	snd_hda_pick_fixup(codec, alc269_fixup_models,
		       alc269_fixup_tbl, alc269_fixups);
	snd_hda_pick_pin_fixup(codec, alc269_pin_fixup_tbl, alc269_fixups);
	snd_hda_pick_fixup(codec, NULL,	alc269_fixup_vendor_tbl,
			   alc269_fixups);
	snd_hda_apply_fixup(codec, HDA_FIXUP_ACT_PRE_PROBE);

	alc_auto_parse_customize_define(codec);

	if (has_cdefine_beep(codec))
		spec->gen.beep_nid = 0x01;

	/* automatic parse from the BIOS config */
	err = alc269_parse_auto_config(codec);
	if (err < 0)
		goto error;

	if (!spec->gen.no_analog && spec->gen.beep_nid && spec->gen.mixer_nid) {
		err = set_beep_amp(spec, spec->gen.mixer_nid, 0x04, HDA_INPUT);
		if (err < 0)
			goto error;
	}

	snd_hda_apply_fixup(codec, HDA_FIXUP_ACT_PROBE);

	return 0;

 error:
	alc_free(codec);
	return err;
}

/*
 * ALC861
 */

static int alc861_parse_auto_config(struct hda_codec *codec)
{
	static const hda_nid_t alc861_ignore[] = { 0x1d, 0 };
	static const hda_nid_t alc861_ssids[] = { 0x0e, 0x0f, 0x0b, 0 };
	return alc_parse_auto_config(codec, alc861_ignore, alc861_ssids);
}

/* Pin config fixes */
enum {
	ALC861_FIXUP_FSC_AMILO_PI1505,
	ALC861_FIXUP_AMP_VREF_0F,
	ALC861_FIXUP_NO_JACK_DETECT,
	ALC861_FIXUP_ASUS_A6RP,
	ALC660_FIXUP_ASUS_W7J,
};

/* On some laptops, VREF of pin 0x0f is abused for controlling the main amp */
static void alc861_fixup_asus_amp_vref_0f(struct hda_codec *codec,
			const struct hda_fixup *fix, int action)
{
	struct alc_spec *spec = codec->spec;
	unsigned int val;

	if (action != HDA_FIXUP_ACT_INIT)
		return;
	val = snd_hda_codec_get_pin_target(codec, 0x0f);
	if (!(val & (AC_PINCTL_IN_EN | AC_PINCTL_OUT_EN)))
		val |= AC_PINCTL_IN_EN;
	val |= AC_PINCTL_VREF_50;
	snd_hda_set_pin_ctl(codec, 0x0f, val);
	spec->gen.keep_vref_in_automute = 1;
}

/* suppress the jack-detection */
static void alc_fixup_no_jack_detect(struct hda_codec *codec,
				     const struct hda_fixup *fix, int action)
{
	if (action == HDA_FIXUP_ACT_PRE_PROBE)
		codec->no_jack_detect = 1;
}

static const struct hda_fixup alc861_fixups[] = {
	[ALC861_FIXUP_FSC_AMILO_PI1505] = {
		.type = HDA_FIXUP_PINS,
		.v.pins = (const struct hda_pintbl[]) {
			{ 0x0b, 0x0221101f }, /* HP */
			{ 0x0f, 0x90170310 }, /* speaker */
			{ }
		}
	},
	[ALC861_FIXUP_AMP_VREF_0F] = {
		.type = HDA_FIXUP_FUNC,
		.v.func = alc861_fixup_asus_amp_vref_0f,
	},
	[ALC861_FIXUP_NO_JACK_DETECT] = {
		.type = HDA_FIXUP_FUNC,
		.v.func = alc_fixup_no_jack_detect,
	},
	[ALC861_FIXUP_ASUS_A6RP] = {
		.type = HDA_FIXUP_FUNC,
		.v.func = alc861_fixup_asus_amp_vref_0f,
		.chained = true,
		.chain_id = ALC861_FIXUP_NO_JACK_DETECT,
	},
	[ALC660_FIXUP_ASUS_W7J] = {
		.type = HDA_FIXUP_VERBS,
		.v.verbs = (const struct hda_verb[]) {
			/* ASUS W7J needs a magic pin setup on unused NID 0x10
			 * for enabling outputs
			 */
			{0x10, AC_VERB_SET_PIN_WIDGET_CONTROL, 0x24},
			{ }
		},
	}
};

static const struct snd_pci_quirk alc861_fixup_tbl[] = {
	SND_PCI_QUIRK(0x1043, 0x1253, "ASUS W7J", ALC660_FIXUP_ASUS_W7J),
	SND_PCI_QUIRK(0x1043, 0x1263, "ASUS Z35HL", ALC660_FIXUP_ASUS_W7J),
	SND_PCI_QUIRK(0x1043, 0x1393, "ASUS A6Rp", ALC861_FIXUP_ASUS_A6RP),
	SND_PCI_QUIRK_VENDOR(0x1043, "ASUS laptop", ALC861_FIXUP_AMP_VREF_0F),
	SND_PCI_QUIRK(0x1462, 0x7254, "HP DX2200", ALC861_FIXUP_NO_JACK_DETECT),
	SND_PCI_QUIRK(0x1584, 0x2b01, "Haier W18", ALC861_FIXUP_AMP_VREF_0F),
	SND_PCI_QUIRK(0x1584, 0x0000, "Uniwill ECS M31EI", ALC861_FIXUP_AMP_VREF_0F),
	SND_PCI_QUIRK(0x1734, 0x10c7, "FSC Amilo Pi1505", ALC861_FIXUP_FSC_AMILO_PI1505),
	{}
};

/*
 */
static int patch_alc861(struct hda_codec *codec)
{
	struct alc_spec *spec;
	int err;

	err = alc_alloc_spec(codec, 0x15);
	if (err < 0)
		return err;

	spec = codec->spec;
	if (has_cdefine_beep(codec))
		spec->gen.beep_nid = 0x23;

#ifdef CONFIG_PM
	spec->power_hook = alc_power_eapd;
#endif

	alc_pre_init(codec);

	snd_hda_pick_fixup(codec, NULL, alc861_fixup_tbl, alc861_fixups);
	snd_hda_apply_fixup(codec, HDA_FIXUP_ACT_PRE_PROBE);

	/* automatic parse from the BIOS config */
	err = alc861_parse_auto_config(codec);
	if (err < 0)
		goto error;

	if (!spec->gen.no_analog) {
		err = set_beep_amp(spec, 0x23, 0, HDA_OUTPUT);
		if (err < 0)
			goto error;
	}

	snd_hda_apply_fixup(codec, HDA_FIXUP_ACT_PROBE);

	return 0;

 error:
	alc_free(codec);
	return err;
}

/*
 * ALC861-VD support
 *
 * Based on ALC882
 *
 * In addition, an independent DAC
 */
static int alc861vd_parse_auto_config(struct hda_codec *codec)
{
	static const hda_nid_t alc861vd_ignore[] = { 0x1d, 0 };
	static const hda_nid_t alc861vd_ssids[] = { 0x15, 0x1b, 0x14, 0 };
	return alc_parse_auto_config(codec, alc861vd_ignore, alc861vd_ssids);
}

enum {
	ALC660VD_FIX_ASUS_GPIO1,
	ALC861VD_FIX_DALLAS,
};

/* exclude VREF80 */
static void alc861vd_fixup_dallas(struct hda_codec *codec,
				  const struct hda_fixup *fix, int action)
{
	if (action == HDA_FIXUP_ACT_PRE_PROBE) {
		snd_hda_override_pin_caps(codec, 0x18, 0x00000734);
		snd_hda_override_pin_caps(codec, 0x19, 0x0000073c);
	}
}

/* reset GPIO1 */
static void alc660vd_fixup_asus_gpio1(struct hda_codec *codec,
				      const struct hda_fixup *fix, int action)
{
	struct alc_spec *spec = codec->spec;

	if (action == HDA_FIXUP_ACT_PRE_PROBE)
		spec->gpio_mask |= 0x02;
	alc_fixup_gpio(codec, action, 0x01);
}

static const struct hda_fixup alc861vd_fixups[] = {
	[ALC660VD_FIX_ASUS_GPIO1] = {
		.type = HDA_FIXUP_FUNC,
		.v.func = alc660vd_fixup_asus_gpio1,
	},
	[ALC861VD_FIX_DALLAS] = {
		.type = HDA_FIXUP_FUNC,
		.v.func = alc861vd_fixup_dallas,
	},
};

static const struct snd_pci_quirk alc861vd_fixup_tbl[] = {
	SND_PCI_QUIRK(0x103c, 0x30bf, "HP TX1000", ALC861VD_FIX_DALLAS),
	SND_PCI_QUIRK(0x1043, 0x1339, "ASUS A7-K", ALC660VD_FIX_ASUS_GPIO1),
	SND_PCI_QUIRK(0x1179, 0xff31, "Toshiba L30-149", ALC861VD_FIX_DALLAS),
	{}
};

/*
 */
static int patch_alc861vd(struct hda_codec *codec)
{
	struct alc_spec *spec;
	int err;

	err = alc_alloc_spec(codec, 0x0b);
	if (err < 0)
		return err;

	spec = codec->spec;
	if (has_cdefine_beep(codec))
		spec->gen.beep_nid = 0x23;

	spec->shutup = alc_eapd_shutup;

	alc_pre_init(codec);

	snd_hda_pick_fixup(codec, NULL, alc861vd_fixup_tbl, alc861vd_fixups);
	snd_hda_apply_fixup(codec, HDA_FIXUP_ACT_PRE_PROBE);

	/* automatic parse from the BIOS config */
	err = alc861vd_parse_auto_config(codec);
	if (err < 0)
		goto error;

	if (!spec->gen.no_analog) {
		err = set_beep_amp(spec, 0x0b, 0x05, HDA_INPUT);
		if (err < 0)
			goto error;
	}

	snd_hda_apply_fixup(codec, HDA_FIXUP_ACT_PROBE);

	return 0;

 error:
	alc_free(codec);
	return err;
}

/*
 * ALC662 support
 *
 * ALC662 is almost identical with ALC880 but has cleaner and more flexible
 * configuration.  Each pin widget can choose any input DACs and a mixer.
 * Each ADC is connected from a mixer of all inputs.  This makes possible
 * 6-channel independent captures.
 *
 * In addition, an independent DAC for the multi-playback (not used in this
 * driver yet).
 */

/*
 * BIOS auto configuration
 */

static int alc662_parse_auto_config(struct hda_codec *codec)
{
	static const hda_nid_t alc662_ignore[] = { 0x1d, 0 };
	static const hda_nid_t alc663_ssids[] = { 0x15, 0x1b, 0x14, 0x21 };
	static const hda_nid_t alc662_ssids[] = { 0x15, 0x1b, 0x14, 0 };
	const hda_nid_t *ssids;

	if (codec->core.vendor_id == 0x10ec0272 || codec->core.vendor_id == 0x10ec0663 ||
	    codec->core.vendor_id == 0x10ec0665 || codec->core.vendor_id == 0x10ec0670 ||
	    codec->core.vendor_id == 0x10ec0671)
		ssids = alc663_ssids;
	else
		ssids = alc662_ssids;
	return alc_parse_auto_config(codec, alc662_ignore, ssids);
}

static void alc272_fixup_mario(struct hda_codec *codec,
			       const struct hda_fixup *fix, int action)
{
	if (action != HDA_FIXUP_ACT_PRE_PROBE)
		return;
	if (snd_hda_override_amp_caps(codec, 0x2, HDA_OUTPUT,
				      (0x3b << AC_AMPCAP_OFFSET_SHIFT) |
				      (0x3b << AC_AMPCAP_NUM_STEPS_SHIFT) |
				      (0x03 << AC_AMPCAP_STEP_SIZE_SHIFT) |
				      (0 << AC_AMPCAP_MUTE_SHIFT)))
		codec_warn(codec, "failed to override amp caps for NID 0x2\n");
}

static const struct snd_pcm_chmap_elem asus_pcm_2_1_chmaps[] = {
	{ .channels = 2,
	  .map = { SNDRV_CHMAP_FL, SNDRV_CHMAP_FR } },
	{ .channels = 4,
	  .map = { SNDRV_CHMAP_FL, SNDRV_CHMAP_FR,
		   SNDRV_CHMAP_NA, SNDRV_CHMAP_LFE } }, /* LFE only on right */
	{ }
};

/* override the 2.1 chmap */
static void alc_fixup_bass_chmap(struct hda_codec *codec,
				    const struct hda_fixup *fix, int action)
{
	if (action == HDA_FIXUP_ACT_BUILD) {
		struct alc_spec *spec = codec->spec;
		spec->gen.pcm_rec[0]->stream[0].chmap = asus_pcm_2_1_chmaps;
	}
}

/* avoid D3 for keeping GPIO up */
static unsigned int gpio_led_power_filter(struct hda_codec *codec,
					  hda_nid_t nid,
					  unsigned int power_state)
{
	struct alc_spec *spec = codec->spec;
	if (nid == codec->core.afg && power_state == AC_PWRST_D3 && spec->gpio_data)
		return AC_PWRST_D0;
	return power_state;
}

static void alc662_fixup_led_gpio1(struct hda_codec *codec,
				   const struct hda_fixup *fix, int action)
{
	struct alc_spec *spec = codec->spec;

	alc_fixup_hp_gpio_led(codec, action, 0x01, 0);
	if (action == HDA_FIXUP_ACT_PRE_PROBE) {
		spec->mute_led_polarity = 1;
		codec->power_filter = gpio_led_power_filter;
	}
}

static void alc662_usi_automute_hook(struct hda_codec *codec,
					 struct hda_jack_callback *jack)
{
	struct alc_spec *spec = codec->spec;
	int vref;
	msleep(200);
	snd_hda_gen_hp_automute(codec, jack);

	vref = spec->gen.hp_jack_present ? PIN_VREF80 : 0;
	msleep(100);
	snd_hda_codec_write(codec, 0x19, 0, AC_VERB_SET_PIN_WIDGET_CONTROL,
			    vref);
}

static void alc662_fixup_usi_headset_mic(struct hda_codec *codec,
				     const struct hda_fixup *fix, int action)
{
	struct alc_spec *spec = codec->spec;
	if (action == HDA_FIXUP_ACT_PRE_PROBE) {
		spec->parse_flags |= HDA_PINCFG_HEADSET_MIC;
		spec->gen.hp_automute_hook = alc662_usi_automute_hook;
	}
}

static void alc662_aspire_ethos_mute_speakers(struct hda_codec *codec,
					struct hda_jack_callback *cb)
{
	/* surround speakers at 0x1b already get muted automatically when
	 * headphones are plugged in, but we have to mute/unmute the remaining
	 * channels manually:
	 * 0x15 - front left/front right
	 * 0x18 - front center/ LFE
	 */
	if (snd_hda_jack_detect_state(codec, 0x1b) == HDA_JACK_PRESENT) {
		snd_hda_set_pin_ctl_cache(codec, 0x15, 0);
		snd_hda_set_pin_ctl_cache(codec, 0x18, 0);
	} else {
		snd_hda_set_pin_ctl_cache(codec, 0x15, PIN_OUT);
		snd_hda_set_pin_ctl_cache(codec, 0x18, PIN_OUT);
	}
}

static void alc662_fixup_aspire_ethos_hp(struct hda_codec *codec,
					const struct hda_fixup *fix, int action)
{
    /* Pin 0x1b: shared headphones jack and surround speakers */
	if (!is_jack_detectable(codec, 0x1b))
		return;

	switch (action) {
	case HDA_FIXUP_ACT_PRE_PROBE:
		snd_hda_jack_detect_enable_callback(codec, 0x1b,
				alc662_aspire_ethos_mute_speakers);
		break;
	case HDA_FIXUP_ACT_INIT:
		/* Make sure to start in a correct state, i.e. if
		 * headphones have been plugged in before powering up the system
		 */
		alc662_aspire_ethos_mute_speakers(codec, NULL);
		break;
	}
}

static struct coef_fw alc668_coefs[] = {
	WRITE_COEF(0x01, 0xbebe), WRITE_COEF(0x02, 0xaaaa), WRITE_COEF(0x03,    0x0),
	WRITE_COEF(0x04, 0x0180), WRITE_COEF(0x06,    0x0), WRITE_COEF(0x07, 0x0f80),
	WRITE_COEF(0x08, 0x0031), WRITE_COEF(0x0a, 0x0060), WRITE_COEF(0x0b,    0x0),
	WRITE_COEF(0x0c, 0x7cf7), WRITE_COEF(0x0d, 0x1080), WRITE_COEF(0x0e, 0x7f7f),
	WRITE_COEF(0x0f, 0xcccc), WRITE_COEF(0x10, 0xddcc), WRITE_COEF(0x11, 0x0001),
	WRITE_COEF(0x13,    0x0), WRITE_COEF(0x14, 0x2aa0), WRITE_COEF(0x17, 0xa940),
	WRITE_COEF(0x19,    0x0), WRITE_COEF(0x1a,    0x0), WRITE_COEF(0x1b,    0x0),
	WRITE_COEF(0x1c,    0x0), WRITE_COEF(0x1d,    0x0), WRITE_COEF(0x1e, 0x7418),
	WRITE_COEF(0x1f, 0x0804), WRITE_COEF(0x20, 0x4200), WRITE_COEF(0x21, 0x0468),
	WRITE_COEF(0x22, 0x8ccc), WRITE_COEF(0x23, 0x0250), WRITE_COEF(0x24, 0x7418),
	WRITE_COEF(0x27,    0x0), WRITE_COEF(0x28, 0x8ccc), WRITE_COEF(0x2a, 0xff00),
	WRITE_COEF(0x2b, 0x8000), WRITE_COEF(0xa7, 0xff00), WRITE_COEF(0xa8, 0x8000),
	WRITE_COEF(0xaa, 0x2e17), WRITE_COEF(0xab, 0xa0c0), WRITE_COEF(0xac,    0x0),
	WRITE_COEF(0xad,    0x0), WRITE_COEF(0xae, 0x2ac6), WRITE_COEF(0xaf, 0xa480),
	WRITE_COEF(0xb0,    0x0), WRITE_COEF(0xb1,    0x0), WRITE_COEF(0xb2,    0x0),
	WRITE_COEF(0xb3,    0x0), WRITE_COEF(0xb4,    0x0), WRITE_COEF(0xb5, 0x1040),
	WRITE_COEF(0xb6, 0xd697), WRITE_COEF(0xb7, 0x902b), WRITE_COEF(0xb8, 0xd697),
	WRITE_COEF(0xb9, 0x902b), WRITE_COEF(0xba, 0xb8ba), WRITE_COEF(0xbb, 0xaaab),
	WRITE_COEF(0xbc, 0xaaaf), WRITE_COEF(0xbd, 0x6aaa), WRITE_COEF(0xbe, 0x1c02),
	WRITE_COEF(0xc0, 0x00ff), WRITE_COEF(0xc1, 0x0fa6),
	{}
};

static void alc668_restore_default_value(struct hda_codec *codec)
{
	alc_process_coef_fw(codec, alc668_coefs);
}

enum {
	ALC662_FIXUP_ASPIRE,
	ALC662_FIXUP_LED_GPIO1,
	ALC662_FIXUP_IDEAPAD,
	ALC272_FIXUP_MARIO,
	ALC662_FIXUP_CZC_P10T,
	ALC662_FIXUP_SKU_IGNORE,
	ALC662_FIXUP_HP_RP5800,
	ALC662_FIXUP_ASUS_MODE1,
	ALC662_FIXUP_ASUS_MODE2,
	ALC662_FIXUP_ASUS_MODE3,
	ALC662_FIXUP_ASUS_MODE4,
	ALC662_FIXUP_ASUS_MODE5,
	ALC662_FIXUP_ASUS_MODE6,
	ALC662_FIXUP_ASUS_MODE7,
	ALC662_FIXUP_ASUS_MODE8,
	ALC662_FIXUP_NO_JACK_DETECT,
	ALC662_FIXUP_ZOTAC_Z68,
	ALC662_FIXUP_INV_DMIC,
	ALC662_FIXUP_DELL_MIC_NO_PRESENCE,
	ALC668_FIXUP_DELL_MIC_NO_PRESENCE,
	ALC662_FIXUP_HEADSET_MODE,
	ALC668_FIXUP_HEADSET_MODE,
	ALC662_FIXUP_BASS_MODE4_CHMAP,
	ALC662_FIXUP_BASS_16,
	ALC662_FIXUP_BASS_1A,
	ALC662_FIXUP_BASS_CHMAP,
	ALC668_FIXUP_AUTO_MUTE,
	ALC668_FIXUP_DELL_DISABLE_AAMIX,
	ALC668_FIXUP_DELL_XPS13,
	ALC662_FIXUP_ASUS_Nx50,
	ALC668_FIXUP_ASUS_Nx51_HEADSET_MODE,
	ALC668_FIXUP_ASUS_Nx51,
	ALC668_FIXUP_MIC_COEF,
	ALC668_FIXUP_ASUS_G751,
	ALC891_FIXUP_HEADSET_MODE,
	ALC891_FIXUP_DELL_MIC_NO_PRESENCE,
	ALC662_FIXUP_ACER_VERITON,
	ALC892_FIXUP_ASROCK_MOBO,
	ALC662_FIXUP_USI_FUNC,
	ALC662_FIXUP_USI_HEADSET_MODE,
	ALC662_FIXUP_LENOVO_MULTI_CODECS,
	ALC669_FIXUP_ACER_ASPIRE_ETHOS,
	ALC669_FIXUP_ACER_ASPIRE_ETHOS_SUBWOOFER,
	ALC669_FIXUP_ACER_ASPIRE_ETHOS_HEADSET,
};

static const struct hda_fixup alc662_fixups[] = {
	[ALC662_FIXUP_ASPIRE] = {
		.type = HDA_FIXUP_PINS,
		.v.pins = (const struct hda_pintbl[]) {
			{ 0x15, 0x99130112 }, /* subwoofer */
			{ }
		}
	},
	[ALC662_FIXUP_LED_GPIO1] = {
		.type = HDA_FIXUP_FUNC,
		.v.func = alc662_fixup_led_gpio1,
	},
	[ALC662_FIXUP_IDEAPAD] = {
		.type = HDA_FIXUP_PINS,
		.v.pins = (const struct hda_pintbl[]) {
			{ 0x17, 0x99130112 }, /* subwoofer */
			{ }
		},
		.chained = true,
		.chain_id = ALC662_FIXUP_LED_GPIO1,
	},
	[ALC272_FIXUP_MARIO] = {
		.type = HDA_FIXUP_FUNC,
		.v.func = alc272_fixup_mario,
	},
	[ALC662_FIXUP_CZC_P10T] = {
		.type = HDA_FIXUP_VERBS,
		.v.verbs = (const struct hda_verb[]) {
			{0x14, AC_VERB_SET_EAPD_BTLENABLE, 0},
			{}
		}
	},
	[ALC662_FIXUP_SKU_IGNORE] = {
		.type = HDA_FIXUP_FUNC,
		.v.func = alc_fixup_sku_ignore,
	},
	[ALC662_FIXUP_HP_RP5800] = {
		.type = HDA_FIXUP_PINS,
		.v.pins = (const struct hda_pintbl[]) {
			{ 0x14, 0x0221201f }, /* HP out */
			{ }
		},
		.chained = true,
		.chain_id = ALC662_FIXUP_SKU_IGNORE
	},
	[ALC662_FIXUP_ASUS_MODE1] = {
		.type = HDA_FIXUP_PINS,
		.v.pins = (const struct hda_pintbl[]) {
			{ 0x14, 0x99130110 }, /* speaker */
			{ 0x18, 0x01a19c20 }, /* mic */
			{ 0x19, 0x99a3092f }, /* int-mic */
			{ 0x21, 0x0121401f }, /* HP out */
			{ }
		},
		.chained = true,
		.chain_id = ALC662_FIXUP_SKU_IGNORE
	},
	[ALC662_FIXUP_ASUS_MODE2] = {
		.type = HDA_FIXUP_PINS,
		.v.pins = (const struct hda_pintbl[]) {
			{ 0x14, 0x99130110 }, /* speaker */
			{ 0x18, 0x01a19820 }, /* mic */
			{ 0x19, 0x99a3092f }, /* int-mic */
			{ 0x1b, 0x0121401f }, /* HP out */
			{ }
		},
		.chained = true,
		.chain_id = ALC662_FIXUP_SKU_IGNORE
	},
	[ALC662_FIXUP_ASUS_MODE3] = {
		.type = HDA_FIXUP_PINS,
		.v.pins = (const struct hda_pintbl[]) {
			{ 0x14, 0x99130110 }, /* speaker */
			{ 0x15, 0x0121441f }, /* HP */
			{ 0x18, 0x01a19840 }, /* mic */
			{ 0x19, 0x99a3094f }, /* int-mic */
			{ 0x21, 0x01211420 }, /* HP2 */
			{ }
		},
		.chained = true,
		.chain_id = ALC662_FIXUP_SKU_IGNORE
	},
	[ALC662_FIXUP_ASUS_MODE4] = {
		.type = HDA_FIXUP_PINS,
		.v.pins = (const struct hda_pintbl[]) {
			{ 0x14, 0x99130110 }, /* speaker */
			{ 0x16, 0x99130111 }, /* speaker */
			{ 0x18, 0x01a19840 }, /* mic */
			{ 0x19, 0x99a3094f }, /* int-mic */
			{ 0x21, 0x0121441f }, /* HP */
			{ }
		},
		.chained = true,
		.chain_id = ALC662_FIXUP_SKU_IGNORE
	},
	[ALC662_FIXUP_ASUS_MODE5] = {
		.type = HDA_FIXUP_PINS,
		.v.pins = (const struct hda_pintbl[]) {
			{ 0x14, 0x99130110 }, /* speaker */
			{ 0x15, 0x0121441f }, /* HP */
			{ 0x16, 0x99130111 }, /* speaker */
			{ 0x18, 0x01a19840 }, /* mic */
			{ 0x19, 0x99a3094f }, /* int-mic */
			{ }
		},
		.chained = true,
		.chain_id = ALC662_FIXUP_SKU_IGNORE
	},
	[ALC662_FIXUP_ASUS_MODE6] = {
		.type = HDA_FIXUP_PINS,
		.v.pins = (const struct hda_pintbl[]) {
			{ 0x14, 0x99130110 }, /* speaker */
			{ 0x15, 0x01211420 }, /* HP2 */
			{ 0x18, 0x01a19840 }, /* mic */
			{ 0x19, 0x99a3094f }, /* int-mic */
			{ 0x1b, 0x0121441f }, /* HP */
			{ }
		},
		.chained = true,
		.chain_id = ALC662_FIXUP_SKU_IGNORE
	},
	[ALC662_FIXUP_ASUS_MODE7] = {
		.type = HDA_FIXUP_PINS,
		.v.pins = (const struct hda_pintbl[]) {
			{ 0x14, 0x99130110 }, /* speaker */
			{ 0x17, 0x99130111 }, /* speaker */
			{ 0x18, 0x01a19840 }, /* mic */
			{ 0x19, 0x99a3094f }, /* int-mic */
			{ 0x1b, 0x01214020 }, /* HP */
			{ 0x21, 0x0121401f }, /* HP */
			{ }
		},
		.chained = true,
		.chain_id = ALC662_FIXUP_SKU_IGNORE
	},
	[ALC662_FIXUP_ASUS_MODE8] = {
		.type = HDA_FIXUP_PINS,
		.v.pins = (const struct hda_pintbl[]) {
			{ 0x14, 0x99130110 }, /* speaker */
			{ 0x12, 0x99a30970 }, /* int-mic */
			{ 0x15, 0x01214020 }, /* HP */
			{ 0x17, 0x99130111 }, /* speaker */
			{ 0x18, 0x01a19840 }, /* mic */
			{ 0x21, 0x0121401f }, /* HP */
			{ }
		},
		.chained = true,
		.chain_id = ALC662_FIXUP_SKU_IGNORE
	},
	[ALC662_FIXUP_NO_JACK_DETECT] = {
		.type = HDA_FIXUP_FUNC,
		.v.func = alc_fixup_no_jack_detect,
	},
	[ALC662_FIXUP_ZOTAC_Z68] = {
		.type = HDA_FIXUP_PINS,
		.v.pins = (const struct hda_pintbl[]) {
			{ 0x1b, 0x02214020 }, /* Front HP */
			{ }
		}
	},
	[ALC662_FIXUP_INV_DMIC] = {
		.type = HDA_FIXUP_FUNC,
		.v.func = alc_fixup_inv_dmic,
	},
	[ALC668_FIXUP_DELL_XPS13] = {
		.type = HDA_FIXUP_FUNC,
		.v.func = alc_fixup_dell_xps13,
		.chained = true,
		.chain_id = ALC668_FIXUP_DELL_DISABLE_AAMIX
	},
	[ALC668_FIXUP_DELL_DISABLE_AAMIX] = {
		.type = HDA_FIXUP_FUNC,
		.v.func = alc_fixup_disable_aamix,
		.chained = true,
		.chain_id = ALC668_FIXUP_DELL_MIC_NO_PRESENCE
	},
	[ALC668_FIXUP_AUTO_MUTE] = {
		.type = HDA_FIXUP_FUNC,
		.v.func = alc_fixup_auto_mute_via_amp,
		.chained = true,
		.chain_id = ALC668_FIXUP_DELL_MIC_NO_PRESENCE
	},
	[ALC662_FIXUP_DELL_MIC_NO_PRESENCE] = {
		.type = HDA_FIXUP_PINS,
		.v.pins = (const struct hda_pintbl[]) {
			{ 0x19, 0x03a1113c }, /* use as headset mic, without its own jack detect */
			/* headphone mic by setting pin control of 0x1b (headphone out) to in + vref_50 */
			{ }
		},
		.chained = true,
		.chain_id = ALC662_FIXUP_HEADSET_MODE
	},
	[ALC662_FIXUP_HEADSET_MODE] = {
		.type = HDA_FIXUP_FUNC,
		.v.func = alc_fixup_headset_mode_alc662,
	},
	[ALC668_FIXUP_DELL_MIC_NO_PRESENCE] = {
		.type = HDA_FIXUP_PINS,
		.v.pins = (const struct hda_pintbl[]) {
			{ 0x19, 0x03a1913d }, /* use as headphone mic, without its own jack detect */
			{ 0x1b, 0x03a1113c }, /* use as headset mic, without its own jack detect */
			{ }
		},
		.chained = true,
		.chain_id = ALC668_FIXUP_HEADSET_MODE
	},
	[ALC668_FIXUP_HEADSET_MODE] = {
		.type = HDA_FIXUP_FUNC,
		.v.func = alc_fixup_headset_mode_alc668,
	},
	[ALC662_FIXUP_BASS_MODE4_CHMAP] = {
		.type = HDA_FIXUP_FUNC,
		.v.func = alc_fixup_bass_chmap,
		.chained = true,
		.chain_id = ALC662_FIXUP_ASUS_MODE4
	},
	[ALC662_FIXUP_BASS_16] = {
		.type = HDA_FIXUP_PINS,
		.v.pins = (const struct hda_pintbl[]) {
			{0x16, 0x80106111}, /* bass speaker */
			{}
		},
		.chained = true,
		.chain_id = ALC662_FIXUP_BASS_CHMAP,
	},
	[ALC662_FIXUP_BASS_1A] = {
		.type = HDA_FIXUP_PINS,
		.v.pins = (const struct hda_pintbl[]) {
			{0x1a, 0x80106111}, /* bass speaker */
			{}
		},
		.chained = true,
		.chain_id = ALC662_FIXUP_BASS_CHMAP,
	},
	[ALC662_FIXUP_BASS_CHMAP] = {
		.type = HDA_FIXUP_FUNC,
		.v.func = alc_fixup_bass_chmap,
	},
	[ALC662_FIXUP_ASUS_Nx50] = {
		.type = HDA_FIXUP_FUNC,
		.v.func = alc_fixup_auto_mute_via_amp,
		.chained = true,
		.chain_id = ALC662_FIXUP_BASS_1A
	},
	[ALC668_FIXUP_ASUS_Nx51_HEADSET_MODE] = {
		.type = HDA_FIXUP_FUNC,
		.v.func = alc_fixup_headset_mode_alc668,
		.chain_id = ALC662_FIXUP_BASS_CHMAP
	},
	[ALC668_FIXUP_ASUS_Nx51] = {
		.type = HDA_FIXUP_PINS,
		.v.pins = (const struct hda_pintbl[]) {
			{ 0x19, 0x03a1913d }, /* use as headphone mic, without its own jack detect */
			{ 0x1a, 0x90170151 }, /* bass speaker */
			{ 0x1b, 0x03a1113c }, /* use as headset mic, without its own jack detect */
			{}
		},
		.chained = true,
		.chain_id = ALC668_FIXUP_ASUS_Nx51_HEADSET_MODE,
	},
	[ALC668_FIXUP_MIC_COEF] = {
		.type = HDA_FIXUP_VERBS,
		.v.verbs = (const struct hda_verb[]) {
			{ 0x20, AC_VERB_SET_COEF_INDEX, 0xc3 },
			{ 0x20, AC_VERB_SET_PROC_COEF, 0x4000 },
			{}
		},
	},
	[ALC668_FIXUP_ASUS_G751] = {
		.type = HDA_FIXUP_PINS,
		.v.pins = (const struct hda_pintbl[]) {
			{ 0x16, 0x0421101f }, /* HP */
			{}
		},
		.chained = true,
		.chain_id = ALC668_FIXUP_MIC_COEF
	},
	[ALC891_FIXUP_HEADSET_MODE] = {
		.type = HDA_FIXUP_FUNC,
		.v.func = alc_fixup_headset_mode,
	},
	[ALC891_FIXUP_DELL_MIC_NO_PRESENCE] = {
		.type = HDA_FIXUP_PINS,
		.v.pins = (const struct hda_pintbl[]) {
			{ 0x19, 0x03a1913d }, /* use as headphone mic, without its own jack detect */
			{ 0x1b, 0x03a1113c }, /* use as headset mic, without its own jack detect */
			{ }
		},
		.chained = true,
		.chain_id = ALC891_FIXUP_HEADSET_MODE
	},
	[ALC662_FIXUP_ACER_VERITON] = {
		.type = HDA_FIXUP_PINS,
		.v.pins = (const struct hda_pintbl[]) {
			{ 0x15, 0x50170120 }, /* no internal speaker */
			{ }
		}
	},
	[ALC892_FIXUP_ASROCK_MOBO] = {
		.type = HDA_FIXUP_PINS,
		.v.pins = (const struct hda_pintbl[]) {
			{ 0x15, 0x40f000f0 }, /* disabled */
			{ 0x16, 0x40f000f0 }, /* disabled */
			{ }
		}
	},
	[ALC662_FIXUP_USI_FUNC] = {
		.type = HDA_FIXUP_FUNC,
		.v.func = alc662_fixup_usi_headset_mic,
	},
	[ALC662_FIXUP_USI_HEADSET_MODE] = {
		.type = HDA_FIXUP_PINS,
		.v.pins = (const struct hda_pintbl[]) {
			{ 0x19, 0x02a1913c }, /* use as headset mic, without its own jack detect */
			{ 0x18, 0x01a1903d },
			{ }
		},
		.chained = true,
		.chain_id = ALC662_FIXUP_USI_FUNC
	},
	[ALC662_FIXUP_LENOVO_MULTI_CODECS] = {
		.type = HDA_FIXUP_FUNC,
		.v.func = alc233_alc662_fixup_lenovo_dual_codecs,
	},
	[ALC669_FIXUP_ACER_ASPIRE_ETHOS_HEADSET] = {
		.type = HDA_FIXUP_FUNC,
		.v.func = alc662_fixup_aspire_ethos_hp,
	},
	[ALC669_FIXUP_ACER_ASPIRE_ETHOS_SUBWOOFER] = {
		.type = HDA_FIXUP_VERBS,
		/* subwoofer needs an extra GPIO setting to become audible */
		.v.verbs = (const struct hda_verb[]) {
			{0x01, AC_VERB_SET_GPIO_MASK, 0x02},
			{0x01, AC_VERB_SET_GPIO_DIRECTION, 0x02},
			{0x01, AC_VERB_SET_GPIO_DATA, 0x00},
			{ }
		},
		.chained = true,
		.chain_id = ALC669_FIXUP_ACER_ASPIRE_ETHOS_HEADSET
	},
	[ALC669_FIXUP_ACER_ASPIRE_ETHOS] = {
		.type = HDA_FIXUP_PINS,
		.v.pins = (const struct hda_pintbl[]) {
			{ 0x15, 0x92130110 }, /* front speakers */
			{ 0x18, 0x99130111 }, /* center/subwoofer */
			{ 0x1b, 0x11130012 }, /* surround plus jack for HP */
			{ }
		},
		.chained = true,
		.chain_id = ALC669_FIXUP_ACER_ASPIRE_ETHOS_SUBWOOFER
	},
};

static const struct snd_pci_quirk alc662_fixup_tbl[] = {
	SND_PCI_QUIRK(0x1019, 0x9087, "ECS", ALC662_FIXUP_ASUS_MODE2),
	SND_PCI_QUIRK(0x1025, 0x022f, "Acer Aspire One", ALC662_FIXUP_INV_DMIC),
	SND_PCI_QUIRK(0x1025, 0x0241, "Packard Bell DOTS", ALC662_FIXUP_INV_DMIC),
	SND_PCI_QUIRK(0x1025, 0x0308, "Acer Aspire 8942G", ALC662_FIXUP_ASPIRE),
	SND_PCI_QUIRK(0x1025, 0x031c, "Gateway NV79", ALC662_FIXUP_SKU_IGNORE),
	SND_PCI_QUIRK(0x1025, 0x0349, "eMachines eM250", ALC662_FIXUP_INV_DMIC),
	SND_PCI_QUIRK(0x1025, 0x034a, "Gateway LT27", ALC662_FIXUP_INV_DMIC),
	SND_PCI_QUIRK(0x1025, 0x038b, "Acer Aspire 8943G", ALC662_FIXUP_ASPIRE),
	SND_PCI_QUIRK(0x1028, 0x05d8, "Dell", ALC668_FIXUP_DELL_MIC_NO_PRESENCE),
	SND_PCI_QUIRK(0x1028, 0x05db, "Dell", ALC668_FIXUP_DELL_MIC_NO_PRESENCE),
	SND_PCI_QUIRK(0x1028, 0x05fe, "Dell XPS 15", ALC668_FIXUP_DELL_XPS13),
	SND_PCI_QUIRK(0x1028, 0x060a, "Dell XPS 13", ALC668_FIXUP_DELL_XPS13),
	SND_PCI_QUIRK(0x1028, 0x060d, "Dell M3800", ALC668_FIXUP_DELL_XPS13),
	SND_PCI_QUIRK(0x1028, 0x0625, "Dell", ALC668_FIXUP_DELL_MIC_NO_PRESENCE),
	SND_PCI_QUIRK(0x1028, 0x0626, "Dell", ALC668_FIXUP_DELL_MIC_NO_PRESENCE),
	SND_PCI_QUIRK(0x1028, 0x0696, "Dell", ALC668_FIXUP_DELL_MIC_NO_PRESENCE),
	SND_PCI_QUIRK(0x1028, 0x0698, "Dell", ALC668_FIXUP_DELL_MIC_NO_PRESENCE),
	SND_PCI_QUIRK(0x1028, 0x069f, "Dell", ALC668_FIXUP_DELL_MIC_NO_PRESENCE),
	SND_PCI_QUIRK(0x103c, 0x1632, "HP RP5800", ALC662_FIXUP_HP_RP5800),
	SND_PCI_QUIRK(0x1043, 0x1080, "Asus UX501VW", ALC668_FIXUP_HEADSET_MODE),
	SND_PCI_QUIRK(0x1043, 0x11cd, "Asus N550", ALC662_FIXUP_ASUS_Nx50),
	SND_PCI_QUIRK(0x1043, 0x13df, "Asus N550JX", ALC662_FIXUP_BASS_1A),
	SND_PCI_QUIRK(0x1043, 0x129d, "Asus N750", ALC662_FIXUP_ASUS_Nx50),
	SND_PCI_QUIRK(0x1043, 0x12ff, "ASUS G751", ALC668_FIXUP_ASUS_G751),
	SND_PCI_QUIRK(0x1043, 0x1477, "ASUS N56VZ", ALC662_FIXUP_BASS_MODE4_CHMAP),
	SND_PCI_QUIRK(0x1043, 0x15a7, "ASUS UX51VZH", ALC662_FIXUP_BASS_16),
	SND_PCI_QUIRK(0x1043, 0x177d, "ASUS N551", ALC668_FIXUP_ASUS_Nx51),
	SND_PCI_QUIRK(0x1043, 0x17bd, "ASUS N751", ALC668_FIXUP_ASUS_Nx51),
	SND_PCI_QUIRK(0x1043, 0x1963, "ASUS X71SL", ALC662_FIXUP_ASUS_MODE8),
	SND_PCI_QUIRK(0x1043, 0x1b73, "ASUS N55SF", ALC662_FIXUP_BASS_16),
	SND_PCI_QUIRK(0x1043, 0x1bf3, "ASUS N76VZ", ALC662_FIXUP_BASS_MODE4_CHMAP),
	SND_PCI_QUIRK(0x1043, 0x8469, "ASUS mobo", ALC662_FIXUP_NO_JACK_DETECT),
	SND_PCI_QUIRK(0x105b, 0x0cd6, "Foxconn", ALC662_FIXUP_ASUS_MODE2),
	SND_PCI_QUIRK(0x144d, 0xc051, "Samsung R720", ALC662_FIXUP_IDEAPAD),
	SND_PCI_QUIRK(0x14cd, 0x5003, "USI", ALC662_FIXUP_USI_HEADSET_MODE),
	SND_PCI_QUIRK(0x17aa, 0x1036, "Lenovo P520", ALC662_FIXUP_LENOVO_MULTI_CODECS),
	SND_PCI_QUIRK(0x17aa, 0x38af, "Lenovo Ideapad Y550P", ALC662_FIXUP_IDEAPAD),
	SND_PCI_QUIRK(0x17aa, 0x3a0d, "Lenovo Ideapad Y550", ALC662_FIXUP_IDEAPAD),
	SND_PCI_QUIRK(0x1849, 0x5892, "ASRock B150M", ALC892_FIXUP_ASROCK_MOBO),
	SND_PCI_QUIRK(0x19da, 0xa130, "Zotac Z68", ALC662_FIXUP_ZOTAC_Z68),
	SND_PCI_QUIRK(0x1b0a, 0x01b8, "ACER Veriton", ALC662_FIXUP_ACER_VERITON),
	SND_PCI_QUIRK(0x1b35, 0x2206, "CZC P10T", ALC662_FIXUP_CZC_P10T),
	SND_PCI_QUIRK(0x1025, 0x0566, "Acer Aspire Ethos 8951G", ALC669_FIXUP_ACER_ASPIRE_ETHOS),

#if 0
	/* Below is a quirk table taken from the old code.
	 * Basically the device should work as is without the fixup table.
	 * If BIOS doesn't give a proper info, enable the corresponding
	 * fixup entry.
	 */
	SND_PCI_QUIRK(0x1043, 0x1000, "ASUS N50Vm", ALC662_FIXUP_ASUS_MODE1),
	SND_PCI_QUIRK(0x1043, 0x1092, "ASUS NB", ALC662_FIXUP_ASUS_MODE3),
	SND_PCI_QUIRK(0x1043, 0x1173, "ASUS K73Jn", ALC662_FIXUP_ASUS_MODE1),
	SND_PCI_QUIRK(0x1043, 0x11c3, "ASUS M70V", ALC662_FIXUP_ASUS_MODE3),
	SND_PCI_QUIRK(0x1043, 0x11d3, "ASUS NB", ALC662_FIXUP_ASUS_MODE1),
	SND_PCI_QUIRK(0x1043, 0x11f3, "ASUS NB", ALC662_FIXUP_ASUS_MODE2),
	SND_PCI_QUIRK(0x1043, 0x1203, "ASUS NB", ALC662_FIXUP_ASUS_MODE1),
	SND_PCI_QUIRK(0x1043, 0x1303, "ASUS G60J", ALC662_FIXUP_ASUS_MODE1),
	SND_PCI_QUIRK(0x1043, 0x1333, "ASUS G60Jx", ALC662_FIXUP_ASUS_MODE1),
	SND_PCI_QUIRK(0x1043, 0x1339, "ASUS NB", ALC662_FIXUP_ASUS_MODE2),
	SND_PCI_QUIRK(0x1043, 0x13e3, "ASUS N71JA", ALC662_FIXUP_ASUS_MODE7),
	SND_PCI_QUIRK(0x1043, 0x1463, "ASUS N71", ALC662_FIXUP_ASUS_MODE7),
	SND_PCI_QUIRK(0x1043, 0x14d3, "ASUS G72", ALC662_FIXUP_ASUS_MODE8),
	SND_PCI_QUIRK(0x1043, 0x1563, "ASUS N90", ALC662_FIXUP_ASUS_MODE3),
	SND_PCI_QUIRK(0x1043, 0x15d3, "ASUS N50SF F50SF", ALC662_FIXUP_ASUS_MODE1),
	SND_PCI_QUIRK(0x1043, 0x16c3, "ASUS NB", ALC662_FIXUP_ASUS_MODE2),
	SND_PCI_QUIRK(0x1043, 0x16f3, "ASUS K40C K50C", ALC662_FIXUP_ASUS_MODE2),
	SND_PCI_QUIRK(0x1043, 0x1733, "ASUS N81De", ALC662_FIXUP_ASUS_MODE1),
	SND_PCI_QUIRK(0x1043, 0x1753, "ASUS NB", ALC662_FIXUP_ASUS_MODE2),
	SND_PCI_QUIRK(0x1043, 0x1763, "ASUS NB", ALC662_FIXUP_ASUS_MODE6),
	SND_PCI_QUIRK(0x1043, 0x1765, "ASUS NB", ALC662_FIXUP_ASUS_MODE6),
	SND_PCI_QUIRK(0x1043, 0x1783, "ASUS NB", ALC662_FIXUP_ASUS_MODE2),
	SND_PCI_QUIRK(0x1043, 0x1793, "ASUS F50GX", ALC662_FIXUP_ASUS_MODE1),
	SND_PCI_QUIRK(0x1043, 0x17b3, "ASUS F70SL", ALC662_FIXUP_ASUS_MODE3),
	SND_PCI_QUIRK(0x1043, 0x17f3, "ASUS X58LE", ALC662_FIXUP_ASUS_MODE2),
	SND_PCI_QUIRK(0x1043, 0x1813, "ASUS NB", ALC662_FIXUP_ASUS_MODE2),
	SND_PCI_QUIRK(0x1043, 0x1823, "ASUS NB", ALC662_FIXUP_ASUS_MODE5),
	SND_PCI_QUIRK(0x1043, 0x1833, "ASUS NB", ALC662_FIXUP_ASUS_MODE6),
	SND_PCI_QUIRK(0x1043, 0x1843, "ASUS NB", ALC662_FIXUP_ASUS_MODE2),
	SND_PCI_QUIRK(0x1043, 0x1853, "ASUS F50Z", ALC662_FIXUP_ASUS_MODE1),
	SND_PCI_QUIRK(0x1043, 0x1864, "ASUS NB", ALC662_FIXUP_ASUS_MODE2),
	SND_PCI_QUIRK(0x1043, 0x1876, "ASUS NB", ALC662_FIXUP_ASUS_MODE2),
	SND_PCI_QUIRK(0x1043, 0x1893, "ASUS M50Vm", ALC662_FIXUP_ASUS_MODE3),
	SND_PCI_QUIRK(0x1043, 0x1894, "ASUS X55", ALC662_FIXUP_ASUS_MODE3),
	SND_PCI_QUIRK(0x1043, 0x18b3, "ASUS N80Vc", ALC662_FIXUP_ASUS_MODE1),
	SND_PCI_QUIRK(0x1043, 0x18c3, "ASUS VX5", ALC662_FIXUP_ASUS_MODE1),
	SND_PCI_QUIRK(0x1043, 0x18d3, "ASUS N81Te", ALC662_FIXUP_ASUS_MODE1),
	SND_PCI_QUIRK(0x1043, 0x18f3, "ASUS N505Tp", ALC662_FIXUP_ASUS_MODE1),
	SND_PCI_QUIRK(0x1043, 0x1903, "ASUS F5GL", ALC662_FIXUP_ASUS_MODE1),
	SND_PCI_QUIRK(0x1043, 0x1913, "ASUS NB", ALC662_FIXUP_ASUS_MODE2),
	SND_PCI_QUIRK(0x1043, 0x1933, "ASUS F80Q", ALC662_FIXUP_ASUS_MODE2),
	SND_PCI_QUIRK(0x1043, 0x1943, "ASUS Vx3V", ALC662_FIXUP_ASUS_MODE1),
	SND_PCI_QUIRK(0x1043, 0x1953, "ASUS NB", ALC662_FIXUP_ASUS_MODE1),
	SND_PCI_QUIRK(0x1043, 0x1963, "ASUS X71C", ALC662_FIXUP_ASUS_MODE3),
	SND_PCI_QUIRK(0x1043, 0x1983, "ASUS N5051A", ALC662_FIXUP_ASUS_MODE1),
	SND_PCI_QUIRK(0x1043, 0x1993, "ASUS N20", ALC662_FIXUP_ASUS_MODE1),
	SND_PCI_QUIRK(0x1043, 0x19b3, "ASUS F7Z", ALC662_FIXUP_ASUS_MODE1),
	SND_PCI_QUIRK(0x1043, 0x19c3, "ASUS F5Z/F6x", ALC662_FIXUP_ASUS_MODE2),
	SND_PCI_QUIRK(0x1043, 0x19e3, "ASUS NB", ALC662_FIXUP_ASUS_MODE1),
	SND_PCI_QUIRK(0x1043, 0x19f3, "ASUS NB", ALC662_FIXUP_ASUS_MODE4),
#endif
	{}
};

static const struct hda_model_fixup alc662_fixup_models[] = {
	{.id = ALC662_FIXUP_ASPIRE, .name = "aspire"},
	{.id = ALC662_FIXUP_IDEAPAD, .name = "ideapad"},
	{.id = ALC272_FIXUP_MARIO, .name = "mario"},
	{.id = ALC662_FIXUP_HP_RP5800, .name = "hp-rp5800"},
	{.id = ALC662_FIXUP_ASUS_MODE1, .name = "asus-mode1"},
	{.id = ALC662_FIXUP_ASUS_MODE2, .name = "asus-mode2"},
	{.id = ALC662_FIXUP_ASUS_MODE3, .name = "asus-mode3"},
	{.id = ALC662_FIXUP_ASUS_MODE4, .name = "asus-mode4"},
	{.id = ALC662_FIXUP_ASUS_MODE5, .name = "asus-mode5"},
	{.id = ALC662_FIXUP_ASUS_MODE6, .name = "asus-mode6"},
	{.id = ALC662_FIXUP_ASUS_MODE7, .name = "asus-mode7"},
	{.id = ALC662_FIXUP_ASUS_MODE8, .name = "asus-mode8"},
	{.id = ALC662_FIXUP_ZOTAC_Z68, .name = "zotac-z68"},
	{.id = ALC662_FIXUP_INV_DMIC, .name = "inv-dmic"},
	{.id = ALC662_FIXUP_DELL_MIC_NO_PRESENCE, .name = "alc662-headset-multi"},
	{.id = ALC668_FIXUP_DELL_MIC_NO_PRESENCE, .name = "dell-headset-multi"},
	{.id = ALC662_FIXUP_HEADSET_MODE, .name = "alc662-headset"},
	{.id = ALC668_FIXUP_HEADSET_MODE, .name = "alc668-headset"},
	{.id = ALC662_FIXUP_BASS_16, .name = "bass16"},
	{.id = ALC662_FIXUP_BASS_1A, .name = "bass1a"},
	{.id = ALC668_FIXUP_AUTO_MUTE, .name = "automute"},
	{.id = ALC668_FIXUP_DELL_XPS13, .name = "dell-xps13"},
	{.id = ALC662_FIXUP_ASUS_Nx50, .name = "asus-nx50"},
	{.id = ALC668_FIXUP_ASUS_Nx51, .name = "asus-nx51"},
	{.id = ALC668_FIXUP_ASUS_G751, .name = "asus-g751"},
	{.id = ALC891_FIXUP_HEADSET_MODE, .name = "alc891-headset"},
	{.id = ALC891_FIXUP_DELL_MIC_NO_PRESENCE, .name = "alc891-headset-multi"},
	{.id = ALC662_FIXUP_ACER_VERITON, .name = "acer-veriton"},
	{.id = ALC892_FIXUP_ASROCK_MOBO, .name = "asrock-mobo"},
	{.id = ALC662_FIXUP_USI_HEADSET_MODE, .name = "usi-headset"},
	{.id = ALC662_FIXUP_LENOVO_MULTI_CODECS, .name = "dual-codecs"},
	{.id = ALC669_FIXUP_ACER_ASPIRE_ETHOS, .name = "aspire-ethos"},
	{}
};

static const struct snd_hda_pin_quirk alc662_pin_fixup_tbl[] = {
	SND_HDA_PIN_QUIRK(0x10ec0867, 0x1028, "Dell", ALC891_FIXUP_DELL_MIC_NO_PRESENCE,
		{0x17, 0x02211010},
		{0x18, 0x01a19030},
		{0x1a, 0x01813040},
		{0x21, 0x01014020}),
	SND_HDA_PIN_QUIRK(0x10ec0867, 0x1028, "Dell", ALC891_FIXUP_DELL_MIC_NO_PRESENCE,
		{0x16, 0x01813030},
		{0x17, 0x02211010},
		{0x18, 0x01a19040},
		{0x21, 0x01014020}),
	SND_HDA_PIN_QUIRK(0x10ec0662, 0x1028, "Dell", ALC662_FIXUP_DELL_MIC_NO_PRESENCE,
		{0x14, 0x01014010},
		{0x18, 0x01a19020},
		{0x1a, 0x0181302f},
		{0x1b, 0x0221401f}),
	SND_HDA_PIN_QUIRK(0x10ec0668, 0x1028, "Dell", ALC668_FIXUP_AUTO_MUTE,
		{0x12, 0x99a30130},
		{0x14, 0x90170110},
		{0x15, 0x0321101f},
		{0x16, 0x03011020}),
	SND_HDA_PIN_QUIRK(0x10ec0668, 0x1028, "Dell", ALC668_FIXUP_AUTO_MUTE,
		{0x12, 0x99a30140},
		{0x14, 0x90170110},
		{0x15, 0x0321101f},
		{0x16, 0x03011020}),
	SND_HDA_PIN_QUIRK(0x10ec0668, 0x1028, "Dell", ALC668_FIXUP_AUTO_MUTE,
		{0x12, 0x99a30150},
		{0x14, 0x90170110},
		{0x15, 0x0321101f},
		{0x16, 0x03011020}),
	SND_HDA_PIN_QUIRK(0x10ec0668, 0x1028, "Dell", ALC668_FIXUP_AUTO_MUTE,
		{0x14, 0x90170110},
		{0x15, 0x0321101f},
		{0x16, 0x03011020}),
	SND_HDA_PIN_QUIRK(0x10ec0668, 0x1028, "Dell XPS 15", ALC668_FIXUP_AUTO_MUTE,
		{0x12, 0x90a60130},
		{0x14, 0x90170110},
		{0x15, 0x0321101f}),
	{}
};

/*
 */
static int patch_alc662(struct hda_codec *codec)
{
	struct alc_spec *spec;
	int err;

	err = alc_alloc_spec(codec, 0x0b);
	if (err < 0)
		return err;

	spec = codec->spec;

	spec->shutup = alc_eapd_shutup;

	/* handle multiple HPs as is */
	spec->parse_flags = HDA_PINCFG_NO_HP_FIXUP;

	alc_fix_pll_init(codec, 0x20, 0x04, 15);

	switch (codec->core.vendor_id) {
	case 0x10ec0668:
		spec->init_hook = alc668_restore_default_value;
		break;
	}

	alc_pre_init(codec);

	snd_hda_pick_fixup(codec, alc662_fixup_models,
		       alc662_fixup_tbl, alc662_fixups);
	snd_hda_pick_pin_fixup2(codec, alc662_pin_fixup_tbl, alc662_fixups, true);
	snd_hda_apply_fixup(codec, HDA_FIXUP_ACT_PRE_PROBE);

	alc_auto_parse_customize_define(codec);

	if (has_cdefine_beep(codec))
		spec->gen.beep_nid = 0x01;

	if ((alc_get_coef0(codec) & (1 << 14)) &&
	    codec->bus->pci && codec->bus->pci->subsystem_vendor == 0x1025 &&
	    spec->cdefine.platform_type == 1) {
		err = alc_codec_rename(codec, "ALC272X");
		if (err < 0)
			goto error;
	}

	/* automatic parse from the BIOS config */
	err = alc662_parse_auto_config(codec);
	if (err < 0)
		goto error;

	if (!spec->gen.no_analog && spec->gen.beep_nid) {
		switch (codec->core.vendor_id) {
		case 0x10ec0662:
			err = set_beep_amp(spec, 0x0b, 0x05, HDA_INPUT);
			break;
		case 0x10ec0272:
		case 0x10ec0663:
		case 0x10ec0665:
		case 0x10ec0668:
			err = set_beep_amp(spec, 0x0b, 0x04, HDA_INPUT);
			break;
		case 0x10ec0273:
			err = set_beep_amp(spec, 0x0b, 0x03, HDA_INPUT);
			break;
		}
		if (err < 0)
			goto error;
	}

	snd_hda_apply_fixup(codec, HDA_FIXUP_ACT_PROBE);

	return 0;

 error:
	alc_free(codec);
	return err;
}

/*
 * ALC680 support
 */

static int alc680_parse_auto_config(struct hda_codec *codec)
{
	return alc_parse_auto_config(codec, NULL, NULL);
}

/*
 */
static int patch_alc680(struct hda_codec *codec)
{
	int err;

	/* ALC680 has no aa-loopback mixer */
	err = alc_alloc_spec(codec, 0);
	if (err < 0)
		return err;

	/* automatic parse from the BIOS config */
	err = alc680_parse_auto_config(codec);
	if (err < 0) {
		alc_free(codec);
		return err;
	}

	return 0;
}

/*
 * patch entries
 */
static const struct hda_device_id snd_hda_id_realtek[] = {
	HDA_CODEC_ENTRY(0x10ec0215, "ALC215", patch_alc269),
	HDA_CODEC_ENTRY(0x10ec0221, "ALC221", patch_alc269),
	HDA_CODEC_ENTRY(0x10ec0222, "ALC222", patch_alc269),
	HDA_CODEC_ENTRY(0x10ec0225, "ALC225", patch_alc269),
	HDA_CODEC_ENTRY(0x10ec0231, "ALC231", patch_alc269),
	HDA_CODEC_ENTRY(0x10ec0233, "ALC233", patch_alc269),
	HDA_CODEC_ENTRY(0x10ec0234, "ALC234", patch_alc269),
	HDA_CODEC_ENTRY(0x10ec0235, "ALC233", patch_alc269),
	HDA_CODEC_ENTRY(0x10ec0236, "ALC236", patch_alc269),
	HDA_CODEC_ENTRY(0x10ec0255, "ALC255", patch_alc269),
	HDA_CODEC_ENTRY(0x10ec0256, "ALC256", patch_alc269),
	HDA_CODEC_ENTRY(0x10ec0257, "ALC257", patch_alc269),
	HDA_CODEC_ENTRY(0x10ec0260, "ALC260", patch_alc260),
	HDA_CODEC_ENTRY(0x10ec0262, "ALC262", patch_alc262),
	HDA_CODEC_ENTRY(0x10ec0267, "ALC267", patch_alc268),
	HDA_CODEC_ENTRY(0x10ec0268, "ALC268", patch_alc268),
	HDA_CODEC_ENTRY(0x10ec0269, "ALC269", patch_alc269),
	HDA_CODEC_ENTRY(0x10ec0270, "ALC270", patch_alc269),
	HDA_CODEC_ENTRY(0x10ec0272, "ALC272", patch_alc662),
	HDA_CODEC_ENTRY(0x10ec0274, "ALC274", patch_alc269),
	HDA_CODEC_ENTRY(0x10ec0275, "ALC275", patch_alc269),
	HDA_CODEC_ENTRY(0x10ec0276, "ALC276", patch_alc269),
	HDA_CODEC_ENTRY(0x10ec0280, "ALC280", patch_alc269),
	HDA_CODEC_ENTRY(0x10ec0282, "ALC282", patch_alc269),
	HDA_CODEC_ENTRY(0x10ec0283, "ALC283", patch_alc269),
	HDA_CODEC_ENTRY(0x10ec0284, "ALC284", patch_alc269),
	HDA_CODEC_ENTRY(0x10ec0285, "ALC285", patch_alc269),
	HDA_CODEC_ENTRY(0x10ec0286, "ALC286", patch_alc269),
	HDA_CODEC_ENTRY(0x10ec0288, "ALC288", patch_alc269),
	HDA_CODEC_ENTRY(0x10ec0289, "ALC289", patch_alc269),
	HDA_CODEC_ENTRY(0x10ec0290, "ALC290", patch_alc269),
	HDA_CODEC_ENTRY(0x10ec0292, "ALC292", patch_alc269),
	HDA_CODEC_ENTRY(0x10ec0293, "ALC293", patch_alc269),
	HDA_CODEC_ENTRY(0x10ec0294, "ALC294", patch_alc269),
	HDA_CODEC_ENTRY(0x10ec0295, "ALC295", patch_alc269),
	HDA_CODEC_ENTRY(0x10ec0298, "ALC298", patch_alc269),
	HDA_CODEC_ENTRY(0x10ec0299, "ALC299", patch_alc269),
	HDA_CODEC_ENTRY(0x10ec0300, "ALC300", patch_alc269),
	HDA_CODEC_ENTRY(0x10ec0623, "ALC623", patch_alc269),
	HDA_CODEC_REV_ENTRY(0x10ec0861, 0x100340, "ALC660", patch_alc861),
	HDA_CODEC_ENTRY(0x10ec0660, "ALC660-VD", patch_alc861vd),
	HDA_CODEC_ENTRY(0x10ec0861, "ALC861", patch_alc861),
	HDA_CODEC_ENTRY(0x10ec0862, "ALC861-VD", patch_alc861vd),
	HDA_CODEC_REV_ENTRY(0x10ec0662, 0x100002, "ALC662 rev2", patch_alc882),
	HDA_CODEC_REV_ENTRY(0x10ec0662, 0x100101, "ALC662 rev1", patch_alc662),
	HDA_CODEC_REV_ENTRY(0x10ec0662, 0x100300, "ALC662 rev3", patch_alc662),
	HDA_CODEC_ENTRY(0x10ec0663, "ALC663", patch_alc662),
	HDA_CODEC_ENTRY(0x10ec0665, "ALC665", patch_alc662),
	HDA_CODEC_ENTRY(0x10ec0667, "ALC667", patch_alc662),
	HDA_CODEC_ENTRY(0x10ec0668, "ALC668", patch_alc662),
	HDA_CODEC_ENTRY(0x10ec0670, "ALC670", patch_alc662),
	HDA_CODEC_ENTRY(0x10ec0671, "ALC671", patch_alc662),
	HDA_CODEC_ENTRY(0x10ec0680, "ALC680", patch_alc680),
	HDA_CODEC_ENTRY(0x10ec0700, "ALC700", patch_alc269),
	HDA_CODEC_ENTRY(0x10ec0701, "ALC701", patch_alc269),
	HDA_CODEC_ENTRY(0x10ec0703, "ALC703", patch_alc269),
	HDA_CODEC_ENTRY(0x10ec0711, "ALC711", patch_alc269),
	HDA_CODEC_ENTRY(0x10ec0867, "ALC891", patch_alc662),
	HDA_CODEC_ENTRY(0x10ec0880, "ALC880", patch_alc880),
	HDA_CODEC_ENTRY(0x10ec0882, "ALC882", patch_alc882),
	HDA_CODEC_ENTRY(0x10ec0883, "ALC883", patch_alc882),
	HDA_CODEC_REV_ENTRY(0x10ec0885, 0x100101, "ALC889A", patch_alc882),
	HDA_CODEC_REV_ENTRY(0x10ec0885, 0x100103, "ALC889A", patch_alc882),
	HDA_CODEC_ENTRY(0x10ec0885, "ALC885", patch_alc882),
	HDA_CODEC_ENTRY(0x10ec0887, "ALC887", patch_alc882),
	HDA_CODEC_REV_ENTRY(0x10ec0888, 0x100101, "ALC1200", patch_alc882),
	HDA_CODEC_ENTRY(0x10ec0888, "ALC888", patch_alc882),
	HDA_CODEC_ENTRY(0x10ec0889, "ALC889", patch_alc882),
	HDA_CODEC_ENTRY(0x10ec0892, "ALC892", patch_alc662),
	HDA_CODEC_ENTRY(0x10ec0899, "ALC898", patch_alc882),
	HDA_CODEC_ENTRY(0x10ec0900, "ALC1150", patch_alc882),
	HDA_CODEC_ENTRY(0x10ec1168, "ALC1220", patch_alc882),
	HDA_CODEC_ENTRY(0x10ec1220, "ALC1220", patch_alc882),
	{} /* terminator */
};
MODULE_DEVICE_TABLE(hdaudio, snd_hda_id_realtek);

MODULE_LICENSE("GPL");
MODULE_DESCRIPTION("Realtek HD-audio codec");

static struct hda_codec_driver realtek_driver = {
	.id = snd_hda_id_realtek,
};

module_hda_codec_driver(realtek_driver);<|MERGE_RESOLUTION|>--- conflicted
+++ resolved
@@ -7925,24 +7925,6 @@
 	spec->shutup = alc_default_shutup;
 	spec->init_hook = alc_default_init;
 
-<<<<<<< HEAD
-=======
-	alc_pre_init(codec);
-
-	snd_hda_pick_fixup(codec, alc269_fixup_models,
-		       alc269_fixup_tbl, alc269_fixups);
-	snd_hda_pick_pin_fixup2(codec, alc269_pin_fixup_tbl, alc269_fixups, true);
-	snd_hda_pick_pin_fixup2(codec, alc269_fallback_pin_fixup_tbl, alc269_fixups, false);
-	snd_hda_pick_fixup(codec, NULL,	alc269_fixup_vendor_tbl,
-			   alc269_fixups);
-	snd_hda_apply_fixup(codec, HDA_FIXUP_ACT_PRE_PROBE);
-
-	alc_auto_parse_customize_define(codec);
-
-	if (has_cdefine_beep(codec))
-		spec->gen.beep_nid = 0x01;
-
->>>>>>> 1a4a0188
 	switch (codec->core.vendor_id) {
 	case 0x10ec0269:
 		spec->codec_variant = ALC269_TYPE_ALC269VA;
@@ -8074,7 +8056,8 @@
 
 	snd_hda_pick_fixup(codec, alc269_fixup_models,
 		       alc269_fixup_tbl, alc269_fixups);
-	snd_hda_pick_pin_fixup(codec, alc269_pin_fixup_tbl, alc269_fixups);
+	snd_hda_pick_pin_fixup2(codec, alc269_pin_fixup_tbl, alc269_fixups, true);
+	snd_hda_pick_pin_fixup2(codec, alc269_fallback_pin_fixup_tbl, alc269_fixups, false);
 	snd_hda_pick_fixup(codec, NULL,	alc269_fixup_vendor_tbl,
 			   alc269_fixups);
 	snd_hda_apply_fixup(codec, HDA_FIXUP_ACT_PRE_PROBE);
