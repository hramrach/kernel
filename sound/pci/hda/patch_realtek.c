--- conflicted
+++ resolved
@@ -6155,10 +6155,7 @@
 	ALC269_FIXUP_CZC_L101,
 	ALC269_FIXUP_LEMOTE_A1802,
 	ALC269_FIXUP_LEMOTE_A190X,
-<<<<<<< HEAD
-=======
 	ALC256_FIXUP_INTEL_NUC8_RUGGED,
->>>>>>> 9123e3a7
 };
 
 static const struct hda_fixup alc269_fixups[] = {
@@ -7480,8 +7477,6 @@
 		},
 		.chain_id = ALC269_FIXUP_DMIC,
 	},
-<<<<<<< HEAD
-=======
 	[ALC256_FIXUP_INTEL_NUC8_RUGGED] = {
 		.type = HDA_FIXUP_PINS,
 		.v.pins = (const struct hda_pintbl[]) {
@@ -7491,7 +7486,6 @@
 		.chained = true,
 		.chain_id = ALC269_FIXUP_HEADSET_MODE
 	},
->>>>>>> 9123e3a7
 };
 
 static const struct snd_pci_quirk alc269_fixup_tbl[] = {
@@ -7789,10 +7783,7 @@
 	SND_PCI_QUIRK(0x10ec, 0x118c, "Medion EE4254 MD62100", ALC256_FIXUP_MEDION_HEADSET_NO_PRESENCE),
 	SND_PCI_QUIRK(0x1c06, 0x2013, "Lemote A1802", ALC269_FIXUP_LEMOTE_A1802),
 	SND_PCI_QUIRK(0x1c06, 0x2015, "Lemote A190X", ALC269_FIXUP_LEMOTE_A190X),
-<<<<<<< HEAD
-=======
 	SND_PCI_QUIRK(0x8086, 0x2080, "Intel NUC 8 Rugged", ALC256_FIXUP_INTEL_NUC8_RUGGED),
->>>>>>> 9123e3a7
 
 #if 0
 	/* Below is a quirk table taken from the old code.
