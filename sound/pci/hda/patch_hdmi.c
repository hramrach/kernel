// SPDX-License-Identifier: GPL-2.0-or-later
/*
 *
 *  patch_hdmi.c - routines for HDMI/DisplayPort codecs
 *
 *  Copyright(c) 2008-2010 Intel Corporation. All rights reserved.
 *  Copyright (c) 2006 ATI Technologies Inc.
 *  Copyright (c) 2008 NVIDIA Corp.  All rights reserved.
 *  Copyright (c) 2008 Wei Ni <wni@nvidia.com>
 *  Copyright (c) 2013 Anssi Hannula <anssi.hannula@iki.fi>
 *
 *  Authors:
 *			Wu Fengguang <wfg@linux.intel.com>
 *
 *  Maintained by:
 *			Wu Fengguang <wfg@linux.intel.com>
 */

#include <linux/init.h>
#include <linux/delay.h>
#include <linux/pci.h>
#include <linux/slab.h>
#include <linux/module.h>
#include <linux/pm_runtime.h>
#include <sound/core.h>
#include <sound/jack.h>
#include <sound/asoundef.h>
#include <sound/tlv.h>
#include <sound/hdaudio.h>
#include <sound/hda_i915.h>
#include <sound/hda_chmap.h>
#include <sound/hda_codec.h>
#include "hda_local.h"
#include "hda_jack.h"

static bool static_hdmi_pcm;
module_param(static_hdmi_pcm, bool, 0644);
MODULE_PARM_DESC(static_hdmi_pcm, "Don't restrict PCM parameters per ELD info");

#define is_haswell(codec)  ((codec)->core.vendor_id == 0x80862807)
#define is_broadwell(codec)    ((codec)->core.vendor_id == 0x80862808)
#define is_skylake(codec) ((codec)->core.vendor_id == 0x80862809)
#define is_broxton(codec) ((codec)->core.vendor_id == 0x8086280a)
#define is_kabylake(codec) ((codec)->core.vendor_id == 0x8086280b)
#define is_geminilake(codec) (((codec)->core.vendor_id == 0x8086280d) || \
				((codec)->core.vendor_id == 0x80862800))
#define is_cannonlake(codec) ((codec)->core.vendor_id == 0x8086280c)
#define is_icelake(codec) ((codec)->core.vendor_id == 0x8086280f)
#define is_tigerlake(codec) ((codec)->core.vendor_id == 0x80862812)
#define is_haswell_plus(codec) (is_haswell(codec) || is_broadwell(codec) \
				|| is_skylake(codec) || is_broxton(codec) \
				|| is_kabylake(codec) || is_geminilake(codec) \
				|| is_cannonlake(codec) || is_icelake(codec) \
				|| is_tigerlake(codec))
#define is_valleyview(codec) ((codec)->core.vendor_id == 0x80862882)
#define is_cherryview(codec) ((codec)->core.vendor_id == 0x80862883)
#define is_valleyview_plus(codec) (is_valleyview(codec) || is_cherryview(codec))

struct hdmi_spec_per_cvt {
	hda_nid_t cvt_nid;
	int assigned;
	unsigned int channels_min;
	unsigned int channels_max;
	u32 rates;
	u64 formats;
	unsigned int maxbps;
};

/* max. connections to a widget */
#define HDA_MAX_CONNECTIONS	32

struct hdmi_spec_per_pin {
	hda_nid_t pin_nid;
	int dev_id;
	/* pin idx, different device entries on the same pin use the same idx */
	int pin_nid_idx;
	int num_mux_nids;
	hda_nid_t mux_nids[HDA_MAX_CONNECTIONS];
	int mux_idx;
	hda_nid_t cvt_nid;

	struct hda_codec *codec;
	struct hdmi_eld sink_eld;
	struct mutex lock;
	struct delayed_work work;
	struct hdmi_pcm *pcm; /* pointer to spec->pcm_rec[n] dynamically*/
	int pcm_idx; /* which pcm is attached. -1 means no pcm is attached */
	int repoll_count;
	bool setup; /* the stream has been set up by prepare callback */
	int channels; /* current number of channels */
	bool non_pcm;
	bool chmap_set;		/* channel-map override by ALSA API? */
	unsigned char chmap[8]; /* ALSA API channel-map */
#ifdef CONFIG_SND_PROC_FS
	struct snd_info_entry *proc_entry;
#endif
};

/* operations used by generic code that can be overridden by patches */
struct hdmi_ops {
	int (*pin_get_eld)(struct hda_codec *codec, hda_nid_t pin_nid,
			   unsigned char *buf, int *eld_size);

	void (*pin_setup_infoframe)(struct hda_codec *codec, hda_nid_t pin_nid,
				    int ca, int active_channels, int conn_type);

	/* enable/disable HBR (HD passthrough) */
	int (*pin_hbr_setup)(struct hda_codec *codec, hda_nid_t pin_nid, bool hbr);

	int (*setup_stream)(struct hda_codec *codec, hda_nid_t cvt_nid,
			    hda_nid_t pin_nid, u32 stream_tag, int format);

	void (*pin_cvt_fixup)(struct hda_codec *codec,
			      struct hdmi_spec_per_pin *per_pin,
			      hda_nid_t cvt_nid);
};

struct hdmi_pcm {
	struct hda_pcm *pcm;
	struct snd_jack *jack;
	struct snd_kcontrol *eld_ctl;
};

struct hdmi_spec {
	struct hda_codec *codec;
	int num_cvts;
	struct snd_array cvts; /* struct hdmi_spec_per_cvt */
	hda_nid_t cvt_nids[4]; /* only for haswell fix */

	/*
	 * num_pins is the number of virtual pins
	 * for example, there are 3 pins, and each pin
	 * has 4 device entries, then the num_pins is 12
	 */
	int num_pins;
	/*
	 * num_nids is the number of real pins
	 * In the above example, num_nids is 3
	 */
	int num_nids;
	/*
	 * dev_num is the number of device entries
	 * on each pin.
	 * In the above example, dev_num is 4
	 */
	int dev_num;
	struct snd_array pins; /* struct hdmi_spec_per_pin */
	struct hdmi_pcm pcm_rec[16];
	struct mutex pcm_lock;
	struct mutex bind_lock; /* for audio component binding */
	/* pcm_bitmap means which pcms have been assigned to pins*/
	unsigned long pcm_bitmap;
	int pcm_used;	/* counter of pcm_rec[] */
	/* bitmap shows whether the pcm is opened in user space
	 * bit 0 means the first playback PCM (PCM3);
	 * bit 1 means the second playback PCM, and so on.
	 */
	unsigned long pcm_in_use;

	struct hdmi_eld temp_eld;
	struct hdmi_ops ops;

	bool dyn_pin_out;
	bool dyn_pcm_assign;
	/*
	 * Non-generic VIA/NVIDIA specific
	 */
	struct hda_multi_out multiout;
	struct hda_pcm_stream pcm_playback;

	bool use_jack_detect; /* jack detection enabled */
	bool use_acomp_notifier; /* use eld_notify callback for hotplug */
	bool acomp_registered; /* audio component registered in this driver */
	struct drm_audio_component_audio_ops drm_audio_ops;
	int (*port2pin)(struct hda_codec *, int); /* reverse port/pin mapping */

	struct hdac_chmap chmap;
	hda_nid_t vendor_nid;
	const int *port_map;
	int port_num;
};

#ifdef CONFIG_SND_HDA_COMPONENT
static inline bool codec_has_acomp(struct hda_codec *codec)
{
	struct hdmi_spec *spec = codec->spec;
	return spec->use_acomp_notifier;
}
#else
#define codec_has_acomp(codec)	false
#endif

struct hdmi_audio_infoframe {
	u8 type; /* 0x84 */
	u8 ver;  /* 0x01 */
	u8 len;  /* 0x0a */

	u8 checksum;

	u8 CC02_CT47;	/* CC in bits 0:2, CT in 4:7 */
	u8 SS01_SF24;
	u8 CXT04;
	u8 CA;
	u8 LFEPBL01_LSV36_DM_INH7;
};

struct dp_audio_infoframe {
	u8 type; /* 0x84 */
	u8 len;  /* 0x1b */
	u8 ver;  /* 0x11 << 2 */

	u8 CC02_CT47;	/* match with HDMI infoframe from this on */
	u8 SS01_SF24;
	u8 CXT04;
	u8 CA;
	u8 LFEPBL01_LSV36_DM_INH7;
};

union audio_infoframe {
	struct hdmi_audio_infoframe hdmi;
	struct dp_audio_infoframe dp;
	u8 bytes[0];
};

/*
 * HDMI routines
 */

#define get_pin(spec, idx) \
	((struct hdmi_spec_per_pin *)snd_array_elem(&spec->pins, idx))
#define get_cvt(spec, idx) \
	((struct hdmi_spec_per_cvt  *)snd_array_elem(&spec->cvts, idx))
/* obtain hdmi_pcm object assigned to idx */
#define get_hdmi_pcm(spec, idx)	(&(spec)->pcm_rec[idx])
/* obtain hda_pcm object assigned to idx */
#define get_pcm_rec(spec, idx)	(get_hdmi_pcm(spec, idx)->pcm)

static int pin_id_to_pin_index(struct hda_codec *codec,
			       hda_nid_t pin_nid, int dev_id)
{
	struct hdmi_spec *spec = codec->spec;
	int pin_idx;
	struct hdmi_spec_per_pin *per_pin;

	/*
	 * (dev_id == -1) means it is NON-MST pin
	 * return the first virtual pin on this port
	 */
	if (dev_id == -1)
		dev_id = 0;

	for (pin_idx = 0; pin_idx < spec->num_pins; pin_idx++) {
		per_pin = get_pin(spec, pin_idx);
		if ((per_pin->pin_nid == pin_nid) &&
			(per_pin->dev_id == dev_id))
			return pin_idx;
	}

	codec_warn(codec, "HDMI: pin nid %d not registered\n", pin_nid);
	return -EINVAL;
}

static int hinfo_to_pcm_index(struct hda_codec *codec,
			struct hda_pcm_stream *hinfo)
{
	struct hdmi_spec *spec = codec->spec;
	int pcm_idx;

	for (pcm_idx = 0; pcm_idx < spec->pcm_used; pcm_idx++)
		if (get_pcm_rec(spec, pcm_idx)->stream == hinfo)
			return pcm_idx;

	codec_warn(codec, "HDMI: hinfo %p not registered\n", hinfo);
	return -EINVAL;
}

static int hinfo_to_pin_index(struct hda_codec *codec,
			      struct hda_pcm_stream *hinfo)
{
	struct hdmi_spec *spec = codec->spec;
	struct hdmi_spec_per_pin *per_pin;
	int pin_idx;

	for (pin_idx = 0; pin_idx < spec->num_pins; pin_idx++) {
		per_pin = get_pin(spec, pin_idx);
		if (per_pin->pcm &&
			per_pin->pcm->pcm->stream == hinfo)
			return pin_idx;
	}

	codec_dbg(codec, "HDMI: hinfo %p not registered\n", hinfo);
	return -EINVAL;
}

static struct hdmi_spec_per_pin *pcm_idx_to_pin(struct hdmi_spec *spec,
						int pcm_idx)
{
	int i;
	struct hdmi_spec_per_pin *per_pin;

	for (i = 0; i < spec->num_pins; i++) {
		per_pin = get_pin(spec, i);
		if (per_pin->pcm_idx == pcm_idx)
			return per_pin;
	}
	return NULL;
}

static int cvt_nid_to_cvt_index(struct hda_codec *codec, hda_nid_t cvt_nid)
{
	struct hdmi_spec *spec = codec->spec;
	int cvt_idx;

	for (cvt_idx = 0; cvt_idx < spec->num_cvts; cvt_idx++)
		if (get_cvt(spec, cvt_idx)->cvt_nid == cvt_nid)
			return cvt_idx;

	codec_warn(codec, "HDMI: cvt nid %d not registered\n", cvt_nid);
	return -EINVAL;
}

static int hdmi_eld_ctl_info(struct snd_kcontrol *kcontrol,
			struct snd_ctl_elem_info *uinfo)
{
	struct hda_codec *codec = snd_kcontrol_chip(kcontrol);
	struct hdmi_spec *spec = codec->spec;
	struct hdmi_spec_per_pin *per_pin;
	struct hdmi_eld *eld;
	int pcm_idx;

	uinfo->type = SNDRV_CTL_ELEM_TYPE_BYTES;

	pcm_idx = kcontrol->private_value;
	mutex_lock(&spec->pcm_lock);
	per_pin = pcm_idx_to_pin(spec, pcm_idx);
	if (!per_pin) {
		/* no pin is bound to the pcm */
		uinfo->count = 0;
		goto unlock;
	}
	eld = &per_pin->sink_eld;
	uinfo->count = eld->eld_valid ? eld->eld_size : 0;

 unlock:
	mutex_unlock(&spec->pcm_lock);
	return 0;
}

static int hdmi_eld_ctl_get(struct snd_kcontrol *kcontrol,
			struct snd_ctl_elem_value *ucontrol)
{
	struct hda_codec *codec = snd_kcontrol_chip(kcontrol);
	struct hdmi_spec *spec = codec->spec;
	struct hdmi_spec_per_pin *per_pin;
	struct hdmi_eld *eld;
	int pcm_idx;
	int err = 0;

	pcm_idx = kcontrol->private_value;
	mutex_lock(&spec->pcm_lock);
	per_pin = pcm_idx_to_pin(spec, pcm_idx);
	if (!per_pin) {
		/* no pin is bound to the pcm */
		memset(ucontrol->value.bytes.data, 0,
		       ARRAY_SIZE(ucontrol->value.bytes.data));
		goto unlock;
	}

	eld = &per_pin->sink_eld;
	if (eld->eld_size > ARRAY_SIZE(ucontrol->value.bytes.data) ||
	    eld->eld_size > ELD_MAX_SIZE) {
		snd_BUG();
		err = -EINVAL;
		goto unlock;
	}

	memset(ucontrol->value.bytes.data, 0,
	       ARRAY_SIZE(ucontrol->value.bytes.data));
	if (eld->eld_valid)
		memcpy(ucontrol->value.bytes.data, eld->eld_buffer,
		       eld->eld_size);

 unlock:
	mutex_unlock(&spec->pcm_lock);
	return err;
}

static const struct snd_kcontrol_new eld_bytes_ctl = {
	.access = SNDRV_CTL_ELEM_ACCESS_READ | SNDRV_CTL_ELEM_ACCESS_VOLATILE,
	.iface = SNDRV_CTL_ELEM_IFACE_PCM,
	.name = "ELD",
	.info = hdmi_eld_ctl_info,
	.get = hdmi_eld_ctl_get,
};

static int hdmi_create_eld_ctl(struct hda_codec *codec, int pcm_idx,
			int device)
{
	struct snd_kcontrol *kctl;
	struct hdmi_spec *spec = codec->spec;
	int err;

	kctl = snd_ctl_new1(&eld_bytes_ctl, codec);
	if (!kctl)
		return -ENOMEM;
	kctl->private_value = pcm_idx;
	kctl->id.device = device;

	/* no pin nid is associated with the kctl now
	 * tbd: associate pin nid to eld ctl later
	 */
	err = snd_hda_ctl_add(codec, 0, kctl);
	if (err < 0)
		return err;

	get_hdmi_pcm(spec, pcm_idx)->eld_ctl = kctl;
	return 0;
}

#ifdef BE_PARANOID
static void hdmi_get_dip_index(struct hda_codec *codec, hda_nid_t pin_nid,
				int *packet_index, int *byte_index)
{
	int val;

	val = snd_hda_codec_read(codec, pin_nid, 0,
				 AC_VERB_GET_HDMI_DIP_INDEX, 0);

	*packet_index = val >> 5;
	*byte_index = val & 0x1f;
}
#endif

static void hdmi_set_dip_index(struct hda_codec *codec, hda_nid_t pin_nid,
				int packet_index, int byte_index)
{
	int val;

	val = (packet_index << 5) | (byte_index & 0x1f);

	snd_hda_codec_write(codec, pin_nid, 0, AC_VERB_SET_HDMI_DIP_INDEX, val);
}

static void hdmi_write_dip_byte(struct hda_codec *codec, hda_nid_t pin_nid,
				unsigned char val)
{
	snd_hda_codec_write(codec, pin_nid, 0, AC_VERB_SET_HDMI_DIP_DATA, val);
}

static void hdmi_init_pin(struct hda_codec *codec, hda_nid_t pin_nid)
{
	struct hdmi_spec *spec = codec->spec;
	int pin_out;

	/* Unmute */
	if (get_wcaps(codec, pin_nid) & AC_WCAP_OUT_AMP)
		snd_hda_codec_write(codec, pin_nid, 0,
				AC_VERB_SET_AMP_GAIN_MUTE, AMP_OUT_UNMUTE);

	if (spec->dyn_pin_out)
		/* Disable pin out until stream is active */
		pin_out = 0;
	else
		/* Enable pin out: some machines with GM965 gets broken output
		 * when the pin is disabled or changed while using with HDMI
		 */
		pin_out = PIN_OUT;

	snd_hda_codec_write(codec, pin_nid, 0,
			    AC_VERB_SET_PIN_WIDGET_CONTROL, pin_out);
}

/*
 * ELD proc files
 */

#ifdef CONFIG_SND_PROC_FS
static void print_eld_info(struct snd_info_entry *entry,
			   struct snd_info_buffer *buffer)
{
	struct hdmi_spec_per_pin *per_pin = entry->private_data;

	mutex_lock(&per_pin->lock);
	snd_hdmi_print_eld_info(&per_pin->sink_eld, buffer);
	mutex_unlock(&per_pin->lock);
}

static void write_eld_info(struct snd_info_entry *entry,
			   struct snd_info_buffer *buffer)
{
	struct hdmi_spec_per_pin *per_pin = entry->private_data;

	mutex_lock(&per_pin->lock);
	snd_hdmi_write_eld_info(&per_pin->sink_eld, buffer);
	mutex_unlock(&per_pin->lock);
}

static int eld_proc_new(struct hdmi_spec_per_pin *per_pin, int index)
{
	char name[32];
	struct hda_codec *codec = per_pin->codec;
	struct snd_info_entry *entry;
	int err;

	snprintf(name, sizeof(name), "eld#%d.%d", codec->addr, index);
	err = snd_card_proc_new(codec->card, name, &entry);
	if (err < 0)
		return err;

	snd_info_set_text_ops(entry, per_pin, print_eld_info);
	entry->c.text.write = write_eld_info;
	entry->mode |= 0200;
	per_pin->proc_entry = entry;

	return 0;
}

static void eld_proc_free(struct hdmi_spec_per_pin *per_pin)
{
	if (!per_pin->codec->bus->shutdown) {
		snd_info_free_entry(per_pin->proc_entry);
		per_pin->proc_entry = NULL;
	}
}
#else
static inline int eld_proc_new(struct hdmi_spec_per_pin *per_pin,
			       int index)
{
	return 0;
}
static inline void eld_proc_free(struct hdmi_spec_per_pin *per_pin)
{
}
#endif

/*
 * Audio InfoFrame routines
 */

/*
 * Enable Audio InfoFrame Transmission
 */
static void hdmi_start_infoframe_trans(struct hda_codec *codec,
				       hda_nid_t pin_nid)
{
	hdmi_set_dip_index(codec, pin_nid, 0x0, 0x0);
	snd_hda_codec_write(codec, pin_nid, 0, AC_VERB_SET_HDMI_DIP_XMIT,
						AC_DIPXMIT_BEST);
}

/*
 * Disable Audio InfoFrame Transmission
 */
static void hdmi_stop_infoframe_trans(struct hda_codec *codec,
				      hda_nid_t pin_nid)
{
	hdmi_set_dip_index(codec, pin_nid, 0x0, 0x0);
	snd_hda_codec_write(codec, pin_nid, 0, AC_VERB_SET_HDMI_DIP_XMIT,
						AC_DIPXMIT_DISABLE);
}

static void hdmi_debug_dip_size(struct hda_codec *codec, hda_nid_t pin_nid)
{
#ifdef CONFIG_SND_DEBUG_VERBOSE
	int i;
	int size;

	size = snd_hdmi_get_eld_size(codec, pin_nid);
	codec_dbg(codec, "HDMI: ELD buf size is %d\n", size);

	for (i = 0; i < 8; i++) {
		size = snd_hda_codec_read(codec, pin_nid, 0,
						AC_VERB_GET_HDMI_DIP_SIZE, i);
		codec_dbg(codec, "HDMI: DIP GP[%d] buf size is %d\n", i, size);
	}
#endif
}

static void hdmi_clear_dip_buffers(struct hda_codec *codec, hda_nid_t pin_nid)
{
#ifdef BE_PARANOID
	int i, j;
	int size;
	int pi, bi;
	for (i = 0; i < 8; i++) {
		size = snd_hda_codec_read(codec, pin_nid, 0,
						AC_VERB_GET_HDMI_DIP_SIZE, i);
		if (size == 0)
			continue;

		hdmi_set_dip_index(codec, pin_nid, i, 0x0);
		for (j = 1; j < 1000; j++) {
			hdmi_write_dip_byte(codec, pin_nid, 0x0);
			hdmi_get_dip_index(codec, pin_nid, &pi, &bi);
			if (pi != i)
				codec_dbg(codec, "dip index %d: %d != %d\n",
						bi, pi, i);
			if (bi == 0) /* byte index wrapped around */
				break;
		}
		codec_dbg(codec,
			"HDMI: DIP GP[%d] buf reported size=%d, written=%d\n",
			i, size, j);
	}
#endif
}

static void hdmi_checksum_audio_infoframe(struct hdmi_audio_infoframe *hdmi_ai)
{
	u8 *bytes = (u8 *)hdmi_ai;
	u8 sum = 0;
	int i;

	hdmi_ai->checksum = 0;

	for (i = 0; i < sizeof(*hdmi_ai); i++)
		sum += bytes[i];

	hdmi_ai->checksum = -sum;
}

static void hdmi_fill_audio_infoframe(struct hda_codec *codec,
				      hda_nid_t pin_nid,
				      u8 *dip, int size)
{
	int i;

	hdmi_debug_dip_size(codec, pin_nid);
	hdmi_clear_dip_buffers(codec, pin_nid); /* be paranoid */

	hdmi_set_dip_index(codec, pin_nid, 0x0, 0x0);
	for (i = 0; i < size; i++)
		hdmi_write_dip_byte(codec, pin_nid, dip[i]);
}

static bool hdmi_infoframe_uptodate(struct hda_codec *codec, hda_nid_t pin_nid,
				    u8 *dip, int size)
{
	u8 val;
	int i;

	if (snd_hda_codec_read(codec, pin_nid, 0, AC_VERB_GET_HDMI_DIP_XMIT, 0)
							    != AC_DIPXMIT_BEST)
		return false;

	hdmi_set_dip_index(codec, pin_nid, 0x0, 0x0);
	for (i = 0; i < size; i++) {
		val = snd_hda_codec_read(codec, pin_nid, 0,
					 AC_VERB_GET_HDMI_DIP_DATA, 0);
		if (val != dip[i])
			return false;
	}

	return true;
}

static void hdmi_pin_setup_infoframe(struct hda_codec *codec,
				     hda_nid_t pin_nid,
				     int ca, int active_channels,
				     int conn_type)
{
	union audio_infoframe ai;

	memset(&ai, 0, sizeof(ai));
	if (conn_type == 0) { /* HDMI */
		struct hdmi_audio_infoframe *hdmi_ai = &ai.hdmi;

		hdmi_ai->type		= 0x84;
		hdmi_ai->ver		= 0x01;
		hdmi_ai->len		= 0x0a;
		hdmi_ai->CC02_CT47	= active_channels - 1;
		hdmi_ai->CA		= ca;
		hdmi_checksum_audio_infoframe(hdmi_ai);
	} else if (conn_type == 1) { /* DisplayPort */
		struct dp_audio_infoframe *dp_ai = &ai.dp;

		dp_ai->type		= 0x84;
		dp_ai->len		= 0x1b;
		dp_ai->ver		= 0x11 << 2;
		dp_ai->CC02_CT47	= active_channels - 1;
		dp_ai->CA		= ca;
	} else {
		codec_dbg(codec, "HDMI: unknown connection type at pin %d\n",
			    pin_nid);
		return;
	}

	/*
	 * sizeof(ai) is used instead of sizeof(*hdmi_ai) or
	 * sizeof(*dp_ai) to avoid partial match/update problems when
	 * the user switches between HDMI/DP monitors.
	 */
	if (!hdmi_infoframe_uptodate(codec, pin_nid, ai.bytes,
					sizeof(ai))) {
		codec_dbg(codec,
			  "hdmi_pin_setup_infoframe: pin=%d channels=%d ca=0x%02x\n",
			    pin_nid,
			    active_channels, ca);
		hdmi_stop_infoframe_trans(codec, pin_nid);
		hdmi_fill_audio_infoframe(codec, pin_nid,
					    ai.bytes, sizeof(ai));
		hdmi_start_infoframe_trans(codec, pin_nid);
	}
}

static void hdmi_setup_audio_infoframe(struct hda_codec *codec,
				       struct hdmi_spec_per_pin *per_pin,
				       bool non_pcm)
{
	struct hdmi_spec *spec = codec->spec;
	struct hdac_chmap *chmap = &spec->chmap;
	hda_nid_t pin_nid = per_pin->pin_nid;
	int channels = per_pin->channels;
	int active_channels;
	struct hdmi_eld *eld;
	int ca;

	if (!channels)
		return;

	/* some HW (e.g. HSW+) needs reprogramming the amp at each time */
	if (get_wcaps(codec, pin_nid) & AC_WCAP_OUT_AMP)
		snd_hda_codec_write(codec, pin_nid, 0,
					    AC_VERB_SET_AMP_GAIN_MUTE,
					    AMP_OUT_UNMUTE);

	eld = &per_pin->sink_eld;

	ca = snd_hdac_channel_allocation(&codec->core,
			eld->info.spk_alloc, channels,
			per_pin->chmap_set, non_pcm, per_pin->chmap);

	active_channels = snd_hdac_get_active_channels(ca);

	chmap->ops.set_channel_count(&codec->core, per_pin->cvt_nid,
						active_channels);

	/*
	 * always configure channel mapping, it may have been changed by the
	 * user in the meantime
	 */
	snd_hdac_setup_channel_mapping(&spec->chmap,
				pin_nid, non_pcm, ca, channels,
				per_pin->chmap, per_pin->chmap_set);

	spec->ops.pin_setup_infoframe(codec, pin_nid, ca, active_channels,
				      eld->info.conn_type);

	per_pin->non_pcm = non_pcm;
}

/*
 * Unsolicited events
 */

static bool hdmi_present_sense(struct hdmi_spec_per_pin *per_pin, int repoll);

static void check_presence_and_report(struct hda_codec *codec, hda_nid_t nid,
				      int dev_id)
{
	struct hdmi_spec *spec = codec->spec;
	int pin_idx = pin_id_to_pin_index(codec, nid, dev_id);

	if (pin_idx < 0)
		return;
	mutex_lock(&spec->pcm_lock);
	if (hdmi_present_sense(get_pin(spec, pin_idx), 1))
		snd_hda_jack_report_sync(codec);
	mutex_unlock(&spec->pcm_lock);
}

static void jack_callback(struct hda_codec *codec,
			  struct hda_jack_callback *jack)
{
	/* stop polling when notification is enabled */
	if (codec_has_acomp(codec))
		return;

	/* hda_jack don't support DP MST */
	check_presence_and_report(codec, jack->nid, 0);
}

static void hdmi_intrinsic_event(struct hda_codec *codec, unsigned int res)
{
	int tag = res >> AC_UNSOL_RES_TAG_SHIFT;
	struct hda_jack_tbl *jack;
	int dev_entry = (res & AC_UNSOL_RES_DE) >> AC_UNSOL_RES_DE_SHIFT;

	/*
	 * assume DP MST uses dyn_pcm_assign and acomp and
	 * never comes here
	 * if DP MST supports unsol event, below code need
	 * consider dev_entry
	 */
	jack = snd_hda_jack_tbl_get_from_tag(codec, tag);
	if (!jack)
		return;
	jack->jack_dirty = 1;

	codec_dbg(codec,
		"HDMI hot plug event: Codec=%d Pin=%d Device=%d Inactive=%d Presence_Detect=%d ELD_Valid=%d\n",
		codec->addr, jack->nid, dev_entry, !!(res & AC_UNSOL_RES_IA),
		!!(res & AC_UNSOL_RES_PD), !!(res & AC_UNSOL_RES_ELDV));

	/* hda_jack don't support DP MST */
	check_presence_and_report(codec, jack->nid, 0);
}

static void hdmi_non_intrinsic_event(struct hda_codec *codec, unsigned int res)
{
	int tag = res >> AC_UNSOL_RES_TAG_SHIFT;
	int subtag = (res & AC_UNSOL_RES_SUBTAG) >> AC_UNSOL_RES_SUBTAG_SHIFT;
	int cp_state = !!(res & AC_UNSOL_RES_CP_STATE);
	int cp_ready = !!(res & AC_UNSOL_RES_CP_READY);

	codec_info(codec,
		"HDMI CP event: CODEC=%d TAG=%d SUBTAG=0x%x CP_STATE=%d CP_READY=%d\n",
		codec->addr,
		tag,
		subtag,
		cp_state,
		cp_ready);

	/* TODO */
	if (cp_state)
		;
	if (cp_ready)
		;
}


static void hdmi_unsol_event(struct hda_codec *codec, unsigned int res)
{
	int tag = res >> AC_UNSOL_RES_TAG_SHIFT;
	int subtag = (res & AC_UNSOL_RES_SUBTAG) >> AC_UNSOL_RES_SUBTAG_SHIFT;

	if (codec_has_acomp(codec))
		return;

	if (!snd_hda_jack_tbl_get_from_tag(codec, tag)) {
		codec_dbg(codec, "Unexpected HDMI event tag 0x%x\n", tag);
		return;
	}

	if (subtag == 0)
		hdmi_intrinsic_event(codec, res);
	else
		hdmi_non_intrinsic_event(codec, res);
}

static void haswell_verify_D0(struct hda_codec *codec,
		hda_nid_t cvt_nid, hda_nid_t nid)
{
	int pwr;

	/* For Haswell, the converter 1/2 may keep in D3 state after bootup,
	 * thus pins could only choose converter 0 for use. Make sure the
	 * converters are in correct power state */
	if (!snd_hda_check_power_state(codec, cvt_nid, AC_PWRST_D0))
		snd_hda_codec_write(codec, cvt_nid, 0, AC_VERB_SET_POWER_STATE, AC_PWRST_D0);

	if (!snd_hda_check_power_state(codec, nid, AC_PWRST_D0)) {
		snd_hda_codec_write(codec, nid, 0, AC_VERB_SET_POWER_STATE,
				    AC_PWRST_D0);
		msleep(40);
		pwr = snd_hda_codec_read(codec, nid, 0, AC_VERB_GET_POWER_STATE, 0);
		pwr = (pwr & AC_PWRST_ACTUAL) >> AC_PWRST_ACTUAL_SHIFT;
		codec_dbg(codec, "Haswell HDMI audio: Power for pin 0x%x is now D%d\n", nid, pwr);
	}
}

/*
 * Callbacks
 */

/* HBR should be Non-PCM, 8 channels */
#define is_hbr_format(format) \
	((format & AC_FMT_TYPE_NON_PCM) && (format & AC_FMT_CHAN_MASK) == 7)

static int hdmi_pin_hbr_setup(struct hda_codec *codec, hda_nid_t pin_nid,
			      bool hbr)
{
	int pinctl, new_pinctl;

	if (snd_hda_query_pin_caps(codec, pin_nid) & AC_PINCAP_HBR) {
		pinctl = snd_hda_codec_read(codec, pin_nid, 0,
					    AC_VERB_GET_PIN_WIDGET_CONTROL, 0);

		if (pinctl < 0)
			return hbr ? -EINVAL : 0;

		new_pinctl = pinctl & ~AC_PINCTL_EPT;
		if (hbr)
			new_pinctl |= AC_PINCTL_EPT_HBR;
		else
			new_pinctl |= AC_PINCTL_EPT_NATIVE;

		codec_dbg(codec,
			  "hdmi_pin_hbr_setup: NID=0x%x, %spinctl=0x%x\n",
			    pin_nid,
			    pinctl == new_pinctl ? "" : "new-",
			    new_pinctl);

		if (pinctl != new_pinctl)
			snd_hda_codec_write(codec, pin_nid, 0,
					    AC_VERB_SET_PIN_WIDGET_CONTROL,
					    new_pinctl);
	} else if (hbr)
		return -EINVAL;

	return 0;
}

static int hdmi_setup_stream(struct hda_codec *codec, hda_nid_t cvt_nid,
			      hda_nid_t pin_nid, u32 stream_tag, int format)
{
	struct hdmi_spec *spec = codec->spec;
	unsigned int param;
	int err;

	err = spec->ops.pin_hbr_setup(codec, pin_nid, is_hbr_format(format));

	if (err) {
		codec_dbg(codec, "hdmi_setup_stream: HBR is not supported\n");
		return err;
	}

	if (is_haswell_plus(codec)) {

		/*
		 * on recent platforms IEC Coding Type is required for HBR
		 * support, read current Digital Converter settings and set
		 * ICT bitfield if needed.
		 */
		param = snd_hda_codec_read(codec, cvt_nid, 0,
					   AC_VERB_GET_DIGI_CONVERT_1, 0);

		param = (param >> 16) & ~(AC_DIG3_ICT);

		/* on recent platforms ICT mode is required for HBR support */
		if (is_hbr_format(format))
			param |= 0x1;

		snd_hda_codec_write(codec, cvt_nid, 0,
				    AC_VERB_SET_DIGI_CONVERT_3, param);
	}

	snd_hda_codec_setup_stream(codec, cvt_nid, stream_tag, 0, format);
	return 0;
}

/* Try to find an available converter
 * If pin_idx is less then zero, just try to find an available converter.
 * Otherwise, try to find an available converter and get the cvt mux index
 * of the pin.
 */
static int hdmi_choose_cvt(struct hda_codec *codec,
			   int pin_idx, int *cvt_id)
{
	struct hdmi_spec *spec = codec->spec;
	struct hdmi_spec_per_pin *per_pin;
	struct hdmi_spec_per_cvt *per_cvt = NULL;
	int cvt_idx, mux_idx = 0;

	/* pin_idx < 0 means no pin will be bound to the converter */
	if (pin_idx < 0)
		per_pin = NULL;
	else
		per_pin = get_pin(spec, pin_idx);

	/* Dynamically assign converter to stream */
	for (cvt_idx = 0; cvt_idx < spec->num_cvts; cvt_idx++) {
		per_cvt = get_cvt(spec, cvt_idx);

		/* Must not already be assigned */
		if (per_cvt->assigned)
			continue;
		if (per_pin == NULL)
			break;
		/* Must be in pin's mux's list of converters */
		for (mux_idx = 0; mux_idx < per_pin->num_mux_nids; mux_idx++)
			if (per_pin->mux_nids[mux_idx] == per_cvt->cvt_nid)
				break;
		/* Not in mux list */
		if (mux_idx == per_pin->num_mux_nids)
			continue;
		break;
	}

	/* No free converters */
	if (cvt_idx == spec->num_cvts)
		return -EBUSY;

	if (per_pin != NULL)
		per_pin->mux_idx = mux_idx;

	if (cvt_id)
		*cvt_id = cvt_idx;

	return 0;
}

/* Assure the pin select the right convetor */
static void intel_verify_pin_cvt_connect(struct hda_codec *codec,
			struct hdmi_spec_per_pin *per_pin)
{
	hda_nid_t pin_nid = per_pin->pin_nid;
	int mux_idx, curr;

	mux_idx = per_pin->mux_idx;
	curr = snd_hda_codec_read(codec, pin_nid, 0,
					  AC_VERB_GET_CONNECT_SEL, 0);
	if (curr != mux_idx)
		snd_hda_codec_write_cache(codec, pin_nid, 0,
					    AC_VERB_SET_CONNECT_SEL,
					    mux_idx);
}

/* get the mux index for the converter of the pins
 * converter's mux index is the same for all pins on Intel platform
 */
static int intel_cvt_id_to_mux_idx(struct hdmi_spec *spec,
			hda_nid_t cvt_nid)
{
	int i;

	for (i = 0; i < spec->num_cvts; i++)
		if (spec->cvt_nids[i] == cvt_nid)
			return i;
	return -EINVAL;
}

/* Intel HDMI workaround to fix audio routing issue:
 * For some Intel display codecs, pins share the same connection list.
 * So a conveter can be selected by multiple pins and playback on any of these
 * pins will generate sound on the external display, because audio flows from
 * the same converter to the display pipeline. Also muting one pin may make
 * other pins have no sound output.
 * So this function assures that an assigned converter for a pin is not selected
 * by any other pins.
 */
static void intel_not_share_assigned_cvt(struct hda_codec *codec,
					 hda_nid_t pin_nid,
					 int dev_id, int mux_idx)
{
	struct hdmi_spec *spec = codec->spec;
	hda_nid_t nid;
	int cvt_idx, curr;
	struct hdmi_spec_per_cvt *per_cvt;
	struct hdmi_spec_per_pin *per_pin;
	int pin_idx;

	/* configure the pins connections */
	for (pin_idx = 0; pin_idx < spec->num_pins; pin_idx++) {
		int dev_id_saved;
		int dev_num;

		per_pin = get_pin(spec, pin_idx);
		/*
		 * pin not connected to monitor
		 * no need to operate on it
		 */
		if (!per_pin->pcm)
			continue;

		if ((per_pin->pin_nid == pin_nid) &&
			(per_pin->dev_id == dev_id))
			continue;

		/*
		 * if per_pin->dev_id >= dev_num,
		 * snd_hda_get_dev_select() will fail,
		 * and the following operation is unpredictable.
		 * So skip this situation.
		 */
		dev_num = snd_hda_get_num_devices(codec, per_pin->pin_nid) + 1;
		if (per_pin->dev_id >= dev_num)
			continue;

		nid = per_pin->pin_nid;

		/*
		 * Calling this function should not impact
		 * on the device entry selection
		 * So let's save the dev id for each pin,
		 * and restore it when return
		 */
		dev_id_saved = snd_hda_get_dev_select(codec, nid);
		snd_hda_set_dev_select(codec, nid, per_pin->dev_id);
		curr = snd_hda_codec_read(codec, nid, 0,
					  AC_VERB_GET_CONNECT_SEL, 0);
		if (curr != mux_idx) {
			snd_hda_set_dev_select(codec, nid, dev_id_saved);
			continue;
		}


		/* choose an unassigned converter. The conveters in the
		 * connection list are in the same order as in the codec.
		 */
		for (cvt_idx = 0; cvt_idx < spec->num_cvts; cvt_idx++) {
			per_cvt = get_cvt(spec, cvt_idx);
			if (!per_cvt->assigned) {
				codec_dbg(codec,
					  "choose cvt %d for pin nid %d\n",
					cvt_idx, nid);
				snd_hda_codec_write_cache(codec, nid, 0,
					    AC_VERB_SET_CONNECT_SEL,
					    cvt_idx);
				break;
			}
		}
		snd_hda_set_dev_select(codec, nid, dev_id_saved);
	}
}

/* A wrapper of intel_not_share_asigned_cvt() */
static void intel_not_share_assigned_cvt_nid(struct hda_codec *codec,
			hda_nid_t pin_nid, int dev_id, hda_nid_t cvt_nid)
{
	int mux_idx;
	struct hdmi_spec *spec = codec->spec;

	/* On Intel platform, the mapping of converter nid to
	 * mux index of the pins are always the same.
	 * The pin nid may be 0, this means all pins will not
	 * share the converter.
	 */
	mux_idx = intel_cvt_id_to_mux_idx(spec, cvt_nid);
	if (mux_idx >= 0)
		intel_not_share_assigned_cvt(codec, pin_nid, dev_id, mux_idx);
}

/* skeleton caller of pin_cvt_fixup ops */
static void pin_cvt_fixup(struct hda_codec *codec,
			  struct hdmi_spec_per_pin *per_pin,
			  hda_nid_t cvt_nid)
{
	struct hdmi_spec *spec = codec->spec;

	if (spec->ops.pin_cvt_fixup)
		spec->ops.pin_cvt_fixup(codec, per_pin, cvt_nid);
}

/* called in hdmi_pcm_open when no pin is assigned to the PCM
 * in dyn_pcm_assign mode.
 */
static int hdmi_pcm_open_no_pin(struct hda_pcm_stream *hinfo,
			 struct hda_codec *codec,
			 struct snd_pcm_substream *substream)
{
	struct hdmi_spec *spec = codec->spec;
	struct snd_pcm_runtime *runtime = substream->runtime;
	int cvt_idx, pcm_idx;
	struct hdmi_spec_per_cvt *per_cvt = NULL;
	int err;

	pcm_idx = hinfo_to_pcm_index(codec, hinfo);
	if (pcm_idx < 0)
		return -EINVAL;

	err = hdmi_choose_cvt(codec, -1, &cvt_idx);
	if (err)
		return err;

	per_cvt = get_cvt(spec, cvt_idx);
	per_cvt->assigned = 1;
	hinfo->nid = per_cvt->cvt_nid;

	pin_cvt_fixup(codec, NULL, per_cvt->cvt_nid);

	set_bit(pcm_idx, &spec->pcm_in_use);
	/* todo: setup spdif ctls assign */

	/* Initially set the converter's capabilities */
	hinfo->channels_min = per_cvt->channels_min;
	hinfo->channels_max = per_cvt->channels_max;
	hinfo->rates = per_cvt->rates;
	hinfo->formats = per_cvt->formats;
	hinfo->maxbps = per_cvt->maxbps;

	/* Store the updated parameters */
	runtime->hw.channels_min = hinfo->channels_min;
	runtime->hw.channels_max = hinfo->channels_max;
	runtime->hw.formats = hinfo->formats;
	runtime->hw.rates = hinfo->rates;

	snd_pcm_hw_constraint_step(substream->runtime, 0,
				   SNDRV_PCM_HW_PARAM_CHANNELS, 2);
	return 0;
}

/*
 * HDA PCM callbacks
 */
static int hdmi_pcm_open(struct hda_pcm_stream *hinfo,
			 struct hda_codec *codec,
			 struct snd_pcm_substream *substream)
{
	struct hdmi_spec *spec = codec->spec;
	struct snd_pcm_runtime *runtime = substream->runtime;
	int pin_idx, cvt_idx, pcm_idx;
	struct hdmi_spec_per_pin *per_pin;
	struct hdmi_eld *eld;
	struct hdmi_spec_per_cvt *per_cvt = NULL;
	int err;

	/* Validate hinfo */
	pcm_idx = hinfo_to_pcm_index(codec, hinfo);
	if (pcm_idx < 0)
		return -EINVAL;

	mutex_lock(&spec->pcm_lock);
	pin_idx = hinfo_to_pin_index(codec, hinfo);
	if (!spec->dyn_pcm_assign) {
		if (snd_BUG_ON(pin_idx < 0)) {
			err = -EINVAL;
			goto unlock;
		}
	} else {
		/* no pin is assigned to the PCM
		 * PA need pcm open successfully when probe
		 */
		if (pin_idx < 0) {
			err = hdmi_pcm_open_no_pin(hinfo, codec, substream);
			goto unlock;
		}
	}

	err = hdmi_choose_cvt(codec, pin_idx, &cvt_idx);
	if (err < 0)
		goto unlock;

	per_cvt = get_cvt(spec, cvt_idx);
	/* Claim converter */
	per_cvt->assigned = 1;

	set_bit(pcm_idx, &spec->pcm_in_use);
	per_pin = get_pin(spec, pin_idx);
	per_pin->cvt_nid = per_cvt->cvt_nid;
	hinfo->nid = per_cvt->cvt_nid;

	snd_hda_set_dev_select(codec, per_pin->pin_nid, per_pin->dev_id);
	snd_hda_codec_write_cache(codec, per_pin->pin_nid, 0,
			    AC_VERB_SET_CONNECT_SEL,
			    per_pin->mux_idx);

	/* configure unused pins to choose other converters */
	pin_cvt_fixup(codec, per_pin, 0);

	snd_hda_spdif_ctls_assign(codec, pcm_idx, per_cvt->cvt_nid);

	/* Initially set the converter's capabilities */
	hinfo->channels_min = per_cvt->channels_min;
	hinfo->channels_max = per_cvt->channels_max;
	hinfo->rates = per_cvt->rates;
	hinfo->formats = per_cvt->formats;
	hinfo->maxbps = per_cvt->maxbps;

	eld = &per_pin->sink_eld;
	/* Restrict capabilities by ELD if this isn't disabled */
	if (!static_hdmi_pcm && eld->eld_valid) {
		snd_hdmi_eld_update_pcm_info(&eld->info, hinfo);
		if (hinfo->channels_min > hinfo->channels_max ||
		    !hinfo->rates || !hinfo->formats) {
			per_cvt->assigned = 0;
			hinfo->nid = 0;
			snd_hda_spdif_ctls_unassign(codec, pcm_idx);
			err = -ENODEV;
			goto unlock;
		}
	}

	/* Store the updated parameters */
	runtime->hw.channels_min = hinfo->channels_min;
	runtime->hw.channels_max = hinfo->channels_max;
	runtime->hw.formats = hinfo->formats;
	runtime->hw.rates = hinfo->rates;

	snd_pcm_hw_constraint_step(substream->runtime, 0,
				   SNDRV_PCM_HW_PARAM_CHANNELS, 2);
 unlock:
	mutex_unlock(&spec->pcm_lock);
	return err;
}

/*
 * HDA/HDMI auto parsing
 */
static int hdmi_read_pin_conn(struct hda_codec *codec, int pin_idx)
{
	struct hdmi_spec *spec = codec->spec;
	struct hdmi_spec_per_pin *per_pin = get_pin(spec, pin_idx);
	hda_nid_t pin_nid = per_pin->pin_nid;

	if (!(get_wcaps(codec, pin_nid) & AC_WCAP_CONN_LIST)) {
		codec_warn(codec,
			   "HDMI: pin %d wcaps %#x does not support connection list\n",
			   pin_nid, get_wcaps(codec, pin_nid));
		return -EINVAL;
	}

	/* all the device entries on the same pin have the same conn list */
	per_pin->num_mux_nids = snd_hda_get_connections(codec, pin_nid,
							per_pin->mux_nids,
							HDA_MAX_CONNECTIONS);

	return 0;
}

static int hdmi_find_pcm_slot(struct hdmi_spec *spec,
				struct hdmi_spec_per_pin *per_pin)
{
	int i;

	/* try the prefer PCM */
	if (!test_bit(per_pin->pin_nid_idx, &spec->pcm_bitmap))
		return per_pin->pin_nid_idx;

	/* have a second try; check the "reserved area" over num_pins */
	for (i = spec->num_nids; i < spec->pcm_used; i++) {
		if (!test_bit(i, &spec->pcm_bitmap))
			return i;
	}

	/* the last try; check the empty slots in pins */
	for (i = 0; i < spec->num_nids; i++) {
		if (!test_bit(i, &spec->pcm_bitmap))
			return i;
	}
	return -EBUSY;
}

static void hdmi_attach_hda_pcm(struct hdmi_spec *spec,
				struct hdmi_spec_per_pin *per_pin)
{
	int idx;

	/* pcm already be attached to the pin */
	if (per_pin->pcm)
		return;
	idx = hdmi_find_pcm_slot(spec, per_pin);
	if (idx == -EBUSY)
		return;
	per_pin->pcm_idx = idx;
	per_pin->pcm = get_hdmi_pcm(spec, idx);
	set_bit(idx, &spec->pcm_bitmap);
}

static void hdmi_detach_hda_pcm(struct hdmi_spec *spec,
				struct hdmi_spec_per_pin *per_pin)
{
	int idx;

	/* pcm already be detached from the pin */
	if (!per_pin->pcm)
		return;
	idx = per_pin->pcm_idx;
	per_pin->pcm_idx = -1;
	per_pin->pcm = NULL;
	if (idx >= 0 && idx < spec->pcm_used)
		clear_bit(idx, &spec->pcm_bitmap);
}

static int hdmi_get_pin_cvt_mux(struct hdmi_spec *spec,
		struct hdmi_spec_per_pin *per_pin, hda_nid_t cvt_nid)
{
	int mux_idx;

	for (mux_idx = 0; mux_idx < per_pin->num_mux_nids; mux_idx++)
		if (per_pin->mux_nids[mux_idx] == cvt_nid)
			break;
	return mux_idx;
}

static bool check_non_pcm_per_cvt(struct hda_codec *codec, hda_nid_t cvt_nid);

static void hdmi_pcm_setup_pin(struct hdmi_spec *spec,
			   struct hdmi_spec_per_pin *per_pin)
{
	struct hda_codec *codec = per_pin->codec;
	struct hda_pcm *pcm;
	struct hda_pcm_stream *hinfo;
	struct snd_pcm_substream *substream;
	int mux_idx;
	bool non_pcm;

	if (per_pin->pcm_idx >= 0 && per_pin->pcm_idx < spec->pcm_used)
		pcm = get_pcm_rec(spec, per_pin->pcm_idx);
	else
		return;
	if (!pcm->pcm)
		return;
	if (!test_bit(per_pin->pcm_idx, &spec->pcm_in_use))
		return;

	/* hdmi audio only uses playback and one substream */
	hinfo = pcm->stream;
	substream = pcm->pcm->streams[0].substream;

	per_pin->cvt_nid = hinfo->nid;

	mux_idx = hdmi_get_pin_cvt_mux(spec, per_pin, hinfo->nid);
	if (mux_idx < per_pin->num_mux_nids) {
		snd_hda_set_dev_select(codec, per_pin->pin_nid,
				   per_pin->dev_id);
		snd_hda_codec_write_cache(codec, per_pin->pin_nid, 0,
				AC_VERB_SET_CONNECT_SEL,
				mux_idx);
	}
	snd_hda_spdif_ctls_assign(codec, per_pin->pcm_idx, hinfo->nid);

	non_pcm = check_non_pcm_per_cvt(codec, hinfo->nid);
	if (substream->runtime)
		per_pin->channels = substream->runtime->channels;
	per_pin->setup = true;
	per_pin->mux_idx = mux_idx;

	hdmi_setup_audio_infoframe(codec, per_pin, non_pcm);
}

static void hdmi_pcm_reset_pin(struct hdmi_spec *spec,
			   struct hdmi_spec_per_pin *per_pin)
{
	if (per_pin->pcm_idx >= 0 && per_pin->pcm_idx < spec->pcm_used)
		snd_hda_spdif_ctls_unassign(per_pin->codec, per_pin->pcm_idx);

	per_pin->chmap_set = false;
	memset(per_pin->chmap, 0, sizeof(per_pin->chmap));

	per_pin->setup = false;
	per_pin->channels = 0;
}

/* update per_pin ELD from the given new ELD;
 * setup info frame and notification accordingly
 */
static bool update_eld(struct hda_codec *codec,
		       struct hdmi_spec_per_pin *per_pin,
		       struct hdmi_eld *eld)
{
	struct hdmi_eld *pin_eld = &per_pin->sink_eld;
	struct hdmi_spec *spec = codec->spec;
	bool old_eld_valid = pin_eld->eld_valid;
	bool eld_changed;
	int pcm_idx;

	/* for monitor disconnection, save pcm_idx firstly */
	pcm_idx = per_pin->pcm_idx;
	if (spec->dyn_pcm_assign) {
		if (eld->eld_valid) {
			hdmi_attach_hda_pcm(spec, per_pin);
			hdmi_pcm_setup_pin(spec, per_pin);
		} else {
			hdmi_pcm_reset_pin(spec, per_pin);
			hdmi_detach_hda_pcm(spec, per_pin);
		}
	}
	/* if pcm_idx == -1, it means this is in monitor connection event
	 * we can get the correct pcm_idx now.
	 */
	if (pcm_idx == -1)
		pcm_idx = per_pin->pcm_idx;

	if (eld->eld_valid)
		snd_hdmi_show_eld(codec, &eld->info);

	eld_changed = (pin_eld->eld_valid != eld->eld_valid);
	eld_changed |= (pin_eld->monitor_present != eld->monitor_present);
	if (!eld_changed && eld->eld_valid && pin_eld->eld_valid)
		if (pin_eld->eld_size != eld->eld_size ||
		    memcmp(pin_eld->eld_buffer, eld->eld_buffer,
			   eld->eld_size) != 0)
			eld_changed = true;

	if (eld_changed) {
		pin_eld->monitor_present = eld->monitor_present;
		pin_eld->eld_valid = eld->eld_valid;
		pin_eld->eld_size = eld->eld_size;
		if (eld->eld_valid)
			memcpy(pin_eld->eld_buffer, eld->eld_buffer,
			       eld->eld_size);
		pin_eld->info = eld->info;
	}

	/*
	 * Re-setup pin and infoframe. This is needed e.g. when
	 * - sink is first plugged-in
	 * - transcoder can change during stream playback on Haswell
	 *   and this can make HW reset converter selection on a pin.
	 */
	if (eld->eld_valid && !old_eld_valid && per_pin->setup) {
		pin_cvt_fixup(codec, per_pin, 0);
		hdmi_setup_audio_infoframe(codec, per_pin, per_pin->non_pcm);
	}

	if (eld_changed && pcm_idx >= 0)
		snd_ctl_notify(codec->card,
			       SNDRV_CTL_EVENT_MASK_VALUE |
			       SNDRV_CTL_EVENT_MASK_INFO,
			       &get_hdmi_pcm(spec, pcm_idx)->eld_ctl->id);
	return eld_changed;
}

/* update ELD and jack state via HD-audio verbs */
static bool hdmi_present_sense_via_verbs(struct hdmi_spec_per_pin *per_pin,
					 int repoll)
{
	struct hda_jack_tbl *jack;
	struct hda_codec *codec = per_pin->codec;
	struct hdmi_spec *spec = codec->spec;
	struct hdmi_eld *eld = &spec->temp_eld;
	hda_nid_t pin_nid = per_pin->pin_nid;
	/*
	 * Always execute a GetPinSense verb here, even when called from
	 * hdmi_intrinsic_event; for some NVIDIA HW, the unsolicited
	 * response's PD bit is not the real PD value, but indicates that
	 * the real PD value changed. An older version of the HD-audio
	 * specification worked this way. Hence, we just ignore the data in
	 * the unsolicited response to avoid custom WARs.
	 */
	int present;
	bool ret;
	bool do_repoll = false;

	present = snd_hda_pin_sense(codec, pin_nid);

	mutex_lock(&per_pin->lock);
	eld->monitor_present = !!(present & AC_PINSENSE_PRESENCE);
	if (eld->monitor_present)
		eld->eld_valid  = !!(present & AC_PINSENSE_ELDV);
	else
		eld->eld_valid = false;

	codec_dbg(codec,
		"HDMI status: Codec=%d Pin=%d Presence_Detect=%d ELD_Valid=%d\n",
		codec->addr, pin_nid, eld->monitor_present, eld->eld_valid);

	if (eld->eld_valid) {
		if (spec->ops.pin_get_eld(codec, pin_nid, eld->eld_buffer,
						     &eld->eld_size) < 0)
			eld->eld_valid = false;
		else {
			if (snd_hdmi_parse_eld(codec, &eld->info, eld->eld_buffer,
						    eld->eld_size) < 0)
				eld->eld_valid = false;
		}
		if (!eld->eld_valid && repoll)
			do_repoll = true;
	}

	if (do_repoll)
		schedule_delayed_work(&per_pin->work, msecs_to_jiffies(300));
	else
		update_eld(codec, per_pin, eld);

	ret = !repoll || !eld->monitor_present || eld->eld_valid;

	jack = snd_hda_jack_tbl_get(codec, pin_nid);
	if (jack) {
		jack->block_report = !ret;
		jack->pin_sense = (eld->monitor_present && eld->eld_valid) ?
			AC_PINSENSE_PRESENCE : 0;
	}
	mutex_unlock(&per_pin->lock);
	return ret;
}

static struct snd_jack *pin_idx_to_jack(struct hda_codec *codec,
				 struct hdmi_spec_per_pin *per_pin)
{
	struct hdmi_spec *spec = codec->spec;
	struct snd_jack *jack = NULL;
	struct hda_jack_tbl *jack_tbl;

	/* if !dyn_pcm_assign, get jack from hda_jack_tbl
	 * in !dyn_pcm_assign case, spec->pcm_rec[].jack is not
	 * NULL even after snd_hda_jack_tbl_clear() is called to
	 * free snd_jack. This may cause access invalid memory
	 * when calling snd_jack_report
	 */
	if (per_pin->pcm_idx >= 0 && spec->dyn_pcm_assign)
		jack = spec->pcm_rec[per_pin->pcm_idx].jack;
	else if (!spec->dyn_pcm_assign) {
		/*
		 * jack tbl doesn't support DP MST
		 * DP MST will use dyn_pcm_assign,
		 * so DP MST will never come here
		 */
		jack_tbl = snd_hda_jack_tbl_get(codec, per_pin->pin_nid);
		if (jack_tbl)
			jack = jack_tbl->jack;
	}
	return jack;
}

/* update ELD and jack state via audio component */
static void sync_eld_via_acomp(struct hda_codec *codec,
			       struct hdmi_spec_per_pin *per_pin)
{
	struct hdmi_spec *spec = codec->spec;
	struct hdmi_eld *eld = &spec->temp_eld;
	struct snd_jack *jack = NULL;
	bool changed;
	int size;

	mutex_lock(&per_pin->lock);
	eld->monitor_present = false;
	size = snd_hdac_acomp_get_eld(&codec->core, per_pin->pin_nid,
				      per_pin->dev_id, &eld->monitor_present,
				      eld->eld_buffer, ELD_MAX_SIZE);
	if (size > 0) {
		size = min(size, ELD_MAX_SIZE);
		if (snd_hdmi_parse_eld(codec, &eld->info,
				       eld->eld_buffer, size) < 0)
			size = -EINVAL;
	}

	if (size > 0) {
		eld->eld_valid = true;
		eld->eld_size = size;
	} else {
		eld->eld_valid = false;
		eld->eld_size = 0;
	}

	/* pcm_idx >=0 before update_eld() means it is in monitor
	 * disconnected event. Jack must be fetched before update_eld()
	 */
	jack = pin_idx_to_jack(codec, per_pin);
	changed = update_eld(codec, per_pin, eld);
	if (jack == NULL)
		jack = pin_idx_to_jack(codec, per_pin);
	if (changed && jack)
		snd_jack_report(jack,
				(eld->monitor_present && eld->eld_valid) ?
				SND_JACK_AVOUT : 0);
	mutex_unlock(&per_pin->lock);
}

static bool hdmi_present_sense(struct hdmi_spec_per_pin *per_pin, int repoll)
{
	struct hda_codec *codec = per_pin->codec;
	int ret;

	/* no temporary power up/down needed for component notifier */
	if (!codec_has_acomp(codec)) {
		ret = snd_hda_power_up_pm(codec);
		if (ret < 0 && pm_runtime_suspended(hda_codec_dev(codec))) {
			snd_hda_power_down_pm(codec);
			return false;
		}
		ret = hdmi_present_sense_via_verbs(per_pin, repoll);
		snd_hda_power_down_pm(codec);
	} else {
		sync_eld_via_acomp(codec, per_pin);
		ret = false; /* don't call snd_hda_jack_report_sync() */
	}

	return ret;
}

static void hdmi_repoll_eld(struct work_struct *work)
{
	struct hdmi_spec_per_pin *per_pin =
	container_of(to_delayed_work(work), struct hdmi_spec_per_pin, work);
	struct hda_codec *codec = per_pin->codec;
	struct hdmi_spec *spec = codec->spec;
	struct hda_jack_tbl *jack;

	jack = snd_hda_jack_tbl_get(codec, per_pin->pin_nid);
	if (jack)
		jack->jack_dirty = 1;

	if (per_pin->repoll_count++ > 6)
		per_pin->repoll_count = 0;

	mutex_lock(&spec->pcm_lock);
	if (hdmi_present_sense(per_pin, per_pin->repoll_count))
		snd_hda_jack_report_sync(per_pin->codec);
	mutex_unlock(&spec->pcm_lock);
}

static void intel_haswell_fixup_connect_list(struct hda_codec *codec,
					     hda_nid_t nid);

static int hdmi_add_pin(struct hda_codec *codec, hda_nid_t pin_nid)
{
	struct hdmi_spec *spec = codec->spec;
	unsigned int caps, config;
	int pin_idx;
	struct hdmi_spec_per_pin *per_pin;
	int err;
	int dev_num, i;

	caps = snd_hda_query_pin_caps(codec, pin_nid);
	if (!(caps & (AC_PINCAP_HDMI | AC_PINCAP_DP)))
		return 0;

	/*
	 * For DP MST audio, Configuration Default is the same for
	 * all device entries on the same pin
	 */
	config = snd_hda_codec_get_pincfg(codec, pin_nid);
	if (get_defcfg_connect(config) == AC_JACK_PORT_NONE)
		return 0;

	/*
	 * To simplify the implementation, malloc all
	 * the virtual pins in the initialization statically
	 */
	if (is_haswell_plus(codec)) {
		/*
		 * On Intel platforms, device entries number is
		 * changed dynamically. If there is a DP MST
		 * hub connected, the device entries number is 3.
		 * Otherwise, it is 1.
		 * Here we manually set dev_num to 3, so that
		 * we can initialize all the device entries when
		 * bootup statically.
		 */
		dev_num = 3;
		spec->dev_num = 3;
	} else if (spec->dyn_pcm_assign && codec->dp_mst) {
		dev_num = snd_hda_get_num_devices(codec, pin_nid) + 1;
		/*
		 * spec->dev_num is the maxinum number of device entries
		 * among all the pins
		 */
		spec->dev_num = (spec->dev_num > dev_num) ?
			spec->dev_num : dev_num;
	} else {
		/*
		 * If the platform doesn't support DP MST,
		 * manually set dev_num to 1. This means
		 * the pin has only one device entry.
		 */
		dev_num = 1;
		spec->dev_num = 1;
	}

	for (i = 0; i < dev_num; i++) {
		pin_idx = spec->num_pins;
		per_pin = snd_array_new(&spec->pins);

		if (!per_pin)
			return -ENOMEM;

		if (spec->dyn_pcm_assign) {
			per_pin->pcm = NULL;
			per_pin->pcm_idx = -1;
		} else {
			per_pin->pcm = get_hdmi_pcm(spec, pin_idx);
			per_pin->pcm_idx = pin_idx;
		}
		per_pin->pin_nid = pin_nid;
		per_pin->pin_nid_idx = spec->num_nids;
		per_pin->dev_id = i;
		per_pin->non_pcm = false;
		snd_hda_set_dev_select(codec, pin_nid, i);
		if (is_haswell_plus(codec))
			intel_haswell_fixup_connect_list(codec, pin_nid);
		err = hdmi_read_pin_conn(codec, pin_idx);
		if (err < 0)
			return err;
		spec->num_pins++;
	}
	spec->num_nids++;

	return 0;
}

static int hdmi_add_cvt(struct hda_codec *codec, hda_nid_t cvt_nid)
{
	struct hdmi_spec *spec = codec->spec;
	struct hdmi_spec_per_cvt *per_cvt;
	unsigned int chans;
	int err;

	chans = get_wcaps(codec, cvt_nid);
	chans = get_wcaps_channels(chans);

	per_cvt = snd_array_new(&spec->cvts);
	if (!per_cvt)
		return -ENOMEM;

	per_cvt->cvt_nid = cvt_nid;
	per_cvt->channels_min = 2;
	if (chans <= 16) {
		per_cvt->channels_max = chans;
		if (chans > spec->chmap.channels_max)
			spec->chmap.channels_max = chans;
	}

	err = snd_hda_query_supported_pcm(codec, cvt_nid,
					  &per_cvt->rates,
					  &per_cvt->formats,
					  &per_cvt->maxbps);
	if (err < 0)
		return err;

	if (spec->num_cvts < ARRAY_SIZE(spec->cvt_nids))
		spec->cvt_nids[spec->num_cvts] = cvt_nid;
	spec->num_cvts++;

	return 0;
}

static int hdmi_parse_codec(struct hda_codec *codec)
{
	hda_nid_t nid;
	int i, nodes;

	nodes = snd_hda_get_sub_nodes(codec, codec->core.afg, &nid);
	if (!nid || nodes < 0) {
		codec_warn(codec, "HDMI: failed to get afg sub nodes\n");
		return -EINVAL;
	}

	for (i = 0; i < nodes; i++, nid++) {
		unsigned int caps;
		unsigned int type;

		caps = get_wcaps(codec, nid);
		type = get_wcaps_type(caps);

		if (!(caps & AC_WCAP_DIGITAL))
			continue;

		switch (type) {
		case AC_WID_AUD_OUT:
			hdmi_add_cvt(codec, nid);
			break;
		case AC_WID_PIN:
			hdmi_add_pin(codec, nid);
			break;
		}
	}

	return 0;
}

/*
 */
static bool check_non_pcm_per_cvt(struct hda_codec *codec, hda_nid_t cvt_nid)
{
	struct hda_spdif_out *spdif;
	bool non_pcm;

	mutex_lock(&codec->spdif_mutex);
	spdif = snd_hda_spdif_out_of_nid(codec, cvt_nid);
	/* Add sanity check to pass klockwork check.
	 * This should never happen.
	 */
	if (WARN_ON(spdif == NULL))
		return true;
	non_pcm = !!(spdif->status & IEC958_AES0_NONAUDIO);
	mutex_unlock(&codec->spdif_mutex);
	return non_pcm;
}

/*
 * HDMI callbacks
 */

static int generic_hdmi_playback_pcm_prepare(struct hda_pcm_stream *hinfo,
					   struct hda_codec *codec,
					   unsigned int stream_tag,
					   unsigned int format,
					   struct snd_pcm_substream *substream)
{
	hda_nid_t cvt_nid = hinfo->nid;
	struct hdmi_spec *spec = codec->spec;
	int pin_idx;
	struct hdmi_spec_per_pin *per_pin;
	hda_nid_t pin_nid;
	struct snd_pcm_runtime *runtime = substream->runtime;
	bool non_pcm;
	int pinctl, stripe;
	int err = 0;

	mutex_lock(&spec->pcm_lock);
	pin_idx = hinfo_to_pin_index(codec, hinfo);
	if (spec->dyn_pcm_assign && pin_idx < 0) {
		/* when dyn_pcm_assign and pcm is not bound to a pin
		 * skip pin setup and return 0 to make audio playback
		 * be ongoing
		 */
		pin_cvt_fixup(codec, NULL, cvt_nid);
		snd_hda_codec_setup_stream(codec, cvt_nid,
					stream_tag, 0, format);
		goto unlock;
	}

	if (snd_BUG_ON(pin_idx < 0)) {
		err = -EINVAL;
		goto unlock;
	}
	per_pin = get_pin(spec, pin_idx);
	pin_nid = per_pin->pin_nid;

	/* Verify pin:cvt selections to avoid silent audio after S3.
	 * After S3, the audio driver restores pin:cvt selections
	 * but this can happen before gfx is ready and such selection
	 * is overlooked by HW. Thus multiple pins can share a same
	 * default convertor and mute control will affect each other,
	 * which can cause a resumed audio playback become silent
	 * after S3.
	 */
	pin_cvt_fixup(codec, per_pin, 0);

	/* Call sync_audio_rate to set the N/CTS/M manually if necessary */
	/* Todo: add DP1.2 MST audio support later */
	if (codec_has_acomp(codec))
		snd_hdac_sync_audio_rate(&codec->core, pin_nid, per_pin->dev_id,
					 runtime->rate);

	non_pcm = check_non_pcm_per_cvt(codec, cvt_nid);
	mutex_lock(&per_pin->lock);
	per_pin->channels = substream->runtime->channels;
	per_pin->setup = true;

	if (get_wcaps(codec, cvt_nid) & AC_WCAP_STRIPE) {
		stripe = snd_hdac_get_stream_stripe_ctl(&codec->bus->core,
							substream);
		snd_hda_codec_write(codec, cvt_nid, 0,
				    AC_VERB_SET_STRIPE_CONTROL,
				    stripe);
	}

	hdmi_setup_audio_infoframe(codec, per_pin, non_pcm);
	mutex_unlock(&per_pin->lock);
	if (spec->dyn_pin_out) {
		pinctl = snd_hda_codec_read(codec, pin_nid, 0,
					    AC_VERB_GET_PIN_WIDGET_CONTROL, 0);
		snd_hda_codec_write(codec, pin_nid, 0,
				    AC_VERB_SET_PIN_WIDGET_CONTROL,
				    pinctl | PIN_OUT);
	}

	/* snd_hda_set_dev_select() has been called before */
	err = spec->ops.setup_stream(codec, cvt_nid, pin_nid,
				 stream_tag, format);
 unlock:
	mutex_unlock(&spec->pcm_lock);
	return err;
}

static int generic_hdmi_playback_pcm_cleanup(struct hda_pcm_stream *hinfo,
					     struct hda_codec *codec,
					     struct snd_pcm_substream *substream)
{
	snd_hda_codec_cleanup_stream(codec, hinfo->nid);
	return 0;
}

static int hdmi_pcm_close(struct hda_pcm_stream *hinfo,
			  struct hda_codec *codec,
			  struct snd_pcm_substream *substream)
{
	struct hdmi_spec *spec = codec->spec;
	int cvt_idx, pin_idx, pcm_idx;
	struct hdmi_spec_per_cvt *per_cvt;
	struct hdmi_spec_per_pin *per_pin;
	int pinctl;
	int err = 0;

	if (hinfo->nid) {
		pcm_idx = hinfo_to_pcm_index(codec, hinfo);
		if (snd_BUG_ON(pcm_idx < 0))
			return -EINVAL;
		cvt_idx = cvt_nid_to_cvt_index(codec, hinfo->nid);
		if (snd_BUG_ON(cvt_idx < 0))
			return -EINVAL;
		per_cvt = get_cvt(spec, cvt_idx);

		snd_BUG_ON(!per_cvt->assigned);
		per_cvt->assigned = 0;
		hinfo->nid = 0;

		mutex_lock(&spec->pcm_lock);
		snd_hda_spdif_ctls_unassign(codec, pcm_idx);
		clear_bit(pcm_idx, &spec->pcm_in_use);
		pin_idx = hinfo_to_pin_index(codec, hinfo);
		if (spec->dyn_pcm_assign && pin_idx < 0)
			goto unlock;

		if (snd_BUG_ON(pin_idx < 0)) {
			err = -EINVAL;
			goto unlock;
		}
		per_pin = get_pin(spec, pin_idx);

		if (spec->dyn_pin_out) {
			pinctl = snd_hda_codec_read(codec, per_pin->pin_nid, 0,
					AC_VERB_GET_PIN_WIDGET_CONTROL, 0);
			snd_hda_codec_write(codec, per_pin->pin_nid, 0,
					    AC_VERB_SET_PIN_WIDGET_CONTROL,
					    pinctl & ~PIN_OUT);
		}

		mutex_lock(&per_pin->lock);
		per_pin->chmap_set = false;
		memset(per_pin->chmap, 0, sizeof(per_pin->chmap));

		per_pin->setup = false;
		per_pin->channels = 0;
		mutex_unlock(&per_pin->lock);
	unlock:
		mutex_unlock(&spec->pcm_lock);
	}

	return err;
}

static const struct hda_pcm_ops generic_ops = {
	.open = hdmi_pcm_open,
	.close = hdmi_pcm_close,
	.prepare = generic_hdmi_playback_pcm_prepare,
	.cleanup = generic_hdmi_playback_pcm_cleanup,
};

static int hdmi_get_spk_alloc(struct hdac_device *hdac, int pcm_idx)
{
	struct hda_codec *codec = container_of(hdac, struct hda_codec, core);
	struct hdmi_spec *spec = codec->spec;
	struct hdmi_spec_per_pin *per_pin = pcm_idx_to_pin(spec, pcm_idx);

	if (!per_pin)
		return 0;

	return per_pin->sink_eld.info.spk_alloc;
}

static void hdmi_get_chmap(struct hdac_device *hdac, int pcm_idx,
					unsigned char *chmap)
{
	struct hda_codec *codec = container_of(hdac, struct hda_codec, core);
	struct hdmi_spec *spec = codec->spec;
	struct hdmi_spec_per_pin *per_pin = pcm_idx_to_pin(spec, pcm_idx);

	/* chmap is already set to 0 in caller */
	if (!per_pin)
		return;

	memcpy(chmap, per_pin->chmap, ARRAY_SIZE(per_pin->chmap));
}

static void hdmi_set_chmap(struct hdac_device *hdac, int pcm_idx,
				unsigned char *chmap, int prepared)
{
	struct hda_codec *codec = container_of(hdac, struct hda_codec, core);
	struct hdmi_spec *spec = codec->spec;
	struct hdmi_spec_per_pin *per_pin = pcm_idx_to_pin(spec, pcm_idx);

	if (!per_pin)
		return;
	mutex_lock(&per_pin->lock);
	per_pin->chmap_set = true;
	memcpy(per_pin->chmap, chmap, ARRAY_SIZE(per_pin->chmap));
	if (prepared)
		hdmi_setup_audio_infoframe(codec, per_pin, per_pin->non_pcm);
	mutex_unlock(&per_pin->lock);
}

static bool is_hdmi_pcm_attached(struct hdac_device *hdac, int pcm_idx)
{
	struct hda_codec *codec = container_of(hdac, struct hda_codec, core);
	struct hdmi_spec *spec = codec->spec;
	struct hdmi_spec_per_pin *per_pin = pcm_idx_to_pin(spec, pcm_idx);

	return per_pin ? true:false;
}

static int generic_hdmi_build_pcms(struct hda_codec *codec)
{
	struct hdmi_spec *spec = codec->spec;
	int idx;

	/*
	 * for non-mst mode, pcm number is the same as before
	 * for DP MST mode, pcm number is (nid number + dev_num - 1)
	 *  dev_num is the device entry number in a pin
	 *
	 */
	for (idx = 0; idx < spec->num_nids + spec->dev_num - 1; idx++) {
		struct hda_pcm *info;
		struct hda_pcm_stream *pstr;

		info = snd_hda_codec_pcm_new(codec, "HDMI %d", idx);
		if (!info)
			return -ENOMEM;

		spec->pcm_rec[idx].pcm = info;
		spec->pcm_used++;
		info->pcm_type = HDA_PCM_TYPE_HDMI;
		info->own_chmap = true;

		pstr = &info->stream[SNDRV_PCM_STREAM_PLAYBACK];
		pstr->substreams = 1;
		pstr->ops = generic_ops;
		/* pcm number is less than 16 */
		if (spec->pcm_used >= 16)
			break;
		/* other pstr fields are set in open */
	}

	return 0;
}

static void free_hdmi_jack_priv(struct snd_jack *jack)
{
	struct hdmi_pcm *pcm = jack->private_data;

	pcm->jack = NULL;
}

static int add_hdmi_jack_kctl(struct hda_codec *codec,
			       struct hdmi_spec *spec,
			       int pcm_idx,
			       const char *name)
{
	struct snd_jack *jack;
	int err;

	err = snd_jack_new(codec->card, name, SND_JACK_AVOUT, &jack,
			   true, false);
	if (err < 0)
		return err;

	spec->pcm_rec[pcm_idx].jack = jack;
	jack->private_data = &spec->pcm_rec[pcm_idx];
	jack->private_free = free_hdmi_jack_priv;
	return 0;
}

static int generic_hdmi_build_jack(struct hda_codec *codec, int pcm_idx)
{
	char hdmi_str[32] = "HDMI/DP";
	struct hdmi_spec *spec = codec->spec;
	struct hdmi_spec_per_pin *per_pin;
	struct hda_jack_tbl *jack;
	int pcmdev = get_pcm_rec(spec, pcm_idx)->device;
	bool phantom_jack;
	int ret;

	if (pcmdev > 0)
		sprintf(hdmi_str + strlen(hdmi_str), ",pcm=%d", pcmdev);

	if (spec->dyn_pcm_assign)
		return add_hdmi_jack_kctl(codec, spec, pcm_idx, hdmi_str);

	/* for !dyn_pcm_assign, we still use hda_jack for compatibility */
	/* if !dyn_pcm_assign, it must be non-MST mode.
	 * This means pcms and pins are statically mapped.
	 * And pcm_idx is pin_idx.
	 */
	per_pin = get_pin(spec, pcm_idx);
	phantom_jack = !is_jack_detectable(codec, per_pin->pin_nid);
	if (phantom_jack)
		strncat(hdmi_str, " Phantom",
			sizeof(hdmi_str) - strlen(hdmi_str) - 1);
	ret = snd_hda_jack_add_kctl(codec, per_pin->pin_nid, hdmi_str,
				    phantom_jack, 0, NULL);
	if (ret < 0)
		return ret;
	jack = snd_hda_jack_tbl_get(codec, per_pin->pin_nid);
	if (jack == NULL)
		return 0;
	/* assign jack->jack to pcm_rec[].jack to
	 * align with dyn_pcm_assign mode
	 */
	spec->pcm_rec[pcm_idx].jack = jack->jack;
	return 0;
}

static int generic_hdmi_build_controls(struct hda_codec *codec)
{
	struct hdmi_spec *spec = codec->spec;
	int dev, err;
	int pin_idx, pcm_idx;

	for (pcm_idx = 0; pcm_idx < spec->pcm_used; pcm_idx++) {
		if (!get_pcm_rec(spec, pcm_idx)->pcm) {
			/* no PCM: mark this for skipping permanently */
			set_bit(pcm_idx, &spec->pcm_bitmap);
			continue;
		}

		err = generic_hdmi_build_jack(codec, pcm_idx);
		if (err < 0)
			return err;

		/* create the spdif for each pcm
		 * pin will be bound when monitor is connected
		 */
		if (spec->dyn_pcm_assign)
			err = snd_hda_create_dig_out_ctls(codec,
					  0, spec->cvt_nids[0],
					  HDA_PCM_TYPE_HDMI);
		else {
			struct hdmi_spec_per_pin *per_pin =
				get_pin(spec, pcm_idx);
			err = snd_hda_create_dig_out_ctls(codec,
						  per_pin->pin_nid,
						  per_pin->mux_nids[0],
						  HDA_PCM_TYPE_HDMI);
		}
		if (err < 0)
			return err;
		snd_hda_spdif_ctls_unassign(codec, pcm_idx);

		dev = get_pcm_rec(spec, pcm_idx)->device;
		if (dev != SNDRV_PCM_INVALID_DEVICE) {
			/* add control for ELD Bytes */
			err = hdmi_create_eld_ctl(codec, pcm_idx, dev);
			if (err < 0)
				return err;
		}
	}

	for (pin_idx = 0; pin_idx < spec->num_pins; pin_idx++) {
		struct hdmi_spec_per_pin *per_pin = get_pin(spec, pin_idx);

		hdmi_present_sense(per_pin, 0);
	}

	/* add channel maps */
	for (pcm_idx = 0; pcm_idx < spec->pcm_used; pcm_idx++) {
		struct hda_pcm *pcm;

		pcm = get_pcm_rec(spec, pcm_idx);
		if (!pcm || !pcm->pcm)
			break;
		err = snd_hdac_add_chmap_ctls(pcm->pcm, pcm_idx, &spec->chmap);
		if (err < 0)
			return err;
	}

	return 0;
}

static int generic_hdmi_init_per_pins(struct hda_codec *codec)
{
	struct hdmi_spec *spec = codec->spec;
	int pin_idx;

	for (pin_idx = 0; pin_idx < spec->num_pins; pin_idx++) {
		struct hdmi_spec_per_pin *per_pin = get_pin(spec, pin_idx);

		per_pin->codec = codec;
		mutex_init(&per_pin->lock);
		INIT_DELAYED_WORK(&per_pin->work, hdmi_repoll_eld);
		eld_proc_new(per_pin, pin_idx);
	}
	return 0;
}

static int generic_hdmi_init(struct hda_codec *codec)
{
	struct hdmi_spec *spec = codec->spec;
	int pin_idx;

	mutex_lock(&spec->bind_lock);
	spec->use_jack_detect = !codec->jackpoll_interval;
	for (pin_idx = 0; pin_idx < spec->num_pins; pin_idx++) {
		struct hdmi_spec_per_pin *per_pin = get_pin(spec, pin_idx);
		hda_nid_t pin_nid = per_pin->pin_nid;
		int dev_id = per_pin->dev_id;

		snd_hda_set_dev_select(codec, pin_nid, dev_id);
		hdmi_init_pin(codec, pin_nid);
		if (codec_has_acomp(codec))
			continue;
		if (spec->use_jack_detect)
			snd_hda_jack_detect_enable(codec, pin_nid);
		else
			snd_hda_jack_detect_enable_callback(codec, pin_nid,
							    jack_callback);
	}
	mutex_unlock(&spec->bind_lock);
	return 0;
}

static void hdmi_array_init(struct hdmi_spec *spec, int nums)
{
	snd_array_init(&spec->pins, sizeof(struct hdmi_spec_per_pin), nums);
	snd_array_init(&spec->cvts, sizeof(struct hdmi_spec_per_cvt), nums);
}

static void hdmi_array_free(struct hdmi_spec *spec)
{
	snd_array_free(&spec->pins);
	snd_array_free(&spec->cvts);
}

static void generic_spec_free(struct hda_codec *codec)
{
	struct hdmi_spec *spec = codec->spec;

	if (spec) {
		hdmi_array_free(spec);
		kfree(spec);
		codec->spec = NULL;
	}
	codec->dp_mst = false;
}

static void generic_hdmi_free(struct hda_codec *codec)
{
	struct hdmi_spec *spec = codec->spec;
	int pin_idx, pcm_idx;

	if (spec->acomp_registered) {
		snd_hdac_acomp_exit(&codec->bus->core);
	} else if (codec_has_acomp(codec)) {
		snd_hdac_acomp_register_notifier(&codec->bus->core, NULL);
		codec->relaxed_resume = 0;
	}

	for (pin_idx = 0; pin_idx < spec->num_pins; pin_idx++) {
		struct hdmi_spec_per_pin *per_pin = get_pin(spec, pin_idx);
		cancel_delayed_work_sync(&per_pin->work);
		eld_proc_free(per_pin);
	}

	for (pcm_idx = 0; pcm_idx < spec->pcm_used; pcm_idx++) {
		if (spec->pcm_rec[pcm_idx].jack == NULL)
			continue;
		if (spec->dyn_pcm_assign)
			snd_device_free(codec->card,
					spec->pcm_rec[pcm_idx].jack);
		else
			spec->pcm_rec[pcm_idx].jack = NULL;
	}

	generic_spec_free(codec);
}

#ifdef CONFIG_PM
static int generic_hdmi_resume(struct hda_codec *codec)
{
	struct hdmi_spec *spec = codec->spec;
	int pin_idx;

	codec->patch_ops.init(codec);
	regcache_sync(codec->core.regmap);

	for (pin_idx = 0; pin_idx < spec->num_pins; pin_idx++) {
		struct hdmi_spec_per_pin *per_pin = get_pin(spec, pin_idx);
		hdmi_present_sense(per_pin, 1);
	}
	return 0;
}
#endif

static const struct hda_codec_ops generic_hdmi_patch_ops = {
	.init			= generic_hdmi_init,
	.free			= generic_hdmi_free,
	.build_pcms		= generic_hdmi_build_pcms,
	.build_controls		= generic_hdmi_build_controls,
	.unsol_event		= hdmi_unsol_event,
#ifdef CONFIG_PM
	.resume			= generic_hdmi_resume,
#endif
};

static const struct hdmi_ops generic_standard_hdmi_ops = {
	.pin_get_eld				= snd_hdmi_get_eld,
	.pin_setup_infoframe			= hdmi_pin_setup_infoframe,
	.pin_hbr_setup				= hdmi_pin_hbr_setup,
	.setup_stream				= hdmi_setup_stream,
};

/* allocate codec->spec and assign/initialize generic parser ops */
static int alloc_generic_hdmi(struct hda_codec *codec)
{
	struct hdmi_spec *spec;

	spec = kzalloc(sizeof(*spec), GFP_KERNEL);
	if (!spec)
		return -ENOMEM;

	spec->codec = codec;
	spec->ops = generic_standard_hdmi_ops;
	spec->dev_num = 1;	/* initialize to 1 */
	mutex_init(&spec->pcm_lock);
	mutex_init(&spec->bind_lock);
	snd_hdac_register_chmap_ops(&codec->core, &spec->chmap);

	spec->chmap.ops.get_chmap = hdmi_get_chmap;
	spec->chmap.ops.set_chmap = hdmi_set_chmap;
	spec->chmap.ops.is_pcm_attached = is_hdmi_pcm_attached;
	spec->chmap.ops.get_spk_alloc = hdmi_get_spk_alloc,

	codec->spec = spec;
	hdmi_array_init(spec, 4);

	codec->patch_ops = generic_hdmi_patch_ops;

	return 0;
}

/* generic HDMI parser */
static int patch_generic_hdmi(struct hda_codec *codec)
{
	int err;

	err = alloc_generic_hdmi(codec);
	if (err < 0)
		return err;

	err = hdmi_parse_codec(codec);
	if (err < 0) {
		generic_spec_free(codec);
		return err;
	}

	generic_hdmi_init_per_pins(codec);
	return 0;
}

/*
 * generic audio component binding
 */

/* turn on / off the unsol event jack detection dynamically */
static void reprogram_jack_detect(struct hda_codec *codec, hda_nid_t nid,
				  bool use_acomp)
{
	struct hda_jack_tbl *tbl;

	tbl = snd_hda_jack_tbl_get(codec, nid);
	if (tbl) {
		/* clear unsol even if component notifier is used, or re-enable
		 * if notifier is cleared
		 */
		unsigned int val = use_acomp ? 0 : (AC_USRSP_EN | tbl->tag);
		snd_hda_codec_write_cache(codec, nid, 0,
					  AC_VERB_SET_UNSOLICITED_ENABLE, val);
	} else {
		/* if no jack entry was defined beforehand, create a new one
		 * at need (i.e. only when notifier is cleared)
		 */
		if (!use_acomp)
			snd_hda_jack_detect_enable(codec, nid);
	}
}

/* set up / clear component notifier dynamically */
static void generic_acomp_notifier_set(struct drm_audio_component *acomp,
				       bool use_acomp)
{
	struct hdmi_spec *spec;
	int i;

	spec = container_of(acomp->audio_ops, struct hdmi_spec, drm_audio_ops);
	mutex_lock(&spec->bind_lock);
	spec->use_acomp_notifier = use_acomp;
	spec->codec->relaxed_resume = use_acomp;
	/* reprogram each jack detection logic depending on the notifier */
	if (spec->use_jack_detect) {
		for (i = 0; i < spec->num_pins; i++)
			reprogram_jack_detect(spec->codec,
					      get_pin(spec, i)->pin_nid,
					      use_acomp);
	}
	mutex_unlock(&spec->bind_lock);
}

/* enable / disable the notifier via master bind / unbind */
static int generic_acomp_master_bind(struct device *dev,
				     struct drm_audio_component *acomp)
{
	generic_acomp_notifier_set(acomp, true);
	return 0;
}

static void generic_acomp_master_unbind(struct device *dev,
					struct drm_audio_component *acomp)
{
	generic_acomp_notifier_set(acomp, false);
}

/* check whether both HD-audio and DRM PCI devices belong to the same bus */
static int match_bound_vga(struct device *dev, int subtype, void *data)
{
	struct hdac_bus *bus = data;
	struct pci_dev *pci, *master;

	if (!dev_is_pci(dev) || !dev_is_pci(bus->dev))
		return 0;
	master = to_pci_dev(bus->dev);
	pci = to_pci_dev(dev);
	return master->bus == pci->bus;
}

/* audio component notifier for AMD/Nvidia HDMI codecs */
static void generic_acomp_pin_eld_notify(void *audio_ptr, int port, int dev_id)
{
	struct hda_codec *codec = audio_ptr;
	struct hdmi_spec *spec = codec->spec;
	hda_nid_t pin_nid = spec->port2pin(codec, port);

	if (!pin_nid)
		return;
	if (get_wcaps_type(get_wcaps(codec, pin_nid)) != AC_WID_PIN)
		return;
	/* skip notification during system suspend (but not in runtime PM);
	 * the state will be updated at resume
	 */
	if (snd_power_get_state(codec->card) != SNDRV_CTL_POWER_D0)
		return;
	/* ditto during suspend/resume process itself */
	if (snd_hdac_is_in_pm(&codec->core))
		return;

	check_presence_and_report(codec, pin_nid, dev_id);
}

/* set up the private drm_audio_ops from the template */
static void setup_drm_audio_ops(struct hda_codec *codec,
				const struct drm_audio_component_audio_ops *ops)
{
	struct hdmi_spec *spec = codec->spec;

	spec->drm_audio_ops.audio_ptr = codec;
	/* intel_audio_codec_enable() or intel_audio_codec_disable()
	 * will call pin_eld_notify with using audio_ptr pointer
	 * We need make sure audio_ptr is really setup
	 */
	wmb();
	spec->drm_audio_ops.pin2port = ops->pin2port;
	spec->drm_audio_ops.pin_eld_notify = ops->pin_eld_notify;
	spec->drm_audio_ops.master_bind = ops->master_bind;
	spec->drm_audio_ops.master_unbind = ops->master_unbind;
}

/* initialize the generic HDMI audio component */
static void generic_acomp_init(struct hda_codec *codec,
			       const struct drm_audio_component_audio_ops *ops,
			       int (*port2pin)(struct hda_codec *, int))
{
	struct hdmi_spec *spec = codec->spec;

	spec->port2pin = port2pin;
	setup_drm_audio_ops(codec, ops);
	if (!snd_hdac_acomp_init(&codec->bus->core, &spec->drm_audio_ops,
				 match_bound_vga, 0)) {
		spec->acomp_registered = true;
		codec->bus->keep_power = 0;
	}
}

/*
 * Intel codec parsers and helpers
 */

static void intel_haswell_fixup_connect_list(struct hda_codec *codec,
					     hda_nid_t nid)
{
	struct hdmi_spec *spec = codec->spec;
	hda_nid_t conns[4];
	int nconns;

	nconns = snd_hda_get_connections(codec, nid, conns, ARRAY_SIZE(conns));
	if (nconns == spec->num_cvts &&
	    !memcmp(conns, spec->cvt_nids, spec->num_cvts * sizeof(hda_nid_t)))
		return;

	/* override pins connection list */
	codec_dbg(codec, "hdmi: haswell: override pin connection 0x%x\n", nid);
	snd_hda_override_conn_list(codec, nid, spec->num_cvts, spec->cvt_nids);
}

#define INTEL_GET_VENDOR_VERB	0xf81
#define INTEL_SET_VENDOR_VERB	0x781
#define INTEL_EN_DP12		0x02	/* enable DP 1.2 features */
#define INTEL_EN_ALL_PIN_CVTS	0x01	/* enable 2nd & 3rd pins and convertors */

static void intel_haswell_enable_all_pins(struct hda_codec *codec,
					  bool update_tree)
{
	unsigned int vendor_param;
	struct hdmi_spec *spec = codec->spec;

	vendor_param = snd_hda_codec_read(codec, spec->vendor_nid, 0,
				INTEL_GET_VENDOR_VERB, 0);
	if (vendor_param == -1 || vendor_param & INTEL_EN_ALL_PIN_CVTS)
		return;

	vendor_param |= INTEL_EN_ALL_PIN_CVTS;
	vendor_param = snd_hda_codec_read(codec, spec->vendor_nid, 0,
				INTEL_SET_VENDOR_VERB, vendor_param);
	if (vendor_param == -1)
		return;

	if (update_tree)
		snd_hda_codec_update_widgets(codec);
}

static void intel_haswell_fixup_enable_dp12(struct hda_codec *codec)
{
	unsigned int vendor_param;
	struct hdmi_spec *spec = codec->spec;

	vendor_param = snd_hda_codec_read(codec, spec->vendor_nid, 0,
				INTEL_GET_VENDOR_VERB, 0);
	if (vendor_param == -1 || vendor_param & INTEL_EN_DP12)
		return;

	/* enable DP1.2 mode */
	vendor_param |= INTEL_EN_DP12;
	snd_hdac_regmap_add_vendor_verb(&codec->core, INTEL_SET_VENDOR_VERB);
	snd_hda_codec_write_cache(codec, spec->vendor_nid, 0,
				INTEL_SET_VENDOR_VERB, vendor_param);
}

/* Haswell needs to re-issue the vendor-specific verbs before turning to D0.
 * Otherwise you may get severe h/w communication errors.
 */
static void haswell_set_power_state(struct hda_codec *codec, hda_nid_t fg,
				unsigned int power_state)
{
	if (power_state == AC_PWRST_D0) {
		intel_haswell_enable_all_pins(codec, false);
		intel_haswell_fixup_enable_dp12(codec);
	}

	snd_hda_codec_read(codec, fg, 0, AC_VERB_SET_POWER_STATE, power_state);
	snd_hda_codec_set_power_to_all(codec, fg, power_state);
}

/* There is a fixed mapping between audio pin node and display port.
 * on SNB, IVY, HSW, BSW, SKL, BXT, KBL:
 * Pin Widget 5 - PORT B (port = 1 in i915 driver)
 * Pin Widget 6 - PORT C (port = 2 in i915 driver)
 * Pin Widget 7 - PORT D (port = 3 in i915 driver)
 *
 * on VLV, ILK:
 * Pin Widget 4 - PORT B (port = 1 in i915 driver)
 * Pin Widget 5 - PORT C (port = 2 in i915 driver)
 * Pin Widget 6 - PORT D (port = 3 in i915 driver)
 */
static int intel_base_nid(struct hda_codec *codec)
{
	switch (codec->core.vendor_id) {
	case 0x80860054: /* ILK */
	case 0x80862804: /* ILK */
	case 0x80862882: /* VLV */
		return 4;
	default:
		return 5;
	}
}

static int intel_pin2port(void *audio_ptr, int pin_nid)
{
	struct hda_codec *codec = audio_ptr;
	struct hdmi_spec *spec = codec->spec;
	int base_nid, i;

	if (!spec->port_num) {
		base_nid = intel_base_nid(codec);
		if (WARN_ON(pin_nid < base_nid || pin_nid >= base_nid + 3))
			return -1;
		return pin_nid - base_nid + 1; /* intel port is 1-based */
	}

	/*
	 * looking for the pin number in the mapping table and return
	 * the index which indicate the port number
	 */
	for (i = 0; i < spec->port_num; i++) {
		if (pin_nid == spec->port_map[i])
			return i + 1;
	}

	/* return -1 if pin number exceeds our expectation */
	codec_info(codec, "Can't find the HDMI/DP port for pin %d\n", pin_nid);
	return -1;
}

static int intel_port2pin(struct hda_codec *codec, int port)
{
	struct hdmi_spec *spec = codec->spec;

	if (!spec->port_num) {
		/* we assume only from port-B to port-D */
		if (port < 1 || port > 3)
			return 0;
		/* intel port is 1-based */
		return port + intel_base_nid(codec) - 1;
	}

	if (port < 1 || port > spec->port_num)
		return 0;
	return spec->port_map[port - 1];
}

static void intel_pin_eld_notify(void *audio_ptr, int port, int pipe)
{
	struct hda_codec *codec = audio_ptr;
	int pin_nid;
	int dev_id = pipe;

	pin_nid = intel_port2pin(codec, port);
	if (!pin_nid)
		return;
	/* skip notification during system suspend (but not in runtime PM);
	 * the state will be updated at resume
	 */
	if (snd_power_get_state(codec->card) != SNDRV_CTL_POWER_D0)
		return;
	/* ditto during suspend/resume process itself */
	if (snd_hdac_is_in_pm(&codec->core))
		return;

	snd_hdac_i915_set_bclk(&codec->bus->core);
	check_presence_and_report(codec, pin_nid, dev_id);
}

static const struct drm_audio_component_audio_ops intel_audio_ops = {
	.pin2port = intel_pin2port,
	.pin_eld_notify = intel_pin_eld_notify,
};

/* register i915 component pin_eld_notify callback */
static void register_i915_notifier(struct hda_codec *codec)
{
	struct hdmi_spec *spec = codec->spec;

	spec->use_acomp_notifier = true;
	spec->port2pin = intel_port2pin;
	setup_drm_audio_ops(codec, &intel_audio_ops);
	snd_hdac_acomp_register_notifier(&codec->bus->core,
					&spec->drm_audio_ops);
	/* no need for forcible resume for jack check thanks to notifier */
	codec->relaxed_resume = 1;
}

/* setup_stream ops override for HSW+ */
static int i915_hsw_setup_stream(struct hda_codec *codec, hda_nid_t cvt_nid,
				 hda_nid_t pin_nid, u32 stream_tag, int format)
{
	haswell_verify_D0(codec, cvt_nid, pin_nid);
	return hdmi_setup_stream(codec, cvt_nid, pin_nid, stream_tag, format);
}

/* pin_cvt_fixup ops override for HSW+ and VLV+ */
static void i915_pin_cvt_fixup(struct hda_codec *codec,
			       struct hdmi_spec_per_pin *per_pin,
			       hda_nid_t cvt_nid)
{
	if (per_pin) {
		snd_hda_set_dev_select(codec, per_pin->pin_nid,
			       per_pin->dev_id);
		intel_verify_pin_cvt_connect(codec, per_pin);
		intel_not_share_assigned_cvt(codec, per_pin->pin_nid,
				     per_pin->dev_id, per_pin->mux_idx);
	} else {
		intel_not_share_assigned_cvt_nid(codec, 0, 0, cvt_nid);
	}
}

/* precondition and allocation for Intel codecs */
static int alloc_intel_hdmi(struct hda_codec *codec)
{
	int err;

	/* requires i915 binding */
	if (!codec->bus->core.audio_component) {
		codec_info(codec, "No i915 binding for Intel HDMI/DP codec\n");
		/* set probe_id here to prevent generic fallback binding */
		codec->probe_id = HDA_CODEC_ID_SKIP_PROBE;
		return -ENODEV;
	}

	err = alloc_generic_hdmi(codec);
	if (err < 0)
		return err;
	/* no need to handle unsol events */
	codec->patch_ops.unsol_event = NULL;
	return 0;
}

/* parse and post-process for Intel codecs */
static int parse_intel_hdmi(struct hda_codec *codec)
{
	int err;

	err = hdmi_parse_codec(codec);
	if (err < 0) {
		generic_spec_free(codec);
		return err;
	}

	generic_hdmi_init_per_pins(codec);
	register_i915_notifier(codec);
	return 0;
}

/* Intel Haswell and onwards; audio component with eld notifier */
static int intel_hsw_common_init(struct hda_codec *codec, hda_nid_t vendor_nid,
				 const int *port_map, int port_num)
{
	struct hdmi_spec *spec;
	int err;

	err = alloc_intel_hdmi(codec);
	if (err < 0)
		return err;
	spec = codec->spec;
	codec->dp_mst = true;
	spec->dyn_pcm_assign = true;
	spec->vendor_nid = vendor_nid;
	spec->port_map = port_map;
	spec->port_num = port_num;

	intel_haswell_enable_all_pins(codec, true);
	intel_haswell_fixup_enable_dp12(codec);

	codec->display_power_control = 1;

	codec->patch_ops.set_power_state = haswell_set_power_state;
	codec->depop_delay = 0;
	codec->auto_runtime_pm = 1;

	spec->ops.setup_stream = i915_hsw_setup_stream;
	spec->ops.pin_cvt_fixup = i915_pin_cvt_fixup;

	return parse_intel_hdmi(codec);
}

static int patch_i915_hsw_hdmi(struct hda_codec *codec)
{
	return intel_hsw_common_init(codec, 0x08, NULL, 0);
}

static int patch_i915_glk_hdmi(struct hda_codec *codec)
{
	return intel_hsw_common_init(codec, 0x0b, NULL, 0);
}

static int patch_i915_icl_hdmi(struct hda_codec *codec)
{
	/*
	 * pin to port mapping table where the value indicate the pin number and
	 * the index indicate the port number with 1 base.
	 */
	static const int map[] = {0x4, 0x6, 0x8, 0xa, 0xb};

	return intel_hsw_common_init(codec, 0x02, map, ARRAY_SIZE(map));
}

static int patch_i915_tgl_hdmi(struct hda_codec *codec)
{
	/*
	 * pin to port mapping table where the value indicate the pin number and
	 * the index indicate the port number with 1 base.
	 */
	static const int map[] = {0x4, 0x6, 0x8, 0xa, 0xb, 0xc, 0xd, 0xe, 0xf};

	return intel_hsw_common_init(codec, 0x02, map, ARRAY_SIZE(map));
}


/* Intel Baytrail and Braswell; with eld notifier */
static int patch_i915_byt_hdmi(struct hda_codec *codec)
{
	struct hdmi_spec *spec;
	int err;

	err = alloc_intel_hdmi(codec);
	if (err < 0)
		return err;
	spec = codec->spec;

	/* For Valleyview/Cherryview, only the display codec is in the display
	 * power well and can use link_power ops to request/release the power.
	 */
	codec->display_power_control = 1;

	codec->depop_delay = 0;
	codec->auto_runtime_pm = 1;

	spec->ops.pin_cvt_fixup = i915_pin_cvt_fixup;

	return parse_intel_hdmi(codec);
}

/* Intel IronLake, SandyBridge and IvyBridge; with eld notifier */
static int patch_i915_cpt_hdmi(struct hda_codec *codec)
{
	int err;

	err = alloc_intel_hdmi(codec);
	if (err < 0)
		return err;
	return parse_intel_hdmi(codec);
}

/*
 * Shared non-generic implementations
 */

static int simple_playback_build_pcms(struct hda_codec *codec)
{
	struct hdmi_spec *spec = codec->spec;
	struct hda_pcm *info;
	unsigned int chans;
	struct hda_pcm_stream *pstr;
	struct hdmi_spec_per_cvt *per_cvt;

	per_cvt = get_cvt(spec, 0);
	chans = get_wcaps(codec, per_cvt->cvt_nid);
	chans = get_wcaps_channels(chans);

	info = snd_hda_codec_pcm_new(codec, "HDMI 0");
	if (!info)
		return -ENOMEM;
	spec->pcm_rec[0].pcm = info;
	info->pcm_type = HDA_PCM_TYPE_HDMI;
	pstr = &info->stream[SNDRV_PCM_STREAM_PLAYBACK];
	*pstr = spec->pcm_playback;
	pstr->nid = per_cvt->cvt_nid;
	if (pstr->channels_max <= 2 && chans && chans <= 16)
		pstr->channels_max = chans;

	return 0;
}

/* unsolicited event for jack sensing */
static void simple_hdmi_unsol_event(struct hda_codec *codec,
				    unsigned int res)
{
	snd_hda_jack_set_dirty_all(codec);
	snd_hda_jack_report_sync(codec);
}

/* generic_hdmi_build_jack can be used for simple_hdmi, too,
 * as long as spec->pins[] is set correctly
 */
#define simple_hdmi_build_jack	generic_hdmi_build_jack

static int simple_playback_build_controls(struct hda_codec *codec)
{
	struct hdmi_spec *spec = codec->spec;
	struct hdmi_spec_per_cvt *per_cvt;
	int err;

	per_cvt = get_cvt(spec, 0);
	err = snd_hda_create_dig_out_ctls(codec, per_cvt->cvt_nid,
					  per_cvt->cvt_nid,
					  HDA_PCM_TYPE_HDMI);
	if (err < 0)
		return err;
	return simple_hdmi_build_jack(codec, 0);
}

static int simple_playback_init(struct hda_codec *codec)
{
	struct hdmi_spec *spec = codec->spec;
	struct hdmi_spec_per_pin *per_pin = get_pin(spec, 0);
	hda_nid_t pin = per_pin->pin_nid;

	snd_hda_codec_write(codec, pin, 0,
			    AC_VERB_SET_PIN_WIDGET_CONTROL, PIN_OUT);
	/* some codecs require to unmute the pin */
	if (get_wcaps(codec, pin) & AC_WCAP_OUT_AMP)
		snd_hda_codec_write(codec, pin, 0, AC_VERB_SET_AMP_GAIN_MUTE,
				    AMP_OUT_UNMUTE);
	snd_hda_jack_detect_enable(codec, pin);
	return 0;
}

static void simple_playback_free(struct hda_codec *codec)
{
	struct hdmi_spec *spec = codec->spec;

	hdmi_array_free(spec);
	kfree(spec);
}

/*
 * Nvidia specific implementations
 */

#define Nv_VERB_SET_Channel_Allocation          0xF79
#define Nv_VERB_SET_Info_Frame_Checksum         0xF7A
#define Nv_VERB_SET_Audio_Protection_On         0xF98
#define Nv_VERB_SET_Audio_Protection_Off        0xF99

#define nvhdmi_master_con_nid_7x	0x04
#define nvhdmi_master_pin_nid_7x	0x05

static const hda_nid_t nvhdmi_con_nids_7x[4] = {
	/*front, rear, clfe, rear_surr */
	0x6, 0x8, 0xa, 0xc,
};

static const struct hda_verb nvhdmi_basic_init_7x_2ch[] = {
	/* set audio protect on */
	{ 0x1, Nv_VERB_SET_Audio_Protection_On, 0x1},
	/* enable digital output on pin widget */
	{ 0x5, AC_VERB_SET_PIN_WIDGET_CONTROL, PIN_OUT | 0x5 },
	{} /* terminator */
};

static const struct hda_verb nvhdmi_basic_init_7x_8ch[] = {
	/* set audio protect on */
	{ 0x1, Nv_VERB_SET_Audio_Protection_On, 0x1},
	/* enable digital output on pin widget */
	{ 0x5, AC_VERB_SET_PIN_WIDGET_CONTROL, PIN_OUT | 0x5 },
	{ 0x7, AC_VERB_SET_PIN_WIDGET_CONTROL, PIN_OUT | 0x5 },
	{ 0x9, AC_VERB_SET_PIN_WIDGET_CONTROL, PIN_OUT | 0x5 },
	{ 0xb, AC_VERB_SET_PIN_WIDGET_CONTROL, PIN_OUT | 0x5 },
	{ 0xd, AC_VERB_SET_PIN_WIDGET_CONTROL, PIN_OUT | 0x5 },
	{} /* terminator */
};

#ifdef LIMITED_RATE_FMT_SUPPORT
/* support only the safe format and rate */
#define SUPPORTED_RATES		SNDRV_PCM_RATE_48000
#define SUPPORTED_MAXBPS	16
#define SUPPORTED_FORMATS	SNDRV_PCM_FMTBIT_S16_LE
#else
/* support all rates and formats */
#define SUPPORTED_RATES \
	(SNDRV_PCM_RATE_32000 | SNDRV_PCM_RATE_44100 | SNDRV_PCM_RATE_48000 |\
	SNDRV_PCM_RATE_88200 | SNDRV_PCM_RATE_96000 | SNDRV_PCM_RATE_176400 |\
	 SNDRV_PCM_RATE_192000)
#define SUPPORTED_MAXBPS	24
#define SUPPORTED_FORMATS \
	(SNDRV_PCM_FMTBIT_S16_LE | SNDRV_PCM_FMTBIT_S32_LE)
#endif

static int nvhdmi_7x_init_2ch(struct hda_codec *codec)
{
	snd_hda_sequence_write(codec, nvhdmi_basic_init_7x_2ch);
	return 0;
}

static int nvhdmi_7x_init_8ch(struct hda_codec *codec)
{
	snd_hda_sequence_write(codec, nvhdmi_basic_init_7x_8ch);
	return 0;
}

static const unsigned int channels_2_6_8[] = {
	2, 6, 8
};

static const unsigned int channels_2_8[] = {
	2, 8
};

static const struct snd_pcm_hw_constraint_list hw_constraints_2_6_8_channels = {
	.count = ARRAY_SIZE(channels_2_6_8),
	.list = channels_2_6_8,
	.mask = 0,
};

static const struct snd_pcm_hw_constraint_list hw_constraints_2_8_channels = {
	.count = ARRAY_SIZE(channels_2_8),
	.list = channels_2_8,
	.mask = 0,
};

static int simple_playback_pcm_open(struct hda_pcm_stream *hinfo,
				    struct hda_codec *codec,
				    struct snd_pcm_substream *substream)
{
	struct hdmi_spec *spec = codec->spec;
	const struct snd_pcm_hw_constraint_list *hw_constraints_channels = NULL;

	switch (codec->preset->vendor_id) {
	case 0x10de0002:
	case 0x10de0003:
	case 0x10de0005:
	case 0x10de0006:
		hw_constraints_channels = &hw_constraints_2_8_channels;
		break;
	case 0x10de0007:
		hw_constraints_channels = &hw_constraints_2_6_8_channels;
		break;
	default:
		break;
	}

	if (hw_constraints_channels != NULL) {
		snd_pcm_hw_constraint_list(substream->runtime, 0,
				SNDRV_PCM_HW_PARAM_CHANNELS,
				hw_constraints_channels);
	} else {
		snd_pcm_hw_constraint_step(substream->runtime, 0,
					   SNDRV_PCM_HW_PARAM_CHANNELS, 2);
	}

	return snd_hda_multi_out_dig_open(codec, &spec->multiout);
}

static int simple_playback_pcm_close(struct hda_pcm_stream *hinfo,
				     struct hda_codec *codec,
				     struct snd_pcm_substream *substream)
{
	struct hdmi_spec *spec = codec->spec;
	return snd_hda_multi_out_dig_close(codec, &spec->multiout);
}

static int simple_playback_pcm_prepare(struct hda_pcm_stream *hinfo,
				       struct hda_codec *codec,
				       unsigned int stream_tag,
				       unsigned int format,
				       struct snd_pcm_substream *substream)
{
	struct hdmi_spec *spec = codec->spec;
	return snd_hda_multi_out_dig_prepare(codec, &spec->multiout,
					     stream_tag, format, substream);
}

static const struct hda_pcm_stream simple_pcm_playback = {
	.substreams = 1,
	.channels_min = 2,
	.channels_max = 2,
	.ops = {
		.open = simple_playback_pcm_open,
		.close = simple_playback_pcm_close,
		.prepare = simple_playback_pcm_prepare
	},
};

static const struct hda_codec_ops simple_hdmi_patch_ops = {
	.build_controls = simple_playback_build_controls,
	.build_pcms = simple_playback_build_pcms,
	.init = simple_playback_init,
	.free = simple_playback_free,
	.unsol_event = simple_hdmi_unsol_event,
};

static int patch_simple_hdmi(struct hda_codec *codec,
			     hda_nid_t cvt_nid, hda_nid_t pin_nid)
{
	struct hdmi_spec *spec;
	struct hdmi_spec_per_cvt *per_cvt;
	struct hdmi_spec_per_pin *per_pin;

	spec = kzalloc(sizeof(*spec), GFP_KERNEL);
	if (!spec)
		return -ENOMEM;

	spec->codec = codec;
	codec->spec = spec;
	hdmi_array_init(spec, 1);

	spec->multiout.num_dacs = 0;  /* no analog */
	spec->multiout.max_channels = 2;
	spec->multiout.dig_out_nid = cvt_nid;
	spec->num_cvts = 1;
	spec->num_pins = 1;
	per_pin = snd_array_new(&spec->pins);
	per_cvt = snd_array_new(&spec->cvts);
	if (!per_pin || !per_cvt) {
		simple_playback_free(codec);
		return -ENOMEM;
	}
	per_cvt->cvt_nid = cvt_nid;
	per_pin->pin_nid = pin_nid;
	spec->pcm_playback = simple_pcm_playback;

	codec->patch_ops = simple_hdmi_patch_ops;

	return 0;
}

static void nvhdmi_8ch_7x_set_info_frame_parameters(struct hda_codec *codec,
						    int channels)
{
	unsigned int chanmask;
	int chan = channels ? (channels - 1) : 1;

	switch (channels) {
	default:
	case 0:
	case 2:
		chanmask = 0x00;
		break;
	case 4:
		chanmask = 0x08;
		break;
	case 6:
		chanmask = 0x0b;
		break;
	case 8:
		chanmask = 0x13;
		break;
	}

	/* Set the audio infoframe channel allocation and checksum fields.  The
	 * channel count is computed implicitly by the hardware. */
	snd_hda_codec_write(codec, 0x1, 0,
			Nv_VERB_SET_Channel_Allocation, chanmask);

	snd_hda_codec_write(codec, 0x1, 0,
			Nv_VERB_SET_Info_Frame_Checksum,
			(0x71 - chan - chanmask));
}

static int nvhdmi_8ch_7x_pcm_close(struct hda_pcm_stream *hinfo,
				   struct hda_codec *codec,
				   struct snd_pcm_substream *substream)
{
	struct hdmi_spec *spec = codec->spec;
	int i;

	snd_hda_codec_write(codec, nvhdmi_master_con_nid_7x,
			0, AC_VERB_SET_CHANNEL_STREAMID, 0);
	for (i = 0; i < 4; i++) {
		/* set the stream id */
		snd_hda_codec_write(codec, nvhdmi_con_nids_7x[i], 0,
				AC_VERB_SET_CHANNEL_STREAMID, 0);
		/* set the stream format */
		snd_hda_codec_write(codec, nvhdmi_con_nids_7x[i], 0,
				AC_VERB_SET_STREAM_FORMAT, 0);
	}

	/* The audio hardware sends a channel count of 0x7 (8ch) when all the
	 * streams are disabled. */
	nvhdmi_8ch_7x_set_info_frame_parameters(codec, 8);

	return snd_hda_multi_out_dig_close(codec, &spec->multiout);
}

static int nvhdmi_8ch_7x_pcm_prepare(struct hda_pcm_stream *hinfo,
				     struct hda_codec *codec,
				     unsigned int stream_tag,
				     unsigned int format,
				     struct snd_pcm_substream *substream)
{
	int chs;
	unsigned int dataDCC2, channel_id;
	int i;
	struct hdmi_spec *spec = codec->spec;
	struct hda_spdif_out *spdif;
	struct hdmi_spec_per_cvt *per_cvt;

	mutex_lock(&codec->spdif_mutex);
	per_cvt = get_cvt(spec, 0);
	spdif = snd_hda_spdif_out_of_nid(codec, per_cvt->cvt_nid);

	chs = substream->runtime->channels;

	dataDCC2 = 0x2;

	/* turn off SPDIF once; otherwise the IEC958 bits won't be updated */
	if (codec->spdif_status_reset && (spdif->ctls & AC_DIG1_ENABLE))
		snd_hda_codec_write(codec,
				nvhdmi_master_con_nid_7x,
				0,
				AC_VERB_SET_DIGI_CONVERT_1,
				spdif->ctls & ~AC_DIG1_ENABLE & 0xff);

	/* set the stream id */
	snd_hda_codec_write(codec, nvhdmi_master_con_nid_7x, 0,
			AC_VERB_SET_CHANNEL_STREAMID, (stream_tag << 4) | 0x0);

	/* set the stream format */
	snd_hda_codec_write(codec, nvhdmi_master_con_nid_7x, 0,
			AC_VERB_SET_STREAM_FORMAT, format);

	/* turn on again (if needed) */
	/* enable and set the channel status audio/data flag */
	if (codec->spdif_status_reset && (spdif->ctls & AC_DIG1_ENABLE)) {
		snd_hda_codec_write(codec,
				nvhdmi_master_con_nid_7x,
				0,
				AC_VERB_SET_DIGI_CONVERT_1,
				spdif->ctls & 0xff);
		snd_hda_codec_write(codec,
				nvhdmi_master_con_nid_7x,
				0,
				AC_VERB_SET_DIGI_CONVERT_2, dataDCC2);
	}

	for (i = 0; i < 4; i++) {
		if (chs == 2)
			channel_id = 0;
		else
			channel_id = i * 2;

		/* turn off SPDIF once;
		 *otherwise the IEC958 bits won't be updated
		 */
		if (codec->spdif_status_reset &&
		(spdif->ctls & AC_DIG1_ENABLE))
			snd_hda_codec_write(codec,
				nvhdmi_con_nids_7x[i],
				0,
				AC_VERB_SET_DIGI_CONVERT_1,
				spdif->ctls & ~AC_DIG1_ENABLE & 0xff);
		/* set the stream id */
		snd_hda_codec_write(codec,
				nvhdmi_con_nids_7x[i],
				0,
				AC_VERB_SET_CHANNEL_STREAMID,
				(stream_tag << 4) | channel_id);
		/* set the stream format */
		snd_hda_codec_write(codec,
				nvhdmi_con_nids_7x[i],
				0,
				AC_VERB_SET_STREAM_FORMAT,
				format);
		/* turn on again (if needed) */
		/* enable and set the channel status audio/data flag */
		if (codec->spdif_status_reset &&
		(spdif->ctls & AC_DIG1_ENABLE)) {
			snd_hda_codec_write(codec,
					nvhdmi_con_nids_7x[i],
					0,
					AC_VERB_SET_DIGI_CONVERT_1,
					spdif->ctls & 0xff);
			snd_hda_codec_write(codec,
					nvhdmi_con_nids_7x[i],
					0,
					AC_VERB_SET_DIGI_CONVERT_2, dataDCC2);
		}
	}

	nvhdmi_8ch_7x_set_info_frame_parameters(codec, chs);

	mutex_unlock(&codec->spdif_mutex);
	return 0;
}

static const struct hda_pcm_stream nvhdmi_pcm_playback_8ch_7x = {
	.substreams = 1,
	.channels_min = 2,
	.channels_max = 8,
	.nid = nvhdmi_master_con_nid_7x,
	.rates = SUPPORTED_RATES,
	.maxbps = SUPPORTED_MAXBPS,
	.formats = SUPPORTED_FORMATS,
	.ops = {
		.open = simple_playback_pcm_open,
		.close = nvhdmi_8ch_7x_pcm_close,
		.prepare = nvhdmi_8ch_7x_pcm_prepare
	},
};

static int patch_nvhdmi_2ch(struct hda_codec *codec)
{
	struct hdmi_spec *spec;
	int err = patch_simple_hdmi(codec, nvhdmi_master_con_nid_7x,
				    nvhdmi_master_pin_nid_7x);
	if (err < 0)
		return err;

	codec->patch_ops.init = nvhdmi_7x_init_2ch;
	/* override the PCM rates, etc, as the codec doesn't give full list */
	spec = codec->spec;
	spec->pcm_playback.rates = SUPPORTED_RATES;
	spec->pcm_playback.maxbps = SUPPORTED_MAXBPS;
	spec->pcm_playback.formats = SUPPORTED_FORMATS;
	return 0;
}

static int nvhdmi_7x_8ch_build_pcms(struct hda_codec *codec)
{
	struct hdmi_spec *spec = codec->spec;
	int err = simple_playback_build_pcms(codec);
	if (!err) {
		struct hda_pcm *info = get_pcm_rec(spec, 0);
		info->own_chmap = true;
	}
	return err;
}

static int nvhdmi_7x_8ch_build_controls(struct hda_codec *codec)
{
	struct hdmi_spec *spec = codec->spec;
	struct hda_pcm *info;
	struct snd_pcm_chmap *chmap;
	int err;

	err = simple_playback_build_controls(codec);
	if (err < 0)
		return err;

	/* add channel maps */
	info = get_pcm_rec(spec, 0);
	err = snd_pcm_add_chmap_ctls(info->pcm,
				     SNDRV_PCM_STREAM_PLAYBACK,
				     snd_pcm_alt_chmaps, 8, 0, &chmap);
	if (err < 0)
		return err;
	switch (codec->preset->vendor_id) {
	case 0x10de0002:
	case 0x10de0003:
	case 0x10de0005:
	case 0x10de0006:
		chmap->channel_mask = (1U << 2) | (1U << 8);
		break;
	case 0x10de0007:
		chmap->channel_mask = (1U << 2) | (1U << 6) | (1U << 8);
	}
	return 0;
}

static int patch_nvhdmi_8ch_7x(struct hda_codec *codec)
{
	struct hdmi_spec *spec;
	int err = patch_nvhdmi_2ch(codec);
	if (err < 0)
		return err;
	spec = codec->spec;
	spec->multiout.max_channels = 8;
	spec->pcm_playback = nvhdmi_pcm_playback_8ch_7x;
	codec->patch_ops.init = nvhdmi_7x_init_8ch;
	codec->patch_ops.build_pcms = nvhdmi_7x_8ch_build_pcms;
	codec->patch_ops.build_controls = nvhdmi_7x_8ch_build_controls;

	/* Initialize the audio infoframe channel mask and checksum to something
	 * valid */
	nvhdmi_8ch_7x_set_info_frame_parameters(codec, 8);

	return 0;
}

/*
 * NVIDIA codecs ignore ASP mapping for 2ch - confirmed on:
 * - 0x10de0015
 * - 0x10de0040
 */
static int nvhdmi_chmap_cea_alloc_validate_get_type(struct hdac_chmap *chmap,
		struct hdac_cea_channel_speaker_allocation *cap, int channels)
{
	if (cap->ca_index == 0x00 && channels == 2)
		return SNDRV_CTL_TLVT_CHMAP_FIXED;

	/* If the speaker allocation matches the channel count, it is OK. */
	if (cap->channels != channels)
		return -1;

	/* all channels are remappable freely */
	return SNDRV_CTL_TLVT_CHMAP_VAR;
}

static int nvhdmi_chmap_validate(struct hdac_chmap *chmap,
		int ca, int chs, unsigned char *map)
{
	if (ca == 0x00 && (map[0] != SNDRV_CHMAP_FL || map[1] != SNDRV_CHMAP_FR))
		return -EINVAL;

	return 0;
}

/* map from pin NID to port; port is 0-based */
/* for Nvidia: assume widget NID starting from 4, with step 1 (4, 5, 6, ...) */
static int nvhdmi_pin2port(void *audio_ptr, int pin_nid)
{
	return pin_nid - 4;
}

/* reverse-map from port to pin NID: see above */
static int nvhdmi_port2pin(struct hda_codec *codec, int port)
{
	return port + 4;
}

static const struct drm_audio_component_audio_ops nvhdmi_audio_ops = {
	.pin2port = nvhdmi_pin2port,
	.pin_eld_notify = generic_acomp_pin_eld_notify,
	.master_bind = generic_acomp_master_bind,
	.master_unbind = generic_acomp_master_unbind,
};

static int patch_nvhdmi(struct hda_codec *codec)
{
	struct hdmi_spec *spec;
	int err;

	err = patch_generic_hdmi(codec);
	if (err)
		return err;

	spec = codec->spec;
	spec->dyn_pin_out = true;

	spec->chmap.ops.chmap_cea_alloc_validate_get_type =
		nvhdmi_chmap_cea_alloc_validate_get_type;
	spec->chmap.ops.chmap_validate = nvhdmi_chmap_validate;

	codec->link_down_at_suspend = 1;

<<<<<<< HEAD
=======
	generic_acomp_init(codec, &nvhdmi_audio_ops, nvhdmi_port2pin);

>>>>>>> fec38890
	return 0;
}

/*
 * The HDA codec on NVIDIA Tegra contains two scratch registers that are
 * accessed using vendor-defined verbs. These registers can be used for
 * interoperability between the HDA and HDMI drivers.
 */

/* Audio Function Group node */
#define NVIDIA_AFG_NID 0x01

/*
 * The SCRATCH0 register is used to notify the HDMI codec of changes in audio
 * format. On Tegra, bit 31 is used as a trigger that causes an interrupt to
 * be raised in the HDMI codec. The remainder of the bits is arbitrary. This
 * implementation stores the HDA format (see AC_FMT_*) in bits [15:0] and an
 * additional bit (at position 30) to signal the validity of the format.
 *
 * | 31      | 30    | 29  16 | 15   0 |
 * +---------+-------+--------+--------+
 * | TRIGGER | VALID | UNUSED | FORMAT |
 * +-----------------------------------|
 *
 * Note that for the trigger bit to take effect it needs to change value
 * (i.e. it needs to be toggled).
 */
#define NVIDIA_GET_SCRATCH0		0xfa6
#define NVIDIA_SET_SCRATCH0_BYTE0	0xfa7
#define NVIDIA_SET_SCRATCH0_BYTE1	0xfa8
#define NVIDIA_SET_SCRATCH0_BYTE2	0xfa9
#define NVIDIA_SET_SCRATCH0_BYTE3	0xfaa
#define NVIDIA_SCRATCH_TRIGGER (1 << 7)
#define NVIDIA_SCRATCH_VALID   (1 << 6)

#define NVIDIA_GET_SCRATCH1		0xfab
#define NVIDIA_SET_SCRATCH1_BYTE0	0xfac
#define NVIDIA_SET_SCRATCH1_BYTE1	0xfad
#define NVIDIA_SET_SCRATCH1_BYTE2	0xfae
#define NVIDIA_SET_SCRATCH1_BYTE3	0xfaf

/*
 * The format parameter is the HDA audio format (see AC_FMT_*). If set to 0,
 * the format is invalidated so that the HDMI codec can be disabled.
 */
static void tegra_hdmi_set_format(struct hda_codec *codec, unsigned int format)
{
	unsigned int value;

	/* bits [31:30] contain the trigger and valid bits */
	value = snd_hda_codec_read(codec, NVIDIA_AFG_NID, 0,
				   NVIDIA_GET_SCRATCH0, 0);
	value = (value >> 24) & 0xff;

	/* bits [15:0] are used to store the HDA format */
	snd_hda_codec_write(codec, NVIDIA_AFG_NID, 0,
			    NVIDIA_SET_SCRATCH0_BYTE0,
			    (format >> 0) & 0xff);
	snd_hda_codec_write(codec, NVIDIA_AFG_NID, 0,
			    NVIDIA_SET_SCRATCH0_BYTE1,
			    (format >> 8) & 0xff);

	/* bits [16:24] are unused */
	snd_hda_codec_write(codec, NVIDIA_AFG_NID, 0,
			    NVIDIA_SET_SCRATCH0_BYTE2, 0);

	/*
	 * Bit 30 signals that the data is valid and hence that HDMI audio can
	 * be enabled.
	 */
	if (format == 0)
		value &= ~NVIDIA_SCRATCH_VALID;
	else
		value |= NVIDIA_SCRATCH_VALID;

	/*
	 * Whenever the trigger bit is toggled, an interrupt is raised in the
	 * HDMI codec. The HDMI driver will use that as trigger to update its
	 * configuration.
	 */
	value ^= NVIDIA_SCRATCH_TRIGGER;

	snd_hda_codec_write(codec, NVIDIA_AFG_NID, 0,
			    NVIDIA_SET_SCRATCH0_BYTE3, value);
}

static int tegra_hdmi_pcm_prepare(struct hda_pcm_stream *hinfo,
				  struct hda_codec *codec,
				  unsigned int stream_tag,
				  unsigned int format,
				  struct snd_pcm_substream *substream)
{
	int err;

	err = generic_hdmi_playback_pcm_prepare(hinfo, codec, stream_tag,
						format, substream);
	if (err < 0)
		return err;

	/* notify the HDMI codec of the format change */
	tegra_hdmi_set_format(codec, format);

	return 0;
}

static int tegra_hdmi_pcm_cleanup(struct hda_pcm_stream *hinfo,
				  struct hda_codec *codec,
				  struct snd_pcm_substream *substream)
{
	/* invalidate the format in the HDMI codec */
	tegra_hdmi_set_format(codec, 0);

	return generic_hdmi_playback_pcm_cleanup(hinfo, codec, substream);
}

static struct hda_pcm *hda_find_pcm_by_type(struct hda_codec *codec, int type)
{
	struct hdmi_spec *spec = codec->spec;
	unsigned int i;

	for (i = 0; i < spec->num_pins; i++) {
		struct hda_pcm *pcm = get_pcm_rec(spec, i);

		if (pcm->pcm_type == type)
			return pcm;
	}

	return NULL;
}

static int tegra_hdmi_build_pcms(struct hda_codec *codec)
{
	struct hda_pcm_stream *stream;
	struct hda_pcm *pcm;
	int err;

	err = generic_hdmi_build_pcms(codec);
	if (err < 0)
		return err;

	pcm = hda_find_pcm_by_type(codec, HDA_PCM_TYPE_HDMI);
	if (!pcm)
		return -ENODEV;

	/*
	 * Override ->prepare() and ->cleanup() operations to notify the HDMI
	 * codec about format changes.
	 */
	stream = &pcm->stream[SNDRV_PCM_STREAM_PLAYBACK];
	stream->ops.prepare = tegra_hdmi_pcm_prepare;
	stream->ops.cleanup = tegra_hdmi_pcm_cleanup;

	return 0;
}

static int patch_tegra_hdmi(struct hda_codec *codec)
{
	int err;

	err = patch_generic_hdmi(codec);
	if (err)
		return err;

	codec->patch_ops.build_pcms = tegra_hdmi_build_pcms;

	return 0;
}

/*
 * ATI/AMD-specific implementations
 */

#define is_amdhdmi_rev3_or_later(codec) \
	((codec)->core.vendor_id == 0x1002aa01 && \
	 ((codec)->core.revision_id & 0xff00) >= 0x0300)
#define has_amd_full_remap_support(codec) is_amdhdmi_rev3_or_later(codec)

/* ATI/AMD specific HDA pin verbs, see the AMD HDA Verbs specification */
#define ATI_VERB_SET_CHANNEL_ALLOCATION	0x771
#define ATI_VERB_SET_DOWNMIX_INFO	0x772
#define ATI_VERB_SET_MULTICHANNEL_01	0x777
#define ATI_VERB_SET_MULTICHANNEL_23	0x778
#define ATI_VERB_SET_MULTICHANNEL_45	0x779
#define ATI_VERB_SET_MULTICHANNEL_67	0x77a
#define ATI_VERB_SET_HBR_CONTROL	0x77c
#define ATI_VERB_SET_MULTICHANNEL_1	0x785
#define ATI_VERB_SET_MULTICHANNEL_3	0x786
#define ATI_VERB_SET_MULTICHANNEL_5	0x787
#define ATI_VERB_SET_MULTICHANNEL_7	0x788
#define ATI_VERB_SET_MULTICHANNEL_MODE	0x789
#define ATI_VERB_GET_CHANNEL_ALLOCATION	0xf71
#define ATI_VERB_GET_DOWNMIX_INFO	0xf72
#define ATI_VERB_GET_MULTICHANNEL_01	0xf77
#define ATI_VERB_GET_MULTICHANNEL_23	0xf78
#define ATI_VERB_GET_MULTICHANNEL_45	0xf79
#define ATI_VERB_GET_MULTICHANNEL_67	0xf7a
#define ATI_VERB_GET_HBR_CONTROL	0xf7c
#define ATI_VERB_GET_MULTICHANNEL_1	0xf85
#define ATI_VERB_GET_MULTICHANNEL_3	0xf86
#define ATI_VERB_GET_MULTICHANNEL_5	0xf87
#define ATI_VERB_GET_MULTICHANNEL_7	0xf88
#define ATI_VERB_GET_MULTICHANNEL_MODE	0xf89

/* AMD specific HDA cvt verbs */
#define ATI_VERB_SET_RAMP_RATE		0x770
#define ATI_VERB_GET_RAMP_RATE		0xf70

#define ATI_OUT_ENABLE 0x1

#define ATI_MULTICHANNEL_MODE_PAIRED	0
#define ATI_MULTICHANNEL_MODE_SINGLE	1

#define ATI_HBR_CAPABLE 0x01
#define ATI_HBR_ENABLE 0x10

static int atihdmi_pin_get_eld(struct hda_codec *codec, hda_nid_t nid,
			   unsigned char *buf, int *eld_size)
{
	/* call hda_eld.c ATI/AMD-specific function */
	return snd_hdmi_get_eld_ati(codec, nid, buf, eld_size,
				    is_amdhdmi_rev3_or_later(codec));
}

static void atihdmi_pin_setup_infoframe(struct hda_codec *codec, hda_nid_t pin_nid, int ca,
					int active_channels, int conn_type)
{
	snd_hda_codec_write(codec, pin_nid, 0, ATI_VERB_SET_CHANNEL_ALLOCATION, ca);
}

static int atihdmi_paired_swap_fc_lfe(int pos)
{
	/*
	 * ATI/AMD have automatic FC/LFE swap built-in
	 * when in pairwise mapping mode.
	 */

	switch (pos) {
		/* see channel_allocations[].speakers[] */
		case 2: return 3;
		case 3: return 2;
		default: break;
	}

	return pos;
}

static int atihdmi_paired_chmap_validate(struct hdac_chmap *chmap,
			int ca, int chs, unsigned char *map)
{
	struct hdac_cea_channel_speaker_allocation *cap;
	int i, j;

	/* check that only channel pairs need to be remapped on old pre-rev3 ATI/AMD */

	cap = snd_hdac_get_ch_alloc_from_ca(ca);
	for (i = 0; i < chs; ++i) {
		int mask = snd_hdac_chmap_to_spk_mask(map[i]);
		bool ok = false;
		bool companion_ok = false;

		if (!mask)
			continue;

		for (j = 0 + i % 2; j < 8; j += 2) {
			int chan_idx = 7 - atihdmi_paired_swap_fc_lfe(j);
			if (cap->speakers[chan_idx] == mask) {
				/* channel is in a supported position */
				ok = true;

				if (i % 2 == 0 && i + 1 < chs) {
					/* even channel, check the odd companion */
					int comp_chan_idx = 7 - atihdmi_paired_swap_fc_lfe(j + 1);
					int comp_mask_req = snd_hdac_chmap_to_spk_mask(map[i+1]);
					int comp_mask_act = cap->speakers[comp_chan_idx];

					if (comp_mask_req == comp_mask_act)
						companion_ok = true;
					else
						return -EINVAL;
				}
				break;
			}
		}

		if (!ok)
			return -EINVAL;

		if (companion_ok)
			i++; /* companion channel already checked */
	}

	return 0;
}

static int atihdmi_pin_set_slot_channel(struct hdac_device *hdac,
		hda_nid_t pin_nid, int hdmi_slot, int stream_channel)
{
	struct hda_codec *codec = container_of(hdac, struct hda_codec, core);
	int verb;
	int ati_channel_setup = 0;

	if (hdmi_slot > 7)
		return -EINVAL;

	if (!has_amd_full_remap_support(codec)) {
		hdmi_slot = atihdmi_paired_swap_fc_lfe(hdmi_slot);

		/* In case this is an odd slot but without stream channel, do not
		 * disable the slot since the corresponding even slot could have a
		 * channel. In case neither have a channel, the slot pair will be
		 * disabled when this function is called for the even slot. */
		if (hdmi_slot % 2 != 0 && stream_channel == 0xf)
			return 0;

		hdmi_slot -= hdmi_slot % 2;

		if (stream_channel != 0xf)
			stream_channel -= stream_channel % 2;
	}

	verb = ATI_VERB_SET_MULTICHANNEL_01 + hdmi_slot/2 + (hdmi_slot % 2) * 0x00e;

	/* ati_channel_setup format: [7..4] = stream_channel_id, [1] = mute, [0] = enable */

	if (stream_channel != 0xf)
		ati_channel_setup = (stream_channel << 4) | ATI_OUT_ENABLE;

	return snd_hda_codec_write(codec, pin_nid, 0, verb, ati_channel_setup);
}

static int atihdmi_pin_get_slot_channel(struct hdac_device *hdac,
				hda_nid_t pin_nid, int asp_slot)
{
	struct hda_codec *codec = container_of(hdac, struct hda_codec, core);
	bool was_odd = false;
	int ati_asp_slot = asp_slot;
	int verb;
	int ati_channel_setup;

	if (asp_slot > 7)
		return -EINVAL;

	if (!has_amd_full_remap_support(codec)) {
		ati_asp_slot = atihdmi_paired_swap_fc_lfe(asp_slot);
		if (ati_asp_slot % 2 != 0) {
			ati_asp_slot -= 1;
			was_odd = true;
		}
	}

	verb = ATI_VERB_GET_MULTICHANNEL_01 + ati_asp_slot/2 + (ati_asp_slot % 2) * 0x00e;

	ati_channel_setup = snd_hda_codec_read(codec, pin_nid, 0, verb, 0);

	if (!(ati_channel_setup & ATI_OUT_ENABLE))
		return 0xf;

	return ((ati_channel_setup & 0xf0) >> 4) + !!was_odd;
}

static int atihdmi_paired_chmap_cea_alloc_validate_get_type(
		struct hdac_chmap *chmap,
		struct hdac_cea_channel_speaker_allocation *cap,
		int channels)
{
	int c;

	/*
	 * Pre-rev3 ATI/AMD codecs operate in a paired channel mode, so
	 * we need to take that into account (a single channel may take 2
	 * channel slots if we need to carry a silent channel next to it).
	 * On Rev3+ AMD codecs this function is not used.
	 */
	int chanpairs = 0;

	/* We only produce even-numbered channel count TLVs */
	if ((channels % 2) != 0)
		return -1;

	for (c = 0; c < 7; c += 2) {
		if (cap->speakers[c] || cap->speakers[c+1])
			chanpairs++;
	}

	if (chanpairs * 2 != channels)
		return -1;

	return SNDRV_CTL_TLVT_CHMAP_PAIRED;
}

static void atihdmi_paired_cea_alloc_to_tlv_chmap(struct hdac_chmap *hchmap,
		struct hdac_cea_channel_speaker_allocation *cap,
		unsigned int *chmap, int channels)
{
	/* produce paired maps for pre-rev3 ATI/AMD codecs */
	int count = 0;
	int c;

	for (c = 7; c >= 0; c--) {
		int chan = 7 - atihdmi_paired_swap_fc_lfe(7 - c);
		int spk = cap->speakers[chan];
		if (!spk) {
			/* add N/A channel if the companion channel is occupied */
			if (cap->speakers[chan + (chan % 2 ? -1 : 1)])
				chmap[count++] = SNDRV_CHMAP_NA;

			continue;
		}

		chmap[count++] = snd_hdac_spk_to_chmap(spk);
	}

	WARN_ON(count != channels);
}

static int atihdmi_pin_hbr_setup(struct hda_codec *codec, hda_nid_t pin_nid,
				 bool hbr)
{
	int hbr_ctl, hbr_ctl_new;

	hbr_ctl = snd_hda_codec_read(codec, pin_nid, 0, ATI_VERB_GET_HBR_CONTROL, 0);
	if (hbr_ctl >= 0 && (hbr_ctl & ATI_HBR_CAPABLE)) {
		if (hbr)
			hbr_ctl_new = hbr_ctl | ATI_HBR_ENABLE;
		else
			hbr_ctl_new = hbr_ctl & ~ATI_HBR_ENABLE;

		codec_dbg(codec,
			  "atihdmi_pin_hbr_setup: NID=0x%x, %shbr-ctl=0x%x\n",
				pin_nid,
				hbr_ctl == hbr_ctl_new ? "" : "new-",
				hbr_ctl_new);

		if (hbr_ctl != hbr_ctl_new)
			snd_hda_codec_write(codec, pin_nid, 0,
						ATI_VERB_SET_HBR_CONTROL,
						hbr_ctl_new);

	} else if (hbr)
		return -EINVAL;

	return 0;
}

static int atihdmi_setup_stream(struct hda_codec *codec, hda_nid_t cvt_nid,
				hda_nid_t pin_nid, u32 stream_tag, int format)
{

	if (is_amdhdmi_rev3_or_later(codec)) {
		int ramp_rate = 180; /* default as per AMD spec */
		/* disable ramp-up/down for non-pcm as per AMD spec */
		if (format & AC_FMT_TYPE_NON_PCM)
			ramp_rate = 0;

		snd_hda_codec_write(codec, cvt_nid, 0, ATI_VERB_SET_RAMP_RATE, ramp_rate);
	}

	return hdmi_setup_stream(codec, cvt_nid, pin_nid, stream_tag, format);
}


static int atihdmi_init(struct hda_codec *codec)
{
	struct hdmi_spec *spec = codec->spec;
	int pin_idx, err;

	err = generic_hdmi_init(codec);

	if (err)
		return err;

	for (pin_idx = 0; pin_idx < spec->num_pins; pin_idx++) {
		struct hdmi_spec_per_pin *per_pin = get_pin(spec, pin_idx);

		/* make sure downmix information in infoframe is zero */
		snd_hda_codec_write(codec, per_pin->pin_nid, 0, ATI_VERB_SET_DOWNMIX_INFO, 0);

		/* enable channel-wise remap mode if supported */
		if (has_amd_full_remap_support(codec))
			snd_hda_codec_write(codec, per_pin->pin_nid, 0,
					    ATI_VERB_SET_MULTICHANNEL_MODE,
					    ATI_MULTICHANNEL_MODE_SINGLE);
	}

	return 0;
}

/* map from pin NID to port; port is 0-based */
/* for AMD: assume widget NID starting from 3, with step 2 (3, 5, 7, ...) */
static int atihdmi_pin2port(void *audio_ptr, int pin_nid)
{
	return pin_nid / 2 - 1;
}

/* reverse-map from port to pin NID: see above */
static int atihdmi_port2pin(struct hda_codec *codec, int port)
{
	return port * 2 + 3;
}

static const struct drm_audio_component_audio_ops atihdmi_audio_ops = {
	.pin2port = atihdmi_pin2port,
	.pin_eld_notify = generic_acomp_pin_eld_notify,
	.master_bind = generic_acomp_master_bind,
	.master_unbind = generic_acomp_master_unbind,
};

static int patch_atihdmi(struct hda_codec *codec)
{
	struct hdmi_spec *spec;
	struct hdmi_spec_per_cvt *per_cvt;
	int err, cvt_idx;

	err = patch_generic_hdmi(codec);

	if (err)
		return err;

	codec->patch_ops.init = atihdmi_init;

	spec = codec->spec;

	spec->ops.pin_get_eld = atihdmi_pin_get_eld;
	spec->ops.pin_setup_infoframe = atihdmi_pin_setup_infoframe;
	spec->ops.pin_hbr_setup = atihdmi_pin_hbr_setup;
	spec->ops.setup_stream = atihdmi_setup_stream;

	spec->chmap.ops.pin_get_slot_channel = atihdmi_pin_get_slot_channel;
	spec->chmap.ops.pin_set_slot_channel = atihdmi_pin_set_slot_channel;

	if (!has_amd_full_remap_support(codec)) {
		/* override to ATI/AMD-specific versions with pairwise mapping */
		spec->chmap.ops.chmap_cea_alloc_validate_get_type =
			atihdmi_paired_chmap_cea_alloc_validate_get_type;
		spec->chmap.ops.cea_alloc_to_tlv_chmap =
				atihdmi_paired_cea_alloc_to_tlv_chmap;
		spec->chmap.ops.chmap_validate = atihdmi_paired_chmap_validate;
	}

	/* ATI/AMD converters do not advertise all of their capabilities */
	for (cvt_idx = 0; cvt_idx < spec->num_cvts; cvt_idx++) {
		per_cvt = get_cvt(spec, cvt_idx);
		per_cvt->channels_max = max(per_cvt->channels_max, 8u);
		per_cvt->rates |= SUPPORTED_RATES;
		per_cvt->formats |= SUPPORTED_FORMATS;
		per_cvt->maxbps = max(per_cvt->maxbps, 24u);
	}

	spec->chmap.channels_max = max(spec->chmap.channels_max, 8u);

	/* AMD GPUs have neither EPSS nor CLKSTOP bits, hence preventing
	 * the link-down as is.  Tell the core to allow it.
	 */
	codec->link_down_at_suspend = 1;

	generic_acomp_init(codec, &atihdmi_audio_ops, atihdmi_port2pin);

	return 0;
}

/* VIA HDMI Implementation */
#define VIAHDMI_CVT_NID	0x02	/* audio converter1 */
#define VIAHDMI_PIN_NID	0x03	/* HDMI output pin1 */

static int patch_via_hdmi(struct hda_codec *codec)
{
	return patch_simple_hdmi(codec, VIAHDMI_CVT_NID, VIAHDMI_PIN_NID);
}

/*
 * patch entries
 */
static const struct hda_device_id snd_hda_id_hdmi[] = {
HDA_CODEC_ENTRY(0x1002793c, "RS600 HDMI",	patch_atihdmi),
HDA_CODEC_ENTRY(0x10027919, "RS600 HDMI",	patch_atihdmi),
HDA_CODEC_ENTRY(0x1002791a, "RS690/780 HDMI",	patch_atihdmi),
HDA_CODEC_ENTRY(0x1002aa01, "R6xx HDMI",	patch_atihdmi),
HDA_CODEC_ENTRY(0x10951390, "SiI1390 HDMI",	patch_generic_hdmi),
HDA_CODEC_ENTRY(0x10951392, "SiI1392 HDMI",	patch_generic_hdmi),
HDA_CODEC_ENTRY(0x17e80047, "Chrontel HDMI",	patch_generic_hdmi),
HDA_CODEC_ENTRY(0x10de0001, "MCP73 HDMI",	patch_nvhdmi_2ch),
HDA_CODEC_ENTRY(0x10de0002, "MCP77/78 HDMI",	patch_nvhdmi_8ch_7x),
HDA_CODEC_ENTRY(0x10de0003, "MCP77/78 HDMI",	patch_nvhdmi_8ch_7x),
HDA_CODEC_ENTRY(0x10de0004, "GPU 04 HDMI",	patch_nvhdmi_8ch_7x),
HDA_CODEC_ENTRY(0x10de0005, "MCP77/78 HDMI",	patch_nvhdmi_8ch_7x),
HDA_CODEC_ENTRY(0x10de0006, "MCP77/78 HDMI",	patch_nvhdmi_8ch_7x),
HDA_CODEC_ENTRY(0x10de0007, "MCP79/7A HDMI",	patch_nvhdmi_8ch_7x),
HDA_CODEC_ENTRY(0x10de0008, "GPU 08 HDMI/DP",	patch_nvhdmi),
HDA_CODEC_ENTRY(0x10de0009, "GPU 09 HDMI/DP",	patch_nvhdmi),
HDA_CODEC_ENTRY(0x10de000a, "GPU 0a HDMI/DP",	patch_nvhdmi),
HDA_CODEC_ENTRY(0x10de000b, "GPU 0b HDMI/DP",	patch_nvhdmi),
HDA_CODEC_ENTRY(0x10de000c, "MCP89 HDMI",	patch_nvhdmi),
HDA_CODEC_ENTRY(0x10de000d, "GPU 0d HDMI/DP",	patch_nvhdmi),
HDA_CODEC_ENTRY(0x10de0010, "GPU 10 HDMI/DP",	patch_nvhdmi),
HDA_CODEC_ENTRY(0x10de0011, "GPU 11 HDMI/DP",	patch_nvhdmi),
HDA_CODEC_ENTRY(0x10de0012, "GPU 12 HDMI/DP",	patch_nvhdmi),
HDA_CODEC_ENTRY(0x10de0013, "GPU 13 HDMI/DP",	patch_nvhdmi),
HDA_CODEC_ENTRY(0x10de0014, "GPU 14 HDMI/DP",	patch_nvhdmi),
HDA_CODEC_ENTRY(0x10de0015, "GPU 15 HDMI/DP",	patch_nvhdmi),
HDA_CODEC_ENTRY(0x10de0016, "GPU 16 HDMI/DP",	patch_nvhdmi),
/* 17 is known to be absent */
HDA_CODEC_ENTRY(0x10de0018, "GPU 18 HDMI/DP",	patch_nvhdmi),
HDA_CODEC_ENTRY(0x10de0019, "GPU 19 HDMI/DP",	patch_nvhdmi),
HDA_CODEC_ENTRY(0x10de001a, "GPU 1a HDMI/DP",	patch_nvhdmi),
HDA_CODEC_ENTRY(0x10de001b, "GPU 1b HDMI/DP",	patch_nvhdmi),
HDA_CODEC_ENTRY(0x10de001c, "GPU 1c HDMI/DP",	patch_nvhdmi),
HDA_CODEC_ENTRY(0x10de0020, "Tegra30 HDMI",	patch_tegra_hdmi),
HDA_CODEC_ENTRY(0x10de0022, "Tegra114 HDMI",	patch_tegra_hdmi),
HDA_CODEC_ENTRY(0x10de0028, "Tegra124 HDMI",	patch_tegra_hdmi),
HDA_CODEC_ENTRY(0x10de0029, "Tegra210 HDMI/DP",	patch_tegra_hdmi),
HDA_CODEC_ENTRY(0x10de002d, "Tegra186 HDMI/DP0", patch_tegra_hdmi),
HDA_CODEC_ENTRY(0x10de002e, "Tegra186 HDMI/DP1", patch_tegra_hdmi),
HDA_CODEC_ENTRY(0x10de002f, "Tegra194 HDMI/DP2", patch_tegra_hdmi),
HDA_CODEC_ENTRY(0x10de0030, "Tegra194 HDMI/DP3", patch_tegra_hdmi),
HDA_CODEC_ENTRY(0x10de0040, "GPU 40 HDMI/DP",	patch_nvhdmi),
HDA_CODEC_ENTRY(0x10de0041, "GPU 41 HDMI/DP",	patch_nvhdmi),
HDA_CODEC_ENTRY(0x10de0042, "GPU 42 HDMI/DP",	patch_nvhdmi),
HDA_CODEC_ENTRY(0x10de0043, "GPU 43 HDMI/DP",	patch_nvhdmi),
HDA_CODEC_ENTRY(0x10de0044, "GPU 44 HDMI/DP",	patch_nvhdmi),
HDA_CODEC_ENTRY(0x10de0045, "GPU 45 HDMI/DP",	patch_nvhdmi),
HDA_CODEC_ENTRY(0x10de0050, "GPU 50 HDMI/DP",	patch_nvhdmi),
HDA_CODEC_ENTRY(0x10de0051, "GPU 51 HDMI/DP",	patch_nvhdmi),
HDA_CODEC_ENTRY(0x10de0052, "GPU 52 HDMI/DP",	patch_nvhdmi),
HDA_CODEC_ENTRY(0x10de0060, "GPU 60 HDMI/DP",	patch_nvhdmi),
HDA_CODEC_ENTRY(0x10de0061, "GPU 61 HDMI/DP",	patch_nvhdmi),
HDA_CODEC_ENTRY(0x10de0062, "GPU 62 HDMI/DP",	patch_nvhdmi),
HDA_CODEC_ENTRY(0x10de0067, "MCP67 HDMI",	patch_nvhdmi_2ch),
HDA_CODEC_ENTRY(0x10de0070, "GPU 70 HDMI/DP",	patch_nvhdmi),
HDA_CODEC_ENTRY(0x10de0071, "GPU 71 HDMI/DP",	patch_nvhdmi),
HDA_CODEC_ENTRY(0x10de0072, "GPU 72 HDMI/DP",	patch_nvhdmi),
HDA_CODEC_ENTRY(0x10de0073, "GPU 73 HDMI/DP",	patch_nvhdmi),
HDA_CODEC_ENTRY(0x10de0074, "GPU 74 HDMI/DP",	patch_nvhdmi),
HDA_CODEC_ENTRY(0x10de0076, "GPU 76 HDMI/DP",	patch_nvhdmi),
HDA_CODEC_ENTRY(0x10de007b, "GPU 7b HDMI/DP",	patch_nvhdmi),
HDA_CODEC_ENTRY(0x10de007c, "GPU 7c HDMI/DP",	patch_nvhdmi),
HDA_CODEC_ENTRY(0x10de007d, "GPU 7d HDMI/DP",	patch_nvhdmi),
HDA_CODEC_ENTRY(0x10de007e, "GPU 7e HDMI/DP",	patch_nvhdmi),
HDA_CODEC_ENTRY(0x10de0080, "GPU 80 HDMI/DP",	patch_nvhdmi),
HDA_CODEC_ENTRY(0x10de0081, "GPU 81 HDMI/DP",	patch_nvhdmi),
HDA_CODEC_ENTRY(0x10de0082, "GPU 82 HDMI/DP",	patch_nvhdmi),
HDA_CODEC_ENTRY(0x10de0083, "GPU 83 HDMI/DP",	patch_nvhdmi),
HDA_CODEC_ENTRY(0x10de0084, "GPU 84 HDMI/DP",	patch_nvhdmi),
HDA_CODEC_ENTRY(0x10de0090, "GPU 90 HDMI/DP",	patch_nvhdmi),
HDA_CODEC_ENTRY(0x10de0091, "GPU 91 HDMI/DP",	patch_nvhdmi),
HDA_CODEC_ENTRY(0x10de0092, "GPU 92 HDMI/DP",	patch_nvhdmi),
HDA_CODEC_ENTRY(0x10de0093, "GPU 93 HDMI/DP",	patch_nvhdmi),
HDA_CODEC_ENTRY(0x10de0094, "GPU 94 HDMI/DP",	patch_nvhdmi),
HDA_CODEC_ENTRY(0x10de0095, "GPU 95 HDMI/DP",	patch_nvhdmi),
HDA_CODEC_ENTRY(0x10de0097, "GPU 97 HDMI/DP",	patch_nvhdmi),
HDA_CODEC_ENTRY(0x10de0098, "GPU 98 HDMI/DP",	patch_nvhdmi),
HDA_CODEC_ENTRY(0x10de0099, "GPU 99 HDMI/DP",	patch_nvhdmi),
HDA_CODEC_ENTRY(0x10de8001, "MCP73 HDMI",	patch_nvhdmi_2ch),
HDA_CODEC_ENTRY(0x10de8067, "MCP67/68 HDMI",	patch_nvhdmi_2ch),
HDA_CODEC_ENTRY(0x11069f80, "VX900 HDMI/DP",	patch_via_hdmi),
HDA_CODEC_ENTRY(0x11069f81, "VX900 HDMI/DP",	patch_via_hdmi),
HDA_CODEC_ENTRY(0x11069f84, "VX11 HDMI/DP",	patch_generic_hdmi),
HDA_CODEC_ENTRY(0x11069f85, "VX11 HDMI/DP",	patch_generic_hdmi),
HDA_CODEC_ENTRY(0x80860054, "IbexPeak HDMI",	patch_i915_cpt_hdmi),
HDA_CODEC_ENTRY(0x80862800, "Geminilake HDMI",	patch_i915_glk_hdmi),
HDA_CODEC_ENTRY(0x80862801, "Bearlake HDMI",	patch_generic_hdmi),
HDA_CODEC_ENTRY(0x80862802, "Cantiga HDMI",	patch_generic_hdmi),
HDA_CODEC_ENTRY(0x80862803, "Eaglelake HDMI",	patch_generic_hdmi),
HDA_CODEC_ENTRY(0x80862804, "IbexPeak HDMI",	patch_i915_cpt_hdmi),
HDA_CODEC_ENTRY(0x80862805, "CougarPoint HDMI",	patch_i915_cpt_hdmi),
HDA_CODEC_ENTRY(0x80862806, "PantherPoint HDMI", patch_i915_cpt_hdmi),
HDA_CODEC_ENTRY(0x80862807, "Haswell HDMI",	patch_i915_hsw_hdmi),
HDA_CODEC_ENTRY(0x80862808, "Broadwell HDMI",	patch_i915_hsw_hdmi),
HDA_CODEC_ENTRY(0x80862809, "Skylake HDMI",	patch_i915_hsw_hdmi),
HDA_CODEC_ENTRY(0x8086280a, "Broxton HDMI",	patch_i915_hsw_hdmi),
HDA_CODEC_ENTRY(0x8086280b, "Kabylake HDMI",	patch_i915_hsw_hdmi),
HDA_CODEC_ENTRY(0x8086280c, "Cannonlake HDMI",	patch_i915_glk_hdmi),
HDA_CODEC_ENTRY(0x8086280d, "Geminilake HDMI",	patch_i915_glk_hdmi),
HDA_CODEC_ENTRY(0x8086280f, "Icelake HDMI",	patch_i915_icl_hdmi),
HDA_CODEC_ENTRY(0x80862812, "Tigerlake HDMI",	patch_i915_tgl_hdmi),
HDA_CODEC_ENTRY(0x80862880, "CedarTrail HDMI",	patch_generic_hdmi),
HDA_CODEC_ENTRY(0x80862882, "Valleyview2 HDMI",	patch_i915_byt_hdmi),
HDA_CODEC_ENTRY(0x80862883, "Braswell HDMI",	patch_i915_byt_hdmi),
HDA_CODEC_ENTRY(0x808629fb, "Crestline HDMI",	patch_generic_hdmi),
/* special ID for generic HDMI */
HDA_CODEC_ENTRY(HDA_CODEC_ID_GENERIC_HDMI, "Generic HDMI", patch_generic_hdmi),
{} /* terminator */
};
MODULE_DEVICE_TABLE(hdaudio, snd_hda_id_hdmi);

MODULE_LICENSE("GPL");
MODULE_DESCRIPTION("HDMI HD-audio codec");
MODULE_ALIAS("snd-hda-codec-intelhdmi");
MODULE_ALIAS("snd-hda-codec-nvhdmi");
MODULE_ALIAS("snd-hda-codec-atihdmi");

static struct hda_codec_driver hdmi_driver = {
	.id = snd_hda_id_hdmi,
};

module_hda_codec_driver(hdmi_driver);<|MERGE_RESOLUTION|>--- conflicted
+++ resolved
@@ -3492,11 +3492,8 @@
 
 	codec->link_down_at_suspend = 1;
 
-<<<<<<< HEAD
-=======
 	generic_acomp_init(codec, &nvhdmi_audio_ops, nvhdmi_port2pin);
 
->>>>>>> fec38890
 	return 0;
 }
 
