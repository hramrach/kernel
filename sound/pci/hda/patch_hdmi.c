--- conflicted
+++ resolved
@@ -1412,15 +1412,8 @@
 	present = snd_hda_pin_sense(codec, pin_nid);
 
 	mutex_lock(&per_pin->lock);
-<<<<<<< HEAD
-	pin_eld->monitor_present = !!(present & AC_PINSENSE_PRESENCE);
-	eld->monitor_present = pin_eld->monitor_present;
-
-	if (pin_eld->monitor_present)
-=======
 	eld->monitor_present = !!(present & AC_PINSENSE_PRESENCE);
 	if (eld->monitor_present)
->>>>>>> 1d3cce07
 		eld->eld_valid  = !!(present & AC_PINSENSE_ELDV);
 	else
 		eld->eld_valid = false;
