--- conflicted
+++ resolved
@@ -394,11 +394,7 @@
 	if (err < 0)
 		return err;
 
-<<<<<<< HEAD
-	chip->bus.needs_damn_long_delay = 1;
-=======
 	chip->bus.core.needs_damn_long_delay = 1;
->>>>>>> bb6d3fb3
 	chip->bus.core.aligned_mmio = 1;
 
 	err = snd_device_new(card, SNDRV_DEV_LOWLEVEL, chip, &ops);
