--- conflicted
+++ resolved
@@ -813,12 +813,7 @@
 	if (codec->registered)
 		return;
 	if (device_is_registered(hda_codec_dev(codec))) {
-<<<<<<< HEAD
-		snd_hda_register_beep_device(codec);
 		codec_display_power(codec, true);
-=======
-		snd_hdac_link_power(&codec->core, true);
->>>>>>> bfada1a1
 		pm_runtime_enable(hda_codec_dev(codec));
 		/* it was powered up in snd_hda_codec_new(), now all done */
 		snd_hda_power_down(codec);
