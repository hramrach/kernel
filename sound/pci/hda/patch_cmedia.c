--- conflicted
+++ resolved
@@ -611,10 +611,7 @@
 
 static struct snd_pci_quirk cmi9880_cfg_tbl[] = {
 	SND_PCI_QUIRK(0x1043, 0x813d, "ASUS P5AD2", CMI_FULL_DIG),
-<<<<<<< HEAD
-=======
 	SND_PCI_QUIRK(0x1854, 0x002b, "LG LS75", CMI_MINIMAL),
->>>>>>> 28ffb5d3
 	SND_PCI_QUIRK(0x1854, 0x0032, "LG", CMI_FULL_DIG),
 	{} /* terminator */
 };
