--- conflicted
+++ resolved
@@ -218,11 +218,7 @@
 
 		if (frames_per_period > 0) {
 			// For double_pcm_frame quirk.
-<<<<<<< HEAD
-			if (rate > 96000) {
-=======
 			if (rate > 96000 && !dice->disable_double_pcm_frames) {
->>>>>>> 7d2a07b7
 				frames_per_period *= 2;
 				frames_per_buffer *= 2;
 			}
@@ -277,11 +273,7 @@
 
 		mutex_lock(&dice->mutex);
 		// For double_pcm_frame quirk.
-<<<<<<< HEAD
-		if (rate > 96000) {
-=======
 		if (rate > 96000 && !dice->disable_double_pcm_frames) {
->>>>>>> 7d2a07b7
 			events_per_period /= 2;
 			events_per_buffer /= 2;
 		}
