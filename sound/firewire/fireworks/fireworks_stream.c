--- conflicted
+++ resolved
@@ -281,17 +281,6 @@
 		if (err < 0)
 			goto error;
 
-<<<<<<< HEAD
-		err = amdtp_domain_start(&efw->domain, 0);
-		if (err < 0)
-			goto error;
-
-		// Wait first callback.
-		if (!amdtp_stream_wait_callback(&efw->rx_stream,
-						CALLBACK_TIMEOUT) ||
-		    !amdtp_stream_wait_callback(&efw->tx_stream,
-						CALLBACK_TIMEOUT)) {
-=======
 		// NOTE: The device ignores presentation time expressed by the value of syt field
 		// of CIP header in received packets. The sequence of the number of data blocks per
 		// packet is important for media clock recovery.
@@ -300,7 +289,6 @@
 			goto error;
 
 		if (!amdtp_domain_wait_ready(&efw->domain, READY_TIMEOUT_MS)) {
->>>>>>> 7d2a07b7
 			err = -ETIMEDOUT;
 			goto error;
 		}
