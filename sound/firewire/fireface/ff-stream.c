--- conflicted
+++ resolved
@@ -199,16 +199,6 @@
 		if (err < 0)
 			goto error;
 
-<<<<<<< HEAD
-		err = amdtp_domain_start(&ff->domain, 0);
-		if (err < 0)
-			goto error;
-
-		if (!amdtp_stream_wait_callback(&ff->rx_stream,
-						CALLBACK_TIMEOUT_MS) ||
-		    !amdtp_stream_wait_callback(&ff->tx_stream,
-						CALLBACK_TIMEOUT_MS)) {
-=======
 		// NOTE: The device doesn't transfer packets unless receiving any packet. The
 		// sequence of tx packets includes cycle skip corresponding to empty packet or
 		// NODATA packet in IEC 61883-1/6. The sequence of the number of data blocks per
@@ -218,7 +208,6 @@
 			goto error;
 
 		if (!amdtp_domain_wait_ready(&ff->domain, READY_TIMEOUT_MS)) {
->>>>>>> 7d2a07b7
 			err = -ETIMEDOUT;
 			goto error;
 		}
