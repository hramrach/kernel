/* SPDX-License-Identifier: GPL-2.0-or-later */
/* internal.h: mm/ internal definitions
 *
 * Copyright (C) 2004 Red Hat, Inc. All Rights Reserved.
 * Written by David Howells (dhowells@redhat.com)
 */
#ifndef __MM_INTERNAL_H
#define __MM_INTERNAL_H

#include <linux/fs.h>
#include <linux/mm.h>
#include <linux/pagemap.h>
#include <linux/tracepoint-defs.h>

/*
 * The set of flags that only affect watermark checking and reclaim
 * behaviour. This is used by the MM to obey the caller constraints
 * about IO, FS and watermark checking while ignoring placement
 * hints such as HIGHMEM usage.
 */
#define GFP_RECLAIM_MASK (__GFP_RECLAIM|__GFP_HIGH|__GFP_IO|__GFP_FS|\
			__GFP_NOWARN|__GFP_RETRY_MAYFAIL|__GFP_NOFAIL|\
			__GFP_NORETRY|__GFP_MEMALLOC|__GFP_NOMEMALLOC|\
			__GFP_ATOMIC)

/* The GFP flags allowed during early boot */
#define GFP_BOOT_MASK (__GFP_BITS_MASK & ~(__GFP_RECLAIM|__GFP_IO|__GFP_FS))

/* Control allocation cpuset and node placement constraints */
#define GFP_CONSTRAINT_MASK (__GFP_HARDWALL|__GFP_THISNODE)

/* Do not use these with a slab allocator */
#define GFP_SLAB_BUG_MASK (__GFP_DMA32|__GFP_HIGHMEM|~__GFP_BITS_MASK)

void page_writeback_init(void);

vm_fault_t do_swap_page(struct vm_fault *vmf);

void free_pgtables(struct mmu_gather *tlb, struct vm_area_struct *start_vma,
		unsigned long floor, unsigned long ceiling);

static inline bool can_madv_lru_vma(struct vm_area_struct *vma)
{
	return !(vma->vm_flags & (VM_LOCKED|VM_HUGETLB|VM_PFNMAP));
}

void unmap_page_range(struct mmu_gather *tlb,
			     struct vm_area_struct *vma,
			     unsigned long addr, unsigned long end,
			     struct zap_details *details);

void do_page_cache_ra(struct readahead_control *, unsigned long nr_to_read,
		unsigned long lookahead_size);
void force_page_cache_ra(struct readahead_control *, unsigned long nr);
static inline void force_page_cache_readahead(struct address_space *mapping,
		struct file *file, pgoff_t index, unsigned long nr_to_read)
{
	DEFINE_READAHEAD(ractl, file, &file->f_ra, mapping, index);
	force_page_cache_ra(&ractl, nr_to_read);
}

unsigned find_lock_entries(struct address_space *mapping, pgoff_t start,
		pgoff_t end, struct pagevec *pvec, pgoff_t *indices);

/**
 * page_evictable - test whether a page is evictable
 * @page: the page to test
 *
 * Test whether page is evictable--i.e., should be placed on active/inactive
 * lists vs unevictable list.
 *
 * Reasons page might not be evictable:
 * (1) page's mapping marked unevictable
 * (2) page is part of an mlocked VMA
 *
 */
static inline bool page_evictable(struct page *page)
{
	bool ret;

	/* Prevent address_space of inode and swap cache from being freed */
	rcu_read_lock();
	ret = !mapping_unevictable(page_mapping(page)) && !PageMlocked(page);
	rcu_read_unlock();
	return ret;
}

/**
 * page_evictable - test whether a page is evictable
 * @page: the page to test
 *
 * Test whether page is evictable--i.e., should be placed on active/inactive
 * lists vs unevictable list.
 *
 * Reasons page might not be evictable:
 * (1) page's mapping marked unevictable
 * (2) page is part of an mlocked VMA
 *
 */
static inline bool page_evictable(struct page *page)
{
	bool ret;

	/* Prevent address_space of inode and swap cache from being freed */
	rcu_read_lock();
	ret = !mapping_unevictable(page_mapping(page)) && !PageMlocked(page);
	rcu_read_unlock();
	return ret;
}

/*
 * Turn a non-refcounted page (->_refcount == 0) into refcounted with
 * a count of one.
 */
static inline void set_page_refcounted(struct page *page)
{
	VM_BUG_ON_PAGE(PageTail(page), page);
	VM_BUG_ON_PAGE(page_ref_count(page), page);
	set_page_count(page, 1);
}

extern unsigned long highest_memmap_pfn;

/*
 * Maximum number of reclaim retries without progress before the OOM
 * killer is consider the only way forward.
 */
#define MAX_RECLAIM_RETRIES 16

/*
 * in mm/vmscan.c:
 */
extern int isolate_lru_page(struct page *page);
extern void putback_lru_page(struct page *page);

/*
 * in mm/rmap.c:
 */
extern pmd_t *mm_find_pmd(struct mm_struct *mm, unsigned long address);

/*
 * in mm/memcontrol.c:
 */
extern bool cgroup_memory_nokmem;

/*
 * in mm/page_alloc.c
 */

/*
 * Structure for holding the mostly immutable allocation parameters passed
 * between functions involved in allocations, including the alloc_pages*
 * family of functions.
 *
 * nodemask, migratetype and highest_zoneidx are initialized only once in
 * __alloc_pages() and then never change.
 *
 * zonelist, preferred_zone and highest_zoneidx are set first in
 * __alloc_pages() for the fast path, and might be later changed
 * in __alloc_pages_slowpath(). All other functions pass the whole structure
 * by a const pointer.
 */
struct alloc_context {
	struct zonelist *zonelist;
	nodemask_t *nodemask;
	struct zoneref *preferred_zoneref;
	int migratetype;

	/*
	 * highest_zoneidx represents highest usable zone index of
	 * the allocation request. Due to the nature of the zone,
	 * memory on lower zone than the highest_zoneidx will be
	 * protected by lowmem_reserve[highest_zoneidx].
	 *
	 * highest_zoneidx is also used by reclaim/compaction to limit
	 * the target zone since higher zone than this index cannot be
	 * usable for this allocation request.
	 */
	enum zone_type highest_zoneidx;
	bool spread_dirty_pages;
};

/*
 * Locate the struct page for both the matching buddy in our
 * pair (buddy1) and the combined O(n+1) page they form (page).
 *
 * 1) Any buddy B1 will have an order O twin B2 which satisfies
 * the following equation:
 *     B2 = B1 ^ (1 << O)
 * For example, if the starting buddy (buddy2) is #8 its order
 * 1 buddy is #10:
 *     B2 = 8 ^ (1 << 1) = 8 ^ 2 = 10
 *
 * 2) Any buddy B will have an order O+1 parent P which
 * satisfies the following equation:
 *     P = B & ~(1 << O)
 *
 * Assumption: *_mem_map is contiguous at least up to MAX_ORDER
 */
static inline unsigned long
__find_buddy_pfn(unsigned long page_pfn, unsigned int order)
{
	return page_pfn ^ (1 << order);
}

extern struct page *__pageblock_pfn_to_page(unsigned long start_pfn,
				unsigned long end_pfn, struct zone *zone);

static inline struct page *pageblock_pfn_to_page(unsigned long start_pfn,
				unsigned long end_pfn, struct zone *zone)
{
	if (zone->contiguous)
		return pfn_to_page(start_pfn);

	return __pageblock_pfn_to_page(start_pfn, end_pfn, zone);
}

extern int __isolate_free_page(struct page *page, unsigned int order);
extern void __putback_isolated_page(struct page *page, unsigned int order,
				    int mt);
extern void memblock_free_pages(struct page *page, unsigned long pfn,
					unsigned int order);
extern void __free_pages_core(struct page *page, unsigned int order);
extern void prep_compound_page(struct page *page, unsigned int order);
extern void post_alloc_hook(struct page *page, unsigned int order,
					gfp_t gfp_flags);
extern int user_min_free_kbytes;

<<<<<<< HEAD
extern void zone_pcp_update(struct zone *zone);
extern void zone_pcp_reset(struct zone *zone);
=======
extern void free_unref_page(struct page *page, unsigned int order);
extern void free_unref_page_list(struct list_head *list);

extern void zone_pcp_update(struct zone *zone, int cpu_online);
extern void zone_pcp_reset(struct zone *zone);
extern void zone_pcp_disable(struct zone *zone);
extern void zone_pcp_enable(struct zone *zone);
>>>>>>> 7d2a07b7

#if defined CONFIG_COMPACTION || defined CONFIG_CMA

/*
 * in mm/compaction.c
 */
/*
 * compact_control is used to track pages being migrated and the free pages
 * they are being migrated to during memory compaction. The free_pfn starts
 * at the end of a zone and migrate_pfn begins at the start. Movable pages
 * are moved to the end of a zone during a compaction run and the run
 * completes when free_pfn <= migrate_pfn
 */
struct compact_control {
	struct list_head freepages;	/* List of free pages to migrate to */
	struct list_head migratepages;	/* List of pages being migrated */
	unsigned int nr_freepages;	/* Number of isolated free pages */
	unsigned int nr_migratepages;	/* Number of pages to migrate */
	unsigned long free_pfn;		/* isolate_freepages search base */
	/*
	 * Acts as an in/out parameter to page isolation for migration.
	 * isolate_migratepages uses it as a search base.
	 * isolate_migratepages_block will update the value to the next pfn
	 * after the last isolated one.
	 */
	unsigned long migrate_pfn;
	unsigned long fast_start_pfn;	/* a pfn to start linear scan from */
	struct zone *zone;
	unsigned long total_migrate_scanned;
	unsigned long total_free_scanned;
	unsigned short fast_search_fail;/* failures to use free list searches */
	short search_order;		/* order to start a fast search at */
	const gfp_t gfp_mask;		/* gfp mask of a direct compactor */
	int order;			/* order a direct compactor needs */
	int migratetype;		/* migratetype of direct compactor */
	const unsigned int alloc_flags;	/* alloc flags of a direct compactor */
	const int highest_zoneidx;	/* zone index of a direct compactor */
	enum migrate_mode mode;		/* Async or sync migration mode */
	bool ignore_skip_hint;		/* Scan blocks even if marked skip */
	bool no_set_skip_hint;		/* Don't mark blocks for skipping */
	bool ignore_block_suitable;	/* Scan blocks considered unsuitable */
	bool direct_compaction;		/* False from kcompactd or /proc/... */
	bool proactive_compaction;	/* kcompactd proactive compaction */
	bool whole_zone;		/* Whole zone should/has been scanned */
	bool contended;			/* Signal lock or sched contention */
	bool rescan;			/* Rescanning the same pageblock */
	bool alloc_contig;		/* alloc_contig_range allocation */
};

/*
 * Used in direct compaction when a page should be taken from the freelists
 * immediately when one is created during the free path.
 */
struct capture_control {
	struct compact_control *cc;
	struct page *page;
};

unsigned long
isolate_freepages_range(struct compact_control *cc,
			unsigned long start_pfn, unsigned long end_pfn);
int
isolate_migratepages_range(struct compact_control *cc,
			   unsigned long low_pfn, unsigned long end_pfn);
#endif
int find_suitable_fallback(struct free_area *area, unsigned int order,
			int migratetype, bool only_stealable, bool *can_steal);

/*
 * This function returns the order of a free page in the buddy system. In
 * general, page_zone(page)->lock must be held by the caller to prevent the
 * page from being allocated in parallel and returning garbage as the order.
 * If a caller does not hold page_zone(page)->lock, it must guarantee that the
 * page cannot be allocated or merged in parallel. Alternatively, it must
 * handle invalid values gracefully, and use buddy_order_unsafe() below.
 */
static inline unsigned int buddy_order(struct page *page)
{
	/* PageBuddy() must be checked by the caller */
	return page_private(page);
}

/*
 * Like buddy_order(), but for callers who cannot afford to hold the zone lock.
 * PageBuddy() should be checked first by the caller to minimize race window,
 * and invalid values must be handled gracefully.
 *
 * READ_ONCE is used so that if the caller assigns the result into a local
 * variable and e.g. tests it for valid range before using, the compiler cannot
 * decide to remove the variable and inline the page_private(page) multiple
 * times, potentially observing different values in the tests and the actual
 * use of the result.
 */
#define buddy_order_unsafe(page)	READ_ONCE(page_private(page))

/*
 * These three helpers classifies VMAs for virtual memory accounting.
 */

/*
 * Executable code area - executable, not writable, not stack
 */
static inline bool is_exec_mapping(vm_flags_t flags)
{
	return (flags & (VM_EXEC | VM_WRITE | VM_STACK)) == VM_EXEC;
}

/*
 * Stack area - automatically grows in one direction
 *
 * VM_GROWSUP / VM_GROWSDOWN VMAs are always private anonymous:
 * do_mmap() forbids all other combinations.
 */
static inline bool is_stack_mapping(vm_flags_t flags)
{
	return (flags & VM_STACK) == VM_STACK;
}

/*
 * Data area - private, writable, not stack
 */
static inline bool is_data_mapping(vm_flags_t flags)
{
	return (flags & (VM_WRITE | VM_SHARED | VM_STACK)) == VM_WRITE;
}

/* mm/util.c */
void __vma_link_list(struct mm_struct *mm, struct vm_area_struct *vma,
		struct vm_area_struct *prev);
void __vma_unlink_list(struct mm_struct *mm, struct vm_area_struct *vma);

#ifdef CONFIG_MMU
extern long populate_vma_page_range(struct vm_area_struct *vma,
		unsigned long start, unsigned long end, int *locked);
extern long faultin_vma_page_range(struct vm_area_struct *vma,
				   unsigned long start, unsigned long end,
				   bool write, int *locked);
extern void munlock_vma_pages_range(struct vm_area_struct *vma,
			unsigned long start, unsigned long end);
static inline void munlock_vma_pages_all(struct vm_area_struct *vma)
{
	munlock_vma_pages_range(vma, vma->vm_start, vma->vm_end);
}

/*
 * must be called with vma's mmap_lock held for read or write, and page locked.
 */
extern void mlock_vma_page(struct page *page);
extern unsigned int munlock_vma_page(struct page *page);

extern int mlock_future_check(struct mm_struct *mm, unsigned long flags,
			      unsigned long len);

/*
 * Clear the page's PageMlocked().  This can be useful in a situation where
 * we want to unconditionally remove a page from the pagecache -- e.g.,
 * on truncation or freeing.
 *
 * It is legal to call this function for any page, mlocked or not.
 * If called for a page that is still mapped by mlocked vmas, all we do
 * is revert to lazy LRU behaviour -- semantics are not broken.
 */
extern void clear_page_mlock(struct page *page);

extern pmd_t maybe_pmd_mkwrite(pmd_t pmd, struct vm_area_struct *vma);

/*
 * At what user virtual address is page expected in vma?
 * Returns -EFAULT if all of the page is outside the range of vma.
 * If page is a compound head, the entire compound page is considered.
 */
static inline unsigned long
vma_address(struct page *page, struct vm_area_struct *vma)
{
	pgoff_t pgoff;
	unsigned long address;

	VM_BUG_ON_PAGE(PageKsm(page), page);	/* KSM page->index unusable */
	pgoff = page_to_pgoff(page);
	if (pgoff >= vma->vm_pgoff) {
		address = vma->vm_start +
			((pgoff - vma->vm_pgoff) << PAGE_SHIFT);
		/* Check for address beyond vma (or wrapped through 0?) */
		if (address < vma->vm_start || address >= vma->vm_end)
			address = -EFAULT;
	} else if (PageHead(page) &&
		   pgoff + compound_nr(page) - 1 >= vma->vm_pgoff) {
		/* Test above avoids possibility of wrap to 0 on 32-bit */
		address = vma->vm_start;
	} else {
		address = -EFAULT;
	}
	return address;
}

/*
 * Then at what user virtual address will none of the page be found in vma?
 * Assumes that vma_address() already returned a good starting address.
 * If page is a compound head, the entire compound page is considered.
 */
static inline unsigned long
vma_address_end(struct page *page, struct vm_area_struct *vma)
{
	pgoff_t pgoff;
	unsigned long address;

	VM_BUG_ON_PAGE(PageKsm(page), page);	/* KSM page->index unusable */
	pgoff = page_to_pgoff(page) + compound_nr(page);
	address = vma->vm_start + ((pgoff - vma->vm_pgoff) << PAGE_SHIFT);
	/* Check for address beyond vma (or wrapped through 0?) */
	if (address < vma->vm_start || address > vma->vm_end)
		address = vma->vm_end;
	return address;
}

static inline struct file *maybe_unlock_mmap_for_io(struct vm_fault *vmf,
						    struct file *fpin)
{
	int flags = vmf->flags;

	if (fpin)
		return fpin;

	/*
	 * FAULT_FLAG_RETRY_NOWAIT means we don't want to wait on page locks or
	 * anything, so we only pin the file and drop the mmap_lock if only
	 * FAULT_FLAG_ALLOW_RETRY is set, while this is the first attempt.
	 */
	if (fault_flag_allow_retry_first(flags) &&
	    !(flags & FAULT_FLAG_RETRY_NOWAIT)) {
		fpin = get_file(vmf->vma->vm_file);
		mmap_read_unlock(vmf->vma->vm_mm);
	}
	return fpin;
}

static inline struct file *maybe_unlock_mmap_for_io(struct vm_fault *vmf,
						    struct file *fpin)
{
	int flags = vmf->flags;

	if (fpin)
		return fpin;

	/*
	 * FAULT_FLAG_RETRY_NOWAIT means we don't want to wait on page locks or
	 * anything, so we only pin the file and drop the mmap_sem if only
	 * FAULT_FLAG_ALLOW_RETRY is set.
	 */
	if ((flags & (FAULT_FLAG_ALLOW_RETRY | FAULT_FLAG_RETRY_NOWAIT)) ==
	    FAULT_FLAG_ALLOW_RETRY) {
		fpin = get_file(vmf->vma->vm_file);
		up_read(&vmf->vma->vm_mm->mmap_sem);
	}
	return fpin;
}

#else /* !CONFIG_MMU */
static inline void clear_page_mlock(struct page *page) { }
static inline void mlock_vma_page(struct page *page) { }
static inline void vunmap_range_noflush(unsigned long start, unsigned long end)
{
}
#endif /* !CONFIG_MMU */

/*
 * Return the mem_map entry representing the 'offset' subpage within
 * the maximally aligned gigantic page 'base'.  Handle any discontiguity
 * in the mem_map at MAX_ORDER_NR_PAGES boundaries.
 */
static inline struct page *mem_map_offset(struct page *base, int offset)
{
	if (unlikely(offset >= MAX_ORDER_NR_PAGES))
		return nth_page(base, offset);
	return base + offset;
}

/*
 * Iterator over all subpages within the maximally aligned gigantic
 * page 'base'.  Handle any discontiguity in the mem_map.
 */
static inline struct page *mem_map_next(struct page *iter,
						struct page *base, int offset)
{
	if (unlikely((offset & (MAX_ORDER_NR_PAGES - 1)) == 0)) {
		unsigned long pfn = page_to_pfn(base) + offset;
		if (!pfn_valid(pfn))
			return NULL;
		return pfn_to_page(pfn);
	}
	return iter + 1;
}

/* Memory initialisation debug and verification */
enum mminit_level {
	MMINIT_WARNING,
	MMINIT_VERIFY,
	MMINIT_TRACE
};

#ifdef CONFIG_DEBUG_MEMORY_INIT

extern int mminit_loglevel;

#define mminit_dprintk(level, prefix, fmt, arg...) \
do { \
	if (level < mminit_loglevel) { \
		if (level <= MMINIT_WARNING) \
			pr_warn("mminit::" prefix " " fmt, ##arg);	\
		else \
			printk(KERN_DEBUG "mminit::" prefix " " fmt, ##arg); \
	} \
} while (0)

extern void mminit_verify_pageflags_layout(void);
extern void mminit_verify_zonelist(void);
#else

static inline void mminit_dprintk(enum mminit_level level,
				const char *prefix, const char *fmt, ...)
{
}

static inline void mminit_verify_pageflags_layout(void)
{
}

static inline void mminit_verify_zonelist(void)
{
}
#endif /* CONFIG_DEBUG_MEMORY_INIT */

/* mminit_validate_memmodel_limits is independent of CONFIG_DEBUG_MEMORY_INIT */
#if defined(CONFIG_SPARSEMEM)
extern void mminit_validate_memmodel_limits(unsigned long *start_pfn,
				unsigned long *end_pfn);
#else
static inline void mminit_validate_memmodel_limits(unsigned long *start_pfn,
				unsigned long *end_pfn)
{
}
#endif /* CONFIG_SPARSEMEM */

#define NODE_RECLAIM_NOSCAN	-2
#define NODE_RECLAIM_FULL	-1
#define NODE_RECLAIM_SOME	0
#define NODE_RECLAIM_SUCCESS	1

#ifdef CONFIG_NUMA
extern int node_reclaim(struct pglist_data *, gfp_t, unsigned int);
#else
static inline int node_reclaim(struct pglist_data *pgdat, gfp_t mask,
				unsigned int order)
{
	return NODE_RECLAIM_NOSCAN;
}
#endif

extern int hwpoison_filter(struct page *p);

extern u32 hwpoison_filter_dev_major;
extern u32 hwpoison_filter_dev_minor;
extern u64 hwpoison_filter_flags_mask;
extern u64 hwpoison_filter_flags_value;
extern u64 hwpoison_filter_memcg;
extern u32 hwpoison_filter_enable;

extern unsigned long  __must_check vm_mmap_pgoff(struct file *, unsigned long,
        unsigned long, unsigned long,
        unsigned long, unsigned long);

extern void set_pageblock_order(void);
unsigned int reclaim_clean_pages_from_list(struct zone *zone,
					    struct list_head *page_list);
/* The ALLOC_WMARK bits are used as an index to zone->watermark */
#define ALLOC_WMARK_MIN		WMARK_MIN
#define ALLOC_WMARK_LOW		WMARK_LOW
#define ALLOC_WMARK_HIGH	WMARK_HIGH
#define ALLOC_NO_WATERMARKS	0x04 /* don't check watermarks at all */

/* Mask to get the watermark bits */
#define ALLOC_WMARK_MASK	(ALLOC_NO_WATERMARKS-1)

/*
 * Only MMU archs have async oom victim reclaim - aka oom_reaper so we
 * cannot assume a reduced access to memory reserves is sufficient for
 * !MMU
 */
#ifdef CONFIG_MMU
#define ALLOC_OOM		0x08
#else
#define ALLOC_OOM		ALLOC_NO_WATERMARKS
#endif

#define ALLOC_HARDER		 0x10 /* try to alloc harder */
#define ALLOC_HIGH		 0x20 /* __GFP_HIGH set */
#define ALLOC_CPUSET		 0x40 /* check for correct cpuset */
#define ALLOC_CMA		 0x80 /* allow allocations from CMA areas */
#ifdef CONFIG_ZONE_DMA32
#define ALLOC_NOFRAGMENT	0x100 /* avoid mixing pageblock types */
#else
#define ALLOC_NOFRAGMENT	  0x0
#endif
#define ALLOC_KSWAPD		0x800 /* allow waking of kswapd, __GFP_KSWAPD_RECLAIM set */

enum ttu_flags;
struct tlbflush_unmap_batch;


/*
 * only for MM internal work items which do not depend on
 * any allocations or locks which might depend on allocations
 */
extern struct workqueue_struct *mm_percpu_wq;

#ifdef CONFIG_ARCH_WANT_BATCHED_UNMAP_TLB_FLUSH
void try_to_unmap_flush(void);
void try_to_unmap_flush_dirty(void);
void flush_tlb_batched_pending(struct mm_struct *mm);
#else
static inline void try_to_unmap_flush(void)
{
}
static inline void try_to_unmap_flush_dirty(void)
{
}
static inline void flush_tlb_batched_pending(struct mm_struct *mm)
{
}
#endif /* CONFIG_ARCH_WANT_BATCHED_UNMAP_TLB_FLUSH */

extern const struct trace_print_flags pageflag_names[];
extern const struct trace_print_flags vmaflag_names[];
extern const struct trace_print_flags gfpflag_names[];

static inline bool is_migrate_highatomic(enum migratetype migratetype)
{
	return migratetype == MIGRATE_HIGHATOMIC;
}

static inline bool is_migrate_highatomic_page(struct page *page)
{
	return get_pageblock_migratetype(page) == MIGRATE_HIGHATOMIC;
}

void setup_zone_pageset(struct zone *zone);

struct migration_target_control {
	int nid;		/* preferred node id */
	nodemask_t *nmask;
	gfp_t gfp_mask;
};

/*
 * mm/vmalloc.c
 */
#ifdef CONFIG_MMU
int vmap_pages_range_noflush(unsigned long addr, unsigned long end,
                pgprot_t prot, struct page **pages, unsigned int page_shift);
#else
static inline
int vmap_pages_range_noflush(unsigned long addr, unsigned long end,
                pgprot_t prot, struct page **pages, unsigned int page_shift)
{
	return -EINVAL;
}
#endif

void vunmap_range_noflush(unsigned long start, unsigned long end);

int numa_migrate_prep(struct page *page, struct vm_area_struct *vma,
		      unsigned long addr, int page_nid, int *flags);

#endif	/* __MM_INTERNAL_H */<|MERGE_RESOLUTION|>--- conflicted
+++ resolved
@@ -61,29 +61,6 @@
 
 unsigned find_lock_entries(struct address_space *mapping, pgoff_t start,
 		pgoff_t end, struct pagevec *pvec, pgoff_t *indices);
-
-/**
- * page_evictable - test whether a page is evictable
- * @page: the page to test
- *
- * Test whether page is evictable--i.e., should be placed on active/inactive
- * lists vs unevictable list.
- *
- * Reasons page might not be evictable:
- * (1) page's mapping marked unevictable
- * (2) page is part of an mlocked VMA
- *
- */
-static inline bool page_evictable(struct page *page)
-{
-	bool ret;
-
-	/* Prevent address_space of inode and swap cache from being freed */
-	rcu_read_lock();
-	ret = !mapping_unevictable(page_mapping(page)) && !PageMlocked(page);
-	rcu_read_unlock();
-	return ret;
-}
 
 /**
  * page_evictable - test whether a page is evictable
@@ -226,10 +203,6 @@
 					gfp_t gfp_flags);
 extern int user_min_free_kbytes;
 
-<<<<<<< HEAD
-extern void zone_pcp_update(struct zone *zone);
-extern void zone_pcp_reset(struct zone *zone);
-=======
 extern void free_unref_page(struct page *page, unsigned int order);
 extern void free_unref_page_list(struct list_head *list);
 
@@ -237,7 +210,6 @@
 extern void zone_pcp_reset(struct zone *zone);
 extern void zone_pcp_disable(struct zone *zone);
 extern void zone_pcp_enable(struct zone *zone);
->>>>>>> 7d2a07b7
 
 #if defined CONFIG_COMPACTION || defined CONFIG_CMA
 
@@ -474,27 +446,6 @@
 	return fpin;
 }
 
-static inline struct file *maybe_unlock_mmap_for_io(struct vm_fault *vmf,
-						    struct file *fpin)
-{
-	int flags = vmf->flags;
-
-	if (fpin)
-		return fpin;
-
-	/*
-	 * FAULT_FLAG_RETRY_NOWAIT means we don't want to wait on page locks or
-	 * anything, so we only pin the file and drop the mmap_sem if only
-	 * FAULT_FLAG_ALLOW_RETRY is set.
-	 */
-	if ((flags & (FAULT_FLAG_ALLOW_RETRY | FAULT_FLAG_RETRY_NOWAIT)) ==
-	    FAULT_FLAG_ALLOW_RETRY) {
-		fpin = get_file(vmf->vma->vm_file);
-		up_read(&vmf->vma->vm_mm->mmap_sem);
-	}
-	return fpin;
-}
-
 #else /* !CONFIG_MMU */
 static inline void clear_page_mlock(struct page *page) { }
 static inline void mlock_vma_page(struct page *page) { }
