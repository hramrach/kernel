--- conflicted
+++ resolved
@@ -5449,22 +5449,13 @@
 
 bool is_pageblock_removable_nolock(struct page *page)
 {
-<<<<<<< HEAD
-	struct zone *zone = page_zone(page);
-	unsigned long pfn = page_to_pfn(page);
-=======
 	struct zone *zone;
 	unsigned long pfn;
->>>>>>> 6f5c871d
 
 	/*
 	 * We have to be careful here because we are iterating over memory
 	 * sections which are not zone aware so we might end up outside of
 	 * the zone but still within the section.
-<<<<<<< HEAD
-	 */
-	if (!zone || zone->zone_start_pfn > pfn ||
-=======
 	 * We have to take care about the node as well. If the node is offline
 	 * its NODE_DATA will be NULL - see page_zone.
 	 */
@@ -5474,7 +5465,6 @@
 	zone = page_zone(page);
 	pfn = page_to_pfn(page);
 	if (zone->zone_start_pfn > pfn ||
->>>>>>> 6f5c871d
 			zone->zone_start_pfn + zone->spanned_pages <= pfn)
 		return false;
 
