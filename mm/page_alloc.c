--- conflicted
+++ resolved
@@ -8048,17 +8048,6 @@
 	 * not seem to be guaranteed. (Maybe this was just an oprofile
 	 * bug?).
 	 * (FIXME: Do we need to subtract NR_FILE_DIRTY here as well?) */
-<<<<<<< HEAD
-	unsigned long pgcache_pages = global_page_state(NR_FILE_PAGES)
-				    - max_t(unsigned long,
-					    global_page_state(NR_FILE_MAPPED),
-					    global_page_state(NR_SHMEM));
-	/* We certainly can't free more than what's on the LRU lists
-	 * minus the dirty ones. (FIXME: pages accounted for in NR_WRITEBACK
-	 * are not on the LRU lists  any more, right?) */
-	unsigned long pgcache_lru_pages = global_page_state(NR_ACTIVE_FILE)
-				        + global_page_state(NR_INACTIVE_FILE);
-=======
 	unsigned long pgcache_pages = global_node_page_state(NR_FILE_PAGES)
 				    - max_t(unsigned long,
 					    global_node_page_state(NR_FILE_MAPPED),
@@ -8068,17 +8057,12 @@
 	 * are not on the LRU lists  any more, right?) */
 	unsigned long pgcache_lru_pages = global_node_page_state(NR_ACTIVE_FILE)
 				        + global_node_page_state(NR_INACTIVE_FILE);
->>>>>>> b4bba2ed
 	unsigned long free_pages = global_page_state(NR_FREE_PAGES);
 	unsigned long swap_pages = total_swap_pages - get_nr_swap_pages();
 	unsigned long limit;
 
 	if (vm_pagecache_ignore_dirty != 0)
-<<<<<<< HEAD
-		pgcache_lru_pages -= global_page_state(NR_FILE_DIRTY)
-=======
 		pgcache_lru_pages -= global_node_page_state(NR_FILE_DIRTY)
->>>>>>> b4bba2ed
 				     /vm_pagecache_ignore_dirty;
 	/* Paranoia */
 	if (unlikely(pgcache_lru_pages > LONG_MAX))
