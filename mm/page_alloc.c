--- conflicted
+++ resolved
@@ -5670,16 +5670,12 @@
 __alloc_contig_migrate_alloc(struct page *page, unsigned long private,
 			     int **resultp)
 {
-<<<<<<< HEAD
-	return alloc_page(GFP_HIGHUSER_MOVABLE);
-=======
 	gfp_t gfp_mask = GFP_USER | __GFP_MOVABLE;
 
 	if (PageHighMem(page))
 		gfp_mask |= __GFP_HIGHMEM;
 
 	return alloc_page(gfp_mask);
->>>>>>> 53c30a1a
 }
 
 /* [start, end) must belong to a single zone. */
@@ -5723,11 +5719,7 @@
 
 		ret = migrate_pages(&cc.migratepages,
 				    __alloc_contig_migrate_alloc,
-<<<<<<< HEAD
-				    0, false, true);
-=======
 				    0, false, MIGRATE_SYNC);
->>>>>>> 53c30a1a
 	}
 
 	putback_lru_pages(&cc.migratepages);
@@ -6015,21 +6007,14 @@
 #ifdef CONFIG_MEMORY_FAILURE
 	{1UL << PG_hwpoison,		"hwpoison"	},
 #endif
-<<<<<<< HEAD
-=======
 #ifdef CONFIG_TRANSPARENT_HUGEPAGE
 	{1UL << PG_compound_lock,	"compound_lock"	},
 #endif
->>>>>>> 53c30a1a
 #ifdef CONFIG_XEN
 	{1UL << PG_foreign,		"foreign"	},
 /*	{1UL << PG_netback,		"netback"	}, */
 	{1UL << PG_blkback,		"blkback"	},
 #endif
-<<<<<<< HEAD
-	{-1UL,				NULL		},
-=======
->>>>>>> 53c30a1a
 };
 
 static void dump_page_flags(unsigned long flags)
