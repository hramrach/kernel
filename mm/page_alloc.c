--- conflicted
+++ resolved
@@ -1368,7 +1368,7 @@
 			mt = get_pageblock_migratetype(page);
 
 		list_del(&page->lru);
-		__free_one_page(page, page_to_pfn(page), zone, 0, mt);
+		__free_one_page(page, page_to_pfn(page), zone, 0, mt, true);
 		trace_mm_page_pcpu_drain(page, 0, mt);
 	}
 	spin_unlock_irqrestore(&zone->lock, flags);
@@ -1433,29 +1433,6 @@
 				prefetch_buddy(page);
 		} while (--count && --batch_free && !list_empty(list));
 	}
-<<<<<<< HEAD
-=======
-
-	spin_lock(&zone->lock);
-	isolated_pageblocks = has_isolate_pageblock(zone);
-
-	/*
-	 * Use safe version since after __free_one_page(),
-	 * page->lru.next will not point to original list.
-	 */
-	list_for_each_entry_safe(page, tmp, &head, lru) {
-		int mt = get_pcppage_migratetype(page);
-		/* MIGRATE_ISOLATE page should not go to pcplists */
-		VM_BUG_ON_PAGE(is_migrate_isolate(mt), page);
-		/* Pageblock could have been isolated meanwhile */
-		if (unlikely(isolated_pageblocks))
-			mt = get_pageblock_migratetype(page);
-
-		__free_one_page(page, page_to_pfn(page), zone, 0, mt, true);
-		trace_mm_page_pcpu_drain(page, 0, mt);
-	}
-	spin_unlock(&zone->lock);
->>>>>>> 5ed51fb1
 }
 
 static void free_one_page(struct zone *zone,
