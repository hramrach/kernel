// SPDX-License-Identifier: GPL-2.0-or-later
/*
 * Copyright 2013 Red Hat Inc.
 *
 * Authors: Jérôme Glisse <jglisse@redhat.com>
 */
/*
 * Refer to include/linux/hmm.h for information about heterogeneous memory
 * management or HMM for short.
 */
#include <linux/mm.h>
#include <linux/hmm.h>
#include <linux/init.h>
#include <linux/rmap.h>
#include <linux/swap.h>
#include <linux/slab.h>
#include <linux/sched.h>
#include <linux/mmzone.h>
#include <linux/pagemap.h>
#include <linux/swapops.h>
#include <linux/hugetlb.h>
#include <linux/memremap.h>
#include <linux/sched/mm.h>
#include <linux/jump_label.h>
#include <linux/dma-mapping.h>
#include <linux/mmu_notifier.h>
#include <linux/memory_hotplug.h>

static const struct mmu_notifier_ops hmm_mmu_notifier_ops;

/**
 * hmm_get_or_create - register HMM against an mm (HMM internal)
 *
 * @mm: mm struct to attach to
 * Returns: returns an HMM object, either by referencing the existing
 *          (per-process) object, or by creating a new one.
 *
 * This is not intended to be used directly by device drivers. If mm already
 * has an HMM struct then it get a reference on it and returns it. Otherwise
 * it allocates an HMM struct, initializes it, associate it with the mm and
 * returns it.
 */
static struct hmm *hmm_get_or_create(struct mm_struct *mm)
{
	struct hmm *hmm;

	lockdep_assert_held_write(&mm->mmap_sem);

	/* Abuse the page_table_lock to also protect mm->hmm. */
	spin_lock(&mm->page_table_lock);
	hmm = mm->hmm;
	if (mm->hmm && kref_get_unless_zero(&mm->hmm->kref))
		goto out_unlock;
	spin_unlock(&mm->page_table_lock);

	hmm = kmalloc(sizeof(*hmm), GFP_KERNEL);
	if (!hmm)
		return NULL;
	init_waitqueue_head(&hmm->wq);
	INIT_LIST_HEAD(&hmm->mirrors);
	init_rwsem(&hmm->mirrors_sem);
	hmm->mmu_notifier.ops = NULL;
	INIT_LIST_HEAD(&hmm->ranges);
	spin_lock_init(&hmm->ranges_lock);
	kref_init(&hmm->kref);
	hmm->notifiers = 0;
	hmm->mm = mm;

	hmm->mmu_notifier.ops = &hmm_mmu_notifier_ops;
	if (__mmu_notifier_register(&hmm->mmu_notifier, mm)) {
		kfree(hmm);
		return NULL;
	}

	mmgrab(hmm->mm);

	/*
	 * We hold the exclusive mmap_sem here so we know that mm->hmm is
	 * still NULL or 0 kref, and is safe to update.
	 */
	spin_lock(&mm->page_table_lock);
	mm->hmm = hmm;

out_unlock:
	spin_unlock(&mm->page_table_lock);
	return hmm;
}

static void hmm_free_rcu(struct rcu_head *rcu)
{
	struct hmm *hmm = container_of(rcu, struct hmm, rcu);

	mmdrop(hmm->mm);
	kfree(hmm);
}

static void hmm_free_rcu(struct rcu_head *rcu)
{
	kfree(container_of(rcu, struct hmm, rcu));
}

static void hmm_free(struct kref *kref)
{
	struct hmm *hmm = container_of(kref, struct hmm, kref);

	spin_lock(&hmm->mm->page_table_lock);
	if (hmm->mm->hmm == hmm)
		hmm->mm->hmm = NULL;
	spin_unlock(&hmm->mm->page_table_lock);

<<<<<<< HEAD
=======
	mmu_notifier_unregister_no_release(&hmm->mmu_notifier, hmm->mm);
>>>>>>> f95f0722
	mmu_notifier_call_srcu(&hmm->rcu, hmm_free_rcu);
}

static inline void hmm_put(struct hmm *hmm)
{
	kref_put(&hmm->kref, hmm_free);
}

static void hmm_release(struct mmu_notifier *mn, struct mm_struct *mm)
{
	struct hmm *hmm = container_of(mn, struct hmm, mmu_notifier);
	struct hmm_mirror *mirror;

	/* Bail out if hmm is in the process of being freed */
	if (!kref_get_unless_zero(&hmm->kref))
		return;

	/*
	 * Since hmm_range_register() holds the mmget() lock hmm_release() is
	 * prevented as long as a range exists.
	 */
	WARN_ON(!list_empty_careful(&hmm->ranges));

	down_read(&hmm->mirrors_sem);
	list_for_each_entry(mirror, &hmm->mirrors, list) {
		/*
		 * Note: The driver is not allowed to trigger
		 * hmm_mirror_unregister() from this thread.
		 */
		if (mirror->ops->release)
			mirror->ops->release(mirror);
	}
	up_read(&hmm->mirrors_sem);

	hmm_put(hmm);
}

static void notifiers_decrement(struct hmm *hmm)
{
<<<<<<< HEAD
	struct hmm *hmm = container_of(mn, struct hmm, mmu_notifier);
	struct hmm_mirror *mirror;
	struct hmm_range *range;

	/* Bail out if hmm is in the process of being freed */
	if (!kref_get_unless_zero(&hmm->kref))
		return;

	/* Report this HMM as dying. */
	hmm->dead = true;
=======
	unsigned long flags;
>>>>>>> f95f0722

	spin_lock_irqsave(&hmm->ranges_lock, flags);
	hmm->notifiers--;
	if (!hmm->notifiers) {
		struct hmm_range *range;

		list_for_each_entry(range, &hmm->ranges, list) {
			if (range->valid)
				continue;
			range->valid = true;
		}
		wake_up_all(&hmm->wq);
	}
	spin_unlock_irqrestore(&hmm->ranges_lock, flags);
}

static int hmm_invalidate_range_start(struct mmu_notifier *mn,
			const struct mmu_notifier_range *nrange)
{
	struct hmm *hmm = container_of(mn, struct hmm, mmu_notifier);
	struct hmm_mirror *mirror;
	struct hmm_update update;
	struct hmm_range *range;
	unsigned long flags;
	int ret = 0;

	if (!kref_get_unless_zero(&hmm->kref))
		return 0;

	update.start = nrange->start;
	update.end = nrange->end;
	update.event = HMM_UPDATE_INVALIDATE;
	update.blockable = mmu_notifier_range_blockable(nrange);

	spin_lock_irqsave(&hmm->ranges_lock, flags);
	hmm->notifiers++;
	list_for_each_entry(range, &hmm->ranges, list) {
		if (update.end < range->start || update.start >= range->end)
			continue;

		range->valid = false;
	}
	spin_unlock_irqrestore(&hmm->ranges_lock, flags);

	if (mmu_notifier_range_blockable(nrange))
		down_read(&hmm->mirrors_sem);
	else if (!down_read_trylock(&hmm->mirrors_sem)) {
		ret = -EAGAIN;
		goto out;
	}

	list_for_each_entry(mirror, &hmm->mirrors, list) {
		int rc;

		rc = mirror->ops->sync_cpu_device_pagetables(mirror, &update);
		if (rc) {
			if (WARN_ON(update.blockable || rc != -EAGAIN))
				continue;
			ret = -EAGAIN;
			break;
		}
	}
	up_read(&hmm->mirrors_sem);

out:
	if (ret)
		notifiers_decrement(hmm);
	hmm_put(hmm);
	return ret;
}

static void hmm_invalidate_range_end(struct mmu_notifier *mn,
			const struct mmu_notifier_range *nrange)
{
	struct hmm *hmm = container_of(mn, struct hmm, mmu_notifier);
<<<<<<< HEAD

	if (!kref_get_unless_zero(&hmm->kref))
		return;

	mutex_lock(&hmm->lock);
	hmm->notifiers--;
	if (!hmm->notifiers) {
		struct hmm_range *range;
=======
>>>>>>> f95f0722

	if (!kref_get_unless_zero(&hmm->kref))
		return;

	notifiers_decrement(hmm);
	hmm_put(hmm);
}

static const struct mmu_notifier_ops hmm_mmu_notifier_ops = {
	.release		= hmm_release,
	.invalidate_range_start	= hmm_invalidate_range_start,
	.invalidate_range_end	= hmm_invalidate_range_end,
};

/*
 * hmm_mirror_register() - register a mirror against an mm
 *
 * @mirror: new mirror struct to register
 * @mm: mm to register against
 * Return: 0 on success, -ENOMEM if no memory, -EINVAL if invalid arguments
 *
 * To start mirroring a process address space, the device driver must register
 * an HMM mirror struct.
 */
int hmm_mirror_register(struct hmm_mirror *mirror, struct mm_struct *mm)
{
	lockdep_assert_held_write(&mm->mmap_sem);

	/* Sanity check */
	if (!mm || !mirror || !mirror->ops)
		return -EINVAL;

	mirror->hmm = hmm_get_or_create(mm);
	if (!mirror->hmm)
		return -ENOMEM;

	down_write(&mirror->hmm->mirrors_sem);
	list_add(&mirror->list, &mirror->hmm->mirrors);
	up_write(&mirror->hmm->mirrors_sem);

	return 0;
}
EXPORT_SYMBOL(hmm_mirror_register);

/*
 * hmm_mirror_unregister() - unregister a mirror
 *
 * @mirror: mirror struct to unregister
 *
 * Stop mirroring a process address space, and cleanup.
 */
void hmm_mirror_unregister(struct hmm_mirror *mirror)
{
	struct hmm *hmm = mirror->hmm;

	down_write(&hmm->mirrors_sem);
	list_del(&mirror->list);
	up_write(&hmm->mirrors_sem);
	hmm_put(hmm);
}
EXPORT_SYMBOL(hmm_mirror_unregister);

struct hmm_vma_walk {
	struct hmm_range	*range;
	struct dev_pagemap	*pgmap;
	unsigned long		last;
	bool			fault;
	bool			block;
};

static int hmm_vma_do_fault(struct mm_walk *walk, unsigned long addr,
			    bool write_fault, uint64_t *pfn)
{
	unsigned int flags = FAULT_FLAG_REMOTE;
	struct hmm_vma_walk *hmm_vma_walk = walk->private;
	struct hmm_range *range = hmm_vma_walk->range;
	struct vm_area_struct *vma = walk->vma;
	vm_fault_t ret;

	flags |= hmm_vma_walk->block ? 0 : FAULT_FLAG_ALLOW_RETRY;
	flags |= write_fault ? FAULT_FLAG_WRITE : 0;
	ret = handle_mm_fault(vma, addr, flags);
	if (ret & VM_FAULT_RETRY)
		return -EAGAIN;
	if (ret & VM_FAULT_ERROR) {
		*pfn = range->values[HMM_PFN_ERROR];
		return -EFAULT;
	}

	return -EBUSY;
}

static int hmm_pfns_bad(unsigned long addr,
			unsigned long end,
			struct mm_walk *walk)
{
	struct hmm_vma_walk *hmm_vma_walk = walk->private;
	struct hmm_range *range = hmm_vma_walk->range;
	uint64_t *pfns = range->pfns;
	unsigned long i;

	i = (addr - range->start) >> PAGE_SHIFT;
	for (; addr < end; addr += PAGE_SIZE, i++)
		pfns[i] = range->values[HMM_PFN_ERROR];

	return 0;
}

/*
 * hmm_vma_walk_hole() - handle a range lacking valid pmd or pte(s)
 * @start: range virtual start address (inclusive)
 * @end: range virtual end address (exclusive)
 * @fault: should we fault or not ?
 * @write_fault: write fault ?
 * @walk: mm_walk structure
 * Return: 0 on success, -EBUSY after page fault, or page fault error
 *
 * This function will be called whenever pmd_none() or pte_none() returns true,
 * or whenever there is no page directory covering the virtual address range.
 */
static int hmm_vma_walk_hole_(unsigned long addr, unsigned long end,
			      bool fault, bool write_fault,
			      struct mm_walk *walk)
{
	struct hmm_vma_walk *hmm_vma_walk = walk->private;
	struct hmm_range *range = hmm_vma_walk->range;
	uint64_t *pfns = range->pfns;
	unsigned long i, page_size;

	hmm_vma_walk->last = addr;
	page_size = hmm_range_page_size(range);
	i = (addr - range->start) >> range->page_shift;

	for (; addr < end; addr += page_size, i++) {
		pfns[i] = range->values[HMM_PFN_NONE];
		if (fault || write_fault) {
			int ret;

			ret = hmm_vma_do_fault(walk, addr, write_fault,
					       &pfns[i]);
			if (ret != -EBUSY)
				return ret;
		}
	}

	return (fault || write_fault) ? -EBUSY : 0;
}

static inline void hmm_pte_need_fault(const struct hmm_vma_walk *hmm_vma_walk,
				      uint64_t pfns, uint64_t cpu_flags,
				      bool *fault, bool *write_fault)
{
	struct hmm_range *range = hmm_vma_walk->range;

	if (!hmm_vma_walk->fault)
		return;

	/*
	 * So we not only consider the individual per page request we also
	 * consider the default flags requested for the range. The API can
	 * be use in 2 fashions. The first one where the HMM user coalesce
	 * multiple page fault into one request and set flags per pfns for
	 * of those faults. The second one where the HMM user want to pre-
	 * fault a range with specific flags. For the latter one it is a
	 * waste to have the user pre-fill the pfn arrays with a default
	 * flags value.
	 */
	pfns = (pfns & range->pfn_flags_mask) | range->default_flags;

	/* We aren't ask to do anything ... */
	if (!(pfns & range->flags[HMM_PFN_VALID]))
		return;
	/* If this is device memory than only fault if explicitly requested */
	if ((cpu_flags & range->flags[HMM_PFN_DEVICE_PRIVATE])) {
		/* Do we fault on device memory ? */
		if (pfns & range->flags[HMM_PFN_DEVICE_PRIVATE]) {
			*write_fault = pfns & range->flags[HMM_PFN_WRITE];
			*fault = true;
		}
		return;
	}

	/* If CPU page table is not valid then we need to fault */
	*fault = !(cpu_flags & range->flags[HMM_PFN_VALID]);
	/* Need to write fault ? */
	if ((pfns & range->flags[HMM_PFN_WRITE]) &&
	    !(cpu_flags & range->flags[HMM_PFN_WRITE])) {
		*write_fault = true;
		*fault = true;
	}
}

static void hmm_range_need_fault(const struct hmm_vma_walk *hmm_vma_walk,
				 const uint64_t *pfns, unsigned long npages,
				 uint64_t cpu_flags, bool *fault,
				 bool *write_fault)
{
	unsigned long i;

	if (!hmm_vma_walk->fault) {
		*fault = *write_fault = false;
		return;
	}

	*fault = *write_fault = false;
	for (i = 0; i < npages; ++i) {
		hmm_pte_need_fault(hmm_vma_walk, pfns[i], cpu_flags,
				   fault, write_fault);
		if ((*write_fault))
			return;
	}
}

static int hmm_vma_walk_hole(unsigned long addr, unsigned long end,
			     struct mm_walk *walk)
{
	struct hmm_vma_walk *hmm_vma_walk = walk->private;
	struct hmm_range *range = hmm_vma_walk->range;
	bool fault, write_fault;
	unsigned long i, npages;
	uint64_t *pfns;

	i = (addr - range->start) >> PAGE_SHIFT;
	npages = (end - addr) >> PAGE_SHIFT;
	pfns = &range->pfns[i];
	hmm_range_need_fault(hmm_vma_walk, pfns, npages,
			     0, &fault, &write_fault);
	return hmm_vma_walk_hole_(addr, end, fault, write_fault, walk);
}

static inline uint64_t pmd_to_hmm_pfn_flags(struct hmm_range *range, pmd_t pmd)
{
	if (pmd_protnone(pmd))
		return 0;
	return pmd_write(pmd) ? range->flags[HMM_PFN_VALID] |
				range->flags[HMM_PFN_WRITE] :
				range->flags[HMM_PFN_VALID];
}

static inline uint64_t pud_to_hmm_pfn_flags(struct hmm_range *range, pud_t pud)
{
	if (!pud_present(pud))
		return 0;
	return pud_write(pud) ? range->flags[HMM_PFN_VALID] |
				range->flags[HMM_PFN_WRITE] :
				range->flags[HMM_PFN_VALID];
}

static int hmm_vma_handle_pmd(struct mm_walk *walk,
			      unsigned long addr,
			      unsigned long end,
			      uint64_t *pfns,
			      pmd_t pmd)
{
#ifdef CONFIG_TRANSPARENT_HUGEPAGE
	struct hmm_vma_walk *hmm_vma_walk = walk->private;
	struct hmm_range *range = hmm_vma_walk->range;
	unsigned long pfn, npages, i;
	bool fault, write_fault;
	uint64_t cpu_flags;

	npages = (end - addr) >> PAGE_SHIFT;
	cpu_flags = pmd_to_hmm_pfn_flags(range, pmd);
	hmm_range_need_fault(hmm_vma_walk, pfns, npages, cpu_flags,
			     &fault, &write_fault);

	if (pmd_protnone(pmd) || fault || write_fault)
		return hmm_vma_walk_hole_(addr, end, fault, write_fault, walk);

	pfn = pmd_pfn(pmd) + pte_index(addr);
	for (i = 0; addr < end; addr += PAGE_SIZE, i++, pfn++) {
		if (pmd_devmap(pmd)) {
			hmm_vma_walk->pgmap = get_dev_pagemap(pfn,
					      hmm_vma_walk->pgmap);
			if (unlikely(!hmm_vma_walk->pgmap))
				return -EBUSY;
		}
		pfns[i] = hmm_device_entry_from_pfn(range, pfn) | cpu_flags;
	}
	if (hmm_vma_walk->pgmap) {
		put_dev_pagemap(hmm_vma_walk->pgmap);
		hmm_vma_walk->pgmap = NULL;
	}
	hmm_vma_walk->last = end;
	return 0;
#else
	/* If THP is not enabled then we should never reach that code ! */
	return -EINVAL;
#endif
}

static inline uint64_t pte_to_hmm_pfn_flags(struct hmm_range *range, pte_t pte)
{
	if (pte_none(pte) || !pte_present(pte) || pte_protnone(pte))
		return 0;
	return pte_write(pte) ? range->flags[HMM_PFN_VALID] |
				range->flags[HMM_PFN_WRITE] :
				range->flags[HMM_PFN_VALID];
}

static int hmm_vma_handle_pte(struct mm_walk *walk, unsigned long addr,
			      unsigned long end, pmd_t *pmdp, pte_t *ptep,
			      uint64_t *pfn)
{
	struct hmm_vma_walk *hmm_vma_walk = walk->private;
	struct hmm_range *range = hmm_vma_walk->range;
	struct vm_area_struct *vma = walk->vma;
	bool fault, write_fault;
	uint64_t cpu_flags;
	pte_t pte = *ptep;
	uint64_t orig_pfn = *pfn;

	*pfn = range->values[HMM_PFN_NONE];
	fault = write_fault = false;

	if (pte_none(pte)) {
		hmm_pte_need_fault(hmm_vma_walk, orig_pfn, 0,
				   &fault, &write_fault);
		if (fault || write_fault)
			goto fault;
		return 0;
	}

	if (!pte_present(pte)) {
		swp_entry_t entry = pte_to_swp_entry(pte);

		if (!non_swap_entry(entry)) {
			if (fault || write_fault)
				goto fault;
			return 0;
		}

		/*
		 * This is a special swap entry, ignore migration, use
		 * device and report anything else as error.
		 */
		if (is_device_private_entry(entry)) {
			cpu_flags = range->flags[HMM_PFN_VALID] |
				range->flags[HMM_PFN_DEVICE_PRIVATE];
			cpu_flags |= is_write_device_private_entry(entry) ?
				range->flags[HMM_PFN_WRITE] : 0;
			hmm_pte_need_fault(hmm_vma_walk, orig_pfn, cpu_flags,
					   &fault, &write_fault);
			if (fault || write_fault)
				goto fault;
			*pfn = hmm_device_entry_from_pfn(range,
					    swp_offset(entry));
			*pfn |= cpu_flags;
			return 0;
		}

		if (is_migration_entry(entry)) {
			if (fault || write_fault) {
				pte_unmap(ptep);
				hmm_vma_walk->last = addr;
				migration_entry_wait(vma->vm_mm,
						     pmdp, addr);
				return -EBUSY;
			}
			return 0;
		}

		/* Report error for everything else */
		*pfn = range->values[HMM_PFN_ERROR];
		return -EFAULT;
	} else {
		cpu_flags = pte_to_hmm_pfn_flags(range, pte);
		hmm_pte_need_fault(hmm_vma_walk, orig_pfn, cpu_flags,
				   &fault, &write_fault);
	}

	if (fault || write_fault)
		goto fault;

	if (pte_devmap(pte)) {
		hmm_vma_walk->pgmap = get_dev_pagemap(pte_pfn(pte),
					      hmm_vma_walk->pgmap);
		if (unlikely(!hmm_vma_walk->pgmap))
			return -EBUSY;
	} else if (IS_ENABLED(CONFIG_ARCH_HAS_PTE_SPECIAL) && pte_special(pte)) {
		*pfn = range->values[HMM_PFN_SPECIAL];
		return -EFAULT;
	}

	*pfn = hmm_device_entry_from_pfn(range, pte_pfn(pte)) | cpu_flags;
	return 0;

fault:
	if (hmm_vma_walk->pgmap) {
		put_dev_pagemap(hmm_vma_walk->pgmap);
		hmm_vma_walk->pgmap = NULL;
	}
	pte_unmap(ptep);
	/* Fault any virtual address we were asked to fault */
	return hmm_vma_walk_hole_(addr, end, fault, write_fault, walk);
}

static int hmm_vma_walk_pmd(pmd_t *pmdp,
			    unsigned long start,
			    unsigned long end,
			    struct mm_walk *walk)
{
	struct hmm_vma_walk *hmm_vma_walk = walk->private;
	struct hmm_range *range = hmm_vma_walk->range;
	struct vm_area_struct *vma = walk->vma;
	uint64_t *pfns = range->pfns;
	unsigned long addr = start, i;
	pte_t *ptep;
	pmd_t pmd;


again:
	pmd = READ_ONCE(*pmdp);
	if (pmd_none(pmd))
		return hmm_vma_walk_hole(start, end, walk);

	if (pmd_huge(pmd) && (range->vma->vm_flags & VM_HUGETLB))
		return hmm_pfns_bad(start, end, walk);

	if (thp_migration_supported() && is_pmd_migration_entry(pmd)) {
		bool fault, write_fault;
		unsigned long npages;
		uint64_t *pfns;

		i = (addr - range->start) >> PAGE_SHIFT;
		npages = (end - addr) >> PAGE_SHIFT;
		pfns = &range->pfns[i];

		hmm_range_need_fault(hmm_vma_walk, pfns, npages,
				     0, &fault, &write_fault);
		if (fault || write_fault) {
			hmm_vma_walk->last = addr;
			pmd_migration_entry_wait(vma->vm_mm, pmdp);
			return -EBUSY;
		}
		return 0;
	} else if (!pmd_present(pmd))
		return hmm_pfns_bad(start, end, walk);

	if (pmd_devmap(pmd) || pmd_trans_huge(pmd)) {
		/*
		 * No need to take pmd_lock here, even if some other threads
		 * is splitting the huge pmd we will get that event through
		 * mmu_notifier callback.
		 *
		 * So just read pmd value and check again its a transparent
		 * huge or device mapping one and compute corresponding pfn
		 * values.
		 */
		pmd = pmd_read_atomic(pmdp);
		barrier();
		if (!pmd_devmap(pmd) && !pmd_trans_huge(pmd))
			goto again;

		i = (addr - range->start) >> PAGE_SHIFT;
		return hmm_vma_handle_pmd(walk, addr, end, &pfns[i], pmd);
	}

	/*
	 * We have handled all the valid case above ie either none, migration,
	 * huge or transparent huge. At this point either it is a valid pmd
	 * entry pointing to pte directory or it is a bad pmd that will not
	 * recover.
	 */
	if (pmd_bad(pmd))
		return hmm_pfns_bad(start, end, walk);

	ptep = pte_offset_map(pmdp, addr);
	i = (addr - range->start) >> PAGE_SHIFT;
	for (; addr < end; addr += PAGE_SIZE, ptep++, i++) {
		int r;

		r = hmm_vma_handle_pte(walk, addr, end, pmdp, ptep, &pfns[i]);
		if (r) {
			/* hmm_vma_handle_pte() did unmap pte directory */
			hmm_vma_walk->last = addr;
			return r;
		}
	}
	if (hmm_vma_walk->pgmap) {
		/*
		 * We do put_dev_pagemap() here and not in hmm_vma_handle_pte()
		 * so that we can leverage get_dev_pagemap() optimization which
		 * will not re-take a reference on a pgmap if we already have
		 * one.
		 */
		put_dev_pagemap(hmm_vma_walk->pgmap);
		hmm_vma_walk->pgmap = NULL;
	}
	pte_unmap(ptep - 1);

	hmm_vma_walk->last = addr;
	return 0;
}

static int hmm_vma_walk_pud(pud_t *pudp,
			    unsigned long start,
			    unsigned long end,
			    struct mm_walk *walk)
{
	struct hmm_vma_walk *hmm_vma_walk = walk->private;
	struct hmm_range *range = hmm_vma_walk->range;
	unsigned long addr = start, next;
	pmd_t *pmdp;
	pud_t pud;
	int ret;

again:
	pud = READ_ONCE(*pudp);
	if (pud_none(pud))
		return hmm_vma_walk_hole(start, end, walk);

	if (pud_huge(pud) && pud_devmap(pud)) {
		unsigned long i, npages, pfn;
		uint64_t *pfns, cpu_flags;
		bool fault, write_fault;

		if (!pud_present(pud))
			return hmm_vma_walk_hole(start, end, walk);

		i = (addr - range->start) >> PAGE_SHIFT;
		npages = (end - addr) >> PAGE_SHIFT;
		pfns = &range->pfns[i];

		cpu_flags = pud_to_hmm_pfn_flags(range, pud);
		hmm_range_need_fault(hmm_vma_walk, pfns, npages,
				     cpu_flags, &fault, &write_fault);
		if (fault || write_fault)
			return hmm_vma_walk_hole_(addr, end, fault,
						write_fault, walk);

		pfn = pud_pfn(pud) + ((addr & ~PUD_MASK) >> PAGE_SHIFT);
		for (i = 0; i < npages; ++i, ++pfn) {
			hmm_vma_walk->pgmap = get_dev_pagemap(pfn,
					      hmm_vma_walk->pgmap);
			if (unlikely(!hmm_vma_walk->pgmap))
				return -EBUSY;
			pfns[i] = hmm_device_entry_from_pfn(range, pfn) |
				  cpu_flags;
		}
		if (hmm_vma_walk->pgmap) {
			put_dev_pagemap(hmm_vma_walk->pgmap);
			hmm_vma_walk->pgmap = NULL;
		}
		hmm_vma_walk->last = end;
		return 0;
	}

	split_huge_pud(walk->vma, pudp, addr);
	if (pud_none(*pudp))
		goto again;

	pmdp = pmd_offset(pudp, addr);
	do {
		next = pmd_addr_end(addr, end);
		ret = hmm_vma_walk_pmd(pmdp, addr, next, walk);
		if (ret)
			return ret;
	} while (pmdp++, addr = next, addr != end);

	return 0;
}

static int hmm_vma_walk_hugetlb_entry(pte_t *pte, unsigned long hmask,
				      unsigned long start, unsigned long end,
				      struct mm_walk *walk)
{
#ifdef CONFIG_HUGETLB_PAGE
	unsigned long addr = start, i, pfn, mask, size, pfn_inc;
	struct hmm_vma_walk *hmm_vma_walk = walk->private;
	struct hmm_range *range = hmm_vma_walk->range;
	struct vm_area_struct *vma = walk->vma;
	struct hstate *h = hstate_vma(vma);
	uint64_t orig_pfn, cpu_flags;
	bool fault, write_fault;
	spinlock_t *ptl;
	pte_t entry;
	int ret = 0;

	size = 1UL << huge_page_shift(h);
	mask = size - 1;
	if (range->page_shift != PAGE_SHIFT) {
		/* Make sure we are looking at full page. */
		if (start & mask)
			return -EINVAL;
		if (end < (start + size))
			return -EINVAL;
		pfn_inc = size >> PAGE_SHIFT;
	} else {
		pfn_inc = 1;
		size = PAGE_SIZE;
	}


	ptl = huge_pte_lock(hstate_vma(walk->vma), walk->mm, pte);
	entry = huge_ptep_get(pte);

	i = (start - range->start) >> range->page_shift;
	orig_pfn = range->pfns[i];
	range->pfns[i] = range->values[HMM_PFN_NONE];
	cpu_flags = pte_to_hmm_pfn_flags(range, entry);
	fault = write_fault = false;
	hmm_pte_need_fault(hmm_vma_walk, orig_pfn, cpu_flags,
			   &fault, &write_fault);
	if (fault || write_fault) {
		ret = -ENOENT;
		goto unlock;
	}

	pfn = pte_pfn(entry) + ((start & mask) >> range->page_shift);
	for (; addr < end; addr += size, i++, pfn += pfn_inc)
		range->pfns[i] = hmm_device_entry_from_pfn(range, pfn) |
				 cpu_flags;
	hmm_vma_walk->last = end;

unlock:
	spin_unlock(ptl);

	if (ret == -ENOENT)
		return hmm_vma_walk_hole_(addr, end, fault, write_fault, walk);

	return ret;
#else /* CONFIG_HUGETLB_PAGE */
	return -EINVAL;
#endif
}

static void hmm_pfns_clear(struct hmm_range *range,
			   uint64_t *pfns,
			   unsigned long addr,
			   unsigned long end)
{
	for (; addr < end; addr += PAGE_SIZE, pfns++)
		*pfns = range->values[HMM_PFN_NONE];
}

/*
 * hmm_range_register() - start tracking change to CPU page table over a range
 * @range: range
 * @mm: the mm struct for the range of virtual address
 * @start: start virtual address (inclusive)
 * @end: end virtual address (exclusive)
 * @page_shift: expect page shift for the range
 * Returns 0 on success, -EFAULT if the address space is no longer valid
 *
 * Track updates to the CPU page table see include/linux/hmm.h
 */
int hmm_range_register(struct hmm_range *range,
		       struct hmm_mirror *mirror,
		       unsigned long start,
		       unsigned long end,
		       unsigned page_shift)
{
	unsigned long mask = ((1UL << page_shift) - 1UL);
	struct hmm *hmm = mirror->hmm;
	unsigned long flags;

	range->valid = false;
	range->hmm = NULL;

	if ((start & mask) || (end & mask))
		return -EINVAL;
	if (start >= end)
		return -EINVAL;

	range->page_shift = page_shift;
	range->start = start;
	range->end = end;

	/* Prevent hmm_release() from running while the range is valid */
	if (!mmget_not_zero(hmm->mm))
		return -EFAULT;

	/* Initialize range to track CPU page table updates. */
	spin_lock_irqsave(&hmm->ranges_lock, flags);

	range->hmm = hmm;
	kref_get(&hmm->kref);
	list_add(&range->list, &hmm->ranges);

	/*
	 * If there are any concurrent notifiers we have to wait for them for
	 * the range to be valid (see hmm_range_wait_until_valid()).
	 */
	if (!hmm->notifiers)
		range->valid = true;
	spin_unlock_irqrestore(&hmm->ranges_lock, flags);

	return 0;
}
EXPORT_SYMBOL(hmm_range_register);

/*
 * hmm_range_unregister() - stop tracking change to CPU page table over a range
 * @range: range
 *
 * Range struct is used to track updates to the CPU page table after a call to
 * hmm_range_register(). See include/linux/hmm.h for how to use it.
 */
void hmm_range_unregister(struct hmm_range *range)
{
	struct hmm *hmm = range->hmm;
	unsigned long flags;

	spin_lock_irqsave(&hmm->ranges_lock, flags);
	list_del_init(&range->list);
	spin_unlock_irqrestore(&hmm->ranges_lock, flags);

	/* Drop reference taken by hmm_range_register() */
	mmput(hmm->mm);
	hmm_put(hmm);

	/*
	 * The range is now invalid and the ref on the hmm is dropped, so
	 * poison the pointer.  Leave other fields in place, for the caller's
	 * use.
	 */
	range->valid = false;
	memset(&range->hmm, POISON_INUSE, sizeof(range->hmm));
}
EXPORT_SYMBOL(hmm_range_unregister);

/*
 * hmm_range_snapshot() - snapshot CPU page table for a range
 * @range: range
 * Return: -EINVAL if invalid argument, -ENOMEM out of memory, -EPERM invalid
 *          permission (for instance asking for write and range is read only),
 *          -EBUSY if you need to retry, -EFAULT invalid (ie either no valid
 *          vma or it is illegal to access that range), number of valid pages
 *          in range->pfns[] (from range start address).
 *
 * This snapshots the CPU page table for a range of virtual addresses. Snapshot
 * validity is tracked by range struct. See in include/linux/hmm.h for example
 * on how to use.
 */
long hmm_range_snapshot(struct hmm_range *range)
{
	const unsigned long device_vma = VM_IO | VM_PFNMAP | VM_MIXEDMAP;
	unsigned long start = range->start, end;
	struct hmm_vma_walk hmm_vma_walk;
	struct hmm *hmm = range->hmm;
	struct vm_area_struct *vma;
	struct mm_walk mm_walk;

	lockdep_assert_held(&hmm->mm->mmap_sem);
	do {
		/* If range is no longer valid force retry. */
		if (!range->valid)
			return -EBUSY;

		vma = find_vma(hmm->mm, start);
		if (vma == NULL || (vma->vm_flags & device_vma))
			return -EFAULT;

		if (is_vm_hugetlb_page(vma)) {
			if (huge_page_shift(hstate_vma(vma)) !=
				    range->page_shift &&
			    range->page_shift != PAGE_SHIFT)
				return -EINVAL;
		} else {
			if (range->page_shift != PAGE_SHIFT)
				return -EINVAL;
		}

		if (!(vma->vm_flags & VM_READ)) {
			/*
			 * If vma do not allow read access, then assume that it
			 * does not allow write access, either. HMM does not
			 * support architecture that allow write without read.
			 */
			hmm_pfns_clear(range, range->pfns,
				range->start, range->end);
			return -EPERM;
		}

		range->vma = vma;
		hmm_vma_walk.pgmap = NULL;
		hmm_vma_walk.last = start;
		hmm_vma_walk.fault = false;
		hmm_vma_walk.range = range;
		mm_walk.private = &hmm_vma_walk;
		end = min(range->end, vma->vm_end);

		mm_walk.vma = vma;
		mm_walk.mm = vma->vm_mm;
		mm_walk.pte_entry = NULL;
		mm_walk.test_walk = NULL;
		mm_walk.hugetlb_entry = NULL;
		mm_walk.pud_entry = hmm_vma_walk_pud;
		mm_walk.pmd_entry = hmm_vma_walk_pmd;
		mm_walk.pte_hole = hmm_vma_walk_hole;
		mm_walk.hugetlb_entry = hmm_vma_walk_hugetlb_entry;

		walk_page_range(start, end, &mm_walk);
		start = end;
	} while (start < range->end);

	return (hmm_vma_walk.last - range->start) >> PAGE_SHIFT;
}
EXPORT_SYMBOL(hmm_range_snapshot);

/*
 * hmm_range_fault() - try to fault some address in a virtual address range
 * @range: range being faulted
 * @block: allow blocking on fault (if true it sleeps and do not drop mmap_sem)
 * Return: number of valid pages in range->pfns[] (from range start
 *          address). This may be zero. If the return value is negative,
 *          then one of the following values may be returned:
 *
 *           -EINVAL  invalid arguments or mm or virtual address are in an
 *                    invalid vma (for instance device file vma).
 *           -ENOMEM: Out of memory.
 *           -EPERM:  Invalid permission (for instance asking for write and
 *                    range is read only).
 *           -EAGAIN: If you need to retry and mmap_sem was drop. This can only
 *                    happens if block argument is false.
 *           -EBUSY:  If the the range is being invalidated and you should wait
 *                    for invalidation to finish.
 *           -EFAULT: Invalid (ie either no valid vma or it is illegal to access
 *                    that range), number of valid pages in range->pfns[] (from
 *                    range start address).
 *
 * This is similar to a regular CPU page fault except that it will not trigger
 * any memory migration if the memory being faulted is not accessible by CPUs
 * and caller does not ask for migration.
 *
 * On error, for one virtual address in the range, the function will mark the
 * corresponding HMM pfn entry with an error flag.
 */
long hmm_range_fault(struct hmm_range *range, bool block)
{
	const unsigned long device_vma = VM_IO | VM_PFNMAP | VM_MIXEDMAP;
	unsigned long start = range->start, end;
	struct hmm_vma_walk hmm_vma_walk;
	struct hmm *hmm = range->hmm;
	struct vm_area_struct *vma;
	struct mm_walk mm_walk;
	int ret;

	lockdep_assert_held(&hmm->mm->mmap_sem);

	do {
		/* If range is no longer valid force retry. */
		if (!range->valid)
			return -EBUSY;

		vma = find_vma(hmm->mm, start);
		if (vma == NULL || (vma->vm_flags & device_vma))
			return -EFAULT;

		if (is_vm_hugetlb_page(vma)) {
			if (huge_page_shift(hstate_vma(vma)) !=
			    range->page_shift &&
			    range->page_shift != PAGE_SHIFT)
				return -EINVAL;
		} else {
			if (range->page_shift != PAGE_SHIFT)
				return -EINVAL;
		}

		if (!(vma->vm_flags & VM_READ)) {
			/*
			 * If vma do not allow read access, then assume that it
			 * does not allow write access, either. HMM does not
			 * support architecture that allow write without read.
			 */
			hmm_pfns_clear(range, range->pfns,
				range->start, range->end);
			return -EPERM;
		}

		range->vma = vma;
		hmm_vma_walk.pgmap = NULL;
		hmm_vma_walk.last = start;
		hmm_vma_walk.fault = true;
		hmm_vma_walk.block = block;
		hmm_vma_walk.range = range;
		mm_walk.private = &hmm_vma_walk;
		end = min(range->end, vma->vm_end);

		mm_walk.vma = vma;
		mm_walk.mm = vma->vm_mm;
		mm_walk.pte_entry = NULL;
		mm_walk.test_walk = NULL;
		mm_walk.hugetlb_entry = NULL;
		mm_walk.pud_entry = hmm_vma_walk_pud;
		mm_walk.pmd_entry = hmm_vma_walk_pmd;
		mm_walk.pte_hole = hmm_vma_walk_hole;
		mm_walk.hugetlb_entry = hmm_vma_walk_hugetlb_entry;

		do {
			ret = walk_page_range(start, end, &mm_walk);
			start = hmm_vma_walk.last;

			/* Keep trying while the range is valid. */
		} while (ret == -EBUSY && range->valid);

		if (ret) {
			unsigned long i;

			i = (hmm_vma_walk.last - range->start) >> PAGE_SHIFT;
			hmm_pfns_clear(range, &range->pfns[i],
				hmm_vma_walk.last, range->end);
			return ret;
		}
		start = end;

	} while (start < range->end);

	return (hmm_vma_walk.last - range->start) >> PAGE_SHIFT;
}
EXPORT_SYMBOL(hmm_range_fault);

/**
 * hmm_range_dma_map() - hmm_range_fault() and dma map page all in one.
 * @range: range being faulted
 * @device: device against to dma map page to
 * @daddrs: dma address of mapped pages
 * @block: allow blocking on fault (if true it sleeps and do not drop mmap_sem)
 * Return: number of pages mapped on success, -EAGAIN if mmap_sem have been
 *          drop and you need to try again, some other error value otherwise
 *
 * Note same usage pattern as hmm_range_fault().
 */
long hmm_range_dma_map(struct hmm_range *range,
		       struct device *device,
		       dma_addr_t *daddrs,
		       bool block)
{
	unsigned long i, npages, mapped;
	long ret;

	ret = hmm_range_fault(range, block);
	if (ret <= 0)
		return ret ? ret : -EBUSY;

	npages = (range->end - range->start) >> PAGE_SHIFT;
	for (i = 0, mapped = 0; i < npages; ++i) {
		enum dma_data_direction dir = DMA_TO_DEVICE;
		struct page *page;

		/*
		 * FIXME need to update DMA API to provide invalid DMA address
		 * value instead of a function to test dma address value. This
		 * would remove lot of dumb code duplicated accross many arch.
		 *
		 * For now setting it to 0 here is good enough as the pfns[]
		 * value is what is use to check what is valid and what isn't.
		 */
		daddrs[i] = 0;

		page = hmm_device_entry_to_page(range, range->pfns[i]);
		if (page == NULL)
			continue;

		/* Check if range is being invalidated */
		if (!range->valid) {
			ret = -EBUSY;
			goto unmap;
		}

		/* If it is read and write than map bi-directional. */
		if (range->pfns[i] & range->flags[HMM_PFN_WRITE])
			dir = DMA_BIDIRECTIONAL;

		daddrs[i] = dma_map_page(device, page, 0, PAGE_SIZE, dir);
		if (dma_mapping_error(device, daddrs[i])) {
			ret = -EFAULT;
			goto unmap;
		}

		mapped++;
	}

	return mapped;

unmap:
	for (npages = i, i = 0; (i < npages) && mapped; ++i) {
		enum dma_data_direction dir = DMA_TO_DEVICE;
		struct page *page;

		page = hmm_device_entry_to_page(range, range->pfns[i]);
		if (page == NULL)
			continue;

		if (dma_mapping_error(device, daddrs[i]))
			continue;

		/* If it is read and write than map bi-directional. */
		if (range->pfns[i] & range->flags[HMM_PFN_WRITE])
			dir = DMA_BIDIRECTIONAL;

		dma_unmap_page(device, daddrs[i], PAGE_SIZE, dir);
		mapped--;
	}

	return ret;
}
EXPORT_SYMBOL(hmm_range_dma_map);

/**
 * hmm_range_dma_unmap() - unmap range of that was map with hmm_range_dma_map()
 * @range: range being unmapped
 * @vma: the vma against which the range (optional)
 * @device: device against which dma map was done
 * @daddrs: dma address of mapped pages
 * @dirty: dirty page if it had the write flag set
 * Return: number of page unmapped on success, -EINVAL otherwise
 *
 * Note that caller MUST abide by mmu notifier or use HMM mirror and abide
 * to the sync_cpu_device_pagetables() callback so that it is safe here to
 * call set_page_dirty(). Caller must also take appropriate locks to avoid
 * concurrent mmu notifier or sync_cpu_device_pagetables() to make progress.
 */
long hmm_range_dma_unmap(struct hmm_range *range,
			 struct vm_area_struct *vma,
			 struct device *device,
			 dma_addr_t *daddrs,
			 bool dirty)
{
	unsigned long i, npages;
	long cpages = 0;

	/* Sanity check. */
	if (range->end <= range->start)
		return -EINVAL;
	if (!daddrs)
		return -EINVAL;
	if (!range->pfns)
		return -EINVAL;

	npages = (range->end - range->start) >> PAGE_SHIFT;
	for (i = 0; i < npages; ++i) {
		enum dma_data_direction dir = DMA_TO_DEVICE;
		struct page *page;

		page = hmm_device_entry_to_page(range, range->pfns[i]);
		if (page == NULL)
			continue;

		/* If it is read and write than map bi-directional. */
		if (range->pfns[i] & range->flags[HMM_PFN_WRITE]) {
			dir = DMA_BIDIRECTIONAL;

			/*
			 * See comments in function description on why it is
			 * safe here to call set_page_dirty()
			 */
			if (dirty)
				set_page_dirty(page);
		}

		/* Unmap and clear pfns/dma address */
		dma_unmap_page(device, daddrs[i], PAGE_SIZE, dir);
		range->pfns[i] = range->values[HMM_PFN_NONE];
		/* FIXME see comments in hmm_vma_dma_map() */
		daddrs[i] = 0;
		cpages++;
	}

	return cpages;
}
EXPORT_SYMBOL(hmm_range_dma_unmap);<|MERGE_RESOLUTION|>--- conflicted
+++ resolved
@@ -94,11 +94,6 @@
 	kfree(hmm);
 }
 
-static void hmm_free_rcu(struct rcu_head *rcu)
-{
-	kfree(container_of(rcu, struct hmm, rcu));
-}
-
 static void hmm_free(struct kref *kref)
 {
 	struct hmm *hmm = container_of(kref, struct hmm, kref);
@@ -108,10 +103,7 @@
 		hmm->mm->hmm = NULL;
 	spin_unlock(&hmm->mm->page_table_lock);
 
-<<<<<<< HEAD
-=======
 	mmu_notifier_unregister_no_release(&hmm->mmu_notifier, hmm->mm);
->>>>>>> f95f0722
 	mmu_notifier_call_srcu(&hmm->rcu, hmm_free_rcu);
 }
 
@@ -151,20 +143,7 @@
 
 static void notifiers_decrement(struct hmm *hmm)
 {
-<<<<<<< HEAD
-	struct hmm *hmm = container_of(mn, struct hmm, mmu_notifier);
-	struct hmm_mirror *mirror;
-	struct hmm_range *range;
-
-	/* Bail out if hmm is in the process of being freed */
-	if (!kref_get_unless_zero(&hmm->kref))
-		return;
-
-	/* Report this HMM as dying. */
-	hmm->dead = true;
-=======
 	unsigned long flags;
->>>>>>> f95f0722
 
 	spin_lock_irqsave(&hmm->ranges_lock, flags);
 	hmm->notifiers--;
@@ -240,17 +219,6 @@
 			const struct mmu_notifier_range *nrange)
 {
 	struct hmm *hmm = container_of(mn, struct hmm, mmu_notifier);
-<<<<<<< HEAD
-
-	if (!kref_get_unless_zero(&hmm->kref))
-		return;
-
-	mutex_lock(&hmm->lock);
-	hmm->notifiers--;
-	if (!hmm->notifiers) {
-		struct hmm_range *range;
-=======
->>>>>>> f95f0722
 
 	if (!kref_get_unless_zero(&hmm->kref))
 		return;
