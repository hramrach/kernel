--- conflicted
+++ resolved
@@ -289,19 +289,11 @@
 	refault_distance = (refault - eviction) & EVICTION_MASK;
 
 	inc_node_state(pgdat, WORKINGSET_REFAULT);
-<<<<<<< HEAD
-	mem_cgroup_inc_stat(memcg, MEMCG_WORKINGSET_REFAULT);
-
-	if (refault_distance <= active_file) {
-		inc_node_state(pgdat, WORKINGSET_ACTIVATE);
-		mem_cgroup_inc_stat(memcg, MEMCG_WORKINGSET_ACTIVATE);
-=======
 	inc_memcg_state(memcg, WORKINGSET_REFAULT);
 
 	if (refault_distance <= active_file) {
 		inc_node_state(pgdat, WORKINGSET_ACTIVATE);
 		inc_memcg_state(memcg, WORKINGSET_ACTIVATE);
->>>>>>> a122c576
 		rcu_read_unlock();
 		return true;
 	}
@@ -483,12 +475,7 @@
 	if (WARN_ON_ONCE(node->exceptional))
 		goto out_invalid;
 	inc_node_state(page_pgdat(virt_to_page(node)), WORKINGSET_NODERECLAIM);
-<<<<<<< HEAD
-	mem_cgroup_inc_page_stat(virt_to_page(node),
-				 MEMCG_WORKINGSET_NODERECLAIM);
-=======
 	inc_memcg_page_state(virt_to_page(node), WORKINGSET_NODERECLAIM);
->>>>>>> a122c576
 	__radix_tree_delete_node(&mapping->page_tree, node,
 				 workingset_update_node, mapping);
 
