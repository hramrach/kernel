--- conflicted
+++ resolved
@@ -29,10 +29,6 @@
 	unsigned int page_mask;
 };
 
-<<<<<<< HEAD
-/**
- * put_user_pages_dirty_lock() - release and optionally dirty gup-pinned pages
-=======
 static void hpage_pincount_add(struct page *page, int refs)
 {
 	VM_BUG_ON_PAGE(!hpage_pincount_available(page), page);
@@ -301,7 +297,6 @@
 
 /**
  * unpin_user_pages_dirty_lock() - release and optionally dirty gup-pinned pages
->>>>>>> 7d2a07b7
  * @pages:  array of pages to be maybe marked dirty, and definitely released.
  * @npages: number of pages in the @pages array.
  * @make_dirty: whether to mark the pages dirty
@@ -311,65 +306,14 @@
  *
  * For each page in the @pages array, make that page (or its head page, if a
  * compound page) dirty, if @make_dirty is true, and if the page was previously
-<<<<<<< HEAD
- * listed as clean. In any case, releases all pages using put_user_page(),
- * possibly via put_user_pages(), for the non-dirty case.
-=======
  * listed as clean. In any case, releases all pages using unpin_user_page(),
  * possibly via unpin_user_pages(), for the non-dirty case.
->>>>>>> 7d2a07b7
  *
  * Please see the unpin_user_page() documentation for details.
  *
  * set_page_dirty_lock() is used internally. If instead, set_page_dirty() is
  * required, then the caller should a) verify that this is really correct,
  * because _lock() is usually required, and b) hand code it:
-<<<<<<< HEAD
- * set_page_dirty_lock(), put_user_page().
- *
- */
-void put_user_pages_dirty_lock(struct page **pages, unsigned long npages,
-			       bool make_dirty)
-{
-	unsigned long index;
-
-	/*
-	 * TODO: this can be optimized for huge pages: if a series of pages is
-	 * physically contiguous and part of the same compound page, then a
-	 * single operation to the head page should suffice.
-	 */
-
-	if (!make_dirty) {
-		put_user_pages(pages, npages);
-		return;
-	}
-
-	for (index = 0; index < npages; index++) {
-		struct page *page = compound_head(pages[index]);
-		/*
-		 * Checking PageDirty at this point may race with
-		 * clear_page_dirty_for_io(), but that's OK. Two key
-		 * cases:
-		 *
-		 * 1) This code sees the page as already dirty, so it
-		 * skips the call to set_page_dirty(). That could happen
-		 * because clear_page_dirty_for_io() called
-		 * page_mkclean(), followed by set_page_dirty().
-		 * However, now the page is going to get written back,
-		 * which meets the original intention of setting it
-		 * dirty, so all is well: clear_page_dirty_for_io() goes
-		 * on to call TestClearPageDirty(), and write the page
-		 * back.
-		 *
-		 * 2) This code sees the page as clean, so it calls
-		 * set_page_dirty(). The page stays dirty, despite being
-		 * written back, so it gets written back again in the
-		 * next writeback cycle. This is harmless.
-		 */
-		if (!PageDirty(page))
-			set_page_dirty_lock(page);
-		put_user_page(page);
-=======
  * set_page_dirty_lock(), unpin_user_page().
  *
  */
@@ -445,7 +389,6 @@
 		if (make_dirty && !PageDirty(head))
 			set_page_dirty_lock(head);
 		put_compound_head(head, ntails, FOLL_PIN);
->>>>>>> 7d2a07b7
 	}
 }
 EXPORT_SYMBOL(unpin_user_page_range_dirty_lock);
@@ -614,23 +557,10 @@
 		}
 	}
 
-<<<<<<< HEAD
-	if (flags & FOLL_SPLIT && PageTransCompound(page)) {
-		get_page(page);
-		pte_unmap_unlock(ptep, ptl);
-		lock_page(page);
-		ret = split_huge_page(page);
-		unlock_page(page);
-		put_page(page);
-		if (ret)
-			return ERR_PTR(ret);
-		goto retry;
-=======
 	/* try_grab_page() does nothing unless FOLL_GET or FOLL_PIN is set. */
 	if (unlikely(!try_grab_page(page, flags))) {
 		page = ERR_PTR(-ENOMEM);
 		goto out;
->>>>>>> 7d2a07b7
 	}
 	/*
 	 * We need to make the page accessible if and only if we are going
@@ -641,18 +571,6 @@
 		ret = arch_make_page_accessible(page);
 		if (ret) {
 			unpin_user_page(page);
-			page = ERR_PTR(ret);
-			goto out;
-		}
-	}
-	/*
-	 * We need to make the page accessible if and only if we are going
-	 * to access its content (the FOLL_GET case).
-	 */
-	if (flags & FOLL_GET) {
-		ret = arch_make_page_accessible(page);
-		if (ret) {
-			put_page(page);
 			page = ERR_PTR(ret);
 			goto out;
 		}
@@ -1815,19 +1733,8 @@
 			continue;
 		prev_head = head;
 		/*
-<<<<<<< HEAD
-		 * gup may start from a tail page. Advance step by the left
-		 * part.
-		 */
-		step = compound_nr(head) - (pages[i] - head);
-		/*
-		 * If we get a page from the CMA zone, since we are going to
-		 * be pinning these entries, we might as well move them out
-		 * of the CMA zone if possible.
-=======
 		 * If we get a movable page, since we are going to be pinning
 		 * these entries, try to move them out if possible.
->>>>>>> 7d2a07b7
 		 */
 		if (!is_pinnable_page(head)) {
 			if (PageHuge(head)) {
@@ -2287,14 +2194,6 @@
 
 		/*
 		 * We need to make the page accessible if and only if we are
-<<<<<<< HEAD
-		 * going to access its content (the FOLL_GET case).
-		 */
-		if (flags & FOLL_GET) {
-			ret = arch_make_page_accessible(page);
-			if (ret) {
-				put_page(page);
-=======
 		 * going to access its content (the FOLL_PIN case).  Please
 		 * see Documentation/core-api/pin_user_pages.rst for
 		 * details.
@@ -2303,7 +2202,6 @@
 			ret = arch_make_page_accessible(page);
 			if (ret) {
 				unpin_user_page(page);
->>>>>>> 7d2a07b7
 				goto pte_unmap;
 			}
 		}
@@ -2932,10 +2830,6 @@
 	if (!is_valid_gup_flags(gup_flags))
 		return -EINVAL;
 
-<<<<<<< HEAD
-	if (WARN_ON_ONCE(gup_flags & ~(FOLL_WRITE | FOLL_LONGTERM |
-				       FOLL_FORCE)))
-=======
 	/*
 	 * The caller may or may not have explicitly set FOLL_GET; either way is
 	 * OK. However, internally (within mm/gup.c), gup fast variants must set
@@ -2968,7 +2862,6 @@
 {
 	/* FOLL_GET and FOLL_PIN are mutually exclusive. */
 	if (WARN_ON_ONCE(gup_flags & FOLL_GET))
->>>>>>> 7d2a07b7
 		return -EINVAL;
 
 	gup_flags |= FOLL_PIN;
