/*
 *  linux/mm/memory.c
 *
 *  Copyright (C) 1991, 1992, 1993, 1994  Linus Torvalds
 */

/*
 * demand-loading started 01.12.91 - seems it is high on the list of
 * things wanted, and it should be easy to implement. - Linus
 */

/*
 * Ok, demand-loading was easy, shared pages a little bit tricker. Shared
 * pages started 02.12.91, seems to work. - Linus.
 *
 * Tested sharing by executing about 30 /bin/sh: under the old kernel it
 * would have taken more than the 6M I have free, but it worked well as
 * far as I could see.
 *
 * Also corrected some "invalidate()"s - I wasn't doing enough of them.
 */

/*
 * Real VM (paging to/from disk) started 18.12.91. Much more work and
 * thought has to go into this. Oh, well..
 * 19.12.91  -  works, somewhat. Sometimes I get faults, don't know why.
 *		Found it. Everything seems to work now.
 * 20.12.91  -  Ok, making the swap-device changeable like the root.
 */

/*
 * 05.04.94  -  Multi-page memory management added for v1.1.
 * 		Idea by Alex Bligh (alex@cconcepts.co.uk)
 *
 * 16.07.99  -  Support of BIGMEM added by Gerhard Wichert, Siemens AG
 *		(Gerhard.Wichert@pdb.siemens.de)
 *
 * Aug/Sep 2004 Changed to four level page tables (Andi Kleen)
 */

#include <linux/kernel_stat.h>
#include <linux/mm.h>
#include <linux/hugetlb.h>
#include <linux/mman.h>
#include <linux/swap.h>
#include <linux/highmem.h>
#include <linux/pagemap.h>
#include <linux/ksm.h>
#include <linux/rmap.h>
#include <linux/module.h>
#include <linux/delayacct.h>
#include <linux/init.h>
#include <linux/writeback.h>
#include <linux/memcontrol.h>
#include <linux/mmu_notifier.h>
#include <linux/kallsyms.h>
#include <linux/swapops.h>
#include <linux/elf.h>
#include <linux/gfp.h>

#include <asm/io.h>
#include <asm/pgalloc.h>
#include <asm/uaccess.h>
#include <asm/tlb.h>
#include <asm/tlbflush.h>
#include <asm/pgtable.h>

#include "internal.h"

#ifndef CONFIG_NEED_MULTIPLE_NODES
/* use the per-pgdat data instead for discontigmem - mbligh */
unsigned long max_mapnr;
struct page *mem_map;

EXPORT_SYMBOL(max_mapnr);
EXPORT_SYMBOL(mem_map);
#endif

unsigned long num_physpages;
/*
 * A number of key systems in x86 including ioremap() rely on the assumption
 * that high_memory defines the upper bound on direct map memory, then end
 * of ZONE_NORMAL.  Under CONFIG_DISCONTIG this means that max_low_pfn and
 * highstart_pfn must be the same; there must be no gap between ZONE_NORMAL
 * and ZONE_HIGHMEM.
 */
void * high_memory;

EXPORT_SYMBOL(num_physpages);
EXPORT_SYMBOL(high_memory);

/*
 * Randomize the address space (stacks, mmaps, brk, etc.).
 *
 * ( When CONFIG_COMPAT_BRK=y we exclude brk from randomization,
 *   as ancient (libc5 based) binaries can segfault. )
 */
int randomize_va_space __read_mostly =
#ifdef CONFIG_COMPAT_BRK
					1;
#else
					2;
#endif

static int __init disable_randmaps(char *s)
{
	randomize_va_space = 0;
	return 1;
}
__setup("norandmaps", disable_randmaps);

unsigned long zero_pfn __read_mostly;
unsigned long highest_memmap_pfn __read_mostly;

/*
 * CONFIG_MMU architectures set up ZERO_PAGE in their paging_init()
 */
static int __init init_zero_pfn(void)
{
	zero_pfn = page_to_pfn(ZERO_PAGE(0));
	return 0;
}
core_initcall(init_zero_pfn);


#if defined(SPLIT_RSS_COUNTING)

static void __sync_task_rss_stat(struct task_struct *task, struct mm_struct *mm)
{
	int i;

	for (i = 0; i < NR_MM_COUNTERS; i++) {
		if (task->rss_stat.count[i]) {
			add_mm_counter(mm, i, task->rss_stat.count[i]);
			task->rss_stat.count[i] = 0;
		}
	}
	task->rss_stat.events = 0;
}

static void add_mm_counter_fast(struct mm_struct *mm, int member, int val)
{
	struct task_struct *task = current;

	if (likely(task->mm == mm))
		task->rss_stat.count[member] += val;
	else
		add_mm_counter(mm, member, val);
}
#define inc_mm_counter_fast(mm, member) add_mm_counter_fast(mm, member, 1)
#define dec_mm_counter_fast(mm, member) add_mm_counter_fast(mm, member, -1)

/* sync counter once per 64 page faults */
#define TASK_RSS_EVENTS_THRESH	(64)
static void check_sync_rss_stat(struct task_struct *task)
{
	if (unlikely(task != current))
		return;
	if (unlikely(task->rss_stat.events++ > TASK_RSS_EVENTS_THRESH))
		__sync_task_rss_stat(task, task->mm);
}

unsigned long get_mm_counter(struct mm_struct *mm, int member)
{
	long val = 0;

	/*
	 * Don't use task->mm here...for avoiding to use task_get_mm()..
	 * The caller must guarantee task->mm is not invalid.
	 */
	val = atomic_long_read(&mm->rss_stat.count[member]);
	/*
	 * counter is updated in asynchronous manner and may go to minus.
	 * But it's never be expected number for users.
	 */
	if (val < 0)
		return 0;
	return (unsigned long)val;
}

void sync_mm_rss(struct task_struct *task, struct mm_struct *mm)
{
	__sync_task_rss_stat(task, mm);
}
#else

#define inc_mm_counter_fast(mm, member) inc_mm_counter(mm, member)
#define dec_mm_counter_fast(mm, member) dec_mm_counter(mm, member)

static void check_sync_rss_stat(struct task_struct *task)
{
}

#endif

/*
 * If a p?d_bad entry is found while walking page tables, report
 * the error, before resetting entry to p?d_none.  Usually (but
 * very seldom) called out from the p?d_none_or_clear_bad macros.
 */

void pgd_clear_bad(pgd_t *pgd)
{
	pgd_ERROR(*pgd);
	pgd_clear(pgd);
}

void pud_clear_bad(pud_t *pud)
{
	pud_ERROR(*pud);
	pud_clear(pud);
}

void pmd_clear_bad(pmd_t *pmd)
{
	pmd_ERROR(*pmd);
	pmd_clear(pmd);
}

/*
 * Note: this doesn't free the actual pages themselves. That
 * has been handled earlier when unmapping all the memory regions.
 */
static void free_pte_range(struct mmu_gather *tlb, pmd_t *pmd,
			   unsigned long addr)
{
	pgtable_t token = pmd_pgtable(*pmd);
	pmd_clear(pmd);
	pte_free_tlb(tlb, token, addr);
	tlb->mm->nr_ptes--;
}

static inline void free_pmd_range(struct mmu_gather *tlb, pud_t *pud,
				unsigned long addr, unsigned long end,
				unsigned long floor, unsigned long ceiling)
{
	pmd_t *pmd;
	unsigned long next;
	unsigned long start;

	start = addr;
	pmd = pmd_offset(pud, addr);
	do {
		next = pmd_addr_end(addr, end);
		if (pmd_none_or_clear_bad(pmd))
			continue;
		free_pte_range(tlb, pmd, addr);
	} while (pmd++, addr = next, addr != end);

	start &= PUD_MASK;
	if (start < floor)
		return;
	if (ceiling) {
		ceiling &= PUD_MASK;
		if (!ceiling)
			return;
	}
	if (end - 1 > ceiling - 1)
		return;

	pmd = pmd_offset(pud, start);
	pud_clear(pud);
	pmd_free_tlb(tlb, pmd, start);
}

static inline void free_pud_range(struct mmu_gather *tlb, pgd_t *pgd,
				unsigned long addr, unsigned long end,
				unsigned long floor, unsigned long ceiling)
{
	pud_t *pud;
	unsigned long next;
	unsigned long start;

	start = addr;
	pud = pud_offset(pgd, addr);
	do {
		next = pud_addr_end(addr, end);
		if (pud_none_or_clear_bad(pud))
			continue;
		free_pmd_range(tlb, pud, addr, next, floor, ceiling);
	} while (pud++, addr = next, addr != end);

	start &= PGDIR_MASK;
	if (start < floor)
		return;
	if (ceiling) {
		ceiling &= PGDIR_MASK;
		if (!ceiling)
			return;
	}
	if (end - 1 > ceiling - 1)
		return;

	pud = pud_offset(pgd, start);
	pgd_clear(pgd);
	pud_free_tlb(tlb, pud, start);
}

/*
 * This function frees user-level page tables of a process.
 *
 * Must be called with pagetable lock held.
 */
void free_pgd_range(struct mmu_gather *tlb,
			unsigned long addr, unsigned long end,
			unsigned long floor, unsigned long ceiling)
{
	pgd_t *pgd;
	unsigned long next;

	/*
	 * The next few lines have given us lots of grief...
	 *
	 * Why are we testing PMD* at this top level?  Because often
	 * there will be no work to do at all, and we'd prefer not to
	 * go all the way down to the bottom just to discover that.
	 *
	 * Why all these "- 1"s?  Because 0 represents both the bottom
	 * of the address space and the top of it (using -1 for the
	 * top wouldn't help much: the masks would do the wrong thing).
	 * The rule is that addr 0 and floor 0 refer to the bottom of
	 * the address space, but end 0 and ceiling 0 refer to the top
	 * Comparisons need to use "end - 1" and "ceiling - 1" (though
	 * that end 0 case should be mythical).
	 *
	 * Wherever addr is brought up or ceiling brought down, we must
	 * be careful to reject "the opposite 0" before it confuses the
	 * subsequent tests.  But what about where end is brought down
	 * by PMD_SIZE below? no, end can't go down to 0 there.
	 *
	 * Whereas we round start (addr) and ceiling down, by different
	 * masks at different levels, in order to test whether a table
	 * now has no other vmas using it, so can be freed, we don't
	 * bother to round floor or end up - the tests don't need that.
	 */

	addr &= PMD_MASK;
	if (addr < floor) {
		addr += PMD_SIZE;
		if (!addr)
			return;
	}
	if (ceiling) {
		ceiling &= PMD_MASK;
		if (!ceiling)
			return;
	}
	if (end - 1 > ceiling - 1)
		end -= PMD_SIZE;
	if (addr > end - 1)
		return;

	pgd = pgd_offset(tlb->mm, addr);
	do {
		next = pgd_addr_end(addr, end);
		if (pgd_none_or_clear_bad(pgd))
			continue;
		free_pud_range(tlb, pgd, addr, next, floor, ceiling);
	} while (pgd++, addr = next, addr != end);
}

void free_pgtables(struct mmu_gather *tlb, struct vm_area_struct *vma,
		unsigned long floor, unsigned long ceiling)
{
	while (vma) {
		struct vm_area_struct *next = vma->vm_next;
		unsigned long addr = vma->vm_start;

		/*
		 * Hide vma from rmap and truncate_pagecache before freeing
		 * pgtables
		 */
		unlink_anon_vmas(vma);
		unlink_file_vma(vma);

		if (is_vm_hugetlb_page(vma)) {
			hugetlb_free_pgd_range(tlb, addr, vma->vm_end,
				floor, next? next->vm_start: ceiling);
		} else {
			/*
			 * Optimization: gather nearby vmas into one call down
			 */
			while (next && next->vm_start <= vma->vm_end + PMD_SIZE
			       && !is_vm_hugetlb_page(next)) {
				vma = next;
				next = vma->vm_next;
				unlink_anon_vmas(vma);
				unlink_file_vma(vma);
			}
			free_pgd_range(tlb, addr, vma->vm_end,
				floor, next? next->vm_start: ceiling);
		}
		vma = next;
	}
}

int __pte_alloc(struct mm_struct *mm, struct vm_area_struct *vma,
		pmd_t *pmd, unsigned long address)
{
	pgtable_t new = pte_alloc_one(mm, address);
	int wait_split_huge_page;
	if (!new)
		return -ENOMEM;

	/*
	 * Ensure all pte setup (eg. pte page lock and page clearing) are
	 * visible before the pte is made visible to other CPUs by being
	 * put into page tables.
	 *
	 * The other side of the story is the pointer chasing in the page
	 * table walking code (when walking the page table without locking;
	 * ie. most of the time). Fortunately, these data accesses consist
	 * of a chain of data-dependent loads, meaning most CPUs (alpha
	 * being the notable exception) will already guarantee loads are
	 * seen in-order. See the alpha page table accessors for the
	 * smp_read_barrier_depends() barriers in page table walking code.
	 */
	smp_wmb(); /* Could be smp_wmb__xxx(before|after)_spin_lock */

	spin_lock(&mm->page_table_lock);
	wait_split_huge_page = 0;
	if (likely(pmd_none(*pmd))) {	/* Has another populated it ? */
		mm->nr_ptes++;
		pmd_populate(mm, pmd, new);
		new = NULL;
	} else if (unlikely(pmd_trans_splitting(*pmd)))
		wait_split_huge_page = 1;
	spin_unlock(&mm->page_table_lock);
	if (new)
		pte_free(mm, new);
	if (wait_split_huge_page)
		wait_split_huge_page(vma->anon_vma, pmd);
	return 0;
}

int __pte_alloc_kernel(pmd_t *pmd, unsigned long address)
{
	pte_t *new = pte_alloc_one_kernel(&init_mm, address);
	if (!new)
		return -ENOMEM;

	smp_wmb(); /* See comment in __pte_alloc */

	spin_lock(&init_mm.page_table_lock);
	if (likely(pmd_none(*pmd))) {	/* Has another populated it ? */
		pmd_populate_kernel(&init_mm, pmd, new);
		new = NULL;
	} else
		VM_BUG_ON(pmd_trans_splitting(*pmd));
	spin_unlock(&init_mm.page_table_lock);
	if (new)
		pte_free_kernel(&init_mm, new);
	return 0;
}

static inline void init_rss_vec(int *rss)
{
	memset(rss, 0, sizeof(int) * NR_MM_COUNTERS);
}

static inline void add_mm_rss_vec(struct mm_struct *mm, int *rss)
{
	int i;

	if (current->mm == mm)
		sync_mm_rss(current, mm);
	for (i = 0; i < NR_MM_COUNTERS; i++)
		if (rss[i])
			add_mm_counter(mm, i, rss[i]);
}

/*
 * This function is called to print an error when a bad pte
 * is found. For example, we might have a PFN-mapped pte in
 * a region that doesn't allow it.
 *
 * The calling function must still handle the error.
 */
static void print_bad_pte(struct vm_area_struct *vma, unsigned long addr,
			  pte_t pte, struct page *page)
{
	pgd_t *pgd = pgd_offset(vma->vm_mm, addr);
	pud_t *pud = pud_offset(pgd, addr);
	pmd_t *pmd = pmd_offset(pud, addr);
	struct address_space *mapping;
	pgoff_t index;
	static unsigned long resume;
	static unsigned long nr_shown;
	static unsigned long nr_unshown;

	/*
	 * Allow a burst of 60 reports, then keep quiet for that minute;
	 * or allow a steady drip of one report per second.
	 */
	if (nr_shown == 60) {
		if (time_before(jiffies, resume)) {
			nr_unshown++;
			return;
		}
		if (nr_unshown) {
			printk(KERN_ALERT
				"BUG: Bad page map: %lu messages suppressed\n",
				nr_unshown);
			nr_unshown = 0;
		}
		nr_shown = 0;
	}
	if (nr_shown++ == 0)
		resume = jiffies + 60 * HZ;

	mapping = vma->vm_file ? vma->vm_file->f_mapping : NULL;
	index = linear_page_index(vma, addr);

	printk(KERN_ALERT
		"BUG: Bad page map in process %s  pte:%08llx pmd:%08llx\n",
		current->comm,
		(long long)pte_val(pte), (long long)pmd_val(*pmd));
	if (page)
		dump_page(page);
	printk(KERN_ALERT
		"addr:%p vm_flags:%08lx anon_vma:%p mapping:%p index:%lx\n",
		(void *)addr, vma->vm_flags, vma->anon_vma, mapping, index);
	/*
	 * Choose text because data symbols depend on CONFIG_KALLSYMS_ALL=y
	 */
	if (vma->vm_ops)
		print_symbol(KERN_ALERT "vma->vm_ops->fault: %s\n",
				(unsigned long)vma->vm_ops->fault);
	if (vma->vm_file && vma->vm_file->f_op)
		print_symbol(KERN_ALERT "vma->vm_file->f_op->mmap: %s\n",
				(unsigned long)vma->vm_file->f_op->mmap);
	dump_stack();
	add_taint(TAINT_BAD_PAGE);
}

static inline int is_cow_mapping(unsigned int flags)
{
	return (flags & (VM_SHARED | VM_MAYWRITE)) == VM_MAYWRITE;
}

#ifndef is_zero_pfn
static inline int is_zero_pfn(unsigned long pfn)
{
	return pfn == zero_pfn;
}
#endif

#ifndef my_zero_pfn
static inline unsigned long my_zero_pfn(unsigned long addr)
{
	return zero_pfn;
}
#endif

/*
 * vm_normal_page -- This function gets the "struct page" associated with a pte.
 *
 * "Special" mappings do not wish to be associated with a "struct page" (either
 * it doesn't exist, or it exists but they don't want to touch it). In this
 * case, NULL is returned here. "Normal" mappings do have a struct page.
 *
 * There are 2 broad cases. Firstly, an architecture may define a pte_special()
 * pte bit, in which case this function is trivial. Secondly, an architecture
 * may not have a spare pte bit, which requires a more complicated scheme,
 * described below.
 *
 * A raw VM_PFNMAP mapping (ie. one that is not COWed) is always considered a
 * special mapping (even if there are underlying and valid "struct pages").
 * COWed pages of a VM_PFNMAP are always normal.
 *
 * The way we recognize COWed pages within VM_PFNMAP mappings is through the
 * rules set up by "remap_pfn_range()": the vma will have the VM_PFNMAP bit
 * set, and the vm_pgoff will point to the first PFN mapped: thus every special
 * mapping will always honor the rule
 *
 *	pfn_of_page == vma->vm_pgoff + ((addr - vma->vm_start) >> PAGE_SHIFT)
 *
 * And for normal mappings this is false.
 *
 * This restricts such mappings to be a linear translation from virtual address
 * to pfn. To get around this restriction, we allow arbitrary mappings so long
 * as the vma is not a COW mapping; in that case, we know that all ptes are
 * special (because none can have been COWed).
 *
 *
 * In order to support COW of arbitrary special mappings, we have VM_MIXEDMAP.
 *
 * VM_MIXEDMAP mappings can likewise contain memory with or without "struct
 * page" backing, however the difference is that _all_ pages with a struct
 * page (that is, those where pfn_valid is true) are refcounted and considered
 * normal pages by the VM. The disadvantage is that pages are refcounted
 * (which can be slower and simply not an option for some PFNMAP users). The
 * advantage is that we don't have to follow the strict linearity rule of
 * PFNMAP mappings in order to support COWable mappings.
 *
 */
#ifdef __HAVE_ARCH_PTE_SPECIAL
# define HAVE_PTE_SPECIAL 1
#else
# define HAVE_PTE_SPECIAL 0
#endif
struct page *vm_normal_page(struct vm_area_struct *vma, unsigned long addr,
				pte_t pte)
{
	unsigned long pfn = pte_pfn(pte);

#if defined(CONFIG_XEN) && defined(CONFIG_X86)
	/* XEN: Covers user-space grant mappings (even of local pages). */
	if (unlikely(vma->vm_flags & VM_FOREIGN))
		return NULL;
#endif

	if (HAVE_PTE_SPECIAL) {
		if (likely(!pte_special(pte)))
			goto check_pfn;
		if (vma->vm_flags & (VM_PFNMAP | VM_MIXEDMAP))
			return NULL;
		if (!is_zero_pfn(pfn))
			print_bad_pte(vma, addr, pte, NULL);
		return NULL;
	}

	/* !HAVE_PTE_SPECIAL case follows: */

	if (unlikely(vma->vm_flags & (VM_PFNMAP|VM_MIXEDMAP))) {
		if (vma->vm_flags & VM_MIXEDMAP) {
			if (!pfn_valid(pfn))
				return NULL;
			goto out;
		} else {
			unsigned long off;
			off = (addr - vma->vm_start) >> PAGE_SHIFT;
			if (pfn == vma->vm_pgoff + off)
				return NULL;
			if (!is_cow_mapping(vma->vm_flags))
				return NULL;
		}
	}

	if (is_zero_pfn(pfn))
		return NULL;
check_pfn:
	if (unlikely(pfn > highest_memmap_pfn)) {
#ifdef CONFIG_XEN
		if (!(vma->vm_flags & VM_RESERVED))
#endif
		print_bad_pte(vma, addr, pte, NULL);
		return NULL;
	}

	/*
	 * NOTE! We still have PageReserved() pages in the page tables.
	 * eg. VDSO mappings can cause them to exist.
	 */
out:
	return pfn_to_page(pfn);
}

/*
 * copy one vm_area from one task to the other. Assumes the page tables
 * already present in the new task to be cleared in the whole range
 * covered by this vma.
 */

static inline unsigned long
copy_one_pte(struct mm_struct *dst_mm, struct mm_struct *src_mm,
		pte_t *dst_pte, pte_t *src_pte, struct vm_area_struct *vma,
		unsigned long addr, int *rss)
{
	unsigned long vm_flags = vma->vm_flags;
	pte_t pte = *src_pte;
	struct page *page;

	/* pte contains position in swap or file, so copy. */
	if (unlikely(!pte_present(pte))) {
		if (!pte_file(pte)) {
			swp_entry_t entry = pte_to_swp_entry(pte);

			if (swap_duplicate(entry) < 0)
				return entry.val;

			/* make sure dst_mm is on swapoff's mmlist. */
			if (unlikely(list_empty(&dst_mm->mmlist))) {
				spin_lock(&mmlist_lock);
				if (list_empty(&dst_mm->mmlist))
					list_add(&dst_mm->mmlist,
						 &src_mm->mmlist);
				spin_unlock(&mmlist_lock);
			}
			if (likely(!non_swap_entry(entry)))
				rss[MM_SWAPENTS]++;
			else if (is_write_migration_entry(entry) &&
					is_cow_mapping(vm_flags)) {
				/*
				 * COW mappings require pages in both parent
				 * and child to be set to read.
				 */
				make_migration_entry_read(&entry);
				pte = swp_entry_to_pte(entry);
				set_pte_at(src_mm, addr, src_pte, pte);
			}
		}
		goto out_set_pte;
	}

	/*
	 * If it's a COW mapping, write protect it both
	 * in the parent and the child
	 */
	if (is_cow_mapping(vm_flags)) {
		ptep_set_wrprotect(src_mm, addr, src_pte);
		pte = pte_wrprotect(pte);
	}

	/*
	 * If it's a shared mapping, mark it clean in
	 * the child
	 */
	if (vm_flags & VM_SHARED)
		pte = pte_mkclean(pte);
	pte = pte_mkold(pte);

	page = vm_normal_page(vma, addr, pte);
	if (page) {
		get_page(page);
		page_dup_rmap(page);
		if (PageAnon(page))
			rss[MM_ANONPAGES]++;
		else
			rss[MM_FILEPAGES]++;
	}

out_set_pte:
	set_pte_at(dst_mm, addr, dst_pte, pte);
	return 0;
}

int copy_pte_range(struct mm_struct *dst_mm, struct mm_struct *src_mm,
		   pmd_t *dst_pmd, pmd_t *src_pmd, struct vm_area_struct *vma,
		   unsigned long addr, unsigned long end)
{
	pte_t *orig_src_pte, *orig_dst_pte;
	pte_t *src_pte, *dst_pte;
	spinlock_t *src_ptl, *dst_ptl;
	int progress = 0;
	int rss[NR_MM_COUNTERS];
	swp_entry_t entry = (swp_entry_t){0};

again:
	init_rss_vec(rss);

	dst_pte = pte_alloc_map_lock(dst_mm, dst_pmd, addr, &dst_ptl);
	if (!dst_pte)
		return -ENOMEM;
	src_pte = pte_offset_map(src_pmd, addr);
	src_ptl = pte_lockptr(src_mm, src_pmd);
	spin_lock_nested(src_ptl, SINGLE_DEPTH_NESTING);
	orig_src_pte = src_pte;
	orig_dst_pte = dst_pte;
	arch_enter_lazy_mmu_mode();

	do {
		/*
		 * We are holding two locks at this point - either of them
		 * could generate latencies in another task on another CPU.
		 */
		if (progress >= 32) {
			progress = 0;
			if (need_resched() ||
			    spin_needbreak(src_ptl) || spin_needbreak(dst_ptl))
				break;
		}
		if (pte_none(*src_pte)) {
			progress++;
			continue;
		}
		entry.val = copy_one_pte(dst_mm, src_mm, dst_pte, src_pte,
							vma, addr, rss);
		if (entry.val)
			break;
		progress += 8;
	} while (dst_pte++, src_pte++, addr += PAGE_SIZE, addr != end);

	arch_leave_lazy_mmu_mode();
	spin_unlock(src_ptl);
	pte_unmap(orig_src_pte);
	add_mm_rss_vec(dst_mm, rss);
	pte_unmap_unlock(orig_dst_pte, dst_ptl);
	cond_resched();

	if (entry.val) {
		if (add_swap_count_continuation(entry, GFP_KERNEL) < 0)
			return -ENOMEM;
		progress = 0;
	}
	if (addr != end)
		goto again;
	return 0;
}

static inline int copy_pmd_range(struct mm_struct *dst_mm, struct mm_struct *src_mm,
		pud_t *dst_pud, pud_t *src_pud, struct vm_area_struct *vma,
		unsigned long addr, unsigned long end)
{
	pmd_t *src_pmd, *dst_pmd;
	unsigned long next;

	dst_pmd = pmd_alloc(dst_mm, dst_pud, addr);
	if (!dst_pmd)
		return -ENOMEM;
	src_pmd = pmd_offset(src_pud, addr);
	do {
		next = pmd_addr_end(addr, end);
		if (pmd_trans_huge(*src_pmd)) {
			int err;
			VM_BUG_ON(next-addr != HPAGE_PMD_SIZE);
			err = copy_huge_pmd(dst_mm, src_mm,
					    dst_pmd, src_pmd, addr, vma);
			if (err == -ENOMEM)
				return -ENOMEM;
			if (!err)
				continue;
			/* fall through */
		}
		if (pmd_none_or_clear_bad(src_pmd))
			continue;
		if (copy_pte_range(dst_mm, src_mm, dst_pmd, src_pmd,
						vma, addr, next))
			return -ENOMEM;
	} while (dst_pmd++, src_pmd++, addr = next, addr != end);
	return 0;
}

static inline int copy_pud_range(struct mm_struct *dst_mm, struct mm_struct *src_mm,
		pgd_t *dst_pgd, pgd_t *src_pgd, struct vm_area_struct *vma,
		unsigned long addr, unsigned long end)
{
	pud_t *src_pud, *dst_pud;
	unsigned long next;

	dst_pud = pud_alloc(dst_mm, dst_pgd, addr);
	if (!dst_pud)
		return -ENOMEM;
	src_pud = pud_offset(src_pgd, addr);
	do {
		next = pud_addr_end(addr, end);
		if (pud_none_or_clear_bad(src_pud))
			continue;
		if (copy_pmd_range(dst_mm, src_mm, dst_pud, src_pud,
						vma, addr, next))
			return -ENOMEM;
	} while (dst_pud++, src_pud++, addr = next, addr != end);
	return 0;
}

int copy_page_range(struct mm_struct *dst_mm, struct mm_struct *src_mm,
		struct vm_area_struct *vma)
{
	pgd_t *src_pgd, *dst_pgd;
	unsigned long next;
	unsigned long addr = vma->vm_start;
	unsigned long end = vma->vm_end;
	int ret;

	/*
	 * Don't copy ptes where a page fault will fill them correctly.
	 * Fork becomes much lighter when there are big shared or private
	 * readonly mappings. The tradeoff is that copy_page_range is more
	 * efficient than faulting.
	 */
	if (!(vma->vm_flags & (VM_HUGETLB|VM_NONLINEAR|VM_PFNMAP|VM_INSERTPAGE))) {
		if (!vma->anon_vma)
			return 0;
	}

	if (is_vm_hugetlb_page(vma))
		return copy_hugetlb_page_range(dst_mm, src_mm, vma);

	if (unlikely(is_pfn_mapping(vma))) {
		/*
		 * We do not free on error cases below as remove_vma
		 * gets called on error from higher level routine
		 */
		ret = track_pfn_vma_copy(vma);
		if (ret)
			return ret;
	}

	/*
	 * We need to invalidate the secondary MMU mappings only when
	 * there could be a permission downgrade on the ptes of the
	 * parent mm. And a permission downgrade will only happen if
	 * is_cow_mapping() returns true.
	 */
	if (is_cow_mapping(vma->vm_flags))
		mmu_notifier_invalidate_range_start(src_mm, addr, end);

	ret = 0;
	dst_pgd = pgd_offset(dst_mm, addr);
	src_pgd = pgd_offset(src_mm, addr);
	do {
		next = pgd_addr_end(addr, end);
		if (pgd_none_or_clear_bad(src_pgd))
			continue;
		if (unlikely(copy_pud_range(dst_mm, src_mm, dst_pgd, src_pgd,
					    vma, addr, next))) {
			ret = -ENOMEM;
			break;
		}
	} while (dst_pgd++, src_pgd++, addr = next, addr != end);

	if (is_cow_mapping(vma->vm_flags))
		mmu_notifier_invalidate_range_end(src_mm,
						  vma->vm_start, end);
	return ret;
}

static unsigned long zap_pte_range(struct mmu_gather *tlb,
				struct vm_area_struct *vma, pmd_t *pmd,
				unsigned long addr, unsigned long end,
				long *zap_work, struct zap_details *details)
{
	struct mm_struct *mm = tlb->mm;
	pte_t *pte;
	spinlock_t *ptl;
	int rss[NR_MM_COUNTERS];

	init_rss_vec(rss);

	pte = pte_offset_map_lock(mm, pmd, addr, &ptl);
	arch_enter_lazy_mmu_mode();
	do {
		pte_t ptent = *pte;
		if (pte_none(ptent)) {
			(*zap_work)--;
			continue;
		}

		(*zap_work) -= PAGE_SIZE;

		if (pte_present(ptent)) {
			struct page *page;

			page = vm_normal_page(vma, addr, ptent);
			if (unlikely(details) && page) {
				/*
				 * unmap_shared_mapping_pages() wants to
				 * invalidate cache without truncating:
				 * unmap shared but keep private pages.
				 */
				if (details->check_mapping &&
				    details->check_mapping != page->mapping)
					continue;
				/*
				 * Each page->index must be checked when
				 * invalidating or truncating nonlinear.
				 */
				if (details->nonlinear_vma &&
				    (page->index < details->first_index ||
				     page->index > details->last_index))
					continue;
			}
#ifdef CONFIG_XEN
			if (unlikely(vma->vm_ops && vma->vm_ops->zap_pte))
				ptent = vma->vm_ops->zap_pte(vma, addr, pte,
							     tlb->fullmm);
			else
#endif
				ptent = ptep_get_and_clear_full(mm, addr, pte,
								tlb->fullmm);
			tlb_remove_tlb_entry(tlb, pte, addr);
			if (unlikely(!page))
				continue;
			if (unlikely(details) && details->nonlinear_vma
			    && linear_page_index(details->nonlinear_vma,
						addr) != page->index)
				set_pte_at(mm, addr, pte,
					   pgoff_to_pte(page->index));
			if (PageAnon(page))
				rss[MM_ANONPAGES]--;
			else {
				if (pte_dirty(ptent))
					set_page_dirty(page);
				if (pte_young(ptent) &&
				    likely(!VM_SequentialReadHint(vma)))
					mark_page_accessed(page);
				rss[MM_FILEPAGES]--;
			}
			page_remove_rmap(page);
			if (unlikely(page_mapcount(page) < 0))
				print_bad_pte(vma, addr, ptent, page);
			tlb_remove_page(tlb, page);
			continue;
		}
		/*
		 * If details->check_mapping, we leave swap entries;
		 * if details->nonlinear_vma, we leave file entries.
		 */
		if (unlikely(details))
			continue;
		if (pte_file(ptent)) {
			if (unlikely(!(vma->vm_flags & VM_NONLINEAR)))
				print_bad_pte(vma, addr, ptent, NULL);
		} else {
			swp_entry_t entry = pte_to_swp_entry(ptent);

			if (!non_swap_entry(entry))
				rss[MM_SWAPENTS]--;
			if (unlikely(!free_swap_and_cache(entry)))
				print_bad_pte(vma, addr, ptent, NULL);
		}
		pte_clear_not_present_full(mm, addr, pte, tlb->fullmm);
	} while (pte++, addr += PAGE_SIZE, (addr != end && *zap_work > 0));

	add_mm_rss_vec(mm, rss);
	arch_leave_lazy_mmu_mode();
	pte_unmap_unlock(pte - 1, ptl);

	return addr;
}

static inline unsigned long zap_pmd_range(struct mmu_gather *tlb,
				struct vm_area_struct *vma, pud_t *pud,
				unsigned long addr, unsigned long end,
				long *zap_work, struct zap_details *details)
{
	pmd_t *pmd;
	unsigned long next;

	pmd = pmd_offset(pud, addr);
	do {
		next = pmd_addr_end(addr, end);
		if (pmd_trans_huge(*pmd)) {
			if (next-addr != HPAGE_PMD_SIZE) {
				VM_BUG_ON(!rwsem_is_locked(&tlb->mm->mmap_sem));
				split_huge_page_pmd(vma->vm_mm, pmd);
			} else if (zap_huge_pmd(tlb, vma, pmd)) {
				(*zap_work)--;
				continue;
			}
			/* fall through */
		}
		if (pmd_none_or_clear_bad(pmd)) {
			(*zap_work)--;
			continue;
		}
		next = zap_pte_range(tlb, vma, pmd, addr, next,
						zap_work, details);
	} while (pmd++, addr = next, (addr != end && *zap_work > 0));

	return addr;
}

static inline unsigned long zap_pud_range(struct mmu_gather *tlb,
				struct vm_area_struct *vma, pgd_t *pgd,
				unsigned long addr, unsigned long end,
				long *zap_work, struct zap_details *details)
{
	pud_t *pud;
	unsigned long next;

	pud = pud_offset(pgd, addr);
	do {
		next = pud_addr_end(addr, end);
		if (pud_none_or_clear_bad(pud)) {
			(*zap_work)--;
			continue;
		}
		next = zap_pmd_range(tlb, vma, pud, addr, next,
						zap_work, details);
	} while (pud++, addr = next, (addr != end && *zap_work > 0));

	return addr;
}

static unsigned long unmap_page_range(struct mmu_gather *tlb,
				struct vm_area_struct *vma,
				unsigned long addr, unsigned long end,
				long *zap_work, struct zap_details *details)
{
	pgd_t *pgd;
	unsigned long next;

	if (details && !details->check_mapping && !details->nonlinear_vma)
		details = NULL;

	BUG_ON(addr >= end);
	mem_cgroup_uncharge_start();
	tlb_start_vma(tlb, vma);
	pgd = pgd_offset(vma->vm_mm, addr);
	do {
		next = pgd_addr_end(addr, end);
		if (pgd_none_or_clear_bad(pgd)) {
			(*zap_work)--;
			continue;
		}
		next = zap_pud_range(tlb, vma, pgd, addr, next,
						zap_work, details);
	} while (pgd++, addr = next, (addr != end && *zap_work > 0));
	tlb_end_vma(tlb, vma);
	mem_cgroup_uncharge_end();

	return addr;
}

#ifdef CONFIG_PREEMPT
# define ZAP_BLOCK_SIZE	(8 * PAGE_SIZE)
#else
/* No preempt: go for improved straight-line efficiency */
# define ZAP_BLOCK_SIZE	(1024 * PAGE_SIZE)
#endif

/**
 * unmap_vmas - unmap a range of memory covered by a list of vma's
 * @tlbp: address of the caller's struct mmu_gather
 * @vma: the starting vma
 * @start_addr: virtual address at which to start unmapping
 * @end_addr: virtual address at which to end unmapping
 * @nr_accounted: Place number of unmapped pages in vm-accountable vma's here
 * @details: details of nonlinear truncation or shared cache invalidation
 *
 * Returns the end address of the unmapping (restart addr if interrupted).
 *
 * Unmap all pages in the vma list.
 *
 * We aim to not hold locks for too long (for scheduling latency reasons).
 * So zap pages in ZAP_BLOCK_SIZE bytecounts.  This means we need to
 * return the ending mmu_gather to the caller.
 *
 * Only addresses between `start' and `end' will be unmapped.
 *
 * The VMA list must be sorted in ascending virtual address order.
 *
 * unmap_vmas() assumes that the caller will flush the whole unmapped address
 * range after unmap_vmas() returns.  So the only responsibility here is to
 * ensure that any thus-far unmapped pages are flushed before unmap_vmas()
 * drops the lock and schedules.
 */
unsigned long unmap_vmas(struct mmu_gather **tlbp,
		struct vm_area_struct *vma, unsigned long start_addr,
		unsigned long end_addr, unsigned long *nr_accounted,
		struct zap_details *details)
{
	long zap_work = ZAP_BLOCK_SIZE;
	unsigned long tlb_start = 0;	/* For tlb_finish_mmu */
	int tlb_start_valid = 0;
	unsigned long start = start_addr;
	spinlock_t *i_mmap_lock = details? details->i_mmap_lock: NULL;
	int fullmm = (*tlbp)->fullmm;
	struct mm_struct *mm = vma->vm_mm;

	mmu_notifier_invalidate_range_start(mm, start_addr, end_addr);
	for ( ; vma && vma->vm_start < end_addr; vma = vma->vm_next) {
		unsigned long end;

		start = max(vma->vm_start, start_addr);
		if (start >= vma->vm_end)
			continue;
		end = min(vma->vm_end, end_addr);
		if (end <= vma->vm_start)
			continue;

		if (vma->vm_flags & VM_ACCOUNT)
			*nr_accounted += (end - start) >> PAGE_SHIFT;

		if (unlikely(is_pfn_mapping(vma)))
			untrack_pfn_vma(vma, 0, 0);

		while (start != end) {
			if (!tlb_start_valid) {
				tlb_start = start;
				tlb_start_valid = 1;
			}

			if (unlikely(is_vm_hugetlb_page(vma))) {
				/*
				 * It is undesirable to test vma->vm_file as it
				 * should be non-null for valid hugetlb area.
				 * However, vm_file will be NULL in the error
				 * cleanup path of do_mmap_pgoff. When
				 * hugetlbfs ->mmap method fails,
				 * do_mmap_pgoff() nullifies vma->vm_file
				 * before calling this function to clean up.
				 * Since no pte has actually been setup, it is
				 * safe to do nothing in this case.
				 */
				if (vma->vm_file) {
					unmap_hugepage_range(vma, start, end, NULL);
					zap_work -= (end - start) /
					pages_per_huge_page(hstate_vma(vma));
				}

				start = end;
			} else
				start = unmap_page_range(*tlbp, vma,
						start, end, &zap_work, details);

			if (zap_work > 0) {
				BUG_ON(start != end);
				break;
			}

			tlb_finish_mmu(*tlbp, tlb_start, start);

			if (need_resched() ||
				(i_mmap_lock && spin_needbreak(i_mmap_lock))) {
				if (i_mmap_lock) {
					*tlbp = NULL;
					goto out;
				}
				cond_resched();
			}

			*tlbp = tlb_gather_mmu(vma->vm_mm, fullmm);
			tlb_start_valid = 0;
			zap_work = ZAP_BLOCK_SIZE;
		}
	}
out:
	mmu_notifier_invalidate_range_end(mm, start_addr, end_addr);
	return start;	/* which is now the end (or restart) address */
}

/**
 * zap_page_range - remove user pages in a given range
 * @vma: vm_area_struct holding the applicable pages
 * @address: starting address of pages to zap
 * @size: number of bytes to zap
 * @details: details of nonlinear truncation or shared cache invalidation
 */
unsigned long zap_page_range(struct vm_area_struct *vma, unsigned long address,
		unsigned long size, struct zap_details *details)
{
	struct mm_struct *mm = vma->vm_mm;
	struct mmu_gather *tlb;
	unsigned long end = address + size;
	unsigned long nr_accounted = 0;

	lru_add_drain();
	tlb = tlb_gather_mmu(mm, 0);
	update_hiwater_rss(mm);
	end = unmap_vmas(&tlb, vma, address, end, &nr_accounted, details);
	if (tlb)
		tlb_finish_mmu(tlb, address, end);
	return end;
}
EXPORT_SYMBOL(zap_page_range);

/**
 * zap_vma_ptes - remove ptes mapping the vma
 * @vma: vm_area_struct holding ptes to be zapped
 * @address: starting address of pages to zap
 * @size: number of bytes to zap
 *
 * This function only unmaps ptes assigned to VM_PFNMAP vmas.
 *
 * The entire address range must be fully contained within the vma.
 *
 * Returns 0 if successful.
 */
int zap_vma_ptes(struct vm_area_struct *vma, unsigned long address,
		unsigned long size)
{
	if (address < vma->vm_start || address + size > vma->vm_end ||
	    		!(vma->vm_flags & VM_PFNMAP))
		return -1;
	zap_page_range(vma, address, size, NULL);
	return 0;
}
EXPORT_SYMBOL_GPL(zap_vma_ptes);

/**
 * follow_page - look up a page descriptor from a user-virtual address
 * @vma: vm_area_struct mapping @address
 * @address: virtual address to look up
 * @flags: flags modifying lookup behaviour
 *
 * @flags can have FOLL_ flags set, defined in <linux/mm.h>
 *
 * Returns the mapped (struct page *), %NULL if no mapping exists, or
 * an error pointer if there is a mapping to something not represented
 * by a page descriptor (see also vm_normal_page()).
 */
struct page *follow_page(struct vm_area_struct *vma, unsigned long address,
			unsigned int flags)
{
	pgd_t *pgd;
	pud_t *pud;
	pmd_t *pmd;
	pte_t *ptep, pte;
	spinlock_t *ptl;
	struct page *page;
	struct mm_struct *mm = vma->vm_mm;

	page = follow_huge_addr(mm, address, flags & FOLL_WRITE);
	if (!IS_ERR(page)) {
		BUG_ON(flags & FOLL_GET);
		goto out;
	}

	page = NULL;
	pgd = pgd_offset(mm, address);
	if (pgd_none(*pgd) || unlikely(pgd_bad(*pgd)))
		goto no_page_table;

	pud = pud_offset(pgd, address);
	if (pud_none(*pud))
		goto no_page_table;
	if (pud_huge(*pud) && vma->vm_flags & VM_HUGETLB) {
		BUG_ON(flags & FOLL_GET);
		page = follow_huge_pud(mm, address, pud, flags & FOLL_WRITE);
		goto out;
	}
	if (unlikely(pud_bad(*pud)))
		goto no_page_table;

	pmd = pmd_offset(pud, address);
	if (pmd_none(*pmd))
		goto no_page_table;
	if (pmd_huge(*pmd) && vma->vm_flags & VM_HUGETLB) {
		BUG_ON(flags & FOLL_GET);
		page = follow_huge_pmd(mm, address, pmd, flags & FOLL_WRITE);
		goto out;
	}
	if (pmd_trans_huge(*pmd)) {
		if (flags & FOLL_SPLIT) {
			split_huge_page_pmd(mm, pmd);
			goto split_fallthrough;
		}
		spin_lock(&mm->page_table_lock);
		if (likely(pmd_trans_huge(*pmd))) {
			if (unlikely(pmd_trans_splitting(*pmd))) {
				spin_unlock(&mm->page_table_lock);
				wait_split_huge_page(vma->anon_vma, pmd);
			} else {
				page = follow_trans_huge_pmd(mm, address,
							     pmd, flags);
				spin_unlock(&mm->page_table_lock);
				goto out;
			}
		} else
			spin_unlock(&mm->page_table_lock);
		/* fall through */
	}
split_fallthrough:
	if (unlikely(pmd_bad(*pmd)))
		goto no_page_table;

	ptep = pte_offset_map_lock(mm, pmd, address, &ptl);

	pte = *ptep;
	if (!pte_present(pte))
		goto no_page;
	if ((flags & FOLL_WRITE) && !pte_write(pte))
		goto unlock;

	page = vm_normal_page(vma, address, pte);
	if (unlikely(!page)) {
		if ((flags & FOLL_DUMP) ||
		    !is_zero_pfn(pte_pfn(pte)))
			goto bad_page;
		page = pte_page(pte);
	}

	if (flags & FOLL_GET)
		get_page(page);
	if (flags & FOLL_TOUCH) {
		if ((flags & FOLL_WRITE) &&
		    !pte_dirty(pte) && !PageDirty(page))
			set_page_dirty(page);
		/*
		 * pte_mkyoung() would be more correct here, but atomic care
		 * is needed to avoid losing the dirty bit: it is easier to use
		 * mark_page_accessed().
		 */
		mark_page_accessed(page);
	}
	if ((flags & FOLL_MLOCK) && (vma->vm_flags & VM_LOCKED)) {
		/*
		 * The preliminary mapping check is mainly to avoid the
		 * pointless overhead of lock_page on the ZERO_PAGE
		 * which might bounce very badly if there is contention.
		 *
		 * If the page is already locked, we don't need to
		 * handle it now - vmscan will handle it later if and
		 * when it attempts to reclaim the page.
		 */
		if (page->mapping && trylock_page(page)) {
			lru_add_drain();  /* push cached pages to LRU */
			/*
			 * Because we lock page here and migration is
			 * blocked by the pte's page reference, we need
			 * only check for file-cache page truncation.
			 */
			if (page->mapping)
				mlock_vma_page(page);
			unlock_page(page);
		}
	}
unlock:
	pte_unmap_unlock(ptep, ptl);
out:
	return page;

bad_page:
	pte_unmap_unlock(ptep, ptl);
	return ERR_PTR(-EFAULT);

no_page:
	pte_unmap_unlock(ptep, ptl);
	if (!pte_none(pte))
		return page;

no_page_table:
	/*
	 * When core dumping an enormous anonymous area that nobody
	 * has touched so far, we don't want to allocate unnecessary pages or
	 * page tables.  Return error instead of NULL to skip handle_mm_fault,
	 * then get_dump_page() will return NULL to leave a hole in the dump.
	 * But we can only make this optimization where a hole would surely
	 * be zero-filled if handle_mm_fault() actually did handle it.
	 */
	if ((flags & FOLL_DUMP) &&
	    (!vma->vm_ops || !vma->vm_ops->fault))
		return ERR_PTR(-EFAULT);
	return page;
}

static inline int stack_guard_page(struct vm_area_struct *vma, unsigned long addr)
{
<<<<<<< HEAD
	return (vma->vm_flags & VM_GROWSDOWN) &&
		(vma->vm_start == addr) &&
		!vma_stack_continue(vma->vm_prev, addr);
}

=======
	return stack_guard_page_start(vma, addr) ||
	       stack_guard_page_end(vma, addr+PAGE_SIZE);
}

/**
 * __get_user_pages() - pin user pages in memory
 * @tsk:	task_struct of target task
 * @mm:		mm_struct of target mm
 * @start:	starting user address
 * @nr_pages:	number of pages from start to pin
 * @gup_flags:	flags modifying pin behaviour
 * @pages:	array that receives pointers to the pages pinned.
 *		Should be at least nr_pages long. Or NULL, if caller
 *		only intends to ensure the pages are faulted in.
 * @vmas:	array of pointers to vmas corresponding to each page.
 *		Or NULL if the caller does not require them.
 * @nonblocking: whether waiting for disk IO or mmap_sem contention
 *
 * Returns number of pages pinned. This may be fewer than the number
 * requested. If nr_pages is 0 or negative, returns 0. If no pages
 * were pinned, returns -errno. Each page returned must be released
 * with a put_page() call when it is finished with. vmas will only
 * remain valid while mmap_sem is held.
 *
 * Must be called with mmap_sem held for read or write.
 *
 * __get_user_pages walks a process's page tables and takes a reference to
 * each struct page that each user address corresponds to at a given
 * instant. That is, it takes the page that would be accessed if a user
 * thread accesses the given user virtual address at that instant.
 *
 * This does not guarantee that the page exists in the user mappings when
 * __get_user_pages returns, and there may even be a completely different
 * page there in some cases (eg. if mmapped pagecache has been invalidated
 * and subsequently re faulted). However it does guarantee that the page
 * won't be freed completely. And mostly callers simply care that the page
 * contains data that was valid *at some point in time*. Typically, an IO
 * or similar operation cannot guarantee anything stronger anyway because
 * locks can't be held over the syscall boundary.
 *
 * If @gup_flags & FOLL_WRITE == 0, the page must not be written to. If
 * the page is written to, set_page_dirty (or set_page_dirty_lock, as
 * appropriate) must be called after the page is finished with, and
 * before put_page is called.
 *
 * If @nonblocking != NULL, __get_user_pages will not wait for disk IO
 * or mmap_sem contention, and if waiting is needed to pin all pages,
 * *@nonblocking will be set to 0.
 *
 * In most cases, get_user_pages or get_user_pages_fast should be used
 * instead of __get_user_pages. __get_user_pages should be used only if
 * you need some special @gup_flags.
 */
>>>>>>> ab799a3f
int __get_user_pages(struct task_struct *tsk, struct mm_struct *mm,
		     unsigned long start, int nr_pages, unsigned int gup_flags,
		     struct page **pages, struct vm_area_struct **vmas,
		     int *nonblocking)
{
	int i;
	unsigned long vm_flags;

	if (nr_pages <= 0)
		return 0;

	VM_BUG_ON(!!pages != !!(gup_flags & FOLL_GET));

	/* 
	 * Require read or write permissions.
	 * If FOLL_FORCE is set, we only require the "MAY" flags.
	 */
	vm_flags  = (gup_flags & FOLL_WRITE) ?
			(VM_WRITE | VM_MAYWRITE) : (VM_READ | VM_MAYREAD);
	vm_flags &= (gup_flags & FOLL_FORCE) ?
			(VM_MAYREAD | VM_MAYWRITE) : (VM_READ | VM_WRITE);
	i = 0;

	do {
		struct vm_area_struct *vma;

		vma = find_extend_vma(mm, start);
		if (!vma && in_gate_area(mm, start)) {
			unsigned long pg = start & PAGE_MASK;
			pgd_t *pgd;
			pud_t *pud;
			pmd_t *pmd;
			pte_t *pte;

			/* user gate pages are read-only */
			if (gup_flags & FOLL_WRITE)
				return i ? : -EFAULT;
			if (pg > TASK_SIZE)
				pgd = pgd_offset_k(pg);
			else
				pgd = pgd_offset_gate(mm, pg);
			BUG_ON(pgd_none(*pgd));
			pud = pud_offset(pgd, pg);
			BUG_ON(pud_none(*pud));
			pmd = pmd_offset(pud, pg);
			if (pmd_none(*pmd))
				return i ? : -EFAULT;
			VM_BUG_ON(pmd_trans_huge(*pmd));
			pte = pte_offset_map(pmd, pg);
			if (pte_none(*pte)) {
				pte_unmap(pte);
				return i ? : -EFAULT;
			}
<<<<<<< HEAD
			vma = get_gate_vma(tsk);
=======
			vma = get_gate_vma(mm);
>>>>>>> ab799a3f
			if (pages) {
				struct page *page;

				page = vm_normal_page(vma, start, *pte);
				if (!page) {
					if (!(gup_flags & FOLL_DUMP) &&
					     is_zero_pfn(pte_pfn(*pte)))
						page = pte_page(*pte);
					else {
						pte_unmap(pte);
						return i ? : -EFAULT;
					}
				}
				pages[i] = page;
				get_page(page);
			}
			pte_unmap(pte);
			goto next_page;
		}

#ifdef CONFIG_XEN
		if (vma && (vma->vm_flags & VM_FOREIGN)) {
			struct vm_foreign_map *foreign_map =
				vma->vm_private_data;
			struct page **map = foreign_map->map;
			int offset = (start - vma->vm_start) >> PAGE_SHIFT;
			if (map[offset] != NULL) {
			        if (pages) {
			                struct page *page = map[offset];

					pages[i] = page;
					get_page(page);
				}
				if (vmas)
					vmas[i] = vma;
				i++;
				start += PAGE_SIZE;
				nr_pages--;
				continue;
			}
		}
#endif
		if (!vma ||
		    (vma->vm_flags & (VM_IO | VM_PFNMAP)) ||
		    !(vm_flags & vma->vm_flags))
			return i ? : -EFAULT;

		if (is_vm_hugetlb_page(vma)) {
			i = follow_hugetlb_page(mm, vma, pages, vmas,
					&start, &nr_pages, i, gup_flags);
			continue;
		}

		/*
		 * For mlock, just skip the stack guard page.
		 */
		if ((gup_flags & FOLL_MLOCK) && stack_guard_page(vma, start))
			goto next_page;

		do {
			struct page *page;
			unsigned int foll_flags = gup_flags;

			/*
			 * If we have a pending SIGKILL, don't keep faulting
			 * pages and potentially allocating memory.
			 */
			if (unlikely(fatal_signal_pending(current)))
				return i ? i : -ERESTARTSYS;

			cond_resched();
			while (!(page = follow_page(vma, start, foll_flags))) {
				int ret;
				unsigned int fault_flags = 0;

				/* For mlock, just skip the stack guard page. */
				if (foll_flags & FOLL_MLOCK) {
					if (stack_guard_page(vma, start))
						goto next_page;
				}
				if (foll_flags & FOLL_WRITE)
					fault_flags |= FAULT_FLAG_WRITE;
				if (nonblocking)
					fault_flags |= FAULT_FLAG_ALLOW_RETRY;
				if (foll_flags & FOLL_NOWAIT)
					fault_flags |= (FAULT_FLAG_ALLOW_RETRY | FAULT_FLAG_RETRY_NOWAIT);

				ret = handle_mm_fault(mm, vma, start,
							fault_flags);

				if (ret & VM_FAULT_ERROR) {
					if (ret & VM_FAULT_OOM)
						return i ? i : -ENOMEM;
					if (ret & (VM_FAULT_HWPOISON |
						   VM_FAULT_HWPOISON_LARGE)) {
						if (i)
							return i;
						else if (gup_flags & FOLL_HWPOISON)
							return -EHWPOISON;
						else
							return -EFAULT;
					}
					if (ret & VM_FAULT_SIGBUS)
						return i ? i : -EFAULT;
					BUG();
				}

				if (tsk) {
					if (ret & VM_FAULT_MAJOR)
						tsk->maj_flt++;
					else
						tsk->min_flt++;
				}

				if (ret & VM_FAULT_RETRY) {
					if (nonblocking)
						*nonblocking = 0;
					return i;
				}

				/*
				 * The VM_FAULT_WRITE bit tells us that
				 * do_wp_page has broken COW when necessary,
				 * even if maybe_mkwrite decided not to set
				 * pte_write. We can thus safely do subsequent
				 * page lookups as if they were reads. But only
				 * do so when looping for pte_write is futile:
				 * in some cases userspace may also be wanting
				 * to write to the gotten user page, which a
				 * read fault here might prevent (a readonly
				 * page might get reCOWed by userspace write).
				 */
				if ((ret & VM_FAULT_WRITE) &&
				    !(vma->vm_flags & VM_WRITE))
					foll_flags &= ~FOLL_WRITE;

				cond_resched();
			}
			if (IS_ERR(page))
				return i ? i : PTR_ERR(page);
			if (pages) {
				pages[i] = page;

				flush_anon_page(vma, page, start);
				flush_dcache_page(page);
			}
next_page:
			if (vmas)
				vmas[i] = vma;
			i++;
			start += PAGE_SIZE;
			nr_pages--;
		} while (nr_pages && start < vma->vm_end);
	} while (nr_pages);
	return i;
}
EXPORT_SYMBOL(__get_user_pages);

/**
 * get_user_pages() - pin user pages in memory
 * @tsk:	the task_struct to use for page fault accounting, or
 *		NULL if faults are not to be recorded.
 * @mm:		mm_struct of target mm
 * @start:	starting user address
 * @nr_pages:	number of pages from start to pin
 * @write:	whether pages will be written to by the caller
 * @force:	whether to force write access even if user mapping is
 *		readonly. This will result in the page being COWed even
 *		in MAP_SHARED mappings. You do not want this.
 * @pages:	array that receives pointers to the pages pinned.
 *		Should be at least nr_pages long. Or NULL, if caller
 *		only intends to ensure the pages are faulted in.
 * @vmas:	array of pointers to vmas corresponding to each page.
 *		Or NULL if the caller does not require them.
 *
 * Returns number of pages pinned. This may be fewer than the number
 * requested. If nr_pages is 0 or negative, returns 0. If no pages
 * were pinned, returns -errno. Each page returned must be released
 * with a put_page() call when it is finished with. vmas will only
 * remain valid while mmap_sem is held.
 *
 * Must be called with mmap_sem held for read or write.
 *
 * get_user_pages walks a process's page tables and takes a reference to
 * each struct page that each user address corresponds to at a given
 * instant. That is, it takes the page that would be accessed if a user
 * thread accesses the given user virtual address at that instant.
 *
 * This does not guarantee that the page exists in the user mappings when
 * get_user_pages returns, and there may even be a completely different
 * page there in some cases (eg. if mmapped pagecache has been invalidated
 * and subsequently re faulted). However it does guarantee that the page
 * won't be freed completely. And mostly callers simply care that the page
 * contains data that was valid *at some point in time*. Typically, an IO
 * or similar operation cannot guarantee anything stronger anyway because
 * locks can't be held over the syscall boundary.
 *
 * If write=0, the page must not be written to. If the page is written to,
 * set_page_dirty (or set_page_dirty_lock, as appropriate) must be called
 * after the page is finished with, and before put_page is called.
 *
 * get_user_pages is typically used for fewer-copy IO operations, to get a
 * handle on the memory by some means other than accesses via the user virtual
 * addresses. The pages may be submitted for DMA to devices or accessed via
 * their kernel linear mapping (via the kmap APIs). Care should be taken to
 * use the correct cache flushing APIs.
 *
 * See also get_user_pages_fast, for performance critical applications.
 */
int get_user_pages(struct task_struct *tsk, struct mm_struct *mm,
		unsigned long start, int nr_pages, int write, int force,
		struct page **pages, struct vm_area_struct **vmas)
{
	int flags = FOLL_TOUCH;

	if (pages)
		flags |= FOLL_GET;
	if (write)
		flags |= FOLL_WRITE;
	if (force)
		flags |= FOLL_FORCE;

	return __get_user_pages(tsk, mm, start, nr_pages, flags, pages, vmas,
				NULL);
}
EXPORT_SYMBOL(get_user_pages);

/**
 * get_dump_page() - pin user page in memory while writing it to core dump
 * @addr: user address
 *
 * Returns struct page pointer of user page pinned for dump,
 * to be freed afterwards by page_cache_release() or put_page().
 *
 * Returns NULL on any kind of failure - a hole must then be inserted into
 * the corefile, to preserve alignment with its headers; and also returns
 * NULL wherever the ZERO_PAGE, or an anonymous pte_none, has been found -
 * allowing a hole to be left in the corefile to save diskspace.
 *
 * Called without mmap_sem, but after all other threads have been killed.
 */
#ifdef CONFIG_ELF_CORE
struct page *get_dump_page(unsigned long addr)
{
	struct vm_area_struct *vma;
	struct page *page;

	if (__get_user_pages(current, current->mm, addr, 1,
			     FOLL_FORCE | FOLL_DUMP | FOLL_GET, &page, &vma,
			     NULL) < 1)
		return NULL;
	flush_cache_page(vma, addr, page_to_pfn(page));
	return page;
}
#endif /* CONFIG_ELF_CORE */

pte_t *__get_locked_pte(struct mm_struct *mm, unsigned long addr,
			spinlock_t **ptl)
{
	pgd_t * pgd = pgd_offset(mm, addr);
	pud_t * pud = pud_alloc(mm, pgd, addr);
	if (pud) {
		pmd_t * pmd = pmd_alloc(mm, pud, addr);
		if (pmd) {
			VM_BUG_ON(pmd_trans_huge(*pmd));
			return pte_alloc_map_lock(mm, pmd, addr, ptl);
		}
	}
	return NULL;
}

/*
 * This is the old fallback for page remapping.
 *
 * For historical reasons, it only allows reserved pages. Only
 * old drivers should use this, and they needed to mark their
 * pages reserved for the old functions anyway.
 */
static int insert_page(struct vm_area_struct *vma, unsigned long addr,
			struct page *page, pgprot_t prot)
{
	struct mm_struct *mm = vma->vm_mm;
	int retval;
	pte_t *pte;
	spinlock_t *ptl;

	retval = -EINVAL;
	if (PageAnon(page))
		goto out;
	retval = -ENOMEM;
	flush_dcache_page(page);
	pte = get_locked_pte(mm, addr, &ptl);
	if (!pte)
		goto out;
	retval = -EBUSY;
	if (!pte_none(*pte))
		goto out_unlock;

	/* Ok, finally just insert the thing.. */
	get_page(page);
	inc_mm_counter_fast(mm, MM_FILEPAGES);
	page_add_file_rmap(page);
	set_pte_at(mm, addr, pte, mk_pte(page, prot));

	retval = 0;
	pte_unmap_unlock(pte, ptl);
	return retval;
out_unlock:
	pte_unmap_unlock(pte, ptl);
out:
	return retval;
}

/**
 * vm_insert_page - insert single page into user vma
 * @vma: user vma to map to
 * @addr: target user address of this page
 * @page: source kernel page
 *
 * This allows drivers to insert individual pages they've allocated
 * into a user vma.
 *
 * The page has to be a nice clean _individual_ kernel allocation.
 * If you allocate a compound page, you need to have marked it as
 * such (__GFP_COMP), or manually just split the page up yourself
 * (see split_page()).
 *
 * NOTE! Traditionally this was done with "remap_pfn_range()" which
 * took an arbitrary page protection parameter. This doesn't allow
 * that. Your vma protection will have to be set up correctly, which
 * means that if you want a shared writable mapping, you'd better
 * ask for a shared writable mapping!
 *
 * The page does not need to be reserved.
 */
int vm_insert_page(struct vm_area_struct *vma, unsigned long addr,
			struct page *page)
{
	if (addr < vma->vm_start || addr >= vma->vm_end)
		return -EFAULT;
	if (!page_count(page))
		return -EINVAL;
	vma->vm_flags |= VM_INSERTPAGE;
	return insert_page(vma, addr, page, vma->vm_page_prot);
}
EXPORT_SYMBOL(vm_insert_page);

static int insert_pfn(struct vm_area_struct *vma, unsigned long addr,
			unsigned long pfn, pgprot_t prot)
{
	struct mm_struct *mm = vma->vm_mm;
	int retval;
	pte_t *pte, entry;
	spinlock_t *ptl;

	retval = -ENOMEM;
	pte = get_locked_pte(mm, addr, &ptl);
	if (!pte)
		goto out;
	retval = -EBUSY;
	if (!pte_none(*pte))
		goto out_unlock;

	/* Ok, finally just insert the thing.. */
	entry = pte_mkspecial(pfn_pte(pfn, prot));
	set_pte_at(mm, addr, pte, entry);
	update_mmu_cache(vma, addr, pte); /* XXX: why not for insert_page? */

	retval = 0;
out_unlock:
	pte_unmap_unlock(pte, ptl);
out:
	return retval;
}

/**
 * vm_insert_pfn - insert single pfn into user vma
 * @vma: user vma to map to
 * @addr: target user address of this page
 * @pfn: source kernel pfn
 *
 * Similar to vm_inert_page, this allows drivers to insert individual pages
 * they've allocated into a user vma. Same comments apply.
 *
 * This function should only be called from a vm_ops->fault handler, and
 * in that case the handler should return NULL.
 *
 * vma cannot be a COW mapping.
 *
 * As this is called only for pages that do not currently exist, we
 * do not need to flush old virtual caches or the TLB.
 */
int vm_insert_pfn(struct vm_area_struct *vma, unsigned long addr,
			unsigned long pfn)
{
	int ret;
	pgprot_t pgprot = vma->vm_page_prot;
	/*
	 * Technically, architectures with pte_special can avoid all these
	 * restrictions (same for remap_pfn_range).  However we would like
	 * consistency in testing and feature parity among all, so we should
	 * try to keep these invariants in place for everybody.
	 */
	BUG_ON(!(vma->vm_flags & (VM_PFNMAP|VM_MIXEDMAP)));
	BUG_ON((vma->vm_flags & (VM_PFNMAP|VM_MIXEDMAP)) ==
						(VM_PFNMAP|VM_MIXEDMAP));
	BUG_ON((vma->vm_flags & VM_PFNMAP) && is_cow_mapping(vma->vm_flags));
	BUG_ON((vma->vm_flags & VM_MIXEDMAP) && pfn_valid(pfn));

	if (addr < vma->vm_start || addr >= vma->vm_end)
		return -EFAULT;
	if (track_pfn_vma_new(vma, &pgprot, pfn, PAGE_SIZE))
		return -EINVAL;

	ret = insert_pfn(vma, addr, pfn, pgprot);

	if (ret)
		untrack_pfn_vma(vma, pfn, PAGE_SIZE);

	return ret;
}
EXPORT_SYMBOL(vm_insert_pfn);

int vm_insert_mixed(struct vm_area_struct *vma, unsigned long addr,
			unsigned long pfn)
{
	BUG_ON(!(vma->vm_flags & VM_MIXEDMAP));

	if (addr < vma->vm_start || addr >= vma->vm_end)
		return -EFAULT;

	/*
	 * If we don't have pte special, then we have to use the pfn_valid()
	 * based VM_MIXEDMAP scheme (see vm_normal_page), and thus we *must*
	 * refcount the page if pfn_valid is true (hence insert_page rather
	 * than insert_pfn).  If a zero_pfn were inserted into a VM_MIXEDMAP
	 * without pte special, it would there be refcounted as a normal page.
	 */
	if (!HAVE_PTE_SPECIAL && pfn_valid(pfn)) {
		struct page *page;

		page = pfn_to_page(pfn);
		return insert_page(vma, addr, page, vma->vm_page_prot);
	}
	return insert_pfn(vma, addr, pfn, vma->vm_page_prot);
}
EXPORT_SYMBOL(vm_insert_mixed);

/*
 * maps a range of physical memory into the requested pages. the old
 * mappings are removed. any references to nonexistent pages results
 * in null mappings (currently treated as "copy-on-access")
 */
static int remap_pte_range(struct mm_struct *mm, pmd_t *pmd,
			unsigned long addr, unsigned long end,
			unsigned long pfn, pgprot_t prot)
{
	pte_t *pte;
	spinlock_t *ptl;

	pte = pte_alloc_map_lock(mm, pmd, addr, &ptl);
	if (!pte)
		return -ENOMEM;
	arch_enter_lazy_mmu_mode();
	do {
		BUG_ON(!pte_none(*pte));
		set_pte_at(mm, addr, pte, pte_mkspecial(pfn_pte(pfn, prot)));
		pfn++;
	} while (pte++, addr += PAGE_SIZE, addr != end);
	arch_leave_lazy_mmu_mode();
	pte_unmap_unlock(pte - 1, ptl);
	return 0;
}

static inline int remap_pmd_range(struct mm_struct *mm, pud_t *pud,
			unsigned long addr, unsigned long end,
			unsigned long pfn, pgprot_t prot)
{
	pmd_t *pmd;
	unsigned long next;

	pfn -= addr >> PAGE_SHIFT;
	pmd = pmd_alloc(mm, pud, addr);
	if (!pmd)
		return -ENOMEM;
	VM_BUG_ON(pmd_trans_huge(*pmd));
	do {
		next = pmd_addr_end(addr, end);
		if (remap_pte_range(mm, pmd, addr, next,
				pfn + (addr >> PAGE_SHIFT), prot))
			return -ENOMEM;
	} while (pmd++, addr = next, addr != end);
	return 0;
}

static inline int remap_pud_range(struct mm_struct *mm, pgd_t *pgd,
			unsigned long addr, unsigned long end,
			unsigned long pfn, pgprot_t prot)
{
	pud_t *pud;
	unsigned long next;

	pfn -= addr >> PAGE_SHIFT;
	pud = pud_alloc(mm, pgd, addr);
	if (!pud)
		return -ENOMEM;
	do {
		next = pud_addr_end(addr, end);
		if (remap_pmd_range(mm, pud, addr, next,
				pfn + (addr >> PAGE_SHIFT), prot))
			return -ENOMEM;
	} while (pud++, addr = next, addr != end);
	return 0;
}

/**
 * remap_pfn_range - remap kernel memory to userspace
 * @vma: user vma to map to
 * @addr: target user address to start at
 * @pfn: physical address of kernel memory
 * @size: size of map area
 * @prot: page protection flags for this mapping
 *
 *  Note: this is only safe if the mm semaphore is held when called.
 */
int remap_pfn_range(struct vm_area_struct *vma, unsigned long addr,
		    unsigned long pfn, unsigned long size, pgprot_t prot)
{
	pgd_t *pgd;
	unsigned long next;
	unsigned long end = addr + PAGE_ALIGN(size);
	struct mm_struct *mm = vma->vm_mm;
	int err;

	/*
	 * Physically remapped pages are special. Tell the
	 * rest of the world about it:
	 *   VM_IO tells people not to look at these pages
	 *	(accesses can have side effects).
	 *   VM_RESERVED is specified all over the place, because
	 *	in 2.4 it kept swapout's vma scan off this vma; but
	 *	in 2.6 the LRU scan won't even find its pages, so this
	 *	flag means no more than count its pages in reserved_vm,
	 * 	and omit it from core dump, even when VM_IO turned off.
	 *   VM_PFNMAP tells the core MM that the base pages are just
	 *	raw PFN mappings, and do not have a "struct page" associated
	 *	with them.
	 *
	 * There's a horrible special case to handle copy-on-write
	 * behaviour that some programs depend on. We mark the "original"
	 * un-COW'ed pages by matching them up with "vma->vm_pgoff".
	 */
	if (addr == vma->vm_start && end == vma->vm_end) {
		vma->vm_pgoff = pfn;
		vma->vm_flags |= VM_PFN_AT_MMAP;
	} else if (is_cow_mapping(vma->vm_flags))
		return -EINVAL;

	vma->vm_flags |= VM_IO | VM_RESERVED | VM_PFNMAP;

	err = track_pfn_vma_new(vma, &prot, pfn, PAGE_ALIGN(size));
	if (err) {
		/*
		 * To indicate that track_pfn related cleanup is not
		 * needed from higher level routine calling unmap_vmas
		 */
		vma->vm_flags &= ~(VM_IO | VM_RESERVED | VM_PFNMAP);
		vma->vm_flags &= ~VM_PFN_AT_MMAP;
		return -EINVAL;
	}

	BUG_ON(addr >= end);
	pfn -= addr >> PAGE_SHIFT;
	pgd = pgd_offset(mm, addr);
	flush_cache_range(vma, addr, end);
	do {
		next = pgd_addr_end(addr, end);
		err = remap_pud_range(mm, pgd, addr, next,
				pfn + (addr >> PAGE_SHIFT), prot);
		if (err)
			break;
	} while (pgd++, addr = next, addr != end);

	if (err)
		untrack_pfn_vma(vma, pfn, PAGE_ALIGN(size));

	return err;
}
EXPORT_SYMBOL(remap_pfn_range);

static int apply_to_pte_range(struct mm_struct *mm, pmd_t *pmd,
				     unsigned long addr, unsigned long end,
				     pte_fn_t fn, void *data)
{
	pte_t *pte;
	int err;
	pgtable_t token;
	spinlock_t *uninitialized_var(ptl);

	pte = (mm == &init_mm) ?
		pte_alloc_kernel(pmd, addr) :
		pte_alloc_map_lock(mm, pmd, addr, &ptl);
	if (!pte)
		return -ENOMEM;

	BUG_ON(pmd_huge(*pmd));

	arch_enter_lazy_mmu_mode();

	token = pmd_pgtable(*pmd);

	do {
		err = fn(pte++, token, addr, data);
		if (err)
			break;
	} while (addr += PAGE_SIZE, addr != end);

	arch_leave_lazy_mmu_mode();

	if (mm != &init_mm)
		pte_unmap_unlock(pte-1, ptl);
	return err;
}

static int apply_to_pmd_range(struct mm_struct *mm, pud_t *pud,
				     unsigned long addr, unsigned long end,
				     pte_fn_t fn, void *data)
{
	pmd_t *pmd;
	unsigned long next;
	int err;

	BUG_ON(pud_huge(*pud));

	pmd = pmd_alloc(mm, pud, addr);
	if (!pmd)
		return -ENOMEM;
	do {
		next = pmd_addr_end(addr, end);
		err = apply_to_pte_range(mm, pmd, addr, next, fn, data);
		if (err)
			break;
	} while (pmd++, addr = next, addr != end);
	return err;
}

static int apply_to_pud_range(struct mm_struct *mm, pgd_t *pgd,
				     unsigned long addr, unsigned long end,
				     pte_fn_t fn, void *data)
{
	pud_t *pud;
	unsigned long next;
	int err;

	pud = pud_alloc(mm, pgd, addr);
	if (!pud)
		return -ENOMEM;
	do {
		next = pud_addr_end(addr, end);
		err = apply_to_pmd_range(mm, pud, addr, next, fn, data);
		if (err)
			break;
	} while (pud++, addr = next, addr != end);
	return err;
}

/*
 * Scan a region of virtual memory, filling in page tables as necessary
 * and calling a provided function on each leaf page table.
 */
int apply_to_page_range(struct mm_struct *mm, unsigned long addr,
			unsigned long size, pte_fn_t fn, void *data)
{
	pgd_t *pgd;
	unsigned long next;
	unsigned long end = addr + size;
	int err;

#ifdef CONFIG_XEN
	if (!mm)
		mm = &init_mm;
#endif
	BUG_ON(addr >= end);
	pgd = pgd_offset(mm, addr);
	do {
		next = pgd_addr_end(addr, end);
		err = apply_to_pud_range(mm, pgd, addr, next, fn, data);
		if (err)
			break;
	} while (pgd++, addr = next, addr != end);

	return err;
}
EXPORT_SYMBOL_GPL(apply_to_page_range);

/*
 * handle_pte_fault chooses page fault handler according to an entry
 * which was read non-atomically.  Before making any commitment, on
 * those architectures or configurations (e.g. i386 with PAE) which
 * might give a mix of unmatched parts, do_swap_page and do_nonlinear_fault
 * must check under lock before unmapping the pte and proceeding
 * (but do_wp_page is only called after already making such a check;
 * and do_anonymous_page can safely check later on).
 */
static inline int pte_unmap_same(struct mm_struct *mm, pmd_t *pmd,
				pte_t *page_table, pte_t orig_pte)
{
	int same = 1;
#if defined(CONFIG_SMP) || defined(CONFIG_PREEMPT)
	if (sizeof(pte_t) > sizeof(unsigned long)) {
		spinlock_t *ptl = pte_lockptr(mm, pmd);
		spin_lock(ptl);
		same = pte_same(*page_table, orig_pte);
		spin_unlock(ptl);
	}
#endif
	pte_unmap(page_table);
	return same;
}

static inline void cow_user_page(struct page *dst, struct page *src, unsigned long va, struct vm_area_struct *vma)
{
	/*
	 * If the source page was a PFN mapping, we don't have
	 * a "struct page" for it. We do a best-effort copy by
	 * just copying from the original user address. If that
	 * fails, we just zero-fill it. Live with it.
	 */
	if (unlikely(!src)) {
		void *kaddr = kmap_atomic(dst, KM_USER0);
		void __user *uaddr = (void __user *)(va & PAGE_MASK);

		/*
		 * This really shouldn't fail, because the page is there
		 * in the page tables. But it might just be unreadable,
		 * in which case we just give up and fill the result with
		 * zeroes.
		 */
		if (__copy_from_user_inatomic(kaddr, uaddr, PAGE_SIZE))
			clear_page(kaddr);
		kunmap_atomic(kaddr, KM_USER0);
		flush_dcache_page(dst);
	} else
		copy_user_highpage(dst, src, va, vma);
}

/*
 * This routine handles present pages, when users try to write
 * to a shared page. It is done by copying the page to a new address
 * and decrementing the shared-page counter for the old page.
 *
 * Note that this routine assumes that the protection checks have been
 * done by the caller (the low-level page fault routine in most cases).
 * Thus we can safely just mark it writable once we've done any necessary
 * COW.
 *
 * We also mark the page dirty at this point even though the page will
 * change only once the write actually happens. This avoids a few races,
 * and potentially makes it more efficient.
 *
 * We enter with non-exclusive mmap_sem (to exclude vma changes,
 * but allow concurrent faults), with pte both mapped and locked.
 * We return with mmap_sem still held, but pte unmapped and unlocked.
 */
static int do_wp_page(struct mm_struct *mm, struct vm_area_struct *vma,
		unsigned long address, pte_t *page_table, pmd_t *pmd,
		spinlock_t *ptl, pte_t orig_pte)
	__releases(ptl)
{
	struct page *old_page, *new_page;
	pte_t entry;
	int ret = 0;
	int page_mkwrite = 0;
	struct page *dirty_page = NULL;

	old_page = vm_normal_page(vma, address, orig_pte);
	if (!old_page) {
		/*
		 * VM_MIXEDMAP !pfn_valid() case
		 *
		 * We should not cow pages in a shared writeable mapping.
		 * Just mark the pages writable as we can't do any dirty
		 * accounting on raw pfn maps.
		 */
		if ((vma->vm_flags & (VM_WRITE|VM_SHARED)) ==
				     (VM_WRITE|VM_SHARED))
			goto reuse;
		goto gotten;
	}

	/*
	 * Take out anonymous pages first, anonymous shared vmas are
	 * not dirty accountable.
	 */
	if (PageAnon(old_page) && !PageKsm(old_page)) {
		if (!trylock_page(old_page)) {
			page_cache_get(old_page);
			pte_unmap_unlock(page_table, ptl);
			lock_page(old_page);
			page_table = pte_offset_map_lock(mm, pmd, address,
							 &ptl);
			if (!pte_same(*page_table, orig_pte)) {
				unlock_page(old_page);
				goto unlock;
			}
			page_cache_release(old_page);
		}
		if (reuse_swap_page(old_page)) {
			/*
			 * The page is all ours.  Move it to our anon_vma so
			 * the rmap code will not search our parent or siblings.
			 * Protected against the rmap code by the page lock.
			 */
			page_move_anon_rmap(old_page, vma, address);
			unlock_page(old_page);
			goto reuse;
		}
		unlock_page(old_page);
	} else if (unlikely((vma->vm_flags & (VM_WRITE|VM_SHARED)) ==
					(VM_WRITE|VM_SHARED))) {
		/*
		 * Only catch write-faults on shared writable pages,
		 * read-only shared pages can get COWed by
		 * get_user_pages(.write=1, .force=1).
		 */
		if (vma->vm_ops && vma->vm_ops->page_mkwrite) {
			struct vm_fault vmf;
			int tmp;

			vmf.virtual_address = (void __user *)(address &
								PAGE_MASK);
			vmf.pgoff = old_page->index;
			vmf.flags = FAULT_FLAG_WRITE|FAULT_FLAG_MKWRITE;
			vmf.page = old_page;

			/*
			 * Notify the address space that the page is about to
			 * become writable so that it can prohibit this or wait
			 * for the page to get into an appropriate state.
			 *
			 * We do this without the lock held, so that it can
			 * sleep if it needs to.
			 */
			page_cache_get(old_page);
			pte_unmap_unlock(page_table, ptl);

			tmp = vma->vm_ops->page_mkwrite(vma, &vmf);
			if (unlikely(tmp &
					(VM_FAULT_ERROR | VM_FAULT_NOPAGE))) {
				ret = tmp;
				goto unwritable_page;
			}
			if (unlikely(!(tmp & VM_FAULT_LOCKED))) {
				lock_page(old_page);
				if (!old_page->mapping) {
					ret = 0; /* retry the fault */
					unlock_page(old_page);
					goto unwritable_page;
				}
			} else
				VM_BUG_ON(!PageLocked(old_page));

			/*
			 * Since we dropped the lock we need to revalidate
			 * the PTE as someone else may have changed it.  If
			 * they did, we just return, as we can count on the
			 * MMU to tell us if they didn't also make it writable.
			 */
			page_table = pte_offset_map_lock(mm, pmd, address,
							 &ptl);
			if (!pte_same(*page_table, orig_pte)) {
				unlock_page(old_page);
				goto unlock;
			}

			page_mkwrite = 1;
		}
		dirty_page = old_page;
		get_page(dirty_page);

reuse:
		flush_cache_page(vma, address, pte_pfn(orig_pte));
		entry = pte_mkyoung(orig_pte);
		entry = maybe_mkwrite(pte_mkdirty(entry), vma);
		if (ptep_set_access_flags(vma, address, page_table, entry,1))
			update_mmu_cache(vma, address, page_table);
		pte_unmap_unlock(page_table, ptl);
		ret |= VM_FAULT_WRITE;

		if (!dirty_page)
			return ret;

		/*
		 * Yes, Virginia, this is actually required to prevent a race
		 * with clear_page_dirty_for_io() from clearing the page dirty
		 * bit after it clear all dirty ptes, but before a racing
		 * do_wp_page installs a dirty pte.
		 *
		 * __do_fault is protected similarly.
		 */
		if (!page_mkwrite) {
			wait_on_page_locked(dirty_page);
			set_page_dirty_balance(dirty_page, page_mkwrite);
		}
		put_page(dirty_page);
		if (page_mkwrite) {
			struct address_space *mapping = dirty_page->mapping;

			set_page_dirty(dirty_page);
			unlock_page(dirty_page);
			page_cache_release(dirty_page);
			if (mapping)	{
				/*
				 * Some device drivers do not set page.mapping
				 * but still dirty their pages
				 */
				balance_dirty_pages_ratelimited(mapping);
			}
		}

		/* file_update_time outside page_lock */
		if (vma->vm_file)
			file_update_time(vma->vm_file);

		return ret;
	}

	/*
	 * Ok, we need to copy. Oh, well..
	 */
	page_cache_get(old_page);
gotten:
	pte_unmap_unlock(page_table, ptl);

	if (unlikely(anon_vma_prepare(vma)))
		goto oom;

	if (is_zero_pfn(pte_pfn(orig_pte))) {
		new_page = alloc_zeroed_user_highpage_movable(vma, address);
		if (!new_page)
			goto oom;
	} else {
		new_page = alloc_page_vma(GFP_HIGHUSER_MOVABLE, vma, address);
		if (!new_page)
			goto oom;
		cow_user_page(new_page, old_page, address, vma);
	}
	__SetPageUptodate(new_page);

	if (mem_cgroup_newpage_charge(new_page, mm, GFP_KERNEL))
		goto oom_free_new;

	/*
	 * Re-check the pte - we dropped the lock
	 */
	page_table = pte_offset_map_lock(mm, pmd, address, &ptl);
	if (likely(pte_same(*page_table, orig_pte))) {
		if (old_page) {
			if (!PageAnon(old_page)) {
				dec_mm_counter_fast(mm, MM_FILEPAGES);
				inc_mm_counter_fast(mm, MM_ANONPAGES);
			}
		} else
			inc_mm_counter_fast(mm, MM_ANONPAGES);
		flush_cache_page(vma, address, pte_pfn(orig_pte));
		entry = mk_pte(new_page, vma->vm_page_prot);
		entry = maybe_mkwrite(pte_mkdirty(entry), vma);
		/*
		 * Clear the pte entry and flush it first, before updating the
		 * pte with the new entry. This will avoid a race condition
		 * seen in the presence of one thread doing SMC and another
		 * thread doing COW.
		 */
		ptep_clear_flush(vma, address, page_table);
		page_add_new_anon_rmap(new_page, vma, address);
		/*
		 * We call the notify macro here because, when using secondary
		 * mmu page tables (such as kvm shadow page tables), we want the
		 * new page to be mapped directly into the secondary page table.
		 */
		set_pte_at_notify(mm, address, page_table, entry);
		update_mmu_cache(vma, address, page_table);
		if (old_page) {
			/*
			 * Only after switching the pte to the new page may
			 * we remove the mapcount here. Otherwise another
			 * process may come and find the rmap count decremented
			 * before the pte is switched to the new page, and
			 * "reuse" the old page writing into it while our pte
			 * here still points into it and can be read by other
			 * threads.
			 *
			 * The critical issue is to order this
			 * page_remove_rmap with the ptp_clear_flush above.
			 * Those stores are ordered by (if nothing else,)
			 * the barrier present in the atomic_add_negative
			 * in page_remove_rmap.
			 *
			 * Then the TLB flush in ptep_clear_flush ensures that
			 * no process can access the old page before the
			 * decremented mapcount is visible. And the old page
			 * cannot be reused until after the decremented
			 * mapcount is visible. So transitively, TLBs to
			 * old page will be flushed before it can be reused.
			 */
			page_remove_rmap(old_page);
		}

		/* Free the old page.. */
		new_page = old_page;
		ret |= VM_FAULT_WRITE;
	} else
		mem_cgroup_uncharge_page(new_page);

	if (new_page)
		page_cache_release(new_page);
unlock:
	pte_unmap_unlock(page_table, ptl);
	if (old_page) {
		/*
		 * Don't let another task, with possibly unlocked vma,
		 * keep the mlocked page.
		 */
		if ((ret & VM_FAULT_WRITE) && (vma->vm_flags & VM_LOCKED)) {
			lock_page(old_page);	/* LRU manipulation */
			munlock_vma_page(old_page);
			unlock_page(old_page);
		}
		page_cache_release(old_page);
	}
	return ret;
oom_free_new:
	page_cache_release(new_page);
oom:
	if (old_page) {
		if (page_mkwrite) {
			unlock_page(old_page);
			page_cache_release(old_page);
		}
		page_cache_release(old_page);
	}
	return VM_FAULT_OOM;

unwritable_page:
	page_cache_release(old_page);
	return ret;
}

/*
 * Helper functions for unmap_mapping_range().
 *
 * __ Notes on dropping i_mmap_lock to reduce latency while unmapping __
 *
 * We have to restart searching the prio_tree whenever we drop the lock,
 * since the iterator is only valid while the lock is held, and anyway
 * a later vma might be split and reinserted earlier while lock dropped.
 *
 * The list of nonlinear vmas could be handled more efficiently, using
 * a placeholder, but handle it in the same way until a need is shown.
 * It is important to search the prio_tree before nonlinear list: a vma
 * may become nonlinear and be shifted from prio_tree to nonlinear list
 * while the lock is dropped; but never shifted from list to prio_tree.
 *
 * In order to make forward progress despite restarting the search,
 * vm_truncate_count is used to mark a vma as now dealt with, so we can
 * quickly skip it next time around.  Since the prio_tree search only
 * shows us those vmas affected by unmapping the range in question, we
 * can't efficiently keep all vmas in step with mapping->truncate_count:
 * so instead reset them all whenever it wraps back to 0 (then go to 1).
 * mapping->truncate_count and vma->vm_truncate_count are protected by
 * i_mmap_lock.
 *
 * In order to make forward progress despite repeatedly restarting some
 * large vma, note the restart_addr from unmap_vmas when it breaks out:
 * and restart from that address when we reach that vma again.  It might
 * have been split or merged, shrunk or extended, but never shifted: so
 * restart_addr remains valid so long as it remains in the vma's range.
 * unmap_mapping_range forces truncate_count to leap over page-aligned
 * values so we can save vma's restart_addr in its truncate_count field.
 */
#define is_restart_addr(truncate_count) (!((truncate_count) & ~PAGE_MASK))

static void reset_vma_truncate_counts(struct address_space *mapping)
{
	struct vm_area_struct *vma;
	struct prio_tree_iter iter;

	vma_prio_tree_foreach(vma, &iter, &mapping->i_mmap, 0, ULONG_MAX)
		vma->vm_truncate_count = 0;
	list_for_each_entry(vma, &mapping->i_mmap_nonlinear, shared.vm_set.list)
		vma->vm_truncate_count = 0;
}

static int unmap_mapping_range_vma(struct vm_area_struct *vma,
		unsigned long start_addr, unsigned long end_addr,
		struct zap_details *details)
{
	unsigned long restart_addr;
	int need_break;

	/*
	 * files that support invalidating or truncating portions of the
	 * file from under mmaped areas must have their ->fault function
	 * return a locked page (and set VM_FAULT_LOCKED in the return).
	 * This provides synchronisation against concurrent unmapping here.
	 */

again:
	restart_addr = vma->vm_truncate_count;
	if (is_restart_addr(restart_addr) && start_addr < restart_addr) {
		start_addr = restart_addr;
		if (start_addr >= end_addr) {
			/* Top of vma has been split off since last time */
			vma->vm_truncate_count = details->truncate_count;
			return 0;
		}
	}

	restart_addr = zap_page_range(vma, start_addr,
					end_addr - start_addr, details);
	need_break = need_resched() || spin_needbreak(details->i_mmap_lock);

	if (restart_addr >= end_addr) {
		/* We have now completed this vma: mark it so */
		vma->vm_truncate_count = details->truncate_count;
		if (!need_break)
			return 0;
	} else {
		/* Note restart_addr in vma's truncate_count field */
		vma->vm_truncate_count = restart_addr;
		if (!need_break)
			goto again;
	}

	spin_unlock(details->i_mmap_lock);
	cond_resched();
	spin_lock(details->i_mmap_lock);
	return -EINTR;
}

static inline void unmap_mapping_range_tree(struct prio_tree_root *root,
					    struct zap_details *details)
{
	struct vm_area_struct *vma;
	struct prio_tree_iter iter;
	pgoff_t vba, vea, zba, zea;

restart:
	vma_prio_tree_foreach(vma, &iter, root,
			details->first_index, details->last_index) {
		/* Skip quickly over those we have already dealt with */
		if (vma->vm_truncate_count == details->truncate_count)
			continue;

		vba = vma->vm_pgoff;
		vea = vba + ((vma->vm_end - vma->vm_start) >> PAGE_SHIFT) - 1;
		/* Assume for now that PAGE_CACHE_SHIFT == PAGE_SHIFT */
		zba = details->first_index;
		if (zba < vba)
			zba = vba;
		zea = details->last_index;
		if (zea > vea)
			zea = vea;

		if (unmap_mapping_range_vma(vma,
			((zba - vba) << PAGE_SHIFT) + vma->vm_start,
			((zea - vba + 1) << PAGE_SHIFT) + vma->vm_start,
				details) < 0)
			goto restart;
	}
}

static inline void unmap_mapping_range_list(struct list_head *head,
					    struct zap_details *details)
{
	struct vm_area_struct *vma;

	/*
	 * In nonlinear VMAs there is no correspondence between virtual address
	 * offset and file offset.  So we must perform an exhaustive search
	 * across *all* the pages in each nonlinear VMA, not just the pages
	 * whose virtual address lies outside the file truncation point.
	 */
restart:
	list_for_each_entry(vma, head, shared.vm_set.list) {
		/* Skip quickly over those we have already dealt with */
		if (vma->vm_truncate_count == details->truncate_count)
			continue;
		details->nonlinear_vma = vma;
		if (unmap_mapping_range_vma(vma, vma->vm_start,
					vma->vm_end, details) < 0)
			goto restart;
	}
}

/**
 * unmap_mapping_range - unmap the portion of all mmaps in the specified address_space corresponding to the specified page range in the underlying file.
 * @mapping: the address space containing mmaps to be unmapped.
 * @holebegin: byte in first page to unmap, relative to the start of
 * the underlying file.  This will be rounded down to a PAGE_SIZE
 * boundary.  Note that this is different from truncate_pagecache(), which
 * must keep the partial page.  In contrast, we must get rid of
 * partial pages.
 * @holelen: size of prospective hole in bytes.  This will be rounded
 * up to a PAGE_SIZE boundary.  A holelen of zero truncates to the
 * end of the file.
 * @even_cows: 1 when truncating a file, unmap even private COWed pages;
 * but 0 when invalidating pagecache, don't throw away private data.
 */
void unmap_mapping_range(struct address_space *mapping,
		loff_t const holebegin, loff_t const holelen, int even_cows)
{
	struct zap_details details;
	pgoff_t hba = holebegin >> PAGE_SHIFT;
	pgoff_t hlen = (holelen + PAGE_SIZE - 1) >> PAGE_SHIFT;

	/* Check for overflow. */
	if (sizeof(holelen) > sizeof(hlen)) {
		long long holeend =
			(holebegin + holelen + PAGE_SIZE - 1) >> PAGE_SHIFT;
		if (holeend & ~(long long)ULONG_MAX)
			hlen = ULONG_MAX - hba + 1;
	}

	details.check_mapping = even_cows? NULL: mapping;
	details.nonlinear_vma = NULL;
	details.first_index = hba;
	details.last_index = hba + hlen - 1;
	if (details.last_index < details.first_index)
		details.last_index = ULONG_MAX;
	details.i_mmap_lock = &mapping->i_mmap_lock;

	mutex_lock(&mapping->unmap_mutex);
	spin_lock(&mapping->i_mmap_lock);

	/* Protect against endless unmapping loops */
	mapping->truncate_count++;
	if (unlikely(is_restart_addr(mapping->truncate_count))) {
		if (mapping->truncate_count == 0)
			reset_vma_truncate_counts(mapping);
		mapping->truncate_count++;
	}
	details.truncate_count = mapping->truncate_count;

	if (unlikely(!prio_tree_empty(&mapping->i_mmap)))
		unmap_mapping_range_tree(&mapping->i_mmap, &details);
	if (unlikely(!list_empty(&mapping->i_mmap_nonlinear)))
		unmap_mapping_range_list(&mapping->i_mmap_nonlinear, &details);
	spin_unlock(&mapping->i_mmap_lock);
	mutex_unlock(&mapping->unmap_mutex);
}
EXPORT_SYMBOL(unmap_mapping_range);

int vmtruncate_range(struct inode *inode, loff_t offset, loff_t end)
{
	struct address_space *mapping = inode->i_mapping;

	/*
	 * If the underlying filesystem is not going to provide
	 * a way to truncate a range of blocks (punch a hole) -
	 * we should return failure right now.
	 */
	if (!inode->i_op->truncate_range)
		return -ENOSYS;

	mutex_lock(&inode->i_mutex);
	down_write(&inode->i_alloc_sem);
	unmap_mapping_range(mapping, offset, (end - offset), 1);
	truncate_inode_pages_range(mapping, offset, end);
	unmap_mapping_range(mapping, offset, (end - offset), 1);
	inode->i_op->truncate_range(inode, offset, end);
	up_write(&inode->i_alloc_sem);
	mutex_unlock(&inode->i_mutex);

	return 0;
}

/*
 * We enter with non-exclusive mmap_sem (to exclude vma changes,
 * but allow concurrent faults), and pte mapped but not yet locked.
 * We return with mmap_sem still held, but pte unmapped and unlocked.
 */
static int do_swap_page(struct mm_struct *mm, struct vm_area_struct *vma,
		unsigned long address, pte_t *page_table, pmd_t *pmd,
		unsigned int flags, pte_t orig_pte)
{
	spinlock_t *ptl;
	struct page *page, *swapcache = NULL;
	swp_entry_t entry;
	pte_t pte;
	int locked;
	struct mem_cgroup *ptr;
	int exclusive = 0;
	int ret = 0;

	if (!pte_unmap_same(mm, pmd, page_table, orig_pte))
		goto out;

	entry = pte_to_swp_entry(orig_pte);
	if (unlikely(non_swap_entry(entry))) {
		if (is_migration_entry(entry)) {
			migration_entry_wait(mm, pmd, address);
		} else if (is_hwpoison_entry(entry)) {
			ret = VM_FAULT_HWPOISON;
		} else {
			print_bad_pte(vma, address, orig_pte, NULL);
			ret = VM_FAULT_SIGBUS;
		}
		goto out;
	}
	delayacct_set_flag(DELAYACCT_PF_SWAPIN);
	page = lookup_swap_cache(entry);
	if (!page) {
		grab_swap_token(mm); /* Contend for token _before_ read-in */
		page = swapin_readahead(entry,
					GFP_HIGHUSER_MOVABLE, vma, address);
		if (!page) {
			/*
			 * Back out if somebody else faulted in this pte
			 * while we released the pte lock.
			 */
			page_table = pte_offset_map_lock(mm, pmd, address, &ptl);
			if (likely(pte_same(*page_table, orig_pte)))
				ret = VM_FAULT_OOM;
			delayacct_clear_flag(DELAYACCT_PF_SWAPIN);
			goto unlock;
		}

		/* Had to read the page from swap area: Major fault */
		ret = VM_FAULT_MAJOR;
		count_vm_event(PGMAJFAULT);
	} else if (PageHWPoison(page)) {
		/*
		 * hwpoisoned dirty swapcache pages are kept for killing
		 * owner processes (which may be unknown at hwpoison time)
		 */
		ret = VM_FAULT_HWPOISON;
		delayacct_clear_flag(DELAYACCT_PF_SWAPIN);
		goto out_release;
	}

	locked = lock_page_or_retry(page, mm, flags);
	delayacct_clear_flag(DELAYACCT_PF_SWAPIN);
	if (!locked) {
		ret |= VM_FAULT_RETRY;
		goto out_release;
	}

	/*
	 * Make sure try_to_free_swap or reuse_swap_page or swapoff did not
	 * release the swapcache from under us.  The page pin, and pte_same
	 * test below, are not enough to exclude that.  Even if it is still
	 * swapcache, we need to check that the page's swap has not changed.
	 */
	if (unlikely(!PageSwapCache(page) || page_private(page) != entry.val))
		goto out_page;

	if (ksm_might_need_to_copy(page, vma, address)) {
		swapcache = page;
		page = ksm_does_need_to_copy(page, vma, address);

		if (unlikely(!page)) {
			ret = VM_FAULT_OOM;
			page = swapcache;
			swapcache = NULL;
			goto out_page;
		}
	}

	if (mem_cgroup_try_charge_swapin(mm, page, GFP_KERNEL, &ptr)) {
		ret = VM_FAULT_OOM;
		goto out_page;
	}

	/*
	 * Back out if somebody else already faulted in this pte.
	 */
	page_table = pte_offset_map_lock(mm, pmd, address, &ptl);
	if (unlikely(!pte_same(*page_table, orig_pte)))
		goto out_nomap;

	if (unlikely(!PageUptodate(page))) {
		ret = VM_FAULT_SIGBUS;
		goto out_nomap;
	}

	/*
	 * The page isn't present yet, go ahead with the fault.
	 *
	 * Be careful about the sequence of operations here.
	 * To get its accounting right, reuse_swap_page() must be called
	 * while the page is counted on swap but not yet in mapcount i.e.
	 * before page_add_anon_rmap() and swap_free(); try_to_free_swap()
	 * must be called after the swap_free(), or it will never succeed.
	 * Because delete_from_swap_page() may be called by reuse_swap_page(),
	 * mem_cgroup_commit_charge_swapin() may not be able to find swp_entry
	 * in page->private. In this case, a record in swap_cgroup  is silently
	 * discarded at swap_free().
	 */

	inc_mm_counter_fast(mm, MM_ANONPAGES);
	dec_mm_counter_fast(mm, MM_SWAPENTS);
	pte = mk_pte(page, vma->vm_page_prot);
	if ((flags & FAULT_FLAG_WRITE) && reuse_swap_page(page)) {
		pte = maybe_mkwrite(pte_mkdirty(pte), vma);
		flags &= ~FAULT_FLAG_WRITE;
		ret |= VM_FAULT_WRITE;
		exclusive = 1;
	}
	flush_icache_page(vma, page);
	set_pte_at(mm, address, page_table, pte);
	do_page_add_anon_rmap(page, vma, address, exclusive);
	/* It's better to call commit-charge after rmap is established */
	mem_cgroup_commit_charge_swapin(page, ptr);

	swap_free(entry);
	if (vm_swap_full() || (vma->vm_flags & VM_LOCKED) || PageMlocked(page))
		try_to_free_swap(page);
	unlock_page(page);
	if (swapcache) {
		/*
		 * Hold the lock to avoid the swap entry to be reused
		 * until we take the PT lock for the pte_same() check
		 * (to avoid false positives from pte_same). For
		 * further safety release the lock after the swap_free
		 * so that the swap count won't change under a
		 * parallel locked swapcache.
		 */
		unlock_page(swapcache);
		page_cache_release(swapcache);
	}

	if (flags & FAULT_FLAG_WRITE) {
		ret |= do_wp_page(mm, vma, address, page_table, pmd, ptl, pte);
		if (ret & VM_FAULT_ERROR)
			ret &= VM_FAULT_ERROR;
		goto out;
	}

	/* No need to invalidate - it was non-present before */
	update_mmu_cache(vma, address, page_table);
unlock:
	pte_unmap_unlock(page_table, ptl);
out:
	return ret;
out_nomap:
	mem_cgroup_cancel_charge_swapin(ptr);
	pte_unmap_unlock(page_table, ptl);
out_page:
	unlock_page(page);
out_release:
	page_cache_release(page);
	if (swapcache) {
		unlock_page(swapcache);
		page_cache_release(swapcache);
	}
	return ret;
}

/*
 * This is like a special single-page "expand_{down|up}wards()",
 * except we must first make sure that 'address{-|+}PAGE_SIZE'
 * doesn't hit another vma.
 */
static inline int check_stack_guard_page(struct vm_area_struct *vma, unsigned long address)
{
	address &= PAGE_MASK;
	if ((vma->vm_flags & VM_GROWSDOWN) && address == vma->vm_start) {
		struct vm_area_struct *prev = vma->vm_prev;

		/*
		 * Is there a mapping abutting this one below?
		 *
		 * That's only ok if it's the same stack mapping
		 * that has gotten split..
		 */
		if (prev && prev->vm_end == address)
			return prev->vm_flags & VM_GROWSDOWN ? 0 : -ENOMEM;

		expand_stack(vma, address - PAGE_SIZE);
	}
	if ((vma->vm_flags & VM_GROWSUP) && address + PAGE_SIZE == vma->vm_end) {
		struct vm_area_struct *next = vma->vm_next;

		/* As VM_GROWSDOWN but s/below/above/ */
		if (next && next->vm_start == address + PAGE_SIZE)
			return next->vm_flags & VM_GROWSUP ? 0 : -ENOMEM;

		expand_upwards(vma, address + PAGE_SIZE);
	}
	return 0;
}

/*
 * We enter with non-exclusive mmap_sem (to exclude vma changes,
 * but allow concurrent faults), and pte mapped but not yet locked.
 * We return with mmap_sem still held, but pte unmapped and unlocked.
 */
static int do_anonymous_page(struct mm_struct *mm, struct vm_area_struct *vma,
		unsigned long address, pte_t *page_table, pmd_t *pmd,
		unsigned int flags)
{
	struct page *page;
	spinlock_t *ptl;
	pte_t entry;

	pte_unmap(page_table);

	/* Check if we need to add a guard page to the stack */
	if (check_stack_guard_page(vma, address) < 0)
		return VM_FAULT_SIGBUS;

	/* Use the zero-page for reads */
	if (!(flags & FAULT_FLAG_WRITE)) {
		entry = pte_mkspecial(pfn_pte(my_zero_pfn(address),
						vma->vm_page_prot));
		page_table = pte_offset_map_lock(mm, pmd, address, &ptl);
		if (!pte_none(*page_table))
			goto unlock;
		goto setpte;
	}

	/* Allocate our own private page. */
	if (unlikely(anon_vma_prepare(vma)))
		goto oom;
	page = alloc_zeroed_user_highpage_movable(vma, address);
	if (!page)
		goto oom;
	__SetPageUptodate(page);

	if (mem_cgroup_newpage_charge(page, mm, GFP_KERNEL))
		goto oom_free_page;

	entry = mk_pte(page, vma->vm_page_prot);
	if (vma->vm_flags & VM_WRITE)
		entry = pte_mkwrite(pte_mkdirty(entry));

	page_table = pte_offset_map_lock(mm, pmd, address, &ptl);
	if (!pte_none(*page_table))
		goto release;

	inc_mm_counter_fast(mm, MM_ANONPAGES);
	page_add_new_anon_rmap(page, vma, address);
setpte:
	set_pte_at(mm, address, page_table, entry);

	/* No need to invalidate - it was non-present before */
	update_mmu_cache(vma, address, page_table);
unlock:
	pte_unmap_unlock(page_table, ptl);
	return 0;
release:
	mem_cgroup_uncharge_page(page);
	page_cache_release(page);
	goto unlock;
oom_free_page:
	page_cache_release(page);
oom:
	return VM_FAULT_OOM;
}

/*
 * __do_fault() tries to create a new page mapping. It aggressively
 * tries to share with existing pages, but makes a separate copy if
 * the FAULT_FLAG_WRITE is set in the flags parameter in order to avoid
 * the next page fault.
 *
 * As this is called only for pages that do not currently exist, we
 * do not need to flush old virtual caches or the TLB.
 *
 * We enter with non-exclusive mmap_sem (to exclude vma changes,
 * but allow concurrent faults), and pte neither mapped nor locked.
 * We return with mmap_sem still held, but pte unmapped and unlocked.
 */
static int __do_fault(struct mm_struct *mm, struct vm_area_struct *vma,
		unsigned long address, pmd_t *pmd,
		pgoff_t pgoff, unsigned int flags, pte_t orig_pte)
{
	pte_t *page_table;
	spinlock_t *ptl;
	struct page *page;
	pte_t entry;
	int anon = 0;
	int charged = 0;
	struct page *dirty_page = NULL;
	struct vm_fault vmf;
	int ret;
	int page_mkwrite = 0;

	vmf.virtual_address = (void __user *)(address & PAGE_MASK);
	vmf.pgoff = pgoff;
	vmf.flags = flags;
	vmf.page = NULL;

	ret = vma->vm_ops->fault(vma, &vmf);
	if (unlikely(ret & (VM_FAULT_ERROR | VM_FAULT_NOPAGE |
			    VM_FAULT_RETRY)))
		return ret;

	if (unlikely(PageHWPoison(vmf.page))) {
		if (ret & VM_FAULT_LOCKED)
			unlock_page(vmf.page);
		return VM_FAULT_HWPOISON;
	}

	/*
	 * For consistency in subsequent calls, make the faulted page always
	 * locked.
	 */
	if (unlikely(!(ret & VM_FAULT_LOCKED)))
		lock_page(vmf.page);
	else
		VM_BUG_ON(!PageLocked(vmf.page));

	/*
	 * Should we do an early C-O-W break?
	 */
	page = vmf.page;
	if (flags & FAULT_FLAG_WRITE) {
		if (!(vma->vm_flags & VM_SHARED)) {
			anon = 1;
			if (unlikely(anon_vma_prepare(vma))) {
				ret = VM_FAULT_OOM;
				goto out;
			}
			page = alloc_page_vma(GFP_HIGHUSER_MOVABLE,
						vma, address);
			if (!page) {
				ret = VM_FAULT_OOM;
				goto out;
			}
			if (mem_cgroup_newpage_charge(page, mm, GFP_KERNEL)) {
				ret = VM_FAULT_OOM;
				page_cache_release(page);
				goto out;
			}
			charged = 1;
			copy_user_highpage(page, vmf.page, address, vma);
			__SetPageUptodate(page);
		} else {
			/*
			 * If the page will be shareable, see if the backing
			 * address space wants to know that the page is about
			 * to become writable
			 */
			if (vma->vm_ops->page_mkwrite) {
				int tmp;

				unlock_page(page);
				vmf.flags = FAULT_FLAG_WRITE|FAULT_FLAG_MKWRITE;
				tmp = vma->vm_ops->page_mkwrite(vma, &vmf);
				if (unlikely(tmp &
					  (VM_FAULT_ERROR | VM_FAULT_NOPAGE))) {
					ret = tmp;
					goto unwritable_page;
				}
				if (unlikely(!(tmp & VM_FAULT_LOCKED))) {
					lock_page(page);
					if (!page->mapping) {
						ret = 0; /* retry the fault */
						unlock_page(page);
						goto unwritable_page;
					}
				} else
					VM_BUG_ON(!PageLocked(page));
				page_mkwrite = 1;
			}
		}

	}

	page_table = pte_offset_map_lock(mm, pmd, address, &ptl);

	/*
	 * This silly early PAGE_DIRTY setting removes a race
	 * due to the bad i386 page protection. But it's valid
	 * for other architectures too.
	 *
	 * Note that if FAULT_FLAG_WRITE is set, we either now have
	 * an exclusive copy of the page, or this is a shared mapping,
	 * so we can make it writable and dirty to avoid having to
	 * handle that later.
	 */
	/* Only go through if we didn't race with anybody else... */
	if (likely(pte_same(*page_table, orig_pte))) {
		flush_icache_page(vma, page);
		entry = mk_pte(page, vma->vm_page_prot);
		if (flags & FAULT_FLAG_WRITE)
			entry = maybe_mkwrite(pte_mkdirty(entry), vma);
		if (anon) {
			inc_mm_counter_fast(mm, MM_ANONPAGES);
			page_add_new_anon_rmap(page, vma, address);
		} else {
			inc_mm_counter_fast(mm, MM_FILEPAGES);
			page_add_file_rmap(page);
			if (flags & FAULT_FLAG_WRITE) {
				dirty_page = page;
				get_page(dirty_page);
			}
		}
		set_pte_at(mm, address, page_table, entry);

		/* no need to invalidate: a not-present page won't be cached */
		update_mmu_cache(vma, address, page_table);
	} else {
		if (charged)
			mem_cgroup_uncharge_page(page);
		if (anon)
			page_cache_release(page);
		else
			anon = 1; /* no anon but release faulted_page */
	}

	pte_unmap_unlock(page_table, ptl);

out:
	if (dirty_page) {
		struct address_space *mapping = page->mapping;

		if (set_page_dirty(dirty_page))
			page_mkwrite = 1;
		unlock_page(dirty_page);
		put_page(dirty_page);
		if (page_mkwrite && mapping) {
			/*
			 * Some device drivers do not set page.mapping but still
			 * dirty their pages
			 */
			balance_dirty_pages_ratelimited(mapping);
		}

		/* file_update_time outside page_lock */
		if (vma->vm_file)
			file_update_time(vma->vm_file);
	} else {
		unlock_page(vmf.page);
		if (anon)
			page_cache_release(vmf.page);
	}

	return ret;

unwritable_page:
	page_cache_release(page);
	return ret;
}

static int do_linear_fault(struct mm_struct *mm, struct vm_area_struct *vma,
		unsigned long address, pte_t *page_table, pmd_t *pmd,
		unsigned int flags, pte_t orig_pte)
{
	pgoff_t pgoff = (((address & PAGE_MASK)
			- vma->vm_start) >> PAGE_SHIFT) + vma->vm_pgoff;

	pte_unmap(page_table);
	return __do_fault(mm, vma, address, pmd, pgoff, flags, orig_pte);
}

/*
 * Fault of a previously existing named mapping. Repopulate the pte
 * from the encoded file_pte if possible. This enables swappable
 * nonlinear vmas.
 *
 * We enter with non-exclusive mmap_sem (to exclude vma changes,
 * but allow concurrent faults), and pte mapped but not yet locked.
 * We return with mmap_sem still held, but pte unmapped and unlocked.
 */
static int do_nonlinear_fault(struct mm_struct *mm, struct vm_area_struct *vma,
		unsigned long address, pte_t *page_table, pmd_t *pmd,
		unsigned int flags, pte_t orig_pte)
{
	pgoff_t pgoff;

	flags |= FAULT_FLAG_NONLINEAR;

	if (!pte_unmap_same(mm, pmd, page_table, orig_pte))
		return 0;

	if (unlikely(!(vma->vm_flags & VM_NONLINEAR))) {
		/*
		 * Page table corrupted: show pte and kill process.
		 */
		print_bad_pte(vma, address, orig_pte, NULL);
		return VM_FAULT_SIGBUS;
	}

	pgoff = pte_to_pgoff(orig_pte);
	return __do_fault(mm, vma, address, pmd, pgoff, flags, orig_pte);
}

/*
 * These routines also need to handle stuff like marking pages dirty
 * and/or accessed for architectures that don't do it in hardware (most
 * RISC architectures).  The early dirtying is also good on the i386.
 *
 * There is also a hook called "update_mmu_cache()" that architectures
 * with external mmu caches can use to update those (ie the Sparc or
 * PowerPC hashed page tables that act as extended TLBs).
 *
 * We enter with non-exclusive mmap_sem (to exclude vma changes,
 * but allow concurrent faults), and pte mapped but not yet locked.
 * We return with mmap_sem still held, but pte unmapped and unlocked.
 */
int handle_pte_fault(struct mm_struct *mm,
		     struct vm_area_struct *vma, unsigned long address,
		     pte_t *pte, pmd_t *pmd, unsigned int flags)
{
	pte_t entry;
	spinlock_t *ptl;

	entry = *pte;
	if (!pte_present(entry)) {
		if (pte_none(entry)) {
			if (vma->vm_ops) {
				if (likely(vma->vm_ops->fault))
					return do_linear_fault(mm, vma, address,
						pte, pmd, flags, entry);
			}
			return do_anonymous_page(mm, vma, address,
						 pte, pmd, flags);
		}
		if (pte_file(entry))
			return do_nonlinear_fault(mm, vma, address,
					pte, pmd, flags, entry);
		return do_swap_page(mm, vma, address,
					pte, pmd, flags, entry);
	}

	ptl = pte_lockptr(mm, pmd);
	spin_lock(ptl);
	if (unlikely(!pte_same(*pte, entry)))
		goto unlock;
	if (flags & FAULT_FLAG_WRITE) {
		if (!pte_write(entry))
			return do_wp_page(mm, vma, address,
					pte, pmd, ptl, entry);
		entry = pte_mkdirty(entry);
	}
	entry = pte_mkyoung(entry);
	if (ptep_set_access_flags(vma, address, pte, entry, flags & FAULT_FLAG_WRITE)) {
		update_mmu_cache(vma, address, pte);
	} else {
		/*
		 * This is needed only for protection faults but the arch code
		 * is not yet telling us if this is a protection fault or not.
		 * This still avoids useless tlb flushes for .text page faults
		 * with threads.
		 */
		if (flags & FAULT_FLAG_WRITE)
			flush_tlb_fix_spurious_fault(vma, address);
	}
unlock:
	pte_unmap_unlock(pte, ptl);
	return 0;
}

/*
 * By the time we get here, we already hold the mm semaphore
 */
int handle_mm_fault(struct mm_struct *mm, struct vm_area_struct *vma,
		unsigned long address, unsigned int flags)
{
	pgd_t *pgd;
	pud_t *pud;
	pmd_t *pmd;
	pte_t *pte;

	__set_current_state(TASK_RUNNING);

	count_vm_event(PGFAULT);

	/* do counter updates before entering really critical section. */
	check_sync_rss_stat(current);

	if (unlikely(is_vm_hugetlb_page(vma)))
		return hugetlb_fault(mm, vma, address, flags);

	pgd = pgd_offset(mm, address);
	pud = pud_alloc(mm, pgd, address);
	if (!pud)
		return VM_FAULT_OOM;
	pmd = pmd_alloc(mm, pud, address);
	if (!pmd)
		return VM_FAULT_OOM;
	if (pmd_none(*pmd) && transparent_hugepage_enabled(vma)) {
		if (!vma->vm_ops)
			return do_huge_pmd_anonymous_page(mm, vma, address,
							  pmd, flags);
	} else {
		pmd_t orig_pmd = *pmd;
		barrier();
		if (pmd_trans_huge(orig_pmd)) {
			if (flags & FAULT_FLAG_WRITE &&
			    !pmd_write(orig_pmd) &&
			    !pmd_trans_splitting(orig_pmd))
				return do_huge_pmd_wp_page(mm, vma, address,
							   pmd, orig_pmd);
			return 0;
		}
	}

	/*
	 * Use __pte_alloc instead of pte_alloc_map, because we can't
	 * run pte_offset_map on the pmd, if an huge pmd could
	 * materialize from under us from a different thread.
	 */
	if (unlikely(pmd_none(*pmd)) && __pte_alloc(mm, vma, pmd, address))
		return VM_FAULT_OOM;
	/* if an huge pmd materialized from under us just retry later */
	if (unlikely(pmd_trans_huge(*pmd)))
		return 0;
	/*
	 * A regular pmd is established and it can't morph into a huge pmd
	 * from under us anymore at this point because we hold the mmap_sem
	 * read mode and khugepaged takes it in write mode. So now it's
	 * safe to run pte_offset_map().
	 */
	pte = pte_offset_map(pmd, address);

	return handle_pte_fault(mm, vma, address, pte, pmd, flags);
}

#ifndef __PAGETABLE_PUD_FOLDED
/*
 * Allocate page upper directory.
 * We've already handled the fast-path in-line.
 */
int __pud_alloc(struct mm_struct *mm, pgd_t *pgd, unsigned long address)
{
	pud_t *new = pud_alloc_one(mm, address);
	if (!new)
		return -ENOMEM;

	smp_wmb(); /* See comment in __pte_alloc */

	spin_lock(&mm->page_table_lock);
	if (pgd_present(*pgd))		/* Another has populated it */
		pud_free(mm, new);
	else
		pgd_populate(mm, pgd, new);
	spin_unlock(&mm->page_table_lock);
	return 0;
}
#endif /* __PAGETABLE_PUD_FOLDED */

#ifndef __PAGETABLE_PMD_FOLDED
/*
 * Allocate page middle directory.
 * We've already handled the fast-path in-line.
 */
int __pmd_alloc(struct mm_struct *mm, pud_t *pud, unsigned long address)
{
	pmd_t *new = pmd_alloc_one(mm, address);
	if (!new)
		return -ENOMEM;

	smp_wmb(); /* See comment in __pte_alloc */

	spin_lock(&mm->page_table_lock);
#ifndef __ARCH_HAS_4LEVEL_HACK
	if (pud_present(*pud))		/* Another has populated it */
		pmd_free(mm, new);
	else
		pud_populate(mm, pud, new);
#else
	if (pgd_present(*pud))		/* Another has populated it */
		pmd_free(mm, new);
	else
		pgd_populate(mm, pud, new);
#endif /* __ARCH_HAS_4LEVEL_HACK */
	spin_unlock(&mm->page_table_lock);
	return 0;
}
#endif /* __PAGETABLE_PMD_FOLDED */

int make_pages_present(unsigned long addr, unsigned long end)
{
	int ret, len, write;
	struct vm_area_struct * vma;

	vma = find_vma(current->mm, addr);
	if (!vma)
		return -ENOMEM;
	/*
	 * We want to touch writable mappings with a write fault in order
	 * to break COW, except for shared mappings because these don't COW
	 * and we would not want to dirty them for nothing.
	 */
	write = (vma->vm_flags & (VM_WRITE | VM_SHARED)) == VM_WRITE;
	BUG_ON(addr >= end);
	BUG_ON(end > vma->vm_end);
	len = DIV_ROUND_UP(end, PAGE_SIZE) - addr/PAGE_SIZE;
	ret = get_user_pages(current, current->mm, addr,
			len, write, 0, NULL, NULL);
	if (ret < 0)
		return ret;
	return ret == len ? 0 : -EFAULT;
}

#if !defined(__HAVE_ARCH_GATE_AREA)

#if defined(AT_SYSINFO_EHDR)
static struct vm_area_struct gate_vma;

static int __init gate_vma_init(void)
{
	gate_vma.vm_mm = NULL;
	gate_vma.vm_start = FIXADDR_USER_START;
	gate_vma.vm_end = FIXADDR_USER_END;
	gate_vma.vm_flags = VM_READ | VM_MAYREAD | VM_EXEC | VM_MAYEXEC;
	gate_vma.vm_page_prot = __P101;
	/*
	 * Make sure the vDSO gets into every core dump.
	 * Dumping its contents makes post-mortem fully interpretable later
	 * without matching up the same kernel and hardware config to see
	 * what PC values meant.
	 */
	gate_vma.vm_flags |= VM_ALWAYSDUMP;
	return 0;
}
__initcall(gate_vma_init);
#endif

struct vm_area_struct *get_gate_vma(struct mm_struct *mm)
{
#ifdef AT_SYSINFO_EHDR
	return &gate_vma;
#else
	return NULL;
#endif
}

int in_gate_area_no_mm(unsigned long addr)
{
#ifdef AT_SYSINFO_EHDR
	if ((addr >= FIXADDR_USER_START) && (addr < FIXADDR_USER_END))
		return 1;
#endif
	return 0;
}

#endif	/* __HAVE_ARCH_GATE_AREA */

static int __follow_pte(struct mm_struct *mm, unsigned long address,
		pte_t **ptepp, spinlock_t **ptlp)
{
	pgd_t *pgd;
	pud_t *pud;
	pmd_t *pmd;
	pte_t *ptep;

	pgd = pgd_offset(mm, address);
	if (pgd_none(*pgd) || unlikely(pgd_bad(*pgd)))
		goto out;

	pud = pud_offset(pgd, address);
	if (pud_none(*pud) || unlikely(pud_bad(*pud)))
		goto out;

	pmd = pmd_offset(pud, address);
	VM_BUG_ON(pmd_trans_huge(*pmd));
	if (pmd_none(*pmd) || unlikely(pmd_bad(*pmd)))
		goto out;

	/* We cannot handle huge page PFN maps. Luckily they don't exist. */
	if (pmd_huge(*pmd))
		goto out;

	ptep = pte_offset_map_lock(mm, pmd, address, ptlp);
	if (!ptep)
		goto out;
	if (!pte_present(*ptep))
		goto unlock;
	*ptepp = ptep;
	return 0;
unlock:
	pte_unmap_unlock(ptep, *ptlp);
out:
	return -EINVAL;
}

static inline int follow_pte(struct mm_struct *mm, unsigned long address,
			     pte_t **ptepp, spinlock_t **ptlp)
{
	int res;

	/* (void) is needed to make gcc happy */
	(void) __cond_lock(*ptlp,
			   !(res = __follow_pte(mm, address, ptepp, ptlp)));
	return res;
}

/**
 * follow_pfn - look up PFN at a user virtual address
 * @vma: memory mapping
 * @address: user virtual address
 * @pfn: location to store found PFN
 *
 * Only IO mappings and raw PFN mappings are allowed.
 *
 * Returns zero and the pfn at @pfn on success, -ve otherwise.
 */
int follow_pfn(struct vm_area_struct *vma, unsigned long address,
	unsigned long *pfn)
{
	int ret = -EINVAL;
	spinlock_t *ptl;
	pte_t *ptep;

	if (!(vma->vm_flags & (VM_IO | VM_PFNMAP)))
		return ret;

	ret = follow_pte(vma->vm_mm, address, &ptep, &ptl);
	if (ret)
		return ret;
	*pfn = pte_pfn(*ptep);
	pte_unmap_unlock(ptep, ptl);
	return 0;
}
EXPORT_SYMBOL(follow_pfn);

#ifdef CONFIG_HAVE_IOREMAP_PROT
int follow_phys(struct vm_area_struct *vma,
		unsigned long address, unsigned int flags,
		unsigned long *prot, resource_size_t *phys)
{
	int ret = -EINVAL;
	pte_t *ptep, pte;
	spinlock_t *ptl;

	if (!(vma->vm_flags & (VM_IO | VM_PFNMAP)))
		goto out;

	if (follow_pte(vma->vm_mm, address, &ptep, &ptl))
		goto out;
	pte = *ptep;

	if ((flags & FOLL_WRITE) && !pte_write(pte))
		goto unlock;

	*prot = pgprot_val(pte_pgprot(pte));
	*phys = (resource_size_t)pte_pfn(pte) << PAGE_SHIFT;

	ret = 0;
unlock:
	pte_unmap_unlock(ptep, ptl);
out:
	return ret;
}

int generic_access_phys(struct vm_area_struct *vma, unsigned long addr,
			void *buf, int len, int write)
{
	resource_size_t phys_addr;
	unsigned long prot = 0;
	void __iomem *maddr;
	int offset = addr & (PAGE_SIZE-1);

	if (follow_phys(vma, addr, write, &prot, &phys_addr))
		return -EINVAL;

	maddr = ioremap_prot(phys_addr, PAGE_SIZE, prot);
	if (write)
		memcpy_toio(maddr + offset, buf, len);
	else
		memcpy_fromio(buf, maddr + offset, len);
	iounmap(maddr);

	return len;
}
#endif

/*
 * Access another process' address space as given in mm.  If non-NULL, use the
 * given task for page fault accounting.
 */
static int __access_remote_vm(struct task_struct *tsk, struct mm_struct *mm,
		unsigned long addr, void *buf, int len, int write)
{
	struct vm_area_struct *vma;
	void *old_buf = buf;

	down_read(&mm->mmap_sem);
	/* ignore errors, just check how much was successfully transferred */
	while (len) {
		int bytes, ret, offset;
		void *maddr;
		struct page *page = NULL;

		ret = get_user_pages(tsk, mm, addr, 1,
				write, 1, &page, &vma);
		if (ret <= 0) {
			/*
			 * Check if this is a VM_IO | VM_PFNMAP VMA, which
			 * we can access using slightly different code.
			 */
#ifdef CONFIG_HAVE_IOREMAP_PROT
			vma = find_vma(mm, addr);
			if (!vma || vma->vm_start > addr)
				break;
			if (vma->vm_ops && vma->vm_ops->access)
				ret = vma->vm_ops->access(vma, addr, buf,
							  len, write);
			if (ret <= 0)
#endif
				break;
			bytes = ret;
		} else {
			bytes = len;
			offset = addr & (PAGE_SIZE-1);
			if (bytes > PAGE_SIZE-offset)
				bytes = PAGE_SIZE-offset;

			maddr = kmap(page);
			if (write) {
				copy_to_user_page(vma, page, addr,
						  maddr + offset, buf, bytes);
				set_page_dirty_lock(page);
			} else {
				copy_from_user_page(vma, page, addr,
						    buf, maddr + offset, bytes);
			}
			kunmap(page);
			page_cache_release(page);
		}
		len -= bytes;
		buf += bytes;
		addr += bytes;
	}
	up_read(&mm->mmap_sem);

	return buf - old_buf;
}

/**
 * access_remote_vm - access another process' address space
 * @mm:		the mm_struct of the target address space
 * @addr:	start address to access
 * @buf:	source or destination buffer
 * @len:	number of bytes to transfer
 * @write:	whether the access is a write
 *
 * The caller must hold a reference on @mm.
 */
int access_remote_vm(struct mm_struct *mm, unsigned long addr,
		void *buf, int len, int write)
{
	return __access_remote_vm(NULL, mm, addr, buf, len, write);
}

/*
 * Access another process' address space.
 * Source/target buffer must be kernel space,
 * Do not walk the page table directly, use get_user_pages
 */
int access_process_vm(struct task_struct *tsk, unsigned long addr,
		void *buf, int len, int write)
{
	struct mm_struct *mm;
	int ret;

	mm = get_task_mm(tsk);
	if (!mm)
		return 0;

	ret = __access_remote_vm(tsk, mm, addr, buf, len, write);
	mmput(mm);

	return ret;
}

/*
 * Print the name of a VMA.
 */
void print_vma_addr(char *prefix, unsigned long ip)
{
	struct mm_struct *mm = current->mm;
	struct vm_area_struct *vma;

	/*
	 * Do not print if we are in atomic
	 * contexts (in exception stacks, etc.):
	 */
	if (preempt_count())
		return;

	down_read(&mm->mmap_sem);
	vma = find_vma(mm, ip);
	if (vma && vma->vm_file) {
		struct file *f = vma->vm_file;
		char *buf = (char *)__get_free_page(GFP_KERNEL);
		if (buf) {
			char *p, *s;

			p = d_path(&f->f_path, buf, PAGE_SIZE);
			if (IS_ERR(p))
				p = "?";
			s = strrchr(p, '/');
			if (s)
				p = s+1;
			printk("%s%s[%lx+%lx]", prefix, p,
					vma->vm_start,
					vma->vm_end - vma->vm_start);
			free_page((unsigned long)buf);
		}
	}
	up_read(&current->mm->mmap_sem);
}

#ifdef CONFIG_PROVE_LOCKING
void might_fault(void)
{
	/*
	 * Some code (nfs/sunrpc) uses socket ops on kernel memory while
	 * holding the mmap_sem, this is safe because kernel memory doesn't
	 * get paged out, therefore we'll never actually fault, and the
	 * below annotations will generate false positives.
	 */
	if (segment_eq(get_fs(), KERNEL_DS))
		return;

	might_sleep();
	/*
	 * it would be nicer only to annotate paths which are not under
	 * pagefault_disable, however that requires a larger audit and
	 * providing helpers like get_user_atomic.
	 */
	if (!in_atomic() && current->mm)
		might_lock_read(&current->mm->mmap_sem);
}
EXPORT_SYMBOL(might_fault);
#endif

#if defined(CONFIG_TRANSPARENT_HUGEPAGE) || defined(CONFIG_HUGETLBFS)
static void clear_gigantic_page(struct page *page,
				unsigned long addr,
				unsigned int pages_per_huge_page)
{
	int i;
	struct page *p = page;

	might_sleep();
	for (i = 0; i < pages_per_huge_page;
	     i++, p = mem_map_next(p, page, i)) {
		cond_resched();
		clear_user_highpage(p, addr + i * PAGE_SIZE);
	}
}
void clear_huge_page(struct page *page,
		     unsigned long addr, unsigned int pages_per_huge_page)
{
	int i;

	if (unlikely(pages_per_huge_page > MAX_ORDER_NR_PAGES)) {
		clear_gigantic_page(page, addr, pages_per_huge_page);
		return;
	}

	might_sleep();
	for (i = 0; i < pages_per_huge_page; i++) {
		cond_resched();
		clear_user_highpage(page + i, addr + i * PAGE_SIZE);
	}
}

static void copy_user_gigantic_page(struct page *dst, struct page *src,
				    unsigned long addr,
				    struct vm_area_struct *vma,
				    unsigned int pages_per_huge_page)
{
	int i;
	struct page *dst_base = dst;
	struct page *src_base = src;

	for (i = 0; i < pages_per_huge_page; ) {
		cond_resched();
		copy_user_highpage(dst, src, addr + i*PAGE_SIZE, vma);

		i++;
		dst = mem_map_next(dst, dst_base, i);
		src = mem_map_next(src, src_base, i);
	}
}

void copy_user_huge_page(struct page *dst, struct page *src,
			 unsigned long addr, struct vm_area_struct *vma,
			 unsigned int pages_per_huge_page)
{
	int i;

	if (unlikely(pages_per_huge_page > MAX_ORDER_NR_PAGES)) {
		copy_user_gigantic_page(dst, src, addr, vma,
					pages_per_huge_page);
		return;
	}

	might_sleep();
	for (i = 0; i < pages_per_huge_page; i++) {
		cond_resched();
		copy_user_highpage(dst + i, src + i, addr + i*PAGE_SIZE, vma);
	}
}
#endif /* CONFIG_TRANSPARENT_HUGEPAGE || CONFIG_HUGETLBFS */<|MERGE_RESOLUTION|>--- conflicted
+++ resolved
@@ -1428,13 +1428,6 @@
 
 static inline int stack_guard_page(struct vm_area_struct *vma, unsigned long addr)
 {
-<<<<<<< HEAD
-	return (vma->vm_flags & VM_GROWSDOWN) &&
-		(vma->vm_start == addr) &&
-		!vma_stack_continue(vma->vm_prev, addr);
-}
-
-=======
 	return stack_guard_page_start(vma, addr) ||
 	       stack_guard_page_end(vma, addr+PAGE_SIZE);
 }
@@ -1488,7 +1481,6 @@
  * instead of __get_user_pages. __get_user_pages should be used only if
  * you need some special @gup_flags.
  */
->>>>>>> ab799a3f
 int __get_user_pages(struct task_struct *tsk, struct mm_struct *mm,
 		     unsigned long start, int nr_pages, unsigned int gup_flags,
 		     struct page **pages, struct vm_area_struct **vmas,
@@ -1542,11 +1534,7 @@
 				pte_unmap(pte);
 				return i ? : -EFAULT;
 			}
-<<<<<<< HEAD
-			vma = get_gate_vma(tsk);
-=======
 			vma = get_gate_vma(mm);
->>>>>>> ab799a3f
 			if (pages) {
 				struct page *page;
 
@@ -1599,12 +1587,6 @@
 					&start, &nr_pages, i, gup_flags);
 			continue;
 		}
-
-		/*
-		 * For mlock, just skip the stack guard page.
-		 */
-		if ((gup_flags & FOLL_MLOCK) && stack_guard_page(vma, start))
-			goto next_page;
 
 		do {
 			struct page *page;
