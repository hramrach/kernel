/*
 *  linux/mm/memory.c
 *
 *  Copyright (C) 1991, 1992, 1993, 1994  Linus Torvalds
 */

/*
 * demand-loading started 01.12.91 - seems it is high on the list of
 * things wanted, and it should be easy to implement. - Linus
 */

/*
 * Ok, demand-loading was easy, shared pages a little bit tricker. Shared
 * pages started 02.12.91, seems to work. - Linus.
 *
 * Tested sharing by executing about 30 /bin/sh: under the old kernel it
 * would have taken more than the 6M I have free, but it worked well as
 * far as I could see.
 *
 * Also corrected some "invalidate()"s - I wasn't doing enough of them.
 */

/*
 * Real VM (paging to/from disk) started 18.12.91. Much more work and
 * thought has to go into this. Oh, well..
 * 19.12.91  -  works, somewhat. Sometimes I get faults, don't know why.
 *		Found it. Everything seems to work now.
 * 20.12.91  -  Ok, making the swap-device changeable like the root.
 */

/*
 * 05.04.94  -  Multi-page memory management added for v1.1.
 * 		Idea by Alex Bligh (alex@cconcepts.co.uk)
 *
 * 16.07.99  -  Support of BIGMEM added by Gerhard Wichert, Siemens AG
 *		(Gerhard.Wichert@pdb.siemens.de)
 *
 * Aug/Sep 2004 Changed to four level page tables (Andi Kleen)
 */

#include <linux/kernel_stat.h>
#include <linux/mm.h>
#include <linux/hugetlb.h>
#include <linux/mman.h>
#include <linux/swap.h>
#include <linux/highmem.h>
#include <linux/pagemap.h>
#include <linux/rmap.h>
#include <linux/module.h>
#include <linux/delayacct.h>
#include <linux/init.h>
#include <linux/writeback.h>
#include <linux/memcontrol.h>

#include <asm/pgalloc.h>
#include <asm/uaccess.h>
#include <asm/tlb.h>
#include <asm/tlbflush.h>
#include <asm/pgtable.h>

#include <linux/swapops.h>
#include <linux/elf.h>

#ifndef CONFIG_NEED_MULTIPLE_NODES
/* use the per-pgdat data instead for discontigmem - mbligh */
unsigned long max_mapnr;
struct page *mem_map;

EXPORT_SYMBOL(max_mapnr);
EXPORT_SYMBOL(mem_map);
#endif

unsigned long num_physpages;
/*
 * A number of key systems in x86 including ioremap() rely on the assumption
 * that high_memory defines the upper bound on direct map memory, then end
 * of ZONE_NORMAL.  Under CONFIG_DISCONTIG this means that max_low_pfn and
 * highstart_pfn must be the same; there must be no gap between ZONE_NORMAL
 * and ZONE_HIGHMEM.
 */
void * high_memory;

EXPORT_SYMBOL(num_physpages);
EXPORT_SYMBOL(high_memory);

/*
 * Randomize the address space (stacks, mmaps, brk, etc.).
 *
 * ( When CONFIG_COMPAT_BRK=y we exclude brk from randomization,
 *   as ancient (libc5 based) binaries can segfault. )
 */
int randomize_va_space __read_mostly =
#ifdef CONFIG_COMPAT_BRK
					1;
#else
					2;
#endif

static int __init disable_randmaps(char *s)
{
	randomize_va_space = 0;
	return 1;
}
__setup("norandmaps", disable_randmaps);


/*
 * If a p?d_bad entry is found while walking page tables, report
 * the error, before resetting entry to p?d_none.  Usually (but
 * very seldom) called out from the p?d_none_or_clear_bad macros.
 */

void pgd_clear_bad(pgd_t *pgd)
{
	pgd_ERROR(*pgd);
	pgd_clear(pgd);
}

void pud_clear_bad(pud_t *pud)
{
	pud_ERROR(*pud);
	pud_clear(pud);
}

void pmd_clear_bad(pmd_t *pmd)
{
	pmd_ERROR(*pmd);
	pmd_clear(pmd);
}

/*
 * Note: this doesn't free the actual pages themselves. That
 * has been handled earlier when unmapping all the memory regions.
 */
static void free_pte_range(struct mmu_gather *tlb, pmd_t *pmd)
{
	pgtable_t token = pmd_pgtable(*pmd);
	pmd_clear(pmd);
	pte_free_tlb(tlb, token);
	tlb->mm->nr_ptes--;
}

static inline void free_pmd_range(struct mmu_gather *tlb, pud_t *pud,
				unsigned long addr, unsigned long end,
				unsigned long floor, unsigned long ceiling)
{
	pmd_t *pmd;
	unsigned long next;
	unsigned long start;

	start = addr;
	pmd = pmd_offset(pud, addr);
	do {
		next = pmd_addr_end(addr, end);
		if (pmd_none_or_clear_bad(pmd))
			continue;
		free_pte_range(tlb, pmd);
	} while (pmd++, addr = next, addr != end);

	start &= PUD_MASK;
	if (start < floor)
		return;
	if (ceiling) {
		ceiling &= PUD_MASK;
		if (!ceiling)
			return;
	}
	if (end - 1 > ceiling - 1)
		return;

	pmd = pmd_offset(pud, start);
	pud_clear(pud);
	pmd_free_tlb(tlb, pmd);
}

static inline void free_pud_range(struct mmu_gather *tlb, pgd_t *pgd,
				unsigned long addr, unsigned long end,
				unsigned long floor, unsigned long ceiling)
{
	pud_t *pud;
	unsigned long next;
	unsigned long start;

	start = addr;
	pud = pud_offset(pgd, addr);
	do {
		next = pud_addr_end(addr, end);
		if (pud_none_or_clear_bad(pud))
			continue;
		free_pmd_range(tlb, pud, addr, next, floor, ceiling);
	} while (pud++, addr = next, addr != end);

	start &= PGDIR_MASK;
	if (start < floor)
		return;
	if (ceiling) {
		ceiling &= PGDIR_MASK;
		if (!ceiling)
			return;
	}
	if (end - 1 > ceiling - 1)
		return;

	pud = pud_offset(pgd, start);
	pgd_clear(pgd);
	pud_free_tlb(tlb, pud);
}

/*
 * This function frees user-level page tables of a process.
 *
 * Must be called with pagetable lock held.
 */
void free_pgd_range(struct mmu_gather **tlb,
			unsigned long addr, unsigned long end,
			unsigned long floor, unsigned long ceiling)
{
	pgd_t *pgd;
	unsigned long next;
	unsigned long start;

	/*
	 * The next few lines have given us lots of grief...
	 *
	 * Why are we testing PMD* at this top level?  Because often
	 * there will be no work to do at all, and we'd prefer not to
	 * go all the way down to the bottom just to discover that.
	 *
	 * Why all these "- 1"s?  Because 0 represents both the bottom
	 * of the address space and the top of it (using -1 for the
	 * top wouldn't help much: the masks would do the wrong thing).
	 * The rule is that addr 0 and floor 0 refer to the bottom of
	 * the address space, but end 0 and ceiling 0 refer to the top
	 * Comparisons need to use "end - 1" and "ceiling - 1" (though
	 * that end 0 case should be mythical).
	 *
	 * Wherever addr is brought up or ceiling brought down, we must
	 * be careful to reject "the opposite 0" before it confuses the
	 * subsequent tests.  But what about where end is brought down
	 * by PMD_SIZE below? no, end can't go down to 0 there.
	 *
	 * Whereas we round start (addr) and ceiling down, by different
	 * masks at different levels, in order to test whether a table
	 * now has no other vmas using it, so can be freed, we don't
	 * bother to round floor or end up - the tests don't need that.
	 */

	addr &= PMD_MASK;
	if (addr < floor) {
		addr += PMD_SIZE;
		if (!addr)
			return;
	}
	if (ceiling) {
		ceiling &= PMD_MASK;
		if (!ceiling)
			return;
	}
	if (end - 1 > ceiling - 1)
		end -= PMD_SIZE;
	if (addr > end - 1)
		return;

	start = addr;
	pgd = pgd_offset((*tlb)->mm, addr);
	do {
		next = pgd_addr_end(addr, end);
		if (pgd_none_or_clear_bad(pgd))
			continue;
		free_pud_range(*tlb, pgd, addr, next, floor, ceiling);
	} while (pgd++, addr = next, addr != end);
}

void free_pgtables(struct mmu_gather **tlb, struct vm_area_struct *vma,
		unsigned long floor, unsigned long ceiling)
{
	while (vma) {
		struct vm_area_struct *next = vma->vm_next;
		unsigned long addr = vma->vm_start;

		/*
		 * Hide vma from rmap and vmtruncate before freeing pgtables
		 */
		anon_vma_unlink(vma);
		unlink_file_vma(vma);

		if (is_vm_hugetlb_page(vma)) {
			hugetlb_free_pgd_range(tlb, addr, vma->vm_end,
				floor, next? next->vm_start: ceiling);
		} else {
			/*
			 * Optimization: gather nearby vmas into one call down
			 */
			while (next && next->vm_start <= vma->vm_end + PMD_SIZE
			       && !is_vm_hugetlb_page(next)) {
				vma = next;
				next = vma->vm_next;
				anon_vma_unlink(vma);
				unlink_file_vma(vma);
			}
			free_pgd_range(tlb, addr, vma->vm_end,
				floor, next? next->vm_start: ceiling);
		}
		vma = next;
	}
}

int __pte_alloc(struct mm_struct *mm, pmd_t *pmd, unsigned long address)
{
	pgtable_t new = pte_alloc_one(mm, address);
	if (!new)
		return -ENOMEM;

	/*
	 * Ensure all pte setup (eg. pte page lock and page clearing) are
	 * visible before the pte is made visible to other CPUs by being
	 * put into page tables.
	 *
	 * The other side of the story is the pointer chasing in the page
	 * table walking code (when walking the page table without locking;
	 * ie. most of the time). Fortunately, these data accesses consist
	 * of a chain of data-dependent loads, meaning most CPUs (alpha
	 * being the notable exception) will already guarantee loads are
	 * seen in-order. See the alpha page table accessors for the
	 * smp_read_barrier_depends() barriers in page table walking code.
	 */
	smp_wmb(); /* Could be smp_wmb__xxx(before|after)_spin_lock */

	spin_lock(&mm->page_table_lock);
	if (!pmd_present(*pmd)) {	/* Has another populated it ? */
		mm->nr_ptes++;
		pmd_populate(mm, pmd, new);
		new = NULL;
	}
	spin_unlock(&mm->page_table_lock);
	if (new)
		pte_free(mm, new);
	return 0;
}

int __pte_alloc_kernel(pmd_t *pmd, unsigned long address)
{
	pte_t *new = pte_alloc_one_kernel(&init_mm, address);
	if (!new)
		return -ENOMEM;

	smp_wmb(); /* See comment in __pte_alloc */

	spin_lock(&init_mm.page_table_lock);
	if (!pmd_present(*pmd)) {	/* Has another populated it ? */
		pmd_populate_kernel(&init_mm, pmd, new);
		new = NULL;
	}
	spin_unlock(&init_mm.page_table_lock);
	if (new)
		pte_free_kernel(&init_mm, new);
	return 0;
}

static inline void add_mm_rss(struct mm_struct *mm, int file_rss, int anon_rss)
{
	if (file_rss)
		add_mm_counter(mm, file_rss, file_rss);
	if (anon_rss)
		add_mm_counter(mm, anon_rss, anon_rss);
}

/*
 * This function is called to print an error when a bad pte
 * is found. For example, we might have a PFN-mapped pte in
 * a region that doesn't allow it.
 *
 * The calling function must still handle the error.
 */
void print_bad_pte(struct vm_area_struct *vma, pte_t pte, unsigned long vaddr)
{
	printk(KERN_ERR "Bad pte = %08llx, process = %s, "
			"vm_flags = %lx, vaddr = %lx\n",
		(long long)pte_val(pte),
		(vma->vm_mm == current->mm ? current->comm : "???"),
		vma->vm_flags, vaddr);
	dump_stack();
}

static inline int is_cow_mapping(unsigned int flags)
{
	return (flags & (VM_SHARED | VM_MAYWRITE)) == VM_MAYWRITE;
}

/*
 * vm_normal_page -- This function gets the "struct page" associated with a pte.
 *
 * "Special" mappings do not wish to be associated with a "struct page" (either
 * it doesn't exist, or it exists but they don't want to touch it). In this
 * case, NULL is returned here. "Normal" mappings do have a struct page.
 *
 * There are 2 broad cases. Firstly, an architecture may define a pte_special()
 * pte bit, in which case this function is trivial. Secondly, an architecture
 * may not have a spare pte bit, which requires a more complicated scheme,
 * described below.
 *
 * A raw VM_PFNMAP mapping (ie. one that is not COWed) is always considered a
 * special mapping (even if there are underlying and valid "struct pages").
 * COWed pages of a VM_PFNMAP are always normal.
 *
 * The way we recognize COWed pages within VM_PFNMAP mappings is through the
 * rules set up by "remap_pfn_range()": the vma will have the VM_PFNMAP bit
 * set, and the vm_pgoff will point to the first PFN mapped: thus every special
 * mapping will always honor the rule
 *
 *	pfn_of_page == vma->vm_pgoff + ((addr - vma->vm_start) >> PAGE_SHIFT)
 *
 * And for normal mappings this is false.
 *
 * This restricts such mappings to be a linear translation from virtual address
 * to pfn. To get around this restriction, we allow arbitrary mappings so long
 * as the vma is not a COW mapping; in that case, we know that all ptes are
 * special (because none can have been COWed).
 *
 *
 * In order to support COW of arbitrary special mappings, we have VM_MIXEDMAP.
 *
 * VM_MIXEDMAP mappings can likewise contain memory with or without "struct
 * page" backing, however the difference is that _all_ pages with a struct
 * page (that is, those where pfn_valid is true) are refcounted and considered
 * normal pages by the VM. The disadvantage is that pages are refcounted
 * (which can be slower and simply not an option for some PFNMAP users). The
 * advantage is that we don't have to follow the strict linearity rule of
 * PFNMAP mappings in order to support COWable mappings.
 *
 */
#ifdef __HAVE_ARCH_PTE_SPECIAL
# define HAVE_PTE_SPECIAL 1
#else
# define HAVE_PTE_SPECIAL 0
#endif
struct page *vm_normal_page(struct vm_area_struct *vma, unsigned long addr,
				pte_t pte)
{
	unsigned long pfn;

	if (HAVE_PTE_SPECIAL) {
		if (likely(!pte_special(pte))) {
			VM_BUG_ON(!pfn_valid(pte_pfn(pte)));
			return pte_page(pte);
		}
		VM_BUG_ON(!(vma->vm_flags & (VM_PFNMAP | VM_MIXEDMAP)));
		return NULL;
	}

<<<<<<< HEAD
#if defined(CONFIG_XEN) && defined(CONFIG_X86)
	/* XEN: Covers user-space grant mappings (even of local pages). */
	if (unlikely(vma->vm_flags & VM_FOREIGN))
		return NULL;
#endif

#if defined(CONFIG_DEBUG_VM) || defined(CONFIG_XEN)
	/*
	 * Add some anal sanity checks for now. Eventually,
	 * we should just do "return pfn_to_page(pfn)", but
	 * in the meantime we check that we get a valid pfn,
	 * and that the resulting page looks ok.
	 */
	if (unlikely(!pfn_valid(pfn))) {
#ifdef CONFIG_XEN
		if (!(vma->vm_flags & VM_RESERVED))
#endif
			print_bad_pte(vma, pte, addr);
		return NULL;
=======
	/* !HAVE_PTE_SPECIAL case follows: */

	pfn = pte_pfn(pte);

	if (unlikely(vma->vm_flags & (VM_PFNMAP|VM_MIXEDMAP))) {
		if (vma->vm_flags & VM_MIXEDMAP) {
			if (!pfn_valid(pfn))
				return NULL;
			goto out;
		} else {
			unsigned long off;
			off = (addr - vma->vm_start) >> PAGE_SHIFT;
			if (pfn == vma->vm_pgoff + off)
				return NULL;
			if (!is_cow_mapping(vma->vm_flags))
				return NULL;
		}
>>>>>>> 28ffb5d3
	}

	VM_BUG_ON(!pfn_valid(pfn));

	/*
	 * NOTE! We still have PageReserved() pages in the page tables.
	 *
	 * eg. VDSO mappings can cause them to exist.
	 */
out:
	return pfn_to_page(pfn);
}

/*
 * copy one vm_area from one task to the other. Assumes the page tables
 * already present in the new task to be cleared in the whole range
 * covered by this vma.
 */

static inline void
copy_one_pte(struct mm_struct *dst_mm, struct mm_struct *src_mm,
		pte_t *dst_pte, pte_t *src_pte, struct vm_area_struct *vma,
		unsigned long addr, int *rss)
{
	unsigned long vm_flags = vma->vm_flags;
	pte_t pte = *src_pte;
	struct page *page;

	/* pte contains position in swap or file, so copy. */
	if (unlikely(!pte_present(pte))) {
		if (!pte_file(pte)) {
			swp_entry_t entry = pte_to_swp_entry(pte);

			swap_duplicate(entry);
			/* make sure dst_mm is on swapoff's mmlist. */
			if (unlikely(list_empty(&dst_mm->mmlist))) {
				spin_lock(&mmlist_lock);
				if (list_empty(&dst_mm->mmlist))
					list_add(&dst_mm->mmlist,
						 &src_mm->mmlist);
				spin_unlock(&mmlist_lock);
			}
			if (is_write_migration_entry(entry) &&
					is_cow_mapping(vm_flags)) {
				/*
				 * COW mappings require pages in both parent
				 * and child to be set to read.
				 */
				make_migration_entry_read(&entry);
				pte = swp_entry_to_pte(entry);
				set_pte_at(src_mm, addr, src_pte, pte);
			}
		}
		goto out_set_pte;
	}

	/*
	 * If it's a COW mapping, write protect it both
	 * in the parent and the child
	 */
	if (is_cow_mapping(vm_flags)) {
		ptep_set_wrprotect(src_mm, addr, src_pte);
		pte = pte_wrprotect(pte);
	}

	/*
	 * If it's a shared mapping, mark it clean in
	 * the child
	 */
	if (vm_flags & VM_SHARED)
		pte = pte_mkclean(pte);
	pte = pte_mkold(pte);

	page = vm_normal_page(vma, addr, pte);
	if (page) {
		get_page(page);
		page_dup_rmap(page, vma, addr);
		rss[!!PageAnon(page)]++;
	}

out_set_pte:
	set_pte_at(dst_mm, addr, dst_pte, pte);
}

static int copy_pte_range(struct mm_struct *dst_mm, struct mm_struct *src_mm,
		pmd_t *dst_pmd, pmd_t *src_pmd, struct vm_area_struct *vma,
		unsigned long addr, unsigned long end)
{
	pte_t *src_pte, *dst_pte;
	spinlock_t *src_ptl, *dst_ptl;
	int progress = 0;
	int rss[2];

again:
	rss[1] = rss[0] = 0;
	dst_pte = pte_alloc_map_lock(dst_mm, dst_pmd, addr, &dst_ptl);
	if (!dst_pte)
		return -ENOMEM;
	src_pte = pte_offset_map_nested(src_pmd, addr);
	src_ptl = pte_lockptr(src_mm, src_pmd);
	spin_lock_nested(src_ptl, SINGLE_DEPTH_NESTING);
	arch_enter_lazy_mmu_mode();

	do {
		/*
		 * We are holding two locks at this point - either of them
		 * could generate latencies in another task on another CPU.
		 */
		if (progress >= 32) {
			progress = 0;
			if (need_resched() ||
			    spin_needbreak(src_ptl) || spin_needbreak(dst_ptl))
				break;
		}
		if (pte_none(*src_pte)) {
			progress++;
			continue;
		}
		copy_one_pte(dst_mm, src_mm, dst_pte, src_pte, vma, addr, rss);
		progress += 8;
	} while (dst_pte++, src_pte++, addr += PAGE_SIZE, addr != end);

	arch_leave_lazy_mmu_mode();
	spin_unlock(src_ptl);
	pte_unmap_nested(src_pte - 1);
	add_mm_rss(dst_mm, rss[0], rss[1]);
	pte_unmap_unlock(dst_pte - 1, dst_ptl);
	cond_resched();
	if (addr != end)
		goto again;
	return 0;
}

static inline int copy_pmd_range(struct mm_struct *dst_mm, struct mm_struct *src_mm,
		pud_t *dst_pud, pud_t *src_pud, struct vm_area_struct *vma,
		unsigned long addr, unsigned long end)
{
	pmd_t *src_pmd, *dst_pmd;
	unsigned long next;

	dst_pmd = pmd_alloc(dst_mm, dst_pud, addr);
	if (!dst_pmd)
		return -ENOMEM;
	src_pmd = pmd_offset(src_pud, addr);
	do {
		next = pmd_addr_end(addr, end);
		if (pmd_none_or_clear_bad(src_pmd))
			continue;
		if (copy_pte_range(dst_mm, src_mm, dst_pmd, src_pmd,
						vma, addr, next))
			return -ENOMEM;
	} while (dst_pmd++, src_pmd++, addr = next, addr != end);
	return 0;
}

static inline int copy_pud_range(struct mm_struct *dst_mm, struct mm_struct *src_mm,
		pgd_t *dst_pgd, pgd_t *src_pgd, struct vm_area_struct *vma,
		unsigned long addr, unsigned long end)
{
	pud_t *src_pud, *dst_pud;
	unsigned long next;

	dst_pud = pud_alloc(dst_mm, dst_pgd, addr);
	if (!dst_pud)
		return -ENOMEM;
	src_pud = pud_offset(src_pgd, addr);
	do {
		next = pud_addr_end(addr, end);
		if (pud_none_or_clear_bad(src_pud))
			continue;
		if (copy_pmd_range(dst_mm, src_mm, dst_pud, src_pud,
						vma, addr, next))
			return -ENOMEM;
	} while (dst_pud++, src_pud++, addr = next, addr != end);
	return 0;
}

int copy_page_range(struct mm_struct *dst_mm, struct mm_struct *src_mm,
		struct vm_area_struct *vma)
{
	pgd_t *src_pgd, *dst_pgd;
	unsigned long next;
	unsigned long addr = vma->vm_start;
	unsigned long end = vma->vm_end;

	/*
	 * Don't copy ptes where a page fault will fill them correctly.
	 * Fork becomes much lighter when there are big shared or private
	 * readonly mappings. The tradeoff is that copy_page_range is more
	 * efficient than faulting.
	 */
	if (!(vma->vm_flags & (VM_HUGETLB|VM_NONLINEAR|VM_PFNMAP|VM_INSERTPAGE))) {
		if (!vma->anon_vma)
			return 0;
	}

	if (is_vm_hugetlb_page(vma))
		return copy_hugetlb_page_range(dst_mm, src_mm, vma);

	dst_pgd = pgd_offset(dst_mm, addr);
	src_pgd = pgd_offset(src_mm, addr);
	do {
		next = pgd_addr_end(addr, end);
		if (pgd_none_or_clear_bad(src_pgd))
			continue;
		if (copy_pud_range(dst_mm, src_mm, dst_pgd, src_pgd,
						vma, addr, next))
			return -ENOMEM;
	} while (dst_pgd++, src_pgd++, addr = next, addr != end);
	return 0;
}

static unsigned long zap_pte_range(struct mmu_gather *tlb,
				struct vm_area_struct *vma, pmd_t *pmd,
				unsigned long addr, unsigned long end,
				long *zap_work, struct zap_details *details)
{
	struct mm_struct *mm = tlb->mm;
	pte_t *pte;
	spinlock_t *ptl;
	int file_rss = 0;
	int anon_rss = 0;

	pte = pte_offset_map_lock(mm, pmd, addr, &ptl);
	arch_enter_lazy_mmu_mode();
	do {
		pte_t ptent = *pte;
		if (pte_none(ptent)) {
			(*zap_work)--;
			continue;
		}

		(*zap_work) -= PAGE_SIZE;

		if (pte_present(ptent)) {
			struct page *page;

			page = vm_normal_page(vma, addr, ptent);
			if (unlikely(details) && page) {
				/*
				 * unmap_shared_mapping_pages() wants to
				 * invalidate cache without truncating:
				 * unmap shared but keep private pages.
				 */
				if (details->check_mapping &&
				    details->check_mapping != page->mapping)
					continue;
				/*
				 * Each page->index must be checked when
				 * invalidating or truncating nonlinear.
				 */
				if (details->nonlinear_vma &&
				    (page->index < details->first_index ||
				     page->index > details->last_index))
					continue;
			}
#ifdef CONFIG_XEN
			if (unlikely(vma->vm_ops && vma->vm_ops->zap_pte))
				ptent = vma->vm_ops->zap_pte(vma, addr, pte,
							     tlb->fullmm);
			else
#endif
				ptent = ptep_get_and_clear_full(mm, addr, pte,
								tlb->fullmm);
			tlb_remove_tlb_entry(tlb, pte, addr);
			if (unlikely(!page))
				continue;
			if (unlikely(details) && details->nonlinear_vma
			    && linear_page_index(details->nonlinear_vma,
						addr) != page->index)
				set_pte_at(mm, addr, pte,
					   pgoff_to_pte(page->index));
			if (PageAnon(page))
				anon_rss--;
			else {
				if (pte_dirty(ptent))
					set_page_dirty(page);
				if (pte_young(ptent))
					SetPageReferenced(page);
				file_rss--;
			}
			page_remove_rmap(page, vma);
			tlb_remove_page(tlb, page);
			continue;
		}
		/*
		 * If details->check_mapping, we leave swap entries;
		 * if details->nonlinear_vma, we leave file entries.
		 */
		if (unlikely(details))
			continue;
		if (!pte_file(ptent))
			free_swap_and_cache(pte_to_swp_entry(ptent));
		pte_clear_not_present_full(mm, addr, pte, tlb->fullmm);
	} while (pte++, addr += PAGE_SIZE, (addr != end && *zap_work > 0));

	add_mm_rss(mm, file_rss, anon_rss);
	arch_leave_lazy_mmu_mode();
	pte_unmap_unlock(pte - 1, ptl);

	return addr;
}

static inline unsigned long zap_pmd_range(struct mmu_gather *tlb,
				struct vm_area_struct *vma, pud_t *pud,
				unsigned long addr, unsigned long end,
				long *zap_work, struct zap_details *details)
{
	pmd_t *pmd;
	unsigned long next;

	pmd = pmd_offset(pud, addr);
	do {
		next = pmd_addr_end(addr, end);
		if (pmd_none_or_clear_bad(pmd)) {
			(*zap_work)--;
			continue;
		}
		next = zap_pte_range(tlb, vma, pmd, addr, next,
						zap_work, details);
	} while (pmd++, addr = next, (addr != end && *zap_work > 0));

	return addr;
}

static inline unsigned long zap_pud_range(struct mmu_gather *tlb,
				struct vm_area_struct *vma, pgd_t *pgd,
				unsigned long addr, unsigned long end,
				long *zap_work, struct zap_details *details)
{
	pud_t *pud;
	unsigned long next;

	pud = pud_offset(pgd, addr);
	do {
		next = pud_addr_end(addr, end);
		if (pud_none_or_clear_bad(pud)) {
			(*zap_work)--;
			continue;
		}
		next = zap_pmd_range(tlb, vma, pud, addr, next,
						zap_work, details);
	} while (pud++, addr = next, (addr != end && *zap_work > 0));

	return addr;
}

static unsigned long unmap_page_range(struct mmu_gather *tlb,
				struct vm_area_struct *vma,
				unsigned long addr, unsigned long end,
				long *zap_work, struct zap_details *details)
{
	pgd_t *pgd;
	unsigned long next;

	if (details && !details->check_mapping && !details->nonlinear_vma)
		details = NULL;

	BUG_ON(addr >= end);
	tlb_start_vma(tlb, vma);
	pgd = pgd_offset(vma->vm_mm, addr);
	do {
		next = pgd_addr_end(addr, end);
		if (pgd_none_or_clear_bad(pgd)) {
			(*zap_work)--;
			continue;
		}
		next = zap_pud_range(tlb, vma, pgd, addr, next,
						zap_work, details);
	} while (pgd++, addr = next, (addr != end && *zap_work > 0));
	tlb_end_vma(tlb, vma);

	return addr;
}

#ifdef CONFIG_SMP
/* zap one pte page at a time */
#define ZAP_BLOCK_SIZE		(FREE_PTE_NR * PAGE_SIZE)
#else
#define ZAP_BLOCK_SIZE		(253 * PAGE_SIZE)
#endif

/**
 * unmap_vmas - unmap a range of memory covered by a list of vma's
 * @tlbp: address of the caller's struct mmu_gather
 * @vma: the starting vma
 * @start_addr: virtual address at which to start unmapping
 * @end_addr: virtual address at which to end unmapping
 * @nr_accounted: Place number of unmapped pages in vm-accountable vma's here
 * @details: details of nonlinear truncation or shared cache invalidation
 *
 * Returns the end address of the unmapping (restart addr if interrupted).
 *
 * Unmap all pages in the vma list.
 *
 * We aim to not hold locks for too long (for scheduling latency reasons).
 * So zap pages in ZAP_BLOCK_SIZE bytecounts.  This means we need to
 * return the ending mmu_gather to the caller.
 *
 * Only addresses between `start' and `end' will be unmapped.
 *
 * The VMA list must be sorted in ascending virtual address order.
 *
 * unmap_vmas() assumes that the caller will flush the whole unmapped address
 * range after unmap_vmas() returns.  So the only responsibility here is to
 * ensure that any thus-far unmapped pages are flushed before unmap_vmas()
 * drops the lock and schedules.
 */
unsigned long unmap_vmas(struct mmu_gather **tlbp,
		struct vm_area_struct *vma, unsigned long start_addr,
		unsigned long end_addr, unsigned long *nr_accounted,
		struct zap_details *details)
{
	long zap_work = ZAP_BLOCK_SIZE;
	unsigned long tlb_start = 0;	/* For tlb_finish_mmu */
	int tlb_start_valid = 0;
	unsigned long start = start_addr;
	spinlock_t *i_mmap_lock = details? details->i_mmap_lock: NULL;
	int fullmm = (*tlbp)->fullmm;

	for ( ; vma && vma->vm_start < end_addr; vma = vma->vm_next) {
		unsigned long end;

		start = max(vma->vm_start, start_addr);
		if (start >= vma->vm_end)
			continue;
		end = min(vma->vm_end, end_addr);
		if (end <= vma->vm_start)
			continue;

		if (vma->vm_flags & VM_ACCOUNT)
			*nr_accounted += (end - start) >> PAGE_SHIFT;

		while (start != end) {
			if (!tlb_start_valid) {
				tlb_start = start;
				tlb_start_valid = 1;
			}

			if (unlikely(is_vm_hugetlb_page(vma))) {
				unmap_hugepage_range(vma, start, end);
				zap_work -= (end - start) /
						(HPAGE_SIZE / PAGE_SIZE);
				start = end;
			} else
				start = unmap_page_range(*tlbp, vma,
						start, end, &zap_work, details);

			if (zap_work > 0) {
				BUG_ON(start != end);
				break;
			}

			tlb_finish_mmu(*tlbp, tlb_start, start);

			if (need_resched() ||
				(i_mmap_lock && spin_needbreak(i_mmap_lock))) {
				if (i_mmap_lock) {
					*tlbp = NULL;
					goto out;
				}
				cond_resched();
			}

			*tlbp = tlb_gather_mmu(vma->vm_mm, fullmm);
			tlb_start_valid = 0;
			zap_work = ZAP_BLOCK_SIZE;
		}
	}
out:
	return start;	/* which is now the end (or restart) address */
}

/**
 * zap_page_range - remove user pages in a given range
 * @vma: vm_area_struct holding the applicable pages
 * @address: starting address of pages to zap
 * @size: number of bytes to zap
 * @details: details of nonlinear truncation or shared cache invalidation
 */
unsigned long zap_page_range(struct vm_area_struct *vma, unsigned long address,
		unsigned long size, struct zap_details *details)
{
	struct mm_struct *mm = vma->vm_mm;
	struct mmu_gather *tlb;
	unsigned long end = address + size;
	unsigned long nr_accounted = 0;

	lru_add_drain();
	tlb = tlb_gather_mmu(mm, 0);
	update_hiwater_rss(mm);
	end = unmap_vmas(&tlb, vma, address, end, &nr_accounted, details);
	if (tlb)
		tlb_finish_mmu(tlb, address, end);
	return end;
}
EXPORT_SYMBOL(zap_page_range);

/*
 * Do a quick page-table lookup for a single page.
 */
struct page *follow_page(struct vm_area_struct *vma, unsigned long address,
			unsigned int flags)
{
	pgd_t *pgd;
	pud_t *pud;
	pmd_t *pmd;
	pte_t *ptep, pte;
	spinlock_t *ptl;
	struct page *page;
	struct mm_struct *mm = vma->vm_mm;

	page = follow_huge_addr(mm, address, flags & FOLL_WRITE);
	if (!IS_ERR(page)) {
		BUG_ON(flags & FOLL_GET);
		goto out;
	}

	page = NULL;
	pgd = pgd_offset(mm, address);
	if (pgd_none(*pgd) || unlikely(pgd_bad(*pgd)))
		goto no_page_table;

	pud = pud_offset(pgd, address);
	if (pud_none(*pud) || unlikely(pud_bad(*pud)))
		goto no_page_table;
	
	pmd = pmd_offset(pud, address);
	if (pmd_none(*pmd))
		goto no_page_table;

	if (pmd_huge(*pmd)) {
		BUG_ON(flags & FOLL_GET);
		page = follow_huge_pmd(mm, address, pmd, flags & FOLL_WRITE);
		goto out;
	}

	if (unlikely(pmd_bad(*pmd)))
		goto no_page_table;

	ptep = pte_offset_map_lock(mm, pmd, address, &ptl);
	if (!ptep)
		goto out;

	pte = *ptep;
	if (!pte_present(pte))
		goto unlock;
	if ((flags & FOLL_WRITE) && !pte_write(pte))
		goto unlock;
	page = vm_normal_page(vma, address, pte);
	if (unlikely(!page))
		goto unlock;

	if (flags & FOLL_GET)
		get_page(page);
	if (flags & FOLL_TOUCH) {
		if ((flags & FOLL_WRITE) &&
		    !pte_dirty(pte) && !PageDirty(page))
			set_page_dirty(page);
		mark_page_accessed(page);
	}
unlock:
	pte_unmap_unlock(ptep, ptl);
out:
	return page;

no_page_table:
	/*
	 * When core dumping an enormous anonymous area that nobody
	 * has touched so far, we don't want to allocate page tables.
	 */
	if (flags & FOLL_ANON) {
		page = ZERO_PAGE(0);
		if (flags & FOLL_GET)
			get_page(page);
		BUG_ON(flags & FOLL_WRITE);
	}
	return page;
}

int get_user_pages(struct task_struct *tsk, struct mm_struct *mm,
		unsigned long start, int len, int write, int force,
		struct page **pages, struct vm_area_struct **vmas)
{
	int i;
	unsigned int vm_flags;

	if (len <= 0)
		return 0;
	/* 
	 * Require read or write permissions.
	 * If 'force' is set, we only require the "MAY" flags.
	 */
	vm_flags  = write ? (VM_WRITE | VM_MAYWRITE) : (VM_READ | VM_MAYREAD);
	vm_flags &= force ? (VM_MAYREAD | VM_MAYWRITE) : (VM_READ | VM_WRITE);
	i = 0;

	do {
		struct vm_area_struct *vma;
		unsigned int foll_flags;

		vma = find_extend_vma(mm, start);
		if (!vma && in_gate_area(tsk, start)) {
			unsigned long pg = start & PAGE_MASK;
			struct vm_area_struct *gate_vma = get_gate_vma(tsk);
			pgd_t *pgd;
			pud_t *pud;
			pmd_t *pmd;
			pte_t *pte;
			if (write) /* user gate pages are read-only */
				return i ? : -EFAULT;
			if (pg > TASK_SIZE)
				pgd = pgd_offset_k(pg);
			else
				pgd = pgd_offset_gate(mm, pg);
			BUG_ON(pgd_none(*pgd));
			pud = pud_offset(pgd, pg);
			BUG_ON(pud_none(*pud));
			pmd = pmd_offset(pud, pg);
			if (pmd_none(*pmd))
				return i ? : -EFAULT;
			pte = pte_offset_map(pmd, pg);
			if (pte_none(*pte)) {
				pte_unmap(pte);
				return i ? : -EFAULT;
			}
			if (pages) {
				struct page *page = vm_normal_page(gate_vma, start, *pte);
				pages[i] = page;
				if (page)
					get_page(page);
			}
			pte_unmap(pte);
			if (vmas)
				vmas[i] = gate_vma;
			i++;
			start += PAGE_SIZE;
			len--;
			continue;
		}

#ifdef CONFIG_XEN
		if (vma && (vma->vm_flags & VM_FOREIGN)) {
			struct page **map = vma->vm_private_data;
			int offset = (start - vma->vm_start) >> PAGE_SHIFT;
			if (map[offset] != NULL) {
			        if (pages) {
			                struct page *page = map[offset];
					
					pages[i] = page;
					get_page(page);
				}
				if (vmas)
					vmas[i] = vma;
				i++;
				start += PAGE_SIZE;
				len--;
				continue;
			}
		}
#endif
		if (!vma || (vma->vm_flags & (VM_IO | VM_PFNMAP))
				|| !(vm_flags & vma->vm_flags))
			return i ? : -EFAULT;

		if (is_vm_hugetlb_page(vma)) {
			i = follow_hugetlb_page(mm, vma, pages, vmas,
						&start, &len, i, write);
			continue;
		}

		foll_flags = FOLL_TOUCH;
		if (pages)
			foll_flags |= FOLL_GET;
		if (!write && !(vma->vm_flags & VM_LOCKED) &&
		    (!vma->vm_ops || !vma->vm_ops->fault))
			foll_flags |= FOLL_ANON;

		do {
			struct page *page;

			/*
			 * If tsk is ooming, cut off its access to large memory
			 * allocations. It has a pending SIGKILL, but it can't
			 * be processed until returning to user space.
			 */
			if (unlikely(test_tsk_thread_flag(tsk, TIF_MEMDIE)))
				return -ENOMEM;

			if (write)
				foll_flags |= FOLL_WRITE;

			cond_resched();
			while (!(page = follow_page(vma, start, foll_flags))) {
				int ret;
				ret = handle_mm_fault(mm, vma, start,
						foll_flags & FOLL_WRITE);
				if (ret & VM_FAULT_ERROR) {
					if (ret & VM_FAULT_OOM)
						return i ? i : -ENOMEM;
					else if (ret & VM_FAULT_SIGBUS)
						return i ? i : -EFAULT;
					BUG();
				}
				if (ret & VM_FAULT_MAJOR)
					tsk->maj_flt++;
				else
					tsk->min_flt++;

				/*
				 * The VM_FAULT_WRITE bit tells us that
				 * do_wp_page has broken COW when necessary,
				 * even if maybe_mkwrite decided not to set
				 * pte_write. We can thus safely do subsequent
				 * page lookups as if they were reads.
				 */
				if (ret & VM_FAULT_WRITE)
					foll_flags &= ~FOLL_WRITE;

				cond_resched();
			}
			if (pages) {
				pages[i] = page;

				flush_anon_page(vma, page, start);
				flush_dcache_page(page);
			}
			if (vmas)
				vmas[i] = vma;
			i++;
			start += PAGE_SIZE;
			len--;
		} while (len && start < vma->vm_end);
	} while (len);
	return i;
}
EXPORT_SYMBOL(get_user_pages);

pte_t *get_locked_pte(struct mm_struct *mm, unsigned long addr,
			spinlock_t **ptl)
{
	pgd_t * pgd = pgd_offset(mm, addr);
	pud_t * pud = pud_alloc(mm, pgd, addr);
	if (pud) {
		pmd_t * pmd = pmd_alloc(mm, pud, addr);
		if (pmd)
			return pte_alloc_map_lock(mm, pmd, addr, ptl);
	}
	return NULL;
}

/*
 * This is the old fallback for page remapping.
 *
 * For historical reasons, it only allows reserved pages. Only
 * old drivers should use this, and they needed to mark their
 * pages reserved for the old functions anyway.
 */
static int insert_page(struct vm_area_struct *vma, unsigned long addr,
			struct page *page, pgprot_t prot)
{
	struct mm_struct *mm = vma->vm_mm;
	int retval;
	pte_t *pte;
	spinlock_t *ptl;

	retval = mem_cgroup_charge(page, mm, GFP_KERNEL);
	if (retval)
		goto out;

	retval = -EINVAL;
	if (PageAnon(page))
		goto out_uncharge;
	retval = -ENOMEM;
	flush_dcache_page(page);
	pte = get_locked_pte(mm, addr, &ptl);
	if (!pte)
		goto out_uncharge;
	retval = -EBUSY;
	if (!pte_none(*pte))
		goto out_unlock;

	/* Ok, finally just insert the thing.. */
	get_page(page);
	inc_mm_counter(mm, file_rss);
	page_add_file_rmap(page);
	set_pte_at(mm, addr, pte, mk_pte(page, prot));

	retval = 0;
	pte_unmap_unlock(pte, ptl);
	return retval;
out_unlock:
	pte_unmap_unlock(pte, ptl);
out_uncharge:
	mem_cgroup_uncharge_page(page);
out:
	return retval;
}

/**
 * vm_insert_page - insert single page into user vma
 * @vma: user vma to map to
 * @addr: target user address of this page
 * @page: source kernel page
 *
 * This allows drivers to insert individual pages they've allocated
 * into a user vma.
 *
 * The page has to be a nice clean _individual_ kernel allocation.
 * If you allocate a compound page, you need to have marked it as
 * such (__GFP_COMP), or manually just split the page up yourself
 * (see split_page()).
 *
 * NOTE! Traditionally this was done with "remap_pfn_range()" which
 * took an arbitrary page protection parameter. This doesn't allow
 * that. Your vma protection will have to be set up correctly, which
 * means that if you want a shared writable mapping, you'd better
 * ask for a shared writable mapping!
 *
 * The page does not need to be reserved.
 */
int vm_insert_page(struct vm_area_struct *vma, unsigned long addr,
			struct page *page)
{
	if (addr < vma->vm_start || addr >= vma->vm_end)
		return -EFAULT;
	if (!page_count(page))
		return -EINVAL;
	vma->vm_flags |= VM_INSERTPAGE;
	return insert_page(vma, addr, page, vma->vm_page_prot);
}
EXPORT_SYMBOL(vm_insert_page);

static int insert_pfn(struct vm_area_struct *vma, unsigned long addr,
			unsigned long pfn, pgprot_t prot)
{
	struct mm_struct *mm = vma->vm_mm;
	int retval;
	pte_t *pte, entry;
	spinlock_t *ptl;

	retval = -ENOMEM;
	pte = get_locked_pte(mm, addr, &ptl);
	if (!pte)
		goto out;
	retval = -EBUSY;
	if (!pte_none(*pte))
		goto out_unlock;

	/* Ok, finally just insert the thing.. */
	entry = pte_mkspecial(pfn_pte(pfn, prot));
	set_pte_at(mm, addr, pte, entry);
	update_mmu_cache(vma, addr, entry); /* XXX: why not for insert_page? */

	retval = 0;
out_unlock:
	pte_unmap_unlock(pte, ptl);
out:
	return retval;
}

/**
 * vm_insert_pfn - insert single pfn into user vma
 * @vma: user vma to map to
 * @addr: target user address of this page
 * @pfn: source kernel pfn
 *
 * Similar to vm_inert_page, this allows drivers to insert individual pages
 * they've allocated into a user vma. Same comments apply.
 *
 * This function should only be called from a vm_ops->fault handler, and
 * in that case the handler should return NULL.
 */
int vm_insert_pfn(struct vm_area_struct *vma, unsigned long addr,
			unsigned long pfn)
{
	/*
	 * Technically, architectures with pte_special can avoid all these
	 * restrictions (same for remap_pfn_range).  However we would like
	 * consistency in testing and feature parity among all, so we should
	 * try to keep these invariants in place for everybody.
	 */
	BUG_ON(!(vma->vm_flags & (VM_PFNMAP|VM_MIXEDMAP)));
	BUG_ON((vma->vm_flags & (VM_PFNMAP|VM_MIXEDMAP)) ==
						(VM_PFNMAP|VM_MIXEDMAP));
	BUG_ON((vma->vm_flags & VM_PFNMAP) && is_cow_mapping(vma->vm_flags));
	BUG_ON((vma->vm_flags & VM_MIXEDMAP) && pfn_valid(pfn));

	if (addr < vma->vm_start || addr >= vma->vm_end)
		return -EFAULT;
	return insert_pfn(vma, addr, pfn, vma->vm_page_prot);
}
EXPORT_SYMBOL(vm_insert_pfn);

int vm_insert_mixed(struct vm_area_struct *vma, unsigned long addr,
			unsigned long pfn)
{
	BUG_ON(!(vma->vm_flags & VM_MIXEDMAP));

	if (addr < vma->vm_start || addr >= vma->vm_end)
		return -EFAULT;

	/*
	 * If we don't have pte special, then we have to use the pfn_valid()
	 * based VM_MIXEDMAP scheme (see vm_normal_page), and thus we *must*
	 * refcount the page if pfn_valid is true (hence insert_page rather
	 * than insert_pfn).
	 */
	if (!HAVE_PTE_SPECIAL && pfn_valid(pfn)) {
		struct page *page;

		page = pfn_to_page(pfn);
		return insert_page(vma, addr, page, vma->vm_page_prot);
	}
	return insert_pfn(vma, addr, pfn, vma->vm_page_prot);
}
EXPORT_SYMBOL(vm_insert_mixed);

/*
 * maps a range of physical memory into the requested pages. the old
 * mappings are removed. any references to nonexistent pages results
 * in null mappings (currently treated as "copy-on-access")
 */
static int remap_pte_range(struct mm_struct *mm, pmd_t *pmd,
			unsigned long addr, unsigned long end,
			unsigned long pfn, pgprot_t prot)
{
	pte_t *pte;
	spinlock_t *ptl;

	pte = pte_alloc_map_lock(mm, pmd, addr, &ptl);
	if (!pte)
		return -ENOMEM;
	arch_enter_lazy_mmu_mode();
	do {
		BUG_ON(!pte_none(*pte));
		set_pte_at(mm, addr, pte, pte_mkspecial(pfn_pte(pfn, prot)));
		pfn++;
	} while (pte++, addr += PAGE_SIZE, addr != end);
	arch_leave_lazy_mmu_mode();
	pte_unmap_unlock(pte - 1, ptl);
	return 0;
}

static inline int remap_pmd_range(struct mm_struct *mm, pud_t *pud,
			unsigned long addr, unsigned long end,
			unsigned long pfn, pgprot_t prot)
{
	pmd_t *pmd;
	unsigned long next;

	pfn -= addr >> PAGE_SHIFT;
	pmd = pmd_alloc(mm, pud, addr);
	if (!pmd)
		return -ENOMEM;
	do {
		next = pmd_addr_end(addr, end);
		if (remap_pte_range(mm, pmd, addr, next,
				pfn + (addr >> PAGE_SHIFT), prot))
			return -ENOMEM;
	} while (pmd++, addr = next, addr != end);
	return 0;
}

static inline int remap_pud_range(struct mm_struct *mm, pgd_t *pgd,
			unsigned long addr, unsigned long end,
			unsigned long pfn, pgprot_t prot)
{
	pud_t *pud;
	unsigned long next;

	pfn -= addr >> PAGE_SHIFT;
	pud = pud_alloc(mm, pgd, addr);
	if (!pud)
		return -ENOMEM;
	do {
		next = pud_addr_end(addr, end);
		if (remap_pmd_range(mm, pud, addr, next,
				pfn + (addr >> PAGE_SHIFT), prot))
			return -ENOMEM;
	} while (pud++, addr = next, addr != end);
	return 0;
}

/**
 * remap_pfn_range - remap kernel memory to userspace
 * @vma: user vma to map to
 * @addr: target user address to start at
 * @pfn: physical address of kernel memory
 * @size: size of map area
 * @prot: page protection flags for this mapping
 *
 *  Note: this is only safe if the mm semaphore is held when called.
 */
int remap_pfn_range(struct vm_area_struct *vma, unsigned long addr,
		    unsigned long pfn, unsigned long size, pgprot_t prot)
{
	pgd_t *pgd;
	unsigned long next;
	unsigned long end = addr + PAGE_ALIGN(size);
	struct mm_struct *mm = vma->vm_mm;
	int err;

	/*
	 * Physically remapped pages are special. Tell the
	 * rest of the world about it:
	 *   VM_IO tells people not to look at these pages
	 *	(accesses can have side effects).
	 *   VM_RESERVED is specified all over the place, because
	 *	in 2.4 it kept swapout's vma scan off this vma; but
	 *	in 2.6 the LRU scan won't even find its pages, so this
	 *	flag means no more than count its pages in reserved_vm,
	 * 	and omit it from core dump, even when VM_IO turned off.
	 *   VM_PFNMAP tells the core MM that the base pages are just
	 *	raw PFN mappings, and do not have a "struct page" associated
	 *	with them.
	 *
	 * There's a horrible special case to handle copy-on-write
	 * behaviour that some programs depend on. We mark the "original"
	 * un-COW'ed pages by matching them up with "vma->vm_pgoff".
	 */
	if (is_cow_mapping(vma->vm_flags)) {
		if (addr != vma->vm_start || end != vma->vm_end)
			return -EINVAL;
		vma->vm_pgoff = pfn;
	}

	vma->vm_flags |= VM_IO | VM_RESERVED | VM_PFNMAP;

	BUG_ON(addr >= end);
	pfn -= addr >> PAGE_SHIFT;
	pgd = pgd_offset(mm, addr);
	flush_cache_range(vma, addr, end);
	do {
		next = pgd_addr_end(addr, end);
		err = remap_pud_range(mm, pgd, addr, next,
				pfn + (addr >> PAGE_SHIFT), prot);
		if (err)
			break;
	} while (pgd++, addr = next, addr != end);
	return err;
}
EXPORT_SYMBOL(remap_pfn_range);

static int apply_to_pte_range(struct mm_struct *mm, pmd_t *pmd,
				     unsigned long addr, unsigned long end,
				     pte_fn_t fn, void *data)
{
	pte_t *pte;
	int err;
	pgtable_t token;
	spinlock_t *uninitialized_var(ptl);

	pte = (mm == &init_mm) ?
		pte_alloc_kernel(pmd, addr) :
		pte_alloc_map_lock(mm, pmd, addr, &ptl);
	if (!pte)
		return -ENOMEM;

	BUG_ON(pmd_huge(*pmd));

	token = pmd_pgtable(*pmd);

	do {
		err = fn(pte, token, addr, data);
		if (err)
			break;
	} while (pte++, addr += PAGE_SIZE, addr != end);

	if (mm != &init_mm)
		pte_unmap_unlock(pte-1, ptl);
	return err;
}

static int apply_to_pmd_range(struct mm_struct *mm, pud_t *pud,
				     unsigned long addr, unsigned long end,
				     pte_fn_t fn, void *data)
{
	pmd_t *pmd;
	unsigned long next;
	int err;

	pmd = pmd_alloc(mm, pud, addr);
	if (!pmd)
		return -ENOMEM;
	do {
		next = pmd_addr_end(addr, end);
		err = apply_to_pte_range(mm, pmd, addr, next, fn, data);
		if (err)
			break;
	} while (pmd++, addr = next, addr != end);
	return err;
}

static int apply_to_pud_range(struct mm_struct *mm, pgd_t *pgd,
				     unsigned long addr, unsigned long end,
				     pte_fn_t fn, void *data)
{
	pud_t *pud;
	unsigned long next;
	int err;

	pud = pud_alloc(mm, pgd, addr);
	if (!pud)
		return -ENOMEM;
	do {
		next = pud_addr_end(addr, end);
		err = apply_to_pmd_range(mm, pud, addr, next, fn, data);
		if (err)
			break;
	} while (pud++, addr = next, addr != end);
	return err;
}

/*
 * Scan a region of virtual memory, filling in page tables as necessary
 * and calling a provided function on each leaf page table.
 */
int apply_to_page_range(struct mm_struct *mm, unsigned long addr,
			unsigned long size, pte_fn_t fn, void *data)
{
	pgd_t *pgd;
	unsigned long next;
	unsigned long end = addr + size;
	int err;

	BUG_ON(addr >= end);
	pgd = pgd_offset(mm, addr);
	do {
		next = pgd_addr_end(addr, end);
		err = apply_to_pud_range(mm, pgd, addr, next, fn, data);
		if (err)
			break;
	} while (pgd++, addr = next, addr != end);
	return err;
}
EXPORT_SYMBOL_GPL(apply_to_page_range);

/*
 * handle_pte_fault chooses page fault handler according to an entry
 * which was read non-atomically.  Before making any commitment, on
 * those architectures or configurations (e.g. i386 with PAE) which
 * might give a mix of unmatched parts, do_swap_page and do_file_page
 * must check under lock before unmapping the pte and proceeding
 * (but do_wp_page is only called after already making such a check;
 * and do_anonymous_page and do_no_page can safely check later on).
 */
static inline int pte_unmap_same(struct mm_struct *mm, pmd_t *pmd,
				pte_t *page_table, pte_t orig_pte)
{
	int same = 1;
#if defined(CONFIG_SMP) || defined(CONFIG_PREEMPT)
	if (sizeof(pte_t) > sizeof(unsigned long)) {
		spinlock_t *ptl = pte_lockptr(mm, pmd);
		spin_lock(ptl);
		same = pte_same(*page_table, orig_pte);
		spin_unlock(ptl);
	}
#endif
	pte_unmap(page_table);
	return same;
}

/*
 * Do pte_mkwrite, but only if the vma says VM_WRITE.  We do this when
 * servicing faults for write access.  In the normal case, do always want
 * pte_mkwrite.  But get_user_pages can cause write faults for mappings
 * that do not have writing enabled, when used by access_process_vm.
 */
static inline pte_t maybe_mkwrite(pte_t pte, struct vm_area_struct *vma)
{
	if (likely(vma->vm_flags & VM_WRITE))
		pte = pte_mkwrite(pte);
	return pte;
}

static inline void cow_user_page(struct page *dst, struct page *src, unsigned long va, struct vm_area_struct *vma)
{
	/*
	 * If the source page was a PFN mapping, we don't have
	 * a "struct page" for it. We do a best-effort copy by
	 * just copying from the original user address. If that
	 * fails, we just zero-fill it. Live with it.
	 */
	if (unlikely(!src)) {
		void *kaddr = kmap_atomic(dst, KM_USER0);
		void __user *uaddr = (void __user *)(va & PAGE_MASK);

		/*
		 * This really shouldn't fail, because the page is there
		 * in the page tables. But it might just be unreadable,
		 * in which case we just give up and fill the result with
		 * zeroes.
		 */
		if (__copy_from_user_inatomic(kaddr, uaddr, PAGE_SIZE))
			memset(kaddr, 0, PAGE_SIZE);
		kunmap_atomic(kaddr, KM_USER0);
		flush_dcache_page(dst);
	} else
		copy_user_highpage(dst, src, va, vma);
}

/*
 * This routine handles present pages, when users try to write
 * to a shared page. It is done by copying the page to a new address
 * and decrementing the shared-page counter for the old page.
 *
 * Note that this routine assumes that the protection checks have been
 * done by the caller (the low-level page fault routine in most cases).
 * Thus we can safely just mark it writable once we've done any necessary
 * COW.
 *
 * We also mark the page dirty at this point even though the page will
 * change only once the write actually happens. This avoids a few races,
 * and potentially makes it more efficient.
 *
 * We enter with non-exclusive mmap_sem (to exclude vma changes,
 * but allow concurrent faults), with pte both mapped and locked.
 * We return with mmap_sem still held, but pte unmapped and unlocked.
 */
static int do_wp_page(struct mm_struct *mm, struct vm_area_struct *vma,
		unsigned long address, pte_t *page_table, pmd_t *pmd,
		spinlock_t *ptl, pte_t orig_pte)
{
	struct page *old_page, *new_page;
	pte_t entry;
	int reuse = 0, ret = 0;
	int page_mkwrite = 0;
	struct page *dirty_page = NULL;

	old_page = vm_normal_page(vma, address, orig_pte);
	if (!old_page)
		goto gotten;

	/*
	 * Take out anonymous pages first, anonymous shared vmas are
	 * not dirty accountable.
	 */
	if (PageAnon(old_page)) {
		if (!TestSetPageLocked(old_page)) {
			reuse = can_share_swap_page(old_page);
			unlock_page(old_page);
		}
	} else if (unlikely((vma->vm_flags & (VM_WRITE|VM_SHARED)) ==
					(VM_WRITE|VM_SHARED))) {
		/*
		 * Only catch write-faults on shared writable pages,
		 * read-only shared pages can get COWed by
		 * get_user_pages(.write=1, .force=1).
		 */
		if (vma->vm_ops && vma->vm_ops->page_mkwrite) {
			/*
			 * Notify the address space that the page is about to
			 * become writable so that it can prohibit this or wait
			 * for the page to get into an appropriate state.
			 *
			 * We do this without the lock held, so that it can
			 * sleep if it needs to.
			 */
			page_cache_get(old_page);
			pte_unmap_unlock(page_table, ptl);

			if (vma->vm_ops->page_mkwrite(vma, old_page) < 0)
				goto unwritable_page;

			/*
			 * Since we dropped the lock we need to revalidate
			 * the PTE as someone else may have changed it.  If
			 * they did, we just return, as we can count on the
			 * MMU to tell us if they didn't also make it writable.
			 */
			page_table = pte_offset_map_lock(mm, pmd, address,
							 &ptl);
			page_cache_release(old_page);
			if (!pte_same(*page_table, orig_pte))
				goto unlock;

			page_mkwrite = 1;
		}
		dirty_page = old_page;
		get_page(dirty_page);
		reuse = 1;
	}

	if (reuse) {
		flush_cache_page(vma, address, pte_pfn(orig_pte));
		entry = pte_mkyoung(orig_pte);
		entry = maybe_mkwrite(pte_mkdirty(entry), vma);
		if (ptep_set_access_flags(vma, address, page_table, entry,1))
			update_mmu_cache(vma, address, entry);
		ret |= VM_FAULT_WRITE;
		goto unlock;
	}

	/*
	 * Ok, we need to copy. Oh, well..
	 */
	page_cache_get(old_page);
gotten:
	pte_unmap_unlock(page_table, ptl);

	if (unlikely(anon_vma_prepare(vma)))
		goto oom;
	VM_BUG_ON(old_page == ZERO_PAGE(0));
	new_page = alloc_page_vma(GFP_HIGHUSER_MOVABLE, vma, address);
	if (!new_page)
		goto oom;
	cow_user_page(new_page, old_page, address, vma);
	__SetPageUptodate(new_page);

	if (mem_cgroup_charge(new_page, mm, GFP_KERNEL))
		goto oom_free_new;

	/*
	 * Re-check the pte - we dropped the lock
	 */
	page_table = pte_offset_map_lock(mm, pmd, address, &ptl);
	if (likely(pte_same(*page_table, orig_pte))) {
		if (old_page) {
			page_remove_rmap(old_page, vma);
			if (!PageAnon(old_page)) {
				dec_mm_counter(mm, file_rss);
				inc_mm_counter(mm, anon_rss);
			}
		} else
			inc_mm_counter(mm, anon_rss);
		flush_cache_page(vma, address, pte_pfn(orig_pte));
		entry = mk_pte(new_page, vma->vm_page_prot);
		entry = maybe_mkwrite(pte_mkdirty(entry), vma);
		/*
		 * Clear the pte entry and flush it first, before updating the
		 * pte with the new entry. This will avoid a race condition
		 * seen in the presence of one thread doing SMC and another
		 * thread doing COW.
		 */
		ptep_clear_flush(vma, address, page_table);
		set_pte_at(mm, address, page_table, entry);
		update_mmu_cache(vma, address, entry);
		lru_cache_add_active(new_page);
		page_add_new_anon_rmap(new_page, vma, address);

		/* Free the old page.. */
		new_page = old_page;
		ret |= VM_FAULT_WRITE;
	} else
		mem_cgroup_uncharge_page(new_page);

	if (new_page)
		page_cache_release(new_page);
	if (old_page)
		page_cache_release(old_page);
unlock:
	pte_unmap_unlock(page_table, ptl);
	if (dirty_page) {
		if (vma->vm_file)
			file_update_time(vma->vm_file);

		/*
		 * Yes, Virginia, this is actually required to prevent a race
		 * with clear_page_dirty_for_io() from clearing the page dirty
		 * bit after it clear all dirty ptes, but before a racing
		 * do_wp_page installs a dirty pte.
		 *
		 * do_no_page is protected similarly.
		 */
		wait_on_page_locked(dirty_page);
		set_page_dirty_balance(dirty_page, page_mkwrite);
		put_page(dirty_page);
	}
	return ret;
oom_free_new:
	page_cache_release(new_page);
oom:
	if (old_page)
		page_cache_release(old_page);
	return VM_FAULT_OOM;

unwritable_page:
	page_cache_release(old_page);
	return VM_FAULT_SIGBUS;
}

/*
 * Helper functions for unmap_mapping_range().
 *
 * __ Notes on dropping i_mmap_lock to reduce latency while unmapping __
 *
 * We have to restart searching the prio_tree whenever we drop the lock,
 * since the iterator is only valid while the lock is held, and anyway
 * a later vma might be split and reinserted earlier while lock dropped.
 *
 * The list of nonlinear vmas could be handled more efficiently, using
 * a placeholder, but handle it in the same way until a need is shown.
 * It is important to search the prio_tree before nonlinear list: a vma
 * may become nonlinear and be shifted from prio_tree to nonlinear list
 * while the lock is dropped; but never shifted from list to prio_tree.
 *
 * In order to make forward progress despite restarting the search,
 * vm_truncate_count is used to mark a vma as now dealt with, so we can
 * quickly skip it next time around.  Since the prio_tree search only
 * shows us those vmas affected by unmapping the range in question, we
 * can't efficiently keep all vmas in step with mapping->truncate_count:
 * so instead reset them all whenever it wraps back to 0 (then go to 1).
 * mapping->truncate_count and vma->vm_truncate_count are protected by
 * i_mmap_lock.
 *
 * In order to make forward progress despite repeatedly restarting some
 * large vma, note the restart_addr from unmap_vmas when it breaks out:
 * and restart from that address when we reach that vma again.  It might
 * have been split or merged, shrunk or extended, but never shifted: so
 * restart_addr remains valid so long as it remains in the vma's range.
 * unmap_mapping_range forces truncate_count to leap over page-aligned
 * values so we can save vma's restart_addr in its truncate_count field.
 */
#define is_restart_addr(truncate_count) (!((truncate_count) & ~PAGE_MASK))

static void reset_vma_truncate_counts(struct address_space *mapping)
{
	struct vm_area_struct *vma;
	struct prio_tree_iter iter;

	vma_prio_tree_foreach(vma, &iter, &mapping->i_mmap, 0, ULONG_MAX)
		vma->vm_truncate_count = 0;
	list_for_each_entry(vma, &mapping->i_mmap_nonlinear, shared.vm_set.list)
		vma->vm_truncate_count = 0;
}

static int unmap_mapping_range_vma(struct vm_area_struct *vma,
		unsigned long start_addr, unsigned long end_addr,
		struct zap_details *details)
{
	unsigned long restart_addr;
	int need_break;

	/*
	 * files that support invalidating or truncating portions of the
	 * file from under mmaped areas must have their ->fault function
	 * return a locked page (and set VM_FAULT_LOCKED in the return).
	 * This provides synchronisation against concurrent unmapping here.
	 */

again:
	restart_addr = vma->vm_truncate_count;
	if (is_restart_addr(restart_addr) && start_addr < restart_addr) {
		start_addr = restart_addr;
		if (start_addr >= end_addr) {
			/* Top of vma has been split off since last time */
			vma->vm_truncate_count = details->truncate_count;
			return 0;
		}
	}

	restart_addr = zap_page_range(vma, start_addr,
					end_addr - start_addr, details);
	need_break = need_resched() || spin_needbreak(details->i_mmap_lock);

	if (restart_addr >= end_addr) {
		/* We have now completed this vma: mark it so */
		vma->vm_truncate_count = details->truncate_count;
		if (!need_break)
			return 0;
	} else {
		/* Note restart_addr in vma's truncate_count field */
		vma->vm_truncate_count = restart_addr;
		if (!need_break)
			goto again;
	}

	spin_unlock(details->i_mmap_lock);
	cond_resched();
	spin_lock(details->i_mmap_lock);
	return -EINTR;
}

static inline void unmap_mapping_range_tree(struct prio_tree_root *root,
					    struct zap_details *details)
{
	struct vm_area_struct *vma;
	struct prio_tree_iter iter;
	pgoff_t vba, vea, zba, zea;

restart:
	vma_prio_tree_foreach(vma, &iter, root,
			details->first_index, details->last_index) {
		/* Skip quickly over those we have already dealt with */
		if (vma->vm_truncate_count == details->truncate_count)
			continue;

		vba = vma->vm_pgoff;
		vea = vba + ((vma->vm_end - vma->vm_start) >> PAGE_SHIFT) - 1;
		/* Assume for now that PAGE_CACHE_SHIFT == PAGE_SHIFT */
		zba = details->first_index;
		if (zba < vba)
			zba = vba;
		zea = details->last_index;
		if (zea > vea)
			zea = vea;

		if (unmap_mapping_range_vma(vma,
			((zba - vba) << PAGE_SHIFT) + vma->vm_start,
			((zea - vba + 1) << PAGE_SHIFT) + vma->vm_start,
				details) < 0)
			goto restart;
	}
}

static inline void unmap_mapping_range_list(struct list_head *head,
					    struct zap_details *details)
{
	struct vm_area_struct *vma;

	/*
	 * In nonlinear VMAs there is no correspondence between virtual address
	 * offset and file offset.  So we must perform an exhaustive search
	 * across *all* the pages in each nonlinear VMA, not just the pages
	 * whose virtual address lies outside the file truncation point.
	 */
restart:
	list_for_each_entry(vma, head, shared.vm_set.list) {
		/* Skip quickly over those we have already dealt with */
		if (vma->vm_truncate_count == details->truncate_count)
			continue;
		details->nonlinear_vma = vma;
		if (unmap_mapping_range_vma(vma, vma->vm_start,
					vma->vm_end, details) < 0)
			goto restart;
	}
}

/**
 * unmap_mapping_range - unmap the portion of all mmaps in the specified address_space corresponding to the specified page range in the underlying file.
 * @mapping: the address space containing mmaps to be unmapped.
 * @holebegin: byte in first page to unmap, relative to the start of
 * the underlying file.  This will be rounded down to a PAGE_SIZE
 * boundary.  Note that this is different from vmtruncate(), which
 * must keep the partial page.  In contrast, we must get rid of
 * partial pages.
 * @holelen: size of prospective hole in bytes.  This will be rounded
 * up to a PAGE_SIZE boundary.  A holelen of zero truncates to the
 * end of the file.
 * @even_cows: 1 when truncating a file, unmap even private COWed pages;
 * but 0 when invalidating pagecache, don't throw away private data.
 */
void unmap_mapping_range(struct address_space *mapping,
		loff_t const holebegin, loff_t const holelen, int even_cows)
{
	struct zap_details details;
	pgoff_t hba = holebegin >> PAGE_SHIFT;
	pgoff_t hlen = (holelen + PAGE_SIZE - 1) >> PAGE_SHIFT;

	/* Check for overflow. */
	if (sizeof(holelen) > sizeof(hlen)) {
		long long holeend =
			(holebegin + holelen + PAGE_SIZE - 1) >> PAGE_SHIFT;
		if (holeend & ~(long long)ULONG_MAX)
			hlen = ULONG_MAX - hba + 1;
	}

	details.check_mapping = even_cows? NULL: mapping;
	details.nonlinear_vma = NULL;
	details.first_index = hba;
	details.last_index = hba + hlen - 1;
	if (details.last_index < details.first_index)
		details.last_index = ULONG_MAX;
	details.i_mmap_lock = &mapping->i_mmap_lock;

	spin_lock(&mapping->i_mmap_lock);

	/* Protect against endless unmapping loops */
	mapping->truncate_count++;
	if (unlikely(is_restart_addr(mapping->truncate_count))) {
		if (mapping->truncate_count == 0)
			reset_vma_truncate_counts(mapping);
		mapping->truncate_count++;
	}
	details.truncate_count = mapping->truncate_count;

	if (unlikely(!prio_tree_empty(&mapping->i_mmap)))
		unmap_mapping_range_tree(&mapping->i_mmap, &details);
	if (unlikely(!list_empty(&mapping->i_mmap_nonlinear)))
		unmap_mapping_range_list(&mapping->i_mmap_nonlinear, &details);
	spin_unlock(&mapping->i_mmap_lock);
}
EXPORT_SYMBOL(unmap_mapping_range);

/**
 * vmtruncate - unmap mappings "freed" by truncate() syscall
 * @inode: inode of the file used
 * @offset: file offset to start truncating
 *
 * NOTE! We have to be ready to update the memory sharing
 * between the file and the memory map for a potential last
 * incomplete page.  Ugly, but necessary.
 */
int vmtruncate(struct inode * inode, loff_t offset)
{
	if (inode->i_size < offset) {
		unsigned long limit;

		limit = current->signal->rlim[RLIMIT_FSIZE].rlim_cur;
		if (limit != RLIM_INFINITY && offset > limit)
			goto out_sig;
		if (offset > inode->i_sb->s_maxbytes)
			goto out_big;
		i_size_write(inode, offset);
	} else {
		struct address_space *mapping = inode->i_mapping;

		/*
		 * truncation of in-use swapfiles is disallowed - it would
		 * cause subsequent swapout to scribble on the now-freed
		 * blocks.
		 */
		if (IS_SWAPFILE(inode))
			return -ETXTBSY;
		i_size_write(inode, offset);

		/*
		 * unmap_mapping_range is called twice, first simply for
		 * efficiency so that truncate_inode_pages does fewer
		 * single-page unmaps.  However after this first call, and
		 * before truncate_inode_pages finishes, it is possible for
		 * private pages to be COWed, which remain after
		 * truncate_inode_pages finishes, hence the second
		 * unmap_mapping_range call must be made for correctness.
		 */
		unmap_mapping_range(mapping, offset + PAGE_SIZE - 1, 0, 1);
		truncate_inode_pages(mapping, offset);
		unmap_mapping_range(mapping, offset + PAGE_SIZE - 1, 0, 1);
	}

	if (inode->i_op && inode->i_op->truncate)
		inode->i_op->truncate(inode);
	return 0;

out_sig:
	send_sig(SIGXFSZ, current, 0);
out_big:
	return -EFBIG;
}
EXPORT_SYMBOL(vmtruncate);

int vmtruncate_range(struct inode *inode, loff_t offset, loff_t end)
{
	struct address_space *mapping = inode->i_mapping;

	/*
	 * If the underlying filesystem is not going to provide
	 * a way to truncate a range of blocks (punch a hole) -
	 * we should return failure right now.
	 */
	if (!inode->i_op || !inode->i_op->truncate_range)
		return -ENOSYS;

	mutex_lock(&inode->i_mutex);
	down_write(&inode->i_alloc_sem);
	unmap_mapping_range(mapping, offset, (end - offset), 1);
	truncate_inode_pages_range(mapping, offset, end);
	unmap_mapping_range(mapping, offset, (end - offset), 1);
	inode->i_op->truncate_range(inode, offset, end);
	up_write(&inode->i_alloc_sem);
	mutex_unlock(&inode->i_mutex);

	return 0;
}

/*
 * We enter with non-exclusive mmap_sem (to exclude vma changes,
 * but allow concurrent faults), and pte mapped but not yet locked.
 * We return with mmap_sem still held, but pte unmapped and unlocked.
 */
static int do_swap_page(struct mm_struct *mm, struct vm_area_struct *vma,
		unsigned long address, pte_t *page_table, pmd_t *pmd,
		int write_access, pte_t orig_pte)
{
	spinlock_t *ptl;
	struct page *page;
	swp_entry_t entry;
	pte_t pte;
	int ret = 0;

	if (!pte_unmap_same(mm, pmd, page_table, orig_pte))
		goto out;

	entry = pte_to_swp_entry(orig_pte);
	if (is_migration_entry(entry)) {
		migration_entry_wait(mm, pmd, address);
		goto out;
	}
	delayacct_set_flag(DELAYACCT_PF_SWAPIN);
	page = lookup_swap_cache(entry);
	if (!page) {
		grab_swap_token(); /* Contend for token _before_ read-in */
		page = swapin_readahead(entry,
					GFP_HIGHUSER_MOVABLE, vma, address);
		if (!page) {
			/*
			 * Back out if somebody else faulted in this pte
			 * while we released the pte lock.
			 */
			page_table = pte_offset_map_lock(mm, pmd, address, &ptl);
			if (likely(pte_same(*page_table, orig_pte)))
				ret = VM_FAULT_OOM;
			delayacct_clear_flag(DELAYACCT_PF_SWAPIN);
			goto unlock;
		}

		/* Had to read the page from swap area: Major fault */
		ret = VM_FAULT_MAJOR;
		count_vm_event(PGMAJFAULT);
	}

	if (mem_cgroup_charge(page, mm, GFP_KERNEL)) {
		delayacct_clear_flag(DELAYACCT_PF_SWAPIN);
		ret = VM_FAULT_OOM;
		goto out;
	}

	mark_page_accessed(page);
	lock_page(page);
	delayacct_clear_flag(DELAYACCT_PF_SWAPIN);

	/*
	 * Back out if somebody else already faulted in this pte.
	 */
	page_table = pte_offset_map_lock(mm, pmd, address, &ptl);
	if (unlikely(!pte_same(*page_table, orig_pte)))
		goto out_nomap;

	if (unlikely(!PageUptodate(page))) {
		ret = VM_FAULT_SIGBUS;
		goto out_nomap;
	}

	/* The page isn't present yet, go ahead with the fault. */

	inc_mm_counter(mm, anon_rss);
	pte = mk_pte(page, vma->vm_page_prot);
	if (write_access && can_share_swap_page(page)) {
		pte = maybe_mkwrite(pte_mkdirty(pte), vma);
		write_access = 0;
	}

	flush_icache_page(vma, page);
	set_pte_at(mm, address, page_table, pte);
	page_add_anon_rmap(page, vma, address);

	swap_free(entry);
	if (vm_swap_full())
		remove_exclusive_swap_page(page);
	unlock_page(page);

	if (write_access) {
		ret |= do_wp_page(mm, vma, address, page_table, pmd, ptl, pte);
		if (ret & VM_FAULT_ERROR)
			ret &= VM_FAULT_ERROR;
		goto out;
	}

	/* No need to invalidate - it was non-present before */
	update_mmu_cache(vma, address, pte);
unlock:
	pte_unmap_unlock(page_table, ptl);
out:
	return ret;
out_nomap:
	mem_cgroup_uncharge_page(page);
	pte_unmap_unlock(page_table, ptl);
	unlock_page(page);
	page_cache_release(page);
	return ret;
}

/*
 * We enter with non-exclusive mmap_sem (to exclude vma changes,
 * but allow concurrent faults), and pte mapped but not yet locked.
 * We return with mmap_sem still held, but pte unmapped and unlocked.
 */
static int do_anonymous_page(struct mm_struct *mm, struct vm_area_struct *vma,
		unsigned long address, pte_t *page_table, pmd_t *pmd,
		int write_access)
{
	struct page *page;
	spinlock_t *ptl;
	pte_t entry;

	/* Allocate our own private page. */
	pte_unmap(page_table);

	if (unlikely(anon_vma_prepare(vma)))
		goto oom;
	page = alloc_zeroed_user_highpage_movable(vma, address);
	if (!page)
		goto oom;
	__SetPageUptodate(page);

	if (mem_cgroup_charge(page, mm, GFP_KERNEL))
		goto oom_free_page;

	entry = mk_pte(page, vma->vm_page_prot);
	entry = maybe_mkwrite(pte_mkdirty(entry), vma);

	page_table = pte_offset_map_lock(mm, pmd, address, &ptl);
	if (!pte_none(*page_table))
		goto release;
	inc_mm_counter(mm, anon_rss);
	lru_cache_add_active(page);
	page_add_new_anon_rmap(page, vma, address);
	set_pte_at(mm, address, page_table, entry);

	/* No need to invalidate - it was non-present before */
	update_mmu_cache(vma, address, entry);
unlock:
	pte_unmap_unlock(page_table, ptl);
	return 0;
release:
	mem_cgroup_uncharge_page(page);
	page_cache_release(page);
	goto unlock;
oom_free_page:
	page_cache_release(page);
oom:
	return VM_FAULT_OOM;
}

/*
 * __do_fault() tries to create a new page mapping. It aggressively
 * tries to share with existing pages, but makes a separate copy if
 * the FAULT_FLAG_WRITE is set in the flags parameter in order to avoid
 * the next page fault.
 *
 * As this is called only for pages that do not currently exist, we
 * do not need to flush old virtual caches or the TLB.
 *
 * We enter with non-exclusive mmap_sem (to exclude vma changes,
 * but allow concurrent faults), and pte neither mapped nor locked.
 * We return with mmap_sem still held, but pte unmapped and unlocked.
 */
static int __do_fault(struct mm_struct *mm, struct vm_area_struct *vma,
		unsigned long address, pmd_t *pmd,
		pgoff_t pgoff, unsigned int flags, pte_t orig_pte)
{
	pte_t *page_table;
	spinlock_t *ptl;
	struct page *page;
	pte_t entry;
	int anon = 0;
	struct page *dirty_page = NULL;
	struct vm_fault vmf;
	int ret;
	int page_mkwrite = 0;

	vmf.virtual_address = (void __user *)(address & PAGE_MASK);
	vmf.pgoff = pgoff;
	vmf.flags = flags;
	vmf.page = NULL;

	ret = vma->vm_ops->fault(vma, &vmf);
	if (unlikely(ret & (VM_FAULT_ERROR | VM_FAULT_NOPAGE)))
		return ret;

	/*
	 * For consistency in subsequent calls, make the faulted page always
	 * locked.
	 */
	if (unlikely(!(ret & VM_FAULT_LOCKED)))
		lock_page(vmf.page);
	else
		VM_BUG_ON(!PageLocked(vmf.page));

	/*
	 * Should we do an early C-O-W break?
	 */
	page = vmf.page;
	if (flags & FAULT_FLAG_WRITE) {
		if (!(vma->vm_flags & VM_SHARED)) {
			anon = 1;
			if (unlikely(anon_vma_prepare(vma))) {
				ret = VM_FAULT_OOM;
				goto out;
			}
			page = alloc_page_vma(GFP_HIGHUSER_MOVABLE,
						vma, address);
			if (!page) {
				ret = VM_FAULT_OOM;
				goto out;
			}
			copy_user_highpage(page, vmf.page, address, vma);
			__SetPageUptodate(page);
		} else {
			/*
			 * If the page will be shareable, see if the backing
			 * address space wants to know that the page is about
			 * to become writable
			 */
			if (vma->vm_ops->page_mkwrite) {
				unlock_page(page);
				if (vma->vm_ops->page_mkwrite(vma, page) < 0) {
					ret = VM_FAULT_SIGBUS;
					anon = 1; /* no anon but release vmf.page */
					goto out_unlocked;
				}
				lock_page(page);
				/*
				 * XXX: this is not quite right (racy vs
				 * invalidate) to unlock and relock the page
				 * like this, however a better fix requires
				 * reworking page_mkwrite locking API, which
				 * is better done later.
				 */
				if (!page->mapping) {
					ret = 0;
					anon = 1; /* no anon but release vmf.page */
					goto out;
				}
				page_mkwrite = 1;
			}
		}

	}

	if (mem_cgroup_charge(page, mm, GFP_KERNEL)) {
		ret = VM_FAULT_OOM;
		goto out;
	}

	page_table = pte_offset_map_lock(mm, pmd, address, &ptl);

	/*
	 * This silly early PAGE_DIRTY setting removes a race
	 * due to the bad i386 page protection. But it's valid
	 * for other architectures too.
	 *
	 * Note that if write_access is true, we either now have
	 * an exclusive copy of the page, or this is a shared mapping,
	 * so we can make it writable and dirty to avoid having to
	 * handle that later.
	 */
	/* Only go through if we didn't race with anybody else... */
	if (likely(pte_same(*page_table, orig_pte))) {
		flush_icache_page(vma, page);
		entry = mk_pte(page, vma->vm_page_prot);
		if (flags & FAULT_FLAG_WRITE)
			entry = maybe_mkwrite(pte_mkdirty(entry), vma);
		set_pte_at(mm, address, page_table, entry);
		if (anon) {
                        inc_mm_counter(mm, anon_rss);
                        lru_cache_add_active(page);
                        page_add_new_anon_rmap(page, vma, address);
		} else {
			inc_mm_counter(mm, file_rss);
			page_add_file_rmap(page);
			if (flags & FAULT_FLAG_WRITE) {
				dirty_page = page;
				get_page(dirty_page);
			}
		}

		/* no need to invalidate: a not-present page won't be cached */
		update_mmu_cache(vma, address, entry);
	} else {
		mem_cgroup_uncharge_page(page);
		if (anon)
			page_cache_release(page);
		else
			anon = 1; /* no anon but release faulted_page */
	}

	pte_unmap_unlock(page_table, ptl);

out:
	unlock_page(vmf.page);
out_unlocked:
	if (anon)
		page_cache_release(vmf.page);
	else if (dirty_page) {
		if (vma->vm_file)
			file_update_time(vma->vm_file);

		set_page_dirty_balance(dirty_page, page_mkwrite);
		put_page(dirty_page);
	}

	return ret;
}

static int do_linear_fault(struct mm_struct *mm, struct vm_area_struct *vma,
		unsigned long address, pte_t *page_table, pmd_t *pmd,
		int write_access, pte_t orig_pte)
{
	pgoff_t pgoff = (((address & PAGE_MASK)
			- vma->vm_start) >> PAGE_SHIFT) + vma->vm_pgoff;
	unsigned int flags = (write_access ? FAULT_FLAG_WRITE : 0);

	pte_unmap(page_table);
	return __do_fault(mm, vma, address, pmd, pgoff, flags, orig_pte);
}


/*
 * do_no_pfn() tries to create a new page mapping for a page without
 * a struct_page backing it
 *
 * As this is called only for pages that do not currently exist, we
 * do not need to flush old virtual caches or the TLB.
 *
 * We enter with non-exclusive mmap_sem (to exclude vma changes,
 * but allow concurrent faults), and pte mapped but not yet locked.
 * We return with mmap_sem still held, but pte unmapped and unlocked.
 *
 * It is expected that the ->nopfn handler always returns the same pfn
 * for a given virtual mapping.
 *
 * Mark this `noinline' to prevent it from bloating the main pagefault code.
 */
static noinline int do_no_pfn(struct mm_struct *mm, struct vm_area_struct *vma,
		     unsigned long address, pte_t *page_table, pmd_t *pmd,
		     int write_access)
{
	spinlock_t *ptl;
	pte_t entry;
	unsigned long pfn;

	pte_unmap(page_table);
	BUG_ON(!(vma->vm_flags & (VM_PFNMAP|VM_MIXEDMAP)));
	BUG_ON((vma->vm_flags & VM_PFNMAP) && is_cow_mapping(vma->vm_flags));

	pfn = vma->vm_ops->nopfn(vma, address & PAGE_MASK);

	BUG_ON((vma->vm_flags & VM_MIXEDMAP) && pfn_valid(pfn));

	if (unlikely(pfn == NOPFN_OOM))
		return VM_FAULT_OOM;
	else if (unlikely(pfn == NOPFN_SIGBUS))
		return VM_FAULT_SIGBUS;
	else if (unlikely(pfn == NOPFN_REFAULT))
		return 0;

	page_table = pte_offset_map_lock(mm, pmd, address, &ptl);

	/* Only go through if we didn't race with anybody else... */
	if (pte_none(*page_table)) {
		entry = pfn_pte(pfn, vma->vm_page_prot);
		if (write_access)
			entry = maybe_mkwrite(pte_mkdirty(entry), vma);
		set_pte_at(mm, address, page_table, entry);
	}
	pte_unmap_unlock(page_table, ptl);
	return 0;
}

/*
 * Fault of a previously existing named mapping. Repopulate the pte
 * from the encoded file_pte if possible. This enables swappable
 * nonlinear vmas.
 *
 * We enter with non-exclusive mmap_sem (to exclude vma changes,
 * but allow concurrent faults), and pte mapped but not yet locked.
 * We return with mmap_sem still held, but pte unmapped and unlocked.
 */
static int do_nonlinear_fault(struct mm_struct *mm, struct vm_area_struct *vma,
		unsigned long address, pte_t *page_table, pmd_t *pmd,
		int write_access, pte_t orig_pte)
{
	unsigned int flags = FAULT_FLAG_NONLINEAR |
				(write_access ? FAULT_FLAG_WRITE : 0);
	pgoff_t pgoff;

	if (!pte_unmap_same(mm, pmd, page_table, orig_pte))
		return 0;

	if (unlikely(!(vma->vm_flags & VM_NONLINEAR) ||
			!(vma->vm_flags & VM_CAN_NONLINEAR))) {
		/*
		 * Page table corrupted: show pte and kill process.
		 */
		print_bad_pte(vma, orig_pte, address);
		return VM_FAULT_OOM;
	}

	pgoff = pte_to_pgoff(orig_pte);
	return __do_fault(mm, vma, address, pmd, pgoff, flags, orig_pte);
}

/*
 * These routines also need to handle stuff like marking pages dirty
 * and/or accessed for architectures that don't do it in hardware (most
 * RISC architectures).  The early dirtying is also good on the i386.
 *
 * There is also a hook called "update_mmu_cache()" that architectures
 * with external mmu caches can use to update those (ie the Sparc or
 * PowerPC hashed page tables that act as extended TLBs).
 *
 * We enter with non-exclusive mmap_sem (to exclude vma changes,
 * but allow concurrent faults), and pte mapped but not yet locked.
 * We return with mmap_sem still held, but pte unmapped and unlocked.
 */
static inline int handle_pte_fault(struct mm_struct *mm,
		struct vm_area_struct *vma, unsigned long address,
		pte_t *pte, pmd_t *pmd, int write_access)
{
	pte_t entry;
	spinlock_t *ptl;

	entry = *pte;
	if (!pte_present(entry)) {
		if (pte_none(entry)) {
			if (vma->vm_ops) {
				if (likely(vma->vm_ops->fault))
					return do_linear_fault(mm, vma, address,
						pte, pmd, write_access, entry);
				if (unlikely(vma->vm_ops->nopfn))
					return do_no_pfn(mm, vma, address, pte,
							 pmd, write_access);
			}
			return do_anonymous_page(mm, vma, address,
						 pte, pmd, write_access);
		}
		if (pte_file(entry))
			return do_nonlinear_fault(mm, vma, address,
					pte, pmd, write_access, entry);
		return do_swap_page(mm, vma, address,
					pte, pmd, write_access, entry);
	}

	ptl = pte_lockptr(mm, pmd);
	spin_lock(ptl);
	if (unlikely(!pte_same(*pte, entry)))
		goto unlock;
	if (write_access) {
		if (!pte_write(entry))
			return do_wp_page(mm, vma, address,
					pte, pmd, ptl, entry);
		entry = pte_mkdirty(entry);
	}
	entry = pte_mkyoung(entry);
	if (ptep_set_access_flags(vma, address, pte, entry, write_access)) {
		update_mmu_cache(vma, address, entry);
	} else {
		/*
		 * This is needed only for protection faults but the arch code
		 * is not yet telling us if this is a protection fault or not.
		 * This still avoids useless tlb flushes for .text page faults
		 * with threads.
		 */
		if (write_access)
			flush_tlb_page(vma, address);
	}
unlock:
	pte_unmap_unlock(pte, ptl);
	return 0;
}

/*
 * By the time we get here, we already hold the mm semaphore
 */
int handle_mm_fault(struct mm_struct *mm, struct vm_area_struct *vma,
		unsigned long address, int write_access)
{
	pgd_t *pgd;
	pud_t *pud;
	pmd_t *pmd;
	pte_t *pte;

	__set_current_state(TASK_RUNNING);

	count_vm_event(PGFAULT);

	if (unlikely(is_vm_hugetlb_page(vma)))
		return hugetlb_fault(mm, vma, address, write_access);

	pgd = pgd_offset(mm, address);
	pud = pud_alloc(mm, pgd, address);
	if (!pud)
		return VM_FAULT_OOM;
	pmd = pmd_alloc(mm, pud, address);
	if (!pmd)
		return VM_FAULT_OOM;
	pte = pte_alloc_map(mm, pmd, address);
	if (!pte)
		return VM_FAULT_OOM;

	return handle_pte_fault(mm, vma, address, pte, pmd, write_access);
}
EXPORT_SYMBOL_GPL(handle_mm_fault); /* For MoL */

#ifndef __PAGETABLE_PUD_FOLDED
/*
 * Allocate page upper directory.
 * We've already handled the fast-path in-line.
 */
int __pud_alloc(struct mm_struct *mm, pgd_t *pgd, unsigned long address)
{
	pud_t *new = pud_alloc_one(mm, address);
	if (!new)
		return -ENOMEM;

	smp_wmb(); /* See comment in __pte_alloc */

	spin_lock(&mm->page_table_lock);
	if (pgd_present(*pgd))		/* Another has populated it */
		pud_free(mm, new);
	else
		pgd_populate(mm, pgd, new);
	spin_unlock(&mm->page_table_lock);
	return 0;
}
#endif /* __PAGETABLE_PUD_FOLDED */

#ifndef __PAGETABLE_PMD_FOLDED
/*
 * Allocate page middle directory.
 * We've already handled the fast-path in-line.
 */
int __pmd_alloc(struct mm_struct *mm, pud_t *pud, unsigned long address)
{
	pmd_t *new = pmd_alloc_one(mm, address);
	if (!new)
		return -ENOMEM;

	smp_wmb(); /* See comment in __pte_alloc */

	spin_lock(&mm->page_table_lock);
#ifndef __ARCH_HAS_4LEVEL_HACK
	if (pud_present(*pud))		/* Another has populated it */
		pmd_free(mm, new);
	else
		pud_populate(mm, pud, new);
#else
	if (pgd_present(*pud))		/* Another has populated it */
		pmd_free(mm, new);
	else
		pgd_populate(mm, pud, new);
#endif /* __ARCH_HAS_4LEVEL_HACK */
	spin_unlock(&mm->page_table_lock);
	return 0;
}
#endif /* __PAGETABLE_PMD_FOLDED */

int make_pages_present(unsigned long addr, unsigned long end)
{
	int ret, len, write;
	struct vm_area_struct * vma;

	vma = find_vma(current->mm, addr);
	if (!vma)
		return -1;
	write = (vma->vm_flags & VM_WRITE) != 0;
	BUG_ON(addr >= end);
	BUG_ON(end > vma->vm_end);
	len = DIV_ROUND_UP(end, PAGE_SIZE) - addr/PAGE_SIZE;
	ret = get_user_pages(current, current->mm, addr,
			len, write, 0, NULL, NULL);
	if (ret < 0)
		return ret;
	return ret == len ? 0 : -1;
}

#if !defined(__HAVE_ARCH_GATE_AREA)

#if defined(AT_SYSINFO_EHDR)
static struct vm_area_struct gate_vma;

static int __init gate_vma_init(void)
{
	gate_vma.vm_mm = NULL;
	gate_vma.vm_start = FIXADDR_USER_START;
	gate_vma.vm_end = FIXADDR_USER_END;
	gate_vma.vm_flags = VM_READ | VM_MAYREAD | VM_EXEC | VM_MAYEXEC;
	gate_vma.vm_page_prot = __P101;
	/*
	 * Make sure the vDSO gets into every core dump.
	 * Dumping its contents makes post-mortem fully interpretable later
	 * without matching up the same kernel and hardware config to see
	 * what PC values meant.
	 */
	gate_vma.vm_flags |= VM_ALWAYSDUMP;
	return 0;
}
__initcall(gate_vma_init);
#endif

struct vm_area_struct *get_gate_vma(struct task_struct *tsk)
{
#ifdef AT_SYSINFO_EHDR
	return &gate_vma;
#else
	return NULL;
#endif
}

int in_gate_area_no_task(unsigned long addr)
{
#ifdef AT_SYSINFO_EHDR
	if ((addr >= FIXADDR_USER_START) && (addr < FIXADDR_USER_END))
		return 1;
#endif
	return 0;
}

#endif	/* __HAVE_ARCH_GATE_AREA */

/*
 * Access another process' address space.
 * Source/target buffer must be kernel space,
 * Do not walk the page table directly, use get_user_pages
 */
int access_process_vm(struct task_struct *tsk, unsigned long addr, void *buf, int len, int write)
{
	struct mm_struct *mm;
	struct vm_area_struct *vma;
	struct page *page;
	void *old_buf = buf;

	mm = get_task_mm(tsk);
	if (!mm)
		return 0;

	down_read(&mm->mmap_sem);
	/* ignore errors, just check how much was successfully transferred */
	while (len) {
		int bytes, ret, offset;
		void *maddr;

		ret = get_user_pages(tsk, mm, addr, 1,
				write, 1, &page, &vma);
		if (ret <= 0)
			break;

		bytes = len;
		offset = addr & (PAGE_SIZE-1);
		if (bytes > PAGE_SIZE-offset)
			bytes = PAGE_SIZE-offset;

		maddr = kmap(page);
		if (write) {
			copy_to_user_page(vma, page, addr,
					  maddr + offset, buf, bytes);
			set_page_dirty_lock(page);
		} else {
			copy_from_user_page(vma, page, addr,
					    buf, maddr + offset, bytes);
		}
		kunmap(page);
		page_cache_release(page);
		len -= bytes;
		buf += bytes;
		addr += bytes;
	}
	up_read(&mm->mmap_sem);
	mmput(mm);

	return buf - old_buf;
}

/*
 * Print the name of a VMA.
 */
void print_vma_addr(char *prefix, unsigned long ip)
{
	struct mm_struct *mm = current->mm;
	struct vm_area_struct *vma;

	/*
	 * Do not print if we are in atomic
	 * contexts (in exception stacks, etc.):
	 */
	if (preempt_count())
		return;

	down_read(&mm->mmap_sem);
	vma = find_vma(mm, ip);
	if (vma && vma->vm_file) {
		struct file *f = vma->vm_file;
		char *buf = (char *)__get_free_page(GFP_KERNEL);
		if (buf) {
			char *p, *s;

			p = d_path(&f->f_path, buf, PAGE_SIZE);
			if (IS_ERR(p))
				p = "?";
			s = strrchr(p, '/');
			if (s)
				p = s+1;
			printk("%s%s[%lx+%lx]", prefix, p,
					vma->vm_start,
					vma->vm_end - vma->vm_start);
			free_page((unsigned long)buf);
		}
	}
	up_read(&current->mm->mmap_sem);
}<|MERGE_RESOLUTION|>--- conflicted
+++ resolved
@@ -448,27 +448,6 @@
 		return NULL;
 	}
 
-<<<<<<< HEAD
-#if defined(CONFIG_XEN) && defined(CONFIG_X86)
-	/* XEN: Covers user-space grant mappings (even of local pages). */
-	if (unlikely(vma->vm_flags & VM_FOREIGN))
-		return NULL;
-#endif
-
-#if defined(CONFIG_DEBUG_VM) || defined(CONFIG_XEN)
-	/*
-	 * Add some anal sanity checks for now. Eventually,
-	 * we should just do "return pfn_to_page(pfn)", but
-	 * in the meantime we check that we get a valid pfn,
-	 * and that the resulting page looks ok.
-	 */
-	if (unlikely(!pfn_valid(pfn))) {
-#ifdef CONFIG_XEN
-		if (!(vma->vm_flags & VM_RESERVED))
-#endif
-			print_bad_pte(vma, pte, addr);
-		return NULL;
-=======
 	/* !HAVE_PTE_SPECIAL case follows: */
 
 	pfn = pte_pfn(pte);
@@ -486,7 +465,6 @@
 			if (!is_cow_mapping(vma->vm_flags))
 				return NULL;
 		}
->>>>>>> 28ffb5d3
 	}
 
 	VM_BUG_ON(!pfn_valid(pfn));
@@ -743,14 +721,8 @@
 				     page->index > details->last_index))
 					continue;
 			}
-#ifdef CONFIG_XEN
-			if (unlikely(vma->vm_ops && vma->vm_ops->zap_pte))
-				ptent = vma->vm_ops->zap_pte(vma, addr, pte,
-							     tlb->fullmm);
-			else
-#endif
-				ptent = ptep_get_and_clear_full(mm, addr, pte,
-								tlb->fullmm);
+			ptent = ptep_get_and_clear_full(mm, addr, pte,
+							tlb->fullmm);
 			tlb_remove_tlb_entry(tlb, pte, addr);
 			if (unlikely(!page))
 				continue;
@@ -983,7 +955,6 @@
 		tlb_finish_mmu(tlb, address, end);
 	return end;
 }
-EXPORT_SYMBOL(zap_page_range);
 
 /*
  * Do a quick page-table lookup for a single page.
@@ -1128,26 +1099,6 @@
 			continue;
 		}
 
-#ifdef CONFIG_XEN
-		if (vma && (vma->vm_flags & VM_FOREIGN)) {
-			struct page **map = vma->vm_private_data;
-			int offset = (start - vma->vm_start) >> PAGE_SHIFT;
-			if (map[offset] != NULL) {
-			        if (pages) {
-			                struct page *page = map[offset];
-					
-					pages[i] = page;
-					get_page(page);
-				}
-				if (vmas)
-					vmas[i] = vma;
-				i++;
-				start += PAGE_SIZE;
-				len--;
-				continue;
-			}
-		}
-#endif
 		if (!vma || (vma->vm_flags & (VM_IO | VM_PFNMAP))
 				|| !(vm_flags & vma->vm_flags))
 			return i ? : -EFAULT;
