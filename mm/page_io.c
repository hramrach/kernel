/*
 *  linux/mm/page_io.c
 *
 *  Copyright (C) 1991, 1992, 1993, 1994  Linus Torvalds
 *
 *  Swap reorganised 29.12.95, 
 *  Asynchronous swapping added 30.12.95. Stephen Tweedie
 *  Removed race in async swapping. 14.4.1996. Bruno Haible
 *  Add swap of shared pages through the page cache. 20.2.1998. Stephen Tweedie
 *  Always use brw_page, life becomes simpler. 12 May 1998 Eric Biederman
 */

#include <linux/mm.h>
#include <linux/kernel_stat.h>
#include <linux/gfp.h>
#include <linux/pagemap.h>
#include <linux/swap.h>
#include <linux/bio.h>
#include <linux/swapops.h>
#include <linux/buffer_head.h>
#include <linux/writeback.h>
#include <linux/frontswap.h>
#include <linux/blkdev.h>
#include <linux/uio.h>
#include <asm/pgtable.h>

static struct bio *get_swap_bio(gfp_t gfp_flags,
				struct page *page, bio_end_io_t end_io)
{
	struct bio *bio;

	bio = bio_alloc(gfp_flags, 1);
	if (bio) {
		bio->bi_iter.bi_sector = map_swap_page(page, &bio->bi_bdev);
		bio->bi_iter.bi_sector <<= PAGE_SHIFT - 9;
		bio->bi_end_io = end_io;

		bio_add_page(bio, page, PAGE_SIZE, 0);
		BUG_ON(bio->bi_iter.bi_size != PAGE_SIZE);
	}
	return bio;
}

void end_swap_bio_write(struct bio *bio)
{
	struct page *page = bio->bi_io_vec[0].bv_page;

	if (bio->bi_error) {
		SetPageError(page);
		/*
		 * We failed to write the page out to swap-space.
		 * Re-dirty the page in order to avoid it being reclaimed.
		 * Also print a dire warning that things will go BAD (tm)
		 * very quickly.
		 *
		 * Also clear PG_reclaim to avoid rotate_reclaimable_page()
		 */
		set_page_dirty(page);
		pr_alert("Write-error on swap-device (%u:%u:%llu)\n",
			 imajor(bio->bi_bdev->bd_inode),
			 iminor(bio->bi_bdev->bd_inode),
			 (unsigned long long)bio->bi_iter.bi_sector);
		ClearPageReclaim(page);
	}
	end_page_writeback(page);
	bio_put(bio);
}

static void swap_slot_free_notify(struct page *page)
{
	struct swap_info_struct *sis;
	struct gendisk *disk;

	/*
	 * There is no guarantee that the page is in swap cache - the software
	 * suspend code (at least) uses end_swap_bio_read() against a non-
	 * swapcache page.  So we must check PG_swapcache before proceeding with
	 * this optimization.
	 */
	if (unlikely(!PageSwapCache(page)))
		return;

	sis = page_swap_info(page);
	if (!(sis->flags & SWP_BLKDEV))
		return;

	/*
	 * The swap subsystem performs lazy swap slot freeing,
	 * expecting that the page will be swapped out again.
	 * So we can avoid an unnecessary write if the page
	 * isn't redirtied.
	 * This is good for real swap storage because we can
	 * reduce unnecessary I/O and enhance wear-leveling
	 * if an SSD is used as the as swap device.
	 * But if in-memory swap device (eg zram) is used,
	 * this causes a duplicated copy between uncompressed
	 * data in VM-owned memory and compressed data in
	 * zram-owned memory.  So let's free zram-owned memory
	 * and make the VM-owned decompressed page *dirty*,
	 * so the page should be swapped out somewhere again if
	 * we again wish to reclaim it.
	 */
	disk = sis->bdev->bd_disk;
	if (disk->fops->swap_slot_free_notify) {
		swp_entry_t entry;
		unsigned long offset;

		entry.val = page_private(page);
		offset = swp_offset(entry);

		SetPageDirty(page);
		disk->fops->swap_slot_free_notify(sis->bdev,
				offset);
	}
}

static void end_swap_bio_read(struct bio *bio)
{
	struct page *page = bio->bi_io_vec[0].bv_page;

	if (bio->bi_error) {
		SetPageError(page);
		ClearPageUptodate(page);
		pr_alert("Read-error on swap-device (%u:%u:%llu)\n",
			 imajor(bio->bi_bdev->bd_inode),
			 iminor(bio->bi_bdev->bd_inode),
			 (unsigned long long)bio->bi_iter.bi_sector);
		goto out;
	}

	SetPageUptodate(page);
	swap_slot_free_notify(page);
out:
	unlock_page(page);
	bio_put(bio);
}

int generic_swapfile_activate(struct swap_info_struct *sis,
				struct file *swap_file,
				sector_t *span)
{
	struct address_space *mapping = swap_file->f_mapping;
	struct inode *inode = mapping->host;
	unsigned blocks_per_page;
	unsigned long page_no;
	unsigned blkbits;
	sector_t probe_block;
	sector_t last_block;
	sector_t lowest_block = -1;
	sector_t highest_block = 0;
	int nr_extents = 0;
	int ret;

	blkbits = inode->i_blkbits;
	blocks_per_page = PAGE_SIZE >> blkbits;

	/*
	 * Map all the blocks into the extent list.  This code doesn't try
	 * to be very smart.
	 */
	probe_block = 0;
	page_no = 0;
	last_block = i_size_read(inode) >> blkbits;
	while ((probe_block + blocks_per_page) <= last_block &&
			page_no < sis->max) {
		unsigned block_in_page;
		sector_t first_block;

		cond_resched();

		first_block = bmap(inode, probe_block);
		if (first_block == 0)
			goto bad_bmap;

		/*
		 * It must be PAGE_SIZE aligned on-disk
		 */
		if (first_block & (blocks_per_page - 1)) {
			probe_block++;
			goto reprobe;
		}

		for (block_in_page = 1; block_in_page < blocks_per_page;
					block_in_page++) {
			sector_t block;

			block = bmap(inode, probe_block + block_in_page);
			if (block == 0)
				goto bad_bmap;
			if (block != first_block + block_in_page) {
				/* Discontiguity */
				probe_block++;
				goto reprobe;
			}
		}

		first_block >>= (PAGE_SHIFT - blkbits);
		if (page_no) {	/* exclude the header page */
			if (first_block < lowest_block)
				lowest_block = first_block;
			if (first_block > highest_block)
				highest_block = first_block;
		}

		/*
		 * We found a PAGE_SIZE-length, PAGE_SIZE-aligned run of blocks
		 */
		ret = add_swap_extent(sis, page_no, 1, first_block);
		if (ret < 0)
			goto out;
		nr_extents += ret;
		page_no++;
		probe_block += blocks_per_page;
reprobe:
		continue;
	}
	ret = nr_extents;
	*span = 1 + highest_block - lowest_block;
	if (page_no == 0)
		page_no = 1;	/* force Empty message */
	sis->max = page_no;
	sis->pages = page_no - 1;
	sis->highest_bit = page_no - 1;
out:
	return ret;
bad_bmap:
	pr_err("swapon: swapfile has holes\n");
	ret = -EINVAL;
	goto out;
}

/*
 * We may have stale swap cache pages in memory: notice
 * them here and get rid of the unnecessary final write.
 */
int swap_writepage(struct page *page, struct writeback_control *wbc)
{
	int ret = 0;

	if (try_to_free_swap(page)) {
		unlock_page(page);
		goto out;
	}
	if (frontswap_store(page) == 0) {
		set_page_writeback(page);
		unlock_page(page);
		end_page_writeback(page);
		goto out;
	}
	ret = __swap_writepage(page, wbc, end_swap_bio_write);
out:
	return ret;
}

static sector_t swap_page_sector(struct page *page)
{
	return (sector_t)__page_file_index(page) << (PAGE_SHIFT - 9);
}

int __swap_writepage(struct page *page, struct writeback_control *wbc,
		bio_end_io_t end_write_func)
{
	struct bio *bio;
	int ret;
	struct swap_info_struct *sis = page_swap_info(page);

	if (sis->flags & SWP_FILE) {
		struct kiocb kiocb;
		struct file *swap_file = sis->swap_file;
		struct address_space *mapping = swap_file->f_mapping;
		struct bio_vec bv = {
			.bv_page = page,
			.bv_len  = PAGE_SIZE,
			.bv_offset = 0
		};
		struct iov_iter from;

		iov_iter_bvec(&from, ITER_BVEC | WRITE, &bv, 1, PAGE_SIZE);
		init_sync_kiocb(&kiocb, swap_file);
		kiocb.ki_pos = page_file_offset(page);

		set_page_writeback(page);
		unlock_page(page);
		ret = mapping->a_ops->direct_IO(&kiocb, &from);
		if (ret == PAGE_SIZE) {
			count_vm_event(PSWPOUT);
			ret = 0;
		} else {
			/*
			 * In the case of swap-over-nfs, this can be a
			 * temporary failure if the system has limited
			 * memory for allocating transmit buffers.
			 * Mark the page dirty and avoid
			 * rotate_reclaimable_page but rate-limit the
			 * messages but do not flag PageError like
			 * the normal direct-to-bio case as it could
			 * be temporary.
			 */
			set_page_dirty(page);
			ClearPageReclaim(page);
			pr_err_ratelimited("Write error on dio swapfile (%llu)\n",
					   page_file_offset(page));
		}
		end_page_writeback(page);
		return ret;
	}

	ret = bdev_write_page(sis->bdev, swap_page_sector(page), page, wbc);
	if (!ret) {
		count_vm_event(PSWPOUT);
		return 0;
	}

	ret = 0;
	bio = get_swap_bio(GFP_NOIO, page, end_write_func);
	if (bio == NULL) {
		set_page_dirty(page);
		unlock_page(page);
		ret = -ENOMEM;
		goto out;
	}
	bio_set_op_attrs(bio, REQ_OP_WRITE, 0);
	if (wbc->sync_mode == WB_SYNC_ALL)
<<<<<<< HEAD
		bio->bi_rw |= REQ_SYNC;
=======
		bio_set_op_attrs(bio, REQ_OP_WRITE, REQ_SYNC);
	else
		bio_set_op_attrs(bio, REQ_OP_WRITE, 0);
>>>>>>> 29b4817d
	count_vm_event(PSWPOUT);
	set_page_writeback(page);
	unlock_page(page);
	submit_bio(bio);
out:
	return ret;
}

int swap_readpage(struct page *page)
{
	struct bio *bio;
	int ret = 0;
	struct swap_info_struct *sis = page_swap_info(page);

	VM_BUG_ON_PAGE(!PageLocked(page), page);
	VM_BUG_ON_PAGE(PageUptodate(page), page);
	if (frontswap_load(page) == 0) {
		SetPageUptodate(page);
		unlock_page(page);
		goto out;
	}

	if (sis->flags & SWP_FILE) {
		struct file *swap_file = sis->swap_file;
		struct address_space *mapping = swap_file->f_mapping;

		ret = mapping->a_ops->readpage(swap_file, page);
		if (!ret)
			count_vm_event(PSWPIN);
		return ret;
	}

	ret = bdev_read_page(sis->bdev, swap_page_sector(page), page);
	if (!ret) {
		if (trylock_page(page)) {
			swap_slot_free_notify(page);
			unlock_page(page);
		}

		count_vm_event(PSWPIN);
		return 0;
	}

	ret = 0;
	bio = get_swap_bio(GFP_KERNEL, page, end_swap_bio_read);
	if (bio == NULL) {
		unlock_page(page);
		ret = -ENOMEM;
		goto out;
	}
	bio_set_op_attrs(bio, REQ_OP_READ, 0);
	count_vm_event(PSWPIN);
	submit_bio(bio);
out:
	return ret;
}

int swap_set_page_dirty(struct page *page)
{
	struct swap_info_struct *sis = page_swap_info(page);

	if (sis->flags & SWP_FILE) {
		struct address_space *mapping = sis->swap_file->f_mapping;
		return mapping->a_ops->set_page_dirty(page);
	} else {
		return __set_page_dirty_no_writeback(page);
	}
}<|MERGE_RESOLUTION|>--- conflicted
+++ resolved
@@ -319,15 +319,10 @@
 		ret = -ENOMEM;
 		goto out;
 	}
-	bio_set_op_attrs(bio, REQ_OP_WRITE, 0);
 	if (wbc->sync_mode == WB_SYNC_ALL)
-<<<<<<< HEAD
-		bio->bi_rw |= REQ_SYNC;
-=======
 		bio_set_op_attrs(bio, REQ_OP_WRITE, REQ_SYNC);
 	else
 		bio_set_op_attrs(bio, REQ_OP_WRITE, 0);
->>>>>>> 29b4817d
 	count_vm_event(PSWPOUT);
 	set_page_writeback(page);
 	unlock_page(page);
