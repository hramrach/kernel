/*
 *  linux/mm/vmscan.c
 *
 *  Copyright (C) 1991, 1992, 1993, 1994  Linus Torvalds
 *
 *  Swap reorganised 29.12.95, Stephen Tweedie.
 *  kswapd added: 7.1.96  sct
 *  Removed kswapd_ctl limits, and swap out as many pages as needed
 *  to bring the system back to freepages.high: 2.4.97, Rik van Riel.
 *  Zone aware kswapd started 02/00, Kanoj Sarcar (kanoj@sgi.com).
 *  Multiqueue VM started 5.8.00, Rik van Riel.
 */

#define pr_fmt(fmt) KBUILD_MODNAME ": " fmt

#include <linux/mm.h>
#include <linux/sched/mm.h>
#include <linux/module.h>
#include <linux/gfp.h>
#include <linux/kernel_stat.h>
#include <linux/swap.h>
#include <linux/pagemap.h>
#include <linux/init.h>
#include <linux/highmem.h>
#include <linux/vmpressure.h>
#include <linux/vmstat.h>
#include <linux/file.h>
#include <linux/writeback.h>
#include <linux/blkdev.h>
#include <linux/buffer_head.h>	/* for try_to_release_page(),
					buffer_heads_over_limit */
#include <linux/mm_inline.h>
#include <linux/backing-dev.h>
#include <linux/rmap.h>
#include <linux/topology.h>
#include <linux/cpu.h>
#include <linux/cpuset.h>
#include <linux/compaction.h>
#include <linux/notifier.h>
#include <linux/rwsem.h>
#include <linux/delay.h>
#include <linux/kthread.h>
#include <linux/freezer.h>
#include <linux/memcontrol.h>
#include <linux/delayacct.h>
#include <linux/sysctl.h>
#include <linux/oom.h>
#include <linux/prefetch.h>
#include <linux/printk.h>
#include <linux/dax.h>

#include <asm/tlbflush.h>
#include <asm/div64.h>

#include <linux/swapops.h>
#include <linux/balloon_compaction.h>

#include "internal.h"

#define CREATE_TRACE_POINTS
#include <trace/events/vmscan.h>

struct scan_control {
	/* How many pages shrink_list() should reclaim */
	unsigned long nr_to_reclaim;

	/* This context's GFP mask */
	gfp_t gfp_mask;

	/* Allocation order */
	int order;

	/*
	 * Nodemask of nodes allowed by the caller. If NULL, all nodes
	 * are scanned.
	 */
	nodemask_t	*nodemask;

	/*
	 * The memory cgroup that hit its limit and as a result is the
	 * primary target of this reclaim invocation.
	 */
	struct mem_cgroup *target_mem_cgroup;

	/* Scan (total_size >> priority) pages at once */
	int priority;

	/* The highest zone to isolate pages for reclaim from */
	enum zone_type reclaim_idx;

	/* Writepage batching in laptop mode; RECLAIM_WRITE */
	unsigned int may_writepage:1;

	/* Can mapped pages be reclaimed? */
	unsigned int may_unmap:1;

	/* Can pages be swapped as part of reclaim? */
	unsigned int may_swap:1;

	/*
	 * Cgroups are not reclaimed below their configured memory.low,
	 * unless we threaten to OOM. If any cgroups are skipped due to
	 * memory.low and nothing was reclaimed, go back for memory.low.
	 */
	unsigned int memcg_low_reclaim:1;
	unsigned int memcg_low_skipped:1;

	unsigned int hibernation_mode:1;

	/* One of the zones is ready for compaction */
	unsigned int compaction_ready:1;

	/* Incremented by the number of inactive pages that were scanned */
	unsigned long nr_scanned;

	/* Number of pages freed so far during a call to shrink_zones() */
	unsigned long nr_reclaimed;
};

#ifdef ARCH_HAS_PREFETCH
#define prefetch_prev_lru_page(_page, _base, _field)			\
	do {								\
		if ((_page)->lru.prev != _base) {			\
			struct page *prev;				\
									\
			prev = lru_to_page(&(_page->lru));		\
			prefetch(&prev->_field);			\
		}							\
	} while (0)
#else
#define prefetch_prev_lru_page(_page, _base, _field) do { } while (0)
#endif

#ifdef ARCH_HAS_PREFETCHW
#define prefetchw_prev_lru_page(_page, _base, _field)			\
	do {								\
		if ((_page)->lru.prev != _base) {			\
			struct page *prev;				\
									\
			prev = lru_to_page(&(_page->lru));		\
			prefetchw(&prev->_field);			\
		}							\
	} while (0)
#else
#define prefetchw_prev_lru_page(_page, _base, _field) do { } while (0)
#endif

/*
 * From 0 .. 100.  Higher means more swappy.
 */
int vm_swappiness = 60;
/*
 * The total number of pages which are beyond the high watermark within all
 * zones.
 */
unsigned long vm_total_pages;

static LIST_HEAD(shrinker_list);
static DECLARE_RWSEM(shrinker_rwsem);

#ifdef CONFIG_MEMCG
static bool global_reclaim(struct scan_control *sc)
{
	return !sc->target_mem_cgroup;
}

/**
 * sane_reclaim - is the usual dirty throttling mechanism operational?
 * @sc: scan_control in question
 *
 * The normal page dirty throttling mechanism in balance_dirty_pages() is
 * completely broken with the legacy memcg and direct stalling in
 * shrink_page_list() is used for throttling instead, which lacks all the
 * niceties such as fairness, adaptive pausing, bandwidth proportional
 * allocation and configurability.
 *
 * This function tests whether the vmscan currently in progress can assume
 * that the normal dirty throttling mechanism is operational.
 */
static bool sane_reclaim(struct scan_control *sc)
{
	struct mem_cgroup *memcg = sc->target_mem_cgroup;

	if (!memcg)
		return true;
#ifdef CONFIG_CGROUP_WRITEBACK
	if (cgroup_subsys_on_dfl(memory_cgrp_subsys))
		return true;
#endif
	return false;
}
#else
static bool global_reclaim(struct scan_control *sc)
{
	return true;
}

static bool sane_reclaim(struct scan_control *sc)
{
	return true;
}
#endif

/*
 * This misses isolated pages which are not accounted for to save counters.
 * As the data only determines if reclaim or compaction continues, it is
 * not expected that isolated pages will be a dominating factor.
 */
unsigned long zone_reclaimable_pages(struct zone *zone)
{
	unsigned long nr;

	nr = zone_page_state_snapshot(zone, NR_ZONE_INACTIVE_FILE) +
		zone_page_state_snapshot(zone, NR_ZONE_ACTIVE_FILE);
	if (get_nr_swap_pages() > 0)
		nr += zone_page_state_snapshot(zone, NR_ZONE_INACTIVE_ANON) +
			zone_page_state_snapshot(zone, NR_ZONE_ACTIVE_ANON);

	return nr;
}

unsigned long pgdat_reclaimable_pages(struct pglist_data *pgdat)
{
	unsigned long nr;

	nr = node_page_state_snapshot(pgdat, NR_ACTIVE_FILE) +
	     node_page_state_snapshot(pgdat, NR_INACTIVE_FILE) +
	     node_page_state_snapshot(pgdat, NR_ISOLATED_FILE);

	if (get_nr_swap_pages() > 0)
		nr += node_page_state_snapshot(pgdat, NR_ACTIVE_ANON) +
		      node_page_state_snapshot(pgdat, NR_INACTIVE_ANON) +
		      node_page_state_snapshot(pgdat, NR_ISOLATED_ANON);

	return nr;
}

/**
 * lruvec_lru_size -  Returns the number of pages on the given LRU list.
 * @lruvec: lru vector
 * @lru: lru to use
 * @zone_idx: zones to consider (use MAX_NR_ZONES for the whole LRU list)
 */
unsigned long lruvec_lru_size(struct lruvec *lruvec, enum lru_list lru, int zone_idx)
{
	unsigned long lru_size;
	int zid;

	if (!mem_cgroup_disabled())
		lru_size = mem_cgroup_get_lru_size(lruvec, lru);
	else
		lru_size = node_page_state(lruvec_pgdat(lruvec), NR_LRU_BASE + lru);

	for (zid = zone_idx + 1; zid < MAX_NR_ZONES; zid++) {
		struct zone *zone = &lruvec_pgdat(lruvec)->node_zones[zid];
		unsigned long size;

		if (!managed_zone(zone))
			continue;

		if (!mem_cgroup_disabled())
			size = mem_cgroup_get_zone_lru_size(lruvec, lru, zid);
		else
			size = zone_page_state(&lruvec_pgdat(lruvec)->node_zones[zid],
				       NR_ZONE_LRU_BASE + lru);
		lru_size -= min(size, lru_size);
	}

	return lru_size;

}

/*
 * Add a shrinker callback to be called from the vm.
 */
int register_shrinker(struct shrinker *shrinker)
{
	size_t size = sizeof(*shrinker->nr_deferred);

	if (shrinker->flags & SHRINKER_NUMA_AWARE)
		size *= nr_node_ids;

	shrinker->nr_deferred = kzalloc(size, GFP_KERNEL);
	if (!shrinker->nr_deferred)
		return -ENOMEM;

	down_write(&shrinker_rwsem);
	list_add_tail(&shrinker->list, &shrinker_list);
	up_write(&shrinker_rwsem);
	return 0;
}
EXPORT_SYMBOL(register_shrinker);

/*
 * Remove one
 */
void unregister_shrinker(struct shrinker *shrinker)
{
	down_write(&shrinker_rwsem);
	list_del(&shrinker->list);
	up_write(&shrinker_rwsem);
	kfree(shrinker->nr_deferred);
}
EXPORT_SYMBOL(unregister_shrinker);

#define SHRINK_BATCH 128

static unsigned long do_shrink_slab(struct shrink_control *shrinkctl,
				    struct shrinker *shrinker,
				    unsigned long nr_scanned,
				    unsigned long nr_eligible)
{
	unsigned long freed = 0;
	unsigned long long delta;
	long total_scan;
	long freeable;
	long nr;
	long new_nr;
	int nid = shrinkctl->nid;
	long batch_size = shrinker->batch ? shrinker->batch
					  : SHRINK_BATCH;
	long scanned = 0, next_deferred;

	freeable = shrinker->count_objects(shrinker, shrinkctl);
	if (freeable == 0)
		return 0;

	/*
	 * copy the current shrinker scan count into a local variable
	 * and zero it so that other concurrent shrinker invocations
	 * don't also do this scanning work.
	 */
	nr = atomic_long_xchg(&shrinker->nr_deferred[nid], 0);

	total_scan = nr;
	delta = (4 * nr_scanned) / shrinker->seeks;
	delta *= freeable;
	do_div(delta, nr_eligible + 1);
	total_scan += delta;
	if (total_scan < 0) {
		pr_err("shrink_slab: %pF negative objects to delete nr=%ld\n",
		       shrinker->scan_objects, total_scan);
		total_scan = freeable;
		next_deferred = nr;
	} else
		next_deferred = total_scan;

	/*
	 * We need to avoid excessive windup on filesystem shrinkers
	 * due to large numbers of GFP_NOFS allocations causing the
	 * shrinkers to return -1 all the time. This results in a large
	 * nr being built up so when a shrink that can do some work
	 * comes along it empties the entire cache due to nr >>>
	 * freeable. This is bad for sustaining a working set in
	 * memory.
	 *
	 * Hence only allow the shrinker to scan the entire cache when
	 * a large delta change is calculated directly.
	 */
	if (delta < freeable / 4)
		total_scan = min(total_scan, freeable / 2);

	/*
	 * Avoid risking looping forever due to too large nr value:
	 * never try to free more than twice the estimate number of
	 * freeable entries.
	 */
	if (total_scan > freeable * 2)
		total_scan = freeable * 2;

	trace_mm_shrink_slab_start(shrinker, shrinkctl, nr,
				   nr_scanned, nr_eligible,
				   freeable, delta, total_scan);

	/*
	 * Normally, we should not scan less than batch_size objects in one
	 * pass to avoid too frequent shrinker calls, but if the slab has less
	 * than batch_size objects in total and we are really tight on memory,
	 * we will try to reclaim all available objects, otherwise we can end
	 * up failing allocations although there are plenty of reclaimable
	 * objects spread over several slabs with usage less than the
	 * batch_size.
	 *
	 * We detect the "tight on memory" situations by looking at the total
	 * number of objects we want to scan (total_scan). If it is greater
	 * than the total number of objects on slab (freeable), we must be
	 * scanning at high prio and therefore should try to reclaim as much as
	 * possible.
	 */
	while (total_scan >= batch_size ||
	       total_scan >= freeable) {
		unsigned long ret;
		unsigned long nr_to_scan = min(batch_size, total_scan);

		shrinkctl->nr_to_scan = nr_to_scan;
		ret = shrinker->scan_objects(shrinker, shrinkctl);
		if (ret == SHRINK_STOP)
			break;
		freed += ret;

		count_vm_events(SLABS_SCANNED, nr_to_scan);
		total_scan -= nr_to_scan;
		scanned += nr_to_scan;

		cond_resched();
	}

	if (next_deferred >= scanned)
		next_deferred -= scanned;
	else
		next_deferred = 0;
	/*
	 * move the unused scan count back into the shrinker in a
	 * manner that handles concurrent updates. If we exhausted the
	 * scan, there is no need to do an update.
	 */
	if (next_deferred > 0)
		new_nr = atomic_long_add_return(next_deferred,
						&shrinker->nr_deferred[nid]);
	else
		new_nr = atomic_long_read(&shrinker->nr_deferred[nid]);

	trace_mm_shrink_slab_end(shrinker, nid, freed, nr, new_nr, total_scan);
	return freed;
}

/**
 * shrink_slab - shrink slab caches
 * @gfp_mask: allocation context
 * @nid: node whose slab caches to target
 * @memcg: memory cgroup whose slab caches to target
 * @nr_scanned: pressure numerator
 * @nr_eligible: pressure denominator
 *
 * Call the shrink functions to age shrinkable caches.
 *
 * @nid is passed along to shrinkers with SHRINKER_NUMA_AWARE set,
 * unaware shrinkers will receive a node id of 0 instead.
 *
 * @memcg specifies the memory cgroup to target. If it is not NULL,
 * only shrinkers with SHRINKER_MEMCG_AWARE set will be called to scan
 * objects from the memory cgroup specified. Otherwise, only unaware
 * shrinkers are called.
 *
 * @nr_scanned and @nr_eligible form a ratio that indicate how much of
 * the available objects should be scanned.  Page reclaim for example
 * passes the number of pages scanned and the number of pages on the
 * LRU lists that it considered on @nid, plus a bias in @nr_scanned
 * when it encountered mapped pages.  The ratio is further biased by
 * the ->seeks setting of the shrink function, which indicates the
 * cost to recreate an object relative to that of an LRU page.
 *
 * Returns the number of reclaimed slab objects.
 */
static unsigned long shrink_slab(gfp_t gfp_mask, int nid,
				 struct mem_cgroup *memcg,
				 unsigned long nr_scanned,
				 unsigned long nr_eligible)
{
	struct shrinker *shrinker;
	unsigned long freed = 0;

	if (memcg && (!memcg_kmem_enabled() || !mem_cgroup_online(memcg)))
		return 0;

	if (nr_scanned == 0)
		nr_scanned = SWAP_CLUSTER_MAX;

	if (!down_read_trylock(&shrinker_rwsem)) {
		/*
		 * If we would return 0, our callers would understand that we
		 * have nothing else to shrink and give up trying. By returning
		 * 1 we keep it going and assume we'll be able to shrink next
		 * time.
		 */
		freed = 1;
		goto out;
	}

	list_for_each_entry(shrinker, &shrinker_list, list) {
		struct shrink_control sc = {
			.gfp_mask = gfp_mask,
			.nid = nid,
			.memcg = memcg,
		};

		/*
		 * If kernel memory accounting is disabled, we ignore
		 * SHRINKER_MEMCG_AWARE flag and call all shrinkers
		 * passing NULL for memcg.
		 */
		if (memcg_kmem_enabled() &&
		    !!memcg != !!(shrinker->flags & SHRINKER_MEMCG_AWARE))
			continue;

		if (!(shrinker->flags & SHRINKER_NUMA_AWARE))
			sc.nid = 0;

		freed += do_shrink_slab(&sc, shrinker, nr_scanned, nr_eligible);
	}

	up_read(&shrinker_rwsem);
out:
	cond_resched();
	return freed;
}

void drop_slab_node(int nid)
{
	unsigned long freed;

	do {
		struct mem_cgroup *memcg = NULL;

		freed = 0;
		do {
			freed += shrink_slab(GFP_KERNEL, nid, memcg,
					     1000, 1000);
		} while ((memcg = mem_cgroup_iter(NULL, memcg, NULL)) != NULL);
	} while (freed > 10);
}

void drop_slab(void)
{
	int nid;

	for_each_online_node(nid)
		drop_slab_node(nid);
}

static inline int is_page_cache_freeable(struct page *page)
{
	/*
	 * A freeable page cache page is referenced only by the caller
	 * that isolated the page, the page cache radix tree and
	 * optional buffer heads at page->private.
	 */
	return page_count(page) - page_has_private(page) == 2;
}

static int may_write_to_inode(struct inode *inode, struct scan_control *sc)
{
	if (current->flags & PF_SWAPWRITE)
		return 1;
	if (!inode_write_congested(inode))
		return 1;
	if (inode_to_bdi(inode) == current->backing_dev_info)
		return 1;
	return 0;
}

/*
 * We detected a synchronous write error writing a page out.  Probably
 * -ENOSPC.  We need to propagate that into the address_space for a subsequent
 * fsync(), msync() or close().
 *
 * The tricky part is that after writepage we cannot touch the mapping: nothing
 * prevents it from being freed up.  But we have a ref on the page and once
 * that page is locked, the mapping is pinned.
 *
 * We're allowed to run sleeping lock_page() here because we know the caller has
 * __GFP_FS.
 */
static void handle_write_error(struct address_space *mapping,
				struct page *page, int error)
{
	lock_page(page);
	if (page_mapping(page) == mapping)
		mapping_set_error(mapping, error);
	unlock_page(page);
}

/* possible outcome of pageout() */
typedef enum {
	/* failed to write page out, page is locked */
	PAGE_KEEP,
	/* move page to the active list, page is locked */
	PAGE_ACTIVATE,
	/* page has been sent to the disk successfully, page is unlocked */
	PAGE_SUCCESS,
	/* page is clean and locked */
	PAGE_CLEAN,
} pageout_t;

/*
 * pageout is called by shrink_page_list() for each dirty page.
 * Calls ->writepage().
 */
static pageout_t pageout(struct page *page, struct address_space *mapping,
			 struct scan_control *sc)
{
	/*
	 * If the page is dirty, only perform writeback if that write
	 * will be non-blocking.  To prevent this allocation from being
	 * stalled by pagecache activity.  But note that there may be
	 * stalls if we need to run get_block().  We could test
	 * PagePrivate for that.
	 *
	 * If this process is currently in __generic_file_write_iter() against
	 * this page's queue, we can perform writeback even if that
	 * will block.
	 *
	 * If the page is swapcache, write it back even if that would
	 * block, for some throttling. This happens by accident, because
	 * swap_backing_dev_info is bust: it doesn't reflect the
	 * congestion state of the swapdevs.  Easy to fix, if needed.
	 */
	if (!is_page_cache_freeable(page))
		return PAGE_KEEP;
	if (!mapping) {
		/*
		 * Some data journaling orphaned pages can have
		 * page->mapping == NULL while being dirty with clean buffers.
		 */
		if (page_has_private(page)) {
			if (try_to_free_buffers(page)) {
				ClearPageDirty(page);
				pr_info("%s: orphaned page\n", __func__);
				return PAGE_CLEAN;
			}
		}
		return PAGE_KEEP;
	}
	if (mapping->a_ops->writepage == NULL)
		return PAGE_ACTIVATE;
	if (!may_write_to_inode(mapping->host, sc))
		return PAGE_KEEP;

	if (clear_page_dirty_for_io(page)) {
		int res;
		struct writeback_control wbc = {
			.sync_mode = WB_SYNC_NONE,
			.nr_to_write = SWAP_CLUSTER_MAX,
			.range_start = 0,
			.range_end = LLONG_MAX,
			.for_reclaim = 1,
		};

		SetPageReclaim(page);
		res = mapping->a_ops->writepage(page, &wbc);
		if (res < 0)
			handle_write_error(mapping, page, res);
		if (res == AOP_WRITEPAGE_ACTIVATE) {
			ClearPageReclaim(page);
			return PAGE_ACTIVATE;
		}

		if (!PageWriteback(page)) {
			/* synchronous write or broken a_ops? */
			ClearPageReclaim(page);
		}
		trace_mm_vmscan_writepage(page);
		inc_node_page_state(page, NR_VMSCAN_WRITE);
		return PAGE_SUCCESS;
	}

	return PAGE_CLEAN;
}

/*
 * Same as remove_mapping, but if the page is removed from the mapping, it
 * gets returned with a refcount of 0.
 */
static int __remove_mapping(struct address_space *mapping, struct page *page,
			    bool reclaimed)
{
	unsigned long flags;

	BUG_ON(!PageLocked(page));
	BUG_ON(mapping != page_mapping(page));

	spin_lock_irqsave(&mapping->tree_lock, flags);
	/*
	 * The non racy check for a busy page.
	 *
	 * Must be careful with the order of the tests. When someone has
	 * a ref to the page, it may be possible that they dirty it then
	 * drop the reference. So if PageDirty is tested before page_count
	 * here, then the following race may occur:
	 *
	 * get_user_pages(&page);
	 * [user mapping goes away]
	 * write_to(page);
	 *				!PageDirty(page)    [good]
	 * SetPageDirty(page);
	 * put_page(page);
	 *				!page_count(page)   [good, discard it]
	 *
	 * [oops, our write_to data is lost]
	 *
	 * Reversing the order of the tests ensures such a situation cannot
	 * escape unnoticed. The smp_rmb is needed to ensure the page->flags
	 * load is not satisfied before that of page->_refcount.
	 *
	 * Note that if SetPageDirty is always performed via set_page_dirty,
	 * and thus under tree_lock, then this ordering is not required.
	 */
	if (!page_ref_freeze(page, 2))
		goto cannot_free;
	/* note: atomic_cmpxchg in page_freeze_refs provides the smp_rmb */
	if (unlikely(PageDirty(page))) {
		page_ref_unfreeze(page, 2);
		goto cannot_free;
	}

	if (PageSwapCache(page)) {
		swp_entry_t swap = { .val = page_private(page) };
		mem_cgroup_swapout(page, swap);
		__delete_from_swap_cache(page);
		spin_unlock_irqrestore(&mapping->tree_lock, flags);
		swapcache_free(swap);
	} else {
		void (*freepage)(struct page *);
		void *shadow = NULL;

		freepage = mapping->a_ops->freepage;
		/*
		 * Remember a shadow entry for reclaimed file cache in
		 * order to detect refaults, thus thrashing, later on.
		 *
		 * But don't store shadows in an address space that is
		 * already exiting.  This is not just an optizimation,
		 * inode reclaim needs to empty out the radix tree or
		 * the nodes are lost.  Don't plant shadows behind its
		 * back.
		 *
		 * We also don't store shadows for DAX mappings because the
		 * only page cache pages found in these are zero pages
		 * covering holes, and because we don't want to mix DAX
		 * exceptional entries and shadow exceptional entries in the
		 * same page_tree.
		 */
		if (reclaimed && page_is_file_cache(page) &&
		    !mapping_exiting(mapping) && !dax_mapping(mapping))
			shadow = workingset_eviction(mapping, page);
		__delete_from_page_cache(page, shadow);
		spin_unlock_irqrestore(&mapping->tree_lock, flags);

		if (freepage != NULL)
			freepage(page);
	}

	return 1;

cannot_free:
	spin_unlock_irqrestore(&mapping->tree_lock, flags);
	return 0;
}

/*
 * Attempt to detach a locked page from its ->mapping.  If it is dirty or if
 * someone else has a ref on the page, abort and return 0.  If it was
 * successfully detached, return 1.  Assumes the caller has a single ref on
 * this page.
 */
int remove_mapping(struct address_space *mapping, struct page *page)
{
	if (__remove_mapping(mapping, page, false)) {
		/*
		 * Unfreezing the refcount with 1 rather than 2 effectively
		 * drops the pagecache ref for us without requiring another
		 * atomic operation.
		 */
		page_ref_unfreeze(page, 1);
		return 1;
	}
	return 0;
}

/**
 * putback_lru_page - put previously isolated page onto appropriate LRU list
 * @page: page to be put back to appropriate lru list
 *
 * Add previously isolated @page to appropriate LRU list.
 * Page may still be unevictable for other reasons.
 *
 * lru_lock must not be held, interrupts must be enabled.
 */
void putback_lru_page(struct page *page)
{
	bool is_unevictable;
	int was_unevictable = PageUnevictable(page);

	VM_BUG_ON_PAGE(PageLRU(page), page);

redo:
	ClearPageUnevictable(page);

	if (page_evictable(page)) {
		/*
		 * For evictable pages, we can use the cache.
		 * In event of a race, worst case is we end up with an
		 * unevictable page on [in]active list.
		 * We know how to handle that.
		 */
		is_unevictable = false;
		lru_cache_add(page);
	} else {
		/*
		 * Put unevictable pages directly on zone's unevictable
		 * list.
		 */
		is_unevictable = true;
		add_page_to_unevictable_list(page);
		/*
		 * When racing with an mlock or AS_UNEVICTABLE clearing
		 * (page is unlocked) make sure that if the other thread
		 * does not observe our setting of PG_lru and fails
		 * isolation/check_move_unevictable_pages,
		 * we see PG_mlocked/AS_UNEVICTABLE cleared below and move
		 * the page back to the evictable list.
		 *
		 * The other side is TestClearPageMlocked() or shmem_lock().
		 */
		smp_mb();
	}

	/*
	 * page's status can change while we move it among lru. If an evictable
	 * page is on unevictable list, it never be freed. To avoid that,
	 * check after we added it to the list, again.
	 */
	if (is_unevictable && page_evictable(page)) {
		if (!isolate_lru_page(page)) {
			put_page(page);
			goto redo;
		}
		/* This means someone else dropped this page from LRU
		 * So, it will be freed or putback to LRU again. There is
		 * nothing to do here.
		 */
	}

	if (was_unevictable && !is_unevictable)
		count_vm_event(UNEVICTABLE_PGRESCUED);
	else if (!was_unevictable && is_unevictable)
		count_vm_event(UNEVICTABLE_PGCULLED);

	put_page(page);		/* drop ref from isolate */
}

enum page_references {
	PAGEREF_RECLAIM,
	PAGEREF_RECLAIM_CLEAN,
	PAGEREF_KEEP,
	PAGEREF_ACTIVATE,
};

static enum page_references page_check_references(struct page *page,
						  struct scan_control *sc)
{
	int referenced_ptes, referenced_page;
	unsigned long vm_flags;

	referenced_ptes = page_referenced(page, 1, sc->target_mem_cgroup,
					  &vm_flags);
	referenced_page = TestClearPageReferenced(page);

	/*
	 * Mlock lost the isolation race with us.  Let try_to_unmap()
	 * move the page to the unevictable list.
	 */
	if (vm_flags & VM_LOCKED)
		return PAGEREF_RECLAIM;

	if (referenced_ptes) {
		if (PageSwapBacked(page))
			return PAGEREF_ACTIVATE;
		/*
		 * All mapped pages start out with page table
		 * references from the instantiating fault, so we need
		 * to look twice if a mapped file page is used more
		 * than once.
		 *
		 * Mark it and spare it for another trip around the
		 * inactive list.  Another page table reference will
		 * lead to its activation.
		 *
		 * Note: the mark is set for activated pages as well
		 * so that recently deactivated but used pages are
		 * quickly recovered.
		 */
		SetPageReferenced(page);

		if (referenced_page || referenced_ptes > 1)
			return PAGEREF_ACTIVATE;

		/*
		 * Activate file-backed executable pages after first usage.
		 */
		if (vm_flags & VM_EXEC)
			return PAGEREF_ACTIVATE;

		return PAGEREF_KEEP;
	}

	/* Reclaim if clean, defer dirty pages to writeback */
	if (referenced_page && !PageSwapBacked(page))
		return PAGEREF_RECLAIM_CLEAN;

	return PAGEREF_RECLAIM;
}

/* Check if a page is dirty or under writeback */
static void page_check_dirty_writeback(struct page *page,
				       bool *dirty, bool *writeback)
{
	struct address_space *mapping;

	/*
	 * Anonymous pages are not handled by flushers and must be written
	 * from reclaim context. Do not stall reclaim based on them
	 */
	if (!page_is_file_cache(page) ||
	    (PageAnon(page) && !PageSwapBacked(page))) {
		*dirty = false;
		*writeback = false;
		return;
	}

	/* By default assume that the page flags are accurate */
	*dirty = PageDirty(page);
	*writeback = PageWriteback(page);

	/* Verify dirty/writeback state if the filesystem supports it */
	if (!page_has_private(page))
		return;

	mapping = page_mapping(page);
	if (mapping && mapping->a_ops->is_dirty_writeback)
		mapping->a_ops->is_dirty_writeback(page, dirty, writeback);
}

struct reclaim_stat {
	unsigned nr_dirty;
	unsigned nr_unqueued_dirty;
	unsigned nr_congested;
	unsigned nr_writeback;
	unsigned nr_immediate;
	unsigned nr_activate;
	unsigned nr_ref_keep;
	unsigned nr_unmap_fail;
};

/*
 * shrink_page_list() returns the number of reclaimed pages
 */
static unsigned long shrink_page_list(struct list_head *page_list,
				      struct pglist_data *pgdat,
				      struct scan_control *sc,
				      enum ttu_flags ttu_flags,
				      struct reclaim_stat *stat,
				      bool force_reclaim)
{
	LIST_HEAD(ret_pages);
	LIST_HEAD(free_pages);
	int pgactivate = 0;
	unsigned nr_unqueued_dirty = 0;
	unsigned nr_dirty = 0;
	unsigned nr_congested = 0;
	unsigned nr_reclaimed = 0;
	unsigned nr_writeback = 0;
	unsigned nr_immediate = 0;
	unsigned nr_ref_keep = 0;
	unsigned nr_unmap_fail = 0;

	cond_resched();

	while (!list_empty(page_list)) {
		struct address_space *mapping;
		struct page *page;
		int may_enter_fs;
		enum page_references references = PAGEREF_RECLAIM_CLEAN;
		bool dirty, writeback;

		cond_resched();

		page = lru_to_page(page_list);
		list_del(&page->lru);

		if (!trylock_page(page))
			goto keep;

		VM_BUG_ON_PAGE(PageActive(page), page);

		sc->nr_scanned++;

		if (unlikely(!page_evictable(page)))
			goto activate_locked;

		if (!sc->may_unmap && page_mapped(page))
			goto keep_locked;

		/* Double the slab pressure for mapped and swapcache pages */
		if ((page_mapped(page) || PageSwapCache(page)) &&
		    !(PageAnon(page) && !PageSwapBacked(page)))
			sc->nr_scanned++;

		may_enter_fs = (sc->gfp_mask & __GFP_FS) ||
			(PageSwapCache(page) && (sc->gfp_mask & __GFP_IO));

		/*
		 * The number of dirty pages determines if a zone is marked
		 * reclaim_congested which affects wait_iff_congested. kswapd
		 * will stall and start writing pages if the tail of the LRU
		 * is all dirty unqueued pages.
		 */
		page_check_dirty_writeback(page, &dirty, &writeback);
		if (dirty || writeback)
			nr_dirty++;

		if (dirty && !writeback)
			nr_unqueued_dirty++;

		/*
		 * Treat this page as congested if the underlying BDI is or if
		 * pages are cycling through the LRU so quickly that the
		 * pages marked for immediate reclaim are making it to the
		 * end of the LRU a second time.
		 */
		mapping = page_mapping(page);
		if (((dirty || writeback) && mapping &&
		     inode_write_congested(mapping->host)) ||
		    (writeback && PageReclaim(page)))
			nr_congested++;

		/*
		 * If a page at the tail of the LRU is under writeback, there
		 * are three cases to consider.
		 *
		 * 1) If reclaim is encountering an excessive number of pages
		 *    under writeback and this page is both under writeback and
		 *    PageReclaim then it indicates that pages are being queued
		 *    for IO but are being recycled through the LRU before the
		 *    IO can complete. Waiting on the page itself risks an
		 *    indefinite stall if it is impossible to writeback the
		 *    page due to IO error or disconnected storage so instead
		 *    note that the LRU is being scanned too quickly and the
		 *    caller can stall after page list has been processed.
		 *
		 * 2) Global or new memcg reclaim encounters a page that is
		 *    not marked for immediate reclaim, or the caller does not
		 *    have __GFP_FS (or __GFP_IO if it's simply going to swap,
		 *    not to fs). In this case mark the page for immediate
		 *    reclaim and continue scanning.
		 *
		 *    Require may_enter_fs because we would wait on fs, which
		 *    may not have submitted IO yet. And the loop driver might
		 *    enter reclaim, and deadlock if it waits on a page for
		 *    which it is needed to do the write (loop masks off
		 *    __GFP_IO|__GFP_FS for this reason); but more thought
		 *    would probably show more reasons.
		 *
		 * 3) Legacy memcg encounters a page that is already marked
		 *    PageReclaim. memcg does not have any dirty pages
		 *    throttling so we could easily OOM just because too many
		 *    pages are in writeback and there is nothing else to
		 *    reclaim. Wait for the writeback to complete.
		 *
		 * In cases 1) and 2) we activate the pages to get them out of
		 * the way while we continue scanning for clean pages on the
		 * inactive list and refilling from the active list. The
		 * observation here is that waiting for disk writes is more
		 * expensive than potentially causing reloads down the line.
		 * Since they're marked for immediate reclaim, they won't put
		 * memory pressure on the cache working set any longer than it
		 * takes to write them to disk.
		 */
		if (PageWriteback(page)) {
			/* Case 1 above */
			if (current_is_kswapd() &&
			    PageReclaim(page) &&
			    test_bit(PGDAT_WRITEBACK, &pgdat->flags)) {
				nr_immediate++;
				goto activate_locked;

			/* Case 2 above */
			} else if (sane_reclaim(sc) ||
			    !PageReclaim(page) || !may_enter_fs) {
				/*
				 * This is slightly racy - end_page_writeback()
				 * might have just cleared PageReclaim, then
				 * setting PageReclaim here end up interpreted
				 * as PageReadahead - but that does not matter
				 * enough to care.  What we do want is for this
				 * page to have PageReclaim set next time memcg
				 * reclaim reaches the tests above, so it will
				 * then wait_on_page_writeback() to avoid OOM;
				 * and it's also appropriate in global reclaim.
				 */
				SetPageReclaim(page);
				nr_writeback++;
				goto activate_locked;

			/* Case 3 above */
			} else {
				unlock_page(page);
				wait_on_page_writeback(page);
				/* then go back and try same page again */
				list_add_tail(&page->lru, page_list);
				continue;
			}
		}

		if (!force_reclaim)
			references = page_check_references(page, sc);

		switch (references) {
		case PAGEREF_ACTIVATE:
			goto activate_locked;
		case PAGEREF_KEEP:
			nr_ref_keep++;
			goto keep_locked;
		case PAGEREF_RECLAIM:
		case PAGEREF_RECLAIM_CLEAN:
			; /* try to reclaim the page below */
		}

		/*
		 * Anonymous process memory has backing store?
		 * Try to allocate it some swap space here.
		 * Lazyfree page could be freed directly
		 */
		if (PageAnon(page) && PageSwapBacked(page) &&
		    !PageSwapCache(page)) {
			if (!(sc->gfp_mask & __GFP_IO))
				goto keep_locked;
			if (!add_to_swap(page, page_list))
				goto activate_locked;
			may_enter_fs = 1;

			/* Adding to swap updated mapping */
			mapping = page_mapping(page);
		} else if (unlikely(PageTransHuge(page))) {
			/* Split file THP */
			if (split_huge_page_to_list(page, page_list))
				goto keep_locked;
		}

		VM_BUG_ON_PAGE(PageTransHuge(page), page);

		/*
		 * The page is mapped into the page tables of one or more
		 * processes. Try to unmap it here.
		 */
		if (page_mapped(page)) {
			if (!try_to_unmap(page, ttu_flags | TTU_BATCH_FLUSH)) {
				nr_unmap_fail++;
				goto activate_locked;
			}
		}

		if (PageDirty(page)) {
			/*
			 * Only kswapd can writeback filesystem pages
			 * to avoid risk of stack overflow. But avoid
			 * injecting inefficient single-page IO into
			 * flusher writeback as much as possible: only
			 * write pages when we've encountered many
			 * dirty pages, and when we've already scanned
			 * the rest of the LRU for clean pages and see
			 * the same dirty pages again (PageReclaim).
			 */
			if (page_is_file_cache(page) &&
			    (!current_is_kswapd() || !PageReclaim(page) ||
			     !test_bit(PGDAT_DIRTY, &pgdat->flags))) {
				/*
				 * Immediately reclaim when written back.
				 * Similar in principal to deactivate_page()
				 * except we already have the page isolated
				 * and know it's dirty
				 */
				inc_node_page_state(page, NR_VMSCAN_IMMEDIATE);
				SetPageReclaim(page);

				goto activate_locked;
			}

			if (references == PAGEREF_RECLAIM_CLEAN)
				goto keep_locked;
			if (!may_enter_fs)
				goto keep_locked;
			if (!sc->may_writepage)
				goto keep_locked;

			/*
			 * Page is dirty. Flush the TLB if a writable entry
			 * potentially exists to avoid CPU writes after IO
			 * starts and then write it out here.
			 */
			try_to_unmap_flush_dirty();
			switch (pageout(page, mapping, sc)) {
			case PAGE_KEEP:
				goto keep_locked;
			case PAGE_ACTIVATE:
				goto activate_locked;
			case PAGE_SUCCESS:
				if (PageWriteback(page))
					goto keep;
				if (PageDirty(page))
					goto keep;

				/*
				 * A synchronous write - probably a ramdisk.  Go
				 * ahead and try to reclaim the page.
				 */
				if (!trylock_page(page))
					goto keep;
				if (PageDirty(page) || PageWriteback(page))
					goto keep_locked;
				mapping = page_mapping(page);
			case PAGE_CLEAN:
				; /* try to free the page below */
			}
		}

		/*
		 * If the page has buffers, try to free the buffer mappings
		 * associated with this page. If we succeed we try to free
		 * the page as well.
		 *
		 * We do this even if the page is PageDirty().
		 * try_to_release_page() does not perform I/O, but it is
		 * possible for a page to have PageDirty set, but it is actually
		 * clean (all its buffers are clean).  This happens if the
		 * buffers were written out directly, with submit_bh(). ext3
		 * will do this, as well as the blockdev mapping.
		 * try_to_release_page() will discover that cleanness and will
		 * drop the buffers and mark the page clean - it can be freed.
		 *
		 * Rarely, pages can have buffers and no ->mapping.  These are
		 * the pages which were not successfully invalidated in
		 * truncate_complete_page().  We try to drop those buffers here
		 * and if that worked, and the page is no longer mapped into
		 * process address space (page_count == 1) it can be freed.
		 * Otherwise, leave the page on the LRU so it is swappable.
		 */
		if (page_has_private(page)) {
			if (!try_to_release_page(page, sc->gfp_mask))
				goto activate_locked;
			if (!mapping && page_count(page) == 1) {
				unlock_page(page);
				if (put_page_testzero(page))
					goto free_it;
				else {
					/*
					 * rare race with speculative reference.
					 * the speculative reference will free
					 * this page shortly, so we may
					 * increment nr_reclaimed here (and
					 * leave it off the LRU).
					 */
					nr_reclaimed++;
					continue;
				}
			}
		}

		if (PageAnon(page) && !PageSwapBacked(page)) {
			/* follow __remove_mapping for reference */
			if (!page_ref_freeze(page, 1))
				goto keep_locked;
			if (PageDirty(page)) {
				page_ref_unfreeze(page, 1);
				goto keep_locked;
			}

			count_vm_event(PGLAZYFREED);
		} else if (!mapping || !__remove_mapping(mapping, page, true))
			goto keep_locked;
		/*
		 * At this point, we have no other references and there is
		 * no way to pick any more up (removed from LRU, removed
		 * from pagecache). Can use non-atomic bitops now (and
		 * we obviously don't have to worry about waking up a process
		 * waiting on the page lock, because there are no references.
		 */
		__ClearPageLocked(page);
free_it:
		nr_reclaimed++;

		/*
		 * Is there need to periodically free_page_list? It would
		 * appear not as the counts should be low
		 */
		list_add(&page->lru, &free_pages);
		continue;

activate_locked:
		/* Not a candidate for swapping, so reclaim swap space. */
		if (PageSwapCache(page) && (mem_cgroup_swap_full(page) ||
						PageMlocked(page)))
			try_to_free_swap(page);
		VM_BUG_ON_PAGE(PageActive(page), page);
		if (!PageMlocked(page)) {
			SetPageActive(page);
			pgactivate++;
		}
keep_locked:
		unlock_page(page);
keep:
		list_add(&page->lru, &ret_pages);
		VM_BUG_ON_PAGE(PageLRU(page) || PageUnevictable(page), page);
	}

	mem_cgroup_uncharge_list(&free_pages);
	try_to_unmap_flush();
	free_hot_cold_page_list(&free_pages, true);

	list_splice(&ret_pages, page_list);
	count_vm_events(PGACTIVATE, pgactivate);

	if (stat) {
		stat->nr_dirty = nr_dirty;
		stat->nr_congested = nr_congested;
		stat->nr_unqueued_dirty = nr_unqueued_dirty;
		stat->nr_writeback = nr_writeback;
		stat->nr_immediate = nr_immediate;
		stat->nr_activate = pgactivate;
		stat->nr_ref_keep = nr_ref_keep;
		stat->nr_unmap_fail = nr_unmap_fail;
	}
	return nr_reclaimed;
}

unsigned long reclaim_clean_pages_from_list(struct zone *zone,
					    struct list_head *page_list)
{
	struct scan_control sc = {
		.gfp_mask = GFP_KERNEL,
		.priority = DEF_PRIORITY,
		.may_unmap = 1,
	};
	unsigned long ret;
	struct page *page, *next;
	LIST_HEAD(clean_pages);

	list_for_each_entry_safe(page, next, page_list, lru) {
		if (page_is_file_cache(page) && !PageDirty(page) &&
		    !__PageMovable(page)) {
			ClearPageActive(page);
			list_move(&page->lru, &clean_pages);
		}
	}

	ret = shrink_page_list(&clean_pages, zone->zone_pgdat, &sc,
			TTU_IGNORE_ACCESS, NULL, true);
	list_splice(&clean_pages, page_list);
	mod_node_page_state(zone->zone_pgdat, NR_ISOLATED_FILE, -ret);
	return ret;
}

/*
 * Attempt to remove the specified page from its LRU.  Only take this page
 * if it is of the appropriate PageActive status.  Pages which are being
 * freed elsewhere are also ignored.
 *
 * page:	page to consider
 * mode:	one of the LRU isolation modes defined above
 *
 * returns 0 on success, -ve errno on failure.
 */
int __isolate_lru_page(struct page *page, isolate_mode_t mode)
{
	int ret = -EINVAL;

	/* Only take pages on the LRU. */
	if (!PageLRU(page))
		return ret;

	/* Compaction should not handle unevictable pages but CMA can do so */
	if (PageUnevictable(page) && !(mode & ISOLATE_UNEVICTABLE))
		return ret;

	ret = -EBUSY;

	/*
	 * To minimise LRU disruption, the caller can indicate that it only
	 * wants to isolate pages it will be able to operate on without
	 * blocking - clean pages for the most part.
	 *
	 * ISOLATE_ASYNC_MIGRATE is used to indicate that it only wants to pages
	 * that it is possible to migrate without blocking
	 */
	if (mode & ISOLATE_ASYNC_MIGRATE) {
		/* All the caller can do on PageWriteback is block */
		if (PageWriteback(page))
			return ret;

		if (PageDirty(page)) {
			struct address_space *mapping;

			/*
			 * Only pages without mappings or that have a
			 * ->migratepage callback are possible to migrate
			 * without blocking
			 */
			mapping = page_mapping(page);
			if (mapping && !mapping->a_ops->migratepage)
				return ret;
		}
	}

	if ((mode & ISOLATE_UNMAPPED) && page_mapped(page))
		return ret;

	if (likely(get_page_unless_zero(page))) {
		/*
		 * Be careful not to clear PageLRU until after we're
		 * sure the page is not being freed elsewhere -- the
		 * page release code relies on it.
		 */
		ClearPageLRU(page);
		ret = 0;
	}

	return ret;
}


/*
 * Update LRU sizes after isolating pages. The LRU size updates must
 * be complete before mem_cgroup_update_lru_size due to a santity check.
 */
static __always_inline void update_lru_sizes(struct lruvec *lruvec,
			enum lru_list lru, unsigned long *nr_zone_taken)
{
	int zid;

	for (zid = 0; zid < MAX_NR_ZONES; zid++) {
		if (!nr_zone_taken[zid])
			continue;

		__update_lru_size(lruvec, lru, zid, -nr_zone_taken[zid]);
#ifdef CONFIG_MEMCG
		mem_cgroup_update_lru_size(lruvec, lru, zid, -nr_zone_taken[zid]);
#endif
	}

}

/*
 * zone_lru_lock is heavily contended.  Some of the functions that
 * shrink the lists perform better by taking out a batch of pages
 * and working on them outside the LRU lock.
 *
 * For pagecache intensive workloads, this function is the hottest
 * spot in the kernel (apart from copy_*_user functions).
 *
 * Appropriate locks must be held before calling this function.
 *
 * @nr_to_scan:	The number of eligible pages to look through on the list.
 * @lruvec:	The LRU vector to pull pages from.
 * @dst:	The temp list to put pages on to.
 * @nr_scanned:	The number of pages that were scanned.
 * @sc:		The scan_control struct for this reclaim session
 * @mode:	One of the LRU isolation modes
 * @lru:	LRU list id for isolating
 *
 * returns how many pages were moved onto *@dst.
 */
static unsigned long isolate_lru_pages(unsigned long nr_to_scan,
		struct lruvec *lruvec, struct list_head *dst,
		unsigned long *nr_scanned, struct scan_control *sc,
		isolate_mode_t mode, enum lru_list lru)
{
	struct list_head *src = &lruvec->lists[lru];
	unsigned long nr_taken = 0;
	unsigned long nr_zone_taken[MAX_NR_ZONES] = { 0 };
	unsigned long nr_skipped[MAX_NR_ZONES] = { 0, };
	unsigned long skipped = 0;
<<<<<<< HEAD
	unsigned long scan, nr_pages;
	LIST_HEAD(pages_skipped);

	for (scan = 0; scan < nr_to_scan && nr_taken < nr_to_scan &&
					!list_empty(src); scan++) {
=======
	unsigned long scan, total_scan, nr_pages;
	LIST_HEAD(pages_skipped);

	scan = 0;
	for (total_scan = 0;
	     scan < nr_to_scan && nr_taken < nr_to_scan && !list_empty(src);
	     total_scan++) {
>>>>>>> 2ea659a9
		struct page *page;

		page = lru_to_page(src);
		prefetchw_prev_lru_page(page, src, flags);

		VM_BUG_ON_PAGE(!PageLRU(page), page);

		if (page_zonenum(page) > sc->reclaim_idx) {
			list_move(&page->lru, &pages_skipped);
			nr_skipped[page_zonenum(page)]++;
			continue;
		}

<<<<<<< HEAD
=======
		/*
		 * Do not count skipped pages because that makes the function
		 * return with no isolated pages if the LRU mostly contains
		 * ineligible pages.  This causes the VM to not reclaim any
		 * pages, triggering a premature OOM.
		 */
		scan++;
>>>>>>> 2ea659a9
		switch (__isolate_lru_page(page, mode)) {
		case 0:
			nr_pages = hpage_nr_pages(page);
			nr_taken += nr_pages;
			nr_zone_taken[page_zonenum(page)] += nr_pages;
			list_move(&page->lru, dst);
			break;

		case -EBUSY:
			/* else it is being freed elsewhere */
			list_move(&page->lru, src);
			continue;

		default:
			BUG();
		}
	}

	/*
	 * Splice any skipped pages to the start of the LRU list. Note that
	 * this disrupts the LRU order when reclaiming for lower zones but
	 * we cannot splice to the tail. If we did then the SWAP_CLUSTER_MAX
	 * scanning would soon rescan the same pages to skip and put the
	 * system at risk of premature OOM.
	 */
	if (!list_empty(&pages_skipped)) {
		int zid;

		list_splice(&pages_skipped, src);
		for (zid = 0; zid < MAX_NR_ZONES; zid++) {
			if (!nr_skipped[zid])
				continue;

			__count_zid_vm_events(PGSCAN_SKIP, zid, nr_skipped[zid]);
			skipped += nr_skipped[zid];
		}
	}
<<<<<<< HEAD
	*nr_scanned = scan;
=======
	*nr_scanned = total_scan;
>>>>>>> 2ea659a9
	trace_mm_vmscan_lru_isolate(sc->reclaim_idx, sc->order, nr_to_scan,
				    total_scan, skipped, nr_taken, mode, lru);
	update_lru_sizes(lruvec, lru, nr_zone_taken);
	return nr_taken;
}

/**
 * isolate_lru_page - tries to isolate a page from its LRU list
 * @page: page to isolate from its LRU list
 *
 * Isolates a @page from an LRU list, clears PageLRU and adjusts the
 * vmstat statistic corresponding to whatever LRU list the page was on.
 *
 * Returns 0 if the page was removed from an LRU list.
 * Returns -EBUSY if the page was not on an LRU list.
 *
 * The returned page will have PageLRU() cleared.  If it was found on
 * the active list, it will have PageActive set.  If it was found on
 * the unevictable list, it will have the PageUnevictable bit set. That flag
 * may need to be cleared by the caller before letting the page go.
 *
 * The vmstat statistic corresponding to the list on which the page was
 * found will be decremented.
 *
 * Restrictions:
 * (1) Must be called with an elevated refcount on the page. This is a
 *     fundamentnal difference from isolate_lru_pages (which is called
 *     without a stable reference).
 * (2) the lru_lock must not be held.
 * (3) interrupts must be enabled.
 */
int isolate_lru_page(struct page *page)
{
	int ret = -EBUSY;

	VM_BUG_ON_PAGE(!page_count(page), page);
	WARN_RATELIMIT(PageTail(page), "trying to isolate tail page");

	if (PageLRU(page)) {
		struct zone *zone = page_zone(page);
		struct lruvec *lruvec;

		spin_lock_irq(zone_lru_lock(zone));
		lruvec = mem_cgroup_page_lruvec(page, zone->zone_pgdat);
		if (PageLRU(page)) {
			int lru = page_lru(page);
			get_page(page);
			ClearPageLRU(page);
			del_page_from_lru_list(page, lruvec, lru);
			ret = 0;
		}
		spin_unlock_irq(zone_lru_lock(zone));
	}
	return ret;
}

/*
 * A direct reclaimer may isolate SWAP_CLUSTER_MAX pages from the LRU list and
 * then get resheduled. When there are massive number of tasks doing page
 * allocation, such sleeping direct reclaimers may keep piling up on each CPU,
 * the LRU list will go small and be scanned faster than necessary, leading to
 * unnecessary swapping, thrashing and OOM.
 */
static int too_many_isolated(struct pglist_data *pgdat, int file,
		struct scan_control *sc)
{
	unsigned long inactive, isolated;

	if (current_is_kswapd())
		return 0;

	if (!sane_reclaim(sc))
		return 0;

	if (file) {
		inactive = node_page_state(pgdat, NR_INACTIVE_FILE);
		isolated = node_page_state(pgdat, NR_ISOLATED_FILE);
	} else {
		inactive = node_page_state(pgdat, NR_INACTIVE_ANON);
		isolated = node_page_state(pgdat, NR_ISOLATED_ANON);
	}

	/*
	 * GFP_NOIO/GFP_NOFS callers are allowed to isolate more pages, so they
	 * won't get blocked by normal direct-reclaimers, forming a circular
	 * deadlock.
	 */
	if ((sc->gfp_mask & (__GFP_IO | __GFP_FS)) == (__GFP_IO | __GFP_FS))
		inactive >>= 3;

	return isolated > inactive;
}

static noinline_for_stack void
putback_inactive_pages(struct lruvec *lruvec, struct list_head *page_list)
{
	struct zone_reclaim_stat *reclaim_stat = &lruvec->reclaim_stat;
	struct pglist_data *pgdat = lruvec_pgdat(lruvec);
	LIST_HEAD(pages_to_free);

	/*
	 * Put back any unfreeable pages.
	 */
	while (!list_empty(page_list)) {
		struct page *page = lru_to_page(page_list);
		int lru;

		VM_BUG_ON_PAGE(PageLRU(page), page);
		list_del(&page->lru);
		if (unlikely(!page_evictable(page))) {
			spin_unlock_irq(&pgdat->lru_lock);
			putback_lru_page(page);
			spin_lock_irq(&pgdat->lru_lock);
			continue;
		}

		lruvec = mem_cgroup_page_lruvec(page, pgdat);

		SetPageLRU(page);
		lru = page_lru(page);
		add_page_to_lru_list(page, lruvec, lru);

		if (is_active_lru(lru)) {
			int file = is_file_lru(lru);
			int numpages = hpage_nr_pages(page);
			reclaim_stat->recent_rotated[file] += numpages;
		}
		if (put_page_testzero(page)) {
			__ClearPageLRU(page);
			__ClearPageActive(page);
			del_page_from_lru_list(page, lruvec, lru);

			if (unlikely(PageCompound(page))) {
				spin_unlock_irq(&pgdat->lru_lock);
				mem_cgroup_uncharge(page);
				(*get_compound_page_dtor(page))(page);
				spin_lock_irq(&pgdat->lru_lock);
			} else
				list_add(&page->lru, &pages_to_free);
		}
	}

	/*
	 * To save our caller's stack, now use input list for pages to free.
	 */
	list_splice(&pages_to_free, page_list);
}

/*
 * If a kernel thread (such as nfsd for loop-back mounts) services
 * a backing device by writing to the page cache it sets PF_LESS_THROTTLE.
 * In that case we should only throttle if the backing device it is
 * writing to is congested.  In other cases it is safe to throttle.
 */
static int current_may_throttle(void)
{
	return !(current->flags & PF_LESS_THROTTLE) ||
		current->backing_dev_info == NULL ||
		bdi_write_congested(current->backing_dev_info);
}

/*
 * shrink_inactive_list() is a helper for shrink_node().  It returns the number
 * of reclaimed pages
 */
static noinline_for_stack unsigned long
shrink_inactive_list(unsigned long nr_to_scan, struct lruvec *lruvec,
		     struct scan_control *sc, enum lru_list lru)
{
	LIST_HEAD(page_list);
	unsigned long nr_scanned;
	unsigned long nr_reclaimed = 0;
	unsigned long nr_taken;
	struct reclaim_stat stat = {};
	isolate_mode_t isolate_mode = 0;
	int file = is_file_lru(lru);
	struct pglist_data *pgdat = lruvec_pgdat(lruvec);
	struct zone_reclaim_stat *reclaim_stat = &lruvec->reclaim_stat;

	while (unlikely(too_many_isolated(pgdat, file, sc))) {
		congestion_wait(BLK_RW_ASYNC, HZ/10);

		/* We are about to die and free our memory. Return now. */
		if (fatal_signal_pending(current))
			return SWAP_CLUSTER_MAX;
	}

	lru_add_drain();

	if (!sc->may_unmap)
		isolate_mode |= ISOLATE_UNMAPPED;

	spin_lock_irq(&pgdat->lru_lock);

	nr_taken = isolate_lru_pages(nr_to_scan, lruvec, &page_list,
				     &nr_scanned, sc, isolate_mode, lru);

	__mod_node_page_state(pgdat, NR_ISOLATED_ANON + file, nr_taken);
	reclaim_stat->recent_scanned[file] += nr_taken;

	if (global_reclaim(sc)) {
		if (current_is_kswapd())
			__count_vm_events(PGSCAN_KSWAPD, nr_scanned);
		else
			__count_vm_events(PGSCAN_DIRECT, nr_scanned);
	}
	spin_unlock_irq(&pgdat->lru_lock);

	if (nr_taken == 0)
		return 0;

	nr_reclaimed = shrink_page_list(&page_list, pgdat, sc, 0,
				&stat, false);

	spin_lock_irq(&pgdat->lru_lock);

	if (global_reclaim(sc)) {
		if (current_is_kswapd())
			__count_vm_events(PGSTEAL_KSWAPD, nr_reclaimed);
		else
			__count_vm_events(PGSTEAL_DIRECT, nr_reclaimed);
	}

	putback_inactive_pages(lruvec, &page_list);

	__mod_node_page_state(pgdat, NR_ISOLATED_ANON + file, -nr_taken);

	spin_unlock_irq(&pgdat->lru_lock);

	mem_cgroup_uncharge_list(&page_list);
	free_hot_cold_page_list(&page_list, true);

	/*
	 * If reclaim is isolating dirty pages under writeback, it implies
	 * that the long-lived page allocation rate is exceeding the page
	 * laundering rate. Either the global limits are not being effective
	 * at throttling processes due to the page distribution throughout
	 * zones or there is heavy usage of a slow backing device. The
	 * only option is to throttle from reclaim context which is not ideal
	 * as there is no guarantee the dirtying process is throttled in the
	 * same way balance_dirty_pages() manages.
	 *
	 * Once a zone is flagged ZONE_WRITEBACK, kswapd will count the number
	 * of pages under pages flagged for immediate reclaim and stall if any
	 * are encountered in the nr_immediate check below.
	 */
	if (stat.nr_writeback && stat.nr_writeback == nr_taken)
		set_bit(PGDAT_WRITEBACK, &pgdat->flags);

	/*
	 * Legacy memcg will stall in page writeback so avoid forcibly
	 * stalling here.
	 */
	if (sane_reclaim(sc)) {
		/*
		 * Tag a zone as congested if all the dirty pages scanned were
		 * backed by a congested BDI and wait_iff_congested will stall.
		 */
		if (stat.nr_dirty && stat.nr_dirty == stat.nr_congested)
			set_bit(PGDAT_CONGESTED, &pgdat->flags);

		/*
		 * If dirty pages are scanned that are not queued for IO, it
		 * implies that flushers are not doing their job. This can
		 * happen when memory pressure pushes dirty pages to the end of
		 * the LRU before the dirty limits are breached and the dirty
		 * data has expired. It can also happen when the proportion of
		 * dirty pages grows not through writes but through memory
		 * pressure reclaiming all the clean cache. And in some cases,
		 * the flushers simply cannot keep up with the allocation
		 * rate. Nudge the flusher threads in case they are asleep, but
		 * also allow kswapd to start writing pages during reclaim.
		 */
		if (stat.nr_unqueued_dirty == nr_taken) {
			wakeup_flusher_threads(0, WB_REASON_VMSCAN);
			set_bit(PGDAT_DIRTY, &pgdat->flags);
		}

		/*
		 * If kswapd scans pages marked marked for immediate
		 * reclaim and under writeback (nr_immediate), it implies
		 * that pages are cycling through the LRU faster than
		 * they are written so also forcibly stall.
		 */
		if (stat.nr_immediate && current_may_throttle())
			congestion_wait(BLK_RW_ASYNC, HZ/10);
	}

	/*
	 * Stall direct reclaim for IO completions if underlying BDIs or zone
	 * is congested. Allow kswapd to continue until it starts encountering
	 * unqueued dirty pages or cycling through the LRU too quickly.
	 */
	if (!sc->hibernation_mode && !current_is_kswapd() &&
	    current_may_throttle())
		wait_iff_congested(pgdat, BLK_RW_ASYNC, HZ/10);

	trace_mm_vmscan_lru_shrink_inactive(pgdat->node_id,
			nr_scanned, nr_reclaimed,
			stat.nr_dirty,  stat.nr_writeback,
			stat.nr_congested, stat.nr_immediate,
			stat.nr_activate, stat.nr_ref_keep,
			stat.nr_unmap_fail,
			sc->priority, file);
	return nr_reclaimed;
}

/*
 * This moves pages from the active list to the inactive list.
 *
 * We move them the other way if the page is referenced by one or more
 * processes, from rmap.
 *
 * If the pages are mostly unmapped, the processing is fast and it is
 * appropriate to hold zone_lru_lock across the whole operation.  But if
 * the pages are mapped, the processing is slow (page_referenced()) so we
 * should drop zone_lru_lock around each page.  It's impossible to balance
 * this, so instead we remove the pages from the LRU while processing them.
 * It is safe to rely on PG_active against the non-LRU pages in here because
 * nobody will play with that bit on a non-LRU page.
 *
 * The downside is that we have to touch page->_refcount against each page.
 * But we had to alter page->flags anyway.
 *
 * Returns the number of pages moved to the given lru.
 */

static unsigned move_active_pages_to_lru(struct lruvec *lruvec,
				     struct list_head *list,
				     struct list_head *pages_to_free,
				     enum lru_list lru)
{
	struct pglist_data *pgdat = lruvec_pgdat(lruvec);
	struct page *page;
	int nr_pages;
	int nr_moved = 0;

	while (!list_empty(list)) {
		page = lru_to_page(list);
		lruvec = mem_cgroup_page_lruvec(page, pgdat);

		VM_BUG_ON_PAGE(PageLRU(page), page);
		SetPageLRU(page);

		nr_pages = hpage_nr_pages(page);
		update_lru_size(lruvec, lru, page_zonenum(page), nr_pages);
		list_move(&page->lru, &lruvec->lists[lru]);

		if (put_page_testzero(page)) {
			__ClearPageLRU(page);
			__ClearPageActive(page);
			del_page_from_lru_list(page, lruvec, lru);

			if (unlikely(PageCompound(page))) {
				spin_unlock_irq(&pgdat->lru_lock);
				mem_cgroup_uncharge(page);
				(*get_compound_page_dtor(page))(page);
				spin_lock_irq(&pgdat->lru_lock);
			} else
				list_add(&page->lru, pages_to_free);
		} else {
			nr_moved += nr_pages;
		}
	}

	if (!is_active_lru(lru))
		__count_vm_events(PGDEACTIVATE, nr_moved);

	return nr_moved;
}

static void shrink_active_list(unsigned long nr_to_scan,
			       struct lruvec *lruvec,
			       struct scan_control *sc,
			       enum lru_list lru)
{
	unsigned long nr_taken;
	unsigned long nr_scanned;
	unsigned long vm_flags;
	LIST_HEAD(l_hold);	/* The pages which were snipped off */
	LIST_HEAD(l_active);
	LIST_HEAD(l_inactive);
	struct page *page;
	struct zone_reclaim_stat *reclaim_stat = &lruvec->reclaim_stat;
	unsigned nr_deactivate, nr_activate;
	unsigned nr_rotated = 0;
	isolate_mode_t isolate_mode = 0;
	int file = is_file_lru(lru);
	struct pglist_data *pgdat = lruvec_pgdat(lruvec);

	lru_add_drain();

	if (!sc->may_unmap)
		isolate_mode |= ISOLATE_UNMAPPED;

	spin_lock_irq(&pgdat->lru_lock);

	nr_taken = isolate_lru_pages(nr_to_scan, lruvec, &l_hold,
				     &nr_scanned, sc, isolate_mode, lru);

	__mod_node_page_state(pgdat, NR_ISOLATED_ANON + file, nr_taken);
	reclaim_stat->recent_scanned[file] += nr_taken;

	__count_vm_events(PGREFILL, nr_scanned);

	spin_unlock_irq(&pgdat->lru_lock);

	while (!list_empty(&l_hold)) {
		cond_resched();
		page = lru_to_page(&l_hold);
		list_del(&page->lru);

		if (unlikely(!page_evictable(page))) {
			putback_lru_page(page);
			continue;
		}

		if (unlikely(buffer_heads_over_limit)) {
			if (page_has_private(page) && trylock_page(page)) {
				if (page_has_private(page))
					try_to_release_page(page, 0);
				unlock_page(page);
			}
		}

		if (page_referenced(page, 0, sc->target_mem_cgroup,
				    &vm_flags)) {
			nr_rotated += hpage_nr_pages(page);
			/*
			 * Identify referenced, file-backed active pages and
			 * give them one more trip around the active list. So
			 * that executable code get better chances to stay in
			 * memory under moderate memory pressure.  Anon pages
			 * are not likely to be evicted by use-once streaming
			 * IO, plus JVM can create lots of anon VM_EXEC pages,
			 * so we ignore them here.
			 */
			if ((vm_flags & VM_EXEC) && page_is_file_cache(page)) {
				list_add(&page->lru, &l_active);
				continue;
			}
		}

		ClearPageActive(page);	/* we are de-activating */
		list_add(&page->lru, &l_inactive);
	}

	/*
	 * Move pages back to the lru list.
	 */
	spin_lock_irq(&pgdat->lru_lock);
	/*
	 * Count referenced pages from currently used mappings as rotated,
	 * even though only some of them are actually re-activated.  This
	 * helps balance scan pressure between file and anonymous pages in
	 * get_scan_count.
	 */
	reclaim_stat->recent_rotated[file] += nr_rotated;

	nr_activate = move_active_pages_to_lru(lruvec, &l_active, &l_hold, lru);
	nr_deactivate = move_active_pages_to_lru(lruvec, &l_inactive, &l_hold, lru - LRU_ACTIVE);
	__mod_node_page_state(pgdat, NR_ISOLATED_ANON + file, -nr_taken);
	spin_unlock_irq(&pgdat->lru_lock);

	mem_cgroup_uncharge_list(&l_hold);
	free_hot_cold_page_list(&l_hold, true);
	trace_mm_vmscan_lru_shrink_active(pgdat->node_id, nr_taken, nr_activate,
			nr_deactivate, nr_rotated, sc->priority, file);
}

/*
 * The inactive anon list should be small enough that the VM never has
 * to do too much work.
 *
 * The inactive file list should be small enough to leave most memory
 * to the established workingset on the scan-resistant active list,
 * but large enough to avoid thrashing the aggregate readahead window.
 *
 * Both inactive lists should also be large enough that each inactive
 * page has a chance to be referenced again before it is reclaimed.
 *
 * If that fails and refaulting is observed, the inactive list grows.
 *
 * The inactive_ratio is the target ratio of ACTIVE to INACTIVE pages
 * on this LRU, maintained by the pageout code. A zone->inactive_ratio
 * of 3 means 3:1 or 25% of the pages are kept on the inactive list.
 *
 * total     target    max
 * memory    ratio     inactive
 * -------------------------------------
 *   10MB       1         5MB
 *  100MB       1        50MB
 *    1GB       3       250MB
 *   10GB      10       0.9GB
 *  100GB      31         3GB
 *    1TB     101        10GB
 *   10TB     320        32GB
 */
static bool inactive_list_is_low(struct lruvec *lruvec, bool file,
				 struct mem_cgroup *memcg,
				 struct scan_control *sc, bool actual_reclaim)
{
	enum lru_list active_lru = file * LRU_FILE + LRU_ACTIVE;
	struct pglist_data *pgdat = lruvec_pgdat(lruvec);
	enum lru_list inactive_lru = file * LRU_FILE;
	unsigned long inactive, active;
	unsigned long inactive_ratio;
	unsigned long refaults;
	unsigned long gb;

	/*
	 * If we don't have swap space, anonymous page deactivation
	 * is pointless.
	 */
	if (!file && !total_swap_pages)
		return false;

	inactive = lruvec_lru_size(lruvec, inactive_lru, sc->reclaim_idx);
	active = lruvec_lru_size(lruvec, active_lru, sc->reclaim_idx);

	if (memcg)
		refaults = memcg_page_state(memcg, WORKINGSET_ACTIVATE);
	else
		refaults = node_page_state(pgdat, WORKINGSET_ACTIVATE);
<<<<<<< HEAD

	/*
	 * When refaults are being observed, it means a new workingset
	 * is being established. Disable active list protection to get
	 * rid of the stale workingset quickly.
	 */
	if (file && actual_reclaim && lruvec->refaults != refaults) {
		inactive_ratio = 0;
	} else {
		gb = (inactive + active) >> (30 - PAGE_SHIFT);
		if (gb)
			inactive_ratio = int_sqrt(10 * gb);
		else
			inactive_ratio = 1;
	}

=======

	/*
	 * When refaults are being observed, it means a new workingset
	 * is being established. Disable active list protection to get
	 * rid of the stale workingset quickly.
	 */
	if (file && actual_reclaim && lruvec->refaults != refaults) {
		inactive_ratio = 0;
	} else {
		gb = (inactive + active) >> (30 - PAGE_SHIFT);
		if (gb)
			inactive_ratio = int_sqrt(10 * gb);
		else
			inactive_ratio = 1;
	}

>>>>>>> 2ea659a9
	if (actual_reclaim)
		trace_mm_vmscan_inactive_list_is_low(pgdat->node_id, sc->reclaim_idx,
			lruvec_lru_size(lruvec, inactive_lru, MAX_NR_ZONES), inactive,
			lruvec_lru_size(lruvec, active_lru, MAX_NR_ZONES), active,
			inactive_ratio, file);

	return inactive * inactive_ratio < active;
}

static unsigned long shrink_list(enum lru_list lru, unsigned long nr_to_scan,
				 struct lruvec *lruvec, struct mem_cgroup *memcg,
				 struct scan_control *sc)
{
	if (is_active_lru(lru)) {
		if (inactive_list_is_low(lruvec, is_file_lru(lru),
					 memcg, sc, true))
			shrink_active_list(nr_to_scan, lruvec, sc, lru);
		return 0;
	}

	return shrink_inactive_list(nr_to_scan, lruvec, sc, lru);
}

enum scan_balance {
	SCAN_EQUAL,
	SCAN_FRACT,
	SCAN_ANON,
	SCAN_FILE,
};

/*
 * Determine how aggressively the anon and file LRU lists should be
 * scanned.  The relative value of each set of LRU lists is determined
 * by looking at the fraction of the pages scanned we did rotate back
 * onto the active list instead of evict.
 *
 * nr[0] = anon inactive pages to scan; nr[1] = anon active pages to scan
 * nr[2] = file inactive pages to scan; nr[3] = file active pages to scan
 */
static void get_scan_count(struct lruvec *lruvec, struct mem_cgroup *memcg,
			   struct scan_control *sc, unsigned long *nr,
			   unsigned long *lru_pages)
{
	int swappiness = mem_cgroup_swappiness(memcg);
	struct zone_reclaim_stat *reclaim_stat = &lruvec->reclaim_stat;
	u64 fraction[2];
	u64 denominator = 0;	/* gcc */
	struct pglist_data *pgdat = lruvec_pgdat(lruvec);
	unsigned long anon_prio, file_prio;
	enum scan_balance scan_balance;
	unsigned long anon, file;
	unsigned long ap, fp;
	enum lru_list lru;

	/* If we have no swap space, do not bother scanning anon pages. */
	if (!sc->may_swap || mem_cgroup_get_nr_swap_pages(memcg) <= 0) {
		scan_balance = SCAN_FILE;
		goto out;
	}

	/*
	 * Global reclaim will swap to prevent OOM even with no
	 * swappiness, but memcg users want to use this knob to
	 * disable swapping for individual groups completely when
	 * using the memory controller's swap limit feature would be
	 * too expensive.
	 */
	if (!global_reclaim(sc) && !swappiness) {
		scan_balance = SCAN_FILE;
		goto out;
	}

	/*
	 * Do not apply any pressure balancing cleverness when the
	 * system is close to OOM, scan both anon and file equally
	 * (unless the swappiness setting disagrees with swapping).
	 */
	if (!sc->priority && swappiness) {
		scan_balance = SCAN_EQUAL;
		goto out;
	}

	/*
	 * Prevent the reclaimer from falling into the cache trap: as
	 * cache pages start out inactive, every cache fault will tip
	 * the scan balance towards the file LRU.  And as the file LRU
	 * shrinks, so does the window for rotation from references.
	 * This means we have a runaway feedback loop where a tiny
	 * thrashing file LRU becomes infinitely more attractive than
	 * anon pages.  Try to detect this based on file LRU size.
	 */
	if (global_reclaim(sc)) {
		unsigned long pgdatfile;
		unsigned long pgdatfree;
		int z;
		unsigned long total_high_wmark = 0;

		pgdatfree = sum_zone_node_page_state(pgdat->node_id, NR_FREE_PAGES);
		pgdatfile = node_page_state(pgdat, NR_ACTIVE_FILE) +
			   node_page_state(pgdat, NR_INACTIVE_FILE);

		for (z = 0; z < MAX_NR_ZONES; z++) {
			struct zone *zone = &pgdat->node_zones[z];
			if (!managed_zone(zone))
				continue;

			total_high_wmark += high_wmark_pages(zone);
		}

		if (unlikely(pgdatfile + pgdatfree <= total_high_wmark)) {
			scan_balance = SCAN_ANON;
			goto out;
		}
	}

	/*
	 * If there is enough inactive page cache, i.e. if the size of the
	 * inactive list is greater than that of the active list *and* the
	 * inactive list actually has some pages to scan on this priority, we
	 * do not reclaim anything from the anonymous working set right now.
	 * Without the second condition we could end up never scanning an
	 * lruvec even if it has plenty of old anonymous pages unless the
	 * system is under heavy pressure.
	 */
	if (!inactive_list_is_low(lruvec, true, memcg, sc, false) &&
	    lruvec_lru_size(lruvec, LRU_INACTIVE_FILE, sc->reclaim_idx) >> sc->priority) {
		scan_balance = SCAN_FILE;
		goto out;
	}

	scan_balance = SCAN_FRACT;

	/*
	 * With swappiness at 100, anonymous and file have the same priority.
	 * This scanning priority is essentially the inverse of IO cost.
	 */
	anon_prio = swappiness;
	file_prio = 200 - anon_prio;

	/*
	 * OK, so we have swap space and a fair amount of page cache
	 * pages.  We use the recently rotated / recently scanned
	 * ratios to determine how valuable each cache is.
	 *
	 * Because workloads change over time (and to avoid overflow)
	 * we keep these statistics as a floating average, which ends
	 * up weighing recent references more than old ones.
	 *
	 * anon in [0], file in [1]
	 */

	anon  = lruvec_lru_size(lruvec, LRU_ACTIVE_ANON, MAX_NR_ZONES) +
		lruvec_lru_size(lruvec, LRU_INACTIVE_ANON, MAX_NR_ZONES);
	file  = lruvec_lru_size(lruvec, LRU_ACTIVE_FILE, MAX_NR_ZONES) +
		lruvec_lru_size(lruvec, LRU_INACTIVE_FILE, MAX_NR_ZONES);

	spin_lock_irq(&pgdat->lru_lock);
	if (unlikely(reclaim_stat->recent_scanned[0] > anon / 4)) {
		reclaim_stat->recent_scanned[0] /= 2;
		reclaim_stat->recent_rotated[0] /= 2;
	}

	if (unlikely(reclaim_stat->recent_scanned[1] > file / 4)) {
		reclaim_stat->recent_scanned[1] /= 2;
		reclaim_stat->recent_rotated[1] /= 2;
	}

	/*
	 * The amount of pressure on anon vs file pages is inversely
	 * proportional to the fraction of recently scanned pages on
	 * each list that were recently referenced and in active use.
	 */
	ap = anon_prio * (reclaim_stat->recent_scanned[0] + 1);
	ap /= reclaim_stat->recent_rotated[0] + 1;

	fp = file_prio * (reclaim_stat->recent_scanned[1] + 1);
	fp /= reclaim_stat->recent_rotated[1] + 1;
	spin_unlock_irq(&pgdat->lru_lock);

	fraction[0] = ap;
	fraction[1] = fp;
	denominator = ap + fp + 1;
out:
	*lru_pages = 0;
	for_each_evictable_lru(lru) {
		int file = is_file_lru(lru);
		unsigned long size;
		unsigned long scan;

		size = lruvec_lru_size(lruvec, lru, sc->reclaim_idx);
		scan = size >> sc->priority;
		/*
		 * If the cgroup's already been deleted, make sure to
		 * scrape out the remaining cache.
		 */
		if (!scan && !mem_cgroup_online(memcg))
			scan = min(size, SWAP_CLUSTER_MAX);

		switch (scan_balance) {
		case SCAN_EQUAL:
			/* Scan lists relative to size */
			break;
		case SCAN_FRACT:
			/*
			 * Scan types proportional to swappiness and
			 * their relative recent reclaim efficiency.
			 */
			scan = div64_u64(scan * fraction[file],
					 denominator);
			break;
		case SCAN_FILE:
		case SCAN_ANON:
			/* Scan one type exclusively */
			if ((scan_balance == SCAN_FILE) != file) {
				size = 0;
				scan = 0;
			}
			break;
		default:
			/* Look ma, no brain */
			BUG();
		}

		*lru_pages += size;
		nr[lru] = scan;
	}
}

/*
 * This is a basic per-node page freer.  Used by both kswapd and direct reclaim.
 */
static void shrink_node_memcg(struct pglist_data *pgdat, struct mem_cgroup *memcg,
			      struct scan_control *sc, unsigned long *lru_pages)
{
	struct lruvec *lruvec = mem_cgroup_lruvec(pgdat, memcg);
	unsigned long nr[NR_LRU_LISTS];
	unsigned long targets[NR_LRU_LISTS];
	unsigned long nr_to_scan;
	enum lru_list lru;
	unsigned long nr_reclaimed = 0;
	unsigned long nr_to_reclaim = sc->nr_to_reclaim;
	struct blk_plug plug;
	bool scan_adjusted;

	get_scan_count(lruvec, memcg, sc, nr, lru_pages);

	/* Record the original scan target for proportional adjustments later */
	memcpy(targets, nr, sizeof(nr));

	/*
	 * Global reclaiming within direct reclaim at DEF_PRIORITY is a normal
	 * event that can occur when there is little memory pressure e.g.
	 * multiple streaming readers/writers. Hence, we do not abort scanning
	 * when the requested number of pages are reclaimed when scanning at
	 * DEF_PRIORITY on the assumption that the fact we are direct
	 * reclaiming implies that kswapd is not keeping up and it is best to
	 * do a batch of work at once. For memcg reclaim one check is made to
	 * abort proportional reclaim if either the file or anon lru has already
	 * dropped to zero at the first pass.
	 */
	scan_adjusted = (global_reclaim(sc) && !current_is_kswapd() &&
			 sc->priority == DEF_PRIORITY);

	blk_start_plug(&plug);
	while (nr[LRU_INACTIVE_ANON] || nr[LRU_ACTIVE_FILE] ||
					nr[LRU_INACTIVE_FILE]) {
		unsigned long nr_anon, nr_file, percentage;
		unsigned long nr_scanned;

		for_each_evictable_lru(lru) {
			if (nr[lru]) {
				nr_to_scan = min(nr[lru], SWAP_CLUSTER_MAX);
				nr[lru] -= nr_to_scan;

				nr_reclaimed += shrink_list(lru, nr_to_scan,
							    lruvec, memcg, sc);
			}
		}

		cond_resched();

		if (nr_reclaimed < nr_to_reclaim || scan_adjusted)
			continue;

		/*
		 * For kswapd and memcg, reclaim at least the number of pages
		 * requested. Ensure that the anon and file LRUs are scanned
		 * proportionally what was requested by get_scan_count(). We
		 * stop reclaiming one LRU and reduce the amount scanning
		 * proportional to the original scan target.
		 */
		nr_file = nr[LRU_INACTIVE_FILE] + nr[LRU_ACTIVE_FILE];
		nr_anon = nr[LRU_INACTIVE_ANON] + nr[LRU_ACTIVE_ANON];

		/*
		 * It's just vindictive to attack the larger once the smaller
		 * has gone to zero.  And given the way we stop scanning the
		 * smaller below, this makes sure that we only make one nudge
		 * towards proportionality once we've got nr_to_reclaim.
		 */
		if (!nr_file || !nr_anon)
			break;

		if (nr_file > nr_anon) {
			unsigned long scan_target = targets[LRU_INACTIVE_ANON] +
						targets[LRU_ACTIVE_ANON] + 1;
			lru = LRU_BASE;
			percentage = nr_anon * 100 / scan_target;
		} else {
			unsigned long scan_target = targets[LRU_INACTIVE_FILE] +
						targets[LRU_ACTIVE_FILE] + 1;
			lru = LRU_FILE;
			percentage = nr_file * 100 / scan_target;
		}

		/* Stop scanning the smaller of the LRU */
		nr[lru] = 0;
		nr[lru + LRU_ACTIVE] = 0;

		/*
		 * Recalculate the other LRU scan count based on its original
		 * scan target and the percentage scanning already complete
		 */
		lru = (lru == LRU_FILE) ? LRU_BASE : LRU_FILE;
		nr_scanned = targets[lru] - nr[lru];
		nr[lru] = targets[lru] * (100 - percentage) / 100;
		nr[lru] -= min(nr[lru], nr_scanned);

		lru += LRU_ACTIVE;
		nr_scanned = targets[lru] - nr[lru];
		nr[lru] = targets[lru] * (100 - percentage) / 100;
		nr[lru] -= min(nr[lru], nr_scanned);

		scan_adjusted = true;
	}
	blk_finish_plug(&plug);
	sc->nr_reclaimed += nr_reclaimed;

	/*
	 * Even if we did not try to evict anon pages at all, we want to
	 * rebalance the anon lru active/inactive ratio.
	 */
	if (inactive_list_is_low(lruvec, false, memcg, sc, true))
		shrink_active_list(SWAP_CLUSTER_MAX, lruvec,
				   sc, LRU_ACTIVE_ANON);
}

/* Use reclaim/compaction for costly allocs or under memory pressure */
static bool in_reclaim_compaction(struct scan_control *sc)
{
	if (IS_ENABLED(CONFIG_COMPACTION) && sc->order &&
			(sc->order > PAGE_ALLOC_COSTLY_ORDER ||
			 sc->priority < DEF_PRIORITY - 2))
		return true;

	return false;
}

/*
 * Reclaim/compaction is used for high-order allocation requests. It reclaims
 * order-0 pages before compacting the zone. should_continue_reclaim() returns
 * true if more pages should be reclaimed such that when the page allocator
 * calls try_to_compact_zone() that it will have enough free pages to succeed.
 * It will give up earlier than that if there is difficulty reclaiming pages.
 */
static inline bool should_continue_reclaim(struct pglist_data *pgdat,
					unsigned long nr_reclaimed,
					unsigned long nr_scanned,
					struct scan_control *sc)
{
	unsigned long pages_for_compaction;
	unsigned long inactive_lru_pages;
	int z;

	/* If not in reclaim/compaction mode, stop */
	if (!in_reclaim_compaction(sc))
		return false;

	/* Consider stopping depending on scan and reclaim activity */
	if (sc->gfp_mask & __GFP_REPEAT) {
		/*
		 * For __GFP_REPEAT allocations, stop reclaiming if the
		 * full LRU list has been scanned and we are still failing
		 * to reclaim pages. This full LRU scan is potentially
		 * expensive but a __GFP_REPEAT caller really wants to succeed
		 */
		if (!nr_reclaimed && !nr_scanned)
			return false;
	} else {
		/*
		 * For non-__GFP_REPEAT allocations which can presumably
		 * fail without consequence, stop if we failed to reclaim
		 * any pages from the last SWAP_CLUSTER_MAX number of
		 * pages that were scanned. This will return to the
		 * caller faster at the risk reclaim/compaction and
		 * the resulting allocation attempt fails
		 */
		if (!nr_reclaimed)
			return false;
	}

	/*
	 * If we have not reclaimed enough pages for compaction and the
	 * inactive lists are large enough, continue reclaiming
	 */
	pages_for_compaction = compact_gap(sc->order);
	inactive_lru_pages = node_page_state(pgdat, NR_INACTIVE_FILE);
	if (get_nr_swap_pages() > 0)
		inactive_lru_pages += node_page_state(pgdat, NR_INACTIVE_ANON);
	if (sc->nr_reclaimed < pages_for_compaction &&
			inactive_lru_pages > pages_for_compaction)
		return true;

	/* If compaction would go ahead or the allocation would succeed, stop */
	for (z = 0; z <= sc->reclaim_idx; z++) {
		struct zone *zone = &pgdat->node_zones[z];
		if (!managed_zone(zone))
			continue;

		switch (compaction_suitable(zone, sc->order, 0, sc->reclaim_idx)) {
		case COMPACT_SUCCESS:
		case COMPACT_CONTINUE:
			return false;
		default:
			/* check next zone */
			;
		}
	}
	return true;
}

static bool shrink_node(pg_data_t *pgdat, struct scan_control *sc)
{
	struct reclaim_state *reclaim_state = current->reclaim_state;
	unsigned long nr_reclaimed, nr_scanned;
	bool reclaimable = false;

	do {
		struct mem_cgroup *root = sc->target_mem_cgroup;
		struct mem_cgroup_reclaim_cookie reclaim = {
			.pgdat = pgdat,
			.priority = sc->priority,
		};
		unsigned long node_lru_pages = 0;
		struct mem_cgroup *memcg;

		nr_reclaimed = sc->nr_reclaimed;
		nr_scanned = sc->nr_scanned;

		memcg = mem_cgroup_iter(root, NULL, &reclaim);
		do {
			unsigned long lru_pages;
			unsigned long reclaimed;
			unsigned long scanned;

			if (mem_cgroup_low(root, memcg)) {
				if (!sc->memcg_low_reclaim) {
					sc->memcg_low_skipped = 1;
					continue;
				}
				mem_cgroup_event(memcg, MEMCG_LOW);
			}

			reclaimed = sc->nr_reclaimed;
			scanned = sc->nr_scanned;

			shrink_node_memcg(pgdat, memcg, sc, &lru_pages);
			node_lru_pages += lru_pages;

			if (memcg)
				shrink_slab(sc->gfp_mask, pgdat->node_id,
					    memcg, sc->nr_scanned - scanned,
					    lru_pages);

			/* Record the group's reclaim efficiency */
			vmpressure(sc->gfp_mask, memcg, false,
				   sc->nr_scanned - scanned,
				   sc->nr_reclaimed - reclaimed);

			/*
			 * Direct reclaim and kswapd have to scan all memory
			 * cgroups to fulfill the overall scan target for the
			 * node.
			 *
			 * Limit reclaim, on the other hand, only cares about
			 * nr_to_reclaim pages to be reclaimed and it will
			 * retry with decreasing priority if one round over the
			 * whole hierarchy is not sufficient.
			 */
			if (!global_reclaim(sc) &&
					sc->nr_reclaimed >= sc->nr_to_reclaim) {
				mem_cgroup_iter_break(root, memcg);
				break;
			}
		} while ((memcg = mem_cgroup_iter(root, memcg, &reclaim)));

		/*
		 * Shrink the slab caches in the same proportion that
		 * the eligible LRU pages were scanned.
		 */
		if (global_reclaim(sc))
			shrink_slab(sc->gfp_mask, pgdat->node_id, NULL,
				    sc->nr_scanned - nr_scanned,
				    node_lru_pages);

		if (reclaim_state) {
			sc->nr_reclaimed += reclaim_state->reclaimed_slab;
			reclaim_state->reclaimed_slab = 0;
		}

		/* Record the subtree's reclaim efficiency */
		vmpressure(sc->gfp_mask, sc->target_mem_cgroup, true,
			   sc->nr_scanned - nr_scanned,
			   sc->nr_reclaimed - nr_reclaimed);

		if (sc->nr_reclaimed - nr_reclaimed)
			reclaimable = true;

	} while (should_continue_reclaim(pgdat, sc->nr_reclaimed - nr_reclaimed,
					 sc->nr_scanned - nr_scanned, sc));

	/*
	 * Kswapd gives up on balancing particular nodes after too
	 * many failures to reclaim anything from them and goes to
	 * sleep. On reclaim progress, reset the failure counter. A
	 * successful direct reclaim run will revive a dormant kswapd.
	 */
	if (reclaimable)
		pgdat->kswapd_failures = 0;

	return reclaimable;
}

/*
 * Returns true if compaction should go ahead for a costly-order request, or
 * the allocation would already succeed without compaction. Return false if we
 * should reclaim first.
 */
static inline bool compaction_ready(struct zone *zone, struct scan_control *sc)
{
	unsigned long watermark;
	enum compact_result suitable;

	suitable = compaction_suitable(zone, sc->order, 0, sc->reclaim_idx);
	if (suitable == COMPACT_SUCCESS)
		/* Allocation should succeed already. Don't reclaim. */
		return true;
	if (suitable == COMPACT_SKIPPED)
		/* Compaction cannot yet proceed. Do reclaim. */
		return false;

	/*
	 * Compaction is already possible, but it takes time to run and there
	 * are potentially other callers using the pages just freed. So proceed
	 * with reclaim to make a buffer of free pages available to give
	 * compaction a reasonable chance of completing and allocating the page.
	 * Note that we won't actually reclaim the whole buffer in one attempt
	 * as the target watermark in should_continue_reclaim() is lower. But if
	 * we are already above the high+gap watermark, don't reclaim at all.
	 */
	watermark = high_wmark_pages(zone) + compact_gap(sc->order);

	return zone_watermark_ok_safe(zone, 0, watermark, sc->reclaim_idx);
}

/*
 * This is the direct reclaim path, for page-allocating processes.  We only
 * try to reclaim pages from zones which will satisfy the caller's allocation
 * request.
 *
 * If a zone is deemed to be full of pinned pages then just give it a light
 * scan then give up on it.
 */
static void shrink_zones(struct zonelist *zonelist, struct scan_control *sc)
{
	struct zoneref *z;
	struct zone *zone;
	unsigned long nr_soft_reclaimed;
	unsigned long nr_soft_scanned;
	gfp_t orig_mask;
	pg_data_t *last_pgdat = NULL;

	/*
	 * If the number of buffer_heads in the machine exceeds the maximum
	 * allowed level, force direct reclaim to scan the highmem zone as
	 * highmem pages could be pinning lowmem pages storing buffer_heads
	 */
	orig_mask = sc->gfp_mask;
	if (buffer_heads_over_limit) {
		sc->gfp_mask |= __GFP_HIGHMEM;
		sc->reclaim_idx = gfp_zone(sc->gfp_mask);
	}

	for_each_zone_zonelist_nodemask(zone, z, zonelist,
					sc->reclaim_idx, sc->nodemask) {
		/*
		 * Take care memory controller reclaiming has small influence
		 * to global LRU.
		 */
		if (global_reclaim(sc)) {
			if (!cpuset_zone_allowed(zone,
						 GFP_KERNEL | __GFP_HARDWALL))
				continue;

			/*
			 * If we already have plenty of memory free for
			 * compaction in this zone, don't free any more.
			 * Even though compaction is invoked for any
			 * non-zero order, only frequent costly order
			 * reclamation is disruptive enough to become a
			 * noticeable problem, like transparent huge
			 * page allocations.
			 */
			if (IS_ENABLED(CONFIG_COMPACTION) &&
			    sc->order > PAGE_ALLOC_COSTLY_ORDER &&
			    compaction_ready(zone, sc)) {
				sc->compaction_ready = true;
				continue;
			}

			/*
			 * Shrink each node in the zonelist once. If the
			 * zonelist is ordered by zone (not the default) then a
			 * node may be shrunk multiple times but in that case
			 * the user prefers lower zones being preserved.
			 */
			if (zone->zone_pgdat == last_pgdat)
				continue;

			/*
			 * This steals pages from memory cgroups over softlimit
			 * and returns the number of reclaimed pages and
			 * scanned pages. This works for global memory pressure
			 * and balancing, not for a memcg's limit.
			 */
			nr_soft_scanned = 0;
			nr_soft_reclaimed = mem_cgroup_soft_limit_reclaim(zone->zone_pgdat,
						sc->order, sc->gfp_mask,
						&nr_soft_scanned);
			sc->nr_reclaimed += nr_soft_reclaimed;
			sc->nr_scanned += nr_soft_scanned;
			/* need some check for avoid more shrink_zone() */
		}

		/* See comment about same check for global reclaim above */
		if (zone->zone_pgdat == last_pgdat)
			continue;
		last_pgdat = zone->zone_pgdat;
		shrink_node(zone->zone_pgdat, sc);
	}

	/*
	 * Restore to original mask to avoid the impact on the caller if we
	 * promoted it to __GFP_HIGHMEM.
	 */
	sc->gfp_mask = orig_mask;
}

static void snapshot_refaults(struct mem_cgroup *root_memcg, pg_data_t *pgdat)
{
	struct mem_cgroup *memcg;

	memcg = mem_cgroup_iter(root_memcg, NULL, NULL);
	do {
		unsigned long refaults;
		struct lruvec *lruvec;

		if (memcg)
			refaults = memcg_page_state(memcg, WORKINGSET_ACTIVATE);
		else
			refaults = node_page_state(pgdat, WORKINGSET_ACTIVATE);

		lruvec = mem_cgroup_lruvec(pgdat, memcg);
		lruvec->refaults = refaults;
	} while ((memcg = mem_cgroup_iter(root_memcg, memcg, NULL)));
}

/*
 * This is the main entry point to direct page reclaim.
 *
 * If a full scan of the inactive list fails to free enough memory then we
 * are "out of memory" and something needs to be killed.
 *
 * If the caller is !__GFP_FS then the probability of a failure is reasonably
 * high - the zone may be full of dirty or under-writeback pages, which this
 * caller can't do much about.  We kick the writeback threads and take explicit
 * naps in the hope that some of these pages can be written.  But if the
 * allocating task holds filesystem locks which prevent writeout this might not
 * work, and the allocation attempt will fail.
 *
 * returns:	0, if no pages reclaimed
 * 		else, the number of pages reclaimed
 */
static unsigned long do_try_to_free_pages(struct zonelist *zonelist,
					  struct scan_control *sc)
{
	int initial_priority = sc->priority;
	pg_data_t *last_pgdat;
	struct zoneref *z;
	struct zone *zone;
retry:
	delayacct_freepages_start();

	if (global_reclaim(sc))
		__count_zid_vm_events(ALLOCSTALL, sc->reclaim_idx, 1);

	do {
		vmpressure_prio(sc->gfp_mask, sc->target_mem_cgroup,
				sc->priority);
		sc->nr_scanned = 0;
		shrink_zones(zonelist, sc);

		if (sc->nr_reclaimed >= sc->nr_to_reclaim)
			break;

		if (sc->compaction_ready)
			break;

		/*
		 * If we're getting trouble reclaiming, start doing
		 * writepage even in laptop mode.
		 */
		if (sc->priority < DEF_PRIORITY - 2)
			sc->may_writepage = 1;
	} while (--sc->priority >= 0);

	last_pgdat = NULL;
	for_each_zone_zonelist_nodemask(zone, z, zonelist, sc->reclaim_idx,
					sc->nodemask) {
		if (zone->zone_pgdat == last_pgdat)
			continue;
		last_pgdat = zone->zone_pgdat;
		snapshot_refaults(sc->target_mem_cgroup, zone->zone_pgdat);
	}

	delayacct_freepages_end();

	if (sc->nr_reclaimed)
		return sc->nr_reclaimed;

	/* Aborted reclaim to try compaction? don't OOM, then */
	if (sc->compaction_ready)
		return 1;

	/* Untapped cgroup reserves?  Don't OOM, retry. */
	if (sc->memcg_low_skipped) {
		sc->priority = initial_priority;
		sc->memcg_low_reclaim = 1;
		sc->memcg_low_skipped = 0;
		goto retry;
	}

	return 0;
}

static bool allow_direct_reclaim(pg_data_t *pgdat)
{
	struct zone *zone;
	unsigned long pfmemalloc_reserve = 0;
	unsigned long free_pages = 0;
	int i;
	bool wmark_ok;

	if (pgdat->kswapd_failures >= MAX_RECLAIM_RETRIES)
		return true;

	for (i = 0; i <= ZONE_NORMAL; i++) {
		zone = &pgdat->node_zones[i];
		if (!managed_zone(zone))
			continue;

		if (!zone_reclaimable_pages(zone))
			continue;

		pfmemalloc_reserve += min_wmark_pages(zone);
		free_pages += zone_page_state(zone, NR_FREE_PAGES);
	}

	/* If there are no reserves (unexpected config) then do not throttle */
	if (!pfmemalloc_reserve)
		return true;

	wmark_ok = free_pages > pfmemalloc_reserve / 2;

	/* kswapd must be awake if processes are being throttled */
	if (!wmark_ok && waitqueue_active(&pgdat->kswapd_wait)) {
		pgdat->kswapd_classzone_idx = min(pgdat->kswapd_classzone_idx,
						(enum zone_type)ZONE_NORMAL);
		wake_up_interruptible(&pgdat->kswapd_wait);
	}

	return wmark_ok;
}

/*
 * Throttle direct reclaimers if backing storage is backed by the network
 * and the PFMEMALLOC reserve for the preferred node is getting dangerously
 * depleted. kswapd will continue to make progress and wake the processes
 * when the low watermark is reached.
 *
 * Returns true if a fatal signal was delivered during throttling. If this
 * happens, the page allocator should not consider triggering the OOM killer.
 */
static bool throttle_direct_reclaim(gfp_t gfp_mask, struct zonelist *zonelist,
					nodemask_t *nodemask)
{
	struct zoneref *z;
	struct zone *zone;
	pg_data_t *pgdat = NULL;

	/*
	 * Kernel threads should not be throttled as they may be indirectly
	 * responsible for cleaning pages necessary for reclaim to make forward
	 * progress. kjournald for example may enter direct reclaim while
	 * committing a transaction where throttling it could forcing other
	 * processes to block on log_wait_commit().
	 */
	if (current->flags & PF_KTHREAD)
		goto out;

	/*
	 * If a fatal signal is pending, this process should not throttle.
	 * It should return quickly so it can exit and free its memory
	 */
	if (fatal_signal_pending(current))
		goto out;

	/*
	 * Check if the pfmemalloc reserves are ok by finding the first node
	 * with a usable ZONE_NORMAL or lower zone. The expectation is that
	 * GFP_KERNEL will be required for allocating network buffers when
	 * swapping over the network so ZONE_HIGHMEM is unusable.
	 *
	 * Throttling is based on the first usable node and throttled processes
	 * wait on a queue until kswapd makes progress and wakes them. There
	 * is an affinity then between processes waking up and where reclaim
	 * progress has been made assuming the process wakes on the same node.
	 * More importantly, processes running on remote nodes will not compete
	 * for remote pfmemalloc reserves and processes on different nodes
	 * should make reasonable progress.
	 */
	for_each_zone_zonelist_nodemask(zone, z, zonelist,
					gfp_zone(gfp_mask), nodemask) {
		if (zone_idx(zone) > ZONE_NORMAL)
			continue;

		/* Throttle based on the first usable node */
		pgdat = zone->zone_pgdat;
		if (allow_direct_reclaim(pgdat))
			goto out;
		break;
	}

	/* If no zone was usable by the allocation flags then do not throttle */
	if (!pgdat)
		goto out;

	/* Account for the throttling */
	count_vm_event(PGSCAN_DIRECT_THROTTLE);

	/*
	 * If the caller cannot enter the filesystem, it's possible that it
	 * is due to the caller holding an FS lock or performing a journal
	 * transaction in the case of a filesystem like ext[3|4]. In this case,
	 * it is not safe to block on pfmemalloc_wait as kswapd could be
	 * blocked waiting on the same lock. Instead, throttle for up to a
	 * second before continuing.
	 */
	if (!(gfp_mask & __GFP_FS)) {
		wait_event_interruptible_timeout(pgdat->pfmemalloc_wait,
			allow_direct_reclaim(pgdat), HZ);

		goto check_pending;
	}

	/* Throttle until kswapd wakes the process */
	wait_event_killable(zone->zone_pgdat->pfmemalloc_wait,
		allow_direct_reclaim(pgdat));

check_pending:
	if (fatal_signal_pending(current))
		return true;

out:
	return false;
}

unsigned long try_to_free_pages(struct zonelist *zonelist, int order,
				gfp_t gfp_mask, nodemask_t *nodemask)
{
	unsigned long nr_reclaimed;
	struct scan_control sc = {
		.nr_to_reclaim = SWAP_CLUSTER_MAX,
		.gfp_mask = (gfp_mask = current_gfp_context(gfp_mask)),
		.reclaim_idx = gfp_zone(gfp_mask),
		.order = order,
		.nodemask = nodemask,
		.priority = DEF_PRIORITY,
		.may_writepage = !laptop_mode,
		.may_unmap = 1,
		.may_swap = 1,
	};

	/*
	 * Do not enter reclaim if fatal signal was delivered while throttled.
	 * 1 is returned so that the page allocator does not OOM kill at this
	 * point.
	 */
	if (throttle_direct_reclaim(gfp_mask, zonelist, nodemask))
		return 1;

	trace_mm_vmscan_direct_reclaim_begin(order,
				sc.may_writepage,
				gfp_mask,
				sc.reclaim_idx);

	nr_reclaimed = do_try_to_free_pages(zonelist, &sc);

	trace_mm_vmscan_direct_reclaim_end(nr_reclaimed);

	return nr_reclaimed;
}

#ifdef CONFIG_MEMCG

unsigned long mem_cgroup_shrink_node(struct mem_cgroup *memcg,
						gfp_t gfp_mask, bool noswap,
						pg_data_t *pgdat,
						unsigned long *nr_scanned)
{
	struct scan_control sc = {
		.nr_to_reclaim = SWAP_CLUSTER_MAX,
		.target_mem_cgroup = memcg,
		.may_writepage = !laptop_mode,
		.may_unmap = 1,
		.reclaim_idx = MAX_NR_ZONES - 1,
		.may_swap = !noswap,
	};
	unsigned long lru_pages;

	sc.gfp_mask = (gfp_mask & GFP_RECLAIM_MASK) |
			(GFP_HIGHUSER_MOVABLE & ~GFP_RECLAIM_MASK);

	trace_mm_vmscan_memcg_softlimit_reclaim_begin(sc.order,
						      sc.may_writepage,
						      sc.gfp_mask,
						      sc.reclaim_idx);

	/*
	 * NOTE: Although we can get the priority field, using it
	 * here is not a good idea, since it limits the pages we can scan.
	 * if we don't reclaim here, the shrink_node from balance_pgdat
	 * will pick up pages from other mem cgroup's as well. We hack
	 * the priority and make it zero.
	 */
	shrink_node_memcg(pgdat, memcg, &sc, &lru_pages);

	trace_mm_vmscan_memcg_softlimit_reclaim_end(sc.nr_reclaimed);

	*nr_scanned = sc.nr_scanned;
	return sc.nr_reclaimed;
}

unsigned long try_to_free_mem_cgroup_pages(struct mem_cgroup *memcg,
					   unsigned long nr_pages,
					   gfp_t gfp_mask,
					   bool may_swap)
{
	struct zonelist *zonelist;
	unsigned long nr_reclaimed;
	int nid;
	unsigned int noreclaim_flag;
	struct scan_control sc = {
		.nr_to_reclaim = max(nr_pages, SWAP_CLUSTER_MAX),
		.gfp_mask = (current_gfp_context(gfp_mask) & GFP_RECLAIM_MASK) |
				(GFP_HIGHUSER_MOVABLE & ~GFP_RECLAIM_MASK),
		.reclaim_idx = MAX_NR_ZONES - 1,
		.target_mem_cgroup = memcg,
		.priority = DEF_PRIORITY,
		.may_writepage = !laptop_mode,
		.may_unmap = 1,
		.may_swap = may_swap,
	};

	/*
	 * Unlike direct reclaim via alloc_pages(), memcg's reclaim doesn't
	 * take care of from where we get pages. So the node where we start the
	 * scan does not need to be the current node.
	 */
	nid = mem_cgroup_select_victim_node(memcg);

	zonelist = &NODE_DATA(nid)->node_zonelists[ZONELIST_FALLBACK];

	trace_mm_vmscan_memcg_reclaim_begin(0,
					    sc.may_writepage,
					    sc.gfp_mask,
					    sc.reclaim_idx);

	noreclaim_flag = memalloc_noreclaim_save();
	nr_reclaimed = do_try_to_free_pages(zonelist, &sc);
	memalloc_noreclaim_restore(noreclaim_flag);

	trace_mm_vmscan_memcg_reclaim_end(nr_reclaimed);

	return nr_reclaimed;
}
#endif

static void age_active_anon(struct pglist_data *pgdat,
				struct scan_control *sc)
{
	struct mem_cgroup *memcg;

	if (!total_swap_pages)
		return;

	memcg = mem_cgroup_iter(NULL, NULL, NULL);
	do {
		struct lruvec *lruvec = mem_cgroup_lruvec(pgdat, memcg);

		if (inactive_list_is_low(lruvec, false, memcg, sc, true))
			shrink_active_list(SWAP_CLUSTER_MAX, lruvec,
					   sc, LRU_ACTIVE_ANON);

		memcg = mem_cgroup_iter(NULL, memcg, NULL);
	} while (memcg);
}

/*
 * Returns true if there is an eligible zone balanced for the request order
 * and classzone_idx
 */
static bool pgdat_balanced(pg_data_t *pgdat, int order, int classzone_idx)
{
	int i;
	unsigned long mark = -1;
	struct zone *zone;

	for (i = 0; i <= classzone_idx; i++) {
		zone = pgdat->node_zones + i;

		if (!managed_zone(zone))
			continue;

		mark = high_wmark_pages(zone);
		if (zone_watermark_ok_safe(zone, order, mark, classzone_idx))
			return true;
	}

	/*
	 * If a node has no populated zone within classzone_idx, it does not
	 * need balancing by definition. This can happen if a zone-restricted
	 * allocation tries to wake a remote kswapd.
	 */
	if (mark == -1)
		return true;

	return false;
}

/* Clear pgdat state for congested, dirty or under writeback. */
static void clear_pgdat_congested(pg_data_t *pgdat)
{
	clear_bit(PGDAT_CONGESTED, &pgdat->flags);
	clear_bit(PGDAT_DIRTY, &pgdat->flags);
	clear_bit(PGDAT_WRITEBACK, &pgdat->flags);
}

/*
 * Prepare kswapd for sleeping. This verifies that there are no processes
 * waiting in throttle_direct_reclaim() and that watermarks have been met.
 *
 * Returns true if kswapd is ready to sleep
 */
static bool prepare_kswapd_sleep(pg_data_t *pgdat, int order, int classzone_idx)
{
	/*
	 * The throttled processes are normally woken up in balance_pgdat() as
	 * soon as allow_direct_reclaim() is true. But there is a potential
	 * race between when kswapd checks the watermarks and a process gets
	 * throttled. There is also a potential race if processes get
	 * throttled, kswapd wakes, a large process exits thereby balancing the
	 * zones, which causes kswapd to exit balance_pgdat() before reaching
	 * the wake up checks. If kswapd is going to sleep, no process should
	 * be sleeping on pfmemalloc_wait, so wake them now if necessary. If
	 * the wake up is premature, processes will wake kswapd and get
	 * throttled again. The difference from wake ups in balance_pgdat() is
	 * that here we are under prepare_to_wait().
	 */
	if (waitqueue_active(&pgdat->pfmemalloc_wait))
		wake_up_all(&pgdat->pfmemalloc_wait);

	/* Hopeless node, leave it to direct reclaim */
	if (pgdat->kswapd_failures >= MAX_RECLAIM_RETRIES)
		return true;

	if (pgdat_balanced(pgdat, order, classzone_idx)) {
		clear_pgdat_congested(pgdat);
		return true;
	}

	return false;
}

/*
 * kswapd shrinks a node of pages that are at or below the highest usable
 * zone that is currently unbalanced.
 *
 * Returns true if kswapd scanned at least the requested number of pages to
 * reclaim or if the lack of progress was due to pages under writeback.
 * This is used to determine if the scanning priority needs to be raised.
 */
static bool kswapd_shrink_node(pg_data_t *pgdat,
			       struct scan_control *sc)
{
	struct zone *zone;
	int z;

	/* Reclaim a number of pages proportional to the number of zones */
	sc->nr_to_reclaim = 0;
	for (z = 0; z <= sc->reclaim_idx; z++) {
		zone = pgdat->node_zones + z;
		if (!managed_zone(zone))
			continue;

		sc->nr_to_reclaim += max(high_wmark_pages(zone), SWAP_CLUSTER_MAX);
	}

	/*
	 * Historically care was taken to put equal pressure on all zones but
	 * now pressure is applied based on node LRU order.
	 */
	shrink_node(pgdat, sc);

	/*
	 * Fragmentation may mean that the system cannot be rebalanced for
	 * high-order allocations. If twice the allocation size has been
	 * reclaimed then recheck watermarks only at order-0 to prevent
	 * excessive reclaim. Assume that a process requested a high-order
	 * can direct reclaim/compact.
	 */
	if (sc->order && sc->nr_reclaimed >= compact_gap(sc->order))
		sc->order = 0;

	return sc->nr_scanned >= sc->nr_to_reclaim;
}

/*
 * For kswapd, balance_pgdat() will reclaim pages across a node from zones
 * that are eligible for use by the caller until at least one zone is
 * balanced.
 *
 * Returns the order kswapd finished reclaiming at.
 *
 * kswapd scans the zones in the highmem->normal->dma direction.  It skips
 * zones which have free_pages > high_wmark_pages(zone), but once a zone is
 * found to have free_pages <= high_wmark_pages(zone), any page is that zone
 * or lower is eligible for reclaim until at least one usable zone is
 * balanced.
 */
static int balance_pgdat(pg_data_t *pgdat, int order, int classzone_idx)
{
	int i;
	unsigned long nr_soft_reclaimed;
	unsigned long nr_soft_scanned;
	struct zone *zone;
	struct scan_control sc = {
		.gfp_mask = GFP_KERNEL,
		.order = order,
		.priority = DEF_PRIORITY,
		.may_writepage = !laptop_mode,
		.may_unmap = 1,
		.may_swap = 1,
	};
	count_vm_event(PAGEOUTRUN);

	do {
		unsigned long nr_reclaimed = sc.nr_reclaimed;
		bool raise_priority = true;

		sc.reclaim_idx = classzone_idx;

		/*
		 * If the number of buffer_heads exceeds the maximum allowed
		 * then consider reclaiming from all zones. This has a dual
		 * purpose -- on 64-bit systems it is expected that
		 * buffer_heads are stripped during active rotation. On 32-bit
		 * systems, highmem pages can pin lowmem memory and shrinking
		 * buffers can relieve lowmem pressure. Reclaim may still not
		 * go ahead if all eligible zones for the original allocation
		 * request are balanced to avoid excessive reclaim from kswapd.
		 */
		if (buffer_heads_over_limit) {
			for (i = MAX_NR_ZONES - 1; i >= 0; i--) {
				zone = pgdat->node_zones + i;
				if (!managed_zone(zone))
					continue;

				sc.reclaim_idx = i;
				break;
			}
		}

		/*
		 * Only reclaim if there are no eligible zones. Note that
		 * sc.reclaim_idx is not used as buffer_heads_over_limit may
		 * have adjusted it.
		 */
		if (pgdat_balanced(pgdat, sc.order, classzone_idx))
			goto out;

		/*
		 * Do some background aging of the anon list, to give
		 * pages a chance to be referenced before reclaiming. All
		 * pages are rotated regardless of classzone as this is
		 * about consistent aging.
		 */
		age_active_anon(pgdat, &sc);

		/*
		 * If we're getting trouble reclaiming, start doing writepage
		 * even in laptop mode.
		 */
		if (sc.priority < DEF_PRIORITY - 2)
			sc.may_writepage = 1;

		/* Call soft limit reclaim before calling shrink_node. */
		sc.nr_scanned = 0;
		nr_soft_scanned = 0;
		nr_soft_reclaimed = mem_cgroup_soft_limit_reclaim(pgdat, sc.order,
						sc.gfp_mask, &nr_soft_scanned);
		sc.nr_reclaimed += nr_soft_reclaimed;

		/*
		 * There should be no need to raise the scanning priority if
		 * enough pages are already being scanned that that high
		 * watermark would be met at 100% efficiency.
		 */
		if (kswapd_shrink_node(pgdat, &sc))
			raise_priority = false;

		/*
		 * If the low watermark is met there is no need for processes
		 * to be throttled on pfmemalloc_wait as they should not be
		 * able to safely make forward progress. Wake them
		 */
		if (waitqueue_active(&pgdat->pfmemalloc_wait) &&
				allow_direct_reclaim(pgdat))
			wake_up_all(&pgdat->pfmemalloc_wait);

		/* Check if kswapd should be suspending */
		if (try_to_freeze() || kthread_should_stop())
			break;

		/*
		 * Raise priority if scanning rate is too low or there was no
		 * progress in reclaiming pages
		 */
		nr_reclaimed = sc.nr_reclaimed - nr_reclaimed;
		if (raise_priority || !nr_reclaimed)
			sc.priority--;
	} while (sc.priority >= 1);

	if (!sc.nr_reclaimed)
		pgdat->kswapd_failures++;

out:
	snapshot_refaults(NULL, pgdat);
	/*
	 * Return the order kswapd stopped reclaiming at as
	 * prepare_kswapd_sleep() takes it into account. If another caller
	 * entered the allocator slow path while kswapd was awake, order will
	 * remain at the higher level.
	 */
	return sc.order;
}

/*
 * pgdat->kswapd_classzone_idx is the highest zone index that a recent
 * allocation request woke kswapd for. When kswapd has not woken recently,
 * the value is MAX_NR_ZONES which is not a valid index. This compares a
 * given classzone and returns it or the highest classzone index kswapd
 * was recently woke for.
 */
static enum zone_type kswapd_classzone_idx(pg_data_t *pgdat,
					   enum zone_type classzone_idx)
{
	if (pgdat->kswapd_classzone_idx == MAX_NR_ZONES)
		return classzone_idx;

	return max(pgdat->kswapd_classzone_idx, classzone_idx);
}

static void kswapd_try_to_sleep(pg_data_t *pgdat, int alloc_order, int reclaim_order,
				unsigned int classzone_idx)
{
	long remaining = 0;
	DEFINE_WAIT(wait);

	if (freezing(current) || kthread_should_stop())
		return;

	prepare_to_wait(&pgdat->kswapd_wait, &wait, TASK_INTERRUPTIBLE);

	/*
	 * Try to sleep for a short interval. Note that kcompactd will only be
	 * woken if it is possible to sleep for a short interval. This is
	 * deliberate on the assumption that if reclaim cannot keep an
	 * eligible zone balanced that it's also unlikely that compaction will
	 * succeed.
	 */
	if (prepare_kswapd_sleep(pgdat, reclaim_order, classzone_idx)) {
		/*
		 * Compaction records what page blocks it recently failed to
		 * isolate pages from and skips them in the future scanning.
		 * When kswapd is going to sleep, it is reasonable to assume
		 * that pages and compaction may succeed so reset the cache.
		 */
		reset_isolation_suitable(pgdat);

		/*
		 * We have freed the memory, now we should compact it to make
		 * allocation of the requested order possible.
		 */
		wakeup_kcompactd(pgdat, alloc_order, classzone_idx);

		remaining = schedule_timeout(HZ/10);

		/*
		 * If woken prematurely then reset kswapd_classzone_idx and
		 * order. The values will either be from a wakeup request or
		 * the previous request that slept prematurely.
		 */
		if (remaining) {
			pgdat->kswapd_classzone_idx = kswapd_classzone_idx(pgdat, classzone_idx);
			pgdat->kswapd_order = max(pgdat->kswapd_order, reclaim_order);
		}

		finish_wait(&pgdat->kswapd_wait, &wait);
		prepare_to_wait(&pgdat->kswapd_wait, &wait, TASK_INTERRUPTIBLE);
	}

	/*
	 * After a short sleep, check if it was a premature sleep. If not, then
	 * go fully to sleep until explicitly woken up.
	 */
	if (!remaining &&
	    prepare_kswapd_sleep(pgdat, reclaim_order, classzone_idx)) {
		trace_mm_vmscan_kswapd_sleep(pgdat->node_id);

		/*
		 * vmstat counters are not perfectly accurate and the estimated
		 * value for counters such as NR_FREE_PAGES can deviate from the
		 * true value by nr_online_cpus * threshold. To avoid the zone
		 * watermarks being breached while under pressure, we reduce the
		 * per-cpu vmstat threshold while kswapd is awake and restore
		 * them before going back to sleep.
		 */
		set_pgdat_percpu_threshold(pgdat, calculate_normal_threshold);

		if (!kthread_should_stop())
			schedule();

		set_pgdat_percpu_threshold(pgdat, calculate_pressure_threshold);
	} else {
		if (remaining)
			count_vm_event(KSWAPD_LOW_WMARK_HIT_QUICKLY);
		else
			count_vm_event(KSWAPD_HIGH_WMARK_HIT_QUICKLY);
	}
	finish_wait(&pgdat->kswapd_wait, &wait);
}

/*
 * The background pageout daemon, started as a kernel thread
 * from the init process.
 *
 * This basically trickles out pages so that we have _some_
 * free memory available even if there is no other activity
 * that frees anything up. This is needed for things like routing
 * etc, where we otherwise might have all activity going on in
 * asynchronous contexts that cannot page things out.
 *
 * If there are applications that are active memory-allocators
 * (most normal use), this basically shouldn't matter.
 */
static int kswapd(void *p)
{
	unsigned int alloc_order, reclaim_order;
	unsigned int classzone_idx = MAX_NR_ZONES - 1;
	pg_data_t *pgdat = (pg_data_t*)p;
	struct task_struct *tsk = current;

	struct reclaim_state reclaim_state = {
		.reclaimed_slab = 0,
	};
	const struct cpumask *cpumask = cpumask_of_node(pgdat->node_id);

	lockdep_set_current_reclaim_state(GFP_KERNEL);

	if (!cpumask_empty(cpumask))
		set_cpus_allowed_ptr(tsk, cpumask);
	current->reclaim_state = &reclaim_state;

	/*
	 * Tell the memory management that we're a "memory allocator",
	 * and that if we need more memory we should get access to it
	 * regardless (see "__alloc_pages()"). "kswapd" should
	 * never get caught in the normal page freeing logic.
	 *
	 * (Kswapd normally doesn't need memory anyway, but sometimes
	 * you need a small amount of memory in order to be able to
	 * page out something else, and this flag essentially protects
	 * us from recursively trying to free more memory as we're
	 * trying to free the first piece of memory in the first place).
	 */
	tsk->flags |= PF_MEMALLOC | PF_SWAPWRITE | PF_KSWAPD;
	set_freezable();

	pgdat->kswapd_order = 0;
	pgdat->kswapd_classzone_idx = MAX_NR_ZONES;
	for ( ; ; ) {
		bool ret;

		alloc_order = reclaim_order = pgdat->kswapd_order;
		classzone_idx = kswapd_classzone_idx(pgdat, classzone_idx);

kswapd_try_sleep:
		kswapd_try_to_sleep(pgdat, alloc_order, reclaim_order,
					classzone_idx);

		/* Read the new order and classzone_idx */
		alloc_order = reclaim_order = pgdat->kswapd_order;
		classzone_idx = kswapd_classzone_idx(pgdat, 0);
		pgdat->kswapd_order = 0;
		pgdat->kswapd_classzone_idx = MAX_NR_ZONES;

		ret = try_to_freeze();
		if (kthread_should_stop())
			break;

		/*
		 * We can speed up thawing tasks if we don't call balance_pgdat
		 * after returning from the refrigerator
		 */
		if (ret)
			continue;

		/*
		 * Reclaim begins at the requested order but if a high-order
		 * reclaim fails then kswapd falls back to reclaiming for
		 * order-0. If that happens, kswapd will consider sleeping
		 * for the order it finished reclaiming at (reclaim_order)
		 * but kcompactd is woken to compact for the original
		 * request (alloc_order).
		 */
		trace_mm_vmscan_kswapd_wake(pgdat->node_id, classzone_idx,
						alloc_order);
		reclaim_order = balance_pgdat(pgdat, alloc_order, classzone_idx);
		if (reclaim_order < alloc_order)
			goto kswapd_try_sleep;
	}

	tsk->flags &= ~(PF_MEMALLOC | PF_SWAPWRITE | PF_KSWAPD);
	current->reclaim_state = NULL;
	lockdep_clear_current_reclaim_state();

	return 0;
}

/*
 * A zone is low on free memory, so wake its kswapd task to service it.
 */
void wakeup_kswapd(struct zone *zone, int order, enum zone_type classzone_idx)
{
	pg_data_t *pgdat;

	if (!managed_zone(zone))
		return;

	if (!cpuset_zone_allowed(zone, GFP_KERNEL | __GFP_HARDWALL))
		return;
	pgdat = zone->zone_pgdat;
	pgdat->kswapd_classzone_idx = kswapd_classzone_idx(pgdat,
							   classzone_idx);
	pgdat->kswapd_order = max(pgdat->kswapd_order, order);
	if (!waitqueue_active(&pgdat->kswapd_wait))
		return;

	/* Hopeless node, leave it to direct reclaim */
	if (pgdat->kswapd_failures >= MAX_RECLAIM_RETRIES)
		return;

	if (pgdat_balanced(pgdat, order, classzone_idx))
		return;

	trace_mm_vmscan_wakeup_kswapd(pgdat->node_id, classzone_idx, order);
	wake_up_interruptible(&pgdat->kswapd_wait);
}

#ifdef CONFIG_HIBERNATION
/*
 * Try to free `nr_to_reclaim' of memory, system-wide, and return the number of
 * freed pages.
 *
 * Rather than trying to age LRUs the aim is to preserve the overall
 * LRU order by reclaiming preferentially
 * inactive > active > active referenced > active mapped
 */
unsigned long shrink_all_memory(unsigned long nr_to_reclaim)
{
	struct reclaim_state reclaim_state;
	struct scan_control sc = {
		.nr_to_reclaim = nr_to_reclaim,
		.gfp_mask = GFP_HIGHUSER_MOVABLE,
		.reclaim_idx = MAX_NR_ZONES - 1,
		.priority = DEF_PRIORITY,
		.may_writepage = 1,
		.may_unmap = 1,
		.may_swap = 1,
		.hibernation_mode = 1,
	};
	struct zonelist *zonelist = node_zonelist(numa_node_id(), sc.gfp_mask);
	struct task_struct *p = current;
	unsigned long nr_reclaimed;
	unsigned int noreclaim_flag;

	noreclaim_flag = memalloc_noreclaim_save();
	lockdep_set_current_reclaim_state(sc.gfp_mask);
	reclaim_state.reclaimed_slab = 0;
	p->reclaim_state = &reclaim_state;

	nr_reclaimed = do_try_to_free_pages(zonelist, &sc);

	p->reclaim_state = NULL;
	lockdep_clear_current_reclaim_state();
	memalloc_noreclaim_restore(noreclaim_flag);

	return nr_reclaimed;
}
#endif /* CONFIG_HIBERNATION */

/* It's optimal to keep kswapds on the same CPUs as their memory, but
   not required for correctness.  So if the last cpu in a node goes
   away, we get changed to run anywhere: as the first one comes back,
   restore their cpu bindings. */
static int kswapd_cpu_online(unsigned int cpu)
{
	int nid;

	for_each_node_state(nid, N_MEMORY) {
		pg_data_t *pgdat = NODE_DATA(nid);
		const struct cpumask *mask;

		mask = cpumask_of_node(pgdat->node_id);

		if (cpumask_any_and(cpu_online_mask, mask) < nr_cpu_ids)
			/* One of our CPUs online: restore mask */
			set_cpus_allowed_ptr(pgdat->kswapd, mask);
	}
	return 0;
}

/*
 * This kswapd start function will be called by init and node-hot-add.
 * On node-hot-add, kswapd will moved to proper cpus if cpus are hot-added.
 */
int kswapd_run(int nid)
{
	pg_data_t *pgdat = NODE_DATA(nid);
	int ret = 0;

	if (pgdat->kswapd)
		return 0;

	pgdat->kswapd = kthread_run(kswapd, pgdat, "kswapd%d", nid);
	if (IS_ERR(pgdat->kswapd)) {
		/* failure at boot is fatal */
		BUG_ON(system_state == SYSTEM_BOOTING);
		pr_err("Failed to start kswapd on node %d\n", nid);
		ret = PTR_ERR(pgdat->kswapd);
		pgdat->kswapd = NULL;
	}
	return ret;
}

/*
 * Called by memory hotplug when all memory in a node is offlined.  Caller must
 * hold mem_hotplug_begin/end().
 */
void kswapd_stop(int nid)
{
	struct task_struct *kswapd = NODE_DATA(nid)->kswapd;

	if (kswapd) {
		kthread_stop(kswapd);
		NODE_DATA(nid)->kswapd = NULL;
	}
}

static int __init kswapd_init(void)
{
	int nid, ret;

	swap_setup();
	for_each_node_state(nid, N_MEMORY)
 		kswapd_run(nid);
	ret = cpuhp_setup_state_nocalls(CPUHP_AP_ONLINE_DYN,
					"mm/vmscan:online", kswapd_cpu_online,
					NULL);
	WARN_ON(ret < 0);
	return 0;
}

module_init(kswapd_init)

#ifdef CONFIG_NUMA
/*
 * Node reclaim mode
 *
 * If non-zero call node_reclaim when the number of free pages falls below
 * the watermarks.
 */
int node_reclaim_mode __read_mostly;

#define RECLAIM_OFF 0
#define RECLAIM_ZONE (1<<0)	/* Run shrink_inactive_list on the zone */
#define RECLAIM_WRITE (1<<1)	/* Writeout pages during reclaim */
#define RECLAIM_UNMAP (1<<2)	/* Unmap pages during reclaim */

/*
 * Priority for NODE_RECLAIM. This determines the fraction of pages
 * of a node considered for each zone_reclaim. 4 scans 1/16th of
 * a zone.
 */
#define NODE_RECLAIM_PRIORITY 4

/*
 * Percentage of pages in a zone that must be unmapped for node_reclaim to
 * occur.
 */
int sysctl_min_unmapped_ratio = 1;

/*
 * If the number of slab pages in a zone grows beyond this percentage then
 * slab reclaim needs to occur.
 */
int sysctl_min_slab_ratio = 5;

static inline unsigned long node_unmapped_file_pages(struct pglist_data *pgdat)
{
	unsigned long file_mapped = node_page_state(pgdat, NR_FILE_MAPPED);
	unsigned long file_lru = node_page_state(pgdat, NR_INACTIVE_FILE) +
		node_page_state(pgdat, NR_ACTIVE_FILE);

	/*
	 * It's possible for there to be more file mapped pages than
	 * accounted for by the pages on the file LRU lists because
	 * tmpfs pages accounted for as ANON can also be FILE_MAPPED
	 */
	return (file_lru > file_mapped) ? (file_lru - file_mapped) : 0;
}

/* Work out how many page cache pages we can reclaim in this reclaim_mode */
static unsigned long node_pagecache_reclaimable(struct pglist_data *pgdat)
{
	unsigned long nr_pagecache_reclaimable;
	unsigned long delta = 0;

	/*
	 * If RECLAIM_UNMAP is set, then all file pages are considered
	 * potentially reclaimable. Otherwise, we have to worry about
	 * pages like swapcache and node_unmapped_file_pages() provides
	 * a better estimate
	 */
	if (node_reclaim_mode & RECLAIM_UNMAP)
		nr_pagecache_reclaimable = node_page_state(pgdat, NR_FILE_PAGES);
	else
		nr_pagecache_reclaimable = node_unmapped_file_pages(pgdat);

	/* If we can't clean pages, remove dirty pages from consideration */
	if (!(node_reclaim_mode & RECLAIM_WRITE))
		delta += node_page_state(pgdat, NR_FILE_DIRTY);

	/* Watch for any possible underflows due to delta */
	if (unlikely(delta > nr_pagecache_reclaimable))
		delta = nr_pagecache_reclaimable;

	return nr_pagecache_reclaimable - delta;
}

/*
 * Try to free up some pages from this node through reclaim.
 */
static int __node_reclaim(struct pglist_data *pgdat, gfp_t gfp_mask, unsigned int order)
{
	/* Minimum pages needed in order to stay on node */
	const unsigned long nr_pages = 1 << order;
	struct task_struct *p = current;
	struct reclaim_state reclaim_state;
	int classzone_idx = gfp_zone(gfp_mask);
	unsigned int noreclaim_flag;
	struct scan_control sc = {
		.nr_to_reclaim = max(nr_pages, SWAP_CLUSTER_MAX),
		.gfp_mask = (gfp_mask = current_gfp_context(gfp_mask)),
		.order = order,
		.priority = NODE_RECLAIM_PRIORITY,
		.may_writepage = !!(node_reclaim_mode & RECLAIM_WRITE),
		.may_unmap = !!(node_reclaim_mode & RECLAIM_UNMAP),
		.may_swap = 1,
		.reclaim_idx = classzone_idx,
	};

	cond_resched();
	/*
	 * We need to be able to allocate from the reserves for RECLAIM_UNMAP
	 * and we also need to be able to write out pages for RECLAIM_WRITE
	 * and RECLAIM_UNMAP.
	 */
	noreclaim_flag = memalloc_noreclaim_save();
	p->flags |= PF_SWAPWRITE;
	lockdep_set_current_reclaim_state(gfp_mask);
	reclaim_state.reclaimed_slab = 0;
	p->reclaim_state = &reclaim_state;

	if (node_pagecache_reclaimable(pgdat) > pgdat->min_unmapped_pages) {
		/*
		 * Free memory by calling shrink zone with increasing
		 * priorities until we have enough memory freed.
		 */
		do {
			shrink_node(pgdat, &sc);
		} while (sc.nr_reclaimed < nr_pages && --sc.priority >= 0);
	}

	p->reclaim_state = NULL;
	current->flags &= ~PF_SWAPWRITE;
	memalloc_noreclaim_restore(noreclaim_flag);
	lockdep_clear_current_reclaim_state();
	return sc.nr_reclaimed >= nr_pages;
}

int node_reclaim(struct pglist_data *pgdat, gfp_t gfp_mask, unsigned int order)
{
	int ret;

	/*
	 * Node reclaim reclaims unmapped file backed pages and
	 * slab pages if we are over the defined limits.
	 *
	 * A small portion of unmapped file backed pages is needed for
	 * file I/O otherwise pages read by file I/O will be immediately
	 * thrown out if the node is overallocated. So we do not reclaim
	 * if less than a specified percentage of the node is used by
	 * unmapped file backed pages.
	 */
	if (node_pagecache_reclaimable(pgdat) <= pgdat->min_unmapped_pages &&
	    sum_zone_node_page_state(pgdat->node_id, NR_SLAB_RECLAIMABLE) <= pgdat->min_slab_pages)
		return NODE_RECLAIM_FULL;

	/*
	 * Do not scan if the allocation should not be delayed.
	 */
	if (!gfpflags_allow_blocking(gfp_mask) || (current->flags & PF_MEMALLOC))
		return NODE_RECLAIM_NOSCAN;

	/*
	 * Only run node reclaim on the local node or on nodes that do not
	 * have associated processors. This will favor the local processor
	 * over remote processors and spread off node memory allocations
	 * as wide as possible.
	 */
	if (node_state(pgdat->node_id, N_CPU) && pgdat->node_id != numa_node_id())
		return NODE_RECLAIM_NOSCAN;

	if (test_and_set_bit(PGDAT_RECLAIM_LOCKED, &pgdat->flags))
		return NODE_RECLAIM_NOSCAN;

	ret = __node_reclaim(pgdat, gfp_mask, order);
	clear_bit(PGDAT_RECLAIM_LOCKED, &pgdat->flags);

	if (!ret)
		count_vm_event(PGSCAN_ZONE_RECLAIM_FAILED);

	return ret;
}
#endif

/*
 * page_evictable - test whether a page is evictable
 * @page: the page to test
 *
 * Test whether page is evictable--i.e., should be placed on active/inactive
 * lists vs unevictable list.
 *
 * Reasons page might not be evictable:
 * (1) page's mapping marked unevictable
 * (2) page is part of an mlocked VMA
 *
 */
int page_evictable(struct page *page)
{
	return !mapping_unevictable(page_mapping(page)) && !PageMlocked(page);
}

#ifdef CONFIG_SHMEM
/**
 * check_move_unevictable_pages - check pages for evictability and move to appropriate zone lru list
 * @pages:	array of pages to check
 * @nr_pages:	number of pages to check
 *
 * Checks pages for evictability and moves them to the appropriate lru list.
 *
 * This function is only used for SysV IPC SHM_UNLOCK.
 */
void check_move_unevictable_pages(struct page **pages, int nr_pages)
{
	struct lruvec *lruvec;
	struct pglist_data *pgdat = NULL;
	int pgscanned = 0;
	int pgrescued = 0;
	int i;

	for (i = 0; i < nr_pages; i++) {
		struct page *page = pages[i];
		struct pglist_data *pagepgdat = page_pgdat(page);

		pgscanned++;
		if (pagepgdat != pgdat) {
			if (pgdat)
				spin_unlock_irq(&pgdat->lru_lock);
			pgdat = pagepgdat;
			spin_lock_irq(&pgdat->lru_lock);
		}
		lruvec = mem_cgroup_page_lruvec(page, pgdat);

		if (!PageLRU(page) || !PageUnevictable(page))
			continue;

		if (page_evictable(page)) {
			enum lru_list lru = page_lru_base_type(page);

			VM_BUG_ON_PAGE(PageActive(page), page);
			ClearPageUnevictable(page);
			del_page_from_lru_list(page, lruvec, LRU_UNEVICTABLE);
			add_page_to_lru_list(page, lruvec, lru);
			pgrescued++;
		}
	}

	if (pgdat) {
		__count_vm_events(UNEVICTABLE_PGRESCUED, pgrescued);
		__count_vm_events(UNEVICTABLE_PGSCANNED, pgscanned);
		spin_unlock_irq(&pgdat->lru_lock);
	}
}
#endif /* CONFIG_SHMEM */<|MERGE_RESOLUTION|>--- conflicted
+++ resolved
@@ -1469,13 +1469,6 @@
 	unsigned long nr_zone_taken[MAX_NR_ZONES] = { 0 };
 	unsigned long nr_skipped[MAX_NR_ZONES] = { 0, };
 	unsigned long skipped = 0;
-<<<<<<< HEAD
-	unsigned long scan, nr_pages;
-	LIST_HEAD(pages_skipped);
-
-	for (scan = 0; scan < nr_to_scan && nr_taken < nr_to_scan &&
-					!list_empty(src); scan++) {
-=======
 	unsigned long scan, total_scan, nr_pages;
 	LIST_HEAD(pages_skipped);
 
@@ -1483,7 +1476,6 @@
 	for (total_scan = 0;
 	     scan < nr_to_scan && nr_taken < nr_to_scan && !list_empty(src);
 	     total_scan++) {
->>>>>>> 2ea659a9
 		struct page *page;
 
 		page = lru_to_page(src);
@@ -1497,8 +1489,6 @@
 			continue;
 		}
 
-<<<<<<< HEAD
-=======
 		/*
 		 * Do not count skipped pages because that makes the function
 		 * return with no isolated pages if the LRU mostly contains
@@ -1506,7 +1496,6 @@
 		 * pages, triggering a premature OOM.
 		 */
 		scan++;
->>>>>>> 2ea659a9
 		switch (__isolate_lru_page(page, mode)) {
 		case 0:
 			nr_pages = hpage_nr_pages(page);
@@ -1544,11 +1533,7 @@
 			skipped += nr_skipped[zid];
 		}
 	}
-<<<<<<< HEAD
-	*nr_scanned = scan;
-=======
 	*nr_scanned = total_scan;
->>>>>>> 2ea659a9
 	trace_mm_vmscan_lru_isolate(sc->reclaim_idx, sc->order, nr_to_scan,
 				    total_scan, skipped, nr_taken, mode, lru);
 	update_lru_sizes(lruvec, lru, nr_zone_taken);
@@ -2073,7 +2058,6 @@
 		refaults = memcg_page_state(memcg, WORKINGSET_ACTIVATE);
 	else
 		refaults = node_page_state(pgdat, WORKINGSET_ACTIVATE);
-<<<<<<< HEAD
 
 	/*
 	 * When refaults are being observed, it means a new workingset
@@ -2090,24 +2074,6 @@
 			inactive_ratio = 1;
 	}
 
-=======
-
-	/*
-	 * When refaults are being observed, it means a new workingset
-	 * is being established. Disable active list protection to get
-	 * rid of the stale workingset quickly.
-	 */
-	if (file && actual_reclaim && lruvec->refaults != refaults) {
-		inactive_ratio = 0;
-	} else {
-		gb = (inactive + active) >> (30 - PAGE_SHIFT);
-		if (gb)
-			inactive_ratio = int_sqrt(10 * gb);
-		else
-			inactive_ratio = 1;
-	}
-
->>>>>>> 2ea659a9
 	if (actual_reclaim)
 		trace_mm_vmscan_inactive_list_is_low(pgdat->node_id, sc->reclaim_idx,
 			lruvec_lru_size(lruvec, inactive_lru, MAX_NR_ZONES), inactive,
