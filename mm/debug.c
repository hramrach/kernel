--- conflicted
+++ resolved
@@ -99,12 +99,8 @@
 	}
 	BUILD_BUG_ON(ARRAY_SIZE(pageflag_names) != __NR_PAGEFLAGS + 1);
 
-<<<<<<< HEAD
-	pr_warn("%sflags: %#lx(%pGp)\n", type, page->flags, &page->flags);
-=======
 	pr_warn("%sflags: %#lx(%pGp)%s\n", type, page->flags, &page->flags,
 		page_cma ? " CMA" : "");
->>>>>>> 7117be3f
 
 hex_only:
 	print_hex_dump(KERN_WARNING, "raw: ", DUMP_PREFIX_NONE, 32,
