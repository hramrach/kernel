# SPDX-License-Identifier: GPL-2.0
#
# Makefile for the linux memory manager.
#

KASAN_SANITIZE_slab_common.o := n
KASAN_SANITIZE_slab.o := n
KASAN_SANITIZE_slub.o := n
KCSAN_SANITIZE_kmemleak.o := n

# These produce frequent data race reports: most of them are due to races on
# the same word but accesses to different bits of that word. Re-enable KCSAN
# for these when we have more consensus on what to do about them.
KCSAN_SANITIZE_slab_common.o := n
KCSAN_SANITIZE_slab.o := n
KCSAN_SANITIZE_slub.o := n
KCSAN_SANITIZE_page_alloc.o := n

# These produce frequent data race reports: most of them are due to races on
# the same word but accesses to different bits of that word. Re-enable KCSAN
# for these when we have more consensus on what to do about them.
KCSAN_SANITIZE_slab_common.o := n
KCSAN_SANITIZE_slab.o := n
KCSAN_SANITIZE_slub.o := n
KCSAN_SANITIZE_page_alloc.o := n

# These files are disabled because they produce non-interesting and/or
# flaky coverage that is not a function of syscall inputs. E.g. slab is out of
# free pages, or a task is migrated between nodes.
KCOV_INSTRUMENT_slab_common.o := n
KCOV_INSTRUMENT_slob.o := n
KCOV_INSTRUMENT_slab.o := n
KCOV_INSTRUMENT_slub.o := n
KCOV_INSTRUMENT_page_alloc.o := n
KCOV_INSTRUMENT_debug-pagealloc.o := n
KCOV_INSTRUMENT_kmemleak.o := n
KCOV_INSTRUMENT_memcontrol.o := n
KCOV_INSTRUMENT_mmzone.o := n
KCOV_INSTRUMENT_vmstat.o := n
KCOV_INSTRUMENT_failslab.o := n

CFLAGS_init-mm.o += $(call cc-disable-warning, override-init)
CFLAGS_init-mm.o += $(call cc-disable-warning, initializer-overrides)

mmu-y			:= nommu.o
mmu-$(CONFIG_MMU)	:= highmem.o memory.o mincore.o \
			   mlock.o mmap.o mmu_gather.o mprotect.o mremap.o \
			   msync.o page_vma_mapped.o pagewalk.o \
			   pgtable-generic.o rmap.o vmalloc.o ioremap.o


ifdef CONFIG_CROSS_MEMORY_ATTACH
mmu-$(CONFIG_MMU)	+= process_vm_access.o
endif

obj-y			:= filemap.o mempool.o oom_kill.o fadvise.o \
			   maccess.o page-writeback.o \
			   readahead.o swap.o truncate.o vmscan.o shmem.o \
			   util.o mmzone.o vmstat.o backing-dev.o \
			   mm_init.o percpu.o slab_common.o \
			   compaction.o vmacache.o \
			   interval_tree.o list_lru.o workingset.o \
			   debug.o gup.o mmap_lock.o $(mmu-y)

# Give 'page_alloc' its own module-parameter namespace
page-alloc-y := page_alloc.o
page-alloc-$(CONFIG_SHUFFLE_PAGE_ALLOCATOR) += shuffle.o

# Give 'memory_hotplug' its own module-parameter namespace
memory-hotplug-$(CONFIG_MEMORY_HOTPLUG) += memory_hotplug.o

obj-y += page-alloc.o
obj-y += init-mm.o
obj-y += memblock.o
obj-y += $(memory-hotplug-y)

ifdef CONFIG_MMU
	obj-$(CONFIG_ADVISE_SYSCALLS)	+= madvise.o
endif

obj-$(CONFIG_SWAP)	+= page_io.o swap_state.o swapfile.o swap_slots.o
obj-$(CONFIG_FRONTSWAP)	+= frontswap.o
obj-$(CONFIG_ZSWAP)	+= zswap.o
obj-$(CONFIG_HAS_DMA)	+= dmapool.o
obj-$(CONFIG_HUGETLBFS)	+= hugetlb.o
obj-$(CONFIG_HUGETLB_PAGE_FREE_VMEMMAP)	+= hugetlb_vmemmap.o
obj-$(CONFIG_NUMA) 	+= mempolicy.o
obj-$(CONFIG_SPARSEMEM)	+= sparse.o
obj-$(CONFIG_SPARSEMEM_VMEMMAP) += sparse-vmemmap.o
obj-$(CONFIG_SLOB) += slob.o
obj-$(CONFIG_MMU_NOTIFIER) += mmu_notifier.o
obj-$(CONFIG_KSM) += ksm.o
obj-$(CONFIG_PAGE_POISONING) += page_poison.o
obj-$(CONFIG_SLAB) += slab.o
obj-$(CONFIG_SLUB) += slub.o
obj-$(CONFIG_KASAN)	+= kasan/
obj-$(CONFIG_KFENCE) += kfence/
obj-$(CONFIG_FAILSLAB) += failslab.o
obj-$(CONFIG_MEMTEST)		+= memtest.o
obj-$(CONFIG_MIGRATION) += migrate.o
obj-$(CONFIG_TRANSPARENT_HUGEPAGE) += huge_memory.o khugepaged.o
obj-$(CONFIG_PAGE_COUNTER) += page_counter.o
obj-$(CONFIG_MEMCG) += memcontrol.o vmpressure.o
obj-$(CONFIG_MEMCG_SWAP) += swap_cgroup.o
obj-$(CONFIG_CGROUP_HUGETLB) += hugetlb_cgroup.o
obj-$(CONFIG_GUP_TEST) += gup_test.o
obj-$(CONFIG_MEMORY_FAILURE) += memory-failure.o
obj-$(CONFIG_HWPOISON_INJECT) += hwpoison-inject.o
obj-$(CONFIG_DEBUG_KMEMLEAK) += kmemleak.o
obj-$(CONFIG_DEBUG_RODATA_TEST) += rodata_test.o
obj-$(CONFIG_DEBUG_VM_PGTABLE) += debug_vm_pgtable.o
obj-$(CONFIG_PAGE_OWNER) += page_owner.o
obj-$(CONFIG_CLEANCACHE) += cleancache.o
obj-$(CONFIG_MEMORY_ISOLATION) += page_isolation.o
obj-$(CONFIG_ZPOOL)	+= zpool.o
obj-$(CONFIG_ZBUD)	+= zbud.o
obj-$(CONFIG_ZSMALLOC)	+= zsmalloc.o
obj-$(CONFIG_Z3FOLD)	+= z3fold.o
obj-$(CONFIG_GENERIC_EARLY_IOREMAP) += early_ioremap.o
obj-$(CONFIG_CMA)	+= cma.o
obj-$(CONFIG_MEMORY_BALLOON) += balloon_compaction.o
obj-$(CONFIG_PAGE_EXTENSION) += page_ext.o
obj-$(CONFIG_CMA_DEBUGFS) += cma_debug.o
obj-$(CONFIG_SECRETMEM) += secretmem.o
obj-$(CONFIG_CMA_SYSFS) += cma_sysfs.o
obj-$(CONFIG_USERFAULTFD) += userfaultfd.o
obj-$(CONFIG_IDLE_PAGE_TRACKING) += page_idle.o
obj-$(CONFIG_DEBUG_PAGE_REF) += debug_page_ref.o
obj-$(CONFIG_HARDENED_USERCOPY) += usercopy.o
obj-$(CONFIG_PERCPU_STATS) += percpu-stats.o
obj-$(CONFIG_ZONE_DEVICE) += memremap.o
obj-$(CONFIG_HMM_MIRROR) += hmm.o
obj-$(CONFIG_MEMFD_CREATE) += memfd.o
obj-$(CONFIG_MAPPING_DIRTY_HELPERS) += mapping_dirty_helpers.o
<<<<<<< HEAD
obj-$(CONFIG_PAGE_REPORTING) += page_reporting.o
=======
obj-$(CONFIG_PTDUMP_CORE) += ptdump.o
obj-$(CONFIG_PAGE_REPORTING) += page_reporting.o
obj-$(CONFIG_IO_MAPPING) += io-mapping.o
obj-$(CONFIG_HAVE_BOOTMEM_INFO_NODE) += bootmem_info.o
>>>>>>> 7d2a07b7
<|MERGE_RESOLUTION|>--- conflicted
+++ resolved
@@ -7,14 +7,6 @@
 KASAN_SANITIZE_slab.o := n
 KASAN_SANITIZE_slub.o := n
 KCSAN_SANITIZE_kmemleak.o := n
-
-# These produce frequent data race reports: most of them are due to races on
-# the same word but accesses to different bits of that word. Re-enable KCSAN
-# for these when we have more consensus on what to do about them.
-KCSAN_SANITIZE_slab_common.o := n
-KCSAN_SANITIZE_slab.o := n
-KCSAN_SANITIZE_slub.o := n
-KCSAN_SANITIZE_page_alloc.o := n
 
 # These produce frequent data race reports: most of them are due to races on
 # the same word but accesses to different bits of that word. Re-enable KCSAN
@@ -132,11 +124,7 @@
 obj-$(CONFIG_HMM_MIRROR) += hmm.o
 obj-$(CONFIG_MEMFD_CREATE) += memfd.o
 obj-$(CONFIG_MAPPING_DIRTY_HELPERS) += mapping_dirty_helpers.o
-<<<<<<< HEAD
-obj-$(CONFIG_PAGE_REPORTING) += page_reporting.o
-=======
 obj-$(CONFIG_PTDUMP_CORE) += ptdump.o
 obj-$(CONFIG_PAGE_REPORTING) += page_reporting.o
 obj-$(CONFIG_IO_MAPPING) += io-mapping.o
-obj-$(CONFIG_HAVE_BOOTMEM_INFO_NODE) += bootmem_info.o
->>>>>>> 7d2a07b7
+obj-$(CONFIG_HAVE_BOOTMEM_INFO_NODE) += bootmem_info.o