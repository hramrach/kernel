config SELECT_MEMORY_MODEL
	def_bool y
	depends on EXPERIMENTAL || ARCH_SELECT_MEMORY_MODEL

choice
	prompt "Memory model"
	depends on SELECT_MEMORY_MODEL
	default DISCONTIGMEM_MANUAL if ARCH_DISCONTIGMEM_DEFAULT
	default SPARSEMEM_MANUAL if ARCH_SPARSEMEM_DEFAULT
	default FLATMEM_MANUAL

config FLATMEM_MANUAL
	bool "Flat Memory"
	depends on !(ARCH_DISCONTIGMEM_ENABLE || ARCH_SPARSEMEM_ENABLE) || ARCH_FLATMEM_ENABLE
	help
	  This option allows you to change some of the ways that
	  Linux manages its memory internally.  Most users will
	  only have one option here: FLATMEM.  This is normal
	  and a correct option.

	  Some users of more advanced features like NUMA and
	  memory hotplug may have different options here.
	  DISCONTIGMEM is an more mature, better tested system,
	  but is incompatible with memory hotplug and may suffer
	  decreased performance over SPARSEMEM.  If unsure between
	  "Sparse Memory" and "Discontiguous Memory", choose
	  "Discontiguous Memory".

	  If unsure, choose this option (Flat Memory) over any other.

config DISCONTIGMEM_MANUAL
	bool "Discontiguous Memory"
	depends on ARCH_DISCONTIGMEM_ENABLE
	help
	  This option provides enhanced support for discontiguous
	  memory systems, over FLATMEM.  These systems have holes
	  in their physical address spaces, and this option provides
	  more efficient handling of these holes.  However, the vast
	  majority of hardware has quite flat address spaces, and
	  can have degraded performance from the extra overhead that
	  this option imposes.

	  Many NUMA configurations will have this as the only option.

	  If unsure, choose "Flat Memory" over this option.

config SPARSEMEM_MANUAL
	bool "Sparse Memory"
	depends on ARCH_SPARSEMEM_ENABLE
	help
	  This will be the only option for some systems, including
	  memory hotplug systems.  This is normal.

	  For many other systems, this will be an alternative to
	  "Discontiguous Memory".  This option provides some potential
	  performance benefits, along with decreased code complexity,
	  but it is newer, and more experimental.

	  If unsure, choose "Discontiguous Memory" or "Flat Memory"
	  over this option.

endchoice

config DISCONTIGMEM
	def_bool y
	depends on (!SELECT_MEMORY_MODEL && ARCH_DISCONTIGMEM_ENABLE) || DISCONTIGMEM_MANUAL

config SPARSEMEM
	def_bool y
	depends on (!SELECT_MEMORY_MODEL && ARCH_SPARSEMEM_ENABLE) || SPARSEMEM_MANUAL

config FLATMEM
	def_bool y
	depends on (!DISCONTIGMEM && !SPARSEMEM) || FLATMEM_MANUAL

config FLAT_NODE_MEM_MAP
	def_bool y
	depends on !SPARSEMEM

#
# Both the NUMA code and DISCONTIGMEM use arrays of pg_data_t's
# to represent different areas of memory.  This variable allows
# those dependencies to exist individually.
#
config NEED_MULTIPLE_NODES
	def_bool y
	depends on DISCONTIGMEM || NUMA

config HAVE_MEMORY_PRESENT
	def_bool y
	depends on ARCH_HAVE_MEMORY_PRESENT || SPARSEMEM

#
# SPARSEMEM_EXTREME (which is the default) does some bootmem
# allocations when memory_present() is called.  If this cannot
# be done on your architecture, select this option.  However,
# statically allocating the mem_section[] array can potentially
# consume vast quantities of .bss, so be careful.
#
# This option will also potentially produce smaller runtime code
# with gcc 3.4 and later.
#
config SPARSEMEM_STATIC
	bool

#
# Architecture platforms which require a two level mem_section in SPARSEMEM
# must select this option. This is usually for architecture platforms with
# an extremely sparse physical address space.
#
config SPARSEMEM_EXTREME
	def_bool y
	depends on SPARSEMEM && !SPARSEMEM_STATIC

config SPARSEMEM_VMEMMAP_ENABLE
	bool

config SPARSEMEM_ALLOC_MEM_MAP_TOGETHER
	def_bool y
	depends on SPARSEMEM && X86_64

config SPARSEMEM_VMEMMAP
	bool "Sparse Memory virtual memmap"
	depends on SPARSEMEM && SPARSEMEM_VMEMMAP_ENABLE
	default y
	help
	 SPARSEMEM_VMEMMAP uses a virtually mapped memmap to optimise
	 pfn_to_page and page_to_pfn operations.  This is the most
	 efficient option when sufficient kernel resources are available.

config HAVE_MEMBLOCK
	boolean

# eventually, we can have this option just 'select SPARSEMEM'
config MEMORY_HOTPLUG
	bool "Allow for memory hot-add"
	depends on SPARSEMEM || X86_64_ACPI_NUMA
	depends on HOTPLUG && ARCH_ENABLE_MEMORY_HOTPLUG
	depends on (IA64 || X86 || PPC_BOOK3S_64 || SUPERH || S390)

config MEMORY_HOTPLUG_SPARSE
	def_bool y
	depends on SPARSEMEM && MEMORY_HOTPLUG

config MEMORY_HOTREMOVE
	bool "Allow for memory hot remove"
	depends on MEMORY_HOTPLUG && ARCH_ENABLE_MEMORY_HOTREMOVE
	depends on MIGRATION

#
# If we have space for more page flags then we can enable additional
# optimizations and functionality.
#
# Regular Sparsemem takes page flag bits for the sectionid if it does not
# use a virtual memmap. Disable extended page flags for 32 bit platforms
# that require the use of a sectionid in the page flags.
#
config PAGEFLAGS_EXTENDED
	def_bool y
	depends on 64BIT || SPARSEMEM_VMEMMAP || !SPARSEMEM

# Heavily threaded applications may benefit from splitting the mm-wide
# page_table_lock, so that faults on different parts of the user address
# space can be handled with less contention: split it at this NR_CPUS.
# Default to 4 for wider testing, though 8 might be more appropriate.
# ARM's adjust_pte (unused if VIPT) depends on mm-wide page_table_lock.
# PA-RISC 7xxx's spinlock_t would enlarge struct page from 32 to 44 bytes.
# DEBUG_SPINLOCK and DEBUG_LOCK_ALLOC spinlock_t also enlarge struct page.
#
config SPLIT_PTLOCK_CPUS
	int
	default "999999" if ARM && !CPU_CACHE_VIPT
	default "999999" if PARISC && !PA20
	default "999999" if DEBUG_SPINLOCK || DEBUG_LOCK_ALLOC
	default "4"

#
# support for memory compaction
config COMPACTION
	bool "Allow for memory compaction"
	select MIGRATION
	depends on EXPERIMENTAL && HUGETLB_PAGE && MMU
	help
	  Allows the compaction of memory for the allocation of huge pages.

#
# support for page migration
#
config MIGRATION
	bool "Page migration"
	def_bool y
	depends on NUMA || ARCH_ENABLE_MEMORY_HOTREMOVE || COMPACTION
	help
	  Allows the migration of the physical location of pages of processes
	  while the virtual addresses are not changed. This is useful in
	  two situations. The first is on NUMA systems to put pages nearer
	  to the processors accessing. The second is when allocating huge
	  pages as migration can relocate pages to satisfy a huge page
	  allocation instead of reclaiming.

config PHYS_ADDR_T_64BIT
	def_bool 64BIT || ARCH_PHYS_ADDR_T_64BIT

config ZONE_DMA_FLAG
	int
	default "0" if !ZONE_DMA
	default "1"

config BOUNCE
	def_bool y
	depends on BLOCK && MMU && (ZONE_DMA || HIGHMEM)

config NR_QUICK
	int
	depends on QUICKLIST
	default "2" if AVR32
	default "1"

config VIRT_TO_BUS
	def_bool y
	depends on !ARCH_NO_VIRT_TO_BUS

config MMU_NOTIFIER
	bool

config KSM
	bool "Enable KSM for page merging"
	depends on MMU
	help
	  Enable Kernel Samepage Merging: KSM periodically scans those areas
	  of an application's address space that an app has advised may be
	  mergeable.  When it finds pages of identical content, it replaces
	  the many instances by a single page with that content, so
	  saving memory until one or another app needs to modify the content.
	  Recommended for use with KVM, or with other duplicative applications.
	  See Documentation/vm/ksm.txt for more information: KSM is inactive
	  until a program has madvised that an area is MADV_MERGEABLE, and
	  root has set /sys/kernel/mm/ksm/run to 1 (if CONFIG_SYSFS is set).

config DEFAULT_MMAP_MIN_ADDR
        int "Low address space to protect from user allocation"
	depends on MMU
        default 4096
        help
	  This is the portion of low virtual memory which should be protected
	  from userspace allocation.  Keeping a user from writing to low pages
	  can help reduce the impact of kernel NULL pointer bugs.

	  For most ia64, ppc64 and x86 users with lots of address space
	  a value of 65536 is reasonable and should cause no problems.
	  On arm and other archs it should not be higher than 32768.
	  Programs which use vm86 functionality or have some need to map
	  this low address space will need CAP_SYS_RAWIO or disable this
	  protection by setting the value to 0.

	  This value can be changed after boot using the
	  /proc/sys/vm/mmap_min_addr tunable.

config ARCH_SUPPORTS_MEMORY_FAILURE
	bool

config MEMORY_FAILURE
	depends on MMU
	depends on ARCH_SUPPORTS_MEMORY_FAILURE
	bool "Enable recovery from hardware memory errors"
	help
	  Enables code to recover from some memory failures on systems
	  with MCA recovery. This allows a system to continue running
	  even when some of its memory has uncorrected errors. This requires
	  special hardware support and typically ECC memory.

config HWPOISON_INJECT
	tristate "HWPoison pages injector"
	depends on MEMORY_FAILURE && DEBUG_KERNEL && PROC_FS
	select PROC_PAGE_MONITOR

config NOMMU_INITIAL_TRIM_EXCESS
	int "Turn on mmap() excess space trimming before booting"
	depends on !MMU
	default 1
	help
	  The NOMMU mmap() frequently needs to allocate large contiguous chunks
	  of memory on which to store mappings, but it can only ask the system
	  allocator for chunks in 2^N*PAGE_SIZE amounts - which is frequently
	  more than it requires.  To deal with this, mmap() is able to trim off
	  the excess and return it to the allocator.

	  If trimming is enabled, the excess is trimmed off and returned to the
	  system allocator, which can cause extra fragmentation, particularly
	  if there are a lot of transient processes.

	  If trimming is disabled, the excess is kept, but not used, which for
	  long-term mappings means that the space is wasted.

	  Trimming can be dynamically controlled through a sysctl option
	  (/proc/sys/vm/nr_trim_pages) which specifies the minimum number of
	  excess pages there must be before trimming should occur, or zero if
	  no trimming is to occur.

	  This option specifies the initial value of this option.  The default
	  of 1 says that all excess pages should be trimmed.

	  See Documentation/nommu-mmap.txt for more information.

#
<<<<<<< HEAD
# support for transcendent memory
#
config TMEM
	bool
	help
	  In a virtualized environment, allows unused and underutilized
	  system physical memory to be made accessible through a narrow
	  well-defined page-copy-based API.  If unsure, say Y.

config PRECACHE
	bool "Cache clean pages in transcendent memory"
	depends on XEN
	select TMEM
	help
	  Allows the transcendent memory pool to be used to store clean
	  page-cache pages which, under some circumstances, will greatly
	  reduce paging and thus improve performance.  If unsure, say Y.

config PRESWAP
	bool "Swap pages to transcendent memory"
	depends on XEN
	select TMEM
	help
	  Allows the transcendent memory pool to be used as a pseudo-swap
	  device which, under some circumstances, will greatly reduce
	  swapping and thus improve performance.  If unsure, say Y.
=======
# UP and nommu archs use km based percpu allocator
#
config NEED_PER_CPU_KM
	depends on !SMP
	bool
	default y
>>>>>>> c8ddb271
<|MERGE_RESOLUTION|>--- conflicted
+++ resolved
@@ -303,38 +303,9 @@
 	  See Documentation/nommu-mmap.txt for more information.
 
 #
-<<<<<<< HEAD
-# support for transcendent memory
-#
-config TMEM
-	bool
-	help
-	  In a virtualized environment, allows unused and underutilized
-	  system physical memory to be made accessible through a narrow
-	  well-defined page-copy-based API.  If unsure, say Y.
-
-config PRECACHE
-	bool "Cache clean pages in transcendent memory"
-	depends on XEN
-	select TMEM
-	help
-	  Allows the transcendent memory pool to be used to store clean
-	  page-cache pages which, under some circumstances, will greatly
-	  reduce paging and thus improve performance.  If unsure, say Y.
-
-config PRESWAP
-	bool "Swap pages to transcendent memory"
-	depends on XEN
-	select TMEM
-	help
-	  Allows the transcendent memory pool to be used as a pseudo-swap
-	  device which, under some circumstances, will greatly reduce
-	  swapping and thus improve performance.  If unsure, say Y.
-=======
 # UP and nommu archs use km based percpu allocator
 #
 config NEED_PER_CPU_KM
 	depends on !SMP
 	bool
-	default y
->>>>>>> c8ddb271
+	default y