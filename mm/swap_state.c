--- conflicted
+++ resolved
@@ -103,12 +103,8 @@
 	struct address_space *address_space = swap_address_space(entry);
 	pgoff_t idx = swp_offset(entry);
 	XA_STATE_ORDER(xas, &address_space->i_pages, idx, compound_order(page));
-<<<<<<< HEAD
-	unsigned long i, nr = compound_nr(page);
-=======
 	unsigned long i, nr = thp_nr_pages(page);
 	void *old;
->>>>>>> 7d2a07b7
 
 	VM_BUG_ON_PAGE(!PageLocked(page), page);
 	VM_BUG_ON_PAGE(PageSwapCache(page), page);
