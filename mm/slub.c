// SPDX-License-Identifier: GPL-2.0
/*
 * SLUB: A slab allocator that limits cache line use instead of queuing
 * objects in per cpu and per node lists.
 *
 * The allocator synchronizes using per slab locks or atomic operations
 * and only uses a centralized lock to manage a pool of partial slabs.
 *
 * (C) 2007 SGI, Christoph Lameter
 * (C) 2011 Linux Foundation, Christoph Lameter
 */

#include <linux/mm.h>
#include <linux/swap.h> /* struct reclaim_state */
#include <linux/module.h>
#include <linux/bit_spinlock.h>
#include <linux/interrupt.h>
#include <linux/swab.h>
#include <linux/bitops.h>
#include <linux/slab.h>
#include "slab.h"
#include <linux/proc_fs.h>
#include <linux/seq_file.h>
#include <linux/kasan.h>
#include <linux/cpu.h>
#include <linux/cpuset.h>
#include <linux/mempolicy.h>
#include <linux/ctype.h>
#include <linux/debugobjects.h>
#include <linux/kallsyms.h>
#include <linux/kfence.h>
#include <linux/memory.h>
#include <linux/math64.h>
#include <linux/fault-inject.h>
#include <linux/stacktrace.h>
#include <linux/prefetch.h>
#include <linux/memcontrol.h>
#include <linux/random.h>
#include <kunit/test.h>

#include <linux/debugfs.h>
#include <trace/events/kmem.h>

#include "internal.h"

/*
 * Lock order:
 *   1. slab_mutex (Global Mutex)
 *   2. node->list_lock
 *   3. slab_lock(page) (Only on some arches and for debugging)
 *
 *   slab_mutex
 *
 *   The role of the slab_mutex is to protect the list of all the slabs
 *   and to synchronize major metadata changes to slab cache structures.
 *
 *   The slab_lock is only used for debugging and on arches that do not
 *   have the ability to do a cmpxchg_double. It only protects:
 *	A. page->freelist	-> List of object free in a page
 *	B. page->inuse		-> Number of objects in use
 *	C. page->objects	-> Number of objects in page
 *	D. page->frozen		-> frozen state
 *
 *   If a slab is frozen then it is exempt from list management. It is not
 *   on any list except per cpu partial list. The processor that froze the
 *   slab is the one who can perform list operations on the page. Other
 *   processors may put objects onto the freelist but the processor that
 *   froze the slab is the only one that can retrieve the objects from the
 *   page's freelist.
 *
 *   The list_lock protects the partial and full list on each node and
 *   the partial slab counter. If taken then no new slabs may be added or
 *   removed from the lists nor make the number of partial slabs be modified.
 *   (Note that the total number of slabs is an atomic value that may be
 *   modified without taking the list lock).
 *
 *   The list_lock is a centralized lock and thus we avoid taking it as
 *   much as possible. As long as SLUB does not have to handle partial
 *   slabs, operations can continue without any centralized lock. F.e.
 *   allocating a long series of objects that fill up slabs does not require
 *   the list lock.
 *   Interrupts are disabled during allocation and deallocation in order to
 *   make the slab allocator safe to use in the context of an irq. In addition
 *   interrupts are disabled to ensure that the processor does not change
 *   while handling per_cpu slabs, due to kernel preemption.
 *
 * SLUB assigns one slab for allocation to each processor.
 * Allocations only occur from these slabs called cpu slabs.
 *
 * Slabs with free elements are kept on a partial list and during regular
 * operations no list for full slabs is used. If an object in a full slab is
 * freed then the slab will show up again on the partial lists.
 * We track full slabs for debugging purposes though because otherwise we
 * cannot scan all objects.
 *
 * Slabs are freed when they become empty. Teardown and setup is
 * minimal so we rely on the page allocators per cpu caches for
 * fast frees and allocs.
 *
 * page->frozen		The slab is frozen and exempt from list processing.
 * 			This means that the slab is dedicated to a purpose
 * 			such as satisfying allocations for a specific
 * 			processor. Objects may be freed in the slab while
 * 			it is frozen but slab_free will then skip the usual
 * 			list operations. It is up to the processor holding
 * 			the slab to integrate the slab into the slab lists
 * 			when the slab is no longer needed.
 *
 * 			One use of this flag is to mark slabs that are
 * 			used for allocations. Then such a slab becomes a cpu
 * 			slab. The cpu slab may be equipped with an additional
 * 			freelist that allows lockless access to
 * 			free objects in addition to the regular freelist
 * 			that requires the slab lock.
 *
 * SLAB_DEBUG_FLAGS	Slab requires special handling due to debug
 * 			options set. This moves	slab handling out of
 * 			the fast path and disables lockless freelists.
 */

#ifdef CONFIG_SLUB_DEBUG
#ifdef CONFIG_SLUB_DEBUG_ON
DEFINE_STATIC_KEY_TRUE(slub_debug_enabled);
#else
DEFINE_STATIC_KEY_FALSE(slub_debug_enabled);
<<<<<<< HEAD
#endif
#endif
=======
#endif
#endif		/* CONFIG_SLUB_DEBUG */
>>>>>>> 7d2a07b7

static inline bool kmem_cache_debug(struct kmem_cache *s)
{
	return kmem_cache_debug_flags(s, SLAB_DEBUG_FLAGS);
}

void *fixup_red_left(struct kmem_cache *s, void *p)
{
	if (kmem_cache_debug_flags(s, SLAB_RED_ZONE))
		p += s->red_left_pad;

	return p;
}

static inline bool kmem_cache_has_cpu_partial(struct kmem_cache *s)
{
#ifdef CONFIG_SLUB_CPU_PARTIAL
	return !kmem_cache_debug(s);
#else
	return false;
#endif
}

/*
 * Issues still to be resolved:
 *
 * - Support PAGE_ALLOC_DEBUG. Should be easy to do.
 *
 * - Variable sizing of the per node arrays
 */

/* Enable to log cmpxchg failures */
#undef SLUB_DEBUG_CMPXCHG

/*
 * Minimum number of partial slabs. These will be left on the partial
 * lists even if they are empty. kmem_cache_shrink may reclaim them.
 */
#define MIN_PARTIAL 5

/*
 * Maximum number of desirable partial slabs.
 * The existence of more partial slabs makes kmem_cache_shrink
 * sort the partial list by the number of objects in use.
 */
#define MAX_PARTIAL 10

#define DEBUG_DEFAULT_FLAGS (SLAB_CONSISTENCY_CHECKS | SLAB_RED_ZONE | \
				SLAB_POISON | SLAB_STORE_USER)

/*
 * These debug flags cannot use CMPXCHG because there might be consistency
 * issues when checking or reading debug information
 */
#define SLAB_NO_CMPXCHG (SLAB_CONSISTENCY_CHECKS | SLAB_STORE_USER | \
				SLAB_TRACE)


/*
 * Debugging flags that require metadata to be stored in the slab.  These get
 * disabled when slub_debug=O is used and a cache's min order increases with
 * metadata.
 */
#define DEBUG_METADATA_FLAGS (SLAB_RED_ZONE | SLAB_POISON | SLAB_STORE_USER)

#define OO_SHIFT	16
#define OO_MASK		((1 << OO_SHIFT) - 1)
#define MAX_OBJS_PER_PAGE	32767 /* since page.objects is u15 */

/* Internal SLUB flags */
/* Poison object */
#define __OBJECT_POISON		((slab_flags_t __force)0x80000000U)
/* Use cmpxchg_double */
#define __CMPXCHG_DOUBLE	((slab_flags_t __force)0x40000000U)

/*
 * Tracking user of a slab.
 */
#define TRACK_ADDRS_COUNT 16
struct track {
	unsigned long addr;	/* Called from address */
#ifdef CONFIG_STACKTRACE
	unsigned long addrs[TRACK_ADDRS_COUNT];	/* Called from address */
#endif
	int cpu;		/* Was running on cpu */
	int pid;		/* Pid context */
	unsigned long when;	/* When did the operation occur */
};

enum track_item { TRACK_ALLOC, TRACK_FREE };

#ifdef CONFIG_SYSFS
static int sysfs_slab_add(struct kmem_cache *);
static int sysfs_slab_alias(struct kmem_cache *, const char *);
#else
static inline int sysfs_slab_add(struct kmem_cache *s) { return 0; }
static inline int sysfs_slab_alias(struct kmem_cache *s, const char *p)
							{ return 0; }
#endif

#if defined(CONFIG_DEBUG_FS) && defined(CONFIG_SLUB_DEBUG)
static void debugfs_slab_add(struct kmem_cache *);
#else
static inline void debugfs_slab_add(struct kmem_cache *s) { }
#endif

static inline void stat(const struct kmem_cache *s, enum stat_item si)
{
#ifdef CONFIG_SLUB_STATS
	/*
	 * The rmw is racy on a preemptible kernel but this is acceptable, so
	 * avoid this_cpu_add()'s irq-disable overhead.
	 */
	raw_cpu_inc(s->cpu_slab->stat[si]);
#endif
}

/*
 * Tracks for which NUMA nodes we have kmem_cache_nodes allocated.
 * Corresponds to node_state[N_NORMAL_MEMORY], but can temporarily
 * differ during memory hotplug/hotremove operations.
 * Protected by slab_mutex.
 */
static nodemask_t slab_nodes;

/********************************************************************
 * 			Core slab cache functions
 *******************************************************************/

/*
 * Returns freelist pointer (ptr). With hardening, this is obfuscated
 * with an XOR of the address where the pointer is held and a per-cache
 * random number.
 */
static inline void *freelist_ptr(const struct kmem_cache *s, void *ptr,
				 unsigned long ptr_addr)
{
#ifdef CONFIG_SLAB_FREELIST_HARDENED
	/*
	 * When CONFIG_KASAN_SW/HW_TAGS is enabled, ptr_addr might be tagged.
	 * Normally, this doesn't cause any issues, as both set_freepointer()
	 * and get_freepointer() are called with a pointer with the same tag.
	 * However, there are some issues with CONFIG_SLUB_DEBUG code. For
	 * example, when __free_slub() iterates over objects in a cache, it
	 * passes untagged pointers to check_object(). check_object() in turns
	 * calls get_freepointer() with an untagged pointer, which causes the
	 * freepointer to be restored incorrectly.
	 */
	return (void *)((unsigned long)ptr ^ s->random ^
			swab((unsigned long)kasan_reset_tag((void *)ptr_addr)));
#else
	return ptr;
#endif
}

/* Returns the freelist pointer recorded at location ptr_addr. */
static inline void *freelist_dereference(const struct kmem_cache *s,
					 void *ptr_addr)
{
	return freelist_ptr(s, (void *)*(unsigned long *)(ptr_addr),
			    (unsigned long)ptr_addr);
}

static inline void *get_freepointer(struct kmem_cache *s, void *object)
{
	object = kasan_reset_tag(object);
	return freelist_dereference(s, object + s->offset);
}

static void prefetch_freepointer(const struct kmem_cache *s, void *object)
{
	prefetch(object + s->offset);
}

static inline void *get_freepointer_safe(struct kmem_cache *s, void *object)
{
	unsigned long freepointer_addr;
	void *p;

	if (!debug_pagealloc_enabled_static())
		return get_freepointer(s, object);

	object = kasan_reset_tag(object);
	freepointer_addr = (unsigned long)object + s->offset;
	copy_from_kernel_nofault(&p, (void **)freepointer_addr, sizeof(p));
	return freelist_ptr(s, p, freepointer_addr);
}

static inline void set_freepointer(struct kmem_cache *s, void *object, void *fp)
{
	unsigned long freeptr_addr = (unsigned long)object + s->offset;

#ifdef CONFIG_SLAB_FREELIST_HARDENED
	BUG_ON(object == fp); /* naive detection of double free or corruption */
#endif

	freeptr_addr = (unsigned long)kasan_reset_tag((void *)freeptr_addr);
	*(void **)freeptr_addr = freelist_ptr(s, fp, freeptr_addr);
}

/* Loop over all objects in a slab */
#define for_each_object(__p, __s, __addr, __objects) \
	for (__p = fixup_red_left(__s, __addr); \
		__p < (__addr) + (__objects) * (__s)->size; \
		__p += (__s)->size)

static inline unsigned int order_objects(unsigned int order, unsigned int size)
{
	return ((unsigned int)PAGE_SIZE << order) / size;
}

static inline struct kmem_cache_order_objects oo_make(unsigned int order,
		unsigned int size)
{
	struct kmem_cache_order_objects x = {
		(order << OO_SHIFT) + order_objects(order, size)
	};

	return x;
}

static inline unsigned int oo_order(struct kmem_cache_order_objects x)
{
	return x.x >> OO_SHIFT;
}

static inline unsigned int oo_objects(struct kmem_cache_order_objects x)
{
	return x.x & OO_MASK;
}

/*
 * Per slab locking using the pagelock
 */
static __always_inline void slab_lock(struct page *page)
{
	VM_BUG_ON_PAGE(PageTail(page), page);
	bit_spin_lock(PG_locked, &page->flags);
}

static __always_inline void slab_unlock(struct page *page)
{
	VM_BUG_ON_PAGE(PageTail(page), page);
	__bit_spin_unlock(PG_locked, &page->flags);
}

/* Interrupts must be disabled (for the fallback code to work right) */
static inline bool __cmpxchg_double_slab(struct kmem_cache *s, struct page *page,
		void *freelist_old, unsigned long counters_old,
		void *freelist_new, unsigned long counters_new,
		const char *n)
{
	VM_BUG_ON(!irqs_disabled());
#if defined(CONFIG_HAVE_CMPXCHG_DOUBLE) && \
    defined(CONFIG_HAVE_ALIGNED_STRUCT_PAGE)
	if (s->flags & __CMPXCHG_DOUBLE) {
		if (cmpxchg_double(&page->freelist, &page->counters,
				   freelist_old, counters_old,
				   freelist_new, counters_new))
			return true;
	} else
#endif
	{
		slab_lock(page);
		if (page->freelist == freelist_old &&
					page->counters == counters_old) {
			page->freelist = freelist_new;
			page->counters = counters_new;
			slab_unlock(page);
			return true;
		}
		slab_unlock(page);
	}

	cpu_relax();
	stat(s, CMPXCHG_DOUBLE_FAIL);

#ifdef SLUB_DEBUG_CMPXCHG
	pr_info("%s %s: cmpxchg double redo ", n, s->name);
#endif

	return false;
}

static inline bool cmpxchg_double_slab(struct kmem_cache *s, struct page *page,
		void *freelist_old, unsigned long counters_old,
		void *freelist_new, unsigned long counters_new,
		const char *n)
{
#if defined(CONFIG_HAVE_CMPXCHG_DOUBLE) && \
    defined(CONFIG_HAVE_ALIGNED_STRUCT_PAGE)
	if (s->flags & __CMPXCHG_DOUBLE) {
		if (cmpxchg_double(&page->freelist, &page->counters,
				   freelist_old, counters_old,
				   freelist_new, counters_new))
			return true;
	} else
#endif
	{
		unsigned long flags;

		local_irq_save(flags);
		slab_lock(page);
		if (page->freelist == freelist_old &&
					page->counters == counters_old) {
			page->freelist = freelist_new;
			page->counters = counters_new;
			slab_unlock(page);
			local_irq_restore(flags);
			return true;
		}
		slab_unlock(page);
		local_irq_restore(flags);
	}

	cpu_relax();
	stat(s, CMPXCHG_DOUBLE_FAIL);

#ifdef SLUB_DEBUG_CMPXCHG
	pr_info("%s %s: cmpxchg double redo ", n, s->name);
#endif

	return false;
}

#ifdef CONFIG_SLUB_DEBUG
static unsigned long object_map[BITS_TO_LONGS(MAX_OBJS_PER_PAGE)];
static DEFINE_SPINLOCK(object_map_lock);

#if IS_ENABLED(CONFIG_KUNIT)
static bool slab_add_kunit_errors(void)
{
	struct kunit_resource *resource;

	if (likely(!current->kunit_test))
		return false;

	resource = kunit_find_named_resource(current->kunit_test, "slab_errors");
	if (!resource)
		return false;

	(*(int *)resource->data)++;
	kunit_put_resource(resource);
	return true;
}
#else
static inline bool slab_add_kunit_errors(void) { return false; }
#endif

/*
 * Determine a map of object in use on a page.
 *
 * Node listlock must be held to guarantee that the page does
 * not vanish from under us.
 */
static unsigned long *get_map(struct kmem_cache *s, struct page *page)
	__acquires(&object_map_lock)
{
	void *p;
	void *addr = page_address(page);

	VM_BUG_ON(!irqs_disabled());

	spin_lock(&object_map_lock);

	bitmap_zero(object_map, page->objects);

	for (p = page->freelist; p; p = get_freepointer(s, p))
		set_bit(__obj_to_index(s, addr, p), object_map);

	return object_map;
}

static void put_map(unsigned long *map) __releases(&object_map_lock)
{
	VM_BUG_ON(map != object_map);
	spin_unlock(&object_map_lock);
}

static inline unsigned int size_from_object(struct kmem_cache *s)
{
	if (s->flags & SLAB_RED_ZONE)
		return s->size - s->red_left_pad;

	return s->size;
}

static inline void *restore_red_left(struct kmem_cache *s, void *p)
{
	if (s->flags & SLAB_RED_ZONE)
		p -= s->red_left_pad;

	return p;
}

/*
 * Debug settings:
 */
#if defined(CONFIG_SLUB_DEBUG_ON)
static slab_flags_t slub_debug = DEBUG_DEFAULT_FLAGS;
#else
static slab_flags_t slub_debug;
#endif

static char *slub_debug_string;
static int disable_higher_order_debug;

/*
 * slub is about to manipulate internal object metadata.  This memory lies
 * outside the range of the allocated object, so accessing it would normally
 * be reported by kasan as a bounds error.  metadata_access_enable() is used
 * to tell kasan that these accesses are OK.
 */
static inline void metadata_access_enable(void)
{
	kasan_disable_current();
}

static inline void metadata_access_disable(void)
{
	kasan_enable_current();
}

/*
 * Object debugging
 */

/* Verify that a pointer has an address that is valid within a slab page */
static inline int check_valid_pointer(struct kmem_cache *s,
				struct page *page, void *object)
{
	void *base;

	if (!object)
		return 1;

	base = page_address(page);
	object = kasan_reset_tag(object);
	object = restore_red_left(s, object);
	if (object < base || object >= base + page->objects * s->size ||
		(object - base) % s->size) {
		return 0;
	}

	return 1;
}

static void print_section(char *level, char *text, u8 *addr,
			  unsigned int length)
{
	metadata_access_enable();
	print_hex_dump(level, text, DUMP_PREFIX_ADDRESS,
			16, 1, kasan_reset_tag((void *)addr), length, 1);
	metadata_access_disable();
}

/*
 * See comment in calculate_sizes().
 */
static inline bool freeptr_outside_object(struct kmem_cache *s)
{
	return s->offset >= s->inuse;
}

/*
 * Return offset of the end of info block which is inuse + free pointer if
 * not overlapping with object.
 */
static inline unsigned int get_info_end(struct kmem_cache *s)
{
	if (freeptr_outside_object(s))
		return s->inuse + sizeof(void *);
	else
		return s->inuse;
}

static struct track *get_track(struct kmem_cache *s, void *object,
	enum track_item alloc)
{
	struct track *p;

	p = object + get_info_end(s);

	return kasan_reset_tag(p + alloc);
}

static void set_track(struct kmem_cache *s, void *object,
			enum track_item alloc, unsigned long addr)
{
	struct track *p = get_track(s, object, alloc);

	if (addr) {
#ifdef CONFIG_STACKTRACE
		unsigned int nr_entries;

		metadata_access_enable();
		nr_entries = stack_trace_save(kasan_reset_tag(p->addrs),
					      TRACK_ADDRS_COUNT, 3);
		metadata_access_disable();

		if (nr_entries < TRACK_ADDRS_COUNT)
			p->addrs[nr_entries] = 0;
#endif
		p->addr = addr;
		p->cpu = smp_processor_id();
		p->pid = current->pid;
		p->when = jiffies;
	} else {
		memset(p, 0, sizeof(struct track));
	}
}

static void init_tracking(struct kmem_cache *s, void *object)
{
	if (!(s->flags & SLAB_STORE_USER))
		return;

	set_track(s, object, TRACK_FREE, 0UL);
	set_track(s, object, TRACK_ALLOC, 0UL);
}

static void print_track(const char *s, struct track *t, unsigned long pr_time)
{
	if (!t->addr)
		return;

	pr_err("%s in %pS age=%lu cpu=%u pid=%d\n",
	       s, (void *)t->addr, pr_time - t->when, t->cpu, t->pid);
#ifdef CONFIG_STACKTRACE
	{
		int i;
		for (i = 0; i < TRACK_ADDRS_COUNT; i++)
			if (t->addrs[i])
				pr_err("\t%pS\n", (void *)t->addrs[i]);
			else
				break;
	}
#endif
}

void print_tracking(struct kmem_cache *s, void *object)
{
	unsigned long pr_time = jiffies;
	if (!(s->flags & SLAB_STORE_USER))
		return;

	print_track("Allocated", get_track(s, object, TRACK_ALLOC), pr_time);
	print_track("Freed", get_track(s, object, TRACK_FREE), pr_time);
}

static void print_page_info(struct page *page)
{
	pr_err("Slab 0x%p objects=%u used=%u fp=0x%p flags=%#lx(%pGp)\n",
	       page, page->objects, page->inuse, page->freelist,
	       page->flags, &page->flags);

}

static void slab_bug(struct kmem_cache *s, char *fmt, ...)
{
	struct va_format vaf;
	va_list args;

	va_start(args, fmt);
	vaf.fmt = fmt;
	vaf.va = &args;
	pr_err("=============================================================================\n");
	pr_err("BUG %s (%s): %pV\n", s->name, print_tainted(), &vaf);
	pr_err("-----------------------------------------------------------------------------\n\n");
	va_end(args);
}

__printf(2, 3)
static void slab_fix(struct kmem_cache *s, char *fmt, ...)
{
	struct va_format vaf;
	va_list args;

	if (slab_add_kunit_errors())
		return;

	va_start(args, fmt);
	vaf.fmt = fmt;
	vaf.va = &args;
	pr_err("FIX %s: %pV\n", s->name, &vaf);
	va_end(args);
}

static bool freelist_corrupted(struct kmem_cache *s, struct page *page,
			       void **freelist, void *nextfree)
{
	if ((s->flags & SLAB_CONSISTENCY_CHECKS) &&
	    !check_valid_pointer(s, page, nextfree) && freelist) {
		object_err(s, page, *freelist, "Freechain corrupt");
		*freelist = NULL;
		slab_fix(s, "Isolate corrupted freechain");
		return true;
	}

	return false;
}

static void print_trailer(struct kmem_cache *s, struct page *page, u8 *p)
{
	unsigned int off;	/* Offset of last byte */
	u8 *addr = page_address(page);

	print_tracking(s, p);

	print_page_info(page);

	pr_err("Object 0x%p @offset=%tu fp=0x%p\n\n",
	       p, p - addr, get_freepointer(s, p));

	if (s->flags & SLAB_RED_ZONE)
		print_section(KERN_ERR, "Redzone  ", p - s->red_left_pad,
			      s->red_left_pad);
	else if (p > addr + 16)
		print_section(KERN_ERR, "Bytes b4 ", p - 16, 16);

	print_section(KERN_ERR,         "Object   ", p,
		      min_t(unsigned int, s->object_size, PAGE_SIZE));
	if (s->flags & SLAB_RED_ZONE)
		print_section(KERN_ERR, "Redzone  ", p + s->object_size,
			s->inuse - s->object_size);

	off = get_info_end(s);

	if (s->flags & SLAB_STORE_USER)
		off += 2 * sizeof(struct track);

	off += kasan_metadata_size(s);

	if (off != size_from_object(s))
		/* Beginning of the filler is the free pointer */
		print_section(KERN_ERR, "Padding  ", p + off,
			      size_from_object(s) - off);

	dump_stack();
}

void object_err(struct kmem_cache *s, struct page *page,
			u8 *object, char *reason)
{
	if (slab_add_kunit_errors())
		return;

	slab_bug(s, "%s", reason);
	print_trailer(s, page, object);
	add_taint(TAINT_BAD_PAGE, LOCKDEP_NOW_UNRELIABLE);
}

static __printf(3, 4) void slab_err(struct kmem_cache *s, struct page *page,
			const char *fmt, ...)
{
	va_list args;
	char buf[100];

	if (slab_add_kunit_errors())
		return;

	va_start(args, fmt);
	vsnprintf(buf, sizeof(buf), fmt, args);
	va_end(args);
	slab_bug(s, "%s", buf);
	print_page_info(page);
	dump_stack();
	add_taint(TAINT_BAD_PAGE, LOCKDEP_NOW_UNRELIABLE);
}

static void init_object(struct kmem_cache *s, void *object, u8 val)
{
	u8 *p = kasan_reset_tag(object);

	if (s->flags & SLAB_RED_ZONE)
		memset(p - s->red_left_pad, val, s->red_left_pad);

	if (s->flags & __OBJECT_POISON) {
		memset(p, POISON_FREE, s->object_size - 1);
		p[s->object_size - 1] = POISON_END;
	}

	if (s->flags & SLAB_RED_ZONE)
		memset(p + s->object_size, val, s->inuse - s->object_size);
}

static void restore_bytes(struct kmem_cache *s, char *message, u8 data,
						void *from, void *to)
{
	slab_fix(s, "Restoring %s 0x%p-0x%p=0x%x", message, from, to - 1, data);
	memset(from, data, to - from);
}

static int check_bytes_and_report(struct kmem_cache *s, struct page *page,
			u8 *object, char *what,
			u8 *start, unsigned int value, unsigned int bytes)
{
	u8 *fault;
	u8 *end;
	u8 *addr = page_address(page);

	metadata_access_enable();
	fault = memchr_inv(kasan_reset_tag(start), value, bytes);
	metadata_access_disable();
	if (!fault)
		return 1;

	end = start + bytes;
	while (end > fault && end[-1] == value)
		end--;

	if (slab_add_kunit_errors())
		goto skip_bug_print;

	slab_bug(s, "%s overwritten", what);
<<<<<<< HEAD
	pr_err("INFO: 0x%p-0x%p @offset=%tu. First byte 0x%x instead of 0x%x\n",
=======
	pr_err("0x%p-0x%p @offset=%tu. First byte 0x%x instead of 0x%x\n",
>>>>>>> 7d2a07b7
					fault, end - 1, fault - addr,
					fault[0], value);
	print_trailer(s, page, object);
	add_taint(TAINT_BAD_PAGE, LOCKDEP_NOW_UNRELIABLE);

skip_bug_print:
	restore_bytes(s, what, value, fault, end);
	return 0;
}

/*
 * Object layout:
 *
 * object address
 * 	Bytes of the object to be managed.
 * 	If the freepointer may overlay the object then the free
 *	pointer is at the middle of the object.
 *
 * 	Poisoning uses 0x6b (POISON_FREE) and the last byte is
 * 	0xa5 (POISON_END)
 *
 * object + s->object_size
 * 	Padding to reach word boundary. This is also used for Redzoning.
 * 	Padding is extended by another word if Redzoning is enabled and
 * 	object_size == inuse.
 *
 * 	We fill with 0xbb (RED_INACTIVE) for inactive objects and with
 * 	0xcc (RED_ACTIVE) for objects in use.
 *
 * object + s->inuse
 * 	Meta data starts here.
 *
 * 	A. Free pointer (if we cannot overwrite object on free)
 * 	B. Tracking data for SLAB_STORE_USER
 *	C. Padding to reach required alignment boundary or at minimum
 * 		one word if debugging is on to be able to detect writes
 * 		before the word boundary.
 *
 *	Padding is done using 0x5a (POISON_INUSE)
 *
 * object + s->size
 * 	Nothing is used beyond s->size.
 *
 * If slabcaches are merged then the object_size and inuse boundaries are mostly
 * ignored. And therefore no slab options that rely on these boundaries
 * may be used with merged slabcaches.
 */

static int check_pad_bytes(struct kmem_cache *s, struct page *page, u8 *p)
{
	unsigned long off = get_info_end(s);	/* The end of info */

	if (s->flags & SLAB_STORE_USER)
		/* We also have user information there */
		off += 2 * sizeof(struct track);

	off += kasan_metadata_size(s);

	if (size_from_object(s) == off)
		return 1;

	return check_bytes_and_report(s, page, p, "Object padding",
			p + off, POISON_INUSE, size_from_object(s) - off);
}

/* Check the pad bytes at the end of a slab page */
static int slab_pad_check(struct kmem_cache *s, struct page *page)
{
	u8 *start;
	u8 *fault;
	u8 *end;
	u8 *pad;
	int length;
	int remainder;

	if (!(s->flags & SLAB_POISON))
		return 1;

	start = page_address(page);
	length = page_size(page);
	end = start + length;
	remainder = length % s->size;
	if (!remainder)
		return 1;

	pad = end - remainder;
	metadata_access_enable();
	fault = memchr_inv(kasan_reset_tag(pad), POISON_INUSE, remainder);
	metadata_access_disable();
	if (!fault)
		return 1;
	while (end > fault && end[-1] == POISON_INUSE)
		end--;

	slab_err(s, page, "Padding overwritten. 0x%p-0x%p @offset=%tu",
			fault, end - 1, fault - start);
	print_section(KERN_ERR, "Padding ", pad, remainder);

	restore_bytes(s, "slab padding", POISON_INUSE, fault, end);
	return 0;
}

static int check_object(struct kmem_cache *s, struct page *page,
					void *object, u8 val)
{
	u8 *p = object;
	u8 *endobject = object + s->object_size;

	if (s->flags & SLAB_RED_ZONE) {
		if (!check_bytes_and_report(s, page, object, "Left Redzone",
			object - s->red_left_pad, val, s->red_left_pad))
			return 0;

		if (!check_bytes_and_report(s, page, object, "Right Redzone",
			endobject, val, s->inuse - s->object_size))
			return 0;
	} else {
		if ((s->flags & SLAB_POISON) && s->object_size < s->inuse) {
			check_bytes_and_report(s, page, p, "Alignment padding",
				endobject, POISON_INUSE,
				s->inuse - s->object_size);
		}
	}

	if (s->flags & SLAB_POISON) {
		if (val != SLUB_RED_ACTIVE && (s->flags & __OBJECT_POISON) &&
			(!check_bytes_and_report(s, page, p, "Poison", p,
					POISON_FREE, s->object_size - 1) ||
			 !check_bytes_and_report(s, page, p, "End Poison",
				p + s->object_size - 1, POISON_END, 1)))
			return 0;
		/*
		 * check_pad_bytes cleans up on its own.
		 */
		check_pad_bytes(s, page, p);
	}

	if (!freeptr_outside_object(s) && val == SLUB_RED_ACTIVE)
		/*
		 * Object and freepointer overlap. Cannot check
		 * freepointer while object is allocated.
		 */
		return 1;

	/* Check free pointer validity */
	if (!check_valid_pointer(s, page, get_freepointer(s, p))) {
		object_err(s, page, p, "Freepointer corrupt");
		/*
		 * No choice but to zap it and thus lose the remainder
		 * of the free objects in this slab. May cause
		 * another error because the object count is now wrong.
		 */
		set_freepointer(s, p, NULL);
		return 0;
	}
	return 1;
}

static int check_slab(struct kmem_cache *s, struct page *page)
{
	int maxobj;

	VM_BUG_ON(!irqs_disabled());

	if (!PageSlab(page)) {
		slab_err(s, page, "Not a valid slab page");
		return 0;
	}

	maxobj = order_objects(compound_order(page), s->size);
	if (page->objects > maxobj) {
		slab_err(s, page, "objects %u > max %u",
			page->objects, maxobj);
		return 0;
	}
	if (page->inuse > page->objects) {
		slab_err(s, page, "inuse %u > max %u",
			page->inuse, page->objects);
		return 0;
	}
	/* Slab_pad_check fixes things up after itself */
	slab_pad_check(s, page);
	return 1;
}

/*
 * Determine if a certain object on a page is on the freelist. Must hold the
 * slab lock to guarantee that the chains are in a consistent state.
 */
static int on_freelist(struct kmem_cache *s, struct page *page, void *search)
{
	int nr = 0;
	void *fp;
	void *object = NULL;
	int max_objects;

	fp = page->freelist;
	while (fp && nr <= page->objects) {
		if (fp == search)
			return 1;
		if (!check_valid_pointer(s, page, fp)) {
			if (object) {
				object_err(s, page, object,
					"Freechain corrupt");
				set_freepointer(s, object, NULL);
			} else {
				slab_err(s, page, "Freepointer corrupt");
				page->freelist = NULL;
				page->inuse = page->objects;
				slab_fix(s, "Freelist cleared");
				return 0;
			}
			break;
		}
		object = fp;
		fp = get_freepointer(s, object);
		nr++;
	}

	max_objects = order_objects(compound_order(page), s->size);
	if (max_objects > MAX_OBJS_PER_PAGE)
		max_objects = MAX_OBJS_PER_PAGE;

	if (page->objects != max_objects) {
		slab_err(s, page, "Wrong number of objects. Found %d but should be %d",
			 page->objects, max_objects);
		page->objects = max_objects;
		slab_fix(s, "Number of objects adjusted");
	}
	if (page->inuse != page->objects - nr) {
		slab_err(s, page, "Wrong object count. Counter is %d but counted were %d",
			 page->inuse, page->objects - nr);
		page->inuse = page->objects - nr;
		slab_fix(s, "Object count adjusted");
	}
	return search == NULL;
}

static void trace(struct kmem_cache *s, struct page *page, void *object,
								int alloc)
{
	if (s->flags & SLAB_TRACE) {
		pr_info("TRACE %s %s 0x%p inuse=%d fp=0x%p\n",
			s->name,
			alloc ? "alloc" : "free",
			object, page->inuse,
			page->freelist);

		if (!alloc)
			print_section(KERN_INFO, "Object ", (void *)object,
					s->object_size);

		dump_stack();
	}
}

/*
 * Tracking of fully allocated slabs for debugging purposes.
 */
static void add_full(struct kmem_cache *s,
	struct kmem_cache_node *n, struct page *page)
{
	if (!(s->flags & SLAB_STORE_USER))
		return;

	lockdep_assert_held(&n->list_lock);
	list_add(&page->slab_list, &n->full);
}

static void remove_full(struct kmem_cache *s, struct kmem_cache_node *n, struct page *page)
{
	if (!(s->flags & SLAB_STORE_USER))
		return;

	lockdep_assert_held(&n->list_lock);
	list_del(&page->slab_list);
}

/* Tracking of the number of slabs for debugging purposes */
static inline unsigned long slabs_node(struct kmem_cache *s, int node)
{
	struct kmem_cache_node *n = get_node(s, node);

	return atomic_long_read(&n->nr_slabs);
}

static inline unsigned long node_nr_slabs(struct kmem_cache_node *n)
{
	return atomic_long_read(&n->nr_slabs);
}

static inline void inc_slabs_node(struct kmem_cache *s, int node, int objects)
{
	struct kmem_cache_node *n = get_node(s, node);

	/*
	 * May be called early in order to allocate a slab for the
	 * kmem_cache_node structure. Solve the chicken-egg
	 * dilemma by deferring the increment of the count during
	 * bootstrap (see early_kmem_cache_node_alloc).
	 */
	if (likely(n)) {
		atomic_long_inc(&n->nr_slabs);
		atomic_long_add(objects, &n->total_objects);
	}
}
static inline void dec_slabs_node(struct kmem_cache *s, int node, int objects)
{
	struct kmem_cache_node *n = get_node(s, node);

	atomic_long_dec(&n->nr_slabs);
	atomic_long_sub(objects, &n->total_objects);
}

/* Object debug checks for alloc/free paths */
static void setup_object_debug(struct kmem_cache *s, struct page *page,
								void *object)
{
	if (!kmem_cache_debug_flags(s, SLAB_STORE_USER|SLAB_RED_ZONE|__OBJECT_POISON))
		return;

	init_object(s, object, SLUB_RED_INACTIVE);
	init_tracking(s, object);
}

static
void setup_page_debug(struct kmem_cache *s, struct page *page, void *addr)
{
	if (!kmem_cache_debug_flags(s, SLAB_POISON))
		return;

	metadata_access_enable();
<<<<<<< HEAD
	memset(addr, POISON_INUSE, page_size(page));
=======
	memset(kasan_reset_tag(addr), POISON_INUSE, page_size(page));
>>>>>>> 7d2a07b7
	metadata_access_disable();
}

static inline int alloc_consistency_checks(struct kmem_cache *s,
					struct page *page, void *object)
{
	if (!check_slab(s, page))
		return 0;

	if (!check_valid_pointer(s, page, object)) {
		object_err(s, page, object, "Freelist Pointer check fails");
		return 0;
	}

	if (!check_object(s, page, object, SLUB_RED_INACTIVE))
		return 0;

	return 1;
}

static noinline int alloc_debug_processing(struct kmem_cache *s,
					struct page *page,
					void *object, unsigned long addr)
{
	if (s->flags & SLAB_CONSISTENCY_CHECKS) {
		if (!alloc_consistency_checks(s, page, object))
			goto bad;
	}

	/* Success perform special debug activities for allocs */
	if (s->flags & SLAB_STORE_USER)
		set_track(s, object, TRACK_ALLOC, addr);
	trace(s, page, object, 1);
	init_object(s, object, SLUB_RED_ACTIVE);
	return 1;

bad:
	if (PageSlab(page)) {
		/*
		 * If this is a slab page then lets do the best we can
		 * to avoid issues in the future. Marking all objects
		 * as used avoids touching the remaining objects.
		 */
		slab_fix(s, "Marking all objects used");
		page->inuse = page->objects;
		page->freelist = NULL;
	}
	return 0;
}

static inline int free_consistency_checks(struct kmem_cache *s,
		struct page *page, void *object, unsigned long addr)
{
	if (!check_valid_pointer(s, page, object)) {
		slab_err(s, page, "Invalid object pointer 0x%p", object);
		return 0;
	}

	if (on_freelist(s, page, object)) {
		object_err(s, page, object, "Object already free");
		return 0;
	}

	if (!check_object(s, page, object, SLUB_RED_ACTIVE))
		return 0;

	if (unlikely(s != page->slab_cache)) {
		if (!PageSlab(page)) {
			slab_err(s, page, "Attempt to free object(0x%p) outside of slab",
				 object);
		} else if (!page->slab_cache) {
			pr_err("SLUB <none>: no slab for object 0x%p.\n",
			       object);
			dump_stack();
		} else
			object_err(s, page, object,
					"page slab pointer corrupt.");
		return 0;
	}
	return 1;
}

/* Supports checking bulk free of a constructed freelist */
static noinline int free_debug_processing(
	struct kmem_cache *s, struct page *page,
	void *head, void *tail, int bulk_cnt,
	unsigned long addr)
{
	struct kmem_cache_node *n = get_node(s, page_to_nid(page));
	void *object = head;
	int cnt = 0;
	unsigned long flags;
	int ret = 0;

	spin_lock_irqsave(&n->list_lock, flags);
	slab_lock(page);

	if (s->flags & SLAB_CONSISTENCY_CHECKS) {
		if (!check_slab(s, page))
			goto out;
	}

next_object:
	cnt++;

	if (s->flags & SLAB_CONSISTENCY_CHECKS) {
		if (!free_consistency_checks(s, page, object, addr))
			goto out;
	}

	if (s->flags & SLAB_STORE_USER)
		set_track(s, object, TRACK_FREE, addr);
	trace(s, page, object, 0);
	/* Freepointer not overwritten by init_object(), SLAB_POISON moved it */
	init_object(s, object, SLUB_RED_INACTIVE);

	/* Reached end of constructed freelist yet? */
	if (object != tail) {
		object = get_freepointer(s, object);
		goto next_object;
	}
	ret = 1;

out:
	if (cnt != bulk_cnt)
		slab_err(s, page, "Bulk freelist count(%d) invalid(%d)\n",
			 bulk_cnt, cnt);

	slab_unlock(page);
	spin_unlock_irqrestore(&n->list_lock, flags);
	if (!ret)
		slab_fix(s, "Object at 0x%p not freed", object);
	return ret;
}

/*
 * Parse a block of slub_debug options. Blocks are delimited by ';'
 *
 * @str:    start of block
 * @flags:  returns parsed flags, or DEBUG_DEFAULT_FLAGS if none specified
 * @slabs:  return start of list of slabs, or NULL when there's no list
 * @init:   assume this is initial parsing and not per-kmem-create parsing
 *
 * returns the start of next block if there's any, or NULL
 */
static char *
parse_slub_debug_flags(char *str, slab_flags_t *flags, char **slabs, bool init)
{
	bool higher_order_disable = false;

	/* Skip any completely empty blocks */
	while (*str && *str == ';')
		str++;

	if (*str == ',') {
		/*
		 * No options but restriction on slabs. This means full
		 * debugging for slabs matching a pattern.
		 */
		*flags = DEBUG_DEFAULT_FLAGS;
		goto check_slabs;
	}
	*flags = 0;

	/* Determine which debug features should be switched on */
	for (; *str && *str != ',' && *str != ';'; str++) {
		switch (tolower(*str)) {
		case '-':
			*flags = 0;
			break;
		case 'f':
			*flags |= SLAB_CONSISTENCY_CHECKS;
			break;
		case 'z':
			*flags |= SLAB_RED_ZONE;
			break;
		case 'p':
			*flags |= SLAB_POISON;
			break;
		case 'u':
			*flags |= SLAB_STORE_USER;
			break;
		case 't':
			*flags |= SLAB_TRACE;
			break;
		case 'a':
			*flags |= SLAB_FAILSLAB;
			break;
		case 'o':
			/*
			 * Avoid enabling debugging on caches if its minimum
			 * order would increase as a result.
			 */
			higher_order_disable = true;
			break;
		default:
			if (init)
				pr_err("slub_debug option '%c' unknown. skipped\n", *str);
		}
	}
check_slabs:
	if (*str == ',')
		*slabs = ++str;
	else
		*slabs = NULL;

	/* Skip over the slab list */
	while (*str && *str != ';')
		str++;

	/* Skip any completely empty blocks */
	while (*str && *str == ';')
		str++;

	if (init && higher_order_disable)
		disable_higher_order_debug = 1;

	if (*str)
		return str;
	else
		return NULL;
}

static int __init setup_slub_debug(char *str)
{
	slab_flags_t flags;
<<<<<<< HEAD
=======
	slab_flags_t global_flags;
>>>>>>> 7d2a07b7
	char *saved_str;
	char *slab_list;
	bool global_slub_debug_changed = false;
	bool slab_list_specified = false;

<<<<<<< HEAD
	slub_debug = DEBUG_DEFAULT_FLAGS;
=======
	global_flags = DEBUG_DEFAULT_FLAGS;
>>>>>>> 7d2a07b7
	if (*str++ != '=' || !*str)
		/*
		 * No options specified. Switch on full debugging.
		 */
		goto out;

	saved_str = str;
	while (str) {
		str = parse_slub_debug_flags(str, &flags, &slab_list, true);

		if (!slab_list) {
<<<<<<< HEAD
			slub_debug = flags;
=======
			global_flags = flags;
>>>>>>> 7d2a07b7
			global_slub_debug_changed = true;
		} else {
			slab_list_specified = true;
		}
	}

	/*
	 * For backwards compatibility, a single list of flags with list of
<<<<<<< HEAD
	 * slabs means debugging is only enabled for those slabs, so the global
	 * slub_debug should be 0. We can extended that to multiple lists as
=======
	 * slabs means debugging is only changed for those slabs, so the global
	 * slub_debug should be unchanged (0 or DEBUG_DEFAULT_FLAGS, depending
	 * on CONFIG_SLUB_DEBUG_ON). We can extended that to multiple lists as
>>>>>>> 7d2a07b7
	 * long as there is no option specifying flags without a slab list.
	 */
	if (slab_list_specified) {
		if (!global_slub_debug_changed)
<<<<<<< HEAD
			slub_debug = 0;
		slub_debug_string = saved_str;
	}
out:
	if (slub_debug != 0 || slub_debug_string)
		static_branch_enable(&slub_debug_enabled);
=======
			global_flags = slub_debug;
		slub_debug_string = saved_str;
	}
out:
	slub_debug = global_flags;
	if (slub_debug != 0 || slub_debug_string)
		static_branch_enable(&slub_debug_enabled);
	else
		static_branch_disable(&slub_debug_enabled);
>>>>>>> 7d2a07b7
	if ((static_branch_unlikely(&init_on_alloc) ||
	     static_branch_unlikely(&init_on_free)) &&
	    (slub_debug & SLAB_POISON))
		pr_info("mem auto-init: SLAB_POISON will take precedence over init_on_alloc/init_on_free\n");
	return 1;
}

__setup("slub_debug", setup_slub_debug);

/*
 * kmem_cache_flags - apply debugging options to the cache
 * @object_size:	the size of an object without meta data
 * @flags:		flags to set
 * @name:		name of the cache
 *
 * Debug option(s) are applied to @flags. In addition to the debug
 * option(s), if a slab name (or multiple) is specified i.e.
 * slub_debug=<Debug-Options>,<slab name1>,<slab name2> ...
 * then only the select slabs will receive the debug option(s).
 */
slab_flags_t kmem_cache_flags(unsigned int object_size,
	slab_flags_t flags, const char *name)
{
	char *iter;
	size_t len;
	char *next_block;
	slab_flags_t block_flags;
<<<<<<< HEAD
=======
	slab_flags_t slub_debug_local = slub_debug;

	/*
	 * If the slab cache is for debugging (e.g. kmemleak) then
	 * don't store user (stack trace) information by default,
	 * but let the user enable it via the command line below.
	 */
	if (flags & SLAB_NOLEAKTRACE)
		slub_debug_local &= ~SLAB_STORE_USER;
>>>>>>> 7d2a07b7

	len = strlen(name);
	next_block = slub_debug_string;
	/* Go through all blocks of debug options, see if any matches our slab's name */
	while (next_block) {
		next_block = parse_slub_debug_flags(next_block, &block_flags, &iter, false);
		if (!iter)
			continue;
		/* Found a block that has a slab list, search it */
		while (*iter) {
			char *end, *glob;
			size_t cmplen;

			end = strchrnul(iter, ',');
			if (next_block && next_block < end)
				end = next_block - 1;

			glob = strnchr(iter, end - iter, '*');
			if (glob)
				cmplen = glob - iter;
			else
				cmplen = max_t(size_t, len, (end - iter));

			if (!strncmp(name, iter, cmplen)) {
				flags |= block_flags;
				return flags;
			}

			if (!*end || *end == ';')
				break;
			iter = end + 1;
		}
	}

<<<<<<< HEAD
	return flags | slub_debug;
=======
	return flags | slub_debug_local;
>>>>>>> 7d2a07b7
}
#else /* !CONFIG_SLUB_DEBUG */
static inline void setup_object_debug(struct kmem_cache *s,
			struct page *page, void *object) {}
static inline
void setup_page_debug(struct kmem_cache *s, struct page *page, void *addr) {}

static inline int alloc_debug_processing(struct kmem_cache *s,
	struct page *page, void *object, unsigned long addr) { return 0; }

static inline int free_debug_processing(
	struct kmem_cache *s, struct page *page,
	void *head, void *tail, int bulk_cnt,
	unsigned long addr) { return 0; }

static inline int slab_pad_check(struct kmem_cache *s, struct page *page)
			{ return 1; }
static inline int check_object(struct kmem_cache *s, struct page *page,
			void *object, u8 val) { return 1; }
static inline void add_full(struct kmem_cache *s, struct kmem_cache_node *n,
					struct page *page) {}
static inline void remove_full(struct kmem_cache *s, struct kmem_cache_node *n,
					struct page *page) {}
slab_flags_t kmem_cache_flags(unsigned int object_size,
	slab_flags_t flags, const char *name)
{
	return flags;
}
#define slub_debug 0

#define disable_higher_order_debug 0

static inline unsigned long slabs_node(struct kmem_cache *s, int node)
							{ return 0; }
static inline unsigned long node_nr_slabs(struct kmem_cache_node *n)
							{ return 0; }
static inline void inc_slabs_node(struct kmem_cache *s, int node,
							int objects) {}
static inline void dec_slabs_node(struct kmem_cache *s, int node,
							int objects) {}

static bool freelist_corrupted(struct kmem_cache *s, struct page *page,
			       void **freelist, void *nextfree)
{
	return false;
}
#endif /* CONFIG_SLUB_DEBUG */

/*
 * Hooks for other subsystems that check memory allocations. In a typical
 * production configuration these hooks all should produce no code at all.
 */
static inline void *kmalloc_large_node_hook(void *ptr, size_t size, gfp_t flags)
{
	ptr = kasan_kmalloc_large(ptr, size, flags);
	/* As ptr might get tagged, call kmemleak hook after KASAN. */
	kmemleak_alloc(ptr, size, 1, flags);
	return ptr;
}

static __always_inline void kfree_hook(void *x)
{
	kmemleak_free(x);
	kasan_kfree_large(x);
}

static __always_inline bool slab_free_hook(struct kmem_cache *s,
						void *x, bool init)
{
	kmemleak_free_recursive(x, s->flags);

	/*
	 * Trouble is that we may no longer disable interrupts in the fast path
	 * So in order to make the debug calls that expect irqs to be
	 * disabled we need to disable interrupts temporarily.
	 */
#ifdef CONFIG_LOCKDEP
	{
		unsigned long flags;

		local_irq_save(flags);
		debug_check_no_locks_freed(x, s->object_size);
		local_irq_restore(flags);
	}
#endif
	if (!(s->flags & SLAB_DEBUG_OBJECTS))
		debug_check_no_obj_freed(x, s->object_size);

	/* Use KCSAN to help debug racy use-after-free. */
	if (!(s->flags & SLAB_TYPESAFE_BY_RCU))
		__kcsan_check_access(x, s->object_size,
				     KCSAN_ACCESS_WRITE | KCSAN_ACCESS_ASSERT);

	/*
	 * As memory initialization might be integrated into KASAN,
	 * kasan_slab_free and initialization memset's must be
	 * kept together to avoid discrepancies in behavior.
	 *
	 * The initialization memset's clear the object and the metadata,
	 * but don't touch the SLAB redzone.
	 */
	if (init) {
		int rsize;

		if (!kasan_has_integrated_init())
			memset(kasan_reset_tag(x), 0, s->object_size);
		rsize = (s->flags & SLAB_RED_ZONE) ? s->red_left_pad : 0;
		memset((char *)kasan_reset_tag(x) + s->inuse, 0,
		       s->size - s->inuse - rsize);
	}
	/* KASAN might put x into memory quarantine, delaying its reuse. */
	return kasan_slab_free(s, x, init);
}

static inline bool slab_free_freelist_hook(struct kmem_cache *s,
					   void **head, void **tail)
{

	void *object;
	void *next = *head;
	void *old_tail = *tail ? *tail : *head;

<<<<<<< HEAD
	/* Head and tail of the reconstructed freelist */
	*head = NULL;
	*tail = NULL;

	do {
		object = next;
		next = get_freepointer(s, object);

		if (slab_want_init_on_free(s)) {
			/*
			 * Clear the object and the metadata, but don't touch
			 * the redzone.
			 */
			memset(object, 0, s->object_size);
			rsize = (s->flags & SLAB_RED_ZONE) ? s->red_left_pad
							   : 0;
			memset((char *)object + s->inuse, 0,
			       s->size - s->inuse - rsize);

		}
=======
	if (is_kfence_address(next)) {
		slab_free_hook(s, next, false);
		return true;
	}

	/* Head and tail of the reconstructed freelist */
	*head = NULL;
	*tail = NULL;

	do {
		object = next;
		next = get_freepointer(s, object);

>>>>>>> 7d2a07b7
		/* If object's reuse doesn't have to be delayed */
		if (!slab_free_hook(s, object, slab_want_init_on_free(s))) {
			/* Move object to the new freelist */
			set_freepointer(s, object, *head);
			*head = object;
			if (!*tail)
				*tail = object;
		}
	} while (object != old_tail);

	if (*head == *tail)
		*tail = NULL;

	return *head != NULL;
}

static void *setup_object(struct kmem_cache *s, struct page *page,
				void *object)
{
	setup_object_debug(s, page, object);
	object = kasan_init_slab_obj(s, object);
	if (unlikely(s->ctor)) {
		kasan_unpoison_object_data(s, object);
		s->ctor(object);
		kasan_poison_object_data(s, object);
	}
	return object;
}

/*
 * Slab allocation and freeing
 */
static inline struct page *alloc_slab_page(struct kmem_cache *s,
		gfp_t flags, int node, struct kmem_cache_order_objects oo)
{
	struct page *page;
	unsigned int order = oo_order(oo);

	if (node == NUMA_NO_NODE)
		page = alloc_pages(flags, order);
	else
		page = __alloc_pages_node(node, flags, order);

	return page;
}

#ifdef CONFIG_SLAB_FREELIST_RANDOM
/* Pre-initialize the random sequence cache */
static int init_cache_random_seq(struct kmem_cache *s)
{
	unsigned int count = oo_objects(s->oo);
	int err;

	/* Bailout if already initialised */
	if (s->random_seq)
		return 0;

	err = cache_random_seq_create(s, count, GFP_KERNEL);
	if (err) {
		pr_err("SLUB: Unable to initialize free list for %s\n",
			s->name);
		return err;
	}

	/* Transform to an offset on the set of pages */
	if (s->random_seq) {
		unsigned int i;

		for (i = 0; i < count; i++)
			s->random_seq[i] *= s->size;
	}
	return 0;
}

/* Initialize each random sequence freelist per cache */
static void __init init_freelist_randomization(void)
{
	struct kmem_cache *s;

	mutex_lock(&slab_mutex);

	list_for_each_entry(s, &slab_caches, list)
		init_cache_random_seq(s);

	mutex_unlock(&slab_mutex);
}

/* Get the next entry on the pre-computed freelist randomized */
static void *next_freelist_entry(struct kmem_cache *s, struct page *page,
				unsigned long *pos, void *start,
				unsigned long page_limit,
				unsigned long freelist_count)
{
	unsigned int idx;

	/*
	 * If the target page allocation failed, the number of objects on the
	 * page might be smaller than the usual size defined by the cache.
	 */
	do {
		idx = s->random_seq[*pos];
		*pos += 1;
		if (*pos >= freelist_count)
			*pos = 0;
	} while (unlikely(idx >= page_limit));

	return (char *)start + idx;
}

/* Shuffle the single linked freelist based on a random pre-computed sequence */
static bool shuffle_freelist(struct kmem_cache *s, struct page *page)
{
	void *start;
	void *cur;
	void *next;
	unsigned long idx, pos, page_limit, freelist_count;

	if (page->objects < 2 || !s->random_seq)
		return false;

	freelist_count = oo_objects(s->oo);
	pos = get_random_int() % freelist_count;

	page_limit = page->objects * s->size;
	start = fixup_red_left(s, page_address(page));

	/* First entry is used as the base of the freelist */
	cur = next_freelist_entry(s, page, &pos, start, page_limit,
				freelist_count);
	cur = setup_object(s, page, cur);
	page->freelist = cur;

	for (idx = 1; idx < page->objects; idx++) {
		next = next_freelist_entry(s, page, &pos, start, page_limit,
			freelist_count);
		next = setup_object(s, page, next);
		set_freepointer(s, cur, next);
		cur = next;
	}
	set_freepointer(s, cur, NULL);

	return true;
}
#else
static inline int init_cache_random_seq(struct kmem_cache *s)
{
	return 0;
}
static inline void init_freelist_randomization(void) { }
static inline bool shuffle_freelist(struct kmem_cache *s, struct page *page)
{
	return false;
}
#endif /* CONFIG_SLAB_FREELIST_RANDOM */

static struct page *allocate_slab(struct kmem_cache *s, gfp_t flags, int node)
{
	struct page *page;
	struct kmem_cache_order_objects oo = s->oo;
	gfp_t alloc_gfp;
	void *start, *p, *next;
	int idx;
	bool shuffle;

	flags &= gfp_allowed_mask;

	if (gfpflags_allow_blocking(flags))
		local_irq_enable();

	flags |= s->allocflags;

	/*
	 * Let the initial higher-order allocation fail under memory pressure
	 * so we fall-back to the minimum order allocation.
	 */
	alloc_gfp = (flags | __GFP_NOWARN | __GFP_NORETRY) & ~__GFP_NOFAIL;
	if ((alloc_gfp & __GFP_DIRECT_RECLAIM) && oo_order(oo) > oo_order(s->min))
		alloc_gfp = (alloc_gfp | __GFP_NOMEMALLOC) & ~(__GFP_RECLAIM|__GFP_NOFAIL);

	page = alloc_slab_page(s, alloc_gfp, node, oo);
	if (unlikely(!page)) {
		oo = s->min;
		alloc_gfp = flags;
		/*
		 * Allocation may have failed due to fragmentation.
		 * Try a lower order alloc if possible
		 */
		page = alloc_slab_page(s, alloc_gfp, node, oo);
		if (unlikely(!page))
			goto out;
		stat(s, ORDER_FALLBACK);
	}

	page->objects = oo_objects(oo);

<<<<<<< HEAD
=======
	account_slab_page(page, oo_order(oo), s, flags);

>>>>>>> 7d2a07b7
	page->slab_cache = s;
	__SetPageSlab(page);
	if (page_is_pfmemalloc(page))
		SetPageSlabPfmemalloc(page);

	kasan_poison_slab(page);

	start = page_address(page);

	setup_page_debug(s, page, start);

	shuffle = shuffle_freelist(s, page);

	if (!shuffle) {
		start = fixup_red_left(s, start);
		start = setup_object(s, page, start);
		page->freelist = start;
		for (idx = 0, p = start; idx < page->objects - 1; idx++) {
			next = p + s->size;
			next = setup_object(s, page, next);
			set_freepointer(s, p, next);
			p = next;
		}
		set_freepointer(s, p, NULL);
	}

	page->inuse = page->objects;
	page->frozen = 1;

out:
	if (gfpflags_allow_blocking(flags))
		local_irq_disable();
	if (!page)
		return NULL;

	inc_slabs_node(s, page_to_nid(page), page->objects);

	return page;
}

static struct page *new_slab(struct kmem_cache *s, gfp_t flags, int node)
{
	if (unlikely(flags & GFP_SLAB_BUG_MASK))
		flags = kmalloc_fix_flags(flags);

	return allocate_slab(s,
		flags & (GFP_RECLAIM_MASK | GFP_CONSTRAINT_MASK), node);
}

static void __free_slab(struct kmem_cache *s, struct page *page)
{
	int order = compound_order(page);
	int pages = 1 << order;

	if (kmem_cache_debug_flags(s, SLAB_CONSISTENCY_CHECKS)) {
		void *p;

		slab_pad_check(s, page);
		for_each_object(p, s, page_address(page),
						page->objects)
			check_object(s, page, p, SLUB_RED_INACTIVE);
	}

	__ClearPageSlabPfmemalloc(page);
	__ClearPageSlab(page);
	/* In union with page->mapping where page allocator expects NULL */
	page->slab_cache = NULL;
	if (current->reclaim_state)
		current->reclaim_state->reclaimed_slab += pages;
	unaccount_slab_page(page, order, s);
	__free_pages(page, order);
}

static void rcu_free_slab(struct rcu_head *h)
{
	struct page *page = container_of(h, struct page, rcu_head);

	__free_slab(page->slab_cache, page);
}

static void free_slab(struct kmem_cache *s, struct page *page)
{
	if (unlikely(s->flags & SLAB_TYPESAFE_BY_RCU)) {
		call_rcu(&page->rcu_head, rcu_free_slab);
	} else
		__free_slab(s, page);
}

static void discard_slab(struct kmem_cache *s, struct page *page)
{
	dec_slabs_node(s, page_to_nid(page), page->objects);
	free_slab(s, page);
}

/*
 * Management of partially allocated slabs.
 */
static inline void
__add_partial(struct kmem_cache_node *n, struct page *page, int tail)
{
	n->nr_partial++;
	if (tail == DEACTIVATE_TO_TAIL)
		list_add_tail(&page->slab_list, &n->partial);
	else
		list_add(&page->slab_list, &n->partial);
}

static inline void add_partial(struct kmem_cache_node *n,
				struct page *page, int tail)
{
	lockdep_assert_held(&n->list_lock);
	__add_partial(n, page, tail);
}

static inline void remove_partial(struct kmem_cache_node *n,
					struct page *page)
{
	lockdep_assert_held(&n->list_lock);
	list_del(&page->slab_list);
	n->nr_partial--;
}

/*
 * Remove slab from the partial list, freeze it and
 * return the pointer to the freelist.
 *
 * Returns a list of objects or NULL if it fails.
 */
static inline void *acquire_slab(struct kmem_cache *s,
		struct kmem_cache_node *n, struct page *page,
		int mode, int *objects)
{
	void *freelist;
	unsigned long counters;
	struct page new;

	lockdep_assert_held(&n->list_lock);

	/*
	 * Zap the freelist and set the frozen bit.
	 * The old freelist is the list of objects for the
	 * per cpu allocation list.
	 */
	freelist = page->freelist;
	counters = page->counters;
	new.counters = counters;
	*objects = new.objects - new.inuse;
	if (mode) {
		new.inuse = page->objects;
		new.freelist = NULL;
	} else {
		new.freelist = freelist;
	}

	VM_BUG_ON(new.frozen);
	new.frozen = 1;

	if (!__cmpxchg_double_slab(s, page,
			freelist, counters,
			new.freelist, new.counters,
			"acquire_slab"))
		return NULL;

	remove_partial(n, page);
	WARN_ON(!freelist);
	return freelist;
}

static void put_cpu_partial(struct kmem_cache *s, struct page *page, int drain);
static inline bool pfmemalloc_match(struct page *page, gfp_t gfpflags);

/*
 * Try to allocate a partial slab from a specific node.
 */
static void *get_partial_node(struct kmem_cache *s, struct kmem_cache_node *n,
				struct kmem_cache_cpu *c, gfp_t flags)
{
	struct page *page, *page2;
	void *object = NULL;
	unsigned int available = 0;
	int objects;

	/*
	 * Racy check. If we mistakenly see no partial slabs then we
	 * just allocate an empty slab. If we mistakenly try to get a
	 * partial slab and there is none available then get_partial()
	 * will return NULL.
	 */
	if (!n || !n->nr_partial)
		return NULL;

	spin_lock(&n->list_lock);
	list_for_each_entry_safe(page, page2, &n->partial, slab_list) {
		void *t;

		if (!pfmemalloc_match(page, flags))
			continue;

		t = acquire_slab(s, n, page, object == NULL, &objects);
		if (!t)
			break;

		available += objects;
		if (!object) {
			c->page = page;
			stat(s, ALLOC_FROM_PARTIAL);
			object = t;
		} else {
			put_cpu_partial(s, page, 0);
			stat(s, CPU_PARTIAL_NODE);
		}
		if (!kmem_cache_has_cpu_partial(s)
			|| available > slub_cpu_partial(s) / 2)
			break;

	}
	spin_unlock(&n->list_lock);
	return object;
}

/*
 * Get a page from somewhere. Search in increasing NUMA distances.
 */
static void *get_any_partial(struct kmem_cache *s, gfp_t flags,
		struct kmem_cache_cpu *c)
{
#ifdef CONFIG_NUMA
	struct zonelist *zonelist;
	struct zoneref *z;
	struct zone *zone;
	enum zone_type highest_zoneidx = gfp_zone(flags);
	void *object;
	unsigned int cpuset_mems_cookie;

	/*
	 * The defrag ratio allows a configuration of the tradeoffs between
	 * inter node defragmentation and node local allocations. A lower
	 * defrag_ratio increases the tendency to do local allocations
	 * instead of attempting to obtain partial slabs from other nodes.
	 *
	 * If the defrag_ratio is set to 0 then kmalloc() always
	 * returns node local objects. If the ratio is higher then kmalloc()
	 * may return off node objects because partial slabs are obtained
	 * from other nodes and filled up.
	 *
	 * If /sys/kernel/slab/xx/remote_node_defrag_ratio is set to 100
	 * (which makes defrag_ratio = 1000) then every (well almost)
	 * allocation will first attempt to defrag slab caches on other nodes.
	 * This means scanning over all nodes to look for partial slabs which
	 * may be expensive if we do it every time we are trying to find a slab
	 * with available objects.
	 */
	if (!s->remote_node_defrag_ratio ||
			get_cycles() % 1024 > s->remote_node_defrag_ratio)
		return NULL;

	do {
		cpuset_mems_cookie = read_mems_allowed_begin();
		zonelist = node_zonelist(mempolicy_slab_node(), flags);
		for_each_zone_zonelist(zone, z, zonelist, highest_zoneidx) {
			struct kmem_cache_node *n;

			n = get_node(s, zone_to_nid(zone));

			if (n && cpuset_zone_allowed(zone, flags) &&
					n->nr_partial > s->min_partial) {
				object = get_partial_node(s, n, c, flags);
				if (object) {
					/*
					 * Don't check read_mems_allowed_retry()
					 * here - if mems_allowed was updated in
					 * parallel, that was a harmless race
					 * between allocation and the cpuset
					 * update
					 */
					return object;
				}
			}
		}
	} while (read_mems_allowed_retry(cpuset_mems_cookie));
#endif	/* CONFIG_NUMA */
	return NULL;
}

/*
 * Get a partial page, lock it and return it.
 */
static void *get_partial(struct kmem_cache *s, gfp_t flags, int node,
		struct kmem_cache_cpu *c)
{
	void *object;
	int searchnode = node;

	if (node == NUMA_NO_NODE)
		searchnode = numa_mem_id();

	object = get_partial_node(s, get_node(s, searchnode), c, flags);
	if (object || node != NUMA_NO_NODE)
		return object;

	return get_any_partial(s, flags, c);
}

#ifdef CONFIG_PREEMPTION
/*
 * Calculate the next globally unique transaction for disambiguation
 * during cmpxchg. The transactions start with the cpu number and are then
 * incremented by CONFIG_NR_CPUS.
 */
#define TID_STEP  roundup_pow_of_two(CONFIG_NR_CPUS)
#else
/*
 * No preemption supported therefore also no need to check for
 * different cpus.
 */
#define TID_STEP 1
#endif

static inline unsigned long next_tid(unsigned long tid)
{
	return tid + TID_STEP;
}

#ifdef SLUB_DEBUG_CMPXCHG
static inline unsigned int tid_to_cpu(unsigned long tid)
{
	return tid % TID_STEP;
}

static inline unsigned long tid_to_event(unsigned long tid)
{
	return tid / TID_STEP;
}
#endif

static inline unsigned int init_tid(int cpu)
{
	return cpu;
}

static inline void note_cmpxchg_failure(const char *n,
		const struct kmem_cache *s, unsigned long tid)
{
#ifdef SLUB_DEBUG_CMPXCHG
	unsigned long actual_tid = __this_cpu_read(s->cpu_slab->tid);

	pr_info("%s %s: cmpxchg redo ", n, s->name);

#ifdef CONFIG_PREEMPTION
	if (tid_to_cpu(tid) != tid_to_cpu(actual_tid))
		pr_warn("due to cpu change %d -> %d\n",
			tid_to_cpu(tid), tid_to_cpu(actual_tid));
	else
#endif
	if (tid_to_event(tid) != tid_to_event(actual_tid))
		pr_warn("due to cpu running other code. Event %ld->%ld\n",
			tid_to_event(tid), tid_to_event(actual_tid));
	else
		pr_warn("for unknown reason: actual=%lx was=%lx target=%lx\n",
			actual_tid, tid, next_tid(tid));
#endif
	stat(s, CMPXCHG_DOUBLE_CPU_FAIL);
}

static void init_kmem_cache_cpus(struct kmem_cache *s)
{
	int cpu;

	for_each_possible_cpu(cpu)
		per_cpu_ptr(s->cpu_slab, cpu)->tid = init_tid(cpu);
}

/*
 * Remove the cpu slab
 */
static void deactivate_slab(struct kmem_cache *s, struct page *page,
				void *freelist, struct kmem_cache_cpu *c)
{
	enum slab_modes { M_NONE, M_PARTIAL, M_FULL, M_FREE };
	struct kmem_cache_node *n = get_node(s, page_to_nid(page));
	int lock = 0, free_delta = 0;
	enum slab_modes l = M_NONE, m = M_NONE;
	void *nextfree, *freelist_iter, *freelist_tail;
	int tail = DEACTIVATE_TO_HEAD;
	struct page new;
	struct page old;

	if (page->freelist) {
		stat(s, DEACTIVATE_REMOTE_FREES);
		tail = DEACTIVATE_TO_TAIL;
	}

	/*
	 * Stage one: Count the objects on cpu's freelist as free_delta and
	 * remember the last object in freelist_tail for later splicing.
	 */
	freelist_tail = NULL;
	freelist_iter = freelist;
	while (freelist_iter) {
		nextfree = get_freepointer(s, freelist_iter);

		/*
		 * If 'nextfree' is invalid, it is possible that the object at
		 * 'freelist_iter' is already corrupted.  So isolate all objects
		 * starting at 'freelist_iter' by skipping them.
		 */
		if (freelist_corrupted(s, page, &freelist_iter, nextfree))
			break;

		freelist_tail = freelist_iter;
		free_delta++;

		freelist_iter = nextfree;
	}

	/*
	 * Stage two: Unfreeze the page while splicing the per-cpu
	 * freelist to the head of page's freelist.
	 *
	 * Ensure that the page is unfrozen while the list presence
	 * reflects the actual number of objects during unfreeze.
	 *
	 * We setup the list membership and then perform a cmpxchg
	 * with the count. If there is a mismatch then the page
	 * is not unfrozen but the page is on the wrong list.
	 *
	 * Then we restart the process which may have to remove
	 * the page from the list that we just put it on again
	 * because the number of objects in the slab may have
	 * changed.
	 */
redo:

	old.freelist = READ_ONCE(page->freelist);
	old.counters = READ_ONCE(page->counters);
	VM_BUG_ON(!old.frozen);

	/* Determine target state of the slab */
	new.counters = old.counters;
	if (freelist_tail) {
		new.inuse -= free_delta;
		set_freepointer(s, freelist_tail, old.freelist);
		new.freelist = freelist;
	} else
		new.freelist = old.freelist;

	new.frozen = 0;

	if (!new.inuse && n->nr_partial >= s->min_partial)
		m = M_FREE;
	else if (new.freelist) {
		m = M_PARTIAL;
		if (!lock) {
			lock = 1;
			/*
			 * Taking the spinlock removes the possibility
			 * that acquire_slab() will see a slab page that
			 * is frozen
			 */
			spin_lock(&n->list_lock);
		}
	} else {
		m = M_FULL;
		if (kmem_cache_debug_flags(s, SLAB_STORE_USER) && !lock) {
			lock = 1;
			/*
			 * This also ensures that the scanning of full
			 * slabs from diagnostic functions will not see
			 * any frozen slabs.
			 */
			spin_lock(&n->list_lock);
		}
	}

	if (l != m) {
		if (l == M_PARTIAL)
			remove_partial(n, page);
		else if (l == M_FULL)
			remove_full(s, n, page);

		if (m == M_PARTIAL)
			add_partial(n, page, tail);
		else if (m == M_FULL)
			add_full(s, n, page);
	}

	l = m;
	if (!__cmpxchg_double_slab(s, page,
				old.freelist, old.counters,
				new.freelist, new.counters,
				"unfreezing slab"))
		goto redo;

	if (lock)
		spin_unlock(&n->list_lock);

	if (m == M_PARTIAL)
		stat(s, tail);
	else if (m == M_FULL)
		stat(s, DEACTIVATE_FULL);
	else if (m == M_FREE) {
		stat(s, DEACTIVATE_EMPTY);
		discard_slab(s, page);
		stat(s, FREE_SLAB);
	}

	c->page = NULL;
	c->freelist = NULL;
}

/*
 * Unfreeze all the cpu partial slabs.
 *
 * This function must be called with interrupts disabled
 * for the cpu using c (or some other guarantee must be there
 * to guarantee no concurrent accesses).
 */
static void unfreeze_partials(struct kmem_cache *s,
		struct kmem_cache_cpu *c)
{
#ifdef CONFIG_SLUB_CPU_PARTIAL
	struct kmem_cache_node *n = NULL, *n2 = NULL;
	struct page *page, *discard_page = NULL;

	while ((page = slub_percpu_partial(c))) {
		struct page new;
		struct page old;

		slub_set_percpu_partial(c, page);

		n2 = get_node(s, page_to_nid(page));
		if (n != n2) {
			if (n)
				spin_unlock(&n->list_lock);

			n = n2;
			spin_lock(&n->list_lock);
		}

		do {

			old.freelist = page->freelist;
			old.counters = page->counters;
			VM_BUG_ON(!old.frozen);

			new.counters = old.counters;
			new.freelist = old.freelist;

			new.frozen = 0;

		} while (!__cmpxchg_double_slab(s, page,
				old.freelist, old.counters,
				new.freelist, new.counters,
				"unfreezing slab"));

		if (unlikely(!new.inuse && n->nr_partial >= s->min_partial)) {
			page->next = discard_page;
			discard_page = page;
		} else {
			add_partial(n, page, DEACTIVATE_TO_TAIL);
			stat(s, FREE_ADD_PARTIAL);
		}
	}

	if (n)
		spin_unlock(&n->list_lock);

	while (discard_page) {
		page = discard_page;
		discard_page = discard_page->next;

		stat(s, DEACTIVATE_EMPTY);
		discard_slab(s, page);
		stat(s, FREE_SLAB);
	}
#endif	/* CONFIG_SLUB_CPU_PARTIAL */
}

/*
 * Put a page that was just frozen (in __slab_free|get_partial_node) into a
 * partial page slot if available.
 *
 * If we did not find a slot then simply move all the partials to the
 * per node partial list.
 */
static void put_cpu_partial(struct kmem_cache *s, struct page *page, int drain)
{
#ifdef CONFIG_SLUB_CPU_PARTIAL
	struct page *oldpage;
	int pages;
	int pobjects;

	preempt_disable();
	do {
		pages = 0;
		pobjects = 0;
		oldpage = this_cpu_read(s->cpu_slab->partial);

		if (oldpage) {
			pobjects = oldpage->pobjects;
			pages = oldpage->pages;
			if (drain && pobjects > slub_cpu_partial(s)) {
				unsigned long flags;
				/*
				 * partial array is full. Move the existing
				 * set to the per node partial list.
				 */
				local_irq_save(flags);
				unfreeze_partials(s, this_cpu_ptr(s->cpu_slab));
				local_irq_restore(flags);
				oldpage = NULL;
				pobjects = 0;
				pages = 0;
				stat(s, CPU_PARTIAL_DRAIN);
			}
		}

		pages++;
		pobjects += page->objects - page->inuse;

		page->pages = pages;
		page->pobjects = pobjects;
		page->next = oldpage;

	} while (this_cpu_cmpxchg(s->cpu_slab->partial, oldpage, page)
								!= oldpage);
	if (unlikely(!slub_cpu_partial(s))) {
		unsigned long flags;

		local_irq_save(flags);
		unfreeze_partials(s, this_cpu_ptr(s->cpu_slab));
		local_irq_restore(flags);
	}
	preempt_enable();
#endif	/* CONFIG_SLUB_CPU_PARTIAL */
}

static inline void flush_slab(struct kmem_cache *s, struct kmem_cache_cpu *c)
{
	stat(s, CPUSLAB_FLUSH);
	deactivate_slab(s, c->page, c->freelist, c);

	c->tid = next_tid(c->tid);
}

/*
 * Flush cpu slab.
 *
 * Called from IPI handler with interrupts disabled.
 */
static inline void __flush_cpu_slab(struct kmem_cache *s, int cpu)
{
	struct kmem_cache_cpu *c = per_cpu_ptr(s->cpu_slab, cpu);

	if (c->page)
		flush_slab(s, c);

	unfreeze_partials(s, c);
}

static void flush_cpu_slab(void *d)
{
	struct kmem_cache *s = d;

	__flush_cpu_slab(s, smp_processor_id());
}

static bool has_cpu_slab(int cpu, void *info)
{
	struct kmem_cache *s = info;
	struct kmem_cache_cpu *c = per_cpu_ptr(s->cpu_slab, cpu);

	return c->page || slub_percpu_partial(c);
}

static void flush_all(struct kmem_cache *s)
{
	on_each_cpu_cond(has_cpu_slab, flush_cpu_slab, s, 1);
}

/*
 * Use the cpu notifier to insure that the cpu slabs are flushed when
 * necessary.
 */
static int slub_cpu_dead(unsigned int cpu)
{
	struct kmem_cache *s;
	unsigned long flags;

	mutex_lock(&slab_mutex);
	list_for_each_entry(s, &slab_caches, list) {
		local_irq_save(flags);
		__flush_cpu_slab(s, cpu);
		local_irq_restore(flags);
	}
	mutex_unlock(&slab_mutex);
	return 0;
}

/*
 * Check if the objects in a per cpu structure fit numa
 * locality expectations.
 */
static inline int node_match(struct page *page, int node)
{
#ifdef CONFIG_NUMA
	if (node != NUMA_NO_NODE && page_to_nid(page) != node)
		return 0;
#endif
	return 1;
}

#ifdef CONFIG_SLUB_DEBUG
static int count_free(struct page *page)
{
	return page->objects - page->inuse;
}

static inline unsigned long node_nr_objs(struct kmem_cache_node *n)
{
	return atomic_long_read(&n->total_objects);
}
#endif /* CONFIG_SLUB_DEBUG */

#if defined(CONFIG_SLUB_DEBUG) || defined(CONFIG_SYSFS)
static unsigned long count_partial(struct kmem_cache_node *n,
					int (*get_count)(struct page *))
{
	unsigned long flags;
	unsigned long x = 0;
	struct page *page;

	spin_lock_irqsave(&n->list_lock, flags);
	list_for_each_entry(page, &n->partial, slab_list)
		x += get_count(page);
	spin_unlock_irqrestore(&n->list_lock, flags);
	return x;
}
#endif /* CONFIG_SLUB_DEBUG || CONFIG_SYSFS */

static noinline void
slab_out_of_memory(struct kmem_cache *s, gfp_t gfpflags, int nid)
{
#ifdef CONFIG_SLUB_DEBUG
	static DEFINE_RATELIMIT_STATE(slub_oom_rs, DEFAULT_RATELIMIT_INTERVAL,
				      DEFAULT_RATELIMIT_BURST);
	int node;
	struct kmem_cache_node *n;

	if ((gfpflags & __GFP_NOWARN) || !__ratelimit(&slub_oom_rs))
		return;

	pr_warn("SLUB: Unable to allocate memory on node %d, gfp=%#x(%pGg)\n",
		nid, gfpflags, &gfpflags);
	pr_warn("  cache: %s, object size: %u, buffer size: %u, default order: %u, min order: %u\n",
		s->name, s->object_size, s->size, oo_order(s->oo),
		oo_order(s->min));

	if (oo_order(s->min) > get_order(s->object_size))
		pr_warn("  %s debugging increased min order, use slub_debug=O to disable.\n",
			s->name);

	for_each_kmem_cache_node(s, node, n) {
		unsigned long nr_slabs;
		unsigned long nr_objs;
		unsigned long nr_free;

		nr_free  = count_partial(n, count_free);
		nr_slabs = node_nr_slabs(n);
		nr_objs  = node_nr_objs(n);

		pr_warn("  node %d: slabs: %ld, objs: %ld, free: %ld\n",
			node, nr_slabs, nr_objs, nr_free);
	}
#endif
}

static inline void *new_slab_objects(struct kmem_cache *s, gfp_t flags,
			int node, struct kmem_cache_cpu **pc)
{
	void *freelist;
	struct kmem_cache_cpu *c = *pc;
	struct page *page;

	WARN_ON_ONCE(s->ctor && (flags & __GFP_ZERO));

	freelist = get_partial(s, flags, node, c);

	if (freelist)
		return freelist;

	page = new_slab(s, flags, node);
	if (page) {
		c = raw_cpu_ptr(s->cpu_slab);
		if (c->page)
			flush_slab(s, c);

		/*
		 * No other reference to the page yet so we can
		 * muck around with it freely without cmpxchg
		 */
		freelist = page->freelist;
		page->freelist = NULL;

		stat(s, ALLOC_SLAB);
		c->page = page;
		*pc = c;
	}

	return freelist;
}

static inline bool pfmemalloc_match(struct page *page, gfp_t gfpflags)
{
	if (unlikely(PageSlabPfmemalloc(page)))
		return gfp_pfmemalloc_allowed(gfpflags);

	return true;
}

/*
 * Check the page->freelist of a page and either transfer the freelist to the
 * per cpu freelist or deactivate the page.
 *
 * The page is still frozen if the return value is not NULL.
 *
 * If this function returns NULL then the page has been unfrozen.
 *
 * This function must be called with interrupt disabled.
 */
static inline void *get_freelist(struct kmem_cache *s, struct page *page)
{
	struct page new;
	unsigned long counters;
	void *freelist;

	do {
		freelist = page->freelist;
		counters = page->counters;

		new.counters = counters;
		VM_BUG_ON(!new.frozen);

		new.inuse = page->objects;
		new.frozen = freelist != NULL;

	} while (!__cmpxchg_double_slab(s, page,
		freelist, counters,
		NULL, new.counters,
		"get_freelist"));

	return freelist;
}

/*
 * Slow path. The lockless freelist is empty or we need to perform
 * debugging duties.
 *
 * Processing is still very fast if new objects have been freed to the
 * regular freelist. In that case we simply take over the regular freelist
 * as the lockless freelist and zap the regular freelist.
 *
 * If that is not working then we fall back to the partial lists. We take the
 * first element of the freelist as the object to allocate now and move the
 * rest of the freelist to the lockless freelist.
 *
 * And if we were unable to get a new slab from the partial slab lists then
 * we need to allocate a new slab. This is the slowest path since it involves
 * a call to the page allocator and the setup of a new slab.
 *
 * Version of __slab_alloc to use when we know that interrupts are
 * already disabled (which is the case for bulk allocation).
 */
static void *___slab_alloc(struct kmem_cache *s, gfp_t gfpflags, int node,
			  unsigned long addr, struct kmem_cache_cpu *c)
{
	void *freelist;
	struct page *page;

	stat(s, ALLOC_SLOWPATH);

	page = c->page;
	if (!page) {
		/*
		 * if the node is not online or has no normal memory, just
		 * ignore the node constraint
		 */
		if (unlikely(node != NUMA_NO_NODE &&
<<<<<<< HEAD
			     !node_state(node, N_NORMAL_MEMORY)))
=======
			     !node_isset(node, slab_nodes)))
>>>>>>> 7d2a07b7
			node = NUMA_NO_NODE;
		goto new_slab;
	}
redo:

	if (unlikely(!node_match(page, node))) {
		/*
		 * same as above but node_match() being false already
		 * implies node != NUMA_NO_NODE
		 */
<<<<<<< HEAD
		if (!node_state(node, N_NORMAL_MEMORY)) {
=======
		if (!node_isset(node, slab_nodes)) {
>>>>>>> 7d2a07b7
			node = NUMA_NO_NODE;
			goto redo;
		} else {
			stat(s, ALLOC_NODE_MISMATCH);
			deactivate_slab(s, page, c->freelist, c);
			goto new_slab;
		}
	}

	/*
	 * By rights, we should be searching for a slab page that was
	 * PFMEMALLOC but right now, we are losing the pfmemalloc
	 * information when the page leaves the per-cpu allocator
	 */
	if (unlikely(!pfmemalloc_match(page, gfpflags))) {
		deactivate_slab(s, page, c->freelist, c);
		goto new_slab;
	}

	/* must check again c->freelist in case of cpu migration or IRQ */
	freelist = c->freelist;
	if (freelist)
		goto load_freelist;

	freelist = get_freelist(s, page);

	if (!freelist) {
		c->page = NULL;
		stat(s, DEACTIVATE_BYPASS);
		goto new_slab;
	}

	stat(s, ALLOC_REFILL);

load_freelist:
	/*
	 * freelist is pointing to the list of objects to be used.
	 * page is pointing to the page from which the objects are obtained.
	 * That page must be frozen for per cpu allocations to work.
	 */
	VM_BUG_ON(!c->page->frozen);
	c->freelist = get_freepointer(s, freelist);
	c->tid = next_tid(c->tid);
	return freelist;

new_slab:

	if (slub_percpu_partial(c)) {
		page = c->page = slub_percpu_partial(c);
		slub_set_percpu_partial(c, page);
		stat(s, CPU_PARTIAL_ALLOC);
		goto redo;
	}

	freelist = new_slab_objects(s, gfpflags, node, &c);

	if (unlikely(!freelist)) {
		slab_out_of_memory(s, gfpflags, node);
		return NULL;
	}

	page = c->page;
	if (likely(!kmem_cache_debug(s) && pfmemalloc_match(page, gfpflags)))
		goto load_freelist;

	/* Only entered in the debug case */
	if (kmem_cache_debug(s) &&
			!alloc_debug_processing(s, page, freelist, addr))
		goto new_slab;	/* Slab failed checks. Next slab needed */

	deactivate_slab(s, page, get_freepointer(s, freelist), c);
	return freelist;
}

/*
 * Another one that disabled interrupt and compensates for possible
 * cpu changes by refetching the per cpu area pointer.
 */
static void *__slab_alloc(struct kmem_cache *s, gfp_t gfpflags, int node,
			  unsigned long addr, struct kmem_cache_cpu *c)
{
	void *p;
	unsigned long flags;

	local_irq_save(flags);
#ifdef CONFIG_PREEMPTION
	/*
	 * We may have been preempted and rescheduled on a different
	 * cpu before disabling interrupts. Need to reload cpu area
	 * pointer.
	 */
	c = this_cpu_ptr(s->cpu_slab);
#endif

	p = ___slab_alloc(s, gfpflags, node, addr, c);
	local_irq_restore(flags);
	return p;
}

/*
 * If the object has been wiped upon free, make sure it's fully initialized by
 * zeroing out freelist pointer.
 */
static __always_inline void maybe_wipe_obj_freeptr(struct kmem_cache *s,
						   void *obj)
{
	if (unlikely(slab_want_init_on_free(s)) && obj)
<<<<<<< HEAD
		memset((void *)((char *)obj + s->offset), 0, sizeof(void *));
=======
		memset((void *)((char *)kasan_reset_tag(obj) + s->offset),
			0, sizeof(void *));
>>>>>>> 7d2a07b7
}

/*
 * Inlined fastpath so that allocation functions (kmalloc, kmem_cache_alloc)
 * have the fastpath folded into their functions. So no function call
 * overhead for requests that can be satisfied on the fastpath.
 *
 * The fastpath works by first checking if the lockless freelist can be used.
 * If not then __slab_alloc is called for slow processing.
 *
 * Otherwise we can simply pick the next object from the lockless free list.
 */
static __always_inline void *slab_alloc_node(struct kmem_cache *s,
		gfp_t gfpflags, int node, unsigned long addr, size_t orig_size)
{
	void *object;
	struct kmem_cache_cpu *c;
	struct page *page;
	unsigned long tid;
	struct obj_cgroup *objcg = NULL;
	bool init = false;

	s = slab_pre_alloc_hook(s, &objcg, 1, gfpflags);
	if (!s)
		return NULL;

	object = kfence_alloc(s, orig_size, gfpflags);
	if (unlikely(object))
		goto out;

redo:
	/*
	 * Must read kmem_cache cpu data via this cpu ptr. Preemption is
	 * enabled. We may switch back and forth between cpus while
	 * reading from one cpu area. That does not matter as long
	 * as we end up on the original cpu again when doing the cmpxchg.
	 *
	 * We should guarantee that tid and kmem_cache are retrieved on
	 * the same cpu. It could be different if CONFIG_PREEMPTION so we need
	 * to check if it is matched or not.
	 */
	do {
		tid = this_cpu_read(s->cpu_slab->tid);
		c = raw_cpu_ptr(s->cpu_slab);
	} while (IS_ENABLED(CONFIG_PREEMPTION) &&
		 unlikely(tid != READ_ONCE(c->tid)));

	/*
	 * Irqless object alloc/free algorithm used here depends on sequence
	 * of fetching cpu_slab's data. tid should be fetched before anything
	 * on c to guarantee that object and page associated with previous tid
	 * won't be used with current tid. If we fetch tid first, object and
	 * page could be one associated with next tid and our alloc/free
	 * request will be failed. In this case, we will retry. So, no problem.
	 */
	barrier();

	/*
	 * The transaction ids are globally unique per cpu and per operation on
	 * a per cpu queue. Thus they can be guarantee that the cmpxchg_double
	 * occurs on the right processor and that there was no operation on the
	 * linked list in between.
	 */

	object = c->freelist;
	page = c->page;
	if (unlikely(!object || !page || !node_match(page, node))) {
		object = __slab_alloc(s, gfpflags, node, addr, c);
	} else {
		void *next_object = get_freepointer_safe(s, object);

		/*
		 * The cmpxchg will only match if there was no additional
		 * operation and if we are on the right processor.
		 *
		 * The cmpxchg does the following atomically (without lock
		 * semantics!)
		 * 1. Relocate first pointer to the current per cpu area.
		 * 2. Verify that tid and freelist have not been changed
		 * 3. If they were not changed replace tid and freelist
		 *
		 * Since this is without lock semantics the protection is only
		 * against code executing on this cpu *not* from access by
		 * other cpus.
		 */
		if (unlikely(!this_cpu_cmpxchg_double(
				s->cpu_slab->freelist, s->cpu_slab->tid,
				object, tid,
				next_object, next_tid(tid)))) {

			note_cmpxchg_failure("slab_alloc", s, tid);
			goto redo;
		}
		prefetch_freepointer(s, next_object);
		stat(s, ALLOC_FASTPATH);
	}
<<<<<<< HEAD

	maybe_wipe_obj_freeptr(s, object);
=======
>>>>>>> 7d2a07b7

	maybe_wipe_obj_freeptr(s, object);
	init = slab_want_init_on_alloc(gfpflags, s);

out:
	slab_post_alloc_hook(s, objcg, gfpflags, 1, &object, init);

	return object;
}

static __always_inline void *slab_alloc(struct kmem_cache *s,
		gfp_t gfpflags, unsigned long addr, size_t orig_size)
{
	return slab_alloc_node(s, gfpflags, NUMA_NO_NODE, addr, orig_size);
}

void *kmem_cache_alloc(struct kmem_cache *s, gfp_t gfpflags)
{
	void *ret = slab_alloc(s, gfpflags, _RET_IP_, s->object_size);

	trace_kmem_cache_alloc(_RET_IP_, ret, s->object_size,
				s->size, gfpflags);

	return ret;
}
EXPORT_SYMBOL(kmem_cache_alloc);

#ifdef CONFIG_TRACING
void *kmem_cache_alloc_trace(struct kmem_cache *s, gfp_t gfpflags, size_t size)
{
	void *ret = slab_alloc(s, gfpflags, _RET_IP_, size);
	trace_kmalloc(_RET_IP_, ret, size, s->size, gfpflags);
	ret = kasan_kmalloc(s, ret, size, gfpflags);
	return ret;
}
EXPORT_SYMBOL(kmem_cache_alloc_trace);
#endif

#ifdef CONFIG_NUMA
void *kmem_cache_alloc_node(struct kmem_cache *s, gfp_t gfpflags, int node)
{
	void *ret = slab_alloc_node(s, gfpflags, node, _RET_IP_, s->object_size);

	trace_kmem_cache_alloc_node(_RET_IP_, ret,
				    s->object_size, s->size, gfpflags, node);

	return ret;
}
EXPORT_SYMBOL(kmem_cache_alloc_node);

#ifdef CONFIG_TRACING
void *kmem_cache_alloc_node_trace(struct kmem_cache *s,
				    gfp_t gfpflags,
				    int node, size_t size)
{
	void *ret = slab_alloc_node(s, gfpflags, node, _RET_IP_, size);

	trace_kmalloc_node(_RET_IP_, ret,
			   size, s->size, gfpflags, node);

	ret = kasan_kmalloc(s, ret, size, gfpflags);
	return ret;
}
EXPORT_SYMBOL(kmem_cache_alloc_node_trace);
#endif
#endif	/* CONFIG_NUMA */

/*
 * Slow path handling. This may still be called frequently since objects
 * have a longer lifetime than the cpu slabs in most processing loads.
 *
 * So we still attempt to reduce cache line usage. Just take the slab
 * lock and free the item. If there is no additional partial page
 * handling required then we can return immediately.
 */
static void __slab_free(struct kmem_cache *s, struct page *page,
			void *head, void *tail, int cnt,
			unsigned long addr)

{
	void *prior;
	int was_frozen;
	struct page new;
	unsigned long counters;
	struct kmem_cache_node *n = NULL;
	unsigned long flags;

	stat(s, FREE_SLOWPATH);

	if (kfence_free(head))
		return;

	if (kmem_cache_debug(s) &&
	    !free_debug_processing(s, page, head, tail, cnt, addr))
		return;

	do {
		if (unlikely(n)) {
			spin_unlock_irqrestore(&n->list_lock, flags);
			n = NULL;
		}
		prior = page->freelist;
		counters = page->counters;
		set_freepointer(s, tail, prior);
		new.counters = counters;
		was_frozen = new.frozen;
		new.inuse -= cnt;
		if ((!new.inuse || !prior) && !was_frozen) {

			if (kmem_cache_has_cpu_partial(s) && !prior) {

				/*
				 * Slab was on no list before and will be
				 * partially empty
				 * We can defer the list move and instead
				 * freeze it.
				 */
				new.frozen = 1;

			} else { /* Needs to be taken off a list */

				n = get_node(s, page_to_nid(page));
				/*
				 * Speculatively acquire the list_lock.
				 * If the cmpxchg does not succeed then we may
				 * drop the list_lock without any processing.
				 *
				 * Otherwise the list_lock will synchronize with
				 * other processors updating the list of slabs.
				 */
				spin_lock_irqsave(&n->list_lock, flags);

			}
		}

	} while (!cmpxchg_double_slab(s, page,
		prior, counters,
		head, new.counters,
		"__slab_free"));

	if (likely(!n)) {

		if (likely(was_frozen)) {
			/*
			 * The list lock was not taken therefore no list
			 * activity can be necessary.
			 */
			stat(s, FREE_FROZEN);
		} else if (new.frozen) {
			/*
			 * If we just froze the page then put it onto the
			 * per cpu partial list.
			 */
			put_cpu_partial(s, page, 1);
			stat(s, CPU_PARTIAL_FREE);
		}

		return;
	}

	if (unlikely(!new.inuse && n->nr_partial >= s->min_partial))
		goto slab_empty;

	/*
	 * Objects left in the slab. If it was not on the partial list before
	 * then add it.
	 */
	if (!kmem_cache_has_cpu_partial(s) && unlikely(!prior)) {
		remove_full(s, n, page);
		add_partial(n, page, DEACTIVATE_TO_TAIL);
		stat(s, FREE_ADD_PARTIAL);
	}
	spin_unlock_irqrestore(&n->list_lock, flags);
	return;

slab_empty:
	if (prior) {
		/*
		 * Slab on the partial list.
		 */
		remove_partial(n, page);
		stat(s, FREE_REMOVE_PARTIAL);
	} else {
		/* Slab must be on the full list */
		remove_full(s, n, page);
	}

	spin_unlock_irqrestore(&n->list_lock, flags);
	stat(s, FREE_SLAB);
	discard_slab(s, page);
}

/*
 * Fastpath with forced inlining to produce a kfree and kmem_cache_free that
 * can perform fastpath freeing without additional function calls.
 *
 * The fastpath is only possible if we are freeing to the current cpu slab
 * of this processor. This typically the case if we have just allocated
 * the item before.
 *
 * If fastpath is not possible then fall back to __slab_free where we deal
 * with all sorts of special processing.
 *
 * Bulk free of a freelist with several objects (all pointing to the
 * same page) possible by specifying head and tail ptr, plus objects
 * count (cnt). Bulk free indicated by tail pointer being set.
 */
static __always_inline void do_slab_free(struct kmem_cache *s,
				struct page *page, void *head, void *tail,
				int cnt, unsigned long addr)
{
	void *tail_obj = tail ? : head;
	struct kmem_cache_cpu *c;
	unsigned long tid;

	memcg_slab_free_hook(s, &head, 1);
redo:
	/*
	 * Determine the currently cpus per cpu slab.
	 * The cpu may change afterward. However that does not matter since
	 * data is retrieved via this pointer. If we are on the same cpu
	 * during the cmpxchg then the free will succeed.
	 */
	do {
		tid = this_cpu_read(s->cpu_slab->tid);
		c = raw_cpu_ptr(s->cpu_slab);
	} while (IS_ENABLED(CONFIG_PREEMPTION) &&
		 unlikely(tid != READ_ONCE(c->tid)));

	/* Same with comment on barrier() in slab_alloc_node() */
	barrier();

	if (likely(page == c->page)) {
		void **freelist = READ_ONCE(c->freelist);

		set_freepointer(s, tail_obj, freelist);

		if (unlikely(!this_cpu_cmpxchg_double(
				s->cpu_slab->freelist, s->cpu_slab->tid,
				freelist, tid,
				head, next_tid(tid)))) {

			note_cmpxchg_failure("slab_free", s, tid);
			goto redo;
		}
		stat(s, FREE_FASTPATH);
	} else
		__slab_free(s, page, head, tail_obj, cnt, addr);

}

static __always_inline void slab_free(struct kmem_cache *s, struct page *page,
				      void *head, void *tail, int cnt,
				      unsigned long addr)
{
	/*
	 * With KASAN enabled slab_free_freelist_hook modifies the freelist
	 * to remove objects, whose reuse must be delayed.
	 */
	if (slab_free_freelist_hook(s, &head, &tail))
		do_slab_free(s, page, head, tail, cnt, addr);
}

#ifdef CONFIG_KASAN_GENERIC
void ___cache_free(struct kmem_cache *cache, void *x, unsigned long addr)
{
	do_slab_free(cache, virt_to_head_page(x), x, NULL, 1, addr);
}
#endif

void kmem_cache_free(struct kmem_cache *s, void *x)
{
	s = cache_from_obj(s, x);
	if (!s)
		return;
	slab_free(s, virt_to_head_page(x), x, NULL, 1, _RET_IP_);
	trace_kmem_cache_free(_RET_IP_, x, s->name);
}
EXPORT_SYMBOL(kmem_cache_free);

struct detached_freelist {
	struct page *page;
	void *tail;
	void *freelist;
	int cnt;
	struct kmem_cache *s;
};

static inline void free_nonslab_page(struct page *page, void *object)
{
	unsigned int order = compound_order(page);

	VM_BUG_ON_PAGE(!PageCompound(page), page);
	kfree_hook(object);
	mod_lruvec_page_state(page, NR_SLAB_UNRECLAIMABLE_B, -(PAGE_SIZE << order));
	__free_pages(page, order);
}

/*
 * This function progressively scans the array with free objects (with
 * a limited look ahead) and extract objects belonging to the same
 * page.  It builds a detached freelist directly within the given
 * page/objects.  This can happen without any need for
 * synchronization, because the objects are owned by running process.
 * The freelist is build up as a single linked list in the objects.
 * The idea is, that this detached freelist can then be bulk
 * transferred to the real freelist(s), but only requiring a single
 * synchronization primitive.  Look ahead in the array is limited due
 * to performance reasons.
 */
static inline
int build_detached_freelist(struct kmem_cache *s, size_t size,
			    void **p, struct detached_freelist *df)
{
	size_t first_skipped_index = 0;
	int lookahead = 3;
	void *object;
	struct page *page;

	/* Always re-init detached_freelist */
	df->page = NULL;

	do {
		object = p[--size];
		/* Do we need !ZERO_OR_NULL_PTR(object) here? (for kfree) */
	} while (!object && size);

	if (!object)
		return 0;

	page = virt_to_head_page(object);
	if (!s) {
		/* Handle kalloc'ed objects */
		if (unlikely(!PageSlab(page))) {
			free_nonslab_page(page, object);
			p[size] = NULL; /* mark object processed */
			return size;
		}
		/* Derive kmem_cache from object */
		df->s = page->slab_cache;
	} else {
		df->s = cache_from_obj(s, object); /* Support for memcg */
	}

	if (is_kfence_address(object)) {
		slab_free_hook(df->s, object, false);
		__kfence_free(object);
		p[size] = NULL; /* mark object processed */
		return size;
	}

	/* Start new detached freelist */
	df->page = page;
	set_freepointer(df->s, object, NULL);
	df->tail = object;
	df->freelist = object;
	p[size] = NULL; /* mark object processed */
	df->cnt = 1;

	while (size) {
		object = p[--size];
		if (!object)
			continue; /* Skip processed objects */

		/* df->page is always set at this point */
		if (df->page == virt_to_head_page(object)) {
			/* Opportunity build freelist */
			set_freepointer(df->s, object, df->freelist);
			df->freelist = object;
			df->cnt++;
			p[size] = NULL; /* mark object processed */

			continue;
		}

		/* Limit look ahead search */
		if (!--lookahead)
			break;

		if (!first_skipped_index)
			first_skipped_index = size + 1;
	}

	return first_skipped_index;
}

/* Note that interrupts must be enabled when calling this function. */
void kmem_cache_free_bulk(struct kmem_cache *s, size_t size, void **p)
{
	if (WARN_ON(!size))
		return;

	memcg_slab_free_hook(s, p, size);
	do {
		struct detached_freelist df;

		size = build_detached_freelist(s, size, p, &df);
		if (!df.page)
			continue;

		slab_free(df.s, df.page, df.freelist, df.tail, df.cnt, _RET_IP_);
	} while (likely(size));
}
EXPORT_SYMBOL(kmem_cache_free_bulk);

/* Note that interrupts must be enabled when calling this function. */
int kmem_cache_alloc_bulk(struct kmem_cache *s, gfp_t flags, size_t size,
			  void **p)
{
	struct kmem_cache_cpu *c;
	int i;
	struct obj_cgroup *objcg = NULL;

	/* memcg and kmem_cache debug support */
	s = slab_pre_alloc_hook(s, &objcg, size, flags);
	if (unlikely(!s))
		return false;
	/*
	 * Drain objects in the per cpu slab, while disabling local
	 * IRQs, which protects against PREEMPT and interrupts
	 * handlers invoking normal fastpath.
	 */
	local_irq_disable();
	c = this_cpu_ptr(s->cpu_slab);

	for (i = 0; i < size; i++) {
		void *object = kfence_alloc(s, s->object_size, flags);

		if (unlikely(object)) {
			p[i] = object;
			continue;
		}

		object = c->freelist;
		if (unlikely(!object)) {
			/*
			 * We may have removed an object from c->freelist using
			 * the fastpath in the previous iteration; in that case,
			 * c->tid has not been bumped yet.
			 * Since ___slab_alloc() may reenable interrupts while
			 * allocating memory, we should bump c->tid now.
			 */
			c->tid = next_tid(c->tid);

			/*
			 * Invoking slow path likely have side-effect
			 * of re-populating per CPU c->freelist
			 */
			p[i] = ___slab_alloc(s, flags, NUMA_NO_NODE,
					    _RET_IP_, c);
			if (unlikely(!p[i]))
				goto error;

			c = this_cpu_ptr(s->cpu_slab);
			maybe_wipe_obj_freeptr(s, p[i]);

			continue; /* goto for-loop */
		}
		c->freelist = get_freepointer(s, object);
		p[i] = object;
		maybe_wipe_obj_freeptr(s, p[i]);
	}
	c->tid = next_tid(c->tid);
	local_irq_enable();

	/*
	 * memcg and kmem_cache debug support and memory initialization.
	 * Done outside of the IRQ disabled fastpath loop.
	 */
	slab_post_alloc_hook(s, objcg, flags, size, p,
				slab_want_init_on_alloc(flags, s));
	return i;
error:
	local_irq_enable();
	slab_post_alloc_hook(s, objcg, flags, i, p, false);
	__kmem_cache_free_bulk(s, i, p);
	return 0;
}
EXPORT_SYMBOL(kmem_cache_alloc_bulk);


/*
 * Object placement in a slab is made very easy because we always start at
 * offset 0. If we tune the size of the object to the alignment then we can
 * get the required alignment by putting one properly sized object after
 * another.
 *
 * Notice that the allocation order determines the sizes of the per cpu
 * caches. Each processor has always one slab available for allocations.
 * Increasing the allocation order reduces the number of times that slabs
 * must be moved on and off the partial lists and is therefore a factor in
 * locking overhead.
 */

/*
 * Minimum / Maximum order of slab pages. This influences locking overhead
 * and slab fragmentation. A higher order reduces the number of partial slabs
 * and increases the number of allocations possible without having to
 * take the list_lock.
 */
static unsigned int slub_min_order;
static unsigned int slub_max_order = PAGE_ALLOC_COSTLY_ORDER;
static unsigned int slub_min_objects;

/*
 * Calculate the order of allocation given an slab object size.
 *
 * The order of allocation has significant impact on performance and other
 * system components. Generally order 0 allocations should be preferred since
 * order 0 does not cause fragmentation in the page allocator. Larger objects
 * be problematic to put into order 0 slabs because there may be too much
 * unused space left. We go to a higher order if more than 1/16th of the slab
 * would be wasted.
 *
 * In order to reach satisfactory performance we must ensure that a minimum
 * number of objects is in one slab. Otherwise we may generate too much
 * activity on the partial lists which requires taking the list_lock. This is
 * less a concern for large slabs though which are rarely used.
 *
 * slub_max_order specifies the order where we begin to stop considering the
 * number of objects in a slab as critical. If we reach slub_max_order then
 * we try to keep the page order as low as possible. So we accept more waste
 * of space in favor of a small page order.
 *
 * Higher order allocations also allow the placement of more objects in a
 * slab and thereby reduce object handling overhead. If the user has
 * requested a higher minimum order then we start with that one instead of
 * the smallest order which will fit the object.
 */
static inline unsigned int slab_order(unsigned int size,
		unsigned int min_objects, unsigned int max_order,
		unsigned int fract_leftover)
{
	unsigned int min_order = slub_min_order;
	unsigned int order;

	if (order_objects(min_order, size) > MAX_OBJS_PER_PAGE)
		return get_order(size * MAX_OBJS_PER_PAGE) - 1;

	for (order = max(min_order, (unsigned int)get_order(min_objects * size));
			order <= max_order; order++) {

		unsigned int slab_size = (unsigned int)PAGE_SIZE << order;
		unsigned int rem;

		rem = slab_size % size;

		if (rem <= slab_size / fract_leftover)
			break;
	}

	return order;
}

static inline int calculate_order(unsigned int size)
{
	unsigned int order;
	unsigned int min_objects;
	unsigned int max_objects;
	unsigned int nr_cpus;

	/*
	 * Attempt to find best configuration for a slab. This
	 * works by first attempting to generate a layout with
	 * the best configuration and backing off gradually.
	 *
	 * First we increase the acceptable waste in a slab. Then
	 * we reduce the minimum objects required in a slab.
	 */
	min_objects = slub_min_objects;
	if (!min_objects) {
		/*
		 * Some architectures will only update present cpus when
		 * onlining them, so don't trust the number if it's just 1. But
		 * we also don't want to use nr_cpu_ids always, as on some other
		 * architectures, there can be many possible cpus, but never
		 * onlined. Here we compromise between trying to avoid too high
		 * order on systems that appear larger than they are, and too
		 * low order on systems that appear smaller than they are.
		 */
		nr_cpus = num_present_cpus();
		if (nr_cpus <= 1)
			nr_cpus = nr_cpu_ids;
		min_objects = 4 * (fls(nr_cpus) + 1);
	}
	max_objects = order_objects(slub_max_order, size);
	min_objects = min(min_objects, max_objects);

	while (min_objects > 1) {
		unsigned int fraction;

		fraction = 16;
		while (fraction >= 4) {
			order = slab_order(size, min_objects,
					slub_max_order, fraction);
			if (order <= slub_max_order)
				return order;
			fraction /= 2;
		}
		min_objects--;
	}

	/*
	 * We were unable to place multiple objects in a slab. Now
	 * lets see if we can place a single object there.
	 */
	order = slab_order(size, 1, slub_max_order, 1);
	if (order <= slub_max_order)
		return order;

	/*
	 * Doh this slab cannot be placed using slub_max_order.
	 */
	order = slab_order(size, 1, MAX_ORDER, 1);
	if (order < MAX_ORDER)
		return order;
	return -ENOSYS;
}

static void
init_kmem_cache_node(struct kmem_cache_node *n)
{
	n->nr_partial = 0;
	spin_lock_init(&n->list_lock);
	INIT_LIST_HEAD(&n->partial);
#ifdef CONFIG_SLUB_DEBUG
	atomic_long_set(&n->nr_slabs, 0);
	atomic_long_set(&n->total_objects, 0);
	INIT_LIST_HEAD(&n->full);
#endif
}

static inline int alloc_kmem_cache_cpus(struct kmem_cache *s)
{
	BUILD_BUG_ON(PERCPU_DYNAMIC_EARLY_SIZE <
			KMALLOC_SHIFT_HIGH * sizeof(struct kmem_cache_cpu));

	/*
	 * Must align to double word boundary for the double cmpxchg
	 * instructions to work; see __pcpu_double_call_return_bool().
	 */
	s->cpu_slab = __alloc_percpu(sizeof(struct kmem_cache_cpu),
				     2 * sizeof(void *));

	if (!s->cpu_slab)
		return 0;

	init_kmem_cache_cpus(s);

	return 1;
}

static struct kmem_cache *kmem_cache_node;

/*
 * No kmalloc_node yet so do it by hand. We know that this is the first
 * slab on the node for this slabcache. There are no concurrent accesses
 * possible.
 *
 * Note that this function only works on the kmem_cache_node
 * when allocating for the kmem_cache_node. This is used for bootstrapping
 * memory on a fresh node that has no slab structures yet.
 */
static void early_kmem_cache_node_alloc(int node)
{
	struct page *page;
	struct kmem_cache_node *n;

	BUG_ON(kmem_cache_node->size < sizeof(struct kmem_cache_node));

	page = new_slab(kmem_cache_node, GFP_NOWAIT, node);

	BUG_ON(!page);
	if (page_to_nid(page) != node) {
		pr_err("SLUB: Unable to allocate memory from node %d\n", node);
		pr_err("SLUB: Allocating a useless per node structure in order to be able to continue\n");
	}

	n = page->freelist;
	BUG_ON(!n);
#ifdef CONFIG_SLUB_DEBUG
	init_object(kmem_cache_node, n, SLUB_RED_ACTIVE);
	init_tracking(kmem_cache_node, n);
#endif
	n = kasan_slab_alloc(kmem_cache_node, n, GFP_KERNEL, false);
	page->freelist = get_freepointer(kmem_cache_node, n);
	page->inuse = 1;
	page->frozen = 0;
	kmem_cache_node->node[node] = n;
	init_kmem_cache_node(n);
	inc_slabs_node(kmem_cache_node, node, page->objects);

	/*
	 * No locks need to be taken here as it has just been
	 * initialized and there is no concurrent access.
	 */
	__add_partial(n, page, DEACTIVATE_TO_HEAD);
}

static void free_kmem_cache_nodes(struct kmem_cache *s)
{
	int node;
	struct kmem_cache_node *n;

	for_each_kmem_cache_node(s, node, n) {
		s->node[node] = NULL;
		kmem_cache_free(kmem_cache_node, n);
	}
}

void __kmem_cache_release(struct kmem_cache *s)
{
	cache_random_seq_destroy(s);
	free_percpu(s->cpu_slab);
	free_kmem_cache_nodes(s);
}

static int init_kmem_cache_nodes(struct kmem_cache *s)
{
	int node;

	for_each_node_mask(node, slab_nodes) {
		struct kmem_cache_node *n;

		if (slab_state == DOWN) {
			early_kmem_cache_node_alloc(node);
			continue;
		}
		n = kmem_cache_alloc_node(kmem_cache_node,
						GFP_KERNEL, node);

		if (!n) {
			free_kmem_cache_nodes(s);
			return 0;
		}

		init_kmem_cache_node(n);
		s->node[node] = n;
	}
	return 1;
}

static void set_min_partial(struct kmem_cache *s, unsigned long min)
{
	if (min < MIN_PARTIAL)
		min = MIN_PARTIAL;
	else if (min > MAX_PARTIAL)
		min = MAX_PARTIAL;
	s->min_partial = min;
}

static void set_cpu_partial(struct kmem_cache *s)
{
#ifdef CONFIG_SLUB_CPU_PARTIAL
	/*
	 * cpu_partial determined the maximum number of objects kept in the
	 * per cpu partial lists of a processor.
	 *
	 * Per cpu partial lists mainly contain slabs that just have one
	 * object freed. If they are used for allocation then they can be
	 * filled up again with minimal effort. The slab will never hit the
	 * per node partial lists and therefore no locking will be required.
	 *
	 * This setting also determines
	 *
	 * A) The number of objects from per cpu partial slabs dumped to the
	 *    per node list when we reach the limit.
	 * B) The number of objects in cpu partial slabs to extract from the
	 *    per node list when we run out of per cpu objects. We only fetch
	 *    50% to keep some capacity around for frees.
	 */
	if (!kmem_cache_has_cpu_partial(s))
		slub_set_cpu_partial(s, 0);
	else if (s->size >= PAGE_SIZE)
		slub_set_cpu_partial(s, 2);
	else if (s->size >= 1024)
		slub_set_cpu_partial(s, 6);
	else if (s->size >= 256)
		slub_set_cpu_partial(s, 13);
	else
		slub_set_cpu_partial(s, 30);
#endif
}

/*
 * calculate_sizes() determines the order and the distribution of data within
 * a slab object.
 */
static int calculate_sizes(struct kmem_cache *s, int forced_order)
{
	slab_flags_t flags = s->flags;
	unsigned int size = s->object_size;
	unsigned int order;

	/*
	 * Round up object size to the next word boundary. We can only
	 * place the free pointer at word boundaries and this determines
	 * the possible location of the free pointer.
	 */
	size = ALIGN(size, sizeof(void *));

#ifdef CONFIG_SLUB_DEBUG
	/*
	 * Determine if we can poison the object itself. If the user of
	 * the slab may touch the object after free or before allocation
	 * then we should never poison the object itself.
	 */
	if ((flags & SLAB_POISON) && !(flags & SLAB_TYPESAFE_BY_RCU) &&
			!s->ctor)
		s->flags |= __OBJECT_POISON;
	else
		s->flags &= ~__OBJECT_POISON;


	/*
	 * If we are Redzoning then check if there is some space between the
	 * end of the object and the free pointer. If not then add an
	 * additional word to have some bytes to store Redzone information.
	 */
	if ((flags & SLAB_RED_ZONE) && size == s->object_size)
		size += sizeof(void *);
#endif

	/*
	 * With that we have determined the number of bytes in actual use
	 * by the object and redzoning.
	 */
	s->inuse = size;

	if ((flags & (SLAB_TYPESAFE_BY_RCU | SLAB_POISON)) ||
	    ((flags & SLAB_RED_ZONE) && s->object_size < sizeof(void *)) ||
	    s->ctor) {
		/*
		 * Relocate free pointer after the object if it is not
		 * permitted to overwrite the first word of the object on
		 * kmem_cache_free.
		 *
		 * This is the case if we do RCU, have a constructor or
		 * destructor, are poisoning the objects, or are
		 * redzoning an object smaller than sizeof(void *).
		 *
		 * The assumption that s->offset >= s->inuse means free
		 * pointer is outside of the object is used in the
		 * freeptr_outside_object() function. If that is no
		 * longer true, the function needs to be modified.
		 */
		s->offset = size;
		size += sizeof(void *);
	} else {
		/*
		 * Store freelist pointer near middle of object to keep
		 * it away from the edges of the object to avoid small
		 * sized over/underflows from neighboring allocations.
		 */
		s->offset = ALIGN_DOWN(s->object_size / 2, sizeof(void *));
	}

#ifdef CONFIG_SLUB_DEBUG
	if (flags & SLAB_STORE_USER)
		/*
		 * Need to store information about allocs and frees after
		 * the object.
		 */
		size += 2 * sizeof(struct track);
#endif

	kasan_cache_create(s, &size, &s->flags);
#ifdef CONFIG_SLUB_DEBUG
	if (flags & SLAB_RED_ZONE) {
		/*
		 * Add some empty padding so that we can catch
		 * overwrites from earlier objects rather than let
		 * tracking information or the free pointer be
		 * corrupted if a user writes before the start
		 * of the object.
		 */
		size += sizeof(void *);

		s->red_left_pad = sizeof(void *);
		s->red_left_pad = ALIGN(s->red_left_pad, s->align);
		size += s->red_left_pad;
	}
#endif

	/*
	 * SLUB stores one object immediately after another beginning from
	 * offset 0. In order to align the objects we have to simply size
	 * each object to conform to the alignment.
	 */
	size = ALIGN(size, s->align);
	s->size = size;
	s->reciprocal_size = reciprocal_value(size);
	if (forced_order >= 0)
		order = forced_order;
	else
		order = calculate_order(size);

	if ((int)order < 0)
		return 0;

	s->allocflags = 0;
	if (order)
		s->allocflags |= __GFP_COMP;

	if (s->flags & SLAB_CACHE_DMA)
		s->allocflags |= GFP_DMA;

	if (s->flags & SLAB_CACHE_DMA32)
		s->allocflags |= GFP_DMA32;

	if (s->flags & SLAB_RECLAIM_ACCOUNT)
		s->allocflags |= __GFP_RECLAIMABLE;

	/*
	 * Determine the number of objects per slab
	 */
	s->oo = oo_make(order, size);
	s->min = oo_make(get_order(size), size);
	if (oo_objects(s->oo) > oo_objects(s->max))
		s->max = s->oo;

	return !!oo_objects(s->oo);
}

static int kmem_cache_open(struct kmem_cache *s, slab_flags_t flags)
{
	s->flags = kmem_cache_flags(s->size, flags, s->name);
#ifdef CONFIG_SLAB_FREELIST_HARDENED
	s->random = get_random_long();
#endif

	if (!calculate_sizes(s, -1))
		goto error;
	if (disable_higher_order_debug) {
		/*
		 * Disable debugging flags that store metadata if the min slab
		 * order increased.
		 */
		if (get_order(s->size) > get_order(s->object_size)) {
			s->flags &= ~DEBUG_METADATA_FLAGS;
			s->offset = 0;
			if (!calculate_sizes(s, -1))
				goto error;
		}
	}

#if defined(CONFIG_HAVE_CMPXCHG_DOUBLE) && \
    defined(CONFIG_HAVE_ALIGNED_STRUCT_PAGE)
	if (system_has_cmpxchg_double() && (s->flags & SLAB_NO_CMPXCHG) == 0)
		/* Enable fast mode */
		s->flags |= __CMPXCHG_DOUBLE;
#endif

	/*
	 * The larger the object size is, the more pages we want on the partial
	 * list to avoid pounding the page allocator excessively.
	 */
	set_min_partial(s, ilog2(s->size) / 2);

	set_cpu_partial(s);

#ifdef CONFIG_NUMA
	s->remote_node_defrag_ratio = 1000;
#endif

	/* Initialize the pre-computed randomized freelist if slab is up */
	if (slab_state >= UP) {
		if (init_cache_random_seq(s))
			goto error;
	}

	if (!init_kmem_cache_nodes(s))
		goto error;

	if (alloc_kmem_cache_cpus(s))
		return 0;

	free_kmem_cache_nodes(s);
error:
	return -EINVAL;
}

static void list_slab_objects(struct kmem_cache *s, struct page *page,
			      const char *text)
{
#ifdef CONFIG_SLUB_DEBUG
	void *addr = page_address(page);
	unsigned long *map;
	void *p;

	slab_err(s, page, text, s->name);
	slab_lock(page);

	map = get_map(s, page);
	for_each_object(p, s, addr, page->objects) {

		if (!test_bit(__obj_to_index(s, addr, p), map)) {
			pr_err("Object 0x%p @offset=%tu\n", p, p - addr);
			print_tracking(s, p);
		}
	}
	put_map(map);
	slab_unlock(page);
#endif
}

/*
 * Attempt to free all partial slabs on a node.
 * This is called from __kmem_cache_shutdown(). We must take list_lock
 * because sysfs file might still access partial list after the shutdowning.
 */
static void free_partial(struct kmem_cache *s, struct kmem_cache_node *n)
{
	LIST_HEAD(discard);
	struct page *page, *h;

	BUG_ON(irqs_disabled());
	spin_lock_irq(&n->list_lock);
	list_for_each_entry_safe(page, h, &n->partial, slab_list) {
		if (!page->inuse) {
			remove_partial(n, page);
			list_add(&page->slab_list, &discard);
		} else {
			list_slab_objects(s, page,
			  "Objects remaining in %s on __kmem_cache_shutdown()");
		}
	}
	spin_unlock_irq(&n->list_lock);

	list_for_each_entry_safe(page, h, &discard, slab_list)
		discard_slab(s, page);
}

bool __kmem_cache_empty(struct kmem_cache *s)
{
	int node;
	struct kmem_cache_node *n;

	for_each_kmem_cache_node(s, node, n)
		if (n->nr_partial || slabs_node(s, node))
			return false;
	return true;
}

/*
 * Release all resources used by a slab cache.
 */
int __kmem_cache_shutdown(struct kmem_cache *s)
{
	int node;
	struct kmem_cache_node *n;

	flush_all(s);
	/* Attempt to free all objects */
	for_each_kmem_cache_node(s, node, n) {
		free_partial(s, n);
		if (n->nr_partial || slabs_node(s, node))
			return 1;
	}
	return 0;
}

#ifdef CONFIG_PRINTK
void kmem_obj_info(struct kmem_obj_info *kpp, void *object, struct page *page)
{
	void *base;
	int __maybe_unused i;
	unsigned int objnr;
	void *objp;
	void *objp0;
	struct kmem_cache *s = page->slab_cache;
	struct track __maybe_unused *trackp;

	kpp->kp_ptr = object;
	kpp->kp_page = page;
	kpp->kp_slab_cache = s;
	base = page_address(page);
	objp0 = kasan_reset_tag(object);
#ifdef CONFIG_SLUB_DEBUG
	objp = restore_red_left(s, objp0);
#else
	objp = objp0;
#endif
	objnr = obj_to_index(s, page, objp);
	kpp->kp_data_offset = (unsigned long)((char *)objp0 - (char *)objp);
	objp = base + s->size * objnr;
	kpp->kp_objp = objp;
	if (WARN_ON_ONCE(objp < base || objp >= base + page->objects * s->size || (objp - base) % s->size) ||
	    !(s->flags & SLAB_STORE_USER))
		return;
#ifdef CONFIG_SLUB_DEBUG
	objp = fixup_red_left(s, objp);
	trackp = get_track(s, objp, TRACK_ALLOC);
	kpp->kp_ret = (void *)trackp->addr;
#ifdef CONFIG_STACKTRACE
	for (i = 0; i < KS_ADDRS_COUNT && i < TRACK_ADDRS_COUNT; i++) {
		kpp->kp_stack[i] = (void *)trackp->addrs[i];
		if (!kpp->kp_stack[i])
			break;
	}

	trackp = get_track(s, objp, TRACK_FREE);
	for (i = 0; i < KS_ADDRS_COUNT && i < TRACK_ADDRS_COUNT; i++) {
		kpp->kp_free_stack[i] = (void *)trackp->addrs[i];
		if (!kpp->kp_free_stack[i])
			break;
	}
#endif
#endif
}
#endif

/********************************************************************
 *		Kmalloc subsystem
 *******************************************************************/

static int __init setup_slub_min_order(char *str)
{
	get_option(&str, (int *)&slub_min_order);

	return 1;
}

__setup("slub_min_order=", setup_slub_min_order);

static int __init setup_slub_max_order(char *str)
{
	get_option(&str, (int *)&slub_max_order);
	slub_max_order = min(slub_max_order, (unsigned int)MAX_ORDER - 1);

	return 1;
}

__setup("slub_max_order=", setup_slub_max_order);

static int __init setup_slub_min_objects(char *str)
{
	get_option(&str, (int *)&slub_min_objects);

	return 1;
}

__setup("slub_min_objects=", setup_slub_min_objects);

void *__kmalloc(size_t size, gfp_t flags)
{
	struct kmem_cache *s;
	void *ret;

	if (unlikely(size > KMALLOC_MAX_CACHE_SIZE))
		return kmalloc_large(size, flags);

	s = kmalloc_slab(size, flags);

	if (unlikely(ZERO_OR_NULL_PTR(s)))
		return s;

	ret = slab_alloc(s, flags, _RET_IP_, size);

	trace_kmalloc(_RET_IP_, ret, size, s->size, flags);

	ret = kasan_kmalloc(s, ret, size, flags);

	return ret;
}
EXPORT_SYMBOL(__kmalloc);

#ifdef CONFIG_NUMA
static void *kmalloc_large_node(size_t size, gfp_t flags, int node)
{
	struct page *page;
	void *ptr = NULL;
	unsigned int order = get_order(size);

	flags |= __GFP_COMP;
	page = alloc_pages_node(node, flags, order);
	if (page) {
		ptr = page_address(page);
<<<<<<< HEAD
		mod_node_page_state(page_pgdat(page), NR_SLAB_UNRECLAIMABLE,
				    1 << order);
=======
		mod_lruvec_page_state(page, NR_SLAB_UNRECLAIMABLE_B,
				      PAGE_SIZE << order);
>>>>>>> 7d2a07b7
	}

	return kmalloc_large_node_hook(ptr, size, flags);
}

void *__kmalloc_node(size_t size, gfp_t flags, int node)
{
	struct kmem_cache *s;
	void *ret;

	if (unlikely(size > KMALLOC_MAX_CACHE_SIZE)) {
		ret = kmalloc_large_node(size, flags, node);

		trace_kmalloc_node(_RET_IP_, ret,
				   size, PAGE_SIZE << get_order(size),
				   flags, node);

		return ret;
	}

	s = kmalloc_slab(size, flags);

	if (unlikely(ZERO_OR_NULL_PTR(s)))
		return s;

	ret = slab_alloc_node(s, flags, node, _RET_IP_, size);

	trace_kmalloc_node(_RET_IP_, ret, size, s->size, flags, node);

	ret = kasan_kmalloc(s, ret, size, flags);

	return ret;
}
EXPORT_SYMBOL(__kmalloc_node);
#endif	/* CONFIG_NUMA */

#ifdef CONFIG_HARDENED_USERCOPY
/*
 * Rejects incorrectly sized objects and objects that are to be copied
 * to/from userspace but do not fall entirely within the containing slab
 * cache's usercopy region.
 *
 * Returns NULL if check passes, otherwise const char * to name of cache
 * to indicate an error.
 */
void __check_heap_object(const void *ptr, unsigned long n, struct page *page,
			 bool to_user)
{
	struct kmem_cache *s;
	unsigned int offset;
	size_t object_size;
	bool is_kfence = is_kfence_address(ptr);

	ptr = kasan_reset_tag(ptr);

	/* Find object and usable object size. */
	s = page->slab_cache;

	/* Reject impossible pointers. */
	if (ptr < page_address(page))
		usercopy_abort("SLUB object not in SLUB page?!", NULL,
			       to_user, 0, n);

	/* Find offset within object. */
	if (is_kfence)
		offset = ptr - kfence_object_start(ptr);
	else
		offset = (ptr - page_address(page)) % s->size;

	/* Adjust for redzone and reject if within the redzone. */
<<<<<<< HEAD
	if (kmem_cache_debug_flags(s, SLAB_RED_ZONE)) {
=======
	if (!is_kfence && kmem_cache_debug_flags(s, SLAB_RED_ZONE)) {
>>>>>>> 7d2a07b7
		if (offset < s->red_left_pad)
			usercopy_abort("SLUB object in left red zone",
				       s->name, to_user, offset, n);
		offset -= s->red_left_pad;
	}

	/* Allow address range falling entirely within usercopy region. */
	if (offset >= s->useroffset &&
	    offset - s->useroffset <= s->usersize &&
	    n <= s->useroffset - offset + s->usersize)
		return;

	/*
	 * If the copy is still within the allocated object, produce
	 * a warning instead of rejecting the copy. This is intended
	 * to be a temporary method to find any missing usercopy
	 * whitelists.
	 */
	object_size = slab_ksize(s);
	if (usercopy_fallback &&
	    offset <= object_size && n <= object_size - offset) {
		usercopy_warn("SLUB object", s->name, to_user, offset, n);
		return;
	}

	usercopy_abort("SLUB object", s->name, to_user, offset, n);
}
#endif /* CONFIG_HARDENED_USERCOPY */

size_t __ksize(const void *object)
{
	struct page *page;

	if (unlikely(object == ZERO_SIZE_PTR))
		return 0;

	page = virt_to_head_page(object);

	if (unlikely(!PageSlab(page))) {
		WARN_ON(!PageCompound(page));
		return page_size(page);
	}

	return slab_ksize(page->slab_cache);
}
EXPORT_SYMBOL(__ksize);

void kfree(const void *x)
{
	struct page *page;
	void *object = (void *)x;

	trace_kfree(_RET_IP_, x);

	if (unlikely(ZERO_OR_NULL_PTR(x)))
		return;

	page = virt_to_head_page(x);
	if (unlikely(!PageSlab(page))) {
<<<<<<< HEAD
		unsigned int order = compound_order(page);

		BUG_ON(!PageCompound(page));
		kfree_hook(object);
		mod_node_page_state(page_pgdat(page), NR_SLAB_UNRECLAIMABLE,
				    -(1 << order));
		__free_pages(page, order);
=======
		free_nonslab_page(page, object);
>>>>>>> 7d2a07b7
		return;
	}
	slab_free(page->slab_cache, page, object, NULL, 1, _RET_IP_);
}
EXPORT_SYMBOL(kfree);

#define SHRINK_PROMOTE_MAX 32

/*
 * kmem_cache_shrink discards empty slabs and promotes the slabs filled
 * up most to the head of the partial lists. New allocations will then
 * fill those up and thus they can be removed from the partial lists.
 *
 * The slabs with the least items are placed last. This results in them
 * being allocated from last increasing the chance that the last objects
 * are freed in them.
 */
int __kmem_cache_shrink(struct kmem_cache *s)
{
	int node;
	int i;
	struct kmem_cache_node *n;
	struct page *page;
	struct page *t;
	struct list_head discard;
	struct list_head promote[SHRINK_PROMOTE_MAX];
	unsigned long flags;
	int ret = 0;

	flush_all(s);
	for_each_kmem_cache_node(s, node, n) {
		INIT_LIST_HEAD(&discard);
		for (i = 0; i < SHRINK_PROMOTE_MAX; i++)
			INIT_LIST_HEAD(promote + i);

		spin_lock_irqsave(&n->list_lock, flags);

		/*
		 * Build lists of slabs to discard or promote.
		 *
		 * Note that concurrent frees may occur while we hold the
		 * list_lock. page->inuse here is the upper limit.
		 */
		list_for_each_entry_safe(page, t, &n->partial, slab_list) {
			int free = page->objects - page->inuse;

			/* Do not reread page->inuse */
			barrier();

			/* We do not keep full slabs on the list */
			BUG_ON(free <= 0);

			if (free == page->objects) {
				list_move(&page->slab_list, &discard);
				n->nr_partial--;
			} else if (free <= SHRINK_PROMOTE_MAX)
				list_move(&page->slab_list, promote + free - 1);
		}

		/*
		 * Promote the slabs filled up most to the head of the
		 * partial list.
		 */
		for (i = SHRINK_PROMOTE_MAX - 1; i >= 0; i--)
			list_splice(promote + i, &n->partial);

		spin_unlock_irqrestore(&n->list_lock, flags);

		/* Release empty slabs */
		list_for_each_entry_safe(page, t, &discard, slab_list)
			discard_slab(s, page);

		if (slabs_node(s, node))
			ret = 1;
	}

	return ret;
}

static int slab_mem_going_offline_callback(void *arg)
{
	struct kmem_cache *s;

	mutex_lock(&slab_mutex);
	list_for_each_entry(s, &slab_caches, list)
		__kmem_cache_shrink(s);
	mutex_unlock(&slab_mutex);

	return 0;
}

static void slab_mem_offline_callback(void *arg)
{
	struct memory_notify *marg = arg;
	int offline_node;

	offline_node = marg->status_change_nid_normal;

	/*
	 * If the node still has available memory. we need kmem_cache_node
	 * for it yet.
	 */
	if (offline_node < 0)
		return;

	mutex_lock(&slab_mutex);
	node_clear(offline_node, slab_nodes);
	/*
	 * We no longer free kmem_cache_node structures here, as it would be
	 * racy with all get_node() users, and infeasible to protect them with
	 * slab_mutex.
	 */
	mutex_unlock(&slab_mutex);
}

static int slab_mem_going_online_callback(void *arg)
{
	struct kmem_cache_node *n;
	struct kmem_cache *s;
	struct memory_notify *marg = arg;
	int nid = marg->status_change_nid_normal;
	int ret = 0;

	/*
	 * If the node's memory is already available, then kmem_cache_node is
	 * already created. Nothing to do.
	 */
	if (nid < 0)
		return 0;

	/*
	 * We are bringing a node online. No memory is available yet. We must
	 * allocate a kmem_cache_node structure in order to bring the node
	 * online.
	 */
	mutex_lock(&slab_mutex);
	list_for_each_entry(s, &slab_caches, list) {
		/*
		 * The structure may already exist if the node was previously
		 * onlined and offlined.
		 */
		if (get_node(s, nid))
			continue;
		/*
		 * XXX: kmem_cache_alloc_node will fallback to other nodes
		 *      since memory is not yet available from the node that
		 *      is brought up.
		 */
		n = kmem_cache_alloc(kmem_cache_node, GFP_KERNEL);
		if (!n) {
			ret = -ENOMEM;
			goto out;
		}
		init_kmem_cache_node(n);
		s->node[nid] = n;
	}
	/*
	 * Any cache created after this point will also have kmem_cache_node
	 * initialized for the new node.
	 */
	node_set(nid, slab_nodes);
out:
	mutex_unlock(&slab_mutex);
	return ret;
}

static int slab_memory_callback(struct notifier_block *self,
				unsigned long action, void *arg)
{
	int ret = 0;

	switch (action) {
	case MEM_GOING_ONLINE:
		ret = slab_mem_going_online_callback(arg);
		break;
	case MEM_GOING_OFFLINE:
		ret = slab_mem_going_offline_callback(arg);
		break;
	case MEM_OFFLINE:
	case MEM_CANCEL_ONLINE:
		slab_mem_offline_callback(arg);
		break;
	case MEM_ONLINE:
	case MEM_CANCEL_OFFLINE:
		break;
	}
	if (ret)
		ret = notifier_from_errno(ret);
	else
		ret = NOTIFY_OK;
	return ret;
}

static struct notifier_block slab_memory_callback_nb = {
	.notifier_call = slab_memory_callback,
	.priority = SLAB_CALLBACK_PRI,
};

/********************************************************************
 *			Basic setup of slabs
 *******************************************************************/

/*
 * Used for early kmem_cache structures that were allocated using
 * the page allocator. Allocate them properly then fix up the pointers
 * that may be pointing to the wrong kmem_cache structure.
 */

static struct kmem_cache * __init bootstrap(struct kmem_cache *static_cache)
{
	int node;
	struct kmem_cache *s = kmem_cache_zalloc(kmem_cache, GFP_NOWAIT);
	struct kmem_cache_node *n;

	memcpy(s, static_cache, kmem_cache->object_size);

	/*
	 * This runs very early, and only the boot processor is supposed to be
	 * up.  Even if it weren't true, IRQs are not up so we couldn't fire
	 * IPIs around.
	 */
	__flush_cpu_slab(s, smp_processor_id());
	for_each_kmem_cache_node(s, node, n) {
		struct page *p;

		list_for_each_entry(p, &n->partial, slab_list)
			p->slab_cache = s;

#ifdef CONFIG_SLUB_DEBUG
		list_for_each_entry(p, &n->full, slab_list)
			p->slab_cache = s;
#endif
	}
	list_add(&s->list, &slab_caches);
	return s;
}

void __init kmem_cache_init(void)
{
	static __initdata struct kmem_cache boot_kmem_cache,
		boot_kmem_cache_node;
	int node;

	if (debug_guardpage_minorder())
		slub_max_order = 0;

	/* Print slub debugging pointers without hashing */
	if (__slub_debug_enabled())
		no_hash_pointers_enable(NULL);

	kmem_cache_node = &boot_kmem_cache_node;
	kmem_cache = &boot_kmem_cache;

	/*
	 * Initialize the nodemask for which we will allocate per node
	 * structures. Here we don't need taking slab_mutex yet.
	 */
	for_each_node_state(node, N_NORMAL_MEMORY)
		node_set(node, slab_nodes);

	create_boot_cache(kmem_cache_node, "kmem_cache_node",
		sizeof(struct kmem_cache_node), SLAB_HWCACHE_ALIGN, 0, 0);

	register_hotmemory_notifier(&slab_memory_callback_nb);

	/* Able to allocate the per node structures */
	slab_state = PARTIAL;

	create_boot_cache(kmem_cache, "kmem_cache",
			offsetof(struct kmem_cache, node) +
				nr_node_ids * sizeof(struct kmem_cache_node *),
		       SLAB_HWCACHE_ALIGN, 0, 0);

	kmem_cache = bootstrap(&boot_kmem_cache);
	kmem_cache_node = bootstrap(&boot_kmem_cache_node);

	/* Now we can use the kmem_cache to allocate kmalloc slabs */
	setup_kmalloc_cache_index_table();
	create_kmalloc_caches(0);

	/* Setup random freelists for each cache */
	init_freelist_randomization();

	cpuhp_setup_state_nocalls(CPUHP_SLUB_DEAD, "slub:dead", NULL,
				  slub_cpu_dead);

	pr_info("SLUB: HWalign=%d, Order=%u-%u, MinObjects=%u, CPUs=%u, Nodes=%u\n",
		cache_line_size(),
		slub_min_order, slub_max_order, slub_min_objects,
		nr_cpu_ids, nr_node_ids);
}

void __init kmem_cache_init_late(void)
{
}

struct kmem_cache *
__kmem_cache_alias(const char *name, unsigned int size, unsigned int align,
		   slab_flags_t flags, void (*ctor)(void *))
{
	struct kmem_cache *s;

	s = find_mergeable(size, align, flags, name, ctor);
	if (s) {
		s->refcount++;

		/*
		 * Adjust the object sizes so that we clear
		 * the complete object on kzalloc.
		 */
		s->object_size = max(s->object_size, size);
		s->inuse = max(s->inuse, ALIGN(size, sizeof(void *)));

		if (sysfs_slab_alias(s, name)) {
			s->refcount--;
			s = NULL;
		}
	}

	return s;
}

int __kmem_cache_create(struct kmem_cache *s, slab_flags_t flags)
{
	int err;

	err = kmem_cache_open(s, flags);
	if (err)
		return err;

	/* Mutex is not taken during early boot */
	if (slab_state <= UP)
		return 0;

	err = sysfs_slab_add(s);
	if (err)
		__kmem_cache_release(s);

	if (s->flags & SLAB_STORE_USER)
		debugfs_slab_add(s);

	return err;
}

void *__kmalloc_track_caller(size_t size, gfp_t gfpflags, unsigned long caller)
{
	struct kmem_cache *s;
	void *ret;

	if (unlikely(size > KMALLOC_MAX_CACHE_SIZE))
		return kmalloc_large(size, gfpflags);

	s = kmalloc_slab(size, gfpflags);

	if (unlikely(ZERO_OR_NULL_PTR(s)))
		return s;

	ret = slab_alloc(s, gfpflags, caller, size);

	/* Honor the call site pointer we received. */
	trace_kmalloc(caller, ret, size, s->size, gfpflags);

	return ret;
}
EXPORT_SYMBOL(__kmalloc_track_caller);

#ifdef CONFIG_NUMA
void *__kmalloc_node_track_caller(size_t size, gfp_t gfpflags,
					int node, unsigned long caller)
{
	struct kmem_cache *s;
	void *ret;

	if (unlikely(size > KMALLOC_MAX_CACHE_SIZE)) {
		ret = kmalloc_large_node(size, gfpflags, node);

		trace_kmalloc_node(caller, ret,
				   size, PAGE_SIZE << get_order(size),
				   gfpflags, node);

		return ret;
	}

	s = kmalloc_slab(size, gfpflags);

	if (unlikely(ZERO_OR_NULL_PTR(s)))
		return s;

	ret = slab_alloc_node(s, gfpflags, node, caller, size);

	/* Honor the call site pointer we received. */
	trace_kmalloc_node(caller, ret, size, s->size, gfpflags, node);

	return ret;
}
EXPORT_SYMBOL(__kmalloc_node_track_caller);
#endif

#ifdef CONFIG_SYSFS
static int count_inuse(struct page *page)
{
	return page->inuse;
}

static int count_total(struct page *page)
{
	return page->objects;
}
#endif

#ifdef CONFIG_SLUB_DEBUG
<<<<<<< HEAD
static void validate_slab(struct kmem_cache *s, struct page *page,
						unsigned long *map)
=======
static void validate_slab(struct kmem_cache *s, struct page *page)
>>>>>>> 7d2a07b7
{
	void *p;
	void *addr = page_address(page);
	unsigned long *map;

<<<<<<< HEAD
	if (!check_slab(s, page) || !on_freelist(s, page, NULL))
		return;
=======
	slab_lock(page);
>>>>>>> 7d2a07b7

	if (!check_slab(s, page) || !on_freelist(s, page, NULL))
		goto unlock;

	/* Now we know that a valid freelist exists */
	map = get_map(s, page);
	for_each_object(p, s, addr, page->objects) {
<<<<<<< HEAD
		u8 val = test_bit(slab_index(p, s, addr), map) ?
=======
		u8 val = test_bit(__obj_to_index(s, addr, p), map) ?
>>>>>>> 7d2a07b7
			 SLUB_RED_INACTIVE : SLUB_RED_ACTIVE;

		if (!check_object(s, page, p, val))
			break;
	}
<<<<<<< HEAD
}

static void validate_slab_slab(struct kmem_cache *s, struct page *page,
						unsigned long *map)
{
	slab_lock(page);
	validate_slab(s, page, map);
=======
	put_map(map);
unlock:
>>>>>>> 7d2a07b7
	slab_unlock(page);
}

static int validate_slab_node(struct kmem_cache *s,
		struct kmem_cache_node *n)
{
	unsigned long count = 0;
	struct page *page;
	unsigned long flags;

	spin_lock_irqsave(&n->list_lock, flags);

	list_for_each_entry(page, &n->partial, slab_list) {
		validate_slab(s, page);
		count++;
	}
	if (count != n->nr_partial) {
		pr_err("SLUB %s: %ld partial slabs counted but counter=%ld\n",
		       s->name, count, n->nr_partial);
		slab_add_kunit_errors();
	}

	if (!(s->flags & SLAB_STORE_USER))
		goto out;

	list_for_each_entry(page, &n->full, slab_list) {
		validate_slab(s, page);
		count++;
	}
	if (count != atomic_long_read(&n->nr_slabs)) {
		pr_err("SLUB: %s %ld slabs counted but counter=%ld\n",
		       s->name, count, atomic_long_read(&n->nr_slabs));
		slab_add_kunit_errors();
	}

out:
	spin_unlock_irqrestore(&n->list_lock, flags);
	return count;
}

long validate_slab_cache(struct kmem_cache *s)
{
	int node;
	unsigned long count = 0;
	struct kmem_cache_node *n;

	flush_all(s);
	for_each_kmem_cache_node(s, node, n)
		count += validate_slab_node(s, n);

	return count;
}
EXPORT_SYMBOL(validate_slab_cache);

#ifdef CONFIG_DEBUG_FS
/*
 * Generate lists of code addresses where slabcache objects are allocated
 * and freed.
 */

struct location {
	unsigned long count;
	unsigned long addr;
	long long sum_time;
	long min_time;
	long max_time;
	long min_pid;
	long max_pid;
	DECLARE_BITMAP(cpus, NR_CPUS);
	nodemask_t nodes;
};

struct loc_track {
	unsigned long max;
	unsigned long count;
	struct location *loc;
};

static struct dentry *slab_debugfs_root;

static void free_loc_track(struct loc_track *t)
{
	if (t->max)
		free_pages((unsigned long)t->loc,
			get_order(sizeof(struct location) * t->max));
}

static int alloc_loc_track(struct loc_track *t, unsigned long max, gfp_t flags)
{
	struct location *l;
	int order;

	order = get_order(sizeof(struct location) * max);

	l = (void *)__get_free_pages(flags, order);
	if (!l)
		return 0;

	if (t->count) {
		memcpy(l, t->loc, sizeof(struct location) * t->count);
		free_loc_track(t);
	}
	t->max = max;
	t->loc = l;
	return 1;
}

static int add_location(struct loc_track *t, struct kmem_cache *s,
				const struct track *track)
{
	long start, end, pos;
	struct location *l;
	unsigned long caddr;
	unsigned long age = jiffies - track->when;

	start = -1;
	end = t->count;

	for ( ; ; ) {
		pos = start + (end - start + 1) / 2;

		/*
		 * There is nothing at "end". If we end up there
		 * we need to add something to before end.
		 */
		if (pos == end)
			break;

		caddr = t->loc[pos].addr;
		if (track->addr == caddr) {

			l = &t->loc[pos];
			l->count++;
			if (track->when) {
				l->sum_time += age;
				if (age < l->min_time)
					l->min_time = age;
				if (age > l->max_time)
					l->max_time = age;

				if (track->pid < l->min_pid)
					l->min_pid = track->pid;
				if (track->pid > l->max_pid)
					l->max_pid = track->pid;

				cpumask_set_cpu(track->cpu,
						to_cpumask(l->cpus));
			}
			node_set(page_to_nid(virt_to_page(track)), l->nodes);
			return 1;
		}

		if (track->addr < caddr)
			end = pos;
		else
			start = pos;
	}

	/*
	 * Not found. Insert new tracking element.
	 */
	if (t->count >= t->max && !alloc_loc_track(t, 2 * t->max, GFP_ATOMIC))
		return 0;

	l = t->loc + pos;
	if (pos < t->count)
		memmove(l + 1, l,
			(t->count - pos) * sizeof(struct location));
	t->count++;
	l->count = 1;
	l->addr = track->addr;
	l->sum_time = age;
	l->min_time = age;
	l->max_time = age;
	l->min_pid = track->pid;
	l->max_pid = track->pid;
	cpumask_clear(to_cpumask(l->cpus));
	cpumask_set_cpu(track->cpu, to_cpumask(l->cpus));
	nodes_clear(l->nodes);
	node_set(page_to_nid(virt_to_page(track)), l->nodes);
	return 1;
}

static void process_slab(struct loc_track *t, struct kmem_cache *s,
		struct page *page, enum track_item alloc)
{
	void *addr = page_address(page);
	void *p;
	unsigned long *map;

	map = get_map(s, page);
	for_each_object(p, s, addr, page->objects)
		if (!test_bit(__obj_to_index(s, addr, p), map))
			add_location(t, s, get_track(s, p, alloc));
	put_map(map);
}
#endif  /* CONFIG_DEBUG_FS   */
#endif	/* CONFIG_SLUB_DEBUG */

#ifdef CONFIG_SYSFS
enum slab_stat_type {
	SL_ALL,			/* All slabs */
	SL_PARTIAL,		/* Only partially allocated slabs */
	SL_CPU,			/* Only slabs used for cpu caches */
	SL_OBJECTS,		/* Determine allocated objects not slabs */
	SL_TOTAL		/* Determine object capacity not slabs */
};

#define SO_ALL		(1 << SL_ALL)
#define SO_PARTIAL	(1 << SL_PARTIAL)
#define SO_CPU		(1 << SL_CPU)
#define SO_OBJECTS	(1 << SL_OBJECTS)
#define SO_TOTAL	(1 << SL_TOTAL)

static ssize_t show_slab_objects(struct kmem_cache *s,
				 char *buf, unsigned long flags)
{
	unsigned long total = 0;
	int node;
	int x;
	unsigned long *nodes;
	int len = 0;

	nodes = kcalloc(nr_node_ids, sizeof(unsigned long), GFP_KERNEL);
	if (!nodes)
		return -ENOMEM;

	if (flags & SO_CPU) {
		int cpu;

		for_each_possible_cpu(cpu) {
			struct kmem_cache_cpu *c = per_cpu_ptr(s->cpu_slab,
							       cpu);
			int node;
			struct page *page;

			page = READ_ONCE(c->page);
			if (!page)
				continue;

			node = page_to_nid(page);
			if (flags & SO_TOTAL)
				x = page->objects;
			else if (flags & SO_OBJECTS)
				x = page->inuse;
			else
				x = 1;

			total += x;
			nodes[node] += x;

			page = slub_percpu_partial_read_once(c);
			if (page) {
				node = page_to_nid(page);
				if (flags & SO_TOTAL)
					WARN_ON_ONCE(1);
				else if (flags & SO_OBJECTS)
					WARN_ON_ONCE(1);
				else
					x = page->pages;
				total += x;
				nodes[node] += x;
			}
		}
	}

	/*
	 * It is impossible to take "mem_hotplug_lock" here with "kernfs_mutex"
	 * already held which will conflict with an existing lock order:
	 *
	 * mem_hotplug_lock->slab_mutex->kernfs_mutex
	 *
	 * We don't really need mem_hotplug_lock (to hold off
	 * slab_mem_going_offline_callback) here because slab's memory hot
	 * unplug code doesn't destroy the kmem_cache->node[] data.
	 */

#ifdef CONFIG_SLUB_DEBUG
	if (flags & SO_ALL) {
		struct kmem_cache_node *n;

		for_each_kmem_cache_node(s, node, n) {

			if (flags & SO_TOTAL)
				x = atomic_long_read(&n->total_objects);
			else if (flags & SO_OBJECTS)
				x = atomic_long_read(&n->total_objects) -
					count_partial(n, count_free);
			else
				x = atomic_long_read(&n->nr_slabs);
			total += x;
			nodes[node] += x;
		}

	} else
#endif
	if (flags & SO_PARTIAL) {
		struct kmem_cache_node *n;

		for_each_kmem_cache_node(s, node, n) {
			if (flags & SO_TOTAL)
				x = count_partial(n, count_total);
			else if (flags & SO_OBJECTS)
				x = count_partial(n, count_inuse);
			else
				x = n->nr_partial;
			total += x;
			nodes[node] += x;
		}
	}

	len += sysfs_emit_at(buf, len, "%lu", total);
#ifdef CONFIG_NUMA
	for (node = 0; node < nr_node_ids; node++) {
		if (nodes[node])
			len += sysfs_emit_at(buf, len, " N%d=%lu",
					     node, nodes[node]);
	}
#endif
<<<<<<< HEAD
	kfree(nodes);
	return x + sprintf(buf + x, "\n");
=======
	len += sysfs_emit_at(buf, len, "\n");
	kfree(nodes);

	return len;
>>>>>>> 7d2a07b7
}

#define to_slab_attr(n) container_of(n, struct slab_attribute, attr)
#define to_slab(n) container_of(n, struct kmem_cache, kobj)

struct slab_attribute {
	struct attribute attr;
	ssize_t (*show)(struct kmem_cache *s, char *buf);
	ssize_t (*store)(struct kmem_cache *s, const char *x, size_t count);
};

#define SLAB_ATTR_RO(_name) \
	static struct slab_attribute _name##_attr = \
	__ATTR(_name, 0400, _name##_show, NULL)

#define SLAB_ATTR(_name) \
	static struct slab_attribute _name##_attr =  \
	__ATTR(_name, 0600, _name##_show, _name##_store)

static ssize_t slab_size_show(struct kmem_cache *s, char *buf)
{
	return sysfs_emit(buf, "%u\n", s->size);
}
SLAB_ATTR_RO(slab_size);

static ssize_t align_show(struct kmem_cache *s, char *buf)
{
	return sysfs_emit(buf, "%u\n", s->align);
}
SLAB_ATTR_RO(align);

static ssize_t object_size_show(struct kmem_cache *s, char *buf)
{
	return sysfs_emit(buf, "%u\n", s->object_size);
}
SLAB_ATTR_RO(object_size);

static ssize_t objs_per_slab_show(struct kmem_cache *s, char *buf)
{
	return sysfs_emit(buf, "%u\n", oo_objects(s->oo));
}
SLAB_ATTR_RO(objs_per_slab);

static ssize_t order_show(struct kmem_cache *s, char *buf)
{
	return sysfs_emit(buf, "%u\n", oo_order(s->oo));
}
SLAB_ATTR_RO(order);

static ssize_t min_partial_show(struct kmem_cache *s, char *buf)
{
	return sysfs_emit(buf, "%lu\n", s->min_partial);
}

static ssize_t min_partial_store(struct kmem_cache *s, const char *buf,
				 size_t length)
{
	unsigned long min;
	int err;

	err = kstrtoul(buf, 10, &min);
	if (err)
		return err;

	set_min_partial(s, min);
	return length;
}
SLAB_ATTR(min_partial);

static ssize_t cpu_partial_show(struct kmem_cache *s, char *buf)
{
	return sysfs_emit(buf, "%u\n", slub_cpu_partial(s));
}

static ssize_t cpu_partial_store(struct kmem_cache *s, const char *buf,
				 size_t length)
{
	unsigned int objects;
	int err;

	err = kstrtouint(buf, 10, &objects);
	if (err)
		return err;
	if (objects && !kmem_cache_has_cpu_partial(s))
		return -EINVAL;

	slub_set_cpu_partial(s, objects);
	flush_all(s);
	return length;
}
SLAB_ATTR(cpu_partial);

static ssize_t ctor_show(struct kmem_cache *s, char *buf)
{
	if (!s->ctor)
		return 0;
	return sysfs_emit(buf, "%pS\n", s->ctor);
}
SLAB_ATTR_RO(ctor);

static ssize_t aliases_show(struct kmem_cache *s, char *buf)
{
	return sysfs_emit(buf, "%d\n", s->refcount < 0 ? 0 : s->refcount - 1);
}
SLAB_ATTR_RO(aliases);

static ssize_t partial_show(struct kmem_cache *s, char *buf)
{
	return show_slab_objects(s, buf, SO_PARTIAL);
}
SLAB_ATTR_RO(partial);

static ssize_t cpu_slabs_show(struct kmem_cache *s, char *buf)
{
	return show_slab_objects(s, buf, SO_CPU);
}
SLAB_ATTR_RO(cpu_slabs);

static ssize_t objects_show(struct kmem_cache *s, char *buf)
{
	return show_slab_objects(s, buf, SO_ALL|SO_OBJECTS);
}
SLAB_ATTR_RO(objects);

static ssize_t objects_partial_show(struct kmem_cache *s, char *buf)
{
	return show_slab_objects(s, buf, SO_PARTIAL|SO_OBJECTS);
}
SLAB_ATTR_RO(objects_partial);

static ssize_t slabs_cpu_partial_show(struct kmem_cache *s, char *buf)
{
	int objects = 0;
	int pages = 0;
	int cpu;
	int len = 0;

	for_each_online_cpu(cpu) {
		struct page *page;

		page = slub_percpu_partial(per_cpu_ptr(s->cpu_slab, cpu));

		if (page) {
			pages += page->pages;
			objects += page->pobjects;
		}
	}

	len += sysfs_emit_at(buf, len, "%d(%d)", objects, pages);

#ifdef CONFIG_SMP
	for_each_online_cpu(cpu) {
		struct page *page;

		page = slub_percpu_partial(per_cpu_ptr(s->cpu_slab, cpu));
		if (page)
			len += sysfs_emit_at(buf, len, " C%d=%d(%d)",
					     cpu, page->pobjects, page->pages);
	}
#endif
	len += sysfs_emit_at(buf, len, "\n");

	return len;
}
SLAB_ATTR_RO(slabs_cpu_partial);

static ssize_t reclaim_account_show(struct kmem_cache *s, char *buf)
{
	return sysfs_emit(buf, "%d\n", !!(s->flags & SLAB_RECLAIM_ACCOUNT));
}
SLAB_ATTR_RO(reclaim_account);

static ssize_t hwcache_align_show(struct kmem_cache *s, char *buf)
{
	return sysfs_emit(buf, "%d\n", !!(s->flags & SLAB_HWCACHE_ALIGN));
}
SLAB_ATTR_RO(hwcache_align);

#ifdef CONFIG_ZONE_DMA
static ssize_t cache_dma_show(struct kmem_cache *s, char *buf)
{
	return sysfs_emit(buf, "%d\n", !!(s->flags & SLAB_CACHE_DMA));
}
SLAB_ATTR_RO(cache_dma);
#endif

static ssize_t usersize_show(struct kmem_cache *s, char *buf)
{
	return sysfs_emit(buf, "%u\n", s->usersize);
}
SLAB_ATTR_RO(usersize);

static ssize_t destroy_by_rcu_show(struct kmem_cache *s, char *buf)
{
	return sysfs_emit(buf, "%d\n", !!(s->flags & SLAB_TYPESAFE_BY_RCU));
}
SLAB_ATTR_RO(destroy_by_rcu);

#ifdef CONFIG_SLUB_DEBUG
static ssize_t slabs_show(struct kmem_cache *s, char *buf)
{
	return show_slab_objects(s, buf, SO_ALL);
}
SLAB_ATTR_RO(slabs);

static ssize_t total_objects_show(struct kmem_cache *s, char *buf)
{
	return show_slab_objects(s, buf, SO_ALL|SO_TOTAL);
}
SLAB_ATTR_RO(total_objects);

static ssize_t sanity_checks_show(struct kmem_cache *s, char *buf)
{
<<<<<<< HEAD
	return sprintf(buf, "%d\n", !!(s->flags & SLAB_CONSISTENCY_CHECKS));
=======
	return sysfs_emit(buf, "%d\n", !!(s->flags & SLAB_CONSISTENCY_CHECKS));
>>>>>>> 7d2a07b7
}
SLAB_ATTR_RO(sanity_checks);

static ssize_t trace_show(struct kmem_cache *s, char *buf)
{
<<<<<<< HEAD
	return sprintf(buf, "%d\n", !!(s->flags & SLAB_TRACE));
=======
	return sysfs_emit(buf, "%d\n", !!(s->flags & SLAB_TRACE));
>>>>>>> 7d2a07b7
}
SLAB_ATTR_RO(trace);

static ssize_t red_zone_show(struct kmem_cache *s, char *buf)
{
	return sysfs_emit(buf, "%d\n", !!(s->flags & SLAB_RED_ZONE));
}

SLAB_ATTR_RO(red_zone);

static ssize_t poison_show(struct kmem_cache *s, char *buf)
{
	return sysfs_emit(buf, "%d\n", !!(s->flags & SLAB_POISON));
}

SLAB_ATTR_RO(poison);

static ssize_t store_user_show(struct kmem_cache *s, char *buf)
{
	return sysfs_emit(buf, "%d\n", !!(s->flags & SLAB_STORE_USER));
}

SLAB_ATTR_RO(store_user);

static ssize_t validate_show(struct kmem_cache *s, char *buf)
{
	return 0;
}

static ssize_t validate_store(struct kmem_cache *s,
			const char *buf, size_t length)
{
	int ret = -EINVAL;

	if (buf[0] == '1') {
		ret = validate_slab_cache(s);
		if (ret >= 0)
			ret = length;
	}
	return ret;
}
SLAB_ATTR(validate);

#endif /* CONFIG_SLUB_DEBUG */

#ifdef CONFIG_FAILSLAB
static ssize_t failslab_show(struct kmem_cache *s, char *buf)
{
<<<<<<< HEAD
	return sprintf(buf, "%d\n", !!(s->flags & SLAB_FAILSLAB));
=======
	return sysfs_emit(buf, "%d\n", !!(s->flags & SLAB_FAILSLAB));
>>>>>>> 7d2a07b7
}
SLAB_ATTR_RO(failslab);
#endif

static ssize_t shrink_show(struct kmem_cache *s, char *buf)
{
	return 0;
}

static ssize_t shrink_store(struct kmem_cache *s,
			const char *buf, size_t length)
{
	if (buf[0] == '1')
		kmem_cache_shrink(s);
	else
		return -EINVAL;
	return length;
}
SLAB_ATTR(shrink);

#ifdef CONFIG_NUMA
static ssize_t remote_node_defrag_ratio_show(struct kmem_cache *s, char *buf)
{
	return sysfs_emit(buf, "%u\n", s->remote_node_defrag_ratio / 10);
}

static ssize_t remote_node_defrag_ratio_store(struct kmem_cache *s,
				const char *buf, size_t length)
{
	unsigned int ratio;
	int err;

	err = kstrtouint(buf, 10, &ratio);
	if (err)
		return err;
	if (ratio > 100)
		return -ERANGE;

	s->remote_node_defrag_ratio = ratio * 10;

	return length;
}
SLAB_ATTR(remote_node_defrag_ratio);
#endif

#ifdef CONFIG_SLUB_STATS
static int show_stat(struct kmem_cache *s, char *buf, enum stat_item si)
{
	unsigned long sum  = 0;
	int cpu;
	int len = 0;
	int *data = kmalloc_array(nr_cpu_ids, sizeof(int), GFP_KERNEL);

	if (!data)
		return -ENOMEM;

	for_each_online_cpu(cpu) {
		unsigned x = per_cpu_ptr(s->cpu_slab, cpu)->stat[si];

		data[cpu] = x;
		sum += x;
	}

	len += sysfs_emit_at(buf, len, "%lu", sum);

#ifdef CONFIG_SMP
	for_each_online_cpu(cpu) {
		if (data[cpu])
			len += sysfs_emit_at(buf, len, " C%d=%u",
					     cpu, data[cpu]);
	}
#endif
	kfree(data);
	len += sysfs_emit_at(buf, len, "\n");

	return len;
}

static void clear_stat(struct kmem_cache *s, enum stat_item si)
{
	int cpu;

	for_each_online_cpu(cpu)
		per_cpu_ptr(s->cpu_slab, cpu)->stat[si] = 0;
}

#define STAT_ATTR(si, text) 					\
static ssize_t text##_show(struct kmem_cache *s, char *buf)	\
{								\
	return show_stat(s, buf, si);				\
}								\
static ssize_t text##_store(struct kmem_cache *s,		\
				const char *buf, size_t length)	\
{								\
	if (buf[0] != '0')					\
		return -EINVAL;					\
	clear_stat(s, si);					\
	return length;						\
}								\
SLAB_ATTR(text);						\

STAT_ATTR(ALLOC_FASTPATH, alloc_fastpath);
STAT_ATTR(ALLOC_SLOWPATH, alloc_slowpath);
STAT_ATTR(FREE_FASTPATH, free_fastpath);
STAT_ATTR(FREE_SLOWPATH, free_slowpath);
STAT_ATTR(FREE_FROZEN, free_frozen);
STAT_ATTR(FREE_ADD_PARTIAL, free_add_partial);
STAT_ATTR(FREE_REMOVE_PARTIAL, free_remove_partial);
STAT_ATTR(ALLOC_FROM_PARTIAL, alloc_from_partial);
STAT_ATTR(ALLOC_SLAB, alloc_slab);
STAT_ATTR(ALLOC_REFILL, alloc_refill);
STAT_ATTR(ALLOC_NODE_MISMATCH, alloc_node_mismatch);
STAT_ATTR(FREE_SLAB, free_slab);
STAT_ATTR(CPUSLAB_FLUSH, cpuslab_flush);
STAT_ATTR(DEACTIVATE_FULL, deactivate_full);
STAT_ATTR(DEACTIVATE_EMPTY, deactivate_empty);
STAT_ATTR(DEACTIVATE_TO_HEAD, deactivate_to_head);
STAT_ATTR(DEACTIVATE_TO_TAIL, deactivate_to_tail);
STAT_ATTR(DEACTIVATE_REMOTE_FREES, deactivate_remote_frees);
STAT_ATTR(DEACTIVATE_BYPASS, deactivate_bypass);
STAT_ATTR(ORDER_FALLBACK, order_fallback);
STAT_ATTR(CMPXCHG_DOUBLE_CPU_FAIL, cmpxchg_double_cpu_fail);
STAT_ATTR(CMPXCHG_DOUBLE_FAIL, cmpxchg_double_fail);
STAT_ATTR(CPU_PARTIAL_ALLOC, cpu_partial_alloc);
STAT_ATTR(CPU_PARTIAL_FREE, cpu_partial_free);
STAT_ATTR(CPU_PARTIAL_NODE, cpu_partial_node);
STAT_ATTR(CPU_PARTIAL_DRAIN, cpu_partial_drain);
#endif	/* CONFIG_SLUB_STATS */

static struct attribute *slab_attrs[] = {
	&slab_size_attr.attr,
	&object_size_attr.attr,
	&objs_per_slab_attr.attr,
	&order_attr.attr,
	&min_partial_attr.attr,
	&cpu_partial_attr.attr,
	&objects_attr.attr,
	&objects_partial_attr.attr,
	&partial_attr.attr,
	&cpu_slabs_attr.attr,
	&ctor_attr.attr,
	&aliases_attr.attr,
	&align_attr.attr,
	&hwcache_align_attr.attr,
	&reclaim_account_attr.attr,
	&destroy_by_rcu_attr.attr,
	&shrink_attr.attr,
	&slabs_cpu_partial_attr.attr,
#ifdef CONFIG_SLUB_DEBUG
	&total_objects_attr.attr,
	&slabs_attr.attr,
	&sanity_checks_attr.attr,
	&trace_attr.attr,
	&red_zone_attr.attr,
	&poison_attr.attr,
	&store_user_attr.attr,
	&validate_attr.attr,
#endif
#ifdef CONFIG_ZONE_DMA
	&cache_dma_attr.attr,
#endif
#ifdef CONFIG_NUMA
	&remote_node_defrag_ratio_attr.attr,
#endif
#ifdef CONFIG_SLUB_STATS
	&alloc_fastpath_attr.attr,
	&alloc_slowpath_attr.attr,
	&free_fastpath_attr.attr,
	&free_slowpath_attr.attr,
	&free_frozen_attr.attr,
	&free_add_partial_attr.attr,
	&free_remove_partial_attr.attr,
	&alloc_from_partial_attr.attr,
	&alloc_slab_attr.attr,
	&alloc_refill_attr.attr,
	&alloc_node_mismatch_attr.attr,
	&free_slab_attr.attr,
	&cpuslab_flush_attr.attr,
	&deactivate_full_attr.attr,
	&deactivate_empty_attr.attr,
	&deactivate_to_head_attr.attr,
	&deactivate_to_tail_attr.attr,
	&deactivate_remote_frees_attr.attr,
	&deactivate_bypass_attr.attr,
	&order_fallback_attr.attr,
	&cmpxchg_double_fail_attr.attr,
	&cmpxchg_double_cpu_fail_attr.attr,
	&cpu_partial_alloc_attr.attr,
	&cpu_partial_free_attr.attr,
	&cpu_partial_node_attr.attr,
	&cpu_partial_drain_attr.attr,
#endif
#ifdef CONFIG_FAILSLAB
	&failslab_attr.attr,
#endif
	&usersize_attr.attr,

	NULL
};

static const struct attribute_group slab_attr_group = {
	.attrs = slab_attrs,
};

static ssize_t slab_attr_show(struct kobject *kobj,
				struct attribute *attr,
				char *buf)
{
	struct slab_attribute *attribute;
	struct kmem_cache *s;
	int err;

	attribute = to_slab_attr(attr);
	s = to_slab(kobj);

	if (!attribute->show)
		return -EIO;

	err = attribute->show(s, buf);

	return err;
}

static ssize_t slab_attr_store(struct kobject *kobj,
				struct attribute *attr,
				const char *buf, size_t len)
{
	struct slab_attribute *attribute;
	struct kmem_cache *s;
	int err;

	attribute = to_slab_attr(attr);
	s = to_slab(kobj);

	if (!attribute->store)
		return -EIO;

	err = attribute->store(s, buf, len);
	return err;
}

static void kmem_cache_release(struct kobject *k)
{
	slab_kmem_cache_release(to_slab(k));
}

static const struct sysfs_ops slab_sysfs_ops = {
	.show = slab_attr_show,
	.store = slab_attr_store,
};

static struct kobj_type slab_ktype = {
	.sysfs_ops = &slab_sysfs_ops,
	.release = kmem_cache_release,
};

static struct kset *slab_kset;

static inline struct kset *cache_kset(struct kmem_cache *s)
{
	return slab_kset;
}

#define ID_STR_LENGTH 64

/* Create a unique string id for a slab cache:
 *
 * Format	:[flags-]size
 */
static char *create_unique_id(struct kmem_cache *s)
{
	char *name = kmalloc(ID_STR_LENGTH, GFP_KERNEL);
	char *p = name;

	BUG_ON(!name);

	*p++ = ':';
	/*
	 * First flags affecting slabcache operations. We will only
	 * get here for aliasable slabs so we do not need to support
	 * too many flags. The flags here must cover all flags that
	 * are matched during merging to guarantee that the id is
	 * unique.
	 */
	if (s->flags & SLAB_CACHE_DMA)
		*p++ = 'd';
	if (s->flags & SLAB_CACHE_DMA32)
		*p++ = 'D';
	if (s->flags & SLAB_RECLAIM_ACCOUNT)
		*p++ = 'a';
	if (s->flags & SLAB_CONSISTENCY_CHECKS)
		*p++ = 'F';
	if (s->flags & SLAB_ACCOUNT)
		*p++ = 'A';
	if (p != name + 1)
		*p++ = '-';
	p += sprintf(p, "%07u", s->size);

	BUG_ON(p > name + ID_STR_LENGTH - 1);
	return name;
}

static int sysfs_slab_add(struct kmem_cache *s)
{
	int err;
	const char *name;
	struct kset *kset = cache_kset(s);
	int unmergeable = slab_unmergeable(s);

	if (!kset) {
		kobject_init(&s->kobj, &slab_ktype);
		return 0;
	}

	if (!unmergeable && disable_higher_order_debug &&
			(slub_debug & DEBUG_METADATA_FLAGS))
		unmergeable = 1;

	if (unmergeable) {
		/*
		 * Slabcache can never be merged so we can use the name proper.
		 * This is typically the case for debug situations. In that
		 * case we can catch duplicate names easily.
		 */
		sysfs_remove_link(&slab_kset->kobj, s->name);
		name = s->name;
	} else {
		/*
		 * Create a unique name for the slab as a target
		 * for the symlinks.
		 */
		name = create_unique_id(s);
	}

	s->kobj.kset = kset;
	err = kobject_init_and_add(&s->kobj, &slab_ktype, NULL, "%s", name);
	if (err)
		goto out;

	err = sysfs_create_group(&s->kobj, &slab_attr_group);
	if (err)
		goto out_del_kobj;

	if (!unmergeable) {
		/* Setup first alias */
		sysfs_slab_alias(s, s->name);
	}
out:
	if (!unmergeable)
		kfree(name);
	return err;
out_del_kobj:
	kobject_del(&s->kobj);
	goto out;
}

void sysfs_slab_unlink(struct kmem_cache *s)
{
	if (slab_state >= FULL)
		kobject_del(&s->kobj);
}

void sysfs_slab_release(struct kmem_cache *s)
{
	if (slab_state >= FULL)
		kobject_put(&s->kobj);
}

/*
 * Need to buffer aliases during bootup until sysfs becomes
 * available lest we lose that information.
 */
struct saved_alias {
	struct kmem_cache *s;
	const char *name;
	struct saved_alias *next;
};

static struct saved_alias *alias_list;

static int sysfs_slab_alias(struct kmem_cache *s, const char *name)
{
	struct saved_alias *al;

	if (slab_state == FULL) {
		/*
		 * If we have a leftover link then remove it.
		 */
		sysfs_remove_link(&slab_kset->kobj, name);
		return sysfs_create_link(&slab_kset->kobj, &s->kobj, name);
	}

	al = kmalloc(sizeof(struct saved_alias), GFP_KERNEL);
	if (!al)
		return -ENOMEM;

	al->s = s;
	al->name = name;
	al->next = alias_list;
	alias_list = al;
	return 0;
}

static int __init slab_sysfs_init(void)
{
	struct kmem_cache *s;
	int err;

	mutex_lock(&slab_mutex);

	slab_kset = kset_create_and_add("slab", NULL, kernel_kobj);
	if (!slab_kset) {
		mutex_unlock(&slab_mutex);
		pr_err("Cannot register slab subsystem.\n");
		return -ENOSYS;
	}

	slab_state = FULL;

	list_for_each_entry(s, &slab_caches, list) {
		err = sysfs_slab_add(s);
		if (err)
			pr_err("SLUB: Unable to add boot slab %s to sysfs\n",
			       s->name);
	}

	while (alias_list) {
		struct saved_alias *al = alias_list;

		alias_list = alias_list->next;
		err = sysfs_slab_alias(al->s, al->name);
		if (err)
			pr_err("SLUB: Unable to add boot slab alias %s to sysfs\n",
			       al->name);
		kfree(al);
	}

	mutex_unlock(&slab_mutex);
	return 0;
}

__initcall(slab_sysfs_init);
#endif /* CONFIG_SYSFS */

#if defined(CONFIG_SLUB_DEBUG) && defined(CONFIG_DEBUG_FS)
static int slab_debugfs_show(struct seq_file *seq, void *v)
{

	struct location *l;
	unsigned int idx = *(unsigned int *)v;
	struct loc_track *t = seq->private;

	if (idx < t->count) {
		l = &t->loc[idx];

		seq_printf(seq, "%7ld ", l->count);

		if (l->addr)
			seq_printf(seq, "%pS", (void *)l->addr);
		else
			seq_puts(seq, "<not-available>");

		if (l->sum_time != l->min_time) {
			seq_printf(seq, " age=%ld/%llu/%ld",
				l->min_time, div_u64(l->sum_time, l->count),
				l->max_time);
		} else
			seq_printf(seq, " age=%ld", l->min_time);

		if (l->min_pid != l->max_pid)
			seq_printf(seq, " pid=%ld-%ld", l->min_pid, l->max_pid);
		else
			seq_printf(seq, " pid=%ld",
				l->min_pid);

		if (num_online_cpus() > 1 && !cpumask_empty(to_cpumask(l->cpus)))
			seq_printf(seq, " cpus=%*pbl",
				 cpumask_pr_args(to_cpumask(l->cpus)));

		if (nr_online_nodes > 1 && !nodes_empty(l->nodes))
			seq_printf(seq, " nodes=%*pbl",
				 nodemask_pr_args(&l->nodes));

		seq_puts(seq, "\n");
	}

	if (!idx && !t->count)
		seq_puts(seq, "No data\n");

	return 0;
}

static void slab_debugfs_stop(struct seq_file *seq, void *v)
{
}

static void *slab_debugfs_next(struct seq_file *seq, void *v, loff_t *ppos)
{
	struct loc_track *t = seq->private;

	v = ppos;
	++*ppos;
	if (*ppos <= t->count)
		return v;

	return NULL;
}

static void *slab_debugfs_start(struct seq_file *seq, loff_t *ppos)
{
	return ppos;
}

static const struct seq_operations slab_debugfs_sops = {
	.start  = slab_debugfs_start,
	.next   = slab_debugfs_next,
	.stop   = slab_debugfs_stop,
	.show   = slab_debugfs_show,
};

static int slab_debug_trace_open(struct inode *inode, struct file *filep)
{

	struct kmem_cache_node *n;
	enum track_item alloc;
	int node;
	struct loc_track *t = __seq_open_private(filep, &slab_debugfs_sops,
						sizeof(struct loc_track));
	struct kmem_cache *s = file_inode(filep)->i_private;

	if (strcmp(filep->f_path.dentry->d_name.name, "alloc_traces") == 0)
		alloc = TRACK_ALLOC;
	else
		alloc = TRACK_FREE;

	if (!alloc_loc_track(t, PAGE_SIZE / sizeof(struct location), GFP_KERNEL))
		return -ENOMEM;

	/* Push back cpu slabs */
	flush_all(s);

	for_each_kmem_cache_node(s, node, n) {
		unsigned long flags;
		struct page *page;

		if (!atomic_long_read(&n->nr_slabs))
			continue;

		spin_lock_irqsave(&n->list_lock, flags);
		list_for_each_entry(page, &n->partial, slab_list)
			process_slab(t, s, page, alloc);
		list_for_each_entry(page, &n->full, slab_list)
			process_slab(t, s, page, alloc);
		spin_unlock_irqrestore(&n->list_lock, flags);
	}

	return 0;
}

static int slab_debug_trace_release(struct inode *inode, struct file *file)
{
	struct seq_file *seq = file->private_data;
	struct loc_track *t = seq->private;

	free_loc_track(t);
	return seq_release_private(inode, file);
}

static const struct file_operations slab_debugfs_fops = {
	.open    = slab_debug_trace_open,
	.read    = seq_read,
	.llseek  = seq_lseek,
	.release = slab_debug_trace_release,
};

static void debugfs_slab_add(struct kmem_cache *s)
{
	struct dentry *slab_cache_dir;

	if (unlikely(!slab_debugfs_root))
		return;

	slab_cache_dir = debugfs_create_dir(s->name, slab_debugfs_root);

	debugfs_create_file("alloc_traces", 0400,
		slab_cache_dir, s, &slab_debugfs_fops);

	debugfs_create_file("free_traces", 0400,
		slab_cache_dir, s, &slab_debugfs_fops);
}

void debugfs_slab_release(struct kmem_cache *s)
{
	debugfs_remove_recursive(debugfs_lookup(s->name, slab_debugfs_root));
}

static int __init slab_debugfs_init(void)
{
	struct kmem_cache *s;

	slab_debugfs_root = debugfs_create_dir("slab", NULL);

	list_for_each_entry(s, &slab_caches, list)
		if (s->flags & SLAB_STORE_USER)
			debugfs_slab_add(s);

	return 0;

}
__initcall(slab_debugfs_init);
#endif
/*
 * The /proc/slabinfo ABI
 */
#ifdef CONFIG_SLUB_DEBUG
void get_slabinfo(struct kmem_cache *s, struct slabinfo *sinfo)
{
	unsigned long nr_slabs = 0;
	unsigned long nr_objs = 0;
	unsigned long nr_free = 0;
	int node;
	struct kmem_cache_node *n;

	for_each_kmem_cache_node(s, node, n) {
		nr_slabs += node_nr_slabs(n);
		nr_objs += node_nr_objs(n);
		nr_free += count_partial(n, count_free);
	}

	sinfo->active_objs = nr_objs - nr_free;
	sinfo->num_objs = nr_objs;
	sinfo->active_slabs = nr_slabs;
	sinfo->num_slabs = nr_slabs;
	sinfo->objects_per_slab = oo_objects(s->oo);
	sinfo->cache_order = oo_order(s->oo);
}

void slabinfo_show_stats(struct seq_file *m, struct kmem_cache *s)
{
}

ssize_t slabinfo_write(struct file *file, const char __user *buffer,
		       size_t count, loff_t *ppos)
{
	return -EIO;
}
#endif /* CONFIG_SLUB_DEBUG */<|MERGE_RESOLUTION|>--- conflicted
+++ resolved
@@ -123,13 +123,8 @@
 DEFINE_STATIC_KEY_TRUE(slub_debug_enabled);
 #else
 DEFINE_STATIC_KEY_FALSE(slub_debug_enabled);
-<<<<<<< HEAD
-#endif
-#endif
-=======
 #endif
 #endif		/* CONFIG_SLUB_DEBUG */
->>>>>>> 7d2a07b7
 
 static inline bool kmem_cache_debug(struct kmem_cache *s)
 {
@@ -845,11 +840,7 @@
 		goto skip_bug_print;
 
 	slab_bug(s, "%s overwritten", what);
-<<<<<<< HEAD
-	pr_err("INFO: 0x%p-0x%p @offset=%tu. First byte 0x%x instead of 0x%x\n",
-=======
 	pr_err("0x%p-0x%p @offset=%tu. First byte 0x%x instead of 0x%x\n",
->>>>>>> 7d2a07b7
 					fault, end - 1, fault - addr,
 					fault[0], value);
 	print_trailer(s, page, object);
@@ -1182,11 +1173,7 @@
 		return;
 
 	metadata_access_enable();
-<<<<<<< HEAD
-	memset(addr, POISON_INUSE, page_size(page));
-=======
 	memset(kasan_reset_tag(addr), POISON_INUSE, page_size(page));
->>>>>>> 7d2a07b7
 	metadata_access_disable();
 }
 
@@ -1413,20 +1400,13 @@
 static int __init setup_slub_debug(char *str)
 {
 	slab_flags_t flags;
-<<<<<<< HEAD
-=======
 	slab_flags_t global_flags;
->>>>>>> 7d2a07b7
 	char *saved_str;
 	char *slab_list;
 	bool global_slub_debug_changed = false;
 	bool slab_list_specified = false;
 
-<<<<<<< HEAD
-	slub_debug = DEBUG_DEFAULT_FLAGS;
-=======
 	global_flags = DEBUG_DEFAULT_FLAGS;
->>>>>>> 7d2a07b7
 	if (*str++ != '=' || !*str)
 		/*
 		 * No options specified. Switch on full debugging.
@@ -1438,11 +1418,7 @@
 		str = parse_slub_debug_flags(str, &flags, &slab_list, true);
 
 		if (!slab_list) {
-<<<<<<< HEAD
-			slub_debug = flags;
-=======
 			global_flags = flags;
->>>>>>> 7d2a07b7
 			global_slub_debug_changed = true;
 		} else {
 			slab_list_specified = true;
@@ -1451,26 +1427,13 @@
 
 	/*
 	 * For backwards compatibility, a single list of flags with list of
-<<<<<<< HEAD
-	 * slabs means debugging is only enabled for those slabs, so the global
-	 * slub_debug should be 0. We can extended that to multiple lists as
-=======
 	 * slabs means debugging is only changed for those slabs, so the global
 	 * slub_debug should be unchanged (0 or DEBUG_DEFAULT_FLAGS, depending
 	 * on CONFIG_SLUB_DEBUG_ON). We can extended that to multiple lists as
->>>>>>> 7d2a07b7
 	 * long as there is no option specifying flags without a slab list.
 	 */
 	if (slab_list_specified) {
 		if (!global_slub_debug_changed)
-<<<<<<< HEAD
-			slub_debug = 0;
-		slub_debug_string = saved_str;
-	}
-out:
-	if (slub_debug != 0 || slub_debug_string)
-		static_branch_enable(&slub_debug_enabled);
-=======
 			global_flags = slub_debug;
 		slub_debug_string = saved_str;
 	}
@@ -1480,7 +1443,6 @@
 		static_branch_enable(&slub_debug_enabled);
 	else
 		static_branch_disable(&slub_debug_enabled);
->>>>>>> 7d2a07b7
 	if ((static_branch_unlikely(&init_on_alloc) ||
 	     static_branch_unlikely(&init_on_free)) &&
 	    (slub_debug & SLAB_POISON))
@@ -1508,8 +1470,6 @@
 	size_t len;
 	char *next_block;
 	slab_flags_t block_flags;
-<<<<<<< HEAD
-=======
 	slab_flags_t slub_debug_local = slub_debug;
 
 	/*
@@ -1519,7 +1479,6 @@
 	 */
 	if (flags & SLAB_NOLEAKTRACE)
 		slub_debug_local &= ~SLAB_STORE_USER;
->>>>>>> 7d2a07b7
 
 	len = strlen(name);
 	next_block = slub_debug_string;
@@ -1554,11 +1513,7 @@
 		}
 	}
 
-<<<<<<< HEAD
-	return flags | slub_debug;
-=======
 	return flags | slub_debug_local;
->>>>>>> 7d2a07b7
 }
 #else /* !CONFIG_SLUB_DEBUG */
 static inline void setup_object_debug(struct kmem_cache *s,
@@ -1681,7 +1636,11 @@
 	void *next = *head;
 	void *old_tail = *tail ? *tail : *head;
 
-<<<<<<< HEAD
+	if (is_kfence_address(next)) {
+		slab_free_hook(s, next, false);
+		return true;
+	}
+
 	/* Head and tail of the reconstructed freelist */
 	*head = NULL;
 	*tail = NULL;
@@ -1690,33 +1649,6 @@
 		object = next;
 		next = get_freepointer(s, object);
 
-		if (slab_want_init_on_free(s)) {
-			/*
-			 * Clear the object and the metadata, but don't touch
-			 * the redzone.
-			 */
-			memset(object, 0, s->object_size);
-			rsize = (s->flags & SLAB_RED_ZONE) ? s->red_left_pad
-							   : 0;
-			memset((char *)object + s->inuse, 0,
-			       s->size - s->inuse - rsize);
-
-		}
-=======
-	if (is_kfence_address(next)) {
-		slab_free_hook(s, next, false);
-		return true;
-	}
-
-	/* Head and tail of the reconstructed freelist */
-	*head = NULL;
-	*tail = NULL;
-
-	do {
-		object = next;
-		next = get_freepointer(s, object);
-
->>>>>>> 7d2a07b7
 		/* If object's reuse doesn't have to be delayed */
 		if (!slab_free_hook(s, object, slab_want_init_on_free(s))) {
 			/* Move object to the new freelist */
@@ -1912,11 +1844,8 @@
 
 	page->objects = oo_objects(oo);
 
-<<<<<<< HEAD
-=======
 	account_slab_page(page, oo_order(oo), s, flags);
 
->>>>>>> 7d2a07b7
 	page->slab_cache = s;
 	__SetPageSlab(page);
 	if (page_is_pfmemalloc(page))
@@ -2805,11 +2734,7 @@
 		 * ignore the node constraint
 		 */
 		if (unlikely(node != NUMA_NO_NODE &&
-<<<<<<< HEAD
-			     !node_state(node, N_NORMAL_MEMORY)))
-=======
 			     !node_isset(node, slab_nodes)))
->>>>>>> 7d2a07b7
 			node = NUMA_NO_NODE;
 		goto new_slab;
 	}
@@ -2820,11 +2745,7 @@
 		 * same as above but node_match() being false already
 		 * implies node != NUMA_NO_NODE
 		 */
-<<<<<<< HEAD
-		if (!node_state(node, N_NORMAL_MEMORY)) {
-=======
 		if (!node_isset(node, slab_nodes)) {
->>>>>>> 7d2a07b7
 			node = NUMA_NO_NODE;
 			goto redo;
 		} else {
@@ -2932,12 +2853,8 @@
 						   void *obj)
 {
 	if (unlikely(slab_want_init_on_free(s)) && obj)
-<<<<<<< HEAD
-		memset((void *)((char *)obj + s->offset), 0, sizeof(void *));
-=======
 		memset((void *)((char *)kasan_reset_tag(obj) + s->offset),
 			0, sizeof(void *));
->>>>>>> 7d2a07b7
 }
 
 /*
@@ -3034,11 +2951,6 @@
 		prefetch_freepointer(s, next_object);
 		stat(s, ALLOC_FASTPATH);
 	}
-<<<<<<< HEAD
-
-	maybe_wipe_obj_freeptr(s, object);
-=======
->>>>>>> 7d2a07b7
 
 	maybe_wipe_obj_freeptr(s, object);
 	init = slab_want_init_on_alloc(gfpflags, s);
@@ -4217,13 +4129,8 @@
 	page = alloc_pages_node(node, flags, order);
 	if (page) {
 		ptr = page_address(page);
-<<<<<<< HEAD
-		mod_node_page_state(page_pgdat(page), NR_SLAB_UNRECLAIMABLE,
-				    1 << order);
-=======
 		mod_lruvec_page_state(page, NR_SLAB_UNRECLAIMABLE_B,
 				      PAGE_SIZE << order);
->>>>>>> 7d2a07b7
 	}
 
 	return kmalloc_large_node_hook(ptr, size, flags);
@@ -4294,11 +4201,7 @@
 		offset = (ptr - page_address(page)) % s->size;
 
 	/* Adjust for redzone and reject if within the redzone. */
-<<<<<<< HEAD
-	if (kmem_cache_debug_flags(s, SLAB_RED_ZONE)) {
-=======
 	if (!is_kfence && kmem_cache_debug_flags(s, SLAB_RED_ZONE)) {
->>>>>>> 7d2a07b7
 		if (offset < s->red_left_pad)
 			usercopy_abort("SLUB object in left red zone",
 				       s->name, to_user, offset, n);
@@ -4358,17 +4261,7 @@
 
 	page = virt_to_head_page(x);
 	if (unlikely(!PageSlab(page))) {
-<<<<<<< HEAD
-		unsigned int order = compound_order(page);
-
-		BUG_ON(!PageCompound(page));
-		kfree_hook(object);
-		mod_node_page_state(page_pgdat(page), NR_SLAB_UNRECLAIMABLE,
-				    -(1 << order));
-		__free_pages(page, order);
-=======
 		free_nonslab_page(page, object);
->>>>>>> 7d2a07b7
 		return;
 	}
 	slab_free(page->slab_cache, page, object, NULL, 1, _RET_IP_);
@@ -4780,23 +4673,13 @@
 #endif
 
 #ifdef CONFIG_SLUB_DEBUG
-<<<<<<< HEAD
-static void validate_slab(struct kmem_cache *s, struct page *page,
-						unsigned long *map)
-=======
 static void validate_slab(struct kmem_cache *s, struct page *page)
->>>>>>> 7d2a07b7
 {
 	void *p;
 	void *addr = page_address(page);
 	unsigned long *map;
 
-<<<<<<< HEAD
-	if (!check_slab(s, page) || !on_freelist(s, page, NULL))
-		return;
-=======
 	slab_lock(page);
->>>>>>> 7d2a07b7
 
 	if (!check_slab(s, page) || !on_freelist(s, page, NULL))
 		goto unlock;
@@ -4804,28 +4687,14 @@
 	/* Now we know that a valid freelist exists */
 	map = get_map(s, page);
 	for_each_object(p, s, addr, page->objects) {
-<<<<<<< HEAD
-		u8 val = test_bit(slab_index(p, s, addr), map) ?
-=======
 		u8 val = test_bit(__obj_to_index(s, addr, p), map) ?
->>>>>>> 7d2a07b7
 			 SLUB_RED_INACTIVE : SLUB_RED_ACTIVE;
 
 		if (!check_object(s, page, p, val))
 			break;
 	}
-<<<<<<< HEAD
-}
-
-static void validate_slab_slab(struct kmem_cache *s, struct page *page,
-						unsigned long *map)
-{
-	slab_lock(page);
-	validate_slab(s, page, map);
-=======
 	put_map(map);
 unlock:
->>>>>>> 7d2a07b7
 	slab_unlock(page);
 }
 
@@ -5145,15 +5014,10 @@
 					     node, nodes[node]);
 	}
 #endif
-<<<<<<< HEAD
-	kfree(nodes);
-	return x + sprintf(buf + x, "\n");
-=======
 	len += sysfs_emit_at(buf, len, "\n");
 	kfree(nodes);
 
 	return len;
->>>>>>> 7d2a07b7
 }
 
 #define to_slab_attr(n) container_of(n, struct slab_attribute, attr)
@@ -5367,21 +5231,13 @@
 
 static ssize_t sanity_checks_show(struct kmem_cache *s, char *buf)
 {
-<<<<<<< HEAD
-	return sprintf(buf, "%d\n", !!(s->flags & SLAB_CONSISTENCY_CHECKS));
-=======
 	return sysfs_emit(buf, "%d\n", !!(s->flags & SLAB_CONSISTENCY_CHECKS));
->>>>>>> 7d2a07b7
 }
 SLAB_ATTR_RO(sanity_checks);
 
 static ssize_t trace_show(struct kmem_cache *s, char *buf)
 {
-<<<<<<< HEAD
-	return sprintf(buf, "%d\n", !!(s->flags & SLAB_TRACE));
-=======
 	return sysfs_emit(buf, "%d\n", !!(s->flags & SLAB_TRACE));
->>>>>>> 7d2a07b7
 }
 SLAB_ATTR_RO(trace);
 
@@ -5430,11 +5286,7 @@
 #ifdef CONFIG_FAILSLAB
 static ssize_t failslab_show(struct kmem_cache *s, char *buf)
 {
-<<<<<<< HEAD
-	return sprintf(buf, "%d\n", !!(s->flags & SLAB_FAILSLAB));
-=======
 	return sysfs_emit(buf, "%d\n", !!(s->flags & SLAB_FAILSLAB));
->>>>>>> 7d2a07b7
 }
 SLAB_ATTR_RO(failslab);
 #endif
