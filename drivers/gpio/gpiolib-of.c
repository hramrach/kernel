--- conflicted
+++ resolved
@@ -87,12 +87,8 @@
 	    (of_device_is_compatible(np, "regulator-fixed") ||
 	     of_device_is_compatible(np, "reg-fixed-voltage") ||
 	     (of_device_is_compatible(np, "regulator-gpio") &&
-<<<<<<< HEAD
-	      strcmp(propname, "enable-gpio") == 0))) {
-=======
 	      !(strcmp(propname, "enable-gpio") &&
 	        strcmp(propname, "enable-gpios"))))) {
->>>>>>> 1a03a6ab
 		/*
 		 * The regulator GPIO handles are specified such that the
 		 * presence or absence of "enable-active-high" solely controls
