// SPDX-License-Identifier: GPL-2.0-only
/*
 * Copyright (c) 2011 Jamie Iles
 *
 * All enquiries to support@picochip.com
 */
#include <linux/acpi.h>
#include <linux/clk.h>
#include <linux/err.h>
#include <linux/gpio/driver.h>
#include <linux/init.h>
#include <linux/interrupt.h>
#include <linux/io.h>
#include <linux/ioport.h>
#include <linux/irq.h>
#include <linux/irqdomain.h>
#include <linux/module.h>
#include <linux/of.h>
#include <linux/of_address.h>
#include <linux/of_device.h>
#include <linux/of_irq.h>
#include <linux/platform_device.h>
#include <linux/property.h>
#include <linux/reset.h>
#include <linux/spinlock.h>
#include <linux/platform_data/gpio-dwapb.h>
#include <linux/slab.h>

#include "gpiolib.h"
#include "gpiolib-acpi.h"

#define GPIO_SWPORTA_DR		0x00
#define GPIO_SWPORTA_DDR	0x04
#define GPIO_SWPORTB_DR		0x0c
#define GPIO_SWPORTB_DDR	0x10
#define GPIO_SWPORTC_DR		0x18
#define GPIO_SWPORTC_DDR	0x1c
#define GPIO_SWPORTD_DR		0x24
#define GPIO_SWPORTD_DDR	0x28
#define GPIO_INTEN		0x30
#define GPIO_INTMASK		0x34
#define GPIO_INTTYPE_LEVEL	0x38
#define GPIO_INT_POLARITY	0x3c
#define GPIO_INTSTATUS		0x40
#define GPIO_PORTA_DEBOUNCE	0x48
#define GPIO_PORTA_EOI		0x4c
#define GPIO_EXT_PORTA		0x50
#define GPIO_EXT_PORTB		0x54
#define GPIO_EXT_PORTC		0x58
#define GPIO_EXT_PORTD		0x5c

#define DWAPB_DRIVER_NAME	"gpio-dwapb"
#define DWAPB_MAX_PORTS		4

#define GPIO_EXT_PORT_STRIDE	0x04 /* register stride 32 bits */
#define GPIO_SWPORT_DR_STRIDE	0x0c /* register stride 3*32 bits */
#define GPIO_SWPORT_DDR_STRIDE	0x0c /* register stride 3*32 bits */

#define GPIO_REG_OFFSET_V2	1

#define GPIO_INTMASK_V2		0x44
#define GPIO_INTTYPE_LEVEL_V2	0x34
#define GPIO_INT_POLARITY_V2	0x38
#define GPIO_INTSTATUS_V2	0x3c
#define GPIO_PORTA_EOI_V2	0x40

#define DWAPB_NR_CLOCKS		2

struct dwapb_gpio;

#ifdef CONFIG_PM_SLEEP
/* Store GPIO context across system-wide suspend/resume transitions */
struct dwapb_context {
	u32 data;
	u32 dir;
	u32 ext;
	u32 int_en;
	u32 int_mask;
	u32 int_type;
	u32 int_pol;
	u32 int_deb;
	u32 wake_en;
};
#endif

struct dwapb_gpio_port {
	struct gpio_chip	gc;
	bool			is_registered;
	struct dwapb_gpio	*gpio;
#ifdef CONFIG_PM_SLEEP
	struct dwapb_context	*ctx;
#endif
	unsigned int		idx;
};

struct dwapb_gpio {
	struct	device		*dev;
	void __iomem		*regs;
	struct dwapb_gpio_port	*ports;
	unsigned int		nr_ports;
	struct irq_domain	*domain;
	unsigned int		flags;
	struct reset_control	*rst;
	struct clk_bulk_data	clks[DWAPB_NR_CLOCKS];
};

static inline u32 gpio_reg_v2_convert(unsigned int offset)
{
	switch (offset) {
	case GPIO_INTMASK:
		return GPIO_INTMASK_V2;
	case GPIO_INTTYPE_LEVEL:
		return GPIO_INTTYPE_LEVEL_V2;
	case GPIO_INT_POLARITY:
		return GPIO_INT_POLARITY_V2;
	case GPIO_INTSTATUS:
		return GPIO_INTSTATUS_V2;
	case GPIO_PORTA_EOI:
		return GPIO_PORTA_EOI_V2;
	}

	return offset;
}

static inline u32 gpio_reg_convert(struct dwapb_gpio *gpio, unsigned int offset)
{
	if (gpio->flags & GPIO_REG_OFFSET_V2)
		return gpio_reg_v2_convert(offset);

	return offset;
}

static inline u32 dwapb_read(struct dwapb_gpio *gpio, unsigned int offset)
{
	struct gpio_chip *gc	= &gpio->ports[0].gc;
	void __iomem *reg_base	= gpio->regs;

	return gc->read_reg(reg_base + gpio_reg_convert(gpio, offset));
}

static inline void dwapb_write(struct dwapb_gpio *gpio, unsigned int offset,
			       u32 val)
{
	struct gpio_chip *gc	= &gpio->ports[0].gc;
	void __iomem *reg_base	= gpio->regs;

	gc->write_reg(reg_base + gpio_reg_convert(gpio, offset), val);
}

static int dwapb_gpio_to_irq(struct gpio_chip *gc, unsigned offset)
{
	struct dwapb_gpio_port *port = gpiochip_get_data(gc);
	struct dwapb_gpio *gpio = port->gpio;

	return irq_find_mapping(gpio->domain, offset);
}

static struct dwapb_gpio_port *dwapb_offs_to_port(struct dwapb_gpio *gpio, unsigned int offs)
{
	struct dwapb_gpio_port *port;
	int i;

	for (i = 0; i < gpio->nr_ports; i++) {
		port = &gpio->ports[i];
		if (port->idx == offs / 32)
			return port;
	}

	return NULL;
}

static void dwapb_toggle_trigger(struct dwapb_gpio *gpio, unsigned int offs)
{
	struct dwapb_gpio_port *port = dwapb_offs_to_port(gpio, offs);
	struct gpio_chip *gc;
	u32 pol;
	int val;

	if (!port)
		return;
	gc = &port->gc;

	pol = dwapb_read(gpio, GPIO_INT_POLARITY);
	/* Just read the current value right out of the data register */
	val = gc->get(gc, offs % 32);
	if (val)
		pol &= ~BIT(offs);
	else
		pol |= BIT(offs);

	dwapb_write(gpio, GPIO_INT_POLARITY, pol);
}

static u32 dwapb_do_irq(struct dwapb_gpio *gpio)
{
	unsigned long irq_status;
	irq_hw_number_t hwirq;

	irq_status = dwapb_read(gpio, GPIO_INTSTATUS);
	for_each_set_bit(hwirq, &irq_status, 32) {
		int gpio_irq = irq_find_mapping(gpio->domain, hwirq);
		u32 irq_type = irq_get_trigger_type(gpio_irq);

		generic_handle_irq(gpio_irq);

		if ((irq_type & IRQ_TYPE_SENSE_MASK) == IRQ_TYPE_EDGE_BOTH)
			dwapb_toggle_trigger(gpio, hwirq);
	}

	return irq_status;
}

static void dwapb_irq_handler(struct irq_desc *desc)
{
	struct dwapb_gpio *gpio = irq_desc_get_handler_data(desc);
	struct irq_chip *chip = irq_desc_get_chip(desc);

	chained_irq_enter(chip, desc);
	dwapb_do_irq(gpio);
	chained_irq_exit(chip, desc);
}

static void dwapb_irq_enable(struct irq_data *d)
{
	struct irq_chip_generic *igc = irq_data_get_irq_chip_data(d);
	struct dwapb_gpio *gpio = igc->private;
	struct gpio_chip *gc = &gpio->ports[0].gc;
	unsigned long flags;
	u32 val;

	spin_lock_irqsave(&gc->bgpio_lock, flags);
	val = dwapb_read(gpio, GPIO_INTEN);
	val |= BIT(irqd_to_hwirq(d));
	dwapb_write(gpio, GPIO_INTEN, val);
	spin_unlock_irqrestore(&gc->bgpio_lock, flags);
}

static void dwapb_irq_disable(struct irq_data *d)
{
	struct irq_chip_generic *igc = irq_data_get_irq_chip_data(d);
	struct dwapb_gpio *gpio = igc->private;
	struct gpio_chip *gc = &gpio->ports[0].gc;
	unsigned long flags;
	u32 val;

	spin_lock_irqsave(&gc->bgpio_lock, flags);
	val = dwapb_read(gpio, GPIO_INTEN);
	val &= ~BIT(irqd_to_hwirq(d));
	dwapb_write(gpio, GPIO_INTEN, val);
	spin_unlock_irqrestore(&gc->bgpio_lock, flags);
}

static int dwapb_irq_set_type(struct irq_data *d, u32 type)
{
	struct irq_chip_generic *igc = irq_data_get_irq_chip_data(d);
	struct dwapb_gpio *gpio = igc->private;
	struct gpio_chip *gc = &gpio->ports[0].gc;
	irq_hw_number_t bit = irqd_to_hwirq(d);
	unsigned long level, polarity, flags;

	if (type & ~IRQ_TYPE_SENSE_MASK)
		return -EINVAL;

	spin_lock_irqsave(&gc->bgpio_lock, flags);
	level = dwapb_read(gpio, GPIO_INTTYPE_LEVEL);
	polarity = dwapb_read(gpio, GPIO_INT_POLARITY);

	switch (type) {
	case IRQ_TYPE_EDGE_BOTH:
		level |= BIT(bit);
		dwapb_toggle_trigger(gpio, bit);
		break;
	case IRQ_TYPE_EDGE_RISING:
		level |= BIT(bit);
		polarity |= BIT(bit);
		break;
	case IRQ_TYPE_EDGE_FALLING:
		level |= BIT(bit);
		polarity &= ~BIT(bit);
		break;
	case IRQ_TYPE_LEVEL_HIGH:
		level &= ~BIT(bit);
		polarity |= BIT(bit);
		break;
	case IRQ_TYPE_LEVEL_LOW:
		level &= ~BIT(bit);
		polarity &= ~BIT(bit);
		break;
	}

	irq_setup_alt_chip(d, type);

	dwapb_write(gpio, GPIO_INTTYPE_LEVEL, level);
	if (type != IRQ_TYPE_EDGE_BOTH)
		dwapb_write(gpio, GPIO_INT_POLARITY, polarity);
	spin_unlock_irqrestore(&gc->bgpio_lock, flags);

	return 0;
}

#ifdef CONFIG_PM_SLEEP
static int dwapb_irq_set_wake(struct irq_data *d, unsigned int enable)
{
	struct irq_chip_generic *igc = irq_data_get_irq_chip_data(d);
	struct dwapb_gpio *gpio = igc->private;
	struct dwapb_context *ctx = gpio->ports[0].ctx;
	irq_hw_number_t bit = irqd_to_hwirq(d);

	if (enable)
		ctx->wake_en |= BIT(bit);
	else
		ctx->wake_en &= ~BIT(bit);

	return 0;
}
#endif

static int dwapb_gpio_set_debounce(struct gpio_chip *gc,
				   unsigned offset, unsigned debounce)
{
	struct dwapb_gpio_port *port = gpiochip_get_data(gc);
	struct dwapb_gpio *gpio = port->gpio;
	unsigned long flags, val_deb;
	unsigned long mask = BIT(offset);

	spin_lock_irqsave(&gc->bgpio_lock, flags);

	val_deb = dwapb_read(gpio, GPIO_PORTA_DEBOUNCE);
	if (debounce)
		val_deb |= mask;
	else
		val_deb &= ~mask;
	dwapb_write(gpio, GPIO_PORTA_DEBOUNCE, val_deb);

	spin_unlock_irqrestore(&gc->bgpio_lock, flags);

	return 0;
}

static int dwapb_gpio_set_config(struct gpio_chip *gc, unsigned offset,
				 unsigned long config)
{
	u32 debounce;

	if (pinconf_to_config_param(config) != PIN_CONFIG_INPUT_DEBOUNCE)
		return -ENOTSUPP;

	debounce = pinconf_to_config_argument(config);
	return dwapb_gpio_set_debounce(gc, offset, debounce);
}

static irqreturn_t dwapb_irq_handler_mfd(int irq, void *dev_id)
{
	return IRQ_RETVAL(dwapb_do_irq(dev_id));
}

static void dwapb_configure_irqs(struct dwapb_gpio *gpio,
				 struct dwapb_gpio_port *port,
				 struct dwapb_port_property *pp)
{
	struct gpio_chip *gc = &port->gc;
	struct fwnode_handle  *fwnode = pp->fwnode;
	struct irq_chip_generic	*irq_gc = NULL;
	unsigned int ngpio = gc->ngpio;
	struct irq_chip_type *ct;
	irq_hw_number_t hwirq;
	int err, i;

	if (memchr_inv(pp->irq, 0, sizeof(pp->irq)) == NULL) {
		dev_warn(gpio->dev, "no IRQ for port%d\n", pp->idx);
		return;
	}

	gpio->domain = irq_domain_create_linear(fwnode, ngpio,
						 &irq_generic_chip_ops, gpio);
	if (!gpio->domain)
		return;

	err = irq_alloc_domain_generic_chips(gpio->domain, ngpio, 2,
<<<<<<< HEAD
					     DWAPB_DRIVER_NAME, handle_level_irq,
=======
					     DWAPB_DRIVER_NAME, handle_bad_irq,
>>>>>>> 40ad9846
					     IRQ_NOREQUEST, 0,
					     IRQ_GC_INIT_NESTED_LOCK);
	if (err) {
		dev_info(gpio->dev, "irq_alloc_domain_generic_chips failed\n");
		irq_domain_remove(gpio->domain);
		gpio->domain = NULL;
		return;
	}

	irq_gc = irq_get_domain_generic_chip(gpio->domain, 0);
	if (!irq_gc) {
		irq_domain_remove(gpio->domain);
		gpio->domain = NULL;
		return;
	}

	irq_gc->reg_base = gpio->regs;
	irq_gc->private = gpio;

	for (i = 0; i < 2; i++) {
		ct = &irq_gc->chip_types[i];
		ct->chip.irq_ack = irq_gc_ack_set_bit;
		ct->chip.irq_mask = irq_gc_mask_set_bit;
		ct->chip.irq_unmask = irq_gc_mask_clr_bit;
		ct->chip.irq_set_type = dwapb_irq_set_type;
		ct->chip.irq_enable = dwapb_irq_enable;
		ct->chip.irq_disable = dwapb_irq_disable;
#ifdef CONFIG_PM_SLEEP
		ct->chip.irq_set_wake = dwapb_irq_set_wake;
#endif
		ct->regs.ack = gpio_reg_convert(gpio, GPIO_PORTA_EOI);
		ct->regs.mask = gpio_reg_convert(gpio, GPIO_INTMASK);
		ct->type = IRQ_TYPE_LEVEL_MASK;
	}

	irq_gc->chip_types[0].type = IRQ_TYPE_LEVEL_MASK;
	irq_gc->chip_types[0].handler = handle_level_irq;
	irq_gc->chip_types[1].type = IRQ_TYPE_EDGE_BOTH;
	irq_gc->chip_types[1].handler = handle_edge_irq;

	if (!pp->irq_shared) {
		int i;

		for (i = 0; i < pp->ngpio; i++) {
			if (pp->irq[i])
				irq_set_chained_handler_and_data(pp->irq[i],
						dwapb_irq_handler, gpio);
		}
	} else {
		/*
		 * Request a shared IRQ since where MFD would have devices
		 * using the same irq pin
		 */
		err = devm_request_irq(gpio->dev, pp->irq[0],
				       dwapb_irq_handler_mfd,
				       IRQF_SHARED, DWAPB_DRIVER_NAME, gpio);
		if (err) {
			dev_err(gpio->dev, "error requesting IRQ\n");
			irq_domain_remove(gpio->domain);
			gpio->domain = NULL;
			return;
		}
	}

	for (hwirq = 0; hwirq < ngpio; hwirq++)
		irq_create_mapping(gpio->domain, hwirq);

	port->gc.to_irq = dwapb_gpio_to_irq;
}

static void dwapb_irq_teardown(struct dwapb_gpio *gpio)
{
	struct dwapb_gpio_port *port = &gpio->ports[0];
	struct gpio_chip *gc = &port->gc;
	unsigned int ngpio = gc->ngpio;
	irq_hw_number_t hwirq;

	if (!gpio->domain)
		return;

	for (hwirq = 0; hwirq < ngpio; hwirq++)
		irq_dispose_mapping(irq_find_mapping(gpio->domain, hwirq));

	irq_domain_remove(gpio->domain);
	gpio->domain = NULL;
}

static int dwapb_gpio_add_port(struct dwapb_gpio *gpio,
			       struct dwapb_port_property *pp,
			       unsigned int offs)
{
	struct dwapb_gpio_port *port;
	void __iomem *dat, *set, *dirout;
	int err;

	port = &gpio->ports[offs];
	port->gpio = gpio;
	port->idx = pp->idx;

#ifdef CONFIG_PM_SLEEP
	port->ctx = devm_kzalloc(gpio->dev, sizeof(*port->ctx), GFP_KERNEL);
	if (!port->ctx)
		return -ENOMEM;
#endif

	dat = gpio->regs + GPIO_EXT_PORTA + pp->idx * GPIO_EXT_PORT_STRIDE;
	set = gpio->regs + GPIO_SWPORTA_DR + pp->idx * GPIO_SWPORT_DR_STRIDE;
	dirout = gpio->regs + GPIO_SWPORTA_DDR + pp->idx * GPIO_SWPORT_DDR_STRIDE;

	/* This registers 32 GPIO lines per port */
	err = bgpio_init(&port->gc, gpio->dev, 4, dat, set, NULL, dirout,
			 NULL, 0);
	if (err) {
		dev_err(gpio->dev, "failed to init gpio chip for port%d\n",
			port->idx);
		return err;
	}

#ifdef CONFIG_OF_GPIO
	port->gc.of_node = to_of_node(pp->fwnode);
#endif
	port->gc.ngpio = pp->ngpio;
	port->gc.base = pp->gpio_base;

	/* Only port A support debounce */
	if (pp->idx == 0)
		port->gc.set_config = dwapb_gpio_set_config;

	/* Only port A can provide interrupts in all configurations of the IP */
	if (pp->idx == 0)
		dwapb_configure_irqs(gpio, port, pp);

	err = gpiochip_add_data(&port->gc, port);
	if (err) {
		dev_err(gpio->dev, "failed to register gpiochip for port%d\n",
			port->idx);
		return err;
	}

	/* Add GPIO-signaled ACPI event support */
	acpi_gpiochip_request_interrupts(&port->gc);

	port->is_registered = true;

	return 0;
}

static void dwapb_gpio_unregister(struct dwapb_gpio *gpio)
{
	unsigned int m;

	for (m = 0; m < gpio->nr_ports; ++m) {
		struct dwapb_gpio_port *port = &gpio->ports[m];

		if (!port->is_registered)
			continue;

		acpi_gpiochip_free_interrupts(&port->gc);
		gpiochip_remove(&port->gc);
	}
<<<<<<< HEAD
=======
}

static void dwapb_get_irq(struct device *dev, struct fwnode_handle *fwnode,
			  struct dwapb_port_property *pp)
{
	struct device_node *np = NULL;
	int irq = -ENXIO, j;

	if (fwnode_property_read_bool(fwnode, "interrupt-controller"))
		np = to_of_node(fwnode);

	for (j = 0; j < pp->ngpio; j++) {
		if (np)
			irq = of_irq_get(np, j);
		else if (has_acpi_companion(dev))
			irq = platform_get_irq_optional(to_platform_device(dev), j);
		if (irq > 0)
			pp->irq[j] = irq;
	}
>>>>>>> 40ad9846
}

static struct dwapb_platform_data *dwapb_gpio_get_pdata(struct device *dev)
{
	struct fwnode_handle *fwnode;
	struct dwapb_platform_data *pdata;
	struct dwapb_port_property *pp;
	int nports;
	int i;

	nports = device_get_child_node_count(dev);
	if (nports == 0)
		return ERR_PTR(-ENODEV);

	pdata = devm_kzalloc(dev, sizeof(*pdata), GFP_KERNEL);
	if (!pdata)
		return ERR_PTR(-ENOMEM);

	pdata->properties = devm_kcalloc(dev, nports, sizeof(*pp), GFP_KERNEL);
	if (!pdata->properties)
		return ERR_PTR(-ENOMEM);

	pdata->nports = nports;

	i = 0;
	device_for_each_child_node(dev, fwnode)  {
		pp = &pdata->properties[i++];
		pp->fwnode = fwnode;

		if (fwnode_property_read_u32(fwnode, "reg", &pp->idx) ||
		    pp->idx >= DWAPB_MAX_PORTS) {
			dev_err(dev,
				"missing/invalid port index for port%d\n", i);
			fwnode_handle_put(fwnode);
			return ERR_PTR(-EINVAL);
		}

		if (fwnode_property_read_u32(fwnode, "snps,nr-gpios", &pp->ngpio)) {
			dev_info(dev,
				 "failed to get number of gpios for port%d\n",
				 i);
			pp->ngpio = 32;
		}

		pp->irq_shared	= false;
		pp->gpio_base	= -1;

		/*
		 * Only port A can provide interrupts in all configurations of
		 * the IP.
		 */
		if (pp->idx == 0)
			dwapb_get_irq(dev, fwnode, pp);
	}

	return pdata;
}

static const struct of_device_id dwapb_of_match[] = {
	{ .compatible = "snps,dw-apb-gpio", .data = (void *)0},
	{ .compatible = "apm,xgene-gpio-v2", .data = (void *)GPIO_REG_OFFSET_V2},
	{ /* Sentinel */ }
};
MODULE_DEVICE_TABLE(of, dwapb_of_match);

static const struct acpi_device_id dwapb_acpi_match[] = {
	{"HISI0181", 0},
	{"APMC0D07", 0},
	{"APMC0D81", GPIO_REG_OFFSET_V2},
	{ }
};
MODULE_DEVICE_TABLE(acpi, dwapb_acpi_match);

static int dwapb_gpio_probe(struct platform_device *pdev)
{
	unsigned int i;
	struct dwapb_gpio *gpio;
	int err;
	struct device *dev = &pdev->dev;
	struct dwapb_platform_data *pdata = dev_get_platdata(dev);

	if (!pdata) {
		pdata = dwapb_gpio_get_pdata(dev);
		if (IS_ERR(pdata))
			return PTR_ERR(pdata);
	}

	if (!pdata->nports)
		return -ENODEV;

	gpio = devm_kzalloc(&pdev->dev, sizeof(*gpio), GFP_KERNEL);
	if (!gpio)
		return -ENOMEM;

	gpio->dev = &pdev->dev;
	gpio->nr_ports = pdata->nports;

	gpio->rst = devm_reset_control_get_optional_shared(dev, NULL);
	if (IS_ERR(gpio->rst))
		return PTR_ERR(gpio->rst);

	reset_control_deassert(gpio->rst);

	gpio->ports = devm_kcalloc(&pdev->dev, gpio->nr_ports,
				   sizeof(*gpio->ports), GFP_KERNEL);
	if (!gpio->ports)
		return -ENOMEM;

	gpio->regs = devm_platform_ioremap_resource(pdev, 0);
	if (IS_ERR(gpio->regs))
		return PTR_ERR(gpio->regs);

	/* Optional bus and debounce clocks */
	gpio->clks[0].id = "bus";
	gpio->clks[1].id = "db";
	err = devm_clk_bulk_get_optional(&pdev->dev, DWAPB_NR_CLOCKS,
					 gpio->clks);
	if (err) {
		dev_err(&pdev->dev, "Cannot get APB/Debounce clocks\n");
		return err;
	}

	err = clk_bulk_prepare_enable(DWAPB_NR_CLOCKS, gpio->clks);
	if (err) {
		dev_err(&pdev->dev, "Cannot enable APB/Debounce clocks\n");
		return err;
	}

	gpio->flags = (uintptr_t)device_get_match_data(dev);

	for (i = 0; i < gpio->nr_ports; i++) {
		err = dwapb_gpio_add_port(gpio, &pdata->properties[i], i);
		if (err)
			goto out_unregister;
	}
	platform_set_drvdata(pdev, gpio);

	return 0;

out_unregister:
	dwapb_gpio_unregister(gpio);
	dwapb_irq_teardown(gpio);
	clk_bulk_disable_unprepare(DWAPB_NR_CLOCKS, gpio->clks);

	return err;
}

static int dwapb_gpio_remove(struct platform_device *pdev)
{
	struct dwapb_gpio *gpio = platform_get_drvdata(pdev);

	dwapb_gpio_unregister(gpio);
	dwapb_irq_teardown(gpio);
	reset_control_assert(gpio->rst);
	clk_bulk_disable_unprepare(DWAPB_NR_CLOCKS, gpio->clks);

	return 0;
}

#ifdef CONFIG_PM_SLEEP
static int dwapb_gpio_suspend(struct device *dev)
{
	struct dwapb_gpio *gpio = dev_get_drvdata(dev);
	struct gpio_chip *gc	= &gpio->ports[0].gc;
	unsigned long flags;
	int i;

	spin_lock_irqsave(&gc->bgpio_lock, flags);
	for (i = 0; i < gpio->nr_ports; i++) {
		unsigned int offset;
		unsigned int idx = gpio->ports[i].idx;
		struct dwapb_context *ctx = gpio->ports[i].ctx;

		offset = GPIO_SWPORTA_DDR + idx * GPIO_SWPORT_DDR_STRIDE;
		ctx->dir = dwapb_read(gpio, offset);

		offset = GPIO_SWPORTA_DR + idx * GPIO_SWPORT_DR_STRIDE;
		ctx->data = dwapb_read(gpio, offset);

		offset = GPIO_EXT_PORTA + idx * GPIO_EXT_PORT_STRIDE;
		ctx->ext = dwapb_read(gpio, offset);

		/* Only port A can provide interrupts */
		if (idx == 0) {
			ctx->int_mask	= dwapb_read(gpio, GPIO_INTMASK);
			ctx->int_en	= dwapb_read(gpio, GPIO_INTEN);
			ctx->int_pol	= dwapb_read(gpio, GPIO_INT_POLARITY);
			ctx->int_type	= dwapb_read(gpio, GPIO_INTTYPE_LEVEL);
			ctx->int_deb	= dwapb_read(gpio, GPIO_PORTA_DEBOUNCE);

			/* Mask out interrupts */
			dwapb_write(gpio, GPIO_INTMASK, ~ctx->wake_en);
		}
	}
	spin_unlock_irqrestore(&gc->bgpio_lock, flags);

	clk_bulk_disable_unprepare(DWAPB_NR_CLOCKS, gpio->clks);

	return 0;
}

static int dwapb_gpio_resume(struct device *dev)
{
	struct dwapb_gpio *gpio = dev_get_drvdata(dev);
	struct gpio_chip *gc	= &gpio->ports[0].gc;
	unsigned long flags;
	int i, err;

	err = clk_bulk_prepare_enable(DWAPB_NR_CLOCKS, gpio->clks);
	if (err) {
		dev_err(gpio->dev, "Cannot reenable APB/Debounce clocks\n");
		return err;
	}

	spin_lock_irqsave(&gc->bgpio_lock, flags);
	for (i = 0; i < gpio->nr_ports; i++) {
		unsigned int offset;
		unsigned int idx = gpio->ports[i].idx;
		struct dwapb_context *ctx = gpio->ports[i].ctx;

		offset = GPIO_SWPORTA_DR + idx * GPIO_SWPORT_DR_STRIDE;
		dwapb_write(gpio, offset, ctx->data);

		offset = GPIO_SWPORTA_DDR + idx * GPIO_SWPORT_DDR_STRIDE;
		dwapb_write(gpio, offset, ctx->dir);

		offset = GPIO_EXT_PORTA + idx * GPIO_EXT_PORT_STRIDE;
		dwapb_write(gpio, offset, ctx->ext);

		/* Only port A can provide interrupts */
		if (idx == 0) {
			dwapb_write(gpio, GPIO_INTTYPE_LEVEL, ctx->int_type);
			dwapb_write(gpio, GPIO_INT_POLARITY, ctx->int_pol);
			dwapb_write(gpio, GPIO_PORTA_DEBOUNCE, ctx->int_deb);
			dwapb_write(gpio, GPIO_INTEN, ctx->int_en);
			dwapb_write(gpio, GPIO_INTMASK, ctx->int_mask);

			/* Clear out spurious interrupts */
			dwapb_write(gpio, GPIO_PORTA_EOI, 0xffffffff);
		}
	}
	spin_unlock_irqrestore(&gc->bgpio_lock, flags);

	return 0;
}
#endif

static SIMPLE_DEV_PM_OPS(dwapb_gpio_pm_ops, dwapb_gpio_suspend,
			 dwapb_gpio_resume);

static struct platform_driver dwapb_gpio_driver = {
	.driver		= {
		.name	= DWAPB_DRIVER_NAME,
		.pm	= &dwapb_gpio_pm_ops,
		.of_match_table = dwapb_of_match,
		.acpi_match_table = dwapb_acpi_match,
	},
	.probe		= dwapb_gpio_probe,
	.remove		= dwapb_gpio_remove,
};

module_platform_driver(dwapb_gpio_driver);

MODULE_LICENSE("GPL");
MODULE_AUTHOR("Jamie Iles");
MODULE_DESCRIPTION("Synopsys DesignWare APB GPIO driver");
MODULE_ALIAS("platform:" DWAPB_DRIVER_NAME);<|MERGE_RESOLUTION|>--- conflicted
+++ resolved
@@ -377,11 +377,7 @@
 		return;
 
 	err = irq_alloc_domain_generic_chips(gpio->domain, ngpio, 2,
-<<<<<<< HEAD
-					     DWAPB_DRIVER_NAME, handle_level_irq,
-=======
 					     DWAPB_DRIVER_NAME, handle_bad_irq,
->>>>>>> 40ad9846
 					     IRQ_NOREQUEST, 0,
 					     IRQ_GC_INIT_NESTED_LOCK);
 	if (err) {
@@ -542,8 +538,6 @@
 		acpi_gpiochip_free_interrupts(&port->gc);
 		gpiochip_remove(&port->gc);
 	}
-<<<<<<< HEAD
-=======
 }
 
 static void dwapb_get_irq(struct device *dev, struct fwnode_handle *fwnode,
@@ -563,7 +557,6 @@
 		if (irq > 0)
 			pp->irq[j] = irq;
 	}
->>>>>>> 40ad9846
 }
 
 static struct dwapb_platform_data *dwapb_gpio_get_pdata(struct device *dev)
