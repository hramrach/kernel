/* SPDX-License-Identifier: GPL-2.0 */
/*
 * Copyright (c) 2003-2018, Intel Corporation. All rights reserved.
 * Intel Management Engine Interface (Intel MEI) Linux driver
 */

#ifndef _MEI_CLIENT_H_
#define _MEI_CLIENT_H_

#include <linux/types.h>
#include <linux/poll.h>
#include <linux/mei.h>

#include "mei_dev.h"

/*
 * reference counting base function
 */
void mei_me_cl_init(struct mei_me_client *me_cl);
void mei_me_cl_put(struct mei_me_client *me_cl);
struct mei_me_client *mei_me_cl_get(struct mei_me_client *me_cl);

void mei_me_cl_add(struct mei_device *dev, struct mei_me_client *me_cl);
void mei_me_cl_del(struct mei_device *dev, struct mei_me_client *me_cl);

struct mei_me_client *mei_me_cl_by_uuid(struct mei_device *dev,
					const uuid_le *uuid);
struct mei_me_client *mei_me_cl_by_id(struct mei_device *dev, u8 client_id);
struct mei_me_client *mei_me_cl_by_uuid_id(struct mei_device *dev,
					   const uuid_le *uuid, u8 client_id);
void mei_me_cl_rm_by_uuid(struct mei_device *dev, const uuid_le *uuid);
void mei_me_cl_rm_by_uuid_id(struct mei_device *dev,
			     const uuid_le *uuid, u8 id);
void mei_me_cl_rm_all(struct mei_device *dev);

/**
 * mei_me_cl_is_active - check whether me client is active in the fw
 *
 * @me_cl: me client
 *
 * Return: true if the me client is active in the firmware
 */
static inline bool mei_me_cl_is_active(const struct mei_me_client *me_cl)
{
	return !list_empty_careful(&me_cl->list);
}

/**
 * mei_me_cl_uuid - return me client protocol name (uuid)
 *
 * @me_cl: me client
 *
 * Return: me client protocol name
 */
static inline const uuid_le *mei_me_cl_uuid(const struct mei_me_client *me_cl)
{
	return &me_cl->props.protocol_name;
}

/**
 * mei_me_cl_ver - return me client protocol version
 *
 * @me_cl: me client
 *
 * Return: me client protocol version
 */
static inline u8 mei_me_cl_ver(const struct mei_me_client *me_cl)
{
	return me_cl->props.protocol_version;
}

/**
 * mei_me_cl_max_conn - return me client max number of connections
 *
 * @me_cl: me client
 *
 * Return: me client max number of connections
 */
static inline u8 mei_me_cl_max_conn(const struct mei_me_client *me_cl)
{
	return me_cl->props.max_number_of_connections;
}

/**
 * mei_me_cl_fixed - return me client fixed address, if any
 *
 * @me_cl: me client
 *
 * Return: me client fixed address
 */
static inline u8 mei_me_cl_fixed(const struct mei_me_client *me_cl)
{
	return me_cl->props.fixed_address;
}

/**
<<<<<<< HEAD
=======
 * mei_me_cl_vt - return me client vtag supported status
 *
 * @me_cl: me client
 *
 * Return: true if me client supports vt tagging
 */
static inline bool mei_me_cl_vt(const struct mei_me_client *me_cl)
{
	return me_cl->props.vt_supported == 1;
}

/**
>>>>>>> 7d2a07b7
 * mei_me_cl_max_len - return me client max msg length
 *
 * @me_cl: me client
 *
 * Return: me client max msg length
 */
static inline u32 mei_me_cl_max_len(const struct mei_me_client *me_cl)
{
	return me_cl->props.max_msg_length;
}

/*
 * MEI IO Functions
 */
void mei_io_cb_free(struct mei_cl_cb *priv_cb);

/*
 * MEI Host Client Functions
 */

struct mei_cl *mei_cl_allocate(struct mei_device *dev);

int mei_cl_link(struct mei_cl *cl);
int mei_cl_unlink(struct mei_cl *cl);

struct mei_cl *mei_cl_alloc_linked(struct mei_device *dev);

struct mei_cl_cb *mei_cl_read_cb(struct mei_cl *cl, const struct file *fp);

void mei_cl_add_rd_completed(struct mei_cl *cl, struct mei_cl_cb *cb);
void mei_cl_del_rd_completed(struct mei_cl *cl, struct mei_cl_cb *cb);

struct mei_cl_cb *mei_cl_alloc_cb(struct mei_cl *cl, size_t length,
				  enum mei_cb_file_ops type,
				  const struct file *fp);
struct mei_cl_cb *mei_cl_enqueue_ctrl_wr_cb(struct mei_cl *cl, size_t length,
					    enum mei_cb_file_ops type,
					    const struct file *fp);
int mei_cl_flush_queues(struct mei_cl *cl, const struct file *fp);

struct mei_cl_vtag *mei_cl_vtag_alloc(struct file *fp, u8 vtag);
const struct file *mei_cl_fp_by_vtag(const struct mei_cl *cl, u8 vtag);
int mei_cl_vt_support_check(const struct mei_cl *cl);
/*
 *  MEI input output function prototype
 */

/**
 * mei_cl_is_connected - host client is connected
 *
 * @cl: host client
 *
 * Return: true if the host client is connected
 */
static inline bool mei_cl_is_connected(struct mei_cl *cl)
{
	return  cl->state == MEI_FILE_CONNECTED;
}

/**
 * mei_cl_me_id - me client id
 *
 * @cl: host client
 *
 * Return: me client id or 0 if client is not connected
 */
static inline u8 mei_cl_me_id(const struct mei_cl *cl)
{
	return cl->me_cl ? cl->me_cl->client_id : 0;
}

/**
 * mei_cl_mtu - maximal message that client can send and receive
 *
 * @cl: host client
 *
 * Return: mtu or 0 if client is not connected
 */
static inline size_t mei_cl_mtu(const struct mei_cl *cl)
{
	return cl->me_cl ? cl->me_cl->props.max_msg_length : 0;
}

/**
 * mei_cl_is_fixed_address - check whether the me client uses fixed address
 *
 * @cl: host client
 *
 * Return: true if the client is connected and it has fixed me address
 */
static inline bool mei_cl_is_fixed_address(const struct mei_cl *cl)
{
	return cl->me_cl && cl->me_cl->props.fixed_address;
}

/**
 * mei_cl_is_single_recv_buf- check whether the me client
 *       uses single receiving buffer
 *
 * @cl: host client
 *
 * Return: true if single_recv_buf == 1; 0 otherwise
 */
static inline bool mei_cl_is_single_recv_buf(const struct mei_cl *cl)
{
	return cl->me_cl->props.single_recv_buf;
}

/**
 * mei_cl_uuid -  client's uuid
 *
 * @cl: host client
 *
 * Return: return uuid of connected me client
 */
static inline const uuid_le *mei_cl_uuid(const struct mei_cl *cl)
{
	return mei_me_cl_uuid(cl->me_cl);
}

/**
 * mei_cl_host_addr - client's host address
 *
 * @cl: host client
 *
 * Return: 0 for fixed address client, host address for dynamic client
 */
static inline u8 mei_cl_host_addr(const struct mei_cl *cl)
{
	return  mei_cl_is_fixed_address(cl) ? 0 : cl->host_client_id;
}

int mei_cl_disconnect(struct mei_cl *cl);
int mei_cl_irq_disconnect(struct mei_cl *cl, struct mei_cl_cb *cb,
			  struct list_head *cmpl_list);
int mei_cl_connect(struct mei_cl *cl, struct mei_me_client *me_cl,
		   const struct file *file);
int mei_cl_irq_connect(struct mei_cl *cl, struct mei_cl_cb *cb,
		       struct list_head *cmpl_list);
int mei_cl_read_start(struct mei_cl *cl, size_t length, const struct file *fp);
ssize_t mei_cl_write(struct mei_cl *cl, struct mei_cl_cb *cb);
int mei_cl_irq_write(struct mei_cl *cl, struct mei_cl_cb *cb,
		     struct list_head *cmpl_list);

void mei_cl_complete(struct mei_cl *cl, struct mei_cl_cb *cb);

void mei_host_client_init(struct mei_device *dev);

u8 mei_cl_notify_fop2req(enum mei_cb_file_ops fop);
enum mei_cb_file_ops mei_cl_notify_req2fop(u8 request);
int mei_cl_notify_request(struct mei_cl *cl,
			  const struct file *file, u8 request);
int mei_cl_irq_notify(struct mei_cl *cl, struct mei_cl_cb *cb,
		      struct list_head *cmpl_list);
int mei_cl_notify_get(struct mei_cl *cl, bool block, bool *notify_ev);
void mei_cl_notify(struct mei_cl *cl);

void mei_cl_all_disconnect(struct mei_device *dev);

int mei_cl_irq_dma_map(struct mei_cl *cl, struct mei_cl_cb *cb,
		       struct list_head *cmpl_list);
int mei_cl_irq_dma_unmap(struct mei_cl *cl, struct mei_cl_cb *cb,
			 struct list_head *cmpl_list);
int mei_cl_dma_alloc_and_map(struct mei_cl *cl, const struct file *fp,
			     u8 buffer_id, size_t size);
int mei_cl_dma_unmap(struct mei_cl *cl, const struct file *fp);

#define MEI_CL_FMT "cl:host=%02d me=%02d "
#define MEI_CL_PRM(cl) (cl)->host_client_id, mei_cl_me_id(cl)

#define cl_dbg(dev, cl, format, arg...) \
	dev_dbg((dev)->dev, MEI_CL_FMT format, MEI_CL_PRM(cl), ##arg)

#define cl_warn(dev, cl, format, arg...) \
	dev_warn((dev)->dev, MEI_CL_FMT format, MEI_CL_PRM(cl), ##arg)

#define cl_err(dev, cl, format, arg...) \
	dev_err((dev)->dev, MEI_CL_FMT format, MEI_CL_PRM(cl), ##arg)

#endif /* _MEI_CLIENT_H_ */<|MERGE_RESOLUTION|>--- conflicted
+++ resolved
@@ -94,8 +94,6 @@
 }
 
 /**
-<<<<<<< HEAD
-=======
  * mei_me_cl_vt - return me client vtag supported status
  *
  * @me_cl: me client
@@ -108,7 +106,6 @@
 }
 
 /**
->>>>>>> 7d2a07b7
  * mei_me_cl_max_len - return me client max msg length
  *
  * @me_cl: me client
