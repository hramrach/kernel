// SPDX-License-Identifier: GPL-2.0
/*
 * Copyright (c) 2012-2019, Intel Corporation. All rights reserved.
 * Intel Management Engine Interface (Intel MEI) Linux driver
 */

#include <linux/module.h>
#include <linux/device.h>
#include <linux/kernel.h>
#include <linux/sched/signal.h>
#include <linux/init.h>
#include <linux/errno.h>
#include <linux/slab.h>
#include <linux/mutex.h>
#include <linux/interrupt.h>
#include <linux/mei_cl_bus.h>

#include "mei_dev.h"
#include "client.h"

#define to_mei_cl_driver(d) container_of(d, struct mei_cl_driver, driver)

/**
 * __mei_cl_send - internal client send (write)
 *
 * @cl: host client
 * @buf: buffer to send
 * @length: buffer length
 * @vtag: virtual tag
 * @mode: sending mode
 *
 * Return: written size bytes or < 0 on error
 */
ssize_t __mei_cl_send(struct mei_cl *cl, u8 *buf, size_t length, u8 vtag,
		      unsigned int mode)
{
	struct mei_device *bus;
	struct mei_cl_cb *cb;
	ssize_t rets;

	if (WARN_ON(!cl || !cl->dev))
		return -ENODEV;

	bus = cl->dev;

	mutex_lock(&bus->device_lock);
	if (bus->dev_state != MEI_DEV_ENABLED &&
	    bus->dev_state != MEI_DEV_POWERING_DOWN) {
		rets = -ENODEV;
		goto out;
	}

	if (!mei_cl_is_connected(cl)) {
		rets = -ENODEV;
		goto out;
	}

	/* Check if we have an ME client device */
	if (!mei_me_cl_is_active(cl->me_cl)) {
		rets = -ENOTTY;
		goto out;
	}

	if (vtag) {
		/* Check if vtag is supported by client */
		rets = mei_cl_vt_support_check(cl);
		if (rets)
			goto out;
	}

	if (length > mei_cl_mtu(cl)) {
		rets = -EFBIG;
		goto out;
	}

	while (cl->tx_cb_queued >= bus->tx_queue_limit) {
		mutex_unlock(&bus->device_lock);
		rets = wait_event_interruptible(cl->tx_wait,
				cl->writing_state == MEI_WRITE_COMPLETE ||
				(!mei_cl_is_connected(cl)));
		mutex_lock(&bus->device_lock);
		if (rets) {
			if (signal_pending(current))
				rets = -EINTR;
			goto out;
		}
		if (!mei_cl_is_connected(cl)) {
			rets = -ENODEV;
			goto out;
		}
	}

	cb = mei_cl_alloc_cb(cl, length, MEI_FOP_WRITE, NULL);
	if (!cb) {
		rets = -ENOMEM;
		goto out;
	}
	cb->vtag = vtag;

	cb->internal = !!(mode & MEI_CL_IO_TX_INTERNAL);
	cb->blocking = !!(mode & MEI_CL_IO_TX_BLOCKING);
	memcpy(cb->buf.data, buf, length);

	rets = mei_cl_write(cl, cb);

out:
	mutex_unlock(&bus->device_lock);

	return rets;
}

/**
 * __mei_cl_recv - internal client receive (read)
 *
 * @cl: host client
 * @buf: buffer to receive
 * @length: buffer length
 * @mode: io mode
 * @vtag: virtual tag
 * @timeout: recv timeout, 0 for infinite timeout
 *
 * Return: read size in bytes of < 0 on error
 */
ssize_t __mei_cl_recv(struct mei_cl *cl, u8 *buf, size_t length, u8 *vtag,
		      unsigned int mode, unsigned long timeout)
{
	struct mei_device *bus;
	struct mei_cl_cb *cb;
	size_t r_length;
	ssize_t rets;
	bool nonblock = !!(mode & MEI_CL_IO_RX_NONBLOCK);

	if (WARN_ON(!cl || !cl->dev))
		return -ENODEV;

	bus = cl->dev;

	mutex_lock(&bus->device_lock);
	if (bus->dev_state != MEI_DEV_ENABLED &&
	    bus->dev_state != MEI_DEV_POWERING_DOWN) {
		rets = -ENODEV;
		goto out;
	}

	cb = mei_cl_read_cb(cl, NULL);
	if (cb)
		goto copy;

	rets = mei_cl_read_start(cl, length, NULL);
	if (rets && rets != -EBUSY)
		goto out;

	if (nonblock) {
		rets = -EAGAIN;
		goto out;
	}

	/* wait on event only if there is no other waiter */
	/* synchronized under device mutex */
	if (!waitqueue_active(&cl->rx_wait)) {

		mutex_unlock(&bus->device_lock);

		if (timeout) {
			rets = wait_event_interruptible_timeout
					(cl->rx_wait,
					mei_cl_read_cb(cl, NULL) ||
					(!mei_cl_is_connected(cl)),
					msecs_to_jiffies(timeout));
			if (rets == 0)
				return -ETIME;
			if (rets < 0) {
				if (signal_pending(current))
					return -EINTR;
				return -ERESTARTSYS;
			}
		} else {
			if (wait_event_interruptible
					(cl->rx_wait,
					mei_cl_read_cb(cl, NULL) ||
					(!mei_cl_is_connected(cl)))) {
				if (signal_pending(current))
					return -EINTR;
				return -ERESTARTSYS;
			}
		}

		mutex_lock(&bus->device_lock);

		if (!mei_cl_is_connected(cl)) {
			rets = -ENODEV;
			goto out;
		}
	}

	cb = mei_cl_read_cb(cl, NULL);
	if (!cb) {
		rets = 0;
		goto out;
	}

copy:
	if (cb->status) {
		rets = cb->status;
		goto free;
	}

	r_length = min_t(size_t, length, cb->buf_idx);
	memcpy(buf, cb->buf.data, r_length);
	rets = r_length;
	if (vtag)
		*vtag = cb->vtag;

free:
	mei_cl_del_rd_completed(cl, cb);
out:
	mutex_unlock(&bus->device_lock);

	return rets;
}

/**
 * mei_cldev_send_vtag - me device send with vtag  (write)
 *
 * @cldev: me client device
 * @buf: buffer to send
 * @length: buffer length
 * @vtag: virtual tag
 *
 * Return:
 *  * written size in bytes
 *  * < 0 on error
 */

ssize_t mei_cldev_send_vtag(struct mei_cl_device *cldev, u8 *buf, size_t length,
			    u8 vtag)
{
	struct mei_cl *cl = cldev->cl;

	return __mei_cl_send(cl, buf, length, vtag, MEI_CL_IO_TX_BLOCKING);
}
EXPORT_SYMBOL_GPL(mei_cldev_send_vtag);

/**
 * mei_cldev_recv_vtag - client receive with vtag (read)
 *
 * @cldev: me client device
 * @buf: buffer to receive
 * @length: buffer length
 * @vtag: virtual tag
 *
 * Return:
 * * read size in bytes
 * *  < 0 on error
 */

ssize_t mei_cldev_recv_vtag(struct mei_cl_device *cldev, u8 *buf, size_t length,
			    u8 *vtag)
{
	struct mei_cl *cl = cldev->cl;

	return __mei_cl_recv(cl, buf, length, vtag, 0, 0);
}
EXPORT_SYMBOL_GPL(mei_cldev_recv_vtag);

/**
 * mei_cldev_recv_nonblock_vtag - non block client receive with vtag (read)
 *
 * @cldev: me client device
 * @buf: buffer to receive
 * @length: buffer length
 * @vtag: virtual tag
 *
 * Return:
 * * read size in bytes
 * * -EAGAIN if function will block.
 * * < 0 on other error
 */
ssize_t mei_cldev_recv_nonblock_vtag(struct mei_cl_device *cldev, u8 *buf,
				     size_t length, u8 *vtag)
{
	struct mei_cl *cl = cldev->cl;

	return __mei_cl_recv(cl, buf, length, vtag, MEI_CL_IO_RX_NONBLOCK, 0);
}
EXPORT_SYMBOL_GPL(mei_cldev_recv_nonblock_vtag);

/**
 * mei_cldev_send - me device send  (write)
 *
 * @cldev: me client device
 * @buf: buffer to send
 * @length: buffer length
 *
 * Return:
 *  * written size in bytes
 *  * < 0 on error
 */
ssize_t mei_cldev_send(struct mei_cl_device *cldev, u8 *buf, size_t length)
{
	return mei_cldev_send_vtag(cldev, buf, length, 0);
}
EXPORT_SYMBOL_GPL(mei_cldev_send);

/**
 * mei_cldev_recv - client receive (read)
 *
 * @cldev: me client device
 * @buf: buffer to receive
 * @length: buffer length
 *
 * Return: read size in bytes of < 0 on error
 */
ssize_t mei_cldev_recv(struct mei_cl_device *cldev, u8 *buf, size_t length)
{
	return mei_cldev_recv_vtag(cldev, buf, length, NULL);
}
EXPORT_SYMBOL_GPL(mei_cldev_recv);

/**
 * mei_cldev_recv_nonblock - non block client receive (read)
 *
 * @cldev: me client device
 * @buf: buffer to receive
 * @length: buffer length
 *
 * Return: read size in bytes of < 0 on error
 *         -EAGAIN if function will block.
 */
ssize_t mei_cldev_recv_nonblock(struct mei_cl_device *cldev, u8 *buf,
				size_t length)
{
	return mei_cldev_recv_nonblock_vtag(cldev, buf, length, NULL);
}
EXPORT_SYMBOL_GPL(mei_cldev_recv_nonblock);

/**
 * mei_cl_bus_rx_work - dispatch rx event for a bus device
 *
 * @work: work
 */
static void mei_cl_bus_rx_work(struct work_struct *work)
{
	struct mei_cl_device *cldev;
	struct mei_device *bus;

	cldev = container_of(work, struct mei_cl_device, rx_work);

	bus = cldev->bus;

	if (cldev->rx_cb)
		cldev->rx_cb(cldev);

	mutex_lock(&bus->device_lock);
	if (mei_cl_is_connected(cldev->cl))
		mei_cl_read_start(cldev->cl, mei_cl_mtu(cldev->cl), NULL);
	mutex_unlock(&bus->device_lock);
}

/**
 * mei_cl_bus_notif_work - dispatch FW notif event for a bus device
 *
 * @work: work
 */
static void mei_cl_bus_notif_work(struct work_struct *work)
{
	struct mei_cl_device *cldev;

	cldev = container_of(work, struct mei_cl_device, notif_work);

	if (cldev->notif_cb)
		cldev->notif_cb(cldev);
}

/**
 * mei_cl_bus_notify_event - schedule notify cb on bus client
 *
 * @cl: host client
 *
 * Return: true if event was scheduled
 *         false if the client is not waiting for event
 */
bool mei_cl_bus_notify_event(struct mei_cl *cl)
{
	struct mei_cl_device *cldev = cl->cldev;

	if (!cldev || !cldev->notif_cb)
		return false;

	if (!cl->notify_ev)
		return false;

	schedule_work(&cldev->notif_work);

	cl->notify_ev = false;

	return true;
}

/**
 * mei_cl_bus_rx_event - schedule rx event
 *
 * @cl: host client
 *
 * Return: true if event was scheduled
 *         false if the client is not waiting for event
 */
bool mei_cl_bus_rx_event(struct mei_cl *cl)
{
	struct mei_cl_device *cldev = cl->cldev;

	if (!cldev || !cldev->rx_cb)
		return false;

	schedule_work(&cldev->rx_work);

	return true;
}

/**
 * mei_cldev_register_rx_cb - register Rx event callback
 *
 * @cldev: me client devices
 * @rx_cb: callback function
 *
 * Return: 0 on success
 *         -EALREADY if an callback is already registered
 *         <0 on other errors
 */
int mei_cldev_register_rx_cb(struct mei_cl_device *cldev, mei_cldev_cb_t rx_cb)
{
	struct mei_device *bus = cldev->bus;
	int ret;

	if (!rx_cb)
		return -EINVAL;
	if (cldev->rx_cb)
		return -EALREADY;

	cldev->rx_cb = rx_cb;
	INIT_WORK(&cldev->rx_work, mei_cl_bus_rx_work);

	mutex_lock(&bus->device_lock);
	if (mei_cl_is_connected(cldev->cl))
		ret = mei_cl_read_start(cldev->cl, mei_cl_mtu(cldev->cl), NULL);
	else
		ret = -ENODEV;
	mutex_unlock(&bus->device_lock);
	if (ret && ret != -EBUSY) {
		cancel_work_sync(&cldev->rx_work);
		cldev->rx_cb = NULL;
		return ret;
	}

	return 0;
}
EXPORT_SYMBOL_GPL(mei_cldev_register_rx_cb);

/**
 * mei_cldev_register_notif_cb - register FW notification event callback
 *
 * @cldev: me client devices
 * @notif_cb: callback function
 *
 * Return: 0 on success
 *         -EALREADY if an callback is already registered
 *         <0 on other errors
 */
int mei_cldev_register_notif_cb(struct mei_cl_device *cldev,
				mei_cldev_cb_t notif_cb)
{
	struct mei_device *bus = cldev->bus;
	int ret;

	if (!notif_cb)
		return -EINVAL;

	if (cldev->notif_cb)
		return -EALREADY;

	cldev->notif_cb = notif_cb;
	INIT_WORK(&cldev->notif_work, mei_cl_bus_notif_work);

	mutex_lock(&bus->device_lock);
	ret = mei_cl_notify_request(cldev->cl, NULL, 1);
	mutex_unlock(&bus->device_lock);
	if (ret) {
		cancel_work_sync(&cldev->notif_work);
		cldev->notif_cb = NULL;
		return ret;
	}

	return 0;
}
EXPORT_SYMBOL_GPL(mei_cldev_register_notif_cb);

/**
 * mei_cldev_get_drvdata - driver data getter
 *
 * @cldev: mei client device
 *
 * Return: driver private data
 */
void *mei_cldev_get_drvdata(const struct mei_cl_device *cldev)
{
	return dev_get_drvdata(&cldev->dev);
}
EXPORT_SYMBOL_GPL(mei_cldev_get_drvdata);

/**
 * mei_cldev_set_drvdata - driver data setter
 *
 * @cldev: mei client device
 * @data: data to store
 */
void mei_cldev_set_drvdata(struct mei_cl_device *cldev, void *data)
{
	dev_set_drvdata(&cldev->dev, data);
}
EXPORT_SYMBOL_GPL(mei_cldev_set_drvdata);

/**
 * mei_cldev_uuid - return uuid of the underlying me client
 *
 * @cldev: mei client device
 *
 * Return: me client uuid
 */
const uuid_le *mei_cldev_uuid(const struct mei_cl_device *cldev)
{
	return mei_me_cl_uuid(cldev->me_cl);
}
EXPORT_SYMBOL_GPL(mei_cldev_uuid);

/**
 * mei_cldev_ver - return protocol version of the underlying me client
 *
 * @cldev: mei client device
 *
 * Return: me client protocol version
 */
u8 mei_cldev_ver(const struct mei_cl_device *cldev)
{
	return mei_me_cl_ver(cldev->me_cl);
}
EXPORT_SYMBOL_GPL(mei_cldev_ver);

/**
 * mei_cldev_enabled - check whether the device is enabled
 *
 * @cldev: mei client device
 *
 * Return: true if me client is initialized and connected
 */
bool mei_cldev_enabled(struct mei_cl_device *cldev)
{
	return mei_cl_is_connected(cldev->cl);
}
EXPORT_SYMBOL_GPL(mei_cldev_enabled);

/**
 * mei_cl_bus_module_get - acquire module of the underlying
 *    hw driver.
 *
 * @cldev: mei client device
 *
 * Return: true on success; false if the module was removed.
 */
static bool mei_cl_bus_module_get(struct mei_cl_device *cldev)
{
	return try_module_get(cldev->bus->dev->driver->owner);
}

/**
 * mei_cl_bus_module_put -  release the underlying hw module.
 *
 * @cldev: mei client device
 */
static void mei_cl_bus_module_put(struct mei_cl_device *cldev)
{
	module_put(cldev->bus->dev->driver->owner);
}

/**
 * mei_cl_bus_vtag - get bus vtag entry wrapper
 *     The tag for bus client is always first.
 *
 * @cl: host client
 *
 * Return: bus vtag or NULL
 */
static inline struct mei_cl_vtag *mei_cl_bus_vtag(struct mei_cl *cl)
{
	return list_first_entry_or_null(&cl->vtag_map,
					struct mei_cl_vtag, list);
}

/**
 * mei_cl_bus_vtag_alloc - add bus client entry to vtag map
 *
 * @cldev: me client device
 *
 * Return:
 * * 0 on success
 * * -ENOMEM if memory allocation failed
 */
static int mei_cl_bus_vtag_alloc(struct mei_cl_device *cldev)
{
	struct mei_cl *cl = cldev->cl;
	struct mei_cl_vtag *cl_vtag;

	/*
	 * Bail out if the client does not supports vtags
	 * or has already allocated one
	 */
	if (mei_cl_vt_support_check(cl) || mei_cl_bus_vtag(cl))
		return 0;

	cl_vtag = mei_cl_vtag_alloc(NULL, 0);
	if (IS_ERR(cl_vtag))
		return -ENOMEM;

	list_add_tail(&cl_vtag->list, &cl->vtag_map);

	return 0;
}

/**
 * mei_cl_bus_vtag_free - remove the bus entry from vtag map
 *
 * @cldev: me client device
 */
static void mei_cl_bus_vtag_free(struct mei_cl_device *cldev)
{
	struct mei_cl *cl = cldev->cl;
	struct mei_cl_vtag *cl_vtag;

	cl_vtag = mei_cl_bus_vtag(cl);
	if (!cl_vtag)
		return;

	list_del(&cl_vtag->list);
	kfree(cl_vtag);
}

/**
 * mei_cldev_enable - enable me client device
 *     create connection with me client
 *
 * @cldev: me client device
 *
 * Return: 0 on success and < 0 on error
 */
int mei_cldev_enable(struct mei_cl_device *cldev)
{
	struct mei_device *bus = cldev->bus;
	struct mei_cl *cl;
	int ret;

	cl = cldev->cl;

	mutex_lock(&bus->device_lock);
	if (cl->state == MEI_FILE_UNINITIALIZED) {
		ret = mei_cl_link(cl);
		if (ret)
			goto out;
		/* update pointers */
		cl->cldev = cldev;
	}

	if (mei_cl_is_connected(cl)) {
		ret = 0;
		goto out;
	}

	if (!mei_me_cl_is_active(cldev->me_cl)) {
		dev_err(&cldev->dev, "me client is not active\n");
		ret = -ENOTTY;
		goto out;
	}

	ret = mei_cl_bus_vtag_alloc(cldev);
	if (ret)
		goto out;

	ret = mei_cl_connect(cl, cldev->me_cl, NULL);
	if (ret < 0) {
		dev_err(&cldev->dev, "cannot connect\n");
		mei_cl_bus_vtag_free(cldev);
	}

out:
	mutex_unlock(&bus->device_lock);

	return ret;
}
EXPORT_SYMBOL_GPL(mei_cldev_enable);

/**
 * mei_cldev_unregister_callbacks - internal wrapper for unregistering
 *  callbacks.
 *
 * @cldev: client device
 */
static void mei_cldev_unregister_callbacks(struct mei_cl_device *cldev)
{
	if (cldev->rx_cb) {
		cancel_work_sync(&cldev->rx_work);
		cldev->rx_cb = NULL;
	}

	if (cldev->notif_cb) {
		cancel_work_sync(&cldev->notif_work);
		cldev->notif_cb = NULL;
	}
}

/**
 * mei_cldev_disable - disable me client device
 *     disconnect form the me client
 *
 * @cldev: me client device
 *
 * Return: 0 on success and < 0 on error
 */
int mei_cldev_disable(struct mei_cl_device *cldev)
{
	struct mei_device *bus;
	struct mei_cl *cl;
	int err;

	if (!cldev)
		return -ENODEV;

	cl = cldev->cl;

	bus = cldev->bus;

	mei_cldev_unregister_callbacks(cldev);

	mutex_lock(&bus->device_lock);

	mei_cl_bus_vtag_free(cldev);

	if (!mei_cl_is_connected(cl)) {
		dev_dbg(bus->dev, "Already disconnected\n");
		err = 0;
		goto out;
	}

	err = mei_cl_disconnect(cl);
	if (err < 0)
		dev_err(bus->dev, "Could not disconnect from the ME client\n");

out:
	/* Flush queues and remove any pending read */
	mei_cl_flush_queues(cl, NULL);
	mei_cl_unlink(cl);

	mutex_unlock(&bus->device_lock);
	return err;
}
EXPORT_SYMBOL_GPL(mei_cldev_disable);

/**
 * mei_cl_device_find - find matching entry in the driver id table
 *
 * @cldev: me client device
 * @cldrv: me client driver
 *
 * Return: id on success; NULL if no id is matching
 */
static const
struct mei_cl_device_id *mei_cl_device_find(struct mei_cl_device *cldev,
					    struct mei_cl_driver *cldrv)
{
	const struct mei_cl_device_id *id;
	const uuid_le *uuid;
	u8 version;
	bool match;

	uuid = mei_me_cl_uuid(cldev->me_cl);
	version = mei_me_cl_ver(cldev->me_cl);

	id = cldrv->id_table;
	while (uuid_le_cmp(NULL_UUID_LE, id->uuid)) {
		if (!uuid_le_cmp(*uuid, id->uuid)) {
			match = true;

			if (cldev->name[0])
				if (strncmp(cldev->name, id->name,
					    sizeof(id->name)))
					match = false;

			if (id->version != MEI_CL_VERSION_ANY)
				if (id->version != version)
					match = false;
			if (match)
				return id;
		}

		id++;
	}

	return NULL;
}

/**
 * mei_cl_device_match  - device match function
 *
 * @dev: device
 * @drv: driver
 *
 * Return:  1 if matching device was found 0 otherwise
 */
static int mei_cl_device_match(struct device *dev, struct device_driver *drv)
{
	struct mei_cl_device *cldev = to_mei_cl_device(dev);
	struct mei_cl_driver *cldrv = to_mei_cl_driver(drv);
	const struct mei_cl_device_id *found_id;

	if (!cldev)
		return 0;

	if (!cldev->do_match)
		return 0;

	if (!cldrv || !cldrv->id_table)
		return 0;

	found_id = mei_cl_device_find(cldev, cldrv);
	if (found_id)
		return 1;

	return 0;
}

/**
 * mei_cl_device_probe - bus probe function
 *
 * @dev: device
 *
 * Return:  0 on success; < 0 otherwise
 */
static int mei_cl_device_probe(struct device *dev)
{
	struct mei_cl_device *cldev;
	struct mei_cl_driver *cldrv;
	const struct mei_cl_device_id *id;
	int ret;

	cldev = to_mei_cl_device(dev);
	cldrv = to_mei_cl_driver(dev->driver);

	if (!cldev)
		return 0;

	if (!cldrv || !cldrv->probe)
		return -ENODEV;

	id = mei_cl_device_find(cldev, cldrv);
	if (!id)
		return -ENODEV;

	if (!mei_cl_bus_module_get(cldev)) {
		dev_err(&cldev->dev, "get hw module failed");
		return -ENODEV;
	}

	ret = cldrv->probe(cldev, id);
	if (ret) {
		mei_cl_bus_module_put(cldev);
		return ret;
	}

	__module_get(THIS_MODULE);
	return 0;
}

/**
 * mei_cl_device_remove - remove device from the bus
 *
 * @dev: device
 *
 * Return:  0 on success; < 0 otherwise
 */
static int mei_cl_device_remove(struct device *dev)
{
	struct mei_cl_device *cldev = to_mei_cl_device(dev);
	struct mei_cl_driver *cldrv = to_mei_cl_driver(dev->driver);

	if (cldrv->remove)
		cldrv->remove(cldev);

	mei_cldev_unregister_callbacks(cldev);

	mei_cl_bus_module_put(cldev);
	module_put(THIS_MODULE);

<<<<<<< HEAD
	return ret;
=======
	return 0;
>>>>>>> 7d2a07b7
}

static ssize_t name_show(struct device *dev, struct device_attribute *a,
			     char *buf)
{
	struct mei_cl_device *cldev = to_mei_cl_device(dev);

	return scnprintf(buf, PAGE_SIZE, "%s", cldev->name);
}
static DEVICE_ATTR_RO(name);

static ssize_t uuid_show(struct device *dev, struct device_attribute *a,
			     char *buf)
{
	struct mei_cl_device *cldev = to_mei_cl_device(dev);
	const uuid_le *uuid = mei_me_cl_uuid(cldev->me_cl);

	return sprintf(buf, "%pUl", uuid);
}
static DEVICE_ATTR_RO(uuid);

static ssize_t version_show(struct device *dev, struct device_attribute *a,
			     char *buf)
{
	struct mei_cl_device *cldev = to_mei_cl_device(dev);
	u8 version = mei_me_cl_ver(cldev->me_cl);

	return sprintf(buf, "%02X", version);
}
static DEVICE_ATTR_RO(version);

static ssize_t modalias_show(struct device *dev, struct device_attribute *a,
			     char *buf)
{
	struct mei_cl_device *cldev = to_mei_cl_device(dev);
	const uuid_le *uuid = mei_me_cl_uuid(cldev->me_cl);
	u8 version = mei_me_cl_ver(cldev->me_cl);

	return scnprintf(buf, PAGE_SIZE, "mei:%s:%pUl:%02X:",
			 cldev->name, uuid, version);
}
static DEVICE_ATTR_RO(modalias);

static ssize_t max_conn_show(struct device *dev, struct device_attribute *a,
			     char *buf)
{
	struct mei_cl_device *cldev = to_mei_cl_device(dev);
	u8 maxconn = mei_me_cl_max_conn(cldev->me_cl);

	return sprintf(buf, "%d", maxconn);
}
static DEVICE_ATTR_RO(max_conn);

static ssize_t fixed_show(struct device *dev, struct device_attribute *a,
			  char *buf)
{
	struct mei_cl_device *cldev = to_mei_cl_device(dev);
	u8 fixed = mei_me_cl_fixed(cldev->me_cl);

	return sprintf(buf, "%d", fixed);
}
static DEVICE_ATTR_RO(fixed);

<<<<<<< HEAD
=======
static ssize_t vtag_show(struct device *dev, struct device_attribute *a,
			 char *buf)
{
	struct mei_cl_device *cldev = to_mei_cl_device(dev);
	bool vt = mei_me_cl_vt(cldev->me_cl);

	return sprintf(buf, "%d", vt);
}
static DEVICE_ATTR_RO(vtag);

>>>>>>> 7d2a07b7
static ssize_t max_len_show(struct device *dev, struct device_attribute *a,
			    char *buf)
{
	struct mei_cl_device *cldev = to_mei_cl_device(dev);
	u32 maxlen = mei_me_cl_max_len(cldev->me_cl);

	return sprintf(buf, "%u", maxlen);
}
static DEVICE_ATTR_RO(max_len);

static struct attribute *mei_cldev_attrs[] = {
	&dev_attr_name.attr,
	&dev_attr_uuid.attr,
	&dev_attr_version.attr,
	&dev_attr_modalias.attr,
	&dev_attr_max_conn.attr,
	&dev_attr_fixed.attr,
<<<<<<< HEAD
=======
	&dev_attr_vtag.attr,
>>>>>>> 7d2a07b7
	&dev_attr_max_len.attr,
	NULL,
};
ATTRIBUTE_GROUPS(mei_cldev);

/**
 * mei_cl_device_uevent - me client bus uevent handler
 *
 * @dev: device
 * @env: uevent kobject
 *
 * Return: 0 on success -ENOMEM on when add_uevent_var fails
 */
static int mei_cl_device_uevent(struct device *dev, struct kobj_uevent_env *env)
{
	struct mei_cl_device *cldev = to_mei_cl_device(dev);
	const uuid_le *uuid = mei_me_cl_uuid(cldev->me_cl);
	u8 version = mei_me_cl_ver(cldev->me_cl);

	if (add_uevent_var(env, "MEI_CL_VERSION=%d", version))
		return -ENOMEM;

	if (add_uevent_var(env, "MEI_CL_UUID=%pUl", uuid))
		return -ENOMEM;

	if (add_uevent_var(env, "MEI_CL_NAME=%s", cldev->name))
		return -ENOMEM;

	if (add_uevent_var(env, "MODALIAS=mei:%s:%pUl:%02X:",
			   cldev->name, uuid, version))
		return -ENOMEM;

	return 0;
}

static struct bus_type mei_cl_bus_type = {
	.name		= "mei",
	.dev_groups	= mei_cldev_groups,
	.match		= mei_cl_device_match,
	.probe		= mei_cl_device_probe,
	.remove		= mei_cl_device_remove,
	.uevent		= mei_cl_device_uevent,
};

static struct mei_device *mei_dev_bus_get(struct mei_device *bus)
{
	if (bus)
		get_device(bus->dev);

	return bus;
}

static void mei_dev_bus_put(struct mei_device *bus)
{
	if (bus)
		put_device(bus->dev);
}

static void mei_cl_bus_dev_release(struct device *dev)
{
	struct mei_cl_device *cldev = to_mei_cl_device(dev);

	if (!cldev)
		return;

	mei_me_cl_put(cldev->me_cl);
	mei_dev_bus_put(cldev->bus);
	mei_cl_unlink(cldev->cl);
	kfree(cldev->cl);
	kfree(cldev);
}

static const struct device_type mei_cl_device_type = {
	.release = mei_cl_bus_dev_release,
};

/**
 * mei_cl_bus_set_name - set device name for me client device
 *  <controller>-<client device>
 *  Example: 0000:00:16.0-55213584-9a29-4916-badf-0fb7ed682aeb
 *
 * @cldev: me client device
 */
static inline void mei_cl_bus_set_name(struct mei_cl_device *cldev)
{
	dev_set_name(&cldev->dev, "%s-%pUl",
		     dev_name(cldev->bus->dev),
		     mei_me_cl_uuid(cldev->me_cl));
}

/**
 * mei_cl_bus_dev_alloc - initialize and allocate mei client device
 *
 * @bus: mei device
 * @me_cl: me client
 *
 * Return: allocated device structur or NULL on allocation failure
 */
static struct mei_cl_device *mei_cl_bus_dev_alloc(struct mei_device *bus,
						  struct mei_me_client *me_cl)
{
	struct mei_cl_device *cldev;
	struct mei_cl *cl;

	cldev = kzalloc(sizeof(*cldev), GFP_KERNEL);
	if (!cldev)
		return NULL;

	cl = mei_cl_allocate(bus);
	if (!cl) {
		kfree(cldev);
		return NULL;
	}

	device_initialize(&cldev->dev);
	cldev->dev.parent = bus->dev;
	cldev->dev.bus    = &mei_cl_bus_type;
	cldev->dev.type   = &mei_cl_device_type;
	cldev->bus        = mei_dev_bus_get(bus);
	cldev->me_cl      = mei_me_cl_get(me_cl);
	cldev->cl         = cl;
	mei_cl_bus_set_name(cldev);
	cldev->is_added   = 0;
	INIT_LIST_HEAD(&cldev->bus_list);

	return cldev;
}

/**
 * mei_cl_bus_dev_setup - setup me client device
 *    run fix up routines and set the device name
 *
 * @bus: mei device
 * @cldev: me client device
 *
 * Return: true if the device is eligible for enumeration
 */
static bool mei_cl_bus_dev_setup(struct mei_device *bus,
				 struct mei_cl_device *cldev)
{
	cldev->do_match = 1;
	mei_cl_bus_dev_fixup(cldev);

	/* the device name can change during fix up */
	if (cldev->do_match)
		mei_cl_bus_set_name(cldev);

	return cldev->do_match == 1;
}

/**
 * mei_cl_bus_dev_add - add me client devices
 *
 * @cldev: me client device
 *
 * Return: 0 on success; < 0 on failre
 */
static int mei_cl_bus_dev_add(struct mei_cl_device *cldev)
{
	int ret;

	dev_dbg(cldev->bus->dev, "adding %pUL:%02X\n",
		mei_me_cl_uuid(cldev->me_cl),
		mei_me_cl_ver(cldev->me_cl));
	ret = device_add(&cldev->dev);
	if (!ret)
		cldev->is_added = 1;

	return ret;
}

/**
 * mei_cl_bus_dev_stop - stop the driver
 *
 * @cldev: me client device
 */
static void mei_cl_bus_dev_stop(struct mei_cl_device *cldev)
{
	if (cldev->is_added)
		device_release_driver(&cldev->dev);
}

/**
 * mei_cl_bus_dev_destroy - destroy me client devices object
 *
 * @cldev: me client device
 *
 * Locking: called under "dev->cl_bus_lock" lock
 */
static void mei_cl_bus_dev_destroy(struct mei_cl_device *cldev)
{

	WARN_ON(!mutex_is_locked(&cldev->bus->cl_bus_lock));

	if (!cldev->is_added)
		return;

	device_del(&cldev->dev);

	list_del_init(&cldev->bus_list);

	cldev->is_added = 0;
	put_device(&cldev->dev);
}

/**
 * mei_cl_bus_remove_device - remove a devices form the bus
 *
 * @cldev: me client device
 */
static void mei_cl_bus_remove_device(struct mei_cl_device *cldev)
{
	mei_cl_bus_dev_stop(cldev);
	mei_cl_bus_dev_destroy(cldev);
}

/**
 * mei_cl_bus_remove_devices - remove all devices form the bus
 *
 * @bus: mei device
 */
void mei_cl_bus_remove_devices(struct mei_device *bus)
{
	struct mei_cl_device *cldev, *next;

	mutex_lock(&bus->cl_bus_lock);
	list_for_each_entry_safe(cldev, next, &bus->device_list, bus_list)
		mei_cl_bus_remove_device(cldev);
	mutex_unlock(&bus->cl_bus_lock);
}


/**
 * mei_cl_bus_dev_init - allocate and initializes an mei client devices
 *     based on me client
 *
 * @bus: mei device
 * @me_cl: me client
 *
 * Locking: called under "dev->cl_bus_lock" lock
 */
static void mei_cl_bus_dev_init(struct mei_device *bus,
				struct mei_me_client *me_cl)
{
	struct mei_cl_device *cldev;

	WARN_ON(!mutex_is_locked(&bus->cl_bus_lock));

	dev_dbg(bus->dev, "initializing %pUl", mei_me_cl_uuid(me_cl));

	if (me_cl->bus_added)
		return;

	cldev = mei_cl_bus_dev_alloc(bus, me_cl);
	if (!cldev)
		return;

	me_cl->bus_added = true;
	list_add_tail(&cldev->bus_list, &bus->device_list);

}

/**
 * mei_cl_bus_rescan - scan me clients list and add create
 *    devices for eligible clients
 *
 * @bus: mei device
 */
static void mei_cl_bus_rescan(struct mei_device *bus)
{
	struct mei_cl_device *cldev, *n;
	struct mei_me_client *me_cl;

	mutex_lock(&bus->cl_bus_lock);

	down_read(&bus->me_clients_rwsem);
	list_for_each_entry(me_cl, &bus->me_clients, list)
		mei_cl_bus_dev_init(bus, me_cl);
	up_read(&bus->me_clients_rwsem);

	list_for_each_entry_safe(cldev, n, &bus->device_list, bus_list) {

		if (!mei_me_cl_is_active(cldev->me_cl)) {
			mei_cl_bus_remove_device(cldev);
			continue;
		}

		if (cldev->is_added)
			continue;

		if (mei_cl_bus_dev_setup(bus, cldev))
			mei_cl_bus_dev_add(cldev);
		else {
			list_del_init(&cldev->bus_list);
			put_device(&cldev->dev);
		}
	}
	mutex_unlock(&bus->cl_bus_lock);

	dev_dbg(bus->dev, "rescan end");
}

void mei_cl_bus_rescan_work(struct work_struct *work)
{
	struct mei_device *bus =
		container_of(work, struct mei_device, bus_rescan_work);

	mei_cl_bus_rescan(bus);
}

int __mei_cldev_driver_register(struct mei_cl_driver *cldrv,
				struct module *owner)
{
	int err;

	cldrv->driver.name = cldrv->name;
	cldrv->driver.owner = owner;
	cldrv->driver.bus = &mei_cl_bus_type;

	err = driver_register(&cldrv->driver);
	if (err)
		return err;

	pr_debug("mei: driver [%s] registered\n", cldrv->driver.name);

	return 0;
}
EXPORT_SYMBOL_GPL(__mei_cldev_driver_register);

void mei_cldev_driver_unregister(struct mei_cl_driver *cldrv)
{
	driver_unregister(&cldrv->driver);

	pr_debug("mei: driver [%s] unregistered\n", cldrv->driver.name);
}
EXPORT_SYMBOL_GPL(mei_cldev_driver_unregister);


int __init mei_cl_bus_init(void)
{
	return bus_register(&mei_cl_bus_type);
}

void __exit mei_cl_bus_exit(void)
{
	bus_unregister(&mei_cl_bus_type);
}<|MERGE_RESOLUTION|>--- conflicted
+++ resolved
@@ -897,11 +897,7 @@
 	mei_cl_bus_module_put(cldev);
 	module_put(THIS_MODULE);
 
-<<<<<<< HEAD
-	return ret;
-=======
 	return 0;
->>>>>>> 7d2a07b7
 }
 
 static ssize_t name_show(struct device *dev, struct device_attribute *a,
@@ -965,8 +961,6 @@
 }
 static DEVICE_ATTR_RO(fixed);
 
-<<<<<<< HEAD
-=======
 static ssize_t vtag_show(struct device *dev, struct device_attribute *a,
 			 char *buf)
 {
@@ -977,7 +971,6 @@
 }
 static DEVICE_ATTR_RO(vtag);
 
->>>>>>> 7d2a07b7
 static ssize_t max_len_show(struct device *dev, struct device_attribute *a,
 			    char *buf)
 {
@@ -995,10 +988,7 @@
 	&dev_attr_modalias.attr,
 	&dev_attr_max_conn.attr,
 	&dev_attr_fixed.attr,
-<<<<<<< HEAD
-=======
 	&dev_attr_vtag.attr,
->>>>>>> 7d2a07b7
 	&dev_attr_max_len.attr,
 	NULL,
 };
