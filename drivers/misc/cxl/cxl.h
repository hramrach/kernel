--- conflicted
+++ resolved
@@ -493,10 +493,7 @@
 void cxl_release_irq_ranges(struct cxl_irq_ranges *irqs, struct cxl *adapter);
 int cxl_setup_irq(struct cxl *adapter, unsigned int hwirq, unsigned int virq);
 int cxl_update_image_control(struct cxl *adapter);
-<<<<<<< HEAD
-=======
 int cxl_reset(struct cxl *adapter);
->>>>>>> 4e467d03
 
 /* common == phyp + powernv */
 struct cxl_process_element_common {
