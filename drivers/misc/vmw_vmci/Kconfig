#
# VMware VMCI device
#

config VMWARE_VMCI
	tristate "VMware VMCI Driver"
<<<<<<< HEAD
	depends on X86 && PCI && !XEN
=======
	depends on X86 && PCI && NET
>>>>>>> 60d509fa
	help
	  This is VMware's Virtual Machine Communication Interface.  It enables
	  high-speed communication between host and guest in a virtual
	  environment via the VMCI virtual device.

	  If unsure, say N.

	  To compile this driver as a module, choose M here: the
	  module will be called vmw_vmci.<|MERGE_RESOLUTION|>--- conflicted
+++ resolved
@@ -4,11 +4,7 @@
 
 config VMWARE_VMCI
 	tristate "VMware VMCI Driver"
-<<<<<<< HEAD
-	depends on X86 && PCI && !XEN
-=======
-	depends on X86 && PCI && NET
->>>>>>> 60d509fa
+	depends on X86 && PCI && NET && !XEN
 	help
 	  This is VMware's Virtual Machine Communication Interface.  It enables
 	  high-speed communication between host and guest in a virtual
