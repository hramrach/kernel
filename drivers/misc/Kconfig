#
# Misc strange devices
#

menu "Misc devices"

config SENSORS_LIS3LV02D
	tristate
	depends on INPUT
	select INPUT_POLLDEV
	default n

config AD525X_DPOT
	tristate "Analog Devices Digital Potentiometers"
	depends on (I2C || SPI) && SYSFS
	help
	  If you say yes here, you get support for the Analog Devices
	  AD5258, AD5259, AD5251, AD5252, AD5253, AD5254, AD5255
	  AD5160, AD5161, AD5162, AD5165, AD5200, AD5201, AD5203,
	  AD5204, AD5206, AD5207, AD5231, AD5232, AD5233, AD5235,
	  AD5260, AD5262, AD5263, AD5290, AD5291, AD5292, AD5293,
	  AD7376, AD8400, AD8402, AD8403, ADN2850, AD5241, AD5242,
	  AD5243, AD5245, AD5246, AD5247, AD5248, AD5280, AD5282,
	  ADN2860, AD5273, AD5171, AD5170, AD5172, AD5173, AD5270,
	  AD5271, AD5272, AD5274
	  digital potentiometer chips.

	  See Documentation/misc-devices/ad525x_dpot.txt for the
	  userspace interface.

	  This driver can also be built as a module.  If so, the module
	  will be called ad525x_dpot.

config AD525X_DPOT_I2C
	tristate "support I2C bus connection"
	depends on AD525X_DPOT && I2C
	help
	  Say Y here if you have a digital potentiometers hooked to an I2C bus.

	  To compile this driver as a module, choose M here: the
	  module will be called ad525x_dpot-i2c.

config AD525X_DPOT_SPI
	tristate "support SPI bus connection"
	depends on AD525X_DPOT && SPI_MASTER
	help
	  Say Y here if you have a digital potentiometers hooked to an SPI bus.

	  If unsure, say N (but it's safe to say "Y").

	  To compile this driver as a module, choose M here: the
	  module will be called ad525x_dpot-spi.

config ATMEL_PWM
	tristate "Atmel AT32/AT91 PWM support"
	depends on HAVE_CLK
	help
	  This option enables device driver support for the PWM channels
	  on certain Atmel processors.  Pulse Width Modulation is used for
	  purposes including software controlled power-efficient backlights
	  on LCD displays, motor control, and waveform generation.

config ATMEL_TCLIB
	bool "Atmel AT32/AT91 Timer/Counter Library"
	depends on (AVR32 || ARCH_AT91)
	help
	  Select this if you want a library to allocate the Timer/Counter
	  blocks found on many Atmel processors.  This facilitates using
	  these blocks by different drivers despite processor differences.

config ATMEL_TCB_CLKSRC
	bool "TC Block Clocksource"
	depends on ATMEL_TCLIB
	default y
	help
	  Select this to get a high precision clocksource based on a
	  TC block with a 5+ MHz base clock rate.  Two timer channels
	  are combined to make a single 32-bit timer.

	  When GENERIC_CLOCKEVENTS is defined, the third timer channel
	  may be used as a clock event device supporting oneshot mode
	  (delays of up to two seconds) based on the 32 KiHz clock.

config ATMEL_TCB_CLKSRC_BLOCK
	int
	depends on ATMEL_TCB_CLKSRC
	prompt "TC Block" if ARCH_AT91RM9200 || ARCH_AT91SAM9260 || CPU_AT32AP700X
	default 0
	range 0 1
	help
	  Some chips provide more than one TC block, so you have the
	  choice of which one to use for the clock framework.  The other
	  TC can be used for other purposes, such as PWM generation and
	  interval timing.

config IBM_ASM
	tristate "Device driver for IBM RSA service processor"
	depends on X86 && PCI && INPUT
	---help---
	  This option enables device driver support for in-band access to the
	  IBM RSA (Condor) service processor in eServer xSeries systems.
	  The ibmasm device driver allows user space application to access
	  ASM (Advanced Systems Management) functions on the service
	  processor. The driver is meant to be used in conjunction with
	  a user space API.
	  The ibmasm driver also enables the OS to use the UART on the
	  service processor board as a regular serial port. To make use of
	  this feature serial driver support (CONFIG_SERIAL_8250) must be
	  enabled.

	  WARNING: This software may not be supported or function
	  correctly on your IBM server. Please consult the IBM ServerProven
	  website <http://www-03.ibm.com/systems/info/x86servers/serverproven/compat/us/>
	  for information on the specific driver level and support statement
	  for your IBM server.

config PHANTOM
	tristate "Sensable PHANToM (PCI)"
	depends on PCI
	help
	  Say Y here if you want to build a driver for Sensable PHANToM device.

	  This driver is only for PCI PHANToMs.

	  If you choose to build module, its name will be phantom. If unsure,
	  say N here.

config INTEL_MID_PTI
	tristate "Parallel Trace Interface for MIPI P1149.7 cJTAG standard"
<<<<<<< HEAD
	depends on X86_INTEL_MID
=======
	depends on PCI && TTY
>>>>>>> f6161aa1
	default n
	help
	  The PTI (Parallel Trace Interface) driver directs
	  trace data routed from various parts in the system out
	  through an Intel Penwell PTI port and out of the mobile
	  device for analysis with a debugging tool (Lauterbach or Fido).

	  You should select this driver if the target kernel is meant for
	  an Intel Atom (non-netbook) mobile device containing a MIPI
	  P1149.7 standard implementation.

config SGI_IOC4
	tristate "SGI IOC4 Base IO support"
	depends on PCI
	---help---
	  This option enables basic support for the IOC4 chip on certain
	  SGI IO controller cards (IO9, IO10, and PCI-RT).  This option
	  does not enable any specific functions on such a card, but provides
	  necessary infrastructure for other drivers to utilize.

	  If you have an SGI Altix with an IOC4-based card say Y.
	  Otherwise say N.

config TIFM_CORE
	tristate "TI Flash Media interface support"
	depends on PCI
	help
	  If you want support for Texas Instruments(R) Flash Media adapters
	  you should select this option and then also choose an appropriate
	  host adapter, such as 'TI Flash Media PCI74xx/PCI76xx host adapter
	  support', if you have a TI PCI74xx compatible card reader, for
	  example.
	  You will also have to select some flash card format drivers. MMC/SD
	  cards are supported via 'MMC/SD Card support: TI Flash Media MMC/SD
	  Interface support (MMC_TIFM_SD)'.

	  To compile this driver as a module, choose M here: the module will
	  be called tifm_core.

config TIFM_7XX1
	tristate "TI Flash Media PCI74xx/PCI76xx host adapter support"
	depends on PCI && TIFM_CORE
	default TIFM_CORE
	help
	  This option enables support for Texas Instruments(R) PCI74xx and
	  PCI76xx families of Flash Media adapters, found in many laptops.
	  To make actual use of the device, you will have to select some
	  flash card format drivers, as outlined in the TIFM_CORE Help.

	  To compile this driver as a module, choose M here: the module will
	  be called tifm_7xx1.

config ICS932S401
	tristate "Integrated Circuits ICS932S401"
	depends on I2C
	help
	  If you say yes here you get support for the Integrated Circuits
	  ICS932S401 clock control chips.

	  This driver can also be built as a module. If so, the module
	  will be called ics932s401.

config ATMEL_SSC
	tristate "Device driver for Atmel SSC peripheral"
	depends on HAS_IOMEM
	---help---
	  This option enables device driver support for Atmel Synchronized
	  Serial Communication peripheral (SSC).

	  The SSC peripheral supports a wide variety of serial frame based
	  communications, i.e. I2S, SPI, etc.

	  If unsure, say N.

config ENCLOSURE_SERVICES
	tristate "Enclosure Services"
	default n
	help
	  Provides support for intelligent enclosures (bays which
	  contain storage devices).  You also need either a host
	  driver (SCSI/ATA) which supports enclosures
	  or a SCSI enclosure device (SES) to use these services.

config SGI_XP
	tristate "Support communication between SGI SSIs"
	depends on NET
	depends on (IA64_GENERIC || IA64_SGI_SN2 || IA64_SGI_UV || X86_UV) && SMP
	select IA64_UNCACHED_ALLOCATOR if IA64_GENERIC || IA64_SGI_SN2
	select GENERIC_ALLOCATOR if IA64_GENERIC || IA64_SGI_SN2
	select SGI_GRU if X86_64 && SMP
	---help---
	  An SGI machine can be divided into multiple Single System
	  Images which act independently of each other and have
	  hardware based memory protection from the others.  Enabling
	  this feature will allow for direct communication between SSIs
	  based on a network adapter and DMA messaging.

config CS5535_MFGPT
	tristate "CS5535/CS5536 Geode Multi-Function General Purpose Timer (MFGPT) support"
	depends on PCI && X86 && MFD_CS5535
	default n
	help
	  This driver provides access to MFGPT functionality for other
	  drivers that need timers.  MFGPTs are available in the CS5535 and
	  CS5536 companion chips that are found in AMD Geode and several
	  other platforms.  They have a better resolution and max interval
	  than the generic PIT, and are suitable for use as high-res timers.
	  You probably don't want to enable this manually; other drivers that
	  make use of it should enable it.

config CS5535_MFGPT_DEFAULT_IRQ
	int
	depends on CS5535_MFGPT
	default 7
	help
	  MFGPTs on the CS5535 require an interrupt.  The selected IRQ
	  can be overridden as a module option as well as by driver that
	  use the cs5535_mfgpt_ API; however, different architectures might
	  want to use a different IRQ by default.  This is here for
	  architectures to set as necessary.

config CS5535_CLOCK_EVENT_SRC
	tristate "CS5535/CS5536 high-res timer (MFGPT) events"
	depends on GENERIC_CLOCKEVENTS && CS5535_MFGPT
	help
	  This driver provides a clock event source based on the MFGPT
	  timer(s) in the CS5535 and CS5536 companion chips.
	  MFGPTs have a better resolution and max interval than the
	  generic PIT, and are suitable for use as high-res timers.

config HP_ILO
	tristate "Channel interface driver for the HP iLO processor"
	depends on PCI
	default n
	help
	  The channel interface driver allows applications to communicate
	  with iLO management processors present on HP ProLiant servers.
	  Upon loading, the driver creates /dev/hpilo/dXccbN files, which
	  can be used to gather data from the management processor, via
	  read and write system calls.

	  To compile this driver as a module, choose M here: the
	  module will be called hpilo.

config SGI_GRU
	tristate "SGI GRU driver"
	depends on X86_UV && SMP
	default n
	select MMU_NOTIFIER
	---help---
	The GRU is a hardware resource located in the system chipset. The GRU
	contains memory that can be mmapped into the user address space. This memory is
	used to communicate with the GRU to perform functions such as load/store,
	scatter/gather, bcopy, AMOs, etc.  The GRU is directly accessed by user
	instructions using user virtual addresses. GRU instructions (ex., bcopy) use
	user virtual addresses for operands.

	If you are not running on a SGI UV system, say N.

config SGI_GRU_DEBUG
	bool  "SGI GRU driver debug"
	depends on SGI_GRU
	default n
	---help---
	This option enables addition debugging code for the SGI GRU driver. If
	you are unsure, say N.

config APDS9802ALS
	tristate "Medfield Avago APDS9802 ALS Sensor module"
	depends on I2C
	help
	  If you say yes here you get support for the ALS APDS9802 ambient
	  light sensor.

	  This driver can also be built as a module.  If so, the module
	  will be called apds9802als.

config ISL29003
	tristate "Intersil ISL29003 ambient light sensor"
	depends on I2C && SYSFS
	help
	  If you say yes here you get support for the Intersil ISL29003
	  ambient light sensor.

	  This driver can also be built as a module.  If so, the module
	  will be called isl29003.

config ISL29020
	tristate "Intersil ISL29020 ambient light sensor"
	depends on I2C
	help
	  If you say yes here you get support for the Intersil ISL29020
	  ambient light sensor.

	  This driver can also be built as a module.  If so, the module
	  will be called isl29020.

config SENSORS_TSL2550
	tristate "Taos TSL2550 ambient light sensor"
	depends on I2C && SYSFS
	help
	  If you say yes here you get support for the Taos TSL2550
	  ambient light sensor.

	  This driver can also be built as a module.  If so, the module
	  will be called tsl2550.

config SENSORS_BH1780
	tristate "ROHM BH1780GLI ambient light sensor"
	depends on I2C && SYSFS
	help
	  If you say yes here you get support for the ROHM BH1780GLI
	  ambient light sensor.

	  This driver can also be built as a module.  If so, the module
	  will be called bh1780gli.

config SENSORS_BH1770
         tristate "BH1770GLC / SFH7770 combined ALS - Proximity sensor"
         depends on I2C
         ---help---
           Say Y here if you want to build a driver for BH1770GLC (ROHM) or
	   SFH7770 (Osram) combined ambient light and proximity sensor chip.

           To compile this driver as a module, choose M here: the
           module will be called bh1770glc. If unsure, say N here.

config SENSORS_APDS990X
	 tristate "APDS990X combined als and proximity sensors"
	 depends on I2C
	 default n
	 ---help---
	   Say Y here if you want to build a driver for Avago APDS990x
	   combined ambient light and proximity sensor chip.

	   To compile this driver as a module, choose M here: the
	   module will be called apds990x. If unsure, say N here.

config HMC6352
	tristate "Honeywell HMC6352 compass"
	depends on I2C
	help
	  This driver provides support for the Honeywell HMC6352 compass,
	  providing configuration and heading data via sysfs.

config EP93XX_PWM
	tristate "EP93xx PWM support"
	depends on ARCH_EP93XX
	help
	  This option enables device driver support for the PWM channels
	  on the Cirrus EP93xx processors.  The EP9307 chip only has one
	  PWM channel all the others have two, the second channel is an
	  alternate function of the EGPIO14 pin.  A sysfs interface is
	  provided to control the PWM channels.

	  To compile this driver as a module, choose M here: the module will
	  be called ep93xx_pwm.

config DS1682
	tristate "Dallas DS1682 Total Elapsed Time Recorder with Alarm"
	depends on I2C
	help
	  If you say yes here you get support for Dallas Semiconductor
	  DS1682 Total Elapsed Time Recorder.

	  This driver can also be built as a module.  If so, the module
	  will be called ds1682.

config SPEAR13XX_PCIE_GADGET
	bool "PCIe gadget support for SPEAr13XX platform"
	depends on ARCH_SPEAR13XX
	default n
	help
	 This option enables gadget support for PCIe controller. If
	 board file defines any controller as PCIe endpoint then a sysfs
	 entry will be created for that controller. User can use these
	 sysfs node to configure PCIe EP as per his requirements.

config TI_DAC7512
	tristate "Texas Instruments DAC7512"
	depends on SPI && SYSFS
	help
	  If you say yes here you get support for the Texas Instruments
	  DAC7512 16-bit digital-to-analog converter.

	  This driver can also be built as a module. If so, the module
	  will be called ti_dac7512.

config VMWARE_BALLOON
	tristate "VMware Balloon Driver"
	depends on X86 && !XEN
	help
	  This is VMware physical memory management driver which acts
	  like a "balloon" that can be inflated to reclaim physical pages
	  by reserving them in the guest and invalidating them in the
	  monitor, freeing up the underlying machine pages so they can
	  be allocated to other guests. The balloon can also be deflated
	  to allow the guest to use more physical memory.

	  If unsure, say N.

	  To compile this driver as a module, choose M here: the
	  module will be called vmw_balloon.

config ARM_CHARLCD
	bool "ARM Ltd. Character LCD Driver"
	depends on PLAT_VERSATILE
	help
	  This is a driver for the character LCD found on the ARM Ltd.
	  Versatile and RealView Platform Baseboards. It doesn't do
	  very much more than display the text "ARM Linux" on the first
	  line and the Linux version on the second line, but that's
	  still useful.

config BMP085
	bool
	depends on SYSFS

config BMP085_I2C
	tristate "BMP085 digital pressure sensor on I2C"
	select BMP085
	select REGMAP_I2C
	depends on I2C && SYSFS
	help
	  Say Y here if you want to support Bosch Sensortec's digital pressure
	  sensor hooked to an I2C bus.

	  To compile this driver as a module, choose M here: the
	  module will be called bmp085-i2c.

config BMP085_SPI
	tristate "BMP085 digital pressure sensor on SPI"
	select BMP085
	select REGMAP_SPI
	depends on SPI_MASTER && SYSFS
	help
	  Say Y here if you want to support Bosch Sensortec's digital pressure
	  sensor hooked to an SPI bus.

	  To compile this driver as a module, choose M here: the
	  module will be called bmp085-spi.

config PCH_PHUB
	tristate "Intel EG20T PCH/LAPIS Semicon IOH(ML7213/ML7223/ML7831) PHUB"
	depends on PCI
	help
	  This driver is for PCH(Platform controller Hub) PHUB(Packet Hub) of
	  Intel Topcliff which is an IOH(Input/Output Hub) for x86 embedded
	  processor. The Topcliff has MAC address and Option ROM data in SROM.
	  This driver can access MAC address and Option ROM data in SROM.

	  This driver also can be used for LAPIS Semiconductor's IOH,
	  ML7213/ML7223/ML7831.
	  ML7213 which is for IVI(In-Vehicle Infotainment) use.
	  ML7223 IOH is for MP(Media Phone) use.
	  ML7831 IOH is for general purpose use.
	  ML7213/ML7223/ML7831 is companion chip for Intel Atom E6xx series.
	  ML7213/ML7223/ML7831 is completely compatible for Intel EG20T PCH.

	  To compile this driver as a module, choose M here: the module will
	  be called pch_phub.

config USB_SWITCH_FSA9480
	tristate "FSA9480 USB Switch"
	depends on I2C
	help
	  The FSA9480 is a USB port accessory detector and switch.
	  The FSA9480 is fully controlled using I2C and enables USB data,
	  stereo and mono audio, video, microphone and UART data to use
	  a common connector port.

config LATTICE_ECP3_CONFIG
	tristate "Lattice ECP3 FPGA bitstream configuration via SPI"
	depends on SPI && SYSFS
	select FW_LOADER
	default	n
	help
	  This option enables support for bitstream configuration (programming
	  or loading) of the Lattice ECP3 FPGA family via SPI.

	  If unsure, say N.

source "drivers/misc/c2port/Kconfig"
source "drivers/misc/eeprom/Kconfig"
source "drivers/misc/cb710/Kconfig"
source "drivers/misc/ti-st/Kconfig"
source "drivers/misc/lis3lv02d/Kconfig"
source "drivers/misc/carma/Kconfig"
source "drivers/misc/altera-stapl/Kconfig"
source "drivers/misc/mei/Kconfig"
source "drivers/misc/vmw_vmci/Kconfig"
endmenu<|MERGE_RESOLUTION|>--- conflicted
+++ resolved
@@ -127,11 +127,7 @@
 
 config INTEL_MID_PTI
 	tristate "Parallel Trace Interface for MIPI P1149.7 cJTAG standard"
-<<<<<<< HEAD
 	depends on X86_INTEL_MID
-=======
-	depends on PCI && TTY
->>>>>>> f6161aa1
 	default n
 	help
 	  The PTI (Parallel Trace Interface) driver directs
@@ -422,7 +418,7 @@
 
 config VMWARE_BALLOON
 	tristate "VMware Balloon Driver"
-	depends on X86 && !XEN
+	depends on X86
 	help
 	  This is VMware physical memory management driver which acts
 	  like a "balloon" that can be inflated to reclaim physical pages
