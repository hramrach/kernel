--- conflicted
+++ resolved
@@ -1145,14 +1145,11 @@
 				   cpufreq_global_kobject, "policy%u", cpu);
 	if (ret) {
 		pr_err("%s: failed to init policy->kobj: %d\n", __func__, ret);
-<<<<<<< HEAD
-=======
 		/*
 		 * The entire policy object will be freed below, but the extra
 		 * memory allocated for the kobject name needs to be freed by
 		 * releasing the kobject.
 		 */
->>>>>>> c59c1e66
 		kobject_put(&policy->kobj);
 		goto err_free_real_cpus;
 	}
