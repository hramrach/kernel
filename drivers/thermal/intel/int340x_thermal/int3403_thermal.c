// SPDX-License-Identifier: GPL-2.0-only
/*
 * ACPI INT3403 thermal driver
 * Copyright (c) 2013, Intel Corporation.
 */

#include <linux/kernel.h>
#include <linux/module.h>
#include <linux/init.h>
#include <linux/types.h>
#include <linux/acpi.h>
#include <linux/thermal.h>
#include <linux/platform_device.h>
#include "int340x_thermal_zone.h"

#define INT3403_TYPE_SENSOR		0x03
#define INT3403_TYPE_CHARGER		0x0B
#define INT3403_TYPE_BATTERY		0x0C
#define INT3403_PERF_CHANGED_EVENT	0x80
#define INT3403_PERF_TRIP_POINT_CHANGED	0x81
#define INT3403_THERMAL_EVENT		0x90

/* Preserved structure for future expandbility */
struct int3403_sensor {
	struct int34x_thermal_zone *int340x_zone;
};

struct int3403_performance_state {
	u64 performance;
	u64 power;
	u64 latency;
	u64 linear;
	u64 control;
	u64 raw_performace;
	char *raw_unit;
	int reserved;
};

struct int3403_cdev {
	struct thermal_cooling_device *cdev;
	unsigned long max_state;
};

struct int3403_priv {
	struct platform_device *pdev;
	struct acpi_device *adev;
	unsigned long long type;
	void *priv;
};

static void int3403_notify(acpi_handle handle,
		u32 event, void *data)
{
	struct int3403_priv *priv = data;
	struct int3403_sensor *obj;

	if (!priv)
		return;

	obj = priv->priv;
	if (priv->type != INT3403_TYPE_SENSOR || !obj)
		return;

	switch (event) {
	case INT3403_PERF_CHANGED_EVENT:
		break;
	case INT3403_THERMAL_EVENT:
		int340x_thermal_zone_device_update(obj->int340x_zone,
						   THERMAL_TRIP_VIOLATED);
		break;
	case INT3403_PERF_TRIP_POINT_CHANGED:
		int340x_thermal_read_trips(obj->int340x_zone);
		int340x_thermal_zone_device_update(obj->int340x_zone,
						   THERMAL_TRIP_CHANGED);
		break;
	default:
		dev_dbg(&priv->pdev->dev, "Unsupported event [0x%x]\n", event);
		break;
	}
}

static int int3403_sensor_add(struct int3403_priv *priv)
{
	int result = 0;
	struct int3403_sensor *obj;

	obj = devm_kzalloc(&priv->pdev->dev, sizeof(*obj), GFP_KERNEL);
	if (!obj)
		return -ENOMEM;

	priv->priv = obj;

	obj->int340x_zone = int340x_thermal_zone_add(priv->adev, NULL);
	if (IS_ERR(obj->int340x_zone))
		return PTR_ERR(obj->int340x_zone);

	result = acpi_install_notify_handler(priv->adev->handle,
			ACPI_DEVICE_NOTIFY, int3403_notify,
			(void *)priv);
	if (result)
		goto err_free_obj;

	return 0;

 err_free_obj:
	int340x_thermal_zone_remove(obj->int340x_zone);
	return result;
}

static int int3403_sensor_remove(struct int3403_priv *priv)
{
	struct int3403_sensor *obj = priv->priv;

	acpi_remove_notify_handler(priv->adev->handle,
				   ACPI_DEVICE_NOTIFY, int3403_notify);
	int340x_thermal_zone_remove(obj->int340x_zone);

	return 0;
}

/* INT3403 Cooling devices */
static int int3403_get_max_state(struct thermal_cooling_device *cdev,
				 unsigned long *state)
{
	struct int3403_priv *priv = cdev->devdata;
	struct int3403_cdev *obj = priv->priv;

	*state = obj->max_state;
	return 0;
}

static int int3403_get_cur_state(struct thermal_cooling_device *cdev,
				 unsigned long *state)
{
	struct int3403_priv *priv = cdev->devdata;
	unsigned long long level;
	acpi_status status;

	status = acpi_evaluate_integer(priv->adev->handle, "PPPC", NULL, &level);
	if (ACPI_SUCCESS(status)) {
		*state = level;
		return 0;
	} else
		return -EINVAL;
}

static int
int3403_set_cur_state(struct thermal_cooling_device *cdev, unsigned long state)
{
	struct int3403_priv *priv = cdev->devdata;
	acpi_status status;

	status = acpi_execute_simple_method(priv->adev->handle, "SPPC", state);
	if (ACPI_SUCCESS(status))
		return 0;
	else
		return -EINVAL;
}

static const struct thermal_cooling_device_ops int3403_cooling_ops = {
	.get_max_state = int3403_get_max_state,
	.get_cur_state = int3403_get_cur_state,
	.set_cur_state = int3403_set_cur_state,
};

static int int3403_cdev_add(struct int3403_priv *priv)
{
	int result = 0;
	acpi_status status;
	struct int3403_cdev *obj;
	struct acpi_buffer buf = { ACPI_ALLOCATE_BUFFER, NULL };
	union acpi_object *p;

	obj = devm_kzalloc(&priv->pdev->dev, sizeof(*obj), GFP_KERNEL);
	if (!obj)
		return -ENOMEM;

	status = acpi_evaluate_object(priv->adev->handle, "PPSS", NULL, &buf);
	if (ACPI_FAILURE(status))
		return -ENODEV;

	p = buf.pointer;
	if (!p || (p->type != ACPI_TYPE_PACKAGE)) {
		pr_warn("Invalid PPSS data\n");
		kfree(buf.pointer);
		return -EFAULT;
	}

	priv->priv = obj;
	obj->max_state = p->package.count - 1;
	obj->cdev =
		thermal_cooling_device_register(acpi_device_bid(priv->adev),
				priv, &int3403_cooling_ops);
	if (IS_ERR(obj->cdev))
		result = PTR_ERR(obj->cdev);

	kfree(buf.pointer);
	/* TODO: add ACPI notification support */

	return result;
}

static int int3403_cdev_remove(struct int3403_priv *priv)
{
	struct int3403_cdev *obj = priv->priv;

	thermal_cooling_device_unregister(obj->cdev);
	return 0;
}

static int int3403_add(struct platform_device *pdev)
{
	struct int3403_priv *priv;
	int result = 0;
	unsigned long long tmp;
	acpi_status status;

	priv = devm_kzalloc(&pdev->dev, sizeof(struct int3403_priv),
			    GFP_KERNEL);
	if (!priv)
		return -ENOMEM;

	priv->pdev = pdev;
	priv->adev = ACPI_COMPANION(&(pdev->dev));
	if (!priv->adev) {
		result = -EINVAL;
		goto err;
	}


	status = acpi_evaluate_integer(priv->adev->handle, "_TMP",
				       NULL, &tmp);
	if (ACPI_FAILURE(status)) {
		status = acpi_evaluate_integer(priv->adev->handle, "PTYP",
				       NULL, &priv->type);
		if (ACPI_FAILURE(status)) {
			result = -EINVAL;
			goto err;
		}
	} else {
		priv->type = INT3403_TYPE_SENSOR;
	}

	platform_set_drvdata(pdev, priv);
	switch (priv->type) {
	case INT3403_TYPE_SENSOR:
		result = int3403_sensor_add(priv);
		break;
	case INT3403_TYPE_CHARGER:
	case INT3403_TYPE_BATTERY:
		result = int3403_cdev_add(priv);
		break;
	default:
		result = -EINVAL;
	}

	if (result)
		goto err;
	return result;

err:
	return result;
}

static int int3403_remove(struct platform_device *pdev)
{
	struct int3403_priv *priv = platform_get_drvdata(pdev);

	switch (priv->type) {
	case INT3403_TYPE_SENSOR:
		int3403_sensor_remove(priv);
		break;
	case INT3403_TYPE_CHARGER:
	case INT3403_TYPE_BATTERY:
		int3403_cdev_remove(priv);
		break;
	default:
		break;
	}

	return 0;
}

static const struct acpi_device_id int3403_device_ids[] = {
	{"INT3403", 0},
	{"INTC1043", 0},
<<<<<<< HEAD
=======
	{"INTC1046", 0},
>>>>>>> 7d2a07b7
	{"", 0},
};
MODULE_DEVICE_TABLE(acpi, int3403_device_ids);

static struct platform_driver int3403_driver = {
	.probe = int3403_add,
	.remove = int3403_remove,
	.driver = {
		.name = "int3403 thermal",
		.acpi_match_table = int3403_device_ids,
	},
};

module_platform_driver(int3403_driver);

MODULE_AUTHOR("Srinivas Pandruvada <srinivas.pandruvada@linux.intel.com>");
MODULE_LICENSE("GPL v2");
MODULE_DESCRIPTION("ACPI INT3403 thermal driver");<|MERGE_RESOLUTION|>--- conflicted
+++ resolved
@@ -284,10 +284,7 @@
 static const struct acpi_device_id int3403_device_ids[] = {
 	{"INT3403", 0},
 	{"INTC1043", 0},
-<<<<<<< HEAD
-=======
 	{"INTC1046", 0},
->>>>>>> 7d2a07b7
 	{"", 0},
 };
 MODULE_DEVICE_TABLE(acpi, int3403_device_ids);
