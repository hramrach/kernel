--- conflicted
+++ resolved
@@ -528,60 +528,6 @@
 
 	dev_info(&pdev->dev, "Calibration type is %d-point calibration\n",
 			cal_type ?  2 : 1);
-<<<<<<< HEAD
-
-	/* Write temperature code for rising and falling threshold */
-	for (i = 0; i < of_thermal_get_ntrips(tz); i++) {
-		int rising_reg_offset, falling_reg_offset;
-		int j = 0;
-
-		switch (i) {
-		case 0:
-		case 1:
-		case 2:
-		case 3:
-			rising_reg_offset = EXYNOS5433_THD_TEMP_RISE3_0;
-			falling_reg_offset = EXYNOS5433_THD_TEMP_FALL3_0;
-			j = i;
-			break;
-		case 4:
-		case 5:
-		case 6:
-		case 7:
-			rising_reg_offset = EXYNOS5433_THD_TEMP_RISE7_4;
-			falling_reg_offset = EXYNOS5433_THD_TEMP_FALL7_4;
-			j = i - 4;
-			break;
-		default:
-			continue;
-		}
-
-		/* Write temperature code for rising threshold */
-		tz->ops->get_trip_temp(tz, i, &temp);
-		temp /= MCELSIUS;
-		threshold_code = temp_to_code(data, temp);
-
-		rising_threshold = readl(data->base + rising_reg_offset);
-		rising_threshold &= ~(0xff << j * 8);
-		rising_threshold |= (threshold_code << j * 8);
-		writel(rising_threshold, data->base + rising_reg_offset);
-
-		/* Write temperature code for falling threshold */
-		tz->ops->get_trip_hyst(tz, i, &temp_hist);
-		temp_hist = temp - (temp_hist / MCELSIUS);
-		threshold_code = temp_to_code(data, temp_hist);
-
-		falling_threshold = readl(data->base + falling_reg_offset);
-		falling_threshold &= ~(0xff << j * 8);
-		falling_threshold |= (threshold_code << j * 8);
-		writel(falling_threshold, data->base + falling_reg_offset);
-	}
-
-	data->tmu_clear_irqs(data);
-out:
-	return ret;
-=======
->>>>>>> 22cb595e
 }
 
 static void exynos7_tmu_set_trip_temp(struct exynos_tmu_data *data,
