// SPDX-License-Identifier: GPL-2.0
/*
 *  thermal.c - sysfs interface of thermal devices
 *
 *  Copyright (C) 2016 Eduardo Valentin <edubezval@gmail.com>
 *
 *  Highly based on original thermal_core.c
 *  Copyright (C) 2008 Intel Corp
 *  Copyright (C) 2008 Zhang Rui <rui.zhang@intel.com>
 *  Copyright (C) 2008 Sujith Thomas <sujith.thomas@intel.com>
 */

#define pr_fmt(fmt) KBUILD_MODNAME ": " fmt

#include <linux/sysfs.h>
#include <linux/device.h>
#include <linux/err.h>
#include <linux/slab.h>
#include <linux/string.h>
#include <linux/jiffies.h>

#include "thermal_core.h"

/* sys I/F for thermal zone */

static ssize_t
type_show(struct device *dev, struct device_attribute *attr, char *buf)
{
	struct thermal_zone_device *tz = to_thermal_zone(dev);

	return sprintf(buf, "%s\n", tz->type);
}

static ssize_t
temp_show(struct device *dev, struct device_attribute *attr, char *buf)
{
	struct thermal_zone_device *tz = to_thermal_zone(dev);
	int temperature, ret;

	ret = thermal_zone_get_temp(tz, &temperature);

	if (ret)
		return ret;

	return sprintf(buf, "%d\n", temperature);
}

static ssize_t
mode_show(struct device *dev, struct device_attribute *attr, char *buf)
{
	struct thermal_zone_device *tz = to_thermal_zone(dev);
	int enabled = thermal_zone_device_is_enabled(tz);

	return sprintf(buf, "%s\n", enabled ? "enabled" : "disabled");
}

static ssize_t
mode_store(struct device *dev, struct device_attribute *attr,
	   const char *buf, size_t count)
{
	struct thermal_zone_device *tz = to_thermal_zone(dev);
	int result;

	if (!strncmp(buf, "enabled", sizeof("enabled") - 1))
		result = thermal_zone_device_enable(tz);
	else if (!strncmp(buf, "disabled", sizeof("disabled") - 1))
		result = thermal_zone_device_disable(tz);
	else
		result = -EINVAL;

	if (result)
		return result;

	return count;
}

static ssize_t
trip_point_type_show(struct device *dev, struct device_attribute *attr,
		     char *buf)
{
	struct thermal_zone_device *tz = to_thermal_zone(dev);
	enum thermal_trip_type type;
	int trip, result;

	if (!tz->ops->get_trip_type)
		return -EPERM;

	if (sscanf(attr->attr.name, "trip_point_%d_type", &trip) != 1)
		return -EINVAL;

	result = tz->ops->get_trip_type(tz, trip, &type);
	if (result)
		return result;

	switch (type) {
	case THERMAL_TRIP_CRITICAL:
		return sprintf(buf, "critical\n");
	case THERMAL_TRIP_HOT:
		return sprintf(buf, "hot\n");
	case THERMAL_TRIP_PASSIVE:
		return sprintf(buf, "passive\n");
	case THERMAL_TRIP_ACTIVE:
		return sprintf(buf, "active\n");
	default:
		return sprintf(buf, "unknown\n");
	}
}

static ssize_t
trip_point_temp_store(struct device *dev, struct device_attribute *attr,
		      const char *buf, size_t count)
{
	struct thermal_zone_device *tz = to_thermal_zone(dev);
	int trip, ret;
	int temperature, hyst = 0;
	enum thermal_trip_type type;

	if (!tz->ops->set_trip_temp)
		return -EPERM;

	if (sscanf(attr->attr.name, "trip_point_%d_temp", &trip) != 1)
		return -EINVAL;

	if (kstrtoint(buf, 10, &temperature))
		return -EINVAL;

	ret = tz->ops->set_trip_temp(tz, trip, temperature);
	if (ret)
		return ret;

	if (tz->ops->get_trip_hyst) {
		ret = tz->ops->get_trip_hyst(tz, trip, &hyst);
		if (ret)
			return ret;
	}

	ret = tz->ops->get_trip_type(tz, trip, &type);
	if (ret)
		return ret;

	thermal_notify_tz_trip_change(tz->id, trip, type, temperature, hyst);

	thermal_zone_device_update(tz, THERMAL_EVENT_UNSPECIFIED);

	return count;
}

static ssize_t
trip_point_temp_show(struct device *dev, struct device_attribute *attr,
		     char *buf)
{
	struct thermal_zone_device *tz = to_thermal_zone(dev);
	int trip, ret;
	int temperature;

	if (!tz->ops->get_trip_temp)
		return -EPERM;

	if (sscanf(attr->attr.name, "trip_point_%d_temp", &trip) != 1)
		return -EINVAL;

	ret = tz->ops->get_trip_temp(tz, trip, &temperature);

	if (ret)
		return ret;

	return sprintf(buf, "%d\n", temperature);
}

static ssize_t
trip_point_hyst_store(struct device *dev, struct device_attribute *attr,
		      const char *buf, size_t count)
{
	struct thermal_zone_device *tz = to_thermal_zone(dev);
	int trip, ret;
	int temperature;

	if (!tz->ops->set_trip_hyst)
		return -EPERM;

	if (sscanf(attr->attr.name, "trip_point_%d_hyst", &trip) != 1)
		return -EINVAL;

	if (kstrtoint(buf, 10, &temperature))
		return -EINVAL;

	/*
	 * We are not doing any check on the 'temperature' value
	 * here. The driver implementing 'set_trip_hyst' has to
	 * take care of this.
	 */
	ret = tz->ops->set_trip_hyst(tz, trip, temperature);

	if (!ret)
		thermal_zone_set_trips(tz);

	return ret ? ret : count;
}

static ssize_t
trip_point_hyst_show(struct device *dev, struct device_attribute *attr,
		     char *buf)
{
	struct thermal_zone_device *tz = to_thermal_zone(dev);
	int trip, ret;
	int temperature;

	if (!tz->ops->get_trip_hyst)
		return -EPERM;

	if (sscanf(attr->attr.name, "trip_point_%d_hyst", &trip) != 1)
		return -EINVAL;

	ret = tz->ops->get_trip_hyst(tz, trip, &temperature);

	return ret ? ret : sprintf(buf, "%d\n", temperature);
}

static ssize_t
policy_store(struct device *dev, struct device_attribute *attr,
	     const char *buf, size_t count)
{
	struct thermal_zone_device *tz = to_thermal_zone(dev);
	char name[THERMAL_NAME_LENGTH];
	int ret;

	snprintf(name, sizeof(name), "%s", buf);

	ret = thermal_zone_device_set_policy(tz, name);
	if (!ret)
		ret = count;

	return ret;
}

static ssize_t
policy_show(struct device *dev, struct device_attribute *devattr, char *buf)
{
	struct thermal_zone_device *tz = to_thermal_zone(dev);

	return sprintf(buf, "%s\n", tz->governor->name);
}

static ssize_t
available_policies_show(struct device *dev, struct device_attribute *devattr,
			char *buf)
{
	return thermal_build_list_of_policies(buf);
}

#if (IS_ENABLED(CONFIG_THERMAL_EMULATION))
static ssize_t
emul_temp_store(struct device *dev, struct device_attribute *attr,
		const char *buf, size_t count)
{
	struct thermal_zone_device *tz = to_thermal_zone(dev);
	int ret = 0;
	int temperature;

	if (kstrtoint(buf, 10, &temperature))
		return -EINVAL;

	if (!tz->ops->set_emul_temp) {
		mutex_lock(&tz->lock);
		tz->emul_temperature = temperature;
		mutex_unlock(&tz->lock);
	} else {
		ret = tz->ops->set_emul_temp(tz, temperature);
	}

	if (!ret)
		thermal_zone_device_update(tz, THERMAL_EVENT_UNSPECIFIED);

	return ret ? ret : count;
}
static DEVICE_ATTR_WO(emul_temp);
#endif

static ssize_t
sustainable_power_show(struct device *dev, struct device_attribute *devattr,
		       char *buf)
{
	struct thermal_zone_device *tz = to_thermal_zone(dev);

	if (tz->tzp)
		return sprintf(buf, "%u\n", tz->tzp->sustainable_power);
	else
		return -EIO;
}

static ssize_t
sustainable_power_store(struct device *dev, struct device_attribute *devattr,
			const char *buf, size_t count)
{
	struct thermal_zone_device *tz = to_thermal_zone(dev);
	u32 sustainable_power;

	if (!tz->tzp)
		return -EIO;

	if (kstrtou32(buf, 10, &sustainable_power))
		return -EINVAL;

	tz->tzp->sustainable_power = sustainable_power;

	return count;
}

#define create_s32_tzp_attr(name)					\
	static ssize_t							\
	name##_show(struct device *dev, struct device_attribute *devattr, \
		char *buf)						\
	{								\
	struct thermal_zone_device *tz = to_thermal_zone(dev);		\
									\
	if (tz->tzp)							\
		return sprintf(buf, "%d\n", tz->tzp->name);		\
	else								\
		return -EIO;						\
	}								\
									\
	static ssize_t							\
	name##_store(struct device *dev, struct device_attribute *devattr, \
		const char *buf, size_t count)				\
	{								\
		struct thermal_zone_device *tz = to_thermal_zone(dev);	\
		s32 value;						\
									\
		if (!tz->tzp)						\
			return -EIO;					\
									\
		if (kstrtos32(buf, 10, &value))				\
			return -EINVAL;					\
									\
		tz->tzp->name = value;					\
									\
		return count;						\
	}								\
	static DEVICE_ATTR_RW(name)

create_s32_tzp_attr(k_po);
create_s32_tzp_attr(k_pu);
create_s32_tzp_attr(k_i);
create_s32_tzp_attr(k_d);
create_s32_tzp_attr(integral_cutoff);
create_s32_tzp_attr(slope);
create_s32_tzp_attr(offset);
#undef create_s32_tzp_attr

/*
 * These are thermal zone device attributes that will always be present.
 * All the attributes created for tzp (create_s32_tzp_attr) also are always
 * present on the sysfs interface.
 */
static DEVICE_ATTR_RO(type);
static DEVICE_ATTR_RO(temp);
static DEVICE_ATTR_RW(policy);
static DEVICE_ATTR_RO(available_policies);
static DEVICE_ATTR_RW(sustainable_power);

/* These thermal zone device attributes are created based on conditions */
static DEVICE_ATTR_RW(mode);

/* These attributes are unconditionally added to a thermal zone */
static struct attribute *thermal_zone_dev_attrs[] = {
	&dev_attr_type.attr,
	&dev_attr_temp.attr,
#if (IS_ENABLED(CONFIG_THERMAL_EMULATION))
	&dev_attr_emul_temp.attr,
#endif
	&dev_attr_policy.attr,
	&dev_attr_available_policies.attr,
	&dev_attr_sustainable_power.attr,
	&dev_attr_k_po.attr,
	&dev_attr_k_pu.attr,
	&dev_attr_k_i.attr,
	&dev_attr_k_d.attr,
	&dev_attr_integral_cutoff.attr,
	&dev_attr_slope.attr,
	&dev_attr_offset.attr,
	NULL,
};

static const struct attribute_group thermal_zone_attribute_group = {
	.attrs = thermal_zone_dev_attrs,
};

static struct attribute *thermal_zone_mode_attrs[] = {
	&dev_attr_mode.attr,
	NULL,
};

<<<<<<< HEAD
static struct attribute_group thermal_zone_mode_attribute_group = {
	.attrs = thermal_zone_mode_attrs,
};

/* We expose passive only if passive trips are present */
static struct attribute *thermal_zone_passive_attrs[] = {
	&dev_attr_passive.attr,
	NULL,
};

static umode_t thermal_zone_passive_is_visible(struct kobject *kobj,
					       struct attribute *attr,
					       int attrno)
{
	struct device *dev = container_of(kobj, struct device, kobj);
	struct thermal_zone_device *tz;
	enum thermal_trip_type trip_type;
	int count, passive = 0;

	tz = container_of(dev, struct thermal_zone_device, device);

	for (count = 0; count < tz->trips && !passive; count++) {
		tz->ops->get_trip_type(tz, count, &trip_type);

		if (trip_type == THERMAL_TRIP_PASSIVE)
			passive = 1;
	}

	if (!passive)
		return attr->mode;

	return 0;
}

static struct attribute_group thermal_zone_passive_attribute_group = {
	.attrs = thermal_zone_passive_attrs,
	.is_visible = thermal_zone_passive_is_visible,
=======
static const struct attribute_group thermal_zone_mode_attribute_group = {
	.attrs = thermal_zone_mode_attrs,
>>>>>>> 7d2a07b7
};

static const struct attribute_group *thermal_zone_attribute_groups[] = {
	&thermal_zone_attribute_group,
	&thermal_zone_mode_attribute_group,
	/* This is not NULL terminated as we create the group dynamically */
};

/**
 * create_trip_attrs() - create attributes for trip points
 * @tz:		the thermal zone device
 * @mask:	Writeable trip point bitmap.
 *
 * helper function to instantiate sysfs entries for every trip
 * point and its properties of a struct thermal_zone_device.
 *
 * Return: 0 on success, the proper error value otherwise.
 */
static int create_trip_attrs(struct thermal_zone_device *tz, int mask)
{
	struct attribute **attrs;
	int indx;

	/* This function works only for zones with at least one trip */
	if (tz->trips <= 0)
		return -EINVAL;

	tz->trip_type_attrs = kcalloc(tz->trips, sizeof(*tz->trip_type_attrs),
				      GFP_KERNEL);
	if (!tz->trip_type_attrs)
		return -ENOMEM;

	tz->trip_temp_attrs = kcalloc(tz->trips, sizeof(*tz->trip_temp_attrs),
				      GFP_KERNEL);
	if (!tz->trip_temp_attrs) {
		kfree(tz->trip_type_attrs);
		return -ENOMEM;
	}

	if (tz->ops->get_trip_hyst) {
		tz->trip_hyst_attrs = kcalloc(tz->trips,
					      sizeof(*tz->trip_hyst_attrs),
					      GFP_KERNEL);
		if (!tz->trip_hyst_attrs) {
			kfree(tz->trip_type_attrs);
			kfree(tz->trip_temp_attrs);
			return -ENOMEM;
		}
	}

	attrs = kcalloc(tz->trips * 3 + 1, sizeof(*attrs), GFP_KERNEL);
	if (!attrs) {
		kfree(tz->trip_type_attrs);
		kfree(tz->trip_temp_attrs);
		if (tz->ops->get_trip_hyst)
			kfree(tz->trip_hyst_attrs);
		return -ENOMEM;
	}

	for (indx = 0; indx < tz->trips; indx++) {
		/* create trip type attribute */
		snprintf(tz->trip_type_attrs[indx].name, THERMAL_NAME_LENGTH,
			 "trip_point_%d_type", indx);

		sysfs_attr_init(&tz->trip_type_attrs[indx].attr.attr);
		tz->trip_type_attrs[indx].attr.attr.name =
						tz->trip_type_attrs[indx].name;
		tz->trip_type_attrs[indx].attr.attr.mode = S_IRUGO;
		tz->trip_type_attrs[indx].attr.show = trip_point_type_show;
		attrs[indx] = &tz->trip_type_attrs[indx].attr.attr;

		/* create trip temp attribute */
		snprintf(tz->trip_temp_attrs[indx].name, THERMAL_NAME_LENGTH,
			 "trip_point_%d_temp", indx);

		sysfs_attr_init(&tz->trip_temp_attrs[indx].attr.attr);
		tz->trip_temp_attrs[indx].attr.attr.name =
						tz->trip_temp_attrs[indx].name;
		tz->trip_temp_attrs[indx].attr.attr.mode = S_IRUGO;
		tz->trip_temp_attrs[indx].attr.show = trip_point_temp_show;
		if (IS_ENABLED(CONFIG_THERMAL_WRITABLE_TRIPS) &&
		    mask & (1 << indx)) {
			tz->trip_temp_attrs[indx].attr.attr.mode |= S_IWUSR;
			tz->trip_temp_attrs[indx].attr.store =
							trip_point_temp_store;
		}
		attrs[indx + tz->trips] = &tz->trip_temp_attrs[indx].attr.attr;

		/* create Optional trip hyst attribute */
		if (!tz->ops->get_trip_hyst)
			continue;
		snprintf(tz->trip_hyst_attrs[indx].name, THERMAL_NAME_LENGTH,
			 "trip_point_%d_hyst", indx);

		sysfs_attr_init(&tz->trip_hyst_attrs[indx].attr.attr);
		tz->trip_hyst_attrs[indx].attr.attr.name =
					tz->trip_hyst_attrs[indx].name;
		tz->trip_hyst_attrs[indx].attr.attr.mode = S_IRUGO;
		tz->trip_hyst_attrs[indx].attr.show = trip_point_hyst_show;
		if (tz->ops->set_trip_hyst) {
			tz->trip_hyst_attrs[indx].attr.attr.mode |= S_IWUSR;
			tz->trip_hyst_attrs[indx].attr.store =
					trip_point_hyst_store;
		}
		attrs[indx + tz->trips * 2] =
					&tz->trip_hyst_attrs[indx].attr.attr;
	}
	attrs[tz->trips * 3] = NULL;

	tz->trips_attribute_group.attrs = attrs;

	return 0;
}

/**
 * destroy_trip_attrs() - destroy attributes for trip points
 * @tz:		the thermal zone device
 *
 * helper function to free resources allocated by create_trip_attrs()
 */
static void destroy_trip_attrs(struct thermal_zone_device *tz)
{
	if (!tz)
		return;

	kfree(tz->trip_type_attrs);
	kfree(tz->trip_temp_attrs);
	if (tz->ops->get_trip_hyst)
		kfree(tz->trip_hyst_attrs);
	kfree(tz->trips_attribute_group.attrs);
}

int thermal_zone_create_device_groups(struct thermal_zone_device *tz,
				      int mask)
{
	const struct attribute_group **groups;
	int i, size, result;

	/* we need one extra for trips and the NULL to terminate the array */
	size = ARRAY_SIZE(thermal_zone_attribute_groups) + 2;
	/* This also takes care of API requirement to be NULL terminated */
	groups = kcalloc(size, sizeof(*groups), GFP_KERNEL);
	if (!groups)
		return -ENOMEM;

	for (i = 0; i < size - 2; i++)
		groups[i] = thermal_zone_attribute_groups[i];

	if (tz->trips) {
		result = create_trip_attrs(tz, mask);
		if (result) {
			kfree(groups);

			return result;
		}

		groups[size - 2] = &tz->trips_attribute_group;
	}

	tz->device.groups = groups;

	return 0;
}

void thermal_zone_destroy_device_groups(struct thermal_zone_device *tz)
{
	if (!tz)
		return;

	if (tz->trips)
		destroy_trip_attrs(tz);

	kfree(tz->device.groups);
}

/* sys I/F for cooling device */
static ssize_t
cdev_type_show(struct device *dev, struct device_attribute *attr, char *buf)
{
	struct thermal_cooling_device *cdev = to_cooling_device(dev);

	return sprintf(buf, "%s\n", cdev->type);
}

static ssize_t max_state_show(struct device *dev, struct device_attribute *attr,
			      char *buf)
{
	struct thermal_cooling_device *cdev = to_cooling_device(dev);
	unsigned long state;
	int ret;

	ret = cdev->ops->get_max_state(cdev, &state);
	if (ret)
		return ret;
	return sprintf(buf, "%ld\n", state);
}

static ssize_t cur_state_show(struct device *dev, struct device_attribute *attr,
			      char *buf)
{
	struct thermal_cooling_device *cdev = to_cooling_device(dev);
	unsigned long state;
	int ret;

	ret = cdev->ops->get_cur_state(cdev, &state);
	if (ret)
		return ret;
	return sprintf(buf, "%ld\n", state);
}

static ssize_t
cur_state_store(struct device *dev, struct device_attribute *attr,
		const char *buf, size_t count)
{
	struct thermal_cooling_device *cdev = to_cooling_device(dev);
	unsigned long state;
	int result;

	if (sscanf(buf, "%ld\n", &state) != 1)
		return -EINVAL;

	if ((long)state < 0)
		return -EINVAL;

	mutex_lock(&cdev->lock);

	result = cdev->ops->set_cur_state(cdev, state);
	if (!result)
		thermal_cooling_device_stats_update(cdev, state);

	mutex_unlock(&cdev->lock);
	return result ? result : count;
}

static struct device_attribute
dev_attr_cdev_type = __ATTR(type, 0444, cdev_type_show, NULL);
static DEVICE_ATTR_RO(max_state);
static DEVICE_ATTR_RW(cur_state);

static struct attribute *cooling_device_attrs[] = {
	&dev_attr_cdev_type.attr,
	&dev_attr_max_state.attr,
	&dev_attr_cur_state.attr,
	NULL,
};

static const struct attribute_group cooling_device_attr_group = {
	.attrs = cooling_device_attrs,
};

static const struct attribute_group *cooling_device_attr_groups[] = {
	&cooling_device_attr_group,
	NULL, /* Space allocated for cooling_device_stats_attr_group */
	NULL,
};

#ifdef CONFIG_THERMAL_STATISTICS
struct cooling_dev_stats {
	spinlock_t lock;
	unsigned int total_trans;
	unsigned long state;
	unsigned long max_states;
	ktime_t last_time;
	ktime_t *time_in_state;
	unsigned int *trans_table;
};

static void update_time_in_state(struct cooling_dev_stats *stats)
{
	ktime_t now = ktime_get(), delta;

	delta = ktime_sub(now, stats->last_time);
	stats->time_in_state[stats->state] =
		ktime_add(stats->time_in_state[stats->state], delta);
	stats->last_time = now;
}

void thermal_cooling_device_stats_update(struct thermal_cooling_device *cdev,
					 unsigned long new_state)
{
	struct cooling_dev_stats *stats = cdev->stats;

	if (!stats)
		return;

	spin_lock(&stats->lock);

	if (dev_WARN_ONCE(&cdev->device, new_state >= stats->max_states,
			  "new state %ld exceeds max_state %ld",
			  new_state, stats->max_states))
		goto unlock;

	if (stats->state == new_state)
		goto unlock;

	update_time_in_state(stats);
	stats->trans_table[stats->state * stats->max_states + new_state]++;
	stats->state = new_state;
	stats->total_trans++;

unlock:
	spin_unlock(&stats->lock);
}

static ssize_t total_trans_show(struct device *dev,
				struct device_attribute *attr, char *buf)
{
	struct thermal_cooling_device *cdev = to_cooling_device(dev);
	struct cooling_dev_stats *stats = cdev->stats;
	int ret;

	spin_lock(&stats->lock);
	ret = sprintf(buf, "%u\n", stats->total_trans);
	spin_unlock(&stats->lock);

	return ret;
}

static ssize_t
time_in_state_ms_show(struct device *dev, struct device_attribute *attr,
		      char *buf)
{
	struct thermal_cooling_device *cdev = to_cooling_device(dev);
	struct cooling_dev_stats *stats = cdev->stats;
	ssize_t len = 0;
	int i;

	spin_lock(&stats->lock);
	update_time_in_state(stats);

	for (i = 0; i < stats->max_states; i++) {
		len += sprintf(buf + len, "state%u\t%llu\n", i,
			       ktime_to_ms(stats->time_in_state[i]));
	}
	spin_unlock(&stats->lock);

	return len;
}

static ssize_t
reset_store(struct device *dev, struct device_attribute *attr, const char *buf,
	    size_t count)
{
	struct thermal_cooling_device *cdev = to_cooling_device(dev);
	struct cooling_dev_stats *stats = cdev->stats;
	int i, states = stats->max_states;

	spin_lock(&stats->lock);

	stats->total_trans = 0;
	stats->last_time = ktime_get();
	memset(stats->trans_table, 0,
	       states * states * sizeof(*stats->trans_table));

	for (i = 0; i < stats->max_states; i++)
		stats->time_in_state[i] = ktime_set(0, 0);

	spin_unlock(&stats->lock);

	return count;
}

static ssize_t trans_table_show(struct device *dev,
				struct device_attribute *attr, char *buf)
{
	struct thermal_cooling_device *cdev = to_cooling_device(dev);
	struct cooling_dev_stats *stats = cdev->stats;
	ssize_t len = 0;
	int i, j;

	len += snprintf(buf + len, PAGE_SIZE - len, " From  :    To\n");
	len += snprintf(buf + len, PAGE_SIZE - len, "       : ");
	for (i = 0; i < stats->max_states; i++) {
		if (len >= PAGE_SIZE)
			break;
		len += snprintf(buf + len, PAGE_SIZE - len, "state%2u  ", i);
	}
	if (len >= PAGE_SIZE)
		return PAGE_SIZE;

	len += snprintf(buf + len, PAGE_SIZE - len, "\n");

	for (i = 0; i < stats->max_states; i++) {
		if (len >= PAGE_SIZE)
			break;

		len += snprintf(buf + len, PAGE_SIZE - len, "state%2u:", i);

		for (j = 0; j < stats->max_states; j++) {
			if (len >= PAGE_SIZE)
				break;
			len += snprintf(buf + len, PAGE_SIZE - len, "%8u ",
				stats->trans_table[i * stats->max_states + j]);
		}
		if (len >= PAGE_SIZE)
			break;
		len += snprintf(buf + len, PAGE_SIZE - len, "\n");
	}

	if (len >= PAGE_SIZE) {
		pr_warn_once("Thermal transition table exceeds PAGE_SIZE. Disabling\n");
		return -EFBIG;
	}
	return len;
}

static DEVICE_ATTR_RO(total_trans);
static DEVICE_ATTR_RO(time_in_state_ms);
static DEVICE_ATTR_WO(reset);
static DEVICE_ATTR_RO(trans_table);

static struct attribute *cooling_device_stats_attrs[] = {
	&dev_attr_total_trans.attr,
	&dev_attr_time_in_state_ms.attr,
	&dev_attr_reset.attr,
	&dev_attr_trans_table.attr,
	NULL
};

static const struct attribute_group cooling_device_stats_attr_group = {
	.attrs = cooling_device_stats_attrs,
	.name = "stats"
};

static void cooling_device_stats_setup(struct thermal_cooling_device *cdev)
{
	struct cooling_dev_stats *stats;
	unsigned long states;
	int var;

	if (cdev->ops->get_max_state(cdev, &states))
		return;

	states++; /* Total number of states is highest state + 1 */

	var = sizeof(*stats);
	var += sizeof(*stats->time_in_state) * states;
	var += sizeof(*stats->trans_table) * states * states;

	stats = kzalloc(var, GFP_KERNEL);
	if (!stats)
		return;

	stats->time_in_state = (ktime_t *)(stats + 1);
	stats->trans_table = (unsigned int *)(stats->time_in_state + states);
	cdev->stats = stats;
	stats->last_time = ktime_get();
	stats->max_states = states;

	spin_lock_init(&stats->lock);

	/* Fill the empty slot left in cooling_device_attr_groups */
	var = ARRAY_SIZE(cooling_device_attr_groups) - 2;
	cooling_device_attr_groups[var] = &cooling_device_stats_attr_group;
}

static void cooling_device_stats_destroy(struct thermal_cooling_device *cdev)
{
	kfree(cdev->stats);
	cdev->stats = NULL;
}

#else

static inline void
cooling_device_stats_setup(struct thermal_cooling_device *cdev) {}
static inline void
cooling_device_stats_destroy(struct thermal_cooling_device *cdev) {}

#endif /* CONFIG_THERMAL_STATISTICS */

void thermal_cooling_device_setup_sysfs(struct thermal_cooling_device *cdev)
{
	cooling_device_stats_setup(cdev);
	cdev->device.groups = cooling_device_attr_groups;
}

void thermal_cooling_device_destroy_sysfs(struct thermal_cooling_device *cdev)
{
	cooling_device_stats_destroy(cdev);
}

/* these helper will be used only at the time of bindig */
ssize_t
trip_point_show(struct device *dev, struct device_attribute *attr, char *buf)
{
	struct thermal_instance *instance;

	instance =
	    container_of(attr, struct thermal_instance, attr);

	return sprintf(buf, "%d\n", instance->trip);
}

ssize_t
weight_show(struct device *dev, struct device_attribute *attr, char *buf)
{
	struct thermal_instance *instance;

	instance = container_of(attr, struct thermal_instance, weight_attr);

	return sprintf(buf, "%d\n", instance->weight);
}

ssize_t weight_store(struct device *dev, struct device_attribute *attr,
		     const char *buf, size_t count)
{
	struct thermal_instance *instance;
	int ret, weight;

	ret = kstrtoint(buf, 0, &weight);
	if (ret)
		return ret;

	instance = container_of(attr, struct thermal_instance, weight_attr);
	instance->weight = weight;

	return count;
}<|MERGE_RESOLUTION|>--- conflicted
+++ resolved
@@ -390,48 +390,8 @@
 	NULL,
 };
 
-<<<<<<< HEAD
-static struct attribute_group thermal_zone_mode_attribute_group = {
-	.attrs = thermal_zone_mode_attrs,
-};
-
-/* We expose passive only if passive trips are present */
-static struct attribute *thermal_zone_passive_attrs[] = {
-	&dev_attr_passive.attr,
-	NULL,
-};
-
-static umode_t thermal_zone_passive_is_visible(struct kobject *kobj,
-					       struct attribute *attr,
-					       int attrno)
-{
-	struct device *dev = container_of(kobj, struct device, kobj);
-	struct thermal_zone_device *tz;
-	enum thermal_trip_type trip_type;
-	int count, passive = 0;
-
-	tz = container_of(dev, struct thermal_zone_device, device);
-
-	for (count = 0; count < tz->trips && !passive; count++) {
-		tz->ops->get_trip_type(tz, count, &trip_type);
-
-		if (trip_type == THERMAL_TRIP_PASSIVE)
-			passive = 1;
-	}
-
-	if (!passive)
-		return attr->mode;
-
-	return 0;
-}
-
-static struct attribute_group thermal_zone_passive_attribute_group = {
-	.attrs = thermal_zone_passive_attrs,
-	.is_visible = thermal_zone_passive_is_visible,
-=======
 static const struct attribute_group thermal_zone_mode_attribute_group = {
 	.attrs = thermal_zone_mode_attrs,
->>>>>>> 7d2a07b7
 };
 
 static const struct attribute_group *thermal_zone_attribute_groups[] = {
