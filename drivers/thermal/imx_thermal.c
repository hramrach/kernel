// SPDX-License-Identifier: GPL-2.0
//
// Copyright 2013 Freescale Semiconductor, Inc.

#include <linux/clk.h>
#include <linux/cpufreq.h>
#include <linux/cpu_cooling.h>
#include <linux/delay.h>
#include <linux/interrupt.h>
#include <linux/io.h>
#include <linux/mfd/syscon.h>
#include <linux/module.h>
#include <linux/of.h>
#include <linux/of_device.h>
#include <linux/regmap.h>
#include <linux/thermal.h>
#include <linux/nvmem-consumer.h>

#define REG_SET		0x4
#define REG_CLR		0x8
#define REG_TOG		0xc

/* i.MX6 specific */
#define IMX6_MISC0				0x0150
#define IMX6_MISC0_REFTOP_SELBIASOFF		(1 << 3)
#define IMX6_MISC1				0x0160
#define IMX6_MISC1_IRQ_TEMPHIGH			(1 << 29)
/* Below LOW and PANIC bits are only for TEMPMON_IMX6SX */
#define IMX6_MISC1_IRQ_TEMPLOW			(1 << 28)
#define IMX6_MISC1_IRQ_TEMPPANIC		(1 << 27)

#define IMX6_TEMPSENSE0				0x0180
#define IMX6_TEMPSENSE0_ALARM_VALUE_SHIFT	20
#define IMX6_TEMPSENSE0_ALARM_VALUE_MASK	(0xfff << 20)
#define IMX6_TEMPSENSE0_TEMP_CNT_SHIFT		8
#define IMX6_TEMPSENSE0_TEMP_CNT_MASK		(0xfff << 8)
#define IMX6_TEMPSENSE0_FINISHED		(1 << 2)
#define IMX6_TEMPSENSE0_MEASURE_TEMP		(1 << 1)
#define IMX6_TEMPSENSE0_POWER_DOWN		(1 << 0)

#define IMX6_TEMPSENSE1				0x0190
#define IMX6_TEMPSENSE1_MEASURE_FREQ		0xffff
#define IMX6_TEMPSENSE1_MEASURE_FREQ_SHIFT	0

#define OCOTP_MEM0			0x0480
#define OCOTP_ANA1			0x04e0

/* Below TEMPSENSE2 is only for TEMPMON_IMX6SX */
#define IMX6_TEMPSENSE2				0x0290
#define IMX6_TEMPSENSE2_LOW_VALUE_SHIFT		0
#define IMX6_TEMPSENSE2_LOW_VALUE_MASK		0xfff
#define IMX6_TEMPSENSE2_PANIC_VALUE_SHIFT	16
#define IMX6_TEMPSENSE2_PANIC_VALUE_MASK	0xfff0000

/* i.MX7 specific */
#define IMX7_ANADIG_DIGPROG			0x800
#define IMX7_TEMPSENSE0				0x300
#define IMX7_TEMPSENSE0_PANIC_ALARM_SHIFT	18
#define IMX7_TEMPSENSE0_PANIC_ALARM_MASK	(0x1ff << 18)
#define IMX7_TEMPSENSE0_HIGH_ALARM_SHIFT	9
#define IMX7_TEMPSENSE0_HIGH_ALARM_MASK		(0x1ff << 9)
#define IMX7_TEMPSENSE0_LOW_ALARM_SHIFT		0
#define IMX7_TEMPSENSE0_LOW_ALARM_MASK		0x1ff

#define IMX7_TEMPSENSE1				0x310
#define IMX7_TEMPSENSE1_MEASURE_FREQ_SHIFT	16
#define IMX7_TEMPSENSE1_MEASURE_FREQ_MASK	(0xffff << 16)
#define IMX7_TEMPSENSE1_FINISHED		(1 << 11)
#define IMX7_TEMPSENSE1_MEASURE_TEMP		(1 << 10)
#define IMX7_TEMPSENSE1_POWER_DOWN		(1 << 9)
#define IMX7_TEMPSENSE1_TEMP_VALUE_SHIFT	0
#define IMX7_TEMPSENSE1_TEMP_VALUE_MASK		0x1ff

/* The driver supports 1 passive trip point and 1 critical trip point */
enum imx_thermal_trip {
	IMX_TRIP_PASSIVE,
	IMX_TRIP_CRITICAL,
	IMX_TRIP_NUM,
};

#define IMX_POLLING_DELAY		2000 /* millisecond */
#define IMX_PASSIVE_DELAY		1000

#define TEMPMON_IMX6Q			1
#define TEMPMON_IMX6SX			2
#define TEMPMON_IMX7D			3

struct thermal_soc_data {
	u32 version;

	u32 sensor_ctrl;
	u32 power_down_mask;
	u32 measure_temp_mask;

	u32 measure_freq_ctrl;
	u32 measure_freq_mask;
	u32 measure_freq_shift;

	u32 temp_data;
	u32 temp_value_mask;
	u32 temp_value_shift;
	u32 temp_valid_mask;

	u32 panic_alarm_ctrl;
	u32 panic_alarm_mask;
	u32 panic_alarm_shift;

	u32 high_alarm_ctrl;
	u32 high_alarm_mask;
	u32 high_alarm_shift;

	u32 low_alarm_ctrl;
	u32 low_alarm_mask;
	u32 low_alarm_shift;
};

static struct thermal_soc_data thermal_imx6q_data = {
	.version = TEMPMON_IMX6Q,

	.sensor_ctrl = IMX6_TEMPSENSE0,
	.power_down_mask = IMX6_TEMPSENSE0_POWER_DOWN,
	.measure_temp_mask = IMX6_TEMPSENSE0_MEASURE_TEMP,

	.measure_freq_ctrl = IMX6_TEMPSENSE1,
	.measure_freq_shift = IMX6_TEMPSENSE1_MEASURE_FREQ_SHIFT,
	.measure_freq_mask = IMX6_TEMPSENSE1_MEASURE_FREQ,

	.temp_data = IMX6_TEMPSENSE0,
	.temp_value_mask = IMX6_TEMPSENSE0_TEMP_CNT_MASK,
	.temp_value_shift = IMX6_TEMPSENSE0_TEMP_CNT_SHIFT,
	.temp_valid_mask = IMX6_TEMPSENSE0_FINISHED,

	.high_alarm_ctrl = IMX6_TEMPSENSE0,
	.high_alarm_mask = IMX6_TEMPSENSE0_ALARM_VALUE_MASK,
	.high_alarm_shift = IMX6_TEMPSENSE0_ALARM_VALUE_SHIFT,
};

static struct thermal_soc_data thermal_imx6sx_data = {
	.version = TEMPMON_IMX6SX,

	.sensor_ctrl = IMX6_TEMPSENSE0,
	.power_down_mask = IMX6_TEMPSENSE0_POWER_DOWN,
	.measure_temp_mask = IMX6_TEMPSENSE0_MEASURE_TEMP,

	.measure_freq_ctrl = IMX6_TEMPSENSE1,
	.measure_freq_shift = IMX6_TEMPSENSE1_MEASURE_FREQ_SHIFT,
	.measure_freq_mask = IMX6_TEMPSENSE1_MEASURE_FREQ,

	.temp_data = IMX6_TEMPSENSE0,
	.temp_value_mask = IMX6_TEMPSENSE0_TEMP_CNT_MASK,
	.temp_value_shift = IMX6_TEMPSENSE0_TEMP_CNT_SHIFT,
	.temp_valid_mask = IMX6_TEMPSENSE0_FINISHED,

	.high_alarm_ctrl = IMX6_TEMPSENSE0,
	.high_alarm_mask = IMX6_TEMPSENSE0_ALARM_VALUE_MASK,
	.high_alarm_shift = IMX6_TEMPSENSE0_ALARM_VALUE_SHIFT,

	.panic_alarm_ctrl = IMX6_TEMPSENSE2,
	.panic_alarm_mask = IMX6_TEMPSENSE2_PANIC_VALUE_MASK,
	.panic_alarm_shift = IMX6_TEMPSENSE2_PANIC_VALUE_SHIFT,

	.low_alarm_ctrl = IMX6_TEMPSENSE2,
	.low_alarm_mask = IMX6_TEMPSENSE2_LOW_VALUE_MASK,
	.low_alarm_shift = IMX6_TEMPSENSE2_LOW_VALUE_SHIFT,
};

static struct thermal_soc_data thermal_imx7d_data = {
	.version = TEMPMON_IMX7D,

	.sensor_ctrl = IMX7_TEMPSENSE1,
	.power_down_mask = IMX7_TEMPSENSE1_POWER_DOWN,
	.measure_temp_mask = IMX7_TEMPSENSE1_MEASURE_TEMP,

	.measure_freq_ctrl = IMX7_TEMPSENSE1,
	.measure_freq_shift = IMX7_TEMPSENSE1_MEASURE_FREQ_SHIFT,
	.measure_freq_mask = IMX7_TEMPSENSE1_MEASURE_FREQ_MASK,

	.temp_data = IMX7_TEMPSENSE1,
	.temp_value_mask = IMX7_TEMPSENSE1_TEMP_VALUE_MASK,
	.temp_value_shift = IMX7_TEMPSENSE1_TEMP_VALUE_SHIFT,
	.temp_valid_mask = IMX7_TEMPSENSE1_FINISHED,

	.panic_alarm_ctrl = IMX7_TEMPSENSE1,
	.panic_alarm_mask = IMX7_TEMPSENSE0_PANIC_ALARM_MASK,
	.panic_alarm_shift = IMX7_TEMPSENSE0_PANIC_ALARM_SHIFT,

	.high_alarm_ctrl = IMX7_TEMPSENSE0,
	.high_alarm_mask = IMX7_TEMPSENSE0_HIGH_ALARM_MASK,
	.high_alarm_shift = IMX7_TEMPSENSE0_HIGH_ALARM_SHIFT,

	.low_alarm_ctrl = IMX7_TEMPSENSE0,
	.low_alarm_mask = IMX7_TEMPSENSE0_LOW_ALARM_MASK,
	.low_alarm_shift = IMX7_TEMPSENSE0_LOW_ALARM_SHIFT,
};

struct imx_thermal_data {
	struct cpufreq_policy *policy;
	struct thermal_zone_device *tz;
	struct thermal_cooling_device *cdev;
	struct regmap *tempmon;
	u32 c1, c2; /* See formula in imx_init_calib() */
	int temp_passive;
	int temp_critical;
	int temp_max;
	int alarm_temp;
	int last_temp;
	bool irq_enabled;
	int irq;
	struct clk *thermal_clk;
	const struct thermal_soc_data *socdata;
	const char *temp_grade;
};

static void imx_set_panic_temp(struct imx_thermal_data *data,
			       int panic_temp)
{
	const struct thermal_soc_data *soc_data = data->socdata;
	struct regmap *map = data->tempmon;
	int critical_value;

	critical_value = (data->c2 - panic_temp) / data->c1;

	regmap_write(map, soc_data->panic_alarm_ctrl + REG_CLR,
		     soc_data->panic_alarm_mask);
	regmap_write(map, soc_data->panic_alarm_ctrl + REG_SET,
		     critical_value << soc_data->panic_alarm_shift);
}

static void imx_set_alarm_temp(struct imx_thermal_data *data,
			       int alarm_temp)
{
	struct regmap *map = data->tempmon;
	const struct thermal_soc_data *soc_data = data->socdata;
	int alarm_value;

	data->alarm_temp = alarm_temp;

	if (data->socdata->version == TEMPMON_IMX7D)
		alarm_value = alarm_temp / 1000 + data->c1 - 25;
	else
		alarm_value = (data->c2 - alarm_temp) / data->c1;

	regmap_write(map, soc_data->high_alarm_ctrl + REG_CLR,
		     soc_data->high_alarm_mask);
	regmap_write(map, soc_data->high_alarm_ctrl + REG_SET,
		     alarm_value << soc_data->high_alarm_shift);
}

static int imx_get_temp(struct thermal_zone_device *tz, int *temp)
{
	struct imx_thermal_data *data = tz->devdata;
	const struct thermal_soc_data *soc_data = data->socdata;
	struct regmap *map = data->tempmon;
	unsigned int n_meas;
	bool wait, run_measurement;
	u32 val;

<<<<<<< HEAD
	if (thermal_zone_device_is_enabled(tz)) {
=======
	run_measurement = !data->irq_enabled;
	if (!run_measurement) {
>>>>>>> 7d2a07b7
		/* Check if a measurement is currently in progress */
		regmap_read(map, soc_data->temp_data, &val);
		wait = !(val & soc_data->temp_valid_mask);
	} else {
		/*
		 * Every time we measure the temperature, we will power on the
		 * temperature sensor, enable measurements, take a reading,
		 * disable measurements, power off the temperature sensor.
		 */
		regmap_write(map, soc_data->sensor_ctrl + REG_CLR,
			    soc_data->power_down_mask);
		regmap_write(map, soc_data->sensor_ctrl + REG_SET,
			    soc_data->measure_temp_mask);

		wait = true;
	}

	/*
	 * According to the temp sensor designers, it may require up to ~17us
	 * to complete a measurement.
	 */
	if (wait)
		usleep_range(20, 50);

	regmap_read(map, soc_data->temp_data, &val);

<<<<<<< HEAD
	if (!thermal_zone_device_is_enabled(tz)) {
=======
	if (run_measurement) {
>>>>>>> 7d2a07b7
		regmap_write(map, soc_data->sensor_ctrl + REG_CLR,
			     soc_data->measure_temp_mask);
		regmap_write(map, soc_data->sensor_ctrl + REG_SET,
			     soc_data->power_down_mask);
	}

	if ((val & soc_data->temp_valid_mask) == 0) {
		dev_dbg(&tz->device, "temp measurement never finished\n");
		return -EAGAIN;
	}

	n_meas = (val & soc_data->temp_value_mask)
		>> soc_data->temp_value_shift;

	/* See imx_init_calib() for formula derivation */
	if (data->socdata->version == TEMPMON_IMX7D)
		*temp = (n_meas - data->c1 + 25) * 1000;
	else
		*temp = data->c2 - n_meas * data->c1;

	/* Update alarm value to next higher trip point for TEMPMON_IMX6Q */
	if (data->socdata->version == TEMPMON_IMX6Q) {
		if (data->alarm_temp == data->temp_passive &&
			*temp >= data->temp_passive)
			imx_set_alarm_temp(data, data->temp_critical);
		if (data->alarm_temp == data->temp_critical &&
			*temp < data->temp_passive) {
			imx_set_alarm_temp(data, data->temp_passive);
			dev_dbg(&tz->device, "thermal alarm off: T < %d\n",
				data->alarm_temp / 1000);
		}
	}

	if (*temp != data->last_temp) {
		dev_dbg(&tz->device, "millicelsius: %d\n", *temp);
		data->last_temp = *temp;
	}

	/* Reenable alarm IRQ if temperature below alarm temperature */
	if (!data->irq_enabled && *temp < data->alarm_temp) {
		data->irq_enabled = true;
		enable_irq(data->irq);
	}

	return 0;
}

<<<<<<< HEAD
static int imx_set_mode(struct thermal_zone_device *tz,
			enum thermal_device_mode mode)
=======
static int imx_change_mode(struct thermal_zone_device *tz,
			   enum thermal_device_mode mode)
>>>>>>> 7d2a07b7
{
	struct imx_thermal_data *data = tz->devdata;
	struct regmap *map = data->tempmon;
	const struct thermal_soc_data *soc_data = data->socdata;

	if (mode == THERMAL_DEVICE_ENABLED) {
		regmap_write(map, soc_data->sensor_ctrl + REG_CLR,
			     soc_data->power_down_mask);
		regmap_write(map, soc_data->sensor_ctrl + REG_SET,
			     soc_data->measure_temp_mask);

		if (!data->irq_enabled) {
			data->irq_enabled = true;
			enable_irq(data->irq);
		}
	} else {
		regmap_write(map, soc_data->sensor_ctrl + REG_CLR,
			     soc_data->measure_temp_mask);
		regmap_write(map, soc_data->sensor_ctrl + REG_SET,
			     soc_data->power_down_mask);

		if (data->irq_enabled) {
			disable_irq(data->irq);
			data->irq_enabled = false;
		}
	}

	return 0;
}

static int imx_get_trip_type(struct thermal_zone_device *tz, int trip,
			     enum thermal_trip_type *type)
{
	*type = (trip == IMX_TRIP_PASSIVE) ? THERMAL_TRIP_PASSIVE :
					     THERMAL_TRIP_CRITICAL;
	return 0;
}

static int imx_get_crit_temp(struct thermal_zone_device *tz, int *temp)
{
	struct imx_thermal_data *data = tz->devdata;

	*temp = data->temp_critical;
	return 0;
}

static int imx_get_trip_temp(struct thermal_zone_device *tz, int trip,
			     int *temp)
{
	struct imx_thermal_data *data = tz->devdata;

	*temp = (trip == IMX_TRIP_PASSIVE) ? data->temp_passive :
					     data->temp_critical;
	return 0;
}

static int imx_set_trip_temp(struct thermal_zone_device *tz, int trip,
			     int temp)
{
	struct imx_thermal_data *data = tz->devdata;

	/* do not allow changing critical threshold */
	if (trip == IMX_TRIP_CRITICAL)
		return -EPERM;

	/* do not allow passive to be set higher than critical */
	if (temp < 0 || temp > data->temp_critical)
		return -EINVAL;

	data->temp_passive = temp;

	imx_set_alarm_temp(data, temp);

	return 0;
}

static int imx_bind(struct thermal_zone_device *tz,
		    struct thermal_cooling_device *cdev)
{
	int ret;

	ret = thermal_zone_bind_cooling_device(tz, IMX_TRIP_PASSIVE, cdev,
					       THERMAL_NO_LIMIT,
					       THERMAL_NO_LIMIT,
					       THERMAL_WEIGHT_DEFAULT);
	if (ret) {
		dev_err(&tz->device,
			"binding zone %s with cdev %s failed:%d\n",
			tz->type, cdev->type, ret);
		return ret;
	}

	return 0;
}

static int imx_unbind(struct thermal_zone_device *tz,
		      struct thermal_cooling_device *cdev)
{
	int ret;

	ret = thermal_zone_unbind_cooling_device(tz, IMX_TRIP_PASSIVE, cdev);
	if (ret) {
		dev_err(&tz->device,
			"unbinding zone %s with cdev %s failed:%d\n",
			tz->type, cdev->type, ret);
		return ret;
	}

	return 0;
}

static struct thermal_zone_device_ops imx_tz_ops = {
	.bind = imx_bind,
	.unbind = imx_unbind,
	.get_temp = imx_get_temp,
<<<<<<< HEAD
	.set_mode = imx_set_mode,
=======
	.change_mode = imx_change_mode,
>>>>>>> 7d2a07b7
	.get_trip_type = imx_get_trip_type,
	.get_trip_temp = imx_get_trip_temp,
	.get_crit_temp = imx_get_crit_temp,
	.set_trip_temp = imx_set_trip_temp,
};

static int imx_init_calib(struct platform_device *pdev, u32 ocotp_ana1)
{
	struct imx_thermal_data *data = platform_get_drvdata(pdev);
	int n1;
	u64 temp64;

	if (ocotp_ana1 == 0 || ocotp_ana1 == ~0) {
		dev_err(&pdev->dev, "invalid sensor calibration data\n");
		return -EINVAL;
	}

	/*
	 * On i.MX7D, we only use the calibration data at 25C to get the temp,
	 * Tmeas = ( Nmeas - n1) + 25; n1 is the fuse value for 25C.
	 */
	if (data->socdata->version == TEMPMON_IMX7D) {
		data->c1 = (ocotp_ana1 >> 9) & 0x1ff;
		return 0;
	}

	/*
	 * The sensor is calibrated at 25 °C (aka T1) and the value measured
	 * (aka N1) at this temperature is provided in bits [31:20] in the
	 * i.MX's OCOTP value ANA1.
	 * To find the actual temperature T, the following formula has to be used
	 * when reading value n from the sensor:
	 *
	 * T = T1 + (N - N1) / (0.4148468 - 0.0015423 * N1) °C + 3.580661 °C
	 *   = [T1' - N1 / (0.4148468 - 0.0015423 * N1) °C] + N / (0.4148468 - 0.0015423 * N1) °C
	 *   = [T1' + N1 / (0.0015423 * N1 - 0.4148468) °C] - N / (0.0015423 * N1 - 0.4148468) °C
	 *   = c2 - c1 * N
	 *
	 * with
	 *
	 *  T1' = 28.580661 °C
	 *   c1 = 1 / (0.0015423 * N1 - 0.4297157) °C
	 *   c2 = T1' + N1 / (0.0015423 * N1 - 0.4148468) °C
	 *      = T1' + N1 * c1
	 */
	n1 = ocotp_ana1 >> 20;

	temp64 = 10000000; /* use 10^7 as fixed point constant for values in formula */
	temp64 *= 1000; /* to get result in °mC */
	do_div(temp64, 15423 * n1 - 4148468);
	data->c1 = temp64;
	data->c2 = n1 * data->c1 + 28581;

	return 0;
}

static void imx_init_temp_grade(struct platform_device *pdev, u32 ocotp_mem0)
{
	struct imx_thermal_data *data = platform_get_drvdata(pdev);

	/* The maximum die temp is specified by the Temperature Grade */
	switch ((ocotp_mem0 >> 6) & 0x3) {
	case 0: /* Commercial (0 to 95 °C) */
		data->temp_grade = "Commercial";
		data->temp_max = 95000;
		break;
	case 1: /* Extended Commercial (-20 °C to 105 °C) */
		data->temp_grade = "Extended Commercial";
		data->temp_max = 105000;
		break;
	case 2: /* Industrial (-40 °C to 105 °C) */
		data->temp_grade = "Industrial";
		data->temp_max = 105000;
		break;
	case 3: /* Automotive (-40 °C to 125 °C) */
		data->temp_grade = "Automotive";
		data->temp_max = 125000;
		break;
	}

	/*
	 * Set the critical trip point at 5 °C under max
	 * Set the passive trip point at 10 °C under max (changeable via sysfs)
	 */
	data->temp_critical = data->temp_max - (1000 * 5);
	data->temp_passive = data->temp_max - (1000 * 10);
}

static int imx_init_from_tempmon_data(struct platform_device *pdev)
{
	struct regmap *map;
	int ret;
	u32 val;

	map = syscon_regmap_lookup_by_phandle(pdev->dev.of_node,
					      "fsl,tempmon-data");
	if (IS_ERR(map)) {
		ret = PTR_ERR(map);
		dev_err(&pdev->dev, "failed to get sensor regmap: %d\n", ret);
		return ret;
	}

	ret = regmap_read(map, OCOTP_ANA1, &val);
	if (ret) {
		dev_err(&pdev->dev, "failed to read sensor data: %d\n", ret);
		return ret;
	}
	ret = imx_init_calib(pdev, val);
	if (ret)
		return ret;

	ret = regmap_read(map, OCOTP_MEM0, &val);
	if (ret) {
		dev_err(&pdev->dev, "failed to read sensor data: %d\n", ret);
		return ret;
	}
	imx_init_temp_grade(pdev, val);

	return 0;
}

static int imx_init_from_nvmem_cells(struct platform_device *pdev)
{
	int ret;
	u32 val;

	ret = nvmem_cell_read_u32(&pdev->dev, "calib", &val);
	if (ret)
		return ret;

	ret = imx_init_calib(pdev, val);
	if (ret)
		return ret;

	ret = nvmem_cell_read_u32(&pdev->dev, "temp_grade", &val);
	if (ret)
		return ret;
	imx_init_temp_grade(pdev, val);

	return 0;
}

static irqreturn_t imx_thermal_alarm_irq(int irq, void *dev)
{
	struct imx_thermal_data *data = dev;

	disable_irq_nosync(irq);
	data->irq_enabled = false;

	return IRQ_WAKE_THREAD;
}

static irqreturn_t imx_thermal_alarm_irq_thread(int irq, void *dev)
{
	struct imx_thermal_data *data = dev;

	dev_dbg(&data->tz->device, "THERMAL ALARM: T > %d\n",
		data->alarm_temp / 1000);

	thermal_zone_device_update(data->tz, THERMAL_EVENT_UNSPECIFIED);

	return IRQ_HANDLED;
}

static const struct of_device_id of_imx_thermal_match[] = {
	{ .compatible = "fsl,imx6q-tempmon", .data = &thermal_imx6q_data, },
	{ .compatible = "fsl,imx6sx-tempmon", .data = &thermal_imx6sx_data, },
	{ .compatible = "fsl,imx7d-tempmon", .data = &thermal_imx7d_data, },
	{ /* end */ }
};
MODULE_DEVICE_TABLE(of, of_imx_thermal_match);

#ifdef CONFIG_CPU_FREQ
/*
 * Create cooling device in case no #cooling-cells property is available in
 * CPU node
 */
static int imx_thermal_register_legacy_cooling(struct imx_thermal_data *data)
{
	struct device_node *np;
	int ret = 0;

	data->policy = cpufreq_cpu_get(0);
	if (!data->policy) {
		pr_debug("%s: CPUFreq policy not found\n", __func__);
		return -EPROBE_DEFER;
	}

	np = of_get_cpu_node(data->policy->cpu, NULL);

	if (!np || !of_find_property(np, "#cooling-cells", NULL)) {
		data->cdev = cpufreq_cooling_register(data->policy);
		if (IS_ERR(data->cdev)) {
			ret = PTR_ERR(data->cdev);
			cpufreq_cpu_put(data->policy);
		}
	}

	of_node_put(np);

	return ret;
}

static void imx_thermal_unregister_legacy_cooling(struct imx_thermal_data *data)
{
	cpufreq_cooling_unregister(data->cdev);
	cpufreq_cpu_put(data->policy);
}

#else

static inline int imx_thermal_register_legacy_cooling(struct imx_thermal_data *data)
{
	return 0;
}

static inline void imx_thermal_unregister_legacy_cooling(struct imx_thermal_data *data)
{
}
#endif

static int imx_thermal_probe(struct platform_device *pdev)
{
	struct imx_thermal_data *data;
	struct regmap *map;
	int measure_freq;
	int ret;

	data = devm_kzalloc(&pdev->dev, sizeof(*data), GFP_KERNEL);
	if (!data)
		return -ENOMEM;

	map = syscon_regmap_lookup_by_phandle(pdev->dev.of_node, "fsl,tempmon");
	if (IS_ERR(map)) {
		ret = PTR_ERR(map);
		dev_err(&pdev->dev, "failed to get tempmon regmap: %d\n", ret);
		return ret;
	}
	data->tempmon = map;

	data->socdata = of_device_get_match_data(&pdev->dev);
	if (!data->socdata) {
		dev_err(&pdev->dev, "no device match found\n");
		return -ENODEV;
	}

	/* make sure the IRQ flag is clear before enabling irq on i.MX6SX */
	if (data->socdata->version == TEMPMON_IMX6SX) {
		regmap_write(map, IMX6_MISC1 + REG_CLR,
			IMX6_MISC1_IRQ_TEMPHIGH | IMX6_MISC1_IRQ_TEMPLOW
			| IMX6_MISC1_IRQ_TEMPPANIC);
		/*
		 * reset value of LOW ALARM is incorrect, set it to lowest
		 * value to avoid false trigger of low alarm.
		 */
		regmap_write(map, data->socdata->low_alarm_ctrl + REG_SET,
			     data->socdata->low_alarm_mask);
	}

	data->irq = platform_get_irq(pdev, 0);
	if (data->irq < 0)
		return data->irq;

	platform_set_drvdata(pdev, data);

	if (of_find_property(pdev->dev.of_node, "nvmem-cells", NULL)) {
		ret = imx_init_from_nvmem_cells(pdev);
		if (ret)
			return dev_err_probe(&pdev->dev, ret,
					     "failed to init from nvmem\n");
	} else {
		ret = imx_init_from_tempmon_data(pdev);
		if (ret) {
			dev_err(&pdev->dev, "failed to init from fsl,tempmon-data\n");
			return ret;
		}
	}

	/* Make sure sensor is in known good state for measurements */
	regmap_write(map, data->socdata->sensor_ctrl + REG_CLR,
		     data->socdata->power_down_mask);
	regmap_write(map, data->socdata->sensor_ctrl + REG_CLR,
		     data->socdata->measure_temp_mask);
	regmap_write(map, data->socdata->measure_freq_ctrl + REG_CLR,
		     data->socdata->measure_freq_mask);
	if (data->socdata->version != TEMPMON_IMX7D)
		regmap_write(map, IMX6_MISC0 + REG_SET,
			IMX6_MISC0_REFTOP_SELBIASOFF);
	regmap_write(map, data->socdata->sensor_ctrl + REG_SET,
		     data->socdata->power_down_mask);

	ret = imx_thermal_register_legacy_cooling(data);
	if (ret)
		return dev_err_probe(&pdev->dev, ret,
				     "failed to register cpufreq cooling device\n");

	data->thermal_clk = devm_clk_get(&pdev->dev, NULL);
	if (IS_ERR(data->thermal_clk)) {
		ret = PTR_ERR(data->thermal_clk);
		if (ret != -EPROBE_DEFER)
			dev_err(&pdev->dev,
				"failed to get thermal clk: %d\n", ret);
		goto legacy_cleanup;
	}

	/*
	 * Thermal sensor needs clk on to get correct value, normally
	 * we should enable its clk before taking measurement and disable
	 * clk after measurement is done, but if alarm function is enabled,
	 * hardware will auto measure the temperature periodically, so we
	 * need to keep the clk always on for alarm function.
	 */
	ret = clk_prepare_enable(data->thermal_clk);
	if (ret) {
		dev_err(&pdev->dev, "failed to enable thermal clk: %d\n", ret);
		goto legacy_cleanup;
	}

	data->tz = thermal_zone_device_register("imx_thermal_zone",
						IMX_TRIP_NUM,
						BIT(IMX_TRIP_PASSIVE), data,
						&imx_tz_ops, NULL,
						IMX_PASSIVE_DELAY,
						IMX_POLLING_DELAY);
	if (IS_ERR(data->tz)) {
		ret = PTR_ERR(data->tz);
		dev_err(&pdev->dev,
			"failed to register thermal zone device %d\n", ret);
		goto clk_disable;
	}

	dev_info(&pdev->dev, "%s CPU temperature grade - max:%dC"
		 " critical:%dC passive:%dC\n", data->temp_grade,
		 data->temp_max / 1000, data->temp_critical / 1000,
		 data->temp_passive / 1000);

	/* Enable measurements at ~ 10 Hz */
	regmap_write(map, data->socdata->measure_freq_ctrl + REG_CLR,
		     data->socdata->measure_freq_mask);
	measure_freq = DIV_ROUND_UP(32768, 10); /* 10 Hz */
	regmap_write(map, data->socdata->measure_freq_ctrl + REG_SET,
		     measure_freq << data->socdata->measure_freq_shift);
	imx_set_alarm_temp(data, data->temp_passive);

	if (data->socdata->version == TEMPMON_IMX6SX)
		imx_set_panic_temp(data, data->temp_critical);

	regmap_write(map, data->socdata->sensor_ctrl + REG_CLR,
		     data->socdata->power_down_mask);
	regmap_write(map, data->socdata->sensor_ctrl + REG_SET,
		     data->socdata->measure_temp_mask);

	data->irq_enabled = true;
	ret = thermal_zone_device_enable(data->tz);
	if (ret)
		goto thermal_zone_unregister;

	ret = devm_request_threaded_irq(&pdev->dev, data->irq,
			imx_thermal_alarm_irq, imx_thermal_alarm_irq_thread,
			0, "imx_thermal", data);
	if (ret < 0) {
		dev_err(&pdev->dev, "failed to request alarm irq: %d\n", ret);
		goto thermal_zone_unregister;
	}

	return 0;

thermal_zone_unregister:
	thermal_zone_device_unregister(data->tz);
clk_disable:
	clk_disable_unprepare(data->thermal_clk);
legacy_cleanup:
	imx_thermal_unregister_legacy_cooling(data);

	return ret;
}

static int imx_thermal_remove(struct platform_device *pdev)
{
	struct imx_thermal_data *data = platform_get_drvdata(pdev);
	struct regmap *map = data->tempmon;

	/* Disable measurements */
	regmap_write(map, data->socdata->sensor_ctrl + REG_SET,
		     data->socdata->power_down_mask);
	if (!IS_ERR(data->thermal_clk))
		clk_disable_unprepare(data->thermal_clk);

	thermal_zone_device_unregister(data->tz);
	imx_thermal_unregister_legacy_cooling(data);

	return 0;
}

static int __maybe_unused imx_thermal_suspend(struct device *dev)
{
	struct imx_thermal_data *data = dev_get_drvdata(dev);
	int ret;

	/*
	 * Need to disable thermal sensor, otherwise, when thermal core
	 * try to get temperature before thermal sensor resume, a wrong
	 * temperature will be read as the thermal sensor is powered
<<<<<<< HEAD
	 * down. This is done in set_mode() operation called from
=======
	 * down. This is done in change_mode() operation called from
>>>>>>> 7d2a07b7
	 * thermal_zone_device_disable()
	 */
	ret = thermal_zone_device_disable(data->tz);
	if (ret)
		return ret;
	clk_disable_unprepare(data->thermal_clk);

	return 0;
}

static int __maybe_unused imx_thermal_resume(struct device *dev)
{
	struct imx_thermal_data *data = dev_get_drvdata(dev);
	int ret;

	ret = clk_prepare_enable(data->thermal_clk);
	if (ret)
		return ret;
	/* Enabled thermal sensor after resume */
	ret = thermal_zone_device_enable(data->tz);
	if (ret)
		return ret;

	return 0;
}

static SIMPLE_DEV_PM_OPS(imx_thermal_pm_ops,
			 imx_thermal_suspend, imx_thermal_resume);

static struct platform_driver imx_thermal = {
	.driver = {
		.name	= "imx_thermal",
		.pm	= &imx_thermal_pm_ops,
		.of_match_table = of_imx_thermal_match,
	},
	.probe		= imx_thermal_probe,
	.remove		= imx_thermal_remove,
};
module_platform_driver(imx_thermal);

MODULE_AUTHOR("Freescale Semiconductor, Inc.");
MODULE_DESCRIPTION("Thermal driver for Freescale i.MX SoCs");
MODULE_LICENSE("GPL v2");
MODULE_ALIAS("platform:imx-thermal");<|MERGE_RESOLUTION|>--- conflicted
+++ resolved
@@ -255,12 +255,8 @@
 	bool wait, run_measurement;
 	u32 val;
 
-<<<<<<< HEAD
-	if (thermal_zone_device_is_enabled(tz)) {
-=======
 	run_measurement = !data->irq_enabled;
 	if (!run_measurement) {
->>>>>>> 7d2a07b7
 		/* Check if a measurement is currently in progress */
 		regmap_read(map, soc_data->temp_data, &val);
 		wait = !(val & soc_data->temp_valid_mask);
@@ -287,11 +283,7 @@
 
 	regmap_read(map, soc_data->temp_data, &val);
 
-<<<<<<< HEAD
-	if (!thermal_zone_device_is_enabled(tz)) {
-=======
 	if (run_measurement) {
->>>>>>> 7d2a07b7
 		regmap_write(map, soc_data->sensor_ctrl + REG_CLR,
 			     soc_data->measure_temp_mask);
 		regmap_write(map, soc_data->sensor_ctrl + REG_SET,
@@ -339,13 +331,8 @@
 	return 0;
 }
 
-<<<<<<< HEAD
-static int imx_set_mode(struct thermal_zone_device *tz,
-			enum thermal_device_mode mode)
-=======
 static int imx_change_mode(struct thermal_zone_device *tz,
 			   enum thermal_device_mode mode)
->>>>>>> 7d2a07b7
 {
 	struct imx_thermal_data *data = tz->devdata;
 	struct regmap *map = data->tempmon;
@@ -461,11 +448,7 @@
 	.bind = imx_bind,
 	.unbind = imx_unbind,
 	.get_temp = imx_get_temp,
-<<<<<<< HEAD
-	.set_mode = imx_set_mode,
-=======
 	.change_mode = imx_change_mode,
->>>>>>> 7d2a07b7
 	.get_trip_type = imx_get_trip_type,
 	.get_trip_temp = imx_get_trip_temp,
 	.get_crit_temp = imx_get_crit_temp,
@@ -869,11 +852,7 @@
 	 * Need to disable thermal sensor, otherwise, when thermal core
 	 * try to get temperature before thermal sensor resume, a wrong
 	 * temperature will be read as the thermal sensor is powered
-<<<<<<< HEAD
-	 * down. This is done in set_mode() operation called from
-=======
 	 * down. This is done in change_mode() operation called from
->>>>>>> 7d2a07b7
 	 * thermal_zone_device_disable()
 	 */
 	ret = thermal_zone_device_disable(data->tz);
