--- conflicted
+++ resolved
@@ -431,12 +431,9 @@
 				 unsigned long state)
 {
 	struct cpufreq_cooling_device *cpufreq_cdev = cdev->devdata;
-<<<<<<< HEAD
-=======
 	struct cpumask *cpus;
 	unsigned int frequency;
 	unsigned long max_capacity, capacity;
->>>>>>> a222011a
 	int ret;
 
 	/* Request state should be less than max_level */
@@ -449,11 +446,6 @@
 
 	cpufreq_cdev->cpufreq_state = state;
 
-<<<<<<< HEAD
-	ret = freq_qos_update_request(&cpufreq_cdev->qos_req,
-				      get_state_freq(cpufreq_cdev, state));
-	return ret < 0 ? ret : 0;
-=======
 	frequency = get_state_freq(cpufreq_cdev, state);
 
 	ret = freq_qos_update_request(&cpufreq_cdev->qos_req, frequency);
@@ -468,7 +460,6 @@
 	}
 
 	return ret;
->>>>>>> a222011a
 }
 
 /* Bind cpufreq callbacks to thermal cooling device ops */
