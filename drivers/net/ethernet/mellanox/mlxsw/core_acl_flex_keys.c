// SPDX-License-Identifier: BSD-3-Clause OR GPL-2.0
/* Copyright (c) 2017-2018 Mellanox Technologies. All rights reserved */

#include <linux/kernel.h>
#include <linux/slab.h>
#include <linux/list.h>
#include <linux/errno.h>

#include "item.h"
#include "core_acl_flex_keys.h"

/* For the purpose of the driver, define an internal storage scratchpad
 * that will be used to store key/mask values. For each defined element type
 * define an internal storage geometry.
 *
 * When adding new elements, MLXSW_AFK_ELEMENT_STORAGE_SIZE must be increased
 * accordingly.
 */
static const struct mlxsw_afk_element_info mlxsw_afk_element_infos[] = {
	MLXSW_AFK_ELEMENT_INFO_U32(SRC_SYS_PORT, 0x00, 16, 16),
	MLXSW_AFK_ELEMENT_INFO_BUF(DMAC_32_47, 0x04, 2),
	MLXSW_AFK_ELEMENT_INFO_BUF(DMAC_0_31, 0x06, 4),
	MLXSW_AFK_ELEMENT_INFO_BUF(SMAC_32_47, 0x0A, 2),
	MLXSW_AFK_ELEMENT_INFO_BUF(SMAC_0_31, 0x0C, 4),
	MLXSW_AFK_ELEMENT_INFO_U32(ETHERTYPE, 0x00, 0, 16),
	MLXSW_AFK_ELEMENT_INFO_U32(IP_PROTO, 0x10, 0, 8),
	MLXSW_AFK_ELEMENT_INFO_U32(VID, 0x10, 8, 12),
	MLXSW_AFK_ELEMENT_INFO_U32(PCP, 0x10, 20, 3),
	MLXSW_AFK_ELEMENT_INFO_U32(TCP_FLAGS, 0x10, 23, 9),
	MLXSW_AFK_ELEMENT_INFO_U32(DST_L4_PORT, 0x14, 0, 16),
	MLXSW_AFK_ELEMENT_INFO_U32(SRC_L4_PORT, 0x14, 16, 16),
	MLXSW_AFK_ELEMENT_INFO_U32(IP_TTL_, 0x18, 0, 8),
	MLXSW_AFK_ELEMENT_INFO_U32(IP_ECN, 0x18, 9, 2),
	MLXSW_AFK_ELEMENT_INFO_U32(IP_DSCP, 0x18, 11, 6),
	MLXSW_AFK_ELEMENT_INFO_U32(VIRT_ROUTER_8_10, 0x18, 17, 3),
	MLXSW_AFK_ELEMENT_INFO_U32(VIRT_ROUTER_0_7, 0x18, 20, 8),
	MLXSW_AFK_ELEMENT_INFO_BUF(SRC_IP_96_127, 0x20, 4),
	MLXSW_AFK_ELEMENT_INFO_BUF(SRC_IP_64_95, 0x24, 4),
	MLXSW_AFK_ELEMENT_INFO_BUF(SRC_IP_32_63, 0x28, 4),
	MLXSW_AFK_ELEMENT_INFO_BUF(SRC_IP_0_31, 0x2C, 4),
	MLXSW_AFK_ELEMENT_INFO_BUF(DST_IP_96_127, 0x30, 4),
	MLXSW_AFK_ELEMENT_INFO_BUF(DST_IP_64_95, 0x34, 4),
	MLXSW_AFK_ELEMENT_INFO_BUF(DST_IP_32_63, 0x38, 4),
	MLXSW_AFK_ELEMENT_INFO_BUF(DST_IP_0_31, 0x3C, 4),
};

struct mlxsw_afk {
	struct list_head key_info_list;
	unsigned int max_blocks;
	const struct mlxsw_afk_ops *ops;
	const struct mlxsw_afk_block *blocks;
	unsigned int blocks_count;
};

static bool mlxsw_afk_blocks_check(struct mlxsw_afk *mlxsw_afk)
{
	int i;
	int j;

	for (i = 0; i < mlxsw_afk->blocks_count; i++) {
		const struct mlxsw_afk_block *block = &mlxsw_afk->blocks[i];

		for (j = 0; j < block->instances_count; j++) {
			const struct mlxsw_afk_element_info *elinfo;
			struct mlxsw_afk_element_inst *elinst;

			elinst = &block->instances[j];
			elinfo = &mlxsw_afk_element_infos[elinst->element];
			if (elinst->type != elinfo->type ||
			    (!elinst->avoid_size_check &&
			     elinst->item.size.bits !=
			     elinfo->item.size.bits))
				return false;
		}
	}
	return true;
}

struct mlxsw_afk *mlxsw_afk_create(unsigned int max_blocks,
				   const struct mlxsw_afk_ops *ops)
{
	struct mlxsw_afk *mlxsw_afk;

	mlxsw_afk = kzalloc(sizeof(*mlxsw_afk), GFP_KERNEL);
	if (!mlxsw_afk)
		return NULL;
	INIT_LIST_HEAD(&mlxsw_afk->key_info_list);
	mlxsw_afk->max_blocks = max_blocks;
	mlxsw_afk->ops = ops;
	mlxsw_afk->blocks = ops->blocks;
	mlxsw_afk->blocks_count = ops->blocks_count;
	WARN_ON(!mlxsw_afk_blocks_check(mlxsw_afk));
	return mlxsw_afk;
}
EXPORT_SYMBOL(mlxsw_afk_create);

void mlxsw_afk_destroy(struct mlxsw_afk *mlxsw_afk)
{
	WARN_ON(!list_empty(&mlxsw_afk->key_info_list));
	kfree(mlxsw_afk);
}
EXPORT_SYMBOL(mlxsw_afk_destroy);

struct mlxsw_afk_key_info {
	struct list_head list;
	unsigned int ref_count;
	unsigned int blocks_count;
	int element_to_block[MLXSW_AFK_ELEMENT_MAX]; /* index is element, value
						      * is index inside "blocks"
						      */
	struct mlxsw_afk_element_usage elusage;
	const struct mlxsw_afk_block *blocks[];
};

static bool
mlxsw_afk_key_info_elements_eq(struct mlxsw_afk_key_info *key_info,
			       struct mlxsw_afk_element_usage *elusage)
{
	return memcmp(&key_info->elusage, elusage, sizeof(*elusage)) == 0;
}

static struct mlxsw_afk_key_info *
mlxsw_afk_key_info_find(struct mlxsw_afk *mlxsw_afk,
			struct mlxsw_afk_element_usage *elusage)
{
	struct mlxsw_afk_key_info *key_info;

	list_for_each_entry(key_info, &mlxsw_afk->key_info_list, list) {
		if (mlxsw_afk_key_info_elements_eq(key_info, elusage))
			return key_info;
	}
	return NULL;
}

struct mlxsw_afk_picker {
	DECLARE_BITMAP(element, MLXSW_AFK_ELEMENT_MAX);
	unsigned int total;
};

static void mlxsw_afk_picker_count_hits(struct mlxsw_afk *mlxsw_afk,
					struct mlxsw_afk_picker *picker,
					enum mlxsw_afk_element element)
{
	int i;
	int j;

	for (i = 0; i < mlxsw_afk->blocks_count; i++) {
		const struct mlxsw_afk_block *block = &mlxsw_afk->blocks[i];

		for (j = 0; j < block->instances_count; j++) {
			struct mlxsw_afk_element_inst *elinst;

			elinst = &block->instances[j];
			if (elinst->element == element) {
<<<<<<< HEAD
				__set_bit(element, picker->hits[i].element);
				picker->hits[i].total++;
=======
				__set_bit(element, picker[i].element);
				picker[i].total++;
>>>>>>> 7d2a07b7
			}
		}
	}
}

static void mlxsw_afk_picker_subtract_hits(struct mlxsw_afk *mlxsw_afk,
					   struct mlxsw_afk_picker *picker,
					   int block_index)
{
	DECLARE_BITMAP(hits_element, MLXSW_AFK_ELEMENT_MAX);
	int i;
	int j;

	memcpy(&hits_element, &picker[block_index].element,
	       sizeof(hits_element));

	for (i = 0; i < mlxsw_afk->blocks_count; i++) {
		for_each_set_bit(j, hits_element, MLXSW_AFK_ELEMENT_MAX) {
			if (__test_and_clear_bit(j, picker[i].element))
				picker[i].total--;
		}
	}
}

static int mlxsw_afk_picker_most_hits_get(struct mlxsw_afk *mlxsw_afk,
					  struct mlxsw_afk_picker *picker)
{
	int most_index = -EINVAL; /* Should never happen to return this */
	int most_hits = 0;
	int i;

	for (i = 0; i < mlxsw_afk->blocks_count; i++) {
		if (picker[i].total > most_hits) {
			most_hits = picker[i].total;
			most_index = i;
		}
	}
	return most_index;
}

static int mlxsw_afk_picker_key_info_add(struct mlxsw_afk *mlxsw_afk,
					 struct mlxsw_afk_picker *picker,
					 int block_index,
					 struct mlxsw_afk_key_info *key_info)
{
	enum mlxsw_afk_element element;

	if (key_info->blocks_count == mlxsw_afk->max_blocks)
		return -EINVAL;

	for_each_set_bit(element, picker[block_index].element,
			 MLXSW_AFK_ELEMENT_MAX) {
		key_info->element_to_block[element] = key_info->blocks_count;
		mlxsw_afk_element_usage_add(&key_info->elusage, element);
	}

	key_info->blocks[key_info->blocks_count] =
					&mlxsw_afk->blocks[block_index];
	key_info->blocks_count++;
	return 0;
}

static int mlxsw_afk_picker(struct mlxsw_afk *mlxsw_afk,
			    struct mlxsw_afk_key_info *key_info,
			    struct mlxsw_afk_element_usage *elusage)
{
	struct mlxsw_afk_picker *picker;
	enum mlxsw_afk_element element;
	int err;

	picker = kcalloc(mlxsw_afk->blocks_count, sizeof(*picker), GFP_KERNEL);
	if (!picker)
		return -ENOMEM;

	/* Since the same elements could be present in multiple blocks,
	 * we must find out optimal block list in order to make the
	 * block count as low as possible.
	 *
	 * First, we count hits. We go over all available blocks and count
	 * how many of requested elements are covered by each.
	 *
	 * Then in loop, we find block with most hits and add it to
	 * output key_info. Then we have to subtract this block hits so
	 * the next iteration will find most suitable block for
	 * the rest of requested elements.
	 */

	mlxsw_afk_element_usage_for_each(element, elusage)
		mlxsw_afk_picker_count_hits(mlxsw_afk, picker, element);

	do {
		int block_index;

		block_index = mlxsw_afk_picker_most_hits_get(mlxsw_afk, picker);
		if (block_index < 0) {
			err = block_index;
			goto out;
		}
		err = mlxsw_afk_picker_key_info_add(mlxsw_afk, picker,
						    block_index, key_info);
		if (err)
			goto out;
		mlxsw_afk_picker_subtract_hits(mlxsw_afk, picker, block_index);
	} while (!mlxsw_afk_key_info_elements_eq(key_info, elusage));

	err = 0;
out:
	kfree(picker);
	return err;
}

static struct mlxsw_afk_key_info *
mlxsw_afk_key_info_create(struct mlxsw_afk *mlxsw_afk,
			  struct mlxsw_afk_element_usage *elusage)
{
	struct mlxsw_afk_key_info *key_info;
	int err;

	key_info = kzalloc(struct_size(key_info, blocks, mlxsw_afk->max_blocks),
			   GFP_KERNEL);
	if (!key_info)
		return ERR_PTR(-ENOMEM);
	err = mlxsw_afk_picker(mlxsw_afk, key_info, elusage);
	if (err)
		goto err_picker;
	list_add(&key_info->list, &mlxsw_afk->key_info_list);
	key_info->ref_count = 1;
	return key_info;

err_picker:
	kfree(key_info);
	return ERR_PTR(err);
}

static void mlxsw_afk_key_info_destroy(struct mlxsw_afk_key_info *key_info)
{
	list_del(&key_info->list);
	kfree(key_info);
}

struct mlxsw_afk_key_info *
mlxsw_afk_key_info_get(struct mlxsw_afk *mlxsw_afk,
		       struct mlxsw_afk_element_usage *elusage)
{
	struct mlxsw_afk_key_info *key_info;

	key_info = mlxsw_afk_key_info_find(mlxsw_afk, elusage);
	if (key_info) {
		key_info->ref_count++;
		return key_info;
	}
	return mlxsw_afk_key_info_create(mlxsw_afk, elusage);
}
EXPORT_SYMBOL(mlxsw_afk_key_info_get);

void mlxsw_afk_key_info_put(struct mlxsw_afk_key_info *key_info)
{
	if (--key_info->ref_count)
		return;
	mlxsw_afk_key_info_destroy(key_info);
}
EXPORT_SYMBOL(mlxsw_afk_key_info_put);

bool mlxsw_afk_key_info_subset(struct mlxsw_afk_key_info *key_info,
			       struct mlxsw_afk_element_usage *elusage)
{
	return mlxsw_afk_element_usage_subset(elusage, &key_info->elusage);
}
EXPORT_SYMBOL(mlxsw_afk_key_info_subset);

static const struct mlxsw_afk_element_inst *
mlxsw_afk_block_elinst_get(const struct mlxsw_afk_block *block,
			   enum mlxsw_afk_element element)
{
	int i;

	for (i = 0; i < block->instances_count; i++) {
		struct mlxsw_afk_element_inst *elinst;

		elinst = &block->instances[i];
		if (elinst->element == element)
			return elinst;
	}
	return NULL;
}

static const struct mlxsw_afk_element_inst *
mlxsw_afk_key_info_elinst_get(struct mlxsw_afk_key_info *key_info,
			      enum mlxsw_afk_element element,
			      int *p_block_index)
{
	const struct mlxsw_afk_element_inst *elinst;
	const struct mlxsw_afk_block *block;
	int block_index;

	if (WARN_ON(!test_bit(element, key_info->elusage.usage)))
		return NULL;
	block_index = key_info->element_to_block[element];
	block = key_info->blocks[block_index];

	elinst = mlxsw_afk_block_elinst_get(block, element);
	if (WARN_ON(!elinst))
		return NULL;

	*p_block_index = block_index;
	return elinst;
}

u16
mlxsw_afk_key_info_block_encoding_get(const struct mlxsw_afk_key_info *key_info,
				      int block_index)
{
	return key_info->blocks[block_index]->encoding;
}
EXPORT_SYMBOL(mlxsw_afk_key_info_block_encoding_get);

unsigned int
mlxsw_afk_key_info_blocks_count_get(const struct mlxsw_afk_key_info *key_info)
{
	return key_info->blocks_count;
}
EXPORT_SYMBOL(mlxsw_afk_key_info_blocks_count_get);

void mlxsw_afk_values_add_u32(struct mlxsw_afk_element_values *values,
			      enum mlxsw_afk_element element,
			      u32 key_value, u32 mask_value)
{
	const struct mlxsw_afk_element_info *elinfo =
				&mlxsw_afk_element_infos[element];
	const struct mlxsw_item *storage_item = &elinfo->item;

	if (!mask_value)
		return;
	if (WARN_ON(elinfo->type != MLXSW_AFK_ELEMENT_TYPE_U32))
		return;
	__mlxsw_item_set32(values->storage.key, storage_item, 0, key_value);
	__mlxsw_item_set32(values->storage.mask, storage_item, 0, mask_value);
	mlxsw_afk_element_usage_add(&values->elusage, element);
}
EXPORT_SYMBOL(mlxsw_afk_values_add_u32);

void mlxsw_afk_values_add_buf(struct mlxsw_afk_element_values *values,
			      enum mlxsw_afk_element element,
			      const char *key_value, const char *mask_value,
			      unsigned int len)
{
	const struct mlxsw_afk_element_info *elinfo =
				&mlxsw_afk_element_infos[element];
	const struct mlxsw_item *storage_item = &elinfo->item;

	if (!memchr_inv(mask_value, 0, len)) /* If mask is zero */
		return;
	if (WARN_ON(elinfo->type != MLXSW_AFK_ELEMENT_TYPE_BUF) ||
	    WARN_ON(elinfo->item.size.bytes != len))
		return;
	__mlxsw_item_memcpy_to(values->storage.key, key_value,
			       storage_item, 0);
	__mlxsw_item_memcpy_to(values->storage.mask, mask_value,
			       storage_item, 0);
	mlxsw_afk_element_usage_add(&values->elusage, element);
}
EXPORT_SYMBOL(mlxsw_afk_values_add_buf);

static void mlxsw_sp_afk_encode_u32(const struct mlxsw_item *storage_item,
				    const struct mlxsw_item *output_item,
				    char *storage, char *output, int diff)
{
	u32 value;

	value = __mlxsw_item_get32(storage, storage_item, 0);
	__mlxsw_item_set32(output, output_item, 0, value + diff);
}

static void mlxsw_sp_afk_encode_buf(const struct mlxsw_item *storage_item,
				    const struct mlxsw_item *output_item,
				    char *storage, char *output)
{
	char *storage_data = __mlxsw_item_data(storage, storage_item, 0);
	char *output_data = __mlxsw_item_data(output, output_item, 0);
	size_t len = output_item->size.bytes;

	memcpy(output_data, storage_data, len);
}

static void
mlxsw_sp_afk_encode_one(const struct mlxsw_afk_element_inst *elinst,
			char *output, char *storage, int u32_diff)
{
	const struct mlxsw_item *output_item = &elinst->item;
	const struct mlxsw_afk_element_info *elinfo;
	const struct mlxsw_item *storage_item;

	elinfo = &mlxsw_afk_element_infos[elinst->element];
	storage_item = &elinfo->item;
	if (elinst->type == MLXSW_AFK_ELEMENT_TYPE_U32)
		mlxsw_sp_afk_encode_u32(storage_item, output_item,
					storage, output, u32_diff);
	else if (elinst->type == MLXSW_AFK_ELEMENT_TYPE_BUF)
		mlxsw_sp_afk_encode_buf(storage_item, output_item,
					storage, output);
}

#define MLXSW_SP_AFK_KEY_BLOCK_MAX_SIZE 16

void mlxsw_afk_encode(struct mlxsw_afk *mlxsw_afk,
		      struct mlxsw_afk_key_info *key_info,
		      struct mlxsw_afk_element_values *values,
		      char *key, char *mask)
{
	unsigned int blocks_count =
			mlxsw_afk_key_info_blocks_count_get(key_info);
	char block_mask[MLXSW_SP_AFK_KEY_BLOCK_MAX_SIZE];
	char block_key[MLXSW_SP_AFK_KEY_BLOCK_MAX_SIZE];
	const struct mlxsw_afk_element_inst *elinst;
	enum mlxsw_afk_element element;
	int block_index, i;

	for (i = 0; i < blocks_count; i++) {
		memset(block_key, 0, MLXSW_SP_AFK_KEY_BLOCK_MAX_SIZE);
		memset(block_mask, 0, MLXSW_SP_AFK_KEY_BLOCK_MAX_SIZE);

		mlxsw_afk_element_usage_for_each(element, &values->elusage) {
			elinst = mlxsw_afk_key_info_elinst_get(key_info,
							       element,
							       &block_index);
			if (!elinst || block_index != i)
				continue;

			mlxsw_sp_afk_encode_one(elinst, block_key,
						values->storage.key,
						elinst->u32_key_diff);
			mlxsw_sp_afk_encode_one(elinst, block_mask,
						values->storage.mask, 0);
		}

		mlxsw_afk->ops->encode_block(key, i, block_key);
		mlxsw_afk->ops->encode_block(mask, i, block_mask);
	}
}
EXPORT_SYMBOL(mlxsw_afk_encode);

void mlxsw_afk_clear(struct mlxsw_afk *mlxsw_afk, char *key,
		     int block_start, int block_end)
{
	int i;

	for (i = block_start; i <= block_end; i++)
		mlxsw_afk->ops->clear_block(key, i);
}
EXPORT_SYMBOL(mlxsw_afk_clear);<|MERGE_RESOLUTION|>--- conflicted
+++ resolved
@@ -152,13 +152,8 @@
 
 			elinst = &block->instances[j];
 			if (elinst->element == element) {
-<<<<<<< HEAD
-				__set_bit(element, picker->hits[i].element);
-				picker->hits[i].total++;
-=======
 				__set_bit(element, picker[i].element);
 				picker[i].total++;
->>>>>>> 7d2a07b7
 			}
 		}
 	}
