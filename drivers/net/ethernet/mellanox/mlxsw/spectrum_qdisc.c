// SPDX-License-Identifier: BSD-3-Clause OR GPL-2.0
/* Copyright (c) 2017-2018 Mellanox Technologies. All rights reserved */

#include <linux/kernel.h>
#include <linux/errno.h>
#include <linux/netdevice.h>
#include <net/pkt_cls.h>
#include <net/red.h>

#include "spectrum.h"
#include "spectrum_span.h"
#include "reg.h"

#define MLXSW_SP_PRIO_BAND_TO_TCLASS(band) (IEEE_8021QAZ_MAX_TCS - band - 1)
#define MLXSW_SP_PRIO_CHILD_TO_TCLASS(child) \
	MLXSW_SP_PRIO_BAND_TO_TCLASS((child - 1))

enum mlxsw_sp_qdisc_type {
	MLXSW_SP_QDISC_NO_QDISC,
	MLXSW_SP_QDISC_RED,
	MLXSW_SP_QDISC_PRIO,
	MLXSW_SP_QDISC_ETS,
	MLXSW_SP_QDISC_TBF,
	MLXSW_SP_QDISC_FIFO,
};

struct mlxsw_sp_qdisc;

struct mlxsw_sp_qdisc_ops {
	enum mlxsw_sp_qdisc_type type;
	int (*check_params)(struct mlxsw_sp_port *mlxsw_sp_port,
			    void *params);
	int (*replace)(struct mlxsw_sp_port *mlxsw_sp_port, u32 handle,
		       struct mlxsw_sp_qdisc *mlxsw_sp_qdisc, void *params);
	int (*destroy)(struct mlxsw_sp_port *mlxsw_sp_port,
		       struct mlxsw_sp_qdisc *mlxsw_sp_qdisc);
	int (*get_stats)(struct mlxsw_sp_port *mlxsw_sp_port,
			 struct mlxsw_sp_qdisc *mlxsw_sp_qdisc,
			 struct tc_qopt_offload_stats *stats_ptr);
	int (*get_xstats)(struct mlxsw_sp_port *mlxsw_sp_port,
			  struct mlxsw_sp_qdisc *mlxsw_sp_qdisc,
			  void *xstats_ptr);
	void (*clean_stats)(struct mlxsw_sp_port *mlxsw_sp_port,
			    struct mlxsw_sp_qdisc *mlxsw_sp_qdisc);
	/* unoffload - to be used for a qdisc that stops being offloaded without
	 * being destroyed.
	 */
	void (*unoffload)(struct mlxsw_sp_port *mlxsw_sp_port,
			  struct mlxsw_sp_qdisc *mlxsw_sp_qdisc, void *params);
	struct mlxsw_sp_qdisc *(*find_class)(struct mlxsw_sp_qdisc *mlxsw_sp_qdisc,
					     u32 parent);
	unsigned int num_classes;
};

struct mlxsw_sp_qdisc {
	u32 handle;
	int tclass_num;
	u8 prio_bitmap;
	union {
		struct red_stats red;
	} xstats_base;
	struct mlxsw_sp_qdisc_stats {
		u64 tx_bytes;
		u64 tx_packets;
		u64 drops;
		u64 overlimits;
		u64 backlog;
	} stats_base;

	struct mlxsw_sp_qdisc_ops *ops;
	struct mlxsw_sp_qdisc *parent;
	struct mlxsw_sp_qdisc *qdiscs;
	unsigned int num_classes;
};

struct mlxsw_sp_qdisc_state {
	struct mlxsw_sp_qdisc root_qdisc;

	/* When a PRIO or ETS are added, the invisible FIFOs in their bands are
	 * created first. When notifications for these FIFOs arrive, it is not
	 * known what qdisc their parent handle refers to. It could be a
	 * newly-created PRIO that will replace the currently-offloaded one, or
	 * it could be e.g. a RED that will be attached below it.
	 *
	 * As the notifications start to arrive, use them to note what the
	 * future parent handle is, and keep track of which child FIFOs were
	 * seen. Then when the parent is known, retroactively offload those
	 * FIFOs.
	 */
	u32 future_handle;
	bool future_fifos[IEEE_8021QAZ_MAX_TCS];
	struct mutex lock; /* Protects qdisc state. */
};

struct mlxsw_sp_qdisc_state {
	struct mlxsw_sp_qdisc root_qdisc;
	struct mlxsw_sp_qdisc tclass_qdiscs[IEEE_8021QAZ_MAX_TCS];

	/* When a PRIO or ETS are added, the invisible FIFOs in their bands are
	 * created first. When notifications for these FIFOs arrive, it is not
	 * known what qdisc their parent handle refers to. It could be a
	 * newly-created PRIO that will replace the currently-offloaded one, or
	 * it could be e.g. a RED that will be attached below it.
	 *
	 * As the notifications start to arrive, use them to note what the
	 * future parent handle is, and keep track of which child FIFOs were
	 * seen. Then when the parent is known, retroactively offload those
	 * FIFOs.
	 */
	u32 future_handle;
	bool future_fifos[IEEE_8021QAZ_MAX_TCS];
};

static bool
mlxsw_sp_qdisc_compare(struct mlxsw_sp_qdisc *mlxsw_sp_qdisc, u32 handle)
{
	return mlxsw_sp_qdisc->ops && mlxsw_sp_qdisc->handle == handle;
}

static struct mlxsw_sp_qdisc *
mlxsw_sp_qdisc_walk(struct mlxsw_sp_qdisc *qdisc,
		    struct mlxsw_sp_qdisc *(*pre)(struct mlxsw_sp_qdisc *,
						  void *),
		    void *data)
{
	struct mlxsw_sp_qdisc *tmp;
	unsigned int i;

	if (pre) {
		tmp = pre(qdisc, data);
		if (tmp)
			return tmp;
	}

	if (qdisc->ops) {
		for (i = 0; i < qdisc->num_classes; i++) {
			tmp = &qdisc->qdiscs[i];
			if (qdisc->ops) {
				tmp = mlxsw_sp_qdisc_walk(tmp, pre, data);
				if (tmp)
					return tmp;
			}
		}
	}

	return NULL;
}

static struct mlxsw_sp_qdisc *
mlxsw_sp_qdisc_walk_cb_find(struct mlxsw_sp_qdisc *qdisc, void *data)
{
	u32 parent = *(u32 *)data;

	if (qdisc->ops && TC_H_MAJ(qdisc->handle) == TC_H_MAJ(parent)) {
		if (qdisc->ops->find_class)
			return qdisc->ops->find_class(qdisc, parent);
	}

	return NULL;
}

static struct mlxsw_sp_qdisc *
mlxsw_sp_qdisc_find(struct mlxsw_sp_port *mlxsw_sp_port, u32 parent,
		    bool root_only)
{
	struct mlxsw_sp_qdisc_state *qdisc_state = mlxsw_sp_port->qdisc;
<<<<<<< HEAD
	int tclass, child_index;
=======
>>>>>>> 7d2a07b7

	if (!qdisc_state)
		return NULL;
	if (parent == TC_H_ROOT)
		return &qdisc_state->root_qdisc;
<<<<<<< HEAD

	if (root_only || !qdisc_state ||
	    !qdisc_state->root_qdisc.ops ||
	    TC_H_MAJ(parent) != qdisc_state->root_qdisc.handle ||
	    TC_H_MIN(parent) > IEEE_8021QAZ_MAX_TCS)
=======
	if (root_only)
>>>>>>> 7d2a07b7
		return NULL;
	return mlxsw_sp_qdisc_walk(&qdisc_state->root_qdisc,
				   mlxsw_sp_qdisc_walk_cb_find, &parent);
}

<<<<<<< HEAD
	child_index = TC_H_MIN(parent);
	tclass = MLXSW_SP_PRIO_CHILD_TO_TCLASS(child_index);
	return &qdisc_state->tclass_qdiscs[tclass];
=======
static struct mlxsw_sp_qdisc *
mlxsw_sp_qdisc_walk_cb_find_by_handle(struct mlxsw_sp_qdisc *qdisc, void *data)
{
	u32 handle = *(u32 *)data;

	if (qdisc->ops && qdisc->handle == handle)
		return qdisc;
	return NULL;
>>>>>>> 7d2a07b7
}

static struct mlxsw_sp_qdisc *
mlxsw_sp_qdisc_find_by_handle(struct mlxsw_sp_port *mlxsw_sp_port, u32 handle)
{
	struct mlxsw_sp_qdisc_state *qdisc_state = mlxsw_sp_port->qdisc;
<<<<<<< HEAD
	int i;

	if (qdisc_state->root_qdisc.handle == handle)
		return &qdisc_state->root_qdisc;

	if (qdisc_state->root_qdisc.handle == TC_H_UNSPEC)
=======

	if (!qdisc_state)
>>>>>>> 7d2a07b7
		return NULL;
	return mlxsw_sp_qdisc_walk(&qdisc_state->root_qdisc,
				   mlxsw_sp_qdisc_walk_cb_find_by_handle,
				   &handle);
}

<<<<<<< HEAD
	for (i = 0; i < IEEE_8021QAZ_MAX_TCS; i++)
		if (qdisc_state->tclass_qdiscs[i].handle == handle)
			return &qdisc_state->tclass_qdiscs[i];
=======
static void
mlxsw_sp_qdisc_reduce_parent_backlog(struct mlxsw_sp_qdisc *mlxsw_sp_qdisc)
{
	struct mlxsw_sp_qdisc *tmp;
>>>>>>> 7d2a07b7

	for (tmp = mlxsw_sp_qdisc->parent; tmp; tmp = tmp->parent)
		tmp->stats_base.backlog -= mlxsw_sp_qdisc->stats_base.backlog;
}

static int
mlxsw_sp_qdisc_destroy(struct mlxsw_sp_port *mlxsw_sp_port,
		       struct mlxsw_sp_qdisc *mlxsw_sp_qdisc)
{
	struct mlxsw_sp_qdisc *root_qdisc = &mlxsw_sp_port->qdisc->root_qdisc;
	int err_hdroom = 0;
	int err = 0;

	if (!mlxsw_sp_qdisc)
		return 0;

	if (root_qdisc == mlxsw_sp_qdisc) {
		struct mlxsw_sp_hdroom hdroom = *mlxsw_sp_port->hdroom;

		hdroom.mode = MLXSW_SP_HDROOM_MODE_DCB;
		mlxsw_sp_hdroom_prios_reset_buf_idx(&hdroom);
		mlxsw_sp_hdroom_bufs_reset_lossiness(&hdroom);
		mlxsw_sp_hdroom_bufs_reset_sizes(mlxsw_sp_port, &hdroom);
		err_hdroom = mlxsw_sp_hdroom_configure(mlxsw_sp_port, &hdroom);
	}

	if (!mlxsw_sp_qdisc->ops)
		return 0;

	mlxsw_sp_qdisc_reduce_parent_backlog(mlxsw_sp_qdisc);
	if (mlxsw_sp_qdisc->ops->destroy)
		err = mlxsw_sp_qdisc->ops->destroy(mlxsw_sp_port,
						   mlxsw_sp_qdisc);
	if (mlxsw_sp_qdisc->ops->clean_stats)
		mlxsw_sp_qdisc->ops->clean_stats(mlxsw_sp_port, mlxsw_sp_qdisc);

	mlxsw_sp_qdisc->handle = TC_H_UNSPEC;
	mlxsw_sp_qdisc->ops = NULL;
	mlxsw_sp_qdisc->num_classes = 0;
	kfree(mlxsw_sp_qdisc->qdiscs);
	mlxsw_sp_qdisc->qdiscs = NULL;
	return err_hdroom ?: err;
}

static int mlxsw_sp_qdisc_create(struct mlxsw_sp_port *mlxsw_sp_port,
				 u32 handle,
				 struct mlxsw_sp_qdisc *mlxsw_sp_qdisc,
				 struct mlxsw_sp_qdisc_ops *ops, void *params)
{
	struct mlxsw_sp_qdisc *root_qdisc = &mlxsw_sp_port->qdisc->root_qdisc;
	struct mlxsw_sp_hdroom orig_hdroom;
	unsigned int i;
	int err;

	err = ops->check_params(mlxsw_sp_port, params);
	if (err)
		return err;

	if (ops->num_classes) {
		mlxsw_sp_qdisc->qdiscs = kcalloc(ops->num_classes,
						 sizeof(*mlxsw_sp_qdisc->qdiscs),
						 GFP_KERNEL);
		if (!mlxsw_sp_qdisc->qdiscs)
			return -ENOMEM;

		for (i = 0; i < ops->num_classes; i++)
			mlxsw_sp_qdisc->qdiscs[i].parent = mlxsw_sp_qdisc;
	}

	orig_hdroom = *mlxsw_sp_port->hdroom;
	if (root_qdisc == mlxsw_sp_qdisc) {
		struct mlxsw_sp_hdroom hdroom = orig_hdroom;

		hdroom.mode = MLXSW_SP_HDROOM_MODE_TC;
		mlxsw_sp_hdroom_prios_reset_buf_idx(&hdroom);
		mlxsw_sp_hdroom_bufs_reset_lossiness(&hdroom);
		mlxsw_sp_hdroom_bufs_reset_sizes(mlxsw_sp_port, &hdroom);

		err = mlxsw_sp_hdroom_configure(mlxsw_sp_port, &hdroom);
		if (err)
			goto err_hdroom_configure;
	}

	mlxsw_sp_qdisc->num_classes = ops->num_classes;
	mlxsw_sp_qdisc->ops = ops;
	mlxsw_sp_qdisc->handle = handle;
	err = ops->replace(mlxsw_sp_port, handle, mlxsw_sp_qdisc, params);
	if (err)
		goto err_replace;

	return 0;

err_replace:
	mlxsw_sp_qdisc->handle = TC_H_UNSPEC;
	mlxsw_sp_qdisc->ops = NULL;
	mlxsw_sp_qdisc->num_classes = 0;
	mlxsw_sp_hdroom_configure(mlxsw_sp_port, &orig_hdroom);
err_hdroom_configure:
	kfree(mlxsw_sp_qdisc->qdiscs);
	mlxsw_sp_qdisc->qdiscs = NULL;
	return err;
}

static int
mlxsw_sp_qdisc_change(struct mlxsw_sp_port *mlxsw_sp_port, u32 handle,
		      struct mlxsw_sp_qdisc *mlxsw_sp_qdisc, void *params)
{
	struct mlxsw_sp_qdisc_ops *ops = mlxsw_sp_qdisc->ops;
	int err;

	err = ops->check_params(mlxsw_sp_port, params);
	if (err)
		goto unoffload;

	err = ops->replace(mlxsw_sp_port, handle, mlxsw_sp_qdisc, params);
	if (err)
		goto unoffload;

	/* Check if the Qdisc changed. That includes a situation where an
	 * invisible Qdisc replaces another one, or is being added for the
	 * first time.
	 */
<<<<<<< HEAD
	if (mlxsw_sp_qdisc->handle != handle || handle == TC_H_UNSPEC) {
		mlxsw_sp_qdisc->ops = ops;
=======
	if (mlxsw_sp_qdisc->handle != handle) {
>>>>>>> 7d2a07b7
		if (ops->clean_stats)
			ops->clean_stats(mlxsw_sp_port, mlxsw_sp_qdisc);
	}

	mlxsw_sp_qdisc->handle = handle;
	return 0;

unoffload:
	if (ops->unoffload)
		ops->unoffload(mlxsw_sp_port, mlxsw_sp_qdisc, params);

	mlxsw_sp_qdisc_destroy(mlxsw_sp_port, mlxsw_sp_qdisc);
	return err;
}

static int
mlxsw_sp_qdisc_replace(struct mlxsw_sp_port *mlxsw_sp_port, u32 handle,
		       struct mlxsw_sp_qdisc *mlxsw_sp_qdisc,
		       struct mlxsw_sp_qdisc_ops *ops, void *params)
{
	if (mlxsw_sp_qdisc->ops && mlxsw_sp_qdisc->ops->type != ops->type)
		/* In case this location contained a different qdisc of the
		 * same type we can override the old qdisc configuration.
		 * Otherwise, we need to remove the old qdisc before setting the
		 * new one.
		 */
		mlxsw_sp_qdisc_destroy(mlxsw_sp_port, mlxsw_sp_qdisc);

	if (!mlxsw_sp_qdisc->ops)
		return mlxsw_sp_qdisc_create(mlxsw_sp_port, handle,
					     mlxsw_sp_qdisc, ops, params);
	else
		return mlxsw_sp_qdisc_change(mlxsw_sp_port, handle,
					     mlxsw_sp_qdisc, params);
}

static int
mlxsw_sp_qdisc_get_stats(struct mlxsw_sp_port *mlxsw_sp_port,
			 struct mlxsw_sp_qdisc *mlxsw_sp_qdisc,
			 struct tc_qopt_offload_stats *stats_ptr)
{
	if (mlxsw_sp_qdisc && mlxsw_sp_qdisc->ops &&
	    mlxsw_sp_qdisc->ops->get_stats)
		return mlxsw_sp_qdisc->ops->get_stats(mlxsw_sp_port,
						      mlxsw_sp_qdisc,
						      stats_ptr);

	return -EOPNOTSUPP;
}

static int
mlxsw_sp_qdisc_get_xstats(struct mlxsw_sp_port *mlxsw_sp_port,
			  struct mlxsw_sp_qdisc *mlxsw_sp_qdisc,
			  void *xstats_ptr)
{
	if (mlxsw_sp_qdisc && mlxsw_sp_qdisc->ops &&
	    mlxsw_sp_qdisc->ops->get_xstats)
		return mlxsw_sp_qdisc->ops->get_xstats(mlxsw_sp_port,
						      mlxsw_sp_qdisc,
						      xstats_ptr);

	return -EOPNOTSUPP;
}

static u64
mlxsw_sp_xstats_backlog(struct mlxsw_sp_port_xstats *xstats, int tclass_num)
{
	return xstats->backlog[tclass_num] +
	       xstats->backlog[tclass_num + 8];
}

static u64
mlxsw_sp_xstats_tail_drop(struct mlxsw_sp_port_xstats *xstats, int tclass_num)
{
	return xstats->tail_drop[tclass_num] +
	       xstats->tail_drop[tclass_num + 8];
}

static void
mlxsw_sp_qdisc_bstats_per_priority_get(struct mlxsw_sp_port_xstats *xstats,
				       u8 prio_bitmap, u64 *tx_packets,
				       u64 *tx_bytes)
{
	int i;

	*tx_packets = 0;
	*tx_bytes = 0;
	for (i = 0; i < IEEE_8021QAZ_MAX_TCS; i++) {
		if (prio_bitmap & BIT(i)) {
			*tx_packets += xstats->tx_packets[i];
			*tx_bytes += xstats->tx_bytes[i];
		}
	}
}

static void
mlxsw_sp_qdisc_collect_tc_stats(struct mlxsw_sp_port *mlxsw_sp_port,
				struct mlxsw_sp_qdisc *mlxsw_sp_qdisc,
				u64 *p_tx_bytes, u64 *p_tx_packets,
				u64 *p_drops, u64 *p_backlog)
{
<<<<<<< HEAD
	u8 tclass_num = mlxsw_sp_qdisc->tclass_num;
=======
	int tclass_num = mlxsw_sp_qdisc->tclass_num;
>>>>>>> 7d2a07b7
	struct mlxsw_sp_port_xstats *xstats;
	u64 tx_bytes, tx_packets;

	xstats = &mlxsw_sp_port->periodic_hw_stats.xstats;
	mlxsw_sp_qdisc_bstats_per_priority_get(xstats,
					       mlxsw_sp_qdisc->prio_bitmap,
					       &tx_packets, &tx_bytes);

	*p_tx_packets += tx_packets;
	*p_tx_bytes += tx_bytes;
	*p_drops += xstats->wred_drop[tclass_num] +
		    mlxsw_sp_xstats_tail_drop(xstats, tclass_num);
	*p_backlog += mlxsw_sp_xstats_backlog(xstats, tclass_num);
}

static void
mlxsw_sp_qdisc_update_stats(struct mlxsw_sp *mlxsw_sp,
			    struct mlxsw_sp_qdisc *mlxsw_sp_qdisc,
			    u64 tx_bytes, u64 tx_packets,
			    u64 drops, u64 backlog,
			    struct tc_qopt_offload_stats *stats_ptr)
{
	struct mlxsw_sp_qdisc_stats *stats_base = &mlxsw_sp_qdisc->stats_base;

	tx_bytes -= stats_base->tx_bytes;
	tx_packets -= stats_base->tx_packets;
	drops -= stats_base->drops;
	backlog -= stats_base->backlog;

	_bstats_update(stats_ptr->bstats, tx_bytes, tx_packets);
	stats_ptr->qstats->drops += drops;
	stats_ptr->qstats->backlog += mlxsw_sp_cells_bytes(mlxsw_sp, backlog);

	stats_base->backlog += backlog;
	stats_base->drops += drops;
	stats_base->tx_bytes += tx_bytes;
	stats_base->tx_packets += tx_packets;
}

static void
mlxsw_sp_qdisc_get_tc_stats(struct mlxsw_sp_port *mlxsw_sp_port,
			    struct mlxsw_sp_qdisc *mlxsw_sp_qdisc,
			    struct tc_qopt_offload_stats *stats_ptr)
{
	u64 tx_packets = 0;
	u64 tx_bytes = 0;
	u64 backlog = 0;
	u64 drops = 0;

	mlxsw_sp_qdisc_collect_tc_stats(mlxsw_sp_port, mlxsw_sp_qdisc,
					&tx_bytes, &tx_packets,
					&drops, &backlog);
	mlxsw_sp_qdisc_update_stats(mlxsw_sp_port->mlxsw_sp, mlxsw_sp_qdisc,
				    tx_bytes, tx_packets, drops, backlog,
				    stats_ptr);
}

static int
mlxsw_sp_tclass_congestion_enable(struct mlxsw_sp_port *mlxsw_sp_port,
				  int tclass_num, u32 min, u32 max,
				  u32 probability, bool is_wred, bool is_ecn)
{
	char cwtpm_cmd[MLXSW_REG_CWTPM_LEN];
	char cwtp_cmd[MLXSW_REG_CWTP_LEN];
	struct mlxsw_sp *mlxsw_sp = mlxsw_sp_port->mlxsw_sp;
	int err;

	mlxsw_reg_cwtp_pack(cwtp_cmd, mlxsw_sp_port->local_port, tclass_num);
	mlxsw_reg_cwtp_profile_pack(cwtp_cmd, MLXSW_REG_CWTP_DEFAULT_PROFILE,
				    roundup(min, MLXSW_REG_CWTP_MIN_VALUE),
				    roundup(max, MLXSW_REG_CWTP_MIN_VALUE),
				    probability);

	err = mlxsw_reg_write(mlxsw_sp->core, MLXSW_REG(cwtp), cwtp_cmd);
	if (err)
		return err;

	mlxsw_reg_cwtpm_pack(cwtpm_cmd, mlxsw_sp_port->local_port, tclass_num,
			     MLXSW_REG_CWTP_DEFAULT_PROFILE, is_wred, is_ecn);

	return mlxsw_reg_write(mlxsw_sp->core, MLXSW_REG(cwtpm), cwtpm_cmd);
}

static int
mlxsw_sp_tclass_congestion_disable(struct mlxsw_sp_port *mlxsw_sp_port,
				   int tclass_num)
{
	struct mlxsw_sp *mlxsw_sp = mlxsw_sp_port->mlxsw_sp;
	char cwtpm_cmd[MLXSW_REG_CWTPM_LEN];

	mlxsw_reg_cwtpm_pack(cwtpm_cmd, mlxsw_sp_port->local_port, tclass_num,
			     MLXSW_REG_CWTPM_RESET_PROFILE, false, false);
	return mlxsw_reg_write(mlxsw_sp->core, MLXSW_REG(cwtpm), cwtpm_cmd);
}

static void
mlxsw_sp_setup_tc_qdisc_red_clean_stats(struct mlxsw_sp_port *mlxsw_sp_port,
					struct mlxsw_sp_qdisc *mlxsw_sp_qdisc)
{
	int tclass_num = mlxsw_sp_qdisc->tclass_num;
	struct mlxsw_sp_qdisc_stats *stats_base;
	struct mlxsw_sp_port_xstats *xstats;
	struct red_stats *red_base;

	xstats = &mlxsw_sp_port->periodic_hw_stats.xstats;
	stats_base = &mlxsw_sp_qdisc->stats_base;
	red_base = &mlxsw_sp_qdisc->xstats_base.red;

	mlxsw_sp_qdisc_bstats_per_priority_get(xstats,
					       mlxsw_sp_qdisc->prio_bitmap,
					       &stats_base->tx_packets,
					       &stats_base->tx_bytes);
	red_base->prob_drop = xstats->wred_drop[tclass_num];
	red_base->pdrop = mlxsw_sp_xstats_tail_drop(xstats, tclass_num);

	stats_base->overlimits = red_base->prob_drop + red_base->prob_mark;
	stats_base->drops = red_base->prob_drop + red_base->pdrop;

	stats_base->backlog = 0;
}

static int
mlxsw_sp_qdisc_red_destroy(struct mlxsw_sp_port *mlxsw_sp_port,
			   struct mlxsw_sp_qdisc *mlxsw_sp_qdisc)
{
<<<<<<< HEAD
	struct mlxsw_sp_qdisc_state *qdisc_state = mlxsw_sp_port->qdisc;
	struct mlxsw_sp_qdisc *root_qdisc = &qdisc_state->root_qdisc;

	if (root_qdisc != mlxsw_sp_qdisc)
		root_qdisc->stats_base.backlog -=
					mlxsw_sp_qdisc->stats_base.backlog;

=======
>>>>>>> 7d2a07b7
	return mlxsw_sp_tclass_congestion_disable(mlxsw_sp_port,
						  mlxsw_sp_qdisc->tclass_num);
}

static int
mlxsw_sp_qdisc_red_check_params(struct mlxsw_sp_port *mlxsw_sp_port,
				void *params)
{
	struct mlxsw_sp *mlxsw_sp = mlxsw_sp_port->mlxsw_sp;
	struct tc_red_qopt_offload_params *p = params;

	if (p->min > p->max) {
		dev_err(mlxsw_sp->bus_info->dev,
			"spectrum: RED: min %u is bigger then max %u\n", p->min,
			p->max);
		return -EINVAL;
	}
	if (p->max > MLXSW_CORE_RES_GET(mlxsw_sp->core,
					GUARANTEED_SHARED_BUFFER)) {
		dev_err(mlxsw_sp->bus_info->dev,
			"spectrum: RED: max value %u is too big\n", p->max);
		return -EINVAL;
	}
	if (p->min == 0 || p->max == 0) {
		dev_err(mlxsw_sp->bus_info->dev,
			"spectrum: RED: 0 value is illegal for min and max\n");
		return -EINVAL;
	}
	return 0;
}

static int
mlxsw_sp_qdisc_red_replace(struct mlxsw_sp_port *mlxsw_sp_port, u32 handle,
			   struct mlxsw_sp_qdisc *mlxsw_sp_qdisc,
			   void *params)
{
	struct mlxsw_sp *mlxsw_sp = mlxsw_sp_port->mlxsw_sp;
	struct tc_red_qopt_offload_params *p = params;
	int tclass_num = mlxsw_sp_qdisc->tclass_num;
	u32 min, max;
	u64 prob;

	/* calculate probability in percentage */
	prob = p->probability;
	prob *= 100;
	prob = DIV_ROUND_UP(prob, 1 << 16);
	prob = DIV_ROUND_UP(prob, 1 << 16);
	min = mlxsw_sp_bytes_cells(mlxsw_sp, p->min);
	max = mlxsw_sp_bytes_cells(mlxsw_sp, p->max);
	return mlxsw_sp_tclass_congestion_enable(mlxsw_sp_port, tclass_num,
						 min, max, prob,
						 !p->is_nodrop, p->is_ecn);
}

static void
mlxsw_sp_qdisc_leaf_unoffload(struct mlxsw_sp_port *mlxsw_sp_port,
			      struct mlxsw_sp_qdisc *mlxsw_sp_qdisc,
			      struct gnet_stats_queue *qstats)
{
	u64 backlog;

	backlog = mlxsw_sp_cells_bytes(mlxsw_sp_port->mlxsw_sp,
				       mlxsw_sp_qdisc->stats_base.backlog);
	qstats->backlog -= backlog;
	mlxsw_sp_qdisc->stats_base.backlog = 0;
}

static void
mlxsw_sp_qdisc_red_unoffload(struct mlxsw_sp_port *mlxsw_sp_port,
			     struct mlxsw_sp_qdisc *mlxsw_sp_qdisc,
			     void *params)
{
	struct tc_red_qopt_offload_params *p = params;

	mlxsw_sp_qdisc_leaf_unoffload(mlxsw_sp_port, mlxsw_sp_qdisc, p->qstats);
}

static int
mlxsw_sp_qdisc_get_red_xstats(struct mlxsw_sp_port *mlxsw_sp_port,
			      struct mlxsw_sp_qdisc *mlxsw_sp_qdisc,
			      void *xstats_ptr)
{
	struct red_stats *xstats_base = &mlxsw_sp_qdisc->xstats_base.red;
	int tclass_num = mlxsw_sp_qdisc->tclass_num;
	struct mlxsw_sp_port_xstats *xstats;
	struct red_stats *res = xstats_ptr;
	int early_drops, pdrops;

	xstats = &mlxsw_sp_port->periodic_hw_stats.xstats;

	early_drops = xstats->wred_drop[tclass_num] - xstats_base->prob_drop;
	pdrops = mlxsw_sp_xstats_tail_drop(xstats, tclass_num) -
		 xstats_base->pdrop;

	res->pdrop += pdrops;
	res->prob_drop += early_drops;

	xstats_base->pdrop += pdrops;
	xstats_base->prob_drop += early_drops;
	return 0;
}

static int
mlxsw_sp_qdisc_get_red_stats(struct mlxsw_sp_port *mlxsw_sp_port,
			     struct mlxsw_sp_qdisc *mlxsw_sp_qdisc,
			     struct tc_qopt_offload_stats *stats_ptr)
{
<<<<<<< HEAD
	u8 tclass_num = mlxsw_sp_qdisc->tclass_num;
=======
	int tclass_num = mlxsw_sp_qdisc->tclass_num;
>>>>>>> 7d2a07b7
	struct mlxsw_sp_qdisc_stats *stats_base;
	struct mlxsw_sp_port_xstats *xstats;
	u64 overlimits;

	xstats = &mlxsw_sp_port->periodic_hw_stats.xstats;
	stats_base = &mlxsw_sp_qdisc->stats_base;

	mlxsw_sp_qdisc_get_tc_stats(mlxsw_sp_port, mlxsw_sp_qdisc, stats_ptr);
	overlimits = xstats->wred_drop[tclass_num] - stats_base->overlimits;

	stats_ptr->qstats->overlimits += overlimits;
	stats_base->overlimits += overlimits;

	return 0;
}

static struct mlxsw_sp_qdisc *
mlxsw_sp_qdisc_leaf_find_class(struct mlxsw_sp_qdisc *mlxsw_sp_qdisc,
			       u32 parent)
{
	return NULL;
}

#define MLXSW_SP_PORT_DEFAULT_TCLASS 0

static struct mlxsw_sp_qdisc_ops mlxsw_sp_qdisc_ops_red = {
	.type = MLXSW_SP_QDISC_RED,
	.check_params = mlxsw_sp_qdisc_red_check_params,
	.replace = mlxsw_sp_qdisc_red_replace,
	.unoffload = mlxsw_sp_qdisc_red_unoffload,
	.destroy = mlxsw_sp_qdisc_red_destroy,
	.get_stats = mlxsw_sp_qdisc_get_red_stats,
	.get_xstats = mlxsw_sp_qdisc_get_red_xstats,
	.clean_stats = mlxsw_sp_setup_tc_qdisc_red_clean_stats,
	.find_class = mlxsw_sp_qdisc_leaf_find_class,
};

static int __mlxsw_sp_setup_tc_red(struct mlxsw_sp_port *mlxsw_sp_port,
				   struct tc_red_qopt_offload *p)
{
	struct mlxsw_sp_qdisc *mlxsw_sp_qdisc;

	mlxsw_sp_qdisc = mlxsw_sp_qdisc_find(mlxsw_sp_port, p->parent, false);
	if (!mlxsw_sp_qdisc)
		return -EOPNOTSUPP;

	if (p->command == TC_RED_REPLACE)
		return mlxsw_sp_qdisc_replace(mlxsw_sp_port, p->handle,
					      mlxsw_sp_qdisc,
					      &mlxsw_sp_qdisc_ops_red,
					      &p->set);

	if (!mlxsw_sp_qdisc_compare(mlxsw_sp_qdisc, p->handle))
		return -EOPNOTSUPP;

	switch (p->command) {
	case TC_RED_DESTROY:
		return mlxsw_sp_qdisc_destroy(mlxsw_sp_port, mlxsw_sp_qdisc);
	case TC_RED_XSTATS:
		return mlxsw_sp_qdisc_get_xstats(mlxsw_sp_port, mlxsw_sp_qdisc,
						 p->xstats);
	case TC_RED_STATS:
		return mlxsw_sp_qdisc_get_stats(mlxsw_sp_port, mlxsw_sp_qdisc,
						&p->stats);
	default:
		return -EOPNOTSUPP;
	}
}

<<<<<<< HEAD
static void
mlxsw_sp_setup_tc_qdisc_leaf_clean_stats(struct mlxsw_sp_port *mlxsw_sp_port,
					 struct mlxsw_sp_qdisc *mlxsw_sp_qdisc)
{
	u64 backlog_cells = 0;
	u64 tx_packets = 0;
	u64 tx_bytes = 0;
	u64 drops = 0;

	mlxsw_sp_qdisc_collect_tc_stats(mlxsw_sp_port, mlxsw_sp_qdisc,
					&tx_bytes, &tx_packets,
					&drops, &backlog_cells);

	mlxsw_sp_qdisc->stats_base.tx_packets = tx_packets;
	mlxsw_sp_qdisc->stats_base.tx_bytes = tx_bytes;
	mlxsw_sp_qdisc->stats_base.drops = drops;
	mlxsw_sp_qdisc->stats_base.backlog = 0;
}

static int
mlxsw_sp_qdisc_tbf_destroy(struct mlxsw_sp_port *mlxsw_sp_port,
			   struct mlxsw_sp_qdisc *mlxsw_sp_qdisc)
{
	struct mlxsw_sp_qdisc_state *qdisc_state = mlxsw_sp_port->qdisc;
	struct mlxsw_sp_qdisc *root_qdisc = &qdisc_state->root_qdisc;

	if (root_qdisc != mlxsw_sp_qdisc)
		root_qdisc->stats_base.backlog -=
					mlxsw_sp_qdisc->stats_base.backlog;

=======
int mlxsw_sp_setup_tc_red(struct mlxsw_sp_port *mlxsw_sp_port,
			  struct tc_red_qopt_offload *p)
{
	int err;

	mutex_lock(&mlxsw_sp_port->qdisc->lock);
	err = __mlxsw_sp_setup_tc_red(mlxsw_sp_port, p);
	mutex_unlock(&mlxsw_sp_port->qdisc->lock);

	return err;
}

static void
mlxsw_sp_setup_tc_qdisc_leaf_clean_stats(struct mlxsw_sp_port *mlxsw_sp_port,
					 struct mlxsw_sp_qdisc *mlxsw_sp_qdisc)
{
	u64 backlog_cells = 0;
	u64 tx_packets = 0;
	u64 tx_bytes = 0;
	u64 drops = 0;

	mlxsw_sp_qdisc_collect_tc_stats(mlxsw_sp_port, mlxsw_sp_qdisc,
					&tx_bytes, &tx_packets,
					&drops, &backlog_cells);

	mlxsw_sp_qdisc->stats_base.tx_packets = tx_packets;
	mlxsw_sp_qdisc->stats_base.tx_bytes = tx_bytes;
	mlxsw_sp_qdisc->stats_base.drops = drops;
	mlxsw_sp_qdisc->stats_base.backlog = 0;
}

static int
mlxsw_sp_qdisc_tbf_destroy(struct mlxsw_sp_port *mlxsw_sp_port,
			   struct mlxsw_sp_qdisc *mlxsw_sp_qdisc)
{
>>>>>>> 7d2a07b7
	return mlxsw_sp_port_ets_maxrate_set(mlxsw_sp_port,
					     MLXSW_REG_QEEC_HR_SUBGROUP,
					     mlxsw_sp_qdisc->tclass_num, 0,
					     MLXSW_REG_QEEC_MAS_DIS, 0);
}

static int
mlxsw_sp_qdisc_tbf_bs(struct mlxsw_sp_port *mlxsw_sp_port,
		      u32 max_size, u8 *p_burst_size)
{
	/* TBF burst size is configured in bytes. The ASIC burst size value is
	 * ((2 ^ bs) * 512 bits. Convert the TBF bytes to 512-bit units.
	 */
	u32 bs512 = max_size / 64;
	u8 bs = fls(bs512);

	if (!bs)
		return -EINVAL;
	--bs;

	/* Demand a power of two. */
	if ((1 << bs) != bs512)
		return -EINVAL;

	if (bs < mlxsw_sp_port->mlxsw_sp->lowest_shaper_bs ||
	    bs > MLXSW_REG_QEEC_HIGHEST_SHAPER_BS)
		return -EINVAL;

	*p_burst_size = bs;
	return 0;
}

static u32
mlxsw_sp_qdisc_tbf_max_size(u8 bs)
{
	return (1U << bs) * 64;
}

static u64
mlxsw_sp_qdisc_tbf_rate_kbps(struct tc_tbf_qopt_offload_replace_params *p)
{
	/* TBF interface is in bytes/s, whereas Spectrum ASIC is configured in
	 * Kbits/s.
	 */
	return div_u64(p->rate.rate_bytes_ps, 1000) * 8;
}

static int
mlxsw_sp_qdisc_tbf_check_params(struct mlxsw_sp_port *mlxsw_sp_port,
<<<<<<< HEAD
				struct mlxsw_sp_qdisc *mlxsw_sp_qdisc,
=======
>>>>>>> 7d2a07b7
				void *params)
{
	struct tc_tbf_qopt_offload_replace_params *p = params;
	struct mlxsw_sp *mlxsw_sp = mlxsw_sp_port->mlxsw_sp;
	u64 rate_kbps = mlxsw_sp_qdisc_tbf_rate_kbps(p);
	u8 burst_size;
	int err;

	if (rate_kbps >= MLXSW_REG_QEEC_MAS_DIS) {
		dev_err(mlxsw_sp_port->mlxsw_sp->bus_info->dev,
			"spectrum: TBF: rate of %lluKbps must be below %u\n",
			rate_kbps, MLXSW_REG_QEEC_MAS_DIS);
		return -EINVAL;
	}

	err = mlxsw_sp_qdisc_tbf_bs(mlxsw_sp_port, p->max_size, &burst_size);
	if (err) {
		u8 highest_shaper_bs = MLXSW_REG_QEEC_HIGHEST_SHAPER_BS;

		dev_err(mlxsw_sp->bus_info->dev,
			"spectrum: TBF: invalid burst size of %u, must be a power of two between %u and %u",
			p->max_size,
			mlxsw_sp_qdisc_tbf_max_size(mlxsw_sp->lowest_shaper_bs),
			mlxsw_sp_qdisc_tbf_max_size(highest_shaper_bs));
		return -EINVAL;
	}

<<<<<<< HEAD
=======
	return 0;
}

static int
mlxsw_sp_qdisc_tbf_replace(struct mlxsw_sp_port *mlxsw_sp_port, u32 handle,
			   struct mlxsw_sp_qdisc *mlxsw_sp_qdisc,
			   void *params)
{
	struct tc_tbf_qopt_offload_replace_params *p = params;
	u64 rate_kbps = mlxsw_sp_qdisc_tbf_rate_kbps(p);
	u8 burst_size;
	int err;

	err = mlxsw_sp_qdisc_tbf_bs(mlxsw_sp_port, p->max_size, &burst_size);
	if (WARN_ON_ONCE(err))
		/* check_params above was supposed to reject this value. */
		return -EINVAL;

	/* Configure subgroup shaper, so that both UC and MC traffic is subject
	 * to shaping. That is unlike RED, however UC queue lengths are going to
	 * be different than MC ones due to different pool and quota
	 * configurations, so the configuration is not applicable. For shaper on
	 * the other hand, subjecting the overall stream to the configured
	 * shaper makes sense. Also note that that is what we do for
	 * ieee_setmaxrate().
	 */
	return mlxsw_sp_port_ets_maxrate_set(mlxsw_sp_port,
					     MLXSW_REG_QEEC_HR_SUBGROUP,
					     mlxsw_sp_qdisc->tclass_num, 0,
					     rate_kbps, burst_size);
}

static void
mlxsw_sp_qdisc_tbf_unoffload(struct mlxsw_sp_port *mlxsw_sp_port,
			     struct mlxsw_sp_qdisc *mlxsw_sp_qdisc,
			     void *params)
{
	struct tc_tbf_qopt_offload_replace_params *p = params;

	mlxsw_sp_qdisc_leaf_unoffload(mlxsw_sp_port, mlxsw_sp_qdisc, p->qstats);
}

static int
mlxsw_sp_qdisc_get_tbf_stats(struct mlxsw_sp_port *mlxsw_sp_port,
			     struct mlxsw_sp_qdisc *mlxsw_sp_qdisc,
			     struct tc_qopt_offload_stats *stats_ptr)
{
	mlxsw_sp_qdisc_get_tc_stats(mlxsw_sp_port, mlxsw_sp_qdisc,
				    stats_ptr);
	return 0;
}

static struct mlxsw_sp_qdisc_ops mlxsw_sp_qdisc_ops_tbf = {
	.type = MLXSW_SP_QDISC_TBF,
	.check_params = mlxsw_sp_qdisc_tbf_check_params,
	.replace = mlxsw_sp_qdisc_tbf_replace,
	.unoffload = mlxsw_sp_qdisc_tbf_unoffload,
	.destroy = mlxsw_sp_qdisc_tbf_destroy,
	.get_stats = mlxsw_sp_qdisc_get_tbf_stats,
	.clean_stats = mlxsw_sp_setup_tc_qdisc_leaf_clean_stats,
	.find_class = mlxsw_sp_qdisc_leaf_find_class,
};

static int __mlxsw_sp_setup_tc_tbf(struct mlxsw_sp_port *mlxsw_sp_port,
				   struct tc_tbf_qopt_offload *p)
{
	struct mlxsw_sp_qdisc *mlxsw_sp_qdisc;

	mlxsw_sp_qdisc = mlxsw_sp_qdisc_find(mlxsw_sp_port, p->parent, false);
	if (!mlxsw_sp_qdisc)
		return -EOPNOTSUPP;

	if (p->command == TC_TBF_REPLACE)
		return mlxsw_sp_qdisc_replace(mlxsw_sp_port, p->handle,
					      mlxsw_sp_qdisc,
					      &mlxsw_sp_qdisc_ops_tbf,
					      &p->replace_params);

	if (!mlxsw_sp_qdisc_compare(mlxsw_sp_qdisc, p->handle))
		return -EOPNOTSUPP;

	switch (p->command) {
	case TC_TBF_DESTROY:
		return mlxsw_sp_qdisc_destroy(mlxsw_sp_port, mlxsw_sp_qdisc);
	case TC_TBF_STATS:
		return mlxsw_sp_qdisc_get_stats(mlxsw_sp_port, mlxsw_sp_qdisc,
						&p->stats);
	default:
		return -EOPNOTSUPP;
	}
}

int mlxsw_sp_setup_tc_tbf(struct mlxsw_sp_port *mlxsw_sp_port,
			  struct tc_tbf_qopt_offload *p)
{
	int err;

	mutex_lock(&mlxsw_sp_port->qdisc->lock);
	err = __mlxsw_sp_setup_tc_tbf(mlxsw_sp_port, p);
	mutex_unlock(&mlxsw_sp_port->qdisc->lock);

	return err;
}

static int
mlxsw_sp_qdisc_fifo_check_params(struct mlxsw_sp_port *mlxsw_sp_port,
				 void *params)
{
	return 0;
}

static int
mlxsw_sp_qdisc_fifo_replace(struct mlxsw_sp_port *mlxsw_sp_port, u32 handle,
			    struct mlxsw_sp_qdisc *mlxsw_sp_qdisc,
			    void *params)
{
	return 0;
}

static int
mlxsw_sp_qdisc_get_fifo_stats(struct mlxsw_sp_port *mlxsw_sp_port,
			      struct mlxsw_sp_qdisc *mlxsw_sp_qdisc,
			      struct tc_qopt_offload_stats *stats_ptr)
{
	mlxsw_sp_qdisc_get_tc_stats(mlxsw_sp_port, mlxsw_sp_qdisc,
				    stats_ptr);
	return 0;
}

static struct mlxsw_sp_qdisc_ops mlxsw_sp_qdisc_ops_fifo = {
	.type = MLXSW_SP_QDISC_FIFO,
	.check_params = mlxsw_sp_qdisc_fifo_check_params,
	.replace = mlxsw_sp_qdisc_fifo_replace,
	.get_stats = mlxsw_sp_qdisc_get_fifo_stats,
	.clean_stats = mlxsw_sp_setup_tc_qdisc_leaf_clean_stats,
};

static int __mlxsw_sp_setup_tc_fifo(struct mlxsw_sp_port *mlxsw_sp_port,
				    struct tc_fifo_qopt_offload *p)
{
	struct mlxsw_sp_qdisc_state *qdisc_state = mlxsw_sp_port->qdisc;
	struct mlxsw_sp_qdisc *mlxsw_sp_qdisc;
	unsigned int band;
	u32 parent_handle;

	mlxsw_sp_qdisc = mlxsw_sp_qdisc_find(mlxsw_sp_port, p->parent, false);
	if (!mlxsw_sp_qdisc && p->handle == TC_H_UNSPEC) {
		parent_handle = TC_H_MAJ(p->parent);
		if (parent_handle != qdisc_state->future_handle) {
			/* This notifications is for a different Qdisc than
			 * previously. Wipe the future cache.
			 */
			memset(qdisc_state->future_fifos, 0,
			       sizeof(qdisc_state->future_fifos));
			qdisc_state->future_handle = parent_handle;
		}

		band = TC_H_MIN(p->parent) - 1;
		if (band < IEEE_8021QAZ_MAX_TCS) {
			if (p->command == TC_FIFO_REPLACE)
				qdisc_state->future_fifos[band] = true;
			else if (p->command == TC_FIFO_DESTROY)
				qdisc_state->future_fifos[band] = false;
		}
	}
	if (!mlxsw_sp_qdisc)
		return -EOPNOTSUPP;

	if (p->command == TC_FIFO_REPLACE) {
		return mlxsw_sp_qdisc_replace(mlxsw_sp_port, p->handle,
					      mlxsw_sp_qdisc,
					      &mlxsw_sp_qdisc_ops_fifo, NULL);
	}

	if (!mlxsw_sp_qdisc_compare(mlxsw_sp_qdisc, p->handle))
		return -EOPNOTSUPP;

	switch (p->command) {
	case TC_FIFO_DESTROY:
		return mlxsw_sp_qdisc_destroy(mlxsw_sp_port, mlxsw_sp_qdisc);
	case TC_FIFO_STATS:
		return mlxsw_sp_qdisc_get_stats(mlxsw_sp_port, mlxsw_sp_qdisc,
						&p->stats);
	case TC_FIFO_REPLACE: /* Handled above. */
		break;
	}

	return -EOPNOTSUPP;
}

int mlxsw_sp_setup_tc_fifo(struct mlxsw_sp_port *mlxsw_sp_port,
			   struct tc_fifo_qopt_offload *p)
{
	int err;

	mutex_lock(&mlxsw_sp_port->qdisc->lock);
	err = __mlxsw_sp_setup_tc_fifo(mlxsw_sp_port, p);
	mutex_unlock(&mlxsw_sp_port->qdisc->lock);

	return err;
}

static int __mlxsw_sp_qdisc_ets_destroy(struct mlxsw_sp_port *mlxsw_sp_port,
					struct mlxsw_sp_qdisc *mlxsw_sp_qdisc)
{
	int i;

	for (i = 0; i < mlxsw_sp_qdisc->num_classes; i++) {
		mlxsw_sp_port_prio_tc_set(mlxsw_sp_port, i,
					  MLXSW_SP_PORT_DEFAULT_TCLASS);
		mlxsw_sp_port_ets_set(mlxsw_sp_port,
				      MLXSW_REG_QEEC_HR_SUBGROUP,
				      i, 0, false, 0);
		mlxsw_sp_qdisc_destroy(mlxsw_sp_port,
				       &mlxsw_sp_qdisc->qdiscs[i]);
		mlxsw_sp_qdisc->qdiscs[i].prio_bitmap = 0;
	}

	return 0;
}

static int
mlxsw_sp_qdisc_prio_destroy(struct mlxsw_sp_port *mlxsw_sp_port,
			    struct mlxsw_sp_qdisc *mlxsw_sp_qdisc)
{
	return __mlxsw_sp_qdisc_ets_destroy(mlxsw_sp_port, mlxsw_sp_qdisc);
}

static int
__mlxsw_sp_qdisc_ets_check_params(unsigned int nbands)
{
	if (nbands > IEEE_8021QAZ_MAX_TCS)
		return -EOPNOTSUPP;

	return 0;
}

static int
mlxsw_sp_qdisc_prio_check_params(struct mlxsw_sp_port *mlxsw_sp_port,
				 void *params)
{
	struct tc_prio_qopt_offload_params *p = params;

	return __mlxsw_sp_qdisc_ets_check_params(p->bands);
}

static int
__mlxsw_sp_qdisc_ets_replace(struct mlxsw_sp_port *mlxsw_sp_port,
			     struct mlxsw_sp_qdisc *mlxsw_sp_qdisc,
			     u32 handle, unsigned int nbands,
			     const unsigned int *quanta,
			     const unsigned int *weights,
			     const u8 *priomap)
{
	struct mlxsw_sp_qdisc_state *qdisc_state = mlxsw_sp_port->qdisc;
	struct mlxsw_sp_qdisc *child_qdisc;
	int tclass, i, band, backlog;
	u8 old_priomap;
	int err;

	for (band = 0; band < nbands; band++) {
		tclass = MLXSW_SP_PRIO_BAND_TO_TCLASS(band);
		child_qdisc = &mlxsw_sp_qdisc->qdiscs[band];
		old_priomap = child_qdisc->prio_bitmap;
		child_qdisc->prio_bitmap = 0;

		err = mlxsw_sp_port_ets_set(mlxsw_sp_port,
					    MLXSW_REG_QEEC_HR_SUBGROUP,
					    tclass, 0, !!quanta[band],
					    weights[band]);
		if (err)
			return err;

		for (i = 0; i < IEEE_8021QAZ_MAX_TCS; i++) {
			if (priomap[i] == band) {
				child_qdisc->prio_bitmap |= BIT(i);
				if (BIT(i) & old_priomap)
					continue;
				err = mlxsw_sp_port_prio_tc_set(mlxsw_sp_port,
								i, tclass);
				if (err)
					return err;
			}
		}

		child_qdisc->tclass_num = tclass;

		if (old_priomap != child_qdisc->prio_bitmap &&
		    child_qdisc->ops && child_qdisc->ops->clean_stats) {
			backlog = child_qdisc->stats_base.backlog;
			child_qdisc->ops->clean_stats(mlxsw_sp_port,
						      child_qdisc);
			child_qdisc->stats_base.backlog = backlog;
		}

		if (handle == qdisc_state->future_handle &&
		    qdisc_state->future_fifos[band]) {
			err = mlxsw_sp_qdisc_replace(mlxsw_sp_port, TC_H_UNSPEC,
						     child_qdisc,
						     &mlxsw_sp_qdisc_ops_fifo,
						     NULL);
			if (err)
				return err;
		}
	}
	for (; band < IEEE_8021QAZ_MAX_TCS; band++) {
		tclass = MLXSW_SP_PRIO_BAND_TO_TCLASS(band);
		child_qdisc = &mlxsw_sp_qdisc->qdiscs[band];
		child_qdisc->prio_bitmap = 0;
		mlxsw_sp_qdisc_destroy(mlxsw_sp_port, child_qdisc);
		mlxsw_sp_port_ets_set(mlxsw_sp_port,
				      MLXSW_REG_QEEC_HR_SUBGROUP,
				      tclass, 0, false, 0);
	}

	qdisc_state->future_handle = TC_H_UNSPEC;
	memset(qdisc_state->future_fifos, 0, sizeof(qdisc_state->future_fifos));
	return 0;
}

static int
mlxsw_sp_qdisc_prio_replace(struct mlxsw_sp_port *mlxsw_sp_port, u32 handle,
			    struct mlxsw_sp_qdisc *mlxsw_sp_qdisc,
			    void *params)
{
	struct tc_prio_qopt_offload_params *p = params;
	unsigned int zeroes[TCQ_ETS_MAX_BANDS] = {0};

	return __mlxsw_sp_qdisc_ets_replace(mlxsw_sp_port, mlxsw_sp_qdisc,
					    handle, p->bands, zeroes,
					    zeroes, p->priomap);
}

static void
__mlxsw_sp_qdisc_ets_unoffload(struct mlxsw_sp_port *mlxsw_sp_port,
			       struct mlxsw_sp_qdisc *mlxsw_sp_qdisc,
			       struct gnet_stats_queue *qstats)
{
	u64 backlog;

	backlog = mlxsw_sp_cells_bytes(mlxsw_sp_port->mlxsw_sp,
				       mlxsw_sp_qdisc->stats_base.backlog);
	qstats->backlog -= backlog;
}

static void
mlxsw_sp_qdisc_prio_unoffload(struct mlxsw_sp_port *mlxsw_sp_port,
			      struct mlxsw_sp_qdisc *mlxsw_sp_qdisc,
			      void *params)
{
	struct tc_prio_qopt_offload_params *p = params;

	__mlxsw_sp_qdisc_ets_unoffload(mlxsw_sp_port, mlxsw_sp_qdisc,
				       p->qstats);
}

static int
mlxsw_sp_qdisc_get_prio_stats(struct mlxsw_sp_port *mlxsw_sp_port,
			      struct mlxsw_sp_qdisc *mlxsw_sp_qdisc,
			      struct tc_qopt_offload_stats *stats_ptr)
{
	struct mlxsw_sp_qdisc *tc_qdisc;
	u64 tx_packets = 0;
	u64 tx_bytes = 0;
	u64 backlog = 0;
	u64 drops = 0;
	int i;

	for (i = 0; i < mlxsw_sp_qdisc->num_classes; i++) {
		tc_qdisc = &mlxsw_sp_qdisc->qdiscs[i];
		mlxsw_sp_qdisc_collect_tc_stats(mlxsw_sp_port, tc_qdisc,
						&tx_bytes, &tx_packets,
						&drops, &backlog);
	}

	mlxsw_sp_qdisc_update_stats(mlxsw_sp_port->mlxsw_sp, mlxsw_sp_qdisc,
				    tx_bytes, tx_packets, drops, backlog,
				    stats_ptr);
>>>>>>> 7d2a07b7
	return 0;
}

static int
mlxsw_sp_qdisc_tbf_replace(struct mlxsw_sp_port *mlxsw_sp_port, u32 handle,
			   struct mlxsw_sp_qdisc *mlxsw_sp_qdisc,
			   void *params)
{
	struct tc_tbf_qopt_offload_replace_params *p = params;
	u64 rate_kbps = mlxsw_sp_qdisc_tbf_rate_kbps(p);
	u8 burst_size;
	int err;

	err = mlxsw_sp_qdisc_tbf_bs(mlxsw_sp_port, p->max_size, &burst_size);
	if (WARN_ON_ONCE(err))
		/* check_params above was supposed to reject this value. */
		return -EINVAL;

	/* Configure subgroup shaper, so that both UC and MC traffic is subject
	 * to shaping. That is unlike RED, however UC queue lengths are going to
	 * be different than MC ones due to different pool and quota
	 * configurations, so the configuration is not applicable. For shaper on
	 * the other hand, subjecting the overall stream to the configured
	 * shaper makes sense. Also note that that is what we do for
	 * ieee_setmaxrate().
	 */
	return mlxsw_sp_port_ets_maxrate_set(mlxsw_sp_port,
					     MLXSW_REG_QEEC_HR_SUBGROUP,
					     mlxsw_sp_qdisc->tclass_num, 0,
					     rate_kbps, burst_size);
}

<<<<<<< HEAD
static void
mlxsw_sp_qdisc_tbf_unoffload(struct mlxsw_sp_port *mlxsw_sp_port,
			     struct mlxsw_sp_qdisc *mlxsw_sp_qdisc,
			     void *params)
{
	struct tc_tbf_qopt_offload_replace_params *p = params;
=======
	stats_base->drops = 0;
	for (i = 0; i < IEEE_8021QAZ_MAX_TCS; i++) {
		stats_base->drops += mlxsw_sp_xstats_tail_drop(xstats, i);
		stats_base->drops += xstats->wred_drop[i];
	}
>>>>>>> 7d2a07b7

	mlxsw_sp_qdisc_leaf_unoffload(mlxsw_sp_port, mlxsw_sp_qdisc, p->qstats);
}

<<<<<<< HEAD
static int
mlxsw_sp_qdisc_get_tbf_stats(struct mlxsw_sp_port *mlxsw_sp_port,
			     struct mlxsw_sp_qdisc *mlxsw_sp_qdisc,
			     struct tc_qopt_offload_stats *stats_ptr)
{
	mlxsw_sp_qdisc_get_tc_stats(mlxsw_sp_port, mlxsw_sp_qdisc,
				    stats_ptr);
	return 0;
}

static struct mlxsw_sp_qdisc_ops mlxsw_sp_qdisc_ops_tbf = {
	.type = MLXSW_SP_QDISC_TBF,
	.check_params = mlxsw_sp_qdisc_tbf_check_params,
	.replace = mlxsw_sp_qdisc_tbf_replace,
	.unoffload = mlxsw_sp_qdisc_tbf_unoffload,
	.destroy = mlxsw_sp_qdisc_tbf_destroy,
	.get_stats = mlxsw_sp_qdisc_get_tbf_stats,
	.clean_stats = mlxsw_sp_setup_tc_qdisc_leaf_clean_stats,
};

int mlxsw_sp_setup_tc_tbf(struct mlxsw_sp_port *mlxsw_sp_port,
			  struct tc_tbf_qopt_offload *p)
=======
static struct mlxsw_sp_qdisc *
mlxsw_sp_qdisc_prio_find_class(struct mlxsw_sp_qdisc *mlxsw_sp_qdisc,
			       u32 parent)
{
	int child_index = TC_H_MIN(parent);
	int band = child_index - 1;

	if (band < 0 || band >= mlxsw_sp_qdisc->num_classes)
		return NULL;
	return &mlxsw_sp_qdisc->qdiscs[band];
}

static struct mlxsw_sp_qdisc_ops mlxsw_sp_qdisc_ops_prio = {
	.type = MLXSW_SP_QDISC_PRIO,
	.check_params = mlxsw_sp_qdisc_prio_check_params,
	.replace = mlxsw_sp_qdisc_prio_replace,
	.unoffload = mlxsw_sp_qdisc_prio_unoffload,
	.destroy = mlxsw_sp_qdisc_prio_destroy,
	.get_stats = mlxsw_sp_qdisc_get_prio_stats,
	.clean_stats = mlxsw_sp_setup_tc_qdisc_prio_clean_stats,
	.find_class = mlxsw_sp_qdisc_prio_find_class,
	.num_classes = IEEE_8021QAZ_MAX_TCS,
};

static int
mlxsw_sp_qdisc_ets_check_params(struct mlxsw_sp_port *mlxsw_sp_port,
				void *params)
{
	struct tc_ets_qopt_offload_replace_params *p = params;

	return __mlxsw_sp_qdisc_ets_check_params(p->bands);
}

static int
mlxsw_sp_qdisc_ets_replace(struct mlxsw_sp_port *mlxsw_sp_port, u32 handle,
			   struct mlxsw_sp_qdisc *mlxsw_sp_qdisc,
			   void *params)
{
	struct tc_ets_qopt_offload_replace_params *p = params;

	return __mlxsw_sp_qdisc_ets_replace(mlxsw_sp_port, mlxsw_sp_qdisc,
					    handle, p->bands, p->quanta,
					    p->weights, p->priomap);
}

static void
mlxsw_sp_qdisc_ets_unoffload(struct mlxsw_sp_port *mlxsw_sp_port,
			     struct mlxsw_sp_qdisc *mlxsw_sp_qdisc,
			     void *params)
{
	struct tc_ets_qopt_offload_replace_params *p = params;

	__mlxsw_sp_qdisc_ets_unoffload(mlxsw_sp_port, mlxsw_sp_qdisc,
				       p->qstats);
}

static int
mlxsw_sp_qdisc_ets_destroy(struct mlxsw_sp_port *mlxsw_sp_port,
			   struct mlxsw_sp_qdisc *mlxsw_sp_qdisc)
{
	return __mlxsw_sp_qdisc_ets_destroy(mlxsw_sp_port, mlxsw_sp_qdisc);
}

static struct mlxsw_sp_qdisc_ops mlxsw_sp_qdisc_ops_ets = {
	.type = MLXSW_SP_QDISC_ETS,
	.check_params = mlxsw_sp_qdisc_ets_check_params,
	.replace = mlxsw_sp_qdisc_ets_replace,
	.unoffload = mlxsw_sp_qdisc_ets_unoffload,
	.destroy = mlxsw_sp_qdisc_ets_destroy,
	.get_stats = mlxsw_sp_qdisc_get_prio_stats,
	.clean_stats = mlxsw_sp_setup_tc_qdisc_prio_clean_stats,
	.find_class = mlxsw_sp_qdisc_prio_find_class,
	.num_classes = IEEE_8021QAZ_MAX_TCS,
};

/* Linux allows linking of Qdiscs to arbitrary classes (so long as the resulting
 * graph is free of cycles). These operations do not change the parent handle
 * though, which means it can be incomplete (if there is more than one class
 * where the Qdisc in question is grafted) or outright wrong (if the Qdisc was
 * linked to a different class and then removed from the original class).
 *
 * E.g. consider this sequence of operations:
 *
 *  # tc qdisc add dev swp1 root handle 1: prio
 *  # tc qdisc add dev swp1 parent 1:3 handle 13: red limit 1000000 avpkt 10000
 *  RED: set bandwidth to 10Mbit
 *  # tc qdisc link dev swp1 handle 13: parent 1:2
 *
 * At this point, both 1:2 and 1:3 have the same RED Qdisc instance as their
 * child. But RED will still only claim that 1:3 is its parent. If it's removed
 * from that band, its only parent will be 1:2, but it will continue to claim
 * that it is in fact 1:3.
 *
 * The notification for child Qdisc replace (e.g. TC_RED_REPLACE) comes before
 * the notification for parent graft (e.g. TC_PRIO_GRAFT). We take the replace
 * notification to offload the child Qdisc, based on its parent handle, and use
 * the graft operation to validate that the class where the child is actually
 * grafted corresponds to the parent handle. If the two don't match, we
 * unoffload the child.
 */
static int
__mlxsw_sp_qdisc_ets_graft(struct mlxsw_sp_port *mlxsw_sp_port,
			   struct mlxsw_sp_qdisc *mlxsw_sp_qdisc,
			   u8 band, u32 child_handle)
{
	struct mlxsw_sp_qdisc *old_qdisc;
	u32 parent;

	if (band < mlxsw_sp_qdisc->num_classes &&
	    mlxsw_sp_qdisc->qdiscs[band].handle == child_handle)
		return 0;

	if (!child_handle) {
		/* This is an invisible FIFO replacing the original Qdisc.
		 * Ignore it--the original Qdisc's destroy will follow.
		 */
		return 0;
	}

	/* See if the grafted qdisc is already offloaded on any tclass. If so,
	 * unoffload it.
	 */
	old_qdisc = mlxsw_sp_qdisc_find_by_handle(mlxsw_sp_port,
						  child_handle);
	if (old_qdisc)
		mlxsw_sp_qdisc_destroy(mlxsw_sp_port, old_qdisc);

	parent = TC_H_MAKE(mlxsw_sp_qdisc->handle, band + 1);
	mlxsw_sp_qdisc = mlxsw_sp_qdisc->ops->find_class(mlxsw_sp_qdisc,
							 parent);
	if (!WARN_ON(!mlxsw_sp_qdisc))
		mlxsw_sp_qdisc_destroy(mlxsw_sp_port, mlxsw_sp_qdisc);

	return -EOPNOTSUPP;
}

static int
mlxsw_sp_qdisc_prio_graft(struct mlxsw_sp_port *mlxsw_sp_port,
			  struct mlxsw_sp_qdisc *mlxsw_sp_qdisc,
			  struct tc_prio_qopt_offload_graft_params *p)
{
	return __mlxsw_sp_qdisc_ets_graft(mlxsw_sp_port, mlxsw_sp_qdisc,
					  p->band, p->child_handle);
}

static int __mlxsw_sp_setup_tc_prio(struct mlxsw_sp_port *mlxsw_sp_port,
				    struct tc_prio_qopt_offload *p)
>>>>>>> 7d2a07b7
{
	struct mlxsw_sp_qdisc *mlxsw_sp_qdisc;

	mlxsw_sp_qdisc = mlxsw_sp_qdisc_find(mlxsw_sp_port, p->parent, false);
	if (!mlxsw_sp_qdisc)
		return -EOPNOTSUPP;

	if (p->command == TC_TBF_REPLACE)
		return mlxsw_sp_qdisc_replace(mlxsw_sp_port, p->handle,
					      mlxsw_sp_qdisc,
					      &mlxsw_sp_qdisc_ops_tbf,
					      &p->replace_params);

<<<<<<< HEAD
	if (!mlxsw_sp_qdisc_compare(mlxsw_sp_qdisc, p->handle,
				    MLXSW_SP_QDISC_TBF))
=======
	if (!mlxsw_sp_qdisc_compare(mlxsw_sp_qdisc, p->handle))
>>>>>>> 7d2a07b7
		return -EOPNOTSUPP;

	switch (p->command) {
	case TC_TBF_DESTROY:
		return mlxsw_sp_qdisc_destroy(mlxsw_sp_port, mlxsw_sp_qdisc);
	case TC_TBF_STATS:
		return mlxsw_sp_qdisc_get_stats(mlxsw_sp_port, mlxsw_sp_qdisc,
						&p->stats);
	default:
		return -EOPNOTSUPP;
	}
}

<<<<<<< HEAD
static int
mlxsw_sp_qdisc_fifo_destroy(struct mlxsw_sp_port *mlxsw_sp_port,
			    struct mlxsw_sp_qdisc *mlxsw_sp_qdisc)
{
	struct mlxsw_sp_qdisc_state *qdisc_state = mlxsw_sp_port->qdisc;
	struct mlxsw_sp_qdisc *root_qdisc = &qdisc_state->root_qdisc;
=======
int mlxsw_sp_setup_tc_prio(struct mlxsw_sp_port *mlxsw_sp_port,
			   struct tc_prio_qopt_offload *p)
{
	int err;

	mutex_lock(&mlxsw_sp_port->qdisc->lock);
	err = __mlxsw_sp_setup_tc_prio(mlxsw_sp_port, p);
	mutex_unlock(&mlxsw_sp_port->qdisc->lock);

	return err;
}

static int __mlxsw_sp_setup_tc_ets(struct mlxsw_sp_port *mlxsw_sp_port,
				   struct tc_ets_qopt_offload *p)
{
	struct mlxsw_sp_qdisc *mlxsw_sp_qdisc;

	mlxsw_sp_qdisc = mlxsw_sp_qdisc_find(mlxsw_sp_port, p->parent, true);
	if (!mlxsw_sp_qdisc)
		return -EOPNOTSUPP;

	if (p->command == TC_ETS_REPLACE)
		return mlxsw_sp_qdisc_replace(mlxsw_sp_port, p->handle,
					      mlxsw_sp_qdisc,
					      &mlxsw_sp_qdisc_ops_ets,
					      &p->replace_params);

	if (!mlxsw_sp_qdisc_compare(mlxsw_sp_qdisc, p->handle))
		return -EOPNOTSUPP;

	switch (p->command) {
	case TC_ETS_DESTROY:
		return mlxsw_sp_qdisc_destroy(mlxsw_sp_port, mlxsw_sp_qdisc);
	case TC_ETS_STATS:
		return mlxsw_sp_qdisc_get_stats(mlxsw_sp_port, mlxsw_sp_qdisc,
						&p->stats);
	case TC_ETS_GRAFT:
		return __mlxsw_sp_qdisc_ets_graft(mlxsw_sp_port, mlxsw_sp_qdisc,
						  p->graft_params.band,
						  p->graft_params.child_handle);
	default:
		return -EOPNOTSUPP;
	}
}

int mlxsw_sp_setup_tc_ets(struct mlxsw_sp_port *mlxsw_sp_port,
			  struct tc_ets_qopt_offload *p)
{
	int err;

	mutex_lock(&mlxsw_sp_port->qdisc->lock);
	err = __mlxsw_sp_setup_tc_ets(mlxsw_sp_port, p);
	mutex_unlock(&mlxsw_sp_port->qdisc->lock);

	return err;
}

struct mlxsw_sp_qevent_block {
	struct list_head binding_list;
	struct list_head mall_entry_list;
	struct mlxsw_sp *mlxsw_sp;
};

struct mlxsw_sp_qevent_binding {
	struct list_head list;
	struct mlxsw_sp_port *mlxsw_sp_port;
	u32 handle;
	int tclass_num;
	enum mlxsw_sp_span_trigger span_trigger;
};

static LIST_HEAD(mlxsw_sp_qevent_block_cb_list);

static int mlxsw_sp_qevent_span_configure(struct mlxsw_sp *mlxsw_sp,
					  struct mlxsw_sp_mall_entry *mall_entry,
					  struct mlxsw_sp_qevent_binding *qevent_binding,
					  const struct mlxsw_sp_span_agent_parms *agent_parms,
					  int *p_span_id)
{
	struct mlxsw_sp_port *mlxsw_sp_port = qevent_binding->mlxsw_sp_port;
	struct mlxsw_sp_span_trigger_parms trigger_parms = {};
	int span_id;
	int err;

	err = mlxsw_sp_span_agent_get(mlxsw_sp, &span_id, agent_parms);
	if (err)
		return err;

	err = mlxsw_sp_span_analyzed_port_get(mlxsw_sp_port, true);
	if (err)
		goto err_analyzed_port_get;

	trigger_parms.span_id = span_id;
	trigger_parms.probability_rate = 1;
	err = mlxsw_sp_span_agent_bind(mlxsw_sp, qevent_binding->span_trigger, mlxsw_sp_port,
				       &trigger_parms);
	if (err)
		goto err_agent_bind;

	err = mlxsw_sp_span_trigger_enable(mlxsw_sp_port, qevent_binding->span_trigger,
					   qevent_binding->tclass_num);
	if (err)
		goto err_trigger_enable;

	*p_span_id = span_id;
	return 0;

err_trigger_enable:
	mlxsw_sp_span_agent_unbind(mlxsw_sp, qevent_binding->span_trigger, mlxsw_sp_port,
				   &trigger_parms);
err_agent_bind:
	mlxsw_sp_span_analyzed_port_put(mlxsw_sp_port, true);
err_analyzed_port_get:
	mlxsw_sp_span_agent_put(mlxsw_sp, span_id);
	return err;
}

static void mlxsw_sp_qevent_span_deconfigure(struct mlxsw_sp *mlxsw_sp,
					     struct mlxsw_sp_qevent_binding *qevent_binding,
					     int span_id)
{
	struct mlxsw_sp_port *mlxsw_sp_port = qevent_binding->mlxsw_sp_port;
	struct mlxsw_sp_span_trigger_parms trigger_parms = {
		.span_id = span_id,
	};

	mlxsw_sp_span_trigger_disable(mlxsw_sp_port, qevent_binding->span_trigger,
				      qevent_binding->tclass_num);
	mlxsw_sp_span_agent_unbind(mlxsw_sp, qevent_binding->span_trigger, mlxsw_sp_port,
				   &trigger_parms);
	mlxsw_sp_span_analyzed_port_put(mlxsw_sp_port, true);
	mlxsw_sp_span_agent_put(mlxsw_sp, span_id);
}

static int mlxsw_sp_qevent_mirror_configure(struct mlxsw_sp *mlxsw_sp,
					    struct mlxsw_sp_mall_entry *mall_entry,
					    struct mlxsw_sp_qevent_binding *qevent_binding)
{
	struct mlxsw_sp_span_agent_parms agent_parms = {
		.to_dev = mall_entry->mirror.to_dev,
	};

	return mlxsw_sp_qevent_span_configure(mlxsw_sp, mall_entry, qevent_binding,
					      &agent_parms, &mall_entry->mirror.span_id);
}

static void mlxsw_sp_qevent_mirror_deconfigure(struct mlxsw_sp *mlxsw_sp,
					       struct mlxsw_sp_mall_entry *mall_entry,
					       struct mlxsw_sp_qevent_binding *qevent_binding)
{
	mlxsw_sp_qevent_span_deconfigure(mlxsw_sp, qevent_binding, mall_entry->mirror.span_id);
}

static int mlxsw_sp_qevent_trap_configure(struct mlxsw_sp *mlxsw_sp,
					  struct mlxsw_sp_mall_entry *mall_entry,
					  struct mlxsw_sp_qevent_binding *qevent_binding)
{
	struct mlxsw_sp_span_agent_parms agent_parms = {
		.session_id = MLXSW_SP_SPAN_SESSION_ID_BUFFER,
	};
	int err;

	err = mlxsw_sp_trap_group_policer_hw_id_get(mlxsw_sp,
						    DEVLINK_TRAP_GROUP_GENERIC_ID_BUFFER_DROPS,
						    &agent_parms.policer_enable,
						    &agent_parms.policer_id);
	if (err)
		return err;

	return mlxsw_sp_qevent_span_configure(mlxsw_sp, mall_entry, qevent_binding,
					      &agent_parms, &mall_entry->trap.span_id);
}

static void mlxsw_sp_qevent_trap_deconfigure(struct mlxsw_sp *mlxsw_sp,
					     struct mlxsw_sp_mall_entry *mall_entry,
					     struct mlxsw_sp_qevent_binding *qevent_binding)
{
	mlxsw_sp_qevent_span_deconfigure(mlxsw_sp, qevent_binding, mall_entry->trap.span_id);
}

static int mlxsw_sp_qevent_entry_configure(struct mlxsw_sp *mlxsw_sp,
					   struct mlxsw_sp_mall_entry *mall_entry,
					   struct mlxsw_sp_qevent_binding *qevent_binding)
{
	switch (mall_entry->type) {
	case MLXSW_SP_MALL_ACTION_TYPE_MIRROR:
		return mlxsw_sp_qevent_mirror_configure(mlxsw_sp, mall_entry, qevent_binding);
	case MLXSW_SP_MALL_ACTION_TYPE_TRAP:
		return mlxsw_sp_qevent_trap_configure(mlxsw_sp, mall_entry, qevent_binding);
	default:
		/* This should have been validated away. */
		WARN_ON(1);
		return -EOPNOTSUPP;
	}
}

static void mlxsw_sp_qevent_entry_deconfigure(struct mlxsw_sp *mlxsw_sp,
					      struct mlxsw_sp_mall_entry *mall_entry,
					      struct mlxsw_sp_qevent_binding *qevent_binding)
{
	switch (mall_entry->type) {
	case MLXSW_SP_MALL_ACTION_TYPE_MIRROR:
		return mlxsw_sp_qevent_mirror_deconfigure(mlxsw_sp, mall_entry, qevent_binding);
	case MLXSW_SP_MALL_ACTION_TYPE_TRAP:
		return mlxsw_sp_qevent_trap_deconfigure(mlxsw_sp, mall_entry, qevent_binding);
	default:
		WARN_ON(1);
		return;
	}
}

static int mlxsw_sp_qevent_binding_configure(struct mlxsw_sp_qevent_block *qevent_block,
					     struct mlxsw_sp_qevent_binding *qevent_binding)
{
	struct mlxsw_sp_mall_entry *mall_entry;
	int err;

	list_for_each_entry(mall_entry, &qevent_block->mall_entry_list, list) {
		err = mlxsw_sp_qevent_entry_configure(qevent_block->mlxsw_sp, mall_entry,
						      qevent_binding);
		if (err)
			goto err_entry_configure;
	}

	return 0;

err_entry_configure:
	list_for_each_entry_continue_reverse(mall_entry, &qevent_block->mall_entry_list, list)
		mlxsw_sp_qevent_entry_deconfigure(qevent_block->mlxsw_sp, mall_entry,
						  qevent_binding);
	return err;
}

static void mlxsw_sp_qevent_binding_deconfigure(struct mlxsw_sp_qevent_block *qevent_block,
						struct mlxsw_sp_qevent_binding *qevent_binding)
{
	struct mlxsw_sp_mall_entry *mall_entry;

	list_for_each_entry(mall_entry, &qevent_block->mall_entry_list, list)
		mlxsw_sp_qevent_entry_deconfigure(qevent_block->mlxsw_sp, mall_entry,
						  qevent_binding);
}

static int mlxsw_sp_qevent_block_configure(struct mlxsw_sp_qevent_block *qevent_block)
{
	struct mlxsw_sp_qevent_binding *qevent_binding;
	int err;

	list_for_each_entry(qevent_binding, &qevent_block->binding_list, list) {
		err = mlxsw_sp_qevent_binding_configure(qevent_block, qevent_binding);
		if (err)
			goto err_binding_configure;
	}

	return 0;

err_binding_configure:
	list_for_each_entry_continue_reverse(qevent_binding, &qevent_block->binding_list, list)
		mlxsw_sp_qevent_binding_deconfigure(qevent_block, qevent_binding);
	return err;
}

static void mlxsw_sp_qevent_block_deconfigure(struct mlxsw_sp_qevent_block *qevent_block)
{
	struct mlxsw_sp_qevent_binding *qevent_binding;

	list_for_each_entry(qevent_binding, &qevent_block->binding_list, list)
		mlxsw_sp_qevent_binding_deconfigure(qevent_block, qevent_binding);
}

static struct mlxsw_sp_mall_entry *
mlxsw_sp_qevent_mall_entry_find(struct mlxsw_sp_qevent_block *block, unsigned long cookie)
{
	struct mlxsw_sp_mall_entry *mall_entry;

	list_for_each_entry(mall_entry, &block->mall_entry_list, list)
		if (mall_entry->cookie == cookie)
			return mall_entry;

	return NULL;
}

static int mlxsw_sp_qevent_mall_replace(struct mlxsw_sp *mlxsw_sp,
					struct mlxsw_sp_qevent_block *qevent_block,
					struct tc_cls_matchall_offload *f)
{
	struct mlxsw_sp_mall_entry *mall_entry;
	struct flow_action_entry *act;
	int err;

	/* It should not currently be possible to replace a matchall rule. So
	 * this must be a new rule.
	 */
	if (!list_empty(&qevent_block->mall_entry_list)) {
		NL_SET_ERR_MSG(f->common.extack, "At most one filter supported");
		return -EOPNOTSUPP;
	}
	if (f->rule->action.num_entries != 1) {
		NL_SET_ERR_MSG(f->common.extack, "Only singular actions supported");
		return -EOPNOTSUPP;
	}
	if (f->common.chain_index) {
		NL_SET_ERR_MSG(f->common.extack, "Only chain 0 is supported");
		return -EOPNOTSUPP;
	}
	if (f->common.protocol != htons(ETH_P_ALL)) {
		NL_SET_ERR_MSG(f->common.extack, "Protocol matching not supported");
		return -EOPNOTSUPP;
	}

	act = &f->rule->action.entries[0];
	if (!(act->hw_stats & FLOW_ACTION_HW_STATS_DISABLED)) {
		NL_SET_ERR_MSG(f->common.extack, "HW counters not supported on qevents");
		return -EOPNOTSUPP;
	}

	mall_entry = kzalloc(sizeof(*mall_entry), GFP_KERNEL);
	if (!mall_entry)
		return -ENOMEM;
	mall_entry->cookie = f->cookie;

	if (act->id == FLOW_ACTION_MIRRED) {
		mall_entry->type = MLXSW_SP_MALL_ACTION_TYPE_MIRROR;
		mall_entry->mirror.to_dev = act->dev;
	} else if (act->id == FLOW_ACTION_TRAP) {
		mall_entry->type = MLXSW_SP_MALL_ACTION_TYPE_TRAP;
	} else {
		NL_SET_ERR_MSG(f->common.extack, "Unsupported action");
		err = -EOPNOTSUPP;
		goto err_unsupported_action;
	}

	list_add_tail(&mall_entry->list, &qevent_block->mall_entry_list);

	err = mlxsw_sp_qevent_block_configure(qevent_block);
	if (err)
		goto err_block_configure;

	return 0;

err_block_configure:
	list_del(&mall_entry->list);
err_unsupported_action:
	kfree(mall_entry);
	return err;
}

static void mlxsw_sp_qevent_mall_destroy(struct mlxsw_sp_qevent_block *qevent_block,
					 struct tc_cls_matchall_offload *f)
{
	struct mlxsw_sp_mall_entry *mall_entry;

	mall_entry = mlxsw_sp_qevent_mall_entry_find(qevent_block, f->cookie);
	if (!mall_entry)
		return;

	mlxsw_sp_qevent_block_deconfigure(qevent_block);

	list_del(&mall_entry->list);
	kfree(mall_entry);
}

static int mlxsw_sp_qevent_block_mall_cb(struct mlxsw_sp_qevent_block *qevent_block,
					 struct tc_cls_matchall_offload *f)
{
	struct mlxsw_sp *mlxsw_sp = qevent_block->mlxsw_sp;

	switch (f->command) {
	case TC_CLSMATCHALL_REPLACE:
		return mlxsw_sp_qevent_mall_replace(mlxsw_sp, qevent_block, f);
	case TC_CLSMATCHALL_DESTROY:
		mlxsw_sp_qevent_mall_destroy(qevent_block, f);
		return 0;
	default:
		return -EOPNOTSUPP;
	}
}

static int mlxsw_sp_qevent_block_cb(enum tc_setup_type type, void *type_data, void *cb_priv)
{
	struct mlxsw_sp_qevent_block *qevent_block = cb_priv;

	switch (type) {
	case TC_SETUP_CLSMATCHALL:
		return mlxsw_sp_qevent_block_mall_cb(qevent_block, type_data);
	default:
		return -EOPNOTSUPP;
	}
}

static struct mlxsw_sp_qevent_block *mlxsw_sp_qevent_block_create(struct mlxsw_sp *mlxsw_sp,
								  struct net *net)
{
	struct mlxsw_sp_qevent_block *qevent_block;

	qevent_block = kzalloc(sizeof(*qevent_block), GFP_KERNEL);
	if (!qevent_block)
		return NULL;

	INIT_LIST_HEAD(&qevent_block->binding_list);
	INIT_LIST_HEAD(&qevent_block->mall_entry_list);
	qevent_block->mlxsw_sp = mlxsw_sp;
	return qevent_block;
}

static void
mlxsw_sp_qevent_block_destroy(struct mlxsw_sp_qevent_block *qevent_block)
{
	WARN_ON(!list_empty(&qevent_block->binding_list));
	WARN_ON(!list_empty(&qevent_block->mall_entry_list));
	kfree(qevent_block);
}

static void mlxsw_sp_qevent_block_release(void *cb_priv)
{
	struct mlxsw_sp_qevent_block *qevent_block = cb_priv;

	mlxsw_sp_qevent_block_destroy(qevent_block);
}

static struct mlxsw_sp_qevent_binding *
mlxsw_sp_qevent_binding_create(struct mlxsw_sp_port *mlxsw_sp_port, u32 handle, int tclass_num,
			       enum mlxsw_sp_span_trigger span_trigger)
{
	struct mlxsw_sp_qevent_binding *binding;

	binding = kzalloc(sizeof(*binding), GFP_KERNEL);
	if (!binding)
		return ERR_PTR(-ENOMEM);

	binding->mlxsw_sp_port = mlxsw_sp_port;
	binding->handle = handle;
	binding->tclass_num = tclass_num;
	binding->span_trigger = span_trigger;
	return binding;
}

static void
mlxsw_sp_qevent_binding_destroy(struct mlxsw_sp_qevent_binding *binding)
{
	kfree(binding);
}

static struct mlxsw_sp_qevent_binding *
mlxsw_sp_qevent_binding_lookup(struct mlxsw_sp_qevent_block *block,
			       struct mlxsw_sp_port *mlxsw_sp_port,
			       u32 handle,
			       enum mlxsw_sp_span_trigger span_trigger)
{
	struct mlxsw_sp_qevent_binding *qevent_binding;

	list_for_each_entry(qevent_binding, &block->binding_list, list)
		if (qevent_binding->mlxsw_sp_port == mlxsw_sp_port &&
		    qevent_binding->handle == handle &&
		    qevent_binding->span_trigger == span_trigger)
			return qevent_binding;
	return NULL;
}

static int mlxsw_sp_setup_tc_block_qevent_bind(struct mlxsw_sp_port *mlxsw_sp_port,
					       struct flow_block_offload *f,
					       enum mlxsw_sp_span_trigger span_trigger)
{
	struct mlxsw_sp *mlxsw_sp = mlxsw_sp_port->mlxsw_sp;
	struct mlxsw_sp_qevent_binding *qevent_binding;
	struct mlxsw_sp_qevent_block *qevent_block;
	struct flow_block_cb *block_cb;
	struct mlxsw_sp_qdisc *qdisc;
	bool register_block = false;
	int err;

	block_cb = flow_block_cb_lookup(f->block, mlxsw_sp_qevent_block_cb, mlxsw_sp);
	if (!block_cb) {
		qevent_block = mlxsw_sp_qevent_block_create(mlxsw_sp, f->net);
		if (!qevent_block)
			return -ENOMEM;
		block_cb = flow_block_cb_alloc(mlxsw_sp_qevent_block_cb, mlxsw_sp, qevent_block,
					       mlxsw_sp_qevent_block_release);
		if (IS_ERR(block_cb)) {
			mlxsw_sp_qevent_block_destroy(qevent_block);
			return PTR_ERR(block_cb);
		}
		register_block = true;
	} else {
		qevent_block = flow_block_cb_priv(block_cb);
	}
	flow_block_cb_incref(block_cb);

	qdisc = mlxsw_sp_qdisc_find_by_handle(mlxsw_sp_port, f->sch->handle);
	if (!qdisc) {
		NL_SET_ERR_MSG(f->extack, "Qdisc not offloaded");
		err = -ENOENT;
		goto err_find_qdisc;
	}

	if (WARN_ON(mlxsw_sp_qevent_binding_lookup(qevent_block, mlxsw_sp_port, f->sch->handle,
						   span_trigger))) {
		err = -EEXIST;
		goto err_binding_exists;
	}

	qevent_binding = mlxsw_sp_qevent_binding_create(mlxsw_sp_port, f->sch->handle,
							qdisc->tclass_num, span_trigger);
	if (IS_ERR(qevent_binding)) {
		err = PTR_ERR(qevent_binding);
		goto err_binding_create;
	}

	err = mlxsw_sp_qevent_binding_configure(qevent_block, qevent_binding);
	if (err)
		goto err_binding_configure;

	list_add(&qevent_binding->list, &qevent_block->binding_list);

	if (register_block) {
		flow_block_cb_add(block_cb, f);
		list_add_tail(&block_cb->driver_list, &mlxsw_sp_qevent_block_cb_list);
	}
>>>>>>> 7d2a07b7

	if (root_qdisc != mlxsw_sp_qdisc)
		root_qdisc->stats_base.backlog -=
					mlxsw_sp_qdisc->stats_base.backlog;
	return 0;
}

<<<<<<< HEAD
static int
mlxsw_sp_qdisc_fifo_check_params(struct mlxsw_sp_port *mlxsw_sp_port,
				 struct mlxsw_sp_qdisc *mlxsw_sp_qdisc,
				 void *params)
{
	return 0;
}

static int
mlxsw_sp_qdisc_fifo_replace(struct mlxsw_sp_port *mlxsw_sp_port, u32 handle,
			    struct mlxsw_sp_qdisc *mlxsw_sp_qdisc,
			    void *params)
{
	return 0;
}

static int
mlxsw_sp_qdisc_get_fifo_stats(struct mlxsw_sp_port *mlxsw_sp_port,
			      struct mlxsw_sp_qdisc *mlxsw_sp_qdisc,
			      struct tc_qopt_offload_stats *stats_ptr)
{
	mlxsw_sp_qdisc_get_tc_stats(mlxsw_sp_port, mlxsw_sp_qdisc,
				    stats_ptr);
	return 0;
}

static struct mlxsw_sp_qdisc_ops mlxsw_sp_qdisc_ops_fifo = {
	.type = MLXSW_SP_QDISC_FIFO,
	.check_params = mlxsw_sp_qdisc_fifo_check_params,
	.replace = mlxsw_sp_qdisc_fifo_replace,
	.destroy = mlxsw_sp_qdisc_fifo_destroy,
	.get_stats = mlxsw_sp_qdisc_get_fifo_stats,
	.clean_stats = mlxsw_sp_setup_tc_qdisc_leaf_clean_stats,
};

int mlxsw_sp_setup_tc_fifo(struct mlxsw_sp_port *mlxsw_sp_port,
			   struct tc_fifo_qopt_offload *p)
{
	struct mlxsw_sp_qdisc_state *qdisc_state = mlxsw_sp_port->qdisc;
	struct mlxsw_sp_qdisc *mlxsw_sp_qdisc;
	int tclass, child_index;
	u32 parent_handle;

	/* Invisible FIFOs are tracked in future_handle and future_fifos. Make
	 * sure that not more than one qdisc is created for a port at a time.
	 * RTNL is a simple proxy for that.
	 */
	ASSERT_RTNL();

	mlxsw_sp_qdisc = mlxsw_sp_qdisc_find(mlxsw_sp_port, p->parent, false);
	if (!mlxsw_sp_qdisc && p->handle == TC_H_UNSPEC) {
		parent_handle = TC_H_MAJ(p->parent);
		if (parent_handle != qdisc_state->future_handle) {
			/* This notifications is for a different Qdisc than
			 * previously. Wipe the future cache.
			 */
			memset(qdisc_state->future_fifos, 0,
			       sizeof(qdisc_state->future_fifos));
			qdisc_state->future_handle = parent_handle;
		}

		child_index = TC_H_MIN(p->parent);
		tclass = MLXSW_SP_PRIO_CHILD_TO_TCLASS(child_index);
		if (tclass < IEEE_8021QAZ_MAX_TCS) {
			if (p->command == TC_FIFO_REPLACE)
				qdisc_state->future_fifos[tclass] = true;
			else if (p->command == TC_FIFO_DESTROY)
				qdisc_state->future_fifos[tclass] = false;
		}
	}
	if (!mlxsw_sp_qdisc)
		return -EOPNOTSUPP;

	if (p->command == TC_FIFO_REPLACE) {
		return mlxsw_sp_qdisc_replace(mlxsw_sp_port, p->handle,
					      mlxsw_sp_qdisc,
					      &mlxsw_sp_qdisc_ops_fifo, NULL);
	}

	if (!mlxsw_sp_qdisc_compare(mlxsw_sp_qdisc, p->handle,
				    MLXSW_SP_QDISC_FIFO))
		return -EOPNOTSUPP;

	switch (p->command) {
	case TC_FIFO_DESTROY:
		if (p->handle == mlxsw_sp_qdisc->handle)
			return mlxsw_sp_qdisc_destroy(mlxsw_sp_port,
						      mlxsw_sp_qdisc);
		return 0;
	case TC_FIFO_STATS:
		return mlxsw_sp_qdisc_get_stats(mlxsw_sp_port, mlxsw_sp_qdisc,
						&p->stats);
	case TC_FIFO_REPLACE: /* Handled above. */
		break;
	}

	return -EOPNOTSUPP;
}

static int
__mlxsw_sp_qdisc_ets_destroy(struct mlxsw_sp_port *mlxsw_sp_port)
{
	struct mlxsw_sp_qdisc_state *qdisc_state = mlxsw_sp_port->qdisc;
	int i;

	for (i = 0; i < IEEE_8021QAZ_MAX_TCS; i++) {
		mlxsw_sp_port_prio_tc_set(mlxsw_sp_port, i,
					  MLXSW_SP_PORT_DEFAULT_TCLASS);
		mlxsw_sp_port_ets_set(mlxsw_sp_port,
				      MLXSW_REG_QEEC_HR_SUBGROUP,
				      i, 0, false, 0);
		mlxsw_sp_qdisc_destroy(mlxsw_sp_port,
				       &qdisc_state->tclass_qdiscs[i]);
		qdisc_state->tclass_qdiscs[i].prio_bitmap = 0;
	}

	return 0;
}

static int
mlxsw_sp_qdisc_prio_destroy(struct mlxsw_sp_port *mlxsw_sp_port,
			    struct mlxsw_sp_qdisc *mlxsw_sp_qdisc)
{
	return __mlxsw_sp_qdisc_ets_destroy(mlxsw_sp_port);
}

static int
__mlxsw_sp_qdisc_ets_check_params(unsigned int nbands)
{
	if (nbands > IEEE_8021QAZ_MAX_TCS)
		return -EOPNOTSUPP;

	return 0;
}

static int
mlxsw_sp_qdisc_prio_check_params(struct mlxsw_sp_port *mlxsw_sp_port,
				 struct mlxsw_sp_qdisc *mlxsw_sp_qdisc,
				 void *params)
{
	struct tc_prio_qopt_offload_params *p = params;

	return __mlxsw_sp_qdisc_ets_check_params(p->bands);
}

static int
__mlxsw_sp_qdisc_ets_replace(struct mlxsw_sp_port *mlxsw_sp_port, u32 handle,
			     unsigned int nbands,
			     const unsigned int *quanta,
			     const unsigned int *weights,
			     const u8 *priomap)
{
	struct mlxsw_sp_qdisc_state *qdisc_state = mlxsw_sp_port->qdisc;
	struct mlxsw_sp_qdisc *child_qdisc;
	int tclass, i, band, backlog;
	u8 old_priomap;
	int err;

	for (band = 0; band < nbands; band++) {
		tclass = MLXSW_SP_PRIO_BAND_TO_TCLASS(band);
		child_qdisc = &qdisc_state->tclass_qdiscs[tclass];
		old_priomap = child_qdisc->prio_bitmap;
		child_qdisc->prio_bitmap = 0;

		err = mlxsw_sp_port_ets_set(mlxsw_sp_port,
					    MLXSW_REG_QEEC_HR_SUBGROUP,
					    tclass, 0, !!quanta[band],
					    weights[band]);
		if (err)
			return err;

		for (i = 0; i < IEEE_8021QAZ_MAX_TCS; i++) {
			if (priomap[i] == band) {
				child_qdisc->prio_bitmap |= BIT(i);
				if (BIT(i) & old_priomap)
					continue;
				err = mlxsw_sp_port_prio_tc_set(mlxsw_sp_port,
								i, tclass);
				if (err)
					return err;
			}
		}
		if (old_priomap != child_qdisc->prio_bitmap &&
		    child_qdisc->ops && child_qdisc->ops->clean_stats) {
			backlog = child_qdisc->stats_base.backlog;
			child_qdisc->ops->clean_stats(mlxsw_sp_port,
						      child_qdisc);
			child_qdisc->stats_base.backlog = backlog;
		}

		if (handle == qdisc_state->future_handle &&
		    qdisc_state->future_fifos[tclass]) {
			err = mlxsw_sp_qdisc_replace(mlxsw_sp_port, TC_H_UNSPEC,
						     child_qdisc,
						     &mlxsw_sp_qdisc_ops_fifo,
						     NULL);
			if (err)
				return err;
		}
	}
	for (; band < IEEE_8021QAZ_MAX_TCS; band++) {
		tclass = MLXSW_SP_PRIO_BAND_TO_TCLASS(band);
		child_qdisc = &qdisc_state->tclass_qdiscs[tclass];
		child_qdisc->prio_bitmap = 0;
		mlxsw_sp_qdisc_destroy(mlxsw_sp_port, child_qdisc);
		mlxsw_sp_port_ets_set(mlxsw_sp_port,
				      MLXSW_REG_QEEC_HR_SUBGROUP,
				      tclass, 0, false, 0);
	}

	qdisc_state->future_handle = TC_H_UNSPEC;
	memset(qdisc_state->future_fifos, 0, sizeof(qdisc_state->future_fifos));
	return 0;
}

static int
mlxsw_sp_qdisc_prio_replace(struct mlxsw_sp_port *mlxsw_sp_port, u32 handle,
			    struct mlxsw_sp_qdisc *mlxsw_sp_qdisc,
			    void *params)
{
	struct tc_prio_qopt_offload_params *p = params;
	unsigned int zeroes[TCQ_ETS_MAX_BANDS] = {0};

	return __mlxsw_sp_qdisc_ets_replace(mlxsw_sp_port, handle, p->bands,
					    zeroes, zeroes, p->priomap);
}

static void
__mlxsw_sp_qdisc_ets_unoffload(struct mlxsw_sp_port *mlxsw_sp_port,
			       struct mlxsw_sp_qdisc *mlxsw_sp_qdisc,
			       struct gnet_stats_queue *qstats)
{
	u64 backlog;

	backlog = mlxsw_sp_cells_bytes(mlxsw_sp_port->mlxsw_sp,
				       mlxsw_sp_qdisc->stats_base.backlog);
	qstats->backlog -= backlog;
}

static void
mlxsw_sp_qdisc_prio_unoffload(struct mlxsw_sp_port *mlxsw_sp_port,
			      struct mlxsw_sp_qdisc *mlxsw_sp_qdisc,
			      void *params)
{
	struct tc_prio_qopt_offload_params *p = params;

	__mlxsw_sp_qdisc_ets_unoffload(mlxsw_sp_port, mlxsw_sp_qdisc,
				       p->qstats);
}

static int
mlxsw_sp_qdisc_get_prio_stats(struct mlxsw_sp_port *mlxsw_sp_port,
			      struct mlxsw_sp_qdisc *mlxsw_sp_qdisc,
			      struct tc_qopt_offload_stats *stats_ptr)
{
	struct mlxsw_sp_qdisc_state *qdisc_state = mlxsw_sp_port->qdisc;
	struct mlxsw_sp_qdisc *tc_qdisc;
	u64 tx_packets = 0;
	u64 tx_bytes = 0;
	u64 backlog = 0;
	u64 drops = 0;
	int i;

	for (i = 0; i < IEEE_8021QAZ_MAX_TCS; i++) {
		tc_qdisc = &qdisc_state->tclass_qdiscs[i];
		mlxsw_sp_qdisc_collect_tc_stats(mlxsw_sp_port, tc_qdisc,
						&tx_bytes, &tx_packets,
						&drops, &backlog);
	}

	mlxsw_sp_qdisc_update_stats(mlxsw_sp_port->mlxsw_sp, mlxsw_sp_qdisc,
				    tx_bytes, tx_packets, drops, backlog,
				    stats_ptr);
	return 0;
}

static void
mlxsw_sp_setup_tc_qdisc_prio_clean_stats(struct mlxsw_sp_port *mlxsw_sp_port,
					 struct mlxsw_sp_qdisc *mlxsw_sp_qdisc)
{
	struct mlxsw_sp_qdisc_stats *stats_base;
	struct mlxsw_sp_port_xstats *xstats;
	struct rtnl_link_stats64 *stats;
	int i;

	xstats = &mlxsw_sp_port->periodic_hw_stats.xstats;
	stats = &mlxsw_sp_port->periodic_hw_stats.stats;
	stats_base = &mlxsw_sp_qdisc->stats_base;

	stats_base->tx_packets = stats->tx_packets;
	stats_base->tx_bytes = stats->tx_bytes;

	stats_base->drops = 0;
	for (i = 0; i < IEEE_8021QAZ_MAX_TCS; i++) {
		stats_base->drops += mlxsw_sp_xstats_tail_drop(xstats, i);
		stats_base->drops += xstats->wred_drop[i];
	}

	mlxsw_sp_qdisc->stats_base.backlog = 0;
}

static struct mlxsw_sp_qdisc_ops mlxsw_sp_qdisc_ops_prio = {
	.type = MLXSW_SP_QDISC_PRIO,
	.check_params = mlxsw_sp_qdisc_prio_check_params,
	.replace = mlxsw_sp_qdisc_prio_replace,
	.unoffload = mlxsw_sp_qdisc_prio_unoffload,
	.destroy = mlxsw_sp_qdisc_prio_destroy,
	.get_stats = mlxsw_sp_qdisc_get_prio_stats,
	.clean_stats = mlxsw_sp_setup_tc_qdisc_prio_clean_stats,
};

static int
mlxsw_sp_qdisc_ets_check_params(struct mlxsw_sp_port *mlxsw_sp_port,
				struct mlxsw_sp_qdisc *mlxsw_sp_qdisc,
				void *params)
{
	struct tc_ets_qopt_offload_replace_params *p = params;

	return __mlxsw_sp_qdisc_ets_check_params(p->bands);
}

static int
mlxsw_sp_qdisc_ets_replace(struct mlxsw_sp_port *mlxsw_sp_port, u32 handle,
			   struct mlxsw_sp_qdisc *mlxsw_sp_qdisc,
			   void *params)
{
	struct tc_ets_qopt_offload_replace_params *p = params;

	return __mlxsw_sp_qdisc_ets_replace(mlxsw_sp_port, handle, p->bands,
					    p->quanta, p->weights, p->priomap);
}

static void
mlxsw_sp_qdisc_ets_unoffload(struct mlxsw_sp_port *mlxsw_sp_port,
			     struct mlxsw_sp_qdisc *mlxsw_sp_qdisc,
			     void *params)
{
	struct tc_ets_qopt_offload_replace_params *p = params;

	__mlxsw_sp_qdisc_ets_unoffload(mlxsw_sp_port, mlxsw_sp_qdisc,
				       p->qstats);
}

static int
mlxsw_sp_qdisc_ets_destroy(struct mlxsw_sp_port *mlxsw_sp_port,
			   struct mlxsw_sp_qdisc *mlxsw_sp_qdisc)
{
	return __mlxsw_sp_qdisc_ets_destroy(mlxsw_sp_port);
}

static struct mlxsw_sp_qdisc_ops mlxsw_sp_qdisc_ops_ets = {
	.type = MLXSW_SP_QDISC_ETS,
	.check_params = mlxsw_sp_qdisc_ets_check_params,
	.replace = mlxsw_sp_qdisc_ets_replace,
	.unoffload = mlxsw_sp_qdisc_ets_unoffload,
	.destroy = mlxsw_sp_qdisc_ets_destroy,
	.get_stats = mlxsw_sp_qdisc_get_prio_stats,
	.clean_stats = mlxsw_sp_setup_tc_qdisc_prio_clean_stats,
};

/* Linux allows linking of Qdiscs to arbitrary classes (so long as the resulting
 * graph is free of cycles). These operations do not change the parent handle
 * though, which means it can be incomplete (if there is more than one class
 * where the Qdisc in question is grafted) or outright wrong (if the Qdisc was
 * linked to a different class and then removed from the original class).
 *
 * E.g. consider this sequence of operations:
 *
 *  # tc qdisc add dev swp1 root handle 1: prio
 *  # tc qdisc add dev swp1 parent 1:3 handle 13: red limit 1000000 avpkt 10000
 *  RED: set bandwidth to 10Mbit
 *  # tc qdisc link dev swp1 handle 13: parent 1:2
 *
 * At this point, both 1:2 and 1:3 have the same RED Qdisc instance as their
 * child. But RED will still only claim that 1:3 is its parent. If it's removed
 * from that band, its only parent will be 1:2, but it will continue to claim
 * that it is in fact 1:3.
 *
 * The notification for child Qdisc replace (e.g. TC_RED_REPLACE) comes before
 * the notification for parent graft (e.g. TC_PRIO_GRAFT). We take the replace
 * notification to offload the child Qdisc, based on its parent handle, and use
 * the graft operation to validate that the class where the child is actually
 * grafted corresponds to the parent handle. If the two don't match, we
 * unoffload the child.
 */
static int
__mlxsw_sp_qdisc_ets_graft(struct mlxsw_sp_port *mlxsw_sp_port,
			   struct mlxsw_sp_qdisc *mlxsw_sp_qdisc,
			   u8 band, u32 child_handle)
{
	struct mlxsw_sp_qdisc_state *qdisc_state = mlxsw_sp_port->qdisc;
	int tclass_num = MLXSW_SP_PRIO_BAND_TO_TCLASS(band);
	struct mlxsw_sp_qdisc *old_qdisc;

	if (band < IEEE_8021QAZ_MAX_TCS &&
	    qdisc_state->tclass_qdiscs[tclass_num].handle == child_handle)
		return 0;

	if (!child_handle) {
		/* This is an invisible FIFO replacing the original Qdisc.
		 * Ignore it--the original Qdisc's destroy will follow.
		 */
		return 0;
	}

	/* See if the grafted qdisc is already offloaded on any tclass. If so,
	 * unoffload it.
	 */
	old_qdisc = mlxsw_sp_qdisc_find_by_handle(mlxsw_sp_port,
						  child_handle);
	if (old_qdisc)
		mlxsw_sp_qdisc_destroy(mlxsw_sp_port, old_qdisc);

	mlxsw_sp_qdisc_destroy(mlxsw_sp_port,
			       &qdisc_state->tclass_qdiscs[tclass_num]);
	return -EOPNOTSUPP;
}

static int
mlxsw_sp_qdisc_prio_graft(struct mlxsw_sp_port *mlxsw_sp_port,
			  struct mlxsw_sp_qdisc *mlxsw_sp_qdisc,
			  struct tc_prio_qopt_offload_graft_params *p)
{
	return __mlxsw_sp_qdisc_ets_graft(mlxsw_sp_port, mlxsw_sp_qdisc,
					  p->band, p->child_handle);
}

int mlxsw_sp_setup_tc_prio(struct mlxsw_sp_port *mlxsw_sp_port,
			   struct tc_prio_qopt_offload *p)
{
	struct mlxsw_sp_qdisc *mlxsw_sp_qdisc;

	mlxsw_sp_qdisc = mlxsw_sp_qdisc_find(mlxsw_sp_port, p->parent, true);
	if (!mlxsw_sp_qdisc)
		return -EOPNOTSUPP;

	if (p->command == TC_PRIO_REPLACE)
		return mlxsw_sp_qdisc_replace(mlxsw_sp_port, p->handle,
					      mlxsw_sp_qdisc,
					      &mlxsw_sp_qdisc_ops_prio,
					      &p->replace_params);

	if (!mlxsw_sp_qdisc_compare(mlxsw_sp_qdisc, p->handle,
				    MLXSW_SP_QDISC_PRIO))
		return -EOPNOTSUPP;

	switch (p->command) {
	case TC_PRIO_DESTROY:
		return mlxsw_sp_qdisc_destroy(mlxsw_sp_port, mlxsw_sp_qdisc);
	case TC_PRIO_STATS:
		return mlxsw_sp_qdisc_get_stats(mlxsw_sp_port, mlxsw_sp_qdisc,
						&p->stats);
	case TC_PRIO_GRAFT:
		return mlxsw_sp_qdisc_prio_graft(mlxsw_sp_port, mlxsw_sp_qdisc,
						 &p->graft_params);
	default:
		return -EOPNOTSUPP;
	}
}

int mlxsw_sp_setup_tc_ets(struct mlxsw_sp_port *mlxsw_sp_port,
			  struct tc_ets_qopt_offload *p)
{
	struct mlxsw_sp_qdisc *mlxsw_sp_qdisc;

	mlxsw_sp_qdisc = mlxsw_sp_qdisc_find(mlxsw_sp_port, p->parent, true);
	if (!mlxsw_sp_qdisc)
		return -EOPNOTSUPP;

	if (p->command == TC_ETS_REPLACE)
		return mlxsw_sp_qdisc_replace(mlxsw_sp_port, p->handle,
					      mlxsw_sp_qdisc,
					      &mlxsw_sp_qdisc_ops_ets,
					      &p->replace_params);

	if (!mlxsw_sp_qdisc_compare(mlxsw_sp_qdisc, p->handle,
				    MLXSW_SP_QDISC_ETS))
		return -EOPNOTSUPP;

	switch (p->command) {
	case TC_ETS_DESTROY:
		return mlxsw_sp_qdisc_destroy(mlxsw_sp_port, mlxsw_sp_qdisc);
	case TC_ETS_STATS:
		return mlxsw_sp_qdisc_get_stats(mlxsw_sp_port, mlxsw_sp_qdisc,
						&p->stats);
	case TC_ETS_GRAFT:
		return __mlxsw_sp_qdisc_ets_graft(mlxsw_sp_port, mlxsw_sp_qdisc,
						  p->graft_params.band,
						  p->graft_params.child_handle);
	default:
		return -EOPNOTSUPP;
	}
}

struct mlxsw_sp_qevent_block {
	struct list_head binding_list;
	struct list_head mall_entry_list;
	struct mlxsw_sp *mlxsw_sp;
};

struct mlxsw_sp_qevent_binding {
	struct list_head list;
	struct mlxsw_sp_port *mlxsw_sp_port;
	u32 handle;
	int tclass_num;
	enum mlxsw_sp_span_trigger span_trigger;
};

static LIST_HEAD(mlxsw_sp_qevent_block_cb_list);

static int mlxsw_sp_qevent_span_configure(struct mlxsw_sp *mlxsw_sp,
					  struct mlxsw_sp_mall_entry *mall_entry,
					  struct mlxsw_sp_qevent_binding *qevent_binding,
					  const struct mlxsw_sp_span_agent_parms *agent_parms,
					  int *p_span_id)
{
	struct mlxsw_sp_port *mlxsw_sp_port = qevent_binding->mlxsw_sp_port;
	struct mlxsw_sp_span_trigger_parms trigger_parms = {};
	int span_id;
	int err;

	err = mlxsw_sp_span_agent_get(mlxsw_sp, &span_id, agent_parms);
	if (err)
		return err;

	err = mlxsw_sp_span_analyzed_port_get(mlxsw_sp_port, true);
	if (err)
		goto err_analyzed_port_get;

	trigger_parms.span_id = span_id;
	err = mlxsw_sp_span_agent_bind(mlxsw_sp, qevent_binding->span_trigger, mlxsw_sp_port,
				       &trigger_parms);
	if (err)
		goto err_agent_bind;

	err = mlxsw_sp_span_trigger_enable(mlxsw_sp_port, qevent_binding->span_trigger,
					   qevent_binding->tclass_num);
	if (err)
		goto err_trigger_enable;

	*p_span_id = span_id;
	return 0;

err_trigger_enable:
	mlxsw_sp_span_agent_unbind(mlxsw_sp, qevent_binding->span_trigger, mlxsw_sp_port,
				   &trigger_parms);
err_agent_bind:
	mlxsw_sp_span_analyzed_port_put(mlxsw_sp_port, true);
err_analyzed_port_get:
	mlxsw_sp_span_agent_put(mlxsw_sp, span_id);
	return err;
}

static void mlxsw_sp_qevent_span_deconfigure(struct mlxsw_sp *mlxsw_sp,
					     struct mlxsw_sp_qevent_binding *qevent_binding,
					     int span_id)
{
	struct mlxsw_sp_port *mlxsw_sp_port = qevent_binding->mlxsw_sp_port;
	struct mlxsw_sp_span_trigger_parms trigger_parms = {
		.span_id = span_id,
	};

	mlxsw_sp_span_trigger_disable(mlxsw_sp_port, qevent_binding->span_trigger,
				      qevent_binding->tclass_num);
	mlxsw_sp_span_agent_unbind(mlxsw_sp, qevent_binding->span_trigger, mlxsw_sp_port,
				   &trigger_parms);
	mlxsw_sp_span_analyzed_port_put(mlxsw_sp_port, true);
	mlxsw_sp_span_agent_put(mlxsw_sp, span_id);
}

static int mlxsw_sp_qevent_mirror_configure(struct mlxsw_sp *mlxsw_sp,
					    struct mlxsw_sp_mall_entry *mall_entry,
					    struct mlxsw_sp_qevent_binding *qevent_binding)
{
	struct mlxsw_sp_span_agent_parms agent_parms = {
		.to_dev = mall_entry->mirror.to_dev,
	};

	return mlxsw_sp_qevent_span_configure(mlxsw_sp, mall_entry, qevent_binding,
					      &agent_parms, &mall_entry->mirror.span_id);
}

static void mlxsw_sp_qevent_mirror_deconfigure(struct mlxsw_sp *mlxsw_sp,
					       struct mlxsw_sp_mall_entry *mall_entry,
					       struct mlxsw_sp_qevent_binding *qevent_binding)
{
	mlxsw_sp_qevent_span_deconfigure(mlxsw_sp, qevent_binding, mall_entry->mirror.span_id);
}

static int mlxsw_sp_qevent_trap_configure(struct mlxsw_sp *mlxsw_sp,
					  struct mlxsw_sp_mall_entry *mall_entry,
					  struct mlxsw_sp_qevent_binding *qevent_binding)
{
	struct mlxsw_sp_span_agent_parms agent_parms = {};
	int err;

	err = mlxsw_sp_trap_group_policer_hw_id_get(mlxsw_sp,
						    DEVLINK_TRAP_GROUP_GENERIC_ID_BUFFER_DROPS,
						    &agent_parms.policer_enable,
						    &agent_parms.policer_id);
	if (err)
		return err;

	return mlxsw_sp_qevent_span_configure(mlxsw_sp, mall_entry, qevent_binding,
					      &agent_parms, &mall_entry->trap.span_id);
}

static void mlxsw_sp_qevent_trap_deconfigure(struct mlxsw_sp *mlxsw_sp,
					     struct mlxsw_sp_mall_entry *mall_entry,
					     struct mlxsw_sp_qevent_binding *qevent_binding)
{
	mlxsw_sp_qevent_span_deconfigure(mlxsw_sp, qevent_binding, mall_entry->trap.span_id);
}

static int mlxsw_sp_qevent_entry_configure(struct mlxsw_sp *mlxsw_sp,
					   struct mlxsw_sp_mall_entry *mall_entry,
					   struct mlxsw_sp_qevent_binding *qevent_binding)
{
	switch (mall_entry->type) {
	case MLXSW_SP_MALL_ACTION_TYPE_MIRROR:
		return mlxsw_sp_qevent_mirror_configure(mlxsw_sp, mall_entry, qevent_binding);
	case MLXSW_SP_MALL_ACTION_TYPE_TRAP:
		return mlxsw_sp_qevent_trap_configure(mlxsw_sp, mall_entry, qevent_binding);
	default:
		/* This should have been validated away. */
		WARN_ON(1);
		return -EOPNOTSUPP;
	}
}

static void mlxsw_sp_qevent_entry_deconfigure(struct mlxsw_sp *mlxsw_sp,
					      struct mlxsw_sp_mall_entry *mall_entry,
					      struct mlxsw_sp_qevent_binding *qevent_binding)
{
	switch (mall_entry->type) {
	case MLXSW_SP_MALL_ACTION_TYPE_MIRROR:
		return mlxsw_sp_qevent_mirror_deconfigure(mlxsw_sp, mall_entry, qevent_binding);
	case MLXSW_SP_MALL_ACTION_TYPE_TRAP:
		return mlxsw_sp_qevent_trap_deconfigure(mlxsw_sp, mall_entry, qevent_binding);
	default:
		WARN_ON(1);
		return;
	}
}

static int mlxsw_sp_qevent_binding_configure(struct mlxsw_sp_qevent_block *qevent_block,
					     struct mlxsw_sp_qevent_binding *qevent_binding)
{
	struct mlxsw_sp_mall_entry *mall_entry;
	int err;

	list_for_each_entry(mall_entry, &qevent_block->mall_entry_list, list) {
		err = mlxsw_sp_qevent_entry_configure(qevent_block->mlxsw_sp, mall_entry,
						      qevent_binding);
		if (err)
			goto err_entry_configure;
	}

	return 0;

err_entry_configure:
	list_for_each_entry_continue_reverse(mall_entry, &qevent_block->mall_entry_list, list)
		mlxsw_sp_qevent_entry_deconfigure(qevent_block->mlxsw_sp, mall_entry,
						  qevent_binding);
	return err;
}

static void mlxsw_sp_qevent_binding_deconfigure(struct mlxsw_sp_qevent_block *qevent_block,
						struct mlxsw_sp_qevent_binding *qevent_binding)
{
	struct mlxsw_sp_mall_entry *mall_entry;

	list_for_each_entry(mall_entry, &qevent_block->mall_entry_list, list)
		mlxsw_sp_qevent_entry_deconfigure(qevent_block->mlxsw_sp, mall_entry,
						  qevent_binding);
}

static int mlxsw_sp_qevent_block_configure(struct mlxsw_sp_qevent_block *qevent_block)
{
	struct mlxsw_sp_qevent_binding *qevent_binding;
	int err;

	list_for_each_entry(qevent_binding, &qevent_block->binding_list, list) {
		err = mlxsw_sp_qevent_binding_configure(qevent_block, qevent_binding);
		if (err)
			goto err_binding_configure;
	}

	return 0;

err_binding_configure:
	list_for_each_entry_continue_reverse(qevent_binding, &qevent_block->binding_list, list)
		mlxsw_sp_qevent_binding_deconfigure(qevent_block, qevent_binding);
	return err;
}

static void mlxsw_sp_qevent_block_deconfigure(struct mlxsw_sp_qevent_block *qevent_block)
{
	struct mlxsw_sp_qevent_binding *qevent_binding;

	list_for_each_entry(qevent_binding, &qevent_block->binding_list, list)
		mlxsw_sp_qevent_binding_deconfigure(qevent_block, qevent_binding);
}

static struct mlxsw_sp_mall_entry *
mlxsw_sp_qevent_mall_entry_find(struct mlxsw_sp_qevent_block *block, unsigned long cookie)
{
	struct mlxsw_sp_mall_entry *mall_entry;

	list_for_each_entry(mall_entry, &block->mall_entry_list, list)
		if (mall_entry->cookie == cookie)
			return mall_entry;

	return NULL;
}

static int mlxsw_sp_qevent_mall_replace(struct mlxsw_sp *mlxsw_sp,
					struct mlxsw_sp_qevent_block *qevent_block,
					struct tc_cls_matchall_offload *f)
{
	struct mlxsw_sp_mall_entry *mall_entry;
	struct flow_action_entry *act;
	int err;

	/* It should not currently be possible to replace a matchall rule. So
	 * this must be a new rule.
	 */
	if (!list_empty(&qevent_block->mall_entry_list)) {
		NL_SET_ERR_MSG(f->common.extack, "At most one filter supported");
		return -EOPNOTSUPP;
	}
	if (f->rule->action.num_entries != 1) {
		NL_SET_ERR_MSG(f->common.extack, "Only singular actions supported");
		return -EOPNOTSUPP;
	}
	if (f->common.chain_index) {
		NL_SET_ERR_MSG(f->common.extack, "Only chain 0 is supported");
		return -EOPNOTSUPP;
	}
	if (f->common.protocol != htons(ETH_P_ALL)) {
		NL_SET_ERR_MSG(f->common.extack, "Protocol matching not supported");
		return -EOPNOTSUPP;
	}

	act = &f->rule->action.entries[0];
	if (!(act->hw_stats & FLOW_ACTION_HW_STATS_DISABLED)) {
		NL_SET_ERR_MSG(f->common.extack, "HW counters not supported on qevents");
		return -EOPNOTSUPP;
	}

	mall_entry = kzalloc(sizeof(*mall_entry), GFP_KERNEL);
	if (!mall_entry)
		return -ENOMEM;
	mall_entry->cookie = f->cookie;

	if (act->id == FLOW_ACTION_MIRRED) {
		mall_entry->type = MLXSW_SP_MALL_ACTION_TYPE_MIRROR;
		mall_entry->mirror.to_dev = act->dev;
	} else if (act->id == FLOW_ACTION_TRAP) {
		mall_entry->type = MLXSW_SP_MALL_ACTION_TYPE_TRAP;
	} else {
		NL_SET_ERR_MSG(f->common.extack, "Unsupported action");
		err = -EOPNOTSUPP;
		goto err_unsupported_action;
	}

	list_add_tail(&mall_entry->list, &qevent_block->mall_entry_list);

	err = mlxsw_sp_qevent_block_configure(qevent_block);
	if (err)
		goto err_block_configure;

	return 0;

err_block_configure:
	list_del(&mall_entry->list);
err_unsupported_action:
	kfree(mall_entry);
	return err;
}

static void mlxsw_sp_qevent_mall_destroy(struct mlxsw_sp_qevent_block *qevent_block,
					 struct tc_cls_matchall_offload *f)
{
	struct mlxsw_sp_mall_entry *mall_entry;

	mall_entry = mlxsw_sp_qevent_mall_entry_find(qevent_block, f->cookie);
	if (!mall_entry)
		return;

	mlxsw_sp_qevent_block_deconfigure(qevent_block);

	list_del(&mall_entry->list);
	kfree(mall_entry);
}

static int mlxsw_sp_qevent_block_mall_cb(struct mlxsw_sp_qevent_block *qevent_block,
					 struct tc_cls_matchall_offload *f)
{
	struct mlxsw_sp *mlxsw_sp = qevent_block->mlxsw_sp;

	switch (f->command) {
	case TC_CLSMATCHALL_REPLACE:
		return mlxsw_sp_qevent_mall_replace(mlxsw_sp, qevent_block, f);
	case TC_CLSMATCHALL_DESTROY:
		mlxsw_sp_qevent_mall_destroy(qevent_block, f);
		return 0;
	default:
		return -EOPNOTSUPP;
	}
}

static int mlxsw_sp_qevent_block_cb(enum tc_setup_type type, void *type_data, void *cb_priv)
{
	struct mlxsw_sp_qevent_block *qevent_block = cb_priv;

	switch (type) {
	case TC_SETUP_CLSMATCHALL:
		return mlxsw_sp_qevent_block_mall_cb(qevent_block, type_data);
	default:
		return -EOPNOTSUPP;
	}
}

static struct mlxsw_sp_qevent_block *mlxsw_sp_qevent_block_create(struct mlxsw_sp *mlxsw_sp,
								  struct net *net)
{
	struct mlxsw_sp_qevent_block *qevent_block;

	qevent_block = kzalloc(sizeof(*qevent_block), GFP_KERNEL);
	if (!qevent_block)
		return NULL;

	INIT_LIST_HEAD(&qevent_block->binding_list);
	INIT_LIST_HEAD(&qevent_block->mall_entry_list);
	qevent_block->mlxsw_sp = mlxsw_sp;
	return qevent_block;
}

static void
mlxsw_sp_qevent_block_destroy(struct mlxsw_sp_qevent_block *qevent_block)
{
	WARN_ON(!list_empty(&qevent_block->binding_list));
	WARN_ON(!list_empty(&qevent_block->mall_entry_list));
	kfree(qevent_block);
}

static void mlxsw_sp_qevent_block_release(void *cb_priv)
{
	struct mlxsw_sp_qevent_block *qevent_block = cb_priv;

	mlxsw_sp_qevent_block_destroy(qevent_block);
}

static struct mlxsw_sp_qevent_binding *
mlxsw_sp_qevent_binding_create(struct mlxsw_sp_port *mlxsw_sp_port, u32 handle, int tclass_num,
			       enum mlxsw_sp_span_trigger span_trigger)
{
	struct mlxsw_sp_qevent_binding *binding;

	binding = kzalloc(sizeof(*binding), GFP_KERNEL);
	if (!binding)
		return ERR_PTR(-ENOMEM);

	binding->mlxsw_sp_port = mlxsw_sp_port;
	binding->handle = handle;
	binding->tclass_num = tclass_num;
	binding->span_trigger = span_trigger;
	return binding;
}

static void
mlxsw_sp_qevent_binding_destroy(struct mlxsw_sp_qevent_binding *binding)
{
	kfree(binding);
}

static struct mlxsw_sp_qevent_binding *
mlxsw_sp_qevent_binding_lookup(struct mlxsw_sp_qevent_block *block,
			       struct mlxsw_sp_port *mlxsw_sp_port,
			       u32 handle,
			       enum mlxsw_sp_span_trigger span_trigger)
{
	struct mlxsw_sp_qevent_binding *qevent_binding;

	list_for_each_entry(qevent_binding, &block->binding_list, list)
		if (qevent_binding->mlxsw_sp_port == mlxsw_sp_port &&
		    qevent_binding->handle == handle &&
		    qevent_binding->span_trigger == span_trigger)
			return qevent_binding;
	return NULL;
}

static int mlxsw_sp_setup_tc_block_qevent_bind(struct mlxsw_sp_port *mlxsw_sp_port,
					       struct flow_block_offload *f,
					       enum mlxsw_sp_span_trigger span_trigger)
{
	struct mlxsw_sp *mlxsw_sp = mlxsw_sp_port->mlxsw_sp;
	struct mlxsw_sp_qevent_binding *qevent_binding;
	struct mlxsw_sp_qevent_block *qevent_block;
	struct flow_block_cb *block_cb;
	struct mlxsw_sp_qdisc *qdisc;
	bool register_block = false;
	int err;

	block_cb = flow_block_cb_lookup(f->block, mlxsw_sp_qevent_block_cb, mlxsw_sp);
	if (!block_cb) {
		qevent_block = mlxsw_sp_qevent_block_create(mlxsw_sp, f->net);
		if (!qevent_block)
			return -ENOMEM;
		block_cb = flow_block_cb_alloc(mlxsw_sp_qevent_block_cb, mlxsw_sp, qevent_block,
					       mlxsw_sp_qevent_block_release);
		if (IS_ERR(block_cb)) {
			mlxsw_sp_qevent_block_destroy(qevent_block);
			return PTR_ERR(block_cb);
		}
		register_block = true;
	} else {
		qevent_block = flow_block_cb_priv(block_cb);
	}
	flow_block_cb_incref(block_cb);

	qdisc = mlxsw_sp_qdisc_find_by_handle(mlxsw_sp_port, f->sch->handle);
	if (!qdisc) {
		NL_SET_ERR_MSG(f->extack, "Qdisc not offloaded");
		err = -ENOENT;
		goto err_find_qdisc;
	}

	if (WARN_ON(mlxsw_sp_qevent_binding_lookup(qevent_block, mlxsw_sp_port, f->sch->handle,
						   span_trigger))) {
		err = -EEXIST;
		goto err_binding_exists;
	}

	qevent_binding = mlxsw_sp_qevent_binding_create(mlxsw_sp_port, f->sch->handle,
							qdisc->tclass_num, span_trigger);
	if (IS_ERR(qevent_binding)) {
		err = PTR_ERR(qevent_binding);
		goto err_binding_create;
	}

	err = mlxsw_sp_qevent_binding_configure(qevent_block, qevent_binding);
	if (err)
		goto err_binding_configure;

	list_add(&qevent_binding->list, &qevent_block->binding_list);

	if (register_block) {
		flow_block_cb_add(block_cb, f);
		list_add_tail(&block_cb->driver_list, &mlxsw_sp_qevent_block_cb_list);
	}

	return 0;

=======
>>>>>>> 7d2a07b7
err_binding_configure:
	mlxsw_sp_qevent_binding_destroy(qevent_binding);
err_binding_create:
err_binding_exists:
err_find_qdisc:
	if (!flow_block_cb_decref(block_cb))
		flow_block_cb_free(block_cb);
	return err;
}

static void mlxsw_sp_setup_tc_block_qevent_unbind(struct mlxsw_sp_port *mlxsw_sp_port,
						  struct flow_block_offload *f,
						  enum mlxsw_sp_span_trigger span_trigger)
{
	struct mlxsw_sp *mlxsw_sp = mlxsw_sp_port->mlxsw_sp;
	struct mlxsw_sp_qevent_binding *qevent_binding;
	struct mlxsw_sp_qevent_block *qevent_block;
	struct flow_block_cb *block_cb;

	block_cb = flow_block_cb_lookup(f->block, mlxsw_sp_qevent_block_cb, mlxsw_sp);
	if (!block_cb)
		return;
	qevent_block = flow_block_cb_priv(block_cb);

	qevent_binding = mlxsw_sp_qevent_binding_lookup(qevent_block, mlxsw_sp_port, f->sch->handle,
							span_trigger);
	if (!qevent_binding)
		return;

	list_del(&qevent_binding->list);
	mlxsw_sp_qevent_binding_deconfigure(qevent_block, qevent_binding);
	mlxsw_sp_qevent_binding_destroy(qevent_binding);

	if (!flow_block_cb_decref(block_cb)) {
		flow_block_cb_remove(block_cb, f);
		list_del(&block_cb->driver_list);
	}
}

static int mlxsw_sp_setup_tc_block_qevent(struct mlxsw_sp_port *mlxsw_sp_port,
					  struct flow_block_offload *f,
					  enum mlxsw_sp_span_trigger span_trigger)
{
	f->driver_block_list = &mlxsw_sp_qevent_block_cb_list;

	switch (f->command) {
	case FLOW_BLOCK_BIND:
		return mlxsw_sp_setup_tc_block_qevent_bind(mlxsw_sp_port, f, span_trigger);
	case FLOW_BLOCK_UNBIND:
		mlxsw_sp_setup_tc_block_qevent_unbind(mlxsw_sp_port, f, span_trigger);
		return 0;
	default:
		return -EOPNOTSUPP;
	}
}

int mlxsw_sp_setup_tc_block_qevent_early_drop(struct mlxsw_sp_port *mlxsw_sp_port,
					      struct flow_block_offload *f)
{
	return mlxsw_sp_setup_tc_block_qevent(mlxsw_sp_port, f, MLXSW_SP_SPAN_TRIGGER_EARLY_DROP);
}

int mlxsw_sp_tc_qdisc_init(struct mlxsw_sp_port *mlxsw_sp_port)
{
	struct mlxsw_sp_qdisc_state *qdisc_state;
<<<<<<< HEAD
	int i;
=======
>>>>>>> 7d2a07b7

	qdisc_state = kzalloc(sizeof(*qdisc_state), GFP_KERNEL);
	if (!qdisc_state)
		return -ENOMEM;

<<<<<<< HEAD
	qdisc_state->root_qdisc.prio_bitmap = 0xff;
	qdisc_state->root_qdisc.tclass_num = MLXSW_SP_PORT_DEFAULT_TCLASS;
	for (i = 0; i < IEEE_8021QAZ_MAX_TCS; i++)
		qdisc_state->tclass_qdiscs[i].tclass_num = i;

=======
	mutex_init(&qdisc_state->lock);
	qdisc_state->root_qdisc.prio_bitmap = 0xff;
	qdisc_state->root_qdisc.tclass_num = MLXSW_SP_PORT_DEFAULT_TCLASS;
>>>>>>> 7d2a07b7
	mlxsw_sp_port->qdisc = qdisc_state;
	return 0;
}

void mlxsw_sp_tc_qdisc_fini(struct mlxsw_sp_port *mlxsw_sp_port)
{
<<<<<<< HEAD
=======
	mutex_destroy(&mlxsw_sp_port->qdisc->lock);
>>>>>>> 7d2a07b7
	kfree(mlxsw_sp_port->qdisc);
}<|MERGE_RESOLUTION|>--- conflicted
+++ resolved
@@ -92,25 +92,6 @@
 	struct mutex lock; /* Protects qdisc state. */
 };
 
-struct mlxsw_sp_qdisc_state {
-	struct mlxsw_sp_qdisc root_qdisc;
-	struct mlxsw_sp_qdisc tclass_qdiscs[IEEE_8021QAZ_MAX_TCS];
-
-	/* When a PRIO or ETS are added, the invisible FIFOs in their bands are
-	 * created first. When notifications for these FIFOs arrive, it is not
-	 * known what qdisc their parent handle refers to. It could be a
-	 * newly-created PRIO that will replace the currently-offloaded one, or
-	 * it could be e.g. a RED that will be attached below it.
-	 *
-	 * As the notifications start to arrive, use them to note what the
-	 * future parent handle is, and keep track of which child FIFOs were
-	 * seen. Then when the parent is known, retroactively offload those
-	 * FIFOs.
-	 */
-	u32 future_handle;
-	bool future_fifos[IEEE_8021QAZ_MAX_TCS];
-};
-
 static bool
 mlxsw_sp_qdisc_compare(struct mlxsw_sp_qdisc *mlxsw_sp_qdisc, u32 handle)
 {
@@ -164,34 +145,17 @@
 		    bool root_only)
 {
 	struct mlxsw_sp_qdisc_state *qdisc_state = mlxsw_sp_port->qdisc;
-<<<<<<< HEAD
-	int tclass, child_index;
-=======
->>>>>>> 7d2a07b7
 
 	if (!qdisc_state)
 		return NULL;
 	if (parent == TC_H_ROOT)
 		return &qdisc_state->root_qdisc;
-<<<<<<< HEAD
-
-	if (root_only || !qdisc_state ||
-	    !qdisc_state->root_qdisc.ops ||
-	    TC_H_MAJ(parent) != qdisc_state->root_qdisc.handle ||
-	    TC_H_MIN(parent) > IEEE_8021QAZ_MAX_TCS)
-=======
 	if (root_only)
->>>>>>> 7d2a07b7
 		return NULL;
 	return mlxsw_sp_qdisc_walk(&qdisc_state->root_qdisc,
 				   mlxsw_sp_qdisc_walk_cb_find, &parent);
 }
 
-<<<<<<< HEAD
-	child_index = TC_H_MIN(parent);
-	tclass = MLXSW_SP_PRIO_CHILD_TO_TCLASS(child_index);
-	return &qdisc_state->tclass_qdiscs[tclass];
-=======
 static struct mlxsw_sp_qdisc *
 mlxsw_sp_qdisc_walk_cb_find_by_handle(struct mlxsw_sp_qdisc *qdisc, void *data)
 {
@@ -200,40 +164,24 @@
 	if (qdisc->ops && qdisc->handle == handle)
 		return qdisc;
 	return NULL;
->>>>>>> 7d2a07b7
 }
 
 static struct mlxsw_sp_qdisc *
 mlxsw_sp_qdisc_find_by_handle(struct mlxsw_sp_port *mlxsw_sp_port, u32 handle)
 {
 	struct mlxsw_sp_qdisc_state *qdisc_state = mlxsw_sp_port->qdisc;
-<<<<<<< HEAD
-	int i;
-
-	if (qdisc_state->root_qdisc.handle == handle)
-		return &qdisc_state->root_qdisc;
-
-	if (qdisc_state->root_qdisc.handle == TC_H_UNSPEC)
-=======
 
 	if (!qdisc_state)
->>>>>>> 7d2a07b7
 		return NULL;
 	return mlxsw_sp_qdisc_walk(&qdisc_state->root_qdisc,
 				   mlxsw_sp_qdisc_walk_cb_find_by_handle,
 				   &handle);
 }
 
-<<<<<<< HEAD
-	for (i = 0; i < IEEE_8021QAZ_MAX_TCS; i++)
-		if (qdisc_state->tclass_qdiscs[i].handle == handle)
-			return &qdisc_state->tclass_qdiscs[i];
-=======
 static void
 mlxsw_sp_qdisc_reduce_parent_backlog(struct mlxsw_sp_qdisc *mlxsw_sp_qdisc)
 {
 	struct mlxsw_sp_qdisc *tmp;
->>>>>>> 7d2a07b7
 
 	for (tmp = mlxsw_sp_qdisc->parent; tmp; tmp = tmp->parent)
 		tmp->stats_base.backlog -= mlxsw_sp_qdisc->stats_base.backlog;
@@ -356,12 +304,7 @@
 	 * invisible Qdisc replaces another one, or is being added for the
 	 * first time.
 	 */
-<<<<<<< HEAD
-	if (mlxsw_sp_qdisc->handle != handle || handle == TC_H_UNSPEC) {
-		mlxsw_sp_qdisc->ops = ops;
-=======
 	if (mlxsw_sp_qdisc->handle != handle) {
->>>>>>> 7d2a07b7
 		if (ops->clean_stats)
 			ops->clean_stats(mlxsw_sp_port, mlxsw_sp_qdisc);
 	}
@@ -463,11 +406,7 @@
 				u64 *p_tx_bytes, u64 *p_tx_packets,
 				u64 *p_drops, u64 *p_backlog)
 {
-<<<<<<< HEAD
-	u8 tclass_num = mlxsw_sp_qdisc->tclass_num;
-=======
 	int tclass_num = mlxsw_sp_qdisc->tclass_num;
->>>>>>> 7d2a07b7
 	struct mlxsw_sp_port_xstats *xstats;
 	u64 tx_bytes, tx_packets;
 
@@ -593,16 +532,6 @@
 mlxsw_sp_qdisc_red_destroy(struct mlxsw_sp_port *mlxsw_sp_port,
 			   struct mlxsw_sp_qdisc *mlxsw_sp_qdisc)
 {
-<<<<<<< HEAD
-	struct mlxsw_sp_qdisc_state *qdisc_state = mlxsw_sp_port->qdisc;
-	struct mlxsw_sp_qdisc *root_qdisc = &qdisc_state->root_qdisc;
-
-	if (root_qdisc != mlxsw_sp_qdisc)
-		root_qdisc->stats_base.backlog -=
-					mlxsw_sp_qdisc->stats_base.backlog;
-
-=======
->>>>>>> 7d2a07b7
 	return mlxsw_sp_tclass_congestion_disable(mlxsw_sp_port,
 						  mlxsw_sp_qdisc->tclass_num);
 }
@@ -710,11 +639,7 @@
 			     struct mlxsw_sp_qdisc *mlxsw_sp_qdisc,
 			     struct tc_qopt_offload_stats *stats_ptr)
 {
-<<<<<<< HEAD
-	u8 tclass_num = mlxsw_sp_qdisc->tclass_num;
-=======
 	int tclass_num = mlxsw_sp_qdisc->tclass_num;
->>>>>>> 7d2a07b7
 	struct mlxsw_sp_qdisc_stats *stats_base;
 	struct mlxsw_sp_port_xstats *xstats;
 	u64 overlimits;
@@ -784,7 +709,18 @@
 	}
 }
 
-<<<<<<< HEAD
+int mlxsw_sp_setup_tc_red(struct mlxsw_sp_port *mlxsw_sp_port,
+			  struct tc_red_qopt_offload *p)
+{
+	int err;
+
+	mutex_lock(&mlxsw_sp_port->qdisc->lock);
+	err = __mlxsw_sp_setup_tc_red(mlxsw_sp_port, p);
+	mutex_unlock(&mlxsw_sp_port->qdisc->lock);
+
+	return err;
+}
+
 static void
 mlxsw_sp_setup_tc_qdisc_leaf_clean_stats(struct mlxsw_sp_port *mlxsw_sp_port,
 					 struct mlxsw_sp_qdisc *mlxsw_sp_qdisc)
@@ -808,50 +744,6 @@
 mlxsw_sp_qdisc_tbf_destroy(struct mlxsw_sp_port *mlxsw_sp_port,
 			   struct mlxsw_sp_qdisc *mlxsw_sp_qdisc)
 {
-	struct mlxsw_sp_qdisc_state *qdisc_state = mlxsw_sp_port->qdisc;
-	struct mlxsw_sp_qdisc *root_qdisc = &qdisc_state->root_qdisc;
-
-	if (root_qdisc != mlxsw_sp_qdisc)
-		root_qdisc->stats_base.backlog -=
-					mlxsw_sp_qdisc->stats_base.backlog;
-
-=======
-int mlxsw_sp_setup_tc_red(struct mlxsw_sp_port *mlxsw_sp_port,
-			  struct tc_red_qopt_offload *p)
-{
-	int err;
-
-	mutex_lock(&mlxsw_sp_port->qdisc->lock);
-	err = __mlxsw_sp_setup_tc_red(mlxsw_sp_port, p);
-	mutex_unlock(&mlxsw_sp_port->qdisc->lock);
-
-	return err;
-}
-
-static void
-mlxsw_sp_setup_tc_qdisc_leaf_clean_stats(struct mlxsw_sp_port *mlxsw_sp_port,
-					 struct mlxsw_sp_qdisc *mlxsw_sp_qdisc)
-{
-	u64 backlog_cells = 0;
-	u64 tx_packets = 0;
-	u64 tx_bytes = 0;
-	u64 drops = 0;
-
-	mlxsw_sp_qdisc_collect_tc_stats(mlxsw_sp_port, mlxsw_sp_qdisc,
-					&tx_bytes, &tx_packets,
-					&drops, &backlog_cells);
-
-	mlxsw_sp_qdisc->stats_base.tx_packets = tx_packets;
-	mlxsw_sp_qdisc->stats_base.tx_bytes = tx_bytes;
-	mlxsw_sp_qdisc->stats_base.drops = drops;
-	mlxsw_sp_qdisc->stats_base.backlog = 0;
-}
-
-static int
-mlxsw_sp_qdisc_tbf_destroy(struct mlxsw_sp_port *mlxsw_sp_port,
-			   struct mlxsw_sp_qdisc *mlxsw_sp_qdisc)
-{
->>>>>>> 7d2a07b7
 	return mlxsw_sp_port_ets_maxrate_set(mlxsw_sp_port,
 					     MLXSW_REG_QEEC_HR_SUBGROUP,
 					     mlxsw_sp_qdisc->tclass_num, 0,
@@ -901,10 +793,6 @@
 
 static int
 mlxsw_sp_qdisc_tbf_check_params(struct mlxsw_sp_port *mlxsw_sp_port,
-<<<<<<< HEAD
-				struct mlxsw_sp_qdisc *mlxsw_sp_qdisc,
-=======
->>>>>>> 7d2a07b7
 				void *params)
 {
 	struct tc_tbf_qopt_offload_replace_params *p = params;
@@ -932,8 +820,6 @@
 		return -EINVAL;
 	}
 
-<<<<<<< HEAD
-=======
 	return 0;
 }
 
@@ -1312,81 +1198,34 @@
 	mlxsw_sp_qdisc_update_stats(mlxsw_sp_port->mlxsw_sp, mlxsw_sp_qdisc,
 				    tx_bytes, tx_packets, drops, backlog,
 				    stats_ptr);
->>>>>>> 7d2a07b7
 	return 0;
 }
 
-static int
-mlxsw_sp_qdisc_tbf_replace(struct mlxsw_sp_port *mlxsw_sp_port, u32 handle,
-			   struct mlxsw_sp_qdisc *mlxsw_sp_qdisc,
-			   void *params)
-{
-	struct tc_tbf_qopt_offload_replace_params *p = params;
-	u64 rate_kbps = mlxsw_sp_qdisc_tbf_rate_kbps(p);
-	u8 burst_size;
-	int err;
-
-	err = mlxsw_sp_qdisc_tbf_bs(mlxsw_sp_port, p->max_size, &burst_size);
-	if (WARN_ON_ONCE(err))
-		/* check_params above was supposed to reject this value. */
-		return -EINVAL;
-
-	/* Configure subgroup shaper, so that both UC and MC traffic is subject
-	 * to shaping. That is unlike RED, however UC queue lengths are going to
-	 * be different than MC ones due to different pool and quota
-	 * configurations, so the configuration is not applicable. For shaper on
-	 * the other hand, subjecting the overall stream to the configured
-	 * shaper makes sense. Also note that that is what we do for
-	 * ieee_setmaxrate().
-	 */
-	return mlxsw_sp_port_ets_maxrate_set(mlxsw_sp_port,
-					     MLXSW_REG_QEEC_HR_SUBGROUP,
-					     mlxsw_sp_qdisc->tclass_num, 0,
-					     rate_kbps, burst_size);
-}
-
-<<<<<<< HEAD
 static void
-mlxsw_sp_qdisc_tbf_unoffload(struct mlxsw_sp_port *mlxsw_sp_port,
-			     struct mlxsw_sp_qdisc *mlxsw_sp_qdisc,
-			     void *params)
-{
-	struct tc_tbf_qopt_offload_replace_params *p = params;
-=======
+mlxsw_sp_setup_tc_qdisc_prio_clean_stats(struct mlxsw_sp_port *mlxsw_sp_port,
+					 struct mlxsw_sp_qdisc *mlxsw_sp_qdisc)
+{
+	struct mlxsw_sp_qdisc_stats *stats_base;
+	struct mlxsw_sp_port_xstats *xstats;
+	struct rtnl_link_stats64 *stats;
+	int i;
+
+	xstats = &mlxsw_sp_port->periodic_hw_stats.xstats;
+	stats = &mlxsw_sp_port->periodic_hw_stats.stats;
+	stats_base = &mlxsw_sp_qdisc->stats_base;
+
+	stats_base->tx_packets = stats->tx_packets;
+	stats_base->tx_bytes = stats->tx_bytes;
+
 	stats_base->drops = 0;
 	for (i = 0; i < IEEE_8021QAZ_MAX_TCS; i++) {
 		stats_base->drops += mlxsw_sp_xstats_tail_drop(xstats, i);
 		stats_base->drops += xstats->wred_drop[i];
 	}
->>>>>>> 7d2a07b7
-
-	mlxsw_sp_qdisc_leaf_unoffload(mlxsw_sp_port, mlxsw_sp_qdisc, p->qstats);
-}
-
-<<<<<<< HEAD
-static int
-mlxsw_sp_qdisc_get_tbf_stats(struct mlxsw_sp_port *mlxsw_sp_port,
-			     struct mlxsw_sp_qdisc *mlxsw_sp_qdisc,
-			     struct tc_qopt_offload_stats *stats_ptr)
-{
-	mlxsw_sp_qdisc_get_tc_stats(mlxsw_sp_port, mlxsw_sp_qdisc,
-				    stats_ptr);
-	return 0;
-}
-
-static struct mlxsw_sp_qdisc_ops mlxsw_sp_qdisc_ops_tbf = {
-	.type = MLXSW_SP_QDISC_TBF,
-	.check_params = mlxsw_sp_qdisc_tbf_check_params,
-	.replace = mlxsw_sp_qdisc_tbf_replace,
-	.unoffload = mlxsw_sp_qdisc_tbf_unoffload,
-	.destroy = mlxsw_sp_qdisc_tbf_destroy,
-	.get_stats = mlxsw_sp_qdisc_get_tbf_stats,
-	.clean_stats = mlxsw_sp_setup_tc_qdisc_leaf_clean_stats,
-};
-
-int mlxsw_sp_setup_tc_tbf(struct mlxsw_sp_port *mlxsw_sp_port,
-			  struct tc_tbf_qopt_offload *p)
-=======
+
+	mlxsw_sp_qdisc->stats_base.backlog = 0;
+}
+
 static struct mlxsw_sp_qdisc *
 mlxsw_sp_qdisc_prio_find_class(struct mlxsw_sp_qdisc *mlxsw_sp_qdisc,
 			       u32 parent)
@@ -1534,47 +1373,36 @@
 
 static int __mlxsw_sp_setup_tc_prio(struct mlxsw_sp_port *mlxsw_sp_port,
 				    struct tc_prio_qopt_offload *p)
->>>>>>> 7d2a07b7
 {
 	struct mlxsw_sp_qdisc *mlxsw_sp_qdisc;
 
-	mlxsw_sp_qdisc = mlxsw_sp_qdisc_find(mlxsw_sp_port, p->parent, false);
+	mlxsw_sp_qdisc = mlxsw_sp_qdisc_find(mlxsw_sp_port, p->parent, true);
 	if (!mlxsw_sp_qdisc)
 		return -EOPNOTSUPP;
 
-	if (p->command == TC_TBF_REPLACE)
+	if (p->command == TC_PRIO_REPLACE)
 		return mlxsw_sp_qdisc_replace(mlxsw_sp_port, p->handle,
 					      mlxsw_sp_qdisc,
-					      &mlxsw_sp_qdisc_ops_tbf,
+					      &mlxsw_sp_qdisc_ops_prio,
 					      &p->replace_params);
 
-<<<<<<< HEAD
-	if (!mlxsw_sp_qdisc_compare(mlxsw_sp_qdisc, p->handle,
-				    MLXSW_SP_QDISC_TBF))
-=======
 	if (!mlxsw_sp_qdisc_compare(mlxsw_sp_qdisc, p->handle))
->>>>>>> 7d2a07b7
 		return -EOPNOTSUPP;
 
 	switch (p->command) {
-	case TC_TBF_DESTROY:
+	case TC_PRIO_DESTROY:
 		return mlxsw_sp_qdisc_destroy(mlxsw_sp_port, mlxsw_sp_qdisc);
-	case TC_TBF_STATS:
+	case TC_PRIO_STATS:
 		return mlxsw_sp_qdisc_get_stats(mlxsw_sp_port, mlxsw_sp_qdisc,
 						&p->stats);
+	case TC_PRIO_GRAFT:
+		return mlxsw_sp_qdisc_prio_graft(mlxsw_sp_port, mlxsw_sp_qdisc,
+						 &p->graft_params);
 	default:
 		return -EOPNOTSUPP;
 	}
 }
 
-<<<<<<< HEAD
-static int
-mlxsw_sp_qdisc_fifo_destroy(struct mlxsw_sp_port *mlxsw_sp_port,
-			    struct mlxsw_sp_qdisc *mlxsw_sp_qdisc)
-{
-	struct mlxsw_sp_qdisc_state *qdisc_state = mlxsw_sp_port->qdisc;
-	struct mlxsw_sp_qdisc *root_qdisc = &qdisc_state->root_qdisc;
-=======
 int mlxsw_sp_setup_tc_prio(struct mlxsw_sp_port *mlxsw_sp_port,
 			   struct tc_prio_qopt_offload *p)
 {
@@ -2093,972 +1921,9 @@
 		flow_block_cb_add(block_cb, f);
 		list_add_tail(&block_cb->driver_list, &mlxsw_sp_qevent_block_cb_list);
 	}
->>>>>>> 7d2a07b7
-
-	if (root_qdisc != mlxsw_sp_qdisc)
-		root_qdisc->stats_base.backlog -=
-					mlxsw_sp_qdisc->stats_base.backlog;
+
 	return 0;
-}
-
-<<<<<<< HEAD
-static int
-mlxsw_sp_qdisc_fifo_check_params(struct mlxsw_sp_port *mlxsw_sp_port,
-				 struct mlxsw_sp_qdisc *mlxsw_sp_qdisc,
-				 void *params)
-{
-	return 0;
-}
-
-static int
-mlxsw_sp_qdisc_fifo_replace(struct mlxsw_sp_port *mlxsw_sp_port, u32 handle,
-			    struct mlxsw_sp_qdisc *mlxsw_sp_qdisc,
-			    void *params)
-{
-	return 0;
-}
-
-static int
-mlxsw_sp_qdisc_get_fifo_stats(struct mlxsw_sp_port *mlxsw_sp_port,
-			      struct mlxsw_sp_qdisc *mlxsw_sp_qdisc,
-			      struct tc_qopt_offload_stats *stats_ptr)
-{
-	mlxsw_sp_qdisc_get_tc_stats(mlxsw_sp_port, mlxsw_sp_qdisc,
-				    stats_ptr);
-	return 0;
-}
-
-static struct mlxsw_sp_qdisc_ops mlxsw_sp_qdisc_ops_fifo = {
-	.type = MLXSW_SP_QDISC_FIFO,
-	.check_params = mlxsw_sp_qdisc_fifo_check_params,
-	.replace = mlxsw_sp_qdisc_fifo_replace,
-	.destroy = mlxsw_sp_qdisc_fifo_destroy,
-	.get_stats = mlxsw_sp_qdisc_get_fifo_stats,
-	.clean_stats = mlxsw_sp_setup_tc_qdisc_leaf_clean_stats,
-};
-
-int mlxsw_sp_setup_tc_fifo(struct mlxsw_sp_port *mlxsw_sp_port,
-			   struct tc_fifo_qopt_offload *p)
-{
-	struct mlxsw_sp_qdisc_state *qdisc_state = mlxsw_sp_port->qdisc;
-	struct mlxsw_sp_qdisc *mlxsw_sp_qdisc;
-	int tclass, child_index;
-	u32 parent_handle;
-
-	/* Invisible FIFOs are tracked in future_handle and future_fifos. Make
-	 * sure that not more than one qdisc is created for a port at a time.
-	 * RTNL is a simple proxy for that.
-	 */
-	ASSERT_RTNL();
-
-	mlxsw_sp_qdisc = mlxsw_sp_qdisc_find(mlxsw_sp_port, p->parent, false);
-	if (!mlxsw_sp_qdisc && p->handle == TC_H_UNSPEC) {
-		parent_handle = TC_H_MAJ(p->parent);
-		if (parent_handle != qdisc_state->future_handle) {
-			/* This notifications is for a different Qdisc than
-			 * previously. Wipe the future cache.
-			 */
-			memset(qdisc_state->future_fifos, 0,
-			       sizeof(qdisc_state->future_fifos));
-			qdisc_state->future_handle = parent_handle;
-		}
-
-		child_index = TC_H_MIN(p->parent);
-		tclass = MLXSW_SP_PRIO_CHILD_TO_TCLASS(child_index);
-		if (tclass < IEEE_8021QAZ_MAX_TCS) {
-			if (p->command == TC_FIFO_REPLACE)
-				qdisc_state->future_fifos[tclass] = true;
-			else if (p->command == TC_FIFO_DESTROY)
-				qdisc_state->future_fifos[tclass] = false;
-		}
-	}
-	if (!mlxsw_sp_qdisc)
-		return -EOPNOTSUPP;
-
-	if (p->command == TC_FIFO_REPLACE) {
-		return mlxsw_sp_qdisc_replace(mlxsw_sp_port, p->handle,
-					      mlxsw_sp_qdisc,
-					      &mlxsw_sp_qdisc_ops_fifo, NULL);
-	}
-
-	if (!mlxsw_sp_qdisc_compare(mlxsw_sp_qdisc, p->handle,
-				    MLXSW_SP_QDISC_FIFO))
-		return -EOPNOTSUPP;
-
-	switch (p->command) {
-	case TC_FIFO_DESTROY:
-		if (p->handle == mlxsw_sp_qdisc->handle)
-			return mlxsw_sp_qdisc_destroy(mlxsw_sp_port,
-						      mlxsw_sp_qdisc);
-		return 0;
-	case TC_FIFO_STATS:
-		return mlxsw_sp_qdisc_get_stats(mlxsw_sp_port, mlxsw_sp_qdisc,
-						&p->stats);
-	case TC_FIFO_REPLACE: /* Handled above. */
-		break;
-	}
-
-	return -EOPNOTSUPP;
-}
-
-static int
-__mlxsw_sp_qdisc_ets_destroy(struct mlxsw_sp_port *mlxsw_sp_port)
-{
-	struct mlxsw_sp_qdisc_state *qdisc_state = mlxsw_sp_port->qdisc;
-	int i;
-
-	for (i = 0; i < IEEE_8021QAZ_MAX_TCS; i++) {
-		mlxsw_sp_port_prio_tc_set(mlxsw_sp_port, i,
-					  MLXSW_SP_PORT_DEFAULT_TCLASS);
-		mlxsw_sp_port_ets_set(mlxsw_sp_port,
-				      MLXSW_REG_QEEC_HR_SUBGROUP,
-				      i, 0, false, 0);
-		mlxsw_sp_qdisc_destroy(mlxsw_sp_port,
-				       &qdisc_state->tclass_qdiscs[i]);
-		qdisc_state->tclass_qdiscs[i].prio_bitmap = 0;
-	}
-
-	return 0;
-}
-
-static int
-mlxsw_sp_qdisc_prio_destroy(struct mlxsw_sp_port *mlxsw_sp_port,
-			    struct mlxsw_sp_qdisc *mlxsw_sp_qdisc)
-{
-	return __mlxsw_sp_qdisc_ets_destroy(mlxsw_sp_port);
-}
-
-static int
-__mlxsw_sp_qdisc_ets_check_params(unsigned int nbands)
-{
-	if (nbands > IEEE_8021QAZ_MAX_TCS)
-		return -EOPNOTSUPP;
-
-	return 0;
-}
-
-static int
-mlxsw_sp_qdisc_prio_check_params(struct mlxsw_sp_port *mlxsw_sp_port,
-				 struct mlxsw_sp_qdisc *mlxsw_sp_qdisc,
-				 void *params)
-{
-	struct tc_prio_qopt_offload_params *p = params;
-
-	return __mlxsw_sp_qdisc_ets_check_params(p->bands);
-}
-
-static int
-__mlxsw_sp_qdisc_ets_replace(struct mlxsw_sp_port *mlxsw_sp_port, u32 handle,
-			     unsigned int nbands,
-			     const unsigned int *quanta,
-			     const unsigned int *weights,
-			     const u8 *priomap)
-{
-	struct mlxsw_sp_qdisc_state *qdisc_state = mlxsw_sp_port->qdisc;
-	struct mlxsw_sp_qdisc *child_qdisc;
-	int tclass, i, band, backlog;
-	u8 old_priomap;
-	int err;
-
-	for (band = 0; band < nbands; band++) {
-		tclass = MLXSW_SP_PRIO_BAND_TO_TCLASS(band);
-		child_qdisc = &qdisc_state->tclass_qdiscs[tclass];
-		old_priomap = child_qdisc->prio_bitmap;
-		child_qdisc->prio_bitmap = 0;
-
-		err = mlxsw_sp_port_ets_set(mlxsw_sp_port,
-					    MLXSW_REG_QEEC_HR_SUBGROUP,
-					    tclass, 0, !!quanta[band],
-					    weights[band]);
-		if (err)
-			return err;
-
-		for (i = 0; i < IEEE_8021QAZ_MAX_TCS; i++) {
-			if (priomap[i] == band) {
-				child_qdisc->prio_bitmap |= BIT(i);
-				if (BIT(i) & old_priomap)
-					continue;
-				err = mlxsw_sp_port_prio_tc_set(mlxsw_sp_port,
-								i, tclass);
-				if (err)
-					return err;
-			}
-		}
-		if (old_priomap != child_qdisc->prio_bitmap &&
-		    child_qdisc->ops && child_qdisc->ops->clean_stats) {
-			backlog = child_qdisc->stats_base.backlog;
-			child_qdisc->ops->clean_stats(mlxsw_sp_port,
-						      child_qdisc);
-			child_qdisc->stats_base.backlog = backlog;
-		}
-
-		if (handle == qdisc_state->future_handle &&
-		    qdisc_state->future_fifos[tclass]) {
-			err = mlxsw_sp_qdisc_replace(mlxsw_sp_port, TC_H_UNSPEC,
-						     child_qdisc,
-						     &mlxsw_sp_qdisc_ops_fifo,
-						     NULL);
-			if (err)
-				return err;
-		}
-	}
-	for (; band < IEEE_8021QAZ_MAX_TCS; band++) {
-		tclass = MLXSW_SP_PRIO_BAND_TO_TCLASS(band);
-		child_qdisc = &qdisc_state->tclass_qdiscs[tclass];
-		child_qdisc->prio_bitmap = 0;
-		mlxsw_sp_qdisc_destroy(mlxsw_sp_port, child_qdisc);
-		mlxsw_sp_port_ets_set(mlxsw_sp_port,
-				      MLXSW_REG_QEEC_HR_SUBGROUP,
-				      tclass, 0, false, 0);
-	}
-
-	qdisc_state->future_handle = TC_H_UNSPEC;
-	memset(qdisc_state->future_fifos, 0, sizeof(qdisc_state->future_fifos));
-	return 0;
-}
-
-static int
-mlxsw_sp_qdisc_prio_replace(struct mlxsw_sp_port *mlxsw_sp_port, u32 handle,
-			    struct mlxsw_sp_qdisc *mlxsw_sp_qdisc,
-			    void *params)
-{
-	struct tc_prio_qopt_offload_params *p = params;
-	unsigned int zeroes[TCQ_ETS_MAX_BANDS] = {0};
-
-	return __mlxsw_sp_qdisc_ets_replace(mlxsw_sp_port, handle, p->bands,
-					    zeroes, zeroes, p->priomap);
-}
-
-static void
-__mlxsw_sp_qdisc_ets_unoffload(struct mlxsw_sp_port *mlxsw_sp_port,
-			       struct mlxsw_sp_qdisc *mlxsw_sp_qdisc,
-			       struct gnet_stats_queue *qstats)
-{
-	u64 backlog;
-
-	backlog = mlxsw_sp_cells_bytes(mlxsw_sp_port->mlxsw_sp,
-				       mlxsw_sp_qdisc->stats_base.backlog);
-	qstats->backlog -= backlog;
-}
-
-static void
-mlxsw_sp_qdisc_prio_unoffload(struct mlxsw_sp_port *mlxsw_sp_port,
-			      struct mlxsw_sp_qdisc *mlxsw_sp_qdisc,
-			      void *params)
-{
-	struct tc_prio_qopt_offload_params *p = params;
-
-	__mlxsw_sp_qdisc_ets_unoffload(mlxsw_sp_port, mlxsw_sp_qdisc,
-				       p->qstats);
-}
-
-static int
-mlxsw_sp_qdisc_get_prio_stats(struct mlxsw_sp_port *mlxsw_sp_port,
-			      struct mlxsw_sp_qdisc *mlxsw_sp_qdisc,
-			      struct tc_qopt_offload_stats *stats_ptr)
-{
-	struct mlxsw_sp_qdisc_state *qdisc_state = mlxsw_sp_port->qdisc;
-	struct mlxsw_sp_qdisc *tc_qdisc;
-	u64 tx_packets = 0;
-	u64 tx_bytes = 0;
-	u64 backlog = 0;
-	u64 drops = 0;
-	int i;
-
-	for (i = 0; i < IEEE_8021QAZ_MAX_TCS; i++) {
-		tc_qdisc = &qdisc_state->tclass_qdiscs[i];
-		mlxsw_sp_qdisc_collect_tc_stats(mlxsw_sp_port, tc_qdisc,
-						&tx_bytes, &tx_packets,
-						&drops, &backlog);
-	}
-
-	mlxsw_sp_qdisc_update_stats(mlxsw_sp_port->mlxsw_sp, mlxsw_sp_qdisc,
-				    tx_bytes, tx_packets, drops, backlog,
-				    stats_ptr);
-	return 0;
-}
-
-static void
-mlxsw_sp_setup_tc_qdisc_prio_clean_stats(struct mlxsw_sp_port *mlxsw_sp_port,
-					 struct mlxsw_sp_qdisc *mlxsw_sp_qdisc)
-{
-	struct mlxsw_sp_qdisc_stats *stats_base;
-	struct mlxsw_sp_port_xstats *xstats;
-	struct rtnl_link_stats64 *stats;
-	int i;
-
-	xstats = &mlxsw_sp_port->periodic_hw_stats.xstats;
-	stats = &mlxsw_sp_port->periodic_hw_stats.stats;
-	stats_base = &mlxsw_sp_qdisc->stats_base;
-
-	stats_base->tx_packets = stats->tx_packets;
-	stats_base->tx_bytes = stats->tx_bytes;
-
-	stats_base->drops = 0;
-	for (i = 0; i < IEEE_8021QAZ_MAX_TCS; i++) {
-		stats_base->drops += mlxsw_sp_xstats_tail_drop(xstats, i);
-		stats_base->drops += xstats->wred_drop[i];
-	}
-
-	mlxsw_sp_qdisc->stats_base.backlog = 0;
-}
-
-static struct mlxsw_sp_qdisc_ops mlxsw_sp_qdisc_ops_prio = {
-	.type = MLXSW_SP_QDISC_PRIO,
-	.check_params = mlxsw_sp_qdisc_prio_check_params,
-	.replace = mlxsw_sp_qdisc_prio_replace,
-	.unoffload = mlxsw_sp_qdisc_prio_unoffload,
-	.destroy = mlxsw_sp_qdisc_prio_destroy,
-	.get_stats = mlxsw_sp_qdisc_get_prio_stats,
-	.clean_stats = mlxsw_sp_setup_tc_qdisc_prio_clean_stats,
-};
-
-static int
-mlxsw_sp_qdisc_ets_check_params(struct mlxsw_sp_port *mlxsw_sp_port,
-				struct mlxsw_sp_qdisc *mlxsw_sp_qdisc,
-				void *params)
-{
-	struct tc_ets_qopt_offload_replace_params *p = params;
-
-	return __mlxsw_sp_qdisc_ets_check_params(p->bands);
-}
-
-static int
-mlxsw_sp_qdisc_ets_replace(struct mlxsw_sp_port *mlxsw_sp_port, u32 handle,
-			   struct mlxsw_sp_qdisc *mlxsw_sp_qdisc,
-			   void *params)
-{
-	struct tc_ets_qopt_offload_replace_params *p = params;
-
-	return __mlxsw_sp_qdisc_ets_replace(mlxsw_sp_port, handle, p->bands,
-					    p->quanta, p->weights, p->priomap);
-}
-
-static void
-mlxsw_sp_qdisc_ets_unoffload(struct mlxsw_sp_port *mlxsw_sp_port,
-			     struct mlxsw_sp_qdisc *mlxsw_sp_qdisc,
-			     void *params)
-{
-	struct tc_ets_qopt_offload_replace_params *p = params;
-
-	__mlxsw_sp_qdisc_ets_unoffload(mlxsw_sp_port, mlxsw_sp_qdisc,
-				       p->qstats);
-}
-
-static int
-mlxsw_sp_qdisc_ets_destroy(struct mlxsw_sp_port *mlxsw_sp_port,
-			   struct mlxsw_sp_qdisc *mlxsw_sp_qdisc)
-{
-	return __mlxsw_sp_qdisc_ets_destroy(mlxsw_sp_port);
-}
-
-static struct mlxsw_sp_qdisc_ops mlxsw_sp_qdisc_ops_ets = {
-	.type = MLXSW_SP_QDISC_ETS,
-	.check_params = mlxsw_sp_qdisc_ets_check_params,
-	.replace = mlxsw_sp_qdisc_ets_replace,
-	.unoffload = mlxsw_sp_qdisc_ets_unoffload,
-	.destroy = mlxsw_sp_qdisc_ets_destroy,
-	.get_stats = mlxsw_sp_qdisc_get_prio_stats,
-	.clean_stats = mlxsw_sp_setup_tc_qdisc_prio_clean_stats,
-};
-
-/* Linux allows linking of Qdiscs to arbitrary classes (so long as the resulting
- * graph is free of cycles). These operations do not change the parent handle
- * though, which means it can be incomplete (if there is more than one class
- * where the Qdisc in question is grafted) or outright wrong (if the Qdisc was
- * linked to a different class and then removed from the original class).
- *
- * E.g. consider this sequence of operations:
- *
- *  # tc qdisc add dev swp1 root handle 1: prio
- *  # tc qdisc add dev swp1 parent 1:3 handle 13: red limit 1000000 avpkt 10000
- *  RED: set bandwidth to 10Mbit
- *  # tc qdisc link dev swp1 handle 13: parent 1:2
- *
- * At this point, both 1:2 and 1:3 have the same RED Qdisc instance as their
- * child. But RED will still only claim that 1:3 is its parent. If it's removed
- * from that band, its only parent will be 1:2, but it will continue to claim
- * that it is in fact 1:3.
- *
- * The notification for child Qdisc replace (e.g. TC_RED_REPLACE) comes before
- * the notification for parent graft (e.g. TC_PRIO_GRAFT). We take the replace
- * notification to offload the child Qdisc, based on its parent handle, and use
- * the graft operation to validate that the class where the child is actually
- * grafted corresponds to the parent handle. If the two don't match, we
- * unoffload the child.
- */
-static int
-__mlxsw_sp_qdisc_ets_graft(struct mlxsw_sp_port *mlxsw_sp_port,
-			   struct mlxsw_sp_qdisc *mlxsw_sp_qdisc,
-			   u8 band, u32 child_handle)
-{
-	struct mlxsw_sp_qdisc_state *qdisc_state = mlxsw_sp_port->qdisc;
-	int tclass_num = MLXSW_SP_PRIO_BAND_TO_TCLASS(band);
-	struct mlxsw_sp_qdisc *old_qdisc;
-
-	if (band < IEEE_8021QAZ_MAX_TCS &&
-	    qdisc_state->tclass_qdiscs[tclass_num].handle == child_handle)
-		return 0;
-
-	if (!child_handle) {
-		/* This is an invisible FIFO replacing the original Qdisc.
-		 * Ignore it--the original Qdisc's destroy will follow.
-		 */
-		return 0;
-	}
-
-	/* See if the grafted qdisc is already offloaded on any tclass. If so,
-	 * unoffload it.
-	 */
-	old_qdisc = mlxsw_sp_qdisc_find_by_handle(mlxsw_sp_port,
-						  child_handle);
-	if (old_qdisc)
-		mlxsw_sp_qdisc_destroy(mlxsw_sp_port, old_qdisc);
-
-	mlxsw_sp_qdisc_destroy(mlxsw_sp_port,
-			       &qdisc_state->tclass_qdiscs[tclass_num]);
-	return -EOPNOTSUPP;
-}
-
-static int
-mlxsw_sp_qdisc_prio_graft(struct mlxsw_sp_port *mlxsw_sp_port,
-			  struct mlxsw_sp_qdisc *mlxsw_sp_qdisc,
-			  struct tc_prio_qopt_offload_graft_params *p)
-{
-	return __mlxsw_sp_qdisc_ets_graft(mlxsw_sp_port, mlxsw_sp_qdisc,
-					  p->band, p->child_handle);
-}
-
-int mlxsw_sp_setup_tc_prio(struct mlxsw_sp_port *mlxsw_sp_port,
-			   struct tc_prio_qopt_offload *p)
-{
-	struct mlxsw_sp_qdisc *mlxsw_sp_qdisc;
-
-	mlxsw_sp_qdisc = mlxsw_sp_qdisc_find(mlxsw_sp_port, p->parent, true);
-	if (!mlxsw_sp_qdisc)
-		return -EOPNOTSUPP;
-
-	if (p->command == TC_PRIO_REPLACE)
-		return mlxsw_sp_qdisc_replace(mlxsw_sp_port, p->handle,
-					      mlxsw_sp_qdisc,
-					      &mlxsw_sp_qdisc_ops_prio,
-					      &p->replace_params);
-
-	if (!mlxsw_sp_qdisc_compare(mlxsw_sp_qdisc, p->handle,
-				    MLXSW_SP_QDISC_PRIO))
-		return -EOPNOTSUPP;
-
-	switch (p->command) {
-	case TC_PRIO_DESTROY:
-		return mlxsw_sp_qdisc_destroy(mlxsw_sp_port, mlxsw_sp_qdisc);
-	case TC_PRIO_STATS:
-		return mlxsw_sp_qdisc_get_stats(mlxsw_sp_port, mlxsw_sp_qdisc,
-						&p->stats);
-	case TC_PRIO_GRAFT:
-		return mlxsw_sp_qdisc_prio_graft(mlxsw_sp_port, mlxsw_sp_qdisc,
-						 &p->graft_params);
-	default:
-		return -EOPNOTSUPP;
-	}
-}
-
-int mlxsw_sp_setup_tc_ets(struct mlxsw_sp_port *mlxsw_sp_port,
-			  struct tc_ets_qopt_offload *p)
-{
-	struct mlxsw_sp_qdisc *mlxsw_sp_qdisc;
-
-	mlxsw_sp_qdisc = mlxsw_sp_qdisc_find(mlxsw_sp_port, p->parent, true);
-	if (!mlxsw_sp_qdisc)
-		return -EOPNOTSUPP;
-
-	if (p->command == TC_ETS_REPLACE)
-		return mlxsw_sp_qdisc_replace(mlxsw_sp_port, p->handle,
-					      mlxsw_sp_qdisc,
-					      &mlxsw_sp_qdisc_ops_ets,
-					      &p->replace_params);
-
-	if (!mlxsw_sp_qdisc_compare(mlxsw_sp_qdisc, p->handle,
-				    MLXSW_SP_QDISC_ETS))
-		return -EOPNOTSUPP;
-
-	switch (p->command) {
-	case TC_ETS_DESTROY:
-		return mlxsw_sp_qdisc_destroy(mlxsw_sp_port, mlxsw_sp_qdisc);
-	case TC_ETS_STATS:
-		return mlxsw_sp_qdisc_get_stats(mlxsw_sp_port, mlxsw_sp_qdisc,
-						&p->stats);
-	case TC_ETS_GRAFT:
-		return __mlxsw_sp_qdisc_ets_graft(mlxsw_sp_port, mlxsw_sp_qdisc,
-						  p->graft_params.band,
-						  p->graft_params.child_handle);
-	default:
-		return -EOPNOTSUPP;
-	}
-}
-
-struct mlxsw_sp_qevent_block {
-	struct list_head binding_list;
-	struct list_head mall_entry_list;
-	struct mlxsw_sp *mlxsw_sp;
-};
-
-struct mlxsw_sp_qevent_binding {
-	struct list_head list;
-	struct mlxsw_sp_port *mlxsw_sp_port;
-	u32 handle;
-	int tclass_num;
-	enum mlxsw_sp_span_trigger span_trigger;
-};
-
-static LIST_HEAD(mlxsw_sp_qevent_block_cb_list);
-
-static int mlxsw_sp_qevent_span_configure(struct mlxsw_sp *mlxsw_sp,
-					  struct mlxsw_sp_mall_entry *mall_entry,
-					  struct mlxsw_sp_qevent_binding *qevent_binding,
-					  const struct mlxsw_sp_span_agent_parms *agent_parms,
-					  int *p_span_id)
-{
-	struct mlxsw_sp_port *mlxsw_sp_port = qevent_binding->mlxsw_sp_port;
-	struct mlxsw_sp_span_trigger_parms trigger_parms = {};
-	int span_id;
-	int err;
-
-	err = mlxsw_sp_span_agent_get(mlxsw_sp, &span_id, agent_parms);
-	if (err)
-		return err;
-
-	err = mlxsw_sp_span_analyzed_port_get(mlxsw_sp_port, true);
-	if (err)
-		goto err_analyzed_port_get;
-
-	trigger_parms.span_id = span_id;
-	err = mlxsw_sp_span_agent_bind(mlxsw_sp, qevent_binding->span_trigger, mlxsw_sp_port,
-				       &trigger_parms);
-	if (err)
-		goto err_agent_bind;
-
-	err = mlxsw_sp_span_trigger_enable(mlxsw_sp_port, qevent_binding->span_trigger,
-					   qevent_binding->tclass_num);
-	if (err)
-		goto err_trigger_enable;
-
-	*p_span_id = span_id;
-	return 0;
-
-err_trigger_enable:
-	mlxsw_sp_span_agent_unbind(mlxsw_sp, qevent_binding->span_trigger, mlxsw_sp_port,
-				   &trigger_parms);
-err_agent_bind:
-	mlxsw_sp_span_analyzed_port_put(mlxsw_sp_port, true);
-err_analyzed_port_get:
-	mlxsw_sp_span_agent_put(mlxsw_sp, span_id);
-	return err;
-}
-
-static void mlxsw_sp_qevent_span_deconfigure(struct mlxsw_sp *mlxsw_sp,
-					     struct mlxsw_sp_qevent_binding *qevent_binding,
-					     int span_id)
-{
-	struct mlxsw_sp_port *mlxsw_sp_port = qevent_binding->mlxsw_sp_port;
-	struct mlxsw_sp_span_trigger_parms trigger_parms = {
-		.span_id = span_id,
-	};
-
-	mlxsw_sp_span_trigger_disable(mlxsw_sp_port, qevent_binding->span_trigger,
-				      qevent_binding->tclass_num);
-	mlxsw_sp_span_agent_unbind(mlxsw_sp, qevent_binding->span_trigger, mlxsw_sp_port,
-				   &trigger_parms);
-	mlxsw_sp_span_analyzed_port_put(mlxsw_sp_port, true);
-	mlxsw_sp_span_agent_put(mlxsw_sp, span_id);
-}
-
-static int mlxsw_sp_qevent_mirror_configure(struct mlxsw_sp *mlxsw_sp,
-					    struct mlxsw_sp_mall_entry *mall_entry,
-					    struct mlxsw_sp_qevent_binding *qevent_binding)
-{
-	struct mlxsw_sp_span_agent_parms agent_parms = {
-		.to_dev = mall_entry->mirror.to_dev,
-	};
-
-	return mlxsw_sp_qevent_span_configure(mlxsw_sp, mall_entry, qevent_binding,
-					      &agent_parms, &mall_entry->mirror.span_id);
-}
-
-static void mlxsw_sp_qevent_mirror_deconfigure(struct mlxsw_sp *mlxsw_sp,
-					       struct mlxsw_sp_mall_entry *mall_entry,
-					       struct mlxsw_sp_qevent_binding *qevent_binding)
-{
-	mlxsw_sp_qevent_span_deconfigure(mlxsw_sp, qevent_binding, mall_entry->mirror.span_id);
-}
-
-static int mlxsw_sp_qevent_trap_configure(struct mlxsw_sp *mlxsw_sp,
-					  struct mlxsw_sp_mall_entry *mall_entry,
-					  struct mlxsw_sp_qevent_binding *qevent_binding)
-{
-	struct mlxsw_sp_span_agent_parms agent_parms = {};
-	int err;
-
-	err = mlxsw_sp_trap_group_policer_hw_id_get(mlxsw_sp,
-						    DEVLINK_TRAP_GROUP_GENERIC_ID_BUFFER_DROPS,
-						    &agent_parms.policer_enable,
-						    &agent_parms.policer_id);
-	if (err)
-		return err;
-
-	return mlxsw_sp_qevent_span_configure(mlxsw_sp, mall_entry, qevent_binding,
-					      &agent_parms, &mall_entry->trap.span_id);
-}
-
-static void mlxsw_sp_qevent_trap_deconfigure(struct mlxsw_sp *mlxsw_sp,
-					     struct mlxsw_sp_mall_entry *mall_entry,
-					     struct mlxsw_sp_qevent_binding *qevent_binding)
-{
-	mlxsw_sp_qevent_span_deconfigure(mlxsw_sp, qevent_binding, mall_entry->trap.span_id);
-}
-
-static int mlxsw_sp_qevent_entry_configure(struct mlxsw_sp *mlxsw_sp,
-					   struct mlxsw_sp_mall_entry *mall_entry,
-					   struct mlxsw_sp_qevent_binding *qevent_binding)
-{
-	switch (mall_entry->type) {
-	case MLXSW_SP_MALL_ACTION_TYPE_MIRROR:
-		return mlxsw_sp_qevent_mirror_configure(mlxsw_sp, mall_entry, qevent_binding);
-	case MLXSW_SP_MALL_ACTION_TYPE_TRAP:
-		return mlxsw_sp_qevent_trap_configure(mlxsw_sp, mall_entry, qevent_binding);
-	default:
-		/* This should have been validated away. */
-		WARN_ON(1);
-		return -EOPNOTSUPP;
-	}
-}
-
-static void mlxsw_sp_qevent_entry_deconfigure(struct mlxsw_sp *mlxsw_sp,
-					      struct mlxsw_sp_mall_entry *mall_entry,
-					      struct mlxsw_sp_qevent_binding *qevent_binding)
-{
-	switch (mall_entry->type) {
-	case MLXSW_SP_MALL_ACTION_TYPE_MIRROR:
-		return mlxsw_sp_qevent_mirror_deconfigure(mlxsw_sp, mall_entry, qevent_binding);
-	case MLXSW_SP_MALL_ACTION_TYPE_TRAP:
-		return mlxsw_sp_qevent_trap_deconfigure(mlxsw_sp, mall_entry, qevent_binding);
-	default:
-		WARN_ON(1);
-		return;
-	}
-}
-
-static int mlxsw_sp_qevent_binding_configure(struct mlxsw_sp_qevent_block *qevent_block,
-					     struct mlxsw_sp_qevent_binding *qevent_binding)
-{
-	struct mlxsw_sp_mall_entry *mall_entry;
-	int err;
-
-	list_for_each_entry(mall_entry, &qevent_block->mall_entry_list, list) {
-		err = mlxsw_sp_qevent_entry_configure(qevent_block->mlxsw_sp, mall_entry,
-						      qevent_binding);
-		if (err)
-			goto err_entry_configure;
-	}
-
-	return 0;
-
-err_entry_configure:
-	list_for_each_entry_continue_reverse(mall_entry, &qevent_block->mall_entry_list, list)
-		mlxsw_sp_qevent_entry_deconfigure(qevent_block->mlxsw_sp, mall_entry,
-						  qevent_binding);
-	return err;
-}
-
-static void mlxsw_sp_qevent_binding_deconfigure(struct mlxsw_sp_qevent_block *qevent_block,
-						struct mlxsw_sp_qevent_binding *qevent_binding)
-{
-	struct mlxsw_sp_mall_entry *mall_entry;
-
-	list_for_each_entry(mall_entry, &qevent_block->mall_entry_list, list)
-		mlxsw_sp_qevent_entry_deconfigure(qevent_block->mlxsw_sp, mall_entry,
-						  qevent_binding);
-}
-
-static int mlxsw_sp_qevent_block_configure(struct mlxsw_sp_qevent_block *qevent_block)
-{
-	struct mlxsw_sp_qevent_binding *qevent_binding;
-	int err;
-
-	list_for_each_entry(qevent_binding, &qevent_block->binding_list, list) {
-		err = mlxsw_sp_qevent_binding_configure(qevent_block, qevent_binding);
-		if (err)
-			goto err_binding_configure;
-	}
-
-	return 0;
-
-err_binding_configure:
-	list_for_each_entry_continue_reverse(qevent_binding, &qevent_block->binding_list, list)
-		mlxsw_sp_qevent_binding_deconfigure(qevent_block, qevent_binding);
-	return err;
-}
-
-static void mlxsw_sp_qevent_block_deconfigure(struct mlxsw_sp_qevent_block *qevent_block)
-{
-	struct mlxsw_sp_qevent_binding *qevent_binding;
-
-	list_for_each_entry(qevent_binding, &qevent_block->binding_list, list)
-		mlxsw_sp_qevent_binding_deconfigure(qevent_block, qevent_binding);
-}
-
-static struct mlxsw_sp_mall_entry *
-mlxsw_sp_qevent_mall_entry_find(struct mlxsw_sp_qevent_block *block, unsigned long cookie)
-{
-	struct mlxsw_sp_mall_entry *mall_entry;
-
-	list_for_each_entry(mall_entry, &block->mall_entry_list, list)
-		if (mall_entry->cookie == cookie)
-			return mall_entry;
-
-	return NULL;
-}
-
-static int mlxsw_sp_qevent_mall_replace(struct mlxsw_sp *mlxsw_sp,
-					struct mlxsw_sp_qevent_block *qevent_block,
-					struct tc_cls_matchall_offload *f)
-{
-	struct mlxsw_sp_mall_entry *mall_entry;
-	struct flow_action_entry *act;
-	int err;
-
-	/* It should not currently be possible to replace a matchall rule. So
-	 * this must be a new rule.
-	 */
-	if (!list_empty(&qevent_block->mall_entry_list)) {
-		NL_SET_ERR_MSG(f->common.extack, "At most one filter supported");
-		return -EOPNOTSUPP;
-	}
-	if (f->rule->action.num_entries != 1) {
-		NL_SET_ERR_MSG(f->common.extack, "Only singular actions supported");
-		return -EOPNOTSUPP;
-	}
-	if (f->common.chain_index) {
-		NL_SET_ERR_MSG(f->common.extack, "Only chain 0 is supported");
-		return -EOPNOTSUPP;
-	}
-	if (f->common.protocol != htons(ETH_P_ALL)) {
-		NL_SET_ERR_MSG(f->common.extack, "Protocol matching not supported");
-		return -EOPNOTSUPP;
-	}
-
-	act = &f->rule->action.entries[0];
-	if (!(act->hw_stats & FLOW_ACTION_HW_STATS_DISABLED)) {
-		NL_SET_ERR_MSG(f->common.extack, "HW counters not supported on qevents");
-		return -EOPNOTSUPP;
-	}
-
-	mall_entry = kzalloc(sizeof(*mall_entry), GFP_KERNEL);
-	if (!mall_entry)
-		return -ENOMEM;
-	mall_entry->cookie = f->cookie;
-
-	if (act->id == FLOW_ACTION_MIRRED) {
-		mall_entry->type = MLXSW_SP_MALL_ACTION_TYPE_MIRROR;
-		mall_entry->mirror.to_dev = act->dev;
-	} else if (act->id == FLOW_ACTION_TRAP) {
-		mall_entry->type = MLXSW_SP_MALL_ACTION_TYPE_TRAP;
-	} else {
-		NL_SET_ERR_MSG(f->common.extack, "Unsupported action");
-		err = -EOPNOTSUPP;
-		goto err_unsupported_action;
-	}
-
-	list_add_tail(&mall_entry->list, &qevent_block->mall_entry_list);
-
-	err = mlxsw_sp_qevent_block_configure(qevent_block);
-	if (err)
-		goto err_block_configure;
-
-	return 0;
-
-err_block_configure:
-	list_del(&mall_entry->list);
-err_unsupported_action:
-	kfree(mall_entry);
-	return err;
-}
-
-static void mlxsw_sp_qevent_mall_destroy(struct mlxsw_sp_qevent_block *qevent_block,
-					 struct tc_cls_matchall_offload *f)
-{
-	struct mlxsw_sp_mall_entry *mall_entry;
-
-	mall_entry = mlxsw_sp_qevent_mall_entry_find(qevent_block, f->cookie);
-	if (!mall_entry)
-		return;
-
-	mlxsw_sp_qevent_block_deconfigure(qevent_block);
-
-	list_del(&mall_entry->list);
-	kfree(mall_entry);
-}
-
-static int mlxsw_sp_qevent_block_mall_cb(struct mlxsw_sp_qevent_block *qevent_block,
-					 struct tc_cls_matchall_offload *f)
-{
-	struct mlxsw_sp *mlxsw_sp = qevent_block->mlxsw_sp;
-
-	switch (f->command) {
-	case TC_CLSMATCHALL_REPLACE:
-		return mlxsw_sp_qevent_mall_replace(mlxsw_sp, qevent_block, f);
-	case TC_CLSMATCHALL_DESTROY:
-		mlxsw_sp_qevent_mall_destroy(qevent_block, f);
-		return 0;
-	default:
-		return -EOPNOTSUPP;
-	}
-}
-
-static int mlxsw_sp_qevent_block_cb(enum tc_setup_type type, void *type_data, void *cb_priv)
-{
-	struct mlxsw_sp_qevent_block *qevent_block = cb_priv;
-
-	switch (type) {
-	case TC_SETUP_CLSMATCHALL:
-		return mlxsw_sp_qevent_block_mall_cb(qevent_block, type_data);
-	default:
-		return -EOPNOTSUPP;
-	}
-}
-
-static struct mlxsw_sp_qevent_block *mlxsw_sp_qevent_block_create(struct mlxsw_sp *mlxsw_sp,
-								  struct net *net)
-{
-	struct mlxsw_sp_qevent_block *qevent_block;
-
-	qevent_block = kzalloc(sizeof(*qevent_block), GFP_KERNEL);
-	if (!qevent_block)
-		return NULL;
-
-	INIT_LIST_HEAD(&qevent_block->binding_list);
-	INIT_LIST_HEAD(&qevent_block->mall_entry_list);
-	qevent_block->mlxsw_sp = mlxsw_sp;
-	return qevent_block;
-}
-
-static void
-mlxsw_sp_qevent_block_destroy(struct mlxsw_sp_qevent_block *qevent_block)
-{
-	WARN_ON(!list_empty(&qevent_block->binding_list));
-	WARN_ON(!list_empty(&qevent_block->mall_entry_list));
-	kfree(qevent_block);
-}
-
-static void mlxsw_sp_qevent_block_release(void *cb_priv)
-{
-	struct mlxsw_sp_qevent_block *qevent_block = cb_priv;
-
-	mlxsw_sp_qevent_block_destroy(qevent_block);
-}
-
-static struct mlxsw_sp_qevent_binding *
-mlxsw_sp_qevent_binding_create(struct mlxsw_sp_port *mlxsw_sp_port, u32 handle, int tclass_num,
-			       enum mlxsw_sp_span_trigger span_trigger)
-{
-	struct mlxsw_sp_qevent_binding *binding;
-
-	binding = kzalloc(sizeof(*binding), GFP_KERNEL);
-	if (!binding)
-		return ERR_PTR(-ENOMEM);
-
-	binding->mlxsw_sp_port = mlxsw_sp_port;
-	binding->handle = handle;
-	binding->tclass_num = tclass_num;
-	binding->span_trigger = span_trigger;
-	return binding;
-}
-
-static void
-mlxsw_sp_qevent_binding_destroy(struct mlxsw_sp_qevent_binding *binding)
-{
-	kfree(binding);
-}
-
-static struct mlxsw_sp_qevent_binding *
-mlxsw_sp_qevent_binding_lookup(struct mlxsw_sp_qevent_block *block,
-			       struct mlxsw_sp_port *mlxsw_sp_port,
-			       u32 handle,
-			       enum mlxsw_sp_span_trigger span_trigger)
-{
-	struct mlxsw_sp_qevent_binding *qevent_binding;
-
-	list_for_each_entry(qevent_binding, &block->binding_list, list)
-		if (qevent_binding->mlxsw_sp_port == mlxsw_sp_port &&
-		    qevent_binding->handle == handle &&
-		    qevent_binding->span_trigger == span_trigger)
-			return qevent_binding;
-	return NULL;
-}
-
-static int mlxsw_sp_setup_tc_block_qevent_bind(struct mlxsw_sp_port *mlxsw_sp_port,
-					       struct flow_block_offload *f,
-					       enum mlxsw_sp_span_trigger span_trigger)
-{
-	struct mlxsw_sp *mlxsw_sp = mlxsw_sp_port->mlxsw_sp;
-	struct mlxsw_sp_qevent_binding *qevent_binding;
-	struct mlxsw_sp_qevent_block *qevent_block;
-	struct flow_block_cb *block_cb;
-	struct mlxsw_sp_qdisc *qdisc;
-	bool register_block = false;
-	int err;
-
-	block_cb = flow_block_cb_lookup(f->block, mlxsw_sp_qevent_block_cb, mlxsw_sp);
-	if (!block_cb) {
-		qevent_block = mlxsw_sp_qevent_block_create(mlxsw_sp, f->net);
-		if (!qevent_block)
-			return -ENOMEM;
-		block_cb = flow_block_cb_alloc(mlxsw_sp_qevent_block_cb, mlxsw_sp, qevent_block,
-					       mlxsw_sp_qevent_block_release);
-		if (IS_ERR(block_cb)) {
-			mlxsw_sp_qevent_block_destroy(qevent_block);
-			return PTR_ERR(block_cb);
-		}
-		register_block = true;
-	} else {
-		qevent_block = flow_block_cb_priv(block_cb);
-	}
-	flow_block_cb_incref(block_cb);
-
-	qdisc = mlxsw_sp_qdisc_find_by_handle(mlxsw_sp_port, f->sch->handle);
-	if (!qdisc) {
-		NL_SET_ERR_MSG(f->extack, "Qdisc not offloaded");
-		err = -ENOENT;
-		goto err_find_qdisc;
-	}
-
-	if (WARN_ON(mlxsw_sp_qevent_binding_lookup(qevent_block, mlxsw_sp_port, f->sch->handle,
-						   span_trigger))) {
-		err = -EEXIST;
-		goto err_binding_exists;
-	}
-
-	qevent_binding = mlxsw_sp_qevent_binding_create(mlxsw_sp_port, f->sch->handle,
-							qdisc->tclass_num, span_trigger);
-	if (IS_ERR(qevent_binding)) {
-		err = PTR_ERR(qevent_binding);
-		goto err_binding_create;
-	}
-
-	err = mlxsw_sp_qevent_binding_configure(qevent_block, qevent_binding);
-	if (err)
-		goto err_binding_configure;
-
-	list_add(&qevent_binding->list, &qevent_block->binding_list);
-
-	if (register_block) {
-		flow_block_cb_add(block_cb, f);
-		list_add_tail(&block_cb->driver_list, &mlxsw_sp_qevent_block_cb_list);
-	}
-
-	return 0;
-
-=======
->>>>>>> 7d2a07b7
+
 err_binding_configure:
 	mlxsw_sp_qevent_binding_destroy(qevent_binding);
 err_binding_create:
@@ -3124,35 +1989,20 @@
 int mlxsw_sp_tc_qdisc_init(struct mlxsw_sp_port *mlxsw_sp_port)
 {
 	struct mlxsw_sp_qdisc_state *qdisc_state;
-<<<<<<< HEAD
-	int i;
-=======
->>>>>>> 7d2a07b7
 
 	qdisc_state = kzalloc(sizeof(*qdisc_state), GFP_KERNEL);
 	if (!qdisc_state)
 		return -ENOMEM;
 
-<<<<<<< HEAD
-	qdisc_state->root_qdisc.prio_bitmap = 0xff;
-	qdisc_state->root_qdisc.tclass_num = MLXSW_SP_PORT_DEFAULT_TCLASS;
-	for (i = 0; i < IEEE_8021QAZ_MAX_TCS; i++)
-		qdisc_state->tclass_qdiscs[i].tclass_num = i;
-
-=======
 	mutex_init(&qdisc_state->lock);
 	qdisc_state->root_qdisc.prio_bitmap = 0xff;
 	qdisc_state->root_qdisc.tclass_num = MLXSW_SP_PORT_DEFAULT_TCLASS;
->>>>>>> 7d2a07b7
 	mlxsw_sp_port->qdisc = qdisc_state;
 	return 0;
 }
 
 void mlxsw_sp_tc_qdisc_fini(struct mlxsw_sp_port *mlxsw_sp_port)
 {
-<<<<<<< HEAD
-=======
 	mutex_destroy(&mlxsw_sp_port->qdisc->lock);
->>>>>>> 7d2a07b7
 	kfree(mlxsw_sp_port->qdisc);
 }