/*
 * drivers/net/ethernet/mellanox/mlxsw/spectrum.c
 * Copyright (c) 2015-2017 Mellanox Technologies. All rights reserved.
 * Copyright (c) 2015-2017 Jiri Pirko <jiri@mellanox.com>
 * Copyright (c) 2015 Ido Schimmel <idosch@mellanox.com>
 * Copyright (c) 2015 Elad Raz <eladr@mellanox.com>
 *
 * Redistribution and use in source and binary forms, with or without
 * modification, are permitted provided that the following conditions are met:
 *
 * 1. Redistributions of source code must retain the above copyright
 *    notice, this list of conditions and the following disclaimer.
 * 2. Redistributions in binary form must reproduce the above copyright
 *    notice, this list of conditions and the following disclaimer in the
 *    documentation and/or other materials provided with the distribution.
 * 3. Neither the names of the copyright holders nor the names of its
 *    contributors may be used to endorse or promote products derived from
 *    this software without specific prior written permission.
 *
 * Alternatively, this software may be distributed under the terms of the
 * GNU General Public License ("GPL") version 2 as published by the Free
 * Software Foundation.
 *
 * THIS SOFTWARE IS PROVIDED BY THE COPYRIGHT HOLDERS AND CONTRIBUTORS "AS IS"
 * AND ANY EXPRESS OR IMPLIED WARRANTIES, INCLUDING, BUT NOT LIMITED TO, THE
 * IMPLIED WARRANTIES OF MERCHANTABILITY AND FITNESS FOR A PARTICULAR PURPOSE
 * ARE DISCLAIMED. IN NO EVENT SHALL THE COPYRIGHT OWNER OR CONTRIBUTORS BE
 * LIABLE FOR ANY DIRECT, INDIRECT, INCIDENTAL, SPECIAL, EXEMPLARY, OR
 * CONSEQUENTIAL DAMAGES (INCLUDING, BUT NOT LIMITED TO, PROCUREMENT OF
 * SUBSTITUTE GOODS OR SERVICES; LOSS OF USE, DATA, OR PROFITS; OR BUSINESS
 * INTERRUPTION) HOWEVER CAUSED AND ON ANY THEORY OF LIABILITY, WHETHER IN
 * CONTRACT, STRICT LIABILITY, OR TORT (INCLUDING NEGLIGENCE OR OTHERWISE)
 * ARISING IN ANY WAY OUT OF THE USE OF THIS SOFTWARE, EVEN IF ADVISED OF THE
 * POSSIBILITY OF SUCH DAMAGE.
 */

#include <linux/kernel.h>
#include <linux/module.h>
#include <linux/types.h>
#include <linux/pci.h>
#include <linux/netdevice.h>
#include <linux/etherdevice.h>
#include <linux/ethtool.h>
#include <linux/slab.h>
#include <linux/device.h>
#include <linux/skbuff.h>
#include <linux/if_vlan.h>
#include <linux/if_bridge.h>
#include <linux/workqueue.h>
#include <linux/jiffies.h>
#include <linux/bitops.h>
#include <linux/list.h>
#include <linux/notifier.h>
#include <linux/dcbnl.h>
#include <linux/inetdevice.h>
#include <linux/netlink.h>
#include <net/switchdev.h>
#include <net/pkt_cls.h>
#include <net/tc_act/tc_mirred.h>
#include <net/netevent.h>
#include <net/tc_act/tc_sample.h>
#include <net/addrconf.h>

#include "spectrum.h"
#include "pci.h"
#include "core.h"
#include "reg.h"
#include "port.h"
#include "trap.h"
#include "txheader.h"
#include "spectrum_cnt.h"
#include "spectrum_dpipe.h"
#include "spectrum_acl_flex_actions.h"
#include "../mlxfw/mlxfw.h"

#define MLXSW_FWREV_MAJOR 13
#define MLXSW_FWREV_MINOR 1530
#define MLXSW_FWREV_SUBMINOR 152

static const struct mlxsw_fw_rev mlxsw_sp_supported_fw_rev = {
	.major = MLXSW_FWREV_MAJOR,
	.minor = MLXSW_FWREV_MINOR,
	.subminor = MLXSW_FWREV_SUBMINOR
};

#define MLXSW_SP_FW_FILENAME \
	"mellanox/mlxsw_spectrum-" __stringify(MLXSW_FWREV_MAJOR) \
	"." __stringify(MLXSW_FWREV_MINOR) \
	"." __stringify(MLXSW_FWREV_SUBMINOR) ".mfa2"

static const char mlxsw_sp_driver_name[] = "mlxsw_spectrum";
static const char mlxsw_sp_driver_version[] = "1.0";

/* tx_hdr_version
 * Tx header version.
 * Must be set to 1.
 */
MLXSW_ITEM32(tx, hdr, version, 0x00, 28, 4);

/* tx_hdr_ctl
 * Packet control type.
 * 0 - Ethernet control (e.g. EMADs, LACP)
 * 1 - Ethernet data
 */
MLXSW_ITEM32(tx, hdr, ctl, 0x00, 26, 2);

/* tx_hdr_proto
 * Packet protocol type. Must be set to 1 (Ethernet).
 */
MLXSW_ITEM32(tx, hdr, proto, 0x00, 21, 3);

/* tx_hdr_rx_is_router
 * Packet is sent from the router. Valid for data packets only.
 */
MLXSW_ITEM32(tx, hdr, rx_is_router, 0x00, 19, 1);

/* tx_hdr_fid_valid
 * Indicates if the 'fid' field is valid and should be used for
 * forwarding lookup. Valid for data packets only.
 */
MLXSW_ITEM32(tx, hdr, fid_valid, 0x00, 16, 1);

/* tx_hdr_swid
 * Switch partition ID. Must be set to 0.
 */
MLXSW_ITEM32(tx, hdr, swid, 0x00, 12, 3);

/* tx_hdr_control_tclass
 * Indicates if the packet should use the control TClass and not one
 * of the data TClasses.
 */
MLXSW_ITEM32(tx, hdr, control_tclass, 0x00, 6, 1);

/* tx_hdr_etclass
 * Egress TClass to be used on the egress device on the egress port.
 */
MLXSW_ITEM32(tx, hdr, etclass, 0x00, 0, 4);

/* tx_hdr_port_mid
 * Destination local port for unicast packets.
 * Destination multicast ID for multicast packets.
 *
 * Control packets are directed to a specific egress port, while data
 * packets are transmitted through the CPU port (0) into the switch partition,
 * where forwarding rules are applied.
 */
MLXSW_ITEM32(tx, hdr, port_mid, 0x04, 16, 16);

/* tx_hdr_fid
 * Forwarding ID used for L2 forwarding lookup. Valid only if 'fid_valid' is
 * set, otherwise calculated based on the packet's VID using VID to FID mapping.
 * Valid for data packets only.
 */
MLXSW_ITEM32(tx, hdr, fid, 0x08, 0, 16);

/* tx_hdr_type
 * 0 - Data packets
 * 6 - Control packets
 */
MLXSW_ITEM32(tx, hdr, type, 0x0C, 0, 4);

struct mlxsw_sp_mlxfw_dev {
	struct mlxfw_dev mlxfw_dev;
	struct mlxsw_sp *mlxsw_sp;
};

static int mlxsw_sp_component_query(struct mlxfw_dev *mlxfw_dev,
				    u16 component_index, u32 *p_max_size,
				    u8 *p_align_bits, u16 *p_max_write_size)
{
	struct mlxsw_sp_mlxfw_dev *mlxsw_sp_mlxfw_dev =
		container_of(mlxfw_dev, struct mlxsw_sp_mlxfw_dev, mlxfw_dev);
	struct mlxsw_sp *mlxsw_sp = mlxsw_sp_mlxfw_dev->mlxsw_sp;
	char mcqi_pl[MLXSW_REG_MCQI_LEN];
	int err;

	mlxsw_reg_mcqi_pack(mcqi_pl, component_index);
	err = mlxsw_reg_query(mlxsw_sp->core, MLXSW_REG(mcqi), mcqi_pl);
	if (err)
		return err;
	mlxsw_reg_mcqi_unpack(mcqi_pl, p_max_size, p_align_bits,
			      p_max_write_size);

	*p_align_bits = max_t(u8, *p_align_bits, 2);
	*p_max_write_size = min_t(u16, *p_max_write_size,
				  MLXSW_REG_MCDA_MAX_DATA_LEN);
	return 0;
}

static int mlxsw_sp_fsm_lock(struct mlxfw_dev *mlxfw_dev, u32 *fwhandle)
{
	struct mlxsw_sp_mlxfw_dev *mlxsw_sp_mlxfw_dev =
		container_of(mlxfw_dev, struct mlxsw_sp_mlxfw_dev, mlxfw_dev);
	struct mlxsw_sp *mlxsw_sp = mlxsw_sp_mlxfw_dev->mlxsw_sp;
	char mcc_pl[MLXSW_REG_MCC_LEN];
	u8 control_state;
	int err;

	mlxsw_reg_mcc_pack(mcc_pl, 0, 0, 0, 0);
	err = mlxsw_reg_query(mlxsw_sp->core, MLXSW_REG(mcc), mcc_pl);
	if (err)
		return err;

	mlxsw_reg_mcc_unpack(mcc_pl, fwhandle, NULL, &control_state);
	if (control_state != MLXFW_FSM_STATE_IDLE)
		return -EBUSY;

	mlxsw_reg_mcc_pack(mcc_pl,
			   MLXSW_REG_MCC_INSTRUCTION_LOCK_UPDATE_HANDLE,
			   0, *fwhandle, 0);
	return mlxsw_reg_write(mlxsw_sp->core, MLXSW_REG(mcc), mcc_pl);
}

static int mlxsw_sp_fsm_component_update(struct mlxfw_dev *mlxfw_dev,
					 u32 fwhandle, u16 component_index,
					 u32 component_size)
{
	struct mlxsw_sp_mlxfw_dev *mlxsw_sp_mlxfw_dev =
		container_of(mlxfw_dev, struct mlxsw_sp_mlxfw_dev, mlxfw_dev);
	struct mlxsw_sp *mlxsw_sp = mlxsw_sp_mlxfw_dev->mlxsw_sp;
	char mcc_pl[MLXSW_REG_MCC_LEN];

	mlxsw_reg_mcc_pack(mcc_pl, MLXSW_REG_MCC_INSTRUCTION_UPDATE_COMPONENT,
			   component_index, fwhandle, component_size);
	return mlxsw_reg_write(mlxsw_sp->core, MLXSW_REG(mcc), mcc_pl);
}

static int mlxsw_sp_fsm_block_download(struct mlxfw_dev *mlxfw_dev,
				       u32 fwhandle, u8 *data, u16 size,
				       u32 offset)
{
	struct mlxsw_sp_mlxfw_dev *mlxsw_sp_mlxfw_dev =
		container_of(mlxfw_dev, struct mlxsw_sp_mlxfw_dev, mlxfw_dev);
	struct mlxsw_sp *mlxsw_sp = mlxsw_sp_mlxfw_dev->mlxsw_sp;
	char mcda_pl[MLXSW_REG_MCDA_LEN];

	mlxsw_reg_mcda_pack(mcda_pl, fwhandle, offset, size, data);
	return mlxsw_reg_write(mlxsw_sp->core, MLXSW_REG(mcda), mcda_pl);
}

static int mlxsw_sp_fsm_component_verify(struct mlxfw_dev *mlxfw_dev,
					 u32 fwhandle, u16 component_index)
{
	struct mlxsw_sp_mlxfw_dev *mlxsw_sp_mlxfw_dev =
		container_of(mlxfw_dev, struct mlxsw_sp_mlxfw_dev, mlxfw_dev);
	struct mlxsw_sp *mlxsw_sp = mlxsw_sp_mlxfw_dev->mlxsw_sp;
	char mcc_pl[MLXSW_REG_MCC_LEN];

	mlxsw_reg_mcc_pack(mcc_pl, MLXSW_REG_MCC_INSTRUCTION_VERIFY_COMPONENT,
			   component_index, fwhandle, 0);
	return mlxsw_reg_write(mlxsw_sp->core, MLXSW_REG(mcc), mcc_pl);
}

static int mlxsw_sp_fsm_activate(struct mlxfw_dev *mlxfw_dev, u32 fwhandle)
{
	struct mlxsw_sp_mlxfw_dev *mlxsw_sp_mlxfw_dev =
		container_of(mlxfw_dev, struct mlxsw_sp_mlxfw_dev, mlxfw_dev);
	struct mlxsw_sp *mlxsw_sp = mlxsw_sp_mlxfw_dev->mlxsw_sp;
	char mcc_pl[MLXSW_REG_MCC_LEN];

	mlxsw_reg_mcc_pack(mcc_pl, MLXSW_REG_MCC_INSTRUCTION_ACTIVATE, 0,
			   fwhandle, 0);
	return mlxsw_reg_write(mlxsw_sp->core, MLXSW_REG(mcc), mcc_pl);
}

static int mlxsw_sp_fsm_query_state(struct mlxfw_dev *mlxfw_dev, u32 fwhandle,
				    enum mlxfw_fsm_state *fsm_state,
				    enum mlxfw_fsm_state_err *fsm_state_err)
{
	struct mlxsw_sp_mlxfw_dev *mlxsw_sp_mlxfw_dev =
		container_of(mlxfw_dev, struct mlxsw_sp_mlxfw_dev, mlxfw_dev);
	struct mlxsw_sp *mlxsw_sp = mlxsw_sp_mlxfw_dev->mlxsw_sp;
	char mcc_pl[MLXSW_REG_MCC_LEN];
	u8 control_state;
	u8 error_code;
	int err;

	mlxsw_reg_mcc_pack(mcc_pl, 0, 0, fwhandle, 0);
	err = mlxsw_reg_query(mlxsw_sp->core, MLXSW_REG(mcc), mcc_pl);
	if (err)
		return err;

	mlxsw_reg_mcc_unpack(mcc_pl, NULL, &error_code, &control_state);
	*fsm_state = control_state;
	*fsm_state_err = min_t(enum mlxfw_fsm_state_err, error_code,
			       MLXFW_FSM_STATE_ERR_MAX);
	return 0;
}

static void mlxsw_sp_fsm_cancel(struct mlxfw_dev *mlxfw_dev, u32 fwhandle)
{
	struct mlxsw_sp_mlxfw_dev *mlxsw_sp_mlxfw_dev =
		container_of(mlxfw_dev, struct mlxsw_sp_mlxfw_dev, mlxfw_dev);
	struct mlxsw_sp *mlxsw_sp = mlxsw_sp_mlxfw_dev->mlxsw_sp;
	char mcc_pl[MLXSW_REG_MCC_LEN];

	mlxsw_reg_mcc_pack(mcc_pl, MLXSW_REG_MCC_INSTRUCTION_CANCEL, 0,
			   fwhandle, 0);
	mlxsw_reg_write(mlxsw_sp->core, MLXSW_REG(mcc), mcc_pl);
}

static void mlxsw_sp_fsm_release(struct mlxfw_dev *mlxfw_dev, u32 fwhandle)
{
	struct mlxsw_sp_mlxfw_dev *mlxsw_sp_mlxfw_dev =
		container_of(mlxfw_dev, struct mlxsw_sp_mlxfw_dev, mlxfw_dev);
	struct mlxsw_sp *mlxsw_sp = mlxsw_sp_mlxfw_dev->mlxsw_sp;
	char mcc_pl[MLXSW_REG_MCC_LEN];

	mlxsw_reg_mcc_pack(mcc_pl,
			   MLXSW_REG_MCC_INSTRUCTION_RELEASE_UPDATE_HANDLE, 0,
			   fwhandle, 0);
	mlxsw_reg_write(mlxsw_sp->core, MLXSW_REG(mcc), mcc_pl);
}

static const struct mlxfw_dev_ops mlxsw_sp_mlxfw_dev_ops = {
	.component_query	= mlxsw_sp_component_query,
	.fsm_lock		= mlxsw_sp_fsm_lock,
	.fsm_component_update	= mlxsw_sp_fsm_component_update,
	.fsm_block_download	= mlxsw_sp_fsm_block_download,
	.fsm_component_verify	= mlxsw_sp_fsm_component_verify,
	.fsm_activate		= mlxsw_sp_fsm_activate,
	.fsm_query_state	= mlxsw_sp_fsm_query_state,
	.fsm_cancel		= mlxsw_sp_fsm_cancel,
	.fsm_release		= mlxsw_sp_fsm_release
};

static int mlxsw_sp_firmware_flash(struct mlxsw_sp *mlxsw_sp,
				   const struct firmware *firmware)
{
	struct mlxsw_sp_mlxfw_dev mlxsw_sp_mlxfw_dev = {
		.mlxfw_dev = {
			.ops = &mlxsw_sp_mlxfw_dev_ops,
			.psid = mlxsw_sp->bus_info->psid,
			.psid_size = strlen(mlxsw_sp->bus_info->psid),
		},
		.mlxsw_sp = mlxsw_sp
	};

	return mlxfw_firmware_flash(&mlxsw_sp_mlxfw_dev.mlxfw_dev, firmware);
}

static bool mlxsw_sp_fw_rev_ge(const struct mlxsw_fw_rev *a,
			       const struct mlxsw_fw_rev *b)
{
	if (a->major != b->major)
		return a->major > b->major;
	if (a->minor != b->minor)
		return a->minor > b->minor;
	return a->subminor >= b->subminor;
}

static int mlxsw_sp_fw_rev_validate(struct mlxsw_sp *mlxsw_sp)
{
	const struct mlxsw_fw_rev *rev = &mlxsw_sp->bus_info->fw_rev;
	const struct firmware *firmware;
	int err;

	if (mlxsw_sp_fw_rev_ge(rev, &mlxsw_sp_supported_fw_rev))
		return 0;

	dev_info(mlxsw_sp->bus_info->dev, "The firmware version %d.%d.%d out of data\n",
		 rev->major, rev->minor, rev->subminor);
	dev_info(mlxsw_sp->bus_info->dev, "Upgrading firmware using file %s\n",
		 MLXSW_SP_FW_FILENAME);

	err = request_firmware_direct(&firmware, MLXSW_SP_FW_FILENAME,
				      mlxsw_sp->bus_info->dev);
	if (err) {
		dev_err(mlxsw_sp->bus_info->dev, "Could not request firmware file %s\n",
			MLXSW_SP_FW_FILENAME);
		return err;
	}

	err = mlxsw_sp_firmware_flash(mlxsw_sp, firmware);
	release_firmware(firmware);
	return err;
}

int mlxsw_sp_flow_counter_get(struct mlxsw_sp *mlxsw_sp,
			      unsigned int counter_index, u64 *packets,
			      u64 *bytes)
{
	char mgpc_pl[MLXSW_REG_MGPC_LEN];
	int err;

	mlxsw_reg_mgpc_pack(mgpc_pl, counter_index, MLXSW_REG_MGPC_OPCODE_NOP,
			    MLXSW_REG_FLOW_COUNTER_SET_TYPE_PACKETS_BYTES);
	err = mlxsw_reg_query(mlxsw_sp->core, MLXSW_REG(mgpc), mgpc_pl);
	if (err)
		return err;
	if (packets)
		*packets = mlxsw_reg_mgpc_packet_counter_get(mgpc_pl);
	if (bytes)
		*bytes = mlxsw_reg_mgpc_byte_counter_get(mgpc_pl);
	return 0;
}

static int mlxsw_sp_flow_counter_clear(struct mlxsw_sp *mlxsw_sp,
				       unsigned int counter_index)
{
	char mgpc_pl[MLXSW_REG_MGPC_LEN];

	mlxsw_reg_mgpc_pack(mgpc_pl, counter_index, MLXSW_REG_MGPC_OPCODE_CLEAR,
			    MLXSW_REG_FLOW_COUNTER_SET_TYPE_PACKETS_BYTES);
	return mlxsw_reg_write(mlxsw_sp->core, MLXSW_REG(mgpc), mgpc_pl);
}

int mlxsw_sp_flow_counter_alloc(struct mlxsw_sp *mlxsw_sp,
				unsigned int *p_counter_index)
{
	int err;

	err = mlxsw_sp_counter_alloc(mlxsw_sp, MLXSW_SP_COUNTER_SUB_POOL_FLOW,
				     p_counter_index);
	if (err)
		return err;
	err = mlxsw_sp_flow_counter_clear(mlxsw_sp, *p_counter_index);
	if (err)
		goto err_counter_clear;
	return 0;

err_counter_clear:
	mlxsw_sp_counter_free(mlxsw_sp, MLXSW_SP_COUNTER_SUB_POOL_FLOW,
			      *p_counter_index);
	return err;
}

void mlxsw_sp_flow_counter_free(struct mlxsw_sp *mlxsw_sp,
				unsigned int counter_index)
{
	 mlxsw_sp_counter_free(mlxsw_sp, MLXSW_SP_COUNTER_SUB_POOL_FLOW,
			       counter_index);
}

static void mlxsw_sp_txhdr_construct(struct sk_buff *skb,
				     const struct mlxsw_tx_info *tx_info)
{
	char *txhdr = skb_push(skb, MLXSW_TXHDR_LEN);

	memset(txhdr, 0, MLXSW_TXHDR_LEN);

	mlxsw_tx_hdr_version_set(txhdr, MLXSW_TXHDR_VERSION_1);
	mlxsw_tx_hdr_ctl_set(txhdr, MLXSW_TXHDR_ETH_CTL);
	mlxsw_tx_hdr_proto_set(txhdr, MLXSW_TXHDR_PROTO_ETH);
	mlxsw_tx_hdr_swid_set(txhdr, 0);
	mlxsw_tx_hdr_control_tclass_set(txhdr, 1);
	mlxsw_tx_hdr_port_mid_set(txhdr, tx_info->local_port);
	mlxsw_tx_hdr_type_set(txhdr, MLXSW_TXHDR_TYPE_CONTROL);
}

int mlxsw_sp_port_vid_stp_set(struct mlxsw_sp_port *mlxsw_sp_port, u16 vid,
			      u8 state)
{
	struct mlxsw_sp *mlxsw_sp = mlxsw_sp_port->mlxsw_sp;
	enum mlxsw_reg_spms_state spms_state;
	char *spms_pl;
	int err;

	switch (state) {
	case BR_STATE_FORWARDING:
		spms_state = MLXSW_REG_SPMS_STATE_FORWARDING;
		break;
	case BR_STATE_LEARNING:
		spms_state = MLXSW_REG_SPMS_STATE_LEARNING;
		break;
	case BR_STATE_LISTENING: /* fall-through */
	case BR_STATE_DISABLED: /* fall-through */
	case BR_STATE_BLOCKING:
		spms_state = MLXSW_REG_SPMS_STATE_DISCARDING;
		break;
	default:
		BUG();
	}

	spms_pl = kmalloc(MLXSW_REG_SPMS_LEN, GFP_KERNEL);
	if (!spms_pl)
		return -ENOMEM;
	mlxsw_reg_spms_pack(spms_pl, mlxsw_sp_port->local_port);
	mlxsw_reg_spms_vid_pack(spms_pl, vid, spms_state);

	err = mlxsw_reg_write(mlxsw_sp->core, MLXSW_REG(spms), spms_pl);
	kfree(spms_pl);
	return err;
}

static int mlxsw_sp_base_mac_get(struct mlxsw_sp *mlxsw_sp)
{
	char spad_pl[MLXSW_REG_SPAD_LEN] = {0};
	int err;

	err = mlxsw_reg_query(mlxsw_sp->core, MLXSW_REG(spad), spad_pl);
	if (err)
		return err;
	mlxsw_reg_spad_base_mac_memcpy_from(spad_pl, mlxsw_sp->base_mac);
	return 0;
}

static int mlxsw_sp_span_init(struct mlxsw_sp *mlxsw_sp)
{
	int i;

	if (!MLXSW_CORE_RES_VALID(mlxsw_sp->core, MAX_SPAN))
		return -EIO;

	mlxsw_sp->span.entries_count = MLXSW_CORE_RES_GET(mlxsw_sp->core,
							  MAX_SPAN);
	mlxsw_sp->span.entries = kcalloc(mlxsw_sp->span.entries_count,
					 sizeof(struct mlxsw_sp_span_entry),
					 GFP_KERNEL);
	if (!mlxsw_sp->span.entries)
		return -ENOMEM;

	for (i = 0; i < mlxsw_sp->span.entries_count; i++)
		INIT_LIST_HEAD(&mlxsw_sp->span.entries[i].bound_ports_list);

	return 0;
}

static void mlxsw_sp_span_fini(struct mlxsw_sp *mlxsw_sp)
{
	int i;

	for (i = 0; i < mlxsw_sp->span.entries_count; i++) {
		struct mlxsw_sp_span_entry *curr = &mlxsw_sp->span.entries[i];

		WARN_ON_ONCE(!list_empty(&curr->bound_ports_list));
	}
	kfree(mlxsw_sp->span.entries);
}

static struct mlxsw_sp_span_entry *
mlxsw_sp_span_entry_create(struct mlxsw_sp_port *port)
{
	struct mlxsw_sp *mlxsw_sp = port->mlxsw_sp;
	struct mlxsw_sp_span_entry *span_entry;
	char mpat_pl[MLXSW_REG_MPAT_LEN];
	u8 local_port = port->local_port;
	int index;
	int i;
	int err;

	/* find a free entry to use */
	index = -1;
	for (i = 0; i < mlxsw_sp->span.entries_count; i++) {
		if (!mlxsw_sp->span.entries[i].used) {
			index = i;
			span_entry = &mlxsw_sp->span.entries[i];
			break;
		}
	}
	if (index < 0)
		return NULL;

	/* create a new port analayzer entry for local_port */
	mlxsw_reg_mpat_pack(mpat_pl, index, local_port, true);
	err = mlxsw_reg_write(mlxsw_sp->core, MLXSW_REG(mpat), mpat_pl);
	if (err)
		return NULL;

	span_entry->used = true;
	span_entry->id = index;
	span_entry->ref_count = 1;
	span_entry->local_port = local_port;
	return span_entry;
}

static void mlxsw_sp_span_entry_destroy(struct mlxsw_sp *mlxsw_sp,
					struct mlxsw_sp_span_entry *span_entry)
{
	u8 local_port = span_entry->local_port;
	char mpat_pl[MLXSW_REG_MPAT_LEN];
	int pa_id = span_entry->id;

	mlxsw_reg_mpat_pack(mpat_pl, pa_id, local_port, false);
	mlxsw_reg_write(mlxsw_sp->core, MLXSW_REG(mpat), mpat_pl);
	span_entry->used = false;
}

static struct mlxsw_sp_span_entry *
mlxsw_sp_span_entry_find(struct mlxsw_sp *mlxsw_sp, u8 local_port)
{
	int i;

	for (i = 0; i < mlxsw_sp->span.entries_count; i++) {
		struct mlxsw_sp_span_entry *curr = &mlxsw_sp->span.entries[i];

		if (curr->used && curr->local_port == local_port)
			return curr;
	}
	return NULL;
}

static struct mlxsw_sp_span_entry
*mlxsw_sp_span_entry_get(struct mlxsw_sp_port *port)
{
	struct mlxsw_sp_span_entry *span_entry;

	span_entry = mlxsw_sp_span_entry_find(port->mlxsw_sp,
					      port->local_port);
	if (span_entry) {
		/* Already exists, just take a reference */
		span_entry->ref_count++;
		return span_entry;
	}

	return mlxsw_sp_span_entry_create(port);
}

static int mlxsw_sp_span_entry_put(struct mlxsw_sp *mlxsw_sp,
				   struct mlxsw_sp_span_entry *span_entry)
{
	WARN_ON(!span_entry->ref_count);
	if (--span_entry->ref_count == 0)
		mlxsw_sp_span_entry_destroy(mlxsw_sp, span_entry);
	return 0;
}

static bool mlxsw_sp_span_is_egress_mirror(struct mlxsw_sp_port *port)
{
	struct mlxsw_sp *mlxsw_sp = port->mlxsw_sp;
	struct mlxsw_sp_span_inspected_port *p;
	int i;

	for (i = 0; i < mlxsw_sp->span.entries_count; i++) {
		struct mlxsw_sp_span_entry *curr = &mlxsw_sp->span.entries[i];

		list_for_each_entry(p, &curr->bound_ports_list, list)
			if (p->local_port == port->local_port &&
			    p->type == MLXSW_SP_SPAN_EGRESS)
				return true;
	}

	return false;
}

static int mlxsw_sp_span_mtu_to_buffsize(const struct mlxsw_sp *mlxsw_sp,
					 int mtu)
{
	return mlxsw_sp_bytes_cells(mlxsw_sp, mtu * 5 / 2) + 1;
}

static int mlxsw_sp_span_port_mtu_update(struct mlxsw_sp_port *port, u16 mtu)
{
	struct mlxsw_sp *mlxsw_sp = port->mlxsw_sp;
	char sbib_pl[MLXSW_REG_SBIB_LEN];
	int err;

	/* If port is egress mirrored, the shared buffer size should be
	 * updated according to the mtu value
	 */
	if (mlxsw_sp_span_is_egress_mirror(port)) {
		u32 buffsize = mlxsw_sp_span_mtu_to_buffsize(mlxsw_sp, mtu);

		mlxsw_reg_sbib_pack(sbib_pl, port->local_port, buffsize);
		err = mlxsw_reg_write(mlxsw_sp->core, MLXSW_REG(sbib), sbib_pl);
		if (err) {
			netdev_err(port->dev, "Could not update shared buffer for mirroring\n");
			return err;
		}
	}

	return 0;
}

static struct mlxsw_sp_span_inspected_port *
mlxsw_sp_span_entry_bound_port_find(struct mlxsw_sp_port *port,
				    struct mlxsw_sp_span_entry *span_entry)
{
	struct mlxsw_sp_span_inspected_port *p;

	list_for_each_entry(p, &span_entry->bound_ports_list, list)
		if (port->local_port == p->local_port)
			return p;
	return NULL;
}

static int
mlxsw_sp_span_inspected_port_bind(struct mlxsw_sp_port *port,
				  struct mlxsw_sp_span_entry *span_entry,
				  enum mlxsw_sp_span_type type)
{
	struct mlxsw_sp_span_inspected_port *inspected_port;
	struct mlxsw_sp *mlxsw_sp = port->mlxsw_sp;
	char mpar_pl[MLXSW_REG_MPAR_LEN];
	char sbib_pl[MLXSW_REG_SBIB_LEN];
	int pa_id = span_entry->id;
	int err;

	/* if it is an egress SPAN, bind a shared buffer to it */
	if (type == MLXSW_SP_SPAN_EGRESS) {
		u32 buffsize = mlxsw_sp_span_mtu_to_buffsize(mlxsw_sp,
							     port->dev->mtu);

		mlxsw_reg_sbib_pack(sbib_pl, port->local_port, buffsize);
		err = mlxsw_reg_write(mlxsw_sp->core, MLXSW_REG(sbib), sbib_pl);
		if (err) {
			netdev_err(port->dev, "Could not create shared buffer for mirroring\n");
			return err;
		}
	}

	/* bind the port to the SPAN entry */
	mlxsw_reg_mpar_pack(mpar_pl, port->local_port,
			    (enum mlxsw_reg_mpar_i_e) type, true, pa_id);
	err = mlxsw_reg_write(mlxsw_sp->core, MLXSW_REG(mpar), mpar_pl);
	if (err)
		goto err_mpar_reg_write;

	inspected_port = kzalloc(sizeof(*inspected_port), GFP_KERNEL);
	if (!inspected_port) {
		err = -ENOMEM;
		goto err_inspected_port_alloc;
	}
	inspected_port->local_port = port->local_port;
	inspected_port->type = type;
	list_add_tail(&inspected_port->list, &span_entry->bound_ports_list);

	return 0;

err_mpar_reg_write:
err_inspected_port_alloc:
	if (type == MLXSW_SP_SPAN_EGRESS) {
		mlxsw_reg_sbib_pack(sbib_pl, port->local_port, 0);
		mlxsw_reg_write(mlxsw_sp->core, MLXSW_REG(sbib), sbib_pl);
	}
	return err;
}

static void
mlxsw_sp_span_inspected_port_unbind(struct mlxsw_sp_port *port,
				    struct mlxsw_sp_span_entry *span_entry,
				    enum mlxsw_sp_span_type type)
{
	struct mlxsw_sp_span_inspected_port *inspected_port;
	struct mlxsw_sp *mlxsw_sp = port->mlxsw_sp;
	char mpar_pl[MLXSW_REG_MPAR_LEN];
	char sbib_pl[MLXSW_REG_SBIB_LEN];
	int pa_id = span_entry->id;

	inspected_port = mlxsw_sp_span_entry_bound_port_find(port, span_entry);
	if (!inspected_port)
		return;

	/* remove the inspected port */
	mlxsw_reg_mpar_pack(mpar_pl, port->local_port,
			    (enum mlxsw_reg_mpar_i_e) type, false, pa_id);
	mlxsw_reg_write(mlxsw_sp->core, MLXSW_REG(mpar), mpar_pl);

	/* remove the SBIB buffer if it was egress SPAN */
	if (type == MLXSW_SP_SPAN_EGRESS) {
		mlxsw_reg_sbib_pack(sbib_pl, port->local_port, 0);
		mlxsw_reg_write(mlxsw_sp->core, MLXSW_REG(sbib), sbib_pl);
	}

	mlxsw_sp_span_entry_put(mlxsw_sp, span_entry);

	list_del(&inspected_port->list);
	kfree(inspected_port);
}

static int mlxsw_sp_span_mirror_add(struct mlxsw_sp_port *from,
				    struct mlxsw_sp_port *to,
				    enum mlxsw_sp_span_type type)
{
	struct mlxsw_sp *mlxsw_sp = from->mlxsw_sp;
	struct mlxsw_sp_span_entry *span_entry;
	int err;

	span_entry = mlxsw_sp_span_entry_get(to);
	if (!span_entry)
		return -ENOENT;

	netdev_dbg(from->dev, "Adding inspected port to SPAN entry %d\n",
		   span_entry->id);

	err = mlxsw_sp_span_inspected_port_bind(from, span_entry, type);
	if (err)
		goto err_port_bind;

	return 0;

err_port_bind:
	mlxsw_sp_span_entry_put(mlxsw_sp, span_entry);
	return err;
}

static void mlxsw_sp_span_mirror_remove(struct mlxsw_sp_port *from,
					u8 destination_port,
					enum mlxsw_sp_span_type type)
{
	struct mlxsw_sp_span_entry *span_entry;

	span_entry = mlxsw_sp_span_entry_find(from->mlxsw_sp,
					      destination_port);
	if (!span_entry) {
		netdev_err(from->dev, "no span entry found\n");
		return;
	}

	netdev_dbg(from->dev, "removing inspected port from SPAN entry %d\n",
		   span_entry->id);
	mlxsw_sp_span_inspected_port_unbind(from, span_entry, type);
}

static int mlxsw_sp_port_sample_set(struct mlxsw_sp_port *mlxsw_sp_port,
				    bool enable, u32 rate)
{
	struct mlxsw_sp *mlxsw_sp = mlxsw_sp_port->mlxsw_sp;
	char mpsc_pl[MLXSW_REG_MPSC_LEN];

	mlxsw_reg_mpsc_pack(mpsc_pl, mlxsw_sp_port->local_port, enable, rate);
	return mlxsw_reg_write(mlxsw_sp->core, MLXSW_REG(mpsc), mpsc_pl);
}

static int mlxsw_sp_port_admin_status_set(struct mlxsw_sp_port *mlxsw_sp_port,
					  bool is_up)
{
	struct mlxsw_sp *mlxsw_sp = mlxsw_sp_port->mlxsw_sp;
	char paos_pl[MLXSW_REG_PAOS_LEN];

	mlxsw_reg_paos_pack(paos_pl, mlxsw_sp_port->local_port,
			    is_up ? MLXSW_PORT_ADMIN_STATUS_UP :
			    MLXSW_PORT_ADMIN_STATUS_DOWN);
	return mlxsw_reg_write(mlxsw_sp->core, MLXSW_REG(paos), paos_pl);
}

static int mlxsw_sp_port_dev_addr_set(struct mlxsw_sp_port *mlxsw_sp_port,
				      unsigned char *addr)
{
	struct mlxsw_sp *mlxsw_sp = mlxsw_sp_port->mlxsw_sp;
	char ppad_pl[MLXSW_REG_PPAD_LEN];

	mlxsw_reg_ppad_pack(ppad_pl, true, mlxsw_sp_port->local_port);
	mlxsw_reg_ppad_mac_memcpy_to(ppad_pl, addr);
	return mlxsw_reg_write(mlxsw_sp->core, MLXSW_REG(ppad), ppad_pl);
}

static int mlxsw_sp_port_dev_addr_init(struct mlxsw_sp_port *mlxsw_sp_port)
{
	struct mlxsw_sp *mlxsw_sp = mlxsw_sp_port->mlxsw_sp;
	unsigned char *addr = mlxsw_sp_port->dev->dev_addr;

	ether_addr_copy(addr, mlxsw_sp->base_mac);
	addr[ETH_ALEN - 1] += mlxsw_sp_port->local_port;
	return mlxsw_sp_port_dev_addr_set(mlxsw_sp_port, addr);
}

static int mlxsw_sp_port_mtu_set(struct mlxsw_sp_port *mlxsw_sp_port, u16 mtu)
{
	struct mlxsw_sp *mlxsw_sp = mlxsw_sp_port->mlxsw_sp;
	char pmtu_pl[MLXSW_REG_PMTU_LEN];
	int max_mtu;
	int err;

	mtu += MLXSW_TXHDR_LEN + ETH_HLEN;
	mlxsw_reg_pmtu_pack(pmtu_pl, mlxsw_sp_port->local_port, 0);
	err = mlxsw_reg_query(mlxsw_sp->core, MLXSW_REG(pmtu), pmtu_pl);
	if (err)
		return err;
	max_mtu = mlxsw_reg_pmtu_max_mtu_get(pmtu_pl);

	if (mtu > max_mtu)
		return -EINVAL;

	mlxsw_reg_pmtu_pack(pmtu_pl, mlxsw_sp_port->local_port, mtu);
	return mlxsw_reg_write(mlxsw_sp->core, MLXSW_REG(pmtu), pmtu_pl);
}

static int mlxsw_sp_port_swid_set(struct mlxsw_sp_port *mlxsw_sp_port, u8 swid)
{
	struct mlxsw_sp *mlxsw_sp = mlxsw_sp_port->mlxsw_sp;
	char pspa_pl[MLXSW_REG_PSPA_LEN];

	mlxsw_reg_pspa_pack(pspa_pl, swid, mlxsw_sp_port->local_port);
	return mlxsw_reg_write(mlxsw_sp->core, MLXSW_REG(pspa), pspa_pl);
}

int mlxsw_sp_port_vp_mode_set(struct mlxsw_sp_port *mlxsw_sp_port, bool enable)
{
	struct mlxsw_sp *mlxsw_sp = mlxsw_sp_port->mlxsw_sp;
	char svpe_pl[MLXSW_REG_SVPE_LEN];

	mlxsw_reg_svpe_pack(svpe_pl, mlxsw_sp_port->local_port, enable);
	return mlxsw_reg_write(mlxsw_sp->core, MLXSW_REG(svpe), svpe_pl);
}

int mlxsw_sp_port_vid_learning_set(struct mlxsw_sp_port *mlxsw_sp_port, u16 vid,
				   bool learn_enable)
{
	struct mlxsw_sp *mlxsw_sp = mlxsw_sp_port->mlxsw_sp;
	char *spvmlr_pl;
	int err;

	spvmlr_pl = kmalloc(MLXSW_REG_SPVMLR_LEN, GFP_KERNEL);
	if (!spvmlr_pl)
		return -ENOMEM;
	mlxsw_reg_spvmlr_pack(spvmlr_pl, mlxsw_sp_port->local_port, vid, vid,
			      learn_enable);
	err = mlxsw_reg_write(mlxsw_sp->core, MLXSW_REG(spvmlr), spvmlr_pl);
	kfree(spvmlr_pl);
	return err;
}

static int __mlxsw_sp_port_pvid_set(struct mlxsw_sp_port *mlxsw_sp_port,
				    u16 vid)
{
	struct mlxsw_sp *mlxsw_sp = mlxsw_sp_port->mlxsw_sp;
	char spvid_pl[MLXSW_REG_SPVID_LEN];

	mlxsw_reg_spvid_pack(spvid_pl, mlxsw_sp_port->local_port, vid);
	return mlxsw_reg_write(mlxsw_sp->core, MLXSW_REG(spvid), spvid_pl);
}

static int mlxsw_sp_port_allow_untagged_set(struct mlxsw_sp_port *mlxsw_sp_port,
					    bool allow)
{
	struct mlxsw_sp *mlxsw_sp = mlxsw_sp_port->mlxsw_sp;
	char spaft_pl[MLXSW_REG_SPAFT_LEN];

	mlxsw_reg_spaft_pack(spaft_pl, mlxsw_sp_port->local_port, allow);
	return mlxsw_reg_write(mlxsw_sp->core, MLXSW_REG(spaft), spaft_pl);
}

int mlxsw_sp_port_pvid_set(struct mlxsw_sp_port *mlxsw_sp_port, u16 vid)
{
	int err;

	if (!vid) {
		err = mlxsw_sp_port_allow_untagged_set(mlxsw_sp_port, false);
		if (err)
			return err;
	} else {
		err = __mlxsw_sp_port_pvid_set(mlxsw_sp_port, vid);
		if (err)
			return err;
		err = mlxsw_sp_port_allow_untagged_set(mlxsw_sp_port, true);
		if (err)
			goto err_port_allow_untagged_set;
	}

	mlxsw_sp_port->pvid = vid;
	return 0;

err_port_allow_untagged_set:
	__mlxsw_sp_port_pvid_set(mlxsw_sp_port, mlxsw_sp_port->pvid);
	return err;
}

static int
mlxsw_sp_port_system_port_mapping_set(struct mlxsw_sp_port *mlxsw_sp_port)
{
	struct mlxsw_sp *mlxsw_sp = mlxsw_sp_port->mlxsw_sp;
	char sspr_pl[MLXSW_REG_SSPR_LEN];

	mlxsw_reg_sspr_pack(sspr_pl, mlxsw_sp_port->local_port);
	return mlxsw_reg_write(mlxsw_sp->core, MLXSW_REG(sspr), sspr_pl);
}

static int mlxsw_sp_port_module_info_get(struct mlxsw_sp *mlxsw_sp,
					 u8 local_port, u8 *p_module,
					 u8 *p_width, u8 *p_lane)
{
	char pmlp_pl[MLXSW_REG_PMLP_LEN];
	int err;

	mlxsw_reg_pmlp_pack(pmlp_pl, local_port);
	err = mlxsw_reg_query(mlxsw_sp->core, MLXSW_REG(pmlp), pmlp_pl);
	if (err)
		return err;
	*p_module = mlxsw_reg_pmlp_module_get(pmlp_pl, 0);
	*p_width = mlxsw_reg_pmlp_width_get(pmlp_pl);
	*p_lane = mlxsw_reg_pmlp_tx_lane_get(pmlp_pl, 0);
	return 0;
}

static int mlxsw_sp_port_module_map(struct mlxsw_sp_port *mlxsw_sp_port,
				    u8 module, u8 width, u8 lane)
{
	struct mlxsw_sp *mlxsw_sp = mlxsw_sp_port->mlxsw_sp;
	char pmlp_pl[MLXSW_REG_PMLP_LEN];
	int i;

	mlxsw_reg_pmlp_pack(pmlp_pl, mlxsw_sp_port->local_port);
	mlxsw_reg_pmlp_width_set(pmlp_pl, width);
	for (i = 0; i < width; i++) {
		mlxsw_reg_pmlp_module_set(pmlp_pl, i, module);
		mlxsw_reg_pmlp_tx_lane_set(pmlp_pl, i, lane + i);  /* Rx & Tx */
	}

	return mlxsw_reg_write(mlxsw_sp->core, MLXSW_REG(pmlp), pmlp_pl);
}

static int mlxsw_sp_port_module_unmap(struct mlxsw_sp_port *mlxsw_sp_port)
{
	struct mlxsw_sp *mlxsw_sp = mlxsw_sp_port->mlxsw_sp;
	char pmlp_pl[MLXSW_REG_PMLP_LEN];

	mlxsw_reg_pmlp_pack(pmlp_pl, mlxsw_sp_port->local_port);
	mlxsw_reg_pmlp_width_set(pmlp_pl, 0);
	return mlxsw_reg_write(mlxsw_sp->core, MLXSW_REG(pmlp), pmlp_pl);
}

static int mlxsw_sp_port_open(struct net_device *dev)
{
	struct mlxsw_sp_port *mlxsw_sp_port = netdev_priv(dev);
	int err;

	err = mlxsw_sp_port_admin_status_set(mlxsw_sp_port, true);
	if (err)
		return err;
	netif_start_queue(dev);
	return 0;
}

static int mlxsw_sp_port_stop(struct net_device *dev)
{
	struct mlxsw_sp_port *mlxsw_sp_port = netdev_priv(dev);

	netif_stop_queue(dev);
	return mlxsw_sp_port_admin_status_set(mlxsw_sp_port, false);
}

static netdev_tx_t mlxsw_sp_port_xmit(struct sk_buff *skb,
				      struct net_device *dev)
{
	struct mlxsw_sp_port *mlxsw_sp_port = netdev_priv(dev);
	struct mlxsw_sp *mlxsw_sp = mlxsw_sp_port->mlxsw_sp;
	struct mlxsw_sp_port_pcpu_stats *pcpu_stats;
	const struct mlxsw_tx_info tx_info = {
		.local_port = mlxsw_sp_port->local_port,
		.is_emad = false,
	};
	u64 len;
	int err;

	if (mlxsw_core_skb_transmit_busy(mlxsw_sp->core, &tx_info))
		return NETDEV_TX_BUSY;

	if (unlikely(skb_headroom(skb) < MLXSW_TXHDR_LEN)) {
		struct sk_buff *skb_orig = skb;

		skb = skb_realloc_headroom(skb, MLXSW_TXHDR_LEN);
		if (!skb) {
			this_cpu_inc(mlxsw_sp_port->pcpu_stats->tx_dropped);
			dev_kfree_skb_any(skb_orig);
			return NETDEV_TX_OK;
		}
		dev_consume_skb_any(skb_orig);
	}

	if (eth_skb_pad(skb)) {
		this_cpu_inc(mlxsw_sp_port->pcpu_stats->tx_dropped);
		return NETDEV_TX_OK;
	}

	mlxsw_sp_txhdr_construct(skb, &tx_info);
	/* TX header is consumed by HW on the way so we shouldn't count its
	 * bytes as being sent.
	 */
	len = skb->len - MLXSW_TXHDR_LEN;

	/* Due to a race we might fail here because of a full queue. In that
	 * unlikely case we simply drop the packet.
	 */
	err = mlxsw_core_skb_transmit(mlxsw_sp->core, skb, &tx_info);

	if (!err) {
		pcpu_stats = this_cpu_ptr(mlxsw_sp_port->pcpu_stats);
		u64_stats_update_begin(&pcpu_stats->syncp);
		pcpu_stats->tx_packets++;
		pcpu_stats->tx_bytes += len;
		u64_stats_update_end(&pcpu_stats->syncp);
	} else {
		this_cpu_inc(mlxsw_sp_port->pcpu_stats->tx_dropped);
		dev_kfree_skb_any(skb);
	}
	return NETDEV_TX_OK;
}

static void mlxsw_sp_set_rx_mode(struct net_device *dev)
{
}

static int mlxsw_sp_port_set_mac_address(struct net_device *dev, void *p)
{
	struct mlxsw_sp_port *mlxsw_sp_port = netdev_priv(dev);
	struct sockaddr *addr = p;
	int err;

	if (!is_valid_ether_addr(addr->sa_data))
		return -EADDRNOTAVAIL;

	err = mlxsw_sp_port_dev_addr_set(mlxsw_sp_port, addr->sa_data);
	if (err)
		return err;
	memcpy(dev->dev_addr, addr->sa_data, dev->addr_len);
	return 0;
}

static u16 mlxsw_sp_pg_buf_threshold_get(const struct mlxsw_sp *mlxsw_sp,
					 int mtu)
{
	return 2 * mlxsw_sp_bytes_cells(mlxsw_sp, mtu);
}

#define MLXSW_SP_CELL_FACTOR 2	/* 2 * cell_size / (IPG + cell_size + 1) */

static u16 mlxsw_sp_pfc_delay_get(const struct mlxsw_sp *mlxsw_sp, int mtu,
				  u16 delay)
{
	delay = mlxsw_sp_bytes_cells(mlxsw_sp, DIV_ROUND_UP(delay,
							    BITS_PER_BYTE));
	return MLXSW_SP_CELL_FACTOR * delay + mlxsw_sp_bytes_cells(mlxsw_sp,
								   mtu);
}

/* Maximum delay buffer needed in case of PAUSE frames, in bytes.
 * Assumes 100m cable and maximum MTU.
 */
#define MLXSW_SP_PAUSE_DELAY 58752

static u16 mlxsw_sp_pg_buf_delay_get(const struct mlxsw_sp *mlxsw_sp, int mtu,
				     u16 delay, bool pfc, bool pause)
{
	if (pfc)
		return mlxsw_sp_pfc_delay_get(mlxsw_sp, mtu, delay);
	else if (pause)
		return mlxsw_sp_bytes_cells(mlxsw_sp, MLXSW_SP_PAUSE_DELAY);
	else
		return 0;
}

static void mlxsw_sp_pg_buf_pack(char *pbmc_pl, int index, u16 size, u16 thres,
				 bool lossy)
{
	if (lossy)
		mlxsw_reg_pbmc_lossy_buffer_pack(pbmc_pl, index, size);
	else
		mlxsw_reg_pbmc_lossless_buffer_pack(pbmc_pl, index, size,
						    thres);
}

int __mlxsw_sp_port_headroom_set(struct mlxsw_sp_port *mlxsw_sp_port, int mtu,
				 u8 *prio_tc, bool pause_en,
				 struct ieee_pfc *my_pfc)
{
	struct mlxsw_sp *mlxsw_sp = mlxsw_sp_port->mlxsw_sp;
	u8 pfc_en = !!my_pfc ? my_pfc->pfc_en : 0;
	u16 delay = !!my_pfc ? my_pfc->delay : 0;
	char pbmc_pl[MLXSW_REG_PBMC_LEN];
	int i, j, err;

	mlxsw_reg_pbmc_pack(pbmc_pl, mlxsw_sp_port->local_port, 0, 0);
	err = mlxsw_reg_query(mlxsw_sp->core, MLXSW_REG(pbmc), pbmc_pl);
	if (err)
		return err;

	for (i = 0; i < IEEE_8021QAZ_MAX_TCS; i++) {
		bool configure = false;
		bool pfc = false;
		bool lossy;
		u16 thres;

		for (j = 0; j < IEEE_8021QAZ_MAX_TCS; j++) {
			if (prio_tc[j] == i) {
				pfc = pfc_en & BIT(j);
				configure = true;
				break;
			}
		}

		if (!configure)
			continue;

		lossy = !(pfc || pause_en);
		thres = mlxsw_sp_pg_buf_threshold_get(mlxsw_sp, mtu);
		delay = mlxsw_sp_pg_buf_delay_get(mlxsw_sp, mtu, delay, pfc,
						  pause_en);
		mlxsw_sp_pg_buf_pack(pbmc_pl, i, thres + delay, thres, lossy);
	}

	return mlxsw_reg_write(mlxsw_sp->core, MLXSW_REG(pbmc), pbmc_pl);
}

static int mlxsw_sp_port_headroom_set(struct mlxsw_sp_port *mlxsw_sp_port,
				      int mtu, bool pause_en)
{
	u8 def_prio_tc[IEEE_8021QAZ_MAX_TCS] = {0};
	bool dcb_en = !!mlxsw_sp_port->dcb.ets;
	struct ieee_pfc *my_pfc;
	u8 *prio_tc;

	prio_tc = dcb_en ? mlxsw_sp_port->dcb.ets->prio_tc : def_prio_tc;
	my_pfc = dcb_en ? mlxsw_sp_port->dcb.pfc : NULL;

	return __mlxsw_sp_port_headroom_set(mlxsw_sp_port, mtu, prio_tc,
					    pause_en, my_pfc);
}

static int mlxsw_sp_port_change_mtu(struct net_device *dev, int mtu)
{
	struct mlxsw_sp_port *mlxsw_sp_port = netdev_priv(dev);
	bool pause_en = mlxsw_sp_port_is_pause_en(mlxsw_sp_port);
	int err;

	err = mlxsw_sp_port_headroom_set(mlxsw_sp_port, mtu, pause_en);
	if (err)
		return err;
	err = mlxsw_sp_span_port_mtu_update(mlxsw_sp_port, mtu);
	if (err)
		goto err_span_port_mtu_update;
	err = mlxsw_sp_port_mtu_set(mlxsw_sp_port, mtu);
	if (err)
		goto err_port_mtu_set;
	dev->mtu = mtu;
	return 0;

err_port_mtu_set:
	mlxsw_sp_span_port_mtu_update(mlxsw_sp_port, dev->mtu);
err_span_port_mtu_update:
	mlxsw_sp_port_headroom_set(mlxsw_sp_port, dev->mtu, pause_en);
	return err;
}

static int
mlxsw_sp_port_get_sw_stats64(const struct net_device *dev,
			     struct rtnl_link_stats64 *stats)
{
	struct mlxsw_sp_port *mlxsw_sp_port = netdev_priv(dev);
	struct mlxsw_sp_port_pcpu_stats *p;
	u64 rx_packets, rx_bytes, tx_packets, tx_bytes;
	u32 tx_dropped = 0;
	unsigned int start;
	int i;

	for_each_possible_cpu(i) {
		p = per_cpu_ptr(mlxsw_sp_port->pcpu_stats, i);
		do {
			start = u64_stats_fetch_begin_irq(&p->syncp);
			rx_packets	= p->rx_packets;
			rx_bytes	= p->rx_bytes;
			tx_packets	= p->tx_packets;
			tx_bytes	= p->tx_bytes;
		} while (u64_stats_fetch_retry_irq(&p->syncp, start));

		stats->rx_packets	+= rx_packets;
		stats->rx_bytes		+= rx_bytes;
		stats->tx_packets	+= tx_packets;
		stats->tx_bytes		+= tx_bytes;
		/* tx_dropped is u32, updated without syncp protection. */
		tx_dropped	+= p->tx_dropped;
	}
	stats->tx_dropped	= tx_dropped;
	return 0;
}

static bool mlxsw_sp_port_has_offload_stats(const struct net_device *dev, int attr_id)
{
	switch (attr_id) {
	case IFLA_OFFLOAD_XSTATS_CPU_HIT:
		return true;
	}

	return false;
}

static int mlxsw_sp_port_get_offload_stats(int attr_id, const struct net_device *dev,
					   void *sp)
{
	switch (attr_id) {
	case IFLA_OFFLOAD_XSTATS_CPU_HIT:
		return mlxsw_sp_port_get_sw_stats64(dev, sp);
	}

	return -EINVAL;
}

static int mlxsw_sp_port_get_stats_raw(struct net_device *dev, int grp,
				       int prio, char *ppcnt_pl)
{
	struct mlxsw_sp_port *mlxsw_sp_port = netdev_priv(dev);
	struct mlxsw_sp *mlxsw_sp = mlxsw_sp_port->mlxsw_sp;

	mlxsw_reg_ppcnt_pack(ppcnt_pl, mlxsw_sp_port->local_port, grp, prio);
	return mlxsw_reg_query(mlxsw_sp->core, MLXSW_REG(ppcnt), ppcnt_pl);
}

static int mlxsw_sp_port_get_hw_stats(struct net_device *dev,
				      struct rtnl_link_stats64 *stats)
{
	char ppcnt_pl[MLXSW_REG_PPCNT_LEN];
	int err;

	err = mlxsw_sp_port_get_stats_raw(dev, MLXSW_REG_PPCNT_IEEE_8023_CNT,
					  0, ppcnt_pl);
	if (err)
		goto out;

	stats->tx_packets =
		mlxsw_reg_ppcnt_a_frames_transmitted_ok_get(ppcnt_pl);
	stats->rx_packets =
		mlxsw_reg_ppcnt_a_frames_received_ok_get(ppcnt_pl);
	stats->tx_bytes =
		mlxsw_reg_ppcnt_a_octets_transmitted_ok_get(ppcnt_pl);
	stats->rx_bytes =
		mlxsw_reg_ppcnt_a_octets_received_ok_get(ppcnt_pl);
	stats->multicast =
		mlxsw_reg_ppcnt_a_multicast_frames_received_ok_get(ppcnt_pl);

	stats->rx_crc_errors =
		mlxsw_reg_ppcnt_a_frame_check_sequence_errors_get(ppcnt_pl);
	stats->rx_frame_errors =
		mlxsw_reg_ppcnt_a_alignment_errors_get(ppcnt_pl);

	stats->rx_length_errors = (
		mlxsw_reg_ppcnt_a_in_range_length_errors_get(ppcnt_pl) +
		mlxsw_reg_ppcnt_a_out_of_range_length_field_get(ppcnt_pl) +
		mlxsw_reg_ppcnt_a_frame_too_long_errors_get(ppcnt_pl));

	stats->rx_errors = (stats->rx_crc_errors +
		stats->rx_frame_errors + stats->rx_length_errors);

out:
	return err;
}

static void
mlxsw_sp_port_get_hw_xstats(struct net_device *dev,
			    struct mlxsw_sp_port_xstats *xstats)
{
	char ppcnt_pl[MLXSW_REG_PPCNT_LEN];
	int err, i;

	err = mlxsw_sp_port_get_stats_raw(dev, MLXSW_REG_PPCNT_EXT_CNT, 0,
					  ppcnt_pl);
	if (!err)
		xstats->ecn = mlxsw_reg_ppcnt_ecn_marked_get(ppcnt_pl);

	for (i = 0; i < TC_MAX_QUEUE; i++) {
		err = mlxsw_sp_port_get_stats_raw(dev,
						  MLXSW_REG_PPCNT_TC_CONG_TC,
						  i, ppcnt_pl);
		if (!err)
			xstats->wred_drop[i] =
				mlxsw_reg_ppcnt_wred_discard_get(ppcnt_pl);

		err = mlxsw_sp_port_get_stats_raw(dev, MLXSW_REG_PPCNT_TC_CNT,
						  i, ppcnt_pl);
		if (err)
			continue;

		xstats->backlog[i] =
			mlxsw_reg_ppcnt_tc_transmit_queue_get(ppcnt_pl);
		xstats->tail_drop[i] =
			mlxsw_reg_ppcnt_tc_no_buffer_discard_uc_get(ppcnt_pl);
	}
}

static void update_stats_cache(struct work_struct *work)
{
	struct mlxsw_sp_port *mlxsw_sp_port =
		container_of(work, struct mlxsw_sp_port,
			     periodic_hw_stats.update_dw.work);

	if (!netif_carrier_ok(mlxsw_sp_port->dev))
		goto out;

	mlxsw_sp_port_get_hw_stats(mlxsw_sp_port->dev,
				   &mlxsw_sp_port->periodic_hw_stats.stats);
	mlxsw_sp_port_get_hw_xstats(mlxsw_sp_port->dev,
				    &mlxsw_sp_port->periodic_hw_stats.xstats);

out:
	mlxsw_core_schedule_dw(&mlxsw_sp_port->periodic_hw_stats.update_dw,
			       MLXSW_HW_STATS_UPDATE_TIME);
}

/* Return the stats from a cache that is updated periodically,
 * as this function might get called in an atomic context.
 */
static void
mlxsw_sp_port_get_stats64(struct net_device *dev,
			  struct rtnl_link_stats64 *stats)
{
	struct mlxsw_sp_port *mlxsw_sp_port = netdev_priv(dev);

	memcpy(stats, &mlxsw_sp_port->periodic_hw_stats.stats, sizeof(*stats));
}

static int __mlxsw_sp_port_vlan_set(struct mlxsw_sp_port *mlxsw_sp_port,
				    u16 vid_begin, u16 vid_end,
				    bool is_member, bool untagged)
{
	struct mlxsw_sp *mlxsw_sp = mlxsw_sp_port->mlxsw_sp;
	char *spvm_pl;
	int err;

	spvm_pl = kmalloc(MLXSW_REG_SPVM_LEN, GFP_KERNEL);
	if (!spvm_pl)
		return -ENOMEM;

	mlxsw_reg_spvm_pack(spvm_pl, mlxsw_sp_port->local_port,	vid_begin,
			    vid_end, is_member, untagged);
	err = mlxsw_reg_write(mlxsw_sp->core, MLXSW_REG(spvm), spvm_pl);
	kfree(spvm_pl);
	return err;
}

int mlxsw_sp_port_vlan_set(struct mlxsw_sp_port *mlxsw_sp_port, u16 vid_begin,
			   u16 vid_end, bool is_member, bool untagged)
{
	u16 vid, vid_e;
	int err;

	for (vid = vid_begin; vid <= vid_end;
	     vid += MLXSW_REG_SPVM_REC_MAX_COUNT) {
		vid_e = min((u16) (vid + MLXSW_REG_SPVM_REC_MAX_COUNT - 1),
			    vid_end);

		err = __mlxsw_sp_port_vlan_set(mlxsw_sp_port, vid, vid_e,
					       is_member, untagged);
		if (err)
			return err;
	}

	return 0;
}

static void mlxsw_sp_port_vlan_flush(struct mlxsw_sp_port *mlxsw_sp_port)
{
	struct mlxsw_sp_port_vlan *mlxsw_sp_port_vlan, *tmp;

	list_for_each_entry_safe(mlxsw_sp_port_vlan, tmp,
				 &mlxsw_sp_port->vlans_list, list)
		mlxsw_sp_port_vlan_put(mlxsw_sp_port_vlan);
}

static struct mlxsw_sp_port_vlan *
mlxsw_sp_port_vlan_create(struct mlxsw_sp_port *mlxsw_sp_port, u16 vid)
{
	struct mlxsw_sp_port_vlan *mlxsw_sp_port_vlan;
	bool untagged = vid == 1;
	int err;

	err = mlxsw_sp_port_vlan_set(mlxsw_sp_port, vid, vid, true, untagged);
	if (err)
		return ERR_PTR(err);

	mlxsw_sp_port_vlan = kzalloc(sizeof(*mlxsw_sp_port_vlan), GFP_KERNEL);
	if (!mlxsw_sp_port_vlan) {
		err = -ENOMEM;
		goto err_port_vlan_alloc;
	}

	mlxsw_sp_port_vlan->mlxsw_sp_port = mlxsw_sp_port;
	mlxsw_sp_port_vlan->vid = vid;
	list_add(&mlxsw_sp_port_vlan->list, &mlxsw_sp_port->vlans_list);

	return mlxsw_sp_port_vlan;

err_port_vlan_alloc:
	mlxsw_sp_port_vlan_set(mlxsw_sp_port, vid, vid, false, false);
	return ERR_PTR(err);
}

static void
mlxsw_sp_port_vlan_destroy(struct mlxsw_sp_port_vlan *mlxsw_sp_port_vlan)
{
	struct mlxsw_sp_port *mlxsw_sp_port = mlxsw_sp_port_vlan->mlxsw_sp_port;
	u16 vid = mlxsw_sp_port_vlan->vid;

	list_del(&mlxsw_sp_port_vlan->list);
	kfree(mlxsw_sp_port_vlan);
	mlxsw_sp_port_vlan_set(mlxsw_sp_port, vid, vid, false, false);
}

struct mlxsw_sp_port_vlan *
mlxsw_sp_port_vlan_get(struct mlxsw_sp_port *mlxsw_sp_port, u16 vid)
{
	struct mlxsw_sp_port_vlan *mlxsw_sp_port_vlan;

	mlxsw_sp_port_vlan = mlxsw_sp_port_vlan_find_by_vid(mlxsw_sp_port, vid);
	if (mlxsw_sp_port_vlan)
		return mlxsw_sp_port_vlan;

	return mlxsw_sp_port_vlan_create(mlxsw_sp_port, vid);
}

void mlxsw_sp_port_vlan_put(struct mlxsw_sp_port_vlan *mlxsw_sp_port_vlan)
{
	struct mlxsw_sp_fid *fid = mlxsw_sp_port_vlan->fid;

	if (mlxsw_sp_port_vlan->bridge_port)
		mlxsw_sp_port_vlan_bridge_leave(mlxsw_sp_port_vlan);
	else if (fid)
		mlxsw_sp_port_vlan_router_leave(mlxsw_sp_port_vlan);

	mlxsw_sp_port_vlan_destroy(mlxsw_sp_port_vlan);
}

static int mlxsw_sp_port_add_vid(struct net_device *dev,
				 __be16 __always_unused proto, u16 vid)
{
	struct mlxsw_sp_port *mlxsw_sp_port = netdev_priv(dev);

	/* VLAN 0 is added to HW filter when device goes up, but it is
	 * reserved in our case, so simply return.
	 */
	if (!vid)
		return 0;

	return PTR_ERR_OR_ZERO(mlxsw_sp_port_vlan_get(mlxsw_sp_port, vid));
}

static int mlxsw_sp_port_kill_vid(struct net_device *dev,
				  __be16 __always_unused proto, u16 vid)
{
	struct mlxsw_sp_port *mlxsw_sp_port = netdev_priv(dev);
	struct mlxsw_sp_port_vlan *mlxsw_sp_port_vlan;

	/* VLAN 0 is removed from HW filter when device goes down, but
	 * it is reserved in our case, so simply return.
	 */
	if (!vid)
		return 0;

	mlxsw_sp_port_vlan = mlxsw_sp_port_vlan_find_by_vid(mlxsw_sp_port, vid);
	if (!mlxsw_sp_port_vlan)
		return 0;
	mlxsw_sp_port_vlan_put(mlxsw_sp_port_vlan);

	return 0;
}

static int mlxsw_sp_port_get_phys_port_name(struct net_device *dev, char *name,
					    size_t len)
{
	struct mlxsw_sp_port *mlxsw_sp_port = netdev_priv(dev);
	u8 module = mlxsw_sp_port->mapping.module;
	u8 width = mlxsw_sp_port->mapping.width;
	u8 lane = mlxsw_sp_port->mapping.lane;
	int err;

	if (!mlxsw_sp_port->split)
		err = snprintf(name, len, "p%d", module + 1);
	else
		err = snprintf(name, len, "p%ds%d", module + 1,
			       lane / width);

	if (err >= len)
		return -EINVAL;

	return 0;
}

static struct mlxsw_sp_port_mall_tc_entry *
mlxsw_sp_port_mall_tc_entry_find(struct mlxsw_sp_port *port,
				 unsigned long cookie) {
	struct mlxsw_sp_port_mall_tc_entry *mall_tc_entry;

	list_for_each_entry(mall_tc_entry, &port->mall_tc_list, list)
		if (mall_tc_entry->cookie == cookie)
			return mall_tc_entry;

	return NULL;
}

static int
mlxsw_sp_port_add_cls_matchall_mirror(struct mlxsw_sp_port *mlxsw_sp_port,
				      struct mlxsw_sp_port_mall_mirror_tc_entry *mirror,
				      const struct tc_action *a,
				      bool ingress)
{
	struct net *net = dev_net(mlxsw_sp_port->dev);
	enum mlxsw_sp_span_type span_type;
	struct mlxsw_sp_port *to_port;
	struct net_device *to_dev;
	int ifindex;

	ifindex = tcf_mirred_ifindex(a);
	to_dev = __dev_get_by_index(net, ifindex);
	if (!to_dev) {
		netdev_err(mlxsw_sp_port->dev, "Could not find requested device\n");
		return -EINVAL;
	}

	if (!mlxsw_sp_port_dev_check(to_dev)) {
		netdev_err(mlxsw_sp_port->dev, "Cannot mirror to a non-spectrum port");
		return -EOPNOTSUPP;
	}
	to_port = netdev_priv(to_dev);

	mirror->to_local_port = to_port->local_port;
	mirror->ingress = ingress;
	span_type = ingress ? MLXSW_SP_SPAN_INGRESS : MLXSW_SP_SPAN_EGRESS;
	return mlxsw_sp_span_mirror_add(mlxsw_sp_port, to_port, span_type);
}

static void
mlxsw_sp_port_del_cls_matchall_mirror(struct mlxsw_sp_port *mlxsw_sp_port,
				      struct mlxsw_sp_port_mall_mirror_tc_entry *mirror)
{
	enum mlxsw_sp_span_type span_type;

	span_type = mirror->ingress ?
			MLXSW_SP_SPAN_INGRESS : MLXSW_SP_SPAN_EGRESS;
	mlxsw_sp_span_mirror_remove(mlxsw_sp_port, mirror->to_local_port,
				    span_type);
}

static int
mlxsw_sp_port_add_cls_matchall_sample(struct mlxsw_sp_port *mlxsw_sp_port,
				      struct tc_cls_matchall_offload *cls,
				      const struct tc_action *a,
				      bool ingress)
{
	int err;

	if (!mlxsw_sp_port->sample)
		return -EOPNOTSUPP;
	if (rtnl_dereference(mlxsw_sp_port->sample->psample_group)) {
		netdev_err(mlxsw_sp_port->dev, "sample already active\n");
		return -EEXIST;
	}
	if (tcf_sample_rate(a) > MLXSW_REG_MPSC_RATE_MAX) {
		netdev_err(mlxsw_sp_port->dev, "sample rate not supported\n");
		return -EOPNOTSUPP;
	}

	rcu_assign_pointer(mlxsw_sp_port->sample->psample_group,
			   tcf_sample_psample_group(a));
	mlxsw_sp_port->sample->truncate = tcf_sample_truncate(a);
	mlxsw_sp_port->sample->trunc_size = tcf_sample_trunc_size(a);
	mlxsw_sp_port->sample->rate = tcf_sample_rate(a);

	err = mlxsw_sp_port_sample_set(mlxsw_sp_port, true, tcf_sample_rate(a));
	if (err)
		goto err_port_sample_set;
	return 0;

err_port_sample_set:
	RCU_INIT_POINTER(mlxsw_sp_port->sample->psample_group, NULL);
	return err;
}

static void
mlxsw_sp_port_del_cls_matchall_sample(struct mlxsw_sp_port *mlxsw_sp_port)
{
	if (!mlxsw_sp_port->sample)
		return;

	mlxsw_sp_port_sample_set(mlxsw_sp_port, false, 1);
	RCU_INIT_POINTER(mlxsw_sp_port->sample->psample_group, NULL);
}

static int mlxsw_sp_port_add_cls_matchall(struct mlxsw_sp_port *mlxsw_sp_port,
					  struct tc_cls_matchall_offload *f,
					  bool ingress)
{
	struct mlxsw_sp_port_mall_tc_entry *mall_tc_entry;
	__be16 protocol = f->common.protocol;
	const struct tc_action *a;
	LIST_HEAD(actions);
	int err;

	if (!tcf_exts_has_one_action(f->exts)) {
		netdev_err(mlxsw_sp_port->dev, "only singular actions are supported\n");
		return -EOPNOTSUPP;
	}

	mall_tc_entry = kzalloc(sizeof(*mall_tc_entry), GFP_KERNEL);
	if (!mall_tc_entry)
		return -ENOMEM;
	mall_tc_entry->cookie = f->cookie;

	tcf_exts_to_list(f->exts, &actions);
	a = list_first_entry(&actions, struct tc_action, list);

	if (is_tcf_mirred_egress_mirror(a) && protocol == htons(ETH_P_ALL)) {
		struct mlxsw_sp_port_mall_mirror_tc_entry *mirror;

		mall_tc_entry->type = MLXSW_SP_PORT_MALL_MIRROR;
		mirror = &mall_tc_entry->mirror;
		err = mlxsw_sp_port_add_cls_matchall_mirror(mlxsw_sp_port,
							    mirror, a, ingress);
	} else if (is_tcf_sample(a) && protocol == htons(ETH_P_ALL)) {
		mall_tc_entry->type = MLXSW_SP_PORT_MALL_SAMPLE;
		err = mlxsw_sp_port_add_cls_matchall_sample(mlxsw_sp_port, f,
							    a, ingress);
	} else {
		err = -EOPNOTSUPP;
	}

	if (err)
		goto err_add_action;

	list_add_tail(&mall_tc_entry->list, &mlxsw_sp_port->mall_tc_list);
	return 0;

err_add_action:
	kfree(mall_tc_entry);
	return err;
}

static void mlxsw_sp_port_del_cls_matchall(struct mlxsw_sp_port *mlxsw_sp_port,
					   struct tc_cls_matchall_offload *f)
{
	struct mlxsw_sp_port_mall_tc_entry *mall_tc_entry;

	mall_tc_entry = mlxsw_sp_port_mall_tc_entry_find(mlxsw_sp_port,
							 f->cookie);
	if (!mall_tc_entry) {
		netdev_dbg(mlxsw_sp_port->dev, "tc entry not found on port\n");
		return;
	}
	list_del(&mall_tc_entry->list);

	switch (mall_tc_entry->type) {
	case MLXSW_SP_PORT_MALL_MIRROR:
		mlxsw_sp_port_del_cls_matchall_mirror(mlxsw_sp_port,
						      &mall_tc_entry->mirror);
		break;
	case MLXSW_SP_PORT_MALL_SAMPLE:
		mlxsw_sp_port_del_cls_matchall_sample(mlxsw_sp_port);
		break;
	default:
		WARN_ON(1);
	}

	kfree(mall_tc_entry);
}

static int mlxsw_sp_setup_tc_cls_matchall(struct mlxsw_sp_port *mlxsw_sp_port,
					  struct tc_cls_matchall_offload *f,
					  bool ingress)
{
	if (f->common.chain_index)
		return -EOPNOTSUPP;

	switch (f->command) {
	case TC_CLSMATCHALL_REPLACE:
		return mlxsw_sp_port_add_cls_matchall(mlxsw_sp_port, f,
						      ingress);
	case TC_CLSMATCHALL_DESTROY:
		mlxsw_sp_port_del_cls_matchall(mlxsw_sp_port, f);
		return 0;
	default:
		return -EOPNOTSUPP;
	}
}

static int
mlxsw_sp_setup_tc_cls_flower(struct mlxsw_sp_port *mlxsw_sp_port,
			     struct tc_cls_flower_offload *f,
			     bool ingress)
{
	switch (f->command) {
	case TC_CLSFLOWER_REPLACE:
		return mlxsw_sp_flower_replace(mlxsw_sp_port, ingress, f);
	case TC_CLSFLOWER_DESTROY:
		mlxsw_sp_flower_destroy(mlxsw_sp_port, ingress, f);
		return 0;
	case TC_CLSFLOWER_STATS:
		return mlxsw_sp_flower_stats(mlxsw_sp_port, ingress, f);
	default:
		return -EOPNOTSUPP;
	}
}

static int mlxsw_sp_setup_tc_block_cb(enum tc_setup_type type, void *type_data,
				      void *cb_priv, bool ingress)
{
	struct mlxsw_sp_port *mlxsw_sp_port = cb_priv;

	if (!tc_can_offload(mlxsw_sp_port->dev))
		return -EOPNOTSUPP;

	switch (type) {
	case TC_SETUP_CLSMATCHALL:
		return mlxsw_sp_setup_tc_cls_matchall(mlxsw_sp_port, type_data,
						      ingress);
	case TC_SETUP_CLSFLOWER:
		return mlxsw_sp_setup_tc_cls_flower(mlxsw_sp_port, type_data,
						    ingress);
	default:
		return -EOPNOTSUPP;
	}
}

static int mlxsw_sp_setup_tc_block_cb_ig(enum tc_setup_type type,
					 void *type_data, void *cb_priv)
{
	return mlxsw_sp_setup_tc_block_cb(type, type_data, cb_priv, true);
}

static int mlxsw_sp_setup_tc_block_cb_eg(enum tc_setup_type type,
					 void *type_data, void *cb_priv)
{
	return mlxsw_sp_setup_tc_block_cb(type, type_data, cb_priv, false);
}

static int mlxsw_sp_setup_tc_block(struct mlxsw_sp_port *mlxsw_sp_port,
				   struct tc_block_offload *f)
{
	tc_setup_cb_t *cb;

	if (f->binder_type == TCF_BLOCK_BINDER_TYPE_CLSACT_INGRESS)
		cb = mlxsw_sp_setup_tc_block_cb_ig;
	else if (f->binder_type == TCF_BLOCK_BINDER_TYPE_CLSACT_EGRESS)
		cb = mlxsw_sp_setup_tc_block_cb_eg;
	else
		return -EOPNOTSUPP;

	switch (f->command) {
	case TC_BLOCK_BIND:
		return tcf_block_cb_register(f->block, cb, mlxsw_sp_port,
					     mlxsw_sp_port);
	case TC_BLOCK_UNBIND:
		tcf_block_cb_unregister(f->block, cb, mlxsw_sp_port);
		return 0;
	default:
		return -EOPNOTSUPP;
	}
}

static int mlxsw_sp_setup_tc(struct net_device *dev, enum tc_setup_type type,
			     void *type_data)
{
	struct mlxsw_sp_port *mlxsw_sp_port = netdev_priv(dev);

	switch (type) {
	case TC_SETUP_BLOCK:
		return mlxsw_sp_setup_tc_block(mlxsw_sp_port, type_data);
	case TC_SETUP_QDISC_RED:
		return mlxsw_sp_setup_tc_red(mlxsw_sp_port, type_data);
	default:
		return -EOPNOTSUPP;
	}
}

static const struct net_device_ops mlxsw_sp_port_netdev_ops = {
	.ndo_open		= mlxsw_sp_port_open,
	.ndo_stop		= mlxsw_sp_port_stop,
	.ndo_start_xmit		= mlxsw_sp_port_xmit,
	.ndo_setup_tc           = mlxsw_sp_setup_tc,
	.ndo_set_rx_mode	= mlxsw_sp_set_rx_mode,
	.ndo_set_mac_address	= mlxsw_sp_port_set_mac_address,
	.ndo_change_mtu		= mlxsw_sp_port_change_mtu,
	.ndo_get_stats64	= mlxsw_sp_port_get_stats64,
	.ndo_has_offload_stats	= mlxsw_sp_port_has_offload_stats,
	.ndo_get_offload_stats	= mlxsw_sp_port_get_offload_stats,
	.ndo_vlan_rx_add_vid	= mlxsw_sp_port_add_vid,
	.ndo_vlan_rx_kill_vid	= mlxsw_sp_port_kill_vid,
	.ndo_get_phys_port_name	= mlxsw_sp_port_get_phys_port_name,
};

static void mlxsw_sp_port_get_drvinfo(struct net_device *dev,
				      struct ethtool_drvinfo *drvinfo)
{
	struct mlxsw_sp_port *mlxsw_sp_port = netdev_priv(dev);
	struct mlxsw_sp *mlxsw_sp = mlxsw_sp_port->mlxsw_sp;

	strlcpy(drvinfo->driver, mlxsw_sp_driver_name, sizeof(drvinfo->driver));
	strlcpy(drvinfo->version, mlxsw_sp_driver_version,
		sizeof(drvinfo->version));
	snprintf(drvinfo->fw_version, sizeof(drvinfo->fw_version),
		 "%d.%d.%d",
		 mlxsw_sp->bus_info->fw_rev.major,
		 mlxsw_sp->bus_info->fw_rev.minor,
		 mlxsw_sp->bus_info->fw_rev.subminor);
	strlcpy(drvinfo->bus_info, mlxsw_sp->bus_info->device_name,
		sizeof(drvinfo->bus_info));
}

static void mlxsw_sp_port_get_pauseparam(struct net_device *dev,
					 struct ethtool_pauseparam *pause)
{
	struct mlxsw_sp_port *mlxsw_sp_port = netdev_priv(dev);

	pause->rx_pause = mlxsw_sp_port->link.rx_pause;
	pause->tx_pause = mlxsw_sp_port->link.tx_pause;
}

static int mlxsw_sp_port_pause_set(struct mlxsw_sp_port *mlxsw_sp_port,
				   struct ethtool_pauseparam *pause)
{
	char pfcc_pl[MLXSW_REG_PFCC_LEN];

	mlxsw_reg_pfcc_pack(pfcc_pl, mlxsw_sp_port->local_port);
	mlxsw_reg_pfcc_pprx_set(pfcc_pl, pause->rx_pause);
	mlxsw_reg_pfcc_pptx_set(pfcc_pl, pause->tx_pause);

	return mlxsw_reg_write(mlxsw_sp_port->mlxsw_sp->core, MLXSW_REG(pfcc),
			       pfcc_pl);
}

static int mlxsw_sp_port_set_pauseparam(struct net_device *dev,
					struct ethtool_pauseparam *pause)
{
	struct mlxsw_sp_port *mlxsw_sp_port = netdev_priv(dev);
	bool pause_en = pause->tx_pause || pause->rx_pause;
	int err;

	if (mlxsw_sp_port->dcb.pfc && mlxsw_sp_port->dcb.pfc->pfc_en) {
		netdev_err(dev, "PFC already enabled on port\n");
		return -EINVAL;
	}

	if (pause->autoneg) {
		netdev_err(dev, "PAUSE frames autonegotiation isn't supported\n");
		return -EINVAL;
	}

	err = mlxsw_sp_port_headroom_set(mlxsw_sp_port, dev->mtu, pause_en);
	if (err) {
		netdev_err(dev, "Failed to configure port's headroom\n");
		return err;
	}

	err = mlxsw_sp_port_pause_set(mlxsw_sp_port, pause);
	if (err) {
		netdev_err(dev, "Failed to set PAUSE parameters\n");
		goto err_port_pause_configure;
	}

	mlxsw_sp_port->link.rx_pause = pause->rx_pause;
	mlxsw_sp_port->link.tx_pause = pause->tx_pause;

	return 0;

err_port_pause_configure:
	pause_en = mlxsw_sp_port_is_pause_en(mlxsw_sp_port);
	mlxsw_sp_port_headroom_set(mlxsw_sp_port, dev->mtu, pause_en);
	return err;
}

struct mlxsw_sp_port_hw_stats {
	char str[ETH_GSTRING_LEN];
	u64 (*getter)(const char *payload);
	bool cells_bytes;
};

static struct mlxsw_sp_port_hw_stats mlxsw_sp_port_hw_stats[] = {
	{
		.str = "a_frames_transmitted_ok",
		.getter = mlxsw_reg_ppcnt_a_frames_transmitted_ok_get,
	},
	{
		.str = "a_frames_received_ok",
		.getter = mlxsw_reg_ppcnt_a_frames_received_ok_get,
	},
	{
		.str = "a_frame_check_sequence_errors",
		.getter = mlxsw_reg_ppcnt_a_frame_check_sequence_errors_get,
	},
	{
		.str = "a_alignment_errors",
		.getter = mlxsw_reg_ppcnt_a_alignment_errors_get,
	},
	{
		.str = "a_octets_transmitted_ok",
		.getter = mlxsw_reg_ppcnt_a_octets_transmitted_ok_get,
	},
	{
		.str = "a_octets_received_ok",
		.getter = mlxsw_reg_ppcnt_a_octets_received_ok_get,
	},
	{
		.str = "a_multicast_frames_xmitted_ok",
		.getter = mlxsw_reg_ppcnt_a_multicast_frames_xmitted_ok_get,
	},
	{
		.str = "a_broadcast_frames_xmitted_ok",
		.getter = mlxsw_reg_ppcnt_a_broadcast_frames_xmitted_ok_get,
	},
	{
		.str = "a_multicast_frames_received_ok",
		.getter = mlxsw_reg_ppcnt_a_multicast_frames_received_ok_get,
	},
	{
		.str = "a_broadcast_frames_received_ok",
		.getter = mlxsw_reg_ppcnt_a_broadcast_frames_received_ok_get,
	},
	{
		.str = "a_in_range_length_errors",
		.getter = mlxsw_reg_ppcnt_a_in_range_length_errors_get,
	},
	{
		.str = "a_out_of_range_length_field",
		.getter = mlxsw_reg_ppcnt_a_out_of_range_length_field_get,
	},
	{
		.str = "a_frame_too_long_errors",
		.getter = mlxsw_reg_ppcnt_a_frame_too_long_errors_get,
	},
	{
		.str = "a_symbol_error_during_carrier",
		.getter = mlxsw_reg_ppcnt_a_symbol_error_during_carrier_get,
	},
	{
		.str = "a_mac_control_frames_transmitted",
		.getter = mlxsw_reg_ppcnt_a_mac_control_frames_transmitted_get,
	},
	{
		.str = "a_mac_control_frames_received",
		.getter = mlxsw_reg_ppcnt_a_mac_control_frames_received_get,
	},
	{
		.str = "a_unsupported_opcodes_received",
		.getter = mlxsw_reg_ppcnt_a_unsupported_opcodes_received_get,
	},
	{
		.str = "a_pause_mac_ctrl_frames_received",
		.getter = mlxsw_reg_ppcnt_a_pause_mac_ctrl_frames_received_get,
	},
	{
		.str = "a_pause_mac_ctrl_frames_xmitted",
		.getter = mlxsw_reg_ppcnt_a_pause_mac_ctrl_frames_transmitted_get,
	},
};

#define MLXSW_SP_PORT_HW_STATS_LEN ARRAY_SIZE(mlxsw_sp_port_hw_stats)

static struct mlxsw_sp_port_hw_stats mlxsw_sp_port_hw_prio_stats[] = {
	{
		.str = "rx_octets_prio",
		.getter = mlxsw_reg_ppcnt_rx_octets_get,
	},
	{
		.str = "rx_frames_prio",
		.getter = mlxsw_reg_ppcnt_rx_frames_get,
	},
	{
		.str = "tx_octets_prio",
		.getter = mlxsw_reg_ppcnt_tx_octets_get,
	},
	{
		.str = "tx_frames_prio",
		.getter = mlxsw_reg_ppcnt_tx_frames_get,
	},
	{
		.str = "rx_pause_prio",
		.getter = mlxsw_reg_ppcnt_rx_pause_get,
	},
	{
		.str = "rx_pause_duration_prio",
		.getter = mlxsw_reg_ppcnt_rx_pause_duration_get,
	},
	{
		.str = "tx_pause_prio",
		.getter = mlxsw_reg_ppcnt_tx_pause_get,
	},
	{
		.str = "tx_pause_duration_prio",
		.getter = mlxsw_reg_ppcnt_tx_pause_duration_get,
	},
};

#define MLXSW_SP_PORT_HW_PRIO_STATS_LEN ARRAY_SIZE(mlxsw_sp_port_hw_prio_stats)

static struct mlxsw_sp_port_hw_stats mlxsw_sp_port_hw_tc_stats[] = {
	{
		.str = "tc_transmit_queue_tc",
		.getter = mlxsw_reg_ppcnt_tc_transmit_queue_get,
		.cells_bytes = true,
	},
	{
		.str = "tc_no_buffer_discard_uc_tc",
		.getter = mlxsw_reg_ppcnt_tc_no_buffer_discard_uc_get,
	},
};

#define MLXSW_SP_PORT_HW_TC_STATS_LEN ARRAY_SIZE(mlxsw_sp_port_hw_tc_stats)

#define MLXSW_SP_PORT_ETHTOOL_STATS_LEN (MLXSW_SP_PORT_HW_STATS_LEN + \
					 (MLXSW_SP_PORT_HW_PRIO_STATS_LEN + \
					  MLXSW_SP_PORT_HW_TC_STATS_LEN) * \
					 IEEE_8021QAZ_MAX_TCS)

static void mlxsw_sp_port_get_prio_strings(u8 **p, int prio)
{
	int i;

	for (i = 0; i < MLXSW_SP_PORT_HW_PRIO_STATS_LEN; i++) {
		snprintf(*p, ETH_GSTRING_LEN, "%s_%d",
			 mlxsw_sp_port_hw_prio_stats[i].str, prio);
		*p += ETH_GSTRING_LEN;
	}
}

static void mlxsw_sp_port_get_tc_strings(u8 **p, int tc)
{
	int i;

	for (i = 0; i < MLXSW_SP_PORT_HW_TC_STATS_LEN; i++) {
		snprintf(*p, ETH_GSTRING_LEN, "%s_%d",
			 mlxsw_sp_port_hw_tc_stats[i].str, tc);
		*p += ETH_GSTRING_LEN;
	}
}

static void mlxsw_sp_port_get_strings(struct net_device *dev,
				      u32 stringset, u8 *data)
{
	u8 *p = data;
	int i;

	switch (stringset) {
	case ETH_SS_STATS:
		for (i = 0; i < MLXSW_SP_PORT_HW_STATS_LEN; i++) {
			memcpy(p, mlxsw_sp_port_hw_stats[i].str,
			       ETH_GSTRING_LEN);
			p += ETH_GSTRING_LEN;
		}

		for (i = 0; i < IEEE_8021QAZ_MAX_TCS; i++)
			mlxsw_sp_port_get_prio_strings(&p, i);

		for (i = 0; i < IEEE_8021QAZ_MAX_TCS; i++)
			mlxsw_sp_port_get_tc_strings(&p, i);

		break;
	}
}

static int mlxsw_sp_port_set_phys_id(struct net_device *dev,
				     enum ethtool_phys_id_state state)
{
	struct mlxsw_sp_port *mlxsw_sp_port = netdev_priv(dev);
	struct mlxsw_sp *mlxsw_sp = mlxsw_sp_port->mlxsw_sp;
	char mlcr_pl[MLXSW_REG_MLCR_LEN];
	bool active;

	switch (state) {
	case ETHTOOL_ID_ACTIVE:
		active = true;
		break;
	case ETHTOOL_ID_INACTIVE:
		active = false;
		break;
	default:
		return -EOPNOTSUPP;
	}

	mlxsw_reg_mlcr_pack(mlcr_pl, mlxsw_sp_port->local_port, active);
	return mlxsw_reg_write(mlxsw_sp->core, MLXSW_REG(mlcr), mlcr_pl);
}

static int
mlxsw_sp_get_hw_stats_by_group(struct mlxsw_sp_port_hw_stats **p_hw_stats,
			       int *p_len, enum mlxsw_reg_ppcnt_grp grp)
{
	switch (grp) {
	case  MLXSW_REG_PPCNT_IEEE_8023_CNT:
		*p_hw_stats = mlxsw_sp_port_hw_stats;
		*p_len = MLXSW_SP_PORT_HW_STATS_LEN;
		break;
	case MLXSW_REG_PPCNT_PRIO_CNT:
		*p_hw_stats = mlxsw_sp_port_hw_prio_stats;
		*p_len = MLXSW_SP_PORT_HW_PRIO_STATS_LEN;
		break;
	case MLXSW_REG_PPCNT_TC_CNT:
		*p_hw_stats = mlxsw_sp_port_hw_tc_stats;
		*p_len = MLXSW_SP_PORT_HW_TC_STATS_LEN;
		break;
	default:
		WARN_ON(1);
		return -EOPNOTSUPP;
	}
	return 0;
}

static void __mlxsw_sp_port_get_stats(struct net_device *dev,
				      enum mlxsw_reg_ppcnt_grp grp, int prio,
				      u64 *data, int data_index)
{
	struct mlxsw_sp_port *mlxsw_sp_port = netdev_priv(dev);
	struct mlxsw_sp *mlxsw_sp = mlxsw_sp_port->mlxsw_sp;
	struct mlxsw_sp_port_hw_stats *hw_stats;
	char ppcnt_pl[MLXSW_REG_PPCNT_LEN];
	int i, len;
	int err;

	err = mlxsw_sp_get_hw_stats_by_group(&hw_stats, &len, grp);
	if (err)
		return;
	mlxsw_sp_port_get_stats_raw(dev, grp, prio, ppcnt_pl);
	for (i = 0; i < len; i++) {
		data[data_index + i] = hw_stats[i].getter(ppcnt_pl);
		if (!hw_stats[i].cells_bytes)
			continue;
		data[data_index + i] = mlxsw_sp_cells_bytes(mlxsw_sp,
							    data[data_index + i]);
	}
}

static void mlxsw_sp_port_get_stats(struct net_device *dev,
				    struct ethtool_stats *stats, u64 *data)
{
	int i, data_index = 0;

	/* IEEE 802.3 Counters */
	__mlxsw_sp_port_get_stats(dev, MLXSW_REG_PPCNT_IEEE_8023_CNT, 0,
				  data, data_index);
	data_index = MLXSW_SP_PORT_HW_STATS_LEN;

	/* Per-Priority Counters */
	for (i = 0; i < IEEE_8021QAZ_MAX_TCS; i++) {
		__mlxsw_sp_port_get_stats(dev, MLXSW_REG_PPCNT_PRIO_CNT, i,
					  data, data_index);
		data_index += MLXSW_SP_PORT_HW_PRIO_STATS_LEN;
	}

	/* Per-TC Counters */
	for (i = 0; i < IEEE_8021QAZ_MAX_TCS; i++) {
		__mlxsw_sp_port_get_stats(dev, MLXSW_REG_PPCNT_TC_CNT, i,
					  data, data_index);
		data_index += MLXSW_SP_PORT_HW_TC_STATS_LEN;
	}
}

static int mlxsw_sp_port_get_sset_count(struct net_device *dev, int sset)
{
	switch (sset) {
	case ETH_SS_STATS:
		return MLXSW_SP_PORT_ETHTOOL_STATS_LEN;
	default:
		return -EOPNOTSUPP;
	}
}

struct mlxsw_sp_port_link_mode {
	enum ethtool_link_mode_bit_indices mask_ethtool;
	u32 mask;
	u32 speed;
};

static const struct mlxsw_sp_port_link_mode mlxsw_sp_port_link_mode[] = {
	{
		.mask		= MLXSW_REG_PTYS_ETH_SPEED_100BASE_T,
		.mask_ethtool	= ETHTOOL_LINK_MODE_100baseT_Full_BIT,
		.speed		= SPEED_100,
	},
	{
		.mask		= MLXSW_REG_PTYS_ETH_SPEED_SGMII |
				  MLXSW_REG_PTYS_ETH_SPEED_1000BASE_KX,
		.mask_ethtool	= ETHTOOL_LINK_MODE_1000baseKX_Full_BIT,
		.speed		= SPEED_1000,
	},
	{
		.mask		= MLXSW_REG_PTYS_ETH_SPEED_10GBASE_T,
		.mask_ethtool	= ETHTOOL_LINK_MODE_10000baseT_Full_BIT,
		.speed		= SPEED_10000,
	},
	{
		.mask		= MLXSW_REG_PTYS_ETH_SPEED_10GBASE_CX4 |
				  MLXSW_REG_PTYS_ETH_SPEED_10GBASE_KX4,
		.mask_ethtool	= ETHTOOL_LINK_MODE_10000baseKX4_Full_BIT,
		.speed		= SPEED_10000,
	},
	{
		.mask		= MLXSW_REG_PTYS_ETH_SPEED_10GBASE_KR |
				  MLXSW_REG_PTYS_ETH_SPEED_10GBASE_CR |
				  MLXSW_REG_PTYS_ETH_SPEED_10GBASE_SR |
				  MLXSW_REG_PTYS_ETH_SPEED_10GBASE_ER_LR,
		.mask_ethtool	= ETHTOOL_LINK_MODE_10000baseKR_Full_BIT,
		.speed		= SPEED_10000,
	},
	{
		.mask		= MLXSW_REG_PTYS_ETH_SPEED_20GBASE_KR2,
		.mask_ethtool	= ETHTOOL_LINK_MODE_20000baseKR2_Full_BIT,
		.speed		= SPEED_20000,
	},
	{
		.mask		= MLXSW_REG_PTYS_ETH_SPEED_40GBASE_CR4,
		.mask_ethtool	= ETHTOOL_LINK_MODE_40000baseCR4_Full_BIT,
		.speed		= SPEED_40000,
	},
	{
		.mask		= MLXSW_REG_PTYS_ETH_SPEED_40GBASE_KR4,
		.mask_ethtool	= ETHTOOL_LINK_MODE_40000baseKR4_Full_BIT,
		.speed		= SPEED_40000,
	},
	{
		.mask		= MLXSW_REG_PTYS_ETH_SPEED_40GBASE_SR4,
		.mask_ethtool	= ETHTOOL_LINK_MODE_40000baseSR4_Full_BIT,
		.speed		= SPEED_40000,
	},
	{
		.mask		= MLXSW_REG_PTYS_ETH_SPEED_40GBASE_LR4_ER4,
		.mask_ethtool	= ETHTOOL_LINK_MODE_40000baseLR4_Full_BIT,
		.speed		= SPEED_40000,
	},
	{
		.mask		= MLXSW_REG_PTYS_ETH_SPEED_25GBASE_CR,
		.mask_ethtool	= ETHTOOL_LINK_MODE_25000baseCR_Full_BIT,
		.speed		= SPEED_25000,
	},
	{
		.mask		= MLXSW_REG_PTYS_ETH_SPEED_25GBASE_KR,
		.mask_ethtool	= ETHTOOL_LINK_MODE_25000baseKR_Full_BIT,
		.speed		= SPEED_25000,
	},
	{
		.mask		= MLXSW_REG_PTYS_ETH_SPEED_25GBASE_SR,
		.mask_ethtool	= ETHTOOL_LINK_MODE_25000baseSR_Full_BIT,
		.speed		= SPEED_25000,
	},
	{
		.mask		= MLXSW_REG_PTYS_ETH_SPEED_25GBASE_SR,
		.mask_ethtool	= ETHTOOL_LINK_MODE_25000baseSR_Full_BIT,
		.speed		= SPEED_25000,
	},
	{
		.mask		= MLXSW_REG_PTYS_ETH_SPEED_50GBASE_CR2,
		.mask_ethtool	= ETHTOOL_LINK_MODE_50000baseCR2_Full_BIT,
		.speed		= SPEED_50000,
	},
	{
		.mask		= MLXSW_REG_PTYS_ETH_SPEED_50GBASE_KR2,
		.mask_ethtool	= ETHTOOL_LINK_MODE_50000baseKR2_Full_BIT,
		.speed		= SPEED_50000,
	},
	{
		.mask		= MLXSW_REG_PTYS_ETH_SPEED_50GBASE_SR2,
		.mask_ethtool	= ETHTOOL_LINK_MODE_50000baseSR2_Full_BIT,
		.speed		= SPEED_50000,
	},
	{
		.mask		= MLXSW_REG_PTYS_ETH_SPEED_56GBASE_R4,
		.mask_ethtool	= ETHTOOL_LINK_MODE_56000baseKR4_Full_BIT,
		.speed		= SPEED_56000,
	},
	{
		.mask		= MLXSW_REG_PTYS_ETH_SPEED_56GBASE_R4,
		.mask_ethtool	= ETHTOOL_LINK_MODE_56000baseCR4_Full_BIT,
		.speed		= SPEED_56000,
	},
	{
		.mask		= MLXSW_REG_PTYS_ETH_SPEED_56GBASE_R4,
		.mask_ethtool	= ETHTOOL_LINK_MODE_56000baseSR4_Full_BIT,
		.speed		= SPEED_56000,
	},
	{
		.mask		= MLXSW_REG_PTYS_ETH_SPEED_56GBASE_R4,
		.mask_ethtool	= ETHTOOL_LINK_MODE_56000baseLR4_Full_BIT,
		.speed		= SPEED_56000,
	},
	{
		.mask		= MLXSW_REG_PTYS_ETH_SPEED_100GBASE_CR4,
		.mask_ethtool	= ETHTOOL_LINK_MODE_100000baseCR4_Full_BIT,
		.speed		= SPEED_100000,
	},
	{
		.mask		= MLXSW_REG_PTYS_ETH_SPEED_100GBASE_SR4,
		.mask_ethtool	= ETHTOOL_LINK_MODE_100000baseSR4_Full_BIT,
		.speed		= SPEED_100000,
	},
	{
		.mask		= MLXSW_REG_PTYS_ETH_SPEED_100GBASE_KR4,
		.mask_ethtool	= ETHTOOL_LINK_MODE_100000baseKR4_Full_BIT,
		.speed		= SPEED_100000,
	},
	{
		.mask		= MLXSW_REG_PTYS_ETH_SPEED_100GBASE_LR4_ER4,
		.mask_ethtool	= ETHTOOL_LINK_MODE_100000baseLR4_ER4_Full_BIT,
		.speed		= SPEED_100000,
	},
};

#define MLXSW_SP_PORT_LINK_MODE_LEN ARRAY_SIZE(mlxsw_sp_port_link_mode)

static void
mlxsw_sp_from_ptys_supported_port(u32 ptys_eth_proto,
				  struct ethtool_link_ksettings *cmd)
{
	if (ptys_eth_proto & (MLXSW_REG_PTYS_ETH_SPEED_10GBASE_CR |
			      MLXSW_REG_PTYS_ETH_SPEED_10GBASE_SR |
			      MLXSW_REG_PTYS_ETH_SPEED_40GBASE_CR4 |
			      MLXSW_REG_PTYS_ETH_SPEED_40GBASE_SR4 |
			      MLXSW_REG_PTYS_ETH_SPEED_100GBASE_SR4 |
			      MLXSW_REG_PTYS_ETH_SPEED_SGMII))
		ethtool_link_ksettings_add_link_mode(cmd, supported, FIBRE);

	if (ptys_eth_proto & (MLXSW_REG_PTYS_ETH_SPEED_10GBASE_KR |
			      MLXSW_REG_PTYS_ETH_SPEED_10GBASE_KX4 |
			      MLXSW_REG_PTYS_ETH_SPEED_40GBASE_KR4 |
			      MLXSW_REG_PTYS_ETH_SPEED_100GBASE_KR4 |
			      MLXSW_REG_PTYS_ETH_SPEED_1000BASE_KX))
		ethtool_link_ksettings_add_link_mode(cmd, supported, Backplane);
}

static void mlxsw_sp_from_ptys_link(u32 ptys_eth_proto, unsigned long *mode)
{
	int i;

	for (i = 0; i < MLXSW_SP_PORT_LINK_MODE_LEN; i++) {
		if (ptys_eth_proto & mlxsw_sp_port_link_mode[i].mask)
			__set_bit(mlxsw_sp_port_link_mode[i].mask_ethtool,
				  mode);
	}
}

static void mlxsw_sp_from_ptys_speed_duplex(bool carrier_ok, u32 ptys_eth_proto,
					    struct ethtool_link_ksettings *cmd)
{
	u32 speed = SPEED_UNKNOWN;
	u8 duplex = DUPLEX_UNKNOWN;
	int i;

	if (!carrier_ok)
		goto out;

	for (i = 0; i < MLXSW_SP_PORT_LINK_MODE_LEN; i++) {
		if (ptys_eth_proto & mlxsw_sp_port_link_mode[i].mask) {
			speed = mlxsw_sp_port_link_mode[i].speed;
			duplex = DUPLEX_FULL;
			break;
		}
	}
out:
	cmd->base.speed = speed;
	cmd->base.duplex = duplex;
}

static u8 mlxsw_sp_port_connector_port(u32 ptys_eth_proto)
{
	if (ptys_eth_proto & (MLXSW_REG_PTYS_ETH_SPEED_10GBASE_SR |
			      MLXSW_REG_PTYS_ETH_SPEED_40GBASE_SR4 |
			      MLXSW_REG_PTYS_ETH_SPEED_100GBASE_SR4 |
			      MLXSW_REG_PTYS_ETH_SPEED_SGMII))
		return PORT_FIBRE;

	if (ptys_eth_proto & (MLXSW_REG_PTYS_ETH_SPEED_10GBASE_CR |
			      MLXSW_REG_PTYS_ETH_SPEED_40GBASE_CR4 |
			      MLXSW_REG_PTYS_ETH_SPEED_100GBASE_CR4))
		return PORT_DA;

	if (ptys_eth_proto & (MLXSW_REG_PTYS_ETH_SPEED_10GBASE_KR |
			      MLXSW_REG_PTYS_ETH_SPEED_10GBASE_KX4 |
			      MLXSW_REG_PTYS_ETH_SPEED_40GBASE_KR4 |
			      MLXSW_REG_PTYS_ETH_SPEED_100GBASE_KR4))
		return PORT_NONE;

	return PORT_OTHER;
}

static u32
mlxsw_sp_to_ptys_advert_link(const struct ethtool_link_ksettings *cmd)
{
	u32 ptys_proto = 0;
	int i;

	for (i = 0; i < MLXSW_SP_PORT_LINK_MODE_LEN; i++) {
		if (test_bit(mlxsw_sp_port_link_mode[i].mask_ethtool,
			     cmd->link_modes.advertising))
			ptys_proto |= mlxsw_sp_port_link_mode[i].mask;
	}
	return ptys_proto;
}

static u32 mlxsw_sp_to_ptys_speed(u32 speed)
{
	u32 ptys_proto = 0;
	int i;

	for (i = 0; i < MLXSW_SP_PORT_LINK_MODE_LEN; i++) {
		if (speed == mlxsw_sp_port_link_mode[i].speed)
			ptys_proto |= mlxsw_sp_port_link_mode[i].mask;
	}
	return ptys_proto;
}

static u32 mlxsw_sp_to_ptys_upper_speed(u32 upper_speed)
{
	u32 ptys_proto = 0;
	int i;

	for (i = 0; i < MLXSW_SP_PORT_LINK_MODE_LEN; i++) {
		if (mlxsw_sp_port_link_mode[i].speed <= upper_speed)
			ptys_proto |= mlxsw_sp_port_link_mode[i].mask;
	}
	return ptys_proto;
}

static void mlxsw_sp_port_get_link_supported(u32 eth_proto_cap,
					     struct ethtool_link_ksettings *cmd)
{
	ethtool_link_ksettings_add_link_mode(cmd, supported, Asym_Pause);
	ethtool_link_ksettings_add_link_mode(cmd, supported, Autoneg);
	ethtool_link_ksettings_add_link_mode(cmd, supported, Pause);

	mlxsw_sp_from_ptys_supported_port(eth_proto_cap, cmd);
	mlxsw_sp_from_ptys_link(eth_proto_cap, cmd->link_modes.supported);
}

static void mlxsw_sp_port_get_link_advertise(u32 eth_proto_admin, bool autoneg,
					     struct ethtool_link_ksettings *cmd)
{
	if (!autoneg)
		return;

	ethtool_link_ksettings_add_link_mode(cmd, advertising, Autoneg);
	mlxsw_sp_from_ptys_link(eth_proto_admin, cmd->link_modes.advertising);
}

static void
mlxsw_sp_port_get_link_lp_advertise(u32 eth_proto_lp, u8 autoneg_status,
				    struct ethtool_link_ksettings *cmd)
{
	if (autoneg_status != MLXSW_REG_PTYS_AN_STATUS_OK || !eth_proto_lp)
		return;

	ethtool_link_ksettings_add_link_mode(cmd, lp_advertising, Autoneg);
	mlxsw_sp_from_ptys_link(eth_proto_lp, cmd->link_modes.lp_advertising);
}

static int mlxsw_sp_port_get_link_ksettings(struct net_device *dev,
					    struct ethtool_link_ksettings *cmd)
{
	u32 eth_proto_cap, eth_proto_admin, eth_proto_oper, eth_proto_lp;
	struct mlxsw_sp_port *mlxsw_sp_port = netdev_priv(dev);
	struct mlxsw_sp *mlxsw_sp = mlxsw_sp_port->mlxsw_sp;
	char ptys_pl[MLXSW_REG_PTYS_LEN];
	u8 autoneg_status;
	bool autoneg;
	int err;

	autoneg = mlxsw_sp_port->link.autoneg;
	mlxsw_reg_ptys_eth_pack(ptys_pl, mlxsw_sp_port->local_port, 0);
	err = mlxsw_reg_query(mlxsw_sp->core, MLXSW_REG(ptys), ptys_pl);
	if (err)
		return err;
	mlxsw_reg_ptys_eth_unpack(ptys_pl, &eth_proto_cap, &eth_proto_admin,
				  &eth_proto_oper);

	mlxsw_sp_port_get_link_supported(eth_proto_cap, cmd);

	mlxsw_sp_port_get_link_advertise(eth_proto_admin, autoneg, cmd);

	eth_proto_lp = mlxsw_reg_ptys_eth_proto_lp_advertise_get(ptys_pl);
	autoneg_status = mlxsw_reg_ptys_an_status_get(ptys_pl);
	mlxsw_sp_port_get_link_lp_advertise(eth_proto_lp, autoneg_status, cmd);

	cmd->base.autoneg = autoneg ? AUTONEG_ENABLE : AUTONEG_DISABLE;
	cmd->base.port = mlxsw_sp_port_connector_port(eth_proto_oper);
	mlxsw_sp_from_ptys_speed_duplex(netif_carrier_ok(dev), eth_proto_oper,
					cmd);

	return 0;
}

static int
mlxsw_sp_port_set_link_ksettings(struct net_device *dev,
				 const struct ethtool_link_ksettings *cmd)
{
	struct mlxsw_sp_port *mlxsw_sp_port = netdev_priv(dev);
	struct mlxsw_sp *mlxsw_sp = mlxsw_sp_port->mlxsw_sp;
	char ptys_pl[MLXSW_REG_PTYS_LEN];
	u32 eth_proto_cap, eth_proto_new;
	bool autoneg;
	int err;

	mlxsw_reg_ptys_eth_pack(ptys_pl, mlxsw_sp_port->local_port, 0);
	err = mlxsw_reg_query(mlxsw_sp->core, MLXSW_REG(ptys), ptys_pl);
	if (err)
		return err;
	mlxsw_reg_ptys_eth_unpack(ptys_pl, &eth_proto_cap, NULL, NULL);

	autoneg = cmd->base.autoneg == AUTONEG_ENABLE;
	eth_proto_new = autoneg ?
		mlxsw_sp_to_ptys_advert_link(cmd) :
		mlxsw_sp_to_ptys_speed(cmd->base.speed);

	eth_proto_new = eth_proto_new & eth_proto_cap;
	if (!eth_proto_new) {
		netdev_err(dev, "No supported speed requested\n");
		return -EINVAL;
	}

	mlxsw_reg_ptys_eth_pack(ptys_pl, mlxsw_sp_port->local_port,
				eth_proto_new);
	err = mlxsw_reg_write(mlxsw_sp->core, MLXSW_REG(ptys), ptys_pl);
	if (err)
		return err;

	if (!netif_running(dev))
		return 0;

	mlxsw_sp_port->link.autoneg = autoneg;

	mlxsw_sp_port_admin_status_set(mlxsw_sp_port, false);
	mlxsw_sp_port_admin_status_set(mlxsw_sp_port, true);

	return 0;
}

static int mlxsw_sp_flash_device(struct net_device *dev,
				 struct ethtool_flash *flash)
{
	struct mlxsw_sp_port *mlxsw_sp_port = netdev_priv(dev);
	struct mlxsw_sp *mlxsw_sp = mlxsw_sp_port->mlxsw_sp;
	const struct firmware *firmware;
	int err;

	if (flash->region != ETHTOOL_FLASH_ALL_REGIONS)
		return -EOPNOTSUPP;

	dev_hold(dev);
	rtnl_unlock();

	err = request_firmware_direct(&firmware, flash->data, &dev->dev);
	if (err)
		goto out;
	err = mlxsw_sp_firmware_flash(mlxsw_sp, firmware);
	release_firmware(firmware);
out:
	rtnl_lock();
	dev_put(dev);
	return err;
}

#define MLXSW_SP_I2C_ADDR_LOW 0x50
#define MLXSW_SP_I2C_ADDR_HIGH 0x51
#define MLXSW_SP_EEPROM_PAGE_LENGTH 256

static int mlxsw_sp_query_module_eeprom(struct mlxsw_sp_port *mlxsw_sp_port,
					u16 offset, u16 size, void *data,
					unsigned int *p_read_size)
{
	struct mlxsw_sp *mlxsw_sp = mlxsw_sp_port->mlxsw_sp;
	char eeprom_tmp[MLXSW_SP_REG_MCIA_EEPROM_SIZE];
	char mcia_pl[MLXSW_REG_MCIA_LEN];
	u16 i2c_addr;
	int status;
	int err;

	size = min_t(u16, size, MLXSW_SP_REG_MCIA_EEPROM_SIZE);

	if (offset < MLXSW_SP_EEPROM_PAGE_LENGTH &&
	    offset + size > MLXSW_SP_EEPROM_PAGE_LENGTH)
		/* Cross pages read, read until offset 256 in low page */
		size = MLXSW_SP_EEPROM_PAGE_LENGTH - offset;

	i2c_addr = MLXSW_SP_I2C_ADDR_LOW;
	if (offset >= MLXSW_SP_EEPROM_PAGE_LENGTH) {
		i2c_addr = MLXSW_SP_I2C_ADDR_HIGH;
		offset -= MLXSW_SP_EEPROM_PAGE_LENGTH;
	}

	mlxsw_reg_mcia_pack(mcia_pl, mlxsw_sp_port->mapping.module,
			    0, 0, offset, size, i2c_addr);

	err = mlxsw_reg_query(mlxsw_sp->core, MLXSW_REG(mcia), mcia_pl);
	if (err)
		return err;

	status = mlxsw_reg_mcia_status_get(mcia_pl);
	if (status)
		return -EIO;

	mlxsw_reg_mcia_eeprom_memcpy_from(mcia_pl, eeprom_tmp);
	memcpy(data, eeprom_tmp, size);
	*p_read_size = size;

	return 0;
}

enum mlxsw_sp_eeprom_module_info_rev_id {
	MLXSW_SP_EEPROM_MODULE_INFO_REV_ID_UNSPC      = 0x00,
	MLXSW_SP_EEPROM_MODULE_INFO_REV_ID_8436       = 0x01,
	MLXSW_SP_EEPROM_MODULE_INFO_REV_ID_8636       = 0x03,
};

enum mlxsw_sp_eeprom_module_info_id {
	MLXSW_SP_EEPROM_MODULE_INFO_ID_SFP              = 0x03,
	MLXSW_SP_EEPROM_MODULE_INFO_ID_QSFP             = 0x0C,
	MLXSW_SP_EEPROM_MODULE_INFO_ID_QSFP_PLUS        = 0x0D,
	MLXSW_SP_EEPROM_MODULE_INFO_ID_QSFP28           = 0x11,
};

enum mlxsw_sp_eeprom_module_info {
	MLXSW_SP_EEPROM_MODULE_INFO_ID,
	MLXSW_SP_EEPROM_MODULE_INFO_REV_ID,
	MLXSW_SP_EEPROM_MODULE_INFO_SIZE,
};

static int mlxsw_sp_get_module_info(struct net_device *netdev,
				    struct ethtool_modinfo *modinfo)
{
	struct mlxsw_sp_port *mlxsw_sp_port = netdev_priv(netdev);
	u8 module_info[MLXSW_SP_EEPROM_MODULE_INFO_SIZE];
	u8 module_rev_id, module_id;
	unsigned int read_size;
	int err;

	err = mlxsw_sp_query_module_eeprom(mlxsw_sp_port, 0,
					   MLXSW_SP_EEPROM_MODULE_INFO_SIZE,
					   module_info, &read_size);
	if (err)
		return err;

	if (read_size < MLXSW_SP_EEPROM_MODULE_INFO_SIZE)
		return -EIO;

	module_rev_id = module_info[MLXSW_SP_EEPROM_MODULE_INFO_REV_ID];
	module_id = module_info[MLXSW_SP_EEPROM_MODULE_INFO_ID];

	switch (module_id) {
	case MLXSW_SP_EEPROM_MODULE_INFO_ID_QSFP:
		modinfo->type       = ETH_MODULE_SFF_8436;
		modinfo->eeprom_len = ETH_MODULE_SFF_8436_LEN;
		break;
	case MLXSW_SP_EEPROM_MODULE_INFO_ID_QSFP_PLUS:
	case MLXSW_SP_EEPROM_MODULE_INFO_ID_QSFP28:
		if (module_id  == MLXSW_SP_EEPROM_MODULE_INFO_ID_QSFP28 ||
		    module_rev_id >= MLXSW_SP_EEPROM_MODULE_INFO_REV_ID_8636) {
			modinfo->type       = ETH_MODULE_SFF_8636;
			modinfo->eeprom_len = ETH_MODULE_SFF_8636_LEN;
		} else {
			modinfo->type       = ETH_MODULE_SFF_8436;
			modinfo->eeprom_len = ETH_MODULE_SFF_8436_LEN;
		}
		break;
	case MLXSW_SP_EEPROM_MODULE_INFO_ID_SFP:
		modinfo->type       = ETH_MODULE_SFF_8472;
		modinfo->eeprom_len = ETH_MODULE_SFF_8472_LEN;
		break;
	default:
		return -EINVAL;
	}

	return 0;
}

static int mlxsw_sp_get_module_eeprom(struct net_device *netdev,
				      struct ethtool_eeprom *ee,
				      u8 *data)
{
	struct mlxsw_sp_port *mlxsw_sp_port = netdev_priv(netdev);
	int offset = ee->offset;
	unsigned int read_size;
	int i = 0;
	int err;

	if (!ee->len)
		return -EINVAL;

	memset(data, 0, ee->len);

	while (i < ee->len) {
		err = mlxsw_sp_query_module_eeprom(mlxsw_sp_port, offset,
						   ee->len - i, data + i,
						   &read_size);
		if (err) {
			netdev_err(mlxsw_sp_port->dev, "Eeprom query failed\n");
			return err;
		}

		i += read_size;
		offset += read_size;
	}

	return 0;
}

static const struct ethtool_ops mlxsw_sp_port_ethtool_ops = {
	.get_drvinfo		= mlxsw_sp_port_get_drvinfo,
	.get_link		= ethtool_op_get_link,
	.get_pauseparam		= mlxsw_sp_port_get_pauseparam,
	.set_pauseparam		= mlxsw_sp_port_set_pauseparam,
	.get_strings		= mlxsw_sp_port_get_strings,
	.set_phys_id		= mlxsw_sp_port_set_phys_id,
	.get_ethtool_stats	= mlxsw_sp_port_get_stats,
	.get_sset_count		= mlxsw_sp_port_get_sset_count,
	.get_link_ksettings	= mlxsw_sp_port_get_link_ksettings,
	.set_link_ksettings	= mlxsw_sp_port_set_link_ksettings,
	.flash_device		= mlxsw_sp_flash_device,
	.get_module_info	= mlxsw_sp_get_module_info,
	.get_module_eeprom	= mlxsw_sp_get_module_eeprom,
};

static int
mlxsw_sp_port_speed_by_width_set(struct mlxsw_sp_port *mlxsw_sp_port, u8 width)
{
	struct mlxsw_sp *mlxsw_sp = mlxsw_sp_port->mlxsw_sp;
	u32 upper_speed = MLXSW_SP_PORT_BASE_SPEED * width;
	char ptys_pl[MLXSW_REG_PTYS_LEN];
	u32 eth_proto_admin;

	eth_proto_admin = mlxsw_sp_to_ptys_upper_speed(upper_speed);
	mlxsw_reg_ptys_eth_pack(ptys_pl, mlxsw_sp_port->local_port,
				eth_proto_admin);
	return mlxsw_reg_write(mlxsw_sp->core, MLXSW_REG(ptys), ptys_pl);
}

int mlxsw_sp_port_ets_set(struct mlxsw_sp_port *mlxsw_sp_port,
			  enum mlxsw_reg_qeec_hr hr, u8 index, u8 next_index,
			  bool dwrr, u8 dwrr_weight)
{
	struct mlxsw_sp *mlxsw_sp = mlxsw_sp_port->mlxsw_sp;
	char qeec_pl[MLXSW_REG_QEEC_LEN];

	mlxsw_reg_qeec_pack(qeec_pl, mlxsw_sp_port->local_port, hr, index,
			    next_index);
	mlxsw_reg_qeec_de_set(qeec_pl, true);
	mlxsw_reg_qeec_dwrr_set(qeec_pl, dwrr);
	mlxsw_reg_qeec_dwrr_weight_set(qeec_pl, dwrr_weight);
	return mlxsw_reg_write(mlxsw_sp->core, MLXSW_REG(qeec), qeec_pl);
}

int mlxsw_sp_port_ets_maxrate_set(struct mlxsw_sp_port *mlxsw_sp_port,
				  enum mlxsw_reg_qeec_hr hr, u8 index,
				  u8 next_index, u32 maxrate)
{
	struct mlxsw_sp *mlxsw_sp = mlxsw_sp_port->mlxsw_sp;
	char qeec_pl[MLXSW_REG_QEEC_LEN];

	mlxsw_reg_qeec_pack(qeec_pl, mlxsw_sp_port->local_port, hr, index,
			    next_index);
	mlxsw_reg_qeec_mase_set(qeec_pl, true);
	mlxsw_reg_qeec_max_shaper_rate_set(qeec_pl, maxrate);
	return mlxsw_reg_write(mlxsw_sp->core, MLXSW_REG(qeec), qeec_pl);
}

int mlxsw_sp_port_prio_tc_set(struct mlxsw_sp_port *mlxsw_sp_port,
			      u8 switch_prio, u8 tclass)
{
	struct mlxsw_sp *mlxsw_sp = mlxsw_sp_port->mlxsw_sp;
	char qtct_pl[MLXSW_REG_QTCT_LEN];

	mlxsw_reg_qtct_pack(qtct_pl, mlxsw_sp_port->local_port, switch_prio,
			    tclass);
	return mlxsw_reg_write(mlxsw_sp->core, MLXSW_REG(qtct), qtct_pl);
}

static int mlxsw_sp_port_ets_init(struct mlxsw_sp_port *mlxsw_sp_port)
{
	int err, i;

	/* Setup the elements hierarcy, so that each TC is linked to
	 * one subgroup, which are all member in the same group.
	 */
	err = mlxsw_sp_port_ets_set(mlxsw_sp_port,
				    MLXSW_REG_QEEC_HIERARCY_GROUP, 0, 0, false,
				    0);
	if (err)
		return err;
	for (i = 0; i < IEEE_8021QAZ_MAX_TCS; i++) {
		err = mlxsw_sp_port_ets_set(mlxsw_sp_port,
					    MLXSW_REG_QEEC_HIERARCY_SUBGROUP, i,
					    0, false, 0);
		if (err)
			return err;
	}
	for (i = 0; i < IEEE_8021QAZ_MAX_TCS; i++) {
		err = mlxsw_sp_port_ets_set(mlxsw_sp_port,
					    MLXSW_REG_QEEC_HIERARCY_TC, i, i,
					    false, 0);
		if (err)
			return err;
	}

	/* Make sure the max shaper is disabled in all hierarcies that
	 * support it.
	 */
	err = mlxsw_sp_port_ets_maxrate_set(mlxsw_sp_port,
					    MLXSW_REG_QEEC_HIERARCY_PORT, 0, 0,
					    MLXSW_REG_QEEC_MAS_DIS);
	if (err)
		return err;
	for (i = 0; i < IEEE_8021QAZ_MAX_TCS; i++) {
		err = mlxsw_sp_port_ets_maxrate_set(mlxsw_sp_port,
						    MLXSW_REG_QEEC_HIERARCY_SUBGROUP,
						    i, 0,
						    MLXSW_REG_QEEC_MAS_DIS);
		if (err)
			return err;
	}
	for (i = 0; i < IEEE_8021QAZ_MAX_TCS; i++) {
		err = mlxsw_sp_port_ets_maxrate_set(mlxsw_sp_port,
						    MLXSW_REG_QEEC_HIERARCY_TC,
						    i, i,
						    MLXSW_REG_QEEC_MAS_DIS);
		if (err)
			return err;
	}

	/* Map all priorities to traffic class 0. */
	for (i = 0; i < IEEE_8021QAZ_MAX_TCS; i++) {
		err = mlxsw_sp_port_prio_tc_set(mlxsw_sp_port, i, 0);
		if (err)
			return err;
	}

	return 0;
}

static int mlxsw_sp_port_create(struct mlxsw_sp *mlxsw_sp, u8 local_port,
				bool split, u8 module, u8 width, u8 lane)
{
	struct mlxsw_sp_port_vlan *mlxsw_sp_port_vlan;
	struct mlxsw_sp_port *mlxsw_sp_port;
	struct net_device *dev;
	int err;

	err = mlxsw_core_port_init(mlxsw_sp->core, local_port);
	if (err) {
		dev_err(mlxsw_sp->bus_info->dev, "Port %d: Failed to init core port\n",
			local_port);
		return err;
	}

	dev = alloc_etherdev(sizeof(struct mlxsw_sp_port));
	if (!dev) {
		err = -ENOMEM;
		goto err_alloc_etherdev;
	}
	SET_NETDEV_DEV(dev, mlxsw_sp->bus_info->dev);
	mlxsw_sp_port = netdev_priv(dev);
	mlxsw_sp_port->dev = dev;
	mlxsw_sp_port->mlxsw_sp = mlxsw_sp;
	mlxsw_sp_port->local_port = local_port;
	mlxsw_sp_port->pvid = 1;
	mlxsw_sp_port->split = split;
	mlxsw_sp_port->mapping.module = module;
	mlxsw_sp_port->mapping.width = width;
	mlxsw_sp_port->mapping.lane = lane;
	mlxsw_sp_port->link.autoneg = 1;
	INIT_LIST_HEAD(&mlxsw_sp_port->vlans_list);
	INIT_LIST_HEAD(&mlxsw_sp_port->mall_tc_list);

	mlxsw_sp_port->pcpu_stats =
		netdev_alloc_pcpu_stats(struct mlxsw_sp_port_pcpu_stats);
	if (!mlxsw_sp_port->pcpu_stats) {
		err = -ENOMEM;
		goto err_alloc_stats;
	}

	mlxsw_sp_port->sample = kzalloc(sizeof(*mlxsw_sp_port->sample),
					GFP_KERNEL);
	if (!mlxsw_sp_port->sample) {
		err = -ENOMEM;
		goto err_alloc_sample;
	}

	INIT_DELAYED_WORK(&mlxsw_sp_port->periodic_hw_stats.update_dw,
			  &update_stats_cache);

	dev->netdev_ops = &mlxsw_sp_port_netdev_ops;
	dev->ethtool_ops = &mlxsw_sp_port_ethtool_ops;

	err = mlxsw_sp_port_module_map(mlxsw_sp_port, module, width, lane);
	if (err) {
		dev_err(mlxsw_sp->bus_info->dev, "Port %d: Failed to map module\n",
			mlxsw_sp_port->local_port);
		goto err_port_module_map;
	}

	err = mlxsw_sp_port_swid_set(mlxsw_sp_port, 0);
	if (err) {
		dev_err(mlxsw_sp->bus_info->dev, "Port %d: Failed to set SWID\n",
			mlxsw_sp_port->local_port);
		goto err_port_swid_set;
	}

	err = mlxsw_sp_port_dev_addr_init(mlxsw_sp_port);
	if (err) {
		dev_err(mlxsw_sp->bus_info->dev, "Port %d: Unable to init port mac address\n",
			mlxsw_sp_port->local_port);
		goto err_dev_addr_init;
	}

	netif_carrier_off(dev);

	dev->features |= NETIF_F_NETNS_LOCAL | NETIF_F_LLTX | NETIF_F_SG |
			 NETIF_F_HW_VLAN_CTAG_FILTER | NETIF_F_HW_TC;
	dev->hw_features |= NETIF_F_HW_TC;

	dev->min_mtu = 0;
	dev->max_mtu = ETH_MAX_MTU;

	/* Each packet needs to have a Tx header (metadata) on top all other
	 * headers.
	 */
	dev->needed_headroom = MLXSW_TXHDR_LEN;

	err = mlxsw_sp_port_system_port_mapping_set(mlxsw_sp_port);
	if (err) {
		dev_err(mlxsw_sp->bus_info->dev, "Port %d: Failed to set system port mapping\n",
			mlxsw_sp_port->local_port);
		goto err_port_system_port_mapping_set;
	}

	err = mlxsw_sp_port_speed_by_width_set(mlxsw_sp_port, width);
	if (err) {
		dev_err(mlxsw_sp->bus_info->dev, "Port %d: Failed to enable speeds\n",
			mlxsw_sp_port->local_port);
		goto err_port_speed_by_width_set;
	}

	err = mlxsw_sp_port_mtu_set(mlxsw_sp_port, ETH_DATA_LEN);
	if (err) {
		dev_err(mlxsw_sp->bus_info->dev, "Port %d: Failed to set MTU\n",
			mlxsw_sp_port->local_port);
		goto err_port_mtu_set;
	}

	err = mlxsw_sp_port_admin_status_set(mlxsw_sp_port, false);
	if (err)
		goto err_port_admin_status_set;

	err = mlxsw_sp_port_buffers_init(mlxsw_sp_port);
	if (err) {
		dev_err(mlxsw_sp->bus_info->dev, "Port %d: Failed to initialize buffers\n",
			mlxsw_sp_port->local_port);
		goto err_port_buffers_init;
	}

	err = mlxsw_sp_port_ets_init(mlxsw_sp_port);
	if (err) {
		dev_err(mlxsw_sp->bus_info->dev, "Port %d: Failed to initialize ETS\n",
			mlxsw_sp_port->local_port);
		goto err_port_ets_init;
	}

	/* ETS and buffers must be initialized before DCB. */
	err = mlxsw_sp_port_dcb_init(mlxsw_sp_port);
	if (err) {
		dev_err(mlxsw_sp->bus_info->dev, "Port %d: Failed to initialize DCB\n",
			mlxsw_sp_port->local_port);
		goto err_port_dcb_init;
	}

	err = mlxsw_sp_port_fids_init(mlxsw_sp_port);
	if (err) {
		dev_err(mlxsw_sp->bus_info->dev, "Port %d: Failed to initialize FIDs\n",
			mlxsw_sp_port->local_port);
		goto err_port_fids_init;
	}

	mlxsw_sp_port_vlan = mlxsw_sp_port_vlan_get(mlxsw_sp_port, 1);
	if (IS_ERR(mlxsw_sp_port_vlan)) {
		dev_err(mlxsw_sp->bus_info->dev, "Port %d: Failed to create VID 1\n",
			mlxsw_sp_port->local_port);
		err = PTR_ERR(mlxsw_sp_port_vlan);
		goto err_port_vlan_get;
	}

	mlxsw_sp_port_switchdev_init(mlxsw_sp_port);
	mlxsw_sp->ports[local_port] = mlxsw_sp_port;
	err = register_netdev(dev);
	if (err) {
		dev_err(mlxsw_sp->bus_info->dev, "Port %d: Failed to register netdev\n",
			mlxsw_sp_port->local_port);
		goto err_register_netdev;
	}

	mlxsw_core_port_eth_set(mlxsw_sp->core, mlxsw_sp_port->local_port,
				mlxsw_sp_port, dev, mlxsw_sp_port->split,
				module);
	mlxsw_core_schedule_dw(&mlxsw_sp_port->periodic_hw_stats.update_dw, 0);
	return 0;

err_register_netdev:
	mlxsw_sp->ports[local_port] = NULL;
	mlxsw_sp_port_switchdev_fini(mlxsw_sp_port);
	mlxsw_sp_port_vlan_put(mlxsw_sp_port_vlan);
err_port_vlan_get:
	mlxsw_sp_port_fids_fini(mlxsw_sp_port);
err_port_fids_init:
	mlxsw_sp_port_dcb_fini(mlxsw_sp_port);
err_port_dcb_init:
err_port_ets_init:
err_port_buffers_init:
err_port_admin_status_set:
err_port_mtu_set:
err_port_speed_by_width_set:
err_port_system_port_mapping_set:
err_dev_addr_init:
	mlxsw_sp_port_swid_set(mlxsw_sp_port, MLXSW_PORT_SWID_DISABLED_PORT);
err_port_swid_set:
	mlxsw_sp_port_module_unmap(mlxsw_sp_port);
err_port_module_map:
	kfree(mlxsw_sp_port->sample);
err_alloc_sample:
	free_percpu(mlxsw_sp_port->pcpu_stats);
err_alloc_stats:
	free_netdev(dev);
err_alloc_etherdev:
	mlxsw_core_port_fini(mlxsw_sp->core, local_port);
	return err;
}

static void mlxsw_sp_port_remove(struct mlxsw_sp *mlxsw_sp, u8 local_port)
{
	struct mlxsw_sp_port *mlxsw_sp_port = mlxsw_sp->ports[local_port];

	cancel_delayed_work_sync(&mlxsw_sp_port->periodic_hw_stats.update_dw);
	mlxsw_core_port_clear(mlxsw_sp->core, local_port, mlxsw_sp);
	unregister_netdev(mlxsw_sp_port->dev); /* This calls ndo_stop */
	mlxsw_sp->ports[local_port] = NULL;
	mlxsw_sp_port_switchdev_fini(mlxsw_sp_port);
	mlxsw_sp_port_vlan_flush(mlxsw_sp_port);
	mlxsw_sp_port_fids_fini(mlxsw_sp_port);
	mlxsw_sp_port_dcb_fini(mlxsw_sp_port);
	mlxsw_sp_port_swid_set(mlxsw_sp_port, MLXSW_PORT_SWID_DISABLED_PORT);
	mlxsw_sp_port_module_unmap(mlxsw_sp_port);
	kfree(mlxsw_sp_port->sample);
	free_percpu(mlxsw_sp_port->pcpu_stats);
	WARN_ON_ONCE(!list_empty(&mlxsw_sp_port->vlans_list));
	free_netdev(mlxsw_sp_port->dev);
	mlxsw_core_port_fini(mlxsw_sp->core, local_port);
}

static bool mlxsw_sp_port_created(struct mlxsw_sp *mlxsw_sp, u8 local_port)
{
	return mlxsw_sp->ports[local_port] != NULL;
}

static void mlxsw_sp_ports_remove(struct mlxsw_sp *mlxsw_sp)
{
	int i;

	for (i = 1; i < mlxsw_core_max_ports(mlxsw_sp->core); i++)
		if (mlxsw_sp_port_created(mlxsw_sp, i))
			mlxsw_sp_port_remove(mlxsw_sp, i);
	kfree(mlxsw_sp->port_to_module);
	kfree(mlxsw_sp->ports);
}

static int mlxsw_sp_ports_create(struct mlxsw_sp *mlxsw_sp)
{
	unsigned int max_ports = mlxsw_core_max_ports(mlxsw_sp->core);
	u8 module, width, lane;
	size_t alloc_size;
	int i;
	int err;

	alloc_size = sizeof(struct mlxsw_sp_port *) * max_ports;
	mlxsw_sp->ports = kzalloc(alloc_size, GFP_KERNEL);
	if (!mlxsw_sp->ports)
		return -ENOMEM;

	mlxsw_sp->port_to_module = kmalloc_array(max_ports, sizeof(int),
						 GFP_KERNEL);
	if (!mlxsw_sp->port_to_module) {
		err = -ENOMEM;
		goto err_port_to_module_alloc;
	}

	for (i = 1; i < max_ports; i++) {
		/* Mark as invalid */
		mlxsw_sp->port_to_module[i] = -1;

		err = mlxsw_sp_port_module_info_get(mlxsw_sp, i, &module,
						    &width, &lane);
		if (err)
			goto err_port_module_info_get;
		if (!width)
			continue;
		mlxsw_sp->port_to_module[i] = module;
		err = mlxsw_sp_port_create(mlxsw_sp, i, false,
					   module, width, lane);
		if (err)
			goto err_port_create;
	}
	return 0;

err_port_create:
err_port_module_info_get:
	for (i--; i >= 1; i--)
		if (mlxsw_sp_port_created(mlxsw_sp, i))
			mlxsw_sp_port_remove(mlxsw_sp, i);
	kfree(mlxsw_sp->port_to_module);
err_port_to_module_alloc:
	kfree(mlxsw_sp->ports);
	return err;
}

static u8 mlxsw_sp_cluster_base_port_get(u8 local_port)
{
	u8 offset = (local_port - 1) % MLXSW_SP_PORTS_PER_CLUSTER_MAX;

	return local_port - offset;
}

static int mlxsw_sp_port_split_create(struct mlxsw_sp *mlxsw_sp, u8 base_port,
				      u8 module, unsigned int count)
{
	u8 width = MLXSW_PORT_MODULE_MAX_WIDTH / count;
	int err, i;

	for (i = 0; i < count; i++) {
		err = mlxsw_sp_port_create(mlxsw_sp, base_port + i, true,
					   module, width, i * width);
		if (err)
			goto err_port_create;
	}

	return 0;

err_port_create:
	for (i--; i >= 0; i--)
		if (mlxsw_sp_port_created(mlxsw_sp, base_port + i))
			mlxsw_sp_port_remove(mlxsw_sp, base_port + i);
	return err;
}

static void mlxsw_sp_port_unsplit_create(struct mlxsw_sp *mlxsw_sp,
					 u8 base_port, unsigned int count)
{
	u8 local_port, module, width = MLXSW_PORT_MODULE_MAX_WIDTH;
	int i;

	/* Split by four means we need to re-create two ports, otherwise
	 * only one.
	 */
	count = count / 2;

	for (i = 0; i < count; i++) {
		local_port = base_port + i * 2;
		if (mlxsw_sp->port_to_module[local_port] < 0)
			continue;
		module = mlxsw_sp->port_to_module[local_port];

		mlxsw_sp_port_create(mlxsw_sp, local_port, false, module,
				     width, 0);
	}
}

static int mlxsw_sp_port_split(struct mlxsw_core *mlxsw_core, u8 local_port,
			       unsigned int count)
{
	struct mlxsw_sp *mlxsw_sp = mlxsw_core_driver_priv(mlxsw_core);
	struct mlxsw_sp_port *mlxsw_sp_port;
	u8 module, cur_width, base_port;
	int i;
	int err;

	mlxsw_sp_port = mlxsw_sp->ports[local_port];
	if (!mlxsw_sp_port) {
		dev_err(mlxsw_sp->bus_info->dev, "Port number \"%d\" does not exist\n",
			local_port);
		return -EINVAL;
	}

	module = mlxsw_sp_port->mapping.module;
	cur_width = mlxsw_sp_port->mapping.width;

	if (count != 2 && count != 4) {
		netdev_err(mlxsw_sp_port->dev, "Port can only be split into 2 or 4 ports\n");
		return -EINVAL;
	}

	if (cur_width != MLXSW_PORT_MODULE_MAX_WIDTH) {
		netdev_err(mlxsw_sp_port->dev, "Port cannot be split further\n");
		return -EINVAL;
	}

	/* Make sure we have enough slave (even) ports for the split. */
	if (count == 2) {
		base_port = local_port;
		if (mlxsw_sp->ports[base_port + 1]) {
			netdev_err(mlxsw_sp_port->dev, "Invalid split configuration\n");
			return -EINVAL;
		}
	} else {
		base_port = mlxsw_sp_cluster_base_port_get(local_port);
		if (mlxsw_sp->ports[base_port + 1] ||
		    mlxsw_sp->ports[base_port + 3]) {
			netdev_err(mlxsw_sp_port->dev, "Invalid split configuration\n");
			return -EINVAL;
		}
	}

	for (i = 0; i < count; i++)
		if (mlxsw_sp_port_created(mlxsw_sp, base_port + i))
			mlxsw_sp_port_remove(mlxsw_sp, base_port + i);

	err = mlxsw_sp_port_split_create(mlxsw_sp, base_port, module, count);
	if (err) {
		dev_err(mlxsw_sp->bus_info->dev, "Failed to create split ports\n");
		goto err_port_split_create;
	}

	return 0;

err_port_split_create:
	mlxsw_sp_port_unsplit_create(mlxsw_sp, base_port, count);
	return err;
}

static int mlxsw_sp_port_unsplit(struct mlxsw_core *mlxsw_core, u8 local_port)
{
	struct mlxsw_sp *mlxsw_sp = mlxsw_core_driver_priv(mlxsw_core);
	struct mlxsw_sp_port *mlxsw_sp_port;
	u8 cur_width, base_port;
	unsigned int count;
	int i;

	mlxsw_sp_port = mlxsw_sp->ports[local_port];
	if (!mlxsw_sp_port) {
		dev_err(mlxsw_sp->bus_info->dev, "Port number \"%d\" does not exist\n",
			local_port);
		return -EINVAL;
	}

	if (!mlxsw_sp_port->split) {
		netdev_err(mlxsw_sp_port->dev, "Port wasn't split\n");
		return -EINVAL;
	}

	cur_width = mlxsw_sp_port->mapping.width;
	count = cur_width == 1 ? 4 : 2;

	base_port = mlxsw_sp_cluster_base_port_get(local_port);

	/* Determine which ports to remove. */
	if (count == 2 && local_port >= base_port + 2)
		base_port = base_port + 2;

	for (i = 0; i < count; i++)
		if (mlxsw_sp_port_created(mlxsw_sp, base_port + i))
			mlxsw_sp_port_remove(mlxsw_sp, base_port + i);

	mlxsw_sp_port_unsplit_create(mlxsw_sp, base_port, count);

	return 0;
}

static void mlxsw_sp_pude_event_func(const struct mlxsw_reg_info *reg,
				     char *pude_pl, void *priv)
{
	struct mlxsw_sp *mlxsw_sp = priv;
	struct mlxsw_sp_port *mlxsw_sp_port;
	enum mlxsw_reg_pude_oper_status status;
	u8 local_port;

	local_port = mlxsw_reg_pude_local_port_get(pude_pl);
	mlxsw_sp_port = mlxsw_sp->ports[local_port];
	if (!mlxsw_sp_port)
		return;

	status = mlxsw_reg_pude_oper_status_get(pude_pl);
	if (status == MLXSW_PORT_OPER_STATUS_UP) {
		netdev_info(mlxsw_sp_port->dev, "link up\n");
		netif_carrier_on(mlxsw_sp_port->dev);
	} else {
		netdev_info(mlxsw_sp_port->dev, "link down\n");
		netif_carrier_off(mlxsw_sp_port->dev);
	}
}

static void mlxsw_sp_rx_listener_no_mark_func(struct sk_buff *skb,
					      u8 local_port, void *priv)
{
	struct mlxsw_sp *mlxsw_sp = priv;
	struct mlxsw_sp_port *mlxsw_sp_port = mlxsw_sp->ports[local_port];
	struct mlxsw_sp_port_pcpu_stats *pcpu_stats;

	if (unlikely(!mlxsw_sp_port)) {
		dev_warn_ratelimited(mlxsw_sp->bus_info->dev, "Port %d: skb received for non-existent port\n",
				     local_port);
		return;
	}

	skb->dev = mlxsw_sp_port->dev;

	pcpu_stats = this_cpu_ptr(mlxsw_sp_port->pcpu_stats);
	u64_stats_update_begin(&pcpu_stats->syncp);
	pcpu_stats->rx_packets++;
	pcpu_stats->rx_bytes += skb->len;
	u64_stats_update_end(&pcpu_stats->syncp);

	skb->protocol = eth_type_trans(skb, skb->dev);
	netif_receive_skb(skb);
}

static void mlxsw_sp_rx_listener_mark_func(struct sk_buff *skb, u8 local_port,
					   void *priv)
{
	skb->offload_fwd_mark = 1;
	return mlxsw_sp_rx_listener_no_mark_func(skb, local_port, priv);
}

static void mlxsw_sp_rx_listener_mr_mark_func(struct sk_buff *skb,
					      u8 local_port, void *priv)
{
	skb->offload_mr_fwd_mark = 1;
	skb->offload_fwd_mark = 1;
	return mlxsw_sp_rx_listener_no_mark_func(skb, local_port, priv);
}

static void mlxsw_sp_rx_listener_sample_func(struct sk_buff *skb, u8 local_port,
					     void *priv)
{
	struct mlxsw_sp *mlxsw_sp = priv;
	struct mlxsw_sp_port *mlxsw_sp_port = mlxsw_sp->ports[local_port];
	struct psample_group *psample_group;
	u32 size;

	if (unlikely(!mlxsw_sp_port)) {
		dev_warn_ratelimited(mlxsw_sp->bus_info->dev, "Port %d: sample skb received for non-existent port\n",
				     local_port);
		goto out;
	}
	if (unlikely(!mlxsw_sp_port->sample)) {
		dev_warn_ratelimited(mlxsw_sp->bus_info->dev, "Port %d: sample skb received on unsupported port\n",
				     local_port);
		goto out;
	}

	size = mlxsw_sp_port->sample->truncate ?
		  mlxsw_sp_port->sample->trunc_size : skb->len;

	rcu_read_lock();
	psample_group = rcu_dereference(mlxsw_sp_port->sample->psample_group);
	if (!psample_group)
		goto out_unlock;
	psample_sample_packet(psample_group, skb, size,
			      mlxsw_sp_port->dev->ifindex, 0,
			      mlxsw_sp_port->sample->rate);
out_unlock:
	rcu_read_unlock();
out:
	consume_skb(skb);
}

#define MLXSW_SP_RXL_NO_MARK(_trap_id, _action, _trap_group, _is_ctrl)	\
	MLXSW_RXL(mlxsw_sp_rx_listener_no_mark_func, _trap_id, _action,	\
		  _is_ctrl, SP_##_trap_group, DISCARD)

#define MLXSW_SP_RXL_MARK(_trap_id, _action, _trap_group, _is_ctrl)	\
	MLXSW_RXL(mlxsw_sp_rx_listener_mark_func, _trap_id, _action,	\
		_is_ctrl, SP_##_trap_group, DISCARD)

#define MLXSW_SP_RXL_MR_MARK(_trap_id, _action, _trap_group, _is_ctrl)	\
	MLXSW_RXL(mlxsw_sp_rx_listener_mr_mark_func, _trap_id, _action,	\
		_is_ctrl, SP_##_trap_group, DISCARD)

#define MLXSW_SP_EVENTL(_func, _trap_id)		\
	MLXSW_EVENTL(_func, _trap_id, SP_EVENT)

static const struct mlxsw_listener mlxsw_sp_listener[] = {
	/* Events */
	MLXSW_SP_EVENTL(mlxsw_sp_pude_event_func, PUDE),
	/* L2 traps */
	MLXSW_SP_RXL_NO_MARK(STP, TRAP_TO_CPU, STP, true),
	MLXSW_SP_RXL_NO_MARK(LACP, TRAP_TO_CPU, LACP, true),
	MLXSW_SP_RXL_NO_MARK(LLDP, TRAP_TO_CPU, LLDP, true),
	MLXSW_SP_RXL_MARK(DHCP, MIRROR_TO_CPU, DHCP, false),
	MLXSW_SP_RXL_MARK(IGMP_QUERY, MIRROR_TO_CPU, IGMP, false),
	MLXSW_SP_RXL_NO_MARK(IGMP_V1_REPORT, TRAP_TO_CPU, IGMP, false),
	MLXSW_SP_RXL_NO_MARK(IGMP_V2_REPORT, TRAP_TO_CPU, IGMP, false),
	MLXSW_SP_RXL_NO_MARK(IGMP_V2_LEAVE, TRAP_TO_CPU, IGMP, false),
	MLXSW_SP_RXL_NO_MARK(IGMP_V3_REPORT, TRAP_TO_CPU, IGMP, false),
	MLXSW_SP_RXL_MARK(ARPBC, MIRROR_TO_CPU, ARP, false),
	MLXSW_SP_RXL_MARK(ARPUC, MIRROR_TO_CPU, ARP, false),
	MLXSW_SP_RXL_NO_MARK(FID_MISS, TRAP_TO_CPU, IP2ME, false),
	MLXSW_SP_RXL_MARK(IPV6_MLDV12_LISTENER_QUERY, MIRROR_TO_CPU, IPV6_MLD,
			  false),
	MLXSW_SP_RXL_NO_MARK(IPV6_MLDV1_LISTENER_REPORT, TRAP_TO_CPU, IPV6_MLD,
			     false),
	MLXSW_SP_RXL_NO_MARK(IPV6_MLDV1_LISTENER_DONE, TRAP_TO_CPU, IPV6_MLD,
			     false),
	MLXSW_SP_RXL_NO_MARK(IPV6_MLDV2_LISTENER_REPORT, TRAP_TO_CPU, IPV6_MLD,
			     false),
	/* L3 traps */
	MLXSW_SP_RXL_MARK(MTUERROR, TRAP_TO_CPU, ROUTER_EXP, false),
	MLXSW_SP_RXL_MARK(TTLERROR, TRAP_TO_CPU, ROUTER_EXP, false),
	MLXSW_SP_RXL_MARK(LBERROR, TRAP_TO_CPU, ROUTER_EXP, false),
	MLXSW_SP_RXL_MARK(IP2ME, TRAP_TO_CPU, IP2ME, false),
	MLXSW_SP_RXL_MARK(IPV6_UNSPECIFIED_ADDRESS, TRAP_TO_CPU, ROUTER_EXP,
			  false),
	MLXSW_SP_RXL_MARK(IPV6_LINK_LOCAL_DEST, TRAP_TO_CPU, ROUTER_EXP, false),
	MLXSW_SP_RXL_MARK(IPV6_LINK_LOCAL_SRC, TRAP_TO_CPU, ROUTER_EXP, false),
	MLXSW_SP_RXL_MARK(IPV6_ALL_NODES_LINK, TRAP_TO_CPU, ROUTER_EXP, false),
	MLXSW_SP_RXL_MARK(IPV6_ALL_ROUTERS_LINK, TRAP_TO_CPU, ROUTER_EXP,
			  false),
	MLXSW_SP_RXL_MARK(IPV4_OSPF, TRAP_TO_CPU, OSPF, false),
	MLXSW_SP_RXL_MARK(IPV6_OSPF, TRAP_TO_CPU, OSPF, false),
	MLXSW_SP_RXL_MARK(IPV6_DHCP, TRAP_TO_CPU, DHCP, false),
	MLXSW_SP_RXL_MARK(RTR_INGRESS0, TRAP_TO_CPU, REMOTE_ROUTE, false),
	MLXSW_SP_RXL_MARK(IPV4_BGP, TRAP_TO_CPU, BGP, false),
	MLXSW_SP_RXL_MARK(IPV6_BGP, TRAP_TO_CPU, BGP, false),
	MLXSW_SP_RXL_MARK(L3_IPV6_ROUTER_SOLICITATION, TRAP_TO_CPU, IPV6_ND,
			  false),
	MLXSW_SP_RXL_MARK(L3_IPV6_ROUTER_ADVERTISMENT, TRAP_TO_CPU, IPV6_ND,
			  false),
	MLXSW_SP_RXL_MARK(L3_IPV6_NEIGHBOR_SOLICITATION, TRAP_TO_CPU, IPV6_ND,
			  false),
	MLXSW_SP_RXL_MARK(L3_IPV6_NEIGHBOR_ADVERTISMENT, TRAP_TO_CPU, IPV6_ND,
			  false),
	MLXSW_SP_RXL_MARK(L3_IPV6_REDIRECTION, TRAP_TO_CPU, IPV6_ND, false),
	MLXSW_SP_RXL_MARK(IPV6_MC_LINK_LOCAL_DEST, TRAP_TO_CPU, ROUTER_EXP,
			  false),
	MLXSW_SP_RXL_MARK(HOST_MISS_IPV4, TRAP_TO_CPU, HOST_MISS, false),
	MLXSW_SP_RXL_MARK(HOST_MISS_IPV6, TRAP_TO_CPU, HOST_MISS, false),
	MLXSW_SP_RXL_MARK(ROUTER_ALERT_IPV4, TRAP_TO_CPU, ROUTER_EXP, false),
	MLXSW_SP_RXL_MARK(ROUTER_ALERT_IPV6, TRAP_TO_CPU, ROUTER_EXP, false),
	MLXSW_SP_RXL_MARK(IPIP_DECAP_ERROR, TRAP_TO_CPU, ROUTER_EXP, false),
	/* PKT Sample trap */
	MLXSW_RXL(mlxsw_sp_rx_listener_sample_func, PKT_SAMPLE, MIRROR_TO_CPU,
		  false, SP_IP2ME, DISCARD),
	/* ACL trap */
	MLXSW_SP_RXL_NO_MARK(ACL0, TRAP_TO_CPU, IP2ME, false),
	/* Multicast Router Traps */
	MLXSW_SP_RXL_MARK(IPV4_PIM, TRAP_TO_CPU, PIM, false),
	MLXSW_SP_RXL_MARK(RPF, TRAP_TO_CPU, RPF, false),
	MLXSW_SP_RXL_MARK(ACL1, TRAP_TO_CPU, MULTICAST, false),
	MLXSW_SP_RXL_MR_MARK(ACL2, TRAP_TO_CPU, MULTICAST, false),
};

static int mlxsw_sp_cpu_policers_set(struct mlxsw_core *mlxsw_core)
{
	char qpcr_pl[MLXSW_REG_QPCR_LEN];
	enum mlxsw_reg_qpcr_ir_units ir_units;
	int max_cpu_policers;
	bool is_bytes;
	u8 burst_size;
	u32 rate;
	int i, err;

	if (!MLXSW_CORE_RES_VALID(mlxsw_core, MAX_CPU_POLICERS))
		return -EIO;

	max_cpu_policers = MLXSW_CORE_RES_GET(mlxsw_core, MAX_CPU_POLICERS);

	ir_units = MLXSW_REG_QPCR_IR_UNITS_M;
	for (i = 0; i < max_cpu_policers; i++) {
		is_bytes = false;
		switch (i) {
		case MLXSW_REG_HTGT_TRAP_GROUP_SP_STP:
		case MLXSW_REG_HTGT_TRAP_GROUP_SP_LACP:
		case MLXSW_REG_HTGT_TRAP_GROUP_SP_LLDP:
		case MLXSW_REG_HTGT_TRAP_GROUP_SP_OSPF:
		case MLXSW_REG_HTGT_TRAP_GROUP_SP_PIM:
		case MLXSW_REG_HTGT_TRAP_GROUP_SP_RPF:
			rate = 128;
			burst_size = 7;
			break;
		case MLXSW_REG_HTGT_TRAP_GROUP_SP_IGMP:
		case MLXSW_REG_HTGT_TRAP_GROUP_SP_IPV6_MLD:
			rate = 16 * 1024;
			burst_size = 10;
			break;
		case MLXSW_REG_HTGT_TRAP_GROUP_SP_BGP:
		case MLXSW_REG_HTGT_TRAP_GROUP_SP_ARP:
		case MLXSW_REG_HTGT_TRAP_GROUP_SP_DHCP:
		case MLXSW_REG_HTGT_TRAP_GROUP_SP_HOST_MISS:
		case MLXSW_REG_HTGT_TRAP_GROUP_SP_ROUTER_EXP:
		case MLXSW_REG_HTGT_TRAP_GROUP_SP_REMOTE_ROUTE:
		case MLXSW_REG_HTGT_TRAP_GROUP_SP_IPV6_ND:
		case MLXSW_REG_HTGT_TRAP_GROUP_SP_MULTICAST:
			rate = 1024;
			burst_size = 7;
			break;
		case MLXSW_REG_HTGT_TRAP_GROUP_SP_IP2ME:
			is_bytes = true;
			rate = 4 * 1024;
			burst_size = 4;
			break;
		default:
			continue;
		}

		mlxsw_reg_qpcr_pack(qpcr_pl, i, ir_units, is_bytes, rate,
				    burst_size);
		err = mlxsw_reg_write(mlxsw_core, MLXSW_REG(qpcr), qpcr_pl);
		if (err)
			return err;
	}

	return 0;
}

static int mlxsw_sp_trap_groups_set(struct mlxsw_core *mlxsw_core)
{
	char htgt_pl[MLXSW_REG_HTGT_LEN];
	enum mlxsw_reg_htgt_trap_group i;
	int max_cpu_policers;
	int max_trap_groups;
	u8 priority, tc;
	u16 policer_id;
	int err;

	if (!MLXSW_CORE_RES_VALID(mlxsw_core, MAX_TRAP_GROUPS))
		return -EIO;

	max_trap_groups = MLXSW_CORE_RES_GET(mlxsw_core, MAX_TRAP_GROUPS);
	max_cpu_policers = MLXSW_CORE_RES_GET(mlxsw_core, MAX_CPU_POLICERS);

	for (i = 0; i < max_trap_groups; i++) {
		policer_id = i;
		switch (i) {
		case MLXSW_REG_HTGT_TRAP_GROUP_SP_STP:
		case MLXSW_REG_HTGT_TRAP_GROUP_SP_LACP:
		case MLXSW_REG_HTGT_TRAP_GROUP_SP_LLDP:
		case MLXSW_REG_HTGT_TRAP_GROUP_SP_OSPF:
		case MLXSW_REG_HTGT_TRAP_GROUP_SP_PIM:
			priority = 5;
			tc = 5;
			break;
		case MLXSW_REG_HTGT_TRAP_GROUP_SP_BGP:
		case MLXSW_REG_HTGT_TRAP_GROUP_SP_DHCP:
			priority = 4;
			tc = 4;
			break;
		case MLXSW_REG_HTGT_TRAP_GROUP_SP_IGMP:
		case MLXSW_REG_HTGT_TRAP_GROUP_SP_IP2ME:
		case MLXSW_REG_HTGT_TRAP_GROUP_SP_IPV6_MLD:
			priority = 3;
			tc = 3;
			break;
		case MLXSW_REG_HTGT_TRAP_GROUP_SP_ARP:
		case MLXSW_REG_HTGT_TRAP_GROUP_SP_IPV6_ND:
		case MLXSW_REG_HTGT_TRAP_GROUP_SP_RPF:
			priority = 2;
			tc = 2;
			break;
		case MLXSW_REG_HTGT_TRAP_GROUP_SP_HOST_MISS:
		case MLXSW_REG_HTGT_TRAP_GROUP_SP_ROUTER_EXP:
		case MLXSW_REG_HTGT_TRAP_GROUP_SP_REMOTE_ROUTE:
		case MLXSW_REG_HTGT_TRAP_GROUP_SP_MULTICAST:
			priority = 1;
			tc = 1;
			break;
		case MLXSW_REG_HTGT_TRAP_GROUP_SP_EVENT:
			priority = MLXSW_REG_HTGT_DEFAULT_PRIORITY;
			tc = MLXSW_REG_HTGT_DEFAULT_TC;
			policer_id = MLXSW_REG_HTGT_INVALID_POLICER;
			break;
		default:
			continue;
		}

		if (max_cpu_policers <= policer_id &&
		    policer_id != MLXSW_REG_HTGT_INVALID_POLICER)
			return -EIO;

		mlxsw_reg_htgt_pack(htgt_pl, i, policer_id, priority, tc);
		err = mlxsw_reg_write(mlxsw_core, MLXSW_REG(htgt), htgt_pl);
		if (err)
			return err;
	}

	return 0;
}

static int mlxsw_sp_traps_init(struct mlxsw_sp *mlxsw_sp)
{
	int i;
	int err;

	err = mlxsw_sp_cpu_policers_set(mlxsw_sp->core);
	if (err)
		return err;

	err = mlxsw_sp_trap_groups_set(mlxsw_sp->core);
	if (err)
		return err;

	for (i = 0; i < ARRAY_SIZE(mlxsw_sp_listener); i++) {
		err = mlxsw_core_trap_register(mlxsw_sp->core,
					       &mlxsw_sp_listener[i],
					       mlxsw_sp);
		if (err)
			goto err_listener_register;

	}
	return 0;

err_listener_register:
	for (i--; i >= 0; i--) {
		mlxsw_core_trap_unregister(mlxsw_sp->core,
					   &mlxsw_sp_listener[i],
					   mlxsw_sp);
	}
	return err;
}

static void mlxsw_sp_traps_fini(struct mlxsw_sp *mlxsw_sp)
{
	int i;

	for (i = 0; i < ARRAY_SIZE(mlxsw_sp_listener); i++) {
		mlxsw_core_trap_unregister(mlxsw_sp->core,
					   &mlxsw_sp_listener[i],
					   mlxsw_sp);
	}
}

static int mlxsw_sp_lag_init(struct mlxsw_sp *mlxsw_sp)
{
	char slcr_pl[MLXSW_REG_SLCR_LEN];
	int err;

	mlxsw_reg_slcr_pack(slcr_pl, MLXSW_REG_SLCR_LAG_HASH_SMAC |
				     MLXSW_REG_SLCR_LAG_HASH_DMAC |
				     MLXSW_REG_SLCR_LAG_HASH_ETHERTYPE |
				     MLXSW_REG_SLCR_LAG_HASH_VLANID |
				     MLXSW_REG_SLCR_LAG_HASH_SIP |
				     MLXSW_REG_SLCR_LAG_HASH_DIP |
				     MLXSW_REG_SLCR_LAG_HASH_SPORT |
				     MLXSW_REG_SLCR_LAG_HASH_DPORT |
				     MLXSW_REG_SLCR_LAG_HASH_IPPROTO);
	err = mlxsw_reg_write(mlxsw_sp->core, MLXSW_REG(slcr), slcr_pl);
	if (err)
		return err;

	if (!MLXSW_CORE_RES_VALID(mlxsw_sp->core, MAX_LAG) ||
	    !MLXSW_CORE_RES_VALID(mlxsw_sp->core, MAX_LAG_MEMBERS))
		return -EIO;

	mlxsw_sp->lags = kcalloc(MLXSW_CORE_RES_GET(mlxsw_sp->core, MAX_LAG),
				 sizeof(struct mlxsw_sp_upper),
				 GFP_KERNEL);
	if (!mlxsw_sp->lags)
		return -ENOMEM;

	return 0;
}

static void mlxsw_sp_lag_fini(struct mlxsw_sp *mlxsw_sp)
{
	kfree(mlxsw_sp->lags);
}

static int mlxsw_sp_basic_trap_groups_set(struct mlxsw_core *mlxsw_core)
{
	char htgt_pl[MLXSW_REG_HTGT_LEN];

	mlxsw_reg_htgt_pack(htgt_pl, MLXSW_REG_HTGT_TRAP_GROUP_EMAD,
			    MLXSW_REG_HTGT_INVALID_POLICER,
			    MLXSW_REG_HTGT_DEFAULT_PRIORITY,
			    MLXSW_REG_HTGT_DEFAULT_TC);
	return mlxsw_reg_write(mlxsw_core, MLXSW_REG(htgt), htgt_pl);
}

static int mlxsw_sp_netdevice_event(struct notifier_block *unused,
				    unsigned long event, void *ptr);

static int mlxsw_sp_init(struct mlxsw_core *mlxsw_core,
			 const struct mlxsw_bus_info *mlxsw_bus_info)
{
	struct mlxsw_sp *mlxsw_sp = mlxsw_core_driver_priv(mlxsw_core);
	int err;

	mlxsw_sp->core = mlxsw_core;
	mlxsw_sp->bus_info = mlxsw_bus_info;

	err = mlxsw_sp_fw_rev_validate(mlxsw_sp);
	if (err) {
		dev_err(mlxsw_sp->bus_info->dev, "Could not upgrade firmware\n");
		return err;
	}

	err = mlxsw_sp_base_mac_get(mlxsw_sp);
	if (err) {
		dev_err(mlxsw_sp->bus_info->dev, "Failed to get base mac\n");
		return err;
	}

	err = mlxsw_sp_kvdl_init(mlxsw_sp);
	if (err) {
		dev_err(mlxsw_sp->bus_info->dev, "Failed to initialize KVDL\n");
		return err;
	}

	err = mlxsw_sp_fids_init(mlxsw_sp);
	if (err) {
		dev_err(mlxsw_sp->bus_info->dev, "Failed to initialize FIDs\n");
		goto err_fids_init;
	}

	err = mlxsw_sp_traps_init(mlxsw_sp);
	if (err) {
		dev_err(mlxsw_sp->bus_info->dev, "Failed to set traps\n");
		goto err_traps_init;
	}

	err = mlxsw_sp_buffers_init(mlxsw_sp);
	if (err) {
		dev_err(mlxsw_sp->bus_info->dev, "Failed to initialize buffers\n");
		goto err_buffers_init;
	}

	err = mlxsw_sp_lag_init(mlxsw_sp);
	if (err) {
		dev_err(mlxsw_sp->bus_info->dev, "Failed to initialize LAG\n");
		goto err_lag_init;
	}

	err = mlxsw_sp_switchdev_init(mlxsw_sp);
	if (err) {
		dev_err(mlxsw_sp->bus_info->dev, "Failed to initialize switchdev\n");
		goto err_switchdev_init;
	}

	err = mlxsw_sp_counter_pool_init(mlxsw_sp);
	if (err) {
		dev_err(mlxsw_sp->bus_info->dev, "Failed to init counter pool\n");
		goto err_counter_pool_init;
	}

	err = mlxsw_sp_afa_init(mlxsw_sp);
	if (err) {
		dev_err(mlxsw_sp->bus_info->dev, "Failed to initialize ACL actions\n");
		goto err_afa_init;
	}

	err = mlxsw_sp_router_init(mlxsw_sp);
	if (err) {
		dev_err(mlxsw_sp->bus_info->dev, "Failed to initialize router\n");
		goto err_router_init;
	}

	/* Initialize netdevice notifier after router is initialized, so that
	 * the event handler can use router structures.
	 */
	mlxsw_sp->netdevice_nb.notifier_call = mlxsw_sp_netdevice_event;
	err = register_netdevice_notifier(&mlxsw_sp->netdevice_nb);
	if (err) {
		dev_err(mlxsw_sp->bus_info->dev, "Failed to register netdev notifier\n");
		goto err_netdev_notifier;
	}

	err = mlxsw_sp_span_init(mlxsw_sp);
	if (err) {
		dev_err(mlxsw_sp->bus_info->dev, "Failed to init span system\n");
		goto err_span_init;
	}

	err = mlxsw_sp_acl_init(mlxsw_sp);
	if (err) {
		dev_err(mlxsw_sp->bus_info->dev, "Failed to initialize ACL\n");
		goto err_acl_init;
	}

	err = mlxsw_sp_dpipe_init(mlxsw_sp);
	if (err) {
		dev_err(mlxsw_sp->bus_info->dev, "Failed to init pipeline debug\n");
		goto err_dpipe_init;
	}

	err = mlxsw_sp_ports_create(mlxsw_sp);
	if (err) {
		dev_err(mlxsw_sp->bus_info->dev, "Failed to create ports\n");
		goto err_ports_create;
	}

	return 0;

err_ports_create:
	mlxsw_sp_dpipe_fini(mlxsw_sp);
err_dpipe_init:
	mlxsw_sp_acl_fini(mlxsw_sp);
err_acl_init:
	mlxsw_sp_span_fini(mlxsw_sp);
err_span_init:
	unregister_netdevice_notifier(&mlxsw_sp->netdevice_nb);
err_netdev_notifier:
	mlxsw_sp_router_fini(mlxsw_sp);
err_router_init:
	mlxsw_sp_afa_fini(mlxsw_sp);
err_afa_init:
	mlxsw_sp_counter_pool_fini(mlxsw_sp);
err_counter_pool_init:
	mlxsw_sp_switchdev_fini(mlxsw_sp);
err_switchdev_init:
	mlxsw_sp_lag_fini(mlxsw_sp);
err_lag_init:
	mlxsw_sp_buffers_fini(mlxsw_sp);
err_buffers_init:
	mlxsw_sp_traps_fini(mlxsw_sp);
err_traps_init:
	mlxsw_sp_fids_fini(mlxsw_sp);
err_fids_init:
	mlxsw_sp_kvdl_fini(mlxsw_sp);
	return err;
}

static void mlxsw_sp_fini(struct mlxsw_core *mlxsw_core)
{
	struct mlxsw_sp *mlxsw_sp = mlxsw_core_driver_priv(mlxsw_core);

	mlxsw_sp_ports_remove(mlxsw_sp);
	mlxsw_sp_dpipe_fini(mlxsw_sp);
	mlxsw_sp_acl_fini(mlxsw_sp);
	mlxsw_sp_span_fini(mlxsw_sp);
	unregister_netdevice_notifier(&mlxsw_sp->netdevice_nb);
	mlxsw_sp_router_fini(mlxsw_sp);
	mlxsw_sp_afa_fini(mlxsw_sp);
	mlxsw_sp_counter_pool_fini(mlxsw_sp);
	mlxsw_sp_switchdev_fini(mlxsw_sp);
	mlxsw_sp_lag_fini(mlxsw_sp);
	mlxsw_sp_buffers_fini(mlxsw_sp);
	mlxsw_sp_traps_fini(mlxsw_sp);
	mlxsw_sp_fids_fini(mlxsw_sp);
	mlxsw_sp_kvdl_fini(mlxsw_sp);
}

static const struct mlxsw_config_profile mlxsw_sp_config_profile = {
	.used_max_vepa_channels		= 1,
	.max_vepa_channels		= 0,
	.used_max_mid			= 1,
	.max_mid			= MLXSW_SP_MID_MAX,
	.used_max_pgt			= 1,
	.max_pgt			= 0,
	.used_flood_tables		= 1,
	.used_flood_mode		= 1,
	.flood_mode			= 3,
	.max_fid_offset_flood_tables	= 3,
	.fid_offset_flood_table_size	= VLAN_N_VID - 1,
	.max_fid_flood_tables		= 3,
	.fid_flood_table_size		= MLXSW_SP_FID_8021D_MAX,
	.used_max_ib_mc			= 1,
	.max_ib_mc			= 0,
	.used_max_pkey			= 1,
	.max_pkey			= 0,
	.used_kvd_split_data		= 1,
	.kvd_hash_granularity		= MLXSW_SP_KVD_GRANULARITY,
	.kvd_hash_single_parts		= 59,
	.kvd_hash_double_parts		= 41,
	.kvd_linear_size		= MLXSW_SP_KVD_LINEAR_SIZE,
	.swid_config			= {
		{
			.used_type	= 1,
			.type		= MLXSW_PORT_SWID_TYPE_ETH,
		}
	},
	.resource_query_enable		= 1,
};

static struct mlxsw_driver mlxsw_sp_driver = {
	.kind				= mlxsw_sp_driver_name,
	.priv_size			= sizeof(struct mlxsw_sp),
	.init				= mlxsw_sp_init,
	.fini				= mlxsw_sp_fini,
	.basic_trap_groups_set		= mlxsw_sp_basic_trap_groups_set,
	.port_split			= mlxsw_sp_port_split,
	.port_unsplit			= mlxsw_sp_port_unsplit,
	.sb_pool_get			= mlxsw_sp_sb_pool_get,
	.sb_pool_set			= mlxsw_sp_sb_pool_set,
	.sb_port_pool_get		= mlxsw_sp_sb_port_pool_get,
	.sb_port_pool_set		= mlxsw_sp_sb_port_pool_set,
	.sb_tc_pool_bind_get		= mlxsw_sp_sb_tc_pool_bind_get,
	.sb_tc_pool_bind_set		= mlxsw_sp_sb_tc_pool_bind_set,
	.sb_occ_snapshot		= mlxsw_sp_sb_occ_snapshot,
	.sb_occ_max_clear		= mlxsw_sp_sb_occ_max_clear,
	.sb_occ_port_pool_get		= mlxsw_sp_sb_occ_port_pool_get,
	.sb_occ_tc_port_bind_get	= mlxsw_sp_sb_occ_tc_port_bind_get,
	.txhdr_construct		= mlxsw_sp_txhdr_construct,
	.txhdr_len			= MLXSW_TXHDR_LEN,
	.profile			= &mlxsw_sp_config_profile,
};

bool mlxsw_sp_port_dev_check(const struct net_device *dev)
{
	return dev->netdev_ops == &mlxsw_sp_port_netdev_ops;
}

static int mlxsw_sp_lower_dev_walk(struct net_device *lower_dev, void *data)
{
	struct mlxsw_sp_port **p_mlxsw_sp_port = data;
	int ret = 0;

	if (mlxsw_sp_port_dev_check(lower_dev)) {
		*p_mlxsw_sp_port = netdev_priv(lower_dev);
		ret = 1;
	}

	return ret;
}

struct mlxsw_sp_port *mlxsw_sp_port_dev_lower_find(struct net_device *dev)
{
	struct mlxsw_sp_port *mlxsw_sp_port;

	if (mlxsw_sp_port_dev_check(dev))
		return netdev_priv(dev);

	mlxsw_sp_port = NULL;
	netdev_walk_all_lower_dev(dev, mlxsw_sp_lower_dev_walk, &mlxsw_sp_port);

	return mlxsw_sp_port;
}

struct mlxsw_sp *mlxsw_sp_lower_get(struct net_device *dev)
{
	struct mlxsw_sp_port *mlxsw_sp_port;

	mlxsw_sp_port = mlxsw_sp_port_dev_lower_find(dev);
	return mlxsw_sp_port ? mlxsw_sp_port->mlxsw_sp : NULL;
}

struct mlxsw_sp_port *mlxsw_sp_port_dev_lower_find_rcu(struct net_device *dev)
{
	struct mlxsw_sp_port *mlxsw_sp_port;

	if (mlxsw_sp_port_dev_check(dev))
		return netdev_priv(dev);

	mlxsw_sp_port = NULL;
	netdev_walk_all_lower_dev_rcu(dev, mlxsw_sp_lower_dev_walk,
				      &mlxsw_sp_port);

	return mlxsw_sp_port;
}

struct mlxsw_sp_port *mlxsw_sp_port_lower_dev_hold(struct net_device *dev)
{
	struct mlxsw_sp_port *mlxsw_sp_port;

	rcu_read_lock();
	mlxsw_sp_port = mlxsw_sp_port_dev_lower_find_rcu(dev);
	if (mlxsw_sp_port)
		dev_hold(mlxsw_sp_port->dev);
	rcu_read_unlock();
	return mlxsw_sp_port;
}

void mlxsw_sp_port_dev_put(struct mlxsw_sp_port *mlxsw_sp_port)
{
	dev_put(mlxsw_sp_port->dev);
}

static int mlxsw_sp_lag_create(struct mlxsw_sp *mlxsw_sp, u16 lag_id)
{
	char sldr_pl[MLXSW_REG_SLDR_LEN];

	mlxsw_reg_sldr_lag_create_pack(sldr_pl, lag_id);
	return mlxsw_reg_write(mlxsw_sp->core, MLXSW_REG(sldr), sldr_pl);
}

static int mlxsw_sp_lag_destroy(struct mlxsw_sp *mlxsw_sp, u16 lag_id)
{
	char sldr_pl[MLXSW_REG_SLDR_LEN];

	mlxsw_reg_sldr_lag_destroy_pack(sldr_pl, lag_id);
	return mlxsw_reg_write(mlxsw_sp->core, MLXSW_REG(sldr), sldr_pl);
}

static int mlxsw_sp_lag_col_port_add(struct mlxsw_sp_port *mlxsw_sp_port,
				     u16 lag_id, u8 port_index)
{
	struct mlxsw_sp *mlxsw_sp = mlxsw_sp_port->mlxsw_sp;
	char slcor_pl[MLXSW_REG_SLCOR_LEN];

	mlxsw_reg_slcor_port_add_pack(slcor_pl, mlxsw_sp_port->local_port,
				      lag_id, port_index);
	return mlxsw_reg_write(mlxsw_sp->core, MLXSW_REG(slcor), slcor_pl);
}

static int mlxsw_sp_lag_col_port_remove(struct mlxsw_sp_port *mlxsw_sp_port,
					u16 lag_id)
{
	struct mlxsw_sp *mlxsw_sp = mlxsw_sp_port->mlxsw_sp;
	char slcor_pl[MLXSW_REG_SLCOR_LEN];

	mlxsw_reg_slcor_port_remove_pack(slcor_pl, mlxsw_sp_port->local_port,
					 lag_id);
	return mlxsw_reg_write(mlxsw_sp->core, MLXSW_REG(slcor), slcor_pl);
}

static int mlxsw_sp_lag_col_port_enable(struct mlxsw_sp_port *mlxsw_sp_port,
					u16 lag_id)
{
	struct mlxsw_sp *mlxsw_sp = mlxsw_sp_port->mlxsw_sp;
	char slcor_pl[MLXSW_REG_SLCOR_LEN];

	mlxsw_reg_slcor_col_enable_pack(slcor_pl, mlxsw_sp_port->local_port,
					lag_id);
	return mlxsw_reg_write(mlxsw_sp->core, MLXSW_REG(slcor), slcor_pl);
}

static int mlxsw_sp_lag_col_port_disable(struct mlxsw_sp_port *mlxsw_sp_port,
					 u16 lag_id)
{
	struct mlxsw_sp *mlxsw_sp = mlxsw_sp_port->mlxsw_sp;
	char slcor_pl[MLXSW_REG_SLCOR_LEN];

	mlxsw_reg_slcor_col_disable_pack(slcor_pl, mlxsw_sp_port->local_port,
					 lag_id);
	return mlxsw_reg_write(mlxsw_sp->core, MLXSW_REG(slcor), slcor_pl);
}

static int mlxsw_sp_lag_index_get(struct mlxsw_sp *mlxsw_sp,
				  struct net_device *lag_dev,
				  u16 *p_lag_id)
{
	struct mlxsw_sp_upper *lag;
	int free_lag_id = -1;
	u64 max_lag;
	int i;

	max_lag = MLXSW_CORE_RES_GET(mlxsw_sp->core, MAX_LAG);
	for (i = 0; i < max_lag; i++) {
		lag = mlxsw_sp_lag_get(mlxsw_sp, i);
		if (lag->ref_count) {
			if (lag->dev == lag_dev) {
				*p_lag_id = i;
				return 0;
			}
		} else if (free_lag_id < 0) {
			free_lag_id = i;
		}
	}
	if (free_lag_id < 0)
		return -EBUSY;
	*p_lag_id = free_lag_id;
	return 0;
}

static bool
mlxsw_sp_master_lag_check(struct mlxsw_sp *mlxsw_sp,
			  struct net_device *lag_dev,
			  struct netdev_lag_upper_info *lag_upper_info,
			  struct netlink_ext_ack *extack)
{
	u16 lag_id;

	if (mlxsw_sp_lag_index_get(mlxsw_sp, lag_dev, &lag_id) != 0) {
		NL_SET_ERR_MSG(extack,
			       "spectrum: Exceeded number of supported LAG devices");
		return false;
	}
	if (lag_upper_info->tx_type != NETDEV_LAG_TX_TYPE_HASH) {
		NL_SET_ERR_MSG(extack,
			       "spectrum: LAG device using unsupported Tx type");
		return false;
	}
	return true;
}

static int mlxsw_sp_port_lag_index_get(struct mlxsw_sp *mlxsw_sp,
				       u16 lag_id, u8 *p_port_index)
{
	u64 max_lag_members;
	int i;

	max_lag_members = MLXSW_CORE_RES_GET(mlxsw_sp->core,
					     MAX_LAG_MEMBERS);
	for (i = 0; i < max_lag_members; i++) {
		if (!mlxsw_sp_port_lagged_get(mlxsw_sp, lag_id, i)) {
			*p_port_index = i;
			return 0;
		}
	}
	return -EBUSY;
}

static int mlxsw_sp_port_lag_join(struct mlxsw_sp_port *mlxsw_sp_port,
				  struct net_device *lag_dev)
{
	struct mlxsw_sp *mlxsw_sp = mlxsw_sp_port->mlxsw_sp;
	struct mlxsw_sp_port_vlan *mlxsw_sp_port_vlan;
	struct mlxsw_sp_upper *lag;
	u16 lag_id;
	u8 port_index;
	int err;

	err = mlxsw_sp_lag_index_get(mlxsw_sp, lag_dev, &lag_id);
	if (err)
		return err;
	lag = mlxsw_sp_lag_get(mlxsw_sp, lag_id);
	if (!lag->ref_count) {
		err = mlxsw_sp_lag_create(mlxsw_sp, lag_id);
		if (err)
			return err;
		lag->dev = lag_dev;
	}

	err = mlxsw_sp_port_lag_index_get(mlxsw_sp, lag_id, &port_index);
	if (err)
		return err;
	err = mlxsw_sp_lag_col_port_add(mlxsw_sp_port, lag_id, port_index);
	if (err)
		goto err_col_port_add;
	err = mlxsw_sp_lag_col_port_enable(mlxsw_sp_port, lag_id);
	if (err)
		goto err_col_port_enable;

	mlxsw_core_lag_mapping_set(mlxsw_sp->core, lag_id, port_index,
				   mlxsw_sp_port->local_port);
	mlxsw_sp_port->lag_id = lag_id;
	mlxsw_sp_port->lagged = 1;
	lag->ref_count++;

	/* Port is no longer usable as a router interface */
	mlxsw_sp_port_vlan = mlxsw_sp_port_vlan_find_by_vid(mlxsw_sp_port, 1);
	if (mlxsw_sp_port_vlan->fid)
		mlxsw_sp_port_vlan_router_leave(mlxsw_sp_port_vlan);

	return 0;

err_col_port_enable:
	mlxsw_sp_lag_col_port_remove(mlxsw_sp_port, lag_id);
err_col_port_add:
	if (!lag->ref_count)
		mlxsw_sp_lag_destroy(mlxsw_sp, lag_id);
	return err;
}

static void mlxsw_sp_port_lag_leave(struct mlxsw_sp_port *mlxsw_sp_port,
				    struct net_device *lag_dev)
{
	struct mlxsw_sp *mlxsw_sp = mlxsw_sp_port->mlxsw_sp;
	u16 lag_id = mlxsw_sp_port->lag_id;
	struct mlxsw_sp_upper *lag;

	if (!mlxsw_sp_port->lagged)
		return;
	lag = mlxsw_sp_lag_get(mlxsw_sp, lag_id);
	WARN_ON(lag->ref_count == 0);

	mlxsw_sp_lag_col_port_disable(mlxsw_sp_port, lag_id);
	mlxsw_sp_lag_col_port_remove(mlxsw_sp_port, lag_id);

	/* Any VLANs configured on the port are no longer valid */
	mlxsw_sp_port_vlan_flush(mlxsw_sp_port);

	if (lag->ref_count == 1)
		mlxsw_sp_lag_destroy(mlxsw_sp, lag_id);

	mlxsw_core_lag_mapping_clear(mlxsw_sp->core, lag_id,
				     mlxsw_sp_port->local_port);
	mlxsw_sp_port->lagged = 0;
	lag->ref_count--;

	mlxsw_sp_port_vlan_get(mlxsw_sp_port, 1);
	/* Make sure untagged frames are allowed to ingress */
	mlxsw_sp_port_pvid_set(mlxsw_sp_port, 1);
}

static int mlxsw_sp_lag_dist_port_add(struct mlxsw_sp_port *mlxsw_sp_port,
				      u16 lag_id)
{
	struct mlxsw_sp *mlxsw_sp = mlxsw_sp_port->mlxsw_sp;
	char sldr_pl[MLXSW_REG_SLDR_LEN];

	mlxsw_reg_sldr_lag_add_port_pack(sldr_pl, lag_id,
					 mlxsw_sp_port->local_port);
	return mlxsw_reg_write(mlxsw_sp->core, MLXSW_REG(sldr), sldr_pl);
}

static int mlxsw_sp_lag_dist_port_remove(struct mlxsw_sp_port *mlxsw_sp_port,
					 u16 lag_id)
{
	struct mlxsw_sp *mlxsw_sp = mlxsw_sp_port->mlxsw_sp;
	char sldr_pl[MLXSW_REG_SLDR_LEN];

	mlxsw_reg_sldr_lag_remove_port_pack(sldr_pl, lag_id,
					    mlxsw_sp_port->local_port);
	return mlxsw_reg_write(mlxsw_sp->core, MLXSW_REG(sldr), sldr_pl);
}

static int mlxsw_sp_port_lag_tx_en_set(struct mlxsw_sp_port *mlxsw_sp_port,
				       bool lag_tx_enabled)
{
	if (lag_tx_enabled)
		return mlxsw_sp_lag_dist_port_add(mlxsw_sp_port,
						  mlxsw_sp_port->lag_id);
	else
		return mlxsw_sp_lag_dist_port_remove(mlxsw_sp_port,
						     mlxsw_sp_port->lag_id);
}

static int mlxsw_sp_port_lag_changed(struct mlxsw_sp_port *mlxsw_sp_port,
				     struct netdev_lag_lower_state_info *info)
{
	return mlxsw_sp_port_lag_tx_en_set(mlxsw_sp_port, info->tx_enabled);
}

static int mlxsw_sp_port_stp_set(struct mlxsw_sp_port *mlxsw_sp_port,
				 bool enable)
{
	struct mlxsw_sp *mlxsw_sp = mlxsw_sp_port->mlxsw_sp;
	enum mlxsw_reg_spms_state spms_state;
	char *spms_pl;
	u16 vid;
	int err;

	spms_state = enable ? MLXSW_REG_SPMS_STATE_FORWARDING :
			      MLXSW_REG_SPMS_STATE_DISCARDING;

	spms_pl = kmalloc(MLXSW_REG_SPMS_LEN, GFP_KERNEL);
	if (!spms_pl)
		return -ENOMEM;
	mlxsw_reg_spms_pack(spms_pl, mlxsw_sp_port->local_port);

	for (vid = 0; vid < VLAN_N_VID; vid++)
		mlxsw_reg_spms_vid_pack(spms_pl, vid, spms_state);

	err = mlxsw_reg_write(mlxsw_sp->core, MLXSW_REG(spms), spms_pl);
	kfree(spms_pl);
	return err;
}

static int mlxsw_sp_port_ovs_join(struct mlxsw_sp_port *mlxsw_sp_port)
{
	u16 vid = 1;
	int err;

	err = mlxsw_sp_port_vp_mode_set(mlxsw_sp_port, true);
	if (err)
		return err;
	err = mlxsw_sp_port_stp_set(mlxsw_sp_port, true);
	if (err)
		goto err_port_stp_set;
	err = mlxsw_sp_port_vlan_set(mlxsw_sp_port, 2, VLAN_N_VID - 1,
				     true, false);
	if (err)
		goto err_port_vlan_set;

	for (; vid <= VLAN_N_VID - 1; vid++) {
		err = mlxsw_sp_port_vid_learning_set(mlxsw_sp_port,
						     vid, false);
		if (err)
			goto err_vid_learning_set;
	}

	return 0;

err_vid_learning_set:
	for (vid--; vid >= 1; vid--)
		mlxsw_sp_port_vid_learning_set(mlxsw_sp_port, vid, true);
err_port_vlan_set:
	mlxsw_sp_port_stp_set(mlxsw_sp_port, false);
err_port_stp_set:
	mlxsw_sp_port_vp_mode_set(mlxsw_sp_port, false);
	return err;
}

static void mlxsw_sp_port_ovs_leave(struct mlxsw_sp_port *mlxsw_sp_port)
{
	u16 vid;

	for (vid = VLAN_N_VID - 1; vid >= 1; vid--)
		mlxsw_sp_port_vid_learning_set(mlxsw_sp_port,
					       vid, true);

	mlxsw_sp_port_vlan_set(mlxsw_sp_port, 2, VLAN_N_VID - 1,
			       false, false);
	mlxsw_sp_port_stp_set(mlxsw_sp_port, false);
	mlxsw_sp_port_vp_mode_set(mlxsw_sp_port, false);
}

static int mlxsw_sp_netdevice_port_upper_event(struct net_device *lower_dev,
					       struct net_device *dev,
					       unsigned long event, void *ptr)
{
	struct netdev_notifier_changeupper_info *info;
	struct mlxsw_sp_port *mlxsw_sp_port;
	struct netlink_ext_ack *extack;
	struct net_device *upper_dev;
	struct mlxsw_sp *mlxsw_sp;
	int err = 0;

	mlxsw_sp_port = netdev_priv(dev);
	mlxsw_sp = mlxsw_sp_port->mlxsw_sp;
	info = ptr;
	extack = netdev_notifier_info_to_extack(&info->info);

	switch (event) {
	case NETDEV_PRECHANGEUPPER:
		upper_dev = info->upper_dev;
		if (!is_vlan_dev(upper_dev) &&
		    !netif_is_lag_master(upper_dev) &&
		    !netif_is_bridge_master(upper_dev) &&
		    !netif_is_ovs_master(upper_dev)) {
			NL_SET_ERR_MSG(extack,
				       "spectrum: Unknown upper device type");
			return -EINVAL;
		}
		if (!info->linking)
			break;
		if (netdev_has_any_upper_dev(upper_dev) &&
		    (!netif_is_bridge_master(upper_dev) ||
		     !mlxsw_sp_bridge_device_is_offloaded(mlxsw_sp,
<<<<<<< HEAD
							  upper_dev)))
=======
							  upper_dev))) {
			NL_SET_ERR_MSG(extack,
				       "spectrum: Enslaving a port to a device that already has an upper device is not supported");
>>>>>>> 0186f2dc
			return -EINVAL;
		}
		if (netif_is_lag_master(upper_dev) &&
		    !mlxsw_sp_master_lag_check(mlxsw_sp, upper_dev,
					       info->upper_info, extack))
			return -EINVAL;
		if (netif_is_lag_master(upper_dev) && vlan_uses_dev(dev)) {
			NL_SET_ERR_MSG(extack,
				       "spectrum: Master device is a LAG master and this device has a VLAN");
			return -EINVAL;
		}
		if (netif_is_lag_port(dev) && is_vlan_dev(upper_dev) &&
		    !netif_is_lag_master(vlan_dev_real_dev(upper_dev))) {
			NL_SET_ERR_MSG(extack,
				       "spectrum: Can not put a VLAN on a LAG port");
			return -EINVAL;
		}
		if (netif_is_ovs_master(upper_dev) && vlan_uses_dev(dev)) {
			NL_SET_ERR_MSG(extack,
				       "spectrum: Master device is an OVS master and this device has a VLAN");
			return -EINVAL;
		}
		if (netif_is_ovs_port(dev) && is_vlan_dev(upper_dev)) {
			NL_SET_ERR_MSG(extack,
				       "spectrum: Can not put a VLAN on an OVS port");
			return -EINVAL;
		}
		break;
	case NETDEV_CHANGEUPPER:
		upper_dev = info->upper_dev;
		if (netif_is_bridge_master(upper_dev)) {
			if (info->linking)
				err = mlxsw_sp_port_bridge_join(mlxsw_sp_port,
								lower_dev,
								upper_dev,
								extack);
			else
				mlxsw_sp_port_bridge_leave(mlxsw_sp_port,
							   lower_dev,
							   upper_dev);
		} else if (netif_is_lag_master(upper_dev)) {
			if (info->linking)
				err = mlxsw_sp_port_lag_join(mlxsw_sp_port,
							     upper_dev);
			else
				mlxsw_sp_port_lag_leave(mlxsw_sp_port,
							upper_dev);
		} else if (netif_is_ovs_master(upper_dev)) {
			if (info->linking)
				err = mlxsw_sp_port_ovs_join(mlxsw_sp_port);
			else
				mlxsw_sp_port_ovs_leave(mlxsw_sp_port);
		}
		break;
	}

	return err;
}

static int mlxsw_sp_netdevice_port_lower_event(struct net_device *dev,
					       unsigned long event, void *ptr)
{
	struct netdev_notifier_changelowerstate_info *info;
	struct mlxsw_sp_port *mlxsw_sp_port;
	int err;

	mlxsw_sp_port = netdev_priv(dev);
	info = ptr;

	switch (event) {
	case NETDEV_CHANGELOWERSTATE:
		if (netif_is_lag_port(dev) && mlxsw_sp_port->lagged) {
			err = mlxsw_sp_port_lag_changed(mlxsw_sp_port,
							info->lower_state_info);
			if (err)
				netdev_err(dev, "Failed to reflect link aggregation lower state change\n");
		}
		break;
	}

	return 0;
}

static int mlxsw_sp_netdevice_port_event(struct net_device *lower_dev,
					 struct net_device *port_dev,
					 unsigned long event, void *ptr)
{
	switch (event) {
	case NETDEV_PRECHANGEUPPER:
	case NETDEV_CHANGEUPPER:
		return mlxsw_sp_netdevice_port_upper_event(lower_dev, port_dev,
							   event, ptr);
	case NETDEV_CHANGELOWERSTATE:
		return mlxsw_sp_netdevice_port_lower_event(port_dev, event,
							   ptr);
	}

	return 0;
}

static int mlxsw_sp_netdevice_lag_event(struct net_device *lag_dev,
					unsigned long event, void *ptr)
{
	struct net_device *dev;
	struct list_head *iter;
	int ret;

	netdev_for_each_lower_dev(lag_dev, dev, iter) {
		if (mlxsw_sp_port_dev_check(dev)) {
			ret = mlxsw_sp_netdevice_port_event(lag_dev, dev, event,
							    ptr);
			if (ret)
				return ret;
		}
	}

	return 0;
}

static int mlxsw_sp_netdevice_port_vlan_event(struct net_device *vlan_dev,
					      struct net_device *dev,
					      unsigned long event, void *ptr,
					      u16 vid)
{
	struct mlxsw_sp_port *mlxsw_sp_port = netdev_priv(dev);
	struct mlxsw_sp *mlxsw_sp = mlxsw_sp_port->mlxsw_sp;
	struct netdev_notifier_changeupper_info *info = ptr;
	struct netlink_ext_ack *extack;
	struct net_device *upper_dev;
	int err = 0;

	extack = netdev_notifier_info_to_extack(&info->info);

	switch (event) {
	case NETDEV_PRECHANGEUPPER:
		upper_dev = info->upper_dev;
		if (!netif_is_bridge_master(upper_dev)) {
			NL_SET_ERR_MSG(extack, "spectrum: VLAN devices only support bridge and VRF uppers");
			return -EINVAL;
		}
		if (!info->linking)
			break;
		if (netdev_has_any_upper_dev(upper_dev) &&
		    (!netif_is_bridge_master(upper_dev) ||
		     !mlxsw_sp_bridge_device_is_offloaded(mlxsw_sp,
<<<<<<< HEAD
							  upper_dev)))
=======
							  upper_dev))) {
			NL_SET_ERR_MSG(extack, "spectrum: Enslaving a port to a device that already has an upper device is not supported");
>>>>>>> 0186f2dc
			return -EINVAL;
		}
		break;
	case NETDEV_CHANGEUPPER:
		upper_dev = info->upper_dev;
		if (netif_is_bridge_master(upper_dev)) {
			if (info->linking)
				err = mlxsw_sp_port_bridge_join(mlxsw_sp_port,
								vlan_dev,
								upper_dev,
								extack);
			else
				mlxsw_sp_port_bridge_leave(mlxsw_sp_port,
							   vlan_dev,
							   upper_dev);
		} else {
			err = -EINVAL;
			WARN_ON(1);
		}
		break;
	}

	return err;
}

static int mlxsw_sp_netdevice_lag_port_vlan_event(struct net_device *vlan_dev,
						  struct net_device *lag_dev,
						  unsigned long event,
						  void *ptr, u16 vid)
{
	struct net_device *dev;
	struct list_head *iter;
	int ret;

	netdev_for_each_lower_dev(lag_dev, dev, iter) {
		if (mlxsw_sp_port_dev_check(dev)) {
			ret = mlxsw_sp_netdevice_port_vlan_event(vlan_dev, dev,
								 event, ptr,
								 vid);
			if (ret)
				return ret;
		}
	}

	return 0;
}

static int mlxsw_sp_netdevice_vlan_event(struct net_device *vlan_dev,
					 unsigned long event, void *ptr)
{
	struct net_device *real_dev = vlan_dev_real_dev(vlan_dev);
	u16 vid = vlan_dev_vlan_id(vlan_dev);

	if (mlxsw_sp_port_dev_check(real_dev))
		return mlxsw_sp_netdevice_port_vlan_event(vlan_dev, real_dev,
							  event, ptr, vid);
	else if (netif_is_lag_master(real_dev))
		return mlxsw_sp_netdevice_lag_port_vlan_event(vlan_dev,
							      real_dev, event,
							      ptr, vid);

	return 0;
}

static bool mlxsw_sp_is_vrf_event(unsigned long event, void *ptr)
{
	struct netdev_notifier_changeupper_info *info = ptr;

	if (event != NETDEV_PRECHANGEUPPER && event != NETDEV_CHANGEUPPER)
		return false;
	return netif_is_l3_master(info->upper_dev);
}

static int mlxsw_sp_netdevice_event(struct notifier_block *nb,
				    unsigned long event, void *ptr)
{
	struct net_device *dev = netdev_notifier_info_to_dev(ptr);
	struct mlxsw_sp *mlxsw_sp;
	int err = 0;

	mlxsw_sp = container_of(nb, struct mlxsw_sp, netdevice_nb);
	if (mlxsw_sp_netdev_is_ipip_ol(mlxsw_sp, dev))
		err = mlxsw_sp_netdevice_ipip_ol_event(mlxsw_sp, dev,
						       event, ptr);
	else if (mlxsw_sp_netdev_is_ipip_ul(mlxsw_sp, dev))
		err = mlxsw_sp_netdevice_ipip_ul_event(mlxsw_sp, dev,
						       event, ptr);
	else if (event == NETDEV_CHANGEADDR || event == NETDEV_CHANGEMTU)
		err = mlxsw_sp_netdevice_router_port_event(dev);
	else if (mlxsw_sp_is_vrf_event(event, ptr))
		err = mlxsw_sp_netdevice_vrf_event(dev, event, ptr);
	else if (mlxsw_sp_port_dev_check(dev))
		err = mlxsw_sp_netdevice_port_event(dev, dev, event, ptr);
	else if (netif_is_lag_master(dev))
		err = mlxsw_sp_netdevice_lag_event(dev, event, ptr);
	else if (is_vlan_dev(dev))
		err = mlxsw_sp_netdevice_vlan_event(dev, event, ptr);

	return notifier_from_errno(err);
}

static struct notifier_block mlxsw_sp_inetaddr_valid_nb __read_mostly = {
	.notifier_call = mlxsw_sp_inetaddr_valid_event,
};

static struct notifier_block mlxsw_sp_inetaddr_nb __read_mostly = {
	.notifier_call = mlxsw_sp_inetaddr_event,
};

static struct notifier_block mlxsw_sp_inet6addr_valid_nb __read_mostly = {
	.notifier_call = mlxsw_sp_inet6addr_valid_event,
};

static struct notifier_block mlxsw_sp_inet6addr_nb __read_mostly = {
	.notifier_call = mlxsw_sp_inet6addr_event,
};

static const struct pci_device_id mlxsw_sp_pci_id_table[] = {
	{PCI_VDEVICE(MELLANOX, PCI_DEVICE_ID_MELLANOX_SPECTRUM), 0},
	{0, },
};

static struct pci_driver mlxsw_sp_pci_driver = {
	.name = mlxsw_sp_driver_name,
	.id_table = mlxsw_sp_pci_id_table,
};

static int __init mlxsw_sp_module_init(void)
{
	int err;

	register_inetaddr_validator_notifier(&mlxsw_sp_inetaddr_valid_nb);
	register_inetaddr_notifier(&mlxsw_sp_inetaddr_nb);
	register_inet6addr_validator_notifier(&mlxsw_sp_inet6addr_valid_nb);
	register_inet6addr_notifier(&mlxsw_sp_inet6addr_nb);

	err = mlxsw_core_driver_register(&mlxsw_sp_driver);
	if (err)
		goto err_core_driver_register;

	err = mlxsw_pci_driver_register(&mlxsw_sp_pci_driver);
	if (err)
		goto err_pci_driver_register;

	return 0;

err_pci_driver_register:
	mlxsw_core_driver_unregister(&mlxsw_sp_driver);
err_core_driver_register:
	unregister_inet6addr_notifier(&mlxsw_sp_inet6addr_nb);
	unregister_inet6addr_validator_notifier(&mlxsw_sp_inet6addr_valid_nb);
	unregister_inetaddr_notifier(&mlxsw_sp_inetaddr_nb);
	unregister_inetaddr_validator_notifier(&mlxsw_sp_inetaddr_valid_nb);
	return err;
}

static void __exit mlxsw_sp_module_exit(void)
{
	mlxsw_pci_driver_unregister(&mlxsw_sp_pci_driver);
	mlxsw_core_driver_unregister(&mlxsw_sp_driver);
	unregister_inet6addr_notifier(&mlxsw_sp_inet6addr_nb);
	unregister_inet6addr_validator_notifier(&mlxsw_sp_inet6addr_valid_nb);
	unregister_inetaddr_notifier(&mlxsw_sp_inetaddr_nb);
	unregister_inetaddr_validator_notifier(&mlxsw_sp_inetaddr_valid_nb);
}

module_init(mlxsw_sp_module_init);
module_exit(mlxsw_sp_module_exit);

MODULE_LICENSE("Dual BSD/GPL");
MODULE_AUTHOR("Jiri Pirko <jiri@mellanox.com>");
MODULE_DESCRIPTION("Mellanox Spectrum driver");
MODULE_DEVICE_TABLE(pci, mlxsw_sp_pci_id_table);
MODULE_FIRMWARE(MLXSW_SP_FW_FILENAME);<|MERGE_RESOLUTION|>--- conflicted
+++ resolved
@@ -4379,13 +4379,9 @@
 		if (netdev_has_any_upper_dev(upper_dev) &&
 		    (!netif_is_bridge_master(upper_dev) ||
 		     !mlxsw_sp_bridge_device_is_offloaded(mlxsw_sp,
-<<<<<<< HEAD
-							  upper_dev)))
-=======
 							  upper_dev))) {
 			NL_SET_ERR_MSG(extack,
 				       "spectrum: Enslaving a port to a device that already has an upper device is not supported");
->>>>>>> 0186f2dc
 			return -EINVAL;
 		}
 		if (netif_is_lag_master(upper_dev) &&
@@ -4531,12 +4527,8 @@
 		if (netdev_has_any_upper_dev(upper_dev) &&
 		    (!netif_is_bridge_master(upper_dev) ||
 		     !mlxsw_sp_bridge_device_is_offloaded(mlxsw_sp,
-<<<<<<< HEAD
-							  upper_dev)))
-=======
 							  upper_dev))) {
 			NL_SET_ERR_MSG(extack, "spectrum: Enslaving a port to a device that already has an upper device is not supported");
->>>>>>> 0186f2dc
 			return -EINVAL;
 		}
 		break;
