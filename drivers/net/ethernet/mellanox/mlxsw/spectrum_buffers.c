// SPDX-License-Identifier: BSD-3-Clause OR GPL-2.0
/* Copyright (c) 2015-2018 Mellanox Technologies. All rights reserved */

#include <linux/kernel.h>
#include <linux/types.h>
#include <linux/dcbnl.h>
#include <linux/if_ether.h>
#include <linux/list.h>
#include <linux/netlink.h>

#include "spectrum.h"
#include "core.h"
#include "port.h"
#include "reg.h"

struct mlxsw_sp_sb_pr {
	enum mlxsw_reg_sbpr_mode mode;
	u32 size;
	u8 freeze_mode:1,
	   freeze_size:1;
};

struct mlxsw_cp_sb_occ {
	u32 cur;
	u32 max;
};

struct mlxsw_sp_sb_cm {
	u32 min_buff;
	u32 max_buff;
	u16 pool_index;
	struct mlxsw_cp_sb_occ occ;
	u8 freeze_pool:1,
	   freeze_thresh:1;
};

#define MLXSW_SP_SB_INFI -1U

struct mlxsw_sp_sb_pm {
	u32 min_buff;
	u32 max_buff;
	struct mlxsw_cp_sb_occ occ;
};

struct mlxsw_sp_sb_mm {
	u32 min_buff;
	u32 max_buff;
	u16 pool_index;
};

struct mlxsw_sp_sb_pool_des {
	enum mlxsw_reg_sbxx_dir dir;
	u8 pool;
};

#define MLXSW_SP_SB_POOL_ING		0
#define MLXSW_SP_SB_POOL_EGR		4
#define MLXSW_SP_SB_POOL_EGR_MC		8
#define MLXSW_SP_SB_POOL_ING_CPU	9
#define MLXSW_SP_SB_POOL_EGR_CPU	10

static const struct mlxsw_sp_sb_pool_des mlxsw_sp1_sb_pool_dess[] = {
	{MLXSW_REG_SBXX_DIR_INGRESS, 0},
	{MLXSW_REG_SBXX_DIR_INGRESS, 1},
	{MLXSW_REG_SBXX_DIR_INGRESS, 2},
	{MLXSW_REG_SBXX_DIR_INGRESS, 3},
	{MLXSW_REG_SBXX_DIR_EGRESS, 0},
	{MLXSW_REG_SBXX_DIR_EGRESS, 1},
	{MLXSW_REG_SBXX_DIR_EGRESS, 2},
	{MLXSW_REG_SBXX_DIR_EGRESS, 3},
	{MLXSW_REG_SBXX_DIR_EGRESS, 15},
	{MLXSW_REG_SBXX_DIR_INGRESS, 4},
	{MLXSW_REG_SBXX_DIR_EGRESS, 4},
};

static const struct mlxsw_sp_sb_pool_des mlxsw_sp2_sb_pool_dess[] = {
	{MLXSW_REG_SBXX_DIR_INGRESS, 0},
	{MLXSW_REG_SBXX_DIR_INGRESS, 1},
	{MLXSW_REG_SBXX_DIR_INGRESS, 2},
	{MLXSW_REG_SBXX_DIR_INGRESS, 3},
	{MLXSW_REG_SBXX_DIR_EGRESS, 0},
	{MLXSW_REG_SBXX_DIR_EGRESS, 1},
	{MLXSW_REG_SBXX_DIR_EGRESS, 2},
	{MLXSW_REG_SBXX_DIR_EGRESS, 3},
	{MLXSW_REG_SBXX_DIR_EGRESS, 15},
	{MLXSW_REG_SBXX_DIR_INGRESS, 4},
	{MLXSW_REG_SBXX_DIR_EGRESS, 4},
};

#define MLXSW_SP_SB_ING_TC_COUNT 8
#define MLXSW_SP_SB_EG_TC_COUNT 16

struct mlxsw_sp_sb_port {
	struct mlxsw_sp_sb_cm ing_cms[MLXSW_SP_SB_ING_TC_COUNT];
	struct mlxsw_sp_sb_cm eg_cms[MLXSW_SP_SB_EG_TC_COUNT];
	struct mlxsw_sp_sb_pm *pms;
};

struct mlxsw_sp_sb {
	struct mlxsw_sp_sb_pr *prs;
	struct mlxsw_sp_sb_port *ports;
	u32 cell_size;
	u32 max_headroom_cells;
	u64 sb_size;
};

struct mlxsw_sp_sb_vals {
	unsigned int pool_count;
	const struct mlxsw_sp_sb_pool_des *pool_dess;
	const struct mlxsw_sp_sb_pm *pms;
	const struct mlxsw_sp_sb_pm *pms_cpu;
	const struct mlxsw_sp_sb_pr *prs;
	const struct mlxsw_sp_sb_mm *mms;
	const struct mlxsw_sp_sb_cm *cms_ingress;
	const struct mlxsw_sp_sb_cm *cms_egress;
	const struct mlxsw_sp_sb_cm *cms_cpu;
	unsigned int mms_count;
	unsigned int cms_ingress_count;
	unsigned int cms_egress_count;
	unsigned int cms_cpu_count;
};

u32 mlxsw_sp_cells_bytes(const struct mlxsw_sp *mlxsw_sp, u32 cells)
{
	return mlxsw_sp->sb->cell_size * cells;
}

u32 mlxsw_sp_bytes_cells(const struct mlxsw_sp *mlxsw_sp, u32 bytes)
{
	return DIV_ROUND_UP(bytes, mlxsw_sp->sb->cell_size);
}

u32 mlxsw_sp_sb_max_headroom_cells(const struct mlxsw_sp *mlxsw_sp)
{
	return mlxsw_sp->sb->max_headroom_cells;
}

static struct mlxsw_sp_sb_pr *mlxsw_sp_sb_pr_get(struct mlxsw_sp *mlxsw_sp,
						 u16 pool_index)
{
	return &mlxsw_sp->sb->prs[pool_index];
}

static bool mlxsw_sp_sb_cm_exists(u8 pg_buff, enum mlxsw_reg_sbxx_dir dir)
{
	if (dir == MLXSW_REG_SBXX_DIR_INGRESS)
		return pg_buff < MLXSW_SP_SB_ING_TC_COUNT;
	else
		return pg_buff < MLXSW_SP_SB_EG_TC_COUNT;
}

static struct mlxsw_sp_sb_cm *mlxsw_sp_sb_cm_get(struct mlxsw_sp *mlxsw_sp,
						 u8 local_port, u8 pg_buff,
						 enum mlxsw_reg_sbxx_dir dir)
{
	struct mlxsw_sp_sb_port *sb_port = &mlxsw_sp->sb->ports[local_port];

	WARN_ON(!mlxsw_sp_sb_cm_exists(pg_buff, dir));
	if (dir == MLXSW_REG_SBXX_DIR_INGRESS)
		return &sb_port->ing_cms[pg_buff];
	else
		return &sb_port->eg_cms[pg_buff];
}

static struct mlxsw_sp_sb_pm *mlxsw_sp_sb_pm_get(struct mlxsw_sp *mlxsw_sp,
						 u8 local_port, u16 pool_index)
{
	return &mlxsw_sp->sb->ports[local_port].pms[pool_index];
}

static int mlxsw_sp_sb_pr_write(struct mlxsw_sp *mlxsw_sp, u16 pool_index,
				enum mlxsw_reg_sbpr_mode mode,
				u32 size, bool infi_size)
{
	const struct mlxsw_sp_sb_pool_des *des =
		&mlxsw_sp->sb_vals->pool_dess[pool_index];
	char sbpr_pl[MLXSW_REG_SBPR_LEN];
	struct mlxsw_sp_sb_pr *pr;
	int err;

	mlxsw_reg_sbpr_pack(sbpr_pl, des->pool, des->dir, mode,
			    size, infi_size);
	err = mlxsw_reg_write(mlxsw_sp->core, MLXSW_REG(sbpr), sbpr_pl);
	if (err)
		return err;

	if (infi_size)
		size = mlxsw_sp_bytes_cells(mlxsw_sp, mlxsw_sp->sb->sb_size);
	pr = mlxsw_sp_sb_pr_get(mlxsw_sp, pool_index);
	pr->mode = mode;
	pr->size = size;
	return 0;
}

static int mlxsw_sp_sb_cm_write(struct mlxsw_sp *mlxsw_sp, u8 local_port,
				u8 pg_buff, u32 min_buff, u32 max_buff,
				bool infi_max, u16 pool_index)
{
	const struct mlxsw_sp_sb_pool_des *des =
		&mlxsw_sp->sb_vals->pool_dess[pool_index];
	char sbcm_pl[MLXSW_REG_SBCM_LEN];
	struct mlxsw_sp_sb_cm *cm;
	int err;

	mlxsw_reg_sbcm_pack(sbcm_pl, local_port, pg_buff, des->dir,
			    min_buff, max_buff, infi_max, des->pool);
	err = mlxsw_reg_write(mlxsw_sp->core, MLXSW_REG(sbcm), sbcm_pl);
	if (err)
		return err;

	if (mlxsw_sp_sb_cm_exists(pg_buff, des->dir)) {
		if (infi_max)
			max_buff = mlxsw_sp_bytes_cells(mlxsw_sp,
							mlxsw_sp->sb->sb_size);

		cm = mlxsw_sp_sb_cm_get(mlxsw_sp, local_port, pg_buff,
					des->dir);
		cm->min_buff = min_buff;
		cm->max_buff = max_buff;
		cm->pool_index = pool_index;
	}
	return 0;
}

static int mlxsw_sp_sb_pm_write(struct mlxsw_sp *mlxsw_sp, u8 local_port,
				u16 pool_index, u32 min_buff, u32 max_buff)
{
	const struct mlxsw_sp_sb_pool_des *des =
		&mlxsw_sp->sb_vals->pool_dess[pool_index];
	char sbpm_pl[MLXSW_REG_SBPM_LEN];
	struct mlxsw_sp_sb_pm *pm;
	int err;

	mlxsw_reg_sbpm_pack(sbpm_pl, local_port, des->pool, des->dir, false,
			    min_buff, max_buff);
	err = mlxsw_reg_write(mlxsw_sp->core, MLXSW_REG(sbpm), sbpm_pl);
	if (err)
		return err;

	pm = mlxsw_sp_sb_pm_get(mlxsw_sp, local_port, pool_index);
	pm->min_buff = min_buff;
	pm->max_buff = max_buff;
	return 0;
}

static int mlxsw_sp_sb_pm_occ_clear(struct mlxsw_sp *mlxsw_sp, u8 local_port,
				    u16 pool_index, struct list_head *bulk_list)
{
	const struct mlxsw_sp_sb_pool_des *des =
		&mlxsw_sp->sb_vals->pool_dess[pool_index];
	char sbpm_pl[MLXSW_REG_SBPM_LEN];

	mlxsw_reg_sbpm_pack(sbpm_pl, local_port, des->pool, des->dir,
			    true, 0, 0);
	return mlxsw_reg_trans_query(mlxsw_sp->core, MLXSW_REG(sbpm), sbpm_pl,
				     bulk_list, NULL, 0);
}

static void mlxsw_sp_sb_pm_occ_query_cb(struct mlxsw_core *mlxsw_core,
					char *sbpm_pl, size_t sbpm_pl_len,
					unsigned long cb_priv)
{
	struct mlxsw_sp_sb_pm *pm = (struct mlxsw_sp_sb_pm *) cb_priv;

	mlxsw_reg_sbpm_unpack(sbpm_pl, &pm->occ.cur, &pm->occ.max);
}

static int mlxsw_sp_sb_pm_occ_query(struct mlxsw_sp *mlxsw_sp, u8 local_port,
				    u16 pool_index, struct list_head *bulk_list)
{
	const struct mlxsw_sp_sb_pool_des *des =
		&mlxsw_sp->sb_vals->pool_dess[pool_index];
	char sbpm_pl[MLXSW_REG_SBPM_LEN];
	struct mlxsw_sp_sb_pm *pm;

	pm = mlxsw_sp_sb_pm_get(mlxsw_sp, local_port, pool_index);
	mlxsw_reg_sbpm_pack(sbpm_pl, local_port, des->pool, des->dir,
			    false, 0, 0);
	return mlxsw_reg_trans_query(mlxsw_sp->core, MLXSW_REG(sbpm), sbpm_pl,
				     bulk_list,
				     mlxsw_sp_sb_pm_occ_query_cb,
				     (unsigned long) pm);
}

/* 1/4 of a headroom necessary for 100Gbps port and 100m cable. */
#define MLXSW_SP_PB_HEADROOM 25632
#define MLXSW_SP_PB_UNUSED 8

static int mlxsw_sp_port_pb_init(struct mlxsw_sp_port *mlxsw_sp_port)
{
	const u32 pbs[] = {
		[0] = MLXSW_SP_PB_HEADROOM * mlxsw_sp_port->mapping.width,
		[9] = MLXSW_PORT_MAX_MTU,
	};
	struct mlxsw_sp *mlxsw_sp = mlxsw_sp_port->mlxsw_sp;
	char pbmc_pl[MLXSW_REG_PBMC_LEN];
	int i;

	mlxsw_reg_pbmc_pack(pbmc_pl, mlxsw_sp_port->local_port,
			    0xffff, 0xffff / 2);
	for (i = 0; i < ARRAY_SIZE(pbs); i++) {
		u16 size = mlxsw_sp_bytes_cells(mlxsw_sp, pbs[i]);

		if (i == MLXSW_SP_PB_UNUSED)
			continue;
		mlxsw_reg_pbmc_lossy_buffer_pack(pbmc_pl, i, size);
	}
	mlxsw_reg_pbmc_lossy_buffer_pack(pbmc_pl,
					 MLXSW_REG_PBMC_PORT_SHARED_BUF_IDX, 0);
	return mlxsw_reg_write(mlxsw_sp->core, MLXSW_REG(pbmc), pbmc_pl);
}

static int mlxsw_sp_port_pb_prio_init(struct mlxsw_sp_port *mlxsw_sp_port)
{
	char pptb_pl[MLXSW_REG_PPTB_LEN];
	int i;

	mlxsw_reg_pptb_pack(pptb_pl, mlxsw_sp_port->local_port);
	for (i = 0; i < IEEE_8021QAZ_MAX_TCS; i++)
		mlxsw_reg_pptb_prio_to_buff_pack(pptb_pl, i, 0);
	return mlxsw_reg_write(mlxsw_sp_port->mlxsw_sp->core, MLXSW_REG(pptb),
			       pptb_pl);
}

static int mlxsw_sp_port_headroom_init(struct mlxsw_sp_port *mlxsw_sp_port)
{
	int err;

	err = mlxsw_sp_port_pb_init(mlxsw_sp_port);
	if (err)
		return err;
	return mlxsw_sp_port_pb_prio_init(mlxsw_sp_port);
}

static int mlxsw_sp_sb_port_init(struct mlxsw_sp *mlxsw_sp,
				 struct mlxsw_sp_sb_port *sb_port)
{
	struct mlxsw_sp_sb_pm *pms;

	pms = kcalloc(mlxsw_sp->sb_vals->pool_count, sizeof(*pms),
		      GFP_KERNEL);
	if (!pms)
		return -ENOMEM;
	sb_port->pms = pms;
	return 0;
}

static void mlxsw_sp_sb_port_fini(struct mlxsw_sp_sb_port *sb_port)
{
	kfree(sb_port->pms);
}

static int mlxsw_sp_sb_ports_init(struct mlxsw_sp *mlxsw_sp)
{
	unsigned int max_ports = mlxsw_core_max_ports(mlxsw_sp->core);
	struct mlxsw_sp_sb_pr *prs;
	int i;
	int err;

	mlxsw_sp->sb->ports = kcalloc(max_ports,
				      sizeof(struct mlxsw_sp_sb_port),
				      GFP_KERNEL);
	if (!mlxsw_sp->sb->ports)
		return -ENOMEM;

	prs = kcalloc(mlxsw_sp->sb_vals->pool_count, sizeof(*prs),
		      GFP_KERNEL);
	if (!prs) {
		err = -ENOMEM;
		goto err_alloc_prs;
	}
	mlxsw_sp->sb->prs = prs;

	for (i = 0; i < max_ports; i++) {
		err = mlxsw_sp_sb_port_init(mlxsw_sp, &mlxsw_sp->sb->ports[i]);
		if (err)
			goto err_sb_port_init;
	}

	return 0;

err_sb_port_init:
	for (i--; i >= 0; i--)
		mlxsw_sp_sb_port_fini(&mlxsw_sp->sb->ports[i]);
	kfree(mlxsw_sp->sb->prs);
err_alloc_prs:
	kfree(mlxsw_sp->sb->ports);
	return err;
}

static void mlxsw_sp_sb_ports_fini(struct mlxsw_sp *mlxsw_sp)
{
	int max_ports = mlxsw_core_max_ports(mlxsw_sp->core);
	int i;

	for (i = max_ports - 1; i >= 0; i--)
		mlxsw_sp_sb_port_fini(&mlxsw_sp->sb->ports[i]);
	kfree(mlxsw_sp->sb->prs);
	kfree(mlxsw_sp->sb->ports);
}

#define MLXSW_SP_SB_PR(_mode, _size)	\
	{				\
		.mode = _mode,		\
		.size = _size,		\
	}

#define MLXSW_SP_SB_PR_EXT(_mode, _size, _freeze_mode, _freeze_size)	\
	{								\
		.mode = _mode,						\
		.size = _size,						\
		.freeze_mode = _freeze_mode,				\
		.freeze_size = _freeze_size,				\
	}

#define MLXSW_SP1_SB_PR_INGRESS_SIZE	12440000
#define MLXSW_SP1_SB_PR_EGRESS_SIZE	13232000
#define MLXSW_SP1_SB_PR_CPU_SIZE	(256 * 1000)

/* Order according to mlxsw_sp1_sb_pool_dess */
static const struct mlxsw_sp_sb_pr mlxsw_sp1_sb_prs[] = {
	MLXSW_SP_SB_PR(MLXSW_REG_SBPR_MODE_DYNAMIC,
		       MLXSW_SP1_SB_PR_INGRESS_SIZE),
	MLXSW_SP_SB_PR(MLXSW_REG_SBPR_MODE_DYNAMIC, 0),
	MLXSW_SP_SB_PR(MLXSW_REG_SBPR_MODE_DYNAMIC, 0),
	MLXSW_SP_SB_PR(MLXSW_REG_SBPR_MODE_DYNAMIC, 0),
	MLXSW_SP_SB_PR_EXT(MLXSW_REG_SBPR_MODE_DYNAMIC,
			   MLXSW_SP1_SB_PR_EGRESS_SIZE, true, false),
	MLXSW_SP_SB_PR(MLXSW_REG_SBPR_MODE_DYNAMIC, 0),
	MLXSW_SP_SB_PR(MLXSW_REG_SBPR_MODE_DYNAMIC, 0),
	MLXSW_SP_SB_PR(MLXSW_REG_SBPR_MODE_DYNAMIC, 0),
	MLXSW_SP_SB_PR_EXT(MLXSW_REG_SBPR_MODE_STATIC, MLXSW_SP_SB_INFI,
			   true, true),
	MLXSW_SP_SB_PR_EXT(MLXSW_REG_SBPR_MODE_DYNAMIC,
			   MLXSW_SP1_SB_PR_CPU_SIZE, true, false),
	MLXSW_SP_SB_PR_EXT(MLXSW_REG_SBPR_MODE_DYNAMIC,
			   MLXSW_SP1_SB_PR_CPU_SIZE, true, false),
};

#define MLXSW_SP2_SB_PR_INGRESS_SIZE	38128752
#define MLXSW_SP2_SB_PR_EGRESS_SIZE	38128752
<<<<<<< HEAD
#define MLXSW_SP2_SB_PR_INGRESS_MNG_SIZE (200 * 1000)
=======
#define MLXSW_SP2_SB_PR_CPU_SIZE	(256 * 1000)
>>>>>>> c59c1e66

/* Order according to mlxsw_sp2_sb_pool_dess */
static const struct mlxsw_sp_sb_pr mlxsw_sp2_sb_prs[] = {
	MLXSW_SP_SB_PR(MLXSW_REG_SBPR_MODE_DYNAMIC,
		       MLXSW_SP2_SB_PR_INGRESS_SIZE),
	MLXSW_SP_SB_PR(MLXSW_REG_SBPR_MODE_STATIC, 0),
	MLXSW_SP_SB_PR(MLXSW_REG_SBPR_MODE_STATIC, 0),
	MLXSW_SP_SB_PR(MLXSW_REG_SBPR_MODE_STATIC, 0),
	MLXSW_SP_SB_PR_EXT(MLXSW_REG_SBPR_MODE_DYNAMIC,
			   MLXSW_SP2_SB_PR_EGRESS_SIZE, true, false),
	MLXSW_SP_SB_PR(MLXSW_REG_SBPR_MODE_STATIC, 0),
	MLXSW_SP_SB_PR(MLXSW_REG_SBPR_MODE_STATIC, 0),
	MLXSW_SP_SB_PR(MLXSW_REG_SBPR_MODE_STATIC, 0),
	MLXSW_SP_SB_PR_EXT(MLXSW_REG_SBPR_MODE_STATIC, MLXSW_SP_SB_INFI,
			   true, true),
	MLXSW_SP_SB_PR_EXT(MLXSW_REG_SBPR_MODE_DYNAMIC,
			   MLXSW_SP2_SB_PR_CPU_SIZE, true, false),
	MLXSW_SP_SB_PR_EXT(MLXSW_REG_SBPR_MODE_DYNAMIC,
			   MLXSW_SP2_SB_PR_CPU_SIZE, true, false),
};

static int mlxsw_sp_sb_prs_init(struct mlxsw_sp *mlxsw_sp,
				const struct mlxsw_sp_sb_pr *prs,
				size_t prs_len)
{
	int i;
	int err;

	for (i = 0; i < prs_len; i++) {
		u32 size = prs[i].size;
		u32 size_cells;

		if (size == MLXSW_SP_SB_INFI) {
			err = mlxsw_sp_sb_pr_write(mlxsw_sp, i, prs[i].mode,
						   0, true);
		} else {
			size_cells = mlxsw_sp_bytes_cells(mlxsw_sp, size);
			err = mlxsw_sp_sb_pr_write(mlxsw_sp, i, prs[i].mode,
						   size_cells, false);
		}
		if (err)
			return err;
	}
	return 0;
}

#define MLXSW_SP_SB_CM(_min_buff, _max_buff, _pool)	\
	{						\
		.min_buff = _min_buff,			\
		.max_buff = _max_buff,			\
		.pool_index = _pool,			\
	}

#define MLXSW_SP_SB_CM_ING(_min_buff, _max_buff)	\
	{						\
		.min_buff = _min_buff,			\
		.max_buff = _max_buff,			\
		.pool_index = MLXSW_SP_SB_POOL_ING,	\
	}

#define MLXSW_SP_SB_CM_EGR(_min_buff, _max_buff)	\
	{						\
		.min_buff = _min_buff,			\
		.max_buff = _max_buff,			\
		.pool_index = MLXSW_SP_SB_POOL_EGR,	\
	}

#define MLXSW_SP_SB_CM_EGR_MC(_min_buff, _max_buff)	\
	{						\
		.min_buff = _min_buff,			\
		.max_buff = _max_buff,			\
		.pool_index = MLXSW_SP_SB_POOL_EGR_MC,	\
		.freeze_pool = true,			\
		.freeze_thresh = true,			\
	}

static const struct mlxsw_sp_sb_cm mlxsw_sp1_sb_cms_ingress[] = {
	MLXSW_SP_SB_CM_ING(10000, 8),
	MLXSW_SP_SB_CM_ING(0, MLXSW_REG_SBXX_DYN_MAX_BUFF_MIN),
	MLXSW_SP_SB_CM_ING(0, MLXSW_REG_SBXX_DYN_MAX_BUFF_MIN),
	MLXSW_SP_SB_CM_ING(0, MLXSW_REG_SBXX_DYN_MAX_BUFF_MIN),
	MLXSW_SP_SB_CM_ING(0, MLXSW_REG_SBXX_DYN_MAX_BUFF_MIN),
	MLXSW_SP_SB_CM_ING(0, MLXSW_REG_SBXX_DYN_MAX_BUFF_MIN),
	MLXSW_SP_SB_CM_ING(0, MLXSW_REG_SBXX_DYN_MAX_BUFF_MIN),
	MLXSW_SP_SB_CM_ING(0, MLXSW_REG_SBXX_DYN_MAX_BUFF_MIN),
	MLXSW_SP_SB_CM_ING(0, 0), /* dummy, this PG does not exist */
	MLXSW_SP_SB_CM(10000, 8, MLXSW_SP_SB_POOL_ING_CPU),
};

static const struct mlxsw_sp_sb_cm mlxsw_sp2_sb_cms_ingress[] = {
	MLXSW_SP_SB_CM_ING(0, 7),
	MLXSW_SP_SB_CM_ING(0, MLXSW_REG_SBXX_DYN_MAX_BUFF_MIN),
	MLXSW_SP_SB_CM_ING(0, MLXSW_REG_SBXX_DYN_MAX_BUFF_MIN),
	MLXSW_SP_SB_CM_ING(0, MLXSW_REG_SBXX_DYN_MAX_BUFF_MIN),
	MLXSW_SP_SB_CM_ING(0, MLXSW_REG_SBXX_DYN_MAX_BUFF_MIN),
	MLXSW_SP_SB_CM_ING(0, MLXSW_REG_SBXX_DYN_MAX_BUFF_MIN),
	MLXSW_SP_SB_CM_ING(0, MLXSW_REG_SBXX_DYN_MAX_BUFF_MIN),
	MLXSW_SP_SB_CM_ING(0, MLXSW_REG_SBXX_DYN_MAX_BUFF_MIN),
	MLXSW_SP_SB_CM_ING(0, 0), /* dummy, this PG does not exist */
	MLXSW_SP_SB_CM(10000, 8, MLXSW_SP_SB_POOL_ING_CPU),
};

static const struct mlxsw_sp_sb_cm mlxsw_sp1_sb_cms_egress[] = {
	MLXSW_SP_SB_CM_EGR(1500, 9),
	MLXSW_SP_SB_CM_EGR(1500, 9),
	MLXSW_SP_SB_CM_EGR(1500, 9),
	MLXSW_SP_SB_CM_EGR(1500, 9),
	MLXSW_SP_SB_CM_EGR(1500, 9),
	MLXSW_SP_SB_CM_EGR(1500, 9),
	MLXSW_SP_SB_CM_EGR(1500, 9),
	MLXSW_SP_SB_CM_EGR(1500, 9),
	MLXSW_SP_SB_CM_EGR_MC(0, MLXSW_SP_SB_INFI),
	MLXSW_SP_SB_CM_EGR_MC(0, MLXSW_SP_SB_INFI),
	MLXSW_SP_SB_CM_EGR_MC(0, MLXSW_SP_SB_INFI),
	MLXSW_SP_SB_CM_EGR_MC(0, MLXSW_SP_SB_INFI),
	MLXSW_SP_SB_CM_EGR_MC(0, MLXSW_SP_SB_INFI),
	MLXSW_SP_SB_CM_EGR_MC(0, MLXSW_SP_SB_INFI),
	MLXSW_SP_SB_CM_EGR_MC(0, MLXSW_SP_SB_INFI),
	MLXSW_SP_SB_CM_EGR_MC(0, MLXSW_SP_SB_INFI),
	MLXSW_SP_SB_CM_EGR(1, 0xff),
};

static const struct mlxsw_sp_sb_cm mlxsw_sp2_sb_cms_egress[] = {
	MLXSW_SP_SB_CM_EGR(0, 7),
	MLXSW_SP_SB_CM_EGR(0, 7),
	MLXSW_SP_SB_CM_EGR(0, 7),
	MLXSW_SP_SB_CM_EGR(0, 7),
	MLXSW_SP_SB_CM_EGR(0, 7),
	MLXSW_SP_SB_CM_EGR(0, 7),
	MLXSW_SP_SB_CM_EGR(0, 7),
	MLXSW_SP_SB_CM_EGR(0, 7),
	MLXSW_SP_SB_CM_EGR_MC(0, MLXSW_SP_SB_INFI),
	MLXSW_SP_SB_CM_EGR_MC(0, MLXSW_SP_SB_INFI),
	MLXSW_SP_SB_CM_EGR_MC(0, MLXSW_SP_SB_INFI),
	MLXSW_SP_SB_CM_EGR_MC(0, MLXSW_SP_SB_INFI),
	MLXSW_SP_SB_CM_EGR_MC(0, MLXSW_SP_SB_INFI),
	MLXSW_SP_SB_CM_EGR_MC(0, MLXSW_SP_SB_INFI),
	MLXSW_SP_SB_CM_EGR_MC(0, MLXSW_SP_SB_INFI),
	MLXSW_SP_SB_CM_EGR_MC(0, MLXSW_SP_SB_INFI),
	MLXSW_SP_SB_CM_EGR(1, 0xff),
};

#define MLXSW_SP_CPU_PORT_SB_CM MLXSW_SP_SB_CM(0, 0, MLXSW_SP_SB_POOL_EGR_CPU)

static const struct mlxsw_sp_sb_cm mlxsw_sp_cpu_port_sb_cms[] = {
	MLXSW_SP_CPU_PORT_SB_CM,
	MLXSW_SP_SB_CM(1000, 8, MLXSW_SP_SB_POOL_EGR_CPU),
	MLXSW_SP_SB_CM(1000, 8, MLXSW_SP_SB_POOL_EGR_CPU),
	MLXSW_SP_SB_CM(1000, 8, MLXSW_SP_SB_POOL_EGR_CPU),
	MLXSW_SP_SB_CM(1000, 8, MLXSW_SP_SB_POOL_EGR_CPU),
	MLXSW_SP_SB_CM(1000, 8, MLXSW_SP_SB_POOL_EGR_CPU),
	MLXSW_SP_CPU_PORT_SB_CM,
	MLXSW_SP_SB_CM(1000, 8, MLXSW_SP_SB_POOL_EGR_CPU),
	MLXSW_SP_CPU_PORT_SB_CM,
	MLXSW_SP_CPU_PORT_SB_CM,
	MLXSW_SP_CPU_PORT_SB_CM,
	MLXSW_SP_CPU_PORT_SB_CM,
	MLXSW_SP_CPU_PORT_SB_CM,
	MLXSW_SP_CPU_PORT_SB_CM,
	MLXSW_SP_CPU_PORT_SB_CM,
	MLXSW_SP_CPU_PORT_SB_CM,
	MLXSW_SP_CPU_PORT_SB_CM,
	MLXSW_SP_CPU_PORT_SB_CM,
	MLXSW_SP_CPU_PORT_SB_CM,
	MLXSW_SP_CPU_PORT_SB_CM,
	MLXSW_SP_CPU_PORT_SB_CM,
	MLXSW_SP_CPU_PORT_SB_CM,
	MLXSW_SP_CPU_PORT_SB_CM,
	MLXSW_SP_CPU_PORT_SB_CM,
	MLXSW_SP_CPU_PORT_SB_CM,
	MLXSW_SP_CPU_PORT_SB_CM,
	MLXSW_SP_CPU_PORT_SB_CM,
	MLXSW_SP_CPU_PORT_SB_CM,
	MLXSW_SP_CPU_PORT_SB_CM,
	MLXSW_SP_CPU_PORT_SB_CM,
	MLXSW_SP_CPU_PORT_SB_CM,
	MLXSW_SP_CPU_PORT_SB_CM,
};

static bool
mlxsw_sp_sb_pool_is_static(struct mlxsw_sp *mlxsw_sp, u16 pool_index)
{
	struct mlxsw_sp_sb_pr *pr = mlxsw_sp_sb_pr_get(mlxsw_sp, pool_index);

	return pr->mode == MLXSW_REG_SBPR_MODE_STATIC;
}

static int __mlxsw_sp_sb_cms_init(struct mlxsw_sp *mlxsw_sp, u8 local_port,
				  enum mlxsw_reg_sbxx_dir dir,
				  const struct mlxsw_sp_sb_cm *cms,
				  size_t cms_len)
{
	const struct mlxsw_sp_sb_vals *sb_vals = mlxsw_sp->sb_vals;
	int i;
	int err;

	for (i = 0; i < cms_len; i++) {
		const struct mlxsw_sp_sb_cm *cm;
		u32 min_buff;
		u32 max_buff;

		if (i == 8 && dir == MLXSW_REG_SBXX_DIR_INGRESS)
			continue; /* PG number 8 does not exist, skip it */
		cm = &cms[i];
		if (WARN_ON(sb_vals->pool_dess[cm->pool_index].dir != dir))
			continue;

		min_buff = mlxsw_sp_bytes_cells(mlxsw_sp, cm->min_buff);
		max_buff = cm->max_buff;
		if (max_buff == MLXSW_SP_SB_INFI) {
			err = mlxsw_sp_sb_cm_write(mlxsw_sp, local_port, i,
						   min_buff, 0,
						   true, cm->pool_index);
		} else {
			if (mlxsw_sp_sb_pool_is_static(mlxsw_sp,
						       cm->pool_index))
				max_buff = mlxsw_sp_bytes_cells(mlxsw_sp,
								max_buff);
			err = mlxsw_sp_sb_cm_write(mlxsw_sp, local_port, i,
						   min_buff, max_buff,
						   false, cm->pool_index);
		}
		if (err)
			return err;
	}
	return 0;
}

static int mlxsw_sp_port_sb_cms_init(struct mlxsw_sp_port *mlxsw_sp_port)
{
	struct mlxsw_sp *mlxsw_sp = mlxsw_sp_port->mlxsw_sp;
	int err;

	err = __mlxsw_sp_sb_cms_init(mlxsw_sp,
				     mlxsw_sp_port->local_port,
				     MLXSW_REG_SBXX_DIR_INGRESS,
				     mlxsw_sp->sb_vals->cms_ingress,
				     mlxsw_sp->sb_vals->cms_ingress_count);
	if (err)
		return err;
	return __mlxsw_sp_sb_cms_init(mlxsw_sp_port->mlxsw_sp,
				      mlxsw_sp_port->local_port,
				      MLXSW_REG_SBXX_DIR_EGRESS,
				      mlxsw_sp->sb_vals->cms_egress,
				      mlxsw_sp->sb_vals->cms_egress_count);
}

static int mlxsw_sp_cpu_port_sb_cms_init(struct mlxsw_sp *mlxsw_sp)
{
	return __mlxsw_sp_sb_cms_init(mlxsw_sp, 0, MLXSW_REG_SBXX_DIR_EGRESS,
				      mlxsw_sp->sb_vals->cms_cpu,
				      mlxsw_sp->sb_vals->cms_cpu_count);
}

#define MLXSW_SP_SB_PM(_min_buff, _max_buff)	\
	{					\
		.min_buff = _min_buff,		\
		.max_buff = _max_buff,		\
	}

/* Order according to mlxsw_sp1_sb_pool_dess */
static const struct mlxsw_sp_sb_pm mlxsw_sp1_sb_pms[] = {
	MLXSW_SP_SB_PM(0, MLXSW_REG_SBXX_DYN_MAX_BUFF_MAX),
	MLXSW_SP_SB_PM(0, MLXSW_REG_SBXX_DYN_MAX_BUFF_MIN),
	MLXSW_SP_SB_PM(0, MLXSW_REG_SBXX_DYN_MAX_BUFF_MIN),
	MLXSW_SP_SB_PM(0, MLXSW_REG_SBXX_DYN_MAX_BUFF_MIN),
	MLXSW_SP_SB_PM(0, 7),
	MLXSW_SP_SB_PM(0, MLXSW_REG_SBXX_DYN_MAX_BUFF_MIN),
	MLXSW_SP_SB_PM(0, MLXSW_REG_SBXX_DYN_MAX_BUFF_MIN),
	MLXSW_SP_SB_PM(0, MLXSW_REG_SBXX_DYN_MAX_BUFF_MIN),
	MLXSW_SP_SB_PM(10000, 90000),
	MLXSW_SP_SB_PM(0, 8),	/* 50% occupancy */
	MLXSW_SP_SB_PM(0, MLXSW_REG_SBXX_DYN_MAX_BUFF_MIN),
};

/* Order according to mlxsw_sp2_sb_pool_dess */
static const struct mlxsw_sp_sb_pm mlxsw_sp2_sb_pms[] = {
	MLXSW_SP_SB_PM(0, 7),
	MLXSW_SP_SB_PM(0, 0),
	MLXSW_SP_SB_PM(0, 0),
	MLXSW_SP_SB_PM(0, 0),
	MLXSW_SP_SB_PM(0, 7),
	MLXSW_SP_SB_PM(0, 0),
	MLXSW_SP_SB_PM(0, 0),
	MLXSW_SP_SB_PM(0, 0),
	MLXSW_SP_SB_PM(10000, 90000),
	MLXSW_SP_SB_PM(0, 8),	/* 50% occupancy */
	MLXSW_SP_SB_PM(0, MLXSW_REG_SBXX_DYN_MAX_BUFF_MIN),
};

/* Order according to mlxsw_sp*_sb_pool_dess */
static const struct mlxsw_sp_sb_pm mlxsw_sp_cpu_port_sb_pms[] = {
	MLXSW_SP_SB_PM(0, 0),
	MLXSW_SP_SB_PM(0, 0),
	MLXSW_SP_SB_PM(0, 0),
	MLXSW_SP_SB_PM(0, 0),
	MLXSW_SP_SB_PM(0, 0),
	MLXSW_SP_SB_PM(0, 0),
	MLXSW_SP_SB_PM(0, 0),
	MLXSW_SP_SB_PM(0, 0),
	MLXSW_SP_SB_PM(0, 90000),
	MLXSW_SP_SB_PM(0, 0),
	MLXSW_SP_SB_PM(0, MLXSW_REG_SBXX_DYN_MAX_BUFF_MAX),
};

static int mlxsw_sp_sb_pms_init(struct mlxsw_sp *mlxsw_sp, u8 local_port,
				const struct mlxsw_sp_sb_pm *pms,
				bool skip_ingress)
{
	int i, err;

	for (i = 0; i < mlxsw_sp->sb_vals->pool_count; i++) {
		const struct mlxsw_sp_sb_pm *pm = &pms[i];
		const struct mlxsw_sp_sb_pool_des *des;
		u32 max_buff;
		u32 min_buff;

		des = &mlxsw_sp->sb_vals->pool_dess[i];
		if (skip_ingress && des->dir == MLXSW_REG_SBXX_DIR_INGRESS)
			continue;

		min_buff = mlxsw_sp_bytes_cells(mlxsw_sp, pm->min_buff);
		max_buff = pm->max_buff;
		if (mlxsw_sp_sb_pool_is_static(mlxsw_sp, i))
			max_buff = mlxsw_sp_bytes_cells(mlxsw_sp, max_buff);
		err = mlxsw_sp_sb_pm_write(mlxsw_sp, local_port, i, min_buff,
					   max_buff);
		if (err)
			return err;
	}
	return 0;
}

static int mlxsw_sp_port_sb_pms_init(struct mlxsw_sp_port *mlxsw_sp_port)
{
	struct mlxsw_sp *mlxsw_sp = mlxsw_sp_port->mlxsw_sp;

	return mlxsw_sp_sb_pms_init(mlxsw_sp, mlxsw_sp_port->local_port,
				    mlxsw_sp->sb_vals->pms, false);
}

static int mlxsw_sp_cpu_port_sb_pms_init(struct mlxsw_sp *mlxsw_sp)
{
	return mlxsw_sp_sb_pms_init(mlxsw_sp, 0, mlxsw_sp->sb_vals->pms_cpu,
				    true);
}

#define MLXSW_SP_SB_MM(_min_buff, _max_buff)		\
	{						\
		.min_buff = _min_buff,			\
		.max_buff = _max_buff,			\
		.pool_index = MLXSW_SP_SB_POOL_EGR,	\
	}

static const struct mlxsw_sp_sb_mm mlxsw_sp_sb_mms[] = {
	MLXSW_SP_SB_MM(0, 6),
	MLXSW_SP_SB_MM(0, 6),
	MLXSW_SP_SB_MM(0, 6),
	MLXSW_SP_SB_MM(0, 6),
	MLXSW_SP_SB_MM(0, 6),
	MLXSW_SP_SB_MM(0, 6),
	MLXSW_SP_SB_MM(0, 6),
	MLXSW_SP_SB_MM(0, 6),
	MLXSW_SP_SB_MM(0, 6),
	MLXSW_SP_SB_MM(0, 6),
	MLXSW_SP_SB_MM(0, 6),
	MLXSW_SP_SB_MM(0, 6),
	MLXSW_SP_SB_MM(0, 6),
	MLXSW_SP_SB_MM(0, 6),
	MLXSW_SP_SB_MM(0, 6),
};

static int mlxsw_sp_sb_mms_init(struct mlxsw_sp *mlxsw_sp)
{
	char sbmm_pl[MLXSW_REG_SBMM_LEN];
	int i;
	int err;

	for (i = 0; i < mlxsw_sp->sb_vals->mms_count; i++) {
		const struct mlxsw_sp_sb_pool_des *des;
		const struct mlxsw_sp_sb_mm *mc;
		u32 min_buff;

		mc = &mlxsw_sp->sb_vals->mms[i];
		des = &mlxsw_sp->sb_vals->pool_dess[mc->pool_index];
		/* All pools used by sb_mm's are initialized using dynamic
		 * thresholds, therefore 'max_buff' isn't specified in cells.
		 */
		min_buff = mlxsw_sp_bytes_cells(mlxsw_sp, mc->min_buff);
		mlxsw_reg_sbmm_pack(sbmm_pl, i, min_buff, mc->max_buff,
				    des->pool);
		err = mlxsw_reg_write(mlxsw_sp->core, MLXSW_REG(sbmm), sbmm_pl);
		if (err)
			return err;
	}
	return 0;
}

static void mlxsw_sp_pool_count(struct mlxsw_sp *mlxsw_sp,
				u16 *p_ingress_len, u16 *p_egress_len)
{
	int i;

	for (i = 0; i < mlxsw_sp->sb_vals->pool_count; ++i) {
		if (mlxsw_sp->sb_vals->pool_dess[i].dir ==
		    MLXSW_REG_SBXX_DIR_INGRESS)
			(*p_ingress_len)++;
		else
			(*p_egress_len)++;
	}

	WARN(*p_egress_len == 0, "No egress pools\n");
}

const struct mlxsw_sp_sb_vals mlxsw_sp1_sb_vals = {
	.pool_count = ARRAY_SIZE(mlxsw_sp1_sb_pool_dess),
	.pool_dess = mlxsw_sp1_sb_pool_dess,
	.pms = mlxsw_sp1_sb_pms,
	.pms_cpu = mlxsw_sp_cpu_port_sb_pms,
	.prs = mlxsw_sp1_sb_prs,
	.mms = mlxsw_sp_sb_mms,
	.cms_ingress = mlxsw_sp1_sb_cms_ingress,
	.cms_egress = mlxsw_sp1_sb_cms_egress,
	.cms_cpu = mlxsw_sp_cpu_port_sb_cms,
	.mms_count = ARRAY_SIZE(mlxsw_sp_sb_mms),
	.cms_ingress_count = ARRAY_SIZE(mlxsw_sp1_sb_cms_ingress),
	.cms_egress_count = ARRAY_SIZE(mlxsw_sp1_sb_cms_egress),
	.cms_cpu_count = ARRAY_SIZE(mlxsw_sp_cpu_port_sb_cms),
};

const struct mlxsw_sp_sb_vals mlxsw_sp2_sb_vals = {
	.pool_count = ARRAY_SIZE(mlxsw_sp2_sb_pool_dess),
	.pool_dess = mlxsw_sp2_sb_pool_dess,
	.pms = mlxsw_sp2_sb_pms,
	.pms_cpu = mlxsw_sp_cpu_port_sb_pms,
	.prs = mlxsw_sp2_sb_prs,
	.mms = mlxsw_sp_sb_mms,
	.cms_ingress = mlxsw_sp2_sb_cms_ingress,
	.cms_egress = mlxsw_sp2_sb_cms_egress,
	.cms_cpu = mlxsw_sp_cpu_port_sb_cms,
	.mms_count = ARRAY_SIZE(mlxsw_sp_sb_mms),
	.cms_ingress_count = ARRAY_SIZE(mlxsw_sp2_sb_cms_ingress),
	.cms_egress_count = ARRAY_SIZE(mlxsw_sp2_sb_cms_egress),
	.cms_cpu_count = ARRAY_SIZE(mlxsw_sp_cpu_port_sb_cms),
};

int mlxsw_sp_buffers_init(struct mlxsw_sp *mlxsw_sp)
{
	u32 max_headroom_size;
	u16 ing_pool_count = 0;
	u16 eg_pool_count = 0;
	int err;

	if (!MLXSW_CORE_RES_VALID(mlxsw_sp->core, CELL_SIZE))
		return -EIO;

	if (!MLXSW_CORE_RES_VALID(mlxsw_sp->core, MAX_BUFFER_SIZE))
		return -EIO;

	if (!MLXSW_CORE_RES_VALID(mlxsw_sp->core, MAX_HEADROOM_SIZE))
		return -EIO;

	mlxsw_sp->sb = kzalloc(sizeof(*mlxsw_sp->sb), GFP_KERNEL);
	if (!mlxsw_sp->sb)
		return -ENOMEM;
	mlxsw_sp->sb->cell_size = MLXSW_CORE_RES_GET(mlxsw_sp->core, CELL_SIZE);
	mlxsw_sp->sb->sb_size = MLXSW_CORE_RES_GET(mlxsw_sp->core,
						   MAX_BUFFER_SIZE);
	max_headroom_size = MLXSW_CORE_RES_GET(mlxsw_sp->core,
					       MAX_HEADROOM_SIZE);
	/* Round down, because this limit must not be overstepped. */
	mlxsw_sp->sb->max_headroom_cells = max_headroom_size /
						mlxsw_sp->sb->cell_size;

	err = mlxsw_sp_sb_ports_init(mlxsw_sp);
	if (err)
		goto err_sb_ports_init;
	err = mlxsw_sp_sb_prs_init(mlxsw_sp, mlxsw_sp->sb_vals->prs,
				   mlxsw_sp->sb_vals->pool_count);
	if (err)
		goto err_sb_prs_init;
	err = mlxsw_sp_cpu_port_sb_cms_init(mlxsw_sp);
	if (err)
		goto err_sb_cpu_port_sb_cms_init;
	err = mlxsw_sp_cpu_port_sb_pms_init(mlxsw_sp);
	if (err)
		goto err_sb_cpu_port_pms_init;
	err = mlxsw_sp_sb_mms_init(mlxsw_sp);
	if (err)
		goto err_sb_mms_init;
	mlxsw_sp_pool_count(mlxsw_sp, &ing_pool_count, &eg_pool_count);
	err = devlink_sb_register(priv_to_devlink(mlxsw_sp->core), 0,
				  mlxsw_sp->sb->sb_size,
				  ing_pool_count,
				  eg_pool_count,
				  MLXSW_SP_SB_ING_TC_COUNT,
				  MLXSW_SP_SB_EG_TC_COUNT);
	if (err)
		goto err_devlink_sb_register;

	return 0;

err_devlink_sb_register:
err_sb_mms_init:
err_sb_cpu_port_pms_init:
err_sb_cpu_port_sb_cms_init:
err_sb_prs_init:
	mlxsw_sp_sb_ports_fini(mlxsw_sp);
err_sb_ports_init:
	kfree(mlxsw_sp->sb);
	return err;
}

void mlxsw_sp_buffers_fini(struct mlxsw_sp *mlxsw_sp)
{
	devlink_sb_unregister(priv_to_devlink(mlxsw_sp->core), 0);
	mlxsw_sp_sb_ports_fini(mlxsw_sp);
	kfree(mlxsw_sp->sb);
}

int mlxsw_sp_port_buffers_init(struct mlxsw_sp_port *mlxsw_sp_port)
{
	int err;

	err = mlxsw_sp_port_headroom_init(mlxsw_sp_port);
	if (err)
		return err;
	err = mlxsw_sp_port_sb_cms_init(mlxsw_sp_port);
	if (err)
		return err;
	err = mlxsw_sp_port_sb_pms_init(mlxsw_sp_port);

	return err;
}

int mlxsw_sp_sb_pool_get(struct mlxsw_core *mlxsw_core,
			 unsigned int sb_index, u16 pool_index,
			 struct devlink_sb_pool_info *pool_info)
{
	struct mlxsw_sp *mlxsw_sp = mlxsw_core_driver_priv(mlxsw_core);
	enum mlxsw_reg_sbxx_dir dir;
	struct mlxsw_sp_sb_pr *pr;

	dir = mlxsw_sp->sb_vals->pool_dess[pool_index].dir;
	pr = mlxsw_sp_sb_pr_get(mlxsw_sp, pool_index);
	pool_info->pool_type = (enum devlink_sb_pool_type) dir;
	pool_info->size = mlxsw_sp_cells_bytes(mlxsw_sp, pr->size);
	pool_info->threshold_type = (enum devlink_sb_threshold_type) pr->mode;
	pool_info->cell_size = mlxsw_sp->sb->cell_size;
	return 0;
}

int mlxsw_sp_sb_pool_set(struct mlxsw_core *mlxsw_core,
			 unsigned int sb_index, u16 pool_index, u32 size,
			 enum devlink_sb_threshold_type threshold_type,
			 struct netlink_ext_ack *extack)
{
	struct mlxsw_sp *mlxsw_sp = mlxsw_core_driver_priv(mlxsw_core);
	u32 pool_size = mlxsw_sp_bytes_cells(mlxsw_sp, size);
	const struct mlxsw_sp_sb_pr *pr;
	enum mlxsw_reg_sbpr_mode mode;

	mode = (enum mlxsw_reg_sbpr_mode) threshold_type;
	pr = &mlxsw_sp->sb_vals->prs[pool_index];

	if (size > MLXSW_CORE_RES_GET(mlxsw_sp->core, MAX_BUFFER_SIZE)) {
		NL_SET_ERR_MSG_MOD(extack, "Exceeded shared buffer size");
		return -EINVAL;
	}

	if (pr->freeze_mode && pr->mode != mode) {
		NL_SET_ERR_MSG_MOD(extack, "Changing this pool's threshold type is forbidden");
		return -EINVAL;
	};

	if (pr->freeze_size && pr->size != size) {
		NL_SET_ERR_MSG_MOD(extack, "Changing this pool's size is forbidden");
		return -EINVAL;
	};

	return mlxsw_sp_sb_pr_write(mlxsw_sp, pool_index, mode,
				    pool_size, false);
}

#define MLXSW_SP_SB_THRESHOLD_TO_ALPHA_OFFSET (-2) /* 3->1, 16->14 */

static u32 mlxsw_sp_sb_threshold_out(struct mlxsw_sp *mlxsw_sp, u16 pool_index,
				     u32 max_buff)
{
	struct mlxsw_sp_sb_pr *pr = mlxsw_sp_sb_pr_get(mlxsw_sp, pool_index);

	if (pr->mode == MLXSW_REG_SBPR_MODE_DYNAMIC)
		return max_buff - MLXSW_SP_SB_THRESHOLD_TO_ALPHA_OFFSET;
	return mlxsw_sp_cells_bytes(mlxsw_sp, max_buff);
}

static int mlxsw_sp_sb_threshold_in(struct mlxsw_sp *mlxsw_sp, u16 pool_index,
				    u32 threshold, u32 *p_max_buff,
				    struct netlink_ext_ack *extack)
{
	struct mlxsw_sp_sb_pr *pr = mlxsw_sp_sb_pr_get(mlxsw_sp, pool_index);

	if (pr->mode == MLXSW_REG_SBPR_MODE_DYNAMIC) {
		int val;

		val = threshold + MLXSW_SP_SB_THRESHOLD_TO_ALPHA_OFFSET;
		if (val < MLXSW_REG_SBXX_DYN_MAX_BUFF_MIN ||
		    val > MLXSW_REG_SBXX_DYN_MAX_BUFF_MAX) {
			NL_SET_ERR_MSG_MOD(extack, "Invalid dynamic threshold value");
			return -EINVAL;
		}
		*p_max_buff = val;
	} else {
		*p_max_buff = mlxsw_sp_bytes_cells(mlxsw_sp, threshold);
	}
	return 0;
}

int mlxsw_sp_sb_port_pool_get(struct mlxsw_core_port *mlxsw_core_port,
			      unsigned int sb_index, u16 pool_index,
			      u32 *p_threshold)
{
	struct mlxsw_sp_port *mlxsw_sp_port =
			mlxsw_core_port_driver_priv(mlxsw_core_port);
	struct mlxsw_sp *mlxsw_sp = mlxsw_sp_port->mlxsw_sp;
	u8 local_port = mlxsw_sp_port->local_port;
	struct mlxsw_sp_sb_pm *pm = mlxsw_sp_sb_pm_get(mlxsw_sp, local_port,
						       pool_index);

	*p_threshold = mlxsw_sp_sb_threshold_out(mlxsw_sp, pool_index,
						 pm->max_buff);
	return 0;
}

int mlxsw_sp_sb_port_pool_set(struct mlxsw_core_port *mlxsw_core_port,
			      unsigned int sb_index, u16 pool_index,
			      u32 threshold, struct netlink_ext_ack *extack)
{
	struct mlxsw_sp_port *mlxsw_sp_port =
			mlxsw_core_port_driver_priv(mlxsw_core_port);
	struct mlxsw_sp *mlxsw_sp = mlxsw_sp_port->mlxsw_sp;
	u8 local_port = mlxsw_sp_port->local_port;
	u32 max_buff;
	int err;

	err = mlxsw_sp_sb_threshold_in(mlxsw_sp, pool_index,
				       threshold, &max_buff, extack);
	if (err)
		return err;

	return mlxsw_sp_sb_pm_write(mlxsw_sp, local_port, pool_index,
				    0, max_buff);
}

int mlxsw_sp_sb_tc_pool_bind_get(struct mlxsw_core_port *mlxsw_core_port,
				 unsigned int sb_index, u16 tc_index,
				 enum devlink_sb_pool_type pool_type,
				 u16 *p_pool_index, u32 *p_threshold)
{
	struct mlxsw_sp_port *mlxsw_sp_port =
			mlxsw_core_port_driver_priv(mlxsw_core_port);
	struct mlxsw_sp *mlxsw_sp = mlxsw_sp_port->mlxsw_sp;
	u8 local_port = mlxsw_sp_port->local_port;
	u8 pg_buff = tc_index;
	enum mlxsw_reg_sbxx_dir dir = (enum mlxsw_reg_sbxx_dir) pool_type;
	struct mlxsw_sp_sb_cm *cm = mlxsw_sp_sb_cm_get(mlxsw_sp, local_port,
						       pg_buff, dir);

	*p_threshold = mlxsw_sp_sb_threshold_out(mlxsw_sp, cm->pool_index,
						 cm->max_buff);
	*p_pool_index = cm->pool_index;
	return 0;
}

int mlxsw_sp_sb_tc_pool_bind_set(struct mlxsw_core_port *mlxsw_core_port,
				 unsigned int sb_index, u16 tc_index,
				 enum devlink_sb_pool_type pool_type,
				 u16 pool_index, u32 threshold,
				 struct netlink_ext_ack *extack)
{
	struct mlxsw_sp_port *mlxsw_sp_port =
			mlxsw_core_port_driver_priv(mlxsw_core_port);
	struct mlxsw_sp *mlxsw_sp = mlxsw_sp_port->mlxsw_sp;
	u8 local_port = mlxsw_sp_port->local_port;
	const struct mlxsw_sp_sb_cm *cm;
	u8 pg_buff = tc_index;
	enum mlxsw_reg_sbxx_dir dir = (enum mlxsw_reg_sbxx_dir) pool_type;
	u32 max_buff;
	int err;

	if (dir != mlxsw_sp->sb_vals->pool_dess[pool_index].dir) {
		NL_SET_ERR_MSG_MOD(extack, "Binding egress TC to ingress pool and vice versa is forbidden");
		return -EINVAL;
	}

	if (dir == MLXSW_REG_SBXX_DIR_INGRESS)
		cm = &mlxsw_sp->sb_vals->cms_ingress[tc_index];
	else
		cm = &mlxsw_sp->sb_vals->cms_egress[tc_index];

	if (cm->freeze_pool && cm->pool_index != pool_index) {
		NL_SET_ERR_MSG_MOD(extack, "Binding this TC to a different pool is forbidden");
		return -EINVAL;
	}

	if (cm->freeze_thresh && cm->max_buff != threshold) {
		NL_SET_ERR_MSG_MOD(extack, "Changing this TC's threshold is forbidden");
		return -EINVAL;
	}

	err = mlxsw_sp_sb_threshold_in(mlxsw_sp, pool_index,
				       threshold, &max_buff, extack);
	if (err)
		return err;

	return mlxsw_sp_sb_cm_write(mlxsw_sp, local_port, pg_buff,
				    0, max_buff, false, pool_index);
}

#define MASKED_COUNT_MAX \
	(MLXSW_REG_SBSR_REC_MAX_COUNT / \
	 (MLXSW_SP_SB_ING_TC_COUNT + MLXSW_SP_SB_EG_TC_COUNT))

struct mlxsw_sp_sb_sr_occ_query_cb_ctx {
	u8 masked_count;
	u8 local_port_1;
};

static void mlxsw_sp_sb_sr_occ_query_cb(struct mlxsw_core *mlxsw_core,
					char *sbsr_pl, size_t sbsr_pl_len,
					unsigned long cb_priv)
{
	struct mlxsw_sp *mlxsw_sp = mlxsw_core_driver_priv(mlxsw_core);
	struct mlxsw_sp_sb_sr_occ_query_cb_ctx cb_ctx;
	u8 masked_count;
	u8 local_port;
	int rec_index = 0;
	struct mlxsw_sp_sb_cm *cm;
	int i;

	memcpy(&cb_ctx, &cb_priv, sizeof(cb_ctx));

	masked_count = 0;
	for (local_port = cb_ctx.local_port_1;
	     local_port < mlxsw_core_max_ports(mlxsw_core); local_port++) {
		if (!mlxsw_sp->ports[local_port])
			continue;
		for (i = 0; i < MLXSW_SP_SB_ING_TC_COUNT; i++) {
			cm = mlxsw_sp_sb_cm_get(mlxsw_sp, local_port, i,
						MLXSW_REG_SBXX_DIR_INGRESS);
			mlxsw_reg_sbsr_rec_unpack(sbsr_pl, rec_index++,
						  &cm->occ.cur, &cm->occ.max);
		}
		if (++masked_count == cb_ctx.masked_count)
			break;
	}
	masked_count = 0;
	for (local_port = cb_ctx.local_port_1;
	     local_port < mlxsw_core_max_ports(mlxsw_core); local_port++) {
		if (!mlxsw_sp->ports[local_port])
			continue;
		for (i = 0; i < MLXSW_SP_SB_EG_TC_COUNT; i++) {
			cm = mlxsw_sp_sb_cm_get(mlxsw_sp, local_port, i,
						MLXSW_REG_SBXX_DIR_EGRESS);
			mlxsw_reg_sbsr_rec_unpack(sbsr_pl, rec_index++,
						  &cm->occ.cur, &cm->occ.max);
		}
		if (++masked_count == cb_ctx.masked_count)
			break;
	}
}

int mlxsw_sp_sb_occ_snapshot(struct mlxsw_core *mlxsw_core,
			     unsigned int sb_index)
{
	struct mlxsw_sp *mlxsw_sp = mlxsw_core_driver_priv(mlxsw_core);
	struct mlxsw_sp_sb_sr_occ_query_cb_ctx cb_ctx;
	unsigned long cb_priv;
	LIST_HEAD(bulk_list);
	char *sbsr_pl;
	u8 masked_count;
	u8 local_port_1;
	u8 local_port = 0;
	int i;
	int err;
	int err2;

	sbsr_pl = kmalloc(MLXSW_REG_SBSR_LEN, GFP_KERNEL);
	if (!sbsr_pl)
		return -ENOMEM;

next_batch:
	local_port++;
	local_port_1 = local_port;
	masked_count = 0;
	mlxsw_reg_sbsr_pack(sbsr_pl, false);
	for (i = 0; i < MLXSW_SP_SB_ING_TC_COUNT; i++)
		mlxsw_reg_sbsr_pg_buff_mask_set(sbsr_pl, i, 1);
	for (i = 0; i < MLXSW_SP_SB_EG_TC_COUNT; i++)
		mlxsw_reg_sbsr_tclass_mask_set(sbsr_pl, i, 1);
	for (; local_port < mlxsw_core_max_ports(mlxsw_core); local_port++) {
		if (!mlxsw_sp->ports[local_port])
			continue;
		mlxsw_reg_sbsr_ingress_port_mask_set(sbsr_pl, local_port, 1);
		mlxsw_reg_sbsr_egress_port_mask_set(sbsr_pl, local_port, 1);
		for (i = 0; i < mlxsw_sp->sb_vals->pool_count; i++) {
			err = mlxsw_sp_sb_pm_occ_query(mlxsw_sp, local_port, i,
						       &bulk_list);
			if (err)
				goto out;
		}
		if (++masked_count == MASKED_COUNT_MAX)
			goto do_query;
	}

do_query:
	cb_ctx.masked_count = masked_count;
	cb_ctx.local_port_1 = local_port_1;
	memcpy(&cb_priv, &cb_ctx, sizeof(cb_ctx));
	err = mlxsw_reg_trans_query(mlxsw_core, MLXSW_REG(sbsr), sbsr_pl,
				    &bulk_list, mlxsw_sp_sb_sr_occ_query_cb,
				    cb_priv);
	if (err)
		goto out;
	if (local_port < mlxsw_core_max_ports(mlxsw_core))
		goto next_batch;

out:
	err2 = mlxsw_reg_trans_bulk_wait(&bulk_list);
	if (!err)
		err = err2;
	kfree(sbsr_pl);
	return err;
}

int mlxsw_sp_sb_occ_max_clear(struct mlxsw_core *mlxsw_core,
			      unsigned int sb_index)
{
	struct mlxsw_sp *mlxsw_sp = mlxsw_core_driver_priv(mlxsw_core);
	LIST_HEAD(bulk_list);
	char *sbsr_pl;
	unsigned int masked_count;
	u8 local_port = 0;
	int i;
	int err;
	int err2;

	sbsr_pl = kmalloc(MLXSW_REG_SBSR_LEN, GFP_KERNEL);
	if (!sbsr_pl)
		return -ENOMEM;

next_batch:
	local_port++;
	masked_count = 0;
	mlxsw_reg_sbsr_pack(sbsr_pl, true);
	for (i = 0; i < MLXSW_SP_SB_ING_TC_COUNT; i++)
		mlxsw_reg_sbsr_pg_buff_mask_set(sbsr_pl, i, 1);
	for (i = 0; i < MLXSW_SP_SB_EG_TC_COUNT; i++)
		mlxsw_reg_sbsr_tclass_mask_set(sbsr_pl, i, 1);
	for (; local_port < mlxsw_core_max_ports(mlxsw_core); local_port++) {
		if (!mlxsw_sp->ports[local_port])
			continue;
		mlxsw_reg_sbsr_ingress_port_mask_set(sbsr_pl, local_port, 1);
		mlxsw_reg_sbsr_egress_port_mask_set(sbsr_pl, local_port, 1);
		for (i = 0; i < mlxsw_sp->sb_vals->pool_count; i++) {
			err = mlxsw_sp_sb_pm_occ_clear(mlxsw_sp, local_port, i,
						       &bulk_list);
			if (err)
				goto out;
		}
		if (++masked_count == MASKED_COUNT_MAX)
			goto do_query;
	}

do_query:
	err = mlxsw_reg_trans_query(mlxsw_core, MLXSW_REG(sbsr), sbsr_pl,
				    &bulk_list, NULL, 0);
	if (err)
		goto out;
	if (local_port < mlxsw_core_max_ports(mlxsw_core))
		goto next_batch;

out:
	err2 = mlxsw_reg_trans_bulk_wait(&bulk_list);
	if (!err)
		err = err2;
	kfree(sbsr_pl);
	return err;
}

int mlxsw_sp_sb_occ_port_pool_get(struct mlxsw_core_port *mlxsw_core_port,
				  unsigned int sb_index, u16 pool_index,
				  u32 *p_cur, u32 *p_max)
{
	struct mlxsw_sp_port *mlxsw_sp_port =
			mlxsw_core_port_driver_priv(mlxsw_core_port);
	struct mlxsw_sp *mlxsw_sp = mlxsw_sp_port->mlxsw_sp;
	u8 local_port = mlxsw_sp_port->local_port;
	struct mlxsw_sp_sb_pm *pm = mlxsw_sp_sb_pm_get(mlxsw_sp, local_port,
						       pool_index);

	*p_cur = mlxsw_sp_cells_bytes(mlxsw_sp, pm->occ.cur);
	*p_max = mlxsw_sp_cells_bytes(mlxsw_sp, pm->occ.max);
	return 0;
}

int mlxsw_sp_sb_occ_tc_port_bind_get(struct mlxsw_core_port *mlxsw_core_port,
				     unsigned int sb_index, u16 tc_index,
				     enum devlink_sb_pool_type pool_type,
				     u32 *p_cur, u32 *p_max)
{
	struct mlxsw_sp_port *mlxsw_sp_port =
			mlxsw_core_port_driver_priv(mlxsw_core_port);
	struct mlxsw_sp *mlxsw_sp = mlxsw_sp_port->mlxsw_sp;
	u8 local_port = mlxsw_sp_port->local_port;
	u8 pg_buff = tc_index;
	enum mlxsw_reg_sbxx_dir dir = (enum mlxsw_reg_sbxx_dir) pool_type;
	struct mlxsw_sp_sb_cm *cm = mlxsw_sp_sb_cm_get(mlxsw_sp, local_port,
						       pg_buff, dir);

	*p_cur = mlxsw_sp_cells_bytes(mlxsw_sp, cm->occ.cur);
	*p_max = mlxsw_sp_cells_bytes(mlxsw_sp, cm->occ.max);
	return 0;
}<|MERGE_RESOLUTION|>--- conflicted
+++ resolved
@@ -439,11 +439,7 @@
 
 #define MLXSW_SP2_SB_PR_INGRESS_SIZE	38128752
 #define MLXSW_SP2_SB_PR_EGRESS_SIZE	38128752
-<<<<<<< HEAD
-#define MLXSW_SP2_SB_PR_INGRESS_MNG_SIZE (200 * 1000)
-=======
 #define MLXSW_SP2_SB_PR_CPU_SIZE	(256 * 1000)
->>>>>>> c59c1e66
 
 /* Order according to mlxsw_sp2_sb_pool_dess */
 static const struct mlxsw_sp_sb_pr mlxsw_sp2_sb_prs[] = {
