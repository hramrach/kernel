--- conflicted
+++ resolved
@@ -243,11 +243,7 @@
 	rb_erase(&fwp->rb_node, root);
 	if (in_free_list)
 		list_del(&fwp->list);
-<<<<<<< HEAD
-	dma_unmap_page(dev->device, fwp->addr & MLX5_U64_4K_PAGE_MASK,
-=======
 	dma_unmap_page(mlx5_core_dma_dev(dev), fwp->addr & MLX5_U64_4K_PAGE_MASK,
->>>>>>> 7d2a07b7
 		       PAGE_SIZE, DMA_BIDIRECTIONAL);
 	__free_page(fwp->page);
 	kfree(fwp);
@@ -402,7 +398,37 @@
 	return err;
 }
 
-<<<<<<< HEAD
+static void release_all_pages(struct mlx5_core_dev *dev, u16 func_id,
+			      bool ec_function)
+{
+	u32 function = get_function(func_id, ec_function);
+	struct rb_root *root;
+	struct rb_node *p;
+	int npages = 0;
+
+	root = xa_load(&dev->priv.page_root_xa, function);
+	if (WARN_ON_ONCE(!root))
+		return;
+
+	p = rb_first(root);
+	while (p) {
+		struct fw_page *fwp = rb_entry(p, struct fw_page, rb_node);
+
+		p = rb_next(p);
+		npages += (MLX5_NUM_4K_IN_PAGE - fwp->free_count);
+		free_fwp(dev, fwp, fwp->free_count);
+	}
+
+	dev->priv.fw_pages -= npages;
+	if (func_id)
+		dev->priv.vfs_pages -= npages;
+	else if (mlx5_core_is_ecpf(dev) && !ec_function)
+		dev->priv.host_pf_pages -= npages;
+
+	mlx5_core_dbg(dev, "npages %d, ec_function %d, func_id 0x%x\n",
+		      npages, ec_function, func_id);
+}
+
 static u32 fwp_fill_manage_pages_out(struct fw_page *fwp, u32 *out, u32 index,
 				     u32 npages)
 {
@@ -418,67 +444,9 @@
 			break;
 	}
 
-       return pages_set;
-}
-
-=======
->>>>>>> 7d2a07b7
-static void release_all_pages(struct mlx5_core_dev *dev, u16 func_id,
-			      bool ec_function)
-{
-	u32 function = get_function(func_id, ec_function);
-	struct rb_root *root;
-	struct rb_node *p;
-	int npages = 0;
-
-	root = xa_load(&dev->priv.page_root_xa, function);
-	if (WARN_ON_ONCE(!root))
-		return;
-
-	p = rb_first(root);
-	while (p) {
-		struct fw_page *fwp = rb_entry(p, struct fw_page, rb_node);
-
-		p = rb_next(p);
-		npages += (MLX5_NUM_4K_IN_PAGE - fwp->free_count);
-		free_fwp(dev, fwp, fwp->free_count);
-	}
-
-	dev->priv.fw_pages -= npages;
-	if (func_id)
-		dev->priv.vfs_pages -= npages;
-	else if (mlx5_core_is_ecpf(dev) && !ec_function)
-<<<<<<< HEAD
-		dev->priv.peer_pf_pages -= npages;
-=======
-		dev->priv.host_pf_pages -= npages;
->>>>>>> 7d2a07b7
-
-	mlx5_core_dbg(dev, "npages %d, ec_function %d, func_id 0x%x\n",
-		      npages, ec_function, func_id);
-}
-
-<<<<<<< HEAD
-=======
-static u32 fwp_fill_manage_pages_out(struct fw_page *fwp, u32 *out, u32 index,
-				     u32 npages)
-{
-	u32 pages_set = 0;
-	unsigned int n;
-
-	for_each_clear_bit(n, &fwp->bitmask, MLX5_NUM_4K_IN_PAGE) {
-		MLX5_ARRAY_SET64(manage_pages_out, out, pas, index + pages_set,
-				 fwp->addr + (n * MLX5_ADAPTER_PAGE_SIZE));
-		pages_set++;
-
-		if (!--npages)
-			break;
-	}
-
 	return pages_set;
 }
 
->>>>>>> 7d2a07b7
 static int reclaim_pages_cmd(struct mlx5_core_dev *dev,
 			     u32 *in, int in_size, u32 *out, int out_size)
 {
