--- conflicted
+++ resolved
@@ -30,11 +30,8 @@
 	u32                        sqc[MLX5_ST_SZ_DW(sqc)];
 	struct mlx5_wq_param       wq;
 	bool                       is_mpw;
-<<<<<<< HEAD
-=======
 	bool                       is_tls;
 	u16                        stop_room;
->>>>>>> 7d2a07b7
 };
 
 struct mlx5e_channel_param {
@@ -43,8 +40,6 @@
 	struct mlx5e_sq_param      xdp_sq;
 	struct mlx5e_sq_param      icosq;
 	struct mlx5e_sq_param      async_icosq;
-<<<<<<< HEAD
-=======
 };
 
 struct mlx5e_create_sq_param {
@@ -54,7 +49,6 @@
 	u32                         tisn;
 	u8                          tis_lst_sz;
 	u8                          min_inline_mode;
->>>>>>> 7d2a07b7
 };
 
 static inline bool mlx5e_qid_get_ch_if_in_group(struct mlx5e_params *params,
@@ -108,11 +102,6 @@
 				 struct mlx5e_xsk_param *xsk);
 u32 mlx5e_rx_get_min_frag_sz(struct mlx5e_params *params,
 			     struct mlx5e_xsk_param *xsk);
-<<<<<<< HEAD
-u32 mlx5e_rx_get_linear_frag_sz(struct mlx5e_params *params,
-				struct mlx5e_xsk_param *xsk);
-=======
->>>>>>> 7d2a07b7
 u8 mlx5e_mpwqe_log_pkts_per_wqe(struct mlx5e_params *params,
 				struct mlx5e_xsk_param *xsk);
 bool mlx5e_rx_is_linear_skb(struct mlx5e_params *params,
