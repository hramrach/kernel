--- conflicted
+++ resolved
@@ -10,8 +10,6 @@
 #include "en_tc.h"
 #include "rep/tc.h"
 #include "rep/neigh.h"
-<<<<<<< HEAD
-=======
 
 struct mlx5e_tc_tun_route_attr {
 	struct net_device *out_dev;
@@ -33,7 +31,6 @@
 	if (attr->route_dev)
 		dev_put(attr->route_dev);
 }
->>>>>>> 7d2a07b7
 
 struct mlx5e_tc_tunnel *mlx5e_get_tc_tun(struct net_device *tunnel_dev)
 {
@@ -106,11 +103,8 @@
 				       struct net_device *mirred_dev,
 				       struct mlx5e_tc_tun_route_attr *attr)
 {
-<<<<<<< HEAD
-=======
 	struct net_device *route_dev;
 	struct net_device *out_dev;
->>>>>>> 7d2a07b7
 	struct neighbour *n;
 	struct rtable *rt;
 
@@ -126,15 +120,6 @@
 		attr->fl.fl4.flowi4_oif = uplink_dev->ifindex;
 	}
 
-<<<<<<< HEAD
-	rt = ip_route_output_key(dev_net(mirred_dev), fl4);
-	if (IS_ERR(rt))
-		return PTR_ERR(rt);
-
-	if (mlx5_lag_is_multipath(mdev) && rt->rt_gw_family != AF_INET) {
-		ip_rt_put(rt);
-		return -ENETUNREACH;
-=======
 	rt = ip_route_output_key(dev_net(mirred_dev), &attr->fl.fl4);
 	if (IS_ERR(rt))
 		return PTR_ERR(rt);
@@ -147,18 +132,11 @@
 	if (mlx5_lag_is_multipath(mdev) && rt->rt_gw_family != AF_INET) {
 		ret = -ENETUNREACH;
 		goto err_rt_release;
->>>>>>> 7d2a07b7
 	}
 #else
 	return -EOPNOTSUPP;
 #endif
 
-<<<<<<< HEAD
-	ret = get_route_and_out_devs(priv, rt->dst.dev, route_dev, out_dev);
-	if (ret < 0) {
-		ip_rt_put(rt);
-		return ret;
-=======
 	ret = get_route_and_out_devs(priv, rt->dst.dev, &route_dev, &out_dev);
 	if (ret < 0)
 		goto err_rt_release;
@@ -170,7 +148,6 @@
 	if (!n) {
 		ret = -ENOMEM;
 		goto err_dev_release;
->>>>>>> 7d2a07b7
 	}
 
 	ip_rt_put(rt);
@@ -240,15 +217,9 @@
 {
 	int max_encap_size = MLX5_CAP_ESW(priv->mdev, max_encap_header_size);
 	const struct ip_tunnel_key *tun_key = &e->tun_info->key;
-<<<<<<< HEAD
-	struct net_device *out_dev, *route_dev;
-	struct flowi4 fl4 = {};
-	struct neighbour *n;
-=======
 	struct mlx5_pkt_reformat_params reformat_params;
 	struct mlx5e_neigh m_neigh = {};
 	TC_TUN_ROUTE_ATTR_INIT(attr);
->>>>>>> 7d2a07b7
 	int ipv4_encap_size;
 	char *encap_header;
 	struct iphdr *ip;
@@ -330,18 +301,12 @@
 		 */
 		goto release_neigh;
 	}
-<<<<<<< HEAD
-	e->pkt_reformat = mlx5_packet_reformat_alloc(priv->mdev,
-						     e->reformat_type,
-						     ipv4_encap_size, encap_header,
-=======
 
 	memset(&reformat_params, 0, sizeof(reformat_params));
 	reformat_params.type = e->reformat_type;
 	reformat_params.size = ipv4_encap_size;
 	reformat_params.data = encap_header;
 	e->pkt_reformat = mlx5_packet_reformat_alloc(priv->mdev, &reformat_params,
->>>>>>> 7d2a07b7
 						     MLX5_FLOW_NAMESPACE_FDB);
 	if (IS_ERR(e->pkt_reformat)) {
 		err = PTR_ERR(e->pkt_reformat);
@@ -358,27 +323,6 @@
 free_encap:
 	kfree(encap_header);
 release_neigh:
-<<<<<<< HEAD
-	neigh_release(n);
-	return err;
-}
-
-#if IS_ENABLED(CONFIG_INET) && IS_ENABLED(CONFIG_IPV6)
-static int mlx5e_route_lookup_ipv6(struct mlx5e_priv *priv,
-				   struct net_device *mirred_dev,
-				   struct net_device **out_dev,
-				   struct net_device **route_dev,
-				   struct flowi6 *fl6,
-				   struct neighbour **out_n,
-				   u8 *out_ttl)
-{
-	struct dst_entry *dst;
-	struct neighbour *n;
-
-	int ret;
-
-	dst = ipv6_stub->ipv6_dst_lookup_flow(dev_net(mirred_dev), NULL, fl6,
-=======
 	mlx5e_route_lookup_ipv4_put(&attr);
 	return err;
 }
@@ -498,29 +442,10 @@
 	int ret;
 
 	dst = ipv6_stub->ipv6_dst_lookup_flow(dev_net(mirred_dev), NULL, &attr->fl.fl6,
->>>>>>> 7d2a07b7
 					      NULL);
 	if (IS_ERR(dst))
 		return PTR_ERR(dst);
 
-<<<<<<< HEAD
-	if (!(*out_ttl))
-		*out_ttl = ip6_dst_hoplimit(dst);
-
-	ret = get_route_and_out_devs(priv, dst->dev, route_dev, out_dev);
-	if (ret < 0) {
-		dst_release(dst);
-		return ret;
-	}
-
-	n = dst_neigh_lookup(dst, &fl6->daddr);
-	dst_release(dst);
-	if (!n)
-		return -ENOMEM;
-
-	*out_n = n;
-	return 0;
-=======
 	if (!attr->ttl)
 		attr->ttl = ip6_dst_hoplimit(dst);
 
@@ -551,7 +476,6 @@
 static void mlx5e_route_lookup_ipv6_put(struct mlx5e_tc_tun_route_attr *attr)
 {
 	mlx5e_tc_tun_route_attr_cleanup(attr);
->>>>>>> 7d2a07b7
 }
 
 int mlx5e_tc_tun_create_header_ipv6(struct mlx5e_priv *priv,
@@ -560,16 +484,10 @@
 {
 	int max_encap_size = MLX5_CAP_ESW(priv->mdev, max_encap_header_size);
 	const struct ip_tunnel_key *tun_key = &e->tun_info->key;
-<<<<<<< HEAD
-	struct net_device *out_dev, *route_dev;
-	struct flowi6 fl6 = {};
-=======
 	struct mlx5_pkt_reformat_params reformat_params;
 	struct mlx5e_neigh m_neigh = {};
 	TC_TUN_ROUTE_ATTR_INIT(attr);
->>>>>>> 7d2a07b7
 	struct ipv6hdr *ip6h;
-	struct neighbour *n = NULL;
 	int ipv6_encap_size;
 	char *encap_header;
 	u8 nud_state;
@@ -649,17 +567,11 @@
 		goto release_neigh;
 	}
 
-<<<<<<< HEAD
-	e->pkt_reformat = mlx5_packet_reformat_alloc(priv->mdev,
-						     e->reformat_type,
-						     ipv6_encap_size, encap_header,
-=======
 	memset(&reformat_params, 0, sizeof(reformat_params));
 	reformat_params.type = e->reformat_type;
 	reformat_params.size = ipv6_encap_size;
 	reformat_params.data = encap_header;
 	e->pkt_reformat = mlx5_packet_reformat_alloc(priv->mdev, &reformat_params,
->>>>>>> 7d2a07b7
 						     MLX5_FLOW_NAMESPACE_FDB);
 	if (IS_ERR(e->pkt_reformat)) {
 		err = PTR_ERR(e->pkt_reformat);
@@ -676,9 +588,6 @@
 free_encap:
 	kfree(encap_header);
 release_neigh:
-<<<<<<< HEAD
-	neigh_release(n);
-=======
 	mlx5e_route_lookup_ipv6_put(&attr);
 	return err;
 }
@@ -834,10 +743,8 @@
 	else if (flow_attr->tun_ip_version == 6)
 		mlx5e_route_lookup_ipv6_put(&attr);
 #endif
->>>>>>> 7d2a07b7
 	return err;
 }
-#endif
 
 bool mlx5e_tc_tun_device_to_offload(struct mlx5e_priv *priv,
 				    struct net_device *netdev)
@@ -998,17 +905,6 @@
 		}
 	}
 
-<<<<<<< HEAD
-	/* Enforce DMAC when offloading incoming tunneled flows.
-	 * Flow counters require a match on the DMAC.
-	 */
-	MLX5_SET_TO_ONES(fte_match_set_lyr_2_4, headers_c, dmac_47_16);
-	MLX5_SET_TO_ONES(fte_match_set_lyr_2_4, headers_c, dmac_15_0);
-	ether_addr_copy(MLX5_ADDR_OF(fte_match_set_lyr_2_4, headers_v,
-				     dmac_47_16), priv->netdev->dev_addr);
-
-=======
->>>>>>> 7d2a07b7
 	/* let software handle IP fragments */
 	MLX5_SET(fte_match_set_lyr_2_4, headers_c, frag, 1);
 	MLX5_SET(fte_match_set_lyr_2_4, headers_v, frag, 0);
