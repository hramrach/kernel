/*
 * Copyright (c) 2015-2016, Mellanox Technologies. All rights reserved.
 *
 * This software is available to you under a choice of one of two
 * licenses.  You may choose to be licensed under the terms of the GNU
 * General Public License (GPL) Version 2, available from the file
 * COPYING in the main directory of this source tree, or the
 * OpenIB.org BSD license below:
 *
 *     Redistribution and use in source and binary forms, with or
 *     without modification, are permitted provided that the following
 *     conditions are met:
 *
 *      - Redistributions of source code must retain the above
 *        copyright notice, this list of conditions and the following
 *        disclaimer.
 *
 *      - Redistributions in binary form must reproduce the above
 *        copyright notice, this list of conditions and the following
 *        disclaimer in the documentation and/or other materials
 *        provided with the distribution.
 *
 * THE SOFTWARE IS PROVIDED "AS IS", WITHOUT WARRANTY OF ANY KIND,
 * EXPRESS OR IMPLIED, INCLUDING BUT NOT LIMITED TO THE WARRANTIES OF
 * MERCHANTABILITY, FITNESS FOR A PARTICULAR PURPOSE AND
 * NONINFRINGEMENT. IN NO EVENT SHALL THE AUTHORS OR COPYRIGHT HOLDERS
 * BE LIABLE FOR ANY CLAIM, DAMAGES OR OTHER LIABILITY, WHETHER IN AN
 * ACTION OF CONTRACT, TORT OR OTHERWISE, ARISING FROM, OUT OF OR IN
 * CONNECTION WITH THE SOFTWARE OR THE USE OR OTHER DEALINGS IN THE
 * SOFTWARE.
 */
#ifndef __MLX5_EN_H__
#define __MLX5_EN_H__

#include <linux/if_vlan.h>
#include <linux/etherdevice.h>
#include <linux/timecounter.h>
#include <linux/net_tstamp.h>
#include <linux/ptp_clock_kernel.h>
#include <linux/crash_dump.h>
#include <linux/mlx5/driver.h>
#include <linux/mlx5/qp.h>
#include <linux/mlx5/cq.h>
#include <linux/mlx5/port.h>
#include <linux/mlx5/vport.h>
#include <linux/mlx5/transobj.h>
#include <linux/mlx5/fs.h>
#include <linux/rhashtable.h>
#include <net/switchdev.h>
#include <net/xdp.h>
#include <linux/net_dim.h>
#include "wq.h"
#include "mlx5_core.h"
#include "en_stats.h"
#include "en/fs.h"

extern const struct net_device_ops mlx5e_netdev_ops;
struct page_pool;

#define MLX5E_METADATA_ETHER_TYPE (0x8CE4)
#define MLX5E_METADATA_ETHER_LEN 8

#define MLX5_SET_CFG(p, f, v) MLX5_SET(create_flow_group_in, p, f, v)

#define MLX5E_ETH_HARD_MTU (ETH_HLEN + VLAN_HLEN + ETH_FCS_LEN)

#define MLX5E_HW2SW_MTU(params, hwmtu) ((hwmtu) - ((params)->hard_mtu))
#define MLX5E_SW2HW_MTU(params, swmtu) ((swmtu) + ((params)->hard_mtu))

#define MLX5E_MAX_PRIORITY      8
#define MLX5E_MAX_DSCP          64
#define MLX5E_MAX_NUM_TC	8

#define MLX5_RX_HEADROOM NET_SKB_PAD
#define MLX5_SKB_FRAG_SZ(len)	(SKB_DATA_ALIGN(len) +	\
				 SKB_DATA_ALIGN(sizeof(struct skb_shared_info)))

#define MLX5_MPWRQ_MIN_LOG_STRIDE_SZ(mdev) \
	(6 + MLX5_CAP_GEN(mdev, cache_line_128byte)) /* HW restriction */
#define MLX5_MPWRQ_LOG_STRIDE_SZ(mdev, req) \
	max_t(u32, MLX5_MPWRQ_MIN_LOG_STRIDE_SZ(mdev), req)
#define MLX5_MPWRQ_DEF_LOG_STRIDE_SZ(mdev)       MLX5_MPWRQ_LOG_STRIDE_SZ(mdev, 6)
#define MLX5_MPWRQ_CQE_CMPRS_LOG_STRIDE_SZ(mdev) MLX5_MPWRQ_LOG_STRIDE_SZ(mdev, 8)
#define MLX5E_MPWQE_STRIDE_SZ(mdev, cqe_cmprs) \
	(cqe_cmprs ? MLX5_MPWRQ_CQE_CMPRS_LOG_STRIDE_SZ(mdev) : \
	MLX5_MPWRQ_DEF_LOG_STRIDE_SZ(mdev))

#define MLX5_MPWRQ_LOG_WQE_SZ			18
#define MLX5_MPWRQ_WQE_PAGE_ORDER  (MLX5_MPWRQ_LOG_WQE_SZ - PAGE_SHIFT > 0 ? \
				    MLX5_MPWRQ_LOG_WQE_SZ - PAGE_SHIFT : 0)
#define MLX5_MPWRQ_PAGES_PER_WQE		BIT(MLX5_MPWRQ_WQE_PAGE_ORDER)

#define MLX5_MTT_OCTW(npages) (ALIGN(npages, 8) / 2)
#define MLX5E_REQUIRED_WQE_MTTS		(ALIGN(MLX5_MPWRQ_PAGES_PER_WQE, 8))
#define MLX5E_LOG_ALIGNED_MPWQE_PPW	(ilog2(MLX5E_REQUIRED_WQE_MTTS))
#define MLX5E_REQUIRED_MTTS(wqes)	(wqes * MLX5E_REQUIRED_WQE_MTTS)
#define MLX5E_MAX_RQ_NUM_MTTS	\
	((1 << 16) * 2) /* So that MLX5_MTT_OCTW(num_mtts) fits into u16 */
#define MLX5E_ORDER2_MAX_PACKET_MTU (order_base_2(10 * 1024))
#define MLX5E_PARAMS_MAXIMUM_LOG_RQ_SIZE_MPW	\
		(ilog2(MLX5E_MAX_RQ_NUM_MTTS / MLX5E_REQUIRED_WQE_MTTS))
#define MLX5E_LOG_MAX_RQ_NUM_PACKETS_MPW \
	(MLX5E_PARAMS_MAXIMUM_LOG_RQ_SIZE_MPW + \
	 (MLX5_MPWRQ_LOG_WQE_SZ - MLX5E_ORDER2_MAX_PACKET_MTU))

#define MLX5E_MIN_SKB_FRAG_SZ		(MLX5_SKB_FRAG_SZ(MLX5_RX_HEADROOM))
#define MLX5E_LOG_MAX_RX_WQE_BULK	\
	(ilog2(PAGE_SIZE / roundup_pow_of_two(MLX5E_MIN_SKB_FRAG_SZ)))

#define MLX5E_PARAMS_MINIMUM_LOG_SQ_SIZE                0x6
#define MLX5E_PARAMS_DEFAULT_LOG_SQ_SIZE                0xa
#define MLX5E_PARAMS_MAXIMUM_LOG_SQ_SIZE                0xd

#define MLX5E_PARAMS_MINIMUM_LOG_RQ_SIZE (1 + MLX5E_LOG_MAX_RX_WQE_BULK)
#define MLX5E_PARAMS_DEFAULT_LOG_RQ_SIZE                0xa
#define MLX5E_PARAMS_MAXIMUM_LOG_RQ_SIZE min_t(u8, 0xd,	\
					       MLX5E_LOG_MAX_RQ_NUM_PACKETS_MPW)

#define MLX5E_PARAMS_MINIMUM_LOG_RQ_SIZE_MPW            0x2

#define MLX5E_RX_MAX_HEAD (256)

#define MLX5E_PARAMS_DEFAULT_LRO_WQE_SZ                 (64 * 1024)
#define MLX5E_DEFAULT_LRO_TIMEOUT                       32
#define MLX5E_LRO_TIMEOUT_ARR_SIZE                      4

#define MLX5E_PARAMS_DEFAULT_RX_CQ_MODERATION_USEC      0x10
#define MLX5E_PARAMS_DEFAULT_RX_CQ_MODERATION_USEC_FROM_CQE 0x3
#define MLX5E_PARAMS_DEFAULT_RX_CQ_MODERATION_PKTS      0x20
#define MLX5E_PARAMS_DEFAULT_TX_CQ_MODERATION_USEC      0x10
#define MLX5E_PARAMS_DEFAULT_TX_CQ_MODERATION_USEC_FROM_CQE 0x10
#define MLX5E_PARAMS_DEFAULT_TX_CQ_MODERATION_PKTS      0x20
#define MLX5E_PARAMS_DEFAULT_MIN_RX_WQES                0x80
#define MLX5E_PARAMS_DEFAULT_MIN_RX_WQES_MPW            0x2

#define MLX5E_LOG_INDIR_RQT_SIZE       0x7
#define MLX5E_INDIR_RQT_SIZE           BIT(MLX5E_LOG_INDIR_RQT_SIZE)
#define MLX5E_MIN_NUM_CHANNELS         0x1
#define MLX5E_MAX_NUM_CHANNELS         (MLX5E_INDIR_RQT_SIZE >> 1)
#define MLX5E_MAX_NUM_SQS              (MLX5E_MAX_NUM_CHANNELS * MLX5E_MAX_NUM_TC)
#define MLX5E_TX_CQ_POLL_BUDGET        128
#define MLX5E_SQ_RECOVER_MIN_INTERVAL  500 /* msecs */

#define MLX5E_UMR_WQE_INLINE_SZ \
	(sizeof(struct mlx5e_umr_wqe) + \
	 ALIGN(MLX5_MPWRQ_PAGES_PER_WQE * sizeof(struct mlx5_mtt), \
	       MLX5_UMR_MTT_ALIGNMENT))
#define MLX5E_UMR_WQEBBS \
	(DIV_ROUND_UP(MLX5E_UMR_WQE_INLINE_SZ, MLX5_SEND_WQE_BB))
#define MLX5E_ICOSQ_MAX_WQEBBS MLX5E_UMR_WQEBBS

#define MLX5E_NUM_MAIN_GROUPS 9

#define MLX5E_MSG_LEVEL			NETIF_MSG_LINK

#define mlx5e_dbg(mlevel, priv, format, ...)                    \
do {                                                            \
	if (NETIF_MSG_##mlevel & (priv)->msglevel)              \
		netdev_warn(priv->netdev, format,               \
			    ##__VA_ARGS__);                     \
} while (0)


static inline u16 mlx5_min_rx_wqes(int wq_type, u32 wq_size)
{
	switch (wq_type) {
	case MLX5_WQ_TYPE_LINKED_LIST_STRIDING_RQ:
		return min_t(u16, MLX5E_PARAMS_DEFAULT_MIN_RX_WQES_MPW,
			     wq_size / 2);
	default:
		return min_t(u16, MLX5E_PARAMS_DEFAULT_MIN_RX_WQES,
			     wq_size / 2);
	}
}

/* Use this function to get max num channels (rxqs/txqs) only to create netdev */
static inline int mlx5e_get_max_num_channels(struct mlx5_core_dev *mdev)
{
	return is_kdump_kernel() ?
		MLX5E_MIN_NUM_CHANNELS :
		min_t(int, mdev->priv.eq_table.num_comp_vectors,
		      MLX5E_MAX_NUM_CHANNELS);
}

/* Use this function to get max num channels after netdev was created */
static inline int mlx5e_get_netdev_max_channels(struct net_device *netdev)
{
	return min_t(unsigned int, netdev->num_rx_queues,
		     netdev->num_tx_queues);
}

struct mlx5e_tx_wqe {
	struct mlx5_wqe_ctrl_seg ctrl;
	struct mlx5_wqe_eth_seg  eth;
	struct mlx5_wqe_data_seg data[0];
};

struct mlx5e_rx_wqe_ll {
	struct mlx5_wqe_srq_next_seg  next;
	struct mlx5_wqe_data_seg      data[0];
};

struct mlx5e_rx_wqe_cyc {
	struct mlx5_wqe_data_seg      data[0];
};

struct mlx5e_umr_wqe {
	struct mlx5_wqe_ctrl_seg       ctrl;
	struct mlx5_wqe_umr_ctrl_seg   uctrl;
	struct mlx5_mkey_seg           mkc;
	struct mlx5_mtt                inline_mtts[0];
};

extern const char mlx5e_self_tests[][ETH_GSTRING_LEN];

enum mlx5e_priv_flag {
	MLX5E_PFLAG_RX_CQE_BASED_MODER = (1 << 0),
	MLX5E_PFLAG_TX_CQE_BASED_MODER = (1 << 1),
	MLX5E_PFLAG_RX_CQE_COMPRESS = (1 << 2),
	MLX5E_PFLAG_RX_STRIDING_RQ = (1 << 3),
	MLX5E_PFLAG_RX_NO_CSUM_COMPLETE = (1 << 4),
};

#define MLX5E_SET_PFLAG(params, pflag, enable)			\
	do {							\
		if (enable)					\
			(params)->pflags |= (pflag);		\
		else						\
			(params)->pflags &= ~(pflag);		\
	} while (0)

#define MLX5E_GET_PFLAG(params, pflag) (!!((params)->pflags & (pflag)))

#ifdef CONFIG_MLX5_CORE_EN_DCB
#define MLX5E_MAX_BW_ALLOC 100 /* Max percentage of BW allocation */
#endif

struct mlx5e_params {
	u8  log_sq_size;
	u8  rq_wq_type;
	u8  log_rq_mtu_frames;
	u16 num_channels;
	u8  num_tc;
	bool rx_cqe_compress_def;
	struct net_dim_cq_moder rx_cq_moderation;
	struct net_dim_cq_moder tx_cq_moderation;
	bool lro_en;
	u32 lro_wqe_sz;
	u8  tx_min_inline_mode;
	u8  rss_hfunc;
	u8  toeplitz_hash_key[40];
	u32 indirection_rqt[MLX5E_INDIR_RQT_SIZE];
	bool vlan_strip_disable;
	bool scatter_fcs_en;
	bool rx_dim_enabled;
	bool tx_dim_enabled;
	u32 lro_timeout;
	u32 pflags;
	struct bpf_prog *xdp_prog;
	unsigned int sw_mtu;
	int hard_mtu;
};

#ifdef CONFIG_MLX5_CORE_EN_DCB
struct mlx5e_cee_config {
	/* bw pct for priority group */
	u8                         pg_bw_pct[CEE_DCBX_MAX_PGS];
	u8                         prio_to_pg_map[CEE_DCBX_MAX_PRIO];
	bool                       pfc_setting[CEE_DCBX_MAX_PRIO];
	bool                       pfc_enable;
};

enum {
	MLX5_DCB_CHG_RESET,
	MLX5_DCB_NO_CHG,
	MLX5_DCB_CHG_NO_RESET,
};

struct mlx5e_dcbx {
	enum mlx5_dcbx_oper_mode   mode;
	struct mlx5e_cee_config    cee_cfg; /* pending configuration */
	u8                         dscp_app_cnt;

	/* The only setting that cannot be read from FW */
	u8                         tc_tsa[IEEE_8021QAZ_MAX_TCS];
	u8                         cap;

	/* Buffer configuration */
	bool                       manual_buffer;
	u32                        cable_len;
	u32                        xoff;
};

struct mlx5e_dcbx_dp {
	u8                         dscp2prio[MLX5E_MAX_DSCP];
	u8                         trust_state;
};
#endif

enum {
	MLX5E_RQ_STATE_ENABLED,
	MLX5E_RQ_STATE_AM,
	MLX5E_RQ_STATE_NO_CSUM_COMPLETE,
<<<<<<< HEAD
=======
	MLX5E_RQ_STATE_CSUM_FULL, /* cqe_csum_full hw bit is set */
>>>>>>> 0cbc4fbf
};

struct mlx5e_cq {
	/* data path - accessed per cqe */
	struct mlx5_cqwq           wq;

	/* data path - accessed per napi poll */
	u16                        event_ctr;
	struct napi_struct        *napi;
	struct mlx5_core_cq        mcq;
	struct mlx5e_channel      *channel;

	/* cqe decompression */
	struct mlx5_cqe64          title;
	struct mlx5_mini_cqe8      mini_arr[MLX5_MINI_CQE_ARRAY_SIZE];
	u8                         mini_arr_idx;
	u16                        decmprs_left;
	u16                        decmprs_wqe_counter;

	/* control */
	struct mlx5_core_dev      *mdev;
	struct mlx5_wq_ctrl        wq_ctrl;
} ____cacheline_aligned_in_smp;

struct mlx5e_tx_wqe_info {
	struct sk_buff *skb;
	u32 num_bytes;
	u8  num_wqebbs;
	u8  num_dma;
};

enum mlx5e_dma_map_type {
	MLX5E_DMA_MAP_SINGLE,
	MLX5E_DMA_MAP_PAGE
};

struct mlx5e_sq_dma {
	dma_addr_t              addr;
	u32                     size;
	enum mlx5e_dma_map_type type;
};

enum {
	MLX5E_SQ_STATE_ENABLED,
	MLX5E_SQ_STATE_RECOVERING,
	MLX5E_SQ_STATE_IPSEC,
	MLX5E_SQ_STATE_AM,
	MLX5E_SQ_STATE_TLS,
	MLX5E_SQ_STATE_REDIRECT,
};

struct mlx5e_sq_wqe_info {
	u8  opcode;
};

struct mlx5e_txqsq {
	/* data path */

	/* dirtied @completion */
	u16                        cc;
	u32                        dma_fifo_cc;
	struct net_dim             dim; /* Adaptive Moderation */

	/* dirtied @xmit */
	u16                        pc ____cacheline_aligned_in_smp;
	u32                        dma_fifo_pc;

	struct mlx5e_cq            cq;

	/* read only */
	struct mlx5_wq_cyc         wq;
	u32                        dma_fifo_mask;
	struct mlx5e_sq_stats     *stats;
	struct {
		struct mlx5e_sq_dma       *dma_fifo;
		struct mlx5e_tx_wqe_info  *wqe_info;
	} db;
	void __iomem              *uar_map;
	struct netdev_queue       *txq;
	u32                        sqn;
	u8                         min_inline_mode;
	struct device             *pdev;
	__be32                     mkey_be;
	unsigned long              state;
	struct hwtstamp_config    *tstamp;
	struct mlx5_clock         *clock;

	/* control path */
	struct mlx5_wq_ctrl        wq_ctrl;
	struct mlx5e_channel      *channel;
	int                        txq_ix;
	u32                        rate_limit;
	struct mlx5e_txqsq_recover {
		struct work_struct         recover_work;
		u64                        last_recover;
	} recover;
} ____cacheline_aligned_in_smp;

struct mlx5e_dma_info {
	struct page     *page;
	dma_addr_t      addr;
};

struct mlx5e_xdp_info {
	struct xdp_frame      *xdpf;
	dma_addr_t            dma_addr;
	struct mlx5e_dma_info di;
};

struct mlx5e_xdpsq {
	/* data path */

	/* dirtied @completion */
	u16                        cc;
	bool                       redirect_flush;

	/* dirtied @xmit */
	u16                        pc ____cacheline_aligned_in_smp;
	bool                       doorbell;

	struct mlx5e_cq            cq;

	/* read only */
	struct mlx5_wq_cyc         wq;
	struct mlx5e_xdpsq_stats  *stats;
	struct {
		struct mlx5e_xdp_info     *xdpi;
	} db;
	void __iomem              *uar_map;
	u32                        sqn;
	struct device             *pdev;
	__be32                     mkey_be;
	u8                         min_inline_mode;
	unsigned long              state;
	unsigned int               hw_mtu;

	/* control path */
	struct mlx5_wq_ctrl        wq_ctrl;
	struct mlx5e_channel      *channel;
} ____cacheline_aligned_in_smp;

struct mlx5e_icosq {
	/* data path */

	/* dirtied @xmit */
	u16                        pc ____cacheline_aligned_in_smp;

	struct mlx5e_cq            cq;

	/* write@xmit, read@completion */
	struct {
		struct mlx5e_sq_wqe_info *ico_wqe;
	} db;

	/* read only */
	struct mlx5_wq_cyc         wq;
	void __iomem              *uar_map;
	u32                        sqn;
	unsigned long              state;

	/* control path */
	struct mlx5_wq_ctrl        wq_ctrl;
	struct mlx5e_channel      *channel;
} ____cacheline_aligned_in_smp;

static inline bool
mlx5e_wqc_has_room_for(struct mlx5_wq_cyc *wq, u16 cc, u16 pc, u16 n)
{
	return (mlx5_wq_cyc_ctr2ix(wq, cc - pc) >= n) || (cc == pc);
}

struct mlx5e_wqe_frag_info {
	struct mlx5e_dma_info *di;
	u32 offset;
	bool last_in_page;
};

struct mlx5e_umr_dma_info {
	struct mlx5e_dma_info  dma_info[MLX5_MPWRQ_PAGES_PER_WQE];
};

struct mlx5e_mpw_info {
	struct mlx5e_umr_dma_info umr;
	u16 consumed_strides;
	DECLARE_BITMAP(xdp_xmit_bitmap, MLX5_MPWRQ_PAGES_PER_WQE);
};

#define MLX5E_MAX_RX_FRAGS 4

/* a single cache unit is capable to serve one napi call (for non-striding rq)
 * or a MPWQE (for striding rq).
 */
#define MLX5E_CACHE_UNIT	(MLX5_MPWRQ_PAGES_PER_WQE > NAPI_POLL_WEIGHT ? \
				 MLX5_MPWRQ_PAGES_PER_WQE : NAPI_POLL_WEIGHT)
#define MLX5E_CACHE_SIZE	(4 * roundup_pow_of_two(MLX5E_CACHE_UNIT))
struct mlx5e_page_cache {
	u32 head;
	u32 tail;
	struct mlx5e_dma_info page_cache[MLX5E_CACHE_SIZE];
};

struct mlx5e_rq;
typedef void (*mlx5e_fp_handle_rx_cqe)(struct mlx5e_rq*, struct mlx5_cqe64*);
typedef struct sk_buff *
(*mlx5e_fp_skb_from_cqe_mpwrq)(struct mlx5e_rq *rq, struct mlx5e_mpw_info *wi,
			       u16 cqe_bcnt, u32 head_offset, u32 page_idx);
typedef struct sk_buff *
(*mlx5e_fp_skb_from_cqe)(struct mlx5e_rq *rq, struct mlx5_cqe64 *cqe,
			 struct mlx5e_wqe_frag_info *wi, u32 cqe_bcnt);
typedef bool (*mlx5e_fp_post_rx_wqes)(struct mlx5e_rq *rq);
typedef void (*mlx5e_fp_dealloc_wqe)(struct mlx5e_rq*, u16);

enum mlx5e_rq_flag {
	MLX5E_RQ_FLAG_XDP_XMIT,
};

struct mlx5e_rq_frag_info {
	int frag_size;
	int frag_stride;
};

struct mlx5e_rq_frags_info {
	struct mlx5e_rq_frag_info arr[MLX5E_MAX_RX_FRAGS];
	u8 num_frags;
	u8 log_num_frags;
	u8 wqe_bulk;
};

struct mlx5e_rq {
	/* data path */
	union {
		struct {
			struct mlx5_wq_cyc          wq;
			struct mlx5e_wqe_frag_info *frags;
			struct mlx5e_dma_info      *di;
			struct mlx5e_rq_frags_info  info;
			mlx5e_fp_skb_from_cqe       skb_from_cqe;
		} wqe;
		struct {
			struct mlx5_wq_ll      wq;
			struct mlx5e_umr_wqe   umr_wqe;
			struct mlx5e_mpw_info *info;
			mlx5e_fp_skb_from_cqe_mpwrq skb_from_cqe_mpwrq;
			u16                    num_strides;
			u8                     log_stride_sz;
			bool                   umr_in_progress;
		} mpwqe;
	};
	struct {
		u16            headroom;
		u8             map_dir;   /* dma map direction */
	} buff;

	struct mlx5e_channel  *channel;
	struct device         *pdev;
	struct net_device     *netdev;
	struct mlx5e_rq_stats *stats;
	struct mlx5e_cq        cq;
	struct mlx5e_page_cache page_cache;
	struct hwtstamp_config *tstamp;
	struct mlx5_clock      *clock;

	mlx5e_fp_handle_rx_cqe handle_rx_cqe;
	mlx5e_fp_post_rx_wqes  post_wqes;
	mlx5e_fp_dealloc_wqe   dealloc_wqe;

	unsigned long          state;
	int                    ix;
	unsigned int           hw_mtu;

	struct net_dim         dim; /* Dynamic Interrupt Moderation */

	/* XDP */
	struct bpf_prog       *xdp_prog;
	struct mlx5e_xdpsq     xdpsq;
	DECLARE_BITMAP(flags, 8);
	struct page_pool      *page_pool;

	/* control */
	struct mlx5_wq_ctrl    wq_ctrl;
	__be32                 mkey_be;
	u8                     wq_type;
	u32                    rqn;
	struct mlx5_core_dev  *mdev;
	struct mlx5_core_mkey  umr_mkey;

	/* XDP read-mostly */
	struct xdp_rxq_info    xdp_rxq;
} ____cacheline_aligned_in_smp;

struct mlx5e_channel {
	/* data path */
	struct mlx5e_rq            rq;
	struct mlx5e_txqsq         sq[MLX5E_MAX_NUM_TC];
	struct mlx5e_icosq         icosq;   /* internal control operations */
	bool                       xdp;
	struct napi_struct         napi;
	struct device             *pdev;
	struct net_device         *netdev;
	__be32                     mkey_be;
	u8                         num_tc;

	/* XDP_REDIRECT */
	struct mlx5e_xdpsq         xdpsq;

	/* data path - accessed per napi poll */
	struct irq_desc *irq_desc;
	struct mlx5e_ch_stats     *stats;

	/* control */
	struct mlx5e_priv         *priv;
	struct mlx5_core_dev      *mdev;
	struct hwtstamp_config    *tstamp;
	int                        ix;
	int                        cpu;
};

struct mlx5e_channels {
	struct mlx5e_channel **c;
	unsigned int           num;
	struct mlx5e_params    params;
};

struct mlx5e_channel_stats {
	struct mlx5e_ch_stats ch;
	struct mlx5e_sq_stats sq[MLX5E_MAX_NUM_TC];
	struct mlx5e_rq_stats rq;
	struct mlx5e_xdpsq_stats rq_xdpsq;
	struct mlx5e_xdpsq_stats xdpsq;
} ____cacheline_aligned_in_smp;

enum {
	MLX5E_STATE_ASYNC_EVENTS_ENABLED,
	MLX5E_STATE_OPENED,
	MLX5E_STATE_DESTROYING,
	MLX5E_STATE_XDP_TX_ENABLED,
};

struct mlx5e_rqt {
	u32              rqtn;
	bool		 enabled;
};

struct mlx5e_tir {
	u32		  tirn;
	struct mlx5e_rqt  rqt;
	struct list_head  list;
};

enum {
	MLX5E_TC_PRIO = 0,
	MLX5E_NIC_PRIO
};

struct mlx5e_priv {
	/* priv data path fields - start */
	struct mlx5e_txqsq *txq2sq[MLX5E_MAX_NUM_CHANNELS * MLX5E_MAX_NUM_TC];
	int channel_tc2txq[MLX5E_MAX_NUM_CHANNELS][MLX5E_MAX_NUM_TC];
#ifdef CONFIG_MLX5_CORE_EN_DCB
	struct mlx5e_dcbx_dp       dcbx_dp;
#endif
	/* priv data path fields - end */

	u32                        msglevel;
	unsigned long              state;
	struct mutex               state_lock; /* Protects Interface state */
	struct mlx5e_rq            drop_rq;

	struct mlx5e_channels      channels;
	u32                        tisn[MLX5E_MAX_NUM_TC];
	struct mlx5e_rqt           indir_rqt;
	struct mlx5e_tir           indir_tir[MLX5E_NUM_INDIR_TIRS];
	struct mlx5e_tir           inner_indir_tir[MLX5E_NUM_INDIR_TIRS];
	struct mlx5e_tir           direct_tir[MLX5E_MAX_NUM_CHANNELS];
	u32                        tx_rates[MLX5E_MAX_NUM_SQS];

	struct mlx5e_flow_steering fs;

	struct workqueue_struct    *wq;
	struct work_struct         update_carrier_work;
	struct work_struct         set_rx_mode_work;
	struct work_struct         tx_timeout_work;
	struct work_struct         update_stats_work;

	struct mlx5_core_dev      *mdev;
	struct net_device         *netdev;
	struct mlx5e_stats         stats;
	struct mlx5e_channel_stats channel_stats[MLX5E_MAX_NUM_CHANNELS];
	u8                         max_opened_tc;
	struct hwtstamp_config     tstamp;
	u16                        q_counter;
	u16                        drop_rq_q_counter;
#ifdef CONFIG_MLX5_CORE_EN_DCB
	struct mlx5e_dcbx          dcbx;
#endif

	const struct mlx5e_profile *profile;
	void                      *ppriv;
#ifdef CONFIG_MLX5_EN_IPSEC
	struct mlx5e_ipsec        *ipsec;
#endif
#ifdef CONFIG_MLX5_EN_TLS
	struct mlx5e_tls          *tls;
#endif
};

struct mlx5e_profile {
	int	(*init)(struct mlx5_core_dev *mdev,
			struct net_device *netdev,
			const struct mlx5e_profile *profile, void *ppriv);
	void	(*cleanup)(struct mlx5e_priv *priv);
	int	(*init_rx)(struct mlx5e_priv *priv);
	void	(*cleanup_rx)(struct mlx5e_priv *priv);
	int	(*init_tx)(struct mlx5e_priv *priv);
	void	(*cleanup_tx)(struct mlx5e_priv *priv);
	void	(*enable)(struct mlx5e_priv *priv);
	void	(*disable)(struct mlx5e_priv *priv);
	void	(*update_stats)(struct mlx5e_priv *priv);
	void	(*update_carrier)(struct mlx5e_priv *priv);
	struct {
		mlx5e_fp_handle_rx_cqe handle_rx_cqe;
		mlx5e_fp_handle_rx_cqe handle_rx_cqe_mpwqe;
	} rx_handlers;
	int	max_tc;
};

void mlx5e_build_ptys2ethtool_map(void);

u16 mlx5e_select_queue(struct net_device *dev, struct sk_buff *skb,
		       struct net_device *sb_dev,
		       select_queue_fallback_t fallback);
netdev_tx_t mlx5e_xmit(struct sk_buff *skb, struct net_device *dev);
netdev_tx_t mlx5e_sq_xmit(struct mlx5e_txqsq *sq, struct sk_buff *skb,
			  struct mlx5e_tx_wqe *wqe, u16 pi);

void mlx5e_completion_event(struct mlx5_core_cq *mcq);
void mlx5e_cq_error_event(struct mlx5_core_cq *mcq, enum mlx5_event event);
int mlx5e_napi_poll(struct napi_struct *napi, int budget);
bool mlx5e_poll_tx_cq(struct mlx5e_cq *cq, int napi_budget);
int mlx5e_poll_rx_cq(struct mlx5e_cq *cq, int budget);
void mlx5e_free_txqsq_descs(struct mlx5e_txqsq *sq);

bool mlx5e_check_fragmented_striding_rq_cap(struct mlx5_core_dev *mdev);
bool mlx5e_striding_rq_possible(struct mlx5_core_dev *mdev,
				struct mlx5e_params *params);

void mlx5e_page_dma_unmap(struct mlx5e_rq *rq, struct mlx5e_dma_info *dma_info);
void mlx5e_page_release(struct mlx5e_rq *rq, struct mlx5e_dma_info *dma_info,
			bool recycle);
void mlx5e_handle_rx_cqe(struct mlx5e_rq *rq, struct mlx5_cqe64 *cqe);
void mlx5e_handle_rx_cqe_mpwrq(struct mlx5e_rq *rq, struct mlx5_cqe64 *cqe);
bool mlx5e_post_rx_wqes(struct mlx5e_rq *rq);
bool mlx5e_post_rx_mpwqes(struct mlx5e_rq *rq);
void mlx5e_dealloc_rx_wqe(struct mlx5e_rq *rq, u16 ix);
void mlx5e_dealloc_rx_mpwqe(struct mlx5e_rq *rq, u16 ix);
struct sk_buff *
mlx5e_skb_from_cqe_mpwrq_linear(struct mlx5e_rq *rq, struct mlx5e_mpw_info *wi,
				u16 cqe_bcnt, u32 head_offset, u32 page_idx);
struct sk_buff *
mlx5e_skb_from_cqe_mpwrq_nonlinear(struct mlx5e_rq *rq, struct mlx5e_mpw_info *wi,
				   u16 cqe_bcnt, u32 head_offset, u32 page_idx);
struct sk_buff *
mlx5e_skb_from_cqe_linear(struct mlx5e_rq *rq, struct mlx5_cqe64 *cqe,
			  struct mlx5e_wqe_frag_info *wi, u32 cqe_bcnt);
struct sk_buff *
mlx5e_skb_from_cqe_nonlinear(struct mlx5e_rq *rq, struct mlx5_cqe64 *cqe,
			     struct mlx5e_wqe_frag_info *wi, u32 cqe_bcnt);

void mlx5e_update_stats(struct mlx5e_priv *priv);
void mlx5e_get_stats(struct net_device *dev, struct rtnl_link_stats64 *stats);
void mlx5e_fold_sw_stats64(struct mlx5e_priv *priv, struct rtnl_link_stats64 *s);

void mlx5e_init_l2_addr(struct mlx5e_priv *priv);
int mlx5e_self_test_num(struct mlx5e_priv *priv);
void mlx5e_self_test(struct net_device *ndev, struct ethtool_test *etest,
		     u64 *buf);
void mlx5e_set_rx_mode_work(struct work_struct *work);

int mlx5e_hwstamp_set(struct mlx5e_priv *priv, struct ifreq *ifr);
int mlx5e_hwstamp_get(struct mlx5e_priv *priv, struct ifreq *ifr);
int mlx5e_modify_rx_cqe_compression_locked(struct mlx5e_priv *priv, bool val);

int mlx5e_vlan_rx_add_vid(struct net_device *dev, __always_unused __be16 proto,
			  u16 vid);
int mlx5e_vlan_rx_kill_vid(struct net_device *dev, __always_unused __be16 proto,
			   u16 vid);
void mlx5e_timestamp_init(struct mlx5e_priv *priv);

struct mlx5e_redirect_rqt_param {
	bool is_rss;
	union {
		u32 rqn; /* Direct RQN (Non-RSS) */
		struct {
			u8 hfunc;
			struct mlx5e_channels *channels;
		} rss; /* RSS data */
	};
};

int mlx5e_redirect_rqt(struct mlx5e_priv *priv, u32 rqtn, int sz,
		       struct mlx5e_redirect_rqt_param rrp);
void mlx5e_build_indir_tir_ctx_hash(struct mlx5e_params *params,
				    enum mlx5e_traffic_types tt,
				    void *tirc, bool inner);

int mlx5e_open_locked(struct net_device *netdev);
int mlx5e_close_locked(struct net_device *netdev);

int mlx5e_open_channels(struct mlx5e_priv *priv,
			struct mlx5e_channels *chs);
void mlx5e_close_channels(struct mlx5e_channels *chs);

/* Function pointer to be used to modify WH settings while
 * switching channels
 */
typedef int (*mlx5e_fp_hw_modify)(struct mlx5e_priv *priv);
void mlx5e_switch_priv_channels(struct mlx5e_priv *priv,
				struct mlx5e_channels *new_chs,
				mlx5e_fp_hw_modify hw_modify);
void mlx5e_activate_priv_channels(struct mlx5e_priv *priv);
void mlx5e_deactivate_priv_channels(struct mlx5e_priv *priv);

void mlx5e_build_default_indir_rqt(u32 *indirection_rqt, int len,
				   int num_channels);
void mlx5e_set_tx_cq_mode_params(struct mlx5e_params *params,
				 u8 cq_period_mode);
void mlx5e_set_rx_cq_mode_params(struct mlx5e_params *params,
				 u8 cq_period_mode);
void mlx5e_set_rq_type(struct mlx5_core_dev *mdev, struct mlx5e_params *params);
void mlx5e_init_rq_type_params(struct mlx5_core_dev *mdev,
			       struct mlx5e_params *params);

static inline bool mlx5e_tunnel_inner_ft_supported(struct mlx5_core_dev *mdev)
{
	return (MLX5_CAP_ETH(mdev, tunnel_stateless_gre) &&
		MLX5_CAP_FLOWTABLE_NIC_RX(mdev, ft_field_support.inner_ip_version));
}

static inline void mlx5e_sq_fetch_wqe(struct mlx5e_txqsq *sq,
				      struct mlx5e_tx_wqe **wqe,
				      u16 *pi)
{
	struct mlx5_wq_cyc *wq = &sq->wq;

	*pi  = mlx5_wq_cyc_ctr2ix(wq, sq->pc);
	*wqe = mlx5_wq_cyc_get_wqe(wq, *pi);
	memset(*wqe, 0, sizeof(**wqe));
}

static inline
struct mlx5e_tx_wqe *mlx5e_post_nop(struct mlx5_wq_cyc *wq, u32 sqn, u16 *pc)
{
	u16                         pi   = mlx5_wq_cyc_ctr2ix(wq, *pc);
	struct mlx5e_tx_wqe        *wqe  = mlx5_wq_cyc_get_wqe(wq, pi);
	struct mlx5_wqe_ctrl_seg   *cseg = &wqe->ctrl;

	memset(cseg, 0, sizeof(*cseg));

	cseg->opmod_idx_opcode = cpu_to_be32((*pc << 8) | MLX5_OPCODE_NOP);
	cseg->qpn_ds           = cpu_to_be32((sqn << 8) | 0x01);

	(*pc)++;

	return wqe;
}

static inline
void mlx5e_notify_hw(struct mlx5_wq_cyc *wq, u16 pc,
		     void __iomem *uar_map,
		     struct mlx5_wqe_ctrl_seg *ctrl)
{
	ctrl->fm_ce_se = MLX5_WQE_CTRL_CQ_UPDATE;
	/* ensure wqe is visible to device before updating doorbell record */
	dma_wmb();

	*wq->db = cpu_to_be32(pc);

	/* ensure doorbell record is visible to device before ringing the
	 * doorbell
	 */
	wmb();

	mlx5_write64((__be32 *)ctrl, uar_map, NULL);
}

static inline void mlx5e_cq_arm(struct mlx5e_cq *cq)
{
	struct mlx5_core_cq *mcq;

	mcq = &cq->mcq;
	mlx5_cq_arm(mcq, MLX5_CQ_DB_REQ_NOT, mcq->uar->map, cq->wq.cc);
}

extern const struct ethtool_ops mlx5e_ethtool_ops;
#ifdef CONFIG_MLX5_CORE_EN_DCB
extern const struct dcbnl_rtnl_ops mlx5e_dcbnl_ops;
int mlx5e_dcbnl_ieee_setets_core(struct mlx5e_priv *priv, struct ieee_ets *ets);
void mlx5e_dcbnl_initialize(struct mlx5e_priv *priv);
void mlx5e_dcbnl_init_app(struct mlx5e_priv *priv);
void mlx5e_dcbnl_delete_app(struct mlx5e_priv *priv);
#endif

int mlx5e_create_tir(struct mlx5_core_dev *mdev,
		     struct mlx5e_tir *tir, u32 *in, int inlen);
void mlx5e_destroy_tir(struct mlx5_core_dev *mdev,
		       struct mlx5e_tir *tir);
int mlx5e_create_mdev_resources(struct mlx5_core_dev *mdev);
void mlx5e_destroy_mdev_resources(struct mlx5_core_dev *mdev);
int mlx5e_refresh_tirs(struct mlx5e_priv *priv, bool enable_uc_lb);

/* common netdev helpers */
void mlx5e_create_q_counters(struct mlx5e_priv *priv);
void mlx5e_destroy_q_counters(struct mlx5e_priv *priv);
int mlx5e_open_drop_rq(struct mlx5e_priv *priv,
		       struct mlx5e_rq *drop_rq);
void mlx5e_close_drop_rq(struct mlx5e_rq *drop_rq);

int mlx5e_create_indirect_rqt(struct mlx5e_priv *priv);

int mlx5e_create_indirect_tirs(struct mlx5e_priv *priv, bool inner_ttc);
void mlx5e_destroy_indirect_tirs(struct mlx5e_priv *priv, bool inner_ttc);

int mlx5e_create_direct_rqts(struct mlx5e_priv *priv);
void mlx5e_destroy_direct_rqts(struct mlx5e_priv *priv);
int mlx5e_create_direct_tirs(struct mlx5e_priv *priv);
void mlx5e_destroy_direct_tirs(struct mlx5e_priv *priv);
void mlx5e_destroy_rqt(struct mlx5e_priv *priv, struct mlx5e_rqt *rqt);

int mlx5e_create_tis(struct mlx5_core_dev *mdev, int tc,
		     u32 underlay_qpn, u32 *tisn);
void mlx5e_destroy_tis(struct mlx5_core_dev *mdev, u32 tisn);

int mlx5e_create_tises(struct mlx5e_priv *priv);
void mlx5e_cleanup_nic_tx(struct mlx5e_priv *priv);
int mlx5e_close(struct net_device *netdev);
int mlx5e_open(struct net_device *netdev);

void mlx5e_queue_update_stats(struct mlx5e_priv *priv);
int mlx5e_bits_invert(unsigned long a, int size);

typedef int (*change_hw_mtu_cb)(struct mlx5e_priv *priv);
int mlx5e_change_mtu(struct net_device *netdev, int new_mtu,
		     change_hw_mtu_cb set_mtu_cb);

/* ethtool helpers */
void mlx5e_ethtool_get_drvinfo(struct mlx5e_priv *priv,
			       struct ethtool_drvinfo *drvinfo);
void mlx5e_ethtool_get_strings(struct mlx5e_priv *priv,
			       uint32_t stringset, uint8_t *data);
int mlx5e_ethtool_get_sset_count(struct mlx5e_priv *priv, int sset);
void mlx5e_ethtool_get_ethtool_stats(struct mlx5e_priv *priv,
				     struct ethtool_stats *stats, u64 *data);
void mlx5e_ethtool_get_ringparam(struct mlx5e_priv *priv,
				 struct ethtool_ringparam *param);
int mlx5e_ethtool_set_ringparam(struct mlx5e_priv *priv,
				struct ethtool_ringparam *param);
void mlx5e_ethtool_get_channels(struct mlx5e_priv *priv,
				struct ethtool_channels *ch);
int mlx5e_ethtool_set_channels(struct mlx5e_priv *priv,
			       struct ethtool_channels *ch);
int mlx5e_ethtool_get_coalesce(struct mlx5e_priv *priv,
			       struct ethtool_coalesce *coal);
int mlx5e_ethtool_set_coalesce(struct mlx5e_priv *priv,
			       struct ethtool_coalesce *coal);
u32 mlx5e_ethtool_get_rxfh_key_size(struct mlx5e_priv *priv);
u32 mlx5e_ethtool_get_rxfh_indir_size(struct mlx5e_priv *priv);
int mlx5e_ethtool_get_ts_info(struct mlx5e_priv *priv,
			      struct ethtool_ts_info *info);
int mlx5e_ethtool_flash_device(struct mlx5e_priv *priv,
			       struct ethtool_flash *flash);

/* mlx5e generic netdev management API */
int mlx5e_netdev_init(struct net_device *netdev,
		      struct mlx5e_priv *priv,
		      struct mlx5_core_dev *mdev,
		      const struct mlx5e_profile *profile,
		      void *ppriv);
void mlx5e_netdev_cleanup(struct net_device *netdev, struct mlx5e_priv *priv);
struct net_device*
mlx5e_create_netdev(struct mlx5_core_dev *mdev, const struct mlx5e_profile *profile,
		    int nch, void *ppriv);
int mlx5e_attach_netdev(struct mlx5e_priv *priv);
void mlx5e_detach_netdev(struct mlx5e_priv *priv);
void mlx5e_destroy_netdev(struct mlx5e_priv *priv);
void mlx5e_build_nic_params(struct mlx5_core_dev *mdev,
			    struct mlx5e_params *params,
			    u16 max_channels, u16 mtu);
void mlx5e_build_rq_params(struct mlx5_core_dev *mdev,
			   struct mlx5e_params *params);
void mlx5e_build_rss_params(struct mlx5e_params *params);
u8 mlx5e_params_calculate_tx_min_inline(struct mlx5_core_dev *mdev);
void mlx5e_rx_dim_work(struct work_struct *work);
void mlx5e_tx_dim_work(struct work_struct *work);
#endif /* __MLX5_EN_H__ */<|MERGE_RESOLUTION|>--- conflicted
+++ resolved
@@ -301,10 +301,7 @@
 	MLX5E_RQ_STATE_ENABLED,
 	MLX5E_RQ_STATE_AM,
 	MLX5E_RQ_STATE_NO_CSUM_COMPLETE,
-<<<<<<< HEAD
-=======
 	MLX5E_RQ_STATE_CSUM_FULL, /* cqe_csum_full hw bit is set */
->>>>>>> 0cbc4fbf
 };
 
 struct mlx5e_cq {
