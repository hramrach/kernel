--- conflicted
+++ resolved
@@ -594,88 +594,7 @@
 		/* wrap around */
 		ptp_read_system_prets(sts);
 		timer_l = ioread32be(&dev->iseg->internal_timer_l);
-<<<<<<< HEAD
-
-	return (u64)timer_l | (u64)timer_h1 << 32;
-}
-
-static int mlx5_irq_set_affinity_hint(struct mlx5_core_dev *mdev, int i)
-{
-	struct mlx5_priv *priv  = &mdev->priv;
-	int vecidx = MLX5_EQ_VEC_COMP_BASE + i;
-	int irq = pci_irq_vector(mdev->pdev, vecidx);
-
-	if (!zalloc_cpumask_var(&priv->irq_info[vecidx].mask, GFP_KERNEL)) {
-		mlx5_core_warn(mdev, "zalloc_cpumask_var failed");
-		return -ENOMEM;
-	}
-
-	cpumask_set_cpu(cpumask_local_spread(i, priv->numa_node),
-			priv->irq_info[vecidx].mask);
-
-	if (IS_ENABLED(CONFIG_SMP) &&
-	    irq_set_affinity_hint(irq, priv->irq_info[vecidx].mask))
-		mlx5_core_warn(mdev, "irq_set_affinity_hint failed, irq 0x%.4x", irq);
-
-	return 0;
-}
-
-static void mlx5_irq_clear_affinity_hint(struct mlx5_core_dev *mdev, int i)
-{
-	int vecidx = MLX5_EQ_VEC_COMP_BASE + i;
-	struct mlx5_priv *priv  = &mdev->priv;
-	int irq = pci_irq_vector(mdev->pdev, vecidx);
-
-	irq_set_affinity_hint(irq, NULL);
-	free_cpumask_var(priv->irq_info[vecidx].mask);
-}
-
-static int mlx5_irq_set_affinity_hints(struct mlx5_core_dev *mdev)
-{
-	int err;
-	int i;
-
-	for (i = 0; i < mdev->priv.eq_table.num_comp_vectors; i++) {
-		err = mlx5_irq_set_affinity_hint(mdev, i);
-		if (err)
-			goto err_out;
-	}
-
-	return 0;
-
-err_out:
-	for (i--; i >= 0; i--)
-		mlx5_irq_clear_affinity_hint(mdev, i);
-
-	return err;
-}
-
-static void mlx5_irq_clear_affinity_hints(struct mlx5_core_dev *mdev)
-{
-	int i;
-
-	for (i = 0; i < mdev->priv.eq_table.num_comp_vectors; i++)
-		mlx5_irq_clear_affinity_hint(mdev, i);
-}
-
-int mlx5_vector2eqn(struct mlx5_core_dev *dev, int vector, int *eqn,
-		    unsigned int *irqn)
-{
-	struct mlx5_eq_table *table = &dev->priv.eq_table;
-	struct mlx5_eq *eq, *n;
-	int err = -ENOENT;
-
-	spin_lock(&table->lock);
-	list_for_each_entry_safe(eq, n, &table->comp_eqs_list, list) {
-		if (eq->index == vector) {
-			*eqn = eq->eqn;
-			*irqn = eq->irqn;
-			err = 0;
-			break;
-		}
-=======
 		ptp_read_system_postts(sts);
->>>>>>> 8ccc0d69
 	}
 
 	return (u64)timer_l | (u64)timer_h1 << 32;
