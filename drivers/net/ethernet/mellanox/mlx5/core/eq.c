--- conflicted
+++ resolved
@@ -166,35 +166,21 @@
 	return count_eqe;
 }
 
-<<<<<<< HEAD
-static void mlx5_eq_async_int_lock(struct mlx5_eq_async *eq, unsigned long *flags)
-	__acquires(&eq->lock)
-{
-	if (in_irq())
-=======
 static void mlx5_eq_async_int_lock(struct mlx5_eq_async *eq, bool recovery,
 				   unsigned long *flags)
 	__acquires(&eq->lock)
 {
 	if (!recovery)
->>>>>>> 7d2a07b7
 		spin_lock(&eq->lock);
 	else
 		spin_lock_irqsave(&eq->lock, *flags);
 }
 
-<<<<<<< HEAD
-static void mlx5_eq_async_int_unlock(struct mlx5_eq_async *eq, unsigned long *flags)
-	__releases(&eq->lock)
-{
-	if (in_irq())
-=======
 static void mlx5_eq_async_int_unlock(struct mlx5_eq_async *eq, bool recovery,
 				     unsigned long *flags)
 	__releases(&eq->lock)
 {
 	if (!recovery)
->>>>>>> 7d2a07b7
 		spin_unlock(&eq->lock);
 	else
 		spin_unlock_irqrestore(&eq->lock, *flags);
@@ -221,12 +207,8 @@
 	dev = eq->dev;
 	eqt = dev->priv.eq_table;
 
-<<<<<<< HEAD
-	mlx5_eq_async_int_lock(eq_async, &flags);
-=======
 	recovery = action == ASYNC_EQ_RECOVER;
 	mlx5_eq_async_int_lock(eq_async, recovery, &flags);
->>>>>>> 7d2a07b7
 
 	eqe = next_eqe_sw(eq);
 	if (!eqe)
@@ -248,15 +230,9 @@
 
 out:
 	eq_update_ci(eq, 1);
-<<<<<<< HEAD
-	mlx5_eq_async_int_unlock(eq_async, &flags);
-
-	return unlikely(action == ASYNC_EQ_RECOVER) ? num_eqes : 0;
-=======
 	mlx5_eq_async_int_unlock(eq_async, recovery, &flags);
 
 	return unlikely(recovery) ? num_eqes : 0;
->>>>>>> 7d2a07b7
 }
 
 void mlx5_cmd_eq_recover(struct mlx5_core_dev *dev)
@@ -617,16 +593,11 @@
 
 	eq->irq_nb.notifier_call = mlx5_eq_async_int;
 	spin_lock_init(&eq->lock);
-<<<<<<< HEAD
-
-	err = create_async_eq(dev, &eq->core, param);
-=======
 	if (!zalloc_cpumask_var(&param->affinity, GFP_KERNEL))
 		return -ENOMEM;
 
 	err = create_async_eq(dev, &eq->core, param);
 	free_cpumask_var(param->affinity);
->>>>>>> 7d2a07b7
 	if (err) {
 		mlx5_core_warn(dev, "failed to create %s EQ %d\n", name, err);
 		return err;
@@ -1026,18 +997,11 @@
 	int num_eqs = MLX5_CAP_GEN(dev, max_num_eqs) ?
 		      MLX5_CAP_GEN(dev, max_num_eqs) :
 		      1 << MLX5_CAP_GEN(dev, log_max_eq);
-<<<<<<< HEAD
-=======
 	int max_eqs_sf;
->>>>>>> 7d2a07b7
 	int err;
 
 	eq_table->num_comp_eqs =
 		min_t(int,
-<<<<<<< HEAD
-		      mlx5_irq_get_num_comp(eq_table->irq_table),
-		      num_eqs - MLX5_MAX_ASYNC_EQS);
-=======
 		      mlx5_irq_table_get_num_comp(eq_table->irq_table),
 		      num_eqs - MLX5_MAX_ASYNC_EQS);
 	if (mlx5_core_is_sf(dev)) {
@@ -1046,7 +1010,6 @@
 		eq_table->num_comp_eqs = min_t(int, eq_table->num_comp_eqs,
 					       max_eqs_sf);
 	}
->>>>>>> 7d2a07b7
 
 	err = create_async_eqs(dev);
 	if (err) {
