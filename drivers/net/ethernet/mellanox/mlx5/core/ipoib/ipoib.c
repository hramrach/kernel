/*
 * Copyright (c) 2017, Mellanox Technologies. All rights reserved.
 *
 * This software is available to you under a choice of one of two
 * licenses.  You may choose to be licensed under the terms of the GNU
 * General Public License (GPL) Version 2, available from the file
 * COPYING in the main directory of this source tree, or the
 * OpenIB.org BSD license below:
 *
 *     Redistribution and use in source and binary forms, with or
 *     without modification, are permitted provided that the following
 *     conditions are met:
 *
 *      - Redistributions of source code must retain the above
 *        copyright notice, this list of conditions and the following
 *        disclaimer.
 *
 *      - Redistributions in binary form must reproduce the above
 *        copyright notice, this list of conditions and the following
 *        disclaimer in the documentation and/or other materials
 *        provided with the distribution.
 *
 * THE SOFTWARE IS PROVIDED "AS IS", WITHOUT WARRANTY OF ANY KIND,
 * EXPRESS OR IMPLIED, INCLUDING BUT NOT LIMITED TO THE WARRANTIES OF
 * MERCHANTABILITY, FITNESS FOR A PARTICULAR PURPOSE AND
 * NONINFRINGEMENT. IN NO EVENT SHALL THE AUTHORS OR COPYRIGHT HOLDERS
 * BE LIABLE FOR ANY CLAIM, DAMAGES OR OTHER LIABILITY, WHETHER IN AN
 * ACTION OF CONTRACT, TORT OR OTHERWISE, ARISING FROM, OUT OF OR IN
 * CONNECTION WITH THE SOFTWARE OR THE USE OR OTHER DEALINGS IN THE
 * SOFTWARE.
 */

#include <rdma/ib_verbs.h>
#include <linux/mlx5/fs.h>
#include "en.h"
#include "en/params.h"
#include "ipoib.h"

#define IB_DEFAULT_Q_KEY   0xb1b
#define MLX5I_PARAMS_DEFAULT_LOG_RQ_SIZE 9

static int mlx5i_open(struct net_device *netdev);
static int mlx5i_close(struct net_device *netdev);
static int mlx5i_change_mtu(struct net_device *netdev, int new_mtu);

static const struct net_device_ops mlx5i_netdev_ops = {
	.ndo_open                = mlx5i_open,
	.ndo_stop                = mlx5i_close,
	.ndo_get_stats64         = mlx5i_get_stats,
	.ndo_init                = mlx5i_dev_init,
	.ndo_uninit              = mlx5i_dev_cleanup,
	.ndo_change_mtu          = mlx5i_change_mtu,
	.ndo_eth_ioctl            = mlx5i_ioctl,
};

/* IPoIB mlx5 netdev profile */
static void mlx5i_build_nic_params(struct mlx5_core_dev *mdev,
				   struct mlx5e_params *params)
{
	/* Override RQ params as IPoIB supports only LINKED LIST RQ for now */
	MLX5E_SET_PFLAG(params, MLX5E_PFLAG_RX_STRIDING_RQ, false);
	mlx5e_set_rq_type(mdev, params);
	mlx5e_init_rq_type_params(mdev, params);

	/* RQ size in ipoib by default is 512 */
	params->log_rq_mtu_frames = is_kdump_kernel() ?
		MLX5E_PARAMS_MINIMUM_LOG_RQ_SIZE :
		MLX5I_PARAMS_DEFAULT_LOG_RQ_SIZE;

	params->lro_en = false;
	params->hard_mtu = MLX5_IB_GRH_BYTES + MLX5_IPOIB_HARD_LEN;
	params->tunneled_offload_en = false;
}

/* Called directly after IPoIB netdevice was created to initialize SW structs */
int mlx5i_init(struct mlx5_core_dev *mdev, struct net_device *netdev)
{
	struct mlx5e_priv *priv  = mlx5i_epriv(netdev);

	netif_carrier_off(netdev);
	mlx5e_set_netdev_mtu_boundaries(priv);
	netdev->mtu = netdev->max_mtu;

	mlx5e_build_nic_params(priv, NULL, netdev->mtu);
	mlx5i_build_nic_params(mdev, &priv->channels.params);

	mlx5e_timestamp_init(priv);

	/* netdev init */
	netdev->hw_features    |= NETIF_F_SG;
	netdev->hw_features    |= NETIF_F_IP_CSUM;
	netdev->hw_features    |= NETIF_F_IPV6_CSUM;
	netdev->hw_features    |= NETIF_F_GRO;
	netdev->hw_features    |= NETIF_F_TSO;
	netdev->hw_features    |= NETIF_F_TSO6;
	netdev->hw_features    |= NETIF_F_RXCSUM;
	netdev->hw_features    |= NETIF_F_RXHASH;

	netdev->netdev_ops = &mlx5i_netdev_ops;
	netdev->ethtool_ops = &mlx5i_ethtool_ops;

	return 0;
}

/* Called directly before IPoIB netdevice is destroyed to cleanup SW structs */
void mlx5i_cleanup(struct mlx5e_priv *priv)
{
	mlx5e_priv_cleanup(priv);
}

static void mlx5i_grp_sw_update_stats(struct mlx5e_priv *priv)
{
	struct mlx5e_sw_stats s = { 0 };
	int i, j;

	for (i = 0; i < priv->stats_nch; i++) {
		struct mlx5e_channel_stats *channel_stats;
		struct mlx5e_rq_stats *rq_stats;

		channel_stats = &priv->channel_stats[i];
		rq_stats = &channel_stats->rq;

		s.rx_packets += rq_stats->packets;
		s.rx_bytes   += rq_stats->bytes;

		for (j = 0; j < priv->max_opened_tc; j++) {
			struct mlx5e_sq_stats *sq_stats = &channel_stats->sq[j];

			s.tx_packets           += sq_stats->packets;
			s.tx_bytes             += sq_stats->bytes;
			s.tx_queue_dropped     += sq_stats->dropped;
		}
	}

	memcpy(&priv->stats.sw, &s, sizeof(s));
}

void mlx5i_get_stats(struct net_device *dev, struct rtnl_link_stats64 *stats)
{
	struct mlx5e_priv     *priv   = mlx5i_epriv(dev);
	struct mlx5e_sw_stats *sstats = &priv->stats.sw;

	mlx5i_grp_sw_update_stats(priv);

	stats->rx_packets = sstats->rx_packets;
	stats->rx_bytes   = sstats->rx_bytes;
	stats->tx_packets = sstats->tx_packets;
	stats->tx_bytes   = sstats->tx_bytes;
	stats->tx_dropped = sstats->tx_queue_dropped;
}

int mlx5i_init_underlay_qp(struct mlx5e_priv *priv)
{
	struct mlx5_core_dev *mdev = priv->mdev;
	struct mlx5i_priv *ipriv = priv->ppriv;
	int ret;

	{
		u32 in[MLX5_ST_SZ_DW(rst2init_qp_in)] = {};
		u32 *qpc;

		qpc = MLX5_ADDR_OF(rst2init_qp_in, in, qpc);

		MLX5_SET(qpc, qpc, pm_state, MLX5_QP_PM_MIGRATED);
		MLX5_SET(qpc, qpc, primary_address_path.pkey_index,
			 ipriv->pkey_index);
		MLX5_SET(qpc, qpc, primary_address_path.vhca_port_num, 1);
		MLX5_SET(qpc, qpc, q_key, IB_DEFAULT_Q_KEY);

		MLX5_SET(rst2init_qp_in, in, opcode, MLX5_CMD_OP_RST2INIT_QP);
		MLX5_SET(rst2init_qp_in, in, qpn, ipriv->qpn);
		ret = mlx5_cmd_exec_in(mdev, rst2init_qp, in);
		if (ret)
			goto err_qp_modify_to_err;
	}
	{
		u32 in[MLX5_ST_SZ_DW(init2rtr_qp_in)] = {};

		MLX5_SET(init2rtr_qp_in, in, opcode, MLX5_CMD_OP_INIT2RTR_QP);
		MLX5_SET(init2rtr_qp_in, in, qpn, ipriv->qpn);
		ret = mlx5_cmd_exec_in(mdev, init2rtr_qp, in);
		if (ret)
			goto err_qp_modify_to_err;
	}
	{
		u32 in[MLX5_ST_SZ_DW(rtr2rts_qp_in)] = {};

		MLX5_SET(rtr2rts_qp_in, in, opcode, MLX5_CMD_OP_RTR2RTS_QP);
		MLX5_SET(rtr2rts_qp_in, in, qpn, ipriv->qpn);
		ret = mlx5_cmd_exec_in(mdev, rtr2rts_qp, in);
		if (ret)
			goto err_qp_modify_to_err;
	}
	return 0;

err_qp_modify_to_err:
	{
		u32 in[MLX5_ST_SZ_DW(qp_2err_in)] = {};

		MLX5_SET(qp_2err_in, in, opcode, MLX5_CMD_OP_2ERR_QP);
		MLX5_SET(qp_2err_in, in, qpn, ipriv->qpn);
		mlx5_cmd_exec_in(mdev, qp_2err, in);
	}
	return ret;
}

void mlx5i_uninit_underlay_qp(struct mlx5e_priv *priv)
{
	struct mlx5i_priv *ipriv = priv->ppriv;
	struct mlx5_core_dev *mdev = priv->mdev;
	u32 in[MLX5_ST_SZ_DW(qp_2rst_in)] = {};

	MLX5_SET(qp_2rst_in, in, opcode, MLX5_CMD_OP_2RST_QP);
	MLX5_SET(qp_2rst_in, in, qpn, ipriv->qpn);
	mlx5_cmd_exec_in(mdev, qp_2rst, in);
}

#define MLX5_QP_ENHANCED_ULP_STATELESS_MODE 2

int mlx5i_create_underlay_qp(struct mlx5e_priv *priv)
{
	unsigned char *dev_addr = priv->netdev->dev_addr;
	u32 out[MLX5_ST_SZ_DW(create_qp_out)] = {};
	u32 in[MLX5_ST_SZ_DW(create_qp_in)] = {};
	struct mlx5i_priv *ipriv = priv->ppriv;
	void *addr_path;
	int qpn = 0;
	int ret = 0;
	void *qpc;

	if (MLX5_CAP_GEN(priv->mdev, mkey_by_name)) {
		qpn = (dev_addr[1] << 16) + (dev_addr[2] << 8) + dev_addr[3];
		MLX5_SET(create_qp_in, in, input_qpn, qpn);
	}

	qpc = MLX5_ADDR_OF(create_qp_in, in, qpc);
	MLX5_SET(qpc, qpc, ts_format, mlx5_get_qp_default_ts(priv->mdev));
	MLX5_SET(qpc, qpc, st, MLX5_QP_ST_UD);
	MLX5_SET(qpc, qpc, pm_state, MLX5_QP_PM_MIGRATED);
	MLX5_SET(qpc, qpc, ulp_stateless_offload_mode,
		 MLX5_QP_ENHANCED_ULP_STATELESS_MODE);

	addr_path = MLX5_ADDR_OF(qpc, qpc, primary_address_path);
	MLX5_SET(ads, addr_path, vhca_port_num, 1);
	MLX5_SET(ads, addr_path, grh, 1);

	MLX5_SET(create_qp_in, in, opcode, MLX5_CMD_OP_CREATE_QP);
	ret = mlx5_cmd_exec_inout(priv->mdev, create_qp, in, out);
	if (ret)
		return ret;

	ipriv->qpn = MLX5_GET(create_qp_out, out, qpn);

	return 0;
}

void mlx5i_destroy_underlay_qp(struct mlx5_core_dev *mdev, u32 qpn)
{
	u32 in[MLX5_ST_SZ_DW(destroy_qp_in)] = {};

	MLX5_SET(destroy_qp_in, in, opcode, MLX5_CMD_OP_DESTROY_QP);
	MLX5_SET(destroy_qp_in, in, qpn, qpn);
	mlx5_cmd_exec_in(mdev, destroy_qp, in);
}

int mlx5i_update_nic_rx(struct mlx5e_priv *priv)
{
	return mlx5e_refresh_tirs(priv, true, true);
}

int mlx5i_create_tis(struct mlx5_core_dev *mdev, u32 underlay_qpn, u32 *tisn)
{
	u32 in[MLX5_ST_SZ_DW(create_tis_in)] = {};
	void *tisc;

	tisc = MLX5_ADDR_OF(create_tis_in, in, ctx);

	MLX5_SET(tisc, tisc, underlay_qpn, underlay_qpn);

	return mlx5e_create_tis(mdev, in, tisn);
}

static int mlx5i_init_tx(struct mlx5e_priv *priv)
{
	struct mlx5i_priv *ipriv = priv->ppriv;
	int err;

	err = mlx5i_create_underlay_qp(priv);
	if (err) {
		mlx5_core_warn(priv->mdev, "create underlay QP failed, %d\n", err);
		return err;
	}

	err = mlx5i_create_tis(priv->mdev, ipriv->qpn, &priv->tisn[0][0]);
	if (err) {
		mlx5_core_warn(priv->mdev, "create tis failed, %d\n", err);
		goto err_destroy_underlay_qp;
	}

	return 0;

err_destroy_underlay_qp:
	mlx5i_destroy_underlay_qp(priv->mdev, ipriv->qpn);
	return err;
}

static void mlx5i_cleanup_tx(struct mlx5e_priv *priv)
{
	struct mlx5i_priv *ipriv = priv->ppriv;

	mlx5e_destroy_tis(priv->mdev, priv->tisn[0][0]);
	mlx5i_destroy_underlay_qp(priv->mdev, ipriv->qpn);
}

static int mlx5i_create_flow_steering(struct mlx5e_priv *priv)
{
	int err;

	priv->fs.ns = mlx5_get_flow_namespace(priv->mdev,
					       MLX5_FLOW_NAMESPACE_KERNEL);

	if (!priv->fs.ns)
		return -EINVAL;

	err = mlx5e_arfs_create_tables(priv);
	if (err) {
		netdev_err(priv->netdev, "Failed to create arfs tables, err=%d\n",
			   err);
		priv->netdev->hw_features &= ~NETIF_F_NTUPLE;
	}

<<<<<<< HEAD
	mlx5e_set_ttc_basic_params(priv, &ttc_params);
	mlx5e_set_ttc_ft_params(&ttc_params);
	for (tt = 0; tt < MLX5E_NUM_INDIR_TIRS; tt++)
		ttc_params.indir_tirn[tt] = priv->indir_tir[tt].tirn;

	err = mlx5e_create_ttc_table(priv, &ttc_params, &priv->fs.ttc);
=======
	err = mlx5e_create_ttc_table(priv);
>>>>>>> c5ffbcff
	if (err) {
		netdev_err(priv->netdev, "Failed to create ttc table, err=%d\n",
			   err);
		goto err_destroy_arfs_tables;
	}

	return 0;

err_destroy_arfs_tables:
	mlx5e_arfs_destroy_tables(priv);

	return err;
}

static void mlx5i_destroy_flow_steering(struct mlx5e_priv *priv)
{
<<<<<<< HEAD
	mlx5e_destroy_ttc_table(priv, &priv->fs.ttc);
=======
	mlx5e_destroy_ttc_table(priv);
>>>>>>> c5ffbcff
	mlx5e_arfs_destroy_tables(priv);
}

static int mlx5i_init_rx(struct mlx5e_priv *priv)
{
	struct mlx5_core_dev *mdev = priv->mdev;
	struct mlx5e_lro_param lro_param;
	int err;

	priv->rx_res = mlx5e_rx_res_alloc();
	if (!priv->rx_res)
		return -ENOMEM;

	mlx5e_create_q_counters(priv);

	err = mlx5e_open_drop_rq(priv, &priv->drop_rq);
	if (err) {
		mlx5_core_err(mdev, "open drop rq failed, %d\n", err);
		goto err_destroy_q_counters;
	}

	lro_param = mlx5e_get_lro_param(&priv->channels.params);
	err = mlx5e_rx_res_init(priv->rx_res, priv->mdev, 0,
				priv->max_nch, priv->drop_rq.rqn, &lro_param,
				priv->channels.params.num_channels);
	if (err)
		goto err_close_drop_rq;

<<<<<<< HEAD
	err = mlx5e_create_direct_rqts(priv, priv->direct_tir, max_nch);
	if (err)
		goto err_destroy_indirect_rqts;

	err = mlx5e_create_indirect_tirs(priv, false);
	if (err)
		goto err_destroy_direct_rqts;

	err = mlx5e_create_direct_tirs(priv, priv->direct_tir, max_nch);
	if (err)
		goto err_destroy_indirect_tirs;

=======
>>>>>>> c5ffbcff
	err = mlx5i_create_flow_steering(priv);
	if (err)
		goto err_destroy_rx_res;

	return 0;

err_destroy_rx_res:
	mlx5e_rx_res_destroy(priv->rx_res);
err_close_drop_rq:
	mlx5e_close_drop_rq(&priv->drop_rq);
err_destroy_q_counters:
	mlx5e_destroy_q_counters(priv);
	mlx5e_rx_res_free(priv->rx_res);
	priv->rx_res = NULL;
	return err;
}

static void mlx5i_cleanup_rx(struct mlx5e_priv *priv)
{
	mlx5i_destroy_flow_steering(priv);
	mlx5e_rx_res_destroy(priv->rx_res);
	mlx5e_close_drop_rq(&priv->drop_rq);
	mlx5e_destroy_q_counters(priv);
	mlx5e_rx_res_free(priv->rx_res);
	priv->rx_res = NULL;
}

/* The stats groups order is opposite to the update_stats() order calls */
static mlx5e_stats_grp_t mlx5i_stats_grps[] = {
	&MLX5E_STATS_GRP(sw),
	&MLX5E_STATS_GRP(qcnt),
	&MLX5E_STATS_GRP(vnic_env),
	&MLX5E_STATS_GRP(vport),
	&MLX5E_STATS_GRP(802_3),
	&MLX5E_STATS_GRP(2863),
	&MLX5E_STATS_GRP(2819),
	&MLX5E_STATS_GRP(phy),
	&MLX5E_STATS_GRP(pcie),
	&MLX5E_STATS_GRP(per_prio),
	&MLX5E_STATS_GRP(pme),
	&MLX5E_STATS_GRP(channels),
	&MLX5E_STATS_GRP(per_port_buff_congest),
};

static unsigned int mlx5i_stats_grps_num(struct mlx5e_priv *priv)
{
	return ARRAY_SIZE(mlx5i_stats_grps);
}

static const struct mlx5e_profile mlx5i_nic_profile = {
	.init		   = mlx5i_init,
	.cleanup	   = mlx5i_cleanup,
	.init_tx	   = mlx5i_init_tx,
	.cleanup_tx	   = mlx5i_cleanup_tx,
	.init_rx	   = mlx5i_init_rx,
	.cleanup_rx	   = mlx5i_cleanup_rx,
	.enable		   = NULL, /* mlx5i_enable */
	.disable	   = NULL, /* mlx5i_disable */
	.update_rx	   = mlx5i_update_nic_rx,
	.update_stats	   = NULL, /* mlx5i_update_stats */
	.update_carrier    = NULL, /* no HW update in IB link */
	.rx_handlers       = &mlx5i_rx_handlers,
	.max_tc		   = MLX5I_MAX_NUM_TC,
	.rq_groups	   = MLX5E_NUM_RQ_GROUPS(REGULAR),
	.stats_grps        = mlx5i_stats_grps,
	.stats_grps_num    = mlx5i_stats_grps_num,
	.rx_ptp_support    = false,
};

/* mlx5i netdev NDos */

static int mlx5i_change_mtu(struct net_device *netdev, int new_mtu)
{
	struct mlx5e_priv *priv = mlx5i_epriv(netdev);
	struct mlx5e_params new_params;
	int err = 0;

	mutex_lock(&priv->state_lock);

	new_params = priv->channels.params;
	new_params.sw_mtu = new_mtu;

	err = mlx5e_safe_switch_params(priv, &new_params, NULL, NULL, true);
	if (err)
		goto out;

	netdev->mtu = new_params.sw_mtu;

out:
	mutex_unlock(&priv->state_lock);
	return err;
}

int mlx5i_dev_init(struct net_device *dev)
{
	struct mlx5e_priv    *priv   = mlx5i_epriv(dev);
	struct mlx5i_priv    *ipriv  = priv->ppriv;

	/* Set dev address using underlay QP */
	dev->dev_addr[1] = (ipriv->qpn >> 16) & 0xff;
	dev->dev_addr[2] = (ipriv->qpn >>  8) & 0xff;
	dev->dev_addr[3] = (ipriv->qpn) & 0xff;

	/* Add QPN to net-device mapping to HT */
	mlx5i_pkey_add_qpn(dev, ipriv->qpn);

	return 0;
}

int mlx5i_ioctl(struct net_device *dev, struct ifreq *ifr, int cmd)
{
	struct mlx5e_priv *priv = mlx5i_epriv(dev);

	switch (cmd) {
	case SIOCSHWTSTAMP:
		return mlx5e_hwstamp_set(priv, ifr);
	case SIOCGHWTSTAMP:
		return mlx5e_hwstamp_get(priv, ifr);
	default:
		return -EOPNOTSUPP;
	}
}

void mlx5i_dev_cleanup(struct net_device *dev)
{
	struct mlx5e_priv    *priv   = mlx5i_epriv(dev);
	struct mlx5i_priv    *ipriv = priv->ppriv;

	mlx5i_uninit_underlay_qp(priv);

	/* Delete QPN to net-device mapping from HT */
	mlx5i_pkey_del_qpn(dev, ipriv->qpn);
}

static int mlx5i_open(struct net_device *netdev)
{
	struct mlx5e_priv *epriv = mlx5i_epriv(netdev);
	struct mlx5i_priv *ipriv = epriv->ppriv;
	struct mlx5_core_dev *mdev = epriv->mdev;
	int err;

	mutex_lock(&epriv->state_lock);

	set_bit(MLX5E_STATE_OPENED, &epriv->state);

	err = mlx5i_init_underlay_qp(epriv);
	if (err) {
		mlx5_core_warn(mdev, "prepare underlay qp state failed, %d\n", err);
		goto err_clear_state_opened_flag;
	}

	err = mlx5_fs_add_rx_underlay_qpn(mdev, ipriv->qpn);
	if (err) {
		mlx5_core_warn(mdev, "attach underlay qp to ft failed, %d\n", err);
		goto err_reset_qp;
	}

	err = mlx5e_open_channels(epriv, &epriv->channels);
	if (err)
		goto err_remove_fs_underlay_qp;

	epriv->profile->update_rx(epriv);
	mlx5e_activate_priv_channels(epriv);

	mutex_unlock(&epriv->state_lock);
	return 0;

err_remove_fs_underlay_qp:
	mlx5_fs_remove_rx_underlay_qpn(mdev, ipriv->qpn);
err_reset_qp:
	mlx5i_uninit_underlay_qp(epriv);
err_clear_state_opened_flag:
	clear_bit(MLX5E_STATE_OPENED, &epriv->state);
	mutex_unlock(&epriv->state_lock);
	return err;
}

static int mlx5i_close(struct net_device *netdev)
{
	struct mlx5e_priv *epriv = mlx5i_epriv(netdev);
	struct mlx5i_priv *ipriv = epriv->ppriv;
	struct mlx5_core_dev *mdev = epriv->mdev;

	/* May already be CLOSED in case a previous configuration operation
	 * (e.g RX/TX queue size change) that involves close&open failed.
	 */
	mutex_lock(&epriv->state_lock);

	if (!test_bit(MLX5E_STATE_OPENED, &epriv->state))
		goto unlock;

	clear_bit(MLX5E_STATE_OPENED, &epriv->state);

	netif_carrier_off(epriv->netdev);
	mlx5_fs_remove_rx_underlay_qpn(mdev, ipriv->qpn);
	mlx5e_deactivate_priv_channels(epriv);
	mlx5e_close_channels(&epriv->channels);
	mlx5i_uninit_underlay_qp(epriv);
unlock:
	mutex_unlock(&epriv->state_lock);
	return 0;
}

/* IPoIB RDMA netdev callbacks */
static int mlx5i_attach_mcast(struct net_device *netdev, struct ib_device *hca,
			      union ib_gid *gid, u16 lid, int set_qkey,
			      u32 qkey)
{
	struct mlx5e_priv    *epriv = mlx5i_epriv(netdev);
	struct mlx5_core_dev *mdev  = epriv->mdev;
	struct mlx5i_priv    *ipriv = epriv->ppriv;
	int err;

	mlx5_core_dbg(mdev, "attaching QPN 0x%x, MGID %pI6\n", ipriv->qpn,
		      gid->raw);
	err = mlx5_core_attach_mcg(mdev, gid, ipriv->qpn);
	if (err)
		mlx5_core_warn(mdev, "failed attaching QPN 0x%x, MGID %pI6\n",
			       ipriv->qpn, gid->raw);

	if (set_qkey) {
		mlx5_core_dbg(mdev, "%s setting qkey 0x%x\n",
			      netdev->name, qkey);
		ipriv->qkey = qkey;
	}

	return err;
}

static int mlx5i_detach_mcast(struct net_device *netdev, struct ib_device *hca,
			      union ib_gid *gid, u16 lid)
{
	struct mlx5e_priv    *epriv = mlx5i_epriv(netdev);
	struct mlx5_core_dev *mdev  = epriv->mdev;
	struct mlx5i_priv    *ipriv = epriv->ppriv;
	int err;

	mlx5_core_dbg(mdev, "detaching QPN 0x%x, MGID %pI6\n", ipriv->qpn,
		      gid->raw);

	err = mlx5_core_detach_mcg(mdev, gid, ipriv->qpn);
	if (err)
		mlx5_core_dbg(mdev, "failed detaching QPN 0x%x, MGID %pI6\n",
			      ipriv->qpn, gid->raw);

	return err;
}

static int mlx5i_xmit(struct net_device *dev, struct sk_buff *skb,
		      struct ib_ah *address, u32 dqpn)
{
	struct mlx5e_priv *epriv = mlx5i_epriv(dev);
	struct mlx5e_txqsq *sq   = epriv->txq2sq[skb_get_queue_mapping(skb)];
	struct mlx5_ib_ah *mah   = to_mah(address);
	struct mlx5i_priv *ipriv = epriv->ppriv;

	mlx5i_sq_xmit(sq, skb, &mah->av, dqpn, ipriv->qkey, netdev_xmit_more());

	return NETDEV_TX_OK;
}

static void mlx5i_set_pkey_index(struct net_device *netdev, int id)
{
	struct mlx5i_priv *ipriv = netdev_priv(netdev);

	ipriv->pkey_index = (u16)id;
}

static int mlx5i_check_required_hca_cap(struct mlx5_core_dev *mdev)
{
	if (MLX5_CAP_GEN(mdev, port_type) != MLX5_CAP_PORT_TYPE_IB)
		return -EOPNOTSUPP;

	if (!MLX5_CAP_GEN(mdev, ipoib_enhanced_offloads)) {
		mlx5_core_warn(mdev, "IPoIB enhanced offloads are not supported\n");
		return -EOPNOTSUPP;
	}

	return 0;
}

static void mlx5_rdma_netdev_free(struct net_device *netdev)
{
	struct mlx5e_priv *priv = mlx5i_epriv(netdev);
	struct mlx5_core_dev *mdev = priv->mdev;
	struct mlx5i_priv *ipriv = priv->ppriv;
	const struct mlx5e_profile *profile = priv->profile;

	mlx5e_detach_netdev(priv);
	profile->cleanup(priv);

	if (!ipriv->sub_interface) {
		mlx5i_pkey_qpn_ht_cleanup(netdev);
		mlx5e_destroy_mdev_resources(mdev);
	}
}

static bool mlx5_is_sub_interface(struct mlx5_core_dev *mdev)
{
	return mdev->mlx5e_res.hw_objs.pdn != 0;
}

static const struct mlx5e_profile *mlx5_get_profile(struct mlx5_core_dev *mdev)
{
	if (mlx5_is_sub_interface(mdev))
		return mlx5i_pkey_get_profile();
	return &mlx5i_nic_profile;
}

static int mlx5_rdma_setup_rn(struct ib_device *ibdev, u32 port_num,
			      struct net_device *netdev, void *param)
{
	struct mlx5_core_dev *mdev = (struct mlx5_core_dev *)param;
	const struct mlx5e_profile *prof = mlx5_get_profile(mdev);
	struct mlx5i_priv *ipriv;
	struct mlx5e_priv *epriv;
	struct rdma_netdev *rn;
	int err;

	ipriv = netdev_priv(netdev);
	epriv = mlx5i_epriv(netdev);

	ipriv->sub_interface = mlx5_is_sub_interface(mdev);
	if (!ipriv->sub_interface) {
		err = mlx5i_pkey_qpn_ht_init(netdev);
		if (err) {
			mlx5_core_warn(mdev, "allocate qpn_to_netdev ht failed\n");
			return err;
		}

		/* This should only be called once per mdev */
		err = mlx5e_create_mdev_resources(mdev);
		if (err)
			goto destroy_ht;
	}

	err = mlx5e_priv_init(epriv, prof, netdev, mdev);
	if (err)
		goto destroy_mdev_resources;

	epriv->profile = prof;
	epriv->ppriv = ipriv;

	prof->init(mdev, netdev);

	err = mlx5e_attach_netdev(epriv);
	if (err)
		goto detach;
	netif_carrier_off(netdev);

	/* set rdma_netdev func pointers */
	rn = &ipriv->rn;
	rn->hca  = ibdev;
	rn->send = mlx5i_xmit;
	rn->attach_mcast = mlx5i_attach_mcast;
	rn->detach_mcast = mlx5i_detach_mcast;
	rn->set_id = mlx5i_set_pkey_index;

	netdev->priv_destructor = mlx5_rdma_netdev_free;
	netdev->needs_free_netdev = 1;

	return 0;

detach:
	prof->cleanup(epriv);
	if (ipriv->sub_interface)
		return err;
destroy_mdev_resources:
	mlx5e_destroy_mdev_resources(mdev);
destroy_ht:
	mlx5i_pkey_qpn_ht_cleanup(netdev);
	return err;
}

int mlx5_rdma_rn_get_params(struct mlx5_core_dev *mdev,
			    struct ib_device *device,
			    struct rdma_netdev_alloc_params *params)
{
	int nch;
	int rc;

	rc = mlx5i_check_required_hca_cap(mdev);
	if (rc)
		return rc;

	nch = mlx5e_get_max_num_channels(mdev);

	*params = (struct rdma_netdev_alloc_params){
		.sizeof_priv = sizeof(struct mlx5i_priv) +
			       sizeof(struct mlx5e_priv),
		.txqs = nch * MLX5E_MAX_NUM_TC,
		.rxqs = nch,
		.param = mdev,
		.initialize_rdma_netdev = mlx5_rdma_setup_rn,
	};

	return 0;
}
EXPORT_SYMBOL(mlx5_rdma_rn_get_params);<|MERGE_RESOLUTION|>--- conflicted
+++ resolved
@@ -329,16 +329,7 @@
 		priv->netdev->hw_features &= ~NETIF_F_NTUPLE;
 	}
 
-<<<<<<< HEAD
-	mlx5e_set_ttc_basic_params(priv, &ttc_params);
-	mlx5e_set_ttc_ft_params(&ttc_params);
-	for (tt = 0; tt < MLX5E_NUM_INDIR_TIRS; tt++)
-		ttc_params.indir_tirn[tt] = priv->indir_tir[tt].tirn;
-
-	err = mlx5e_create_ttc_table(priv, &ttc_params, &priv->fs.ttc);
-=======
 	err = mlx5e_create_ttc_table(priv);
->>>>>>> c5ffbcff
 	if (err) {
 		netdev_err(priv->netdev, "Failed to create ttc table, err=%d\n",
 			   err);
@@ -355,11 +346,7 @@
 
 static void mlx5i_destroy_flow_steering(struct mlx5e_priv *priv)
 {
-<<<<<<< HEAD
-	mlx5e_destroy_ttc_table(priv, &priv->fs.ttc);
-=======
 	mlx5e_destroy_ttc_table(priv);
->>>>>>> c5ffbcff
 	mlx5e_arfs_destroy_tables(priv);
 }
 
@@ -388,21 +375,6 @@
 	if (err)
 		goto err_close_drop_rq;
 
-<<<<<<< HEAD
-	err = mlx5e_create_direct_rqts(priv, priv->direct_tir, max_nch);
-	if (err)
-		goto err_destroy_indirect_rqts;
-
-	err = mlx5e_create_indirect_tirs(priv, false);
-	if (err)
-		goto err_destroy_direct_rqts;
-
-	err = mlx5e_create_direct_tirs(priv, priv->direct_tir, max_nch);
-	if (err)
-		goto err_destroy_indirect_tirs;
-
-=======
->>>>>>> c5ffbcff
 	err = mlx5i_create_flow_steering(priv);
 	if (err)
 		goto err_destroy_rx_res;
