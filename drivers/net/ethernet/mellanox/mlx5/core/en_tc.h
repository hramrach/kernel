/*
 * Copyright (c) 2016, Mellanox Technologies. All rights reserved.
 *
 * This software is available to you under a choice of one of two
 * licenses.  You may choose to be licensed under the terms of the GNU
 * General Public License (GPL) Version 2, available from the file
 * COPYING in the main directory of this source tree, or the
 * OpenIB.org BSD license below:
 *
 *     Redistribution and use in source and binary forms, with or
 *     without modification, are permitted provided that the following
 *     conditions are met:
 *
 *      - Redistributions of source code must retain the above
 *        copyright notice, this list of conditions and the following
 *        disclaimer.
 *
 *      - Redistributions in binary form must reproduce the above
 *        copyright notice, this list of conditions and the following
 *        disclaimer in the documentation and/or other materials
 *        provided with the distribution.
 *
 * THE SOFTWARE IS PROVIDED "AS IS", WITHOUT WARRANTY OF ANY KIND,
 * EXPRESS OR IMPLIED, INCLUDING BUT NOT LIMITED TO THE WARRANTIES OF
 * MERCHANTABILITY, FITNESS FOR A PARTICULAR PURPOSE AND
 * NONINFRINGEMENT. IN NO EVENT SHALL THE AUTHORS OR COPYRIGHT HOLDERS
 * BE LIABLE FOR ANY CLAIM, DAMAGES OR OTHER LIABILITY, WHETHER IN AN
 * ACTION OF CONTRACT, TORT OR OTHERWISE, ARISING FROM, OUT OF OR IN
 * CONNECTION WITH THE SOFTWARE OR THE USE OR OTHER DEALINGS IN THE
 * SOFTWARE.
 */

#ifndef __MLX5_EN_TC_H__
#define __MLX5_EN_TC_H__

#include <net/pkt_cls.h>

#define MLX5E_TC_FLOW_ID_MASK 0x0000ffff

#ifdef CONFIG_MLX5_ESWITCH

enum {
	MLX5E_TC_INGRESS = BIT(0),
	MLX5E_TC_EGRESS  = BIT(1),
	MLX5E_TC_LAST_EXPORTED_BIT = 1,
};

<<<<<<< HEAD
int mlx5e_tc_init(struct mlx5e_priv *priv);
void mlx5e_tc_cleanup(struct mlx5e_priv *priv);
=======
int mlx5e_tc_nic_init(struct mlx5e_priv *priv);
void mlx5e_tc_nic_cleanup(struct mlx5e_priv *priv);

int mlx5e_tc_esw_init(struct rhashtable *tc_ht);
void mlx5e_tc_esw_cleanup(struct rhashtable *tc_ht);
>>>>>>> 22cb595e

int mlx5e_configure_flower(struct mlx5e_priv *priv,
			   struct tc_cls_flower_offload *f, int flags);
int mlx5e_delete_flower(struct mlx5e_priv *priv,
			struct tc_cls_flower_offload *f, int flags);

int mlx5e_stats_flower(struct mlx5e_priv *priv,
		       struct tc_cls_flower_offload *f, int flags);

struct mlx5e_encap_entry;
void mlx5e_tc_encap_flows_add(struct mlx5e_priv *priv,
			      struct mlx5e_encap_entry *e);
void mlx5e_tc_encap_flows_del(struct mlx5e_priv *priv,
			      struct mlx5e_encap_entry *e);

struct mlx5e_neigh_hash_entry;
void mlx5e_tc_update_neigh_used_value(struct mlx5e_neigh_hash_entry *nhe);

int mlx5e_tc_num_filters(struct mlx5e_priv *priv);

#else /* CONFIG_MLX5_ESWITCH */
static inline int  mlx5e_tc_nic_init(struct mlx5e_priv *priv) { return 0; }
static inline void mlx5e_tc_nic_cleanup(struct mlx5e_priv *priv) {}
static inline int  mlx5e_tc_num_filters(struct mlx5e_priv *priv) { return 0; }
#endif

#endif /* __MLX5_EN_TC_H__ */<|MERGE_RESOLUTION|>--- conflicted
+++ resolved
@@ -45,16 +45,11 @@
 	MLX5E_TC_LAST_EXPORTED_BIT = 1,
 };
 
-<<<<<<< HEAD
-int mlx5e_tc_init(struct mlx5e_priv *priv);
-void mlx5e_tc_cleanup(struct mlx5e_priv *priv);
-=======
 int mlx5e_tc_nic_init(struct mlx5e_priv *priv);
 void mlx5e_tc_nic_cleanup(struct mlx5e_priv *priv);
 
 int mlx5e_tc_esw_init(struct rhashtable *tc_ht);
 void mlx5e_tc_esw_cleanup(struct rhashtable *tc_ht);
->>>>>>> 22cb595e
 
 int mlx5e_configure_flower(struct mlx5e_priv *priv,
 			   struct tc_cls_flower_offload *f, int flags);
