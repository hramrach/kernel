/*
 * Copyright (c) 2015, Mellanox Technologies. All rights reserved.
 *
 * This software is available to you under a choice of one of two
 * licenses.  You may choose to be licensed under the terms of the GNU
 * General Public License (GPL) Version 2, available from the file
 * COPYING in the main directory of this source tree, or the
 * OpenIB.org BSD license below:
 *
 *     Redistribution and use in source and binary forms, with or
 *     without modification, are permitted provided that the following
 *     conditions are met:
 *
 *      - Redistributions of source code must retain the above
 *        copyright notice, this list of conditions and the following
 *        disclaimer.
 *
 *      - Redistributions in binary form must reproduce the above
 *        copyright notice, this list of conditions and the following
 *        disclaimer in the documentation and/or other materials
 *        provided with the distribution.
 *
 * THE SOFTWARE IS PROVIDED "AS IS", WITHOUT WARRANTY OF ANY KIND,
 * EXPRESS OR IMPLIED, INCLUDING BUT NOT LIMITED TO THE WARRANTIES OF
 * MERCHANTABILITY, FITNESS FOR A PARTICULAR PURPOSE AND
 * NONINFRINGEMENT. IN NO EVENT SHALL THE AUTHORS OR COPYRIGHT HOLDERS
 * BE LIABLE FOR ANY CLAIM, DAMAGES OR OTHER LIABILITY, WHETHER IN AN
 * ACTION OF CONTRACT, TORT OR OTHERWISE, ARISING FROM, OUT OF OR IN
 * CONNECTION WITH THE SOFTWARE OR THE USE OR OTHER DEALINGS IN THE
 * SOFTWARE.
 */

#include <linux/list.h>
#include <linux/ip.h>
#include <linux/ipv6.h>
#include <linux/tcp.h>
#include <linux/mlx5/fs.h>
#include <linux/mlx5/mpfs.h>
#include "en.h"
#include "en_rep.h"
#include "lib/mpfs.h"
#include "en/ptp.h"

static int mlx5e_add_l2_flow_rule(struct mlx5e_priv *priv,
				  struct mlx5e_l2_rule *ai, int type);
static void mlx5e_del_l2_flow_rule(struct mlx5e_priv *priv,
				   struct mlx5e_l2_rule *ai);

enum {
	MLX5E_FULLMATCH = 0,
	MLX5E_ALLMULTI  = 1,
};

enum {
	MLX5E_UC        = 0,
	MLX5E_MC_IPV4   = 1,
	MLX5E_MC_IPV6   = 2,
	MLX5E_MC_OTHER  = 3,
};

enum {
	MLX5E_ACTION_NONE = 0,
	MLX5E_ACTION_ADD  = 1,
	MLX5E_ACTION_DEL  = 2,
};

struct mlx5e_l2_hash_node {
	struct hlist_node          hlist;
	u8                         action;
	struct mlx5e_l2_rule ai;
	bool   mpfs;
};

static inline int mlx5e_hash_l2(u8 *addr)
{
	return addr[5];
}

static void mlx5e_add_l2_to_hash(struct hlist_head *hash, u8 *addr)
{
	struct mlx5e_l2_hash_node *hn;
	int ix = mlx5e_hash_l2(addr);
	int found = 0;

	hlist_for_each_entry(hn, &hash[ix], hlist)
		if (ether_addr_equal_64bits(hn->ai.addr, addr)) {
			found = 1;
			break;
		}

	if (found) {
		hn->action = MLX5E_ACTION_NONE;
		return;
	}

	hn = kzalloc(sizeof(*hn), GFP_ATOMIC);
	if (!hn)
		return;

	ether_addr_copy(hn->ai.addr, addr);
	hn->action = MLX5E_ACTION_ADD;

	hlist_add_head(&hn->hlist, &hash[ix]);
}

static void mlx5e_del_l2_from_hash(struct mlx5e_l2_hash_node *hn)
{
	hlist_del(&hn->hlist);
	kfree(hn);
}

struct mlx5e_vlan_table {
	struct mlx5e_flow_table		ft;
	DECLARE_BITMAP(active_cvlans, VLAN_N_VID);
	DECLARE_BITMAP(active_svlans, VLAN_N_VID);
	struct mlx5_flow_handle	*active_cvlans_rule[VLAN_N_VID];
	struct mlx5_flow_handle	*active_svlans_rule[VLAN_N_VID];
	struct mlx5_flow_handle	*untagged_rule;
	struct mlx5_flow_handle	*any_cvlan_rule;
	struct mlx5_flow_handle	*any_svlan_rule;
	struct mlx5_flow_handle	*trap_rule;
	bool			cvlan_filter_disabled;
};

unsigned long *mlx5e_vlan_get_active_svlans(struct mlx5e_vlan_table *vlan)
{
	return vlan->active_svlans;
}

struct mlx5_flow_table *mlx5e_vlan_get_flowtable(struct mlx5e_vlan_table *vlan)
{
	return vlan->ft.t;
}

static int mlx5e_vport_context_update_vlans(struct mlx5e_priv *priv)
{
	struct net_device *ndev = priv->netdev;
	int max_list_size;
	int list_size;
	u16 *vlans;
	int vlan;
	int err;
	int i;

	list_size = 0;
	for_each_set_bit(vlan, priv->fs.vlan->active_cvlans, VLAN_N_VID)
		list_size++;

	max_list_size = 1 << MLX5_CAP_GEN(priv->mdev, log_max_vlan_list);

	if (list_size > max_list_size) {
		netdev_warn(ndev,
			    "netdev vlans list size (%d) > (%d) max vport list size, some vlans will be dropped\n",
			    list_size, max_list_size);
		list_size = max_list_size;
	}

	vlans = kcalloc(list_size, sizeof(*vlans), GFP_KERNEL);
	if (!vlans)
		return -ENOMEM;

	i = 0;
	for_each_set_bit(vlan, priv->fs.vlan->active_cvlans, VLAN_N_VID) {
		if (i >= list_size)
			break;
		vlans[i++] = vlan;
	}

	err = mlx5_modify_nic_vport_vlans(priv->mdev, vlans, list_size);
	if (err)
		netdev_err(ndev, "Failed to modify vport vlans list err(%d)\n",
			   err);

	kfree(vlans);
	return err;
}

enum mlx5e_vlan_rule_type {
	MLX5E_VLAN_RULE_TYPE_UNTAGGED,
	MLX5E_VLAN_RULE_TYPE_ANY_CTAG_VID,
	MLX5E_VLAN_RULE_TYPE_ANY_STAG_VID,
	MLX5E_VLAN_RULE_TYPE_MATCH_CTAG_VID,
	MLX5E_VLAN_RULE_TYPE_MATCH_STAG_VID,
};

static int __mlx5e_add_vlan_rule(struct mlx5e_priv *priv,
				 enum mlx5e_vlan_rule_type rule_type,
				 u16 vid, struct mlx5_flow_spec *spec)
{
	struct mlx5_flow_table *ft = priv->fs.vlan->ft.t;
	struct mlx5_flow_destination dest = {};
	struct mlx5_flow_handle **rule_p;
	MLX5_DECLARE_FLOW_ACT(flow_act);
	int err = 0;

	dest.type = MLX5_FLOW_DESTINATION_TYPE_FLOW_TABLE;
	dest.ft = priv->fs.l2.ft.t;

	spec->match_criteria_enable = MLX5_MATCH_OUTER_HEADERS;

	switch (rule_type) {
	case MLX5E_VLAN_RULE_TYPE_UNTAGGED:
		/* cvlan_tag enabled in match criteria and
		 * disabled in match value means both S & C tags
		 * don't exist (untagged of both)
		 */
		rule_p = &priv->fs.vlan->untagged_rule;
		MLX5_SET_TO_ONES(fte_match_param, spec->match_criteria,
				 outer_headers.cvlan_tag);
		break;
	case MLX5E_VLAN_RULE_TYPE_ANY_CTAG_VID:
		rule_p = &priv->fs.vlan->any_cvlan_rule;
		MLX5_SET_TO_ONES(fte_match_param, spec->match_criteria,
				 outer_headers.cvlan_tag);
		MLX5_SET(fte_match_param, spec->match_value, outer_headers.cvlan_tag, 1);
		break;
	case MLX5E_VLAN_RULE_TYPE_ANY_STAG_VID:
		rule_p = &priv->fs.vlan->any_svlan_rule;
		MLX5_SET_TO_ONES(fte_match_param, spec->match_criteria,
				 outer_headers.svlan_tag);
		MLX5_SET(fte_match_param, spec->match_value, outer_headers.svlan_tag, 1);
		break;
	case MLX5E_VLAN_RULE_TYPE_MATCH_STAG_VID:
		rule_p = &priv->fs.vlan->active_svlans_rule[vid];
		MLX5_SET_TO_ONES(fte_match_param, spec->match_criteria,
				 outer_headers.svlan_tag);
		MLX5_SET(fte_match_param, spec->match_value, outer_headers.svlan_tag, 1);
		MLX5_SET_TO_ONES(fte_match_param, spec->match_criteria,
				 outer_headers.first_vid);
		MLX5_SET(fte_match_param, spec->match_value, outer_headers.first_vid,
			 vid);
		break;
	default: /* MLX5E_VLAN_RULE_TYPE_MATCH_CTAG_VID */
		rule_p = &priv->fs.vlan->active_cvlans_rule[vid];
		MLX5_SET_TO_ONES(fte_match_param, spec->match_criteria,
				 outer_headers.cvlan_tag);
		MLX5_SET(fte_match_param, spec->match_value, outer_headers.cvlan_tag, 1);
		MLX5_SET_TO_ONES(fte_match_param, spec->match_criteria,
				 outer_headers.first_vid);
		MLX5_SET(fte_match_param, spec->match_value, outer_headers.first_vid,
			 vid);
		break;
	}

	if (WARN_ONCE(*rule_p, "VLAN rule already exists type %d", rule_type))
		return 0;

	*rule_p = mlx5_add_flow_rules(ft, spec, &flow_act, &dest, 1);

	if (IS_ERR(*rule_p)) {
		err = PTR_ERR(*rule_p);
		*rule_p = NULL;
		netdev_err(priv->netdev, "%s: add rule failed\n", __func__);
	}

	return err;
}

static int mlx5e_add_vlan_rule(struct mlx5e_priv *priv,
			       enum mlx5e_vlan_rule_type rule_type, u16 vid)
{
	struct mlx5_flow_spec *spec;
	int err = 0;

	spec = kvzalloc(sizeof(*spec), GFP_KERNEL);
	if (!spec)
		return -ENOMEM;

	if (rule_type == MLX5E_VLAN_RULE_TYPE_MATCH_CTAG_VID)
		mlx5e_vport_context_update_vlans(priv);

	err = __mlx5e_add_vlan_rule(priv, rule_type, vid, spec);

	kvfree(spec);

	return err;
}

static void mlx5e_del_vlan_rule(struct mlx5e_priv *priv,
				enum mlx5e_vlan_rule_type rule_type, u16 vid)
{
	switch (rule_type) {
	case MLX5E_VLAN_RULE_TYPE_UNTAGGED:
		if (priv->fs.vlan->untagged_rule) {
			mlx5_del_flow_rules(priv->fs.vlan->untagged_rule);
			priv->fs.vlan->untagged_rule = NULL;
		}
		break;
	case MLX5E_VLAN_RULE_TYPE_ANY_CTAG_VID:
		if (priv->fs.vlan->any_cvlan_rule) {
			mlx5_del_flow_rules(priv->fs.vlan->any_cvlan_rule);
			priv->fs.vlan->any_cvlan_rule = NULL;
		}
		break;
	case MLX5E_VLAN_RULE_TYPE_ANY_STAG_VID:
		if (priv->fs.vlan->any_svlan_rule) {
			mlx5_del_flow_rules(priv->fs.vlan->any_svlan_rule);
			priv->fs.vlan->any_svlan_rule = NULL;
		}
		break;
	case MLX5E_VLAN_RULE_TYPE_MATCH_STAG_VID:
		if (priv->fs.vlan->active_svlans_rule[vid]) {
			mlx5_del_flow_rules(priv->fs.vlan->active_svlans_rule[vid]);
			priv->fs.vlan->active_svlans_rule[vid] = NULL;
		}
		break;
	case MLX5E_VLAN_RULE_TYPE_MATCH_CTAG_VID:
		if (priv->fs.vlan->active_cvlans_rule[vid]) {
			mlx5_del_flow_rules(priv->fs.vlan->active_cvlans_rule[vid]);
			priv->fs.vlan->active_cvlans_rule[vid] = NULL;
		}
		mlx5e_vport_context_update_vlans(priv);
		break;
	}
}

static void mlx5e_del_any_vid_rules(struct mlx5e_priv *priv)
{
	mlx5e_del_vlan_rule(priv, MLX5E_VLAN_RULE_TYPE_ANY_CTAG_VID, 0);
	mlx5e_del_vlan_rule(priv, MLX5E_VLAN_RULE_TYPE_ANY_STAG_VID, 0);
}

static int mlx5e_add_any_vid_rules(struct mlx5e_priv *priv)
{
	int err;

	err = mlx5e_add_vlan_rule(priv, MLX5E_VLAN_RULE_TYPE_ANY_CTAG_VID, 0);
	if (err)
		return err;

	return mlx5e_add_vlan_rule(priv, MLX5E_VLAN_RULE_TYPE_ANY_STAG_VID, 0);
}

static struct mlx5_flow_handle *
mlx5e_add_trap_rule(struct mlx5_flow_table *ft, int trap_id, int tir_num)
{
	struct mlx5_flow_destination dest = {};
	MLX5_DECLARE_FLOW_ACT(flow_act);
	struct mlx5_flow_handle *rule;
	struct mlx5_flow_spec *spec;

	spec = kvzalloc(sizeof(*spec), GFP_KERNEL);
	if (!spec)
		return ERR_PTR(-ENOMEM);
	spec->flow_context.flags |= FLOW_CONTEXT_HAS_TAG;
	spec->flow_context.flow_tag = trap_id;
	dest.type = MLX5_FLOW_DESTINATION_TYPE_TIR;
	dest.tir_num = tir_num;

	rule = mlx5_add_flow_rules(ft, spec, &flow_act, &dest, 1);
	kvfree(spec);
	return rule;
}

int mlx5e_add_vlan_trap(struct mlx5e_priv *priv, int trap_id, int tir_num)
{
	struct mlx5_flow_table *ft = priv->fs.vlan->ft.t;
	struct mlx5_flow_handle *rule;
	int err;

	rule = mlx5e_add_trap_rule(ft, trap_id, tir_num);
	if (IS_ERR(rule)) {
		err = PTR_ERR(rule);
		priv->fs.vlan->trap_rule = NULL;
		netdev_err(priv->netdev, "%s: add VLAN trap rule failed, err %d\n",
			   __func__, err);
		return err;
	}
	priv->fs.vlan->trap_rule = rule;
	return 0;
}

void mlx5e_remove_vlan_trap(struct mlx5e_priv *priv)
{
	if (priv->fs.vlan->trap_rule) {
		mlx5_del_flow_rules(priv->fs.vlan->trap_rule);
		priv->fs.vlan->trap_rule = NULL;
	}
}

int mlx5e_add_mac_trap(struct mlx5e_priv *priv, int trap_id, int tir_num)
{
	struct mlx5_flow_table *ft = priv->fs.l2.ft.t;
	struct mlx5_flow_handle *rule;
	int err;

	rule = mlx5e_add_trap_rule(ft, trap_id, tir_num);
	if (IS_ERR(rule)) {
		err = PTR_ERR(rule);
		priv->fs.l2.trap_rule = NULL;
		netdev_err(priv->netdev, "%s: add MAC trap rule failed, err %d\n",
			   __func__, err);
		return err;
	}
	priv->fs.l2.trap_rule = rule;
	return 0;
}

void mlx5e_remove_mac_trap(struct mlx5e_priv *priv)
{
	if (priv->fs.l2.trap_rule) {
		mlx5_del_flow_rules(priv->fs.l2.trap_rule);
		priv->fs.l2.trap_rule = NULL;
	}
}

void mlx5e_enable_cvlan_filter(struct mlx5e_priv *priv)
{
	if (!priv->fs.vlan->cvlan_filter_disabled)
		return;

	priv->fs.vlan->cvlan_filter_disabled = false;
	if (priv->netdev->flags & IFF_PROMISC)
		return;
	mlx5e_del_vlan_rule(priv, MLX5E_VLAN_RULE_TYPE_ANY_CTAG_VID, 0);
}

void mlx5e_disable_cvlan_filter(struct mlx5e_priv *priv)
{
	if (priv->fs.vlan->cvlan_filter_disabled)
		return;

	priv->fs.vlan->cvlan_filter_disabled = true;
	if (priv->netdev->flags & IFF_PROMISC)
		return;
	mlx5e_add_vlan_rule(priv, MLX5E_VLAN_RULE_TYPE_ANY_CTAG_VID, 0);
}

static int mlx5e_vlan_rx_add_cvid(struct mlx5e_priv *priv, u16 vid)
{
	int err;

	set_bit(vid, priv->fs.vlan->active_cvlans);

	err = mlx5e_add_vlan_rule(priv, MLX5E_VLAN_RULE_TYPE_MATCH_CTAG_VID, vid);
	if (err)
		clear_bit(vid, priv->fs.vlan->active_cvlans);

	return err;
}

static int mlx5e_vlan_rx_add_svid(struct mlx5e_priv *priv, u16 vid)
{
	struct net_device *netdev = priv->netdev;
	int err;

	set_bit(vid, priv->fs.vlan->active_svlans);

	err = mlx5e_add_vlan_rule(priv, MLX5E_VLAN_RULE_TYPE_MATCH_STAG_VID, vid);
	if (err) {
		clear_bit(vid, priv->fs.vlan->active_svlans);
		return err;
	}

	/* Need to fix some features.. */
	netdev_update_features(netdev);
	return err;
}

int mlx5e_vlan_rx_add_vid(struct net_device *dev, __be16 proto, u16 vid)
{
	struct mlx5e_priv *priv = netdev_priv(dev);

	if (mlx5e_is_uplink_rep(priv))
		return 0; /* no vlan table for uplink rep */

	if (be16_to_cpu(proto) == ETH_P_8021Q)
		return mlx5e_vlan_rx_add_cvid(priv, vid);
	else if (be16_to_cpu(proto) == ETH_P_8021AD)
		return mlx5e_vlan_rx_add_svid(priv, vid);

	return -EOPNOTSUPP;
}

int mlx5e_vlan_rx_kill_vid(struct net_device *dev, __be16 proto, u16 vid)
{
	struct mlx5e_priv *priv = netdev_priv(dev);

	if (mlx5e_is_uplink_rep(priv))
		return 0; /* no vlan table for uplink rep */

	if (be16_to_cpu(proto) == ETH_P_8021Q) {
		clear_bit(vid, priv->fs.vlan->active_cvlans);
		mlx5e_del_vlan_rule(priv, MLX5E_VLAN_RULE_TYPE_MATCH_CTAG_VID, vid);
	} else if (be16_to_cpu(proto) == ETH_P_8021AD) {
		clear_bit(vid, priv->fs.vlan->active_svlans);
		mlx5e_del_vlan_rule(priv, MLX5E_VLAN_RULE_TYPE_MATCH_STAG_VID, vid);
		netdev_update_features(dev);
	}

	return 0;
}

static void mlx5e_add_vlan_rules(struct mlx5e_priv *priv)
{
	int i;

	mlx5e_add_vlan_rule(priv, MLX5E_VLAN_RULE_TYPE_UNTAGGED, 0);

	for_each_set_bit(i, priv->fs.vlan->active_cvlans, VLAN_N_VID) {
		mlx5e_add_vlan_rule(priv, MLX5E_VLAN_RULE_TYPE_MATCH_CTAG_VID, i);
	}

	for_each_set_bit(i, priv->fs.vlan->active_svlans, VLAN_N_VID)
		mlx5e_add_vlan_rule(priv, MLX5E_VLAN_RULE_TYPE_MATCH_STAG_VID, i);

<<<<<<< HEAD
	if (priv->fs.vlan.cvlan_filter_disabled)
=======
	if (priv->fs.vlan->cvlan_filter_disabled)
>>>>>>> 7d2a07b7
		mlx5e_add_any_vid_rules(priv);
}

static void mlx5e_del_vlan_rules(struct mlx5e_priv *priv)
{
	int i;

	mlx5e_del_vlan_rule(priv, MLX5E_VLAN_RULE_TYPE_UNTAGGED, 0);

	for_each_set_bit(i, priv->fs.vlan->active_cvlans, VLAN_N_VID) {
		mlx5e_del_vlan_rule(priv, MLX5E_VLAN_RULE_TYPE_MATCH_CTAG_VID, i);
	}

	for_each_set_bit(i, priv->fs.vlan->active_svlans, VLAN_N_VID)
		mlx5e_del_vlan_rule(priv, MLX5E_VLAN_RULE_TYPE_MATCH_STAG_VID, i);

	WARN_ON_ONCE(!(test_bit(MLX5E_STATE_DESTROYING, &priv->state)));

<<<<<<< HEAD
	/* must be called after DESTROY bit is set and
	 * set_rx_mode is called and flushed
	 */
	if (priv->fs.vlan.cvlan_filter_disabled)
=======
	mlx5e_remove_vlan_trap(priv);

	/* must be called after DESTROY bit is set and
	 * set_rx_mode is called and flushed
	 */
	if (priv->fs.vlan->cvlan_filter_disabled)
>>>>>>> 7d2a07b7
		mlx5e_del_any_vid_rules(priv);
}

#define mlx5e_for_each_hash_node(hn, tmp, hash, i) \
	for (i = 0; i < MLX5E_L2_ADDR_HASH_SIZE; i++) \
		hlist_for_each_entry_safe(hn, tmp, &hash[i], hlist)

static void mlx5e_execute_l2_action(struct mlx5e_priv *priv,
				    struct mlx5e_l2_hash_node *hn)
{
	u8 action = hn->action;
	u8 mac_addr[ETH_ALEN];
	int l2_err = 0;

	ether_addr_copy(mac_addr, hn->ai.addr);

	switch (action) {
	case MLX5E_ACTION_ADD:
		mlx5e_add_l2_flow_rule(priv, &hn->ai, MLX5E_FULLMATCH);
		if (!is_multicast_ether_addr(mac_addr)) {
			l2_err = mlx5_mpfs_add_mac(priv->mdev, mac_addr);
			hn->mpfs = !l2_err;
		}
		hn->action = MLX5E_ACTION_NONE;
		break;

	case MLX5E_ACTION_DEL:
		if (!is_multicast_ether_addr(mac_addr) && hn->mpfs)
			l2_err = mlx5_mpfs_del_mac(priv->mdev, mac_addr);
		mlx5e_del_l2_flow_rule(priv, &hn->ai);
		mlx5e_del_l2_from_hash(hn);
		break;
	}

	if (l2_err)
		netdev_warn(priv->netdev, "MPFS, failed to %s mac %pM, err(%d)\n",
			    action == MLX5E_ACTION_ADD ? "add" : "del", mac_addr, l2_err);
}

static void mlx5e_sync_netdev_addr(struct mlx5e_priv *priv)
{
	struct net_device *netdev = priv->netdev;
	struct netdev_hw_addr *ha;

	netif_addr_lock_bh(netdev);

	mlx5e_add_l2_to_hash(priv->fs.l2.netdev_uc,
			     priv->netdev->dev_addr);

	netdev_for_each_uc_addr(ha, netdev)
		mlx5e_add_l2_to_hash(priv->fs.l2.netdev_uc, ha->addr);

	netdev_for_each_mc_addr(ha, netdev)
		mlx5e_add_l2_to_hash(priv->fs.l2.netdev_mc, ha->addr);

	netif_addr_unlock_bh(netdev);
}

static void mlx5e_fill_addr_array(struct mlx5e_priv *priv, int list_type,
				  u8 addr_array[][ETH_ALEN], int size)
{
	bool is_uc = (list_type == MLX5_NVPRT_LIST_TYPE_UC);
	struct net_device *ndev = priv->netdev;
	struct mlx5e_l2_hash_node *hn;
	struct hlist_head *addr_list;
	struct hlist_node *tmp;
	int i = 0;
	int hi;

	addr_list = is_uc ? priv->fs.l2.netdev_uc : priv->fs.l2.netdev_mc;

	if (is_uc) /* Make sure our own address is pushed first */
		ether_addr_copy(addr_array[i++], ndev->dev_addr);
	else if (priv->fs.l2.broadcast_enabled)
		ether_addr_copy(addr_array[i++], ndev->broadcast);

	mlx5e_for_each_hash_node(hn, tmp, addr_list, hi) {
		if (ether_addr_equal(ndev->dev_addr, hn->ai.addr))
			continue;
		if (i >= size)
			break;
		ether_addr_copy(addr_array[i++], hn->ai.addr);
	}
}

static void mlx5e_vport_context_update_addr_list(struct mlx5e_priv *priv,
						 int list_type)
{
	bool is_uc = (list_type == MLX5_NVPRT_LIST_TYPE_UC);
	struct mlx5e_l2_hash_node *hn;
	u8 (*addr_array)[ETH_ALEN] = NULL;
	struct hlist_head *addr_list;
	struct hlist_node *tmp;
	int max_size;
	int size;
	int err;
	int hi;

	size = is_uc ? 0 : (priv->fs.l2.broadcast_enabled ? 1 : 0);
	max_size = is_uc ?
		1 << MLX5_CAP_GEN(priv->mdev, log_max_current_uc_list) :
		1 << MLX5_CAP_GEN(priv->mdev, log_max_current_mc_list);

	addr_list = is_uc ? priv->fs.l2.netdev_uc : priv->fs.l2.netdev_mc;
	mlx5e_for_each_hash_node(hn, tmp, addr_list, hi)
		size++;

	if (size > max_size) {
		netdev_warn(priv->netdev,
			    "netdev %s list size (%d) > (%d) max vport list size, some addresses will be dropped\n",
			    is_uc ? "UC" : "MC", size, max_size);
		size = max_size;
	}

	if (size) {
		addr_array = kcalloc(size, ETH_ALEN, GFP_KERNEL);
		if (!addr_array) {
			err = -ENOMEM;
			goto out;
		}
		mlx5e_fill_addr_array(priv, list_type, addr_array, size);
	}

	err = mlx5_modify_nic_vport_mac_list(priv->mdev, list_type, addr_array, size);
out:
	if (err)
		netdev_err(priv->netdev,
			   "Failed to modify vport %s list err(%d)\n",
			   is_uc ? "UC" : "MC", err);
	kfree(addr_array);
}

static void mlx5e_vport_context_update(struct mlx5e_priv *priv)
{
	struct mlx5e_l2_table *ea = &priv->fs.l2;

	mlx5e_vport_context_update_addr_list(priv, MLX5_NVPRT_LIST_TYPE_UC);
	mlx5e_vport_context_update_addr_list(priv, MLX5_NVPRT_LIST_TYPE_MC);
	mlx5_modify_nic_vport_promisc(priv->mdev, 0,
				      ea->allmulti_enabled,
				      ea->promisc_enabled);
}

static void mlx5e_apply_netdev_addr(struct mlx5e_priv *priv)
{
	struct mlx5e_l2_hash_node *hn;
	struct hlist_node *tmp;
	int i;

	mlx5e_for_each_hash_node(hn, tmp, priv->fs.l2.netdev_uc, i)
		mlx5e_execute_l2_action(priv, hn);

	mlx5e_for_each_hash_node(hn, tmp, priv->fs.l2.netdev_mc, i)
		mlx5e_execute_l2_action(priv, hn);
}

static void mlx5e_handle_netdev_addr(struct mlx5e_priv *priv)
{
	struct mlx5e_l2_hash_node *hn;
	struct hlist_node *tmp;
	int i;

	mlx5e_for_each_hash_node(hn, tmp, priv->fs.l2.netdev_uc, i)
		hn->action = MLX5E_ACTION_DEL;
	mlx5e_for_each_hash_node(hn, tmp, priv->fs.l2.netdev_mc, i)
		hn->action = MLX5E_ACTION_DEL;

	if (!test_bit(MLX5E_STATE_DESTROYING, &priv->state))
		mlx5e_sync_netdev_addr(priv);

	mlx5e_apply_netdev_addr(priv);
}

#define MLX5E_PROMISC_GROUP0_SIZE BIT(0)
#define MLX5E_PROMISC_TABLE_SIZE MLX5E_PROMISC_GROUP0_SIZE

static int mlx5e_add_promisc_rule(struct mlx5e_priv *priv)
{
	struct mlx5_flow_table *ft = priv->fs.promisc.ft.t;
	struct mlx5_flow_destination dest = {};
	struct mlx5_flow_handle **rule_p;
	MLX5_DECLARE_FLOW_ACT(flow_act);
	struct mlx5_flow_spec *spec;
	int err = 0;

	spec = kvzalloc(sizeof(*spec), GFP_KERNEL);
	if (!spec)
		return -ENOMEM;
	dest.type = MLX5_FLOW_DESTINATION_TYPE_FLOW_TABLE;
	dest.ft = priv->fs.ttc.ft.t;

	rule_p = &priv->fs.promisc.rule;
	*rule_p = mlx5_add_flow_rules(ft, spec, &flow_act, &dest, 1);
	if (IS_ERR(*rule_p)) {
		err = PTR_ERR(*rule_p);
		*rule_p = NULL;
		netdev_err(priv->netdev, "%s: add promiscuous rule failed\n", __func__);
	}
	kvfree(spec);
	return err;
}

static int mlx5e_create_promisc_table(struct mlx5e_priv *priv)
{
	struct mlx5e_flow_table *ft = &priv->fs.promisc.ft;
	struct mlx5_flow_table_attr ft_attr = {};
	int err;

	ft_attr.max_fte = MLX5E_PROMISC_TABLE_SIZE;
	ft_attr.autogroup.max_num_groups = 1;
	ft_attr.level = MLX5E_PROMISC_FT_LEVEL;
	ft_attr.prio = MLX5E_NIC_PRIO;

	ft->t = mlx5_create_auto_grouped_flow_table(priv->fs.ns, &ft_attr);
	if (IS_ERR(ft->t)) {
		err = PTR_ERR(ft->t);
		netdev_err(priv->netdev, "fail to create promisc table err=%d\n", err);
		return err;
	}

	err = mlx5e_add_promisc_rule(priv);
	if (err)
		goto err_destroy_promisc_table;

	return 0;

err_destroy_promisc_table:
	mlx5_destroy_flow_table(ft->t);
	ft->t = NULL;

	return err;
}

static void mlx5e_del_promisc_rule(struct mlx5e_priv *priv)
{
	if (WARN(!priv->fs.promisc.rule, "Trying to remove non-existing promiscuous rule"))
		return;
	mlx5_del_flow_rules(priv->fs.promisc.rule);
	priv->fs.promisc.rule = NULL;
}

static void mlx5e_destroy_promisc_table(struct mlx5e_priv *priv)
{
	if (WARN(!priv->fs.promisc.ft.t, "Trying to remove non-existing promiscuous table"))
		return;
	mlx5e_del_promisc_rule(priv);
	mlx5_destroy_flow_table(priv->fs.promisc.ft.t);
	priv->fs.promisc.ft.t = NULL;
}

void mlx5e_set_rx_mode_work(struct work_struct *work)
{
	struct mlx5e_priv *priv = container_of(work, struct mlx5e_priv,
					       set_rx_mode_work);

	struct mlx5e_l2_table *ea = &priv->fs.l2;
	struct net_device *ndev = priv->netdev;

	bool rx_mode_enable   = !test_bit(MLX5E_STATE_DESTROYING, &priv->state);
	bool promisc_enabled   = rx_mode_enable && (ndev->flags & IFF_PROMISC);
	bool allmulti_enabled  = rx_mode_enable && (ndev->flags & IFF_ALLMULTI);
	bool broadcast_enabled = rx_mode_enable;

	bool enable_promisc    = !ea->promisc_enabled   &&  promisc_enabled;
	bool disable_promisc   =  ea->promisc_enabled   && !promisc_enabled;
	bool enable_allmulti   = !ea->allmulti_enabled  &&  allmulti_enabled;
	bool disable_allmulti  =  ea->allmulti_enabled  && !allmulti_enabled;
	bool enable_broadcast  = !ea->broadcast_enabled &&  broadcast_enabled;
	bool disable_broadcast =  ea->broadcast_enabled && !broadcast_enabled;
	int err;

	if (enable_promisc) {
		err = mlx5e_create_promisc_table(priv);
		if (err)
			enable_promisc = false;
		if (!priv->channels.params.vlan_strip_disable && !err)
			netdev_warn_once(ndev,
					 "S-tagged traffic will be dropped while C-tag vlan stripping is enabled\n");
	}
	if (enable_allmulti)
		mlx5e_add_l2_flow_rule(priv, &ea->allmulti, MLX5E_ALLMULTI);
	if (enable_broadcast)
		mlx5e_add_l2_flow_rule(priv, &ea->broadcast, MLX5E_FULLMATCH);

	mlx5e_handle_netdev_addr(priv);

	if (disable_broadcast)
		mlx5e_del_l2_flow_rule(priv, &ea->broadcast);
	if (disable_allmulti)
		mlx5e_del_l2_flow_rule(priv, &ea->allmulti);
	if (disable_promisc)
		mlx5e_destroy_promisc_table(priv);

	ea->promisc_enabled   = promisc_enabled;
	ea->allmulti_enabled  = allmulti_enabled;
	ea->broadcast_enabled = broadcast_enabled;

	mlx5e_vport_context_update(priv);
}

static void mlx5e_destroy_groups(struct mlx5e_flow_table *ft)
{
	int i;

	for (i = ft->num_groups - 1; i >= 0; i--) {
		if (!IS_ERR_OR_NULL(ft->g[i]))
			mlx5_destroy_flow_group(ft->g[i]);
		ft->g[i] = NULL;
	}
	ft->num_groups = 0;
}

void mlx5e_init_l2_addr(struct mlx5e_priv *priv)
{
	ether_addr_copy(priv->fs.l2.broadcast.addr, priv->netdev->broadcast);
}

void mlx5e_destroy_flow_table(struct mlx5e_flow_table *ft)
{
	mlx5e_destroy_groups(ft);
	kfree(ft->g);
	mlx5_destroy_flow_table(ft->t);
	ft->t = NULL;
}

static void mlx5e_cleanup_ttc_rules(struct mlx5e_ttc_table *ttc)
{
	int i;

	for (i = 0; i < MLX5E_NUM_TT; i++) {
		if (!IS_ERR_OR_NULL(ttc->rules[i].rule)) {
			mlx5_del_flow_rules(ttc->rules[i].rule);
			ttc->rules[i].rule = NULL;
		}
	}

	for (i = 0; i < MLX5E_NUM_TUNNEL_TT; i++) {
		if (!IS_ERR_OR_NULL(ttc->tunnel_rules[i])) {
			mlx5_del_flow_rules(ttc->tunnel_rules[i]);
			ttc->tunnel_rules[i] = NULL;
		}
	}
}

struct mlx5e_etype_proto {
	u16 etype;
	u8 proto;
};

static struct mlx5e_etype_proto ttc_rules[] = {
	[MLX5E_TT_IPV4_TCP] = {
		.etype = ETH_P_IP,
		.proto = IPPROTO_TCP,
	},
	[MLX5E_TT_IPV6_TCP] = {
		.etype = ETH_P_IPV6,
		.proto = IPPROTO_TCP,
	},
	[MLX5E_TT_IPV4_UDP] = {
		.etype = ETH_P_IP,
		.proto = IPPROTO_UDP,
	},
	[MLX5E_TT_IPV6_UDP] = {
		.etype = ETH_P_IPV6,
		.proto = IPPROTO_UDP,
	},
	[MLX5E_TT_IPV4_IPSEC_AH] = {
		.etype = ETH_P_IP,
		.proto = IPPROTO_AH,
	},
	[MLX5E_TT_IPV6_IPSEC_AH] = {
		.etype = ETH_P_IPV6,
		.proto = IPPROTO_AH,
	},
	[MLX5E_TT_IPV4_IPSEC_ESP] = {
		.etype = ETH_P_IP,
		.proto = IPPROTO_ESP,
	},
	[MLX5E_TT_IPV6_IPSEC_ESP] = {
		.etype = ETH_P_IPV6,
		.proto = IPPROTO_ESP,
	},
	[MLX5E_TT_IPV4] = {
		.etype = ETH_P_IP,
		.proto = 0,
	},
	[MLX5E_TT_IPV6] = {
		.etype = ETH_P_IPV6,
		.proto = 0,
	},
	[MLX5E_TT_ANY] = {
		.etype = 0,
		.proto = 0,
	},
};

static struct mlx5e_etype_proto ttc_tunnel_rules[] = {
	[MLX5E_TT_IPV4_GRE] = {
		.etype = ETH_P_IP,
		.proto = IPPROTO_GRE,
	},
	[MLX5E_TT_IPV6_GRE] = {
		.etype = ETH_P_IPV6,
		.proto = IPPROTO_GRE,
	},
	[MLX5E_TT_IPV4_IPIP] = {
		.etype = ETH_P_IP,
		.proto = IPPROTO_IPIP,
	},
	[MLX5E_TT_IPV6_IPIP] = {
		.etype = ETH_P_IPV6,
		.proto = IPPROTO_IPIP,
	},
	[MLX5E_TT_IPV4_IPV6] = {
		.etype = ETH_P_IP,
		.proto = IPPROTO_IPV6,
	},
	[MLX5E_TT_IPV6_IPV6] = {
		.etype = ETH_P_IPV6,
		.proto = IPPROTO_IPV6,
	},

};

<<<<<<< HEAD
bool mlx5e_tunnel_proto_supported(struct mlx5_core_dev *mdev, u8 proto_type)
=======
u8 mlx5e_get_proto_by_tunnel_type(enum mlx5e_tunnel_types tt)
{
	return ttc_tunnel_rules[tt].proto;
}

static bool mlx5e_tunnel_proto_supported_rx(struct mlx5_core_dev *mdev, u8 proto_type)
>>>>>>> 7d2a07b7
{
	switch (proto_type) {
	case IPPROTO_GRE:
		return MLX5_CAP_ETH(mdev, tunnel_stateless_gre);
	case IPPROTO_IPIP:
	case IPPROTO_IPV6:
<<<<<<< HEAD
		return MLX5_CAP_ETH(mdev, tunnel_stateless_ip_over_ip);
=======
		return (MLX5_CAP_ETH(mdev, tunnel_stateless_ip_over_ip) ||
			MLX5_CAP_ETH(mdev, tunnel_stateless_ip_over_ip_rx));
>>>>>>> 7d2a07b7
	default:
		return false;
	}
}

<<<<<<< HEAD
bool mlx5e_any_tunnel_proto_supported(struct mlx5_core_dev *mdev)
=======
static bool mlx5e_tunnel_any_rx_proto_supported(struct mlx5_core_dev *mdev)
>>>>>>> 7d2a07b7
{
	int tt;

	for (tt = 0; tt < MLX5E_NUM_TUNNEL_TT; tt++) {
<<<<<<< HEAD
		if (mlx5e_tunnel_proto_supported(mdev, ttc_tunnel_rules[tt].proto))
=======
		if (mlx5e_tunnel_proto_supported_rx(mdev, ttc_tunnel_rules[tt].proto))
>>>>>>> 7d2a07b7
			return true;
	}
	return false;
}

bool mlx5e_tunnel_inner_ft_supported(struct mlx5_core_dev *mdev)
{
<<<<<<< HEAD
	return (mlx5e_any_tunnel_proto_supported(mdev) &&
=======
	return (mlx5e_tunnel_any_rx_proto_supported(mdev) &&
>>>>>>> 7d2a07b7
		MLX5_CAP_FLOWTABLE_NIC_RX(mdev, ft_field_support.inner_ip_version));
}

static u8 mlx5e_etype_to_ipv(u16 ethertype)
{
	if (ethertype == ETH_P_IP)
		return 4;

	if (ethertype == ETH_P_IPV6)
		return 6;

	return 0;
}

static struct mlx5_flow_handle *
mlx5e_generate_ttc_rule(struct mlx5e_priv *priv,
			struct mlx5_flow_table *ft,
			struct mlx5_flow_destination *dest,
			u16 etype,
			u8 proto)
{
	int match_ipv_outer = MLX5_CAP_FLOWTABLE_NIC_RX(priv->mdev, ft_field_support.outer_ip_version);
	MLX5_DECLARE_FLOW_ACT(flow_act);
	struct mlx5_flow_handle *rule;
	struct mlx5_flow_spec *spec;
	int err = 0;
	u8 ipv;

	spec = kvzalloc(sizeof(*spec), GFP_KERNEL);
	if (!spec)
		return ERR_PTR(-ENOMEM);

	if (proto) {
		spec->match_criteria_enable = MLX5_MATCH_OUTER_HEADERS;
		MLX5_SET_TO_ONES(fte_match_param, spec->match_criteria, outer_headers.ip_protocol);
		MLX5_SET(fte_match_param, spec->match_value, outer_headers.ip_protocol, proto);
	}

	ipv = mlx5e_etype_to_ipv(etype);
	if (match_ipv_outer && ipv) {
		spec->match_criteria_enable = MLX5_MATCH_OUTER_HEADERS;
		MLX5_SET_TO_ONES(fte_match_param, spec->match_criteria, outer_headers.ip_version);
		MLX5_SET(fte_match_param, spec->match_value, outer_headers.ip_version, ipv);
	} else if (etype) {
		spec->match_criteria_enable = MLX5_MATCH_OUTER_HEADERS;
		MLX5_SET_TO_ONES(fte_match_param, spec->match_criteria, outer_headers.ethertype);
		MLX5_SET(fte_match_param, spec->match_value, outer_headers.ethertype, etype);
	}

	rule = mlx5_add_flow_rules(ft, spec, &flow_act, dest, 1);
	if (IS_ERR(rule)) {
		err = PTR_ERR(rule);
		netdev_err(priv->netdev, "%s: add rule failed\n", __func__);
	}

	kvfree(spec);
	return err ? ERR_PTR(err) : rule;
}

static int mlx5e_generate_ttc_table_rules(struct mlx5e_priv *priv,
					  struct ttc_params *params,
					  struct mlx5e_ttc_table *ttc)
{
	struct mlx5_flow_destination dest = {};
	struct mlx5_flow_handle **trules;
	struct mlx5e_ttc_rule *rules;
	struct mlx5_flow_table *ft;
	int tt;
	int err;

	ft = ttc->ft.t;
	rules = ttc->rules;

	dest.type = MLX5_FLOW_DESTINATION_TYPE_TIR;
	for (tt = 0; tt < MLX5E_NUM_TT; tt++) {
		struct mlx5e_ttc_rule *rule = &rules[tt];

		if (tt == MLX5E_TT_ANY)
			dest.tir_num = params->any_tt_tirn;
		else
			dest.tir_num = params->indir_tirn[tt];

		rule->rule = mlx5e_generate_ttc_rule(priv, ft, &dest,
						     ttc_rules[tt].etype,
						     ttc_rules[tt].proto);
		if (IS_ERR(rule->rule)) {
			err = PTR_ERR(rule->rule);
			rule->rule = NULL;
			goto del_rules;
		}
		rule->default_dest = dest;
	}

	if (!params->inner_ttc || !mlx5e_tunnel_inner_ft_supported(priv->mdev))
		return 0;

	trules    = ttc->tunnel_rules;
	dest.type = MLX5_FLOW_DESTINATION_TYPE_FLOW_TABLE;
	dest.ft   = params->inner_ttc->ft.t;
	for (tt = 0; tt < MLX5E_NUM_TUNNEL_TT; tt++) {
<<<<<<< HEAD
		if (!mlx5e_tunnel_proto_supported(priv->mdev,
						  ttc_tunnel_rules[tt].proto))
=======
		if (!mlx5e_tunnel_proto_supported_rx(priv->mdev,
						     ttc_tunnel_rules[tt].proto))
>>>>>>> 7d2a07b7
			continue;
		trules[tt] = mlx5e_generate_ttc_rule(priv, ft, &dest,
						     ttc_tunnel_rules[tt].etype,
						     ttc_tunnel_rules[tt].proto);
		if (IS_ERR(trules[tt])) {
			err = PTR_ERR(trules[tt]);
			trules[tt] = NULL;
			goto del_rules;
		}
	}

	return 0;

del_rules:
	mlx5e_cleanup_ttc_rules(ttc);
	return err;
}

static int mlx5e_create_ttc_table_groups(struct mlx5e_ttc_table *ttc,
					 bool use_ipv)
{
	int inlen = MLX5_ST_SZ_BYTES(create_flow_group_in);
	struct mlx5e_flow_table *ft = &ttc->ft;
	int ix = 0;
	u32 *in;
	int err;
	u8 *mc;

	ft->g = kcalloc(MLX5E_TTC_NUM_GROUPS,
			sizeof(*ft->g), GFP_KERNEL);
	if (!ft->g)
		return -ENOMEM;
	in = kvzalloc(inlen, GFP_KERNEL);
	if (!in) {
		kfree(ft->g);
		ft->g = NULL;
		return -ENOMEM;
	}

	/* L4 Group */
	mc = MLX5_ADDR_OF(create_flow_group_in, in, match_criteria);
	MLX5_SET_TO_ONES(fte_match_param, mc, outer_headers.ip_protocol);
	if (use_ipv)
		MLX5_SET_TO_ONES(fte_match_param, mc, outer_headers.ip_version);
	else
		MLX5_SET_TO_ONES(fte_match_param, mc, outer_headers.ethertype);
	MLX5_SET_CFG(in, match_criteria_enable, MLX5_MATCH_OUTER_HEADERS);
	MLX5_SET_CFG(in, start_flow_index, ix);
	ix += MLX5E_TTC_GROUP1_SIZE;
	MLX5_SET_CFG(in, end_flow_index, ix - 1);
	ft->g[ft->num_groups] = mlx5_create_flow_group(ft->t, in);
	if (IS_ERR(ft->g[ft->num_groups]))
		goto err;
	ft->num_groups++;

	/* L3 Group */
	MLX5_SET(fte_match_param, mc, outer_headers.ip_protocol, 0);
	MLX5_SET_CFG(in, start_flow_index, ix);
	ix += MLX5E_TTC_GROUP2_SIZE;
	MLX5_SET_CFG(in, end_flow_index, ix - 1);
	ft->g[ft->num_groups] = mlx5_create_flow_group(ft->t, in);
	if (IS_ERR(ft->g[ft->num_groups]))
		goto err;
	ft->num_groups++;

	/* Any Group */
	memset(in, 0, inlen);
	MLX5_SET_CFG(in, start_flow_index, ix);
	ix += MLX5E_TTC_GROUP3_SIZE;
	MLX5_SET_CFG(in, end_flow_index, ix - 1);
	ft->g[ft->num_groups] = mlx5_create_flow_group(ft->t, in);
	if (IS_ERR(ft->g[ft->num_groups]))
		goto err;
	ft->num_groups++;

	kvfree(in);
	return 0;

err:
	err = PTR_ERR(ft->g[ft->num_groups]);
	ft->g[ft->num_groups] = NULL;
	kvfree(in);

	return err;
}

static struct mlx5_flow_handle *
mlx5e_generate_inner_ttc_rule(struct mlx5e_priv *priv,
			      struct mlx5_flow_table *ft,
			      struct mlx5_flow_destination *dest,
			      u16 etype, u8 proto)
{
	MLX5_DECLARE_FLOW_ACT(flow_act);
	struct mlx5_flow_handle *rule;
	struct mlx5_flow_spec *spec;
	int err = 0;
	u8 ipv;

	spec = kvzalloc(sizeof(*spec), GFP_KERNEL);
	if (!spec)
		return ERR_PTR(-ENOMEM);

	ipv = mlx5e_etype_to_ipv(etype);
	if (etype && ipv) {
		spec->match_criteria_enable = MLX5_MATCH_INNER_HEADERS;
		MLX5_SET_TO_ONES(fte_match_param, spec->match_criteria, inner_headers.ip_version);
		MLX5_SET(fte_match_param, spec->match_value, inner_headers.ip_version, ipv);
	}

	if (proto) {
		spec->match_criteria_enable = MLX5_MATCH_INNER_HEADERS;
		MLX5_SET_TO_ONES(fte_match_param, spec->match_criteria, inner_headers.ip_protocol);
		MLX5_SET(fte_match_param, spec->match_value, inner_headers.ip_protocol, proto);
	}

	rule = mlx5_add_flow_rules(ft, spec, &flow_act, dest, 1);
	if (IS_ERR(rule)) {
		err = PTR_ERR(rule);
		netdev_err(priv->netdev, "%s: add rule failed\n", __func__);
	}

	kvfree(spec);
	return err ? ERR_PTR(err) : rule;
}

static int mlx5e_generate_inner_ttc_table_rules(struct mlx5e_priv *priv,
						struct ttc_params *params,
						struct mlx5e_ttc_table *ttc)
{
	struct mlx5_flow_destination dest = {};
	struct mlx5e_ttc_rule *rules;
	struct mlx5_flow_table *ft;
	int err;
	int tt;

	ft = ttc->ft.t;
	rules = ttc->rules;
	dest.type = MLX5_FLOW_DESTINATION_TYPE_TIR;

	for (tt = 0; tt < MLX5E_NUM_TT; tt++) {
		struct mlx5e_ttc_rule *rule = &rules[tt];

		if (tt == MLX5E_TT_ANY)
			dest.tir_num = params->any_tt_tirn;
		else
			dest.tir_num = params->indir_tirn[tt];

		rule->rule = mlx5e_generate_inner_ttc_rule(priv, ft, &dest,
							   ttc_rules[tt].etype,
							   ttc_rules[tt].proto);
		if (IS_ERR(rule->rule)) {
			err = PTR_ERR(rule->rule);
			rule->rule = NULL;
			goto del_rules;
		}
		rule->default_dest = dest;
	}

	return 0;

del_rules:

	mlx5e_cleanup_ttc_rules(ttc);
	return err;
}

static int mlx5e_create_inner_ttc_table_groups(struct mlx5e_ttc_table *ttc)
{
	int inlen = MLX5_ST_SZ_BYTES(create_flow_group_in);
	struct mlx5e_flow_table *ft = &ttc->ft;
	int ix = 0;
	u32 *in;
	int err;
	u8 *mc;

	ft->g = kcalloc(MLX5E_INNER_TTC_NUM_GROUPS, sizeof(*ft->g), GFP_KERNEL);
	if (!ft->g)
		return -ENOMEM;
	in = kvzalloc(inlen, GFP_KERNEL);
	if (!in) {
		kfree(ft->g);
		ft->g = NULL;
		return -ENOMEM;
	}

	/* L4 Group */
	mc = MLX5_ADDR_OF(create_flow_group_in, in, match_criteria);
	MLX5_SET_TO_ONES(fte_match_param, mc, inner_headers.ip_protocol);
	MLX5_SET_TO_ONES(fte_match_param, mc, inner_headers.ip_version);
	MLX5_SET_CFG(in, match_criteria_enable, MLX5_MATCH_INNER_HEADERS);
	MLX5_SET_CFG(in, start_flow_index, ix);
	ix += MLX5E_INNER_TTC_GROUP1_SIZE;
	MLX5_SET_CFG(in, end_flow_index, ix - 1);
	ft->g[ft->num_groups] = mlx5_create_flow_group(ft->t, in);
	if (IS_ERR(ft->g[ft->num_groups]))
		goto err;
	ft->num_groups++;

	/* L3 Group */
	MLX5_SET(fte_match_param, mc, inner_headers.ip_protocol, 0);
	MLX5_SET_CFG(in, start_flow_index, ix);
	ix += MLX5E_INNER_TTC_GROUP2_SIZE;
	MLX5_SET_CFG(in, end_flow_index, ix - 1);
	ft->g[ft->num_groups] = mlx5_create_flow_group(ft->t, in);
	if (IS_ERR(ft->g[ft->num_groups]))
		goto err;
	ft->num_groups++;

	/* Any Group */
	memset(in, 0, inlen);
	MLX5_SET_CFG(in, start_flow_index, ix);
	ix += MLX5E_INNER_TTC_GROUP3_SIZE;
	MLX5_SET_CFG(in, end_flow_index, ix - 1);
	ft->g[ft->num_groups] = mlx5_create_flow_group(ft->t, in);
	if (IS_ERR(ft->g[ft->num_groups]))
		goto err;
	ft->num_groups++;

	kvfree(in);
	return 0;

err:
	err = PTR_ERR(ft->g[ft->num_groups]);
	ft->g[ft->num_groups] = NULL;
	kvfree(in);

	return err;
}

void mlx5e_set_ttc_basic_params(struct mlx5e_priv *priv,
				struct ttc_params *ttc_params)
{
	ttc_params->any_tt_tirn = priv->direct_tir[0].tirn;
	ttc_params->inner_ttc = &priv->fs.inner_ttc;
}

void mlx5e_set_inner_ttc_ft_params(struct ttc_params *ttc_params)
{
	struct mlx5_flow_table_attr *ft_attr = &ttc_params->ft_attr;

	ft_attr->max_fte = MLX5E_INNER_TTC_TABLE_SIZE;
	ft_attr->level = MLX5E_INNER_TTC_FT_LEVEL;
	ft_attr->prio = MLX5E_NIC_PRIO;
}

void mlx5e_set_ttc_ft_params(struct ttc_params *ttc_params)

{
	struct mlx5_flow_table_attr *ft_attr = &ttc_params->ft_attr;

	ft_attr->max_fte = MLX5E_TTC_TABLE_SIZE;
	ft_attr->level = MLX5E_TTC_FT_LEVEL;
	ft_attr->prio = MLX5E_NIC_PRIO;
}

int mlx5e_create_inner_ttc_table(struct mlx5e_priv *priv, struct ttc_params *params,
				 struct mlx5e_ttc_table *ttc)
{
	struct mlx5e_flow_table *ft = &ttc->ft;
	int err;

	if (!mlx5e_tunnel_inner_ft_supported(priv->mdev))
		return 0;

	ft->t = mlx5_create_flow_table(priv->fs.ns, &params->ft_attr);
	if (IS_ERR(ft->t)) {
		err = PTR_ERR(ft->t);
		ft->t = NULL;
		return err;
	}

	err = mlx5e_create_inner_ttc_table_groups(ttc);
	if (err)
		goto err;

	err = mlx5e_generate_inner_ttc_table_rules(priv, params, ttc);
	if (err)
		goto err;

	return 0;

err:
	mlx5e_destroy_flow_table(ft);
	return err;
}

void mlx5e_destroy_inner_ttc_table(struct mlx5e_priv *priv,
				   struct mlx5e_ttc_table *ttc)
{
	if (!mlx5e_tunnel_inner_ft_supported(priv->mdev))
		return;

	mlx5e_cleanup_ttc_rules(ttc);
	mlx5e_destroy_flow_table(&ttc->ft);
}

void mlx5e_destroy_ttc_table(struct mlx5e_priv *priv,
			     struct mlx5e_ttc_table *ttc)
{
	mlx5e_cleanup_ttc_rules(ttc);
	mlx5e_destroy_flow_table(&ttc->ft);
}

int mlx5e_create_ttc_table(struct mlx5e_priv *priv, struct ttc_params *params,
			   struct mlx5e_ttc_table *ttc)
{
	bool match_ipv_outer = MLX5_CAP_FLOWTABLE_NIC_RX(priv->mdev, ft_field_support.outer_ip_version);
	struct mlx5e_flow_table *ft = &ttc->ft;
	int err;

	ft->t = mlx5_create_flow_table(priv->fs.ns, &params->ft_attr);
	if (IS_ERR(ft->t)) {
		err = PTR_ERR(ft->t);
		ft->t = NULL;
		return err;
	}

	err = mlx5e_create_ttc_table_groups(ttc, match_ipv_outer);
	if (err)
		goto err;

	err = mlx5e_generate_ttc_table_rules(priv, params, ttc);
	if (err)
		goto err;

	return 0;
err:
	mlx5e_destroy_flow_table(ft);
	return err;
}

int mlx5e_ttc_fwd_dest(struct mlx5e_priv *priv, enum mlx5e_traffic_types type,
		       struct mlx5_flow_destination *new_dest)
{
	return mlx5_modify_rule_destination(priv->fs.ttc.rules[type].rule, new_dest, NULL);
}

struct mlx5_flow_destination
mlx5e_ttc_get_default_dest(struct mlx5e_priv *priv, enum mlx5e_traffic_types type)
{
	struct mlx5_flow_destination *dest = &priv->fs.ttc.rules[type].default_dest;

	WARN_ONCE(dest->type != MLX5_FLOW_DESTINATION_TYPE_TIR,
		  "TTC[%d] default dest is not setup yet", type);

	return *dest;
}

int mlx5e_ttc_fwd_default_dest(struct mlx5e_priv *priv, enum mlx5e_traffic_types type)
{
	struct mlx5_flow_destination dest = mlx5e_ttc_get_default_dest(priv, type);

	return mlx5e_ttc_fwd_dest(priv, type, &dest);
}

static void mlx5e_del_l2_flow_rule(struct mlx5e_priv *priv,
				   struct mlx5e_l2_rule *ai)
{
	if (!IS_ERR_OR_NULL(ai->rule)) {
		mlx5_del_flow_rules(ai->rule);
		ai->rule = NULL;
	}
}

static int mlx5e_add_l2_flow_rule(struct mlx5e_priv *priv,
				  struct mlx5e_l2_rule *ai, int type)
{
	struct mlx5_flow_table *ft = priv->fs.l2.ft.t;
	struct mlx5_flow_destination dest = {};
	MLX5_DECLARE_FLOW_ACT(flow_act);
	struct mlx5_flow_spec *spec;
	int err = 0;
	u8 *mc_dmac;
	u8 *mv_dmac;

	spec = kvzalloc(sizeof(*spec), GFP_KERNEL);
	if (!spec)
		return -ENOMEM;

	mc_dmac = MLX5_ADDR_OF(fte_match_param, spec->match_criteria,
			       outer_headers.dmac_47_16);
	mv_dmac = MLX5_ADDR_OF(fte_match_param, spec->match_value,
			       outer_headers.dmac_47_16);

	dest.type = MLX5_FLOW_DESTINATION_TYPE_FLOW_TABLE;
	dest.ft = priv->fs.ttc.ft.t;

	switch (type) {
	case MLX5E_FULLMATCH:
		spec->match_criteria_enable = MLX5_MATCH_OUTER_HEADERS;
		eth_broadcast_addr(mc_dmac);
		ether_addr_copy(mv_dmac, ai->addr);
		break;

	case MLX5E_ALLMULTI:
		spec->match_criteria_enable = MLX5_MATCH_OUTER_HEADERS;
		mc_dmac[0] = 0x01;
		mv_dmac[0] = 0x01;
		break;
	}

	ai->rule = mlx5_add_flow_rules(ft, spec, &flow_act, &dest, 1);
	if (IS_ERR(ai->rule)) {
		netdev_err(priv->netdev, "%s: add l2 rule(mac:%pM) failed\n",
			   __func__, mv_dmac);
		err = PTR_ERR(ai->rule);
		ai->rule = NULL;
	}

	kvfree(spec);

	return err;
}

#define MLX5E_NUM_L2_GROUPS	   3
#define MLX5E_L2_GROUP1_SIZE	   BIT(15)
#define MLX5E_L2_GROUP2_SIZE	   BIT(0)
#define MLX5E_L2_GROUP_TRAP_SIZE   BIT(0) /* must be last */
#define MLX5E_L2_TABLE_SIZE	   (MLX5E_L2_GROUP1_SIZE +\
				    MLX5E_L2_GROUP2_SIZE +\
				    MLX5E_L2_GROUP_TRAP_SIZE)
static int mlx5e_create_l2_table_groups(struct mlx5e_l2_table *l2_table)
{
	int inlen = MLX5_ST_SZ_BYTES(create_flow_group_in);
	struct mlx5e_flow_table *ft = &l2_table->ft;
	int ix = 0;
	u8 *mc_dmac;
	u32 *in;
	int err;
	u8 *mc;

	ft->g = kcalloc(MLX5E_NUM_L2_GROUPS, sizeof(*ft->g), GFP_KERNEL);
	if (!ft->g)
		return -ENOMEM;
	in = kvzalloc(inlen, GFP_KERNEL);
	if (!in) {
		kfree(ft->g);
		return -ENOMEM;
	}

	mc = MLX5_ADDR_OF(create_flow_group_in, in, match_criteria);
	mc_dmac = MLX5_ADDR_OF(fte_match_param, mc,
			       outer_headers.dmac_47_16);
	/* Flow Group for full match */
	eth_broadcast_addr(mc_dmac);
	MLX5_SET_CFG(in, match_criteria_enable, MLX5_MATCH_OUTER_HEADERS);
	MLX5_SET_CFG(in, start_flow_index, ix);
	ix += MLX5E_L2_GROUP1_SIZE;
	MLX5_SET_CFG(in, end_flow_index, ix - 1);
	ft->g[ft->num_groups] = mlx5_create_flow_group(ft->t, in);
	if (IS_ERR(ft->g[ft->num_groups]))
		goto err_destroy_groups;
	ft->num_groups++;

	/* Flow Group for allmulti */
	eth_zero_addr(mc_dmac);
	mc_dmac[0] = 0x01;
	MLX5_SET_CFG(in, start_flow_index, ix);
	ix += MLX5E_L2_GROUP2_SIZE;
	MLX5_SET_CFG(in, end_flow_index, ix - 1);
	ft->g[ft->num_groups] = mlx5_create_flow_group(ft->t, in);
	if (IS_ERR(ft->g[ft->num_groups]))
		goto err_destroy_groups;
	ft->num_groups++;

	/* Flow Group for l2 traps */
	memset(in, 0, inlen);
	MLX5_SET_CFG(in, start_flow_index, ix);
	ix += MLX5E_L2_GROUP_TRAP_SIZE;
	MLX5_SET_CFG(in, end_flow_index, ix - 1);
	ft->g[ft->num_groups] = mlx5_create_flow_group(ft->t, in);
	if (IS_ERR(ft->g[ft->num_groups]))
		goto err_destroy_groups;
	ft->num_groups++;

	kvfree(in);
	return 0;

err_destroy_groups:
	err = PTR_ERR(ft->g[ft->num_groups]);
	ft->g[ft->num_groups] = NULL;
	mlx5e_destroy_groups(ft);
	kvfree(in);
	kfree(ft->g);

	return err;
}

static void mlx5e_destroy_l2_table(struct mlx5e_priv *priv)
{
	mlx5e_destroy_flow_table(&priv->fs.l2.ft);
}

static int mlx5e_create_l2_table(struct mlx5e_priv *priv)
{
	struct mlx5e_l2_table *l2_table = &priv->fs.l2;
	struct mlx5e_flow_table *ft = &l2_table->ft;
	struct mlx5_flow_table_attr ft_attr = {};
	int err;

	ft->num_groups = 0;

	ft_attr.max_fte = MLX5E_L2_TABLE_SIZE;
	ft_attr.level = MLX5E_L2_FT_LEVEL;
	ft_attr.prio = MLX5E_NIC_PRIO;

	ft->t = mlx5_create_flow_table(priv->fs.ns, &ft_attr);
	if (IS_ERR(ft->t)) {
		err = PTR_ERR(ft->t);
		ft->t = NULL;
		return err;
	}

	err = mlx5e_create_l2_table_groups(l2_table);
	if (err)
		goto err_destroy_flow_table;

	return 0;

err_destroy_flow_table:
	mlx5_destroy_flow_table(ft->t);
	ft->t = NULL;

	return err;
}

#define MLX5E_NUM_VLAN_GROUPS	5
#define MLX5E_VLAN_GROUP0_SIZE	BIT(12)
#define MLX5E_VLAN_GROUP1_SIZE	BIT(12)
#define MLX5E_VLAN_GROUP2_SIZE	BIT(1)
#define MLX5E_VLAN_GROUP3_SIZE	BIT(0)
#define MLX5E_VLAN_GROUP_TRAP_SIZE BIT(0) /* must be last */
#define MLX5E_VLAN_TABLE_SIZE	(MLX5E_VLAN_GROUP0_SIZE +\
				 MLX5E_VLAN_GROUP1_SIZE +\
				 MLX5E_VLAN_GROUP2_SIZE +\
				 MLX5E_VLAN_GROUP3_SIZE +\
				 MLX5E_VLAN_GROUP_TRAP_SIZE)

static int __mlx5e_create_vlan_table_groups(struct mlx5e_flow_table *ft, u32 *in,
					    int inlen)
{
	int err;
	int ix = 0;
	u8 *mc = MLX5_ADDR_OF(create_flow_group_in, in, match_criteria);

	memset(in, 0, inlen);
	MLX5_SET_CFG(in, match_criteria_enable, MLX5_MATCH_OUTER_HEADERS);
	MLX5_SET_TO_ONES(fte_match_param, mc, outer_headers.cvlan_tag);
	MLX5_SET_TO_ONES(fte_match_param, mc, outer_headers.first_vid);
	MLX5_SET_CFG(in, start_flow_index, ix);
	ix += MLX5E_VLAN_GROUP0_SIZE;
	MLX5_SET_CFG(in, end_flow_index, ix - 1);
	ft->g[ft->num_groups] = mlx5_create_flow_group(ft->t, in);
	if (IS_ERR(ft->g[ft->num_groups]))
		goto err_destroy_groups;
	ft->num_groups++;

	memset(in, 0, inlen);
	MLX5_SET_CFG(in, match_criteria_enable, MLX5_MATCH_OUTER_HEADERS);
	MLX5_SET_TO_ONES(fte_match_param, mc, outer_headers.svlan_tag);
	MLX5_SET_TO_ONES(fte_match_param, mc, outer_headers.first_vid);
	MLX5_SET_CFG(in, start_flow_index, ix);
	ix += MLX5E_VLAN_GROUP1_SIZE;
	MLX5_SET_CFG(in, end_flow_index, ix - 1);
	ft->g[ft->num_groups] = mlx5_create_flow_group(ft->t, in);
	if (IS_ERR(ft->g[ft->num_groups]))
		goto err_destroy_groups;
	ft->num_groups++;

	memset(in, 0, inlen);
	MLX5_SET_CFG(in, match_criteria_enable, MLX5_MATCH_OUTER_HEADERS);
	MLX5_SET_TO_ONES(fte_match_param, mc, outer_headers.cvlan_tag);
	MLX5_SET_CFG(in, start_flow_index, ix);
	ix += MLX5E_VLAN_GROUP2_SIZE;
	MLX5_SET_CFG(in, end_flow_index, ix - 1);
	ft->g[ft->num_groups] = mlx5_create_flow_group(ft->t, in);
	if (IS_ERR(ft->g[ft->num_groups]))
		goto err_destroy_groups;
	ft->num_groups++;

	memset(in, 0, inlen);
	MLX5_SET_CFG(in, match_criteria_enable, MLX5_MATCH_OUTER_HEADERS);
	MLX5_SET_TO_ONES(fte_match_param, mc, outer_headers.svlan_tag);
	MLX5_SET_CFG(in, start_flow_index, ix);
	ix += MLX5E_VLAN_GROUP3_SIZE;
	MLX5_SET_CFG(in, end_flow_index, ix - 1);
	ft->g[ft->num_groups] = mlx5_create_flow_group(ft->t, in);
	if (IS_ERR(ft->g[ft->num_groups]))
		goto err_destroy_groups;
	ft->num_groups++;

	memset(in, 0, inlen);
	MLX5_SET_CFG(in, start_flow_index, ix);
	ix += MLX5E_VLAN_GROUP_TRAP_SIZE;
	MLX5_SET_CFG(in, end_flow_index, ix - 1);
	ft->g[ft->num_groups] = mlx5_create_flow_group(ft->t, in);
	if (IS_ERR(ft->g[ft->num_groups]))
		goto err_destroy_groups;
	ft->num_groups++;

	return 0;

err_destroy_groups:
	err = PTR_ERR(ft->g[ft->num_groups]);
	ft->g[ft->num_groups] = NULL;
	mlx5e_destroy_groups(ft);

	return err;
}

static int mlx5e_create_vlan_table_groups(struct mlx5e_flow_table *ft)
{
	u32 *in;
	int inlen = MLX5_ST_SZ_BYTES(create_flow_group_in);
	int err;

	in = kvzalloc(inlen, GFP_KERNEL);
	if (!in)
		return -ENOMEM;

	err = __mlx5e_create_vlan_table_groups(ft, in, inlen);

	kvfree(in);
	return err;
}

static int mlx5e_create_vlan_table(struct mlx5e_priv *priv)
{
	struct mlx5_flow_table_attr ft_attr = {};
	struct mlx5e_flow_table *ft;
	int err;

	priv->fs.vlan = kvzalloc(sizeof(*priv->fs.vlan), GFP_KERNEL);
	if (!priv->fs.vlan)
		return -ENOMEM;

	ft = &priv->fs.vlan->ft;
	ft->num_groups = 0;

	ft_attr.max_fte = MLX5E_VLAN_TABLE_SIZE;
	ft_attr.level = MLX5E_VLAN_FT_LEVEL;
	ft_attr.prio = MLX5E_NIC_PRIO;

	ft->t = mlx5_create_flow_table(priv->fs.ns, &ft_attr);
	if (IS_ERR(ft->t)) {
		err = PTR_ERR(ft->t);
		goto err_free_t;
	}

	ft->g = kcalloc(MLX5E_NUM_VLAN_GROUPS, sizeof(*ft->g), GFP_KERNEL);
	if (!ft->g) {
		err = -ENOMEM;
		goto err_destroy_vlan_table;
	}

	err = mlx5e_create_vlan_table_groups(ft);
	if (err)
		goto err_free_g;

	mlx5e_add_vlan_rules(priv);

	return 0;

err_free_g:
	kfree(ft->g);
err_destroy_vlan_table:
	mlx5_destroy_flow_table(ft->t);
err_free_t:
	kvfree(priv->fs.vlan);
	priv->fs.vlan = NULL;

	return err;
}

static void mlx5e_destroy_vlan_table(struct mlx5e_priv *priv)
{
	mlx5e_del_vlan_rules(priv);
	mlx5e_destroy_flow_table(&priv->fs.vlan->ft);
	kvfree(priv->fs.vlan);
}

int mlx5e_create_flow_steering(struct mlx5e_priv *priv)
{
	struct ttc_params ttc_params = {};
	int tt, err;

	priv->fs.ns = mlx5_get_flow_namespace(priv->mdev,
					       MLX5_FLOW_NAMESPACE_KERNEL);

	if (!priv->fs.ns)
		return -EOPNOTSUPP;

	err = mlx5e_arfs_create_tables(priv);
	if (err) {
		netdev_err(priv->netdev, "Failed to create arfs tables, err=%d\n",
			   err);
		priv->netdev->hw_features &= ~NETIF_F_NTUPLE;
	}

	mlx5e_set_ttc_basic_params(priv, &ttc_params);
	mlx5e_set_inner_ttc_ft_params(&ttc_params);
	for (tt = 0; tt < MLX5E_NUM_INDIR_TIRS; tt++)
		ttc_params.indir_tirn[tt] = priv->inner_indir_tir[tt].tirn;

	err = mlx5e_create_inner_ttc_table(priv, &ttc_params, &priv->fs.inner_ttc);
	if (err) {
		netdev_err(priv->netdev, "Failed to create inner ttc table, err=%d\n",
			   err);
		goto err_destroy_arfs_tables;
	}

	mlx5e_set_ttc_ft_params(&ttc_params);
	for (tt = 0; tt < MLX5E_NUM_INDIR_TIRS; tt++)
		ttc_params.indir_tirn[tt] = priv->indir_tir[tt].tirn;

	err = mlx5e_create_ttc_table(priv, &ttc_params, &priv->fs.ttc);
	if (err) {
		netdev_err(priv->netdev, "Failed to create ttc table, err=%d\n",
			   err);
		goto err_destroy_inner_ttc_table;
	}

	err = mlx5e_create_l2_table(priv);
	if (err) {
		netdev_err(priv->netdev, "Failed to create l2 table, err=%d\n",
			   err);
		goto err_destroy_ttc_table;
	}

	err = mlx5e_create_vlan_table(priv);
	if (err) {
		netdev_err(priv->netdev, "Failed to create vlan table, err=%d\n",
			   err);
		goto err_destroy_l2_table;
	}

	err = mlx5e_ptp_alloc_rx_fs(priv);
	if (err)
		goto err_destory_vlan_table;

	mlx5e_ethtool_init_steering(priv);

	return 0;

err_destory_vlan_table:
	mlx5e_destroy_vlan_table(priv);
err_destroy_l2_table:
	mlx5e_destroy_l2_table(priv);
err_destroy_ttc_table:
	mlx5e_destroy_ttc_table(priv, &priv->fs.ttc);
err_destroy_inner_ttc_table:
	mlx5e_destroy_inner_ttc_table(priv, &priv->fs.inner_ttc);
err_destroy_arfs_tables:
	mlx5e_arfs_destroy_tables(priv);

	return err;
}

void mlx5e_destroy_flow_steering(struct mlx5e_priv *priv)
{
	mlx5e_ptp_free_rx_fs(priv);
	mlx5e_destroy_vlan_table(priv);
	mlx5e_destroy_l2_table(priv);
	mlx5e_destroy_ttc_table(priv, &priv->fs.ttc);
	mlx5e_destroy_inner_ttc_table(priv, &priv->fs.inner_ttc);
	mlx5e_arfs_destroy_tables(priv);
	mlx5e_ethtool_cleanup_steering(priv);
}<|MERGE_RESOLUTION|>--- conflicted
+++ resolved
@@ -504,11 +504,7 @@
 	for_each_set_bit(i, priv->fs.vlan->active_svlans, VLAN_N_VID)
 		mlx5e_add_vlan_rule(priv, MLX5E_VLAN_RULE_TYPE_MATCH_STAG_VID, i);
 
-<<<<<<< HEAD
-	if (priv->fs.vlan.cvlan_filter_disabled)
-=======
 	if (priv->fs.vlan->cvlan_filter_disabled)
->>>>>>> 7d2a07b7
 		mlx5e_add_any_vid_rules(priv);
 }
 
@@ -527,19 +523,12 @@
 
 	WARN_ON_ONCE(!(test_bit(MLX5E_STATE_DESTROYING, &priv->state)));
 
-<<<<<<< HEAD
-	/* must be called after DESTROY bit is set and
-	 * set_rx_mode is called and flushed
-	 */
-	if (priv->fs.vlan.cvlan_filter_disabled)
-=======
 	mlx5e_remove_vlan_trap(priv);
 
 	/* must be called after DESTROY bit is set and
 	 * set_rx_mode is called and flushed
 	 */
 	if (priv->fs.vlan->cvlan_filter_disabled)
->>>>>>> 7d2a07b7
 		mlx5e_del_any_vid_rules(priv);
 }
 
@@ -964,47 +953,31 @@
 
 };
 
-<<<<<<< HEAD
-bool mlx5e_tunnel_proto_supported(struct mlx5_core_dev *mdev, u8 proto_type)
-=======
 u8 mlx5e_get_proto_by_tunnel_type(enum mlx5e_tunnel_types tt)
 {
 	return ttc_tunnel_rules[tt].proto;
 }
 
 static bool mlx5e_tunnel_proto_supported_rx(struct mlx5_core_dev *mdev, u8 proto_type)
->>>>>>> 7d2a07b7
 {
 	switch (proto_type) {
 	case IPPROTO_GRE:
 		return MLX5_CAP_ETH(mdev, tunnel_stateless_gre);
 	case IPPROTO_IPIP:
 	case IPPROTO_IPV6:
-<<<<<<< HEAD
-		return MLX5_CAP_ETH(mdev, tunnel_stateless_ip_over_ip);
-=======
 		return (MLX5_CAP_ETH(mdev, tunnel_stateless_ip_over_ip) ||
 			MLX5_CAP_ETH(mdev, tunnel_stateless_ip_over_ip_rx));
->>>>>>> 7d2a07b7
 	default:
 		return false;
 	}
 }
 
-<<<<<<< HEAD
-bool mlx5e_any_tunnel_proto_supported(struct mlx5_core_dev *mdev)
-=======
 static bool mlx5e_tunnel_any_rx_proto_supported(struct mlx5_core_dev *mdev)
->>>>>>> 7d2a07b7
 {
 	int tt;
 
 	for (tt = 0; tt < MLX5E_NUM_TUNNEL_TT; tt++) {
-<<<<<<< HEAD
-		if (mlx5e_tunnel_proto_supported(mdev, ttc_tunnel_rules[tt].proto))
-=======
 		if (mlx5e_tunnel_proto_supported_rx(mdev, ttc_tunnel_rules[tt].proto))
->>>>>>> 7d2a07b7
 			return true;
 	}
 	return false;
@@ -1012,11 +985,7 @@
 
 bool mlx5e_tunnel_inner_ft_supported(struct mlx5_core_dev *mdev)
 {
-<<<<<<< HEAD
-	return (mlx5e_any_tunnel_proto_supported(mdev) &&
-=======
 	return (mlx5e_tunnel_any_rx_proto_supported(mdev) &&
->>>>>>> 7d2a07b7
 		MLX5_CAP_FLOWTABLE_NIC_RX(mdev, ft_field_support.inner_ip_version));
 }
 
@@ -1117,13 +1086,8 @@
 	dest.type = MLX5_FLOW_DESTINATION_TYPE_FLOW_TABLE;
 	dest.ft   = params->inner_ttc->ft.t;
 	for (tt = 0; tt < MLX5E_NUM_TUNNEL_TT; tt++) {
-<<<<<<< HEAD
-		if (!mlx5e_tunnel_proto_supported(priv->mdev,
-						  ttc_tunnel_rules[tt].proto))
-=======
 		if (!mlx5e_tunnel_proto_supported_rx(priv->mdev,
 						     ttc_tunnel_rules[tt].proto))
->>>>>>> 7d2a07b7
 			continue;
 		trules[tt] = mlx5e_generate_ttc_rule(priv, ft, &dest,
 						     ttc_tunnel_rules[tt].etype,
