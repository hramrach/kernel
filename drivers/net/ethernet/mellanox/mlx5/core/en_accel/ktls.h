--- conflicted
+++ resolved
@@ -94,9 +94,6 @@
 void mlx5e_ktls_tx_handle_resync_dump_comp(struct mlx5e_txqsq *sq,
 					   struct mlx5e_tx_wqe_info *wi,
 					   u32 *dma_fifo_cc);
-<<<<<<< HEAD
-
-=======
 static inline u8
 mlx5e_ktls_dumps_num_wqebbs(struct mlx5e_txqsq *sq, unsigned int nfrags,
 			    unsigned int sync_len)
@@ -107,7 +104,6 @@
 	return MLX5E_KTLS_DUMP_WQEBBS *
 		(nfrags + DIV_ROUND_UP(sync_len, sq->hw_mtu));
 }
->>>>>>> fec38890
 #else
 
 static inline void mlx5e_ktls_build_netdev(struct mlx5e_priv *priv)
