/*
 * Copyright (C) 2015-2017 Netronome Systems, Inc.
 *
 * This software is dual licensed under the GNU General License Version 2,
 * June 1991 as shown in the file COPYING in the top-level directory of this
 * source tree or the BSD 2-Clause License provided below.  You have the
 * option to license this software under the complete terms of either license.
 *
 * The BSD 2-Clause License:
 *
 *     Redistribution and use in source and binary forms, with or
 *     without modification, are permitted provided that the following
 *     conditions are met:
 *
 *      1. Redistributions of source code must retain the above
 *         copyright notice, this list of conditions and the following
 *         disclaimer.
 *
 *      2. Redistributions in binary form must reproduce the above
 *         copyright notice, this list of conditions and the following
 *         disclaimer in the documentation and/or other materials
 *         provided with the distribution.
 *
 * THE SOFTWARE IS PROVIDED "AS IS", WITHOUT WARRANTY OF ANY KIND,
 * EXPRESS OR IMPLIED, INCLUDING BUT NOT LIMITED TO THE WARRANTIES OF
 * MERCHANTABILITY, FITNESS FOR A PARTICULAR PURPOSE AND
 * NONINFRINGEMENT. IN NO EVENT SHALL THE AUTHORS OR COPYRIGHT HOLDERS
 * BE LIABLE FOR ANY CLAIM, DAMAGES OR OTHER LIABILITY, WHETHER IN AN
 * ACTION OF CONTRACT, TORT OR OTHERWISE, ARISING FROM, OUT OF OR IN
 * CONNECTION WITH THE SOFTWARE OR THE USE OR OTHER DEALINGS IN THE
 * SOFTWARE.
 */

/*
 * nfp_net_common.c
 * Netronome network device driver: Common functions between PF and VF
 * Authors: Jakub Kicinski <jakub.kicinski@netronome.com>
 *          Jason McMullan <jason.mcmullan@netronome.com>
 *          Rolf Neugebauer <rolf.neugebauer@netronome.com>
 *          Brad Petrus <brad.petrus@netronome.com>
 *          Chris Telfer <chris.telfer@netronome.com>
 */

#include <linux/bitfield.h>
#include <linux/bpf.h>
#include <linux/bpf_trace.h>
#include <linux/module.h>
#include <linux/kernel.h>
#include <linux/init.h>
#include <linux/fs.h>
#include <linux/netdevice.h>
#include <linux/etherdevice.h>
#include <linux/interrupt.h>
#include <linux/ip.h>
#include <linux/ipv6.h>
#include <linux/page_ref.h>
#include <linux/pci.h>
#include <linux/pci_regs.h>
#include <linux/msi.h>
#include <linux/ethtool.h>
#include <linux/log2.h>
#include <linux/if_vlan.h>
#include <linux/random.h>
#include <linux/vmalloc.h>
#include <linux/ktime.h>

#include <net/switchdev.h>
#include <net/vxlan.h>

#include "nfpcore/nfp_nsp.h"
#include "nfp_app.h"
#include "nfp_net_ctrl.h"
#include "nfp_net.h"
#include "nfp_net_sriov.h"
#include "nfp_port.h"

/**
 * nfp_net_get_fw_version() - Read and parse the FW version
 * @fw_ver:	Output fw_version structure to read to
 * @ctrl_bar:	Mapped address of the control BAR
 */
void nfp_net_get_fw_version(struct nfp_net_fw_version *fw_ver,
			    void __iomem *ctrl_bar)
{
	u32 reg;

	reg = readl(ctrl_bar + NFP_NET_CFG_VERSION);
	put_unaligned_le32(reg, fw_ver);
}

static dma_addr_t nfp_net_dma_map_rx(struct nfp_net_dp *dp, void *frag)
{
	return dma_map_single_attrs(dp->dev, frag + NFP_NET_RX_BUF_HEADROOM,
				    dp->fl_bufsz - NFP_NET_RX_BUF_NON_DATA,
				    dp->rx_dma_dir, DMA_ATTR_SKIP_CPU_SYNC);
}

static void
nfp_net_dma_sync_dev_rx(const struct nfp_net_dp *dp, dma_addr_t dma_addr)
{
	dma_sync_single_for_device(dp->dev, dma_addr,
				   dp->fl_bufsz - NFP_NET_RX_BUF_NON_DATA,
				   dp->rx_dma_dir);
}

static void nfp_net_dma_unmap_rx(struct nfp_net_dp *dp, dma_addr_t dma_addr)
{
	dma_unmap_single_attrs(dp->dev, dma_addr,
			       dp->fl_bufsz - NFP_NET_RX_BUF_NON_DATA,
			       dp->rx_dma_dir, DMA_ATTR_SKIP_CPU_SYNC);
}

static void nfp_net_dma_sync_cpu_rx(struct nfp_net_dp *dp, dma_addr_t dma_addr,
				    unsigned int len)
{
	dma_sync_single_for_cpu(dp->dev, dma_addr - NFP_NET_RX_BUF_HEADROOM,
				len, dp->rx_dma_dir);
}

/* Firmware reconfig
 *
 * Firmware reconfig may take a while so we have two versions of it -
 * synchronous and asynchronous (posted).  All synchronous callers are holding
 * RTNL so we don't have to worry about serializing them.
 */
static void nfp_net_reconfig_start(struct nfp_net *nn, u32 update)
{
	nn_writel(nn, NFP_NET_CFG_UPDATE, update);
	/* ensure update is written before pinging HW */
	nn_pci_flush(nn);
	nfp_qcp_wr_ptr_add(nn->qcp_cfg, 1);
}

/* Pass 0 as update to run posted reconfigs. */
static void nfp_net_reconfig_start_async(struct nfp_net *nn, u32 update)
{
	update |= nn->reconfig_posted;
	nn->reconfig_posted = 0;

	nfp_net_reconfig_start(nn, update);

	nn->reconfig_timer_active = true;
	mod_timer(&nn->reconfig_timer, jiffies + NFP_NET_POLL_TIMEOUT * HZ);
}

static bool nfp_net_reconfig_check_done(struct nfp_net *nn, bool last_check)
{
	u32 reg;

	reg = nn_readl(nn, NFP_NET_CFG_UPDATE);
	if (reg == 0)
		return true;
	if (reg & NFP_NET_CFG_UPDATE_ERR) {
		nn_err(nn, "Reconfig error: 0x%08x\n", reg);
		return true;
	} else if (last_check) {
		nn_err(nn, "Reconfig timeout: 0x%08x\n", reg);
		return true;
	}

	return false;
}

static int nfp_net_reconfig_wait(struct nfp_net *nn, unsigned long deadline)
{
	bool timed_out = false;

	/* Poll update field, waiting for NFP to ack the config */
	while (!nfp_net_reconfig_check_done(nn, timed_out)) {
		msleep(1);
		timed_out = time_is_before_eq_jiffies(deadline);
	}

	if (nn_readl(nn, NFP_NET_CFG_UPDATE) & NFP_NET_CFG_UPDATE_ERR)
		return -EIO;

	return timed_out ? -EIO : 0;
}

static void nfp_net_reconfig_timer(unsigned long data)
{
	struct nfp_net *nn = (void *)data;

	spin_lock_bh(&nn->reconfig_lock);

	nn->reconfig_timer_active = false;

	/* If sync caller is present it will take over from us */
	if (nn->reconfig_sync_present)
		goto done;

	/* Read reconfig status and report errors */
	nfp_net_reconfig_check_done(nn, true);

	if (nn->reconfig_posted)
		nfp_net_reconfig_start_async(nn, 0);
done:
	spin_unlock_bh(&nn->reconfig_lock);
}

/**
 * nfp_net_reconfig_post() - Post async reconfig request
 * @nn:      NFP Net device to reconfigure
 * @update:  The value for the update field in the BAR config
 *
 * Record FW reconfiguration request.  Reconfiguration will be kicked off
 * whenever reconfiguration machinery is idle.  Multiple requests can be
 * merged together!
 */
static void nfp_net_reconfig_post(struct nfp_net *nn, u32 update)
{
	spin_lock_bh(&nn->reconfig_lock);

	/* Sync caller will kick off async reconf when it's done, just post */
	if (nn->reconfig_sync_present) {
		nn->reconfig_posted |= update;
		goto done;
	}

	/* Opportunistically check if the previous command is done */
	if (!nn->reconfig_timer_active ||
	    nfp_net_reconfig_check_done(nn, false))
		nfp_net_reconfig_start_async(nn, update);
	else
		nn->reconfig_posted |= update;
done:
	spin_unlock_bh(&nn->reconfig_lock);
}

static void nfp_net_reconfig_sync_enter(struct nfp_net *nn)
{
	bool cancelled_timer = false;
	u32 pre_posted_requests;

	spin_lock_bh(&nn->reconfig_lock);

	nn->reconfig_sync_present = true;

	if (nn->reconfig_timer_active) {
		nn->reconfig_timer_active = false;
		cancelled_timer = true;
	}
	pre_posted_requests = nn->reconfig_posted;
	nn->reconfig_posted = 0;

	spin_unlock_bh(&nn->reconfig_lock);

	if (cancelled_timer) {
		del_timer_sync(&nn->reconfig_timer);
		nfp_net_reconfig_wait(nn, nn->reconfig_timer.expires);
	}

	/* Run the posted reconfigs which were issued before we started */
	if (pre_posted_requests) {
		nfp_net_reconfig_start(nn, pre_posted_requests);
		nfp_net_reconfig_wait(nn, jiffies + HZ * NFP_NET_POLL_TIMEOUT);
	}
}

static void nfp_net_reconfig_wait_posted(struct nfp_net *nn)
{
	nfp_net_reconfig_sync_enter(nn);

	spin_lock_bh(&nn->reconfig_lock);
	nn->reconfig_sync_present = false;
	spin_unlock_bh(&nn->reconfig_lock);
}

/**
 * nfp_net_reconfig() - Reconfigure the firmware
 * @nn:      NFP Net device to reconfigure
 * @update:  The value for the update field in the BAR config
 *
 * Write the update word to the BAR and ping the reconfig queue.  The
 * poll until the firmware has acknowledged the update by zeroing the
 * update word.
 *
 * Return: Negative errno on error, 0 on success
 */
int nfp_net_reconfig(struct nfp_net *nn, u32 update)
{
	int ret;

	nfp_net_reconfig_sync_enter(nn);

	nfp_net_reconfig_start(nn, update);
	ret = nfp_net_reconfig_wait(nn, jiffies + HZ * NFP_NET_POLL_TIMEOUT);

	spin_lock_bh(&nn->reconfig_lock);

	if (nn->reconfig_posted)
		nfp_net_reconfig_start_async(nn, 0);

	nn->reconfig_sync_present = false;

	spin_unlock_bh(&nn->reconfig_lock);

	return ret;
}

/**
 * nfp_net_reconfig_mbox() - Reconfigure the firmware via the mailbox
 * @nn:        NFP Net device to reconfigure
 * @mbox_cmd:  The value for the mailbox command
 *
 * Helper function for mailbox updates
 *
 * Return: Negative errno on error, 0 on success
 */
static int nfp_net_reconfig_mbox(struct nfp_net *nn, u32 mbox_cmd)
{
	u32 mbox = nn->tlv_caps.mbox_off;
	int ret;

	if (!nfp_net_has_mbox(&nn->tlv_caps)) {
		nn_err(nn, "no mailbox present, command: %u\n", mbox_cmd);
		return -EIO;
	}

	nn_writeq(nn, mbox + NFP_NET_CFG_MBOX_SIMPLE_CMD, mbox_cmd);

	ret = nfp_net_reconfig(nn, NFP_NET_CFG_UPDATE_MBOX);
	if (ret) {
		nn_err(nn, "Mailbox update error\n");
		return ret;
	}

	return -nn_readl(nn, mbox + NFP_NET_CFG_MBOX_SIMPLE_RET);
}

/* Interrupt configuration and handling
 */

/**
 * nfp_net_irq_unmask() - Unmask automasked interrupt
 * @nn:       NFP Network structure
 * @entry_nr: MSI-X table entry
 *
 * Clear the ICR for the IRQ entry.
 */
static void nfp_net_irq_unmask(struct nfp_net *nn, unsigned int entry_nr)
{
	nn_writeb(nn, NFP_NET_CFG_ICR(entry_nr), NFP_NET_CFG_ICR_UNMASKED);
	nn_pci_flush(nn);
}

/**
 * nfp_net_irqs_alloc() - allocates MSI-X irqs
 * @pdev:        PCI device structure
 * @irq_entries: Array to be initialized and used to hold the irq entries
 * @min_irqs:    Minimal acceptable number of interrupts
 * @wanted_irqs: Target number of interrupts to allocate
 *
 * Return: Number of irqs obtained or 0 on error.
 */
unsigned int
nfp_net_irqs_alloc(struct pci_dev *pdev, struct msix_entry *irq_entries,
		   unsigned int min_irqs, unsigned int wanted_irqs)
{
	unsigned int i;
	int got_irqs;

	for (i = 0; i < wanted_irqs; i++)
		irq_entries[i].entry = i;

	got_irqs = pci_enable_msix_range(pdev, irq_entries,
					 min_irqs, wanted_irqs);
	if (got_irqs < 0) {
		dev_err(&pdev->dev, "Failed to enable %d-%d MSI-X (err=%d)\n",
			min_irqs, wanted_irqs, got_irqs);
		return 0;
	}

	if (got_irqs < wanted_irqs)
		dev_warn(&pdev->dev, "Unable to allocate %d IRQs got only %d\n",
			 wanted_irqs, got_irqs);

	return got_irqs;
}

/**
 * nfp_net_irqs_assign() - Assign interrupts allocated externally to netdev
 * @nn:		 NFP Network structure
 * @irq_entries: Table of allocated interrupts
 * @n:		 Size of @irq_entries (number of entries to grab)
 *
 * After interrupts are allocated with nfp_net_irqs_alloc() this function
 * should be called to assign them to a specific netdev (port).
 */
void
nfp_net_irqs_assign(struct nfp_net *nn, struct msix_entry *irq_entries,
		    unsigned int n)
{
	struct nfp_net_dp *dp = &nn->dp;

	nn->max_r_vecs = n - NFP_NET_NON_Q_VECTORS;
	dp->num_r_vecs = nn->max_r_vecs;

	memcpy(nn->irq_entries, irq_entries, sizeof(*irq_entries) * n);

	if (dp->num_rx_rings > dp->num_r_vecs ||
	    dp->num_tx_rings > dp->num_r_vecs)
		dev_warn(nn->dp.dev, "More rings (%d,%d) than vectors (%d).\n",
			 dp->num_rx_rings, dp->num_tx_rings,
			 dp->num_r_vecs);

	dp->num_rx_rings = min(dp->num_r_vecs, dp->num_rx_rings);
	dp->num_tx_rings = min(dp->num_r_vecs, dp->num_tx_rings);
	dp->num_stack_tx_rings = dp->num_tx_rings;
}

/**
 * nfp_net_irqs_disable() - Disable interrupts
 * @pdev:        PCI device structure
 *
 * Undoes what @nfp_net_irqs_alloc() does.
 */
void nfp_net_irqs_disable(struct pci_dev *pdev)
{
	pci_disable_msix(pdev);
}

/**
 * nfp_net_irq_rxtx() - Interrupt service routine for RX/TX rings.
 * @irq:      Interrupt
 * @data:     Opaque data structure
 *
 * Return: Indicate if the interrupt has been handled.
 */
static irqreturn_t nfp_net_irq_rxtx(int irq, void *data)
{
	struct nfp_net_r_vector *r_vec = data;

	napi_schedule_irqoff(&r_vec->napi);

	/* The FW auto-masks any interrupt, either via the MASK bit in
	 * the MSI-X table or via the per entry ICR field.  So there
	 * is no need to disable interrupts here.
	 */
	return IRQ_HANDLED;
}

static irqreturn_t nfp_ctrl_irq_rxtx(int irq, void *data)
{
	struct nfp_net_r_vector *r_vec = data;

	tasklet_schedule(&r_vec->tasklet);

	return IRQ_HANDLED;
}

/**
 * nfp_net_read_link_status() - Reread link status from control BAR
 * @nn:       NFP Network structure
 */
static void nfp_net_read_link_status(struct nfp_net *nn)
{
	unsigned long flags;
	bool link_up;
	u32 sts;

	spin_lock_irqsave(&nn->link_status_lock, flags);

	sts = nn_readl(nn, NFP_NET_CFG_STS);
	link_up = !!(sts & NFP_NET_CFG_STS_LINK);

	if (nn->link_up == link_up)
		goto out;

	nn->link_up = link_up;
	if (nn->port)
		set_bit(NFP_PORT_CHANGED, &nn->port->flags);

	if (nn->link_up) {
		netif_carrier_on(nn->dp.netdev);
		netdev_info(nn->dp.netdev, "NIC Link is Up\n");
	} else {
		netif_carrier_off(nn->dp.netdev);
		netdev_info(nn->dp.netdev, "NIC Link is Down\n");
	}
out:
	spin_unlock_irqrestore(&nn->link_status_lock, flags);
}

/**
 * nfp_net_irq_lsc() - Interrupt service routine for link state changes
 * @irq:      Interrupt
 * @data:     Opaque data structure
 *
 * Return: Indicate if the interrupt has been handled.
 */
static irqreturn_t nfp_net_irq_lsc(int irq, void *data)
{
	struct nfp_net *nn = data;
	struct msix_entry *entry;

	entry = &nn->irq_entries[NFP_NET_IRQ_LSC_IDX];

	nfp_net_read_link_status(nn);

	nfp_net_irq_unmask(nn, entry->entry);

	return IRQ_HANDLED;
}

/**
 * nfp_net_irq_exn() - Interrupt service routine for exceptions
 * @irq:      Interrupt
 * @data:     Opaque data structure
 *
 * Return: Indicate if the interrupt has been handled.
 */
static irqreturn_t nfp_net_irq_exn(int irq, void *data)
{
	struct nfp_net *nn = data;

	nn_err(nn, "%s: UNIMPLEMENTED.\n", __func__);
	/* XXX TO BE IMPLEMENTED */
	return IRQ_HANDLED;
}

/**
 * nfp_net_tx_ring_init() - Fill in the boilerplate for a TX ring
 * @tx_ring:  TX ring structure
 * @r_vec:    IRQ vector servicing this ring
 * @idx:      Ring index
 * @is_xdp:   Is this an XDP TX ring?
 */
static void
nfp_net_tx_ring_init(struct nfp_net_tx_ring *tx_ring,
		     struct nfp_net_r_vector *r_vec, unsigned int idx,
		     bool is_xdp)
{
	struct nfp_net *nn = r_vec->nfp_net;

	tx_ring->idx = idx;
	tx_ring->r_vec = r_vec;
	tx_ring->is_xdp = is_xdp;
	u64_stats_init(&tx_ring->r_vec->tx_sync);

	tx_ring->qcidx = tx_ring->idx * nn->stride_tx;
	tx_ring->qcp_q = nn->tx_bar + NFP_QCP_QUEUE_OFF(tx_ring->qcidx);
}

/**
 * nfp_net_rx_ring_init() - Fill in the boilerplate for a RX ring
 * @rx_ring:  RX ring structure
 * @r_vec:    IRQ vector servicing this ring
 * @idx:      Ring index
 */
static void
nfp_net_rx_ring_init(struct nfp_net_rx_ring *rx_ring,
		     struct nfp_net_r_vector *r_vec, unsigned int idx)
{
	struct nfp_net *nn = r_vec->nfp_net;

	rx_ring->idx = idx;
	rx_ring->r_vec = r_vec;
	u64_stats_init(&rx_ring->r_vec->rx_sync);

	rx_ring->fl_qcidx = rx_ring->idx * nn->stride_rx;
	rx_ring->qcp_fl = nn->rx_bar + NFP_QCP_QUEUE_OFF(rx_ring->fl_qcidx);
}

/**
 * nfp_net_aux_irq_request() - Request an auxiliary interrupt (LSC or EXN)
 * @nn:		NFP Network structure
 * @ctrl_offset: Control BAR offset where IRQ configuration should be written
 * @format:	printf-style format to construct the interrupt name
 * @name:	Pointer to allocated space for interrupt name
 * @name_sz:	Size of space for interrupt name
 * @vector_idx:	Index of MSI-X vector used for this interrupt
 * @handler:	IRQ handler to register for this interrupt
 */
static int
nfp_net_aux_irq_request(struct nfp_net *nn, u32 ctrl_offset,
			const char *format, char *name, size_t name_sz,
			unsigned int vector_idx, irq_handler_t handler)
{
	struct msix_entry *entry;
	int err;

	entry = &nn->irq_entries[vector_idx];

	snprintf(name, name_sz, format, nfp_net_name(nn));
	err = request_irq(entry->vector, handler, 0, name, nn);
	if (err) {
		nn_err(nn, "Failed to request IRQ %d (err=%d).\n",
		       entry->vector, err);
		return err;
	}
	nn_writeb(nn, ctrl_offset, entry->entry);
	nfp_net_irq_unmask(nn, entry->entry);

	return 0;
}

/**
 * nfp_net_aux_irq_free() - Free an auxiliary interrupt (LSC or EXN)
 * @nn:		NFP Network structure
 * @ctrl_offset: Control BAR offset where IRQ configuration should be written
 * @vector_idx:	Index of MSI-X vector used for this interrupt
 */
static void nfp_net_aux_irq_free(struct nfp_net *nn, u32 ctrl_offset,
				 unsigned int vector_idx)
{
	nn_writeb(nn, ctrl_offset, 0xff);
	nn_pci_flush(nn);
	free_irq(nn->irq_entries[vector_idx].vector, nn);
}

/* Transmit
 *
 * One queue controller peripheral queue is used for transmit.  The
 * driver en-queues packets for transmit by advancing the write
 * pointer.  The device indicates that packets have transmitted by
 * advancing the read pointer.  The driver maintains a local copy of
 * the read and write pointer in @struct nfp_net_tx_ring.  The driver
 * keeps @wr_p in sync with the queue controller write pointer and can
 * determine how many packets have been transmitted by comparing its
 * copy of the read pointer @rd_p with the read pointer maintained by
 * the queue controller peripheral.
 */

/**
 * nfp_net_tx_full() - Check if the TX ring is full
 * @tx_ring: TX ring to check
 * @dcnt:    Number of descriptors that need to be enqueued (must be >= 1)
 *
 * This function checks, based on the *host copy* of read/write
 * pointer if a given TX ring is full.  The real TX queue may have
 * some newly made available slots.
 *
 * Return: True if the ring is full.
 */
static int nfp_net_tx_full(struct nfp_net_tx_ring *tx_ring, int dcnt)
{
	return (tx_ring->wr_p - tx_ring->rd_p) >= (tx_ring->cnt - dcnt);
}

/* Wrappers for deciding when to stop and restart TX queues */
static int nfp_net_tx_ring_should_wake(struct nfp_net_tx_ring *tx_ring)
{
	return !nfp_net_tx_full(tx_ring, MAX_SKB_FRAGS * 4);
}

static int nfp_net_tx_ring_should_stop(struct nfp_net_tx_ring *tx_ring)
{
	return nfp_net_tx_full(tx_ring, MAX_SKB_FRAGS + 1);
}

/**
 * nfp_net_tx_ring_stop() - stop tx ring
 * @nd_q:    netdev queue
 * @tx_ring: driver tx queue structure
 *
 * Safely stop TX ring.  Remember that while we are running .start_xmit()
 * someone else may be cleaning the TX ring completions so we need to be
 * extra careful here.
 */
static void nfp_net_tx_ring_stop(struct netdev_queue *nd_q,
				 struct nfp_net_tx_ring *tx_ring)
{
	netif_tx_stop_queue(nd_q);

	/* We can race with the TX completion out of NAPI so recheck */
	smp_mb();
	if (unlikely(nfp_net_tx_ring_should_wake(tx_ring)))
		netif_tx_start_queue(nd_q);
}

/**
 * nfp_net_tx_tso() - Set up Tx descriptor for LSO
 * @r_vec: per-ring structure
 * @txbuf: Pointer to driver soft TX descriptor
 * @txd: Pointer to HW TX descriptor
 * @skb: Pointer to SKB
 *
 * Set up Tx descriptor for LSO, do nothing for non-LSO skbs.
 * Return error on packet header greater than maximum supported LSO header size.
 */
static void nfp_net_tx_tso(struct nfp_net_r_vector *r_vec,
			   struct nfp_net_tx_buf *txbuf,
			   struct nfp_net_tx_desc *txd, struct sk_buff *skb)
{
	u32 hdrlen;
	u16 mss;

	if (!skb_is_gso(skb))
		return;

	if (!skb->encapsulation) {
		txd->l3_offset = skb_network_offset(skb);
		txd->l4_offset = skb_transport_offset(skb);
		hdrlen = skb_transport_offset(skb) + tcp_hdrlen(skb);
	} else {
		txd->l3_offset = skb_inner_network_offset(skb);
		txd->l4_offset = skb_inner_transport_offset(skb);
		hdrlen = skb_inner_transport_header(skb) - skb->data +
			inner_tcp_hdrlen(skb);
	}

	txbuf->pkt_cnt = skb_shinfo(skb)->gso_segs;
	txbuf->real_len += hdrlen * (txbuf->pkt_cnt - 1);

	mss = skb_shinfo(skb)->gso_size & PCIE_DESC_TX_MSS_MASK;
	txd->lso_hdrlen = hdrlen;
	txd->mss = cpu_to_le16(mss);
	txd->flags |= PCIE_DESC_TX_LSO;

	u64_stats_update_begin(&r_vec->tx_sync);
	r_vec->tx_lso++;
	u64_stats_update_end(&r_vec->tx_sync);
}

/**
 * nfp_net_tx_csum() - Set TX CSUM offload flags in TX descriptor
 * @dp:  NFP Net data path struct
 * @r_vec: per-ring structure
 * @txbuf: Pointer to driver soft TX descriptor
 * @txd: Pointer to TX descriptor
 * @skb: Pointer to SKB
 *
 * This function sets the TX checksum flags in the TX descriptor based
 * on the configuration and the protocol of the packet to be transmitted.
 */
static void nfp_net_tx_csum(struct nfp_net_dp *dp,
			    struct nfp_net_r_vector *r_vec,
			    struct nfp_net_tx_buf *txbuf,
			    struct nfp_net_tx_desc *txd, struct sk_buff *skb)
{
	struct ipv6hdr *ipv6h;
	struct iphdr *iph;
	u8 l4_hdr;

	if (!(dp->ctrl & NFP_NET_CFG_CTRL_TXCSUM))
		return;

	if (skb->ip_summed != CHECKSUM_PARTIAL)
		return;

	txd->flags |= PCIE_DESC_TX_CSUM;
	if (skb->encapsulation)
		txd->flags |= PCIE_DESC_TX_ENCAP;

	iph = skb->encapsulation ? inner_ip_hdr(skb) : ip_hdr(skb);
	ipv6h = skb->encapsulation ? inner_ipv6_hdr(skb) : ipv6_hdr(skb);

	if (iph->version == 4) {
		txd->flags |= PCIE_DESC_TX_IP4_CSUM;
		l4_hdr = iph->protocol;
	} else if (ipv6h->version == 6) {
		l4_hdr = ipv6h->nexthdr;
	} else {
		nn_dp_warn(dp, "partial checksum but ipv=%x!\n", iph->version);
		return;
	}

	switch (l4_hdr) {
	case IPPROTO_TCP:
		txd->flags |= PCIE_DESC_TX_TCP_CSUM;
		break;
	case IPPROTO_UDP:
		txd->flags |= PCIE_DESC_TX_UDP_CSUM;
		break;
	default:
		nn_dp_warn(dp, "partial checksum but l4 proto=%x!\n", l4_hdr);
		return;
	}

	u64_stats_update_begin(&r_vec->tx_sync);
	if (skb->encapsulation)
		r_vec->hw_csum_tx_inner += txbuf->pkt_cnt;
	else
		r_vec->hw_csum_tx += txbuf->pkt_cnt;
	u64_stats_update_end(&r_vec->tx_sync);
}

static void nfp_net_tx_xmit_more_flush(struct nfp_net_tx_ring *tx_ring)
{
	wmb();
	nfp_qcp_wr_ptr_add(tx_ring->qcp_q, tx_ring->wr_ptr_add);
	tx_ring->wr_ptr_add = 0;
}

static int nfp_net_prep_port_id(struct sk_buff *skb)
{
	struct metadata_dst *md_dst = skb_metadata_dst(skb);
	unsigned char *data;

	if (likely(!md_dst))
		return 0;
	if (unlikely(md_dst->type != METADATA_HW_PORT_MUX))
		return 0;

	if (unlikely(skb_cow_head(skb, 8)))
		return -ENOMEM;

	data = skb_push(skb, 8);
	put_unaligned_be32(NFP_NET_META_PORTID, data);
	put_unaligned_be32(md_dst->u.port_info.port_id, data + 4);

	return 8;
}

/**
 * nfp_net_tx() - Main transmit entry point
 * @skb:    SKB to transmit
 * @netdev: netdev structure
 *
 * Return: NETDEV_TX_OK on success.
 */
static int nfp_net_tx(struct sk_buff *skb, struct net_device *netdev)
{
	struct nfp_net *nn = netdev_priv(netdev);
	const struct skb_frag_struct *frag;
	struct nfp_net_tx_desc *txd, txdg;
	int f, nr_frags, wr_idx, md_bytes;
	struct nfp_net_tx_ring *tx_ring;
	struct nfp_net_r_vector *r_vec;
	struct nfp_net_tx_buf *txbuf;
	struct netdev_queue *nd_q;
	struct nfp_net_dp *dp;
	dma_addr_t dma_addr;
	unsigned int fsize;
	u16 qidx;

	dp = &nn->dp;
	qidx = skb_get_queue_mapping(skb);
	tx_ring = &dp->tx_rings[qidx];
	r_vec = tx_ring->r_vec;
	nd_q = netdev_get_tx_queue(dp->netdev, qidx);

	nr_frags = skb_shinfo(skb)->nr_frags;

	if (unlikely(nfp_net_tx_full(tx_ring, nr_frags + 1))) {
		nn_dp_warn(dp, "TX ring %d busy. wrp=%u rdp=%u\n",
			   qidx, tx_ring->wr_p, tx_ring->rd_p);
		netif_tx_stop_queue(nd_q);
		nfp_net_tx_xmit_more_flush(tx_ring);
		u64_stats_update_begin(&r_vec->tx_sync);
		r_vec->tx_busy++;
		u64_stats_update_end(&r_vec->tx_sync);
		return NETDEV_TX_BUSY;
	}

	md_bytes = nfp_net_prep_port_id(skb);
	if (unlikely(md_bytes < 0)) {
		nfp_net_tx_xmit_more_flush(tx_ring);
		dev_kfree_skb_any(skb);
		return NETDEV_TX_OK;
	}

	/* Start with the head skbuf */
	dma_addr = dma_map_single(dp->dev, skb->data, skb_headlen(skb),
				  DMA_TO_DEVICE);
	if (dma_mapping_error(dp->dev, dma_addr))
		goto err_free;

	wr_idx = D_IDX(tx_ring, tx_ring->wr_p);

	/* Stash the soft descriptor of the head then initialize it */
	txbuf = &tx_ring->txbufs[wr_idx];
	txbuf->skb = skb;
	txbuf->dma_addr = dma_addr;
	txbuf->fidx = -1;
	txbuf->pkt_cnt = 1;
	txbuf->real_len = skb->len;

	/* Build TX descriptor */
	txd = &tx_ring->txds[wr_idx];
	txd->offset_eop = (nr_frags ? 0 : PCIE_DESC_TX_EOP) | md_bytes;
	txd->dma_len = cpu_to_le16(skb_headlen(skb));
	nfp_desc_set_dma_addr(txd, dma_addr);
	txd->data_len = cpu_to_le16(skb->len);

	txd->flags = 0;
	txd->mss = 0;
	txd->lso_hdrlen = 0;

	/* Do not reorder - tso may adjust pkt cnt, vlan may override fields */
	nfp_net_tx_tso(r_vec, txbuf, txd, skb);
	nfp_net_tx_csum(dp, r_vec, txbuf, txd, skb);
	if (skb_vlan_tag_present(skb) && dp->ctrl & NFP_NET_CFG_CTRL_TXVLAN) {
		txd->flags |= PCIE_DESC_TX_VLAN;
		txd->vlan = cpu_to_le16(skb_vlan_tag_get(skb));
	}

	/* Gather DMA */
	if (nr_frags > 0) {
		/* all descs must match except for in addr, length and eop */
		txdg = *txd;

		for (f = 0; f < nr_frags; f++) {
			frag = &skb_shinfo(skb)->frags[f];
			fsize = skb_frag_size(frag);

			dma_addr = skb_frag_dma_map(dp->dev, frag, 0,
						    fsize, DMA_TO_DEVICE);
			if (dma_mapping_error(dp->dev, dma_addr))
				goto err_unmap;

			wr_idx = D_IDX(tx_ring, wr_idx + 1);
			tx_ring->txbufs[wr_idx].skb = skb;
			tx_ring->txbufs[wr_idx].dma_addr = dma_addr;
			tx_ring->txbufs[wr_idx].fidx = f;

			txd = &tx_ring->txds[wr_idx];
			*txd = txdg;
			txd->dma_len = cpu_to_le16(fsize);
			nfp_desc_set_dma_addr(txd, dma_addr);
			txd->offset_eop |=
				(f == nr_frags - 1) ? PCIE_DESC_TX_EOP : 0;
		}

		u64_stats_update_begin(&r_vec->tx_sync);
		r_vec->tx_gather++;
		u64_stats_update_end(&r_vec->tx_sync);
	}

	netdev_tx_sent_queue(nd_q, txbuf->real_len);

	skb_tx_timestamp(skb);

	tx_ring->wr_p += nr_frags + 1;
	if (nfp_net_tx_ring_should_stop(tx_ring))
		nfp_net_tx_ring_stop(nd_q, tx_ring);

	tx_ring->wr_ptr_add += nr_frags + 1;
	if (!skb->xmit_more || netif_xmit_stopped(nd_q))
		nfp_net_tx_xmit_more_flush(tx_ring);

	return NETDEV_TX_OK;

err_unmap:
	while (--f >= 0) {
		frag = &skb_shinfo(skb)->frags[f];
		dma_unmap_page(dp->dev, tx_ring->txbufs[wr_idx].dma_addr,
			       skb_frag_size(frag), DMA_TO_DEVICE);
		tx_ring->txbufs[wr_idx].skb = NULL;
		tx_ring->txbufs[wr_idx].dma_addr = 0;
		tx_ring->txbufs[wr_idx].fidx = -2;
		wr_idx = wr_idx - 1;
		if (wr_idx < 0)
			wr_idx += tx_ring->cnt;
	}
	dma_unmap_single(dp->dev, tx_ring->txbufs[wr_idx].dma_addr,
			 skb_headlen(skb), DMA_TO_DEVICE);
	tx_ring->txbufs[wr_idx].skb = NULL;
	tx_ring->txbufs[wr_idx].dma_addr = 0;
	tx_ring->txbufs[wr_idx].fidx = -2;
err_free:
	nn_dp_warn(dp, "Failed to map DMA TX buffer\n");
	nfp_net_tx_xmit_more_flush(tx_ring);
	u64_stats_update_begin(&r_vec->tx_sync);
	r_vec->tx_errors++;
	u64_stats_update_end(&r_vec->tx_sync);
	dev_kfree_skb_any(skb);
	return NETDEV_TX_OK;
}

/**
 * nfp_net_tx_complete() - Handled completed TX packets
 * @tx_ring:   TX ring structure
 *
 * Return: Number of completed TX descriptors
 */
static void nfp_net_tx_complete(struct nfp_net_tx_ring *tx_ring)
{
	struct nfp_net_r_vector *r_vec = tx_ring->r_vec;
	struct nfp_net_dp *dp = &r_vec->nfp_net->dp;
	const struct skb_frag_struct *frag;
	struct netdev_queue *nd_q;
	u32 done_pkts = 0, done_bytes = 0;
	struct sk_buff *skb;
	int todo, nr_frags;
	u32 qcp_rd_p;
	int fidx;
	int idx;

	if (tx_ring->wr_p == tx_ring->rd_p)
		return;

	/* Work out how many descriptors have been transmitted */
	qcp_rd_p = nfp_qcp_rd_ptr_read(tx_ring->qcp_q);

	if (qcp_rd_p == tx_ring->qcp_rd_p)
		return;

	todo = D_IDX(tx_ring, qcp_rd_p - tx_ring->qcp_rd_p);

	while (todo--) {
		idx = D_IDX(tx_ring, tx_ring->rd_p++);

		skb = tx_ring->txbufs[idx].skb;
		if (!skb)
			continue;

		nr_frags = skb_shinfo(skb)->nr_frags;
		fidx = tx_ring->txbufs[idx].fidx;

		if (fidx == -1) {
			/* unmap head */
			dma_unmap_single(dp->dev, tx_ring->txbufs[idx].dma_addr,
					 skb_headlen(skb), DMA_TO_DEVICE);

			done_pkts += tx_ring->txbufs[idx].pkt_cnt;
			done_bytes += tx_ring->txbufs[idx].real_len;
		} else {
			/* unmap fragment */
			frag = &skb_shinfo(skb)->frags[fidx];
			dma_unmap_page(dp->dev, tx_ring->txbufs[idx].dma_addr,
				       skb_frag_size(frag), DMA_TO_DEVICE);
		}

		/* check for last gather fragment */
		if (fidx == nr_frags - 1)
			dev_consume_skb_any(skb);

		tx_ring->txbufs[idx].dma_addr = 0;
		tx_ring->txbufs[idx].skb = NULL;
		tx_ring->txbufs[idx].fidx = -2;
	}

	tx_ring->qcp_rd_p = qcp_rd_p;

	u64_stats_update_begin(&r_vec->tx_sync);
	r_vec->tx_bytes += done_bytes;
	r_vec->tx_pkts += done_pkts;
	u64_stats_update_end(&r_vec->tx_sync);

	if (!dp->netdev)
		return;

	nd_q = netdev_get_tx_queue(dp->netdev, tx_ring->idx);
	netdev_tx_completed_queue(nd_q, done_pkts, done_bytes);
	if (nfp_net_tx_ring_should_wake(tx_ring)) {
		/* Make sure TX thread will see updated tx_ring->rd_p */
		smp_mb();

		if (unlikely(netif_tx_queue_stopped(nd_q)))
			netif_tx_wake_queue(nd_q);
	}

	WARN_ONCE(tx_ring->wr_p - tx_ring->rd_p > tx_ring->cnt,
		  "TX ring corruption rd_p=%u wr_p=%u cnt=%u\n",
		  tx_ring->rd_p, tx_ring->wr_p, tx_ring->cnt);
}

static bool nfp_net_xdp_complete(struct nfp_net_tx_ring *tx_ring)
{
	struct nfp_net_r_vector *r_vec = tx_ring->r_vec;
	u32 done_pkts = 0, done_bytes = 0;
	bool done_all;
	int idx, todo;
	u32 qcp_rd_p;

	/* Work out how many descriptors have been transmitted */
	qcp_rd_p = nfp_qcp_rd_ptr_read(tx_ring->qcp_q);

	if (qcp_rd_p == tx_ring->qcp_rd_p)
		return true;

	todo = D_IDX(tx_ring, qcp_rd_p - tx_ring->qcp_rd_p);

	done_all = todo <= NFP_NET_XDP_MAX_COMPLETE;
	todo = min(todo, NFP_NET_XDP_MAX_COMPLETE);

	tx_ring->qcp_rd_p = D_IDX(tx_ring, tx_ring->qcp_rd_p + todo);

	done_pkts = todo;
	while (todo--) {
		idx = D_IDX(tx_ring, tx_ring->rd_p);
		tx_ring->rd_p++;

		done_bytes += tx_ring->txbufs[idx].real_len;
	}

	u64_stats_update_begin(&r_vec->tx_sync);
	r_vec->tx_bytes += done_bytes;
	r_vec->tx_pkts += done_pkts;
	u64_stats_update_end(&r_vec->tx_sync);

	WARN_ONCE(tx_ring->wr_p - tx_ring->rd_p > tx_ring->cnt,
		  "XDP TX ring corruption rd_p=%u wr_p=%u cnt=%u\n",
		  tx_ring->rd_p, tx_ring->wr_p, tx_ring->cnt);

	return done_all;
}

/**
 * nfp_net_tx_ring_reset() - Free any untransmitted buffers and reset pointers
 * @dp:		NFP Net data path struct
 * @tx_ring:	TX ring structure
 *
 * Assumes that the device is stopped
 */
static void
nfp_net_tx_ring_reset(struct nfp_net_dp *dp, struct nfp_net_tx_ring *tx_ring)
{
	const struct skb_frag_struct *frag;
	struct netdev_queue *nd_q;

	while (!tx_ring->is_xdp && tx_ring->rd_p != tx_ring->wr_p) {
		struct nfp_net_tx_buf *tx_buf;
		struct sk_buff *skb;
		int idx, nr_frags;

		idx = D_IDX(tx_ring, tx_ring->rd_p);
		tx_buf = &tx_ring->txbufs[idx];

		skb = tx_ring->txbufs[idx].skb;
		nr_frags = skb_shinfo(skb)->nr_frags;

		if (tx_buf->fidx == -1) {
			/* unmap head */
			dma_unmap_single(dp->dev, tx_buf->dma_addr,
					 skb_headlen(skb), DMA_TO_DEVICE);
		} else {
			/* unmap fragment */
			frag = &skb_shinfo(skb)->frags[tx_buf->fidx];
			dma_unmap_page(dp->dev, tx_buf->dma_addr,
				       skb_frag_size(frag), DMA_TO_DEVICE);
		}

		/* check for last gather fragment */
		if (tx_buf->fidx == nr_frags - 1)
			dev_kfree_skb_any(skb);

		tx_buf->dma_addr = 0;
		tx_buf->skb = NULL;
		tx_buf->fidx = -2;

		tx_ring->qcp_rd_p++;
		tx_ring->rd_p++;
	}

	memset(tx_ring->txds, 0, sizeof(*tx_ring->txds) * tx_ring->cnt);
	tx_ring->wr_p = 0;
	tx_ring->rd_p = 0;
	tx_ring->qcp_rd_p = 0;
	tx_ring->wr_ptr_add = 0;

	if (tx_ring->is_xdp || !dp->netdev)
		return;

	nd_q = netdev_get_tx_queue(dp->netdev, tx_ring->idx);
	netdev_tx_reset_queue(nd_q);
}

static void nfp_net_tx_timeout(struct net_device *netdev)
{
	struct nfp_net *nn = netdev_priv(netdev);
	int i;

	for (i = 0; i < nn->dp.netdev->real_num_tx_queues; i++) {
		if (!netif_tx_queue_stopped(netdev_get_tx_queue(netdev, i)))
			continue;
		nn_warn(nn, "TX timeout on ring: %d\n", i);
	}
	nn_warn(nn, "TX watchdog timeout\n");
}

/* Receive processing
 */
static unsigned int
nfp_net_calc_fl_bufsz(struct nfp_net_dp *dp)
{
	unsigned int fl_bufsz;

	fl_bufsz = NFP_NET_RX_BUF_HEADROOM;
	fl_bufsz += dp->rx_dma_off;
	if (dp->rx_offset == NFP_NET_CFG_RX_OFFSET_DYNAMIC)
		fl_bufsz += NFP_NET_MAX_PREPEND;
	else
		fl_bufsz += dp->rx_offset;
	fl_bufsz += ETH_HLEN + VLAN_HLEN * 2 + dp->mtu;

	fl_bufsz = SKB_DATA_ALIGN(fl_bufsz);
	fl_bufsz += SKB_DATA_ALIGN(sizeof(struct skb_shared_info));

	return fl_bufsz;
}

static void
nfp_net_free_frag(void *frag, bool xdp)
{
	if (!xdp)
		skb_free_frag(frag);
	else
		__free_page(virt_to_page(frag));
}

/**
 * nfp_net_rx_alloc_one() - Allocate and map page frag for RX
 * @dp:		NFP Net data path struct
 * @dma_addr:	Pointer to storage for DMA address (output param)
 *
 * This function will allcate a new page frag, map it for DMA.
 *
 * Return: allocated page frag or NULL on failure.
 */
static void *nfp_net_rx_alloc_one(struct nfp_net_dp *dp, dma_addr_t *dma_addr)
{
	void *frag;

	if (!dp->xdp_prog) {
		frag = netdev_alloc_frag(dp->fl_bufsz);
	} else {
		struct page *page;

		page = alloc_page(GFP_KERNEL);
		frag = page ? page_address(page) : NULL;
	}
	if (!frag) {
		nn_dp_warn(dp, "Failed to alloc receive page frag\n");
		return NULL;
	}

	*dma_addr = nfp_net_dma_map_rx(dp, frag);
	if (dma_mapping_error(dp->dev, *dma_addr)) {
		nfp_net_free_frag(frag, dp->xdp_prog);
		nn_dp_warn(dp, "Failed to map DMA RX buffer\n");
		return NULL;
	}

	return frag;
}

static void *nfp_net_napi_alloc_one(struct nfp_net_dp *dp, dma_addr_t *dma_addr)
{
	void *frag;

	if (!dp->xdp_prog) {
		frag = napi_alloc_frag(dp->fl_bufsz);
		if (unlikely(!frag))
			return NULL;
	} else {
		struct page *page;

		page = dev_alloc_page();
		if (unlikely(!page))
			return NULL;
		frag = page_address(page);
	}

	*dma_addr = nfp_net_dma_map_rx(dp, frag);
	if (dma_mapping_error(dp->dev, *dma_addr)) {
		nfp_net_free_frag(frag, dp->xdp_prog);
		nn_dp_warn(dp, "Failed to map DMA RX buffer\n");
		return NULL;
	}

	return frag;
}

/**
 * nfp_net_rx_give_one() - Put mapped skb on the software and hardware rings
 * @dp:		NFP Net data path struct
 * @rx_ring:	RX ring structure
 * @frag:	page fragment buffer
 * @dma_addr:	DMA address of skb mapping
 */
static void nfp_net_rx_give_one(const struct nfp_net_dp *dp,
				struct nfp_net_rx_ring *rx_ring,
				void *frag, dma_addr_t dma_addr)
{
	unsigned int wr_idx;

	wr_idx = D_IDX(rx_ring, rx_ring->wr_p);

	nfp_net_dma_sync_dev_rx(dp, dma_addr);

	/* Stash SKB and DMA address away */
	rx_ring->rxbufs[wr_idx].frag = frag;
	rx_ring->rxbufs[wr_idx].dma_addr = dma_addr;

	/* Fill freelist descriptor */
	rx_ring->rxds[wr_idx].fld.reserved = 0;
	rx_ring->rxds[wr_idx].fld.meta_len_dd = 0;
	nfp_desc_set_dma_addr(&rx_ring->rxds[wr_idx].fld,
			      dma_addr + dp->rx_dma_off);

	rx_ring->wr_p++;
	if (!(rx_ring->wr_p % NFP_NET_FL_BATCH)) {
		/* Update write pointer of the freelist queue. Make
		 * sure all writes are flushed before telling the hardware.
		 */
		wmb();
		nfp_qcp_wr_ptr_add(rx_ring->qcp_fl, NFP_NET_FL_BATCH);
	}
}

/**
 * nfp_net_rx_ring_reset() - Reflect in SW state of freelist after disable
 * @rx_ring:	RX ring structure
 *
 * Warning: Do *not* call if ring buffers were never put on the FW freelist
 *	    (i.e. device was not enabled)!
 */
static void nfp_net_rx_ring_reset(struct nfp_net_rx_ring *rx_ring)
{
	unsigned int wr_idx, last_idx;

	/* Move the empty entry to the end of the list */
	wr_idx = D_IDX(rx_ring, rx_ring->wr_p);
	last_idx = rx_ring->cnt - 1;
	rx_ring->rxbufs[wr_idx].dma_addr = rx_ring->rxbufs[last_idx].dma_addr;
	rx_ring->rxbufs[wr_idx].frag = rx_ring->rxbufs[last_idx].frag;
	rx_ring->rxbufs[last_idx].dma_addr = 0;
	rx_ring->rxbufs[last_idx].frag = NULL;

	memset(rx_ring->rxds, 0, sizeof(*rx_ring->rxds) * rx_ring->cnt);
	rx_ring->wr_p = 0;
	rx_ring->rd_p = 0;
}

/**
 * nfp_net_rx_ring_bufs_free() - Free any buffers currently on the RX ring
 * @dp:		NFP Net data path struct
 * @rx_ring:	RX ring to remove buffers from
 *
 * Assumes that the device is stopped and buffers are in [0, ring->cnt - 1)
 * entries.  After device is disabled nfp_net_rx_ring_reset() must be called
 * to restore required ring geometry.
 */
static void
nfp_net_rx_ring_bufs_free(struct nfp_net_dp *dp,
			  struct nfp_net_rx_ring *rx_ring)
{
	unsigned int i;

	for (i = 0; i < rx_ring->cnt - 1; i++) {
		/* NULL skb can only happen when initial filling of the ring
		 * fails to allocate enough buffers and calls here to free
		 * already allocated ones.
		 */
		if (!rx_ring->rxbufs[i].frag)
			continue;

		nfp_net_dma_unmap_rx(dp, rx_ring->rxbufs[i].dma_addr);
		nfp_net_free_frag(rx_ring->rxbufs[i].frag, dp->xdp_prog);
		rx_ring->rxbufs[i].dma_addr = 0;
		rx_ring->rxbufs[i].frag = NULL;
	}
}

/**
 * nfp_net_rx_ring_bufs_alloc() - Fill RX ring with buffers (don't give to FW)
 * @dp:		NFP Net data path struct
 * @rx_ring:	RX ring to remove buffers from
 */
static int
nfp_net_rx_ring_bufs_alloc(struct nfp_net_dp *dp,
			   struct nfp_net_rx_ring *rx_ring)
{
	struct nfp_net_rx_buf *rxbufs;
	unsigned int i;

	rxbufs = rx_ring->rxbufs;

	for (i = 0; i < rx_ring->cnt - 1; i++) {
		rxbufs[i].frag = nfp_net_rx_alloc_one(dp, &rxbufs[i].dma_addr);
		if (!rxbufs[i].frag) {
			nfp_net_rx_ring_bufs_free(dp, rx_ring);
			return -ENOMEM;
		}
	}

	return 0;
}

/**
 * nfp_net_rx_ring_fill_freelist() - Give buffers from the ring to FW
 * @dp:	     NFP Net data path struct
 * @rx_ring: RX ring to fill
 */
static void
nfp_net_rx_ring_fill_freelist(struct nfp_net_dp *dp,
			      struct nfp_net_rx_ring *rx_ring)
{
	unsigned int i;

	for (i = 0; i < rx_ring->cnt - 1; i++)
		nfp_net_rx_give_one(dp, rx_ring, rx_ring->rxbufs[i].frag,
				    rx_ring->rxbufs[i].dma_addr);
}

/**
 * nfp_net_rx_csum_has_errors() - group check if rxd has any csum errors
 * @flags: RX descriptor flags field in CPU byte order
 */
static int nfp_net_rx_csum_has_errors(u16 flags)
{
	u16 csum_all_checked, csum_all_ok;

	csum_all_checked = flags & __PCIE_DESC_RX_CSUM_ALL;
	csum_all_ok = flags & __PCIE_DESC_RX_CSUM_ALL_OK;

	return csum_all_checked != (csum_all_ok << PCIE_DESC_RX_CSUM_OK_SHIFT);
}

/**
 * nfp_net_rx_csum() - set SKB checksum field based on RX descriptor flags
 * @dp:  NFP Net data path struct
 * @r_vec: per-ring structure
 * @rxd: Pointer to RX descriptor
 * @meta: Parsed metadata prepend
 * @skb: Pointer to SKB
 */
static void nfp_net_rx_csum(struct nfp_net_dp *dp,
			    struct nfp_net_r_vector *r_vec,
			    struct nfp_net_rx_desc *rxd,
			    struct nfp_meta_parsed *meta, struct sk_buff *skb)
{
	skb_checksum_none_assert(skb);

	if (!(dp->netdev->features & NETIF_F_RXCSUM))
		return;

	if (meta->csum_type) {
		skb->ip_summed = meta->csum_type;
		skb->csum = meta->csum;
		u64_stats_update_begin(&r_vec->rx_sync);
		r_vec->hw_csum_rx_complete++;
		u64_stats_update_end(&r_vec->rx_sync);
		return;
	}

	if (nfp_net_rx_csum_has_errors(le16_to_cpu(rxd->rxd.flags))) {
		u64_stats_update_begin(&r_vec->rx_sync);
		r_vec->hw_csum_rx_error++;
		u64_stats_update_end(&r_vec->rx_sync);
		return;
	}

	/* Assume that the firmware will never report inner CSUM_OK unless outer
	 * L4 headers were successfully parsed. FW will always report zero UDP
	 * checksum as CSUM_OK.
	 */
	if (rxd->rxd.flags & PCIE_DESC_RX_TCP_CSUM_OK ||
	    rxd->rxd.flags & PCIE_DESC_RX_UDP_CSUM_OK) {
		__skb_incr_checksum_unnecessary(skb);
		u64_stats_update_begin(&r_vec->rx_sync);
		r_vec->hw_csum_rx_ok++;
		u64_stats_update_end(&r_vec->rx_sync);
	}

	if (rxd->rxd.flags & PCIE_DESC_RX_I_TCP_CSUM_OK ||
	    rxd->rxd.flags & PCIE_DESC_RX_I_UDP_CSUM_OK) {
		__skb_incr_checksum_unnecessary(skb);
		u64_stats_update_begin(&r_vec->rx_sync);
		r_vec->hw_csum_rx_inner_ok++;
		u64_stats_update_end(&r_vec->rx_sync);
	}
}

static void
nfp_net_set_hash(struct net_device *netdev, struct nfp_meta_parsed *meta,
		 unsigned int type, __be32 *hash)
{
	if (!(netdev->features & NETIF_F_RXHASH))
		return;

	switch (type) {
	case NFP_NET_RSS_IPV4:
	case NFP_NET_RSS_IPV6:
	case NFP_NET_RSS_IPV6_EX:
		meta->hash_type = PKT_HASH_TYPE_L3;
		break;
	default:
		meta->hash_type = PKT_HASH_TYPE_L4;
		break;
	}

	meta->hash = get_unaligned_be32(hash);
}

static void
nfp_net_set_hash_desc(struct net_device *netdev, struct nfp_meta_parsed *meta,
		      void *data, struct nfp_net_rx_desc *rxd)
{
	struct nfp_net_rx_hash *rx_hash = data;

	if (!(rxd->rxd.flags & PCIE_DESC_RX_RSS))
		return;

	nfp_net_set_hash(netdev, meta, get_unaligned_be32(&rx_hash->hash_type),
			 &rx_hash->hash);
}

static void *
nfp_net_parse_meta(struct net_device *netdev, struct nfp_meta_parsed *meta,
		   void *data, int meta_len)
{
	u32 meta_info;

	meta_info = get_unaligned_be32(data);
	data += 4;

	while (meta_info) {
		switch (meta_info & NFP_NET_META_FIELD_MASK) {
		case NFP_NET_META_HASH:
			meta_info >>= NFP_NET_META_FIELD_SIZE;
			nfp_net_set_hash(netdev, meta,
					 meta_info & NFP_NET_META_FIELD_MASK,
					 (__be32 *)data);
			data += 4;
			break;
		case NFP_NET_META_MARK:
			meta->mark = get_unaligned_be32(data);
			data += 4;
			break;
		case NFP_NET_META_PORTID:
			meta->portid = get_unaligned_be32(data);
			data += 4;
			break;
		case NFP_NET_META_CSUM:
			meta->csum_type = CHECKSUM_COMPLETE;
			meta->csum =
				(__force __wsum)__get_unaligned_cpu32(data);
			data += 4;
			break;
		default:
			return NULL;
		}

		meta_info >>= NFP_NET_META_FIELD_SIZE;
	}

	return data;
}

static void
nfp_net_rx_drop(const struct nfp_net_dp *dp, struct nfp_net_r_vector *r_vec,
		struct nfp_net_rx_ring *rx_ring, struct nfp_net_rx_buf *rxbuf,
		struct sk_buff *skb)
{
	u64_stats_update_begin(&r_vec->rx_sync);
	r_vec->rx_drops++;
	/* If we have both skb and rxbuf the replacement buffer allocation
	 * must have failed, count this as an alloc failure.
	 */
	if (skb && rxbuf)
		r_vec->rx_replace_buf_alloc_fail++;
	u64_stats_update_end(&r_vec->rx_sync);

	/* skb is build based on the frag, free_skb() would free the frag
	 * so to be able to reuse it we need an extra ref.
	 */
	if (skb && rxbuf && skb->head == rxbuf->frag)
		page_ref_inc(virt_to_head_page(rxbuf->frag));
	if (rxbuf)
		nfp_net_rx_give_one(dp, rx_ring, rxbuf->frag, rxbuf->dma_addr);
	if (skb)
		dev_kfree_skb_any(skb);
}

static bool
nfp_net_tx_xdp_buf(struct nfp_net_dp *dp, struct nfp_net_rx_ring *rx_ring,
		   struct nfp_net_tx_ring *tx_ring,
		   struct nfp_net_rx_buf *rxbuf, unsigned int dma_off,
		   unsigned int pkt_len, bool *completed)
{
	struct nfp_net_tx_buf *txbuf;
	struct nfp_net_tx_desc *txd;
	int wr_idx;

	if (unlikely(nfp_net_tx_full(tx_ring, 1))) {
		if (!*completed) {
			nfp_net_xdp_complete(tx_ring);
			*completed = true;
		}

		if (unlikely(nfp_net_tx_full(tx_ring, 1))) {
			nfp_net_rx_drop(dp, rx_ring->r_vec, rx_ring, rxbuf,
					NULL);
			return false;
		}
	}

	wr_idx = D_IDX(tx_ring, tx_ring->wr_p);

	/* Stash the soft descriptor of the head then initialize it */
	txbuf = &tx_ring->txbufs[wr_idx];

	nfp_net_rx_give_one(dp, rx_ring, txbuf->frag, txbuf->dma_addr);

	txbuf->frag = rxbuf->frag;
	txbuf->dma_addr = rxbuf->dma_addr;
	txbuf->fidx = -1;
	txbuf->pkt_cnt = 1;
	txbuf->real_len = pkt_len;

	dma_sync_single_for_device(dp->dev, rxbuf->dma_addr + dma_off,
				   pkt_len, DMA_BIDIRECTIONAL);

	/* Build TX descriptor */
	txd = &tx_ring->txds[wr_idx];
	txd->offset_eop = PCIE_DESC_TX_EOP;
	txd->dma_len = cpu_to_le16(pkt_len);
	nfp_desc_set_dma_addr(txd, rxbuf->dma_addr + dma_off);
	txd->data_len = cpu_to_le16(pkt_len);

	txd->flags = 0;
	txd->mss = 0;
	txd->lso_hdrlen = 0;

	tx_ring->wr_p++;
	tx_ring->wr_ptr_add++;
	return true;
}

/**
 * nfp_net_rx() - receive up to @budget packets on @rx_ring
 * @rx_ring:   RX ring to receive from
 * @budget:    NAPI budget
 *
 * Note, this function is separated out from the napi poll function to
 * more cleanly separate packet receive code from other bookkeeping
 * functions performed in the napi poll function.
 *
 * Return: Number of packets received.
 */
static int nfp_net_rx(struct nfp_net_rx_ring *rx_ring, int budget)
{
	struct nfp_net_r_vector *r_vec = rx_ring->r_vec;
	struct nfp_net_dp *dp = &r_vec->nfp_net->dp;
	struct nfp_net_tx_ring *tx_ring;
	struct bpf_prog *xdp_prog;
	bool xdp_tx_cmpl = false;
	unsigned int true_bufsz;
	struct sk_buff *skb;
	int pkts_polled = 0;
	struct xdp_buff xdp;
	int idx;

	rcu_read_lock();
	xdp_prog = READ_ONCE(dp->xdp_prog);
	true_bufsz = xdp_prog ? PAGE_SIZE : dp->fl_bufsz;
	xdp.rxq = &rx_ring->xdp_rxq;
	tx_ring = r_vec->xdp_ring;

	while (pkts_polled < budget) {
		unsigned int meta_len, data_len, meta_off, pkt_len, pkt_off;
		struct nfp_net_rx_buf *rxbuf;
		struct nfp_net_rx_desc *rxd;
		struct nfp_meta_parsed meta;
		struct net_device *netdev;
		dma_addr_t new_dma_addr;
		u32 meta_len_xdp = 0;
		void *new_frag;

		idx = D_IDX(rx_ring, rx_ring->rd_p);

		rxd = &rx_ring->rxds[idx];
		if (!(rxd->rxd.meta_len_dd & PCIE_DESC_RX_DD))
			break;

		/* Memory barrier to ensure that we won't do other reads
		 * before the DD bit.
		 */
		dma_rmb();

		memset(&meta, 0, sizeof(meta));

		rx_ring->rd_p++;
		pkts_polled++;

		rxbuf =	&rx_ring->rxbufs[idx];
		/*         < meta_len >
		 *  <-- [rx_offset] -->
		 *  ---------------------------------------------------------
		 * | [XX] |  metadata  |             packet           | XXXX |
		 *  ---------------------------------------------------------
		 *         <---------------- data_len --------------->
		 *
		 * The rx_offset is fixed for all packets, the meta_len can vary
		 * on a packet by packet basis. If rx_offset is set to zero
		 * (_RX_OFFSET_DYNAMIC) metadata starts at the beginning of the
		 * buffer and is immediately followed by the packet (no [XX]).
		 */
		meta_len = rxd->rxd.meta_len_dd & PCIE_DESC_RX_META_LEN_MASK;
		data_len = le16_to_cpu(rxd->rxd.data_len);
		pkt_len = data_len - meta_len;

		pkt_off = NFP_NET_RX_BUF_HEADROOM + dp->rx_dma_off;
		if (dp->rx_offset == NFP_NET_CFG_RX_OFFSET_DYNAMIC)
			pkt_off += meta_len;
		else
			pkt_off += dp->rx_offset;
		meta_off = pkt_off - meta_len;

		/* Stats update */
		u64_stats_update_begin(&r_vec->rx_sync);
		r_vec->rx_pkts++;
		r_vec->rx_bytes += pkt_len;
		u64_stats_update_end(&r_vec->rx_sync);

		if (unlikely(meta_len > NFP_NET_MAX_PREPEND ||
			     (dp->rx_offset && meta_len > dp->rx_offset))) {
			nn_dp_warn(dp, "oversized RX packet metadata %u\n",
				   meta_len);
			nfp_net_rx_drop(dp, r_vec, rx_ring, rxbuf, NULL);
			continue;
		}

		nfp_net_dma_sync_cpu_rx(dp, rxbuf->dma_addr + meta_off,
					data_len);

		if (!dp->chained_metadata_format) {
			nfp_net_set_hash_desc(dp->netdev, &meta,
					      rxbuf->frag + meta_off, rxd);
		} else if (meta_len) {
			void *end;

			end = nfp_net_parse_meta(dp->netdev, &meta,
						 rxbuf->frag + meta_off,
						 meta_len);
			if (unlikely(end != rxbuf->frag + pkt_off)) {
				nn_dp_warn(dp, "invalid RX packet metadata\n");
				nfp_net_rx_drop(dp, r_vec, rx_ring, rxbuf,
						NULL);
				continue;
			}
		}

		if (xdp_prog && !(rxd->rxd.flags & PCIE_DESC_RX_BPF &&
				  dp->bpf_offload_xdp) && !meta.portid) {
			void *orig_data = rxbuf->frag + pkt_off;
			unsigned int dma_off;
			int act;

			xdp.data_hard_start = rxbuf->frag + NFP_NET_RX_BUF_HEADROOM;
			xdp.data = orig_data;
			xdp.data_meta = orig_data;
			xdp.data_end = orig_data + pkt_len;

			act = bpf_prog_run_xdp(xdp_prog, &xdp);

			pkt_len -= xdp.data - orig_data;
			pkt_off += xdp.data - orig_data;

			switch (act) {
			case XDP_PASS:
				meta_len_xdp = xdp.data - xdp.data_meta;
				break;
			case XDP_TX:
				dma_off = pkt_off - NFP_NET_RX_BUF_HEADROOM;
				if (unlikely(!nfp_net_tx_xdp_buf(dp, rx_ring,
								 tx_ring, rxbuf,
								 dma_off,
								 pkt_len,
								 &xdp_tx_cmpl)))
					trace_xdp_exception(dp->netdev,
							    xdp_prog, act);
				continue;
			default:
				bpf_warn_invalid_xdp_action(act);
				/* fall through */
			case XDP_ABORTED:
				trace_xdp_exception(dp->netdev, xdp_prog, act);
				/* fall through */
			case XDP_DROP:
				nfp_net_rx_give_one(dp, rx_ring, rxbuf->frag,
						    rxbuf->dma_addr);
				continue;
			}
		}

		skb = build_skb(rxbuf->frag, true_bufsz);
		if (unlikely(!skb)) {
			nfp_net_rx_drop(dp, r_vec, rx_ring, rxbuf, NULL);
			continue;
		}
		new_frag = nfp_net_napi_alloc_one(dp, &new_dma_addr);
		if (unlikely(!new_frag)) {
			nfp_net_rx_drop(dp, r_vec, rx_ring, rxbuf, skb);
			continue;
		}

		nfp_net_dma_unmap_rx(dp, rxbuf->dma_addr);

		nfp_net_rx_give_one(dp, rx_ring, new_frag, new_dma_addr);

		if (likely(!meta.portid)) {
			netdev = dp->netdev;
		} else {
			struct nfp_net *nn;

			nn = netdev_priv(dp->netdev);
			netdev = nfp_app_repr_get(nn->app, meta.portid);
			if (unlikely(!netdev)) {
				nfp_net_rx_drop(dp, r_vec, rx_ring, NULL, skb);
				continue;
			}
			nfp_repr_inc_rx_stats(netdev, pkt_len);
		}

		skb_reserve(skb, pkt_off);
		skb_put(skb, pkt_len);

		skb->mark = meta.mark;
		skb_set_hash(skb, meta.hash, meta.hash_type);

		skb_record_rx_queue(skb, rx_ring->idx);
		skb->protocol = eth_type_trans(skb, netdev);

		nfp_net_rx_csum(dp, r_vec, rxd, &meta, skb);

		if (rxd->rxd.flags & PCIE_DESC_RX_VLAN)
			__vlan_hwaccel_put_tag(skb, htons(ETH_P_8021Q),
					       le16_to_cpu(rxd->rxd.vlan));
		if (meta_len_xdp)
			skb_metadata_set(skb, meta_len_xdp);

		napi_gro_receive(&rx_ring->r_vec->napi, skb);
	}

	if (xdp_prog) {
		if (tx_ring->wr_ptr_add)
			nfp_net_tx_xmit_more_flush(tx_ring);
		else if (unlikely(tx_ring->wr_p != tx_ring->rd_p) &&
			 !xdp_tx_cmpl)
			if (!nfp_net_xdp_complete(tx_ring))
				pkts_polled = budget;
	}
	rcu_read_unlock();

	return pkts_polled;
}

/**
 * nfp_net_poll() - napi poll function
 * @napi:    NAPI structure
 * @budget:  NAPI budget
 *
 * Return: number of packets polled.
 */
static int nfp_net_poll(struct napi_struct *napi, int budget)
{
	struct nfp_net_r_vector *r_vec =
		container_of(napi, struct nfp_net_r_vector, napi);
	unsigned int pkts_polled = 0;

	if (r_vec->tx_ring)
		nfp_net_tx_complete(r_vec->tx_ring);
	if (r_vec->rx_ring)
		pkts_polled = nfp_net_rx(r_vec->rx_ring, budget);

	if (pkts_polled < budget)
		if (napi_complete_done(napi, pkts_polled))
			nfp_net_irq_unmask(r_vec->nfp_net, r_vec->irq_entry);

	return pkts_polled;
}

/* Control device data path
 */

static bool
nfp_ctrl_tx_one(struct nfp_net *nn, struct nfp_net_r_vector *r_vec,
		struct sk_buff *skb, bool old)
{
	unsigned int real_len = skb->len, meta_len = 0;
	struct nfp_net_tx_ring *tx_ring;
	struct nfp_net_tx_buf *txbuf;
	struct nfp_net_tx_desc *txd;
	struct nfp_net_dp *dp;
	dma_addr_t dma_addr;
	int wr_idx;

	dp = &r_vec->nfp_net->dp;
	tx_ring = r_vec->tx_ring;

	if (WARN_ON_ONCE(skb_shinfo(skb)->nr_frags)) {
		nn_dp_warn(dp, "Driver's CTRL TX does not implement gather\n");
		goto err_free;
	}

	if (unlikely(nfp_net_tx_full(tx_ring, 1))) {
		u64_stats_update_begin(&r_vec->tx_sync);
		r_vec->tx_busy++;
		u64_stats_update_end(&r_vec->tx_sync);
		if (!old)
			__skb_queue_tail(&r_vec->queue, skb);
		else
			__skb_queue_head(&r_vec->queue, skb);
		return true;
	}

	if (nfp_app_ctrl_has_meta(nn->app)) {
		if (unlikely(skb_headroom(skb) < 8)) {
			nn_dp_warn(dp, "CTRL TX on skb without headroom\n");
			goto err_free;
		}
		meta_len = 8;
		put_unaligned_be32(NFP_META_PORT_ID_CTRL, skb_push(skb, 4));
		put_unaligned_be32(NFP_NET_META_PORTID, skb_push(skb, 4));
	}

	/* Start with the head skbuf */
	dma_addr = dma_map_single(dp->dev, skb->data, skb_headlen(skb),
				  DMA_TO_DEVICE);
	if (dma_mapping_error(dp->dev, dma_addr))
		goto err_dma_warn;

	wr_idx = D_IDX(tx_ring, tx_ring->wr_p);

	/* Stash the soft descriptor of the head then initialize it */
	txbuf = &tx_ring->txbufs[wr_idx];
	txbuf->skb = skb;
	txbuf->dma_addr = dma_addr;
	txbuf->fidx = -1;
	txbuf->pkt_cnt = 1;
	txbuf->real_len = real_len;

	/* Build TX descriptor */
	txd = &tx_ring->txds[wr_idx];
	txd->offset_eop = meta_len | PCIE_DESC_TX_EOP;
	txd->dma_len = cpu_to_le16(skb_headlen(skb));
	nfp_desc_set_dma_addr(txd, dma_addr);
	txd->data_len = cpu_to_le16(skb->len);

	txd->flags = 0;
	txd->mss = 0;
	txd->lso_hdrlen = 0;

	tx_ring->wr_p++;
	tx_ring->wr_ptr_add++;
	nfp_net_tx_xmit_more_flush(tx_ring);

	return false;

err_dma_warn:
	nn_dp_warn(dp, "Failed to DMA map TX CTRL buffer\n");
err_free:
	u64_stats_update_begin(&r_vec->tx_sync);
	r_vec->tx_errors++;
	u64_stats_update_end(&r_vec->tx_sync);
	dev_kfree_skb_any(skb);
	return false;
}

bool __nfp_ctrl_tx(struct nfp_net *nn, struct sk_buff *skb)
{
	struct nfp_net_r_vector *r_vec = &nn->r_vecs[0];

	return nfp_ctrl_tx_one(nn, r_vec, skb, false);
}

bool nfp_ctrl_tx(struct nfp_net *nn, struct sk_buff *skb)
{
	struct nfp_net_r_vector *r_vec = &nn->r_vecs[0];
	bool ret;

	spin_lock_bh(&r_vec->lock);
	ret = nfp_ctrl_tx_one(nn, r_vec, skb, false);
	spin_unlock_bh(&r_vec->lock);

	return ret;
}

static void __nfp_ctrl_tx_queued(struct nfp_net_r_vector *r_vec)
{
	struct sk_buff *skb;

	while ((skb = __skb_dequeue(&r_vec->queue)))
		if (nfp_ctrl_tx_one(r_vec->nfp_net, r_vec, skb, true))
			return;
}

static bool
nfp_ctrl_meta_ok(struct nfp_net *nn, void *data, unsigned int meta_len)
{
	u32 meta_type, meta_tag;

	if (!nfp_app_ctrl_has_meta(nn->app))
		return !meta_len;

	if (meta_len != 8)
		return false;

	meta_type = get_unaligned_be32(data);
	meta_tag = get_unaligned_be32(data + 4);

	return (meta_type == NFP_NET_META_PORTID &&
		meta_tag == NFP_META_PORT_ID_CTRL);
}

static bool
nfp_ctrl_rx_one(struct nfp_net *nn, struct nfp_net_dp *dp,
		struct nfp_net_r_vector *r_vec, struct nfp_net_rx_ring *rx_ring)
{
	unsigned int meta_len, data_len, meta_off, pkt_len, pkt_off;
	struct nfp_net_rx_buf *rxbuf;
	struct nfp_net_rx_desc *rxd;
	dma_addr_t new_dma_addr;
	struct sk_buff *skb;
	void *new_frag;
	int idx;

	idx = D_IDX(rx_ring, rx_ring->rd_p);

	rxd = &rx_ring->rxds[idx];
	if (!(rxd->rxd.meta_len_dd & PCIE_DESC_RX_DD))
		return false;

	/* Memory barrier to ensure that we won't do other reads
	 * before the DD bit.
	 */
	dma_rmb();

	rx_ring->rd_p++;

	rxbuf =	&rx_ring->rxbufs[idx];
	meta_len = rxd->rxd.meta_len_dd & PCIE_DESC_RX_META_LEN_MASK;
	data_len = le16_to_cpu(rxd->rxd.data_len);
	pkt_len = data_len - meta_len;

	pkt_off = NFP_NET_RX_BUF_HEADROOM + dp->rx_dma_off;
	if (dp->rx_offset == NFP_NET_CFG_RX_OFFSET_DYNAMIC)
		pkt_off += meta_len;
	else
		pkt_off += dp->rx_offset;
	meta_off = pkt_off - meta_len;

	/* Stats update */
	u64_stats_update_begin(&r_vec->rx_sync);
	r_vec->rx_pkts++;
	r_vec->rx_bytes += pkt_len;
	u64_stats_update_end(&r_vec->rx_sync);

	nfp_net_dma_sync_cpu_rx(dp, rxbuf->dma_addr + meta_off,	data_len);

	if (unlikely(!nfp_ctrl_meta_ok(nn, rxbuf->frag + meta_off, meta_len))) {
		nn_dp_warn(dp, "incorrect metadata for ctrl packet (%d)\n",
			   meta_len);
		nfp_net_rx_drop(dp, r_vec, rx_ring, rxbuf, NULL);
		return true;
	}

	skb = build_skb(rxbuf->frag, dp->fl_bufsz);
	if (unlikely(!skb)) {
		nfp_net_rx_drop(dp, r_vec, rx_ring, rxbuf, NULL);
		return true;
	}
	new_frag = nfp_net_napi_alloc_one(dp, &new_dma_addr);
	if (unlikely(!new_frag)) {
		nfp_net_rx_drop(dp, r_vec, rx_ring, rxbuf, skb);
		return true;
	}

	nfp_net_dma_unmap_rx(dp, rxbuf->dma_addr);

	nfp_net_rx_give_one(dp, rx_ring, new_frag, new_dma_addr);

	skb_reserve(skb, pkt_off);
	skb_put(skb, pkt_len);

	nfp_app_ctrl_rx(nn->app, skb);

	return true;
}

static void nfp_ctrl_rx(struct nfp_net_r_vector *r_vec)
{
	struct nfp_net_rx_ring *rx_ring = r_vec->rx_ring;
	struct nfp_net *nn = r_vec->nfp_net;
	struct nfp_net_dp *dp = &nn->dp;

	while (nfp_ctrl_rx_one(nn, dp, r_vec, rx_ring))
		continue;
}

static void nfp_ctrl_poll(unsigned long arg)
{
	struct nfp_net_r_vector *r_vec = (void *)arg;

	spin_lock_bh(&r_vec->lock);
	nfp_net_tx_complete(r_vec->tx_ring);
	__nfp_ctrl_tx_queued(r_vec);
	spin_unlock_bh(&r_vec->lock);

	nfp_ctrl_rx(r_vec);

	nfp_net_irq_unmask(r_vec->nfp_net, r_vec->irq_entry);
}

/* Setup and Configuration
 */

/**
 * nfp_net_vecs_init() - Assign IRQs and setup rvecs.
 * @nn:		NFP Network structure
 */
static void nfp_net_vecs_init(struct nfp_net *nn)
{
	struct nfp_net_r_vector *r_vec;
	int r;

	nn->lsc_handler = nfp_net_irq_lsc;
	nn->exn_handler = nfp_net_irq_exn;

	for (r = 0; r < nn->max_r_vecs; r++) {
		struct msix_entry *entry;

		entry = &nn->irq_entries[NFP_NET_NON_Q_VECTORS + r];

		r_vec = &nn->r_vecs[r];
		r_vec->nfp_net = nn;
		r_vec->irq_entry = entry->entry;
		r_vec->irq_vector = entry->vector;

		if (nn->dp.netdev) {
			r_vec->handler = nfp_net_irq_rxtx;
		} else {
			r_vec->handler = nfp_ctrl_irq_rxtx;

			__skb_queue_head_init(&r_vec->queue);
			spin_lock_init(&r_vec->lock);
			tasklet_init(&r_vec->tasklet, nfp_ctrl_poll,
				     (unsigned long)r_vec);
			tasklet_disable(&r_vec->tasklet);
		}

		cpumask_set_cpu(r, &r_vec->affinity_mask);
	}
}

/**
 * nfp_net_tx_ring_free() - Free resources allocated to a TX ring
 * @tx_ring:   TX ring to free
 */
static void nfp_net_tx_ring_free(struct nfp_net_tx_ring *tx_ring)
{
	struct nfp_net_r_vector *r_vec = tx_ring->r_vec;
	struct nfp_net_dp *dp = &r_vec->nfp_net->dp;

	kfree(tx_ring->txbufs);

	if (tx_ring->txds)
		dma_free_coherent(dp->dev, tx_ring->size,
				  tx_ring->txds, tx_ring->dma);

	tx_ring->cnt = 0;
	tx_ring->txbufs = NULL;
	tx_ring->txds = NULL;
	tx_ring->dma = 0;
	tx_ring->size = 0;
}

/**
 * nfp_net_tx_ring_alloc() - Allocate resource for a TX ring
 * @dp:        NFP Net data path struct
 * @tx_ring:   TX Ring structure to allocate
 *
 * Return: 0 on success, negative errno otherwise.
 */
static int
nfp_net_tx_ring_alloc(struct nfp_net_dp *dp, struct nfp_net_tx_ring *tx_ring)
{
	struct nfp_net_r_vector *r_vec = tx_ring->r_vec;
	int sz;

	tx_ring->cnt = dp->txd_cnt;

	tx_ring->size = sizeof(*tx_ring->txds) * tx_ring->cnt;
	tx_ring->txds = dma_zalloc_coherent(dp->dev, tx_ring->size,
					    &tx_ring->dma, GFP_KERNEL);
	if (!tx_ring->txds)
		goto err_alloc;

	sz = sizeof(*tx_ring->txbufs) * tx_ring->cnt;
	tx_ring->txbufs = kzalloc(sz, GFP_KERNEL);
	if (!tx_ring->txbufs)
		goto err_alloc;

	if (!tx_ring->is_xdp && dp->netdev)
		netif_set_xps_queue(dp->netdev, &r_vec->affinity_mask,
				    tx_ring->idx);

	return 0;

err_alloc:
	nfp_net_tx_ring_free(tx_ring);
	return -ENOMEM;
}

static void
nfp_net_tx_ring_bufs_free(struct nfp_net_dp *dp,
			  struct nfp_net_tx_ring *tx_ring)
{
	unsigned int i;

	if (!tx_ring->is_xdp)
		return;

	for (i = 0; i < tx_ring->cnt; i++) {
		if (!tx_ring->txbufs[i].frag)
			return;

		nfp_net_dma_unmap_rx(dp, tx_ring->txbufs[i].dma_addr);
		__free_page(virt_to_page(tx_ring->txbufs[i].frag));
	}
}

static int
nfp_net_tx_ring_bufs_alloc(struct nfp_net_dp *dp,
			   struct nfp_net_tx_ring *tx_ring)
{
	struct nfp_net_tx_buf *txbufs = tx_ring->txbufs;
	unsigned int i;

	if (!tx_ring->is_xdp)
		return 0;

	for (i = 0; i < tx_ring->cnt; i++) {
		txbufs[i].frag = nfp_net_rx_alloc_one(dp, &txbufs[i].dma_addr);
		if (!txbufs[i].frag) {
			nfp_net_tx_ring_bufs_free(dp, tx_ring);
			return -ENOMEM;
		}
	}

	return 0;
}

static int nfp_net_tx_rings_prepare(struct nfp_net *nn, struct nfp_net_dp *dp)
{
	unsigned int r;

	dp->tx_rings = kcalloc(dp->num_tx_rings, sizeof(*dp->tx_rings),
			       GFP_KERNEL);
	if (!dp->tx_rings)
		return -ENOMEM;

	for (r = 0; r < dp->num_tx_rings; r++) {
		int bias = 0;

		if (r >= dp->num_stack_tx_rings)
			bias = dp->num_stack_tx_rings;

		nfp_net_tx_ring_init(&dp->tx_rings[r], &nn->r_vecs[r - bias],
				     r, bias);

		if (nfp_net_tx_ring_alloc(dp, &dp->tx_rings[r]))
			goto err_free_prev;

		if (nfp_net_tx_ring_bufs_alloc(dp, &dp->tx_rings[r]))
			goto err_free_ring;
	}

	return 0;

err_free_prev:
	while (r--) {
		nfp_net_tx_ring_bufs_free(dp, &dp->tx_rings[r]);
err_free_ring:
		nfp_net_tx_ring_free(&dp->tx_rings[r]);
	}
	kfree(dp->tx_rings);
	return -ENOMEM;
}

static void nfp_net_tx_rings_free(struct nfp_net_dp *dp)
{
	unsigned int r;

	for (r = 0; r < dp->num_tx_rings; r++) {
		nfp_net_tx_ring_bufs_free(dp, &dp->tx_rings[r]);
		nfp_net_tx_ring_free(&dp->tx_rings[r]);
	}

	kfree(dp->tx_rings);
}

/**
 * nfp_net_rx_ring_free() - Free resources allocated to a RX ring
 * @rx_ring:  RX ring to free
 */
static void nfp_net_rx_ring_free(struct nfp_net_rx_ring *rx_ring)
{
	struct nfp_net_r_vector *r_vec = rx_ring->r_vec;
	struct nfp_net_dp *dp = &r_vec->nfp_net->dp;

	if (dp->netdev)
		xdp_rxq_info_unreg(&rx_ring->xdp_rxq);
	kfree(rx_ring->rxbufs);

	if (rx_ring->rxds)
		dma_free_coherent(dp->dev, rx_ring->size,
				  rx_ring->rxds, rx_ring->dma);

	rx_ring->cnt = 0;
	rx_ring->rxbufs = NULL;
	rx_ring->rxds = NULL;
	rx_ring->dma = 0;
	rx_ring->size = 0;
}

/**
 * nfp_net_rx_ring_alloc() - Allocate resource for a RX ring
 * @dp:	      NFP Net data path struct
 * @rx_ring:  RX ring to allocate
 *
 * Return: 0 on success, negative errno otherwise.
 */
static int
nfp_net_rx_ring_alloc(struct nfp_net_dp *dp, struct nfp_net_rx_ring *rx_ring)
{
	int sz, err;

	if (dp->netdev) {
		err = xdp_rxq_info_reg(&rx_ring->xdp_rxq, dp->netdev,
				       rx_ring->idx);
		if (err < 0)
			return err;
	}

	rx_ring->cnt = dp->rxd_cnt;
	rx_ring->size = sizeof(*rx_ring->rxds) * rx_ring->cnt;
	rx_ring->rxds = dma_zalloc_coherent(dp->dev, rx_ring->size,
					    &rx_ring->dma, GFP_KERNEL);
	if (!rx_ring->rxds)
		goto err_alloc;

	sz = sizeof(*rx_ring->rxbufs) * rx_ring->cnt;
	rx_ring->rxbufs = kzalloc(sz, GFP_KERNEL);
	if (!rx_ring->rxbufs)
		goto err_alloc;

	return 0;

err_alloc:
	nfp_net_rx_ring_free(rx_ring);
	return -ENOMEM;
}

static int nfp_net_rx_rings_prepare(struct nfp_net *nn, struct nfp_net_dp *dp)
{
	unsigned int r;

	dp->rx_rings = kcalloc(dp->num_rx_rings, sizeof(*dp->rx_rings),
			       GFP_KERNEL);
	if (!dp->rx_rings)
		return -ENOMEM;

	for (r = 0; r < dp->num_rx_rings; r++) {
		nfp_net_rx_ring_init(&dp->rx_rings[r], &nn->r_vecs[r], r);

		if (nfp_net_rx_ring_alloc(dp, &dp->rx_rings[r]))
			goto err_free_prev;

		if (nfp_net_rx_ring_bufs_alloc(dp, &dp->rx_rings[r]))
			goto err_free_ring;
	}

	return 0;

err_free_prev:
	while (r--) {
		nfp_net_rx_ring_bufs_free(dp, &dp->rx_rings[r]);
err_free_ring:
		nfp_net_rx_ring_free(&dp->rx_rings[r]);
	}
	kfree(dp->rx_rings);
	return -ENOMEM;
}

static void nfp_net_rx_rings_free(struct nfp_net_dp *dp)
{
	unsigned int r;

	for (r = 0; r < dp->num_rx_rings; r++) {
		nfp_net_rx_ring_bufs_free(dp, &dp->rx_rings[r]);
		nfp_net_rx_ring_free(&dp->rx_rings[r]);
	}

	kfree(dp->rx_rings);
}

static void
nfp_net_vector_assign_rings(struct nfp_net_dp *dp,
			    struct nfp_net_r_vector *r_vec, int idx)
{
	r_vec->rx_ring = idx < dp->num_rx_rings ? &dp->rx_rings[idx] : NULL;
	r_vec->tx_ring =
		idx < dp->num_stack_tx_rings ? &dp->tx_rings[idx] : NULL;

	r_vec->xdp_ring = idx < dp->num_tx_rings - dp->num_stack_tx_rings ?
		&dp->tx_rings[dp->num_stack_tx_rings + idx] : NULL;
}

static int
nfp_net_prepare_vector(struct nfp_net *nn, struct nfp_net_r_vector *r_vec,
		       int idx)
{
	int err;

	/* Setup NAPI */
	if (nn->dp.netdev)
		netif_napi_add(nn->dp.netdev, &r_vec->napi,
			       nfp_net_poll, NAPI_POLL_WEIGHT);
	else
		tasklet_enable(&r_vec->tasklet);

	snprintf(r_vec->name, sizeof(r_vec->name),
		 "%s-rxtx-%d", nfp_net_name(nn), idx);
	err = request_irq(r_vec->irq_vector, r_vec->handler, 0, r_vec->name,
			  r_vec);
	if (err) {
		if (nn->dp.netdev)
			netif_napi_del(&r_vec->napi);
		else
			tasklet_disable(&r_vec->tasklet);

		nn_err(nn, "Error requesting IRQ %d\n", r_vec->irq_vector);
		return err;
	}
	disable_irq(r_vec->irq_vector);

	irq_set_affinity_hint(r_vec->irq_vector, &r_vec->affinity_mask);

	nn_dbg(nn, "RV%02d: irq=%03d/%03d\n", idx, r_vec->irq_vector,
	       r_vec->irq_entry);

	return 0;
}

static void
nfp_net_cleanup_vector(struct nfp_net *nn, struct nfp_net_r_vector *r_vec)
{
	irq_set_affinity_hint(r_vec->irq_vector, NULL);
	if (nn->dp.netdev)
		netif_napi_del(&r_vec->napi);
	else
		tasklet_disable(&r_vec->tasklet);

	free_irq(r_vec->irq_vector, r_vec);
}

/**
 * nfp_net_rss_write_itbl() - Write RSS indirection table to device
 * @nn:      NFP Net device to reconfigure
 */
void nfp_net_rss_write_itbl(struct nfp_net *nn)
{
	int i;

	for (i = 0; i < NFP_NET_CFG_RSS_ITBL_SZ; i += 4)
		nn_writel(nn, NFP_NET_CFG_RSS_ITBL + i,
			  get_unaligned_le32(nn->rss_itbl + i));
}

/**
 * nfp_net_rss_write_key() - Write RSS hash key to device
 * @nn:      NFP Net device to reconfigure
 */
void nfp_net_rss_write_key(struct nfp_net *nn)
{
	int i;

	for (i = 0; i < nfp_net_rss_key_sz(nn); i += 4)
		nn_writel(nn, NFP_NET_CFG_RSS_KEY + i,
			  get_unaligned_le32(nn->rss_key + i));
}

/**
 * nfp_net_coalesce_write_cfg() - Write irq coalescence configuration to HW
 * @nn:      NFP Net device to reconfigure
 */
void nfp_net_coalesce_write_cfg(struct nfp_net *nn)
{
	u8 i;
	u32 factor;
	u32 value;

	/* Compute factor used to convert coalesce '_usecs' parameters to
	 * ME timestamp ticks.  There are 16 ME clock cycles for each timestamp
	 * count.
	 */
	factor = nn->tlv_caps.me_freq_mhz / 16;

	/* copy RX interrupt coalesce parameters */
	value = (nn->rx_coalesce_max_frames << 16) |
		(factor * nn->rx_coalesce_usecs);
	for (i = 0; i < nn->dp.num_rx_rings; i++)
		nn_writel(nn, NFP_NET_CFG_RXR_IRQ_MOD(i), value);

	/* copy TX interrupt coalesce parameters */
	value = (nn->tx_coalesce_max_frames << 16) |
		(factor * nn->tx_coalesce_usecs);
	for (i = 0; i < nn->dp.num_tx_rings; i++)
		nn_writel(nn, NFP_NET_CFG_TXR_IRQ_MOD(i), value);
}

/**
 * nfp_net_write_mac_addr() - Write mac address to the device control BAR
 * @nn:      NFP Net device to reconfigure
 * @addr:    MAC address to write
 *
 * Writes the MAC address from the netdev to the device control BAR.  Does not
 * perform the required reconfig.  We do a bit of byte swapping dance because
 * firmware is LE.
 */
static void nfp_net_write_mac_addr(struct nfp_net *nn, const u8 *addr)
{
	nn_writel(nn, NFP_NET_CFG_MACADDR + 0, get_unaligned_be32(addr));
	nn_writew(nn, NFP_NET_CFG_MACADDR + 6, get_unaligned_be16(addr + 4));
}

static void nfp_net_vec_clear_ring_data(struct nfp_net *nn, unsigned int idx)
{
	nn_writeq(nn, NFP_NET_CFG_RXR_ADDR(idx), 0);
	nn_writeb(nn, NFP_NET_CFG_RXR_SZ(idx), 0);
	nn_writeb(nn, NFP_NET_CFG_RXR_VEC(idx), 0);

	nn_writeq(nn, NFP_NET_CFG_TXR_ADDR(idx), 0);
	nn_writeb(nn, NFP_NET_CFG_TXR_SZ(idx), 0);
	nn_writeb(nn, NFP_NET_CFG_TXR_VEC(idx), 0);
}

/**
 * nfp_net_clear_config_and_disable() - Clear control BAR and disable NFP
 * @nn:      NFP Net device to reconfigure
 */
static void nfp_net_clear_config_and_disable(struct nfp_net *nn)
{
	u32 new_ctrl, update;
	unsigned int r;
	int err;

	new_ctrl = nn->dp.ctrl;
	new_ctrl &= ~NFP_NET_CFG_CTRL_ENABLE;
	update = NFP_NET_CFG_UPDATE_GEN;
	update |= NFP_NET_CFG_UPDATE_MSIX;
	update |= NFP_NET_CFG_UPDATE_RING;

	if (nn->cap & NFP_NET_CFG_CTRL_RINGCFG)
		new_ctrl &= ~NFP_NET_CFG_CTRL_RINGCFG;

	nn_writeq(nn, NFP_NET_CFG_TXRS_ENABLE, 0);
	nn_writeq(nn, NFP_NET_CFG_RXRS_ENABLE, 0);

	nn_writel(nn, NFP_NET_CFG_CTRL, new_ctrl);
	err = nfp_net_reconfig(nn, update);
	if (err)
		nn_err(nn, "Could not disable device: %d\n", err);

	for (r = 0; r < nn->dp.num_rx_rings; r++)
		nfp_net_rx_ring_reset(&nn->dp.rx_rings[r]);
	for (r = 0; r < nn->dp.num_tx_rings; r++)
		nfp_net_tx_ring_reset(&nn->dp, &nn->dp.tx_rings[r]);
	for (r = 0; r < nn->dp.num_r_vecs; r++)
		nfp_net_vec_clear_ring_data(nn, r);

	nn->dp.ctrl = new_ctrl;
}

static void
nfp_net_rx_ring_hw_cfg_write(struct nfp_net *nn,
			     struct nfp_net_rx_ring *rx_ring, unsigned int idx)
{
	/* Write the DMA address, size and MSI-X info to the device */
	nn_writeq(nn, NFP_NET_CFG_RXR_ADDR(idx), rx_ring->dma);
	nn_writeb(nn, NFP_NET_CFG_RXR_SZ(idx), ilog2(rx_ring->cnt));
	nn_writeb(nn, NFP_NET_CFG_RXR_VEC(idx), rx_ring->r_vec->irq_entry);
}

static void
nfp_net_tx_ring_hw_cfg_write(struct nfp_net *nn,
			     struct nfp_net_tx_ring *tx_ring, unsigned int idx)
{
	nn_writeq(nn, NFP_NET_CFG_TXR_ADDR(idx), tx_ring->dma);
	nn_writeb(nn, NFP_NET_CFG_TXR_SZ(idx), ilog2(tx_ring->cnt));
	nn_writeb(nn, NFP_NET_CFG_TXR_VEC(idx), tx_ring->r_vec->irq_entry);
}

/**
 * nfp_net_set_config_and_enable() - Write control BAR and enable NFP
 * @nn:      NFP Net device to reconfigure
 */
static int nfp_net_set_config_and_enable(struct nfp_net *nn)
{
	u32 bufsz, new_ctrl, update = 0;
	unsigned int r;
	int err;

	new_ctrl = nn->dp.ctrl;

	if (nn->dp.ctrl & NFP_NET_CFG_CTRL_RSS_ANY) {
		nfp_net_rss_write_key(nn);
		nfp_net_rss_write_itbl(nn);
		nn_writel(nn, NFP_NET_CFG_RSS_CTRL, nn->rss_cfg);
		update |= NFP_NET_CFG_UPDATE_RSS;
	}

	if (nn->dp.ctrl & NFP_NET_CFG_CTRL_IRQMOD) {
		nfp_net_coalesce_write_cfg(nn);
		update |= NFP_NET_CFG_UPDATE_IRQMOD;
	}

	for (r = 0; r < nn->dp.num_tx_rings; r++)
		nfp_net_tx_ring_hw_cfg_write(nn, &nn->dp.tx_rings[r], r);
	for (r = 0; r < nn->dp.num_rx_rings; r++)
		nfp_net_rx_ring_hw_cfg_write(nn, &nn->dp.rx_rings[r], r);

	nn_writeq(nn, NFP_NET_CFG_TXRS_ENABLE, nn->dp.num_tx_rings == 64 ?
		  0xffffffffffffffffULL : ((u64)1 << nn->dp.num_tx_rings) - 1);

	nn_writeq(nn, NFP_NET_CFG_RXRS_ENABLE, nn->dp.num_rx_rings == 64 ?
		  0xffffffffffffffffULL : ((u64)1 << nn->dp.num_rx_rings) - 1);

	if (nn->dp.netdev)
		nfp_net_write_mac_addr(nn, nn->dp.netdev->dev_addr);

	nn_writel(nn, NFP_NET_CFG_MTU, nn->dp.mtu);

	bufsz = nn->dp.fl_bufsz - nn->dp.rx_dma_off - NFP_NET_RX_BUF_NON_DATA;
	nn_writel(nn, NFP_NET_CFG_FLBUFSZ, bufsz);

	/* Enable device */
	new_ctrl |= NFP_NET_CFG_CTRL_ENABLE;
	update |= NFP_NET_CFG_UPDATE_GEN;
	update |= NFP_NET_CFG_UPDATE_MSIX;
	update |= NFP_NET_CFG_UPDATE_RING;
	if (nn->cap & NFP_NET_CFG_CTRL_RINGCFG)
		new_ctrl |= NFP_NET_CFG_CTRL_RINGCFG;

	nn_writel(nn, NFP_NET_CFG_CTRL, new_ctrl);
	err = nfp_net_reconfig(nn, update);
	if (err) {
		nfp_net_clear_config_and_disable(nn);
		return err;
	}

	nn->dp.ctrl = new_ctrl;

	for (r = 0; r < nn->dp.num_rx_rings; r++)
		nfp_net_rx_ring_fill_freelist(&nn->dp, &nn->dp.rx_rings[r]);

	/* Since reconfiguration requests while NFP is down are ignored we
	 * have to wipe the entire VXLAN configuration and reinitialize it.
	 */
	if (nn->dp.ctrl & NFP_NET_CFG_CTRL_VXLAN) {
		memset(&nn->vxlan_ports, 0, sizeof(nn->vxlan_ports));
		memset(&nn->vxlan_usecnt, 0, sizeof(nn->vxlan_usecnt));
		udp_tunnel_get_rx_info(nn->dp.netdev);
	}

	return 0;
}

/**
 * nfp_net_close_stack() - Quiesce the stack (part of close)
 * @nn:	     NFP Net device to reconfigure
 */
static void nfp_net_close_stack(struct nfp_net *nn)
{
	unsigned int r;

	disable_irq(nn->irq_entries[NFP_NET_IRQ_LSC_IDX].vector);
	netif_carrier_off(nn->dp.netdev);
	nn->link_up = false;

	for (r = 0; r < nn->dp.num_r_vecs; r++) {
		disable_irq(nn->r_vecs[r].irq_vector);
		napi_disable(&nn->r_vecs[r].napi);
	}

	netif_tx_disable(nn->dp.netdev);
}

/**
 * nfp_net_close_free_all() - Free all runtime resources
 * @nn:      NFP Net device to reconfigure
 */
static void nfp_net_close_free_all(struct nfp_net *nn)
{
	unsigned int r;

	nfp_net_tx_rings_free(&nn->dp);
	nfp_net_rx_rings_free(&nn->dp);

	for (r = 0; r < nn->dp.num_r_vecs; r++)
		nfp_net_cleanup_vector(nn, &nn->r_vecs[r]);

	nfp_net_aux_irq_free(nn, NFP_NET_CFG_LSC, NFP_NET_IRQ_LSC_IDX);
	nfp_net_aux_irq_free(nn, NFP_NET_CFG_EXN, NFP_NET_IRQ_EXN_IDX);
}

/**
 * nfp_net_netdev_close() - Called when the device is downed
 * @netdev:      netdev structure
 */
static int nfp_net_netdev_close(struct net_device *netdev)
{
	struct nfp_net *nn = netdev_priv(netdev);

	/* Step 1: Disable RX and TX rings from the Linux kernel perspective
	 */
	nfp_net_close_stack(nn);

	/* Step 2: Tell NFP
	 */
	nfp_net_clear_config_and_disable(nn);
	nfp_port_configure(netdev, false);

	/* Step 3: Free resources
	 */
	nfp_net_close_free_all(nn);

	nn_dbg(nn, "%s down", netdev->name);
	return 0;
}

void nfp_ctrl_close(struct nfp_net *nn)
{
	int r;

	rtnl_lock();

	for (r = 0; r < nn->dp.num_r_vecs; r++) {
		disable_irq(nn->r_vecs[r].irq_vector);
		tasklet_disable(&nn->r_vecs[r].tasklet);
	}

	nfp_net_clear_config_and_disable(nn);

	nfp_net_close_free_all(nn);

	rtnl_unlock();
}

/**
 * nfp_net_open_stack() - Start the device from stack's perspective
 * @nn:      NFP Net device to reconfigure
 */
static void nfp_net_open_stack(struct nfp_net *nn)
{
	unsigned int r;

	for (r = 0; r < nn->dp.num_r_vecs; r++) {
		napi_enable(&nn->r_vecs[r].napi);
		enable_irq(nn->r_vecs[r].irq_vector);
	}

	netif_tx_wake_all_queues(nn->dp.netdev);

	enable_irq(nn->irq_entries[NFP_NET_IRQ_LSC_IDX].vector);
	nfp_net_read_link_status(nn);
}

static int nfp_net_open_alloc_all(struct nfp_net *nn)
{
	int err, r;

	err = nfp_net_aux_irq_request(nn, NFP_NET_CFG_EXN, "%s-exn",
				      nn->exn_name, sizeof(nn->exn_name),
				      NFP_NET_IRQ_EXN_IDX, nn->exn_handler);
	if (err)
		return err;
	err = nfp_net_aux_irq_request(nn, NFP_NET_CFG_LSC, "%s-lsc",
				      nn->lsc_name, sizeof(nn->lsc_name),
				      NFP_NET_IRQ_LSC_IDX, nn->lsc_handler);
	if (err)
		goto err_free_exn;
	disable_irq(nn->irq_entries[NFP_NET_IRQ_LSC_IDX].vector);

	for (r = 0; r < nn->dp.num_r_vecs; r++) {
		err = nfp_net_prepare_vector(nn, &nn->r_vecs[r], r);
		if (err)
			goto err_cleanup_vec_p;
	}

	err = nfp_net_rx_rings_prepare(nn, &nn->dp);
	if (err)
		goto err_cleanup_vec;

	err = nfp_net_tx_rings_prepare(nn, &nn->dp);
	if (err)
		goto err_free_rx_rings;

	for (r = 0; r < nn->max_r_vecs; r++)
		nfp_net_vector_assign_rings(&nn->dp, &nn->r_vecs[r], r);

	return 0;

err_free_rx_rings:
	nfp_net_rx_rings_free(&nn->dp);
err_cleanup_vec:
	r = nn->dp.num_r_vecs;
err_cleanup_vec_p:
	while (r--)
		nfp_net_cleanup_vector(nn, &nn->r_vecs[r]);
	nfp_net_aux_irq_free(nn, NFP_NET_CFG_LSC, NFP_NET_IRQ_LSC_IDX);
err_free_exn:
	nfp_net_aux_irq_free(nn, NFP_NET_CFG_EXN, NFP_NET_IRQ_EXN_IDX);
	return err;
}

static int nfp_net_netdev_open(struct net_device *netdev)
{
	struct nfp_net *nn = netdev_priv(netdev);
	int err;

	/* Step 1: Allocate resources for rings and the like
	 * - Request interrupts
	 * - Allocate RX and TX ring resources
	 * - Setup initial RSS table
	 */
	err = nfp_net_open_alloc_all(nn);
	if (err)
		return err;

	err = netif_set_real_num_tx_queues(netdev, nn->dp.num_stack_tx_rings);
	if (err)
		goto err_free_all;

	err = netif_set_real_num_rx_queues(netdev, nn->dp.num_rx_rings);
	if (err)
		goto err_free_all;

	/* Step 2: Configure the NFP
	 * - Ifup the physical interface if it exists
	 * - Enable rings from 0 to tx_rings/rx_rings - 1.
	 * - Write MAC address (in case it changed)
	 * - Set the MTU
	 * - Set the Freelist buffer size
	 * - Enable the FW
	 */
	err = nfp_port_configure(netdev, true);
	if (err)
		goto err_free_all;

	err = nfp_net_set_config_and_enable(nn);
	if (err)
		goto err_port_disable;

	/* Step 3: Enable for kernel
	 * - put some freelist descriptors on each RX ring
	 * - enable NAPI on each ring
	 * - enable all TX queues
	 * - set link state
	 */
	nfp_net_open_stack(nn);

	return 0;

err_port_disable:
	nfp_port_configure(netdev, false);
err_free_all:
	nfp_net_close_free_all(nn);
	return err;
}

int nfp_ctrl_open(struct nfp_net *nn)
{
	int err, r;

	/* ring dumping depends on vNICs being opened/closed under rtnl */
	rtnl_lock();

	err = nfp_net_open_alloc_all(nn);
	if (err)
		goto err_unlock;

	err = nfp_net_set_config_and_enable(nn);
	if (err)
		goto err_free_all;

	for (r = 0; r < nn->dp.num_r_vecs; r++)
		enable_irq(nn->r_vecs[r].irq_vector);

	rtnl_unlock();

	return 0;

err_free_all:
	nfp_net_close_free_all(nn);
err_unlock:
	rtnl_unlock();
	return err;
}

static void nfp_net_set_rx_mode(struct net_device *netdev)
{
	struct nfp_net *nn = netdev_priv(netdev);
	u32 new_ctrl;

	new_ctrl = nn->dp.ctrl;

	if (!netdev_mc_empty(netdev) || netdev->flags & IFF_ALLMULTI)
		new_ctrl |= nn->cap & NFP_NET_CFG_CTRL_L2MC;
	else
		new_ctrl &= ~NFP_NET_CFG_CTRL_L2MC;

	if (netdev->flags & IFF_PROMISC) {
		if (nn->cap & NFP_NET_CFG_CTRL_PROMISC)
			new_ctrl |= NFP_NET_CFG_CTRL_PROMISC;
		else
			nn_warn(nn, "FW does not support promiscuous mode\n");
	} else {
		new_ctrl &= ~NFP_NET_CFG_CTRL_PROMISC;
	}

	if (new_ctrl == nn->dp.ctrl)
		return;

	nn_writel(nn, NFP_NET_CFG_CTRL, new_ctrl);
	nfp_net_reconfig_post(nn, NFP_NET_CFG_UPDATE_GEN);

	nn->dp.ctrl = new_ctrl;
}

static void nfp_net_rss_init_itbl(struct nfp_net *nn)
{
	int i;

	for (i = 0; i < sizeof(nn->rss_itbl); i++)
		nn->rss_itbl[i] =
			ethtool_rxfh_indir_default(i, nn->dp.num_rx_rings);
}

static void nfp_net_dp_swap(struct nfp_net *nn, struct nfp_net_dp *dp)
{
	struct nfp_net_dp new_dp = *dp;

	*dp = nn->dp;
	nn->dp = new_dp;

	nn->dp.netdev->mtu = new_dp.mtu;

	if (!netif_is_rxfh_configured(nn->dp.netdev))
		nfp_net_rss_init_itbl(nn);
}

static int nfp_net_dp_swap_enable(struct nfp_net *nn, struct nfp_net_dp *dp)
{
	unsigned int r;
	int err;

	nfp_net_dp_swap(nn, dp);

	for (r = 0; r <	nn->max_r_vecs; r++)
		nfp_net_vector_assign_rings(&nn->dp, &nn->r_vecs[r], r);

	err = netif_set_real_num_rx_queues(nn->dp.netdev, nn->dp.num_rx_rings);
	if (err)
		return err;

	if (nn->dp.netdev->real_num_tx_queues != nn->dp.num_stack_tx_rings) {
		err = netif_set_real_num_tx_queues(nn->dp.netdev,
						   nn->dp.num_stack_tx_rings);
		if (err)
			return err;
	}

	return nfp_net_set_config_and_enable(nn);
}

struct nfp_net_dp *nfp_net_clone_dp(struct nfp_net *nn)
{
	struct nfp_net_dp *new;

	new = kmalloc(sizeof(*new), GFP_KERNEL);
	if (!new)
		return NULL;

	*new = nn->dp;

	/* Clear things which need to be recomputed */
	new->fl_bufsz = 0;
	new->tx_rings = NULL;
	new->rx_rings = NULL;
	new->num_r_vecs = 0;
	new->num_stack_tx_rings = 0;

	return new;
}

static int
nfp_net_check_config(struct nfp_net *nn, struct nfp_net_dp *dp,
		     struct netlink_ext_ack *extack)
{
	/* XDP-enabled tests */
	if (!dp->xdp_prog)
		return 0;
	if (dp->fl_bufsz > PAGE_SIZE) {
		NL_SET_ERR_MSG_MOD(extack, "MTU too large w/ XDP enabled");
		return -EINVAL;
	}
	if (dp->num_tx_rings > nn->max_tx_rings) {
		NL_SET_ERR_MSG_MOD(extack, "Insufficient number of TX rings w/ XDP enabled");
		return -EINVAL;
	}

	return 0;
}

int nfp_net_ring_reconfig(struct nfp_net *nn, struct nfp_net_dp *dp,
			  struct netlink_ext_ack *extack)
{
	int r, err;

	dp->fl_bufsz = nfp_net_calc_fl_bufsz(dp);

	dp->num_stack_tx_rings = dp->num_tx_rings;
	if (dp->xdp_prog)
		dp->num_stack_tx_rings -= dp->num_rx_rings;

	dp->num_r_vecs = max(dp->num_rx_rings, dp->num_stack_tx_rings);

	err = nfp_net_check_config(nn, dp, extack);
	if (err)
		goto exit_free_dp;

	if (!netif_running(dp->netdev)) {
		nfp_net_dp_swap(nn, dp);
		err = 0;
		goto exit_free_dp;
	}

	/* Prepare new rings */
	for (r = nn->dp.num_r_vecs; r < dp->num_r_vecs; r++) {
		err = nfp_net_prepare_vector(nn, &nn->r_vecs[r], r);
		if (err) {
			dp->num_r_vecs = r;
			goto err_cleanup_vecs;
		}
	}

	err = nfp_net_rx_rings_prepare(nn, dp);
	if (err)
		goto err_cleanup_vecs;

	err = nfp_net_tx_rings_prepare(nn, dp);
	if (err)
		goto err_free_rx;

	/* Stop device, swap in new rings, try to start the firmware */
	nfp_net_close_stack(nn);
	nfp_net_clear_config_and_disable(nn);

	err = nfp_net_dp_swap_enable(nn, dp);
	if (err) {
		int err2;

		nfp_net_clear_config_and_disable(nn);

		/* Try with old configuration and old rings */
		err2 = nfp_net_dp_swap_enable(nn, dp);
		if (err2)
			nn_err(nn, "Can't restore ring config - FW communication failed (%d,%d)\n",
			       err, err2);
	}
	for (r = dp->num_r_vecs - 1; r >= nn->dp.num_r_vecs; r--)
		nfp_net_cleanup_vector(nn, &nn->r_vecs[r]);

	nfp_net_rx_rings_free(dp);
	nfp_net_tx_rings_free(dp);

	nfp_net_open_stack(nn);
exit_free_dp:
	kfree(dp);

	return err;

err_free_rx:
	nfp_net_rx_rings_free(dp);
err_cleanup_vecs:
	for (r = dp->num_r_vecs - 1; r >= nn->dp.num_r_vecs; r--)
		nfp_net_cleanup_vector(nn, &nn->r_vecs[r]);
	kfree(dp);
	return err;
}

static int nfp_net_change_mtu(struct net_device *netdev, int new_mtu)
{
	struct nfp_net *nn = netdev_priv(netdev);
	struct nfp_net_dp *dp;
	int err;

	err = nfp_app_check_mtu(nn->app, netdev, new_mtu);
	if (err)
		return err;

	dp = nfp_net_clone_dp(nn);
	if (!dp)
		return -ENOMEM;

	dp->mtu = new_mtu;

	return nfp_net_ring_reconfig(nn, dp, NULL);
}

static int
nfp_net_vlan_rx_add_vid(struct net_device *netdev, __be16 proto, u16 vid)
{
	struct nfp_net *nn = netdev_priv(netdev);

	/* Priority tagged packets with vlan id 0 are processed by the
	 * NFP as untagged packets
	 */
	if (!vid)
		return 0;

	nn_writew(nn, nn->tlv_caps.mbox_off + NFP_NET_CFG_VLAN_FILTER_VID, vid);
	nn_writew(nn, nn->tlv_caps.mbox_off + NFP_NET_CFG_VLAN_FILTER_PROTO,
		  ETH_P_8021Q);

	return nfp_net_reconfig_mbox(nn, NFP_NET_CFG_MBOX_CMD_CTAG_FILTER_ADD);
}

static int
nfp_net_vlan_rx_kill_vid(struct net_device *netdev, __be16 proto, u16 vid)
{
	struct nfp_net *nn = netdev_priv(netdev);

	/* Priority tagged packets with vlan id 0 are processed by the
	 * NFP as untagged packets
	 */
	if (!vid)
		return 0;

	nn_writew(nn, nn->tlv_caps.mbox_off + NFP_NET_CFG_VLAN_FILTER_VID, vid);
	nn_writew(nn, nn->tlv_caps.mbox_off + NFP_NET_CFG_VLAN_FILTER_PROTO,
		  ETH_P_8021Q);

	return nfp_net_reconfig_mbox(nn, NFP_NET_CFG_MBOX_CMD_CTAG_FILTER_KILL);
}

static void nfp_net_stat64(struct net_device *netdev,
			   struct rtnl_link_stats64 *stats)
{
	struct nfp_net *nn = netdev_priv(netdev);
	int r;

	for (r = 0; r < nn->dp.num_r_vecs; r++) {
		struct nfp_net_r_vector *r_vec = &nn->r_vecs[r];
		u64 data[3];
		unsigned int start;

		do {
			start = u64_stats_fetch_begin(&r_vec->rx_sync);
			data[0] = r_vec->rx_pkts;
			data[1] = r_vec->rx_bytes;
			data[2] = r_vec->rx_drops;
		} while (u64_stats_fetch_retry(&r_vec->rx_sync, start));
		stats->rx_packets += data[0];
		stats->rx_bytes += data[1];
		stats->rx_dropped += data[2];

		do {
			start = u64_stats_fetch_begin(&r_vec->tx_sync);
			data[0] = r_vec->tx_pkts;
			data[1] = r_vec->tx_bytes;
			data[2] = r_vec->tx_errors;
		} while (u64_stats_fetch_retry(&r_vec->tx_sync, start));
		stats->tx_packets += data[0];
		stats->tx_bytes += data[1];
		stats->tx_errors += data[2];
	}
}

static int nfp_net_set_features(struct net_device *netdev,
				netdev_features_t features)
{
	netdev_features_t changed = netdev->features ^ features;
	struct nfp_net *nn = netdev_priv(netdev);
	u32 new_ctrl;
	int err;

	/* Assume this is not called with features we have not advertised */

	new_ctrl = nn->dp.ctrl;

	if (changed & NETIF_F_RXCSUM) {
		if (features & NETIF_F_RXCSUM)
			new_ctrl |= nn->cap & NFP_NET_CFG_CTRL_RXCSUM_ANY;
		else
			new_ctrl &= ~NFP_NET_CFG_CTRL_RXCSUM_ANY;
	}

	if (changed & (NETIF_F_IP_CSUM | NETIF_F_IPV6_CSUM)) {
		if (features & (NETIF_F_IP_CSUM | NETIF_F_IPV6_CSUM))
			new_ctrl |= NFP_NET_CFG_CTRL_TXCSUM;
		else
			new_ctrl &= ~NFP_NET_CFG_CTRL_TXCSUM;
	}

	if (changed & (NETIF_F_TSO | NETIF_F_TSO6)) {
		if (features & (NETIF_F_TSO | NETIF_F_TSO6))
			new_ctrl |= nn->cap & NFP_NET_CFG_CTRL_LSO2 ?:
					      NFP_NET_CFG_CTRL_LSO;
		else
			new_ctrl &= ~NFP_NET_CFG_CTRL_LSO_ANY;
	}

	if (changed & NETIF_F_HW_VLAN_CTAG_RX) {
		if (features & NETIF_F_HW_VLAN_CTAG_RX)
			new_ctrl |= NFP_NET_CFG_CTRL_RXVLAN;
		else
			new_ctrl &= ~NFP_NET_CFG_CTRL_RXVLAN;
	}

	if (changed & NETIF_F_HW_VLAN_CTAG_TX) {
		if (features & NETIF_F_HW_VLAN_CTAG_TX)
			new_ctrl |= NFP_NET_CFG_CTRL_TXVLAN;
		else
			new_ctrl &= ~NFP_NET_CFG_CTRL_TXVLAN;
	}

	if (changed & NETIF_F_HW_VLAN_CTAG_FILTER) {
		if (features & NETIF_F_HW_VLAN_CTAG_FILTER)
			new_ctrl |= NFP_NET_CFG_CTRL_CTAG_FILTER;
		else
			new_ctrl &= ~NFP_NET_CFG_CTRL_CTAG_FILTER;
	}

	if (changed & NETIF_F_SG) {
		if (features & NETIF_F_SG)
			new_ctrl |= NFP_NET_CFG_CTRL_GATHER;
		else
			new_ctrl &= ~NFP_NET_CFG_CTRL_GATHER;
	}

	err = nfp_port_set_features(netdev, features);
	if (err)
		return err;

	nn_dbg(nn, "Feature change 0x%llx -> 0x%llx (changed=0x%llx)\n",
	       netdev->features, features, changed);

	if (new_ctrl == nn->dp.ctrl)
		return 0;

	nn_dbg(nn, "NIC ctrl: 0x%x -> 0x%x\n", nn->dp.ctrl, new_ctrl);
	nn_writel(nn, NFP_NET_CFG_CTRL, new_ctrl);
	err = nfp_net_reconfig(nn, NFP_NET_CFG_UPDATE_GEN);
	if (err)
		return err;

	nn->dp.ctrl = new_ctrl;

	return 0;
}

static netdev_features_t
nfp_net_features_check(struct sk_buff *skb, struct net_device *dev,
		       netdev_features_t features)
{
	u8 l4_hdr;

	/* We can't do TSO over double tagged packets (802.1AD) */
	features &= vlan_features_check(skb, features);

	if (!skb->encapsulation)
		return features;

	/* Ensure that inner L4 header offset fits into TX descriptor field */
	if (skb_is_gso(skb)) {
		u32 hdrlen;

		hdrlen = skb_inner_transport_header(skb) - skb->data +
			inner_tcp_hdrlen(skb);

		if (unlikely(hdrlen > NFP_NET_LSO_MAX_HDR_SZ))
			features &= ~NETIF_F_GSO_MASK;
	}

	/* VXLAN/GRE check */
	switch (vlan_get_protocol(skb)) {
	case htons(ETH_P_IP):
		l4_hdr = ip_hdr(skb)->protocol;
		break;
	case htons(ETH_P_IPV6):
		l4_hdr = ipv6_hdr(skb)->nexthdr;
		break;
	default:
		return features & ~(NETIF_F_CSUM_MASK | NETIF_F_GSO_MASK);
	}

	if (skb->inner_protocol_type != ENCAP_TYPE_ETHER ||
	    skb->inner_protocol != htons(ETH_P_TEB) ||
	    (l4_hdr != IPPROTO_UDP && l4_hdr != IPPROTO_GRE) ||
	    (l4_hdr == IPPROTO_UDP &&
	     (skb_inner_mac_header(skb) - skb_transport_header(skb) !=
	      sizeof(struct udphdr) + sizeof(struct vxlanhdr))))
		return features & ~(NETIF_F_CSUM_MASK | NETIF_F_GSO_MASK);

	return features;
}

/**
 * nfp_net_set_vxlan_port() - set vxlan port in SW and reconfigure HW
 * @nn:   NFP Net device to reconfigure
 * @idx:  Index into the port table where new port should be written
 * @port: UDP port to configure (pass zero to remove VXLAN port)
 */
static void nfp_net_set_vxlan_port(struct nfp_net *nn, int idx, __be16 port)
{
	int i;

	nn->vxlan_ports[idx] = port;

	if (!(nn->dp.ctrl & NFP_NET_CFG_CTRL_VXLAN))
		return;

	BUILD_BUG_ON(NFP_NET_N_VXLAN_PORTS & 1);
	for (i = 0; i < NFP_NET_N_VXLAN_PORTS; i += 2)
		nn_writel(nn, NFP_NET_CFG_VXLAN_PORT + i * sizeof(port),
			  be16_to_cpu(nn->vxlan_ports[i + 1]) << 16 |
			  be16_to_cpu(nn->vxlan_ports[i]));

	nfp_net_reconfig_post(nn, NFP_NET_CFG_UPDATE_VXLAN);
}

/**
 * nfp_net_find_vxlan_idx() - find table entry of the port or a free one
 * @nn:   NFP Network structure
 * @port: UDP port to look for
 *
 * Return: if the port is already in the table -- it's position;
 *	   if the port is not in the table -- free position to use;
 *	   if the table is full -- -ENOSPC.
 */
static int nfp_net_find_vxlan_idx(struct nfp_net *nn, __be16 port)
{
	int i, free_idx = -ENOSPC;

	for (i = 0; i < NFP_NET_N_VXLAN_PORTS; i++) {
		if (nn->vxlan_ports[i] == port)
			return i;
		if (!nn->vxlan_usecnt[i])
			free_idx = i;
	}

	return free_idx;
}

static void nfp_net_add_vxlan_port(struct net_device *netdev,
				   struct udp_tunnel_info *ti)
{
	struct nfp_net *nn = netdev_priv(netdev);
	int idx;

	if (ti->type != UDP_TUNNEL_TYPE_VXLAN)
		return;

	idx = nfp_net_find_vxlan_idx(nn, ti->port);
	if (idx == -ENOSPC)
		return;

	if (!nn->vxlan_usecnt[idx]++)
		nfp_net_set_vxlan_port(nn, idx, ti->port);
}

static void nfp_net_del_vxlan_port(struct net_device *netdev,
				   struct udp_tunnel_info *ti)
{
	struct nfp_net *nn = netdev_priv(netdev);
	int idx;

	if (ti->type != UDP_TUNNEL_TYPE_VXLAN)
		return;

	idx = nfp_net_find_vxlan_idx(nn, ti->port);
	if (idx == -ENOSPC || !nn->vxlan_usecnt[idx])
		return;

	if (!--nn->vxlan_usecnt[idx])
		nfp_net_set_vxlan_port(nn, idx, 0);
}

static int
nfp_net_xdp_setup_drv(struct nfp_net *nn, struct bpf_prog *prog,
		      struct netlink_ext_ack *extack)
{
	struct nfp_net_dp *dp;

	if (!prog == !nn->dp.xdp_prog) {
		WRITE_ONCE(nn->dp.xdp_prog, prog);
		return 0;
	}

	dp = nfp_net_clone_dp(nn);
	if (!dp)
		return -ENOMEM;

	dp->xdp_prog = prog;
	dp->num_tx_rings += prog ? nn->dp.num_rx_rings : -nn->dp.num_rx_rings;
	dp->rx_dma_dir = prog ? DMA_BIDIRECTIONAL : DMA_FROM_DEVICE;
	dp->rx_dma_off = prog ? XDP_PACKET_HEADROOM - nn->dp.rx_offset : 0;

	/* We need RX reconfig to remap the buffers (BIDIR vs FROM_DEV) */
	return nfp_net_ring_reconfig(nn, dp, extack);
}

static int
nfp_net_xdp_setup(struct nfp_net *nn, struct bpf_prog *prog, u32 flags,
		  struct netlink_ext_ack *extack)
{
	struct bpf_prog *drv_prog, *offload_prog;
	int err;

	if (nn->xdp_prog && (flags ^ nn->xdp_flags) & XDP_FLAGS_MODES)
		return -EBUSY;

	/* Load both when no flags set to allow easy activation of driver path
	 * when program is replaced by one which can't be offloaded.
	 */
	drv_prog     = flags & XDP_FLAGS_HW_MODE  ? NULL : prog;
	offload_prog = flags & XDP_FLAGS_DRV_MODE ? NULL : prog;

	err = nfp_net_xdp_setup_drv(nn, drv_prog, extack);
	if (err)
		return err;

	err = nfp_app_xdp_offload(nn->app, nn, offload_prog, extack);
	if (err && flags & XDP_FLAGS_HW_MODE)
		return err;

	if (nn->xdp_prog)
		bpf_prog_put(nn->xdp_prog);
	nn->xdp_prog = prog;
	nn->xdp_flags = flags;

	return 0;
}

static int nfp_net_xdp(struct net_device *netdev, struct netdev_bpf *xdp)
{
	struct nfp_net *nn = netdev_priv(netdev);

	switch (xdp->command) {
	case XDP_SETUP_PROG:
	case XDP_SETUP_PROG_HW:
		return nfp_net_xdp_setup(nn, xdp->prog, xdp->flags,
					 xdp->extack);
	case XDP_QUERY_PROG:
		xdp->prog_attached = !!nn->xdp_prog;
		if (nn->dp.bpf_offload_xdp)
			xdp->prog_attached = XDP_ATTACHED_HW;
		xdp->prog_id = nn->xdp_prog ? nn->xdp_prog->aux->id : 0;
		xdp->prog_flags = nn->xdp_prog ? nn->xdp_flags : 0;
		return 0;
	default:
		return nfp_app_bpf(nn->app, nn, xdp);
	}
}

static int nfp_net_set_mac_address(struct net_device *netdev, void *addr)
{
	struct nfp_net *nn = netdev_priv(netdev);
	struct sockaddr *saddr = addr;
	int err;

	err = eth_prepare_mac_addr_change(netdev, addr);
	if (err)
		return err;

	nfp_net_write_mac_addr(nn, saddr->sa_data);

	err = nfp_net_reconfig(nn, NFP_NET_CFG_UPDATE_MACADDR);
	if (err)
		return err;

	eth_commit_mac_addr_change(netdev, addr);

	return 0;
}

const struct net_device_ops nfp_net_netdev_ops = {
	.ndo_open		= nfp_net_netdev_open,
	.ndo_stop		= nfp_net_netdev_close,
	.ndo_start_xmit		= nfp_net_tx,
	.ndo_get_stats64	= nfp_net_stat64,
	.ndo_vlan_rx_add_vid	= nfp_net_vlan_rx_add_vid,
	.ndo_vlan_rx_kill_vid	= nfp_net_vlan_rx_kill_vid,
	.ndo_set_vf_mac         = nfp_app_set_vf_mac,
	.ndo_set_vf_vlan        = nfp_app_set_vf_vlan,
	.ndo_set_vf_spoofchk    = nfp_app_set_vf_spoofchk,
	.ndo_get_vf_config	= nfp_app_get_vf_config,
	.ndo_set_vf_link_state  = nfp_app_set_vf_link_state,
	.ndo_setup_tc		= nfp_port_setup_tc,
	.ndo_tx_timeout		= nfp_net_tx_timeout,
	.ndo_set_rx_mode	= nfp_net_set_rx_mode,
	.ndo_change_mtu		= nfp_net_change_mtu,
	.ndo_set_mac_address	= nfp_net_set_mac_address,
	.ndo_set_features	= nfp_net_set_features,
	.ndo_features_check	= nfp_net_features_check,
	.ndo_get_phys_port_name	= nfp_port_get_phys_port_name,
	.ndo_udp_tunnel_add	= nfp_net_add_vxlan_port,
	.ndo_udp_tunnel_del	= nfp_net_del_vxlan_port,
	.ndo_bpf		= nfp_net_xdp,
};

/**
 * nfp_net_info() - Print general info about the NIC
 * @nn:      NFP Net device to reconfigure
 */
void nfp_net_info(struct nfp_net *nn)
{
	nn_info(nn, "Netronome NFP-6xxx %sNetdev: TxQs=%d/%d RxQs=%d/%d\n",
		nn->dp.is_vf ? "VF " : "",
		nn->dp.num_tx_rings, nn->max_tx_rings,
		nn->dp.num_rx_rings, nn->max_rx_rings);
	nn_info(nn, "VER: %d.%d.%d.%d, Maximum supported MTU: %d\n",
		nn->fw_ver.resv, nn->fw_ver.class,
		nn->fw_ver.major, nn->fw_ver.minor,
		nn->max_mtu);
	nn_info(nn, "CAP: %#x %s%s%s%s%s%s%s%s%s%s%s%s%s%s%s%s%s%s%s%s%s%s\n",
		nn->cap,
		nn->cap & NFP_NET_CFG_CTRL_PROMISC  ? "PROMISC "  : "",
		nn->cap & NFP_NET_CFG_CTRL_L2BC     ? "L2BCFILT " : "",
		nn->cap & NFP_NET_CFG_CTRL_L2MC     ? "L2MCFILT " : "",
		nn->cap & NFP_NET_CFG_CTRL_RXCSUM   ? "RXCSUM "   : "",
		nn->cap & NFP_NET_CFG_CTRL_TXCSUM   ? "TXCSUM "   : "",
		nn->cap & NFP_NET_CFG_CTRL_RXVLAN   ? "RXVLAN "   : "",
		nn->cap & NFP_NET_CFG_CTRL_TXVLAN   ? "TXVLAN "   : "",
		nn->cap & NFP_NET_CFG_CTRL_SCATTER  ? "SCATTER "  : "",
		nn->cap & NFP_NET_CFG_CTRL_GATHER   ? "GATHER "   : "",
		nn->cap & NFP_NET_CFG_CTRL_LSO      ? "TSO1 "     : "",
		nn->cap & NFP_NET_CFG_CTRL_LSO2     ? "TSO2 "     : "",
		nn->cap & NFP_NET_CFG_CTRL_RSS      ? "RSS1 "     : "",
		nn->cap & NFP_NET_CFG_CTRL_RSS2     ? "RSS2 "     : "",
		nn->cap & NFP_NET_CFG_CTRL_CTAG_FILTER ? "CTAG_FILTER " : "",
		nn->cap & NFP_NET_CFG_CTRL_L2SWITCH ? "L2SWITCH " : "",
		nn->cap & NFP_NET_CFG_CTRL_MSIXAUTO ? "AUTOMASK " : "",
		nn->cap & NFP_NET_CFG_CTRL_IRQMOD   ? "IRQMOD "   : "",
		nn->cap & NFP_NET_CFG_CTRL_VXLAN    ? "VXLAN "    : "",
		nn->cap & NFP_NET_CFG_CTRL_NVGRE    ? "NVGRE "	  : "",
		nn->cap & NFP_NET_CFG_CTRL_CSUM_COMPLETE ?
						      "RXCSUM_COMPLETE " : "",
		nn->cap & NFP_NET_CFG_CTRL_LIVE_ADDR ? "LIVE_ADDR " : "",
		nfp_app_extra_cap(nn->app, nn));
}

/**
 * nfp_net_alloc() - Allocate netdev and related structure
 * @pdev:         PCI device
 * @needs_netdev: Whether to allocate a netdev for this vNIC
 * @max_tx_rings: Maximum number of TX rings supported by device
 * @max_rx_rings: Maximum number of RX rings supported by device
 *
 * This function allocates a netdev device and fills in the initial
 * part of the @struct nfp_net structure.  In case of control device
 * nfp_net structure is allocated without the netdev.
 *
 * Return: NFP Net device structure, or ERR_PTR on error.
 */
struct nfp_net *nfp_net_alloc(struct pci_dev *pdev, bool needs_netdev,
			      unsigned int max_tx_rings,
			      unsigned int max_rx_rings)
{
	struct nfp_net *nn;

	if (needs_netdev) {
		struct net_device *netdev;

		netdev = alloc_etherdev_mqs(sizeof(struct nfp_net),
					    max_tx_rings, max_rx_rings);
		if (!netdev)
			return ERR_PTR(-ENOMEM);

		SET_NETDEV_DEV(netdev, &pdev->dev);
		nn = netdev_priv(netdev);
		nn->dp.netdev = netdev;
	} else {
		nn = vzalloc(sizeof(*nn));
		if (!nn)
			return ERR_PTR(-ENOMEM);
	}

	nn->dp.dev = &pdev->dev;
	nn->pdev = pdev;

	nn->max_tx_rings = max_tx_rings;
	nn->max_rx_rings = max_rx_rings;

	nn->dp.num_tx_rings = min_t(unsigned int,
				    max_tx_rings, num_online_cpus());
	nn->dp.num_rx_rings = min_t(unsigned int, max_rx_rings,
				 netif_get_num_default_rss_queues());

	nn->dp.num_r_vecs = max(nn->dp.num_tx_rings, nn->dp.num_rx_rings);
	nn->dp.num_r_vecs = min_t(unsigned int,
				  nn->dp.num_r_vecs, num_online_cpus());

	nn->dp.txd_cnt = NFP_NET_TX_DESCS_DEFAULT;
	nn->dp.rxd_cnt = NFP_NET_RX_DESCS_DEFAULT;

	spin_lock_init(&nn->reconfig_lock);
	spin_lock_init(&nn->link_status_lock);

	setup_timer(&nn->reconfig_timer,
		    nfp_net_reconfig_timer, (unsigned long)nn);

	return nn;
}

/**
 * nfp_net_free() - Undo what @nfp_net_alloc() did
 * @nn:      NFP Net device to reconfigure
 */
void nfp_net_free(struct nfp_net *nn)
{
<<<<<<< HEAD
=======
	WARN_ON(timer_pending(&nn->reconfig_timer) || nn->reconfig_posted);
	if (nn->xdp_prog)
		bpf_prog_put(nn->xdp_prog);

>>>>>>> 91d55570
	if (nn->dp.netdev)
		free_netdev(nn->dp.netdev);
	else
		vfree(nn);
}

/**
 * nfp_net_rss_key_sz() - Get current size of the RSS key
 * @nn:		NFP Net device instance
 *
 * Return: size of the RSS key for currently selected hash function.
 */
unsigned int nfp_net_rss_key_sz(struct nfp_net *nn)
{
	switch (nn->rss_hfunc) {
	case ETH_RSS_HASH_TOP:
		return NFP_NET_CFG_RSS_KEY_SZ;
	case ETH_RSS_HASH_XOR:
		return 0;
	case ETH_RSS_HASH_CRC32:
		return 4;
	}

	nn_warn(nn, "Unknown hash function: %u\n", nn->rss_hfunc);
	return 0;
}

/**
 * nfp_net_rss_init() - Set the initial RSS parameters
 * @nn:	     NFP Net device to reconfigure
 */
static void nfp_net_rss_init(struct nfp_net *nn)
{
	unsigned long func_bit, rss_cap_hfunc;
	u32 reg;

	/* Read the RSS function capability and select first supported func */
	reg = nn_readl(nn, NFP_NET_CFG_RSS_CAP);
	rss_cap_hfunc =	FIELD_GET(NFP_NET_CFG_RSS_CAP_HFUNC, reg);
	if (!rss_cap_hfunc)
		rss_cap_hfunc =	FIELD_GET(NFP_NET_CFG_RSS_CAP_HFUNC,
					  NFP_NET_CFG_RSS_TOEPLITZ);

	func_bit = find_first_bit(&rss_cap_hfunc, NFP_NET_CFG_RSS_HFUNCS);
	if (func_bit == NFP_NET_CFG_RSS_HFUNCS) {
		dev_warn(nn->dp.dev,
			 "Bad RSS config, defaulting to Toeplitz hash\n");
		func_bit = ETH_RSS_HASH_TOP_BIT;
	}
	nn->rss_hfunc = 1 << func_bit;

	netdev_rss_key_fill(nn->rss_key, nfp_net_rss_key_sz(nn));

	nfp_net_rss_init_itbl(nn);

	/* Enable IPv4/IPv6 TCP by default */
	nn->rss_cfg = NFP_NET_CFG_RSS_IPV4_TCP |
		      NFP_NET_CFG_RSS_IPV6_TCP |
		      FIELD_PREP(NFP_NET_CFG_RSS_HFUNC, nn->rss_hfunc) |
		      NFP_NET_CFG_RSS_MASK;
}

/**
 * nfp_net_irqmod_init() - Set the initial IRQ moderation parameters
 * @nn:	     NFP Net device to reconfigure
 */
static void nfp_net_irqmod_init(struct nfp_net *nn)
{
	nn->rx_coalesce_usecs      = 50;
	nn->rx_coalesce_max_frames = 64;
	nn->tx_coalesce_usecs      = 50;
	nn->tx_coalesce_max_frames = 64;
}

static void nfp_net_netdev_init(struct nfp_net *nn)
{
	struct net_device *netdev = nn->dp.netdev;

	nfp_net_write_mac_addr(nn, nn->dp.netdev->dev_addr);

	netdev->mtu = nn->dp.mtu;

	/* Advertise/enable offloads based on capabilities
	 *
	 * Note: netdev->features show the currently enabled features
	 * and netdev->hw_features advertises which features are
	 * supported.  By default we enable most features.
	 */
	if (nn->cap & NFP_NET_CFG_CTRL_LIVE_ADDR)
		netdev->priv_flags |= IFF_LIVE_ADDR_CHANGE;

	netdev->hw_features = NETIF_F_HIGHDMA;
	if (nn->cap & NFP_NET_CFG_CTRL_RXCSUM_ANY) {
		netdev->hw_features |= NETIF_F_RXCSUM;
		nn->dp.ctrl |= nn->cap & NFP_NET_CFG_CTRL_RXCSUM_ANY;
	}
	if (nn->cap & NFP_NET_CFG_CTRL_TXCSUM) {
		netdev->hw_features |= NETIF_F_IP_CSUM | NETIF_F_IPV6_CSUM;
		nn->dp.ctrl |= NFP_NET_CFG_CTRL_TXCSUM;
	}
	if (nn->cap & NFP_NET_CFG_CTRL_GATHER) {
		netdev->hw_features |= NETIF_F_SG;
		nn->dp.ctrl |= NFP_NET_CFG_CTRL_GATHER;
	}
	if ((nn->cap & NFP_NET_CFG_CTRL_LSO && nn->fw_ver.major > 2) ||
	    nn->cap & NFP_NET_CFG_CTRL_LSO2) {
		netdev->hw_features |= NETIF_F_TSO | NETIF_F_TSO6;
		nn->dp.ctrl |= nn->cap & NFP_NET_CFG_CTRL_LSO2 ?:
					 NFP_NET_CFG_CTRL_LSO;
	}
	if (nn->cap & NFP_NET_CFG_CTRL_RSS_ANY)
		netdev->hw_features |= NETIF_F_RXHASH;
	if (nn->cap & NFP_NET_CFG_CTRL_VXLAN &&
	    nn->cap & NFP_NET_CFG_CTRL_NVGRE) {
		if (nn->cap & NFP_NET_CFG_CTRL_LSO)
			netdev->hw_features |= NETIF_F_GSO_GRE |
					       NETIF_F_GSO_UDP_TUNNEL;
		nn->dp.ctrl |= NFP_NET_CFG_CTRL_VXLAN | NFP_NET_CFG_CTRL_NVGRE;

		netdev->hw_enc_features = netdev->hw_features;
	}

	netdev->vlan_features = netdev->hw_features;

	if (nn->cap & NFP_NET_CFG_CTRL_RXVLAN) {
		netdev->hw_features |= NETIF_F_HW_VLAN_CTAG_RX;
		nn->dp.ctrl |= NFP_NET_CFG_CTRL_RXVLAN;
	}
	if (nn->cap & NFP_NET_CFG_CTRL_TXVLAN) {
		if (nn->cap & NFP_NET_CFG_CTRL_LSO2) {
			nn_warn(nn, "Device advertises both TSO2 and TXVLAN. Refusing to enable TXVLAN.\n");
		} else {
			netdev->hw_features |= NETIF_F_HW_VLAN_CTAG_TX;
			nn->dp.ctrl |= NFP_NET_CFG_CTRL_TXVLAN;
		}
	}
	if (nn->cap & NFP_NET_CFG_CTRL_CTAG_FILTER) {
		netdev->hw_features |= NETIF_F_HW_VLAN_CTAG_FILTER;
		nn->dp.ctrl |= NFP_NET_CFG_CTRL_CTAG_FILTER;
	}

	netdev->features = netdev->hw_features;

	if (nfp_app_has_tc(nn->app) && nn->port)
		netdev->hw_features |= NETIF_F_HW_TC;

	/* Advertise but disable TSO by default. */
	netdev->features &= ~(NETIF_F_TSO | NETIF_F_TSO6);
	nn->dp.ctrl &= ~NFP_NET_CFG_CTRL_LSO_ANY;

	/* Finalise the netdev setup */
	netdev->netdev_ops = &nfp_net_netdev_ops;
	netdev->watchdog_timeo = msecs_to_jiffies(5 * 1000);

	SWITCHDEV_SET_OPS(netdev, &nfp_port_switchdev_ops);

	/* MTU range: 68 - hw-specific max */
	netdev->min_mtu = ETH_MIN_MTU;
	netdev->max_mtu = nn->max_mtu;

	netdev->gso_max_segs = NFP_NET_LSO_MAX_SEGS;

	netif_carrier_off(netdev);

	nfp_net_set_ethtool_ops(netdev);
}

static int nfp_net_read_caps(struct nfp_net *nn)
{
	/* Get some of the read-only fields from the BAR */
	nn->cap = nn_readl(nn, NFP_NET_CFG_CAP);
	nn->max_mtu = nn_readl(nn, NFP_NET_CFG_MAX_MTU);

	/* ABI 4.x and ctrl vNIC always use chained metadata, in other cases
	 * we allow use of non-chained metadata if RSS(v1) is the only
	 * advertised capability requiring metadata.
	 */
	nn->dp.chained_metadata_format = nn->fw_ver.major == 4 ||
					 !nn->dp.netdev ||
					 !(nn->cap & NFP_NET_CFG_CTRL_RSS) ||
					 nn->cap & NFP_NET_CFG_CTRL_CHAIN_META;
	/* RSS(v1) uses non-chained metadata format, except in ABI 4.x where
	 * it has the same meaning as RSSv2.
	 */
	if (nn->dp.chained_metadata_format && nn->fw_ver.major != 4)
		nn->cap &= ~NFP_NET_CFG_CTRL_RSS;

	/* Determine RX packet/metadata boundary offset */
	if (nn->fw_ver.major >= 2) {
		u32 reg;

		reg = nn_readl(nn, NFP_NET_CFG_RX_OFFSET);
		if (reg > NFP_NET_MAX_PREPEND) {
			nn_err(nn, "Invalid rx offset: %d\n", reg);
			return -EINVAL;
		}
		nn->dp.rx_offset = reg;
	} else {
		nn->dp.rx_offset = NFP_NET_RX_OFFSET;
	}

	/* For control vNICs mask out the capabilities app doesn't want. */
	if (!nn->dp.netdev)
		nn->cap &= nn->app->type->ctrl_cap_mask;

	return 0;
}

/**
 * nfp_net_init() - Initialise/finalise the nfp_net structure
 * @nn:		NFP Net device structure
 *
 * Return: 0 on success or negative errno on error.
 */
int nfp_net_init(struct nfp_net *nn)
{
	int err;

	nn->dp.rx_dma_dir = DMA_FROM_DEVICE;

	err = nfp_net_read_caps(nn);
	if (err)
		return err;

	/* Set default MTU and Freelist buffer size */
	if (nn->max_mtu < NFP_NET_DEFAULT_MTU)
		nn->dp.mtu = nn->max_mtu;
	else
		nn->dp.mtu = NFP_NET_DEFAULT_MTU;
	nn->dp.fl_bufsz = nfp_net_calc_fl_bufsz(&nn->dp);

	if (nn->cap & NFP_NET_CFG_CTRL_RSS_ANY) {
		nfp_net_rss_init(nn);
		nn->dp.ctrl |= nn->cap & NFP_NET_CFG_CTRL_RSS2 ?:
					 NFP_NET_CFG_CTRL_RSS;
	}

	/* Allow L2 Broadcast and Multicast through by default, if supported */
	if (nn->cap & NFP_NET_CFG_CTRL_L2BC)
		nn->dp.ctrl |= NFP_NET_CFG_CTRL_L2BC;

	/* Allow IRQ moderation, if supported */
	if (nn->cap & NFP_NET_CFG_CTRL_IRQMOD) {
		nfp_net_irqmod_init(nn);
		nn->dp.ctrl |= NFP_NET_CFG_CTRL_IRQMOD;
	}

	err = nfp_net_tlv_caps_parse(&nn->pdev->dev, nn->dp.ctrl_bar,
				     &nn->tlv_caps);
	if (err)
		return err;

	if (nn->dp.netdev)
		nfp_net_netdev_init(nn);

	/* Stash the re-configuration queue away.  First odd queue in TX Bar */
	nn->qcp_cfg = nn->tx_bar + NFP_QCP_QUEUE_ADDR_SZ;

	/* Make sure the FW knows the netdev is supposed to be disabled here */
	nn_writel(nn, NFP_NET_CFG_CTRL, 0);
	nn_writeq(nn, NFP_NET_CFG_TXRS_ENABLE, 0);
	nn_writeq(nn, NFP_NET_CFG_RXRS_ENABLE, 0);
	err = nfp_net_reconfig(nn, NFP_NET_CFG_UPDATE_RING |
				   NFP_NET_CFG_UPDATE_GEN);
	if (err)
		return err;

	nfp_net_vecs_init(nn);

	if (!nn->dp.netdev)
		return 0;
	return register_netdev(nn->dp.netdev);
}

/**
 * nfp_net_clean() - Undo what nfp_net_init() did.
 * @nn:		NFP Net device structure
 */
void nfp_net_clean(struct nfp_net *nn)
{
	if (!nn->dp.netdev)
		return;

	unregister_netdev(nn->dp.netdev);
	nfp_net_reconfig_wait_posted(nn);
}<|MERGE_RESOLUTION|>--- conflicted
+++ resolved
@@ -3607,13 +3607,7 @@
  */
 void nfp_net_free(struct nfp_net *nn)
 {
-<<<<<<< HEAD
-=======
 	WARN_ON(timer_pending(&nn->reconfig_timer) || nn->reconfig_posted);
-	if (nn->xdp_prog)
-		bpf_prog_put(nn->xdp_prog);
-
->>>>>>> 91d55570
 	if (nn->dp.netdev)
 		free_netdev(nn->dp.netdev);
 	else
