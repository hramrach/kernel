// SPDX-License-Identifier: GPL-2.0 OR Linux-OpenIB
/*
 * Copyright 2015-2020 Amazon.com, Inc. or its affiliates. All rights reserved.
 */

#include "ena_com.h"

/*****************************************************************************/
/*****************************************************************************/

/* Timeout in micro-sec */
#define ADMIN_CMD_TIMEOUT_US (3000000)

#define ENA_ASYNC_QUEUE_DEPTH 16
#define ENA_ADMIN_QUEUE_DEPTH 32


#define ENA_CTRL_MAJOR		0
#define ENA_CTRL_MINOR		0
#define ENA_CTRL_SUB_MINOR	1

#define MIN_ENA_CTRL_VER \
	(((ENA_CTRL_MAJOR) << \
	(ENA_REGS_CONTROLLER_VERSION_MAJOR_VERSION_SHIFT)) | \
	((ENA_CTRL_MINOR) << \
	(ENA_REGS_CONTROLLER_VERSION_MINOR_VERSION_SHIFT)) | \
	(ENA_CTRL_SUB_MINOR))

#define ENA_DMA_ADDR_TO_UINT32_LOW(x)	((u32)((u64)(x)))
#define ENA_DMA_ADDR_TO_UINT32_HIGH(x)	((u32)(((u64)(x)) >> 32))

#define ENA_MMIO_READ_TIMEOUT 0xFFFFFFFF

#define ENA_COM_BOUNCE_BUFFER_CNTRL_CNT	4

#define ENA_REGS_ADMIN_INTR_MASK 1

#define ENA_MIN_ADMIN_POLL_US 100

#define ENA_MAX_ADMIN_POLL_US 5000

/*****************************************************************************/
/*****************************************************************************/
/*****************************************************************************/

enum ena_cmd_status {
	ENA_CMD_SUBMITTED,
	ENA_CMD_COMPLETED,
	/* Abort - canceled by the driver */
	ENA_CMD_ABORTED,
};

struct ena_comp_ctx {
	struct completion wait_event;
	struct ena_admin_acq_entry *user_cqe;
	u32 comp_size;
	enum ena_cmd_status status;
	/* status from the device */
	u8 comp_status;
	u8 cmd_opcode;
	bool occupied;
};

struct ena_com_stats_ctx {
	struct ena_admin_aq_get_stats_cmd get_cmd;
	struct ena_admin_acq_get_stats_resp get_resp;
};

static int ena_com_mem_addr_set(struct ena_com_dev *ena_dev,
				       struct ena_common_mem_addr *ena_addr,
				       dma_addr_t addr)
{
	if ((addr & GENMASK_ULL(ena_dev->dma_addr_bits - 1, 0)) != addr) {
<<<<<<< HEAD
		pr_err("DMA address has more bits that the device supports\n");
=======
		netdev_err(ena_dev->net_device,
			   "DMA address has more bits that the device supports\n");
>>>>>>> 7d2a07b7
		return -EINVAL;
	}

	ena_addr->mem_addr_low = lower_32_bits(addr);
	ena_addr->mem_addr_high = (u16)upper_32_bits(addr);

	return 0;
}

static int ena_com_admin_init_sq(struct ena_com_admin_queue *admin_queue)
{
<<<<<<< HEAD
=======
	struct ena_com_dev *ena_dev = admin_queue->ena_dev;
>>>>>>> 7d2a07b7
	struct ena_com_admin_sq *sq = &admin_queue->sq;
	u16 size = ADMIN_SQ_SIZE(admin_queue->q_depth);

	sq->entries = dma_alloc_coherent(admin_queue->q_dmadev, size,
					 &sq->dma_addr, GFP_KERNEL);

	if (!sq->entries) {
<<<<<<< HEAD
		pr_err("Memory allocation failed\n");
=======
		netdev_err(ena_dev->net_device, "Memory allocation failed\n");
>>>>>>> 7d2a07b7
		return -ENOMEM;
	}

	sq->head = 0;
	sq->tail = 0;
	sq->phase = 1;

	sq->db_addr = NULL;

	return 0;
}

static int ena_com_admin_init_cq(struct ena_com_admin_queue *admin_queue)
{
<<<<<<< HEAD
=======
	struct ena_com_dev *ena_dev = admin_queue->ena_dev;
>>>>>>> 7d2a07b7
	struct ena_com_admin_cq *cq = &admin_queue->cq;
	u16 size = ADMIN_CQ_SIZE(admin_queue->q_depth);

	cq->entries = dma_alloc_coherent(admin_queue->q_dmadev, size,
					 &cq->dma_addr, GFP_KERNEL);

	if (!cq->entries) {
<<<<<<< HEAD
		pr_err("Memory allocation failed\n");
=======
		netdev_err(ena_dev->net_device, "Memory allocation failed\n");
>>>>>>> 7d2a07b7
		return -ENOMEM;
	}

	cq->head = 0;
	cq->phase = 1;

	return 0;
}

static int ena_com_admin_init_aenq(struct ena_com_dev *ena_dev,
				   struct ena_aenq_handlers *aenq_handlers)
{
	struct ena_com_aenq *aenq = &ena_dev->aenq;
	u32 addr_low, addr_high, aenq_caps;
	u16 size;

	ena_dev->aenq.q_depth = ENA_ASYNC_QUEUE_DEPTH;
	size = ADMIN_AENQ_SIZE(ENA_ASYNC_QUEUE_DEPTH);
	aenq->entries = dma_alloc_coherent(ena_dev->dmadev, size,
					   &aenq->dma_addr, GFP_KERNEL);

	if (!aenq->entries) {
<<<<<<< HEAD
		pr_err("Memory allocation failed\n");
=======
		netdev_err(ena_dev->net_device, "Memory allocation failed\n");
>>>>>>> 7d2a07b7
		return -ENOMEM;
	}

	aenq->head = aenq->q_depth;
	aenq->phase = 1;

	addr_low = ENA_DMA_ADDR_TO_UINT32_LOW(aenq->dma_addr);
	addr_high = ENA_DMA_ADDR_TO_UINT32_HIGH(aenq->dma_addr);

	writel(addr_low, ena_dev->reg_bar + ENA_REGS_AENQ_BASE_LO_OFF);
	writel(addr_high, ena_dev->reg_bar + ENA_REGS_AENQ_BASE_HI_OFF);

	aenq_caps = 0;
	aenq_caps |= ena_dev->aenq.q_depth & ENA_REGS_AENQ_CAPS_AENQ_DEPTH_MASK;
	aenq_caps |= (sizeof(struct ena_admin_aenq_entry)
		      << ENA_REGS_AENQ_CAPS_AENQ_ENTRY_SIZE_SHIFT) &
		     ENA_REGS_AENQ_CAPS_AENQ_ENTRY_SIZE_MASK;
	writel(aenq_caps, ena_dev->reg_bar + ENA_REGS_AENQ_CAPS_OFF);

	if (unlikely(!aenq_handlers)) {
<<<<<<< HEAD
		pr_err("AENQ handlers pointer is NULL\n");
=======
		netdev_err(ena_dev->net_device,
			   "AENQ handlers pointer is NULL\n");
>>>>>>> 7d2a07b7
		return -EINVAL;
	}

	aenq->aenq_handlers = aenq_handlers;

	return 0;
}

static void comp_ctxt_release(struct ena_com_admin_queue *queue,
				     struct ena_comp_ctx *comp_ctx)
{
	comp_ctx->occupied = false;
	atomic_dec(&queue->outstanding_cmds);
}

static struct ena_comp_ctx *get_comp_ctxt(struct ena_com_admin_queue *admin_queue,
					  u16 command_id, bool capture)
{
	if (unlikely(command_id >= admin_queue->q_depth)) {
<<<<<<< HEAD
		pr_err("Command id is larger than the queue size. cmd_id: %u queue size %d\n",
		       command_id, admin_queue->q_depth);
=======
		netdev_err(admin_queue->ena_dev->net_device,
			   "Command id is larger than the queue size. cmd_id: %u queue size %d\n",
			   command_id, admin_queue->q_depth);
>>>>>>> 7d2a07b7
		return NULL;
	}

	if (unlikely(!admin_queue->comp_ctx)) {
<<<<<<< HEAD
		pr_err("Completion context is NULL\n");
=======
		netdev_err(admin_queue->ena_dev->net_device,
			   "Completion context is NULL\n");
>>>>>>> 7d2a07b7
		return NULL;
	}

	if (unlikely(admin_queue->comp_ctx[command_id].occupied && capture)) {
<<<<<<< HEAD
		pr_err("Completion context is occupied\n");
=======
		netdev_err(admin_queue->ena_dev->net_device,
			   "Completion context is occupied\n");
>>>>>>> 7d2a07b7
		return NULL;
	}

	if (capture) {
		atomic_inc(&admin_queue->outstanding_cmds);
		admin_queue->comp_ctx[command_id].occupied = true;
	}

	return &admin_queue->comp_ctx[command_id];
}

static struct ena_comp_ctx *__ena_com_submit_admin_cmd(struct ena_com_admin_queue *admin_queue,
						       struct ena_admin_aq_entry *cmd,
						       size_t cmd_size_in_bytes,
						       struct ena_admin_acq_entry *comp,
						       size_t comp_size_in_bytes)
{
	struct ena_comp_ctx *comp_ctx;
	u16 tail_masked, cmd_id;
	u16 queue_size_mask;
	u16 cnt;

	queue_size_mask = admin_queue->q_depth - 1;

	tail_masked = admin_queue->sq.tail & queue_size_mask;

	/* In case of queue FULL */
	cnt = (u16)atomic_read(&admin_queue->outstanding_cmds);
	if (cnt >= admin_queue->q_depth) {
<<<<<<< HEAD
		pr_debug("Admin queue is full.\n");
=======
		netdev_dbg(admin_queue->ena_dev->net_device,
			   "Admin queue is full.\n");
>>>>>>> 7d2a07b7
		admin_queue->stats.out_of_space++;
		return ERR_PTR(-ENOSPC);
	}

	cmd_id = admin_queue->curr_cmd_id;

	cmd->aq_common_descriptor.flags |= admin_queue->sq.phase &
		ENA_ADMIN_AQ_COMMON_DESC_PHASE_MASK;

	cmd->aq_common_descriptor.command_id |= cmd_id &
		ENA_ADMIN_AQ_COMMON_DESC_COMMAND_ID_MASK;

	comp_ctx = get_comp_ctxt(admin_queue, cmd_id, true);
	if (unlikely(!comp_ctx))
		return ERR_PTR(-EINVAL);

	comp_ctx->status = ENA_CMD_SUBMITTED;
	comp_ctx->comp_size = (u32)comp_size_in_bytes;
	comp_ctx->user_cqe = comp;
	comp_ctx->cmd_opcode = cmd->aq_common_descriptor.opcode;

	reinit_completion(&comp_ctx->wait_event);

	memcpy(&admin_queue->sq.entries[tail_masked], cmd, cmd_size_in_bytes);

	admin_queue->curr_cmd_id = (admin_queue->curr_cmd_id + 1) &
		queue_size_mask;

	admin_queue->sq.tail++;
	admin_queue->stats.submitted_cmd++;

	if (unlikely((admin_queue->sq.tail & queue_size_mask) == 0))
		admin_queue->sq.phase = !admin_queue->sq.phase;

	writel(admin_queue->sq.tail, admin_queue->sq.db_addr);

	return comp_ctx;
}

static int ena_com_init_comp_ctxt(struct ena_com_admin_queue *admin_queue)
{
<<<<<<< HEAD
=======
	struct ena_com_dev *ena_dev = admin_queue->ena_dev;
>>>>>>> 7d2a07b7
	size_t size = admin_queue->q_depth * sizeof(struct ena_comp_ctx);
	struct ena_comp_ctx *comp_ctx;
	u16 i;

	admin_queue->comp_ctx =
		devm_kzalloc(admin_queue->q_dmadev, size, GFP_KERNEL);
	if (unlikely(!admin_queue->comp_ctx)) {
<<<<<<< HEAD
		pr_err("Memory allocation failed\n");
=======
		netdev_err(ena_dev->net_device, "Memory allocation failed\n");
>>>>>>> 7d2a07b7
		return -ENOMEM;
	}

	for (i = 0; i < admin_queue->q_depth; i++) {
		comp_ctx = get_comp_ctxt(admin_queue, i, false);
		if (comp_ctx)
			init_completion(&comp_ctx->wait_event);
	}

	return 0;
}

static struct ena_comp_ctx *ena_com_submit_admin_cmd(struct ena_com_admin_queue *admin_queue,
						     struct ena_admin_aq_entry *cmd,
						     size_t cmd_size_in_bytes,
						     struct ena_admin_acq_entry *comp,
						     size_t comp_size_in_bytes)
{
	unsigned long flags = 0;
	struct ena_comp_ctx *comp_ctx;

	spin_lock_irqsave(&admin_queue->q_lock, flags);
	if (unlikely(!admin_queue->running_state)) {
		spin_unlock_irqrestore(&admin_queue->q_lock, flags);
		return ERR_PTR(-ENODEV);
	}
	comp_ctx = __ena_com_submit_admin_cmd(admin_queue, cmd,
					      cmd_size_in_bytes,
					      comp,
					      comp_size_in_bytes);
	if (IS_ERR(comp_ctx))
		admin_queue->running_state = false;
	spin_unlock_irqrestore(&admin_queue->q_lock, flags);

	return comp_ctx;
}

static int ena_com_init_io_sq(struct ena_com_dev *ena_dev,
			      struct ena_com_create_io_ctx *ctx,
			      struct ena_com_io_sq *io_sq)
{
	size_t size;
	int dev_node = 0;

	memset(&io_sq->desc_addr, 0x0, sizeof(io_sq->desc_addr));

	io_sq->dma_addr_bits = (u8)ena_dev->dma_addr_bits;
	io_sq->desc_entry_size =
		(io_sq->direction == ENA_COM_IO_QUEUE_DIRECTION_TX) ?
		sizeof(struct ena_eth_io_tx_desc) :
		sizeof(struct ena_eth_io_rx_desc);

	size = io_sq->desc_entry_size * io_sq->q_depth;

	if (io_sq->mem_queue_type == ENA_ADMIN_PLACEMENT_POLICY_HOST) {
		dev_node = dev_to_node(ena_dev->dmadev);
		set_dev_node(ena_dev->dmadev, ctx->numa_node);
		io_sq->desc_addr.virt_addr =
			dma_alloc_coherent(ena_dev->dmadev, size,
					   &io_sq->desc_addr.phys_addr,
					   GFP_KERNEL);
		set_dev_node(ena_dev->dmadev, dev_node);
		if (!io_sq->desc_addr.virt_addr) {
			io_sq->desc_addr.virt_addr =
				dma_alloc_coherent(ena_dev->dmadev, size,
						   &io_sq->desc_addr.phys_addr,
						   GFP_KERNEL);
		}

		if (!io_sq->desc_addr.virt_addr) {
<<<<<<< HEAD
			pr_err("Memory allocation failed\n");
=======
			netdev_err(ena_dev->net_device,
				   "Memory allocation failed\n");
>>>>>>> 7d2a07b7
			return -ENOMEM;
		}
	}

	if (io_sq->mem_queue_type == ENA_ADMIN_PLACEMENT_POLICY_DEV) {
		/* Allocate bounce buffers */
		io_sq->bounce_buf_ctrl.buffer_size =
			ena_dev->llq_info.desc_list_entry_size;
		io_sq->bounce_buf_ctrl.buffers_num =
			ENA_COM_BOUNCE_BUFFER_CNTRL_CNT;
		io_sq->bounce_buf_ctrl.next_to_use = 0;

		size = io_sq->bounce_buf_ctrl.buffer_size *
			io_sq->bounce_buf_ctrl.buffers_num;

		dev_node = dev_to_node(ena_dev->dmadev);
		set_dev_node(ena_dev->dmadev, ctx->numa_node);
		io_sq->bounce_buf_ctrl.base_buffer =
			devm_kzalloc(ena_dev->dmadev, size, GFP_KERNEL);
		set_dev_node(ena_dev->dmadev, dev_node);
		if (!io_sq->bounce_buf_ctrl.base_buffer)
			io_sq->bounce_buf_ctrl.base_buffer =
				devm_kzalloc(ena_dev->dmadev, size, GFP_KERNEL);

		if (!io_sq->bounce_buf_ctrl.base_buffer) {
<<<<<<< HEAD
			pr_err("Bounce buffer memory allocation failed\n");
=======
			netdev_err(ena_dev->net_device,
				   "Bounce buffer memory allocation failed\n");
>>>>>>> 7d2a07b7
			return -ENOMEM;
		}

		memcpy(&io_sq->llq_info, &ena_dev->llq_info,
		       sizeof(io_sq->llq_info));

		/* Initiate the first bounce buffer */
		io_sq->llq_buf_ctrl.curr_bounce_buf =
			ena_com_get_next_bounce_buffer(&io_sq->bounce_buf_ctrl);
		memset(io_sq->llq_buf_ctrl.curr_bounce_buf,
		       0x0, io_sq->llq_info.desc_list_entry_size);
		io_sq->llq_buf_ctrl.descs_left_in_line =
			io_sq->llq_info.descs_num_before_header;
		io_sq->disable_meta_caching =
			io_sq->llq_info.disable_meta_caching;

		if (io_sq->llq_info.max_entries_in_tx_burst > 0)
			io_sq->entries_in_tx_burst_left =
				io_sq->llq_info.max_entries_in_tx_burst;
	}

	io_sq->tail = 0;
	io_sq->next_to_comp = 0;
	io_sq->phase = 1;

	return 0;
}

static int ena_com_init_io_cq(struct ena_com_dev *ena_dev,
			      struct ena_com_create_io_ctx *ctx,
			      struct ena_com_io_cq *io_cq)
{
	size_t size;
	int prev_node = 0;

	memset(&io_cq->cdesc_addr, 0x0, sizeof(io_cq->cdesc_addr));

	/* Use the basic completion descriptor for Rx */
	io_cq->cdesc_entry_size_in_bytes =
		(io_cq->direction == ENA_COM_IO_QUEUE_DIRECTION_TX) ?
		sizeof(struct ena_eth_io_tx_cdesc) :
		sizeof(struct ena_eth_io_rx_cdesc_base);

	size = io_cq->cdesc_entry_size_in_bytes * io_cq->q_depth;

	prev_node = dev_to_node(ena_dev->dmadev);
	set_dev_node(ena_dev->dmadev, ctx->numa_node);
	io_cq->cdesc_addr.virt_addr =
		dma_alloc_coherent(ena_dev->dmadev, size,
				   &io_cq->cdesc_addr.phys_addr, GFP_KERNEL);
	set_dev_node(ena_dev->dmadev, prev_node);
	if (!io_cq->cdesc_addr.virt_addr) {
		io_cq->cdesc_addr.virt_addr =
			dma_alloc_coherent(ena_dev->dmadev, size,
					   &io_cq->cdesc_addr.phys_addr,
					   GFP_KERNEL);
	}

	if (!io_cq->cdesc_addr.virt_addr) {
<<<<<<< HEAD
		pr_err("Memory allocation failed\n");
=======
		netdev_err(ena_dev->net_device, "Memory allocation failed\n");
>>>>>>> 7d2a07b7
		return -ENOMEM;
	}

	io_cq->phase = 1;
	io_cq->head = 0;

	return 0;
}

static void ena_com_handle_single_admin_completion(struct ena_com_admin_queue *admin_queue,
						   struct ena_admin_acq_entry *cqe)
{
	struct ena_comp_ctx *comp_ctx;
	u16 cmd_id;

	cmd_id = cqe->acq_common_descriptor.command &
		ENA_ADMIN_ACQ_COMMON_DESC_COMMAND_ID_MASK;

	comp_ctx = get_comp_ctxt(admin_queue, cmd_id, false);
	if (unlikely(!comp_ctx)) {
		netdev_err(admin_queue->ena_dev->net_device,
			   "comp_ctx is NULL. Changing the admin queue running state\n");
		admin_queue->running_state = false;
		return;
	}

	comp_ctx->status = ENA_CMD_COMPLETED;
	comp_ctx->comp_status = cqe->acq_common_descriptor.status;

	if (comp_ctx->user_cqe)
		memcpy(comp_ctx->user_cqe, (void *)cqe, comp_ctx->comp_size);

	if (!admin_queue->polling)
		complete(&comp_ctx->wait_event);
}

static void ena_com_handle_admin_completion(struct ena_com_admin_queue *admin_queue)
{
	struct ena_admin_acq_entry *cqe = NULL;
	u16 comp_num = 0;
	u16 head_masked;
	u8 phase;

	head_masked = admin_queue->cq.head & (admin_queue->q_depth - 1);
	phase = admin_queue->cq.phase;

	cqe = &admin_queue->cq.entries[head_masked];

	/* Go over all the completions */
	while ((READ_ONCE(cqe->acq_common_descriptor.flags) &
		ENA_ADMIN_ACQ_COMMON_DESC_PHASE_MASK) == phase) {
		/* Do not read the rest of the completion entry before the
		 * phase bit was validated
		 */
		dma_rmb();
		ena_com_handle_single_admin_completion(admin_queue, cqe);

		head_masked++;
		comp_num++;
		if (unlikely(head_masked == admin_queue->q_depth)) {
			head_masked = 0;
			phase = !phase;
		}

		cqe = &admin_queue->cq.entries[head_masked];
	}

	admin_queue->cq.head += comp_num;
	admin_queue->cq.phase = phase;
	admin_queue->sq.head += comp_num;
	admin_queue->stats.completed_cmd += comp_num;
}

static int ena_com_comp_status_to_errno(struct ena_com_admin_queue *admin_queue,
					u8 comp_status)
{
	if (unlikely(comp_status != 0))
<<<<<<< HEAD
		pr_err("Admin command failed[%u]\n", comp_status);
=======
		netdev_err(admin_queue->ena_dev->net_device,
			   "Admin command failed[%u]\n", comp_status);
>>>>>>> 7d2a07b7

	switch (comp_status) {
	case ENA_ADMIN_SUCCESS:
		return 0;
	case ENA_ADMIN_RESOURCE_ALLOCATION_FAILURE:
		return -ENOMEM;
	case ENA_ADMIN_UNSUPPORTED_OPCODE:
		return -EOPNOTSUPP;
	case ENA_ADMIN_BAD_OPCODE:
	case ENA_ADMIN_MALFORMED_REQUEST:
	case ENA_ADMIN_ILLEGAL_PARAMETER:
	case ENA_ADMIN_UNKNOWN_ERROR:
		return -EINVAL;
	case ENA_ADMIN_RESOURCE_BUSY:
		return -EAGAIN;
	}

	return -EINVAL;
}

static void ena_delay_exponential_backoff_us(u32 exp, u32 delay_us)
{
	delay_us = max_t(u32, ENA_MIN_ADMIN_POLL_US, delay_us);
	delay_us = min_t(u32, delay_us * (1U << exp), ENA_MAX_ADMIN_POLL_US);
	usleep_range(delay_us, 2 * delay_us);
}

static int ena_com_wait_and_process_admin_cq_polling(struct ena_comp_ctx *comp_ctx,
						     struct ena_com_admin_queue *admin_queue)
{
	unsigned long flags = 0;
	unsigned long timeout;
	int ret;
	u32 exp = 0;

	timeout = jiffies + usecs_to_jiffies(admin_queue->completion_timeout);

	while (1) {
		spin_lock_irqsave(&admin_queue->q_lock, flags);
		ena_com_handle_admin_completion(admin_queue);
		spin_unlock_irqrestore(&admin_queue->q_lock, flags);

		if (comp_ctx->status != ENA_CMD_SUBMITTED)
			break;

		if (time_is_before_jiffies(timeout)) {
			netdev_err(admin_queue->ena_dev->net_device,
				   "Wait for completion (polling) timeout\n");
			/* ENA didn't have any completion */
			spin_lock_irqsave(&admin_queue->q_lock, flags);
			admin_queue->stats.no_completion++;
			admin_queue->running_state = false;
			spin_unlock_irqrestore(&admin_queue->q_lock, flags);

			ret = -ETIME;
			goto err;
		}

		ena_delay_exponential_backoff_us(exp++,
						 admin_queue->ena_dev->ena_min_poll_delay_us);
	}

	if (unlikely(comp_ctx->status == ENA_CMD_ABORTED)) {
		netdev_err(admin_queue->ena_dev->net_device,
			   "Command was aborted\n");
		spin_lock_irqsave(&admin_queue->q_lock, flags);
		admin_queue->stats.aborted_cmd++;
		spin_unlock_irqrestore(&admin_queue->q_lock, flags);
		ret = -ENODEV;
		goto err;
	}

	WARN(comp_ctx->status != ENA_CMD_COMPLETED, "Invalid comp status %d\n",
	     comp_ctx->status);

	ret = ena_com_comp_status_to_errno(admin_queue, comp_ctx->comp_status);
err:
	comp_ctxt_release(admin_queue, comp_ctx);
	return ret;
}

/*
 * Set the LLQ configurations of the firmware
 *
 * The driver provides only the enabled feature values to the device,
 * which in turn, checks if they are supported.
 */
static int ena_com_set_llq(struct ena_com_dev *ena_dev)
{
	struct ena_com_admin_queue *admin_queue;
	struct ena_admin_set_feat_cmd cmd;
	struct ena_admin_set_feat_resp resp;
	struct ena_com_llq_info *llq_info = &ena_dev->llq_info;
	int ret;

	memset(&cmd, 0x0, sizeof(cmd));
	admin_queue = &ena_dev->admin_queue;

	cmd.aq_common_descriptor.opcode = ENA_ADMIN_SET_FEATURE;
	cmd.feat_common.feature_id = ENA_ADMIN_LLQ;

	cmd.u.llq.header_location_ctrl_enabled = llq_info->header_location_ctrl;
	cmd.u.llq.entry_size_ctrl_enabled = llq_info->desc_list_entry_size_ctrl;
	cmd.u.llq.desc_num_before_header_enabled = llq_info->descs_num_before_header;
	cmd.u.llq.descriptors_stride_ctrl_enabled = llq_info->desc_stride_ctrl;

	cmd.u.llq.accel_mode.u.set.enabled_flags =
		BIT(ENA_ADMIN_DISABLE_META_CACHING) |
		BIT(ENA_ADMIN_LIMIT_TX_BURST);

	ret = ena_com_execute_admin_command(admin_queue,
					    (struct ena_admin_aq_entry *)&cmd,
					    sizeof(cmd),
					    (struct ena_admin_acq_entry *)&resp,
					    sizeof(resp));

	if (unlikely(ret))
		netdev_err(ena_dev->net_device,
			   "Failed to set LLQ configurations: %d\n", ret);

	return ret;
}

static int ena_com_config_llq_info(struct ena_com_dev *ena_dev,
				   struct ena_admin_feature_llq_desc *llq_features,
				   struct ena_llq_configurations *llq_default_cfg)
{
	struct ena_com_llq_info *llq_info = &ena_dev->llq_info;
	struct ena_admin_accel_mode_get llq_accel_mode_get;
	u16 supported_feat;
	int rc;

	memset(llq_info, 0, sizeof(*llq_info));

	supported_feat = llq_features->header_location_ctrl_supported;

	if (likely(supported_feat & llq_default_cfg->llq_header_location)) {
		llq_info->header_location_ctrl =
			llq_default_cfg->llq_header_location;
	} else {
		netdev_err(ena_dev->net_device,
			   "Invalid header location control, supported: 0x%x\n",
			   supported_feat);
		return -EINVAL;
	}

	if (likely(llq_info->header_location_ctrl == ENA_ADMIN_INLINE_HEADER)) {
		supported_feat = llq_features->descriptors_stride_ctrl_supported;
		if (likely(supported_feat & llq_default_cfg->llq_stride_ctrl)) {
			llq_info->desc_stride_ctrl = llq_default_cfg->llq_stride_ctrl;
		} else	{
			if (supported_feat & ENA_ADMIN_MULTIPLE_DESCS_PER_ENTRY) {
				llq_info->desc_stride_ctrl = ENA_ADMIN_MULTIPLE_DESCS_PER_ENTRY;
			} else if (supported_feat & ENA_ADMIN_SINGLE_DESC_PER_ENTRY) {
				llq_info->desc_stride_ctrl = ENA_ADMIN_SINGLE_DESC_PER_ENTRY;
			} else {
				netdev_err(ena_dev->net_device,
					   "Invalid desc_stride_ctrl, supported: 0x%x\n",
					   supported_feat);
				return -EINVAL;
			}

			netdev_err(ena_dev->net_device,
				   "Default llq stride ctrl is not supported, performing fallback, default: 0x%x, supported: 0x%x, used: 0x%x\n",
				   llq_default_cfg->llq_stride_ctrl,
				   supported_feat, llq_info->desc_stride_ctrl);
		}
	} else {
		llq_info->desc_stride_ctrl = 0;
	}

	supported_feat = llq_features->entry_size_ctrl_supported;
	if (likely(supported_feat & llq_default_cfg->llq_ring_entry_size)) {
		llq_info->desc_list_entry_size_ctrl = llq_default_cfg->llq_ring_entry_size;
		llq_info->desc_list_entry_size = llq_default_cfg->llq_ring_entry_size_value;
	} else {
		if (supported_feat & ENA_ADMIN_LIST_ENTRY_SIZE_128B) {
			llq_info->desc_list_entry_size_ctrl = ENA_ADMIN_LIST_ENTRY_SIZE_128B;
			llq_info->desc_list_entry_size = 128;
		} else if (supported_feat & ENA_ADMIN_LIST_ENTRY_SIZE_192B) {
			llq_info->desc_list_entry_size_ctrl = ENA_ADMIN_LIST_ENTRY_SIZE_192B;
			llq_info->desc_list_entry_size = 192;
		} else if (supported_feat & ENA_ADMIN_LIST_ENTRY_SIZE_256B) {
			llq_info->desc_list_entry_size_ctrl = ENA_ADMIN_LIST_ENTRY_SIZE_256B;
			llq_info->desc_list_entry_size = 256;
		} else {
			netdev_err(ena_dev->net_device,
				   "Invalid entry_size_ctrl, supported: 0x%x\n",
				   supported_feat);
			return -EINVAL;
		}

		netdev_err(ena_dev->net_device,
			   "Default llq ring entry size is not supported, performing fallback, default: 0x%x, supported: 0x%x, used: 0x%x\n",
			   llq_default_cfg->llq_ring_entry_size, supported_feat,
			   llq_info->desc_list_entry_size);
	}
	if (unlikely(llq_info->desc_list_entry_size & 0x7)) {
		/* The desc list entry size should be whole multiply of 8
		 * This requirement comes from __iowrite64_copy()
		 */
<<<<<<< HEAD
		pr_err("Illegal entry size %d\n", llq_info->desc_list_entry_size);
=======
		netdev_err(ena_dev->net_device, "Illegal entry size %d\n",
			   llq_info->desc_list_entry_size);
>>>>>>> 7d2a07b7
		return -EINVAL;
	}

	if (llq_info->desc_stride_ctrl == ENA_ADMIN_MULTIPLE_DESCS_PER_ENTRY)
		llq_info->descs_per_entry = llq_info->desc_list_entry_size /
			sizeof(struct ena_eth_io_tx_desc);
	else
		llq_info->descs_per_entry = 1;

	supported_feat = llq_features->desc_num_before_header_supported;
	if (likely(supported_feat & llq_default_cfg->llq_num_decs_before_header)) {
		llq_info->descs_num_before_header = llq_default_cfg->llq_num_decs_before_header;
	} else {
		if (supported_feat & ENA_ADMIN_LLQ_NUM_DESCS_BEFORE_HEADER_2) {
			llq_info->descs_num_before_header = ENA_ADMIN_LLQ_NUM_DESCS_BEFORE_HEADER_2;
		} else if (supported_feat & ENA_ADMIN_LLQ_NUM_DESCS_BEFORE_HEADER_1) {
			llq_info->descs_num_before_header = ENA_ADMIN_LLQ_NUM_DESCS_BEFORE_HEADER_1;
		} else if (supported_feat & ENA_ADMIN_LLQ_NUM_DESCS_BEFORE_HEADER_4) {
			llq_info->descs_num_before_header = ENA_ADMIN_LLQ_NUM_DESCS_BEFORE_HEADER_4;
		} else if (supported_feat & ENA_ADMIN_LLQ_NUM_DESCS_BEFORE_HEADER_8) {
			llq_info->descs_num_before_header = ENA_ADMIN_LLQ_NUM_DESCS_BEFORE_HEADER_8;
		} else {
			netdev_err(ena_dev->net_device,
				   "Invalid descs_num_before_header, supported: 0x%x\n",
				   supported_feat);
			return -EINVAL;
		}

		netdev_err(ena_dev->net_device,
			   "Default llq num descs before header is not supported, performing fallback, default: 0x%x, supported: 0x%x, used: 0x%x\n",
			   llq_default_cfg->llq_num_decs_before_header,
			   supported_feat, llq_info->descs_num_before_header);
	}
	/* Check for accelerated queue supported */
	llq_accel_mode_get = llq_features->accel_mode.u.get;
<<<<<<< HEAD

	llq_info->disable_meta_caching =
		!!(llq_accel_mode_get.supported_flags &
		   BIT(ENA_ADMIN_DISABLE_META_CACHING));

=======

	llq_info->disable_meta_caching =
		!!(llq_accel_mode_get.supported_flags &
		   BIT(ENA_ADMIN_DISABLE_META_CACHING));

>>>>>>> 7d2a07b7
	if (llq_accel_mode_get.supported_flags & BIT(ENA_ADMIN_LIMIT_TX_BURST))
		llq_info->max_entries_in_tx_burst =
			llq_accel_mode_get.max_tx_burst_size /
			llq_default_cfg->llq_ring_entry_size_value;

	rc = ena_com_set_llq(ena_dev);
	if (rc)
		netdev_err(ena_dev->net_device,
			   "Cannot set LLQ configuration: %d\n", rc);

	return rc;
}

static int ena_com_wait_and_process_admin_cq_interrupts(struct ena_comp_ctx *comp_ctx,
							struct ena_com_admin_queue *admin_queue)
{
	unsigned long flags = 0;
	int ret;

	wait_for_completion_timeout(&comp_ctx->wait_event,
				    usecs_to_jiffies(
					    admin_queue->completion_timeout));

	/* In case the command wasn't completed find out the root cause.
	 * There might be 2 kinds of errors
	 * 1) No completion (timeout reached)
	 * 2) There is completion but the device didn't get any msi-x interrupt.
	 */
	if (unlikely(comp_ctx->status == ENA_CMD_SUBMITTED)) {
		spin_lock_irqsave(&admin_queue->q_lock, flags);
		ena_com_handle_admin_completion(admin_queue);
		admin_queue->stats.no_completion++;
		spin_unlock_irqrestore(&admin_queue->q_lock, flags);

		if (comp_ctx->status == ENA_CMD_COMPLETED) {
			netdev_err(admin_queue->ena_dev->net_device,
				   "The ena device sent a completion but the driver didn't receive a MSI-X interrupt (cmd %d), autopolling mode is %s\n",
				   comp_ctx->cmd_opcode,
				   admin_queue->auto_polling ? "ON" : "OFF");
			/* Check if fallback to polling is enabled */
			if (admin_queue->auto_polling)
				admin_queue->polling = true;
		} else {
<<<<<<< HEAD
			pr_err("The ena device didn't send a completion for the admin cmd %d status %d\n",
			       comp_ctx->cmd_opcode, comp_ctx->status);
=======
			netdev_err(admin_queue->ena_dev->net_device,
				   "The ena device didn't send a completion for the admin cmd %d status %d\n",
				   comp_ctx->cmd_opcode, comp_ctx->status);
>>>>>>> 7d2a07b7
		}
		/* Check if shifted to polling mode.
		 * This will happen if there is a completion without an interrupt
		 * and autopolling mode is enabled. Continuing normal execution in such case
		 */
		if (!admin_queue->polling) {
			admin_queue->running_state = false;
			ret = -ETIME;
			goto err;
		}
	}

	ret = ena_com_comp_status_to_errno(admin_queue, comp_ctx->comp_status);
err:
	comp_ctxt_release(admin_queue, comp_ctx);
	return ret;
}

/* This method read the hardware device register through posting writes
 * and waiting for response
 * On timeout the function will return ENA_MMIO_READ_TIMEOUT
 */
static u32 ena_com_reg_bar_read32(struct ena_com_dev *ena_dev, u16 offset)
{
	struct ena_com_mmio_read *mmio_read = &ena_dev->mmio_read;
	volatile struct ena_admin_ena_mmio_req_read_less_resp *read_resp =
		mmio_read->read_resp;
	u32 mmio_read_reg, ret, i;
	unsigned long flags = 0;
	u32 timeout = mmio_read->reg_read_to;

	might_sleep();

	if (timeout == 0)
		timeout = ENA_REG_READ_TIMEOUT;

	/* If readless is disabled, perform regular read */
	if (!mmio_read->readless_supported)
		return readl(ena_dev->reg_bar + offset);

	spin_lock_irqsave(&mmio_read->lock, flags);
	mmio_read->seq_num++;

	read_resp->req_id = mmio_read->seq_num + 0xDEAD;
	mmio_read_reg = (offset << ENA_REGS_MMIO_REG_READ_REG_OFF_SHIFT) &
			ENA_REGS_MMIO_REG_READ_REG_OFF_MASK;
	mmio_read_reg |= mmio_read->seq_num &
			ENA_REGS_MMIO_REG_READ_REQ_ID_MASK;

	writel(mmio_read_reg, ena_dev->reg_bar + ENA_REGS_MMIO_REG_READ_OFF);

	for (i = 0; i < timeout; i++) {
		if (READ_ONCE(read_resp->req_id) == mmio_read->seq_num)
			break;

		udelay(1);
	}

	if (unlikely(i == timeout)) {
<<<<<<< HEAD
		pr_err("Reading reg failed for timeout. expected: req id[%hu] offset[%hu] actual: req id[%hu] offset[%hu]\n",
		       mmio_read->seq_num, offset, read_resp->req_id,
		       read_resp->reg_off);
=======
		netdev_err(ena_dev->net_device,
			   "Reading reg failed for timeout. expected: req id[%u] offset[%u] actual: req id[%u] offset[%u]\n",
			   mmio_read->seq_num, offset, read_resp->req_id,
			   read_resp->reg_off);
>>>>>>> 7d2a07b7
		ret = ENA_MMIO_READ_TIMEOUT;
		goto err;
	}

	if (read_resp->reg_off != offset) {
		netdev_err(ena_dev->net_device,
			   "Read failure: wrong offset provided\n");
		ret = ENA_MMIO_READ_TIMEOUT;
	} else {
		ret = read_resp->reg_val;
	}
err:
	spin_unlock_irqrestore(&mmio_read->lock, flags);

	return ret;
}

/* There are two types to wait for completion.
 * Polling mode - wait until the completion is available.
 * Async mode - wait on wait queue until the completion is ready
 * (or the timeout expired).
 * It is expected that the IRQ called ena_com_handle_admin_completion
 * to mark the completions.
 */
static int ena_com_wait_and_process_admin_cq(struct ena_comp_ctx *comp_ctx,
					     struct ena_com_admin_queue *admin_queue)
{
	if (admin_queue->polling)
		return ena_com_wait_and_process_admin_cq_polling(comp_ctx,
								 admin_queue);

	return ena_com_wait_and_process_admin_cq_interrupts(comp_ctx,
							    admin_queue);
}

static int ena_com_destroy_io_sq(struct ena_com_dev *ena_dev,
				 struct ena_com_io_sq *io_sq)
{
	struct ena_com_admin_queue *admin_queue = &ena_dev->admin_queue;
	struct ena_admin_aq_destroy_sq_cmd destroy_cmd;
	struct ena_admin_acq_destroy_sq_resp_desc destroy_resp;
	u8 direction;
	int ret;

	memset(&destroy_cmd, 0x0, sizeof(destroy_cmd));

	if (io_sq->direction == ENA_COM_IO_QUEUE_DIRECTION_TX)
		direction = ENA_ADMIN_SQ_DIRECTION_TX;
	else
		direction = ENA_ADMIN_SQ_DIRECTION_RX;

	destroy_cmd.sq.sq_identity |= (direction <<
		ENA_ADMIN_SQ_SQ_DIRECTION_SHIFT) &
		ENA_ADMIN_SQ_SQ_DIRECTION_MASK;

	destroy_cmd.sq.sq_idx = io_sq->idx;
	destroy_cmd.aq_common_descriptor.opcode = ENA_ADMIN_DESTROY_SQ;

	ret = ena_com_execute_admin_command(admin_queue,
					    (struct ena_admin_aq_entry *)&destroy_cmd,
					    sizeof(destroy_cmd),
					    (struct ena_admin_acq_entry *)&destroy_resp,
					    sizeof(destroy_resp));

	if (unlikely(ret && (ret != -ENODEV)))
<<<<<<< HEAD
		pr_err("Failed to destroy io sq error: %d\n", ret);
=======
		netdev_err(ena_dev->net_device,
			   "Failed to destroy io sq error: %d\n", ret);
>>>>>>> 7d2a07b7

	return ret;
}

static void ena_com_io_queue_free(struct ena_com_dev *ena_dev,
				  struct ena_com_io_sq *io_sq,
				  struct ena_com_io_cq *io_cq)
{
	size_t size;

	if (io_cq->cdesc_addr.virt_addr) {
		size = io_cq->cdesc_entry_size_in_bytes * io_cq->q_depth;

		dma_free_coherent(ena_dev->dmadev, size,
				  io_cq->cdesc_addr.virt_addr,
				  io_cq->cdesc_addr.phys_addr);

		io_cq->cdesc_addr.virt_addr = NULL;
	}

	if (io_sq->desc_addr.virt_addr) {
		size = io_sq->desc_entry_size * io_sq->q_depth;

		dma_free_coherent(ena_dev->dmadev, size,
				  io_sq->desc_addr.virt_addr,
				  io_sq->desc_addr.phys_addr);

		io_sq->desc_addr.virt_addr = NULL;
	}

	if (io_sq->bounce_buf_ctrl.base_buffer) {
		devm_kfree(ena_dev->dmadev, io_sq->bounce_buf_ctrl.base_buffer);
		io_sq->bounce_buf_ctrl.base_buffer = NULL;
	}
}

static int wait_for_reset_state(struct ena_com_dev *ena_dev, u32 timeout,
				u16 exp_state)
{
	u32 val, exp = 0;
	unsigned long timeout_stamp;

	/* Convert timeout from resolution of 100ms to us resolution. */
	timeout_stamp = jiffies + usecs_to_jiffies(100 * 1000 * timeout);

	while (1) {
		val = ena_com_reg_bar_read32(ena_dev, ENA_REGS_DEV_STS_OFF);

		if (unlikely(val == ENA_MMIO_READ_TIMEOUT)) {
			netdev_err(ena_dev->net_device,
				   "Reg read timeout occurred\n");
			return -ETIME;
		}

		if ((val & ENA_REGS_DEV_STS_RESET_IN_PROGRESS_MASK) ==
			exp_state)
			return 0;

		if (time_is_before_jiffies(timeout_stamp))
			return -ETIME;

		ena_delay_exponential_backoff_us(exp++, ena_dev->ena_min_poll_delay_us);
	}
}

static bool ena_com_check_supported_feature_id(struct ena_com_dev *ena_dev,
					       enum ena_admin_aq_feature_id feature_id)
{
	u32 feature_mask = 1 << feature_id;

	/* Device attributes is always supported */
	if ((feature_id != ENA_ADMIN_DEVICE_ATTRIBUTES) &&
	    !(ena_dev->supported_features & feature_mask))
		return false;

	return true;
}

static int ena_com_get_feature_ex(struct ena_com_dev *ena_dev,
				  struct ena_admin_get_feat_resp *get_resp,
				  enum ena_admin_aq_feature_id feature_id,
				  dma_addr_t control_buf_dma_addr,
				  u32 control_buff_size,
				  u8 feature_ver)
{
	struct ena_com_admin_queue *admin_queue;
	struct ena_admin_get_feat_cmd get_cmd;
	int ret;

	if (!ena_com_check_supported_feature_id(ena_dev, feature_id)) {
		netdev_dbg(ena_dev->net_device, "Feature %d isn't supported\n",
			   feature_id);
		return -EOPNOTSUPP;
	}

	memset(&get_cmd, 0x0, sizeof(get_cmd));
	admin_queue = &ena_dev->admin_queue;

	get_cmd.aq_common_descriptor.opcode = ENA_ADMIN_GET_FEATURE;

	if (control_buff_size)
		get_cmd.aq_common_descriptor.flags =
			ENA_ADMIN_AQ_COMMON_DESC_CTRL_DATA_INDIRECT_MASK;
	else
		get_cmd.aq_common_descriptor.flags = 0;

	ret = ena_com_mem_addr_set(ena_dev,
				   &get_cmd.control_buffer.address,
				   control_buf_dma_addr);
	if (unlikely(ret)) {
<<<<<<< HEAD
		pr_err("Memory address set failed\n");
=======
		netdev_err(ena_dev->net_device, "Memory address set failed\n");
>>>>>>> 7d2a07b7
		return ret;
	}

	get_cmd.control_buffer.length = control_buff_size;
	get_cmd.feat_common.feature_version = feature_ver;
	get_cmd.feat_common.feature_id = feature_id;

	ret = ena_com_execute_admin_command(admin_queue,
					    (struct ena_admin_aq_entry *)
					    &get_cmd,
					    sizeof(get_cmd),
					    (struct ena_admin_acq_entry *)
					    get_resp,
					    sizeof(*get_resp));

	if (unlikely(ret))
		netdev_err(ena_dev->net_device,
			   "Failed to submit get_feature command %d error: %d\n",
			   feature_id, ret);

	return ret;
}

static int ena_com_get_feature(struct ena_com_dev *ena_dev,
			       struct ena_admin_get_feat_resp *get_resp,
			       enum ena_admin_aq_feature_id feature_id,
			       u8 feature_ver)
{
	return ena_com_get_feature_ex(ena_dev,
				      get_resp,
				      feature_id,
				      0,
				      0,
				      feature_ver);
}

int ena_com_get_current_hash_function(struct ena_com_dev *ena_dev)
{
	return ena_dev->rss.hash_func;
}

static void ena_com_hash_key_fill_default_key(struct ena_com_dev *ena_dev)
{
	struct ena_admin_feature_rss_flow_hash_control *hash_key =
		(ena_dev->rss).hash_key;

	netdev_rss_key_fill(&hash_key->key, sizeof(hash_key->key));
	/* The key buffer is stored in the device in an array of
	 * uint32 elements.
	 */
	hash_key->key_parts = ENA_ADMIN_RSS_KEY_PARTS;
}

static int ena_com_hash_key_allocate(struct ena_com_dev *ena_dev)
{
	struct ena_rss *rss = &ena_dev->rss;

	if (!ena_com_check_supported_feature_id(ena_dev,
						ENA_ADMIN_RSS_HASH_FUNCTION))
		return -EOPNOTSUPP;

	rss->hash_key =
		dma_alloc_coherent(ena_dev->dmadev, sizeof(*rss->hash_key),
				   &rss->hash_key_dma_addr, GFP_KERNEL);

	if (unlikely(!rss->hash_key))
		return -ENOMEM;

	return 0;
}

static void ena_com_hash_key_destroy(struct ena_com_dev *ena_dev)
{
	struct ena_rss *rss = &ena_dev->rss;

	if (rss->hash_key)
		dma_free_coherent(ena_dev->dmadev, sizeof(*rss->hash_key),
				  rss->hash_key, rss->hash_key_dma_addr);
	rss->hash_key = NULL;
}

static int ena_com_hash_ctrl_init(struct ena_com_dev *ena_dev)
{
	struct ena_rss *rss = &ena_dev->rss;

	rss->hash_ctrl =
		dma_alloc_coherent(ena_dev->dmadev, sizeof(*rss->hash_ctrl),
				   &rss->hash_ctrl_dma_addr, GFP_KERNEL);

	if (unlikely(!rss->hash_ctrl))
		return -ENOMEM;

	return 0;
}

static void ena_com_hash_ctrl_destroy(struct ena_com_dev *ena_dev)
{
	struct ena_rss *rss = &ena_dev->rss;

	if (rss->hash_ctrl)
		dma_free_coherent(ena_dev->dmadev, sizeof(*rss->hash_ctrl),
				  rss->hash_ctrl, rss->hash_ctrl_dma_addr);
	rss->hash_ctrl = NULL;
}

static int ena_com_indirect_table_allocate(struct ena_com_dev *ena_dev,
					   u16 log_size)
{
	struct ena_rss *rss = &ena_dev->rss;
	struct ena_admin_get_feat_resp get_resp;
	size_t tbl_size;
	int ret;

	ret = ena_com_get_feature(ena_dev, &get_resp,
				  ENA_ADMIN_RSS_INDIRECTION_TABLE_CONFIG, 0);
	if (unlikely(ret))
		return ret;

	if ((get_resp.u.ind_table.min_size > log_size) ||
	    (get_resp.u.ind_table.max_size < log_size)) {
<<<<<<< HEAD
		pr_err("Indirect table size doesn't fit. requested size: %d while min is:%d and max %d\n",
		       1 << log_size, 1 << get_resp.u.ind_table.min_size,
		       1 << get_resp.u.ind_table.max_size);
=======
		netdev_err(ena_dev->net_device,
			   "Indirect table size doesn't fit. requested size: %d while min is:%d and max %d\n",
			   1 << log_size, 1 << get_resp.u.ind_table.min_size,
			   1 << get_resp.u.ind_table.max_size);
>>>>>>> 7d2a07b7
		return -EINVAL;
	}

	tbl_size = (1ULL << log_size) *
		sizeof(struct ena_admin_rss_ind_table_entry);

	rss->rss_ind_tbl =
		dma_alloc_coherent(ena_dev->dmadev, tbl_size,
				   &rss->rss_ind_tbl_dma_addr, GFP_KERNEL);
	if (unlikely(!rss->rss_ind_tbl))
		goto mem_err1;

	tbl_size = (1ULL << log_size) * sizeof(u16);
	rss->host_rss_ind_tbl =
		devm_kzalloc(ena_dev->dmadev, tbl_size, GFP_KERNEL);
	if (unlikely(!rss->host_rss_ind_tbl))
		goto mem_err2;

	rss->tbl_log_size = log_size;

	return 0;

mem_err2:
	tbl_size = (1ULL << log_size) *
		sizeof(struct ena_admin_rss_ind_table_entry);

	dma_free_coherent(ena_dev->dmadev, tbl_size, rss->rss_ind_tbl,
			  rss->rss_ind_tbl_dma_addr);
	rss->rss_ind_tbl = NULL;
mem_err1:
	rss->tbl_log_size = 0;
	return -ENOMEM;
}

static void ena_com_indirect_table_destroy(struct ena_com_dev *ena_dev)
{
	struct ena_rss *rss = &ena_dev->rss;
	size_t tbl_size = (1ULL << rss->tbl_log_size) *
		sizeof(struct ena_admin_rss_ind_table_entry);

	if (rss->rss_ind_tbl)
		dma_free_coherent(ena_dev->dmadev, tbl_size, rss->rss_ind_tbl,
				  rss->rss_ind_tbl_dma_addr);
	rss->rss_ind_tbl = NULL;

	if (rss->host_rss_ind_tbl)
		devm_kfree(ena_dev->dmadev, rss->host_rss_ind_tbl);
	rss->host_rss_ind_tbl = NULL;
}

static int ena_com_create_io_sq(struct ena_com_dev *ena_dev,
				struct ena_com_io_sq *io_sq, u16 cq_idx)
{
	struct ena_com_admin_queue *admin_queue = &ena_dev->admin_queue;
	struct ena_admin_aq_create_sq_cmd create_cmd;
	struct ena_admin_acq_create_sq_resp_desc cmd_completion;
	u8 direction;
	int ret;

	memset(&create_cmd, 0x0, sizeof(create_cmd));

	create_cmd.aq_common_descriptor.opcode = ENA_ADMIN_CREATE_SQ;

	if (io_sq->direction == ENA_COM_IO_QUEUE_DIRECTION_TX)
		direction = ENA_ADMIN_SQ_DIRECTION_TX;
	else
		direction = ENA_ADMIN_SQ_DIRECTION_RX;

	create_cmd.sq_identity |= (direction <<
		ENA_ADMIN_AQ_CREATE_SQ_CMD_SQ_DIRECTION_SHIFT) &
		ENA_ADMIN_AQ_CREATE_SQ_CMD_SQ_DIRECTION_MASK;

	create_cmd.sq_caps_2 |= io_sq->mem_queue_type &
		ENA_ADMIN_AQ_CREATE_SQ_CMD_PLACEMENT_POLICY_MASK;

	create_cmd.sq_caps_2 |= (ENA_ADMIN_COMPLETION_POLICY_DESC <<
		ENA_ADMIN_AQ_CREATE_SQ_CMD_COMPLETION_POLICY_SHIFT) &
		ENA_ADMIN_AQ_CREATE_SQ_CMD_COMPLETION_POLICY_MASK;

	create_cmd.sq_caps_3 |=
		ENA_ADMIN_AQ_CREATE_SQ_CMD_IS_PHYSICALLY_CONTIGUOUS_MASK;

	create_cmd.cq_idx = cq_idx;
	create_cmd.sq_depth = io_sq->q_depth;

	if (io_sq->mem_queue_type == ENA_ADMIN_PLACEMENT_POLICY_HOST) {
		ret = ena_com_mem_addr_set(ena_dev,
					   &create_cmd.sq_ba,
					   io_sq->desc_addr.phys_addr);
		if (unlikely(ret)) {
<<<<<<< HEAD
			pr_err("Memory address set failed\n");
=======
			netdev_err(ena_dev->net_device,
				   "Memory address set failed\n");
>>>>>>> 7d2a07b7
			return ret;
		}
	}

	ret = ena_com_execute_admin_command(admin_queue,
					    (struct ena_admin_aq_entry *)&create_cmd,
					    sizeof(create_cmd),
					    (struct ena_admin_acq_entry *)&cmd_completion,
					    sizeof(cmd_completion));
	if (unlikely(ret)) {
		netdev_err(ena_dev->net_device,
			   "Failed to create IO SQ. error: %d\n", ret);
		return ret;
	}

	io_sq->idx = cmd_completion.sq_idx;

	io_sq->db_addr = (u32 __iomem *)((uintptr_t)ena_dev->reg_bar +
		(uintptr_t)cmd_completion.sq_doorbell_offset);

	if (io_sq->mem_queue_type == ENA_ADMIN_PLACEMENT_POLICY_DEV) {
		io_sq->header_addr = (u8 __iomem *)((uintptr_t)ena_dev->mem_bar
				+ cmd_completion.llq_headers_offset);

		io_sq->desc_addr.pbuf_dev_addr =
			(u8 __iomem *)((uintptr_t)ena_dev->mem_bar +
			cmd_completion.llq_descriptors_offset);
	}

<<<<<<< HEAD
	pr_debug("Created sq[%u], depth[%u]\n", io_sq->idx, io_sq->q_depth);
=======
	netdev_dbg(ena_dev->net_device, "Created sq[%u], depth[%u]\n",
		   io_sq->idx, io_sq->q_depth);
>>>>>>> 7d2a07b7

	return ret;
}

static int ena_com_ind_tbl_convert_to_device(struct ena_com_dev *ena_dev)
{
	struct ena_rss *rss = &ena_dev->rss;
	struct ena_com_io_sq *io_sq;
	u16 qid;
	int i;

	for (i = 0; i < 1 << rss->tbl_log_size; i++) {
		qid = rss->host_rss_ind_tbl[i];
		if (qid >= ENA_TOTAL_NUM_QUEUES)
			return -EINVAL;

		io_sq = &ena_dev->io_sq_queues[qid];

		if (io_sq->direction != ENA_COM_IO_QUEUE_DIRECTION_RX)
			return -EINVAL;

		rss->rss_ind_tbl[i].cq_idx = io_sq->idx;
	}

	return 0;
}

static void ena_com_update_intr_delay_resolution(struct ena_com_dev *ena_dev,
						 u16 intr_delay_resolution)
{
	u16 prev_intr_delay_resolution = ena_dev->intr_delay_resolution;

	if (unlikely(!intr_delay_resolution)) {
<<<<<<< HEAD
		pr_err("Illegal intr_delay_resolution provided. Going to use default 1 usec resolution\n");
=======
		netdev_err(ena_dev->net_device,
			   "Illegal intr_delay_resolution provided. Going to use default 1 usec resolution\n");
>>>>>>> 7d2a07b7
		intr_delay_resolution = ENA_DEFAULT_INTR_DELAY_RESOLUTION;
	}

	/* update Rx */
	ena_dev->intr_moder_rx_interval =
		ena_dev->intr_moder_rx_interval *
		prev_intr_delay_resolution /
		intr_delay_resolution;

	/* update Tx */
	ena_dev->intr_moder_tx_interval =
		ena_dev->intr_moder_tx_interval *
		prev_intr_delay_resolution /
		intr_delay_resolution;

	ena_dev->intr_delay_resolution = intr_delay_resolution;
}

/*****************************************************************************/
/*******************************      API       ******************************/
/*****************************************************************************/

int ena_com_execute_admin_command(struct ena_com_admin_queue *admin_queue,
				  struct ena_admin_aq_entry *cmd,
				  size_t cmd_size,
				  struct ena_admin_acq_entry *comp,
				  size_t comp_size)
{
	struct ena_comp_ctx *comp_ctx;
	int ret;

	comp_ctx = ena_com_submit_admin_cmd(admin_queue, cmd, cmd_size,
					    comp, comp_size);
	if (IS_ERR(comp_ctx)) {
		ret = PTR_ERR(comp_ctx);
		if (ret == -ENODEV)
			netdev_dbg(admin_queue->ena_dev->net_device,
				   "Failed to submit command [%d]\n", ret);
		else
			netdev_err(admin_queue->ena_dev->net_device,
				   "Failed to submit command [%d]\n", ret);

		return ret;
	}

	ret = ena_com_wait_and_process_admin_cq(comp_ctx, admin_queue);
	if (unlikely(ret)) {
		if (admin_queue->running_state)
			netdev_err(admin_queue->ena_dev->net_device,
				   "Failed to process command. ret = %d\n", ret);
		else
			netdev_dbg(admin_queue->ena_dev->net_device,
				   "Failed to process command. ret = %d\n", ret);
	}
	return ret;
}

int ena_com_create_io_cq(struct ena_com_dev *ena_dev,
			 struct ena_com_io_cq *io_cq)
{
	struct ena_com_admin_queue *admin_queue = &ena_dev->admin_queue;
	struct ena_admin_aq_create_cq_cmd create_cmd;
	struct ena_admin_acq_create_cq_resp_desc cmd_completion;
	int ret;

	memset(&create_cmd, 0x0, sizeof(create_cmd));

	create_cmd.aq_common_descriptor.opcode = ENA_ADMIN_CREATE_CQ;

	create_cmd.cq_caps_2 |= (io_cq->cdesc_entry_size_in_bytes / 4) &
		ENA_ADMIN_AQ_CREATE_CQ_CMD_CQ_ENTRY_SIZE_WORDS_MASK;
	create_cmd.cq_caps_1 |=
		ENA_ADMIN_AQ_CREATE_CQ_CMD_INTERRUPT_MODE_ENABLED_MASK;

	create_cmd.msix_vector = io_cq->msix_vector;
	create_cmd.cq_depth = io_cq->q_depth;

	ret = ena_com_mem_addr_set(ena_dev,
				   &create_cmd.cq_ba,
				   io_cq->cdesc_addr.phys_addr);
	if (unlikely(ret)) {
<<<<<<< HEAD
		pr_err("Memory address set failed\n");
=======
		netdev_err(ena_dev->net_device, "Memory address set failed\n");
>>>>>>> 7d2a07b7
		return ret;
	}

	ret = ena_com_execute_admin_command(admin_queue,
					    (struct ena_admin_aq_entry *)&create_cmd,
					    sizeof(create_cmd),
					    (struct ena_admin_acq_entry *)&cmd_completion,
					    sizeof(cmd_completion));
	if (unlikely(ret)) {
		netdev_err(ena_dev->net_device,
			   "Failed to create IO CQ. error: %d\n", ret);
		return ret;
	}

	io_cq->idx = cmd_completion.cq_idx;

	io_cq->unmask_reg = (u32 __iomem *)((uintptr_t)ena_dev->reg_bar +
		cmd_completion.cq_interrupt_unmask_register_offset);

	if (cmd_completion.cq_head_db_register_offset)
		io_cq->cq_head_db_reg =
			(u32 __iomem *)((uintptr_t)ena_dev->reg_bar +
			cmd_completion.cq_head_db_register_offset);

	if (cmd_completion.numa_node_register_offset)
		io_cq->numa_node_cfg_reg =
			(u32 __iomem *)((uintptr_t)ena_dev->reg_bar +
			cmd_completion.numa_node_register_offset);

<<<<<<< HEAD
	pr_debug("Created cq[%u], depth[%u]\n", io_cq->idx, io_cq->q_depth);
=======
	netdev_dbg(ena_dev->net_device, "Created cq[%u], depth[%u]\n",
		   io_cq->idx, io_cq->q_depth);
>>>>>>> 7d2a07b7

	return ret;
}

int ena_com_get_io_handlers(struct ena_com_dev *ena_dev, u16 qid,
			    struct ena_com_io_sq **io_sq,
			    struct ena_com_io_cq **io_cq)
{
	if (qid >= ENA_TOTAL_NUM_QUEUES) {
		netdev_err(ena_dev->net_device,
			   "Invalid queue number %d but the max is %d\n", qid,
			   ENA_TOTAL_NUM_QUEUES);
		return -EINVAL;
	}

	*io_sq = &ena_dev->io_sq_queues[qid];
	*io_cq = &ena_dev->io_cq_queues[qid];

	return 0;
}

void ena_com_abort_admin_commands(struct ena_com_dev *ena_dev)
{
	struct ena_com_admin_queue *admin_queue = &ena_dev->admin_queue;
	struct ena_comp_ctx *comp_ctx;
	u16 i;

	if (!admin_queue->comp_ctx)
		return;

	for (i = 0; i < admin_queue->q_depth; i++) {
		comp_ctx = get_comp_ctxt(admin_queue, i, false);
		if (unlikely(!comp_ctx))
			break;

		comp_ctx->status = ENA_CMD_ABORTED;

		complete(&comp_ctx->wait_event);
	}
}

void ena_com_wait_for_abort_completion(struct ena_com_dev *ena_dev)
{
	struct ena_com_admin_queue *admin_queue = &ena_dev->admin_queue;
	unsigned long flags = 0;
	u32 exp = 0;

	spin_lock_irqsave(&admin_queue->q_lock, flags);
	while (atomic_read(&admin_queue->outstanding_cmds) != 0) {
		spin_unlock_irqrestore(&admin_queue->q_lock, flags);
		ena_delay_exponential_backoff_us(exp++,
						 ena_dev->ena_min_poll_delay_us);
		spin_lock_irqsave(&admin_queue->q_lock, flags);
	}
	spin_unlock_irqrestore(&admin_queue->q_lock, flags);
}

int ena_com_destroy_io_cq(struct ena_com_dev *ena_dev,
			  struct ena_com_io_cq *io_cq)
{
	struct ena_com_admin_queue *admin_queue = &ena_dev->admin_queue;
	struct ena_admin_aq_destroy_cq_cmd destroy_cmd;
	struct ena_admin_acq_destroy_cq_resp_desc destroy_resp;
	int ret;

	memset(&destroy_cmd, 0x0, sizeof(destroy_cmd));

	destroy_cmd.cq_idx = io_cq->idx;
	destroy_cmd.aq_common_descriptor.opcode = ENA_ADMIN_DESTROY_CQ;

	ret = ena_com_execute_admin_command(admin_queue,
					    (struct ena_admin_aq_entry *)&destroy_cmd,
					    sizeof(destroy_cmd),
					    (struct ena_admin_acq_entry *)&destroy_resp,
					    sizeof(destroy_resp));

	if (unlikely(ret && (ret != -ENODEV)))
		netdev_err(ena_dev->net_device,
			   "Failed to destroy IO CQ. error: %d\n", ret);

	return ret;
}

bool ena_com_get_admin_running_state(struct ena_com_dev *ena_dev)
{
	return ena_dev->admin_queue.running_state;
}

void ena_com_set_admin_running_state(struct ena_com_dev *ena_dev, bool state)
{
	struct ena_com_admin_queue *admin_queue = &ena_dev->admin_queue;
	unsigned long flags = 0;

	spin_lock_irqsave(&admin_queue->q_lock, flags);
	ena_dev->admin_queue.running_state = state;
	spin_unlock_irqrestore(&admin_queue->q_lock, flags);
}

void ena_com_admin_aenq_enable(struct ena_com_dev *ena_dev)
{
	u16 depth = ena_dev->aenq.q_depth;

	WARN(ena_dev->aenq.head != depth, "Invalid AENQ state\n");

	/* Init head_db to mark that all entries in the queue
	 * are initially available
	 */
	writel(depth, ena_dev->reg_bar + ENA_REGS_AENQ_HEAD_DB_OFF);
}

int ena_com_set_aenq_config(struct ena_com_dev *ena_dev, u32 groups_flag)
{
	struct ena_com_admin_queue *admin_queue;
	struct ena_admin_set_feat_cmd cmd;
	struct ena_admin_set_feat_resp resp;
	struct ena_admin_get_feat_resp get_resp;
	int ret;

	ret = ena_com_get_feature(ena_dev, &get_resp, ENA_ADMIN_AENQ_CONFIG, 0);
	if (ret) {
		dev_info(ena_dev->dmadev, "Can't get aenq configuration\n");
		return ret;
	}

	if ((get_resp.u.aenq.supported_groups & groups_flag) != groups_flag) {
		netdev_warn(ena_dev->net_device,
			    "Trying to set unsupported aenq events. supported flag: 0x%x asked flag: 0x%x\n",
			    get_resp.u.aenq.supported_groups, groups_flag);
		return -EOPNOTSUPP;
	}

	memset(&cmd, 0x0, sizeof(cmd));
	admin_queue = &ena_dev->admin_queue;

	cmd.aq_common_descriptor.opcode = ENA_ADMIN_SET_FEATURE;
	cmd.aq_common_descriptor.flags = 0;
	cmd.feat_common.feature_id = ENA_ADMIN_AENQ_CONFIG;
	cmd.u.aenq.enabled_groups = groups_flag;

	ret = ena_com_execute_admin_command(admin_queue,
					    (struct ena_admin_aq_entry *)&cmd,
					    sizeof(cmd),
					    (struct ena_admin_acq_entry *)&resp,
					    sizeof(resp));

	if (unlikely(ret))
		netdev_err(ena_dev->net_device,
			   "Failed to config AENQ ret: %d\n", ret);

	return ret;
}

int ena_com_get_dma_width(struct ena_com_dev *ena_dev)
{
	u32 caps = ena_com_reg_bar_read32(ena_dev, ENA_REGS_CAPS_OFF);
	u32 width;

	if (unlikely(caps == ENA_MMIO_READ_TIMEOUT)) {
		netdev_err(ena_dev->net_device, "Reg read timeout occurred\n");
		return -ETIME;
	}

	width = (caps & ENA_REGS_CAPS_DMA_ADDR_WIDTH_MASK) >>
		ENA_REGS_CAPS_DMA_ADDR_WIDTH_SHIFT;

	netdev_dbg(ena_dev->net_device, "ENA dma width: %d\n", width);

	if ((width < 32) || width > ENA_MAX_PHYS_ADDR_SIZE_BITS) {
		netdev_err(ena_dev->net_device, "DMA width illegal value: %d\n",
			   width);
		return -EINVAL;
	}

	ena_dev->dma_addr_bits = width;

	return width;
}

int ena_com_validate_version(struct ena_com_dev *ena_dev)
{
	u32 ver;
	u32 ctrl_ver;
	u32 ctrl_ver_masked;

	/* Make sure the ENA version and the controller version are at least
	 * as the driver expects
	 */
	ver = ena_com_reg_bar_read32(ena_dev, ENA_REGS_VERSION_OFF);
	ctrl_ver = ena_com_reg_bar_read32(ena_dev,
					  ENA_REGS_CONTROLLER_VERSION_OFF);

	if (unlikely((ver == ENA_MMIO_READ_TIMEOUT) ||
		     (ctrl_ver == ENA_MMIO_READ_TIMEOUT))) {
		netdev_err(ena_dev->net_device, "Reg read timeout occurred\n");
		return -ETIME;
	}

<<<<<<< HEAD
	pr_info("ENA device version: %d.%d\n",
		(ver & ENA_REGS_VERSION_MAJOR_VERSION_MASK) >>
			ENA_REGS_VERSION_MAJOR_VERSION_SHIFT,
		ver & ENA_REGS_VERSION_MINOR_VERSION_MASK);

	pr_info("ENA controller version: %d.%d.%d implementation version %d\n",
		(ctrl_ver & ENA_REGS_CONTROLLER_VERSION_MAJOR_VERSION_MASK) >>
			ENA_REGS_CONTROLLER_VERSION_MAJOR_VERSION_SHIFT,
		(ctrl_ver & ENA_REGS_CONTROLLER_VERSION_MINOR_VERSION_MASK) >>
			ENA_REGS_CONTROLLER_VERSION_MINOR_VERSION_SHIFT,
		(ctrl_ver & ENA_REGS_CONTROLLER_VERSION_SUBMINOR_VERSION_MASK),
		(ctrl_ver & ENA_REGS_CONTROLLER_VERSION_IMPL_ID_MASK) >>
			ENA_REGS_CONTROLLER_VERSION_IMPL_ID_SHIFT);
=======
	dev_info(ena_dev->dmadev, "ENA device version: %d.%d\n",
		 (ver & ENA_REGS_VERSION_MAJOR_VERSION_MASK) >>
			 ENA_REGS_VERSION_MAJOR_VERSION_SHIFT,
		 ver & ENA_REGS_VERSION_MINOR_VERSION_MASK);

	dev_info(ena_dev->dmadev,
		 "ENA controller version: %d.%d.%d implementation version %d\n",
		 (ctrl_ver & ENA_REGS_CONTROLLER_VERSION_MAJOR_VERSION_MASK) >>
			 ENA_REGS_CONTROLLER_VERSION_MAJOR_VERSION_SHIFT,
		 (ctrl_ver & ENA_REGS_CONTROLLER_VERSION_MINOR_VERSION_MASK) >>
			 ENA_REGS_CONTROLLER_VERSION_MINOR_VERSION_SHIFT,
		 (ctrl_ver & ENA_REGS_CONTROLLER_VERSION_SUBMINOR_VERSION_MASK),
		 (ctrl_ver & ENA_REGS_CONTROLLER_VERSION_IMPL_ID_MASK) >>
			 ENA_REGS_CONTROLLER_VERSION_IMPL_ID_SHIFT);
>>>>>>> 7d2a07b7

	ctrl_ver_masked =
		(ctrl_ver & ENA_REGS_CONTROLLER_VERSION_MAJOR_VERSION_MASK) |
		(ctrl_ver & ENA_REGS_CONTROLLER_VERSION_MINOR_VERSION_MASK) |
		(ctrl_ver & ENA_REGS_CONTROLLER_VERSION_SUBMINOR_VERSION_MASK);

	/* Validate the ctrl version without the implementation ID */
	if (ctrl_ver_masked < MIN_ENA_CTRL_VER) {
		netdev_err(ena_dev->net_device,
			   "ENA ctrl version is lower than the minimal ctrl version the driver supports\n");
		return -1;
	}

	return 0;
}

static void
ena_com_free_ena_admin_queue_comp_ctx(struct ena_com_dev *ena_dev,
				      struct ena_com_admin_queue *admin_queue)

{
	if (!admin_queue->comp_ctx)
		return;

	devm_kfree(ena_dev->dmadev, admin_queue->comp_ctx);

	admin_queue->comp_ctx = NULL;
}

void ena_com_admin_destroy(struct ena_com_dev *ena_dev)
{
	struct ena_com_admin_queue *admin_queue = &ena_dev->admin_queue;
	struct ena_com_admin_cq *cq = &admin_queue->cq;
	struct ena_com_admin_sq *sq = &admin_queue->sq;
	struct ena_com_aenq *aenq = &ena_dev->aenq;
	u16 size;

	ena_com_free_ena_admin_queue_comp_ctx(ena_dev, admin_queue);

	size = ADMIN_SQ_SIZE(admin_queue->q_depth);
	if (sq->entries)
		dma_free_coherent(ena_dev->dmadev, size, sq->entries,
				  sq->dma_addr);
	sq->entries = NULL;

	size = ADMIN_CQ_SIZE(admin_queue->q_depth);
	if (cq->entries)
		dma_free_coherent(ena_dev->dmadev, size, cq->entries,
				  cq->dma_addr);
	cq->entries = NULL;

	size = ADMIN_AENQ_SIZE(aenq->q_depth);
	if (ena_dev->aenq.entries)
		dma_free_coherent(ena_dev->dmadev, size, aenq->entries,
				  aenq->dma_addr);
	aenq->entries = NULL;
}

void ena_com_set_admin_polling_mode(struct ena_com_dev *ena_dev, bool polling)
{
	u32 mask_value = 0;

	if (polling)
		mask_value = ENA_REGS_ADMIN_INTR_MASK;

	writel(mask_value, ena_dev->reg_bar + ENA_REGS_INTR_MASK_OFF);
	ena_dev->admin_queue.polling = polling;
}

void ena_com_set_admin_auto_polling_mode(struct ena_com_dev *ena_dev,
					 bool polling)
{
	ena_dev->admin_queue.auto_polling = polling;
}

int ena_com_mmio_reg_read_request_init(struct ena_com_dev *ena_dev)
{
	struct ena_com_mmio_read *mmio_read = &ena_dev->mmio_read;

	spin_lock_init(&mmio_read->lock);
	mmio_read->read_resp =
		dma_alloc_coherent(ena_dev->dmadev,
				   sizeof(*mmio_read->read_resp),
				   &mmio_read->read_resp_dma_addr, GFP_KERNEL);
	if (unlikely(!mmio_read->read_resp))
		goto err;

	ena_com_mmio_reg_read_request_write_dev_addr(ena_dev);

	mmio_read->read_resp->req_id = 0x0;
	mmio_read->seq_num = 0x0;
	mmio_read->readless_supported = true;

	return 0;

err:

	return -ENOMEM;
}

void ena_com_set_mmio_read_mode(struct ena_com_dev *ena_dev, bool readless_supported)
{
	struct ena_com_mmio_read *mmio_read = &ena_dev->mmio_read;

	mmio_read->readless_supported = readless_supported;
}

void ena_com_mmio_reg_read_request_destroy(struct ena_com_dev *ena_dev)
{
	struct ena_com_mmio_read *mmio_read = &ena_dev->mmio_read;

	writel(0x0, ena_dev->reg_bar + ENA_REGS_MMIO_RESP_LO_OFF);
	writel(0x0, ena_dev->reg_bar + ENA_REGS_MMIO_RESP_HI_OFF);

	dma_free_coherent(ena_dev->dmadev, sizeof(*mmio_read->read_resp),
			  mmio_read->read_resp, mmio_read->read_resp_dma_addr);

	mmio_read->read_resp = NULL;
}

void ena_com_mmio_reg_read_request_write_dev_addr(struct ena_com_dev *ena_dev)
{
	struct ena_com_mmio_read *mmio_read = &ena_dev->mmio_read;
	u32 addr_low, addr_high;

	addr_low = ENA_DMA_ADDR_TO_UINT32_LOW(mmio_read->read_resp_dma_addr);
	addr_high = ENA_DMA_ADDR_TO_UINT32_HIGH(mmio_read->read_resp_dma_addr);

	writel(addr_low, ena_dev->reg_bar + ENA_REGS_MMIO_RESP_LO_OFF);
	writel(addr_high, ena_dev->reg_bar + ENA_REGS_MMIO_RESP_HI_OFF);
}

int ena_com_admin_init(struct ena_com_dev *ena_dev,
		       struct ena_aenq_handlers *aenq_handlers)
{
	struct ena_com_admin_queue *admin_queue = &ena_dev->admin_queue;
	u32 aq_caps, acq_caps, dev_sts, addr_low, addr_high;
	int ret;

	dev_sts = ena_com_reg_bar_read32(ena_dev, ENA_REGS_DEV_STS_OFF);

	if (unlikely(dev_sts == ENA_MMIO_READ_TIMEOUT)) {
		netdev_err(ena_dev->net_device, "Reg read timeout occurred\n");
		return -ETIME;
	}

	if (!(dev_sts & ENA_REGS_DEV_STS_READY_MASK)) {
		netdev_err(ena_dev->net_device,
			   "Device isn't ready, abort com init\n");
		return -ENODEV;
	}

	admin_queue->q_depth = ENA_ADMIN_QUEUE_DEPTH;

	admin_queue->q_dmadev = ena_dev->dmadev;
	admin_queue->polling = false;
	admin_queue->curr_cmd_id = 0;

	atomic_set(&admin_queue->outstanding_cmds, 0);

	spin_lock_init(&admin_queue->q_lock);

	ret = ena_com_init_comp_ctxt(admin_queue);
	if (ret)
		goto error;

	ret = ena_com_admin_init_sq(admin_queue);
	if (ret)
		goto error;

	ret = ena_com_admin_init_cq(admin_queue);
	if (ret)
		goto error;

	admin_queue->sq.db_addr = (u32 __iomem *)((uintptr_t)ena_dev->reg_bar +
		ENA_REGS_AQ_DB_OFF);

	addr_low = ENA_DMA_ADDR_TO_UINT32_LOW(admin_queue->sq.dma_addr);
	addr_high = ENA_DMA_ADDR_TO_UINT32_HIGH(admin_queue->sq.dma_addr);

	writel(addr_low, ena_dev->reg_bar + ENA_REGS_AQ_BASE_LO_OFF);
	writel(addr_high, ena_dev->reg_bar + ENA_REGS_AQ_BASE_HI_OFF);

	addr_low = ENA_DMA_ADDR_TO_UINT32_LOW(admin_queue->cq.dma_addr);
	addr_high = ENA_DMA_ADDR_TO_UINT32_HIGH(admin_queue->cq.dma_addr);

	writel(addr_low, ena_dev->reg_bar + ENA_REGS_ACQ_BASE_LO_OFF);
	writel(addr_high, ena_dev->reg_bar + ENA_REGS_ACQ_BASE_HI_OFF);

	aq_caps = 0;
	aq_caps |= admin_queue->q_depth & ENA_REGS_AQ_CAPS_AQ_DEPTH_MASK;
	aq_caps |= (sizeof(struct ena_admin_aq_entry) <<
			ENA_REGS_AQ_CAPS_AQ_ENTRY_SIZE_SHIFT) &
			ENA_REGS_AQ_CAPS_AQ_ENTRY_SIZE_MASK;

	acq_caps = 0;
	acq_caps |= admin_queue->q_depth & ENA_REGS_ACQ_CAPS_ACQ_DEPTH_MASK;
	acq_caps |= (sizeof(struct ena_admin_acq_entry) <<
		ENA_REGS_ACQ_CAPS_ACQ_ENTRY_SIZE_SHIFT) &
		ENA_REGS_ACQ_CAPS_ACQ_ENTRY_SIZE_MASK;

	writel(aq_caps, ena_dev->reg_bar + ENA_REGS_AQ_CAPS_OFF);
	writel(acq_caps, ena_dev->reg_bar + ENA_REGS_ACQ_CAPS_OFF);
	ret = ena_com_admin_init_aenq(ena_dev, aenq_handlers);
	if (ret)
		goto error;

	admin_queue->ena_dev = ena_dev;
	admin_queue->running_state = true;

	return 0;
error:
	ena_com_admin_destroy(ena_dev);

	return ret;
}

int ena_com_create_io_queue(struct ena_com_dev *ena_dev,
			    struct ena_com_create_io_ctx *ctx)
{
	struct ena_com_io_sq *io_sq;
	struct ena_com_io_cq *io_cq;
	int ret;

	if (ctx->qid >= ENA_TOTAL_NUM_QUEUES) {
		netdev_err(ena_dev->net_device,
			   "Qid (%d) is bigger than max num of queues (%d)\n",
			   ctx->qid, ENA_TOTAL_NUM_QUEUES);
		return -EINVAL;
	}

	io_sq = &ena_dev->io_sq_queues[ctx->qid];
	io_cq = &ena_dev->io_cq_queues[ctx->qid];

	memset(io_sq, 0x0, sizeof(*io_sq));
	memset(io_cq, 0x0, sizeof(*io_cq));

	/* Init CQ */
	io_cq->q_depth = ctx->queue_size;
	io_cq->direction = ctx->direction;
	io_cq->qid = ctx->qid;

	io_cq->msix_vector = ctx->msix_vector;

	io_sq->q_depth = ctx->queue_size;
	io_sq->direction = ctx->direction;
	io_sq->qid = ctx->qid;

	io_sq->mem_queue_type = ctx->mem_queue_type;

	if (ctx->direction == ENA_COM_IO_QUEUE_DIRECTION_TX)
		/* header length is limited to 8 bits */
		io_sq->tx_max_header_size =
			min_t(u32, ena_dev->tx_max_header_size, SZ_256);

	ret = ena_com_init_io_sq(ena_dev, ctx, io_sq);
	if (ret)
		goto error;
	ret = ena_com_init_io_cq(ena_dev, ctx, io_cq);
	if (ret)
		goto error;

	ret = ena_com_create_io_cq(ena_dev, io_cq);
	if (ret)
		goto error;

	ret = ena_com_create_io_sq(ena_dev, io_sq, io_cq->idx);
	if (ret)
		goto destroy_io_cq;

	return 0;

destroy_io_cq:
	ena_com_destroy_io_cq(ena_dev, io_cq);
error:
	ena_com_io_queue_free(ena_dev, io_sq, io_cq);
	return ret;
}

void ena_com_destroy_io_queue(struct ena_com_dev *ena_dev, u16 qid)
{
	struct ena_com_io_sq *io_sq;
	struct ena_com_io_cq *io_cq;

	if (qid >= ENA_TOTAL_NUM_QUEUES) {
		netdev_err(ena_dev->net_device,
			   "Qid (%d) is bigger than max num of queues (%d)\n",
			   qid, ENA_TOTAL_NUM_QUEUES);
		return;
	}

	io_sq = &ena_dev->io_sq_queues[qid];
	io_cq = &ena_dev->io_cq_queues[qid];

	ena_com_destroy_io_sq(ena_dev, io_sq);
	ena_com_destroy_io_cq(ena_dev, io_cq);

	ena_com_io_queue_free(ena_dev, io_sq, io_cq);
}

int ena_com_get_link_params(struct ena_com_dev *ena_dev,
			    struct ena_admin_get_feat_resp *resp)
{
	return ena_com_get_feature(ena_dev, resp, ENA_ADMIN_LINK_CONFIG, 0);
}

int ena_com_get_dev_attr_feat(struct ena_com_dev *ena_dev,
			      struct ena_com_dev_get_features_ctx *get_feat_ctx)
{
	struct ena_admin_get_feat_resp get_resp;
	int rc;

	rc = ena_com_get_feature(ena_dev, &get_resp,
				 ENA_ADMIN_DEVICE_ATTRIBUTES, 0);
	if (rc)
		return rc;

	memcpy(&get_feat_ctx->dev_attr, &get_resp.u.dev_attr,
	       sizeof(get_resp.u.dev_attr));

	ena_dev->supported_features = get_resp.u.dev_attr.supported_features;

	if (ena_dev->supported_features & BIT(ENA_ADMIN_MAX_QUEUES_EXT)) {
		rc = ena_com_get_feature(ena_dev, &get_resp,
					 ENA_ADMIN_MAX_QUEUES_EXT,
					 ENA_FEATURE_MAX_QUEUE_EXT_VER);
		if (rc)
			return rc;

		if (get_resp.u.max_queue_ext.version !=
		    ENA_FEATURE_MAX_QUEUE_EXT_VER)
			return -EINVAL;

		memcpy(&get_feat_ctx->max_queue_ext, &get_resp.u.max_queue_ext,
		       sizeof(get_resp.u.max_queue_ext));
		ena_dev->tx_max_header_size =
			get_resp.u.max_queue_ext.max_queue_ext.max_tx_header_size;
	} else {
		rc = ena_com_get_feature(ena_dev, &get_resp,
					 ENA_ADMIN_MAX_QUEUES_NUM, 0);
		memcpy(&get_feat_ctx->max_queues, &get_resp.u.max_queue,
		       sizeof(get_resp.u.max_queue));
		ena_dev->tx_max_header_size =
			get_resp.u.max_queue.max_header_size;

		if (rc)
			return rc;
	}

	rc = ena_com_get_feature(ena_dev, &get_resp,
				 ENA_ADMIN_AENQ_CONFIG, 0);
	if (rc)
		return rc;

	memcpy(&get_feat_ctx->aenq, &get_resp.u.aenq,
	       sizeof(get_resp.u.aenq));

	rc = ena_com_get_feature(ena_dev, &get_resp,
				 ENA_ADMIN_STATELESS_OFFLOAD_CONFIG, 0);
	if (rc)
		return rc;

	memcpy(&get_feat_ctx->offload, &get_resp.u.offload,
	       sizeof(get_resp.u.offload));

	/* Driver hints isn't mandatory admin command. So in case the
	 * command isn't supported set driver hints to 0
	 */
	rc = ena_com_get_feature(ena_dev, &get_resp, ENA_ADMIN_HW_HINTS, 0);

	if (!rc)
		memcpy(&get_feat_ctx->hw_hints, &get_resp.u.hw_hints,
		       sizeof(get_resp.u.hw_hints));
	else if (rc == -EOPNOTSUPP)
		memset(&get_feat_ctx->hw_hints, 0x0,
		       sizeof(get_feat_ctx->hw_hints));
	else
		return rc;

	rc = ena_com_get_feature(ena_dev, &get_resp, ENA_ADMIN_LLQ, 0);
	if (!rc)
		memcpy(&get_feat_ctx->llq, &get_resp.u.llq,
		       sizeof(get_resp.u.llq));
	else if (rc == -EOPNOTSUPP)
		memset(&get_feat_ctx->llq, 0x0, sizeof(get_feat_ctx->llq));
	else
		return rc;

	return 0;
}

void ena_com_admin_q_comp_intr_handler(struct ena_com_dev *ena_dev)
{
	ena_com_handle_admin_completion(&ena_dev->admin_queue);
}

/* ena_handle_specific_aenq_event:
 * return the handler that is relevant to the specific event group
 */
static ena_aenq_handler ena_com_get_specific_aenq_cb(struct ena_com_dev *ena_dev,
						     u16 group)
{
	struct ena_aenq_handlers *aenq_handlers = ena_dev->aenq.aenq_handlers;

	if ((group < ENA_MAX_HANDLERS) && aenq_handlers->handlers[group])
		return aenq_handlers->handlers[group];

	return aenq_handlers->unimplemented_handler;
}

/* ena_aenq_intr_handler:
 * handles the aenq incoming events.
 * pop events from the queue and apply the specific handler
 */
void ena_com_aenq_intr_handler(struct ena_com_dev *ena_dev, void *data)
{
	struct ena_admin_aenq_entry *aenq_e;
	struct ena_admin_aenq_common_desc *aenq_common;
	struct ena_com_aenq *aenq  = &ena_dev->aenq;
	u64 timestamp;
	ena_aenq_handler handler_cb;
	u16 masked_head, processed = 0;
	u8 phase;

	masked_head = aenq->head & (aenq->q_depth - 1);
	phase = aenq->phase;
	aenq_e = &aenq->entries[masked_head]; /* Get first entry */
	aenq_common = &aenq_e->aenq_common_desc;

	/* Go over all the events */
	while ((READ_ONCE(aenq_common->flags) &
		ENA_ADMIN_AENQ_COMMON_DESC_PHASE_MASK) == phase) {
		/* Make sure the phase bit (ownership) is as expected before
		 * reading the rest of the descriptor.
		 */
		dma_rmb();

		timestamp = (u64)aenq_common->timestamp_low |
			((u64)aenq_common->timestamp_high << 32);

<<<<<<< HEAD
		pr_debug("AENQ! Group[%x] Syndrome[%x] timestamp: [%llus]\n",
			 aenq_common->group, aenq_common->syndrome, timestamp);
=======
		netdev_dbg(ena_dev->net_device,
			   "AENQ! Group[%x] Syndrome[%x] timestamp: [%llus]\n",
			   aenq_common->group, aenq_common->syndrome, timestamp);
>>>>>>> 7d2a07b7

		/* Handle specific event*/
		handler_cb = ena_com_get_specific_aenq_cb(ena_dev,
							  aenq_common->group);
		handler_cb(data, aenq_e); /* call the actual event handler*/

		/* Get next event entry */
		masked_head++;
		processed++;

		if (unlikely(masked_head == aenq->q_depth)) {
			masked_head = 0;
			phase = !phase;
		}
		aenq_e = &aenq->entries[masked_head];
		aenq_common = &aenq_e->aenq_common_desc;
	}

	aenq->head += processed;
	aenq->phase = phase;

	/* Don't update aenq doorbell if there weren't any processed events */
	if (!processed)
		return;

	/* write the aenq doorbell after all AENQ descriptors were read */
	mb();
	writel_relaxed((u32)aenq->head,
		       ena_dev->reg_bar + ENA_REGS_AENQ_HEAD_DB_OFF);
}

int ena_com_dev_reset(struct ena_com_dev *ena_dev,
		      enum ena_regs_reset_reason_types reset_reason)
{
	u32 stat, timeout, cap, reset_val;
	int rc;

	stat = ena_com_reg_bar_read32(ena_dev, ENA_REGS_DEV_STS_OFF);
	cap = ena_com_reg_bar_read32(ena_dev, ENA_REGS_CAPS_OFF);

	if (unlikely((stat == ENA_MMIO_READ_TIMEOUT) ||
		     (cap == ENA_MMIO_READ_TIMEOUT))) {
		netdev_err(ena_dev->net_device, "Reg read32 timeout occurred\n");
		return -ETIME;
	}

	if ((stat & ENA_REGS_DEV_STS_READY_MASK) == 0) {
		netdev_err(ena_dev->net_device,
			   "Device isn't ready, can't reset device\n");
		return -EINVAL;
	}

	timeout = (cap & ENA_REGS_CAPS_RESET_TIMEOUT_MASK) >>
			ENA_REGS_CAPS_RESET_TIMEOUT_SHIFT;
	if (timeout == 0) {
		netdev_err(ena_dev->net_device, "Invalid timeout value\n");
		return -EINVAL;
	}

	/* start reset */
	reset_val = ENA_REGS_DEV_CTL_DEV_RESET_MASK;
	reset_val |= (reset_reason << ENA_REGS_DEV_CTL_RESET_REASON_SHIFT) &
		     ENA_REGS_DEV_CTL_RESET_REASON_MASK;
	writel(reset_val, ena_dev->reg_bar + ENA_REGS_DEV_CTL_OFF);

	/* Write again the MMIO read request address */
	ena_com_mmio_reg_read_request_write_dev_addr(ena_dev);

	rc = wait_for_reset_state(ena_dev, timeout,
				  ENA_REGS_DEV_STS_RESET_IN_PROGRESS_MASK);
	if (rc != 0) {
		netdev_err(ena_dev->net_device,
			   "Reset indication didn't turn on\n");
		return rc;
	}

	/* reset done */
	writel(0, ena_dev->reg_bar + ENA_REGS_DEV_CTL_OFF);
	rc = wait_for_reset_state(ena_dev, timeout, 0);
	if (rc != 0) {
		netdev_err(ena_dev->net_device,
			   "Reset indication didn't turn off\n");
		return rc;
	}

	timeout = (cap & ENA_REGS_CAPS_ADMIN_CMD_TO_MASK) >>
		ENA_REGS_CAPS_ADMIN_CMD_TO_SHIFT;
	if (timeout)
		/* the resolution of timeout reg is 100ms */
		ena_dev->admin_queue.completion_timeout = timeout * 100000;
	else
		ena_dev->admin_queue.completion_timeout = ADMIN_CMD_TIMEOUT_US;

	return 0;
}

static int ena_get_dev_stats(struct ena_com_dev *ena_dev,
			     struct ena_com_stats_ctx *ctx,
			     enum ena_admin_get_stats_type type)
{
	struct ena_admin_aq_get_stats_cmd *get_cmd = &ctx->get_cmd;
	struct ena_admin_acq_get_stats_resp *get_resp = &ctx->get_resp;
	struct ena_com_admin_queue *admin_queue;
	int ret;

	admin_queue = &ena_dev->admin_queue;

	get_cmd->aq_common_descriptor.opcode = ENA_ADMIN_GET_STATS;
	get_cmd->aq_common_descriptor.flags = 0;
	get_cmd->type = type;

	ret =  ena_com_execute_admin_command(admin_queue,
					     (struct ena_admin_aq_entry *)get_cmd,
					     sizeof(*get_cmd),
					     (struct ena_admin_acq_entry *)get_resp,
					     sizeof(*get_resp));

	if (unlikely(ret))
		netdev_err(ena_dev->net_device,
			   "Failed to get stats. error: %d\n", ret);

	return ret;
}

int ena_com_get_eni_stats(struct ena_com_dev *ena_dev,
			  struct ena_admin_eni_stats *stats)
{
	struct ena_com_stats_ctx ctx;
	int ret;

	memset(&ctx, 0x0, sizeof(ctx));
	ret = ena_get_dev_stats(ena_dev, &ctx, ENA_ADMIN_GET_STATS_TYPE_ENI);
	if (likely(ret == 0))
		memcpy(stats, &ctx.get_resp.u.eni_stats,
		       sizeof(ctx.get_resp.u.eni_stats));

	return ret;
}

int ena_com_get_eni_stats(struct ena_com_dev *ena_dev,
			  struct ena_admin_eni_stats *stats)
{
	struct ena_com_stats_ctx ctx;
	int ret;

	memset(&ctx, 0x0, sizeof(ctx));
	ret = ena_get_dev_stats(ena_dev, &ctx, ENA_ADMIN_GET_STATS_TYPE_ENI);
	if (likely(ret == 0))
		memcpy(stats, &ctx.get_resp.u.eni_stats,
		       sizeof(ctx.get_resp.u.eni_stats));

	return ret;
}

int ena_com_get_dev_basic_stats(struct ena_com_dev *ena_dev,
				struct ena_admin_basic_stats *stats)
{
	struct ena_com_stats_ctx ctx;
	int ret;

	memset(&ctx, 0x0, sizeof(ctx));
	ret = ena_get_dev_stats(ena_dev, &ctx, ENA_ADMIN_GET_STATS_TYPE_BASIC);
	if (likely(ret == 0))
		memcpy(stats, &ctx.get_resp.u.basic_stats,
		       sizeof(ctx.get_resp.u.basic_stats));

	return ret;
}

int ena_com_set_dev_mtu(struct ena_com_dev *ena_dev, u32 mtu)
{
	struct ena_com_admin_queue *admin_queue;
	struct ena_admin_set_feat_cmd cmd;
	struct ena_admin_set_feat_resp resp;
	int ret;

	if (!ena_com_check_supported_feature_id(ena_dev, ENA_ADMIN_MTU)) {
		netdev_dbg(ena_dev->net_device, "Feature %d isn't supported\n",
			   ENA_ADMIN_MTU);
		return -EOPNOTSUPP;
	}

	memset(&cmd, 0x0, sizeof(cmd));
	admin_queue = &ena_dev->admin_queue;

	cmd.aq_common_descriptor.opcode = ENA_ADMIN_SET_FEATURE;
	cmd.aq_common_descriptor.flags = 0;
	cmd.feat_common.feature_id = ENA_ADMIN_MTU;
	cmd.u.mtu.mtu = mtu;

	ret = ena_com_execute_admin_command(admin_queue,
					    (struct ena_admin_aq_entry *)&cmd,
					    sizeof(cmd),
					    (struct ena_admin_acq_entry *)&resp,
					    sizeof(resp));

	if (unlikely(ret))
		netdev_err(ena_dev->net_device,
			   "Failed to set mtu %d. error: %d\n", mtu, ret);

	return ret;
}

int ena_com_get_offload_settings(struct ena_com_dev *ena_dev,
				 struct ena_admin_feature_offload_desc *offload)
{
	int ret;
	struct ena_admin_get_feat_resp resp;

	ret = ena_com_get_feature(ena_dev, &resp,
				  ENA_ADMIN_STATELESS_OFFLOAD_CONFIG, 0);
	if (unlikely(ret)) {
		netdev_err(ena_dev->net_device,
			   "Failed to get offload capabilities %d\n", ret);
		return ret;
	}

	memcpy(offload, &resp.u.offload, sizeof(resp.u.offload));

	return 0;
}

int ena_com_set_hash_function(struct ena_com_dev *ena_dev)
{
	struct ena_com_admin_queue *admin_queue = &ena_dev->admin_queue;
	struct ena_rss *rss = &ena_dev->rss;
	struct ena_admin_set_feat_cmd cmd;
	struct ena_admin_set_feat_resp resp;
	struct ena_admin_get_feat_resp get_resp;
	int ret;

	if (!ena_com_check_supported_feature_id(ena_dev,
						ENA_ADMIN_RSS_HASH_FUNCTION)) {
		netdev_dbg(ena_dev->net_device, "Feature %d isn't supported\n",
			   ENA_ADMIN_RSS_HASH_FUNCTION);
		return -EOPNOTSUPP;
	}

	/* Validate hash function is supported */
	ret = ena_com_get_feature(ena_dev, &get_resp,
				  ENA_ADMIN_RSS_HASH_FUNCTION, 0);
	if (unlikely(ret))
		return ret;

	if (!(get_resp.u.flow_hash_func.supported_func & BIT(rss->hash_func))) {
		netdev_err(ena_dev->net_device,
			   "Func hash %d isn't supported by device, abort\n",
			   rss->hash_func);
		return -EOPNOTSUPP;
	}

	memset(&cmd, 0x0, sizeof(cmd));

	cmd.aq_common_descriptor.opcode = ENA_ADMIN_SET_FEATURE;
	cmd.aq_common_descriptor.flags =
		ENA_ADMIN_AQ_COMMON_DESC_CTRL_DATA_INDIRECT_MASK;
	cmd.feat_common.feature_id = ENA_ADMIN_RSS_HASH_FUNCTION;
	cmd.u.flow_hash_func.init_val = rss->hash_init_val;
	cmd.u.flow_hash_func.selected_func = 1 << rss->hash_func;

	ret = ena_com_mem_addr_set(ena_dev,
				   &cmd.control_buffer.address,
				   rss->hash_key_dma_addr);
	if (unlikely(ret)) {
<<<<<<< HEAD
		pr_err("Memory address set failed\n");
=======
		netdev_err(ena_dev->net_device, "Memory address set failed\n");
>>>>>>> 7d2a07b7
		return ret;
	}

	cmd.control_buffer.length = sizeof(*rss->hash_key);

	ret = ena_com_execute_admin_command(admin_queue,
					    (struct ena_admin_aq_entry *)&cmd,
					    sizeof(cmd),
					    (struct ena_admin_acq_entry *)&resp,
					    sizeof(resp));
	if (unlikely(ret)) {
		netdev_err(ena_dev->net_device,
			   "Failed to set hash function %d. error: %d\n",
			   rss->hash_func, ret);
		return -EINVAL;
	}

	return 0;
}

int ena_com_fill_hash_function(struct ena_com_dev *ena_dev,
			       enum ena_admin_hash_functions func,
			       const u8 *key, u16 key_len, u32 init_val)
{
	struct ena_admin_feature_rss_flow_hash_control *hash_key;
	struct ena_admin_get_feat_resp get_resp;
	enum ena_admin_hash_functions old_func;
	struct ena_rss *rss = &ena_dev->rss;
	int rc;

	hash_key = rss->hash_key;

	/* Make sure size is a mult of DWs */
	if (unlikely(key_len & 0x3))
		return -EINVAL;

	rc = ena_com_get_feature_ex(ena_dev, &get_resp,
				    ENA_ADMIN_RSS_HASH_FUNCTION,
				    rss->hash_key_dma_addr,
				    sizeof(*rss->hash_key), 0);
	if (unlikely(rc))
		return rc;

	if (!(BIT(func) & get_resp.u.flow_hash_func.supported_func)) {
<<<<<<< HEAD
		pr_err("Flow hash function %d isn't supported\n", func);
=======
		netdev_err(ena_dev->net_device,
			   "Flow hash function %d isn't supported\n", func);
>>>>>>> 7d2a07b7
		return -EOPNOTSUPP;
	}

	switch (func) {
	case ENA_ADMIN_TOEPLITZ:
		if (key) {
			if (key_len != sizeof(hash_key->key)) {
<<<<<<< HEAD
				pr_err("key len (%hu) doesn't equal the supported size (%zu)\n",
				       key_len, sizeof(hash_key->key));
=======
				netdev_err(ena_dev->net_device,
					   "key len (%u) doesn't equal the supported size (%zu)\n",
					   key_len, sizeof(hash_key->key));
>>>>>>> 7d2a07b7
				return -EINVAL;
			}
			memcpy(hash_key->key, key, key_len);
			rss->hash_init_val = init_val;
			hash_key->key_parts = key_len / sizeof(hash_key->key[0]);
		}
		break;
	case ENA_ADMIN_CRC32:
		rss->hash_init_val = init_val;
		break;
	default:
		netdev_err(ena_dev->net_device, "Invalid hash function (%d)\n",
			   func);
		return -EINVAL;
	}

	old_func = rss->hash_func;
	rss->hash_func = func;
	rc = ena_com_set_hash_function(ena_dev);

	/* Restore the old function */
	if (unlikely(rc))
		rss->hash_func = old_func;

	return rc;
}

int ena_com_get_hash_function(struct ena_com_dev *ena_dev,
			      enum ena_admin_hash_functions *func)
{
	struct ena_rss *rss = &ena_dev->rss;
	struct ena_admin_get_feat_resp get_resp;
	int rc;

	if (unlikely(!func))
		return -EINVAL;

	rc = ena_com_get_feature_ex(ena_dev, &get_resp,
				    ENA_ADMIN_RSS_HASH_FUNCTION,
				    rss->hash_key_dma_addr,
				    sizeof(*rss->hash_key), 0);
	if (unlikely(rc))
		return rc;

	/* ffs() returns 1 in case the lsb is set */
	rss->hash_func = ffs(get_resp.u.flow_hash_func.selected_func);
	if (rss->hash_func)
		rss->hash_func--;

	*func = rss->hash_func;

	return 0;
}

int ena_com_get_hash_key(struct ena_com_dev *ena_dev, u8 *key)
{
	struct ena_admin_feature_rss_flow_hash_control *hash_key =
		ena_dev->rss.hash_key;

	if (key)
		memcpy(key, hash_key->key,
		       (size_t)(hash_key->key_parts) * sizeof(hash_key->key[0]));

	return 0;
}

int ena_com_get_hash_ctrl(struct ena_com_dev *ena_dev,
			  enum ena_admin_flow_hash_proto proto,
			  u16 *fields)
{
	struct ena_rss *rss = &ena_dev->rss;
	struct ena_admin_get_feat_resp get_resp;
	int rc;

	rc = ena_com_get_feature_ex(ena_dev, &get_resp,
				    ENA_ADMIN_RSS_HASH_INPUT,
				    rss->hash_ctrl_dma_addr,
				    sizeof(*rss->hash_ctrl), 0);
	if (unlikely(rc))
		return rc;

	if (fields)
		*fields = rss->hash_ctrl->selected_fields[proto].fields;

	return 0;
}

int ena_com_set_hash_ctrl(struct ena_com_dev *ena_dev)
{
	struct ena_com_admin_queue *admin_queue = &ena_dev->admin_queue;
	struct ena_rss *rss = &ena_dev->rss;
	struct ena_admin_feature_rss_hash_control *hash_ctrl = rss->hash_ctrl;
	struct ena_admin_set_feat_cmd cmd;
	struct ena_admin_set_feat_resp resp;
	int ret;

	if (!ena_com_check_supported_feature_id(ena_dev,
						ENA_ADMIN_RSS_HASH_INPUT)) {
		netdev_dbg(ena_dev->net_device, "Feature %d isn't supported\n",
			   ENA_ADMIN_RSS_HASH_INPUT);
		return -EOPNOTSUPP;
	}

	memset(&cmd, 0x0, sizeof(cmd));

	cmd.aq_common_descriptor.opcode = ENA_ADMIN_SET_FEATURE;
	cmd.aq_common_descriptor.flags =
		ENA_ADMIN_AQ_COMMON_DESC_CTRL_DATA_INDIRECT_MASK;
	cmd.feat_common.feature_id = ENA_ADMIN_RSS_HASH_INPUT;
	cmd.u.flow_hash_input.enabled_input_sort =
		ENA_ADMIN_FEATURE_RSS_FLOW_HASH_INPUT_L3_SORT_MASK |
		ENA_ADMIN_FEATURE_RSS_FLOW_HASH_INPUT_L4_SORT_MASK;

	ret = ena_com_mem_addr_set(ena_dev,
				   &cmd.control_buffer.address,
				   rss->hash_ctrl_dma_addr);
	if (unlikely(ret)) {
<<<<<<< HEAD
		pr_err("Memory address set failed\n");
=======
		netdev_err(ena_dev->net_device, "Memory address set failed\n");
>>>>>>> 7d2a07b7
		return ret;
	}
	cmd.control_buffer.length = sizeof(*hash_ctrl);

	ret = ena_com_execute_admin_command(admin_queue,
					    (struct ena_admin_aq_entry *)&cmd,
					    sizeof(cmd),
					    (struct ena_admin_acq_entry *)&resp,
					    sizeof(resp));
	if (unlikely(ret))
		netdev_err(ena_dev->net_device,
			   "Failed to set hash input. error: %d\n", ret);

	return ret;
}

int ena_com_set_default_hash_ctrl(struct ena_com_dev *ena_dev)
{
	struct ena_rss *rss = &ena_dev->rss;
	struct ena_admin_feature_rss_hash_control *hash_ctrl =
		rss->hash_ctrl;
	u16 available_fields = 0;
	int rc, i;

	/* Get the supported hash input */
	rc = ena_com_get_hash_ctrl(ena_dev, 0, NULL);
	if (unlikely(rc))
		return rc;

	hash_ctrl->selected_fields[ENA_ADMIN_RSS_TCP4].fields =
		ENA_ADMIN_RSS_L3_SA | ENA_ADMIN_RSS_L3_DA |
		ENA_ADMIN_RSS_L4_DP | ENA_ADMIN_RSS_L4_SP;

	hash_ctrl->selected_fields[ENA_ADMIN_RSS_UDP4].fields =
		ENA_ADMIN_RSS_L3_SA | ENA_ADMIN_RSS_L3_DA |
		ENA_ADMIN_RSS_L4_DP | ENA_ADMIN_RSS_L4_SP;

	hash_ctrl->selected_fields[ENA_ADMIN_RSS_TCP6].fields =
		ENA_ADMIN_RSS_L3_SA | ENA_ADMIN_RSS_L3_DA |
		ENA_ADMIN_RSS_L4_DP | ENA_ADMIN_RSS_L4_SP;

	hash_ctrl->selected_fields[ENA_ADMIN_RSS_UDP6].fields =
		ENA_ADMIN_RSS_L3_SA | ENA_ADMIN_RSS_L3_DA |
		ENA_ADMIN_RSS_L4_DP | ENA_ADMIN_RSS_L4_SP;

	hash_ctrl->selected_fields[ENA_ADMIN_RSS_IP4].fields =
		ENA_ADMIN_RSS_L3_SA | ENA_ADMIN_RSS_L3_DA;

	hash_ctrl->selected_fields[ENA_ADMIN_RSS_IP6].fields =
		ENA_ADMIN_RSS_L3_SA | ENA_ADMIN_RSS_L3_DA;

	hash_ctrl->selected_fields[ENA_ADMIN_RSS_IP4_FRAG].fields =
		ENA_ADMIN_RSS_L3_SA | ENA_ADMIN_RSS_L3_DA;

	hash_ctrl->selected_fields[ENA_ADMIN_RSS_NOT_IP].fields =
		ENA_ADMIN_RSS_L2_DA | ENA_ADMIN_RSS_L2_SA;

	for (i = 0; i < ENA_ADMIN_RSS_PROTO_NUM; i++) {
		available_fields = hash_ctrl->selected_fields[i].fields &
				hash_ctrl->supported_fields[i].fields;
		if (available_fields != hash_ctrl->selected_fields[i].fields) {
<<<<<<< HEAD
			pr_err("Hash control doesn't support all the desire configuration. proto %x supported %x selected %x\n",
			       i, hash_ctrl->supported_fields[i].fields,
			       hash_ctrl->selected_fields[i].fields);
=======
			netdev_err(ena_dev->net_device,
				   "Hash control doesn't support all the desire configuration. proto %x supported %x selected %x\n",
				   i, hash_ctrl->supported_fields[i].fields,
				   hash_ctrl->selected_fields[i].fields);
>>>>>>> 7d2a07b7
			return -EOPNOTSUPP;
		}
	}

	rc = ena_com_set_hash_ctrl(ena_dev);

	/* In case of failure, restore the old hash ctrl */
	if (unlikely(rc))
		ena_com_get_hash_ctrl(ena_dev, 0, NULL);

	return rc;
}

int ena_com_fill_hash_ctrl(struct ena_com_dev *ena_dev,
			   enum ena_admin_flow_hash_proto proto,
			   u16 hash_fields)
{
	struct ena_rss *rss = &ena_dev->rss;
	struct ena_admin_feature_rss_hash_control *hash_ctrl = rss->hash_ctrl;
	u16 supported_fields;
	int rc;

	if (proto >= ENA_ADMIN_RSS_PROTO_NUM) {
		netdev_err(ena_dev->net_device, "Invalid proto num (%u)\n",
			   proto);
		return -EINVAL;
	}

	/* Get the ctrl table */
	rc = ena_com_get_hash_ctrl(ena_dev, proto, NULL);
	if (unlikely(rc))
		return rc;

	/* Make sure all the fields are supported */
	supported_fields = hash_ctrl->supported_fields[proto].fields;
	if ((hash_fields & supported_fields) != hash_fields) {
<<<<<<< HEAD
		pr_err("Proto %d doesn't support the required fields %x. supports only: %x\n",
		       proto, hash_fields, supported_fields);
=======
		netdev_err(ena_dev->net_device,
			   "Proto %d doesn't support the required fields %x. supports only: %x\n",
			   proto, hash_fields, supported_fields);
>>>>>>> 7d2a07b7
	}

	hash_ctrl->selected_fields[proto].fields = hash_fields;

	rc = ena_com_set_hash_ctrl(ena_dev);

	/* In case of failure, restore the old hash ctrl */
	if (unlikely(rc))
		ena_com_get_hash_ctrl(ena_dev, 0, NULL);

	return 0;
}

int ena_com_indirect_table_fill_entry(struct ena_com_dev *ena_dev,
				      u16 entry_idx, u16 entry_value)
{
	struct ena_rss *rss = &ena_dev->rss;

	if (unlikely(entry_idx >= (1 << rss->tbl_log_size)))
		return -EINVAL;

	if (unlikely((entry_value > ENA_TOTAL_NUM_QUEUES)))
		return -EINVAL;

	rss->host_rss_ind_tbl[entry_idx] = entry_value;

	return 0;
}

int ena_com_indirect_table_set(struct ena_com_dev *ena_dev)
{
	struct ena_com_admin_queue *admin_queue = &ena_dev->admin_queue;
	struct ena_rss *rss = &ena_dev->rss;
	struct ena_admin_set_feat_cmd cmd;
	struct ena_admin_set_feat_resp resp;
	int ret;

	if (!ena_com_check_supported_feature_id(
		    ena_dev, ENA_ADMIN_RSS_INDIRECTION_TABLE_CONFIG)) {
<<<<<<< HEAD
		pr_debug("Feature %d isn't supported\n",
			 ENA_ADMIN_RSS_INDIRECTION_TABLE_CONFIG);
=======
		netdev_dbg(ena_dev->net_device, "Feature %d isn't supported\n",
			   ENA_ADMIN_RSS_INDIRECTION_TABLE_CONFIG);
>>>>>>> 7d2a07b7
		return -EOPNOTSUPP;
	}

	ret = ena_com_ind_tbl_convert_to_device(ena_dev);
	if (ret) {
		netdev_err(ena_dev->net_device,
			   "Failed to convert host indirection table to device table\n");
		return ret;
	}

	memset(&cmd, 0x0, sizeof(cmd));

	cmd.aq_common_descriptor.opcode = ENA_ADMIN_SET_FEATURE;
	cmd.aq_common_descriptor.flags =
		ENA_ADMIN_AQ_COMMON_DESC_CTRL_DATA_INDIRECT_MASK;
	cmd.feat_common.feature_id = ENA_ADMIN_RSS_INDIRECTION_TABLE_CONFIG;
	cmd.u.ind_table.size = rss->tbl_log_size;
	cmd.u.ind_table.inline_index = 0xFFFFFFFF;

	ret = ena_com_mem_addr_set(ena_dev,
				   &cmd.control_buffer.address,
				   rss->rss_ind_tbl_dma_addr);
	if (unlikely(ret)) {
<<<<<<< HEAD
		pr_err("Memory address set failed\n");
=======
		netdev_err(ena_dev->net_device, "Memory address set failed\n");
>>>>>>> 7d2a07b7
		return ret;
	}

	cmd.control_buffer.length = (1ULL << rss->tbl_log_size) *
		sizeof(struct ena_admin_rss_ind_table_entry);

	ret = ena_com_execute_admin_command(admin_queue,
					    (struct ena_admin_aq_entry *)&cmd,
					    sizeof(cmd),
					    (struct ena_admin_acq_entry *)&resp,
					    sizeof(resp));

	if (unlikely(ret))
		netdev_err(ena_dev->net_device,
			   "Failed to set indirect table. error: %d\n", ret);

	return ret;
}

int ena_com_indirect_table_get(struct ena_com_dev *ena_dev, u32 *ind_tbl)
{
	struct ena_rss *rss = &ena_dev->rss;
	struct ena_admin_get_feat_resp get_resp;
	u32 tbl_size;
	int i, rc;

	tbl_size = (1ULL << rss->tbl_log_size) *
		sizeof(struct ena_admin_rss_ind_table_entry);

	rc = ena_com_get_feature_ex(ena_dev, &get_resp,
				    ENA_ADMIN_RSS_INDIRECTION_TABLE_CONFIG,
				    rss->rss_ind_tbl_dma_addr,
				    tbl_size, 0);
	if (unlikely(rc))
		return rc;

	if (!ind_tbl)
		return 0;

	for (i = 0; i < (1 << rss->tbl_log_size); i++)
		ind_tbl[i] = rss->host_rss_ind_tbl[i];

	return 0;
}

int ena_com_rss_init(struct ena_com_dev *ena_dev, u16 indr_tbl_log_size)
{
	int rc;

	memset(&ena_dev->rss, 0x0, sizeof(ena_dev->rss));

	rc = ena_com_indirect_table_allocate(ena_dev, indr_tbl_log_size);
	if (unlikely(rc))
		goto err_indr_tbl;

	/* The following function might return unsupported in case the
	 * device doesn't support setting the key / hash function. We can safely
	 * ignore this error and have indirection table support only.
	 */
	rc = ena_com_hash_key_allocate(ena_dev);
	if (likely(!rc))
		ena_com_hash_key_fill_default_key(ena_dev);
	else if (rc != -EOPNOTSUPP)
		goto err_hash_key;

	rc = ena_com_hash_ctrl_init(ena_dev);
	if (unlikely(rc))
		goto err_hash_ctrl;

	return 0;

err_hash_ctrl:
	ena_com_hash_key_destroy(ena_dev);
err_hash_key:
	ena_com_indirect_table_destroy(ena_dev);
err_indr_tbl:

	return rc;
}

void ena_com_rss_destroy(struct ena_com_dev *ena_dev)
{
	ena_com_indirect_table_destroy(ena_dev);
	ena_com_hash_key_destroy(ena_dev);
	ena_com_hash_ctrl_destroy(ena_dev);

	memset(&ena_dev->rss, 0x0, sizeof(ena_dev->rss));
}

int ena_com_allocate_host_info(struct ena_com_dev *ena_dev)
{
	struct ena_host_attribute *host_attr = &ena_dev->host_attr;

	host_attr->host_info =
		dma_alloc_coherent(ena_dev->dmadev, SZ_4K,
				   &host_attr->host_info_dma_addr, GFP_KERNEL);
	if (unlikely(!host_attr->host_info))
		return -ENOMEM;

	host_attr->host_info->ena_spec_version = ((ENA_COMMON_SPEC_VERSION_MAJOR <<
		ENA_REGS_VERSION_MAJOR_VERSION_SHIFT) |
		(ENA_COMMON_SPEC_VERSION_MINOR));

	return 0;
}

int ena_com_allocate_debug_area(struct ena_com_dev *ena_dev,
				u32 debug_area_size)
{
	struct ena_host_attribute *host_attr = &ena_dev->host_attr;

	host_attr->debug_area_virt_addr =
		dma_alloc_coherent(ena_dev->dmadev, debug_area_size,
				   &host_attr->debug_area_dma_addr, GFP_KERNEL);
	if (unlikely(!host_attr->debug_area_virt_addr)) {
		host_attr->debug_area_size = 0;
		return -ENOMEM;
	}

	host_attr->debug_area_size = debug_area_size;

	return 0;
}

void ena_com_delete_host_info(struct ena_com_dev *ena_dev)
{
	struct ena_host_attribute *host_attr = &ena_dev->host_attr;

	if (host_attr->host_info) {
		dma_free_coherent(ena_dev->dmadev, SZ_4K, host_attr->host_info,
				  host_attr->host_info_dma_addr);
		host_attr->host_info = NULL;
	}
}

void ena_com_delete_debug_area(struct ena_com_dev *ena_dev)
{
	struct ena_host_attribute *host_attr = &ena_dev->host_attr;

	if (host_attr->debug_area_virt_addr) {
		dma_free_coherent(ena_dev->dmadev, host_attr->debug_area_size,
				  host_attr->debug_area_virt_addr,
				  host_attr->debug_area_dma_addr);
		host_attr->debug_area_virt_addr = NULL;
	}
}

int ena_com_set_host_attributes(struct ena_com_dev *ena_dev)
{
	struct ena_host_attribute *host_attr = &ena_dev->host_attr;
	struct ena_com_admin_queue *admin_queue;
	struct ena_admin_set_feat_cmd cmd;
	struct ena_admin_set_feat_resp resp;

	int ret;

	/* Host attribute config is called before ena_com_get_dev_attr_feat
	 * so ena_com can't check if the feature is supported.
	 */

	memset(&cmd, 0x0, sizeof(cmd));
	admin_queue = &ena_dev->admin_queue;

	cmd.aq_common_descriptor.opcode = ENA_ADMIN_SET_FEATURE;
	cmd.feat_common.feature_id = ENA_ADMIN_HOST_ATTR_CONFIG;

	ret = ena_com_mem_addr_set(ena_dev,
				   &cmd.u.host_attr.debug_ba,
				   host_attr->debug_area_dma_addr);
	if (unlikely(ret)) {
<<<<<<< HEAD
		pr_err("Memory address set failed\n");
=======
		netdev_err(ena_dev->net_device, "Memory address set failed\n");
>>>>>>> 7d2a07b7
		return ret;
	}

	ret = ena_com_mem_addr_set(ena_dev,
				   &cmd.u.host_attr.os_info_ba,
				   host_attr->host_info_dma_addr);
	if (unlikely(ret)) {
<<<<<<< HEAD
		pr_err("Memory address set failed\n");
=======
		netdev_err(ena_dev->net_device, "Memory address set failed\n");
>>>>>>> 7d2a07b7
		return ret;
	}

	cmd.u.host_attr.debug_area_size = host_attr->debug_area_size;

	ret = ena_com_execute_admin_command(admin_queue,
					    (struct ena_admin_aq_entry *)&cmd,
					    sizeof(cmd),
					    (struct ena_admin_acq_entry *)&resp,
					    sizeof(resp));

	if (unlikely(ret))
		netdev_err(ena_dev->net_device,
			   "Failed to set host attributes: %d\n", ret);

	return ret;
}

/* Interrupt moderation */
bool ena_com_interrupt_moderation_supported(struct ena_com_dev *ena_dev)
{
	return ena_com_check_supported_feature_id(ena_dev,
						  ENA_ADMIN_INTERRUPT_MODERATION);
}

<<<<<<< HEAD
static int ena_com_update_nonadaptive_moderation_interval(u32 coalesce_usecs,
=======
static int ena_com_update_nonadaptive_moderation_interval(struct ena_com_dev *ena_dev,
							  u32 coalesce_usecs,
>>>>>>> 7d2a07b7
							  u32 intr_delay_resolution,
							  u32 *intr_moder_interval)
{
	if (!intr_delay_resolution) {
<<<<<<< HEAD
		pr_err("Illegal interrupt delay granularity value\n");
=======
		netdev_err(ena_dev->net_device,
			   "Illegal interrupt delay granularity value\n");
>>>>>>> 7d2a07b7
		return -EFAULT;
	}

	*intr_moder_interval = coalesce_usecs / intr_delay_resolution;

	return 0;
}

int ena_com_update_nonadaptive_moderation_interval_tx(struct ena_com_dev *ena_dev,
						      u32 tx_coalesce_usecs)
{
<<<<<<< HEAD
	return ena_com_update_nonadaptive_moderation_interval(tx_coalesce_usecs,
=======
	return ena_com_update_nonadaptive_moderation_interval(ena_dev,
							      tx_coalesce_usecs,
>>>>>>> 7d2a07b7
							      ena_dev->intr_delay_resolution,
							      &ena_dev->intr_moder_tx_interval);
}

int ena_com_update_nonadaptive_moderation_interval_rx(struct ena_com_dev *ena_dev,
						      u32 rx_coalesce_usecs)
{
<<<<<<< HEAD
	return ena_com_update_nonadaptive_moderation_interval(rx_coalesce_usecs,
=======
	return ena_com_update_nonadaptive_moderation_interval(ena_dev,
							      rx_coalesce_usecs,
>>>>>>> 7d2a07b7
							      ena_dev->intr_delay_resolution,
							      &ena_dev->intr_moder_rx_interval);
}

int ena_com_init_interrupt_moderation(struct ena_com_dev *ena_dev)
{
	struct ena_admin_get_feat_resp get_resp;
	u16 delay_resolution;
	int rc;

	rc = ena_com_get_feature(ena_dev, &get_resp,
				 ENA_ADMIN_INTERRUPT_MODERATION, 0);

	if (rc) {
		if (rc == -EOPNOTSUPP) {
			netdev_dbg(ena_dev->net_device,
				   "Feature %d isn't supported\n",
				   ENA_ADMIN_INTERRUPT_MODERATION);
			rc = 0;
		} else {
			netdev_err(ena_dev->net_device,
				   "Failed to get interrupt moderation admin cmd. rc: %d\n",
				   rc);
		}

		/* no moderation supported, disable adaptive support */
		ena_com_disable_adaptive_moderation(ena_dev);
		return rc;
	}

	/* if moderation is supported by device we set adaptive moderation */
	delay_resolution = get_resp.u.intr_moderation.intr_delay_resolution;
	ena_com_update_intr_delay_resolution(ena_dev, delay_resolution);

	/* Disable adaptive moderation by default - can be enabled later */
	ena_com_disable_adaptive_moderation(ena_dev);

	return 0;
}

unsigned int ena_com_get_nonadaptive_moderation_interval_tx(struct ena_com_dev *ena_dev)
{
	return ena_dev->intr_moder_tx_interval;
}

unsigned int ena_com_get_nonadaptive_moderation_interval_rx(struct ena_com_dev *ena_dev)
{
	return ena_dev->intr_moder_rx_interval;
}

int ena_com_config_dev_mode(struct ena_com_dev *ena_dev,
			    struct ena_admin_feature_llq_desc *llq_features,
			    struct ena_llq_configurations *llq_default_cfg)
{
	struct ena_com_llq_info *llq_info = &ena_dev->llq_info;
	int rc;

	if (!llq_features->max_llq_num) {
		ena_dev->tx_mem_queue_type = ENA_ADMIN_PLACEMENT_POLICY_HOST;
		return 0;
	}

	rc = ena_com_config_llq_info(ena_dev, llq_features, llq_default_cfg);
	if (rc)
		return rc;

	ena_dev->tx_max_header_size = llq_info->desc_list_entry_size -
		(llq_info->descs_num_before_header * sizeof(struct ena_eth_io_tx_desc));

	if (unlikely(ena_dev->tx_max_header_size == 0)) {
<<<<<<< HEAD
		pr_err("The size of the LLQ entry is smaller than needed\n");
=======
		netdev_err(ena_dev->net_device,
			   "The size of the LLQ entry is smaller than needed\n");
>>>>>>> 7d2a07b7
		return -EINVAL;
	}

	ena_dev->tx_mem_queue_type = ENA_ADMIN_PLACEMENT_POLICY_DEV;

	return 0;
}<|MERGE_RESOLUTION|>--- conflicted
+++ resolved
@@ -71,12 +71,8 @@
 				       dma_addr_t addr)
 {
 	if ((addr & GENMASK_ULL(ena_dev->dma_addr_bits - 1, 0)) != addr) {
-<<<<<<< HEAD
-		pr_err("DMA address has more bits that the device supports\n");
-=======
 		netdev_err(ena_dev->net_device,
 			   "DMA address has more bits that the device supports\n");
->>>>>>> 7d2a07b7
 		return -EINVAL;
 	}
 
@@ -88,10 +84,7 @@
 
 static int ena_com_admin_init_sq(struct ena_com_admin_queue *admin_queue)
 {
-<<<<<<< HEAD
-=======
 	struct ena_com_dev *ena_dev = admin_queue->ena_dev;
->>>>>>> 7d2a07b7
 	struct ena_com_admin_sq *sq = &admin_queue->sq;
 	u16 size = ADMIN_SQ_SIZE(admin_queue->q_depth);
 
@@ -99,11 +92,7 @@
 					 &sq->dma_addr, GFP_KERNEL);
 
 	if (!sq->entries) {
-<<<<<<< HEAD
-		pr_err("Memory allocation failed\n");
-=======
 		netdev_err(ena_dev->net_device, "Memory allocation failed\n");
->>>>>>> 7d2a07b7
 		return -ENOMEM;
 	}
 
@@ -118,10 +107,7 @@
 
 static int ena_com_admin_init_cq(struct ena_com_admin_queue *admin_queue)
 {
-<<<<<<< HEAD
-=======
 	struct ena_com_dev *ena_dev = admin_queue->ena_dev;
->>>>>>> 7d2a07b7
 	struct ena_com_admin_cq *cq = &admin_queue->cq;
 	u16 size = ADMIN_CQ_SIZE(admin_queue->q_depth);
 
@@ -129,11 +115,7 @@
 					 &cq->dma_addr, GFP_KERNEL);
 
 	if (!cq->entries) {
-<<<<<<< HEAD
-		pr_err("Memory allocation failed\n");
-=======
 		netdev_err(ena_dev->net_device, "Memory allocation failed\n");
->>>>>>> 7d2a07b7
 		return -ENOMEM;
 	}
 
@@ -156,11 +138,7 @@
 					   &aenq->dma_addr, GFP_KERNEL);
 
 	if (!aenq->entries) {
-<<<<<<< HEAD
-		pr_err("Memory allocation failed\n");
-=======
 		netdev_err(ena_dev->net_device, "Memory allocation failed\n");
->>>>>>> 7d2a07b7
 		return -ENOMEM;
 	}
 
@@ -181,12 +159,8 @@
 	writel(aenq_caps, ena_dev->reg_bar + ENA_REGS_AENQ_CAPS_OFF);
 
 	if (unlikely(!aenq_handlers)) {
-<<<<<<< HEAD
-		pr_err("AENQ handlers pointer is NULL\n");
-=======
 		netdev_err(ena_dev->net_device,
 			   "AENQ handlers pointer is NULL\n");
->>>>>>> 7d2a07b7
 		return -EINVAL;
 	}
 
@@ -206,34 +180,21 @@
 					  u16 command_id, bool capture)
 {
 	if (unlikely(command_id >= admin_queue->q_depth)) {
-<<<<<<< HEAD
-		pr_err("Command id is larger than the queue size. cmd_id: %u queue size %d\n",
-		       command_id, admin_queue->q_depth);
-=======
 		netdev_err(admin_queue->ena_dev->net_device,
 			   "Command id is larger than the queue size. cmd_id: %u queue size %d\n",
 			   command_id, admin_queue->q_depth);
->>>>>>> 7d2a07b7
 		return NULL;
 	}
 
 	if (unlikely(!admin_queue->comp_ctx)) {
-<<<<<<< HEAD
-		pr_err("Completion context is NULL\n");
-=======
 		netdev_err(admin_queue->ena_dev->net_device,
 			   "Completion context is NULL\n");
->>>>>>> 7d2a07b7
 		return NULL;
 	}
 
 	if (unlikely(admin_queue->comp_ctx[command_id].occupied && capture)) {
-<<<<<<< HEAD
-		pr_err("Completion context is occupied\n");
-=======
 		netdev_err(admin_queue->ena_dev->net_device,
 			   "Completion context is occupied\n");
->>>>>>> 7d2a07b7
 		return NULL;
 	}
 
@@ -263,12 +224,8 @@
 	/* In case of queue FULL */
 	cnt = (u16)atomic_read(&admin_queue->outstanding_cmds);
 	if (cnt >= admin_queue->q_depth) {
-<<<<<<< HEAD
-		pr_debug("Admin queue is full.\n");
-=======
 		netdev_dbg(admin_queue->ena_dev->net_device,
 			   "Admin queue is full.\n");
->>>>>>> 7d2a07b7
 		admin_queue->stats.out_of_space++;
 		return ERR_PTR(-ENOSPC);
 	}
@@ -310,10 +267,7 @@
 
 static int ena_com_init_comp_ctxt(struct ena_com_admin_queue *admin_queue)
 {
-<<<<<<< HEAD
-=======
 	struct ena_com_dev *ena_dev = admin_queue->ena_dev;
->>>>>>> 7d2a07b7
 	size_t size = admin_queue->q_depth * sizeof(struct ena_comp_ctx);
 	struct ena_comp_ctx *comp_ctx;
 	u16 i;
@@ -321,11 +275,7 @@
 	admin_queue->comp_ctx =
 		devm_kzalloc(admin_queue->q_dmadev, size, GFP_KERNEL);
 	if (unlikely(!admin_queue->comp_ctx)) {
-<<<<<<< HEAD
-		pr_err("Memory allocation failed\n");
-=======
 		netdev_err(ena_dev->net_device, "Memory allocation failed\n");
->>>>>>> 7d2a07b7
 		return -ENOMEM;
 	}
 
@@ -396,12 +346,8 @@
 		}
 
 		if (!io_sq->desc_addr.virt_addr) {
-<<<<<<< HEAD
-			pr_err("Memory allocation failed\n");
-=======
 			netdev_err(ena_dev->net_device,
 				   "Memory allocation failed\n");
->>>>>>> 7d2a07b7
 			return -ENOMEM;
 		}
 	}
@@ -427,12 +373,8 @@
 				devm_kzalloc(ena_dev->dmadev, size, GFP_KERNEL);
 
 		if (!io_sq->bounce_buf_ctrl.base_buffer) {
-<<<<<<< HEAD
-			pr_err("Bounce buffer memory allocation failed\n");
-=======
 			netdev_err(ena_dev->net_device,
 				   "Bounce buffer memory allocation failed\n");
->>>>>>> 7d2a07b7
 			return -ENOMEM;
 		}
 
@@ -492,11 +434,7 @@
 	}
 
 	if (!io_cq->cdesc_addr.virt_addr) {
-<<<<<<< HEAD
-		pr_err("Memory allocation failed\n");
-=======
 		netdev_err(ena_dev->net_device, "Memory allocation failed\n");
->>>>>>> 7d2a07b7
 		return -ENOMEM;
 	}
 
@@ -574,12 +512,8 @@
 					u8 comp_status)
 {
 	if (unlikely(comp_status != 0))
-<<<<<<< HEAD
-		pr_err("Admin command failed[%u]\n", comp_status);
-=======
 		netdev_err(admin_queue->ena_dev->net_device,
 			   "Admin command failed[%u]\n", comp_status);
->>>>>>> 7d2a07b7
 
 	switch (comp_status) {
 	case ENA_ADMIN_SUCCESS:
@@ -781,12 +715,8 @@
 		/* The desc list entry size should be whole multiply of 8
 		 * This requirement comes from __iowrite64_copy()
 		 */
-<<<<<<< HEAD
-		pr_err("Illegal entry size %d\n", llq_info->desc_list_entry_size);
-=======
 		netdev_err(ena_dev->net_device, "Illegal entry size %d\n",
 			   llq_info->desc_list_entry_size);
->>>>>>> 7d2a07b7
 		return -EINVAL;
 	}
 
@@ -822,19 +752,11 @@
 	}
 	/* Check for accelerated queue supported */
 	llq_accel_mode_get = llq_features->accel_mode.u.get;
-<<<<<<< HEAD
 
 	llq_info->disable_meta_caching =
 		!!(llq_accel_mode_get.supported_flags &
 		   BIT(ENA_ADMIN_DISABLE_META_CACHING));
 
-=======
-
-	llq_info->disable_meta_caching =
-		!!(llq_accel_mode_get.supported_flags &
-		   BIT(ENA_ADMIN_DISABLE_META_CACHING));
-
->>>>>>> 7d2a07b7
 	if (llq_accel_mode_get.supported_flags & BIT(ENA_ADMIN_LIMIT_TX_BURST))
 		llq_info->max_entries_in_tx_burst =
 			llq_accel_mode_get.max_tx_burst_size /
@@ -878,14 +800,9 @@
 			if (admin_queue->auto_polling)
 				admin_queue->polling = true;
 		} else {
-<<<<<<< HEAD
-			pr_err("The ena device didn't send a completion for the admin cmd %d status %d\n",
-			       comp_ctx->cmd_opcode, comp_ctx->status);
-=======
 			netdev_err(admin_queue->ena_dev->net_device,
 				   "The ena device didn't send a completion for the admin cmd %d status %d\n",
 				   comp_ctx->cmd_opcode, comp_ctx->status);
->>>>>>> 7d2a07b7
 		}
 		/* Check if shifted to polling mode.
 		 * This will happen if there is a completion without an interrupt
@@ -945,16 +862,10 @@
 	}
 
 	if (unlikely(i == timeout)) {
-<<<<<<< HEAD
-		pr_err("Reading reg failed for timeout. expected: req id[%hu] offset[%hu] actual: req id[%hu] offset[%hu]\n",
-		       mmio_read->seq_num, offset, read_resp->req_id,
-		       read_resp->reg_off);
-=======
 		netdev_err(ena_dev->net_device,
 			   "Reading reg failed for timeout. expected: req id[%u] offset[%u] actual: req id[%u] offset[%u]\n",
 			   mmio_read->seq_num, offset, read_resp->req_id,
 			   read_resp->reg_off);
->>>>>>> 7d2a07b7
 		ret = ENA_MMIO_READ_TIMEOUT;
 		goto err;
 	}
@@ -1020,12 +931,8 @@
 					    sizeof(destroy_resp));
 
 	if (unlikely(ret && (ret != -ENODEV)))
-<<<<<<< HEAD
-		pr_err("Failed to destroy io sq error: %d\n", ret);
-=======
 		netdev_err(ena_dev->net_device,
 			   "Failed to destroy io sq error: %d\n", ret);
->>>>>>> 7d2a07b7
 
 	return ret;
 }
@@ -1136,11 +1043,7 @@
 				   &get_cmd.control_buffer.address,
 				   control_buf_dma_addr);
 	if (unlikely(ret)) {
-<<<<<<< HEAD
-		pr_err("Memory address set failed\n");
-=======
 		netdev_err(ena_dev->net_device, "Memory address set failed\n");
->>>>>>> 7d2a07b7
 		return ret;
 	}
 
@@ -1261,16 +1164,10 @@
 
 	if ((get_resp.u.ind_table.min_size > log_size) ||
 	    (get_resp.u.ind_table.max_size < log_size)) {
-<<<<<<< HEAD
-		pr_err("Indirect table size doesn't fit. requested size: %d while min is:%d and max %d\n",
-		       1 << log_size, 1 << get_resp.u.ind_table.min_size,
-		       1 << get_resp.u.ind_table.max_size);
-=======
 		netdev_err(ena_dev->net_device,
 			   "Indirect table size doesn't fit. requested size: %d while min is:%d and max %d\n",
 			   1 << log_size, 1 << get_resp.u.ind_table.min_size,
 			   1 << get_resp.u.ind_table.max_size);
->>>>>>> 7d2a07b7
 		return -EINVAL;
 	}
 
@@ -1361,12 +1258,8 @@
 					   &create_cmd.sq_ba,
 					   io_sq->desc_addr.phys_addr);
 		if (unlikely(ret)) {
-<<<<<<< HEAD
-			pr_err("Memory address set failed\n");
-=======
 			netdev_err(ena_dev->net_device,
 				   "Memory address set failed\n");
->>>>>>> 7d2a07b7
 			return ret;
 		}
 	}
@@ -1396,12 +1289,8 @@
 			cmd_completion.llq_descriptors_offset);
 	}
 
-<<<<<<< HEAD
-	pr_debug("Created sq[%u], depth[%u]\n", io_sq->idx, io_sq->q_depth);
-=======
 	netdev_dbg(ena_dev->net_device, "Created sq[%u], depth[%u]\n",
 		   io_sq->idx, io_sq->q_depth);
->>>>>>> 7d2a07b7
 
 	return ret;
 }
@@ -1435,12 +1324,8 @@
 	u16 prev_intr_delay_resolution = ena_dev->intr_delay_resolution;
 
 	if (unlikely(!intr_delay_resolution)) {
-<<<<<<< HEAD
-		pr_err("Illegal intr_delay_resolution provided. Going to use default 1 usec resolution\n");
-=======
 		netdev_err(ena_dev->net_device,
 			   "Illegal intr_delay_resolution provided. Going to use default 1 usec resolution\n");
->>>>>>> 7d2a07b7
 		intr_delay_resolution = ENA_DEFAULT_INTR_DELAY_RESOLUTION;
 	}
 
@@ -1522,11 +1407,7 @@
 				   &create_cmd.cq_ba,
 				   io_cq->cdesc_addr.phys_addr);
 	if (unlikely(ret)) {
-<<<<<<< HEAD
-		pr_err("Memory address set failed\n");
-=======
 		netdev_err(ena_dev->net_device, "Memory address set failed\n");
->>>>>>> 7d2a07b7
 		return ret;
 	}
 
@@ -1556,12 +1437,8 @@
 			(u32 __iomem *)((uintptr_t)ena_dev->reg_bar +
 			cmd_completion.numa_node_register_offset);
 
-<<<<<<< HEAD
-	pr_debug("Created cq[%u], depth[%u]\n", io_cq->idx, io_cq->q_depth);
-=======
 	netdev_dbg(ena_dev->net_device, "Created cq[%u], depth[%u]\n",
 		   io_cq->idx, io_cq->q_depth);
->>>>>>> 7d2a07b7
 
 	return ret;
 }
@@ -1759,21 +1636,6 @@
 		return -ETIME;
 	}
 
-<<<<<<< HEAD
-	pr_info("ENA device version: %d.%d\n",
-		(ver & ENA_REGS_VERSION_MAJOR_VERSION_MASK) >>
-			ENA_REGS_VERSION_MAJOR_VERSION_SHIFT,
-		ver & ENA_REGS_VERSION_MINOR_VERSION_MASK);
-
-	pr_info("ENA controller version: %d.%d.%d implementation version %d\n",
-		(ctrl_ver & ENA_REGS_CONTROLLER_VERSION_MAJOR_VERSION_MASK) >>
-			ENA_REGS_CONTROLLER_VERSION_MAJOR_VERSION_SHIFT,
-		(ctrl_ver & ENA_REGS_CONTROLLER_VERSION_MINOR_VERSION_MASK) >>
-			ENA_REGS_CONTROLLER_VERSION_MINOR_VERSION_SHIFT,
-		(ctrl_ver & ENA_REGS_CONTROLLER_VERSION_SUBMINOR_VERSION_MASK),
-		(ctrl_ver & ENA_REGS_CONTROLLER_VERSION_IMPL_ID_MASK) >>
-			ENA_REGS_CONTROLLER_VERSION_IMPL_ID_SHIFT);
-=======
 	dev_info(ena_dev->dmadev, "ENA device version: %d.%d\n",
 		 (ver & ENA_REGS_VERSION_MAJOR_VERSION_MASK) >>
 			 ENA_REGS_VERSION_MAJOR_VERSION_SHIFT,
@@ -1788,7 +1650,6 @@
 		 (ctrl_ver & ENA_REGS_CONTROLLER_VERSION_SUBMINOR_VERSION_MASK),
 		 (ctrl_ver & ENA_REGS_CONTROLLER_VERSION_IMPL_ID_MASK) >>
 			 ENA_REGS_CONTROLLER_VERSION_IMPL_ID_SHIFT);
->>>>>>> 7d2a07b7
 
 	ctrl_ver_masked =
 		(ctrl_ver & ENA_REGS_CONTROLLER_VERSION_MAJOR_VERSION_MASK) |
@@ -2229,14 +2090,9 @@
 		timestamp = (u64)aenq_common->timestamp_low |
 			((u64)aenq_common->timestamp_high << 32);
 
-<<<<<<< HEAD
-		pr_debug("AENQ! Group[%x] Syndrome[%x] timestamp: [%llus]\n",
-			 aenq_common->group, aenq_common->syndrome, timestamp);
-=======
 		netdev_dbg(ena_dev->net_device,
 			   "AENQ! Group[%x] Syndrome[%x] timestamp: [%llus]\n",
 			   aenq_common->group, aenq_common->syndrome, timestamp);
->>>>>>> 7d2a07b7
 
 		/* Handle specific event*/
 		handler_cb = ena_com_get_specific_aenq_cb(ena_dev,
@@ -2376,21 +2232,6 @@
 	return ret;
 }
 
-int ena_com_get_eni_stats(struct ena_com_dev *ena_dev,
-			  struct ena_admin_eni_stats *stats)
-{
-	struct ena_com_stats_ctx ctx;
-	int ret;
-
-	memset(&ctx, 0x0, sizeof(ctx));
-	ret = ena_get_dev_stats(ena_dev, &ctx, ENA_ADMIN_GET_STATS_TYPE_ENI);
-	if (likely(ret == 0))
-		memcpy(stats, &ctx.get_resp.u.eni_stats,
-		       sizeof(ctx.get_resp.u.eni_stats));
-
-	return ret;
-}
-
 int ena_com_get_dev_basic_stats(struct ena_com_dev *ena_dev,
 				struct ena_admin_basic_stats *stats)
 {
@@ -2501,11 +2342,7 @@
 				   &cmd.control_buffer.address,
 				   rss->hash_key_dma_addr);
 	if (unlikely(ret)) {
-<<<<<<< HEAD
-		pr_err("Memory address set failed\n");
-=======
 		netdev_err(ena_dev->net_device, "Memory address set failed\n");
->>>>>>> 7d2a07b7
 		return ret;
 	}
 
@@ -2550,12 +2387,8 @@
 		return rc;
 
 	if (!(BIT(func) & get_resp.u.flow_hash_func.supported_func)) {
-<<<<<<< HEAD
-		pr_err("Flow hash function %d isn't supported\n", func);
-=======
 		netdev_err(ena_dev->net_device,
 			   "Flow hash function %d isn't supported\n", func);
->>>>>>> 7d2a07b7
 		return -EOPNOTSUPP;
 	}
 
@@ -2563,14 +2396,9 @@
 	case ENA_ADMIN_TOEPLITZ:
 		if (key) {
 			if (key_len != sizeof(hash_key->key)) {
-<<<<<<< HEAD
-				pr_err("key len (%hu) doesn't equal the supported size (%zu)\n",
-				       key_len, sizeof(hash_key->key));
-=======
 				netdev_err(ena_dev->net_device,
 					   "key len (%u) doesn't equal the supported size (%zu)\n",
 					   key_len, sizeof(hash_key->key));
->>>>>>> 7d2a07b7
 				return -EINVAL;
 			}
 			memcpy(hash_key->key, key, key_len);
@@ -2688,11 +2516,7 @@
 				   &cmd.control_buffer.address,
 				   rss->hash_ctrl_dma_addr);
 	if (unlikely(ret)) {
-<<<<<<< HEAD
-		pr_err("Memory address set failed\n");
-=======
 		netdev_err(ena_dev->net_device, "Memory address set failed\n");
->>>>>>> 7d2a07b7
 		return ret;
 	}
 	cmd.control_buffer.length = sizeof(*hash_ctrl);
@@ -2754,16 +2578,10 @@
 		available_fields = hash_ctrl->selected_fields[i].fields &
 				hash_ctrl->supported_fields[i].fields;
 		if (available_fields != hash_ctrl->selected_fields[i].fields) {
-<<<<<<< HEAD
-			pr_err("Hash control doesn't support all the desire configuration. proto %x supported %x selected %x\n",
-			       i, hash_ctrl->supported_fields[i].fields,
-			       hash_ctrl->selected_fields[i].fields);
-=======
 			netdev_err(ena_dev->net_device,
 				   "Hash control doesn't support all the desire configuration. proto %x supported %x selected %x\n",
 				   i, hash_ctrl->supported_fields[i].fields,
 				   hash_ctrl->selected_fields[i].fields);
->>>>>>> 7d2a07b7
 			return -EOPNOTSUPP;
 		}
 	}
@@ -2800,14 +2618,9 @@
 	/* Make sure all the fields are supported */
 	supported_fields = hash_ctrl->supported_fields[proto].fields;
 	if ((hash_fields & supported_fields) != hash_fields) {
-<<<<<<< HEAD
-		pr_err("Proto %d doesn't support the required fields %x. supports only: %x\n",
-		       proto, hash_fields, supported_fields);
-=======
 		netdev_err(ena_dev->net_device,
 			   "Proto %d doesn't support the required fields %x. supports only: %x\n",
 			   proto, hash_fields, supported_fields);
->>>>>>> 7d2a07b7
 	}
 
 	hash_ctrl->selected_fields[proto].fields = hash_fields;
@@ -2847,13 +2660,8 @@
 
 	if (!ena_com_check_supported_feature_id(
 		    ena_dev, ENA_ADMIN_RSS_INDIRECTION_TABLE_CONFIG)) {
-<<<<<<< HEAD
-		pr_debug("Feature %d isn't supported\n",
-			 ENA_ADMIN_RSS_INDIRECTION_TABLE_CONFIG);
-=======
 		netdev_dbg(ena_dev->net_device, "Feature %d isn't supported\n",
 			   ENA_ADMIN_RSS_INDIRECTION_TABLE_CONFIG);
->>>>>>> 7d2a07b7
 		return -EOPNOTSUPP;
 	}
 
@@ -2877,11 +2685,7 @@
 				   &cmd.control_buffer.address,
 				   rss->rss_ind_tbl_dma_addr);
 	if (unlikely(ret)) {
-<<<<<<< HEAD
-		pr_err("Memory address set failed\n");
-=======
 		netdev_err(ena_dev->net_device, "Memory address set failed\n");
->>>>>>> 7d2a07b7
 		return ret;
 	}
 
@@ -3052,11 +2856,7 @@
 				   &cmd.u.host_attr.debug_ba,
 				   host_attr->debug_area_dma_addr);
 	if (unlikely(ret)) {
-<<<<<<< HEAD
-		pr_err("Memory address set failed\n");
-=======
 		netdev_err(ena_dev->net_device, "Memory address set failed\n");
->>>>>>> 7d2a07b7
 		return ret;
 	}
 
@@ -3064,11 +2864,7 @@
 				   &cmd.u.host_attr.os_info_ba,
 				   host_attr->host_info_dma_addr);
 	if (unlikely(ret)) {
-<<<<<<< HEAD
-		pr_err("Memory address set failed\n");
-=======
 		netdev_err(ena_dev->net_device, "Memory address set failed\n");
->>>>>>> 7d2a07b7
 		return ret;
 	}
 
@@ -3094,22 +2890,14 @@
 						  ENA_ADMIN_INTERRUPT_MODERATION);
 }
 
-<<<<<<< HEAD
-static int ena_com_update_nonadaptive_moderation_interval(u32 coalesce_usecs,
-=======
 static int ena_com_update_nonadaptive_moderation_interval(struct ena_com_dev *ena_dev,
 							  u32 coalesce_usecs,
->>>>>>> 7d2a07b7
 							  u32 intr_delay_resolution,
 							  u32 *intr_moder_interval)
 {
 	if (!intr_delay_resolution) {
-<<<<<<< HEAD
-		pr_err("Illegal interrupt delay granularity value\n");
-=======
 		netdev_err(ena_dev->net_device,
 			   "Illegal interrupt delay granularity value\n");
->>>>>>> 7d2a07b7
 		return -EFAULT;
 	}
 
@@ -3121,12 +2909,8 @@
 int ena_com_update_nonadaptive_moderation_interval_tx(struct ena_com_dev *ena_dev,
 						      u32 tx_coalesce_usecs)
 {
-<<<<<<< HEAD
-	return ena_com_update_nonadaptive_moderation_interval(tx_coalesce_usecs,
-=======
 	return ena_com_update_nonadaptive_moderation_interval(ena_dev,
 							      tx_coalesce_usecs,
->>>>>>> 7d2a07b7
 							      ena_dev->intr_delay_resolution,
 							      &ena_dev->intr_moder_tx_interval);
 }
@@ -3134,12 +2918,8 @@
 int ena_com_update_nonadaptive_moderation_interval_rx(struct ena_com_dev *ena_dev,
 						      u32 rx_coalesce_usecs)
 {
-<<<<<<< HEAD
-	return ena_com_update_nonadaptive_moderation_interval(rx_coalesce_usecs,
-=======
 	return ena_com_update_nonadaptive_moderation_interval(ena_dev,
 							      rx_coalesce_usecs,
->>>>>>> 7d2a07b7
 							      ena_dev->intr_delay_resolution,
 							      &ena_dev->intr_moder_rx_interval);
 }
@@ -3210,12 +2990,8 @@
 		(llq_info->descs_num_before_header * sizeof(struct ena_eth_io_tx_desc));
 
 	if (unlikely(ena_dev->tx_max_header_size == 0)) {
-<<<<<<< HEAD
-		pr_err("The size of the LLQ entry is smaller than needed\n");
-=======
 		netdev_err(ena_dev->net_device,
 			   "The size of the LLQ entry is smaller than needed\n");
->>>>>>> 7d2a07b7
 		return -EINVAL;
 	}
 
