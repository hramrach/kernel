# SPDX-License-Identifier: GPL-2.0
# Copyright (c) 2018, Intel Corporation.

#
# Makefile for the Intel(R) Ethernet Connection E800 Series Linux Driver
#

obj-$(CONFIG_ICE) += ice.o

ice-y := ice_main.o	\
	 ice_controlq.o	\
	 ice_common.o	\
	 ice_nvm.o	\
	 ice_switch.o	\
	 ice_sched.o	\
	 ice_base.o	\
	 ice_lib.o	\
	 ice_txrx_lib.o	\
	 ice_txrx.o	\
	 ice_fltr.o	\
	 ice_fdir.o	\
	 ice_ethtool_fdir.o \
	 ice_flex_pipe.o \
	 ice_flow.o	\
<<<<<<< HEAD
	 ice_devlink.o	\
	 ice_fw_update.o \
	 ice_ethtool.o
ice-$(CONFIG_PCI_IOV) += ice_virtchnl_pf.o ice_sriov.o
=======
	 ice_idc.o	\
	 ice_devlink.o	\
	 ice_fw_update.o \
	 ice_lag.o	\
	 ice_ethtool.o
ice-$(CONFIG_PCI_IOV) += ice_virtchnl_allowlist.o
ice-$(CONFIG_PCI_IOV) += ice_virtchnl_pf.o ice_sriov.o ice_virtchnl_fdir.o
ice-$(CONFIG_PTP_1588_CLOCK) += ice_ptp.o ice_ptp_hw.o
>>>>>>> 7d2a07b7
ice-$(CONFIG_DCB) += ice_dcb.o ice_dcb_nl.o ice_dcb_lib.o
ice-$(CONFIG_RFS_ACCEL) += ice_arfs.o
ice-$(CONFIG_XDP_SOCKETS) += ice_xsk.o<|MERGE_RESOLUTION|>--- conflicted
+++ resolved
@@ -22,12 +22,6 @@
 	 ice_ethtool_fdir.o \
 	 ice_flex_pipe.o \
 	 ice_flow.o	\
-<<<<<<< HEAD
-	 ice_devlink.o	\
-	 ice_fw_update.o \
-	 ice_ethtool.o
-ice-$(CONFIG_PCI_IOV) += ice_virtchnl_pf.o ice_sriov.o
-=======
 	 ice_idc.o	\
 	 ice_devlink.o	\
 	 ice_fw_update.o \
@@ -36,7 +30,6 @@
 ice-$(CONFIG_PCI_IOV) += ice_virtchnl_allowlist.o
 ice-$(CONFIG_PCI_IOV) += ice_virtchnl_pf.o ice_sriov.o ice_virtchnl_fdir.o
 ice-$(CONFIG_PTP_1588_CLOCK) += ice_ptp.o ice_ptp_hw.o
->>>>>>> 7d2a07b7
 ice-$(CONFIG_DCB) += ice_dcb.o ice_dcb_nl.o ice_dcb_lib.o
 ice-$(CONFIG_RFS_ACCEL) += ice_arfs.o
 ice-$(CONFIG_XDP_SOCKETS) += ice_xsk.o