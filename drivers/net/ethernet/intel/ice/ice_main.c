--- conflicted
+++ resolved
@@ -4372,9 +4372,6 @@
 	struct ice_pf *pf = pci_get_drvdata(pdev);
 	int i;
 
-	if (!pf)
-		return;
-
 	for (i = 0; i < ICE_MAX_RESET_WAIT; i++) {
 		if (!ice_is_reset_in_progress(pf->state))
 			break;
@@ -4597,7 +4594,6 @@
 	struct ice_hw *hw;
 	int ret;
 
-<<<<<<< HEAD
 	pci_set_power_state(pdev, PCI_D0);
 	pci_restore_state(pdev);
 	pci_save_state(pdev);
@@ -4609,12 +4605,6 @@
 	if (ret) {
 		dev_err(dev, "Cannot enable device after suspend\n");
 		return ret;
-=======
-	for (i = 0; i < ICE_MAX_RESET_WAIT; i++) {
-		if (!ice_is_reset_in_progress(pf->state))
-			break;
-		msleep(100);
->>>>>>> ca4e5722
 	}
 
 	pf = pci_get_drvdata(pdev);
