--- conflicted
+++ resolved
@@ -3147,10 +3147,7 @@
 		irq_dispose_mapping(scrq->irq);
 		scrq->irq = 0;
 	}
-<<<<<<< HEAD
-=======
-
->>>>>>> 7d2a07b7
+
 	if (scrq->msgs) {
 		memset(scrq->msgs, 0, 4 * PAGE_SIZE);
 		atomic_set(&scrq->used, 0);
