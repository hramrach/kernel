--- conflicted
+++ resolved
@@ -1678,25 +1678,6 @@
 	axienet_iow(lp, XAE_FCC_OFFSET, fcc_reg);
 }
 
-<<<<<<< HEAD
-static void axienet_mac_link_down(struct phylink_config *config,
-				  unsigned int mode,
-				  phy_interface_t interface)
-{
-	/* nothing meaningful to do */
-}
-
-static void axienet_mac_link_up(struct phylink_config *config,
-				struct phy_device *phy,
-				unsigned int mode, phy_interface_t interface,
-				int speed, int duplex,
-				bool tx_pause, bool rx_pause)
-{
-	/* nothing meaningful to do */
-}
-
-=======
->>>>>>> 7d2a07b7
 static const struct phylink_mac_ops axienet_phylink_ops = {
 	.validate = axienet_validate,
 	.mac_pcs_get_state = axienet_mac_pcs_get_state,
@@ -1999,9 +1980,6 @@
 	} else {
 		ret = of_get_phy_mode(pdev->dev.of_node, &lp->phy_mode);
 		if (ret)
-<<<<<<< HEAD
-			goto free_netdev;
-=======
 			goto cleanup_clk;
 	}
 	if (lp->switch_x_sgmii && lp->phy_mode != PHY_INTERFACE_MODE_SGMII &&
@@ -2009,7 +1987,6 @@
 		dev_err(&pdev->dev, "xlnx,switch-x-sgmii only supported with SGMII or 1000BaseX\n");
 		ret = -EINVAL;
 		goto cleanup_clk;
->>>>>>> 7d2a07b7
 	}
 
 	/* Find the DMA node, map the DMA registers, and decode the DMA IRQs */
@@ -2032,13 +2009,7 @@
 		lp->eth_irq = platform_get_irq_optional(pdev, 0);
 	} else {
 		/* Check for these resources directly on the Ethernet node. */
-<<<<<<< HEAD
-		struct resource *res = platform_get_resource(pdev,
-							     IORESOURCE_MEM, 1);
-		lp->dma_regs = devm_ioremap_resource(&pdev->dev, res);
-=======
 		lp->dma_regs = devm_platform_get_and_ioremap_resource(pdev, 1, NULL);
->>>>>>> 7d2a07b7
 		lp->rx_irq = platform_get_irq(pdev, 1);
 		lp->tx_irq = platform_get_irq(pdev, 0);
 		lp->eth_irq = platform_get_irq_optional(pdev, 2);
