// SPDX-License-Identifier: GPL-2.0-only
/*
 * sni_82596.c -- driver for intel 82596 ethernet controller, as
 *  		  used in older SNI RM machines
 */

#include <linux/module.h>
#include <linux/kernel.h>
#include <linux/string.h>
#include <linux/errno.h>
#include <linux/ioport.h>
#include <linux/interrupt.h>
#include <linux/delay.h>
#include <linux/netdevice.h>
#include <linux/etherdevice.h>
#include <linux/skbuff.h>
#include <linux/types.h>
#include <linux/bitops.h>
#include <linux/platform_device.h>
#include <linux/io.h>
#include <linux/irq.h>

#define SNI_82596_DRIVER_VERSION "SNI RM 82596 driver - Revision: 0.01"

static const char sni_82596_string[] = "snirm_82596";

<<<<<<< HEAD
#define LIB82596_DMA_ATTR	0

#define DMA_WBACK(priv, addr, len)     do { } while (0)
#define DMA_INV(priv, addr, len)       do { } while (0)
#define DMA_WBACK_INV(priv, addr, len) do { } while (0)

=======
>>>>>>> 7d2a07b7
#define SYSBUS      0x00004400

/* big endian CPU, 82596 little endian */
#define SWAP32(x)   cpu_to_le32((u32)(x))
#define SWAP16(x)   cpu_to_le16((u16)(x))

#define OPT_MPU_16BIT    0x01

#include "lib82596.c"

MODULE_AUTHOR("Thomas Bogendoerfer");
MODULE_DESCRIPTION("i82596 driver");
MODULE_LICENSE("GPL");
MODULE_ALIAS("platform:snirm_82596");
module_param(i596_debug, int, 0);
MODULE_PARM_DESC(i596_debug, "82596 debug mask");

static inline void ca(struct net_device *dev)
{
	struct i596_private *lp = netdev_priv(dev);

	writel(0, lp->ca);
}


static void mpu_port(struct net_device *dev, int c, dma_addr_t x)
{
	struct i596_private *lp = netdev_priv(dev);

	u32 v = (u32) (c) | (u32) (x);

	if (lp->options & OPT_MPU_16BIT) {
		writew(v & 0xffff, lp->mpu_port);
		wmb();  /* order writes to MPU port */
		udelay(1);
		writew(v >> 16, lp->mpu_port);
	} else {
		writel(v, lp->mpu_port);
		wmb();  /* order writes to MPU port */
		udelay(1);
		writel(v, lp->mpu_port);
	}
}


static int sni_82596_probe(struct platform_device *dev)
{
	struct	net_device *netdevice;
	struct i596_private *lp;
	struct  resource *res, *ca, *idprom, *options;
	int	retval = -ENOMEM;
	void __iomem *mpu_addr;
	void __iomem *ca_addr;
	u8 __iomem *eth_addr;

	res = platform_get_resource(dev, IORESOURCE_MEM, 0);
	ca = platform_get_resource(dev, IORESOURCE_MEM, 1);
	options = platform_get_resource(dev, 0, 0);
	idprom = platform_get_resource(dev, IORESOURCE_MEM, 2);
	if (!res || !ca || !options || !idprom)
		return -ENODEV;
	mpu_addr = ioremap(res->start, 4);
	if (!mpu_addr)
		return -ENOMEM;
	ca_addr = ioremap(ca->start, 4);
	if (!ca_addr)
		goto probe_failed_free_mpu;

	printk(KERN_INFO "Found i82596 at 0x%x\n", res->start);

	netdevice = alloc_etherdev(sizeof(struct i596_private));
	if (!netdevice)
		goto probe_failed_free_ca;

	SET_NETDEV_DEV(netdevice, &dev->dev);
	platform_set_drvdata (dev, netdevice);

	netdevice->base_addr = res->start;
	netdevice->irq = platform_get_irq(dev, 0);

	eth_addr = ioremap(idprom->start, 0x10);
	if (!eth_addr)
		goto probe_failed;

	/* someone seems to like messed up stuff */
	netdevice->dev_addr[0] = readb(eth_addr + 0x0b);
	netdevice->dev_addr[1] = readb(eth_addr + 0x0a);
	netdevice->dev_addr[2] = readb(eth_addr + 0x09);
	netdevice->dev_addr[3] = readb(eth_addr + 0x08);
	netdevice->dev_addr[4] = readb(eth_addr + 0x07);
	netdevice->dev_addr[5] = readb(eth_addr + 0x06);
	iounmap(eth_addr);

	if (!netdevice->irq) {
		printk(KERN_ERR "%s: IRQ not found for i82596 at 0x%lx\n",
			__FILE__, netdevice->base_addr);
		goto probe_failed;
	}

	lp = netdev_priv(netdevice);
	lp->options = options->flags & IORESOURCE_BITS;
	lp->ca = ca_addr;
	lp->mpu_port = mpu_addr;

	lp->dma = dma_alloc_coherent(&dev->dev, sizeof(struct i596_dma),
				     &lp->dma_addr, GFP_KERNEL);
	if (!lp->dma)
		goto probe_failed;

	retval = i82596_probe(netdevice);
	if (retval)
		goto probe_failed_free_dma;
	return 0;

probe_failed_free_dma:
	dma_free_coherent(&dev->dev, sizeof(struct i596_dma), lp->dma,
			  lp->dma_addr);
probe_failed:
	free_netdev(netdevice);
probe_failed_free_ca:
	iounmap(ca_addr);
probe_failed_free_mpu:
	iounmap(mpu_addr);
	return retval;
}

static int sni_82596_driver_remove(struct platform_device *pdev)
{
	struct net_device *dev = platform_get_drvdata(pdev);
	struct i596_private *lp = netdev_priv(dev);

	unregister_netdev(dev);
<<<<<<< HEAD
	dma_free_attrs(dev->dev.parent, sizeof(struct i596_private), lp->dma,
		       lp->dma_addr, LIB82596_DMA_ATTR);
=======
	dma_free_coherent(&pdev->dev, sizeof(struct i596_private), lp->dma,
			  lp->dma_addr);
>>>>>>> 7d2a07b7
	iounmap(lp->ca);
	iounmap(lp->mpu_port);
	free_netdev (dev);
	return 0;
}

static struct platform_driver sni_82596_driver = {
	.probe	= sni_82596_probe,
	.remove	= sni_82596_driver_remove,
	.driver	= {
		.name	= sni_82596_string,
	},
};

static int sni_82596_init(void)
{
	printk(KERN_INFO SNI_82596_DRIVER_VERSION "\n");
	return platform_driver_register(&sni_82596_driver);
}


static void __exit sni_82596_exit(void)
{
	platform_driver_unregister(&sni_82596_driver);
}

module_init(sni_82596_init);
module_exit(sni_82596_exit);<|MERGE_RESOLUTION|>--- conflicted
+++ resolved
@@ -24,15 +24,6 @@
 
 static const char sni_82596_string[] = "snirm_82596";
 
-<<<<<<< HEAD
-#define LIB82596_DMA_ATTR	0
-
-#define DMA_WBACK(priv, addr, len)     do { } while (0)
-#define DMA_INV(priv, addr, len)       do { } while (0)
-#define DMA_WBACK_INV(priv, addr, len) do { } while (0)
-
-=======
->>>>>>> 7d2a07b7
 #define SYSBUS      0x00004400
 
 /* big endian CPU, 82596 little endian */
@@ -165,13 +156,8 @@
 	struct i596_private *lp = netdev_priv(dev);
 
 	unregister_netdev(dev);
-<<<<<<< HEAD
-	dma_free_attrs(dev->dev.parent, sizeof(struct i596_private), lp->dma,
-		       lp->dma_addr, LIB82596_DMA_ATTR);
-=======
 	dma_free_coherent(&pdev->dev, sizeof(struct i596_private), lp->dma,
 			  lp->dma_addr);
->>>>>>> 7d2a07b7
 	iounmap(lp->ca);
 	iounmap(lp->mpu_port);
 	free_netdev (dev);
