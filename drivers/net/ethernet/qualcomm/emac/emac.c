--- conflicted
+++ resolved
@@ -480,7 +480,6 @@
 	ret = clk_set_rate(adpt->clk[EMAC_CLK_HIGH_SPEED], 19200000);
 	if (ret)
 		goto disable_clk_cfg_ahb;
-<<<<<<< HEAD
 
 	ret = clk_prepare_enable(adpt->clk[EMAC_CLK_HIGH_SPEED]);
 	if (ret)
@@ -488,15 +487,6 @@
 
 	return 0;
 
-=======
-
-	ret = clk_prepare_enable(adpt->clk[EMAC_CLK_HIGH_SPEED]);
-	if (ret)
-		goto disable_clk_cfg_ahb;
-
-	return 0;
-
->>>>>>> 7d2a07b7
 disable_clk_cfg_ahb:
 	clk_disable_unprepare(adpt->clk[EMAC_CLK_CFG_AHB]);
 disable_clk_axi:
