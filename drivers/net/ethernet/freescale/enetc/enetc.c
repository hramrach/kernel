--- conflicted
+++ resolved
@@ -269,12 +269,8 @@
 	enetc_lock_mdio();
 
 	/* disable interrupts */
-<<<<<<< HEAD
-	enetc_wr_reg(v->rbier, 0);
+	enetc_wr_reg_hot(v->rbier, 0);
 	enetc_wr_reg(v->ricr1, v->rx_ictt);
-=======
-	enetc_wr_reg_hot(v->rbier, 0);
->>>>>>> 3887ecbb
 
 	for_each_set_bit(i, &v->tx_rings_map, ENETC_MAX_NUM_TXQS)
 		enetc_wr_reg_hot(v->tbier_base + ENETC_BDR_OFF(i), 0);
@@ -557,16 +553,10 @@
 	u64 tstamp;
 
 	if (le16_to_cpu(rxbd->r.flags) & ENETC_RXBD_FLAG_TSTMP) {
-<<<<<<< HEAD
-		lo = enetc_rd(hw, ENETC_SICTR0);
-		hi = enetc_rd(hw, ENETC_SICTR1);
+		lo = enetc_rd_reg_hot(hw->reg + ENETC_SICTR0);
+		hi = enetc_rd_reg_hot(hw->reg + ENETC_SICTR1);
 		rxbd = enetc_rxbd_ext(rxbd);
 		tstamp_lo = le32_to_cpu(rxbd->ext.tstamp);
-=======
-		lo = enetc_rd_reg_hot(hw->reg + ENETC_SICTR0);
-		hi = enetc_rd_reg_hot(hw->reg + ENETC_SICTR1);
-		tstamp_lo = le32_to_cpu(rxbd->r.tstamp);
->>>>>>> 3887ecbb
 		if (lo <= tstamp_lo)
 			hi -= 1;
 
