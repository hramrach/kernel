--- conflicted
+++ resolved
@@ -3883,11 +3883,6 @@
 #endif /* CONFIG_CHELSIO_T4_FCOE */
 	.ndo_set_tx_maxrate   = cxgb_set_tx_maxrate,
 	.ndo_setup_tc         = cxgb_setup_tc,
-<<<<<<< HEAD
-	.ndo_udp_tunnel_add   = udp_tunnel_nic_add_port,
-	.ndo_udp_tunnel_del   = udp_tunnel_nic_del_port,
-=======
->>>>>>> 7d2a07b7
 	.ndo_features_check   = cxgb_features_check,
 	.ndo_fix_features     = cxgb_fix_features,
 };
@@ -5878,7 +5873,6 @@
 	kfree(adap->msix_bmap.msix_bmap);
 	kfree(adap->msix_info);
 }
-<<<<<<< HEAD
 
 int cxgb4_get_msix_idx_from_bmap(struct adapter *adap)
 {
@@ -5886,15 +5880,6 @@
 	unsigned int msix_idx;
 	unsigned long flags;
 
-=======
-
-int cxgb4_get_msix_idx_from_bmap(struct adapter *adap)
-{
-	struct msix_bmap *bmap = &adap->msix_bmap;
-	unsigned int msix_idx;
-	unsigned long flags;
-
->>>>>>> 7d2a07b7
 	spin_lock_irqsave(&bmap->lock, flags);
 	msix_idx = find_first_zero_bit(bmap->msix_bmap, bmap->mapsize);
 	if (msix_idx < bmap->mapsize) {
@@ -6804,13 +6789,6 @@
 
 	setup_memwin(adapter);
 	err = adap_init0(adapter, 0);
-<<<<<<< HEAD
-#ifdef CONFIG_DEBUG_FS
-	bitmap_zero(adapter->sge.blocked_fl, adapter->sge.egr_sz);
-#endif
-	setup_memwin_rdma(adapter);
-=======
->>>>>>> 7d2a07b7
 	if (err)
 		goto out_unmap_bar;
 
