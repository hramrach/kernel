--- conflicted
+++ resolved
@@ -1600,12 +1600,8 @@
 		 * has opened up.
 		 */
 		eth_txq_stop(q);
-<<<<<<< HEAD
-		wr_mid |= FW_WR_EQUEQ_F | FW_WR_EQUIQ_F;
-=======
 		if (chip_ver > CHELSIO_T5)
 			wr_mid |= FW_WR_EQUEQ_F | FW_WR_EQUIQ_F;
->>>>>>> 7d2a07b7
 	}
 
 	wr = (void *)&q->q.desc[q->q.pidx];
@@ -1837,10 +1833,7 @@
 	struct adapter *adapter;
 	int qidx, credits, ret;
 	size_t fw_hdr_copy_len;
-<<<<<<< HEAD
-=======
 	unsigned int chip_ver;
->>>>>>> 7d2a07b7
 	u64 cntrl, *end;
 	u32 wr_mid;
 
@@ -1917,12 +1910,8 @@
 		 * has opened up.
 		 */
 		eth_txq_stop(txq);
-<<<<<<< HEAD
-		wr_mid |= FW_WR_EQUEQ_F | FW_WR_EQUIQ_F;
-=======
 		if (chip_ver > CHELSIO_T5)
 			wr_mid |= FW_WR_EQUEQ_F | FW_WR_EQUIQ_F;
->>>>>>> 7d2a07b7
 	}
 
 	/* Start filling in our Work Request.  Note that we do _not_ handle
@@ -2359,7 +2348,6 @@
 			memset(d->addr, 0, sizeof(d->addr));
 			eohw_txq->mapping_err++;
 			goto out_unlock;
-<<<<<<< HEAD
 		}
 
 		end = (u64 *)wr + flits;
@@ -2368,16 +2356,6 @@
 			end = (void *)eohw_txq->q.desc + left;
 		}
 
-=======
-		}
-
-		end = (u64 *)wr + flits;
-		if (unlikely(start > sgl)) {
-			left = (u8 *)end - (u8 *)eohw_txq->q.stat;
-			end = (void *)eohw_txq->q.desc + left;
-		}
-
->>>>>>> 7d2a07b7
 		if (unlikely((u8 *)sgl >= (u8 *)eohw_txq->q.stat)) {
 			/* If current position is already at the end of the
 			 * txq, reset the current to point to start of the queue
@@ -2591,20 +2569,12 @@
 	spin_lock_bh(&eosw_txq->lock);
 	if (tc != FW_SCHED_CLS_NONE) {
 		if (eosw_txq->state != CXGB4_EO_STATE_CLOSED)
-<<<<<<< HEAD
-			goto out_unlock;
-=======
 			goto out_free_skb;
->>>>>>> 7d2a07b7
 
 		next_state = CXGB4_EO_STATE_FLOWC_OPEN_SEND;
 	} else {
 		if (eosw_txq->state != CXGB4_EO_STATE_ACTIVE)
-<<<<<<< HEAD
-			goto out_unlock;
-=======
 			goto out_free_skb;
->>>>>>> 7d2a07b7
 
 		next_state = CXGB4_EO_STATE_FLOWC_CLOSE_SEND;
 	}
@@ -2640,30 +2610,19 @@
 		eosw_txq_flush_pending_skbs(eosw_txq);
 
 	ret = eosw_txq_enqueue(eosw_txq, skb);
-<<<<<<< HEAD
-	if (ret) {
-		dev_consume_skb_any(skb);
-		goto out_unlock;
-	}
-=======
 	if (ret)
 		goto out_free_skb;
->>>>>>> 7d2a07b7
 
 	eosw_txq->state = next_state;
 	eosw_txq->flowc_idx = eosw_txq->pidx;
 	eosw_txq_advance(eosw_txq, 1);
 	ethofld_xmit(dev, eosw_txq);
 
-<<<<<<< HEAD
-out_unlock:
-=======
 	spin_unlock_bh(&eosw_txq->lock);
 	return 0;
 
 out_free_skb:
 	dev_consume_skb_any(skb);
->>>>>>> 7d2a07b7
 	spin_unlock_bh(&eosw_txq->lock);
 	return ret;
 }
@@ -3656,19 +3615,7 @@
 	}
 
 	txq = &s->ethtxq[pi->first_qset + rspq->idx];
-	t4_sge_eth_txq_egress_update(adapter, txq, -1);
-}
-
-<<<<<<< HEAD
-static int cxgb4_validate_lb_pkt(struct port_info *pi, const struct pkt_gl *si)
-{
-	struct adapter *adap = pi->adapter;
-	struct cxgb4_ethtool_lb_test *lb;
-	struct sge *s = &adap->sge;
-	struct net_device *netdev;
-	u8 *data;
-	int i;
-=======
+
 	/* We've got the Hardware Consumer Index Update in the Egress Update
 	 * message. These Egress Update messages will be our sole CIDX Updates
 	 * we get since we don't want to chew up PCIe bandwidth for both Ingress
@@ -3682,22 +3629,12 @@
 	 */
 	if (CHELSIO_CHIP_VERSION(adapter->params.chip) <= CHELSIO_T5) {
 		struct cpl_sge_egr_update *egr;
->>>>>>> 7d2a07b7
-
-	netdev = adap->port[pi->port_id];
-	lb = &pi->ethtool_lb;
-	data = si->va + s->pktshift;
-
-	i = ETH_ALEN;
-	if (!ether_addr_equal(data + i, netdev->dev_addr))
-		return -1;
-
-	i += ETH_ALEN;
-	if (strcmp(&data[i], CXGB4_SELFTEST_LB_STR))
-		lb->result = -EIO;
-
-	complete(&lb->completion);
-	return 0;
+
+		egr = (struct cpl_sge_egr_update *)rsp;
+		WRITE_ONCE(txq->q.stat->cidx, egr->cidx);
+	}
+
+	t4_sge_eth_txq_egress_update(adapter, txq, -1);
 }
 
 static int cxgb4_validate_lb_pkt(struct port_info *pi, const struct pkt_gl *si)
@@ -4095,16 +4032,10 @@
 	return work_done;
 }
 
-<<<<<<< HEAD
-void cxgb4_ethofld_restart(unsigned long data)
-{
-	struct sge_eosw_txq *eosw_txq = (struct sge_eosw_txq *)data;
-=======
 void cxgb4_ethofld_restart(struct tasklet_struct *t)
 {
 	struct sge_eosw_txq *eosw_txq = from_tasklet(eosw_txq, t,
 						     qresume_tsk);
->>>>>>> 7d2a07b7
 	int pktcount;
 
 	spin_lock(&eosw_txq->lock);
@@ -4688,13 +4619,6 @@
 	 * write the CIDX Updates into the Status Page at the end of the
 	 * TX Queue.
 	 */
-<<<<<<< HEAD
-	c.autoequiqe_to_viid = htonl(FW_EQ_ETH_CMD_AUTOEQUEQE_F |
-				     FW_EQ_ETH_CMD_VIID_V(pi->viid));
-
-	c.fetchszm_to_iqid =
-		htonl(FW_EQ_ETH_CMD_HOSTFCMODE_V(HOSTFCMODE_STATUS_PAGE_X) |
-=======
 	c.autoequiqe_to_viid = htonl(((chip_ver <= CHELSIO_T5) ?
 				      FW_EQ_ETH_CMD_AUTOEQUIQE_F :
 				      FW_EQ_ETH_CMD_AUTOEQUEQE_F) |
@@ -4704,7 +4628,6 @@
 		htonl(FW_EQ_ETH_CMD_HOSTFCMODE_V((chip_ver <= CHELSIO_T5) ?
 						 HOSTFCMODE_INGRESS_QUEUE_X :
 						 HOSTFCMODE_STATUS_PAGE_X) |
->>>>>>> 7d2a07b7
 		      FW_EQ_ETH_CMD_PCIECHN_V(pi->tx_chan) |
 		      FW_EQ_ETH_CMD_FETCHRO_F | FW_EQ_ETH_CMD_IQID_V(iqid));
 
