// SPDX-License-Identifier: GPL-2.0-only
/*
 *
 *   Copyright (C) 2009-2016 John Crispin <blogic@openwrt.org>
 *   Copyright (C) 2009-2016 Felix Fietkau <nbd@openwrt.org>
 *   Copyright (C) 2013-2016 Michael Lee <igvtee@gmail.com>
 */

#include <linux/of_device.h>
#include <linux/of_mdio.h>
#include <linux/of_net.h>
#include <linux/mfd/syscon.h>
#include <linux/regmap.h>
#include <linux/clk.h>
#include <linux/pm_runtime.h>
#include <linux/if_vlan.h>
#include <linux/reset.h>
#include <linux/tcp.h>
#include <linux/interrupt.h>
#include <linux/pinctrl/devinfo.h>
#include <linux/phylink.h>
#include <linux/jhash.h>
#include <net/dsa.h>

#include "mtk_eth_soc.h"

static int mtk_msg_level = -1;
module_param_named(msg_level, mtk_msg_level, int, 0);
MODULE_PARM_DESC(msg_level, "Message level (-1=defaults,0=none,...,16=all)");

#define MTK_ETHTOOL_STAT(x) { #x, \
			      offsetof(struct mtk_hw_stats, x) / sizeof(u64) }

/* strings used by ethtool */
static const struct mtk_ethtool_stats {
	char str[ETH_GSTRING_LEN];
	u32 offset;
} mtk_ethtool_stats[] = {
	MTK_ETHTOOL_STAT(tx_bytes),
	MTK_ETHTOOL_STAT(tx_packets),
	MTK_ETHTOOL_STAT(tx_skip),
	MTK_ETHTOOL_STAT(tx_collisions),
	MTK_ETHTOOL_STAT(rx_bytes),
	MTK_ETHTOOL_STAT(rx_packets),
	MTK_ETHTOOL_STAT(rx_overflow),
	MTK_ETHTOOL_STAT(rx_fcs_errors),
	MTK_ETHTOOL_STAT(rx_short_errors),
	MTK_ETHTOOL_STAT(rx_long_errors),
	MTK_ETHTOOL_STAT(rx_checksum_errors),
	MTK_ETHTOOL_STAT(rx_flow_control_packets),
};

static const char * const mtk_clks_source_name[] = {
	"ethif", "sgmiitop", "esw", "gp0", "gp1", "gp2", "fe", "trgpll",
	"sgmii_tx250m", "sgmii_rx250m", "sgmii_cdr_ref", "sgmii_cdr_fb",
	"sgmii2_tx250m", "sgmii2_rx250m", "sgmii2_cdr_ref", "sgmii2_cdr_fb",
	"sgmii_ck", "eth2pll",
};

void mtk_w32(struct mtk_eth *eth, u32 val, unsigned reg)
{
	__raw_writel(val, eth->base + reg);
}

u32 mtk_r32(struct mtk_eth *eth, unsigned reg)
{
	return __raw_readl(eth->base + reg);
}

static u32 mtk_m32(struct mtk_eth *eth, u32 mask, u32 set, unsigned reg)
{
	u32 val;

	val = mtk_r32(eth, reg);
	val &= ~mask;
	val |= set;
	mtk_w32(eth, val, reg);
	return reg;
}

static int mtk_mdio_busy_wait(struct mtk_eth *eth)
{
	unsigned long t_start = jiffies;

	while (1) {
		if (!(mtk_r32(eth, MTK_PHY_IAC) & PHY_IAC_ACCESS))
			return 0;
		if (time_after(jiffies, t_start + PHY_IAC_TIMEOUT))
			break;
		cond_resched();
	}

	dev_err(eth->dev, "mdio: MDIO timeout\n");
	return -1;
}

static u32 _mtk_mdio_write(struct mtk_eth *eth, u32 phy_addr,
			   u32 phy_register, u32 write_data)
{
	if (mtk_mdio_busy_wait(eth))
		return -1;

	write_data &= 0xffff;

	mtk_w32(eth, PHY_IAC_ACCESS | PHY_IAC_START | PHY_IAC_WRITE |
		(phy_register << PHY_IAC_REG_SHIFT) |
		(phy_addr << PHY_IAC_ADDR_SHIFT) | write_data,
		MTK_PHY_IAC);

	if (mtk_mdio_busy_wait(eth))
		return -1;

	return 0;
}

static u32 _mtk_mdio_read(struct mtk_eth *eth, int phy_addr, int phy_reg)
{
	u32 d;

	if (mtk_mdio_busy_wait(eth))
		return 0xffff;

	mtk_w32(eth, PHY_IAC_ACCESS | PHY_IAC_START | PHY_IAC_READ |
		(phy_reg << PHY_IAC_REG_SHIFT) |
		(phy_addr << PHY_IAC_ADDR_SHIFT),
		MTK_PHY_IAC);

	if (mtk_mdio_busy_wait(eth))
		return 0xffff;

	d = mtk_r32(eth, MTK_PHY_IAC) & 0xffff;

	return d;
}

static int mtk_mdio_write(struct mii_bus *bus, int phy_addr,
			  int phy_reg, u16 val)
{
	struct mtk_eth *eth = bus->priv;

	return _mtk_mdio_write(eth, phy_addr, phy_reg, val);
}

static int mtk_mdio_read(struct mii_bus *bus, int phy_addr, int phy_reg)
{
	struct mtk_eth *eth = bus->priv;

	return _mtk_mdio_read(eth, phy_addr, phy_reg);
}

static int mt7621_gmac0_rgmii_adjust(struct mtk_eth *eth,
				     phy_interface_t interface)
{
	u32 val;

	/* Check DDR memory type.
	 * Currently TRGMII mode with DDR2 memory is not supported.
	 */
	regmap_read(eth->ethsys, ETHSYS_SYSCFG, &val);
	if (interface == PHY_INTERFACE_MODE_TRGMII &&
	    val & SYSCFG_DRAM_TYPE_DDR2) {
		dev_err(eth->dev,
			"TRGMII mode with DDR2 memory is not supported!\n");
		return -EOPNOTSUPP;
	}

	val = (interface == PHY_INTERFACE_MODE_TRGMII) ?
		ETHSYS_TRGMII_MT7621_DDR_PLL : 0;

	regmap_update_bits(eth->ethsys, ETHSYS_CLKCFG0,
			   ETHSYS_TRGMII_MT7621_MASK, val);

	return 0;
}

static void mtk_gmac0_rgmii_adjust(struct mtk_eth *eth,
				   phy_interface_t interface, int speed)
{
	u32 val;
	int ret;

	if (interface == PHY_INTERFACE_MODE_TRGMII) {
		mtk_w32(eth, TRGMII_MODE, INTF_MODE);
		val = 500000000;
		ret = clk_set_rate(eth->clks[MTK_CLK_TRGPLL], val);
		if (ret)
			dev_err(eth->dev, "Failed to set trgmii pll: %d\n", ret);
		return;
	}

	val = (speed == SPEED_1000) ?
		INTF_MODE_RGMII_1000 : INTF_MODE_RGMII_10_100;
	mtk_w32(eth, val, INTF_MODE);

	regmap_update_bits(eth->ethsys, ETHSYS_CLKCFG0,
			   ETHSYS_TRGMII_CLK_SEL362_5,
			   ETHSYS_TRGMII_CLK_SEL362_5);

	val = (speed == SPEED_1000) ? 250000000 : 500000000;
	ret = clk_set_rate(eth->clks[MTK_CLK_TRGPLL], val);
	if (ret)
		dev_err(eth->dev, "Failed to set trgmii pll: %d\n", ret);

	val = (speed == SPEED_1000) ?
		RCK_CTRL_RGMII_1000 : RCK_CTRL_RGMII_10_100;
	mtk_w32(eth, val, TRGMII_RCK_CTRL);

	val = (speed == SPEED_1000) ?
		TCK_CTRL_RGMII_1000 : TCK_CTRL_RGMII_10_100;
	mtk_w32(eth, val, TRGMII_TCK_CTRL);
}

static void mtk_mac_config(struct phylink_config *config, unsigned int mode,
			   const struct phylink_link_state *state)
{
	struct mtk_mac *mac = container_of(config, struct mtk_mac,
					   phylink_config);
	struct mtk_eth *eth = mac->hw;
	u32 mcr_cur, mcr_new, sid, i;
	int val, ge_mode, err;

	/* MT76x8 has no hardware settings between for the MAC */
	if (!MTK_HAS_CAPS(eth->soc->caps, MTK_SOC_MT7628) &&
	    mac->interface != state->interface) {
		/* Setup soc pin functions */
		switch (state->interface) {
		case PHY_INTERFACE_MODE_TRGMII:
			if (mac->id)
				goto err_phy;
			if (!MTK_HAS_CAPS(mac->hw->soc->caps,
					  MTK_GMAC1_TRGMII))
				goto err_phy;
			fallthrough;
		case PHY_INTERFACE_MODE_RGMII_TXID:
		case PHY_INTERFACE_MODE_RGMII_RXID:
		case PHY_INTERFACE_MODE_RGMII_ID:
		case PHY_INTERFACE_MODE_RGMII:
		case PHY_INTERFACE_MODE_MII:
		case PHY_INTERFACE_MODE_REVMII:
		case PHY_INTERFACE_MODE_RMII:
			if (MTK_HAS_CAPS(eth->soc->caps, MTK_RGMII)) {
				err = mtk_gmac_rgmii_path_setup(eth, mac->id);
				if (err)
					goto init_err;
			}
			break;
		case PHY_INTERFACE_MODE_1000BASEX:
		case PHY_INTERFACE_MODE_2500BASEX:
		case PHY_INTERFACE_MODE_SGMII:
			if (MTK_HAS_CAPS(eth->soc->caps, MTK_SGMII)) {
				err = mtk_gmac_sgmii_path_setup(eth, mac->id);
				if (err)
					goto init_err;
			}
			break;
		case PHY_INTERFACE_MODE_GMII:
			if (MTK_HAS_CAPS(eth->soc->caps, MTK_GEPHY)) {
				err = mtk_gmac_gephy_path_setup(eth, mac->id);
				if (err)
					goto init_err;
			}
			break;
		default:
			goto err_phy;
		}

		/* Setup clock for 1st gmac */
		if (!mac->id && state->interface != PHY_INTERFACE_MODE_SGMII &&
		    !phy_interface_mode_is_8023z(state->interface) &&
		    MTK_HAS_CAPS(mac->hw->soc->caps, MTK_GMAC1_TRGMII)) {
			if (MTK_HAS_CAPS(mac->hw->soc->caps,
					 MTK_TRGMII_MT7621_CLK)) {
				if (mt7621_gmac0_rgmii_adjust(mac->hw,
							      state->interface))
					goto err_phy;
			} else {
				mtk_gmac0_rgmii_adjust(mac->hw,
						       state->interface,
						       state->speed);

				/* mt7623_pad_clk_setup */
				for (i = 0 ; i < NUM_TRGMII_CTRL; i++)
					mtk_w32(mac->hw,
						TD_DM_DRVP(8) | TD_DM_DRVN(8),
						TRGMII_TD_ODT(i));

				/* Assert/release MT7623 RXC reset */
				mtk_m32(mac->hw, 0, RXC_RST | RXC_DQSISEL,
					TRGMII_RCK_CTRL);
				mtk_m32(mac->hw, RXC_RST, 0, TRGMII_RCK_CTRL);
			}
		}

		ge_mode = 0;
		switch (state->interface) {
		case PHY_INTERFACE_MODE_MII:
		case PHY_INTERFACE_MODE_GMII:
			ge_mode = 1;
			break;
		case PHY_INTERFACE_MODE_REVMII:
			ge_mode = 2;
			break;
		case PHY_INTERFACE_MODE_RMII:
			if (mac->id)
				goto err_phy;
			ge_mode = 3;
			break;
		default:
			break;
		}

		/* put the gmac into the right mode */
		regmap_read(eth->ethsys, ETHSYS_SYSCFG0, &val);
		val &= ~SYSCFG0_GE_MODE(SYSCFG0_GE_MASK, mac->id);
		val |= SYSCFG0_GE_MODE(ge_mode, mac->id);
		regmap_write(eth->ethsys, ETHSYS_SYSCFG0, val);

		mac->interface = state->interface;
	}

	/* SGMII */
	if (state->interface == PHY_INTERFACE_MODE_SGMII ||
	    phy_interface_mode_is_8023z(state->interface)) {
		/* The path GMAC to SGMII will be enabled once the SGMIISYS is
		 * being setup done.
		 */
		regmap_read(eth->ethsys, ETHSYS_SYSCFG0, &val);

		regmap_update_bits(eth->ethsys, ETHSYS_SYSCFG0,
				   SYSCFG0_SGMII_MASK,
				   ~(u32)SYSCFG0_SGMII_MASK);

		/* Decide how GMAC and SGMIISYS be mapped */
		sid = (MTK_HAS_CAPS(eth->soc->caps, MTK_SHARED_SGMII)) ?
		       0 : mac->id;

		/* Setup SGMIISYS with the determined property */
		if (state->interface != PHY_INTERFACE_MODE_SGMII)
			err = mtk_sgmii_setup_mode_force(eth->sgmii, sid,
							 state);
		else if (phylink_autoneg_inband(mode))
			err = mtk_sgmii_setup_mode_an(eth->sgmii, sid);

		if (err)
			goto init_err;

		regmap_update_bits(eth->ethsys, ETHSYS_SYSCFG0,
				   SYSCFG0_SGMII_MASK, val);
	} else if (phylink_autoneg_inband(mode)) {
		dev_err(eth->dev,
			"In-band mode not supported in non SGMII mode!\n");
		return;
	}

	/* Setup gmac */
	mcr_cur = mtk_r32(mac->hw, MTK_MAC_MCR(mac->id));
	mcr_new = mcr_cur;
	mcr_new |= MAC_MCR_IPG_CFG | MAC_MCR_FORCE_MODE |
		   MAC_MCR_BACKOFF_EN | MAC_MCR_BACKPR_EN | MAC_MCR_FORCE_LINK;

	/* Only update control register when needed! */
	if (mcr_new != mcr_cur)
		mtk_w32(mac->hw, mcr_new, MTK_MAC_MCR(mac->id));

	return;

err_phy:
	dev_err(eth->dev, "%s: GMAC%d mode %s not supported!\n", __func__,
		mac->id, phy_modes(state->interface));
	return;

init_err:
	dev_err(eth->dev, "%s: GMAC%d mode %s err: %d!\n", __func__,
		mac->id, phy_modes(state->interface), err);
}

static void mtk_mac_pcs_get_state(struct phylink_config *config,
				  struct phylink_link_state *state)
{
<<<<<<< HEAD
	struct phy_device *phydev;
	phy_interface_t phy_mode;
	int err;

	err = of_get_phy_mode(phy_node, &phy_mode);
	if (err) {
		dev_err(eth->dev, "incorrect phy-mode %d\n", phy_mode);
		return err;
	}
=======
	struct mtk_mac *mac = container_of(config, struct mtk_mac,
					   phylink_config);
	u32 pmsr = mtk_r32(mac->hw, MTK_MAC_MSR(mac->id));

	state->link = (pmsr & MAC_MSR_LINK);
	state->duplex = (pmsr & MAC_MSR_DPX) >> 1;
>>>>>>> 7d2a07b7

	switch (pmsr & (MAC_MSR_SPEED_1000 | MAC_MSR_SPEED_100)) {
	case 0:
		state->speed = SPEED_10;
		break;
	case MAC_MSR_SPEED_100:
		state->speed = SPEED_100;
		break;
	case MAC_MSR_SPEED_1000:
		state->speed = SPEED_1000;
		break;
	default:
		state->speed = SPEED_UNKNOWN;
		break;
	}

	state->pause &= (MLO_PAUSE_RX | MLO_PAUSE_TX);
	if (pmsr & MAC_MSR_RX_FC)
		state->pause |= MLO_PAUSE_RX;
	if (pmsr & MAC_MSR_TX_FC)
		state->pause |= MLO_PAUSE_TX;
}

static void mtk_mac_an_restart(struct phylink_config *config)
{
	struct mtk_mac *mac = container_of(config, struct mtk_mac,
					   phylink_config);

	mtk_sgmii_restart_an(mac->hw, mac->id);
}

static void mtk_mac_link_down(struct phylink_config *config, unsigned int mode,
			      phy_interface_t interface)
{
<<<<<<< HEAD
	struct mtk_mac *mac = netdev_priv(dev);
	struct mtk_eth *eth;
	struct device_node *np;
	u32 val;
	int err;
	phy_interface_t phy_mode;
=======
	struct mtk_mac *mac = container_of(config, struct mtk_mac,
					   phylink_config);
	u32 mcr = mtk_r32(mac->hw, MTK_MAC_MCR(mac->id));
>>>>>>> 7d2a07b7

	mcr &= ~(MAC_MCR_TX_EN | MAC_MCR_RX_EN);
	mtk_w32(mac->hw, mcr, MTK_MAC_MCR(mac->id));
}

<<<<<<< HEAD
	err = of_get_phy_mode(np, &phy_mode);
	if (err)
		goto err_phy;

	err = mtk_setup_hw_path(eth, mac->id, phy_mode);
	if (err)
		goto err_phy;

	mac->ge_mode = 0;
	switch (phy_mode) {
=======
static void mtk_mac_link_up(struct phylink_config *config,
			    struct phy_device *phy,
			    unsigned int mode, phy_interface_t interface,
			    int speed, int duplex, bool tx_pause, bool rx_pause)
{
	struct mtk_mac *mac = container_of(config, struct mtk_mac,
					   phylink_config);
	u32 mcr = mtk_r32(mac->hw, MTK_MAC_MCR(mac->id));

	mcr &= ~(MAC_MCR_SPEED_100 | MAC_MCR_SPEED_1000 |
		 MAC_MCR_FORCE_DPX | MAC_MCR_FORCE_TX_FC |
		 MAC_MCR_FORCE_RX_FC);

	/* Configure speed */
	switch (speed) {
	case SPEED_2500:
	case SPEED_1000:
		mcr |= MAC_MCR_SPEED_1000;
		break;
	case SPEED_100:
		mcr |= MAC_MCR_SPEED_100;
		break;
	}

	/* Configure duplex */
	if (duplex == DUPLEX_FULL)
		mcr |= MAC_MCR_FORCE_DPX;

	/* Configure pause modes - phylink will avoid these for half duplex */
	if (tx_pause)
		mcr |= MAC_MCR_FORCE_TX_FC;
	if (rx_pause)
		mcr |= MAC_MCR_FORCE_RX_FC;

	mcr |= MAC_MCR_TX_EN | MAC_MCR_RX_EN;
	mtk_w32(mac->hw, mcr, MTK_MAC_MCR(mac->id));
}

static void mtk_validate(struct phylink_config *config,
			 unsigned long *supported,
			 struct phylink_link_state *state)
{
	struct mtk_mac *mac = container_of(config, struct mtk_mac,
					   phylink_config);
	__ETHTOOL_DECLARE_LINK_MODE_MASK(mask) = { 0, };

	if (state->interface != PHY_INTERFACE_MODE_NA &&
	    state->interface != PHY_INTERFACE_MODE_MII &&
	    state->interface != PHY_INTERFACE_MODE_GMII &&
	    !(MTK_HAS_CAPS(mac->hw->soc->caps, MTK_RGMII) &&
	      phy_interface_mode_is_rgmii(state->interface)) &&
	    !(MTK_HAS_CAPS(mac->hw->soc->caps, MTK_TRGMII) &&
	      !mac->id && state->interface == PHY_INTERFACE_MODE_TRGMII) &&
	    !(MTK_HAS_CAPS(mac->hw->soc->caps, MTK_SGMII) &&
	      (state->interface == PHY_INTERFACE_MODE_SGMII ||
	       phy_interface_mode_is_8023z(state->interface)))) {
		linkmode_zero(supported);
		return;
	}

	phylink_set_port_modes(mask);
	phylink_set(mask, Autoneg);

	switch (state->interface) {
>>>>>>> 7d2a07b7
	case PHY_INTERFACE_MODE_TRGMII:
		phylink_set(mask, 1000baseT_Full);
		break;
	case PHY_INTERFACE_MODE_1000BASEX:
	case PHY_INTERFACE_MODE_2500BASEX:
		phylink_set(mask, 1000baseX_Full);
		phylink_set(mask, 2500baseX_Full);
		break;
	case PHY_INTERFACE_MODE_GMII:
	case PHY_INTERFACE_MODE_RGMII:
	case PHY_INTERFACE_MODE_RGMII_ID:
	case PHY_INTERFACE_MODE_RGMII_RXID:
	case PHY_INTERFACE_MODE_RGMII_TXID:
		phylink_set(mask, 1000baseT_Half);
		fallthrough;
	case PHY_INTERFACE_MODE_SGMII:
		phylink_set(mask, 1000baseT_Full);
		phylink_set(mask, 1000baseX_Full);
		fallthrough;
	case PHY_INTERFACE_MODE_MII:
	case PHY_INTERFACE_MODE_RMII:
	case PHY_INTERFACE_MODE_REVMII:
	case PHY_INTERFACE_MODE_NA:
	default:
		phylink_set(mask, 10baseT_Half);
		phylink_set(mask, 10baseT_Full);
		phylink_set(mask, 100baseT_Half);
		phylink_set(mask, 100baseT_Full);
		break;
	}

	if (state->interface == PHY_INTERFACE_MODE_NA) {
		if (MTK_HAS_CAPS(mac->hw->soc->caps, MTK_SGMII)) {
			phylink_set(mask, 1000baseT_Full);
			phylink_set(mask, 1000baseX_Full);
			phylink_set(mask, 2500baseX_Full);
		}
		if (MTK_HAS_CAPS(mac->hw->soc->caps, MTK_RGMII)) {
			phylink_set(mask, 1000baseT_Full);
			phylink_set(mask, 1000baseT_Half);
			phylink_set(mask, 1000baseX_Full);
		}
		if (MTK_HAS_CAPS(mac->hw->soc->caps, MTK_GEPHY)) {
			phylink_set(mask, 1000baseT_Full);
			phylink_set(mask, 1000baseT_Half);
		}
	}

	phylink_set(mask, Pause);
	phylink_set(mask, Asym_Pause);

	linkmode_and(supported, supported, mask);
	linkmode_and(state->advertising, state->advertising, mask);

	/* We can only operate at 2500BaseX or 1000BaseX. If requested
	 * to advertise both, only report advertising at 2500BaseX.
	 */
	phylink_helper_basex_speed(state);
}

static const struct phylink_mac_ops mtk_phylink_ops = {
	.validate = mtk_validate,
	.mac_pcs_get_state = mtk_mac_pcs_get_state,
	.mac_an_restart = mtk_mac_an_restart,
	.mac_config = mtk_mac_config,
	.mac_link_down = mtk_mac_link_down,
	.mac_link_up = mtk_mac_link_up,
};

static int mtk_mdio_init(struct mtk_eth *eth)
{
	struct device_node *mii_np;
	int ret;

	mii_np = of_get_child_by_name(eth->dev->of_node, "mdio-bus");
	if (!mii_np) {
		dev_err(eth->dev, "no %s child node found", "mdio-bus");
		return -ENODEV;
	}

	if (!of_device_is_available(mii_np)) {
		ret = -ENODEV;
		goto err_put_node;
	}

	eth->mii_bus = devm_mdiobus_alloc(eth->dev);
	if (!eth->mii_bus) {
		ret = -ENOMEM;
		goto err_put_node;
	}

	eth->mii_bus->name = "mdio";
	eth->mii_bus->read = mtk_mdio_read;
	eth->mii_bus->write = mtk_mdio_write;
	eth->mii_bus->priv = eth;
	eth->mii_bus->parent = eth->dev;

	snprintf(eth->mii_bus->id, MII_BUS_ID_SIZE, "%pOFn", mii_np);
	ret = of_mdiobus_register(eth->mii_bus, mii_np);

err_put_node:
	of_node_put(mii_np);
	return ret;
}

static void mtk_mdio_cleanup(struct mtk_eth *eth)
{
	if (!eth->mii_bus)
		return;

	mdiobus_unregister(eth->mii_bus);
}

static inline void mtk_tx_irq_disable(struct mtk_eth *eth, u32 mask)
{
	unsigned long flags;
	u32 val;

	spin_lock_irqsave(&eth->tx_irq_lock, flags);
	val = mtk_r32(eth, eth->tx_int_mask_reg);
	mtk_w32(eth, val & ~mask, eth->tx_int_mask_reg);
	spin_unlock_irqrestore(&eth->tx_irq_lock, flags);
}

static inline void mtk_tx_irq_enable(struct mtk_eth *eth, u32 mask)
{
	unsigned long flags;
	u32 val;

	spin_lock_irqsave(&eth->tx_irq_lock, flags);
	val = mtk_r32(eth, eth->tx_int_mask_reg);
	mtk_w32(eth, val | mask, eth->tx_int_mask_reg);
	spin_unlock_irqrestore(&eth->tx_irq_lock, flags);
}

static inline void mtk_rx_irq_disable(struct mtk_eth *eth, u32 mask)
{
	unsigned long flags;
	u32 val;

	spin_lock_irqsave(&eth->rx_irq_lock, flags);
	val = mtk_r32(eth, MTK_PDMA_INT_MASK);
	mtk_w32(eth, val & ~mask, MTK_PDMA_INT_MASK);
	spin_unlock_irqrestore(&eth->rx_irq_lock, flags);
}

static inline void mtk_rx_irq_enable(struct mtk_eth *eth, u32 mask)
{
	unsigned long flags;
	u32 val;

	spin_lock_irqsave(&eth->rx_irq_lock, flags);
	val = mtk_r32(eth, MTK_PDMA_INT_MASK);
	mtk_w32(eth, val | mask, MTK_PDMA_INT_MASK);
	spin_unlock_irqrestore(&eth->rx_irq_lock, flags);
}

static int mtk_set_mac_address(struct net_device *dev, void *p)
{
	int ret = eth_mac_addr(dev, p);
	struct mtk_mac *mac = netdev_priv(dev);
	struct mtk_eth *eth = mac->hw;
	const char *macaddr = dev->dev_addr;

	if (ret)
		return ret;

	if (unlikely(test_bit(MTK_RESETTING, &mac->hw->state)))
		return -EBUSY;

	spin_lock_bh(&mac->hw->page_lock);
	if (MTK_HAS_CAPS(eth->soc->caps, MTK_SOC_MT7628)) {
		mtk_w32(mac->hw, (macaddr[0] << 8) | macaddr[1],
			MT7628_SDM_MAC_ADRH);
		mtk_w32(mac->hw, (macaddr[2] << 24) | (macaddr[3] << 16) |
			(macaddr[4] << 8) | macaddr[5],
			MT7628_SDM_MAC_ADRL);
	} else {
		mtk_w32(mac->hw, (macaddr[0] << 8) | macaddr[1],
			MTK_GDMA_MAC_ADRH(mac->id));
		mtk_w32(mac->hw, (macaddr[2] << 24) | (macaddr[3] << 16) |
			(macaddr[4] << 8) | macaddr[5],
			MTK_GDMA_MAC_ADRL(mac->id));
	}
	spin_unlock_bh(&mac->hw->page_lock);

	return 0;
}

void mtk_stats_update_mac(struct mtk_mac *mac)
{
	struct mtk_hw_stats *hw_stats = mac->hw_stats;
	struct mtk_eth *eth = mac->hw;

	u64_stats_update_begin(&hw_stats->syncp);

	if (MTK_HAS_CAPS(eth->soc->caps, MTK_SOC_MT7628)) {
		hw_stats->tx_packets += mtk_r32(mac->hw, MT7628_SDM_TPCNT);
		hw_stats->tx_bytes += mtk_r32(mac->hw, MT7628_SDM_TBCNT);
		hw_stats->rx_packets += mtk_r32(mac->hw, MT7628_SDM_RPCNT);
		hw_stats->rx_bytes += mtk_r32(mac->hw, MT7628_SDM_RBCNT);
		hw_stats->rx_checksum_errors +=
			mtk_r32(mac->hw, MT7628_SDM_CS_ERR);
	} else {
		unsigned int offs = hw_stats->reg_offset;
		u64 stats;

		hw_stats->rx_bytes += mtk_r32(mac->hw,
					      MTK_GDM1_RX_GBCNT_L + offs);
		stats = mtk_r32(mac->hw, MTK_GDM1_RX_GBCNT_H + offs);
		if (stats)
			hw_stats->rx_bytes += (stats << 32);
		hw_stats->rx_packets +=
			mtk_r32(mac->hw, MTK_GDM1_RX_GPCNT + offs);
		hw_stats->rx_overflow +=
			mtk_r32(mac->hw, MTK_GDM1_RX_OERCNT + offs);
		hw_stats->rx_fcs_errors +=
			mtk_r32(mac->hw, MTK_GDM1_RX_FERCNT + offs);
		hw_stats->rx_short_errors +=
			mtk_r32(mac->hw, MTK_GDM1_RX_SERCNT + offs);
		hw_stats->rx_long_errors +=
			mtk_r32(mac->hw, MTK_GDM1_RX_LENCNT + offs);
		hw_stats->rx_checksum_errors +=
			mtk_r32(mac->hw, MTK_GDM1_RX_CERCNT + offs);
		hw_stats->rx_flow_control_packets +=
			mtk_r32(mac->hw, MTK_GDM1_RX_FCCNT + offs);
		hw_stats->tx_skip +=
			mtk_r32(mac->hw, MTK_GDM1_TX_SKIPCNT + offs);
		hw_stats->tx_collisions +=
			mtk_r32(mac->hw, MTK_GDM1_TX_COLCNT + offs);
		hw_stats->tx_bytes +=
			mtk_r32(mac->hw, MTK_GDM1_TX_GBCNT_L + offs);
		stats =  mtk_r32(mac->hw, MTK_GDM1_TX_GBCNT_H + offs);
		if (stats)
			hw_stats->tx_bytes += (stats << 32);
		hw_stats->tx_packets +=
			mtk_r32(mac->hw, MTK_GDM1_TX_GPCNT + offs);
	}

	u64_stats_update_end(&hw_stats->syncp);
}

static void mtk_stats_update(struct mtk_eth *eth)
{
	int i;

	for (i = 0; i < MTK_MAC_COUNT; i++) {
		if (!eth->mac[i] || !eth->mac[i]->hw_stats)
			continue;
		if (spin_trylock(&eth->mac[i]->hw_stats->stats_lock)) {
			mtk_stats_update_mac(eth->mac[i]);
			spin_unlock(&eth->mac[i]->hw_stats->stats_lock);
		}
	}
}

static void mtk_get_stats64(struct net_device *dev,
			    struct rtnl_link_stats64 *storage)
{
	struct mtk_mac *mac = netdev_priv(dev);
	struct mtk_hw_stats *hw_stats = mac->hw_stats;
	unsigned int start;

	if (netif_running(dev) && netif_device_present(dev)) {
		if (spin_trylock_bh(&hw_stats->stats_lock)) {
			mtk_stats_update_mac(mac);
			spin_unlock_bh(&hw_stats->stats_lock);
		}
	}

	do {
		start = u64_stats_fetch_begin_irq(&hw_stats->syncp);
		storage->rx_packets = hw_stats->rx_packets;
		storage->tx_packets = hw_stats->tx_packets;
		storage->rx_bytes = hw_stats->rx_bytes;
		storage->tx_bytes = hw_stats->tx_bytes;
		storage->collisions = hw_stats->tx_collisions;
		storage->rx_length_errors = hw_stats->rx_short_errors +
			hw_stats->rx_long_errors;
		storage->rx_over_errors = hw_stats->rx_overflow;
		storage->rx_crc_errors = hw_stats->rx_fcs_errors;
		storage->rx_errors = hw_stats->rx_checksum_errors;
		storage->tx_aborted_errors = hw_stats->tx_skip;
	} while (u64_stats_fetch_retry_irq(&hw_stats->syncp, start));

	storage->tx_errors = dev->stats.tx_errors;
	storage->rx_dropped = dev->stats.rx_dropped;
	storage->tx_dropped = dev->stats.tx_dropped;
}

static inline int mtk_max_frag_size(int mtu)
{
	/* make sure buf_size will be at least MTK_MAX_RX_LENGTH */
	if (mtu + MTK_RX_ETH_HLEN < MTK_MAX_RX_LENGTH_2K)
		mtu = MTK_MAX_RX_LENGTH_2K - MTK_RX_ETH_HLEN;

	return SKB_DATA_ALIGN(MTK_RX_HLEN + mtu) +
		SKB_DATA_ALIGN(sizeof(struct skb_shared_info));
}

static inline int mtk_max_buf_size(int frag_size)
{
	int buf_size = frag_size - NET_SKB_PAD - NET_IP_ALIGN -
		       SKB_DATA_ALIGN(sizeof(struct skb_shared_info));

	WARN_ON(buf_size < MTK_MAX_RX_LENGTH_2K);

	return buf_size;
}

static inline bool mtk_rx_get_desc(struct mtk_rx_dma *rxd,
				   struct mtk_rx_dma *dma_rxd)
{
	rxd->rxd2 = READ_ONCE(dma_rxd->rxd2);
	if (!(rxd->rxd2 & RX_DMA_DONE))
		return false;

	rxd->rxd1 = READ_ONCE(dma_rxd->rxd1);
	rxd->rxd3 = READ_ONCE(dma_rxd->rxd3);
	rxd->rxd4 = READ_ONCE(dma_rxd->rxd4);

	return true;
}

/* the qdma core needs scratch memory to be setup */
static int mtk_init_fq_dma(struct mtk_eth *eth)
{
	dma_addr_t phy_ring_tail;
	int cnt = MTK_DMA_SIZE;
	dma_addr_t dma_addr;
	int i;

	eth->scratch_ring = dma_alloc_coherent(eth->dev,
					       cnt * sizeof(struct mtk_tx_dma),
					       &eth->phy_scratch_ring,
					       GFP_ATOMIC);
	if (unlikely(!eth->scratch_ring))
		return -ENOMEM;

	eth->scratch_head = kcalloc(cnt, MTK_QDMA_PAGE_SIZE,
				    GFP_KERNEL);
	if (unlikely(!eth->scratch_head))
		return -ENOMEM;

	dma_addr = dma_map_single(eth->dev,
				  eth->scratch_head, cnt * MTK_QDMA_PAGE_SIZE,
				  DMA_FROM_DEVICE);
	if (unlikely(dma_mapping_error(eth->dev, dma_addr)))
		return -ENOMEM;

	phy_ring_tail = eth->phy_scratch_ring +
			(sizeof(struct mtk_tx_dma) * (cnt - 1));

	for (i = 0; i < cnt; i++) {
		eth->scratch_ring[i].txd1 =
					(dma_addr + (i * MTK_QDMA_PAGE_SIZE));
		if (i < cnt - 1)
			eth->scratch_ring[i].txd2 = (eth->phy_scratch_ring +
				((i + 1) * sizeof(struct mtk_tx_dma)));
		eth->scratch_ring[i].txd3 = TX_DMA_SDL(MTK_QDMA_PAGE_SIZE);
	}

	mtk_w32(eth, eth->phy_scratch_ring, MTK_QDMA_FQ_HEAD);
	mtk_w32(eth, phy_ring_tail, MTK_QDMA_FQ_TAIL);
	mtk_w32(eth, (cnt << 16) | cnt, MTK_QDMA_FQ_CNT);
	mtk_w32(eth, MTK_QDMA_PAGE_SIZE << 16, MTK_QDMA_FQ_BLEN);

	return 0;
}

static inline void *mtk_qdma_phys_to_virt(struct mtk_tx_ring *ring, u32 desc)
{
	void *ret = ring->dma;

	return ret + (desc - ring->phys);
}

static inline struct mtk_tx_buf *mtk_desc_to_tx_buf(struct mtk_tx_ring *ring,
						    struct mtk_tx_dma *txd)
{
	int idx = txd - ring->dma;

	return &ring->buf[idx];
}

static struct mtk_tx_dma *qdma_to_pdma(struct mtk_tx_ring *ring,
				       struct mtk_tx_dma *dma)
{
	return ring->dma_pdma - ring->dma + dma;
}

static int txd_to_idx(struct mtk_tx_ring *ring, struct mtk_tx_dma *dma)
{
	return ((void *)dma - (void *)ring->dma) / sizeof(*dma);
}

static void mtk_tx_unmap(struct mtk_eth *eth, struct mtk_tx_buf *tx_buf,
			 bool napi)
{
	if (MTK_HAS_CAPS(eth->soc->caps, MTK_QDMA)) {
		if (tx_buf->flags & MTK_TX_FLAGS_SINGLE0) {
			dma_unmap_single(eth->dev,
					 dma_unmap_addr(tx_buf, dma_addr0),
					 dma_unmap_len(tx_buf, dma_len0),
					 DMA_TO_DEVICE);
		} else if (tx_buf->flags & MTK_TX_FLAGS_PAGE0) {
			dma_unmap_page(eth->dev,
				       dma_unmap_addr(tx_buf, dma_addr0),
				       dma_unmap_len(tx_buf, dma_len0),
				       DMA_TO_DEVICE);
		}
	} else {
		if (dma_unmap_len(tx_buf, dma_len0)) {
			dma_unmap_page(eth->dev,
				       dma_unmap_addr(tx_buf, dma_addr0),
				       dma_unmap_len(tx_buf, dma_len0),
				       DMA_TO_DEVICE);
		}

		if (dma_unmap_len(tx_buf, dma_len1)) {
			dma_unmap_page(eth->dev,
				       dma_unmap_addr(tx_buf, dma_addr1),
				       dma_unmap_len(tx_buf, dma_len1),
				       DMA_TO_DEVICE);
		}
	}

	tx_buf->flags = 0;
	if (tx_buf->skb &&
	    (tx_buf->skb != (struct sk_buff *)MTK_DMA_DUMMY_DESC)) {
		if (napi)
			napi_consume_skb(tx_buf->skb, napi);
		else
			dev_kfree_skb_any(tx_buf->skb);
	}
	tx_buf->skb = NULL;
}

static void setup_tx_buf(struct mtk_eth *eth, struct mtk_tx_buf *tx_buf,
			 struct mtk_tx_dma *txd, dma_addr_t mapped_addr,
			 size_t size, int idx)
{
	if (MTK_HAS_CAPS(eth->soc->caps, MTK_QDMA)) {
		dma_unmap_addr_set(tx_buf, dma_addr0, mapped_addr);
		dma_unmap_len_set(tx_buf, dma_len0, size);
	} else {
		if (idx & 1) {
			txd->txd3 = mapped_addr;
			txd->txd2 |= TX_DMA_PLEN1(size);
			dma_unmap_addr_set(tx_buf, dma_addr1, mapped_addr);
			dma_unmap_len_set(tx_buf, dma_len1, size);
		} else {
			tx_buf->skb = (struct sk_buff *)MTK_DMA_DUMMY_DESC;
			txd->txd1 = mapped_addr;
			txd->txd2 = TX_DMA_PLEN0(size);
			dma_unmap_addr_set(tx_buf, dma_addr0, mapped_addr);
			dma_unmap_len_set(tx_buf, dma_len0, size);
		}
	}
}

static int mtk_tx_map(struct sk_buff *skb, struct net_device *dev,
		      int tx_num, struct mtk_tx_ring *ring, bool gso)
{
	struct mtk_mac *mac = netdev_priv(dev);
	struct mtk_eth *eth = mac->hw;
	struct mtk_tx_dma *itxd, *txd;
	struct mtk_tx_dma *itxd_pdma, *txd_pdma;
	struct mtk_tx_buf *itx_buf, *tx_buf;
	dma_addr_t mapped_addr;
	unsigned int nr_frags;
	int i, n_desc = 1;
	u32 txd4 = 0, fport;
	int k = 0;

	itxd = ring->next_free;
	itxd_pdma = qdma_to_pdma(ring, itxd);
	if (itxd == ring->last_free)
		return -ENOMEM;

	/* set the forward port */
	fport = (mac->id + 1) << TX_DMA_FPORT_SHIFT;
	txd4 |= fport;

	itx_buf = mtk_desc_to_tx_buf(ring, itxd);
	memset(itx_buf, 0, sizeof(*itx_buf));

	if (gso)
		txd4 |= TX_DMA_TSO;

	/* TX Checksum offload */
	if (skb->ip_summed == CHECKSUM_PARTIAL)
		txd4 |= TX_DMA_CHKSUM;

	/* VLAN header offload */
	if (skb_vlan_tag_present(skb))
		txd4 |= TX_DMA_INS_VLAN | skb_vlan_tag_get(skb);

	mapped_addr = dma_map_single(eth->dev, skb->data,
				     skb_headlen(skb), DMA_TO_DEVICE);
	if (unlikely(dma_mapping_error(eth->dev, mapped_addr)))
		return -ENOMEM;

	WRITE_ONCE(itxd->txd1, mapped_addr);
	itx_buf->flags |= MTK_TX_FLAGS_SINGLE0;
	itx_buf->flags |= (!mac->id) ? MTK_TX_FLAGS_FPORT0 :
			  MTK_TX_FLAGS_FPORT1;
	setup_tx_buf(eth, itx_buf, itxd_pdma, mapped_addr, skb_headlen(skb),
		     k++);

	/* TX SG offload */
	txd = itxd;
	txd_pdma = qdma_to_pdma(ring, txd);
	nr_frags = skb_shinfo(skb)->nr_frags;

	for (i = 0; i < nr_frags; i++) {
		skb_frag_t *frag = &skb_shinfo(skb)->frags[i];
		unsigned int offset = 0;
		int frag_size = skb_frag_size(frag);

		while (frag_size) {
			bool last_frag = false;
			unsigned int frag_map_size;
			bool new_desc = true;

			if (MTK_HAS_CAPS(eth->soc->caps, MTK_QDMA) ||
			    (i & 0x1)) {
				txd = mtk_qdma_phys_to_virt(ring, txd->txd2);
				txd_pdma = qdma_to_pdma(ring, txd);
				if (txd == ring->last_free)
					goto err_dma;

				n_desc++;
			} else {
				new_desc = false;
			}


			frag_map_size = min(frag_size, MTK_TX_DMA_BUF_LEN);
			mapped_addr = skb_frag_dma_map(eth->dev, frag, offset,
						       frag_map_size,
						       DMA_TO_DEVICE);
			if (unlikely(dma_mapping_error(eth->dev, mapped_addr)))
				goto err_dma;

			if (i == nr_frags - 1 &&
			    (frag_size - frag_map_size) == 0)
				last_frag = true;

			WRITE_ONCE(txd->txd1, mapped_addr);
			WRITE_ONCE(txd->txd3, (TX_DMA_SWC |
					       TX_DMA_PLEN0(frag_map_size) |
					       last_frag * TX_DMA_LS0));
			WRITE_ONCE(txd->txd4, fport);

			tx_buf = mtk_desc_to_tx_buf(ring, txd);
			if (new_desc)
				memset(tx_buf, 0, sizeof(*tx_buf));
			tx_buf->skb = (struct sk_buff *)MTK_DMA_DUMMY_DESC;
			tx_buf->flags |= MTK_TX_FLAGS_PAGE0;
			tx_buf->flags |= (!mac->id) ? MTK_TX_FLAGS_FPORT0 :
					 MTK_TX_FLAGS_FPORT1;

			setup_tx_buf(eth, tx_buf, txd_pdma, mapped_addr,
				     frag_map_size, k++);

			frag_size -= frag_map_size;
			offset += frag_map_size;
		}
	}

	/* store skb to cleanup */
	itx_buf->skb = skb;

	WRITE_ONCE(itxd->txd4, txd4);
	WRITE_ONCE(itxd->txd3, (TX_DMA_SWC | TX_DMA_PLEN0(skb_headlen(skb)) |
				(!nr_frags * TX_DMA_LS0)));
	if (!MTK_HAS_CAPS(eth->soc->caps, MTK_QDMA)) {
		if (k & 0x1)
			txd_pdma->txd2 |= TX_DMA_LS0;
		else
			txd_pdma->txd2 |= TX_DMA_LS1;
	}

	netdev_sent_queue(dev, skb->len);
	skb_tx_timestamp(skb);

	ring->next_free = mtk_qdma_phys_to_virt(ring, txd->txd2);
	atomic_sub(n_desc, &ring->free_count);

	/* make sure that all changes to the dma ring are flushed before we
	 * continue
	 */
	wmb();

	if (MTK_HAS_CAPS(eth->soc->caps, MTK_QDMA)) {
		if (netif_xmit_stopped(netdev_get_tx_queue(dev, 0)) ||
		    !netdev_xmit_more())
			mtk_w32(eth, txd->txd2, MTK_QTX_CTX_PTR);
	} else {
		int next_idx = NEXT_DESP_IDX(txd_to_idx(ring, txd),
					     ring->dma_size);
		mtk_w32(eth, next_idx, MT7628_TX_CTX_IDX0);
	}

	return 0;

err_dma:
	do {
		tx_buf = mtk_desc_to_tx_buf(ring, itxd);

		/* unmap dma */
		mtk_tx_unmap(eth, tx_buf, false);

		itxd->txd3 = TX_DMA_LS0 | TX_DMA_OWNER_CPU;
		if (!MTK_HAS_CAPS(eth->soc->caps, MTK_QDMA))
			itxd_pdma->txd2 = TX_DMA_DESP2_DEF;

		itxd = mtk_qdma_phys_to_virt(ring, itxd->txd2);
		itxd_pdma = qdma_to_pdma(ring, itxd);
	} while (itxd != txd);

	return -ENOMEM;
}

static inline int mtk_cal_txd_req(struct sk_buff *skb)
{
	int i, nfrags;
	skb_frag_t *frag;

	nfrags = 1;
	if (skb_is_gso(skb)) {
		for (i = 0; i < skb_shinfo(skb)->nr_frags; i++) {
			frag = &skb_shinfo(skb)->frags[i];
			nfrags += DIV_ROUND_UP(skb_frag_size(frag),
						MTK_TX_DMA_BUF_LEN);
		}
	} else {
		nfrags += skb_shinfo(skb)->nr_frags;
	}

	return nfrags;
}

static int mtk_queue_stopped(struct mtk_eth *eth)
{
	int i;

	for (i = 0; i < MTK_MAC_COUNT; i++) {
		if (!eth->netdev[i])
			continue;
		if (netif_queue_stopped(eth->netdev[i]))
			return 1;
	}

	return 0;
}

static void mtk_wake_queue(struct mtk_eth *eth)
{
	int i;

	for (i = 0; i < MTK_MAC_COUNT; i++) {
		if (!eth->netdev[i])
			continue;
		netif_wake_queue(eth->netdev[i]);
	}
}

static netdev_tx_t mtk_start_xmit(struct sk_buff *skb, struct net_device *dev)
{
	struct mtk_mac *mac = netdev_priv(dev);
	struct mtk_eth *eth = mac->hw;
	struct mtk_tx_ring *ring = &eth->tx_ring;
	struct net_device_stats *stats = &dev->stats;
	bool gso = false;
	int tx_num;

	/* normally we can rely on the stack not calling this more than once,
	 * however we have 2 queues running on the same ring so we need to lock
	 * the ring access
	 */
	spin_lock(&eth->page_lock);

	if (unlikely(test_bit(MTK_RESETTING, &eth->state)))
		goto drop;

	tx_num = mtk_cal_txd_req(skb);
	if (unlikely(atomic_read(&ring->free_count) <= tx_num)) {
		netif_stop_queue(dev);
		netif_err(eth, tx_queued, dev,
			  "Tx Ring full when queue awake!\n");
		spin_unlock(&eth->page_lock);
		return NETDEV_TX_BUSY;
	}

	/* TSO: fill MSS info in tcp checksum field */
	if (skb_is_gso(skb)) {
		if (skb_cow_head(skb, 0)) {
			netif_warn(eth, tx_err, dev,
				   "GSO expand head fail.\n");
			goto drop;
		}

		if (skb_shinfo(skb)->gso_type &
				(SKB_GSO_TCPV4 | SKB_GSO_TCPV6)) {
			gso = true;
			tcp_hdr(skb)->check = htons(skb_shinfo(skb)->gso_size);
		}
	}

	if (mtk_tx_map(skb, dev, tx_num, ring, gso) < 0)
		goto drop;

	if (unlikely(atomic_read(&ring->free_count) <= ring->thresh))
		netif_stop_queue(dev);

	spin_unlock(&eth->page_lock);

	return NETDEV_TX_OK;

drop:
	spin_unlock(&eth->page_lock);
	stats->tx_dropped++;
	dev_kfree_skb_any(skb);
	return NETDEV_TX_OK;
}

static struct mtk_rx_ring *mtk_get_rx_ring(struct mtk_eth *eth)
{
	int i;
	struct mtk_rx_ring *ring;
	int idx;

	if (!eth->hwlro)
		return &eth->rx_ring[0];

	for (i = 0; i < MTK_MAX_RX_RING_NUM; i++) {
		ring = &eth->rx_ring[i];
		idx = NEXT_DESP_IDX(ring->calc_idx, ring->dma_size);
		if (ring->dma[idx].rxd2 & RX_DMA_DONE) {
			ring->calc_idx_update = true;
			return ring;
		}
	}

	return NULL;
}

static void mtk_update_rx_cpu_idx(struct mtk_eth *eth)
{
	struct mtk_rx_ring *ring;
	int i;

	if (!eth->hwlro) {
		ring = &eth->rx_ring[0];
		mtk_w32(eth, ring->calc_idx, ring->crx_idx_reg);
	} else {
		for (i = 0; i < MTK_MAX_RX_RING_NUM; i++) {
			ring = &eth->rx_ring[i];
			if (ring->calc_idx_update) {
				ring->calc_idx_update = false;
				mtk_w32(eth, ring->calc_idx, ring->crx_idx_reg);
			}
		}
	}
}

static int mtk_poll_rx(struct napi_struct *napi, int budget,
		       struct mtk_eth *eth)
{
	struct dim_sample dim_sample = {};
	struct mtk_rx_ring *ring;
	int idx;
	struct sk_buff *skb;
	u8 *data, *new_data;
	struct mtk_rx_dma *rxd, trxd;
	int done = 0, bytes = 0;

	while (done < budget) {
		struct net_device *netdev;
		unsigned int pktlen;
		dma_addr_t dma_addr;
		u32 hash;
		int mac;

		ring = mtk_get_rx_ring(eth);
		if (unlikely(!ring))
			goto rx_done;

		idx = NEXT_DESP_IDX(ring->calc_idx, ring->dma_size);
		rxd = &ring->dma[idx];
		data = ring->data[idx];

		if (!mtk_rx_get_desc(&trxd, rxd))
			break;

		/* find out which mac the packet come from. values start at 1 */
		if (MTK_HAS_CAPS(eth->soc->caps, MTK_SOC_MT7628) ||
		    (trxd.rxd4 & RX_DMA_SPECIAL_TAG))
			mac = 0;
		else
			mac = ((trxd.rxd4 >> RX_DMA_FPORT_SHIFT) &
			       RX_DMA_FPORT_MASK) - 1;

		if (unlikely(mac < 0 || mac >= MTK_MAC_COUNT ||
			     !eth->netdev[mac]))
			goto release_desc;

		netdev = eth->netdev[mac];

		if (unlikely(test_bit(MTK_RESETTING, &eth->state)))
			goto release_desc;

		/* alloc new buffer */
		new_data = napi_alloc_frag(ring->frag_size);
		if (unlikely(!new_data)) {
			netdev->stats.rx_dropped++;
			goto release_desc;
		}
		dma_addr = dma_map_single(eth->dev,
					  new_data + NET_SKB_PAD +
					  eth->ip_align,
					  ring->buf_size,
					  DMA_FROM_DEVICE);
		if (unlikely(dma_mapping_error(eth->dev, dma_addr))) {
			skb_free_frag(new_data);
			netdev->stats.rx_dropped++;
			goto release_desc;
		}

		dma_unmap_single(eth->dev, trxd.rxd1,
				 ring->buf_size, DMA_FROM_DEVICE);

		/* receive data */
		skb = build_skb(data, ring->frag_size);
		if (unlikely(!skb)) {
			skb_free_frag(data);
			netdev->stats.rx_dropped++;
			goto skip_rx;
		}
		skb_reserve(skb, NET_SKB_PAD + NET_IP_ALIGN);

		pktlen = RX_DMA_GET_PLEN0(trxd.rxd2);
		skb->dev = netdev;
		skb_put(skb, pktlen);
		if (trxd.rxd4 & eth->rx_dma_l4_valid)
			skb->ip_summed = CHECKSUM_UNNECESSARY;
		else
			skb_checksum_none_assert(skb);
		skb->protocol = eth_type_trans(skb, netdev);
		bytes += pktlen;

		hash = trxd.rxd4 & MTK_RXD4_FOE_ENTRY;
		if (hash != MTK_RXD4_FOE_ENTRY) {
			hash = jhash_1word(hash, 0);
			skb_set_hash(skb, hash, PKT_HASH_TYPE_L4);
		}

		if (netdev->features & NETIF_F_HW_VLAN_CTAG_RX &&
		    (trxd.rxd2 & RX_DMA_VTAG))
			__vlan_hwaccel_put_tag(skb, htons(ETH_P_8021Q),
					       RX_DMA_VID(trxd.rxd3));
		skb_record_rx_queue(skb, 0);
		napi_gro_receive(napi, skb);

skip_rx:
		ring->data[idx] = new_data;
		rxd->rxd1 = (unsigned int)dma_addr;

release_desc:
		if (MTK_HAS_CAPS(eth->soc->caps, MTK_SOC_MT7628))
			rxd->rxd2 = RX_DMA_LSO;
		else
			rxd->rxd2 = RX_DMA_PLEN0(ring->buf_size);

		ring->calc_idx = idx;

		done++;
	}

rx_done:
	if (done) {
		/* make sure that all changes to the dma ring are flushed before
		 * we continue
		 */
		wmb();
		mtk_update_rx_cpu_idx(eth);
	}

	eth->rx_packets += done;
	eth->rx_bytes += bytes;
	dim_update_sample(eth->rx_events, eth->rx_packets, eth->rx_bytes,
			  &dim_sample);
	net_dim(&eth->rx_dim, dim_sample);

	return done;
}

static int mtk_poll_tx_qdma(struct mtk_eth *eth, int budget,
			    unsigned int *done, unsigned int *bytes)
{
	struct mtk_tx_ring *ring = &eth->tx_ring;
	struct mtk_tx_dma *desc;
	struct sk_buff *skb;
	struct mtk_tx_buf *tx_buf;
	u32 cpu, dma;

	cpu = ring->last_free_ptr;
	dma = mtk_r32(eth, MTK_QTX_DRX_PTR);

	desc = mtk_qdma_phys_to_virt(ring, cpu);

	while ((cpu != dma) && budget) {
		u32 next_cpu = desc->txd2;
		int mac = 0;

		desc = mtk_qdma_phys_to_virt(ring, desc->txd2);
		if ((desc->txd3 & TX_DMA_OWNER_CPU) == 0)
			break;

		tx_buf = mtk_desc_to_tx_buf(ring, desc);
		if (tx_buf->flags & MTK_TX_FLAGS_FPORT1)
			mac = 1;

		skb = tx_buf->skb;
		if (!skb)
			break;

		if (skb != (struct sk_buff *)MTK_DMA_DUMMY_DESC) {
			bytes[mac] += skb->len;
			done[mac]++;
			budget--;
		}
		mtk_tx_unmap(eth, tx_buf, true);

		ring->last_free = desc;
		atomic_inc(&ring->free_count);

		cpu = next_cpu;
	}

	ring->last_free_ptr = cpu;
	mtk_w32(eth, cpu, MTK_QTX_CRX_PTR);

	return budget;
}

static int mtk_poll_tx_pdma(struct mtk_eth *eth, int budget,
			    unsigned int *done, unsigned int *bytes)
{
	struct mtk_tx_ring *ring = &eth->tx_ring;
	struct mtk_tx_dma *desc;
	struct sk_buff *skb;
	struct mtk_tx_buf *tx_buf;
	u32 cpu, dma;

	cpu = ring->cpu_idx;
	dma = mtk_r32(eth, MT7628_TX_DTX_IDX0);

	while ((cpu != dma) && budget) {
		tx_buf = &ring->buf[cpu];
		skb = tx_buf->skb;
		if (!skb)
			break;

		if (skb != (struct sk_buff *)MTK_DMA_DUMMY_DESC) {
			bytes[0] += skb->len;
			done[0]++;
			budget--;
		}

		mtk_tx_unmap(eth, tx_buf, true);

		desc = &ring->dma[cpu];
		ring->last_free = desc;
		atomic_inc(&ring->free_count);

		cpu = NEXT_DESP_IDX(cpu, ring->dma_size);
	}

	ring->cpu_idx = cpu;

	return budget;
}

static int mtk_poll_tx(struct mtk_eth *eth, int budget)
{
	struct mtk_tx_ring *ring = &eth->tx_ring;
	struct dim_sample dim_sample = {};
	unsigned int done[MTK_MAX_DEVS];
	unsigned int bytes[MTK_MAX_DEVS];
	int total = 0, i;

	memset(done, 0, sizeof(done));
	memset(bytes, 0, sizeof(bytes));

	if (MTK_HAS_CAPS(eth->soc->caps, MTK_QDMA))
		budget = mtk_poll_tx_qdma(eth, budget, done, bytes);
	else
		budget = mtk_poll_tx_pdma(eth, budget, done, bytes);

	for (i = 0; i < MTK_MAC_COUNT; i++) {
		if (!eth->netdev[i] || !done[i])
			continue;
		netdev_completed_queue(eth->netdev[i], done[i], bytes[i]);
		total += done[i];
		eth->tx_packets += done[i];
		eth->tx_bytes += bytes[i];
	}

	dim_update_sample(eth->tx_events, eth->tx_packets, eth->tx_bytes,
			  &dim_sample);
	net_dim(&eth->tx_dim, dim_sample);

	if (mtk_queue_stopped(eth) &&
	    (atomic_read(&ring->free_count) > ring->thresh))
		mtk_wake_queue(eth);

	return total;
}

static void mtk_handle_status_irq(struct mtk_eth *eth)
{
	u32 status2 = mtk_r32(eth, MTK_INT_STATUS2);

	if (unlikely(status2 & (MTK_GDM1_AF | MTK_GDM2_AF))) {
		mtk_stats_update(eth);
		mtk_w32(eth, (MTK_GDM1_AF | MTK_GDM2_AF),
			MTK_INT_STATUS2);
	}
}

static int mtk_napi_tx(struct napi_struct *napi, int budget)
{
	struct mtk_eth *eth = container_of(napi, struct mtk_eth, tx_napi);
	int tx_done = 0;

	if (MTK_HAS_CAPS(eth->soc->caps, MTK_QDMA))
		mtk_handle_status_irq(eth);
	mtk_w32(eth, MTK_TX_DONE_INT, eth->tx_int_status_reg);
	tx_done = mtk_poll_tx(eth, budget);

	if (unlikely(netif_msg_intr(eth))) {
		dev_info(eth->dev,
			 "done tx %d, intr 0x%08x/0x%x\n", tx_done,
			 mtk_r32(eth, eth->tx_int_status_reg),
			 mtk_r32(eth, eth->tx_int_mask_reg));
	}

	if (tx_done == budget)
		return budget;

	if (mtk_r32(eth, eth->tx_int_status_reg) & MTK_TX_DONE_INT)
		return budget;

	if (napi_complete_done(napi, tx_done))
		mtk_tx_irq_enable(eth, MTK_TX_DONE_INT);

	return tx_done;
}

static int mtk_napi_rx(struct napi_struct *napi, int budget)
{
	struct mtk_eth *eth = container_of(napi, struct mtk_eth, rx_napi);
	int rx_done_total = 0;

	mtk_handle_status_irq(eth);

	do {
		int rx_done;

		mtk_w32(eth, MTK_RX_DONE_INT, MTK_PDMA_INT_STATUS);
		rx_done = mtk_poll_rx(napi, budget - rx_done_total, eth);
		rx_done_total += rx_done;

		if (unlikely(netif_msg_intr(eth))) {
			dev_info(eth->dev,
				 "done rx %d, intr 0x%08x/0x%x\n", rx_done,
				 mtk_r32(eth, MTK_PDMA_INT_STATUS),
				 mtk_r32(eth, MTK_PDMA_INT_MASK));
		}

		if (rx_done_total == budget)
			return budget;

	} while (mtk_r32(eth, MTK_PDMA_INT_STATUS) & MTK_RX_DONE_INT);

	if (napi_complete_done(napi, rx_done_total))
		mtk_rx_irq_enable(eth, MTK_RX_DONE_INT);

	return rx_done_total;
}

static int mtk_tx_alloc(struct mtk_eth *eth)
{
	struct mtk_tx_ring *ring = &eth->tx_ring;
	int i, sz = sizeof(*ring->dma);

	ring->buf = kcalloc(MTK_DMA_SIZE, sizeof(*ring->buf),
			       GFP_KERNEL);
	if (!ring->buf)
		goto no_tx_mem;

	ring->dma = dma_alloc_coherent(eth->dev, MTK_DMA_SIZE * sz,
				       &ring->phys, GFP_ATOMIC);
	if (!ring->dma)
		goto no_tx_mem;

	for (i = 0; i < MTK_DMA_SIZE; i++) {
		int next = (i + 1) % MTK_DMA_SIZE;
		u32 next_ptr = ring->phys + next * sz;

		ring->dma[i].txd2 = next_ptr;
		ring->dma[i].txd3 = TX_DMA_LS0 | TX_DMA_OWNER_CPU;
	}

	/* On MT7688 (PDMA only) this driver uses the ring->dma structs
	 * only as the framework. The real HW descriptors are the PDMA
	 * descriptors in ring->dma_pdma.
	 */
	if (!MTK_HAS_CAPS(eth->soc->caps, MTK_QDMA)) {
		ring->dma_pdma = dma_alloc_coherent(eth->dev, MTK_DMA_SIZE * sz,
						    &ring->phys_pdma,
						    GFP_ATOMIC);
		if (!ring->dma_pdma)
			goto no_tx_mem;

		for (i = 0; i < MTK_DMA_SIZE; i++) {
			ring->dma_pdma[i].txd2 = TX_DMA_DESP2_DEF;
			ring->dma_pdma[i].txd4 = 0;
		}
	}

	ring->dma_size = MTK_DMA_SIZE;
	atomic_set(&ring->free_count, MTK_DMA_SIZE - 2);
	ring->next_free = &ring->dma[0];
	ring->last_free = &ring->dma[MTK_DMA_SIZE - 1];
	ring->last_free_ptr = (u32)(ring->phys + ((MTK_DMA_SIZE - 1) * sz));
	ring->thresh = MAX_SKB_FRAGS;

	/* make sure that all changes to the dma ring are flushed before we
	 * continue
	 */
	wmb();

	if (MTK_HAS_CAPS(eth->soc->caps, MTK_QDMA)) {
		mtk_w32(eth, ring->phys, MTK_QTX_CTX_PTR);
		mtk_w32(eth, ring->phys, MTK_QTX_DTX_PTR);
		mtk_w32(eth,
			ring->phys + ((MTK_DMA_SIZE - 1) * sz),
			MTK_QTX_CRX_PTR);
		mtk_w32(eth, ring->last_free_ptr, MTK_QTX_DRX_PTR);
		mtk_w32(eth, (QDMA_RES_THRES << 8) | QDMA_RES_THRES,
			MTK_QTX_CFG(0));
	} else {
		mtk_w32(eth, ring->phys_pdma, MT7628_TX_BASE_PTR0);
		mtk_w32(eth, MTK_DMA_SIZE, MT7628_TX_MAX_CNT0);
		mtk_w32(eth, 0, MT7628_TX_CTX_IDX0);
		mtk_w32(eth, MT7628_PST_DTX_IDX0, MTK_PDMA_RST_IDX);
	}

	return 0;

no_tx_mem:
	return -ENOMEM;
}

static void mtk_tx_clean(struct mtk_eth *eth)
{
	struct mtk_tx_ring *ring = &eth->tx_ring;
	int i;

	if (ring->buf) {
		for (i = 0; i < MTK_DMA_SIZE; i++)
			mtk_tx_unmap(eth, &ring->buf[i], false);
		kfree(ring->buf);
		ring->buf = NULL;
	}

	if (ring->dma) {
		dma_free_coherent(eth->dev,
				  MTK_DMA_SIZE * sizeof(*ring->dma),
				  ring->dma,
				  ring->phys);
		ring->dma = NULL;
	}

	if (ring->dma_pdma) {
		dma_free_coherent(eth->dev,
				  MTK_DMA_SIZE * sizeof(*ring->dma_pdma),
				  ring->dma_pdma,
				  ring->phys_pdma);
		ring->dma_pdma = NULL;
	}
}

static int mtk_rx_alloc(struct mtk_eth *eth, int ring_no, int rx_flag)
{
	struct mtk_rx_ring *ring;
	int rx_data_len, rx_dma_size;
	int i;
	u32 offset = 0;

	if (rx_flag == MTK_RX_FLAGS_QDMA) {
		if (ring_no)
			return -EINVAL;
		ring = &eth->rx_ring_qdma;
		offset = 0x1000;
	} else {
		ring = &eth->rx_ring[ring_no];
	}

	if (rx_flag == MTK_RX_FLAGS_HWLRO) {
		rx_data_len = MTK_MAX_LRO_RX_LENGTH;
		rx_dma_size = MTK_HW_LRO_DMA_SIZE;
	} else {
		rx_data_len = ETH_DATA_LEN;
		rx_dma_size = MTK_DMA_SIZE;
	}

	ring->frag_size = mtk_max_frag_size(rx_data_len);
	ring->buf_size = mtk_max_buf_size(ring->frag_size);
	ring->data = kcalloc(rx_dma_size, sizeof(*ring->data),
			     GFP_KERNEL);
	if (!ring->data)
		return -ENOMEM;

	for (i = 0; i < rx_dma_size; i++) {
		ring->data[i] = netdev_alloc_frag(ring->frag_size);
		if (!ring->data[i])
			return -ENOMEM;
	}

	ring->dma = dma_alloc_coherent(eth->dev,
				       rx_dma_size * sizeof(*ring->dma),
				       &ring->phys, GFP_ATOMIC);
	if (!ring->dma)
		return -ENOMEM;

	for (i = 0; i < rx_dma_size; i++) {
		dma_addr_t dma_addr = dma_map_single(eth->dev,
				ring->data[i] + NET_SKB_PAD + eth->ip_align,
				ring->buf_size,
				DMA_FROM_DEVICE);
		if (unlikely(dma_mapping_error(eth->dev, dma_addr)))
			return -ENOMEM;
		ring->dma[i].rxd1 = (unsigned int)dma_addr;

		if (MTK_HAS_CAPS(eth->soc->caps, MTK_SOC_MT7628))
			ring->dma[i].rxd2 = RX_DMA_LSO;
		else
			ring->dma[i].rxd2 = RX_DMA_PLEN0(ring->buf_size);
	}
	ring->dma_size = rx_dma_size;
	ring->calc_idx_update = false;
	ring->calc_idx = rx_dma_size - 1;
	ring->crx_idx_reg = MTK_PRX_CRX_IDX_CFG(ring_no);
	/* make sure that all changes to the dma ring are flushed before we
	 * continue
	 */
	wmb();

	mtk_w32(eth, ring->phys, MTK_PRX_BASE_PTR_CFG(ring_no) + offset);
	mtk_w32(eth, rx_dma_size, MTK_PRX_MAX_CNT_CFG(ring_no) + offset);
	mtk_w32(eth, ring->calc_idx, ring->crx_idx_reg + offset);
	mtk_w32(eth, MTK_PST_DRX_IDX_CFG(ring_no), MTK_PDMA_RST_IDX + offset);

	return 0;
}

static void mtk_rx_clean(struct mtk_eth *eth, struct mtk_rx_ring *ring)
{
	int i;

	if (ring->data && ring->dma) {
		for (i = 0; i < ring->dma_size; i++) {
			if (!ring->data[i])
				continue;
			if (!ring->dma[i].rxd1)
				continue;
			dma_unmap_single(eth->dev,
					 ring->dma[i].rxd1,
					 ring->buf_size,
					 DMA_FROM_DEVICE);
			skb_free_frag(ring->data[i]);
		}
		kfree(ring->data);
		ring->data = NULL;
	}

	if (ring->dma) {
		dma_free_coherent(eth->dev,
				  ring->dma_size * sizeof(*ring->dma),
				  ring->dma,
				  ring->phys);
		ring->dma = NULL;
	}
}

static int mtk_hwlro_rx_init(struct mtk_eth *eth)
{
	int i;
	u32 ring_ctrl_dw1 = 0, ring_ctrl_dw2 = 0, ring_ctrl_dw3 = 0;
	u32 lro_ctrl_dw0 = 0, lro_ctrl_dw3 = 0;

	/* set LRO rings to auto-learn modes */
	ring_ctrl_dw2 |= MTK_RING_AUTO_LERAN_MODE;

	/* validate LRO ring */
	ring_ctrl_dw2 |= MTK_RING_VLD;

	/* set AGE timer (unit: 20us) */
	ring_ctrl_dw2 |= MTK_RING_AGE_TIME_H;
	ring_ctrl_dw1 |= MTK_RING_AGE_TIME_L;

	/* set max AGG timer (unit: 20us) */
	ring_ctrl_dw2 |= MTK_RING_MAX_AGG_TIME;

	/* set max LRO AGG count */
	ring_ctrl_dw2 |= MTK_RING_MAX_AGG_CNT_L;
	ring_ctrl_dw3 |= MTK_RING_MAX_AGG_CNT_H;

	for (i = 1; i < MTK_MAX_RX_RING_NUM; i++) {
		mtk_w32(eth, ring_ctrl_dw1, MTK_LRO_CTRL_DW1_CFG(i));
		mtk_w32(eth, ring_ctrl_dw2, MTK_LRO_CTRL_DW2_CFG(i));
		mtk_w32(eth, ring_ctrl_dw3, MTK_LRO_CTRL_DW3_CFG(i));
	}

	/* IPv4 checksum update enable */
	lro_ctrl_dw0 |= MTK_L3_CKS_UPD_EN;

	/* switch priority comparison to packet count mode */
	lro_ctrl_dw0 |= MTK_LRO_ALT_PKT_CNT_MODE;

	/* bandwidth threshold setting */
	mtk_w32(eth, MTK_HW_LRO_BW_THRE, MTK_PDMA_LRO_CTRL_DW2);

	/* auto-learn score delta setting */
	mtk_w32(eth, MTK_HW_LRO_REPLACE_DELTA, MTK_PDMA_LRO_ALT_SCORE_DELTA);

	/* set refresh timer for altering flows to 1 sec. (unit: 20us) */
	mtk_w32(eth, (MTK_HW_LRO_TIMER_UNIT << 16) | MTK_HW_LRO_REFRESH_TIME,
		MTK_PDMA_LRO_ALT_REFRESH_TIMER);

	/* set HW LRO mode & the max aggregation count for rx packets */
	lro_ctrl_dw3 |= MTK_ADMA_MODE | (MTK_HW_LRO_MAX_AGG_CNT & 0xff);

	/* the minimal remaining room of SDL0 in RXD for lro aggregation */
	lro_ctrl_dw3 |= MTK_LRO_MIN_RXD_SDL;

	/* enable HW LRO */
	lro_ctrl_dw0 |= MTK_LRO_EN;

	mtk_w32(eth, lro_ctrl_dw3, MTK_PDMA_LRO_CTRL_DW3);
	mtk_w32(eth, lro_ctrl_dw0, MTK_PDMA_LRO_CTRL_DW0);

	return 0;
}

static void mtk_hwlro_rx_uninit(struct mtk_eth *eth)
{
	int i;
	u32 val;

	/* relinquish lro rings, flush aggregated packets */
	mtk_w32(eth, MTK_LRO_RING_RELINQUISH_REQ, MTK_PDMA_LRO_CTRL_DW0);

	/* wait for relinquishments done */
	for (i = 0; i < 10; i++) {
		val = mtk_r32(eth, MTK_PDMA_LRO_CTRL_DW0);
		if (val & MTK_LRO_RING_RELINQUISH_DONE) {
			msleep(20);
			continue;
		}
		break;
	}

	/* invalidate lro rings */
	for (i = 1; i < MTK_MAX_RX_RING_NUM; i++)
		mtk_w32(eth, 0, MTK_LRO_CTRL_DW2_CFG(i));

	/* disable HW LRO */
	mtk_w32(eth, 0, MTK_PDMA_LRO_CTRL_DW0);
}

static void mtk_hwlro_val_ipaddr(struct mtk_eth *eth, int idx, __be32 ip)
{
	u32 reg_val;

	reg_val = mtk_r32(eth, MTK_LRO_CTRL_DW2_CFG(idx));

	/* invalidate the IP setting */
	mtk_w32(eth, (reg_val & ~MTK_RING_MYIP_VLD), MTK_LRO_CTRL_DW2_CFG(idx));

	mtk_w32(eth, ip, MTK_LRO_DIP_DW0_CFG(idx));

	/* validate the IP setting */
	mtk_w32(eth, (reg_val | MTK_RING_MYIP_VLD), MTK_LRO_CTRL_DW2_CFG(idx));
}

static void mtk_hwlro_inval_ipaddr(struct mtk_eth *eth, int idx)
{
	u32 reg_val;

	reg_val = mtk_r32(eth, MTK_LRO_CTRL_DW2_CFG(idx));

	/* invalidate the IP setting */
	mtk_w32(eth, (reg_val & ~MTK_RING_MYIP_VLD), MTK_LRO_CTRL_DW2_CFG(idx));

	mtk_w32(eth, 0, MTK_LRO_DIP_DW0_CFG(idx));
}

static int mtk_hwlro_get_ip_cnt(struct mtk_mac *mac)
{
	int cnt = 0;
	int i;

	for (i = 0; i < MTK_MAX_LRO_IP_CNT; i++) {
		if (mac->hwlro_ip[i])
			cnt++;
	}

	return cnt;
}

static int mtk_hwlro_add_ipaddr(struct net_device *dev,
				struct ethtool_rxnfc *cmd)
{
	struct ethtool_rx_flow_spec *fsp =
		(struct ethtool_rx_flow_spec *)&cmd->fs;
	struct mtk_mac *mac = netdev_priv(dev);
	struct mtk_eth *eth = mac->hw;
	int hwlro_idx;

	if ((fsp->flow_type != TCP_V4_FLOW) ||
	    (!fsp->h_u.tcp_ip4_spec.ip4dst) ||
	    (fsp->location > 1))
		return -EINVAL;

	mac->hwlro_ip[fsp->location] = htonl(fsp->h_u.tcp_ip4_spec.ip4dst);
	hwlro_idx = (mac->id * MTK_MAX_LRO_IP_CNT) + fsp->location;

	mac->hwlro_ip_cnt = mtk_hwlro_get_ip_cnt(mac);

	mtk_hwlro_val_ipaddr(eth, hwlro_idx, mac->hwlro_ip[fsp->location]);

	return 0;
}

static int mtk_hwlro_del_ipaddr(struct net_device *dev,
				struct ethtool_rxnfc *cmd)
{
	struct ethtool_rx_flow_spec *fsp =
		(struct ethtool_rx_flow_spec *)&cmd->fs;
	struct mtk_mac *mac = netdev_priv(dev);
	struct mtk_eth *eth = mac->hw;
	int hwlro_idx;

	if (fsp->location > 1)
		return -EINVAL;

	mac->hwlro_ip[fsp->location] = 0;
	hwlro_idx = (mac->id * MTK_MAX_LRO_IP_CNT) + fsp->location;

	mac->hwlro_ip_cnt = mtk_hwlro_get_ip_cnt(mac);

	mtk_hwlro_inval_ipaddr(eth, hwlro_idx);

	return 0;
}

static void mtk_hwlro_netdev_disable(struct net_device *dev)
{
	struct mtk_mac *mac = netdev_priv(dev);
	struct mtk_eth *eth = mac->hw;
	int i, hwlro_idx;

	for (i = 0; i < MTK_MAX_LRO_IP_CNT; i++) {
		mac->hwlro_ip[i] = 0;
		hwlro_idx = (mac->id * MTK_MAX_LRO_IP_CNT) + i;

		mtk_hwlro_inval_ipaddr(eth, hwlro_idx);
	}

	mac->hwlro_ip_cnt = 0;
}

static int mtk_hwlro_get_fdir_entry(struct net_device *dev,
				    struct ethtool_rxnfc *cmd)
{
	struct mtk_mac *mac = netdev_priv(dev);
	struct ethtool_rx_flow_spec *fsp =
		(struct ethtool_rx_flow_spec *)&cmd->fs;

	/* only tcp dst ipv4 is meaningful, others are meaningless */
	fsp->flow_type = TCP_V4_FLOW;
	fsp->h_u.tcp_ip4_spec.ip4dst = ntohl(mac->hwlro_ip[fsp->location]);
	fsp->m_u.tcp_ip4_spec.ip4dst = 0;

	fsp->h_u.tcp_ip4_spec.ip4src = 0;
	fsp->m_u.tcp_ip4_spec.ip4src = 0xffffffff;
	fsp->h_u.tcp_ip4_spec.psrc = 0;
	fsp->m_u.tcp_ip4_spec.psrc = 0xffff;
	fsp->h_u.tcp_ip4_spec.pdst = 0;
	fsp->m_u.tcp_ip4_spec.pdst = 0xffff;
	fsp->h_u.tcp_ip4_spec.tos = 0;
	fsp->m_u.tcp_ip4_spec.tos = 0xff;

	return 0;
}

static int mtk_hwlro_get_fdir_all(struct net_device *dev,
				  struct ethtool_rxnfc *cmd,
				  u32 *rule_locs)
{
	struct mtk_mac *mac = netdev_priv(dev);
	int cnt = 0;
	int i;

	for (i = 0; i < MTK_MAX_LRO_IP_CNT; i++) {
		if (mac->hwlro_ip[i]) {
			rule_locs[cnt] = i;
			cnt++;
		}
	}

	cmd->rule_cnt = cnt;

	return 0;
}

static netdev_features_t mtk_fix_features(struct net_device *dev,
					  netdev_features_t features)
{
	if (!(features & NETIF_F_LRO)) {
		struct mtk_mac *mac = netdev_priv(dev);
		int ip_cnt = mtk_hwlro_get_ip_cnt(mac);

		if (ip_cnt) {
			netdev_info(dev, "RX flow is programmed, LRO should keep on\n");

			features |= NETIF_F_LRO;
		}
	}

	return features;
}

static int mtk_set_features(struct net_device *dev, netdev_features_t features)
{
	int err = 0;

	if (!((dev->features ^ features) & NETIF_F_LRO))
		return 0;

	if (!(features & NETIF_F_LRO))
		mtk_hwlro_netdev_disable(dev);

	return err;
}

/* wait for DMA to finish whatever it is doing before we start using it again */
static int mtk_dma_busy_wait(struct mtk_eth *eth)
{
	unsigned int reg;
	int ret;
	u32 val;

	if (MTK_HAS_CAPS(eth->soc->caps, MTK_QDMA))
		reg = MTK_QDMA_GLO_CFG;
	else
		reg = MTK_PDMA_GLO_CFG;

	ret = readx_poll_timeout_atomic(__raw_readl, eth->base + reg, val,
					!(val & (MTK_RX_DMA_BUSY | MTK_TX_DMA_BUSY)),
					5, MTK_DMA_BUSY_TIMEOUT_US);
	if (ret)
		dev_err(eth->dev, "DMA init timeout\n");

	return ret;
}

static int mtk_dma_init(struct mtk_eth *eth)
{
	int err;
	u32 i;

	if (mtk_dma_busy_wait(eth))
		return -EBUSY;

	if (MTK_HAS_CAPS(eth->soc->caps, MTK_QDMA)) {
		/* QDMA needs scratch memory for internal reordering of the
		 * descriptors
		 */
		err = mtk_init_fq_dma(eth);
		if (err)
			return err;
	}

	err = mtk_tx_alloc(eth);
	if (err)
		return err;

	if (MTK_HAS_CAPS(eth->soc->caps, MTK_QDMA)) {
		err = mtk_rx_alloc(eth, 0, MTK_RX_FLAGS_QDMA);
		if (err)
			return err;
	}

	err = mtk_rx_alloc(eth, 0, MTK_RX_FLAGS_NORMAL);
	if (err)
		return err;

	if (eth->hwlro) {
		for (i = 1; i < MTK_MAX_RX_RING_NUM; i++) {
			err = mtk_rx_alloc(eth, i, MTK_RX_FLAGS_HWLRO);
			if (err)
				return err;
		}
		err = mtk_hwlro_rx_init(eth);
		if (err)
			return err;
	}

	if (MTK_HAS_CAPS(eth->soc->caps, MTK_QDMA)) {
		/* Enable random early drop and set drop threshold
		 * automatically
		 */
		mtk_w32(eth, FC_THRES_DROP_MODE | FC_THRES_DROP_EN |
			FC_THRES_MIN, MTK_QDMA_FC_THRES);
		mtk_w32(eth, 0x0, MTK_QDMA_HRED2);
	}

	return 0;
}

static void mtk_dma_free(struct mtk_eth *eth)
{
	int i;

	for (i = 0; i < MTK_MAC_COUNT; i++)
		if (eth->netdev[i])
			netdev_reset_queue(eth->netdev[i]);
	if (eth->scratch_ring) {
		dma_free_coherent(eth->dev,
				  MTK_DMA_SIZE * sizeof(struct mtk_tx_dma),
				  eth->scratch_ring,
				  eth->phy_scratch_ring);
		eth->scratch_ring = NULL;
		eth->phy_scratch_ring = 0;
	}
	mtk_tx_clean(eth);
	mtk_rx_clean(eth, &eth->rx_ring[0]);
	mtk_rx_clean(eth, &eth->rx_ring_qdma);

	if (eth->hwlro) {
		mtk_hwlro_rx_uninit(eth);
		for (i = 1; i < MTK_MAX_RX_RING_NUM; i++)
			mtk_rx_clean(eth, &eth->rx_ring[i]);
	}

	kfree(eth->scratch_head);
}

static void mtk_tx_timeout(struct net_device *dev, unsigned int txqueue)
{
	struct mtk_mac *mac = netdev_priv(dev);
	struct mtk_eth *eth = mac->hw;

	eth->netdev[mac->id]->stats.tx_errors++;
	netif_err(eth, tx_err, dev,
		  "transmit timed out\n");
	schedule_work(&eth->pending_work);
}

static irqreturn_t mtk_handle_irq_rx(int irq, void *_eth)
{
	struct mtk_eth *eth = _eth;

	eth->rx_events++;
	if (likely(napi_schedule_prep(&eth->rx_napi))) {
		__napi_schedule(&eth->rx_napi);
		mtk_rx_irq_disable(eth, MTK_RX_DONE_INT);
	}

	return IRQ_HANDLED;
}

static irqreturn_t mtk_handle_irq_tx(int irq, void *_eth)
{
	struct mtk_eth *eth = _eth;

	eth->tx_events++;
	if (likely(napi_schedule_prep(&eth->tx_napi))) {
		__napi_schedule(&eth->tx_napi);
		mtk_tx_irq_disable(eth, MTK_TX_DONE_INT);
	}

	return IRQ_HANDLED;
}

static irqreturn_t mtk_handle_irq(int irq, void *_eth)
{
	struct mtk_eth *eth = _eth;

	if (mtk_r32(eth, MTK_PDMA_INT_MASK) & MTK_RX_DONE_INT) {
		if (mtk_r32(eth, MTK_PDMA_INT_STATUS) & MTK_RX_DONE_INT)
			mtk_handle_irq_rx(irq, _eth);
	}
	if (mtk_r32(eth, eth->tx_int_mask_reg) & MTK_TX_DONE_INT) {
		if (mtk_r32(eth, eth->tx_int_status_reg) & MTK_TX_DONE_INT)
			mtk_handle_irq_tx(irq, _eth);
	}

	return IRQ_HANDLED;
}

#ifdef CONFIG_NET_POLL_CONTROLLER
static void mtk_poll_controller(struct net_device *dev)
{
	struct mtk_mac *mac = netdev_priv(dev);
	struct mtk_eth *eth = mac->hw;

	mtk_tx_irq_disable(eth, MTK_TX_DONE_INT);
	mtk_rx_irq_disable(eth, MTK_RX_DONE_INT);
	mtk_handle_irq_rx(eth->irq[2], dev);
	mtk_tx_irq_enable(eth, MTK_TX_DONE_INT);
	mtk_rx_irq_enable(eth, MTK_RX_DONE_INT);
}
#endif

static int mtk_start_dma(struct mtk_eth *eth)
{
	u32 rx_2b_offset = (NET_IP_ALIGN == 2) ? MTK_RX_2B_OFFSET : 0;
	int err;

	err = mtk_dma_init(eth);
	if (err) {
		mtk_dma_free(eth);
		return err;
	}

	if (MTK_HAS_CAPS(eth->soc->caps, MTK_QDMA)) {
		mtk_w32(eth,
			MTK_TX_WB_DDONE | MTK_TX_DMA_EN |
			MTK_TX_BT_32DWORDS | MTK_NDP_CO_PRO |
			MTK_RX_DMA_EN | MTK_RX_2B_OFFSET |
			MTK_RX_BT_32DWORDS,
			MTK_QDMA_GLO_CFG);

		mtk_w32(eth,
			MTK_RX_DMA_EN | rx_2b_offset |
			MTK_RX_BT_32DWORDS | MTK_MULTI_EN,
			MTK_PDMA_GLO_CFG);
	} else {
		mtk_w32(eth, MTK_TX_WB_DDONE | MTK_TX_DMA_EN | MTK_RX_DMA_EN |
			MTK_MULTI_EN | MTK_PDMA_SIZE_8DWORDS,
			MTK_PDMA_GLO_CFG);
	}

	return 0;
}

static void mtk_gdm_config(struct mtk_eth *eth, u32 config)
{
	int i;

	if (MTK_HAS_CAPS(eth->soc->caps, MTK_SOC_MT7628))
		return;

	for (i = 0; i < MTK_MAC_COUNT; i++) {
		u32 val = mtk_r32(eth, MTK_GDMA_FWD_CFG(i));

		/* default setup the forward port to send frame to PDMA */
		val &= ~0xffff;

		/* Enable RX checksum */
		val |= MTK_GDMA_ICS_EN | MTK_GDMA_TCS_EN | MTK_GDMA_UCS_EN;

		val |= config;

		if (!i && eth->netdev[0] && netdev_uses_dsa(eth->netdev[0]))
			val |= MTK_GDMA_SPECIAL_TAG;

		mtk_w32(eth, val, MTK_GDMA_FWD_CFG(i));
	}
	/* Reset and enable PSE */
	mtk_w32(eth, RST_GL_PSE, MTK_RST_GL);
	mtk_w32(eth, 0, MTK_RST_GL);
}

static int mtk_open(struct net_device *dev)
{
	struct mtk_mac *mac = netdev_priv(dev);
	struct mtk_eth *eth = mac->hw;
	int err;

	err = phylink_of_phy_connect(mac->phylink, mac->of_node, 0);
	if (err) {
		netdev_err(dev, "%s: could not attach PHY: %d\n", __func__,
			   err);
		return err;
	}

	/* we run 2 netdevs on the same dma ring so we only bring it up once */
	if (!refcount_read(&eth->dma_refcnt)) {
		u32 gdm_config = MTK_GDMA_TO_PDMA;
		int err;

		err = mtk_start_dma(eth);
		if (err)
			return err;

		if (eth->soc->offload_version && mtk_ppe_start(&eth->ppe) == 0)
			gdm_config = MTK_GDMA_TO_PPE;

		mtk_gdm_config(eth, gdm_config);

		napi_enable(&eth->tx_napi);
		napi_enable(&eth->rx_napi);
		mtk_tx_irq_enable(eth, MTK_TX_DONE_INT);
		mtk_rx_irq_enable(eth, MTK_RX_DONE_INT);
		refcount_set(&eth->dma_refcnt, 1);
	}
	else
		refcount_inc(&eth->dma_refcnt);

	phylink_start(mac->phylink);
	netif_start_queue(dev);
	return 0;
}

static void mtk_stop_dma(struct mtk_eth *eth, u32 glo_cfg)
{
	u32 val;
	int i;

	/* stop the dma engine */
	spin_lock_bh(&eth->page_lock);
	val = mtk_r32(eth, glo_cfg);
	mtk_w32(eth, val & ~(MTK_TX_WB_DDONE | MTK_RX_DMA_EN | MTK_TX_DMA_EN),
		glo_cfg);
	spin_unlock_bh(&eth->page_lock);

	/* wait for dma stop */
	for (i = 0; i < 10; i++) {
		val = mtk_r32(eth, glo_cfg);
		if (val & (MTK_TX_DMA_BUSY | MTK_RX_DMA_BUSY)) {
			msleep(20);
			continue;
		}
		break;
	}
}

static int mtk_stop(struct net_device *dev)
{
	struct mtk_mac *mac = netdev_priv(dev);
	struct mtk_eth *eth = mac->hw;

	phylink_stop(mac->phylink);

	netif_tx_disable(dev);

	phylink_disconnect_phy(mac->phylink);

	/* only shutdown DMA if this is the last user */
	if (!refcount_dec_and_test(&eth->dma_refcnt))
		return 0;

	mtk_gdm_config(eth, MTK_GDMA_DROP_ALL);

	mtk_tx_irq_disable(eth, MTK_TX_DONE_INT);
	mtk_rx_irq_disable(eth, MTK_RX_DONE_INT);
	napi_disable(&eth->tx_napi);
	napi_disable(&eth->rx_napi);

	cancel_work_sync(&eth->rx_dim.work);
	cancel_work_sync(&eth->tx_dim.work);

	if (MTK_HAS_CAPS(eth->soc->caps, MTK_QDMA))
		mtk_stop_dma(eth, MTK_QDMA_GLO_CFG);
	mtk_stop_dma(eth, MTK_PDMA_GLO_CFG);

	mtk_dma_free(eth);

	if (eth->soc->offload_version)
		mtk_ppe_stop(&eth->ppe);

	return 0;
}

static void ethsys_reset(struct mtk_eth *eth, u32 reset_bits)
{
	regmap_update_bits(eth->ethsys, ETHSYS_RSTCTRL,
			   reset_bits,
			   reset_bits);

	usleep_range(1000, 1100);
	regmap_update_bits(eth->ethsys, ETHSYS_RSTCTRL,
			   reset_bits,
			   ~reset_bits);
	mdelay(10);
}

static void mtk_clk_disable(struct mtk_eth *eth)
{
	int clk;

	for (clk = MTK_CLK_MAX - 1; clk >= 0; clk--)
		clk_disable_unprepare(eth->clks[clk]);
}

static int mtk_clk_enable(struct mtk_eth *eth)
{
	int clk, ret;

	for (clk = 0; clk < MTK_CLK_MAX ; clk++) {
		ret = clk_prepare_enable(eth->clks[clk]);
		if (ret)
			goto err_disable_clks;
	}

	return 0;

err_disable_clks:
	while (--clk >= 0)
		clk_disable_unprepare(eth->clks[clk]);

	return ret;
}

static void mtk_dim_rx(struct work_struct *work)
{
	struct dim *dim = container_of(work, struct dim, work);
	struct mtk_eth *eth = container_of(dim, struct mtk_eth, rx_dim);
	struct dim_cq_moder cur_profile;
	u32 val, cur;

	cur_profile = net_dim_get_rx_moderation(eth->rx_dim.mode,
						dim->profile_ix);
	spin_lock_bh(&eth->dim_lock);

	val = mtk_r32(eth, MTK_PDMA_DELAY_INT);
	val &= MTK_PDMA_DELAY_TX_MASK;
	val |= MTK_PDMA_DELAY_RX_EN;

	cur = min_t(u32, DIV_ROUND_UP(cur_profile.usec, 20), MTK_PDMA_DELAY_PTIME_MASK);
	val |= cur << MTK_PDMA_DELAY_RX_PTIME_SHIFT;

	cur = min_t(u32, cur_profile.pkts, MTK_PDMA_DELAY_PINT_MASK);
	val |= cur << MTK_PDMA_DELAY_RX_PINT_SHIFT;

	mtk_w32(eth, val, MTK_PDMA_DELAY_INT);
	if (MTK_HAS_CAPS(eth->soc->caps, MTK_QDMA))
		mtk_w32(eth, val, MTK_QDMA_DELAY_INT);

	spin_unlock_bh(&eth->dim_lock);

	dim->state = DIM_START_MEASURE;
}

static void mtk_dim_tx(struct work_struct *work)
{
	struct dim *dim = container_of(work, struct dim, work);
	struct mtk_eth *eth = container_of(dim, struct mtk_eth, tx_dim);
	struct dim_cq_moder cur_profile;
	u32 val, cur;

	cur_profile = net_dim_get_tx_moderation(eth->tx_dim.mode,
						dim->profile_ix);
	spin_lock_bh(&eth->dim_lock);

	val = mtk_r32(eth, MTK_PDMA_DELAY_INT);
	val &= MTK_PDMA_DELAY_RX_MASK;
	val |= MTK_PDMA_DELAY_TX_EN;

	cur = min_t(u32, DIV_ROUND_UP(cur_profile.usec, 20), MTK_PDMA_DELAY_PTIME_MASK);
	val |= cur << MTK_PDMA_DELAY_TX_PTIME_SHIFT;

	cur = min_t(u32, cur_profile.pkts, MTK_PDMA_DELAY_PINT_MASK);
	val |= cur << MTK_PDMA_DELAY_TX_PINT_SHIFT;

	mtk_w32(eth, val, MTK_PDMA_DELAY_INT);
	if (MTK_HAS_CAPS(eth->soc->caps, MTK_QDMA))
		mtk_w32(eth, val, MTK_QDMA_DELAY_INT);

	spin_unlock_bh(&eth->dim_lock);

	dim->state = DIM_START_MEASURE;
}

static int mtk_hw_init(struct mtk_eth *eth)
{
	int i, val, ret;

	if (test_and_set_bit(MTK_HW_INIT, &eth->state))
		return 0;

	pm_runtime_enable(eth->dev);
	pm_runtime_get_sync(eth->dev);

	ret = mtk_clk_enable(eth);
	if (ret)
		goto err_disable_pm;

	if (MTK_HAS_CAPS(eth->soc->caps, MTK_SOC_MT7628)) {
		ret = device_reset(eth->dev);
		if (ret) {
			dev_err(eth->dev, "MAC reset failed!\n");
			goto err_disable_pm;
		}

		/* set interrupt delays based on current Net DIM sample */
		mtk_dim_rx(&eth->rx_dim.work);
		mtk_dim_tx(&eth->tx_dim.work);

		/* disable delay and normal interrupt */
		mtk_tx_irq_disable(eth, ~0);
		mtk_rx_irq_disable(eth, ~0);

		return 0;
	}

	/* Non-MT7628 handling... */
	ethsys_reset(eth, RSTCTRL_FE);
	ethsys_reset(eth, RSTCTRL_PPE);

	if (eth->pctl) {
		/* Set GE2 driving and slew rate */
		regmap_write(eth->pctl, GPIO_DRV_SEL10, 0xa00);

		/* set GE2 TDSEL */
		regmap_write(eth->pctl, GPIO_OD33_CTRL8, 0x5);

		/* set GE2 TUNE */
		regmap_write(eth->pctl, GPIO_BIAS_CTRL, 0x0);
	}

	/* Set linkdown as the default for each GMAC. Its own MCR would be set
	 * up with the more appropriate value when mtk_mac_config call is being
	 * invoked.
	 */
	for (i = 0; i < MTK_MAC_COUNT; i++)
		mtk_w32(eth, MAC_MCR_FORCE_LINK_DOWN, MTK_MAC_MCR(i));

	/* Indicates CDM to parse the MTK special tag from CPU
	 * which also is working out for untag packets.
	 */
	val = mtk_r32(eth, MTK_CDMQ_IG_CTRL);
	mtk_w32(eth, val | MTK_CDMQ_STAG_EN, MTK_CDMQ_IG_CTRL);

	/* Enable RX VLan Offloading */
	mtk_w32(eth, 1, MTK_CDMP_EG_CTRL);

	/* set interrupt delays based on current Net DIM sample */
	mtk_dim_rx(&eth->rx_dim.work);
	mtk_dim_tx(&eth->tx_dim.work);

	/* disable delay and normal interrupt */
	mtk_tx_irq_disable(eth, ~0);
	mtk_rx_irq_disable(eth, ~0);

	/* FE int grouping */
	mtk_w32(eth, MTK_TX_DONE_INT, MTK_PDMA_INT_GRP1);
	mtk_w32(eth, MTK_RX_DONE_INT, MTK_PDMA_INT_GRP2);
	mtk_w32(eth, MTK_TX_DONE_INT, MTK_QDMA_INT_GRP1);
	mtk_w32(eth, MTK_RX_DONE_INT, MTK_QDMA_INT_GRP2);
	mtk_w32(eth, 0x21021000, MTK_FE_INT_GRP);

	return 0;

err_disable_pm:
	pm_runtime_put_sync(eth->dev);
	pm_runtime_disable(eth->dev);

	return ret;
}

static int mtk_hw_deinit(struct mtk_eth *eth)
{
	if (!test_and_clear_bit(MTK_HW_INIT, &eth->state))
		return 0;

	mtk_clk_disable(eth);

	pm_runtime_put_sync(eth->dev);
	pm_runtime_disable(eth->dev);

	return 0;
}

static int __init mtk_init(struct net_device *dev)
{
	struct mtk_mac *mac = netdev_priv(dev);
	struct mtk_eth *eth = mac->hw;
	int ret;

	ret = of_get_mac_address(mac->of_node, dev->dev_addr);
	if (ret) {
		/* If the mac address is invalid, use random mac address */
		eth_hw_addr_random(dev);
		dev_err(eth->dev, "generated random MAC address %pM\n",
			dev->dev_addr);
	}

	return 0;
}

static void mtk_uninit(struct net_device *dev)
{
	struct mtk_mac *mac = netdev_priv(dev);
	struct mtk_eth *eth = mac->hw;

	phylink_disconnect_phy(mac->phylink);
	mtk_tx_irq_disable(eth, ~0);
	mtk_rx_irq_disable(eth, ~0);
}

static int mtk_change_mtu(struct net_device *dev, int new_mtu)
{
	int length = new_mtu + MTK_RX_ETH_HLEN;
	struct mtk_mac *mac = netdev_priv(dev);
	struct mtk_eth *eth = mac->hw;
	u32 mcr_cur, mcr_new;

	if (!MTK_HAS_CAPS(eth->soc->caps, MTK_SOC_MT7628)) {
		mcr_cur = mtk_r32(mac->hw, MTK_MAC_MCR(mac->id));
		mcr_new = mcr_cur & ~MAC_MCR_MAX_RX_MASK;

		if (length <= 1518)
			mcr_new |= MAC_MCR_MAX_RX(MAC_MCR_MAX_RX_1518);
		else if (length <= 1536)
			mcr_new |= MAC_MCR_MAX_RX(MAC_MCR_MAX_RX_1536);
		else if (length <= 1552)
			mcr_new |= MAC_MCR_MAX_RX(MAC_MCR_MAX_RX_1552);
		else
			mcr_new |= MAC_MCR_MAX_RX(MAC_MCR_MAX_RX_2048);

		if (mcr_new != mcr_cur)
			mtk_w32(mac->hw, mcr_new, MTK_MAC_MCR(mac->id));
	}

	dev->mtu = new_mtu;

	return 0;
}

static int mtk_do_ioctl(struct net_device *dev, struct ifreq *ifr, int cmd)
{
	struct mtk_mac *mac = netdev_priv(dev);

	switch (cmd) {
	case SIOCGMIIPHY:
	case SIOCGMIIREG:
	case SIOCSMIIREG:
		return phylink_mii_ioctl(mac->phylink, ifr, cmd);
	default:
		break;
	}

	return -EOPNOTSUPP;
}

static void mtk_pending_work(struct work_struct *work)
{
	struct mtk_eth *eth = container_of(work, struct mtk_eth, pending_work);
	int err, i;
	unsigned long restart = 0;

	rtnl_lock();

	dev_dbg(eth->dev, "[%s][%d] reset\n", __func__, __LINE__);

	while (test_and_set_bit_lock(MTK_RESETTING, &eth->state))
		cpu_relax();

	dev_dbg(eth->dev, "[%s][%d] mtk_stop starts\n", __func__, __LINE__);
	/* stop all devices to make sure that dma is properly shut down */
	for (i = 0; i < MTK_MAC_COUNT; i++) {
		if (!eth->netdev[i])
			continue;
		mtk_stop(eth->netdev[i]);
		__set_bit(i, &restart);
	}
	dev_dbg(eth->dev, "[%s][%d] mtk_stop ends\n", __func__, __LINE__);

	/* restart underlying hardware such as power, clock, pin mux
	 * and the connected phy
	 */
	mtk_hw_deinit(eth);

	if (eth->dev->pins)
		pinctrl_select_state(eth->dev->pins->p,
				     eth->dev->pins->default_state);
	mtk_hw_init(eth);

	/* restart DMA and enable IRQs */
	for (i = 0; i < MTK_MAC_COUNT; i++) {
		if (!test_bit(i, &restart))
			continue;
		err = mtk_open(eth->netdev[i]);
		if (err) {
			netif_alert(eth, ifup, eth->netdev[i],
			      "Driver up/down cycle failed, closing device.\n");
			dev_close(eth->netdev[i]);
		}
	}

	dev_dbg(eth->dev, "[%s][%d] reset done\n", __func__, __LINE__);

	clear_bit_unlock(MTK_RESETTING, &eth->state);

	rtnl_unlock();
}

static int mtk_free_dev(struct mtk_eth *eth)
{
	int i;

	for (i = 0; i < MTK_MAC_COUNT; i++) {
		if (!eth->netdev[i])
			continue;
		free_netdev(eth->netdev[i]);
	}

	return 0;
}

static int mtk_unreg_dev(struct mtk_eth *eth)
{
	int i;

	for (i = 0; i < MTK_MAC_COUNT; i++) {
		if (!eth->netdev[i])
			continue;
		unregister_netdev(eth->netdev[i]);
	}

	return 0;
}

static int mtk_cleanup(struct mtk_eth *eth)
{
	mtk_unreg_dev(eth);
	mtk_free_dev(eth);
	cancel_work_sync(&eth->pending_work);

	return 0;
}

static int mtk_get_link_ksettings(struct net_device *ndev,
				  struct ethtool_link_ksettings *cmd)
{
	struct mtk_mac *mac = netdev_priv(ndev);

	if (unlikely(test_bit(MTK_RESETTING, &mac->hw->state)))
		return -EBUSY;

	return phylink_ethtool_ksettings_get(mac->phylink, cmd);
}

static int mtk_set_link_ksettings(struct net_device *ndev,
				  const struct ethtool_link_ksettings *cmd)
{
	struct mtk_mac *mac = netdev_priv(ndev);

	if (unlikely(test_bit(MTK_RESETTING, &mac->hw->state)))
		return -EBUSY;

	return phylink_ethtool_ksettings_set(mac->phylink, cmd);
}

static void mtk_get_drvinfo(struct net_device *dev,
			    struct ethtool_drvinfo *info)
{
	struct mtk_mac *mac = netdev_priv(dev);

	strlcpy(info->driver, mac->hw->dev->driver->name, sizeof(info->driver));
	strlcpy(info->bus_info, dev_name(mac->hw->dev), sizeof(info->bus_info));
	info->n_stats = ARRAY_SIZE(mtk_ethtool_stats);
}

static u32 mtk_get_msglevel(struct net_device *dev)
{
	struct mtk_mac *mac = netdev_priv(dev);

	return mac->hw->msg_enable;
}

static void mtk_set_msglevel(struct net_device *dev, u32 value)
{
	struct mtk_mac *mac = netdev_priv(dev);

	mac->hw->msg_enable = value;
}

static int mtk_nway_reset(struct net_device *dev)
{
	struct mtk_mac *mac = netdev_priv(dev);

	if (unlikely(test_bit(MTK_RESETTING, &mac->hw->state)))
		return -EBUSY;

	if (!mac->phylink)
		return -ENOTSUPP;

	return phylink_ethtool_nway_reset(mac->phylink);
}

static void mtk_get_strings(struct net_device *dev, u32 stringset, u8 *data)
{
	int i;

	switch (stringset) {
	case ETH_SS_STATS:
		for (i = 0; i < ARRAY_SIZE(mtk_ethtool_stats); i++) {
			memcpy(data, mtk_ethtool_stats[i].str, ETH_GSTRING_LEN);
			data += ETH_GSTRING_LEN;
		}
		break;
	}
}

static int mtk_get_sset_count(struct net_device *dev, int sset)
{
	switch (sset) {
	case ETH_SS_STATS:
		return ARRAY_SIZE(mtk_ethtool_stats);
	default:
		return -EOPNOTSUPP;
	}
}

static void mtk_get_ethtool_stats(struct net_device *dev,
				  struct ethtool_stats *stats, u64 *data)
{
	struct mtk_mac *mac = netdev_priv(dev);
	struct mtk_hw_stats *hwstats = mac->hw_stats;
	u64 *data_src, *data_dst;
	unsigned int start;
	int i;

	if (unlikely(test_bit(MTK_RESETTING, &mac->hw->state)))
		return;

	if (netif_running(dev) && netif_device_present(dev)) {
		if (spin_trylock_bh(&hwstats->stats_lock)) {
			mtk_stats_update_mac(mac);
			spin_unlock_bh(&hwstats->stats_lock);
		}
	}

	data_src = (u64 *)hwstats;

	do {
		data_dst = data;
		start = u64_stats_fetch_begin_irq(&hwstats->syncp);

		for (i = 0; i < ARRAY_SIZE(mtk_ethtool_stats); i++)
			*data_dst++ = *(data_src + mtk_ethtool_stats[i].offset);
	} while (u64_stats_fetch_retry_irq(&hwstats->syncp, start));
}

static int mtk_get_rxnfc(struct net_device *dev, struct ethtool_rxnfc *cmd,
			 u32 *rule_locs)
{
	int ret = -EOPNOTSUPP;

	switch (cmd->cmd) {
	case ETHTOOL_GRXRINGS:
		if (dev->hw_features & NETIF_F_LRO) {
			cmd->data = MTK_MAX_RX_RING_NUM;
			ret = 0;
		}
		break;
	case ETHTOOL_GRXCLSRLCNT:
		if (dev->hw_features & NETIF_F_LRO) {
			struct mtk_mac *mac = netdev_priv(dev);

			cmd->rule_cnt = mac->hwlro_ip_cnt;
			ret = 0;
		}
		break;
	case ETHTOOL_GRXCLSRULE:
		if (dev->hw_features & NETIF_F_LRO)
			ret = mtk_hwlro_get_fdir_entry(dev, cmd);
		break;
	case ETHTOOL_GRXCLSRLALL:
		if (dev->hw_features & NETIF_F_LRO)
			ret = mtk_hwlro_get_fdir_all(dev, cmd,
						     rule_locs);
		break;
	default:
		break;
	}

	return ret;
}

static int mtk_set_rxnfc(struct net_device *dev, struct ethtool_rxnfc *cmd)
{
	int ret = -EOPNOTSUPP;

	switch (cmd->cmd) {
	case ETHTOOL_SRXCLSRLINS:
		if (dev->hw_features & NETIF_F_LRO)
			ret = mtk_hwlro_add_ipaddr(dev, cmd);
		break;
	case ETHTOOL_SRXCLSRLDEL:
		if (dev->hw_features & NETIF_F_LRO)
			ret = mtk_hwlro_del_ipaddr(dev, cmd);
		break;
	default:
		break;
	}

	return ret;
}

static const struct ethtool_ops mtk_ethtool_ops = {
	.get_link_ksettings	= mtk_get_link_ksettings,
	.set_link_ksettings	= mtk_set_link_ksettings,
	.get_drvinfo		= mtk_get_drvinfo,
	.get_msglevel		= mtk_get_msglevel,
	.set_msglevel		= mtk_set_msglevel,
	.nway_reset		= mtk_nway_reset,
	.get_link		= ethtool_op_get_link,
	.get_strings		= mtk_get_strings,
	.get_sset_count		= mtk_get_sset_count,
	.get_ethtool_stats	= mtk_get_ethtool_stats,
	.get_rxnfc		= mtk_get_rxnfc,
	.set_rxnfc              = mtk_set_rxnfc,
};

static const struct net_device_ops mtk_netdev_ops = {
	.ndo_init		= mtk_init,
	.ndo_uninit		= mtk_uninit,
	.ndo_open		= mtk_open,
	.ndo_stop		= mtk_stop,
	.ndo_start_xmit		= mtk_start_xmit,
	.ndo_set_mac_address	= mtk_set_mac_address,
	.ndo_validate_addr	= eth_validate_addr,
	.ndo_do_ioctl		= mtk_do_ioctl,
	.ndo_change_mtu		= mtk_change_mtu,
	.ndo_tx_timeout		= mtk_tx_timeout,
	.ndo_get_stats64        = mtk_get_stats64,
	.ndo_fix_features	= mtk_fix_features,
	.ndo_set_features	= mtk_set_features,
#ifdef CONFIG_NET_POLL_CONTROLLER
	.ndo_poll_controller	= mtk_poll_controller,
#endif
	.ndo_setup_tc		= mtk_eth_setup_tc,
};

static int mtk_add_mac(struct mtk_eth *eth, struct device_node *np)
{
	const __be32 *_id = of_get_property(np, "reg", NULL);
	phy_interface_t phy_mode;
	struct phylink *phylink;
	struct mtk_mac *mac;
	int id, err;

	if (!_id) {
		dev_err(eth->dev, "missing mac id\n");
		return -EINVAL;
	}

	id = be32_to_cpup(_id);
	if (id >= MTK_MAC_COUNT) {
		dev_err(eth->dev, "%d is not a valid mac id\n", id);
		return -EINVAL;
	}

	if (eth->netdev[id]) {
		dev_err(eth->dev, "duplicate mac id found: %d\n", id);
		return -EINVAL;
	}

	eth->netdev[id] = alloc_etherdev(sizeof(*mac));
	if (!eth->netdev[id]) {
		dev_err(eth->dev, "alloc_etherdev failed\n");
		return -ENOMEM;
	}
	mac = netdev_priv(eth->netdev[id]);
	eth->mac[id] = mac;
	mac->id = id;
	mac->hw = eth;
	mac->of_node = np;

	memset(mac->hwlro_ip, 0, sizeof(mac->hwlro_ip));
	mac->hwlro_ip_cnt = 0;

	mac->hw_stats = devm_kzalloc(eth->dev,
				     sizeof(*mac->hw_stats),
				     GFP_KERNEL);
	if (!mac->hw_stats) {
		dev_err(eth->dev, "failed to allocate counter memory\n");
		err = -ENOMEM;
		goto free_netdev;
	}
	spin_lock_init(&mac->hw_stats->stats_lock);
	u64_stats_init(&mac->hw_stats->syncp);
	mac->hw_stats->reg_offset = id * MTK_STAT_OFFSET;

	/* phylink create */
	err = of_get_phy_mode(np, &phy_mode);
	if (err) {
		dev_err(eth->dev, "incorrect phy-mode\n");
		goto free_netdev;
	}

	/* mac config is not set */
	mac->interface = PHY_INTERFACE_MODE_NA;
	mac->mode = MLO_AN_PHY;
	mac->speed = SPEED_UNKNOWN;

	mac->phylink_config.dev = &eth->netdev[id]->dev;
	mac->phylink_config.type = PHYLINK_NETDEV;

	phylink = phylink_create(&mac->phylink_config,
				 of_fwnode_handle(mac->of_node),
				 phy_mode, &mtk_phylink_ops);
	if (IS_ERR(phylink)) {
		err = PTR_ERR(phylink);
		goto free_netdev;
	}

	mac->phylink = phylink;

	SET_NETDEV_DEV(eth->netdev[id], eth->dev);
	eth->netdev[id]->watchdog_timeo = 5 * HZ;
	eth->netdev[id]->netdev_ops = &mtk_netdev_ops;
	eth->netdev[id]->base_addr = (unsigned long)eth->base;

	eth->netdev[id]->hw_features = eth->soc->hw_features;
	if (eth->hwlro)
		eth->netdev[id]->hw_features |= NETIF_F_LRO;

	eth->netdev[id]->vlan_features = eth->soc->hw_features &
		~(NETIF_F_HW_VLAN_CTAG_TX | NETIF_F_HW_VLAN_CTAG_RX);
	eth->netdev[id]->features |= eth->soc->hw_features;
	eth->netdev[id]->ethtool_ops = &mtk_ethtool_ops;

	eth->netdev[id]->irq = eth->irq[0];
	eth->netdev[id]->dev.of_node = np;

<<<<<<< HEAD
	eth->netdev[id]->max_mtu = MTK_MAX_RX_LENGTH - MTK_RX_ETH_HLEN;
=======
	if (MTK_HAS_CAPS(eth->soc->caps, MTK_SOC_MT7628))
		eth->netdev[id]->max_mtu = MTK_MAX_RX_LENGTH - MTK_RX_ETH_HLEN;
	else
		eth->netdev[id]->max_mtu = MTK_MAX_RX_LENGTH_2K - MTK_RX_ETH_HLEN;
>>>>>>> 7d2a07b7

	return 0;

free_netdev:
	free_netdev(eth->netdev[id]);
	return err;
}

static int mtk_probe(struct platform_device *pdev)
{
	struct device_node *mac_np;
	struct mtk_eth *eth;
	int err, i;

	eth = devm_kzalloc(&pdev->dev, sizeof(*eth), GFP_KERNEL);
	if (!eth)
		return -ENOMEM;

	eth->soc = of_device_get_match_data(&pdev->dev);

	eth->dev = &pdev->dev;
	eth->base = devm_platform_ioremap_resource(pdev, 0);
	if (IS_ERR(eth->base))
		return PTR_ERR(eth->base);

	if (MTK_HAS_CAPS(eth->soc->caps, MTK_QDMA)) {
		eth->tx_int_mask_reg = MTK_QDMA_INT_MASK;
		eth->tx_int_status_reg = MTK_QDMA_INT_STATUS;
	} else {
		eth->tx_int_mask_reg = MTK_PDMA_INT_MASK;
		eth->tx_int_status_reg = MTK_PDMA_INT_STATUS;
	}

	if (MTK_HAS_CAPS(eth->soc->caps, MTK_SOC_MT7628)) {
		eth->rx_dma_l4_valid = RX_DMA_L4_VALID_PDMA;
		eth->ip_align = NET_IP_ALIGN;
	} else {
		eth->rx_dma_l4_valid = RX_DMA_L4_VALID;
	}

	spin_lock_init(&eth->page_lock);
	spin_lock_init(&eth->tx_irq_lock);
	spin_lock_init(&eth->rx_irq_lock);
	spin_lock_init(&eth->dim_lock);

	eth->rx_dim.mode = DIM_CQ_PERIOD_MODE_START_FROM_EQE;
	INIT_WORK(&eth->rx_dim.work, mtk_dim_rx);

	eth->tx_dim.mode = DIM_CQ_PERIOD_MODE_START_FROM_EQE;
	INIT_WORK(&eth->tx_dim.work, mtk_dim_tx);

	if (!MTK_HAS_CAPS(eth->soc->caps, MTK_SOC_MT7628)) {
		eth->ethsys = syscon_regmap_lookup_by_phandle(pdev->dev.of_node,
							      "mediatek,ethsys");
		if (IS_ERR(eth->ethsys)) {
			dev_err(&pdev->dev, "no ethsys regmap found\n");
			return PTR_ERR(eth->ethsys);
		}
	}

	if (MTK_HAS_CAPS(eth->soc->caps, MTK_INFRA)) {
		eth->infra = syscon_regmap_lookup_by_phandle(pdev->dev.of_node,
							     "mediatek,infracfg");
		if (IS_ERR(eth->infra)) {
			dev_err(&pdev->dev, "no infracfg regmap found\n");
			return PTR_ERR(eth->infra);
		}
	}

	if (MTK_HAS_CAPS(eth->soc->caps, MTK_SGMII)) {
		eth->sgmii = devm_kzalloc(eth->dev, sizeof(*eth->sgmii),
					  GFP_KERNEL);
		if (!eth->sgmii)
			return -ENOMEM;

		err = mtk_sgmii_init(eth->sgmii, pdev->dev.of_node,
				     eth->soc->ana_rgc3);

		if (err)
			return err;
	}

	if (eth->soc->required_pctl) {
		eth->pctl = syscon_regmap_lookup_by_phandle(pdev->dev.of_node,
							    "mediatek,pctl");
		if (IS_ERR(eth->pctl)) {
			dev_err(&pdev->dev, "no pctl regmap found\n");
			return PTR_ERR(eth->pctl);
		}
	}

	for (i = 0; i < 3; i++) {
		if (MTK_HAS_CAPS(eth->soc->caps, MTK_SHARED_INT) && i > 0)
			eth->irq[i] = eth->irq[0];
		else
			eth->irq[i] = platform_get_irq(pdev, i);
		if (eth->irq[i] < 0) {
			dev_err(&pdev->dev, "no IRQ%d resource found\n", i);
			return -ENXIO;
		}
	}
	for (i = 0; i < ARRAY_SIZE(eth->clks); i++) {
		eth->clks[i] = devm_clk_get(eth->dev,
					    mtk_clks_source_name[i]);
		if (IS_ERR(eth->clks[i])) {
			if (PTR_ERR(eth->clks[i]) == -EPROBE_DEFER)
				return -EPROBE_DEFER;
			if (eth->soc->required_clks & BIT(i)) {
				dev_err(&pdev->dev, "clock %s not found\n",
					mtk_clks_source_name[i]);
				return -EINVAL;
			}
			eth->clks[i] = NULL;
		}
	}

	eth->msg_enable = netif_msg_init(mtk_msg_level, MTK_DEFAULT_MSG_ENABLE);
	INIT_WORK(&eth->pending_work, mtk_pending_work);

	err = mtk_hw_init(eth);
	if (err)
		return err;

	eth->hwlro = MTK_HAS_CAPS(eth->soc->caps, MTK_HWLRO);

	for_each_child_of_node(pdev->dev.of_node, mac_np) {
		if (!of_device_is_compatible(mac_np,
					     "mediatek,eth-mac"))
			continue;

		if (!of_device_is_available(mac_np))
			continue;

		err = mtk_add_mac(eth, mac_np);
		if (err) {
			of_node_put(mac_np);
			goto err_deinit_hw;
		}
	}

	if (MTK_HAS_CAPS(eth->soc->caps, MTK_SHARED_INT)) {
		err = devm_request_irq(eth->dev, eth->irq[0],
				       mtk_handle_irq, 0,
				       dev_name(eth->dev), eth);
	} else {
		err = devm_request_irq(eth->dev, eth->irq[1],
				       mtk_handle_irq_tx, 0,
				       dev_name(eth->dev), eth);
		if (err)
			goto err_free_dev;

		err = devm_request_irq(eth->dev, eth->irq[2],
				       mtk_handle_irq_rx, 0,
				       dev_name(eth->dev), eth);
	}
	if (err)
		goto err_free_dev;

	/* No MT7628/88 support yet */
	if (!MTK_HAS_CAPS(eth->soc->caps, MTK_SOC_MT7628)) {
		err = mtk_mdio_init(eth);
		if (err)
			goto err_free_dev;
	}

	if (eth->soc->offload_version) {
		err = mtk_ppe_init(&eth->ppe, eth->dev,
				   eth->base + MTK_ETH_PPE_BASE, 2);
		if (err)
			goto err_free_dev;

		err = mtk_eth_offload_init(eth);
		if (err)
			goto err_free_dev;
	}

	for (i = 0; i < MTK_MAX_DEVS; i++) {
		if (!eth->netdev[i])
			continue;

		err = register_netdev(eth->netdev[i]);
		if (err) {
			dev_err(eth->dev, "error bringing up device\n");
			goto err_deinit_mdio;
		} else
			netif_info(eth, probe, eth->netdev[i],
				   "mediatek frame engine at 0x%08lx, irq %d\n",
				   eth->netdev[i]->base_addr, eth->irq[0]);
	}

	/* we run 2 devices on the same DMA ring so we need a dummy device
	 * for NAPI to work
	 */
	init_dummy_netdev(&eth->dummy_dev);
	netif_napi_add(&eth->dummy_dev, &eth->tx_napi, mtk_napi_tx,
		       MTK_NAPI_WEIGHT);
	netif_napi_add(&eth->dummy_dev, &eth->rx_napi, mtk_napi_rx,
		       MTK_NAPI_WEIGHT);

	platform_set_drvdata(pdev, eth);

	return 0;

err_deinit_mdio:
	mtk_mdio_cleanup(eth);
err_free_dev:
	mtk_free_dev(eth);
err_deinit_hw:
	mtk_hw_deinit(eth);

	return err;
}

static int mtk_remove(struct platform_device *pdev)
{
	struct mtk_eth *eth = platform_get_drvdata(pdev);
	struct mtk_mac *mac;
	int i;

	/* stop all devices to make sure that dma is properly shut down */
	for (i = 0; i < MTK_MAC_COUNT; i++) {
		if (!eth->netdev[i])
			continue;
		mtk_stop(eth->netdev[i]);
		mac = netdev_priv(eth->netdev[i]);
		phylink_disconnect_phy(mac->phylink);
	}

	mtk_hw_deinit(eth);

	netif_napi_del(&eth->tx_napi);
	netif_napi_del(&eth->rx_napi);
	mtk_cleanup(eth);
	mtk_mdio_cleanup(eth);

	return 0;
}

static const struct mtk_soc_data mt2701_data = {
	.caps = MT7623_CAPS | MTK_HWLRO,
	.hw_features = MTK_HW_FEATURES,
	.required_clks = MT7623_CLKS_BITMAP,
	.required_pctl = true,
};

static const struct mtk_soc_data mt7621_data = {
	.caps = MT7621_CAPS,
	.hw_features = MTK_HW_FEATURES,
	.required_clks = MT7621_CLKS_BITMAP,
	.required_pctl = false,
	.offload_version = 2,
};

static const struct mtk_soc_data mt7622_data = {
	.ana_rgc3 = 0x2028,
	.caps = MT7622_CAPS | MTK_HWLRO,
	.hw_features = MTK_HW_FEATURES,
	.required_clks = MT7622_CLKS_BITMAP,
	.required_pctl = false,
	.offload_version = 2,
};

static const struct mtk_soc_data mt7623_data = {
	.caps = MT7623_CAPS | MTK_HWLRO,
	.hw_features = MTK_HW_FEATURES,
	.required_clks = MT7623_CLKS_BITMAP,
	.required_pctl = true,
	.offload_version = 2,
};

static const struct mtk_soc_data mt7629_data = {
	.ana_rgc3 = 0x128,
	.caps = MT7629_CAPS | MTK_HWLRO,
	.hw_features = MTK_HW_FEATURES,
	.required_clks = MT7629_CLKS_BITMAP,
	.required_pctl = false,
};

static const struct mtk_soc_data rt5350_data = {
	.caps = MT7628_CAPS,
	.hw_features = MTK_HW_FEATURES_MT7628,
	.required_clks = MT7628_CLKS_BITMAP,
	.required_pctl = false,
};

const struct of_device_id of_mtk_match[] = {
	{ .compatible = "mediatek,mt2701-eth", .data = &mt2701_data},
	{ .compatible = "mediatek,mt7621-eth", .data = &mt7621_data},
	{ .compatible = "mediatek,mt7622-eth", .data = &mt7622_data},
	{ .compatible = "mediatek,mt7623-eth", .data = &mt7623_data},
	{ .compatible = "mediatek,mt7629-eth", .data = &mt7629_data},
	{ .compatible = "ralink,rt5350-eth", .data = &rt5350_data},
	{},
};
MODULE_DEVICE_TABLE(of, of_mtk_match);

static struct platform_driver mtk_driver = {
	.probe = mtk_probe,
	.remove = mtk_remove,
	.driver = {
		.name = "mtk_soc_eth",
		.of_match_table = of_mtk_match,
	},
};

module_platform_driver(mtk_driver);

MODULE_LICENSE("GPL");
MODULE_AUTHOR("John Crispin <blogic@openwrt.org>");
MODULE_DESCRIPTION("Ethernet driver for MediaTek SoC");<|MERGE_RESOLUTION|>--- conflicted
+++ resolved
@@ -377,24 +377,12 @@
 static void mtk_mac_pcs_get_state(struct phylink_config *config,
 				  struct phylink_link_state *state)
 {
-<<<<<<< HEAD
-	struct phy_device *phydev;
-	phy_interface_t phy_mode;
-	int err;
-
-	err = of_get_phy_mode(phy_node, &phy_mode);
-	if (err) {
-		dev_err(eth->dev, "incorrect phy-mode %d\n", phy_mode);
-		return err;
-	}
-=======
 	struct mtk_mac *mac = container_of(config, struct mtk_mac,
 					   phylink_config);
 	u32 pmsr = mtk_r32(mac->hw, MTK_MAC_MSR(mac->id));
 
 	state->link = (pmsr & MAC_MSR_LINK);
 	state->duplex = (pmsr & MAC_MSR_DPX) >> 1;
->>>>>>> 7d2a07b7
 
 	switch (pmsr & (MAC_MSR_SPEED_1000 | MAC_MSR_SPEED_100)) {
 	case 0:
@@ -429,35 +417,14 @@
 static void mtk_mac_link_down(struct phylink_config *config, unsigned int mode,
 			      phy_interface_t interface)
 {
-<<<<<<< HEAD
-	struct mtk_mac *mac = netdev_priv(dev);
-	struct mtk_eth *eth;
-	struct device_node *np;
-	u32 val;
-	int err;
-	phy_interface_t phy_mode;
-=======
 	struct mtk_mac *mac = container_of(config, struct mtk_mac,
 					   phylink_config);
 	u32 mcr = mtk_r32(mac->hw, MTK_MAC_MCR(mac->id));
->>>>>>> 7d2a07b7
 
 	mcr &= ~(MAC_MCR_TX_EN | MAC_MCR_RX_EN);
 	mtk_w32(mac->hw, mcr, MTK_MAC_MCR(mac->id));
 }
 
-<<<<<<< HEAD
-	err = of_get_phy_mode(np, &phy_mode);
-	if (err)
-		goto err_phy;
-
-	err = mtk_setup_hw_path(eth, mac->id, phy_mode);
-	if (err)
-		goto err_phy;
-
-	mac->ge_mode = 0;
-	switch (phy_mode) {
-=======
 static void mtk_mac_link_up(struct phylink_config *config,
 			    struct phy_device *phy,
 			    unsigned int mode, phy_interface_t interface,
@@ -522,7 +489,6 @@
 	phylink_set(mask, Autoneg);
 
 	switch (state->interface) {
->>>>>>> 7d2a07b7
 	case PHY_INTERFACE_MODE_TRGMII:
 		phylink_set(mask, 1000baseT_Full);
 		break;
@@ -3071,14 +3037,10 @@
 	eth->netdev[id]->irq = eth->irq[0];
 	eth->netdev[id]->dev.of_node = np;
 
-<<<<<<< HEAD
-	eth->netdev[id]->max_mtu = MTK_MAX_RX_LENGTH - MTK_RX_ETH_HLEN;
-=======
 	if (MTK_HAS_CAPS(eth->soc->caps, MTK_SOC_MT7628))
 		eth->netdev[id]->max_mtu = MTK_MAX_RX_LENGTH - MTK_RX_ETH_HLEN;
 	else
 		eth->netdev[id]->max_mtu = MTK_MAX_RX_LENGTH_2K - MTK_RX_ETH_HLEN;
->>>>>>> 7d2a07b7
 
 	return 0;
 
