--- conflicted
+++ resolved
@@ -137,113 +137,7 @@
 /* Equivalent to efx_link_set_advertising with all-zeroes, except does not
  * force the Autoneg bit on.
  */
-<<<<<<< HEAD
-static struct efx_channel *
-efx_copy_channel(const struct efx_channel *old_channel)
-{
-	struct efx_channel *channel;
-	struct efx_rx_queue *rx_queue;
-	struct efx_tx_queue *tx_queue;
-	int j;
-
-	channel = kmalloc(sizeof(*channel), GFP_KERNEL);
-	if (!channel)
-		return NULL;
-
-	*channel = *old_channel;
-
-	channel->napi_dev = NULL;
-	INIT_HLIST_NODE(&channel->napi_str.napi_hash_node);
-	channel->napi_str.napi_id = 0;
-	channel->napi_str.state = 0;
-	memset(&channel->eventq, 0, sizeof(channel->eventq));
-
-	for (j = 0; j < EFX_TXQ_TYPES; j++) {
-		tx_queue = &channel->tx_queue[j];
-		if (tx_queue->channel)
-			tx_queue->channel = channel;
-		tx_queue->buffer = NULL;
-		tx_queue->cb_page = NULL;
-		memset(&tx_queue->txd, 0, sizeof(tx_queue->txd));
-	}
-
-	rx_queue = &channel->rx_queue;
-	rx_queue->buffer = NULL;
-	memset(&rx_queue->rxd, 0, sizeof(rx_queue->rxd));
-	timer_setup(&rx_queue->slow_fill, efx_rx_slow_fill, 0);
-#ifdef CONFIG_RFS_ACCEL
-	INIT_DELAYED_WORK(&channel->filter_work, efx_filter_rfs_expire);
-#endif
-
-	return channel;
-}
-
-static int efx_probe_channel(struct efx_channel *channel)
-{
-	struct efx_tx_queue *tx_queue;
-	struct efx_rx_queue *rx_queue;
-	int rc;
-
-	netif_dbg(channel->efx, probe, channel->efx->net_dev,
-		  "creating channel %d\n", channel->channel);
-
-	rc = channel->type->pre_probe(channel);
-	if (rc)
-		goto fail;
-
-	rc = efx_probe_eventq(channel);
-	if (rc)
-		goto fail;
-
-	efx_for_each_channel_tx_queue(tx_queue, channel) {
-		rc = efx_probe_tx_queue(tx_queue);
-		if (rc)
-			goto fail;
-	}
-
-	efx_for_each_channel_rx_queue(rx_queue, channel) {
-		rc = efx_probe_rx_queue(rx_queue);
-		if (rc)
-			goto fail;
-	}
-
-	channel->rx_list = NULL;
-
-	return 0;
-
-fail:
-	efx_remove_channel(channel);
-	return rc;
-}
-
-static void
-efx_get_channel_name(struct efx_channel *channel, char *buf, size_t len)
-{
-	struct efx_nic *efx = channel->efx;
-	const char *type;
-	int number;
-
-	number = channel->channel;
-
-	if (number >= efx->xdp_channel_offset &&
-	    !WARN_ON_ONCE(!efx->n_xdp_channels)) {
-		type = "-xdp";
-		number -= efx->xdp_channel_offset;
-	} else if (efx->tx_channel_offset == 0) {
-		type = "";
-	} else if (number < efx->tx_channel_offset) {
-		type = "-rx";
-	} else {
-		type = "-tx";
-		number -= efx->tx_channel_offset;
-	}
-	snprintf(buf, len, "%s%s-%d", efx->name, type, number);
-}
-
-static void efx_set_channel_names(struct efx_nic *efx)
-=======
 void efx_link_clear_advertising(struct efx_nic *efx)
->>>>>>> 7117be3f
 {
 	bitmap_zero(efx->link_advertising, __ETHTOOL_LINK_MODE_MASK_NBITS);
 	efx->wanted_fc &= ~(EFX_FC_TX | EFX_FC_RX);
