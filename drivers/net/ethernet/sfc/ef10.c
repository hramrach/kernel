// SPDX-License-Identifier: GPL-2.0-only
/****************************************************************************
 * Driver for Solarflare network controllers and boards
 * Copyright 2012-2013 Solarflare Communications Inc.
 */

#include "net_driver.h"
#include "rx_common.h"
#include "tx_common.h"
#include "ef10_regs.h"
#include "io.h"
#include "mcdi.h"
#include "mcdi_pcol.h"
#include "mcdi_port.h"
#include "mcdi_port_common.h"
#include "mcdi_functions.h"
#include "nic.h"
#include "mcdi_filters.h"
#include "workarounds.h"
#include "selftest.h"
#include "ef10_sriov.h"
#include <linux/in.h>
#include <linux/jhash.h>
#include <linux/wait.h>
#include <linux/workqueue.h>
#include <net/udp_tunnel.h>

/* Hardware control for EF10 architecture including 'Huntington'. */

#define EFX_EF10_DRVGEN_EV		7
enum {
	EFX_EF10_TEST = 1,
	EFX_EF10_REFILL,
};

/* VLAN list entry */
struct efx_ef10_vlan {
	struct list_head list;
	u16 vid;
};

static int efx_ef10_set_udp_tnl_ports(struct efx_nic *efx, bool unloading);
static const struct udp_tunnel_nic_info efx_ef10_udp_tunnels;

static int efx_ef10_get_warm_boot_count(struct efx_nic *efx)
{
	efx_dword_t reg;

	efx_readd(efx, &reg, ER_DZ_BIU_MC_SFT_STATUS);
	return EFX_DWORD_FIELD(reg, EFX_WORD_1) == 0xb007 ?
		EFX_DWORD_FIELD(reg, EFX_WORD_0) : -EIO;
}

/* On all EF10s up to and including SFC9220 (Medford1), all PFs use BAR 0 for
 * I/O space and BAR 2(&3) for memory.  On SFC9250 (Medford2), there is no I/O
 * bar; PFs use BAR 0/1 for memory.
 */
static unsigned int efx_ef10_pf_mem_bar(struct efx_nic *efx)
{
	switch (efx->pci_dev->device) {
	case 0x0b03: /* SFC9250 PF */
		return 0;
	default:
		return 2;
	}
}

/* All VFs use BAR 0/1 for memory */
static unsigned int efx_ef10_vf_mem_bar(struct efx_nic *efx)
{
	return 0;
}

static unsigned int efx_ef10_mem_map_size(struct efx_nic *efx)
{
	int bar;

	bar = efx->type->mem_bar(efx);
	return resource_size(&efx->pci_dev->resource[bar]);
}

static bool efx_ef10_is_vf(struct efx_nic *efx)
{
	return efx->type->is_vf;
}

#ifdef CONFIG_SFC_SRIOV
static int efx_ef10_get_vf_index(struct efx_nic *efx)
{
	MCDI_DECLARE_BUF(outbuf, MC_CMD_GET_FUNCTION_INFO_OUT_LEN);
	struct efx_ef10_nic_data *nic_data = efx->nic_data;
	size_t outlen;
	int rc;

	rc = efx_mcdi_rpc(efx, MC_CMD_GET_FUNCTION_INFO, NULL, 0, outbuf,
			  sizeof(outbuf), &outlen);
	if (rc)
		return rc;
	if (outlen < sizeof(outbuf))
		return -EIO;

	nic_data->vf_index = MCDI_DWORD(outbuf, GET_FUNCTION_INFO_OUT_VF);
	return 0;
}
#endif

static int efx_ef10_init_datapath_caps(struct efx_nic *efx)
{
	MCDI_DECLARE_BUF(outbuf, MC_CMD_GET_CAPABILITIES_V4_OUT_LEN);
	struct efx_ef10_nic_data *nic_data = efx->nic_data;
	size_t outlen;
	int rc;

	BUILD_BUG_ON(MC_CMD_GET_CAPABILITIES_IN_LEN != 0);

	rc = efx_mcdi_rpc(efx, MC_CMD_GET_CAPABILITIES, NULL, 0,
			  outbuf, sizeof(outbuf), &outlen);
	if (rc)
		return rc;
	if (outlen < MC_CMD_GET_CAPABILITIES_OUT_LEN) {
		netif_err(efx, drv, efx->net_dev,
			  "unable to read datapath firmware capabilities\n");
		return -EIO;
	}

	nic_data->datapath_caps =
		MCDI_DWORD(outbuf, GET_CAPABILITIES_OUT_FLAGS1);

	if (outlen >= MC_CMD_GET_CAPABILITIES_V2_OUT_LEN) {
		nic_data->datapath_caps2 = MCDI_DWORD(outbuf,
				GET_CAPABILITIES_V2_OUT_FLAGS2);
		nic_data->piobuf_size = MCDI_WORD(outbuf,
				GET_CAPABILITIES_V2_OUT_SIZE_PIO_BUFF);
	} else {
		nic_data->datapath_caps2 = 0;
		nic_data->piobuf_size = ER_DZ_TX_PIOBUF_SIZE;
	}

	/* record the DPCPU firmware IDs to determine VEB vswitching support.
	 */
	nic_data->rx_dpcpu_fw_id =
		MCDI_WORD(outbuf, GET_CAPABILITIES_OUT_RX_DPCPU_FW_ID);
	nic_data->tx_dpcpu_fw_id =
		MCDI_WORD(outbuf, GET_CAPABILITIES_OUT_TX_DPCPU_FW_ID);

	if (!(nic_data->datapath_caps &
	      (1 << MC_CMD_GET_CAPABILITIES_OUT_RX_PREFIX_LEN_14_LBN))) {
		netif_err(efx, probe, efx->net_dev,
			  "current firmware does not support an RX prefix\n");
		return -ENODEV;
	}

	if (outlen >= MC_CMD_GET_CAPABILITIES_V3_OUT_LEN) {
		u8 vi_window_mode = MCDI_BYTE(outbuf,
				GET_CAPABILITIES_V3_OUT_VI_WINDOW_MODE);

		rc = efx_mcdi_window_mode_to_stride(efx, vi_window_mode);
		if (rc)
			return rc;
	} else {
		/* keep default VI stride */
		netif_dbg(efx, probe, efx->net_dev,
			  "firmware did not report VI window mode, assuming vi_stride = %u\n",
			  efx->vi_stride);
	}

	if (outlen >= MC_CMD_GET_CAPABILITIES_V4_OUT_LEN) {
		efx->num_mac_stats = MCDI_WORD(outbuf,
				GET_CAPABILITIES_V4_OUT_MAC_STATS_NUM_STATS);
		netif_dbg(efx, probe, efx->net_dev,
			  "firmware reports num_mac_stats = %u\n",
			  efx->num_mac_stats);
	} else {
		/* leave num_mac_stats as the default value, MC_CMD_MAC_NSTATS */
		netif_dbg(efx, probe, efx->net_dev,
			  "firmware did not report num_mac_stats, assuming %u\n",
			  efx->num_mac_stats);
	}

	return 0;
}

static void efx_ef10_read_licensed_features(struct efx_nic *efx)
{
	MCDI_DECLARE_BUF(inbuf, MC_CMD_LICENSING_V3_IN_LEN);
	MCDI_DECLARE_BUF(outbuf, MC_CMD_LICENSING_V3_OUT_LEN);
	struct efx_ef10_nic_data *nic_data = efx->nic_data;
	size_t outlen;
	int rc;

	MCDI_SET_DWORD(inbuf, LICENSING_V3_IN_OP,
		       MC_CMD_LICENSING_V3_IN_OP_REPORT_LICENSE);
	rc = efx_mcdi_rpc_quiet(efx, MC_CMD_LICENSING_V3, inbuf, sizeof(inbuf),
				outbuf, sizeof(outbuf), &outlen);
	if (rc || (outlen < MC_CMD_LICENSING_V3_OUT_LEN))
		return;

	nic_data->licensed_features = MCDI_QWORD(outbuf,
					 LICENSING_V3_OUT_LICENSED_FEATURES);
}

static int efx_ef10_get_sysclk_freq(struct efx_nic *efx)
{
	MCDI_DECLARE_BUF(outbuf, MC_CMD_GET_CLOCK_OUT_LEN);
	int rc;

	rc = efx_mcdi_rpc(efx, MC_CMD_GET_CLOCK, NULL, 0,
			  outbuf, sizeof(outbuf), NULL);
	if (rc)
		return rc;
	rc = MCDI_DWORD(outbuf, GET_CLOCK_OUT_SYS_FREQ);
	return rc > 0 ? rc : -ERANGE;
}

static int efx_ef10_get_timer_workarounds(struct efx_nic *efx)
{
	struct efx_ef10_nic_data *nic_data = efx->nic_data;
	unsigned int implemented;
	unsigned int enabled;
	int rc;

	nic_data->workaround_35388 = false;
	nic_data->workaround_61265 = false;

	rc = efx_mcdi_get_workarounds(efx, &implemented, &enabled);

	if (rc == -ENOSYS) {
		/* Firmware without GET_WORKAROUNDS - not a problem. */
		rc = 0;
	} else if (rc == 0) {
		/* Bug61265 workaround is always enabled if implemented. */
		if (enabled & MC_CMD_GET_WORKAROUNDS_OUT_BUG61265)
			nic_data->workaround_61265 = true;

		if (enabled & MC_CMD_GET_WORKAROUNDS_OUT_BUG35388) {
			nic_data->workaround_35388 = true;
		} else if (implemented & MC_CMD_GET_WORKAROUNDS_OUT_BUG35388) {
			/* Workaround is implemented but not enabled.
			 * Try to enable it.
			 */
			rc = efx_mcdi_set_workaround(efx,
						     MC_CMD_WORKAROUND_BUG35388,
						     true, NULL);
			if (rc == 0)
				nic_data->workaround_35388 = true;
			/* If we failed to set the workaround just carry on. */
			rc = 0;
		}
	}

	netif_dbg(efx, probe, efx->net_dev,
		  "workaround for bug 35388 is %sabled\n",
		  nic_data->workaround_35388 ? "en" : "dis");
	netif_dbg(efx, probe, efx->net_dev,
		  "workaround for bug 61265 is %sabled\n",
		  nic_data->workaround_61265 ? "en" : "dis");

	return rc;
}

static void efx_ef10_process_timer_config(struct efx_nic *efx,
					  const efx_dword_t *data)
{
	unsigned int max_count;

	if (EFX_EF10_WORKAROUND_61265(efx)) {
		efx->timer_quantum_ns = MCDI_DWORD(data,
			GET_EVQ_TMR_PROPERTIES_OUT_MCDI_TMR_STEP_NS);
		efx->timer_max_ns = MCDI_DWORD(data,
			GET_EVQ_TMR_PROPERTIES_OUT_MCDI_TMR_MAX_NS);
	} else if (EFX_EF10_WORKAROUND_35388(efx)) {
		efx->timer_quantum_ns = MCDI_DWORD(data,
			GET_EVQ_TMR_PROPERTIES_OUT_BUG35388_TMR_NS_PER_COUNT);
		max_count = MCDI_DWORD(data,
			GET_EVQ_TMR_PROPERTIES_OUT_BUG35388_TMR_MAX_COUNT);
		efx->timer_max_ns = max_count * efx->timer_quantum_ns;
	} else {
		efx->timer_quantum_ns = MCDI_DWORD(data,
			GET_EVQ_TMR_PROPERTIES_OUT_TMR_REG_NS_PER_COUNT);
		max_count = MCDI_DWORD(data,
			GET_EVQ_TMR_PROPERTIES_OUT_TMR_REG_MAX_COUNT);
		efx->timer_max_ns = max_count * efx->timer_quantum_ns;
	}

	netif_dbg(efx, probe, efx->net_dev,
		  "got timer properties from MC: quantum %u ns; max %u ns\n",
		  efx->timer_quantum_ns, efx->timer_max_ns);
}

static int efx_ef10_get_timer_config(struct efx_nic *efx)
{
	MCDI_DECLARE_BUF(outbuf, MC_CMD_GET_EVQ_TMR_PROPERTIES_OUT_LEN);
	int rc;

	rc = efx_ef10_get_timer_workarounds(efx);
	if (rc)
		return rc;

	rc = efx_mcdi_rpc_quiet(efx, MC_CMD_GET_EVQ_TMR_PROPERTIES, NULL, 0,
				outbuf, sizeof(outbuf), NULL);

	if (rc == 0) {
		efx_ef10_process_timer_config(efx, outbuf);
	} else if (rc == -ENOSYS || rc == -EPERM) {
		/* Not available - fall back to Huntington defaults. */
		unsigned int quantum;

		rc = efx_ef10_get_sysclk_freq(efx);
		if (rc < 0)
			return rc;

		quantum = 1536000 / rc; /* 1536 cycles */
		efx->timer_quantum_ns = quantum;
		efx->timer_max_ns = efx->type->timer_period_max * quantum;
		rc = 0;
	} else {
		efx_mcdi_display_error(efx, MC_CMD_GET_EVQ_TMR_PROPERTIES,
				       MC_CMD_GET_EVQ_TMR_PROPERTIES_OUT_LEN,
				       NULL, 0, rc);
	}

	return rc;
}

static int efx_ef10_get_mac_address_pf(struct efx_nic *efx, u8 *mac_address)
{
	MCDI_DECLARE_BUF(outbuf, MC_CMD_GET_MAC_ADDRESSES_OUT_LEN);
	size_t outlen;
	int rc;

	BUILD_BUG_ON(MC_CMD_GET_MAC_ADDRESSES_IN_LEN != 0);

	rc = efx_mcdi_rpc(efx, MC_CMD_GET_MAC_ADDRESSES, NULL, 0,
			  outbuf, sizeof(outbuf), &outlen);
	if (rc)
		return rc;
	if (outlen < MC_CMD_GET_MAC_ADDRESSES_OUT_LEN)
		return -EIO;

	ether_addr_copy(mac_address,
			MCDI_PTR(outbuf, GET_MAC_ADDRESSES_OUT_MAC_ADDR_BASE));
	return 0;
}

static int efx_ef10_get_mac_address_vf(struct efx_nic *efx, u8 *mac_address)
{
	MCDI_DECLARE_BUF(inbuf, MC_CMD_VPORT_GET_MAC_ADDRESSES_IN_LEN);
	MCDI_DECLARE_BUF(outbuf, MC_CMD_VPORT_GET_MAC_ADDRESSES_OUT_LENMAX);
	size_t outlen;
	int num_addrs, rc;

	MCDI_SET_DWORD(inbuf, VPORT_GET_MAC_ADDRESSES_IN_VPORT_ID,
		       EVB_PORT_ID_ASSIGNED);
	rc = efx_mcdi_rpc(efx, MC_CMD_VPORT_GET_MAC_ADDRESSES, inbuf,
			  sizeof(inbuf), outbuf, sizeof(outbuf), &outlen);

	if (rc)
		return rc;
	if (outlen < MC_CMD_VPORT_GET_MAC_ADDRESSES_OUT_LENMIN)
		return -EIO;

	num_addrs = MCDI_DWORD(outbuf,
			       VPORT_GET_MAC_ADDRESSES_OUT_MACADDR_COUNT);

	WARN_ON(num_addrs != 1);

	ether_addr_copy(mac_address,
			MCDI_PTR(outbuf, VPORT_GET_MAC_ADDRESSES_OUT_MACADDR));

	return 0;
}

static ssize_t link_control_flag_show(struct device *dev,
				      struct device_attribute *attr,
				      char *buf)
{
	struct efx_nic *efx = dev_get_drvdata(dev);

	return sprintf(buf, "%d\n",
		       ((efx->mcdi->fn_flags) &
			(1 << MC_CMD_DRV_ATTACH_EXT_OUT_FLAG_LINKCTRL))
		       ? 1 : 0);
}

static ssize_t primary_flag_show(struct device *dev,
				 struct device_attribute *attr,
				 char *buf)
{
	struct efx_nic *efx = dev_get_drvdata(dev);

	return sprintf(buf, "%d\n",
		       ((efx->mcdi->fn_flags) &
			(1 << MC_CMD_DRV_ATTACH_EXT_OUT_FLAG_PRIMARY))
		       ? 1 : 0);
}

static struct efx_ef10_vlan *efx_ef10_find_vlan(struct efx_nic *efx, u16 vid)
{
	struct efx_ef10_nic_data *nic_data = efx->nic_data;
	struct efx_ef10_vlan *vlan;

	WARN_ON(!mutex_is_locked(&nic_data->vlan_lock));

	list_for_each_entry(vlan, &nic_data->vlan_list, list) {
		if (vlan->vid == vid)
			return vlan;
	}

	return NULL;
}

static int efx_ef10_add_vlan(struct efx_nic *efx, u16 vid)
{
	struct efx_ef10_nic_data *nic_data = efx->nic_data;
	struct efx_ef10_vlan *vlan;
	int rc;

	mutex_lock(&nic_data->vlan_lock);

	vlan = efx_ef10_find_vlan(efx, vid);
	if (vlan) {
		/* We add VID 0 on init. 8021q adds it on module init
		 * for all interfaces with VLAN filtring feature.
		 */
		if (vid == 0)
			goto done_unlock;
		netif_warn(efx, drv, efx->net_dev,
			   "VLAN %u already added\n", vid);
		rc = -EALREADY;
		goto fail_exist;
	}

	rc = -ENOMEM;
	vlan = kzalloc(sizeof(*vlan), GFP_KERNEL);
	if (!vlan)
		goto fail_alloc;

	vlan->vid = vid;

	list_add_tail(&vlan->list, &nic_data->vlan_list);

	if (efx->filter_state) {
		mutex_lock(&efx->mac_lock);
		down_write(&efx->filter_sem);
		rc = efx_mcdi_filter_add_vlan(efx, vlan->vid);
		up_write(&efx->filter_sem);
		mutex_unlock(&efx->mac_lock);
		if (rc)
			goto fail_filter_add_vlan;
	}

done_unlock:
	mutex_unlock(&nic_data->vlan_lock);
	return 0;

fail_filter_add_vlan:
	list_del(&vlan->list);
	kfree(vlan);
fail_alloc:
fail_exist:
	mutex_unlock(&nic_data->vlan_lock);
	return rc;
}

static void efx_ef10_del_vlan_internal(struct efx_nic *efx,
				       struct efx_ef10_vlan *vlan)
{
	struct efx_ef10_nic_data *nic_data = efx->nic_data;

	WARN_ON(!mutex_is_locked(&nic_data->vlan_lock));

	if (efx->filter_state) {
		down_write(&efx->filter_sem);
		efx_mcdi_filter_del_vlan(efx, vlan->vid);
		up_write(&efx->filter_sem);
	}

	list_del(&vlan->list);
	kfree(vlan);
}

static int efx_ef10_del_vlan(struct efx_nic *efx, u16 vid)
{
	struct efx_ef10_nic_data *nic_data = efx->nic_data;
	struct efx_ef10_vlan *vlan;
	int rc = 0;

	/* 8021q removes VID 0 on module unload for all interfaces
	 * with VLAN filtering feature. We need to keep it to receive
	 * untagged traffic.
	 */
	if (vid == 0)
		return 0;

	mutex_lock(&nic_data->vlan_lock);

	vlan = efx_ef10_find_vlan(efx, vid);
	if (!vlan) {
		netif_err(efx, drv, efx->net_dev,
			  "VLAN %u to be deleted not found\n", vid);
		rc = -ENOENT;
	} else {
		efx_ef10_del_vlan_internal(efx, vlan);
	}

	mutex_unlock(&nic_data->vlan_lock);

	return rc;
}

static void efx_ef10_cleanup_vlans(struct efx_nic *efx)
{
	struct efx_ef10_nic_data *nic_data = efx->nic_data;
	struct efx_ef10_vlan *vlan, *next_vlan;

	mutex_lock(&nic_data->vlan_lock);
	list_for_each_entry_safe(vlan, next_vlan, &nic_data->vlan_list, list)
		efx_ef10_del_vlan_internal(efx, vlan);
	mutex_unlock(&nic_data->vlan_lock);
}

static DEVICE_ATTR_RO(link_control_flag);
static DEVICE_ATTR_RO(primary_flag);

static int efx_ef10_probe(struct efx_nic *efx)
{
	struct efx_ef10_nic_data *nic_data;
	int i, rc;

	nic_data = kzalloc(sizeof(*nic_data), GFP_KERNEL);
	if (!nic_data)
		return -ENOMEM;
	efx->nic_data = nic_data;

	/* we assume later that we can copy from this buffer in dwords */
	BUILD_BUG_ON(MCDI_CTL_SDU_LEN_MAX_V2 % 4);

	rc = efx_nic_alloc_buffer(efx, &nic_data->mcdi_buf,
				  8 + MCDI_CTL_SDU_LEN_MAX_V2, GFP_KERNEL);
	if (rc)
		goto fail1;

	/* Get the MC's warm boot count.  In case it's rebooting right
	 * now, be prepared to retry.
	 */
	i = 0;
	for (;;) {
		rc = efx_ef10_get_warm_boot_count(efx);
		if (rc >= 0)
			break;
		if (++i == 5)
			goto fail2;
		ssleep(1);
	}
	nic_data->warm_boot_count = rc;

	/* In case we're recovering from a crash (kexec), we want to
	 * cancel any outstanding request by the previous user of this
	 * function.  We send a special message using the least
	 * significant bits of the 'high' (doorbell) register.
	 */
	_efx_writed(efx, cpu_to_le32(1), ER_DZ_MC_DB_HWRD);

	rc = efx_mcdi_init(efx);
	if (rc)
		goto fail2;

	mutex_init(&nic_data->udp_tunnels_lock);
	for (i = 0; i < ARRAY_SIZE(nic_data->udp_tunnels); ++i)
		nic_data->udp_tunnels[i].type =
			TUNNEL_ENCAP_UDP_PORT_ENTRY_INVALID;

	/* Reset (most) configuration for this function */
	rc = efx_mcdi_reset(efx, RESET_TYPE_ALL);
	if (rc)
		goto fail3;

	/* Enable event logging */
	rc = efx_mcdi_log_ctrl(efx, true, false, 0);
	if (rc)
		goto fail3;

	rc = device_create_file(&efx->pci_dev->dev,
				&dev_attr_link_control_flag);
	if (rc)
		goto fail3;

	rc = device_create_file(&efx->pci_dev->dev, &dev_attr_primary_flag);
	if (rc)
		goto fail4;

	rc = efx_get_pf_index(efx, &nic_data->pf_index);
	if (rc)
		goto fail5;

	rc = efx_ef10_init_datapath_caps(efx);
	if (rc < 0)
		goto fail5;

	efx_ef10_read_licensed_features(efx);

	/* We can have one VI for each vi_stride-byte region.
	 * However, until we use TX option descriptors we need up to four
	 * TX queues per channel for different checksumming combinations.
	 */
<<<<<<< HEAD
	efx->tx_queues_per_channel = 2;
=======
	if (nic_data->datapath_caps &
	    (1 << MC_CMD_GET_CAPABILITIES_OUT_VXLAN_NVGRE_LBN))
		efx->tx_queues_per_channel = 4;
	else
		efx->tx_queues_per_channel = 2;
>>>>>>> 7d2a07b7
	efx->max_vis = efx_ef10_mem_map_size(efx) / efx->vi_stride;
	if (!efx->max_vis) {
		netif_err(efx, drv, efx->net_dev, "error determining max VIs\n");
		rc = -EIO;
		goto fail5;
	}
	efx->max_channels = min_t(unsigned int, EFX_MAX_CHANNELS,
				  efx->max_vis / efx->tx_queues_per_channel);
	efx->max_tx_channels = efx->max_channels;
	if (WARN_ON(efx->max_channels == 0)) {
		rc = -EIO;
		goto fail5;
	}

	efx->rx_packet_len_offset =
		ES_DZ_RX_PREFIX_PKTLEN_OFST - ES_DZ_RX_PREFIX_SIZE;

	if (nic_data->datapath_caps &
	    (1 << MC_CMD_GET_CAPABILITIES_OUT_RX_INCLUDE_FCS_LBN))
		efx->net_dev->hw_features |= NETIF_F_RXFCS;

	rc = efx_mcdi_port_get_number(efx);
	if (rc < 0)
		goto fail5;
	efx->port_num = rc;

	rc = efx->type->get_mac_address(efx, efx->net_dev->perm_addr);
	if (rc)
		goto fail5;

	rc = efx_ef10_get_timer_config(efx);
	if (rc < 0)
		goto fail5;

	rc = efx_mcdi_mon_probe(efx);
	if (rc && rc != -EPERM)
		goto fail5;

	efx_ptp_defer_probe_with_channel(efx);

#ifdef CONFIG_SFC_SRIOV
	if ((efx->pci_dev->physfn) && (!efx->pci_dev->is_physfn)) {
		struct pci_dev *pci_dev_pf = efx->pci_dev->physfn;
		struct efx_nic *efx_pf = pci_get_drvdata(pci_dev_pf);

		efx_pf->type->get_mac_address(efx_pf, nic_data->port_id);
	} else
#endif
		ether_addr_copy(nic_data->port_id, efx->net_dev->perm_addr);

	INIT_LIST_HEAD(&nic_data->vlan_list);
	mutex_init(&nic_data->vlan_lock);

	/* Add unspecified VID to support VLAN filtering being disabled */
	rc = efx_ef10_add_vlan(efx, EFX_FILTER_VID_UNSPEC);
	if (rc)
		goto fail_add_vid_unspec;

	/* If VLAN filtering is enabled, we need VID 0 to get untagged
	 * traffic.  It is added automatically if 8021q module is loaded,
	 * but we can't rely on it since module may be not loaded.
	 */
	rc = efx_ef10_add_vlan(efx, 0);
	if (rc)
		goto fail_add_vid_0;

	if (nic_data->datapath_caps &
	    (1 << MC_CMD_GET_CAPABILITIES_OUT_VXLAN_NVGRE_LBN) &&
	    efx->mcdi->fn_flags &
	    (1 << MC_CMD_DRV_ATTACH_EXT_OUT_FLAG_TRUSTED))
		efx->net_dev->udp_tunnel_nic_info = &efx_ef10_udp_tunnels;

	return 0;

fail_add_vid_0:
	efx_ef10_cleanup_vlans(efx);
fail_add_vid_unspec:
	mutex_destroy(&nic_data->vlan_lock);
	efx_ptp_remove(efx);
	efx_mcdi_mon_remove(efx);
fail5:
	device_remove_file(&efx->pci_dev->dev, &dev_attr_primary_flag);
fail4:
	device_remove_file(&efx->pci_dev->dev, &dev_attr_link_control_flag);
fail3:
	efx_mcdi_detach(efx);

	mutex_lock(&nic_data->udp_tunnels_lock);
	memset(nic_data->udp_tunnels, 0, sizeof(nic_data->udp_tunnels));
	(void)efx_ef10_set_udp_tnl_ports(efx, true);
	mutex_unlock(&nic_data->udp_tunnels_lock);
	mutex_destroy(&nic_data->udp_tunnels_lock);

	efx_mcdi_fini(efx);
fail2:
	efx_nic_free_buffer(efx, &nic_data->mcdi_buf);
fail1:
	kfree(nic_data);
	efx->nic_data = NULL;
	return rc;
}

#ifdef EFX_USE_PIO

static void efx_ef10_free_piobufs(struct efx_nic *efx)
{
	struct efx_ef10_nic_data *nic_data = efx->nic_data;
	MCDI_DECLARE_BUF(inbuf, MC_CMD_FREE_PIOBUF_IN_LEN);
	unsigned int i;
	int rc;

	BUILD_BUG_ON(MC_CMD_FREE_PIOBUF_OUT_LEN != 0);

	for (i = 0; i < nic_data->n_piobufs; i++) {
		MCDI_SET_DWORD(inbuf, FREE_PIOBUF_IN_PIOBUF_HANDLE,
			       nic_data->piobuf_handle[i]);
		rc = efx_mcdi_rpc(efx, MC_CMD_FREE_PIOBUF, inbuf, sizeof(inbuf),
				  NULL, 0, NULL);
		WARN_ON(rc);
	}

	nic_data->n_piobufs = 0;
}

static int efx_ef10_alloc_piobufs(struct efx_nic *efx, unsigned int n)
{
	struct efx_ef10_nic_data *nic_data = efx->nic_data;
	MCDI_DECLARE_BUF(outbuf, MC_CMD_ALLOC_PIOBUF_OUT_LEN);
	unsigned int i;
	size_t outlen;
	int rc = 0;

	BUILD_BUG_ON(MC_CMD_ALLOC_PIOBUF_IN_LEN != 0);

	for (i = 0; i < n; i++) {
		rc = efx_mcdi_rpc_quiet(efx, MC_CMD_ALLOC_PIOBUF, NULL, 0,
					outbuf, sizeof(outbuf), &outlen);
		if (rc) {
			/* Don't display the MC error if we didn't have space
			 * for a VF.
			 */
			if (!(efx_ef10_is_vf(efx) && rc == -ENOSPC))
				efx_mcdi_display_error(efx, MC_CMD_ALLOC_PIOBUF,
						       0, outbuf, outlen, rc);
			break;
		}
		if (outlen < MC_CMD_ALLOC_PIOBUF_OUT_LEN) {
			rc = -EIO;
			break;
		}
		nic_data->piobuf_handle[i] =
			MCDI_DWORD(outbuf, ALLOC_PIOBUF_OUT_PIOBUF_HANDLE);
		netif_dbg(efx, probe, efx->net_dev,
			  "allocated PIO buffer %u handle %x\n", i,
			  nic_data->piobuf_handle[i]);
	}

	nic_data->n_piobufs = i;
	if (rc)
		efx_ef10_free_piobufs(efx);
	return rc;
}

static int efx_ef10_link_piobufs(struct efx_nic *efx)
{
	struct efx_ef10_nic_data *nic_data = efx->nic_data;
	MCDI_DECLARE_BUF(inbuf, MC_CMD_LINK_PIOBUF_IN_LEN);
	struct efx_channel *channel;
	struct efx_tx_queue *tx_queue;
	unsigned int offset, index;
	int rc;

	BUILD_BUG_ON(MC_CMD_LINK_PIOBUF_OUT_LEN != 0);
	BUILD_BUG_ON(MC_CMD_UNLINK_PIOBUF_OUT_LEN != 0);

	/* Link a buffer to each VI in the write-combining mapping */
	for (index = 0; index < nic_data->n_piobufs; ++index) {
		MCDI_SET_DWORD(inbuf, LINK_PIOBUF_IN_PIOBUF_HANDLE,
			       nic_data->piobuf_handle[index]);
		MCDI_SET_DWORD(inbuf, LINK_PIOBUF_IN_TXQ_INSTANCE,
			       nic_data->pio_write_vi_base + index);
		rc = efx_mcdi_rpc(efx, MC_CMD_LINK_PIOBUF,
				  inbuf, MC_CMD_LINK_PIOBUF_IN_LEN,
				  NULL, 0, NULL);
		if (rc) {
			netif_err(efx, drv, efx->net_dev,
				  "failed to link VI %u to PIO buffer %u (%d)\n",
				  nic_data->pio_write_vi_base + index, index,
				  rc);
			goto fail;
		}
		netif_dbg(efx, probe, efx->net_dev,
			  "linked VI %u to PIO buffer %u\n",
			  nic_data->pio_write_vi_base + index, index);
	}

	/* Link a buffer to each TX queue */
	efx_for_each_channel(channel, efx) {
		/* Extra channels, even those with TXQs (PTP), do not require
		 * PIO resources.
		 */
		if (!channel->type->want_pio ||
		    channel->channel >= efx->xdp_channel_offset)
			continue;

		efx_for_each_channel_tx_queue(tx_queue, channel) {
			/* We assign the PIO buffers to queues in
			 * reverse order to allow for the following
			 * special case.
			 */
			offset = ((efx->tx_channel_offset + efx->n_tx_channels -
				   tx_queue->channel->channel - 1) *
				  efx_piobuf_size);
			index = offset / nic_data->piobuf_size;
			offset = offset % nic_data->piobuf_size;

			/* When the host page size is 4K, the first
			 * host page in the WC mapping may be within
			 * the same VI page as the last TX queue.  We
			 * can only link one buffer to each VI.
			 */
			if (tx_queue->queue == nic_data->pio_write_vi_base) {
				BUG_ON(index != 0);
				rc = 0;
			} else {
				MCDI_SET_DWORD(inbuf,
					       LINK_PIOBUF_IN_PIOBUF_HANDLE,
					       nic_data->piobuf_handle[index]);
				MCDI_SET_DWORD(inbuf,
					       LINK_PIOBUF_IN_TXQ_INSTANCE,
					       tx_queue->queue);
				rc = efx_mcdi_rpc(efx, MC_CMD_LINK_PIOBUF,
						  inbuf, MC_CMD_LINK_PIOBUF_IN_LEN,
						  NULL, 0, NULL);
			}

			if (rc) {
				/* This is non-fatal; the TX path just
				 * won't use PIO for this queue
				 */
				netif_err(efx, drv, efx->net_dev,
					  "failed to link VI %u to PIO buffer %u (%d)\n",
					  tx_queue->queue, index, rc);
				tx_queue->piobuf = NULL;
			} else {
				tx_queue->piobuf =
					nic_data->pio_write_base +
					index * efx->vi_stride + offset;
				tx_queue->piobuf_offset = offset;
				netif_dbg(efx, probe, efx->net_dev,
					  "linked VI %u to PIO buffer %u offset %x addr %p\n",
					  tx_queue->queue, index,
					  tx_queue->piobuf_offset,
					  tx_queue->piobuf);
			}
		}
	}

	return 0;

fail:
	/* inbuf was defined for MC_CMD_LINK_PIOBUF.  We can use the same
	 * buffer for MC_CMD_UNLINK_PIOBUF because it's shorter.
	 */
	BUILD_BUG_ON(MC_CMD_LINK_PIOBUF_IN_LEN < MC_CMD_UNLINK_PIOBUF_IN_LEN);
	while (index--) {
		MCDI_SET_DWORD(inbuf, UNLINK_PIOBUF_IN_TXQ_INSTANCE,
			       nic_data->pio_write_vi_base + index);
		efx_mcdi_rpc(efx, MC_CMD_UNLINK_PIOBUF,
			     inbuf, MC_CMD_UNLINK_PIOBUF_IN_LEN,
			     NULL, 0, NULL);
	}
	return rc;
}

static void efx_ef10_forget_old_piobufs(struct efx_nic *efx)
{
	struct efx_channel *channel;
	struct efx_tx_queue *tx_queue;

	/* All our existing PIO buffers went away */
	efx_for_each_channel(channel, efx)
		efx_for_each_channel_tx_queue(tx_queue, channel)
			tx_queue->piobuf = NULL;
}

#else /* !EFX_USE_PIO */

static int efx_ef10_alloc_piobufs(struct efx_nic *efx, unsigned int n)
{
	return n == 0 ? 0 : -ENOBUFS;
}

static int efx_ef10_link_piobufs(struct efx_nic *efx)
{
	return 0;
}

static void efx_ef10_free_piobufs(struct efx_nic *efx)
{
}

static void efx_ef10_forget_old_piobufs(struct efx_nic *efx)
{
}

#endif /* EFX_USE_PIO */

static void efx_ef10_remove(struct efx_nic *efx)
{
	struct efx_ef10_nic_data *nic_data = efx->nic_data;
	int rc;

#ifdef CONFIG_SFC_SRIOV
	struct efx_ef10_nic_data *nic_data_pf;
	struct pci_dev *pci_dev_pf;
	struct efx_nic *efx_pf;
	struct ef10_vf *vf;

	if (efx->pci_dev->is_virtfn) {
		pci_dev_pf = efx->pci_dev->physfn;
		if (pci_dev_pf) {
			efx_pf = pci_get_drvdata(pci_dev_pf);
			nic_data_pf = efx_pf->nic_data;
			vf = nic_data_pf->vf + nic_data->vf_index;
			vf->efx = NULL;
		} else
			netif_info(efx, drv, efx->net_dev,
				   "Could not get the PF id from VF\n");
	}
#endif

	efx_ef10_cleanup_vlans(efx);
	mutex_destroy(&nic_data->vlan_lock);

	efx_ptp_remove(efx);

	efx_mcdi_mon_remove(efx);

	efx_mcdi_rx_free_indir_table(efx);

	if (nic_data->wc_membase)
		iounmap(nic_data->wc_membase);

	rc = efx_mcdi_free_vis(efx);
	WARN_ON(rc != 0);

	if (!nic_data->must_restore_piobufs)
		efx_ef10_free_piobufs(efx);

	device_remove_file(&efx->pci_dev->dev, &dev_attr_primary_flag);
	device_remove_file(&efx->pci_dev->dev, &dev_attr_link_control_flag);

	efx_mcdi_detach(efx);

	memset(nic_data->udp_tunnels, 0, sizeof(nic_data->udp_tunnels));
	mutex_lock(&nic_data->udp_tunnels_lock);
	(void)efx_ef10_set_udp_tnl_ports(efx, true);
	mutex_unlock(&nic_data->udp_tunnels_lock);

	mutex_destroy(&nic_data->udp_tunnels_lock);

	efx_mcdi_fini(efx);
	efx_nic_free_buffer(efx, &nic_data->mcdi_buf);
	kfree(nic_data);
}

static int efx_ef10_probe_pf(struct efx_nic *efx)
{
	return efx_ef10_probe(efx);
}

int efx_ef10_vadaptor_query(struct efx_nic *efx, unsigned int port_id,
			    u32 *port_flags, u32 *vadaptor_flags,
			    unsigned int *vlan_tags)
{
	struct efx_ef10_nic_data *nic_data = efx->nic_data;
	MCDI_DECLARE_BUF(inbuf, MC_CMD_VADAPTOR_QUERY_IN_LEN);
	MCDI_DECLARE_BUF(outbuf, MC_CMD_VADAPTOR_QUERY_OUT_LEN);
	size_t outlen;
	int rc;

	if (nic_data->datapath_caps &
	    (1 << MC_CMD_GET_CAPABILITIES_OUT_VADAPTOR_QUERY_LBN)) {
		MCDI_SET_DWORD(inbuf, VADAPTOR_QUERY_IN_UPSTREAM_PORT_ID,
			       port_id);

		rc = efx_mcdi_rpc(efx, MC_CMD_VADAPTOR_QUERY, inbuf, sizeof(inbuf),
				  outbuf, sizeof(outbuf), &outlen);
		if (rc)
			return rc;

		if (outlen < sizeof(outbuf)) {
			rc = -EIO;
			return rc;
		}
	}

	if (port_flags)
		*port_flags = MCDI_DWORD(outbuf, VADAPTOR_QUERY_OUT_PORT_FLAGS);
	if (vadaptor_flags)
		*vadaptor_flags =
			MCDI_DWORD(outbuf, VADAPTOR_QUERY_OUT_VADAPTOR_FLAGS);
	if (vlan_tags)
		*vlan_tags =
			MCDI_DWORD(outbuf,
				   VADAPTOR_QUERY_OUT_NUM_AVAILABLE_VLAN_TAGS);

	return 0;
}

int efx_ef10_vadaptor_alloc(struct efx_nic *efx, unsigned int port_id)
{
	MCDI_DECLARE_BUF(inbuf, MC_CMD_VADAPTOR_ALLOC_IN_LEN);

	MCDI_SET_DWORD(inbuf, VADAPTOR_ALLOC_IN_UPSTREAM_PORT_ID, port_id);
	return efx_mcdi_rpc(efx, MC_CMD_VADAPTOR_ALLOC, inbuf, sizeof(inbuf),
			    NULL, 0, NULL);
}

int efx_ef10_vadaptor_free(struct efx_nic *efx, unsigned int port_id)
{
	MCDI_DECLARE_BUF(inbuf, MC_CMD_VADAPTOR_FREE_IN_LEN);

	MCDI_SET_DWORD(inbuf, VADAPTOR_FREE_IN_UPSTREAM_PORT_ID, port_id);
	return efx_mcdi_rpc(efx, MC_CMD_VADAPTOR_FREE, inbuf, sizeof(inbuf),
			    NULL, 0, NULL);
}

int efx_ef10_vport_add_mac(struct efx_nic *efx,
			   unsigned int port_id, u8 *mac)
{
	MCDI_DECLARE_BUF(inbuf, MC_CMD_VPORT_ADD_MAC_ADDRESS_IN_LEN);

	MCDI_SET_DWORD(inbuf, VPORT_ADD_MAC_ADDRESS_IN_VPORT_ID, port_id);
	ether_addr_copy(MCDI_PTR(inbuf, VPORT_ADD_MAC_ADDRESS_IN_MACADDR), mac);

	return efx_mcdi_rpc(efx, MC_CMD_VPORT_ADD_MAC_ADDRESS, inbuf,
			    sizeof(inbuf), NULL, 0, NULL);
}

int efx_ef10_vport_del_mac(struct efx_nic *efx,
			   unsigned int port_id, u8 *mac)
{
	MCDI_DECLARE_BUF(inbuf, MC_CMD_VPORT_DEL_MAC_ADDRESS_IN_LEN);

	MCDI_SET_DWORD(inbuf, VPORT_DEL_MAC_ADDRESS_IN_VPORT_ID, port_id);
	ether_addr_copy(MCDI_PTR(inbuf, VPORT_DEL_MAC_ADDRESS_IN_MACADDR), mac);

	return efx_mcdi_rpc(efx, MC_CMD_VPORT_DEL_MAC_ADDRESS, inbuf,
			    sizeof(inbuf), NULL, 0, NULL);
}

#ifdef CONFIG_SFC_SRIOV
static int efx_ef10_probe_vf(struct efx_nic *efx)
{
	int rc;
	struct pci_dev *pci_dev_pf;

	/* If the parent PF has no VF data structure, it doesn't know about this
	 * VF so fail probe.  The VF needs to be re-created.  This can happen
	 * if the PF driver was unloaded while any VF was assigned to a guest
	 * (using Xen, only).
	 */
	pci_dev_pf = efx->pci_dev->physfn;
	if (pci_dev_pf) {
		struct efx_nic *efx_pf = pci_get_drvdata(pci_dev_pf);
		struct efx_ef10_nic_data *nic_data_pf = efx_pf->nic_data;

		if (!nic_data_pf->vf) {
			netif_info(efx, drv, efx->net_dev,
				   "The VF cannot link to its parent PF; "
				   "please destroy and re-create the VF\n");
			return -EBUSY;
		}
	}

	rc = efx_ef10_probe(efx);
	if (rc)
		return rc;

	rc = efx_ef10_get_vf_index(efx);
	if (rc)
		goto fail;

	if (efx->pci_dev->is_virtfn) {
		if (efx->pci_dev->physfn) {
			struct efx_nic *efx_pf =
				pci_get_drvdata(efx->pci_dev->physfn);
			struct efx_ef10_nic_data *nic_data_p = efx_pf->nic_data;
			struct efx_ef10_nic_data *nic_data = efx->nic_data;

			nic_data_p->vf[nic_data->vf_index].efx = efx;
			nic_data_p->vf[nic_data->vf_index].pci_dev =
				efx->pci_dev;
		} else
			netif_info(efx, drv, efx->net_dev,
				   "Could not get the PF id from VF\n");
	}

	return 0;

fail:
	efx_ef10_remove(efx);
	return rc;
}
#else
static int efx_ef10_probe_vf(struct efx_nic *efx __attribute__ ((unused)))
{
	return 0;
}
#endif

static int efx_ef10_alloc_vis(struct efx_nic *efx,
			      unsigned int min_vis, unsigned int max_vis)
{
	struct efx_ef10_nic_data *nic_data = efx->nic_data;

	return efx_mcdi_alloc_vis(efx, min_vis, max_vis, &nic_data->vi_base,
				  &nic_data->n_allocated_vis);
}

/* Note that the failure path of this function does not free
 * resources, as this will be done by efx_ef10_remove().
 */
static int efx_ef10_dimension_resources(struct efx_nic *efx)
{
	unsigned int min_vis = max_t(unsigned int, efx->tx_queues_per_channel,
				     efx_separate_tx_channels ? 2 : 1);
	unsigned int channel_vis, pio_write_vi_base, max_vis;
	struct efx_ef10_nic_data *nic_data = efx->nic_data;
	unsigned int uc_mem_map_size, wc_mem_map_size;
	void __iomem *membase;
	int rc;

	channel_vis = max(efx->n_channels,
			  ((efx->n_tx_channels + efx->n_extra_tx_channels) *
			   efx->tx_queues_per_channel) +
			   efx->n_xdp_channels * efx->xdp_tx_per_channel);
	if (efx->max_vis && efx->max_vis < channel_vis) {
		netif_dbg(efx, drv, efx->net_dev,
			  "Reducing channel VIs from %u to %u\n",
			  channel_vis, efx->max_vis);
		channel_vis = efx->max_vis;
	}

#ifdef EFX_USE_PIO
	/* Try to allocate PIO buffers if wanted and if the full
	 * number of PIO buffers would be sufficient to allocate one
	 * copy-buffer per TX channel.  Failure is non-fatal, as there
	 * are only a small number of PIO buffers shared between all
	 * functions of the controller.
	 */
	if (efx_piobuf_size != 0 &&
	    nic_data->piobuf_size / efx_piobuf_size * EF10_TX_PIOBUF_COUNT >=
	    efx->n_tx_channels) {
		unsigned int n_piobufs =
			DIV_ROUND_UP(efx->n_tx_channels,
				     nic_data->piobuf_size / efx_piobuf_size);

		rc = efx_ef10_alloc_piobufs(efx, n_piobufs);
		if (rc == -ENOSPC)
			netif_dbg(efx, probe, efx->net_dev,
				  "out of PIO buffers; cannot allocate more\n");
		else if (rc == -EPERM)
			netif_dbg(efx, probe, efx->net_dev,
				  "not permitted to allocate PIO buffers\n");
		else if (rc)
			netif_err(efx, probe, efx->net_dev,
				  "failed to allocate PIO buffers (%d)\n", rc);
		else
			netif_dbg(efx, probe, efx->net_dev,
				  "allocated %u PIO buffers\n", n_piobufs);
	}
#else
	nic_data->n_piobufs = 0;
#endif

	/* PIO buffers should be mapped with write-combining enabled,
	 * and we want to make single UC and WC mappings rather than
	 * several of each (in fact that's the only option if host
	 * page size is >4K).  So we may allocate some extra VIs just
	 * for writing PIO buffers through.
	 *
	 * The UC mapping contains (channel_vis - 1) complete VIs and the
	 * first 4K of the next VI.  Then the WC mapping begins with
	 * the remainder of this last VI.
	 */
	uc_mem_map_size = PAGE_ALIGN((channel_vis - 1) * efx->vi_stride +
				     ER_DZ_TX_PIOBUF);
	if (nic_data->n_piobufs) {
		/* pio_write_vi_base rounds down to give the number of complete
		 * VIs inside the UC mapping.
		 */
		pio_write_vi_base = uc_mem_map_size / efx->vi_stride;
		wc_mem_map_size = (PAGE_ALIGN((pio_write_vi_base +
					       nic_data->n_piobufs) *
					      efx->vi_stride) -
				   uc_mem_map_size);
		max_vis = pio_write_vi_base + nic_data->n_piobufs;
	} else {
		pio_write_vi_base = 0;
		wc_mem_map_size = 0;
		max_vis = channel_vis;
	}

	/* In case the last attached driver failed to free VIs, do it now */
	rc = efx_mcdi_free_vis(efx);
	if (rc != 0)
		return rc;

	rc = efx_ef10_alloc_vis(efx, min_vis, max_vis);
	if (rc != 0)
		return rc;

	if (nic_data->n_allocated_vis < channel_vis) {
		netif_info(efx, drv, efx->net_dev,
			   "Could not allocate enough VIs to satisfy RSS"
			   " requirements. Performance may not be optimal.\n");
		/* We didn't get the VIs to populate our channels.
		 * We could keep what we got but then we'd have more
		 * interrupts than we need.
		 * Instead calculate new max_channels and restart
		 */
		efx->max_channels = nic_data->n_allocated_vis;
		efx->max_tx_channels =
			nic_data->n_allocated_vis / efx->tx_queues_per_channel;

		efx_mcdi_free_vis(efx);
		return -EAGAIN;
	}

	/* If we didn't get enough VIs to map all the PIO buffers, free the
	 * PIO buffers
	 */
	if (nic_data->n_piobufs &&
	    nic_data->n_allocated_vis <
	    pio_write_vi_base + nic_data->n_piobufs) {
		netif_dbg(efx, probe, efx->net_dev,
			  "%u VIs are not sufficient to map %u PIO buffers\n",
			  nic_data->n_allocated_vis, nic_data->n_piobufs);
		efx_ef10_free_piobufs(efx);
	}

	/* Shrink the original UC mapping of the memory BAR */
	membase = ioremap(efx->membase_phys, uc_mem_map_size);
	if (!membase) {
		netif_err(efx, probe, efx->net_dev,
			  "could not shrink memory BAR to %x\n",
			  uc_mem_map_size);
		return -ENOMEM;
	}
	iounmap(efx->membase);
	efx->membase = membase;

	/* Set up the WC mapping if needed */
	if (wc_mem_map_size) {
		nic_data->wc_membase = ioremap_wc(efx->membase_phys +
						  uc_mem_map_size,
						  wc_mem_map_size);
		if (!nic_data->wc_membase) {
			netif_err(efx, probe, efx->net_dev,
				  "could not allocate WC mapping of size %x\n",
				  wc_mem_map_size);
			return -ENOMEM;
		}
		nic_data->pio_write_vi_base = pio_write_vi_base;
		nic_data->pio_write_base =
			nic_data->wc_membase +
			(pio_write_vi_base * efx->vi_stride + ER_DZ_TX_PIOBUF -
			 uc_mem_map_size);

		rc = efx_ef10_link_piobufs(efx);
		if (rc)
			efx_ef10_free_piobufs(efx);
	}

	netif_dbg(efx, probe, efx->net_dev,
		  "memory BAR at %pa (virtual %p+%x UC, %p+%x WC)\n",
		  &efx->membase_phys, efx->membase, uc_mem_map_size,
		  nic_data->wc_membase, wc_mem_map_size);

	return 0;
}

static void efx_ef10_fini_nic(struct efx_nic *efx)
{
	struct efx_ef10_nic_data *nic_data = efx->nic_data;

	kfree(nic_data->mc_stats);
	nic_data->mc_stats = NULL;
}

static int efx_ef10_init_nic(struct efx_nic *efx)
{
	struct efx_ef10_nic_data *nic_data = efx->nic_data;
	netdev_features_t hw_enc_features = 0;
	int rc;

	if (nic_data->must_check_datapath_caps) {
		rc = efx_ef10_init_datapath_caps(efx);
		if (rc)
			return rc;
		nic_data->must_check_datapath_caps = false;
	}

	if (efx->must_realloc_vis) {
		/* We cannot let the number of VIs change now */
		rc = efx_ef10_alloc_vis(efx, nic_data->n_allocated_vis,
					nic_data->n_allocated_vis);
		if (rc)
			return rc;
		efx->must_realloc_vis = false;
	}

	nic_data->mc_stats = kmalloc(efx->num_mac_stats * sizeof(__le64),
				     GFP_KERNEL);
	if (!nic_data->mc_stats)
		return -ENOMEM;

	if (nic_data->must_restore_piobufs && nic_data->n_piobufs) {
		rc = efx_ef10_alloc_piobufs(efx, nic_data->n_piobufs);
		if (rc == 0) {
			rc = efx_ef10_link_piobufs(efx);
			if (rc)
				efx_ef10_free_piobufs(efx);
		}

		/* Log an error on failure, but this is non-fatal.
		 * Permission errors are less important - we've presumably
		 * had the PIO buffer licence removed.
		 */
		if (rc == -EPERM)
			netif_dbg(efx, drv, efx->net_dev,
				  "not permitted to restore PIO buffers\n");
		else if (rc)
			netif_err(efx, drv, efx->net_dev,
				  "failed to restore PIO buffers (%d)\n", rc);
		nic_data->must_restore_piobufs = false;
	}

	/* add encapsulated checksum offload features */
	if (efx_has_cap(efx, VXLAN_NVGRE) && !efx_ef10_is_vf(efx))
		hw_enc_features |= NETIF_F_IP_CSUM | NETIF_F_IPV6_CSUM;
	/* add encapsulated TSO features */
	if (efx_has_cap(efx, TX_TSO_V2_ENCAP)) {
		netdev_features_t encap_tso_features;

		encap_tso_features = NETIF_F_GSO_UDP_TUNNEL | NETIF_F_GSO_GRE |
			NETIF_F_GSO_UDP_TUNNEL_CSUM | NETIF_F_GSO_GRE_CSUM;

		hw_enc_features |= encap_tso_features | NETIF_F_TSO;
		efx->net_dev->features |= encap_tso_features;
	}
	efx->net_dev->hw_enc_features = hw_enc_features;

	/* don't fail init if RSS setup doesn't work */
	rc = efx->type->rx_push_rss_config(efx, false,
					   efx->rss_context.rx_indir_table, NULL);

	return 0;
}

static void efx_ef10_table_reset_mc_allocations(struct efx_nic *efx)
{
	struct efx_ef10_nic_data *nic_data = efx->nic_data;
#ifdef CONFIG_SFC_SRIOV
	unsigned int i;
#endif

	/* All our allocations have been reset */
	efx->must_realloc_vis = true;
	efx_mcdi_filter_table_reset_mc_allocations(efx);
	nic_data->must_restore_piobufs = true;
	efx_ef10_forget_old_piobufs(efx);
	efx->rss_context.context_id = EFX_MCDI_RSS_CONTEXT_INVALID;

	/* Driver-created vswitches and vports must be re-created */
	nic_data->must_probe_vswitching = true;
	efx->vport_id = EVB_PORT_ID_ASSIGNED;
#ifdef CONFIG_SFC_SRIOV
	if (nic_data->vf)
		for (i = 0; i < efx->vf_count; i++)
			nic_data->vf[i].vport_id = 0;
#endif
}

static enum reset_type efx_ef10_map_reset_reason(enum reset_type reason)
{
	if (reason == RESET_TYPE_MC_FAILURE)
		return RESET_TYPE_DATAPATH;

	return efx_mcdi_map_reset_reason(reason);
}

static int efx_ef10_map_reset_flags(u32 *flags)
{
	enum {
		EF10_RESET_PORT = ((ETH_RESET_MAC | ETH_RESET_PHY) <<
				   ETH_RESET_SHARED_SHIFT),
		EF10_RESET_MC = ((ETH_RESET_DMA | ETH_RESET_FILTER |
				  ETH_RESET_OFFLOAD | ETH_RESET_MAC |
				  ETH_RESET_PHY | ETH_RESET_MGMT) <<
				 ETH_RESET_SHARED_SHIFT)
	};

	/* We assume for now that our PCI function is permitted to
	 * reset everything.
	 */

	if ((*flags & EF10_RESET_MC) == EF10_RESET_MC) {
		*flags &= ~EF10_RESET_MC;
		return RESET_TYPE_WORLD;
	}

	if ((*flags & EF10_RESET_PORT) == EF10_RESET_PORT) {
		*flags &= ~EF10_RESET_PORT;
		return RESET_TYPE_ALL;
	}

	/* no invisible reset implemented */

	return -EINVAL;
}

static int efx_ef10_reset(struct efx_nic *efx, enum reset_type reset_type)
{
	int rc = efx_mcdi_reset(efx, reset_type);

	/* Unprivileged functions return -EPERM, but need to return success
	 * here so that the datapath is brought back up.
	 */
	if (reset_type == RESET_TYPE_WORLD && rc == -EPERM)
		rc = 0;

	/* If it was a port reset, trigger reallocation of MC resources.
	 * Note that on an MC reset nothing needs to be done now because we'll
	 * detect the MC reset later and handle it then.
	 * For an FLR, we never get an MC reset event, but the MC has reset all
	 * resources assigned to us, so we have to trigger reallocation now.
	 */
	if ((reset_type == RESET_TYPE_ALL ||
	     reset_type == RESET_TYPE_MCDI_TIMEOUT) && !rc)
		efx_ef10_table_reset_mc_allocations(efx);
	return rc;
}

#define EF10_DMA_STAT(ext_name, mcdi_name)			\
	[EF10_STAT_ ## ext_name] =				\
	{ #ext_name, 64, 8 * MC_CMD_MAC_ ## mcdi_name }
#define EF10_DMA_INVIS_STAT(int_name, mcdi_name)		\
	[EF10_STAT_ ## int_name] =				\
	{ NULL, 64, 8 * MC_CMD_MAC_ ## mcdi_name }
#define EF10_OTHER_STAT(ext_name)				\
	[EF10_STAT_ ## ext_name] = { #ext_name, 0, 0 }

static const struct efx_hw_stat_desc efx_ef10_stat_desc[EF10_STAT_COUNT] = {
	EF10_DMA_STAT(port_tx_bytes, TX_BYTES),
	EF10_DMA_STAT(port_tx_packets, TX_PKTS),
	EF10_DMA_STAT(port_tx_pause, TX_PAUSE_PKTS),
	EF10_DMA_STAT(port_tx_control, TX_CONTROL_PKTS),
	EF10_DMA_STAT(port_tx_unicast, TX_UNICAST_PKTS),
	EF10_DMA_STAT(port_tx_multicast, TX_MULTICAST_PKTS),
	EF10_DMA_STAT(port_tx_broadcast, TX_BROADCAST_PKTS),
	EF10_DMA_STAT(port_tx_lt64, TX_LT64_PKTS),
	EF10_DMA_STAT(port_tx_64, TX_64_PKTS),
	EF10_DMA_STAT(port_tx_65_to_127, TX_65_TO_127_PKTS),
	EF10_DMA_STAT(port_tx_128_to_255, TX_128_TO_255_PKTS),
	EF10_DMA_STAT(port_tx_256_to_511, TX_256_TO_511_PKTS),
	EF10_DMA_STAT(port_tx_512_to_1023, TX_512_TO_1023_PKTS),
	EF10_DMA_STAT(port_tx_1024_to_15xx, TX_1024_TO_15XX_PKTS),
	EF10_DMA_STAT(port_tx_15xx_to_jumbo, TX_15XX_TO_JUMBO_PKTS),
	EF10_DMA_STAT(port_rx_bytes, RX_BYTES),
	EF10_DMA_INVIS_STAT(port_rx_bytes_minus_good_bytes, RX_BAD_BYTES),
	EF10_OTHER_STAT(port_rx_good_bytes),
	EF10_OTHER_STAT(port_rx_bad_bytes),
	EF10_DMA_STAT(port_rx_packets, RX_PKTS),
	EF10_DMA_STAT(port_rx_good, RX_GOOD_PKTS),
	EF10_DMA_STAT(port_rx_bad, RX_BAD_FCS_PKTS),
	EF10_DMA_STAT(port_rx_pause, RX_PAUSE_PKTS),
	EF10_DMA_STAT(port_rx_control, RX_CONTROL_PKTS),
	EF10_DMA_STAT(port_rx_unicast, RX_UNICAST_PKTS),
	EF10_DMA_STAT(port_rx_multicast, RX_MULTICAST_PKTS),
	EF10_DMA_STAT(port_rx_broadcast, RX_BROADCAST_PKTS),
	EF10_DMA_STAT(port_rx_lt64, RX_UNDERSIZE_PKTS),
	EF10_DMA_STAT(port_rx_64, RX_64_PKTS),
	EF10_DMA_STAT(port_rx_65_to_127, RX_65_TO_127_PKTS),
	EF10_DMA_STAT(port_rx_128_to_255, RX_128_TO_255_PKTS),
	EF10_DMA_STAT(port_rx_256_to_511, RX_256_TO_511_PKTS),
	EF10_DMA_STAT(port_rx_512_to_1023, RX_512_TO_1023_PKTS),
	EF10_DMA_STAT(port_rx_1024_to_15xx, RX_1024_TO_15XX_PKTS),
	EF10_DMA_STAT(port_rx_15xx_to_jumbo, RX_15XX_TO_JUMBO_PKTS),
	EF10_DMA_STAT(port_rx_gtjumbo, RX_GTJUMBO_PKTS),
	EF10_DMA_STAT(port_rx_bad_gtjumbo, RX_JABBER_PKTS),
	EF10_DMA_STAT(port_rx_overflow, RX_OVERFLOW_PKTS),
	EF10_DMA_STAT(port_rx_align_error, RX_ALIGN_ERROR_PKTS),
	EF10_DMA_STAT(port_rx_length_error, RX_LENGTH_ERROR_PKTS),
	EF10_DMA_STAT(port_rx_nodesc_drops, RX_NODESC_DROPS),
	EFX_GENERIC_SW_STAT(rx_nodesc_trunc),
	EFX_GENERIC_SW_STAT(rx_noskb_drops),
	EF10_DMA_STAT(port_rx_pm_trunc_bb_overflow, PM_TRUNC_BB_OVERFLOW),
	EF10_DMA_STAT(port_rx_pm_discard_bb_overflow, PM_DISCARD_BB_OVERFLOW),
	EF10_DMA_STAT(port_rx_pm_trunc_vfifo_full, PM_TRUNC_VFIFO_FULL),
	EF10_DMA_STAT(port_rx_pm_discard_vfifo_full, PM_DISCARD_VFIFO_FULL),
	EF10_DMA_STAT(port_rx_pm_trunc_qbb, PM_TRUNC_QBB),
	EF10_DMA_STAT(port_rx_pm_discard_qbb, PM_DISCARD_QBB),
	EF10_DMA_STAT(port_rx_pm_discard_mapping, PM_DISCARD_MAPPING),
	EF10_DMA_STAT(port_rx_dp_q_disabled_packets, RXDP_Q_DISABLED_PKTS),
	EF10_DMA_STAT(port_rx_dp_di_dropped_packets, RXDP_DI_DROPPED_PKTS),
	EF10_DMA_STAT(port_rx_dp_streaming_packets, RXDP_STREAMING_PKTS),
	EF10_DMA_STAT(port_rx_dp_hlb_fetch, RXDP_HLB_FETCH_CONDITIONS),
	EF10_DMA_STAT(port_rx_dp_hlb_wait, RXDP_HLB_WAIT_CONDITIONS),
	EF10_DMA_STAT(rx_unicast, VADAPTER_RX_UNICAST_PACKETS),
	EF10_DMA_STAT(rx_unicast_bytes, VADAPTER_RX_UNICAST_BYTES),
	EF10_DMA_STAT(rx_multicast, VADAPTER_RX_MULTICAST_PACKETS),
	EF10_DMA_STAT(rx_multicast_bytes, VADAPTER_RX_MULTICAST_BYTES),
	EF10_DMA_STAT(rx_broadcast, VADAPTER_RX_BROADCAST_PACKETS),
	EF10_DMA_STAT(rx_broadcast_bytes, VADAPTER_RX_BROADCAST_BYTES),
	EF10_DMA_STAT(rx_bad, VADAPTER_RX_BAD_PACKETS),
	EF10_DMA_STAT(rx_bad_bytes, VADAPTER_RX_BAD_BYTES),
	EF10_DMA_STAT(rx_overflow, VADAPTER_RX_OVERFLOW),
	EF10_DMA_STAT(tx_unicast, VADAPTER_TX_UNICAST_PACKETS),
	EF10_DMA_STAT(tx_unicast_bytes, VADAPTER_TX_UNICAST_BYTES),
	EF10_DMA_STAT(tx_multicast, VADAPTER_TX_MULTICAST_PACKETS),
	EF10_DMA_STAT(tx_multicast_bytes, VADAPTER_TX_MULTICAST_BYTES),
	EF10_DMA_STAT(tx_broadcast, VADAPTER_TX_BROADCAST_PACKETS),
	EF10_DMA_STAT(tx_broadcast_bytes, VADAPTER_TX_BROADCAST_BYTES),
	EF10_DMA_STAT(tx_bad, VADAPTER_TX_BAD_PACKETS),
	EF10_DMA_STAT(tx_bad_bytes, VADAPTER_TX_BAD_BYTES),
	EF10_DMA_STAT(tx_overflow, VADAPTER_TX_OVERFLOW),
	EF10_DMA_STAT(fec_uncorrected_errors, FEC_UNCORRECTED_ERRORS),
	EF10_DMA_STAT(fec_corrected_errors, FEC_CORRECTED_ERRORS),
	EF10_DMA_STAT(fec_corrected_symbols_lane0, FEC_CORRECTED_SYMBOLS_LANE0),
	EF10_DMA_STAT(fec_corrected_symbols_lane1, FEC_CORRECTED_SYMBOLS_LANE1),
	EF10_DMA_STAT(fec_corrected_symbols_lane2, FEC_CORRECTED_SYMBOLS_LANE2),
	EF10_DMA_STAT(fec_corrected_symbols_lane3, FEC_CORRECTED_SYMBOLS_LANE3),
	EF10_DMA_STAT(ctpio_vi_busy_fallback, CTPIO_VI_BUSY_FALLBACK),
	EF10_DMA_STAT(ctpio_long_write_success, CTPIO_LONG_WRITE_SUCCESS),
	EF10_DMA_STAT(ctpio_missing_dbell_fail, CTPIO_MISSING_DBELL_FAIL),
	EF10_DMA_STAT(ctpio_overflow_fail, CTPIO_OVERFLOW_FAIL),
	EF10_DMA_STAT(ctpio_underflow_fail, CTPIO_UNDERFLOW_FAIL),
	EF10_DMA_STAT(ctpio_timeout_fail, CTPIO_TIMEOUT_FAIL),
	EF10_DMA_STAT(ctpio_noncontig_wr_fail, CTPIO_NONCONTIG_WR_FAIL),
	EF10_DMA_STAT(ctpio_frm_clobber_fail, CTPIO_FRM_CLOBBER_FAIL),
	EF10_DMA_STAT(ctpio_invalid_wr_fail, CTPIO_INVALID_WR_FAIL),
	EF10_DMA_STAT(ctpio_vi_clobber_fallback, CTPIO_VI_CLOBBER_FALLBACK),
	EF10_DMA_STAT(ctpio_unqualified_fallback, CTPIO_UNQUALIFIED_FALLBACK),
	EF10_DMA_STAT(ctpio_runt_fallback, CTPIO_RUNT_FALLBACK),
	EF10_DMA_STAT(ctpio_success, CTPIO_SUCCESS),
	EF10_DMA_STAT(ctpio_fallback, CTPIO_FALLBACK),
	EF10_DMA_STAT(ctpio_poison, CTPIO_POISON),
	EF10_DMA_STAT(ctpio_erase, CTPIO_ERASE),
};

#define HUNT_COMMON_STAT_MASK ((1ULL << EF10_STAT_port_tx_bytes) |	\
			       (1ULL << EF10_STAT_port_tx_packets) |	\
			       (1ULL << EF10_STAT_port_tx_pause) |	\
			       (1ULL << EF10_STAT_port_tx_unicast) |	\
			       (1ULL << EF10_STAT_port_tx_multicast) |	\
			       (1ULL << EF10_STAT_port_tx_broadcast) |	\
			       (1ULL << EF10_STAT_port_rx_bytes) |	\
			       (1ULL <<                                 \
				EF10_STAT_port_rx_bytes_minus_good_bytes) | \
			       (1ULL << EF10_STAT_port_rx_good_bytes) |	\
			       (1ULL << EF10_STAT_port_rx_bad_bytes) |	\
			       (1ULL << EF10_STAT_port_rx_packets) |	\
			       (1ULL << EF10_STAT_port_rx_good) |	\
			       (1ULL << EF10_STAT_port_rx_bad) |	\
			       (1ULL << EF10_STAT_port_rx_pause) |	\
			       (1ULL << EF10_STAT_port_rx_control) |	\
			       (1ULL << EF10_STAT_port_rx_unicast) |	\
			       (1ULL << EF10_STAT_port_rx_multicast) |	\
			       (1ULL << EF10_STAT_port_rx_broadcast) |	\
			       (1ULL << EF10_STAT_port_rx_lt64) |	\
			       (1ULL << EF10_STAT_port_rx_64) |		\
			       (1ULL << EF10_STAT_port_rx_65_to_127) |	\
			       (1ULL << EF10_STAT_port_rx_128_to_255) |	\
			       (1ULL << EF10_STAT_port_rx_256_to_511) |	\
			       (1ULL << EF10_STAT_port_rx_512_to_1023) |\
			       (1ULL << EF10_STAT_port_rx_1024_to_15xx) |\
			       (1ULL << EF10_STAT_port_rx_15xx_to_jumbo) |\
			       (1ULL << EF10_STAT_port_rx_gtjumbo) |	\
			       (1ULL << EF10_STAT_port_rx_bad_gtjumbo) |\
			       (1ULL << EF10_STAT_port_rx_overflow) |	\
			       (1ULL << EF10_STAT_port_rx_nodesc_drops) |\
			       (1ULL << GENERIC_STAT_rx_nodesc_trunc) |	\
			       (1ULL << GENERIC_STAT_rx_noskb_drops))

/* On 7000 series NICs, these statistics are only provided by the 10G MAC.
 * For a 10G/40G switchable port we do not expose these because they might
 * not include all the packets they should.
 * On 8000 series NICs these statistics are always provided.
 */
#define HUNT_10G_ONLY_STAT_MASK ((1ULL << EF10_STAT_port_tx_control) |	\
				 (1ULL << EF10_STAT_port_tx_lt64) |	\
				 (1ULL << EF10_STAT_port_tx_64) |	\
				 (1ULL << EF10_STAT_port_tx_65_to_127) |\
				 (1ULL << EF10_STAT_port_tx_128_to_255) |\
				 (1ULL << EF10_STAT_port_tx_256_to_511) |\
				 (1ULL << EF10_STAT_port_tx_512_to_1023) |\
				 (1ULL << EF10_STAT_port_tx_1024_to_15xx) |\
				 (1ULL << EF10_STAT_port_tx_15xx_to_jumbo))

/* These statistics are only provided by the 40G MAC.  For a 10G/40G
 * switchable port we do expose these because the errors will otherwise
 * be silent.
 */
#define HUNT_40G_EXTRA_STAT_MASK ((1ULL << EF10_STAT_port_rx_align_error) |\
				  (1ULL << EF10_STAT_port_rx_length_error))

/* These statistics are only provided if the firmware supports the
 * capability PM_AND_RXDP_COUNTERS.
 */
#define HUNT_PM_AND_RXDP_STAT_MASK (					\
	(1ULL << EF10_STAT_port_rx_pm_trunc_bb_overflow) |		\
	(1ULL << EF10_STAT_port_rx_pm_discard_bb_overflow) |		\
	(1ULL << EF10_STAT_port_rx_pm_trunc_vfifo_full) |		\
	(1ULL << EF10_STAT_port_rx_pm_discard_vfifo_full) |		\
	(1ULL << EF10_STAT_port_rx_pm_trunc_qbb) |			\
	(1ULL << EF10_STAT_port_rx_pm_discard_qbb) |			\
	(1ULL << EF10_STAT_port_rx_pm_discard_mapping) |		\
	(1ULL << EF10_STAT_port_rx_dp_q_disabled_packets) |		\
	(1ULL << EF10_STAT_port_rx_dp_di_dropped_packets) |		\
	(1ULL << EF10_STAT_port_rx_dp_streaming_packets) |		\
	(1ULL << EF10_STAT_port_rx_dp_hlb_fetch) |			\
	(1ULL << EF10_STAT_port_rx_dp_hlb_wait))

/* These statistics are only provided if the NIC supports MC_CMD_MAC_STATS_V2,
 * indicated by returning a value >= MC_CMD_MAC_NSTATS_V2 in
 * MC_CMD_GET_CAPABILITIES_V4_OUT_MAC_STATS_NUM_STATS.
 * These bits are in the second u64 of the raw mask.
 */
#define EF10_FEC_STAT_MASK (						\
	(1ULL << (EF10_STAT_fec_uncorrected_errors - 64)) |		\
	(1ULL << (EF10_STAT_fec_corrected_errors - 64)) |		\
	(1ULL << (EF10_STAT_fec_corrected_symbols_lane0 - 64)) |	\
	(1ULL << (EF10_STAT_fec_corrected_symbols_lane1 - 64)) |	\
	(1ULL << (EF10_STAT_fec_corrected_symbols_lane2 - 64)) |	\
	(1ULL << (EF10_STAT_fec_corrected_symbols_lane3 - 64)))

/* These statistics are only provided if the NIC supports MC_CMD_MAC_STATS_V3,
 * indicated by returning a value >= MC_CMD_MAC_NSTATS_V3 in
 * MC_CMD_GET_CAPABILITIES_V4_OUT_MAC_STATS_NUM_STATS.
 * These bits are in the second u64 of the raw mask.
 */
#define EF10_CTPIO_STAT_MASK (						\
	(1ULL << (EF10_STAT_ctpio_vi_busy_fallback - 64)) |		\
	(1ULL << (EF10_STAT_ctpio_long_write_success - 64)) |		\
	(1ULL << (EF10_STAT_ctpio_missing_dbell_fail - 64)) |		\
	(1ULL << (EF10_STAT_ctpio_overflow_fail - 64)) |		\
	(1ULL << (EF10_STAT_ctpio_underflow_fail - 64)) |		\
	(1ULL << (EF10_STAT_ctpio_timeout_fail - 64)) |			\
	(1ULL << (EF10_STAT_ctpio_noncontig_wr_fail - 64)) |		\
	(1ULL << (EF10_STAT_ctpio_frm_clobber_fail - 64)) |		\
	(1ULL << (EF10_STAT_ctpio_invalid_wr_fail - 64)) |		\
	(1ULL << (EF10_STAT_ctpio_vi_clobber_fallback - 64)) |		\
	(1ULL << (EF10_STAT_ctpio_unqualified_fallback - 64)) |		\
	(1ULL << (EF10_STAT_ctpio_runt_fallback - 64)) |		\
	(1ULL << (EF10_STAT_ctpio_success - 64)) |			\
	(1ULL << (EF10_STAT_ctpio_fallback - 64)) |			\
	(1ULL << (EF10_STAT_ctpio_poison - 64)) |			\
	(1ULL << (EF10_STAT_ctpio_erase - 64)))

static u64 efx_ef10_raw_stat_mask(struct efx_nic *efx)
{
	u64 raw_mask = HUNT_COMMON_STAT_MASK;
	u32 port_caps = efx_mcdi_phy_get_caps(efx);
	struct efx_ef10_nic_data *nic_data = efx->nic_data;

	if (!(efx->mcdi->fn_flags &
	      1 << MC_CMD_DRV_ATTACH_EXT_OUT_FLAG_LINKCTRL))
		return 0;

	if (port_caps & (1 << MC_CMD_PHY_CAP_40000FDX_LBN)) {
		raw_mask |= HUNT_40G_EXTRA_STAT_MASK;
		/* 8000 series have everything even at 40G */
		if (nic_data->datapath_caps2 &
		    (1 << MC_CMD_GET_CAPABILITIES_V2_OUT_MAC_STATS_40G_TX_SIZE_BINS_LBN))
			raw_mask |= HUNT_10G_ONLY_STAT_MASK;
	} else {
		raw_mask |= HUNT_10G_ONLY_STAT_MASK;
	}

	if (nic_data->datapath_caps &
	    (1 << MC_CMD_GET_CAPABILITIES_OUT_PM_AND_RXDP_COUNTERS_LBN))
		raw_mask |= HUNT_PM_AND_RXDP_STAT_MASK;

	return raw_mask;
}

static void efx_ef10_get_stat_mask(struct efx_nic *efx, unsigned long *mask)
{
	struct efx_ef10_nic_data *nic_data = efx->nic_data;
	u64 raw_mask[2];

	raw_mask[0] = efx_ef10_raw_stat_mask(efx);

	/* Only show vadaptor stats when EVB capability is present */
	if (nic_data->datapath_caps &
	    (1 << MC_CMD_GET_CAPABILITIES_OUT_EVB_LBN)) {
		raw_mask[0] |= ~((1ULL << EF10_STAT_rx_unicast) - 1);
		raw_mask[1] = (1ULL << (EF10_STAT_V1_COUNT - 64)) - 1;
	} else {
		raw_mask[1] = 0;
	}
	/* Only show FEC stats when NIC supports MC_CMD_MAC_STATS_V2 */
	if (efx->num_mac_stats >= MC_CMD_MAC_NSTATS_V2)
		raw_mask[1] |= EF10_FEC_STAT_MASK;

	/* CTPIO stats appear in V3. Only show them on devices that actually
	 * support CTPIO. Although this driver doesn't use CTPIO others might,
	 * and we may be reporting the stats for the underlying port.
	 */
	if (efx->num_mac_stats >= MC_CMD_MAC_NSTATS_V3 &&
	    (nic_data->datapath_caps2 &
	     (1 << MC_CMD_GET_CAPABILITIES_V4_OUT_CTPIO_LBN)))
		raw_mask[1] |= EF10_CTPIO_STAT_MASK;

#if BITS_PER_LONG == 64
	BUILD_BUG_ON(BITS_TO_LONGS(EF10_STAT_COUNT) != 2);
	mask[0] = raw_mask[0];
	mask[1] = raw_mask[1];
#else
	BUILD_BUG_ON(BITS_TO_LONGS(EF10_STAT_COUNT) != 3);
	mask[0] = raw_mask[0] & 0xffffffff;
	mask[1] = raw_mask[0] >> 32;
	mask[2] = raw_mask[1] & 0xffffffff;
#endif
}

static size_t efx_ef10_describe_stats(struct efx_nic *efx, u8 *names)
{
	DECLARE_BITMAP(mask, EF10_STAT_COUNT);

	efx_ef10_get_stat_mask(efx, mask);
	return efx_nic_describe_stats(efx_ef10_stat_desc, EF10_STAT_COUNT,
				      mask, names);
}

static void efx_ef10_get_fec_stats(struct efx_nic *efx,
				   struct ethtool_fec_stats *fec_stats)
{
	DECLARE_BITMAP(mask, EF10_STAT_COUNT);
	struct efx_ef10_nic_data *nic_data = efx->nic_data;
	u64 *stats = nic_data->stats;

	efx_ef10_get_stat_mask(efx, mask);
	if (test_bit(EF10_STAT_fec_corrected_errors, mask))
		fec_stats->corrected_blocks.total =
			stats[EF10_STAT_fec_corrected_errors];
	if (test_bit(EF10_STAT_fec_uncorrected_errors, mask))
		fec_stats->uncorrectable_blocks.total =
			stats[EF10_STAT_fec_uncorrected_errors];
}

static size_t efx_ef10_update_stats_common(struct efx_nic *efx, u64 *full_stats,
					   struct rtnl_link_stats64 *core_stats)
{
	DECLARE_BITMAP(mask, EF10_STAT_COUNT);
	struct efx_ef10_nic_data *nic_data = efx->nic_data;
	u64 *stats = nic_data->stats;
	size_t stats_count = 0, index;

	efx_ef10_get_stat_mask(efx, mask);

	if (full_stats) {
		for_each_set_bit(index, mask, EF10_STAT_COUNT) {
			if (efx_ef10_stat_desc[index].name) {
				*full_stats++ = stats[index];
				++stats_count;
			}
		}
	}

	if (!core_stats)
		return stats_count;

	if (nic_data->datapath_caps &
			1 << MC_CMD_GET_CAPABILITIES_OUT_EVB_LBN) {
		/* Use vadaptor stats. */
		core_stats->rx_packets = stats[EF10_STAT_rx_unicast] +
					 stats[EF10_STAT_rx_multicast] +
					 stats[EF10_STAT_rx_broadcast];
		core_stats->tx_packets = stats[EF10_STAT_tx_unicast] +
					 stats[EF10_STAT_tx_multicast] +
					 stats[EF10_STAT_tx_broadcast];
		core_stats->rx_bytes = stats[EF10_STAT_rx_unicast_bytes] +
				       stats[EF10_STAT_rx_multicast_bytes] +
				       stats[EF10_STAT_rx_broadcast_bytes];
		core_stats->tx_bytes = stats[EF10_STAT_tx_unicast_bytes] +
				       stats[EF10_STAT_tx_multicast_bytes] +
				       stats[EF10_STAT_tx_broadcast_bytes];
		core_stats->rx_dropped = stats[GENERIC_STAT_rx_nodesc_trunc] +
					 stats[GENERIC_STAT_rx_noskb_drops];
		core_stats->multicast = stats[EF10_STAT_rx_multicast];
		core_stats->rx_crc_errors = stats[EF10_STAT_rx_bad];
		core_stats->rx_fifo_errors = stats[EF10_STAT_rx_overflow];
		core_stats->rx_errors = core_stats->rx_crc_errors;
		core_stats->tx_errors = stats[EF10_STAT_tx_bad];
	} else {
		/* Use port stats. */
		core_stats->rx_packets = stats[EF10_STAT_port_rx_packets];
		core_stats->tx_packets = stats[EF10_STAT_port_tx_packets];
		core_stats->rx_bytes = stats[EF10_STAT_port_rx_bytes];
		core_stats->tx_bytes = stats[EF10_STAT_port_tx_bytes];
		core_stats->rx_dropped = stats[EF10_STAT_port_rx_nodesc_drops] +
					 stats[GENERIC_STAT_rx_nodesc_trunc] +
					 stats[GENERIC_STAT_rx_noskb_drops];
		core_stats->multicast = stats[EF10_STAT_port_rx_multicast];
		core_stats->rx_length_errors =
				stats[EF10_STAT_port_rx_gtjumbo] +
				stats[EF10_STAT_port_rx_length_error];
		core_stats->rx_crc_errors = stats[EF10_STAT_port_rx_bad];
		core_stats->rx_frame_errors =
				stats[EF10_STAT_port_rx_align_error];
		core_stats->rx_fifo_errors = stats[EF10_STAT_port_rx_overflow];
		core_stats->rx_errors = (core_stats->rx_length_errors +
					 core_stats->rx_crc_errors +
					 core_stats->rx_frame_errors);
	}

	return stats_count;
}

static size_t efx_ef10_update_stats_pf(struct efx_nic *efx, u64 *full_stats,
				       struct rtnl_link_stats64 *core_stats)
{
	struct efx_ef10_nic_data *nic_data = efx->nic_data;
	DECLARE_BITMAP(mask, EF10_STAT_COUNT);
	u64 *stats = nic_data->stats;

	efx_ef10_get_stat_mask(efx, mask);

	efx_nic_copy_stats(efx, nic_data->mc_stats);
	efx_nic_update_stats(efx_ef10_stat_desc, EF10_STAT_COUNT,
			     mask, stats, nic_data->mc_stats, false);

	/* Update derived statistics */
	efx_nic_fix_nodesc_drop_stat(efx,
				     &stats[EF10_STAT_port_rx_nodesc_drops]);
	/* MC Firmware reads RX_BYTES and RX_GOOD_BYTES from the MAC.
	 * It then calculates RX_BAD_BYTES and DMAs it to us with RX_BYTES.
	 * We report these as port_rx_ stats. We are not given RX_GOOD_BYTES.
	 * Here we calculate port_rx_good_bytes.
	 */
	stats[EF10_STAT_port_rx_good_bytes] =
		stats[EF10_STAT_port_rx_bytes] -
		stats[EF10_STAT_port_rx_bytes_minus_good_bytes];

	/* The asynchronous reads used to calculate RX_BAD_BYTES in
	 * MC Firmware are done such that we should not see an increase in
	 * RX_BAD_BYTES when a good packet has arrived. Unfortunately this
	 * does mean that the stat can decrease at times. Here we do not
	 * update the stat unless it has increased or has gone to zero
	 * (In the case of the NIC rebooting).
	 * Please see Bug 33781 for a discussion of why things work this way.
	 */
	efx_update_diff_stat(&stats[EF10_STAT_port_rx_bad_bytes],
			     stats[EF10_STAT_port_rx_bytes_minus_good_bytes]);
	efx_update_sw_stats(efx, stats);

	return efx_ef10_update_stats_common(efx, full_stats, core_stats);
}

static int efx_ef10_try_update_nic_stats_vf(struct efx_nic *efx)
	__must_hold(&efx->stats_lock)
{
	MCDI_DECLARE_BUF(inbuf, MC_CMD_MAC_STATS_IN_LEN);
	struct efx_ef10_nic_data *nic_data = efx->nic_data;
	DECLARE_BITMAP(mask, EF10_STAT_COUNT);
	__le64 generation_start, generation_end;
	u64 *stats = nic_data->stats;
	u32 dma_len = efx->num_mac_stats * sizeof(u64);
	struct efx_buffer stats_buf;
	__le64 *dma_stats;
	int rc;

	spin_unlock_bh(&efx->stats_lock);

	efx_ef10_get_stat_mask(efx, mask);

	rc = efx_nic_alloc_buffer(efx, &stats_buf, dma_len, GFP_KERNEL);
	if (rc) {
		spin_lock_bh(&efx->stats_lock);
		return rc;
	}

	dma_stats = stats_buf.addr;
	dma_stats[efx->num_mac_stats - 1] = EFX_MC_STATS_GENERATION_INVALID;

	MCDI_SET_QWORD(inbuf, MAC_STATS_IN_DMA_ADDR, stats_buf.dma_addr);
	MCDI_POPULATE_DWORD_1(inbuf, MAC_STATS_IN_CMD,
			      MAC_STATS_IN_DMA, 1);
	MCDI_SET_DWORD(inbuf, MAC_STATS_IN_DMA_LEN, dma_len);
	MCDI_SET_DWORD(inbuf, MAC_STATS_IN_PORT_ID, EVB_PORT_ID_ASSIGNED);

	rc = efx_mcdi_rpc_quiet(efx, MC_CMD_MAC_STATS, inbuf, sizeof(inbuf),
				NULL, 0, NULL);
	spin_lock_bh(&efx->stats_lock);
	if (rc) {
		/* Expect ENOENT if DMA queues have not been set up */
		if (rc != -ENOENT || atomic_read(&efx->active_queues))
			efx_mcdi_display_error(efx, MC_CMD_MAC_STATS,
					       sizeof(inbuf), NULL, 0, rc);
		goto out;
	}

	generation_end = dma_stats[efx->num_mac_stats - 1];
	if (generation_end == EFX_MC_STATS_GENERATION_INVALID) {
		WARN_ON_ONCE(1);
		goto out;
	}
	rmb();
	efx_nic_update_stats(efx_ef10_stat_desc, EF10_STAT_COUNT, mask,
			     stats, stats_buf.addr, false);
	rmb();
	generation_start = dma_stats[MC_CMD_MAC_GENERATION_START];
	if (generation_end != generation_start) {
		rc = -EAGAIN;
		goto out;
	}

	efx_update_sw_stats(efx, stats);
out:
	efx_nic_free_buffer(efx, &stats_buf);
	return rc;
}

static size_t efx_ef10_update_stats_vf(struct efx_nic *efx, u64 *full_stats,
				       struct rtnl_link_stats64 *core_stats)
{
	if (efx_ef10_try_update_nic_stats_vf(efx))
		return 0;

	return efx_ef10_update_stats_common(efx, full_stats, core_stats);
}

static size_t efx_ef10_update_stats_atomic_vf(struct efx_nic *efx, u64 *full_stats,
					      struct rtnl_link_stats64 *core_stats)
{
	struct efx_ef10_nic_data *nic_data = efx->nic_data;

	/* In atomic context, cannot update HW stats.  Just update the
	 * software stats and return so the caller can continue.
	 */
	efx_update_sw_stats(efx, nic_data->stats);
	return efx_ef10_update_stats_common(efx, full_stats, core_stats);
}

static void efx_ef10_push_irq_moderation(struct efx_channel *channel)
{
	struct efx_nic *efx = channel->efx;
	unsigned int mode, usecs;
	efx_dword_t timer_cmd;

	if (channel->irq_moderation_us) {
		mode = 3;
		usecs = channel->irq_moderation_us;
	} else {
		mode = 0;
		usecs = 0;
	}

	if (EFX_EF10_WORKAROUND_61265(efx)) {
		MCDI_DECLARE_BUF(inbuf, MC_CMD_SET_EVQ_TMR_IN_LEN);
		unsigned int ns = usecs * 1000;

		MCDI_SET_DWORD(inbuf, SET_EVQ_TMR_IN_INSTANCE,
			       channel->channel);
		MCDI_SET_DWORD(inbuf, SET_EVQ_TMR_IN_TMR_LOAD_REQ_NS, ns);
		MCDI_SET_DWORD(inbuf, SET_EVQ_TMR_IN_TMR_RELOAD_REQ_NS, ns);
		MCDI_SET_DWORD(inbuf, SET_EVQ_TMR_IN_TMR_MODE, mode);

		efx_mcdi_rpc_async(efx, MC_CMD_SET_EVQ_TMR,
				   inbuf, sizeof(inbuf), 0, NULL, 0);
	} else if (EFX_EF10_WORKAROUND_35388(efx)) {
		unsigned int ticks = efx_usecs_to_ticks(efx, usecs);

		EFX_POPULATE_DWORD_3(timer_cmd, ERF_DD_EVQ_IND_TIMER_FLAGS,
				     EFE_DD_EVQ_IND_TIMER_FLAGS,
				     ERF_DD_EVQ_IND_TIMER_MODE, mode,
				     ERF_DD_EVQ_IND_TIMER_VAL, ticks);
		efx_writed_page(efx, &timer_cmd, ER_DD_EVQ_INDIRECT,
				channel->channel);
	} else {
		unsigned int ticks = efx_usecs_to_ticks(efx, usecs);

		EFX_POPULATE_DWORD_3(timer_cmd, ERF_DZ_TC_TIMER_MODE, mode,
				     ERF_DZ_TC_TIMER_VAL, ticks,
				     ERF_FZ_TC_TMR_REL_VAL, ticks);
		efx_writed_page(efx, &timer_cmd, ER_DZ_EVQ_TMR,
				channel->channel);
	}
}

static void efx_ef10_get_wol_vf(struct efx_nic *efx,
				struct ethtool_wolinfo *wol) {}

static int efx_ef10_set_wol_vf(struct efx_nic *efx, u32 type)
{
	return -EOPNOTSUPP;
}

static void efx_ef10_get_wol(struct efx_nic *efx, struct ethtool_wolinfo *wol)
{
	wol->supported = 0;
	wol->wolopts = 0;
	memset(&wol->sopass, 0, sizeof(wol->sopass));
}

static int efx_ef10_set_wol(struct efx_nic *efx, u32 type)
{
	if (type != 0)
		return -EINVAL;
	return 0;
}

static void efx_ef10_mcdi_request(struct efx_nic *efx,
				  const efx_dword_t *hdr, size_t hdr_len,
				  const efx_dword_t *sdu, size_t sdu_len)
{
	struct efx_ef10_nic_data *nic_data = efx->nic_data;
	u8 *pdu = nic_data->mcdi_buf.addr;

	memcpy(pdu, hdr, hdr_len);
	memcpy(pdu + hdr_len, sdu, sdu_len);
	wmb();

	/* The hardware provides 'low' and 'high' (doorbell) registers
	 * for passing the 64-bit address of an MCDI request to
	 * firmware.  However the dwords are swapped by firmware.  The
	 * least significant bits of the doorbell are then 0 for all
	 * MCDI requests due to alignment.
	 */
	_efx_writed(efx, cpu_to_le32((u64)nic_data->mcdi_buf.dma_addr >> 32),
		    ER_DZ_MC_DB_LWRD);
	_efx_writed(efx, cpu_to_le32((u32)nic_data->mcdi_buf.dma_addr),
		    ER_DZ_MC_DB_HWRD);
}

static bool efx_ef10_mcdi_poll_response(struct efx_nic *efx)
{
	struct efx_ef10_nic_data *nic_data = efx->nic_data;
	const efx_dword_t hdr = *(const efx_dword_t *)nic_data->mcdi_buf.addr;

	rmb();
	return EFX_DWORD_FIELD(hdr, MCDI_HEADER_RESPONSE);
}

static void
efx_ef10_mcdi_read_response(struct efx_nic *efx, efx_dword_t *outbuf,
			    size_t offset, size_t outlen)
{
	struct efx_ef10_nic_data *nic_data = efx->nic_data;
	const u8 *pdu = nic_data->mcdi_buf.addr;

	memcpy(outbuf, pdu + offset, outlen);
}

static void efx_ef10_mcdi_reboot_detected(struct efx_nic *efx)
{
	struct efx_ef10_nic_data *nic_data = efx->nic_data;

	/* All our allocations have been reset */
	efx_ef10_table_reset_mc_allocations(efx);

	/* The datapath firmware might have been changed */
	nic_data->must_check_datapath_caps = true;

	/* MAC statistics have been cleared on the NIC; clear the local
	 * statistic that we update with efx_update_diff_stat().
	 */
	nic_data->stats[EF10_STAT_port_rx_bad_bytes] = 0;
}

static int efx_ef10_mcdi_poll_reboot(struct efx_nic *efx)
{
	struct efx_ef10_nic_data *nic_data = efx->nic_data;
	int rc;

	rc = efx_ef10_get_warm_boot_count(efx);
	if (rc < 0) {
		/* The firmware is presumably in the process of
		 * rebooting.  However, we are supposed to report each
		 * reboot just once, so we must only do that once we
		 * can read and store the updated warm boot count.
		 */
		return 0;
	}

	if (rc == nic_data->warm_boot_count)
		return 0;

	nic_data->warm_boot_count = rc;
	efx_ef10_mcdi_reboot_detected(efx);

	return -EIO;
}

/* Handle an MSI interrupt
 *
 * Handle an MSI hardware interrupt.  This routine schedules event
 * queue processing.  No interrupt acknowledgement cycle is necessary.
 * Also, we never need to check that the interrupt is for us, since
 * MSI interrupts cannot be shared.
 */
static irqreturn_t efx_ef10_msi_interrupt(int irq, void *dev_id)
{
	struct efx_msi_context *context = dev_id;
	struct efx_nic *efx = context->efx;

	netif_vdbg(efx, intr, efx->net_dev,
		   "IRQ %d on CPU %d\n", irq, raw_smp_processor_id());

	if (likely(READ_ONCE(efx->irq_soft_enabled))) {
		/* Note test interrupts */
		if (context->index == efx->irq_level)
			efx->last_irq_cpu = raw_smp_processor_id();

		/* Schedule processing of the channel */
		efx_schedule_channel_irq(efx->channel[context->index]);
	}

	return IRQ_HANDLED;
}

static irqreturn_t efx_ef10_legacy_interrupt(int irq, void *dev_id)
{
	struct efx_nic *efx = dev_id;
	bool soft_enabled = READ_ONCE(efx->irq_soft_enabled);
	struct efx_channel *channel;
	efx_dword_t reg;
	u32 queues;

	/* Read the ISR which also ACKs the interrupts */
	efx_readd(efx, &reg, ER_DZ_BIU_INT_ISR);
	queues = EFX_DWORD_FIELD(reg, ERF_DZ_ISR_REG);

	if (queues == 0)
		return IRQ_NONE;

	if (likely(soft_enabled)) {
		/* Note test interrupts */
		if (queues & (1U << efx->irq_level))
			efx->last_irq_cpu = raw_smp_processor_id();

		efx_for_each_channel(channel, efx) {
			if (queues & 1)
				efx_schedule_channel_irq(channel);
			queues >>= 1;
		}
	}

	netif_vdbg(efx, intr, efx->net_dev,
		   "IRQ %d on CPU %d status " EFX_DWORD_FMT "\n",
		   irq, raw_smp_processor_id(), EFX_DWORD_VAL(reg));

	return IRQ_HANDLED;
}

static int efx_ef10_irq_test_generate(struct efx_nic *efx)
{
	MCDI_DECLARE_BUF(inbuf, MC_CMD_TRIGGER_INTERRUPT_IN_LEN);

	if (efx_mcdi_set_workaround(efx, MC_CMD_WORKAROUND_BUG41750, true,
				    NULL) == 0)
		return -ENOTSUPP;

	BUILD_BUG_ON(MC_CMD_TRIGGER_INTERRUPT_OUT_LEN != 0);

	MCDI_SET_DWORD(inbuf, TRIGGER_INTERRUPT_IN_INTR_LEVEL, efx->irq_level);
	return efx_mcdi_rpc(efx, MC_CMD_TRIGGER_INTERRUPT,
			    inbuf, sizeof(inbuf), NULL, 0, NULL);
}

static int efx_ef10_tx_probe(struct efx_tx_queue *tx_queue)
{
	/* low two bits of label are what we want for type */
	BUILD_BUG_ON((EFX_TXQ_TYPE_OUTER_CSUM | EFX_TXQ_TYPE_INNER_CSUM) != 3);
	tx_queue->type = tx_queue->label & 3;
	return efx_nic_alloc_buffer(tx_queue->efx, &tx_queue->txd.buf,
				    (tx_queue->ptr_mask + 1) *
				    sizeof(efx_qword_t),
				    GFP_KERNEL);
}

/* This writes to the TX_DESC_WPTR and also pushes data */
static inline void efx_ef10_push_tx_desc(struct efx_tx_queue *tx_queue,
					 const efx_qword_t *txd)
{
	unsigned int write_ptr;
	efx_oword_t reg;

	write_ptr = tx_queue->write_count & tx_queue->ptr_mask;
	EFX_POPULATE_OWORD_1(reg, ERF_DZ_TX_DESC_WPTR, write_ptr);
	reg.qword[0] = *txd;
	efx_writeo_page(tx_queue->efx, &reg,
			ER_DZ_TX_DESC_UPD, tx_queue->queue);
}

/* Add Firmware-Assisted TSO v2 option descriptors to a queue.
 */
int efx_ef10_tx_tso_desc(struct efx_tx_queue *tx_queue, struct sk_buff *skb,
			 bool *data_mapped)
{
	struct efx_tx_buffer *buffer;
	u16 inner_ipv4_id = 0;
	u16 outer_ipv4_id = 0;
	struct tcphdr *tcp;
	struct iphdr *ip;
	u16 ip_tot_len;
	u32 seqnum;
	u32 mss;

	EFX_WARN_ON_ONCE_PARANOID(tx_queue->tso_version != 2);

	mss = skb_shinfo(skb)->gso_size;

	if (unlikely(mss < 4)) {
		WARN_ONCE(1, "MSS of %u is too small for TSO v2\n", mss);
		return -EINVAL;
	}

	if (skb->encapsulation) {
		if (!tx_queue->tso_encap)
			return -EINVAL;
		ip = ip_hdr(skb);
		if (ip->version == 4)
			outer_ipv4_id = ntohs(ip->id);

		ip = inner_ip_hdr(skb);
		tcp = inner_tcp_hdr(skb);
	} else {
		ip = ip_hdr(skb);
		tcp = tcp_hdr(skb);
	}

	/* 8000-series EF10 hardware requires that IP Total Length be
	 * greater than or equal to the value it will have in each segment
	 * (which is at most mss + 208 + TCP header length), but also less
	 * than (0x10000 - inner_network_header).  Otherwise the TCP
	 * checksum calculation will be broken for encapsulated packets.
	 * We fill in ip->tot_len with 0xff30, which should satisfy the
	 * first requirement unless the MSS is ridiculously large (which
	 * should be impossible as the driver max MTU is 9216); it is
	 * guaranteed to satisfy the second as we only attempt TSO if
	 * inner_network_header <= 208.
	 */
	ip_tot_len = -EFX_TSO2_MAX_HDRLEN;
	EFX_WARN_ON_ONCE_PARANOID(mss + EFX_TSO2_MAX_HDRLEN +
				  (tcp->doff << 2u) > ip_tot_len);

	if (ip->version == 4) {
		ip->tot_len = htons(ip_tot_len);
		ip->check = 0;
		inner_ipv4_id = ntohs(ip->id);
	} else {
		((struct ipv6hdr *)ip)->payload_len = htons(ip_tot_len);
	}

	seqnum = ntohl(tcp->seq);

	buffer = efx_tx_queue_get_insert_buffer(tx_queue);

	buffer->flags = EFX_TX_BUF_OPTION;
	buffer->len = 0;
	buffer->unmap_len = 0;
	EFX_POPULATE_QWORD_5(buffer->option,
			ESF_DZ_TX_DESC_IS_OPT, 1,
			ESF_DZ_TX_OPTION_TYPE, ESE_DZ_TX_OPTION_DESC_TSO,
			ESF_DZ_TX_TSO_OPTION_TYPE,
			ESE_DZ_TX_TSO_OPTION_DESC_FATSO2A,
			ESF_DZ_TX_TSO_IP_ID, inner_ipv4_id,
			ESF_DZ_TX_TSO_TCP_SEQNO, seqnum
			);
	++tx_queue->insert_count;

	buffer = efx_tx_queue_get_insert_buffer(tx_queue);

	buffer->flags = EFX_TX_BUF_OPTION;
	buffer->len = 0;
	buffer->unmap_len = 0;
	EFX_POPULATE_QWORD_5(buffer->option,
			ESF_DZ_TX_DESC_IS_OPT, 1,
			ESF_DZ_TX_OPTION_TYPE, ESE_DZ_TX_OPTION_DESC_TSO,
			ESF_DZ_TX_TSO_OPTION_TYPE,
			ESE_DZ_TX_TSO_OPTION_DESC_FATSO2B,
			ESF_DZ_TX_TSO_OUTER_IPID, outer_ipv4_id,
			ESF_DZ_TX_TSO_TCP_MSS, mss
			);
	++tx_queue->insert_count;

	return 0;
}

static u32 efx_ef10_tso_versions(struct efx_nic *efx)
{
	struct efx_ef10_nic_data *nic_data = efx->nic_data;
	u32 tso_versions = 0;

	if (nic_data->datapath_caps &
	    (1 << MC_CMD_GET_CAPABILITIES_OUT_TX_TSO_LBN))
		tso_versions |= BIT(1);
	if (nic_data->datapath_caps2 &
	    (1 << MC_CMD_GET_CAPABILITIES_V2_OUT_TX_TSO_V2_LBN))
		tso_versions |= BIT(2);
	return tso_versions;
}

static void efx_ef10_tx_init(struct efx_tx_queue *tx_queue)
{
<<<<<<< HEAD
	bool csum_offload = tx_queue->label & EFX_TXQ_TYPE_OFFLOAD;
	struct efx_channel *channel = tx_queue->channel;
	struct efx_nic *efx = tx_queue->efx;
	struct efx_ef10_nic_data *nic_data;
	bool tso_v2 = false;
=======
	bool csum_offload = tx_queue->type & EFX_TXQ_TYPE_OUTER_CSUM;
	bool inner_csum = tx_queue->type & EFX_TXQ_TYPE_INNER_CSUM;
	struct efx_channel *channel = tx_queue->channel;
	struct efx_nic *efx = tx_queue->efx;
	struct efx_ef10_nic_data *nic_data;
>>>>>>> 7d2a07b7
	efx_qword_t *txd;
	int rc;

	nic_data = efx->nic_data;

	/* Only attempt to enable TX timestamping if we have the license for it,
	 * otherwise TXQ init will fail
	 */
	if (!(nic_data->licensed_features &
	      (1 << LICENSED_V3_FEATURES_TX_TIMESTAMPS_LBN))) {
		tx_queue->timestamping = false;
		/* Disable sync events on this channel. */
		if (efx->type->ptp_set_ts_sync_events)
			efx->type->ptp_set_ts_sync_events(efx, false, false);
	}

	/* TSOv2 is a limited resource that can only be configured on a limited
	 * number of queues. TSO without checksum offload is not really a thing,
	 * so we only enable it for those queues.
	 * TSOv2 cannot be used with Hardware timestamping, and is never needed
	 * for XDP tx.
	 */
<<<<<<< HEAD
	if (csum_offload && (nic_data->datapath_caps2 &
			(1 << MC_CMD_GET_CAPABILITIES_V2_OUT_TX_TSO_V2_LBN)) &&
	    !tx_queue->timestamping && !tx_queue->xdp_tx) {
		tso_v2 = true;
		netif_dbg(efx, hw, efx->net_dev, "Using TSOv2 for channel %u\n",
				channel->channel);
	}

	rc = efx_mcdi_tx_init(tx_queue, tso_v2);
=======
	if (efx_has_cap(efx, TX_TSO_V2)) {
		if ((csum_offload || inner_csum) &&
		    !tx_queue->timestamping && !tx_queue->xdp_tx) {
			tx_queue->tso_version = 2;
			netif_dbg(efx, hw, efx->net_dev, "Using TSOv2 for channel %u\n",
				  channel->channel);
		}
	} else if (efx_has_cap(efx, TX_TSO)) {
		tx_queue->tso_version = 1;
	}

	rc = efx_mcdi_tx_init(tx_queue);
>>>>>>> 7d2a07b7
	if (rc)
		goto fail;

	/* A previous user of this TX queue might have set us up the
	 * bomb by writing a descriptor to the TX push collector but
	 * not the doorbell.  (Each collector belongs to a port, not a
	 * queue or function, so cannot easily be reset.)  We must
	 * attempt to push a no-op descriptor in its place.
	 */
	tx_queue->buffer[0].flags = EFX_TX_BUF_OPTION;
	tx_queue->insert_count = 1;
	txd = efx_tx_desc(tx_queue, 0);
	EFX_POPULATE_QWORD_7(*txd,
			     ESF_DZ_TX_DESC_IS_OPT, true,
			     ESF_DZ_TX_OPTION_TYPE,
			     ESE_DZ_TX_OPTION_DESC_CRC_CSUM,
			     ESF_DZ_TX_OPTION_UDP_TCP_CSUM, csum_offload,
			     ESF_DZ_TX_OPTION_IP_CSUM, csum_offload && tx_queue->tso_version != 2,
			     ESF_DZ_TX_OPTION_INNER_UDP_TCP_CSUM, inner_csum,
			     ESF_DZ_TX_OPTION_INNER_IP_CSUM, inner_csum && tx_queue->tso_version != 2,
			     ESF_DZ_TX_TIMESTAMP, tx_queue->timestamping);
	tx_queue->write_count = 1;

	if (tx_queue->tso_version == 2 && efx_has_cap(efx, TX_TSO_V2_ENCAP))
		tx_queue->tso_encap = true;

	wmb();
	efx_ef10_push_tx_desc(tx_queue, txd);

	return;

fail:
	netdev_WARN(efx->net_dev, "failed to initialise TXQ %d\n",
		    tx_queue->queue);
}

/* This writes to the TX_DESC_WPTR; write pointer for TX descriptor ring */
static inline void efx_ef10_notify_tx_desc(struct efx_tx_queue *tx_queue)
{
	unsigned int write_ptr;
	efx_dword_t reg;

	write_ptr = tx_queue->write_count & tx_queue->ptr_mask;
	EFX_POPULATE_DWORD_1(reg, ERF_DZ_TX_DESC_WPTR_DWORD, write_ptr);
	efx_writed_page(tx_queue->efx, &reg,
			ER_DZ_TX_DESC_UPD_DWORD, tx_queue->queue);
}

#define EFX_EF10_MAX_TX_DESCRIPTOR_LEN 0x3fff

static unsigned int efx_ef10_tx_limit_len(struct efx_tx_queue *tx_queue,
					  dma_addr_t dma_addr, unsigned int len)
{
	if (len > EFX_EF10_MAX_TX_DESCRIPTOR_LEN) {
		/* If we need to break across multiple descriptors we should
		 * stop at a page boundary. This assumes the length limit is
		 * greater than the page size.
		 */
		dma_addr_t end = dma_addr + EFX_EF10_MAX_TX_DESCRIPTOR_LEN;

		BUILD_BUG_ON(EFX_EF10_MAX_TX_DESCRIPTOR_LEN < EFX_PAGE_SIZE);
		len = (end & (~(EFX_PAGE_SIZE - 1))) - dma_addr;
	}

	return len;
}

static void efx_ef10_tx_write(struct efx_tx_queue *tx_queue)
{
	unsigned int old_write_count = tx_queue->write_count;
	struct efx_tx_buffer *buffer;
	unsigned int write_ptr;
	efx_qword_t *txd;

	tx_queue->xmit_pending = false;
	if (unlikely(tx_queue->write_count == tx_queue->insert_count))
		return;

	do {
		write_ptr = tx_queue->write_count & tx_queue->ptr_mask;
		buffer = &tx_queue->buffer[write_ptr];
		txd = efx_tx_desc(tx_queue, write_ptr);
		++tx_queue->write_count;

		/* Create TX descriptor ring entry */
		if (buffer->flags & EFX_TX_BUF_OPTION) {
			*txd = buffer->option;
			if (EFX_QWORD_FIELD(*txd, ESF_DZ_TX_OPTION_TYPE) == 1)
				/* PIO descriptor */
				tx_queue->packet_write_count = tx_queue->write_count;
		} else {
			tx_queue->packet_write_count = tx_queue->write_count;
			BUILD_BUG_ON(EFX_TX_BUF_CONT != 1);
			EFX_POPULATE_QWORD_3(
				*txd,
				ESF_DZ_TX_KER_CONT,
				buffer->flags & EFX_TX_BUF_CONT,
				ESF_DZ_TX_KER_BYTE_CNT, buffer->len,
				ESF_DZ_TX_KER_BUF_ADDR, buffer->dma_addr);
		}
	} while (tx_queue->write_count != tx_queue->insert_count);

	wmb(); /* Ensure descriptors are written before they are fetched */

	if (efx_nic_may_push_tx_desc(tx_queue, old_write_count)) {
		txd = efx_tx_desc(tx_queue,
				  old_write_count & tx_queue->ptr_mask);
		efx_ef10_push_tx_desc(tx_queue, txd);
		++tx_queue->pushes;
	} else {
		efx_ef10_notify_tx_desc(tx_queue);
	}
}

static int efx_ef10_probe_multicast_chaining(struct efx_nic *efx)
{
	struct efx_ef10_nic_data *nic_data = efx->nic_data;
	unsigned int enabled, implemented;
	bool want_workaround_26807;
	int rc;

	rc = efx_mcdi_get_workarounds(efx, &implemented, &enabled);
	if (rc == -ENOSYS) {
		/* GET_WORKAROUNDS was implemented before this workaround,
		 * thus it must be unavailable in this firmware.
		 */
		nic_data->workaround_26807 = false;
		return 0;
	}
	if (rc)
		return rc;
	want_workaround_26807 =
		implemented & MC_CMD_GET_WORKAROUNDS_OUT_BUG26807;
	nic_data->workaround_26807 =
		!!(enabled & MC_CMD_GET_WORKAROUNDS_OUT_BUG26807);

	if (want_workaround_26807 && !nic_data->workaround_26807) {
		unsigned int flags;

		rc = efx_mcdi_set_workaround(efx,
					     MC_CMD_WORKAROUND_BUG26807,
					     true, &flags);
		if (!rc) {
			if (flags &
			    1 << MC_CMD_WORKAROUND_EXT_OUT_FLR_DONE_LBN) {
				netif_info(efx, drv, efx->net_dev,
					   "other functions on NIC have been reset\n");

				/* With MCFW v4.6.x and earlier, the
				 * boot count will have incremented,
				 * so re-read the warm_boot_count
				 * value now to ensure this function
				 * doesn't think it has changed next
				 * time it checks.
				 */
				rc = efx_ef10_get_warm_boot_count(efx);
				if (rc >= 0) {
					nic_data->warm_boot_count = rc;
					rc = 0;
				}
			}
			nic_data->workaround_26807 = true;
		} else if (rc == -EPERM) {
			rc = 0;
		}
	}
	return rc;
}

static int efx_ef10_filter_table_probe(struct efx_nic *efx)
{
	struct efx_ef10_nic_data *nic_data = efx->nic_data;
	int rc = efx_ef10_probe_multicast_chaining(efx);
	struct efx_mcdi_filter_vlan *vlan;

	if (rc)
		return rc;
	rc = efx_mcdi_filter_table_probe(efx, nic_data->workaround_26807);

	if (rc)
		return rc;

	list_for_each_entry(vlan, &nic_data->vlan_list, list) {
		rc = efx_mcdi_filter_add_vlan(efx, vlan->vid);
		if (rc)
			goto fail_add_vlan;
	}
	return 0;

fail_add_vlan:
	efx_mcdi_filter_table_remove(efx);
	return rc;
}

/* This creates an entry in the RX descriptor queue */
static inline void
efx_ef10_build_rx_desc(struct efx_rx_queue *rx_queue, unsigned int index)
{
	struct efx_rx_buffer *rx_buf;
	efx_qword_t *rxd;

	rxd = efx_rx_desc(rx_queue, index);
	rx_buf = efx_rx_buffer(rx_queue, index);
	EFX_POPULATE_QWORD_2(*rxd,
			     ESF_DZ_RX_KER_BYTE_CNT, rx_buf->len,
			     ESF_DZ_RX_KER_BUF_ADDR, rx_buf->dma_addr);
}

static void efx_ef10_rx_write(struct efx_rx_queue *rx_queue)
{
	struct efx_nic *efx = rx_queue->efx;
	unsigned int write_count;
	efx_dword_t reg;

	/* Firmware requires that RX_DESC_WPTR be a multiple of 8 */
	write_count = rx_queue->added_count & ~7;
	if (rx_queue->notified_count == write_count)
		return;

	do
		efx_ef10_build_rx_desc(
			rx_queue,
			rx_queue->notified_count & rx_queue->ptr_mask);
	while (++rx_queue->notified_count != write_count);

	wmb();
	EFX_POPULATE_DWORD_1(reg, ERF_DZ_RX_DESC_WPTR,
			     write_count & rx_queue->ptr_mask);
	efx_writed_page(efx, &reg, ER_DZ_RX_DESC_UPD,
			efx_rx_queue_index(rx_queue));
}

static efx_mcdi_async_completer efx_ef10_rx_defer_refill_complete;

static void efx_ef10_rx_defer_refill(struct efx_rx_queue *rx_queue)
{
	struct efx_channel *channel = efx_rx_queue_channel(rx_queue);
	MCDI_DECLARE_BUF(inbuf, MC_CMD_DRIVER_EVENT_IN_LEN);
	efx_qword_t event;

	EFX_POPULATE_QWORD_2(event,
			     ESF_DZ_EV_CODE, EFX_EF10_DRVGEN_EV,
			     ESF_DZ_EV_DATA, EFX_EF10_REFILL);

	MCDI_SET_DWORD(inbuf, DRIVER_EVENT_IN_EVQ, channel->channel);

	/* MCDI_SET_QWORD is not appropriate here since EFX_POPULATE_* has
	 * already swapped the data to little-endian order.
	 */
	memcpy(MCDI_PTR(inbuf, DRIVER_EVENT_IN_DATA), &event.u64[0],
	       sizeof(efx_qword_t));

	efx_mcdi_rpc_async(channel->efx, MC_CMD_DRIVER_EVENT,
			   inbuf, sizeof(inbuf), 0,
			   efx_ef10_rx_defer_refill_complete, 0);
}

static void
efx_ef10_rx_defer_refill_complete(struct efx_nic *efx, unsigned long cookie,
				  int rc, efx_dword_t *outbuf,
				  size_t outlen_actual)
{
	/* nothing to do */
}

static int efx_ef10_ev_init(struct efx_channel *channel)
{
	struct efx_nic *efx = channel->efx;
	struct efx_ef10_nic_data *nic_data;
	bool use_v2, cut_thru;

	nic_data = efx->nic_data;
	use_v2 = nic_data->datapath_caps2 &
			    1 << MC_CMD_GET_CAPABILITIES_V2_OUT_INIT_EVQ_V2_LBN;
	cut_thru = !(nic_data->datapath_caps &
			      1 << MC_CMD_GET_CAPABILITIES_OUT_RX_BATCHING_LBN);
	return efx_mcdi_ev_init(channel, cut_thru, use_v2);
}

static void efx_ef10_handle_rx_wrong_queue(struct efx_rx_queue *rx_queue,
					   unsigned int rx_queue_label)
{
	struct efx_nic *efx = rx_queue->efx;

	netif_info(efx, hw, efx->net_dev,
		   "rx event arrived on queue %d labeled as queue %u\n",
		   efx_rx_queue_index(rx_queue), rx_queue_label);

	efx_schedule_reset(efx, RESET_TYPE_DISABLE);
}

static void
efx_ef10_handle_rx_bad_lbits(struct efx_rx_queue *rx_queue,
			     unsigned int actual, unsigned int expected)
{
	unsigned int dropped = (actual - expected) & rx_queue->ptr_mask;
	struct efx_nic *efx = rx_queue->efx;

	netif_info(efx, hw, efx->net_dev,
		   "dropped %d events (index=%d expected=%d)\n",
		   dropped, actual, expected);

	efx_schedule_reset(efx, RESET_TYPE_DISABLE);
}

/* partially received RX was aborted. clean up. */
static void efx_ef10_handle_rx_abort(struct efx_rx_queue *rx_queue)
{
	unsigned int rx_desc_ptr;

	netif_dbg(rx_queue->efx, hw, rx_queue->efx->net_dev,
		  "scattered RX aborted (dropping %u buffers)\n",
		  rx_queue->scatter_n);

	rx_desc_ptr = rx_queue->removed_count & rx_queue->ptr_mask;

	efx_rx_packet(rx_queue, rx_desc_ptr, rx_queue->scatter_n,
		      0, EFX_RX_PKT_DISCARD);

	rx_queue->removed_count += rx_queue->scatter_n;
	rx_queue->scatter_n = 0;
	rx_queue->scatter_len = 0;
	++efx_rx_queue_channel(rx_queue)->n_rx_nodesc_trunc;
}

static u16 efx_ef10_handle_rx_event_errors(struct efx_channel *channel,
					   unsigned int n_packets,
					   unsigned int rx_encap_hdr,
					   unsigned int rx_l3_class,
					   unsigned int rx_l4_class,
					   const efx_qword_t *event)
{
	struct efx_nic *efx = channel->efx;
	bool handled = false;

	if (EFX_QWORD_FIELD(*event, ESF_DZ_RX_ECRC_ERR)) {
		if (!(efx->net_dev->features & NETIF_F_RXALL)) {
			if (!efx->loopback_selftest)
				channel->n_rx_eth_crc_err += n_packets;
			return EFX_RX_PKT_DISCARD;
		}
		handled = true;
	}
	if (EFX_QWORD_FIELD(*event, ESF_DZ_RX_IPCKSUM_ERR)) {
		if (unlikely(rx_encap_hdr != ESE_EZ_ENCAP_HDR_VXLAN &&
			     rx_l3_class != ESE_DZ_L3_CLASS_IP4 &&
			     rx_l3_class != ESE_DZ_L3_CLASS_IP4_FRAG &&
			     rx_l3_class != ESE_DZ_L3_CLASS_IP6 &&
			     rx_l3_class != ESE_DZ_L3_CLASS_IP6_FRAG))
			netdev_WARN(efx->net_dev,
				    "invalid class for RX_IPCKSUM_ERR: event="
				    EFX_QWORD_FMT "\n",
				    EFX_QWORD_VAL(*event));
		if (!efx->loopback_selftest)
			*(rx_encap_hdr ?
			  &channel->n_rx_outer_ip_hdr_chksum_err :
			  &channel->n_rx_ip_hdr_chksum_err) += n_packets;
		return 0;
	}
	if (EFX_QWORD_FIELD(*event, ESF_DZ_RX_TCPUDP_CKSUM_ERR)) {
		if (unlikely(rx_encap_hdr != ESE_EZ_ENCAP_HDR_VXLAN &&
			     ((rx_l3_class != ESE_DZ_L3_CLASS_IP4 &&
			       rx_l3_class != ESE_DZ_L3_CLASS_IP6) ||
			      (rx_l4_class != ESE_FZ_L4_CLASS_TCP &&
			       rx_l4_class != ESE_FZ_L4_CLASS_UDP))))
			netdev_WARN(efx->net_dev,
				    "invalid class for RX_TCPUDP_CKSUM_ERR: event="
				    EFX_QWORD_FMT "\n",
				    EFX_QWORD_VAL(*event));
		if (!efx->loopback_selftest)
			*(rx_encap_hdr ?
			  &channel->n_rx_outer_tcp_udp_chksum_err :
			  &channel->n_rx_tcp_udp_chksum_err) += n_packets;
		return 0;
	}
	if (EFX_QWORD_FIELD(*event, ESF_EZ_RX_IP_INNER_CHKSUM_ERR)) {
		if (unlikely(!rx_encap_hdr))
			netdev_WARN(efx->net_dev,
				    "invalid encapsulation type for RX_IP_INNER_CHKSUM_ERR: event="
				    EFX_QWORD_FMT "\n",
				    EFX_QWORD_VAL(*event));
		else if (unlikely(rx_l3_class != ESE_DZ_L3_CLASS_IP4 &&
				  rx_l3_class != ESE_DZ_L3_CLASS_IP4_FRAG &&
				  rx_l3_class != ESE_DZ_L3_CLASS_IP6 &&
				  rx_l3_class != ESE_DZ_L3_CLASS_IP6_FRAG))
			netdev_WARN(efx->net_dev,
				    "invalid class for RX_IP_INNER_CHKSUM_ERR: event="
				    EFX_QWORD_FMT "\n",
				    EFX_QWORD_VAL(*event));
		if (!efx->loopback_selftest)
			channel->n_rx_inner_ip_hdr_chksum_err += n_packets;
		return 0;
	}
	if (EFX_QWORD_FIELD(*event, ESF_EZ_RX_TCP_UDP_INNER_CHKSUM_ERR)) {
		if (unlikely(!rx_encap_hdr))
			netdev_WARN(efx->net_dev,
				    "invalid encapsulation type for RX_TCP_UDP_INNER_CHKSUM_ERR: event="
				    EFX_QWORD_FMT "\n",
				    EFX_QWORD_VAL(*event));
		else if (unlikely((rx_l3_class != ESE_DZ_L3_CLASS_IP4 &&
				   rx_l3_class != ESE_DZ_L3_CLASS_IP6) ||
				  (rx_l4_class != ESE_FZ_L4_CLASS_TCP &&
				   rx_l4_class != ESE_FZ_L4_CLASS_UDP)))
			netdev_WARN(efx->net_dev,
				    "invalid class for RX_TCP_UDP_INNER_CHKSUM_ERR: event="
				    EFX_QWORD_FMT "\n",
				    EFX_QWORD_VAL(*event));
		if (!efx->loopback_selftest)
			channel->n_rx_inner_tcp_udp_chksum_err += n_packets;
		return 0;
	}

	WARN_ON(!handled); /* No error bits were recognised */
	return 0;
}

static int efx_ef10_handle_rx_event(struct efx_channel *channel,
				    const efx_qword_t *event)
{
	unsigned int rx_bytes, next_ptr_lbits, rx_queue_label;
	unsigned int rx_l3_class, rx_l4_class, rx_encap_hdr;
	unsigned int n_descs, n_packets, i;
	struct efx_nic *efx = channel->efx;
	struct efx_ef10_nic_data *nic_data = efx->nic_data;
	struct efx_rx_queue *rx_queue;
	efx_qword_t errors;
	bool rx_cont;
	u16 flags = 0;

	if (unlikely(READ_ONCE(efx->reset_pending)))
		return 0;

	/* Basic packet information */
	rx_bytes = EFX_QWORD_FIELD(*event, ESF_DZ_RX_BYTES);
	next_ptr_lbits = EFX_QWORD_FIELD(*event, ESF_DZ_RX_DSC_PTR_LBITS);
	rx_queue_label = EFX_QWORD_FIELD(*event, ESF_DZ_RX_QLABEL);
	rx_l3_class = EFX_QWORD_FIELD(*event, ESF_DZ_RX_L3_CLASS);
	rx_l4_class = EFX_QWORD_FIELD(*event, ESF_FZ_RX_L4_CLASS);
	rx_cont = EFX_QWORD_FIELD(*event, ESF_DZ_RX_CONT);
	rx_encap_hdr =
		nic_data->datapath_caps &
			(1 << MC_CMD_GET_CAPABILITIES_OUT_VXLAN_NVGRE_LBN) ?
		EFX_QWORD_FIELD(*event, ESF_EZ_RX_ENCAP_HDR) :
		ESE_EZ_ENCAP_HDR_NONE;

	if (EFX_QWORD_FIELD(*event, ESF_DZ_RX_DROP_EVENT))
		netdev_WARN(efx->net_dev, "saw RX_DROP_EVENT: event="
			    EFX_QWORD_FMT "\n",
			    EFX_QWORD_VAL(*event));

	rx_queue = efx_channel_get_rx_queue(channel);

	if (unlikely(rx_queue_label != efx_rx_queue_index(rx_queue)))
		efx_ef10_handle_rx_wrong_queue(rx_queue, rx_queue_label);

	n_descs = ((next_ptr_lbits - rx_queue->removed_count) &
		   ((1 << ESF_DZ_RX_DSC_PTR_LBITS_WIDTH) - 1));

	if (n_descs != rx_queue->scatter_n + 1) {
		struct efx_ef10_nic_data *nic_data = efx->nic_data;

		/* detect rx abort */
		if (unlikely(n_descs == rx_queue->scatter_n)) {
			if (rx_queue->scatter_n == 0 || rx_bytes != 0)
				netdev_WARN(efx->net_dev,
					    "invalid RX abort: scatter_n=%u event="
					    EFX_QWORD_FMT "\n",
					    rx_queue->scatter_n,
					    EFX_QWORD_VAL(*event));
			efx_ef10_handle_rx_abort(rx_queue);
			return 0;
		}

		/* Check that RX completion merging is valid, i.e.
		 * the current firmware supports it and this is a
		 * non-scattered packet.
		 */
		if (!(nic_data->datapath_caps &
		      (1 << MC_CMD_GET_CAPABILITIES_OUT_RX_BATCHING_LBN)) ||
		    rx_queue->scatter_n != 0 || rx_cont) {
			efx_ef10_handle_rx_bad_lbits(
				rx_queue, next_ptr_lbits,
				(rx_queue->removed_count +
				 rx_queue->scatter_n + 1) &
				((1 << ESF_DZ_RX_DSC_PTR_LBITS_WIDTH) - 1));
			return 0;
		}

		/* Merged completion for multiple non-scattered packets */
		rx_queue->scatter_n = 1;
		rx_queue->scatter_len = 0;
		n_packets = n_descs;
		++channel->n_rx_merge_events;
		channel->n_rx_merge_packets += n_packets;
		flags |= EFX_RX_PKT_PREFIX_LEN;
	} else {
		++rx_queue->scatter_n;
		rx_queue->scatter_len += rx_bytes;
		if (rx_cont)
			return 0;
		n_packets = 1;
	}

	EFX_POPULATE_QWORD_5(errors, ESF_DZ_RX_ECRC_ERR, 1,
				     ESF_DZ_RX_IPCKSUM_ERR, 1,
				     ESF_DZ_RX_TCPUDP_CKSUM_ERR, 1,
				     ESF_EZ_RX_IP_INNER_CHKSUM_ERR, 1,
				     ESF_EZ_RX_TCP_UDP_INNER_CHKSUM_ERR, 1);
	EFX_AND_QWORD(errors, *event, errors);
	if (unlikely(!EFX_QWORD_IS_ZERO(errors))) {
		flags |= efx_ef10_handle_rx_event_errors(channel, n_packets,
							 rx_encap_hdr,
							 rx_l3_class, rx_l4_class,
							 event);
	} else {
		bool tcpudp = rx_l4_class == ESE_FZ_L4_CLASS_TCP ||
			      rx_l4_class == ESE_FZ_L4_CLASS_UDP;

		switch (rx_encap_hdr) {
		case ESE_EZ_ENCAP_HDR_VXLAN: /* VxLAN or GENEVE */
			flags |= EFX_RX_PKT_CSUMMED; /* outer UDP csum */
			if (tcpudp)
				flags |= EFX_RX_PKT_CSUM_LEVEL; /* inner L4 */
			break;
		case ESE_EZ_ENCAP_HDR_GRE:
		case ESE_EZ_ENCAP_HDR_NONE:
			if (tcpudp)
				flags |= EFX_RX_PKT_CSUMMED;
			break;
		default:
			netdev_WARN(efx->net_dev,
				    "unknown encapsulation type: event="
				    EFX_QWORD_FMT "\n",
				    EFX_QWORD_VAL(*event));
		}
	}

	if (rx_l4_class == ESE_FZ_L4_CLASS_TCP)
		flags |= EFX_RX_PKT_TCP;

	channel->irq_mod_score += 2 * n_packets;

	/* Handle received packet(s) */
	for (i = 0; i < n_packets; i++) {
		efx_rx_packet(rx_queue,
			      rx_queue->removed_count & rx_queue->ptr_mask,
			      rx_queue->scatter_n, rx_queue->scatter_len,
			      flags);
		rx_queue->removed_count += rx_queue->scatter_n;
	}

	rx_queue->scatter_n = 0;
	rx_queue->scatter_len = 0;

	return n_packets;
}

static u32 efx_ef10_extract_event_ts(efx_qword_t *event)
{
	u32 tstamp;

	tstamp = EFX_QWORD_FIELD(*event, TX_TIMESTAMP_EVENT_TSTAMP_DATA_HI);
	tstamp <<= 16;
	tstamp |= EFX_QWORD_FIELD(*event, TX_TIMESTAMP_EVENT_TSTAMP_DATA_LO);

	return tstamp;
}

static void
efx_ef10_handle_tx_event(struct efx_channel *channel, efx_qword_t *event)
{
	struct efx_nic *efx = channel->efx;
	struct efx_tx_queue *tx_queue;
	unsigned int tx_ev_desc_ptr;
	unsigned int tx_ev_q_label;
	unsigned int tx_ev_type;
	u64 ts_part;

	if (unlikely(READ_ONCE(efx->reset_pending)))
		return;

	if (unlikely(EFX_QWORD_FIELD(*event, ESF_DZ_TX_DROP_EVENT)))
		return;

	/* Get the transmit queue */
	tx_ev_q_label = EFX_QWORD_FIELD(*event, ESF_DZ_TX_QLABEL);
	tx_queue = channel->tx_queue + (tx_ev_q_label % EFX_MAX_TXQ_PER_CHANNEL);

	if (!tx_queue->timestamping) {
		/* Transmit completion */
		tx_ev_desc_ptr = EFX_QWORD_FIELD(*event, ESF_DZ_TX_DESCR_INDX);
		efx_xmit_done(tx_queue, tx_ev_desc_ptr & tx_queue->ptr_mask);
		return;
	}

	/* Transmit timestamps are only available for 8XXX series. They result
	 * in up to three events per packet. These occur in order, and are:
	 *  - the normal completion event (may be omitted)
	 *  - the low part of the timestamp
	 *  - the high part of the timestamp
	 *
	 * It's possible for multiple completion events to appear before the
	 * corresponding timestamps. So we can for example get:
	 *  COMP N
	 *  COMP N+1
	 *  TS_LO N
	 *  TS_HI N
	 *  TS_LO N+1
	 *  TS_HI N+1
	 *
	 * In addition it's also possible for the adjacent completions to be
	 * merged, so we may not see COMP N above. As such, the completion
	 * events are not very useful here.
	 *
	 * Each part of the timestamp is itself split across two 16 bit
	 * fields in the event.
	 */
	tx_ev_type = EFX_QWORD_FIELD(*event, ESF_EZ_TX_SOFT1);

	switch (tx_ev_type) {
	case TX_TIMESTAMP_EVENT_TX_EV_COMPLETION:
		/* Ignore this event - see above. */
		break;

	case TX_TIMESTAMP_EVENT_TX_EV_TSTAMP_LO:
		ts_part = efx_ef10_extract_event_ts(event);
		tx_queue->completed_timestamp_minor = ts_part;
		break;

	case TX_TIMESTAMP_EVENT_TX_EV_TSTAMP_HI:
		ts_part = efx_ef10_extract_event_ts(event);
		tx_queue->completed_timestamp_major = ts_part;

		efx_xmit_done_single(tx_queue);
		break;

	default:
		netif_err(efx, hw, efx->net_dev,
			  "channel %d unknown tx event type %d (data "
			  EFX_QWORD_FMT ")\n",
			  channel->channel, tx_ev_type,
			  EFX_QWORD_VAL(*event));
		break;
	}
}

static void
efx_ef10_handle_driver_event(struct efx_channel *channel, efx_qword_t *event)
{
	struct efx_nic *efx = channel->efx;
	int subcode;

	subcode = EFX_QWORD_FIELD(*event, ESF_DZ_DRV_SUB_CODE);

	switch (subcode) {
	case ESE_DZ_DRV_TIMER_EV:
	case ESE_DZ_DRV_WAKE_UP_EV:
		break;
	case ESE_DZ_DRV_START_UP_EV:
		/* event queue init complete. ok. */
		break;
	default:
		netif_err(efx, hw, efx->net_dev,
			  "channel %d unknown driver event type %d"
			  " (data " EFX_QWORD_FMT ")\n",
			  channel->channel, subcode,
			  EFX_QWORD_VAL(*event));

	}
}

static void efx_ef10_handle_driver_generated_event(struct efx_channel *channel,
						   efx_qword_t *event)
{
	struct efx_nic *efx = channel->efx;
	u32 subcode;

	subcode = EFX_QWORD_FIELD(*event, EFX_DWORD_0);

	switch (subcode) {
	case EFX_EF10_TEST:
		channel->event_test_cpu = raw_smp_processor_id();
		break;
	case EFX_EF10_REFILL:
		/* The queue must be empty, so we won't receive any rx
		 * events, so efx_process_channel() won't refill the
		 * queue. Refill it here
		 */
		efx_fast_push_rx_descriptors(&channel->rx_queue, true);
		break;
	default:
		netif_err(efx, hw, efx->net_dev,
			  "channel %d unknown driver event type %u"
			  " (data " EFX_QWORD_FMT ")\n",
			  channel->channel, (unsigned) subcode,
			  EFX_QWORD_VAL(*event));
	}
}

static int efx_ef10_ev_process(struct efx_channel *channel, int quota)
{
	struct efx_nic *efx = channel->efx;
	efx_qword_t event, *p_event;
	unsigned int read_ptr;
	int ev_code;
	int spent = 0;

	if (quota <= 0)
		return spent;

	read_ptr = channel->eventq_read_ptr;

	for (;;) {
		p_event = efx_event(channel, read_ptr);
		event = *p_event;

		if (!efx_event_present(&event))
			break;

		EFX_SET_QWORD(*p_event);

		++read_ptr;

		ev_code = EFX_QWORD_FIELD(event, ESF_DZ_EV_CODE);

		netif_vdbg(efx, drv, efx->net_dev,
			   "processing event on %d " EFX_QWORD_FMT "\n",
			   channel->channel, EFX_QWORD_VAL(event));

		switch (ev_code) {
		case ESE_DZ_EV_CODE_MCDI_EV:
			efx_mcdi_process_event(channel, &event);
			break;
		case ESE_DZ_EV_CODE_RX_EV:
			spent += efx_ef10_handle_rx_event(channel, &event);
			if (spent >= quota) {
				/* XXX can we split a merged event to
				 * avoid going over-quota?
				 */
				spent = quota;
				goto out;
			}
			break;
		case ESE_DZ_EV_CODE_TX_EV:
			efx_ef10_handle_tx_event(channel, &event);
			break;
		case ESE_DZ_EV_CODE_DRIVER_EV:
			efx_ef10_handle_driver_event(channel, &event);
			if (++spent == quota)
				goto out;
			break;
		case EFX_EF10_DRVGEN_EV:
			efx_ef10_handle_driver_generated_event(channel, &event);
			break;
		default:
			netif_err(efx, hw, efx->net_dev,
				  "channel %d unknown event type %d"
				  " (data " EFX_QWORD_FMT ")\n",
				  channel->channel, ev_code,
				  EFX_QWORD_VAL(event));
		}
	}
<<<<<<< HEAD

out:
	channel->eventq_read_ptr = read_ptr;
	return spent;
}

static void efx_ef10_ev_read_ack(struct efx_channel *channel)
{
	struct efx_nic *efx = channel->efx;
	efx_dword_t rptr;

	if (EFX_EF10_WORKAROUND_35388(efx)) {
		BUILD_BUG_ON(EFX_MIN_EVQ_SIZE <
			     (1 << ERF_DD_EVQ_IND_RPTR_WIDTH));
		BUILD_BUG_ON(EFX_MAX_EVQ_SIZE >
			     (1 << 2 * ERF_DD_EVQ_IND_RPTR_WIDTH));

		EFX_POPULATE_DWORD_2(rptr, ERF_DD_EVQ_IND_RPTR_FLAGS,
				     EFE_DD_EVQ_IND_RPTR_FLAGS_HIGH,
				     ERF_DD_EVQ_IND_RPTR,
				     (channel->eventq_read_ptr &
				      channel->eventq_mask) >>
				     ERF_DD_EVQ_IND_RPTR_WIDTH);
		efx_writed_page(efx, &rptr, ER_DD_EVQ_INDIRECT,
				channel->channel);
		EFX_POPULATE_DWORD_2(rptr, ERF_DD_EVQ_IND_RPTR_FLAGS,
				     EFE_DD_EVQ_IND_RPTR_FLAGS_LOW,
				     ERF_DD_EVQ_IND_RPTR,
				     channel->eventq_read_ptr &
				     ((1 << ERF_DD_EVQ_IND_RPTR_WIDTH) - 1));
		efx_writed_page(efx, &rptr, ER_DD_EVQ_INDIRECT,
				channel->channel);
	} else {
		EFX_POPULATE_DWORD_1(rptr, ERF_DZ_EVQ_RPTR,
				     channel->eventq_read_ptr &
				     channel->eventq_mask);
		efx_writed_page(efx, &rptr, ER_DZ_EVQ_RPTR, channel->channel);
	}
}

static void efx_ef10_ev_test_generate(struct efx_channel *channel)
{
=======

out:
	channel->eventq_read_ptr = read_ptr;
	return spent;
}

static void efx_ef10_ev_read_ack(struct efx_channel *channel)
{
	struct efx_nic *efx = channel->efx;
	efx_dword_t rptr;

	if (EFX_EF10_WORKAROUND_35388(efx)) {
		BUILD_BUG_ON(EFX_MIN_EVQ_SIZE <
			     (1 << ERF_DD_EVQ_IND_RPTR_WIDTH));
		BUILD_BUG_ON(EFX_MAX_EVQ_SIZE >
			     (1 << 2 * ERF_DD_EVQ_IND_RPTR_WIDTH));

		EFX_POPULATE_DWORD_2(rptr, ERF_DD_EVQ_IND_RPTR_FLAGS,
				     EFE_DD_EVQ_IND_RPTR_FLAGS_HIGH,
				     ERF_DD_EVQ_IND_RPTR,
				     (channel->eventq_read_ptr &
				      channel->eventq_mask) >>
				     ERF_DD_EVQ_IND_RPTR_WIDTH);
		efx_writed_page(efx, &rptr, ER_DD_EVQ_INDIRECT,
				channel->channel);
		EFX_POPULATE_DWORD_2(rptr, ERF_DD_EVQ_IND_RPTR_FLAGS,
				     EFE_DD_EVQ_IND_RPTR_FLAGS_LOW,
				     ERF_DD_EVQ_IND_RPTR,
				     channel->eventq_read_ptr &
				     ((1 << ERF_DD_EVQ_IND_RPTR_WIDTH) - 1));
		efx_writed_page(efx, &rptr, ER_DD_EVQ_INDIRECT,
				channel->channel);
	} else {
		EFX_POPULATE_DWORD_1(rptr, ERF_DZ_EVQ_RPTR,
				     channel->eventq_read_ptr &
				     channel->eventq_mask);
		efx_writed_page(efx, &rptr, ER_DZ_EVQ_RPTR, channel->channel);
	}
}

static void efx_ef10_ev_test_generate(struct efx_channel *channel)
{
>>>>>>> 7d2a07b7
	MCDI_DECLARE_BUF(inbuf, MC_CMD_DRIVER_EVENT_IN_LEN);
	struct efx_nic *efx = channel->efx;
	efx_qword_t event;
	int rc;

	EFX_POPULATE_QWORD_2(event,
			     ESF_DZ_EV_CODE, EFX_EF10_DRVGEN_EV,
			     ESF_DZ_EV_DATA, EFX_EF10_TEST);

	MCDI_SET_DWORD(inbuf, DRIVER_EVENT_IN_EVQ, channel->channel);

	/* MCDI_SET_QWORD is not appropriate here since EFX_POPULATE_* has
	 * already swapped the data to little-endian order.
	 */
	memcpy(MCDI_PTR(inbuf, DRIVER_EVENT_IN_DATA), &event.u64[0],
	       sizeof(efx_qword_t));

	rc = efx_mcdi_rpc(efx, MC_CMD_DRIVER_EVENT, inbuf, sizeof(inbuf),
			  NULL, 0, NULL);
	if (rc != 0)
		goto fail;

	return;

fail:
	WARN_ON(true);
	netif_err(efx, hw, efx->net_dev, "%s: failed rc=%d\n", __func__, rc);
}

static void efx_ef10_prepare_flr(struct efx_nic *efx)
{
	atomic_set(&efx->active_queues, 0);
}

static int efx_ef10_vport_set_mac_address(struct efx_nic *efx)
{
	struct efx_ef10_nic_data *nic_data = efx->nic_data;
	u8 mac_old[ETH_ALEN];
	int rc, rc2;

	/* Only reconfigure a PF-created vport */
	if (is_zero_ether_addr(nic_data->vport_mac))
		return 0;

	efx_device_detach_sync(efx);
	efx_net_stop(efx->net_dev);
	down_write(&efx->filter_sem);
	efx_mcdi_filter_table_remove(efx);
	up_write(&efx->filter_sem);

	rc = efx_ef10_vadaptor_free(efx, efx->vport_id);
	if (rc)
		goto restore_filters;

	ether_addr_copy(mac_old, nic_data->vport_mac);
	rc = efx_ef10_vport_del_mac(efx, efx->vport_id,
				    nic_data->vport_mac);
	if (rc)
		goto restore_vadaptor;

	rc = efx_ef10_vport_add_mac(efx, efx->vport_id,
				    efx->net_dev->dev_addr);
	if (!rc) {
		ether_addr_copy(nic_data->vport_mac, efx->net_dev->dev_addr);
	} else {
		rc2 = efx_ef10_vport_add_mac(efx, efx->vport_id, mac_old);
		if (rc2) {
			/* Failed to add original MAC, so clear vport_mac */
			eth_zero_addr(nic_data->vport_mac);
			goto reset_nic;
		}
	}

restore_vadaptor:
	rc2 = efx_ef10_vadaptor_alloc(efx, efx->vport_id);
	if (rc2)
		goto reset_nic;
restore_filters:
	down_write(&efx->filter_sem);
	rc2 = efx_ef10_filter_table_probe(efx);
	up_write(&efx->filter_sem);
	if (rc2)
		goto reset_nic;

	rc2 = efx_net_open(efx->net_dev);
	if (rc2)
		goto reset_nic;

	efx_device_attach_if_not_resetting(efx);

	return rc;

reset_nic:
	netif_err(efx, drv, efx->net_dev,
		  "Failed to restore when changing MAC address - scheduling reset\n");
	efx_schedule_reset(efx, RESET_TYPE_DATAPATH);

	return rc ? rc : rc2;
}

static int efx_ef10_set_mac_address(struct efx_nic *efx)
{
	MCDI_DECLARE_BUF(inbuf, MC_CMD_VADAPTOR_SET_MAC_IN_LEN);
	bool was_enabled = efx->port_enabled;
	int rc;

	efx_device_detach_sync(efx);
	efx_net_stop(efx->net_dev);

	mutex_lock(&efx->mac_lock);
	down_write(&efx->filter_sem);
	efx_mcdi_filter_table_remove(efx);

	ether_addr_copy(MCDI_PTR(inbuf, VADAPTOR_SET_MAC_IN_MACADDR),
			efx->net_dev->dev_addr);
	MCDI_SET_DWORD(inbuf, VADAPTOR_SET_MAC_IN_UPSTREAM_PORT_ID,
		       efx->vport_id);
	rc = efx_mcdi_rpc_quiet(efx, MC_CMD_VADAPTOR_SET_MAC, inbuf,
				sizeof(inbuf), NULL, 0, NULL);

	efx_ef10_filter_table_probe(efx);
	up_write(&efx->filter_sem);
	mutex_unlock(&efx->mac_lock);

	if (was_enabled)
		efx_net_open(efx->net_dev);
	efx_device_attach_if_not_resetting(efx);

#ifdef CONFIG_SFC_SRIOV
	if (efx->pci_dev->is_virtfn && efx->pci_dev->physfn) {
		struct efx_ef10_nic_data *nic_data = efx->nic_data;
		struct pci_dev *pci_dev_pf = efx->pci_dev->physfn;

		if (rc == -EPERM) {
			struct efx_nic *efx_pf;

			/* Switch to PF and change MAC address on vport */
			efx_pf = pci_get_drvdata(pci_dev_pf);

			rc = efx_ef10_sriov_set_vf_mac(efx_pf,
						       nic_data->vf_index,
						       efx->net_dev->dev_addr);
		} else if (!rc) {
			struct efx_nic *efx_pf = pci_get_drvdata(pci_dev_pf);
			struct efx_ef10_nic_data *nic_data = efx_pf->nic_data;
			unsigned int i;

			/* MAC address successfully changed by VF (with MAC
			 * spoofing) so update the parent PF if possible.
			 */
			for (i = 0; i < efx_pf->vf_count; ++i) {
				struct ef10_vf *vf = nic_data->vf + i;

				if (vf->efx == efx) {
					ether_addr_copy(vf->mac,
							efx->net_dev->dev_addr);
					return 0;
				}
			}
		}
	} else
#endif
	if (rc == -EPERM) {
		netif_err(efx, drv, efx->net_dev,
			  "Cannot change MAC address; use sfboot to enable"
			  " mac-spoofing on this interface\n");
	} else if (rc == -ENOSYS && !efx_ef10_is_vf(efx)) {
		/* If the active MCFW does not support MC_CMD_VADAPTOR_SET_MAC
		 * fall-back to the method of changing the MAC address on the
		 * vport.  This only applies to PFs because such versions of
		 * MCFW do not support VFs.
		 */
		rc = efx_ef10_vport_set_mac_address(efx);
	} else if (rc) {
		efx_mcdi_display_error(efx, MC_CMD_VADAPTOR_SET_MAC,
				       sizeof(inbuf), NULL, 0, rc);
	}

	return rc;
}

static int efx_ef10_mac_reconfigure(struct efx_nic *efx, bool mtu_only)
{
	WARN_ON(!mutex_is_locked(&efx->mac_lock));

	efx_mcdi_filter_sync_rx_mode(efx);

	if (mtu_only && efx_has_cap(efx, SET_MAC_ENHANCED))
		return efx_mcdi_set_mtu(efx);
	return efx_mcdi_set_mac(efx);
}

static int efx_ef10_start_bist(struct efx_nic *efx, u32 bist_type)
{
	MCDI_DECLARE_BUF(inbuf, MC_CMD_START_BIST_IN_LEN);

	MCDI_SET_DWORD(inbuf, START_BIST_IN_TYPE, bist_type);
	return efx_mcdi_rpc(efx, MC_CMD_START_BIST, inbuf, sizeof(inbuf),
			    NULL, 0, NULL);
}

/* MC BISTs follow a different poll mechanism to phy BISTs.
 * The BIST is done in the poll handler on the MC, and the MCDI command
 * will block until the BIST is done.
 */
static int efx_ef10_poll_bist(struct efx_nic *efx)
{
	int rc;
	MCDI_DECLARE_BUF(outbuf, MC_CMD_POLL_BIST_OUT_LEN);
	size_t outlen;
	u32 result;

	rc = efx_mcdi_rpc(efx, MC_CMD_POLL_BIST, NULL, 0,
			   outbuf, sizeof(outbuf), &outlen);
	if (rc != 0)
		return rc;

	if (outlen < MC_CMD_POLL_BIST_OUT_LEN)
		return -EIO;

	result = MCDI_DWORD(outbuf, POLL_BIST_OUT_RESULT);
	switch (result) {
	case MC_CMD_POLL_BIST_PASSED:
		netif_dbg(efx, hw, efx->net_dev, "BIST passed.\n");
		return 0;
	case MC_CMD_POLL_BIST_TIMEOUT:
		netif_err(efx, hw, efx->net_dev, "BIST timed out\n");
		return -EIO;
	case MC_CMD_POLL_BIST_FAILED:
		netif_err(efx, hw, efx->net_dev, "BIST failed.\n");
		return -EIO;
	default:
		netif_err(efx, hw, efx->net_dev,
			  "BIST returned unknown result %u", result);
		return -EIO;
	}
}

static int efx_ef10_run_bist(struct efx_nic *efx, u32 bist_type)
{
	int rc;

	netif_dbg(efx, drv, efx->net_dev, "starting BIST type %u\n", bist_type);

	rc = efx_ef10_start_bist(efx, bist_type);
	if (rc != 0)
		return rc;

	return efx_ef10_poll_bist(efx);
}

static int
efx_ef10_test_chip(struct efx_nic *efx, struct efx_self_tests *tests)
{
	int rc, rc2;

	efx_reset_down(efx, RESET_TYPE_WORLD);

	rc = efx_mcdi_rpc(efx, MC_CMD_ENABLE_OFFLINE_BIST,
			  NULL, 0, NULL, 0, NULL);
	if (rc != 0)
		goto out;

	tests->memory = efx_ef10_run_bist(efx, MC_CMD_MC_MEM_BIST) ? -1 : 1;
	tests->registers = efx_ef10_run_bist(efx, MC_CMD_REG_BIST) ? -1 : 1;

	rc = efx_mcdi_reset(efx, RESET_TYPE_WORLD);

out:
	if (rc == -EPERM)
		rc = 0;
	rc2 = efx_reset_up(efx, RESET_TYPE_WORLD, rc == 0);
	return rc ? rc : rc2;
}

#ifdef CONFIG_SFC_MTD

struct efx_ef10_nvram_type_info {
	u16 type, type_mask;
	u8 port;
	const char *name;
};

static const struct efx_ef10_nvram_type_info efx_ef10_nvram_types[] = {
	{ NVRAM_PARTITION_TYPE_MC_FIRMWARE,	   0,    0, "sfc_mcfw" },
	{ NVRAM_PARTITION_TYPE_MC_FIRMWARE_BACKUP, 0,    0, "sfc_mcfw_backup" },
	{ NVRAM_PARTITION_TYPE_EXPANSION_ROM,	   0,    0, "sfc_exp_rom" },
	{ NVRAM_PARTITION_TYPE_STATIC_CONFIG,	   0,    0, "sfc_static_cfg" },
	{ NVRAM_PARTITION_TYPE_DYNAMIC_CONFIG,	   0,    0, "sfc_dynamic_cfg" },
	{ NVRAM_PARTITION_TYPE_EXPROM_CONFIG_PORT0, 0,   0, "sfc_exp_rom_cfg" },
	{ NVRAM_PARTITION_TYPE_EXPROM_CONFIG_PORT1, 0,   1, "sfc_exp_rom_cfg" },
	{ NVRAM_PARTITION_TYPE_EXPROM_CONFIG_PORT2, 0,   2, "sfc_exp_rom_cfg" },
	{ NVRAM_PARTITION_TYPE_EXPROM_CONFIG_PORT3, 0,   3, "sfc_exp_rom_cfg" },
	{ NVRAM_PARTITION_TYPE_LICENSE,		   0,    0, "sfc_license" },
	{ NVRAM_PARTITION_TYPE_PHY_MIN,		   0xff, 0, "sfc_phy_fw" },
	{ NVRAM_PARTITION_TYPE_MUM_FIRMWARE,	   0,    0, "sfc_mumfw" },
	{ NVRAM_PARTITION_TYPE_EXPANSION_UEFI,	   0,    0, "sfc_uefi" },
	{ NVRAM_PARTITION_TYPE_DYNCONFIG_DEFAULTS, 0,    0, "sfc_dynamic_cfg_dflt" },
	{ NVRAM_PARTITION_TYPE_ROMCONFIG_DEFAULTS, 0,    0, "sfc_exp_rom_cfg_dflt" },
	{ NVRAM_PARTITION_TYPE_STATUS,		   0,    0, "sfc_status" },
	{ NVRAM_PARTITION_TYPE_BUNDLE,		   0,    0, "sfc_bundle" },
	{ NVRAM_PARTITION_TYPE_BUNDLE_METADATA,	   0,    0, "sfc_bundle_metadata" },
};
#define EF10_NVRAM_PARTITION_COUNT	ARRAY_SIZE(efx_ef10_nvram_types)

static int efx_ef10_mtd_probe_partition(struct efx_nic *efx,
					struct efx_mcdi_mtd_partition *part,
					unsigned int type,
					unsigned long *found)
{
	MCDI_DECLARE_BUF(inbuf, MC_CMD_NVRAM_METADATA_IN_LEN);
	MCDI_DECLARE_BUF(outbuf, MC_CMD_NVRAM_METADATA_OUT_LENMAX);
	const struct efx_ef10_nvram_type_info *info;
	size_t size, erase_size, outlen;
	int type_idx = 0;
	bool protected;
	int rc;

	for (type_idx = 0; ; type_idx++) {
		if (type_idx == EF10_NVRAM_PARTITION_COUNT)
			return -ENODEV;
		info = efx_ef10_nvram_types + type_idx;
		if ((type & ~info->type_mask) == info->type)
			break;
	}
	if (info->port != efx_port_num(efx))
		return -ENODEV;

	rc = efx_mcdi_nvram_info(efx, type, &size, &erase_size, &protected);
	if (rc)
		return rc;
	if (protected &&
	    (type != NVRAM_PARTITION_TYPE_DYNCONFIG_DEFAULTS &&
	     type != NVRAM_PARTITION_TYPE_ROMCONFIG_DEFAULTS))
		/* Hide protected partitions that don't provide defaults. */
		return -ENODEV;

	if (protected)
		/* Protected partitions are read only. */
		erase_size = 0;

	/* If we've already exposed a partition of this type, hide this
	 * duplicate.  All operations on MTDs are keyed by the type anyway,
	 * so we can't act on the duplicate.
	 */
	if (__test_and_set_bit(type_idx, found))
		return -EEXIST;

	part->nvram_type = type;

	MCDI_SET_DWORD(inbuf, NVRAM_METADATA_IN_TYPE, type);
	rc = efx_mcdi_rpc(efx, MC_CMD_NVRAM_METADATA, inbuf, sizeof(inbuf),
			  outbuf, sizeof(outbuf), &outlen);
	if (rc)
		return rc;
	if (outlen < MC_CMD_NVRAM_METADATA_OUT_LENMIN)
		return -EIO;
	if (MCDI_DWORD(outbuf, NVRAM_METADATA_OUT_FLAGS) &
	    (1 << MC_CMD_NVRAM_METADATA_OUT_SUBTYPE_VALID_LBN))
		part->fw_subtype = MCDI_DWORD(outbuf,
					      NVRAM_METADATA_OUT_SUBTYPE);

	part->common.dev_type_name = "EF10 NVRAM manager";
	part->common.type_name = info->name;

	part->common.mtd.type = MTD_NORFLASH;
	part->common.mtd.flags = MTD_CAP_NORFLASH;
	part->common.mtd.size = size;
	part->common.mtd.erasesize = erase_size;
	/* sfc_status is read-only */
	if (!erase_size)
		part->common.mtd.flags |= MTD_NO_ERASE;

	return 0;
}

static int efx_ef10_mtd_probe(struct efx_nic *efx)
{
	MCDI_DECLARE_BUF(outbuf, MC_CMD_NVRAM_PARTITIONS_OUT_LENMAX);
	DECLARE_BITMAP(found, EF10_NVRAM_PARTITION_COUNT) = { 0 };
	struct efx_mcdi_mtd_partition *parts;
	size_t outlen, n_parts_total, i, n_parts;
	unsigned int type;
	int rc;

	ASSERT_RTNL();

	BUILD_BUG_ON(MC_CMD_NVRAM_PARTITIONS_IN_LEN != 0);
	rc = efx_mcdi_rpc(efx, MC_CMD_NVRAM_PARTITIONS, NULL, 0,
			  outbuf, sizeof(outbuf), &outlen);
	if (rc)
		return rc;
	if (outlen < MC_CMD_NVRAM_PARTITIONS_OUT_LENMIN)
		return -EIO;

	n_parts_total = MCDI_DWORD(outbuf, NVRAM_PARTITIONS_OUT_NUM_PARTITIONS);
	if (n_parts_total >
	    MCDI_VAR_ARRAY_LEN(outlen, NVRAM_PARTITIONS_OUT_TYPE_ID))
		return -EIO;

	parts = kcalloc(n_parts_total, sizeof(*parts), GFP_KERNEL);
	if (!parts)
		return -ENOMEM;

	n_parts = 0;
	for (i = 0; i < n_parts_total; i++) {
		type = MCDI_ARRAY_DWORD(outbuf, NVRAM_PARTITIONS_OUT_TYPE_ID,
					i);
		rc = efx_ef10_mtd_probe_partition(efx, &parts[n_parts], type,
						  found);
		if (rc == -EEXIST || rc == -ENODEV)
			continue;
		if (rc)
			goto fail;
		n_parts++;
	}

	rc = efx_mtd_add(efx, &parts[0].common, n_parts, sizeof(*parts));
fail:
	if (rc)
		kfree(parts);
	return rc;
}

#endif /* CONFIG_SFC_MTD */

static void efx_ef10_ptp_write_host_time(struct efx_nic *efx, u32 host_time)
{
	_efx_writed(efx, cpu_to_le32(host_time), ER_DZ_MC_DB_LWRD);
}

static void efx_ef10_ptp_write_host_time_vf(struct efx_nic *efx,
					    u32 host_time) {}

static int efx_ef10_rx_enable_timestamping(struct efx_channel *channel,
					   bool temp)
{
	MCDI_DECLARE_BUF(inbuf, MC_CMD_PTP_IN_TIME_EVENT_SUBSCRIBE_LEN);
	int rc;

	if (channel->sync_events_state == SYNC_EVENTS_REQUESTED ||
	    channel->sync_events_state == SYNC_EVENTS_VALID ||
	    (temp && channel->sync_events_state == SYNC_EVENTS_DISABLED))
		return 0;
	channel->sync_events_state = SYNC_EVENTS_REQUESTED;

	MCDI_SET_DWORD(inbuf, PTP_IN_OP, MC_CMD_PTP_OP_TIME_EVENT_SUBSCRIBE);
	MCDI_SET_DWORD(inbuf, PTP_IN_PERIPH_ID, 0);
	MCDI_SET_DWORD(inbuf, PTP_IN_TIME_EVENT_SUBSCRIBE_QUEUE,
		       channel->channel);

	rc = efx_mcdi_rpc(channel->efx, MC_CMD_PTP,
			  inbuf, sizeof(inbuf), NULL, 0, NULL);

	if (rc != 0)
		channel->sync_events_state = temp ? SYNC_EVENTS_QUIESCENT :
						    SYNC_EVENTS_DISABLED;

	return rc;
}

static int efx_ef10_rx_disable_timestamping(struct efx_channel *channel,
					    bool temp)
{
	MCDI_DECLARE_BUF(inbuf, MC_CMD_PTP_IN_TIME_EVENT_UNSUBSCRIBE_LEN);
	int rc;

	if (channel->sync_events_state == SYNC_EVENTS_DISABLED ||
	    (temp && channel->sync_events_state == SYNC_EVENTS_QUIESCENT))
		return 0;
	if (channel->sync_events_state == SYNC_EVENTS_QUIESCENT) {
		channel->sync_events_state = SYNC_EVENTS_DISABLED;
		return 0;
	}
	channel->sync_events_state = temp ? SYNC_EVENTS_QUIESCENT :
					    SYNC_EVENTS_DISABLED;

	MCDI_SET_DWORD(inbuf, PTP_IN_OP, MC_CMD_PTP_OP_TIME_EVENT_UNSUBSCRIBE);
	MCDI_SET_DWORD(inbuf, PTP_IN_PERIPH_ID, 0);
	MCDI_SET_DWORD(inbuf, PTP_IN_TIME_EVENT_UNSUBSCRIBE_CONTROL,
		       MC_CMD_PTP_IN_TIME_EVENT_UNSUBSCRIBE_SINGLE);
	MCDI_SET_DWORD(inbuf, PTP_IN_TIME_EVENT_UNSUBSCRIBE_QUEUE,
		       channel->channel);

	rc = efx_mcdi_rpc(channel->efx, MC_CMD_PTP,
			  inbuf, sizeof(inbuf), NULL, 0, NULL);

	return rc;
}

static int efx_ef10_ptp_set_ts_sync_events(struct efx_nic *efx, bool en,
					   bool temp)
{
	int (*set)(struct efx_channel *channel, bool temp);
	struct efx_channel *channel;

	set = en ?
	      efx_ef10_rx_enable_timestamping :
	      efx_ef10_rx_disable_timestamping;

	channel = efx_ptp_channel(efx);
	if (channel) {
		int rc = set(channel, temp);
		if (en && rc != 0) {
			efx_ef10_ptp_set_ts_sync_events(efx, false, temp);
			return rc;
		}
	}

	return 0;
}

static int efx_ef10_ptp_set_ts_config_vf(struct efx_nic *efx,
					 struct hwtstamp_config *init)
{
	return -EOPNOTSUPP;
}

static int efx_ef10_ptp_set_ts_config(struct efx_nic *efx,
				      struct hwtstamp_config *init)
{
	int rc;

	switch (init->rx_filter) {
	case HWTSTAMP_FILTER_NONE:
		efx_ef10_ptp_set_ts_sync_events(efx, false, false);
		/* if TX timestamping is still requested then leave PTP on */
		return efx_ptp_change_mode(efx,
					   init->tx_type != HWTSTAMP_TX_OFF, 0);
	case HWTSTAMP_FILTER_ALL:
	case HWTSTAMP_FILTER_PTP_V1_L4_EVENT:
	case HWTSTAMP_FILTER_PTP_V1_L4_SYNC:
	case HWTSTAMP_FILTER_PTP_V1_L4_DELAY_REQ:
	case HWTSTAMP_FILTER_PTP_V2_L4_EVENT:
	case HWTSTAMP_FILTER_PTP_V2_L4_SYNC:
	case HWTSTAMP_FILTER_PTP_V2_L4_DELAY_REQ:
	case HWTSTAMP_FILTER_PTP_V2_L2_EVENT:
	case HWTSTAMP_FILTER_PTP_V2_L2_SYNC:
	case HWTSTAMP_FILTER_PTP_V2_L2_DELAY_REQ:
	case HWTSTAMP_FILTER_PTP_V2_EVENT:
	case HWTSTAMP_FILTER_PTP_V2_SYNC:
	case HWTSTAMP_FILTER_PTP_V2_DELAY_REQ:
	case HWTSTAMP_FILTER_NTP_ALL:
		init->rx_filter = HWTSTAMP_FILTER_ALL;
		rc = efx_ptp_change_mode(efx, true, 0);
		if (!rc)
			rc = efx_ef10_ptp_set_ts_sync_events(efx, true, false);
		if (rc)
			efx_ptp_change_mode(efx, false, 0);
		return rc;
	default:
		return -ERANGE;
	}
}

static int efx_ef10_get_phys_port_id(struct efx_nic *efx,
				     struct netdev_phys_item_id *ppid)
{
	struct efx_ef10_nic_data *nic_data = efx->nic_data;

	if (!is_valid_ether_addr(nic_data->port_id))
		return -EOPNOTSUPP;

	ppid->id_len = ETH_ALEN;
	memcpy(ppid->id, nic_data->port_id, ppid->id_len);

	return 0;
}

static int efx_ef10_vlan_rx_add_vid(struct efx_nic *efx, __be16 proto, u16 vid)
{
	if (proto != htons(ETH_P_8021Q))
		return -EINVAL;

	return efx_ef10_add_vlan(efx, vid);
}

static int efx_ef10_vlan_rx_kill_vid(struct efx_nic *efx, __be16 proto, u16 vid)
{
	if (proto != htons(ETH_P_8021Q))
		return -EINVAL;

	return efx_ef10_del_vlan(efx, vid);
}

/* We rely on the MCDI wiping out our TX rings if it made any changes to the
 * ports table, ensuring that any TSO descriptors that were made on a now-
 * removed tunnel port will be blown away and won't break things when we try
 * to transmit them using the new ports table.
 */
static int efx_ef10_set_udp_tnl_ports(struct efx_nic *efx, bool unloading)
{
	struct efx_ef10_nic_data *nic_data = efx->nic_data;
	MCDI_DECLARE_BUF(inbuf, MC_CMD_SET_TUNNEL_ENCAP_UDP_PORTS_IN_LENMAX);
	MCDI_DECLARE_BUF(outbuf, MC_CMD_SET_TUNNEL_ENCAP_UDP_PORTS_OUT_LEN);
	bool will_reset = false;
	size_t num_entries = 0;
	size_t inlen, outlen;
	size_t i;
	int rc;
	efx_dword_t flags_and_num_entries;

	WARN_ON(!mutex_is_locked(&nic_data->udp_tunnels_lock));

	nic_data->udp_tunnels_dirty = false;

	if (!(nic_data->datapath_caps &
	    (1 << MC_CMD_GET_CAPABILITIES_OUT_VXLAN_NVGRE_LBN))) {
		efx_device_attach_if_not_resetting(efx);
		return 0;
	}

	BUILD_BUG_ON(ARRAY_SIZE(nic_data->udp_tunnels) >
		     MC_CMD_SET_TUNNEL_ENCAP_UDP_PORTS_IN_ENTRIES_MAXNUM);

	for (i = 0; i < ARRAY_SIZE(nic_data->udp_tunnels); ++i) {
		if (nic_data->udp_tunnels[i].type !=
		    TUNNEL_ENCAP_UDP_PORT_ENTRY_INVALID) {
			efx_dword_t entry;

			EFX_POPULATE_DWORD_2(entry,
				TUNNEL_ENCAP_UDP_PORT_ENTRY_UDP_PORT,
					ntohs(nic_data->udp_tunnels[i].port),
				TUNNEL_ENCAP_UDP_PORT_ENTRY_PROTOCOL,
					nic_data->udp_tunnels[i].type);
			*_MCDI_ARRAY_DWORD(inbuf,
				SET_TUNNEL_ENCAP_UDP_PORTS_IN_ENTRIES,
				num_entries++) = entry;
		}
	}

	BUILD_BUG_ON((MC_CMD_SET_TUNNEL_ENCAP_UDP_PORTS_IN_NUM_ENTRIES_OFST -
		      MC_CMD_SET_TUNNEL_ENCAP_UDP_PORTS_IN_FLAGS_OFST) * 8 !=
		     EFX_WORD_1_LBN);
	BUILD_BUG_ON(MC_CMD_SET_TUNNEL_ENCAP_UDP_PORTS_IN_NUM_ENTRIES_LEN * 8 !=
		     EFX_WORD_1_WIDTH);
	EFX_POPULATE_DWORD_2(flags_and_num_entries,
			     MC_CMD_SET_TUNNEL_ENCAP_UDP_PORTS_IN_UNLOADING,
				!!unloading,
			     EFX_WORD_1, num_entries);
	*_MCDI_DWORD(inbuf, SET_TUNNEL_ENCAP_UDP_PORTS_IN_FLAGS) =
		flags_and_num_entries;

	inlen = MC_CMD_SET_TUNNEL_ENCAP_UDP_PORTS_IN_LEN(num_entries);

	rc = efx_mcdi_rpc_quiet(efx, MC_CMD_SET_TUNNEL_ENCAP_UDP_PORTS,
				inbuf, inlen, outbuf, sizeof(outbuf), &outlen);
	if (rc == -EIO) {
		/* Most likely the MC rebooted due to another function also
		 * setting its tunnel port list. Mark the tunnel port list as
		 * dirty, so it will be pushed upon coming up from the reboot.
		 */
		nic_data->udp_tunnels_dirty = true;
		return 0;
	}

	if (rc) {
		/* expected not available on unprivileged functions */
		if (rc != -EPERM)
			netif_warn(efx, drv, efx->net_dev,
				   "Unable to set UDP tunnel ports; rc=%d.\n", rc);
	} else if (MCDI_DWORD(outbuf, SET_TUNNEL_ENCAP_UDP_PORTS_OUT_FLAGS) &
		   (1 << MC_CMD_SET_TUNNEL_ENCAP_UDP_PORTS_OUT_RESETTING_LBN)) {
		netif_info(efx, drv, efx->net_dev,
			   "Rebooting MC due to UDP tunnel port list change\n");
		will_reset = true;
		if (unloading)
			/* Delay for the MC reset to complete. This will make
			 * unloading other functions a bit smoother. This is a
			 * race, but the other unload will work whichever way
			 * it goes, this just avoids an unnecessary error
			 * message.
			 */
			msleep(100);
	}
	if (!will_reset && !unloading) {
		/* The caller will have detached, relying on the MC reset to
		 * trigger a re-attach.  Since there won't be an MC reset, we
		 * have to do the attach ourselves.
		 */
		efx_device_attach_if_not_resetting(efx);
	}

	return rc;
}

static int efx_ef10_udp_tnl_push_ports(struct efx_nic *efx)
{
	struct efx_ef10_nic_data *nic_data = efx->nic_data;
	int rc = 0;

	mutex_lock(&nic_data->udp_tunnels_lock);
	if (nic_data->udp_tunnels_dirty) {
		/* Make sure all TX are stopped while we modify the table, else
		 * we might race against an efx_features_check().
		 */
		efx_device_detach_sync(efx);
		rc = efx_ef10_set_udp_tnl_ports(efx, false);
	}
	mutex_unlock(&nic_data->udp_tunnels_lock);
	return rc;
}

static int efx_ef10_udp_tnl_set_port(struct net_device *dev,
				     unsigned int table, unsigned int entry,
				     struct udp_tunnel_info *ti)
{
	struct efx_nic *efx = netdev_priv(dev);
	struct efx_ef10_nic_data *nic_data;
	int efx_tunnel_type, rc;

	if (ti->type == UDP_TUNNEL_TYPE_VXLAN)
		efx_tunnel_type = TUNNEL_ENCAP_UDP_PORT_ENTRY_VXLAN;
	else
		efx_tunnel_type = TUNNEL_ENCAP_UDP_PORT_ENTRY_GENEVE;

	nic_data = efx->nic_data;
	if (!(nic_data->datapath_caps &
	      (1 << MC_CMD_GET_CAPABILITIES_OUT_VXLAN_NVGRE_LBN)))
		return -EOPNOTSUPP;

	mutex_lock(&nic_data->udp_tunnels_lock);
	/* Make sure all TX are stopped while we add to the table, else we
	 * might race against an efx_features_check().
	 */
	efx_device_detach_sync(efx);
	nic_data->udp_tunnels[entry].type = efx_tunnel_type;
	nic_data->udp_tunnels[entry].port = ti->port;
	rc = efx_ef10_set_udp_tnl_ports(efx, false);
	mutex_unlock(&nic_data->udp_tunnels_lock);

	return rc;
}

/* Called under the TX lock with the TX queue running, hence no-one can be
 * in the middle of updating the UDP tunnels table.  However, they could
 * have tried and failed the MCDI, in which case they'll have set the dirty
 * flag before dropping their locks.
 */
static bool efx_ef10_udp_tnl_has_port(struct efx_nic *efx, __be16 port)
{
	struct efx_ef10_nic_data *nic_data = efx->nic_data;
	size_t i;

	if (!(nic_data->datapath_caps &
	      (1 << MC_CMD_GET_CAPABILITIES_OUT_VXLAN_NVGRE_LBN)))
		return false;

	if (nic_data->udp_tunnels_dirty)
		/* SW table may not match HW state, so just assume we can't
		 * use any UDP tunnel offloads.
		 */
		return false;

	for (i = 0; i < ARRAY_SIZE(nic_data->udp_tunnels); ++i)
		if (nic_data->udp_tunnels[i].type !=
		    TUNNEL_ENCAP_UDP_PORT_ENTRY_INVALID &&
		    nic_data->udp_tunnels[i].port == port)
			return true;

	return false;
}

static int efx_ef10_udp_tnl_unset_port(struct net_device *dev,
				       unsigned int table, unsigned int entry,
				       struct udp_tunnel_info *ti)
{
	struct efx_nic *efx = netdev_priv(dev);
	struct efx_ef10_nic_data *nic_data;
	int rc;

	nic_data = efx->nic_data;

	mutex_lock(&nic_data->udp_tunnels_lock);
	/* Make sure all TX are stopped while we remove from the table, else we
	 * might race against an efx_features_check().
	 */
	efx_device_detach_sync(efx);
	nic_data->udp_tunnels[entry].type = TUNNEL_ENCAP_UDP_PORT_ENTRY_INVALID;
	nic_data->udp_tunnels[entry].port = 0;
	rc = efx_ef10_set_udp_tnl_ports(efx, false);
	mutex_unlock(&nic_data->udp_tunnels_lock);

	return rc;
}

static const struct udp_tunnel_nic_info efx_ef10_udp_tunnels = {
	.set_port	= efx_ef10_udp_tnl_set_port,
	.unset_port	= efx_ef10_udp_tnl_unset_port,
	.flags          = UDP_TUNNEL_NIC_INFO_MAY_SLEEP,
	.tables         = {
		{
			.n_entries = 16,
			.tunnel_types = UDP_TUNNEL_TYPE_VXLAN |
					UDP_TUNNEL_TYPE_GENEVE,
		},
	},
};

/* EF10 may have multiple datapath firmware variants within a
 * single version.  Report which variants are running.
 */
static size_t efx_ef10_print_additional_fwver(struct efx_nic *efx, char *buf,
					      size_t len)
{
	struct efx_ef10_nic_data *nic_data = efx->nic_data;

	return scnprintf(buf, len, " rx%x tx%x",
			 nic_data->rx_dpcpu_fw_id,
			 nic_data->tx_dpcpu_fw_id);
}

static unsigned int ef10_check_caps(const struct efx_nic *efx,
				    u8 flag,
				    u32 offset)
{
	const struct efx_ef10_nic_data *nic_data = efx->nic_data;

	switch (offset) {
	case(MC_CMD_GET_CAPABILITIES_V4_OUT_FLAGS1_OFST):
		return nic_data->datapath_caps & BIT_ULL(flag);
	case(MC_CMD_GET_CAPABILITIES_V4_OUT_FLAGS2_OFST):
		return nic_data->datapath_caps2 & BIT_ULL(flag);
	default:
		return 0;
	}
}

#define EF10_OFFLOAD_FEATURES		\
	(NETIF_F_IP_CSUM |		\
	 NETIF_F_HW_VLAN_CTAG_FILTER |	\
	 NETIF_F_IPV6_CSUM |		\
	 NETIF_F_RXHASH |		\
	 NETIF_F_NTUPLE)

const struct efx_nic_type efx_hunt_a0_vf_nic_type = {
	.is_vf = true,
	.mem_bar = efx_ef10_vf_mem_bar,
	.mem_map_size = efx_ef10_mem_map_size,
	.probe = efx_ef10_probe_vf,
	.remove = efx_ef10_remove,
	.dimension_resources = efx_ef10_dimension_resources,
	.init = efx_ef10_init_nic,
	.fini = efx_ef10_fini_nic,
	.map_reset_reason = efx_ef10_map_reset_reason,
	.map_reset_flags = efx_ef10_map_reset_flags,
	.reset = efx_ef10_reset,
	.probe_port = efx_mcdi_port_probe,
	.remove_port = efx_mcdi_port_remove,
	.fini_dmaq = efx_fini_dmaq,
	.prepare_flr = efx_ef10_prepare_flr,
	.finish_flr = efx_port_dummy_op_void,
	.describe_stats = efx_ef10_describe_stats,
	.update_stats = efx_ef10_update_stats_vf,
	.update_stats_atomic = efx_ef10_update_stats_atomic_vf,
	.start_stats = efx_port_dummy_op_void,
	.pull_stats = efx_port_dummy_op_void,
	.stop_stats = efx_port_dummy_op_void,
	.push_irq_moderation = efx_ef10_push_irq_moderation,
	.reconfigure_mac = efx_ef10_mac_reconfigure,
	.check_mac_fault = efx_mcdi_mac_check_fault,
	.reconfigure_port = efx_mcdi_port_reconfigure,
	.get_wol = efx_ef10_get_wol_vf,
	.set_wol = efx_ef10_set_wol_vf,
	.resume_wol = efx_port_dummy_op_void,
	.mcdi_request = efx_ef10_mcdi_request,
	.mcdi_poll_response = efx_ef10_mcdi_poll_response,
	.mcdi_read_response = efx_ef10_mcdi_read_response,
	.mcdi_poll_reboot = efx_ef10_mcdi_poll_reboot,
	.mcdi_reboot_detected = efx_ef10_mcdi_reboot_detected,
	.irq_enable_master = efx_port_dummy_op_void,
	.irq_test_generate = efx_ef10_irq_test_generate,
	.irq_disable_non_ev = efx_port_dummy_op_void,
	.irq_handle_msi = efx_ef10_msi_interrupt,
	.irq_handle_legacy = efx_ef10_legacy_interrupt,
	.tx_probe = efx_ef10_tx_probe,
	.tx_init = efx_ef10_tx_init,
	.tx_remove = efx_mcdi_tx_remove,
	.tx_write = efx_ef10_tx_write,
	.tx_limit_len = efx_ef10_tx_limit_len,
	.tx_enqueue = __efx_enqueue_skb,
	.rx_push_rss_config = efx_mcdi_vf_rx_push_rss_config,
	.rx_pull_rss_config = efx_mcdi_rx_pull_rss_config,
	.rx_probe = efx_mcdi_rx_probe,
	.rx_init = efx_mcdi_rx_init,
	.rx_remove = efx_mcdi_rx_remove,
	.rx_write = efx_ef10_rx_write,
	.rx_defer_refill = efx_ef10_rx_defer_refill,
	.rx_packet = __efx_rx_packet,
	.ev_probe = efx_mcdi_ev_probe,
	.ev_init = efx_ef10_ev_init,
	.ev_fini = efx_mcdi_ev_fini,
	.ev_remove = efx_mcdi_ev_remove,
	.ev_process = efx_ef10_ev_process,
	.ev_read_ack = efx_ef10_ev_read_ack,
	.ev_test_generate = efx_ef10_ev_test_generate,
	.filter_table_probe = efx_ef10_filter_table_probe,
	.filter_table_restore = efx_mcdi_filter_table_restore,
	.filter_table_remove = efx_mcdi_filter_table_remove,
	.filter_update_rx_scatter = efx_mcdi_update_rx_scatter,
	.filter_insert = efx_mcdi_filter_insert,
	.filter_remove_safe = efx_mcdi_filter_remove_safe,
	.filter_get_safe = efx_mcdi_filter_get_safe,
	.filter_clear_rx = efx_mcdi_filter_clear_rx,
	.filter_count_rx_used = efx_mcdi_filter_count_rx_used,
	.filter_get_rx_id_limit = efx_mcdi_filter_get_rx_id_limit,
	.filter_get_rx_ids = efx_mcdi_filter_get_rx_ids,
#ifdef CONFIG_RFS_ACCEL
	.filter_rfs_expire_one = efx_mcdi_filter_rfs_expire_one,
#endif
#ifdef CONFIG_SFC_MTD
	.mtd_probe = efx_port_dummy_op_int,
#endif
	.ptp_write_host_time = efx_ef10_ptp_write_host_time_vf,
	.ptp_set_ts_config = efx_ef10_ptp_set_ts_config_vf,
	.vlan_rx_add_vid = efx_ef10_vlan_rx_add_vid,
	.vlan_rx_kill_vid = efx_ef10_vlan_rx_kill_vid,
#ifdef CONFIG_SFC_SRIOV
	.vswitching_probe = efx_ef10_vswitching_probe_vf,
	.vswitching_restore = efx_ef10_vswitching_restore_vf,
	.vswitching_remove = efx_ef10_vswitching_remove_vf,
#endif
	.get_mac_address = efx_ef10_get_mac_address_vf,
	.set_mac_address = efx_ef10_set_mac_address,

	.get_phys_port_id = efx_ef10_get_phys_port_id,
	.revision = EFX_REV_HUNT_A0,
	.max_dma_mask = DMA_BIT_MASK(ESF_DZ_TX_KER_BUF_ADDR_WIDTH),
	.rx_prefix_size = ES_DZ_RX_PREFIX_SIZE,
	.rx_hash_offset = ES_DZ_RX_PREFIX_HASH_OFST,
	.rx_ts_offset = ES_DZ_RX_PREFIX_TSTAMP_OFST,
	.can_rx_scatter = true,
	.always_rx_scatter = true,
	.min_interrupt_mode = EFX_INT_MODE_MSIX,
	.timer_period_max = 1 << ERF_DD_EVQ_IND_TIMER_VAL_WIDTH,
	.offload_features = EF10_OFFLOAD_FEATURES,
	.mcdi_max_ver = 2,
	.max_rx_ip_filters = EFX_MCDI_FILTER_TBL_ROWS,
	.hwtstamp_filters = 1 << HWTSTAMP_FILTER_NONE |
			    1 << HWTSTAMP_FILTER_ALL,
	.rx_hash_key_size = 40,
	.check_caps = ef10_check_caps,
	.print_additional_fwver = efx_ef10_print_additional_fwver,
	.sensor_event = efx_mcdi_sensor_event,
};

const struct efx_nic_type efx_hunt_a0_nic_type = {
	.is_vf = false,
	.mem_bar = efx_ef10_pf_mem_bar,
	.mem_map_size = efx_ef10_mem_map_size,
	.probe = efx_ef10_probe_pf,
	.remove = efx_ef10_remove,
	.dimension_resources = efx_ef10_dimension_resources,
	.init = efx_ef10_init_nic,
	.fini = efx_ef10_fini_nic,
	.map_reset_reason = efx_ef10_map_reset_reason,
	.map_reset_flags = efx_ef10_map_reset_flags,
	.reset = efx_ef10_reset,
	.probe_port = efx_mcdi_port_probe,
	.remove_port = efx_mcdi_port_remove,
	.fini_dmaq = efx_fini_dmaq,
	.prepare_flr = efx_ef10_prepare_flr,
	.finish_flr = efx_port_dummy_op_void,
	.describe_stats = efx_ef10_describe_stats,
	.update_stats = efx_ef10_update_stats_pf,
	.start_stats = efx_mcdi_mac_start_stats,
	.pull_stats = efx_mcdi_mac_pull_stats,
	.stop_stats = efx_mcdi_mac_stop_stats,
	.push_irq_moderation = efx_ef10_push_irq_moderation,
	.reconfigure_mac = efx_ef10_mac_reconfigure,
	.check_mac_fault = efx_mcdi_mac_check_fault,
	.reconfigure_port = efx_mcdi_port_reconfigure,
	.get_wol = efx_ef10_get_wol,
	.set_wol = efx_ef10_set_wol,
	.resume_wol = efx_port_dummy_op_void,
	.get_fec_stats = efx_ef10_get_fec_stats,
	.test_chip = efx_ef10_test_chip,
	.test_nvram = efx_mcdi_nvram_test_all,
	.mcdi_request = efx_ef10_mcdi_request,
	.mcdi_poll_response = efx_ef10_mcdi_poll_response,
	.mcdi_read_response = efx_ef10_mcdi_read_response,
	.mcdi_poll_reboot = efx_ef10_mcdi_poll_reboot,
	.mcdi_reboot_detected = efx_ef10_mcdi_reboot_detected,
	.irq_enable_master = efx_port_dummy_op_void,
	.irq_test_generate = efx_ef10_irq_test_generate,
	.irq_disable_non_ev = efx_port_dummy_op_void,
	.irq_handle_msi = efx_ef10_msi_interrupt,
	.irq_handle_legacy = efx_ef10_legacy_interrupt,
	.tx_probe = efx_ef10_tx_probe,
	.tx_init = efx_ef10_tx_init,
	.tx_remove = efx_mcdi_tx_remove,
	.tx_write = efx_ef10_tx_write,
	.tx_limit_len = efx_ef10_tx_limit_len,
	.tx_enqueue = __efx_enqueue_skb,
	.rx_push_rss_config = efx_mcdi_pf_rx_push_rss_config,
	.rx_pull_rss_config = efx_mcdi_rx_pull_rss_config,
	.rx_push_rss_context_config = efx_mcdi_rx_push_rss_context_config,
	.rx_pull_rss_context_config = efx_mcdi_rx_pull_rss_context_config,
	.rx_restore_rss_contexts = efx_mcdi_rx_restore_rss_contexts,
	.rx_probe = efx_mcdi_rx_probe,
	.rx_init = efx_mcdi_rx_init,
	.rx_remove = efx_mcdi_rx_remove,
	.rx_write = efx_ef10_rx_write,
	.rx_defer_refill = efx_ef10_rx_defer_refill,
	.rx_packet = __efx_rx_packet,
	.ev_probe = efx_mcdi_ev_probe,
	.ev_init = efx_ef10_ev_init,
	.ev_fini = efx_mcdi_ev_fini,
	.ev_remove = efx_mcdi_ev_remove,
	.ev_process = efx_ef10_ev_process,
	.ev_read_ack = efx_ef10_ev_read_ack,
	.ev_test_generate = efx_ef10_ev_test_generate,
	.filter_table_probe = efx_ef10_filter_table_probe,
	.filter_table_restore = efx_mcdi_filter_table_restore,
	.filter_table_remove = efx_mcdi_filter_table_remove,
	.filter_update_rx_scatter = efx_mcdi_update_rx_scatter,
	.filter_insert = efx_mcdi_filter_insert,
	.filter_remove_safe = efx_mcdi_filter_remove_safe,
	.filter_get_safe = efx_mcdi_filter_get_safe,
	.filter_clear_rx = efx_mcdi_filter_clear_rx,
	.filter_count_rx_used = efx_mcdi_filter_count_rx_used,
	.filter_get_rx_id_limit = efx_mcdi_filter_get_rx_id_limit,
	.filter_get_rx_ids = efx_mcdi_filter_get_rx_ids,
#ifdef CONFIG_RFS_ACCEL
	.filter_rfs_expire_one = efx_mcdi_filter_rfs_expire_one,
#endif
#ifdef CONFIG_SFC_MTD
	.mtd_probe = efx_ef10_mtd_probe,
	.mtd_rename = efx_mcdi_mtd_rename,
	.mtd_read = efx_mcdi_mtd_read,
	.mtd_erase = efx_mcdi_mtd_erase,
	.mtd_write = efx_mcdi_mtd_write,
	.mtd_sync = efx_mcdi_mtd_sync,
#endif
	.ptp_write_host_time = efx_ef10_ptp_write_host_time,
	.ptp_set_ts_sync_events = efx_ef10_ptp_set_ts_sync_events,
	.ptp_set_ts_config = efx_ef10_ptp_set_ts_config,
	.vlan_rx_add_vid = efx_ef10_vlan_rx_add_vid,
	.vlan_rx_kill_vid = efx_ef10_vlan_rx_kill_vid,
	.udp_tnl_push_ports = efx_ef10_udp_tnl_push_ports,
	.udp_tnl_has_port = efx_ef10_udp_tnl_has_port,
#ifdef CONFIG_SFC_SRIOV
	.sriov_configure = efx_ef10_sriov_configure,
	.sriov_init = efx_ef10_sriov_init,
	.sriov_fini = efx_ef10_sriov_fini,
	.sriov_wanted = efx_ef10_sriov_wanted,
	.sriov_reset = efx_ef10_sriov_reset,
	.sriov_flr = efx_ef10_sriov_flr,
	.sriov_set_vf_mac = efx_ef10_sriov_set_vf_mac,
	.sriov_set_vf_vlan = efx_ef10_sriov_set_vf_vlan,
	.sriov_set_vf_spoofchk = efx_ef10_sriov_set_vf_spoofchk,
	.sriov_get_vf_config = efx_ef10_sriov_get_vf_config,
	.sriov_set_vf_link_state = efx_ef10_sriov_set_vf_link_state,
	.vswitching_probe = efx_ef10_vswitching_probe_pf,
	.vswitching_restore = efx_ef10_vswitching_restore_pf,
	.vswitching_remove = efx_ef10_vswitching_remove_pf,
#endif
	.get_mac_address = efx_ef10_get_mac_address_pf,
	.set_mac_address = efx_ef10_set_mac_address,
	.tso_versions = efx_ef10_tso_versions,

	.get_phys_port_id = efx_ef10_get_phys_port_id,
	.revision = EFX_REV_HUNT_A0,
	.max_dma_mask = DMA_BIT_MASK(ESF_DZ_TX_KER_BUF_ADDR_WIDTH),
	.rx_prefix_size = ES_DZ_RX_PREFIX_SIZE,
	.rx_hash_offset = ES_DZ_RX_PREFIX_HASH_OFST,
	.rx_ts_offset = ES_DZ_RX_PREFIX_TSTAMP_OFST,
	.can_rx_scatter = true,
	.always_rx_scatter = true,
	.option_descriptors = true,
	.min_interrupt_mode = EFX_INT_MODE_LEGACY,
	.timer_period_max = 1 << ERF_DD_EVQ_IND_TIMER_VAL_WIDTH,
	.offload_features = EF10_OFFLOAD_FEATURES,
	.mcdi_max_ver = 2,
	.max_rx_ip_filters = EFX_MCDI_FILTER_TBL_ROWS,
	.hwtstamp_filters = 1 << HWTSTAMP_FILTER_NONE |
			    1 << HWTSTAMP_FILTER_ALL,
	.rx_hash_key_size = 40,
	.check_caps = ef10_check_caps,
	.print_additional_fwver = efx_ef10_print_additional_fwver,
	.sensor_event = efx_mcdi_sensor_event,
};<|MERGE_RESOLUTION|>--- conflicted
+++ resolved
@@ -603,15 +603,11 @@
 	 * However, until we use TX option descriptors we need up to four
 	 * TX queues per channel for different checksumming combinations.
 	 */
-<<<<<<< HEAD
-	efx->tx_queues_per_channel = 2;
-=======
 	if (nic_data->datapath_caps &
 	    (1 << MC_CMD_GET_CAPABILITIES_OUT_VXLAN_NVGRE_LBN))
 		efx->tx_queues_per_channel = 4;
 	else
 		efx->tx_queues_per_channel = 2;
->>>>>>> 7d2a07b7
 	efx->max_vis = efx_ef10_mem_map_size(efx) / efx->vi_stride;
 	if (!efx->max_vis) {
 		netif_err(efx, drv, efx->net_dev, "error determining max VIs\n");
@@ -2323,19 +2319,11 @@
 
 static void efx_ef10_tx_init(struct efx_tx_queue *tx_queue)
 {
-<<<<<<< HEAD
-	bool csum_offload = tx_queue->label & EFX_TXQ_TYPE_OFFLOAD;
-	struct efx_channel *channel = tx_queue->channel;
-	struct efx_nic *efx = tx_queue->efx;
-	struct efx_ef10_nic_data *nic_data;
-	bool tso_v2 = false;
-=======
 	bool csum_offload = tx_queue->type & EFX_TXQ_TYPE_OUTER_CSUM;
 	bool inner_csum = tx_queue->type & EFX_TXQ_TYPE_INNER_CSUM;
 	struct efx_channel *channel = tx_queue->channel;
 	struct efx_nic *efx = tx_queue->efx;
 	struct efx_ef10_nic_data *nic_data;
->>>>>>> 7d2a07b7
 	efx_qword_t *txd;
 	int rc;
 
@@ -2358,17 +2346,6 @@
 	 * TSOv2 cannot be used with Hardware timestamping, and is never needed
 	 * for XDP tx.
 	 */
-<<<<<<< HEAD
-	if (csum_offload && (nic_data->datapath_caps2 &
-			(1 << MC_CMD_GET_CAPABILITIES_V2_OUT_TX_TSO_V2_LBN)) &&
-	    !tx_queue->timestamping && !tx_queue->xdp_tx) {
-		tso_v2 = true;
-		netif_dbg(efx, hw, efx->net_dev, "Using TSOv2 for channel %u\n",
-				channel->channel);
-	}
-
-	rc = efx_mcdi_tx_init(tx_queue, tso_v2);
-=======
 	if (efx_has_cap(efx, TX_TSO_V2)) {
 		if ((csum_offload || inner_csum) &&
 		    !tx_queue->timestamping && !tx_queue->xdp_tx) {
@@ -2381,7 +2358,6 @@
 	}
 
 	rc = efx_mcdi_tx_init(tx_queue);
->>>>>>> 7d2a07b7
 	if (rc)
 		goto fail;
 
@@ -3144,7 +3120,6 @@
 				  EFX_QWORD_VAL(event));
 		}
 	}
-<<<<<<< HEAD
 
 out:
 	channel->eventq_read_ptr = read_ptr;
@@ -3187,50 +3162,6 @@
 
 static void efx_ef10_ev_test_generate(struct efx_channel *channel)
 {
-=======
-
-out:
-	channel->eventq_read_ptr = read_ptr;
-	return spent;
-}
-
-static void efx_ef10_ev_read_ack(struct efx_channel *channel)
-{
-	struct efx_nic *efx = channel->efx;
-	efx_dword_t rptr;
-
-	if (EFX_EF10_WORKAROUND_35388(efx)) {
-		BUILD_BUG_ON(EFX_MIN_EVQ_SIZE <
-			     (1 << ERF_DD_EVQ_IND_RPTR_WIDTH));
-		BUILD_BUG_ON(EFX_MAX_EVQ_SIZE >
-			     (1 << 2 * ERF_DD_EVQ_IND_RPTR_WIDTH));
-
-		EFX_POPULATE_DWORD_2(rptr, ERF_DD_EVQ_IND_RPTR_FLAGS,
-				     EFE_DD_EVQ_IND_RPTR_FLAGS_HIGH,
-				     ERF_DD_EVQ_IND_RPTR,
-				     (channel->eventq_read_ptr &
-				      channel->eventq_mask) >>
-				     ERF_DD_EVQ_IND_RPTR_WIDTH);
-		efx_writed_page(efx, &rptr, ER_DD_EVQ_INDIRECT,
-				channel->channel);
-		EFX_POPULATE_DWORD_2(rptr, ERF_DD_EVQ_IND_RPTR_FLAGS,
-				     EFE_DD_EVQ_IND_RPTR_FLAGS_LOW,
-				     ERF_DD_EVQ_IND_RPTR,
-				     channel->eventq_read_ptr &
-				     ((1 << ERF_DD_EVQ_IND_RPTR_WIDTH) - 1));
-		efx_writed_page(efx, &rptr, ER_DD_EVQ_INDIRECT,
-				channel->channel);
-	} else {
-		EFX_POPULATE_DWORD_1(rptr, ERF_DZ_EVQ_RPTR,
-				     channel->eventq_read_ptr &
-				     channel->eventq_mask);
-		efx_writed_page(efx, &rptr, ER_DZ_EVQ_RPTR, channel->channel);
-	}
-}
-
-static void efx_ef10_ev_test_generate(struct efx_channel *channel)
-{
->>>>>>> 7d2a07b7
 	MCDI_DECLARE_BUF(inbuf, MC_CMD_DRIVER_EVENT_IN_LEN);
 	struct efx_nic *efx = channel->efx;
 	efx_qword_t event;
