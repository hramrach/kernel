--- conflicted
+++ resolved
@@ -738,10 +738,7 @@
 	ret = xgene_enet_register_irq(ndev);
 	if (ret)
 		return ret;
-<<<<<<< HEAD
-=======
-
->>>>>>> 29b4817d
+
 	if (pdata->phy_dev) {
 		phy_start(pdata->phy_dev);
 	} else {
@@ -772,7 +769,6 @@
 		cancel_delayed_work_sync(&pdata->link_work);
 
 	xgene_enet_free_irq(ndev);
-	netif_carrier_off(ndev);
 	xgene_enet_napi_disable(pdata);
 	for (i = 0; i < pdata->rxq_cnt; i++)
 		xgene_enet_process_ring(pdata->rx_ring[i], -1);
@@ -942,11 +938,7 @@
 	ring->id = ring_id;
 
 	ring->desc_addr = dmam_alloc_coherent(dev, size, &ring->dma,
-<<<<<<< HEAD
-					GFP_KERNEL | __GFP_ZERO);
-=======
 					      GFP_KERNEL | __GFP_ZERO);
->>>>>>> 29b4817d
 	if (!ring->desc_addr) {
 		devm_kfree(dev, ring);
 		return NULL;
@@ -954,17 +946,10 @@
 	ring->size = size;
 
 	if (is_irq_mbox_required(pdata, ring)) {
-<<<<<<< HEAD
-		ring->irq_mbox_addr = dmam_alloc_coherent(dev, INTR_MBOX_SIZE,
-					&ring->irq_mbox_dma,
-					GFP_KERNEL | __GFP_ZERO);
-		if (!ring->irq_mbox_addr) {
-=======
 		irq_mbox_addr = dmam_alloc_coherent(dev, INTR_MBOX_SIZE,
 						    &ring->irq_mbox_dma,
 						    GFP_KERNEL | __GFP_ZERO);
 		if (!irq_mbox_addr) {
->>>>>>> 29b4817d
 			dmam_free_coherent(dev, size, ring->desc_addr,
 					   ring->dma);
 			devm_kfree(dev, ring);
@@ -1089,16 +1074,9 @@
 		}
 
 		size = (tx_ring->slots / 2) * sizeof(__le64) * MAX_EXP_BUFFS;
-<<<<<<< HEAD
-		tx_ring->exp_bufs = dmam_alloc_coherent(dev, size,
-					&dma_exp_bufs,
-					GFP_KERNEL | __GFP_ZERO);
-		if (!tx_ring->exp_bufs) {
-=======
 		exp_bufs = dmam_alloc_coherent(dev, size, &dma_exp_bufs,
 					       GFP_KERNEL | __GFP_ZERO);
 		if (!exp_bufs) {
->>>>>>> 29b4817d
 			ret = -ENOMEM;
 			goto err;
 		}
@@ -1215,27 +1193,31 @@
 
 #ifdef CONFIG_ACPI
 static void xgene_get_port_id_acpi(struct device *dev,
-				   struct xgene_enet_pdata *pdata)
+				  struct xgene_enet_pdata *pdata)
 {
 	acpi_status status;
 	u64 temp;
 
 	status = acpi_evaluate_integer(ACPI_HANDLE(dev), "_SUN", NULL, &temp);
-	if (ACPI_FAILURE(status))
+	if (ACPI_FAILURE(status)) {
 		pdata->port_id = 0;
-	else
+	} else {
 		pdata->port_id = temp;
+	}
+
+	return;
 }
 #endif
 
-static void xgene_get_port_id_dt(struct device *dev,
-				 struct xgene_enet_pdata *pdata)
+static void xgene_get_port_id_dt(struct device *dev, struct xgene_enet_pdata *pdata)
 {
 	u32 id = 0;
 
 	of_property_read_u32(dev->of_node, "port-id", &id);
 
 	pdata->port_id = id & BIT(0);
+
+	return;
 }
 
 static int xgene_get_tx_delay(struct xgene_enet_pdata *pdata)
@@ -1315,14 +1297,6 @@
 
 static int xgene_enet_check_phy_handle(struct xgene_enet_pdata *pdata)
 {
-<<<<<<< HEAD
-	struct device *dev = &pdata->pdev->dev;
-	struct device_node *mdio_np;
-	bool mdio_probe_done;
-	const char *ph;
-	u32 phy_id;
-=======
->>>>>>> 29b4817d
 	int ret;
 
 	if (pdata->phy_mode == PHY_INTERFACE_MODE_XGMII)
@@ -1331,85 +1305,9 @@
 	if (!IS_ENABLED(CONFIG_MDIO_XGENE))
 		return 0;
 
-<<<<<<< HEAD
-	mdio_probe_done = xgene_mdio_probe_successful();
-
-	if (mdio_probe_done) {
-		if (dev->of_node) {
-			ret = device_property_read_string(dev, "phy-handle",
-							  &ph);
-			if (ret) {
-				dev_err(dev, "Unable to find phy-handle\n");
-				return ret;
-			}
-		} else {
-#ifdef CONFIG_ACPI
-			ret = device_property_present(dev, "phy-handle");
-			if (!ret) {
-				dev_err(dev, "Unable to find phy-handle\n");
-				return -1;
-			}
-#endif
-		}
-
-		pdata->mdio_driver = true;
-	} else {
-		if (pdata->phy_mode == PHY_INTERFACE_MODE_SGMII)
-			return 0;
-
-		if (dev->of_node) {
-			mdio_np = of_find_compatible_node(dev->of_node, NULL,
-							  "apm,xgene-mdio");
-			if (!mdio_np) {
-				dev_err(dev, "No mdio node in the dts\n");
-				return -ENXIO;
-			}
-
-			pdata->mdio_np = mdio_np;
-			return 0;
-		} else {
-#ifdef CONFIG_ACPI
-			ret = device_property_read_u32(dev, "phy-channel",
-						       &phy_id);
-			if (ret)
-				ret = device_property_read_u32(dev, "phy-addr",
-								    &phy_id);
-			if (ret) {
-				dev_err(dev, "Unable to get phy-channel or phy-addr\n");
-				return -EINVAL;
-			}
-
-			pdata->phy_id = phy_id;
-#endif
-		}
-	}
-
-	return 0;
-}
-
-static int xgene_enet_get_clk(struct xgene_enet_pdata *pdata)
-{
-	struct device *dev = &pdata->pdev->dev;
-
-	if (!dev->of_node)
-		return 0;
-
-	pdata->clk = devm_clk_get(dev, NULL);
-	if (IS_ERR(pdata->clk)) {
-		if (pdata->phy_mode == PHY_INTERFACE_MODE_RGMII) {
-			dev_err(dev, "Unable to get clock\n");
-			return -ENODEV;
-		} else {
-			/* Firmware may have set up the clock already. */
-			dev_info(dev, "clocks have been setup already\n");
-			pdata->clk = NULL;
-		}
-	}
-=======
 	ret = xgene_enet_phy_connect(pdata->ndev);
 	if (!ret)
 		pdata->mdio_driver = true;
->>>>>>> 29b4817d
 
 	return 0;
 }
@@ -1503,20 +1401,13 @@
 	if (ret)
 		return ret;
 
-<<<<<<< HEAD
-	ret = xgene_enet_get_clk(pdata);
-	if (ret)
-		return ret;
-=======
 	pdata->clk = devm_clk_get(&pdev->dev, NULL);
 	if (IS_ERR(pdata->clk)) {
 		/* Firmware may have set up the clock already. */
 		dev_info(dev, "clocks have been setup already\n");
 	}
->>>>>>> 29b4817d
-
-	if ((pdata->phy_mode != PHY_INTERFACE_MODE_XGMII) &&
-	    (pdata->enet_id == XGENE_ENET1))
+
+	if (pdata->phy_mode != PHY_INTERFACE_MODE_XGMII)
 		base_addr = pdata->base_addr - (pdata->port_id * MAC_OFFSET);
 	else
 		base_addr = pdata->base_addr;
@@ -1569,6 +1460,8 @@
 		}
 	}
 
+	dst_ring_num = xgene_enet_dst_ring_num(pdata->rx_ring[0]);
+	buf_pool = pdata->rx_ring[0]->buf_pool;
 	if (pdata->phy_mode == PHY_INTERFACE_MODE_XGMII) {
 		/* Initialize and Enable  PreClassifier Tree */
 		enet_cle->max_nodes = 512;
@@ -1584,8 +1477,6 @@
 			return ret;
 		}
 	} else {
-		dst_ring_num = xgene_enet_dst_ring_num(pdata->rx_ring[0]);
-		buf_pool = pdata->rx_ring[0]->buf_pool;
 		pdata->port_ops->cle_bypass(pdata, dst_ring_num, buf_pool->id);
 	}
 
@@ -1729,19 +1620,16 @@
 	of_id = of_match_device(xgene_enet_of_match, &pdev->dev);
 	if (of_id) {
 		pdata->enet_id = (enum xgene_enet_id)of_id->data;
-	} else {
+	}
 #ifdef CONFIG_ACPI
+	else {
 		const struct acpi_device_id *acpi_id;
-		enum xgene_enet_id enet_id;
 
 		acpi_id = acpi_match_device(xgene_enet_acpi_match, &pdev->dev);
-		if (acpi_id) {
-			enet_id = (enum xgene_enet_id)acpi_id->driver_data;
-			pdata->enet_id = enet_id;
-		}
+		if (acpi_id)
+			pdata->enet_id = (enum xgene_enet_id) acpi_id->driver_data;
+	}
 #endif
-	}
-
 	if (!pdata->enet_id) {
 		free_netdev(ndev);
 		return -ENODEV;
@@ -1770,20 +1658,10 @@
 		goto err_netdev;
 
 	link_state = pdata->mac_ops->link_state;
-<<<<<<< HEAD
-	ret = 0;
-	if (pdata->phy_mode == PHY_INTERFACE_MODE_XGMII) {
-		INIT_DELAYED_WORK(&pdata->link_work, link_state);
-	} else {
-		if (pdata->mdio_driver)
-			ret = xgene_enet_phy_connect(ndev);
-		else if (pdata->phy_mode == PHY_INTERFACE_MODE_RGMII)
-=======
 	if (pdata->phy_mode == PHY_INTERFACE_MODE_XGMII) {
 		INIT_DELAYED_WORK(&pdata->link_work, link_state);
 	} else if (!pdata->mdio_driver) {
 		if (pdata->phy_mode == PHY_INTERFACE_MODE_RGMII)
->>>>>>> 29b4817d
 			ret = xgene_enet_mdio_config(pdata);
 		else
 			INIT_DELAYED_WORK(&pdata->link_work, link_state);
@@ -1797,15 +1675,11 @@
 		netdev_err(ndev, "Failed to register netdev\n");
 		goto err;
 	}
-<<<<<<< HEAD
-=======
-
->>>>>>> 29b4817d
+
 	return 0;
 
 err_netdev:
-	if (ndev->reg_state == NETREG_REGISTERED)
-		unregister_netdev(ndev);
+	unregister_netdev(ndev);
 err:
 	free_netdev(ndev);
 	return ret;
@@ -1826,14 +1700,6 @@
 		dev_close(ndev);
 	rtnl_unlock();
 
-<<<<<<< HEAD
-	rtnl_lock();
-	if (netif_running(ndev))
-		dev_close(ndev);
-	rtnl_unlock();
-
-=======
->>>>>>> 29b4817d
 	if (pdata->mdio_driver)
 		xgene_enet_phy_disconnect(pdata);
 	else if (pdata->phy_mode == PHY_INTERFACE_MODE_RGMII)
