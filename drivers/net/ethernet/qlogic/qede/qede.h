--- conflicted
+++ resolved
@@ -52,15 +52,9 @@
 #include <linux/qed/qed_eth_if.h>
 
 #define QEDE_MAJOR_VERSION		8
-<<<<<<< HEAD
 #define QEDE_MINOR_VERSION		10
 #define QEDE_REVISION_VERSION		10
-#define QEDE_ENGINEERING_VERSION	64
-=======
-#define QEDE_MINOR_VERSION		33
-#define QEDE_REVISION_VERSION		0
-#define QEDE_ENGINEERING_VERSION	55
->>>>>>> b2fbf5ac
+#define QEDE_ENGINEERING_VERSION	21
 #define DRV_MODULE_VERSION __stringify(QEDE_MAJOR_VERSION) "."	\
 		__stringify(QEDE_MINOR_VERSION) "."		\
 		__stringify(QEDE_REVISION_VERSION) "."		\
