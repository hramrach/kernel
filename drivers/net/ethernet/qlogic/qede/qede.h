--- conflicted
+++ resolved
@@ -168,15 +168,12 @@
 	u32 args[QEDE_DUMP_MAX_ARGS];
 };
 
-<<<<<<< HEAD
-=======
 struct qede_coalesce {
 	bool isvalid;
 	u16 rxc;
 	u16 txc;
 };
 
->>>>>>> 7d2a07b7
 struct qede_dev {
 	struct qed_dev			*cdev;
 	struct net_device		*ndev;
@@ -274,10 +271,7 @@
 
 	struct bpf_prog			*xdp_prog;
 
-<<<<<<< HEAD
-=======
 	enum qed_hw_err_type		last_err_type;
->>>>>>> 7d2a07b7
 	unsigned long			err_flags;
 #define QEDE_ERR_IS_HANDLED		31
 #define QEDE_ERR_ATTN_CLR_EN		0
@@ -416,7 +410,6 @@
 
 	/* Needed for the mapping of packets */
 	struct device			*dev;
-<<<<<<< HEAD
 
 	void __iomem			*doorbell_addr;
 	union db_prod			tx_db;
@@ -424,15 +417,6 @@
 	/* Spinlock for XDP queues in case of XDP_REDIRECT */
 	spinlock_t			xdp_tx_lock;
 
-=======
-
-	void __iomem			*doorbell_addr;
-	union db_prod			tx_db;
-
-	/* Spinlock for XDP queues in case of XDP_REDIRECT */
-	spinlock_t			xdp_tx_lock;
-
->>>>>>> 7d2a07b7
 	int				index; /* Slowpath only */
 #define QEDE_TXQ_XDP_TO_IDX(edev, txq)	((txq)->index - \
 					 QEDE_MAX_TSS_CNT(edev))
@@ -517,10 +501,7 @@
 #define QEDE_SP_HW_ERR                  4
 #define QEDE_SP_ARFS_CONFIG             5
 #define QEDE_SP_AER			7
-<<<<<<< HEAD
-=======
 #define QEDE_SP_DISABLE			8
->>>>>>> 7d2a07b7
 
 #ifdef CONFIG_RFS_ACCEL
 int qede_rx_flow_steer(struct net_device *dev, const struct sk_buff *skb,
@@ -608,12 +589,9 @@
 			    struct flow_cls_offload *f);
 
 void qede_forced_speed_maps_init(void);
-<<<<<<< HEAD
-=======
 int qede_set_coalesce(struct net_device *dev, struct ethtool_coalesce *coal);
 int qede_set_per_coalesce(struct net_device *dev, u32 queue,
 			  struct ethtool_coalesce *coal);
->>>>>>> 7d2a07b7
 
 #define RX_RING_SIZE_POW	13
 #define RX_RING_SIZE		((u16)BIT(RX_RING_SIZE_POW))
