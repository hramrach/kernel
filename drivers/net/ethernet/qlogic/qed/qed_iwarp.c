/* QLogic qed NIC Driver
 * Copyright (c) 2015-2017  QLogic Corporation
 *
 * This software is available to you under a choice of one of two
 * licenses.  You may choose to be licensed under the terms of the GNU
 * General Public License (GPL) Version 2, available from the file
 * COPYING in the main directory of this source tree, or the
 * OpenIB.org BSD license below:
 *
 *     Redistribution and use in source and binary forms, with or
 *     without modification, are permitted provided that the following
 *     conditions are met:
 *
 *      - Redistributions of source code must retain the above
 *        copyright notice, this list of conditions and the following
 *        disclaimer.
 *
 *      - Redistributions in binary form must reproduce the above
 *        copyright notice, this list of conditions and the following
 *        disclaimer in the documentation and /or other materials
 *        provided with the distribution.
 *
 * THE SOFTWARE IS PROVIDED "AS IS", WITHOUT WARRANTY OF ANY KIND,
 * EXPRESS OR IMPLIED, INCLUDING BUT NOT LIMITED TO THE WARRANTIES OF
 * MERCHANTABILITY, FITNESS FOR A PARTICULAR PURPOSE AND
 * NONINFRINGEMENT. IN NO EVENT SHALL THE AUTHORS OR COPYRIGHT HOLDERS
 * BE LIABLE FOR ANY CLAIM, DAMAGES OR OTHER LIABILITY, WHETHER IN AN
 * ACTION OF CONTRACT, TORT OR OTHERWISE, ARISING FROM, OUT OF OR IN
 * CONNECTION WITH THE SOFTWARE OR THE USE OR OTHER DEALINGS IN THE
 * SOFTWARE.
 */
#include <linux/if_ether.h>
#include <linux/if_vlan.h>
#include <linux/ip.h>
#include <linux/ipv6.h>
#include <linux/spinlock.h>
#include <linux/tcp.h>
#include "qed_cxt.h"
#include "qed_hw.h"
#include "qed_ll2.h"
#include "qed_rdma.h"
#include "qed_reg_addr.h"
#include "qed_sp.h"
#include "qed_ooo.h"

#define QED_IWARP_ORD_DEFAULT		32
#define QED_IWARP_IRD_DEFAULT		32
#define QED_IWARP_MAX_FW_MSS		4120

#define QED_EP_SIG 0xecabcdef

struct mpa_v2_hdr {
	__be16 ird;
	__be16 ord;
};

#define MPA_V2_PEER2PEER_MODEL  0x8000
#define MPA_V2_SEND_RTR         0x4000	/* on ird */
#define MPA_V2_READ_RTR         0x4000	/* on ord */
#define MPA_V2_WRITE_RTR        0x8000
#define MPA_V2_IRD_ORD_MASK     0x3FFF

#define MPA_REV2(_mpa_rev) ((_mpa_rev) == MPA_NEGOTIATION_TYPE_ENHANCED)

#define QED_IWARP_INVALID_TCP_CID	0xffffffff

#define QED_IWARP_RCV_WND_SIZE_DEF_BB_2P (200 * 1024)
#define QED_IWARP_RCV_WND_SIZE_DEF_BB_4P (100 * 1024)
#define QED_IWARP_RCV_WND_SIZE_DEF_AH_2P (150 * 1024)
#define QED_IWARP_RCV_WND_SIZE_DEF_AH_4P (90 * 1024)

#define QED_IWARP_RCV_WND_SIZE_MIN	(0xffff)
#define TIMESTAMP_HEADER_SIZE		(12)
#define QED_IWARP_MAX_FIN_RT_DEFAULT	(2)

#define QED_IWARP_TS_EN			BIT(0)
#define QED_IWARP_DA_EN			BIT(1)
#define QED_IWARP_PARAM_CRC_NEEDED	(1)
#define QED_IWARP_PARAM_P2P		(1)

#define QED_IWARP_DEF_MAX_RT_TIME	(0)
#define QED_IWARP_DEF_CWND_FACTOR	(4)
#define QED_IWARP_DEF_KA_MAX_PROBE_CNT	(5)
#define QED_IWARP_DEF_KA_TIMEOUT	(1200000)	/* 20 min */
#define QED_IWARP_DEF_KA_INTERVAL	(1000)		/* 1 sec */

static int qed_iwarp_async_event(struct qed_hwfn *p_hwfn,
				 u8 fw_event_code, u16 echo,
				 union event_ring_data *data,
				 u8 fw_return_code);

/* Override devinfo with iWARP specific values */
void qed_iwarp_init_devinfo(struct qed_hwfn *p_hwfn)
{
	struct qed_rdma_device *dev = p_hwfn->p_rdma_info->dev;

	dev->max_inline = IWARP_REQ_MAX_INLINE_DATA_SIZE;
	dev->max_qp = min_t(u32,
			    IWARP_MAX_QPS,
			    p_hwfn->p_rdma_info->num_qps) -
		      QED_IWARP_PREALLOC_CNT;

	dev->max_cq = dev->max_qp;

	dev->max_qp_resp_rd_atomic_resc = QED_IWARP_IRD_DEFAULT;
	dev->max_qp_req_rd_atomic_resc = QED_IWARP_ORD_DEFAULT;
}

void qed_iwarp_init_hw(struct qed_hwfn *p_hwfn, struct qed_ptt *p_ptt)
{
	p_hwfn->rdma_prs_search_reg = PRS_REG_SEARCH_TCP;
	qed_wr(p_hwfn, p_ptt, p_hwfn->rdma_prs_search_reg, 1);
	p_hwfn->b_rdma_enabled_in_prs = true;
}

/* We have two cid maps, one for tcp which should be used only from passive
 * syn processing and replacing a pre-allocated ep in the list. The second
 * for active tcp and for QPs.
 */
static void qed_iwarp_cid_cleaned(struct qed_hwfn *p_hwfn, u32 cid)
{
	cid -= qed_cxt_get_proto_cid_start(p_hwfn, p_hwfn->p_rdma_info->proto);

	spin_lock_bh(&p_hwfn->p_rdma_info->lock);

	if (cid < QED_IWARP_PREALLOC_CNT)
		qed_bmap_release_id(p_hwfn, &p_hwfn->p_rdma_info->tcp_cid_map,
				    cid);
	else
		qed_bmap_release_id(p_hwfn, &p_hwfn->p_rdma_info->cid_map, cid);

	spin_unlock_bh(&p_hwfn->p_rdma_info->lock);
}

void
qed_iwarp_init_fw_ramrod(struct qed_hwfn *p_hwfn,
			 struct iwarp_init_func_ramrod_data *p_ramrod)
{
	p_ramrod->iwarp.ll2_ooo_q_index =
		RESC_START(p_hwfn, QED_LL2_QUEUE) +
		p_hwfn->p_rdma_info->iwarp.ll2_ooo_handle;

	p_ramrod->tcp.max_fin_rt = QED_IWARP_MAX_FIN_RT_DEFAULT;

	return;
}

static int qed_iwarp_alloc_cid(struct qed_hwfn *p_hwfn, u32 *cid)
{
	int rc;

	spin_lock_bh(&p_hwfn->p_rdma_info->lock);
	rc = qed_rdma_bmap_alloc_id(p_hwfn, &p_hwfn->p_rdma_info->cid_map, cid);
	spin_unlock_bh(&p_hwfn->p_rdma_info->lock);
	if (rc) {
		DP_NOTICE(p_hwfn, "Failed in allocating iwarp cid\n");
		return rc;
	}
	*cid += qed_cxt_get_proto_cid_start(p_hwfn, p_hwfn->p_rdma_info->proto);

	rc = qed_cxt_dynamic_ilt_alloc(p_hwfn, QED_ELEM_CXT, *cid);
	if (rc)
		qed_iwarp_cid_cleaned(p_hwfn, *cid);

	return rc;
}

static void qed_iwarp_set_tcp_cid(struct qed_hwfn *p_hwfn, u32 cid)
{
	cid -= qed_cxt_get_proto_cid_start(p_hwfn, p_hwfn->p_rdma_info->proto);

	spin_lock_bh(&p_hwfn->p_rdma_info->lock);
	qed_bmap_set_id(p_hwfn, &p_hwfn->p_rdma_info->tcp_cid_map, cid);
	spin_unlock_bh(&p_hwfn->p_rdma_info->lock);
}

/* This function allocates a cid for passive tcp (called from syn receive)
 * the reason it's separate from the regular cid allocation is because it
 * is assured that these cids already have ilt allocated. They are preallocated
 * to ensure that we won't need to allocate memory during syn processing
 */
static int qed_iwarp_alloc_tcp_cid(struct qed_hwfn *p_hwfn, u32 *cid)
{
	int rc;

	spin_lock_bh(&p_hwfn->p_rdma_info->lock);

	rc = qed_rdma_bmap_alloc_id(p_hwfn,
				    &p_hwfn->p_rdma_info->tcp_cid_map, cid);

	spin_unlock_bh(&p_hwfn->p_rdma_info->lock);

	if (rc) {
		DP_VERBOSE(p_hwfn, QED_MSG_RDMA,
			   "can't allocate iwarp tcp cid max-count=%d\n",
			   p_hwfn->p_rdma_info->tcp_cid_map.max_count);

		*cid = QED_IWARP_INVALID_TCP_CID;
		return rc;
	}

	*cid += qed_cxt_get_proto_cid_start(p_hwfn,
					    p_hwfn->p_rdma_info->proto);
	return 0;
}

int qed_iwarp_create_qp(struct qed_hwfn *p_hwfn,
			struct qed_rdma_qp *qp,
			struct qed_rdma_create_qp_out_params *out_params)
{
	struct iwarp_create_qp_ramrod_data *p_ramrod;
	struct qed_sp_init_data init_data;
	struct qed_spq_entry *p_ent;
	u16 physical_queue;
	u32 cid;
	int rc;

	qp->shared_queue = dma_alloc_coherent(&p_hwfn->cdev->pdev->dev,
					      IWARP_SHARED_QUEUE_PAGE_SIZE,
					      &qp->shared_queue_phys_addr,
					      GFP_KERNEL);
	if (!qp->shared_queue)
		return -ENOMEM;

	out_params->sq_pbl_virt = (u8 *)qp->shared_queue +
	    IWARP_SHARED_QUEUE_PAGE_SQ_PBL_OFFSET;
	out_params->sq_pbl_phys = qp->shared_queue_phys_addr +
	    IWARP_SHARED_QUEUE_PAGE_SQ_PBL_OFFSET;
	out_params->rq_pbl_virt = (u8 *)qp->shared_queue +
	    IWARP_SHARED_QUEUE_PAGE_RQ_PBL_OFFSET;
	out_params->rq_pbl_phys = qp->shared_queue_phys_addr +
	    IWARP_SHARED_QUEUE_PAGE_RQ_PBL_OFFSET;

	rc = qed_iwarp_alloc_cid(p_hwfn, &cid);
	if (rc)
		goto err1;

	qp->icid = (u16)cid;

	memset(&init_data, 0, sizeof(init_data));
	init_data.opaque_fid = p_hwfn->hw_info.opaque_fid;
	init_data.cid = qp->icid;
	init_data.comp_mode = QED_SPQ_MODE_EBLOCK;

	rc = qed_sp_init_request(p_hwfn, &p_ent,
				 IWARP_RAMROD_CMD_ID_CREATE_QP,
				 PROTOCOLID_IWARP, &init_data);
	if (rc)
		goto err2;

	p_ramrod = &p_ent->ramrod.iwarp_create_qp;

	SET_FIELD(p_ramrod->flags,
		  IWARP_CREATE_QP_RAMROD_DATA_FMR_AND_RESERVED_EN,
		  qp->fmr_and_reserved_lkey);

	SET_FIELD(p_ramrod->flags,
		  IWARP_CREATE_QP_RAMROD_DATA_SIGNALED_COMP, qp->signal_all);

	SET_FIELD(p_ramrod->flags,
		  IWARP_CREATE_QP_RAMROD_DATA_RDMA_RD_EN,
		  qp->incoming_rdma_read_en);

	SET_FIELD(p_ramrod->flags,
		  IWARP_CREATE_QP_RAMROD_DATA_RDMA_WR_EN,
		  qp->incoming_rdma_write_en);

	SET_FIELD(p_ramrod->flags,
		  IWARP_CREATE_QP_RAMROD_DATA_ATOMIC_EN,
		  qp->incoming_atomic_en);

	SET_FIELD(p_ramrod->flags,
		  IWARP_CREATE_QP_RAMROD_DATA_SRQ_FLG, qp->use_srq);

	p_ramrod->pd = qp->pd;
	p_ramrod->sq_num_pages = qp->sq_num_pages;
	p_ramrod->rq_num_pages = qp->rq_num_pages;

	p_ramrod->srq_id.srq_idx = cpu_to_le16(qp->srq_id);
	p_ramrod->srq_id.opaque_fid = cpu_to_le16(p_hwfn->hw_info.opaque_fid);
	p_ramrod->qp_handle_for_cqe.hi = cpu_to_le32(qp->qp_handle.hi);
	p_ramrod->qp_handle_for_cqe.lo = cpu_to_le32(qp->qp_handle.lo);

	p_ramrod->cq_cid_for_sq =
	    cpu_to_le32((p_hwfn->hw_info.opaque_fid << 16) | qp->sq_cq_id);
	p_ramrod->cq_cid_for_rq =
	    cpu_to_le32((p_hwfn->hw_info.opaque_fid << 16) | qp->rq_cq_id);

	p_ramrod->dpi = cpu_to_le16(qp->dpi);

	physical_queue = qed_get_cm_pq_idx(p_hwfn, PQ_FLAGS_OFLD);
	p_ramrod->physical_q0 = cpu_to_le16(physical_queue);
	physical_queue = qed_get_cm_pq_idx(p_hwfn, PQ_FLAGS_ACK);
	p_ramrod->physical_q1 = cpu_to_le16(physical_queue);

	rc = qed_spq_post(p_hwfn, p_ent, NULL);
	if (rc)
		goto err2;

	return rc;

err2:
	qed_iwarp_cid_cleaned(p_hwfn, cid);
err1:
	dma_free_coherent(&p_hwfn->cdev->pdev->dev,
			  IWARP_SHARED_QUEUE_PAGE_SIZE,
			  qp->shared_queue, qp->shared_queue_phys_addr);

	return rc;
}

static int qed_iwarp_modify_fw(struct qed_hwfn *p_hwfn, struct qed_rdma_qp *qp)
{
	struct iwarp_modify_qp_ramrod_data *p_ramrod;
	struct qed_sp_init_data init_data;
	struct qed_spq_entry *p_ent;
	int rc;

	/* Get SPQ entry */
	memset(&init_data, 0, sizeof(init_data));
	init_data.cid = qp->icid;
	init_data.opaque_fid = p_hwfn->hw_info.opaque_fid;
	init_data.comp_mode = QED_SPQ_MODE_EBLOCK;

	rc = qed_sp_init_request(p_hwfn, &p_ent,
				 IWARP_RAMROD_CMD_ID_MODIFY_QP,
				 p_hwfn->p_rdma_info->proto, &init_data);
	if (rc)
		return rc;

	p_ramrod = &p_ent->ramrod.iwarp_modify_qp;
	SET_FIELD(p_ramrod->flags, IWARP_MODIFY_QP_RAMROD_DATA_STATE_TRANS_EN,
		  0x1);
	if (qp->iwarp_state == QED_IWARP_QP_STATE_CLOSING)
		p_ramrod->transition_to_state = IWARP_MODIFY_QP_STATE_CLOSING;
	else
		p_ramrod->transition_to_state = IWARP_MODIFY_QP_STATE_ERROR;

	rc = qed_spq_post(p_hwfn, p_ent, NULL);

	DP_VERBOSE(p_hwfn, QED_MSG_RDMA, "QP(0x%x)rc=%d\n", qp->icid, rc);

	return rc;
}

enum qed_iwarp_qp_state qed_roce2iwarp_state(enum qed_roce_qp_state state)
{
	switch (state) {
	case QED_ROCE_QP_STATE_RESET:
	case QED_ROCE_QP_STATE_INIT:
	case QED_ROCE_QP_STATE_RTR:
		return QED_IWARP_QP_STATE_IDLE;
	case QED_ROCE_QP_STATE_RTS:
		return QED_IWARP_QP_STATE_RTS;
	case QED_ROCE_QP_STATE_SQD:
		return QED_IWARP_QP_STATE_CLOSING;
	case QED_ROCE_QP_STATE_ERR:
		return QED_IWARP_QP_STATE_ERROR;
	case QED_ROCE_QP_STATE_SQE:
		return QED_IWARP_QP_STATE_TERMINATE;
	default:
		return QED_IWARP_QP_STATE_ERROR;
	}
}

static enum qed_roce_qp_state
qed_iwarp2roce_state(enum qed_iwarp_qp_state state)
{
	switch (state) {
	case QED_IWARP_QP_STATE_IDLE:
		return QED_ROCE_QP_STATE_INIT;
	case QED_IWARP_QP_STATE_RTS:
		return QED_ROCE_QP_STATE_RTS;
	case QED_IWARP_QP_STATE_TERMINATE:
		return QED_ROCE_QP_STATE_SQE;
	case QED_IWARP_QP_STATE_CLOSING:
		return QED_ROCE_QP_STATE_SQD;
	case QED_IWARP_QP_STATE_ERROR:
		return QED_ROCE_QP_STATE_ERR;
	default:
		return QED_ROCE_QP_STATE_ERR;
	}
}

const static char *iwarp_state_names[] = {
	"IDLE",
	"RTS",
	"TERMINATE",
	"CLOSING",
	"ERROR",
};

int
qed_iwarp_modify_qp(struct qed_hwfn *p_hwfn,
		    struct qed_rdma_qp *qp,
		    enum qed_iwarp_qp_state new_state, bool internal)
{
	enum qed_iwarp_qp_state prev_iw_state;
	bool modify_fw = false;
	int rc = 0;

	/* modify QP can be called from upper-layer or as a result of async
	 * RST/FIN... therefore need to protect
	 */
	spin_lock_bh(&p_hwfn->p_rdma_info->iwarp.qp_lock);
	prev_iw_state = qp->iwarp_state;

	if (prev_iw_state == new_state) {
		spin_unlock_bh(&p_hwfn->p_rdma_info->iwarp.qp_lock);
		return 0;
	}

	switch (prev_iw_state) {
	case QED_IWARP_QP_STATE_IDLE:
		switch (new_state) {
		case QED_IWARP_QP_STATE_RTS:
			qp->iwarp_state = QED_IWARP_QP_STATE_RTS;
			break;
		case QED_IWARP_QP_STATE_ERROR:
			qp->iwarp_state = QED_IWARP_QP_STATE_ERROR;
			if (!internal)
				modify_fw = true;
			break;
		default:
			break;
		}
		break;
	case QED_IWARP_QP_STATE_RTS:
		switch (new_state) {
		case QED_IWARP_QP_STATE_CLOSING:
			if (!internal)
				modify_fw = true;

			qp->iwarp_state = QED_IWARP_QP_STATE_CLOSING;
			break;
		case QED_IWARP_QP_STATE_ERROR:
			if (!internal)
				modify_fw = true;
			qp->iwarp_state = QED_IWARP_QP_STATE_ERROR;
			break;
		default:
			break;
		}
		break;
	case QED_IWARP_QP_STATE_ERROR:
		switch (new_state) {
		case QED_IWARP_QP_STATE_IDLE:

			qp->iwarp_state = new_state;
			break;
		case QED_IWARP_QP_STATE_CLOSING:
			/* could happen due to race... do nothing.... */
			break;
		default:
			rc = -EINVAL;
		}
		break;
	case QED_IWARP_QP_STATE_TERMINATE:
	case QED_IWARP_QP_STATE_CLOSING:
		qp->iwarp_state = new_state;
		break;
	default:
		break;
	}

	DP_VERBOSE(p_hwfn, QED_MSG_RDMA, "QP(0x%x) %s --> %s%s\n",
		   qp->icid,
		   iwarp_state_names[prev_iw_state],
		   iwarp_state_names[qp->iwarp_state],
		   internal ? "internal" : "");

	spin_unlock_bh(&p_hwfn->p_rdma_info->iwarp.qp_lock);

	if (modify_fw)
		rc = qed_iwarp_modify_fw(p_hwfn, qp);

	return rc;
}

int qed_iwarp_fw_destroy(struct qed_hwfn *p_hwfn, struct qed_rdma_qp *qp)
{
	struct qed_sp_init_data init_data;
	struct qed_spq_entry *p_ent;
	int rc;

	/* Get SPQ entry */
	memset(&init_data, 0, sizeof(init_data));
	init_data.cid = qp->icid;
	init_data.opaque_fid = p_hwfn->hw_info.opaque_fid;
	init_data.comp_mode = QED_SPQ_MODE_EBLOCK;

	rc = qed_sp_init_request(p_hwfn, &p_ent,
				 IWARP_RAMROD_CMD_ID_DESTROY_QP,
				 p_hwfn->p_rdma_info->proto, &init_data);
	if (rc)
		return rc;

	rc = qed_spq_post(p_hwfn, p_ent, NULL);

	DP_VERBOSE(p_hwfn, QED_MSG_RDMA, "QP(0x%x) rc = %d\n", qp->icid, rc);

	return rc;
}

static void qed_iwarp_destroy_ep(struct qed_hwfn *p_hwfn,
				 struct qed_iwarp_ep *ep,
				 bool remove_from_active_list)
{
	dma_free_coherent(&p_hwfn->cdev->pdev->dev,
			  sizeof(*ep->ep_buffer_virt),
			  ep->ep_buffer_virt, ep->ep_buffer_phys);

	if (remove_from_active_list) {
		spin_lock_bh(&p_hwfn->p_rdma_info->iwarp.iw_lock);
		list_del(&ep->list_entry);
		spin_unlock_bh(&p_hwfn->p_rdma_info->iwarp.iw_lock);
	}

	if (ep->qp)
		ep->qp->ep = NULL;

	kfree(ep);
}

int qed_iwarp_destroy_qp(struct qed_hwfn *p_hwfn, struct qed_rdma_qp *qp)
{
	struct qed_iwarp_ep *ep = qp->ep;
	int wait_count = 0;
	int rc = 0;

	if (qp->iwarp_state != QED_IWARP_QP_STATE_ERROR) {
		rc = qed_iwarp_modify_qp(p_hwfn, qp,
					 QED_IWARP_QP_STATE_ERROR, false);
		if (rc)
			return rc;
	}

	/* Make sure ep is closed before returning and freeing memory. */
	if (ep) {
		while (READ_ONCE(ep->state) != QED_IWARP_EP_CLOSED &&
		       wait_count++ < 200)
			msleep(100);

		if (ep->state != QED_IWARP_EP_CLOSED)
			DP_NOTICE(p_hwfn, "ep state close timeout state=%x\n",
				  ep->state);

		qed_iwarp_destroy_ep(p_hwfn, ep, false);
	}

	rc = qed_iwarp_fw_destroy(p_hwfn, qp);

	if (qp->shared_queue)
		dma_free_coherent(&p_hwfn->cdev->pdev->dev,
				  IWARP_SHARED_QUEUE_PAGE_SIZE,
				  qp->shared_queue, qp->shared_queue_phys_addr);

	return rc;
}

static int
qed_iwarp_create_ep(struct qed_hwfn *p_hwfn, struct qed_iwarp_ep **ep_out)
{
	struct qed_iwarp_ep *ep;
	int rc;

	ep = kzalloc(sizeof(*ep), GFP_KERNEL);
	if (!ep)
		return -ENOMEM;

	ep->state = QED_IWARP_EP_INIT;

	ep->ep_buffer_virt = dma_alloc_coherent(&p_hwfn->cdev->pdev->dev,
						sizeof(*ep->ep_buffer_virt),
						&ep->ep_buffer_phys,
						GFP_KERNEL);
	if (!ep->ep_buffer_virt) {
		rc = -ENOMEM;
		goto err;
	}

	ep->sig = QED_EP_SIG;

	*ep_out = ep;

	return 0;

err:
	kfree(ep);
	return rc;
}

static void
qed_iwarp_print_tcp_ramrod(struct qed_hwfn *p_hwfn,
			   struct iwarp_tcp_offload_ramrod_data *p_tcp_ramrod)
{
	DP_VERBOSE(p_hwfn, QED_MSG_RDMA, "local_mac=%x %x %x, remote_mac=%x %x %x\n",
		   p_tcp_ramrod->tcp.local_mac_addr_lo,
		   p_tcp_ramrod->tcp.local_mac_addr_mid,
		   p_tcp_ramrod->tcp.local_mac_addr_hi,
		   p_tcp_ramrod->tcp.remote_mac_addr_lo,
		   p_tcp_ramrod->tcp.remote_mac_addr_mid,
		   p_tcp_ramrod->tcp.remote_mac_addr_hi);

	if (p_tcp_ramrod->tcp.ip_version == TCP_IPV4) {
		DP_VERBOSE(p_hwfn, QED_MSG_RDMA,
			   "local_ip=%pI4h:%x, remote_ip=%pI4h:%x, vlan=%x\n",
			   p_tcp_ramrod->tcp.local_ip,
			   p_tcp_ramrod->tcp.local_port,
			   p_tcp_ramrod->tcp.remote_ip,
			   p_tcp_ramrod->tcp.remote_port,
			   p_tcp_ramrod->tcp.vlan_id);
	} else {
		DP_VERBOSE(p_hwfn, QED_MSG_RDMA,
			   "local_ip=%pI6:%x, remote_ip=%pI6:%x, vlan=%x\n",
			   p_tcp_ramrod->tcp.local_ip,
			   p_tcp_ramrod->tcp.local_port,
			   p_tcp_ramrod->tcp.remote_ip,
			   p_tcp_ramrod->tcp.remote_port,
			   p_tcp_ramrod->tcp.vlan_id);
	}

	DP_VERBOSE(p_hwfn, QED_MSG_RDMA,
		   "flow_label=%x, ttl=%x, tos_or_tc=%x, mss=%x, rcv_wnd_scale=%x, connect_mode=%x, flags=%x\n",
		   p_tcp_ramrod->tcp.flow_label,
		   p_tcp_ramrod->tcp.ttl,
		   p_tcp_ramrod->tcp.tos_or_tc,
		   p_tcp_ramrod->tcp.mss,
		   p_tcp_ramrod->tcp.rcv_wnd_scale,
		   p_tcp_ramrod->tcp.connect_mode,
		   p_tcp_ramrod->tcp.flags);

	DP_VERBOSE(p_hwfn, QED_MSG_RDMA, "syn_ip_payload_length=%x, lo=%x, hi=%x\n",
		   p_tcp_ramrod->tcp.syn_ip_payload_length,
		   p_tcp_ramrod->tcp.syn_phy_addr_lo,
		   p_tcp_ramrod->tcp.syn_phy_addr_hi);
}

static int
qed_iwarp_tcp_offload(struct qed_hwfn *p_hwfn, struct qed_iwarp_ep *ep)
{
	struct qed_iwarp_info *iwarp_info = &p_hwfn->p_rdma_info->iwarp;
	struct iwarp_tcp_offload_ramrod_data *p_tcp_ramrod;
	struct tcp_offload_params_opt2 *tcp;
	struct qed_sp_init_data init_data;
	struct qed_spq_entry *p_ent;
	dma_addr_t async_output_phys;
	dma_addr_t in_pdata_phys;
	u16 physical_q;
	u8 tcp_flags;
	int rc;
	int i;

	memset(&init_data, 0, sizeof(init_data));
	init_data.cid = ep->tcp_cid;
	init_data.opaque_fid = p_hwfn->hw_info.opaque_fid;
	if (ep->connect_mode == TCP_CONNECT_PASSIVE)
		init_data.comp_mode = QED_SPQ_MODE_CB;
	else
		init_data.comp_mode = QED_SPQ_MODE_EBLOCK;

	rc = qed_sp_init_request(p_hwfn, &p_ent,
				 IWARP_RAMROD_CMD_ID_TCP_OFFLOAD,
				 PROTOCOLID_IWARP, &init_data);
	if (rc)
		return rc;

	p_tcp_ramrod = &p_ent->ramrod.iwarp_tcp_offload;

	in_pdata_phys = ep->ep_buffer_phys +
			offsetof(struct qed_iwarp_ep_memory, in_pdata);
	DMA_REGPAIR_LE(p_tcp_ramrod->iwarp.incoming_ulp_buffer.addr,
		       in_pdata_phys);

	p_tcp_ramrod->iwarp.incoming_ulp_buffer.len =
	    cpu_to_le16(sizeof(ep->ep_buffer_virt->in_pdata));

	async_output_phys = ep->ep_buffer_phys +
			    offsetof(struct qed_iwarp_ep_memory, async_output);
	DMA_REGPAIR_LE(p_tcp_ramrod->iwarp.async_eqe_output_buf,
		       async_output_phys);

	p_tcp_ramrod->iwarp.handle_for_async.hi = cpu_to_le32(PTR_HI(ep));
	p_tcp_ramrod->iwarp.handle_for_async.lo = cpu_to_le32(PTR_LO(ep));

	physical_q = qed_get_cm_pq_idx(p_hwfn, PQ_FLAGS_OFLD);
	p_tcp_ramrod->iwarp.physical_q0 = cpu_to_le16(physical_q);
	physical_q = qed_get_cm_pq_idx(p_hwfn, PQ_FLAGS_ACK);
	p_tcp_ramrod->iwarp.physical_q1 = cpu_to_le16(physical_q);
	p_tcp_ramrod->iwarp.mpa_mode = iwarp_info->mpa_rev;

	tcp = &p_tcp_ramrod->tcp;
	qed_set_fw_mac_addr(&tcp->remote_mac_addr_hi,
			    &tcp->remote_mac_addr_mid,
			    &tcp->remote_mac_addr_lo, ep->remote_mac_addr);
	qed_set_fw_mac_addr(&tcp->local_mac_addr_hi, &tcp->local_mac_addr_mid,
			    &tcp->local_mac_addr_lo, ep->local_mac_addr);

	tcp->vlan_id = cpu_to_le16(ep->cm_info.vlan);

	tcp_flags = p_hwfn->p_rdma_info->iwarp.tcp_flags;
	tcp->flags = 0;
	SET_FIELD(tcp->flags, TCP_OFFLOAD_PARAMS_OPT2_TS_EN,
		  !!(tcp_flags & QED_IWARP_TS_EN));

	SET_FIELD(tcp->flags, TCP_OFFLOAD_PARAMS_OPT2_DA_EN,
		  !!(tcp_flags & QED_IWARP_DA_EN));

	tcp->ip_version = ep->cm_info.ip_version;

	for (i = 0; i < 4; i++) {
		tcp->remote_ip[i] = cpu_to_le32(ep->cm_info.remote_ip[i]);
		tcp->local_ip[i] = cpu_to_le32(ep->cm_info.local_ip[i]);
	}

	tcp->remote_port = cpu_to_le16(ep->cm_info.remote_port);
	tcp->local_port = cpu_to_le16(ep->cm_info.local_port);
	tcp->mss = cpu_to_le16(ep->mss);
	tcp->flow_label = 0;
	tcp->ttl = 0x40;
	tcp->tos_or_tc = 0;

	tcp->max_rt_time = QED_IWARP_DEF_MAX_RT_TIME;
	tcp->cwnd = QED_IWARP_DEF_CWND_FACTOR *  tcp->mss;
	tcp->ka_max_probe_cnt = QED_IWARP_DEF_KA_MAX_PROBE_CNT;
	tcp->ka_timeout = QED_IWARP_DEF_KA_TIMEOUT;
	tcp->ka_interval = QED_IWARP_DEF_KA_INTERVAL;

	tcp->rcv_wnd_scale = (u8)p_hwfn->p_rdma_info->iwarp.rcv_wnd_scale;
	tcp->connect_mode = ep->connect_mode;

	if (ep->connect_mode == TCP_CONNECT_PASSIVE) {
		tcp->syn_ip_payload_length =
			cpu_to_le16(ep->syn_ip_payload_length);
		tcp->syn_phy_addr_hi = DMA_HI_LE(ep->syn_phy_addr);
		tcp->syn_phy_addr_lo = DMA_LO_LE(ep->syn_phy_addr);
	}

	qed_iwarp_print_tcp_ramrod(p_hwfn, p_tcp_ramrod);

	rc = qed_spq_post(p_hwfn, p_ent, NULL);

	DP_VERBOSE(p_hwfn, QED_MSG_RDMA,
		   "EP(0x%x) Offload completed rc=%d\n", ep->tcp_cid, rc);

	return rc;
}

static void
qed_iwarp_mpa_received(struct qed_hwfn *p_hwfn, struct qed_iwarp_ep *ep)
{
	struct qed_iwarp_info *iwarp_info = &p_hwfn->p_rdma_info->iwarp;
	struct qed_iwarp_cm_event_params params;
	struct mpa_v2_hdr *mpa_v2;
	union async_output *async_data;
	u16 mpa_ord, mpa_ird;
	u8 mpa_hdr_size = 0;
	u8 mpa_rev;

	async_data = &ep->ep_buffer_virt->async_output;

	mpa_rev = async_data->mpa_request.mpa_handshake_mode;
	DP_VERBOSE(p_hwfn, QED_MSG_RDMA,
		   "private_data_len=%x handshake_mode=%x private_data=(%x)\n",
		   async_data->mpa_request.ulp_data_len,
		   mpa_rev, *((u32 *)(ep->ep_buffer_virt->in_pdata)));

	if (mpa_rev == MPA_NEGOTIATION_TYPE_ENHANCED) {
		/* Read ord/ird values from private data buffer */
		mpa_v2 = (struct mpa_v2_hdr *)ep->ep_buffer_virt->in_pdata;
		mpa_hdr_size = sizeof(*mpa_v2);

		mpa_ord = ntohs(mpa_v2->ord);
		mpa_ird = ntohs(mpa_v2->ird);

		/* Temprary store in cm_info incoming ord/ird requested, later
		 * replace with negotiated value during accept
		 */
		ep->cm_info.ord = (u8)min_t(u16,
					    (mpa_ord & MPA_V2_IRD_ORD_MASK),
					    QED_IWARP_ORD_DEFAULT);

		ep->cm_info.ird = (u8)min_t(u16,
					    (mpa_ird & MPA_V2_IRD_ORD_MASK),
					    QED_IWARP_IRD_DEFAULT);

		/* Peer2Peer negotiation */
		ep->rtr_type = MPA_RTR_TYPE_NONE;
		if (mpa_ird & MPA_V2_PEER2PEER_MODEL) {
			if (mpa_ord & MPA_V2_WRITE_RTR)
				ep->rtr_type |= MPA_RTR_TYPE_ZERO_WRITE;

			if (mpa_ord & MPA_V2_READ_RTR)
				ep->rtr_type |= MPA_RTR_TYPE_ZERO_READ;

			if (mpa_ird & MPA_V2_SEND_RTR)
				ep->rtr_type |= MPA_RTR_TYPE_ZERO_SEND;

			ep->rtr_type &= iwarp_info->rtr_type;

			/* if we're left with no match send our capabilities */
			if (ep->rtr_type == MPA_RTR_TYPE_NONE)
				ep->rtr_type = iwarp_info->rtr_type;
		}

		ep->mpa_rev = MPA_NEGOTIATION_TYPE_ENHANCED;
	} else {
		ep->cm_info.ord = QED_IWARP_ORD_DEFAULT;
		ep->cm_info.ird = QED_IWARP_IRD_DEFAULT;
		ep->mpa_rev = MPA_NEGOTIATION_TYPE_BASIC;
	}

	DP_VERBOSE(p_hwfn, QED_MSG_RDMA,
		   "MPA_NEGOTIATE (v%d): ORD: 0x%x IRD: 0x%x rtr:0x%x ulp_data_len = %x mpa_hdr_size = %x\n",
		   mpa_rev, ep->cm_info.ord, ep->cm_info.ird, ep->rtr_type,
		   async_data->mpa_request.ulp_data_len, mpa_hdr_size);

	/* Strip mpa v2 hdr from private data before sending to upper layer */
	ep->cm_info.private_data = ep->ep_buffer_virt->in_pdata + mpa_hdr_size;

	ep->cm_info.private_data_len = async_data->mpa_request.ulp_data_len -
				       mpa_hdr_size;

	params.event = QED_IWARP_EVENT_MPA_REQUEST;
	params.cm_info = &ep->cm_info;
	params.ep_context = ep;
	params.status = 0;

	ep->state = QED_IWARP_EP_MPA_REQ_RCVD;
	ep->event_cb(ep->cb_context, &params);
}

static int
qed_iwarp_mpa_offload(struct qed_hwfn *p_hwfn, struct qed_iwarp_ep *ep)
{
	struct iwarp_mpa_offload_ramrod_data *p_mpa_ramrod;
	struct qed_iwarp_info *iwarp_info;
	struct qed_sp_init_data init_data;
	dma_addr_t async_output_phys;
	struct qed_spq_entry *p_ent;
	dma_addr_t out_pdata_phys;
	dma_addr_t in_pdata_phys;
	struct qed_rdma_qp *qp;
	bool reject;
	int rc;

	if (!ep)
		return -EINVAL;

	qp = ep->qp;
	reject = !qp;

	memset(&init_data, 0, sizeof(init_data));
	init_data.cid = reject ? ep->tcp_cid : qp->icid;
	init_data.opaque_fid = p_hwfn->hw_info.opaque_fid;

	if (ep->connect_mode == TCP_CONNECT_ACTIVE)
		init_data.comp_mode = QED_SPQ_MODE_CB;
	else
		init_data.comp_mode = QED_SPQ_MODE_EBLOCK;

	rc = qed_sp_init_request(p_hwfn, &p_ent,
				 IWARP_RAMROD_CMD_ID_MPA_OFFLOAD,
				 PROTOCOLID_IWARP, &init_data);
	if (rc)
		return rc;

	p_mpa_ramrod = &p_ent->ramrod.iwarp_mpa_offload;
	out_pdata_phys = ep->ep_buffer_phys +
			 offsetof(struct qed_iwarp_ep_memory, out_pdata);
	DMA_REGPAIR_LE(p_mpa_ramrod->common.outgoing_ulp_buffer.addr,
		       out_pdata_phys);
	p_mpa_ramrod->common.outgoing_ulp_buffer.len =
	    ep->cm_info.private_data_len;
	p_mpa_ramrod->common.crc_needed = p_hwfn->p_rdma_info->iwarp.crc_needed;

	p_mpa_ramrod->common.out_rq.ord = ep->cm_info.ord;
	p_mpa_ramrod->common.out_rq.ird = ep->cm_info.ird;

	p_mpa_ramrod->tcp_cid = p_hwfn->hw_info.opaque_fid << 16 | ep->tcp_cid;

	in_pdata_phys = ep->ep_buffer_phys +
			offsetof(struct qed_iwarp_ep_memory, in_pdata);
	p_mpa_ramrod->tcp_connect_side = ep->connect_mode;
	DMA_REGPAIR_LE(p_mpa_ramrod->incoming_ulp_buffer.addr,
		       in_pdata_phys);
	p_mpa_ramrod->incoming_ulp_buffer.len =
	    cpu_to_le16(sizeof(ep->ep_buffer_virt->in_pdata));
	async_output_phys = ep->ep_buffer_phys +
			    offsetof(struct qed_iwarp_ep_memory, async_output);
	DMA_REGPAIR_LE(p_mpa_ramrod->async_eqe_output_buf,
		       async_output_phys);
	p_mpa_ramrod->handle_for_async.hi = cpu_to_le32(PTR_HI(ep));
	p_mpa_ramrod->handle_for_async.lo = cpu_to_le32(PTR_LO(ep));

	if (!reject) {
		DMA_REGPAIR_LE(p_mpa_ramrod->shared_queue_addr,
			       qp->shared_queue_phys_addr);
		p_mpa_ramrod->stats_counter_id =
		    RESC_START(p_hwfn, QED_RDMA_STATS_QUEUE) + qp->stats_queue;
	} else {
		p_mpa_ramrod->common.reject = 1;
	}

	iwarp_info = &p_hwfn->p_rdma_info->iwarp;
	p_mpa_ramrod->rcv_wnd = iwarp_info->rcv_wnd_size;
	p_mpa_ramrod->mode = ep->mpa_rev;
	SET_FIELD(p_mpa_ramrod->rtr_pref,
		  IWARP_MPA_OFFLOAD_RAMROD_DATA_RTR_SUPPORTED, ep->rtr_type);

	ep->state = QED_IWARP_EP_MPA_OFFLOADED;
	rc = qed_spq_post(p_hwfn, p_ent, NULL);
	if (!reject)
		ep->cid = qp->icid;	/* Now they're migrated. */

	DP_VERBOSE(p_hwfn,
		   QED_MSG_RDMA,
		   "QP(0x%x) EP(0x%x) MPA Offload rc = %d IRD=0x%x ORD=0x%x rtr_type=%d mpa_rev=%d reject=%d\n",
		   reject ? 0xffff : qp->icid,
		   ep->tcp_cid,
		   rc,
		   ep->cm_info.ird,
		   ep->cm_info.ord, ep->rtr_type, ep->mpa_rev, reject);
	return rc;
}

static void
qed_iwarp_return_ep(struct qed_hwfn *p_hwfn, struct qed_iwarp_ep *ep)
{
	ep->state = QED_IWARP_EP_INIT;
	if (ep->qp)
		ep->qp->ep = NULL;
	ep->qp = NULL;
	memset(&ep->cm_info, 0, sizeof(ep->cm_info));

	if (ep->tcp_cid == QED_IWARP_INVALID_TCP_CID) {
		/* We don't care about the return code, it's ok if tcp_cid
		 * remains invalid...in this case we'll defer allocation
		 */
		qed_iwarp_alloc_tcp_cid(p_hwfn, &ep->tcp_cid);
	}
	spin_lock_bh(&p_hwfn->p_rdma_info->iwarp.iw_lock);

	list_move_tail(&ep->list_entry,
		       &p_hwfn->p_rdma_info->iwarp.ep_free_list);

	spin_unlock_bh(&p_hwfn->p_rdma_info->iwarp.iw_lock);
}

static void
qed_iwarp_parse_private_data(struct qed_hwfn *p_hwfn, struct qed_iwarp_ep *ep)
{
	struct mpa_v2_hdr *mpa_v2_params;
	union async_output *async_data;
	u16 mpa_ird, mpa_ord;
	u8 mpa_data_size = 0;

	if (MPA_REV2(p_hwfn->p_rdma_info->iwarp.mpa_rev)) {
		mpa_v2_params =
			(struct mpa_v2_hdr *)(ep->ep_buffer_virt->in_pdata);
		mpa_data_size = sizeof(*mpa_v2_params);
		mpa_ird = ntohs(mpa_v2_params->ird);
		mpa_ord = ntohs(mpa_v2_params->ord);

		ep->cm_info.ird = (u8)(mpa_ord & MPA_V2_IRD_ORD_MASK);
		ep->cm_info.ord = (u8)(mpa_ird & MPA_V2_IRD_ORD_MASK);
	}
	async_data = &ep->ep_buffer_virt->async_output;

	ep->cm_info.private_data = ep->ep_buffer_virt->in_pdata + mpa_data_size;
	ep->cm_info.private_data_len = async_data->mpa_response.ulp_data_len -
				       mpa_data_size;
}

static void
qed_iwarp_mpa_reply_arrived(struct qed_hwfn *p_hwfn, struct qed_iwarp_ep *ep)
{
	struct qed_iwarp_cm_event_params params;

	if (ep->connect_mode == TCP_CONNECT_PASSIVE) {
		DP_NOTICE(p_hwfn,
			  "MPA reply event not expected on passive side!\n");
		return;
	}

	params.event = QED_IWARP_EVENT_ACTIVE_MPA_REPLY;

	qed_iwarp_parse_private_data(p_hwfn, ep);

	DP_VERBOSE(p_hwfn, QED_MSG_RDMA,
		   "MPA_NEGOTIATE (v%d): ORD: 0x%x IRD: 0x%x\n",
		   ep->mpa_rev, ep->cm_info.ord, ep->cm_info.ird);

	params.cm_info = &ep->cm_info;
	params.ep_context = ep;
	params.status = 0;

	ep->mpa_reply_processed = true;

	ep->event_cb(ep->cb_context, &params);
}

#define QED_IWARP_CONNECT_MODE_STRING(ep) \
	((ep)->connect_mode == TCP_CONNECT_PASSIVE) ? "Passive" : "Active"

/* Called as a result of the event:
 * IWARP_EVENT_TYPE_ASYNC_MPA_HANDSHAKE_COMPLETE
 */
static void
qed_iwarp_mpa_complete(struct qed_hwfn *p_hwfn,
		       struct qed_iwarp_ep *ep, u8 fw_return_code)
{
	struct qed_iwarp_cm_event_params params;

	if (ep->connect_mode == TCP_CONNECT_ACTIVE)
		params.event = QED_IWARP_EVENT_ACTIVE_COMPLETE;
	else
		params.event = QED_IWARP_EVENT_PASSIVE_COMPLETE;

	if (ep->connect_mode == TCP_CONNECT_ACTIVE && !ep->mpa_reply_processed)
		qed_iwarp_parse_private_data(p_hwfn, ep);

	DP_VERBOSE(p_hwfn, QED_MSG_RDMA,
		   "MPA_NEGOTIATE (v%d): ORD: 0x%x IRD: 0x%x\n",
		   ep->mpa_rev, ep->cm_info.ord, ep->cm_info.ird);

	params.cm_info = &ep->cm_info;

	params.ep_context = ep;

	switch (fw_return_code) {
	case RDMA_RETURN_OK:
		ep->qp->max_rd_atomic_req = ep->cm_info.ord;
		ep->qp->max_rd_atomic_resp = ep->cm_info.ird;
		qed_iwarp_modify_qp(p_hwfn, ep->qp, QED_IWARP_QP_STATE_RTS, 1);
		ep->state = QED_IWARP_EP_ESTABLISHED;
		params.status = 0;
		break;
	case IWARP_CONN_ERROR_MPA_TIMEOUT:
		DP_NOTICE(p_hwfn, "%s(0x%x) MPA timeout\n",
			  QED_IWARP_CONNECT_MODE_STRING(ep), ep->cid);
		params.status = -EBUSY;
		break;
	case IWARP_CONN_ERROR_MPA_ERROR_REJECT:
		DP_NOTICE(p_hwfn, "%s(0x%x) MPA Reject\n",
			  QED_IWARP_CONNECT_MODE_STRING(ep), ep->cid);
		params.status = -ECONNREFUSED;
		break;
	case IWARP_CONN_ERROR_MPA_RST:
		DP_NOTICE(p_hwfn, "%s(0x%x) MPA reset(tcp cid: 0x%x)\n",
			  QED_IWARP_CONNECT_MODE_STRING(ep), ep->cid,
			  ep->tcp_cid);
		params.status = -ECONNRESET;
		break;
	case IWARP_CONN_ERROR_MPA_FIN:
		DP_NOTICE(p_hwfn, "%s(0x%x) MPA received FIN\n",
			  QED_IWARP_CONNECT_MODE_STRING(ep), ep->cid);
		params.status = -ECONNREFUSED;
		break;
	case IWARP_CONN_ERROR_MPA_INSUF_IRD:
		DP_NOTICE(p_hwfn, "%s(0x%x) MPA insufficient ird\n",
			  QED_IWARP_CONNECT_MODE_STRING(ep), ep->cid);
		params.status = -ECONNREFUSED;
		break;
	case IWARP_CONN_ERROR_MPA_RTR_MISMATCH:
		DP_NOTICE(p_hwfn, "%s(0x%x) MPA RTR MISMATCH\n",
			  QED_IWARP_CONNECT_MODE_STRING(ep), ep->cid);
		params.status = -ECONNREFUSED;
		break;
	case IWARP_CONN_ERROR_MPA_INVALID_PACKET:
		DP_NOTICE(p_hwfn, "%s(0x%x) MPA Invalid Packet\n",
			  QED_IWARP_CONNECT_MODE_STRING(ep), ep->cid);
		params.status = -ECONNREFUSED;
		break;
	case IWARP_CONN_ERROR_MPA_LOCAL_ERROR:
		DP_NOTICE(p_hwfn, "%s(0x%x) MPA Local Error\n",
			  QED_IWARP_CONNECT_MODE_STRING(ep), ep->cid);
		params.status = -ECONNREFUSED;
		break;
	case IWARP_CONN_ERROR_MPA_TERMINATE:
		DP_NOTICE(p_hwfn, "%s(0x%x) MPA TERMINATE\n",
			  QED_IWARP_CONNECT_MODE_STRING(ep), ep->cid);
		params.status = -ECONNREFUSED;
		break;
	default:
		params.status = -ECONNRESET;
		break;
	}

	if (fw_return_code != RDMA_RETURN_OK)
		/* paired with READ_ONCE in destroy_qp */
		smp_store_release(&ep->state, QED_IWARP_EP_CLOSED);

	ep->event_cb(ep->cb_context, &params);

	/* on passive side, if there is no associated QP (REJECT) we need to
	 * return the ep to the pool, (in the regular case we add an element
	 * in accept instead of this one.
	 * In both cases we need to remove it from the ep_list.
	 */
	if (fw_return_code != RDMA_RETURN_OK) {
		ep->tcp_cid = QED_IWARP_INVALID_TCP_CID;
		if ((ep->connect_mode == TCP_CONNECT_PASSIVE) &&
		    (!ep->qp)) {	/* Rejected */
			qed_iwarp_return_ep(p_hwfn, ep);
		} else {
			spin_lock_bh(&p_hwfn->p_rdma_info->iwarp.iw_lock);
			list_del(&ep->list_entry);
			spin_unlock_bh(&p_hwfn->p_rdma_info->iwarp.iw_lock);
		}
	}
}

static void
qed_iwarp_mpa_v2_set_private(struct qed_hwfn *p_hwfn,
			     struct qed_iwarp_ep *ep, u8 *mpa_data_size)
{
	struct mpa_v2_hdr *mpa_v2_params;
	u16 mpa_ird, mpa_ord;

	*mpa_data_size = 0;
	if (MPA_REV2(ep->mpa_rev)) {
		mpa_v2_params =
		    (struct mpa_v2_hdr *)ep->ep_buffer_virt->out_pdata;
		*mpa_data_size = sizeof(*mpa_v2_params);

		mpa_ird = (u16)ep->cm_info.ird;
		mpa_ord = (u16)ep->cm_info.ord;

		if (ep->rtr_type != MPA_RTR_TYPE_NONE) {
			mpa_ird |= MPA_V2_PEER2PEER_MODEL;

			if (ep->rtr_type & MPA_RTR_TYPE_ZERO_SEND)
				mpa_ird |= MPA_V2_SEND_RTR;

			if (ep->rtr_type & MPA_RTR_TYPE_ZERO_WRITE)
				mpa_ord |= MPA_V2_WRITE_RTR;

			if (ep->rtr_type & MPA_RTR_TYPE_ZERO_READ)
				mpa_ord |= MPA_V2_READ_RTR;
		}

		mpa_v2_params->ird = htons(mpa_ird);
		mpa_v2_params->ord = htons(mpa_ord);

		DP_VERBOSE(p_hwfn,
			   QED_MSG_RDMA,
			   "MPA_NEGOTIATE Header: [%x ord:%x ird] %x ord:%x ird:%x peer2peer:%x rtr_send:%x rtr_write:%x rtr_read:%x\n",
			   mpa_v2_params->ird,
			   mpa_v2_params->ord,
			   *((u32 *)mpa_v2_params),
			   mpa_ord & MPA_V2_IRD_ORD_MASK,
			   mpa_ird & MPA_V2_IRD_ORD_MASK,
			   !!(mpa_ird & MPA_V2_PEER2PEER_MODEL),
			   !!(mpa_ird & MPA_V2_SEND_RTR),
			   !!(mpa_ord & MPA_V2_WRITE_RTR),
			   !!(mpa_ord & MPA_V2_READ_RTR));
	}
}

int qed_iwarp_connect(void *rdma_cxt,
		      struct qed_iwarp_connect_in *iparams,
		      struct qed_iwarp_connect_out *oparams)
{
	struct qed_hwfn *p_hwfn = rdma_cxt;
	struct qed_iwarp_info *iwarp_info;
	struct qed_iwarp_ep *ep;
	u8 mpa_data_size = 0;
	u32 cid;
	int rc;

	if ((iparams->cm_info.ord > QED_IWARP_ORD_DEFAULT) ||
	    (iparams->cm_info.ird > QED_IWARP_IRD_DEFAULT)) {
		DP_NOTICE(p_hwfn,
			  "QP(0x%x) ERROR: Invalid ord(0x%x)/ird(0x%x)\n",
			  iparams->qp->icid, iparams->cm_info.ord,
			  iparams->cm_info.ird);

		return -EINVAL;
	}

	iwarp_info = &p_hwfn->p_rdma_info->iwarp;

	/* Allocate ep object */
	rc = qed_iwarp_alloc_cid(p_hwfn, &cid);
	if (rc)
		return rc;

	rc = qed_iwarp_create_ep(p_hwfn, &ep);
	if (rc)
		goto err;

	ep->tcp_cid = cid;

	spin_lock_bh(&p_hwfn->p_rdma_info->iwarp.iw_lock);
	list_add_tail(&ep->list_entry, &p_hwfn->p_rdma_info->iwarp.ep_list);
	spin_unlock_bh(&p_hwfn->p_rdma_info->iwarp.iw_lock);

	ep->qp = iparams->qp;
	ep->qp->ep = ep;
	ether_addr_copy(ep->remote_mac_addr, iparams->remote_mac_addr);
	ether_addr_copy(ep->local_mac_addr, iparams->local_mac_addr);
	memcpy(&ep->cm_info, &iparams->cm_info, sizeof(ep->cm_info));

	ep->cm_info.ord = iparams->cm_info.ord;
	ep->cm_info.ird = iparams->cm_info.ird;

	ep->rtr_type = iwarp_info->rtr_type;
	if (!iwarp_info->peer2peer)
		ep->rtr_type = MPA_RTR_TYPE_NONE;

	if ((ep->rtr_type & MPA_RTR_TYPE_ZERO_READ) && (ep->cm_info.ord == 0))
		ep->cm_info.ord = 1;

	ep->mpa_rev = iwarp_info->mpa_rev;

	qed_iwarp_mpa_v2_set_private(p_hwfn, ep, &mpa_data_size);

	ep->cm_info.private_data = ep->ep_buffer_virt->out_pdata;
	ep->cm_info.private_data_len = iparams->cm_info.private_data_len +
				       mpa_data_size;

	memcpy((u8 *)ep->ep_buffer_virt->out_pdata + mpa_data_size,
	       iparams->cm_info.private_data,
	       iparams->cm_info.private_data_len);

	ep->mss = iparams->mss;
	ep->mss = min_t(u16, QED_IWARP_MAX_FW_MSS, ep->mss);

	ep->event_cb = iparams->event_cb;
	ep->cb_context = iparams->cb_context;
	ep->connect_mode = TCP_CONNECT_ACTIVE;

	oparams->ep_context = ep;

	rc = qed_iwarp_tcp_offload(p_hwfn, ep);

	DP_VERBOSE(p_hwfn, QED_MSG_RDMA, "QP(0x%x) EP(0x%x) rc = %d\n",
		   iparams->qp->icid, ep->tcp_cid, rc);

	if (rc) {
		qed_iwarp_destroy_ep(p_hwfn, ep, true);
		goto err;
	}

	return rc;
err:
	qed_iwarp_cid_cleaned(p_hwfn, cid);

	return rc;
}

static struct qed_iwarp_ep *qed_iwarp_get_free_ep(struct qed_hwfn *p_hwfn)
{
	struct qed_iwarp_ep *ep = NULL;
	int rc;

	spin_lock_bh(&p_hwfn->p_rdma_info->iwarp.iw_lock);

	if (list_empty(&p_hwfn->p_rdma_info->iwarp.ep_free_list)) {
		DP_ERR(p_hwfn, "Ep list is empty\n");
		goto out;
	}

	ep = list_first_entry(&p_hwfn->p_rdma_info->iwarp.ep_free_list,
			      struct qed_iwarp_ep, list_entry);

	/* in some cases we could have failed allocating a tcp cid when added
	 * from accept / failure... retry now..this is not the common case.
	 */
	if (ep->tcp_cid == QED_IWARP_INVALID_TCP_CID) {
		rc = qed_iwarp_alloc_tcp_cid(p_hwfn, &ep->tcp_cid);

		/* if we fail we could look for another entry with a valid
		 * tcp_cid, but since we don't expect to reach this anyway
		 * it's not worth the handling
		 */
		if (rc) {
			ep->tcp_cid = QED_IWARP_INVALID_TCP_CID;
			ep = NULL;
			goto out;
		}
	}

	list_del(&ep->list_entry);

out:
	spin_unlock_bh(&p_hwfn->p_rdma_info->iwarp.iw_lock);
	return ep;
}

#define QED_IWARP_MAX_CID_CLEAN_TIME  100
#define QED_IWARP_MAX_NO_PROGRESS_CNT 5

/* This function waits for all the bits of a bmap to be cleared, as long as
 * there is progress ( i.e. the number of bits left to be cleared decreases )
 * the function continues.
 */
static int
qed_iwarp_wait_cid_map_cleared(struct qed_hwfn *p_hwfn, struct qed_bmap *bmap)
{
	int prev_weight = 0;
	int wait_count = 0;
	int weight = 0;

	weight = bitmap_weight(bmap->bitmap, bmap->max_count);
	prev_weight = weight;

	while (weight) {
		msleep(QED_IWARP_MAX_CID_CLEAN_TIME);

		weight = bitmap_weight(bmap->bitmap, bmap->max_count);

		if (prev_weight == weight) {
			wait_count++;
		} else {
			prev_weight = weight;
			wait_count = 0;
		}

		if (wait_count > QED_IWARP_MAX_NO_PROGRESS_CNT) {
			DP_NOTICE(p_hwfn,
				  "%s bitmap wait timed out (%d cids pending)\n",
				  bmap->name, weight);
			return -EBUSY;
		}
	}
	return 0;
}

static int qed_iwarp_wait_for_all_cids(struct qed_hwfn *p_hwfn)
{
	int rc;
	int i;

	rc = qed_iwarp_wait_cid_map_cleared(p_hwfn,
					    &p_hwfn->p_rdma_info->tcp_cid_map);
	if (rc)
		return rc;

	/* Now free the tcp cids from the main cid map */
	for (i = 0; i < QED_IWARP_PREALLOC_CNT; i++)
		qed_bmap_release_id(p_hwfn, &p_hwfn->p_rdma_info->cid_map, i);

	/* Now wait for all cids to be completed */
	return qed_iwarp_wait_cid_map_cleared(p_hwfn,
					      &p_hwfn->p_rdma_info->cid_map);
}

static void qed_iwarp_free_prealloc_ep(struct qed_hwfn *p_hwfn)
{
	struct qed_iwarp_ep *ep;

	while (!list_empty(&p_hwfn->p_rdma_info->iwarp.ep_free_list)) {
		spin_lock_bh(&p_hwfn->p_rdma_info->iwarp.iw_lock);

		ep = list_first_entry(&p_hwfn->p_rdma_info->iwarp.ep_free_list,
				      struct qed_iwarp_ep, list_entry);

		if (!ep) {
			spin_unlock_bh(&p_hwfn->p_rdma_info->iwarp.iw_lock);
			break;
		}
		list_del(&ep->list_entry);

		spin_unlock_bh(&p_hwfn->p_rdma_info->iwarp.iw_lock);

		if (ep->tcp_cid != QED_IWARP_INVALID_TCP_CID)
			qed_iwarp_cid_cleaned(p_hwfn, ep->tcp_cid);

		qed_iwarp_destroy_ep(p_hwfn, ep, false);
	}
}

static int qed_iwarp_prealloc_ep(struct qed_hwfn *p_hwfn, bool init)
{
	struct qed_iwarp_ep *ep;
	int rc = 0;
	int count;
	u32 cid;
	int i;

	count = init ? QED_IWARP_PREALLOC_CNT : 1;
	for (i = 0; i < count; i++) {
		rc = qed_iwarp_create_ep(p_hwfn, &ep);
		if (rc)
			return rc;

		/* During initialization we allocate from the main pool,
		 * afterwards we allocate only from the tcp_cid.
		 */
		if (init) {
			rc = qed_iwarp_alloc_cid(p_hwfn, &cid);
			if (rc)
				goto err;
			qed_iwarp_set_tcp_cid(p_hwfn, cid);
		} else {
			/* We don't care about the return code, it's ok if
			 * tcp_cid remains invalid...in this case we'll
			 * defer allocation
			 */
			qed_iwarp_alloc_tcp_cid(p_hwfn, &cid);
		}

		ep->tcp_cid = cid;

		spin_lock_bh(&p_hwfn->p_rdma_info->iwarp.iw_lock);
		list_add_tail(&ep->list_entry,
			      &p_hwfn->p_rdma_info->iwarp.ep_free_list);
		spin_unlock_bh(&p_hwfn->p_rdma_info->iwarp.iw_lock);
	}

	return rc;

err:
	qed_iwarp_destroy_ep(p_hwfn, ep, false);

	return rc;
}

int qed_iwarp_alloc(struct qed_hwfn *p_hwfn)
{
	int rc;

	/* Allocate bitmap for tcp cid. These are used by passive side
	 * to ensure it can allocate a tcp cid during dpc that was
	 * pre-acquired and doesn't require dynamic allocation of ilt
	 */
	rc = qed_rdma_bmap_alloc(p_hwfn, &p_hwfn->p_rdma_info->tcp_cid_map,
				 QED_IWARP_PREALLOC_CNT, "TCP_CID");
	if (rc) {
		DP_VERBOSE(p_hwfn, QED_MSG_RDMA,
			   "Failed to allocate tcp cid, rc = %d\n", rc);
		return rc;
	}

	INIT_LIST_HEAD(&p_hwfn->p_rdma_info->iwarp.ep_free_list);
	spin_lock_init(&p_hwfn->p_rdma_info->iwarp.iw_lock);

	rc = qed_iwarp_prealloc_ep(p_hwfn, true);
	if (rc)
		return rc;

	return qed_ooo_alloc(p_hwfn);
}

void qed_iwarp_resc_free(struct qed_hwfn *p_hwfn)
{
	struct qed_iwarp_info *iwarp_info = &p_hwfn->p_rdma_info->iwarp;

	qed_ooo_free(p_hwfn);
	qed_rdma_bmap_free(p_hwfn, &p_hwfn->p_rdma_info->tcp_cid_map, 1);
	kfree(iwarp_info->mpa_bufs);
	kfree(iwarp_info->partial_fpdus);
	kfree(iwarp_info->mpa_intermediate_buf);
}

int qed_iwarp_accept(void *rdma_cxt, struct qed_iwarp_accept_in *iparams)
{
	struct qed_hwfn *p_hwfn = rdma_cxt;
	struct qed_iwarp_ep *ep;
	u8 mpa_data_size = 0;
	int rc;

	ep = iparams->ep_context;
	if (!ep) {
		DP_ERR(p_hwfn, "Ep Context receive in accept is NULL\n");
		return -EINVAL;
	}

	DP_VERBOSE(p_hwfn, QED_MSG_RDMA, "QP(0x%x) EP(0x%x)\n",
		   iparams->qp->icid, ep->tcp_cid);

	if ((iparams->ord > QED_IWARP_ORD_DEFAULT) ||
	    (iparams->ird > QED_IWARP_IRD_DEFAULT)) {
		DP_VERBOSE(p_hwfn,
			   QED_MSG_RDMA,
			   "QP(0x%x) EP(0x%x) ERROR: Invalid ord(0x%x)/ird(0x%x)\n",
			   iparams->qp->icid,
			   ep->tcp_cid, iparams->ord, iparams->ord);
		return -EINVAL;
	}

	qed_iwarp_prealloc_ep(p_hwfn, false);

	ep->cb_context = iparams->cb_context;
	ep->qp = iparams->qp;
	ep->qp->ep = ep;

	if (ep->mpa_rev == MPA_NEGOTIATION_TYPE_ENHANCED) {
		/* Negotiate ord/ird: if upperlayer requested ord larger than
		 * ird advertised by remote, we need to decrease our ord
		 */
		if (iparams->ord > ep->cm_info.ird)
			iparams->ord = ep->cm_info.ird;

		if ((ep->rtr_type & MPA_RTR_TYPE_ZERO_READ) &&
		    (iparams->ird == 0))
			iparams->ird = 1;
	}

	/* Update cm_info ord/ird to be negotiated values */
	ep->cm_info.ord = iparams->ord;
	ep->cm_info.ird = iparams->ird;

	qed_iwarp_mpa_v2_set_private(p_hwfn, ep, &mpa_data_size);

	ep->cm_info.private_data = ep->ep_buffer_virt->out_pdata;
	ep->cm_info.private_data_len = iparams->private_data_len +
				       mpa_data_size;

	memcpy((u8 *)ep->ep_buffer_virt->out_pdata + mpa_data_size,
	       iparams->private_data, iparams->private_data_len);

	rc = qed_iwarp_mpa_offload(p_hwfn, ep);
	if (rc)
		qed_iwarp_modify_qp(p_hwfn,
				    iparams->qp, QED_IWARP_QP_STATE_ERROR, 1);

	return rc;
}

int qed_iwarp_reject(void *rdma_cxt, struct qed_iwarp_reject_in *iparams)
{
	struct qed_hwfn *p_hwfn = rdma_cxt;
	struct qed_iwarp_ep *ep;
	u8 mpa_data_size = 0;

	ep = iparams->ep_context;
	if (!ep) {
		DP_ERR(p_hwfn, "Ep Context receive in reject is NULL\n");
		return -EINVAL;
	}

	DP_VERBOSE(p_hwfn, QED_MSG_RDMA, "EP(0x%x)\n", ep->tcp_cid);

	ep->cb_context = iparams->cb_context;
	ep->qp = NULL;

	qed_iwarp_mpa_v2_set_private(p_hwfn, ep, &mpa_data_size);

	ep->cm_info.private_data = ep->ep_buffer_virt->out_pdata;
	ep->cm_info.private_data_len = iparams->private_data_len +
				       mpa_data_size;

	memcpy((u8 *)ep->ep_buffer_virt->out_pdata + mpa_data_size,
	       iparams->private_data, iparams->private_data_len);

	return qed_iwarp_mpa_offload(p_hwfn, ep);
}

static void
qed_iwarp_print_cm_info(struct qed_hwfn *p_hwfn,
			struct qed_iwarp_cm_info *cm_info)
{
	DP_VERBOSE(p_hwfn, QED_MSG_RDMA, "ip_version = %d\n",
		   cm_info->ip_version);

	if (cm_info->ip_version == QED_TCP_IPV4)
		DP_VERBOSE(p_hwfn, QED_MSG_RDMA,
			   "remote_ip %pI4h:%x, local_ip %pI4h:%x vlan=%x\n",
			   cm_info->remote_ip, cm_info->remote_port,
			   cm_info->local_ip, cm_info->local_port,
			   cm_info->vlan);
	else
		DP_VERBOSE(p_hwfn, QED_MSG_RDMA,
			   "remote_ip %pI6:%x, local_ip %pI6:%x vlan=%x\n",
			   cm_info->remote_ip, cm_info->remote_port,
			   cm_info->local_ip, cm_info->local_port,
			   cm_info->vlan);

	DP_VERBOSE(p_hwfn, QED_MSG_RDMA,
		   "private_data_len = %x ord = %d, ird = %d\n",
		   cm_info->private_data_len, cm_info->ord, cm_info->ird);
}

static int
qed_iwarp_ll2_post_rx(struct qed_hwfn *p_hwfn,
		      struct qed_iwarp_ll2_buff *buf, u8 handle)
{
	int rc;

	rc = qed_ll2_post_rx_buffer(p_hwfn, handle, buf->data_phys_addr,
				    (u16)buf->buff_size, buf, 1);
	if (rc) {
		DP_NOTICE(p_hwfn,
			  "Failed to repost rx buffer to ll2 rc = %d, handle=%d\n",
			  rc, handle);
		dma_free_coherent(&p_hwfn->cdev->pdev->dev, buf->buff_size,
				  buf->data, buf->data_phys_addr);
		kfree(buf);
	}

	return rc;
}

static bool
qed_iwarp_ep_exists(struct qed_hwfn *p_hwfn, struct qed_iwarp_cm_info *cm_info)
{
	struct qed_iwarp_ep *ep = NULL;
	bool found = false;

	list_for_each_entry(ep,
			    &p_hwfn->p_rdma_info->iwarp.ep_list,
			    list_entry) {
		if ((ep->cm_info.local_port == cm_info->local_port) &&
		    (ep->cm_info.remote_port == cm_info->remote_port) &&
		    (ep->cm_info.vlan == cm_info->vlan) &&
		    !memcmp(&ep->cm_info.local_ip, cm_info->local_ip,
			    sizeof(cm_info->local_ip)) &&
		    !memcmp(&ep->cm_info.remote_ip, cm_info->remote_ip,
			    sizeof(cm_info->remote_ip))) {
			found = true;
			break;
		}
	}

	if (found) {
		DP_NOTICE(p_hwfn,
			  "SYN received on active connection - dropping\n");
		qed_iwarp_print_cm_info(p_hwfn, cm_info);

		return true;
	}

	return false;
}

static struct qed_iwarp_listener *
qed_iwarp_get_listener(struct qed_hwfn *p_hwfn,
		       struct qed_iwarp_cm_info *cm_info)
{
	struct qed_iwarp_listener *listener = NULL;
	static const u32 ip_zero[4] = { 0, 0, 0, 0 };
	bool found = false;

	qed_iwarp_print_cm_info(p_hwfn, cm_info);

	list_for_each_entry(listener,
			    &p_hwfn->p_rdma_info->iwarp.listen_list,
			    list_entry) {
		if (listener->port == cm_info->local_port) {
			if (!memcmp(listener->ip_addr,
				    ip_zero, sizeof(ip_zero))) {
				found = true;
				break;
			}

			if (!memcmp(listener->ip_addr,
				    cm_info->local_ip,
				    sizeof(cm_info->local_ip)) &&
			    (listener->vlan == cm_info->vlan)) {
				found = true;
				break;
			}
		}
	}

	if (found) {
		DP_VERBOSE(p_hwfn, QED_MSG_RDMA, "listener found = %p\n",
			   listener);
		return listener;
	}

	DP_VERBOSE(p_hwfn, QED_MSG_RDMA, "listener not found\n");
	return NULL;
}

static int
qed_iwarp_parse_rx_pkt(struct qed_hwfn *p_hwfn,
		       struct qed_iwarp_cm_info *cm_info,
		       void *buf,
		       u8 *remote_mac_addr,
		       u8 *local_mac_addr,
		       int *payload_len, int *tcp_start_offset)
{
	struct vlan_ethhdr *vethh;
	bool vlan_valid = false;
	struct ipv6hdr *ip6h;
	struct ethhdr *ethh;
	struct tcphdr *tcph;
	struct iphdr *iph;
	int eth_hlen;
	int ip_hlen;
	int eth_type;
	int i;

	ethh = buf;
	eth_type = ntohs(ethh->h_proto);
	if (eth_type == ETH_P_8021Q) {
		vlan_valid = true;
		vethh = (struct vlan_ethhdr *)ethh;
		cm_info->vlan = ntohs(vethh->h_vlan_TCI) & VLAN_VID_MASK;
		eth_type = ntohs(vethh->h_vlan_encapsulated_proto);
	}

	eth_hlen = ETH_HLEN + (vlan_valid ? sizeof(u32) : 0);

	if (!ether_addr_equal(ethh->h_dest,
			      p_hwfn->p_rdma_info->iwarp.mac_addr)) {
		DP_VERBOSE(p_hwfn,
			   QED_MSG_RDMA,
			   "Got unexpected mac %pM instead of %pM\n",
			   ethh->h_dest, p_hwfn->p_rdma_info->iwarp.mac_addr);
		return -EINVAL;
	}

	ether_addr_copy(remote_mac_addr, ethh->h_source);
	ether_addr_copy(local_mac_addr, ethh->h_dest);

	DP_VERBOSE(p_hwfn, QED_MSG_RDMA, "eth_type =%d source mac: %pM\n",
		   eth_type, ethh->h_source);

	DP_VERBOSE(p_hwfn, QED_MSG_RDMA, "eth_hlen=%d destination mac: %pM\n",
		   eth_hlen, ethh->h_dest);

	iph = (struct iphdr *)((u8 *)(ethh) + eth_hlen);

	if (eth_type == ETH_P_IP) {
		if (iph->protocol != IPPROTO_TCP) {
			DP_NOTICE(p_hwfn,
				  "Unexpected ip protocol on ll2 %x\n",
				  iph->protocol);
			return -EINVAL;
		}

		cm_info->local_ip[0] = ntohl(iph->daddr);
		cm_info->remote_ip[0] = ntohl(iph->saddr);
		cm_info->ip_version = QED_TCP_IPV4;

		ip_hlen = (iph->ihl) * sizeof(u32);
		*payload_len = ntohs(iph->tot_len) - ip_hlen;
	} else if (eth_type == ETH_P_IPV6) {
		ip6h = (struct ipv6hdr *)iph;

		if (ip6h->nexthdr != IPPROTO_TCP) {
			DP_NOTICE(p_hwfn,
				  "Unexpected ip protocol on ll2 %x\n",
				  iph->protocol);
			return -EINVAL;
		}

		for (i = 0; i < 4; i++) {
			cm_info->local_ip[i] =
			    ntohl(ip6h->daddr.in6_u.u6_addr32[i]);
			cm_info->remote_ip[i] =
			    ntohl(ip6h->saddr.in6_u.u6_addr32[i]);
		}
		cm_info->ip_version = QED_TCP_IPV6;

		ip_hlen = sizeof(*ip6h);
		*payload_len = ntohs(ip6h->payload_len);
	} else {
		DP_NOTICE(p_hwfn, "Unexpected ethertype on ll2 %x\n", eth_type);
		return -EINVAL;
	}

	tcph = (struct tcphdr *)((u8 *)iph + ip_hlen);

	if (!tcph->syn) {
		DP_NOTICE(p_hwfn,
			  "Only SYN type packet expected on this ll2 conn, iph->ihl=%d source=%d dest=%d\n",
			  iph->ihl, tcph->source, tcph->dest);
		return -EINVAL;
	}

	cm_info->local_port = ntohs(tcph->dest);
	cm_info->remote_port = ntohs(tcph->source);

	qed_iwarp_print_cm_info(p_hwfn, cm_info);

	*tcp_start_offset = eth_hlen + ip_hlen;

	return 0;
}

static struct qed_iwarp_fpdu *qed_iwarp_get_curr_fpdu(struct qed_hwfn *p_hwfn,
						      u16 cid)
{
	struct qed_iwarp_info *iwarp_info = &p_hwfn->p_rdma_info->iwarp;
	struct qed_iwarp_fpdu *partial_fpdu;
	u32 idx;

	idx = cid - qed_cxt_get_proto_cid_start(p_hwfn, PROTOCOLID_IWARP);
	if (idx >= iwarp_info->max_num_partial_fpdus) {
		DP_ERR(p_hwfn, "Invalid cid %x max_num_partial_fpdus=%x\n", cid,
		       iwarp_info->max_num_partial_fpdus);
		return NULL;
	}

	partial_fpdu = &iwarp_info->partial_fpdus[idx];

	return partial_fpdu;
}

enum qed_iwarp_mpa_pkt_type {
	QED_IWARP_MPA_PKT_PACKED,
	QED_IWARP_MPA_PKT_PARTIAL,
	QED_IWARP_MPA_PKT_UNALIGNED
};

#define QED_IWARP_INVALID_FPDU_LENGTH 0xffff
#define QED_IWARP_MPA_FPDU_LENGTH_SIZE (2)
#define QED_IWARP_MPA_CRC32_DIGEST_SIZE (4)

/* Pad to multiple of 4 */
#define QED_IWARP_PDU_DATA_LEN_WITH_PAD(data_len) ALIGN(data_len, 4)
#define QED_IWARP_FPDU_LEN_WITH_PAD(_mpa_len)				   \
	(QED_IWARP_PDU_DATA_LEN_WITH_PAD((_mpa_len) +			   \
					 QED_IWARP_MPA_FPDU_LENGTH_SIZE) + \
					 QED_IWARP_MPA_CRC32_DIGEST_SIZE)

/* fpdu can be fragmented over maximum 3 bds: header, partial mpa, unaligned */
#define QED_IWARP_MAX_BDS_PER_FPDU 3

static const char * const pkt_type_str[] = {
	"QED_IWARP_MPA_PKT_PACKED",
	"QED_IWARP_MPA_PKT_PARTIAL",
	"QED_IWARP_MPA_PKT_UNALIGNED"
};

static int
qed_iwarp_recycle_pkt(struct qed_hwfn *p_hwfn,
		      struct qed_iwarp_fpdu *fpdu,
		      struct qed_iwarp_ll2_buff *buf);

static enum qed_iwarp_mpa_pkt_type
qed_iwarp_mpa_classify(struct qed_hwfn *p_hwfn,
		       struct qed_iwarp_fpdu *fpdu,
		       u16 tcp_payload_len, u8 *mpa_data)
{
	enum qed_iwarp_mpa_pkt_type pkt_type;
	u16 mpa_len;

	if (fpdu->incomplete_bytes) {
		pkt_type = QED_IWARP_MPA_PKT_UNALIGNED;
		goto out;
	}

	/* special case of one byte remaining...
	 * lower byte will be read next packet
	 */
	if (tcp_payload_len == 1) {
		fpdu->fpdu_length = *mpa_data << BITS_PER_BYTE;
		pkt_type = QED_IWARP_MPA_PKT_PARTIAL;
		goto out;
	}

	mpa_len = ntohs(*((u16 *)(mpa_data)));
	fpdu->fpdu_length = QED_IWARP_FPDU_LEN_WITH_PAD(mpa_len);

	if (fpdu->fpdu_length <= tcp_payload_len)
		pkt_type = QED_IWARP_MPA_PKT_PACKED;
	else
		pkt_type = QED_IWARP_MPA_PKT_PARTIAL;

out:
	DP_VERBOSE(p_hwfn, QED_MSG_RDMA,
		   "MPA_ALIGN: %s: fpdu_length=0x%x tcp_payload_len:0x%x\n",
		   pkt_type_str[pkt_type], fpdu->fpdu_length, tcp_payload_len);

	return pkt_type;
}

static void
qed_iwarp_init_fpdu(struct qed_iwarp_ll2_buff *buf,
		    struct qed_iwarp_fpdu *fpdu,
		    struct unaligned_opaque_data *pkt_data,
		    u16 tcp_payload_size, u8 placement_offset)
{
	fpdu->mpa_buf = buf;
	fpdu->pkt_hdr = buf->data_phys_addr + placement_offset;
	fpdu->pkt_hdr_size = pkt_data->tcp_payload_offset;
	fpdu->mpa_frag = buf->data_phys_addr + pkt_data->first_mpa_offset;
	fpdu->mpa_frag_virt = (u8 *)(buf->data) + pkt_data->first_mpa_offset;

	if (tcp_payload_size == 1)
		fpdu->incomplete_bytes = QED_IWARP_INVALID_FPDU_LENGTH;
	else if (tcp_payload_size < fpdu->fpdu_length)
		fpdu->incomplete_bytes = fpdu->fpdu_length - tcp_payload_size;
	else
		fpdu->incomplete_bytes = 0;	/* complete fpdu */

	fpdu->mpa_frag_len = fpdu->fpdu_length - fpdu->incomplete_bytes;
}

static int
qed_iwarp_cp_pkt(struct qed_hwfn *p_hwfn,
		 struct qed_iwarp_fpdu *fpdu,
		 struct unaligned_opaque_data *pkt_data,
		 struct qed_iwarp_ll2_buff *buf, u16 tcp_payload_size)
{
	u8 *tmp_buf = p_hwfn->p_rdma_info->iwarp.mpa_intermediate_buf;
	int rc;

	/* need to copy the data from the partial packet stored in fpdu
	 * to the new buf, for this we also need to move the data currently
	 * placed on the buf. The assumption is that the buffer is big enough
	 * since fpdu_length <= mss, we use an intermediate buffer since
	 * we may need to copy the new data to an overlapping location
	 */
	if ((fpdu->mpa_frag_len + tcp_payload_size) > (u16)buf->buff_size) {
		DP_ERR(p_hwfn,
		       "MPA ALIGN: Unexpected: buffer is not large enough for split fpdu buff_size = %d mpa_frag_len = %d, tcp_payload_size = %d, incomplete_bytes = %d\n",
		       buf->buff_size, fpdu->mpa_frag_len,
		       tcp_payload_size, fpdu->incomplete_bytes);
		return -EINVAL;
	}

	DP_VERBOSE(p_hwfn, QED_MSG_RDMA,
		   "MPA ALIGN Copying fpdu: [%p, %d] [%p, %d]\n",
		   fpdu->mpa_frag_virt, fpdu->mpa_frag_len,
		   (u8 *)(buf->data) + pkt_data->first_mpa_offset,
		   tcp_payload_size);

	memcpy(tmp_buf, fpdu->mpa_frag_virt, fpdu->mpa_frag_len);
	memcpy(tmp_buf + fpdu->mpa_frag_len,
	       (u8 *)(buf->data) + pkt_data->first_mpa_offset,
	       tcp_payload_size);

	rc = qed_iwarp_recycle_pkt(p_hwfn, fpdu, fpdu->mpa_buf);
	if (rc)
		return rc;

	/* If we managed to post the buffer copy the data to the new buffer
	 * o/w this will occur in the next round...
	 */
	memcpy((u8 *)(buf->data), tmp_buf,
	       fpdu->mpa_frag_len + tcp_payload_size);

	fpdu->mpa_buf = buf;
	/* fpdu->pkt_hdr remains as is */
	/* fpdu->mpa_frag is overridden with new buf */
	fpdu->mpa_frag = buf->data_phys_addr;
	fpdu->mpa_frag_virt = buf->data;
	fpdu->mpa_frag_len += tcp_payload_size;

	fpdu->incomplete_bytes -= tcp_payload_size;

	DP_VERBOSE(p_hwfn,
		   QED_MSG_RDMA,
		   "MPA ALIGN: split fpdu buff_size = %d mpa_frag_len = %d, tcp_payload_size = %d, incomplete_bytes = %d\n",
		   buf->buff_size, fpdu->mpa_frag_len, tcp_payload_size,
		   fpdu->incomplete_bytes);

	return 0;
}

static void
qed_iwarp_update_fpdu_length(struct qed_hwfn *p_hwfn,
			     struct qed_iwarp_fpdu *fpdu, u8 *mpa_data)
{
	u16 mpa_len;

	/* Update incomplete packets if needed */
	if (fpdu->incomplete_bytes == QED_IWARP_INVALID_FPDU_LENGTH) {
		/* Missing lower byte is now available */
		mpa_len = fpdu->fpdu_length | *mpa_data;
		fpdu->fpdu_length = QED_IWARP_FPDU_LEN_WITH_PAD(mpa_len);
		/* one byte of hdr */
		fpdu->mpa_frag_len = 1;
		fpdu->incomplete_bytes = fpdu->fpdu_length - 1;
		DP_VERBOSE(p_hwfn,
			   QED_MSG_RDMA,
			   "MPA_ALIGN: Partial header mpa_len=%x fpdu_length=%x incomplete_bytes=%x\n",
			   mpa_len, fpdu->fpdu_length, fpdu->incomplete_bytes);
	}
}

#define QED_IWARP_IS_RIGHT_EDGE(_curr_pkt) \
	(GET_FIELD((_curr_pkt)->flags,	   \
		   UNALIGNED_OPAQUE_DATA_PKT_REACHED_WIN_RIGHT_EDGE))

/* This function is used to recycle a buffer using the ll2 drop option. It
 * uses the mechanism to ensure that all buffers posted to tx before this one
 * were completed. The buffer sent here will be sent as a cookie in the tx
 * completion function and can then be reposted to rx chain when done. The flow
 * that requires this is the flow where a FPDU splits over more than 3 tcp
 * segments. In this case the driver needs to re-post a rx buffer instead of
 * the one received, but driver can't simply repost a buffer it copied from
 * as there is a case where the buffer was originally a packed FPDU, and is
 * partially posted to FW. Driver needs to ensure FW is done with it.
 */
static int
qed_iwarp_recycle_pkt(struct qed_hwfn *p_hwfn,
		      struct qed_iwarp_fpdu *fpdu,
		      struct qed_iwarp_ll2_buff *buf)
{
	struct qed_ll2_tx_pkt_info tx_pkt;
	u8 ll2_handle;
	int rc;

	memset(&tx_pkt, 0, sizeof(tx_pkt));
	tx_pkt.num_of_bds = 1;
	tx_pkt.tx_dest = QED_LL2_TX_DEST_DROP;
	tx_pkt.l4_hdr_offset_w = fpdu->pkt_hdr_size >> 2;
	tx_pkt.first_frag = fpdu->pkt_hdr;
	tx_pkt.first_frag_len = fpdu->pkt_hdr_size;
	buf->piggy_buf = NULL;
	tx_pkt.cookie = buf;

	ll2_handle = p_hwfn->p_rdma_info->iwarp.ll2_mpa_handle;

	rc = qed_ll2_prepare_tx_packet(p_hwfn, ll2_handle, &tx_pkt, true);
	if (rc)
		DP_VERBOSE(p_hwfn, QED_MSG_RDMA,
			   "Can't drop packet rc=%d\n", rc);

	DP_VERBOSE(p_hwfn,
		   QED_MSG_RDMA,
		   "MPA_ALIGN: send drop tx packet [%lx, 0x%x], buf=%p, rc=%d\n",
		   (unsigned long int)tx_pkt.first_frag,
		   tx_pkt.first_frag_len, buf, rc);

	return rc;
}

static int
qed_iwarp_win_right_edge(struct qed_hwfn *p_hwfn, struct qed_iwarp_fpdu *fpdu)
{
	struct qed_ll2_tx_pkt_info tx_pkt;
	u8 ll2_handle;
	int rc;

	memset(&tx_pkt, 0, sizeof(tx_pkt));
	tx_pkt.num_of_bds = 1;
	tx_pkt.tx_dest = QED_LL2_TX_DEST_LB;
	tx_pkt.l4_hdr_offset_w = fpdu->pkt_hdr_size >> 2;

	tx_pkt.first_frag = fpdu->pkt_hdr;
	tx_pkt.first_frag_len = fpdu->pkt_hdr_size;
	tx_pkt.enable_ip_cksum = true;
	tx_pkt.enable_l4_cksum = true;
	tx_pkt.calc_ip_len = true;
	/* vlan overload with enum iwarp_ll2_tx_queues */
	tx_pkt.vlan = IWARP_LL2_ALIGNED_RIGHT_TRIMMED_TX_QUEUE;

	ll2_handle = p_hwfn->p_rdma_info->iwarp.ll2_mpa_handle;

	rc = qed_ll2_prepare_tx_packet(p_hwfn, ll2_handle, &tx_pkt, true);
	if (rc)
		DP_VERBOSE(p_hwfn, QED_MSG_RDMA,
			   "Can't send right edge rc=%d\n", rc);
	DP_VERBOSE(p_hwfn,
		   QED_MSG_RDMA,
		   "MPA_ALIGN: Sent right edge FPDU num_bds=%d [%lx, 0x%x], rc=%d\n",
		   tx_pkt.num_of_bds,
		   (unsigned long int)tx_pkt.first_frag,
		   tx_pkt.first_frag_len, rc);

	return rc;
}

static int
qed_iwarp_send_fpdu(struct qed_hwfn *p_hwfn,
		    struct qed_iwarp_fpdu *fpdu,
		    struct unaligned_opaque_data *curr_pkt,
		    struct qed_iwarp_ll2_buff *buf,
		    u16 tcp_payload_size, enum qed_iwarp_mpa_pkt_type pkt_type)
{
	struct qed_ll2_tx_pkt_info tx_pkt;
	u8 ll2_handle;
	int rc;

	memset(&tx_pkt, 0, sizeof(tx_pkt));

	/* An unaligned packet means it's split over two tcp segments. So the
	 * complete packet requires 3 bds, one for the header, one for the
	 * part of the fpdu of the first tcp segment, and the last fragment
	 * will point to the remainder of the fpdu. A packed pdu, requires only
	 * two bds, one for the header and one for the data.
	 */
	tx_pkt.num_of_bds = (pkt_type == QED_IWARP_MPA_PKT_UNALIGNED) ? 3 : 2;
	tx_pkt.tx_dest = QED_LL2_TX_DEST_LB;
	tx_pkt.l4_hdr_offset_w = fpdu->pkt_hdr_size >> 2; /* offset in words */

	/* Send the mpa_buf only with the last fpdu (in case of packed) */
	if (pkt_type == QED_IWARP_MPA_PKT_UNALIGNED ||
	    tcp_payload_size <= fpdu->fpdu_length)
		tx_pkt.cookie = fpdu->mpa_buf;

	tx_pkt.first_frag = fpdu->pkt_hdr;
	tx_pkt.first_frag_len = fpdu->pkt_hdr_size;
	tx_pkt.enable_ip_cksum = true;
	tx_pkt.enable_l4_cksum = true;
	tx_pkt.calc_ip_len = true;
	/* vlan overload with enum iwarp_ll2_tx_queues */
	tx_pkt.vlan = IWARP_LL2_ALIGNED_TX_QUEUE;

	/* special case of unaligned packet and not packed, need to send
	 * both buffers as cookie to release.
	 */
	if (tcp_payload_size == fpdu->incomplete_bytes)
		fpdu->mpa_buf->piggy_buf = buf;

	ll2_handle = p_hwfn->p_rdma_info->iwarp.ll2_mpa_handle;

	/* Set first fragment to header */
	rc = qed_ll2_prepare_tx_packet(p_hwfn, ll2_handle, &tx_pkt, true);
	if (rc)
		goto out;

	/* Set second fragment to first part of packet */
	rc = qed_ll2_set_fragment_of_tx_packet(p_hwfn, ll2_handle,
					       fpdu->mpa_frag,
					       fpdu->mpa_frag_len);
	if (rc)
		goto out;

	if (!fpdu->incomplete_bytes)
		goto out;

	/* Set third fragment to second part of the packet */
	rc = qed_ll2_set_fragment_of_tx_packet(p_hwfn,
					       ll2_handle,
					       buf->data_phys_addr +
					       curr_pkt->first_mpa_offset,
					       fpdu->incomplete_bytes);
out:
	DP_VERBOSE(p_hwfn,
		   QED_MSG_RDMA,
		   "MPA_ALIGN: Sent FPDU num_bds=%d first_frag_len=%x, mpa_frag_len=0x%x, incomplete_bytes:0x%x rc=%d\n",
		   tx_pkt.num_of_bds,
		   tx_pkt.first_frag_len,
		   fpdu->mpa_frag_len,
		   fpdu->incomplete_bytes, rc);

	return rc;
}

static void
qed_iwarp_mpa_get_data(struct qed_hwfn *p_hwfn,
		       struct unaligned_opaque_data *curr_pkt,
		       u32 opaque_data0, u32 opaque_data1)
{
	u64 opaque_data;

	opaque_data = HILO_64(opaque_data1, opaque_data0);
	*curr_pkt = *((struct unaligned_opaque_data *)&opaque_data);

	curr_pkt->first_mpa_offset = curr_pkt->tcp_payload_offset +
				     le16_to_cpu(curr_pkt->first_mpa_offset);
	curr_pkt->cid = le32_to_cpu(curr_pkt->cid);
}

/* This function is called when an unaligned or incomplete MPA packet arrives
 * driver needs to align the packet, perhaps using previous data and send
 * it down to FW once it is aligned.
 */
static int
qed_iwarp_process_mpa_pkt(struct qed_hwfn *p_hwfn,
			  struct qed_iwarp_ll2_mpa_buf *mpa_buf)
{
	struct unaligned_opaque_data *curr_pkt = &mpa_buf->data;
	struct qed_iwarp_ll2_buff *buf = mpa_buf->ll2_buf;
	enum qed_iwarp_mpa_pkt_type pkt_type;
	struct qed_iwarp_fpdu *fpdu;
	int rc = -EINVAL;
	u8 *mpa_data;

	fpdu = qed_iwarp_get_curr_fpdu(p_hwfn, curr_pkt->cid & 0xffff);
	if (!fpdu) { /* something corrupt with cid, post rx back */
		DP_ERR(p_hwfn, "Invalid cid, drop and post back to rx cid=%x\n",
		       curr_pkt->cid);
		goto err;
	}

	do {
		mpa_data = ((u8 *)(buf->data) + curr_pkt->first_mpa_offset);

		pkt_type = qed_iwarp_mpa_classify(p_hwfn, fpdu,
						  mpa_buf->tcp_payload_len,
						  mpa_data);

		switch (pkt_type) {
		case QED_IWARP_MPA_PKT_PARTIAL:
			qed_iwarp_init_fpdu(buf, fpdu,
					    curr_pkt,
					    mpa_buf->tcp_payload_len,
					    mpa_buf->placement_offset);

			if (!QED_IWARP_IS_RIGHT_EDGE(curr_pkt)) {
				mpa_buf->tcp_payload_len = 0;
				break;
			}

			rc = qed_iwarp_win_right_edge(p_hwfn, fpdu);

			if (rc) {
				DP_VERBOSE(p_hwfn, QED_MSG_RDMA,
					   "Can't send FPDU:reset rc=%d\n", rc);
				memset(fpdu, 0, sizeof(*fpdu));
				break;
			}

			mpa_buf->tcp_payload_len = 0;
			break;
		case QED_IWARP_MPA_PKT_PACKED:
			qed_iwarp_init_fpdu(buf, fpdu,
					    curr_pkt,
					    mpa_buf->tcp_payload_len,
					    mpa_buf->placement_offset);

			rc = qed_iwarp_send_fpdu(p_hwfn, fpdu, curr_pkt, buf,
						 mpa_buf->tcp_payload_len,
						 pkt_type);
			if (rc) {
				DP_VERBOSE(p_hwfn, QED_MSG_RDMA,
					   "Can't send FPDU:reset rc=%d\n", rc);
				memset(fpdu, 0, sizeof(*fpdu));
				break;
			}

			mpa_buf->tcp_payload_len -= fpdu->fpdu_length;
			curr_pkt->first_mpa_offset += fpdu->fpdu_length;
			break;
		case QED_IWARP_MPA_PKT_UNALIGNED:
			qed_iwarp_update_fpdu_length(p_hwfn, fpdu, mpa_data);
			if (mpa_buf->tcp_payload_len < fpdu->incomplete_bytes) {
				/* special handling of fpdu split over more
				 * than 2 segments
				 */
				if (QED_IWARP_IS_RIGHT_EDGE(curr_pkt)) {
					rc = qed_iwarp_win_right_edge(p_hwfn,
								      fpdu);
					/* packet will be re-processed later */
					if (rc)
						return rc;
				}

				rc = qed_iwarp_cp_pkt(p_hwfn, fpdu, curr_pkt,
						      buf,
						      mpa_buf->tcp_payload_len);
				if (rc) /* packet will be re-processed later */
					return rc;

				mpa_buf->tcp_payload_len = 0;
				break;
			}

			rc = qed_iwarp_send_fpdu(p_hwfn, fpdu, curr_pkt, buf,
						 mpa_buf->tcp_payload_len,
						 pkt_type);
			if (rc) {
				DP_VERBOSE(p_hwfn, QED_MSG_RDMA,
					   "Can't send FPDU:delay rc=%d\n", rc);
				/* don't reset fpdu -> we need it for next
				 * classify
				 */
				break;
			}

			mpa_buf->tcp_payload_len -= fpdu->incomplete_bytes;
			curr_pkt->first_mpa_offset += fpdu->incomplete_bytes;
			/* The framed PDU was sent - no more incomplete bytes */
			fpdu->incomplete_bytes = 0;
			break;
		}
	} while (mpa_buf->tcp_payload_len && !rc);

	return rc;

err:
	qed_iwarp_ll2_post_rx(p_hwfn,
			      buf,
			      p_hwfn->p_rdma_info->iwarp.ll2_mpa_handle);
	return rc;
}

static void qed_iwarp_process_pending_pkts(struct qed_hwfn *p_hwfn)
{
	struct qed_iwarp_info *iwarp_info = &p_hwfn->p_rdma_info->iwarp;
	struct qed_iwarp_ll2_mpa_buf *mpa_buf = NULL;
	int rc;

	while (!list_empty(&iwarp_info->mpa_buf_pending_list)) {
		mpa_buf = list_first_entry(&iwarp_info->mpa_buf_pending_list,
					   struct qed_iwarp_ll2_mpa_buf,
					   list_entry);

		rc = qed_iwarp_process_mpa_pkt(p_hwfn, mpa_buf);

		/* busy means break and continue processing later, don't
		 * remove the buf from the pending list.
		 */
		if (rc == -EBUSY)
			break;

		list_move_tail(&mpa_buf->list_entry,
			       &iwarp_info->mpa_buf_list);

		if (rc) {	/* different error, don't continue */
			DP_NOTICE(p_hwfn, "process pkts failed rc=%d\n", rc);
			break;
		}
	}
}

static void
qed_iwarp_ll2_comp_mpa_pkt(void *cxt, struct qed_ll2_comp_rx_data *data)
{
	struct qed_iwarp_ll2_mpa_buf *mpa_buf;
	struct qed_iwarp_info *iwarp_info;
	struct qed_hwfn *p_hwfn = cxt;

	iwarp_info = &p_hwfn->p_rdma_info->iwarp;
	mpa_buf = list_first_entry(&iwarp_info->mpa_buf_list,
				   struct qed_iwarp_ll2_mpa_buf, list_entry);
	if (!mpa_buf) {
		DP_ERR(p_hwfn, "No free mpa buf\n");
		goto err;
	}

	list_del(&mpa_buf->list_entry);
	qed_iwarp_mpa_get_data(p_hwfn, &mpa_buf->data,
			       data->opaque_data_0, data->opaque_data_1);

	DP_VERBOSE(p_hwfn,
		   QED_MSG_RDMA,
		   "LL2 MPA CompRx payload_len:0x%x\tfirst_mpa_offset:0x%x\ttcp_payload_offset:0x%x\tflags:0x%x\tcid:0x%x\n",
		   data->length.packet_length, mpa_buf->data.first_mpa_offset,
		   mpa_buf->data.tcp_payload_offset, mpa_buf->data.flags,
		   mpa_buf->data.cid);

	mpa_buf->ll2_buf = data->cookie;
	mpa_buf->tcp_payload_len = data->length.packet_length -
				   mpa_buf->data.first_mpa_offset;
	mpa_buf->data.first_mpa_offset += data->u.placement_offset;
	mpa_buf->placement_offset = data->u.placement_offset;

	list_add_tail(&mpa_buf->list_entry, &iwarp_info->mpa_buf_pending_list);

	qed_iwarp_process_pending_pkts(p_hwfn);
	return;
err:
	qed_iwarp_ll2_post_rx(p_hwfn, data->cookie,
			      iwarp_info->ll2_mpa_handle);
}

static void
qed_iwarp_ll2_comp_syn_pkt(void *cxt, struct qed_ll2_comp_rx_data *data)
{
	struct qed_iwarp_ll2_buff *buf = data->cookie;
	struct qed_iwarp_listener *listener;
	struct qed_ll2_tx_pkt_info tx_pkt;
	struct qed_iwarp_cm_info cm_info;
	struct qed_hwfn *p_hwfn = cxt;
	u8 remote_mac_addr[ETH_ALEN];
	u8 local_mac_addr[ETH_ALEN];
	struct qed_iwarp_ep *ep;
	int tcp_start_offset;
	u8 ll2_syn_handle;
	int payload_len;
	u32 hdr_size;
	int rc;

	memset(&cm_info, 0, sizeof(cm_info));
	ll2_syn_handle = p_hwfn->p_rdma_info->iwarp.ll2_syn_handle;

	/* Check if packet was received with errors... */
	if (data->err_flags) {
		DP_NOTICE(p_hwfn, "Error received on SYN packet: 0x%x\n",
			  data->err_flags);
		goto err;
	}

	if (GET_FIELD(data->parse_flags,
		      PARSING_AND_ERR_FLAGS_L4CHKSMWASCALCULATED) &&
	    GET_FIELD(data->parse_flags, PARSING_AND_ERR_FLAGS_L4CHKSMERROR)) {
		DP_NOTICE(p_hwfn, "Syn packet received with checksum error\n");
		goto err;
	}

	rc = qed_iwarp_parse_rx_pkt(p_hwfn, &cm_info, (u8 *)(buf->data) +
				    data->u.placement_offset, remote_mac_addr,
				    local_mac_addr, &payload_len,
				    &tcp_start_offset);
	if (rc)
		goto err;

	/* Check if there is a listener for this 4-tuple+vlan */
	listener = qed_iwarp_get_listener(p_hwfn, &cm_info);
	if (!listener) {
		DP_VERBOSE(p_hwfn,
			   QED_MSG_RDMA,
			   "SYN received on tuple not listened on parse_flags=%d packet len=%d\n",
			   data->parse_flags, data->length.packet_length);

		memset(&tx_pkt, 0, sizeof(tx_pkt));
		tx_pkt.num_of_bds = 1;
		tx_pkt.l4_hdr_offset_w = (data->length.packet_length) >> 2;
		tx_pkt.tx_dest = QED_LL2_TX_DEST_LB;
		tx_pkt.first_frag = buf->data_phys_addr +
				    data->u.placement_offset;
		tx_pkt.first_frag_len = data->length.packet_length;
		tx_pkt.cookie = buf;

		rc = qed_ll2_prepare_tx_packet(p_hwfn, ll2_syn_handle,
					       &tx_pkt, true);

		if (rc) {
			DP_NOTICE(p_hwfn,
				  "Can't post SYN back to chip rc=%d\n", rc);
			goto err;
		}
		return;
	}

	DP_VERBOSE(p_hwfn, QED_MSG_RDMA, "Received syn on listening port\n");
	/* There may be an open ep on this connection if this is a syn
	 * retrasnmit... need to make sure there isn't...
	 */
	if (qed_iwarp_ep_exists(p_hwfn, &cm_info))
		goto err;

	ep = qed_iwarp_get_free_ep(p_hwfn);
	if (!ep)
		goto err;

	spin_lock_bh(&p_hwfn->p_rdma_info->iwarp.iw_lock);
	list_add_tail(&ep->list_entry, &p_hwfn->p_rdma_info->iwarp.ep_list);
	spin_unlock_bh(&p_hwfn->p_rdma_info->iwarp.iw_lock);

	ether_addr_copy(ep->remote_mac_addr, remote_mac_addr);
	ether_addr_copy(ep->local_mac_addr, local_mac_addr);

	memcpy(&ep->cm_info, &cm_info, sizeof(ep->cm_info));

	hdr_size = ((cm_info.ip_version == QED_TCP_IPV4) ? 40 : 60);
	ep->mss = p_hwfn->p_rdma_info->iwarp.max_mtu - hdr_size;
	ep->mss = min_t(u16, QED_IWARP_MAX_FW_MSS, ep->mss);

	ep->event_cb = listener->event_cb;
	ep->cb_context = listener->cb_context;
	ep->connect_mode = TCP_CONNECT_PASSIVE;

	ep->syn = buf;
	ep->syn_ip_payload_length = (u16)payload_len;
	ep->syn_phy_addr = buf->data_phys_addr + data->u.placement_offset +
			   tcp_start_offset;

	rc = qed_iwarp_tcp_offload(p_hwfn, ep);
	if (rc) {
		qed_iwarp_return_ep(p_hwfn, ep);
		goto err;
	}

	return;
err:
	qed_iwarp_ll2_post_rx(p_hwfn, buf, ll2_syn_handle);
}

static void qed_iwarp_ll2_rel_rx_pkt(void *cxt, u8 connection_handle,
				     void *cookie, dma_addr_t rx_buf_addr,
				     bool b_last_packet)
{
	struct qed_iwarp_ll2_buff *buffer = cookie;
	struct qed_hwfn *p_hwfn = cxt;

	dma_free_coherent(&p_hwfn->cdev->pdev->dev, buffer->buff_size,
			  buffer->data, buffer->data_phys_addr);
	kfree(buffer);
}

static void qed_iwarp_ll2_comp_tx_pkt(void *cxt, u8 connection_handle,
				      void *cookie, dma_addr_t first_frag_addr,
				      bool b_last_fragment, bool b_last_packet)
{
	struct qed_iwarp_ll2_buff *buffer = cookie;
	struct qed_iwarp_ll2_buff *piggy;
	struct qed_hwfn *p_hwfn = cxt;

	if (!buffer)		/* can happen in packed mpa unaligned... */
		return;

	/* this was originally an rx packet, post it back */
	piggy = buffer->piggy_buf;
	if (piggy) {
		buffer->piggy_buf = NULL;
		qed_iwarp_ll2_post_rx(p_hwfn, piggy, connection_handle);
	}

	qed_iwarp_ll2_post_rx(p_hwfn, buffer, connection_handle);

	if (connection_handle == p_hwfn->p_rdma_info->iwarp.ll2_mpa_handle)
		qed_iwarp_process_pending_pkts(p_hwfn);

	return;
}

static void qed_iwarp_ll2_rel_tx_pkt(void *cxt, u8 connection_handle,
				     void *cookie, dma_addr_t first_frag_addr,
				     bool b_last_fragment, bool b_last_packet)
{
	struct qed_iwarp_ll2_buff *buffer = cookie;
	struct qed_hwfn *p_hwfn = cxt;

	if (!buffer)
		return;

	if (buffer->piggy_buf) {
		dma_free_coherent(&p_hwfn->cdev->pdev->dev,
				  buffer->piggy_buf->buff_size,
				  buffer->piggy_buf->data,
				  buffer->piggy_buf->data_phys_addr);

		kfree(buffer->piggy_buf);
	}

	dma_free_coherent(&p_hwfn->cdev->pdev->dev, buffer->buff_size,
			  buffer->data, buffer->data_phys_addr);

	kfree(buffer);
}

/* The only slowpath for iwarp ll2 is unalign flush. When this completion
 * is received, need to reset the FPDU.
 */
static void
qed_iwarp_ll2_slowpath(void *cxt,
		       u8 connection_handle,
		       u32 opaque_data_0, u32 opaque_data_1)
{
	struct unaligned_opaque_data unalign_data;
	struct qed_hwfn *p_hwfn = cxt;
	struct qed_iwarp_fpdu *fpdu;

	qed_iwarp_mpa_get_data(p_hwfn, &unalign_data,
			       opaque_data_0, opaque_data_1);

	DP_VERBOSE(p_hwfn, QED_MSG_RDMA, "(0x%x) Flush fpdu\n",
		   unalign_data.cid);

	fpdu = qed_iwarp_get_curr_fpdu(p_hwfn, (u16)unalign_data.cid);
	if (fpdu)
		memset(fpdu, 0, sizeof(*fpdu));
}

static int qed_iwarp_ll2_stop(struct qed_hwfn *p_hwfn)
{
	struct qed_iwarp_info *iwarp_info = &p_hwfn->p_rdma_info->iwarp;
	int rc = 0;

	if (iwarp_info->ll2_syn_handle != QED_IWARP_HANDLE_INVAL) {
		rc = qed_ll2_terminate_connection(p_hwfn,
						  iwarp_info->ll2_syn_handle);
		if (rc)
			DP_INFO(p_hwfn, "Failed to terminate syn connection\n");

		qed_ll2_release_connection(p_hwfn, iwarp_info->ll2_syn_handle);
		iwarp_info->ll2_syn_handle = QED_IWARP_HANDLE_INVAL;
	}

	if (iwarp_info->ll2_ooo_handle != QED_IWARP_HANDLE_INVAL) {
		rc = qed_ll2_terminate_connection(p_hwfn,
						  iwarp_info->ll2_ooo_handle);
		if (rc)
			DP_INFO(p_hwfn, "Failed to terminate ooo connection\n");

		qed_ll2_release_connection(p_hwfn, iwarp_info->ll2_ooo_handle);
		iwarp_info->ll2_ooo_handle = QED_IWARP_HANDLE_INVAL;
	}

	if (iwarp_info->ll2_mpa_handle != QED_IWARP_HANDLE_INVAL) {
		rc = qed_ll2_terminate_connection(p_hwfn,
						  iwarp_info->ll2_mpa_handle);
		if (rc)
			DP_INFO(p_hwfn, "Failed to terminate mpa connection\n");

		qed_ll2_release_connection(p_hwfn, iwarp_info->ll2_mpa_handle);
		iwarp_info->ll2_mpa_handle = QED_IWARP_HANDLE_INVAL;
	}

	qed_llh_remove_mac_filter(p_hwfn->cdev, 0,
				  p_hwfn->p_rdma_info->iwarp.mac_addr);

	return rc;
}

static int
qed_iwarp_ll2_alloc_buffers(struct qed_hwfn *p_hwfn,
			    int num_rx_bufs, int buff_size, u8 ll2_handle)
{
	struct qed_iwarp_ll2_buff *buffer;
	int rc = 0;
	int i;

	for (i = 0; i < num_rx_bufs; i++) {
		buffer = kzalloc(sizeof(*buffer), GFP_KERNEL);
		if (!buffer) {
			rc = -ENOMEM;
			break;
		}

		buffer->data = dma_alloc_coherent(&p_hwfn->cdev->pdev->dev,
						  buff_size,
						  &buffer->data_phys_addr,
						  GFP_KERNEL);
		if (!buffer->data) {
			kfree(buffer);
			rc = -ENOMEM;
			break;
		}

		buffer->buff_size = buff_size;
		rc = qed_iwarp_ll2_post_rx(p_hwfn, buffer, ll2_handle);
		if (rc)
			/* buffers will be deallocated by qed_ll2 */
			break;
	}
	return rc;
}

#define QED_IWARP_MAX_BUF_SIZE(mtu)				     \
	ALIGN((mtu) + ETH_HLEN + 2 * VLAN_HLEN + 2 + ETH_CACHE_LINE_SIZE, \
		ETH_CACHE_LINE_SIZE)

static int
qed_iwarp_ll2_start(struct qed_hwfn *p_hwfn,
<<<<<<< HEAD
		    struct qed_rdma_start_in_params *params)
=======
		    struct qed_rdma_start_in_params *params,
		    struct qed_ptt *p_ptt, u32 rcv_wnd_size)
>>>>>>> 1fcb5268
{
	struct qed_iwarp_info *iwarp_info;
	struct qed_ll2_acquire_data data;
	struct qed_ll2_cbs cbs;
	u32 buff_size;
	u16 n_ooo_bufs;
	int rc = 0;
	int i;

	iwarp_info = &p_hwfn->p_rdma_info->iwarp;
	iwarp_info->ll2_syn_handle = QED_IWARP_HANDLE_INVAL;
	iwarp_info->ll2_ooo_handle = QED_IWARP_HANDLE_INVAL;
	iwarp_info->ll2_mpa_handle = QED_IWARP_HANDLE_INVAL;

	iwarp_info->max_mtu = params->max_mtu;

	ether_addr_copy(p_hwfn->p_rdma_info->iwarp.mac_addr, params->mac_addr);

	rc = qed_llh_add_mac_filter(p_hwfn->cdev, 0, params->mac_addr);
	if (rc)
		return rc;

	/* Start SYN connection */
	cbs.rx_comp_cb = qed_iwarp_ll2_comp_syn_pkt;
	cbs.rx_release_cb = qed_iwarp_ll2_rel_rx_pkt;
	cbs.tx_comp_cb = qed_iwarp_ll2_comp_tx_pkt;
	cbs.tx_release_cb = qed_iwarp_ll2_rel_tx_pkt;
	cbs.slowpath_cb = NULL;
	cbs.cookie = p_hwfn;

	memset(&data, 0, sizeof(data));
	data.input.conn_type = QED_LL2_TYPE_IWARP;
	data.input.mtu = params->max_mtu;
	data.input.rx_num_desc = QED_IWARP_LL2_SYN_RX_SIZE;
	data.input.tx_num_desc = QED_IWARP_LL2_SYN_TX_SIZE;
	data.input.tx_max_bds_per_packet = 1;	/* will never be fragmented */
	data.input.tx_tc = PKT_LB_TC;
	data.input.tx_dest = QED_LL2_TX_DEST_LB;
	data.p_connection_handle = &iwarp_info->ll2_syn_handle;
	data.cbs = &cbs;

	rc = qed_ll2_acquire_connection(p_hwfn, &data);
	if (rc) {
		DP_NOTICE(p_hwfn, "Failed to acquire LL2 connection\n");
		qed_llh_remove_mac_filter(p_hwfn->cdev, 0, params->mac_addr);
		return rc;
	}

	rc = qed_ll2_establish_connection(p_hwfn, iwarp_info->ll2_syn_handle);
	if (rc) {
		DP_NOTICE(p_hwfn, "Failed to establish LL2 connection\n");
		goto err;
	}

	buff_size = QED_IWARP_MAX_BUF_SIZE(params->max_mtu);
	rc = qed_iwarp_ll2_alloc_buffers(p_hwfn,
					 QED_IWARP_LL2_SYN_RX_SIZE,
					 buff_size,
					 iwarp_info->ll2_syn_handle);
	if (rc)
		goto err;

	/* Start OOO connection */
	data.input.conn_type = QED_LL2_TYPE_OOO;
	data.input.mtu = params->max_mtu;

	n_ooo_bufs = (QED_IWARP_MAX_OOO * rcv_wnd_size) /
		     iwarp_info->max_mtu;
	n_ooo_bufs = min_t(u32, n_ooo_bufs, QED_IWARP_LL2_OOO_MAX_RX_SIZE);

	data.input.rx_num_desc = n_ooo_bufs;
	data.input.rx_num_ooo_buffers = n_ooo_bufs;

	data.input.tx_max_bds_per_packet = 1;	/* will never be fragmented */
	data.input.tx_num_desc = QED_IWARP_LL2_OOO_DEF_TX_SIZE;
	data.p_connection_handle = &iwarp_info->ll2_ooo_handle;

	rc = qed_ll2_acquire_connection(p_hwfn, &data);
	if (rc)
		goto err;

	rc = qed_ll2_establish_connection(p_hwfn, iwarp_info->ll2_ooo_handle);
	if (rc)
		goto err;

	/* Start Unaligned MPA connection */
	cbs.rx_comp_cb = qed_iwarp_ll2_comp_mpa_pkt;
	cbs.slowpath_cb = qed_iwarp_ll2_slowpath;

	memset(&data, 0, sizeof(data));
	data.input.conn_type = QED_LL2_TYPE_IWARP;
	data.input.mtu = params->max_mtu;
	/* FW requires that once a packet arrives OOO, it must have at
	 * least 2 rx buffers available on the unaligned connection
	 * for handling the case that it is a partial fpdu.
	 */
	data.input.rx_num_desc = n_ooo_bufs * 2;
	data.input.tx_num_desc = data.input.rx_num_desc;
	data.input.tx_max_bds_per_packet = QED_IWARP_MAX_BDS_PER_FPDU;
	data.input.tx_tc = PKT_LB_TC;
	data.input.tx_dest = QED_LL2_TX_DEST_LB;
	data.p_connection_handle = &iwarp_info->ll2_mpa_handle;
	data.input.secondary_queue = true;
	data.cbs = &cbs;

	rc = qed_ll2_acquire_connection(p_hwfn, &data);
	if (rc)
		goto err;

	rc = qed_ll2_establish_connection(p_hwfn, iwarp_info->ll2_mpa_handle);
	if (rc)
		goto err;

	rc = qed_iwarp_ll2_alloc_buffers(p_hwfn,
					 data.input.rx_num_desc,
					 buff_size,
					 iwarp_info->ll2_mpa_handle);
	if (rc)
		goto err;

	iwarp_info->partial_fpdus = kcalloc((u16)p_hwfn->p_rdma_info->num_qps,
					    sizeof(*iwarp_info->partial_fpdus),
					    GFP_KERNEL);
	if (!iwarp_info->partial_fpdus)
		goto err;

	iwarp_info->max_num_partial_fpdus = (u16)p_hwfn->p_rdma_info->num_qps;

	iwarp_info->mpa_intermediate_buf = kzalloc(buff_size, GFP_KERNEL);
	if (!iwarp_info->mpa_intermediate_buf)
		goto err;

	/* The mpa_bufs array serves for pending RX packets received on the
	 * mpa ll2 that don't have place on the tx ring and require later
	 * processing. We can't fail on allocation of such a struct therefore
	 * we allocate enough to take care of all rx packets
	 */
	iwarp_info->mpa_bufs = kcalloc(data.input.rx_num_desc,
				       sizeof(*iwarp_info->mpa_bufs),
				       GFP_KERNEL);
	if (!iwarp_info->mpa_bufs)
		goto err;

	INIT_LIST_HEAD(&iwarp_info->mpa_buf_pending_list);
	INIT_LIST_HEAD(&iwarp_info->mpa_buf_list);
	for (i = 0; i < data.input.rx_num_desc; i++)
		list_add_tail(&iwarp_info->mpa_bufs[i].list_entry,
			      &iwarp_info->mpa_buf_list);
	return rc;
err:
	qed_iwarp_ll2_stop(p_hwfn);

	return rc;
}

<<<<<<< HEAD
int qed_iwarp_setup(struct qed_hwfn *p_hwfn,
=======
static struct {
	u32 two_ports;
	u32 four_ports;
} qed_iwarp_rcv_wnd_size[MAX_CHIP_IDS] = {
	{QED_IWARP_RCV_WND_SIZE_DEF_BB_2P, QED_IWARP_RCV_WND_SIZE_DEF_BB_4P},
	{QED_IWARP_RCV_WND_SIZE_DEF_AH_2P, QED_IWARP_RCV_WND_SIZE_DEF_AH_4P}
};

static int qed_device_num_ports(struct qed_dev *cdev)
{
	/* in CMT always only one port */
	if (cdev->num_hwfns > 1)
		return 1;

	return cdev->num_ports_in_engine * qed_device_num_engines(cdev);
}

int qed_iwarp_setup(struct qed_hwfn *p_hwfn, struct qed_ptt *p_ptt,
>>>>>>> 1fcb5268
		    struct qed_rdma_start_in_params *params)
{
	struct qed_dev *cdev = p_hwfn->cdev;
	struct qed_iwarp_info *iwarp_info;
	enum chip_ids chip_id;
	u32 rcv_wnd_size;

	iwarp_info = &p_hwfn->p_rdma_info->iwarp;

	iwarp_info->tcp_flags = QED_IWARP_TS_EN;

	chip_id = QED_IS_BB(cdev) ? CHIP_BB : CHIP_K2;
	rcv_wnd_size = (qed_device_num_ports(cdev) == 4) ?
		qed_iwarp_rcv_wnd_size[chip_id].four_ports :
		qed_iwarp_rcv_wnd_size[chip_id].two_ports;

	/* value 0 is used for ilog2(QED_IWARP_RCV_WND_SIZE_MIN) */
	iwarp_info->rcv_wnd_scale = ilog2(rcv_wnd_size) -
	    ilog2(QED_IWARP_RCV_WND_SIZE_MIN);
	iwarp_info->rcv_wnd_size = rcv_wnd_size >> iwarp_info->rcv_wnd_scale;
	iwarp_info->crc_needed = QED_IWARP_PARAM_CRC_NEEDED;
	iwarp_info->mpa_rev = MPA_NEGOTIATION_TYPE_ENHANCED;

	iwarp_info->peer2peer = QED_IWARP_PARAM_P2P;

	iwarp_info->rtr_type =  MPA_RTR_TYPE_ZERO_SEND |
				MPA_RTR_TYPE_ZERO_WRITE |
				MPA_RTR_TYPE_ZERO_READ;

	spin_lock_init(&p_hwfn->p_rdma_info->iwarp.qp_lock);
	INIT_LIST_HEAD(&p_hwfn->p_rdma_info->iwarp.ep_list);
	INIT_LIST_HEAD(&p_hwfn->p_rdma_info->iwarp.listen_list);

	qed_spq_register_async_cb(p_hwfn, PROTOCOLID_IWARP,
				  qed_iwarp_async_event);
	qed_ooo_setup(p_hwfn);

<<<<<<< HEAD
	return qed_iwarp_ll2_start(p_hwfn, params);
=======
	return qed_iwarp_ll2_start(p_hwfn, params, p_ptt, rcv_wnd_size);
>>>>>>> 1fcb5268
}

int qed_iwarp_stop(struct qed_hwfn *p_hwfn)
{
	int rc;

	qed_iwarp_free_prealloc_ep(p_hwfn);
	rc = qed_iwarp_wait_for_all_cids(p_hwfn);
	if (rc)
		return rc;

	qed_spq_unregister_async_cb(p_hwfn, PROTOCOLID_IWARP);

	return qed_iwarp_ll2_stop(p_hwfn);
}

static void qed_iwarp_qp_in_error(struct qed_hwfn *p_hwfn,
				  struct qed_iwarp_ep *ep,
				  u8 fw_return_code)
{
	struct qed_iwarp_cm_event_params params;

	qed_iwarp_modify_qp(p_hwfn, ep->qp, QED_IWARP_QP_STATE_ERROR, true);

	params.event = QED_IWARP_EVENT_CLOSE;
	params.ep_context = ep;
	params.cm_info = &ep->cm_info;
	params.status = (fw_return_code == IWARP_QP_IN_ERROR_GOOD_CLOSE) ?
			 0 : -ECONNRESET;

	/* paired with READ_ONCE in destroy_qp */
	smp_store_release(&ep->state, QED_IWARP_EP_CLOSED);

	spin_lock_bh(&p_hwfn->p_rdma_info->iwarp.iw_lock);
	list_del(&ep->list_entry);
	spin_unlock_bh(&p_hwfn->p_rdma_info->iwarp.iw_lock);

	ep->event_cb(ep->cb_context, &params);
}

static void qed_iwarp_exception_received(struct qed_hwfn *p_hwfn,
					 struct qed_iwarp_ep *ep,
					 int fw_ret_code)
{
	struct qed_iwarp_cm_event_params params;
	bool event_cb = false;

	DP_VERBOSE(p_hwfn, QED_MSG_RDMA, "EP(0x%x) fw_ret_code=%d\n",
		   ep->cid, fw_ret_code);

	switch (fw_ret_code) {
	case IWARP_EXCEPTION_DETECTED_LLP_CLOSED:
		params.status = 0;
		params.event = QED_IWARP_EVENT_DISCONNECT;
		event_cb = true;
		break;
	case IWARP_EXCEPTION_DETECTED_LLP_RESET:
		params.status = -ECONNRESET;
		params.event = QED_IWARP_EVENT_DISCONNECT;
		event_cb = true;
		break;
	case IWARP_EXCEPTION_DETECTED_RQ_EMPTY:
		params.event = QED_IWARP_EVENT_RQ_EMPTY;
		event_cb = true;
		break;
	case IWARP_EXCEPTION_DETECTED_IRQ_FULL:
		params.event = QED_IWARP_EVENT_IRQ_FULL;
		event_cb = true;
		break;
	case IWARP_EXCEPTION_DETECTED_LLP_TIMEOUT:
		params.event = QED_IWARP_EVENT_LLP_TIMEOUT;
		event_cb = true;
		break;
	case IWARP_EXCEPTION_DETECTED_REMOTE_PROTECTION_ERROR:
		params.event = QED_IWARP_EVENT_REMOTE_PROTECTION_ERROR;
		event_cb = true;
		break;
	case IWARP_EXCEPTION_DETECTED_CQ_OVERFLOW:
		params.event = QED_IWARP_EVENT_CQ_OVERFLOW;
		event_cb = true;
		break;
	case IWARP_EXCEPTION_DETECTED_LOCAL_CATASTROPHIC:
		params.event = QED_IWARP_EVENT_QP_CATASTROPHIC;
		event_cb = true;
		break;
	case IWARP_EXCEPTION_DETECTED_LOCAL_ACCESS_ERROR:
		params.event = QED_IWARP_EVENT_LOCAL_ACCESS_ERROR;
		event_cb = true;
		break;
	case IWARP_EXCEPTION_DETECTED_REMOTE_OPERATION_ERROR:
		params.event = QED_IWARP_EVENT_REMOTE_OPERATION_ERROR;
		event_cb = true;
		break;
	case IWARP_EXCEPTION_DETECTED_TERMINATE_RECEIVED:
		params.event = QED_IWARP_EVENT_TERMINATE_RECEIVED;
		event_cb = true;
		break;
	default:
		DP_VERBOSE(p_hwfn, QED_MSG_RDMA,
			   "Unhandled exception received...fw_ret_code=%d\n",
			   fw_ret_code);
		break;
	}

	if (event_cb) {
		params.ep_context = ep;
		params.cm_info = &ep->cm_info;
		ep->event_cb(ep->cb_context, &params);
	}
}

static void
qed_iwarp_tcp_connect_unsuccessful(struct qed_hwfn *p_hwfn,
				   struct qed_iwarp_ep *ep, u8 fw_return_code)
{
	struct qed_iwarp_cm_event_params params;

	memset(&params, 0, sizeof(params));
	params.event = QED_IWARP_EVENT_ACTIVE_COMPLETE;
	params.ep_context = ep;
	params.cm_info = &ep->cm_info;
	/* paired with READ_ONCE in destroy_qp */
	smp_store_release(&ep->state, QED_IWARP_EP_CLOSED);

	switch (fw_return_code) {
	case IWARP_CONN_ERROR_TCP_CONNECT_INVALID_PACKET:
		DP_VERBOSE(p_hwfn, QED_MSG_RDMA,
			   "%s(0x%x) TCP connect got invalid packet\n",
			   QED_IWARP_CONNECT_MODE_STRING(ep), ep->tcp_cid);
		params.status = -ECONNRESET;
		break;
	case IWARP_CONN_ERROR_TCP_CONNECTION_RST:
		DP_VERBOSE(p_hwfn, QED_MSG_RDMA,
			   "%s(0x%x) TCP Connection Reset\n",
			   QED_IWARP_CONNECT_MODE_STRING(ep), ep->tcp_cid);
		params.status = -ECONNRESET;
		break;
	case IWARP_CONN_ERROR_TCP_CONNECT_TIMEOUT:
		DP_NOTICE(p_hwfn, "%s(0x%x) TCP timeout\n",
			  QED_IWARP_CONNECT_MODE_STRING(ep), ep->tcp_cid);
		params.status = -EBUSY;
		break;
	case IWARP_CONN_ERROR_MPA_NOT_SUPPORTED_VER:
		DP_NOTICE(p_hwfn, "%s(0x%x) MPA not supported VER\n",
			  QED_IWARP_CONNECT_MODE_STRING(ep), ep->tcp_cid);
		params.status = -ECONNREFUSED;
		break;
	case IWARP_CONN_ERROR_MPA_INVALID_PACKET:
		DP_NOTICE(p_hwfn, "%s(0x%x) MPA Invalid Packet\n",
			  QED_IWARP_CONNECT_MODE_STRING(ep), ep->tcp_cid);
		params.status = -ECONNRESET;
		break;
	default:
		DP_ERR(p_hwfn,
		       "%s(0x%x) Unexpected return code tcp connect: %d\n",
		       QED_IWARP_CONNECT_MODE_STRING(ep),
		       ep->tcp_cid, fw_return_code);
		params.status = -ECONNRESET;
		break;
	}

	if (ep->connect_mode == TCP_CONNECT_PASSIVE) {
		ep->tcp_cid = QED_IWARP_INVALID_TCP_CID;
		qed_iwarp_return_ep(p_hwfn, ep);
	} else {
		ep->event_cb(ep->cb_context, &params);
		spin_lock_bh(&p_hwfn->p_rdma_info->iwarp.iw_lock);
		list_del(&ep->list_entry);
		spin_unlock_bh(&p_hwfn->p_rdma_info->iwarp.iw_lock);
	}
}

static void
qed_iwarp_connect_complete(struct qed_hwfn *p_hwfn,
			   struct qed_iwarp_ep *ep, u8 fw_return_code)
{
	u8 ll2_syn_handle = p_hwfn->p_rdma_info->iwarp.ll2_syn_handle;

	if (ep->connect_mode == TCP_CONNECT_PASSIVE) {
		/* Done with the SYN packet, post back to ll2 rx */
		qed_iwarp_ll2_post_rx(p_hwfn, ep->syn, ll2_syn_handle);

		ep->syn = NULL;

		/* If connect failed - upper layer doesn't know about it */
		if (fw_return_code == RDMA_RETURN_OK)
			qed_iwarp_mpa_received(p_hwfn, ep);
		else
			qed_iwarp_tcp_connect_unsuccessful(p_hwfn, ep,
							   fw_return_code);
	} else {
		if (fw_return_code == RDMA_RETURN_OK)
			qed_iwarp_mpa_offload(p_hwfn, ep);
		else
			qed_iwarp_tcp_connect_unsuccessful(p_hwfn, ep,
							   fw_return_code);
	}
}

static inline bool
qed_iwarp_check_ep_ok(struct qed_hwfn *p_hwfn, struct qed_iwarp_ep *ep)
{
	if (!ep || (ep->sig != QED_EP_SIG)) {
		DP_ERR(p_hwfn, "ERROR ON ASYNC ep=%p\n", ep);
		return false;
	}

	return true;
}

static int qed_iwarp_async_event(struct qed_hwfn *p_hwfn,
				 u8 fw_event_code, u16 echo,
				 union event_ring_data *data,
				 u8 fw_return_code)
{
	struct qed_rdma_events events = p_hwfn->p_rdma_info->events;
	struct regpair *fw_handle = &data->rdma_data.async_handle;
	struct qed_iwarp_ep *ep = NULL;
	u16 srq_offset;
	u16 srq_id;
	u16 cid;

	ep = (struct qed_iwarp_ep *)(uintptr_t)HILO_64(fw_handle->hi,
						       fw_handle->lo);

	switch (fw_event_code) {
	case IWARP_EVENT_TYPE_ASYNC_CONNECT_COMPLETE:
		/* Async completion after TCP 3-way handshake */
		if (!qed_iwarp_check_ep_ok(p_hwfn, ep))
			return -EINVAL;
		DP_VERBOSE(p_hwfn,
			   QED_MSG_RDMA,
			   "EP(0x%x) IWARP_EVENT_TYPE_ASYNC_CONNECT_COMPLETE fw_ret_code=%d\n",
			   ep->tcp_cid, fw_return_code);
		qed_iwarp_connect_complete(p_hwfn, ep, fw_return_code);
		break;
	case IWARP_EVENT_TYPE_ASYNC_EXCEPTION_DETECTED:
		if (!qed_iwarp_check_ep_ok(p_hwfn, ep))
			return -EINVAL;
		DP_VERBOSE(p_hwfn,
			   QED_MSG_RDMA,
			   "QP(0x%x) IWARP_EVENT_TYPE_ASYNC_EXCEPTION_DETECTED fw_ret_code=%d\n",
			   ep->cid, fw_return_code);
		qed_iwarp_exception_received(p_hwfn, ep, fw_return_code);
		break;
	case IWARP_EVENT_TYPE_ASYNC_QP_IN_ERROR_STATE:
		/* Async completion for Close Connection ramrod */
		if (!qed_iwarp_check_ep_ok(p_hwfn, ep))
			return -EINVAL;
		DP_VERBOSE(p_hwfn,
			   QED_MSG_RDMA,
			   "QP(0x%x) IWARP_EVENT_TYPE_ASYNC_QP_IN_ERROR_STATE fw_ret_code=%d\n",
			   ep->cid, fw_return_code);
		qed_iwarp_qp_in_error(p_hwfn, ep, fw_return_code);
		break;
	case IWARP_EVENT_TYPE_ASYNC_ENHANCED_MPA_REPLY_ARRIVED:
		/* Async event for active side only */
		if (!qed_iwarp_check_ep_ok(p_hwfn, ep))
			return -EINVAL;
		DP_VERBOSE(p_hwfn,
			   QED_MSG_RDMA,
			   "QP(0x%x) IWARP_EVENT_TYPE_ASYNC_MPA_HANDSHAKE_MPA_REPLY_ARRIVED fw_ret_code=%d\n",
			   ep->cid, fw_return_code);
		qed_iwarp_mpa_reply_arrived(p_hwfn, ep);
		break;
	case IWARP_EVENT_TYPE_ASYNC_MPA_HANDSHAKE_COMPLETE:
		if (!qed_iwarp_check_ep_ok(p_hwfn, ep))
			return -EINVAL;
		DP_VERBOSE(p_hwfn,
			   QED_MSG_RDMA,
			   "QP(0x%x) IWARP_EVENT_TYPE_ASYNC_MPA_HANDSHAKE_COMPLETE fw_ret_code=%d\n",
			   ep->cid, fw_return_code);
		qed_iwarp_mpa_complete(p_hwfn, ep, fw_return_code);
		break;
	case IWARP_EVENT_TYPE_ASYNC_CID_CLEANED:
		cid = (u16)le32_to_cpu(fw_handle->lo);
		DP_VERBOSE(p_hwfn, QED_MSG_RDMA,
			   "(0x%x)IWARP_EVENT_TYPE_ASYNC_CID_CLEANED\n", cid);
		qed_iwarp_cid_cleaned(p_hwfn, cid);

		break;
	case IWARP_EVENT_TYPE_ASYNC_SRQ_EMPTY:
		DP_NOTICE(p_hwfn, "IWARP_EVENT_TYPE_ASYNC_SRQ_EMPTY\n");
		srq_offset = p_hwfn->p_rdma_info->srq_id_offset;
		/* FW assigns value that is no greater than u16 */
		srq_id = ((u16)le32_to_cpu(fw_handle->lo)) - srq_offset;
		events.affiliated_event(events.context,
					QED_IWARP_EVENT_SRQ_EMPTY,
					&srq_id);
		break;
	case IWARP_EVENT_TYPE_ASYNC_SRQ_LIMIT:
		DP_NOTICE(p_hwfn, "IWARP_EVENT_TYPE_ASYNC_SRQ_LIMIT\n");
		srq_offset = p_hwfn->p_rdma_info->srq_id_offset;
		/* FW assigns value that is no greater than u16 */
		srq_id = ((u16)le32_to_cpu(fw_handle->lo)) - srq_offset;
		events.affiliated_event(events.context,
					QED_IWARP_EVENT_SRQ_LIMIT,
					&srq_id);
		break;
	case IWARP_EVENT_TYPE_ASYNC_CQ_OVERFLOW:
		DP_NOTICE(p_hwfn, "IWARP_EVENT_TYPE_ASYNC_CQ_OVERFLOW\n");

		p_hwfn->p_rdma_info->events.affiliated_event(
			p_hwfn->p_rdma_info->events.context,
			QED_IWARP_EVENT_CQ_OVERFLOW,
			(void *)fw_handle);
		break;
	default:
		DP_ERR(p_hwfn, "Received unexpected async iwarp event %d\n",
		       fw_event_code);
		return -EINVAL;
	}
	return 0;
}

int
qed_iwarp_create_listen(void *rdma_cxt,
			struct qed_iwarp_listen_in *iparams,
			struct qed_iwarp_listen_out *oparams)
{
	struct qed_hwfn *p_hwfn = rdma_cxt;
	struct qed_iwarp_listener *listener;

	listener = kzalloc(sizeof(*listener), GFP_KERNEL);
	if (!listener)
		return -ENOMEM;

	listener->ip_version = iparams->ip_version;
	memcpy(listener->ip_addr, iparams->ip_addr, sizeof(listener->ip_addr));
	listener->port = iparams->port;
	listener->vlan = iparams->vlan;

	listener->event_cb = iparams->event_cb;
	listener->cb_context = iparams->cb_context;
	listener->max_backlog = iparams->max_backlog;
	oparams->handle = listener;

	spin_lock_bh(&p_hwfn->p_rdma_info->iwarp.iw_lock);
	list_add_tail(&listener->list_entry,
		      &p_hwfn->p_rdma_info->iwarp.listen_list);
	spin_unlock_bh(&p_hwfn->p_rdma_info->iwarp.iw_lock);

	DP_VERBOSE(p_hwfn,
		   QED_MSG_RDMA,
		   "callback=%p handle=%p ip=%x:%x:%x:%x port=0x%x vlan=0x%x\n",
		   listener->event_cb,
		   listener,
		   listener->ip_addr[0],
		   listener->ip_addr[1],
		   listener->ip_addr[2],
		   listener->ip_addr[3], listener->port, listener->vlan);

	return 0;
}

int qed_iwarp_destroy_listen(void *rdma_cxt, void *handle)
{
	struct qed_iwarp_listener *listener = handle;
	struct qed_hwfn *p_hwfn = rdma_cxt;

	DP_VERBOSE(p_hwfn, QED_MSG_RDMA, "handle=%p\n", handle);

	spin_lock_bh(&p_hwfn->p_rdma_info->iwarp.iw_lock);
	list_del(&listener->list_entry);
	spin_unlock_bh(&p_hwfn->p_rdma_info->iwarp.iw_lock);

	kfree(listener);

	return 0;
}

int qed_iwarp_send_rtr(void *rdma_cxt, struct qed_iwarp_send_rtr_in *iparams)
{
	struct qed_hwfn *p_hwfn = rdma_cxt;
	struct qed_sp_init_data init_data;
	struct qed_spq_entry *p_ent;
	struct qed_iwarp_ep *ep;
	struct qed_rdma_qp *qp;
	int rc;

	ep = iparams->ep_context;
	if (!ep) {
		DP_ERR(p_hwfn, "Ep Context receive in send_rtr is NULL\n");
		return -EINVAL;
	}

	qp = ep->qp;

	DP_VERBOSE(p_hwfn, QED_MSG_RDMA, "QP(0x%x) EP(0x%x)\n",
		   qp->icid, ep->tcp_cid);

	memset(&init_data, 0, sizeof(init_data));
	init_data.cid = qp->icid;
	init_data.opaque_fid = p_hwfn->hw_info.opaque_fid;
	init_data.comp_mode = QED_SPQ_MODE_CB;

	rc = qed_sp_init_request(p_hwfn, &p_ent,
				 IWARP_RAMROD_CMD_ID_MPA_OFFLOAD_SEND_RTR,
				 PROTOCOLID_IWARP, &init_data);

	if (rc)
		return rc;

	rc = qed_spq_post(p_hwfn, p_ent, NULL);

	DP_VERBOSE(p_hwfn, QED_MSG_RDMA, "rc = 0x%x\n", rc);

	return rc;
}

void
qed_iwarp_query_qp(struct qed_rdma_qp *qp,
		   struct qed_rdma_query_qp_out_params *out_params)
{
	out_params->state = qed_iwarp2roce_state(qp->iwarp_state);
}<|MERGE_RESOLUTION|>--- conflicted
+++ resolved
@@ -2617,12 +2617,8 @@
 
 static int
 qed_iwarp_ll2_start(struct qed_hwfn *p_hwfn,
-<<<<<<< HEAD
-		    struct qed_rdma_start_in_params *params)
-=======
 		    struct qed_rdma_start_in_params *params,
-		    struct qed_ptt *p_ptt, u32 rcv_wnd_size)
->>>>>>> 1fcb5268
+		    u32 rcv_wnd_size)
 {
 	struct qed_iwarp_info *iwarp_info;
 	struct qed_ll2_acquire_data data;
@@ -2778,9 +2774,6 @@
 	return rc;
 }
 
-<<<<<<< HEAD
-int qed_iwarp_setup(struct qed_hwfn *p_hwfn,
-=======
 static struct {
 	u32 two_ports;
 	u32 four_ports;
@@ -2789,17 +2782,7 @@
 	{QED_IWARP_RCV_WND_SIZE_DEF_AH_2P, QED_IWARP_RCV_WND_SIZE_DEF_AH_4P}
 };
 
-static int qed_device_num_ports(struct qed_dev *cdev)
-{
-	/* in CMT always only one port */
-	if (cdev->num_hwfns > 1)
-		return 1;
-
-	return cdev->num_ports_in_engine * qed_device_num_engines(cdev);
-}
-
-int qed_iwarp_setup(struct qed_hwfn *p_hwfn, struct qed_ptt *p_ptt,
->>>>>>> 1fcb5268
+int qed_iwarp_setup(struct qed_hwfn *p_hwfn,
 		    struct qed_rdma_start_in_params *params)
 {
 	struct qed_dev *cdev = p_hwfn->cdev;
@@ -2837,11 +2820,7 @@
 				  qed_iwarp_async_event);
 	qed_ooo_setup(p_hwfn);
 
-<<<<<<< HEAD
-	return qed_iwarp_ll2_start(p_hwfn, params);
-=======
-	return qed_iwarp_ll2_start(p_hwfn, params, p_ptt, rcv_wnd_size);
->>>>>>> 1fcb5268
+	return qed_iwarp_ll2_start(p_hwfn, params, rcv_wnd_size);
 }
 
 int qed_iwarp_stop(struct qed_hwfn *p_hwfn)
