# SPDX-License-Identifier: GPL-2.0-only
#
# TI device configuration
#

config NET_VENDOR_TI
	bool "Texas Instruments (TI) devices"
	default y
	depends on PCI || EISA || AR7 || ARCH_DAVINCI || ARCH_OMAP2PLUS || ARCH_KEYSTONE
	---help---
	  If you have a network (Ethernet) card belonging to this class, say Y.

	  Note that the answer to this question doesn't directly affect the
	  kernel: saying N will just cause the configurator to skip all
	  the questions about TI devices. If you say Y, you will be asked for
	  your specific card in the following questions.

if NET_VENDOR_TI

config TI_DAVINCI_EMAC
	tristate "TI DaVinci EMAC Support"
	depends on ARM && ( ARCH_DAVINCI || ARCH_OMAP3 ) || COMPILE_TEST
	select TI_DAVINCI_MDIO
	select PHYLIB
	select GENERIC_ALLOCATOR
	---help---
	  This driver supports TI's DaVinci Ethernet .

	  To compile this driver as a module, choose M here: the module
	  will be called davinci_emac_driver.  This is recommended.

config TI_DAVINCI_MDIO
	tristate "TI DaVinci MDIO Support"
	depends on ARCH_DAVINCI || ARCH_OMAP2PLUS || ARCH_KEYSTONE || COMPILE_TEST
	select PHYLIB
	---help---
	  This driver supports TI's DaVinci MDIO module.

	  To compile this driver as a module, choose M here: the module
	  will be called davinci_mdio.  This is recommended.

config TI_CPSW_PHY_SEL
	bool "TI CPSW Phy mode Selection (DEPRECATED)"
	default n
	---help---
	  This driver supports configuring of the phy mode connected to
	  the CPSW. DEPRECATED: use PHY_TI_GMII_SEL.

config TI_CPSW
	tristate "TI CPSW Switch Support"
	depends on ARCH_DAVINCI || ARCH_OMAP2PLUS || COMPILE_TEST
	select TI_DAVINCI_MDIO
	select MFD_SYSCON
	select PAGE_POOL
	select REGMAP
	---help---
	  This driver supports TI's CPSW Ethernet Switch.

	  To compile this driver as a module, choose M here: the module
	  will be called cpsw.

config TI_CPSW_SWITCHDEV
	tristate "TI CPSW Switch Support with switchdev"
	depends on ARCH_DAVINCI || ARCH_OMAP2PLUS || COMPILE_TEST
<<<<<<< HEAD
	select NET_SWITCHDEV
=======
	depends on NET_SWITCHDEV
>>>>>>> e42617b8
	select TI_DAVINCI_MDIO
	select MFD_SYSCON
	select REGMAP
	select NET_DEVLINK
	imply PHY_TI_GMII_SEL
	help
	  This driver supports TI's CPSW Ethernet Switch.

	  To compile this driver as a module, choose M here: the module
	  will be called cpsw_new.

config TI_CPTS
	bool "TI Common Platform Time Sync (CPTS) Support"
	depends on TI_CPSW || TI_KEYSTONE_NETCP || TI_CPSW_SWITCHDEV || COMPILE_TEST
	depends on COMMON_CLK
	depends on POSIX_TIMERS
	---help---
	  This driver supports the Common Platform Time Sync unit of
	  the CPSW Ethernet Switch and Keystone 2 1g/10g Switch Subsystem.
	  The unit can time stamp PTP UDP/IPv4 and Layer 2 packets, and the
	  driver offers a PTP Hardware Clock.

config TI_CPTS_MOD
	tristate
	depends on TI_CPTS
	default y if TI_CPSW=y || TI_KEYSTONE_NETCP=y || TI_CPSW_SWITCHDEV=y
	select NET_PTP_CLASSIFY
	imply PTP_1588_CLOCK
	default m

config TI_KEYSTONE_NETCP
	tristate "TI Keystone NETCP Core Support"
	select TI_DAVINCI_MDIO
	depends on OF
	depends on KEYSTONE_NAVIGATOR_DMA && KEYSTONE_NAVIGATOR_QMSS
	---help---
	  This driver supports TI's Keystone NETCP Core.

	  To compile this driver as a module, choose M here: the module
	  will be called keystone_netcp.

config TI_KEYSTONE_NETCP_ETHSS
	depends on TI_KEYSTONE_NETCP
	tristate "TI Keystone NETCP Ethernet subsystem Support"
	---help---

	  To compile this driver as a module, choose M here: the module
	  will be called keystone_netcp_ethss.

config TLAN
	tristate "TI ThunderLAN support"
	depends on (PCI || EISA)
	---help---
	  If you have a PCI Ethernet network card based on the ThunderLAN chip
	  which is supported by this driver, say Y here.

	  Devices currently supported by this driver are Compaq Netelligent,
	  Compaq NetFlex and Olicom cards.  Please read the file
	  <file:Documentation/networking/device_drivers/ti/tlan.txt>
	  for more details.

	  To compile this driver as a module, choose M here. The module
	  will be called tlan.

	  Please email feedback to <torben.mathiasen@compaq.com>.

config CPMAC
	tristate "TI AR7 CPMAC Ethernet support"
	depends on AR7
	select PHYLIB
	---help---
	  TI AR7 CPMAC Ethernet support

endif # NET_VENDOR_TI<|MERGE_RESOLUTION|>--- conflicted
+++ resolved
@@ -62,11 +62,7 @@
 config TI_CPSW_SWITCHDEV
 	tristate "TI CPSW Switch Support with switchdev"
 	depends on ARCH_DAVINCI || ARCH_OMAP2PLUS || COMPILE_TEST
-<<<<<<< HEAD
-	select NET_SWITCHDEV
-=======
 	depends on NET_SWITCHDEV
->>>>>>> e42617b8
 	select TI_DAVINCI_MDIO
 	select MFD_SYSCON
 	select REGMAP
