/* SPDX-License-Identifier: GPL-2.0+ */
// Copyright (c) 2016-2017 Hisilicon Limited.

#ifndef __HNS3_ENET_H
#define __HNS3_ENET_H

#include <linux/dim.h>
#include <linux/if_vlan.h>

#include "hnae3.h"

enum hns3_nic_state {
	HNS3_NIC_STATE_TESTING,
	HNS3_NIC_STATE_RESETTING,
	HNS3_NIC_STATE_INITED,
	HNS3_NIC_STATE_DOWN,
	HNS3_NIC_STATE_DISABLED,
	HNS3_NIC_STATE_REMOVING,
	HNS3_NIC_STATE_SERVICE_INITED,
	HNS3_NIC_STATE_SERVICE_SCHED,
	HNS3_NIC_STATE2_RESET_REQUESTED,
	HNS3_NIC_STATE_HW_TX_CSUM_ENABLE,
	HNS3_NIC_STATE_RXD_ADV_LAYOUT_ENABLE,
	HNS3_NIC_STATE_MAX
};

#define HNS3_RING_RX_RING_BASEADDR_L_REG	0x00000
#define HNS3_RING_RX_RING_BASEADDR_H_REG	0x00004
#define HNS3_RING_RX_RING_BD_NUM_REG		0x00008
#define HNS3_RING_RX_RING_BD_LEN_REG		0x0000C
#define HNS3_RING_RX_RING_TAIL_REG		0x00018
#define HNS3_RING_RX_RING_HEAD_REG		0x0001C
#define HNS3_RING_RX_RING_FBDNUM_REG		0x00020
#define HNS3_RING_RX_RING_PKTNUM_RECORD_REG	0x0002C

#define HNS3_RING_TX_RING_BASEADDR_L_REG	0x00040
#define HNS3_RING_TX_RING_BASEADDR_H_REG	0x00044
#define HNS3_RING_TX_RING_BD_NUM_REG		0x00048
#define HNS3_RING_TX_RING_TC_REG		0x00050
#define HNS3_RING_TX_RING_TAIL_REG		0x00058
#define HNS3_RING_TX_RING_HEAD_REG		0x0005C
#define HNS3_RING_TX_RING_FBDNUM_REG		0x00060
#define HNS3_RING_TX_RING_OFFSET_REG		0x00064
#define HNS3_RING_TX_RING_EBDNUM_REG		0x00068
#define HNS3_RING_TX_RING_PKTNUM_RECORD_REG	0x0006C
#define HNS3_RING_TX_RING_EBD_OFFSET_REG	0x00070
#define HNS3_RING_TX_RING_BD_ERR_REG		0x00074
#define HNS3_RING_EN_REG			0x00090
<<<<<<< HEAD

#define HNS3_TX_REG_OFFSET			0x40
=======
#define HNS3_RING_RX_EN_REG			0x00098
#define HNS3_RING_TX_EN_REG			0x000D4
>>>>>>> 7d2a07b7

#define HNS3_RX_HEAD_SIZE			256

#define HNS3_TX_TIMEOUT (5 * HZ)
#define HNS3_RING_NAME_LEN			16
#define HNS3_BUFFER_SIZE_2048			2048
#define HNS3_RING_MAX_PENDING			32760
#define HNS3_RING_MIN_PENDING			72
#define HNS3_RING_BD_MULTIPLE			8
/* max frame size of mac */
#define HNS3_MAX_MTU(max_frm_size) \
	((max_frm_size) - (ETH_HLEN + ETH_FCS_LEN + 2 * VLAN_HLEN))

#define HNS3_BD_SIZE_512_TYPE			0
#define HNS3_BD_SIZE_1024_TYPE			1
#define HNS3_BD_SIZE_2048_TYPE			2
#define HNS3_BD_SIZE_4096_TYPE			3

#define HNS3_RX_FLAG_VLAN_PRESENT		0x1
#define HNS3_RX_FLAG_L3ID_IPV4			0x0
#define HNS3_RX_FLAG_L3ID_IPV6			0x1
#define HNS3_RX_FLAG_L4ID_UDP			0x0
#define HNS3_RX_FLAG_L4ID_TCP			0x1

#define HNS3_RXD_DMAC_S				0
#define HNS3_RXD_DMAC_M				(0x3 << HNS3_RXD_DMAC_S)
#define HNS3_RXD_VLAN_S				2
#define HNS3_RXD_VLAN_M				(0x3 << HNS3_RXD_VLAN_S)
#define HNS3_RXD_L3ID_S				4
#define HNS3_RXD_L3ID_M				(0xf << HNS3_RXD_L3ID_S)
#define HNS3_RXD_L4ID_S				8
#define HNS3_RXD_L4ID_M				(0xf << HNS3_RXD_L4ID_S)
#define HNS3_RXD_FRAG_B				12
#define HNS3_RXD_STRP_TAGP_S			13
#define HNS3_RXD_STRP_TAGP_M			(0x3 << HNS3_RXD_STRP_TAGP_S)

#define HNS3_RXD_L2E_B				16
#define HNS3_RXD_L3E_B				17
#define HNS3_RXD_L4E_B				18
#define HNS3_RXD_TRUNCAT_B			19
#define HNS3_RXD_HOI_B				20
#define HNS3_RXD_DOI_B				21
#define HNS3_RXD_OL3E_B				22
#define HNS3_RXD_OL4E_B				23
#define HNS3_RXD_GRO_COUNT_S			24
#define HNS3_RXD_GRO_COUNT_M			(0x3f << HNS3_RXD_GRO_COUNT_S)
#define HNS3_RXD_GRO_FIXID_B			30
#define HNS3_RXD_GRO_ECN_B			31

#define HNS3_RXD_ODMAC_S			0
#define HNS3_RXD_ODMAC_M			(0x3 << HNS3_RXD_ODMAC_S)
#define HNS3_RXD_OVLAN_S			2
#define HNS3_RXD_OVLAN_M			(0x3 << HNS3_RXD_OVLAN_S)
#define HNS3_RXD_OL3ID_S			4
#define HNS3_RXD_OL3ID_M			(0xf << HNS3_RXD_OL3ID_S)
#define HNS3_RXD_OL4ID_S			8
#define HNS3_RXD_OL4ID_M			(0xf << HNS3_RXD_OL4ID_S)
#define HNS3_RXD_FBHI_S				12
#define HNS3_RXD_FBHI_M				(0x3 << HNS3_RXD_FBHI_S)
#define HNS3_RXD_FBLI_S				14
#define HNS3_RXD_FBLI_M				(0x3 << HNS3_RXD_FBLI_S)

#define HNS3_RXD_PTYPE_S			4
#define HNS3_RXD_PTYPE_M			GENMASK(11, 4)

#define HNS3_RXD_BDTYPE_S			0
#define HNS3_RXD_BDTYPE_M			(0xf << HNS3_RXD_BDTYPE_S)
#define HNS3_RXD_VLD_B				4
#define HNS3_RXD_UDP0_B				5
#define HNS3_RXD_EXTEND_B			7
#define HNS3_RXD_FE_B				8
#define HNS3_RXD_LUM_B				9
#define HNS3_RXD_CRCP_B				10
#define HNS3_RXD_L3L4P_B			11
#define HNS3_RXD_TSIDX_S			12
#define HNS3_RXD_TSIDX_M			(0x3 << HNS3_RXD_TSIDX_S)
#define HNS3_RXD_TS_VLD_B			14
#define HNS3_RXD_LKBK_B				15
#define HNS3_RXD_GRO_SIZE_S			16
#define HNS3_RXD_GRO_SIZE_M			(0x3fff << HNS3_RXD_GRO_SIZE_S)

#define HNS3_TXD_L3T_S				0
#define HNS3_TXD_L3T_M				(0x3 << HNS3_TXD_L3T_S)
#define HNS3_TXD_L4T_S				2
#define HNS3_TXD_L4T_M				(0x3 << HNS3_TXD_L4T_S)
#define HNS3_TXD_L3CS_B				4
#define HNS3_TXD_L4CS_B				5
#define HNS3_TXD_VLAN_B				6
#define HNS3_TXD_TSO_B				7

#define HNS3_TXD_L2LEN_S			8
#define HNS3_TXD_L2LEN_M			(0xff << HNS3_TXD_L2LEN_S)
#define HNS3_TXD_L3LEN_S			16
#define HNS3_TXD_L3LEN_M			(0xff << HNS3_TXD_L3LEN_S)
#define HNS3_TXD_L4LEN_S			24
#define HNS3_TXD_L4LEN_M			(0xff << HNS3_TXD_L4LEN_S)

#define HNS3_TXD_CSUM_START_S		8
#define HNS3_TXD_CSUM_START_M		(0xffff << HNS3_TXD_CSUM_START_S)

#define HNS3_TXD_OL3T_S				0
#define HNS3_TXD_OL3T_M				(0x3 << HNS3_TXD_OL3T_S)
#define HNS3_TXD_OVLAN_B			2
#define HNS3_TXD_MACSEC_B			3
#define HNS3_TXD_TUNTYPE_S			4
#define HNS3_TXD_TUNTYPE_M			(0xf << HNS3_TXD_TUNTYPE_S)

#define HNS3_TXD_CSUM_OFFSET_S		8
#define HNS3_TXD_CSUM_OFFSET_M		(0xffff << HNS3_TXD_CSUM_OFFSET_S)

#define HNS3_TXD_BDTYPE_S			0
#define HNS3_TXD_BDTYPE_M			(0xf << HNS3_TXD_BDTYPE_S)
#define HNS3_TXD_FE_B				4
#define HNS3_TXD_SC_S				5
#define HNS3_TXD_SC_M				(0x3 << HNS3_TXD_SC_S)
#define HNS3_TXD_EXTEND_B			7
#define HNS3_TXD_VLD_B				8
#define HNS3_TXD_RI_B				9
#define HNS3_TXD_RA_B				10
#define HNS3_TXD_TSYN_B				11
#define HNS3_TXD_DECTTL_S			12
#define HNS3_TXD_DECTTL_M			(0xf << HNS3_TXD_DECTTL_S)

#define HNS3_TXD_OL4CS_B			22

#define HNS3_TXD_MSS_S				0
#define HNS3_TXD_MSS_M				(0x3fff << HNS3_TXD_MSS_S)
<<<<<<< HEAD
=======
#define HNS3_TXD_HW_CS_B			14
>>>>>>> 7d2a07b7

#define HNS3_VECTOR_TX_IRQ			BIT_ULL(0)
#define HNS3_VECTOR_RX_IRQ			BIT_ULL(1)

#define HNS3_VECTOR_NOT_INITED			0
#define HNS3_VECTOR_INITED			1

#define HNS3_MAX_BD_SIZE			65535
<<<<<<< HEAD
#define HNS3_MAX_NON_TSO_BD_NUM			8U
=======
>>>>>>> 7d2a07b7
#define HNS3_MAX_TSO_BD_NUM			63U
#define HNS3_MAX_TSO_SIZE \
	(HNS3_MAX_BD_SIZE * HNS3_MAX_TSO_BD_NUM)

<<<<<<< HEAD
#define HNS3_MAX_NON_TSO_SIZE \
	(HNS3_MAX_BD_SIZE * HNS3_MAX_NON_TSO_BD_NUM)
=======
#define HNS3_MAX_NON_TSO_SIZE(max_non_tso_bd_num) \
	(HNS3_MAX_BD_SIZE * (max_non_tso_bd_num))
>>>>>>> 7d2a07b7

#define HNS3_VECTOR_GL0_OFFSET			0x100
#define HNS3_VECTOR_GL1_OFFSET			0x200
#define HNS3_VECTOR_GL2_OFFSET			0x300
#define HNS3_VECTOR_RL_OFFSET			0x900
#define HNS3_VECTOR_RL_EN_B			6
#define HNS3_VECTOR_TX_QL_OFFSET		0xe00
#define HNS3_VECTOR_RX_QL_OFFSET		0xf00

#define HNS3_RING_EN_B				0

enum hns3_pkt_l2t_type {
	HNS3_L2_TYPE_UNICAST,
	HNS3_L2_TYPE_MULTICAST,
	HNS3_L2_TYPE_BROADCAST,
	HNS3_L2_TYPE_INVALID,
};

enum hns3_pkt_l3t_type {
	HNS3_L3T_NONE,
	HNS3_L3T_IPV6,
	HNS3_L3T_IPV4,
	HNS3_L3T_RESERVED
};

enum hns3_pkt_l4t_type {
	HNS3_L4T_UNKNOWN,
	HNS3_L4T_TCP,
	HNS3_L4T_UDP,
	HNS3_L4T_SCTP
};

enum hns3_pkt_ol3t_type {
	HNS3_OL3T_NONE,
	HNS3_OL3T_IPV6,
	HNS3_OL3T_IPV4_NO_CSUM,
	HNS3_OL3T_IPV4_CSUM
};

enum hns3_pkt_tun_type {
	HNS3_TUN_NONE,
	HNS3_TUN_MAC_IN_UDP,
	HNS3_TUN_NVGRE,
	HNS3_TUN_OTHER
};

/* hardware spec ring buffer format */
struct __packed hns3_desc {
	union {
		__le64 addr;
		__le16 csum;
		struct {
			__le32 ts_nsec;
			__le32 ts_sec;
		};
	};
	union {
		struct {
			__le16 vlan_tag;
			__le16 send_size;
			union {
				__le32 type_cs_vlan_tso_len;
				struct {
					__u8 type_cs_vlan_tso;
					__u8 l2_len;
					__u8 l3_len;
					__u8 l4_len;
				};
			};
			__le16 outer_vlan_tag;
			__le16 tv;

		union {
			__le32 ol_type_vlan_len_msec;
			struct {
				__u8 ol_type_vlan_msec;
				__u8 ol2_len;
				__u8 ol3_len;
				__u8 ol4_len;
			};
		};

			__le32 paylen_ol4cs;
			__le16 bdtp_fe_sc_vld_ra_ri;
			__le16 mss_hw_csum;
		} tx;

		struct {
			__le32 l234_info;
			__le16 pkt_len;
			__le16 size;

			__le32 rss_hash;
			__le16 fd_id;
			__le16 vlan_tag;

			union {
				__le32 ol_info;
				struct {
					__le16 o_dm_vlan_id_fb;
					__le16 ot_vlan_tag;
				};
			};

			__le32 bd_base_info;
		} rx;
	};
};

enum hns3_desc_type {
	DESC_TYPE_UNKNOWN		= 0,
	DESC_TYPE_SKB			= 1 << 0,
	DESC_TYPE_FRAGLIST_SKB		= 1 << 1,
	DESC_TYPE_PAGE			= 1 << 2,
	DESC_TYPE_BOUNCE_ALL		= 1 << 3,
	DESC_TYPE_BOUNCE_HEAD		= 1 << 4,
	DESC_TYPE_SGL_SKB		= 1 << 5,
};

struct hns3_desc_cb {
	dma_addr_t dma; /* dma address of this desc */
	void *buf;      /* cpu addr for a desc */

	/* priv data for the desc, e.g. skb when use with ip stack */
	void *priv;

	union {
		u32 page_offset;	/* for rx */
		u32 send_bytes;		/* for tx */
	};

	u32 length;     /* length of the buffer */

	u16 reuse_flag;

	/* desc type, used by the ring user to mark the type of the priv data */
	u16 type;
	u16 pagecnt_bias;
};

enum hns3_pkt_l3type {
	HNS3_L3_TYPE_IPV4,
	HNS3_L3_TYPE_IPV6,
	HNS3_L3_TYPE_ARP,
	HNS3_L3_TYPE_RARP,
	HNS3_L3_TYPE_IPV4_OPT,
	HNS3_L3_TYPE_IPV6_EXT,
	HNS3_L3_TYPE_LLDP,
	HNS3_L3_TYPE_BPDU,
	HNS3_L3_TYPE_MAC_PAUSE,
	HNS3_L3_TYPE_PFC_PAUSE,/* 0x9*/

	/* reserved for 0xA~0xB */

	HNS3_L3_TYPE_CNM = 0xc,

	/* reserved for 0xD~0xE */

	HNS3_L3_TYPE_PARSE_FAIL	= 0xf /* must be last */
};

enum hns3_pkt_l4type {
	HNS3_L4_TYPE_UDP,
	HNS3_L4_TYPE_TCP,
	HNS3_L4_TYPE_GRE,
	HNS3_L4_TYPE_SCTP,
	HNS3_L4_TYPE_IGMP,
	HNS3_L4_TYPE_ICMP,

	/* reserved for 0x6~0xE */

	HNS3_L4_TYPE_PARSE_FAIL	= 0xf /* must be last */
};

enum hns3_pkt_ol3type {
	HNS3_OL3_TYPE_IPV4 = 0,
	HNS3_OL3_TYPE_IPV6,
	/* reserved for 0x2~0x3 */
	HNS3_OL3_TYPE_IPV4_OPT = 4,
	HNS3_OL3_TYPE_IPV6_EXT,

	/* reserved for 0x6~0xE */

	HNS3_OL3_TYPE_PARSE_FAIL = 0xf	/* must be last */
};

enum hns3_pkt_ol4type {
	HNS3_OL4_TYPE_NO_TUN,
	HNS3_OL4_TYPE_MAC_IN_UDP,
	HNS3_OL4_TYPE_NVGRE,
	HNS3_OL4_TYPE_UNKNOWN
};

struct hns3_rx_ptype {
	u32 ptype:8;
	u32 csum_level:2;
	u32 ip_summed:2;
	u32 l3_type:4;
	u32 valid:1;
};

struct ring_stats {
	u64 sw_err_cnt;
	u64 seg_pkt_cnt;
	union {
		struct {
			u64 tx_pkts;
			u64 tx_bytes;
			u64 tx_more;
			u64 restart_queue;
			u64 tx_busy;
			u64 tx_copy;
			u64 tx_vlan_err;
			u64 tx_l4_proto_err;
			u64 tx_l2l3l4_err;
			u64 tx_tso_err;
<<<<<<< HEAD
=======
			u64 over_max_recursion;
			u64 hw_limitation;
			u64 tx_bounce;
			u64 tx_spare_full;
			u64 copy_bits_err;
			u64 tx_sgl;
			u64 skb2sgl_err;
			u64 map_sg_err;
>>>>>>> 7d2a07b7
		};
		struct {
			u64 rx_pkts;
			u64 rx_bytes;
			u64 rx_err_cnt;
			u64 reuse_pg_cnt;
			u64 err_pkt_len;
			u64 err_bd_num;
			u64 l2_err;
			u64 l3l4_csum_err;
			u64 csum_complete;
			u64 rx_multicast;
			u64 non_reuse_pg;
			u64 frag_alloc_err;
			u64 frag_alloc;
		};
		__le16 csum;
	};
};

struct hns3_tx_spare {
	dma_addr_t dma;
	void *buf;
	u32 next_to_use;
	u32 next_to_clean;
	u32 last_to_clean;
	u32 len;
};

struct hns3_enet_ring {
	struct hns3_desc *desc; /* dma map address space */
	struct hns3_desc_cb *desc_cb;
	struct hns3_enet_ring *next;
	struct hns3_enet_tqp_vector *tqp_vector;
	struct hnae3_queue *tqp;
	int queue_index;
	struct device *dev; /* will be used for DMA mapping of descriptors */

	/* statistic */
	struct ring_stats stats;
	struct u64_stats_sync syncp;

	dma_addr_t desc_dma_addr;
	u32 buf_size;       /* size for hnae_desc->addr, preset by AE */
	u16 desc_num;       /* total number of desc */
	int next_to_use;    /* idx of next spare desc */

	/* idx of lastest sent desc, the ring is empty when equal to
	 * next_to_use
	 */
	int next_to_clean;
<<<<<<< HEAD

	u32 pull_len; /* head length for current packet */
	u32 frag_num;
	void *va; /* first buffer address for current packet */

	u32 flag;          /* ring attribute */

	int pending_buf;
	struct sk_buff *skb;
	struct sk_buff *tail_skb;
=======
	u32 flag;          /* ring attribute */

	int pending_buf;
	union {
		/* for Tx ring */
		struct {
			u32 fd_qb_tx_sample;
			int last_to_use;        /* last idx used by xmit */
			u32 tx_copybreak;
			struct hns3_tx_spare *tx_spare;
		};

		/* for Rx ring */
		struct {
			u32 pull_len;   /* memcpy len for current rx packet */
			u32 rx_copybreak;
			u32 frag_num;
			/* first buffer address for current packet */
			unsigned char *va;
			struct sk_buff *skb;
			struct sk_buff *tail_skb;
		};
	};
>>>>>>> 7d2a07b7
} ____cacheline_internodealigned_in_smp;

enum hns3_flow_level_range {
	HNS3_FLOW_LOW = 0,
	HNS3_FLOW_MID = 1,
	HNS3_FLOW_HIGH = 2,
	HNS3_FLOW_ULTRA = 3,
};

#define HNS3_INT_GL_50K			0x0014
#define HNS3_INT_GL_20K			0x0032
#define HNS3_INT_GL_18K			0x0036
#define HNS3_INT_GL_8K			0x007C

#define HNS3_INT_GL_1US			BIT(31)

#define HNS3_INT_RL_MAX			0x00EC
#define HNS3_INT_RL_ENABLE_MASK		0x40

#define HNS3_INT_QL_DEFAULT_CFG		0x20

struct hns3_enet_coalesce {
	u16 int_gl;
	u16 int_ql;
	u16 int_ql_max;
	u8 adapt_enable:1;
	u8 ql_enable:1;
	u8 unit_1us:1;
	enum hns3_flow_level_range flow_level;
};

struct hns3_enet_ring_group {
	/* array of pointers to rings */
	struct hns3_enet_ring *ring;
	u64 total_bytes;	/* total bytes processed this group */
	u64 total_packets;	/* total packets processed this group */
	u16 count;
	struct hns3_enet_coalesce coal;
	struct dim dim;
};

struct hns3_enet_tqp_vector {
	struct hnae3_handle *handle;
	u8 __iomem *mask_addr;
	int vector_irq;
	int irq_init_flag;

	u16 idx;		/* index in the TQP vector array per handle. */

	struct napi_struct napi;

	struct hns3_enet_ring_group rx_group;
	struct hns3_enet_ring_group tx_group;

	cpumask_t affinity_mask;
	u16 num_tqps;	/* total number of tqps in TQP vector */
	struct irq_affinity_notify affinity_notify;

	char name[HNAE3_INT_NAME_LEN];

	u64 event_cnt;
} ____cacheline_internodealigned_in_smp;

struct hns3_nic_priv {
	struct hnae3_handle *ae_handle;
	struct net_device *netdev;
	struct device *dev;

	/**
	 * the cb for nic to manage the ring buffer, the first half of the
	 * array is for tx_ring and vice versa for the second half
	 */
	struct hns3_enet_ring *ring;
	struct hns3_enet_tqp_vector *tqp_vector;
	u16 vector_num;
	u8 max_non_tso_bd_num;

	u64 tx_timeout_count;

	unsigned long state;

	struct hns3_enet_coalesce tx_coal;
	struct hns3_enet_coalesce rx_coal;
	u32 tx_copybreak;
	u32 rx_copybreak;
};

union l3_hdr_info {
	struct iphdr *v4;
	struct ipv6hdr *v6;
	unsigned char *hdr;
};

union l4_hdr_info {
	struct tcphdr *tcp;
	struct udphdr *udp;
	struct gre_base_hdr *gre;
	unsigned char *hdr;
};

struct hns3_hw_error_info {
	enum hnae3_hw_error_type type;
	const char *msg;
};

static inline int ring_space(struct hns3_enet_ring *ring)
{
	/* This smp_load_acquire() pairs with smp_store_release() in
	 * hns3_nic_reclaim_one_desc called by hns3_clean_tx_ring.
	 */
	int begin = smp_load_acquire(&ring->next_to_clean);
	int end = READ_ONCE(ring->next_to_use);

	return ((end >= begin) ? (ring->desc_num - end + begin) :
			(begin - end)) - 1;
}

static inline u32 hns3_read_reg(void __iomem *base, u32 reg)
{
	return readl(base + reg);
}

static inline void hns3_write_reg(void __iomem *base, u32 reg, u32 value)
{
	u8 __iomem *reg_addr = READ_ONCE(base);

	writel(value, reg_addr + reg);
}

#define hns3_read_dev(a, reg) \
	hns3_read_reg((a)->io_base, reg)

static inline bool hns3_nic_resetting(struct net_device *netdev)
{
	struct hns3_nic_priv *priv = netdev_priv(netdev);

	return test_bit(HNS3_NIC_STATE_RESETTING, &priv->state);
}

#define hns3_write_dev(a, reg, value) \
	hns3_write_reg((a)->io_base, reg, value)

#define ring_to_dev(ring) ((ring)->dev)

#define ring_to_netdev(ring)	((ring)->tqp_vector->napi.dev)

#define ring_to_dma_dir(ring) (HNAE3_IS_TX_RING(ring) ? \
	DMA_TO_DEVICE : DMA_FROM_DEVICE)

#define hns3_buf_size(_ring) ((_ring)->buf_size)

static inline unsigned int hns3_page_order(struct hns3_enet_ring *ring)
{
#if (PAGE_SIZE < 8192)
	if (ring->buf_size > (PAGE_SIZE / 2))
		return 1;
#endif
	return 0;
}

#define hns3_page_size(_ring) (PAGE_SIZE << hns3_page_order(_ring))

/* iterator for handling rings in ring group */
#define hns3_for_each_ring(pos, head) \
	for (pos = (head).ring; (pos); pos = (pos)->next)

#define hns3_get_handle(ndev) \
	(((struct hns3_nic_priv *)netdev_priv(ndev))->ae_handle)

#define hns3_gl_usec_to_reg(int_gl) ((int_gl) >> 1)
#define hns3_gl_round_down(int_gl) round_down(int_gl, 2)

#define hns3_rl_usec_to_reg(int_rl) ((int_rl) >> 2)
#define hns3_rl_round_down(int_rl) round_down(int_rl, 4)

void hns3_ethtool_set_ops(struct net_device *netdev);
int hns3_set_channels(struct net_device *netdev,
		      struct ethtool_channels *ch);

void hns3_clean_tx_ring(struct hns3_enet_ring *ring, int budget);
int hns3_init_all_ring(struct hns3_nic_priv *priv);
int hns3_nic_reset_all_ring(struct hnae3_handle *h);
void hns3_fini_ring(struct hns3_enet_ring *ring);
netdev_tx_t hns3_nic_net_xmit(struct sk_buff *skb, struct net_device *netdev);
bool hns3_is_phys_func(struct pci_dev *pdev);
int hns3_clean_rx_ring(
		struct hns3_enet_ring *ring, int budget,
		void (*rx_fn)(struct hns3_enet_ring *, struct sk_buff *));

void hns3_set_vector_coalesce_rx_gl(struct hns3_enet_tqp_vector *tqp_vector,
				    u32 gl_value);
void hns3_set_vector_coalesce_tx_gl(struct hns3_enet_tqp_vector *tqp_vector,
				    u32 gl_value);
void hns3_set_vector_coalesce_rl(struct hns3_enet_tqp_vector *tqp_vector,
				 u32 rl_value);
void hns3_set_vector_coalesce_rx_ql(struct hns3_enet_tqp_vector *tqp_vector,
				    u32 ql_value);
void hns3_set_vector_coalesce_tx_ql(struct hns3_enet_tqp_vector *tqp_vector,
				    u32 ql_value);

<<<<<<< HEAD
void hns3_enable_vlan_filter(struct net_device *netdev, bool enable);
int hns3_update_promisc_mode(struct net_device *netdev, u8 promisc_flags);
=======
>>>>>>> 7d2a07b7
void hns3_request_update_promisc_mode(struct hnae3_handle *handle);

#ifdef CONFIG_HNS3_DCB
void hns3_dcbnl_setup(struct hnae3_handle *handle);
#else
static inline void hns3_dcbnl_setup(struct hnae3_handle *handle) {}
#endif

int hns3_dbg_init(struct hnae3_handle *handle);
void hns3_dbg_uninit(struct hnae3_handle *handle);
void hns3_dbg_register_debugfs(const char *debugfs_dir_name);
void hns3_dbg_unregister_debugfs(void);
void hns3_shinfo_pack(struct skb_shared_info *shinfo, __u32 *size);
<<<<<<< HEAD
=======
u16 hns3_get_max_available_channels(struct hnae3_handle *h);
>>>>>>> 7d2a07b7
#endif<|MERGE_RESOLUTION|>--- conflicted
+++ resolved
@@ -46,13 +46,8 @@
 #define HNS3_RING_TX_RING_EBD_OFFSET_REG	0x00070
 #define HNS3_RING_TX_RING_BD_ERR_REG		0x00074
 #define HNS3_RING_EN_REG			0x00090
-<<<<<<< HEAD
-
-#define HNS3_TX_REG_OFFSET			0x40
-=======
 #define HNS3_RING_RX_EN_REG			0x00098
 #define HNS3_RING_TX_EN_REG			0x000D4
->>>>>>> 7d2a07b7
 
 #define HNS3_RX_HEAD_SIZE			256
 
@@ -180,10 +175,7 @@
 
 #define HNS3_TXD_MSS_S				0
 #define HNS3_TXD_MSS_M				(0x3fff << HNS3_TXD_MSS_S)
-<<<<<<< HEAD
-=======
 #define HNS3_TXD_HW_CS_B			14
->>>>>>> 7d2a07b7
 
 #define HNS3_VECTOR_TX_IRQ			BIT_ULL(0)
 #define HNS3_VECTOR_RX_IRQ			BIT_ULL(1)
@@ -192,21 +184,12 @@
 #define HNS3_VECTOR_INITED			1
 
 #define HNS3_MAX_BD_SIZE			65535
-<<<<<<< HEAD
-#define HNS3_MAX_NON_TSO_BD_NUM			8U
-=======
->>>>>>> 7d2a07b7
 #define HNS3_MAX_TSO_BD_NUM			63U
 #define HNS3_MAX_TSO_SIZE \
 	(HNS3_MAX_BD_SIZE * HNS3_MAX_TSO_BD_NUM)
 
-<<<<<<< HEAD
-#define HNS3_MAX_NON_TSO_SIZE \
-	(HNS3_MAX_BD_SIZE * HNS3_MAX_NON_TSO_BD_NUM)
-=======
 #define HNS3_MAX_NON_TSO_SIZE(max_non_tso_bd_num) \
 	(HNS3_MAX_BD_SIZE * (max_non_tso_bd_num))
->>>>>>> 7d2a07b7
 
 #define HNS3_VECTOR_GL0_OFFSET			0x100
 #define HNS3_VECTOR_GL1_OFFSET			0x200
@@ -423,8 +406,6 @@
 			u64 tx_l4_proto_err;
 			u64 tx_l2l3l4_err;
 			u64 tx_tso_err;
-<<<<<<< HEAD
-=======
 			u64 over_max_recursion;
 			u64 hw_limitation;
 			u64 tx_bounce;
@@ -433,7 +414,6 @@
 			u64 tx_sgl;
 			u64 skb2sgl_err;
 			u64 map_sg_err;
->>>>>>> 7d2a07b7
 		};
 		struct {
 			u64 rx_pkts;
@@ -485,18 +465,6 @@
 	 * next_to_use
 	 */
 	int next_to_clean;
-<<<<<<< HEAD
-
-	u32 pull_len; /* head length for current packet */
-	u32 frag_num;
-	void *va; /* first buffer address for current packet */
-
-	u32 flag;          /* ring attribute */
-
-	int pending_buf;
-	struct sk_buff *skb;
-	struct sk_buff *tail_skb;
-=======
 	u32 flag;          /* ring attribute */
 
 	int pending_buf;
@@ -520,7 +488,6 @@
 			struct sk_buff *tail_skb;
 		};
 	};
->>>>>>> 7d2a07b7
 } ____cacheline_internodealigned_in_smp;
 
 enum hns3_flow_level_range {
@@ -721,11 +688,6 @@
 void hns3_set_vector_coalesce_tx_ql(struct hns3_enet_tqp_vector *tqp_vector,
 				    u32 ql_value);
 
-<<<<<<< HEAD
-void hns3_enable_vlan_filter(struct net_device *netdev, bool enable);
-int hns3_update_promisc_mode(struct net_device *netdev, u8 promisc_flags);
-=======
->>>>>>> 7d2a07b7
 void hns3_request_update_promisc_mode(struct hnae3_handle *handle);
 
 #ifdef CONFIG_HNS3_DCB
@@ -739,8 +701,5 @@
 void hns3_dbg_register_debugfs(const char *debugfs_dir_name);
 void hns3_dbg_unregister_debugfs(void);
 void hns3_shinfo_pack(struct skb_shared_info *shinfo, __u32 *size);
-<<<<<<< HEAD
-=======
 u16 hns3_get_max_available_channels(struct hnae3_handle *h);
->>>>>>> 7d2a07b7
 #endif