--- conflicted
+++ resolved
@@ -532,10 +532,7 @@
 	max_rss_size = min_t(u16, hdev->rss_size_max,
 			     vport->alloc_tqps / kinfo->num_tc);
 
-<<<<<<< HEAD
-=======
 	/* Set to user value, no larger than max_rss_size. */
->>>>>>> ecd3ad1c
 	if (kinfo->req_rss_size != kinfo->rss_size && kinfo->req_rss_size &&
 	    kinfo->req_rss_size <= max_rss_size) {
 		dev_info(&hdev->pdev->dev, "rss changes from %d to %d\n",
@@ -543,10 +540,7 @@
 		kinfo->rss_size = kinfo->req_rss_size;
 	} else if (kinfo->rss_size > max_rss_size ||
 		   (!kinfo->req_rss_size && kinfo->rss_size < max_rss_size)) {
-<<<<<<< HEAD
-=======
 		/* Set to the maximum specification value (max_rss_size). */
->>>>>>> ecd3ad1c
 		dev_info(&hdev->pdev->dev, "rss changes from %d to %d\n",
 			 kinfo->rss_size, max_rss_size);
 		kinfo->rss_size = max_rss_size;
@@ -985,11 +979,7 @@
 
 	struct hclge_ets_tc_weight_cmd *ets_weight;
 	struct hclge_desc desc;
-<<<<<<< HEAD
-	int i;
-=======
 	unsigned int i;
->>>>>>> ecd3ad1c
 
 	hclge_cmd_setup_basic_desc(&desc, HCLGE_OPC_ETS_TC_WEIGHT, false);
 	ets_weight = (struct hclge_ets_tc_weight_cmd *)desc.data;
@@ -1404,8 +1394,6 @@
 	hclge_tm_schd_info_init(hdev);
 }
 
-<<<<<<< HEAD
-=======
 void hclge_tm_pfc_info_update(struct hclge_dev *hdev)
 {
 	/* DCB is enabled if we have more than 1 TC or pfc_en is
@@ -1419,7 +1407,6 @@
 	hclge_pfc_info_init(hdev);
 }
 
->>>>>>> ecd3ad1c
 int hclge_tm_init_hw(struct hclge_dev *hdev, bool init)
 {
 	int ret;
