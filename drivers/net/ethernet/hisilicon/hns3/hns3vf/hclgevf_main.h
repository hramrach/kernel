--- conflicted
+++ resolved
@@ -125,11 +125,8 @@
 #define HCLGEVF_RSS_INPUT_TUPLE_SCTP_NO_PORT	\
 	(HCLGEVF_D_IP_BIT | HCLGEVF_S_IP_BIT | HCLGEVF_V_TAG_BIT)
 
-<<<<<<< HEAD
-=======
 #define HCLGEVF_MAC_MAX_FRAME		9728
 
->>>>>>> 7d2a07b7
 #define HCLGEVF_STATS_TIMER_INTERVAL	36U
 
 enum hclgevf_evt_cause {
@@ -156,10 +153,7 @@
 	HCLGEVF_STATE_LINK_UPDATING,
 	HCLGEVF_STATE_PROMISC_CHANGED,
 	HCLGEVF_STATE_RST_FAIL,
-<<<<<<< HEAD
-=======
 	HCLGEVF_STATE_PF_PUSH_LINK_STATUS,
->>>>>>> 7d2a07b7
 };
 
 struct hclgevf_mac {
@@ -291,10 +285,7 @@
 	struct semaphore reset_sem;	/* protect reset process */
 
 	u32 fw_version;
-<<<<<<< HEAD
-=======
 	u16 mbx_api_version;
->>>>>>> 7d2a07b7
 	u16 num_tqps;		/* num task queue pairs of this VF */
 
 	u16 alloc_rss_size;	/* allocated RSS task queue */
