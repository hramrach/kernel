// SPDX-License-Identifier: GPL-2.0+
// Copyright (c) 2016-2017 Hisilicon Limited.

#include <linux/device.h>
#include <linux/dma-direction.h>
#include <linux/dma-mapping.h>
#include <linux/err.h>
#include <linux/pci.h>
#include <linux/slab.h>
#include "hclgevf_cmd.h"
#include "hclgevf_main.h"
#include "hnae3.h"

#define hclgevf_is_csq(ring) ((ring)->flag & HCLGEVF_TYPE_CSQ)
#define hclgevf_ring_to_dma_dir(ring) (hclgevf_is_csq(ring) ? \
					DMA_TO_DEVICE : DMA_FROM_DEVICE)
#define cmq_ring_to_dev(ring)   (&(ring)->dev->pdev->dev)

static int hclgevf_ring_space(struct hclgevf_cmq_ring *ring)
{
	int ntc = ring->next_to_clean;
	int ntu = ring->next_to_use;
	int used;

	used = (ntu - ntc + ring->desc_num) % ring->desc_num;

	return ring->desc_num - used - 1;
}

static int hclgevf_is_valid_csq_clean_head(struct hclgevf_cmq_ring *ring,
					   int head)
{
	int ntu = ring->next_to_use;
	int ntc = ring->next_to_clean;

	if (ntu > ntc)
		return head >= ntc && head <= ntu;

	return head >= ntc || head <= ntu;
}

static int hclgevf_cmd_csq_clean(struct hclgevf_hw *hw)
{
	struct hclgevf_dev *hdev = container_of(hw, struct hclgevf_dev, hw);
	struct hclgevf_cmq_ring *csq = &hw->cmq.csq;
	int clean = 0;
	u32 head;

	head = hclgevf_read_dev(hw, HCLGEVF_NIC_CSQ_HEAD_REG);
	rmb(); /* Make sure head is ready before touch any data */

	if (!hclgevf_is_valid_csq_clean_head(csq, head)) {
		dev_warn(&hdev->pdev->dev, "wrong cmd head (%d, %d-%d)\n", head,
			 csq->next_to_use, csq->next_to_clean);
		dev_warn(&hdev->pdev->dev,
			 "Disabling any further commands to IMP firmware\n");
		set_bit(HCLGEVF_STATE_CMD_DISABLE, &hdev->state);
		return -EIO;
	}

	clean = (head - csq->next_to_clean + csq->desc_num) % csq->desc_num;
	csq->next_to_clean = head;
	return clean;
}

static bool hclgevf_cmd_csq_done(struct hclgevf_hw *hw)
{
	u32 head;

	head = hclgevf_read_dev(hw, HCLGEVF_NIC_CSQ_HEAD_REG);

	return head == hw->cmq.csq.next_to_use;
}

static bool hclgevf_is_special_opcode(u16 opcode)
{
	u16 spec_opcode[] = {0x30, 0x31, 0x32};
	int i;

	for (i = 0; i < ARRAY_SIZE(spec_opcode); i++) {
		if (spec_opcode[i] == opcode)
			return true;
	}

	return false;
}

static void hclgevf_cmd_config_regs(struct hclgevf_cmq_ring *ring)
{
	struct hclgevf_dev *hdev = ring->dev;
	struct hclgevf_hw *hw = &hdev->hw;
	u32 reg_val;

	if (ring->flag == HCLGEVF_TYPE_CSQ) {
		reg_val = (u32)ring->desc_dma_addr;
		hclgevf_write_dev(hw, HCLGEVF_NIC_CSQ_BASEADDR_L_REG, reg_val);
		reg_val = (u32)((ring->desc_dma_addr >> 31) >> 1);
		hclgevf_write_dev(hw, HCLGEVF_NIC_CSQ_BASEADDR_H_REG, reg_val);

<<<<<<< HEAD
		reg_val = (ring->desc_num >> HCLGEVF_NIC_CMQ_DESC_NUM_S);
=======
		reg_val = hclgevf_read_dev(hw, HCLGEVF_NIC_CSQ_DEPTH_REG);
		reg_val &= HCLGEVF_NIC_SW_RST_RDY;
		reg_val |= (ring->desc_num >> HCLGEVF_NIC_CMQ_DESC_NUM_S);
>>>>>>> 17d93760
		hclgevf_write_dev(hw, HCLGEVF_NIC_CSQ_DEPTH_REG, reg_val);

		hclgevf_write_dev(hw, HCLGEVF_NIC_CSQ_HEAD_REG, 0);
		hclgevf_write_dev(hw, HCLGEVF_NIC_CSQ_TAIL_REG, 0);
	} else {
		reg_val = (u32)ring->desc_dma_addr;
		hclgevf_write_dev(hw, HCLGEVF_NIC_CRQ_BASEADDR_L_REG, reg_val);
		reg_val = (u32)((ring->desc_dma_addr >> 31) >> 1);
		hclgevf_write_dev(hw, HCLGEVF_NIC_CRQ_BASEADDR_H_REG, reg_val);

		reg_val = (ring->desc_num >> HCLGEVF_NIC_CMQ_DESC_NUM_S);
		hclgevf_write_dev(hw, HCLGEVF_NIC_CRQ_DEPTH_REG, reg_val);

		hclgevf_write_dev(hw, HCLGEVF_NIC_CRQ_HEAD_REG, 0);
		hclgevf_write_dev(hw, HCLGEVF_NIC_CRQ_TAIL_REG, 0);
	}
}

static void hclgevf_cmd_init_regs(struct hclgevf_hw *hw)
{
	hclgevf_cmd_config_regs(&hw->cmq.csq);
	hclgevf_cmd_config_regs(&hw->cmq.crq);
}

static int hclgevf_alloc_cmd_desc(struct hclgevf_cmq_ring *ring)
{
	int size = ring->desc_num * sizeof(struct hclgevf_desc);

	ring->desc = dma_zalloc_coherent(cmq_ring_to_dev(ring),
					 size, &ring->desc_dma_addr,
					 GFP_KERNEL);
	if (!ring->desc)
		return -ENOMEM;

	return 0;
}

static void hclgevf_free_cmd_desc(struct hclgevf_cmq_ring *ring)
{
	int size  = ring->desc_num * sizeof(struct hclgevf_desc);

	if (ring->desc) {
		dma_free_coherent(cmq_ring_to_dev(ring), size,
				  ring->desc, ring->desc_dma_addr);
		ring->desc = NULL;
	}
}

static int hclgevf_alloc_cmd_queue(struct hclgevf_dev *hdev, int ring_type)
{
	struct hclgevf_hw *hw = &hdev->hw;
	struct hclgevf_cmq_ring *ring =
		(ring_type == HCLGEVF_TYPE_CSQ) ? &hw->cmq.csq : &hw->cmq.crq;
	int ret;

	ring->dev = hdev;
	ring->flag = ring_type;

	/* allocate CSQ/CRQ descriptor */
	ret = hclgevf_alloc_cmd_desc(ring);
	if (ret)
		dev_err(&hdev->pdev->dev, "failed(%d) to alloc %s desc\n", ret,
			(ring_type == HCLGEVF_TYPE_CSQ) ? "CSQ" : "CRQ");

	return ret;
}

void hclgevf_cmd_setup_basic_desc(struct hclgevf_desc *desc,
				  enum hclgevf_opcode_type opcode, bool is_read)
{
	memset(desc, 0, sizeof(struct hclgevf_desc));
	desc->opcode = cpu_to_le16(opcode);
	desc->flag = cpu_to_le16(HCLGEVF_CMD_FLAG_NO_INTR |
				 HCLGEVF_CMD_FLAG_IN);
	if (is_read)
		desc->flag |= cpu_to_le16(HCLGEVF_CMD_FLAG_WR);
	else
		desc->flag &= cpu_to_le16(~HCLGEVF_CMD_FLAG_WR);
}

static int hclgevf_cmd_convert_err_code(u16 desc_ret)
{
	switch (desc_ret) {
	case HCLGEVF_CMD_EXEC_SUCCESS:
		return 0;
	case HCLGEVF_CMD_NO_AUTH:
		return -EPERM;
	case HCLGEVF_CMD_NOT_SUPPORTED:
		return -EOPNOTSUPP;
	case HCLGEVF_CMD_QUEUE_FULL:
		return -EXFULL;
	case HCLGEVF_CMD_NEXT_ERR:
		return -ENOSR;
	case HCLGEVF_CMD_UNEXE_ERR:
		return -ENOTBLK;
	case HCLGEVF_CMD_PARA_ERR:
		return -EINVAL;
	case HCLGEVF_CMD_RESULT_ERR:
		return -ERANGE;
	case HCLGEVF_CMD_TIMEOUT:
		return -ETIME;
	case HCLGEVF_CMD_HILINK_ERR:
		return -ENOLINK;
	case HCLGEVF_CMD_QUEUE_ILLEGAL:
		return -ENXIO;
	case HCLGEVF_CMD_INVALID:
		return -EBADR;
	default:
		return -EIO;
	}
}

/* hclgevf_cmd_send - send command to command queue
 * @hw: pointer to the hw struct
 * @desc: prefilled descriptor for describing the command
 * @num : the number of descriptors to be sent
 *
 * This is the main send command for command queue, it
 * sends the queue, cleans the queue, etc
 */
int hclgevf_cmd_send(struct hclgevf_hw *hw, struct hclgevf_desc *desc, int num)
{
	struct hclgevf_dev *hdev = (struct hclgevf_dev *)hw->hdev;
	struct hclgevf_cmq_ring *csq = &hw->cmq.csq;
	struct hclgevf_desc *desc_to_use;
	bool complete = false;
	u32 timeout = 0;
	int handle = 0;
	int status = 0;
	u16 retval;
	u16 opcode;
	int ntc;

	spin_lock_bh(&hw->cmq.csq.lock);

	if (test_bit(HCLGEVF_STATE_CMD_DISABLE, &hdev->state)) {
		spin_unlock_bh(&hw->cmq.csq.lock);
		return -EBUSY;
	}

	if (num > hclgevf_ring_space(&hw->cmq.csq)) {
		/* If CMDQ ring is full, SW HEAD and HW HEAD may be different,
		 * need update the SW HEAD pointer csq->next_to_clean
		 */
		csq->next_to_clean = hclgevf_read_dev(hw,
						      HCLGEVF_NIC_CSQ_HEAD_REG);
		spin_unlock_bh(&hw->cmq.csq.lock);
		return -EBUSY;
	}

	/* Record the location of desc in the ring for this time
	 * which will be use for hardware to write back
	 */
	ntc = hw->cmq.csq.next_to_use;
	opcode = le16_to_cpu(desc[0].opcode);
	while (handle < num) {
		desc_to_use = &hw->cmq.csq.desc[hw->cmq.csq.next_to_use];
		*desc_to_use = desc[handle];
		(hw->cmq.csq.next_to_use)++;
		if (hw->cmq.csq.next_to_use == hw->cmq.csq.desc_num)
			hw->cmq.csq.next_to_use = 0;
		handle++;
	}

	/* Write to hardware */
	hclgevf_write_dev(hw, HCLGEVF_NIC_CSQ_TAIL_REG,
			  hw->cmq.csq.next_to_use);

	/* If the command is sync, wait for the firmware to write back,
	 * if multi descriptors to be sent, use the first one to check
	 */
	if (HCLGEVF_SEND_SYNC(le16_to_cpu(desc->flag))) {
		do {
			if (hclgevf_cmd_csq_done(hw))
				break;
			udelay(1);
			timeout++;
		} while (timeout < hw->cmq.tx_timeout);
	}

	if (hclgevf_cmd_csq_done(hw)) {
		complete = true;
		handle = 0;

		while (handle < num) {
			/* Get the result of hardware write back */
			desc_to_use = &hw->cmq.csq.desc[ntc];
			desc[handle] = *desc_to_use;

			if (likely(!hclgevf_is_special_opcode(opcode)))
				retval = le16_to_cpu(desc[handle].retval);
			else
				retval = le16_to_cpu(desc[0].retval);

			status = hclgevf_cmd_convert_err_code(retval);
			hw->cmq.last_status = (enum hclgevf_cmd_status)retval;
			ntc++;
			handle++;
			if (ntc == hw->cmq.csq.desc_num)
				ntc = 0;
		}
	}

	if (!complete)
		status = -EBADE;

	/* Clean the command send queue */
	handle = hclgevf_cmd_csq_clean(hw);
	if (handle != num)
		dev_warn(&hdev->pdev->dev,
			 "cleaned %d, need to clean %d\n", handle, num);

	spin_unlock_bh(&hw->cmq.csq.lock);

	return status;
}

static int  hclgevf_cmd_query_firmware_version(struct hclgevf_hw *hw,
					       u32 *version)
{
	struct hclgevf_query_version_cmd *resp;
	struct hclgevf_desc desc;
	int status;

	resp = (struct hclgevf_query_version_cmd *)desc.data;

	hclgevf_cmd_setup_basic_desc(&desc, HCLGEVF_OPC_QUERY_FW_VER, 1);
	status = hclgevf_cmd_send(hw, &desc, 1);
	if (!status)
		*version = le32_to_cpu(resp->firmware);

	return status;
}

int hclgevf_cmd_queue_init(struct hclgevf_dev *hdev)
{
	int ret;

	/* Setup the lock for command queue */
	spin_lock_init(&hdev->hw.cmq.csq.lock);
	spin_lock_init(&hdev->hw.cmq.crq.lock);

	hdev->hw.cmq.tx_timeout = HCLGEVF_CMDQ_TX_TIMEOUT;
	hdev->hw.cmq.csq.desc_num = HCLGEVF_NIC_CMQ_DESC_NUM;
	hdev->hw.cmq.crq.desc_num = HCLGEVF_NIC_CMQ_DESC_NUM;

	ret = hclgevf_alloc_cmd_queue(hdev, HCLGEVF_TYPE_CSQ);
	if (ret) {
		dev_err(&hdev->pdev->dev,
			"CSQ ring setup error %d\n", ret);
		return ret;
	}

	ret = hclgevf_alloc_cmd_queue(hdev, HCLGEVF_TYPE_CRQ);
	if (ret) {
		dev_err(&hdev->pdev->dev,
			"CRQ ring setup error %d\n", ret);
		goto err_csq;
	}

	return 0;
err_csq:
	hclgevf_free_cmd_desc(&hdev->hw.cmq.csq);
	return ret;
}

int hclgevf_cmd_init(struct hclgevf_dev *hdev)
{
	u32 version;
	int ret;

	spin_lock_bh(&hdev->hw.cmq.csq.lock);
	spin_lock(&hdev->hw.cmq.crq.lock);

	/* initialize the pointers of async rx queue of mailbox */
	hdev->arq.hdev = hdev;
	hdev->arq.head = 0;
	hdev->arq.tail = 0;
	atomic_set(&hdev->arq.count, 0);
	hdev->hw.cmq.csq.next_to_clean = 0;
	hdev->hw.cmq.csq.next_to_use = 0;
	hdev->hw.cmq.crq.next_to_clean = 0;
	hdev->hw.cmq.crq.next_to_use = 0;

	hclgevf_cmd_init_regs(&hdev->hw);

	spin_unlock(&hdev->hw.cmq.crq.lock);
	spin_unlock_bh(&hdev->hw.cmq.csq.lock);

	clear_bit(HCLGEVF_STATE_CMD_DISABLE, &hdev->state);

	/* Check if there is new reset pending, because the higher level
	 * reset may happen when lower level reset is being processed.
	 */
	if (hclgevf_is_reset_pending(hdev)) {
		ret = -EBUSY;
		goto err_cmd_init;
	}

	/* get firmware version */
	ret = hclgevf_cmd_query_firmware_version(&hdev->hw, &version);
	if (ret) {
		dev_err(&hdev->pdev->dev,
			"failed(%d) to query firmware version\n", ret);
		goto err_cmd_init;
	}
	hdev->fw_version = version;

	dev_info(&hdev->pdev->dev, "The firmware version is %08x\n", version);

	return 0;

err_cmd_init:
	set_bit(HCLGEVF_STATE_CMD_DISABLE, &hdev->state);

	return ret;
}

static void hclgevf_cmd_uninit_regs(struct hclgevf_hw *hw)
{
	hclgevf_write_dev(hw, HCLGEVF_NIC_CSQ_BASEADDR_L_REG, 0);
	hclgevf_write_dev(hw, HCLGEVF_NIC_CSQ_BASEADDR_H_REG, 0);
	hclgevf_write_dev(hw, HCLGEVF_NIC_CSQ_DEPTH_REG, 0);
	hclgevf_write_dev(hw, HCLGEVF_NIC_CSQ_HEAD_REG, 0);
	hclgevf_write_dev(hw, HCLGEVF_NIC_CSQ_TAIL_REG, 0);
	hclgevf_write_dev(hw, HCLGEVF_NIC_CRQ_BASEADDR_L_REG, 0);
	hclgevf_write_dev(hw, HCLGEVF_NIC_CRQ_BASEADDR_H_REG, 0);
	hclgevf_write_dev(hw, HCLGEVF_NIC_CRQ_DEPTH_REG, 0);
	hclgevf_write_dev(hw, HCLGEVF_NIC_CRQ_HEAD_REG, 0);
	hclgevf_write_dev(hw, HCLGEVF_NIC_CRQ_TAIL_REG, 0);
}

void hclgevf_cmd_uninit(struct hclgevf_dev *hdev)
{
	spin_lock_bh(&hdev->hw.cmq.csq.lock);
	spin_lock(&hdev->hw.cmq.crq.lock);
	clear_bit(HCLGEVF_STATE_CMD_DISABLE, &hdev->state);
	hclgevf_cmd_uninit_regs(&hdev->hw);
	spin_unlock(&hdev->hw.cmq.crq.lock);
	spin_unlock_bh(&hdev->hw.cmq.csq.lock);
	hclgevf_free_cmd_desc(&hdev->hw.cmq.csq);
	hclgevf_free_cmd_desc(&hdev->hw.cmq.crq);
}<|MERGE_RESOLUTION|>--- conflicted
+++ resolved
@@ -97,13 +97,9 @@
 		reg_val = (u32)((ring->desc_dma_addr >> 31) >> 1);
 		hclgevf_write_dev(hw, HCLGEVF_NIC_CSQ_BASEADDR_H_REG, reg_val);
 
-<<<<<<< HEAD
-		reg_val = (ring->desc_num >> HCLGEVF_NIC_CMQ_DESC_NUM_S);
-=======
 		reg_val = hclgevf_read_dev(hw, HCLGEVF_NIC_CSQ_DEPTH_REG);
 		reg_val &= HCLGEVF_NIC_SW_RST_RDY;
 		reg_val |= (ring->desc_num >> HCLGEVF_NIC_CMQ_DESC_NUM_S);
->>>>>>> 17d93760
 		hclgevf_write_dev(hw, HCLGEVF_NIC_CSQ_DEPTH_REG, reg_val);
 
 		hclgevf_write_dev(hw, HCLGEVF_NIC_CSQ_HEAD_REG, 0);
