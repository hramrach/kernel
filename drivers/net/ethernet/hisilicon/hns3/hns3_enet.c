--- conflicted
+++ resolved
@@ -2475,11 +2475,7 @@
 		bd_base_info = le32_to_cpu(desc->rx.bd_base_info);
 		/* make sure HW write desc complete */
 		dma_rmb();
-<<<<<<< HEAD
-		if (!hnae3_get_bit(bd_base_info, HNS3_RXD_VLD_B))
-=======
 		if (!(bd_base_info & BIT(HNS3_RXD_VLD_B)))
->>>>>>> 1a03a6ab
 			return -ENXIO;
 
 		if (unlikely(ring->frag_num >= MAX_SKB_FRAGS)) {
@@ -3719,13 +3715,7 @@
 
 	hns3_uninit_phy(netdev);
 
-<<<<<<< HEAD
-	ret = hns3_nic_uninit_vector_data(priv);
-	if (ret)
-		netdev_err(netdev, "uninit vector error\n");
-=======
 	hns3_nic_uninit_vector_data(priv);
->>>>>>> 1a03a6ab
 
 	ret = hns3_nic_dealloc_vector_data(priv);
 	if (ret)
