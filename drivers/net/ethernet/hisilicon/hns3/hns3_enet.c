--- conflicted
+++ resolved
@@ -371,11 +371,7 @@
 	/* get irq resource for all vectors */
 	ret = hns3_nic_init_irq(priv);
 	if (ret) {
-<<<<<<< HEAD
-		netdev_err(netdev, "hns init irq failed! ret=%d\n", ret);
-=======
 		netdev_err(netdev, "init irq failed! ret=%d\n", ret);
->>>>>>> f95f0722
 		goto free_rmap;
 	}
 
@@ -1965,13 +1961,7 @@
 	if (!ae_dev || !ae_dev->ops)
 		return PCI_ERS_RESULT_NONE;
 
-<<<<<<< HEAD
-	if (!ae_dev || !ae_dev->ops)
-		return PCI_ERS_RESULT_NONE;
-
-=======
 	ops = ae_dev->ops;
->>>>>>> f95f0722
 	/* request the reset */
 	if (ops->reset_event) {
 		if (ae_dev->hw_err_reset_req) {
@@ -3938,11 +3928,6 @@
 	hns3_del_all_fd_rules(netdev, true);
 
 	hns3_clear_all_ring(handle, true);
-<<<<<<< HEAD
-
-	hns3_uninit_phy(netdev);
-=======
->>>>>>> f95f0722
 
 	hns3_nic_uninit_vector_data(priv);
 
