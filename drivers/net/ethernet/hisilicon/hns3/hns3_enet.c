--- conflicted
+++ resolved
@@ -1551,11 +1551,7 @@
 	kinfo = &h->kinfo;
 
 	return (kinfo->dcb_ops && kinfo->dcb_ops->setup_tc) ?
-<<<<<<< HEAD
-		kinfo->dcb_ops->setup_tc(h, tc, prio_tc) : -EOPNOTSUPP;
-=======
 		kinfo->dcb_ops->setup_tc(h, tc ? tc : 1, prio_tc) : -EOPNOTSUPP;
->>>>>>> c9429efc
 }
 
 static int hns3_nic_setup_tc(struct net_device *dev, enum tc_setup_type type,
