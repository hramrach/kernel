// SPDX-License-Identifier: GPL-2.0-only
/*******************************************************************************
  STMMAC Ethtool support

  Copyright (C) 2007-2009  STMicroelectronics Ltd


  Author: Giuseppe Cavallaro <peppe.cavallaro@st.com>
*******************************************************************************/

#include <linux/etherdevice.h>
#include <linux/ethtool.h>
#include <linux/interrupt.h>
#include <linux/mii.h>
#include <linux/phylink.h>
#include <linux/net_tstamp.h>
#include <asm/io.h>

#include "stmmac.h"
#include "dwmac_dma.h"
#include "dwxgmac2.h"

#define REG_SPACE_SIZE	0x1060
#define MAC100_ETHTOOL_NAME	"st_mac100"
#define GMAC_ETHTOOL_NAME	"st_gmac"
#define XGMAC_ETHTOOL_NAME	"st_xgmac"

#define ETHTOOL_DMA_OFFSET	55

struct stmmac_stats {
	char stat_string[ETH_GSTRING_LEN];
	int sizeof_stat;
	int stat_offset;
};

#define STMMAC_STAT(m)	\
	{ #m, sizeof_field(struct stmmac_extra_stats, m),	\
	offsetof(struct stmmac_priv, xstats.m)}

static const struct stmmac_stats stmmac_gstrings_stats[] = {
	/* Transmit errors */
	STMMAC_STAT(tx_underflow),
	STMMAC_STAT(tx_carrier),
	STMMAC_STAT(tx_losscarrier),
	STMMAC_STAT(vlan_tag),
	STMMAC_STAT(tx_deferred),
	STMMAC_STAT(tx_vlan),
	STMMAC_STAT(tx_jabber),
	STMMAC_STAT(tx_frame_flushed),
	STMMAC_STAT(tx_payload_error),
	STMMAC_STAT(tx_ip_header_error),
	/* Receive errors */
	STMMAC_STAT(rx_desc),
	STMMAC_STAT(sa_filter_fail),
	STMMAC_STAT(overflow_error),
	STMMAC_STAT(ipc_csum_error),
	STMMAC_STAT(rx_collision),
	STMMAC_STAT(rx_crc_errors),
	STMMAC_STAT(dribbling_bit),
	STMMAC_STAT(rx_length),
	STMMAC_STAT(rx_mii),
	STMMAC_STAT(rx_multicast),
	STMMAC_STAT(rx_gmac_overflow),
	STMMAC_STAT(rx_watchdog),
	STMMAC_STAT(da_rx_filter_fail),
	STMMAC_STAT(sa_rx_filter_fail),
	STMMAC_STAT(rx_missed_cntr),
	STMMAC_STAT(rx_overflow_cntr),
	STMMAC_STAT(rx_vlan),
	STMMAC_STAT(rx_split_hdr_pkt_n),
	/* Tx/Rx IRQ error info */
	STMMAC_STAT(tx_undeflow_irq),
	STMMAC_STAT(tx_process_stopped_irq),
	STMMAC_STAT(tx_jabber_irq),
	STMMAC_STAT(rx_overflow_irq),
	STMMAC_STAT(rx_buf_unav_irq),
	STMMAC_STAT(rx_process_stopped_irq),
	STMMAC_STAT(rx_watchdog_irq),
	STMMAC_STAT(tx_early_irq),
	STMMAC_STAT(fatal_bus_error_irq),
	/* Tx/Rx IRQ Events */
	STMMAC_STAT(rx_early_irq),
	STMMAC_STAT(threshold),
	STMMAC_STAT(tx_pkt_n),
	STMMAC_STAT(rx_pkt_n),
	STMMAC_STAT(normal_irq_n),
	STMMAC_STAT(rx_normal_irq_n),
	STMMAC_STAT(napi_poll),
	STMMAC_STAT(tx_normal_irq_n),
	STMMAC_STAT(tx_clean),
	STMMAC_STAT(tx_set_ic_bit),
	STMMAC_STAT(irq_receive_pmt_irq_n),
	/* MMC info */
	STMMAC_STAT(mmc_tx_irq_n),
	STMMAC_STAT(mmc_rx_irq_n),
	STMMAC_STAT(mmc_rx_csum_offload_irq_n),
	/* EEE */
	STMMAC_STAT(irq_tx_path_in_lpi_mode_n),
	STMMAC_STAT(irq_tx_path_exit_lpi_mode_n),
	STMMAC_STAT(irq_rx_path_in_lpi_mode_n),
	STMMAC_STAT(irq_rx_path_exit_lpi_mode_n),
	STMMAC_STAT(phy_eee_wakeup_error_n),
	/* Extended RDES status */
	STMMAC_STAT(ip_hdr_err),
	STMMAC_STAT(ip_payload_err),
	STMMAC_STAT(ip_csum_bypassed),
	STMMAC_STAT(ipv4_pkt_rcvd),
	STMMAC_STAT(ipv6_pkt_rcvd),
	STMMAC_STAT(no_ptp_rx_msg_type_ext),
	STMMAC_STAT(ptp_rx_msg_type_sync),
	STMMAC_STAT(ptp_rx_msg_type_follow_up),
	STMMAC_STAT(ptp_rx_msg_type_delay_req),
	STMMAC_STAT(ptp_rx_msg_type_delay_resp),
	STMMAC_STAT(ptp_rx_msg_type_pdelay_req),
	STMMAC_STAT(ptp_rx_msg_type_pdelay_resp),
	STMMAC_STAT(ptp_rx_msg_type_pdelay_follow_up),
	STMMAC_STAT(ptp_rx_msg_type_announce),
	STMMAC_STAT(ptp_rx_msg_type_management),
	STMMAC_STAT(ptp_rx_msg_pkt_reserved_type),
	STMMAC_STAT(ptp_frame_type),
	STMMAC_STAT(ptp_ver),
	STMMAC_STAT(timestamp_dropped),
	STMMAC_STAT(av_pkt_rcvd),
	STMMAC_STAT(av_tagged_pkt_rcvd),
	STMMAC_STAT(vlan_tag_priority_val),
	STMMAC_STAT(l3_filter_match),
	STMMAC_STAT(l4_filter_match),
	STMMAC_STAT(l3_l4_filter_no_match),
	/* PCS */
	STMMAC_STAT(irq_pcs_ane_n),
	STMMAC_STAT(irq_pcs_link_n),
	STMMAC_STAT(irq_rgmii_n),
	/* DEBUG */
	STMMAC_STAT(mtl_tx_status_fifo_full),
	STMMAC_STAT(mtl_tx_fifo_not_empty),
	STMMAC_STAT(mmtl_fifo_ctrl),
	STMMAC_STAT(mtl_tx_fifo_read_ctrl_write),
	STMMAC_STAT(mtl_tx_fifo_read_ctrl_wait),
	STMMAC_STAT(mtl_tx_fifo_read_ctrl_read),
	STMMAC_STAT(mtl_tx_fifo_read_ctrl_idle),
	STMMAC_STAT(mac_tx_in_pause),
	STMMAC_STAT(mac_tx_frame_ctrl_xfer),
	STMMAC_STAT(mac_tx_frame_ctrl_idle),
	STMMAC_STAT(mac_tx_frame_ctrl_wait),
	STMMAC_STAT(mac_tx_frame_ctrl_pause),
	STMMAC_STAT(mac_gmii_tx_proto_engine),
	STMMAC_STAT(mtl_rx_fifo_fill_level_full),
	STMMAC_STAT(mtl_rx_fifo_fill_above_thresh),
	STMMAC_STAT(mtl_rx_fifo_fill_below_thresh),
	STMMAC_STAT(mtl_rx_fifo_fill_level_empty),
	STMMAC_STAT(mtl_rx_fifo_read_ctrl_flush),
	STMMAC_STAT(mtl_rx_fifo_read_ctrl_read_data),
	STMMAC_STAT(mtl_rx_fifo_read_ctrl_status),
	STMMAC_STAT(mtl_rx_fifo_read_ctrl_idle),
	STMMAC_STAT(mtl_rx_fifo_ctrl_active),
	STMMAC_STAT(mac_rx_frame_ctrl_fifo),
	STMMAC_STAT(mac_gmii_rx_proto_engine),
	/* TSO */
	STMMAC_STAT(tx_tso_frames),
	STMMAC_STAT(tx_tso_nfrags),
	/* EST */
	STMMAC_STAT(mtl_est_cgce),
	STMMAC_STAT(mtl_est_hlbs),
	STMMAC_STAT(mtl_est_hlbf),
	STMMAC_STAT(mtl_est_btre),
	STMMAC_STAT(mtl_est_btrlm),
};
#define STMMAC_STATS_LEN ARRAY_SIZE(stmmac_gstrings_stats)

/* HW MAC Management counters (if supported) */
#define STMMAC_MMC_STAT(m)	\
	{ #m, sizeof_field(struct stmmac_counters, m),	\
	offsetof(struct stmmac_priv, mmc.m)}

static const struct stmmac_stats stmmac_mmc[] = {
	STMMAC_MMC_STAT(mmc_tx_octetcount_gb),
	STMMAC_MMC_STAT(mmc_tx_framecount_gb),
	STMMAC_MMC_STAT(mmc_tx_broadcastframe_g),
	STMMAC_MMC_STAT(mmc_tx_multicastframe_g),
	STMMAC_MMC_STAT(mmc_tx_64_octets_gb),
	STMMAC_MMC_STAT(mmc_tx_65_to_127_octets_gb),
	STMMAC_MMC_STAT(mmc_tx_128_to_255_octets_gb),
	STMMAC_MMC_STAT(mmc_tx_256_to_511_octets_gb),
	STMMAC_MMC_STAT(mmc_tx_512_to_1023_octets_gb),
	STMMAC_MMC_STAT(mmc_tx_1024_to_max_octets_gb),
	STMMAC_MMC_STAT(mmc_tx_unicast_gb),
	STMMAC_MMC_STAT(mmc_tx_multicast_gb),
	STMMAC_MMC_STAT(mmc_tx_broadcast_gb),
	STMMAC_MMC_STAT(mmc_tx_underflow_error),
	STMMAC_MMC_STAT(mmc_tx_singlecol_g),
	STMMAC_MMC_STAT(mmc_tx_multicol_g),
	STMMAC_MMC_STAT(mmc_tx_deferred),
	STMMAC_MMC_STAT(mmc_tx_latecol),
	STMMAC_MMC_STAT(mmc_tx_exesscol),
	STMMAC_MMC_STAT(mmc_tx_carrier_error),
	STMMAC_MMC_STAT(mmc_tx_octetcount_g),
	STMMAC_MMC_STAT(mmc_tx_framecount_g),
	STMMAC_MMC_STAT(mmc_tx_excessdef),
	STMMAC_MMC_STAT(mmc_tx_pause_frame),
	STMMAC_MMC_STAT(mmc_tx_vlan_frame_g),
	STMMAC_MMC_STAT(mmc_rx_framecount_gb),
	STMMAC_MMC_STAT(mmc_rx_octetcount_gb),
	STMMAC_MMC_STAT(mmc_rx_octetcount_g),
	STMMAC_MMC_STAT(mmc_rx_broadcastframe_g),
	STMMAC_MMC_STAT(mmc_rx_multicastframe_g),
	STMMAC_MMC_STAT(mmc_rx_crc_error),
	STMMAC_MMC_STAT(mmc_rx_align_error),
	STMMAC_MMC_STAT(mmc_rx_run_error),
	STMMAC_MMC_STAT(mmc_rx_jabber_error),
	STMMAC_MMC_STAT(mmc_rx_undersize_g),
	STMMAC_MMC_STAT(mmc_rx_oversize_g),
	STMMAC_MMC_STAT(mmc_rx_64_octets_gb),
	STMMAC_MMC_STAT(mmc_rx_65_to_127_octets_gb),
	STMMAC_MMC_STAT(mmc_rx_128_to_255_octets_gb),
	STMMAC_MMC_STAT(mmc_rx_256_to_511_octets_gb),
	STMMAC_MMC_STAT(mmc_rx_512_to_1023_octets_gb),
	STMMAC_MMC_STAT(mmc_rx_1024_to_max_octets_gb),
	STMMAC_MMC_STAT(mmc_rx_unicast_g),
	STMMAC_MMC_STAT(mmc_rx_length_error),
	STMMAC_MMC_STAT(mmc_rx_autofrangetype),
	STMMAC_MMC_STAT(mmc_rx_pause_frames),
	STMMAC_MMC_STAT(mmc_rx_fifo_overflow),
	STMMAC_MMC_STAT(mmc_rx_vlan_frames_gb),
	STMMAC_MMC_STAT(mmc_rx_watchdog_error),
	STMMAC_MMC_STAT(mmc_rx_ipc_intr_mask),
	STMMAC_MMC_STAT(mmc_rx_ipc_intr),
	STMMAC_MMC_STAT(mmc_rx_ipv4_gd),
	STMMAC_MMC_STAT(mmc_rx_ipv4_hderr),
	STMMAC_MMC_STAT(mmc_rx_ipv4_nopay),
	STMMAC_MMC_STAT(mmc_rx_ipv4_frag),
	STMMAC_MMC_STAT(mmc_rx_ipv4_udsbl),
	STMMAC_MMC_STAT(mmc_rx_ipv4_gd_octets),
	STMMAC_MMC_STAT(mmc_rx_ipv4_hderr_octets),
	STMMAC_MMC_STAT(mmc_rx_ipv4_nopay_octets),
	STMMAC_MMC_STAT(mmc_rx_ipv4_frag_octets),
	STMMAC_MMC_STAT(mmc_rx_ipv4_udsbl_octets),
	STMMAC_MMC_STAT(mmc_rx_ipv6_gd_octets),
	STMMAC_MMC_STAT(mmc_rx_ipv6_hderr_octets),
	STMMAC_MMC_STAT(mmc_rx_ipv6_nopay_octets),
	STMMAC_MMC_STAT(mmc_rx_ipv6_gd),
	STMMAC_MMC_STAT(mmc_rx_ipv6_hderr),
	STMMAC_MMC_STAT(mmc_rx_ipv6_nopay),
	STMMAC_MMC_STAT(mmc_rx_udp_gd),
	STMMAC_MMC_STAT(mmc_rx_udp_err),
	STMMAC_MMC_STAT(mmc_rx_tcp_gd),
	STMMAC_MMC_STAT(mmc_rx_tcp_err),
	STMMAC_MMC_STAT(mmc_rx_icmp_gd),
	STMMAC_MMC_STAT(mmc_rx_icmp_err),
	STMMAC_MMC_STAT(mmc_rx_udp_gd_octets),
	STMMAC_MMC_STAT(mmc_rx_udp_err_octets),
	STMMAC_MMC_STAT(mmc_rx_tcp_gd_octets),
	STMMAC_MMC_STAT(mmc_rx_tcp_err_octets),
	STMMAC_MMC_STAT(mmc_rx_icmp_gd_octets),
	STMMAC_MMC_STAT(mmc_rx_icmp_err_octets),
	STMMAC_MMC_STAT(mmc_tx_fpe_fragment_cntr),
	STMMAC_MMC_STAT(mmc_tx_hold_req_cntr),
	STMMAC_MMC_STAT(mmc_rx_packet_assembly_err_cntr),
	STMMAC_MMC_STAT(mmc_rx_packet_smd_err_cntr),
	STMMAC_MMC_STAT(mmc_rx_packet_assembly_ok_cntr),
	STMMAC_MMC_STAT(mmc_rx_fpe_fragment_cntr),
};
#define STMMAC_MMC_STATS_LEN ARRAY_SIZE(stmmac_mmc)

static void stmmac_ethtool_getdrvinfo(struct net_device *dev,
				      struct ethtool_drvinfo *info)
{
	struct stmmac_priv *priv = netdev_priv(dev);

	if (priv->plat->has_gmac || priv->plat->has_gmac4)
		strlcpy(info->driver, GMAC_ETHTOOL_NAME, sizeof(info->driver));
	else if (priv->plat->has_xgmac)
		strlcpy(info->driver, XGMAC_ETHTOOL_NAME, sizeof(info->driver));
	else
		strlcpy(info->driver, MAC100_ETHTOOL_NAME,
			sizeof(info->driver));

	if (priv->plat->pdev) {
		strlcpy(info->bus_info, pci_name(priv->plat->pdev),
			sizeof(info->bus_info));
	}
	strlcpy(info->version, DRV_MODULE_VERSION, sizeof(info->version));
}

static int stmmac_ethtool_get_link_ksettings(struct net_device *dev,
					     struct ethtool_link_ksettings *cmd)
{
	struct stmmac_priv *priv = netdev_priv(dev);

	if (priv->hw->pcs & STMMAC_PCS_RGMII ||
	    priv->hw->pcs & STMMAC_PCS_SGMII) {
		struct rgmii_adv adv;
		u32 supported, advertising, lp_advertising;

		if (!priv->xstats.pcs_link) {
			cmd->base.speed = SPEED_UNKNOWN;
			cmd->base.duplex = DUPLEX_UNKNOWN;
			return 0;
		}
		cmd->base.duplex = priv->xstats.pcs_duplex;

		cmd->base.speed = priv->xstats.pcs_speed;

		/* Get and convert ADV/LP_ADV from the HW AN registers */
		if (stmmac_pcs_get_adv_lp(priv, priv->ioaddr, &adv))
			return -EOPNOTSUPP;	/* should never happen indeed */

		/* Encoding of PSE bits is defined in 802.3z, 37.2.1.4 */

		ethtool_convert_link_mode_to_legacy_u32(
			&supported, cmd->link_modes.supported);
		ethtool_convert_link_mode_to_legacy_u32(
			&advertising, cmd->link_modes.advertising);
		ethtool_convert_link_mode_to_legacy_u32(
			&lp_advertising, cmd->link_modes.lp_advertising);

		if (adv.pause & STMMAC_PCS_PAUSE)
			advertising |= ADVERTISED_Pause;
		if (adv.pause & STMMAC_PCS_ASYM_PAUSE)
			advertising |= ADVERTISED_Asym_Pause;
		if (adv.lp_pause & STMMAC_PCS_PAUSE)
			lp_advertising |= ADVERTISED_Pause;
		if (adv.lp_pause & STMMAC_PCS_ASYM_PAUSE)
			lp_advertising |= ADVERTISED_Asym_Pause;

		/* Reg49[3] always set because ANE is always supported */
		cmd->base.autoneg = ADVERTISED_Autoneg;
		supported |= SUPPORTED_Autoneg;
		advertising |= ADVERTISED_Autoneg;
		lp_advertising |= ADVERTISED_Autoneg;

		if (adv.duplex) {
			supported |= (SUPPORTED_1000baseT_Full |
				      SUPPORTED_100baseT_Full |
				      SUPPORTED_10baseT_Full);
			advertising |= (ADVERTISED_1000baseT_Full |
					ADVERTISED_100baseT_Full |
					ADVERTISED_10baseT_Full);
		} else {
			supported |= (SUPPORTED_1000baseT_Half |
				      SUPPORTED_100baseT_Half |
				      SUPPORTED_10baseT_Half);
			advertising |= (ADVERTISED_1000baseT_Half |
					ADVERTISED_100baseT_Half |
					ADVERTISED_10baseT_Half);
		}
		if (adv.lp_duplex)
			lp_advertising |= (ADVERTISED_1000baseT_Full |
					   ADVERTISED_100baseT_Full |
					   ADVERTISED_10baseT_Full);
		else
			lp_advertising |= (ADVERTISED_1000baseT_Half |
					   ADVERTISED_100baseT_Half |
					   ADVERTISED_10baseT_Half);
		cmd->base.port = PORT_OTHER;

		ethtool_convert_legacy_u32_to_link_mode(
			cmd->link_modes.supported, supported);
		ethtool_convert_legacy_u32_to_link_mode(
			cmd->link_modes.advertising, advertising);
		ethtool_convert_legacy_u32_to_link_mode(
			cmd->link_modes.lp_advertising, lp_advertising);

		return 0;
	}

	return phylink_ethtool_ksettings_get(priv->phylink, cmd);
}

static int
stmmac_ethtool_set_link_ksettings(struct net_device *dev,
				  const struct ethtool_link_ksettings *cmd)
{
	struct stmmac_priv *priv = netdev_priv(dev);

	if (priv->hw->pcs & STMMAC_PCS_RGMII ||
	    priv->hw->pcs & STMMAC_PCS_SGMII) {
		u32 mask = ADVERTISED_Autoneg | ADVERTISED_Pause;

		/* Only support ANE */
		if (cmd->base.autoneg != AUTONEG_ENABLE)
			return -EINVAL;

		mask &= (ADVERTISED_1000baseT_Half |
			ADVERTISED_1000baseT_Full |
			ADVERTISED_100baseT_Half |
			ADVERTISED_100baseT_Full |
			ADVERTISED_10baseT_Half |
			ADVERTISED_10baseT_Full);

		mutex_lock(&priv->lock);
		stmmac_pcs_ctrl_ane(priv, priv->ioaddr, 1, priv->hw->ps, 0);
		mutex_unlock(&priv->lock);

		return 0;
	}

	return phylink_ethtool_ksettings_set(priv->phylink, cmd);
}

static u32 stmmac_ethtool_getmsglevel(struct net_device *dev)
{
	struct stmmac_priv *priv = netdev_priv(dev);
	return priv->msg_enable;
}

static void stmmac_ethtool_setmsglevel(struct net_device *dev, u32 level)
{
	struct stmmac_priv *priv = netdev_priv(dev);
	priv->msg_enable = level;

}

static int stmmac_check_if_running(struct net_device *dev)
{
	if (!netif_running(dev))
		return -EBUSY;
	return 0;
}

static int stmmac_ethtool_get_regs_len(struct net_device *dev)
{
	struct stmmac_priv *priv = netdev_priv(dev);

	if (priv->plat->has_xgmac)
		return XGMAC_REGSIZE * 4;
	return REG_SPACE_SIZE;
}

static void stmmac_ethtool_gregs(struct net_device *dev,
			  struct ethtool_regs *regs, void *space)
{
	struct stmmac_priv *priv = netdev_priv(dev);
	u32 *reg_space = (u32 *) space;

	stmmac_dump_mac_regs(priv, priv->hw, reg_space);
	stmmac_dump_dma_regs(priv, priv->ioaddr, reg_space);

	if (!priv->plat->has_xgmac) {
		/* Copy DMA registers to where ethtool expects them */
		memcpy(&reg_space[ETHTOOL_DMA_OFFSET],
		       &reg_space[DMA_BUS_MODE / 4],
		       NUM_DWMAC1000_DMA_REGS * 4);
	}
}

static int stmmac_nway_reset(struct net_device *dev)
{
	struct stmmac_priv *priv = netdev_priv(dev);

	return phylink_ethtool_nway_reset(priv->phylink);
}

static void stmmac_get_ringparam(struct net_device *netdev,
				 struct ethtool_ringparam *ring)
{
	struct stmmac_priv *priv = netdev_priv(netdev);

	ring->rx_max_pending = DMA_MAX_RX_SIZE;
	ring->tx_max_pending = DMA_MAX_TX_SIZE;
	ring->rx_pending = priv->dma_rx_size;
	ring->tx_pending = priv->dma_tx_size;
}

static int stmmac_set_ringparam(struct net_device *netdev,
				struct ethtool_ringparam *ring)
{
	if (ring->rx_mini_pending || ring->rx_jumbo_pending ||
	    ring->rx_pending < DMA_MIN_RX_SIZE ||
	    ring->rx_pending > DMA_MAX_RX_SIZE ||
	    !is_power_of_2(ring->rx_pending) ||
	    ring->tx_pending < DMA_MIN_TX_SIZE ||
	    ring->tx_pending > DMA_MAX_TX_SIZE ||
	    !is_power_of_2(ring->tx_pending))
		return -EINVAL;

	return stmmac_reinit_ringparam(netdev, ring->rx_pending,
				       ring->tx_pending);
}

static void
stmmac_get_pauseparam(struct net_device *netdev,
		      struct ethtool_pauseparam *pause)
{
	struct stmmac_priv *priv = netdev_priv(netdev);
	struct rgmii_adv adv_lp;

	if (priv->hw->pcs && !stmmac_pcs_get_adv_lp(priv, priv->ioaddr, &adv_lp)) {
		pause->autoneg = 1;
		if (!adv_lp.pause)
			return;
	} else {
		phylink_ethtool_get_pauseparam(priv->phylink, pause);
	}
}

static int
stmmac_set_pauseparam(struct net_device *netdev,
		      struct ethtool_pauseparam *pause)
{
	struct stmmac_priv *priv = netdev_priv(netdev);
	struct rgmii_adv adv_lp;

	if (priv->hw->pcs && !stmmac_pcs_get_adv_lp(priv, priv->ioaddr, &adv_lp)) {
		pause->autoneg = 1;
		if (!adv_lp.pause)
			return -EOPNOTSUPP;
		return 0;
	} else {
		return phylink_ethtool_set_pauseparam(priv->phylink, pause);
	}
}

static void stmmac_get_ethtool_stats(struct net_device *dev,
				 struct ethtool_stats *dummy, u64 *data)
{
	struct stmmac_priv *priv = netdev_priv(dev);
	u32 rx_queues_count = priv->plat->rx_queues_to_use;
	u32 tx_queues_count = priv->plat->tx_queues_to_use;
	unsigned long count;
	int i, j = 0, ret;

	if (priv->dma_cap.asp) {
		for (i = 0; i < STMMAC_SAFETY_FEAT_SIZE; i++) {
			if (!stmmac_safety_feat_dump(priv, &priv->sstats, i,
						&count, NULL))
				data[j++] = count;
		}
	}

	/* Update the DMA HW counters for dwmac10/100 */
	ret = stmmac_dma_diagnostic_fr(priv, &dev->stats, (void *) &priv->xstats,
			priv->ioaddr);
	if (ret) {
		/* If supported, for new GMAC chips expose the MMC counters */
		if (priv->dma_cap.rmon) {
			stmmac_mmc_read(priv, priv->mmcaddr, &priv->mmc);

			for (i = 0; i < STMMAC_MMC_STATS_LEN; i++) {
				char *p;
				p = (char *)priv + stmmac_mmc[i].stat_offset;

				data[j++] = (stmmac_mmc[i].sizeof_stat ==
					     sizeof(u64)) ? (*(u64 *)p) :
					     (*(u32 *)p);
			}
		}
		if (priv->eee_enabled) {
			int val = phylink_get_eee_err(priv->phylink);
			if (val)
				priv->xstats.phy_eee_wakeup_error_n = val;
		}

		if (priv->synopsys_id >= DWMAC_CORE_3_50)
			stmmac_mac_debug(priv, priv->ioaddr,
					(void *)&priv->xstats,
					rx_queues_count, tx_queues_count);
	}
	for (i = 0; i < STMMAC_STATS_LEN; i++) {
		char *p = (char *)priv + stmmac_gstrings_stats[i].stat_offset;
		data[j++] = (stmmac_gstrings_stats[i].sizeof_stat ==
			     sizeof(u64)) ? (*(u64 *)p) : (*(u32 *)p);
	}
}

static int stmmac_get_sset_count(struct net_device *netdev, int sset)
{
	struct stmmac_priv *priv = netdev_priv(netdev);
	int i, len, safety_len = 0;

	switch (sset) {
	case ETH_SS_STATS:
		len = STMMAC_STATS_LEN;

		if (priv->dma_cap.rmon)
			len += STMMAC_MMC_STATS_LEN;
		if (priv->dma_cap.asp) {
			for (i = 0; i < STMMAC_SAFETY_FEAT_SIZE; i++) {
				if (!stmmac_safety_feat_dump(priv,
							&priv->sstats, i,
							NULL, NULL))
					safety_len++;
			}

			len += safety_len;
		}

		return len;
	case ETH_SS_TEST:
		return stmmac_selftest_get_count(priv);
	default:
		return -EOPNOTSUPP;
	}
}

static void stmmac_get_strings(struct net_device *dev, u32 stringset, u8 *data)
{
	int i;
	u8 *p = data;
	struct stmmac_priv *priv = netdev_priv(dev);

	switch (stringset) {
	case ETH_SS_STATS:
		if (priv->dma_cap.asp) {
			for (i = 0; i < STMMAC_SAFETY_FEAT_SIZE; i++) {
				const char *desc;
				if (!stmmac_safety_feat_dump(priv,
							&priv->sstats, i,
							NULL, &desc)) {
					memcpy(p, desc, ETH_GSTRING_LEN);
					p += ETH_GSTRING_LEN;
				}
			}
		}
		if (priv->dma_cap.rmon)
			for (i = 0; i < STMMAC_MMC_STATS_LEN; i++) {
				memcpy(p, stmmac_mmc[i].stat_string,
				       ETH_GSTRING_LEN);
				p += ETH_GSTRING_LEN;
			}
		for (i = 0; i < STMMAC_STATS_LEN; i++) {
			memcpy(p, stmmac_gstrings_stats[i].stat_string,
				ETH_GSTRING_LEN);
			p += ETH_GSTRING_LEN;
		}
		break;
	case ETH_SS_TEST:
		stmmac_selftest_get_strings(priv, p);
		break;
	default:
		WARN_ON(1);
		break;
	}
}

/* Currently only support WOL through Magic packet. */
static void stmmac_get_wol(struct net_device *dev, struct ethtool_wolinfo *wol)
{
	struct stmmac_priv *priv = netdev_priv(dev);

	if (!priv->plat->pmt)
		return phylink_ethtool_get_wol(priv->phylink, wol);

	mutex_lock(&priv->lock);
	if (device_can_wakeup(priv->device)) {
		wol->supported = WAKE_MAGIC | WAKE_UCAST;
		if (priv->hw_cap_support && !priv->dma_cap.pmt_magic_frame)
			wol->supported &= ~WAKE_MAGIC;
		wol->wolopts = priv->wolopts;
	}
	mutex_unlock(&priv->lock);
}

static int stmmac_set_wol(struct net_device *dev, struct ethtool_wolinfo *wol)
{
	struct stmmac_priv *priv = netdev_priv(dev);
	u32 support = WAKE_MAGIC | WAKE_UCAST;

	if (!device_can_wakeup(priv->device))
		return -EOPNOTSUPP;

	if (!priv->plat->pmt) {
		int ret = phylink_ethtool_set_wol(priv->phylink, wol);

		if (!ret)
			device_set_wakeup_enable(priv->device, !!wol->wolopts);
		return ret;
	}

	/* By default almost all GMAC devices support the WoL via
	 * magic frame but we can disable it if the HW capability
	 * register shows no support for pmt_magic_frame. */
	if ((priv->hw_cap_support) && (!priv->dma_cap.pmt_magic_frame))
		wol->wolopts &= ~WAKE_MAGIC;

	if (wol->wolopts & ~support)
		return -EINVAL;

	if (wol->wolopts) {
		pr_info("stmmac: wakeup enable\n");
		device_set_wakeup_enable(priv->device, 1);
		enable_irq_wake(priv->wol_irq);
	} else {
		device_set_wakeup_enable(priv->device, 0);
		disable_irq_wake(priv->wol_irq);
	}

	mutex_lock(&priv->lock);
	priv->wolopts = wol->wolopts;
	mutex_unlock(&priv->lock);

	return 0;
}

static int stmmac_ethtool_op_get_eee(struct net_device *dev,
				     struct ethtool_eee *edata)
{
	struct stmmac_priv *priv = netdev_priv(dev);

	if (!priv->dma_cap.eee)
		return -EOPNOTSUPP;

	edata->eee_enabled = priv->eee_enabled;
	edata->eee_active = priv->eee_active;
	edata->tx_lpi_timer = priv->tx_lpi_timer;
	edata->tx_lpi_enabled = priv->tx_lpi_enabled;

	return phylink_ethtool_get_eee(priv->phylink, edata);
}

static int stmmac_ethtool_op_set_eee(struct net_device *dev,
				     struct ethtool_eee *edata)
{
	struct stmmac_priv *priv = netdev_priv(dev);
	int ret;

	if (!priv->dma_cap.eee)
		return -EOPNOTSUPP;

<<<<<<< HEAD
	if (!edata->eee_enabled)
		stmmac_disable_eee_mode(priv);
=======
	if (priv->tx_lpi_enabled != edata->tx_lpi_enabled)
		netdev_warn(priv->dev,
			    "Setting EEE tx-lpi is not supported\n");

	if (priv->hw->xpcs) {
		ret = xpcs_config_eee(priv->hw->xpcs,
				      priv->plat->mult_fact_100ns,
				      edata->eee_enabled);
		if (ret)
			return ret;
	}
>>>>>>> 7d2a07b7

	if (!edata->eee_enabled)
		stmmac_disable_eee_mode(priv);

	ret = phylink_ethtool_set_eee(priv->phylink, edata);
	if (ret)
		return ret;

<<<<<<< HEAD
	priv->tx_lpi_timer = edata->tx_lpi_timer;
=======
	if (edata->eee_enabled &&
	    priv->tx_lpi_timer != edata->tx_lpi_timer) {
		priv->tx_lpi_timer = edata->tx_lpi_timer;
		stmmac_eee_init(priv);
	}

>>>>>>> 7d2a07b7
	return 0;
}

static u32 stmmac_usec2riwt(u32 usec, struct stmmac_priv *priv)
{
	unsigned long clk = clk_get_rate(priv->plat->stmmac_clk);

	if (!clk) {
		clk = priv->plat->clk_ref_rate;
		if (!clk)
			return 0;
	}

	return (usec * (clk / 1000000)) / 256;
}

static u32 stmmac_riwt2usec(u32 riwt, struct stmmac_priv *priv)
{
	unsigned long clk = clk_get_rate(priv->plat->stmmac_clk);

	if (!clk) {
		clk = priv->plat->clk_ref_rate;
		if (!clk)
			return 0;
	}

	return (riwt * 256) / (clk / 1000000);
}

static int __stmmac_get_coalesce(struct net_device *dev,
				 struct ethtool_coalesce *ec,
				 int queue)
{
	struct stmmac_priv *priv = netdev_priv(dev);
	u32 max_cnt;
	u32 rx_cnt;
	u32 tx_cnt;

	rx_cnt = priv->plat->rx_queues_to_use;
	tx_cnt = priv->plat->tx_queues_to_use;
	max_cnt = max(rx_cnt, tx_cnt);

	if (queue < 0)
		queue = 0;
	else if (queue >= max_cnt)
		return -EINVAL;

	if (queue < tx_cnt) {
		ec->tx_coalesce_usecs = priv->tx_coal_timer[queue];
		ec->tx_max_coalesced_frames = priv->tx_coal_frames[queue];
	} else {
		ec->tx_coalesce_usecs = 0;
		ec->tx_max_coalesced_frames = 0;
	}

	if (priv->use_riwt && queue < rx_cnt) {
		ec->rx_max_coalesced_frames = priv->rx_coal_frames[queue];
		ec->rx_coalesce_usecs = stmmac_riwt2usec(priv->rx_riwt[queue],
							 priv);
	} else {
		ec->rx_max_coalesced_frames = 0;
		ec->rx_coalesce_usecs = 0;
	}

	return 0;
}

static int stmmac_get_coalesce(struct net_device *dev,
			       struct ethtool_coalesce *ec)
{
	return __stmmac_get_coalesce(dev, ec, -1);
}

static int stmmac_get_per_queue_coalesce(struct net_device *dev, u32 queue,
					 struct ethtool_coalesce *ec)
{
	return __stmmac_get_coalesce(dev, ec, queue);
}

static int __stmmac_set_coalesce(struct net_device *dev,
				 struct ethtool_coalesce *ec,
				 int queue)
{
	struct stmmac_priv *priv = netdev_priv(dev);
	bool all_queues = false;
	unsigned int rx_riwt;
	u32 max_cnt;
	u32 rx_cnt;
	u32 tx_cnt;

	rx_cnt = priv->plat->rx_queues_to_use;
	tx_cnt = priv->plat->tx_queues_to_use;
	max_cnt = max(rx_cnt, tx_cnt);

	if (queue < 0)
		all_queues = true;
	else if (queue >= max_cnt)
		return -EINVAL;

	if (priv->use_riwt && (ec->rx_coalesce_usecs > 0)) {
		rx_riwt = stmmac_usec2riwt(ec->rx_coalesce_usecs, priv);

		if ((rx_riwt > MAX_DMA_RIWT) || (rx_riwt < MIN_DMA_RIWT))
			return -EINVAL;

		if (all_queues) {
			int i;

			for (i = 0; i < rx_cnt; i++) {
				priv->rx_riwt[i] = rx_riwt;
				stmmac_rx_watchdog(priv, priv->ioaddr,
						   rx_riwt, i);
				priv->rx_coal_frames[i] =
					ec->rx_max_coalesced_frames;
			}
		} else if (queue < rx_cnt) {
			priv->rx_riwt[queue] = rx_riwt;
			stmmac_rx_watchdog(priv, priv->ioaddr,
					   rx_riwt, queue);
			priv->rx_coal_frames[queue] =
				ec->rx_max_coalesced_frames;
		}
	}

	if ((ec->tx_coalesce_usecs == 0) &&
	    (ec->tx_max_coalesced_frames == 0))
		return -EINVAL;

	if ((ec->tx_coalesce_usecs > STMMAC_MAX_COAL_TX_TICK) ||
	    (ec->tx_max_coalesced_frames > STMMAC_TX_MAX_FRAMES))
		return -EINVAL;

	if (all_queues) {
		int i;

		for (i = 0; i < tx_cnt; i++) {
			priv->tx_coal_frames[i] =
				ec->tx_max_coalesced_frames;
			priv->tx_coal_timer[i] =
				ec->tx_coalesce_usecs;
		}
	} else if (queue < tx_cnt) {
		priv->tx_coal_frames[queue] =
			ec->tx_max_coalesced_frames;
		priv->tx_coal_timer[queue] =
			ec->tx_coalesce_usecs;
	}

	return 0;
}

static int stmmac_set_coalesce(struct net_device *dev,
			       struct ethtool_coalesce *ec)
{
	return __stmmac_set_coalesce(dev, ec, -1);
}

static int stmmac_set_per_queue_coalesce(struct net_device *dev, u32 queue,
					 struct ethtool_coalesce *ec)
{
	return __stmmac_set_coalesce(dev, ec, queue);
}

static int stmmac_get_rxnfc(struct net_device *dev,
			    struct ethtool_rxnfc *rxnfc, u32 *rule_locs)
{
	struct stmmac_priv *priv = netdev_priv(dev);

	switch (rxnfc->cmd) {
	case ETHTOOL_GRXRINGS:
		rxnfc->data = priv->plat->rx_queues_to_use;
		break;
	default:
		return -EOPNOTSUPP;
	}

	return 0;
}

static u32 stmmac_get_rxfh_key_size(struct net_device *dev)
{
	struct stmmac_priv *priv = netdev_priv(dev);

	return sizeof(priv->rss.key);
}

static u32 stmmac_get_rxfh_indir_size(struct net_device *dev)
{
	struct stmmac_priv *priv = netdev_priv(dev);

	return ARRAY_SIZE(priv->rss.table);
}

static int stmmac_get_rxfh(struct net_device *dev, u32 *indir, u8 *key,
			   u8 *hfunc)
{
	struct stmmac_priv *priv = netdev_priv(dev);
	int i;

	if (indir) {
		for (i = 0; i < ARRAY_SIZE(priv->rss.table); i++)
			indir[i] = priv->rss.table[i];
	}

	if (key)
		memcpy(key, priv->rss.key, sizeof(priv->rss.key));
	if (hfunc)
		*hfunc = ETH_RSS_HASH_TOP;

	return 0;
}

static int stmmac_set_rxfh(struct net_device *dev, const u32 *indir,
			   const u8 *key, const u8 hfunc)
{
	struct stmmac_priv *priv = netdev_priv(dev);
	int i;

	if ((hfunc != ETH_RSS_HASH_NO_CHANGE) && (hfunc != ETH_RSS_HASH_TOP))
		return -EOPNOTSUPP;

	if (indir) {
		for (i = 0; i < ARRAY_SIZE(priv->rss.table); i++)
			priv->rss.table[i] = indir[i];
	}

	if (key)
		memcpy(priv->rss.key, key, sizeof(priv->rss.key));

	return stmmac_rss_configure(priv, priv->hw, &priv->rss,
				    priv->plat->rx_queues_to_use);
}

static void stmmac_get_channels(struct net_device *dev,
				struct ethtool_channels *chan)
{
	struct stmmac_priv *priv = netdev_priv(dev);

	chan->rx_count = priv->plat->rx_queues_to_use;
	chan->tx_count = priv->plat->tx_queues_to_use;
	chan->max_rx = priv->dma_cap.number_rx_queues;
	chan->max_tx = priv->dma_cap.number_tx_queues;
}

static int stmmac_set_channels(struct net_device *dev,
			       struct ethtool_channels *chan)
{
	struct stmmac_priv *priv = netdev_priv(dev);

	if (chan->rx_count > priv->dma_cap.number_rx_queues ||
	    chan->tx_count > priv->dma_cap.number_tx_queues ||
	    !chan->rx_count || !chan->tx_count)
		return -EINVAL;

	return stmmac_reinit_queues(dev, chan->rx_count, chan->tx_count);
}

static int stmmac_get_ts_info(struct net_device *dev,
			      struct ethtool_ts_info *info)
{
	struct stmmac_priv *priv = netdev_priv(dev);

	if ((priv->dma_cap.time_stamp || priv->dma_cap.atime_stamp)) {

		info->so_timestamping = SOF_TIMESTAMPING_TX_SOFTWARE |
					SOF_TIMESTAMPING_TX_HARDWARE |
					SOF_TIMESTAMPING_RX_SOFTWARE |
					SOF_TIMESTAMPING_RX_HARDWARE |
					SOF_TIMESTAMPING_SOFTWARE |
					SOF_TIMESTAMPING_RAW_HARDWARE;

		if (priv->ptp_clock)
			info->phc_index = ptp_clock_index(priv->ptp_clock);

		info->tx_types = (1 << HWTSTAMP_TX_OFF) | (1 << HWTSTAMP_TX_ON);

		info->rx_filters = ((1 << HWTSTAMP_FILTER_NONE) |
				    (1 << HWTSTAMP_FILTER_PTP_V1_L4_EVENT) |
				    (1 << HWTSTAMP_FILTER_PTP_V1_L4_SYNC) |
				    (1 << HWTSTAMP_FILTER_PTP_V1_L4_DELAY_REQ) |
				    (1 << HWTSTAMP_FILTER_PTP_V2_L4_EVENT) |
				    (1 << HWTSTAMP_FILTER_PTP_V2_L4_SYNC) |
				    (1 << HWTSTAMP_FILTER_PTP_V2_L4_DELAY_REQ) |
				    (1 << HWTSTAMP_FILTER_PTP_V2_EVENT) |
				    (1 << HWTSTAMP_FILTER_PTP_V2_SYNC) |
				    (1 << HWTSTAMP_FILTER_PTP_V2_DELAY_REQ) |
				    (1 << HWTSTAMP_FILTER_ALL));
		return 0;
	} else
		return ethtool_op_get_ts_info(dev, info);
}

static int stmmac_get_tunable(struct net_device *dev,
			      const struct ethtool_tunable *tuna, void *data)
{
	struct stmmac_priv *priv = netdev_priv(dev);
	int ret = 0;

	switch (tuna->id) {
	case ETHTOOL_RX_COPYBREAK:
		*(u32 *)data = priv->rx_copybreak;
		break;
	default:
		ret = -EINVAL;
		break;
	}

	return ret;
}

static int stmmac_set_tunable(struct net_device *dev,
			      const struct ethtool_tunable *tuna,
			      const void *data)
{
	struct stmmac_priv *priv = netdev_priv(dev);
	int ret = 0;

	switch (tuna->id) {
	case ETHTOOL_RX_COPYBREAK:
		priv->rx_copybreak = *(u32 *)data;
		break;
	default:
		ret = -EINVAL;
		break;
	}

	return ret;
}

static const struct ethtool_ops stmmac_ethtool_ops = {
	.supported_coalesce_params = ETHTOOL_COALESCE_USECS |
				     ETHTOOL_COALESCE_MAX_FRAMES,
	.begin = stmmac_check_if_running,
	.get_drvinfo = stmmac_ethtool_getdrvinfo,
	.get_msglevel = stmmac_ethtool_getmsglevel,
	.set_msglevel = stmmac_ethtool_setmsglevel,
	.get_regs = stmmac_ethtool_gregs,
	.get_regs_len = stmmac_ethtool_get_regs_len,
	.get_link = ethtool_op_get_link,
	.nway_reset = stmmac_nway_reset,
	.get_ringparam = stmmac_get_ringparam,
	.set_ringparam = stmmac_set_ringparam,
	.get_pauseparam = stmmac_get_pauseparam,
	.set_pauseparam = stmmac_set_pauseparam,
	.self_test = stmmac_selftest_run,
	.get_ethtool_stats = stmmac_get_ethtool_stats,
	.get_strings = stmmac_get_strings,
	.get_wol = stmmac_get_wol,
	.set_wol = stmmac_set_wol,
	.get_eee = stmmac_ethtool_op_get_eee,
	.set_eee = stmmac_ethtool_op_set_eee,
	.get_sset_count	= stmmac_get_sset_count,
	.get_rxnfc = stmmac_get_rxnfc,
	.get_rxfh_key_size = stmmac_get_rxfh_key_size,
	.get_rxfh_indir_size = stmmac_get_rxfh_indir_size,
	.get_rxfh = stmmac_get_rxfh,
	.set_rxfh = stmmac_set_rxfh,
	.get_ts_info = stmmac_get_ts_info,
	.get_coalesce = stmmac_get_coalesce,
	.set_coalesce = stmmac_set_coalesce,
	.get_per_queue_coalesce = stmmac_get_per_queue_coalesce,
	.set_per_queue_coalesce = stmmac_set_per_queue_coalesce,
	.get_channels = stmmac_get_channels,
	.set_channels = stmmac_set_channels,
	.get_tunable = stmmac_get_tunable,
	.set_tunable = stmmac_set_tunable,
	.get_link_ksettings = stmmac_ethtool_get_link_ksettings,
	.set_link_ksettings = stmmac_ethtool_set_link_ksettings,
};

void stmmac_set_ethtool_ops(struct net_device *netdev)
{
	netdev->ethtool_ops = &stmmac_ethtool_ops;
}<|MERGE_RESOLUTION|>--- conflicted
+++ resolved
@@ -716,10 +716,6 @@
 	if (!priv->dma_cap.eee)
 		return -EOPNOTSUPP;
 
-<<<<<<< HEAD
-	if (!edata->eee_enabled)
-		stmmac_disable_eee_mode(priv);
-=======
 	if (priv->tx_lpi_enabled != edata->tx_lpi_enabled)
 		netdev_warn(priv->dev,
 			    "Setting EEE tx-lpi is not supported\n");
@@ -731,7 +727,6 @@
 		if (ret)
 			return ret;
 	}
->>>>>>> 7d2a07b7
 
 	if (!edata->eee_enabled)
 		stmmac_disable_eee_mode(priv);
@@ -740,16 +735,12 @@
 	if (ret)
 		return ret;
 
-<<<<<<< HEAD
-	priv->tx_lpi_timer = edata->tx_lpi_timer;
-=======
 	if (edata->eee_enabled &&
 	    priv->tx_lpi_timer != edata->tx_lpi_timer) {
 		priv->tx_lpi_timer = edata->tx_lpi_timer;
 		stmmac_eee_init(priv);
 	}
 
->>>>>>> 7d2a07b7
 	return 0;
 }
 
