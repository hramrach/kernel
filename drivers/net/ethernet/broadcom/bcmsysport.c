/*
 * Broadcom BCM7xxx System Port Ethernet MAC driver
 *
 * Copyright (C) 2014 Broadcom Corporation
 *
 * This program is free software; you can redistribute it and/or modify
 * it under the terms of the GNU General Public License version 2 as
 * published by the Free Software Foundation.
 */

#define pr_fmt(fmt)	KBUILD_MODNAME ": " fmt

#include <linux/init.h>
#include <linux/interrupt.h>
#include <linux/module.h>
#include <linux/kernel.h>
#include <linux/netdevice.h>
#include <linux/etherdevice.h>
#include <linux/platform_device.h>
#include <linux/of.h>
#include <linux/of_net.h>
#include <linux/of_mdio.h>
#include <linux/phy.h>
#include <linux/phy_fixed.h>
#include <net/dsa.h>
#include <net/ip.h>
#include <net/ipv6.h>

#include "bcmsysport.h"

/* I/O accessors register helpers */
#define BCM_SYSPORT_IO_MACRO(name, offset) \
static inline u32 name##_readl(struct bcm_sysport_priv *priv, u32 off)	\
{									\
	u32 reg = readl_relaxed(priv->base + offset + off);		\
	return reg;							\
}									\
static inline void name##_writel(struct bcm_sysport_priv *priv,		\
				  u32 val, u32 off)			\
{									\
	writel_relaxed(val, priv->base + offset + off);			\
}									\

BCM_SYSPORT_IO_MACRO(intrl2_0, SYS_PORT_INTRL2_0_OFFSET);
BCM_SYSPORT_IO_MACRO(intrl2_1, SYS_PORT_INTRL2_1_OFFSET);
BCM_SYSPORT_IO_MACRO(umac, SYS_PORT_UMAC_OFFSET);
BCM_SYSPORT_IO_MACRO(gib, SYS_PORT_GIB_OFFSET);
BCM_SYSPORT_IO_MACRO(tdma, SYS_PORT_TDMA_OFFSET);
BCM_SYSPORT_IO_MACRO(rxchk, SYS_PORT_RXCHK_OFFSET);
BCM_SYSPORT_IO_MACRO(txchk, SYS_PORT_TXCHK_OFFSET);
BCM_SYSPORT_IO_MACRO(rbuf, SYS_PORT_RBUF_OFFSET);
BCM_SYSPORT_IO_MACRO(tbuf, SYS_PORT_TBUF_OFFSET);
BCM_SYSPORT_IO_MACRO(topctrl, SYS_PORT_TOPCTRL_OFFSET);

/* On SYSTEMPORT Lite, any register after RDMA_STATUS has the exact
 * same layout, except it has been moved by 4 bytes up, *sigh*
 */
static inline u32 rdma_readl(struct bcm_sysport_priv *priv, u32 off)
{
	if (priv->is_lite && off >= RDMA_STATUS)
		off += 4;
	return readl_relaxed(priv->base + SYS_PORT_RDMA_OFFSET + off);
}

static inline void rdma_writel(struct bcm_sysport_priv *priv, u32 val, u32 off)
{
	if (priv->is_lite && off >= RDMA_STATUS)
		off += 4;
	writel_relaxed(val, priv->base + SYS_PORT_RDMA_OFFSET + off);
}

static inline u32 tdma_control_bit(struct bcm_sysport_priv *priv, u32 bit)
{
	if (!priv->is_lite) {
		return BIT(bit);
	} else {
		if (bit >= ACB_ALGO)
			return BIT(bit + 1);
		else
			return BIT(bit);
	}
}

/* L2-interrupt masking/unmasking helpers, does automatic saving of the applied
 * mask in a software copy to avoid CPU_MASK_STATUS reads in hot-paths.
  */
#define BCM_SYSPORT_INTR_L2(which)	\
static inline void intrl2_##which##_mask_clear(struct bcm_sysport_priv *priv, \
						u32 mask)		\
{									\
	priv->irq##which##_mask &= ~(mask);				\
	intrl2_##which##_writel(priv, mask, INTRL2_CPU_MASK_CLEAR);	\
}									\
static inline void intrl2_##which##_mask_set(struct bcm_sysport_priv *priv, \
						u32 mask)		\
{									\
	intrl2_## which##_writel(priv, mask, INTRL2_CPU_MASK_SET);	\
	priv->irq##which##_mask |= (mask);				\
}									\

BCM_SYSPORT_INTR_L2(0)
BCM_SYSPORT_INTR_L2(1)

/* Register accesses to GISB/RBUS registers are expensive (few hundred
 * nanoseconds), so keep the check for 64-bits explicit here to save
 * one register write per-packet on 32-bits platforms.
 */
static inline void dma_desc_set_addr(struct bcm_sysport_priv *priv,
				     void __iomem *d,
				     dma_addr_t addr)
{
#ifdef CONFIG_PHYS_ADDR_T_64BIT
	writel_relaxed(upper_32_bits(addr) & DESC_ADDR_HI_MASK,
		     d + DESC_ADDR_HI_STATUS_LEN);
#endif
	writel_relaxed(lower_32_bits(addr), d + DESC_ADDR_LO);
}

static inline void tdma_port_write_desc_addr(struct bcm_sysport_priv *priv,
					     struct dma_desc *desc,
					     unsigned int port)
{
	/* Ports are latched, so write upper address first */
	tdma_writel(priv, desc->addr_status_len, TDMA_WRITE_PORT_HI(port));
	tdma_writel(priv, desc->addr_lo, TDMA_WRITE_PORT_LO(port));
}

/* Ethtool operations */
static int bcm_sysport_set_rx_csum(struct net_device *dev,
				   netdev_features_t wanted)
{
	struct bcm_sysport_priv *priv = netdev_priv(dev);
	u32 reg;

	priv->rx_chk_en = !!(wanted & NETIF_F_RXCSUM);
	reg = rxchk_readl(priv, RXCHK_CONTROL);
	if (priv->rx_chk_en)
		reg |= RXCHK_EN;
	else
		reg &= ~RXCHK_EN;

	/* If UniMAC forwards CRC, we need to skip over it to get
	 * a valid CHK bit to be set in the per-packet status word
	 */
	if (priv->rx_chk_en && priv->crc_fwd)
		reg |= RXCHK_SKIP_FCS;
	else
		reg &= ~RXCHK_SKIP_FCS;

	/* If Broadcom tags are enabled (e.g: using a switch), make
	 * sure we tell the RXCHK hardware to expect a 4-bytes Broadcom
	 * tag after the Ethernet MAC Source Address.
	 */
	if (netdev_uses_dsa(dev))
		reg |= RXCHK_BRCM_TAG_EN;
	else
		reg &= ~RXCHK_BRCM_TAG_EN;

	rxchk_writel(priv, reg, RXCHK_CONTROL);

	return 0;
}

static int bcm_sysport_set_tx_csum(struct net_device *dev,
				   netdev_features_t wanted)
{
	struct bcm_sysport_priv *priv = netdev_priv(dev);
	u32 reg;

	/* Hardware transmit checksum requires us to enable the Transmit status
	 * block prepended to the packet contents
	 */
	priv->tsb_en = !!(wanted & (NETIF_F_IP_CSUM | NETIF_F_IPV6_CSUM));
	reg = tdma_readl(priv, TDMA_CONTROL);
	if (priv->tsb_en)
		reg |= tdma_control_bit(priv, TSB_EN);
	else
		reg &= ~tdma_control_bit(priv, TSB_EN);
	tdma_writel(priv, reg, TDMA_CONTROL);

	return 0;
}

static int bcm_sysport_set_features(struct net_device *dev,
				    netdev_features_t features)
{
	netdev_features_t changed = features ^ dev->features;
	netdev_features_t wanted = dev->wanted_features;
	int ret = 0;

	if (changed & NETIF_F_RXCSUM)
		ret = bcm_sysport_set_rx_csum(dev, wanted);
	if (changed & (NETIF_F_IP_CSUM | NETIF_F_IPV6_CSUM))
		ret = bcm_sysport_set_tx_csum(dev, wanted);

	return ret;
}

/* Hardware counters must be kept in sync because the order/offset
 * is important here (order in structure declaration = order in hardware)
 */
static const struct bcm_sysport_stats bcm_sysport_gstrings_stats[] = {
	/* general stats */
	STAT_NETDEV64(rx_packets),
	STAT_NETDEV64(tx_packets),
	STAT_NETDEV64(rx_bytes),
	STAT_NETDEV64(tx_bytes),
	STAT_NETDEV(rx_errors),
	STAT_NETDEV(tx_errors),
	STAT_NETDEV(rx_dropped),
	STAT_NETDEV(tx_dropped),
	STAT_NETDEV(multicast),
	/* UniMAC RSV counters */
	STAT_MIB_RX("rx_64_octets", mib.rx.pkt_cnt.cnt_64),
	STAT_MIB_RX("rx_65_127_oct", mib.rx.pkt_cnt.cnt_127),
	STAT_MIB_RX("rx_128_255_oct", mib.rx.pkt_cnt.cnt_255),
	STAT_MIB_RX("rx_256_511_oct", mib.rx.pkt_cnt.cnt_511),
	STAT_MIB_RX("rx_512_1023_oct", mib.rx.pkt_cnt.cnt_1023),
	STAT_MIB_RX("rx_1024_1518_oct", mib.rx.pkt_cnt.cnt_1518),
	STAT_MIB_RX("rx_vlan_1519_1522_oct", mib.rx.pkt_cnt.cnt_mgv),
	STAT_MIB_RX("rx_1522_2047_oct", mib.rx.pkt_cnt.cnt_2047),
	STAT_MIB_RX("rx_2048_4095_oct", mib.rx.pkt_cnt.cnt_4095),
	STAT_MIB_RX("rx_4096_9216_oct", mib.rx.pkt_cnt.cnt_9216),
	STAT_MIB_RX("rx_pkts", mib.rx.pkt),
	STAT_MIB_RX("rx_bytes", mib.rx.bytes),
	STAT_MIB_RX("rx_multicast", mib.rx.mca),
	STAT_MIB_RX("rx_broadcast", mib.rx.bca),
	STAT_MIB_RX("rx_fcs", mib.rx.fcs),
	STAT_MIB_RX("rx_control", mib.rx.cf),
	STAT_MIB_RX("rx_pause", mib.rx.pf),
	STAT_MIB_RX("rx_unknown", mib.rx.uo),
	STAT_MIB_RX("rx_align", mib.rx.aln),
	STAT_MIB_RX("rx_outrange", mib.rx.flr),
	STAT_MIB_RX("rx_code", mib.rx.cde),
	STAT_MIB_RX("rx_carrier", mib.rx.fcr),
	STAT_MIB_RX("rx_oversize", mib.rx.ovr),
	STAT_MIB_RX("rx_jabber", mib.rx.jbr),
	STAT_MIB_RX("rx_mtu_err", mib.rx.mtue),
	STAT_MIB_RX("rx_good_pkts", mib.rx.pok),
	STAT_MIB_RX("rx_unicast", mib.rx.uc),
	STAT_MIB_RX("rx_ppp", mib.rx.ppp),
	STAT_MIB_RX("rx_crc", mib.rx.rcrc),
	/* UniMAC TSV counters */
	STAT_MIB_TX("tx_64_octets", mib.tx.pkt_cnt.cnt_64),
	STAT_MIB_TX("tx_65_127_oct", mib.tx.pkt_cnt.cnt_127),
	STAT_MIB_TX("tx_128_255_oct", mib.tx.pkt_cnt.cnt_255),
	STAT_MIB_TX("tx_256_511_oct", mib.tx.pkt_cnt.cnt_511),
	STAT_MIB_TX("tx_512_1023_oct", mib.tx.pkt_cnt.cnt_1023),
	STAT_MIB_TX("tx_1024_1518_oct", mib.tx.pkt_cnt.cnt_1518),
	STAT_MIB_TX("tx_vlan_1519_1522_oct", mib.tx.pkt_cnt.cnt_mgv),
	STAT_MIB_TX("tx_1522_2047_oct", mib.tx.pkt_cnt.cnt_2047),
	STAT_MIB_TX("tx_2048_4095_oct", mib.tx.pkt_cnt.cnt_4095),
	STAT_MIB_TX("tx_4096_9216_oct", mib.tx.pkt_cnt.cnt_9216),
	STAT_MIB_TX("tx_pkts", mib.tx.pkts),
	STAT_MIB_TX("tx_multicast", mib.tx.mca),
	STAT_MIB_TX("tx_broadcast", mib.tx.bca),
	STAT_MIB_TX("tx_pause", mib.tx.pf),
	STAT_MIB_TX("tx_control", mib.tx.cf),
	STAT_MIB_TX("tx_fcs_err", mib.tx.fcs),
	STAT_MIB_TX("tx_oversize", mib.tx.ovr),
	STAT_MIB_TX("tx_defer", mib.tx.drf),
	STAT_MIB_TX("tx_excess_defer", mib.tx.edf),
	STAT_MIB_TX("tx_single_col", mib.tx.scl),
	STAT_MIB_TX("tx_multi_col", mib.tx.mcl),
	STAT_MIB_TX("tx_late_col", mib.tx.lcl),
	STAT_MIB_TX("tx_excess_col", mib.tx.ecl),
	STAT_MIB_TX("tx_frags", mib.tx.frg),
	STAT_MIB_TX("tx_total_col", mib.tx.ncl),
	STAT_MIB_TX("tx_jabber", mib.tx.jbr),
	STAT_MIB_TX("tx_bytes", mib.tx.bytes),
	STAT_MIB_TX("tx_good_pkts", mib.tx.pok),
	STAT_MIB_TX("tx_unicast", mib.tx.uc),
	/* UniMAC RUNT counters */
	STAT_RUNT("rx_runt_pkts", mib.rx_runt_cnt),
	STAT_RUNT("rx_runt_valid_fcs", mib.rx_runt_fcs),
	STAT_RUNT("rx_runt_inval_fcs_align", mib.rx_runt_fcs_align),
	STAT_RUNT("rx_runt_bytes", mib.rx_runt_bytes),
	/* RXCHK misc statistics */
	STAT_RXCHK("rxchk_bad_csum", mib.rxchk_bad_csum, RXCHK_BAD_CSUM_CNTR),
	STAT_RXCHK("rxchk_other_pkt_disc", mib.rxchk_other_pkt_disc,
		   RXCHK_OTHER_DISC_CNTR),
	/* RBUF misc statistics */
	STAT_RBUF("rbuf_ovflow_cnt", mib.rbuf_ovflow_cnt, RBUF_OVFL_DISC_CNTR),
	STAT_RBUF("rbuf_err_cnt", mib.rbuf_err_cnt, RBUF_ERR_PKT_CNTR),
	STAT_MIB_SOFT("alloc_rx_buff_failed", mib.alloc_rx_buff_failed),
	STAT_MIB_SOFT("rx_dma_failed", mib.rx_dma_failed),
	STAT_MIB_SOFT("tx_dma_failed", mib.tx_dma_failed),
	/* Per TX-queue statistics are dynamically appended */
};

#define BCM_SYSPORT_STATS_LEN	ARRAY_SIZE(bcm_sysport_gstrings_stats)

static void bcm_sysport_get_drvinfo(struct net_device *dev,
				    struct ethtool_drvinfo *info)
{
	strlcpy(info->driver, KBUILD_MODNAME, sizeof(info->driver));
	strlcpy(info->version, "0.1", sizeof(info->version));
	strlcpy(info->bus_info, "platform", sizeof(info->bus_info));
}

static u32 bcm_sysport_get_msglvl(struct net_device *dev)
{
	struct bcm_sysport_priv *priv = netdev_priv(dev);

	return priv->msg_enable;
}

static void bcm_sysport_set_msglvl(struct net_device *dev, u32 enable)
{
	struct bcm_sysport_priv *priv = netdev_priv(dev);

	priv->msg_enable = enable;
}

static inline bool bcm_sysport_lite_stat_valid(enum bcm_sysport_stat_type type)
{
	switch (type) {
	case BCM_SYSPORT_STAT_NETDEV:
	case BCM_SYSPORT_STAT_NETDEV64:
	case BCM_SYSPORT_STAT_RXCHK:
	case BCM_SYSPORT_STAT_RBUF:
	case BCM_SYSPORT_STAT_SOFT:
		return true;
	default:
		return false;
	}
}

static int bcm_sysport_get_sset_count(struct net_device *dev, int string_set)
{
	struct bcm_sysport_priv *priv = netdev_priv(dev);
	const struct bcm_sysport_stats *s;
	unsigned int i, j;

	switch (string_set) {
	case ETH_SS_STATS:
		for (i = 0, j = 0; i < BCM_SYSPORT_STATS_LEN; i++) {
			s = &bcm_sysport_gstrings_stats[i];
			if (priv->is_lite &&
			    !bcm_sysport_lite_stat_valid(s->type))
				continue;
			j++;
		}
		/* Include per-queue statistics */
		return j + dev->num_tx_queues * NUM_SYSPORT_TXQ_STAT;
	default:
		return -EOPNOTSUPP;
	}
}

static void bcm_sysport_get_strings(struct net_device *dev,
				    u32 stringset, u8 *data)
{
	struct bcm_sysport_priv *priv = netdev_priv(dev);
	const struct bcm_sysport_stats *s;
	char buf[128];
	int i, j;

	switch (stringset) {
	case ETH_SS_STATS:
		for (i = 0, j = 0; i < BCM_SYSPORT_STATS_LEN; i++) {
			s = &bcm_sysport_gstrings_stats[i];
			if (priv->is_lite &&
			    !bcm_sysport_lite_stat_valid(s->type))
				continue;

			memcpy(data + j * ETH_GSTRING_LEN, s->stat_string,
			       ETH_GSTRING_LEN);
			j++;
		}

		for (i = 0; i < dev->num_tx_queues; i++) {
			snprintf(buf, sizeof(buf), "txq%d_packets", i);
			memcpy(data + j * ETH_GSTRING_LEN, buf,
			       ETH_GSTRING_LEN);
			j++;

			snprintf(buf, sizeof(buf), "txq%d_bytes", i);
			memcpy(data + j * ETH_GSTRING_LEN, buf,
			       ETH_GSTRING_LEN);
			j++;
		}
		break;
	default:
		break;
	}
}

static void bcm_sysport_update_mib_counters(struct bcm_sysport_priv *priv)
{
	int i, j = 0;

	for (i = 0; i < BCM_SYSPORT_STATS_LEN; i++) {
		const struct bcm_sysport_stats *s;
		u8 offset = 0;
		u32 val = 0;
		char *p;

		s = &bcm_sysport_gstrings_stats[i];
		switch (s->type) {
		case BCM_SYSPORT_STAT_NETDEV:
		case BCM_SYSPORT_STAT_NETDEV64:
		case BCM_SYSPORT_STAT_SOFT:
			continue;
		case BCM_SYSPORT_STAT_MIB_RX:
		case BCM_SYSPORT_STAT_MIB_TX:
		case BCM_SYSPORT_STAT_RUNT:
			if (priv->is_lite)
				continue;

			if (s->type != BCM_SYSPORT_STAT_MIB_RX)
				offset = UMAC_MIB_STAT_OFFSET;
			val = umac_readl(priv, UMAC_MIB_START + j + offset);
			break;
		case BCM_SYSPORT_STAT_RXCHK:
			val = rxchk_readl(priv, s->reg_offset);
			if (val == ~0)
				rxchk_writel(priv, 0, s->reg_offset);
			break;
		case BCM_SYSPORT_STAT_RBUF:
			val = rbuf_readl(priv, s->reg_offset);
			if (val == ~0)
				rbuf_writel(priv, 0, s->reg_offset);
			break;
		}

		j += s->stat_sizeof;
		p = (char *)priv + s->stat_offset;
		*(u32 *)p = val;
	}

	netif_dbg(priv, hw, priv->netdev, "updated MIB counters\n");
}

static void bcm_sysport_get_stats(struct net_device *dev,
				  struct ethtool_stats *stats, u64 *data)
{
	struct bcm_sysport_priv *priv = netdev_priv(dev);
	struct bcm_sysport_stats64 *stats64 = &priv->stats64;
	struct u64_stats_sync *syncp = &priv->syncp;
	struct bcm_sysport_tx_ring *ring;
	unsigned int start;
	int i, j;

	if (netif_running(dev))
		bcm_sysport_update_mib_counters(priv);

	for (i =  0, j = 0; i < BCM_SYSPORT_STATS_LEN; i++) {
		const struct bcm_sysport_stats *s;
		char *p;

		s = &bcm_sysport_gstrings_stats[i];
		if (s->type == BCM_SYSPORT_STAT_NETDEV)
			p = (char *)&dev->stats;
		else if (s->type == BCM_SYSPORT_STAT_NETDEV64)
			p = (char *)stats64;
		else
			p = (char *)priv;

		if (priv->is_lite && !bcm_sysport_lite_stat_valid(s->type))
			continue;
		p += s->stat_offset;

		if (s->stat_sizeof == sizeof(u64))
			do {
				start = u64_stats_fetch_begin_irq(syncp);
				data[i] = *(u64 *)p;
			} while (u64_stats_fetch_retry_irq(syncp, start));
		else
			data[i] = *(u32 *)p;
		j++;
	}

	/* For SYSTEMPORT Lite since we have holes in our statistics, j would
	 * be equal to BCM_SYSPORT_STATS_LEN at the end of the loop, but it
	 * needs to point to how many total statistics we have minus the
	 * number of per TX queue statistics
	 */
	j = bcm_sysport_get_sset_count(dev, ETH_SS_STATS) -
	    dev->num_tx_queues * NUM_SYSPORT_TXQ_STAT;

	for (i = 0; i < dev->num_tx_queues; i++) {
		ring = &priv->tx_rings[i];
		data[j] = ring->packets;
		j++;
		data[j] = ring->bytes;
		j++;
	}
}

static void bcm_sysport_get_wol(struct net_device *dev,
				struct ethtool_wolinfo *wol)
{
	struct bcm_sysport_priv *priv = netdev_priv(dev);
	u32 reg;

	wol->supported = WAKE_MAGIC | WAKE_MAGICSECURE;
	wol->wolopts = priv->wolopts;

	if (!(priv->wolopts & WAKE_MAGICSECURE))
		return;

	/* Return the programmed SecureOn password */
	reg = umac_readl(priv, UMAC_PSW_MS);
	put_unaligned_be16(reg, &wol->sopass[0]);
	reg = umac_readl(priv, UMAC_PSW_LS);
	put_unaligned_be32(reg, &wol->sopass[2]);
}

static int bcm_sysport_set_wol(struct net_device *dev,
			       struct ethtool_wolinfo *wol)
{
	struct bcm_sysport_priv *priv = netdev_priv(dev);
	struct device *kdev = &priv->pdev->dev;
	u32 supported = WAKE_MAGIC | WAKE_MAGICSECURE;

	if (!device_can_wakeup(kdev))
		return -ENOTSUPP;

	if (wol->wolopts & ~supported)
		return -EINVAL;

	/* Program the SecureOn password */
	if (wol->wolopts & WAKE_MAGICSECURE) {
		umac_writel(priv, get_unaligned_be16(&wol->sopass[0]),
			    UMAC_PSW_MS);
		umac_writel(priv, get_unaligned_be32(&wol->sopass[2]),
			    UMAC_PSW_LS);
	}

	/* Flag the device and relevant IRQ as wakeup capable */
	if (wol->wolopts) {
		device_set_wakeup_enable(kdev, 1);
		if (priv->wol_irq_disabled)
			enable_irq_wake(priv->wol_irq);
		priv->wol_irq_disabled = 0;
	} else {
		device_set_wakeup_enable(kdev, 0);
		/* Avoid unbalanced disable_irq_wake calls */
		if (!priv->wol_irq_disabled)
			disable_irq_wake(priv->wol_irq);
		priv->wol_irq_disabled = 1;
	}

	priv->wolopts = wol->wolopts;

	return 0;
}

static int bcm_sysport_get_coalesce(struct net_device *dev,
				    struct ethtool_coalesce *ec)
{
	struct bcm_sysport_priv *priv = netdev_priv(dev);
	u32 reg;

	reg = tdma_readl(priv, TDMA_DESC_RING_INTR_CONTROL(0));

	ec->tx_coalesce_usecs = (reg >> RING_TIMEOUT_SHIFT) * 8192 / 1000;
	ec->tx_max_coalesced_frames = reg & RING_INTR_THRESH_MASK;

	reg = rdma_readl(priv, RDMA_MBDONE_INTR);

	ec->rx_coalesce_usecs = (reg >> RDMA_TIMEOUT_SHIFT) * 8192 / 1000;
	ec->rx_max_coalesced_frames = reg & RDMA_INTR_THRESH_MASK;

	return 0;
}

static int bcm_sysport_set_coalesce(struct net_device *dev,
				    struct ethtool_coalesce *ec)
{
	struct bcm_sysport_priv *priv = netdev_priv(dev);
	unsigned int i;
	u32 reg;

	/* Base system clock is 125Mhz, DMA timeout is this reference clock
	 * divided by 1024, which yield roughly 8.192 us, our maximum value has
	 * to fit in the RING_TIMEOUT_MASK (16 bits).
	 */
	if (ec->tx_max_coalesced_frames > RING_INTR_THRESH_MASK ||
	    ec->tx_coalesce_usecs > (RING_TIMEOUT_MASK * 8) + 1 ||
	    ec->rx_max_coalesced_frames > RDMA_INTR_THRESH_MASK ||
	    ec->rx_coalesce_usecs > (RDMA_TIMEOUT_MASK * 8) + 1)
		return -EINVAL;

	if ((ec->tx_coalesce_usecs == 0 && ec->tx_max_coalesced_frames == 0) ||
	    (ec->rx_coalesce_usecs == 0 && ec->rx_max_coalesced_frames == 0))
		return -EINVAL;

	for (i = 0; i < dev->num_tx_queues; i++) {
		reg = tdma_readl(priv, TDMA_DESC_RING_INTR_CONTROL(i));
		reg &= ~(RING_INTR_THRESH_MASK |
			 RING_TIMEOUT_MASK << RING_TIMEOUT_SHIFT);
		reg |= ec->tx_max_coalesced_frames;
		reg |= DIV_ROUND_UP(ec->tx_coalesce_usecs * 1000, 8192) <<
			 RING_TIMEOUT_SHIFT;
		tdma_writel(priv, reg, TDMA_DESC_RING_INTR_CONTROL(i));
	}

	reg = rdma_readl(priv, RDMA_MBDONE_INTR);
	reg &= ~(RDMA_INTR_THRESH_MASK |
		 RDMA_TIMEOUT_MASK << RDMA_TIMEOUT_SHIFT);
	reg |= ec->rx_max_coalesced_frames;
	reg |= DIV_ROUND_UP(ec->rx_coalesce_usecs * 1000, 8192) <<
			    RDMA_TIMEOUT_SHIFT;
	rdma_writel(priv, reg, RDMA_MBDONE_INTR);

	return 0;
}

static void bcm_sysport_free_cb(struct bcm_sysport_cb *cb)
{
	dev_consume_skb_any(cb->skb);
	cb->skb = NULL;
	dma_unmap_addr_set(cb, dma_addr, 0);
}

static struct sk_buff *bcm_sysport_rx_refill(struct bcm_sysport_priv *priv,
					     struct bcm_sysport_cb *cb)
{
	struct device *kdev = &priv->pdev->dev;
	struct net_device *ndev = priv->netdev;
	struct sk_buff *skb, *rx_skb;
	dma_addr_t mapping;

	/* Allocate a new SKB for a new packet */
	skb = netdev_alloc_skb(priv->netdev, RX_BUF_LENGTH);
	if (!skb) {
		priv->mib.alloc_rx_buff_failed++;
		netif_err(priv, rx_err, ndev, "SKB alloc failed\n");
		return NULL;
	}

	mapping = dma_map_single(kdev, skb->data,
				 RX_BUF_LENGTH, DMA_FROM_DEVICE);
	if (dma_mapping_error(kdev, mapping)) {
		priv->mib.rx_dma_failed++;
		dev_kfree_skb_any(skb);
		netif_err(priv, rx_err, ndev, "DMA mapping failure\n");
		return NULL;
	}

	/* Grab the current SKB on the ring */
	rx_skb = cb->skb;
	if (likely(rx_skb))
		dma_unmap_single(kdev, dma_unmap_addr(cb, dma_addr),
				 RX_BUF_LENGTH, DMA_FROM_DEVICE);

	/* Put the new SKB on the ring */
	cb->skb = skb;
	dma_unmap_addr_set(cb, dma_addr, mapping);
	dma_desc_set_addr(priv, cb->bd_addr, mapping);

	netif_dbg(priv, rx_status, ndev, "RX refill\n");

	/* Return the current SKB to the caller */
	return rx_skb;
}

static int bcm_sysport_alloc_rx_bufs(struct bcm_sysport_priv *priv)
{
	struct bcm_sysport_cb *cb;
	struct sk_buff *skb;
	unsigned int i;

	for (i = 0; i < priv->num_rx_bds; i++) {
		cb = &priv->rx_cbs[i];
		skb = bcm_sysport_rx_refill(priv, cb);
		if (skb)
			dev_kfree_skb(skb);
		if (!cb->skb)
			return -ENOMEM;
	}

	return 0;
}

/* Poll the hardware for up to budget packets to process */
static unsigned int bcm_sysport_desc_rx(struct bcm_sysport_priv *priv,
					unsigned int budget)
{
	struct bcm_sysport_stats64 *stats64 = &priv->stats64;
	struct net_device *ndev = priv->netdev;
	unsigned int processed = 0, to_process;
	struct bcm_sysport_cb *cb;
	struct sk_buff *skb;
	unsigned int p_index;
	u16 len, status;
	struct bcm_rsb *rsb;

	/* Clear status before servicing to reduce spurious interrupts */
	intrl2_0_writel(priv, INTRL2_0_RDMA_MBDONE, INTRL2_CPU_CLEAR);

	/* Determine how much we should process since last call, SYSTEMPORT Lite
	 * groups the producer and consumer indexes into the same 32-bit
	 * which we access using RDMA_CONS_INDEX
	 */
	if (!priv->is_lite)
		p_index = rdma_readl(priv, RDMA_PROD_INDEX);
	else
		p_index = rdma_readl(priv, RDMA_CONS_INDEX);
	p_index &= RDMA_PROD_INDEX_MASK;

	to_process = (p_index - priv->rx_c_index) & RDMA_CONS_INDEX_MASK;

	netif_dbg(priv, rx_status, ndev,
		  "p_index=%d rx_c_index=%d to_process=%d\n",
		  p_index, priv->rx_c_index, to_process);

	while ((processed < to_process) && (processed < budget)) {
		cb = &priv->rx_cbs[priv->rx_read_ptr];
		skb = bcm_sysport_rx_refill(priv, cb);


		/* We do not have a backing SKB, so we do not a corresponding
		 * DMA mapping for this incoming packet since
		 * bcm_sysport_rx_refill always either has both skb and mapping
		 * or none.
		 */
		if (unlikely(!skb)) {
			netif_err(priv, rx_err, ndev, "out of memory!\n");
			ndev->stats.rx_dropped++;
			ndev->stats.rx_errors++;
			goto next;
		}

		/* Extract the Receive Status Block prepended */
		rsb = (struct bcm_rsb *)skb->data;
		len = (rsb->rx_status_len >> DESC_LEN_SHIFT) & DESC_LEN_MASK;
		status = (rsb->rx_status_len >> DESC_STATUS_SHIFT) &
			  DESC_STATUS_MASK;

		netif_dbg(priv, rx_status, ndev,
			  "p=%d, c=%d, rd_ptr=%d, len=%d, flag=0x%04x\n",
			  p_index, priv->rx_c_index, priv->rx_read_ptr,
			  len, status);

		if (unlikely(len > RX_BUF_LENGTH)) {
			netif_err(priv, rx_status, ndev, "oversized packet\n");
			ndev->stats.rx_length_errors++;
			ndev->stats.rx_errors++;
			dev_kfree_skb_any(skb);
			goto next;
		}

		if (unlikely(!(status & DESC_EOP) || !(status & DESC_SOP))) {
			netif_err(priv, rx_status, ndev, "fragmented packet!\n");
			ndev->stats.rx_dropped++;
			ndev->stats.rx_errors++;
			dev_kfree_skb_any(skb);
			goto next;
		}

		if (unlikely(status & (RX_STATUS_ERR | RX_STATUS_OVFLOW))) {
			netif_err(priv, rx_err, ndev, "error packet\n");
			if (status & RX_STATUS_OVFLOW)
				ndev->stats.rx_over_errors++;
			ndev->stats.rx_dropped++;
			ndev->stats.rx_errors++;
			dev_kfree_skb_any(skb);
			goto next;
		}

		skb_put(skb, len);

		/* Hardware validated our checksum */
		if (likely(status & DESC_L4_CSUM))
			skb->ip_summed = CHECKSUM_UNNECESSARY;

		/* Hardware pre-pends packets with 2bytes before Ethernet
		 * header plus we have the Receive Status Block, strip off all
		 * of this from the SKB.
		 */
		skb_pull(skb, sizeof(*rsb) + 2);
		len -= (sizeof(*rsb) + 2);

		/* UniMAC may forward CRC */
		if (priv->crc_fwd) {
			skb_trim(skb, len - ETH_FCS_LEN);
			len -= ETH_FCS_LEN;
		}

		skb->protocol = eth_type_trans(skb, ndev);
		ndev->stats.rx_packets++;
		ndev->stats.rx_bytes += len;
		u64_stats_update_begin(&priv->syncp);
		stats64->rx_packets++;
		stats64->rx_bytes += len;
		u64_stats_update_end(&priv->syncp);

		napi_gro_receive(&priv->napi, skb);
next:
		processed++;
		priv->rx_read_ptr++;

		if (priv->rx_read_ptr == priv->num_rx_bds)
			priv->rx_read_ptr = 0;
	}

	return processed;
}

static void bcm_sysport_tx_reclaim_one(struct bcm_sysport_tx_ring *ring,
				       struct bcm_sysport_cb *cb,
				       unsigned int *bytes_compl,
				       unsigned int *pkts_compl)
{
	struct bcm_sysport_priv *priv = ring->priv;
	struct device *kdev = &priv->pdev->dev;

	if (cb->skb) {
		*bytes_compl += cb->skb->len;
		dma_unmap_single(kdev, dma_unmap_addr(cb, dma_addr),
				 dma_unmap_len(cb, dma_len),
				 DMA_TO_DEVICE);
		(*pkts_compl)++;
		bcm_sysport_free_cb(cb);
	/* SKB fragment */
	} else if (dma_unmap_addr(cb, dma_addr)) {
		*bytes_compl += dma_unmap_len(cb, dma_len);
		dma_unmap_page(kdev, dma_unmap_addr(cb, dma_addr),
			       dma_unmap_len(cb, dma_len), DMA_TO_DEVICE);
		dma_unmap_addr_set(cb, dma_addr, 0);
	}
}

/* Reclaim queued SKBs for transmission completion, lockless version */
static unsigned int __bcm_sysport_tx_reclaim(struct bcm_sysport_priv *priv,
					     struct bcm_sysport_tx_ring *ring)
{
	unsigned int c_index, last_c_index, last_tx_cn, num_tx_cbs;
	unsigned int pkts_compl = 0, bytes_compl = 0;
	struct net_device *ndev = priv->netdev;
	struct bcm_sysport_cb *cb;
	u32 hw_ind;

	/* Clear status before servicing to reduce spurious interrupts */
	if (!ring->priv->is_lite)
		intrl2_1_writel(ring->priv, BIT(ring->index), INTRL2_CPU_CLEAR);
	else
		intrl2_0_writel(ring->priv, BIT(ring->index +
				INTRL2_0_TDMA_MBDONE_SHIFT), INTRL2_CPU_CLEAR);

	/* Compute how many descriptors have been processed since last call */
	hw_ind = tdma_readl(priv, TDMA_DESC_RING_PROD_CONS_INDEX(ring->index));
	c_index = (hw_ind >> RING_CONS_INDEX_SHIFT) & RING_CONS_INDEX_MASK;
	ring->p_index = (hw_ind & RING_PROD_INDEX_MASK);

	last_c_index = ring->c_index;
	num_tx_cbs = ring->size;

	c_index &= (num_tx_cbs - 1);

	if (c_index >= last_c_index)
		last_tx_cn = c_index - last_c_index;
	else
		last_tx_cn = num_tx_cbs - last_c_index + c_index;

	netif_dbg(priv, tx_done, ndev,
		  "ring=%d c_index=%d last_tx_cn=%d last_c_index=%d\n",
		  ring->index, c_index, last_tx_cn, last_c_index);

	while (last_tx_cn-- > 0) {
		cb = ring->cbs + last_c_index;
		bcm_sysport_tx_reclaim_one(ring, cb, &bytes_compl, &pkts_compl);

		ring->desc_count++;
		last_c_index++;
		last_c_index &= (num_tx_cbs - 1);
	}

	u64_stats_update_begin(&priv->syncp);
	ring->packets += pkts_compl;
	ring->bytes += bytes_compl;
	u64_stats_update_end(&priv->syncp);

	ring->c_index = c_index;

	netif_dbg(priv, tx_done, ndev,
		  "ring=%d c_index=%d pkts_compl=%d, bytes_compl=%d\n",
		  ring->index, ring->c_index, pkts_compl, bytes_compl);

	return pkts_compl;
}

/* Locked version of the per-ring TX reclaim routine */
static unsigned int bcm_sysport_tx_reclaim(struct bcm_sysport_priv *priv,
					   struct bcm_sysport_tx_ring *ring)
{
	struct netdev_queue *txq;
	unsigned int released;
	unsigned long flags;

	txq = netdev_get_tx_queue(priv->netdev, ring->index);

	spin_lock_irqsave(&ring->lock, flags);
	released = __bcm_sysport_tx_reclaim(priv, ring);
	if (released)
		netif_tx_wake_queue(txq);

	spin_unlock_irqrestore(&ring->lock, flags);

	return released;
}

/* Locked version of the per-ring TX reclaim, but does not wake the queue */
static void bcm_sysport_tx_clean(struct bcm_sysport_priv *priv,
				 struct bcm_sysport_tx_ring *ring)
{
	unsigned long flags;

	spin_lock_irqsave(&ring->lock, flags);
	__bcm_sysport_tx_reclaim(priv, ring);
	spin_unlock_irqrestore(&ring->lock, flags);
}

static int bcm_sysport_tx_poll(struct napi_struct *napi, int budget)
{
	struct bcm_sysport_tx_ring *ring =
		container_of(napi, struct bcm_sysport_tx_ring, napi);
	unsigned int work_done = 0;

	work_done = bcm_sysport_tx_reclaim(ring->priv, ring);

	if (work_done == 0) {
		napi_complete(napi);
		/* re-enable TX interrupt */
		if (!ring->priv->is_lite)
			intrl2_1_mask_clear(ring->priv, BIT(ring->index));
		else
			intrl2_0_mask_clear(ring->priv, BIT(ring->index +
					    INTRL2_0_TDMA_MBDONE_SHIFT));

		return 0;
	}

	return budget;
}

static void bcm_sysport_tx_reclaim_all(struct bcm_sysport_priv *priv)
{
	unsigned int q;

	for (q = 0; q < priv->netdev->num_tx_queues; q++)
		bcm_sysport_tx_reclaim(priv, &priv->tx_rings[q]);
}

static int bcm_sysport_poll(struct napi_struct *napi, int budget)
{
	struct bcm_sysport_priv *priv =
		container_of(napi, struct bcm_sysport_priv, napi);
	unsigned int work_done = 0;

	work_done = bcm_sysport_desc_rx(priv, budget);

	priv->rx_c_index += work_done;
	priv->rx_c_index &= RDMA_CONS_INDEX_MASK;

	/* SYSTEMPORT Lite groups the producer/consumer index, producer is
	 * maintained by HW, but writes to it will be ignore while RDMA
	 * is active
	 */
	if (!priv->is_lite)
		rdma_writel(priv, priv->rx_c_index, RDMA_CONS_INDEX);
	else
		rdma_writel(priv, priv->rx_c_index << 16, RDMA_CONS_INDEX);

	if (work_done < budget) {
		napi_complete_done(napi, work_done);
		/* re-enable RX interrupts */
		intrl2_0_mask_clear(priv, INTRL2_0_RDMA_MBDONE);
	}

	return work_done;
}

static void bcm_sysport_resume_from_wol(struct bcm_sysport_priv *priv)
{
	u32 reg;

	/* Stop monitoring MPD interrupt */
	intrl2_0_mask_set(priv, INTRL2_0_MPD);

	/* Clear the MagicPacket detection logic */
	reg = umac_readl(priv, UMAC_MPD_CTRL);
	reg &= ~MPD_EN;
	umac_writel(priv, reg, UMAC_MPD_CTRL);

	netif_dbg(priv, wol, priv->netdev, "resumed from WOL\n");
}

/* RX and misc interrupt routine */
static irqreturn_t bcm_sysport_rx_isr(int irq, void *dev_id)
{
	struct net_device *dev = dev_id;
	struct bcm_sysport_priv *priv = netdev_priv(dev);
	struct bcm_sysport_tx_ring *txr;
	unsigned int ring, ring_bit;

	priv->irq0_stat = intrl2_0_readl(priv, INTRL2_CPU_STATUS) &
			  ~intrl2_0_readl(priv, INTRL2_CPU_MASK_STATUS);
	intrl2_0_writel(priv, priv->irq0_stat, INTRL2_CPU_CLEAR);

	if (unlikely(priv->irq0_stat == 0)) {
		netdev_warn(priv->netdev, "spurious RX interrupt\n");
		return IRQ_NONE;
	}

	if (priv->irq0_stat & INTRL2_0_RDMA_MBDONE) {
		if (likely(napi_schedule_prep(&priv->napi))) {
			/* disable RX interrupts */
			intrl2_0_mask_set(priv, INTRL2_0_RDMA_MBDONE);
			__napi_schedule_irqoff(&priv->napi);
		}
	}

	/* TX ring is full, perform a full reclaim since we do not know
	 * which one would trigger this interrupt
	 */
	if (priv->irq0_stat & INTRL2_0_TX_RING_FULL)
		bcm_sysport_tx_reclaim_all(priv);

	if (priv->irq0_stat & INTRL2_0_MPD) {
		netdev_info(priv->netdev, "Wake-on-LAN interrupt!\n");
		bcm_sysport_resume_from_wol(priv);
	}

	if (!priv->is_lite)
		goto out;

	for (ring = 0; ring < dev->num_tx_queues; ring++) {
		ring_bit = BIT(ring + INTRL2_0_TDMA_MBDONE_SHIFT);
		if (!(priv->irq0_stat & ring_bit))
			continue;

		txr = &priv->tx_rings[ring];

		if (likely(napi_schedule_prep(&txr->napi))) {
			intrl2_0_mask_set(priv, ring_bit);
			__napi_schedule(&txr->napi);
		}
	}
out:
	return IRQ_HANDLED;
}

/* TX interrupt service routine */
static irqreturn_t bcm_sysport_tx_isr(int irq, void *dev_id)
{
	struct net_device *dev = dev_id;
	struct bcm_sysport_priv *priv = netdev_priv(dev);
	struct bcm_sysport_tx_ring *txr;
	unsigned int ring;

	priv->irq1_stat = intrl2_1_readl(priv, INTRL2_CPU_STATUS) &
				~intrl2_1_readl(priv, INTRL2_CPU_MASK_STATUS);
	intrl2_1_writel(priv, 0xffffffff, INTRL2_CPU_CLEAR);

	if (unlikely(priv->irq1_stat == 0)) {
		netdev_warn(priv->netdev, "spurious TX interrupt\n");
		return IRQ_NONE;
	}

	for (ring = 0; ring < dev->num_tx_queues; ring++) {
		if (!(priv->irq1_stat & BIT(ring)))
			continue;

		txr = &priv->tx_rings[ring];

		if (likely(napi_schedule_prep(&txr->napi))) {
			intrl2_1_mask_set(priv, BIT(ring));
			__napi_schedule_irqoff(&txr->napi);
		}
	}

	return IRQ_HANDLED;
}

static irqreturn_t bcm_sysport_wol_isr(int irq, void *dev_id)
{
	struct bcm_sysport_priv *priv = dev_id;

	pm_wakeup_event(&priv->pdev->dev, 0);

	return IRQ_HANDLED;
}

#ifdef CONFIG_NET_POLL_CONTROLLER
static void bcm_sysport_poll_controller(struct net_device *dev)
{
	struct bcm_sysport_priv *priv = netdev_priv(dev);

	disable_irq(priv->irq0);
	bcm_sysport_rx_isr(priv->irq0, priv);
	enable_irq(priv->irq0);

	if (!priv->is_lite) {
		disable_irq(priv->irq1);
		bcm_sysport_tx_isr(priv->irq1, priv);
		enable_irq(priv->irq1);
	}
}
#endif

static struct sk_buff *bcm_sysport_insert_tsb(struct sk_buff *skb,
					      struct net_device *dev)
{
	struct sk_buff *nskb;
	struct bcm_tsb *tsb;
	u32 csum_info;
	u8 ip_proto;
	u16 csum_start;
	u16 ip_ver;

	/* Re-allocate SKB if needed */
	if (unlikely(skb_headroom(skb) < sizeof(*tsb))) {
		nskb = skb_realloc_headroom(skb, sizeof(*tsb));
		dev_kfree_skb(skb);
		if (!nskb) {
			dev->stats.tx_errors++;
			dev->stats.tx_dropped++;
			return NULL;
		}
		skb = nskb;
	}

	tsb = skb_push(skb, sizeof(*tsb));
	/* Zero-out TSB by default */
	memset(tsb, 0, sizeof(*tsb));

	if (skb->ip_summed == CHECKSUM_PARTIAL) {
		ip_ver = htons(skb->protocol);
		switch (ip_ver) {
		case ETH_P_IP:
			ip_proto = ip_hdr(skb)->protocol;
			break;
		case ETH_P_IPV6:
			ip_proto = ipv6_hdr(skb)->nexthdr;
			break;
		default:
			return skb;
		}

		/* Get the checksum offset and the L4 (transport) offset */
		csum_start = skb_checksum_start_offset(skb) - sizeof(*tsb);
		csum_info = (csum_start + skb->csum_offset) & L4_CSUM_PTR_MASK;
		csum_info |= (csum_start << L4_PTR_SHIFT);

		if (ip_proto == IPPROTO_TCP || ip_proto == IPPROTO_UDP) {
			csum_info |= L4_LENGTH_VALID;
			if (ip_proto == IPPROTO_UDP && ip_ver == ETH_P_IP)
				csum_info |= L4_UDP;
		} else {
			csum_info = 0;
		}

		tsb->l4_ptr_dest_map = csum_info;
	}

	return skb;
}

static netdev_tx_t bcm_sysport_xmit(struct sk_buff *skb,
				    struct net_device *dev)
{
	struct bcm_sysport_priv *priv = netdev_priv(dev);
	struct device *kdev = &priv->pdev->dev;
	struct bcm_sysport_tx_ring *ring;
	struct bcm_sysport_cb *cb;
	struct netdev_queue *txq;
	struct dma_desc *desc;
	unsigned int skb_len;
	unsigned long flags;
	dma_addr_t mapping;
	u32 len_status;
	u16 queue;
	int ret;

	queue = skb_get_queue_mapping(skb);
	txq = netdev_get_tx_queue(dev, queue);
	ring = &priv->tx_rings[queue];

	/* lock against tx reclaim in BH context and TX ring full interrupt */
	spin_lock_irqsave(&ring->lock, flags);
	if (unlikely(ring->desc_count == 0)) {
		netif_tx_stop_queue(txq);
		netdev_err(dev, "queue %d awake and ring full!\n", queue);
		ret = NETDEV_TX_BUSY;
		goto out;
	}

	/* The Ethernet switch we are interfaced with needs packets to be at
	 * least 64 bytes (including FCS) otherwise they will be discarded when
	 * they enter the switch port logic. When Broadcom tags are enabled, we
	 * need to make sure that packets are at least 68 bytes
	 * (including FCS and tag) because the length verification is done after
	 * the Broadcom tag is stripped off the ingress packet.
	 */
	if (skb_put_padto(skb, ETH_ZLEN + ENET_BRCM_TAG_LEN)) {
		ret = NETDEV_TX_OK;
		goto out;
	}

	/* Insert TSB and checksum infos */
	if (priv->tsb_en) {
		skb = bcm_sysport_insert_tsb(skb, dev);
		if (!skb) {
			ret = NETDEV_TX_OK;
			goto out;
		}
	}

	skb_len = skb->len;

	mapping = dma_map_single(kdev, skb->data, skb_len, DMA_TO_DEVICE);
	if (dma_mapping_error(kdev, mapping)) {
		priv->mib.tx_dma_failed++;
		netif_err(priv, tx_err, dev, "DMA map failed at %p (len=%d)\n",
			  skb->data, skb_len);
		ret = NETDEV_TX_OK;
		goto out;
	}

	/* Remember the SKB for future freeing */
	cb = &ring->cbs[ring->curr_desc];
	cb->skb = skb;
	dma_unmap_addr_set(cb, dma_addr, mapping);
	dma_unmap_len_set(cb, dma_len, skb_len);

	/* Fetch a descriptor entry from our pool */
	desc = ring->desc_cpu;

	desc->addr_lo = lower_32_bits(mapping);
	len_status = upper_32_bits(mapping) & DESC_ADDR_HI_MASK;
	len_status |= (skb_len << DESC_LEN_SHIFT);
	len_status |= (DESC_SOP | DESC_EOP | TX_STATUS_APP_CRC) <<
		       DESC_STATUS_SHIFT;
	if (skb->ip_summed == CHECKSUM_PARTIAL)
		len_status |= (DESC_L4_CSUM << DESC_STATUS_SHIFT);

	ring->curr_desc++;
	if (ring->curr_desc == ring->size)
		ring->curr_desc = 0;
	ring->desc_count--;

	/* Ensure write completion of the descriptor status/length
	 * in DRAM before the System Port WRITE_PORT register latches
	 * the value
	 */
	wmb();
	desc->addr_status_len = len_status;
	wmb();

	/* Write this descriptor address to the RING write port */
	tdma_port_write_desc_addr(priv, desc, ring->index);

	/* Check ring space and update SW control flow */
	if (ring->desc_count == 0)
		netif_tx_stop_queue(txq);

	netif_dbg(priv, tx_queued, dev, "ring=%d desc_count=%d, curr_desc=%d\n",
		  ring->index, ring->desc_count, ring->curr_desc);

	ret = NETDEV_TX_OK;
out:
	spin_unlock_irqrestore(&ring->lock, flags);
	return ret;
}

static void bcm_sysport_tx_timeout(struct net_device *dev)
{
	netdev_warn(dev, "transmit timeout!\n");

	netif_trans_update(dev);
	dev->stats.tx_errors++;

	netif_tx_wake_all_queues(dev);
}

/* phylib adjust link callback */
static void bcm_sysport_adj_link(struct net_device *dev)
{
	struct bcm_sysport_priv *priv = netdev_priv(dev);
	struct phy_device *phydev = dev->phydev;
	unsigned int changed = 0;
	u32 cmd_bits = 0, reg;

	if (priv->old_link != phydev->link) {
		changed = 1;
		priv->old_link = phydev->link;
	}

	if (priv->old_duplex != phydev->duplex) {
		changed = 1;
		priv->old_duplex = phydev->duplex;
	}

	if (priv->is_lite)
		goto out;

	switch (phydev->speed) {
	case SPEED_2500:
		cmd_bits = CMD_SPEED_2500;
		break;
	case SPEED_1000:
		cmd_bits = CMD_SPEED_1000;
		break;
	case SPEED_100:
		cmd_bits = CMD_SPEED_100;
		break;
	case SPEED_10:
		cmd_bits = CMD_SPEED_10;
		break;
	default:
		break;
	}
	cmd_bits <<= CMD_SPEED_SHIFT;

	if (phydev->duplex == DUPLEX_HALF)
		cmd_bits |= CMD_HD_EN;

	if (priv->old_pause != phydev->pause) {
		changed = 1;
		priv->old_pause = phydev->pause;
	}

	if (!phydev->pause)
		cmd_bits |= CMD_RX_PAUSE_IGNORE | CMD_TX_PAUSE_IGNORE;

	if (!changed)
		return;

	if (phydev->link) {
		reg = umac_readl(priv, UMAC_CMD);
		reg &= ~((CMD_SPEED_MASK << CMD_SPEED_SHIFT) |
			CMD_HD_EN | CMD_RX_PAUSE_IGNORE |
			CMD_TX_PAUSE_IGNORE);
		reg |= cmd_bits;
		umac_writel(priv, reg, UMAC_CMD);
	}
out:
	if (changed)
		phy_print_status(phydev);
}

static int bcm_sysport_init_tx_ring(struct bcm_sysport_priv *priv,
				    unsigned int index)
{
	struct bcm_sysport_tx_ring *ring = &priv->tx_rings[index];
	struct device *kdev = &priv->pdev->dev;
	size_t size;
	void *p;
	u32 reg;

	/* Simple descriptors partitioning for now */
	size = 256;

	/* We just need one DMA descriptor which is DMA-able, since writing to
	 * the port will allocate a new descriptor in its internal linked-list
	 */
	p = dma_zalloc_coherent(kdev, sizeof(struct dma_desc), &ring->desc_dma,
				GFP_KERNEL);
	if (!p) {
		netif_err(priv, hw, priv->netdev, "DMA alloc failed\n");
		return -ENOMEM;
	}

	ring->cbs = kcalloc(size, sizeof(struct bcm_sysport_cb), GFP_KERNEL);
	if (!ring->cbs) {
		dma_free_coherent(kdev, sizeof(struct dma_desc),
				  ring->desc_cpu, ring->desc_dma);
		netif_err(priv, hw, priv->netdev, "CB allocation failed\n");
		return -ENOMEM;
	}

	/* Initialize SW view of the ring */
	spin_lock_init(&ring->lock);
	ring->priv = priv;
	netif_tx_napi_add(priv->netdev, &ring->napi, bcm_sysport_tx_poll, 64);
	ring->index = index;
	ring->size = size;
	ring->alloc_size = ring->size;
	ring->desc_cpu = p;
	ring->desc_count = ring->size;
	ring->curr_desc = 0;

	/* Initialize HW ring */
	tdma_writel(priv, RING_EN, TDMA_DESC_RING_HEAD_TAIL_PTR(index));
	tdma_writel(priv, 0, TDMA_DESC_RING_COUNT(index));
	tdma_writel(priv, 1, TDMA_DESC_RING_INTR_CONTROL(index));
	tdma_writel(priv, 0, TDMA_DESC_RING_PROD_CONS_INDEX(index));
	tdma_writel(priv, RING_IGNORE_STATUS, TDMA_DESC_RING_MAPPING(index));
	tdma_writel(priv, 0, TDMA_DESC_RING_PCP_DEI_VID(index));

	/* Do not use tdma_control_bit() here because TSB_SWAP1 collides
	 * with the original definition of ACB_ALGO
	 */
	reg = tdma_readl(priv, TDMA_CONTROL);
	if (priv->is_lite)
		reg &= ~BIT(TSB_SWAP1);
	/* Set a correct TSB format based on host endian */
	if (!IS_ENABLED(CONFIG_CPU_BIG_ENDIAN))
		reg |= tdma_control_bit(priv, TSB_SWAP0);
	else
		reg &= ~tdma_control_bit(priv, TSB_SWAP0);
	tdma_writel(priv, reg, TDMA_CONTROL);

	/* Program the number of descriptors as MAX_THRESHOLD and half of
	 * its size for the hysteresis trigger
	 */
	tdma_writel(priv, ring->size |
			1 << RING_HYST_THRESH_SHIFT,
			TDMA_DESC_RING_MAX_HYST(index));

	/* Enable the ring queue in the arbiter */
	reg = tdma_readl(priv, TDMA_TIER1_ARB_0_QUEUE_EN);
	reg |= (1 << index);
	tdma_writel(priv, reg, TDMA_TIER1_ARB_0_QUEUE_EN);

	napi_enable(&ring->napi);

	netif_dbg(priv, hw, priv->netdev,
		  "TDMA cfg, size=%d, desc_cpu=%p\n",
		  ring->size, ring->desc_cpu);

	return 0;
}

static void bcm_sysport_fini_tx_ring(struct bcm_sysport_priv *priv,
				     unsigned int index)
{
	struct bcm_sysport_tx_ring *ring = &priv->tx_rings[index];
	struct device *kdev = &priv->pdev->dev;
	u32 reg;

	/* Caller should stop the TDMA engine */
	reg = tdma_readl(priv, TDMA_STATUS);
	if (!(reg & TDMA_DISABLED))
		netdev_warn(priv->netdev, "TDMA not stopped!\n");

	/* ring->cbs is the last part in bcm_sysport_init_tx_ring which could
	 * fail, so by checking this pointer we know whether the TX ring was
	 * fully initialized or not.
	 */
	if (!ring->cbs)
		return;

	napi_disable(&ring->napi);
	netif_napi_del(&ring->napi);

	bcm_sysport_tx_clean(priv, ring);

	kfree(ring->cbs);
	ring->cbs = NULL;

	if (ring->desc_dma) {
		dma_free_coherent(kdev, sizeof(struct dma_desc),
				  ring->desc_cpu, ring->desc_dma);
		ring->desc_dma = 0;
	}
	ring->size = 0;
	ring->alloc_size = 0;

	netif_dbg(priv, hw, priv->netdev, "TDMA fini done\n");
}

/* RDMA helper */
static inline int rdma_enable_set(struct bcm_sysport_priv *priv,
				  unsigned int enable)
{
	unsigned int timeout = 1000;
	u32 reg;

	reg = rdma_readl(priv, RDMA_CONTROL);
	if (enable)
		reg |= RDMA_EN;
	else
		reg &= ~RDMA_EN;
	rdma_writel(priv, reg, RDMA_CONTROL);

	/* Poll for RMDA disabling completion */
	do {
		reg = rdma_readl(priv, RDMA_STATUS);
		if (!!(reg & RDMA_DISABLED) == !enable)
			return 0;
		usleep_range(1000, 2000);
	} while (timeout-- > 0);

	netdev_err(priv->netdev, "timeout waiting for RDMA to finish\n");

	return -ETIMEDOUT;
}

/* TDMA helper */
static inline int tdma_enable_set(struct bcm_sysport_priv *priv,
				  unsigned int enable)
{
	unsigned int timeout = 1000;
	u32 reg;

	reg = tdma_readl(priv, TDMA_CONTROL);
	if (enable)
		reg |= tdma_control_bit(priv, TDMA_EN);
	else
		reg &= ~tdma_control_bit(priv, TDMA_EN);
	tdma_writel(priv, reg, TDMA_CONTROL);

	/* Poll for TMDA disabling completion */
	do {
		reg = tdma_readl(priv, TDMA_STATUS);
		if (!!(reg & TDMA_DISABLED) == !enable)
			return 0;

		usleep_range(1000, 2000);
	} while (timeout-- > 0);

	netdev_err(priv->netdev, "timeout waiting for TDMA to finish\n");

	return -ETIMEDOUT;
}

static int bcm_sysport_init_rx_ring(struct bcm_sysport_priv *priv)
{
	struct bcm_sysport_cb *cb;
	u32 reg;
	int ret;
	int i;

	/* Initialize SW view of the RX ring */
	priv->num_rx_bds = priv->num_rx_desc_words / WORDS_PER_DESC;
	priv->rx_bds = priv->base + SYS_PORT_RDMA_OFFSET;
	priv->rx_c_index = 0;
	priv->rx_read_ptr = 0;
	priv->rx_cbs = kcalloc(priv->num_rx_bds, sizeof(struct bcm_sysport_cb),
				GFP_KERNEL);
	if (!priv->rx_cbs) {
		netif_err(priv, hw, priv->netdev, "CB allocation failed\n");
		return -ENOMEM;
	}

	for (i = 0; i < priv->num_rx_bds; i++) {
		cb = priv->rx_cbs + i;
		cb->bd_addr = priv->rx_bds + i * DESC_SIZE;
	}

	ret = bcm_sysport_alloc_rx_bufs(priv);
	if (ret) {
		netif_err(priv, hw, priv->netdev, "SKB allocation failed\n");
		return ret;
	}

	/* Initialize HW, ensure RDMA is disabled */
	reg = rdma_readl(priv, RDMA_STATUS);
	if (!(reg & RDMA_DISABLED))
		rdma_enable_set(priv, 0);

	rdma_writel(priv, 0, RDMA_WRITE_PTR_LO);
	rdma_writel(priv, 0, RDMA_WRITE_PTR_HI);
	rdma_writel(priv, 0, RDMA_PROD_INDEX);
	rdma_writel(priv, 0, RDMA_CONS_INDEX);
	rdma_writel(priv, priv->num_rx_bds << RDMA_RING_SIZE_SHIFT |
			  RX_BUF_LENGTH, RDMA_RING_BUF_SIZE);
	/* Operate the queue in ring mode */
	rdma_writel(priv, 0, RDMA_START_ADDR_HI);
	rdma_writel(priv, 0, RDMA_START_ADDR_LO);
	rdma_writel(priv, 0, RDMA_END_ADDR_HI);
	rdma_writel(priv, priv->num_rx_desc_words - 1, RDMA_END_ADDR_LO);

	rdma_writel(priv, 1, RDMA_MBDONE_INTR);

	netif_dbg(priv, hw, priv->netdev,
		  "RDMA cfg, num_rx_bds=%d, rx_bds=%p\n",
		  priv->num_rx_bds, priv->rx_bds);

	return 0;
}

static void bcm_sysport_fini_rx_ring(struct bcm_sysport_priv *priv)
{
	struct bcm_sysport_cb *cb;
	unsigned int i;
	u32 reg;

	/* Caller should ensure RDMA is disabled */
	reg = rdma_readl(priv, RDMA_STATUS);
	if (!(reg & RDMA_DISABLED))
		netdev_warn(priv->netdev, "RDMA not stopped!\n");

	for (i = 0; i < priv->num_rx_bds; i++) {
		cb = &priv->rx_cbs[i];
		if (dma_unmap_addr(cb, dma_addr))
			dma_unmap_single(&priv->pdev->dev,
					 dma_unmap_addr(cb, dma_addr),
					 RX_BUF_LENGTH, DMA_FROM_DEVICE);
		bcm_sysport_free_cb(cb);
	}

	kfree(priv->rx_cbs);
	priv->rx_cbs = NULL;

	netif_dbg(priv, hw, priv->netdev, "RDMA fini done\n");
}

static void bcm_sysport_set_rx_mode(struct net_device *dev)
{
	struct bcm_sysport_priv *priv = netdev_priv(dev);
	u32 reg;

	if (priv->is_lite)
		return;

	reg = umac_readl(priv, UMAC_CMD);
	if (dev->flags & IFF_PROMISC)
		reg |= CMD_PROMISC;
	else
		reg &= ~CMD_PROMISC;
	umac_writel(priv, reg, UMAC_CMD);

	/* No support for ALLMULTI */
	if (dev->flags & IFF_ALLMULTI)
		return;
}

static inline void umac_enable_set(struct bcm_sysport_priv *priv,
				   u32 mask, unsigned int enable)
{
	u32 reg;

	if (!priv->is_lite) {
		reg = umac_readl(priv, UMAC_CMD);
		if (enable)
			reg |= mask;
		else
			reg &= ~mask;
		umac_writel(priv, reg, UMAC_CMD);
	} else {
		reg = gib_readl(priv, GIB_CONTROL);
		if (enable)
			reg |= mask;
		else
			reg &= ~mask;
		gib_writel(priv, reg, GIB_CONTROL);
	}

	/* UniMAC stops on a packet boundary, wait for a full-sized packet
	 * to be processed (1 msec).
	 */
	if (enable == 0)
		usleep_range(1000, 2000);
}

static inline void umac_reset(struct bcm_sysport_priv *priv)
{
	u32 reg;

	if (priv->is_lite)
		return;

	reg = umac_readl(priv, UMAC_CMD);
	reg |= CMD_SW_RESET;
	umac_writel(priv, reg, UMAC_CMD);
	udelay(10);
	reg = umac_readl(priv, UMAC_CMD);
	reg &= ~CMD_SW_RESET;
	umac_writel(priv, reg, UMAC_CMD);
}

static void umac_set_hw_addr(struct bcm_sysport_priv *priv,
			     unsigned char *addr)
{
	u32 mac0 = (addr[0] << 24) | (addr[1] << 16) | (addr[2] << 8) |
		    addr[3];
	u32 mac1 = (addr[4] << 8) | addr[5];

	if (!priv->is_lite) {
		umac_writel(priv, mac0, UMAC_MAC0);
		umac_writel(priv, mac1, UMAC_MAC1);
	} else {
		gib_writel(priv, mac0, GIB_MAC0);
		gib_writel(priv, mac1, GIB_MAC1);
	}
}

static void topctrl_flush(struct bcm_sysport_priv *priv)
{
	topctrl_writel(priv, RX_FLUSH, RX_FLUSH_CNTL);
	topctrl_writel(priv, TX_FLUSH, TX_FLUSH_CNTL);
	mdelay(1);
	topctrl_writel(priv, 0, RX_FLUSH_CNTL);
	topctrl_writel(priv, 0, TX_FLUSH_CNTL);
}

static int bcm_sysport_change_mac(struct net_device *dev, void *p)
{
	struct bcm_sysport_priv *priv = netdev_priv(dev);
	struct sockaddr *addr = p;

	if (!is_valid_ether_addr(addr->sa_data))
		return -EINVAL;

	memcpy(dev->dev_addr, addr->sa_data, dev->addr_len);

	/* interface is disabled, changes to MAC will be reflected on next
	 * open call
	 */
	if (!netif_running(dev))
		return 0;

	umac_set_hw_addr(priv, dev->dev_addr);

	return 0;
}

static void bcm_sysport_get_stats64(struct net_device *dev,
				    struct rtnl_link_stats64 *stats)
{
	struct bcm_sysport_priv *priv = netdev_priv(dev);
	struct bcm_sysport_stats64 *stats64 = &priv->stats64;
	struct bcm_sysport_tx_ring *ring;
	u64 tx_packets = 0, tx_bytes = 0;
	unsigned int start;
	unsigned int q;

	netdev_stats_to_stats64(stats, &dev->stats);

	for (q = 0; q < dev->num_tx_queues; q++) {
		ring = &priv->tx_rings[q];
		do {
			start = u64_stats_fetch_begin_irq(&priv->syncp);
			tx_bytes = ring->bytes;
			tx_packets = ring->packets;
		} while (u64_stats_fetch_retry_irq(&priv->syncp, start));

		stats->tx_bytes += tx_bytes;
		stats->tx_packets += tx_packets;
	}

<<<<<<< HEAD
	/* lockless update tx_bytes and tx_packets */
	u64_stats_update_begin(&priv->syncp);
	stats64->tx_bytes = stats->tx_bytes;
	stats64->tx_packets = stats->tx_packets;
	u64_stats_update_end(&priv->syncp);
=======
	stats64->tx_bytes = stats->tx_bytes;
	stats64->tx_packets = stats->tx_packets;
>>>>>>> 2bd6bf03

	do {
		start = u64_stats_fetch_begin_irq(&priv->syncp);
		stats->rx_packets = stats64->rx_packets;
		stats->rx_bytes = stats64->rx_bytes;
	} while (u64_stats_fetch_retry_irq(&priv->syncp, start));
}

static void bcm_sysport_netif_start(struct net_device *dev)
{
	struct bcm_sysport_priv *priv = netdev_priv(dev);

	/* Enable NAPI */
	napi_enable(&priv->napi);

	/* Enable RX interrupt and TX ring full interrupt */
	intrl2_0_mask_clear(priv, INTRL2_0_RDMA_MBDONE | INTRL2_0_TX_RING_FULL);

	phy_start(dev->phydev);

	/* Enable TX interrupts for the TXQs */
	if (!priv->is_lite)
		intrl2_1_mask_clear(priv, 0xffffffff);
	else
		intrl2_0_mask_clear(priv, INTRL2_0_TDMA_MBDONE_MASK);

	/* Last call before we start the real business */
	netif_tx_start_all_queues(dev);
}

static void rbuf_init(struct bcm_sysport_priv *priv)
{
	u32 reg;

	reg = rbuf_readl(priv, RBUF_CONTROL);
	reg |= RBUF_4B_ALGN | RBUF_RSB_EN;
	/* Set a correct RSB format on SYSTEMPORT Lite */
	if (priv->is_lite)
		reg &= ~RBUF_RSB_SWAP1;

	/* Set a correct RSB format based on host endian */
	if (!IS_ENABLED(CONFIG_CPU_BIG_ENDIAN))
		reg |= RBUF_RSB_SWAP0;
	else
		reg &= ~RBUF_RSB_SWAP0;
	rbuf_writel(priv, reg, RBUF_CONTROL);
}

static inline void bcm_sysport_mask_all_intrs(struct bcm_sysport_priv *priv)
{
	intrl2_0_mask_set(priv, 0xffffffff);
	intrl2_0_writel(priv, 0xffffffff, INTRL2_CPU_CLEAR);
	if (!priv->is_lite) {
		intrl2_1_mask_set(priv, 0xffffffff);
		intrl2_1_writel(priv, 0xffffffff, INTRL2_CPU_CLEAR);
	}
}

static inline void gib_set_pad_extension(struct bcm_sysport_priv *priv)
{
	u32 __maybe_unused reg;

	/* Include Broadcom tag in pad extension */
	if (netdev_uses_dsa(priv->netdev)) {
		reg = gib_readl(priv, GIB_CONTROL);
		reg &= ~(GIB_PAD_EXTENSION_MASK << GIB_PAD_EXTENSION_SHIFT);
		reg |= ENET_BRCM_TAG_LEN << GIB_PAD_EXTENSION_SHIFT;
		gib_writel(priv, reg, GIB_CONTROL);
	}
}

static int bcm_sysport_open(struct net_device *dev)
{
	struct bcm_sysport_priv *priv = netdev_priv(dev);
	struct phy_device *phydev;
	unsigned int i;
	int ret;

	/* Reset UniMAC */
	umac_reset(priv);

	/* Flush TX and RX FIFOs at TOPCTRL level */
	topctrl_flush(priv);

	/* Disable the UniMAC RX/TX */
	umac_enable_set(priv, CMD_RX_EN | CMD_TX_EN, 0);

	/* Enable RBUF 2bytes alignment and Receive Status Block */
	rbuf_init(priv);

	/* Set maximum frame length */
	if (!priv->is_lite)
		umac_writel(priv, UMAC_MAX_MTU_SIZE, UMAC_MAX_FRAME_LEN);
	else
		gib_set_pad_extension(priv);

	/* Set MAC address */
	umac_set_hw_addr(priv, dev->dev_addr);

	/* Read CRC forward */
	if (!priv->is_lite)
		priv->crc_fwd = !!(umac_readl(priv, UMAC_CMD) & CMD_CRC_FWD);
	else
		priv->crc_fwd = !!(gib_readl(priv, GIB_CONTROL) &
				   GIB_FCS_STRIP);

	phydev = of_phy_connect(dev, priv->phy_dn, bcm_sysport_adj_link,
				0, priv->phy_interface);
	if (!phydev) {
		netdev_err(dev, "could not attach to PHY\n");
		return -ENODEV;
	}

	/* Reset house keeping link status */
	priv->old_duplex = -1;
	priv->old_link = -1;
	priv->old_pause = -1;

	/* mask all interrupts and request them */
	bcm_sysport_mask_all_intrs(priv);

	ret = request_irq(priv->irq0, bcm_sysport_rx_isr, 0, dev->name, dev);
	if (ret) {
		netdev_err(dev, "failed to request RX interrupt\n");
		goto out_phy_disconnect;
	}

	if (!priv->is_lite) {
		ret = request_irq(priv->irq1, bcm_sysport_tx_isr, 0,
				  dev->name, dev);
		if (ret) {
			netdev_err(dev, "failed to request TX interrupt\n");
			goto out_free_irq0;
		}
	}

	/* Initialize both hardware and software ring */
	for (i = 0; i < dev->num_tx_queues; i++) {
		ret = bcm_sysport_init_tx_ring(priv, i);
		if (ret) {
			netdev_err(dev, "failed to initialize TX ring %d\n",
				   i);
			goto out_free_tx_ring;
		}
	}

	/* Initialize linked-list */
	tdma_writel(priv, TDMA_LL_RAM_INIT_BUSY, TDMA_STATUS);

	/* Initialize RX ring */
	ret = bcm_sysport_init_rx_ring(priv);
	if (ret) {
		netdev_err(dev, "failed to initialize RX ring\n");
		goto out_free_rx_ring;
	}

	/* Turn on RDMA */
	ret = rdma_enable_set(priv, 1);
	if (ret)
		goto out_free_rx_ring;

	/* Turn on TDMA */
	ret = tdma_enable_set(priv, 1);
	if (ret)
		goto out_clear_rx_int;

	/* Turn on UniMAC TX/RX */
	umac_enable_set(priv, CMD_RX_EN | CMD_TX_EN, 1);

	bcm_sysport_netif_start(dev);

	return 0;

out_clear_rx_int:
	intrl2_0_mask_set(priv, INTRL2_0_RDMA_MBDONE | INTRL2_0_TX_RING_FULL);
out_free_rx_ring:
	bcm_sysport_fini_rx_ring(priv);
out_free_tx_ring:
	for (i = 0; i < dev->num_tx_queues; i++)
		bcm_sysport_fini_tx_ring(priv, i);
	if (!priv->is_lite)
		free_irq(priv->irq1, dev);
out_free_irq0:
	free_irq(priv->irq0, dev);
out_phy_disconnect:
	phy_disconnect(phydev);
	return ret;
}

static void bcm_sysport_netif_stop(struct net_device *dev)
{
	struct bcm_sysport_priv *priv = netdev_priv(dev);

	/* stop all software from updating hardware */
	netif_tx_stop_all_queues(dev);
	napi_disable(&priv->napi);
	phy_stop(dev->phydev);

	/* mask all interrupts */
	bcm_sysport_mask_all_intrs(priv);
}

static int bcm_sysport_stop(struct net_device *dev)
{
	struct bcm_sysport_priv *priv = netdev_priv(dev);
	unsigned int i;
	int ret;

	bcm_sysport_netif_stop(dev);

	/* Disable UniMAC RX */
	umac_enable_set(priv, CMD_RX_EN, 0);

	ret = tdma_enable_set(priv, 0);
	if (ret) {
		netdev_err(dev, "timeout disabling RDMA\n");
		return ret;
	}

	/* Wait for a maximum packet size to be drained */
	usleep_range(2000, 3000);

	ret = rdma_enable_set(priv, 0);
	if (ret) {
		netdev_err(dev, "timeout disabling TDMA\n");
		return ret;
	}

	/* Disable UniMAC TX */
	umac_enable_set(priv, CMD_TX_EN, 0);

	/* Free RX/TX rings SW structures */
	for (i = 0; i < dev->num_tx_queues; i++)
		bcm_sysport_fini_tx_ring(priv, i);
	bcm_sysport_fini_rx_ring(priv);

	free_irq(priv->irq0, dev);
	if (!priv->is_lite)
		free_irq(priv->irq1, dev);

	/* Disconnect from PHY */
	phy_disconnect(dev->phydev);

	return 0;
}

static const struct ethtool_ops bcm_sysport_ethtool_ops = {
	.get_drvinfo		= bcm_sysport_get_drvinfo,
	.get_msglevel		= bcm_sysport_get_msglvl,
	.set_msglevel		= bcm_sysport_set_msglvl,
	.get_link		= ethtool_op_get_link,
	.get_strings		= bcm_sysport_get_strings,
	.get_ethtool_stats	= bcm_sysport_get_stats,
	.get_sset_count		= bcm_sysport_get_sset_count,
	.get_wol		= bcm_sysport_get_wol,
	.set_wol		= bcm_sysport_set_wol,
	.get_coalesce		= bcm_sysport_get_coalesce,
	.set_coalesce		= bcm_sysport_set_coalesce,
	.get_link_ksettings     = phy_ethtool_get_link_ksettings,
	.set_link_ksettings     = phy_ethtool_set_link_ksettings,
};

static const struct net_device_ops bcm_sysport_netdev_ops = {
	.ndo_start_xmit		= bcm_sysport_xmit,
	.ndo_tx_timeout		= bcm_sysport_tx_timeout,
	.ndo_open		= bcm_sysport_open,
	.ndo_stop		= bcm_sysport_stop,
	.ndo_set_features	= bcm_sysport_set_features,
	.ndo_set_rx_mode	= bcm_sysport_set_rx_mode,
	.ndo_set_mac_address	= bcm_sysport_change_mac,
#ifdef CONFIG_NET_POLL_CONTROLLER
	.ndo_poll_controller	= bcm_sysport_poll_controller,
#endif
	.ndo_get_stats64	= bcm_sysport_get_stats64,
};

#define REV_FMT	"v%2x.%02x"

static const struct bcm_sysport_hw_params bcm_sysport_params[] = {
	[SYSTEMPORT] = {
		.is_lite = false,
		.num_rx_desc_words = SP_NUM_HW_RX_DESC_WORDS,
	},
	[SYSTEMPORT_LITE] = {
		.is_lite = true,
		.num_rx_desc_words = SP_LT_NUM_HW_RX_DESC_WORDS,
	},
};

static const struct of_device_id bcm_sysport_of_match[] = {
	{ .compatible = "brcm,systemportlite-v1.00",
	  .data = &bcm_sysport_params[SYSTEMPORT_LITE] },
	{ .compatible = "brcm,systemport-v1.00",
	  .data = &bcm_sysport_params[SYSTEMPORT] },
	{ .compatible = "brcm,systemport",
	  .data = &bcm_sysport_params[SYSTEMPORT] },
	{ /* sentinel */ }
};
MODULE_DEVICE_TABLE(of, bcm_sysport_of_match);

static int bcm_sysport_probe(struct platform_device *pdev)
{
	const struct bcm_sysport_hw_params *params;
	const struct of_device_id *of_id = NULL;
	struct bcm_sysport_priv *priv;
	struct device_node *dn;
	struct net_device *dev;
	const void *macaddr;
	struct resource *r;
	u32 txq, rxq;
	int ret;

	dn = pdev->dev.of_node;
	r = platform_get_resource(pdev, IORESOURCE_MEM, 0);
	of_id = of_match_node(bcm_sysport_of_match, dn);
	if (!of_id || !of_id->data)
		return -EINVAL;

	/* Fairly quickly we need to know the type of adapter we have */
	params = of_id->data;

	/* Read the Transmit/Receive Queue properties */
	if (of_property_read_u32(dn, "systemport,num-txq", &txq))
		txq = TDMA_NUM_RINGS;
	if (of_property_read_u32(dn, "systemport,num-rxq", &rxq))
		rxq = 1;

	/* Sanity check the number of transmit queues */
	if (!txq || txq > TDMA_NUM_RINGS)
		return -EINVAL;

	dev = alloc_etherdev_mqs(sizeof(*priv), txq, rxq);
	if (!dev)
		return -ENOMEM;

	/* Initialize private members */
	priv = netdev_priv(dev);

	/* Allocate number of TX rings */
	priv->tx_rings = devm_kcalloc(&pdev->dev, txq,
				      sizeof(struct bcm_sysport_tx_ring),
				      GFP_KERNEL);
	if (!priv->tx_rings)
		return -ENOMEM;

	priv->is_lite = params->is_lite;
	priv->num_rx_desc_words = params->num_rx_desc_words;

	priv->irq0 = platform_get_irq(pdev, 0);
	if (!priv->is_lite) {
		priv->irq1 = platform_get_irq(pdev, 1);
		priv->wol_irq = platform_get_irq(pdev, 2);
	} else {
		priv->wol_irq = platform_get_irq(pdev, 1);
	}
	if (priv->irq0 <= 0 || (priv->irq1 <= 0 && !priv->is_lite)) {
		dev_err(&pdev->dev, "invalid interrupts\n");
		ret = -EINVAL;
		goto err_free_netdev;
	}

	priv->base = devm_ioremap_resource(&pdev->dev, r);
	if (IS_ERR(priv->base)) {
		ret = PTR_ERR(priv->base);
		goto err_free_netdev;
	}

	priv->netdev = dev;
	priv->pdev = pdev;

	priv->phy_interface = of_get_phy_mode(dn);
	/* Default to GMII interface mode */
	if (priv->phy_interface < 0)
		priv->phy_interface = PHY_INTERFACE_MODE_GMII;

	/* In the case of a fixed PHY, the DT node associated
	 * to the PHY is the Ethernet MAC DT node.
	 */
	if (of_phy_is_fixed_link(dn)) {
		ret = of_phy_register_fixed_link(dn);
		if (ret) {
			dev_err(&pdev->dev, "failed to register fixed PHY\n");
			goto err_free_netdev;
		}

		priv->phy_dn = dn;
	}

	/* Initialize netdevice members */
	macaddr = of_get_mac_address(dn);
	if (!macaddr || !is_valid_ether_addr(macaddr)) {
		dev_warn(&pdev->dev, "using random Ethernet MAC\n");
		eth_hw_addr_random(dev);
	} else {
		ether_addr_copy(dev->dev_addr, macaddr);
	}

	SET_NETDEV_DEV(dev, &pdev->dev);
	dev_set_drvdata(&pdev->dev, dev);
	dev->ethtool_ops = &bcm_sysport_ethtool_ops;
	dev->netdev_ops = &bcm_sysport_netdev_ops;
	netif_napi_add(dev, &priv->napi, bcm_sysport_poll, 64);

	/* HW supported features, none enabled by default */
	dev->hw_features |= NETIF_F_RXCSUM | NETIF_F_HIGHDMA |
				NETIF_F_IP_CSUM | NETIF_F_IPV6_CSUM;

	/* Request the WOL interrupt and advertise suspend if available */
	priv->wol_irq_disabled = 1;
	ret = devm_request_irq(&pdev->dev, priv->wol_irq,
			       bcm_sysport_wol_isr, 0, dev->name, priv);
	if (!ret)
		device_set_wakeup_capable(&pdev->dev, 1);

	/* Set the needed headroom once and for all */
	BUILD_BUG_ON(sizeof(struct bcm_tsb) != 8);
	dev->needed_headroom += sizeof(struct bcm_tsb);

	/* libphy will adjust the link state accordingly */
	netif_carrier_off(dev);

	u64_stats_init(&priv->syncp);

	ret = register_netdev(dev);
	if (ret) {
		dev_err(&pdev->dev, "failed to register net_device\n");
		goto err_deregister_fixed_link;
	}

	priv->rev = topctrl_readl(priv, REV_CNTL) & REV_MASK;
	dev_info(&pdev->dev,
		 "Broadcom SYSTEMPORT%s" REV_FMT
		 " at 0x%p (irqs: %d, %d, TXQs: %d, RXQs: %d)\n",
		 priv->is_lite ? " Lite" : "",
		 (priv->rev >> 8) & 0xff, priv->rev & 0xff,
		 priv->base, priv->irq0, priv->irq1, txq, rxq);

	return 0;

err_deregister_fixed_link:
	if (of_phy_is_fixed_link(dn))
		of_phy_deregister_fixed_link(dn);
err_free_netdev:
	free_netdev(dev);
	return ret;
}

static int bcm_sysport_remove(struct platform_device *pdev)
{
	struct net_device *dev = dev_get_drvdata(&pdev->dev);
	struct device_node *dn = pdev->dev.of_node;

	/* Not much to do, ndo_close has been called
	 * and we use managed allocations
	 */
	unregister_netdev(dev);
	if (of_phy_is_fixed_link(dn))
		of_phy_deregister_fixed_link(dn);
	free_netdev(dev);
	dev_set_drvdata(&pdev->dev, NULL);

	return 0;
}

#ifdef CONFIG_PM_SLEEP
static int bcm_sysport_suspend_to_wol(struct bcm_sysport_priv *priv)
{
	struct net_device *ndev = priv->netdev;
	unsigned int timeout = 1000;
	u32 reg;

	/* Password has already been programmed */
	reg = umac_readl(priv, UMAC_MPD_CTRL);
	reg |= MPD_EN;
	reg &= ~PSW_EN;
	if (priv->wolopts & WAKE_MAGICSECURE)
		reg |= PSW_EN;
	umac_writel(priv, reg, UMAC_MPD_CTRL);

	/* Make sure RBUF entered WoL mode as result */
	do {
		reg = rbuf_readl(priv, RBUF_STATUS);
		if (reg & RBUF_WOL_MODE)
			break;

		udelay(10);
	} while (timeout-- > 0);

	/* Do not leave the UniMAC RBUF matching only MPD packets */
	if (!timeout) {
		reg = umac_readl(priv, UMAC_MPD_CTRL);
		reg &= ~MPD_EN;
		umac_writel(priv, reg, UMAC_MPD_CTRL);
		netif_err(priv, wol, ndev, "failed to enter WOL mode\n");
		return -ETIMEDOUT;
	}

	/* UniMAC receive needs to be turned on */
	umac_enable_set(priv, CMD_RX_EN, 1);

	/* Enable the interrupt wake-up source */
	intrl2_0_mask_clear(priv, INTRL2_0_MPD);

	netif_dbg(priv, wol, ndev, "entered WOL mode\n");

	return 0;
}

static int bcm_sysport_suspend(struct device *d)
{
	struct net_device *dev = dev_get_drvdata(d);
	struct bcm_sysport_priv *priv = netdev_priv(dev);
	unsigned int i;
	int ret = 0;
	u32 reg;

	if (!netif_running(dev))
		return 0;

	bcm_sysport_netif_stop(dev);

	phy_suspend(dev->phydev);

	netif_device_detach(dev);

	/* Disable UniMAC RX */
	umac_enable_set(priv, CMD_RX_EN, 0);

	ret = rdma_enable_set(priv, 0);
	if (ret) {
		netdev_err(dev, "RDMA timeout!\n");
		return ret;
	}

	/* Disable RXCHK if enabled */
	if (priv->rx_chk_en) {
		reg = rxchk_readl(priv, RXCHK_CONTROL);
		reg &= ~RXCHK_EN;
		rxchk_writel(priv, reg, RXCHK_CONTROL);
	}

	/* Flush RX pipe */
	if (!priv->wolopts)
		topctrl_writel(priv, RX_FLUSH, RX_FLUSH_CNTL);

	ret = tdma_enable_set(priv, 0);
	if (ret) {
		netdev_err(dev, "TDMA timeout!\n");
		return ret;
	}

	/* Wait for a packet boundary */
	usleep_range(2000, 3000);

	umac_enable_set(priv, CMD_TX_EN, 0);

	topctrl_writel(priv, TX_FLUSH, TX_FLUSH_CNTL);

	/* Free RX/TX rings SW structures */
	for (i = 0; i < dev->num_tx_queues; i++)
		bcm_sysport_fini_tx_ring(priv, i);
	bcm_sysport_fini_rx_ring(priv);

	/* Get prepared for Wake-on-LAN */
	if (device_may_wakeup(d) && priv->wolopts)
		ret = bcm_sysport_suspend_to_wol(priv);

	return ret;
}

static int bcm_sysport_resume(struct device *d)
{
	struct net_device *dev = dev_get_drvdata(d);
	struct bcm_sysport_priv *priv = netdev_priv(dev);
	unsigned int i;
	u32 reg;
	int ret;

	if (!netif_running(dev))
		return 0;

	umac_reset(priv);

	/* We may have been suspended and never received a WOL event that
	 * would turn off MPD detection, take care of that now
	 */
	bcm_sysport_resume_from_wol(priv);

	/* Initialize both hardware and software ring */
	for (i = 0; i < dev->num_tx_queues; i++) {
		ret = bcm_sysport_init_tx_ring(priv, i);
		if (ret) {
			netdev_err(dev, "failed to initialize TX ring %d\n",
				   i);
			goto out_free_tx_rings;
		}
	}

	/* Initialize linked-list */
	tdma_writel(priv, TDMA_LL_RAM_INIT_BUSY, TDMA_STATUS);

	/* Initialize RX ring */
	ret = bcm_sysport_init_rx_ring(priv);
	if (ret) {
		netdev_err(dev, "failed to initialize RX ring\n");
		goto out_free_rx_ring;
	}

	netif_device_attach(dev);

	/* RX pipe enable */
	topctrl_writel(priv, 0, RX_FLUSH_CNTL);

	ret = rdma_enable_set(priv, 1);
	if (ret) {
		netdev_err(dev, "failed to enable RDMA\n");
		goto out_free_rx_ring;
	}

	/* Enable rxhck */
	if (priv->rx_chk_en) {
		reg = rxchk_readl(priv, RXCHK_CONTROL);
		reg |= RXCHK_EN;
		rxchk_writel(priv, reg, RXCHK_CONTROL);
	}

	rbuf_init(priv);

	/* Set maximum frame length */
	if (!priv->is_lite)
		umac_writel(priv, UMAC_MAX_MTU_SIZE, UMAC_MAX_FRAME_LEN);
	else
		gib_set_pad_extension(priv);

	/* Set MAC address */
	umac_set_hw_addr(priv, dev->dev_addr);

	umac_enable_set(priv, CMD_RX_EN, 1);

	/* TX pipe enable */
	topctrl_writel(priv, 0, TX_FLUSH_CNTL);

	umac_enable_set(priv, CMD_TX_EN, 1);

	ret = tdma_enable_set(priv, 1);
	if (ret) {
		netdev_err(dev, "TDMA timeout!\n");
		goto out_free_rx_ring;
	}

	phy_resume(dev->phydev);

	bcm_sysport_netif_start(dev);

	return 0;

out_free_rx_ring:
	bcm_sysport_fini_rx_ring(priv);
out_free_tx_rings:
	for (i = 0; i < dev->num_tx_queues; i++)
		bcm_sysport_fini_tx_ring(priv, i);
	return ret;
}
#endif

static SIMPLE_DEV_PM_OPS(bcm_sysport_pm_ops,
		bcm_sysport_suspend, bcm_sysport_resume);

static struct platform_driver bcm_sysport_driver = {
	.probe	= bcm_sysport_probe,
	.remove	= bcm_sysport_remove,
	.driver =  {
		.name = "brcm-systemport",
		.of_match_table = bcm_sysport_of_match,
		.pm = &bcm_sysport_pm_ops,
	},
};
module_platform_driver(bcm_sysport_driver);

MODULE_AUTHOR("Broadcom Corporation");
MODULE_DESCRIPTION("Broadcom System Port Ethernet MAC driver");
MODULE_ALIAS("platform:brcm-systemport");
MODULE_LICENSE("GPL");<|MERGE_RESOLUTION|>--- conflicted
+++ resolved
@@ -1735,16 +1735,8 @@
 		stats->tx_packets += tx_packets;
 	}
 
-<<<<<<< HEAD
-	/* lockless update tx_bytes and tx_packets */
-	u64_stats_update_begin(&priv->syncp);
 	stats64->tx_bytes = stats->tx_bytes;
 	stats64->tx_packets = stats->tx_packets;
-	u64_stats_update_end(&priv->syncp);
-=======
-	stats64->tx_bytes = stats->tx_bytes;
-	stats64->tx_packets = stats->tx_packets;
->>>>>>> 2bd6bf03
 
 	do {
 		start = u64_stats_fetch_begin_irq(&priv->syncp);
