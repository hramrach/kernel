--- conflicted
+++ resolved
@@ -1069,28 +1069,14 @@
 {
 	u32 reg;
 
-<<<<<<< HEAD
-=======
 	/* Disable RXCHK, active filters and Broadcom tag matching */
 	reg = rxchk_readl(priv, RXCHK_CONTROL);
 	reg &= ~(RXCHK_BRCM_TAG_MATCH_MASK <<
 		 RXCHK_BRCM_TAG_MATCH_SHIFT | RXCHK_EN | RXCHK_BRCM_TAG_EN);
 	rxchk_writel(priv, reg, RXCHK_CONTROL);
 
->>>>>>> 8e6fbfc0
 	/* Clear the MagicPacket detection logic */
 	mpd_enable_set(priv, false);
-
-	reg = intrl2_0_readl(priv, INTRL2_CPU_STATUS);
-	if (reg & INTRL2_0_MPD)
-		netdev_info(priv->netdev, "Wake-on-LAN (MPD) interrupt!\n");
-
-	if (reg & INTRL2_0_BRCM_MATCH_TAG) {
-		reg = rxchk_readl(priv, RXCHK_BRCM_TAG_MATCH_STATUS) &
-				  RXCHK_BRCM_TAG_MATCH_MASK;
-		netdev_info(priv->netdev,
-			    "Wake-on-LAN (filters 0x%02x) interrupt!\n", reg);
-	}
 
 	reg = intrl2_0_readl(priv, INTRL2_CPU_STATUS);
 	if (reg & INTRL2_0_MPD)
