--- conflicted
+++ resolved
@@ -2764,10 +2764,7 @@
 load_error1:
 	bnx2x_napi_disable(bp);
 	bnx2x_del_all_napi(bp);
-<<<<<<< HEAD
-=======
-
->>>>>>> 8ca7cd1b
+
 	/* clear pf_load status, as it was already set */
 	if (IS_PF(bp))
 		bnx2x_clear_pf_load(bp);
