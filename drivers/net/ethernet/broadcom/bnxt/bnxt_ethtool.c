/* Broadcom NetXtreme-C/E network driver.
 *
 * Copyright (c) 2014-2016 Broadcom Corporation
 * Copyright (c) 2016-2017 Broadcom Limited
 *
 * This program is free software; you can redistribute it and/or modify
 * it under the terms of the GNU General Public License as published by
 * the Free Software Foundation.
 */

#include <linux/ctype.h>
#include <linux/stringify.h>
#include <linux/ethtool.h>
#include <linux/linkmode.h>
#include <linux/interrupt.h>
#include <linux/pci.h>
#include <linux/etherdevice.h>
#include <linux/crc32.h>
#include <linux/firmware.h>
#include <linux/utsname.h>
#include <linux/time.h>
#include <linux/ptp_clock_kernel.h>
#include <linux/net_tstamp.h>
#include <linux/timecounter.h>
#include "bnxt_hsi.h"
#include "bnxt.h"
#include "bnxt_xdp.h"
#include "bnxt_ptp.h"
#include "bnxt_ethtool.h"
#include "bnxt_nvm_defs.h"	/* NVRAM content constant and structure defs */
#include "bnxt_fw_hdr.h"	/* Firmware hdr constant and structure defs */
#include "bnxt_coredump.h"
#define FLASH_NVRAM_TIMEOUT	((HWRM_CMD_TIMEOUT) * 100)
#define FLASH_PACKAGE_TIMEOUT	((HWRM_CMD_TIMEOUT) * 200)
#define INSTALL_PACKAGE_TIMEOUT	((HWRM_CMD_TIMEOUT) * 200)

static u32 bnxt_get_msglevel(struct net_device *dev)
{
	struct bnxt *bp = netdev_priv(dev);

	return bp->msg_enable;
}

static void bnxt_set_msglevel(struct net_device *dev, u32 value)
{
	struct bnxt *bp = netdev_priv(dev);

	bp->msg_enable = value;
}

static int bnxt_get_coalesce(struct net_device *dev,
			     struct ethtool_coalesce *coal)
{
	struct bnxt *bp = netdev_priv(dev);
	struct bnxt_coal *hw_coal;
	u16 mult;

	memset(coal, 0, sizeof(*coal));

	coal->use_adaptive_rx_coalesce = bp->flags & BNXT_FLAG_DIM;

	hw_coal = &bp->rx_coal;
	mult = hw_coal->bufs_per_record;
	coal->rx_coalesce_usecs = hw_coal->coal_ticks;
	coal->rx_max_coalesced_frames = hw_coal->coal_bufs / mult;
	coal->rx_coalesce_usecs_irq = hw_coal->coal_ticks_irq;
	coal->rx_max_coalesced_frames_irq = hw_coal->coal_bufs_irq / mult;

	hw_coal = &bp->tx_coal;
	mult = hw_coal->bufs_per_record;
	coal->tx_coalesce_usecs = hw_coal->coal_ticks;
	coal->tx_max_coalesced_frames = hw_coal->coal_bufs / mult;
	coal->tx_coalesce_usecs_irq = hw_coal->coal_ticks_irq;
	coal->tx_max_coalesced_frames_irq = hw_coal->coal_bufs_irq / mult;

	coal->stats_block_coalesce_usecs = bp->stats_coal_ticks;

	return 0;
}

static int bnxt_set_coalesce(struct net_device *dev,
			     struct ethtool_coalesce *coal)
{
	struct bnxt *bp = netdev_priv(dev);
	bool update_stats = false;
	struct bnxt_coal *hw_coal;
	int rc = 0;
	u16 mult;

	if (coal->use_adaptive_rx_coalesce) {
		bp->flags |= BNXT_FLAG_DIM;
	} else {
		if (bp->flags & BNXT_FLAG_DIM) {
			bp->flags &= ~(BNXT_FLAG_DIM);
			goto reset_coalesce;
		}
	}

	hw_coal = &bp->rx_coal;
	mult = hw_coal->bufs_per_record;
	hw_coal->coal_ticks = coal->rx_coalesce_usecs;
	hw_coal->coal_bufs = coal->rx_max_coalesced_frames * mult;
	hw_coal->coal_ticks_irq = coal->rx_coalesce_usecs_irq;
	hw_coal->coal_bufs_irq = coal->rx_max_coalesced_frames_irq * mult;

	hw_coal = &bp->tx_coal;
	mult = hw_coal->bufs_per_record;
	hw_coal->coal_ticks = coal->tx_coalesce_usecs;
	hw_coal->coal_bufs = coal->tx_max_coalesced_frames * mult;
	hw_coal->coal_ticks_irq = coal->tx_coalesce_usecs_irq;
	hw_coal->coal_bufs_irq = coal->tx_max_coalesced_frames_irq * mult;

	if (bp->stats_coal_ticks != coal->stats_block_coalesce_usecs) {
		u32 stats_ticks = coal->stats_block_coalesce_usecs;

		/* Allow 0, which means disable. */
		if (stats_ticks)
			stats_ticks = clamp_t(u32, stats_ticks,
					      BNXT_MIN_STATS_COAL_TICKS,
					      BNXT_MAX_STATS_COAL_TICKS);
		stats_ticks = rounddown(stats_ticks, BNXT_MIN_STATS_COAL_TICKS);
		bp->stats_coal_ticks = stats_ticks;
		if (bp->stats_coal_ticks)
			bp->current_interval =
				bp->stats_coal_ticks * HZ / 1000000;
		else
			bp->current_interval = BNXT_TIMER_INTERVAL;
		update_stats = true;
	}

reset_coalesce:
	if (netif_running(dev)) {
		if (update_stats) {
			rc = bnxt_close_nic(bp, true, false);
			if (!rc)
				rc = bnxt_open_nic(bp, true, false);
		} else {
			rc = bnxt_hwrm_set_coal(bp);
		}
	}

	return rc;
}

static const char * const bnxt_ring_rx_stats_str[] = {
	"rx_ucast_packets",
	"rx_mcast_packets",
	"rx_bcast_packets",
	"rx_discards",
	"rx_errors",
	"rx_ucast_bytes",
	"rx_mcast_bytes",
	"rx_bcast_bytes",
};

static const char * const bnxt_ring_tx_stats_str[] = {
	"tx_ucast_packets",
	"tx_mcast_packets",
	"tx_bcast_packets",
	"tx_errors",
	"tx_discards",
	"tx_ucast_bytes",
	"tx_mcast_bytes",
	"tx_bcast_bytes",
};

static const char * const bnxt_ring_tpa_stats_str[] = {
	"tpa_packets",
	"tpa_bytes",
	"tpa_events",
	"tpa_aborts",
};

static const char * const bnxt_ring_tpa2_stats_str[] = {
	"rx_tpa_eligible_pkt",
	"rx_tpa_eligible_bytes",
	"rx_tpa_pkt",
	"rx_tpa_bytes",
	"rx_tpa_errors",
	"rx_tpa_events",
};

static const char * const bnxt_rx_sw_stats_str[] = {
	"rx_l4_csum_errors",
	"rx_resets",
	"rx_buf_errors",
};

static const char * const bnxt_cmn_sw_stats_str[] = {
	"missed_irqs",
};

#define BNXT_RX_STATS_ENTRY(counter)	\
	{ BNXT_RX_STATS_OFFSET(counter), __stringify(counter) }

#define BNXT_TX_STATS_ENTRY(counter)	\
	{ BNXT_TX_STATS_OFFSET(counter), __stringify(counter) }

#define BNXT_RX_STATS_EXT_ENTRY(counter)	\
	{ BNXT_RX_STATS_EXT_OFFSET(counter), __stringify(counter) }

#define BNXT_TX_STATS_EXT_ENTRY(counter)	\
	{ BNXT_TX_STATS_EXT_OFFSET(counter), __stringify(counter) }

#define BNXT_RX_STATS_EXT_PFC_ENTRY(n)				\
	BNXT_RX_STATS_EXT_ENTRY(pfc_pri##n##_rx_duration_us),	\
	BNXT_RX_STATS_EXT_ENTRY(pfc_pri##n##_rx_transitions)

#define BNXT_TX_STATS_EXT_PFC_ENTRY(n)				\
	BNXT_TX_STATS_EXT_ENTRY(pfc_pri##n##_tx_duration_us),	\
	BNXT_TX_STATS_EXT_ENTRY(pfc_pri##n##_tx_transitions)

#define BNXT_RX_STATS_EXT_PFC_ENTRIES				\
	BNXT_RX_STATS_EXT_PFC_ENTRY(0),				\
	BNXT_RX_STATS_EXT_PFC_ENTRY(1),				\
	BNXT_RX_STATS_EXT_PFC_ENTRY(2),				\
	BNXT_RX_STATS_EXT_PFC_ENTRY(3),				\
	BNXT_RX_STATS_EXT_PFC_ENTRY(4),				\
	BNXT_RX_STATS_EXT_PFC_ENTRY(5),				\
	BNXT_RX_STATS_EXT_PFC_ENTRY(6),				\
	BNXT_RX_STATS_EXT_PFC_ENTRY(7)

#define BNXT_TX_STATS_EXT_PFC_ENTRIES				\
	BNXT_TX_STATS_EXT_PFC_ENTRY(0),				\
	BNXT_TX_STATS_EXT_PFC_ENTRY(1),				\
	BNXT_TX_STATS_EXT_PFC_ENTRY(2),				\
	BNXT_TX_STATS_EXT_PFC_ENTRY(3),				\
	BNXT_TX_STATS_EXT_PFC_ENTRY(4),				\
	BNXT_TX_STATS_EXT_PFC_ENTRY(5),				\
	BNXT_TX_STATS_EXT_PFC_ENTRY(6),				\
	BNXT_TX_STATS_EXT_PFC_ENTRY(7)

#define BNXT_RX_STATS_EXT_COS_ENTRY(n)				\
	BNXT_RX_STATS_EXT_ENTRY(rx_bytes_cos##n),		\
	BNXT_RX_STATS_EXT_ENTRY(rx_packets_cos##n)

#define BNXT_TX_STATS_EXT_COS_ENTRY(n)				\
	BNXT_TX_STATS_EXT_ENTRY(tx_bytes_cos##n),		\
	BNXT_TX_STATS_EXT_ENTRY(tx_packets_cos##n)

#define BNXT_RX_STATS_EXT_COS_ENTRIES				\
	BNXT_RX_STATS_EXT_COS_ENTRY(0),				\
	BNXT_RX_STATS_EXT_COS_ENTRY(1),				\
	BNXT_RX_STATS_EXT_COS_ENTRY(2),				\
	BNXT_RX_STATS_EXT_COS_ENTRY(3),				\
	BNXT_RX_STATS_EXT_COS_ENTRY(4),				\
	BNXT_RX_STATS_EXT_COS_ENTRY(5),				\
	BNXT_RX_STATS_EXT_COS_ENTRY(6),				\
	BNXT_RX_STATS_EXT_COS_ENTRY(7)				\

#define BNXT_TX_STATS_EXT_COS_ENTRIES				\
	BNXT_TX_STATS_EXT_COS_ENTRY(0),				\
	BNXT_TX_STATS_EXT_COS_ENTRY(1),				\
	BNXT_TX_STATS_EXT_COS_ENTRY(2),				\
	BNXT_TX_STATS_EXT_COS_ENTRY(3),				\
	BNXT_TX_STATS_EXT_COS_ENTRY(4),				\
	BNXT_TX_STATS_EXT_COS_ENTRY(5),				\
	BNXT_TX_STATS_EXT_COS_ENTRY(6),				\
	BNXT_TX_STATS_EXT_COS_ENTRY(7)				\

#define BNXT_RX_STATS_EXT_DISCARD_COS_ENTRY(n)			\
	BNXT_RX_STATS_EXT_ENTRY(rx_discard_bytes_cos##n),	\
	BNXT_RX_STATS_EXT_ENTRY(rx_discard_packets_cos##n)

#define BNXT_RX_STATS_EXT_DISCARD_COS_ENTRIES				\
	BNXT_RX_STATS_EXT_DISCARD_COS_ENTRY(0),				\
	BNXT_RX_STATS_EXT_DISCARD_COS_ENTRY(1),				\
	BNXT_RX_STATS_EXT_DISCARD_COS_ENTRY(2),				\
	BNXT_RX_STATS_EXT_DISCARD_COS_ENTRY(3),				\
	BNXT_RX_STATS_EXT_DISCARD_COS_ENTRY(4),				\
	BNXT_RX_STATS_EXT_DISCARD_COS_ENTRY(5),				\
	BNXT_RX_STATS_EXT_DISCARD_COS_ENTRY(6),				\
	BNXT_RX_STATS_EXT_DISCARD_COS_ENTRY(7)

#define BNXT_RX_STATS_PRI_ENTRY(counter, n)		\
	{ BNXT_RX_STATS_EXT_OFFSET(counter##_cos0),	\
	  __stringify(counter##_pri##n) }

#define BNXT_TX_STATS_PRI_ENTRY(counter, n)		\
	{ BNXT_TX_STATS_EXT_OFFSET(counter##_cos0),	\
	  __stringify(counter##_pri##n) }

#define BNXT_RX_STATS_PRI_ENTRIES(counter)		\
	BNXT_RX_STATS_PRI_ENTRY(counter, 0),		\
	BNXT_RX_STATS_PRI_ENTRY(counter, 1),		\
	BNXT_RX_STATS_PRI_ENTRY(counter, 2),		\
	BNXT_RX_STATS_PRI_ENTRY(counter, 3),		\
	BNXT_RX_STATS_PRI_ENTRY(counter, 4),		\
	BNXT_RX_STATS_PRI_ENTRY(counter, 5),		\
	BNXT_RX_STATS_PRI_ENTRY(counter, 6),		\
	BNXT_RX_STATS_PRI_ENTRY(counter, 7)

#define BNXT_TX_STATS_PRI_ENTRIES(counter)		\
	BNXT_TX_STATS_PRI_ENTRY(counter, 0),		\
	BNXT_TX_STATS_PRI_ENTRY(counter, 1),		\
	BNXT_TX_STATS_PRI_ENTRY(counter, 2),		\
	BNXT_TX_STATS_PRI_ENTRY(counter, 3),		\
	BNXT_TX_STATS_PRI_ENTRY(counter, 4),		\
	BNXT_TX_STATS_PRI_ENTRY(counter, 5),		\
	BNXT_TX_STATS_PRI_ENTRY(counter, 6),		\
	BNXT_TX_STATS_PRI_ENTRY(counter, 7)

enum {
	RX_TOTAL_DISCARDS,
	TX_TOTAL_DISCARDS,
};

static struct {
	u64			counter;
	char			string[ETH_GSTRING_LEN];
} bnxt_sw_func_stats[] = {
	{0, "rx_total_discard_pkts"},
	{0, "tx_total_discard_pkts"},
};

#define NUM_RING_RX_SW_STATS		ARRAY_SIZE(bnxt_rx_sw_stats_str)
#define NUM_RING_CMN_SW_STATS		ARRAY_SIZE(bnxt_cmn_sw_stats_str)
#define NUM_RING_RX_HW_STATS		ARRAY_SIZE(bnxt_ring_rx_stats_str)
#define NUM_RING_TX_HW_STATS		ARRAY_SIZE(bnxt_ring_tx_stats_str)

static const struct {
	long offset;
	char string[ETH_GSTRING_LEN];
} bnxt_port_stats_arr[] = {
	BNXT_RX_STATS_ENTRY(rx_64b_frames),
	BNXT_RX_STATS_ENTRY(rx_65b_127b_frames),
	BNXT_RX_STATS_ENTRY(rx_128b_255b_frames),
	BNXT_RX_STATS_ENTRY(rx_256b_511b_frames),
	BNXT_RX_STATS_ENTRY(rx_512b_1023b_frames),
	BNXT_RX_STATS_ENTRY(rx_1024b_1518b_frames),
	BNXT_RX_STATS_ENTRY(rx_good_vlan_frames),
	BNXT_RX_STATS_ENTRY(rx_1519b_2047b_frames),
	BNXT_RX_STATS_ENTRY(rx_2048b_4095b_frames),
	BNXT_RX_STATS_ENTRY(rx_4096b_9216b_frames),
	BNXT_RX_STATS_ENTRY(rx_9217b_16383b_frames),
	BNXT_RX_STATS_ENTRY(rx_total_frames),
	BNXT_RX_STATS_ENTRY(rx_ucast_frames),
	BNXT_RX_STATS_ENTRY(rx_mcast_frames),
	BNXT_RX_STATS_ENTRY(rx_bcast_frames),
	BNXT_RX_STATS_ENTRY(rx_fcs_err_frames),
	BNXT_RX_STATS_ENTRY(rx_ctrl_frames),
	BNXT_RX_STATS_ENTRY(rx_pause_frames),
	BNXT_RX_STATS_ENTRY(rx_pfc_frames),
	BNXT_RX_STATS_ENTRY(rx_align_err_frames),
	BNXT_RX_STATS_ENTRY(rx_ovrsz_frames),
	BNXT_RX_STATS_ENTRY(rx_jbr_frames),
	BNXT_RX_STATS_ENTRY(rx_mtu_err_frames),
	BNXT_RX_STATS_ENTRY(rx_tagged_frames),
	BNXT_RX_STATS_ENTRY(rx_double_tagged_frames),
	BNXT_RX_STATS_ENTRY(rx_good_frames),
	BNXT_RX_STATS_ENTRY(rx_pfc_ena_frames_pri0),
	BNXT_RX_STATS_ENTRY(rx_pfc_ena_frames_pri1),
	BNXT_RX_STATS_ENTRY(rx_pfc_ena_frames_pri2),
	BNXT_RX_STATS_ENTRY(rx_pfc_ena_frames_pri3),
	BNXT_RX_STATS_ENTRY(rx_pfc_ena_frames_pri4),
	BNXT_RX_STATS_ENTRY(rx_pfc_ena_frames_pri5),
	BNXT_RX_STATS_ENTRY(rx_pfc_ena_frames_pri6),
	BNXT_RX_STATS_ENTRY(rx_pfc_ena_frames_pri7),
	BNXT_RX_STATS_ENTRY(rx_undrsz_frames),
	BNXT_RX_STATS_ENTRY(rx_eee_lpi_events),
	BNXT_RX_STATS_ENTRY(rx_eee_lpi_duration),
	BNXT_RX_STATS_ENTRY(rx_bytes),
	BNXT_RX_STATS_ENTRY(rx_runt_bytes),
	BNXT_RX_STATS_ENTRY(rx_runt_frames),
	BNXT_RX_STATS_ENTRY(rx_stat_discard),
	BNXT_RX_STATS_ENTRY(rx_stat_err),

	BNXT_TX_STATS_ENTRY(tx_64b_frames),
	BNXT_TX_STATS_ENTRY(tx_65b_127b_frames),
	BNXT_TX_STATS_ENTRY(tx_128b_255b_frames),
	BNXT_TX_STATS_ENTRY(tx_256b_511b_frames),
	BNXT_TX_STATS_ENTRY(tx_512b_1023b_frames),
	BNXT_TX_STATS_ENTRY(tx_1024b_1518b_frames),
	BNXT_TX_STATS_ENTRY(tx_good_vlan_frames),
	BNXT_TX_STATS_ENTRY(tx_1519b_2047b_frames),
	BNXT_TX_STATS_ENTRY(tx_2048b_4095b_frames),
	BNXT_TX_STATS_ENTRY(tx_4096b_9216b_frames),
	BNXT_TX_STATS_ENTRY(tx_9217b_16383b_frames),
	BNXT_TX_STATS_ENTRY(tx_good_frames),
	BNXT_TX_STATS_ENTRY(tx_total_frames),
	BNXT_TX_STATS_ENTRY(tx_ucast_frames),
	BNXT_TX_STATS_ENTRY(tx_mcast_frames),
	BNXT_TX_STATS_ENTRY(tx_bcast_frames),
	BNXT_TX_STATS_ENTRY(tx_pause_frames),
	BNXT_TX_STATS_ENTRY(tx_pfc_frames),
	BNXT_TX_STATS_ENTRY(tx_jabber_frames),
	BNXT_TX_STATS_ENTRY(tx_fcs_err_frames),
	BNXT_TX_STATS_ENTRY(tx_err),
	BNXT_TX_STATS_ENTRY(tx_fifo_underruns),
	BNXT_TX_STATS_ENTRY(tx_pfc_ena_frames_pri0),
	BNXT_TX_STATS_ENTRY(tx_pfc_ena_frames_pri1),
	BNXT_TX_STATS_ENTRY(tx_pfc_ena_frames_pri2),
	BNXT_TX_STATS_ENTRY(tx_pfc_ena_frames_pri3),
	BNXT_TX_STATS_ENTRY(tx_pfc_ena_frames_pri4),
	BNXT_TX_STATS_ENTRY(tx_pfc_ena_frames_pri5),
	BNXT_TX_STATS_ENTRY(tx_pfc_ena_frames_pri6),
	BNXT_TX_STATS_ENTRY(tx_pfc_ena_frames_pri7),
	BNXT_TX_STATS_ENTRY(tx_eee_lpi_events),
	BNXT_TX_STATS_ENTRY(tx_eee_lpi_duration),
	BNXT_TX_STATS_ENTRY(tx_total_collisions),
	BNXT_TX_STATS_ENTRY(tx_bytes),
	BNXT_TX_STATS_ENTRY(tx_xthol_frames),
	BNXT_TX_STATS_ENTRY(tx_stat_discard),
	BNXT_TX_STATS_ENTRY(tx_stat_error),
};

static const struct {
	long offset;
	char string[ETH_GSTRING_LEN];
} bnxt_port_stats_ext_arr[] = {
	BNXT_RX_STATS_EXT_ENTRY(link_down_events),
	BNXT_RX_STATS_EXT_ENTRY(continuous_pause_events),
	BNXT_RX_STATS_EXT_ENTRY(resume_pause_events),
	BNXT_RX_STATS_EXT_ENTRY(continuous_roce_pause_events),
	BNXT_RX_STATS_EXT_ENTRY(resume_roce_pause_events),
	BNXT_RX_STATS_EXT_COS_ENTRIES,
	BNXT_RX_STATS_EXT_PFC_ENTRIES,
	BNXT_RX_STATS_EXT_ENTRY(rx_bits),
	BNXT_RX_STATS_EXT_ENTRY(rx_buffer_passed_threshold),
	BNXT_RX_STATS_EXT_ENTRY(rx_pcs_symbol_err),
	BNXT_RX_STATS_EXT_ENTRY(rx_corrected_bits),
	BNXT_RX_STATS_EXT_DISCARD_COS_ENTRIES,
};

static const struct {
	long offset;
	char string[ETH_GSTRING_LEN];
} bnxt_tx_port_stats_ext_arr[] = {
	BNXT_TX_STATS_EXT_COS_ENTRIES,
	BNXT_TX_STATS_EXT_PFC_ENTRIES,
};

static const struct {
	long base_off;
	char string[ETH_GSTRING_LEN];
} bnxt_rx_bytes_pri_arr[] = {
	BNXT_RX_STATS_PRI_ENTRIES(rx_bytes),
};

static const struct {
	long base_off;
	char string[ETH_GSTRING_LEN];
} bnxt_rx_pkts_pri_arr[] = {
	BNXT_RX_STATS_PRI_ENTRIES(rx_packets),
};

static const struct {
	long base_off;
	char string[ETH_GSTRING_LEN];
} bnxt_tx_bytes_pri_arr[] = {
	BNXT_TX_STATS_PRI_ENTRIES(tx_bytes),
};

static const struct {
	long base_off;
	char string[ETH_GSTRING_LEN];
} bnxt_tx_pkts_pri_arr[] = {
	BNXT_TX_STATS_PRI_ENTRIES(tx_packets),
};

#define BNXT_NUM_SW_FUNC_STATS	ARRAY_SIZE(bnxt_sw_func_stats)
#define BNXT_NUM_PORT_STATS ARRAY_SIZE(bnxt_port_stats_arr)
#define BNXT_NUM_STATS_PRI			\
	(ARRAY_SIZE(bnxt_rx_bytes_pri_arr) +	\
	 ARRAY_SIZE(bnxt_rx_pkts_pri_arr) +	\
	 ARRAY_SIZE(bnxt_tx_bytes_pri_arr) +	\
	 ARRAY_SIZE(bnxt_tx_pkts_pri_arr))

static int bnxt_get_num_tpa_ring_stats(struct bnxt *bp)
{
	if (BNXT_SUPPORTS_TPA(bp)) {
		if (bp->max_tpa_v2) {
			if (BNXT_CHIP_P5_THOR(bp))
				return BNXT_NUM_TPA_RING_STATS_P5;
			return BNXT_NUM_TPA_RING_STATS_P5_SR2;
		}
		return BNXT_NUM_TPA_RING_STATS;
	}
	return 0;
}

static int bnxt_get_num_ring_stats(struct bnxt *bp)
{
	int rx, tx, cmn;

	rx = NUM_RING_RX_HW_STATS + NUM_RING_RX_SW_STATS +
	     bnxt_get_num_tpa_ring_stats(bp);
	tx = NUM_RING_TX_HW_STATS;
	cmn = NUM_RING_CMN_SW_STATS;
	return rx * bp->rx_nr_rings + tx * bp->tx_nr_rings +
	       cmn * bp->cp_nr_rings;
}

static int bnxt_get_num_stats(struct bnxt *bp)
{
	int num_stats = bnxt_get_num_ring_stats(bp);

	num_stats += BNXT_NUM_SW_FUNC_STATS;

	if (bp->flags & BNXT_FLAG_PORT_STATS)
		num_stats += BNXT_NUM_PORT_STATS;

	if (bp->flags & BNXT_FLAG_PORT_STATS_EXT) {
		num_stats += bp->fw_rx_stats_ext_size +
			     bp->fw_tx_stats_ext_size;
		if (bp->pri2cos_valid)
			num_stats += BNXT_NUM_STATS_PRI;
	}

	return num_stats;
}

static int bnxt_get_sset_count(struct net_device *dev, int sset)
{
	struct bnxt *bp = netdev_priv(dev);

	switch (sset) {
	case ETH_SS_STATS:
		return bnxt_get_num_stats(bp);
	case ETH_SS_TEST:
		if (!bp->num_tests)
			return -EOPNOTSUPP;
		return bp->num_tests;
	default:
		return -EOPNOTSUPP;
	}
}

static bool is_rx_ring(struct bnxt *bp, int ring_num)
{
	return ring_num < bp->rx_nr_rings;
}

static bool is_tx_ring(struct bnxt *bp, int ring_num)
{
	int tx_base = 0;

	if (!(bp->flags & BNXT_FLAG_SHARED_RINGS))
		tx_base = bp->rx_nr_rings;

	if (ring_num >= tx_base && ring_num < (tx_base + bp->tx_nr_rings))
		return true;
	return false;
}

static void bnxt_get_ethtool_stats(struct net_device *dev,
				   struct ethtool_stats *stats, u64 *buf)
{
	u32 i, j = 0;
	struct bnxt *bp = netdev_priv(dev);
	u32 tpa_stats;

	if (!bp->bnapi) {
		j += bnxt_get_num_ring_stats(bp) + BNXT_NUM_SW_FUNC_STATS;
		goto skip_ring_stats;
	}

	for (i = 0; i < BNXT_NUM_SW_FUNC_STATS; i++)
		bnxt_sw_func_stats[i].counter = 0;

	tpa_stats = bnxt_get_num_tpa_ring_stats(bp);
	for (i = 0; i < bp->cp_nr_rings; i++) {
		struct bnxt_napi *bnapi = bp->bnapi[i];
		struct bnxt_cp_ring_info *cpr = &bnapi->cp_ring;
		u64 *sw_stats = cpr->stats.sw_stats;
		u64 *sw;
		int k;

		if (is_rx_ring(bp, i)) {
			for (k = 0; k < NUM_RING_RX_HW_STATS; j++, k++)
				buf[j] = sw_stats[k];
		}
		if (is_tx_ring(bp, i)) {
			k = NUM_RING_RX_HW_STATS;
			for (; k < NUM_RING_RX_HW_STATS + NUM_RING_TX_HW_STATS;
			       j++, k++)
				buf[j] = sw_stats[k];
		}
		if (!tpa_stats || !is_rx_ring(bp, i))
			goto skip_tpa_ring_stats;

		k = NUM_RING_RX_HW_STATS + NUM_RING_TX_HW_STATS;
		for (; k < NUM_RING_RX_HW_STATS + NUM_RING_TX_HW_STATS +
			   tpa_stats; j++, k++)
			buf[j] = sw_stats[k];

skip_tpa_ring_stats:
		sw = (u64 *)&cpr->sw_stats.rx;
		if (is_rx_ring(bp, i)) {
			for (k = 0; k < NUM_RING_RX_SW_STATS; j++, k++)
				buf[j] = sw[k];
		}

		sw = (u64 *)&cpr->sw_stats.cmn;
		for (k = 0; k < NUM_RING_CMN_SW_STATS; j++, k++)
			buf[j] = sw[k];

		bnxt_sw_func_stats[RX_TOTAL_DISCARDS].counter +=
			BNXT_GET_RING_STATS64(sw_stats, rx_discard_pkts);
		bnxt_sw_func_stats[TX_TOTAL_DISCARDS].counter +=
			BNXT_GET_RING_STATS64(sw_stats, tx_discard_pkts);
	}

	for (i = 0; i < BNXT_NUM_SW_FUNC_STATS; i++, j++)
		buf[j] = bnxt_sw_func_stats[i].counter;

skip_ring_stats:
	if (bp->flags & BNXT_FLAG_PORT_STATS) {
		u64 *port_stats = bp->port_stats.sw_stats;

		for (i = 0; i < BNXT_NUM_PORT_STATS; i++, j++)
			buf[j] = *(port_stats + bnxt_port_stats_arr[i].offset);
	}
	if (bp->flags & BNXT_FLAG_PORT_STATS_EXT) {
		u64 *rx_port_stats_ext = bp->rx_port_stats_ext.sw_stats;
		u64 *tx_port_stats_ext = bp->tx_port_stats_ext.sw_stats;

		for (i = 0; i < bp->fw_rx_stats_ext_size; i++, j++) {
			buf[j] = *(rx_port_stats_ext +
				   bnxt_port_stats_ext_arr[i].offset);
		}
		for (i = 0; i < bp->fw_tx_stats_ext_size; i++, j++) {
			buf[j] = *(tx_port_stats_ext +
				   bnxt_tx_port_stats_ext_arr[i].offset);
		}
		if (bp->pri2cos_valid) {
			for (i = 0; i < 8; i++, j++) {
				long n = bnxt_rx_bytes_pri_arr[i].base_off +
					 bp->pri2cos_idx[i];

				buf[j] = *(rx_port_stats_ext + n);
			}
			for (i = 0; i < 8; i++, j++) {
				long n = bnxt_rx_pkts_pri_arr[i].base_off +
					 bp->pri2cos_idx[i];

				buf[j] = *(rx_port_stats_ext + n);
			}
			for (i = 0; i < 8; i++, j++) {
				long n = bnxt_tx_bytes_pri_arr[i].base_off +
					 bp->pri2cos_idx[i];

				buf[j] = *(tx_port_stats_ext + n);
			}
			for (i = 0; i < 8; i++, j++) {
				long n = bnxt_tx_pkts_pri_arr[i].base_off +
					 bp->pri2cos_idx[i];

				buf[j] = *(tx_port_stats_ext + n);
			}
		}
	}
}

static void bnxt_get_strings(struct net_device *dev, u32 stringset, u8 *buf)
{
	struct bnxt *bp = netdev_priv(dev);
	static const char * const *str;
	u32 i, j, num_str;

	switch (stringset) {
	case ETH_SS_STATS:
		for (i = 0; i < bp->cp_nr_rings; i++) {
			if (is_rx_ring(bp, i)) {
				num_str = NUM_RING_RX_HW_STATS;
				for (j = 0; j < num_str; j++) {
					sprintf(buf, "[%d]: %s", i,
						bnxt_ring_rx_stats_str[j]);
					buf += ETH_GSTRING_LEN;
				}
			}
			if (is_tx_ring(bp, i)) {
				num_str = NUM_RING_TX_HW_STATS;
				for (j = 0; j < num_str; j++) {
					sprintf(buf, "[%d]: %s", i,
						bnxt_ring_tx_stats_str[j]);
					buf += ETH_GSTRING_LEN;
				}
			}
			num_str = bnxt_get_num_tpa_ring_stats(bp);
			if (!num_str || !is_rx_ring(bp, i))
				goto skip_tpa_stats;

			if (bp->max_tpa_v2)
				str = bnxt_ring_tpa2_stats_str;
			else
				str = bnxt_ring_tpa_stats_str;

			for (j = 0; j < num_str; j++) {
				sprintf(buf, "[%d]: %s", i, str[j]);
				buf += ETH_GSTRING_LEN;
			}
skip_tpa_stats:
			if (is_rx_ring(bp, i)) {
				num_str = NUM_RING_RX_SW_STATS;
				for (j = 0; j < num_str; j++) {
					sprintf(buf, "[%d]: %s", i,
						bnxt_rx_sw_stats_str[j]);
					buf += ETH_GSTRING_LEN;
				}
			}
			num_str = NUM_RING_CMN_SW_STATS;
			for (j = 0; j < num_str; j++) {
				sprintf(buf, "[%d]: %s", i,
					bnxt_cmn_sw_stats_str[j]);
				buf += ETH_GSTRING_LEN;
			}
		}
		for (i = 0; i < BNXT_NUM_SW_FUNC_STATS; i++) {
			strcpy(buf, bnxt_sw_func_stats[i].string);
			buf += ETH_GSTRING_LEN;
		}

		if (bp->flags & BNXT_FLAG_PORT_STATS) {
			for (i = 0; i < BNXT_NUM_PORT_STATS; i++) {
				strcpy(buf, bnxt_port_stats_arr[i].string);
				buf += ETH_GSTRING_LEN;
			}
		}
		if (bp->flags & BNXT_FLAG_PORT_STATS_EXT) {
			for (i = 0; i < bp->fw_rx_stats_ext_size; i++) {
				strcpy(buf, bnxt_port_stats_ext_arr[i].string);
				buf += ETH_GSTRING_LEN;
			}
			for (i = 0; i < bp->fw_tx_stats_ext_size; i++) {
				strcpy(buf,
				       bnxt_tx_port_stats_ext_arr[i].string);
				buf += ETH_GSTRING_LEN;
			}
			if (bp->pri2cos_valid) {
				for (i = 0; i < 8; i++) {
					strcpy(buf,
					       bnxt_rx_bytes_pri_arr[i].string);
					buf += ETH_GSTRING_LEN;
				}
				for (i = 0; i < 8; i++) {
					strcpy(buf,
					       bnxt_rx_pkts_pri_arr[i].string);
					buf += ETH_GSTRING_LEN;
				}
				for (i = 0; i < 8; i++) {
					strcpy(buf,
					       bnxt_tx_bytes_pri_arr[i].string);
					buf += ETH_GSTRING_LEN;
				}
				for (i = 0; i < 8; i++) {
					strcpy(buf,
					       bnxt_tx_pkts_pri_arr[i].string);
					buf += ETH_GSTRING_LEN;
				}
			}
		}
		break;
	case ETH_SS_TEST:
		if (bp->num_tests)
			memcpy(buf, bp->test_info->string,
			       bp->num_tests * ETH_GSTRING_LEN);
		break;
	default:
		netdev_err(bp->dev, "bnxt_get_strings invalid request %x\n",
			   stringset);
		break;
	}
}

static void bnxt_get_ringparam(struct net_device *dev,
			       struct ethtool_ringparam *ering)
{
	struct bnxt *bp = netdev_priv(dev);

	ering->rx_max_pending = BNXT_MAX_RX_DESC_CNT;
	ering->rx_jumbo_max_pending = BNXT_MAX_RX_JUM_DESC_CNT;
	ering->tx_max_pending = BNXT_MAX_TX_DESC_CNT;

	ering->rx_pending = bp->rx_ring_size;
	ering->rx_jumbo_pending = bp->rx_agg_ring_size;
	ering->tx_pending = bp->tx_ring_size;
}

static int bnxt_set_ringparam(struct net_device *dev,
			      struct ethtool_ringparam *ering)
{
	struct bnxt *bp = netdev_priv(dev);

	if ((ering->rx_pending > BNXT_MAX_RX_DESC_CNT) ||
	    (ering->tx_pending > BNXT_MAX_TX_DESC_CNT) ||
	    (ering->tx_pending <= MAX_SKB_FRAGS))
		return -EINVAL;

	if (netif_running(dev))
		bnxt_close_nic(bp, false, false);

	bp->rx_ring_size = ering->rx_pending;
	bp->tx_ring_size = ering->tx_pending;
	bnxt_set_ring_params(bp);

	if (netif_running(dev))
		return bnxt_open_nic(bp, false, false);

	return 0;
}

static void bnxt_get_channels(struct net_device *dev,
			      struct ethtool_channels *channel)
{
	struct bnxt *bp = netdev_priv(dev);
	struct bnxt_hw_resc *hw_resc = &bp->hw_resc;
	int max_rx_rings, max_tx_rings, tcs;
	int max_tx_sch_inputs, tx_grps;

	/* Get the most up-to-date max_tx_sch_inputs. */
	if (netif_running(dev) && BNXT_NEW_RM(bp))
		bnxt_hwrm_func_resc_qcaps(bp, false);
	max_tx_sch_inputs = hw_resc->max_tx_sch_inputs;

	bnxt_get_max_rings(bp, &max_rx_rings, &max_tx_rings, true);
	if (max_tx_sch_inputs)
		max_tx_rings = min_t(int, max_tx_rings, max_tx_sch_inputs);

	tcs = netdev_get_num_tc(dev);
	tx_grps = max(tcs, 1);
	if (bp->tx_nr_rings_xdp)
		tx_grps++;
	max_tx_rings /= tx_grps;
	channel->max_combined = min_t(int, max_rx_rings, max_tx_rings);

	if (bnxt_get_max_rings(bp, &max_rx_rings, &max_tx_rings, false)) {
		max_rx_rings = 0;
		max_tx_rings = 0;
	}
	if (max_tx_sch_inputs)
		max_tx_rings = min_t(int, max_tx_rings, max_tx_sch_inputs);

	if (tcs > 1)
		max_tx_rings /= tcs;

	channel->max_rx = max_rx_rings;
	channel->max_tx = max_tx_rings;
	channel->max_other = 0;
	if (bp->flags & BNXT_FLAG_SHARED_RINGS) {
		channel->combined_count = bp->rx_nr_rings;
		if (BNXT_CHIP_TYPE_NITRO_A0(bp))
			channel->combined_count--;
	} else {
		if (!BNXT_CHIP_TYPE_NITRO_A0(bp)) {
			channel->rx_count = bp->rx_nr_rings;
			channel->tx_count = bp->tx_nr_rings_per_tc;
		}
	}
}

static int bnxt_set_channels(struct net_device *dev,
			     struct ethtool_channels *channel)
{
	struct bnxt *bp = netdev_priv(dev);
	int req_tx_rings, req_rx_rings, tcs;
	bool sh = false;
	int tx_xdp = 0;
	int rc = 0;

	if (channel->other_count)
		return -EINVAL;

	if (!channel->combined_count &&
	    (!channel->rx_count || !channel->tx_count))
		return -EINVAL;

	if (channel->combined_count &&
	    (channel->rx_count || channel->tx_count))
		return -EINVAL;

	if (BNXT_CHIP_TYPE_NITRO_A0(bp) && (channel->rx_count ||
					    channel->tx_count))
		return -EINVAL;

	if (channel->combined_count)
		sh = true;

	tcs = netdev_get_num_tc(dev);

	req_tx_rings = sh ? channel->combined_count : channel->tx_count;
	req_rx_rings = sh ? channel->combined_count : channel->rx_count;
	if (bp->tx_nr_rings_xdp) {
		if (!sh) {
			netdev_err(dev, "Only combined mode supported when XDP is enabled.\n");
			return -EINVAL;
		}
		tx_xdp = req_rx_rings;
	}
	rc = bnxt_check_rings(bp, req_tx_rings, req_rx_rings, sh, tcs, tx_xdp);
	if (rc) {
		netdev_warn(dev, "Unable to allocate the requested rings\n");
		return rc;
	}

	if (bnxt_get_nr_rss_ctxs(bp, req_rx_rings) !=
	    bnxt_get_nr_rss_ctxs(bp, bp->rx_nr_rings) &&
	    (dev->priv_flags & IFF_RXFH_CONFIGURED)) {
		netdev_warn(dev, "RSS table size change required, RSS table entries must be default to proceed\n");
		return -EINVAL;
	}

	if (netif_running(dev)) {
		if (BNXT_PF(bp)) {
			/* TODO CHIMP_FW: Send message to all VF's
			 * before PF unload
			 */
		}
		rc = bnxt_close_nic(bp, true, false);
		if (rc) {
			netdev_err(bp->dev, "Set channel failure rc :%x\n",
				   rc);
			return rc;
		}
	}

	if (sh) {
		bp->flags |= BNXT_FLAG_SHARED_RINGS;
		bp->rx_nr_rings = channel->combined_count;
		bp->tx_nr_rings_per_tc = channel->combined_count;
	} else {
		bp->flags &= ~BNXT_FLAG_SHARED_RINGS;
		bp->rx_nr_rings = channel->rx_count;
		bp->tx_nr_rings_per_tc = channel->tx_count;
	}
	bp->tx_nr_rings_xdp = tx_xdp;
	bp->tx_nr_rings = bp->tx_nr_rings_per_tc + tx_xdp;
	if (tcs > 1)
		bp->tx_nr_rings = bp->tx_nr_rings_per_tc * tcs + tx_xdp;

	bp->cp_nr_rings = sh ? max_t(int, bp->tx_nr_rings, bp->rx_nr_rings) :
			       bp->tx_nr_rings + bp->rx_nr_rings;

	/* After changing number of rx channels, update NTUPLE feature. */
	netdev_update_features(dev);
	if (netif_running(dev)) {
		rc = bnxt_open_nic(bp, true, false);
		if ((!rc) && BNXT_PF(bp)) {
			/* TODO CHIMP_FW: Send message to all VF's
			 * to renable
			 */
		}
	} else {
		rc = bnxt_reserve_rings(bp, true);
	}

	return rc;
}

#ifdef CONFIG_RFS_ACCEL
static int bnxt_grxclsrlall(struct bnxt *bp, struct ethtool_rxnfc *cmd,
			    u32 *rule_locs)
{
	int i, j = 0;

	cmd->data = bp->ntp_fltr_count;
	for (i = 0; i < BNXT_NTP_FLTR_HASH_SIZE; i++) {
		struct hlist_head *head;
		struct bnxt_ntuple_filter *fltr;

		head = &bp->ntp_fltr_hash_tbl[i];
		rcu_read_lock();
		hlist_for_each_entry_rcu(fltr, head, hash) {
			if (j == cmd->rule_cnt)
				break;
			rule_locs[j++] = fltr->sw_id;
		}
		rcu_read_unlock();
		if (j == cmd->rule_cnt)
			break;
	}
	cmd->rule_cnt = j;
	return 0;
}

static int bnxt_grxclsrule(struct bnxt *bp, struct ethtool_rxnfc *cmd)
{
	struct ethtool_rx_flow_spec *fs =
		(struct ethtool_rx_flow_spec *)&cmd->fs;
	struct bnxt_ntuple_filter *fltr;
	struct flow_keys *fkeys;
	int i, rc = -EINVAL;

	if (fs->location >= BNXT_NTP_FLTR_MAX_FLTR)
		return rc;

	for (i = 0; i < BNXT_NTP_FLTR_HASH_SIZE; i++) {
		struct hlist_head *head;

		head = &bp->ntp_fltr_hash_tbl[i];
		rcu_read_lock();
		hlist_for_each_entry_rcu(fltr, head, hash) {
			if (fltr->sw_id == fs->location)
				goto fltr_found;
		}
		rcu_read_unlock();
	}
	return rc;

fltr_found:
	fkeys = &fltr->fkeys;
	if (fkeys->basic.n_proto == htons(ETH_P_IP)) {
		if (fkeys->basic.ip_proto == IPPROTO_TCP)
			fs->flow_type = TCP_V4_FLOW;
		else if (fkeys->basic.ip_proto == IPPROTO_UDP)
			fs->flow_type = UDP_V4_FLOW;
		else
			goto fltr_err;

		fs->h_u.tcp_ip4_spec.ip4src = fkeys->addrs.v4addrs.src;
		fs->m_u.tcp_ip4_spec.ip4src = cpu_to_be32(~0);

		fs->h_u.tcp_ip4_spec.ip4dst = fkeys->addrs.v4addrs.dst;
		fs->m_u.tcp_ip4_spec.ip4dst = cpu_to_be32(~0);

		fs->h_u.tcp_ip4_spec.psrc = fkeys->ports.src;
		fs->m_u.tcp_ip4_spec.psrc = cpu_to_be16(~0);

		fs->h_u.tcp_ip4_spec.pdst = fkeys->ports.dst;
		fs->m_u.tcp_ip4_spec.pdst = cpu_to_be16(~0);
	} else {
		int i;

		if (fkeys->basic.ip_proto == IPPROTO_TCP)
			fs->flow_type = TCP_V6_FLOW;
		else if (fkeys->basic.ip_proto == IPPROTO_UDP)
			fs->flow_type = UDP_V6_FLOW;
		else
			goto fltr_err;

		*(struct in6_addr *)&fs->h_u.tcp_ip6_spec.ip6src[0] =
			fkeys->addrs.v6addrs.src;
		*(struct in6_addr *)&fs->h_u.tcp_ip6_spec.ip6dst[0] =
			fkeys->addrs.v6addrs.dst;
		for (i = 0; i < 4; i++) {
			fs->m_u.tcp_ip6_spec.ip6src[i] = cpu_to_be32(~0);
			fs->m_u.tcp_ip6_spec.ip6dst[i] = cpu_to_be32(~0);
		}
		fs->h_u.tcp_ip6_spec.psrc = fkeys->ports.src;
		fs->m_u.tcp_ip6_spec.psrc = cpu_to_be16(~0);

		fs->h_u.tcp_ip6_spec.pdst = fkeys->ports.dst;
		fs->m_u.tcp_ip6_spec.pdst = cpu_to_be16(~0);
	}

	fs->ring_cookie = fltr->rxq;
	rc = 0;

fltr_err:
	rcu_read_unlock();

	return rc;
}
#endif

static u64 get_ethtool_ipv4_rss(struct bnxt *bp)
{
	if (bp->rss_hash_cfg & VNIC_RSS_CFG_REQ_HASH_TYPE_IPV4)
		return RXH_IP_SRC | RXH_IP_DST;
	return 0;
}

static u64 get_ethtool_ipv6_rss(struct bnxt *bp)
{
	if (bp->rss_hash_cfg & VNIC_RSS_CFG_REQ_HASH_TYPE_IPV6)
		return RXH_IP_SRC | RXH_IP_DST;
	return 0;
}

static int bnxt_grxfh(struct bnxt *bp, struct ethtool_rxnfc *cmd)
{
	cmd->data = 0;
	switch (cmd->flow_type) {
	case TCP_V4_FLOW:
		if (bp->rss_hash_cfg & VNIC_RSS_CFG_REQ_HASH_TYPE_TCP_IPV4)
			cmd->data |= RXH_IP_SRC | RXH_IP_DST |
				     RXH_L4_B_0_1 | RXH_L4_B_2_3;
		cmd->data |= get_ethtool_ipv4_rss(bp);
		break;
	case UDP_V4_FLOW:
		if (bp->rss_hash_cfg & VNIC_RSS_CFG_REQ_HASH_TYPE_UDP_IPV4)
			cmd->data |= RXH_IP_SRC | RXH_IP_DST |
				     RXH_L4_B_0_1 | RXH_L4_B_2_3;
		fallthrough;
	case SCTP_V4_FLOW:
	case AH_ESP_V4_FLOW:
	case AH_V4_FLOW:
	case ESP_V4_FLOW:
	case IPV4_FLOW:
		cmd->data |= get_ethtool_ipv4_rss(bp);
		break;

	case TCP_V6_FLOW:
		if (bp->rss_hash_cfg & VNIC_RSS_CFG_REQ_HASH_TYPE_TCP_IPV6)
			cmd->data |= RXH_IP_SRC | RXH_IP_DST |
				     RXH_L4_B_0_1 | RXH_L4_B_2_3;
		cmd->data |= get_ethtool_ipv6_rss(bp);
		break;
	case UDP_V6_FLOW:
		if (bp->rss_hash_cfg & VNIC_RSS_CFG_REQ_HASH_TYPE_UDP_IPV6)
			cmd->data |= RXH_IP_SRC | RXH_IP_DST |
				     RXH_L4_B_0_1 | RXH_L4_B_2_3;
		fallthrough;
	case SCTP_V6_FLOW:
	case AH_ESP_V6_FLOW:
	case AH_V6_FLOW:
	case ESP_V6_FLOW:
	case IPV6_FLOW:
		cmd->data |= get_ethtool_ipv6_rss(bp);
		break;
	}
	return 0;
}

#define RXH_4TUPLE (RXH_IP_SRC | RXH_IP_DST | RXH_L4_B_0_1 | RXH_L4_B_2_3)
#define RXH_2TUPLE (RXH_IP_SRC | RXH_IP_DST)

static int bnxt_srxfh(struct bnxt *bp, struct ethtool_rxnfc *cmd)
{
	u32 rss_hash_cfg = bp->rss_hash_cfg;
	int tuple, rc = 0;

	if (cmd->data == RXH_4TUPLE)
		tuple = 4;
	else if (cmd->data == RXH_2TUPLE)
		tuple = 2;
	else if (!cmd->data)
		tuple = 0;
	else
		return -EINVAL;

	if (cmd->flow_type == TCP_V4_FLOW) {
		rss_hash_cfg &= ~VNIC_RSS_CFG_REQ_HASH_TYPE_TCP_IPV4;
		if (tuple == 4)
			rss_hash_cfg |= VNIC_RSS_CFG_REQ_HASH_TYPE_TCP_IPV4;
	} else if (cmd->flow_type == UDP_V4_FLOW) {
		if (tuple == 4 && !(bp->flags & BNXT_FLAG_UDP_RSS_CAP))
			return -EINVAL;
		rss_hash_cfg &= ~VNIC_RSS_CFG_REQ_HASH_TYPE_UDP_IPV4;
		if (tuple == 4)
			rss_hash_cfg |= VNIC_RSS_CFG_REQ_HASH_TYPE_UDP_IPV4;
	} else if (cmd->flow_type == TCP_V6_FLOW) {
		rss_hash_cfg &= ~VNIC_RSS_CFG_REQ_HASH_TYPE_TCP_IPV6;
		if (tuple == 4)
			rss_hash_cfg |= VNIC_RSS_CFG_REQ_HASH_TYPE_TCP_IPV6;
	} else if (cmd->flow_type == UDP_V6_FLOW) {
		if (tuple == 4 && !(bp->flags & BNXT_FLAG_UDP_RSS_CAP))
			return -EINVAL;
		rss_hash_cfg &= ~VNIC_RSS_CFG_REQ_HASH_TYPE_UDP_IPV6;
		if (tuple == 4)
			rss_hash_cfg |= VNIC_RSS_CFG_REQ_HASH_TYPE_UDP_IPV6;
	} else if (tuple == 4) {
		return -EINVAL;
	}

	switch (cmd->flow_type) {
	case TCP_V4_FLOW:
	case UDP_V4_FLOW:
	case SCTP_V4_FLOW:
	case AH_ESP_V4_FLOW:
	case AH_V4_FLOW:
	case ESP_V4_FLOW:
	case IPV4_FLOW:
		if (tuple == 2)
			rss_hash_cfg |= VNIC_RSS_CFG_REQ_HASH_TYPE_IPV4;
		else if (!tuple)
			rss_hash_cfg &= ~VNIC_RSS_CFG_REQ_HASH_TYPE_IPV4;
		break;

	case TCP_V6_FLOW:
	case UDP_V6_FLOW:
	case SCTP_V6_FLOW:
	case AH_ESP_V6_FLOW:
	case AH_V6_FLOW:
	case ESP_V6_FLOW:
	case IPV6_FLOW:
		if (tuple == 2)
			rss_hash_cfg |= VNIC_RSS_CFG_REQ_HASH_TYPE_IPV6;
		else if (!tuple)
			rss_hash_cfg &= ~VNIC_RSS_CFG_REQ_HASH_TYPE_IPV6;
		break;
	}

	if (bp->rss_hash_cfg == rss_hash_cfg)
		return 0;

	bp->rss_hash_cfg = rss_hash_cfg;
	if (netif_running(bp->dev)) {
		bnxt_close_nic(bp, false, false);
		rc = bnxt_open_nic(bp, false, false);
	}
	return rc;
}

static int bnxt_get_rxnfc(struct net_device *dev, struct ethtool_rxnfc *cmd,
			  u32 *rule_locs)
{
	struct bnxt *bp = netdev_priv(dev);
	int rc = 0;

	switch (cmd->cmd) {
#ifdef CONFIG_RFS_ACCEL
	case ETHTOOL_GRXRINGS:
		cmd->data = bp->rx_nr_rings;
		break;

	case ETHTOOL_GRXCLSRLCNT:
		cmd->rule_cnt = bp->ntp_fltr_count;
		cmd->data = BNXT_NTP_FLTR_MAX_FLTR;
		break;

	case ETHTOOL_GRXCLSRLALL:
		rc = bnxt_grxclsrlall(bp, cmd, (u32 *)rule_locs);
		break;

	case ETHTOOL_GRXCLSRULE:
		rc = bnxt_grxclsrule(bp, cmd);
		break;
#endif

	case ETHTOOL_GRXFH:
		rc = bnxt_grxfh(bp, cmd);
		break;

	default:
		rc = -EOPNOTSUPP;
		break;
	}

	return rc;
}

static int bnxt_set_rxnfc(struct net_device *dev, struct ethtool_rxnfc *cmd)
{
	struct bnxt *bp = netdev_priv(dev);
	int rc;

	switch (cmd->cmd) {
	case ETHTOOL_SRXFH:
		rc = bnxt_srxfh(bp, cmd);
		break;

	default:
		rc = -EOPNOTSUPP;
		break;
	}
	return rc;
}

u32 bnxt_get_rxfh_indir_size(struct net_device *dev)
{
	struct bnxt *bp = netdev_priv(dev);

	if (bp->flags & BNXT_FLAG_CHIP_P5)
		return ALIGN(bp->rx_nr_rings, BNXT_RSS_TABLE_ENTRIES_P5);
	return HW_HASH_INDEX_SIZE;
}

static u32 bnxt_get_rxfh_key_size(struct net_device *dev)
{
	return HW_HASH_KEY_SIZE;
}

static int bnxt_get_rxfh(struct net_device *dev, u32 *indir, u8 *key,
			 u8 *hfunc)
{
	struct bnxt *bp = netdev_priv(dev);
	struct bnxt_vnic_info *vnic;
	u32 i, tbl_size;

	if (hfunc)
		*hfunc = ETH_RSS_HASH_TOP;

	if (!bp->vnic_info)
		return 0;

	vnic = &bp->vnic_info[0];
	if (indir && bp->rss_indir_tbl) {
		tbl_size = bnxt_get_rxfh_indir_size(dev);
		for (i = 0; i < tbl_size; i++)
			indir[i] = bp->rss_indir_tbl[i];
	}

	if (key && vnic->rss_hash_key)
		memcpy(key, vnic->rss_hash_key, HW_HASH_KEY_SIZE);

	return 0;
}

static int bnxt_set_rxfh(struct net_device *dev, const u32 *indir,
			 const u8 *key, const u8 hfunc)
{
	struct bnxt *bp = netdev_priv(dev);
	int rc = 0;

	if (hfunc && hfunc != ETH_RSS_HASH_TOP)
		return -EOPNOTSUPP;

	if (key)
		return -EOPNOTSUPP;

	if (indir) {
		u32 i, pad, tbl_size = bnxt_get_rxfh_indir_size(dev);

		for (i = 0; i < tbl_size; i++)
			bp->rss_indir_tbl[i] = indir[i];
		pad = bp->rss_indir_tbl_entries - tbl_size;
		if (pad)
			memset(&bp->rss_indir_tbl[i], 0, pad * sizeof(u16));
	}

	if (netif_running(bp->dev)) {
		bnxt_close_nic(bp, false, false);
		rc = bnxt_open_nic(bp, false, false);
	}
	return rc;
}

static void bnxt_get_drvinfo(struct net_device *dev,
			     struct ethtool_drvinfo *info)
{
	struct bnxt *bp = netdev_priv(dev);

	strlcpy(info->driver, DRV_MODULE_NAME, sizeof(info->driver));
	strlcpy(info->fw_version, bp->fw_ver_str, sizeof(info->fw_version));
	strlcpy(info->bus_info, pci_name(bp->pdev), sizeof(info->bus_info));
	info->n_stats = bnxt_get_num_stats(bp);
	info->testinfo_len = bp->num_tests;
	/* TODO CHIMP_FW: eeprom dump details */
	info->eedump_len = 0;
	/* TODO CHIMP FW: reg dump details */
	info->regdump_len = 0;
}

static int bnxt_get_regs_len(struct net_device *dev)
{
	struct bnxt *bp = netdev_priv(dev);
	int reg_len;

	if (!BNXT_PF(bp))
		return -EOPNOTSUPP;

	reg_len = BNXT_PXP_REG_LEN;

	if (bp->fw_cap & BNXT_FW_CAP_PCIE_STATS_SUPPORTED)
		reg_len += sizeof(struct pcie_ctx_hw_stats);

	return reg_len;
}

static void bnxt_get_regs(struct net_device *dev, struct ethtool_regs *regs,
			  void *_p)
{
	struct pcie_ctx_hw_stats *hw_pcie_stats;
	struct hwrm_pcie_qstats_input req = {0};
	struct bnxt *bp = netdev_priv(dev);
	dma_addr_t hw_pcie_stats_addr;
	int rc;

	regs->version = 0;
	bnxt_dbg_hwrm_rd_reg(bp, 0, BNXT_PXP_REG_LEN / 4, _p);

	if (!(bp->fw_cap & BNXT_FW_CAP_PCIE_STATS_SUPPORTED))
		return;

	hw_pcie_stats = dma_alloc_coherent(&bp->pdev->dev,
					   sizeof(*hw_pcie_stats),
					   &hw_pcie_stats_addr, GFP_KERNEL);
	if (!hw_pcie_stats)
		return;

	regs->version = 1;
	bnxt_hwrm_cmd_hdr_init(bp, &req, HWRM_PCIE_QSTATS, -1, -1);
	req.pcie_stat_size = cpu_to_le16(sizeof(*hw_pcie_stats));
	req.pcie_stat_host_addr = cpu_to_le64(hw_pcie_stats_addr);
	mutex_lock(&bp->hwrm_cmd_lock);
	rc = _hwrm_send_message(bp, &req, sizeof(req), HWRM_CMD_TIMEOUT);
	if (!rc) {
		__le64 *src = (__le64 *)hw_pcie_stats;
		u64 *dst = (u64 *)(_p + BNXT_PXP_REG_LEN);
		int i;

		for (i = 0; i < sizeof(*hw_pcie_stats) / sizeof(__le64); i++)
			dst[i] = le64_to_cpu(src[i]);
	}
	mutex_unlock(&bp->hwrm_cmd_lock);
	dma_free_coherent(&bp->pdev->dev, sizeof(*hw_pcie_stats), hw_pcie_stats,
			  hw_pcie_stats_addr);
}

static void bnxt_get_wol(struct net_device *dev, struct ethtool_wolinfo *wol)
{
	struct bnxt *bp = netdev_priv(dev);

	wol->supported = 0;
	wol->wolopts = 0;
	memset(&wol->sopass, 0, sizeof(wol->sopass));
	if (bp->flags & BNXT_FLAG_WOL_CAP) {
		wol->supported = WAKE_MAGIC;
		if (bp->wol)
			wol->wolopts = WAKE_MAGIC;
	}
}

static int bnxt_set_wol(struct net_device *dev, struct ethtool_wolinfo *wol)
{
	struct bnxt *bp = netdev_priv(dev);

	if (wol->wolopts & ~WAKE_MAGIC)
		return -EINVAL;

	if (wol->wolopts & WAKE_MAGIC) {
		if (!(bp->flags & BNXT_FLAG_WOL_CAP))
			return -EINVAL;
		if (!bp->wol) {
			if (bnxt_hwrm_alloc_wol_fltr(bp))
				return -EBUSY;
			bp->wol = 1;
		}
	} else {
		if (bp->wol) {
			if (bnxt_hwrm_free_wol_fltr(bp))
				return -EBUSY;
			bp->wol = 0;
		}
	}
	return 0;
}

u32 _bnxt_fw_to_ethtool_adv_spds(u16 fw_speeds, u8 fw_pause)
{
	u32 speed_mask = 0;

	/* TODO: support 25GB, 40GB, 50GB with different cable type */
	/* set the advertised speeds */
	if (fw_speeds & BNXT_LINK_SPEED_MSK_100MB)
		speed_mask |= ADVERTISED_100baseT_Full;
	if (fw_speeds & BNXT_LINK_SPEED_MSK_1GB)
		speed_mask |= ADVERTISED_1000baseT_Full;
	if (fw_speeds & BNXT_LINK_SPEED_MSK_2_5GB)
		speed_mask |= ADVERTISED_2500baseX_Full;
	if (fw_speeds & BNXT_LINK_SPEED_MSK_10GB)
		speed_mask |= ADVERTISED_10000baseT_Full;
	if (fw_speeds & BNXT_LINK_SPEED_MSK_40GB)
		speed_mask |= ADVERTISED_40000baseCR4_Full;

	if ((fw_pause & BNXT_LINK_PAUSE_BOTH) == BNXT_LINK_PAUSE_BOTH)
		speed_mask |= ADVERTISED_Pause;
	else if (fw_pause & BNXT_LINK_PAUSE_TX)
		speed_mask |= ADVERTISED_Asym_Pause;
	else if (fw_pause & BNXT_LINK_PAUSE_RX)
		speed_mask |= ADVERTISED_Pause | ADVERTISED_Asym_Pause;

	return speed_mask;
}

#define BNXT_FW_TO_ETHTOOL_SPDS(fw_speeds, fw_pause, lk_ksettings, name)\
{									\
	if ((fw_speeds) & BNXT_LINK_SPEED_MSK_100MB)			\
		ethtool_link_ksettings_add_link_mode(lk_ksettings, name,\
						     100baseT_Full);	\
	if ((fw_speeds) & BNXT_LINK_SPEED_MSK_1GB)			\
		ethtool_link_ksettings_add_link_mode(lk_ksettings, name,\
						     1000baseT_Full);	\
	if ((fw_speeds) & BNXT_LINK_SPEED_MSK_10GB)			\
		ethtool_link_ksettings_add_link_mode(lk_ksettings, name,\
						     10000baseT_Full);	\
	if ((fw_speeds) & BNXT_LINK_SPEED_MSK_25GB)			\
		ethtool_link_ksettings_add_link_mode(lk_ksettings, name,\
						     25000baseCR_Full);	\
	if ((fw_speeds) & BNXT_LINK_SPEED_MSK_40GB)			\
		ethtool_link_ksettings_add_link_mode(lk_ksettings, name,\
						     40000baseCR4_Full);\
	if ((fw_speeds) & BNXT_LINK_SPEED_MSK_50GB)			\
		ethtool_link_ksettings_add_link_mode(lk_ksettings, name,\
						     50000baseCR2_Full);\
	if ((fw_speeds) & BNXT_LINK_SPEED_MSK_100GB)			\
		ethtool_link_ksettings_add_link_mode(lk_ksettings, name,\
						     100000baseCR4_Full);\
	if ((fw_pause) & BNXT_LINK_PAUSE_RX) {				\
		ethtool_link_ksettings_add_link_mode(lk_ksettings, name,\
						     Pause);		\
		if (!((fw_pause) & BNXT_LINK_PAUSE_TX))			\
			ethtool_link_ksettings_add_link_mode(		\
					lk_ksettings, name, Asym_Pause);\
	} else if ((fw_pause) & BNXT_LINK_PAUSE_TX) {			\
		ethtool_link_ksettings_add_link_mode(lk_ksettings, name,\
						     Asym_Pause);	\
	}								\
}

#define BNXT_ETHTOOL_TO_FW_SPDS(fw_speeds, lk_ksettings, name)		\
{									\
	if (ethtool_link_ksettings_test_link_mode(lk_ksettings, name,	\
						  100baseT_Full) ||	\
	    ethtool_link_ksettings_test_link_mode(lk_ksettings, name,	\
						  100baseT_Half))	\
		(fw_speeds) |= BNXT_LINK_SPEED_MSK_100MB;		\
	if (ethtool_link_ksettings_test_link_mode(lk_ksettings, name,	\
						  1000baseT_Full) ||	\
	    ethtool_link_ksettings_test_link_mode(lk_ksettings, name,	\
						  1000baseT_Half))	\
		(fw_speeds) |= BNXT_LINK_SPEED_MSK_1GB;			\
	if (ethtool_link_ksettings_test_link_mode(lk_ksettings, name,	\
						  10000baseT_Full))	\
		(fw_speeds) |= BNXT_LINK_SPEED_MSK_10GB;		\
	if (ethtool_link_ksettings_test_link_mode(lk_ksettings, name,	\
						  25000baseCR_Full))	\
		(fw_speeds) |= BNXT_LINK_SPEED_MSK_25GB;		\
	if (ethtool_link_ksettings_test_link_mode(lk_ksettings, name,	\
						  40000baseCR4_Full))	\
		(fw_speeds) |= BNXT_LINK_SPEED_MSK_40GB;		\
	if (ethtool_link_ksettings_test_link_mode(lk_ksettings, name,	\
						  50000baseCR2_Full))	\
		(fw_speeds) |= BNXT_LINK_SPEED_MSK_50GB;		\
	if (ethtool_link_ksettings_test_link_mode(lk_ksettings, name,	\
						  100000baseCR4_Full))	\
		(fw_speeds) |= BNXT_LINK_SPEED_MSK_100GB;		\
}

#define BNXT_FW_TO_ETHTOOL_PAM4_SPDS(fw_speeds, lk_ksettings, name)	\
{									\
	if ((fw_speeds) & BNXT_LINK_PAM4_SPEED_MSK_50GB)		\
		ethtool_link_ksettings_add_link_mode(lk_ksettings, name,\
						     50000baseCR_Full);	\
	if ((fw_speeds) & BNXT_LINK_PAM4_SPEED_MSK_100GB)		\
		ethtool_link_ksettings_add_link_mode(lk_ksettings, name,\
						     100000baseCR2_Full);\
	if ((fw_speeds) & BNXT_LINK_PAM4_SPEED_MSK_200GB)		\
		ethtool_link_ksettings_add_link_mode(lk_ksettings, name,\
						     200000baseCR4_Full);\
}

#define BNXT_ETHTOOL_TO_FW_PAM4_SPDS(fw_speeds, lk_ksettings, name)	\
{									\
	if (ethtool_link_ksettings_test_link_mode(lk_ksettings, name,	\
						  50000baseCR_Full))	\
		(fw_speeds) |= BNXT_LINK_PAM4_SPEED_MSK_50GB;		\
	if (ethtool_link_ksettings_test_link_mode(lk_ksettings, name,	\
						  100000baseCR2_Full))	\
		(fw_speeds) |= BNXT_LINK_PAM4_SPEED_MSK_100GB;		\
	if (ethtool_link_ksettings_test_link_mode(lk_ksettings, name,	\
						  200000baseCR4_Full))	\
		(fw_speeds) |= BNXT_LINK_PAM4_SPEED_MSK_200GB;		\
}

static void bnxt_fw_to_ethtool_advertised_fec(struct bnxt_link_info *link_info,
				struct ethtool_link_ksettings *lk_ksettings)
{
	u16 fec_cfg = link_info->fec_cfg;

	if ((fec_cfg & BNXT_FEC_NONE) || !(fec_cfg & BNXT_FEC_AUTONEG)) {
		linkmode_set_bit(ETHTOOL_LINK_MODE_FEC_NONE_BIT,
				 lk_ksettings->link_modes.advertising);
		return;
	}
	if (fec_cfg & BNXT_FEC_ENC_BASE_R)
		linkmode_set_bit(ETHTOOL_LINK_MODE_FEC_BASER_BIT,
				 lk_ksettings->link_modes.advertising);
	if (fec_cfg & BNXT_FEC_ENC_RS)
		linkmode_set_bit(ETHTOOL_LINK_MODE_FEC_RS_BIT,
				 lk_ksettings->link_modes.advertising);
	if (fec_cfg & BNXT_FEC_ENC_LLRS)
		linkmode_set_bit(ETHTOOL_LINK_MODE_FEC_LLRS_BIT,
				 lk_ksettings->link_modes.advertising);
}

static void bnxt_fw_to_ethtool_advertised_spds(struct bnxt_link_info *link_info,
				struct ethtool_link_ksettings *lk_ksettings)
{
	u16 fw_speeds = link_info->advertising;
	u8 fw_pause = 0;

	if (link_info->autoneg & BNXT_AUTONEG_FLOW_CTRL)
		fw_pause = link_info->auto_pause_setting;

	BNXT_FW_TO_ETHTOOL_SPDS(fw_speeds, fw_pause, lk_ksettings, advertising);
	fw_speeds = link_info->advertising_pam4;
	BNXT_FW_TO_ETHTOOL_PAM4_SPDS(fw_speeds, lk_ksettings, advertising);
	bnxt_fw_to_ethtool_advertised_fec(link_info, lk_ksettings);
}

static void bnxt_fw_to_ethtool_lp_adv(struct bnxt_link_info *link_info,
				struct ethtool_link_ksettings *lk_ksettings)
{
	u16 fw_speeds = link_info->lp_auto_link_speeds;
	u8 fw_pause = 0;

	if (link_info->autoneg & BNXT_AUTONEG_FLOW_CTRL)
		fw_pause = link_info->lp_pause;

	BNXT_FW_TO_ETHTOOL_SPDS(fw_speeds, fw_pause, lk_ksettings,
				lp_advertising);
	fw_speeds = link_info->lp_auto_pam4_link_speeds;
	BNXT_FW_TO_ETHTOOL_PAM4_SPDS(fw_speeds, lk_ksettings, lp_advertising);
}

static void bnxt_fw_to_ethtool_support_fec(struct bnxt_link_info *link_info,
				struct ethtool_link_ksettings *lk_ksettings)
{
	u16 fec_cfg = link_info->fec_cfg;

	if (fec_cfg & BNXT_FEC_NONE) {
		linkmode_set_bit(ETHTOOL_LINK_MODE_FEC_NONE_BIT,
				 lk_ksettings->link_modes.supported);
		return;
	}
	if (fec_cfg & BNXT_FEC_ENC_BASE_R_CAP)
		linkmode_set_bit(ETHTOOL_LINK_MODE_FEC_BASER_BIT,
				 lk_ksettings->link_modes.supported);
	if (fec_cfg & BNXT_FEC_ENC_RS_CAP)
		linkmode_set_bit(ETHTOOL_LINK_MODE_FEC_RS_BIT,
				 lk_ksettings->link_modes.supported);
	if (fec_cfg & BNXT_FEC_ENC_LLRS_CAP)
		linkmode_set_bit(ETHTOOL_LINK_MODE_FEC_LLRS_BIT,
				 lk_ksettings->link_modes.supported);
}

static void bnxt_fw_to_ethtool_support_spds(struct bnxt_link_info *link_info,
				struct ethtool_link_ksettings *lk_ksettings)
{
	u16 fw_speeds = link_info->support_speeds;

	BNXT_FW_TO_ETHTOOL_SPDS(fw_speeds, 0, lk_ksettings, supported);
	fw_speeds = link_info->support_pam4_speeds;
	BNXT_FW_TO_ETHTOOL_PAM4_SPDS(fw_speeds, lk_ksettings, supported);

	ethtool_link_ksettings_add_link_mode(lk_ksettings, supported, Pause);
	ethtool_link_ksettings_add_link_mode(lk_ksettings, supported,
					     Asym_Pause);

	if (link_info->support_auto_speeds ||
	    link_info->support_pam4_auto_speeds)
		ethtool_link_ksettings_add_link_mode(lk_ksettings, supported,
						     Autoneg);
	bnxt_fw_to_ethtool_support_fec(link_info, lk_ksettings);
}

u32 bnxt_fw_to_ethtool_speed(u16 fw_link_speed)
{
	switch (fw_link_speed) {
	case BNXT_LINK_SPEED_100MB:
		return SPEED_100;
	case BNXT_LINK_SPEED_1GB:
		return SPEED_1000;
	case BNXT_LINK_SPEED_2_5GB:
		return SPEED_2500;
	case BNXT_LINK_SPEED_10GB:
		return SPEED_10000;
	case BNXT_LINK_SPEED_20GB:
		return SPEED_20000;
	case BNXT_LINK_SPEED_25GB:
		return SPEED_25000;
	case BNXT_LINK_SPEED_40GB:
		return SPEED_40000;
	case BNXT_LINK_SPEED_50GB:
		return SPEED_50000;
	case BNXT_LINK_SPEED_100GB:
		return SPEED_100000;
	default:
		return SPEED_UNKNOWN;
	}
}

static int bnxt_get_link_ksettings(struct net_device *dev,
				   struct ethtool_link_ksettings *lk_ksettings)
{
	struct bnxt *bp = netdev_priv(dev);
	struct bnxt_link_info *link_info = &bp->link_info;
	struct ethtool_link_settings *base = &lk_ksettings->base;
	u32 ethtool_speed;

	ethtool_link_ksettings_zero_link_mode(lk_ksettings, supported);
	mutex_lock(&bp->link_lock);
	bnxt_fw_to_ethtool_support_spds(link_info, lk_ksettings);

	ethtool_link_ksettings_zero_link_mode(lk_ksettings, advertising);
	if (link_info->autoneg) {
		bnxt_fw_to_ethtool_advertised_spds(link_info, lk_ksettings);
		ethtool_link_ksettings_add_link_mode(lk_ksettings,
						     advertising, Autoneg);
		base->autoneg = AUTONEG_ENABLE;
		base->duplex = DUPLEX_UNKNOWN;
		if (link_info->phy_link_status == BNXT_LINK_LINK) {
			bnxt_fw_to_ethtool_lp_adv(link_info, lk_ksettings);
			if (link_info->duplex & BNXT_LINK_DUPLEX_FULL)
				base->duplex = DUPLEX_FULL;
			else
				base->duplex = DUPLEX_HALF;
		}
		ethtool_speed = bnxt_fw_to_ethtool_speed(link_info->link_speed);
	} else {
		base->autoneg = AUTONEG_DISABLE;
		ethtool_speed =
			bnxt_fw_to_ethtool_speed(link_info->req_link_speed);
		base->duplex = DUPLEX_HALF;
		if (link_info->req_duplex == BNXT_LINK_DUPLEX_FULL)
			base->duplex = DUPLEX_FULL;
	}
	base->speed = ethtool_speed;

	base->port = PORT_NONE;
	if (link_info->media_type == PORT_PHY_QCFG_RESP_MEDIA_TYPE_TP) {
		base->port = PORT_TP;
		ethtool_link_ksettings_add_link_mode(lk_ksettings, supported,
						     TP);
		ethtool_link_ksettings_add_link_mode(lk_ksettings, advertising,
						     TP);
	} else {
		ethtool_link_ksettings_add_link_mode(lk_ksettings, supported,
						     FIBRE);
		ethtool_link_ksettings_add_link_mode(lk_ksettings, advertising,
						     FIBRE);

		if (link_info->media_type == PORT_PHY_QCFG_RESP_MEDIA_TYPE_DAC)
			base->port = PORT_DA;
		else if (link_info->media_type ==
			 PORT_PHY_QCFG_RESP_MEDIA_TYPE_FIBRE)
			base->port = PORT_FIBRE;
	}
	base->phy_address = link_info->phy_addr;
	mutex_unlock(&bp->link_lock);

	return 0;
}

static int bnxt_force_link_speed(struct net_device *dev, u32 ethtool_speed)
{
	struct bnxt *bp = netdev_priv(dev);
	struct bnxt_link_info *link_info = &bp->link_info;
	u16 support_pam4_spds = link_info->support_pam4_speeds;
	u16 support_spds = link_info->support_speeds;
	u8 sig_mode = BNXT_SIG_MODE_NRZ;
	u16 fw_speed = 0;

	switch (ethtool_speed) {
	case SPEED_100:
		if (support_spds & BNXT_LINK_SPEED_MSK_100MB)
			fw_speed = PORT_PHY_CFG_REQ_FORCE_LINK_SPEED_100MB;
		break;
	case SPEED_1000:
		if (support_spds & BNXT_LINK_SPEED_MSK_1GB)
			fw_speed = PORT_PHY_CFG_REQ_FORCE_LINK_SPEED_1GB;
		break;
	case SPEED_2500:
		if (support_spds & BNXT_LINK_SPEED_MSK_2_5GB)
			fw_speed = PORT_PHY_CFG_REQ_FORCE_LINK_SPEED_2_5GB;
		break;
	case SPEED_10000:
		if (support_spds & BNXT_LINK_SPEED_MSK_10GB)
			fw_speed = PORT_PHY_CFG_REQ_FORCE_LINK_SPEED_10GB;
		break;
	case SPEED_20000:
		if (support_spds & BNXT_LINK_SPEED_MSK_20GB)
			fw_speed = PORT_PHY_CFG_REQ_FORCE_LINK_SPEED_20GB;
		break;
	case SPEED_25000:
		if (support_spds & BNXT_LINK_SPEED_MSK_25GB)
			fw_speed = PORT_PHY_CFG_REQ_FORCE_LINK_SPEED_25GB;
		break;
	case SPEED_40000:
		if (support_spds & BNXT_LINK_SPEED_MSK_40GB)
			fw_speed = PORT_PHY_CFG_REQ_FORCE_LINK_SPEED_40GB;
		break;
	case SPEED_50000:
		if (support_spds & BNXT_LINK_SPEED_MSK_50GB) {
			fw_speed = PORT_PHY_CFG_REQ_FORCE_LINK_SPEED_50GB;
		} else if (support_pam4_spds & BNXT_LINK_PAM4_SPEED_MSK_50GB) {
			fw_speed = PORT_PHY_CFG_REQ_FORCE_PAM4_LINK_SPEED_50GB;
			sig_mode = BNXT_SIG_MODE_PAM4;
		}
		break;
	case SPEED_100000:
		if (support_spds & BNXT_LINK_SPEED_MSK_100GB) {
			fw_speed = PORT_PHY_CFG_REQ_FORCE_LINK_SPEED_100GB;
		} else if (support_pam4_spds & BNXT_LINK_PAM4_SPEED_MSK_100GB) {
			fw_speed = PORT_PHY_CFG_REQ_FORCE_PAM4_LINK_SPEED_100GB;
			sig_mode = BNXT_SIG_MODE_PAM4;
		}
		break;
	case SPEED_200000:
		if (support_pam4_spds & BNXT_LINK_PAM4_SPEED_MSK_200GB) {
			fw_speed = PORT_PHY_CFG_REQ_FORCE_PAM4_LINK_SPEED_200GB;
			sig_mode = BNXT_SIG_MODE_PAM4;
		}
		break;
	}

	if (!fw_speed) {
		netdev_err(dev, "unsupported speed!\n");
		return -EINVAL;
	}

	if (link_info->req_link_speed == fw_speed &&
	    link_info->req_signal_mode == sig_mode &&
	    link_info->autoneg == 0)
		return -EALREADY;

	link_info->req_link_speed = fw_speed;
	link_info->req_signal_mode = sig_mode;
	link_info->req_duplex = BNXT_LINK_DUPLEX_FULL;
	link_info->autoneg = 0;
	link_info->advertising = 0;
	link_info->advertising_pam4 = 0;

	return 0;
}

u16 bnxt_get_fw_auto_link_speeds(u32 advertising)
{
	u16 fw_speed_mask = 0;

	/* only support autoneg at speed 100, 1000, and 10000 */
	if (advertising & (ADVERTISED_100baseT_Full |
			   ADVERTISED_100baseT_Half)) {
		fw_speed_mask |= BNXT_LINK_SPEED_MSK_100MB;
	}
	if (advertising & (ADVERTISED_1000baseT_Full |
			   ADVERTISED_1000baseT_Half)) {
		fw_speed_mask |= BNXT_LINK_SPEED_MSK_1GB;
	}
	if (advertising & ADVERTISED_10000baseT_Full)
		fw_speed_mask |= BNXT_LINK_SPEED_MSK_10GB;

	if (advertising & ADVERTISED_40000baseCR4_Full)
		fw_speed_mask |= BNXT_LINK_SPEED_MSK_40GB;

	return fw_speed_mask;
}

static int bnxt_set_link_ksettings(struct net_device *dev,
			   const struct ethtool_link_ksettings *lk_ksettings)
{
	struct bnxt *bp = netdev_priv(dev);
	struct bnxt_link_info *link_info = &bp->link_info;
	const struct ethtool_link_settings *base = &lk_ksettings->base;
	bool set_pause = false;
	u32 speed;
	int rc = 0;

	if (!BNXT_PHY_CFG_ABLE(bp))
		return -EOPNOTSUPP;

	mutex_lock(&bp->link_lock);
	if (base->autoneg == AUTONEG_ENABLE) {
		link_info->advertising = 0;
		link_info->advertising_pam4 = 0;
		BNXT_ETHTOOL_TO_FW_SPDS(link_info->advertising, lk_ksettings,
					advertising);
		BNXT_ETHTOOL_TO_FW_PAM4_SPDS(link_info->advertising_pam4,
					     lk_ksettings, advertising);
		link_info->autoneg |= BNXT_AUTONEG_SPEED;
		if (!link_info->advertising && !link_info->advertising_pam4) {
			link_info->advertising = link_info->support_auto_speeds;
			link_info->advertising_pam4 =
				link_info->support_pam4_auto_speeds;
		}
		/* any change to autoneg will cause link change, therefore the
		 * driver should put back the original pause setting in autoneg
		 */
		set_pause = true;
	} else {
		u8 phy_type = link_info->phy_type;

		if (phy_type == PORT_PHY_QCFG_RESP_PHY_TYPE_BASET  ||
		    phy_type == PORT_PHY_QCFG_RESP_PHY_TYPE_BASETE ||
		    link_info->media_type == PORT_PHY_QCFG_RESP_MEDIA_TYPE_TP) {
			netdev_err(dev, "10GBase-T devices must autoneg\n");
			rc = -EINVAL;
			goto set_setting_exit;
		}
		if (base->duplex == DUPLEX_HALF) {
			netdev_err(dev, "HALF DUPLEX is not supported!\n");
			rc = -EINVAL;
			goto set_setting_exit;
		}
		speed = base->speed;
		rc = bnxt_force_link_speed(dev, speed);
		if (rc) {
			if (rc == -EALREADY)
				rc = 0;
			goto set_setting_exit;
		}
	}

	if (netif_running(dev))
		rc = bnxt_hwrm_set_link_setting(bp, set_pause, false);

set_setting_exit:
	mutex_unlock(&bp->link_lock);
	return rc;
}

static int bnxt_get_fecparam(struct net_device *dev,
			     struct ethtool_fecparam *fec)
{
	struct bnxt *bp = netdev_priv(dev);
	struct bnxt_link_info *link_info;
	u8 active_fec;
	u16 fec_cfg;

	link_info = &bp->link_info;
	fec_cfg = link_info->fec_cfg;
	active_fec = link_info->active_fec_sig_mode &
		     PORT_PHY_QCFG_RESP_ACTIVE_FEC_MASK;
	if (fec_cfg & BNXT_FEC_NONE) {
		fec->fec = ETHTOOL_FEC_NONE;
		fec->active_fec = ETHTOOL_FEC_NONE;
		return 0;
	}
	if (fec_cfg & BNXT_FEC_AUTONEG)
		fec->fec |= ETHTOOL_FEC_AUTO;
	if (fec_cfg & BNXT_FEC_ENC_BASE_R)
		fec->fec |= ETHTOOL_FEC_BASER;
	if (fec_cfg & BNXT_FEC_ENC_RS)
		fec->fec |= ETHTOOL_FEC_RS;
	if (fec_cfg & BNXT_FEC_ENC_LLRS)
		fec->fec |= ETHTOOL_FEC_LLRS;

	switch (active_fec) {
	case PORT_PHY_QCFG_RESP_ACTIVE_FEC_FEC_CLAUSE74_ACTIVE:
		fec->active_fec |= ETHTOOL_FEC_BASER;
		break;
	case PORT_PHY_QCFG_RESP_ACTIVE_FEC_FEC_CLAUSE91_ACTIVE:
	case PORT_PHY_QCFG_RESP_ACTIVE_FEC_FEC_RS544_1XN_ACTIVE:
	case PORT_PHY_QCFG_RESP_ACTIVE_FEC_FEC_RS544_IEEE_ACTIVE:
		fec->active_fec |= ETHTOOL_FEC_RS;
		break;
	case PORT_PHY_QCFG_RESP_ACTIVE_FEC_FEC_RS272_1XN_ACTIVE:
	case PORT_PHY_QCFG_RESP_ACTIVE_FEC_FEC_RS272_IEEE_ACTIVE:
		fec->active_fec |= ETHTOOL_FEC_LLRS;
		break;
	}
	return 0;
}

<<<<<<< HEAD
=======
static void bnxt_get_fec_stats(struct net_device *dev,
			       struct ethtool_fec_stats *fec_stats)
{
	struct bnxt *bp = netdev_priv(dev);
	u64 *rx;

	if (BNXT_VF(bp) || !(bp->flags & BNXT_FLAG_PORT_STATS_EXT))
		return;

	rx = bp->rx_port_stats_ext.sw_stats;
	fec_stats->corrected_bits.total =
		*(rx + BNXT_RX_STATS_EXT_OFFSET(rx_corrected_bits));
}

>>>>>>> 7d2a07b7
static u32 bnxt_ethtool_forced_fec_to_fw(struct bnxt_link_info *link_info,
					 u32 fec)
{
	u32 fw_fec = PORT_PHY_CFG_REQ_FLAGS_FEC_AUTONEG_DISABLE;

	if (fec & ETHTOOL_FEC_BASER)
		fw_fec |= BNXT_FEC_BASE_R_ON(link_info);
	else if (fec & ETHTOOL_FEC_RS)
		fw_fec |= BNXT_FEC_RS_ON(link_info);
	else if (fec & ETHTOOL_FEC_LLRS)
		fw_fec |= BNXT_FEC_LLRS_ON;
	return fw_fec;
}

static int bnxt_set_fecparam(struct net_device *dev,
			     struct ethtool_fecparam *fecparam)
{
	struct hwrm_port_phy_cfg_input req = {0};
	struct bnxt *bp = netdev_priv(dev);
	struct bnxt_link_info *link_info;
	u32 new_cfg, fec = fecparam->fec;
	u16 fec_cfg;
	int rc;

	link_info = &bp->link_info;
	fec_cfg = link_info->fec_cfg;
	if (fec_cfg & BNXT_FEC_NONE)
		return -EOPNOTSUPP;

	if (fec & ETHTOOL_FEC_OFF) {
		new_cfg = PORT_PHY_CFG_REQ_FLAGS_FEC_AUTONEG_DISABLE |
			  BNXT_FEC_ALL_OFF(link_info);
		goto apply_fec;
	}
	if (((fec & ETHTOOL_FEC_AUTO) && !(fec_cfg & BNXT_FEC_AUTONEG_CAP)) ||
	    ((fec & ETHTOOL_FEC_RS) && !(fec_cfg & BNXT_FEC_ENC_RS_CAP)) ||
	    ((fec & ETHTOOL_FEC_LLRS) && !(fec_cfg & BNXT_FEC_ENC_LLRS_CAP)) ||
	    ((fec & ETHTOOL_FEC_BASER) && !(fec_cfg & BNXT_FEC_ENC_BASE_R_CAP)))
		return -EINVAL;

	if (fec & ETHTOOL_FEC_AUTO) {
		if (!link_info->autoneg)
			return -EINVAL;
		new_cfg = PORT_PHY_CFG_REQ_FLAGS_FEC_AUTONEG_ENABLE;
	} else {
		new_cfg = bnxt_ethtool_forced_fec_to_fw(link_info, fec);
	}

apply_fec:
	bnxt_hwrm_cmd_hdr_init(bp, &req, HWRM_PORT_PHY_CFG, -1, -1);
	req.flags = cpu_to_le32(new_cfg | PORT_PHY_CFG_REQ_FLAGS_RESET_PHY);
	rc = hwrm_send_message(bp, &req, sizeof(req), HWRM_CMD_TIMEOUT);
	/* update current settings */
	if (!rc) {
		mutex_lock(&bp->link_lock);
		bnxt_update_link(bp, false);
		mutex_unlock(&bp->link_lock);
	}
	return rc;
}

static void bnxt_get_pauseparam(struct net_device *dev,
				struct ethtool_pauseparam *epause)
{
	struct bnxt *bp = netdev_priv(dev);
	struct bnxt_link_info *link_info = &bp->link_info;

	if (BNXT_VF(bp))
		return;
	epause->autoneg = !!(link_info->autoneg & BNXT_AUTONEG_FLOW_CTRL);
	epause->rx_pause = !!(link_info->req_flow_ctrl & BNXT_LINK_PAUSE_RX);
	epause->tx_pause = !!(link_info->req_flow_ctrl & BNXT_LINK_PAUSE_TX);
}

static void bnxt_get_pause_stats(struct net_device *dev,
				 struct ethtool_pause_stats *epstat)
{
	struct bnxt *bp = netdev_priv(dev);
	u64 *rx, *tx;

	if (BNXT_VF(bp) || !(bp->flags & BNXT_FLAG_PORT_STATS))
		return;

	rx = bp->port_stats.sw_stats;
	tx = bp->port_stats.sw_stats + BNXT_TX_PORT_STATS_BYTE_OFFSET / 8;

	epstat->rx_pause_frames = BNXT_GET_RX_PORT_STATS64(rx, rx_pause_frames);
	epstat->tx_pause_frames = BNXT_GET_TX_PORT_STATS64(tx, tx_pause_frames);
}

static int bnxt_set_pauseparam(struct net_device *dev,
			       struct ethtool_pauseparam *epause)
{
	int rc = 0;
	struct bnxt *bp = netdev_priv(dev);
	struct bnxt_link_info *link_info = &bp->link_info;

	if (!BNXT_PHY_CFG_ABLE(bp))
		return -EOPNOTSUPP;

	mutex_lock(&bp->link_lock);
	if (epause->autoneg) {
		if (!(link_info->autoneg & BNXT_AUTONEG_SPEED)) {
			rc = -EINVAL;
			goto pause_exit;
		}

		link_info->autoneg |= BNXT_AUTONEG_FLOW_CTRL;
		if (bp->hwrm_spec_code >= 0x10201)
			link_info->req_flow_ctrl =
				PORT_PHY_CFG_REQ_AUTO_PAUSE_AUTONEG_PAUSE;
	} else {
		/* when transition from auto pause to force pause,
		 * force a link change
		 */
		if (link_info->autoneg & BNXT_AUTONEG_FLOW_CTRL)
			link_info->force_link_chng = true;
		link_info->autoneg &= ~BNXT_AUTONEG_FLOW_CTRL;
		link_info->req_flow_ctrl = 0;
	}
	if (epause->rx_pause)
		link_info->req_flow_ctrl |= BNXT_LINK_PAUSE_RX;

	if (epause->tx_pause)
		link_info->req_flow_ctrl |= BNXT_LINK_PAUSE_TX;

	if (netif_running(dev))
		rc = bnxt_hwrm_set_pause(bp);

pause_exit:
	mutex_unlock(&bp->link_lock);
	return rc;
}

static u32 bnxt_get_link(struct net_device *dev)
{
	struct bnxt *bp = netdev_priv(dev);

	/* TODO: handle MF, VF, driver close case */
	return bp->link_info.link_up;
}

int bnxt_hwrm_nvm_get_dev_info(struct bnxt *bp,
			       struct hwrm_nvm_get_dev_info_output *nvm_dev_info)
{
	struct hwrm_nvm_get_dev_info_output *resp = bp->hwrm_cmd_resp_addr;
	struct hwrm_nvm_get_dev_info_input req = {0};
	int rc;

	if (BNXT_VF(bp))
		return -EOPNOTSUPP;

	bnxt_hwrm_cmd_hdr_init(bp, &req, HWRM_NVM_GET_DEV_INFO, -1, -1);
	mutex_lock(&bp->hwrm_cmd_lock);
	rc = _hwrm_send_message(bp, &req, sizeof(req), HWRM_CMD_TIMEOUT);
	if (!rc)
		memcpy(nvm_dev_info, resp, sizeof(*resp));
	mutex_unlock(&bp->hwrm_cmd_lock);
	return rc;
}

static void bnxt_print_admin_err(struct bnxt *bp)
{
	netdev_info(bp->dev, "PF does not have admin privileges to flash or reset the device\n");
}

static int bnxt_find_nvram_item(struct net_device *dev, u16 type, u16 ordinal,
				u16 ext, u16 *index, u32 *item_length,
				u32 *data_length);

static int __bnxt_flash_nvram(struct net_device *dev, u16 dir_type,
			      u16 dir_ordinal, u16 dir_ext, u16 dir_attr,
			      u32 dir_item_len, const u8 *data,
			      size_t data_len)
{
	struct bnxt *bp = netdev_priv(dev);
	int rc;
	struct hwrm_nvm_write_input req = {0};
	dma_addr_t dma_handle;
	u8 *kmem = NULL;

	bnxt_hwrm_cmd_hdr_init(bp, &req, HWRM_NVM_WRITE, -1, -1);

	req.dir_type = cpu_to_le16(dir_type);
	req.dir_ordinal = cpu_to_le16(dir_ordinal);
	req.dir_ext = cpu_to_le16(dir_ext);
	req.dir_attr = cpu_to_le16(dir_attr);
	req.dir_item_length = cpu_to_le32(dir_item_len);
	if (data_len && data) {
		req.dir_data_length = cpu_to_le32(data_len);

		kmem = dma_alloc_coherent(&bp->pdev->dev, data_len, &dma_handle,
					  GFP_KERNEL);
		if (!kmem)
			return -ENOMEM;

		memcpy(kmem, data, data_len);
		req.host_src_addr = cpu_to_le64(dma_handle);
	}

	rc = _hwrm_send_message(bp, &req, sizeof(req), FLASH_NVRAM_TIMEOUT);
	if (kmem)
		dma_free_coherent(&bp->pdev->dev, data_len, kmem, dma_handle);

	if (rc == -EACCES)
		bnxt_print_admin_err(bp);
	return rc;
}

<<<<<<< HEAD
=======
static int bnxt_flash_nvram(struct net_device *dev, u16 dir_type,
			    u16 dir_ordinal, u16 dir_ext, u16 dir_attr,
			    const u8 *data, size_t data_len)
{
	struct bnxt *bp = netdev_priv(dev);
	int rc;

	mutex_lock(&bp->hwrm_cmd_lock);
	rc = __bnxt_flash_nvram(dev, dir_type, dir_ordinal, dir_ext, dir_attr,
				0, data, data_len);
	mutex_unlock(&bp->hwrm_cmd_lock);
	return rc;
}

>>>>>>> 7d2a07b7
static int bnxt_hwrm_firmware_reset(struct net_device *dev, u8 proc_type,
				    u8 self_reset, u8 flags)
{
	struct hwrm_fw_reset_input req = {0};
	struct bnxt *bp = netdev_priv(dev);
	int rc;

	bnxt_hwrm_cmd_hdr_init(bp, &req, HWRM_FW_RESET, -1, -1);

	req.embedded_proc_type = proc_type;
	req.selfrst_status = self_reset;
	req.flags = flags;

	if (proc_type == FW_RESET_REQ_EMBEDDED_PROC_TYPE_AP) {
		rc = hwrm_send_message_silent(bp, &req, sizeof(req),
					      HWRM_CMD_TIMEOUT);
	} else {
		rc = hwrm_send_message(bp, &req, sizeof(req), HWRM_CMD_TIMEOUT);
		if (rc == -EACCES)
			bnxt_print_admin_err(bp);
	}
	return rc;
}

static int bnxt_firmware_reset(struct net_device *dev,
			       enum bnxt_nvm_directory_type dir_type)
{
	u8 self_reset = FW_RESET_REQ_SELFRST_STATUS_SELFRSTNONE;
	u8 proc_type, flags = 0;

	/* TODO: Address self-reset of APE/KONG/BONO/TANG or ungraceful reset */
	/*       (e.g. when firmware isn't already running) */
	switch (dir_type) {
	case BNX_DIR_TYPE_CHIMP_PATCH:
	case BNX_DIR_TYPE_BOOTCODE:
	case BNX_DIR_TYPE_BOOTCODE_2:
		proc_type = FW_RESET_REQ_EMBEDDED_PROC_TYPE_BOOT;
		/* Self-reset ChiMP upon next PCIe reset: */
		self_reset = FW_RESET_REQ_SELFRST_STATUS_SELFRSTPCIERST;
		break;
	case BNX_DIR_TYPE_APE_FW:
	case BNX_DIR_TYPE_APE_PATCH:
		proc_type = FW_RESET_REQ_EMBEDDED_PROC_TYPE_MGMT;
		/* Self-reset APE upon next PCIe reset: */
		self_reset = FW_RESET_REQ_SELFRST_STATUS_SELFRSTPCIERST;
		break;
	case BNX_DIR_TYPE_KONG_FW:
	case BNX_DIR_TYPE_KONG_PATCH:
		proc_type = FW_RESET_REQ_EMBEDDED_PROC_TYPE_NETCTRL;
		break;
	case BNX_DIR_TYPE_BONO_FW:
	case BNX_DIR_TYPE_BONO_PATCH:
		proc_type = FW_RESET_REQ_EMBEDDED_PROC_TYPE_ROCE;
		break;
	default:
		return -EINVAL;
	}

	return bnxt_hwrm_firmware_reset(dev, proc_type, self_reset, flags);
}

static int bnxt_firmware_reset_chip(struct net_device *dev)
{
	struct bnxt *bp = netdev_priv(dev);
	u8 flags = 0;

	if (bp->fw_cap & BNXT_FW_CAP_HOT_RESET)
		flags = FW_RESET_REQ_FLAGS_RESET_GRACEFUL;

	return bnxt_hwrm_firmware_reset(dev,
					FW_RESET_REQ_EMBEDDED_PROC_TYPE_CHIP,
					FW_RESET_REQ_SELFRST_STATUS_SELFRSTASAP,
					flags);
}

static int bnxt_firmware_reset_ap(struct net_device *dev)
{
	return bnxt_hwrm_firmware_reset(dev, FW_RESET_REQ_EMBEDDED_PROC_TYPE_AP,
					FW_RESET_REQ_SELFRST_STATUS_SELFRSTNONE,
					0);
}

static int bnxt_flash_firmware(struct net_device *dev,
			       u16 dir_type,
			       const u8 *fw_data,
			       size_t fw_size)
{
	int	rc = 0;
	u16	code_type;
	u32	stored_crc;
	u32	calculated_crc;
	struct bnxt_fw_header *header = (struct bnxt_fw_header *)fw_data;

	switch (dir_type) {
	case BNX_DIR_TYPE_BOOTCODE:
	case BNX_DIR_TYPE_BOOTCODE_2:
		code_type = CODE_BOOT;
		break;
	case BNX_DIR_TYPE_CHIMP_PATCH:
		code_type = CODE_CHIMP_PATCH;
		break;
	case BNX_DIR_TYPE_APE_FW:
		code_type = CODE_MCTP_PASSTHRU;
		break;
	case BNX_DIR_TYPE_APE_PATCH:
		code_type = CODE_APE_PATCH;
		break;
	case BNX_DIR_TYPE_KONG_FW:
		code_type = CODE_KONG_FW;
		break;
	case BNX_DIR_TYPE_KONG_PATCH:
		code_type = CODE_KONG_PATCH;
		break;
	case BNX_DIR_TYPE_BONO_FW:
		code_type = CODE_BONO_FW;
		break;
	case BNX_DIR_TYPE_BONO_PATCH:
		code_type = CODE_BONO_PATCH;
		break;
	default:
		netdev_err(dev, "Unsupported directory entry type: %u\n",
			   dir_type);
		return -EINVAL;
	}
	if (fw_size < sizeof(struct bnxt_fw_header)) {
		netdev_err(dev, "Invalid firmware file size: %u\n",
			   (unsigned int)fw_size);
		return -EINVAL;
	}
	if (header->signature != cpu_to_le32(BNXT_FIRMWARE_BIN_SIGNATURE)) {
		netdev_err(dev, "Invalid firmware signature: %08X\n",
			   le32_to_cpu(header->signature));
		return -EINVAL;
	}
	if (header->code_type != code_type) {
		netdev_err(dev, "Expected firmware type: %d, read: %d\n",
			   code_type, header->code_type);
		return -EINVAL;
	}
	if (header->device != DEVICE_CUMULUS_FAMILY) {
		netdev_err(dev, "Expected firmware device family %d, read: %d\n",
			   DEVICE_CUMULUS_FAMILY, header->device);
		return -EINVAL;
	}
	/* Confirm the CRC32 checksum of the file: */
	stored_crc = le32_to_cpu(*(__le32 *)(fw_data + fw_size -
					     sizeof(stored_crc)));
	calculated_crc = ~crc32(~0, fw_data, fw_size - sizeof(stored_crc));
	if (calculated_crc != stored_crc) {
		netdev_err(dev, "Firmware file CRC32 checksum (%08lX) does not match calculated checksum (%08lX)\n",
			   (unsigned long)stored_crc,
			   (unsigned long)calculated_crc);
		return -EINVAL;
	}
	rc = bnxt_flash_nvram(dev, dir_type, BNX_DIR_ORDINAL_FIRST,
			      0, 0, fw_data, fw_size);
	if (rc == 0)	/* Firmware update successful */
		rc = bnxt_firmware_reset(dev, dir_type);

	return rc;
}

static int bnxt_flash_microcode(struct net_device *dev,
				u16 dir_type,
				const u8 *fw_data,
				size_t fw_size)
{
	struct bnxt_ucode_trailer *trailer;
	u32 calculated_crc;
	u32 stored_crc;
	int rc = 0;

	if (fw_size < sizeof(struct bnxt_ucode_trailer)) {
		netdev_err(dev, "Invalid microcode file size: %u\n",
			   (unsigned int)fw_size);
		return -EINVAL;
	}
	trailer = (struct bnxt_ucode_trailer *)(fw_data + (fw_size -
						sizeof(*trailer)));
	if (trailer->sig != cpu_to_le32(BNXT_UCODE_TRAILER_SIGNATURE)) {
		netdev_err(dev, "Invalid microcode trailer signature: %08X\n",
			   le32_to_cpu(trailer->sig));
		return -EINVAL;
	}
	if (le16_to_cpu(trailer->dir_type) != dir_type) {
		netdev_err(dev, "Expected microcode type: %d, read: %d\n",
			   dir_type, le16_to_cpu(trailer->dir_type));
		return -EINVAL;
	}
	if (le16_to_cpu(trailer->trailer_length) <
		sizeof(struct bnxt_ucode_trailer)) {
		netdev_err(dev, "Invalid microcode trailer length: %d\n",
			   le16_to_cpu(trailer->trailer_length));
		return -EINVAL;
	}

	/* Confirm the CRC32 checksum of the file: */
	stored_crc = le32_to_cpu(*(__le32 *)(fw_data + fw_size -
					     sizeof(stored_crc)));
	calculated_crc = ~crc32(~0, fw_data, fw_size - sizeof(stored_crc));
	if (calculated_crc != stored_crc) {
		netdev_err(dev,
			   "CRC32 (%08lX) does not match calculated: %08lX\n",
			   (unsigned long)stored_crc,
			   (unsigned long)calculated_crc);
		return -EINVAL;
	}
	rc = bnxt_flash_nvram(dev, dir_type, BNX_DIR_ORDINAL_FIRST,
			      0, 0, fw_data, fw_size);

	return rc;
}

static bool bnxt_dir_type_is_ape_bin_format(u16 dir_type)
{
	switch (dir_type) {
	case BNX_DIR_TYPE_CHIMP_PATCH:
	case BNX_DIR_TYPE_BOOTCODE:
	case BNX_DIR_TYPE_BOOTCODE_2:
	case BNX_DIR_TYPE_APE_FW:
	case BNX_DIR_TYPE_APE_PATCH:
	case BNX_DIR_TYPE_KONG_FW:
	case BNX_DIR_TYPE_KONG_PATCH:
	case BNX_DIR_TYPE_BONO_FW:
	case BNX_DIR_TYPE_BONO_PATCH:
		return true;
	}

	return false;
}

static bool bnxt_dir_type_is_other_exec_format(u16 dir_type)
{
	switch (dir_type) {
	case BNX_DIR_TYPE_AVS:
	case BNX_DIR_TYPE_EXP_ROM_MBA:
	case BNX_DIR_TYPE_PCIE:
	case BNX_DIR_TYPE_TSCF_UCODE:
	case BNX_DIR_TYPE_EXT_PHY:
	case BNX_DIR_TYPE_CCM:
	case BNX_DIR_TYPE_ISCSI_BOOT:
	case BNX_DIR_TYPE_ISCSI_BOOT_IPV6:
	case BNX_DIR_TYPE_ISCSI_BOOT_IPV4N6:
		return true;
	}

	return false;
}

static bool bnxt_dir_type_is_executable(u16 dir_type)
{
	return bnxt_dir_type_is_ape_bin_format(dir_type) ||
		bnxt_dir_type_is_other_exec_format(dir_type);
}

static int bnxt_flash_firmware_from_file(struct net_device *dev,
					 u16 dir_type,
					 const char *filename)
{
	const struct firmware  *fw;
	int			rc;

	rc = request_firmware(&fw, filename, &dev->dev);
	if (rc != 0) {
		netdev_err(dev, "Error %d requesting firmware file: %s\n",
			   rc, filename);
		return rc;
	}
	if (bnxt_dir_type_is_ape_bin_format(dir_type))
		rc = bnxt_flash_firmware(dev, dir_type, fw->data, fw->size);
	else if (bnxt_dir_type_is_other_exec_format(dir_type))
		rc = bnxt_flash_microcode(dev, dir_type, fw->data, fw->size);
	else
		rc = bnxt_flash_nvram(dev, dir_type, BNX_DIR_ORDINAL_FIRST,
				      0, 0, fw->data, fw->size);
	release_firmware(fw);
	return rc;
}

<<<<<<< HEAD
int bnxt_flash_package_from_file(struct net_device *dev, const char *filename,
				 u32 install_type)
=======
#define BNXT_PKG_DMA_SIZE	0x40000
#define BNXT_NVM_MORE_FLAG	(cpu_to_le16(NVM_MODIFY_REQ_FLAGS_BATCH_MODE))
#define BNXT_NVM_LAST_FLAG	(cpu_to_le16(NVM_MODIFY_REQ_FLAGS_BATCH_LAST))

int bnxt_flash_package_from_fw_obj(struct net_device *dev, const struct firmware *fw,
				   u32 install_type)
>>>>>>> 7d2a07b7
{
	struct hwrm_nvm_install_update_input install = {0};
<<<<<<< HEAD
	const struct firmware *fw;
=======
	struct hwrm_nvm_install_update_output resp = {0};
	struct hwrm_nvm_modify_input modify = {0};
	struct bnxt *bp = netdev_priv(dev);
	bool defrag_attempted = false;
	dma_addr_t dma_handle;
	u8 *kmem = NULL;
	u32 modify_len;
>>>>>>> 7d2a07b7
	u32 item_len;
	int rc = 0;
	u16 index;

	bnxt_hwrm_fw_set_time(bp);

<<<<<<< HEAD
	rc = bnxt_find_nvram_item(dev, BNX_DIR_TYPE_UPDATE,
				  BNX_DIR_ORDINAL_FIRST, BNX_DIR_EXT_NONE,
				  &index, &item_len, NULL);
	if (rc) {
		netdev_err(dev, "PKG update area not created in nvram\n");
		return rc;
	}
=======
	bnxt_hwrm_cmd_hdr_init(bp, &modify, HWRM_NVM_MODIFY, -1, -1);
>>>>>>> 7d2a07b7

	/* Try allocating a large DMA buffer first.  Older fw will
	 * cause excessive NVRAM erases when using small blocks.
	 */
	modify_len = roundup_pow_of_two(fw->size);
	modify_len = min_t(u32, modify_len, BNXT_PKG_DMA_SIZE);
	while (1) {
		kmem = dma_alloc_coherent(&bp->pdev->dev, modify_len,
					  &dma_handle, GFP_KERNEL);
		if (!kmem && modify_len > PAGE_SIZE)
			modify_len /= 2;
		else
			break;
	}
	if (!kmem)
		return -ENOMEM;

<<<<<<< HEAD
	if (fw->size > item_len) {
		netdev_err(dev, "PKG insufficient update area in nvram: %lu\n",
			   (unsigned long)fw->size);
		rc = -EFBIG;
	} else {
		dma_addr_t dma_handle;
		u8 *kmem;
		struct hwrm_nvm_modify_input modify = {0};
=======
	modify.host_src_addr = cpu_to_le64(dma_handle);
>>>>>>> 7d2a07b7

	bnxt_hwrm_cmd_hdr_init(bp, &install, HWRM_NVM_INSTALL_UPDATE, -1, -1);
	if ((install_type & 0xffff) == 0)
		install_type >>= 16;
	install.install_type = cpu_to_le32(install_type);

	do {
		u32 copied = 0, len = modify_len;

<<<<<<< HEAD
		kmem = dma_alloc_coherent(&bp->pdev->dev, fw->size,
					  &dma_handle, GFP_KERNEL);
		if (!kmem) {
			netdev_err(dev,
				   "dma_alloc_coherent failure, length = %u\n",
				   (unsigned int)fw->size);
			rc = -ENOMEM;
		} else {
			memcpy(kmem, fw->data, fw->size);
			modify.host_src_addr = cpu_to_le64(dma_handle);

			rc = hwrm_send_message(bp, &modify, sizeof(modify),
					       FLASH_PACKAGE_TIMEOUT);
			dma_free_coherent(&bp->pdev->dev, fw->size, kmem,
					  dma_handle);
		}
	}
	release_firmware(fw);
	if (rc)
		goto err_exit;
=======
		rc = bnxt_find_nvram_item(dev, BNX_DIR_TYPE_UPDATE,
					  BNX_DIR_ORDINAL_FIRST,
					  BNX_DIR_EXT_NONE,
					  &index, &item_len, NULL);
		if (rc) {
			netdev_err(dev, "PKG update area not created in nvram\n");
			break;
		}
		if (fw->size > item_len) {
			netdev_err(dev, "PKG insufficient update area in nvram: %lu\n",
				   (unsigned long)fw->size);
			rc = -EFBIG;
			break;
		}
>>>>>>> 7d2a07b7

		modify.dir_idx = cpu_to_le16(index);

<<<<<<< HEAD
	mutex_lock(&bp->hwrm_cmd_lock);
	rc = _hwrm_send_message(bp, &install, sizeof(install),
				INSTALL_PACKAGE_TIMEOUT);
	if (rc) {
		u8 error_code = ((struct hwrm_err_output *)resp)->cmd_err;
=======
		if (fw->size > modify_len)
			modify.flags = BNXT_NVM_MORE_FLAG;
		while (copied < fw->size) {
			u32 balance = fw->size - copied;
>>>>>>> 7d2a07b7

			if (balance <= modify_len) {
				len = balance;
				if (copied)
					modify.flags |= BNXT_NVM_LAST_FLAG;
			}
			memcpy(kmem, fw->data + copied, len);
			modify.len = cpu_to_le32(len);
			modify.offset = cpu_to_le32(copied);
			rc = hwrm_send_message(bp, &modify, sizeof(modify),
					       FLASH_PACKAGE_TIMEOUT);
			if (rc)
				goto pkg_abort;
			copied += len;
		}
		mutex_lock(&bp->hwrm_cmd_lock);
		rc = _hwrm_send_message_silent(bp, &install, sizeof(install),
					       INSTALL_PACKAGE_TIMEOUT);
		memcpy(&resp, bp->hwrm_cmd_resp_addr, sizeof(resp));

		if (defrag_attempted) {
			/* We have tried to defragment already in the previous
			 * iteration. Return with the result for INSTALL_UPDATE
			 */
			mutex_unlock(&bp->hwrm_cmd_lock);
			break;
		}

		if (rc && ((struct hwrm_err_output *)&resp)->cmd_err ==
		    NVM_INSTALL_UPDATE_CMD_ERR_CODE_FRAG_ERR) {
<<<<<<< HEAD
			install.flags |= cpu_to_le16(
			       NVM_INSTALL_UPDATE_REQ_FLAGS_ALLOWED_TO_DEFRAG);
			rc = _hwrm_send_message(bp, &install, sizeof(install),
						INSTALL_PACKAGE_TIMEOUT);
		}
		if (rc)
			goto flash_pkg_exit;
	}
=======
			install.flags =
				cpu_to_le16(NVM_INSTALL_UPDATE_REQ_FLAGS_ALLOWED_TO_DEFRAG);

			rc = _hwrm_send_message_silent(bp, &install,
						       sizeof(install),
						       INSTALL_PACKAGE_TIMEOUT);
			memcpy(&resp, bp->hwrm_cmd_resp_addr, sizeof(resp));

			if (rc && ((struct hwrm_err_output *)&resp)->cmd_err ==
			    NVM_INSTALL_UPDATE_CMD_ERR_CODE_NO_SPACE) {
				/* FW has cleared NVM area, driver will create
				 * UPDATE directory and try the flash again
				 */
				defrag_attempted = true;
				install.flags = 0;
				rc = __bnxt_flash_nvram(bp->dev,
							BNX_DIR_TYPE_UPDATE,
							BNX_DIR_ORDINAL_FIRST,
							0, 0, item_len, NULL,
							0);
			} else if (rc) {
				netdev_err(dev, "HWRM_NVM_INSTALL_UPDATE failure rc :%x\n", rc);
			}
		} else if (rc) {
			netdev_err(dev, "HWRM_NVM_INSTALL_UPDATE failure rc :%x\n", rc);
		}
		mutex_unlock(&bp->hwrm_cmd_lock);
	} while (defrag_attempted && !rc);
>>>>>>> 7d2a07b7

pkg_abort:
	dma_free_coherent(&bp->pdev->dev, modify_len, kmem, dma_handle);
	if (resp.result) {
		netdev_err(dev, "PKG install error = %d, problem_item = %d\n",
			   (s8)resp.result, (int)resp.problem_item);
		rc = -ENOPKG;
	}
<<<<<<< HEAD
flash_pkg_exit:
	mutex_unlock(&bp->hwrm_cmd_lock);
err_exit:
	if (rc == -EACCES)
		bnxt_print_admin_err(bp);
=======
	if (rc == -EACCES)
		bnxt_print_admin_err(bp);
	return rc;
}

static int bnxt_flash_package_from_file(struct net_device *dev, const char *filename,
					u32 install_type)
{
	const struct firmware *fw;
	int rc;

	rc = request_firmware(&fw, filename, &dev->dev);
	if (rc != 0) {
		netdev_err(dev, "PKG error %d requesting file: %s\n",
			   rc, filename);
		return rc;
	}

	rc = bnxt_flash_package_from_fw_obj(dev, fw, install_type);

	release_firmware(fw);

>>>>>>> 7d2a07b7
	return rc;
}

static int bnxt_flash_device(struct net_device *dev,
			     struct ethtool_flash *flash)
{
	if (!BNXT_PF((struct bnxt *)netdev_priv(dev))) {
		netdev_err(dev, "flashdev not supported from a virtual function\n");
		return -EINVAL;
	}

	if (flash->region == ETHTOOL_FLASH_ALL_REGIONS ||
	    flash->region > 0xffff)
		return bnxt_flash_package_from_file(dev, flash->data,
						    flash->region);

	return bnxt_flash_firmware_from_file(dev, flash->region, flash->data);
}

static int nvm_get_dir_info(struct net_device *dev, u32 *entries, u32 *length)
{
	struct bnxt *bp = netdev_priv(dev);
	int rc;
	struct hwrm_nvm_get_dir_info_input req = {0};
	struct hwrm_nvm_get_dir_info_output *output = bp->hwrm_cmd_resp_addr;

	bnxt_hwrm_cmd_hdr_init(bp, &req, HWRM_NVM_GET_DIR_INFO, -1, -1);

	mutex_lock(&bp->hwrm_cmd_lock);
	rc = _hwrm_send_message(bp, &req, sizeof(req), HWRM_CMD_TIMEOUT);
	if (!rc) {
		*entries = le32_to_cpu(output->entries);
		*length = le32_to_cpu(output->entry_length);
	}
	mutex_unlock(&bp->hwrm_cmd_lock);
	return rc;
}

static int bnxt_get_eeprom_len(struct net_device *dev)
{
	struct bnxt *bp = netdev_priv(dev);

	if (BNXT_VF(bp))
		return 0;

	/* The -1 return value allows the entire 32-bit range of offsets to be
	 * passed via the ethtool command-line utility.
	 */
	return -1;
}

static int bnxt_get_nvram_directory(struct net_device *dev, u32 len, u8 *data)
{
	struct bnxt *bp = netdev_priv(dev);
	int rc;
	u32 dir_entries;
	u32 entry_length;
	u8 *buf;
	size_t buflen;
	dma_addr_t dma_handle;
	struct hwrm_nvm_get_dir_entries_input req = {0};

	rc = nvm_get_dir_info(dev, &dir_entries, &entry_length);
	if (rc != 0)
		return rc;

	if (!dir_entries || !entry_length)
		return -EIO;

	/* Insert 2 bytes of directory info (count and size of entries) */
	if (len < 2)
		return -EINVAL;

	*data++ = dir_entries;
	*data++ = entry_length;
	len -= 2;
	memset(data, 0xff, len);

	buflen = dir_entries * entry_length;
	buf = dma_alloc_coherent(&bp->pdev->dev, buflen, &dma_handle,
				 GFP_KERNEL);
	if (!buf) {
		netdev_err(dev, "dma_alloc_coherent failure, length = %u\n",
			   (unsigned)buflen);
		return -ENOMEM;
	}
	bnxt_hwrm_cmd_hdr_init(bp, &req, HWRM_NVM_GET_DIR_ENTRIES, -1, -1);
	req.host_dest_addr = cpu_to_le64(dma_handle);
	rc = hwrm_send_message(bp, &req, sizeof(req), HWRM_CMD_TIMEOUT);
	if (rc == 0)
		memcpy(data, buf, len > buflen ? buflen : len);
	dma_free_coherent(&bp->pdev->dev, buflen, buf, dma_handle);
	return rc;
}

static int bnxt_get_nvram_item(struct net_device *dev, u32 index, u32 offset,
			       u32 length, u8 *data)
{
	struct bnxt *bp = netdev_priv(dev);
	int rc;
	u8 *buf;
	dma_addr_t dma_handle;
	struct hwrm_nvm_read_input req = {0};

	if (!length)
		return -EINVAL;

	buf = dma_alloc_coherent(&bp->pdev->dev, length, &dma_handle,
				 GFP_KERNEL);
	if (!buf) {
		netdev_err(dev, "dma_alloc_coherent failure, length = %u\n",
			   (unsigned)length);
		return -ENOMEM;
	}
	bnxt_hwrm_cmd_hdr_init(bp, &req, HWRM_NVM_READ, -1, -1);
	req.host_dest_addr = cpu_to_le64(dma_handle);
	req.dir_idx = cpu_to_le16(index);
	req.offset = cpu_to_le32(offset);
	req.len = cpu_to_le32(length);

	rc = hwrm_send_message(bp, &req, sizeof(req), HWRM_CMD_TIMEOUT);
	if (rc == 0)
		memcpy(data, buf, length);
	dma_free_coherent(&bp->pdev->dev, length, buf, dma_handle);
	return rc;
}

static int bnxt_find_nvram_item(struct net_device *dev, u16 type, u16 ordinal,
				u16 ext, u16 *index, u32 *item_length,
				u32 *data_length)
{
	struct bnxt *bp = netdev_priv(dev);
	int rc;
	struct hwrm_nvm_find_dir_entry_input req = {0};
	struct hwrm_nvm_find_dir_entry_output *output = bp->hwrm_cmd_resp_addr;

	bnxt_hwrm_cmd_hdr_init(bp, &req, HWRM_NVM_FIND_DIR_ENTRY, -1, -1);
	req.enables = 0;
	req.dir_idx = 0;
	req.dir_type = cpu_to_le16(type);
	req.dir_ordinal = cpu_to_le16(ordinal);
	req.dir_ext = cpu_to_le16(ext);
	req.opt_ordinal = NVM_FIND_DIR_ENTRY_REQ_OPT_ORDINAL_EQ;
	mutex_lock(&bp->hwrm_cmd_lock);
	rc = _hwrm_send_message_silent(bp, &req, sizeof(req), HWRM_CMD_TIMEOUT);
	if (rc == 0) {
		if (index)
			*index = le16_to_cpu(output->dir_idx);
		if (item_length)
			*item_length = le32_to_cpu(output->dir_item_length);
		if (data_length)
			*data_length = le32_to_cpu(output->dir_data_length);
	}
	mutex_unlock(&bp->hwrm_cmd_lock);
	return rc;
}

static char *bnxt_parse_pkglog(int desired_field, u8 *data, size_t datalen)
{
	char	*retval = NULL;
	char	*p;
	char	*value;
	int	field = 0;

	if (datalen < 1)
		return NULL;
	/* null-terminate the log data (removing last '\n'): */
	data[datalen - 1] = 0;
	for (p = data; *p != 0; p++) {
		field = 0;
		retval = NULL;
		while (*p != 0 && *p != '\n') {
			value = p;
			while (*p != 0 && *p != '\t' && *p != '\n')
				p++;
			if (field == desired_field)
				retval = value;
			if (*p != '\t')
				break;
			*p = 0;
			field++;
			p++;
		}
		if (*p == 0)
			break;
		*p = 0;
	}
	return retval;
}

static void bnxt_get_pkgver(struct net_device *dev)
{
	struct bnxt *bp = netdev_priv(dev);
	u16 index = 0;
	char *pkgver;
	u32 pkglen;
	u8 *pkgbuf;
	int len;

	if (bnxt_find_nvram_item(dev, BNX_DIR_TYPE_PKG_LOG,
				 BNX_DIR_ORDINAL_FIRST, BNX_DIR_EXT_NONE,
				 &index, NULL, &pkglen) != 0)
		return;

	pkgbuf = kzalloc(pkglen, GFP_KERNEL);
	if (!pkgbuf) {
		dev_err(&bp->pdev->dev, "Unable to allocate memory for pkg version, length = %u\n",
			pkglen);
		return;
	}

	if (bnxt_get_nvram_item(dev, index, 0, pkglen, pkgbuf))
		goto err;

	pkgver = bnxt_parse_pkglog(BNX_PKG_LOG_FIELD_IDX_PKG_VERSION, pkgbuf,
				   pkglen);
	if (pkgver && *pkgver != 0 && isdigit(*pkgver)) {
		len = strlen(bp->fw_ver_str);
		snprintf(bp->fw_ver_str + len, FW_VER_STR_LEN - len - 1,
			 "/pkg %s", pkgver);
	}
err:
	kfree(pkgbuf);
}

static int bnxt_get_eeprom(struct net_device *dev,
			   struct ethtool_eeprom *eeprom,
			   u8 *data)
{
	u32 index;
	u32 offset;

	if (eeprom->offset == 0) /* special offset value to get directory */
		return bnxt_get_nvram_directory(dev, eeprom->len, data);

	index = eeprom->offset >> 24;
	offset = eeprom->offset & 0xffffff;

	if (index == 0) {
		netdev_err(dev, "unsupported index value: %d\n", index);
		return -EINVAL;
	}

	return bnxt_get_nvram_item(dev, index - 1, offset, eeprom->len, data);
}

static int bnxt_erase_nvram_directory(struct net_device *dev, u8 index)
{
	struct bnxt *bp = netdev_priv(dev);
	struct hwrm_nvm_erase_dir_entry_input req = {0};

	bnxt_hwrm_cmd_hdr_init(bp, &req, HWRM_NVM_ERASE_DIR_ENTRY, -1, -1);
	req.dir_idx = cpu_to_le16(index);
	return hwrm_send_message(bp, &req, sizeof(req), HWRM_CMD_TIMEOUT);
}

static int bnxt_set_eeprom(struct net_device *dev,
			   struct ethtool_eeprom *eeprom,
			   u8 *data)
{
	struct bnxt *bp = netdev_priv(dev);
	u8 index, dir_op;
	u16 type, ext, ordinal, attr;

	if (!BNXT_PF(bp)) {
		netdev_err(dev, "NVM write not supported from a virtual function\n");
		return -EINVAL;
	}

	type = eeprom->magic >> 16;

	if (type == 0xffff) { /* special value for directory operations */
		index = eeprom->magic & 0xff;
		dir_op = eeprom->magic >> 8;
		if (index == 0)
			return -EINVAL;
		switch (dir_op) {
		case 0x0e: /* erase */
			if (eeprom->offset != ~eeprom->magic)
				return -EINVAL;
			return bnxt_erase_nvram_directory(dev, index - 1);
		default:
			return -EINVAL;
		}
	}

	/* Create or re-write an NVM item: */
	if (bnxt_dir_type_is_executable(type))
		return -EOPNOTSUPP;
	ext = eeprom->magic & 0xffff;
	ordinal = eeprom->offset >> 16;
	attr = eeprom->offset & 0xffff;

	return bnxt_flash_nvram(dev, type, ordinal, ext, attr, data,
				eeprom->len);
}

static int bnxt_set_eee(struct net_device *dev, struct ethtool_eee *edata)
{
	struct bnxt *bp = netdev_priv(dev);
	struct ethtool_eee *eee = &bp->eee;
	struct bnxt_link_info *link_info = &bp->link_info;
	u32 advertising;
	int rc = 0;

	if (!BNXT_PHY_CFG_ABLE(bp))
		return -EOPNOTSUPP;

	if (!(bp->phy_flags & BNXT_PHY_FL_EEE_CAP))
		return -EOPNOTSUPP;

	mutex_lock(&bp->link_lock);
	advertising = _bnxt_fw_to_ethtool_adv_spds(link_info->advertising, 0);
	if (!edata->eee_enabled)
		goto eee_ok;

	if (!(link_info->autoneg & BNXT_AUTONEG_SPEED)) {
		netdev_warn(dev, "EEE requires autoneg\n");
		rc = -EINVAL;
		goto eee_exit;
	}
	if (edata->tx_lpi_enabled) {
		if (bp->lpi_tmr_hi && (edata->tx_lpi_timer > bp->lpi_tmr_hi ||
				       edata->tx_lpi_timer < bp->lpi_tmr_lo)) {
			netdev_warn(dev, "Valid LPI timer range is %d and %d microsecs\n",
				    bp->lpi_tmr_lo, bp->lpi_tmr_hi);
			rc = -EINVAL;
			goto eee_exit;
		} else if (!bp->lpi_tmr_hi) {
			edata->tx_lpi_timer = eee->tx_lpi_timer;
		}
	}
	if (!edata->advertised) {
		edata->advertised = advertising & eee->supported;
	} else if (edata->advertised & ~advertising) {
		netdev_warn(dev, "EEE advertised %x must be a subset of autoneg advertised speeds %x\n",
			    edata->advertised, advertising);
		rc = -EINVAL;
		goto eee_exit;
	}

	eee->advertised = edata->advertised;
	eee->tx_lpi_enabled = edata->tx_lpi_enabled;
	eee->tx_lpi_timer = edata->tx_lpi_timer;
eee_ok:
	eee->eee_enabled = edata->eee_enabled;

	if (netif_running(dev))
		rc = bnxt_hwrm_set_link_setting(bp, false, true);

eee_exit:
	mutex_unlock(&bp->link_lock);
	return rc;
}

static int bnxt_get_eee(struct net_device *dev, struct ethtool_eee *edata)
{
	struct bnxt *bp = netdev_priv(dev);

	if (!(bp->phy_flags & BNXT_PHY_FL_EEE_CAP))
		return -EOPNOTSUPP;

	*edata = bp->eee;
	if (!bp->eee.eee_enabled) {
		/* Preserve tx_lpi_timer so that the last value will be used
		 * by default when it is re-enabled.
		 */
		edata->advertised = 0;
		edata->tx_lpi_enabled = 0;
	}

	if (!bp->eee.eee_active)
		edata->lp_advertised = 0;

	return 0;
}

static int bnxt_read_sfp_module_eeprom_info(struct bnxt *bp, u16 i2c_addr,
					    u16 page_number, u16 start_addr,
					    u16 data_length, u8 *buf)
{
	struct hwrm_port_phy_i2c_read_input req = {0};
	struct hwrm_port_phy_i2c_read_output *output = bp->hwrm_cmd_resp_addr;
	int rc, byte_offset = 0;

	bnxt_hwrm_cmd_hdr_init(bp, &req, HWRM_PORT_PHY_I2C_READ, -1, -1);
	req.i2c_slave_addr = i2c_addr;
	req.page_number = cpu_to_le16(page_number);
	req.port_id = cpu_to_le16(bp->pf.port_id);
	do {
		u16 xfer_size;

		xfer_size = min_t(u16, data_length, BNXT_MAX_PHY_I2C_RESP_SIZE);
		data_length -= xfer_size;
		req.page_offset = cpu_to_le16(start_addr + byte_offset);
		req.data_length = xfer_size;
		req.enables = cpu_to_le32(start_addr + byte_offset ?
				 PORT_PHY_I2C_READ_REQ_ENABLES_PAGE_OFFSET : 0);
		mutex_lock(&bp->hwrm_cmd_lock);
		rc = _hwrm_send_message(bp, &req, sizeof(req),
					HWRM_CMD_TIMEOUT);
		if (!rc)
			memcpy(buf + byte_offset, output->data, xfer_size);
		mutex_unlock(&bp->hwrm_cmd_lock);
		byte_offset += xfer_size;
	} while (!rc && data_length > 0);

	return rc;
}

static int bnxt_get_module_info(struct net_device *dev,
				struct ethtool_modinfo *modinfo)
{
	u8 data[SFF_DIAG_SUPPORT_OFFSET + 1];
	struct bnxt *bp = netdev_priv(dev);
	int rc;

	/* No point in going further if phy status indicates
	 * module is not inserted or if it is powered down or
	 * if it is of type 10GBase-T
	 */
	if (bp->link_info.module_status >
		PORT_PHY_QCFG_RESP_MODULE_STATUS_WARNINGMSG)
		return -EOPNOTSUPP;

	/* This feature is not supported in older firmware versions */
	if (bp->hwrm_spec_code < 0x10202)
		return -EOPNOTSUPP;

	rc = bnxt_read_sfp_module_eeprom_info(bp, I2C_DEV_ADDR_A0, 0, 0,
					      SFF_DIAG_SUPPORT_OFFSET + 1,
					      data);
	if (!rc) {
		u8 module_id = data[0];
		u8 diag_supported = data[SFF_DIAG_SUPPORT_OFFSET];

		switch (module_id) {
		case SFF_MODULE_ID_SFP:
			modinfo->type = ETH_MODULE_SFF_8472;
			modinfo->eeprom_len = ETH_MODULE_SFF_8472_LEN;
			if (!diag_supported)
				modinfo->eeprom_len = ETH_MODULE_SFF_8436_LEN;
			break;
		case SFF_MODULE_ID_QSFP:
		case SFF_MODULE_ID_QSFP_PLUS:
			modinfo->type = ETH_MODULE_SFF_8436;
			modinfo->eeprom_len = ETH_MODULE_SFF_8436_LEN;
			break;
		case SFF_MODULE_ID_QSFP28:
			modinfo->type = ETH_MODULE_SFF_8636;
			modinfo->eeprom_len = ETH_MODULE_SFF_8636_LEN;
			break;
		default:
			rc = -EOPNOTSUPP;
			break;
		}
	}
	return rc;
}

static int bnxt_get_module_eeprom(struct net_device *dev,
				  struct ethtool_eeprom *eeprom,
				  u8 *data)
{
	struct bnxt *bp = netdev_priv(dev);
	u16  start = eeprom->offset, length = eeprom->len;
	int rc = 0;

	memset(data, 0, eeprom->len);

	/* Read A0 portion of the EEPROM */
	if (start < ETH_MODULE_SFF_8436_LEN) {
		if (start + eeprom->len > ETH_MODULE_SFF_8436_LEN)
			length = ETH_MODULE_SFF_8436_LEN - start;
		rc = bnxt_read_sfp_module_eeprom_info(bp, I2C_DEV_ADDR_A0, 0,
						      start, length, data);
		if (rc)
			return rc;
		start += length;
		data += length;
		length = eeprom->len - length;
	}

	/* Read A2 portion of the EEPROM */
	if (length) {
		start -= ETH_MODULE_SFF_8436_LEN;
		rc = bnxt_read_sfp_module_eeprom_info(bp, I2C_DEV_ADDR_A2, 0,
						      start, length, data);
	}
	return rc;
}

static int bnxt_nway_reset(struct net_device *dev)
{
	int rc = 0;

	struct bnxt *bp = netdev_priv(dev);
	struct bnxt_link_info *link_info = &bp->link_info;

	if (!BNXT_PHY_CFG_ABLE(bp))
		return -EOPNOTSUPP;

	if (!(link_info->autoneg & BNXT_AUTONEG_SPEED))
		return -EINVAL;

	if (netif_running(dev))
		rc = bnxt_hwrm_set_link_setting(bp, true, false);

	return rc;
}

static int bnxt_set_phys_id(struct net_device *dev,
			    enum ethtool_phys_id_state state)
{
	struct hwrm_port_led_cfg_input req = {0};
	struct bnxt *bp = netdev_priv(dev);
	struct bnxt_pf_info *pf = &bp->pf;
	struct bnxt_led_cfg *led_cfg;
	u8 led_state;
	__le16 duration;
	int i;

	if (!bp->num_leds || BNXT_VF(bp))
		return -EOPNOTSUPP;

	if (state == ETHTOOL_ID_ACTIVE) {
		led_state = PORT_LED_CFG_REQ_LED0_STATE_BLINKALT;
		duration = cpu_to_le16(500);
	} else if (state == ETHTOOL_ID_INACTIVE) {
		led_state = PORT_LED_CFG_REQ_LED1_STATE_DEFAULT;
		duration = cpu_to_le16(0);
	} else {
		return -EINVAL;
	}
	bnxt_hwrm_cmd_hdr_init(bp, &req, HWRM_PORT_LED_CFG, -1, -1);
	req.port_id = cpu_to_le16(pf->port_id);
	req.num_leds = bp->num_leds;
	led_cfg = (struct bnxt_led_cfg *)&req.led0_id;
	for (i = 0; i < bp->num_leds; i++, led_cfg++) {
		req.enables |= BNXT_LED_DFLT_ENABLES(i);
		led_cfg->led_id = bp->leds[i].led_id;
		led_cfg->led_state = led_state;
		led_cfg->led_blink_on = duration;
		led_cfg->led_blink_off = duration;
		led_cfg->led_group_id = bp->leds[i].led_group_id;
	}
	return hwrm_send_message(bp, &req, sizeof(req), HWRM_CMD_TIMEOUT);
}

static int bnxt_hwrm_selftest_irq(struct bnxt *bp, u16 cmpl_ring)
{
	struct hwrm_selftest_irq_input req = {0};

	bnxt_hwrm_cmd_hdr_init(bp, &req, HWRM_SELFTEST_IRQ, cmpl_ring, -1);
	return hwrm_send_message(bp, &req, sizeof(req), HWRM_CMD_TIMEOUT);
}

static int bnxt_test_irq(struct bnxt *bp)
{
	int i;

	for (i = 0; i < bp->cp_nr_rings; i++) {
		u16 cmpl_ring = bp->grp_info[i].cp_fw_ring_id;
		int rc;

		rc = bnxt_hwrm_selftest_irq(bp, cmpl_ring);
		if (rc)
			return rc;
	}
	return 0;
}

static int bnxt_hwrm_mac_loopback(struct bnxt *bp, bool enable)
{
	struct hwrm_port_mac_cfg_input req = {0};

	bnxt_hwrm_cmd_hdr_init(bp, &req, HWRM_PORT_MAC_CFG, -1, -1);

	req.enables = cpu_to_le32(PORT_MAC_CFG_REQ_ENABLES_LPBK);
	if (enable)
		req.lpbk = PORT_MAC_CFG_REQ_LPBK_LOCAL;
	else
		req.lpbk = PORT_MAC_CFG_REQ_LPBK_NONE;
	return hwrm_send_message(bp, &req, sizeof(req), HWRM_CMD_TIMEOUT);
}

static int bnxt_query_force_speeds(struct bnxt *bp, u16 *force_speeds)
{
	struct hwrm_port_phy_qcaps_output *resp = bp->hwrm_cmd_resp_addr;
	struct hwrm_port_phy_qcaps_input req = {0};
	int rc;

	bnxt_hwrm_cmd_hdr_init(bp, &req, HWRM_PORT_PHY_QCAPS, -1, -1);
	mutex_lock(&bp->hwrm_cmd_lock);
	rc = _hwrm_send_message(bp, &req, sizeof(req), HWRM_CMD_TIMEOUT);
	if (!rc)
		*force_speeds = le16_to_cpu(resp->supported_speeds_force_mode);

	mutex_unlock(&bp->hwrm_cmd_lock);
	return rc;
}

static int bnxt_disable_an_for_lpbk(struct bnxt *bp,
				    struct hwrm_port_phy_cfg_input *req)
{
	struct bnxt_link_info *link_info = &bp->link_info;
	u16 fw_advertising;
	u16 fw_speed;
	int rc;

	if (!link_info->autoneg ||
<<<<<<< HEAD
	    (bp->test_info->flags & BNXT_TEST_FL_AN_PHY_LPBK))
=======
	    (bp->phy_flags & BNXT_PHY_FL_AN_PHY_LPBK))
>>>>>>> 7d2a07b7
		return 0;

	rc = bnxt_query_force_speeds(bp, &fw_advertising);
	if (rc)
		return rc;

	fw_speed = PORT_PHY_CFG_REQ_FORCE_LINK_SPEED_1GB;
	if (bp->link_info.link_up)
		fw_speed = bp->link_info.link_speed;
	else if (fw_advertising & BNXT_LINK_SPEED_MSK_10GB)
		fw_speed = PORT_PHY_CFG_REQ_FORCE_LINK_SPEED_10GB;
	else if (fw_advertising & BNXT_LINK_SPEED_MSK_25GB)
		fw_speed = PORT_PHY_CFG_REQ_FORCE_LINK_SPEED_25GB;
	else if (fw_advertising & BNXT_LINK_SPEED_MSK_40GB)
		fw_speed = PORT_PHY_CFG_REQ_FORCE_LINK_SPEED_40GB;
	else if (fw_advertising & BNXT_LINK_SPEED_MSK_50GB)
		fw_speed = PORT_PHY_CFG_REQ_FORCE_LINK_SPEED_50GB;

	req->force_link_speed = cpu_to_le16(fw_speed);
	req->flags |= cpu_to_le32(PORT_PHY_CFG_REQ_FLAGS_FORCE |
				  PORT_PHY_CFG_REQ_FLAGS_RESET_PHY);
	rc = hwrm_send_message(bp, req, sizeof(*req), HWRM_CMD_TIMEOUT);
	req->flags = 0;
	req->force_link_speed = cpu_to_le16(0);
	return rc;
}

static int bnxt_hwrm_phy_loopback(struct bnxt *bp, bool enable, bool ext)
{
	struct hwrm_port_phy_cfg_input req = {0};

	bnxt_hwrm_cmd_hdr_init(bp, &req, HWRM_PORT_PHY_CFG, -1, -1);

	if (enable) {
		bnxt_disable_an_for_lpbk(bp, &req);
		if (ext)
			req.lpbk = PORT_PHY_CFG_REQ_LPBK_EXTERNAL;
		else
			req.lpbk = PORT_PHY_CFG_REQ_LPBK_LOCAL;
	} else {
		req.lpbk = PORT_PHY_CFG_REQ_LPBK_NONE;
	}
	req.enables = cpu_to_le32(PORT_PHY_CFG_REQ_ENABLES_LPBK);
	return hwrm_send_message(bp, &req, sizeof(req), HWRM_CMD_TIMEOUT);
}

static int bnxt_rx_loopback(struct bnxt *bp, struct bnxt_cp_ring_info *cpr,
			    u32 raw_cons, int pkt_size)
{
	struct bnxt_napi *bnapi = cpr->bnapi;
	struct bnxt_rx_ring_info *rxr;
	struct bnxt_sw_rx_bd *rx_buf;
	struct rx_cmp *rxcmp;
	u16 cp_cons, cons;
	u8 *data;
	u32 len;
	int i;

	rxr = bnapi->rx_ring;
	cp_cons = RING_CMP(raw_cons);
	rxcmp = (struct rx_cmp *)
		&cpr->cp_desc_ring[CP_RING(cp_cons)][CP_IDX(cp_cons)];
	cons = rxcmp->rx_cmp_opaque;
	rx_buf = &rxr->rx_buf_ring[cons];
	data = rx_buf->data_ptr;
	len = le32_to_cpu(rxcmp->rx_cmp_len_flags_type) >> RX_CMP_LEN_SHIFT;
	if (len != pkt_size)
		return -EIO;
	i = ETH_ALEN;
	if (!ether_addr_equal(data + i, bnapi->bp->dev->dev_addr))
		return -EIO;
	i += ETH_ALEN;
	for (  ; i < pkt_size; i++) {
		if (data[i] != (u8)(i & 0xff))
			return -EIO;
	}
	return 0;
}

static int bnxt_poll_loopback(struct bnxt *bp, struct bnxt_cp_ring_info *cpr,
			      int pkt_size)
{
	struct tx_cmp *txcmp;
	int rc = -EIO;
	u32 raw_cons;
	u32 cons;
	int i;

	raw_cons = cpr->cp_raw_cons;
	for (i = 0; i < 200; i++) {
		cons = RING_CMP(raw_cons);
		txcmp = &cpr->cp_desc_ring[CP_RING(cons)][CP_IDX(cons)];

		if (!TX_CMP_VALID(txcmp, raw_cons)) {
			udelay(5);
			continue;
		}

		/* The valid test of the entry must be done first before
		 * reading any further.
		 */
		dma_rmb();
		if (TX_CMP_TYPE(txcmp) == CMP_TYPE_RX_L2_CMP) {
			rc = bnxt_rx_loopback(bp, cpr, raw_cons, pkt_size);
			raw_cons = NEXT_RAW_CMP(raw_cons);
			raw_cons = NEXT_RAW_CMP(raw_cons);
			break;
		}
		raw_cons = NEXT_RAW_CMP(raw_cons);
	}
	cpr->cp_raw_cons = raw_cons;
	return rc;
}

static int bnxt_run_loopback(struct bnxt *bp)
{
	struct bnxt_tx_ring_info *txr = &bp->tx_ring[0];
	struct bnxt_rx_ring_info *rxr = &bp->rx_ring[0];
	struct bnxt_cp_ring_info *cpr;
	int pkt_size, i = 0;
	struct sk_buff *skb;
	dma_addr_t map;
	u8 *data;
	int rc;

	cpr = &rxr->bnapi->cp_ring;
	if (bp->flags & BNXT_FLAG_CHIP_P5)
		cpr = cpr->cp_ring_arr[BNXT_RX_HDL];
	pkt_size = min(bp->dev->mtu + ETH_HLEN, bp->rx_copy_thresh);
	skb = netdev_alloc_skb(bp->dev, pkt_size);
	if (!skb)
		return -ENOMEM;
	data = skb_put(skb, pkt_size);
	eth_broadcast_addr(data);
	i += ETH_ALEN;
	ether_addr_copy(&data[i], bp->dev->dev_addr);
	i += ETH_ALEN;
	for ( ; i < pkt_size; i++)
		data[i] = (u8)(i & 0xff);

	map = dma_map_single(&bp->pdev->dev, skb->data, pkt_size,
			     PCI_DMA_TODEVICE);
	if (dma_mapping_error(&bp->pdev->dev, map)) {
		dev_kfree_skb(skb);
		return -EIO;
	}
	bnxt_xmit_bd(bp, txr, map, pkt_size);

	/* Sync BD data before updating doorbell */
	wmb();

	bnxt_db_write(bp, &txr->tx_db, txr->tx_prod);
	rc = bnxt_poll_loopback(bp, cpr, pkt_size);

	dma_unmap_single(&bp->pdev->dev, map, pkt_size, PCI_DMA_TODEVICE);
	dev_kfree_skb(skb);
	return rc;
}

static int bnxt_run_fw_tests(struct bnxt *bp, u8 test_mask, u8 *test_results)
{
	struct hwrm_selftest_exec_output *resp = bp->hwrm_cmd_resp_addr;
	struct hwrm_selftest_exec_input req = {0};
	int rc;

	bnxt_hwrm_cmd_hdr_init(bp, &req, HWRM_SELFTEST_EXEC, -1, -1);
	mutex_lock(&bp->hwrm_cmd_lock);
	resp->test_success = 0;
	req.flags = test_mask;
	rc = _hwrm_send_message(bp, &req, sizeof(req), bp->test_info->timeout);
	*test_results = resp->test_success;
	mutex_unlock(&bp->hwrm_cmd_lock);
	return rc;
}

#define BNXT_DRV_TESTS			4
#define BNXT_MACLPBK_TEST_IDX		(bp->num_tests - BNXT_DRV_TESTS)
#define BNXT_PHYLPBK_TEST_IDX		(BNXT_MACLPBK_TEST_IDX + 1)
#define BNXT_EXTLPBK_TEST_IDX		(BNXT_MACLPBK_TEST_IDX + 2)
#define BNXT_IRQ_TEST_IDX		(BNXT_MACLPBK_TEST_IDX + 3)

static void bnxt_self_test(struct net_device *dev, struct ethtool_test *etest,
			   u64 *buf)
{
	struct bnxt *bp = netdev_priv(dev);
	bool do_ext_lpbk = false;
	bool offline = false;
	u8 test_results = 0;
	u8 test_mask = 0;
	int rc = 0, i;

	if (!bp->num_tests || !BNXT_PF(bp))
		return;
	memset(buf, 0, sizeof(u64) * bp->num_tests);
	if (!netif_running(dev)) {
		etest->flags |= ETH_TEST_FL_FAILED;
		return;
	}

	if ((etest->flags & ETH_TEST_FL_EXTERNAL_LB) &&
	    (bp->phy_flags & BNXT_PHY_FL_EXT_LPBK))
		do_ext_lpbk = true;

	if (etest->flags & ETH_TEST_FL_OFFLINE) {
		if (bp->pf.active_vfs || !BNXT_SINGLE_PF(bp)) {
			etest->flags |= ETH_TEST_FL_FAILED;
			netdev_warn(dev, "Offline tests cannot be run with active VFs or on shared PF\n");
			return;
		}
		offline = true;
	}

	for (i = 0; i < bp->num_tests - BNXT_DRV_TESTS; i++) {
		u8 bit_val = 1 << i;

		if (!(bp->test_info->offline_mask & bit_val))
			test_mask |= bit_val;
		else if (offline)
			test_mask |= bit_val;
	}
	if (!offline) {
		bnxt_run_fw_tests(bp, test_mask, &test_results);
	} else {
		rc = bnxt_close_nic(bp, false, false);
		if (rc)
			return;
		bnxt_run_fw_tests(bp, test_mask, &test_results);

		buf[BNXT_MACLPBK_TEST_IDX] = 1;
		bnxt_hwrm_mac_loopback(bp, true);
		msleep(250);
		rc = bnxt_half_open_nic(bp);
		if (rc) {
			bnxt_hwrm_mac_loopback(bp, false);
			etest->flags |= ETH_TEST_FL_FAILED;
			return;
		}
		if (bnxt_run_loopback(bp))
			etest->flags |= ETH_TEST_FL_FAILED;
		else
			buf[BNXT_MACLPBK_TEST_IDX] = 0;

		bnxt_hwrm_mac_loopback(bp, false);
		bnxt_hwrm_phy_loopback(bp, true, false);
		msleep(1000);
		if (bnxt_run_loopback(bp)) {
			buf[BNXT_PHYLPBK_TEST_IDX] = 1;
			etest->flags |= ETH_TEST_FL_FAILED;
		}
		if (do_ext_lpbk) {
			etest->flags |= ETH_TEST_FL_EXTERNAL_LB_DONE;
			bnxt_hwrm_phy_loopback(bp, true, true);
			msleep(1000);
			if (bnxt_run_loopback(bp)) {
				buf[BNXT_EXTLPBK_TEST_IDX] = 1;
				etest->flags |= ETH_TEST_FL_FAILED;
			}
		}
		bnxt_hwrm_phy_loopback(bp, false, false);
		bnxt_half_close_nic(bp);
		rc = bnxt_open_nic(bp, false, true);
	}
	if (rc || bnxt_test_irq(bp)) {
		buf[BNXT_IRQ_TEST_IDX] = 1;
		etest->flags |= ETH_TEST_FL_FAILED;
	}
	for (i = 0; i < bp->num_tests - BNXT_DRV_TESTS; i++) {
		u8 bit_val = 1 << i;

		if ((test_mask & bit_val) && !(test_results & bit_val)) {
			buf[i] = 1;
			etest->flags |= ETH_TEST_FL_FAILED;
		}
	}
}

static int bnxt_reset(struct net_device *dev, u32 *flags)
{
	struct bnxt *bp = netdev_priv(dev);
	bool reload = false;
	u32 req = *flags;

	if (!req)
		return -EINVAL;

	if (!BNXT_PF(bp)) {
		netdev_err(dev, "Reset is not supported from a VF\n");
		return -EOPNOTSUPP;
	}

	if (pci_vfs_assigned(bp->pdev) &&
	    !(bp->fw_cap & BNXT_FW_CAP_HOT_RESET)) {
		netdev_err(dev,
			   "Reset not allowed when VFs are assigned to VMs\n");
		return -EBUSY;
	}

	if ((req & BNXT_FW_RESET_CHIP) == BNXT_FW_RESET_CHIP) {
		/* This feature is not supported in older firmware versions */
		if (bp->hwrm_spec_code >= 0x10803) {
			if (!bnxt_firmware_reset_chip(dev)) {
				netdev_info(dev, "Firmware reset request successful.\n");
				if (!(bp->fw_cap & BNXT_FW_CAP_HOT_RESET))
					reload = true;
				*flags &= ~BNXT_FW_RESET_CHIP;
			}
		} else if (req == BNXT_FW_RESET_CHIP) {
			return -EOPNOTSUPP; /* only request, fail hard */
		}
	}

	if (req & BNXT_FW_RESET_AP) {
		/* This feature is not supported in older firmware versions */
		if (bp->hwrm_spec_code >= 0x10803) {
			if (!bnxt_firmware_reset_ap(dev)) {
				netdev_info(dev, "Reset application processor successful.\n");
				reload = true;
				*flags &= ~BNXT_FW_RESET_AP;
			}
		} else if (req == BNXT_FW_RESET_AP) {
			return -EOPNOTSUPP; /* only request, fail hard */
		}
	}

	if (reload)
		netdev_info(dev, "Reload driver to complete reset\n");

	return 0;
}

static int bnxt_hwrm_dbg_dma_data(struct bnxt *bp, void *msg, int msg_len,
				  struct bnxt_hwrm_dbg_dma_info *info)
{
	struct hwrm_dbg_cmn_output *cmn_resp = bp->hwrm_cmd_resp_addr;
	struct hwrm_dbg_cmn_input *cmn_req = msg;
	__le16 *seq_ptr = msg + info->seq_off;
	u16 seq = 0, len, segs_off;
	void *resp = cmn_resp;
	dma_addr_t dma_handle;
	int rc, off = 0;
	void *dma_buf;

	dma_buf = dma_alloc_coherent(&bp->pdev->dev, info->dma_len, &dma_handle,
				     GFP_KERNEL);
	if (!dma_buf)
		return -ENOMEM;

	segs_off = offsetof(struct hwrm_dbg_coredump_list_output,
			    total_segments);
	cmn_req->host_dest_addr = cpu_to_le64(dma_handle);
	cmn_req->host_buf_len = cpu_to_le32(info->dma_len);
	mutex_lock(&bp->hwrm_cmd_lock);
	while (1) {
		*seq_ptr = cpu_to_le16(seq);
		rc = _hwrm_send_message(bp, msg, msg_len,
					HWRM_COREDUMP_TIMEOUT);
		if (rc)
			break;

		len = le16_to_cpu(*((__le16 *)(resp + info->data_len_off)));
		if (!seq &&
		    cmn_req->req_type == cpu_to_le16(HWRM_DBG_COREDUMP_LIST)) {
			info->segs = le16_to_cpu(*((__le16 *)(resp +
							      segs_off)));
			if (!info->segs) {
				rc = -EIO;
				break;
			}

			info->dest_buf_size = info->segs *
					sizeof(struct coredump_segment_record);
			info->dest_buf = kmalloc(info->dest_buf_size,
						 GFP_KERNEL);
			if (!info->dest_buf) {
				rc = -ENOMEM;
				break;
			}
		}

		if (info->dest_buf) {
			if ((info->seg_start + off + len) <=
			    BNXT_COREDUMP_BUF_LEN(info->buf_len)) {
				memcpy(info->dest_buf + off, dma_buf, len);
			} else {
				rc = -ENOBUFS;
				break;
			}
		}

		if (cmn_req->req_type ==
				cpu_to_le16(HWRM_DBG_COREDUMP_RETRIEVE))
			info->dest_buf_size += len;

		if (!(cmn_resp->flags & HWRM_DBG_CMN_FLAGS_MORE))
			break;

		seq++;
		off += len;
	}
	mutex_unlock(&bp->hwrm_cmd_lock);
	dma_free_coherent(&bp->pdev->dev, info->dma_len, dma_buf, dma_handle);
	return rc;
}

static int bnxt_hwrm_dbg_coredump_list(struct bnxt *bp,
				       struct bnxt_coredump *coredump)
{
	struct hwrm_dbg_coredump_list_input req = {0};
	struct bnxt_hwrm_dbg_dma_info info = {NULL};
	int rc;

	bnxt_hwrm_cmd_hdr_init(bp, &req, HWRM_DBG_COREDUMP_LIST, -1, -1);

	info.dma_len = COREDUMP_LIST_BUF_LEN;
	info.seq_off = offsetof(struct hwrm_dbg_coredump_list_input, seq_no);
	info.data_len_off = offsetof(struct hwrm_dbg_coredump_list_output,
				     data_len);

	rc = bnxt_hwrm_dbg_dma_data(bp, &req, sizeof(req), &info);
	if (!rc) {
		coredump->data = info.dest_buf;
		coredump->data_size = info.dest_buf_size;
		coredump->total_segs = info.segs;
	}
	return rc;
}

static int bnxt_hwrm_dbg_coredump_initiate(struct bnxt *bp, u16 component_id,
					   u16 segment_id)
{
	struct hwrm_dbg_coredump_initiate_input req = {0};

	bnxt_hwrm_cmd_hdr_init(bp, &req, HWRM_DBG_COREDUMP_INITIATE, -1, -1);
	req.component_id = cpu_to_le16(component_id);
	req.segment_id = cpu_to_le16(segment_id);

	return hwrm_send_message(bp, &req, sizeof(req), HWRM_COREDUMP_TIMEOUT);
}

static int bnxt_hwrm_dbg_coredump_retrieve(struct bnxt *bp, u16 component_id,
					   u16 segment_id, u32 *seg_len,
					   void *buf, u32 buf_len, u32 offset)
{
	struct hwrm_dbg_coredump_retrieve_input req = {0};
	struct bnxt_hwrm_dbg_dma_info info = {NULL};
	int rc;

	bnxt_hwrm_cmd_hdr_init(bp, &req, HWRM_DBG_COREDUMP_RETRIEVE, -1, -1);
	req.component_id = cpu_to_le16(component_id);
	req.segment_id = cpu_to_le16(segment_id);

	info.dma_len = COREDUMP_RETRIEVE_BUF_LEN;
	info.seq_off = offsetof(struct hwrm_dbg_coredump_retrieve_input,
				seq_no);
	info.data_len_off = offsetof(struct hwrm_dbg_coredump_retrieve_output,
				     data_len);
	if (buf) {
		info.dest_buf = buf + offset;
		info.buf_len = buf_len;
		info.seg_start = offset;
	}

	rc = bnxt_hwrm_dbg_dma_data(bp, &req, sizeof(req), &info);
	if (!rc)
		*seg_len = info.dest_buf_size;

	return rc;
}

static void
bnxt_fill_coredump_seg_hdr(struct bnxt *bp,
			   struct bnxt_coredump_segment_hdr *seg_hdr,
			   struct coredump_segment_record *seg_rec, u32 seg_len,
			   int status, u32 duration, u32 instance)
{
	memset(seg_hdr, 0, sizeof(*seg_hdr));
	memcpy(seg_hdr->signature, "sEgM", 4);
	if (seg_rec) {
		seg_hdr->component_id = (__force __le32)seg_rec->component_id;
		seg_hdr->segment_id = (__force __le32)seg_rec->segment_id;
		seg_hdr->low_version = seg_rec->version_low;
		seg_hdr->high_version = seg_rec->version_hi;
	} else {
		/* For hwrm_ver_get response Component id = 2
		 * and Segment id = 0
		 */
		seg_hdr->component_id = cpu_to_le32(2);
		seg_hdr->segment_id = 0;
	}
	seg_hdr->function_id = cpu_to_le16(bp->pdev->devfn);
	seg_hdr->length = cpu_to_le32(seg_len);
	seg_hdr->status = cpu_to_le32(status);
	seg_hdr->duration = cpu_to_le32(duration);
	seg_hdr->data_offset = cpu_to_le32(sizeof(*seg_hdr));
	seg_hdr->instance = cpu_to_le32(instance);
}

static void
bnxt_fill_coredump_record(struct bnxt *bp, struct bnxt_coredump_record *record,
			  time64_t start, s16 start_utc, u16 total_segs,
			  int status)
{
	time64_t end = ktime_get_real_seconds();
	u32 os_ver_major = 0, os_ver_minor = 0;
	struct tm tm;

	time64_to_tm(start, 0, &tm);
	memset(record, 0, sizeof(*record));
	memcpy(record->signature, "cOrE", 4);
	record->flags = 0;
	record->low_version = 0;
	record->high_version = 1;
	record->asic_state = 0;
	strlcpy(record->system_name, utsname()->nodename,
		sizeof(record->system_name));
	record->year = cpu_to_le16(tm.tm_year + 1900);
	record->month = cpu_to_le16(tm.tm_mon + 1);
	record->day = cpu_to_le16(tm.tm_mday);
	record->hour = cpu_to_le16(tm.tm_hour);
	record->minute = cpu_to_le16(tm.tm_min);
	record->second = cpu_to_le16(tm.tm_sec);
	record->utc_bias = cpu_to_le16(start_utc);
	strcpy(record->commandline, "ethtool -w");
	record->total_segments = cpu_to_le32(total_segs);

	sscanf(utsname()->release, "%u.%u", &os_ver_major, &os_ver_minor);
	record->os_ver_major = cpu_to_le32(os_ver_major);
	record->os_ver_minor = cpu_to_le32(os_ver_minor);

	strlcpy(record->os_name, utsname()->sysname, 32);
	time64_to_tm(end, 0, &tm);
	record->end_year = cpu_to_le16(tm.tm_year + 1900);
	record->end_month = cpu_to_le16(tm.tm_mon + 1);
	record->end_day = cpu_to_le16(tm.tm_mday);
	record->end_hour = cpu_to_le16(tm.tm_hour);
	record->end_minute = cpu_to_le16(tm.tm_min);
	record->end_second = cpu_to_le16(tm.tm_sec);
	record->end_utc_bias = cpu_to_le16(sys_tz.tz_minuteswest * 60);
	record->asic_id1 = cpu_to_le32(bp->chip_num << 16 |
				       bp->ver_resp.chip_rev << 8 |
				       bp->ver_resp.chip_metal);
	record->asic_id2 = 0;
	record->coredump_status = cpu_to_le32(status);
	record->ioctl_low_version = 0;
	record->ioctl_high_version = 0;
}

static int bnxt_get_coredump(struct bnxt *bp, void *buf, u32 *dump_len)
{
	u32 ver_get_resp_len = sizeof(struct hwrm_ver_get_output);
	u32 offset = 0, seg_hdr_len, seg_record_len, buf_len = 0;
	struct coredump_segment_record *seg_record = NULL;
	struct bnxt_coredump_segment_hdr seg_hdr;
	struct bnxt_coredump coredump = {NULL};
	time64_t start_time;
	u16 start_utc;
	int rc = 0, i;

	if (buf)
		buf_len = *dump_len;

	start_time = ktime_get_real_seconds();
	start_utc = sys_tz.tz_minuteswest * 60;
	seg_hdr_len = sizeof(seg_hdr);

	/* First segment should be hwrm_ver_get response */
	*dump_len = seg_hdr_len + ver_get_resp_len;
	if (buf) {
		bnxt_fill_coredump_seg_hdr(bp, &seg_hdr, NULL, ver_get_resp_len,
					   0, 0, 0);
		memcpy(buf + offset, &seg_hdr, seg_hdr_len);
		offset += seg_hdr_len;
		memcpy(buf + offset, &bp->ver_resp, ver_get_resp_len);
		offset += ver_get_resp_len;
	}

	rc = bnxt_hwrm_dbg_coredump_list(bp, &coredump);
	if (rc) {
		netdev_err(bp->dev, "Failed to get coredump segment list\n");
		goto err;
	}

	*dump_len += seg_hdr_len * coredump.total_segs;

	seg_record = (struct coredump_segment_record *)coredump.data;
	seg_record_len = sizeof(*seg_record);

	for (i = 0; i < coredump.total_segs; i++) {
		u16 comp_id = le16_to_cpu(seg_record->component_id);
		u16 seg_id = le16_to_cpu(seg_record->segment_id);
		u32 duration = 0, seg_len = 0;
		unsigned long start, end;

		if (buf && ((offset + seg_hdr_len) >
			    BNXT_COREDUMP_BUF_LEN(buf_len))) {
			rc = -ENOBUFS;
			goto err;
		}

		start = jiffies;

		rc = bnxt_hwrm_dbg_coredump_initiate(bp, comp_id, seg_id);
		if (rc) {
			netdev_err(bp->dev,
				   "Failed to initiate coredump for seg = %d\n",
				   seg_record->segment_id);
			goto next_seg;
		}

		/* Write segment data into the buffer */
		rc = bnxt_hwrm_dbg_coredump_retrieve(bp, comp_id, seg_id,
						     &seg_len, buf, buf_len,
						     offset + seg_hdr_len);
		if (rc && rc == -ENOBUFS)
			goto err;
		else if (rc)
			netdev_err(bp->dev,
				   "Failed to retrieve coredump for seg = %d\n",
				   seg_record->segment_id);

next_seg:
		end = jiffies;
		duration = jiffies_to_msecs(end - start);
		bnxt_fill_coredump_seg_hdr(bp, &seg_hdr, seg_record, seg_len,
					   rc, duration, 0);

		if (buf) {
			/* Write segment header into the buffer */
			memcpy(buf + offset, &seg_hdr, seg_hdr_len);
			offset += seg_hdr_len + seg_len;
		}

		*dump_len += seg_len;
		seg_record =
			(struct coredump_segment_record *)((u8 *)seg_record +
							   seg_record_len);
	}

err:
	if (buf)
		bnxt_fill_coredump_record(bp, buf + offset, start_time,
					  start_utc, coredump.total_segs + 1,
					  rc);
	kfree(coredump.data);
	*dump_len += sizeof(struct bnxt_coredump_record);
	if (rc == -ENOBUFS)
		netdev_err(bp->dev, "Firmware returned large coredump buffer\n");
	return rc;
}

static int bnxt_set_dump(struct net_device *dev, struct ethtool_dump *dump)
{
	struct bnxt *bp = netdev_priv(dev);

	if (dump->flag > BNXT_DUMP_CRASH) {
		netdev_info(dev, "Supports only Live(0) and Crash(1) dumps.\n");
		return -EINVAL;
	}

	if (!IS_ENABLED(CONFIG_TEE_BNXT_FW) && dump->flag == BNXT_DUMP_CRASH) {
		netdev_info(dev, "Cannot collect crash dump as TEE_BNXT_FW config option is not enabled.\n");
		return -EOPNOTSUPP;
	}

	bp->dump_flag = dump->flag;
	return 0;
}

static int bnxt_get_dump_flag(struct net_device *dev, struct ethtool_dump *dump)
{
	struct bnxt *bp = netdev_priv(dev);

	if (bp->hwrm_spec_code < 0x10801)
		return -EOPNOTSUPP;

	dump->version = bp->ver_resp.hwrm_fw_maj_8b << 24 |
			bp->ver_resp.hwrm_fw_min_8b << 16 |
			bp->ver_resp.hwrm_fw_bld_8b << 8 |
			bp->ver_resp.hwrm_fw_rsvd_8b;

	dump->flag = bp->dump_flag;
	if (bp->dump_flag == BNXT_DUMP_CRASH)
		dump->len = BNXT_CRASH_DUMP_LEN;
	else
		bnxt_get_coredump(bp, NULL, &dump->len);
	return 0;
}

static int bnxt_get_dump_data(struct net_device *dev, struct ethtool_dump *dump,
			      void *buf)
{
	struct bnxt *bp = netdev_priv(dev);

	if (bp->hwrm_spec_code < 0x10801)
		return -EOPNOTSUPP;

	memset(buf, 0, dump->len);

	dump->flag = bp->dump_flag;
	if (dump->flag == BNXT_DUMP_CRASH) {
#ifdef CONFIG_TEE_BNXT_FW
		return tee_bnxt_copy_coredump(buf, 0, dump->len);
#endif
	} else {
		return bnxt_get_coredump(bp, buf, &dump->len);
	}

	return 0;
<<<<<<< HEAD
=======
}

static int bnxt_get_ts_info(struct net_device *dev,
			    struct ethtool_ts_info *info)
{
	struct bnxt *bp = netdev_priv(dev);
	struct bnxt_ptp_cfg *ptp;

	ptp = bp->ptp_cfg;
	info->so_timestamping = SOF_TIMESTAMPING_TX_SOFTWARE |
				SOF_TIMESTAMPING_RX_SOFTWARE |
				SOF_TIMESTAMPING_SOFTWARE;

	info->phc_index = -1;
	if (!ptp)
		return 0;

	info->so_timestamping |= SOF_TIMESTAMPING_TX_HARDWARE |
				 SOF_TIMESTAMPING_RX_HARDWARE |
				 SOF_TIMESTAMPING_RAW_HARDWARE;
	if (ptp->ptp_clock)
		info->phc_index = ptp_clock_index(ptp->ptp_clock);

	info->tx_types = (1 << HWTSTAMP_TX_OFF) | (1 << HWTSTAMP_TX_ON);

	info->rx_filters = (1 << HWTSTAMP_FILTER_NONE) |
			   (1 << HWTSTAMP_FILTER_PTP_V2_L2_EVENT) |
			   (1 << HWTSTAMP_FILTER_PTP_V2_L4_EVENT);
	return 0;
>>>>>>> 7d2a07b7
}

void bnxt_ethtool_init(struct bnxt *bp)
{
	struct hwrm_selftest_qlist_output *resp = bp->hwrm_cmd_resp_addr;
	struct hwrm_selftest_qlist_input req = {0};
	struct bnxt_test_info *test_info;
	struct net_device *dev = bp->dev;
	int i, rc;

	if (!(bp->fw_cap & BNXT_FW_CAP_PKG_VER))
		bnxt_get_pkgver(dev);

	bp->num_tests = 0;
	if (bp->hwrm_spec_code < 0x10704 || !BNXT_PF(bp))
		return;

	bnxt_hwrm_cmd_hdr_init(bp, &req, HWRM_SELFTEST_QLIST, -1, -1);
	mutex_lock(&bp->hwrm_cmd_lock);
	rc = _hwrm_send_message(bp, &req, sizeof(req), HWRM_CMD_TIMEOUT);
	if (rc)
		goto ethtool_init_exit;

	test_info = bp->test_info;
	if (!test_info)
		test_info = kzalloc(sizeof(*bp->test_info), GFP_KERNEL);
	if (!test_info)
		goto ethtool_init_exit;

	bp->test_info = test_info;
	bp->num_tests = resp->num_tests + BNXT_DRV_TESTS;
	if (bp->num_tests > BNXT_MAX_TEST)
		bp->num_tests = BNXT_MAX_TEST;

	test_info->offline_mask = resp->offline_tests;
	test_info->timeout = le16_to_cpu(resp->test_timeout);
	if (!test_info->timeout)
		test_info->timeout = HWRM_CMD_TIMEOUT;
	for (i = 0; i < bp->num_tests; i++) {
		char *str = test_info->string[i];
		char *fw_str = resp->test0_name + i * 32;

		if (i == BNXT_MACLPBK_TEST_IDX) {
			strcpy(str, "Mac loopback test (offline)");
		} else if (i == BNXT_PHYLPBK_TEST_IDX) {
			strcpy(str, "Phy loopback test (offline)");
		} else if (i == BNXT_EXTLPBK_TEST_IDX) {
			strcpy(str, "Ext loopback test (offline)");
		} else if (i == BNXT_IRQ_TEST_IDX) {
			strcpy(str, "Interrupt_test (offline)");
		} else {
			strlcpy(str, fw_str, ETH_GSTRING_LEN);
			strncat(str, " test", ETH_GSTRING_LEN - strlen(str));
			if (test_info->offline_mask & (1 << i))
				strncat(str, " (offline)",
					ETH_GSTRING_LEN - strlen(str));
			else
				strncat(str, " (online)",
					ETH_GSTRING_LEN - strlen(str));
		}
	}

ethtool_init_exit:
	mutex_unlock(&bp->hwrm_cmd_lock);
}

static void bnxt_get_eth_phy_stats(struct net_device *dev,
				   struct ethtool_eth_phy_stats *phy_stats)
{
	struct bnxt *bp = netdev_priv(dev);
	u64 *rx;

	if (BNXT_VF(bp) || !(bp->flags & BNXT_FLAG_PORT_STATS_EXT))
		return;

	rx = bp->rx_port_stats_ext.sw_stats;
	phy_stats->SymbolErrorDuringCarrier =
		*(rx + BNXT_RX_STATS_EXT_OFFSET(rx_pcs_symbol_err));
}

static void bnxt_get_eth_mac_stats(struct net_device *dev,
				   struct ethtool_eth_mac_stats *mac_stats)
{
	struct bnxt *bp = netdev_priv(dev);
	u64 *rx, *tx;

	if (BNXT_VF(bp) || !(bp->flags & BNXT_FLAG_PORT_STATS))
		return;

	rx = bp->port_stats.sw_stats;
	tx = bp->port_stats.sw_stats + BNXT_TX_PORT_STATS_BYTE_OFFSET / 8;

	mac_stats->FramesReceivedOK =
		BNXT_GET_RX_PORT_STATS64(rx, rx_good_frames);
	mac_stats->FramesTransmittedOK =
		BNXT_GET_TX_PORT_STATS64(tx, tx_good_frames);
	mac_stats->FrameCheckSequenceErrors =
		BNXT_GET_RX_PORT_STATS64(rx, rx_fcs_err_frames);
	mac_stats->AlignmentErrors =
		BNXT_GET_RX_PORT_STATS64(rx, rx_align_err_frames);
	mac_stats->OutOfRangeLengthField =
		BNXT_GET_RX_PORT_STATS64(rx, rx_oor_len_frames);
}

static void bnxt_get_eth_ctrl_stats(struct net_device *dev,
				    struct ethtool_eth_ctrl_stats *ctrl_stats)
{
	struct bnxt *bp = netdev_priv(dev);
	u64 *rx;

	if (BNXT_VF(bp) || !(bp->flags & BNXT_FLAG_PORT_STATS))
		return;

	rx = bp->port_stats.sw_stats;
	ctrl_stats->MACControlFramesReceived =
		BNXT_GET_RX_PORT_STATS64(rx, rx_ctrl_frames);
}

static const struct ethtool_rmon_hist_range bnxt_rmon_ranges[] = {
	{    0,    64 },
	{   65,   127 },
	{  128,   255 },
	{  256,   511 },
	{  512,  1023 },
	{ 1024,  1518 },
	{ 1519,  2047 },
	{ 2048,  4095 },
	{ 4096,  9216 },
	{ 9217, 16383 },
	{}
};

static void bnxt_get_rmon_stats(struct net_device *dev,
				struct ethtool_rmon_stats *rmon_stats,
				const struct ethtool_rmon_hist_range **ranges)
{
	struct bnxt *bp = netdev_priv(dev);
	u64 *rx, *tx;

	if (BNXT_VF(bp) || !(bp->flags & BNXT_FLAG_PORT_STATS))
		return;

	rx = bp->port_stats.sw_stats;
	tx = bp->port_stats.sw_stats + BNXT_TX_PORT_STATS_BYTE_OFFSET / 8;

	rmon_stats->jabbers =
		BNXT_GET_RX_PORT_STATS64(rx, rx_jbr_frames);
	rmon_stats->oversize_pkts =
		BNXT_GET_RX_PORT_STATS64(rx, rx_ovrsz_frames);
	rmon_stats->undersize_pkts =
		BNXT_GET_RX_PORT_STATS64(rx, rx_undrsz_frames);

	rmon_stats->hist[0] = BNXT_GET_RX_PORT_STATS64(rx, rx_64b_frames);
	rmon_stats->hist[1] = BNXT_GET_RX_PORT_STATS64(rx, rx_65b_127b_frames);
	rmon_stats->hist[2] = BNXT_GET_RX_PORT_STATS64(rx, rx_128b_255b_frames);
	rmon_stats->hist[3] = BNXT_GET_RX_PORT_STATS64(rx, rx_256b_511b_frames);
	rmon_stats->hist[4] =
		BNXT_GET_RX_PORT_STATS64(rx, rx_512b_1023b_frames);
	rmon_stats->hist[5] =
		BNXT_GET_RX_PORT_STATS64(rx, rx_1024b_1518b_frames);
	rmon_stats->hist[6] =
		BNXT_GET_RX_PORT_STATS64(rx, rx_1519b_2047b_frames);
	rmon_stats->hist[7] =
		BNXT_GET_RX_PORT_STATS64(rx, rx_2048b_4095b_frames);
	rmon_stats->hist[8] =
		BNXT_GET_RX_PORT_STATS64(rx, rx_4096b_9216b_frames);
	rmon_stats->hist[9] =
		BNXT_GET_RX_PORT_STATS64(rx, rx_9217b_16383b_frames);

	rmon_stats->hist_tx[0] =
		BNXT_GET_TX_PORT_STATS64(tx, tx_64b_frames);
	rmon_stats->hist_tx[1] =
		BNXT_GET_TX_PORT_STATS64(tx, tx_65b_127b_frames);
	rmon_stats->hist_tx[2] =
		BNXT_GET_TX_PORT_STATS64(tx, tx_128b_255b_frames);
	rmon_stats->hist_tx[3] =
		BNXT_GET_TX_PORT_STATS64(tx, tx_256b_511b_frames);
	rmon_stats->hist_tx[4] =
		BNXT_GET_TX_PORT_STATS64(tx, tx_512b_1023b_frames);
	rmon_stats->hist_tx[5] =
		BNXT_GET_TX_PORT_STATS64(tx, tx_1024b_1518b_frames);
	rmon_stats->hist_tx[6] =
		BNXT_GET_TX_PORT_STATS64(tx, tx_1519b_2047b_frames);
	rmon_stats->hist_tx[7] =
		BNXT_GET_TX_PORT_STATS64(tx, tx_2048b_4095b_frames);
	rmon_stats->hist_tx[8] =
		BNXT_GET_TX_PORT_STATS64(tx, tx_4096b_9216b_frames);
	rmon_stats->hist_tx[9] =
		BNXT_GET_TX_PORT_STATS64(tx, tx_9217b_16383b_frames);

	*ranges = bnxt_rmon_ranges;
}

void bnxt_ethtool_free(struct bnxt *bp)
{
	kfree(bp->test_info);
	bp->test_info = NULL;
}

const struct ethtool_ops bnxt_ethtool_ops = {
	.supported_coalesce_params = ETHTOOL_COALESCE_USECS |
				     ETHTOOL_COALESCE_MAX_FRAMES |
				     ETHTOOL_COALESCE_USECS_IRQ |
				     ETHTOOL_COALESCE_MAX_FRAMES_IRQ |
				     ETHTOOL_COALESCE_STATS_BLOCK_USECS |
				     ETHTOOL_COALESCE_USE_ADAPTIVE_RX,
	.get_link_ksettings	= bnxt_get_link_ksettings,
	.set_link_ksettings	= bnxt_set_link_ksettings,
<<<<<<< HEAD
=======
	.get_fec_stats		= bnxt_get_fec_stats,
>>>>>>> 7d2a07b7
	.get_fecparam		= bnxt_get_fecparam,
	.set_fecparam		= bnxt_set_fecparam,
	.get_pause_stats	= bnxt_get_pause_stats,
	.get_pauseparam		= bnxt_get_pauseparam,
	.set_pauseparam		= bnxt_set_pauseparam,
	.get_drvinfo		= bnxt_get_drvinfo,
	.get_regs_len		= bnxt_get_regs_len,
	.get_regs		= bnxt_get_regs,
	.get_wol		= bnxt_get_wol,
	.set_wol		= bnxt_set_wol,
	.get_coalesce		= bnxt_get_coalesce,
	.set_coalesce		= bnxt_set_coalesce,
	.get_msglevel		= bnxt_get_msglevel,
	.set_msglevel		= bnxt_set_msglevel,
	.get_sset_count		= bnxt_get_sset_count,
	.get_strings		= bnxt_get_strings,
	.get_ethtool_stats	= bnxt_get_ethtool_stats,
	.set_ringparam		= bnxt_set_ringparam,
	.get_ringparam		= bnxt_get_ringparam,
	.get_channels		= bnxt_get_channels,
	.set_channels		= bnxt_set_channels,
	.get_rxnfc		= bnxt_get_rxnfc,
	.set_rxnfc		= bnxt_set_rxnfc,
	.get_rxfh_indir_size    = bnxt_get_rxfh_indir_size,
	.get_rxfh_key_size      = bnxt_get_rxfh_key_size,
	.get_rxfh               = bnxt_get_rxfh,
	.set_rxfh		= bnxt_set_rxfh,
	.flash_device		= bnxt_flash_device,
	.get_eeprom_len         = bnxt_get_eeprom_len,
	.get_eeprom             = bnxt_get_eeprom,
	.set_eeprom		= bnxt_set_eeprom,
	.get_link		= bnxt_get_link,
	.get_eee		= bnxt_get_eee,
	.set_eee		= bnxt_set_eee,
	.get_module_info	= bnxt_get_module_info,
	.get_module_eeprom	= bnxt_get_module_eeprom,
	.nway_reset		= bnxt_nway_reset,
	.set_phys_id		= bnxt_set_phys_id,
	.self_test		= bnxt_self_test,
	.get_ts_info		= bnxt_get_ts_info,
	.reset			= bnxt_reset,
	.set_dump		= bnxt_set_dump,
	.get_dump_flag		= bnxt_get_dump_flag,
	.get_dump_data		= bnxt_get_dump_data,
	.get_eth_phy_stats	= bnxt_get_eth_phy_stats,
	.get_eth_mac_stats	= bnxt_get_eth_mac_stats,
	.get_eth_ctrl_stats	= bnxt_get_eth_ctrl_stats,
	.get_rmon_stats		= bnxt_get_rmon_stats,
};<|MERGE_RESOLUTION|>--- conflicted
+++ resolved
@@ -1934,8 +1934,6 @@
 	return 0;
 }
 
-<<<<<<< HEAD
-=======
 static void bnxt_get_fec_stats(struct net_device *dev,
 			       struct ethtool_fec_stats *fec_stats)
 {
@@ -1950,7 +1948,6 @@
 		*(rx + BNXT_RX_STATS_EXT_OFFSET(rx_corrected_bits));
 }
 
->>>>>>> 7d2a07b7
 static u32 bnxt_ethtool_forced_fec_to_fw(struct bnxt_link_info *link_info,
 					 u32 fec)
 {
@@ -2160,8 +2157,6 @@
 	return rc;
 }
 
-<<<<<<< HEAD
-=======
 static int bnxt_flash_nvram(struct net_device *dev, u16 dir_type,
 			    u16 dir_ordinal, u16 dir_ext, u16 dir_attr,
 			    const u8 *data, size_t data_len)
@@ -2176,7 +2171,6 @@
 	return rc;
 }
 
->>>>>>> 7d2a07b7
 static int bnxt_hwrm_firmware_reset(struct net_device *dev, u8 proc_type,
 				    u8 self_reset, u8 flags)
 {
@@ -2456,22 +2450,14 @@
 	return rc;
 }
 
-<<<<<<< HEAD
-int bnxt_flash_package_from_file(struct net_device *dev, const char *filename,
-				 u32 install_type)
-=======
 #define BNXT_PKG_DMA_SIZE	0x40000
 #define BNXT_NVM_MORE_FLAG	(cpu_to_le16(NVM_MODIFY_REQ_FLAGS_BATCH_MODE))
 #define BNXT_NVM_LAST_FLAG	(cpu_to_le16(NVM_MODIFY_REQ_FLAGS_BATCH_LAST))
 
 int bnxt_flash_package_from_fw_obj(struct net_device *dev, const struct firmware *fw,
 				   u32 install_type)
->>>>>>> 7d2a07b7
 {
 	struct hwrm_nvm_install_update_input install = {0};
-<<<<<<< HEAD
-	const struct firmware *fw;
-=======
 	struct hwrm_nvm_install_update_output resp = {0};
 	struct hwrm_nvm_modify_input modify = {0};
 	struct bnxt *bp = netdev_priv(dev);
@@ -2479,24 +2465,13 @@
 	dma_addr_t dma_handle;
 	u8 *kmem = NULL;
 	u32 modify_len;
->>>>>>> 7d2a07b7
 	u32 item_len;
 	int rc = 0;
 	u16 index;
 
 	bnxt_hwrm_fw_set_time(bp);
 
-<<<<<<< HEAD
-	rc = bnxt_find_nvram_item(dev, BNX_DIR_TYPE_UPDATE,
-				  BNX_DIR_ORDINAL_FIRST, BNX_DIR_EXT_NONE,
-				  &index, &item_len, NULL);
-	if (rc) {
-		netdev_err(dev, "PKG update area not created in nvram\n");
-		return rc;
-	}
-=======
 	bnxt_hwrm_cmd_hdr_init(bp, &modify, HWRM_NVM_MODIFY, -1, -1);
->>>>>>> 7d2a07b7
 
 	/* Try allocating a large DMA buffer first.  Older fw will
 	 * cause excessive NVRAM erases when using small blocks.
@@ -2514,18 +2489,7 @@
 	if (!kmem)
 		return -ENOMEM;
 
-<<<<<<< HEAD
-	if (fw->size > item_len) {
-		netdev_err(dev, "PKG insufficient update area in nvram: %lu\n",
-			   (unsigned long)fw->size);
-		rc = -EFBIG;
-	} else {
-		dma_addr_t dma_handle;
-		u8 *kmem;
-		struct hwrm_nvm_modify_input modify = {0};
-=======
 	modify.host_src_addr = cpu_to_le64(dma_handle);
->>>>>>> 7d2a07b7
 
 	bnxt_hwrm_cmd_hdr_init(bp, &install, HWRM_NVM_INSTALL_UPDATE, -1, -1);
 	if ((install_type & 0xffff) == 0)
@@ -2535,28 +2499,6 @@
 	do {
 		u32 copied = 0, len = modify_len;
 
-<<<<<<< HEAD
-		kmem = dma_alloc_coherent(&bp->pdev->dev, fw->size,
-					  &dma_handle, GFP_KERNEL);
-		if (!kmem) {
-			netdev_err(dev,
-				   "dma_alloc_coherent failure, length = %u\n",
-				   (unsigned int)fw->size);
-			rc = -ENOMEM;
-		} else {
-			memcpy(kmem, fw->data, fw->size);
-			modify.host_src_addr = cpu_to_le64(dma_handle);
-
-			rc = hwrm_send_message(bp, &modify, sizeof(modify),
-					       FLASH_PACKAGE_TIMEOUT);
-			dma_free_coherent(&bp->pdev->dev, fw->size, kmem,
-					  dma_handle);
-		}
-	}
-	release_firmware(fw);
-	if (rc)
-		goto err_exit;
-=======
 		rc = bnxt_find_nvram_item(dev, BNX_DIR_TYPE_UPDATE,
 					  BNX_DIR_ORDINAL_FIRST,
 					  BNX_DIR_EXT_NONE,
@@ -2571,22 +2513,13 @@
 			rc = -EFBIG;
 			break;
 		}
->>>>>>> 7d2a07b7
 
 		modify.dir_idx = cpu_to_le16(index);
 
-<<<<<<< HEAD
-	mutex_lock(&bp->hwrm_cmd_lock);
-	rc = _hwrm_send_message(bp, &install, sizeof(install),
-				INSTALL_PACKAGE_TIMEOUT);
-	if (rc) {
-		u8 error_code = ((struct hwrm_err_output *)resp)->cmd_err;
-=======
 		if (fw->size > modify_len)
 			modify.flags = BNXT_NVM_MORE_FLAG;
 		while (copied < fw->size) {
 			u32 balance = fw->size - copied;
->>>>>>> 7d2a07b7
 
 			if (balance <= modify_len) {
 				len = balance;
@@ -2617,16 +2550,6 @@
 
 		if (rc && ((struct hwrm_err_output *)&resp)->cmd_err ==
 		    NVM_INSTALL_UPDATE_CMD_ERR_CODE_FRAG_ERR) {
-<<<<<<< HEAD
-			install.flags |= cpu_to_le16(
-			       NVM_INSTALL_UPDATE_REQ_FLAGS_ALLOWED_TO_DEFRAG);
-			rc = _hwrm_send_message(bp, &install, sizeof(install),
-						INSTALL_PACKAGE_TIMEOUT);
-		}
-		if (rc)
-			goto flash_pkg_exit;
-	}
-=======
 			install.flags =
 				cpu_to_le16(NVM_INSTALL_UPDATE_REQ_FLAGS_ALLOWED_TO_DEFRAG);
 
@@ -2655,7 +2578,6 @@
 		}
 		mutex_unlock(&bp->hwrm_cmd_lock);
 	} while (defrag_attempted && !rc);
->>>>>>> 7d2a07b7
 
 pkg_abort:
 	dma_free_coherent(&bp->pdev->dev, modify_len, kmem, dma_handle);
@@ -2664,13 +2586,6 @@
 			   (s8)resp.result, (int)resp.problem_item);
 		rc = -ENOPKG;
 	}
-<<<<<<< HEAD
-flash_pkg_exit:
-	mutex_unlock(&bp->hwrm_cmd_lock);
-err_exit:
-	if (rc == -EACCES)
-		bnxt_print_admin_err(bp);
-=======
 	if (rc == -EACCES)
 		bnxt_print_admin_err(bp);
 	return rc;
@@ -2693,7 +2608,6 @@
 
 	release_firmware(fw);
 
->>>>>>> 7d2a07b7
 	return rc;
 }
 
@@ -3305,11 +3219,7 @@
 	int rc;
 
 	if (!link_info->autoneg ||
-<<<<<<< HEAD
-	    (bp->test_info->flags & BNXT_TEST_FL_AN_PHY_LPBK))
-=======
 	    (bp->phy_flags & BNXT_PHY_FL_AN_PHY_LPBK))
->>>>>>> 7d2a07b7
 		return 0;
 
 	rc = bnxt_query_force_speeds(bp, &fw_advertising);
@@ -4018,8 +3928,6 @@
 	}
 
 	return 0;
-<<<<<<< HEAD
-=======
 }
 
 static int bnxt_get_ts_info(struct net_device *dev,
@@ -4049,7 +3957,6 @@
 			   (1 << HWTSTAMP_FILTER_PTP_V2_L2_EVENT) |
 			   (1 << HWTSTAMP_FILTER_PTP_V2_L4_EVENT);
 	return 0;
->>>>>>> 7d2a07b7
 }
 
 void bnxt_ethtool_init(struct bnxt *bp)
@@ -4258,10 +4165,7 @@
 				     ETHTOOL_COALESCE_USE_ADAPTIVE_RX,
 	.get_link_ksettings	= bnxt_get_link_ksettings,
 	.set_link_ksettings	= bnxt_set_link_ksettings,
-<<<<<<< HEAD
-=======
 	.get_fec_stats		= bnxt_get_fec_stats,
->>>>>>> 7d2a07b7
 	.get_fecparam		= bnxt_get_fecparam,
 	.set_fecparam		= bnxt_set_fecparam,
 	.get_pause_stats	= bnxt_get_pause_stats,
