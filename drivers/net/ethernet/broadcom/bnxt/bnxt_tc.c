--- conflicted
+++ resolved
@@ -1270,11 +1270,7 @@
 static void bnxt_tc_set_flow_dir(struct bnxt *bp, struct bnxt_tc_flow *flow,
 				 u16 src_fid)
 {
-<<<<<<< HEAD
-	flow->dir = (bp->pf.fw_fid == src_fid) ? BNXT_DIR_RX : BNXT_DIR_TX;
-=======
 	flow->l2_key.dir = (bp->pf.fw_fid == src_fid) ? BNXT_DIR_RX : BNXT_DIR_TX;
->>>>>>> ecd3ad1c
 }
 
 static void bnxt_tc_set_src_fid(struct bnxt *bp, struct bnxt_tc_flow *flow,
@@ -1325,9 +1321,6 @@
 	bnxt_tc_set_src_fid(bp, flow, src_fid);
 	bnxt_tc_set_flow_dir(bp, flow, flow->src_fid);
 
-	if (bp->fw_cap & BNXT_FW_CAP_OVS_64BIT_HANDLE)
-		bnxt_tc_set_flow_dir(bp, flow, src_fid);
-
 	if (!bnxt_tc_can_offload(bp, flow)) {
 		rc = -ENOSPC;
 		goto free_node;
@@ -1446,11 +1439,7 @@
 		 * 2. 15th bit of flow_handle must specify the flow
 		 *    direction (TX/RX).
 		 */
-<<<<<<< HEAD
-		if (flow_node->flow.dir == BNXT_DIR_RX)
-=======
 		if (flow_node->flow.l2_key.dir == BNXT_DIR_RX)
->>>>>>> ecd3ad1c
 			handle = CFA_FLOW_INFO_REQ_FLOW_HANDLE_DIR_RX |
 				 CFA_FLOW_INFO_REQ_FLOW_HANDLE_MAX_MASK;
 		else
