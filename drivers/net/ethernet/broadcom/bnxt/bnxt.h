--- conflicted
+++ resolved
@@ -1685,10 +1685,7 @@
 	#define BNXT_FW_CAP_EXT_STATS_SUPPORTED		0x00040000
 	#define BNXT_FW_CAP_ERR_RECOVER_RELOAD		0x00100000
 	#define BNXT_FW_CAP_HOT_RESET			0x00200000
-<<<<<<< HEAD
-=======
 	#define BNXT_FW_CAP_SHARED_PORT_CFG		0x00400000
->>>>>>> 0d3821eb
 
 #define BNXT_NEW_RM(bp)		((bp)->fw_cap & BNXT_FW_CAP_NEW_RM)
 	u32			hwrm_spec_code;
