/* Broadcom NetXtreme-C/E network driver.
 *
 * Copyright (c) 2014-2016 Broadcom Corporation
 * Copyright (c) 2016-2017 Broadcom Limited
 *
 * This program is free software; you can redistribute it and/or modify
 * it under the terms of the GNU General Public License as published by
 * the Free Software Foundation.
 */

#include <linux/netdevice.h>
#include <linux/types.h>
#include <linux/errno.h>
#include <linux/rtnetlink.h>
#include <linux/interrupt.h>
#include <linux/pci.h>
#include <linux/etherdevice.h>
#include <rdma/ib_verbs.h>
#include "bnxt_hsi.h"
#include "bnxt.h"
#include "bnxt_dcb.h"

#ifdef CONFIG_BNXT_DCB
static int bnxt_queue_to_tc(struct bnxt *bp, u8 queue_id)
{
	int i, j;

	for (i = 0; i < bp->max_tc; i++) {
		if (bp->q_info[i].queue_id == queue_id) {
			for (j = 0; j < bp->max_tc; j++) {
				if (bp->tc_to_qidx[j] == i)
					return j;
			}
		}
	}
	return -EINVAL;
}

static int bnxt_hwrm_queue_pri2cos_cfg(struct bnxt *bp, struct ieee_ets *ets)
{
	struct hwrm_queue_pri2cos_cfg_input req = {0};
	int rc = 0, i;
	u8 *pri2cos;

	bnxt_hwrm_cmd_hdr_init(bp, &req, HWRM_QUEUE_PRI2COS_CFG, -1, -1);
	req.flags = cpu_to_le32(QUEUE_PRI2COS_CFG_REQ_FLAGS_PATH_BIDIR |
				QUEUE_PRI2COS_CFG_REQ_FLAGS_IVLAN);

	pri2cos = &req.pri0_cos_queue_id;
	for (i = 0; i < IEEE_8021QAZ_MAX_TCS; i++) {
		u8 qidx;

		req.enables |= cpu_to_le32(
			QUEUE_PRI2COS_CFG_REQ_ENABLES_PRI0_COS_QUEUE_ID << i);

		qidx = bp->tc_to_qidx[ets->prio_tc[i]];
		pri2cos[i] = bp->q_info[qidx].queue_id;
	}
	rc = hwrm_send_message(bp, &req, sizeof(req), HWRM_CMD_TIMEOUT);
	return rc;
}

static int bnxt_hwrm_queue_pri2cos_qcfg(struct bnxt *bp, struct ieee_ets *ets)
{
	struct hwrm_queue_pri2cos_qcfg_output *resp = bp->hwrm_cmd_resp_addr;
	struct hwrm_queue_pri2cos_qcfg_input req = {0};
	int rc = 0;

	bnxt_hwrm_cmd_hdr_init(bp, &req, HWRM_QUEUE_PRI2COS_QCFG, -1, -1);
	req.flags = cpu_to_le32(QUEUE_PRI2COS_QCFG_REQ_FLAGS_IVLAN);

	mutex_lock(&bp->hwrm_cmd_lock);
	rc = _hwrm_send_message(bp, &req, sizeof(req), HWRM_CMD_TIMEOUT);
	if (!rc) {
		u8 *pri2cos = &resp->pri0_cos_queue_id;
		int i;

		for (i = 0; i < IEEE_8021QAZ_MAX_TCS; i++) {
			u8 queue_id = pri2cos[i];
			int tc;

			tc = bnxt_queue_to_tc(bp, queue_id);
			if (tc >= 0)
				ets->prio_tc[i] = tc;
		}
	}
	mutex_unlock(&bp->hwrm_cmd_lock);
	return rc;
}

static int bnxt_hwrm_queue_cos2bw_cfg(struct bnxt *bp, struct ieee_ets *ets,
				      u8 max_tc)
{
	struct hwrm_queue_cos2bw_cfg_input req = {0};
	struct bnxt_cos2bw_cfg cos2bw;
	int rc = 0, i;
	void *data;

	bnxt_hwrm_cmd_hdr_init(bp, &req, HWRM_QUEUE_COS2BW_CFG, -1, -1);
	for (i = 0; i < max_tc; i++) {
		u8 qidx = bp->tc_to_qidx[i];

		req.enables |= cpu_to_le32(
			QUEUE_COS2BW_CFG_REQ_ENABLES_COS_QUEUE_ID0_VALID <<
			qidx);

		memset(&cos2bw, 0, sizeof(cos2bw));
		cos2bw.queue_id = bp->q_info[qidx].queue_id;
		if (ets->tc_tsa[i] == IEEE_8021QAZ_TSA_STRICT) {
			cos2bw.tsa =
				QUEUE_COS2BW_QCFG_RESP_QUEUE_ID0_TSA_ASSIGN_SP;
			cos2bw.pri_lvl = i;
		} else {
			cos2bw.tsa =
				QUEUE_COS2BW_QCFG_RESP_QUEUE_ID0_TSA_ASSIGN_ETS;
			cos2bw.bw_weight = ets->tc_tx_bw[i];
			/* older firmware requires min_bw to be set to the
			 * same weight value in percent.
			 */
			cos2bw.min_bw =
				cpu_to_le32((ets->tc_tx_bw[i] * 100) |
					    BW_VALUE_UNIT_PERCENT1_100);
		}
		data = &req.unused_0 + qidx * (sizeof(cos2bw) - 4);
		memcpy(data, &cos2bw.queue_id, sizeof(cos2bw) - 4);
		if (qidx == 0) {
			req.queue_id0 = cos2bw.queue_id;
			req.unused_0 = 0;
		}
	}
	rc = hwrm_send_message(bp, &req, sizeof(req), HWRM_CMD_TIMEOUT);
	return rc;
}

static int bnxt_hwrm_queue_cos2bw_qcfg(struct bnxt *bp, struct ieee_ets *ets)
{
	struct hwrm_queue_cos2bw_qcfg_output *resp = bp->hwrm_cmd_resp_addr;
	struct hwrm_queue_cos2bw_qcfg_input req = {0};
	struct bnxt_cos2bw_cfg cos2bw;
	void *data;
	int rc, i;

	bnxt_hwrm_cmd_hdr_init(bp, &req, HWRM_QUEUE_COS2BW_QCFG, -1, -1);

	mutex_lock(&bp->hwrm_cmd_lock);
	rc = _hwrm_send_message(bp, &req, sizeof(req), HWRM_CMD_TIMEOUT);
	if (rc) {
		mutex_unlock(&bp->hwrm_cmd_lock);
		return rc;
	}

	data = &resp->queue_id0 + offsetof(struct bnxt_cos2bw_cfg, queue_id);
	for (i = 0; i < bp->max_tc; i++, data += sizeof(cos2bw) - 4) {
		int tc;

		memcpy(&cos2bw.queue_id, data, sizeof(cos2bw) - 4);
		if (i == 0)
			cos2bw.queue_id = resp->queue_id0;

		tc = bnxt_queue_to_tc(bp, cos2bw.queue_id);
		if (tc < 0)
			continue;

		if (cos2bw.tsa ==
		    QUEUE_COS2BW_QCFG_RESP_QUEUE_ID0_TSA_ASSIGN_SP) {
			ets->tc_tsa[tc] = IEEE_8021QAZ_TSA_STRICT;
		} else {
			ets->tc_tsa[tc] = IEEE_8021QAZ_TSA_ETS;
			ets->tc_tx_bw[tc] = cos2bw.bw_weight;
		}
	}
	mutex_unlock(&bp->hwrm_cmd_lock);
	return 0;
}

static int bnxt_queue_remap(struct bnxt *bp, unsigned int lltc_mask)
{
	unsigned long qmap = 0;
	int max = bp->max_tc;
	int i, j, rc;

	/* Assign lossless TCs first */
	for (i = 0, j = 0; i < max; ) {
		if (lltc_mask & (1 << i)) {
			if (BNXT_LLQ(bp->q_info[j].queue_profile)) {
				bp->tc_to_qidx[i] = j;
				__set_bit(j, &qmap);
				i++;
			}
			j++;
			continue;
		}
		i++;
	}

	for (i = 0, j = 0; i < max; i++) {
		if (lltc_mask & (1 << i))
			continue;
		j = find_next_zero_bit(&qmap, max, j);
		bp->tc_to_qidx[i] = j;
		__set_bit(j, &qmap);
		j++;
	}

	if (netif_running(bp->dev)) {
		bnxt_close_nic(bp, false, false);
		rc = bnxt_open_nic(bp, false, false);
		if (rc) {
			netdev_warn(bp->dev, "failed to open NIC, rc = %d\n", rc);
			return rc;
		}
	}
	if (bp->ieee_ets) {
		int tc = netdev_get_num_tc(bp->dev);

		if (!tc)
			tc = 1;
		rc = bnxt_hwrm_queue_cos2bw_cfg(bp, bp->ieee_ets, tc);
		if (rc) {
			netdev_warn(bp->dev, "failed to config BW, rc = %d\n", rc);
			return rc;
		}
		rc = bnxt_hwrm_queue_pri2cos_cfg(bp, bp->ieee_ets);
		if (rc) {
			netdev_warn(bp->dev, "failed to config prio, rc = %d\n", rc);
			return rc;
		}
	}
	return 0;
}

static int bnxt_hwrm_queue_pfc_cfg(struct bnxt *bp, struct ieee_pfc *pfc)
{
	struct hwrm_queue_pfcenable_cfg_input req = {0};
	struct ieee_ets *my_ets = bp->ieee_ets;
	unsigned int tc_mask = 0, pri_mask = 0;
	u8 i, pri, lltc_count = 0;
	bool need_q_remap = false;
	int rc;

	if (!my_ets)
		return -EINVAL;

	for (i = 0; i < bp->max_tc; i++) {
		for (pri = 0; pri < IEEE_8021QAZ_MAX_TCS; pri++) {
			if ((pfc->pfc_en & (1 << pri)) &&
			    (my_ets->prio_tc[pri] == i)) {
				pri_mask |= 1 << pri;
				tc_mask |= 1 << i;
			}
		}
		if (tc_mask & (1 << i))
			lltc_count++;
	}
	if (lltc_count > bp->max_lltc)
		return -EINVAL;

	for (i = 0; i < bp->max_tc; i++) {
		if (tc_mask & (1 << i)) {
			u8 qidx = bp->tc_to_qidx[i];

			if (!BNXT_LLQ(bp->q_info[qidx].queue_profile)) {
				need_q_remap = true;
				break;
			}
		}
	}

	if (need_q_remap)
		rc = bnxt_queue_remap(bp, tc_mask);

	bnxt_hwrm_cmd_hdr_init(bp, &req, HWRM_QUEUE_PFCENABLE_CFG, -1, -1);
	req.flags = cpu_to_le32(pri_mask);
	rc = hwrm_send_message(bp, &req, sizeof(req), HWRM_CMD_TIMEOUT);
	if (rc)
		return rc;

	return rc;
}

static int bnxt_hwrm_queue_pfc_qcfg(struct bnxt *bp, struct ieee_pfc *pfc)
{
	struct hwrm_queue_pfcenable_qcfg_output *resp = bp->hwrm_cmd_resp_addr;
	struct hwrm_queue_pfcenable_qcfg_input req = {0};
	u8 pri_mask;
	int rc;

	bnxt_hwrm_cmd_hdr_init(bp, &req, HWRM_QUEUE_PFCENABLE_QCFG, -1, -1);

	mutex_lock(&bp->hwrm_cmd_lock);
	rc = _hwrm_send_message(bp, &req, sizeof(req), HWRM_CMD_TIMEOUT);
	if (rc) {
		mutex_unlock(&bp->hwrm_cmd_lock);
		return rc;
	}

	pri_mask = le32_to_cpu(resp->flags);
	pfc->pfc_en = pri_mask;
	mutex_unlock(&bp->hwrm_cmd_lock);
	return 0;
}

static int bnxt_hwrm_set_dcbx_app(struct bnxt *bp, struct dcb_app *app,
				  bool add)
{
	struct hwrm_fw_set_structured_data_input set = {0};
	struct hwrm_fw_get_structured_data_input get = {0};
	struct hwrm_struct_data_dcbx_app *fw_app;
	struct hwrm_struct_hdr *data;
	dma_addr_t mapping;
	size_t data_len;
	int rc, n, i;

	if (bp->hwrm_spec_code < 0x10601)
		return 0;

	n = IEEE_8021QAZ_MAX_TCS;
	data_len = sizeof(*data) + sizeof(*fw_app) * n;
	data = dma_zalloc_coherent(&bp->pdev->dev, data_len, &mapping,
				   GFP_KERNEL);
	if (!data)
		return -ENOMEM;

	bnxt_hwrm_cmd_hdr_init(bp, &get, HWRM_FW_GET_STRUCTURED_DATA, -1, -1);
	get.dest_data_addr = cpu_to_le64(mapping);
	get.structure_id = cpu_to_le16(STRUCT_HDR_STRUCT_ID_DCBX_APP);
	get.subtype = cpu_to_le16(HWRM_STRUCT_DATA_SUBTYPE_HOST_OPERATIONAL);
	get.count = 0;
	rc = hwrm_send_message(bp, &get, sizeof(get), HWRM_CMD_TIMEOUT);
	if (rc)
		goto set_app_exit;

	fw_app = (struct hwrm_struct_data_dcbx_app *)(data + 1);

	if (data->struct_id != cpu_to_le16(STRUCT_HDR_STRUCT_ID_DCBX_APP)) {
		rc = -ENODEV;
		goto set_app_exit;
	}

	n = data->count;
	for (i = 0; i < n; i++, fw_app++) {
		if (fw_app->protocol_id == cpu_to_be16(app->protocol) &&
		    fw_app->protocol_selector == app->selector &&
		    fw_app->priority == app->priority) {
			if (add)
				goto set_app_exit;
			else
				break;
		}
	}
	if (add) {
		/* append */
		n++;
		fw_app->protocol_id = cpu_to_be16(app->protocol);
		fw_app->protocol_selector = app->selector;
		fw_app->priority = app->priority;
		fw_app->valid = 1;
	} else {
		size_t len = 0;

		/* not found, nothing to delete */
		if (n == i)
			goto set_app_exit;

		len = (n - 1 - i) * sizeof(*fw_app);
		if (len)
			memmove(fw_app, fw_app + 1, len);
		n--;
		memset(fw_app + n, 0, sizeof(*fw_app));
	}
	data->count = n;
	data->len = cpu_to_le16(sizeof(*fw_app) * n);
	data->subtype = cpu_to_le16(HWRM_STRUCT_DATA_SUBTYPE_HOST_OPERATIONAL);

	bnxt_hwrm_cmd_hdr_init(bp, &set, HWRM_FW_SET_STRUCTURED_DATA, -1, -1);
	set.src_data_addr = cpu_to_le64(mapping);
	set.data_len = cpu_to_le16(sizeof(*data) + sizeof(*fw_app) * n);
	set.hdr_cnt = 1;
	rc = hwrm_send_message(bp, &set, sizeof(set), HWRM_CMD_TIMEOUT);
	if (rc)
		rc = -EIO;

set_app_exit:
	dma_free_coherent(&bp->pdev->dev, data_len, data, mapping);
	return rc;
}

static int bnxt_hwrm_queue_dscp_qcaps(struct bnxt *bp)
{
	struct hwrm_queue_dscp_qcaps_output *resp = bp->hwrm_cmd_resp_addr;
	struct hwrm_queue_dscp_qcaps_input req = {0};
	int rc;

	if (bp->hwrm_spec_code < 0x10800 || BNXT_VF(bp))
		return 0;

	bnxt_hwrm_cmd_hdr_init(bp, &req, HWRM_QUEUE_DSCP_QCAPS, -1, -1);
	mutex_lock(&bp->hwrm_cmd_lock);
<<<<<<< HEAD
	rc = _hwrm_send_message(bp, &req, sizeof(req), HWRM_CMD_TIMEOUT);
=======
	rc = _hwrm_send_message_silent(bp, &req, sizeof(req), HWRM_CMD_TIMEOUT);
>>>>>>> 0cbc4fbf
	if (!rc) {
		bp->max_dscp_value = (1 << resp->num_dscp_bits) - 1;
		if (bp->max_dscp_value < 0x3f)
			bp->max_dscp_value = 0;
	}

	mutex_unlock(&bp->hwrm_cmd_lock);
	return rc;
}

static int bnxt_hwrm_queue_dscp2pri_cfg(struct bnxt *bp, struct dcb_app *app,
					bool add)
{
	struct hwrm_queue_dscp2pri_cfg_input req = {0};
	struct bnxt_dscp2pri_entry *dscp2pri;
	dma_addr_t mapping;
	int rc;

	if (bp->hwrm_spec_code < 0x10800)
		return 0;

	bnxt_hwrm_cmd_hdr_init(bp, &req, HWRM_QUEUE_DSCP2PRI_CFG, -1, -1);
	dscp2pri = dma_alloc_coherent(&bp->pdev->dev, sizeof(*dscp2pri),
				      &mapping, GFP_KERNEL);
	if (!dscp2pri)
		return -ENOMEM;

	req.src_data_addr = cpu_to_le64(mapping);
	dscp2pri->dscp = app->protocol;
	if (add)
		dscp2pri->mask = 0x3f;
	else
		dscp2pri->mask = 0;
	dscp2pri->pri = app->priority;
	req.entry_cnt = cpu_to_le16(1);
	rc = hwrm_send_message(bp, &req, sizeof(req), HWRM_CMD_TIMEOUT);
	if (rc)
		rc = -EIO;
	dma_free_coherent(&bp->pdev->dev, sizeof(*dscp2pri), dscp2pri,
			  mapping);
	return rc;
}

static int bnxt_ets_validate(struct bnxt *bp, struct ieee_ets *ets, u8 *tc)
{
	int total_ets_bw = 0;
	u8 max_tc = 0;
	int i;

	for (i = 0; i < IEEE_8021QAZ_MAX_TCS; i++) {
		if (ets->prio_tc[i] > bp->max_tc) {
			netdev_err(bp->dev, "priority to TC mapping exceeds TC count %d\n",
				   ets->prio_tc[i]);
			return -EINVAL;
		}
		if (ets->prio_tc[i] > max_tc)
			max_tc = ets->prio_tc[i];

		if ((ets->tc_tx_bw[i] || ets->tc_tsa[i]) && i > bp->max_tc)
			return -EINVAL;

		switch (ets->tc_tsa[i]) {
		case IEEE_8021QAZ_TSA_STRICT:
			break;
		case IEEE_8021QAZ_TSA_ETS:
			total_ets_bw += ets->tc_tx_bw[i];
			break;
		default:
			return -ENOTSUPP;
		}
	}
	if (total_ets_bw > 100)
		return -EINVAL;

	if (max_tc >= bp->max_tc)
		*tc = bp->max_tc;
	else
		*tc = max_tc + 1;
	return 0;
}

static int bnxt_dcbnl_ieee_getets(struct net_device *dev, struct ieee_ets *ets)
{
	struct bnxt *bp = netdev_priv(dev);
	struct ieee_ets *my_ets = bp->ieee_ets;

	ets->ets_cap = bp->max_tc;

	if (!my_ets) {
		int rc;

		if (bp->dcbx_cap & DCB_CAP_DCBX_HOST)
			return 0;

		my_ets = kzalloc(sizeof(*my_ets), GFP_KERNEL);
		if (!my_ets)
			return 0;
		rc = bnxt_hwrm_queue_cos2bw_qcfg(bp, my_ets);
		if (rc)
			return 0;
		rc = bnxt_hwrm_queue_pri2cos_qcfg(bp, my_ets);
		if (rc)
			return 0;
	}

	ets->cbs = my_ets->cbs;
	memcpy(ets->tc_tx_bw, my_ets->tc_tx_bw, sizeof(ets->tc_tx_bw));
	memcpy(ets->tc_rx_bw, my_ets->tc_rx_bw, sizeof(ets->tc_rx_bw));
	memcpy(ets->tc_tsa, my_ets->tc_tsa, sizeof(ets->tc_tsa));
	memcpy(ets->prio_tc, my_ets->prio_tc, sizeof(ets->prio_tc));
	return 0;
}

static int bnxt_dcbnl_ieee_setets(struct net_device *dev, struct ieee_ets *ets)
{
	struct bnxt *bp = netdev_priv(dev);
	struct ieee_ets *my_ets = bp->ieee_ets;
	u8 max_tc = 0;
	int rc, i;

	if (!(bp->dcbx_cap & DCB_CAP_DCBX_VER_IEEE) ||
	    !(bp->dcbx_cap & DCB_CAP_DCBX_HOST))
		return -EINVAL;

	rc = bnxt_ets_validate(bp, ets, &max_tc);
	if (!rc) {
		if (!my_ets) {
			my_ets = kzalloc(sizeof(*my_ets), GFP_KERNEL);
			if (!my_ets)
				return -ENOMEM;
			/* initialize PRI2TC mappings to invalid value */
			for (i = 0; i < IEEE_8021QAZ_MAX_TCS; i++)
				my_ets->prio_tc[i] = IEEE_8021QAZ_MAX_TCS;
			bp->ieee_ets = my_ets;
		}
		rc = bnxt_setup_mq_tc(dev, max_tc);
		if (rc)
			return rc;
		rc = bnxt_hwrm_queue_cos2bw_cfg(bp, ets, max_tc);
		if (rc)
			return rc;
		rc = bnxt_hwrm_queue_pri2cos_cfg(bp, ets);
		if (rc)
			return rc;
		memcpy(my_ets, ets, sizeof(*my_ets));
	}
	return rc;
}

static int bnxt_dcbnl_ieee_getpfc(struct net_device *dev, struct ieee_pfc *pfc)
{
	struct bnxt *bp = netdev_priv(dev);
	__le64 *stats = (__le64 *)bp->hw_rx_port_stats;
	struct ieee_pfc *my_pfc = bp->ieee_pfc;
	long rx_off, tx_off;
	int i, rc;

	pfc->pfc_cap = bp->max_lltc;

	if (!my_pfc) {
		if (bp->dcbx_cap & DCB_CAP_DCBX_HOST)
			return 0;

		my_pfc = kzalloc(sizeof(*my_pfc), GFP_KERNEL);
		if (!my_pfc)
			return 0;
		bp->ieee_pfc = my_pfc;
		rc = bnxt_hwrm_queue_pfc_qcfg(bp, my_pfc);
		if (rc)
			return 0;
	}

	pfc->pfc_en = my_pfc->pfc_en;
	pfc->mbc = my_pfc->mbc;
	pfc->delay = my_pfc->delay;

	if (!stats)
		return 0;

	rx_off = BNXT_RX_STATS_OFFSET(rx_pfc_ena_frames_pri0);
	tx_off = BNXT_TX_STATS_OFFSET(tx_pfc_ena_frames_pri0);
	for (i = 0; i < IEEE_8021QAZ_MAX_TCS; i++, rx_off++, tx_off++) {
		pfc->requests[i] = le64_to_cpu(*(stats + tx_off));
		pfc->indications[i] = le64_to_cpu(*(stats + rx_off));
	}

	return 0;
}

static int bnxt_dcbnl_ieee_setpfc(struct net_device *dev, struct ieee_pfc *pfc)
{
	struct bnxt *bp = netdev_priv(dev);
	struct ieee_pfc *my_pfc = bp->ieee_pfc;
	int rc;

	if (!(bp->dcbx_cap & DCB_CAP_DCBX_VER_IEEE) ||
	    !(bp->dcbx_cap & DCB_CAP_DCBX_HOST))
		return -EINVAL;

	if (!my_pfc) {
		my_pfc = kzalloc(sizeof(*my_pfc), GFP_KERNEL);
		if (!my_pfc)
			return -ENOMEM;
		bp->ieee_pfc = my_pfc;
	}
	rc = bnxt_hwrm_queue_pfc_cfg(bp, pfc);
	if (!rc)
		memcpy(my_pfc, pfc, sizeof(*my_pfc));

	return rc;
}

static int bnxt_dcbnl_ieee_dscp_app_prep(struct bnxt *bp, struct dcb_app *app)
{
	if (app->selector == IEEE_8021QAZ_APP_SEL_DSCP) {
		if (!bp->max_dscp_value)
			return -ENOTSUPP;
		if (app->protocol > bp->max_dscp_value)
			return -EINVAL;
	}
	return 0;
}

static int bnxt_dcbnl_ieee_setapp(struct net_device *dev, struct dcb_app *app)
{
	struct bnxt *bp = netdev_priv(dev);
	int rc;

	if (!(bp->dcbx_cap & DCB_CAP_DCBX_VER_IEEE) ||
	    !(bp->dcbx_cap & DCB_CAP_DCBX_HOST))
		return -EINVAL;

	rc = bnxt_dcbnl_ieee_dscp_app_prep(bp, app);
	if (rc)
		return rc;

	rc = dcb_ieee_setapp(dev, app);
	if (rc)
		return rc;

	if ((app->selector == IEEE_8021QAZ_APP_SEL_ETHERTYPE &&
	     app->protocol == ETH_P_IBOE) ||
	    (app->selector == IEEE_8021QAZ_APP_SEL_DGRAM &&
	     app->protocol == ROCE_V2_UDP_DPORT))
		rc = bnxt_hwrm_set_dcbx_app(bp, app, true);

	if (app->selector == IEEE_8021QAZ_APP_SEL_DSCP)
		rc = bnxt_hwrm_queue_dscp2pri_cfg(bp, app, true);

	return rc;
}

static int bnxt_dcbnl_ieee_delapp(struct net_device *dev, struct dcb_app *app)
{
	struct bnxt *bp = netdev_priv(dev);
	int rc;

	if (!(bp->dcbx_cap & DCB_CAP_DCBX_VER_IEEE) ||
	    !(bp->dcbx_cap & DCB_CAP_DCBX_HOST))
		return -EINVAL;

	rc = bnxt_dcbnl_ieee_dscp_app_prep(bp, app);
	if (rc)
		return rc;

	rc = dcb_ieee_delapp(dev, app);
	if (rc)
		return rc;
	if ((app->selector == IEEE_8021QAZ_APP_SEL_ETHERTYPE &&
	     app->protocol == ETH_P_IBOE) ||
	    (app->selector == IEEE_8021QAZ_APP_SEL_DGRAM &&
	     app->protocol == ROCE_V2_UDP_DPORT))
		rc = bnxt_hwrm_set_dcbx_app(bp, app, false);

	if (app->selector == IEEE_8021QAZ_APP_SEL_DSCP)
		rc = bnxt_hwrm_queue_dscp2pri_cfg(bp, app, false);

	return rc;
}

static u8 bnxt_dcbnl_getdcbx(struct net_device *dev)
{
	struct bnxt *bp = netdev_priv(dev);

	return bp->dcbx_cap;
}

static u8 bnxt_dcbnl_setdcbx(struct net_device *dev, u8 mode)
{
	struct bnxt *bp = netdev_priv(dev);

	/* All firmware DCBX settings are set in NVRAM */
	if (bp->dcbx_cap & DCB_CAP_DCBX_LLD_MANAGED)
		return 1;

	if (mode & DCB_CAP_DCBX_HOST) {
		if (BNXT_VF(bp) || (bp->fw_cap & BNXT_FW_CAP_LLDP_AGENT))
			return 1;

		/* only support IEEE */
		if ((mode & DCB_CAP_DCBX_VER_CEE) ||
		    !(mode & DCB_CAP_DCBX_VER_IEEE))
			return 1;
	}

	if (mode == bp->dcbx_cap)
		return 0;

	bp->dcbx_cap = mode;
	return 0;
}

static const struct dcbnl_rtnl_ops dcbnl_ops = {
	.ieee_getets	= bnxt_dcbnl_ieee_getets,
	.ieee_setets	= bnxt_dcbnl_ieee_setets,
	.ieee_getpfc	= bnxt_dcbnl_ieee_getpfc,
	.ieee_setpfc	= bnxt_dcbnl_ieee_setpfc,
	.ieee_setapp	= bnxt_dcbnl_ieee_setapp,
	.ieee_delapp	= bnxt_dcbnl_ieee_delapp,
	.getdcbx	= bnxt_dcbnl_getdcbx,
	.setdcbx	= bnxt_dcbnl_setdcbx,
};

void bnxt_dcb_init(struct bnxt *bp)
{
	if (bp->hwrm_spec_code < 0x10501)
		return;

	bnxt_hwrm_queue_dscp_qcaps(bp);
	bp->dcbx_cap = DCB_CAP_DCBX_VER_IEEE;
	if (BNXT_PF(bp) && !(bp->fw_cap & BNXT_FW_CAP_LLDP_AGENT))
		bp->dcbx_cap |= DCB_CAP_DCBX_HOST;
	else if (bp->fw_cap & BNXT_FW_CAP_DCBX_AGENT)
		bp->dcbx_cap |= DCB_CAP_DCBX_LLD_MANAGED;
	bp->dev->dcbnl_ops = &dcbnl_ops;
}

void bnxt_dcb_free(struct bnxt *bp)
{
	kfree(bp->ieee_pfc);
	kfree(bp->ieee_ets);
	bp->ieee_pfc = NULL;
	bp->ieee_ets = NULL;
}

#else

void bnxt_dcb_init(struct bnxt *bp)
{
}

void bnxt_dcb_free(struct bnxt *bp)
{
}

#endif<|MERGE_RESOLUTION|>--- conflicted
+++ resolved
@@ -396,11 +396,7 @@
 
 	bnxt_hwrm_cmd_hdr_init(bp, &req, HWRM_QUEUE_DSCP_QCAPS, -1, -1);
 	mutex_lock(&bp->hwrm_cmd_lock);
-<<<<<<< HEAD
-	rc = _hwrm_send_message(bp, &req, sizeof(req), HWRM_CMD_TIMEOUT);
-=======
 	rc = _hwrm_send_message_silent(bp, &req, sizeof(req), HWRM_CMD_TIMEOUT);
->>>>>>> 0cbc4fbf
 	if (!rc) {
 		bp->max_dscp_value = (1 << resp->num_dscp_bits) - 1;
 		if (bp->max_dscp_value < 0x3f)
