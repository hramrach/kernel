/* SPDX-License-Identifier: GPL-2.0+ */
/* Copyright (C) 2018 Microchip Technology Inc. */

#include <linux/module.h>
#include <linux/pci.h>
#include <linux/netdevice.h>
#include <linux/etherdevice.h>
#include <linux/crc32.h>
#include <linux/microchipphy.h>
#include <linux/net_tstamp.h>
#include <linux/of_mdio.h>
#include <linux/of_net.h>
#include <linux/phy.h>
#include <linux/phy_fixed.h>
#include <linux/rtnetlink.h>
#include <linux/iopoll.h>
#include <linux/crc16.h>
#include "lan743x_main.h"
#include "lan743x_ethtool.h"

static void lan743x_pci_cleanup(struct lan743x_adapter *adapter)
{
	pci_release_selected_regions(adapter->pdev,
				     pci_select_bars(adapter->pdev,
						     IORESOURCE_MEM));
	pci_disable_device(adapter->pdev);
}

static int lan743x_pci_init(struct lan743x_adapter *adapter,
			    struct pci_dev *pdev)
{
	unsigned long bars = 0;
	int ret;

	adapter->pdev = pdev;
	ret = pci_enable_device_mem(pdev);
	if (ret)
		goto return_error;

	netif_info(adapter, probe, adapter->netdev,
		   "PCI: Vendor ID = 0x%04X, Device ID = 0x%04X\n",
		   pdev->vendor, pdev->device);
	bars = pci_select_bars(pdev, IORESOURCE_MEM);
	if (!test_bit(0, &bars))
		goto disable_device;

	ret = pci_request_selected_regions(pdev, bars, DRIVER_NAME);
	if (ret)
		goto disable_device;

	pci_set_master(pdev);
	return 0;

disable_device:
	pci_disable_device(adapter->pdev);

return_error:
	return ret;
}

u32 lan743x_csr_read(struct lan743x_adapter *adapter, int offset)
{
	return ioread32(&adapter->csr.csr_address[offset]);
}

void lan743x_csr_write(struct lan743x_adapter *adapter, int offset,
		       u32 data)
{
	iowrite32(data, &adapter->csr.csr_address[offset]);
}

#define LAN743X_CSR_READ_OP(offset)	lan743x_csr_read(adapter, offset)

static int lan743x_csr_light_reset(struct lan743x_adapter *adapter)
{
	u32 data;

	data = lan743x_csr_read(adapter, HW_CFG);
	data |= HW_CFG_LRST_;
	lan743x_csr_write(adapter, HW_CFG, data);

	return readx_poll_timeout(LAN743X_CSR_READ_OP, HW_CFG, data,
				  !(data & HW_CFG_LRST_), 100000, 10000000);
}

static int lan743x_csr_wait_for_bit(struct lan743x_adapter *adapter,
				    int offset, u32 bit_mask,
				    int target_value, int usleep_min,
				    int usleep_max, int count)
{
	u32 data;

	return readx_poll_timeout(LAN743X_CSR_READ_OP, offset, data,
				  target_value == ((data & bit_mask) ? 1 : 0),
				  usleep_max, usleep_min * count);
}

static int lan743x_csr_init(struct lan743x_adapter *adapter)
{
	struct lan743x_csr *csr = &adapter->csr;
	resource_size_t bar_start, bar_length;
	int result;

	bar_start = pci_resource_start(adapter->pdev, 0);
	bar_length = pci_resource_len(adapter->pdev, 0);
	csr->csr_address = devm_ioremap(&adapter->pdev->dev,
					bar_start, bar_length);
	if (!csr->csr_address) {
		result = -ENOMEM;
		goto clean_up;
	}

	csr->id_rev = lan743x_csr_read(adapter, ID_REV);
	csr->fpga_rev = lan743x_csr_read(adapter, FPGA_REV);
	netif_info(adapter, probe, adapter->netdev,
		   "ID_REV = 0x%08X, FPGA_REV = %d.%d\n",
		   csr->id_rev,	FPGA_REV_GET_MAJOR_(csr->fpga_rev),
		   FPGA_REV_GET_MINOR_(csr->fpga_rev));
	if (!ID_REV_IS_VALID_CHIP_ID_(csr->id_rev)) {
		result = -ENODEV;
		goto clean_up;
	}

	csr->flags = LAN743X_CSR_FLAG_SUPPORTS_INTR_AUTO_SET_CLR;
	switch (csr->id_rev & ID_REV_CHIP_REV_MASK_) {
	case ID_REV_CHIP_REV_A0_:
		csr->flags |= LAN743X_CSR_FLAG_IS_A0;
		csr->flags &= ~LAN743X_CSR_FLAG_SUPPORTS_INTR_AUTO_SET_CLR;
		break;
	case ID_REV_CHIP_REV_B0_:
		csr->flags |= LAN743X_CSR_FLAG_IS_B0;
		break;
	}

	result = lan743x_csr_light_reset(adapter);
	if (result)
		goto clean_up;
	return 0;
clean_up:
	return result;
}

static void lan743x_intr_software_isr(struct lan743x_adapter *adapter)
{
	struct lan743x_intr *intr = &adapter->intr;

<<<<<<< HEAD
	int_sts = lan743x_csr_read(adapter, INT_STS);
	if (int_sts & INT_BIT_SW_GP_) {
		/* disable the interrupt to prevent repeated re-triggering */
		lan743x_csr_write(adapter, INT_EN_CLR, INT_BIT_SW_GP_);
		intr->software_isr_flag = 1;
	}
=======
	/* disable the interrupt to prevent repeated re-triggering */
	lan743x_csr_write(adapter, INT_EN_CLR, INT_BIT_SW_GP_);
	intr->software_isr_flag = true;
	wake_up(&intr->software_isr_wq);
>>>>>>> 7d2a07b7
}

static void lan743x_tx_isr(void *context, u32 int_sts, u32 flags)
{
	struct lan743x_tx *tx = context;
	struct lan743x_adapter *adapter = tx->adapter;
	bool enable_flag = true;

	lan743x_csr_read(adapter, INT_EN_SET);
	if (flags & LAN743X_VECTOR_FLAG_SOURCE_ENABLE_CLEAR) {
		lan743x_csr_write(adapter, INT_EN_CLR,
				  INT_BIT_DMA_TX_(tx->channel_number));
	}

	if (int_sts & INT_BIT_DMA_TX_(tx->channel_number)) {
		u32 ioc_bit = DMAC_INT_BIT_TX_IOC_(tx->channel_number);
		u32 dmac_int_sts;
		u32 dmac_int_en;

		if (flags & LAN743X_VECTOR_FLAG_SOURCE_STATUS_READ)
			dmac_int_sts = lan743x_csr_read(adapter, DMAC_INT_STS);
		else
			dmac_int_sts = ioc_bit;
		if (flags & LAN743X_VECTOR_FLAG_SOURCE_ENABLE_CHECK)
			dmac_int_en = lan743x_csr_read(adapter,
						       DMAC_INT_EN_SET);
		else
			dmac_int_en = ioc_bit;

		dmac_int_en &= ioc_bit;
		dmac_int_sts &= dmac_int_en;
		if (dmac_int_sts & ioc_bit) {
			napi_schedule(&tx->napi);
			enable_flag = false;/* poll func will enable later */
		}
	}

	if (enable_flag)
		/* enable isr */
		lan743x_csr_write(adapter, INT_EN_SET,
				  INT_BIT_DMA_TX_(tx->channel_number));
}

static void lan743x_rx_isr(void *context, u32 int_sts, u32 flags)
{
	struct lan743x_rx *rx = context;
	struct lan743x_adapter *adapter = rx->adapter;
	bool enable_flag = true;

	if (flags & LAN743X_VECTOR_FLAG_SOURCE_ENABLE_CLEAR) {
		lan743x_csr_write(adapter, INT_EN_CLR,
				  INT_BIT_DMA_RX_(rx->channel_number));
	}

	if (int_sts & INT_BIT_DMA_RX_(rx->channel_number)) {
		u32 rx_frame_bit = DMAC_INT_BIT_RXFRM_(rx->channel_number);
		u32 dmac_int_sts;
		u32 dmac_int_en;

		if (flags & LAN743X_VECTOR_FLAG_SOURCE_STATUS_READ)
			dmac_int_sts = lan743x_csr_read(adapter, DMAC_INT_STS);
		else
			dmac_int_sts = rx_frame_bit;
		if (flags & LAN743X_VECTOR_FLAG_SOURCE_ENABLE_CHECK)
			dmac_int_en = lan743x_csr_read(adapter,
						       DMAC_INT_EN_SET);
		else
			dmac_int_en = rx_frame_bit;

		dmac_int_en &= rx_frame_bit;
		dmac_int_sts &= dmac_int_en;
		if (dmac_int_sts & rx_frame_bit) {
			napi_schedule(&rx->napi);
			enable_flag = false;/* poll funct will enable later */
		}
	}

	if (enable_flag) {
		/* enable isr */
		lan743x_csr_write(adapter, INT_EN_SET,
				  INT_BIT_DMA_RX_(rx->channel_number));
	}
}

static void lan743x_intr_shared_isr(void *context, u32 int_sts, u32 flags)
{
	struct lan743x_adapter *adapter = context;
	unsigned int channel;

	if (int_sts & INT_BIT_ALL_RX_) {
		for (channel = 0; channel < LAN743X_USED_RX_CHANNELS;
			channel++) {
			u32 int_bit = INT_BIT_DMA_RX_(channel);

			if (int_sts & int_bit) {
				lan743x_rx_isr(&adapter->rx[channel],
					       int_bit, flags);
				int_sts &= ~int_bit;
			}
		}
	}
	if (int_sts & INT_BIT_ALL_TX_) {
		for (channel = 0; channel < LAN743X_USED_TX_CHANNELS;
			channel++) {
			u32 int_bit = INT_BIT_DMA_TX_(channel);

			if (int_sts & int_bit) {
				lan743x_tx_isr(&adapter->tx[channel],
					       int_bit, flags);
				int_sts &= ~int_bit;
			}
		}
	}
	if (int_sts & INT_BIT_ALL_OTHER_) {
		if (int_sts & INT_BIT_SW_GP_) {
			lan743x_intr_software_isr(adapter);
			int_sts &= ~INT_BIT_SW_GP_;
		}
		if (int_sts & INT_BIT_1588_) {
			lan743x_ptp_isr(adapter);
			int_sts &= ~INT_BIT_1588_;
		}
	}
	if (int_sts)
		lan743x_csr_write(adapter, INT_EN_CLR, int_sts);
}

static irqreturn_t lan743x_intr_entry_isr(int irq, void *ptr)
{
	struct lan743x_vector *vector = ptr;
	struct lan743x_adapter *adapter = vector->adapter;
	irqreturn_t result = IRQ_NONE;
	u32 int_enables;
	u32 int_sts;

	if (vector->flags & LAN743X_VECTOR_FLAG_SOURCE_STATUS_READ) {
		int_sts = lan743x_csr_read(adapter, INT_STS);
	} else if (vector->flags &
		   (LAN743X_VECTOR_FLAG_SOURCE_STATUS_R2C |
		   LAN743X_VECTOR_FLAG_SOURCE_ENABLE_R2C)) {
		int_sts = lan743x_csr_read(adapter, INT_STS_R2C);
	} else {
		/* use mask as implied status */
		int_sts = vector->int_mask | INT_BIT_MAS_;
	}

	if (!(int_sts & INT_BIT_MAS_))
		goto irq_done;

	if (vector->flags & LAN743X_VECTOR_FLAG_VECTOR_ENABLE_ISR_CLEAR)
		/* disable vector interrupt */
		lan743x_csr_write(adapter,
				  INT_VEC_EN_CLR,
				  INT_VEC_EN_(vector->vector_index));

	if (vector->flags & LAN743X_VECTOR_FLAG_MASTER_ENABLE_CLEAR)
		/* disable master interrupt */
		lan743x_csr_write(adapter, INT_EN_CLR, INT_BIT_MAS_);

	if (vector->flags & LAN743X_VECTOR_FLAG_SOURCE_ENABLE_CHECK) {
		int_enables = lan743x_csr_read(adapter, INT_EN_SET);
	} else {
		/*  use vector mask as implied enable mask */
		int_enables = vector->int_mask;
	}

	int_sts &= int_enables;
	int_sts &= vector->int_mask;
	if (int_sts) {
		if (vector->handler) {
			vector->handler(vector->context,
					int_sts, vector->flags);
		} else {
			/* disable interrupts on this vector */
			lan743x_csr_write(adapter, INT_EN_CLR,
					  vector->int_mask);
		}
		result = IRQ_HANDLED;
	}

	if (vector->flags & LAN743X_VECTOR_FLAG_MASTER_ENABLE_SET)
		/* enable master interrupt */
		lan743x_csr_write(adapter, INT_EN_SET, INT_BIT_MAS_);

	if (vector->flags & LAN743X_VECTOR_FLAG_VECTOR_ENABLE_ISR_SET)
		/* enable vector interrupt */
		lan743x_csr_write(adapter,
				  INT_VEC_EN_SET,
				  INT_VEC_EN_(vector->vector_index));
irq_done:
	return result;
}

static int lan743x_intr_test_isr(struct lan743x_adapter *adapter)
{
	struct lan743x_intr *intr = &adapter->intr;
	int ret;

	intr->software_isr_flag = false;

	/* enable and activate test interrupt */
	lan743x_csr_write(adapter, INT_EN_SET, INT_BIT_SW_GP_);
	lan743x_csr_write(adapter, INT_SET, INT_BIT_SW_GP_);

	ret = wait_event_timeout(intr->software_isr_wq,
				 intr->software_isr_flag,
				 msecs_to_jiffies(200));

	/* disable test interrupt */
	lan743x_csr_write(adapter, INT_EN_CLR, INT_BIT_SW_GP_);

	return ret > 0 ? 0 : -ENODEV;
}

static int lan743x_intr_register_isr(struct lan743x_adapter *adapter,
				     int vector_index, u32 flags,
				     u32 int_mask,
				     lan743x_vector_handler handler,
				     void *context)
{
	struct lan743x_vector *vector = &adapter->intr.vector_list
					[vector_index];
	int ret;

	vector->adapter = adapter;
	vector->flags = flags;
	vector->vector_index = vector_index;
	vector->int_mask = int_mask;
	vector->handler = handler;
	vector->context = context;

	ret = request_irq(vector->irq,
			  lan743x_intr_entry_isr,
			  (flags & LAN743X_VECTOR_FLAG_IRQ_SHARED) ?
			  IRQF_SHARED : 0, DRIVER_NAME, vector);
	if (ret) {
		vector->handler = NULL;
		vector->context = NULL;
		vector->int_mask = 0;
		vector->flags = 0;
	}
	return ret;
}

static void lan743x_intr_unregister_isr(struct lan743x_adapter *adapter,
					int vector_index)
{
	struct lan743x_vector *vector = &adapter->intr.vector_list
					[vector_index];

	free_irq(vector->irq, vector);
	vector->handler = NULL;
	vector->context = NULL;
	vector->int_mask = 0;
	vector->flags = 0;
}

static u32 lan743x_intr_get_vector_flags(struct lan743x_adapter *adapter,
					 u32 int_mask)
{
	int index;

	for (index = 0; index < LAN743X_MAX_VECTOR_COUNT; index++) {
		if (adapter->intr.vector_list[index].int_mask & int_mask)
			return adapter->intr.vector_list[index].flags;
	}
	return 0;
}

static void lan743x_intr_close(struct lan743x_adapter *adapter)
{
	struct lan743x_intr *intr = &adapter->intr;
	int index = 0;

	lan743x_csr_write(adapter, INT_EN_CLR, INT_BIT_MAS_);
	lan743x_csr_write(adapter, INT_VEC_EN_CLR, 0x000000FF);

	for (index = 0; index < LAN743X_MAX_VECTOR_COUNT; index++) {
		if (intr->flags & INTR_FLAG_IRQ_REQUESTED(index)) {
			lan743x_intr_unregister_isr(adapter, index);
			intr->flags &= ~INTR_FLAG_IRQ_REQUESTED(index);
		}
	}

	if (intr->flags & INTR_FLAG_MSI_ENABLED) {
		pci_disable_msi(adapter->pdev);
		intr->flags &= ~INTR_FLAG_MSI_ENABLED;
	}

	if (intr->flags & INTR_FLAG_MSIX_ENABLED) {
		pci_disable_msix(adapter->pdev);
		intr->flags &= ~INTR_FLAG_MSIX_ENABLED;
	}
}

static int lan743x_intr_open(struct lan743x_adapter *adapter)
{
	struct msix_entry msix_entries[LAN743X_MAX_VECTOR_COUNT];
	struct lan743x_intr *intr = &adapter->intr;
	u32 int_vec_en_auto_clr = 0;
	u32 int_vec_map0 = 0;
	u32 int_vec_map1 = 0;
	int ret = -ENODEV;
	int index = 0;
	u32 flags = 0;

	intr->number_of_vectors = 0;

	/* Try to set up MSIX interrupts */
	memset(&msix_entries[0], 0,
	       sizeof(struct msix_entry) * LAN743X_MAX_VECTOR_COUNT);
	for (index = 0; index < LAN743X_MAX_VECTOR_COUNT; index++)
		msix_entries[index].entry = index;
	ret = pci_enable_msix_range(adapter->pdev,
				    msix_entries, 1,
				    1 + LAN743X_USED_TX_CHANNELS +
				    LAN743X_USED_RX_CHANNELS);

	if (ret > 0) {
		intr->flags |= INTR_FLAG_MSIX_ENABLED;
		intr->number_of_vectors = ret;
		intr->using_vectors = true;
		for (index = 0; index < intr->number_of_vectors; index++)
			intr->vector_list[index].irq = msix_entries
						       [index].vector;
		netif_info(adapter, ifup, adapter->netdev,
			   "using MSIX interrupts, number of vectors = %d\n",
			   intr->number_of_vectors);
	}

	/* If MSIX failed try to setup using MSI interrupts */
	if (!intr->number_of_vectors) {
		if (!(adapter->csr.flags & LAN743X_CSR_FLAG_IS_A0)) {
			if (!pci_enable_msi(adapter->pdev)) {
				intr->flags |= INTR_FLAG_MSI_ENABLED;
				intr->number_of_vectors = 1;
				intr->using_vectors = true;
				intr->vector_list[0].irq =
					adapter->pdev->irq;
				netif_info(adapter, ifup, adapter->netdev,
					   "using MSI interrupts, number of vectors = %d\n",
					   intr->number_of_vectors);
			}
		}
	}

	/* If MSIX, and MSI failed, setup using legacy interrupt */
	if (!intr->number_of_vectors) {
		intr->number_of_vectors = 1;
		intr->using_vectors = false;
		intr->vector_list[0].irq = intr->irq;
		netif_info(adapter, ifup, adapter->netdev,
			   "using legacy interrupts\n");
	}

	/* At this point we must have at least one irq */
	lan743x_csr_write(adapter, INT_VEC_EN_CLR, 0xFFFFFFFF);

	/* map all interrupts to vector 0 */
	lan743x_csr_write(adapter, INT_VEC_MAP0, 0x00000000);
	lan743x_csr_write(adapter, INT_VEC_MAP1, 0x00000000);
	lan743x_csr_write(adapter, INT_VEC_MAP2, 0x00000000);
	flags = LAN743X_VECTOR_FLAG_SOURCE_STATUS_READ |
		LAN743X_VECTOR_FLAG_SOURCE_STATUS_W2C |
		LAN743X_VECTOR_FLAG_SOURCE_ENABLE_CHECK |
		LAN743X_VECTOR_FLAG_SOURCE_ENABLE_CLEAR;

	if (intr->using_vectors) {
		flags |= LAN743X_VECTOR_FLAG_VECTOR_ENABLE_ISR_CLEAR |
			 LAN743X_VECTOR_FLAG_VECTOR_ENABLE_ISR_SET;
	} else {
		flags |= LAN743X_VECTOR_FLAG_MASTER_ENABLE_CLEAR |
			 LAN743X_VECTOR_FLAG_MASTER_ENABLE_SET |
			 LAN743X_VECTOR_FLAG_IRQ_SHARED;
	}

	if (adapter->csr.flags & LAN743X_CSR_FLAG_SUPPORTS_INTR_AUTO_SET_CLR) {
		flags &= ~LAN743X_VECTOR_FLAG_SOURCE_STATUS_READ;
		flags &= ~LAN743X_VECTOR_FLAG_SOURCE_STATUS_W2C;
		flags &= ~LAN743X_VECTOR_FLAG_SOURCE_ENABLE_CLEAR;
		flags &= ~LAN743X_VECTOR_FLAG_SOURCE_ENABLE_CHECK;
		flags |= LAN743X_VECTOR_FLAG_SOURCE_STATUS_R2C;
		flags |= LAN743X_VECTOR_FLAG_SOURCE_ENABLE_R2C;
	}

	init_waitqueue_head(&intr->software_isr_wq);

	ret = lan743x_intr_register_isr(adapter, 0, flags,
					INT_BIT_ALL_RX_ | INT_BIT_ALL_TX_ |
					INT_BIT_ALL_OTHER_,
					lan743x_intr_shared_isr, adapter);
	if (ret)
		goto clean_up;
	intr->flags |= INTR_FLAG_IRQ_REQUESTED(0);

	if (intr->using_vectors)
		lan743x_csr_write(adapter, INT_VEC_EN_SET,
				  INT_VEC_EN_(0));

	if (!(adapter->csr.flags & LAN743X_CSR_FLAG_IS_A0)) {
		lan743x_csr_write(adapter, INT_MOD_CFG0, LAN743X_INT_MOD);
		lan743x_csr_write(adapter, INT_MOD_CFG1, LAN743X_INT_MOD);
		lan743x_csr_write(adapter, INT_MOD_CFG2, LAN743X_INT_MOD);
		lan743x_csr_write(adapter, INT_MOD_CFG3, LAN743X_INT_MOD);
		lan743x_csr_write(adapter, INT_MOD_CFG4, LAN743X_INT_MOD);
		lan743x_csr_write(adapter, INT_MOD_CFG5, LAN743X_INT_MOD);
		lan743x_csr_write(adapter, INT_MOD_CFG6, LAN743X_INT_MOD);
		lan743x_csr_write(adapter, INT_MOD_CFG7, LAN743X_INT_MOD);
		lan743x_csr_write(adapter, INT_MOD_MAP0, 0x00005432);
		lan743x_csr_write(adapter, INT_MOD_MAP1, 0x00000001);
		lan743x_csr_write(adapter, INT_MOD_MAP2, 0x00FFFFFF);
	}

	/* enable interrupts */
	lan743x_csr_write(adapter, INT_EN_SET, INT_BIT_MAS_);
	ret = lan743x_intr_test_isr(adapter);
	if (ret)
		goto clean_up;

	if (intr->number_of_vectors > 1) {
		int number_of_tx_vectors = intr->number_of_vectors - 1;

		if (number_of_tx_vectors > LAN743X_USED_TX_CHANNELS)
			number_of_tx_vectors = LAN743X_USED_TX_CHANNELS;
		flags = LAN743X_VECTOR_FLAG_SOURCE_STATUS_READ |
			LAN743X_VECTOR_FLAG_SOURCE_STATUS_W2C |
			LAN743X_VECTOR_FLAG_SOURCE_ENABLE_CHECK |
			LAN743X_VECTOR_FLAG_SOURCE_ENABLE_CLEAR |
			LAN743X_VECTOR_FLAG_VECTOR_ENABLE_ISR_CLEAR |
			LAN743X_VECTOR_FLAG_VECTOR_ENABLE_ISR_SET;

		if (adapter->csr.flags &
		   LAN743X_CSR_FLAG_SUPPORTS_INTR_AUTO_SET_CLR) {
			flags = LAN743X_VECTOR_FLAG_VECTOR_ENABLE_AUTO_SET |
				LAN743X_VECTOR_FLAG_SOURCE_ENABLE_AUTO_SET |
				LAN743X_VECTOR_FLAG_SOURCE_ENABLE_AUTO_CLEAR |
				LAN743X_VECTOR_FLAG_SOURCE_STATUS_AUTO_CLEAR;
		}

		for (index = 0; index < number_of_tx_vectors; index++) {
			u32 int_bit = INT_BIT_DMA_TX_(index);
			int vector = index + 1;

			/* map TX interrupt to vector */
			int_vec_map1 |= INT_VEC_MAP1_TX_VEC_(index, vector);
			lan743x_csr_write(adapter, INT_VEC_MAP1, int_vec_map1);

			/* Remove TX interrupt from shared mask */
			intr->vector_list[0].int_mask &= ~int_bit;
			ret = lan743x_intr_register_isr(adapter, vector, flags,
							int_bit, lan743x_tx_isr,
							&adapter->tx[index]);
			if (ret)
				goto clean_up;
			intr->flags |= INTR_FLAG_IRQ_REQUESTED(vector);
			if (!(flags &
			    LAN743X_VECTOR_FLAG_VECTOR_ENABLE_AUTO_SET))
				lan743x_csr_write(adapter, INT_VEC_EN_SET,
						  INT_VEC_EN_(vector));
		}
	}
	if ((intr->number_of_vectors - LAN743X_USED_TX_CHANNELS) > 1) {
		int number_of_rx_vectors = intr->number_of_vectors -
					   LAN743X_USED_TX_CHANNELS - 1;

		if (number_of_rx_vectors > LAN743X_USED_RX_CHANNELS)
			number_of_rx_vectors = LAN743X_USED_RX_CHANNELS;

		flags = LAN743X_VECTOR_FLAG_SOURCE_STATUS_READ |
			LAN743X_VECTOR_FLAG_SOURCE_STATUS_W2C |
			LAN743X_VECTOR_FLAG_SOURCE_ENABLE_CHECK |
			LAN743X_VECTOR_FLAG_SOURCE_ENABLE_CLEAR |
			LAN743X_VECTOR_FLAG_VECTOR_ENABLE_ISR_CLEAR |
			LAN743X_VECTOR_FLAG_VECTOR_ENABLE_ISR_SET;

		if (adapter->csr.flags &
		    LAN743X_CSR_FLAG_SUPPORTS_INTR_AUTO_SET_CLR) {
			flags = LAN743X_VECTOR_FLAG_VECTOR_ENABLE_AUTO_CLEAR |
				LAN743X_VECTOR_FLAG_VECTOR_ENABLE_AUTO_SET |
				LAN743X_VECTOR_FLAG_SOURCE_ENABLE_AUTO_SET |
				LAN743X_VECTOR_FLAG_SOURCE_ENABLE_AUTO_CLEAR |
				LAN743X_VECTOR_FLAG_SOURCE_STATUS_AUTO_CLEAR;
		}
		for (index = 0; index < number_of_rx_vectors; index++) {
			int vector = index + 1 + LAN743X_USED_TX_CHANNELS;
			u32 int_bit = INT_BIT_DMA_RX_(index);

			/* map RX interrupt to vector */
			int_vec_map0 |= INT_VEC_MAP0_RX_VEC_(index, vector);
			lan743x_csr_write(adapter, INT_VEC_MAP0, int_vec_map0);
			if (flags &
			    LAN743X_VECTOR_FLAG_VECTOR_ENABLE_AUTO_CLEAR) {
				int_vec_en_auto_clr |= INT_VEC_EN_(vector);
				lan743x_csr_write(adapter, INT_VEC_EN_AUTO_CLR,
						  int_vec_en_auto_clr);
			}

			/* Remove RX interrupt from shared mask */
			intr->vector_list[0].int_mask &= ~int_bit;
			ret = lan743x_intr_register_isr(adapter, vector, flags,
							int_bit, lan743x_rx_isr,
							&adapter->rx[index]);
			if (ret)
				goto clean_up;
			intr->flags |= INTR_FLAG_IRQ_REQUESTED(vector);

			lan743x_csr_write(adapter, INT_VEC_EN_SET,
					  INT_VEC_EN_(vector));
		}
	}
	return 0;

clean_up:
	lan743x_intr_close(adapter);
	return ret;
}

static int lan743x_dp_write(struct lan743x_adapter *adapter,
			    u32 select, u32 addr, u32 length, u32 *buf)
{
	u32 dp_sel;
	int i;

	if (lan743x_csr_wait_for_bit(adapter, DP_SEL, DP_SEL_DPRDY_,
				     1, 40, 100, 100))
		return -EIO;
	dp_sel = lan743x_csr_read(adapter, DP_SEL);
	dp_sel &= ~DP_SEL_MASK_;
	dp_sel |= select;
	lan743x_csr_write(adapter, DP_SEL, dp_sel);

	for (i = 0; i < length; i++) {
		lan743x_csr_write(adapter, DP_ADDR, addr + i);
		lan743x_csr_write(adapter, DP_DATA_0, buf[i]);
		lan743x_csr_write(adapter, DP_CMD, DP_CMD_WRITE_);
		if (lan743x_csr_wait_for_bit(adapter, DP_SEL, DP_SEL_DPRDY_,
					     1, 40, 100, 100))
			return -EIO;
	}

	return 0;
}

static u32 lan743x_mac_mii_access(u16 id, u16 index, int read)
{
	u32 ret;

	ret = (id << MAC_MII_ACC_PHY_ADDR_SHIFT_) &
		MAC_MII_ACC_PHY_ADDR_MASK_;
	ret |= (index << MAC_MII_ACC_MIIRINDA_SHIFT_) &
		MAC_MII_ACC_MIIRINDA_MASK_;

	if (read)
		ret |= MAC_MII_ACC_MII_READ_;
	else
		ret |= MAC_MII_ACC_MII_WRITE_;
	ret |= MAC_MII_ACC_MII_BUSY_;

	return ret;
}

static int lan743x_mac_mii_wait_till_not_busy(struct lan743x_adapter *adapter)
{
	u32 data;

	return readx_poll_timeout(LAN743X_CSR_READ_OP, MAC_MII_ACC, data,
				  !(data & MAC_MII_ACC_MII_BUSY_), 0, 1000000);
}

static int lan743x_mdiobus_read(struct mii_bus *bus, int phy_id, int index)
{
	struct lan743x_adapter *adapter = bus->priv;
	u32 val, mii_access;
	int ret;

	/* comfirm MII not busy */
	ret = lan743x_mac_mii_wait_till_not_busy(adapter);
	if (ret < 0)
		return ret;

	/* set the address, index & direction (read from PHY) */
	mii_access = lan743x_mac_mii_access(phy_id, index, MAC_MII_READ);
	lan743x_csr_write(adapter, MAC_MII_ACC, mii_access);
	ret = lan743x_mac_mii_wait_till_not_busy(adapter);
	if (ret < 0)
		return ret;

	val = lan743x_csr_read(adapter, MAC_MII_DATA);
	return (int)(val & 0xFFFF);
}

static int lan743x_mdiobus_write(struct mii_bus *bus,
				 int phy_id, int index, u16 regval)
{
	struct lan743x_adapter *adapter = bus->priv;
	u32 val, mii_access;
	int ret;

	/* confirm MII not busy */
	ret = lan743x_mac_mii_wait_till_not_busy(adapter);
	if (ret < 0)
		return ret;
	val = (u32)regval;
	lan743x_csr_write(adapter, MAC_MII_DATA, val);

	/* set the address, index & direction (write to PHY) */
	mii_access = lan743x_mac_mii_access(phy_id, index, MAC_MII_WRITE);
	lan743x_csr_write(adapter, MAC_MII_ACC, mii_access);
	ret = lan743x_mac_mii_wait_till_not_busy(adapter);
	return ret;
}

static void lan743x_mac_set_address(struct lan743x_adapter *adapter,
				    u8 *addr)
{
	u32 addr_lo, addr_hi;

	addr_lo = addr[0] |
		addr[1] << 8 |
		addr[2] << 16 |
		addr[3] << 24;
	addr_hi = addr[4] |
		addr[5] << 8;
	lan743x_csr_write(adapter, MAC_RX_ADDRL, addr_lo);
	lan743x_csr_write(adapter, MAC_RX_ADDRH, addr_hi);

	ether_addr_copy(adapter->mac_address, addr);
	netif_info(adapter, drv, adapter->netdev,
		   "MAC address set to %pM\n", addr);
}

static int lan743x_mac_init(struct lan743x_adapter *adapter)
{
	bool mac_address_valid = true;
	struct net_device *netdev;
	u32 mac_addr_hi = 0;
	u32 mac_addr_lo = 0;
	u32 data;

	netdev = adapter->netdev;

	/* disable auto duplex, and speed detection. Phylib does that */
	data = lan743x_csr_read(adapter, MAC_CR);
	data &= ~(MAC_CR_ADD_ | MAC_CR_ASD_);
	data |= MAC_CR_CNTR_RST_;
	lan743x_csr_write(adapter, MAC_CR, data);

	if (!is_valid_ether_addr(adapter->mac_address)) {
		mac_addr_hi = lan743x_csr_read(adapter, MAC_RX_ADDRH);
		mac_addr_lo = lan743x_csr_read(adapter, MAC_RX_ADDRL);
		adapter->mac_address[0] = mac_addr_lo & 0xFF;
		adapter->mac_address[1] = (mac_addr_lo >> 8) & 0xFF;
		adapter->mac_address[2] = (mac_addr_lo >> 16) & 0xFF;
		adapter->mac_address[3] = (mac_addr_lo >> 24) & 0xFF;
		adapter->mac_address[4] = mac_addr_hi & 0xFF;
		adapter->mac_address[5] = (mac_addr_hi >> 8) & 0xFF;

		if (((mac_addr_hi & 0x0000FFFF) == 0x0000FFFF) &&
		    mac_addr_lo == 0xFFFFFFFF) {
			mac_address_valid = false;
		} else if (!is_valid_ether_addr(adapter->mac_address)) {
			mac_address_valid = false;
		}

		if (!mac_address_valid)
			eth_random_addr(adapter->mac_address);
	}
	lan743x_mac_set_address(adapter, adapter->mac_address);
	ether_addr_copy(netdev->dev_addr, adapter->mac_address);

	return 0;
}

static int lan743x_mac_open(struct lan743x_adapter *adapter)
{
	u32 temp;

	temp = lan743x_csr_read(adapter, MAC_RX);
	lan743x_csr_write(adapter, MAC_RX, temp | MAC_RX_RXEN_);
	temp = lan743x_csr_read(adapter, MAC_TX);
	lan743x_csr_write(adapter, MAC_TX, temp | MAC_TX_TXEN_);
	return 0;
}

static void lan743x_mac_close(struct lan743x_adapter *adapter)
{
	u32 temp;

	temp = lan743x_csr_read(adapter, MAC_TX);
	temp &= ~MAC_TX_TXEN_;
	lan743x_csr_write(adapter, MAC_TX, temp);
	lan743x_csr_wait_for_bit(adapter, MAC_TX, MAC_TX_TXD_,
				 1, 1000, 20000, 100);

	temp = lan743x_csr_read(adapter, MAC_RX);
	temp &= ~MAC_RX_RXEN_;
	lan743x_csr_write(adapter, MAC_RX, temp);
	lan743x_csr_wait_for_bit(adapter, MAC_RX, MAC_RX_RXD_,
				 1, 1000, 20000, 100);
}

static void lan743x_mac_flow_ctrl_set_enables(struct lan743x_adapter *adapter,
					      bool tx_enable, bool rx_enable)
{
	u32 flow_setting = 0;

	/* set maximum pause time because when fifo space frees
	 * up a zero value pause frame will be sent to release the pause
	 */
	flow_setting = MAC_FLOW_CR_FCPT_MASK_;
	if (tx_enable)
		flow_setting |= MAC_FLOW_CR_TX_FCEN_;
	if (rx_enable)
		flow_setting |= MAC_FLOW_CR_RX_FCEN_;
	lan743x_csr_write(adapter, MAC_FLOW, flow_setting);
}

static int lan743x_mac_set_mtu(struct lan743x_adapter *adapter, int new_mtu)
{
	int enabled = 0;
	u32 mac_rx = 0;

	mac_rx = lan743x_csr_read(adapter, MAC_RX);
	if (mac_rx & MAC_RX_RXEN_) {
		enabled = 1;
		if (mac_rx & MAC_RX_RXD_) {
			lan743x_csr_write(adapter, MAC_RX, mac_rx);
			mac_rx &= ~MAC_RX_RXD_;
		}
		mac_rx &= ~MAC_RX_RXEN_;
		lan743x_csr_write(adapter, MAC_RX, mac_rx);
		lan743x_csr_wait_for_bit(adapter, MAC_RX, MAC_RX_RXD_,
					 1, 1000, 20000, 100);
		lan743x_csr_write(adapter, MAC_RX, mac_rx | MAC_RX_RXD_);
	}

	mac_rx &= ~(MAC_RX_MAX_SIZE_MASK_);
	mac_rx |= (((new_mtu + ETH_HLEN + ETH_FCS_LEN)
		  << MAC_RX_MAX_SIZE_SHIFT_) & MAC_RX_MAX_SIZE_MASK_);
	lan743x_csr_write(adapter, MAC_RX, mac_rx);

	if (enabled) {
		mac_rx |= MAC_RX_RXEN_;
		lan743x_csr_write(adapter, MAC_RX, mac_rx);
	}
	return 0;
}

/* PHY */
static int lan743x_phy_reset(struct lan743x_adapter *adapter)
{
	u32 data;

	/* Only called with in probe, and before mdiobus_register */

	data = lan743x_csr_read(adapter, PMT_CTL);
	data |= PMT_CTL_ETH_PHY_RST_;
	lan743x_csr_write(adapter, PMT_CTL, data);

	return readx_poll_timeout(LAN743X_CSR_READ_OP, PMT_CTL, data,
				  (!(data & PMT_CTL_ETH_PHY_RST_) &&
				  (data & PMT_CTL_READY_)),
				  50000, 1000000);
}

static void lan743x_phy_update_flowcontrol(struct lan743x_adapter *adapter,
					   u8 duplex, u16 local_adv,
					   u16 remote_adv)
{
	struct lan743x_phy *phy = &adapter->phy;
	u8 cap;

	if (phy->fc_autoneg)
		cap = mii_resolve_flowctrl_fdx(local_adv, remote_adv);
	else
		cap = phy->fc_request_control;

	lan743x_mac_flow_ctrl_set_enables(adapter,
					  cap & FLOW_CTRL_TX,
					  cap & FLOW_CTRL_RX);
}

static int lan743x_phy_init(struct lan743x_adapter *adapter)
{
	return lan743x_phy_reset(adapter);
}

static void lan743x_phy_link_status_change(struct net_device *netdev)
{
	struct lan743x_adapter *adapter = netdev_priv(netdev);
	struct phy_device *phydev = netdev->phydev;
	u32 data;

	phy_print_status(phydev);
	if (phydev->state == PHY_RUNNING) {
		struct ethtool_link_ksettings ksettings;
		int remote_advertisement = 0;
		int local_advertisement = 0;

		data = lan743x_csr_read(adapter, MAC_CR);

		/* set interface mode */
		if (phy_interface_is_rgmii(phydev))
			/* RGMII */
			data &= ~MAC_CR_MII_EN_;
		else
			/* GMII */
			data |= MAC_CR_MII_EN_;

		/* set duplex mode */
		if (phydev->duplex)
			data |= MAC_CR_DPX_;
		else
			data &= ~MAC_CR_DPX_;

		/* set bus speed */
		switch (phydev->speed) {
		case SPEED_10:
			data &= ~MAC_CR_CFG_H_;
			data &= ~MAC_CR_CFG_L_;
		break;
		case SPEED_100:
			data &= ~MAC_CR_CFG_H_;
			data |= MAC_CR_CFG_L_;
		break;
		case SPEED_1000:
			data |= MAC_CR_CFG_H_;
			data &= ~MAC_CR_CFG_L_;
		break;
		}
		lan743x_csr_write(adapter, MAC_CR, data);

		memset(&ksettings, 0, sizeof(ksettings));
		phy_ethtool_get_link_ksettings(netdev, &ksettings);
		local_advertisement =
			linkmode_adv_to_mii_adv_t(phydev->advertising);
		remote_advertisement =
			linkmode_adv_to_mii_adv_t(phydev->lp_advertising);

		lan743x_phy_update_flowcontrol(adapter,
					       ksettings.base.duplex,
					       local_advertisement,
					       remote_advertisement);
		lan743x_ptp_update_latency(adapter, ksettings.base.speed);
	}
}

static void lan743x_phy_close(struct lan743x_adapter *adapter)
{
	struct net_device *netdev = adapter->netdev;

	phy_stop(netdev->phydev);
	phy_disconnect(netdev->phydev);
	netdev->phydev = NULL;
}

static int lan743x_phy_open(struct lan743x_adapter *adapter)
{
	struct net_device *netdev = adapter->netdev;
	struct lan743x_phy *phy = &adapter->phy;
	struct phy_device *phydev;
	int ret = -EIO;

	/* try devicetree phy, or fixed link */
	phydev = of_phy_get_and_connect(netdev, adapter->pdev->dev.of_node,
					lan743x_phy_link_status_change);

	if (!phydev) {
		/* try internal phy */
		phydev = phy_find_first(adapter->mdiobus);
		if (!phydev)
			goto return_error;

		ret = phy_connect_direct(netdev, phydev,
					 lan743x_phy_link_status_change,
					 PHY_INTERFACE_MODE_GMII);
		if (ret)
			goto return_error;
	}

	/* MAC doesn't support 1000T Half */
	phy_remove_link_mode(phydev, ETHTOOL_LINK_MODE_1000baseT_Half_BIT);

	/* support both flow controls */
	phy_support_asym_pause(phydev);
	phy->fc_request_control = (FLOW_CTRL_RX | FLOW_CTRL_TX);
	phy->fc_autoneg = phydev->autoneg;

	phy_start(phydev);
	phy_start_aneg(phydev);
	phy_attached_info(phydev);
	return 0;

return_error:
	return ret;
}

static void lan743x_rfe_open(struct lan743x_adapter *adapter)
{
	lan743x_csr_write(adapter, RFE_RSS_CFG,
		RFE_RSS_CFG_UDP_IPV6_EX_ |
		RFE_RSS_CFG_TCP_IPV6_EX_ |
		RFE_RSS_CFG_IPV6_EX_ |
		RFE_RSS_CFG_UDP_IPV6_ |
		RFE_RSS_CFG_TCP_IPV6_ |
		RFE_RSS_CFG_IPV6_ |
		RFE_RSS_CFG_UDP_IPV4_ |
		RFE_RSS_CFG_TCP_IPV4_ |
		RFE_RSS_CFG_IPV4_ |
		RFE_RSS_CFG_VALID_HASH_BITS_ |
		RFE_RSS_CFG_RSS_QUEUE_ENABLE_ |
		RFE_RSS_CFG_RSS_HASH_STORE_ |
		RFE_RSS_CFG_RSS_ENABLE_);
}

static void lan743x_rfe_update_mac_address(struct lan743x_adapter *adapter)
{
	u8 *mac_addr;
	u32 mac_addr_hi = 0;
	u32 mac_addr_lo = 0;

	/* Add mac address to perfect Filter */
	mac_addr = adapter->mac_address;
	mac_addr_lo = ((((u32)(mac_addr[0])) << 0) |
		      (((u32)(mac_addr[1])) << 8) |
		      (((u32)(mac_addr[2])) << 16) |
		      (((u32)(mac_addr[3])) << 24));
	mac_addr_hi = ((((u32)(mac_addr[4])) << 0) |
		      (((u32)(mac_addr[5])) << 8));

	lan743x_csr_write(adapter, RFE_ADDR_FILT_LO(0), mac_addr_lo);
	lan743x_csr_write(adapter, RFE_ADDR_FILT_HI(0),
			  mac_addr_hi | RFE_ADDR_FILT_HI_VALID_);
}

static void lan743x_rfe_set_multicast(struct lan743x_adapter *adapter)
{
	struct net_device *netdev = adapter->netdev;
	u32 hash_table[DP_SEL_VHF_HASH_LEN];
	u32 rfctl;
	u32 data;

	rfctl = lan743x_csr_read(adapter, RFE_CTL);
	rfctl &= ~(RFE_CTL_AU_ | RFE_CTL_AM_ |
		 RFE_CTL_DA_PERFECT_ | RFE_CTL_MCAST_HASH_);
	rfctl |= RFE_CTL_AB_;
	if (netdev->flags & IFF_PROMISC) {
		rfctl |= RFE_CTL_AM_ | RFE_CTL_AU_;
	} else {
		if (netdev->flags & IFF_ALLMULTI)
			rfctl |= RFE_CTL_AM_;
	}

	memset(hash_table, 0, DP_SEL_VHF_HASH_LEN * sizeof(u32));
	if (netdev_mc_count(netdev)) {
		struct netdev_hw_addr *ha;
		int i;

		rfctl |= RFE_CTL_DA_PERFECT_;
		i = 1;
		netdev_for_each_mc_addr(ha, netdev) {
			/* set first 32 into Perfect Filter */
			if (i < 33) {
				lan743x_csr_write(adapter,
						  RFE_ADDR_FILT_HI(i), 0);
				data = ha->addr[3];
				data = ha->addr[2] | (data << 8);
				data = ha->addr[1] | (data << 8);
				data = ha->addr[0] | (data << 8);
				lan743x_csr_write(adapter,
						  RFE_ADDR_FILT_LO(i), data);
				data = ha->addr[5];
				data = ha->addr[4] | (data << 8);
				data |= RFE_ADDR_FILT_HI_VALID_;
				lan743x_csr_write(adapter,
						  RFE_ADDR_FILT_HI(i), data);
			} else {
				u32 bitnum = (ether_crc(ETH_ALEN, ha->addr) >>
					     23) & 0x1FF;
				hash_table[bitnum / 32] |= (1 << (bitnum % 32));
				rfctl |= RFE_CTL_MCAST_HASH_;
			}
			i++;
		}
	}

	lan743x_dp_write(adapter, DP_SEL_RFE_RAM,
			 DP_SEL_VHF_VLAN_LEN,
			 DP_SEL_VHF_HASH_LEN, hash_table);
	lan743x_csr_write(adapter, RFE_CTL, rfctl);
}

static int lan743x_dmac_init(struct lan743x_adapter *adapter)
{
	u32 data = 0;

	lan743x_csr_write(adapter, DMAC_CMD, DMAC_CMD_SWR_);
	lan743x_csr_wait_for_bit(adapter, DMAC_CMD, DMAC_CMD_SWR_,
				 0, 1000, 20000, 100);
	switch (DEFAULT_DMA_DESCRIPTOR_SPACING) {
	case DMA_DESCRIPTOR_SPACING_16:
		data = DMAC_CFG_MAX_DSPACE_16_;
		break;
	case DMA_DESCRIPTOR_SPACING_32:
		data = DMAC_CFG_MAX_DSPACE_32_;
		break;
	case DMA_DESCRIPTOR_SPACING_64:
		data = DMAC_CFG_MAX_DSPACE_64_;
		break;
	case DMA_DESCRIPTOR_SPACING_128:
		data = DMAC_CFG_MAX_DSPACE_128_;
		break;
	default:
		return -EPERM;
	}
	if (!(adapter->csr.flags & LAN743X_CSR_FLAG_IS_A0))
		data |= DMAC_CFG_COAL_EN_;
	data |= DMAC_CFG_CH_ARB_SEL_RX_HIGH_;
	data |= DMAC_CFG_MAX_READ_REQ_SET_(6);
	lan743x_csr_write(adapter, DMAC_CFG, data);
	data = DMAC_COAL_CFG_TIMER_LIMIT_SET_(1);
	data |= DMAC_COAL_CFG_TIMER_TX_START_;
	data |= DMAC_COAL_CFG_FLUSH_INTS_;
	data |= DMAC_COAL_CFG_INT_EXIT_COAL_;
	data |= DMAC_COAL_CFG_CSR_EXIT_COAL_;
	data |= DMAC_COAL_CFG_TX_THRES_SET_(0x0A);
	data |= DMAC_COAL_CFG_RX_THRES_SET_(0x0C);
	lan743x_csr_write(adapter, DMAC_COAL_CFG, data);
	data = DMAC_OBFF_TX_THRES_SET_(0x08);
	data |= DMAC_OBFF_RX_THRES_SET_(0x0A);
	lan743x_csr_write(adapter, DMAC_OBFF_CFG, data);
	return 0;
}

static int lan743x_dmac_tx_get_state(struct lan743x_adapter *adapter,
				     int tx_channel)
{
	u32 dmac_cmd = 0;

	dmac_cmd = lan743x_csr_read(adapter, DMAC_CMD);
	return DMAC_CHANNEL_STATE_SET((dmac_cmd &
				      DMAC_CMD_START_T_(tx_channel)),
				      (dmac_cmd &
				      DMAC_CMD_STOP_T_(tx_channel)));
}

static int lan743x_dmac_tx_wait_till_stopped(struct lan743x_adapter *adapter,
					     int tx_channel)
{
	int timeout = 100;
	int result = 0;

	while (timeout &&
	       ((result = lan743x_dmac_tx_get_state(adapter, tx_channel)) ==
	       DMAC_CHANNEL_STATE_STOP_PENDING)) {
		usleep_range(1000, 20000);
		timeout--;
	}
	if (result == DMAC_CHANNEL_STATE_STOP_PENDING)
		result = -ENODEV;
	return result;
}

static int lan743x_dmac_rx_get_state(struct lan743x_adapter *adapter,
				     int rx_channel)
{
	u32 dmac_cmd = 0;

	dmac_cmd = lan743x_csr_read(adapter, DMAC_CMD);
	return DMAC_CHANNEL_STATE_SET((dmac_cmd &
				      DMAC_CMD_START_R_(rx_channel)),
				      (dmac_cmd &
				      DMAC_CMD_STOP_R_(rx_channel)));
}

static int lan743x_dmac_rx_wait_till_stopped(struct lan743x_adapter *adapter,
					     int rx_channel)
{
	int timeout = 100;
	int result = 0;

	while (timeout &&
	       ((result = lan743x_dmac_rx_get_state(adapter, rx_channel)) ==
	       DMAC_CHANNEL_STATE_STOP_PENDING)) {
		usleep_range(1000, 20000);
		timeout--;
	}
	if (result == DMAC_CHANNEL_STATE_STOP_PENDING)
		result = -ENODEV;
	return result;
}

static void lan743x_tx_release_desc(struct lan743x_tx *tx,
				    int descriptor_index, bool cleanup)
{
	struct lan743x_tx_buffer_info *buffer_info = NULL;
	struct lan743x_tx_descriptor *descriptor = NULL;
	u32 descriptor_type = 0;
	bool ignore_sync;

	descriptor = &tx->ring_cpu_ptr[descriptor_index];
	buffer_info = &tx->buffer_info[descriptor_index];
	if (!(buffer_info->flags & TX_BUFFER_INFO_FLAG_ACTIVE))
		goto done;

	descriptor_type = le32_to_cpu(descriptor->data0) &
			  TX_DESC_DATA0_DTYPE_MASK_;
	if (descriptor_type == TX_DESC_DATA0_DTYPE_DATA_)
		goto clean_up_data_descriptor;
	else
		goto clear_active;

clean_up_data_descriptor:
	if (buffer_info->dma_ptr) {
		if (buffer_info->flags &
		    TX_BUFFER_INFO_FLAG_SKB_FRAGMENT) {
			dma_unmap_page(&tx->adapter->pdev->dev,
				       buffer_info->dma_ptr,
				       buffer_info->buffer_length,
				       DMA_TO_DEVICE);
		} else {
			dma_unmap_single(&tx->adapter->pdev->dev,
					 buffer_info->dma_ptr,
					 buffer_info->buffer_length,
					 DMA_TO_DEVICE);
		}
		buffer_info->dma_ptr = 0;
		buffer_info->buffer_length = 0;
	}
	if (!buffer_info->skb)
		goto clear_active;

	if (!(buffer_info->flags & TX_BUFFER_INFO_FLAG_TIMESTAMP_REQUESTED)) {
		dev_kfree_skb_any(buffer_info->skb);
		goto clear_skb;
	}

	if (cleanup) {
		lan743x_ptp_unrequest_tx_timestamp(tx->adapter);
		dev_kfree_skb_any(buffer_info->skb);
	} else {
		ignore_sync = (buffer_info->flags &
			       TX_BUFFER_INFO_FLAG_IGNORE_SYNC) != 0;
		lan743x_ptp_tx_timestamp_skb(tx->adapter,
					     buffer_info->skb, ignore_sync);
	}

clear_skb:
	buffer_info->skb = NULL;

clear_active:
	buffer_info->flags &= ~TX_BUFFER_INFO_FLAG_ACTIVE;

done:
	memset(buffer_info, 0, sizeof(*buffer_info));
	memset(descriptor, 0, sizeof(*descriptor));
}

static int lan743x_tx_next_index(struct lan743x_tx *tx, int index)
{
	return ((++index) % tx->ring_size);
}

static void lan743x_tx_release_completed_descriptors(struct lan743x_tx *tx)
{
	while (le32_to_cpu(*tx->head_cpu_ptr) != (tx->last_head)) {
		lan743x_tx_release_desc(tx, tx->last_head, false);
		tx->last_head = lan743x_tx_next_index(tx, tx->last_head);
	}
}

static void lan743x_tx_release_all_descriptors(struct lan743x_tx *tx)
{
	u32 original_head = 0;

	original_head = tx->last_head;
	do {
		lan743x_tx_release_desc(tx, tx->last_head, true);
		tx->last_head = lan743x_tx_next_index(tx, tx->last_head);
	} while (tx->last_head != original_head);
	memset(tx->ring_cpu_ptr, 0,
	       sizeof(*tx->ring_cpu_ptr) * (tx->ring_size));
	memset(tx->buffer_info, 0,
	       sizeof(*tx->buffer_info) * (tx->ring_size));
}

static int lan743x_tx_get_desc_cnt(struct lan743x_tx *tx,
				   struct sk_buff *skb)
{
	int result = 1; /* 1 for the main skb buffer */
	int nr_frags = 0;

	if (skb_is_gso(skb))
		result++; /* requires an extension descriptor */
	nr_frags = skb_shinfo(skb)->nr_frags;
	result += nr_frags; /* 1 for each fragment buffer */
	return result;
}

static int lan743x_tx_get_avail_desc(struct lan743x_tx *tx)
{
	int last_head = tx->last_head;
	int last_tail = tx->last_tail;

	if (last_tail >= last_head)
		return tx->ring_size - last_tail + last_head - 1;
	else
		return last_head - last_tail - 1;
}

void lan743x_tx_set_timestamping_mode(struct lan743x_tx *tx,
				      bool enable_timestamping,
				      bool enable_onestep_sync)
{
	if (enable_timestamping)
		tx->ts_flags |= TX_TS_FLAG_TIMESTAMPING_ENABLED;
	else
		tx->ts_flags &= ~TX_TS_FLAG_TIMESTAMPING_ENABLED;
	if (enable_onestep_sync)
		tx->ts_flags |= TX_TS_FLAG_ONE_STEP_SYNC;
	else
		tx->ts_flags &= ~TX_TS_FLAG_ONE_STEP_SYNC;
}

static int lan743x_tx_frame_start(struct lan743x_tx *tx,
				  unsigned char *first_buffer,
				  unsigned int first_buffer_length,
				  unsigned int frame_length,
				  bool time_stamp,
				  bool check_sum)
{
	/* called only from within lan743x_tx_xmit_frame.
	 * assuming tx->ring_lock has already been acquired.
	 */
	struct lan743x_tx_descriptor *tx_descriptor = NULL;
	struct lan743x_tx_buffer_info *buffer_info = NULL;
	struct lan743x_adapter *adapter = tx->adapter;
	struct device *dev = &adapter->pdev->dev;
	dma_addr_t dma_ptr;

	tx->frame_flags |= TX_FRAME_FLAG_IN_PROGRESS;
	tx->frame_first = tx->last_tail;
	tx->frame_tail = tx->frame_first;

	tx_descriptor = &tx->ring_cpu_ptr[tx->frame_tail];
	buffer_info = &tx->buffer_info[tx->frame_tail];
	dma_ptr = dma_map_single(dev, first_buffer, first_buffer_length,
				 DMA_TO_DEVICE);
	if (dma_mapping_error(dev, dma_ptr))
		return -ENOMEM;

	tx_descriptor->data1 = cpu_to_le32(DMA_ADDR_LOW32(dma_ptr));
	tx_descriptor->data2 = cpu_to_le32(DMA_ADDR_HIGH32(dma_ptr));
	tx_descriptor->data3 = cpu_to_le32((frame_length << 16) &
		TX_DESC_DATA3_FRAME_LENGTH_MSS_MASK_);

	buffer_info->skb = NULL;
	buffer_info->dma_ptr = dma_ptr;
	buffer_info->buffer_length = first_buffer_length;
	buffer_info->flags |= TX_BUFFER_INFO_FLAG_ACTIVE;

	tx->frame_data0 = (first_buffer_length &
		TX_DESC_DATA0_BUF_LENGTH_MASK_) |
		TX_DESC_DATA0_DTYPE_DATA_ |
		TX_DESC_DATA0_FS_ |
		TX_DESC_DATA0_FCS_;
	if (time_stamp)
		tx->frame_data0 |= TX_DESC_DATA0_TSE_;

	if (check_sum)
		tx->frame_data0 |= TX_DESC_DATA0_ICE_ |
				   TX_DESC_DATA0_IPE_ |
				   TX_DESC_DATA0_TPE_;

	/* data0 will be programmed in one of other frame assembler functions */
	return 0;
}

static void lan743x_tx_frame_add_lso(struct lan743x_tx *tx,
				     unsigned int frame_length,
				     int nr_frags)
{
	/* called only from within lan743x_tx_xmit_frame.
	 * assuming tx->ring_lock has already been acquired.
	 */
	struct lan743x_tx_descriptor *tx_descriptor = NULL;
	struct lan743x_tx_buffer_info *buffer_info = NULL;

	/* wrap up previous descriptor */
	tx->frame_data0 |= TX_DESC_DATA0_EXT_;
	if (nr_frags <= 0) {
		tx->frame_data0 |= TX_DESC_DATA0_LS_;
		tx->frame_data0 |= TX_DESC_DATA0_IOC_;
	}
	tx_descriptor = &tx->ring_cpu_ptr[tx->frame_tail];
	tx_descriptor->data0 = cpu_to_le32(tx->frame_data0);

	/* move to next descriptor */
	tx->frame_tail = lan743x_tx_next_index(tx, tx->frame_tail);
	tx_descriptor = &tx->ring_cpu_ptr[tx->frame_tail];
	buffer_info = &tx->buffer_info[tx->frame_tail];

	/* add extension descriptor */
	tx_descriptor->data1 = 0;
	tx_descriptor->data2 = 0;
	tx_descriptor->data3 = 0;

	buffer_info->skb = NULL;
	buffer_info->dma_ptr = 0;
	buffer_info->buffer_length = 0;
	buffer_info->flags |= TX_BUFFER_INFO_FLAG_ACTIVE;

	tx->frame_data0 = (frame_length & TX_DESC_DATA0_EXT_PAY_LENGTH_MASK_) |
			  TX_DESC_DATA0_DTYPE_EXT_ |
			  TX_DESC_DATA0_EXT_LSO_;

	/* data0 will be programmed in one of other frame assembler functions */
}

static int lan743x_tx_frame_add_fragment(struct lan743x_tx *tx,
					 const skb_frag_t *fragment,
					 unsigned int frame_length)
{
	/* called only from within lan743x_tx_xmit_frame
	 * assuming tx->ring_lock has already been acquired
	 */
	struct lan743x_tx_descriptor *tx_descriptor = NULL;
	struct lan743x_tx_buffer_info *buffer_info = NULL;
	struct lan743x_adapter *adapter = tx->adapter;
	struct device *dev = &adapter->pdev->dev;
	unsigned int fragment_length = 0;
	dma_addr_t dma_ptr;

	fragment_length = skb_frag_size(fragment);
	if (!fragment_length)
		return 0;

	/* wrap up previous descriptor */
	tx_descriptor = &tx->ring_cpu_ptr[tx->frame_tail];
	tx_descriptor->data0 = cpu_to_le32(tx->frame_data0);

	/* move to next descriptor */
	tx->frame_tail = lan743x_tx_next_index(tx, tx->frame_tail);
	tx_descriptor = &tx->ring_cpu_ptr[tx->frame_tail];
	buffer_info = &tx->buffer_info[tx->frame_tail];
	dma_ptr = skb_frag_dma_map(dev, fragment,
				   0, fragment_length,
				   DMA_TO_DEVICE);
	if (dma_mapping_error(dev, dma_ptr)) {
		int desc_index;

		/* cleanup all previously setup descriptors */
		desc_index = tx->frame_first;
		while (desc_index != tx->frame_tail) {
			lan743x_tx_release_desc(tx, desc_index, true);
			desc_index = lan743x_tx_next_index(tx, desc_index);
		}
		dma_wmb();
		tx->frame_flags &= ~TX_FRAME_FLAG_IN_PROGRESS;
		tx->frame_first = 0;
		tx->frame_data0 = 0;
		tx->frame_tail = 0;
		return -ENOMEM;
	}

	tx_descriptor->data1 = cpu_to_le32(DMA_ADDR_LOW32(dma_ptr));
	tx_descriptor->data2 = cpu_to_le32(DMA_ADDR_HIGH32(dma_ptr));
	tx_descriptor->data3 = cpu_to_le32((frame_length << 16) &
			       TX_DESC_DATA3_FRAME_LENGTH_MSS_MASK_);

	buffer_info->skb = NULL;
	buffer_info->dma_ptr = dma_ptr;
	buffer_info->buffer_length = fragment_length;
	buffer_info->flags |= TX_BUFFER_INFO_FLAG_ACTIVE;
	buffer_info->flags |= TX_BUFFER_INFO_FLAG_SKB_FRAGMENT;

	tx->frame_data0 = (fragment_length & TX_DESC_DATA0_BUF_LENGTH_MASK_) |
			  TX_DESC_DATA0_DTYPE_DATA_ |
			  TX_DESC_DATA0_FCS_;

	/* data0 will be programmed in one of other frame assembler functions */
	return 0;
}

static void lan743x_tx_frame_end(struct lan743x_tx *tx,
				 struct sk_buff *skb,
				 bool time_stamp,
				 bool ignore_sync)
{
	/* called only from within lan743x_tx_xmit_frame
	 * assuming tx->ring_lock has already been acquired
	 */
	struct lan743x_tx_descriptor *tx_descriptor = NULL;
	struct lan743x_tx_buffer_info *buffer_info = NULL;
	struct lan743x_adapter *adapter = tx->adapter;
	u32 tx_tail_flags = 0;

	/* wrap up previous descriptor */
	if ((tx->frame_data0 & TX_DESC_DATA0_DTYPE_MASK_) ==
	    TX_DESC_DATA0_DTYPE_DATA_) {
		tx->frame_data0 |= TX_DESC_DATA0_LS_;
		tx->frame_data0 |= TX_DESC_DATA0_IOC_;
	}

	tx_descriptor = &tx->ring_cpu_ptr[tx->frame_tail];
	buffer_info = &tx->buffer_info[tx->frame_tail];
	buffer_info->skb = skb;
	if (time_stamp)
		buffer_info->flags |= TX_BUFFER_INFO_FLAG_TIMESTAMP_REQUESTED;
	if (ignore_sync)
		buffer_info->flags |= TX_BUFFER_INFO_FLAG_IGNORE_SYNC;

	tx_descriptor->data0 = cpu_to_le32(tx->frame_data0);
	tx->frame_tail = lan743x_tx_next_index(tx, tx->frame_tail);
	tx->last_tail = tx->frame_tail;

	dma_wmb();

	if (tx->vector_flags & LAN743X_VECTOR_FLAG_VECTOR_ENABLE_AUTO_SET)
		tx_tail_flags |= TX_TAIL_SET_TOP_INT_VEC_EN_;
	if (tx->vector_flags & LAN743X_VECTOR_FLAG_SOURCE_ENABLE_AUTO_SET)
		tx_tail_flags |= TX_TAIL_SET_DMAC_INT_EN_ |
		TX_TAIL_SET_TOP_INT_EN_;

	lan743x_csr_write(adapter, TX_TAIL(tx->channel_number),
			  tx_tail_flags | tx->frame_tail);
	tx->frame_flags &= ~TX_FRAME_FLAG_IN_PROGRESS;
}

static netdev_tx_t lan743x_tx_xmit_frame(struct lan743x_tx *tx,
					 struct sk_buff *skb)
{
	int required_number_of_descriptors = 0;
	unsigned int start_frame_length = 0;
	unsigned int frame_length = 0;
	unsigned int head_length = 0;
	unsigned long irq_flags = 0;
	bool do_timestamp = false;
	bool ignore_sync = false;
	int nr_frags = 0;
	bool gso = false;
	int j;

	required_number_of_descriptors = lan743x_tx_get_desc_cnt(tx, skb);

	spin_lock_irqsave(&tx->ring_lock, irq_flags);
	if (required_number_of_descriptors >
		lan743x_tx_get_avail_desc(tx)) {
		if (required_number_of_descriptors > (tx->ring_size - 1)) {
			dev_kfree_skb_irq(skb);
		} else {
			/* save to overflow buffer */
			tx->overflow_skb = skb;
			netif_stop_queue(tx->adapter->netdev);
		}
		goto unlock;
	}

	/* space available, transmit skb  */
	if ((skb_shinfo(skb)->tx_flags & SKBTX_HW_TSTAMP) &&
	    (tx->ts_flags & TX_TS_FLAG_TIMESTAMPING_ENABLED) &&
	    (lan743x_ptp_request_tx_timestamp(tx->adapter))) {
		skb_shinfo(skb)->tx_flags |= SKBTX_IN_PROGRESS;
		do_timestamp = true;
		if (tx->ts_flags & TX_TS_FLAG_ONE_STEP_SYNC)
			ignore_sync = true;
	}
	head_length = skb_headlen(skb);
	frame_length = skb_pagelen(skb);
	nr_frags = skb_shinfo(skb)->nr_frags;
	start_frame_length = frame_length;
	gso = skb_is_gso(skb);
	if (gso) {
		start_frame_length = max(skb_shinfo(skb)->gso_size,
					 (unsigned short)8);
	}

	if (lan743x_tx_frame_start(tx,
				   skb->data, head_length,
				   start_frame_length,
				   do_timestamp,
				   skb->ip_summed == CHECKSUM_PARTIAL)) {
		dev_kfree_skb_irq(skb);
		goto unlock;
	}

	if (gso)
		lan743x_tx_frame_add_lso(tx, frame_length, nr_frags);

	if (nr_frags <= 0)
		goto finish;

	for (j = 0; j < nr_frags; j++) {
		const skb_frag_t *frag = &(skb_shinfo(skb)->frags[j]);

		if (lan743x_tx_frame_add_fragment(tx, frag, frame_length)) {
			/* upon error no need to call
			 *	lan743x_tx_frame_end
			 * frame assembler clean up was performed inside
			 *	lan743x_tx_frame_add_fragment
			 */
			dev_kfree_skb_irq(skb);
			goto unlock;
		}
	}

finish:
	lan743x_tx_frame_end(tx, skb, do_timestamp, ignore_sync);

unlock:
	spin_unlock_irqrestore(&tx->ring_lock, irq_flags);
	return NETDEV_TX_OK;
}

static int lan743x_tx_napi_poll(struct napi_struct *napi, int weight)
{
	struct lan743x_tx *tx = container_of(napi, struct lan743x_tx, napi);
	struct lan743x_adapter *adapter = tx->adapter;
	bool start_transmitter = false;
	unsigned long irq_flags = 0;
	u32 ioc_bit = 0;

	ioc_bit = DMAC_INT_BIT_TX_IOC_(tx->channel_number);
	lan743x_csr_read(adapter, DMAC_INT_STS);
	if (tx->vector_flags & LAN743X_VECTOR_FLAG_SOURCE_STATUS_W2C)
		lan743x_csr_write(adapter, DMAC_INT_STS, ioc_bit);
	spin_lock_irqsave(&tx->ring_lock, irq_flags);

	/* clean up tx ring */
	lan743x_tx_release_completed_descriptors(tx);
	if (netif_queue_stopped(adapter->netdev)) {
		if (tx->overflow_skb) {
			if (lan743x_tx_get_desc_cnt(tx, tx->overflow_skb) <=
				lan743x_tx_get_avail_desc(tx))
				start_transmitter = true;
		} else {
			netif_wake_queue(adapter->netdev);
		}
	}
	spin_unlock_irqrestore(&tx->ring_lock, irq_flags);

	if (start_transmitter) {
		/* space is now available, transmit overflow skb */
		lan743x_tx_xmit_frame(tx, tx->overflow_skb);
		tx->overflow_skb = NULL;
		netif_wake_queue(adapter->netdev);
	}

	if (!napi_complete(napi))
		goto done;

	/* enable isr */
	lan743x_csr_write(adapter, INT_EN_SET,
			  INT_BIT_DMA_TX_(tx->channel_number));
	lan743x_csr_read(adapter, INT_STS);

done:
	return 0;
}

static void lan743x_tx_ring_cleanup(struct lan743x_tx *tx)
{
	if (tx->head_cpu_ptr) {
		dma_free_coherent(&tx->adapter->pdev->dev,
				  sizeof(*tx->head_cpu_ptr), tx->head_cpu_ptr,
				  tx->head_dma_ptr);
		tx->head_cpu_ptr = NULL;
		tx->head_dma_ptr = 0;
	}
	kfree(tx->buffer_info);
	tx->buffer_info = NULL;

	if (tx->ring_cpu_ptr) {
		dma_free_coherent(&tx->adapter->pdev->dev,
				  tx->ring_allocation_size, tx->ring_cpu_ptr,
				  tx->ring_dma_ptr);
		tx->ring_allocation_size = 0;
		tx->ring_cpu_ptr = NULL;
		tx->ring_dma_ptr = 0;
	}
	tx->ring_size = 0;
}

static int lan743x_tx_ring_init(struct lan743x_tx *tx)
{
	size_t ring_allocation_size = 0;
	void *cpu_ptr = NULL;
	dma_addr_t dma_ptr;
	int ret = -ENOMEM;

	tx->ring_size = LAN743X_TX_RING_SIZE;
	if (tx->ring_size & ~TX_CFG_B_TX_RING_LEN_MASK_) {
		ret = -EINVAL;
		goto cleanup;
	}
	ring_allocation_size = ALIGN(tx->ring_size *
				     sizeof(struct lan743x_tx_descriptor),
				     PAGE_SIZE);
	dma_ptr = 0;
	cpu_ptr = dma_alloc_coherent(&tx->adapter->pdev->dev,
				     ring_allocation_size, &dma_ptr, GFP_KERNEL);
	if (!cpu_ptr) {
		ret = -ENOMEM;
		goto cleanup;
	}

	tx->ring_allocation_size = ring_allocation_size;
	tx->ring_cpu_ptr = (struct lan743x_tx_descriptor *)cpu_ptr;
	tx->ring_dma_ptr = dma_ptr;

	cpu_ptr = kcalloc(tx->ring_size, sizeof(*tx->buffer_info), GFP_KERNEL);
	if (!cpu_ptr) {
		ret = -ENOMEM;
		goto cleanup;
	}
	tx->buffer_info = (struct lan743x_tx_buffer_info *)cpu_ptr;
	dma_ptr = 0;
	cpu_ptr = dma_alloc_coherent(&tx->adapter->pdev->dev,
				     sizeof(*tx->head_cpu_ptr), &dma_ptr,
				     GFP_KERNEL);
	if (!cpu_ptr) {
		ret = -ENOMEM;
		goto cleanup;
	}

	tx->head_cpu_ptr = cpu_ptr;
	tx->head_dma_ptr = dma_ptr;
	if (tx->head_dma_ptr & 0x3) {
		ret = -ENOMEM;
		goto cleanup;
	}

	return 0;

cleanup:
	lan743x_tx_ring_cleanup(tx);
	return ret;
}

static void lan743x_tx_close(struct lan743x_tx *tx)
{
	struct lan743x_adapter *adapter = tx->adapter;

	lan743x_csr_write(adapter,
			  DMAC_CMD,
			  DMAC_CMD_STOP_T_(tx->channel_number));
	lan743x_dmac_tx_wait_till_stopped(adapter, tx->channel_number);

	lan743x_csr_write(adapter,
			  DMAC_INT_EN_CLR,
			  DMAC_INT_BIT_TX_IOC_(tx->channel_number));
	lan743x_csr_write(adapter, INT_EN_CLR,
			  INT_BIT_DMA_TX_(tx->channel_number));
	napi_disable(&tx->napi);
	netif_napi_del(&tx->napi);

	lan743x_csr_write(adapter, FCT_TX_CTL,
			  FCT_TX_CTL_DIS_(tx->channel_number));
	lan743x_csr_wait_for_bit(adapter, FCT_TX_CTL,
				 FCT_TX_CTL_EN_(tx->channel_number),
				 0, 1000, 20000, 100);

	lan743x_tx_release_all_descriptors(tx);

	if (tx->overflow_skb) {
		dev_kfree_skb(tx->overflow_skb);
		tx->overflow_skb = NULL;
	}

	lan743x_tx_ring_cleanup(tx);
}

static int lan743x_tx_open(struct lan743x_tx *tx)
{
	struct lan743x_adapter *adapter = NULL;
	u32 data = 0;
	int ret;

	adapter = tx->adapter;
	ret = lan743x_tx_ring_init(tx);
	if (ret)
		return ret;

	/* initialize fifo */
	lan743x_csr_write(adapter, FCT_TX_CTL,
			  FCT_TX_CTL_RESET_(tx->channel_number));
	lan743x_csr_wait_for_bit(adapter, FCT_TX_CTL,
				 FCT_TX_CTL_RESET_(tx->channel_number),
				 0, 1000, 20000, 100);

	/* enable fifo */
	lan743x_csr_write(adapter, FCT_TX_CTL,
			  FCT_TX_CTL_EN_(tx->channel_number));

	/* reset tx channel */
	lan743x_csr_write(adapter, DMAC_CMD,
			  DMAC_CMD_TX_SWR_(tx->channel_number));
	lan743x_csr_wait_for_bit(adapter, DMAC_CMD,
				 DMAC_CMD_TX_SWR_(tx->channel_number),
				 0, 1000, 20000, 100);

	/* Write TX_BASE_ADDR */
	lan743x_csr_write(adapter,
			  TX_BASE_ADDRH(tx->channel_number),
			  DMA_ADDR_HIGH32(tx->ring_dma_ptr));
	lan743x_csr_write(adapter,
			  TX_BASE_ADDRL(tx->channel_number),
			  DMA_ADDR_LOW32(tx->ring_dma_ptr));

	/* Write TX_CFG_B */
	data = lan743x_csr_read(adapter, TX_CFG_B(tx->channel_number));
	data &= ~TX_CFG_B_TX_RING_LEN_MASK_;
	data |= ((tx->ring_size) & TX_CFG_B_TX_RING_LEN_MASK_);
	if (!(adapter->csr.flags & LAN743X_CSR_FLAG_IS_A0))
		data |= TX_CFG_B_TDMABL_512_;
	lan743x_csr_write(adapter, TX_CFG_B(tx->channel_number), data);

	/* Write TX_CFG_A */
	data = TX_CFG_A_TX_TMR_HPWB_SEL_IOC_ | TX_CFG_A_TX_HP_WB_EN_;
	if (!(adapter->csr.flags & LAN743X_CSR_FLAG_IS_A0)) {
		data |= TX_CFG_A_TX_HP_WB_ON_INT_TMR_;
		data |= TX_CFG_A_TX_PF_THRES_SET_(0x10);
		data |= TX_CFG_A_TX_PF_PRI_THRES_SET_(0x04);
		data |= TX_CFG_A_TX_HP_WB_THRES_SET_(0x07);
	}
	lan743x_csr_write(adapter, TX_CFG_A(tx->channel_number), data);

	/* Write TX_HEAD_WRITEBACK_ADDR */
	lan743x_csr_write(adapter,
			  TX_HEAD_WRITEBACK_ADDRH(tx->channel_number),
			  DMA_ADDR_HIGH32(tx->head_dma_ptr));
	lan743x_csr_write(adapter,
			  TX_HEAD_WRITEBACK_ADDRL(tx->channel_number),
			  DMA_ADDR_LOW32(tx->head_dma_ptr));

	/* set last head */
	tx->last_head = lan743x_csr_read(adapter, TX_HEAD(tx->channel_number));

	/* write TX_TAIL */
	tx->last_tail = 0;
	lan743x_csr_write(adapter, TX_TAIL(tx->channel_number),
			  (u32)(tx->last_tail));
	tx->vector_flags = lan743x_intr_get_vector_flags(adapter,
							 INT_BIT_DMA_TX_
							 (tx->channel_number));
	netif_tx_napi_add(adapter->netdev,
			  &tx->napi, lan743x_tx_napi_poll,
			  tx->ring_size - 1);
	napi_enable(&tx->napi);

	data = 0;
	if (tx->vector_flags & LAN743X_VECTOR_FLAG_SOURCE_ENABLE_AUTO_CLEAR)
		data |= TX_CFG_C_TX_TOP_INT_EN_AUTO_CLR_;
	if (tx->vector_flags & LAN743X_VECTOR_FLAG_SOURCE_STATUS_AUTO_CLEAR)
		data |= TX_CFG_C_TX_DMA_INT_STS_AUTO_CLR_;
	if (tx->vector_flags & LAN743X_VECTOR_FLAG_SOURCE_STATUS_R2C)
		data |= TX_CFG_C_TX_INT_STS_R2C_MODE_MASK_;
	if (tx->vector_flags & LAN743X_VECTOR_FLAG_SOURCE_ENABLE_R2C)
		data |= TX_CFG_C_TX_INT_EN_R2C_;
	lan743x_csr_write(adapter, TX_CFG_C(tx->channel_number), data);

	if (!(tx->vector_flags & LAN743X_VECTOR_FLAG_SOURCE_ENABLE_AUTO_SET))
		lan743x_csr_write(adapter, INT_EN_SET,
				  INT_BIT_DMA_TX_(tx->channel_number));
	lan743x_csr_write(adapter, DMAC_INT_EN_SET,
			  DMAC_INT_BIT_TX_IOC_(tx->channel_number));

	/*  start dmac channel */
	lan743x_csr_write(adapter, DMAC_CMD,
			  DMAC_CMD_START_T_(tx->channel_number));
	return 0;
}

static int lan743x_rx_next_index(struct lan743x_rx *rx, int index)
{
	return ((++index) % rx->ring_size);
}

static void lan743x_rx_update_tail(struct lan743x_rx *rx, int index)
{
	/* update the tail once per 8 descriptors */
	if ((index & 7) == 7)
		lan743x_csr_write(rx->adapter, RX_TAIL(rx->channel_number),
				  index);
}

static int lan743x_rx_init_ring_element(struct lan743x_rx *rx, int index)
{
	struct net_device *netdev = rx->adapter->netdev;
	struct device *dev = &rx->adapter->pdev->dev;
	struct lan743x_rx_buffer_info *buffer_info;
	unsigned int buffer_length, used_length;
	struct lan743x_rx_descriptor *descriptor;
	struct sk_buff *skb;
	dma_addr_t dma_ptr;

	buffer_length = netdev->mtu + ETH_HLEN + ETH_FCS_LEN + RX_HEAD_PADDING;

	descriptor = &rx->ring_cpu_ptr[index];
	buffer_info = &rx->buffer_info[index];
	skb = __netdev_alloc_skb(netdev, buffer_length, GFP_ATOMIC | GFP_DMA);
	if (!skb)
		return -ENOMEM;
	dma_ptr = dma_map_single(dev, skb->data, buffer_length, DMA_FROM_DEVICE);
	if (dma_mapping_error(dev, dma_ptr)) {
		dev_kfree_skb_any(skb);
		return -ENOMEM;
	}
	if (buffer_info->dma_ptr) {
		/* sync used area of buffer only */
		if (le32_to_cpu(descriptor->data0) & RX_DESC_DATA0_LS_)
			/* frame length is valid only if LS bit is set.
			 * it's a safe upper bound for the used area in this
			 * buffer.
			 */
			used_length = min(RX_DESC_DATA0_FRAME_LENGTH_GET_
					  (le32_to_cpu(descriptor->data0)),
					  buffer_info->buffer_length);
		else
			used_length = buffer_info->buffer_length;
		dma_sync_single_for_cpu(dev, buffer_info->dma_ptr,
					used_length,
					DMA_FROM_DEVICE);
		dma_unmap_single_attrs(dev, buffer_info->dma_ptr,
				       buffer_info->buffer_length,
				       DMA_FROM_DEVICE,
				       DMA_ATTR_SKIP_CPU_SYNC);
	}

	buffer_info->skb = skb;
	buffer_info->dma_ptr = dma_ptr;
	buffer_info->buffer_length = buffer_length;
	descriptor->data1 = cpu_to_le32(DMA_ADDR_LOW32(buffer_info->dma_ptr));
	descriptor->data2 = cpu_to_le32(DMA_ADDR_HIGH32(buffer_info->dma_ptr));
	descriptor->data3 = 0;
	descriptor->data0 = cpu_to_le32((RX_DESC_DATA0_OWN_ |
			    (buffer_length & RX_DESC_DATA0_BUF_LENGTH_MASK_)));
	lan743x_rx_update_tail(rx, index);

	return 0;
}

static void lan743x_rx_reuse_ring_element(struct lan743x_rx *rx, int index)
{
	struct lan743x_rx_buffer_info *buffer_info;
	struct lan743x_rx_descriptor *descriptor;

	descriptor = &rx->ring_cpu_ptr[index];
	buffer_info = &rx->buffer_info[index];

	descriptor->data1 = cpu_to_le32(DMA_ADDR_LOW32(buffer_info->dma_ptr));
	descriptor->data2 = cpu_to_le32(DMA_ADDR_HIGH32(buffer_info->dma_ptr));
	descriptor->data3 = 0;
	descriptor->data0 = cpu_to_le32((RX_DESC_DATA0_OWN_ |
			    ((buffer_info->buffer_length) &
			    RX_DESC_DATA0_BUF_LENGTH_MASK_)));
	lan743x_rx_update_tail(rx, index);
}

static void lan743x_rx_release_ring_element(struct lan743x_rx *rx, int index)
{
	struct lan743x_rx_buffer_info *buffer_info;
	struct lan743x_rx_descriptor *descriptor;

	descriptor = &rx->ring_cpu_ptr[index];
	buffer_info = &rx->buffer_info[index];

	memset(descriptor, 0, sizeof(*descriptor));

	if (buffer_info->dma_ptr) {
		dma_unmap_single(&rx->adapter->pdev->dev,
				 buffer_info->dma_ptr,
				 buffer_info->buffer_length,
				 DMA_FROM_DEVICE);
		buffer_info->dma_ptr = 0;
	}

	if (buffer_info->skb) {
		dev_kfree_skb(buffer_info->skb);
		buffer_info->skb = NULL;
	}

	memset(buffer_info, 0, sizeof(*buffer_info));
}

static struct sk_buff *
lan743x_rx_trim_skb(struct sk_buff *skb, int frame_length)
{
	if (skb_linearize(skb)) {
		dev_kfree_skb_irq(skb);
		return NULL;
	}
	frame_length = max_t(int, 0, frame_length - ETH_FCS_LEN);
	if (skb->len > frame_length) {
		skb->tail -= skb->len - frame_length;
		skb->len = frame_length;
	}
	return skb;
}

static int lan743x_rx_process_buffer(struct lan743x_rx *rx)
{
	int current_head_index = le32_to_cpu(*rx->head_cpu_ptr);
	struct lan743x_rx_descriptor *descriptor, *desc_ext;
	struct net_device *netdev = rx->adapter->netdev;
	int result = RX_PROCESS_RESULT_NOTHING_TO_DO;
	struct lan743x_rx_buffer_info *buffer_info;
	int frame_length, buffer_length;
	int extension_index = -1;
	bool is_last, is_first;
	struct sk_buff *skb;

	if (current_head_index < 0 || current_head_index >= rx->ring_size)
		goto done;

	if (rx->last_head < 0 || rx->last_head >= rx->ring_size)
		goto done;

	if (rx->last_head == current_head_index)
		goto done;

	descriptor = &rx->ring_cpu_ptr[rx->last_head];
	if (le32_to_cpu(descriptor->data0) & RX_DESC_DATA0_OWN_)
		goto done;
	buffer_info = &rx->buffer_info[rx->last_head];

	is_last = le32_to_cpu(descriptor->data0) & RX_DESC_DATA0_LS_;
	is_first = le32_to_cpu(descriptor->data0) & RX_DESC_DATA0_FS_;

	if (is_last && le32_to_cpu(descriptor->data0) & RX_DESC_DATA0_EXT_) {
		/* extension is expected to follow */
		int index = lan743x_rx_next_index(rx, rx->last_head);

		if (index == current_head_index)
			/* extension not yet available */
			goto done;
		desc_ext = &rx->ring_cpu_ptr[index];
		if (le32_to_cpu(desc_ext->data0) & RX_DESC_DATA0_OWN_)
			/* extension not yet available */
			goto done;
		if (!(le32_to_cpu(desc_ext->data0) & RX_DESC_DATA0_EXT_))
			goto move_forward;
		extension_index = index;
	}

	/* Only the last buffer in a multi-buffer frame contains the total frame
	 * length. The chip occasionally sends more buffers than strictly
	 * required to reach the total frame length.
	 * Handle this by adding all buffers to the skb in their entirety.
	 * Once the real frame length is known, trim the skb.
	 */
	frame_length =
		RX_DESC_DATA0_FRAME_LENGTH_GET_(le32_to_cpu(descriptor->data0));
	buffer_length = buffer_info->buffer_length;

	netdev_dbg(netdev, "%s%schunk: %d/%d",
		   is_first ? "first " : "      ",
		   is_last  ? "last  " : "      ",
		   frame_length, buffer_length);

	/* save existing skb, allocate new skb and map to dma */
	skb = buffer_info->skb;
	if (lan743x_rx_init_ring_element(rx, rx->last_head)) {
		/* failed to allocate next skb.
		 * Memory is very low.
		 * Drop this packet and reuse buffer.
		 */
		lan743x_rx_reuse_ring_element(rx, rx->last_head);
		/* drop packet that was being assembled */
		dev_kfree_skb_irq(rx->skb_head);
		rx->skb_head = NULL;
		goto process_extension;
	}

	/* add buffers to skb via skb->frag_list */
	if (is_first) {
		skb_reserve(skb, RX_HEAD_PADDING);
		skb_put(skb, buffer_length - RX_HEAD_PADDING);
		if (rx->skb_head)
			dev_kfree_skb_irq(rx->skb_head);
		rx->skb_head = skb;
	} else if (rx->skb_head) {
		skb_put(skb, buffer_length);
		if (skb_shinfo(rx->skb_head)->frag_list)
			rx->skb_tail->next = skb;
		else
			skb_shinfo(rx->skb_head)->frag_list = skb;
		rx->skb_tail = skb;
		rx->skb_head->len += skb->len;
		rx->skb_head->data_len += skb->len;
		rx->skb_head->truesize += skb->truesize;
	} else {
		/* packet to assemble has already been dropped because one or
		 * more of its buffers could not be allocated
		 */
		netdev_dbg(netdev, "drop buffer intended for dropped packet");
		dev_kfree_skb_irq(skb);
	}

process_extension:
	if (extension_index >= 0) {
		u32 ts_sec;
		u32 ts_nsec;

		ts_sec = le32_to_cpu(desc_ext->data1);
		ts_nsec = (le32_to_cpu(desc_ext->data2) &
			  RX_DESC_DATA2_TS_NS_MASK_);
		if (rx->skb_head)
			skb_hwtstamps(rx->skb_head)->hwtstamp =
				ktime_set(ts_sec, ts_nsec);
		lan743x_rx_reuse_ring_element(rx, extension_index);
		rx->last_head = extension_index;
		netdev_dbg(netdev, "process extension");
	}

	if (is_last && rx->skb_head)
		rx->skb_head = lan743x_rx_trim_skb(rx->skb_head, frame_length);

	if (is_last && rx->skb_head) {
		rx->skb_head->protocol = eth_type_trans(rx->skb_head,
							rx->adapter->netdev);
		netdev_dbg(netdev, "sending %d byte frame to OS",
			   rx->skb_head->len);
		napi_gro_receive(&rx->napi, rx->skb_head);
		rx->skb_head = NULL;
	}

move_forward:
	/* push tail and head forward */
	rx->last_tail = rx->last_head;
	rx->last_head = lan743x_rx_next_index(rx, rx->last_head);
	result = RX_PROCESS_RESULT_BUFFER_RECEIVED;
done:
	return result;
}

static int lan743x_rx_napi_poll(struct napi_struct *napi, int weight)
{
	struct lan743x_rx *rx = container_of(napi, struct lan743x_rx, napi);
	struct lan743x_adapter *adapter = rx->adapter;
	int result = RX_PROCESS_RESULT_NOTHING_TO_DO;
	u32 rx_tail_flags = 0;
	int count;

	if (rx->vector_flags & LAN743X_VECTOR_FLAG_SOURCE_STATUS_W2C) {
		/* clear int status bit before reading packet */
		lan743x_csr_write(adapter, DMAC_INT_STS,
				  DMAC_INT_BIT_RXFRM_(rx->channel_number));
	}
	for (count = 0; count < weight; count++) {
		result = lan743x_rx_process_buffer(rx);
		if (result == RX_PROCESS_RESULT_NOTHING_TO_DO)
			break;
	}
	rx->frame_count += count;
	if (count == weight || result == RX_PROCESS_RESULT_BUFFER_RECEIVED)
		return weight;

	if (!napi_complete_done(napi, count))
		return count;

	/* re-arm interrupts, must write to rx tail on some chip variants */
	if (rx->vector_flags & LAN743X_VECTOR_FLAG_VECTOR_ENABLE_AUTO_SET)
		rx_tail_flags |= RX_TAIL_SET_TOP_INT_VEC_EN_;
	if (rx->vector_flags & LAN743X_VECTOR_FLAG_SOURCE_ENABLE_AUTO_SET) {
		rx_tail_flags |= RX_TAIL_SET_TOP_INT_EN_;
	} else {
		lan743x_csr_write(adapter, INT_EN_SET,
				  INT_BIT_DMA_RX_(rx->channel_number));
	}

	if (rx_tail_flags)
		lan743x_csr_write(adapter, RX_TAIL(rx->channel_number),
				  rx_tail_flags | rx->last_tail);

	return count;
}

static void lan743x_rx_ring_cleanup(struct lan743x_rx *rx)
{
	if (rx->buffer_info && rx->ring_cpu_ptr) {
		int index;

		for (index = 0; index < rx->ring_size; index++)
			lan743x_rx_release_ring_element(rx, index);
	}

	if (rx->head_cpu_ptr) {
		dma_free_coherent(&rx->adapter->pdev->dev,
				  sizeof(*rx->head_cpu_ptr), rx->head_cpu_ptr,
				  rx->head_dma_ptr);
		rx->head_cpu_ptr = NULL;
		rx->head_dma_ptr = 0;
	}

	kfree(rx->buffer_info);
	rx->buffer_info = NULL;

	if (rx->ring_cpu_ptr) {
		dma_free_coherent(&rx->adapter->pdev->dev,
				  rx->ring_allocation_size, rx->ring_cpu_ptr,
				  rx->ring_dma_ptr);
		rx->ring_allocation_size = 0;
		rx->ring_cpu_ptr = NULL;
		rx->ring_dma_ptr = 0;
	}

	rx->ring_size = 0;
	rx->last_head = 0;
}

static int lan743x_rx_ring_init(struct lan743x_rx *rx)
{
	size_t ring_allocation_size = 0;
	dma_addr_t dma_ptr = 0;
	void *cpu_ptr = NULL;
	int ret = -ENOMEM;
	int index = 0;

	rx->ring_size = LAN743X_RX_RING_SIZE;
	if (rx->ring_size <= 1) {
		ret = -EINVAL;
		goto cleanup;
	}
	if (rx->ring_size & ~RX_CFG_B_RX_RING_LEN_MASK_) {
		ret = -EINVAL;
		goto cleanup;
	}
	ring_allocation_size = ALIGN(rx->ring_size *
				     sizeof(struct lan743x_rx_descriptor),
				     PAGE_SIZE);
	dma_ptr = 0;
	cpu_ptr = dma_alloc_coherent(&rx->adapter->pdev->dev,
				     ring_allocation_size, &dma_ptr, GFP_KERNEL);
	if (!cpu_ptr) {
		ret = -ENOMEM;
		goto cleanup;
	}
	rx->ring_allocation_size = ring_allocation_size;
	rx->ring_cpu_ptr = (struct lan743x_rx_descriptor *)cpu_ptr;
	rx->ring_dma_ptr = dma_ptr;

	cpu_ptr = kcalloc(rx->ring_size, sizeof(*rx->buffer_info),
			  GFP_KERNEL);
	if (!cpu_ptr) {
		ret = -ENOMEM;
		goto cleanup;
	}
	rx->buffer_info = (struct lan743x_rx_buffer_info *)cpu_ptr;
	dma_ptr = 0;
	cpu_ptr = dma_alloc_coherent(&rx->adapter->pdev->dev,
				     sizeof(*rx->head_cpu_ptr), &dma_ptr,
				     GFP_KERNEL);
	if (!cpu_ptr) {
		ret = -ENOMEM;
		goto cleanup;
	}

	rx->head_cpu_ptr = cpu_ptr;
	rx->head_dma_ptr = dma_ptr;
	if (rx->head_dma_ptr & 0x3) {
		ret = -ENOMEM;
		goto cleanup;
	}

	rx->last_head = 0;
	for (index = 0; index < rx->ring_size; index++) {
		ret = lan743x_rx_init_ring_element(rx, index);
		if (ret)
			goto cleanup;
	}
	return 0;

cleanup:
	lan743x_rx_ring_cleanup(rx);
	return ret;
}

static void lan743x_rx_close(struct lan743x_rx *rx)
{
	struct lan743x_adapter *adapter = rx->adapter;

	lan743x_csr_write(adapter, FCT_RX_CTL,
			  FCT_RX_CTL_DIS_(rx->channel_number));
	lan743x_csr_wait_for_bit(adapter, FCT_RX_CTL,
				 FCT_RX_CTL_EN_(rx->channel_number),
				 0, 1000, 20000, 100);

	lan743x_csr_write(adapter, DMAC_CMD,
			  DMAC_CMD_STOP_R_(rx->channel_number));
	lan743x_dmac_rx_wait_till_stopped(adapter, rx->channel_number);

	lan743x_csr_write(adapter, DMAC_INT_EN_CLR,
			  DMAC_INT_BIT_RXFRM_(rx->channel_number));
	lan743x_csr_write(adapter, INT_EN_CLR,
			  INT_BIT_DMA_RX_(rx->channel_number));
	napi_disable(&rx->napi);

	netif_napi_del(&rx->napi);

	lan743x_rx_ring_cleanup(rx);
}

static int lan743x_rx_open(struct lan743x_rx *rx)
{
	struct lan743x_adapter *adapter = rx->adapter;
	u32 data = 0;
	int ret;

	rx->frame_count = 0;
	ret = lan743x_rx_ring_init(rx);
	if (ret)
		goto return_error;

	netif_napi_add(adapter->netdev,
		       &rx->napi, lan743x_rx_napi_poll,
		       NAPI_POLL_WEIGHT);

	lan743x_csr_write(adapter, DMAC_CMD,
			  DMAC_CMD_RX_SWR_(rx->channel_number));
	lan743x_csr_wait_for_bit(adapter, DMAC_CMD,
				 DMAC_CMD_RX_SWR_(rx->channel_number),
				 0, 1000, 20000, 100);

	/* set ring base address */
	lan743x_csr_write(adapter,
			  RX_BASE_ADDRH(rx->channel_number),
			  DMA_ADDR_HIGH32(rx->ring_dma_ptr));
	lan743x_csr_write(adapter,
			  RX_BASE_ADDRL(rx->channel_number),
			  DMA_ADDR_LOW32(rx->ring_dma_ptr));

	/* set rx write back address */
	lan743x_csr_write(adapter,
			  RX_HEAD_WRITEBACK_ADDRH(rx->channel_number),
			  DMA_ADDR_HIGH32(rx->head_dma_ptr));
	lan743x_csr_write(adapter,
			  RX_HEAD_WRITEBACK_ADDRL(rx->channel_number),
			  DMA_ADDR_LOW32(rx->head_dma_ptr));
	data = RX_CFG_A_RX_HP_WB_EN_;
	if (!(adapter->csr.flags & LAN743X_CSR_FLAG_IS_A0)) {
		data |= (RX_CFG_A_RX_WB_ON_INT_TMR_ |
			RX_CFG_A_RX_WB_THRES_SET_(0x7) |
			RX_CFG_A_RX_PF_THRES_SET_(16) |
			RX_CFG_A_RX_PF_PRI_THRES_SET_(4));
	}

	/* set RX_CFG_A */
	lan743x_csr_write(adapter,
			  RX_CFG_A(rx->channel_number), data);

	/* set RX_CFG_B */
	data = lan743x_csr_read(adapter, RX_CFG_B(rx->channel_number));
	data &= ~RX_CFG_B_RX_PAD_MASK_;
	if (!RX_HEAD_PADDING)
		data |= RX_CFG_B_RX_PAD_0_;
	else
		data |= RX_CFG_B_RX_PAD_2_;
	data &= ~RX_CFG_B_RX_RING_LEN_MASK_;
	data |= ((rx->ring_size) & RX_CFG_B_RX_RING_LEN_MASK_);
	data |= RX_CFG_B_TS_ALL_RX_;
	if (!(adapter->csr.flags & LAN743X_CSR_FLAG_IS_A0))
		data |= RX_CFG_B_RDMABL_512_;

	lan743x_csr_write(adapter, RX_CFG_B(rx->channel_number), data);
	rx->vector_flags = lan743x_intr_get_vector_flags(adapter,
							 INT_BIT_DMA_RX_
							 (rx->channel_number));

	/* set RX_CFG_C */
	data = 0;
	if (rx->vector_flags & LAN743X_VECTOR_FLAG_SOURCE_ENABLE_AUTO_CLEAR)
		data |= RX_CFG_C_RX_TOP_INT_EN_AUTO_CLR_;
	if (rx->vector_flags & LAN743X_VECTOR_FLAG_SOURCE_STATUS_AUTO_CLEAR)
		data |= RX_CFG_C_RX_DMA_INT_STS_AUTO_CLR_;
	if (rx->vector_flags & LAN743X_VECTOR_FLAG_SOURCE_STATUS_R2C)
		data |= RX_CFG_C_RX_INT_STS_R2C_MODE_MASK_;
	if (rx->vector_flags & LAN743X_VECTOR_FLAG_SOURCE_ENABLE_R2C)
		data |= RX_CFG_C_RX_INT_EN_R2C_;
	lan743x_csr_write(adapter, RX_CFG_C(rx->channel_number), data);

	rx->last_tail = ((u32)(rx->ring_size - 1));
	lan743x_csr_write(adapter, RX_TAIL(rx->channel_number),
			  rx->last_tail);
	rx->last_head = lan743x_csr_read(adapter, RX_HEAD(rx->channel_number));
	if (rx->last_head) {
		ret = -EIO;
		goto napi_delete;
	}

	napi_enable(&rx->napi);

	lan743x_csr_write(adapter, INT_EN_SET,
			  INT_BIT_DMA_RX_(rx->channel_number));
	lan743x_csr_write(adapter, DMAC_INT_STS,
			  DMAC_INT_BIT_RXFRM_(rx->channel_number));
	lan743x_csr_write(adapter, DMAC_INT_EN_SET,
			  DMAC_INT_BIT_RXFRM_(rx->channel_number));
	lan743x_csr_write(adapter, DMAC_CMD,
			  DMAC_CMD_START_R_(rx->channel_number));

	/* initialize fifo */
	lan743x_csr_write(adapter, FCT_RX_CTL,
			  FCT_RX_CTL_RESET_(rx->channel_number));
	lan743x_csr_wait_for_bit(adapter, FCT_RX_CTL,
				 FCT_RX_CTL_RESET_(rx->channel_number),
				 0, 1000, 20000, 100);
	lan743x_csr_write(adapter, FCT_FLOW(rx->channel_number),
			  FCT_FLOW_CTL_REQ_EN_ |
			  FCT_FLOW_CTL_ON_THRESHOLD_SET_(0x2A) |
			  FCT_FLOW_CTL_OFF_THRESHOLD_SET_(0xA));

	/* enable fifo */
	lan743x_csr_write(adapter, FCT_RX_CTL,
			  FCT_RX_CTL_EN_(rx->channel_number));
	return 0;

napi_delete:
	netif_napi_del(&rx->napi);
	lan743x_rx_ring_cleanup(rx);

return_error:
	return ret;
}

static int lan743x_netdev_close(struct net_device *netdev)
{
	struct lan743x_adapter *adapter = netdev_priv(netdev);
	int index;

	lan743x_tx_close(&adapter->tx[0]);

	for (index = 0; index < LAN743X_USED_RX_CHANNELS; index++)
		lan743x_rx_close(&adapter->rx[index]);

	lan743x_ptp_close(adapter);

	lan743x_phy_close(adapter);

	lan743x_mac_close(adapter);

	lan743x_intr_close(adapter);

	return 0;
}

static int lan743x_netdev_open(struct net_device *netdev)
{
	struct lan743x_adapter *adapter = netdev_priv(netdev);
	int index;
	int ret;

	ret = lan743x_intr_open(adapter);
	if (ret)
		goto return_error;

	ret = lan743x_mac_open(adapter);
	if (ret)
		goto close_intr;

	ret = lan743x_phy_open(adapter);
	if (ret)
		goto close_mac;

	ret = lan743x_ptp_open(adapter);
	if (ret)
		goto close_phy;

	lan743x_rfe_open(adapter);

	for (index = 0; index < LAN743X_USED_RX_CHANNELS; index++) {
		ret = lan743x_rx_open(&adapter->rx[index]);
		if (ret)
			goto close_rx;
	}

	ret = lan743x_tx_open(&adapter->tx[0]);
	if (ret)
		goto close_rx;

	return 0;

close_rx:
	for (index = 0; index < LAN743X_USED_RX_CHANNELS; index++) {
		if (adapter->rx[index].ring_cpu_ptr)
			lan743x_rx_close(&adapter->rx[index]);
	}
	lan743x_ptp_close(adapter);

close_phy:
	lan743x_phy_close(adapter);

close_mac:
	lan743x_mac_close(adapter);

close_intr:
	lan743x_intr_close(adapter);

return_error:
	netif_warn(adapter, ifup, adapter->netdev,
		   "Error opening LAN743x\n");
	return ret;
}

static netdev_tx_t lan743x_netdev_xmit_frame(struct sk_buff *skb,
					     struct net_device *netdev)
{
	struct lan743x_adapter *adapter = netdev_priv(netdev);

	return lan743x_tx_xmit_frame(&adapter->tx[0], skb);
}

static int lan743x_netdev_ioctl(struct net_device *netdev,
				struct ifreq *ifr, int cmd)
{
	if (!netif_running(netdev))
		return -EINVAL;
	if (cmd == SIOCSHWTSTAMP)
		return lan743x_ptp_ioctl(netdev, ifr, cmd);
	return phy_mii_ioctl(netdev->phydev, ifr, cmd);
}

static void lan743x_netdev_set_multicast(struct net_device *netdev)
{
	struct lan743x_adapter *adapter = netdev_priv(netdev);

	lan743x_rfe_set_multicast(adapter);
}

static int lan743x_netdev_change_mtu(struct net_device *netdev, int new_mtu)
{
	struct lan743x_adapter *adapter = netdev_priv(netdev);
	int ret = 0;

	ret = lan743x_mac_set_mtu(adapter, new_mtu);
	if (!ret)
		netdev->mtu = new_mtu;
	return ret;
}

static void lan743x_netdev_get_stats64(struct net_device *netdev,
				       struct rtnl_link_stats64 *stats)
{
	struct lan743x_adapter *adapter = netdev_priv(netdev);

	stats->rx_packets = lan743x_csr_read(adapter, STAT_RX_TOTAL_FRAMES);
	stats->tx_packets = lan743x_csr_read(adapter, STAT_TX_TOTAL_FRAMES);
	stats->rx_bytes = lan743x_csr_read(adapter,
					   STAT_RX_UNICAST_BYTE_COUNT) +
			  lan743x_csr_read(adapter,
					   STAT_RX_BROADCAST_BYTE_COUNT) +
			  lan743x_csr_read(adapter,
					   STAT_RX_MULTICAST_BYTE_COUNT);
	stats->tx_bytes = lan743x_csr_read(adapter,
					   STAT_TX_UNICAST_BYTE_COUNT) +
			  lan743x_csr_read(adapter,
					   STAT_TX_BROADCAST_BYTE_COUNT) +
			  lan743x_csr_read(adapter,
					   STAT_TX_MULTICAST_BYTE_COUNT);
	stats->rx_errors = lan743x_csr_read(adapter, STAT_RX_FCS_ERRORS) +
			   lan743x_csr_read(adapter,
					    STAT_RX_ALIGNMENT_ERRORS) +
			   lan743x_csr_read(adapter, STAT_RX_JABBER_ERRORS) +
			   lan743x_csr_read(adapter,
					    STAT_RX_UNDERSIZE_FRAME_ERRORS) +
			   lan743x_csr_read(adapter,
					    STAT_RX_OVERSIZE_FRAME_ERRORS);
	stats->tx_errors = lan743x_csr_read(adapter, STAT_TX_FCS_ERRORS) +
			   lan743x_csr_read(adapter,
					    STAT_TX_EXCESS_DEFERRAL_ERRORS) +
			   lan743x_csr_read(adapter, STAT_TX_CARRIER_ERRORS);
	stats->rx_dropped = lan743x_csr_read(adapter,
					     STAT_RX_DROPPED_FRAMES);
	stats->tx_dropped = lan743x_csr_read(adapter,
					     STAT_TX_EXCESSIVE_COLLISION);
	stats->multicast = lan743x_csr_read(adapter,
					    STAT_RX_MULTICAST_FRAMES) +
			   lan743x_csr_read(adapter,
					    STAT_TX_MULTICAST_FRAMES);
	stats->collisions = lan743x_csr_read(adapter,
					     STAT_TX_SINGLE_COLLISIONS) +
			    lan743x_csr_read(adapter,
					     STAT_TX_MULTIPLE_COLLISIONS) +
			    lan743x_csr_read(adapter,
					     STAT_TX_LATE_COLLISIONS);
}

static int lan743x_netdev_set_mac_address(struct net_device *netdev,
					  void *addr)
{
	struct lan743x_adapter *adapter = netdev_priv(netdev);
	struct sockaddr *sock_addr = addr;
	int ret;

	ret = eth_prepare_mac_addr_change(netdev, sock_addr);
	if (ret)
		return ret;
	ether_addr_copy(netdev->dev_addr, sock_addr->sa_data);
	lan743x_mac_set_address(adapter, sock_addr->sa_data);
	lan743x_rfe_update_mac_address(adapter);
	return 0;
}

static const struct net_device_ops lan743x_netdev_ops = {
	.ndo_open		= lan743x_netdev_open,
	.ndo_stop		= lan743x_netdev_close,
	.ndo_start_xmit		= lan743x_netdev_xmit_frame,
	.ndo_do_ioctl		= lan743x_netdev_ioctl,
	.ndo_set_rx_mode	= lan743x_netdev_set_multicast,
	.ndo_change_mtu		= lan743x_netdev_change_mtu,
	.ndo_get_stats64	= lan743x_netdev_get_stats64,
	.ndo_set_mac_address	= lan743x_netdev_set_mac_address,
};

static void lan743x_hardware_cleanup(struct lan743x_adapter *adapter)
{
	lan743x_csr_write(adapter, INT_EN_CLR, 0xFFFFFFFF);
}

static void lan743x_mdiobus_cleanup(struct lan743x_adapter *adapter)
{
	mdiobus_unregister(adapter->mdiobus);
}

static void lan743x_full_cleanup(struct lan743x_adapter *adapter)
{
	unregister_netdev(adapter->netdev);

	lan743x_mdiobus_cleanup(adapter);
	lan743x_hardware_cleanup(adapter);
	lan743x_pci_cleanup(adapter);
}

static int lan743x_hardware_init(struct lan743x_adapter *adapter,
				 struct pci_dev *pdev)
{
	struct lan743x_tx *tx;
	int index;
	int ret;

	adapter->intr.irq = adapter->pdev->irq;
	lan743x_csr_write(adapter, INT_EN_CLR, 0xFFFFFFFF);

	ret = lan743x_gpio_init(adapter);
	if (ret)
		return ret;

	ret = lan743x_mac_init(adapter);
	if (ret)
		return ret;

	ret = lan743x_phy_init(adapter);
	if (ret)
		return ret;

	ret = lan743x_ptp_init(adapter);
	if (ret)
		return ret;

	lan743x_rfe_update_mac_address(adapter);

	ret = lan743x_dmac_init(adapter);
	if (ret)
		return ret;

	for (index = 0; index < LAN743X_USED_RX_CHANNELS; index++) {
		adapter->rx[index].adapter = adapter;
		adapter->rx[index].channel_number = index;
	}

	tx = &adapter->tx[0];
	tx->adapter = adapter;
	tx->channel_number = 0;
	spin_lock_init(&tx->ring_lock);
	return 0;
}

static int lan743x_mdiobus_init(struct lan743x_adapter *adapter)
{
	int ret;

	adapter->mdiobus = devm_mdiobus_alloc(&adapter->pdev->dev);
	if (!(adapter->mdiobus)) {
		ret = -ENOMEM;
		goto return_error;
	}

	adapter->mdiobus->priv = (void *)adapter;
	adapter->mdiobus->read = lan743x_mdiobus_read;
	adapter->mdiobus->write = lan743x_mdiobus_write;
	adapter->mdiobus->name = "lan743x-mdiobus";
	snprintf(adapter->mdiobus->id, MII_BUS_ID_SIZE,
		 "pci-%s", pci_name(adapter->pdev));

	if ((adapter->csr.id_rev & ID_REV_ID_MASK_) == ID_REV_ID_LAN7430_)
		/* LAN7430 uses internal phy at address 1 */
		adapter->mdiobus->phy_mask = ~(u32)BIT(1);

	/* register mdiobus */
	ret = mdiobus_register(adapter->mdiobus);
	if (ret < 0)
		goto return_error;
	return 0;

return_error:
	return ret;
}

/* lan743x_pcidev_probe - Device Initialization Routine
 * @pdev: PCI device information struct
 * @id: entry in lan743x_pci_tbl
 *
 * Returns 0 on success, negative on failure
 *
 * initializes an adapter identified by a pci_dev structure.
 * The OS initialization, configuring of the adapter private structure,
 * and a hardware reset occur.
 **/
static int lan743x_pcidev_probe(struct pci_dev *pdev,
				const struct pci_device_id *id)
{
	struct lan743x_adapter *adapter = NULL;
	struct net_device *netdev = NULL;
	int ret = -ENODEV;

	netdev = devm_alloc_etherdev(&pdev->dev,
				     sizeof(struct lan743x_adapter));
	if (!netdev)
		goto return_error;

	SET_NETDEV_DEV(netdev, &pdev->dev);
	pci_set_drvdata(pdev, netdev);
	adapter = netdev_priv(netdev);
	adapter->netdev = netdev;
	adapter->msg_enable = NETIF_MSG_DRV | NETIF_MSG_PROBE |
			      NETIF_MSG_LINK | NETIF_MSG_IFUP |
			      NETIF_MSG_IFDOWN | NETIF_MSG_TX_QUEUED;
	netdev->max_mtu = LAN743X_MAX_FRAME_SIZE;

	of_get_mac_address(pdev->dev.of_node, adapter->mac_address);

	ret = lan743x_pci_init(adapter, pdev);
	if (ret)
		goto return_error;

	ret = lan743x_csr_init(adapter);
	if (ret)
		goto cleanup_pci;

	ret = lan743x_hardware_init(adapter, pdev);
	if (ret)
		goto cleanup_pci;

	ret = lan743x_mdiobus_init(adapter);
	if (ret)
		goto cleanup_hardware;

	adapter->netdev->netdev_ops = &lan743x_netdev_ops;
	adapter->netdev->ethtool_ops = &lan743x_ethtool_ops;
	adapter->netdev->features = NETIF_F_SG | NETIF_F_TSO | NETIF_F_HW_CSUM;
	adapter->netdev->hw_features = adapter->netdev->features;

	/* carrier off reporting is important to ethtool even BEFORE open */
	netif_carrier_off(netdev);

	ret = register_netdev(adapter->netdev);
	if (ret < 0)
		goto cleanup_mdiobus;
	return 0;

cleanup_mdiobus:
	lan743x_mdiobus_cleanup(adapter);

cleanup_hardware:
	lan743x_hardware_cleanup(adapter);

cleanup_pci:
	lan743x_pci_cleanup(adapter);

return_error:
	pr_warn("Initialization failed\n");
	return ret;
}

/**
 * lan743x_pcidev_remove - Device Removal Routine
 * @pdev: PCI device information struct
 *
 * this is called by the PCI subsystem to alert the driver
 * that it should release a PCI device.  This could be caused by a
 * Hot-Plug event, or because the driver is going to be removed from
 * memory.
 **/
static void lan743x_pcidev_remove(struct pci_dev *pdev)
{
	struct net_device *netdev = pci_get_drvdata(pdev);
	struct lan743x_adapter *adapter = netdev_priv(netdev);

	lan743x_full_cleanup(adapter);
}

static void lan743x_pcidev_shutdown(struct pci_dev *pdev)
{
	struct net_device *netdev = pci_get_drvdata(pdev);
	struct lan743x_adapter *adapter = netdev_priv(netdev);

	rtnl_lock();
	netif_device_detach(netdev);

	/* close netdev when netdev is at running state.
	 * For instance, it is true when system goes to sleep by pm-suspend
	 * However, it is false when system goes to sleep by suspend GUI menu
	 */
	if (netif_running(netdev))
		lan743x_netdev_close(netdev);
	rtnl_unlock();

#ifdef CONFIG_PM
	pci_save_state(pdev);
#endif

	/* clean up lan743x portion */
	lan743x_hardware_cleanup(adapter);
}

#ifdef CONFIG_PM_SLEEP
static u16 lan743x_pm_wakeframe_crc16(const u8 *buf, int len)
{
	return bitrev16(crc16(0xFFFF, buf, len));
}

static void lan743x_pm_set_wol(struct lan743x_adapter *adapter)
{
	const u8 ipv4_multicast[3] = { 0x01, 0x00, 0x5E };
	const u8 ipv6_multicast[3] = { 0x33, 0x33 };
	const u8 arp_type[2] = { 0x08, 0x06 };
	int mask_index;
	u32 pmtctl;
	u32 wucsr;
	u32 macrx;
	u16 crc;

	for (mask_index = 0; mask_index < MAC_NUM_OF_WUF_CFG; mask_index++)
		lan743x_csr_write(adapter, MAC_WUF_CFG(mask_index), 0);

	/* clear wake settings */
	pmtctl = lan743x_csr_read(adapter, PMT_CTL);
	pmtctl |= PMT_CTL_WUPS_MASK_;
	pmtctl &= ~(PMT_CTL_GPIO_WAKEUP_EN_ | PMT_CTL_EEE_WAKEUP_EN_ |
		PMT_CTL_WOL_EN_ | PMT_CTL_MAC_D3_RX_CLK_OVR_ |
		PMT_CTL_RX_FCT_RFE_D3_CLK_OVR_ | PMT_CTL_ETH_PHY_WAKE_EN_);

	macrx = lan743x_csr_read(adapter, MAC_RX);

	wucsr = 0;
	mask_index = 0;

	pmtctl |= PMT_CTL_ETH_PHY_D3_COLD_OVR_ | PMT_CTL_ETH_PHY_D3_OVR_;

	if (adapter->wolopts & WAKE_PHY) {
		pmtctl |= PMT_CTL_ETH_PHY_EDPD_PLL_CTL_;
		pmtctl |= PMT_CTL_ETH_PHY_WAKE_EN_;
	}
	if (adapter->wolopts & WAKE_MAGIC) {
		wucsr |= MAC_WUCSR_MPEN_;
		macrx |= MAC_RX_RXEN_;
		pmtctl |= PMT_CTL_WOL_EN_ | PMT_CTL_MAC_D3_RX_CLK_OVR_;
	}
	if (adapter->wolopts & WAKE_UCAST) {
		wucsr |= MAC_WUCSR_RFE_WAKE_EN_ | MAC_WUCSR_PFDA_EN_;
		macrx |= MAC_RX_RXEN_;
		pmtctl |= PMT_CTL_WOL_EN_ | PMT_CTL_MAC_D3_RX_CLK_OVR_;
		pmtctl |= PMT_CTL_RX_FCT_RFE_D3_CLK_OVR_;
	}
	if (adapter->wolopts & WAKE_BCAST) {
		wucsr |= MAC_WUCSR_RFE_WAKE_EN_ | MAC_WUCSR_BCST_EN_;
		macrx |= MAC_RX_RXEN_;
		pmtctl |= PMT_CTL_WOL_EN_ | PMT_CTL_MAC_D3_RX_CLK_OVR_;
		pmtctl |= PMT_CTL_RX_FCT_RFE_D3_CLK_OVR_;
	}
	if (adapter->wolopts & WAKE_MCAST) {
		/* IPv4 multicast */
		crc = lan743x_pm_wakeframe_crc16(ipv4_multicast, 3);
		lan743x_csr_write(adapter, MAC_WUF_CFG(mask_index),
				  MAC_WUF_CFG_EN_ | MAC_WUF_CFG_TYPE_MCAST_ |
				  (0 << MAC_WUF_CFG_OFFSET_SHIFT_) |
				  (crc & MAC_WUF_CFG_CRC16_MASK_));
		lan743x_csr_write(adapter, MAC_WUF_MASK0(mask_index), 7);
		lan743x_csr_write(adapter, MAC_WUF_MASK1(mask_index), 0);
		lan743x_csr_write(adapter, MAC_WUF_MASK2(mask_index), 0);
		lan743x_csr_write(adapter, MAC_WUF_MASK3(mask_index), 0);
		mask_index++;

		/* IPv6 multicast */
		crc = lan743x_pm_wakeframe_crc16(ipv6_multicast, 2);
		lan743x_csr_write(adapter, MAC_WUF_CFG(mask_index),
				  MAC_WUF_CFG_EN_ | MAC_WUF_CFG_TYPE_MCAST_ |
				  (0 << MAC_WUF_CFG_OFFSET_SHIFT_) |
				  (crc & MAC_WUF_CFG_CRC16_MASK_));
		lan743x_csr_write(adapter, MAC_WUF_MASK0(mask_index), 3);
		lan743x_csr_write(adapter, MAC_WUF_MASK1(mask_index), 0);
		lan743x_csr_write(adapter, MAC_WUF_MASK2(mask_index), 0);
		lan743x_csr_write(adapter, MAC_WUF_MASK3(mask_index), 0);
		mask_index++;

		wucsr |= MAC_WUCSR_RFE_WAKE_EN_ | MAC_WUCSR_WAKE_EN_;
		macrx |= MAC_RX_RXEN_;
		pmtctl |= PMT_CTL_WOL_EN_ | PMT_CTL_MAC_D3_RX_CLK_OVR_;
		pmtctl |= PMT_CTL_RX_FCT_RFE_D3_CLK_OVR_;
	}
	if (adapter->wolopts & WAKE_ARP) {
		/* set MAC_WUF_CFG & WUF_MASK
		 * for packettype (offset 12,13) = ARP (0x0806)
		 */
		crc = lan743x_pm_wakeframe_crc16(arp_type, 2);
		lan743x_csr_write(adapter, MAC_WUF_CFG(mask_index),
				  MAC_WUF_CFG_EN_ | MAC_WUF_CFG_TYPE_ALL_ |
				  (0 << MAC_WUF_CFG_OFFSET_SHIFT_) |
				  (crc & MAC_WUF_CFG_CRC16_MASK_));
		lan743x_csr_write(adapter, MAC_WUF_MASK0(mask_index), 0x3000);
		lan743x_csr_write(adapter, MAC_WUF_MASK1(mask_index), 0);
		lan743x_csr_write(adapter, MAC_WUF_MASK2(mask_index), 0);
		lan743x_csr_write(adapter, MAC_WUF_MASK3(mask_index), 0);
		mask_index++;

		wucsr |= MAC_WUCSR_RFE_WAKE_EN_ | MAC_WUCSR_WAKE_EN_;
		macrx |= MAC_RX_RXEN_;
		pmtctl |= PMT_CTL_WOL_EN_ | PMT_CTL_MAC_D3_RX_CLK_OVR_;
		pmtctl |= PMT_CTL_RX_FCT_RFE_D3_CLK_OVR_;
	}

	lan743x_csr_write(adapter, MAC_WUCSR, wucsr);
	lan743x_csr_write(adapter, PMT_CTL, pmtctl);
	lan743x_csr_write(adapter, MAC_RX, macrx);
}

static int lan743x_pm_suspend(struct device *dev)
{
	struct pci_dev *pdev = to_pci_dev(dev);
	struct net_device *netdev = pci_get_drvdata(pdev);
	struct lan743x_adapter *adapter = netdev_priv(netdev);

	lan743x_pcidev_shutdown(pdev);

	/* clear all wakes */
	lan743x_csr_write(adapter, MAC_WUCSR, 0);
	lan743x_csr_write(adapter, MAC_WUCSR2, 0);
	lan743x_csr_write(adapter, MAC_WK_SRC, 0xFFFFFFFF);

	if (adapter->wolopts)
		lan743x_pm_set_wol(adapter);

	/* Host sets PME_En, put D3hot */
	return pci_prepare_to_sleep(pdev);
}

static int lan743x_pm_resume(struct device *dev)
{
	struct pci_dev *pdev = to_pci_dev(dev);
	struct net_device *netdev = pci_get_drvdata(pdev);
	struct lan743x_adapter *adapter = netdev_priv(netdev);
	int ret;

	pci_set_power_state(pdev, PCI_D0);
	pci_restore_state(pdev);
	pci_save_state(pdev);

	ret = lan743x_hardware_init(adapter, pdev);
	if (ret) {
		netif_err(adapter, probe, adapter->netdev,
			  "lan743x_hardware_init returned %d\n", ret);
	}

	/* open netdev when netdev is at running state while resume.
	 * For instance, it is true when system wakesup after pm-suspend
	 * However, it is false when system wakes up after suspend GUI menu
	 */
	if (netif_running(netdev))
		lan743x_netdev_open(netdev);

	netif_device_attach(netdev);

	return 0;
}

static const struct dev_pm_ops lan743x_pm_ops = {
	SET_SYSTEM_SLEEP_PM_OPS(lan743x_pm_suspend, lan743x_pm_resume)
};
#endif /* CONFIG_PM_SLEEP */

static const struct pci_device_id lan743x_pcidev_tbl[] = {
	{ PCI_DEVICE(PCI_VENDOR_ID_SMSC, PCI_DEVICE_ID_SMSC_LAN7430) },
	{ PCI_DEVICE(PCI_VENDOR_ID_SMSC, PCI_DEVICE_ID_SMSC_LAN7431) },
	{ 0, }
};

MODULE_DEVICE_TABLE(pci, lan743x_pcidev_tbl);

static struct pci_driver lan743x_pcidev_driver = {
	.name     = DRIVER_NAME,
	.id_table = lan743x_pcidev_tbl,
	.probe    = lan743x_pcidev_probe,
	.remove   = lan743x_pcidev_remove,
#ifdef CONFIG_PM_SLEEP
	.driver.pm = &lan743x_pm_ops,
#endif
	.shutdown = lan743x_pcidev_shutdown,
};

module_pci_driver(lan743x_pcidev_driver);

MODULE_AUTHOR(DRIVER_AUTHOR);
MODULE_DESCRIPTION(DRIVER_DESC);
MODULE_LICENSE("GPL");<|MERGE_RESOLUTION|>--- conflicted
+++ resolved
@@ -144,19 +144,10 @@
 {
 	struct lan743x_intr *intr = &adapter->intr;
 
-<<<<<<< HEAD
-	int_sts = lan743x_csr_read(adapter, INT_STS);
-	if (int_sts & INT_BIT_SW_GP_) {
-		/* disable the interrupt to prevent repeated re-triggering */
-		lan743x_csr_write(adapter, INT_EN_CLR, INT_BIT_SW_GP_);
-		intr->software_isr_flag = 1;
-	}
-=======
 	/* disable the interrupt to prevent repeated re-triggering */
 	lan743x_csr_write(adapter, INT_EN_CLR, INT_BIT_SW_GP_);
 	intr->software_isr_flag = true;
 	wake_up(&intr->software_isr_wq);
->>>>>>> 7d2a07b7
 }
 
 static void lan743x_tx_isr(void *context, u32 int_sts, u32 flags)
