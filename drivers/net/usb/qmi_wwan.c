/*
 * Copyright (c) 2012  Bjørn Mork <bjorn@mork.no>
 *
 * This program is free software; you can redistribute it and/or
 * modify it under the terms of the GNU General Public License
 * version 2 as published by the Free Software Foundation.
 */

#include <linux/module.h>
#include <linux/netdevice.h>
#include <linux/ethtool.h>
#include <linux/mii.h>
#include <linux/usb.h>
#include <linux/usb/cdc.h>
#include <linux/usb/usbnet.h>
#include <linux/usb/cdc-wdm.h>

/* The name of the CDC Device Management driver */
#define DM_DRIVER "cdc_wdm"

/*
 * This driver supports wwan (3G/LTE/?) devices using a vendor
 * specific management protocol called Qualcomm MSM Interface (QMI) -
 * in addition to the more common AT commands over serial interface
 * management
 *
 * QMI is wrapped in CDC, using CDC encapsulated commands on the
 * control ("master") interface of a two-interface CDC Union
 * resembling standard CDC ECM.  The devices do not use the control
 * interface for any other CDC messages.  Most likely because the
 * management protocol is used in place of the standard CDC
 * notifications NOTIFY_NETWORK_CONNECTION and NOTIFY_SPEED_CHANGE
 *
 * Handling a protocol like QMI is out of the scope for any driver.
 * It can be exported as a character device using the cdc-wdm driver,
 * which will enable userspace applications ("modem managers") to
 * handle it.  This may be required to use the network interface
 * provided by the driver.
 *
 * These devices may alternatively/additionally be configured using AT
 * commands on any of the serial interfaces driven by the option driver
 *
 * This driver binds only to the data ("slave") interface to enable
 * the cdc-wdm driver to bind to the control interface.  It still
 * parses the CDC functional descriptors on the control interface to
 *  a) verify that this is indeed a handled interface (CDC Union
 *     header lists it as slave)
 *  b) get MAC address and other ethernet config from the CDC Ethernet
 *     header
 *  c) enable user bind requests against the control interface, which
 *     is the common way to bind to CDC Ethernet Control Model type
 *     interfaces
 *  d) provide a hint to the user about which interface is the
 *     corresponding management interface
 */

static int qmi_wwan_bind(struct usbnet *dev, struct usb_interface *intf)
{
	int status = -1;
	struct usb_interface *control = NULL;
	u8 *buf = intf->cur_altsetting->extra;
	int len = intf->cur_altsetting->extralen;
	struct usb_interface_descriptor *desc = &intf->cur_altsetting->desc;
	struct usb_cdc_union_desc *cdc_union = NULL;
	struct usb_cdc_ether_desc *cdc_ether = NULL;
	u32 required = 1 << USB_CDC_HEADER_TYPE | 1 << USB_CDC_UNION_TYPE;
	u32 found = 0;
	atomic_t *pmcount = (void *)&dev->data[1];

	atomic_set(pmcount, 0);

	/*
	 * assume a data interface has no additional descriptors and
	 * that the control and data interface are numbered
	 * consecutively - this holds for the Huawei device at least
	 */
	if (len == 0 && desc->bInterfaceNumber > 0) {
		control = usb_ifnum_to_if(dev->udev, desc->bInterfaceNumber - 1);
		if (!control)
			goto err;

		buf = control->cur_altsetting->extra;
		len = control->cur_altsetting->extralen;
		dev_dbg(&intf->dev, "guessing \"control\" => %s, \"data\" => this\n",
			dev_name(&control->dev));
	}

	while (len > 3) {
		struct usb_descriptor_header *h = (void *)buf;

		/* ignore any misplaced descriptors */
		if (h->bDescriptorType != USB_DT_CS_INTERFACE)
			goto next_desc;

		/* buf[2] is CDC descriptor subtype */
		switch (buf[2]) {
		case USB_CDC_HEADER_TYPE:
			if (found & 1 << USB_CDC_HEADER_TYPE) {
				dev_dbg(&intf->dev, "extra CDC header\n");
				goto err;
			}
			if (h->bLength != sizeof(struct usb_cdc_header_desc)) {
				dev_dbg(&intf->dev, "CDC header len %u\n", h->bLength);
				goto err;
			}
			break;
		case USB_CDC_UNION_TYPE:
			if (found & 1 << USB_CDC_UNION_TYPE) {
				dev_dbg(&intf->dev, "extra CDC union\n");
				goto err;
			}
			if (h->bLength != sizeof(struct usb_cdc_union_desc)) {
				dev_dbg(&intf->dev, "CDC union len %u\n", h->bLength);
				goto err;
			}
			cdc_union = (struct usb_cdc_union_desc *)buf;
			break;
		case USB_CDC_ETHERNET_TYPE:
			if (found & 1 << USB_CDC_ETHERNET_TYPE) {
				dev_dbg(&intf->dev, "extra CDC ether\n");
				goto err;
			}
			if (h->bLength != sizeof(struct usb_cdc_ether_desc)) {
				dev_dbg(&intf->dev, "CDC ether len %u\n",  h->bLength);
				goto err;
			}
			cdc_ether = (struct usb_cdc_ether_desc *)buf;
			break;
		}

		/*
		 * Remember which CDC functional descriptors we've seen.  Works
		 * for all types we care about, of which USB_CDC_ETHERNET_TYPE
		 * (0x0f) is the highest numbered
		 */
		if (buf[2] < 32)
			found |= 1 << buf[2];

next_desc:
		len -= h->bLength;
		buf += h->bLength;
	}

	/* did we find all the required ones? */
	if ((found & required) != required) {
		dev_err(&intf->dev, "CDC functional descriptors missing\n");
		goto err;
	}

	/* give the user a helpful hint if trying to bind to the wrong interface */
	if (cdc_union && desc->bInterfaceNumber == cdc_union->bMasterInterface0) {
		dev_err(&intf->dev, "leaving \"control\" interface for " DM_DRIVER " - try binding to %s instead!\n",
			dev_name(&usb_ifnum_to_if(dev->udev, cdc_union->bSlaveInterface0)->dev));
		goto err;
	}

	/* errors aren't fatal - we can live with the dynamic address */
	if (cdc_ether) {
		dev->hard_mtu = le16_to_cpu(cdc_ether->wMaxSegmentSize);
		usbnet_get_ethernet_addr(dev, cdc_ether->iMACAddress);
	}

	/* success! point the user to the management interface */
	if (control)
		dev_info(&intf->dev, "Use \"" DM_DRIVER "\" for QMI interface %s\n",
			dev_name(&control->dev));

	/* XXX: add a sysfs symlink somewhere to help management applications find it? */

	/* collect bulk endpoints now that we know intf == "data" interface */
	status = usbnet_get_endpoints(dev, intf);

err:
	return status;
}

/* using a counter to merge subdriver requests with our own into a combined state */
static int qmi_wwan_manage_power(struct usbnet *dev, int on)
{
	atomic_t *pmcount = (void *)&dev->data[1];
	int rv = 0;

	dev_dbg(&dev->intf->dev, "%s() pmcount=%d, on=%d\n", __func__, atomic_read(pmcount), on);

	if ((on && atomic_add_return(1, pmcount) == 1) || (!on && atomic_dec_and_test(pmcount))) {
		/* need autopm_get/put here to ensure the usbcore sees the new value */
		rv = usb_autopm_get_interface(dev->intf);
		if (rv < 0)
			goto err;
		dev->intf->needs_remote_wakeup = on;
		usb_autopm_put_interface(dev->intf);
	}
err:
	return rv;
}

static int qmi_wwan_cdc_wdm_manage_power(struct usb_interface *intf, int on)
{
	struct usbnet *dev = usb_get_intfdata(intf);

	/* can be called while disconnecting */
	if (!dev)
		return 0;
	return qmi_wwan_manage_power(dev, on);
}

/* Some devices combine the "control" and "data" functions into a
 * single interface with all three endpoints: interrupt + bulk in and
 * out
 *
 * Setting up cdc-wdm as a subdriver owning the interrupt endpoint
 * will let it provide userspace access to the encapsulated QMI
 * protocol without interfering with the usbnet operations.
  */
static int qmi_wwan_bind_shared(struct usbnet *dev, struct usb_interface *intf)
{
	int rv;
	struct usb_driver *subdriver = NULL;
	atomic_t *pmcount = (void *)&dev->data[1];

	/* ZTE makes devices where the interface descriptors and endpoint
	 * configurations of two or more interfaces are identical, even
	 * though the functions are completely different.  If set, then
	 * driver_info->data is a bitmap of acceptable interface numbers
	 * allowing us to bind to one such interface without binding to
	 * all of them
	 */
	if (dev->driver_info->data &&
	    !test_bit(intf->cur_altsetting->desc.bInterfaceNumber, &dev->driver_info->data)) {
		dev_info(&intf->dev, "not on our whitelist - ignored");
		rv = -ENODEV;
		goto err;
	}

	atomic_set(pmcount, 0);

	/* collect all three endpoints */
	rv = usbnet_get_endpoints(dev, intf);
	if (rv < 0)
		goto err;

	/* require interrupt endpoint for subdriver */
	if (!dev->status) {
		rv = -EINVAL;
		goto err;
	}

	subdriver = usb_cdc_wdm_register(intf, &dev->status->desc, 512, &qmi_wwan_cdc_wdm_manage_power);
	if (IS_ERR(subdriver)) {
		rv = PTR_ERR(subdriver);
		goto err;
	}

	/* can't let usbnet use the interrupt endpoint */
	dev->status = NULL;

	/* save subdriver struct for suspend/resume wrappers */
	dev->data[0] = (unsigned long)subdriver;

err:
	return rv;
}

static void qmi_wwan_unbind_shared(struct usbnet *dev, struct usb_interface *intf)
{
	struct usb_driver *subdriver = (void *)dev->data[0];

	if (subdriver && subdriver->disconnect)
		subdriver->disconnect(intf);

	dev->data[0] = (unsigned long)NULL;
}

/* suspend/resume wrappers calling both usbnet and the cdc-wdm
 * subdriver if present.
 *
 * NOTE: cdc-wdm also supports pre/post_reset, but we cannot provide
 * wrappers for those without adding usbnet reset support first.
 */
static int qmi_wwan_suspend(struct usb_interface *intf, pm_message_t message)
{
	struct usbnet *dev = usb_get_intfdata(intf);
	struct usb_driver *subdriver = (void *)dev->data[0];
	int ret;

	ret = usbnet_suspend(intf, message);
	if (ret < 0)
		goto err;

	if (subdriver && subdriver->suspend)
		ret = subdriver->suspend(intf, message);
	if (ret < 0)
		usbnet_resume(intf);
err:
	return ret;
}

static int qmi_wwan_resume(struct usb_interface *intf)
{
	struct usbnet *dev = usb_get_intfdata(intf);
	struct usb_driver *subdriver = (void *)dev->data[0];
	int ret = 0;

	if (subdriver && subdriver->resume)
		ret = subdriver->resume(intf);
	if (ret < 0)
		goto err;
	ret = usbnet_resume(intf);
	if (ret < 0 && subdriver && subdriver->resume && subdriver->suspend)
		subdriver->suspend(intf, PMSG_SUSPEND);
err:
	return ret;
}


static const struct driver_info	qmi_wwan_info = {
	.description	= "QMI speaking wwan device",
	.flags		= FLAG_WWAN,
	.bind		= qmi_wwan_bind,
	.manage_power	= qmi_wwan_manage_power,
};

static const struct driver_info	qmi_wwan_shared = {
	.description	= "QMI speaking wwan device with combined interface",
	.flags		= FLAG_WWAN,
	.bind		= qmi_wwan_bind_shared,
	.unbind		= qmi_wwan_unbind_shared,
	.manage_power	= qmi_wwan_manage_power,
};

static const struct driver_info	qmi_wwan_force_int0 = {
	.description	= "Qualcomm WWAN/QMI device",
<<<<<<< HEAD
	.flags		= FLAG_WWAN,
	.bind		= qmi_wwan_bind_shared,
	.unbind		= qmi_wwan_unbind_shared,
	.manage_power	= qmi_wwan_manage_power,
	.data		= BIT(0), /* interface whitelist bitmap */
};

static const struct driver_info	qmi_wwan_force_int1 = {
	.description	= "Qualcomm WWAN/QMI device",
	.flags		= FLAG_WWAN,
	.bind		= qmi_wwan_bind_shared,
	.unbind		= qmi_wwan_unbind_shared,
	.manage_power	= qmi_wwan_manage_power,
	.data		= BIT(1), /* interface whitelist bitmap */
};

static const struct driver_info	qmi_wwan_force_int3 = {
	.description	= "Qualcomm WWAN/QMI device",
=======
>>>>>>> 53c30a1a
	.flags		= FLAG_WWAN,
	.bind		= qmi_wwan_bind_shared,
	.unbind		= qmi_wwan_unbind_shared,
	.manage_power	= qmi_wwan_manage_power,
<<<<<<< HEAD
=======
	.data		= BIT(0), /* interface whitelist bitmap */
};

static const struct driver_info	qmi_wwan_force_int1 = {
	.description	= "Qualcomm WWAN/QMI device",
	.flags		= FLAG_WWAN,
	.bind		= qmi_wwan_bind_shared,
	.unbind		= qmi_wwan_unbind_shared,
	.manage_power	= qmi_wwan_manage_power,
	.data		= BIT(1), /* interface whitelist bitmap */
};

static const struct driver_info qmi_wwan_force_int2 = {
	.description	= "Qualcomm WWAN/QMI device",
	.flags		= FLAG_WWAN,
	.bind		= qmi_wwan_bind_shared,
	.unbind		= qmi_wwan_unbind_shared,
	.manage_power	= qmi_wwan_manage_power,
	.data		= BIT(2), /* interface whitelist bitmap */
};

static const struct driver_info	qmi_wwan_force_int3 = {
	.description	= "Qualcomm WWAN/QMI device",
	.flags		= FLAG_WWAN,
	.bind		= qmi_wwan_bind_shared,
	.unbind		= qmi_wwan_unbind_shared,
	.manage_power	= qmi_wwan_manage_power,
>>>>>>> 53c30a1a
	.data		= BIT(3), /* interface whitelist bitmap */
};

static const struct driver_info	qmi_wwan_force_int4 = {
	.description	= "Qualcomm WWAN/QMI device",
	.flags		= FLAG_WWAN,
	.bind		= qmi_wwan_bind_shared,
	.unbind		= qmi_wwan_unbind_shared,
	.manage_power	= qmi_wwan_manage_power,
	.data		= BIT(4), /* interface whitelist bitmap */
};

/* Sierra Wireless provide equally useless interface descriptors
 * Devices in QMI mode can be switched between two different
 * configurations:
 *   a) USB interface #8 is QMI/wwan
 *   b) USB interfaces #8, #19 and #20 are QMI/wwan
 *
 * Both configurations provide a number of other interfaces (serial++),
 * some of which have the same endpoint configuration as we expect, so
 * a whitelist or blacklist is necessary.
 *
 * FIXME: The below whitelist should include BIT(20).  It does not
 * because I cannot get it to work...
 */
static const struct driver_info	qmi_wwan_sierra = {
	.description	= "Sierra Wireless wwan/QMI device",
	.flags		= FLAG_WWAN,
	.bind		= qmi_wwan_bind_shared,
	.unbind		= qmi_wwan_unbind_shared,
	.manage_power	= qmi_wwan_manage_power,
	.data		= BIT(8) | BIT(19), /* interface whitelist bitmap */
};

#define HUAWEI_VENDOR_ID	0x12D1

/* Gobi 1000 QMI/wwan interface number is 3 according to qcserial */
#define QMI_GOBI1K_DEVICE(vend, prod) \
	USB_DEVICE(vend, prod), \
	.driver_info = (unsigned long)&qmi_wwan_force_int3

/* Gobi 2000 and Gobi 3000 QMI/wwan interface number is 0 according to qcserial */
#define QMI_GOBI_DEVICE(vend, prod) \
	USB_DEVICE(vend, prod), \
	.driver_info = (unsigned long)&qmi_wwan_force_int0

static const struct usb_device_id products[] = {
	{	/* Huawei E392, E398 and possibly others sharing both device id and more... */
		.match_flags        = USB_DEVICE_ID_MATCH_VENDOR | USB_DEVICE_ID_MATCH_INT_INFO,
		.idVendor           = HUAWEI_VENDOR_ID,
		.bInterfaceClass    = USB_CLASS_VENDOR_SPEC,
		.bInterfaceSubClass = 1,
		.bInterfaceProtocol = 8, /* NOTE: This is the *slave* interface of the CDC Union! */
		.driver_info        = (unsigned long)&qmi_wwan_info,
	},
	{	/* Vodafone/Huawei K5005 (12d1:14c8) and similar modems */
		.match_flags        = USB_DEVICE_ID_MATCH_VENDOR | USB_DEVICE_ID_MATCH_INT_INFO,
		.idVendor           = HUAWEI_VENDOR_ID,
		.bInterfaceClass    = USB_CLASS_VENDOR_SPEC,
		.bInterfaceSubClass = 1,
		.bInterfaceProtocol = 56, /* NOTE: This is the *slave* interface of the CDC Union! */
		.driver_info        = (unsigned long)&qmi_wwan_info,
	},
	{	/* Huawei E392, E398 and possibly others in "Windows mode"
		 * using a combined control and data interface without any CDC
		 * functional descriptors
		 */
		.match_flags        = USB_DEVICE_ID_MATCH_VENDOR | USB_DEVICE_ID_MATCH_INT_INFO,
		.idVendor           = HUAWEI_VENDOR_ID,
		.bInterfaceClass    = USB_CLASS_VENDOR_SPEC,
		.bInterfaceSubClass = 1,
		.bInterfaceProtocol = 17,
		.driver_info        = (unsigned long)&qmi_wwan_shared,
	},
	{	/* Pantech UML290 */
		.match_flags	    = USB_DEVICE_ID_MATCH_DEVICE | USB_DEVICE_ID_MATCH_INT_INFO,
		.idVendor           = 0x106c,
		.idProduct          = 0x3718,
		.bInterfaceClass    = 0xff,
		.bInterfaceSubClass = 0xf0,
		.bInterfaceProtocol = 0xff,
		.driver_info        = (unsigned long)&qmi_wwan_shared,
	},
	{	/* ZTE MF820D */
		.match_flags	    = USB_DEVICE_ID_MATCH_DEVICE | USB_DEVICE_ID_MATCH_INT_INFO,
		.idVendor           = 0x19d2,
		.idProduct          = 0x0167,
		.bInterfaceClass    = 0xff,
		.bInterfaceSubClass = 0xff,
		.bInterfaceProtocol = 0xff,
		.driver_info        = (unsigned long)&qmi_wwan_force_int4,
	},
	{	/* ZTE (Vodafone) K3520-Z */
		.match_flags	    = USB_DEVICE_ID_MATCH_DEVICE | USB_DEVICE_ID_MATCH_INT_INFO,
		.idVendor           = 0x19d2,
		.idProduct          = 0x0055,
		.bInterfaceClass    = 0xff,
		.bInterfaceSubClass = 0xff,
		.bInterfaceProtocol = 0xff,
		.driver_info        = (unsigned long)&qmi_wwan_force_int1,
	},
	{	/* ZTE (Vodafone) K3565-Z */
		.match_flags	    = USB_DEVICE_ID_MATCH_DEVICE | USB_DEVICE_ID_MATCH_INT_INFO,
		.idVendor           = 0x19d2,
		.idProduct          = 0x0063,
		.bInterfaceClass    = 0xff,
		.bInterfaceSubClass = 0xff,
		.bInterfaceProtocol = 0xff,
		.driver_info        = (unsigned long)&qmi_wwan_force_int4,
	},
	{	/* ZTE (Vodafone) K3570-Z */
		.match_flags	    = USB_DEVICE_ID_MATCH_DEVICE | USB_DEVICE_ID_MATCH_INT_INFO,
		.idVendor           = 0x19d2,
		.idProduct          = 0x1008,
		.bInterfaceClass    = 0xff,
		.bInterfaceSubClass = 0xff,
		.bInterfaceProtocol = 0xff,
		.driver_info        = (unsigned long)&qmi_wwan_force_int4,
	},
	{	/* ZTE (Vodafone) K3571-Z */
		.match_flags	    = USB_DEVICE_ID_MATCH_DEVICE | USB_DEVICE_ID_MATCH_INT_INFO,
		.idVendor           = 0x19d2,
		.idProduct          = 0x1010,
		.bInterfaceClass    = 0xff,
		.bInterfaceSubClass = 0xff,
		.bInterfaceProtocol = 0xff,
		.driver_info        = (unsigned long)&qmi_wwan_force_int4,
	},
	{	/* ZTE (Vodafone) K3765-Z */
		.match_flags	    = USB_DEVICE_ID_MATCH_DEVICE | USB_DEVICE_ID_MATCH_INT_INFO,
		.idVendor           = 0x19d2,
		.idProduct          = 0x2002,
		.bInterfaceClass    = 0xff,
		.bInterfaceSubClass = 0xff,
		.bInterfaceProtocol = 0xff,
		.driver_info        = (unsigned long)&qmi_wwan_force_int4,
	},
	{	/* ZTE (Vodafone) K4505-Z */
		.match_flags	    = USB_DEVICE_ID_MATCH_DEVICE | USB_DEVICE_ID_MATCH_INT_INFO,
		.idVendor           = 0x19d2,
		.idProduct          = 0x0104,
		.bInterfaceClass    = 0xff,
		.bInterfaceSubClass = 0xff,
		.bInterfaceProtocol = 0xff,
		.driver_info        = (unsigned long)&qmi_wwan_force_int4,
	},
	{	/* ZTE MF60 */
		.match_flags	    = USB_DEVICE_ID_MATCH_DEVICE | USB_DEVICE_ID_MATCH_INT_INFO,
		.idVendor           = 0x19d2,
		.idProduct          = 0x1402,
		.bInterfaceClass    = 0xff,
		.bInterfaceSubClass = 0xff,
		.bInterfaceProtocol = 0xff,
		.driver_info        = (unsigned long)&qmi_wwan_force_int2,
	},
	{	/* Sierra Wireless MC77xx in QMI mode */
		.match_flags	    = USB_DEVICE_ID_MATCH_DEVICE | USB_DEVICE_ID_MATCH_INT_INFO,
		.idVendor           = 0x1199,
		.idProduct          = 0x68a2,
		.bInterfaceClass    = 0xff,
		.bInterfaceSubClass = 0xff,
		.bInterfaceProtocol = 0xff,
		.driver_info        = (unsigned long)&qmi_wwan_sierra,
	},

	/* Gobi 1000 devices */
	{QMI_GOBI1K_DEVICE(0x05c6, 0x9212)},	/* Acer Gobi Modem Device */
	{QMI_GOBI1K_DEVICE(0x03f0, 0x1f1d)},	/* HP un2400 Gobi Modem Device */
	{QMI_GOBI1K_DEVICE(0x03f0, 0x371d)},	/* HP un2430 Mobile Broadband Module */
	{QMI_GOBI1K_DEVICE(0x04da, 0x250d)},	/* Panasonic Gobi Modem device */
	{QMI_GOBI1K_DEVICE(0x413c, 0x8172)},	/* Dell Gobi Modem device */
	{QMI_GOBI1K_DEVICE(0x1410, 0xa001)},	/* Novatel Gobi Modem device */
	{QMI_GOBI1K_DEVICE(0x0b05, 0x1776)},	/* Asus Gobi Modem device */
	{QMI_GOBI1K_DEVICE(0x19d2, 0xfff3)},	/* ONDA Gobi Modem device */
	{QMI_GOBI1K_DEVICE(0x05c6, 0x9001)},	/* Generic Gobi Modem device */
	{QMI_GOBI1K_DEVICE(0x05c6, 0x9002)},	/* Generic Gobi Modem device */
	{QMI_GOBI1K_DEVICE(0x05c6, 0x9202)},	/* Generic Gobi Modem device */
	{QMI_GOBI1K_DEVICE(0x05c6, 0x9203)},	/* Generic Gobi Modem device */
	{QMI_GOBI1K_DEVICE(0x05c6, 0x9222)},	/* Generic Gobi Modem device */
	{QMI_GOBI1K_DEVICE(0x05c6, 0x9009)},	/* Generic Gobi Modem device */

	/* Gobi 2000 and 3000 devices */
	{QMI_GOBI_DEVICE(0x413c, 0x8186)},	/* Dell Gobi 2000 Modem device (N0218, VU936) */
	{QMI_GOBI_DEVICE(0x05c6, 0x920b)},	/* Generic Gobi 2000 Modem device */
	{QMI_GOBI_DEVICE(0x05c6, 0x9225)},	/* Sony Gobi 2000 Modem device (N0279, VU730) */
	{QMI_GOBI_DEVICE(0x05c6, 0x9245)},	/* Samsung Gobi 2000 Modem device (VL176) */
	{QMI_GOBI_DEVICE(0x03f0, 0x251d)},	/* HP Gobi 2000 Modem device (VP412) */
	{QMI_GOBI_DEVICE(0x05c6, 0x9215)},	/* Acer Gobi 2000 Modem device (VP413) */
	{QMI_GOBI_DEVICE(0x05c6, 0x9265)},	/* Asus Gobi 2000 Modem device (VR305) */
	{QMI_GOBI_DEVICE(0x05c6, 0x9235)},	/* Top Global Gobi 2000 Modem device (VR306) */
	{QMI_GOBI_DEVICE(0x05c6, 0x9275)},	/* iRex Technologies Gobi 2000 Modem device (VR307) */
	{QMI_GOBI_DEVICE(0x1199, 0x9001)},	/* Sierra Wireless Gobi 2000 Modem device (VT773) */
	{QMI_GOBI_DEVICE(0x1199, 0x9002)},	/* Sierra Wireless Gobi 2000 Modem device (VT773) */
	{QMI_GOBI_DEVICE(0x1199, 0x9003)},	/* Sierra Wireless Gobi 2000 Modem device (VT773) */
	{QMI_GOBI_DEVICE(0x1199, 0x9004)},	/* Sierra Wireless Gobi 2000 Modem device (VT773) */
	{QMI_GOBI_DEVICE(0x1199, 0x9005)},	/* Sierra Wireless Gobi 2000 Modem device (VT773) */
	{QMI_GOBI_DEVICE(0x1199, 0x9006)},	/* Sierra Wireless Gobi 2000 Modem device (VT773) */
	{QMI_GOBI_DEVICE(0x1199, 0x9007)},	/* Sierra Wireless Gobi 2000 Modem device (VT773) */
	{QMI_GOBI_DEVICE(0x1199, 0x9008)},	/* Sierra Wireless Gobi 2000 Modem device (VT773) */
	{QMI_GOBI_DEVICE(0x1199, 0x9009)},	/* Sierra Wireless Gobi 2000 Modem device (VT773) */
	{QMI_GOBI_DEVICE(0x1199, 0x900a)},	/* Sierra Wireless Gobi 2000 Modem device (VT773) */
	{QMI_GOBI_DEVICE(0x1199, 0x9011)},	/* Sierra Wireless Gobi 2000 Modem device (MC8305) */
	{QMI_GOBI_DEVICE(0x16d8, 0x8002)},	/* CMDTech Gobi 2000 Modem device (VU922) */
	{QMI_GOBI_DEVICE(0x05c6, 0x9205)},	/* Gobi 2000 Modem device */
	{QMI_GOBI_DEVICE(0x1199, 0x9013)},	/* Sierra Wireless Gobi 3000 Modem device (MC8355) */
	{QMI_GOBI_DEVICE(0x1199, 0x9015)},	/* Sierra Wireless Gobi 3000 Modem device */
	{QMI_GOBI_DEVICE(0x1199, 0x9019)},	/* Sierra Wireless Gobi 3000 Modem device */
	{ }					/* END */
};
MODULE_DEVICE_TABLE(usb, products);

static struct usb_driver qmi_wwan_driver = {
	.name		      = "qmi_wwan",
	.id_table	      = products,
	.probe		      =	usbnet_probe,
	.disconnect	      = usbnet_disconnect,
	.suspend	      = qmi_wwan_suspend,
	.resume		      =	qmi_wwan_resume,
	.reset_resume         = qmi_wwan_resume,
	.supports_autosuspend = 1,
	.disable_hub_initiated_lpm = 1,
};

static int __init qmi_wwan_init(void)
{
	return usb_register(&qmi_wwan_driver);
}
module_init(qmi_wwan_init);

static void __exit qmi_wwan_exit(void)
{
	usb_deregister(&qmi_wwan_driver);
}
module_exit(qmi_wwan_exit);

MODULE_AUTHOR("Bjørn Mork <bjorn@mork.no>");
MODULE_DESCRIPTION("Qualcomm MSM Interface (QMI) WWAN driver");
MODULE_LICENSE("GPL");<|MERGE_RESOLUTION|>--- conflicted
+++ resolved
@@ -330,7 +330,6 @@
 
 static const struct driver_info	qmi_wwan_force_int0 = {
 	.description	= "Qualcomm WWAN/QMI device",
-<<<<<<< HEAD
 	.flags		= FLAG_WWAN,
 	.bind		= qmi_wwan_bind_shared,
 	.unbind		= qmi_wwan_unbind_shared,
@@ -347,44 +346,21 @@
 	.data		= BIT(1), /* interface whitelist bitmap */
 };
 
+static const struct driver_info qmi_wwan_force_int2 = {
+	.description	= "Qualcomm WWAN/QMI device",
+	.flags		= FLAG_WWAN,
+	.bind		= qmi_wwan_bind_shared,
+	.unbind		= qmi_wwan_unbind_shared,
+	.manage_power	= qmi_wwan_manage_power,
+	.data		= BIT(2), /* interface whitelist bitmap */
+};
+
 static const struct driver_info	qmi_wwan_force_int3 = {
 	.description	= "Qualcomm WWAN/QMI device",
-=======
->>>>>>> 53c30a1a
 	.flags		= FLAG_WWAN,
 	.bind		= qmi_wwan_bind_shared,
 	.unbind		= qmi_wwan_unbind_shared,
 	.manage_power	= qmi_wwan_manage_power,
-<<<<<<< HEAD
-=======
-	.data		= BIT(0), /* interface whitelist bitmap */
-};
-
-static const struct driver_info	qmi_wwan_force_int1 = {
-	.description	= "Qualcomm WWAN/QMI device",
-	.flags		= FLAG_WWAN,
-	.bind		= qmi_wwan_bind_shared,
-	.unbind		= qmi_wwan_unbind_shared,
-	.manage_power	= qmi_wwan_manage_power,
-	.data		= BIT(1), /* interface whitelist bitmap */
-};
-
-static const struct driver_info qmi_wwan_force_int2 = {
-	.description	= "Qualcomm WWAN/QMI device",
-	.flags		= FLAG_WWAN,
-	.bind		= qmi_wwan_bind_shared,
-	.unbind		= qmi_wwan_unbind_shared,
-	.manage_power	= qmi_wwan_manage_power,
-	.data		= BIT(2), /* interface whitelist bitmap */
-};
-
-static const struct driver_info	qmi_wwan_force_int3 = {
-	.description	= "Qualcomm WWAN/QMI device",
-	.flags		= FLAG_WWAN,
-	.bind		= qmi_wwan_bind_shared,
-	.unbind		= qmi_wwan_unbind_shared,
-	.manage_power	= qmi_wwan_manage_power,
->>>>>>> 53c30a1a
 	.data		= BIT(3), /* interface whitelist bitmap */
 };
 
