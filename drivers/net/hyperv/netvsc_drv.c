--- conflicted
+++ resolved
@@ -49,11 +49,7 @@
 #define NETVSC_MIN_TX_SECTIONS	10
 #define NETVSC_DEFAULT_TX	192	/* ~1M */
 #define NETVSC_MIN_RX_SECTIONS	10	/* ~64K */
-<<<<<<< HEAD
-#define NETVSC_DEFAULT_RX	2048	/* ~4M */
-=======
 #define NETVSC_DEFAULT_RX	10485   /* Max ~16M */
->>>>>>> 2bd6bf03
 
 #define LINKCHANGE_INT (2 * HZ)
 #define VF_TAKEOVER_INT (HZ / 10)
@@ -857,11 +853,7 @@
 	rndis_filter_device_remove(dev, nvdev);
 
 	nvdev = rndis_filter_device_add(dev, &device_info);
-<<<<<<< HEAD
-	if (!IS_ERR(nvdev)) {
-		netif_set_real_num_tx_queues(net, nvdev->num_chn);
-		netif_set_real_num_rx_queues(net, nvdev->num_chn);
-	} else {
+	if (IS_ERR(nvdev)) {
 		ret = PTR_ERR(nvdev);
 		device_info.num_chn = orig;
 		nvdev = rndis_filter_device_add(dev, &device_info);
@@ -873,20 +865,6 @@
 		}
 	}
 
-=======
-	if (IS_ERR(nvdev)) {
-		ret = PTR_ERR(nvdev);
-		device_info.num_chn = orig;
-		nvdev = rndis_filter_device_add(dev, &device_info);
-
-		if (IS_ERR(nvdev)) {
-			netdev_err(net, "restoring channel setting failed: %ld\n",
-				   PTR_ERR(nvdev));
-			return ret;
-		}
-	}
-
->>>>>>> 2bd6bf03
 	if (was_opened)
 		rndis_filter_open(nvdev);
 
@@ -994,19 +972,11 @@
 	nvdev = rndis_filter_device_add(hdev, &device_info);
 	if (IS_ERR(nvdev)) {
 		ret = PTR_ERR(nvdev);
-<<<<<<< HEAD
 
 		/* Attempt rollback to original MTU */
 		ndev->mtu = orig_mtu;
 		nvdev = rndis_filter_device_add(hdev, &device_info);
 
-=======
-
-		/* Attempt rollback to original MTU */
-		ndev->mtu = orig_mtu;
-		nvdev = rndis_filter_device_add(hdev, &device_info);
-
->>>>>>> 2bd6bf03
 		if (vf_netdev)
 			dev_set_mtu(vf_netdev, orig_mtu);
 
@@ -1317,50 +1287,7 @@
 
 	case ETHTOOL_GRXFH:
 		return netvsc_get_rss_hash_opts(ndc, info);
-<<<<<<< HEAD
-	}
-	return -EOPNOTSUPP;
-}
-
-static int netvsc_set_rss_hash_opts(struct net_device_context *ndc,
-				    struct ethtool_rxnfc *info)
-{
-	if (info->data == (RXH_IP_SRC | RXH_IP_DST |
-			   RXH_L4_B_0_1 | RXH_L4_B_2_3)) {
-		if (info->flow_type == UDP_V4_FLOW)
-			ndc->udp4_l4_hash = true;
-		else if (info->flow_type == UDP_V6_FLOW)
-			ndc->udp6_l4_hash = true;
-		else
-			return -EOPNOTSUPP;
-
-		return 0;
-=======
->>>>>>> 2bd6bf03
-	}
-
-	if (info->data == (RXH_IP_SRC | RXH_IP_DST)) {
-		if (info->flow_type == UDP_V4_FLOW)
-			ndc->udp4_l4_hash = false;
-		else if (info->flow_type == UDP_V6_FLOW)
-			ndc->udp6_l4_hash = false;
-		else
-			return -EOPNOTSUPP;
-
-		return 0;
-	}
-
-	return -EOPNOTSUPP;
-}
-
-static int
-netvsc_set_rxnfc(struct net_device *ndev, struct ethtool_rxnfc *info)
-{
-	struct net_device_context *ndc = netdev_priv(ndev);
-
-	if (info->cmd == ETHTOOL_SRXFH)
-		return netvsc_set_rss_hash_opts(ndc, info);
-
+	}
 	return -EOPNOTSUPP;
 }
 
@@ -2024,13 +1951,6 @@
 		NETIF_F_HW_VLAN_CTAG_TX | NETIF_F_HW_VLAN_CTAG_RX;
 	net->vlan_features = net->features;
 
-<<<<<<< HEAD
-	netif_set_real_num_tx_queues(net, nvdev->num_chn);
-	netif_set_real_num_rx_queues(net, nvdev->num_chn);
-=======
-	netdev_lockdep_set_classes(net);
->>>>>>> 2bd6bf03
-
 	netdev_lockdep_set_classes(net);
 
 	/* MTU range: 68 - 1500 or 65521 */
@@ -2086,16 +2006,10 @@
 	if (vf_netdev)
 		netvsc_unregister_vf(vf_netdev);
 
-<<<<<<< HEAD
+	unregister_netdevice(net);
+
 	rndis_filter_device_remove(dev,
 				   rtnl_dereference(ndev_ctx->nvdev));
-	unregister_netdevice(net);
-=======
-	unregister_netdevice(net);
-
-	rndis_filter_device_remove(dev,
-				   rtnl_dereference(ndev_ctx->nvdev));
->>>>>>> 2bd6bf03
 	rtnl_unlock();
 
 	hv_set_drvdata(dev, NULL);
