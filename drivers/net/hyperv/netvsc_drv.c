--- conflicted
+++ resolved
@@ -907,7 +907,6 @@
 
 	if (nvdev->num_chn > 1) {
 		ret = rndis_set_subchannel(ndev, nvdev);
-<<<<<<< HEAD
 
 		/* if unavailable, just proceed with one queue */
 		if (ret) {
@@ -919,19 +918,6 @@
 	/* In any case device is now ready */
 	netif_device_attach(ndev);
 
-=======
-
-		/* if unavailable, just proceed with one queue */
-		if (ret) {
-			nvdev->max_chn = 1;
-			nvdev->num_chn = 1;
-		}
-	}
-
-	/* In any case device is now ready */
-	netif_device_attach(ndev);
-
->>>>>>> 22cb595e
 	/* Note: enable and attach happen when sub-channels setup */
 	netif_carrier_off(ndev);
 
