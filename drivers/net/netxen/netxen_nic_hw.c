/*
 * Copyright (C) 2003 - 2009 NetXen, Inc.
 * Copyright (C) 2009 - QLogic Corporation.
 * All rights reserved.
 *
 * This program is free software; you can redistribute it and/or
 * modify it under the terms of the GNU General Public License
 * as published by the Free Software Foundation; either version 2
 * of the License, or (at your option) any later version.
 *
 * This program is distributed in the hope that it will be useful, but
 * WITHOUT ANY WARRANTY; without even the implied warranty of
 * MERCHANTABILITY or FITNESS FOR A PARTICULAR PURPOSE.  See the
 * GNU General Public License for more details.
 *
 * You should have received a copy of the GNU General Public License
 * along with this program; if not, write to the Free Software
 * Foundation, Inc., 59 Temple Place - Suite 330, Boston,
 * MA  02111-1307, USA.
 *
 * The full GNU General Public License is included in this distribution
 * in the file called LICENSE.
 *
 */

#include "netxen_nic.h"
#include "netxen_nic_hw.h"

#include <net/ip.h>

#define MASK(n) ((1ULL<<(n))-1)
#define MN_WIN(addr) (((addr & 0x1fc0000) >> 1) | ((addr >> 25) & 0x3ff))
#define OCM_WIN(addr) (((addr & 0x1ff0000) >> 1) | ((addr >> 25) & 0x3ff))
#define OCM_WIN_P3P(addr) (addr & 0xffc0000)
#define MS_WIN(addr) (addr & 0x0ffc0000)

#define GET_MEM_OFFS_2M(addr) (addr & MASK(18))

#define CRB_BLK(off)	((off >> 20) & 0x3f)
#define CRB_SUBBLK(off)	((off >> 16) & 0xf)
#define CRB_WINDOW_2M	(0x130060)
#define CRB_HI(off)	((crb_hub_agt[CRB_BLK(off)] << 20) | ((off) & 0xf0000))
#define CRB_INDIRECT_2M	(0x1e0000UL)

static void netxen_nic_io_write_128M(struct netxen_adapter *adapter,
		void __iomem *addr, u32 data);
static u32 netxen_nic_io_read_128M(struct netxen_adapter *adapter,
		void __iomem *addr);

#ifndef readq
static inline u64 readq(void __iomem *addr)
{
	return readl(addr) | (((u64) readl(addr + 4)) << 32LL);
}
#endif

#ifndef writeq
static inline void writeq(u64 val, void __iomem *addr)
{
	writel(((u32) (val)), (addr));
	writel(((u32) (val >> 32)), (addr + 4));
}
#endif

#define ADDR_IN_RANGE(addr, low, high)	\
	(((addr) < (high)) && ((addr) >= (low)))

#define PCI_OFFSET_FIRST_RANGE(adapter, off)    \
	((adapter)->ahw.pci_base0 + (off))
#define PCI_OFFSET_SECOND_RANGE(adapter, off)   \
	((adapter)->ahw.pci_base1 + (off) - SECOND_PAGE_GROUP_START)
#define PCI_OFFSET_THIRD_RANGE(adapter, off)    \
	((adapter)->ahw.pci_base2 + (off) - THIRD_PAGE_GROUP_START)

static void __iomem *pci_base_offset(struct netxen_adapter *adapter,
					    unsigned long off)
{
	if (ADDR_IN_RANGE(off, FIRST_PAGE_GROUP_START, FIRST_PAGE_GROUP_END))
		return PCI_OFFSET_FIRST_RANGE(adapter, off);

	if (ADDR_IN_RANGE(off, SECOND_PAGE_GROUP_START, SECOND_PAGE_GROUP_END))
		return PCI_OFFSET_SECOND_RANGE(adapter, off);

	if (ADDR_IN_RANGE(off, THIRD_PAGE_GROUP_START, THIRD_PAGE_GROUP_END))
		return PCI_OFFSET_THIRD_RANGE(adapter, off);

	return NULL;
}

static crb_128M_2M_block_map_t
crb_128M_2M_map[64] __cacheline_aligned_in_smp = {
    {{{0, 0,         0,         0} } },		/* 0: PCI */
    {{{1, 0x0100000, 0x0102000, 0x120000},	/* 1: PCIE */
	  {1, 0x0110000, 0x0120000, 0x130000},
	  {1, 0x0120000, 0x0122000, 0x124000},
	  {1, 0x0130000, 0x0132000, 0x126000},
	  {1, 0x0140000, 0x0142000, 0x128000},
	  {1, 0x0150000, 0x0152000, 0x12a000},
	  {1, 0x0160000, 0x0170000, 0x110000},
	  {1, 0x0170000, 0x0172000, 0x12e000},
	  {0, 0x0000000, 0x0000000, 0x000000},
	  {0, 0x0000000, 0x0000000, 0x000000},
	  {0, 0x0000000, 0x0000000, 0x000000},
	  {0, 0x0000000, 0x0000000, 0x000000},
	  {0, 0x0000000, 0x0000000, 0x000000},
	  {0, 0x0000000, 0x0000000, 0x000000},
	  {1, 0x01e0000, 0x01e0800, 0x122000},
	  {0, 0x0000000, 0x0000000, 0x000000} } },
	{{{1, 0x0200000, 0x0210000, 0x180000} } },/* 2: MN */
    {{{0, 0,         0,         0} } },	    /* 3: */
    {{{1, 0x0400000, 0x0401000, 0x169000} } },/* 4: P2NR1 */
    {{{1, 0x0500000, 0x0510000, 0x140000} } },/* 5: SRE   */
    {{{1, 0x0600000, 0x0610000, 0x1c0000} } },/* 6: NIU   */
    {{{1, 0x0700000, 0x0704000, 0x1b8000} } },/* 7: QM    */
    {{{1, 0x0800000, 0x0802000, 0x170000},  /* 8: SQM0  */
      {0, 0x0000000, 0x0000000, 0x000000},
      {0, 0x0000000, 0x0000000, 0x000000},
      {0, 0x0000000, 0x0000000, 0x000000},
      {0, 0x0000000, 0x0000000, 0x000000},
      {0, 0x0000000, 0x0000000, 0x000000},
      {0, 0x0000000, 0x0000000, 0x000000},
      {0, 0x0000000, 0x0000000, 0x000000},
      {0, 0x0000000, 0x0000000, 0x000000},
      {0, 0x0000000, 0x0000000, 0x000000},
      {0, 0x0000000, 0x0000000, 0x000000},
      {0, 0x0000000, 0x0000000, 0x000000},
      {0, 0x0000000, 0x0000000, 0x000000},
      {0, 0x0000000, 0x0000000, 0x000000},
      {0, 0x0000000, 0x0000000, 0x000000},
      {1, 0x08f0000, 0x08f2000, 0x172000} } },
    {{{1, 0x0900000, 0x0902000, 0x174000},	/* 9: SQM1*/
      {0, 0x0000000, 0x0000000, 0x000000},
      {0, 0x0000000, 0x0000000, 0x000000},
      {0, 0x0000000, 0x0000000, 0x000000},
      {0, 0x0000000, 0x0000000, 0x000000},
      {0, 0x0000000, 0x0000000, 0x000000},
      {0, 0x0000000, 0x0000000, 0x000000},
      {0, 0x0000000, 0x0000000, 0x000000},
      {0, 0x0000000, 0x0000000, 0x000000},
      {0, 0x0000000, 0x0000000, 0x000000},
      {0, 0x0000000, 0x0000000, 0x000000},
      {0, 0x0000000, 0x0000000, 0x000000},
      {0, 0x0000000, 0x0000000, 0x000000},
      {0, 0x0000000, 0x0000000, 0x000000},
      {0, 0x0000000, 0x0000000, 0x000000},
      {1, 0x09f0000, 0x09f2000, 0x176000} } },
    {{{0, 0x0a00000, 0x0a02000, 0x178000},	/* 10: SQM2*/
      {0, 0x0000000, 0x0000000, 0x000000},
      {0, 0x0000000, 0x0000000, 0x000000},
      {0, 0x0000000, 0x0000000, 0x000000},
      {0, 0x0000000, 0x0000000, 0x000000},
      {0, 0x0000000, 0x0000000, 0x000000},
      {0, 0x0000000, 0x0000000, 0x000000},
      {0, 0x0000000, 0x0000000, 0x000000},
      {0, 0x0000000, 0x0000000, 0x000000},
      {0, 0x0000000, 0x0000000, 0x000000},
      {0, 0x0000000, 0x0000000, 0x000000},
      {0, 0x0000000, 0x0000000, 0x000000},
      {0, 0x0000000, 0x0000000, 0x000000},
      {0, 0x0000000, 0x0000000, 0x000000},
      {0, 0x0000000, 0x0000000, 0x000000},
      {1, 0x0af0000, 0x0af2000, 0x17a000} } },
    {{{0, 0x0b00000, 0x0b02000, 0x17c000},	/* 11: SQM3*/
      {0, 0x0000000, 0x0000000, 0x000000},
      {0, 0x0000000, 0x0000000, 0x000000},
      {0, 0x0000000, 0x0000000, 0x000000},
      {0, 0x0000000, 0x0000000, 0x000000},
      {0, 0x0000000, 0x0000000, 0x000000},
      {0, 0x0000000, 0x0000000, 0x000000},
      {0, 0x0000000, 0x0000000, 0x000000},
      {0, 0x0000000, 0x0000000, 0x000000},
      {0, 0x0000000, 0x0000000, 0x000000},
      {0, 0x0000000, 0x0000000, 0x000000},
      {0, 0x0000000, 0x0000000, 0x000000},
      {0, 0x0000000, 0x0000000, 0x000000},
      {0, 0x0000000, 0x0000000, 0x000000},
      {0, 0x0000000, 0x0000000, 0x000000},
      {1, 0x0bf0000, 0x0bf2000, 0x17e000} } },
	{{{1, 0x0c00000, 0x0c04000, 0x1d4000} } },/* 12: I2Q */
	{{{1, 0x0d00000, 0x0d04000, 0x1a4000} } },/* 13: TMR */
	{{{1, 0x0e00000, 0x0e04000, 0x1a0000} } },/* 14: ROMUSB */
	{{{1, 0x0f00000, 0x0f01000, 0x164000} } },/* 15: PEG4 */
	{{{0, 0x1000000, 0x1004000, 0x1a8000} } },/* 16: XDMA */
	{{{1, 0x1100000, 0x1101000, 0x160000} } },/* 17: PEG0 */
	{{{1, 0x1200000, 0x1201000, 0x161000} } },/* 18: PEG1 */
	{{{1, 0x1300000, 0x1301000, 0x162000} } },/* 19: PEG2 */
	{{{1, 0x1400000, 0x1401000, 0x163000} } },/* 20: PEG3 */
	{{{1, 0x1500000, 0x1501000, 0x165000} } },/* 21: P2ND */
	{{{1, 0x1600000, 0x1601000, 0x166000} } },/* 22: P2NI */
	{{{0, 0,         0,         0} } },	/* 23: */
	{{{0, 0,         0,         0} } },	/* 24: */
	{{{0, 0,         0,         0} } },	/* 25: */
	{{{0, 0,         0,         0} } },	/* 26: */
	{{{0, 0,         0,         0} } },	/* 27: */
	{{{0, 0,         0,         0} } },	/* 28: */
	{{{1, 0x1d00000, 0x1d10000, 0x190000} } },/* 29: MS */
    {{{1, 0x1e00000, 0x1e01000, 0x16a000} } },/* 30: P2NR2 */
    {{{1, 0x1f00000, 0x1f10000, 0x150000} } },/* 31: EPG */
	{{{0} } },				/* 32: PCI */
	{{{1, 0x2100000, 0x2102000, 0x120000},	/* 33: PCIE */
	  {1, 0x2110000, 0x2120000, 0x130000},
	  {1, 0x2120000, 0x2122000, 0x124000},
	  {1, 0x2130000, 0x2132000, 0x126000},
	  {1, 0x2140000, 0x2142000, 0x128000},
	  {1, 0x2150000, 0x2152000, 0x12a000},
	  {1, 0x2160000, 0x2170000, 0x110000},
	  {1, 0x2170000, 0x2172000, 0x12e000},
	  {0, 0x0000000, 0x0000000, 0x000000},
	  {0, 0x0000000, 0x0000000, 0x000000},
	  {0, 0x0000000, 0x0000000, 0x000000},
	  {0, 0x0000000, 0x0000000, 0x000000},
	  {0, 0x0000000, 0x0000000, 0x000000},
	  {0, 0x0000000, 0x0000000, 0x000000},
	  {0, 0x0000000, 0x0000000, 0x000000},
	  {0, 0x0000000, 0x0000000, 0x000000} } },
	{{{1, 0x2200000, 0x2204000, 0x1b0000} } },/* 34: CAM */
	{{{0} } },				/* 35: */
	{{{0} } },				/* 36: */
	{{{0} } },				/* 37: */
	{{{0} } },				/* 38: */
	{{{0} } },				/* 39: */
	{{{1, 0x2800000, 0x2804000, 0x1a4000} } },/* 40: TMR */
	{{{1, 0x2900000, 0x2901000, 0x16b000} } },/* 41: P2NR3 */
	{{{1, 0x2a00000, 0x2a00400, 0x1ac400} } },/* 42: RPMX1 */
	{{{1, 0x2b00000, 0x2b00400, 0x1ac800} } },/* 43: RPMX2 */
	{{{1, 0x2c00000, 0x2c00400, 0x1acc00} } },/* 44: RPMX3 */
	{{{1, 0x2d00000, 0x2d00400, 0x1ad000} } },/* 45: RPMX4 */
	{{{1, 0x2e00000, 0x2e00400, 0x1ad400} } },/* 46: RPMX5 */
	{{{1, 0x2f00000, 0x2f00400, 0x1ad800} } },/* 47: RPMX6 */
	{{{1, 0x3000000, 0x3000400, 0x1adc00} } },/* 48: RPMX7 */
	{{{0, 0x3100000, 0x3104000, 0x1a8000} } },/* 49: XDMA */
	{{{1, 0x3200000, 0x3204000, 0x1d4000} } },/* 50: I2Q */
	{{{1, 0x3300000, 0x3304000, 0x1a0000} } },/* 51: ROMUSB */
	{{{0} } },				/* 52: */
	{{{1, 0x3500000, 0x3500400, 0x1ac000} } },/* 53: RPMX0 */
	{{{1, 0x3600000, 0x3600400, 0x1ae000} } },/* 54: RPMX8 */
	{{{1, 0x3700000, 0x3700400, 0x1ae400} } },/* 55: RPMX9 */
	{{{1, 0x3800000, 0x3804000, 0x1d0000} } },/* 56: OCM0 */
	{{{1, 0x3900000, 0x3904000, 0x1b4000} } },/* 57: CRYPTO */
	{{{1, 0x3a00000, 0x3a04000, 0x1d8000} } },/* 58: SMB */
	{{{0} } },				/* 59: I2C0 */
	{{{0} } },				/* 60: I2C1 */
	{{{1, 0x3d00000, 0x3d04000, 0x1d8000} } },/* 61: LPC */
	{{{1, 0x3e00000, 0x3e01000, 0x167000} } },/* 62: P2NC */
	{{{1, 0x3f00000, 0x3f01000, 0x168000} } }	/* 63: P2NR0 */
};

/*
 * top 12 bits of crb internal address (hub, agent)
 */
static unsigned crb_hub_agt[64] =
{
	0,
	NETXEN_HW_CRB_HUB_AGT_ADR_PS,
	NETXEN_HW_CRB_HUB_AGT_ADR_MN,
	NETXEN_HW_CRB_HUB_AGT_ADR_MS,
	0,
	NETXEN_HW_CRB_HUB_AGT_ADR_SRE,
	NETXEN_HW_CRB_HUB_AGT_ADR_NIU,
	NETXEN_HW_CRB_HUB_AGT_ADR_QMN,
	NETXEN_HW_CRB_HUB_AGT_ADR_SQN0,
	NETXEN_HW_CRB_HUB_AGT_ADR_SQN1,
	NETXEN_HW_CRB_HUB_AGT_ADR_SQN2,
	NETXEN_HW_CRB_HUB_AGT_ADR_SQN3,
	NETXEN_HW_CRB_HUB_AGT_ADR_I2Q,
	NETXEN_HW_CRB_HUB_AGT_ADR_TIMR,
	NETXEN_HW_CRB_HUB_AGT_ADR_ROMUSB,
	NETXEN_HW_CRB_HUB_AGT_ADR_PGN4,
	NETXEN_HW_CRB_HUB_AGT_ADR_XDMA,
	NETXEN_HW_CRB_HUB_AGT_ADR_PGN0,
	NETXEN_HW_CRB_HUB_AGT_ADR_PGN1,
	NETXEN_HW_CRB_HUB_AGT_ADR_PGN2,
	NETXEN_HW_CRB_HUB_AGT_ADR_PGN3,
	NETXEN_HW_CRB_HUB_AGT_ADR_PGND,
	NETXEN_HW_CRB_HUB_AGT_ADR_PGNI,
	NETXEN_HW_CRB_HUB_AGT_ADR_PGS0,
	NETXEN_HW_CRB_HUB_AGT_ADR_PGS1,
	NETXEN_HW_CRB_HUB_AGT_ADR_PGS2,
	NETXEN_HW_CRB_HUB_AGT_ADR_PGS3,
	0,
	NETXEN_HW_CRB_HUB_AGT_ADR_PGSI,
	NETXEN_HW_CRB_HUB_AGT_ADR_SN,
	0,
	NETXEN_HW_CRB_HUB_AGT_ADR_EG,
	0,
	NETXEN_HW_CRB_HUB_AGT_ADR_PS,
	NETXEN_HW_CRB_HUB_AGT_ADR_CAM,
	0,
	0,
	0,
	0,
	0,
	NETXEN_HW_CRB_HUB_AGT_ADR_TIMR,
	0,
	NETXEN_HW_CRB_HUB_AGT_ADR_RPMX1,
	NETXEN_HW_CRB_HUB_AGT_ADR_RPMX2,
	NETXEN_HW_CRB_HUB_AGT_ADR_RPMX3,
	NETXEN_HW_CRB_HUB_AGT_ADR_RPMX4,
	NETXEN_HW_CRB_HUB_AGT_ADR_RPMX5,
	NETXEN_HW_CRB_HUB_AGT_ADR_RPMX6,
	NETXEN_HW_CRB_HUB_AGT_ADR_RPMX7,
	NETXEN_HW_CRB_HUB_AGT_ADR_XDMA,
	NETXEN_HW_CRB_HUB_AGT_ADR_I2Q,
	NETXEN_HW_CRB_HUB_AGT_ADR_ROMUSB,
	0,
	NETXEN_HW_CRB_HUB_AGT_ADR_RPMX0,
	NETXEN_HW_CRB_HUB_AGT_ADR_RPMX8,
	NETXEN_HW_CRB_HUB_AGT_ADR_RPMX9,
	NETXEN_HW_CRB_HUB_AGT_ADR_OCM0,
	0,
	NETXEN_HW_CRB_HUB_AGT_ADR_SMB,
	NETXEN_HW_CRB_HUB_AGT_ADR_I2C0,
	NETXEN_HW_CRB_HUB_AGT_ADR_I2C1,
	0,
	NETXEN_HW_CRB_HUB_AGT_ADR_PGNC,
	0,
};

/*  PCI Windowing for DDR regions.  */

#define NETXEN_WINDOW_ONE 	0x2000000 /*CRB Window: bit 25 of CRB address */

#define NETXEN_PCIE_SEM_TIMEOUT	10000

int
netxen_pcie_sem_lock(struct netxen_adapter *adapter, int sem, u32 id_reg)
{
	int done = 0, timeout = 0;

	while (!done) {
		done = NXRD32(adapter, NETXEN_PCIE_REG(PCIE_SEM_LOCK(sem)));
		if (done == 1)
			break;
		if (++timeout >= NETXEN_PCIE_SEM_TIMEOUT)
			return -EIO;
		msleep(1);
	}

	if (id_reg)
		NXWR32(adapter, id_reg, adapter->portnum);

	return 0;
}

void
netxen_pcie_sem_unlock(struct netxen_adapter *adapter, int sem)
{
	NXRD32(adapter, NETXEN_PCIE_REG(PCIE_SEM_UNLOCK(sem)));
}

int netxen_niu_xg_init_port(struct netxen_adapter *adapter, int port)
{
	if (NX_IS_REVISION_P2(adapter->ahw.revision_id)) {
		NXWR32(adapter, NETXEN_NIU_XGE_CONFIG_1+(0x10000*port), 0x1447);
		NXWR32(adapter, NETXEN_NIU_XGE_CONFIG_0+(0x10000*port), 0x5);
	}

	return 0;
}

/* Disable an XG interface */
int netxen_niu_disable_xg_port(struct netxen_adapter *adapter)
{
	__u32 mac_cfg;
	u32 port = adapter->physical_port;

	if (NX_IS_REVISION_P3(adapter->ahw.revision_id))
		return 0;

	if (port > NETXEN_NIU_MAX_XG_PORTS)
		return -EINVAL;

	mac_cfg = 0;
	if (NXWR32(adapter,
			NETXEN_NIU_XGE_CONFIG_0 + (0x10000 * port), mac_cfg))
		return -EIO;
	return 0;
}

#define NETXEN_UNICAST_ADDR(port, index) \
	(NETXEN_UNICAST_ADDR_BASE+(port*32)+(index*8))
#define NETXEN_MCAST_ADDR(port, index) \
	(NETXEN_MULTICAST_ADDR_BASE+(port*0x80)+(index*8))
#define MAC_HI(addr) \
	((addr[2] << 16) | (addr[1] << 8) | (addr[0]))
#define MAC_LO(addr) \
	((addr[5] << 16) | (addr[4] << 8) | (addr[3]))

int netxen_p2_nic_set_promisc(struct netxen_adapter *adapter, u32 mode)
{
	u32 mac_cfg;
	u32 cnt = 0;
	__u32 reg = 0x0200;
	u32 port = adapter->physical_port;
	u16 board_type = adapter->ahw.board_type;

	if (port > NETXEN_NIU_MAX_XG_PORTS)
		return -EINVAL;

	mac_cfg = NXRD32(adapter, NETXEN_NIU_XGE_CONFIG_0 + (0x10000 * port));
	mac_cfg &= ~0x4;
	NXWR32(adapter, NETXEN_NIU_XGE_CONFIG_0 + (0x10000 * port), mac_cfg);

	if ((board_type == NETXEN_BRDTYPE_P2_SB31_10G_IMEZ) ||
			(board_type == NETXEN_BRDTYPE_P2_SB31_10G_HMEZ))
		reg = (0x20 << port);

	NXWR32(adapter, NETXEN_NIU_FRAME_COUNT_SELECT, reg);

	mdelay(10);

	while (NXRD32(adapter, NETXEN_NIU_FRAME_COUNT) && ++cnt < 20)
		mdelay(10);

	if (cnt < 20) {

		reg = NXRD32(adapter,
			NETXEN_NIU_XGE_CONFIG_1 + (0x10000 * port));

		if (mode == NETXEN_NIU_PROMISC_MODE)
			reg = (reg | 0x2000UL);
		else
			reg = (reg & ~0x2000UL);

		if (mode == NETXEN_NIU_ALLMULTI_MODE)
			reg = (reg | 0x1000UL);
		else
			reg = (reg & ~0x1000UL);

		NXWR32(adapter,
			NETXEN_NIU_XGE_CONFIG_1 + (0x10000 * port), reg);
	}

	mac_cfg |= 0x4;
	NXWR32(adapter, NETXEN_NIU_XGE_CONFIG_0 + (0x10000 * port), mac_cfg);

	return 0;
}

int netxen_p2_nic_set_mac_addr(struct netxen_adapter *adapter, u8 *addr)
{
	u32 mac_hi, mac_lo;
	u32 reg_hi, reg_lo;

	u8 phy = adapter->physical_port;

	if (phy >= NETXEN_NIU_MAX_XG_PORTS)
		return -EINVAL;

	mac_lo = ((u32)addr[0] << 16) | ((u32)addr[1] << 24);
	mac_hi = addr[2] | ((u32)addr[3] << 8) |
		((u32)addr[4] << 16) | ((u32)addr[5] << 24);

	reg_lo = NETXEN_NIU_XGE_STATION_ADDR_0_1 + (0x10000 * phy);
	reg_hi = NETXEN_NIU_XGE_STATION_ADDR_0_HI + (0x10000 * phy);

	/* write twice to flush */
	if (NXWR32(adapter, reg_lo, mac_lo) || NXWR32(adapter, reg_hi, mac_hi))
		return -EIO;
	if (NXWR32(adapter, reg_lo, mac_lo) || NXWR32(adapter, reg_hi, mac_hi))
		return -EIO;

	return 0;
}

static int
netxen_nic_enable_mcast_filter(struct netxen_adapter *adapter)
{
	u32	val = 0;
	u16 port = adapter->physical_port;
	u8 *addr = adapter->mac_addr;

	if (adapter->mc_enabled)
		return 0;

	val = NXRD32(adapter, NETXEN_MAC_ADDR_CNTL_REG);
	val |= (1UL << (28+port));
	NXWR32(adapter, NETXEN_MAC_ADDR_CNTL_REG, val);

	/* add broadcast addr to filter */
	val = 0xffffff;
	NXWR32(adapter, NETXEN_UNICAST_ADDR(port, 0), val);
	NXWR32(adapter, NETXEN_UNICAST_ADDR(port, 0)+4, val);

	/* add station addr to filter */
	val = MAC_HI(addr);
	NXWR32(adapter, NETXEN_UNICAST_ADDR(port, 1), val);
	val = MAC_LO(addr);
	NXWR32(adapter, NETXEN_UNICAST_ADDR(port, 1)+4, val);

	adapter->mc_enabled = 1;
	return 0;
}

static int
netxen_nic_disable_mcast_filter(struct netxen_adapter *adapter)
{
	u32	val = 0;
	u16 port = adapter->physical_port;
	u8 *addr = adapter->mac_addr;

	if (!adapter->mc_enabled)
		return 0;

	val = NXRD32(adapter, NETXEN_MAC_ADDR_CNTL_REG);
	val &= ~(1UL << (28+port));
	NXWR32(adapter, NETXEN_MAC_ADDR_CNTL_REG, val);

	val = MAC_HI(addr);
	NXWR32(adapter, NETXEN_UNICAST_ADDR(port, 0), val);
	val = MAC_LO(addr);
	NXWR32(adapter, NETXEN_UNICAST_ADDR(port, 0)+4, val);

	NXWR32(adapter, NETXEN_UNICAST_ADDR(port, 1), 0);
	NXWR32(adapter, NETXEN_UNICAST_ADDR(port, 1)+4, 0);

	adapter->mc_enabled = 0;
	return 0;
}

static int
netxen_nic_set_mcast_addr(struct netxen_adapter *adapter,
		int index, u8 *addr)
{
	u32 hi = 0, lo = 0;
	u16 port = adapter->physical_port;

	lo = MAC_LO(addr);
	hi = MAC_HI(addr);

	NXWR32(adapter, NETXEN_MCAST_ADDR(port, index), hi);
	NXWR32(adapter, NETXEN_MCAST_ADDR(port, index)+4, lo);

	return 0;
}

void netxen_p2_nic_set_multi(struct net_device *netdev)
{
	struct netxen_adapter *adapter = netdev_priv(netdev);
	struct dev_mc_list *mc_ptr;
	u8 null_addr[6];
	int index = 0;

	memset(null_addr, 0, 6);

	if (netdev->flags & IFF_PROMISC) {

		adapter->set_promisc(adapter,
				NETXEN_NIU_PROMISC_MODE);

		/* Full promiscuous mode */
		netxen_nic_disable_mcast_filter(adapter);

		return;
	}

	if (netdev->mc_count == 0) {
		adapter->set_promisc(adapter,
				NETXEN_NIU_NON_PROMISC_MODE);
		netxen_nic_disable_mcast_filter(adapter);
		return;
	}

	adapter->set_promisc(adapter, NETXEN_NIU_ALLMULTI_MODE);
	if (netdev->flags & IFF_ALLMULTI ||
			netdev->mc_count > adapter->max_mc_count) {
		netxen_nic_disable_mcast_filter(adapter);
		return;
	}

	netxen_nic_enable_mcast_filter(adapter);

	for (mc_ptr = netdev->mc_list; mc_ptr; mc_ptr = mc_ptr->next, index++)
		netxen_nic_set_mcast_addr(adapter, index, mc_ptr->dmi_addr);

	if (index != netdev->mc_count)
		printk(KERN_WARNING "%s: %s multicast address count mismatch\n",
			netxen_nic_driver_name, netdev->name);

	/* Clear out remaining addresses */
	for (; index < adapter->max_mc_count; index++)
		netxen_nic_set_mcast_addr(adapter, index, null_addr);
}

static int
netxen_send_cmd_descs(struct netxen_adapter *adapter,
		struct cmd_desc_type0 *cmd_desc_arr, int nr_desc)
{
	u32 i, producer, consumer;
	struct netxen_cmd_buffer *pbuf;
	struct cmd_desc_type0 *cmd_desc;
	struct nx_host_tx_ring *tx_ring;

	i = 0;

	if (adapter->is_up != NETXEN_ADAPTER_UP_MAGIC)
		return -EIO;

	tx_ring = adapter->tx_ring;
	__netif_tx_lock_bh(tx_ring->txq);

	producer = tx_ring->producer;
	consumer = tx_ring->sw_consumer;

	if (nr_desc >= netxen_tx_avail(tx_ring)) {
		netif_tx_stop_queue(tx_ring->txq);
		__netif_tx_unlock_bh(tx_ring->txq);
		return -EBUSY;
	}

	do {
		cmd_desc = &cmd_desc_arr[i];

		pbuf = &tx_ring->cmd_buf_arr[producer];
		pbuf->skb = NULL;
		pbuf->frag_count = 0;

		memcpy(&tx_ring->desc_head[producer],
			&cmd_desc_arr[i], sizeof(struct cmd_desc_type0));

		producer = get_next_index(producer, tx_ring->num_desc);
		i++;

	} while (i != nr_desc);

	tx_ring->producer = producer;

	netxen_nic_update_cmd_producer(adapter, tx_ring);

	__netif_tx_unlock_bh(tx_ring->txq);

	return 0;
}

static int
nx_p3_sre_macaddr_change(struct netxen_adapter *adapter, u8 *addr, unsigned op)
{
	nx_nic_req_t req;
	nx_mac_req_t *mac_req;
	u64 word;

	memset(&req, 0, sizeof(nx_nic_req_t));
	req.qhdr = cpu_to_le64(NX_NIC_REQUEST << 23);

	word = NX_MAC_EVENT | ((u64)adapter->portnum << 16);
	req.req_hdr = cpu_to_le64(word);

	mac_req = (nx_mac_req_t *)&req.words[0];
	mac_req->op = op;
	memcpy(mac_req->mac_addr, addr, 6);

	return netxen_send_cmd_descs(adapter, (struct cmd_desc_type0 *)&req, 1);
}

static int nx_p3_nic_add_mac(struct netxen_adapter *adapter,
		u8 *addr, struct list_head *del_list)
{
	struct list_head *head;
	nx_mac_list_t *cur;

	/* look up if already exists */
	list_for_each(head, del_list) {
		cur = list_entry(head, nx_mac_list_t, list);

		if (memcmp(addr, cur->mac_addr, ETH_ALEN) == 0) {
			list_move_tail(head, &adapter->mac_list);
			return 0;
		}
	}

	cur = kzalloc(sizeof(nx_mac_list_t), GFP_ATOMIC);
	if (cur == NULL) {
		printk(KERN_ERR "%s: failed to add mac address filter\n",
				adapter->netdev->name);
		return -ENOMEM;
	}
	memcpy(cur->mac_addr, addr, ETH_ALEN);
	list_add_tail(&cur->list, &adapter->mac_list);
	return nx_p3_sre_macaddr_change(adapter,
				cur->mac_addr, NETXEN_MAC_ADD);
}

void netxen_p3_nic_set_multi(struct net_device *netdev)
{
	struct netxen_adapter *adapter = netdev_priv(netdev);
	struct dev_mc_list *mc_ptr;
	u8 bcast_addr[ETH_ALEN] = { 0xff, 0xff, 0xff, 0xff, 0xff, 0xff };
	u32 mode = VPORT_MISS_MODE_DROP;
	LIST_HEAD(del_list);
	struct list_head *head;
	nx_mac_list_t *cur;

	if (adapter->is_up != NETXEN_ADAPTER_UP_MAGIC)
		return;

	list_splice_tail_init(&adapter->mac_list, &del_list);

	nx_p3_nic_add_mac(adapter, adapter->mac_addr, &del_list);
	nx_p3_nic_add_mac(adapter, bcast_addr, &del_list);

	if (netdev->flags & IFF_PROMISC) {
		mode = VPORT_MISS_MODE_ACCEPT_ALL;
		goto send_fw_cmd;
	}

	if ((netdev->flags & IFF_ALLMULTI) ||
			(netdev->mc_count > adapter->max_mc_count)) {
		mode = VPORT_MISS_MODE_ACCEPT_MULTI;
		goto send_fw_cmd;
	}

	if (netdev->mc_count > 0) {
		for (mc_ptr = netdev->mc_list; mc_ptr;
		     mc_ptr = mc_ptr->next) {
			nx_p3_nic_add_mac(adapter, mc_ptr->dmi_addr, &del_list);
		}
	}

send_fw_cmd:
	adapter->set_promisc(adapter, mode);
	head = &del_list;
	while (!list_empty(head)) {
		cur = list_entry(head->next, nx_mac_list_t, list);

		nx_p3_sre_macaddr_change(adapter,
				cur->mac_addr, NETXEN_MAC_DEL);
		list_del(&cur->list);
		kfree(cur);
	}
}

int netxen_p3_nic_set_promisc(struct netxen_adapter *adapter, u32 mode)
{
	nx_nic_req_t req;
	u64 word;

	memset(&req, 0, sizeof(nx_nic_req_t));

	req.qhdr = cpu_to_le64(NX_HOST_REQUEST << 23);

	word = NX_NIC_H2C_OPCODE_PROXY_SET_VPORT_MISS_MODE |
			((u64)adapter->portnum << 16);
	req.req_hdr = cpu_to_le64(word);

	req.words[0] = cpu_to_le64(mode);

	return netxen_send_cmd_descs(adapter,
				(struct cmd_desc_type0 *)&req, 1);
}

void netxen_p3_free_mac_list(struct netxen_adapter *adapter)
{
	nx_mac_list_t *cur;
	struct list_head *head = &adapter->mac_list;

	while (!list_empty(head)) {
		cur = list_entry(head->next, nx_mac_list_t, list);
		nx_p3_sre_macaddr_change(adapter,
				cur->mac_addr, NETXEN_MAC_DEL);
		list_del(&cur->list);
		kfree(cur);
	}
}

int netxen_p3_nic_set_mac_addr(struct netxen_adapter *adapter, u8 *addr)
{
	/* assuming caller has already copied new addr to netdev */
	netxen_p3_nic_set_multi(adapter->netdev);
	return 0;
}

#define	NETXEN_CONFIG_INTR_COALESCE	3

/*
 * Send the interrupt coalescing parameter set by ethtool to the card.
 */
int netxen_config_intr_coalesce(struct netxen_adapter *adapter)
{
	nx_nic_req_t req;
	u64 word;
	int rv;

	memset(&req, 0, sizeof(nx_nic_req_t));

	req.qhdr = cpu_to_le64(NX_HOST_REQUEST << 23);

	word = NETXEN_CONFIG_INTR_COALESCE | ((u64)adapter->portnum << 16);
	req.req_hdr = cpu_to_le64(word);

	memcpy(&req.words[0], &adapter->coal, sizeof(adapter->coal));

	rv = netxen_send_cmd_descs(adapter, (struct cmd_desc_type0 *)&req, 1);
	if (rv != 0) {
		printk(KERN_ERR "ERROR. Could not send "
			"interrupt coalescing parameters\n");
	}

	return rv;
}

int netxen_config_hw_lro(struct netxen_adapter *adapter, int enable)
{
	nx_nic_req_t req;
	u64 word;
	int rv = 0;

	if ((adapter->flags & NETXEN_NIC_LRO_ENABLED) == enable)
		return 0;

	memset(&req, 0, sizeof(nx_nic_req_t));

	req.qhdr = cpu_to_le64(NX_HOST_REQUEST << 23);

	word = NX_NIC_H2C_OPCODE_CONFIG_HW_LRO | ((u64)adapter->portnum << 16);
	req.req_hdr = cpu_to_le64(word);

	req.words[0] = cpu_to_le64(enable);

	rv = netxen_send_cmd_descs(adapter, (struct cmd_desc_type0 *)&req, 1);
	if (rv != 0) {
		printk(KERN_ERR "ERROR. Could not send "
			"configure hw lro request\n");
	}

	adapter->flags ^= NETXEN_NIC_LRO_ENABLED;

	return rv;
}

int netxen_config_bridged_mode(struct netxen_adapter *adapter, int enable)
{
	nx_nic_req_t req;
	u64 word;
	int rv = 0;

	if (!!(adapter->flags & NETXEN_NIC_BRIDGE_ENABLED) == enable)
		return rv;

	memset(&req, 0, sizeof(nx_nic_req_t));

	req.qhdr = cpu_to_le64(NX_HOST_REQUEST << 23);

	word = NX_NIC_H2C_OPCODE_CONFIG_BRIDGING |
		((u64)adapter->portnum << 16);
	req.req_hdr = cpu_to_le64(word);

	req.words[0] = cpu_to_le64(enable);

	rv = netxen_send_cmd_descs(adapter, (struct cmd_desc_type0 *)&req, 1);
	if (rv != 0) {
		printk(KERN_ERR "ERROR. Could not send "
				"configure bridge mode request\n");
	}

	adapter->flags ^= NETXEN_NIC_BRIDGE_ENABLED;

	return rv;
}


#define RSS_HASHTYPE_IP_TCP	0x3

int netxen_config_rss(struct netxen_adapter *adapter, int enable)
{
	nx_nic_req_t req;
	u64 word;
	int i, rv;

	u64 key[] = { 0xbeac01fa6a42b73bULL, 0x8030f20c77cb2da3ULL,
			0xae7b30b4d0ca2bcbULL, 0x43a38fb04167253dULL,
			0x255b0ec26d5a56daULL };


	memset(&req, 0, sizeof(nx_nic_req_t));
	req.qhdr = cpu_to_le64(NX_HOST_REQUEST << 23);

	word = NX_NIC_H2C_OPCODE_CONFIG_RSS | ((u64)adapter->portnum << 16);
	req.req_hdr = cpu_to_le64(word);

	/*
	 * RSS request:
	 * bits 3-0: hash_method
	 *      5-4: hash_type_ipv4
	 *	7-6: hash_type_ipv6
	 *	  8: enable
	 *        9: use indirection table
	 *    47-10: reserved
	 *    63-48: indirection table mask
	 */
	word =  ((u64)(RSS_HASHTYPE_IP_TCP & 0x3) << 4) |
		((u64)(RSS_HASHTYPE_IP_TCP & 0x3) << 6) |
		((u64)(enable & 0x1) << 8) |
		((0x7ULL) << 48);
	req.words[0] = cpu_to_le64(word);
	for (i = 0; i < 5; i++)
		req.words[i+1] = cpu_to_le64(key[i]);


	rv = netxen_send_cmd_descs(adapter, (struct cmd_desc_type0 *)&req, 1);
	if (rv != 0) {
		printk(KERN_ERR "%s: could not configure RSS\n",
				adapter->netdev->name);
	}

	return rv;
}

int netxen_config_ipaddr(struct netxen_adapter *adapter, u32 ip, int cmd)
{
	nx_nic_req_t req;
	u64 word;
	int rv;

	memset(&req, 0, sizeof(nx_nic_req_t));
	req.qhdr = cpu_to_le64(NX_HOST_REQUEST << 23);

	word = NX_NIC_H2C_OPCODE_CONFIG_IPADDR | ((u64)adapter->portnum << 16);
	req.req_hdr = cpu_to_le64(word);

	req.words[0] = cpu_to_le64(cmd);
	req.words[1] = cpu_to_le64(ip);

	rv = netxen_send_cmd_descs(adapter, (struct cmd_desc_type0 *)&req, 1);
	if (rv != 0) {
		printk(KERN_ERR "%s: could not notify %s IP 0x%x reuqest\n",
				adapter->netdev->name,
				(cmd == NX_IP_UP) ? "Add" : "Remove", ip);
	}
	return rv;
}

int netxen_linkevent_request(struct netxen_adapter *adapter, int enable)
{
	nx_nic_req_t req;
	u64 word;
	int rv;

	memset(&req, 0, sizeof(nx_nic_req_t));
	req.qhdr = cpu_to_le64(NX_HOST_REQUEST << 23);

	word = NX_NIC_H2C_OPCODE_GET_LINKEVENT | ((u64)adapter->portnum << 16);
	req.req_hdr = cpu_to_le64(word);
	req.words[0] = cpu_to_le64(enable | (enable << 8));

	rv = netxen_send_cmd_descs(adapter, (struct cmd_desc_type0 *)&req, 1);
	if (rv != 0) {
		printk(KERN_ERR "%s: could not configure link notification\n",
				adapter->netdev->name);
	}

	return rv;
}

int netxen_send_lro_cleanup(struct netxen_adapter *adapter)
{
	nx_nic_req_t req;
	u64 word;
	int rv;

	memset(&req, 0, sizeof(nx_nic_req_t));
	req.qhdr = cpu_to_le64(NX_HOST_REQUEST << 23);

	word = NX_NIC_H2C_OPCODE_LRO_REQUEST |
		((u64)adapter->portnum << 16) |
		((u64)NX_NIC_LRO_REQUEST_CLEANUP << 56) ;

	req.req_hdr = cpu_to_le64(word);

	rv = netxen_send_cmd_descs(adapter, (struct cmd_desc_type0 *)&req, 1);
	if (rv != 0) {
		printk(KERN_ERR "%s: could not cleanup lro flows\n",
				adapter->netdev->name);
	}
	return rv;
}

/*
 * netxen_nic_change_mtu - Change the Maximum Transfer Unit
 * @returns 0 on success, negative on failure
 */

#define MTU_FUDGE_FACTOR	100

int netxen_nic_change_mtu(struct net_device *netdev, int mtu)
{
	struct netxen_adapter *adapter = netdev_priv(netdev);
	int max_mtu;
	int rc = 0;

	if (NX_IS_REVISION_P3(adapter->ahw.revision_id))
		max_mtu = P3_MAX_MTU;
	else
		max_mtu = P2_MAX_MTU;

	if (mtu > max_mtu) {
		printk(KERN_ERR "%s: mtu > %d bytes unsupported\n",
				netdev->name, max_mtu);
		return -EINVAL;
	}

	if (adapter->set_mtu)
		rc = adapter->set_mtu(adapter, mtu);

	if (!rc)
		netdev->mtu = mtu;

	return rc;
}

static int netxen_get_flash_block(struct netxen_adapter *adapter, int base,
				  int size, __le32 * buf)
{
	int i, v, addr;
	__le32 *ptr32;

	addr = base;
	ptr32 = buf;
	for (i = 0; i < size / sizeof(u32); i++) {
		if (netxen_rom_fast_read(adapter, addr, &v) == -1)
			return -1;
		*ptr32 = cpu_to_le32(v);
		ptr32++;
		addr += sizeof(u32);
	}
	if ((char *)buf + size > (char *)ptr32) {
		__le32 local;
		if (netxen_rom_fast_read(adapter, addr, &v) == -1)
			return -1;
		local = cpu_to_le32(v);
		memcpy(ptr32, &local, (char *)buf + size - (char *)ptr32);
	}

	return 0;
}

int netxen_get_flash_mac_addr(struct netxen_adapter *adapter, __le64 *mac)
{
	__le32 *pmac = (__le32 *) mac;
	u32 offset;

	offset = NX_FW_MAC_ADDR_OFFSET + (adapter->portnum * sizeof(u64));

	if (netxen_get_flash_block(adapter, offset, sizeof(u64), pmac) == -1)
		return -1;

	if (*mac == cpu_to_le64(~0ULL)) {

		offset = NX_OLD_MAC_ADDR_OFFSET +
			(adapter->portnum * sizeof(u64));

		if (netxen_get_flash_block(adapter,
					offset, sizeof(u64), pmac) == -1)
			return -1;

		if (*mac == cpu_to_le64(~0ULL))
			return -1;
	}
	return 0;
}

int netxen_p3_get_mac_addr(struct netxen_adapter *adapter, __le64 *mac)
{
	uint32_t crbaddr, mac_hi, mac_lo;
	int pci_func = adapter->ahw.pci_func;

	crbaddr = CRB_MAC_BLOCK_START +
		(4 * ((pci_func/2) * 3)) + (4 * (pci_func & 1));

	mac_lo = NXRD32(adapter, crbaddr);
	mac_hi = NXRD32(adapter, crbaddr+4);

	if (pci_func & 1)
		*mac = le64_to_cpu((mac_lo >> 16) | ((u64)mac_hi << 16));
	else
		*mac = le64_to_cpu((u64)mac_lo | ((u64)mac_hi << 32));

	return 0;
}

/*
 * Changes the CRB window to the specified window.
 */
static void
netxen_nic_pci_set_crbwindow_128M(struct netxen_adapter *adapter,
		u32 window)
{
	void __iomem *offset;
	int count = 10;
	u8 func = adapter->ahw.pci_func;

	if (adapter->ahw.crb_win == window)
		return;

	offset = PCI_OFFSET_SECOND_RANGE(adapter,
			NETXEN_PCIX_PH_REG(PCIE_CRB_WINDOW_REG(func)));

	writel(window, offset);
	do {
		if (window == readl(offset))
			break;

		if (printk_ratelimit())
			dev_warn(&adapter->pdev->dev,
					"failed to set CRB window to %d\n",
					(window == NETXEN_WINDOW_ONE));
		udelay(1);

	} while (--count > 0);

	if (count > 0)
		adapter->ahw.crb_win = window;
}

/*
 * Returns < 0 if off is not valid,
 *	 1 if window access is needed. 'off' is set to offset from
 *	   CRB space in 128M pci map
 *	 0 if no window access is needed. 'off' is set to 2M addr
 * In: 'off' is offset from base in 128M pci map
 */
static int
netxen_nic_pci_get_crb_addr_2M(struct netxen_adapter *adapter,
		ulong off, void __iomem **addr)
{
	crb_128M_2M_sub_block_map_t *m;


	if ((off >= NETXEN_CRB_MAX) || (off < NETXEN_PCI_CRBSPACE))
		return -EINVAL;

	off -= NETXEN_PCI_CRBSPACE;

	/*
	 * Try direct map
	 */
	m = &crb_128M_2M_map[CRB_BLK(off)].sub_block[CRB_SUBBLK(off)];

	if (m->valid && (m->start_128M <= off) && (m->end_128M > off)) {
		*addr = adapter->ahw.pci_base0 + m->start_2M +
			(off - m->start_128M);
		return 0;
	}

	/*
	 * Not in direct map, use crb window
	 */
	*addr = adapter->ahw.pci_base0 + CRB_INDIRECT_2M +
		(off & MASK(16));
	return 1;
}

/*
 * In: 'off' is offset from CRB space in 128M pci map
 * Out: 'off' is 2M pci map addr
 * side effect: lock crb window
 */
static void
netxen_nic_pci_set_crbwindow_2M(struct netxen_adapter *adapter, ulong off)
{
	u32 window;
	void __iomem *addr = adapter->ahw.pci_base0 + CRB_WINDOW_2M;

	off -= NETXEN_PCI_CRBSPACE;

	window = CRB_HI(off);

	if (adapter->ahw.crb_win == window)
		return;

	writel(window, addr);
	if (readl(addr) != window) {
		if (printk_ratelimit())
			dev_warn(&adapter->pdev->dev,
				"failed to set CRB window to %d off 0x%lx\n",
				window, off);
	}
	adapter->ahw.crb_win = window;
}

static void __iomem *
netxen_nic_map_indirect_address_128M(struct netxen_adapter *adapter,
		ulong win_off, void __iomem **mem_ptr)
{
	ulong off = win_off;
	void __iomem *addr;
	resource_size_t mem_base;

	if (ADDR_IN_WINDOW1(win_off))
		off = NETXEN_CRB_NORMAL(win_off);

	addr = pci_base_offset(adapter, off);
	if (addr)
		return addr;

	if (adapter->ahw.pci_len0 == 0)
		off -= NETXEN_PCI_CRBSPACE;

	mem_base = pci_resource_start(adapter->pdev, 0);
	*mem_ptr = ioremap(mem_base + (off & PAGE_MASK), PAGE_SIZE);
	if (*mem_ptr)
		addr = *mem_ptr + (off & (PAGE_SIZE - 1));

	return addr;
}

static int
netxen_nic_hw_write_wx_128M(struct netxen_adapter *adapter, ulong off, u32 data)
{
	unsigned long flags;
	void __iomem *addr, *mem_ptr = NULL;

	addr = netxen_nic_map_indirect_address_128M(adapter, off, &mem_ptr);
	if (!addr)
		return -EIO;

	if (ADDR_IN_WINDOW1(off)) { /* Window 1 */
		netxen_nic_io_write_128M(adapter, addr, data);
	} else {        /* Window 0 */
		write_lock_irqsave(&adapter->ahw.crb_lock, flags);
		netxen_nic_pci_set_crbwindow_128M(adapter, 0);
		writel(data, addr);
		netxen_nic_pci_set_crbwindow_128M(adapter,
				NETXEN_WINDOW_ONE);
		write_unlock_irqrestore(&adapter->ahw.crb_lock, flags);
	}

	if (mem_ptr)
		iounmap(mem_ptr);

	return 0;
}

static u32
netxen_nic_hw_read_wx_128M(struct netxen_adapter *adapter, ulong off)
{
	unsigned long flags;
	void __iomem *addr, *mem_ptr = NULL;
	u32 data;

	addr = netxen_nic_map_indirect_address_128M(adapter, off, &mem_ptr);
	if (!addr)
		return -EIO;

	if (ADDR_IN_WINDOW1(off)) { /* Window 1 */
		data = netxen_nic_io_read_128M(adapter, addr);
	} else {        /* Window 0 */
		write_lock_irqsave(&adapter->ahw.crb_lock, flags);
		netxen_nic_pci_set_crbwindow_128M(adapter, 0);
		data = readl(addr);
		netxen_nic_pci_set_crbwindow_128M(adapter,
				NETXEN_WINDOW_ONE);
		write_unlock_irqrestore(&adapter->ahw.crb_lock, flags);
	}

	if (mem_ptr)
		iounmap(mem_ptr);

	return data;
}

static int
netxen_nic_hw_write_wx_2M(struct netxen_adapter *adapter, ulong off, u32 data)
{
	unsigned long flags;
	int rv;
	void __iomem *addr = NULL;

	rv = netxen_nic_pci_get_crb_addr_2M(adapter, off, &addr);

	if (rv == 0) {
		writel(data, addr);
		return 0;
	}

	if (rv > 0) {
		/* indirect access */
		write_lock_irqsave(&adapter->ahw.crb_lock, flags);
		crb_win_lock(adapter);
		netxen_nic_pci_set_crbwindow_2M(adapter, off);
		writel(data, addr);
		crb_win_unlock(adapter);
		write_unlock_irqrestore(&adapter->ahw.crb_lock, flags);
		return 0;
	}

	dev_err(&adapter->pdev->dev,
			"%s: invalid offset: 0x%016lx\n", __func__, off);
	dump_stack();
	return -EIO;
}

static u32
netxen_nic_hw_read_wx_2M(struct netxen_adapter *adapter, ulong off)
{
	unsigned long flags;
	int rv;
	u32 data;
	void __iomem *addr = NULL;

	rv = netxen_nic_pci_get_crb_addr_2M(adapter, off, &addr);

	if (rv == 0)
		return readl(addr);

	if (rv > 0) {
		/* indirect access */
		write_lock_irqsave(&adapter->ahw.crb_lock, flags);
		crb_win_lock(adapter);
		netxen_nic_pci_set_crbwindow_2M(adapter, off);
		data = readl(addr);
		crb_win_unlock(adapter);
		write_unlock_irqrestore(&adapter->ahw.crb_lock, flags);
		return data;
	}

	dev_err(&adapter->pdev->dev,
			"%s: invalid offset: 0x%016lx\n", __func__, off);
	dump_stack();
	return -1;
}

/* window 1 registers only */
static void netxen_nic_io_write_128M(struct netxen_adapter *adapter,
		void __iomem *addr, u32 data)
{
	read_lock(&adapter->ahw.crb_lock);
	writel(data, addr);
	read_unlock(&adapter->ahw.crb_lock);
}

static u32 netxen_nic_io_read_128M(struct netxen_adapter *adapter,
		void __iomem *addr)
{
	u32 val;

	read_lock(&adapter->ahw.crb_lock);
	val = readl(addr);
	read_unlock(&adapter->ahw.crb_lock);

	return val;
}

static void netxen_nic_io_write_2M(struct netxen_adapter *adapter,
		void __iomem *addr, u32 data)
{
	writel(data, addr);
}

static u32 netxen_nic_io_read_2M(struct netxen_adapter *adapter,
		void __iomem *addr)
{
	return readl(addr);
}

void __iomem *
netxen_get_ioaddr(struct netxen_adapter *adapter, u32 offset)
{
	void __iomem *addr = NULL;

	if (NX_IS_REVISION_P2(adapter->ahw.revision_id)) {
		if ((offset < NETXEN_CRB_PCIX_HOST2) &&
				(offset > NETXEN_CRB_PCIX_HOST))
			addr = PCI_OFFSET_SECOND_RANGE(adapter, offset);
		else
			addr = NETXEN_CRB_NORMALIZE(adapter, offset);
	} else {
		WARN_ON(netxen_nic_pci_get_crb_addr_2M(adapter,
					offset, &addr));
	}

	return addr;
}

static int
netxen_nic_pci_set_window_128M(struct netxen_adapter *adapter,
		u64 addr, u32 *start)
{
	if (ADDR_IN_RANGE(addr, NETXEN_ADDR_OCM0, NETXEN_ADDR_OCM0_MAX)) {
		*start = (addr - NETXEN_ADDR_OCM0  + NETXEN_PCI_OCM0);
		return 0;
	} else if (ADDR_IN_RANGE(addr,
				NETXEN_ADDR_OCM1, NETXEN_ADDR_OCM1_MAX)) {
		*start = (addr - NETXEN_ADDR_OCM1 + NETXEN_PCI_OCM1);
		return 0;
	}

	return -EIO;
}

static int
netxen_nic_pci_set_window_2M(struct netxen_adapter *adapter,
		u64 addr, u32 *start)
{
	u32 window;
	struct pci_dev *pdev = adapter->pdev;

	if ((addr & 0x00ff800) == 0xff800) {
		if (printk_ratelimit())
			dev_warn(&pdev->dev, "QM access not handled\n");
		return -EIO;
	}

	if (NX_IS_REVISION_P3P(adapter->ahw.revision_id))
		window = OCM_WIN_P3P(addr);
	else
		window = OCM_WIN(addr);

	writel(window, adapter->ahw.ocm_win_crb);
	/* read back to flush */
	readl(adapter->ahw.ocm_win_crb);

	adapter->ahw.ocm_win = window;
	*start = NETXEN_PCI_OCM0_2M + GET_MEM_OFFS_2M(addr);
	return 0;
}

static int
netxen_nic_pci_mem_access_direct(struct netxen_adapter *adapter, u64 off,
		u64 *data, int op)
{
	void __iomem *addr, *mem_ptr = NULL;
	resource_size_t mem_base;
	int ret = -EIO;
	u32 start;

	spin_lock(&adapter->ahw.mem_lock);

	ret = adapter->pci_set_window(adapter, off, &start);
	if (ret != 0)
		goto unlock;

	addr = pci_base_offset(adapter, start);
	if (addr)
		goto noremap;

	mem_base = pci_resource_start(adapter->pdev, 0) + (start & PAGE_MASK);

	mem_ptr = ioremap(mem_base, PAGE_SIZE);
	if (mem_ptr == NULL) {
		ret = -EIO;
		goto unlock;
	}

	addr = mem_ptr + (start & (PAGE_SIZE - 1));

noremap:
	if (op == 0)	/* read */
		*data = readq(addr);
	else		/* write */
		writeq(*data, addr);

unlock:
	spin_unlock(&adapter->ahw.mem_lock);

	if (mem_ptr)
		iounmap(mem_ptr);
	return ret;
}

#define MAX_CTL_CHECK   1000

static int
netxen_nic_pci_mem_write_128M(struct netxen_adapter *adapter,
		u64 off, u64 data)
{
	int j, ret;
	u32 temp, off_lo, off_hi, addr_hi, data_hi, data_lo;
	void __iomem *mem_crb;

	/* Only 64-bit aligned access */
	if (off & 7)
		return -EIO;

	/* P2 has different SIU and MIU test agent base addr */
	if (ADDR_IN_RANGE(off, NETXEN_ADDR_QDR_NET,
				NETXEN_ADDR_QDR_NET_MAX_P2)) {
		mem_crb = pci_base_offset(adapter,
				NETXEN_CRB_QDR_NET+SIU_TEST_AGT_BASE);
		addr_hi = SIU_TEST_AGT_ADDR_HI;
		data_lo = SIU_TEST_AGT_WRDATA_LO;
		data_hi = SIU_TEST_AGT_WRDATA_HI;
		off_lo = off & SIU_TEST_AGT_ADDR_MASK;
		off_hi = SIU_TEST_AGT_UPPER_ADDR(off);
		goto correct;
	}

	if (ADDR_IN_RANGE(off, NETXEN_ADDR_DDR_NET, NETXEN_ADDR_DDR_NET_MAX)) {
		mem_crb = pci_base_offset(adapter,
				NETXEN_CRB_DDR_NET+MIU_TEST_AGT_BASE);
		addr_hi = MIU_TEST_AGT_ADDR_HI;
		data_lo = MIU_TEST_AGT_WRDATA_LO;
		data_hi = MIU_TEST_AGT_WRDATA_HI;
		off_lo = off & MIU_TEST_AGT_ADDR_MASK;
		off_hi = 0;
		goto correct;
	}

	if (ADDR_IN_RANGE(off, NETXEN_ADDR_OCM0, NETXEN_ADDR_OCM0_MAX) ||
		ADDR_IN_RANGE(off, NETXEN_ADDR_OCM1, NETXEN_ADDR_OCM1_MAX)) {
		if (adapter->ahw.pci_len0 != 0) {
			return netxen_nic_pci_mem_access_direct(adapter,
					off, &data, 1);
		}
	}

	return -EIO;

correct:
	spin_lock(&adapter->ahw.mem_lock);
	netxen_nic_pci_set_crbwindow_128M(adapter, 0);

	writel(off_lo, (mem_crb + MIU_TEST_AGT_ADDR_LO));
	writel(off_hi, (mem_crb + addr_hi));
	writel(data & 0xffffffff, (mem_crb + data_lo));
	writel((data >> 32) & 0xffffffff, (mem_crb + data_hi));
	writel((TA_CTL_ENABLE | TA_CTL_WRITE), (mem_crb + TEST_AGT_CTRL));
	writel((TA_CTL_START | TA_CTL_ENABLE | TA_CTL_WRITE),
			(mem_crb + TEST_AGT_CTRL));

	for (j = 0; j < MAX_CTL_CHECK; j++) {
		temp = readl((mem_crb + TEST_AGT_CTRL));
		if ((temp & TA_CTL_BUSY) == 0)
			break;
	}

	if (j >= MAX_CTL_CHECK) {
		if (printk_ratelimit())
			dev_err(&adapter->pdev->dev,
					"failed to write through agent\n");
		ret = -EIO;
	} else
		ret = 0;

	netxen_nic_pci_set_crbwindow_128M(adapter, NETXEN_WINDOW_ONE);
	spin_unlock(&adapter->ahw.mem_lock);
	return ret;
}

static int
netxen_nic_pci_mem_read_128M(struct netxen_adapter *adapter,
		u64 off, u64 *data)
{
	int j, ret;
	u32 temp, off_lo, off_hi, addr_hi, data_hi, data_lo;
	u64 val;
	void __iomem *mem_crb;

	/* Only 64-bit aligned access */
	if (off & 7)
		return -EIO;

	/* P2 has different SIU and MIU test agent base addr */
	if (ADDR_IN_RANGE(off, NETXEN_ADDR_QDR_NET,
				NETXEN_ADDR_QDR_NET_MAX_P2)) {
		mem_crb = pci_base_offset(adapter,
				NETXEN_CRB_QDR_NET+SIU_TEST_AGT_BASE);
		addr_hi = SIU_TEST_AGT_ADDR_HI;
		data_lo = SIU_TEST_AGT_RDDATA_LO;
		data_hi = SIU_TEST_AGT_RDDATA_HI;
		off_lo = off & SIU_TEST_AGT_ADDR_MASK;
		off_hi = SIU_TEST_AGT_UPPER_ADDR(off);
		goto correct;
	}

	if (ADDR_IN_RANGE(off, NETXEN_ADDR_DDR_NET, NETXEN_ADDR_DDR_NET_MAX)) {
		mem_crb = pci_base_offset(adapter,
				NETXEN_CRB_DDR_NET+MIU_TEST_AGT_BASE);
		addr_hi = MIU_TEST_AGT_ADDR_HI;
		data_lo = MIU_TEST_AGT_RDDATA_LO;
		data_hi = MIU_TEST_AGT_RDDATA_HI;
		off_lo = off & MIU_TEST_AGT_ADDR_MASK;
		off_hi = 0;
		goto correct;
	}

	if (ADDR_IN_RANGE(off, NETXEN_ADDR_OCM0, NETXEN_ADDR_OCM0_MAX) ||
		ADDR_IN_RANGE(off, NETXEN_ADDR_OCM1, NETXEN_ADDR_OCM1_MAX)) {
		if (adapter->ahw.pci_len0 != 0) {
			return netxen_nic_pci_mem_access_direct(adapter,
					off, data, 0);
		}
	}

	return -EIO;

correct:
	spin_lock(&adapter->ahw.mem_lock);
	netxen_nic_pci_set_crbwindow_128M(adapter, 0);

	writel(off_lo, (mem_crb + MIU_TEST_AGT_ADDR_LO));
	writel(off_hi, (mem_crb + addr_hi));
	writel(TA_CTL_ENABLE, (mem_crb + TEST_AGT_CTRL));
	writel((TA_CTL_START|TA_CTL_ENABLE), (mem_crb + TEST_AGT_CTRL));

	for (j = 0; j < MAX_CTL_CHECK; j++) {
		temp = readl(mem_crb + TEST_AGT_CTRL);
		if ((temp & TA_CTL_BUSY) == 0)
			break;
	}

	if (j >= MAX_CTL_CHECK) {
		if (printk_ratelimit())
			dev_err(&adapter->pdev->dev,
					"failed to read through agent\n");
		ret = -EIO;
	} else {

		temp = readl(mem_crb + data_hi);
		val = ((u64)temp << 32);
		val |= readl(mem_crb + data_lo);
		*data = val;
		ret = 0;
	}

	netxen_nic_pci_set_crbwindow_128M(adapter, NETXEN_WINDOW_ONE);
	spin_unlock(&adapter->ahw.mem_lock);

	return ret;
}

static int
netxen_nic_pci_mem_write_2M(struct netxen_adapter *adapter,
		u64 off, u64 data)
{
	int i, j, ret;
	u32 temp, off8;
	u64 stride;
	void __iomem *mem_crb;

	/* Only 64-bit aligned access */
	if (off & 7)
		return -EIO;

	/* P3 onward, test agent base for MIU and SIU is same */
	if (ADDR_IN_RANGE(off, NETXEN_ADDR_QDR_NET,
				NETXEN_ADDR_QDR_NET_MAX_P3)) {
		mem_crb = netxen_get_ioaddr(adapter,
				NETXEN_CRB_QDR_NET+MIU_TEST_AGT_BASE);
		goto correct;
	}

	if (ADDR_IN_RANGE(off, NETXEN_ADDR_DDR_NET, NETXEN_ADDR_DDR_NET_MAX)) {
		mem_crb = netxen_get_ioaddr(adapter,
				NETXEN_CRB_DDR_NET+MIU_TEST_AGT_BASE);
		goto correct;
	}

	if (ADDR_IN_RANGE(off, NETXEN_ADDR_OCM0, NETXEN_ADDR_OCM0_MAX))
		return netxen_nic_pci_mem_access_direct(adapter, off, &data, 1);

	return -EIO;

correct:
	stride = NX_IS_REVISION_P3P(adapter->ahw.revision_id) ? 16 : 8;

	off8 = off & ~(stride-1);

	spin_lock(&adapter->ahw.mem_lock);

	writel(off8, (mem_crb + MIU_TEST_AGT_ADDR_LO));
	writel(0, (mem_crb + MIU_TEST_AGT_ADDR_HI));

	i = 0;
	if (stride == 16) {
		writel(TA_CTL_ENABLE, (mem_crb + TEST_AGT_CTRL));
		writel((TA_CTL_START | TA_CTL_ENABLE),
				(mem_crb + TEST_AGT_CTRL));

		for (j = 0; j < MAX_CTL_CHECK; j++) {
			temp = readl(mem_crb + TEST_AGT_CTRL);
			if ((temp & TA_CTL_BUSY) == 0)
				break;
		}

		if (j >= MAX_CTL_CHECK) {
			ret = -EIO;
			goto done;
		}

		i = (off & 0xf) ? 0 : 2;
		writel(readl(mem_crb + MIU_TEST_AGT_RDDATA(i)),
				mem_crb + MIU_TEST_AGT_WRDATA(i));
		writel(readl(mem_crb + MIU_TEST_AGT_RDDATA(i+1)),
				mem_crb + MIU_TEST_AGT_WRDATA(i+1));
		i = (off & 0xf) ? 2 : 0;
	}

	writel(data & 0xffffffff,
			mem_crb + MIU_TEST_AGT_WRDATA(i));
	writel((data >> 32) & 0xffffffff,
			mem_crb + MIU_TEST_AGT_WRDATA(i+1));

	writel((TA_CTL_ENABLE | TA_CTL_WRITE), (mem_crb + TEST_AGT_CTRL));
	writel((TA_CTL_START | TA_CTL_ENABLE | TA_CTL_WRITE),
			(mem_crb + TEST_AGT_CTRL));

	for (j = 0; j < MAX_CTL_CHECK; j++) {
		temp = readl(mem_crb + TEST_AGT_CTRL);
		if ((temp & TA_CTL_BUSY) == 0)
			break;
	}

	if (j >= MAX_CTL_CHECK) {
		if (printk_ratelimit())
			dev_err(&adapter->pdev->dev,
					"failed to write through agent\n");
		ret = -EIO;
	} else
		ret = 0;

done:
	spin_unlock(&adapter->ahw.mem_lock);

	return ret;
}

static int
netxen_nic_pci_mem_read_2M(struct netxen_adapter *adapter,
		u64 off, u64 *data)
{
	int j, ret;
	u32 temp, off8;
	u64 val, stride;
	void __iomem *mem_crb;

	/* Only 64-bit aligned access */
	if (off & 7)
		return -EIO;

	/* P3 onward, test agent base for MIU and SIU is same */
	if (ADDR_IN_RANGE(off, NETXEN_ADDR_QDR_NET,
				NETXEN_ADDR_QDR_NET_MAX_P3)) {
		mem_crb = netxen_get_ioaddr(adapter,
				NETXEN_CRB_QDR_NET+MIU_TEST_AGT_BASE);
		goto correct;
	}

	if (ADDR_IN_RANGE(off, NETXEN_ADDR_DDR_NET, NETXEN_ADDR_DDR_NET_MAX)) {
		mem_crb = netxen_get_ioaddr(adapter,
				NETXEN_CRB_DDR_NET+MIU_TEST_AGT_BASE);
		goto correct;
	}

	if (ADDR_IN_RANGE(off, NETXEN_ADDR_OCM0, NETXEN_ADDR_OCM0_MAX)) {
		return netxen_nic_pci_mem_access_direct(adapter,
				off, data, 0);
	}

	return -EIO;

correct:
	stride = NX_IS_REVISION_P3P(adapter->ahw.revision_id) ? 16 : 8;

	off8 = off & ~(stride-1);

	spin_lock(&adapter->ahw.mem_lock);

	writel(off8, (mem_crb + MIU_TEST_AGT_ADDR_LO));
	writel(0, (mem_crb + MIU_TEST_AGT_ADDR_HI));
	writel(TA_CTL_ENABLE, (mem_crb + TEST_AGT_CTRL));
	writel((TA_CTL_START | TA_CTL_ENABLE), (mem_crb + TEST_AGT_CTRL));

	for (j = 0; j < MAX_CTL_CHECK; j++) {
		temp = readl(mem_crb + TEST_AGT_CTRL);
		if ((temp & TA_CTL_BUSY) == 0)
			break;
	}

	if (j >= MAX_CTL_CHECK) {
		if (printk_ratelimit())
			dev_err(&adapter->pdev->dev,
					"failed to read through agent\n");
		ret = -EIO;
	} else {
		off8 = MIU_TEST_AGT_RDDATA_LO;
		if ((stride == 16) && (off & 0xf))
			off8 = MIU_TEST_AGT_RDDATA_UPPER_LO;

		temp = readl(mem_crb + off8 + 4);
		val = (u64)temp << 32;
		val |= readl(mem_crb + off8);
		*data = val;
		ret = 0;
	}

	spin_unlock(&adapter->ahw.mem_lock);

	return ret;
}

void
netxen_setup_hwops(struct netxen_adapter *adapter)
{
	adapter->init_port = netxen_niu_xg_init_port;
	adapter->stop_port = netxen_niu_disable_xg_port;

	if (NX_IS_REVISION_P2(adapter->ahw.revision_id)) {
		adapter->crb_read = netxen_nic_hw_read_wx_128M,
		adapter->crb_write = netxen_nic_hw_write_wx_128M,
		adapter->pci_set_window = netxen_nic_pci_set_window_128M,
		adapter->pci_mem_read = netxen_nic_pci_mem_read_128M,
		adapter->pci_mem_write = netxen_nic_pci_mem_write_128M,
		adapter->io_read = netxen_nic_io_read_128M,
		adapter->io_write = netxen_nic_io_write_128M,

		adapter->macaddr_set = netxen_p2_nic_set_mac_addr;
		adapter->set_multi = netxen_p2_nic_set_multi;
		adapter->set_mtu = netxen_nic_set_mtu_xgb;
		adapter->set_promisc = netxen_p2_nic_set_promisc;

	} else {
		adapter->crb_read = netxen_nic_hw_read_wx_2M,
		adapter->crb_write = netxen_nic_hw_write_wx_2M,
		adapter->pci_set_window = netxen_nic_pci_set_window_2M,
		adapter->pci_mem_read = netxen_nic_pci_mem_read_2M,
		adapter->pci_mem_write = netxen_nic_pci_mem_write_2M,
		adapter->io_read = netxen_nic_io_read_2M,
		adapter->io_write = netxen_nic_io_write_2M,

		adapter->set_mtu = nx_fw_cmd_set_mtu;
		adapter->set_promisc = netxen_p3_nic_set_promisc;
		adapter->macaddr_set = netxen_p3_nic_set_mac_addr;
		adapter->set_multi = netxen_p3_nic_set_multi;

		adapter->phy_read = nx_fw_cmd_query_phy;
		adapter->phy_write = nx_fw_cmd_set_phy;
	}
}

int netxen_nic_get_board_info(struct netxen_adapter *adapter)
{
	int offset, board_type, magic;
	struct pci_dev *pdev = adapter->pdev;

	offset = NX_FW_MAGIC_OFFSET;
	if (netxen_rom_fast_read(adapter, offset, &magic))
		return -EIO;

	if (magic != NETXEN_BDINFO_MAGIC) {
		dev_err(&pdev->dev, "invalid board config, magic=%08x\n",
			magic);
		return -EIO;
	}

	offset = NX_BRDTYPE_OFFSET;
	if (netxen_rom_fast_read(adapter, offset, &board_type))
		return -EIO;

	adapter->ahw.board_type = board_type;

	if (board_type == NETXEN_BRDTYPE_P3_4_GB_MM) {
		u32 gpio = NXRD32(adapter, NETXEN_ROMUSB_GLB_PAD_GPIO_I);
		if ((gpio & 0x8000) == 0)
			board_type = NETXEN_BRDTYPE_P3_10G_TP;
	}

	switch (board_type) {
	case NETXEN_BRDTYPE_P2_SB35_4G:
		adapter->ahw.port_type = NETXEN_NIC_GBE;
		break;
	case NETXEN_BRDTYPE_P2_SB31_10G:
	case NETXEN_BRDTYPE_P2_SB31_10G_IMEZ:
	case NETXEN_BRDTYPE_P2_SB31_10G_HMEZ:
	case NETXEN_BRDTYPE_P2_SB31_10G_CX4:
	case NETXEN_BRDTYPE_P3_HMEZ:
	case NETXEN_BRDTYPE_P3_XG_LOM:
	case NETXEN_BRDTYPE_P3_10G_CX4:
	case NETXEN_BRDTYPE_P3_10G_CX4_LP:
	case NETXEN_BRDTYPE_P3_IMEZ:
	case NETXEN_BRDTYPE_P3_10G_SFP_PLUS:
	case NETXEN_BRDTYPE_P3_10G_SFP_CT:
	case NETXEN_BRDTYPE_P3_10G_SFP_QT:
	case NETXEN_BRDTYPE_P3_10G_XFP:
	case NETXEN_BRDTYPE_P3_10000_BASE_T:
		adapter->ahw.port_type = NETXEN_NIC_XGBE;
		break;
	case NETXEN_BRDTYPE_P1_BD:
	case NETXEN_BRDTYPE_P1_SB:
	case NETXEN_BRDTYPE_P1_SMAX:
	case NETXEN_BRDTYPE_P1_SOCK:
	case NETXEN_BRDTYPE_P3_REF_QG:
	case NETXEN_BRDTYPE_P3_4_GB:
	case NETXEN_BRDTYPE_P3_4_GB_MM:
		adapter->ahw.port_type = NETXEN_NIC_GBE;
		break;
	case NETXEN_BRDTYPE_P3_10G_TP:
		adapter->ahw.port_type = (adapter->portnum < 2) ?
			NETXEN_NIC_XGBE : NETXEN_NIC_GBE;
		break;
	default:
		dev_err(&pdev->dev, "unknown board type %x\n", board_type);
		adapter->ahw.port_type = NETXEN_NIC_XGBE;
		break;
	}

	return 0;
}

/* NIU access sections */

int netxen_nic_set_mtu_gb(struct netxen_adapter *adapter, int new_mtu)
{
	new_mtu += MTU_FUDGE_FACTOR;
	NXWR32(adapter, NETXEN_NIU_GB_MAX_FRAME_SIZE(adapter->physical_port),
		new_mtu);
	return 0;
}

int netxen_nic_set_mtu_xgb(struct netxen_adapter *adapter, int new_mtu)
{
	new_mtu += MTU_FUDGE_FACTOR;
	if (adapter->physical_port == 0)
		NXWR32(adapter, NETXEN_NIU_XGE_MAX_FRAME_SIZE, new_mtu);
	else
		NXWR32(adapter, NETXEN_NIU_XG1_MAX_FRAME_SIZE, new_mtu);
	return 0;
}

void netxen_nic_set_link_parameters(struct netxen_adapter *adapter)
{
	__u32 status;
	__u32 autoneg;
	__u32 port_mode;

	if (!netif_carrier_ok(adapter->netdev)) {
		adapter->link_speed   = 0;
		adapter->link_duplex  = -1;
		adapter->link_autoneg = AUTONEG_ENABLE;
		return;
	}

	if (adapter->ahw.port_type == NETXEN_NIC_GBE) {
		port_mode = NXRD32(adapter, NETXEN_PORT_MODE_ADDR);
		if (port_mode == NETXEN_PORT_MODE_802_3_AP) {
			adapter->link_speed   = SPEED_1000;
			adapter->link_duplex  = DUPLEX_FULL;
			adapter->link_autoneg = AUTONEG_DISABLE;
			return;
		}

		if (adapter->phy_read &&
		    adapter->phy_read(adapter,
				      NETXEN_NIU_GB_MII_MGMT_ADDR_PHY_STATUS,
				      &status) == 0) {
			if (netxen_get_phy_link(status)) {
				switch (netxen_get_phy_speed(status)) {
				case 0:
					adapter->link_speed = SPEED_10;
					break;
				case 1:
					adapter->link_speed = SPEED_100;
					break;
				case 2:
					adapter->link_speed = SPEED_1000;
					break;
				default:
					adapter->link_speed = 0;
					break;
				}
				switch (netxen_get_phy_duplex(status)) {
				case 0:
					adapter->link_duplex = DUPLEX_HALF;
					break;
				case 1:
					adapter->link_duplex = DUPLEX_FULL;
					break;
				default:
					adapter->link_duplex = -1;
					break;
				}
				if (adapter->phy_read &&
				    adapter->phy_read(adapter,
<<<<<<< HEAD
				      NETXEN_NIU_GB_MII_MGMT_ADDR_AUTONEG,
=======
						      NETXEN_NIU_GB_MII_MGMT_ADDR_AUTONEG,
>>>>>>> 92dcffb9
						      &autoneg) != 0)
					adapter->link_autoneg = autoneg;
			} else
				goto link_down;
		} else {
		      link_down:
			adapter->link_speed = 0;
			adapter->link_duplex = -1;
		}
	}
}

int
netxen_nic_wol_supported(struct netxen_adapter *adapter)
{
	u32 wol_cfg;

	if (NX_IS_REVISION_P2(adapter->ahw.revision_id))
		return 0;

	wol_cfg = NXRD32(adapter, NETXEN_WOL_CONFIG_NV);
	if (wol_cfg & (1UL << adapter->portnum)) {
		wol_cfg = NXRD32(adapter, NETXEN_WOL_CONFIG);
		if (wol_cfg & (1 << adapter->portnum))
			return 1;
	}

	return 0;
}<|MERGE_RESOLUTION|>--- conflicted
+++ resolved
@@ -1970,11 +1970,7 @@
 				}
 				if (adapter->phy_read &&
 				    adapter->phy_read(adapter,
-<<<<<<< HEAD
-				      NETXEN_NIU_GB_MII_MGMT_ADDR_AUTONEG,
-=======
 						      NETXEN_NIU_GB_MII_MGMT_ADDR_AUTONEG,
->>>>>>> 92dcffb9
 						      &autoneg) != 0)
 					adapter->link_autoneg = autoneg;
 			} else
