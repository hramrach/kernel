--- conflicted
+++ resolved
@@ -244,20 +244,12 @@
 	 * the relevant bits of the h/w.
 	 */
 	ath9k_hw_set_interrupts(ah, 0);
-<<<<<<< HEAD
-	ath_drain_all_txq(sc, false);
-
-	spin_lock_bh(&sc->rx.pcu_lock);
-
-	stopped = ath_stoprecv(sc);
-=======
 	stopped = ath_drain_all_txq(sc, false);
 
 	spin_lock_bh(&sc->rx.pcu_lock);
 
 	if (!ath_stoprecv(sc))
 		stopped = false;
->>>>>>> 08eab940
 
 	/* XXX: do not flush receive queue here. We don't want
 	 * to flush data frames already in queue because of
@@ -299,10 +291,6 @@
 
 	spin_unlock_bh(&sc->rx.pcu_lock);
 
-<<<<<<< HEAD
-	ath_cache_conf_rate(sc, &hw->conf);
-=======
->>>>>>> 08eab940
 	ath_update_txpow(sc);
 	ath9k_hw_set_interrupts(ah, ah->imask);
 
@@ -1532,11 +1520,6 @@
 	struct ath_softc *sc = aphy->sc;
 	struct ath_common *common = ath9k_hw_common(sc->sc_ah);
 	struct ath_vif *avp = (void *)vif->drv_priv;
-<<<<<<< HEAD
-	bool bs_valid = false;
-	int i;
-=======
->>>>>>> 08eab940
 
 	ath_print(common, ATH_DBG_CONFIG, "Detach Interface\n");
 
@@ -1562,24 +1545,9 @@
 	ath_beacon_return(sc, avp);
 	sc->sc_flags &= ~SC_OP_BEACONS;
 
-<<<<<<< HEAD
-	for (i = 0; i < ARRAY_SIZE(sc->beacon.bslot); i++) {
-		if (sc->beacon.bslot[i] == vif) {
-			printk(KERN_DEBUG "%s: vif had allocated beacon "
-			       "slot\n", __func__);
-			sc->beacon.bslot[i] = NULL;
-			sc->beacon.bslot_aphy[i] = NULL;
-		} else if (sc->beacon.bslot[i])
-			bs_valid = true;
-	}
-	if (!bs_valid && (sc->sc_ah->imask & ATH9K_INT_SWBA)) {
-		/* Disable SWBA interrupt */
-		sc->sc_ah->imask &= ~ATH9K_INT_SWBA;
-=======
 	if (sc->nbcnvifs) {
 		/* Re-enable SWBA interrupt */
 		sc->sc_ah->imask |= ATH9K_INT_SWBA;
->>>>>>> 08eab940
 		ath9k_ps_wakeup(sc);
 		ath9k_hw_set_interrupts(sc->sc_ah, sc->sc_ah->imask);
 		ath9k_ps_restore(sc);
@@ -1677,42 +1645,10 @@
 	if (changed & IEEE80211_CONF_CHANGE_PS) {
 		unsigned long flags;
 		spin_lock_irqsave(&sc->sc_pm_lock, flags);
-<<<<<<< HEAD
-		if (conf->flags & IEEE80211_CONF_PS) {
-			sc->ps_flags |= PS_ENABLED;
-			/*
-			 * At this point we know hardware has received an ACK
-			 * of a previously sent null data frame.
-			 */
-			if ((sc->ps_flags & PS_NULLFUNC_COMPLETED)) {
-				sc->ps_flags &= ~PS_NULLFUNC_COMPLETED;
-				ath9k_enable_ps(sc);
-                        }
-		} else {
-			sc->ps_enabled = false;
-			sc->ps_flags &= ~(PS_ENABLED |
-					  PS_NULLFUNC_COMPLETED);
-			ath9k_hw_setpower(sc->sc_ah, ATH9K_PM_AWAKE);
-			if (!(ah->caps.hw_caps &
-			      ATH9K_HW_CAP_AUTOSLEEP)) {
-				ath9k_hw_setrxabort(sc->sc_ah, 0);
-				sc->ps_flags &= ~(PS_WAIT_FOR_BEACON |
-						  PS_WAIT_FOR_CAB |
-						  PS_WAIT_FOR_PSPOLL_DATA |
-						  PS_WAIT_FOR_TX_ACK);
-				if (ah->imask & ATH9K_INT_TIM_TIMER) {
-					ah->imask &= ~ATH9K_INT_TIM_TIMER;
-					ath9k_hw_set_interrupts(sc->sc_ah,
-							ah->imask);
-				}
-			}
-		}
-=======
 		if (conf->flags & IEEE80211_CONF_PS)
 			ath9k_enable_ps(sc);
 		else
 			ath9k_disable_ps(sc);
->>>>>>> 08eab940
 		spin_unlock_irqrestore(&sc->sc_pm_lock, flags);
 	}
 
