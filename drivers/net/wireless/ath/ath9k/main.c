--- conflicted
+++ resolved
@@ -1049,11 +1049,6 @@
 		curchan->center_freq);
 
 	ath9k_ps_wakeup(sc);
-<<<<<<< HEAD
-
-	mutex_lock(&sc->mutex);
-=======
->>>>>>> ab799a3f
 
 	mutex_lock(&sc->mutex);
 
