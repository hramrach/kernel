/*
 * Copyright (c) 2008-2009 Atheros Communications Inc.
 *
 * Permission to use, copy, modify, and/or distribute this software for any
 * purpose with or without fee is hereby granted, provided that the above
 * copyright notice and this permission notice appear in all copies.
 *
 * THE SOFTWARE IS PROVIDED "AS IS" AND THE AUTHOR DISCLAIMS ALL WARRANTIES
 * WITH REGARD TO THIS SOFTWARE INCLUDING ALL IMPLIED WARRANTIES OF
 * MERCHANTABILITY AND FITNESS. IN NO EVENT SHALL THE AUTHOR BE LIABLE FOR
 * ANY SPECIAL, DIRECT, INDIRECT, OR CONSEQUENTIAL DAMAGES OR ANY DAMAGES
 * WHATSOEVER RESULTING FROM LOSS OF USE, DATA OR PROFITS, WHETHER IN AN
 * ACTION OF CONTRACT, NEGLIGENCE OR OTHER TORTIOUS ACTION, ARISING OUT OF
 * OR IN CONNECTION WITH THE USE OR PERFORMANCE OF THIS SOFTWARE.
 */

#include "ath9k.h"
#include "ar9003_mac.h"

#define SKB_CB_ATHBUF(__skb)	(*((struct ath_buf **)__skb->cb))

static inline bool ath_is_alt_ant_ratio_better(int alt_ratio, int maxdelta,
					       int mindelta, int main_rssi_avg,
					       int alt_rssi_avg, int pkt_count)
{
	return (((alt_ratio >= ATH_ANT_DIV_COMB_ALT_ANT_RATIO2) &&
		(alt_rssi_avg > main_rssi_avg + maxdelta)) ||
		(alt_rssi_avg > main_rssi_avg + mindelta)) && (pkt_count > 50);
}

static inline bool ath9k_check_auto_sleep(struct ath_softc *sc)
{
	return sc->ps_enabled &&
	       (sc->sc_ah->caps.hw_caps & ATH9K_HW_CAP_AUTOSLEEP);
}

static struct ieee80211_hw * ath_get_virt_hw(struct ath_softc *sc,
					     struct ieee80211_hdr *hdr)
{
	struct ieee80211_hw *hw = sc->pri_wiphy->hw;
	int i;

	spin_lock_bh(&sc->wiphy_lock);
	for (i = 0; i < sc->num_sec_wiphy; i++) {
		struct ath_wiphy *aphy = sc->sec_wiphy[i];
		if (aphy == NULL)
			continue;
		if (compare_ether_addr(hdr->addr1, aphy->hw->wiphy->perm_addr)
		    == 0) {
			hw = aphy->hw;
			break;
		}
	}
	spin_unlock_bh(&sc->wiphy_lock);
	return hw;
}

/*
 * Setup and link descriptors.
 *
 * 11N: we can no longer afford to self link the last descriptor.
 * MAC acknowledges BA status as long as it copies frames to host
 * buffer (or rx fifo). This can incorrectly acknowledge packets
 * to a sender if last desc is self-linked.
 */
static void ath_rx_buf_link(struct ath_softc *sc, struct ath_buf *bf)
{
	struct ath_hw *ah = sc->sc_ah;
	struct ath_common *common = ath9k_hw_common(ah);
	struct ath_desc *ds;
	struct sk_buff *skb;

	ATH_RXBUF_RESET(bf);

	ds = bf->bf_desc;
	ds->ds_link = 0; /* link to null */
	ds->ds_data = bf->bf_buf_addr;

	/* virtual addr of the beginning of the buffer. */
	skb = bf->bf_mpdu;
	BUG_ON(skb == NULL);
	ds->ds_vdata = skb->data;

	/*
	 * setup rx descriptors. The rx_bufsize here tells the hardware
	 * how much data it can DMA to us and that we are prepared
	 * to process
	 */
	ath9k_hw_setuprxdesc(ah, ds,
			     common->rx_bufsize,
			     0);

	if (sc->rx.rxlink == NULL)
		ath9k_hw_putrxbuf(ah, bf->bf_daddr);
	else
		*sc->rx.rxlink = bf->bf_daddr;

	sc->rx.rxlink = &ds->ds_link;
	ath9k_hw_rxena(ah);
}

static void ath_setdefantenna(struct ath_softc *sc, u32 antenna)
{
	/* XXX block beacon interrupts */
	ath9k_hw_setantenna(sc->sc_ah, antenna);
	sc->rx.defant = antenna;
	sc->rx.rxotherant = 0;
}

static void ath_opmode_init(struct ath_softc *sc)
{
	struct ath_hw *ah = sc->sc_ah;
	struct ath_common *common = ath9k_hw_common(ah);

	u32 rfilt, mfilt[2];

	/* configure rx filter */
	rfilt = ath_calcrxfilter(sc);
	ath9k_hw_setrxfilter(ah, rfilt);

	/* configure bssid mask */
	ath_hw_setbssidmask(common);

	/* configure operational mode */
	ath9k_hw_setopmode(ah);

	/* calculate and install multicast filter */
	mfilt[0] = mfilt[1] = ~0;
	ath9k_hw_setmcastfilter(ah, mfilt[0], mfilt[1]);
}

static bool ath_rx_edma_buf_link(struct ath_softc *sc,
				 enum ath9k_rx_qtype qtype)
{
	struct ath_hw *ah = sc->sc_ah;
	struct ath_rx_edma *rx_edma;
	struct sk_buff *skb;
	struct ath_buf *bf;

	rx_edma = &sc->rx.rx_edma[qtype];
	if (skb_queue_len(&rx_edma->rx_fifo) >= rx_edma->rx_fifo_hwsize)
		return false;

	bf = list_first_entry(&sc->rx.rxbuf, struct ath_buf, list);
	list_del_init(&bf->list);

	skb = bf->bf_mpdu;

	ATH_RXBUF_RESET(bf);
	memset(skb->data, 0, ah->caps.rx_status_len);
	dma_sync_single_for_device(sc->dev, bf->bf_buf_addr,
				ah->caps.rx_status_len, DMA_TO_DEVICE);

	SKB_CB_ATHBUF(skb) = bf;
	ath9k_hw_addrxbuf_edma(ah, bf->bf_buf_addr, qtype);
	skb_queue_tail(&rx_edma->rx_fifo, skb);

	return true;
}

static void ath_rx_addbuffer_edma(struct ath_softc *sc,
				  enum ath9k_rx_qtype qtype, int size)
{
	struct ath_common *common = ath9k_hw_common(sc->sc_ah);
	u32 nbuf = 0;

	if (list_empty(&sc->rx.rxbuf)) {
		ath_print(common, ATH_DBG_QUEUE, "No free rx buf available\n");
		return;
	}

	while (!list_empty(&sc->rx.rxbuf)) {
		nbuf++;

		if (!ath_rx_edma_buf_link(sc, qtype))
			break;

		if (nbuf >= size)
			break;
	}
}

static void ath_rx_remove_buffer(struct ath_softc *sc,
				 enum ath9k_rx_qtype qtype)
{
	struct ath_buf *bf;
	struct ath_rx_edma *rx_edma;
	struct sk_buff *skb;

	rx_edma = &sc->rx.rx_edma[qtype];

	while ((skb = skb_dequeue(&rx_edma->rx_fifo)) != NULL) {
		bf = SKB_CB_ATHBUF(skb);
		BUG_ON(!bf);
		list_add_tail(&bf->list, &sc->rx.rxbuf);
	}
}

static void ath_rx_edma_cleanup(struct ath_softc *sc)
{
	struct ath_buf *bf;

	ath_rx_remove_buffer(sc, ATH9K_RX_QUEUE_LP);
	ath_rx_remove_buffer(sc, ATH9K_RX_QUEUE_HP);

	list_for_each_entry(bf, &sc->rx.rxbuf, list) {
		if (bf->bf_mpdu)
			dev_kfree_skb_any(bf->bf_mpdu);
	}

	INIT_LIST_HEAD(&sc->rx.rxbuf);

	kfree(sc->rx.rx_bufptr);
	sc->rx.rx_bufptr = NULL;
}

static void ath_rx_edma_init_queue(struct ath_rx_edma *rx_edma, int size)
{
	skb_queue_head_init(&rx_edma->rx_fifo);
	skb_queue_head_init(&rx_edma->rx_buffers);
	rx_edma->rx_fifo_hwsize = size;
}

static int ath_rx_edma_init(struct ath_softc *sc, int nbufs)
{
	struct ath_common *common = ath9k_hw_common(sc->sc_ah);
	struct ath_hw *ah = sc->sc_ah;
	struct sk_buff *skb;
	struct ath_buf *bf;
	int error = 0, i;
	u32 size;


	common->rx_bufsize = roundup(IEEE80211_MAX_MPDU_LEN +
				     ah->caps.rx_status_len,
				     min(common->cachelsz, (u16)64));

	ath9k_hw_set_rx_bufsize(ah, common->rx_bufsize -
				    ah->caps.rx_status_len);

	ath_rx_edma_init_queue(&sc->rx.rx_edma[ATH9K_RX_QUEUE_LP],
			       ah->caps.rx_lp_qdepth);
	ath_rx_edma_init_queue(&sc->rx.rx_edma[ATH9K_RX_QUEUE_HP],
			       ah->caps.rx_hp_qdepth);

	size = sizeof(struct ath_buf) * nbufs;
	bf = kzalloc(size, GFP_KERNEL);
	if (!bf)
		return -ENOMEM;

	INIT_LIST_HEAD(&sc->rx.rxbuf);
	sc->rx.rx_bufptr = bf;

	for (i = 0; i < nbufs; i++, bf++) {
		skb = ath_rxbuf_alloc(common, common->rx_bufsize, GFP_KERNEL);
		if (!skb) {
			error = -ENOMEM;
			goto rx_init_fail;
		}

		memset(skb->data, 0, common->rx_bufsize);
		bf->bf_mpdu = skb;

		bf->bf_buf_addr = dma_map_single(sc->dev, skb->data,
						 common->rx_bufsize,
						 DMA_BIDIRECTIONAL);
		if (unlikely(dma_mapping_error(sc->dev,
						bf->bf_buf_addr))) {
				dev_kfree_skb_any(skb);
				bf->bf_mpdu = NULL;
				bf->bf_buf_addr = 0;
				ath_print(common, ATH_DBG_FATAL,
					"dma_mapping_error() on RX init\n");
				error = -ENOMEM;
				goto rx_init_fail;
		}

		list_add_tail(&bf->list, &sc->rx.rxbuf);
	}

	return 0;

rx_init_fail:
	ath_rx_edma_cleanup(sc);
	return error;
}

static void ath_edma_start_recv(struct ath_softc *sc)
{
	spin_lock_bh(&sc->rx.rxbuflock);

	ath9k_hw_rxena(sc->sc_ah);

	ath_rx_addbuffer_edma(sc, ATH9K_RX_QUEUE_HP,
			      sc->rx.rx_edma[ATH9K_RX_QUEUE_HP].rx_fifo_hwsize);

	ath_rx_addbuffer_edma(sc, ATH9K_RX_QUEUE_LP,
			      sc->rx.rx_edma[ATH9K_RX_QUEUE_LP].rx_fifo_hwsize);

	ath_opmode_init(sc);

	ath9k_hw_startpcureceive(sc->sc_ah, (sc->sc_flags & SC_OP_OFFCHANNEL));

	spin_unlock_bh(&sc->rx.rxbuflock);
}

static void ath_edma_stop_recv(struct ath_softc *sc)
{
	ath_rx_remove_buffer(sc, ATH9K_RX_QUEUE_HP);
	ath_rx_remove_buffer(sc, ATH9K_RX_QUEUE_LP);
}

int ath_rx_init(struct ath_softc *sc, int nbufs)
{
	struct ath_common *common = ath9k_hw_common(sc->sc_ah);
	struct sk_buff *skb;
	struct ath_buf *bf;
	int error = 0;

	spin_lock_init(&sc->rx.pcu_lock);
	sc->sc_flags &= ~SC_OP_RXFLUSH;
	spin_lock_init(&sc->rx.rxbuflock);

	if (sc->sc_ah->caps.hw_caps & ATH9K_HW_CAP_EDMA) {
		return ath_rx_edma_init(sc, nbufs);
	} else {
		common->rx_bufsize = roundup(IEEE80211_MAX_MPDU_LEN,
				min(common->cachelsz, (u16)64));

		ath_print(common, ATH_DBG_CONFIG, "cachelsz %u rxbufsize %u\n",
				common->cachelsz, common->rx_bufsize);

		/* Initialize rx descriptors */

		error = ath_descdma_setup(sc, &sc->rx.rxdma, &sc->rx.rxbuf,
				"rx", nbufs, 1, 0);
		if (error != 0) {
			ath_print(common, ATH_DBG_FATAL,
				  "failed to allocate rx descriptors: %d\n",
				  error);
			goto err;
		}

		list_for_each_entry(bf, &sc->rx.rxbuf, list) {
			skb = ath_rxbuf_alloc(common, common->rx_bufsize,
					      GFP_KERNEL);
			if (skb == NULL) {
				error = -ENOMEM;
				goto err;
			}

			bf->bf_mpdu = skb;
			bf->bf_buf_addr = dma_map_single(sc->dev, skb->data,
					common->rx_bufsize,
					DMA_FROM_DEVICE);
			if (unlikely(dma_mapping_error(sc->dev,
							bf->bf_buf_addr))) {
				dev_kfree_skb_any(skb);
				bf->bf_mpdu = NULL;
				bf->bf_buf_addr = 0;
				ath_print(common, ATH_DBG_FATAL,
					  "dma_mapping_error() on RX init\n");
				error = -ENOMEM;
				goto err;
			}
		}
		sc->rx.rxlink = NULL;
	}

err:
	if (error)
		ath_rx_cleanup(sc);

	return error;
}

void ath_rx_cleanup(struct ath_softc *sc)
{
	struct ath_hw *ah = sc->sc_ah;
	struct ath_common *common = ath9k_hw_common(ah);
	struct sk_buff *skb;
	struct ath_buf *bf;

	if (sc->sc_ah->caps.hw_caps & ATH9K_HW_CAP_EDMA) {
		ath_rx_edma_cleanup(sc);
		return;
	} else {
		list_for_each_entry(bf, &sc->rx.rxbuf, list) {
			skb = bf->bf_mpdu;
			if (skb) {
				dma_unmap_single(sc->dev, bf->bf_buf_addr,
						common->rx_bufsize,
						DMA_FROM_DEVICE);
				dev_kfree_skb(skb);
				bf->bf_buf_addr = 0;
				bf->bf_mpdu = NULL;
			}
		}

		if (sc->rx.rxdma.dd_desc_len != 0)
			ath_descdma_cleanup(sc, &sc->rx.rxdma, &sc->rx.rxbuf);
	}
}

/*
 * Calculate the receive filter according to the
 * operating mode and state:
 *
 * o always accept unicast, broadcast, and multicast traffic
 * o maintain current state of phy error reception (the hal
 *   may enable phy error frames for noise immunity work)
 * o probe request frames are accepted only when operating in
 *   hostap, adhoc, or monitor modes
 * o enable promiscuous mode according to the interface state
 * o accept beacons:
 *   - when operating in adhoc mode so the 802.11 layer creates
 *     node table entries for peers,
 *   - when operating in station mode for collecting rssi data when
 *     the station is otherwise quiet, or
 *   - when operating as a repeater so we see repeater-sta beacons
 *   - when scanning
 */

u32 ath_calcrxfilter(struct ath_softc *sc)
{
#define	RX_FILTER_PRESERVE (ATH9K_RX_FILTER_PHYERR | ATH9K_RX_FILTER_PHYRADAR)

	u32 rfilt;

	rfilt = (ath9k_hw_getrxfilter(sc->sc_ah) & RX_FILTER_PRESERVE)
		| ATH9K_RX_FILTER_UCAST | ATH9K_RX_FILTER_BCAST
		| ATH9K_RX_FILTER_MCAST;

	if (sc->rx.rxfilter & FIF_PROBE_REQ)
		rfilt |= ATH9K_RX_FILTER_PROBEREQ;

	/*
	 * Set promiscuous mode when FIF_PROMISC_IN_BSS is enabled for station
	 * mode interface or when in monitor mode. AP mode does not need this
	 * since it receives all in-BSS frames anyway.
	 */
	if (((sc->sc_ah->opmode != NL80211_IFTYPE_AP) &&
	     (sc->rx.rxfilter & FIF_PROMISC_IN_BSS)) ||
	    (sc->sc_ah->is_monitoring))
		rfilt |= ATH9K_RX_FILTER_PROM;

	if (sc->rx.rxfilter & FIF_CONTROL)
		rfilt |= ATH9K_RX_FILTER_CONTROL;

	if ((sc->sc_ah->opmode == NL80211_IFTYPE_STATION) &&
	    (sc->nvifs <= 1) &&
	    !(sc->rx.rxfilter & FIF_BCN_PRBRESP_PROMISC))
		rfilt |= ATH9K_RX_FILTER_MYBEACON;
	else
		rfilt |= ATH9K_RX_FILTER_BEACON;

	if ((AR_SREV_9280_20_OR_LATER(sc->sc_ah) ||
	    AR_SREV_9285_12_OR_LATER(sc->sc_ah)) &&
	    (sc->sc_ah->opmode == NL80211_IFTYPE_AP) &&
	    (sc->rx.rxfilter & FIF_PSPOLL))
		rfilt |= ATH9K_RX_FILTER_PSPOLL;

	if (conf_is_ht(&sc->hw->conf))
		rfilt |= ATH9K_RX_FILTER_COMP_BAR;

	if (sc->sec_wiphy || (sc->nvifs > 1) ||
	    (sc->rx.rxfilter & FIF_OTHER_BSS)) {
		/* The following may also be needed for other older chips */
		if (sc->sc_ah->hw_version.macVersion == AR_SREV_VERSION_9160)
			rfilt |= ATH9K_RX_FILTER_PROM;
		rfilt |= ATH9K_RX_FILTER_MCAST_BCAST_ALL;
	}

	return rfilt;

#undef RX_FILTER_PRESERVE
}

int ath_startrecv(struct ath_softc *sc)
{
	struct ath_hw *ah = sc->sc_ah;
	struct ath_buf *bf, *tbf;

	if (ah->caps.hw_caps & ATH9K_HW_CAP_EDMA) {
		ath_edma_start_recv(sc);
		return 0;
	}

	spin_lock_bh(&sc->rx.rxbuflock);
	if (list_empty(&sc->rx.rxbuf))
		goto start_recv;

	sc->rx.rxlink = NULL;
	list_for_each_entry_safe(bf, tbf, &sc->rx.rxbuf, list) {
		ath_rx_buf_link(sc, bf);
	}

	/* We could have deleted elements so the list may be empty now */
	if (list_empty(&sc->rx.rxbuf))
		goto start_recv;

	bf = list_first_entry(&sc->rx.rxbuf, struct ath_buf, list);
	ath9k_hw_putrxbuf(ah, bf->bf_daddr);
	ath9k_hw_rxena(ah);

start_recv:
	ath_opmode_init(sc);
	ath9k_hw_startpcureceive(ah, (sc->sc_flags & SC_OP_OFFCHANNEL));

	spin_unlock_bh(&sc->rx.rxbuflock);

	return 0;
}

bool ath_stoprecv(struct ath_softc *sc)
{
	struct ath_hw *ah = sc->sc_ah;
	bool stopped;

	spin_lock_bh(&sc->rx.rxbuflock);
	ath9k_hw_abortpcurecv(ah);
	ath9k_hw_setrxfilter(ah, 0);
	stopped = ath9k_hw_stopdmarecv(ah);

	if (sc->sc_ah->caps.hw_caps & ATH9K_HW_CAP_EDMA)
		ath_edma_stop_recv(sc);
	else
		sc->rx.rxlink = NULL;
	spin_unlock_bh(&sc->rx.rxbuflock);

	return stopped;
}

void ath_flushrecv(struct ath_softc *sc)
{
	sc->sc_flags |= SC_OP_RXFLUSH;
	if (sc->sc_ah->caps.hw_caps & ATH9K_HW_CAP_EDMA)
		ath_rx_tasklet(sc, 1, true);
	ath_rx_tasklet(sc, 1, false);
	sc->sc_flags &= ~SC_OP_RXFLUSH;
}

static bool ath_beacon_dtim_pending_cab(struct sk_buff *skb)
{
	/* Check whether the Beacon frame has DTIM indicating buffered bc/mc */
	struct ieee80211_mgmt *mgmt;
	u8 *pos, *end, id, elen;
	struct ieee80211_tim_ie *tim;

	mgmt = (struct ieee80211_mgmt *)skb->data;
	pos = mgmt->u.beacon.variable;
	end = skb->data + skb->len;

	while (pos + 2 < end) {
		id = *pos++;
		elen = *pos++;
		if (pos + elen > end)
			break;

		if (id == WLAN_EID_TIM) {
			if (elen < sizeof(*tim))
				break;
			tim = (struct ieee80211_tim_ie *) pos;
			if (tim->dtim_count != 0)
				break;
			return tim->bitmap_ctrl & 0x01;
		}

		pos += elen;
	}

	return false;
}

static void ath_rx_ps_beacon(struct ath_softc *sc, struct sk_buff *skb)
{
	struct ieee80211_mgmt *mgmt;
	struct ath_common *common = ath9k_hw_common(sc->sc_ah);

	if (skb->len < 24 + 8 + 2 + 2)
		return;

	mgmt = (struct ieee80211_mgmt *)skb->data;
	if (memcmp(common->curbssid, mgmt->bssid, ETH_ALEN) != 0)
		return; /* not from our current AP */

	sc->ps_flags &= ~PS_WAIT_FOR_BEACON;

	if (sc->ps_flags & PS_BEACON_SYNC) {
		sc->ps_flags &= ~PS_BEACON_SYNC;
		ath_print(common, ATH_DBG_PS,
			  "Reconfigure Beacon timers based on "
			  "timestamp from the AP\n");
		ath_beacon_config(sc, NULL);
	}

	if (ath_beacon_dtim_pending_cab(skb)) {
		/*
		 * Remain awake waiting for buffered broadcast/multicast
		 * frames. If the last broadcast/multicast frame is not
		 * received properly, the next beacon frame will work as
		 * a backup trigger for returning into NETWORK SLEEP state,
		 * so we are waiting for it as well.
		 */
		ath_print(common, ATH_DBG_PS, "Received DTIM beacon indicating "
			  "buffered broadcast/multicast frame(s)\n");
		sc->ps_flags |= PS_WAIT_FOR_CAB | PS_WAIT_FOR_BEACON;
		return;
	}

	if (sc->ps_flags & PS_WAIT_FOR_CAB) {
		/*
		 * This can happen if a broadcast frame is dropped or the AP
		 * fails to send a frame indicating that all CAB frames have
		 * been delivered.
		 */
		sc->ps_flags &= ~PS_WAIT_FOR_CAB;
		ath_print(common, ATH_DBG_PS,
			  "PS wait for CAB frames timed out\n");
	}
}

static void ath_rx_ps(struct ath_softc *sc, struct sk_buff *skb)
{
	struct ieee80211_hdr *hdr;
	struct ath_common *common = ath9k_hw_common(sc->sc_ah);

	hdr = (struct ieee80211_hdr *)skb->data;

	/* Process Beacon and CAB receive in PS state */
	if (((sc->ps_flags & PS_WAIT_FOR_BEACON) || ath9k_check_auto_sleep(sc))
	    && ieee80211_is_beacon(hdr->frame_control))
		ath_rx_ps_beacon(sc, skb);
	else if ((sc->ps_flags & PS_WAIT_FOR_CAB) &&
		 (ieee80211_is_data(hdr->frame_control) ||
		  ieee80211_is_action(hdr->frame_control)) &&
		 is_multicast_ether_addr(hdr->addr1) &&
		 !ieee80211_has_moredata(hdr->frame_control)) {
		/*
		 * No more broadcast/multicast frames to be received at this
		 * point.
		 */
		sc->ps_flags &= ~(PS_WAIT_FOR_CAB | PS_WAIT_FOR_BEACON);
		ath_print(common, ATH_DBG_PS,
			  "All PS CAB frames received, back to sleep\n");
	} else if ((sc->ps_flags & PS_WAIT_FOR_PSPOLL_DATA) &&
		   !is_multicast_ether_addr(hdr->addr1) &&
		   !ieee80211_has_morefrags(hdr->frame_control)) {
		sc->ps_flags &= ~PS_WAIT_FOR_PSPOLL_DATA;
		ath_print(common, ATH_DBG_PS,
			  "Going back to sleep after having received "
			  "PS-Poll data (0x%lx)\n",
			sc->ps_flags & (PS_WAIT_FOR_BEACON |
					PS_WAIT_FOR_CAB |
					PS_WAIT_FOR_PSPOLL_DATA |
					PS_WAIT_FOR_TX_ACK));
	}
}

static void ath_rx_send_to_mac80211(struct ieee80211_hw *hw,
				    struct ath_softc *sc, struct sk_buff *skb,
				    struct ieee80211_rx_status *rxs)
{
	struct ieee80211_hdr *hdr;

	hdr = (struct ieee80211_hdr *)skb->data;

	/* Send the frame to mac80211 */
	if (is_multicast_ether_addr(hdr->addr1)) {
		int i;
		/*
		 * Deliver broadcast/multicast frames to all suitable
		 * virtual wiphys.
		 */
		/* TODO: filter based on channel configuration */
		for (i = 0; i < sc->num_sec_wiphy; i++) {
			struct ath_wiphy *aphy = sc->sec_wiphy[i];
			struct sk_buff *nskb;
			if (aphy == NULL)
				continue;
			nskb = skb_copy(skb, GFP_ATOMIC);
			if (!nskb)
				continue;
			ieee80211_rx(aphy->hw, nskb);
		}
		ieee80211_rx(sc->hw, skb);
	} else
		/* Deliver unicast frames based on receiver address */
		ieee80211_rx(hw, skb);
}

static bool ath_edma_get_buffers(struct ath_softc *sc,
				 enum ath9k_rx_qtype qtype)
{
	struct ath_rx_edma *rx_edma = &sc->rx.rx_edma[qtype];
	struct ath_hw *ah = sc->sc_ah;
	struct ath_common *common = ath9k_hw_common(ah);
	struct sk_buff *skb;
	struct ath_buf *bf;
	int ret;

	skb = skb_peek(&rx_edma->rx_fifo);
	if (!skb)
		return false;

	bf = SKB_CB_ATHBUF(skb);
	BUG_ON(!bf);

	dma_sync_single_for_cpu(sc->dev, bf->bf_buf_addr,
				common->rx_bufsize, DMA_FROM_DEVICE);

	ret = ath9k_hw_process_rxdesc_edma(ah, NULL, skb->data);
	if (ret == -EINPROGRESS) {
		/*let device gain the buffer again*/
		dma_sync_single_for_device(sc->dev, bf->bf_buf_addr,
				common->rx_bufsize, DMA_FROM_DEVICE);
		return false;
	}

	__skb_unlink(skb, &rx_edma->rx_fifo);
	if (ret == -EINVAL) {
		/* corrupt descriptor, skip this one and the following one */
		list_add_tail(&bf->list, &sc->rx.rxbuf);
		ath_rx_edma_buf_link(sc, qtype);
		skb = skb_peek(&rx_edma->rx_fifo);
		if (!skb)
			return true;

		bf = SKB_CB_ATHBUF(skb);
		BUG_ON(!bf);

		__skb_unlink(skb, &rx_edma->rx_fifo);
		list_add_tail(&bf->list, &sc->rx.rxbuf);
		ath_rx_edma_buf_link(sc, qtype);
		return true;
	}
	skb_queue_tail(&rx_edma->rx_buffers, skb);

	return true;
}

static struct ath_buf *ath_edma_get_next_rx_buf(struct ath_softc *sc,
						struct ath_rx_status *rs,
						enum ath9k_rx_qtype qtype)
{
	struct ath_rx_edma *rx_edma = &sc->rx.rx_edma[qtype];
	struct sk_buff *skb;
	struct ath_buf *bf;

	while (ath_edma_get_buffers(sc, qtype));
	skb = __skb_dequeue(&rx_edma->rx_buffers);
	if (!skb)
		return NULL;

	bf = SKB_CB_ATHBUF(skb);
	ath9k_hw_process_rxdesc_edma(sc->sc_ah, rs, skb->data);
	return bf;
}

static struct ath_buf *ath_get_next_rx_buf(struct ath_softc *sc,
					   struct ath_rx_status *rs)
{
	struct ath_hw *ah = sc->sc_ah;
	struct ath_common *common = ath9k_hw_common(ah);
	struct ath_desc *ds;
	struct ath_buf *bf;
	int ret;

	if (list_empty(&sc->rx.rxbuf)) {
		sc->rx.rxlink = NULL;
		return NULL;
	}

	bf = list_first_entry(&sc->rx.rxbuf, struct ath_buf, list);
	ds = bf->bf_desc;

	/*
	 * Must provide the virtual address of the current
	 * descriptor, the physical address, and the virtual
	 * address of the next descriptor in the h/w chain.
	 * This allows the HAL to look ahead to see if the
	 * hardware is done with a descriptor by checking the
	 * done bit in the following descriptor and the address
	 * of the current descriptor the DMA engine is working
	 * on.  All this is necessary because of our use of
	 * a self-linked list to avoid rx overruns.
	 */
	ret = ath9k_hw_rxprocdesc(ah, ds, rs, 0);
	if (ret == -EINPROGRESS) {
		struct ath_rx_status trs;
		struct ath_buf *tbf;
		struct ath_desc *tds;

		memset(&trs, 0, sizeof(trs));
		if (list_is_last(&bf->list, &sc->rx.rxbuf)) {
			sc->rx.rxlink = NULL;
			return NULL;
		}

		tbf = list_entry(bf->list.next, struct ath_buf, list);

		/*
		 * On some hardware the descriptor status words could
		 * get corrupted, including the done bit. Because of
		 * this, check if the next descriptor's done bit is
		 * set or not.
		 *
		 * If the next descriptor's done bit is set, the current
		 * descriptor has been corrupted. Force s/w to discard
		 * this descriptor and continue...
		 */

		tds = tbf->bf_desc;
		ret = ath9k_hw_rxprocdesc(ah, tds, &trs, 0);
		if (ret == -EINPROGRESS)
			return NULL;
	}

	if (!bf->bf_mpdu)
		return bf;

	/*
	 * Synchronize the DMA transfer with CPU before
	 * 1. accessing the frame
	 * 2. requeueing the same buffer to h/w
	 */
	dma_sync_single_for_cpu(sc->dev, bf->bf_buf_addr,
			common->rx_bufsize,
			DMA_FROM_DEVICE);

	return bf;
}

/* Assumes you've already done the endian to CPU conversion */
static bool ath9k_rx_accept(struct ath_common *common,
			    struct ieee80211_hdr *hdr,
			    struct ieee80211_rx_status *rxs,
			    struct ath_rx_status *rx_stats,
			    bool *decrypt_error)
{
#define is_mc_or_valid_tkip_keyix ((is_mc ||			\
		(rx_stats->rs_keyix != ATH9K_RXKEYIX_INVALID && \
		test_bit(rx_stats->rs_keyix, common->tkip_keymap))))

	struct ath_hw *ah = common->ah;
	__le16 fc;
	u8 rx_status_len = ah->caps.rx_status_len;

	fc = hdr->frame_control;

	if (!rx_stats->rs_datalen)
		return false;
        /*
         * rs_status follows rs_datalen so if rs_datalen is too large
         * we can take a hint that hardware corrupted it, so ignore
         * those frames.
         */
	if (rx_stats->rs_datalen > (common->rx_bufsize - rx_status_len))
		return false;

	/*
	 * rs_more indicates chained descriptors which can be used
	 * to link buffers together for a sort of scatter-gather
	 * operation.
	 * reject the frame, we don't support scatter-gather yet and
	 * the frame is probably corrupt anyway
	 */
	if (rx_stats->rs_more)
		return false;

	/*
	 * The rx_stats->rs_status will not be set until the end of the
	 * chained descriptors so it can be ignored if rs_more is set. The
	 * rs_more will be false at the last element of the chained
	 * descriptors.
	 */
	if (rx_stats->rs_status != 0) {
		if (rx_stats->rs_status & ATH9K_RXERR_CRC)
			rxs->flag |= RX_FLAG_FAILED_FCS_CRC;
		if (rx_stats->rs_status & ATH9K_RXERR_PHY)
			return false;

		if (rx_stats->rs_status & ATH9K_RXERR_DECRYPT) {
			*decrypt_error = true;
		} else if (rx_stats->rs_status & ATH9K_RXERR_MIC) {
<<<<<<< HEAD
=======
			bool is_mc;
>>>>>>> 08eab940
			/*
			 * The MIC error bit is only valid if the frame
			 * is not a control frame or fragment, and it was
			 * decrypted using a valid TKIP key.
			 */
<<<<<<< HEAD
			if (!ieee80211_is_ctl(fc) &&
			    !ieee80211_has_morefrags(fc) &&
			    !(le16_to_cpu(hdr->seq_ctrl) & IEEE80211_SCTL_FRAG) &&
			    test_bit(rx_stats->rs_keyix, common->tkip_keymap))
=======
			is_mc = !!is_multicast_ether_addr(hdr->addr1);

			if (!ieee80211_is_ctl(fc) &&
			    !ieee80211_has_morefrags(fc) &&
			    !(le16_to_cpu(hdr->seq_ctrl) & IEEE80211_SCTL_FRAG) &&
			    is_mc_or_valid_tkip_keyix)
>>>>>>> 08eab940
				rxs->flag |= RX_FLAG_MMIC_ERROR;
			else
				rx_stats->rs_status &= ~ATH9K_RXERR_MIC;
		}
		/*
		 * Reject error frames with the exception of
		 * decryption and MIC failures. For monitor mode,
		 * we also ignore the CRC error.
		 */
		if (ah->is_monitoring) {
			if (rx_stats->rs_status &
			    ~(ATH9K_RXERR_DECRYPT | ATH9K_RXERR_MIC |
			      ATH9K_RXERR_CRC))
				return false;
		} else {
			if (rx_stats->rs_status &
			    ~(ATH9K_RXERR_DECRYPT | ATH9K_RXERR_MIC)) {
				return false;
			}
		}
	}
	return true;
}

static int ath9k_process_rate(struct ath_common *common,
			      struct ieee80211_hw *hw,
			      struct ath_rx_status *rx_stats,
			      struct ieee80211_rx_status *rxs)
{
	struct ieee80211_supported_band *sband;
	enum ieee80211_band band;
	unsigned int i = 0;

	band = hw->conf.channel->band;
	sband = hw->wiphy->bands[band];

	if (rx_stats->rs_rate & 0x80) {
		/* HT rate */
		rxs->flag |= RX_FLAG_HT;
		if (rx_stats->rs_flags & ATH9K_RX_2040)
			rxs->flag |= RX_FLAG_40MHZ;
		if (rx_stats->rs_flags & ATH9K_RX_GI)
			rxs->flag |= RX_FLAG_SHORT_GI;
		rxs->rate_idx = rx_stats->rs_rate & 0x7f;
		return 0;
	}

	for (i = 0; i < sband->n_bitrates; i++) {
		if (sband->bitrates[i].hw_value == rx_stats->rs_rate) {
			rxs->rate_idx = i;
			return 0;
		}
		if (sband->bitrates[i].hw_value_short == rx_stats->rs_rate) {
			rxs->flag |= RX_FLAG_SHORTPRE;
			rxs->rate_idx = i;
			return 0;
		}
	}

	/*
	 * No valid hardware bitrate found -- we should not get here
	 * because hardware has already validated this frame as OK.
	 */
	ath_print(common, ATH_DBG_XMIT, "unsupported hw bitrate detected "
		  "0x%02x using 1 Mbit\n", rx_stats->rs_rate);

	return -EINVAL;
}

static void ath9k_process_rssi(struct ath_common *common,
			       struct ieee80211_hw *hw,
			       struct ieee80211_hdr *hdr,
			       struct ath_rx_status *rx_stats)
{
	struct ath_hw *ah = common->ah;
	struct ieee80211_sta *sta;
	struct ath_node *an;
	int last_rssi = ATH_RSSI_DUMMY_MARKER;
	__le16 fc;

	fc = hdr->frame_control;

	rcu_read_lock();
	/*
	 * XXX: use ieee80211_find_sta! This requires quite a bit of work
	 * under the current ath9k virtual wiphy implementation as we have
	 * no way of tying a vif to wiphy. Typically vifs are attached to
	 * at least one sdata of a wiphy on mac80211 but with ath9k virtual
	 * wiphy you'd have to iterate over every wiphy and each sdata.
	 */
	if (is_multicast_ether_addr(hdr->addr1))
		sta = ieee80211_find_sta_by_ifaddr(hw, hdr->addr2, NULL);
	else
		sta = ieee80211_find_sta_by_ifaddr(hw, hdr->addr2, hdr->addr1);

	if (sta) {
		an = (struct ath_node *) sta->drv_priv;
		if (rx_stats->rs_rssi != ATH9K_RSSI_BAD &&
		   !rx_stats->rs_moreaggr)
			ATH_RSSI_LPF(an->last_rssi, rx_stats->rs_rssi);
		last_rssi = an->last_rssi;
	}
	rcu_read_unlock();

	if (likely(last_rssi != ATH_RSSI_DUMMY_MARKER))
		rx_stats->rs_rssi = ATH_EP_RND(last_rssi,
					      ATH_RSSI_EP_MULTIPLIER);
	if (rx_stats->rs_rssi < 0)
		rx_stats->rs_rssi = 0;

	/* Update Beacon RSSI, this is used by ANI. */
	if (ieee80211_is_beacon(fc))
		ah->stats.avgbrssi = rx_stats->rs_rssi;
}

/*
 * For Decrypt or Demic errors, we only mark packet status here and always push
 * up the frame up to let mac80211 handle the actual error case, be it no
 * decryption key or real decryption error. This let us keep statistics there.
 */
static int ath9k_rx_skb_preprocess(struct ath_common *common,
				   struct ieee80211_hw *hw,
				   struct ieee80211_hdr *hdr,
				   struct ath_rx_status *rx_stats,
				   struct ieee80211_rx_status *rx_status,
				   bool *decrypt_error)
{
	memset(rx_status, 0, sizeof(struct ieee80211_rx_status));

	/*
	 * everything but the rate is checked here, the rate check is done
	 * separately to avoid doing two lookups for a rate for each frame.
	 */
	if (!ath9k_rx_accept(common, hdr, rx_status, rx_stats, decrypt_error))
		return -EINVAL;

	ath9k_process_rssi(common, hw, hdr, rx_stats);

	if (ath9k_process_rate(common, hw, rx_stats, rx_status))
		return -EINVAL;

	rx_status->band = hw->conf.channel->band;
	rx_status->freq = hw->conf.channel->center_freq;
	rx_status->signal = ATH_DEFAULT_NOISE_FLOOR + rx_stats->rs_rssi;
	rx_status->antenna = rx_stats->rs_antenna;
	rx_status->flag |= RX_FLAG_TSFT;

	return 0;
}

static void ath9k_rx_skb_postprocess(struct ath_common *common,
				     struct sk_buff *skb,
				     struct ath_rx_status *rx_stats,
				     struct ieee80211_rx_status *rxs,
				     bool decrypt_error)
{
	struct ath_hw *ah = common->ah;
	struct ieee80211_hdr *hdr;
	int hdrlen, padpos, padsize;
	u8 keyix;
	__le16 fc;
	bool is_mc;

	/* see if any padding is done by the hw and remove it */
	hdr = (struct ieee80211_hdr *) skb->data;
	is_mc = !!is_multicast_ether_addr(hdr->addr1);
	hdrlen = ieee80211_get_hdrlen_from_skb(skb);
	fc = hdr->frame_control;
	padpos = ath9k_cmn_padpos(hdr->frame_control);

	/* The MAC header is padded to have 32-bit boundary if the
	 * packet payload is non-zero. The general calculation for
	 * padsize would take into account odd header lengths:
	 * padsize = (4 - padpos % 4) % 4; However, since only
	 * even-length headers are used, padding can only be 0 or 2
	 * bytes and we can optimize this a bit. In addition, we must
	 * not try to remove padding from short control frames that do
	 * not have payload. */
	padsize = padpos & 3;
	if (padsize && skb->len>=padpos+padsize+FCS_LEN) {
		memmove(skb->data + padsize, skb->data, padpos);
		skb_pull(skb, padsize);
	}

	keyix = rx_stats->rs_keyix;

	if ((is_mc || !(keyix == ATH9K_RXKEYIX_INVALID)) && !decrypt_error &&
	    ieee80211_has_protected(fc)) {
		rxs->flag |= RX_FLAG_DECRYPTED;
	} else if (ieee80211_has_protected(fc)
		   && !decrypt_error && skb->len >= hdrlen + 4) {
		keyix = skb->data[hdrlen + 3] >> 6;

		if (test_bit(keyix, common->keymap))
			rxs->flag |= RX_FLAG_DECRYPTED;
	}
	if (ah->sw_mgmt_crypto &&
	    (rxs->flag & RX_FLAG_DECRYPTED) &&
	    ieee80211_is_mgmt(fc))
		/* Use software decrypt for management frames. */
		rxs->flag &= ~RX_FLAG_DECRYPTED;
}

static void ath_lnaconf_alt_good_scan(struct ath_ant_comb *antcomb,
				      struct ath_hw_antcomb_conf ant_conf,
				      int main_rssi_avg)
{
	antcomb->quick_scan_cnt = 0;

	if (ant_conf.main_lna_conf == ATH_ANT_DIV_COMB_LNA2)
		antcomb->rssi_lna2 = main_rssi_avg;
	else if (ant_conf.main_lna_conf == ATH_ANT_DIV_COMB_LNA1)
		antcomb->rssi_lna1 = main_rssi_avg;

	switch ((ant_conf.main_lna_conf << 4) | ant_conf.alt_lna_conf) {
	case (0x10): /* LNA2 A-B */
		antcomb->main_conf = ATH_ANT_DIV_COMB_LNA1_MINUS_LNA2;
		antcomb->first_quick_scan_conf =
			ATH_ANT_DIV_COMB_LNA1_PLUS_LNA2;
		antcomb->second_quick_scan_conf = ATH_ANT_DIV_COMB_LNA1;
		break;
	case (0x20): /* LNA1 A-B */
		antcomb->main_conf = ATH_ANT_DIV_COMB_LNA1_MINUS_LNA2;
		antcomb->first_quick_scan_conf =
			ATH_ANT_DIV_COMB_LNA1_PLUS_LNA2;
		antcomb->second_quick_scan_conf = ATH_ANT_DIV_COMB_LNA2;
		break;
	case (0x21): /* LNA1 LNA2 */
		antcomb->main_conf = ATH_ANT_DIV_COMB_LNA2;
		antcomb->first_quick_scan_conf =
			ATH_ANT_DIV_COMB_LNA1_MINUS_LNA2;
		antcomb->second_quick_scan_conf =
			ATH_ANT_DIV_COMB_LNA1_PLUS_LNA2;
		break;
	case (0x12): /* LNA2 LNA1 */
		antcomb->main_conf = ATH_ANT_DIV_COMB_LNA1;
		antcomb->first_quick_scan_conf =
			ATH_ANT_DIV_COMB_LNA1_MINUS_LNA2;
		antcomb->second_quick_scan_conf =
			ATH_ANT_DIV_COMB_LNA1_PLUS_LNA2;
		break;
	case (0x13): /* LNA2 A+B */
		antcomb->main_conf = ATH_ANT_DIV_COMB_LNA1_PLUS_LNA2;
		antcomb->first_quick_scan_conf =
			ATH_ANT_DIV_COMB_LNA1_MINUS_LNA2;
		antcomb->second_quick_scan_conf = ATH_ANT_DIV_COMB_LNA1;
		break;
	case (0x23): /* LNA1 A+B */
		antcomb->main_conf = ATH_ANT_DIV_COMB_LNA1_PLUS_LNA2;
		antcomb->first_quick_scan_conf =
			ATH_ANT_DIV_COMB_LNA1_MINUS_LNA2;
		antcomb->second_quick_scan_conf = ATH_ANT_DIV_COMB_LNA2;
		break;
	default:
		break;
	}
}

static void ath_select_ant_div_from_quick_scan(struct ath_ant_comb *antcomb,
				struct ath_hw_antcomb_conf *div_ant_conf,
				int main_rssi_avg, int alt_rssi_avg,
				int alt_ratio)
{
	/* alt_good */
	switch (antcomb->quick_scan_cnt) {
	case 0:
		/* set alt to main, and alt to first conf */
		div_ant_conf->main_lna_conf = antcomb->main_conf;
		div_ant_conf->alt_lna_conf = antcomb->first_quick_scan_conf;
		break;
	case 1:
		/* set alt to main, and alt to first conf */
		div_ant_conf->main_lna_conf = antcomb->main_conf;
		div_ant_conf->alt_lna_conf = antcomb->second_quick_scan_conf;
		antcomb->rssi_first = main_rssi_avg;
		antcomb->rssi_second = alt_rssi_avg;

		if (antcomb->main_conf == ATH_ANT_DIV_COMB_LNA1) {
			/* main is LNA1 */
			if (ath_is_alt_ant_ratio_better(alt_ratio,
						ATH_ANT_DIV_COMB_LNA1_DELTA_HI,
						ATH_ANT_DIV_COMB_LNA1_DELTA_LOW,
						main_rssi_avg, alt_rssi_avg,
						antcomb->total_pkt_count))
				antcomb->first_ratio = true;
			else
				antcomb->first_ratio = false;
		} else if (antcomb->main_conf == ATH_ANT_DIV_COMB_LNA2) {
			if (ath_is_alt_ant_ratio_better(alt_ratio,
						ATH_ANT_DIV_COMB_LNA1_DELTA_MID,
						ATH_ANT_DIV_COMB_LNA1_DELTA_LOW,
						main_rssi_avg, alt_rssi_avg,
						antcomb->total_pkt_count))
				antcomb->first_ratio = true;
			else
				antcomb->first_ratio = false;
		} else {
			if ((((alt_ratio >= ATH_ANT_DIV_COMB_ALT_ANT_RATIO2) &&
			    (alt_rssi_avg > main_rssi_avg +
			    ATH_ANT_DIV_COMB_LNA1_DELTA_HI)) ||
			    (alt_rssi_avg > main_rssi_avg)) &&
			    (antcomb->total_pkt_count > 50))
				antcomb->first_ratio = true;
			else
				antcomb->first_ratio = false;
		}
		break;
	case 2:
		antcomb->alt_good = false;
		antcomb->scan_not_start = false;
		antcomb->scan = false;
		antcomb->rssi_first = main_rssi_avg;
		antcomb->rssi_third = alt_rssi_avg;

		if (antcomb->second_quick_scan_conf == ATH_ANT_DIV_COMB_LNA1)
			antcomb->rssi_lna1 = alt_rssi_avg;
		else if (antcomb->second_quick_scan_conf ==
			 ATH_ANT_DIV_COMB_LNA2)
			antcomb->rssi_lna2 = alt_rssi_avg;
		else if (antcomb->second_quick_scan_conf ==
			 ATH_ANT_DIV_COMB_LNA1_PLUS_LNA2) {
			if (antcomb->main_conf == ATH_ANT_DIV_COMB_LNA2)
				antcomb->rssi_lna2 = main_rssi_avg;
			else if (antcomb->main_conf == ATH_ANT_DIV_COMB_LNA1)
				antcomb->rssi_lna1 = main_rssi_avg;
		}

		if (antcomb->rssi_lna2 > antcomb->rssi_lna1 +
		    ATH_ANT_DIV_COMB_LNA1_LNA2_SWITCH_DELTA)
			div_ant_conf->main_lna_conf = ATH_ANT_DIV_COMB_LNA2;
		else
			div_ant_conf->main_lna_conf = ATH_ANT_DIV_COMB_LNA1;

		if (antcomb->main_conf == ATH_ANT_DIV_COMB_LNA1) {
			if (ath_is_alt_ant_ratio_better(alt_ratio,
						ATH_ANT_DIV_COMB_LNA1_DELTA_HI,
						ATH_ANT_DIV_COMB_LNA1_DELTA_LOW,
						main_rssi_avg, alt_rssi_avg,
						antcomb->total_pkt_count))
				antcomb->second_ratio = true;
			else
				antcomb->second_ratio = false;
		} else if (antcomb->main_conf == ATH_ANT_DIV_COMB_LNA2) {
			if (ath_is_alt_ant_ratio_better(alt_ratio,
						ATH_ANT_DIV_COMB_LNA1_DELTA_MID,
						ATH_ANT_DIV_COMB_LNA1_DELTA_LOW,
						main_rssi_avg, alt_rssi_avg,
						antcomb->total_pkt_count))
				antcomb->second_ratio = true;
			else
				antcomb->second_ratio = false;
		} else {
			if ((((alt_ratio >= ATH_ANT_DIV_COMB_ALT_ANT_RATIO2) &&
			    (alt_rssi_avg > main_rssi_avg +
			    ATH_ANT_DIV_COMB_LNA1_DELTA_HI)) ||
			    (alt_rssi_avg > main_rssi_avg)) &&
			    (antcomb->total_pkt_count > 50))
				antcomb->second_ratio = true;
			else
				antcomb->second_ratio = false;
		}

		/* set alt to the conf with maximun ratio */
		if (antcomb->first_ratio && antcomb->second_ratio) {
			if (antcomb->rssi_second > antcomb->rssi_third) {
				/* first alt*/
				if ((antcomb->first_quick_scan_conf ==
				    ATH_ANT_DIV_COMB_LNA1) ||
				    (antcomb->first_quick_scan_conf ==
				    ATH_ANT_DIV_COMB_LNA2))
					/* Set alt LNA1 or LNA2*/
					if (div_ant_conf->main_lna_conf ==
					    ATH_ANT_DIV_COMB_LNA2)
						div_ant_conf->alt_lna_conf =
							ATH_ANT_DIV_COMB_LNA1;
					else
						div_ant_conf->alt_lna_conf =
							ATH_ANT_DIV_COMB_LNA2;
				else
					/* Set alt to A+B or A-B */
					div_ant_conf->alt_lna_conf =
						antcomb->first_quick_scan_conf;
			} else if ((antcomb->second_quick_scan_conf ==
				   ATH_ANT_DIV_COMB_LNA1) ||
				   (antcomb->second_quick_scan_conf ==
				   ATH_ANT_DIV_COMB_LNA2)) {
				/* Set alt LNA1 or LNA2 */
				if (div_ant_conf->main_lna_conf ==
				    ATH_ANT_DIV_COMB_LNA2)
					div_ant_conf->alt_lna_conf =
						ATH_ANT_DIV_COMB_LNA1;
				else
					div_ant_conf->alt_lna_conf =
						ATH_ANT_DIV_COMB_LNA2;
			} else {
				/* Set alt to A+B or A-B */
				div_ant_conf->alt_lna_conf =
					antcomb->second_quick_scan_conf;
			}
		} else if (antcomb->first_ratio) {
			/* first alt */
			if ((antcomb->first_quick_scan_conf ==
			    ATH_ANT_DIV_COMB_LNA1) ||
			    (antcomb->first_quick_scan_conf ==
			    ATH_ANT_DIV_COMB_LNA2))
					/* Set alt LNA1 or LNA2 */
				if (div_ant_conf->main_lna_conf ==
				    ATH_ANT_DIV_COMB_LNA2)
					div_ant_conf->alt_lna_conf =
							ATH_ANT_DIV_COMB_LNA1;
				else
					div_ant_conf->alt_lna_conf =
							ATH_ANT_DIV_COMB_LNA2;
			else
				/* Set alt to A+B or A-B */
				div_ant_conf->alt_lna_conf =
						antcomb->first_quick_scan_conf;
		} else if (antcomb->second_ratio) {
				/* second alt */
			if ((antcomb->second_quick_scan_conf ==
			    ATH_ANT_DIV_COMB_LNA1) ||
			    (antcomb->second_quick_scan_conf ==
			    ATH_ANT_DIV_COMB_LNA2))
				/* Set alt LNA1 or LNA2 */
				if (div_ant_conf->main_lna_conf ==
				    ATH_ANT_DIV_COMB_LNA2)
					div_ant_conf->alt_lna_conf =
						ATH_ANT_DIV_COMB_LNA1;
				else
					div_ant_conf->alt_lna_conf =
						ATH_ANT_DIV_COMB_LNA2;
			else
				/* Set alt to A+B or A-B */
				div_ant_conf->alt_lna_conf =
						antcomb->second_quick_scan_conf;
		} else {
			/* main is largest */
			if ((antcomb->main_conf == ATH_ANT_DIV_COMB_LNA1) ||
			    (antcomb->main_conf == ATH_ANT_DIV_COMB_LNA2))
				/* Set alt LNA1 or LNA2 */
				if (div_ant_conf->main_lna_conf ==
				    ATH_ANT_DIV_COMB_LNA2)
					div_ant_conf->alt_lna_conf =
							ATH_ANT_DIV_COMB_LNA1;
				else
					div_ant_conf->alt_lna_conf =
							ATH_ANT_DIV_COMB_LNA2;
			else
				/* Set alt to A+B or A-B */
				div_ant_conf->alt_lna_conf = antcomb->main_conf;
		}
		break;
	default:
		break;
	}
}

static void ath_ant_div_conf_fast_divbias(struct ath_hw_antcomb_conf *ant_conf)
{
	/* Adjust the fast_div_bias based on main and alt lna conf */
	switch ((ant_conf->main_lna_conf << 4) | ant_conf->alt_lna_conf) {
	case (0x01): /* A-B LNA2 */
		ant_conf->fast_div_bias = 0x3b;
		break;
	case (0x02): /* A-B LNA1 */
		ant_conf->fast_div_bias = 0x3d;
		break;
	case (0x03): /* A-B A+B */
		ant_conf->fast_div_bias = 0x1;
		break;
	case (0x10): /* LNA2 A-B */
		ant_conf->fast_div_bias = 0x7;
		break;
	case (0x12): /* LNA2 LNA1 */
		ant_conf->fast_div_bias = 0x2;
		break;
	case (0x13): /* LNA2 A+B */
		ant_conf->fast_div_bias = 0x7;
		break;
	case (0x20): /* LNA1 A-B */
		ant_conf->fast_div_bias = 0x6;
		break;
	case (0x21): /* LNA1 LNA2 */
		ant_conf->fast_div_bias = 0x0;
		break;
	case (0x23): /* LNA1 A+B */
		ant_conf->fast_div_bias = 0x6;
		break;
	case (0x30): /* A+B A-B */
		ant_conf->fast_div_bias = 0x1;
		break;
	case (0x31): /* A+B LNA2 */
		ant_conf->fast_div_bias = 0x3b;
		break;
	case (0x32): /* A+B LNA1 */
		ant_conf->fast_div_bias = 0x3d;
		break;
	default:
		break;
	}
}

/* Antenna diversity and combining */
static void ath_ant_comb_scan(struct ath_softc *sc, struct ath_rx_status *rs)
{
	struct ath_hw_antcomb_conf div_ant_conf;
	struct ath_ant_comb *antcomb = &sc->ant_comb;
	int alt_ratio = 0, alt_rssi_avg = 0, main_rssi_avg = 0, curr_alt_set;
	int curr_main_set, curr_bias;
	int main_rssi = rs->rs_rssi_ctl0;
	int alt_rssi = rs->rs_rssi_ctl1;
	int rx_ant_conf,  main_ant_conf;
	bool short_scan = false;

	rx_ant_conf = (rs->rs_rssi_ctl2 >> ATH_ANT_RX_CURRENT_SHIFT) &
		       ATH_ANT_RX_MASK;
	main_ant_conf = (rs->rs_rssi_ctl2 >> ATH_ANT_RX_MAIN_SHIFT) &
			 ATH_ANT_RX_MASK;

	/* Record packet only when alt_rssi is positive */
	if (alt_rssi > 0) {
		antcomb->total_pkt_count++;
		antcomb->main_total_rssi += main_rssi;
		antcomb->alt_total_rssi  += alt_rssi;
		if (main_ant_conf == rx_ant_conf)
			antcomb->main_recv_cnt++;
		else
			antcomb->alt_recv_cnt++;
	}

	/* Short scan check */
	if (antcomb->scan && antcomb->alt_good) {
		if (time_after(jiffies, antcomb->scan_start_time +
		    msecs_to_jiffies(ATH_ANT_DIV_COMB_SHORT_SCAN_INTR)))
			short_scan = true;
		else
			if (antcomb->total_pkt_count ==
			    ATH_ANT_DIV_COMB_SHORT_SCAN_PKTCOUNT) {
				alt_ratio = ((antcomb->alt_recv_cnt * 100) /
					    antcomb->total_pkt_count);
				if (alt_ratio < ATH_ANT_DIV_COMB_ALT_ANT_RATIO)
					short_scan = true;
			}
	}

	if (((antcomb->total_pkt_count < ATH_ANT_DIV_COMB_MAX_PKTCOUNT) ||
	    rs->rs_moreaggr) && !short_scan)
		return;

	if (antcomb->total_pkt_count) {
		alt_ratio = ((antcomb->alt_recv_cnt * 100) /
			     antcomb->total_pkt_count);
		main_rssi_avg = (antcomb->main_total_rssi /
				 antcomb->total_pkt_count);
		alt_rssi_avg = (antcomb->alt_total_rssi /
				 antcomb->total_pkt_count);
	}


	ath9k_hw_antdiv_comb_conf_get(sc->sc_ah, &div_ant_conf);
	curr_alt_set = div_ant_conf.alt_lna_conf;
	curr_main_set = div_ant_conf.main_lna_conf;
	curr_bias = div_ant_conf.fast_div_bias;

	antcomb->count++;

	if (antcomb->count == ATH_ANT_DIV_COMB_MAX_COUNT) {
		if (alt_ratio > ATH_ANT_DIV_COMB_ALT_ANT_RATIO) {
			ath_lnaconf_alt_good_scan(antcomb, div_ant_conf,
						  main_rssi_avg);
			antcomb->alt_good = true;
		} else {
			antcomb->alt_good = false;
		}

		antcomb->count = 0;
		antcomb->scan = true;
		antcomb->scan_not_start = true;
	}

	if (!antcomb->scan) {
		if (alt_ratio > ATH_ANT_DIV_COMB_ALT_ANT_RATIO) {
			if (curr_alt_set == ATH_ANT_DIV_COMB_LNA2) {
				/* Switch main and alt LNA */
				div_ant_conf.main_lna_conf =
						ATH_ANT_DIV_COMB_LNA2;
				div_ant_conf.alt_lna_conf  =
						ATH_ANT_DIV_COMB_LNA1;
			} else if (curr_alt_set == ATH_ANT_DIV_COMB_LNA1) {
				div_ant_conf.main_lna_conf =
						ATH_ANT_DIV_COMB_LNA1;
				div_ant_conf.alt_lna_conf  =
						ATH_ANT_DIV_COMB_LNA2;
			}

			goto div_comb_done;
		} else if ((curr_alt_set != ATH_ANT_DIV_COMB_LNA1) &&
			   (curr_alt_set != ATH_ANT_DIV_COMB_LNA2)) {
			/* Set alt to another LNA */
			if (curr_main_set == ATH_ANT_DIV_COMB_LNA2)
				div_ant_conf.alt_lna_conf =
						ATH_ANT_DIV_COMB_LNA1;
			else if (curr_main_set == ATH_ANT_DIV_COMB_LNA1)
				div_ant_conf.alt_lna_conf =
						ATH_ANT_DIV_COMB_LNA2;

			goto div_comb_done;
		}

		if ((alt_rssi_avg < (main_rssi_avg +
		    ATH_ANT_DIV_COMB_LNA1_LNA2_DELTA)))
			goto div_comb_done;
	}

	if (!antcomb->scan_not_start) {
		switch (curr_alt_set) {
		case ATH_ANT_DIV_COMB_LNA2:
			antcomb->rssi_lna2 = alt_rssi_avg;
			antcomb->rssi_lna1 = main_rssi_avg;
			antcomb->scan = true;
			/* set to A+B */
			div_ant_conf.main_lna_conf =
				ATH_ANT_DIV_COMB_LNA1;
			div_ant_conf.alt_lna_conf  =
				ATH_ANT_DIV_COMB_LNA1_PLUS_LNA2;
			break;
		case ATH_ANT_DIV_COMB_LNA1:
			antcomb->rssi_lna1 = alt_rssi_avg;
			antcomb->rssi_lna2 = main_rssi_avg;
			antcomb->scan = true;
			/* set to A+B */
			div_ant_conf.main_lna_conf = ATH_ANT_DIV_COMB_LNA2;
			div_ant_conf.alt_lna_conf  =
				ATH_ANT_DIV_COMB_LNA1_PLUS_LNA2;
			break;
		case ATH_ANT_DIV_COMB_LNA1_PLUS_LNA2:
			antcomb->rssi_add = alt_rssi_avg;
			antcomb->scan = true;
			/* set to A-B */
			div_ant_conf.alt_lna_conf =
				ATH_ANT_DIV_COMB_LNA1_MINUS_LNA2;
			break;
		case ATH_ANT_DIV_COMB_LNA1_MINUS_LNA2:
			antcomb->rssi_sub = alt_rssi_avg;
			antcomb->scan = false;
			if (antcomb->rssi_lna2 >
			    (antcomb->rssi_lna1 +
			    ATH_ANT_DIV_COMB_LNA1_LNA2_SWITCH_DELTA)) {
				/* use LNA2 as main LNA */
				if ((antcomb->rssi_add > antcomb->rssi_lna1) &&
				    (antcomb->rssi_add > antcomb->rssi_sub)) {
					/* set to A+B */
					div_ant_conf.main_lna_conf =
						ATH_ANT_DIV_COMB_LNA2;
					div_ant_conf.alt_lna_conf  =
						ATH_ANT_DIV_COMB_LNA1_PLUS_LNA2;
				} else if (antcomb->rssi_sub >
					   antcomb->rssi_lna1) {
					/* set to A-B */
					div_ant_conf.main_lna_conf =
						ATH_ANT_DIV_COMB_LNA2;
					div_ant_conf.alt_lna_conf =
						ATH_ANT_DIV_COMB_LNA1_MINUS_LNA2;
				} else {
					/* set to LNA1 */
					div_ant_conf.main_lna_conf =
						ATH_ANT_DIV_COMB_LNA2;
					div_ant_conf.alt_lna_conf =
						ATH_ANT_DIV_COMB_LNA1;
				}
			} else {
				/* use LNA1 as main LNA */
				if ((antcomb->rssi_add > antcomb->rssi_lna2) &&
				    (antcomb->rssi_add > antcomb->rssi_sub)) {
					/* set to A+B */
					div_ant_conf.main_lna_conf =
						ATH_ANT_DIV_COMB_LNA1;
					div_ant_conf.alt_lna_conf  =
						ATH_ANT_DIV_COMB_LNA1_PLUS_LNA2;
				} else if (antcomb->rssi_sub >
					   antcomb->rssi_lna1) {
					/* set to A-B */
					div_ant_conf.main_lna_conf =
						ATH_ANT_DIV_COMB_LNA1;
					div_ant_conf.alt_lna_conf =
						ATH_ANT_DIV_COMB_LNA1_MINUS_LNA2;
				} else {
					/* set to LNA2 */
					div_ant_conf.main_lna_conf =
						ATH_ANT_DIV_COMB_LNA1;
					div_ant_conf.alt_lna_conf =
						ATH_ANT_DIV_COMB_LNA2;
				}
			}
			break;
		default:
			break;
		}
	} else {
		if (!antcomb->alt_good) {
			antcomb->scan_not_start = false;
			/* Set alt to another LNA */
			if (curr_main_set == ATH_ANT_DIV_COMB_LNA2) {
				div_ant_conf.main_lna_conf =
						ATH_ANT_DIV_COMB_LNA2;
				div_ant_conf.alt_lna_conf =
						ATH_ANT_DIV_COMB_LNA1;
			} else if (curr_main_set == ATH_ANT_DIV_COMB_LNA1) {
				div_ant_conf.main_lna_conf =
						ATH_ANT_DIV_COMB_LNA1;
				div_ant_conf.alt_lna_conf =
						ATH_ANT_DIV_COMB_LNA2;
			}
			goto div_comb_done;
		}
	}

	ath_select_ant_div_from_quick_scan(antcomb, &div_ant_conf,
					   main_rssi_avg, alt_rssi_avg,
					   alt_ratio);

	antcomb->quick_scan_cnt++;

div_comb_done:
	ath_ant_div_conf_fast_divbias(&div_ant_conf);

	ath9k_hw_antdiv_comb_conf_set(sc->sc_ah, &div_ant_conf);

	antcomb->scan_start_time = jiffies;
	antcomb->total_pkt_count = 0;
	antcomb->main_total_rssi = 0;
	antcomb->alt_total_rssi = 0;
	antcomb->main_recv_cnt = 0;
	antcomb->alt_recv_cnt = 0;
}

int ath_rx_tasklet(struct ath_softc *sc, int flush, bool hp)
{
	struct ath_buf *bf;
	struct sk_buff *skb = NULL, *requeue_skb;
	struct ieee80211_rx_status *rxs;
	struct ath_hw *ah = sc->sc_ah;
	struct ath_common *common = ath9k_hw_common(ah);
	/*
	 * The hw can techncically differ from common->hw when using ath9k
	 * virtual wiphy so to account for that we iterate over the active
	 * wiphys and find the appropriate wiphy and therefore hw.
	 */
	struct ieee80211_hw *hw = NULL;
	struct ieee80211_hdr *hdr;
	int retval;
	bool decrypt_error = false;
	struct ath_rx_status rs;
	enum ath9k_rx_qtype qtype;
	bool edma = !!(ah->caps.hw_caps & ATH9K_HW_CAP_EDMA);
	int dma_type;
	u8 rx_status_len = ah->caps.rx_status_len;
	u64 tsf = 0;
	u32 tsf_lower = 0;
	unsigned long flags;

	if (edma)
		dma_type = DMA_BIDIRECTIONAL;
	else
		dma_type = DMA_FROM_DEVICE;

	qtype = hp ? ATH9K_RX_QUEUE_HP : ATH9K_RX_QUEUE_LP;
	spin_lock_bh(&sc->rx.rxbuflock);

	tsf = ath9k_hw_gettsf64(ah);
	tsf_lower = tsf & 0xffffffff;

	do {
		/* If handling rx interrupt and flush is in progress => exit */
		if ((sc->sc_flags & SC_OP_RXFLUSH) && (flush == 0))
			break;

		memset(&rs, 0, sizeof(rs));
		if (edma)
			bf = ath_edma_get_next_rx_buf(sc, &rs, qtype);
		else
			bf = ath_get_next_rx_buf(sc, &rs);

		if (!bf)
			break;

		skb = bf->bf_mpdu;
		if (!skb)
			continue;

		hdr = (struct ieee80211_hdr *) (skb->data + rx_status_len);
		rxs =  IEEE80211_SKB_RXCB(skb);

		hw = ath_get_virt_hw(sc, hdr);

		ath_debug_stat_rx(sc, &rs);

		/*
		 * If we're asked to flush receive queue, directly
		 * chain it back at the queue without processing it.
		 */
		if (flush)
			goto requeue;

		retval = ath9k_rx_skb_preprocess(common, hw, hdr, &rs,
						 rxs, &decrypt_error);
		if (retval)
			goto requeue;

		rxs->mactime = (tsf & ~0xffffffffULL) | rs.rs_tstamp;
		if (rs.rs_tstamp > tsf_lower &&
		    unlikely(rs.rs_tstamp - tsf_lower > 0x10000000))
			rxs->mactime -= 0x100000000ULL;

		if (rs.rs_tstamp < tsf_lower &&
		    unlikely(tsf_lower - rs.rs_tstamp > 0x10000000))
			rxs->mactime += 0x100000000ULL;

		/* Ensure we always have an skb to requeue once we are done
		 * processing the current buffer's skb */
		requeue_skb = ath_rxbuf_alloc(common, common->rx_bufsize, GFP_ATOMIC);

		/* If there is no memory we ignore the current RX'd frame,
		 * tell hardware it can give us a new frame using the old
		 * skb and put it at the tail of the sc->rx.rxbuf list for
		 * processing. */
		if (!requeue_skb)
			goto requeue;

		/* Unmap the frame */
		dma_unmap_single(sc->dev, bf->bf_buf_addr,
				 common->rx_bufsize,
				 dma_type);

		skb_put(skb, rs.rs_datalen + ah->caps.rx_status_len);
		if (ah->caps.rx_status_len)
			skb_pull(skb, ah->caps.rx_status_len);

		ath9k_rx_skb_postprocess(common, skb, &rs,
					 rxs, decrypt_error);

		/* We will now give hardware our shiny new allocated skb */
		bf->bf_mpdu = requeue_skb;
		bf->bf_buf_addr = dma_map_single(sc->dev, requeue_skb->data,
						 common->rx_bufsize,
						 dma_type);
		if (unlikely(dma_mapping_error(sc->dev,
			  bf->bf_buf_addr))) {
			dev_kfree_skb_any(requeue_skb);
			bf->bf_mpdu = NULL;
			bf->bf_buf_addr = 0;
			ath_print(common, ATH_DBG_FATAL,
				  "dma_mapping_error() on RX\n");
			ath_rx_send_to_mac80211(hw, sc, skb, rxs);
			break;
		}

		/*
		 * change the default rx antenna if rx diversity chooses the
		 * other antenna 3 times in a row.
		 */
		if (sc->rx.defant != rs.rs_antenna) {
			if (++sc->rx.rxotherant >= 3)
				ath_setdefantenna(sc, rs.rs_antenna);
		} else {
			sc->rx.rxotherant = 0;
		}

		spin_lock_irqsave(&sc->sc_pm_lock, flags);
		if (unlikely(ath9k_check_auto_sleep(sc) ||
			     (sc->ps_flags & (PS_WAIT_FOR_BEACON |
					      PS_WAIT_FOR_CAB |
					      PS_WAIT_FOR_PSPOLL_DATA))))
			ath_rx_ps(sc, skb);
		spin_unlock_irqrestore(&sc->sc_pm_lock, flags);
<<<<<<< HEAD
=======

		if (ah->caps.hw_caps & ATH9K_HW_CAP_ANT_DIV_COMB)
			ath_ant_comb_scan(sc, &rs);
>>>>>>> 08eab940

		ath_rx_send_to_mac80211(hw, sc, skb, rxs);

requeue:
		if (edma) {
			list_add_tail(&bf->list, &sc->rx.rxbuf);
			ath_rx_edma_buf_link(sc, qtype);
		} else {
			list_move_tail(&bf->list, &sc->rx.rxbuf);
			ath_rx_buf_link(sc, bf);
		}
	} while (1);

	spin_unlock_bh(&sc->rx.rxbuflock);

	return 0;
}<|MERGE_RESOLUTION|>--- conflicted
+++ resolved
@@ -883,28 +883,18 @@
 		if (rx_stats->rs_status & ATH9K_RXERR_DECRYPT) {
 			*decrypt_error = true;
 		} else if (rx_stats->rs_status & ATH9K_RXERR_MIC) {
-<<<<<<< HEAD
-=======
 			bool is_mc;
->>>>>>> 08eab940
 			/*
 			 * The MIC error bit is only valid if the frame
 			 * is not a control frame or fragment, and it was
 			 * decrypted using a valid TKIP key.
 			 */
-<<<<<<< HEAD
-			if (!ieee80211_is_ctl(fc) &&
-			    !ieee80211_has_morefrags(fc) &&
-			    !(le16_to_cpu(hdr->seq_ctrl) & IEEE80211_SCTL_FRAG) &&
-			    test_bit(rx_stats->rs_keyix, common->tkip_keymap))
-=======
 			is_mc = !!is_multicast_ether_addr(hdr->addr1);
 
 			if (!ieee80211_is_ctl(fc) &&
 			    !ieee80211_has_morefrags(fc) &&
 			    !(le16_to_cpu(hdr->seq_ctrl) & IEEE80211_SCTL_FRAG) &&
 			    is_mc_or_valid_tkip_keyix)
->>>>>>> 08eab940
 				rxs->flag |= RX_FLAG_MMIC_ERROR;
 			else
 				rx_stats->rs_status &= ~ATH9K_RXERR_MIC;
@@ -1066,11 +1056,9 @@
 	int hdrlen, padpos, padsize;
 	u8 keyix;
 	__le16 fc;
-	bool is_mc;
 
 	/* see if any padding is done by the hw and remove it */
 	hdr = (struct ieee80211_hdr *) skb->data;
-	is_mc = !!is_multicast_ether_addr(hdr->addr1);
 	hdrlen = ieee80211_get_hdrlen_from_skb(skb);
 	fc = hdr->frame_control;
 	padpos = ath9k_cmn_padpos(hdr->frame_control);
@@ -1091,7 +1079,7 @@
 
 	keyix = rx_stats->rs_keyix;
 
-	if ((is_mc || !(keyix == ATH9K_RXKEYIX_INVALID)) && !decrypt_error &&
+	if (!(keyix == ATH9K_RXKEYIX_INVALID) && !decrypt_error &&
 	    ieee80211_has_protected(fc)) {
 		rxs->flag |= RX_FLAG_DECRYPTED;
 	} else if (ieee80211_has_protected(fc)
@@ -1780,12 +1768,9 @@
 					      PS_WAIT_FOR_PSPOLL_DATA))))
 			ath_rx_ps(sc, skb);
 		spin_unlock_irqrestore(&sc->sc_pm_lock, flags);
-<<<<<<< HEAD
-=======
 
 		if (ah->caps.hw_caps & ATH9K_HW_CAP_ANT_DIV_COMB)
 			ath_ant_comb_scan(sc, &rs);
->>>>>>> 08eab940
 
 		ath_rx_send_to_mac80211(hw, sc, skb, rxs);
 
