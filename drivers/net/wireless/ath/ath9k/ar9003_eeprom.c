/*
 * Copyright (c) 2010 Atheros Communications Inc.
 *
 * Permission to use, copy, modify, and/or distribute this software for any
 * purpose with or without fee is hereby granted, provided that the above
 * copyright notice and this permission notice appear in all copies.
 *
 * THE SOFTWARE IS PROVIDED "AS IS" AND THE AUTHOR DISCLAIMS ALL WARRANTIES
 * WITH REGARD TO THIS SOFTWARE INCLUDING ALL IMPLIED WARRANTIES OF
 * MERCHANTABILITY AND FITNESS. IN NO EVENT SHALL THE AUTHOR BE LIABLE FOR
 * ANY SPECIAL, DIRECT, INDIRECT, OR CONSEQUENTIAL DAMAGES OR ANY DAMAGES
 * WHATSOEVER RESULTING FROM LOSS OF USE, DATA OR PROFITS, WHETHER IN AN
 * ACTION OF CONTRACT, NEGLIGENCE OR OTHER TORTIOUS ACTION, ARISING OUT OF
 * OR IN CONNECTION WITH THE USE OR PERFORMANCE OF THIS SOFTWARE.
 */

#include "hw.h"
#include "ar9003_phy.h"
#include "ar9003_eeprom.h"

#define COMP_HDR_LEN 4
#define COMP_CKSUM_LEN 2

#define AR_CH0_TOP (0x00016288)
#define AR_CH0_TOP_XPABIASLVL (0x300)
#define AR_CH0_TOP_XPABIASLVL_S (8)

#define AR_CH0_THERM (0x00016290)
#define AR_CH0_THERM_XPABIASLVL_MSB 0x3
#define AR_CH0_THERM_XPABIASLVL_MSB_S 0
#define AR_CH0_THERM_XPASHORT2GND 0x4
#define AR_CH0_THERM_XPASHORT2GND_S 2

#define AR_SWITCH_TABLE_COM_ALL (0xffff)
#define AR_SWITCH_TABLE_COM_ALL_S (0)

#define AR_SWITCH_TABLE_COM2_ALL (0xffffff)
#define AR_SWITCH_TABLE_COM2_ALL_S (0)

#define AR_SWITCH_TABLE_ALL (0xfff)
#define AR_SWITCH_TABLE_ALL_S (0)

#define LE16(x) __constant_cpu_to_le16(x)
#define LE32(x) __constant_cpu_to_le32(x)

/* Local defines to distinguish between extension and control CTL's */
#define EXT_ADDITIVE (0x8000)
#define CTL_11A_EXT (CTL_11A | EXT_ADDITIVE)
#define CTL_11G_EXT (CTL_11G | EXT_ADDITIVE)
#define CTL_11B_EXT (CTL_11B | EXT_ADDITIVE)
#define REDUCE_SCALED_POWER_BY_TWO_CHAIN     6  /* 10*log10(2)*2 */
#define REDUCE_SCALED_POWER_BY_THREE_CHAIN   9  /* 10*log10(3)*2 */
#define PWRINCR_3_TO_1_CHAIN      9             /* 10*log(3)*2 */
#define PWRINCR_3_TO_2_CHAIN      3             /* floor(10*log(3/2)*2) */
#define PWRINCR_2_TO_1_CHAIN      6             /* 10*log(2)*2 */

#define SUB_NUM_CTL_MODES_AT_5G_40 2    /* excluding HT40, EXT-OFDM */
#define SUB_NUM_CTL_MODES_AT_2G_40 3    /* excluding HT40, EXT-OFDM, EXT-CCK */

#define CTL(_tpower, _flag) ((_tpower) | ((_flag) << 6))

#define EEPROM_DATA_LEN_9485	1088

static int ar9003_hw_power_interpolate(int32_t x,
				       int32_t *px, int32_t *py, u_int16_t np);


static const struct ar9300_eeprom ar9300_default = {
	.eepromVersion = 2,
	.templateVersion = 2,
	.macAddr = {1, 2, 3, 4, 5, 6},
	.custData = {0, 0, 0, 0, 0, 0, 0, 0, 0, 0,
		     0, 0, 0, 0, 0, 0, 0, 0, 0, 0},
	.baseEepHeader = {
		.regDmn = { LE16(0), LE16(0x1f) },
		.txrxMask =  0x77, /* 4 bits tx and 4 bits rx */
		.opCapFlags = {
			.opFlags = AR5416_OPFLAGS_11G | AR5416_OPFLAGS_11A,
			.eepMisc = 0,
		},
		.rfSilent = 0,
		.blueToothOptions = 0,
		.deviceCap = 0,
		.deviceType = 5, /* takes lower byte in eeprom location */
		.pwrTableOffset = AR9300_PWR_TABLE_OFFSET,
		.params_for_tuning_caps = {0, 0},
		.featureEnable = 0x0c,
		 /*
		  * bit0 - enable tx temp comp - disabled
		  * bit1 - enable tx volt comp - disabled
		  * bit2 - enable fastClock - enabled
		  * bit3 - enable doubling - enabled
		  * bit4 - enable internal regulator - disabled
		  * bit5 - enable pa predistortion - disabled
		  */
		.miscConfiguration = 0, /* bit0 - turn down drivestrength */
		.eepromWriteEnableGpio = 3,
		.wlanDisableGpio = 0,
		.wlanLedGpio = 8,
		.rxBandSelectGpio = 0xff,
		.txrxgain = 0,
		.swreg = 0,
	 },
	.modalHeader2G = {
	/* ar9300_modal_eep_header  2g */
		/* 4 idle,t1,t2,b(4 bits per setting) */
		.antCtrlCommon = LE32(0x110),
		/* 4 ra1l1, ra2l1, ra1l2, ra2l2, ra12 */
		.antCtrlCommon2 = LE32(0x22222),

		/*
		 * antCtrlChain[AR9300_MAX_CHAINS]; 6 idle, t, r,
		 * rx1, rx12, b (2 bits each)
		 */
		.antCtrlChain = { LE16(0x150), LE16(0x150), LE16(0x150) },

		/*
		 * xatten1DB[AR9300_MAX_CHAINS];  3 xatten1_db
		 * for ar9280 (0xa20c/b20c 5:0)
		 */
		.xatten1DB = {0, 0, 0},

		/*
		 * xatten1Margin[AR9300_MAX_CHAINS]; 3 xatten1_margin
		 * for ar9280 (0xa20c/b20c 16:12
		 */
		.xatten1Margin = {0, 0, 0},
		.tempSlope = 36,
		.voltSlope = 0,

		/*
		 * spurChans[OSPREY_EEPROM_MODAL_SPURS]; spur
		 * channels in usual fbin coding format
		 */
		.spurChans = {0, 0, 0, 0, 0},

		/*
		 * noiseFloorThreshCh[AR9300_MAX_CHAINS]; 3 Check
		 * if the register is per chain
		 */
		.noiseFloorThreshCh = {-1, 0, 0},
		.ob = {1, 1, 1},/* 3 chain */
		.db_stage2 = {1, 1, 1}, /* 3 chain  */
		.db_stage3 = {0, 0, 0},
		.db_stage4 = {0, 0, 0},
		.xpaBiasLvl = 0,
		.txFrameToDataStart = 0x0e,
		.txFrameToPaOn = 0x0e,
		.txClip = 3, /* 4 bits tx_clip, 4 bits dac_scale_cck */
		.antennaGain = 0,
		.switchSettling = 0x2c,
		.adcDesiredSize = -30,
		.txEndToXpaOff = 0,
		.txEndToRxOn = 0x2,
		.txFrameToXpaOn = 0xe,
		.thresh62 = 28,
		.papdRateMaskHt20 = LE32(0x0cf0e0e0),
		.papdRateMaskHt40 = LE32(0x6cf0e0e0),
		.futureModal = {
			0, 0, 0, 0, 0, 0, 0, 0, 0, 0,
		},
	 },
	.base_ext1 = {
		.ant_div_control = 0,
		.future = {0, 0, 0, 0, 0, 0, 0, 0, 0, 0, 0, 0, 0}
	},
	.calFreqPier2G = {
		FREQ2FBIN(2412, 1),
		FREQ2FBIN(2437, 1),
		FREQ2FBIN(2472, 1),
	 },
	/* ar9300_cal_data_per_freq_op_loop 2g */
	.calPierData2G = {
		{ {0, 0, 0, 0, 0, 0}, {0, 0, 0, 0, 0, 0}, {0, 0, 0, 0, 0, 0} },
		{ {0, 0, 0, 0, 0, 0}, {0, 0, 0, 0, 0, 0}, {0, 0, 0, 0, 0, 0} },
		{ {0, 0, 0, 0, 0, 0}, {0, 0, 0, 0, 0, 0}, {0, 0, 0, 0, 0, 0} },
	 },
	.calTarget_freqbin_Cck = {
		FREQ2FBIN(2412, 1),
		FREQ2FBIN(2484, 1),
	 },
	.calTarget_freqbin_2G = {
		FREQ2FBIN(2412, 1),
		FREQ2FBIN(2437, 1),
		FREQ2FBIN(2472, 1)
	 },
	.calTarget_freqbin_2GHT20 = {
		FREQ2FBIN(2412, 1),
		FREQ2FBIN(2437, 1),
		FREQ2FBIN(2472, 1)
	 },
	.calTarget_freqbin_2GHT40 = {
		FREQ2FBIN(2412, 1),
		FREQ2FBIN(2437, 1),
		FREQ2FBIN(2472, 1)
	 },
	.calTargetPowerCck = {
		 /* 1L-5L,5S,11L,11S */
		 { {36, 36, 36, 36} },
		 { {36, 36, 36, 36} },
	},
	.calTargetPower2G = {
		 /* 6-24,36,48,54 */
		 { {32, 32, 28, 24} },
		 { {32, 32, 28, 24} },
		 { {32, 32, 28, 24} },
	},
	.calTargetPower2GHT20 = {
		{ {32, 32, 32, 32, 28, 20, 32, 32, 28, 20, 32, 32, 28, 20} },
		{ {32, 32, 32, 32, 28, 20, 32, 32, 28, 20, 32, 32, 28, 20} },
		{ {32, 32, 32, 32, 28, 20, 32, 32, 28, 20, 32, 32, 28, 20} },
	},
	.calTargetPower2GHT40 = {
		{ {32, 32, 32, 32, 28, 20, 32, 32, 28, 20, 32, 32, 28, 20} },
		{ {32, 32, 32, 32, 28, 20, 32, 32, 28, 20, 32, 32, 28, 20} },
		{ {32, 32, 32, 32, 28, 20, 32, 32, 28, 20, 32, 32, 28, 20} },
	},
	.ctlIndex_2G =  {
		0x11, 0x12, 0x15, 0x17, 0x41, 0x42,
		0x45, 0x47, 0x31, 0x32, 0x35, 0x37,
	},
	.ctl_freqbin_2G = {
		{
			FREQ2FBIN(2412, 1),
			FREQ2FBIN(2417, 1),
			FREQ2FBIN(2457, 1),
			FREQ2FBIN(2462, 1)
		},
		{
			FREQ2FBIN(2412, 1),
			FREQ2FBIN(2417, 1),
			FREQ2FBIN(2462, 1),
			0xFF,
		},

		{
			FREQ2FBIN(2412, 1),
			FREQ2FBIN(2417, 1),
			FREQ2FBIN(2462, 1),
			0xFF,
		},
		{
			FREQ2FBIN(2422, 1),
			FREQ2FBIN(2427, 1),
			FREQ2FBIN(2447, 1),
			FREQ2FBIN(2452, 1)
		},

		{
			/* Data[4].ctlEdges[0].bChannel */ FREQ2FBIN(2412, 1),
			/* Data[4].ctlEdges[1].bChannel */ FREQ2FBIN(2417, 1),
			/* Data[4].ctlEdges[2].bChannel */ FREQ2FBIN(2472, 1),
			/* Data[4].ctlEdges[3].bChannel */ FREQ2FBIN(2484, 1),
		},

		{
			/* Data[5].ctlEdges[0].bChannel */ FREQ2FBIN(2412, 1),
			/* Data[5].ctlEdges[1].bChannel */ FREQ2FBIN(2417, 1),
			/* Data[5].ctlEdges[2].bChannel */ FREQ2FBIN(2472, 1),
			0,
		},

		{
			/* Data[6].ctlEdges[0].bChannel */ FREQ2FBIN(2412, 1),
			/* Data[6].ctlEdges[1].bChannel */ FREQ2FBIN(2417, 1),
			FREQ2FBIN(2472, 1),
			0,
		},

		{
			/* Data[7].ctlEdges[0].bChannel */ FREQ2FBIN(2422, 1),
			/* Data[7].ctlEdges[1].bChannel */ FREQ2FBIN(2427, 1),
			/* Data[7].ctlEdges[2].bChannel */ FREQ2FBIN(2447, 1),
			/* Data[7].ctlEdges[3].bChannel */ FREQ2FBIN(2462, 1),
		},

		{
			/* Data[8].ctlEdges[0].bChannel */ FREQ2FBIN(2412, 1),
			/* Data[8].ctlEdges[1].bChannel */ FREQ2FBIN(2417, 1),
			/* Data[8].ctlEdges[2].bChannel */ FREQ2FBIN(2472, 1),
		},

		{
			/* Data[9].ctlEdges[0].bChannel */ FREQ2FBIN(2412, 1),
			/* Data[9].ctlEdges[1].bChannel */ FREQ2FBIN(2417, 1),
			/* Data[9].ctlEdges[2].bChannel */ FREQ2FBIN(2472, 1),
			0
		},

		{
			/* Data[10].ctlEdges[0].bChannel */ FREQ2FBIN(2412, 1),
			/* Data[10].ctlEdges[1].bChannel */ FREQ2FBIN(2417, 1),
			/* Data[10].ctlEdges[2].bChannel */ FREQ2FBIN(2472, 1),
			0
		},

		{
			/* Data[11].ctlEdges[0].bChannel */ FREQ2FBIN(2422, 1),
			/* Data[11].ctlEdges[1].bChannel */ FREQ2FBIN(2427, 1),
			/* Data[11].ctlEdges[2].bChannel */ FREQ2FBIN(2447, 1),
			/* Data[11].ctlEdges[3].bChannel */ FREQ2FBIN(2462, 1),
		}
	 },
	.ctlPowerData_2G = {
		 { { CTL(60, 0), CTL(60, 1), CTL(60, 0), CTL(60, 0) } },
		 { { CTL(60, 0), CTL(60, 1), CTL(60, 0), CTL(60, 0) } },
		 { { CTL(60, 1), CTL(60, 0), CTL(60, 0), CTL(60, 1) } },

		 { { CTL(60, 1), CTL(60, 0), CTL(0, 0), CTL(0, 0) } },
		 { { CTL(60, 0), CTL(60, 1), CTL(60, 0), CTL(60, 0) } },
		 { { CTL(60, 0), CTL(60, 1), CTL(60, 0), CTL(60, 0) } },

		 { { CTL(60, 0), CTL(60, 1), CTL(60, 1), CTL(60, 0) } },
		 { { CTL(60, 0), CTL(60, 1), CTL(60, 0), CTL(60, 0) } },
		 { { CTL(60, 0), CTL(60, 1), CTL(60, 0), CTL(60, 0) } },

		 { { CTL(60, 0), CTL(60, 1), CTL(60, 0), CTL(60, 0) } },
		 { { CTL(60, 0), CTL(60, 1), CTL(60, 1), CTL(60, 1) } },
		 { { CTL(60, 0), CTL(60, 1), CTL(60, 1), CTL(60, 1) } },
	 },
	.modalHeader5G = {
		/* 4 idle,t1,t2,b (4 bits per setting) */
		.antCtrlCommon = LE32(0x110),
		/* 4 ra1l1, ra2l1, ra1l2,ra2l2,ra12 */
		.antCtrlCommon2 = LE32(0x22222),
		 /* antCtrlChain 6 idle, t,r,rx1,rx12,b (2 bits each) */
		.antCtrlChain = {
			LE16(0x000), LE16(0x000), LE16(0x000),
		},
		 /* xatten1DB 3 xatten1_db for AR9280 (0xa20c/b20c 5:0) */
		.xatten1DB = {0, 0, 0},

		/*
		 * xatten1Margin[AR9300_MAX_CHAINS]; 3 xatten1_margin
		 * for merlin (0xa20c/b20c 16:12
		 */
		.xatten1Margin = {0, 0, 0},
		.tempSlope = 68,
		.voltSlope = 0,
		/* spurChans spur channels in usual fbin coding format */
		.spurChans = {0, 0, 0, 0, 0},
		/* noiseFloorThreshCh Check if the register is per chain */
		.noiseFloorThreshCh = {-1, 0, 0},
		.ob = {3, 3, 3}, /* 3 chain */
		.db_stage2 = {3, 3, 3}, /* 3 chain */
		.db_stage3 = {3, 3, 3}, /* doesn't exist for 2G */
		.db_stage4 = {3, 3, 3},	 /* don't exist for 2G */
		.xpaBiasLvl = 0,
		.txFrameToDataStart = 0x0e,
		.txFrameToPaOn = 0x0e,
		.txClip = 3, /* 4 bits tx_clip, 4 bits dac_scale_cck */
		.antennaGain = 0,
		.switchSettling = 0x2d,
		.adcDesiredSize = -30,
		.txEndToXpaOff = 0,
		.txEndToRxOn = 0x2,
		.txFrameToXpaOn = 0xe,
		.thresh62 = 28,
		.papdRateMaskHt20 = LE32(0x0c80c080),
		.papdRateMaskHt40 = LE32(0x0080c080),
		.futureModal = {
			0, 0, 0, 0, 0, 0, 0, 0, 0, 0,
		},
	 },
	.base_ext2 = {
		.tempSlopeLow = 0,
		.tempSlopeHigh = 0,
		.xatten1DBLow = {0, 0, 0},
		.xatten1MarginLow = {0, 0, 0},
		.xatten1DBHigh = {0, 0, 0},
		.xatten1MarginHigh = {0, 0, 0}
	},
	.calFreqPier5G = {
		FREQ2FBIN(5180, 0),
		FREQ2FBIN(5220, 0),
		FREQ2FBIN(5320, 0),
		FREQ2FBIN(5400, 0),
		FREQ2FBIN(5500, 0),
		FREQ2FBIN(5600, 0),
		FREQ2FBIN(5725, 0),
		FREQ2FBIN(5825, 0)
	},
	.calPierData5G = {
			{
				{0, 0, 0, 0, 0},
				{0, 0, 0, 0, 0},
				{0, 0, 0, 0, 0},
				{0, 0, 0, 0, 0},
				{0, 0, 0, 0, 0},
				{0, 0, 0, 0, 0},
				{0, 0, 0, 0, 0},
				{0, 0, 0, 0, 0},
			},
			{
				{0, 0, 0, 0, 0},
				{0, 0, 0, 0, 0},
				{0, 0, 0, 0, 0},
				{0, 0, 0, 0, 0},
				{0, 0, 0, 0, 0},
				{0, 0, 0, 0, 0},
				{0, 0, 0, 0, 0},
				{0, 0, 0, 0, 0},
			},
			{
				{0, 0, 0, 0, 0},
				{0, 0, 0, 0, 0},
				{0, 0, 0, 0, 0},
				{0, 0, 0, 0, 0},
				{0, 0, 0, 0, 0},
				{0, 0, 0, 0, 0},
				{0, 0, 0, 0, 0},
				{0, 0, 0, 0, 0},
			},

	},
	.calTarget_freqbin_5G = {
		FREQ2FBIN(5180, 0),
		FREQ2FBIN(5220, 0),
		FREQ2FBIN(5320, 0),
		FREQ2FBIN(5400, 0),
		FREQ2FBIN(5500, 0),
		FREQ2FBIN(5600, 0),
		FREQ2FBIN(5725, 0),
		FREQ2FBIN(5825, 0)
	},
	.calTarget_freqbin_5GHT20 = {
		FREQ2FBIN(5180, 0),
		FREQ2FBIN(5240, 0),
		FREQ2FBIN(5320, 0),
		FREQ2FBIN(5500, 0),
		FREQ2FBIN(5700, 0),
		FREQ2FBIN(5745, 0),
		FREQ2FBIN(5725, 0),
		FREQ2FBIN(5825, 0)
	},
	.calTarget_freqbin_5GHT40 = {
		FREQ2FBIN(5180, 0),
		FREQ2FBIN(5240, 0),
		FREQ2FBIN(5320, 0),
		FREQ2FBIN(5500, 0),
		FREQ2FBIN(5700, 0),
		FREQ2FBIN(5745, 0),
		FREQ2FBIN(5725, 0),
		FREQ2FBIN(5825, 0)
	 },
	.calTargetPower5G = {
		/* 6-24,36,48,54 */
		{ {20, 20, 20, 10} },
		{ {20, 20, 20, 10} },
		{ {20, 20, 20, 10} },
		{ {20, 20, 20, 10} },
		{ {20, 20, 20, 10} },
		{ {20, 20, 20, 10} },
		{ {20, 20, 20, 10} },
		{ {20, 20, 20, 10} },
	 },
	.calTargetPower5GHT20 = {
		/*
		 * 0_8_16,1-3_9-11_17-19,
		 * 4,5,6,7,12,13,14,15,20,21,22,23
		 */
		{ {20, 20, 10, 10, 0, 0, 10, 10, 0, 0, 10, 10, 0, 0} },
		{ {20, 20, 10, 10, 0, 0, 10, 10, 0, 0, 10, 10, 0, 0} },
		{ {20, 20, 10, 10, 0, 0, 10, 10, 0, 0, 10, 10, 0, 0} },
		{ {20, 20, 10, 10, 0, 0, 10, 10, 0, 0, 10, 10, 0, 0} },
		{ {20, 20, 10, 10, 0, 0, 10, 10, 0, 0, 10, 10, 0, 0} },
		{ {20, 20, 10, 10, 0, 0, 10, 10, 0, 0, 10, 10, 0, 0} },
		{ {20, 20, 10, 10, 0, 0, 10, 10, 0, 0, 10, 10, 0, 0} },
		{ {20, 20, 10, 10, 0, 0, 10, 10, 0, 0, 10, 10, 0, 0} },
	 },
	.calTargetPower5GHT40 =  {
		/*
		 * 0_8_16,1-3_9-11_17-19,
		 * 4,5,6,7,12,13,14,15,20,21,22,23
		 */
		{ {20, 20, 10, 10, 0, 0, 10, 10, 0, 0, 10, 10, 0, 0} },
		{ {20, 20, 10, 10, 0, 0, 10, 10, 0, 0, 10, 10, 0, 0} },
		{ {20, 20, 10, 10, 0, 0, 10, 10, 0, 0, 10, 10, 0, 0} },
		{ {20, 20, 10, 10, 0, 0, 10, 10, 0, 0, 10, 10, 0, 0} },
		{ {20, 20, 10, 10, 0, 0, 10, 10, 0, 0, 10, 10, 0, 0} },
		{ {20, 20, 10, 10, 0, 0, 10, 10, 0, 0, 10, 10, 0, 0} },
		{ {20, 20, 10, 10, 0, 0, 10, 10, 0, 0, 10, 10, 0, 0} },
		{ {20, 20, 10, 10, 0, 0, 10, 10, 0, 0, 10, 10, 0, 0} },
	 },
	.ctlIndex_5G =  {
		0x10, 0x16, 0x18, 0x40, 0x46,
		0x48, 0x30, 0x36, 0x38
	},
	.ctl_freqbin_5G =  {
		{
			/* Data[0].ctlEdges[0].bChannel */ FREQ2FBIN(5180, 0),
			/* Data[0].ctlEdges[1].bChannel */ FREQ2FBIN(5260, 0),
			/* Data[0].ctlEdges[2].bChannel */ FREQ2FBIN(5280, 0),
			/* Data[0].ctlEdges[3].bChannel */ FREQ2FBIN(5500, 0),
			/* Data[0].ctlEdges[4].bChannel */ FREQ2FBIN(5600, 0),
			/* Data[0].ctlEdges[5].bChannel */ FREQ2FBIN(5700, 0),
			/* Data[0].ctlEdges[6].bChannel */ FREQ2FBIN(5745, 0),
			/* Data[0].ctlEdges[7].bChannel */ FREQ2FBIN(5825, 0)
		},
		{
			/* Data[1].ctlEdges[0].bChannel */ FREQ2FBIN(5180, 0),
			/* Data[1].ctlEdges[1].bChannel */ FREQ2FBIN(5260, 0),
			/* Data[1].ctlEdges[2].bChannel */ FREQ2FBIN(5280, 0),
			/* Data[1].ctlEdges[3].bChannel */ FREQ2FBIN(5500, 0),
			/* Data[1].ctlEdges[4].bChannel */ FREQ2FBIN(5520, 0),
			/* Data[1].ctlEdges[5].bChannel */ FREQ2FBIN(5700, 0),
			/* Data[1].ctlEdges[6].bChannel */ FREQ2FBIN(5745, 0),
			/* Data[1].ctlEdges[7].bChannel */ FREQ2FBIN(5825, 0)
		},

		{
			/* Data[2].ctlEdges[0].bChannel */ FREQ2FBIN(5190, 0),
			/* Data[2].ctlEdges[1].bChannel */ FREQ2FBIN(5230, 0),
			/* Data[2].ctlEdges[2].bChannel */ FREQ2FBIN(5270, 0),
			/* Data[2].ctlEdges[3].bChannel */ FREQ2FBIN(5310, 0),
			/* Data[2].ctlEdges[4].bChannel */ FREQ2FBIN(5510, 0),
			/* Data[2].ctlEdges[5].bChannel */ FREQ2FBIN(5550, 0),
			/* Data[2].ctlEdges[6].bChannel */ FREQ2FBIN(5670, 0),
			/* Data[2].ctlEdges[7].bChannel */ FREQ2FBIN(5755, 0)
		},

		{
			/* Data[3].ctlEdges[0].bChannel */ FREQ2FBIN(5180, 0),
			/* Data[3].ctlEdges[1].bChannel */ FREQ2FBIN(5200, 0),
			/* Data[3].ctlEdges[2].bChannel */ FREQ2FBIN(5260, 0),
			/* Data[3].ctlEdges[3].bChannel */ FREQ2FBIN(5320, 0),
			/* Data[3].ctlEdges[4].bChannel */ FREQ2FBIN(5500, 0),
			/* Data[3].ctlEdges[5].bChannel */ FREQ2FBIN(5700, 0),
			/* Data[3].ctlEdges[6].bChannel */ 0xFF,
			/* Data[3].ctlEdges[7].bChannel */ 0xFF,
		},

		{
			/* Data[4].ctlEdges[0].bChannel */ FREQ2FBIN(5180, 0),
			/* Data[4].ctlEdges[1].bChannel */ FREQ2FBIN(5260, 0),
			/* Data[4].ctlEdges[2].bChannel */ FREQ2FBIN(5500, 0),
			/* Data[4].ctlEdges[3].bChannel */ FREQ2FBIN(5700, 0),
			/* Data[4].ctlEdges[4].bChannel */ 0xFF,
			/* Data[4].ctlEdges[5].bChannel */ 0xFF,
			/* Data[4].ctlEdges[6].bChannel */ 0xFF,
			/* Data[4].ctlEdges[7].bChannel */ 0xFF,
		},

		{
			/* Data[5].ctlEdges[0].bChannel */ FREQ2FBIN(5190, 0),
			/* Data[5].ctlEdges[1].bChannel */ FREQ2FBIN(5270, 0),
			/* Data[5].ctlEdges[2].bChannel */ FREQ2FBIN(5310, 0),
			/* Data[5].ctlEdges[3].bChannel */ FREQ2FBIN(5510, 0),
			/* Data[5].ctlEdges[4].bChannel */ FREQ2FBIN(5590, 0),
			/* Data[5].ctlEdges[5].bChannel */ FREQ2FBIN(5670, 0),
			/* Data[5].ctlEdges[6].bChannel */ 0xFF,
			/* Data[5].ctlEdges[7].bChannel */ 0xFF
		},

		{
			/* Data[6].ctlEdges[0].bChannel */ FREQ2FBIN(5180, 0),
			/* Data[6].ctlEdges[1].bChannel */ FREQ2FBIN(5200, 0),
			/* Data[6].ctlEdges[2].bChannel */ FREQ2FBIN(5220, 0),
			/* Data[6].ctlEdges[3].bChannel */ FREQ2FBIN(5260, 0),
			/* Data[6].ctlEdges[4].bChannel */ FREQ2FBIN(5500, 0),
			/* Data[6].ctlEdges[5].bChannel */ FREQ2FBIN(5600, 0),
			/* Data[6].ctlEdges[6].bChannel */ FREQ2FBIN(5700, 0),
			/* Data[6].ctlEdges[7].bChannel */ FREQ2FBIN(5745, 0)
		},

		{
			/* Data[7].ctlEdges[0].bChannel */ FREQ2FBIN(5180, 0),
			/* Data[7].ctlEdges[1].bChannel */ FREQ2FBIN(5260, 0),
			/* Data[7].ctlEdges[2].bChannel */ FREQ2FBIN(5320, 0),
			/* Data[7].ctlEdges[3].bChannel */ FREQ2FBIN(5500, 0),
			/* Data[7].ctlEdges[4].bChannel */ FREQ2FBIN(5560, 0),
			/* Data[7].ctlEdges[5].bChannel */ FREQ2FBIN(5700, 0),
			/* Data[7].ctlEdges[6].bChannel */ FREQ2FBIN(5745, 0),
			/* Data[7].ctlEdges[7].bChannel */ FREQ2FBIN(5825, 0)
		},

		{
			/* Data[8].ctlEdges[0].bChannel */ FREQ2FBIN(5190, 0),
			/* Data[8].ctlEdges[1].bChannel */ FREQ2FBIN(5230, 0),
			/* Data[8].ctlEdges[2].bChannel */ FREQ2FBIN(5270, 0),
			/* Data[8].ctlEdges[3].bChannel */ FREQ2FBIN(5510, 0),
			/* Data[8].ctlEdges[4].bChannel */ FREQ2FBIN(5550, 0),
			/* Data[8].ctlEdges[5].bChannel */ FREQ2FBIN(5670, 0),
			/* Data[8].ctlEdges[6].bChannel */ FREQ2FBIN(5755, 0),
			/* Data[8].ctlEdges[7].bChannel */ FREQ2FBIN(5795, 0)
		}
	 },
	.ctlPowerData_5G = {
		{
			{
				CTL(60, 1), CTL(60, 1), CTL(60, 1), CTL(60, 1),
				CTL(60, 1), CTL(60, 1), CTL(60, 1), CTL(60, 0),
			}
		},
		{
			{
				CTL(60, 1), CTL(60, 1), CTL(60, 1), CTL(60, 1),
				CTL(60, 1), CTL(60, 1), CTL(60, 1), CTL(60, 0),
			}
		},
		{
			{
				CTL(60, 0), CTL(60, 1), CTL(60, 0), CTL(60, 1),
				CTL(60, 1), CTL(60, 1), CTL(60, 1), CTL(60, 1),
			}
		},
		{
			{
				CTL(60, 0), CTL(60, 1), CTL(60, 1), CTL(60, 0),
				CTL(60, 1), CTL(60, 0), CTL(60, 0), CTL(60, 0),
			}
		},
		{
			{
				CTL(60, 1), CTL(60, 1), CTL(60, 1), CTL(60, 0),
				CTL(60, 0), CTL(60, 0), CTL(60, 0), CTL(60, 0),
			}
		},
		{
			{
				CTL(60, 1), CTL(60, 1), CTL(60, 1), CTL(60, 1),
				CTL(60, 1), CTL(60, 0), CTL(60, 0), CTL(60, 0),
			}
		},
		{
			{
				CTL(60, 1), CTL(60, 1), CTL(60, 1), CTL(60, 1),
				CTL(60, 1), CTL(60, 1), CTL(60, 1), CTL(60, 1),
			}
		},
		{
			{
				CTL(60, 1), CTL(60, 1), CTL(60, 0), CTL(60, 1),
				CTL(60, 1), CTL(60, 1), CTL(60, 1), CTL(60, 0),
			}
		},
		{
			{
				CTL(60, 1), CTL(60, 0), CTL(60, 1), CTL(60, 1),
				CTL(60, 1), CTL(60, 1), CTL(60, 0), CTL(60, 1),
			}
		},
	 }
};

static const struct ar9300_eeprom ar9300_x113 = {
	.eepromVersion = 2,
	.templateVersion = 6,
	.macAddr = {0x00, 0x03, 0x7f, 0x0, 0x0, 0x0},
	.custData = {"x113-023-f0000"},
	.baseEepHeader = {
		.regDmn = { LE16(0), LE16(0x1f) },
		.txrxMask =  0x77, /* 4 bits tx and 4 bits rx */
		.opCapFlags = {
			.opFlags = AR5416_OPFLAGS_11G | AR5416_OPFLAGS_11A,
			.eepMisc = 0,
		},
		.rfSilent = 0,
		.blueToothOptions = 0,
		.deviceCap = 0,
		.deviceType = 5, /* takes lower byte in eeprom location */
		.pwrTableOffset = AR9300_PWR_TABLE_OFFSET,
		.params_for_tuning_caps = {0, 0},
		.featureEnable = 0x0d,
		 /*
		  * bit0 - enable tx temp comp - disabled
		  * bit1 - enable tx volt comp - disabled
		  * bit2 - enable fastClock - enabled
		  * bit3 - enable doubling - enabled
		  * bit4 - enable internal regulator - disabled
		  * bit5 - enable pa predistortion - disabled
		  */
		.miscConfiguration = 0, /* bit0 - turn down drivestrength */
		.eepromWriteEnableGpio = 6,
		.wlanDisableGpio = 0,
		.wlanLedGpio = 8,
		.rxBandSelectGpio = 0xff,
		.txrxgain = 0x21,
		.swreg = 0,
	 },
	.modalHeader2G = {
	/* ar9300_modal_eep_header  2g */
		/* 4 idle,t1,t2,b(4 bits per setting) */
		.antCtrlCommon = LE32(0x110),
		/* 4 ra1l1, ra2l1, ra1l2, ra2l2, ra12 */
		.antCtrlCommon2 = LE32(0x44444),

		/*
		 * antCtrlChain[AR9300_MAX_CHAINS]; 6 idle, t, r,
		 * rx1, rx12, b (2 bits each)
		 */
		.antCtrlChain = { LE16(0x150), LE16(0x150), LE16(0x150) },

		/*
		 * xatten1DB[AR9300_MAX_CHAINS];  3 xatten1_db
		 * for ar9280 (0xa20c/b20c 5:0)
		 */
		.xatten1DB = {0, 0, 0},

		/*
		 * xatten1Margin[AR9300_MAX_CHAINS]; 3 xatten1_margin
		 * for ar9280 (0xa20c/b20c 16:12
		 */
		.xatten1Margin = {0, 0, 0},
		.tempSlope = 25,
		.voltSlope = 0,

		/*
		 * spurChans[OSPREY_EEPROM_MODAL_SPURS]; spur
		 * channels in usual fbin coding format
		 */
		.spurChans = {FREQ2FBIN(2464, 1), 0, 0, 0, 0},

		/*
		 * noiseFloorThreshCh[AR9300_MAX_CHAINS]; 3 Check
		 * if the register is per chain
		 */
		.noiseFloorThreshCh = {-1, 0, 0},
		.ob = {1, 1, 1},/* 3 chain */
		.db_stage2 = {1, 1, 1}, /* 3 chain  */
		.db_stage3 = {0, 0, 0},
		.db_stage4 = {0, 0, 0},
		.xpaBiasLvl = 0,
		.txFrameToDataStart = 0x0e,
		.txFrameToPaOn = 0x0e,
		.txClip = 3, /* 4 bits tx_clip, 4 bits dac_scale_cck */
		.antennaGain = 0,
		.switchSettling = 0x2c,
		.adcDesiredSize = -30,
		.txEndToXpaOff = 0,
		.txEndToRxOn = 0x2,
		.txFrameToXpaOn = 0xe,
		.thresh62 = 28,
		.papdRateMaskHt20 = LE32(0x0c80c080),
		.papdRateMaskHt40 = LE32(0x0080c080),
		.futureModal = {
			0, 0, 0, 0, 0, 0, 0, 0, 0, 0,
		},
	 },
	 .base_ext1 = {
		.ant_div_control = 0,
		.future = {0, 0, 0, 0, 0, 0, 0, 0, 0, 0, 0, 0, 0}
	 },
	.calFreqPier2G = {
		FREQ2FBIN(2412, 1),
		FREQ2FBIN(2437, 1),
		FREQ2FBIN(2472, 1),
	 },
	/* ar9300_cal_data_per_freq_op_loop 2g */
	.calPierData2G = {
		{ {0, 0, 0, 0, 0, 0}, {0, 0, 0, 0, 0, 0}, {0, 0, 0, 0, 0, 0} },
		{ {0, 0, 0, 0, 0, 0}, {0, 0, 0, 0, 0, 0}, {0, 0, 0, 0, 0, 0} },
		{ {0, 0, 0, 0, 0, 0}, {0, 0, 0, 0, 0, 0}, {0, 0, 0, 0, 0, 0} },
	 },
	.calTarget_freqbin_Cck = {
		FREQ2FBIN(2412, 1),
		FREQ2FBIN(2472, 1),
	 },
	.calTarget_freqbin_2G = {
		FREQ2FBIN(2412, 1),
		FREQ2FBIN(2437, 1),
		FREQ2FBIN(2472, 1)
	 },
	.calTarget_freqbin_2GHT20 = {
		FREQ2FBIN(2412, 1),
		FREQ2FBIN(2437, 1),
		FREQ2FBIN(2472, 1)
	 },
	.calTarget_freqbin_2GHT40 = {
		FREQ2FBIN(2412, 1),
		FREQ2FBIN(2437, 1),
		FREQ2FBIN(2472, 1)
	 },
	.calTargetPowerCck = {
		 /* 1L-5L,5S,11L,11S */
		 { {34, 34, 34, 34} },
		 { {34, 34, 34, 34} },
	},
	.calTargetPower2G = {
		 /* 6-24,36,48,54 */
		 { {34, 34, 32, 32} },
		 { {34, 34, 32, 32} },
		 { {34, 34, 32, 32} },
	},
	.calTargetPower2GHT20 = {
		{ {32, 32, 32, 32, 32, 28, 32, 32, 30, 28, 0, 0, 0, 0} },
		{ {32, 32, 32, 32, 32, 28, 32, 32, 30, 28, 0, 0, 0, 0} },
		{ {32, 32, 32, 32, 32, 28, 32, 32, 30, 28, 0, 0, 0, 0} },
	},
	.calTargetPower2GHT40 = {
		{ {30, 30, 30, 30, 30, 28, 30, 30, 28, 26, 0, 0, 0, 0} },
		{ {30, 30, 30, 30, 30, 28, 30, 30, 28, 26, 0, 0, 0, 0} },
		{ {30, 30, 30, 30, 30, 28, 30, 30, 28, 26, 0, 0, 0, 0} },
	},
	.ctlIndex_2G =  {
		0x11, 0x12, 0x15, 0x17, 0x41, 0x42,
		0x45, 0x47, 0x31, 0x32, 0x35, 0x37,
	},
	.ctl_freqbin_2G = {
		{
			FREQ2FBIN(2412, 1),
			FREQ2FBIN(2417, 1),
			FREQ2FBIN(2457, 1),
			FREQ2FBIN(2462, 1)
		},
		{
			FREQ2FBIN(2412, 1),
			FREQ2FBIN(2417, 1),
			FREQ2FBIN(2462, 1),
			0xFF,
		},

		{
			FREQ2FBIN(2412, 1),
			FREQ2FBIN(2417, 1),
			FREQ2FBIN(2462, 1),
			0xFF,
		},
		{
			FREQ2FBIN(2422, 1),
			FREQ2FBIN(2427, 1),
			FREQ2FBIN(2447, 1),
			FREQ2FBIN(2452, 1)
		},

		{
			/* Data[4].ctlEdges[0].bChannel */ FREQ2FBIN(2412, 1),
			/* Data[4].ctlEdges[1].bChannel */ FREQ2FBIN(2417, 1),
			/* Data[4].ctlEdges[2].bChannel */ FREQ2FBIN(2472, 1),
			/* Data[4].ctlEdges[3].bChannel */ FREQ2FBIN(2484, 1),
		},

		{
			/* Data[5].ctlEdges[0].bChannel */ FREQ2FBIN(2412, 1),
			/* Data[5].ctlEdges[1].bChannel */ FREQ2FBIN(2417, 1),
			/* Data[5].ctlEdges[2].bChannel */ FREQ2FBIN(2472, 1),
			0,
		},

		{
			/* Data[6].ctlEdges[0].bChannel */ FREQ2FBIN(2412, 1),
			/* Data[6].ctlEdges[1].bChannel */ FREQ2FBIN(2417, 1),
			FREQ2FBIN(2472, 1),
			0,
		},

		{
			/* Data[7].ctlEdges[0].bChannel */ FREQ2FBIN(2422, 1),
			/* Data[7].ctlEdges[1].bChannel */ FREQ2FBIN(2427, 1),
			/* Data[7].ctlEdges[2].bChannel */ FREQ2FBIN(2447, 1),
			/* Data[7].ctlEdges[3].bChannel */ FREQ2FBIN(2462, 1),
		},

		{
			/* Data[8].ctlEdges[0].bChannel */ FREQ2FBIN(2412, 1),
			/* Data[8].ctlEdges[1].bChannel */ FREQ2FBIN(2417, 1),
			/* Data[8].ctlEdges[2].bChannel */ FREQ2FBIN(2472, 1),
		},

		{
			/* Data[9].ctlEdges[0].bChannel */ FREQ2FBIN(2412, 1),
			/* Data[9].ctlEdges[1].bChannel */ FREQ2FBIN(2417, 1),
			/* Data[9].ctlEdges[2].bChannel */ FREQ2FBIN(2472, 1),
			0
		},

		{
			/* Data[10].ctlEdges[0].bChannel */ FREQ2FBIN(2412, 1),
			/* Data[10].ctlEdges[1].bChannel */ FREQ2FBIN(2417, 1),
			/* Data[10].ctlEdges[2].bChannel */ FREQ2FBIN(2472, 1),
			0
		},

		{
			/* Data[11].ctlEdges[0].bChannel */ FREQ2FBIN(2422, 1),
			/* Data[11].ctlEdges[1].bChannel */ FREQ2FBIN(2427, 1),
			/* Data[11].ctlEdges[2].bChannel */ FREQ2FBIN(2447, 1),
			/* Data[11].ctlEdges[3].bChannel */ FREQ2FBIN(2462, 1),
		}
	 },
	.ctlPowerData_2G = {
		 { { CTL(60, 0), CTL(60, 1), CTL(60, 0), CTL(60, 0) } },
		 { { CTL(60, 0), CTL(60, 1), CTL(60, 0), CTL(60, 0) } },
		 { { CTL(60, 1), CTL(60, 0), CTL(60, 0), CTL(60, 1) } },

		 { { CTL(60, 1), CTL(60, 0), CTL(0, 0), CTL(0, 0) } },
		 { { CTL(60, 0), CTL(60, 1), CTL(60, 0), CTL(60, 0) } },
		 { { CTL(60, 0), CTL(60, 1), CTL(60, 0), CTL(60, 0) } },

		 { { CTL(60, 0), CTL(60, 1), CTL(60, 1), CTL(60, 0) } },
		 { { CTL(60, 0), CTL(60, 1), CTL(60, 0), CTL(60, 0) } },
		 { { CTL(60, 0), CTL(60, 1), CTL(60, 0), CTL(60, 0) } },

		 { { CTL(60, 0), CTL(60, 1), CTL(60, 0), CTL(60, 0) } },
		 { { CTL(60, 0), CTL(60, 1), CTL(60, 1), CTL(60, 1) } },
		 { { CTL(60, 0), CTL(60, 1), CTL(60, 1), CTL(60, 1) } },
	 },
	.modalHeader5G = {
		/* 4 idle,t1,t2,b (4 bits per setting) */
		.antCtrlCommon = LE32(0x220),
		/* 4 ra1l1, ra2l1, ra1l2,ra2l2,ra12 */
		.antCtrlCommon2 = LE32(0x11111),
		 /* antCtrlChain 6 idle, t,r,rx1,rx12,b (2 bits each) */
		.antCtrlChain = {
			LE16(0x150), LE16(0x150), LE16(0x150),
		},
		 /* xatten1DB 3 xatten1_db for AR9280 (0xa20c/b20c 5:0) */
		.xatten1DB = {0, 0, 0},

		/*
		 * xatten1Margin[AR9300_MAX_CHAINS]; 3 xatten1_margin
		 * for merlin (0xa20c/b20c 16:12
		 */
		.xatten1Margin = {0, 0, 0},
		.tempSlope = 68,
		.voltSlope = 0,
		/* spurChans spur channels in usual fbin coding format */
		.spurChans = {FREQ2FBIN(5500, 0), 0, 0, 0, 0},
		/* noiseFloorThreshCh Check if the register is per chain */
		.noiseFloorThreshCh = {-1, 0, 0},
		.ob = {3, 3, 3}, /* 3 chain */
		.db_stage2 = {3, 3, 3}, /* 3 chain */
		.db_stage3 = {3, 3, 3}, /* doesn't exist for 2G */
		.db_stage4 = {3, 3, 3},	 /* don't exist for 2G */
		.xpaBiasLvl = 0,
		.txFrameToDataStart = 0x0e,
		.txFrameToPaOn = 0x0e,
		.txClip = 3, /* 4 bits tx_clip, 4 bits dac_scale_cck */
		.antennaGain = 0,
		.switchSettling = 0x2d,
		.adcDesiredSize = -30,
		.txEndToXpaOff = 0,
		.txEndToRxOn = 0x2,
		.txFrameToXpaOn = 0xe,
		.thresh62 = 28,
		.papdRateMaskHt20 = LE32(0x0cf0e0e0),
		.papdRateMaskHt40 = LE32(0x6cf0e0e0),
		.futureModal = {
			0, 0, 0, 0, 0, 0, 0, 0, 0, 0,
		},
	 },
	.base_ext2 = {
		.tempSlopeLow = 72,
		.tempSlopeHigh = 105,
		.xatten1DBLow = {0, 0, 0},
		.xatten1MarginLow = {0, 0, 0},
		.xatten1DBHigh = {0, 0, 0},
		.xatten1MarginHigh = {0, 0, 0}
	 },
	.calFreqPier5G = {
		FREQ2FBIN(5180, 0),
		FREQ2FBIN(5240, 0),
		FREQ2FBIN(5320, 0),
		FREQ2FBIN(5400, 0),
		FREQ2FBIN(5500, 0),
		FREQ2FBIN(5600, 0),
		FREQ2FBIN(5745, 0),
		FREQ2FBIN(5785, 0)
	},
	.calPierData5G = {
			{
				{0, 0, 0, 0, 0},
				{0, 0, 0, 0, 0},
				{0, 0, 0, 0, 0},
				{0, 0, 0, 0, 0},
				{0, 0, 0, 0, 0},
				{0, 0, 0, 0, 0},
				{0, 0, 0, 0, 0},
				{0, 0, 0, 0, 0},
			},
			{
				{0, 0, 0, 0, 0},
				{0, 0, 0, 0, 0},
				{0, 0, 0, 0, 0},
				{0, 0, 0, 0, 0},
				{0, 0, 0, 0, 0},
				{0, 0, 0, 0, 0},
				{0, 0, 0, 0, 0},
				{0, 0, 0, 0, 0},
			},
			{
				{0, 0, 0, 0, 0},
				{0, 0, 0, 0, 0},
				{0, 0, 0, 0, 0},
				{0, 0, 0, 0, 0},
				{0, 0, 0, 0, 0},
				{0, 0, 0, 0, 0},
				{0, 0, 0, 0, 0},
				{0, 0, 0, 0, 0},
			},

	},
	.calTarget_freqbin_5G = {
		FREQ2FBIN(5180, 0),
		FREQ2FBIN(5220, 0),
		FREQ2FBIN(5320, 0),
		FREQ2FBIN(5400, 0),
		FREQ2FBIN(5500, 0),
		FREQ2FBIN(5600, 0),
		FREQ2FBIN(5745, 0),
		FREQ2FBIN(5785, 0)
	},
	.calTarget_freqbin_5GHT20 = {
		FREQ2FBIN(5180, 0),
		FREQ2FBIN(5240, 0),
		FREQ2FBIN(5320, 0),
		FREQ2FBIN(5400, 0),
		FREQ2FBIN(5500, 0),
		FREQ2FBIN(5700, 0),
		FREQ2FBIN(5745, 0),
		FREQ2FBIN(5825, 0)
	},
	.calTarget_freqbin_5GHT40 = {
		FREQ2FBIN(5190, 0),
		FREQ2FBIN(5230, 0),
		FREQ2FBIN(5320, 0),
		FREQ2FBIN(5410, 0),
		FREQ2FBIN(5510, 0),
		FREQ2FBIN(5670, 0),
		FREQ2FBIN(5755, 0),
		FREQ2FBIN(5825, 0)
	 },
	.calTargetPower5G = {
		/* 6-24,36,48,54 */
		{ {42, 40, 40, 34} },
		{ {42, 40, 40, 34} },
		{ {42, 40, 40, 34} },
		{ {42, 40, 40, 34} },
		{ {42, 40, 40, 34} },
		{ {42, 40, 40, 34} },
		{ {42, 40, 40, 34} },
		{ {42, 40, 40, 34} },
	 },
	.calTargetPower5GHT20 = {
		/*
		 * 0_8_16,1-3_9-11_17-19,
		 * 4,5,6,7,12,13,14,15,20,21,22,23
		 */
		{ {40, 40, 40, 40, 32, 28, 40, 40, 32, 28, 40, 40, 32, 20} },
		{ {40, 40, 40, 40, 32, 28, 40, 40, 32, 28, 40, 40, 32, 20} },
		{ {40, 40, 40, 40, 32, 28, 40, 40, 32, 28, 40, 40, 32, 20} },
		{ {40, 40, 40, 40, 32, 28, 40, 40, 32, 28, 40, 40, 32, 20} },
		{ {40, 40, 40, 40, 32, 28, 40, 40, 32, 28, 40, 40, 32, 20} },
		{ {40, 40, 40, 40, 32, 28, 40, 40, 32, 28, 40, 40, 32, 20} },
		{ {38, 38, 38, 38, 32, 28, 38, 38, 32, 28, 38, 38, 32, 26} },
		{ {36, 36, 36, 36, 32, 28, 36, 36, 32, 28, 36, 36, 32, 26} },
	 },
	.calTargetPower5GHT40 =  {
		/*
		 * 0_8_16,1-3_9-11_17-19,
		 * 4,5,6,7,12,13,14,15,20,21,22,23
		 */
		{ {40, 40, 40, 38, 30, 26, 40, 40, 30, 26, 40, 40, 30, 24} },
		{ {40, 40, 40, 38, 30, 26, 40, 40, 30, 26, 40, 40, 30, 24} },
		{ {40, 40, 40, 38, 30, 26, 40, 40, 30, 26, 40, 40, 30, 24} },
		{ {40, 40, 40, 38, 30, 26, 40, 40, 30, 26, 40, 40, 30, 24} },
		{ {40, 40, 40, 38, 30, 26, 40, 40, 30, 26, 40, 40, 30, 24} },
		{ {40, 40, 40, 38, 30, 26, 40, 40, 30, 26, 40, 40, 30, 24} },
		{ {36, 36, 36, 36, 30, 26, 36, 36, 30, 26, 36, 36, 30, 24} },
		{ {34, 34, 34, 34, 30, 26, 34, 34, 30, 26, 34, 34, 30, 24} },
	 },
	.ctlIndex_5G =  {
		0x10, 0x16, 0x18, 0x40, 0x46,
		0x48, 0x30, 0x36, 0x38
	},
	.ctl_freqbin_5G =  {
		{
			/* Data[0].ctlEdges[0].bChannel */ FREQ2FBIN(5180, 0),
			/* Data[0].ctlEdges[1].bChannel */ FREQ2FBIN(5260, 0),
			/* Data[0].ctlEdges[2].bChannel */ FREQ2FBIN(5280, 0),
			/* Data[0].ctlEdges[3].bChannel */ FREQ2FBIN(5500, 0),
			/* Data[0].ctlEdges[4].bChannel */ FREQ2FBIN(5600, 0),
			/* Data[0].ctlEdges[5].bChannel */ FREQ2FBIN(5700, 0),
			/* Data[0].ctlEdges[6].bChannel */ FREQ2FBIN(5745, 0),
			/* Data[0].ctlEdges[7].bChannel */ FREQ2FBIN(5825, 0)
		},
		{
			/* Data[1].ctlEdges[0].bChannel */ FREQ2FBIN(5180, 0),
			/* Data[1].ctlEdges[1].bChannel */ FREQ2FBIN(5260, 0),
			/* Data[1].ctlEdges[2].bChannel */ FREQ2FBIN(5280, 0),
			/* Data[1].ctlEdges[3].bChannel */ FREQ2FBIN(5500, 0),
			/* Data[1].ctlEdges[4].bChannel */ FREQ2FBIN(5520, 0),
			/* Data[1].ctlEdges[5].bChannel */ FREQ2FBIN(5700, 0),
			/* Data[1].ctlEdges[6].bChannel */ FREQ2FBIN(5745, 0),
			/* Data[1].ctlEdges[7].bChannel */ FREQ2FBIN(5825, 0)
		},

		{
			/* Data[2].ctlEdges[0].bChannel */ FREQ2FBIN(5190, 0),
			/* Data[2].ctlEdges[1].bChannel */ FREQ2FBIN(5230, 0),
			/* Data[2].ctlEdges[2].bChannel */ FREQ2FBIN(5270, 0),
			/* Data[2].ctlEdges[3].bChannel */ FREQ2FBIN(5310, 0),
			/* Data[2].ctlEdges[4].bChannel */ FREQ2FBIN(5510, 0),
			/* Data[2].ctlEdges[5].bChannel */ FREQ2FBIN(5550, 0),
			/* Data[2].ctlEdges[6].bChannel */ FREQ2FBIN(5670, 0),
			/* Data[2].ctlEdges[7].bChannel */ FREQ2FBIN(5755, 0)
		},

		{
			/* Data[3].ctlEdges[0].bChannel */ FREQ2FBIN(5180, 0),
			/* Data[3].ctlEdges[1].bChannel */ FREQ2FBIN(5200, 0),
			/* Data[3].ctlEdges[2].bChannel */ FREQ2FBIN(5260, 0),
			/* Data[3].ctlEdges[3].bChannel */ FREQ2FBIN(5320, 0),
			/* Data[3].ctlEdges[4].bChannel */ FREQ2FBIN(5500, 0),
			/* Data[3].ctlEdges[5].bChannel */ FREQ2FBIN(5700, 0),
			/* Data[3].ctlEdges[6].bChannel */ 0xFF,
			/* Data[3].ctlEdges[7].bChannel */ 0xFF,
		},

		{
			/* Data[4].ctlEdges[0].bChannel */ FREQ2FBIN(5180, 0),
			/* Data[4].ctlEdges[1].bChannel */ FREQ2FBIN(5260, 0),
			/* Data[4].ctlEdges[2].bChannel */ FREQ2FBIN(5500, 0),
			/* Data[4].ctlEdges[3].bChannel */ FREQ2FBIN(5700, 0),
			/* Data[4].ctlEdges[4].bChannel */ 0xFF,
			/* Data[4].ctlEdges[5].bChannel */ 0xFF,
			/* Data[4].ctlEdges[6].bChannel */ 0xFF,
			/* Data[4].ctlEdges[7].bChannel */ 0xFF,
		},

		{
			/* Data[5].ctlEdges[0].bChannel */ FREQ2FBIN(5190, 0),
			/* Data[5].ctlEdges[1].bChannel */ FREQ2FBIN(5270, 0),
			/* Data[5].ctlEdges[2].bChannel */ FREQ2FBIN(5310, 0),
			/* Data[5].ctlEdges[3].bChannel */ FREQ2FBIN(5510, 0),
			/* Data[5].ctlEdges[4].bChannel */ FREQ2FBIN(5590, 0),
			/* Data[5].ctlEdges[5].bChannel */ FREQ2FBIN(5670, 0),
			/* Data[5].ctlEdges[6].bChannel */ 0xFF,
			/* Data[5].ctlEdges[7].bChannel */ 0xFF
		},

		{
			/* Data[6].ctlEdges[0].bChannel */ FREQ2FBIN(5180, 0),
			/* Data[6].ctlEdges[1].bChannel */ FREQ2FBIN(5200, 0),
			/* Data[6].ctlEdges[2].bChannel */ FREQ2FBIN(5220, 0),
			/* Data[6].ctlEdges[3].bChannel */ FREQ2FBIN(5260, 0),
			/* Data[6].ctlEdges[4].bChannel */ FREQ2FBIN(5500, 0),
			/* Data[6].ctlEdges[5].bChannel */ FREQ2FBIN(5600, 0),
			/* Data[6].ctlEdges[6].bChannel */ FREQ2FBIN(5700, 0),
			/* Data[6].ctlEdges[7].bChannel */ FREQ2FBIN(5745, 0)
		},

		{
			/* Data[7].ctlEdges[0].bChannel */ FREQ2FBIN(5180, 0),
			/* Data[7].ctlEdges[1].bChannel */ FREQ2FBIN(5260, 0),
			/* Data[7].ctlEdges[2].bChannel */ FREQ2FBIN(5320, 0),
			/* Data[7].ctlEdges[3].bChannel */ FREQ2FBIN(5500, 0),
			/* Data[7].ctlEdges[4].bChannel */ FREQ2FBIN(5560, 0),
			/* Data[7].ctlEdges[5].bChannel */ FREQ2FBIN(5700, 0),
			/* Data[7].ctlEdges[6].bChannel */ FREQ2FBIN(5745, 0),
			/* Data[7].ctlEdges[7].bChannel */ FREQ2FBIN(5825, 0)
		},

		{
			/* Data[8].ctlEdges[0].bChannel */ FREQ2FBIN(5190, 0),
			/* Data[8].ctlEdges[1].bChannel */ FREQ2FBIN(5230, 0),
			/* Data[8].ctlEdges[2].bChannel */ FREQ2FBIN(5270, 0),
			/* Data[8].ctlEdges[3].bChannel */ FREQ2FBIN(5510, 0),
			/* Data[8].ctlEdges[4].bChannel */ FREQ2FBIN(5550, 0),
			/* Data[8].ctlEdges[5].bChannel */ FREQ2FBIN(5670, 0),
			/* Data[8].ctlEdges[6].bChannel */ FREQ2FBIN(5755, 0),
			/* Data[8].ctlEdges[7].bChannel */ FREQ2FBIN(5795, 0)
		}
	 },
	.ctlPowerData_5G = {
		{
			{
				CTL(60, 1), CTL(60, 1), CTL(60, 1), CTL(60, 1),
				CTL(60, 1), CTL(60, 1), CTL(60, 1), CTL(60, 0),
			}
		},
		{
			{
				CTL(60, 1), CTL(60, 1), CTL(60, 1), CTL(60, 1),
				CTL(60, 1), CTL(60, 1), CTL(60, 1), CTL(60, 0),
			}
		},
		{
			{
				CTL(60, 0), CTL(60, 1), CTL(60, 0), CTL(60, 1),
				CTL(60, 1), CTL(60, 1), CTL(60, 1), CTL(60, 1),
			}
		},
		{
			{
				CTL(60, 0), CTL(60, 1), CTL(60, 1), CTL(60, 0),
				CTL(60, 1), CTL(60, 0), CTL(60, 0), CTL(60, 0),
			}
		},
		{
			{
				CTL(60, 1), CTL(60, 1), CTL(60, 1), CTL(60, 0),
				CTL(60, 0), CTL(60, 0), CTL(60, 0), CTL(60, 0),
			}
		},
		{
			{
				CTL(60, 1), CTL(60, 1), CTL(60, 1), CTL(60, 1),
				CTL(60, 1), CTL(60, 0), CTL(60, 0), CTL(60, 0),
			}
		},
		{
			{
				CTL(60, 1), CTL(60, 1), CTL(60, 1), CTL(60, 1),
				CTL(60, 1), CTL(60, 1), CTL(60, 1), CTL(60, 1),
			}
		},
		{
			{
				CTL(60, 1), CTL(60, 1), CTL(60, 0), CTL(60, 1),
				CTL(60, 1), CTL(60, 1), CTL(60, 1), CTL(60, 0),
			}
		},
		{
			{
				CTL(60, 1), CTL(60, 0), CTL(60, 1), CTL(60, 1),
				CTL(60, 1), CTL(60, 1), CTL(60, 0), CTL(60, 1),
			}
		},
	 }
};


static const struct ar9300_eeprom ar9300_h112 = {
	.eepromVersion = 2,
	.templateVersion = 3,
	.macAddr = {0x00, 0x03, 0x7f, 0x0, 0x0, 0x0},
	.custData = {"h112-241-f0000"},
	.baseEepHeader = {
		.regDmn = { LE16(0), LE16(0x1f) },
		.txrxMask =  0x77, /* 4 bits tx and 4 bits rx */
		.opCapFlags = {
			.opFlags = AR5416_OPFLAGS_11G | AR5416_OPFLAGS_11A,
			.eepMisc = 0,
		},
		.rfSilent = 0,
		.blueToothOptions = 0,
		.deviceCap = 0,
		.deviceType = 5, /* takes lower byte in eeprom location */
		.pwrTableOffset = AR9300_PWR_TABLE_OFFSET,
		.params_for_tuning_caps = {0, 0},
		.featureEnable = 0x0d,
		/*
		 * bit0 - enable tx temp comp - disabled
		 * bit1 - enable tx volt comp - disabled
		 * bit2 - enable fastClock - enabled
		 * bit3 - enable doubling - enabled
		 * bit4 - enable internal regulator - disabled
		 * bit5 - enable pa predistortion - disabled
		 */
		.miscConfiguration = 0, /* bit0 - turn down drivestrength */
		.eepromWriteEnableGpio = 6,
		.wlanDisableGpio = 0,
		.wlanLedGpio = 8,
		.rxBandSelectGpio = 0xff,
		.txrxgain = 0x10,
		.swreg = 0,
	},
	.modalHeader2G = {
		/* ar9300_modal_eep_header  2g */
		/* 4 idle,t1,t2,b(4 bits per setting) */
		.antCtrlCommon = LE32(0x110),
		/* 4 ra1l1, ra2l1, ra1l2, ra2l2, ra12 */
		.antCtrlCommon2 = LE32(0x44444),

		/*
		 * antCtrlChain[AR9300_MAX_CHAINS]; 6 idle, t, r,
		 * rx1, rx12, b (2 bits each)
		 */
		.antCtrlChain = { LE16(0x150), LE16(0x150), LE16(0x150) },

		/*
		 * xatten1DB[AR9300_MAX_CHAINS];  3 xatten1_db
		 * for ar9280 (0xa20c/b20c 5:0)
		 */
		.xatten1DB = {0, 0, 0},

		/*
		 * xatten1Margin[AR9300_MAX_CHAINS]; 3 xatten1_margin
		 * for ar9280 (0xa20c/b20c 16:12
		 */
		.xatten1Margin = {0, 0, 0},
		.tempSlope = 25,
		.voltSlope = 0,

		/*
		 * spurChans[OSPREY_EEPROM_MODAL_SPURS]; spur
		 * channels in usual fbin coding format
		 */
		.spurChans = {FREQ2FBIN(2464, 1), 0, 0, 0, 0},

		/*
		 * noiseFloorThreshCh[AR9300_MAX_CHAINS]; 3 Check
		 * if the register is per chain
		 */
		.noiseFloorThreshCh = {-1, 0, 0},
		.ob = {1, 1, 1},/* 3 chain */
		.db_stage2 = {1, 1, 1}, /* 3 chain  */
		.db_stage3 = {0, 0, 0},
		.db_stage4 = {0, 0, 0},
		.xpaBiasLvl = 0,
		.txFrameToDataStart = 0x0e,
		.txFrameToPaOn = 0x0e,
		.txClip = 3, /* 4 bits tx_clip, 4 bits dac_scale_cck */
		.antennaGain = 0,
		.switchSettling = 0x2c,
		.adcDesiredSize = -30,
		.txEndToXpaOff = 0,
		.txEndToRxOn = 0x2,
		.txFrameToXpaOn = 0xe,
		.thresh62 = 28,
		.papdRateMaskHt20 = LE32(0x80c080),
		.papdRateMaskHt40 = LE32(0x80c080),
		.futureModal = {
			0, 0, 0, 0, 0, 0, 0, 0, 0, 0,
		},
	},
	.base_ext1 = {
		.ant_div_control = 0,
		.future = {0, 0, 0, 0, 0, 0, 0, 0, 0, 0, 0, 0, 0}
	},
	.calFreqPier2G = {
		FREQ2FBIN(2412, 1),
		FREQ2FBIN(2437, 1),
		FREQ2FBIN(2472, 1),
	},
	/* ar9300_cal_data_per_freq_op_loop 2g */
	.calPierData2G = {
		{ {0, 0, 0, 0, 0, 0}, {0, 0, 0, 0, 0, 0}, {0, 0, 0, 0, 0, 0} },
		{ {0, 0, 0, 0, 0, 0}, {0, 0, 0, 0, 0, 0}, {0, 0, 0, 0, 0, 0} },
		{ {0, 0, 0, 0, 0, 0}, {0, 0, 0, 0, 0, 0}, {0, 0, 0, 0, 0, 0} },
	},
	.calTarget_freqbin_Cck = {
		FREQ2FBIN(2412, 1),
		FREQ2FBIN(2484, 1),
	},
	.calTarget_freqbin_2G = {
		FREQ2FBIN(2412, 1),
		FREQ2FBIN(2437, 1),
		FREQ2FBIN(2472, 1)
	},
	.calTarget_freqbin_2GHT20 = {
		FREQ2FBIN(2412, 1),
		FREQ2FBIN(2437, 1),
		FREQ2FBIN(2472, 1)
	},
	.calTarget_freqbin_2GHT40 = {
		FREQ2FBIN(2412, 1),
		FREQ2FBIN(2437, 1),
		FREQ2FBIN(2472, 1)
	},
	.calTargetPowerCck = {
		/* 1L-5L,5S,11L,11S */
		{ {34, 34, 34, 34} },
		{ {34, 34, 34, 34} },
	},
	.calTargetPower2G = {
		/* 6-24,36,48,54 */
		{ {34, 34, 32, 32} },
		{ {34, 34, 32, 32} },
		{ {34, 34, 32, 32} },
	},
	.calTargetPower2GHT20 = {
		{ {32, 32, 32, 32, 32, 30, 32, 32, 30, 28, 28, 28, 28, 24} },
		{ {32, 32, 32, 32, 32, 30, 32, 32, 30, 28, 28, 28, 28, 24} },
		{ {32, 32, 32, 32, 32, 30, 32, 32, 30, 28, 28, 28, 28, 24} },
	},
	.calTargetPower2GHT40 = {
		{ {30, 30, 30, 30, 30, 28, 30, 30, 28, 26, 26, 26, 26, 22} },
		{ {30, 30, 30, 30, 30, 28, 30, 30, 28, 26, 26, 26, 26, 22} },
		{ {30, 30, 30, 30, 30, 28, 30, 30, 28, 26, 26, 26, 26, 22} },
	},
	.ctlIndex_2G =  {
		0x11, 0x12, 0x15, 0x17, 0x41, 0x42,
		0x45, 0x47, 0x31, 0x32, 0x35, 0x37,
	},
	.ctl_freqbin_2G = {
		{
			FREQ2FBIN(2412, 1),
			FREQ2FBIN(2417, 1),
			FREQ2FBIN(2457, 1),
			FREQ2FBIN(2462, 1)
		},
		{
			FREQ2FBIN(2412, 1),
			FREQ2FBIN(2417, 1),
			FREQ2FBIN(2462, 1),
			0xFF,
		},

		{
			FREQ2FBIN(2412, 1),
			FREQ2FBIN(2417, 1),
			FREQ2FBIN(2462, 1),
			0xFF,
		},
		{
			FREQ2FBIN(2422, 1),
			FREQ2FBIN(2427, 1),
			FREQ2FBIN(2447, 1),
			FREQ2FBIN(2452, 1)
		},

		{
			/* Data[4].ctlEdges[0].bChannel */ FREQ2FBIN(2412, 1),
			/* Data[4].ctlEdges[1].bChannel */ FREQ2FBIN(2417, 1),
			/* Data[4].ctlEdges[2].bChannel */ FREQ2FBIN(2472, 1),
			/* Data[4].ctlEdges[3].bChannel */ FREQ2FBIN(2484, 1),
		},

		{
			/* Data[5].ctlEdges[0].bChannel */ FREQ2FBIN(2412, 1),
			/* Data[5].ctlEdges[1].bChannel */ FREQ2FBIN(2417, 1),
			/* Data[5].ctlEdges[2].bChannel */ FREQ2FBIN(2472, 1),
			0,
		},

		{
			/* Data[6].ctlEdges[0].bChannel */ FREQ2FBIN(2412, 1),
			/* Data[6].ctlEdges[1].bChannel */ FREQ2FBIN(2417, 1),
			FREQ2FBIN(2472, 1),
			0,
		},

		{
			/* Data[7].ctlEdges[0].bChannel */ FREQ2FBIN(2422, 1),
			/* Data[7].ctlEdges[1].bChannel */ FREQ2FBIN(2427, 1),
			/* Data[7].ctlEdges[2].bChannel */ FREQ2FBIN(2447, 1),
			/* Data[7].ctlEdges[3].bChannel */ FREQ2FBIN(2462, 1),
		},

		{
			/* Data[8].ctlEdges[0].bChannel */ FREQ2FBIN(2412, 1),
			/* Data[8].ctlEdges[1].bChannel */ FREQ2FBIN(2417, 1),
			/* Data[8].ctlEdges[2].bChannel */ FREQ2FBIN(2472, 1),
		},

		{
			/* Data[9].ctlEdges[0].bChannel */ FREQ2FBIN(2412, 1),
			/* Data[9].ctlEdges[1].bChannel */ FREQ2FBIN(2417, 1),
			/* Data[9].ctlEdges[2].bChannel */ FREQ2FBIN(2472, 1),
			0
		},

		{
			/* Data[10].ctlEdges[0].bChannel */ FREQ2FBIN(2412, 1),
			/* Data[10].ctlEdges[1].bChannel */ FREQ2FBIN(2417, 1),
			/* Data[10].ctlEdges[2].bChannel */ FREQ2FBIN(2472, 1),
			0
		},

		{
			/* Data[11].ctlEdges[0].bChannel */ FREQ2FBIN(2422, 1),
			/* Data[11].ctlEdges[1].bChannel */ FREQ2FBIN(2427, 1),
			/* Data[11].ctlEdges[2].bChannel */ FREQ2FBIN(2447, 1),
			/* Data[11].ctlEdges[3].bChannel */ FREQ2FBIN(2462, 1),
		}
	},
	.ctlPowerData_2G = {
		{ { CTL(60, 0), CTL(60, 1), CTL(60, 0), CTL(60, 0) } },
		{ { CTL(60, 0), CTL(60, 1), CTL(60, 0), CTL(60, 0) } },
		{ { CTL(60, 1), CTL(60, 0), CTL(60, 0), CTL(60, 1) } },

		{ { CTL(60, 1), CTL(60, 0), CTL(0, 0), CTL(0, 0) } },
		{ { CTL(60, 0), CTL(60, 1), CTL(60, 0), CTL(60, 0) } },
		{ { CTL(60, 0), CTL(60, 1), CTL(60, 0), CTL(60, 0) } },

		{ { CTL(60, 0), CTL(60, 1), CTL(60, 1), CTL(60, 0) } },
		{ { CTL(60, 0), CTL(60, 1), CTL(60, 0), CTL(60, 0) } },
		{ { CTL(60, 0), CTL(60, 1), CTL(60, 0), CTL(60, 0) } },

		{ { CTL(60, 0), CTL(60, 1), CTL(60, 0), CTL(60, 0) } },
		{ { CTL(60, 0), CTL(60, 1), CTL(60, 1), CTL(60, 1) } },
		{ { CTL(60, 0), CTL(60, 1), CTL(60, 1), CTL(60, 1) } },
	},
	.modalHeader5G = {
		/* 4 idle,t1,t2,b (4 bits per setting) */
		.antCtrlCommon = LE32(0x220),
		/* 4 ra1l1, ra2l1, ra1l2,ra2l2,ra12 */
		.antCtrlCommon2 = LE32(0x44444),
		/* antCtrlChain 6 idle, t,r,rx1,rx12,b (2 bits each) */
		.antCtrlChain = {
			LE16(0x150), LE16(0x150), LE16(0x150),
		},
		/* xatten1DB 3 xatten1_db for AR9280 (0xa20c/b20c 5:0) */
		.xatten1DB = {0, 0, 0},

		/*
		 * xatten1Margin[AR9300_MAX_CHAINS]; 3 xatten1_margin
		 * for merlin (0xa20c/b20c 16:12
		 */
		.xatten1Margin = {0, 0, 0},
		.tempSlope = 45,
		.voltSlope = 0,
		/* spurChans spur channels in usual fbin coding format */
		.spurChans = {0, 0, 0, 0, 0},
		/* noiseFloorThreshCh Check if the register is per chain */
		.noiseFloorThreshCh = {-1, 0, 0},
		.ob = {3, 3, 3}, /* 3 chain */
		.db_stage2 = {3, 3, 3}, /* 3 chain */
		.db_stage3 = {3, 3, 3}, /* doesn't exist for 2G */
		.db_stage4 = {3, 3, 3},	 /* don't exist for 2G */
		.xpaBiasLvl = 0,
		.txFrameToDataStart = 0x0e,
		.txFrameToPaOn = 0x0e,
		.txClip = 3, /* 4 bits tx_clip, 4 bits dac_scale_cck */
		.antennaGain = 0,
		.switchSettling = 0x2d,
		.adcDesiredSize = -30,
		.txEndToXpaOff = 0,
		.txEndToRxOn = 0x2,
		.txFrameToXpaOn = 0xe,
		.thresh62 = 28,
		.papdRateMaskHt20 = LE32(0x0cf0e0e0),
		.papdRateMaskHt40 = LE32(0x6cf0e0e0),
		.futureModal = {
			0, 0, 0, 0, 0, 0, 0, 0, 0, 0,
		},
	},
	.base_ext2 = {
		.tempSlopeLow = 40,
		.tempSlopeHigh = 50,
		.xatten1DBLow = {0, 0, 0},
		.xatten1MarginLow = {0, 0, 0},
		.xatten1DBHigh = {0, 0, 0},
		.xatten1MarginHigh = {0, 0, 0}
	},
	.calFreqPier5G = {
		FREQ2FBIN(5180, 0),
		FREQ2FBIN(5220, 0),
		FREQ2FBIN(5320, 0),
		FREQ2FBIN(5400, 0),
		FREQ2FBIN(5500, 0),
		FREQ2FBIN(5600, 0),
		FREQ2FBIN(5700, 0),
		FREQ2FBIN(5825, 0)
	},
	.calPierData5G = {
		{
			{0, 0, 0, 0, 0},
			{0, 0, 0, 0, 0},
			{0, 0, 0, 0, 0},
			{0, 0, 0, 0, 0},
			{0, 0, 0, 0, 0},
			{0, 0, 0, 0, 0},
			{0, 0, 0, 0, 0},
			{0, 0, 0, 0, 0},
		},
		{
			{0, 0, 0, 0, 0},
			{0, 0, 0, 0, 0},
			{0, 0, 0, 0, 0},
			{0, 0, 0, 0, 0},
			{0, 0, 0, 0, 0},
			{0, 0, 0, 0, 0},
			{0, 0, 0, 0, 0},
			{0, 0, 0, 0, 0},
		},
		{
			{0, 0, 0, 0, 0},
			{0, 0, 0, 0, 0},
			{0, 0, 0, 0, 0},
			{0, 0, 0, 0, 0},
			{0, 0, 0, 0, 0},
			{0, 0, 0, 0, 0},
			{0, 0, 0, 0, 0},
			{0, 0, 0, 0, 0},
		},

	},
	.calTarget_freqbin_5G = {
		FREQ2FBIN(5180, 0),
		FREQ2FBIN(5240, 0),
		FREQ2FBIN(5320, 0),
		FREQ2FBIN(5400, 0),
		FREQ2FBIN(5500, 0),
		FREQ2FBIN(5600, 0),
		FREQ2FBIN(5700, 0),
		FREQ2FBIN(5825, 0)
	},
	.calTarget_freqbin_5GHT20 = {
		FREQ2FBIN(5180, 0),
		FREQ2FBIN(5240, 0),
		FREQ2FBIN(5320, 0),
		FREQ2FBIN(5400, 0),
		FREQ2FBIN(5500, 0),
		FREQ2FBIN(5700, 0),
		FREQ2FBIN(5745, 0),
		FREQ2FBIN(5825, 0)
	},
	.calTarget_freqbin_5GHT40 = {
		FREQ2FBIN(5180, 0),
		FREQ2FBIN(5240, 0),
		FREQ2FBIN(5320, 0),
		FREQ2FBIN(5400, 0),
		FREQ2FBIN(5500, 0),
		FREQ2FBIN(5700, 0),
		FREQ2FBIN(5745, 0),
		FREQ2FBIN(5825, 0)
	},
	.calTargetPower5G = {
		/* 6-24,36,48,54 */
		{ {30, 30, 28, 24} },
		{ {30, 30, 28, 24} },
		{ {30, 30, 28, 24} },
		{ {30, 30, 28, 24} },
		{ {30, 30, 28, 24} },
		{ {30, 30, 28, 24} },
		{ {30, 30, 28, 24} },
		{ {30, 30, 28, 24} },
	},
	.calTargetPower5GHT20 = {
		/*
		 * 0_8_16,1-3_9-11_17-19,
		 * 4,5,6,7,12,13,14,15,20,21,22,23
		 */
		{ {30, 30, 30, 28, 24, 20, 30, 28, 24, 20, 20, 20, 20, 16} },
		{ {30, 30, 30, 28, 24, 20, 30, 28, 24, 20, 20, 20, 20, 16} },
		{ {30, 30, 30, 26, 22, 18, 30, 26, 22, 18, 18, 18, 18, 16} },
		{ {30, 30, 30, 26, 22, 18, 30, 26, 22, 18, 18, 18, 18, 16} },
		{ {30, 30, 30, 24, 20, 16, 30, 24, 20, 16, 16, 16, 16, 14} },
		{ {30, 30, 30, 24, 20, 16, 30, 24, 20, 16, 16, 16, 16, 14} },
		{ {30, 30, 30, 22, 18, 14, 30, 22, 18, 14, 14, 14, 14, 12} },
		{ {30, 30, 30, 22, 18, 14, 30, 22, 18, 14, 14, 14, 14, 12} },
	},
	.calTargetPower5GHT40 =  {
		/*
		 * 0_8_16,1-3_9-11_17-19,
		 * 4,5,6,7,12,13,14,15,20,21,22,23
		 */
		{ {28, 28, 28, 26, 22, 18, 28, 26, 22, 18, 18, 18, 18, 14} },
		{ {28, 28, 28, 26, 22, 18, 28, 26, 22, 18, 18, 18, 18, 14} },
		{ {28, 28, 28, 24, 20, 16, 28, 24, 20, 16, 16, 16, 16, 12} },
		{ {28, 28, 28, 24, 20, 16, 28, 24, 20, 16, 16, 16, 16, 12} },
		{ {28, 28, 28, 22, 18, 14, 28, 22, 18, 14, 14, 14, 14, 10} },
		{ {28, 28, 28, 22, 18, 14, 28, 22, 18, 14, 14, 14, 14, 10} },
		{ {28, 28, 28, 20, 16, 12, 28, 20, 16, 12, 12, 12, 12, 8} },
		{ {28, 28, 28, 20, 16, 12, 28, 20, 16, 12, 12, 12, 12, 8} },
	},
	.ctlIndex_5G =  {
		0x10, 0x16, 0x18, 0x40, 0x46,
		0x48, 0x30, 0x36, 0x38
	},
	.ctl_freqbin_5G =  {
		{
			/* Data[0].ctlEdges[0].bChannel */ FREQ2FBIN(5180, 0),
			/* Data[0].ctlEdges[1].bChannel */ FREQ2FBIN(5260, 0),
			/* Data[0].ctlEdges[2].bChannel */ FREQ2FBIN(5280, 0),
			/* Data[0].ctlEdges[3].bChannel */ FREQ2FBIN(5500, 0),
			/* Data[0].ctlEdges[4].bChannel */ FREQ2FBIN(5600, 0),
			/* Data[0].ctlEdges[5].bChannel */ FREQ2FBIN(5700, 0),
			/* Data[0].ctlEdges[6].bChannel */ FREQ2FBIN(5745, 0),
			/* Data[0].ctlEdges[7].bChannel */ FREQ2FBIN(5825, 0)
		},
		{
			/* Data[1].ctlEdges[0].bChannel */ FREQ2FBIN(5180, 0),
			/* Data[1].ctlEdges[1].bChannel */ FREQ2FBIN(5260, 0),
			/* Data[1].ctlEdges[2].bChannel */ FREQ2FBIN(5280, 0),
			/* Data[1].ctlEdges[3].bChannel */ FREQ2FBIN(5500, 0),
			/* Data[1].ctlEdges[4].bChannel */ FREQ2FBIN(5520, 0),
			/* Data[1].ctlEdges[5].bChannel */ FREQ2FBIN(5700, 0),
			/* Data[1].ctlEdges[6].bChannel */ FREQ2FBIN(5745, 0),
			/* Data[1].ctlEdges[7].bChannel */ FREQ2FBIN(5825, 0)
		},

		{
			/* Data[2].ctlEdges[0].bChannel */ FREQ2FBIN(5190, 0),
			/* Data[2].ctlEdges[1].bChannel */ FREQ2FBIN(5230, 0),
			/* Data[2].ctlEdges[2].bChannel */ FREQ2FBIN(5270, 0),
			/* Data[2].ctlEdges[3].bChannel */ FREQ2FBIN(5310, 0),
			/* Data[2].ctlEdges[4].bChannel */ FREQ2FBIN(5510, 0),
			/* Data[2].ctlEdges[5].bChannel */ FREQ2FBIN(5550, 0),
			/* Data[2].ctlEdges[6].bChannel */ FREQ2FBIN(5670, 0),
			/* Data[2].ctlEdges[7].bChannel */ FREQ2FBIN(5755, 0)
		},

		{
			/* Data[3].ctlEdges[0].bChannel */ FREQ2FBIN(5180, 0),
			/* Data[3].ctlEdges[1].bChannel */ FREQ2FBIN(5200, 0),
			/* Data[3].ctlEdges[2].bChannel */ FREQ2FBIN(5260, 0),
			/* Data[3].ctlEdges[3].bChannel */ FREQ2FBIN(5320, 0),
			/* Data[3].ctlEdges[4].bChannel */ FREQ2FBIN(5500, 0),
			/* Data[3].ctlEdges[5].bChannel */ FREQ2FBIN(5700, 0),
			/* Data[3].ctlEdges[6].bChannel */ 0xFF,
			/* Data[3].ctlEdges[7].bChannel */ 0xFF,
		},

		{
			/* Data[4].ctlEdges[0].bChannel */ FREQ2FBIN(5180, 0),
			/* Data[4].ctlEdges[1].bChannel */ FREQ2FBIN(5260, 0),
			/* Data[4].ctlEdges[2].bChannel */ FREQ2FBIN(5500, 0),
			/* Data[4].ctlEdges[3].bChannel */ FREQ2FBIN(5700, 0),
			/* Data[4].ctlEdges[4].bChannel */ 0xFF,
			/* Data[4].ctlEdges[5].bChannel */ 0xFF,
			/* Data[4].ctlEdges[6].bChannel */ 0xFF,
			/* Data[4].ctlEdges[7].bChannel */ 0xFF,
		},

		{
			/* Data[5].ctlEdges[0].bChannel */ FREQ2FBIN(5190, 0),
			/* Data[5].ctlEdges[1].bChannel */ FREQ2FBIN(5270, 0),
			/* Data[5].ctlEdges[2].bChannel */ FREQ2FBIN(5310, 0),
			/* Data[5].ctlEdges[3].bChannel */ FREQ2FBIN(5510, 0),
			/* Data[5].ctlEdges[4].bChannel */ FREQ2FBIN(5590, 0),
			/* Data[5].ctlEdges[5].bChannel */ FREQ2FBIN(5670, 0),
			/* Data[5].ctlEdges[6].bChannel */ 0xFF,
			/* Data[5].ctlEdges[7].bChannel */ 0xFF
		},

		{
			/* Data[6].ctlEdges[0].bChannel */ FREQ2FBIN(5180, 0),
			/* Data[6].ctlEdges[1].bChannel */ FREQ2FBIN(5200, 0),
			/* Data[6].ctlEdges[2].bChannel */ FREQ2FBIN(5220, 0),
			/* Data[6].ctlEdges[3].bChannel */ FREQ2FBIN(5260, 0),
			/* Data[6].ctlEdges[4].bChannel */ FREQ2FBIN(5500, 0),
			/* Data[6].ctlEdges[5].bChannel */ FREQ2FBIN(5600, 0),
			/* Data[6].ctlEdges[6].bChannel */ FREQ2FBIN(5700, 0),
			/* Data[6].ctlEdges[7].bChannel */ FREQ2FBIN(5745, 0)
		},

		{
			/* Data[7].ctlEdges[0].bChannel */ FREQ2FBIN(5180, 0),
			/* Data[7].ctlEdges[1].bChannel */ FREQ2FBIN(5260, 0),
			/* Data[7].ctlEdges[2].bChannel */ FREQ2FBIN(5320, 0),
			/* Data[7].ctlEdges[3].bChannel */ FREQ2FBIN(5500, 0),
			/* Data[7].ctlEdges[4].bChannel */ FREQ2FBIN(5560, 0),
			/* Data[7].ctlEdges[5].bChannel */ FREQ2FBIN(5700, 0),
			/* Data[7].ctlEdges[6].bChannel */ FREQ2FBIN(5745, 0),
			/* Data[7].ctlEdges[7].bChannel */ FREQ2FBIN(5825, 0)
		},

		{
			/* Data[8].ctlEdges[0].bChannel */ FREQ2FBIN(5190, 0),
			/* Data[8].ctlEdges[1].bChannel */ FREQ2FBIN(5230, 0),
			/* Data[8].ctlEdges[2].bChannel */ FREQ2FBIN(5270, 0),
			/* Data[8].ctlEdges[3].bChannel */ FREQ2FBIN(5510, 0),
			/* Data[8].ctlEdges[4].bChannel */ FREQ2FBIN(5550, 0),
			/* Data[8].ctlEdges[5].bChannel */ FREQ2FBIN(5670, 0),
			/* Data[8].ctlEdges[6].bChannel */ FREQ2FBIN(5755, 0),
			/* Data[8].ctlEdges[7].bChannel */ FREQ2FBIN(5795, 0)
		}
	},
	.ctlPowerData_5G = {
		{
			{
				CTL(60, 1), CTL(60, 1), CTL(60, 1), CTL(60, 1),
				CTL(60, 1), CTL(60, 1), CTL(60, 1), CTL(60, 0),
			}
		},
		{
			{
				CTL(60, 1), CTL(60, 1), CTL(60, 1), CTL(60, 1),
				CTL(60, 1), CTL(60, 1), CTL(60, 1), CTL(60, 0),
			}
		},
		{
			{
				CTL(60, 0), CTL(60, 1), CTL(60, 0), CTL(60, 1),
				CTL(60, 1), CTL(60, 1), CTL(60, 1), CTL(60, 1),
			}
		},
		{
			{
				CTL(60, 0), CTL(60, 1), CTL(60, 1), CTL(60, 0),
				CTL(60, 1), CTL(60, 0), CTL(60, 0), CTL(60, 0),
			}
		},
		{
			{
				CTL(60, 1), CTL(60, 1), CTL(60, 1), CTL(60, 0),
				CTL(60, 0), CTL(60, 0), CTL(60, 0), CTL(60, 0),
			}
		},
		{
			{
				CTL(60, 1), CTL(60, 1), CTL(60, 1), CTL(60, 1),
				CTL(60, 1), CTL(60, 0), CTL(60, 0), CTL(60, 0),
			}
		},
		{
			{
				CTL(60, 1), CTL(60, 1), CTL(60, 1), CTL(60, 1),
				CTL(60, 1), CTL(60, 1), CTL(60, 1), CTL(60, 1),
			}
		},
		{
			{
				CTL(60, 1), CTL(60, 1), CTL(60, 0), CTL(60, 1),
				CTL(60, 1), CTL(60, 1), CTL(60, 1), CTL(60, 0),
			}
		},
		{
			{
				CTL(60, 1), CTL(60, 0), CTL(60, 1), CTL(60, 1),
				CTL(60, 1), CTL(60, 1), CTL(60, 0), CTL(60, 1),
			}
		},
	}
};


static const struct ar9300_eeprom ar9300_x112 = {
	.eepromVersion = 2,
	.templateVersion = 5,
	.macAddr = {0x00, 0x03, 0x7f, 0x0, 0x0, 0x0},
	.custData = {"x112-041-f0000"},
	.baseEepHeader = {
		.regDmn = { LE16(0), LE16(0x1f) },
		.txrxMask =  0x77, /* 4 bits tx and 4 bits rx */
		.opCapFlags = {
			.opFlags = AR5416_OPFLAGS_11G | AR5416_OPFLAGS_11A,
			.eepMisc = 0,
		},
		.rfSilent = 0,
		.blueToothOptions = 0,
		.deviceCap = 0,
		.deviceType = 5, /* takes lower byte in eeprom location */
		.pwrTableOffset = AR9300_PWR_TABLE_OFFSET,
		.params_for_tuning_caps = {0, 0},
		.featureEnable = 0x0d,
		/*
		 * bit0 - enable tx temp comp - disabled
		 * bit1 - enable tx volt comp - disabled
		 * bit2 - enable fastclock - enabled
		 * bit3 - enable doubling - enabled
		 * bit4 - enable internal regulator - disabled
		 * bit5 - enable pa predistortion - disabled
		 */
		.miscConfiguration = 0, /* bit0 - turn down drivestrength */
		.eepromWriteEnableGpio = 6,
		.wlanDisableGpio = 0,
		.wlanLedGpio = 8,
		.rxBandSelectGpio = 0xff,
		.txrxgain = 0x0,
		.swreg = 0,
	},
	.modalHeader2G = {
		/* ar9300_modal_eep_header  2g */
		/* 4 idle,t1,t2,b(4 bits per setting) */
		.antCtrlCommon = LE32(0x110),
		/* 4 ra1l1, ra2l1, ra1l2, ra2l2, ra12 */
		.antCtrlCommon2 = LE32(0x22222),

		/*
		 * antCtrlChain[ar9300_max_chains]; 6 idle, t, r,
		 * rx1, rx12, b (2 bits each)
		 */
		.antCtrlChain = { LE16(0x10), LE16(0x10), LE16(0x10) },

		/*
		 * xatten1DB[AR9300_max_chains];  3 xatten1_db
		 * for ar9280 (0xa20c/b20c 5:0)
		 */
		.xatten1DB = {0x1b, 0x1b, 0x1b},

		/*
		 * xatten1Margin[ar9300_max_chains]; 3 xatten1_margin
		 * for ar9280 (0xa20c/b20c 16:12
		 */
		.xatten1Margin = {0x15, 0x15, 0x15},
		.tempSlope = 50,
		.voltSlope = 0,

		/*
		 * spurChans[OSPrey_eeprom_modal_sPURS]; spur
		 * channels in usual fbin coding format
		 */
		.spurChans = {FREQ2FBIN(2464, 1), 0, 0, 0, 0},

		/*
		 * noiseFloorThreshch[ar9300_max_cHAINS]; 3 Check
		 * if the register is per chain
		 */
		.noiseFloorThreshCh = {-1, 0, 0},
		.ob = {1, 1, 1},/* 3 chain */
		.db_stage2 = {1, 1, 1}, /* 3 chain  */
		.db_stage3 = {0, 0, 0},
		.db_stage4 = {0, 0, 0},
		.xpaBiasLvl = 0,
		.txFrameToDataStart = 0x0e,
		.txFrameToPaOn = 0x0e,
		.txClip = 3, /* 4 bits tx_clip, 4 bits dac_scale_cck */
		.antennaGain = 0,
		.switchSettling = 0x2c,
		.adcDesiredSize = -30,
		.txEndToXpaOff = 0,
		.txEndToRxOn = 0x2,
		.txFrameToXpaOn = 0xe,
		.thresh62 = 28,
		.papdRateMaskHt20 = LE32(0x0c80c080),
		.papdRateMaskHt40 = LE32(0x0080c080),
		.futureModal = {
			0, 0, 0, 0, 0, 0, 0, 0, 0, 0,
		},
	},
	.base_ext1 = {
		.ant_div_control = 0,
		.future = {0, 0, 0, 0, 0, 0, 0, 0, 0, 0, 0, 0, 0}
	},
	.calFreqPier2G = {
		FREQ2FBIN(2412, 1),
		FREQ2FBIN(2437, 1),
		FREQ2FBIN(2472, 1),
	},
	/* ar9300_cal_data_per_freq_op_loop 2g */
	.calPierData2G = {
		{ {0, 0, 0, 0, 0, 0}, {0, 0, 0, 0, 0, 0}, {0, 0, 0, 0, 0, 0} },
		{ {0, 0, 0, 0, 0, 0}, {0, 0, 0, 0, 0, 0}, {0, 0, 0, 0, 0, 0} },
		{ {0, 0, 0, 0, 0, 0}, {0, 0, 0, 0, 0, 0}, {0, 0, 0, 0, 0, 0} },
	},
	.calTarget_freqbin_Cck = {
		FREQ2FBIN(2412, 1),
		FREQ2FBIN(2472, 1),
	},
	.calTarget_freqbin_2G = {
		FREQ2FBIN(2412, 1),
		FREQ2FBIN(2437, 1),
		FREQ2FBIN(2472, 1)
	},
	.calTarget_freqbin_2GHT20 = {
		FREQ2FBIN(2412, 1),
		FREQ2FBIN(2437, 1),
		FREQ2FBIN(2472, 1)
	},
	.calTarget_freqbin_2GHT40 = {
		FREQ2FBIN(2412, 1),
		FREQ2FBIN(2437, 1),
		FREQ2FBIN(2472, 1)
	},
	.calTargetPowerCck = {
		/* 1L-5L,5S,11L,11s */
		{ {38, 38, 38, 38} },
		{ {38, 38, 38, 38} },
	},
	.calTargetPower2G = {
		/* 6-24,36,48,54 */
		{ {38, 38, 36, 34} },
		{ {38, 38, 36, 34} },
		{ {38, 38, 34, 32} },
	},
	.calTargetPower2GHT20 = {
		{ {36, 36, 36, 36, 36, 34, 34, 32, 30, 28, 28, 28, 28, 26} },
		{ {36, 36, 36, 36, 36, 34, 36, 34, 32, 30, 30, 30, 28, 26} },
		{ {36, 36, 36, 36, 36, 34, 34, 32, 30, 28, 28, 28, 28, 26} },
	},
	.calTargetPower2GHT40 = {
		{ {36, 36, 36, 36, 34, 32, 32, 30, 28, 26, 26, 26, 26, 24} },
		{ {36, 36, 36, 36, 34, 32, 34, 32, 30, 28, 28, 28, 28, 24} },
		{ {36, 36, 36, 36, 34, 32, 32, 30, 28, 26, 26, 26, 26, 24} },
	},
	.ctlIndex_2G =  {
		0x11, 0x12, 0x15, 0x17, 0x41, 0x42,
		0x45, 0x47, 0x31, 0x32, 0x35, 0x37,
	},
	.ctl_freqbin_2G = {
		{
			FREQ2FBIN(2412, 1),
			FREQ2FBIN(2417, 1),
			FREQ2FBIN(2457, 1),
			FREQ2FBIN(2462, 1)
		},
		{
			FREQ2FBIN(2412, 1),
			FREQ2FBIN(2417, 1),
			FREQ2FBIN(2462, 1),
			0xFF,
		},

		{
			FREQ2FBIN(2412, 1),
			FREQ2FBIN(2417, 1),
			FREQ2FBIN(2462, 1),
			0xFF,
		},
		{
			FREQ2FBIN(2422, 1),
			FREQ2FBIN(2427, 1),
			FREQ2FBIN(2447, 1),
			FREQ2FBIN(2452, 1)
		},

		{
			/* Data[4].ctledges[0].bchannel */ FREQ2FBIN(2412, 1),
			/* Data[4].ctledges[1].bchannel */ FREQ2FBIN(2417, 1),
			/* Data[4].ctledges[2].bchannel */ FREQ2FBIN(2472, 1),
			/* Data[4].ctledges[3].bchannel */ FREQ2FBIN(2484, 1),
		},

		{
			/* Data[5].ctledges[0].bchannel */ FREQ2FBIN(2412, 1),
			/* Data[5].ctledges[1].bchannel */ FREQ2FBIN(2417, 1),
			/* Data[5].ctledges[2].bchannel */ FREQ2FBIN(2472, 1),
			0,
		},

		{
			/* Data[6].ctledges[0].bchannel */ FREQ2FBIN(2412, 1),
			/* Data[6].ctledges[1].bchannel */ FREQ2FBIN(2417, 1),
			FREQ2FBIN(2472, 1),
			0,
		},

		{
			/* Data[7].ctledges[0].bchannel */ FREQ2FBIN(2422, 1),
			/* Data[7].ctledges[1].bchannel */ FREQ2FBIN(2427, 1),
			/* Data[7].ctledges[2].bchannel */ FREQ2FBIN(2447, 1),
			/* Data[7].ctledges[3].bchannel */ FREQ2FBIN(2462, 1),
		},

		{
			/* Data[8].ctledges[0].bchannel */ FREQ2FBIN(2412, 1),
			/* Data[8].ctledges[1].bchannel */ FREQ2FBIN(2417, 1),
			/* Data[8].ctledges[2].bchannel */ FREQ2FBIN(2472, 1),
		},

		{
			/* Data[9].ctledges[0].bchannel */ FREQ2FBIN(2412, 1),
			/* Data[9].ctledges[1].bchannel */ FREQ2FBIN(2417, 1),
			/* Data[9].ctledges[2].bchannel */ FREQ2FBIN(2472, 1),
			0
		},

		{
			/* Data[10].ctledges[0].bchannel */ FREQ2FBIN(2412, 1),
			/* Data[10].ctledges[1].bchannel */ FREQ2FBIN(2417, 1),
			/* Data[10].ctledges[2].bchannel */ FREQ2FBIN(2472, 1),
			0
		},

		{
			/* Data[11].ctledges[0].bchannel */ FREQ2FBIN(2422, 1),
			/* Data[11].ctledges[1].bchannel */ FREQ2FBIN(2427, 1),
			/* Data[11].ctledges[2].bchannel */ FREQ2FBIN(2447, 1),
			/* Data[11].ctledges[3].bchannel */ FREQ2FBIN(2462, 1),
		}
	},
	.ctlPowerData_2G = {
		{ { CTL(60, 0), CTL(60, 1), CTL(60, 0), CTL(60, 0) } },
		{ { CTL(60, 0), CTL(60, 1), CTL(60, 0), CTL(60, 0) } },
		{ { CTL(60, 1), CTL(60, 0), CTL(60, 0), CTL(60, 1) } },

		{ { CTL(60, 1), CTL(60, 0), CTL(0, 0), CTL(0, 0) } },
		{ { CTL(60, 0), CTL(60, 1), CTL(60, 0), CTL(60, 0) } },
		{ { CTL(60, 0), CTL(60, 1), CTL(60, 0), CTL(60, 0) } },

		{ { CTL(60, 0), CTL(60, 1), CTL(60, 1), CTL(60, 0) } },
		{ { CTL(60, 0), CTL(60, 1), CTL(60, 0), CTL(60, 0) } },
		{ { CTL(60, 0), CTL(60, 1), CTL(60, 0), CTL(60, 0) } },

		{ { CTL(60, 0), CTL(60, 1), CTL(60, 0), CTL(60, 0) } },
		{ { CTL(60, 0), CTL(60, 1), CTL(60, 1), CTL(60, 1) } },
		{ { CTL(60, 0), CTL(60, 1), CTL(60, 1), CTL(60, 1) } },
	},
	.modalHeader5G = {
		/* 4 idle,t1,t2,b (4 bits per setting) */
		.antCtrlCommon = LE32(0x110),
		/* 4 ra1l1, ra2l1, ra1l2,ra2l2,ra12 */
		.antCtrlCommon2 = LE32(0x22222),
		/* antCtrlChain 6 idle, t,r,rx1,rx12,b (2 bits each) */
		.antCtrlChain = {
			LE16(0x0), LE16(0x0), LE16(0x0),
		},
		/* xatten1DB 3 xatten1_db for ar9280 (0xa20c/b20c 5:0) */
		.xatten1DB = {0x13, 0x19, 0x17},

		/*
		 * xatten1Margin[ar9300_max_chains]; 3 xatten1_margin
		 * for merlin (0xa20c/b20c 16:12
		 */
		.xatten1Margin = {0x19, 0x19, 0x19},
		.tempSlope = 70,
		.voltSlope = 15,
		/* spurChans spur channels in usual fbin coding format */
		.spurChans = {0, 0, 0, 0, 0},
		/* noiseFloorThreshch check if the register is per chain */
		.noiseFloorThreshCh = {-1, 0, 0},
		.ob = {3, 3, 3}, /* 3 chain */
		.db_stage2 = {3, 3, 3}, /* 3 chain */
		.db_stage3 = {3, 3, 3}, /* doesn't exist for 2G */
		.db_stage4 = {3, 3, 3},	 /* don't exist for 2G */
		.xpaBiasLvl = 0,
		.txFrameToDataStart = 0x0e,
		.txFrameToPaOn = 0x0e,
		.txClip = 3, /* 4 bits tx_clip, 4 bits dac_scale_cck */
		.antennaGain = 0,
		.switchSettling = 0x2d,
		.adcDesiredSize = -30,
		.txEndToXpaOff = 0,
		.txEndToRxOn = 0x2,
		.txFrameToXpaOn = 0xe,
		.thresh62 = 28,
		.papdRateMaskHt20 = LE32(0x0cf0e0e0),
		.papdRateMaskHt40 = LE32(0x6cf0e0e0),
		.futureModal = {
			0, 0, 0, 0, 0, 0, 0, 0, 0, 0,
		},
	},
	.base_ext2 = {
		.tempSlopeLow = 72,
		.tempSlopeHigh = 105,
		.xatten1DBLow = {0x10, 0x14, 0x10},
		.xatten1MarginLow = {0x19, 0x19 , 0x19},
		.xatten1DBHigh = {0x1d, 0x20, 0x24},
		.xatten1MarginHigh = {0x10, 0x10, 0x10}
	},
	.calFreqPier5G = {
		FREQ2FBIN(5180, 0),
		FREQ2FBIN(5220, 0),
		FREQ2FBIN(5320, 0),
		FREQ2FBIN(5400, 0),
		FREQ2FBIN(5500, 0),
		FREQ2FBIN(5600, 0),
		FREQ2FBIN(5700, 0),
		FREQ2FBIN(5785, 0)
	},
	.calPierData5G = {
		{
			{0, 0, 0, 0, 0},
			{0, 0, 0, 0, 0},
			{0, 0, 0, 0, 0},
			{0, 0, 0, 0, 0},
			{0, 0, 0, 0, 0},
			{0, 0, 0, 0, 0},
			{0, 0, 0, 0, 0},
			{0, 0, 0, 0, 0},
		},
		{
			{0, 0, 0, 0, 0},
			{0, 0, 0, 0, 0},
			{0, 0, 0, 0, 0},
			{0, 0, 0, 0, 0},
			{0, 0, 0, 0, 0},
			{0, 0, 0, 0, 0},
			{0, 0, 0, 0, 0},
			{0, 0, 0, 0, 0},
		},
		{
			{0, 0, 0, 0, 0},
			{0, 0, 0, 0, 0},
			{0, 0, 0, 0, 0},
			{0, 0, 0, 0, 0},
			{0, 0, 0, 0, 0},
			{0, 0, 0, 0, 0},
			{0, 0, 0, 0, 0},
			{0, 0, 0, 0, 0},
		},

	},
	.calTarget_freqbin_5G = {
		FREQ2FBIN(5180, 0),
		FREQ2FBIN(5220, 0),
		FREQ2FBIN(5320, 0),
		FREQ2FBIN(5400, 0),
		FREQ2FBIN(5500, 0),
		FREQ2FBIN(5600, 0),
		FREQ2FBIN(5725, 0),
		FREQ2FBIN(5825, 0)
	},
	.calTarget_freqbin_5GHT20 = {
		FREQ2FBIN(5180, 0),
		FREQ2FBIN(5220, 0),
		FREQ2FBIN(5320, 0),
		FREQ2FBIN(5400, 0),
		FREQ2FBIN(5500, 0),
		FREQ2FBIN(5600, 0),
		FREQ2FBIN(5725, 0),
		FREQ2FBIN(5825, 0)
	},
	.calTarget_freqbin_5GHT40 = {
		FREQ2FBIN(5180, 0),
		FREQ2FBIN(5220, 0),
		FREQ2FBIN(5320, 0),
		FREQ2FBIN(5400, 0),
		FREQ2FBIN(5500, 0),
		FREQ2FBIN(5600, 0),
		FREQ2FBIN(5725, 0),
		FREQ2FBIN(5825, 0)
	},
	.calTargetPower5G = {
		/* 6-24,36,48,54 */
		{ {32, 32, 28, 26} },
		{ {32, 32, 28, 26} },
		{ {32, 32, 28, 26} },
		{ {32, 32, 26, 24} },
		{ {32, 32, 26, 24} },
		{ {32, 32, 24, 22} },
		{ {30, 30, 24, 22} },
		{ {30, 30, 24, 22} },
	},
	.calTargetPower5GHT20 = {
		/*
		 * 0_8_16,1-3_9-11_17-19,
		 * 4,5,6,7,12,13,14,15,20,21,22,23
		 */
		{ {32, 32, 32, 32, 28, 26, 32, 28, 26, 24, 24, 24, 22, 22} },
		{ {32, 32, 32, 32, 28, 26, 32, 28, 26, 24, 24, 24, 22, 22} },
		{ {32, 32, 32, 32, 28, 26, 32, 28, 26, 24, 24, 24, 22, 22} },
		{ {32, 32, 32, 32, 28, 26, 32, 26, 24, 22, 22, 22, 20, 20} },
		{ {32, 32, 32, 32, 28, 26, 32, 26, 24, 22, 20, 18, 16, 16} },
		{ {32, 32, 32, 32, 28, 26, 32, 24, 20, 16, 18, 16, 14, 14} },
		{ {30, 30, 30, 30, 28, 26, 30, 24, 20, 16, 18, 16, 14, 14} },
		{ {30, 30, 30, 30, 28, 26, 30, 24, 20, 16, 18, 16, 14, 14} },
	},
	.calTargetPower5GHT40 =  {
		/*
		 * 0_8_16,1-3_9-11_17-19,
		 * 4,5,6,7,12,13,14,15,20,21,22,23
		 */
		{ {32, 32, 32, 30, 28, 26, 30, 28, 26, 24, 24, 24, 22, 22} },
		{ {32, 32, 32, 30, 28, 26, 30, 28, 26, 24, 24, 24, 22, 22} },
		{ {32, 32, 32, 30, 28, 26, 30, 28, 26, 24, 24, 24, 22, 22} },
		{ {32, 32, 32, 30, 28, 26, 30, 26, 24, 22, 22, 22, 20, 20} },
		{ {32, 32, 32, 30, 28, 26, 30, 26, 24, 22, 20, 18, 16, 16} },
		{ {32, 32, 32, 30, 28, 26, 30, 22, 20, 16, 18, 16, 14, 14} },
		{ {30, 30, 30, 30, 28, 26, 30, 22, 20, 16, 18, 16, 14, 14} },
		{ {30, 30, 30, 30, 28, 26, 30, 22, 20, 16, 18, 16, 14, 14} },
	},
	.ctlIndex_5G =  {
		0x10, 0x16, 0x18, 0x40, 0x46,
		0x48, 0x30, 0x36, 0x38
	},
	.ctl_freqbin_5G =  {
		{
			/* Data[0].ctledges[0].bchannel */ FREQ2FBIN(5180, 0),
			/* Data[0].ctledges[1].bchannel */ FREQ2FBIN(5260, 0),
			/* Data[0].ctledges[2].bchannel */ FREQ2FBIN(5280, 0),
			/* Data[0].ctledges[3].bchannel */ FREQ2FBIN(5500, 0),
			/* Data[0].ctledges[4].bchannel */ FREQ2FBIN(5600, 0),
			/* Data[0].ctledges[5].bchannel */ FREQ2FBIN(5700, 0),
			/* Data[0].ctledges[6].bchannel */ FREQ2FBIN(5745, 0),
			/* Data[0].ctledges[7].bchannel */ FREQ2FBIN(5825, 0)
		},
		{
			/* Data[1].ctledges[0].bchannel */ FREQ2FBIN(5180, 0),
			/* Data[1].ctledges[1].bchannel */ FREQ2FBIN(5260, 0),
			/* Data[1].ctledges[2].bchannel */ FREQ2FBIN(5280, 0),
			/* Data[1].ctledges[3].bchannel */ FREQ2FBIN(5500, 0),
			/* Data[1].ctledges[4].bchannel */ FREQ2FBIN(5520, 0),
			/* Data[1].ctledges[5].bchannel */ FREQ2FBIN(5700, 0),
			/* Data[1].ctledges[6].bchannel */ FREQ2FBIN(5745, 0),
			/* Data[1].ctledges[7].bchannel */ FREQ2FBIN(5825, 0)
		},

		{
			/* Data[2].ctledges[0].bchannel */ FREQ2FBIN(5190, 0),
			/* Data[2].ctledges[1].bchannel */ FREQ2FBIN(5230, 0),
			/* Data[2].ctledges[2].bchannel */ FREQ2FBIN(5270, 0),
			/* Data[2].ctledges[3].bchannel */ FREQ2FBIN(5310, 0),
			/* Data[2].ctledges[4].bchannel */ FREQ2FBIN(5510, 0),
			/* Data[2].ctledges[5].bchannel */ FREQ2FBIN(5550, 0),
			/* Data[2].ctledges[6].bchannel */ FREQ2FBIN(5670, 0),
			/* Data[2].ctledges[7].bchannel */ FREQ2FBIN(5755, 0)
		},

		{
			/* Data[3].ctledges[0].bchannel */ FREQ2FBIN(5180, 0),
			/* Data[3].ctledges[1].bchannel */ FREQ2FBIN(5200, 0),
			/* Data[3].ctledges[2].bchannel */ FREQ2FBIN(5260, 0),
			/* Data[3].ctledges[3].bchannel */ FREQ2FBIN(5320, 0),
			/* Data[3].ctledges[4].bchannel */ FREQ2FBIN(5500, 0),
			/* Data[3].ctledges[5].bchannel */ FREQ2FBIN(5700, 0),
			/* Data[3].ctledges[6].bchannel */ 0xFF,
			/* Data[3].ctledges[7].bchannel */ 0xFF,
		},

		{
			/* Data[4].ctledges[0].bchannel */ FREQ2FBIN(5180, 0),
			/* Data[4].ctledges[1].bchannel */ FREQ2FBIN(5260, 0),
			/* Data[4].ctledges[2].bchannel */ FREQ2FBIN(5500, 0),
			/* Data[4].ctledges[3].bchannel */ FREQ2FBIN(5700, 0),
			/* Data[4].ctledges[4].bchannel */ 0xFF,
			/* Data[4].ctledges[5].bchannel */ 0xFF,
			/* Data[4].ctledges[6].bchannel */ 0xFF,
			/* Data[4].ctledges[7].bchannel */ 0xFF,
		},

		{
			/* Data[5].ctledges[0].bchannel */ FREQ2FBIN(5190, 0),
			/* Data[5].ctledges[1].bchannel */ FREQ2FBIN(5270, 0),
			/* Data[5].ctledges[2].bchannel */ FREQ2FBIN(5310, 0),
			/* Data[5].ctledges[3].bchannel */ FREQ2FBIN(5510, 0),
			/* Data[5].ctledges[4].bchannel */ FREQ2FBIN(5590, 0),
			/* Data[5].ctledges[5].bchannel */ FREQ2FBIN(5670, 0),
			/* Data[5].ctledges[6].bchannel */ 0xFF,
			/* Data[5].ctledges[7].bchannel */ 0xFF
		},

		{
			/* Data[6].ctledges[0].bchannel */ FREQ2FBIN(5180, 0),
			/* Data[6].ctledges[1].bchannel */ FREQ2FBIN(5200, 0),
			/* Data[6].ctledges[2].bchannel */ FREQ2FBIN(5220, 0),
			/* Data[6].ctledges[3].bchannel */ FREQ2FBIN(5260, 0),
			/* Data[6].ctledges[4].bchannel */ FREQ2FBIN(5500, 0),
			/* Data[6].ctledges[5].bchannel */ FREQ2FBIN(5600, 0),
			/* Data[6].ctledges[6].bchannel */ FREQ2FBIN(5700, 0),
			/* Data[6].ctledges[7].bchannel */ FREQ2FBIN(5745, 0)
		},

		{
			/* Data[7].ctledges[0].bchannel */ FREQ2FBIN(5180, 0),
			/* Data[7].ctledges[1].bchannel */ FREQ2FBIN(5260, 0),
			/* Data[7].ctledges[2].bchannel */ FREQ2FBIN(5320, 0),
			/* Data[7].ctledges[3].bchannel */ FREQ2FBIN(5500, 0),
			/* Data[7].ctledges[4].bchannel */ FREQ2FBIN(5560, 0),
			/* Data[7].ctledges[5].bchannel */ FREQ2FBIN(5700, 0),
			/* Data[7].ctledges[6].bchannel */ FREQ2FBIN(5745, 0),
			/* Data[7].ctledges[7].bchannel */ FREQ2FBIN(5825, 0)
		},

		{
			/* Data[8].ctledges[0].bchannel */ FREQ2FBIN(5190, 0),
			/* Data[8].ctledges[1].bchannel */ FREQ2FBIN(5230, 0),
			/* Data[8].ctledges[2].bchannel */ FREQ2FBIN(5270, 0),
			/* Data[8].ctledges[3].bchannel */ FREQ2FBIN(5510, 0),
			/* Data[8].ctledges[4].bchannel */ FREQ2FBIN(5550, 0),
			/* Data[8].ctledges[5].bchannel */ FREQ2FBIN(5670, 0),
			/* Data[8].ctledges[6].bchannel */ FREQ2FBIN(5755, 0),
			/* Data[8].ctledges[7].bchannel */ FREQ2FBIN(5795, 0)
		}
	},
	.ctlPowerData_5G = {
		{
			{
				CTL(60, 1), CTL(60, 1), CTL(60, 1), CTL(60, 1),
				CTL(60, 1), CTL(60, 1), CTL(60, 1), CTL(60, 0),
			}
		},
		{
			{
				CTL(60, 1), CTL(60, 1), CTL(60, 1), CTL(60, 1),
				CTL(60, 1), CTL(60, 1), CTL(60, 1), CTL(60, 0),
			}
		},
		{
			{
				CTL(60, 0), CTL(60, 1), CTL(60, 0), CTL(60, 1),
				CTL(60, 1), CTL(60, 1), CTL(60, 1), CTL(60, 1),
			}
		},
		{
			{
				CTL(60, 0), CTL(60, 1), CTL(60, 1), CTL(60, 0),
				CTL(60, 1), CTL(60, 0), CTL(60, 0), CTL(60, 0),
			}
		},
		{
			{
				CTL(60, 1), CTL(60, 1), CTL(60, 1), CTL(60, 0),
				CTL(60, 0), CTL(60, 0), CTL(60, 0), CTL(60, 0),
			}
		},
		{
			{
				CTL(60, 1), CTL(60, 1), CTL(60, 1), CTL(60, 1),
				CTL(60, 1), CTL(60, 0), CTL(60, 0), CTL(60, 0),
			}
		},
		{
			{
				CTL(60, 1), CTL(60, 1), CTL(60, 1), CTL(60, 1),
				CTL(60, 1), CTL(60, 1), CTL(60, 1), CTL(60, 1),
			}
		},
		{
			{
				CTL(60, 1), CTL(60, 1), CTL(60, 0), CTL(60, 1),
				CTL(60, 1), CTL(60, 1), CTL(60, 1), CTL(60, 0),
			}
		},
		{
			{
				CTL(60, 1), CTL(60, 0), CTL(60, 1), CTL(60, 1),
				CTL(60, 1), CTL(60, 1), CTL(60, 0), CTL(60, 1),
			}
		},
	}
};

static const struct ar9300_eeprom ar9300_h116 = {
	.eepromVersion = 2,
	.templateVersion = 4,
	.macAddr = {0x00, 0x03, 0x7f, 0x0, 0x0, 0x0},
	.custData = {"h116-041-f0000"},
	.baseEepHeader = {
		.regDmn = { LE16(0), LE16(0x1f) },
		.txrxMask =  0x33, /* 4 bits tx and 4 bits rx */
		.opCapFlags = {
			.opFlags = AR5416_OPFLAGS_11G | AR5416_OPFLAGS_11A,
			.eepMisc = 0,
		},
		.rfSilent = 0,
		.blueToothOptions = 0,
		.deviceCap = 0,
		.deviceType = 5, /* takes lower byte in eeprom location */
		.pwrTableOffset = AR9300_PWR_TABLE_OFFSET,
		.params_for_tuning_caps = {0, 0},
		.featureEnable = 0x0d,
		 /*
		  * bit0 - enable tx temp comp - disabled
		  * bit1 - enable tx volt comp - disabled
		  * bit2 - enable fastClock - enabled
		  * bit3 - enable doubling - enabled
		  * bit4 - enable internal regulator - disabled
		  * bit5 - enable pa predistortion - disabled
		  */
		.miscConfiguration = 0, /* bit0 - turn down drivestrength */
		.eepromWriteEnableGpio = 6,
		.wlanDisableGpio = 0,
		.wlanLedGpio = 8,
		.rxBandSelectGpio = 0xff,
		.txrxgain = 0x10,
		.swreg = 0,
	 },
	.modalHeader2G = {
	/* ar9300_modal_eep_header  2g */
		/* 4 idle,t1,t2,b(4 bits per setting) */
		.antCtrlCommon = LE32(0x110),
		/* 4 ra1l1, ra2l1, ra1l2, ra2l2, ra12 */
		.antCtrlCommon2 = LE32(0x44444),

		/*
		 * antCtrlChain[AR9300_MAX_CHAINS]; 6 idle, t, r,
		 * rx1, rx12, b (2 bits each)
		 */
		.antCtrlChain = { LE16(0x10), LE16(0x10), LE16(0x10) },

		/*
		 * xatten1DB[AR9300_MAX_CHAINS];  3 xatten1_db
		 * for ar9280 (0xa20c/b20c 5:0)
		 */
		.xatten1DB = {0x1f, 0x1f, 0x1f},

		/*
		 * xatten1Margin[AR9300_MAX_CHAINS]; 3 xatten1_margin
		 * for ar9280 (0xa20c/b20c 16:12
		 */
		.xatten1Margin = {0x12, 0x12, 0x12},
		.tempSlope = 25,
		.voltSlope = 0,

		/*
		 * spurChans[OSPREY_EEPROM_MODAL_SPURS]; spur
		 * channels in usual fbin coding format
		 */
		.spurChans = {FREQ2FBIN(2464, 1), 0, 0, 0, 0},

		/*
		 * noiseFloorThreshCh[AR9300_MAX_CHAINS]; 3 Check
		 * if the register is per chain
		 */
		.noiseFloorThreshCh = {-1, 0, 0},
		.ob = {1, 1, 1},/* 3 chain */
		.db_stage2 = {1, 1, 1}, /* 3 chain  */
		.db_stage3 = {0, 0, 0},
		.db_stage4 = {0, 0, 0},
		.xpaBiasLvl = 0,
		.txFrameToDataStart = 0x0e,
		.txFrameToPaOn = 0x0e,
		.txClip = 3, /* 4 bits tx_clip, 4 bits dac_scale_cck */
		.antennaGain = 0,
		.switchSettling = 0x2c,
		.adcDesiredSize = -30,
		.txEndToXpaOff = 0,
		.txEndToRxOn = 0x2,
		.txFrameToXpaOn = 0xe,
		.thresh62 = 28,
		.papdRateMaskHt20 = LE32(0x0c80C080),
		.papdRateMaskHt40 = LE32(0x0080C080),
		.futureModal = {
			0, 0, 0, 0, 0, 0, 0, 0, 0, 0,
		},
	 },
	 .base_ext1 = {
		.ant_div_control = 0,
		.future = {0, 0, 0, 0, 0, 0, 0, 0, 0, 0, 0, 0, 0}
	 },
	.calFreqPier2G = {
		FREQ2FBIN(2412, 1),
		FREQ2FBIN(2437, 1),
		FREQ2FBIN(2472, 1),
	 },
	/* ar9300_cal_data_per_freq_op_loop 2g */
	.calPierData2G = {
		{ {0, 0, 0, 0, 0, 0}, {0, 0, 0, 0, 0, 0}, {0, 0, 0, 0, 0, 0} },
		{ {0, 0, 0, 0, 0, 0}, {0, 0, 0, 0, 0, 0}, {0, 0, 0, 0, 0, 0} },
		{ {0, 0, 0, 0, 0, 0}, {0, 0, 0, 0, 0, 0}, {0, 0, 0, 0, 0, 0} },
	 },
	.calTarget_freqbin_Cck = {
		FREQ2FBIN(2412, 1),
		FREQ2FBIN(2472, 1),
	 },
	.calTarget_freqbin_2G = {
		FREQ2FBIN(2412, 1),
		FREQ2FBIN(2437, 1),
		FREQ2FBIN(2472, 1)
	 },
	.calTarget_freqbin_2GHT20 = {
		FREQ2FBIN(2412, 1),
		FREQ2FBIN(2437, 1),
		FREQ2FBIN(2472, 1)
	 },
	.calTarget_freqbin_2GHT40 = {
		FREQ2FBIN(2412, 1),
		FREQ2FBIN(2437, 1),
		FREQ2FBIN(2472, 1)
	 },
	.calTargetPowerCck = {
		 /* 1L-5L,5S,11L,11S */
		 { {34, 34, 34, 34} },
		 { {34, 34, 34, 34} },
	},
	.calTargetPower2G = {
		 /* 6-24,36,48,54 */
		 { {34, 34, 32, 32} },
		 { {34, 34, 32, 32} },
		 { {34, 34, 32, 32} },
	},
	.calTargetPower2GHT20 = {
		{ {32, 32, 32, 32, 32, 30, 32, 32, 30, 28, 0, 0, 0, 0} },
		{ {32, 32, 32, 32, 32, 30, 32, 32, 30, 28, 0, 0, 0, 0} },
		{ {32, 32, 32, 32, 32, 30, 32, 32, 30, 28, 0, 0, 0, 0} },
	},
	.calTargetPower2GHT40 = {
		{ {30, 30, 30, 30, 30, 28, 30, 30, 28, 26, 0, 0, 0, 0} },
		{ {30, 30, 30, 30, 30, 28, 30, 30, 28, 26, 0, 0, 0, 0} },
		{ {30, 30, 30, 30, 30, 28, 30, 30, 28, 26, 0, 0, 0, 0} },
	},
	.ctlIndex_2G =  {
		0x11, 0x12, 0x15, 0x17, 0x41, 0x42,
		0x45, 0x47, 0x31, 0x32, 0x35, 0x37,
	},
	.ctl_freqbin_2G = {
		{
			FREQ2FBIN(2412, 1),
			FREQ2FBIN(2417, 1),
			FREQ2FBIN(2457, 1),
			FREQ2FBIN(2462, 1)
		},
		{
			FREQ2FBIN(2412, 1),
			FREQ2FBIN(2417, 1),
			FREQ2FBIN(2462, 1),
			0xFF,
		},

		{
			FREQ2FBIN(2412, 1),
			FREQ2FBIN(2417, 1),
			FREQ2FBIN(2462, 1),
			0xFF,
		},
		{
			FREQ2FBIN(2422, 1),
			FREQ2FBIN(2427, 1),
			FREQ2FBIN(2447, 1),
			FREQ2FBIN(2452, 1)
		},

		{
			/* Data[4].ctlEdges[0].bChannel */ FREQ2FBIN(2412, 1),
			/* Data[4].ctlEdges[1].bChannel */ FREQ2FBIN(2417, 1),
			/* Data[4].ctlEdges[2].bChannel */ FREQ2FBIN(2472, 1),
			/* Data[4].ctlEdges[3].bChannel */ FREQ2FBIN(2484, 1),
		},

		{
			/* Data[5].ctlEdges[0].bChannel */ FREQ2FBIN(2412, 1),
			/* Data[5].ctlEdges[1].bChannel */ FREQ2FBIN(2417, 1),
			/* Data[5].ctlEdges[2].bChannel */ FREQ2FBIN(2472, 1),
			0,
		},

		{
			/* Data[6].ctlEdges[0].bChannel */ FREQ2FBIN(2412, 1),
			/* Data[6].ctlEdges[1].bChannel */ FREQ2FBIN(2417, 1),
			FREQ2FBIN(2472, 1),
			0,
		},

		{
			/* Data[7].ctlEdges[0].bChannel */ FREQ2FBIN(2422, 1),
			/* Data[7].ctlEdges[1].bChannel */ FREQ2FBIN(2427, 1),
			/* Data[7].ctlEdges[2].bChannel */ FREQ2FBIN(2447, 1),
			/* Data[7].ctlEdges[3].bChannel */ FREQ2FBIN(2462, 1),
		},

		{
			/* Data[8].ctlEdges[0].bChannel */ FREQ2FBIN(2412, 1),
			/* Data[8].ctlEdges[1].bChannel */ FREQ2FBIN(2417, 1),
			/* Data[8].ctlEdges[2].bChannel */ FREQ2FBIN(2472, 1),
		},

		{
			/* Data[9].ctlEdges[0].bChannel */ FREQ2FBIN(2412, 1),
			/* Data[9].ctlEdges[1].bChannel */ FREQ2FBIN(2417, 1),
			/* Data[9].ctlEdges[2].bChannel */ FREQ2FBIN(2472, 1),
			0
		},

		{
			/* Data[10].ctlEdges[0].bChannel */ FREQ2FBIN(2412, 1),
			/* Data[10].ctlEdges[1].bChannel */ FREQ2FBIN(2417, 1),
			/* Data[10].ctlEdges[2].bChannel */ FREQ2FBIN(2472, 1),
			0
		},

		{
			/* Data[11].ctlEdges[0].bChannel */ FREQ2FBIN(2422, 1),
			/* Data[11].ctlEdges[1].bChannel */ FREQ2FBIN(2427, 1),
			/* Data[11].ctlEdges[2].bChannel */ FREQ2FBIN(2447, 1),
			/* Data[11].ctlEdges[3].bChannel */ FREQ2FBIN(2462, 1),
		}
	 },
	.ctlPowerData_2G = {
		 { { CTL(60, 0), CTL(60, 1), CTL(60, 0), CTL(60, 0) } },
		 { { CTL(60, 0), CTL(60, 1), CTL(60, 0), CTL(60, 0) } },
		 { { CTL(60, 1), CTL(60, 0), CTL(60, 0), CTL(60, 1) } },

		 { { CTL(60, 1), CTL(60, 0), CTL(0, 0), CTL(0, 0) } },
		 { { CTL(60, 0), CTL(60, 1), CTL(60, 0), CTL(60, 0) } },
		 { { CTL(60, 0), CTL(60, 1), CTL(60, 0), CTL(60, 0) } },

		 { { CTL(60, 0), CTL(60, 1), CTL(60, 1), CTL(60, 0) } },
		 { { CTL(60, 0), CTL(60, 1), CTL(60, 0), CTL(60, 0) } },
		 { { CTL(60, 0), CTL(60, 1), CTL(60, 0), CTL(60, 0) } },

		 { { CTL(60, 0), CTL(60, 1), CTL(60, 0), CTL(60, 0) } },
		 { { CTL(60, 0), CTL(60, 1), CTL(60, 1), CTL(60, 1) } },
		 { { CTL(60, 0), CTL(60, 1), CTL(60, 1), CTL(60, 1) } },
	 },
	.modalHeader5G = {
		/* 4 idle,t1,t2,b (4 bits per setting) */
		.antCtrlCommon = LE32(0x220),
		/* 4 ra1l1, ra2l1, ra1l2,ra2l2,ra12 */
		.antCtrlCommon2 = LE32(0x44444),
		 /* antCtrlChain 6 idle, t,r,rx1,rx12,b (2 bits each) */
		.antCtrlChain = {
			LE16(0x150), LE16(0x150), LE16(0x150),
		},
		 /* xatten1DB 3 xatten1_db for AR9280 (0xa20c/b20c 5:0) */
		.xatten1DB = {0x19, 0x19, 0x19},

		/*
		 * xatten1Margin[AR9300_MAX_CHAINS]; 3 xatten1_margin
		 * for merlin (0xa20c/b20c 16:12
		 */
		.xatten1Margin = {0x14, 0x14, 0x14},
		.tempSlope = 70,
		.voltSlope = 0,
		/* spurChans spur channels in usual fbin coding format */
		.spurChans = {0, 0, 0, 0, 0},
		/* noiseFloorThreshCh Check if the register is per chain */
		.noiseFloorThreshCh = {-1, 0, 0},
		.ob = {3, 3, 3}, /* 3 chain */
		.db_stage2 = {3, 3, 3}, /* 3 chain */
		.db_stage3 = {3, 3, 3}, /* doesn't exist for 2G */
		.db_stage4 = {3, 3, 3},	 /* don't exist for 2G */
		.xpaBiasLvl = 0,
		.txFrameToDataStart = 0x0e,
		.txFrameToPaOn = 0x0e,
		.txClip = 3, /* 4 bits tx_clip, 4 bits dac_scale_cck */
		.antennaGain = 0,
		.switchSettling = 0x2d,
		.adcDesiredSize = -30,
		.txEndToXpaOff = 0,
		.txEndToRxOn = 0x2,
		.txFrameToXpaOn = 0xe,
		.thresh62 = 28,
		.papdRateMaskHt20 = LE32(0x0cf0e0e0),
		.papdRateMaskHt40 = LE32(0x6cf0e0e0),
		.futureModal = {
			0, 0, 0, 0, 0, 0, 0, 0, 0, 0,
		},
	 },
	.base_ext2 = {
		.tempSlopeLow = 35,
		.tempSlopeHigh = 50,
		.xatten1DBLow = {0, 0, 0},
		.xatten1MarginLow = {0, 0, 0},
		.xatten1DBHigh = {0, 0, 0},
		.xatten1MarginHigh = {0, 0, 0}
	 },
	.calFreqPier5G = {
		FREQ2FBIN(5180, 0),
		FREQ2FBIN(5220, 0),
		FREQ2FBIN(5320, 0),
		FREQ2FBIN(5400, 0),
		FREQ2FBIN(5500, 0),
		FREQ2FBIN(5600, 0),
		FREQ2FBIN(5700, 0),
		FREQ2FBIN(5785, 0)
	},
	.calPierData5G = {
			{
				{0, 0, 0, 0, 0},
				{0, 0, 0, 0, 0},
				{0, 0, 0, 0, 0},
				{0, 0, 0, 0, 0},
				{0, 0, 0, 0, 0},
				{0, 0, 0, 0, 0},
				{0, 0, 0, 0, 0},
				{0, 0, 0, 0, 0},
			},
			{
				{0, 0, 0, 0, 0},
				{0, 0, 0, 0, 0},
				{0, 0, 0, 0, 0},
				{0, 0, 0, 0, 0},
				{0, 0, 0, 0, 0},
				{0, 0, 0, 0, 0},
				{0, 0, 0, 0, 0},
				{0, 0, 0, 0, 0},
			},
			{
				{0, 0, 0, 0, 0},
				{0, 0, 0, 0, 0},
				{0, 0, 0, 0, 0},
				{0, 0, 0, 0, 0},
				{0, 0, 0, 0, 0},
				{0, 0, 0, 0, 0},
				{0, 0, 0, 0, 0},
				{0, 0, 0, 0, 0},
			},

	},
	.calTarget_freqbin_5G = {
		FREQ2FBIN(5180, 0),
		FREQ2FBIN(5240, 0),
		FREQ2FBIN(5320, 0),
		FREQ2FBIN(5400, 0),
		FREQ2FBIN(5500, 0),
		FREQ2FBIN(5600, 0),
		FREQ2FBIN(5700, 0),
		FREQ2FBIN(5825, 0)
	},
	.calTarget_freqbin_5GHT20 = {
		FREQ2FBIN(5180, 0),
		FREQ2FBIN(5240, 0),
		FREQ2FBIN(5320, 0),
		FREQ2FBIN(5400, 0),
		FREQ2FBIN(5500, 0),
		FREQ2FBIN(5700, 0),
		FREQ2FBIN(5745, 0),
		FREQ2FBIN(5825, 0)
	},
	.calTarget_freqbin_5GHT40 = {
		FREQ2FBIN(5180, 0),
		FREQ2FBIN(5240, 0),
		FREQ2FBIN(5320, 0),
		FREQ2FBIN(5400, 0),
		FREQ2FBIN(5500, 0),
		FREQ2FBIN(5700, 0),
		FREQ2FBIN(5745, 0),
		FREQ2FBIN(5825, 0)
	 },
	.calTargetPower5G = {
		/* 6-24,36,48,54 */
		{ {30, 30, 28, 24} },
		{ {30, 30, 28, 24} },
		{ {30, 30, 28, 24} },
		{ {30, 30, 28, 24} },
		{ {30, 30, 28, 24} },
		{ {30, 30, 28, 24} },
		{ {30, 30, 28, 24} },
		{ {30, 30, 28, 24} },
	 },
	.calTargetPower5GHT20 = {
		/*
		 * 0_8_16,1-3_9-11_17-19,
		 * 4,5,6,7,12,13,14,15,20,21,22,23
		 */
		{ {30, 30, 30, 28, 24, 20, 30, 28, 24, 20, 0, 0, 0, 0} },
		{ {30, 30, 30, 28, 24, 20, 30, 28, 24, 20, 0, 0, 0, 0} },
		{ {30, 30, 30, 26, 22, 18, 30, 26, 22, 18, 0, 0, 0, 0} },
		{ {30, 30, 30, 26, 22, 18, 30, 26, 22, 18, 0, 0, 0, 0} },
		{ {30, 30, 30, 24, 20, 16, 30, 24, 20, 16, 0, 0, 0, 0} },
		{ {30, 30, 30, 24, 20, 16, 30, 24, 20, 16, 0, 0, 0, 0} },
		{ {30, 30, 30, 22, 18, 14, 30, 22, 18, 14, 0, 0, 0, 0} },
		{ {30, 30, 30, 22, 18, 14, 30, 22, 18, 14, 0, 0, 0, 0} },
	 },
	.calTargetPower5GHT40 =  {
		/*
		 * 0_8_16,1-3_9-11_17-19,
		 * 4,5,6,7,12,13,14,15,20,21,22,23
		 */
		{ {28, 28, 28, 26, 22, 18, 28, 26, 22, 18, 0, 0, 0, 0} },
		{ {28, 28, 28, 26, 22, 18, 28, 26, 22, 18, 0, 0, 0, 0} },
		{ {28, 28, 28, 24, 20, 16, 28, 24, 20, 16, 0, 0, 0, 0} },
		{ {28, 28, 28, 24, 20, 16, 28, 24, 20, 16, 0, 0, 0, 0} },
		{ {28, 28, 28, 22, 18, 14, 28, 22, 18, 14, 0, 0, 0, 0} },
		{ {28, 28, 28, 22, 18, 14, 28, 22, 18, 14, 0, 0, 0, 0} },
		{ {28, 28, 28, 20, 16, 12, 28, 20, 16, 12, 0, 0, 0, 0} },
		{ {28, 28, 28, 20, 16, 12, 28, 20, 16, 12, 0, 0, 0, 0} },
	 },
	.ctlIndex_5G =  {
		0x10, 0x16, 0x18, 0x40, 0x46,
		0x48, 0x30, 0x36, 0x38
	},
	.ctl_freqbin_5G =  {
		{
			/* Data[0].ctlEdges[0].bChannel */ FREQ2FBIN(5180, 0),
			/* Data[0].ctlEdges[1].bChannel */ FREQ2FBIN(5260, 0),
			/* Data[0].ctlEdges[2].bChannel */ FREQ2FBIN(5280, 0),
			/* Data[0].ctlEdges[3].bChannel */ FREQ2FBIN(5500, 0),
			/* Data[0].ctlEdges[4].bChannel */ FREQ2FBIN(5600, 0),
			/* Data[0].ctlEdges[5].bChannel */ FREQ2FBIN(5700, 0),
			/* Data[0].ctlEdges[6].bChannel */ FREQ2FBIN(5745, 0),
			/* Data[0].ctlEdges[7].bChannel */ FREQ2FBIN(5825, 0)
		},
		{
			/* Data[1].ctlEdges[0].bChannel */ FREQ2FBIN(5180, 0),
			/* Data[1].ctlEdges[1].bChannel */ FREQ2FBIN(5260, 0),
			/* Data[1].ctlEdges[2].bChannel */ FREQ2FBIN(5280, 0),
			/* Data[1].ctlEdges[3].bChannel */ FREQ2FBIN(5500, 0),
			/* Data[1].ctlEdges[4].bChannel */ FREQ2FBIN(5520, 0),
			/* Data[1].ctlEdges[5].bChannel */ FREQ2FBIN(5700, 0),
			/* Data[1].ctlEdges[6].bChannel */ FREQ2FBIN(5745, 0),
			/* Data[1].ctlEdges[7].bChannel */ FREQ2FBIN(5825, 0)
		},

		{
			/* Data[2].ctlEdges[0].bChannel */ FREQ2FBIN(5190, 0),
			/* Data[2].ctlEdges[1].bChannel */ FREQ2FBIN(5230, 0),
			/* Data[2].ctlEdges[2].bChannel */ FREQ2FBIN(5270, 0),
			/* Data[2].ctlEdges[3].bChannel */ FREQ2FBIN(5310, 0),
			/* Data[2].ctlEdges[4].bChannel */ FREQ2FBIN(5510, 0),
			/* Data[2].ctlEdges[5].bChannel */ FREQ2FBIN(5550, 0),
			/* Data[2].ctlEdges[6].bChannel */ FREQ2FBIN(5670, 0),
			/* Data[2].ctlEdges[7].bChannel */ FREQ2FBIN(5755, 0)
		},

		{
			/* Data[3].ctlEdges[0].bChannel */ FREQ2FBIN(5180, 0),
			/* Data[3].ctlEdges[1].bChannel */ FREQ2FBIN(5200, 0),
			/* Data[3].ctlEdges[2].bChannel */ FREQ2FBIN(5260, 0),
			/* Data[3].ctlEdges[3].bChannel */ FREQ2FBIN(5320, 0),
			/* Data[3].ctlEdges[4].bChannel */ FREQ2FBIN(5500, 0),
			/* Data[3].ctlEdges[5].bChannel */ FREQ2FBIN(5700, 0),
			/* Data[3].ctlEdges[6].bChannel */ 0xFF,
			/* Data[3].ctlEdges[7].bChannel */ 0xFF,
		},

		{
			/* Data[4].ctlEdges[0].bChannel */ FREQ2FBIN(5180, 0),
			/* Data[4].ctlEdges[1].bChannel */ FREQ2FBIN(5260, 0),
			/* Data[4].ctlEdges[2].bChannel */ FREQ2FBIN(5500, 0),
			/* Data[4].ctlEdges[3].bChannel */ FREQ2FBIN(5700, 0),
			/* Data[4].ctlEdges[4].bChannel */ 0xFF,
			/* Data[4].ctlEdges[5].bChannel */ 0xFF,
			/* Data[4].ctlEdges[6].bChannel */ 0xFF,
			/* Data[4].ctlEdges[7].bChannel */ 0xFF,
		},

		{
			/* Data[5].ctlEdges[0].bChannel */ FREQ2FBIN(5190, 0),
			/* Data[5].ctlEdges[1].bChannel */ FREQ2FBIN(5270, 0),
			/* Data[5].ctlEdges[2].bChannel */ FREQ2FBIN(5310, 0),
			/* Data[5].ctlEdges[3].bChannel */ FREQ2FBIN(5510, 0),
			/* Data[5].ctlEdges[4].bChannel */ FREQ2FBIN(5590, 0),
			/* Data[5].ctlEdges[5].bChannel */ FREQ2FBIN(5670, 0),
			/* Data[5].ctlEdges[6].bChannel */ 0xFF,
			/* Data[5].ctlEdges[7].bChannel */ 0xFF
		},

		{
			/* Data[6].ctlEdges[0].bChannel */ FREQ2FBIN(5180, 0),
			/* Data[6].ctlEdges[1].bChannel */ FREQ2FBIN(5200, 0),
			/* Data[6].ctlEdges[2].bChannel */ FREQ2FBIN(5220, 0),
			/* Data[6].ctlEdges[3].bChannel */ FREQ2FBIN(5260, 0),
			/* Data[6].ctlEdges[4].bChannel */ FREQ2FBIN(5500, 0),
			/* Data[6].ctlEdges[5].bChannel */ FREQ2FBIN(5600, 0),
			/* Data[6].ctlEdges[6].bChannel */ FREQ2FBIN(5700, 0),
			/* Data[6].ctlEdges[7].bChannel */ FREQ2FBIN(5745, 0)
		},

		{
			/* Data[7].ctlEdges[0].bChannel */ FREQ2FBIN(5180, 0),
			/* Data[7].ctlEdges[1].bChannel */ FREQ2FBIN(5260, 0),
			/* Data[7].ctlEdges[2].bChannel */ FREQ2FBIN(5320, 0),
			/* Data[7].ctlEdges[3].bChannel */ FREQ2FBIN(5500, 0),
			/* Data[7].ctlEdges[4].bChannel */ FREQ2FBIN(5560, 0),
			/* Data[7].ctlEdges[5].bChannel */ FREQ2FBIN(5700, 0),
			/* Data[7].ctlEdges[6].bChannel */ FREQ2FBIN(5745, 0),
			/* Data[7].ctlEdges[7].bChannel */ FREQ2FBIN(5825, 0)
		},

		{
			/* Data[8].ctlEdges[0].bChannel */ FREQ2FBIN(5190, 0),
			/* Data[8].ctlEdges[1].bChannel */ FREQ2FBIN(5230, 0),
			/* Data[8].ctlEdges[2].bChannel */ FREQ2FBIN(5270, 0),
			/* Data[8].ctlEdges[3].bChannel */ FREQ2FBIN(5510, 0),
			/* Data[8].ctlEdges[4].bChannel */ FREQ2FBIN(5550, 0),
			/* Data[8].ctlEdges[5].bChannel */ FREQ2FBIN(5670, 0),
			/* Data[8].ctlEdges[6].bChannel */ FREQ2FBIN(5755, 0),
			/* Data[8].ctlEdges[7].bChannel */ FREQ2FBIN(5795, 0)
		}
	 },
	.ctlPowerData_5G = {
		{
			{
				CTL(60, 1), CTL(60, 1), CTL(60, 1), CTL(60, 1),
				CTL(60, 1), CTL(60, 1), CTL(60, 1), CTL(60, 0),
			}
		},
		{
			{
				CTL(60, 1), CTL(60, 1), CTL(60, 1), CTL(60, 1),
				CTL(60, 1), CTL(60, 1), CTL(60, 1), CTL(60, 0),
			}
		},
		{
			{
				CTL(60, 0), CTL(60, 1), CTL(60, 0), CTL(60, 1),
				CTL(60, 1), CTL(60, 1), CTL(60, 1), CTL(60, 1),
			}
		},
		{
			{
				CTL(60, 0), CTL(60, 1), CTL(60, 1), CTL(60, 0),
				CTL(60, 1), CTL(60, 0), CTL(60, 0), CTL(60, 0),
			}
		},
		{
			{
				CTL(60, 1), CTL(60, 1), CTL(60, 1), CTL(60, 0),
				CTL(60, 0), CTL(60, 0), CTL(60, 0), CTL(60, 0),
			}
		},
		{
			{
				CTL(60, 1), CTL(60, 1), CTL(60, 1), CTL(60, 1),
				CTL(60, 1), CTL(60, 0), CTL(60, 0), CTL(60, 0),
			}
		},
		{
			{
				CTL(60, 1), CTL(60, 1), CTL(60, 1), CTL(60, 1),
				CTL(60, 1), CTL(60, 1), CTL(60, 1), CTL(60, 1),
			}
		},
		{
			{
				CTL(60, 1), CTL(60, 1), CTL(60, 0), CTL(60, 1),
				CTL(60, 1), CTL(60, 1), CTL(60, 1), CTL(60, 0),
			}
		},
		{
			{
				CTL(60, 1), CTL(60, 0), CTL(60, 1), CTL(60, 1),
				CTL(60, 1), CTL(60, 1), CTL(60, 0), CTL(60, 1),
			}
		},
	 }
};


static const struct ar9300_eeprom *ar9300_eep_templates[] = {
	&ar9300_default,
	&ar9300_x112,
	&ar9300_h116,
	&ar9300_h112,
	&ar9300_x113,
};

static const struct ar9300_eeprom *ar9003_eeprom_struct_find_by_id(int id)
{
#define N_LOOP (sizeof(ar9300_eep_templates) / sizeof(ar9300_eep_templates[0]))
	int it;

	for (it = 0; it < N_LOOP; it++)
		if (ar9300_eep_templates[it]->templateVersion == id)
			return ar9300_eep_templates[it];
	return NULL;
#undef N_LOOP
}


static u16 ath9k_hw_fbin2freq(u8 fbin, bool is2GHz)
{
	if (fbin == AR5416_BCHAN_UNUSED)
		return fbin;

	return (u16) ((is2GHz) ? (2300 + fbin) : (4800 + 5 * fbin));
}

static int ath9k_hw_ar9300_check_eeprom(struct ath_hw *ah)
{
	return 0;
}

static int interpolate(int x, int xa, int xb, int ya, int yb)
{
	int bf, factor, plus;

	bf = 2 * (yb - ya) * (x - xa) / (xb - xa);
	factor = bf / 2;
	plus = bf % 2;
	return ya + factor + plus;
}

static u32 ath9k_hw_ar9300_get_eeprom(struct ath_hw *ah,
				      enum eeprom_param param)
{
	struct ar9300_eeprom *eep = &ah->eeprom.ar9300_eep;
	struct ar9300_base_eep_hdr *pBase = &eep->baseEepHeader;

	switch (param) {
	case EEP_MAC_LSW:
		return eep->macAddr[0] << 8 | eep->macAddr[1];
	case EEP_MAC_MID:
		return eep->macAddr[2] << 8 | eep->macAddr[3];
	case EEP_MAC_MSW:
		return eep->macAddr[4] << 8 | eep->macAddr[5];
	case EEP_REG_0:
		return le16_to_cpu(pBase->regDmn[0]);
	case EEP_REG_1:
		return le16_to_cpu(pBase->regDmn[1]);
	case EEP_OP_CAP:
		return pBase->deviceCap;
	case EEP_OP_MODE:
		return pBase->opCapFlags.opFlags;
	case EEP_RF_SILENT:
		return pBase->rfSilent;
	case EEP_TX_MASK:
		return (pBase->txrxMask >> 4) & 0xf;
	case EEP_RX_MASK:
		return pBase->txrxMask & 0xf;
	case EEP_DRIVE_STRENGTH:
#define AR9300_EEP_BASE_DRIV_STRENGTH	0x1
		return pBase->miscConfiguration & AR9300_EEP_BASE_DRIV_STRENGTH;
	case EEP_INTERNAL_REGULATOR:
		/* Bit 4 is internal regulator flag */
		return (pBase->featureEnable & 0x10) >> 4;
	case EEP_SWREG:
		return le32_to_cpu(pBase->swreg);
	case EEP_PAPRD:
		return !!(pBase->featureEnable & BIT(5));
	case EEP_CHAIN_MASK_REDUCE:
		return (pBase->miscConfiguration >> 0x3) & 0x1;
	case EEP_ANT_DIV_CTL1:
		return le32_to_cpu(eep->base_ext1.ant_div_control);
	default:
		return 0;
	}
}

static bool ar9300_eeprom_read_byte(struct ath_common *common, int address,
				    u8 *buffer)
{
	u16 val;

	if (unlikely(!ath9k_hw_nvram_read(common, address / 2, &val)))
		return false;

	*buffer = (val >> (8 * (address % 2))) & 0xff;
	return true;
}

static bool ar9300_eeprom_read_word(struct ath_common *common, int address,
				    u8 *buffer)
{
	u16 val;

	if (unlikely(!ath9k_hw_nvram_read(common, address / 2, &val)))
		return false;

	buffer[0] = val >> 8;
	buffer[1] = val & 0xff;

	return true;
}

static bool ar9300_read_eeprom(struct ath_hw *ah, int address, u8 *buffer,
			       int count)
{
	struct ath_common *common = ath9k_hw_common(ah);
	int i;

	if ((address < 0) || ((address + count) / 2 > AR9300_EEPROM_SIZE - 1)) {
		ath_dbg(common, ATH_DBG_EEPROM,
			"eeprom address not in range\n");
		return false;
	}

	/*
	 * Since we're reading the bytes in reverse order from a little-endian
	 * word stream, an even address means we only use the lower half of
	 * the 16-bit word at that address
	 */
	if (address % 2 == 0) {
		if (!ar9300_eeprom_read_byte(common, address--, buffer++))
			goto error;

		count--;
	}

	for (i = 0; i < count / 2; i++) {
		if (!ar9300_eeprom_read_word(common, address, buffer))
			goto error;

		address -= 2;
		buffer += 2;
	}

	if (count % 2)
		if (!ar9300_eeprom_read_byte(common, address, buffer))
			goto error;

	return true;

error:
	ath_dbg(common, ATH_DBG_EEPROM,
		"unable to read eeprom region at offset %d\n", address);
	return false;
}

static bool ar9300_otp_read_word(struct ath_hw *ah, int addr, u32 *data)
{
	REG_READ(ah, AR9300_OTP_BASE + (4 * addr));

	if (!ath9k_hw_wait(ah, AR9300_OTP_STATUS, AR9300_OTP_STATUS_TYPE,
			   AR9300_OTP_STATUS_VALID, 1000))
		return false;

	*data = REG_READ(ah, AR9300_OTP_READ_DATA);
	return true;
}

static bool ar9300_read_otp(struct ath_hw *ah, int address, u8 *buffer,
			    int count)
{
	u32 data;
	int i;

	for (i = 0; i < count; i++) {
		int offset = 8 * ((address - i) % 4);
		if (!ar9300_otp_read_word(ah, (address - i) / 4, &data))
			return false;

		buffer[i] = (data >> offset) & 0xff;
	}

	return true;
}


static void ar9300_comp_hdr_unpack(u8 *best, int *code, int *reference,
				   int *length, int *major, int *minor)
{
	unsigned long value[4];

	value[0] = best[0];
	value[1] = best[1];
	value[2] = best[2];
	value[3] = best[3];
	*code = ((value[0] >> 5) & 0x0007);
	*reference = (value[0] & 0x001f) | ((value[1] >> 2) & 0x0020);
	*length = ((value[1] << 4) & 0x07f0) | ((value[2] >> 4) & 0x000f);
	*major = (value[2] & 0x000f);
	*minor = (value[3] & 0x00ff);
}

static u16 ar9300_comp_cksum(u8 *data, int dsize)
{
	int it, checksum = 0;

	for (it = 0; it < dsize; it++) {
		checksum += data[it];
		checksum &= 0xffff;
	}

	return checksum;
}

static bool ar9300_uncompress_block(struct ath_hw *ah,
				    u8 *mptr,
				    int mdataSize,
				    u8 *block,
				    int size)
{
	int it;
	int spot;
	int offset;
	int length;
	struct ath_common *common = ath9k_hw_common(ah);

	spot = 0;

	for (it = 0; it < size; it += (length+2)) {
		offset = block[it];
		offset &= 0xff;
		spot += offset;
		length = block[it+1];
		length &= 0xff;

		if (length > 0 && spot >= 0 && spot+length <= mdataSize) {
			ath_dbg(common, ATH_DBG_EEPROM,
				"Restore at %d: spot=%d offset=%d length=%d\n",
				it, spot, offset, length);
			memcpy(&mptr[spot], &block[it+2], length);
			spot += length;
		} else if (length > 0) {
			ath_dbg(common, ATH_DBG_EEPROM,
				"Bad restore at %d: spot=%d offset=%d length=%d\n",
				it, spot, offset, length);
			return false;
		}
	}
	return true;
}

static int ar9300_compress_decision(struct ath_hw *ah,
				    int it,
				    int code,
				    int reference,
				    u8 *mptr,
				    u8 *word, int length, int mdata_size)
{
	struct ath_common *common = ath9k_hw_common(ah);
	u8 *dptr;
	const struct ar9300_eeprom *eep = NULL;

	switch (code) {
	case _CompressNone:
		if (length != mdata_size) {
			ath_dbg(common, ATH_DBG_EEPROM,
				"EEPROM structure size mismatch memory=%d eeprom=%d\n",
				mdata_size, length);
			return -1;
		}
		memcpy(mptr, (u8 *) (word + COMP_HDR_LEN), length);
		ath_dbg(common, ATH_DBG_EEPROM,
			"restored eeprom %d: uncompressed, length %d\n",
			it, length);
		break;
	case _CompressBlock:
		if (reference == 0) {
			dptr = mptr;
		} else {
			eep = ar9003_eeprom_struct_find_by_id(reference);
			if (eep == NULL) {
				ath_dbg(common, ATH_DBG_EEPROM,
					"cant find reference eeprom struct %d\n",
					reference);
				return -1;
			}
			memcpy(mptr, eep, mdata_size);
		}
		ath_dbg(common, ATH_DBG_EEPROM,
			"restore eeprom %d: block, reference %d, length %d\n",
			it, reference, length);
		ar9300_uncompress_block(ah, mptr, mdata_size,
					(u8 *) (word + COMP_HDR_LEN), length);
		break;
	default:
		ath_dbg(common, ATH_DBG_EEPROM,
			"unknown compression code %d\n", code);
		return -1;
	}
	return 0;
}

typedef bool (*eeprom_read_op)(struct ath_hw *ah, int address, u8 *buffer,
			       int count);

static bool ar9300_check_header(void *data)
{
	u32 *word = data;
	return !(*word == 0 || *word == ~0);
}

static bool ar9300_check_eeprom_header(struct ath_hw *ah, eeprom_read_op read,
				       int base_addr)
{
	u8 header[4];

	if (!read(ah, base_addr, header, 4))
		return false;

	return ar9300_check_header(header);
}

static int ar9300_eeprom_restore_flash(struct ath_hw *ah, u8 *mptr,
				       int mdata_size)
{
	struct ath_common *common = ath9k_hw_common(ah);
	u16 *data = (u16 *) mptr;
	int i;

	for (i = 0; i < mdata_size / 2; i++, data++)
		ath9k_hw_nvram_read(common, i, data);

	return 0;
}
/*
 * Read the configuration data from the eeprom.
 * The data can be put in any specified memory buffer.
 *
 * Returns -1 on error.
 * Returns address of next memory location on success.
 */
static int ar9300_eeprom_restore_internal(struct ath_hw *ah,
					  u8 *mptr, int mdata_size)
{
#define MDEFAULT 15
#define MSTATE 100
	int cptr;
	u8 *word;
	int code;
	int reference, length, major, minor;
	int osize;
	int it;
	u16 checksum, mchecksum;
	struct ath_common *common = ath9k_hw_common(ah);
	eeprom_read_op read;

	if (ath9k_hw_use_flash(ah))
		return ar9300_eeprom_restore_flash(ah, mptr, mdata_size);

	word = kzalloc(2048, GFP_KERNEL);
	if (!word)
		return -1;

	memcpy(mptr, &ar9300_default, mdata_size);

	read = ar9300_read_eeprom;
	if (AR_SREV_9485(ah))
		cptr = AR9300_BASE_ADDR_4K;
	else
		cptr = AR9300_BASE_ADDR;
	ath_dbg(common, ATH_DBG_EEPROM,
		"Trying EEPROM accesss at Address 0x%04x\n", cptr);
	if (ar9300_check_eeprom_header(ah, read, cptr))
		goto found;

	cptr = AR9300_BASE_ADDR_512;
	ath_dbg(common, ATH_DBG_EEPROM,
		"Trying EEPROM accesss at Address 0x%04x\n", cptr);
	if (ar9300_check_eeprom_header(ah, read, cptr))
		goto found;

	read = ar9300_read_otp;
	cptr = AR9300_BASE_ADDR;
	ath_dbg(common, ATH_DBG_EEPROM,
		"Trying OTP accesss at Address 0x%04x\n", cptr);
	if (ar9300_check_eeprom_header(ah, read, cptr))
		goto found;

	cptr = AR9300_BASE_ADDR_512;
	ath_dbg(common, ATH_DBG_EEPROM,
		"Trying OTP accesss at Address 0x%04x\n", cptr);
	if (ar9300_check_eeprom_header(ah, read, cptr))
		goto found;

	goto fail;

found:
	ath_dbg(common, ATH_DBG_EEPROM, "Found valid EEPROM data\n");

	for (it = 0; it < MSTATE; it++) {
		if (!read(ah, cptr, word, COMP_HDR_LEN))
			goto fail;

		if (!ar9300_check_header(word))
			break;

		ar9300_comp_hdr_unpack(word, &code, &reference,
				       &length, &major, &minor);
		ath_dbg(common, ATH_DBG_EEPROM,
			"Found block at %x: code=%d ref=%d length=%d major=%d minor=%d\n",
			cptr, code, reference, length, major, minor);
		if ((!AR_SREV_9485(ah) && length >= 1024) ||
		    (AR_SREV_9485(ah) && length > EEPROM_DATA_LEN_9485)) {
			ath_dbg(common, ATH_DBG_EEPROM,
				"Skipping bad header\n");
			cptr -= COMP_HDR_LEN;
			continue;
		}

		osize = length;
		read(ah, cptr, word, COMP_HDR_LEN + osize + COMP_CKSUM_LEN);
		checksum = ar9300_comp_cksum(&word[COMP_HDR_LEN], length);
		mchecksum = word[COMP_HDR_LEN + osize] |
		    (word[COMP_HDR_LEN + osize + 1] << 8);
		ath_dbg(common, ATH_DBG_EEPROM,
			"checksum %x %x\n", checksum, mchecksum);
		if (checksum == mchecksum) {
			ar9300_compress_decision(ah, it, code, reference, mptr,
						 word, length, mdata_size);
		} else {
			ath_dbg(common, ATH_DBG_EEPROM,
				"skipping block with bad checksum\n");
		}
		cptr -= (COMP_HDR_LEN + osize + COMP_CKSUM_LEN);
	}

	kfree(word);
	return cptr;

fail:
	kfree(word);
	return -1;
}

/*
 * Restore the configuration structure by reading the eeprom.
 * This function destroys any existing in-memory structure
 * content.
 */
static bool ath9k_hw_ar9300_fill_eeprom(struct ath_hw *ah)
{
	u8 *mptr = (u8 *) &ah->eeprom.ar9300_eep;

	if (ar9300_eeprom_restore_internal(ah, mptr,
			sizeof(struct ar9300_eeprom)) < 0)
		return false;

	return true;
}

/* XXX: review hardware docs */
static int ath9k_hw_ar9300_get_eeprom_ver(struct ath_hw *ah)
{
	return ah->eeprom.ar9300_eep.eepromVersion;
}

/* XXX: could be read from the eepromVersion, not sure yet */
static int ath9k_hw_ar9300_get_eeprom_rev(struct ath_hw *ah)
{
	return 0;
}

static s32 ar9003_hw_xpa_bias_level_get(struct ath_hw *ah, bool is2ghz)
{
	struct ar9300_eeprom *eep = &ah->eeprom.ar9300_eep;

	if (is2ghz)
		return eep->modalHeader2G.xpaBiasLvl;
	else
		return eep->modalHeader5G.xpaBiasLvl;
}

static void ar9003_hw_xpa_bias_level_apply(struct ath_hw *ah, bool is2ghz)
{
	int bias = ar9003_hw_xpa_bias_level_get(ah, is2ghz);
<<<<<<< HEAD
	REG_RMW_FIELD(ah, AR_CH0_TOP, AR_CH0_TOP_XPABIASLVL, bias);
	REG_RMW_FIELD(ah, AR_CH0_THERM, AR_CH0_THERM_XPABIASLVL_MSB, bias >> 2);
	REG_RMW_FIELD(ah, AR_CH0_THERM, AR_CH0_THERM_XPASHORT2GND, 1);
=======

	if (AR_SREV_9485(ah))
		REG_RMW_FIELD(ah, AR_CH0_TOP2, AR_CH0_TOP2_XPABIASLVL, bias);
	else {
		REG_RMW_FIELD(ah, AR_CH0_TOP, AR_CH0_TOP_XPABIASLVL, bias);
		REG_RMW_FIELD(ah, AR_CH0_THERM, AR_CH0_THERM_XPABIASLVL_MSB,
			      bias >> 2);
		REG_RMW_FIELD(ah, AR_CH0_THERM, AR_CH0_THERM_XPASHORT2GND, 1);
	}
>>>>>>> b79f924c
}

static u32 ar9003_hw_ant_ctrl_common_get(struct ath_hw *ah, bool is2ghz)
{
	struct ar9300_eeprom *eep = &ah->eeprom.ar9300_eep;
	__le32 val;

	if (is2ghz)
		val = eep->modalHeader2G.antCtrlCommon;
	else
		val = eep->modalHeader5G.antCtrlCommon;
	return le32_to_cpu(val);
}

static u32 ar9003_hw_ant_ctrl_common_2_get(struct ath_hw *ah, bool is2ghz)
{
	struct ar9300_eeprom *eep = &ah->eeprom.ar9300_eep;
	__le32 val;

	if (is2ghz)
		val = eep->modalHeader2G.antCtrlCommon2;
	else
		val = eep->modalHeader5G.antCtrlCommon2;
	return le32_to_cpu(val);
}

static u16 ar9003_hw_ant_ctrl_chain_get(struct ath_hw *ah,
					int chain,
					bool is2ghz)
{
	struct ar9300_eeprom *eep = &ah->eeprom.ar9300_eep;
	__le16 val = 0;

	if (chain >= 0 && chain < AR9300_MAX_CHAINS) {
		if (is2ghz)
			val = eep->modalHeader2G.antCtrlChain[chain];
		else
			val = eep->modalHeader5G.antCtrlChain[chain];
	}

	return le16_to_cpu(val);
}

static void ar9003_hw_ant_ctrl_apply(struct ath_hw *ah, bool is2ghz)
{
	u32 value = ar9003_hw_ant_ctrl_common_get(ah, is2ghz);
	REG_RMW_FIELD(ah, AR_PHY_SWITCH_COM, AR_SWITCH_TABLE_COM_ALL, value);

	value = ar9003_hw_ant_ctrl_common_2_get(ah, is2ghz);
	REG_RMW_FIELD(ah, AR_PHY_SWITCH_COM_2, AR_SWITCH_TABLE_COM2_ALL, value);

	value = ar9003_hw_ant_ctrl_chain_get(ah, 0, is2ghz);
	REG_RMW_FIELD(ah, AR_PHY_SWITCH_CHAIN_0, AR_SWITCH_TABLE_ALL, value);

	if (!AR_SREV_9485(ah)) {
		value = ar9003_hw_ant_ctrl_chain_get(ah, 1, is2ghz);
		REG_RMW_FIELD(ah, AR_PHY_SWITCH_CHAIN_1, AR_SWITCH_TABLE_ALL,
			      value);

		value = ar9003_hw_ant_ctrl_chain_get(ah, 2, is2ghz);
		REG_RMW_FIELD(ah, AR_PHY_SWITCH_CHAIN_2, AR_SWITCH_TABLE_ALL,
			      value);
	}

	if (AR_SREV_9485(ah)) {
		value = ath9k_hw_ar9300_get_eeprom(ah, EEP_ANT_DIV_CTL1);
		REG_RMW_FIELD(ah, AR_PHY_MC_GAIN_CTRL, AR_ANT_DIV_CTRL_ALL,
			      value);
		REG_RMW_FIELD(ah, AR_PHY_MC_GAIN_CTRL, AR_ANT_DIV_ENABLE,
			      value >> 6);
		REG_RMW_FIELD(ah, AR_PHY_CCK_DETECT, AR_FAST_DIV_ENABLE,
			      value >> 7);
	}
}

static void ar9003_hw_drive_strength_apply(struct ath_hw *ah)
{
	int drive_strength;
	unsigned long reg;

	drive_strength = ath9k_hw_ar9300_get_eeprom(ah, EEP_DRIVE_STRENGTH);

	if (!drive_strength)
		return;

	reg = REG_READ(ah, AR_PHY_65NM_CH0_BIAS1);
	reg &= ~0x00ffffc0;
	reg |= 0x5 << 21;
	reg |= 0x5 << 18;
	reg |= 0x5 << 15;
	reg |= 0x5 << 12;
	reg |= 0x5 << 9;
	reg |= 0x5 << 6;
	REG_WRITE(ah, AR_PHY_65NM_CH0_BIAS1, reg);

	reg = REG_READ(ah, AR_PHY_65NM_CH0_BIAS2);
	reg &= ~0xffffffe0;
	reg |= 0x5 << 29;
	reg |= 0x5 << 26;
	reg |= 0x5 << 23;
	reg |= 0x5 << 20;
	reg |= 0x5 << 17;
	reg |= 0x5 << 14;
	reg |= 0x5 << 11;
	reg |= 0x5 << 8;
	reg |= 0x5 << 5;
	REG_WRITE(ah, AR_PHY_65NM_CH0_BIAS2, reg);

	reg = REG_READ(ah, AR_PHY_65NM_CH0_BIAS4);
	reg &= ~0xff800000;
	reg |= 0x5 << 29;
	reg |= 0x5 << 26;
	reg |= 0x5 << 23;
	REG_WRITE(ah, AR_PHY_65NM_CH0_BIAS4, reg);
}

static u16 ar9003_hw_atten_chain_get(struct ath_hw *ah, int chain,
				     struct ath9k_channel *chan)
{
	int f[3], t[3];
	u16 value;
	struct ar9300_eeprom *eep = &ah->eeprom.ar9300_eep;

	if (chain >= 0 && chain < 3) {
		if (IS_CHAN_2GHZ(chan))
			return eep->modalHeader2G.xatten1DB[chain];
		else if (eep->base_ext2.xatten1DBLow[chain] != 0) {
			t[0] = eep->base_ext2.xatten1DBLow[chain];
			f[0] = 5180;
			t[1] = eep->modalHeader5G.xatten1DB[chain];
			f[1] = 5500;
			t[2] = eep->base_ext2.xatten1DBHigh[chain];
			f[2] = 5785;
			value = ar9003_hw_power_interpolate((s32) chan->channel,
							    f, t, 3);
			return value;
		} else
			return eep->modalHeader5G.xatten1DB[chain];
	}

	return 0;
}


static u16 ar9003_hw_atten_chain_get_margin(struct ath_hw *ah, int chain,
					    struct ath9k_channel *chan)
{
	int f[3], t[3];
	u16 value;
	struct ar9300_eeprom *eep = &ah->eeprom.ar9300_eep;

	if (chain >= 0 && chain < 3) {
		if (IS_CHAN_2GHZ(chan))
			return eep->modalHeader2G.xatten1Margin[chain];
		else if (eep->base_ext2.xatten1MarginLow[chain] != 0) {
			t[0] = eep->base_ext2.xatten1MarginLow[chain];
			f[0] = 5180;
			t[1] = eep->modalHeader5G.xatten1Margin[chain];
			f[1] = 5500;
			t[2] = eep->base_ext2.xatten1MarginHigh[chain];
			f[2] = 5785;
			value = ar9003_hw_power_interpolate((s32) chan->channel,
							    f, t, 3);
			return value;
		} else
			return eep->modalHeader5G.xatten1Margin[chain];
	}

	return 0;
}

static void ar9003_hw_atten_apply(struct ath_hw *ah, struct ath9k_channel *chan)
{
	int i;
	u16 value;
	unsigned long ext_atten_reg[3] = {AR_PHY_EXT_ATTEN_CTL_0,
					  AR_PHY_EXT_ATTEN_CTL_1,
					  AR_PHY_EXT_ATTEN_CTL_2,
					 };

	/* Test value. if 0 then attenuation is unused. Don't load anything. */
	for (i = 0; i < 3; i++) {
		value = ar9003_hw_atten_chain_get(ah, i, chan);
		REG_RMW_FIELD(ah, ext_atten_reg[i],
			      AR_PHY_EXT_ATTEN_CTL_XATTEN1_DB, value);

		value = ar9003_hw_atten_chain_get_margin(ah, i, chan);
		REG_RMW_FIELD(ah, ext_atten_reg[i],
			      AR_PHY_EXT_ATTEN_CTL_XATTEN1_MARGIN, value);
	}
}

static bool is_pmu_set(struct ath_hw *ah, u32 pmu_reg, int pmu_set)
{
	int timeout = 100;

	while (pmu_set != REG_READ(ah, pmu_reg)) {
		if (timeout-- == 0)
			return false;
		REG_WRITE(ah, pmu_reg, pmu_set);
		udelay(10);
	}

	return true;
}

static void ar9003_hw_internal_regulator_apply(struct ath_hw *ah)
{
	int internal_regulator =
		ath9k_hw_ar9300_get_eeprom(ah, EEP_INTERNAL_REGULATOR);

	if (internal_regulator) {
		if (AR_SREV_9485(ah)) {
			int reg_pmu_set;

			reg_pmu_set = REG_READ(ah, AR_PHY_PMU2) & ~AR_PHY_PMU2_PGM;
			REG_WRITE(ah, AR_PHY_PMU2, reg_pmu_set);
			if (!is_pmu_set(ah, AR_PHY_PMU2, reg_pmu_set))
				return;

			reg_pmu_set = (5 << 1) | (7 << 4) | (1 << 8) |
				      (7 << 14) | (6 << 17) | (1 << 20) |
				      (3 << 24) | (1 << 28);

			REG_WRITE(ah, AR_PHY_PMU1, reg_pmu_set);
			if (!is_pmu_set(ah, AR_PHY_PMU1, reg_pmu_set))
				return;

			reg_pmu_set = (REG_READ(ah, AR_PHY_PMU2) & ~0xFFC00000)
					| (4 << 26);
			REG_WRITE(ah, AR_PHY_PMU2, reg_pmu_set);
			if (!is_pmu_set(ah, AR_PHY_PMU2, reg_pmu_set))
				return;

			reg_pmu_set = (REG_READ(ah, AR_PHY_PMU2) & ~0x00200000)
					| (1 << 21);
			REG_WRITE(ah, AR_PHY_PMU2, reg_pmu_set);
			if (!is_pmu_set(ah, AR_PHY_PMU2, reg_pmu_set))
				return;
		} else {
			/* Internal regulator is ON. Write swreg register. */
			int swreg = ath9k_hw_ar9300_get_eeprom(ah, EEP_SWREG);
			REG_WRITE(ah, AR_RTC_REG_CONTROL1,
				  REG_READ(ah, AR_RTC_REG_CONTROL1) &
				  (~AR_RTC_REG_CONTROL1_SWREG_PROGRAM));
			REG_WRITE(ah, AR_RTC_REG_CONTROL0, swreg);
			/* Set REG_CONTROL1.SWREG_PROGRAM */
			REG_WRITE(ah, AR_RTC_REG_CONTROL1,
				  REG_READ(ah,
					   AR_RTC_REG_CONTROL1) |
					   AR_RTC_REG_CONTROL1_SWREG_PROGRAM);
		}
	} else {
		if (AR_SREV_9485(ah)) {
			REG_RMW_FIELD(ah, AR_PHY_PMU2, AR_PHY_PMU2_PGM, 0);
			while (REG_READ_FIELD(ah, AR_PHY_PMU2,
					      AR_PHY_PMU2_PGM))
				udelay(10);

			REG_RMW_FIELD(ah, AR_PHY_PMU1, AR_PHY_PMU1_PWD, 0x1);
			while (!REG_READ_FIELD(ah, AR_PHY_PMU1,
					       AR_PHY_PMU1_PWD))
				udelay(10);
			REG_RMW_FIELD(ah, AR_PHY_PMU2, AR_PHY_PMU2_PGM, 0x1);
			while (!REG_READ_FIELD(ah, AR_PHY_PMU2,
					      AR_PHY_PMU2_PGM))
				udelay(10);
		} else
			REG_WRITE(ah, AR_RTC_SLEEP_CLK,
				  (REG_READ(ah,
				   AR_RTC_SLEEP_CLK) |
				   AR_RTC_FORCE_SWREG_PRD));
	}

}

static void ar9003_hw_apply_tuning_caps(struct ath_hw *ah)
{
	struct ar9300_eeprom *eep = &ah->eeprom.ar9300_eep;
	u8 tuning_caps_param = eep->baseEepHeader.params_for_tuning_caps[0];

	if (eep->baseEepHeader.featureEnable & 0x40) {
		tuning_caps_param &= 0x7f;
		REG_RMW_FIELD(ah, AR_CH0_XTAL, AR_CH0_XTAL_CAPINDAC,
			      tuning_caps_param);
		REG_RMW_FIELD(ah, AR_CH0_XTAL, AR_CH0_XTAL_CAPOUTDAC,
			      tuning_caps_param);
	}
}

static void ath9k_hw_ar9300_set_board_values(struct ath_hw *ah,
					     struct ath9k_channel *chan)
{
	ar9003_hw_xpa_bias_level_apply(ah, IS_CHAN_2GHZ(chan));
	ar9003_hw_ant_ctrl_apply(ah, IS_CHAN_2GHZ(chan));
	ar9003_hw_drive_strength_apply(ah);
	ar9003_hw_atten_apply(ah, chan);
	ar9003_hw_internal_regulator_apply(ah);
	if (AR_SREV_9485(ah))
		ar9003_hw_apply_tuning_caps(ah);
}

static void ath9k_hw_ar9300_set_addac(struct ath_hw *ah,
				      struct ath9k_channel *chan)
{
}

/*
 * Returns the interpolated y value corresponding to the specified x value
 * from the np ordered pairs of data (px,py).
 * The pairs do not have to be in any order.
 * If the specified x value is less than any of the px,
 * the returned y value is equal to the py for the lowest px.
 * If the specified x value is greater than any of the px,
 * the returned y value is equal to the py for the highest px.
 */
static int ar9003_hw_power_interpolate(int32_t x,
				       int32_t *px, int32_t *py, u_int16_t np)
{
	int ip = 0;
	int lx = 0, ly = 0, lhave = 0;
	int hx = 0, hy = 0, hhave = 0;
	int dx = 0;
	int y = 0;

	lhave = 0;
	hhave = 0;

	/* identify best lower and higher x calibration measurement */
	for (ip = 0; ip < np; ip++) {
		dx = x - px[ip];

		/* this measurement is higher than our desired x */
		if (dx <= 0) {
			if (!hhave || dx > (x - hx)) {
				/* new best higher x measurement */
				hx = px[ip];
				hy = py[ip];
				hhave = 1;
			}
		}
		/* this measurement is lower than our desired x */
		if (dx >= 0) {
			if (!lhave || dx < (x - lx)) {
				/* new best lower x measurement */
				lx = px[ip];
				ly = py[ip];
				lhave = 1;
			}
		}
	}

	/* the low x is good */
	if (lhave) {
		/* so is the high x */
		if (hhave) {
			/* they're the same, so just pick one */
			if (hx == lx)
				y = ly;
			else	/* interpolate  */
				y = interpolate(x, lx, hx, ly, hy);
		} else		/* only low is good, use it */
			y = ly;
	} else if (hhave)	/* only high is good, use it */
		y = hy;
	else /* nothing is good,this should never happen unless np=0, ???? */
		y = -(1 << 30);
	return y;
}

static u8 ar9003_hw_eeprom_get_tgt_pwr(struct ath_hw *ah,
				       u16 rateIndex, u16 freq, bool is2GHz)
{
	u16 numPiers, i;
	s32 targetPowerArray[AR9300_NUM_5G_20_TARGET_POWERS];
	s32 freqArray[AR9300_NUM_5G_20_TARGET_POWERS];
	struct ar9300_eeprom *eep = &ah->eeprom.ar9300_eep;
	struct cal_tgt_pow_legacy *pEepromTargetPwr;
	u8 *pFreqBin;

	if (is2GHz) {
		numPiers = AR9300_NUM_2G_20_TARGET_POWERS;
		pEepromTargetPwr = eep->calTargetPower2G;
		pFreqBin = eep->calTarget_freqbin_2G;
	} else {
		numPiers = AR9300_NUM_5G_20_TARGET_POWERS;
		pEepromTargetPwr = eep->calTargetPower5G;
		pFreqBin = eep->calTarget_freqbin_5G;
	}

	/*
	 * create array of channels and targetpower from
	 * targetpower piers stored on eeprom
	 */
	for (i = 0; i < numPiers; i++) {
		freqArray[i] = FBIN2FREQ(pFreqBin[i], is2GHz);
		targetPowerArray[i] = pEepromTargetPwr[i].tPow2x[rateIndex];
	}

	/* interpolate to get target power for given frequency */
	return (u8) ar9003_hw_power_interpolate((s32) freq,
						 freqArray,
						 targetPowerArray, numPiers);
}

static u8 ar9003_hw_eeprom_get_ht20_tgt_pwr(struct ath_hw *ah,
					    u16 rateIndex,
					    u16 freq, bool is2GHz)
{
	u16 numPiers, i;
	s32 targetPowerArray[AR9300_NUM_5G_20_TARGET_POWERS];
	s32 freqArray[AR9300_NUM_5G_20_TARGET_POWERS];
	struct ar9300_eeprom *eep = &ah->eeprom.ar9300_eep;
	struct cal_tgt_pow_ht *pEepromTargetPwr;
	u8 *pFreqBin;

	if (is2GHz) {
		numPiers = AR9300_NUM_2G_20_TARGET_POWERS;
		pEepromTargetPwr = eep->calTargetPower2GHT20;
		pFreqBin = eep->calTarget_freqbin_2GHT20;
	} else {
		numPiers = AR9300_NUM_5G_20_TARGET_POWERS;
		pEepromTargetPwr = eep->calTargetPower5GHT20;
		pFreqBin = eep->calTarget_freqbin_5GHT20;
	}

	/*
	 * create array of channels and targetpower
	 * from targetpower piers stored on eeprom
	 */
	for (i = 0; i < numPiers; i++) {
		freqArray[i] = FBIN2FREQ(pFreqBin[i], is2GHz);
		targetPowerArray[i] = pEepromTargetPwr[i].tPow2x[rateIndex];
	}

	/* interpolate to get target power for given frequency */
	return (u8) ar9003_hw_power_interpolate((s32) freq,
						 freqArray,
						 targetPowerArray, numPiers);
}

static u8 ar9003_hw_eeprom_get_ht40_tgt_pwr(struct ath_hw *ah,
					    u16 rateIndex,
					    u16 freq, bool is2GHz)
{
	u16 numPiers, i;
	s32 targetPowerArray[AR9300_NUM_5G_40_TARGET_POWERS];
	s32 freqArray[AR9300_NUM_5G_40_TARGET_POWERS];
	struct ar9300_eeprom *eep = &ah->eeprom.ar9300_eep;
	struct cal_tgt_pow_ht *pEepromTargetPwr;
	u8 *pFreqBin;

	if (is2GHz) {
		numPiers = AR9300_NUM_2G_40_TARGET_POWERS;
		pEepromTargetPwr = eep->calTargetPower2GHT40;
		pFreqBin = eep->calTarget_freqbin_2GHT40;
	} else {
		numPiers = AR9300_NUM_5G_40_TARGET_POWERS;
		pEepromTargetPwr = eep->calTargetPower5GHT40;
		pFreqBin = eep->calTarget_freqbin_5GHT40;
	}

	/*
	 * create array of channels and targetpower from
	 * targetpower piers stored on eeprom
	 */
	for (i = 0; i < numPiers; i++) {
		freqArray[i] = FBIN2FREQ(pFreqBin[i], is2GHz);
		targetPowerArray[i] = pEepromTargetPwr[i].tPow2x[rateIndex];
	}

	/* interpolate to get target power for given frequency */
	return (u8) ar9003_hw_power_interpolate((s32) freq,
						 freqArray,
						 targetPowerArray, numPiers);
}

static u8 ar9003_hw_eeprom_get_cck_tgt_pwr(struct ath_hw *ah,
					   u16 rateIndex, u16 freq)
{
	u16 numPiers = AR9300_NUM_2G_CCK_TARGET_POWERS, i;
	s32 targetPowerArray[AR9300_NUM_2G_CCK_TARGET_POWERS];
	s32 freqArray[AR9300_NUM_2G_CCK_TARGET_POWERS];
	struct ar9300_eeprom *eep = &ah->eeprom.ar9300_eep;
	struct cal_tgt_pow_legacy *pEepromTargetPwr = eep->calTargetPowerCck;
	u8 *pFreqBin = eep->calTarget_freqbin_Cck;

	/*
	 * create array of channels and targetpower from
	 * targetpower piers stored on eeprom
	 */
	for (i = 0; i < numPiers; i++) {
		freqArray[i] = FBIN2FREQ(pFreqBin[i], 1);
		targetPowerArray[i] = pEepromTargetPwr[i].tPow2x[rateIndex];
	}

	/* interpolate to get target power for given frequency */
	return (u8) ar9003_hw_power_interpolate((s32) freq,
						 freqArray,
						 targetPowerArray, numPiers);
}

/* Set tx power registers to array of values passed in */
static int ar9003_hw_tx_power_regwrite(struct ath_hw *ah, u8 * pPwrArray)
{
#define POW_SM(_r, _s)     (((_r) & 0x3f) << (_s))
	/* make sure forced gain is not set */
	REG_WRITE(ah, 0xa458, 0);

	/* Write the OFDM power per rate set */

	/* 6 (LSB), 9, 12, 18 (MSB) */
	REG_WRITE(ah, 0xa3c0,
		  POW_SM(pPwrArray[ALL_TARGET_LEGACY_6_24], 24) |
		  POW_SM(pPwrArray[ALL_TARGET_LEGACY_6_24], 16) |
		  POW_SM(pPwrArray[ALL_TARGET_LEGACY_6_24], 8) |
		  POW_SM(pPwrArray[ALL_TARGET_LEGACY_6_24], 0));

	/* 24 (LSB), 36, 48, 54 (MSB) */
	REG_WRITE(ah, 0xa3c4,
		  POW_SM(pPwrArray[ALL_TARGET_LEGACY_54], 24) |
		  POW_SM(pPwrArray[ALL_TARGET_LEGACY_48], 16) |
		  POW_SM(pPwrArray[ALL_TARGET_LEGACY_36], 8) |
		  POW_SM(pPwrArray[ALL_TARGET_LEGACY_6_24], 0));

	/* Write the CCK power per rate set */

	/* 1L (LSB), reserved, 2L, 2S (MSB) */
	REG_WRITE(ah, 0xa3c8,
		  POW_SM(pPwrArray[ALL_TARGET_LEGACY_1L_5L], 24) |
		  POW_SM(pPwrArray[ALL_TARGET_LEGACY_1L_5L], 16) |
		  /* POW_SM(txPowerTimes2,  8) | this is reserved for AR9003 */
		  POW_SM(pPwrArray[ALL_TARGET_LEGACY_1L_5L], 0));

	/* 5.5L (LSB), 5.5S, 11L, 11S (MSB) */
	REG_WRITE(ah, 0xa3cc,
		  POW_SM(pPwrArray[ALL_TARGET_LEGACY_11S], 24) |
		  POW_SM(pPwrArray[ALL_TARGET_LEGACY_11L], 16) |
		  POW_SM(pPwrArray[ALL_TARGET_LEGACY_5S], 8) |
		  POW_SM(pPwrArray[ALL_TARGET_LEGACY_1L_5L], 0)
	    );

	/* Write the HT20 power per rate set */

	/* 0/8/16 (LSB), 1-3/9-11/17-19, 4, 5 (MSB) */
	REG_WRITE(ah, 0xa3d0,
		  POW_SM(pPwrArray[ALL_TARGET_HT20_5], 24) |
		  POW_SM(pPwrArray[ALL_TARGET_HT20_4], 16) |
		  POW_SM(pPwrArray[ALL_TARGET_HT20_1_3_9_11_17_19], 8) |
		  POW_SM(pPwrArray[ALL_TARGET_HT20_0_8_16], 0)
	    );

	/* 6 (LSB), 7, 12, 13 (MSB) */
	REG_WRITE(ah, 0xa3d4,
		  POW_SM(pPwrArray[ALL_TARGET_HT20_13], 24) |
		  POW_SM(pPwrArray[ALL_TARGET_HT20_12], 16) |
		  POW_SM(pPwrArray[ALL_TARGET_HT20_7], 8) |
		  POW_SM(pPwrArray[ALL_TARGET_HT20_6], 0)
	    );

	/* 14 (LSB), 15, 20, 21 */
	REG_WRITE(ah, 0xa3e4,
		  POW_SM(pPwrArray[ALL_TARGET_HT20_21], 24) |
		  POW_SM(pPwrArray[ALL_TARGET_HT20_20], 16) |
		  POW_SM(pPwrArray[ALL_TARGET_HT20_15], 8) |
		  POW_SM(pPwrArray[ALL_TARGET_HT20_14], 0)
	    );

	/* Mixed HT20 and HT40 rates */

	/* HT20 22 (LSB), HT20 23, HT40 22, HT40 23 (MSB) */
	REG_WRITE(ah, 0xa3e8,
		  POW_SM(pPwrArray[ALL_TARGET_HT40_23], 24) |
		  POW_SM(pPwrArray[ALL_TARGET_HT40_22], 16) |
		  POW_SM(pPwrArray[ALL_TARGET_HT20_23], 8) |
		  POW_SM(pPwrArray[ALL_TARGET_HT20_22], 0)
	    );

	/*
	 * Write the HT40 power per rate set
	 * correct PAR difference between HT40 and HT20/LEGACY
	 * 0/8/16 (LSB), 1-3/9-11/17-19, 4, 5 (MSB)
	 */
	REG_WRITE(ah, 0xa3d8,
		  POW_SM(pPwrArray[ALL_TARGET_HT40_5], 24) |
		  POW_SM(pPwrArray[ALL_TARGET_HT40_4], 16) |
		  POW_SM(pPwrArray[ALL_TARGET_HT40_1_3_9_11_17_19], 8) |
		  POW_SM(pPwrArray[ALL_TARGET_HT40_0_8_16], 0)
	    );

	/* 6 (LSB), 7, 12, 13 (MSB) */
	REG_WRITE(ah, 0xa3dc,
		  POW_SM(pPwrArray[ALL_TARGET_HT40_13], 24) |
		  POW_SM(pPwrArray[ALL_TARGET_HT40_12], 16) |
		  POW_SM(pPwrArray[ALL_TARGET_HT40_7], 8) |
		  POW_SM(pPwrArray[ALL_TARGET_HT40_6], 0)
	    );

	/* 14 (LSB), 15, 20, 21 */
	REG_WRITE(ah, 0xa3ec,
		  POW_SM(pPwrArray[ALL_TARGET_HT40_21], 24) |
		  POW_SM(pPwrArray[ALL_TARGET_HT40_20], 16) |
		  POW_SM(pPwrArray[ALL_TARGET_HT40_15], 8) |
		  POW_SM(pPwrArray[ALL_TARGET_HT40_14], 0)
	    );

	return 0;
#undef POW_SM
}

static void ar9003_hw_set_target_power_eeprom(struct ath_hw *ah, u16 freq,
					      u8 *targetPowerValT2)
{
	/* XXX: hard code for now, need to get from eeprom struct */
	u8 ht40PowerIncForPdadc = 0;
	bool is2GHz = false;
	unsigned int i = 0;
	struct ath_common *common = ath9k_hw_common(ah);

	if (freq < 4000)
		is2GHz = true;

	targetPowerValT2[ALL_TARGET_LEGACY_6_24] =
	    ar9003_hw_eeprom_get_tgt_pwr(ah, LEGACY_TARGET_RATE_6_24, freq,
					 is2GHz);
	targetPowerValT2[ALL_TARGET_LEGACY_36] =
	    ar9003_hw_eeprom_get_tgt_pwr(ah, LEGACY_TARGET_RATE_36, freq,
					 is2GHz);
	targetPowerValT2[ALL_TARGET_LEGACY_48] =
	    ar9003_hw_eeprom_get_tgt_pwr(ah, LEGACY_TARGET_RATE_48, freq,
					 is2GHz);
	targetPowerValT2[ALL_TARGET_LEGACY_54] =
	    ar9003_hw_eeprom_get_tgt_pwr(ah, LEGACY_TARGET_RATE_54, freq,
					 is2GHz);
	targetPowerValT2[ALL_TARGET_LEGACY_1L_5L] =
	    ar9003_hw_eeprom_get_cck_tgt_pwr(ah, LEGACY_TARGET_RATE_1L_5L,
					     freq);
	targetPowerValT2[ALL_TARGET_LEGACY_5S] =
	    ar9003_hw_eeprom_get_cck_tgt_pwr(ah, LEGACY_TARGET_RATE_5S, freq);
	targetPowerValT2[ALL_TARGET_LEGACY_11L] =
	    ar9003_hw_eeprom_get_cck_tgt_pwr(ah, LEGACY_TARGET_RATE_11L, freq);
	targetPowerValT2[ALL_TARGET_LEGACY_11S] =
	    ar9003_hw_eeprom_get_cck_tgt_pwr(ah, LEGACY_TARGET_RATE_11S, freq);
	targetPowerValT2[ALL_TARGET_HT20_0_8_16] =
	    ar9003_hw_eeprom_get_ht20_tgt_pwr(ah, HT_TARGET_RATE_0_8_16, freq,
					      is2GHz);
	targetPowerValT2[ALL_TARGET_HT20_1_3_9_11_17_19] =
	    ar9003_hw_eeprom_get_ht20_tgt_pwr(ah, HT_TARGET_RATE_1_3_9_11_17_19,
					      freq, is2GHz);
	targetPowerValT2[ALL_TARGET_HT20_4] =
	    ar9003_hw_eeprom_get_ht20_tgt_pwr(ah, HT_TARGET_RATE_4, freq,
					      is2GHz);
	targetPowerValT2[ALL_TARGET_HT20_5] =
	    ar9003_hw_eeprom_get_ht20_tgt_pwr(ah, HT_TARGET_RATE_5, freq,
					      is2GHz);
	targetPowerValT2[ALL_TARGET_HT20_6] =
	    ar9003_hw_eeprom_get_ht20_tgt_pwr(ah, HT_TARGET_RATE_6, freq,
					      is2GHz);
	targetPowerValT2[ALL_TARGET_HT20_7] =
	    ar9003_hw_eeprom_get_ht20_tgt_pwr(ah, HT_TARGET_RATE_7, freq,
					      is2GHz);
	targetPowerValT2[ALL_TARGET_HT20_12] =
	    ar9003_hw_eeprom_get_ht20_tgt_pwr(ah, HT_TARGET_RATE_12, freq,
					      is2GHz);
	targetPowerValT2[ALL_TARGET_HT20_13] =
	    ar9003_hw_eeprom_get_ht20_tgt_pwr(ah, HT_TARGET_RATE_13, freq,
					      is2GHz);
	targetPowerValT2[ALL_TARGET_HT20_14] =
	    ar9003_hw_eeprom_get_ht20_tgt_pwr(ah, HT_TARGET_RATE_14, freq,
					      is2GHz);
	targetPowerValT2[ALL_TARGET_HT20_15] =
	    ar9003_hw_eeprom_get_ht20_tgt_pwr(ah, HT_TARGET_RATE_15, freq,
					      is2GHz);
	targetPowerValT2[ALL_TARGET_HT20_20] =
	    ar9003_hw_eeprom_get_ht20_tgt_pwr(ah, HT_TARGET_RATE_20, freq,
					      is2GHz);
	targetPowerValT2[ALL_TARGET_HT20_21] =
	    ar9003_hw_eeprom_get_ht20_tgt_pwr(ah, HT_TARGET_RATE_21, freq,
					      is2GHz);
	targetPowerValT2[ALL_TARGET_HT20_22] =
	    ar9003_hw_eeprom_get_ht20_tgt_pwr(ah, HT_TARGET_RATE_22, freq,
					      is2GHz);
	targetPowerValT2[ALL_TARGET_HT20_23] =
	    ar9003_hw_eeprom_get_ht20_tgt_pwr(ah, HT_TARGET_RATE_23, freq,
					      is2GHz);
	targetPowerValT2[ALL_TARGET_HT40_0_8_16] =
	    ar9003_hw_eeprom_get_ht40_tgt_pwr(ah, HT_TARGET_RATE_0_8_16, freq,
					      is2GHz) + ht40PowerIncForPdadc;
	targetPowerValT2[ALL_TARGET_HT40_1_3_9_11_17_19] =
	    ar9003_hw_eeprom_get_ht40_tgt_pwr(ah, HT_TARGET_RATE_1_3_9_11_17_19,
					      freq,
					      is2GHz) + ht40PowerIncForPdadc;
	targetPowerValT2[ALL_TARGET_HT40_4] =
	    ar9003_hw_eeprom_get_ht40_tgt_pwr(ah, HT_TARGET_RATE_4, freq,
					      is2GHz) + ht40PowerIncForPdadc;
	targetPowerValT2[ALL_TARGET_HT40_5] =
	    ar9003_hw_eeprom_get_ht40_tgt_pwr(ah, HT_TARGET_RATE_5, freq,
					      is2GHz) + ht40PowerIncForPdadc;
	targetPowerValT2[ALL_TARGET_HT40_6] =
	    ar9003_hw_eeprom_get_ht40_tgt_pwr(ah, HT_TARGET_RATE_6, freq,
					      is2GHz) + ht40PowerIncForPdadc;
	targetPowerValT2[ALL_TARGET_HT40_7] =
	    ar9003_hw_eeprom_get_ht40_tgt_pwr(ah, HT_TARGET_RATE_7, freq,
					      is2GHz) + ht40PowerIncForPdadc;
	targetPowerValT2[ALL_TARGET_HT40_12] =
	    ar9003_hw_eeprom_get_ht40_tgt_pwr(ah, HT_TARGET_RATE_12, freq,
					      is2GHz) + ht40PowerIncForPdadc;
	targetPowerValT2[ALL_TARGET_HT40_13] =
	    ar9003_hw_eeprom_get_ht40_tgt_pwr(ah, HT_TARGET_RATE_13, freq,
					      is2GHz) + ht40PowerIncForPdadc;
	targetPowerValT2[ALL_TARGET_HT40_14] =
	    ar9003_hw_eeprom_get_ht40_tgt_pwr(ah, HT_TARGET_RATE_14, freq,
					      is2GHz) + ht40PowerIncForPdadc;
	targetPowerValT2[ALL_TARGET_HT40_15] =
	    ar9003_hw_eeprom_get_ht40_tgt_pwr(ah, HT_TARGET_RATE_15, freq,
					      is2GHz) + ht40PowerIncForPdadc;
	targetPowerValT2[ALL_TARGET_HT40_20] =
	    ar9003_hw_eeprom_get_ht40_tgt_pwr(ah, HT_TARGET_RATE_20, freq,
					      is2GHz) + ht40PowerIncForPdadc;
	targetPowerValT2[ALL_TARGET_HT40_21] =
	    ar9003_hw_eeprom_get_ht40_tgt_pwr(ah, HT_TARGET_RATE_21, freq,
					      is2GHz) + ht40PowerIncForPdadc;
	targetPowerValT2[ALL_TARGET_HT40_22] =
	    ar9003_hw_eeprom_get_ht40_tgt_pwr(ah, HT_TARGET_RATE_22, freq,
					      is2GHz) + ht40PowerIncForPdadc;
	targetPowerValT2[ALL_TARGET_HT40_23] =
	    ar9003_hw_eeprom_get_ht40_tgt_pwr(ah, HT_TARGET_RATE_23, freq,
					      is2GHz) + ht40PowerIncForPdadc;

	for (i = 0; i < ar9300RateSize; i++) {
		ath_dbg(common, ATH_DBG_EEPROM,
			"TPC[%02d] 0x%08x\n", i, targetPowerValT2[i]);
	}
}

static int ar9003_hw_cal_pier_get(struct ath_hw *ah,
				  int mode,
				  int ipier,
				  int ichain,
				  int *pfrequency,
				  int *pcorrection,
				  int *ptemperature, int *pvoltage)
{
	u8 *pCalPier;
	struct ar9300_cal_data_per_freq_op_loop *pCalPierStruct;
	int is2GHz;
	struct ar9300_eeprom *eep = &ah->eeprom.ar9300_eep;
	struct ath_common *common = ath9k_hw_common(ah);

	if (ichain >= AR9300_MAX_CHAINS) {
		ath_dbg(common, ATH_DBG_EEPROM,
			"Invalid chain index, must be less than %d\n",
			AR9300_MAX_CHAINS);
		return -1;
	}

	if (mode) {		/* 5GHz */
		if (ipier >= AR9300_NUM_5G_CAL_PIERS) {
			ath_dbg(common, ATH_DBG_EEPROM,
				"Invalid 5GHz cal pier index, must be less than %d\n",
				AR9300_NUM_5G_CAL_PIERS);
			return -1;
		}
		pCalPier = &(eep->calFreqPier5G[ipier]);
		pCalPierStruct = &(eep->calPierData5G[ichain][ipier]);
		is2GHz = 0;
	} else {
		if (ipier >= AR9300_NUM_2G_CAL_PIERS) {
			ath_dbg(common, ATH_DBG_EEPROM,
				"Invalid 2GHz cal pier index, must be less than %d\n",
				AR9300_NUM_2G_CAL_PIERS);
			return -1;
		}

		pCalPier = &(eep->calFreqPier2G[ipier]);
		pCalPierStruct = &(eep->calPierData2G[ichain][ipier]);
		is2GHz = 1;
	}

	*pfrequency = FBIN2FREQ(*pCalPier, is2GHz);
	*pcorrection = pCalPierStruct->refPower;
	*ptemperature = pCalPierStruct->tempMeas;
	*pvoltage = pCalPierStruct->voltMeas;

	return 0;
}

static int ar9003_hw_power_control_override(struct ath_hw *ah,
					    int frequency,
					    int *correction,
					    int *voltage, int *temperature)
{
	int tempSlope = 0;
	struct ar9300_eeprom *eep = &ah->eeprom.ar9300_eep;
	int f[3], t[3];

	REG_RMW(ah, AR_PHY_TPC_11_B0,
		(correction[0] << AR_PHY_TPC_OLPC_GAIN_DELTA_S),
		AR_PHY_TPC_OLPC_GAIN_DELTA);
	if (ah->caps.tx_chainmask & BIT(1))
		REG_RMW(ah, AR_PHY_TPC_11_B1,
			(correction[1] << AR_PHY_TPC_OLPC_GAIN_DELTA_S),
			AR_PHY_TPC_OLPC_GAIN_DELTA);
	if (ah->caps.tx_chainmask & BIT(2))
		REG_RMW(ah, AR_PHY_TPC_11_B2,
			(correction[2] << AR_PHY_TPC_OLPC_GAIN_DELTA_S),
			AR_PHY_TPC_OLPC_GAIN_DELTA);

	/* enable open loop power control on chip */
	REG_RMW(ah, AR_PHY_TPC_6_B0,
		(3 << AR_PHY_TPC_6_ERROR_EST_MODE_S),
		AR_PHY_TPC_6_ERROR_EST_MODE);
	if (ah->caps.tx_chainmask & BIT(1))
		REG_RMW(ah, AR_PHY_TPC_6_B1,
			(3 << AR_PHY_TPC_6_ERROR_EST_MODE_S),
			AR_PHY_TPC_6_ERROR_EST_MODE);
	if (ah->caps.tx_chainmask & BIT(2))
		REG_RMW(ah, AR_PHY_TPC_6_B2,
			(3 << AR_PHY_TPC_6_ERROR_EST_MODE_S),
			AR_PHY_TPC_6_ERROR_EST_MODE);

	/*
	 * enable temperature compensation
	 * Need to use register names
	 */
	if (frequency < 4000)
		tempSlope = eep->modalHeader2G.tempSlope;
	else if (eep->base_ext2.tempSlopeLow != 0) {
		t[0] = eep->base_ext2.tempSlopeLow;
		f[0] = 5180;
		t[1] = eep->modalHeader5G.tempSlope;
		f[1] = 5500;
		t[2] = eep->base_ext2.tempSlopeHigh;
		f[2] = 5785;
		tempSlope = ar9003_hw_power_interpolate((s32) frequency,
							f, t, 3);
	} else
		tempSlope = eep->modalHeader5G.tempSlope;

	REG_RMW_FIELD(ah, AR_PHY_TPC_19, AR_PHY_TPC_19_ALPHA_THERM, tempSlope);
	REG_RMW_FIELD(ah, AR_PHY_TPC_18, AR_PHY_TPC_18_THERM_CAL_VALUE,
		      temperature[0]);

	return 0;
}

/* Apply the recorded correction values. */
static int ar9003_hw_calibration_apply(struct ath_hw *ah, int frequency)
{
	int ichain, ipier, npier;
	int mode;
	int lfrequency[AR9300_MAX_CHAINS],
	    lcorrection[AR9300_MAX_CHAINS],
	    ltemperature[AR9300_MAX_CHAINS], lvoltage[AR9300_MAX_CHAINS];
	int hfrequency[AR9300_MAX_CHAINS],
	    hcorrection[AR9300_MAX_CHAINS],
	    htemperature[AR9300_MAX_CHAINS], hvoltage[AR9300_MAX_CHAINS];
	int fdiff;
	int correction[AR9300_MAX_CHAINS],
	    voltage[AR9300_MAX_CHAINS], temperature[AR9300_MAX_CHAINS];
	int pfrequency, pcorrection, ptemperature, pvoltage;
	struct ath_common *common = ath9k_hw_common(ah);

	mode = (frequency >= 4000);
	if (mode)
		npier = AR9300_NUM_5G_CAL_PIERS;
	else
		npier = AR9300_NUM_2G_CAL_PIERS;

	for (ichain = 0; ichain < AR9300_MAX_CHAINS; ichain++) {
		lfrequency[ichain] = 0;
		hfrequency[ichain] = 100000;
	}
	/* identify best lower and higher frequency calibration measurement */
	for (ichain = 0; ichain < AR9300_MAX_CHAINS; ichain++) {
		for (ipier = 0; ipier < npier; ipier++) {
			if (!ar9003_hw_cal_pier_get(ah, mode, ipier, ichain,
						    &pfrequency, &pcorrection,
						    &ptemperature, &pvoltage)) {
				fdiff = frequency - pfrequency;

				/*
				 * this measurement is higher than
				 * our desired frequency
				 */
				if (fdiff <= 0) {
					if (hfrequency[ichain] <= 0 ||
					    hfrequency[ichain] >= 100000 ||
					    fdiff >
					    (frequency - hfrequency[ichain])) {
						/*
						 * new best higher
						 * frequency measurement
						 */
						hfrequency[ichain] = pfrequency;
						hcorrection[ichain] =
						    pcorrection;
						htemperature[ichain] =
						    ptemperature;
						hvoltage[ichain] = pvoltage;
					}
				}
				if (fdiff >= 0) {
					if (lfrequency[ichain] <= 0
					    || fdiff <
					    (frequency - lfrequency[ichain])) {
						/*
						 * new best lower
						 * frequency measurement
						 */
						lfrequency[ichain] = pfrequency;
						lcorrection[ichain] =
						    pcorrection;
						ltemperature[ichain] =
						    ptemperature;
						lvoltage[ichain] = pvoltage;
					}
				}
			}
		}
	}

	/* interpolate  */
	for (ichain = 0; ichain < AR9300_MAX_CHAINS; ichain++) {
		ath_dbg(common, ATH_DBG_EEPROM,
			"ch=%d f=%d low=%d %d h=%d %d\n",
			ichain, frequency, lfrequency[ichain],
			lcorrection[ichain], hfrequency[ichain],
			hcorrection[ichain]);
		/* they're the same, so just pick one */
		if (hfrequency[ichain] == lfrequency[ichain]) {
			correction[ichain] = lcorrection[ichain];
			voltage[ichain] = lvoltage[ichain];
			temperature[ichain] = ltemperature[ichain];
		}
		/* the low frequency is good */
		else if (frequency - lfrequency[ichain] < 1000) {
			/* so is the high frequency, interpolate */
			if (hfrequency[ichain] - frequency < 1000) {

				correction[ichain] = interpolate(frequency,
						lfrequency[ichain],
						hfrequency[ichain],
						lcorrection[ichain],
						hcorrection[ichain]);

				temperature[ichain] = interpolate(frequency,
						lfrequency[ichain],
						hfrequency[ichain],
						ltemperature[ichain],
						htemperature[ichain]);

				voltage[ichain] = interpolate(frequency,
						lfrequency[ichain],
						hfrequency[ichain],
						lvoltage[ichain],
						hvoltage[ichain]);
			}
			/* only low is good, use it */
			else {
				correction[ichain] = lcorrection[ichain];
				temperature[ichain] = ltemperature[ichain];
				voltage[ichain] = lvoltage[ichain];
			}
		}
		/* only high is good, use it */
		else if (hfrequency[ichain] - frequency < 1000) {
			correction[ichain] = hcorrection[ichain];
			temperature[ichain] = htemperature[ichain];
			voltage[ichain] = hvoltage[ichain];
		} else {	/* nothing is good, presume 0???? */
			correction[ichain] = 0;
			temperature[ichain] = 0;
			voltage[ichain] = 0;
		}
	}

	ar9003_hw_power_control_override(ah, frequency, correction, voltage,
					 temperature);

	ath_dbg(common, ATH_DBG_EEPROM,
		"for frequency=%d, calibration correction = %d %d %d\n",
		frequency, correction[0], correction[1], correction[2]);

	return 0;
}

static u16 ar9003_hw_get_direct_edge_power(struct ar9300_eeprom *eep,
					   int idx,
					   int edge,
					   bool is2GHz)
{
	struct cal_ctl_data_2g *ctl_2g = eep->ctlPowerData_2G;
	struct cal_ctl_data_5g *ctl_5g = eep->ctlPowerData_5G;

	if (is2GHz)
		return CTL_EDGE_TPOWER(ctl_2g[idx].ctlEdges[edge]);
	else
		return CTL_EDGE_TPOWER(ctl_5g[idx].ctlEdges[edge]);
}

static u16 ar9003_hw_get_indirect_edge_power(struct ar9300_eeprom *eep,
					     int idx,
					     unsigned int edge,
					     u16 freq,
					     bool is2GHz)
{
	struct cal_ctl_data_2g *ctl_2g = eep->ctlPowerData_2G;
	struct cal_ctl_data_5g *ctl_5g = eep->ctlPowerData_5G;

	u8 *ctl_freqbin = is2GHz ?
		&eep->ctl_freqbin_2G[idx][0] :
		&eep->ctl_freqbin_5G[idx][0];

	if (is2GHz) {
		if (ath9k_hw_fbin2freq(ctl_freqbin[edge - 1], 1) < freq &&
		    CTL_EDGE_FLAGS(ctl_2g[idx].ctlEdges[edge - 1]))
			return CTL_EDGE_TPOWER(ctl_2g[idx].ctlEdges[edge - 1]);
	} else {
		if (ath9k_hw_fbin2freq(ctl_freqbin[edge - 1], 0) < freq &&
		    CTL_EDGE_FLAGS(ctl_5g[idx].ctlEdges[edge - 1]))
			return CTL_EDGE_TPOWER(ctl_5g[idx].ctlEdges[edge - 1]);
	}

	return MAX_RATE_POWER;
}

/*
 * Find the maximum conformance test limit for the given channel and CTL info
 */
static u16 ar9003_hw_get_max_edge_power(struct ar9300_eeprom *eep,
					u16 freq, int idx, bool is2GHz)
{
	u16 twiceMaxEdgePower = MAX_RATE_POWER;
	u8 *ctl_freqbin = is2GHz ?
		&eep->ctl_freqbin_2G[idx][0] :
		&eep->ctl_freqbin_5G[idx][0];
	u16 num_edges = is2GHz ?
		AR9300_NUM_BAND_EDGES_2G : AR9300_NUM_BAND_EDGES_5G;
	unsigned int edge;

	/* Get the edge power */
	for (edge = 0;
	     (edge < num_edges) && (ctl_freqbin[edge] != AR5416_BCHAN_UNUSED);
	     edge++) {
		/*
		 * If there's an exact channel match or an inband flag set
		 * on the lower channel use the given rdEdgePower
		 */
		if (freq == ath9k_hw_fbin2freq(ctl_freqbin[edge], is2GHz)) {
			twiceMaxEdgePower =
				ar9003_hw_get_direct_edge_power(eep, idx,
								edge, is2GHz);
			break;
		} else if ((edge > 0) &&
			   (freq < ath9k_hw_fbin2freq(ctl_freqbin[edge],
						      is2GHz))) {
			twiceMaxEdgePower =
				ar9003_hw_get_indirect_edge_power(eep, idx,
								  edge, freq,
								  is2GHz);
			/*
			 * Leave loop - no more affecting edges possible in
			 * this monotonic increasing list
			 */
			break;
		}
	}
	return twiceMaxEdgePower;
}

static void ar9003_hw_set_power_per_rate_table(struct ath_hw *ah,
					       struct ath9k_channel *chan,
					       u8 *pPwrArray, u16 cfgCtl,
					       u8 twiceAntennaReduction,
					       u8 twiceMaxRegulatoryPower,
					       u16 powerLimit)
{
	struct ath_regulatory *regulatory = ath9k_hw_regulatory(ah);
	struct ath_common *common = ath9k_hw_common(ah);
	struct ar9300_eeprom *pEepData = &ah->eeprom.ar9300_eep;
	u16 twiceMaxEdgePower = MAX_RATE_POWER;
	static const u16 tpScaleReductionTable[5] = {
		0, 3, 6, 9, MAX_RATE_POWER
	};
	int i;
	int16_t  twiceLargestAntenna;
	u16 scaledPower = 0, minCtlPower, maxRegAllowedPower;
	static const u16 ctlModesFor11a[] = {
		CTL_11A, CTL_5GHT20, CTL_11A_EXT, CTL_5GHT40
	};
	static const u16 ctlModesFor11g[] = {
		CTL_11B, CTL_11G, CTL_2GHT20, CTL_11B_EXT,
		CTL_11G_EXT, CTL_2GHT40
	};
	u16 numCtlModes;
	const u16 *pCtlMode;
	u16 ctlMode, freq;
	struct chan_centers centers;
	u8 *ctlIndex;
	u8 ctlNum;
	u16 twiceMinEdgePower;
	bool is2ghz = IS_CHAN_2GHZ(chan);

	ath9k_hw_get_channel_centers(ah, chan, &centers);

	/* Compute TxPower reduction due to Antenna Gain */
	if (is2ghz)
		twiceLargestAntenna = pEepData->modalHeader2G.antennaGain;
	else
		twiceLargestAntenna = pEepData->modalHeader5G.antennaGain;

	twiceLargestAntenna = (int16_t)min((twiceAntennaReduction) -
				twiceLargestAntenna, 0);

	/*
	 * scaledPower is the minimum of the user input power level
	 * and the regulatory allowed power level
	 */
	maxRegAllowedPower = twiceMaxRegulatoryPower + twiceLargestAntenna;

	if (regulatory->tp_scale != ATH9K_TP_SCALE_MAX) {
		maxRegAllowedPower -=
			(tpScaleReductionTable[(regulatory->tp_scale)] * 2);
	}

	scaledPower = min(powerLimit, maxRegAllowedPower);

	/*
	 * Reduce scaled Power by number of chains active to get
	 * to per chain tx power level
	 */
	switch (ar5416_get_ntxchains(ah->txchainmask)) {
	case 1:
		break;
	case 2:
		scaledPower -= REDUCE_SCALED_POWER_BY_TWO_CHAIN;
		break;
	case 3:
		scaledPower -= REDUCE_SCALED_POWER_BY_THREE_CHAIN;
		break;
	}

	scaledPower = max((u16)0, scaledPower);

	/*
	 * Get target powers from EEPROM - our baseline for TX Power
	 */
	if (is2ghz) {
		/* Setup for CTL modes */
		/* CTL_11B, CTL_11G, CTL_2GHT20 */
		numCtlModes =
			ARRAY_SIZE(ctlModesFor11g) -
				   SUB_NUM_CTL_MODES_AT_2G_40;
		pCtlMode = ctlModesFor11g;
		if (IS_CHAN_HT40(chan))
			/* All 2G CTL's */
			numCtlModes = ARRAY_SIZE(ctlModesFor11g);
	} else {
		/* Setup for CTL modes */
		/* CTL_11A, CTL_5GHT20 */
		numCtlModes = ARRAY_SIZE(ctlModesFor11a) -
					 SUB_NUM_CTL_MODES_AT_5G_40;
		pCtlMode = ctlModesFor11a;
		if (IS_CHAN_HT40(chan))
			/* All 5G CTL's */
			numCtlModes = ARRAY_SIZE(ctlModesFor11a);
	}

	/*
	 * For MIMO, need to apply regulatory caps individually across
	 * dynamically running modes: CCK, OFDM, HT20, HT40
	 *
	 * The outer loop walks through each possible applicable runtime mode.
	 * The inner loop walks through each ctlIndex entry in EEPROM.
	 * The ctl value is encoded as [7:4] == test group, [3:0] == test mode.
	 */
	for (ctlMode = 0; ctlMode < numCtlModes; ctlMode++) {
		bool isHt40CtlMode = (pCtlMode[ctlMode] == CTL_5GHT40) ||
			(pCtlMode[ctlMode] == CTL_2GHT40);
		if (isHt40CtlMode)
			freq = centers.synth_center;
		else if (pCtlMode[ctlMode] & EXT_ADDITIVE)
			freq = centers.ext_center;
		else
			freq = centers.ctl_center;

		ath_dbg(common, ATH_DBG_REGULATORY,
			"LOOP-Mode ctlMode %d < %d, isHt40CtlMode %d, EXT_ADDITIVE %d\n",
			ctlMode, numCtlModes, isHt40CtlMode,
			(pCtlMode[ctlMode] & EXT_ADDITIVE));

		/* walk through each CTL index stored in EEPROM */
		if (is2ghz) {
			ctlIndex = pEepData->ctlIndex_2G;
			ctlNum = AR9300_NUM_CTLS_2G;
		} else {
			ctlIndex = pEepData->ctlIndex_5G;
			ctlNum = AR9300_NUM_CTLS_5G;
		}

		for (i = 0; (i < ctlNum) && ctlIndex[i]; i++) {
			ath_dbg(common, ATH_DBG_REGULATORY,
				"LOOP-Ctlidx %d: cfgCtl 0x%2.2x pCtlMode 0x%2.2x ctlIndex 0x%2.2x chan %d\n",
				i, cfgCtl, pCtlMode[ctlMode], ctlIndex[i],
				chan->channel);

				/*
				 * compare test group from regulatory
				 * channel list with test mode from pCtlMode
				 * list
				 */
				if ((((cfgCtl & ~CTL_MODE_M) |
				       (pCtlMode[ctlMode] & CTL_MODE_M)) ==
					ctlIndex[i]) ||
				    (((cfgCtl & ~CTL_MODE_M) |
				       (pCtlMode[ctlMode] & CTL_MODE_M)) ==
				     ((ctlIndex[i] & CTL_MODE_M) |
				       SD_NO_CTL))) {
					twiceMinEdgePower =
					  ar9003_hw_get_max_edge_power(pEepData,
								       freq, i,
								       is2ghz);

					if ((cfgCtl & ~CTL_MODE_M) == SD_NO_CTL)
						/*
						 * Find the minimum of all CTL
						 * edge powers that apply to
						 * this channel
						 */
						twiceMaxEdgePower =
							min(twiceMaxEdgePower,
							    twiceMinEdgePower);
						else {
							/* specific */
							twiceMaxEdgePower =
							  twiceMinEdgePower;
							break;
						}
				}
			}

			minCtlPower = (u8)min(twiceMaxEdgePower, scaledPower);

			ath_dbg(common, ATH_DBG_REGULATORY,
				"SEL-Min ctlMode %d pCtlMode %d 2xMaxEdge %d sP %d minCtlPwr %d\n",
				ctlMode, pCtlMode[ctlMode], twiceMaxEdgePower,
				scaledPower, minCtlPower);

			/* Apply ctl mode to correct target power set */
			switch (pCtlMode[ctlMode]) {
			case CTL_11B:
				for (i = ALL_TARGET_LEGACY_1L_5L;
				     i <= ALL_TARGET_LEGACY_11S; i++)
					pPwrArray[i] =
					  (u8)min((u16)pPwrArray[i],
						  minCtlPower);
				break;
			case CTL_11A:
			case CTL_11G:
				for (i = ALL_TARGET_LEGACY_6_24;
				     i <= ALL_TARGET_LEGACY_54; i++)
					pPwrArray[i] =
					  (u8)min((u16)pPwrArray[i],
						  minCtlPower);
				break;
			case CTL_5GHT20:
			case CTL_2GHT20:
				for (i = ALL_TARGET_HT20_0_8_16;
				     i <= ALL_TARGET_HT20_21; i++)
					pPwrArray[i] =
					  (u8)min((u16)pPwrArray[i],
						  minCtlPower);
				pPwrArray[ALL_TARGET_HT20_22] =
				  (u8)min((u16)pPwrArray[ALL_TARGET_HT20_22],
					  minCtlPower);
				pPwrArray[ALL_TARGET_HT20_23] =
				  (u8)min((u16)pPwrArray[ALL_TARGET_HT20_23],
					   minCtlPower);
				break;
			case CTL_5GHT40:
			case CTL_2GHT40:
				for (i = ALL_TARGET_HT40_0_8_16;
				     i <= ALL_TARGET_HT40_23; i++)
					pPwrArray[i] =
					  (u8)min((u16)pPwrArray[i],
						  minCtlPower);
				break;
			default:
			    break;
			}
	} /* end ctl mode checking */
}

static inline u8 mcsidx_to_tgtpwridx(unsigned int mcs_idx, u8 base_pwridx)
{
	u8 mod_idx = mcs_idx % 8;

	if (mod_idx <= 3)
		return mod_idx ? (base_pwridx + 1) : base_pwridx;
	else
		return base_pwridx + 4 * (mcs_idx / 8) + mod_idx - 2;
}

static void ath9k_hw_ar9300_set_txpower(struct ath_hw *ah,
					struct ath9k_channel *chan, u16 cfgCtl,
					u8 twiceAntennaReduction,
					u8 twiceMaxRegulatoryPower,
					u8 powerLimit, bool test)
{
	struct ath_regulatory *regulatory = ath9k_hw_regulatory(ah);
	struct ath_common *common = ath9k_hw_common(ah);
	struct ar9300_eeprom *eep = &ah->eeprom.ar9300_eep;
	struct ar9300_modal_eep_header *modal_hdr;
	u8 targetPowerValT2[ar9300RateSize];
	u8 target_power_val_t2_eep[ar9300RateSize];
	unsigned int i = 0, paprd_scale_factor = 0;
	u8 pwr_idx, min_pwridx = 0;

	ar9003_hw_set_target_power_eeprom(ah, chan->channel, targetPowerValT2);

	if (ah->eep_ops->get_eeprom(ah, EEP_PAPRD)) {
		if (IS_CHAN_2GHZ(chan))
			modal_hdr = &eep->modalHeader2G;
		else
			modal_hdr = &eep->modalHeader5G;

		ah->paprd_ratemask =
			le32_to_cpu(modal_hdr->papdRateMaskHt20) &
			AR9300_PAPRD_RATE_MASK;

		ah->paprd_ratemask_ht40 =
			le32_to_cpu(modal_hdr->papdRateMaskHt40) &
			AR9300_PAPRD_RATE_MASK;

		paprd_scale_factor = ar9003_get_paprd_scale_factor(ah, chan);
		min_pwridx = IS_CHAN_HT40(chan) ? ALL_TARGET_HT40_0_8_16 :
						  ALL_TARGET_HT20_0_8_16;

		if (!ah->paprd_table_write_done) {
			memcpy(target_power_val_t2_eep, targetPowerValT2,
			       sizeof(targetPowerValT2));
			for (i = 0; i < 24; i++) {
				pwr_idx = mcsidx_to_tgtpwridx(i, min_pwridx);
				if (ah->paprd_ratemask & (1 << i)) {
					if (targetPowerValT2[pwr_idx] &&
					    targetPowerValT2[pwr_idx] ==
					    target_power_val_t2_eep[pwr_idx])
						targetPowerValT2[pwr_idx] -=
							paprd_scale_factor;
				}
			}
		}
		memcpy(target_power_val_t2_eep, targetPowerValT2,
		       sizeof(targetPowerValT2));
	}

	ar9003_hw_set_power_per_rate_table(ah, chan,
					   targetPowerValT2, cfgCtl,
					   twiceAntennaReduction,
					   twiceMaxRegulatoryPower,
					   powerLimit);

	if (ah->eep_ops->get_eeprom(ah, EEP_PAPRD)) {
		for (i = 0; i < ar9300RateSize; i++) {
			if ((ah->paprd_ratemask & (1 << i)) &&
			    (abs(targetPowerValT2[i] -
				target_power_val_t2_eep[i]) >
			    paprd_scale_factor)) {
				ah->paprd_ratemask &= ~(1 << i);
				ath_dbg(common, ATH_DBG_EEPROM,
					"paprd disabled for mcs %d\n", i);
			}
		}
	}

	regulatory->max_power_level = 0;
	for (i = 0; i < ar9300RateSize; i++) {
		if (targetPowerValT2[i] > regulatory->max_power_level)
			regulatory->max_power_level = targetPowerValT2[i];
	}

	if (test)
		return;

	for (i = 0; i < ar9300RateSize; i++) {
		ath_dbg(common, ATH_DBG_EEPROM,
			"TPC[%02d] 0x%08x\n", i, targetPowerValT2[i]);
	}

	/*
	 * This is the TX power we send back to driver core,
	 * and it can use to pass to userspace to display our
	 * currently configured TX power setting.
	 *
	 * Since power is rate dependent, use one of the indices
	 * from the AR9300_Rates enum to select an entry from
	 * targetPowerValT2[] to report. Currently returns the
	 * power for HT40 MCS 0, HT20 MCS 0, or OFDM 6 Mbps
	 * as CCK power is less interesting (?).
	 */
	i = ALL_TARGET_LEGACY_6_24; /* legacy */
	if (IS_CHAN_HT40(chan))
		i = ALL_TARGET_HT40_0_8_16; /* ht40 */
	else if (IS_CHAN_HT20(chan))
		i = ALL_TARGET_HT20_0_8_16; /* ht20 */

	ah->txpower_limit = targetPowerValT2[i];
	regulatory->max_power_level = targetPowerValT2[i];

	/* Write target power array to registers */
	ar9003_hw_tx_power_regwrite(ah, targetPowerValT2);
	ar9003_hw_calibration_apply(ah, chan->channel);

	if (IS_CHAN_2GHZ(chan)) {
		if (IS_CHAN_HT40(chan))
			i = ALL_TARGET_HT40_0_8_16;
		else
			i = ALL_TARGET_HT20_0_8_16;
	} else {
		if (IS_CHAN_HT40(chan))
			i = ALL_TARGET_HT40_7;
		else
			i = ALL_TARGET_HT20_7;
	}
	ah->paprd_target_power = targetPowerValT2[i];
}

static u16 ath9k_hw_ar9300_get_spur_channel(struct ath_hw *ah,
					    u16 i, bool is2GHz)
{
	return AR_NO_SPUR;
}

s32 ar9003_hw_get_tx_gain_idx(struct ath_hw *ah)
{
	struct ar9300_eeprom *eep = &ah->eeprom.ar9300_eep;

	return (eep->baseEepHeader.txrxgain >> 4) & 0xf; /* bits 7:4 */
}

s32 ar9003_hw_get_rx_gain_idx(struct ath_hw *ah)
{
	struct ar9300_eeprom *eep = &ah->eeprom.ar9300_eep;

	return (eep->baseEepHeader.txrxgain) & 0xf; /* bits 3:0 */
}

u8 *ar9003_get_spur_chan_ptr(struct ath_hw *ah, bool is_2ghz)
{
	struct ar9300_eeprom *eep = &ah->eeprom.ar9300_eep;

	if (is_2ghz)
		return eep->modalHeader2G.spurChans;
	else
		return eep->modalHeader5G.spurChans;
}

unsigned int ar9003_get_paprd_scale_factor(struct ath_hw *ah,
					   struct ath9k_channel *chan)
{
	struct ar9300_eeprom *eep = &ah->eeprom.ar9300_eep;

	if (IS_CHAN_2GHZ(chan))
		return MS(le32_to_cpu(eep->modalHeader2G.papdRateMaskHt20),
			  AR9300_PAPRD_SCALE_1);
	else {
		if (chan->channel >= 5700)
		return MS(le32_to_cpu(eep->modalHeader5G.papdRateMaskHt20),
			  AR9300_PAPRD_SCALE_1);
		else if (chan->channel >= 5400)
			return MS(le32_to_cpu(eep->modalHeader5G.papdRateMaskHt40),
				   AR9300_PAPRD_SCALE_2);
		else
			return MS(le32_to_cpu(eep->modalHeader5G.papdRateMaskHt40),
				  AR9300_PAPRD_SCALE_1);
	}
}

const struct eeprom_ops eep_ar9300_ops = {
	.check_eeprom = ath9k_hw_ar9300_check_eeprom,
	.get_eeprom = ath9k_hw_ar9300_get_eeprom,
	.fill_eeprom = ath9k_hw_ar9300_fill_eeprom,
	.get_eeprom_ver = ath9k_hw_ar9300_get_eeprom_ver,
	.get_eeprom_rev = ath9k_hw_ar9300_get_eeprom_rev,
	.set_board_values = ath9k_hw_ar9300_set_board_values,
	.set_addac = ath9k_hw_ar9300_set_addac,
	.set_txpower = ath9k_hw_ar9300_set_txpower,
	.get_spur_channel = ath9k_hw_ar9300_get_spur_channel
};<|MERGE_RESOLUTION|>--- conflicted
+++ resolved
@@ -3443,11 +3443,6 @@
 static void ar9003_hw_xpa_bias_level_apply(struct ath_hw *ah, bool is2ghz)
 {
 	int bias = ar9003_hw_xpa_bias_level_get(ah, is2ghz);
-<<<<<<< HEAD
-	REG_RMW_FIELD(ah, AR_CH0_TOP, AR_CH0_TOP_XPABIASLVL, bias);
-	REG_RMW_FIELD(ah, AR_CH0_THERM, AR_CH0_THERM_XPABIASLVL_MSB, bias >> 2);
-	REG_RMW_FIELD(ah, AR_CH0_THERM, AR_CH0_THERM_XPASHORT2GND, 1);
-=======
 
 	if (AR_SREV_9485(ah))
 		REG_RMW_FIELD(ah, AR_CH0_TOP2, AR_CH0_TOP2_XPABIASLVL, bias);
@@ -3457,7 +3452,6 @@
 			      bias >> 2);
 		REG_RMW_FIELD(ah, AR_CH0_THERM, AR_CH0_THERM_XPASHORT2GND, 1);
 	}
->>>>>>> b79f924c
 }
 
 static u32 ar9003_hw_ant_ctrl_common_get(struct ath_hw *ah, bool is2ghz)
