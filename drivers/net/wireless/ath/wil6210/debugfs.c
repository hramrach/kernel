/*
 * Copyright (c) 2012-2017 Qualcomm Atheros, Inc.
 * Copyright (c) 2018, The Linux Foundation. All rights reserved.
 *
 * Permission to use, copy, modify, and/or distribute this software for any
 * purpose with or without fee is hereby granted, provided that the above
 * copyright notice and this permission notice appear in all copies.
 *
 * THE SOFTWARE IS PROVIDED "AS IS" AND THE AUTHOR DISCLAIMS ALL WARRANTIES
 * WITH REGARD TO THIS SOFTWARE INCLUDING ALL IMPLIED WARRANTIES OF
 * MERCHANTABILITY AND FITNESS. IN NO EVENT SHALL THE AUTHOR BE LIABLE FOR
 * ANY SPECIAL, DIRECT, INDIRECT, OR CONSEQUENTIAL DAMAGES OR ANY DAMAGES
 * WHATSOEVER RESULTING FROM LOSS OF USE, DATA OR PROFITS, WHETHER IN AN
 * ACTION OF CONTRACT, NEGLIGENCE OR OTHER TORTIOUS ACTION, ARISING OUT OF
 * OR IN CONNECTION WITH THE USE OR PERFORMANCE OF THIS SOFTWARE.
 */

#include <linux/module.h>
#include <linux/debugfs.h>
#include <linux/seq_file.h>
#include <linux/pci.h>
#include <linux/rtnetlink.h>
#include <linux/power_supply.h>
#include "wil6210.h"
#include "wmi.h"
#include "txrx.h"
#include "pmc.h"

/* Nasty hack. Better have per device instances */
static u32 mem_addr;
static u32 dbg_txdesc_index;
static u32 dbg_ring_index; /* 24+ for Rx, 0..23 for Tx */
static u32 dbg_status_msg_index;
/* 0..wil->num_rx_status_rings-1 for Rx, wil->tx_sring_idx for Tx */
static u32 dbg_sring_index;

enum dbg_off_type {
	doff_u32 = 0,
	doff_x32 = 1,
	doff_ulong = 2,
	doff_io32 = 3,
	doff_u8 = 4
};

/* offset to "wil" */
struct dbg_off {
	const char *name;
	umode_t mode;
	ulong off;
	enum dbg_off_type type;
};

static void wil_print_desc_edma(struct seq_file *s, struct wil6210_priv *wil,
				struct wil_ring *ring,
				char _s, char _h, int idx)
<<<<<<< HEAD
{
	u8 num_of_descs;
	bool has_skb = false;

	if (ring->is_rx) {
		struct wil_rx_enhanced_desc *rx_d =
			(struct wil_rx_enhanced_desc *)
			&ring->va[idx].rx.enhanced;
		u16 buff_id = le16_to_cpu(rx_d->mac.buff_id);

		has_skb = wil->rx_buff_mgmt.buff_arr[buff_id].skb;
		seq_printf(s, "%c", (has_skb) ? _h : _s);
	} else {
		struct wil_tx_enhanced_desc *d =
			(struct wil_tx_enhanced_desc *)
			&ring->va[idx].tx.enhanced;

		num_of_descs = (u8)d->mac.d[2];
		has_skb = ring->ctx[idx].skb;
		if (num_of_descs >= 1)
			seq_printf(s, "%c", ring->ctx[idx].skb ? _h : _s);
		else
			/* num_of_descs == 0, it's a frag in a list of descs */
			seq_printf(s, "%c", has_skb ? 'h' : _s);
	}
}

static void wil_print_ring(struct seq_file *s, struct wil6210_priv *wil,
			   const char *name, struct wil_ring *ring,
			   char _s, char _h)
{
=======
{
	u8 num_of_descs;
	bool has_skb = false;

	if (ring->is_rx) {
		struct wil_rx_enhanced_desc *rx_d =
			(struct wil_rx_enhanced_desc *)
			&ring->va[idx].rx.enhanced;
		u16 buff_id = le16_to_cpu(rx_d->mac.buff_id);

		has_skb = wil->rx_buff_mgmt.buff_arr[buff_id].skb;
		seq_printf(s, "%c", (has_skb) ? _h : _s);
	} else {
		struct wil_tx_enhanced_desc *d =
			(struct wil_tx_enhanced_desc *)
			&ring->va[idx].tx.enhanced;

		num_of_descs = (u8)d->mac.d[2];
		has_skb = ring->ctx[idx].skb;
		if (num_of_descs >= 1)
			seq_printf(s, "%c", ring->ctx[idx].skb ? _h : _s);
		else
			/* num_of_descs == 0, it's a frag in a list of descs */
			seq_printf(s, "%c", has_skb ? 'h' : _s);
	}
}

static void wil_print_ring(struct seq_file *s, struct wil6210_priv *wil,
			   const char *name, struct wil_ring *ring,
			   char _s, char _h)
{
>>>>>>> c43a06f1
	void __iomem *x = wmi_addr(wil, ring->hwtail);
	u32 v;

	seq_printf(s, "RING %s = {\n", name);
	seq_printf(s, "  pa     = %pad\n", &ring->pa);
	seq_printf(s, "  va     = 0x%p\n", ring->va);
	seq_printf(s, "  size   = %d\n", ring->size);
	if (wil->use_enhanced_dma_hw && ring->is_rx)
		seq_printf(s, "  swtail = %u\n", *ring->edma_rx_swtail.va);
	else
		seq_printf(s, "  swtail = %d\n", ring->swtail);
	seq_printf(s, "  swhead = %d\n", ring->swhead);
	seq_printf(s, "  hwtail = [0x%08x] -> ", ring->hwtail);
	if (x) {
		v = readl(x);
		seq_printf(s, "0x%08x = %d\n", v, v);
	} else {
		seq_puts(s, "???\n");
	}

	if (ring->va && (ring->size <= (1 << WIL_RING_SIZE_ORDER_MAX))) {
		uint i;

		for (i = 0; i < ring->size; i++) {
			if ((i % 128) == 0 && i != 0)
				seq_puts(s, "\n");
			if (wil->use_enhanced_dma_hw) {
				wil_print_desc_edma(s, wil, ring, _s, _h, i);
			} else {
				volatile struct vring_tx_desc *d =
					&ring->va[i].tx.legacy;
				seq_printf(s, "%c", (d->dma.status & BIT(0)) ?
					   _s : (ring->ctx[i].skb ? _h : 'h'));
			}
		}
		seq_puts(s, "\n");
	}
	seq_puts(s, "}\n");
}

static int wil_ring_debugfs_show(struct seq_file *s, void *data)
{
	uint i;
	struct wil6210_priv *wil = s->private;

	wil_print_ring(s, wil, "rx", &wil->ring_rx, 'S', '_');

	for (i = 0; i < ARRAY_SIZE(wil->ring_tx); i++) {
		struct wil_ring *ring = &wil->ring_tx[i];
		struct wil_ring_tx_data *txdata = &wil->ring_tx_data[i];

		if (ring->va) {
			int cid = wil->ring2cid_tid[i][0];
			int tid = wil->ring2cid_tid[i][1];
			u32 swhead = ring->swhead;
			u32 swtail = ring->swtail;
			int used = (ring->size + swhead - swtail)
				   % ring->size;
			int avail = ring->size - used - 1;
			char name[10];
			char sidle[10];
			/* performance monitoring */
			cycles_t now = get_cycles();
			uint64_t idle = txdata->idle * 100;
			uint64_t total = now - txdata->begin;

			if (total != 0) {
				do_div(idle, total);
				snprintf(sidle, sizeof(sidle), "%3d%%",
					 (int)idle);
			} else {
				snprintf(sidle, sizeof(sidle), "N/A");
			}
			txdata->begin = now;
			txdata->idle = 0ULL;

			snprintf(name, sizeof(name), "tx_%2d", i);

			if (cid < WIL6210_MAX_CID)
				seq_printf(s,
					   "\n%pM CID %d TID %d 1x%s BACK([%u] %u TU A%s) [%3d|%3d] idle %s\n",
					   wil->sta[cid].addr, cid, tid,
					   txdata->dot1x_open ? "+" : "-",
					   txdata->agg_wsize,
					   txdata->agg_timeout,
					   txdata->agg_amsdu ? "+" : "-",
					   used, avail, sidle);
			else
				seq_printf(s,
					   "\nBroadcast 1x%s [%3d|%3d] idle %s\n",
					   txdata->dot1x_open ? "+" : "-",
					   used, avail, sidle);

			wil_print_ring(s, wil, name, ring, '_', 'H');
		}
	}

	return 0;
}

static int wil_ring_seq_open(struct inode *inode, struct file *file)
{
	return single_open(file, wil_ring_debugfs_show, inode->i_private);
}

static const struct file_operations fops_ring = {
	.open		= wil_ring_seq_open,
	.release	= single_release,
	.read		= seq_read,
	.llseek		= seq_lseek,
};

static void wil_print_sring(struct seq_file *s, struct wil6210_priv *wil,
			    struct wil_status_ring *sring)
{
	void __iomem *x = wmi_addr(wil, sring->hwtail);
	int sring_idx = sring - wil->srings;
	u32 v;

	seq_printf(s, "Status Ring %s [ %d ] = {\n",
		   sring->is_rx ? "RX" : "TX", sring_idx);
	seq_printf(s, "  pa     = %pad\n", &sring->pa);
	seq_printf(s, "  va     = 0x%pK\n", sring->va);
	seq_printf(s, "  size   = %d\n", sring->size);
	seq_printf(s, "  elem_size   = %zu\n", sring->elem_size);
	seq_printf(s, "  swhead = %d\n", sring->swhead);
	seq_printf(s, "  hwtail = [0x%08x] -> ", sring->hwtail);
	if (x) {
		v = readl_relaxed(x);
		seq_printf(s, "0x%08x = %d\n", v, v);
	} else {
		seq_puts(s, "???\n");
	}
	seq_printf(s, "  desc_rdy_pol   = %d\n", sring->desc_rdy_pol);

	if (sring->va && (sring->size <= (1 << WIL_RING_SIZE_ORDER_MAX))) {
		uint i;

		for (i = 0; i < sring->size; i++) {
			u32 *sdword_0 =
				(u32 *)(sring->va + (sring->elem_size * i));

			if ((i % 128) == 0 && i != 0)
				seq_puts(s, "\n");
			if (i == sring->swhead)
				seq_printf(s, "%c", (*sdword_0 & BIT(31)) ?
					   'X' : 'x');
			else
				seq_printf(s, "%c", (*sdword_0 & BIT(31)) ?
					   '1' : '0');
		}
		seq_puts(s, "\n");
	}
	seq_puts(s, "}\n");
}

static int wil_srings_debugfs_show(struct seq_file *s, void *data)
{
	struct wil6210_priv *wil = s->private;
	int i = 0;

	for (i = 0; i < WIL6210_MAX_STATUS_RINGS; i++)
		if (wil->srings[i].va)
			wil_print_sring(s, wil, &wil->srings[i]);

	return 0;
}

static int wil_srings_seq_open(struct inode *inode, struct file *file)
{
	return single_open(file, wil_srings_debugfs_show, inode->i_private);
}

static const struct file_operations fops_srings = {
	.open		= wil_srings_seq_open,
	.release	= single_release,
	.read		= seq_read,
	.llseek		= seq_lseek,
};

static void wil_seq_hexdump(struct seq_file *s, void *p, int len,
			    const char *prefix)
{
	seq_hex_dump(s, prefix, DUMP_PREFIX_NONE, 16, 1, p, len, false);
}

static void wil_print_mbox_ring(struct seq_file *s, const char *prefix,
				void __iomem *off)
{
	struct wil6210_priv *wil = s->private;
	struct wil6210_mbox_ring r;
	int rsize;
	uint i;

	wil_halp_vote(wil);

	wil_memcpy_fromio_32(&r, off, sizeof(r));
	wil_mbox_ring_le2cpus(&r);
	/*
	 * we just read memory block from NIC. This memory may be
	 * garbage. Check validity before using it.
	 */
	rsize = r.size / sizeof(struct wil6210_mbox_ring_desc);

	seq_printf(s, "ring %s = {\n", prefix);
	seq_printf(s, "  base = 0x%08x\n", r.base);
	seq_printf(s, "  size = 0x%04x bytes -> %d entries\n", r.size, rsize);
	seq_printf(s, "  tail = 0x%08x\n", r.tail);
	seq_printf(s, "  head = 0x%08x\n", r.head);
	seq_printf(s, "  entry size = %d\n", r.entry_size);

	if (r.size % sizeof(struct wil6210_mbox_ring_desc)) {
		seq_printf(s, "  ??? size is not multiple of %zd, garbage?\n",
			   sizeof(struct wil6210_mbox_ring_desc));
		goto out;
	}

	if (!wmi_addr(wil, r.base) ||
	    !wmi_addr(wil, r.tail) ||
	    !wmi_addr(wil, r.head)) {
		seq_puts(s, "  ??? pointers are garbage?\n");
		goto out;
	}

	for (i = 0; i < rsize; i++) {
		struct wil6210_mbox_ring_desc d;
		struct wil6210_mbox_hdr hdr;
		size_t delta = i * sizeof(d);
		void __iomem *x = wil->csr + HOSTADDR(r.base) + delta;

		wil_memcpy_fromio_32(&d, x, sizeof(d));

		seq_printf(s, "  [%2x] %s %s%s 0x%08x", i,
			   d.sync ? "F" : "E",
			   (r.tail - r.base == delta) ? "t" : " ",
			   (r.head - r.base == delta) ? "h" : " ",
			   le32_to_cpu(d.addr));
		if (0 == wmi_read_hdr(wil, d.addr, &hdr)) {
			u16 len = le16_to_cpu(hdr.len);

			seq_printf(s, " -> %04x %04x %04x %02x\n",
				   le16_to_cpu(hdr.seq), len,
				   le16_to_cpu(hdr.type), hdr.flags);
			if (len <= MAX_MBOXITEM_SIZE) {
				unsigned char databuf[MAX_MBOXITEM_SIZE];
				void __iomem *src = wmi_buffer(wil, d.addr) +
					sizeof(struct wil6210_mbox_hdr);
				/*
				 * No need to check @src for validity -
				 * we already validated @d.addr while
				 * reading header
				 */
				wil_memcpy_fromio_32(databuf, src, len);
				wil_seq_hexdump(s, databuf, len, "      : ");
			}
		} else {
			seq_puts(s, "\n");
		}
	}
 out:
	seq_puts(s, "}\n");
	wil_halp_unvote(wil);
}

static int wil_mbox_debugfs_show(struct seq_file *s, void *data)
{
	struct wil6210_priv *wil = s->private;
	int ret;
<<<<<<< HEAD

	ret = wil_pm_runtime_get(wil);
	if (ret < 0)
		return ret;

=======

	ret = wil_pm_runtime_get(wil);
	if (ret < 0)
		return ret;

>>>>>>> c43a06f1
	wil_print_mbox_ring(s, "tx", wil->csr + HOST_MBOX +
		       offsetof(struct wil6210_mbox_ctl, tx));
	wil_print_mbox_ring(s, "rx", wil->csr + HOST_MBOX +
		       offsetof(struct wil6210_mbox_ctl, rx));

	wil_pm_runtime_put(wil);

	return 0;
}

static int wil_mbox_seq_open(struct inode *inode, struct file *file)
{
	return single_open(file, wil_mbox_debugfs_show, inode->i_private);
}

static const struct file_operations fops_mbox = {
	.open		= wil_mbox_seq_open,
	.release	= single_release,
	.read		= seq_read,
	.llseek		= seq_lseek,
};

static int wil_debugfs_iomem_x32_set(void *data, u64 val)
{
	struct wil_debugfs_iomem_data *d = (struct
					    wil_debugfs_iomem_data *)data;
	struct wil6210_priv *wil = d->wil;
	int ret;

	ret = wil_pm_runtime_get(wil);
	if (ret < 0)
		return ret;

	writel(val, (void __iomem *)d->offset);
	wmb(); /* make sure write propagated to HW */

	wil_pm_runtime_put(wil);

	return 0;
}

static int wil_debugfs_iomem_x32_get(void *data, u64 *val)
{
	struct wil_debugfs_iomem_data *d = (struct
					    wil_debugfs_iomem_data *)data;
	struct wil6210_priv *wil = d->wil;
	int ret;

	ret = wil_pm_runtime_get(wil);
	if (ret < 0)
		return ret;

	*val = readl((void __iomem *)d->offset);

	wil_pm_runtime_put(wil);

	return 0;
}

DEFINE_SIMPLE_ATTRIBUTE(fops_iomem_x32, wil_debugfs_iomem_x32_get,
			wil_debugfs_iomem_x32_set, "0x%08llx\n");

static struct dentry *wil_debugfs_create_iomem_x32(const char *name,
						   umode_t mode,
						   struct dentry *parent,
						   void *value,
						   struct wil6210_priv *wil)
{
	struct dentry *file;
	struct wil_debugfs_iomem_data *data = &wil->dbg_data.data_arr[
					      wil->dbg_data.iomem_data_count];

	data->wil = wil;
	data->offset = value;

	file = debugfs_create_file(name, mode, parent, data, &fops_iomem_x32);
	if (!IS_ERR_OR_NULL(file))
		wil->dbg_data.iomem_data_count++;

	return file;
}

static int wil_debugfs_ulong_set(void *data, u64 val)
{
	*(ulong *)data = val;
	return 0;
}

static int wil_debugfs_ulong_get(void *data, u64 *val)
{
	*val = *(ulong *)data;
	return 0;
}

DEFINE_SIMPLE_ATTRIBUTE(wil_fops_ulong, wil_debugfs_ulong_get,
			wil_debugfs_ulong_set, "0x%llx\n");

static struct dentry *wil_debugfs_create_ulong(const char *name, umode_t mode,
					       struct dentry *parent,
					       ulong *value)
{
	return debugfs_create_file(name, mode, parent, value, &wil_fops_ulong);
}

/**
 * wil6210_debugfs_init_offset - create set of debugfs files
 * @wil - driver's context, used for printing
 * @dbg - directory on the debugfs, where files will be created
 * @base - base address used in address calculation
 * @tbl - table with file descriptions. Should be terminated with empty element.
 *
 * Creates files accordingly to the @tbl.
 */
static void wil6210_debugfs_init_offset(struct wil6210_priv *wil,
					struct dentry *dbg, void *base,
					const struct dbg_off * const tbl)
{
	int i;

	for (i = 0; tbl[i].name; i++) {
		struct dentry *f;

		switch (tbl[i].type) {
		case doff_u32:
			f = debugfs_create_u32(tbl[i].name, tbl[i].mode, dbg,
					       base + tbl[i].off);
			break;
		case doff_x32:
			f = debugfs_create_x32(tbl[i].name, tbl[i].mode, dbg,
					       base + tbl[i].off);
			break;
		case doff_ulong:
			f = wil_debugfs_create_ulong(tbl[i].name, tbl[i].mode,
						     dbg, base + tbl[i].off);
			break;
		case doff_io32:
			f = wil_debugfs_create_iomem_x32(tbl[i].name,
							 tbl[i].mode, dbg,
							 base + tbl[i].off,
							 wil);
			break;
		case doff_u8:
			f = debugfs_create_u8(tbl[i].name, tbl[i].mode, dbg,
					      base + tbl[i].off);
			break;
		default:
			f = ERR_PTR(-EINVAL);
		}
		if (IS_ERR_OR_NULL(f))
			wil_err(wil, "Create file \"%s\": err %ld\n",
				tbl[i].name, PTR_ERR(f));
	}
}

static const struct dbg_off isr_off[] = {
	{"ICC", 0644, offsetof(struct RGF_ICR, ICC), doff_io32},
	{"ICR", 0644, offsetof(struct RGF_ICR, ICR), doff_io32},
	{"ICM", 0644, offsetof(struct RGF_ICR, ICM), doff_io32},
	{"ICS",	0244, offsetof(struct RGF_ICR, ICS), doff_io32},
	{"IMV", 0644, offsetof(struct RGF_ICR, IMV), doff_io32},
	{"IMS",	0244, offsetof(struct RGF_ICR, IMS), doff_io32},
	{"IMC",	0244, offsetof(struct RGF_ICR, IMC), doff_io32},
	{},
};

static int wil6210_debugfs_create_ISR(struct wil6210_priv *wil,
				      const char *name,
				      struct dentry *parent, u32 off)
{
	struct dentry *d = debugfs_create_dir(name, parent);

	if (IS_ERR_OR_NULL(d))
		return -ENODEV;

	wil6210_debugfs_init_offset(wil, d, (void * __force)wil->csr + off,
				    isr_off);

	return 0;
}

static const struct dbg_off pseudo_isr_off[] = {
	{"CAUSE",   0444, HOSTADDR(RGF_DMA_PSEUDO_CAUSE), doff_io32},
	{"MASK_SW", 0444, HOSTADDR(RGF_DMA_PSEUDO_CAUSE_MASK_SW), doff_io32},
	{"MASK_FW", 0444, HOSTADDR(RGF_DMA_PSEUDO_CAUSE_MASK_FW), doff_io32},
	{},
};

static int wil6210_debugfs_create_pseudo_ISR(struct wil6210_priv *wil,
					     struct dentry *parent)
{
	struct dentry *d = debugfs_create_dir("PSEUDO_ISR", parent);

	if (IS_ERR_OR_NULL(d))
		return -ENODEV;

	wil6210_debugfs_init_offset(wil, d, (void * __force)wil->csr,
				    pseudo_isr_off);

	return 0;
}

static const struct dbg_off lgc_itr_cnt_off[] = {
	{"TRSH", 0644, HOSTADDR(RGF_DMA_ITR_CNT_TRSH), doff_io32},
	{"DATA", 0644, HOSTADDR(RGF_DMA_ITR_CNT_DATA), doff_io32},
	{"CTL",  0644, HOSTADDR(RGF_DMA_ITR_CNT_CRL), doff_io32},
	{},
};

static const struct dbg_off tx_itr_cnt_off[] = {
	{"TRSH", 0644, HOSTADDR(RGF_DMA_ITR_TX_CNT_TRSH),
	 doff_io32},
	{"DATA", 0644, HOSTADDR(RGF_DMA_ITR_TX_CNT_DATA),
	 doff_io32},
	{"CTL",  0644, HOSTADDR(RGF_DMA_ITR_TX_CNT_CTL),
	 doff_io32},
	{"IDL_TRSH", 0644, HOSTADDR(RGF_DMA_ITR_TX_IDL_CNT_TRSH),
	 doff_io32},
	{"IDL_DATA", 0644, HOSTADDR(RGF_DMA_ITR_TX_IDL_CNT_DATA),
	 doff_io32},
	{"IDL_CTL",  0644, HOSTADDR(RGF_DMA_ITR_TX_IDL_CNT_CTL),
	 doff_io32},
	{},
};

static const struct dbg_off rx_itr_cnt_off[] = {
	{"TRSH", 0644, HOSTADDR(RGF_DMA_ITR_RX_CNT_TRSH),
	 doff_io32},
	{"DATA", 0644, HOSTADDR(RGF_DMA_ITR_RX_CNT_DATA),
	 doff_io32},
	{"CTL",  0644, HOSTADDR(RGF_DMA_ITR_RX_CNT_CTL),
	 doff_io32},
	{"IDL_TRSH", 0644, HOSTADDR(RGF_DMA_ITR_RX_IDL_CNT_TRSH),
	 doff_io32},
	{"IDL_DATA", 0644, HOSTADDR(RGF_DMA_ITR_RX_IDL_CNT_DATA),
	 doff_io32},
	{"IDL_CTL",  0644, HOSTADDR(RGF_DMA_ITR_RX_IDL_CNT_CTL),
	 doff_io32},
	{},
};

static int wil6210_debugfs_create_ITR_CNT(struct wil6210_priv *wil,
					  struct dentry *parent)
{
	struct dentry *d, *dtx, *drx;

	d = debugfs_create_dir("ITR_CNT", parent);
	if (IS_ERR_OR_NULL(d))
		return -ENODEV;

	dtx = debugfs_create_dir("TX", d);
	drx = debugfs_create_dir("RX", d);
	if (IS_ERR_OR_NULL(dtx) || IS_ERR_OR_NULL(drx))
		return -ENODEV;

	wil6210_debugfs_init_offset(wil, d, (void * __force)wil->csr,
				    lgc_itr_cnt_off);

	wil6210_debugfs_init_offset(wil, dtx, (void * __force)wil->csr,
				    tx_itr_cnt_off);

	wil6210_debugfs_init_offset(wil, drx, (void * __force)wil->csr,
				    rx_itr_cnt_off);
	return 0;
}

static int wil_memread_debugfs_show(struct seq_file *s, void *data)
{
	struct wil6210_priv *wil = s->private;
	void __iomem *a;
	int ret;

	ret = wil_pm_runtime_get(wil);
	if (ret < 0)
		return ret;

	a = wmi_buffer(wil, cpu_to_le32(mem_addr));

	if (a)
		seq_printf(s, "[0x%08x] = 0x%08x\n", mem_addr, readl(a));
	else
		seq_printf(s, "[0x%08x] = INVALID\n", mem_addr);

	wil_pm_runtime_put(wil);

	return 0;
}

static int wil_memread_seq_open(struct inode *inode, struct file *file)
{
	return single_open(file, wil_memread_debugfs_show, inode->i_private);
}

static const struct file_operations fops_memread = {
	.open		= wil_memread_seq_open,
	.release	= single_release,
	.read		= seq_read,
	.llseek		= seq_lseek,
};

static ssize_t wil_read_file_ioblob(struct file *file, char __user *user_buf,
				    size_t count, loff_t *ppos)
{
	enum { max_count = 4096 };
	struct wil_blob_wrapper *wil_blob = file->private_data;
	struct wil6210_priv *wil = wil_blob->wil;
	loff_t aligned_pos, pos = *ppos;
	size_t available = wil_blob->blob.size;
	void *buf;
	size_t unaligned_bytes, aligned_count, ret;
	int rc;

	if (test_bit(wil_status_suspending, wil_blob->wil->status) ||
	    test_bit(wil_status_suspended, wil_blob->wil->status))
		return 0;

	if (pos < 0)
		return -EINVAL;

	if (pos >= available || !count)
		return 0;

	if (count > available - pos)
		count = available - pos;
	if (count > max_count)
		count = max_count;

	/* set pos to 4 bytes aligned */
	unaligned_bytes = pos % 4;
	aligned_pos = pos - unaligned_bytes;
	aligned_count = count + unaligned_bytes;

	buf = kmalloc(aligned_count, GFP_KERNEL);
	if (!buf)
		return -ENOMEM;

	rc = wil_pm_runtime_get(wil);
	if (rc < 0) {
		kfree(buf);
		return rc;
	}

	wil_memcpy_fromio_32(buf, (const void __iomem *)
			     wil_blob->blob.data + aligned_pos, aligned_count);

	ret = copy_to_user(user_buf, buf + unaligned_bytes, count);

	wil_pm_runtime_put(wil);

	kfree(buf);
	if (ret == count)
		return -EFAULT;

	count -= ret;
	*ppos = pos + count;

	return count;
}

static const struct file_operations fops_ioblob = {
	.read =		wil_read_file_ioblob,
	.open =		simple_open,
	.llseek =	default_llseek,
};

static
struct dentry *wil_debugfs_create_ioblob(const char *name,
					 umode_t mode,
					 struct dentry *parent,
					 struct wil_blob_wrapper *wil_blob)
{
	return debugfs_create_file(name, mode, parent, wil_blob, &fops_ioblob);
}

<<<<<<< HEAD
/*---reset---*/
static ssize_t wil_write_file_reset(struct file *file, const char __user *buf,
				    size_t len, loff_t *ppos)
{
	struct wil6210_priv *wil = file->private_data;
	struct net_device *ndev = wil->main_ndev;

	/**
	 * BUG:
	 * this code does NOT sync device state with the rest of system
	 * use with care, debug only!!!
	 */
	rtnl_lock();
	dev_close(ndev);
	ndev->flags &= ~IFF_UP;
	rtnl_unlock();
	wil_reset(wil, true);

	return len;
}

static const struct file_operations fops_reset = {
	.write = wil_write_file_reset,
	.open  = simple_open,
};

=======
>>>>>>> c43a06f1
/*---write channel 1..4 to rxon for it, 0 to rxoff---*/
static ssize_t wil_write_file_rxon(struct file *file, const char __user *buf,
				   size_t len, loff_t *ppos)
{
	struct wil6210_priv *wil = file->private_data;
	int rc;
	long channel;
	bool on;

	char *kbuf = memdup_user_nul(buf, len);

	if (IS_ERR(kbuf))
		return PTR_ERR(kbuf);
	rc = kstrtol(kbuf, 0, &channel);
	kfree(kbuf);
	if (rc)
		return rc;

	if ((channel < 0) || (channel > 4)) {
		wil_err(wil, "Invalid channel %ld\n", channel);
		return -EINVAL;
	}
	on = !!channel;

	if (on) {
		rc = wmi_set_channel(wil, (int)channel);
		if (rc)
			return rc;
	}

	rc = wmi_rxon(wil, on);
	if (rc)
		return rc;

	return len;
}

static const struct file_operations fops_rxon = {
	.write = wil_write_file_rxon,
	.open  = simple_open,
};

/* block ack control, write:
 * - "add <ringid> <agg_size> <timeout>" to trigger ADDBA
 * - "del_tx <ringid> <reason>" to trigger DELBA for Tx side
 * - "del_rx <CID> <TID> <reason>" to trigger DELBA for Rx side
 */
static ssize_t wil_write_back(struct file *file, const char __user *buf,
			      size_t len, loff_t *ppos)
{
	struct wil6210_priv *wil = file->private_data;
	int rc;
	char *kbuf = kmalloc(len + 1, GFP_KERNEL);
	char cmd[9];
	int p1, p2, p3;

	if (!kbuf)
		return -ENOMEM;

	rc = simple_write_to_buffer(kbuf, len, ppos, buf, len);
	if (rc != len) {
		kfree(kbuf);
		return rc >= 0 ? -EIO : rc;
	}

	kbuf[len] = '\0';
	rc = sscanf(kbuf, "%8s %d %d %d", cmd, &p1, &p2, &p3);
	kfree(kbuf);

	if (rc < 0)
		return rc;
	if (rc < 2)
		return -EINVAL;

	if ((strcmp(cmd, "add") == 0) ||
	    (strcmp(cmd, "del_tx") == 0)) {
		struct wil_ring_tx_data *txdata;

		if (p1 < 0 || p1 >= WIL6210_MAX_TX_RINGS) {
			wil_err(wil, "BACK: invalid ring id %d\n", p1);
			return -EINVAL;
		}
		txdata = &wil->ring_tx_data[p1];
		if (strcmp(cmd, "add") == 0) {
			if (rc < 3) {
				wil_err(wil, "BACK: add require at least 2 params\n");
				return -EINVAL;
			}
			if (rc < 4)
				p3 = 0;
			wmi_addba(wil, txdata->mid, p1, p2, p3);
		} else {
			if (rc < 3)
				p2 = WLAN_REASON_QSTA_LEAVE_QBSS;
			wmi_delba_tx(wil, txdata->mid, p1, p2);
		}
	} else if (strcmp(cmd, "del_rx") == 0) {
		struct wil_sta_info *sta;

		if (rc < 3) {
			wil_err(wil,
				"BACK: del_rx require at least 2 params\n");
			return -EINVAL;
		}
		if (p1 < 0 || p1 >= WIL6210_MAX_CID) {
			wil_err(wil, "BACK: invalid CID %d\n", p1);
			return -EINVAL;
		}
		if (rc < 4)
			p3 = WLAN_REASON_QSTA_LEAVE_QBSS;
		sta = &wil->sta[p1];
		wmi_delba_rx(wil, sta->mid, mk_cidxtid(p1, p2), p3);
	} else {
		wil_err(wil, "BACK: Unrecognized command \"%s\"\n", cmd);
		return -EINVAL;
	}

	return len;
}

static ssize_t wil_read_back(struct file *file, char __user *user_buf,
			     size_t count, loff_t *ppos)
{
	static const char text[] = "block ack control, write:\n"
	" - \"add <ringid> <agg_size> <timeout>\" to trigger ADDBA\n"
	"If missing, <timeout> defaults to 0\n"
	" - \"del_tx <ringid> <reason>\" to trigger DELBA for Tx side\n"
	" - \"del_rx <CID> <TID> <reason>\" to trigger DELBA for Rx side\n"
	"If missing, <reason> set to \"STA_LEAVING\" (36)\n";

	return simple_read_from_buffer(user_buf, count, ppos, text,
				       sizeof(text));
}

static const struct file_operations fops_back = {
	.read = wil_read_back,
	.write = wil_write_back,
	.open  = simple_open,
};

/* pmc control, write:
 * - "alloc <num descriptors> <descriptor_size>" to allocate PMC
 * - "free" to release memory allocated for PMC
 */
static ssize_t wil_write_pmccfg(struct file *file, const char __user *buf,
				size_t len, loff_t *ppos)
{
	struct wil6210_priv *wil = file->private_data;
	int rc;
	char *kbuf = kmalloc(len + 1, GFP_KERNEL);
	char cmd[9];
	int num_descs, desc_size;

	if (!kbuf)
		return -ENOMEM;

	rc = simple_write_to_buffer(kbuf, len, ppos, buf, len);
	if (rc != len) {
		kfree(kbuf);
		return rc >= 0 ? -EIO : rc;
	}

	kbuf[len] = '\0';
	rc = sscanf(kbuf, "%8s %d %d", cmd, &num_descs, &desc_size);
	kfree(kbuf);

	if (rc < 0)
		return rc;

	if (rc < 1) {
		wil_err(wil, "pmccfg: no params given\n");
		return -EINVAL;
	}

	if (0 == strcmp(cmd, "alloc")) {
		if (rc != 3) {
			wil_err(wil, "pmccfg: alloc requires 2 params\n");
			return -EINVAL;
		}
		wil_pmc_alloc(wil, num_descs, desc_size);
	} else if (0 == strcmp(cmd, "free")) {
		if (rc != 1) {
			wil_err(wil, "pmccfg: free does not have any params\n");
			return -EINVAL;
		}
		wil_pmc_free(wil, true);
	} else {
		wil_err(wil, "pmccfg: Unrecognized command \"%s\"\n", cmd);
		return -EINVAL;
	}

	return len;
}

static ssize_t wil_read_pmccfg(struct file *file, char __user *user_buf,
			       size_t count, loff_t *ppos)
{
	struct wil6210_priv *wil = file->private_data;
	char text[256];
	char help[] = "pmc control, write:\n"
	" - \"alloc <num descriptors> <descriptor_size>\" to allocate pmc\n"
	" - \"free\" to free memory allocated for pmc\n";

	sprintf(text, "Last command status: %d\n\n%s",
		wil_pmc_last_cmd_status(wil),
		help);

	return simple_read_from_buffer(user_buf, count, ppos, text,
				       strlen(text) + 1);
}

static const struct file_operations fops_pmccfg = {
	.read = wil_read_pmccfg,
	.write = wil_write_pmccfg,
	.open  = simple_open,
};

static const struct file_operations fops_pmcdata = {
	.open		= simple_open,
	.read		= wil_pmc_read,
	.llseek		= wil_pmc_llseek,
};

/*---tx_mgmt---*/
/* Write mgmt frame to this file to send it */
static ssize_t wil_write_file_txmgmt(struct file *file, const char __user *buf,
				     size_t len, loff_t *ppos)
{
	struct wil6210_priv *wil = file->private_data;
	struct wiphy *wiphy = wil_to_wiphy(wil);
	struct wireless_dev *wdev = wil->main_ndev->ieee80211_ptr;
	struct cfg80211_mgmt_tx_params params;
	int rc;
	void *frame;

	if (!len)
		return -EINVAL;

	frame = memdup_user(buf, len);
	if (IS_ERR(frame))
		return PTR_ERR(frame);

	params.buf = frame;
	params.len = len;

	rc = wil_cfg80211_mgmt_tx(wiphy, wdev, &params, NULL);

	kfree(frame);
	wil_info(wil, "-> %d\n", rc);

	return len;
}

static const struct file_operations fops_txmgmt = {
	.write = wil_write_file_txmgmt,
	.open  = simple_open,
};

/* Write WMI command (w/o mbox header) to this file to send it
 * WMI starts from wil6210_mbox_hdr_wmi header
 */
static ssize_t wil_write_file_wmi(struct file *file, const char __user *buf,
				  size_t len, loff_t *ppos)
{
	struct wil6210_priv *wil = file->private_data;
	struct wil6210_vif *vif = ndev_to_vif(wil->main_ndev);
	struct wmi_cmd_hdr *wmi;
	void *cmd;
	int cmdlen = len - sizeof(struct wmi_cmd_hdr);
	u16 cmdid;
	int rc, rc1;

	if (cmdlen < 0)
		return -EINVAL;

	wmi = kmalloc(len, GFP_KERNEL);
	if (!wmi)
		return -ENOMEM;

	rc = simple_write_to_buffer(wmi, len, ppos, buf, len);
	if (rc < 0) {
		kfree(wmi);
		return rc;
	}

	cmd = (cmdlen > 0) ? &wmi[1] : NULL;
	cmdid = le16_to_cpu(wmi->command_id);

	rc1 = wmi_send(wil, cmdid, vif->mid, cmd, cmdlen);
	kfree(wmi);

	wil_info(wil, "0x%04x[%d] -> %d\n", cmdid, cmdlen, rc1);

	return rc;
}

static const struct file_operations fops_wmi = {
	.write = wil_write_file_wmi,
	.open  = simple_open,
};

static void wil_seq_print_skb(struct seq_file *s, struct sk_buff *skb)
{
	int i = 0;
	int len = skb_headlen(skb);
	void *p = skb->data;
	int nr_frags = skb_shinfo(skb)->nr_frags;

	seq_printf(s, "    len = %d\n", len);
	wil_seq_hexdump(s, p, len, "      : ");

	if (nr_frags) {
		seq_printf(s, "    nr_frags = %d\n", nr_frags);
		for (i = 0; i < nr_frags; i++) {
			const struct skb_frag_struct *frag =
					&skb_shinfo(skb)->frags[i];

			len = skb_frag_size(frag);
			p = skb_frag_address_safe(frag);
			seq_printf(s, "    [%2d] : len = %d\n", i, len);
			wil_seq_hexdump(s, p, len, "      : ");
		}
	}
}

/*---------Tx/Rx descriptor------------*/
static int wil_txdesc_debugfs_show(struct seq_file *s, void *data)
{
	struct wil6210_priv *wil = s->private;
	struct wil_ring *ring;
	bool tx;
	int ring_idx = dbg_ring_index;
	int txdesc_idx = dbg_txdesc_index;
	volatile struct vring_tx_desc *d;
	volatile u32 *u;
	struct sk_buff *skb;

	if (wil->use_enhanced_dma_hw) {
		/* RX ring index == 0 */
		if (ring_idx >= WIL6210_MAX_TX_RINGS) {
			seq_printf(s, "invalid ring index %d\n", ring_idx);
			return 0;
		}
		tx = ring_idx > 0; /* desc ring 0 is reserved for RX */
	} else {
		/* RX ring index == WIL6210_MAX_TX_RINGS */
		if (ring_idx > WIL6210_MAX_TX_RINGS) {
			seq_printf(s, "invalid ring index %d\n", ring_idx);
			return 0;
		}
		tx = (ring_idx < WIL6210_MAX_TX_RINGS);
	}

	ring = tx ? &wil->ring_tx[ring_idx] : &wil->ring_rx;

	if (!ring->va) {
		if (tx)
			seq_printf(s, "No Tx[%2d] RING\n", ring_idx);
		else
			seq_puts(s, "No Rx RING\n");
		return 0;
	}

	if (txdesc_idx >= ring->size) {
		if (tx)
			seq_printf(s, "[%2d] TxDesc index (%d) >= size (%d)\n",
				   ring_idx, txdesc_idx, ring->size);
		else
			seq_printf(s, "RxDesc index (%d) >= size (%d)\n",
				   txdesc_idx, ring->size);
		return 0;
	}

	/* use struct vring_tx_desc for Rx as well,
	 * only field used, .dma.length, is the same
	 */
	d = &ring->va[txdesc_idx].tx.legacy;
	u = (volatile u32 *)d;
	skb = NULL;

	if (wil->use_enhanced_dma_hw) {
		if (tx) {
			skb = ring->ctx[txdesc_idx].skb;
		} else {
			struct wil_rx_enhanced_desc *rx_d =
				(struct wil_rx_enhanced_desc *)
				&ring->va[txdesc_idx].rx.enhanced;
			u16 buff_id = le16_to_cpu(rx_d->mac.buff_id);

			if (!wil_val_in_range(buff_id, 0,
					      wil->rx_buff_mgmt.size)) {
				seq_printf(s, "invalid buff_id %d\n", buff_id);
				return 0;
			}
			skb = wil->rx_buff_mgmt.buff_arr[buff_id].skb;
		}
	} else {
		skb = ring->ctx[txdesc_idx].skb;
<<<<<<< HEAD
	}
	if (tx)
		seq_printf(s, "Tx[%2d][%3d] = {\n", ring_idx,
			   txdesc_idx);
	else
		seq_printf(s, "Rx[%3d] = {\n", txdesc_idx);
	seq_printf(s, "  MAC = 0x%08x 0x%08x 0x%08x 0x%08x\n",
		   u[0], u[1], u[2], u[3]);
	seq_printf(s, "  DMA = 0x%08x 0x%08x 0x%08x 0x%08x\n",
		   u[4], u[5], u[6], u[7]);
	seq_printf(s, "  SKB = 0x%p\n", skb);

	if (skb) {
		skb_get(skb);
		wil_seq_print_skb(s, skb);
		kfree_skb(skb);
	}
=======
	}
	if (tx)
		seq_printf(s, "Tx[%2d][%3d] = {\n", ring_idx,
			   txdesc_idx);
	else
		seq_printf(s, "Rx[%3d] = {\n", txdesc_idx);
	seq_printf(s, "  MAC = 0x%08x 0x%08x 0x%08x 0x%08x\n",
		   u[0], u[1], u[2], u[3]);
	seq_printf(s, "  DMA = 0x%08x 0x%08x 0x%08x 0x%08x\n",
		   u[4], u[5], u[6], u[7]);
	seq_printf(s, "  SKB = 0x%p\n", skb);

	if (skb) {
		skb_get(skb);
		wil_seq_print_skb(s, skb);
		kfree_skb(skb);
	}
>>>>>>> c43a06f1
	seq_puts(s, "}\n");

	return 0;
}

static int wil_txdesc_seq_open(struct inode *inode, struct file *file)
{
	return single_open(file, wil_txdesc_debugfs_show, inode->i_private);
}

static const struct file_operations fops_txdesc = {
	.open		= wil_txdesc_seq_open,
	.release	= single_release,
	.read		= seq_read,
	.llseek		= seq_lseek,
};

/*---------Tx/Rx status message------------*/
static int wil_status_msg_debugfs_show(struct seq_file *s, void *data)
{
	struct wil6210_priv *wil = s->private;
	int sring_idx = dbg_sring_index;
	struct wil_status_ring *sring;
	bool tx = sring_idx == wil->tx_sring_idx ? 1 : 0;
	u32 status_msg_idx = dbg_status_msg_index;
	u32 *u;

	if (sring_idx >= WIL6210_MAX_STATUS_RINGS) {
		seq_printf(s, "invalid status ring index %d\n", sring_idx);
		return 0;
	}

	sring = &wil->srings[sring_idx];

	if (!sring->va) {
		seq_printf(s, "No %cX status ring\n", tx ? 'T' : 'R');
		return 0;
	}

	if (status_msg_idx >= sring->size) {
		seq_printf(s, "%cxDesc index (%d) >= size (%d)\n",
			   tx ? 'T' : 'R', status_msg_idx, sring->size);
		return 0;
	}

	u = sring->va + (sring->elem_size * status_msg_idx);

	seq_printf(s, "%cx[%d][%3d] = {\n",
		   tx ? 'T' : 'R', sring_idx, status_msg_idx);

	seq_printf(s, "  0x%08x 0x%08x 0x%08x 0x%08x\n",
		   u[0], u[1], u[2], u[3]);
	if (!tx && !wil->use_compressed_rx_status)
		seq_printf(s, "  0x%08x 0x%08x 0x%08x 0x%08x\n",
			   u[4], u[5], u[6], u[7]);

	seq_puts(s, "}\n");

	return 0;
}

static int wil_status_msg_seq_open(struct inode *inode, struct file *file)
{
	return single_open(file, wil_status_msg_debugfs_show,
			   inode->i_private);
}

static const struct file_operations fops_status_msg = {
	.open		= wil_status_msg_seq_open,
	.release	= single_release,
	.read		= seq_read,
	.llseek		= seq_lseek,
};

static int wil_print_rx_buff(struct seq_file *s, struct list_head *lh)
{
	struct wil_rx_buff *it;
	int i = 0;

	list_for_each_entry(it, lh, list) {
		if ((i % 16) == 0 && i != 0)
			seq_puts(s, "\n    ");
		seq_printf(s, "[%4d] ", it->id);
		i++;
	}
	seq_printf(s, "\nNumber of buffers: %u\n", i);

	return i;
}

static int wil_rx_buff_mgmt_debugfs_show(struct seq_file *s, void *data)
{
	struct wil6210_priv *wil = s->private;
	struct wil_rx_buff_mgmt *rbm = &wil->rx_buff_mgmt;
	int num_active;
	int num_free;

	if (!rbm->buff_arr)
		return -EINVAL;

	seq_printf(s, "  size = %zu\n", rbm->size);
	seq_printf(s, "  free_list_empty_cnt = %lu\n",
		   rbm->free_list_empty_cnt);

	/* Print active list */
	seq_puts(s, "  Active list:\n");
	num_active = wil_print_rx_buff(s, &rbm->active);
	seq_puts(s, "\n  Free list:\n");
	num_free = wil_print_rx_buff(s, &rbm->free);

	seq_printf(s, "  Total number of buffers: %u\n",
		   num_active + num_free);

	return 0;
}

static int wil_rx_buff_mgmt_seq_open(struct inode *inode, struct file *file)
{
	return single_open(file, wil_rx_buff_mgmt_debugfs_show,
			   inode->i_private);
}

static const struct file_operations fops_rx_buff_mgmt = {
	.open		= wil_rx_buff_mgmt_seq_open,
	.release	= single_release,
	.read		= seq_read,
	.llseek		= seq_lseek,
};

/*---------beamforming------------*/
static char *wil_bfstatus_str(u32 status)
{
	switch (status) {
	case 0:
		return "Failed";
	case 1:
		return "OK";
	case 2:
		return "Retrying";
	default:
		return "??";
	}
}

static bool is_all_zeros(void * const x_, size_t sz)
{
	/* if reply is all-0, ignore this CID */
	u32 *x = x_;
	int n;

	for (n = 0; n < sz / sizeof(*x); n++)
		if (x[n])
			return false;

	return true;
}

static int wil_bf_debugfs_show(struct seq_file *s, void *data)
{
	int rc;
	int i;
	struct wil6210_priv *wil = s->private;
	struct wil6210_vif *vif = ndev_to_vif(wil->main_ndev);
	struct wmi_notify_req_cmd cmd = {
		.interval_usec = 0,
	};
	struct {
		struct wmi_cmd_hdr wmi;
		struct wmi_notify_req_done_event evt;
	} __packed reply;

	memset(&reply, 0, sizeof(reply));

	for (i = 0; i < ARRAY_SIZE(wil->sta); i++) {
		u32 status;

		cmd.cid = i;
		rc = wmi_call(wil, WMI_NOTIFY_REQ_CMDID, vif->mid,
			      &cmd, sizeof(cmd),
			      WMI_NOTIFY_REQ_DONE_EVENTID, &reply,
			      sizeof(reply), 20);
		/* if reply is all-0, ignore this CID */
		if (rc || is_all_zeros(&reply.evt, sizeof(reply.evt)))
			continue;

		status = le32_to_cpu(reply.evt.status);
		seq_printf(s, "CID %d {\n"
			   "  TSF = 0x%016llx\n"
			   "  TxMCS = %2d TxTpt = %4d\n"
			   "  SQI = %4d\n"
			   "  RSSI = %4d\n"
			   "  Status = 0x%08x %s\n"
			   "  Sectors(rx:tx) my %2d:%2d peer %2d:%2d\n"
			   "  Goodput(rx:tx) %4d:%4d\n"
			   "}\n",
			   i,
			   le64_to_cpu(reply.evt.tsf),
			   le16_to_cpu(reply.evt.bf_mcs),
			   le32_to_cpu(reply.evt.tx_tpt),
			   reply.evt.sqi,
			   reply.evt.rssi,
			   status, wil_bfstatus_str(status),
			   le16_to_cpu(reply.evt.my_rx_sector),
			   le16_to_cpu(reply.evt.my_tx_sector),
			   le16_to_cpu(reply.evt.other_rx_sector),
			   le16_to_cpu(reply.evt.other_tx_sector),
			   le32_to_cpu(reply.evt.rx_goodput),
			   le32_to_cpu(reply.evt.tx_goodput));
	}
	return 0;
}

static int wil_bf_seq_open(struct inode *inode, struct file *file)
{
	return single_open(file, wil_bf_debugfs_show, inode->i_private);
}

static const struct file_operations fops_bf = {
	.open		= wil_bf_seq_open,
	.release	= single_release,
	.read		= seq_read,
	.llseek		= seq_lseek,
};

/*---------temp------------*/
static void print_temp(struct seq_file *s, const char *prefix, s32 t)
{
	switch (t) {
	case 0:
	case ~(u32)0:
		seq_printf(s, "%s N/A\n", prefix);
	break;
	default:
		seq_printf(s, "%s %s%d.%03d\n", prefix, (t < 0 ? "-" : ""),
			   abs(t / 1000), abs(t % 1000));
		break;
	}
}

static int wil_temp_debugfs_show(struct seq_file *s, void *data)
{
	struct wil6210_priv *wil = s->private;
	s32 t_m, t_r;
	int rc = wmi_get_temperature(wil, &t_m, &t_r);

	if (rc) {
		seq_puts(s, "Failed\n");
		return 0;
	}

	print_temp(s, "T_mac   =", t_m);
	print_temp(s, "T_radio =", t_r);

	return 0;
}

static int wil_temp_seq_open(struct inode *inode, struct file *file)
{
	return single_open(file, wil_temp_debugfs_show, inode->i_private);
}

static const struct file_operations fops_temp = {
	.open		= wil_temp_seq_open,
	.release	= single_release,
	.read		= seq_read,
	.llseek		= seq_lseek,
};

/*---------freq------------*/
static int wil_freq_debugfs_show(struct seq_file *s, void *data)
{
	struct wil6210_priv *wil = s->private;
	struct wireless_dev *wdev = wil->main_ndev->ieee80211_ptr;
	u16 freq = wdev->chandef.chan ? wdev->chandef.chan->center_freq : 0;

	seq_printf(s, "Freq = %d\n", freq);

	return 0;
}

static int wil_freq_seq_open(struct inode *inode, struct file *file)
{
	return single_open(file, wil_freq_debugfs_show, inode->i_private);
}

static const struct file_operations fops_freq = {
	.open		= wil_freq_seq_open,
	.release	= single_release,
	.read		= seq_read,
	.llseek		= seq_lseek,
};

/*---------link------------*/
static int wil_link_debugfs_show(struct seq_file *s, void *data)
{
	struct wil6210_priv *wil = s->private;
	struct station_info *sinfo;
	int i, rc = 0;

	sinfo = kzalloc(sizeof(*sinfo), GFP_KERNEL);
	if (!sinfo)
		return -ENOMEM;

	for (i = 0; i < ARRAY_SIZE(wil->sta); i++) {
		struct wil_sta_info *p = &wil->sta[i];
		char *status = "unknown";
		struct wil6210_vif *vif;
		u8 mid;

		switch (p->status) {
		case wil_sta_unused:
			status = "unused   ";
			break;
		case wil_sta_conn_pending:
			status = "pending  ";
			break;
		case wil_sta_connected:
			status = "connected";
			break;
		}
		mid = (p->status != wil_sta_unused) ? p->mid : U8_MAX;
		seq_printf(s, "[%d][MID %d] %pM %s\n",
			   i, mid, p->addr, status);

		if (p->status != wil_sta_connected)
			continue;

		vif = (mid < wil->max_vifs) ? wil->vifs[mid] : NULL;
		if (vif) {
			rc = wil_cid_fill_sinfo(vif, i, sinfo);
			if (rc)
				goto out;

			seq_printf(s, "  Tx_mcs = %d\n", sinfo->txrate.mcs);
			seq_printf(s, "  Rx_mcs = %d\n", sinfo->rxrate.mcs);
			seq_printf(s, "  SQ     = %d\n", sinfo->signal);
		} else {
			seq_puts(s, "  INVALID MID\n");
		}
	}

out:
	kfree(sinfo);
	return rc;
}

static int wil_link_seq_open(struct inode *inode, struct file *file)
{
	return single_open(file, wil_link_debugfs_show, inode->i_private);
}

static const struct file_operations fops_link = {
	.open		= wil_link_seq_open,
	.release	= single_release,
	.read		= seq_read,
	.llseek		= seq_lseek,
};

/*---------info------------*/
static int wil_info_debugfs_show(struct seq_file *s, void *data)
{
	struct wil6210_priv *wil = s->private;
	struct net_device *ndev = wil->main_ndev;
	int is_ac = power_supply_is_system_supplied();
	int rx = atomic_xchg(&wil->isr_count_rx, 0);
	int tx = atomic_xchg(&wil->isr_count_tx, 0);
	static ulong rxf_old, txf_old;
	ulong rxf = ndev->stats.rx_packets;
	ulong txf = ndev->stats.tx_packets;
	unsigned int i;

	/* >0 : AC; 0 : battery; <0 : error */
	seq_printf(s, "AC powered : %d\n", is_ac);
	seq_printf(s, "Rx irqs:packets : %8d : %8ld\n", rx, rxf - rxf_old);
	seq_printf(s, "Tx irqs:packets : %8d : %8ld\n", tx, txf - txf_old);
	rxf_old = rxf;
	txf_old = txf;

#define CHECK_QSTATE(x) (state & BIT(__QUEUE_STATE_ ## x)) ? \
	" " __stringify(x) : ""

	for (i = 0; i < ndev->num_tx_queues; i++) {
		struct netdev_queue *txq = netdev_get_tx_queue(ndev, i);
		unsigned long state = txq->state;

		seq_printf(s, "Tx queue[%i] state : 0x%lx%s%s%s\n", i, state,
			   CHECK_QSTATE(DRV_XOFF),
			   CHECK_QSTATE(STACK_XOFF),
			   CHECK_QSTATE(FROZEN)
			  );
	}
#undef CHECK_QSTATE
	return 0;
}

static int wil_info_seq_open(struct inode *inode, struct file *file)
{
	return single_open(file, wil_info_debugfs_show, inode->i_private);
}

static const struct file_operations fops_info = {
	.open		= wil_info_seq_open,
	.release	= single_release,
	.read		= seq_read,
	.llseek		= seq_lseek,
};

/*---------recovery------------*/
/* mode = [manual|auto]
 * state = [idle|pending|running]
 */
static ssize_t wil_read_file_recovery(struct file *file, char __user *user_buf,
				      size_t count, loff_t *ppos)
{
	struct wil6210_priv *wil = file->private_data;
	char buf[80];
	int n;
	static const char * const sstate[] = {"idle", "pending", "running"};

	n = snprintf(buf, sizeof(buf), "mode = %s\nstate = %s\n",
		     no_fw_recovery ? "manual" : "auto",
		     sstate[wil->recovery_state]);

	n = min_t(int, n, sizeof(buf));

	return simple_read_from_buffer(user_buf, count, ppos,
				       buf, n);
}

static ssize_t wil_write_file_recovery(struct file *file,
				       const char __user *buf_,
				       size_t count, loff_t *ppos)
{
	struct wil6210_priv *wil = file->private_data;
	static const char run_command[] = "run";
	char buf[sizeof(run_command) + 1]; /* to detect "runx" */
	ssize_t rc;

	if (wil->recovery_state != fw_recovery_pending) {
		wil_err(wil, "No recovery pending\n");
		return -EINVAL;
	}

	if (*ppos != 0) {
		wil_err(wil, "Offset [%d]\n", (int)*ppos);
		return -EINVAL;
	}

	if (count > sizeof(buf)) {
		wil_err(wil, "Input too long, len = %d\n", (int)count);
		return -EINVAL;
	}

	rc = simple_write_to_buffer(buf, sizeof(buf) - 1, ppos, buf_, count);
	if (rc < 0)
		return rc;

	buf[rc] = '\0';
	if (0 == strcmp(buf, run_command))
		wil_set_recovery_state(wil, fw_recovery_running);
	else
		wil_err(wil, "Bad recovery command \"%s\"\n", buf);

	return rc;
}

static const struct file_operations fops_recovery = {
	.read = wil_read_file_recovery,
	.write = wil_write_file_recovery,
	.open  = simple_open,
};

/*---------Station matrix------------*/
static void wil_print_rxtid(struct seq_file *s, struct wil_tid_ampdu_rx *r)
{
	int i;
	u16 index = ((r->head_seq_num - r->ssn) & 0xfff) % r->buf_size;
	unsigned long long drop_dup = r->drop_dup, drop_old = r->drop_old;
	unsigned long long drop_dup_mcast = r->drop_dup_mcast;

	seq_printf(s, "([%2d]) 0x%03x [", r->buf_size, r->head_seq_num);
	for (i = 0; i < r->buf_size; i++) {
		if (i == index)
			seq_printf(s, "%c", r->reorder_buf[i] ? 'O' : '|');
		else
			seq_printf(s, "%c", r->reorder_buf[i] ? '*' : '_');
	}
	seq_printf(s,
		   "] total %llu drop %llu (dup %llu + old %llu + dup mcast %llu) last 0x%03x\n",
		   r->total, drop_dup + drop_old + drop_dup_mcast, drop_dup,
		   drop_old, drop_dup_mcast, r->ssn_last_drop);
}

static void wil_print_rxtid_crypto(struct seq_file *s, int tid,
				   struct wil_tid_crypto_rx *c)
{
	int i;

	for (i = 0; i < 4; i++) {
		struct wil_tid_crypto_rx_single *cc = &c->key_id[i];

		if (cc->key_set)
			goto has_keys;
	}
	return;

has_keys:
	if (tid < WIL_STA_TID_NUM)
		seq_printf(s, "  [%2d] PN", tid);
	else
		seq_puts(s, "  [GR] PN");

	for (i = 0; i < 4; i++) {
		struct wil_tid_crypto_rx_single *cc = &c->key_id[i];

		seq_printf(s, " [%i%s]%6phN", i, cc->key_set ? "+" : "-",
			   cc->pn);
	}
	seq_puts(s, "\n");
}

static int wil_sta_debugfs_show(struct seq_file *s, void *data)
__acquires(&p->tid_rx_lock) __releases(&p->tid_rx_lock)
{
	struct wil6210_priv *wil = s->private;
	int i, tid, mcs;

	for (i = 0; i < ARRAY_SIZE(wil->sta); i++) {
		struct wil_sta_info *p = &wil->sta[i];
		char *status = "unknown";
		u8 aid = 0;
		u8 mid;

		switch (p->status) {
		case wil_sta_unused:
			status = "unused   ";
			break;
		case wil_sta_conn_pending:
			status = "pending  ";
			break;
		case wil_sta_connected:
			status = "connected";
			aid = p->aid;
			break;
		}
		mid = (p->status != wil_sta_unused) ? p->mid : U8_MAX;
		seq_printf(s, "[%d] %pM %s MID %d AID %d\n", i, p->addr, status,
			   mid, aid);

		if (p->status == wil_sta_connected) {
			spin_lock_bh(&p->tid_rx_lock);
			for (tid = 0; tid < WIL_STA_TID_NUM; tid++) {
				struct wil_tid_ampdu_rx *r = p->tid_rx[tid];
				struct wil_tid_crypto_rx *c =
						&p->tid_crypto_rx[tid];

				if (r) {
					seq_printf(s, "  [%2d] ", tid);
					wil_print_rxtid(s, r);
				}

				wil_print_rxtid_crypto(s, tid, c);
			}
			wil_print_rxtid_crypto(s, WIL_STA_TID_NUM,
					       &p->group_crypto_rx);
			spin_unlock_bh(&p->tid_rx_lock);
			seq_printf(s,
				   "Rx invalid frame: non-data %lu, short %lu, large %lu, replay %lu\n",
				   p->stats.rx_non_data_frame,
				   p->stats.rx_short_frame,
				   p->stats.rx_large_frame,
				   p->stats.rx_replay);
			seq_printf(s,
				   "mic error %lu, key error %lu, amsdu error %lu, csum error %lu\n",
				   p->stats.rx_mic_error,
				   p->stats.rx_key_error,
				   p->stats.rx_amsdu_error,
				   p->stats.rx_csum_err);

			seq_puts(s, "Rx/MCS:");
			for (mcs = 0; mcs < ARRAY_SIZE(p->stats.rx_per_mcs);
			     mcs++)
				seq_printf(s, " %lld",
					   p->stats.rx_per_mcs[mcs]);
			seq_puts(s, "\n");
		}
	}

	return 0;
}

static int wil_sta_seq_open(struct inode *inode, struct file *file)
{
	return single_open(file, wil_sta_debugfs_show, inode->i_private);
}

static const struct file_operations fops_sta = {
	.open		= wil_sta_seq_open,
	.release	= single_release,
	.read		= seq_read,
	.llseek		= seq_lseek,
};

static int wil_mids_debugfs_show(struct seq_file *s, void *data)
{
	struct wil6210_priv *wil = s->private;
	struct wil6210_vif *vif;
	struct net_device *ndev;
	int i;

	mutex_lock(&wil->vif_mutex);
	for (i = 0; i < wil->max_vifs; i++) {
		vif = wil->vifs[i];

		if (vif) {
			ndev = vif_to_ndev(vif);
			seq_printf(s, "[%d] %pM %s\n", i, ndev->dev_addr,
				   ndev->name);
		} else {
			seq_printf(s, "[%d] unused\n", i);
		}
	}
	mutex_unlock(&wil->vif_mutex);

	return 0;
}

static int wil_mids_seq_open(struct inode *inode, struct file *file)
{
	return single_open(file, wil_mids_debugfs_show, inode->i_private);
}

static const struct file_operations fops_mids = {
	.open		= wil_mids_seq_open,
	.release	= single_release,
	.read		= seq_read,
	.llseek		= seq_lseek,
};

static int wil_tx_latency_debugfs_show(struct seq_file *s, void *data)
__acquires(&p->tid_rx_lock) __releases(&p->tid_rx_lock)
{
	struct wil6210_priv *wil = s->private;
	int i, bin;

	for (i = 0; i < ARRAY_SIZE(wil->sta); i++) {
		struct wil_sta_info *p = &wil->sta[i];
		char *status = "unknown";
		u8 aid = 0;
		u8 mid;

		if (!p->tx_latency_bins)
			continue;

		switch (p->status) {
		case wil_sta_unused:
			status = "unused   ";
			break;
		case wil_sta_conn_pending:
			status = "pending  ";
			break;
		case wil_sta_connected:
			status = "connected";
			aid = p->aid;
			break;
		}
		mid = (p->status != wil_sta_unused) ? p->mid : U8_MAX;
		seq_printf(s, "[%d] %pM %s MID %d AID %d\n", i, p->addr, status,
			   mid, aid);

		if (p->status == wil_sta_connected) {
			u64 num_packets = 0;
			u64 tx_latency_avg = p->stats.tx_latency_total_us;

			seq_puts(s, "Tx/Latency bin:");
			for (bin = 0; bin < WIL_NUM_LATENCY_BINS; bin++) {
				seq_printf(s, " %lld",
					   p->tx_latency_bins[bin]);
				num_packets += p->tx_latency_bins[bin];
			}
			seq_puts(s, "\n");
			if (!num_packets)
				continue;
			do_div(tx_latency_avg, num_packets);
			seq_printf(s, "Tx/Latency min/avg/max (us): %d/%lld/%d",
				   p->stats.tx_latency_min_us,
				   tx_latency_avg,
				   p->stats.tx_latency_max_us);

			seq_puts(s, "\n");
		}
	}

	return 0;
}

static int wil_tx_latency_seq_open(struct inode *inode, struct file *file)
{
	return single_open(file, wil_tx_latency_debugfs_show,
			   inode->i_private);
}

static ssize_t wil_tx_latency_write(struct file *file, const char __user *buf,
				    size_t len, loff_t *ppos)
{
	struct seq_file *s = file->private_data;
	struct wil6210_priv *wil = s->private;
	int val, rc, i;
	bool enable;

	rc = kstrtoint_from_user(buf, len, 0, &val);
	if (rc) {
		wil_err(wil, "Invalid argument\n");
		return rc;
	}
	if (val == 1)
		/* default resolution */
		val = 500;
	if (val && (val < 50 || val > 1000)) {
		wil_err(wil, "Invalid resolution %d\n", val);
		return -EINVAL;
	}

	enable = !!val;
	if (wil->tx_latency == enable)
		return len;

	wil_info(wil, "%s TX latency measurements (resolution %dusec)\n",
		 enable ? "Enabling" : "Disabling", val);

	if (enable) {
		size_t sz = sizeof(u64) * WIL_NUM_LATENCY_BINS;

		wil->tx_latency_res = val;
		for (i = 0; i < ARRAY_SIZE(wil->sta); i++) {
			struct wil_sta_info *sta = &wil->sta[i];

			kfree(sta->tx_latency_bins);
			sta->tx_latency_bins = kzalloc(sz, GFP_KERNEL);
			if (!sta->tx_latency_bins)
				return -ENOMEM;
			sta->stats.tx_latency_min_us = U32_MAX;
			sta->stats.tx_latency_max_us = 0;
			sta->stats.tx_latency_total_us = 0;
		}
	}
	wil->tx_latency = enable;

	return len;
}

static const struct file_operations fops_tx_latency = {
	.open		= wil_tx_latency_seq_open,
	.release	= single_release,
	.read		= seq_read,
	.write		= wil_tx_latency_write,
	.llseek		= seq_lseek,
};

static void wil_link_stats_print_basic(struct wil6210_vif *vif,
				       struct seq_file *s,
				       struct wmi_link_stats_basic *basic)
{
	char per[5] = "?";

	if (basic->per_average != 0xff)
		snprintf(per, sizeof(per), "%d%%", basic->per_average);

	seq_printf(s, "CID %d {\n"
		   "\tTxMCS %d TxTpt %d\n"
		   "\tGoodput(rx:tx) %d:%d\n"
		   "\tRxBcastFrames %d\n"
		   "\tRSSI %d SQI %d SNR %d PER %s\n"
		   "\tRx RFC %d Ant num %d\n"
		   "\tSectors(rx:tx) my %d:%d peer %d:%d\n"
		   "}\n",
		   basic->cid,
		   basic->bf_mcs, le32_to_cpu(basic->tx_tpt),
		   le32_to_cpu(basic->rx_goodput),
		   le32_to_cpu(basic->tx_goodput),
		   le32_to_cpu(basic->rx_bcast_frames),
		   basic->rssi, basic->sqi, basic->snr, per,
		   basic->selected_rfc, basic->rx_effective_ant_num,
		   basic->my_rx_sector, basic->my_tx_sector,
		   basic->other_rx_sector, basic->other_tx_sector);
}

static void wil_link_stats_print_global(struct wil6210_priv *wil,
					struct seq_file *s,
					struct wmi_link_stats_global *global)
{
	seq_printf(s, "Frames(rx:tx) %d:%d\n"
		   "BA Frames(rx:tx) %d:%d\n"
		   "Beacons %d\n"
		   "Rx Errors (MIC:CRC) %d:%d\n"
		   "Tx Errors (no ack) %d\n",
		   le32_to_cpu(global->rx_frames),
		   le32_to_cpu(global->tx_frames),
		   le32_to_cpu(global->rx_ba_frames),
		   le32_to_cpu(global->tx_ba_frames),
		   le32_to_cpu(global->tx_beacons),
		   le32_to_cpu(global->rx_mic_errors),
		   le32_to_cpu(global->rx_crc_errors),
		   le32_to_cpu(global->tx_fail_no_ack));
}

static void wil_link_stats_debugfs_show_vif(struct wil6210_vif *vif,
					    struct seq_file *s)
{
	struct wil6210_priv *wil = vif_to_wil(vif);
	struct wmi_link_stats_basic *stats;
	int i;

	if (!vif->fw_stats_ready) {
		seq_puts(s, "no statistics\n");
		return;
	}

	seq_printf(s, "TSF %lld\n", vif->fw_stats_tsf);
	for (i = 0; i < ARRAY_SIZE(wil->sta); i++) {
		if (wil->sta[i].status == wil_sta_unused)
			continue;
		if (wil->sta[i].mid != vif->mid)
			continue;

		stats = &wil->sta[i].fw_stats_basic;
		wil_link_stats_print_basic(vif, s, stats);
	}
}

static int wil_link_stats_debugfs_show(struct seq_file *s, void *data)
{
	struct wil6210_priv *wil = s->private;
	struct wil6210_vif *vif;
	int i, rc;

	rc = mutex_lock_interruptible(&wil->vif_mutex);
	if (rc)
		return rc;

	/* iterate over all MIDs and show per-cid statistics. Then show the
	 * global statistics
	 */
	for (i = 0; i < wil->max_vifs; i++) {
		vif = wil->vifs[i];

		seq_printf(s, "MID %d ", i);
		if (!vif) {
			seq_puts(s, "unused\n");
			continue;
		}

		wil_link_stats_debugfs_show_vif(vif, s);
	}

	mutex_unlock(&wil->vif_mutex);

	return 0;
}

static int wil_link_stats_seq_open(struct inode *inode, struct file *file)
{
	return single_open(file, wil_link_stats_debugfs_show, inode->i_private);
}

static ssize_t wil_link_stats_write(struct file *file, const char __user *buf,
				    size_t len, loff_t *ppos)
{
	struct seq_file *s = file->private_data;
	struct wil6210_priv *wil = s->private;
	int cid, interval, rc, i;
	struct wil6210_vif *vif;
	char *kbuf = kmalloc(len + 1, GFP_KERNEL);

	if (!kbuf)
		return -ENOMEM;

	rc = simple_write_to_buffer(kbuf, len, ppos, buf, len);
	if (rc != len) {
		kfree(kbuf);
		return rc >= 0 ? -EIO : rc;
	}

	kbuf[len] = '\0';
	/* specify cid (use -1 for all cids) and snapshot interval in ms */
	rc = sscanf(kbuf, "%d %d", &cid, &interval);
	kfree(kbuf);
	if (rc < 0)
		return rc;
	if (rc < 2 || interval < 0)
		return -EINVAL;

	wil_info(wil, "request link statistics, cid %d interval %d\n",
		 cid, interval);

	rc = mutex_lock_interruptible(&wil->vif_mutex);
	if (rc)
		return rc;

	for (i = 0; i < wil->max_vifs; i++) {
		vif = wil->vifs[i];
		if (!vif)
			continue;

		rc = wmi_link_stats_cfg(vif, WMI_LINK_STATS_TYPE_BASIC,
					(cid == -1 ? 0xff : cid), interval);
		if (rc)
			wil_err(wil, "link statistics failed for mid %d\n", i);
	}
	mutex_unlock(&wil->vif_mutex);

	return len;
}

static const struct file_operations fops_link_stats = {
	.open		= wil_link_stats_seq_open,
	.release	= single_release,
	.read		= seq_read,
	.write		= wil_link_stats_write,
	.llseek		= seq_lseek,
};

static int
wil_link_stats_global_debugfs_show(struct seq_file *s, void *data)
{
	struct wil6210_priv *wil = s->private;

	if (!wil->fw_stats_global.ready)
		return 0;

	seq_printf(s, "TSF %lld\n", wil->fw_stats_global.tsf);
	wil_link_stats_print_global(wil, s, &wil->fw_stats_global.stats);

	return 0;
}

static int
wil_link_stats_global_seq_open(struct inode *inode, struct file *file)
{
	return single_open(file, wil_link_stats_global_debugfs_show,
			   inode->i_private);
}

static ssize_t
wil_link_stats_global_write(struct file *file, const char __user *buf,
			    size_t len, loff_t *ppos)
{
	struct seq_file *s = file->private_data;
	struct wil6210_priv *wil = s->private;
	int interval, rc;
	struct wil6210_vif *vif = ndev_to_vif(wil->main_ndev);

	/* specify snapshot interval in ms */
	rc = kstrtoint_from_user(buf, len, 0, &interval);
	if (rc || interval < 0) {
		wil_err(wil, "Invalid argument\n");
		return -EINVAL;
	}

	wil_info(wil, "request global link stats, interval %d\n", interval);

	rc = wmi_link_stats_cfg(vif, WMI_LINK_STATS_TYPE_GLOBAL, 0, interval);
	if (rc)
		wil_err(wil, "global link stats failed %d\n", rc);

	return rc ? rc : len;
}

static const struct file_operations fops_link_stats_global = {
	.open		= wil_link_stats_global_seq_open,
	.release	= single_release,
	.read		= seq_read,
	.write		= wil_link_stats_global_write,
	.llseek		= seq_lseek,
};

static ssize_t wil_read_file_led_cfg(struct file *file, char __user *user_buf,
				     size_t count, loff_t *ppos)
{
	char buf[80];
	int n;

	n = snprintf(buf, sizeof(buf),
		     "led_id is set to %d, echo 1 to enable, 0 to disable\n",
		     led_id);

	n = min_t(int, n, sizeof(buf));

	return simple_read_from_buffer(user_buf, count, ppos,
				       buf, n);
}

static ssize_t wil_write_file_led_cfg(struct file *file,
				      const char __user *buf_,
				      size_t count, loff_t *ppos)
{
	struct wil6210_priv *wil = file->private_data;
	int val;
	int rc;

	rc = kstrtoint_from_user(buf_, count, 0, &val);
	if (rc) {
		wil_err(wil, "Invalid argument\n");
		return rc;
	}

	wil_info(wil, "%s led %d\n", val ? "Enabling" : "Disabling", led_id);
	rc = wmi_led_cfg(wil, val);
	if (rc) {
		wil_info(wil, "%s led %d failed\n",
			 val ? "Enabling" : "Disabling", led_id);
		return rc;
	}

	return count;
}

static const struct file_operations fops_led_cfg = {
	.read = wil_read_file_led_cfg,
	.write = wil_write_file_led_cfg,
	.open  = simple_open,
};

/* led_blink_time, write:
 * "<blink_on_slow> <blink_off_slow> <blink_on_med> <blink_off_med> <blink_on_fast> <blink_off_fast>
 */
static ssize_t wil_write_led_blink_time(struct file *file,
					const char __user *buf,
					size_t len, loff_t *ppos)
{
	int rc;
	char *kbuf = kmalloc(len + 1, GFP_KERNEL);

	if (!kbuf)
		return -ENOMEM;

	rc = simple_write_to_buffer(kbuf, len, ppos, buf, len);
	if (rc != len) {
		kfree(kbuf);
		return rc >= 0 ? -EIO : rc;
	}

	kbuf[len] = '\0';
	rc = sscanf(kbuf, "%d %d %d %d %d %d",
		    &led_blink_time[WIL_LED_TIME_SLOW].on_ms,
		    &led_blink_time[WIL_LED_TIME_SLOW].off_ms,
		    &led_blink_time[WIL_LED_TIME_MED].on_ms,
		    &led_blink_time[WIL_LED_TIME_MED].off_ms,
		    &led_blink_time[WIL_LED_TIME_FAST].on_ms,
		    &led_blink_time[WIL_LED_TIME_FAST].off_ms);
	kfree(kbuf);

	if (rc < 0)
		return rc;
	if (rc < 6)
		return -EINVAL;

	return len;
}

static ssize_t wil_read_led_blink_time(struct file *file, char __user *user_buf,
				       size_t count, loff_t *ppos)
{
	static char text[400];

	snprintf(text, sizeof(text),
		 "To set led blink on/off time variables write:\n"
		 "<blink_on_slow> <blink_off_slow> <blink_on_med> "
		 "<blink_off_med> <blink_on_fast> <blink_off_fast>\n"
		 "The current values are:\n"
		 "%d %d %d %d %d %d\n",
		 led_blink_time[WIL_LED_TIME_SLOW].on_ms,
		 led_blink_time[WIL_LED_TIME_SLOW].off_ms,
		 led_blink_time[WIL_LED_TIME_MED].on_ms,
		 led_blink_time[WIL_LED_TIME_MED].off_ms,
		 led_blink_time[WIL_LED_TIME_FAST].on_ms,
		 led_blink_time[WIL_LED_TIME_FAST].off_ms);

	return simple_read_from_buffer(user_buf, count, ppos, text,
				       sizeof(text));
}

static const struct file_operations fops_led_blink_time = {
	.read = wil_read_led_blink_time,
	.write = wil_write_led_blink_time,
	.open  = simple_open,
};

/*---------FW capabilities------------*/
static int wil_fw_capabilities_debugfs_show(struct seq_file *s, void *data)
{
	struct wil6210_priv *wil = s->private;

	seq_printf(s, "fw_capabilities : %*pb\n", WMI_FW_CAPABILITY_MAX,
		   wil->fw_capabilities);

	return 0;
}

static int wil_fw_capabilities_seq_open(struct inode *inode, struct file *file)
{
	return single_open(file, wil_fw_capabilities_debugfs_show,
			   inode->i_private);
}

static const struct file_operations fops_fw_capabilities = {
	.open		= wil_fw_capabilities_seq_open,
	.release	= single_release,
	.read		= seq_read,
	.llseek		= seq_lseek,
};

/*---------FW version------------*/
static int wil_fw_version_debugfs_show(struct seq_file *s, void *data)
{
	struct wil6210_priv *wil = s->private;

	if (wil->fw_version[0])
		seq_printf(s, "%s\n", wil->fw_version);
	else
		seq_puts(s, "N/A\n");

	return 0;
}

static int wil_fw_version_seq_open(struct inode *inode, struct file *file)
{
	return single_open(file, wil_fw_version_debugfs_show,
			   inode->i_private);
}

static const struct file_operations fops_fw_version = {
	.open		= wil_fw_version_seq_open,
	.release	= single_release,
	.read		= seq_read,
	.llseek		= seq_lseek,
};

/*---------suspend_stats---------*/
static ssize_t wil_write_suspend_stats(struct file *file,
				       const char __user *buf,
				       size_t len, loff_t *ppos)
{
	struct wil6210_priv *wil = file->private_data;

	memset(&wil->suspend_stats, 0, sizeof(wil->suspend_stats));

	return len;
}

static ssize_t wil_read_suspend_stats(struct file *file,
				      char __user *user_buf,
				      size_t count, loff_t *ppos)
{
	struct wil6210_priv *wil = file->private_data;
	char *text;
	int n, ret, text_size = 500;

	text = kmalloc(text_size, GFP_KERNEL);
	if (!text)
		return -ENOMEM;

	n = snprintf(text, text_size,
		     "Radio on suspend statistics:\n"
		     "successful suspends:%ld failed suspends:%ld\n"
		     "successful resumes:%ld failed resumes:%ld\n"
		     "rejected by device:%ld\n"
		     "Radio off suspend statistics:\n"
		     "successful suspends:%ld failed suspends:%ld\n"
		     "successful resumes:%ld failed resumes:%ld\n"
		     "General statistics:\n"
		     "rejected by host:%ld\n",
		     wil->suspend_stats.r_on.successful_suspends,
		     wil->suspend_stats.r_on.failed_suspends,
		     wil->suspend_stats.r_on.successful_resumes,
		     wil->suspend_stats.r_on.failed_resumes,
		     wil->suspend_stats.rejected_by_device,
		     wil->suspend_stats.r_off.successful_suspends,
		     wil->suspend_stats.r_off.failed_suspends,
		     wil->suspend_stats.r_off.successful_resumes,
		     wil->suspend_stats.r_off.failed_resumes,
		     wil->suspend_stats.rejected_by_host);

	n = min_t(int, n, text_size);

	ret = simple_read_from_buffer(user_buf, count, ppos, text, n);

	kfree(text);

	return ret;
}

static const struct file_operations fops_suspend_stats = {
	.read = wil_read_suspend_stats,
	.write = wil_write_suspend_stats,
	.open  = simple_open,
};

/*---------compressed_rx_status---------*/
static ssize_t wil_compressed_rx_status_write(struct file *file,
					      const char __user *buf,
					      size_t len, loff_t *ppos)
{
	struct seq_file *s = file->private_data;
	struct wil6210_priv *wil = s->private;
	int compressed_rx_status;
	int rc;

	rc = kstrtoint_from_user(buf, len, 0, &compressed_rx_status);
	if (rc) {
		wil_err(wil, "Invalid argument\n");
		return rc;
	}

	if (wil_has_active_ifaces(wil, true, false)) {
		wil_err(wil, "cannot change edma config after iface is up\n");
		return -EPERM;
	}

	wil_info(wil, "%sable compressed_rx_status\n",
		 compressed_rx_status ? "En" : "Dis");

	wil->use_compressed_rx_status = compressed_rx_status;

	return len;
}

static int
wil_compressed_rx_status_show(struct seq_file *s, void *data)
{
	struct wil6210_priv *wil = s->private;

	seq_printf(s, "%d\n", wil->use_compressed_rx_status);

	return 0;
}

static int
wil_compressed_rx_status_seq_open(struct inode *inode, struct file *file)
{
	return single_open(file, wil_compressed_rx_status_show,
			   inode->i_private);
}

static const struct file_operations fops_compressed_rx_status = {
	.open  = wil_compressed_rx_status_seq_open,
	.release = single_release,
	.read = seq_read,
	.write = wil_compressed_rx_status_write,
	.llseek	= seq_lseek,
};

/*----------------*/
static void wil6210_debugfs_init_blobs(struct wil6210_priv *wil,
				       struct dentry *dbg)
{
	int i;
	char name[32];

	for (i = 0; i < ARRAY_SIZE(fw_mapping); i++) {
		struct wil_blob_wrapper *wil_blob = &wil->blobs[i];
		struct debugfs_blob_wrapper *blob = &wil_blob->blob;
		const struct fw_map *map = &fw_mapping[i];

		if (!map->name)
			continue;

		wil_blob->wil = wil;
		blob->data = (void * __force)wil->csr + HOSTADDR(map->host);
		blob->size = map->to - map->from;
		snprintf(name, sizeof(name), "blob_%s", map->name);
		wil_debugfs_create_ioblob(name, 0444, dbg, wil_blob);
	}
}

/* misc files */
static const struct {
	const char *name;
	umode_t mode;
	const struct file_operations *fops;
} dbg_files[] = {
	{"mbox",	0444,		&fops_mbox},
	{"rings",	0444,		&fops_ring},
	{"stations", 0444,		&fops_sta},
	{"mids",	0444,		&fops_mids},
	{"desc",	0444,		&fops_txdesc},
	{"bf",		0444,		&fops_bf},
	{"mem_val",	0644,		&fops_memread},
	{"rxon",	0244,		&fops_rxon},
	{"tx_mgmt",	0244,		&fops_txmgmt},
	{"wmi_send", 0244,		&fops_wmi},
	{"back",	0644,		&fops_back},
	{"pmccfg",	0644,		&fops_pmccfg},
	{"pmcdata",	0444,		&fops_pmcdata},
	{"temp",	0444,		&fops_temp},
	{"freq",	0444,		&fops_freq},
	{"link",	0444,		&fops_link},
	{"info",	0444,		&fops_info},
	{"recovery", 0644,		&fops_recovery},
	{"led_cfg",	0644,		&fops_led_cfg},
	{"led_blink_time",	0644,	&fops_led_blink_time},
	{"fw_capabilities",	0444,	&fops_fw_capabilities},
	{"fw_version",	0444,		&fops_fw_version},
	{"suspend_stats",	0644,	&fops_suspend_stats},
	{"compressed_rx_status", 0644,	&fops_compressed_rx_status},
	{"srings",	0444,		&fops_srings},
	{"status_msg",	0444,		&fops_status_msg},
	{"rx_buff_mgmt",	0444,	&fops_rx_buff_mgmt},
	{"tx_latency",	0644,		&fops_tx_latency},
	{"link_stats",	0644,		&fops_link_stats},
	{"link_stats_global",	0644,	&fops_link_stats_global},
};

static void wil6210_debugfs_init_files(struct wil6210_priv *wil,
				       struct dentry *dbg)
{
	int i;

	for (i = 0; i < ARRAY_SIZE(dbg_files); i++)
		debugfs_create_file(dbg_files[i].name, dbg_files[i].mode, dbg,
				    wil, dbg_files[i].fops);
}

/* interrupt control blocks */
static const struct {
	const char *name;
	u32 icr_off;
} dbg_icr[] = {
	{"USER_ICR",		HOSTADDR(RGF_USER_USER_ICR)},
	{"DMA_EP_TX_ICR",	HOSTADDR(RGF_DMA_EP_TX_ICR)},
	{"DMA_EP_RX_ICR",	HOSTADDR(RGF_DMA_EP_RX_ICR)},
	{"DMA_EP_MISC_ICR",	HOSTADDR(RGF_DMA_EP_MISC_ICR)},
};

static void wil6210_debugfs_init_isr(struct wil6210_priv *wil,
				     struct dentry *dbg)
{
	int i;

	for (i = 0; i < ARRAY_SIZE(dbg_icr); i++)
		wil6210_debugfs_create_ISR(wil, dbg_icr[i].name, dbg,
					   dbg_icr[i].icr_off);
}

#define WIL_FIELD(name, mode, type) { __stringify(name), mode, \
	offsetof(struct wil6210_priv, name), type}

/* fields in struct wil6210_priv */
static const struct dbg_off dbg_wil_off[] = {
	WIL_FIELD(status[0],	0644,	doff_ulong),
	WIL_FIELD(hw_version,	0444,	doff_x32),
	WIL_FIELD(recovery_count, 0444,	doff_u32),
	WIL_FIELD(discovery_mode, 0644,	doff_u8),
	WIL_FIELD(chip_revision, 0444,	doff_u8),
	WIL_FIELD(abft_len, 0644,		doff_u8),
	WIL_FIELD(wakeup_trigger, 0644,		doff_u8),
	WIL_FIELD(ring_idle_trsh, 0644,	doff_u32),
	WIL_FIELD(num_rx_status_rings, 0644,	doff_u8),
	WIL_FIELD(rx_status_ring_order, 0644,	doff_u32),
	WIL_FIELD(tx_status_ring_order, 0644,	doff_u32),
	WIL_FIELD(rx_buff_id_count, 0644,	doff_u32),
	WIL_FIELD(amsdu_en, 0644,	doff_u8),
	{},
};

static const struct dbg_off dbg_wil_regs[] = {
	{"RGF_MAC_MTRL_COUNTER_0", 0444, HOSTADDR(RGF_MAC_MTRL_COUNTER_0),
		doff_io32},
	{"RGF_USER_USAGE_1", 0444, HOSTADDR(RGF_USER_USAGE_1), doff_io32},
	{},
};

/* static parameters */
static const struct dbg_off dbg_statics[] = {
	{"desc_index",	0644, (ulong)&dbg_txdesc_index, doff_u32},
	{"ring_index",	0644, (ulong)&dbg_ring_index, doff_u32},
	{"mem_addr",	0644, (ulong)&mem_addr, doff_u32},
	{"led_polarity", 0644, (ulong)&led_polarity, doff_u8},
	{"status_index", 0644, (ulong)&dbg_status_msg_index, doff_u32},
	{"sring_index",	0644, (ulong)&dbg_sring_index, doff_u32},
	{},
};

static const int dbg_off_count = 4 * (ARRAY_SIZE(isr_off) - 1) +
				ARRAY_SIZE(dbg_wil_regs) - 1 +
				ARRAY_SIZE(pseudo_isr_off) - 1 +
				ARRAY_SIZE(lgc_itr_cnt_off) - 1 +
				ARRAY_SIZE(tx_itr_cnt_off) - 1 +
				ARRAY_SIZE(rx_itr_cnt_off) - 1;

int wil6210_debugfs_init(struct wil6210_priv *wil)
{
	struct dentry *dbg = wil->debug = debugfs_create_dir(WIL_NAME,
			wil_to_wiphy(wil)->debugfsdir);
	if (IS_ERR_OR_NULL(dbg))
		return -ENODEV;

	wil->dbg_data.data_arr = kcalloc(dbg_off_count,
					 sizeof(struct wil_debugfs_iomem_data),
					 GFP_KERNEL);
	if (!wil->dbg_data.data_arr) {
		debugfs_remove_recursive(dbg);
		wil->debug = NULL;
		return -ENOMEM;
	}

	wil->dbg_data.iomem_data_count = 0;

	wil_pmc_init(wil);

	wil6210_debugfs_init_files(wil, dbg);
	wil6210_debugfs_init_isr(wil, dbg);
	wil6210_debugfs_init_blobs(wil, dbg);
	wil6210_debugfs_init_offset(wil, dbg, wil, dbg_wil_off);
	wil6210_debugfs_init_offset(wil, dbg, (void * __force)wil->csr,
				    dbg_wil_regs);
	wil6210_debugfs_init_offset(wil, dbg, NULL, dbg_statics);

	wil6210_debugfs_create_pseudo_ISR(wil, dbg);

	wil6210_debugfs_create_ITR_CNT(wil, dbg);

	return 0;
}

void wil6210_debugfs_remove(struct wil6210_priv *wil)
{
	int i;

	debugfs_remove_recursive(wil->debug);
	wil->debug = NULL;

	kfree(wil->dbg_data.data_arr);
	for (i = 0; i < ARRAY_SIZE(wil->sta); i++)
		kfree(wil->sta[i].tx_latency_bins);

	/* free pmc memory without sending command to fw, as it will
	 * be reset on the way down anyway
	 */
	wil_pmc_free(wil, false);
}<|MERGE_RESOLUTION|>--- conflicted
+++ resolved
@@ -53,7 +53,6 @@
 static void wil_print_desc_edma(struct seq_file *s, struct wil6210_priv *wil,
 				struct wil_ring *ring,
 				char _s, char _h, int idx)
-<<<<<<< HEAD
 {
 	u8 num_of_descs;
 	bool has_skb = false;
@@ -85,39 +84,6 @@
 			   const char *name, struct wil_ring *ring,
 			   char _s, char _h)
 {
-=======
-{
-	u8 num_of_descs;
-	bool has_skb = false;
-
-	if (ring->is_rx) {
-		struct wil_rx_enhanced_desc *rx_d =
-			(struct wil_rx_enhanced_desc *)
-			&ring->va[idx].rx.enhanced;
-		u16 buff_id = le16_to_cpu(rx_d->mac.buff_id);
-
-		has_skb = wil->rx_buff_mgmt.buff_arr[buff_id].skb;
-		seq_printf(s, "%c", (has_skb) ? _h : _s);
-	} else {
-		struct wil_tx_enhanced_desc *d =
-			(struct wil_tx_enhanced_desc *)
-			&ring->va[idx].tx.enhanced;
-
-		num_of_descs = (u8)d->mac.d[2];
-		has_skb = ring->ctx[idx].skb;
-		if (num_of_descs >= 1)
-			seq_printf(s, "%c", ring->ctx[idx].skb ? _h : _s);
-		else
-			/* num_of_descs == 0, it's a frag in a list of descs */
-			seq_printf(s, "%c", has_skb ? 'h' : _s);
-	}
-}
-
-static void wil_print_ring(struct seq_file *s, struct wil6210_priv *wil,
-			   const char *name, struct wil_ring *ring,
-			   char _s, char _h)
-{
->>>>>>> c43a06f1
 	void __iomem *x = wmi_addr(wil, ring->hwtail);
 	u32 v;
 
@@ -386,19 +352,11 @@
 {
 	struct wil6210_priv *wil = s->private;
 	int ret;
-<<<<<<< HEAD
 
 	ret = wil_pm_runtime_get(wil);
 	if (ret < 0)
 		return ret;
 
-=======
-
-	ret = wil_pm_runtime_get(wil);
-	if (ret < 0)
-		return ret;
-
->>>>>>> c43a06f1
 	wil_print_mbox_ring(s, "tx", wil->csr + HOST_MBOX +
 		       offsetof(struct wil6210_mbox_ctl, tx));
 	wil_print_mbox_ring(s, "rx", wil->csr + HOST_MBOX +
@@ -772,35 +730,6 @@
 	return debugfs_create_file(name, mode, parent, wil_blob, &fops_ioblob);
 }
 
-<<<<<<< HEAD
-/*---reset---*/
-static ssize_t wil_write_file_reset(struct file *file, const char __user *buf,
-				    size_t len, loff_t *ppos)
-{
-	struct wil6210_priv *wil = file->private_data;
-	struct net_device *ndev = wil->main_ndev;
-
-	/**
-	 * BUG:
-	 * this code does NOT sync device state with the rest of system
-	 * use with care, debug only!!!
-	 */
-	rtnl_lock();
-	dev_close(ndev);
-	ndev->flags &= ~IFF_UP;
-	rtnl_unlock();
-	wil_reset(wil, true);
-
-	return len;
-}
-
-static const struct file_operations fops_reset = {
-	.write = wil_write_file_reset,
-	.open  = simple_open,
-};
-
-=======
->>>>>>> c43a06f1
 /*---write channel 1..4 to rxon for it, 0 to rxoff---*/
 static ssize_t wil_write_file_rxon(struct file *file, const char __user *buf,
 				   size_t len, loff_t *ppos)
@@ -1199,7 +1128,6 @@
 		}
 	} else {
 		skb = ring->ctx[txdesc_idx].skb;
-<<<<<<< HEAD
 	}
 	if (tx)
 		seq_printf(s, "Tx[%2d][%3d] = {\n", ring_idx,
@@ -1217,25 +1145,6 @@
 		wil_seq_print_skb(s, skb);
 		kfree_skb(skb);
 	}
-=======
-	}
-	if (tx)
-		seq_printf(s, "Tx[%2d][%3d] = {\n", ring_idx,
-			   txdesc_idx);
-	else
-		seq_printf(s, "Rx[%3d] = {\n", txdesc_idx);
-	seq_printf(s, "  MAC = 0x%08x 0x%08x 0x%08x 0x%08x\n",
-		   u[0], u[1], u[2], u[3]);
-	seq_printf(s, "  DMA = 0x%08x 0x%08x 0x%08x 0x%08x\n",
-		   u[4], u[5], u[6], u[7]);
-	seq_printf(s, "  SKB = 0x%p\n", skb);
-
-	if (skb) {
-		skb_get(skb);
-		wil_seq_print_skb(s, skb);
-		kfree_skb(skb);
-	}
->>>>>>> c43a06f1
 	seq_puts(s, "}\n");
 
 	return 0;
