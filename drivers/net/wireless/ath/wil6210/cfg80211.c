--- conflicted
+++ resolved
@@ -1131,16 +1131,12 @@
 			     params->wait);
 
 out:
-<<<<<<< HEAD
-	tx_status = (rc == 0);
-=======
 	/* when the sent packet was not acked by receiver(ACK=0), rc will
 	 * be -EAGAIN. In this case this function needs to return success,
 	 * the ACK=0 will be reflected in tx_status.
 	 */
 	tx_status = (rc == 0);
 	rc = (rc == -EAGAIN) ? 0 : rc;
->>>>>>> 7ce58816
 	cfg80211_mgmt_tx_status(wdev, cookie ? *cookie : 0, buf, len,
 				tx_status, GFP_KERNEL);
 
