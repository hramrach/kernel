--- conflicted
+++ resolved
@@ -91,10 +91,7 @@
 		.rx_ring_fill_level = HTT_RX_RING_FILL_LEVEL,
 		.shadow_reg_support = false,
 		.rri_on_ddr = false,
-<<<<<<< HEAD
-=======
 		.hw_filter_reset_required = true,
->>>>>>> 17d93760
 	},
 	{
 		.id = QCA988X_HW_2_0_VERSION,
@@ -128,10 +125,7 @@
 		.per_ce_irq = false,
 		.shadow_reg_support = false,
 		.rri_on_ddr = false,
-<<<<<<< HEAD
-=======
 		.hw_filter_reset_required = true,
->>>>>>> 17d93760
 	},
 	{
 		.id = QCA9887_HW_1_0_VERSION,
@@ -165,10 +159,7 @@
 		.per_ce_irq = false,
 		.shadow_reg_support = false,
 		.rri_on_ddr = false,
-<<<<<<< HEAD
-=======
 		.hw_filter_reset_required = true,
->>>>>>> 17d93760
 	},
 	{
 		.id = QCA6174_HW_2_1_VERSION,
@@ -201,10 +192,7 @@
 		.per_ce_irq = false,
 		.shadow_reg_support = false,
 		.rri_on_ddr = false,
-<<<<<<< HEAD
-=======
 		.hw_filter_reset_required = true,
->>>>>>> 17d93760
 	},
 	{
 		.id = QCA6174_HW_2_1_VERSION,
@@ -237,10 +225,7 @@
 		.per_ce_irq = false,
 		.shadow_reg_support = false,
 		.rri_on_ddr = false,
-<<<<<<< HEAD
-=======
 		.hw_filter_reset_required = true,
->>>>>>> 17d93760
 	},
 	{
 		.id = QCA6174_HW_3_0_VERSION,
@@ -273,10 +258,7 @@
 		.per_ce_irq = false,
 		.shadow_reg_support = false,
 		.rri_on_ddr = false,
-<<<<<<< HEAD
-=======
 		.hw_filter_reset_required = true,
->>>>>>> 17d93760
 	},
 	{
 		.id = QCA6174_HW_3_2_VERSION,
@@ -312,10 +294,7 @@
 		.per_ce_irq = false,
 		.shadow_reg_support = false,
 		.rri_on_ddr = false,
-<<<<<<< HEAD
-=======
 		.hw_filter_reset_required = true,
->>>>>>> 17d93760
 	},
 	{
 		.id = QCA99X0_HW_2_0_DEV_VERSION,
@@ -354,10 +333,7 @@
 		.per_ce_irq = false,
 		.shadow_reg_support = false,
 		.rri_on_ddr = false,
-<<<<<<< HEAD
-=======
 		.hw_filter_reset_required = true,
->>>>>>> 17d93760
 	},
 	{
 		.id = QCA9984_HW_1_0_DEV_VERSION,
@@ -401,10 +377,7 @@
 		.per_ce_irq = false,
 		.shadow_reg_support = false,
 		.rri_on_ddr = false,
-<<<<<<< HEAD
-=======
 		.hw_filter_reset_required = true,
->>>>>>> 17d93760
 	},
 	{
 		.id = QCA9888_HW_2_0_DEV_VERSION,
@@ -447,10 +420,7 @@
 		.per_ce_irq = false,
 		.shadow_reg_support = false,
 		.rri_on_ddr = false,
-<<<<<<< HEAD
-=======
 		.hw_filter_reset_required = true,
->>>>>>> 17d93760
 	},
 	{
 		.id = QCA9377_HW_1_0_DEV_VERSION,
@@ -483,10 +453,7 @@
 		.per_ce_irq = false,
 		.shadow_reg_support = false,
 		.rri_on_ddr = false,
-<<<<<<< HEAD
-=======
 		.hw_filter_reset_required = true,
->>>>>>> 17d93760
 	},
 	{
 		.id = QCA9377_HW_1_1_DEV_VERSION,
@@ -521,10 +488,7 @@
 		.per_ce_irq = false,
 		.shadow_reg_support = false,
 		.rri_on_ddr = false,
-<<<<<<< HEAD
-=======
 		.hw_filter_reset_required = true,
->>>>>>> 17d93760
 	},
 	{
 		.id = QCA4019_HW_1_0_DEV_VERSION,
@@ -564,10 +528,7 @@
 		.per_ce_irq = false,
 		.shadow_reg_support = false,
 		.rri_on_ddr = false,
-<<<<<<< HEAD
-=======
 		.hw_filter_reset_required = true,
->>>>>>> 17d93760
 	},
 	{
 		.id = WCN3990_HW_1_0_DEV_VERSION,
@@ -584,11 +545,7 @@
 		.hw_ops = &wcn3990_ops,
 		.decap_align_bytes = 1,
 		.num_peers = TARGET_HL_10_TLV_NUM_PEERS,
-<<<<<<< HEAD
-		.n_cipher_suites = 8,
-=======
 		.n_cipher_suites = 11,
->>>>>>> 17d93760
 		.ast_skid_limit = TARGET_HL_10_TLV_AST_SKID_LIMIT,
 		.num_wds_entries = TARGET_HL_10_TLV_NUM_WDS_ENTRIES,
 		.target_64bit = true,
@@ -596,10 +553,7 @@
 		.per_ce_irq = true,
 		.shadow_reg_support = true,
 		.rri_on_ddr = true,
-<<<<<<< HEAD
-=======
 		.hw_filter_reset_required = false,
->>>>>>> 17d93760
 	},
 };
 
