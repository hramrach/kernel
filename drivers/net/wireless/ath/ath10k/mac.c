--- conflicted
+++ resolved
@@ -2617,17 +2617,10 @@
 	    arg->peer_phymode == MODE_11AC_VHT80_80) {
 		u32 rx_nss;
 		u32 max_rate;
-<<<<<<< HEAD
 
 		max_rate = arg->peer_vht_rates.rx_max_rate;
 		rx_nss = get_160mhz_nss_from_maxrate(max_rate);
 
-=======
-
-		max_rate = arg->peer_vht_rates.rx_max_rate;
-		rx_nss = get_160mhz_nss_from_maxrate(max_rate);
-
->>>>>>> 7d2a07b7
 		if (rx_nss == 0)
 			rx_nss = arg->peer_num_spatial_streams;
 		else
@@ -3867,14 +3860,10 @@
 	const struct ieee80211_tx_info *info = IEEE80211_SKB_CB(skb);
 	bool is_data = ieee80211_is_data(hdr->frame_control) ||
 			ieee80211_is_data_qos(hdr->frame_control);
-<<<<<<< HEAD
-	struct ath10k_sta *arsta;
-=======
 	struct ath10k_vif *arvif = (void *)vif->drv_priv;
 	struct ath10k_sta *arsta;
 	u8 tid, *qos_ctl;
 	bool noack = false;
->>>>>>> 7d2a07b7
 
 	cb->flags = 0;
 	if (!ath10k_tx_h_use_hwcrypto(vif, skb))
@@ -5388,69 +5377,6 @@
 
 	mutex_lock(&ar->conf_mutex);
 
-<<<<<<< HEAD
-	ath10k_dbg(ar, ATH10K_DBG_MAC, "mac txpower %d\n", txpower);
-
-	param = ar->wmi.pdev_param->txpower_limit2g;
-	ret = ath10k_wmi_pdev_set_param(ar, param, txpower * 2);
-	if (ret) {
-		ath10k_warn(ar, "failed to set 2g txpower %d: %d\n",
-			    txpower, ret);
-		return ret;
-	}
-
-	param = ar->wmi.pdev_param->txpower_limit5g;
-	ret = ath10k_wmi_pdev_set_param(ar, param, txpower * 2);
-	if (ret) {
-		ath10k_warn(ar, "failed to set 5g txpower %d: %d\n",
-			    txpower, ret);
-		return ret;
-	}
-
-	return 0;
-}
-
-static int ath10k_mac_txpower_recalc(struct ath10k *ar)
-{
-	struct ath10k_vif *arvif;
-	int ret, txpower = -1;
-
-	lockdep_assert_held(&ar->conf_mutex);
-
-	list_for_each_entry(arvif, &ar->arvifs, list) {
-		/* txpower not initialized yet? */
-		if (arvif->txpower == INT_MIN)
-			continue;
-
-		if (txpower == -1)
-			txpower = arvif->txpower;
-		else
-			txpower = min(txpower, arvif->txpower);
-	}
-
-	if (txpower == -1)
-		return 0;
-
-	ret = ath10k_mac_txpower_setup(ar, txpower);
-	if (ret) {
-		ath10k_warn(ar, "failed to setup tx power %d: %d\n",
-			    txpower, ret);
-		return ret;
-	}
-
-	return 0;
-}
-
-static int ath10k_config(struct ieee80211_hw *hw, u32 changed)
-{
-	struct ath10k *ar = hw->priv;
-	struct ieee80211_conf *conf = &hw->conf;
-	int ret = 0;
-
-	mutex_lock(&ar->conf_mutex);
-
-=======
->>>>>>> 7d2a07b7
 	if (changed & IEEE80211_CONF_CHANGE_PS)
 		ath10k_config_ps(ar);
 
@@ -7407,14 +7333,6 @@
 
 		arg.tid = i;
 
-<<<<<<< HEAD
-	ret = ath10k_wmi_peer_set_param(ar, arvif->vdev_id, sta->addr,
-					ar->wmi.peer_param->use_fixed_power, txpwr);
-	if (ret) {
-		ath10k_warn(ar, "failed to set tx power for station ret: %d\n",
-			    ret);
-		goto out;
-=======
 		if (config_apply) {
 			ret = ath10k_wmi_set_per_peer_per_tid_cfg(ar, &arg);
 			if (ret)
@@ -7427,7 +7345,6 @@
 		arg.aggr_control  = 0;
 		arg.rate_ctrl = 0;
 		arg.rcode_flags = 0;
->>>>>>> 7d2a07b7
 	}
 
 exit:
@@ -9128,8 +9045,6 @@
 					 u8 *flags, u8 *bw)
 {
 	struct ath10k_index_ht_data_rate_type *mcs_rate;
-<<<<<<< HEAD
-=======
 	u8 index;
 	size_t len_nss1 = ARRAY_SIZE(supported_ht_mcs_rate_nss1);
 	size_t len_nss2 = ARRAY_SIZE(supported_ht_mcs_rate_nss2);
@@ -9138,22 +9053,11 @@
 		ath10k_warn(ar, "not supported mcs %d in current rate table", mcs);
 		return;
 	}
->>>>>>> 7d2a07b7
 
 	mcs_rate = (struct ath10k_index_ht_data_rate_type *)
 		   ((nss == 1) ? &supported_ht_mcs_rate_nss1 :
 		   &supported_ht_mcs_rate_nss2);
 
-<<<<<<< HEAD
-	if (rate == mcs_rate[mcs].supported_rate[0]) {
-		*bw = RATE_INFO_BW_20;
-	} else if (rate == mcs_rate[mcs].supported_rate[1]) {
-		*bw |= RATE_INFO_BW_40;
-	} else if (rate == mcs_rate[mcs].supported_rate[2]) {
-		*bw |= RATE_INFO_BW_20;
-		*flags |= RATE_INFO_FLAGS_SHORT_GI;
-	} else if (rate == mcs_rate[mcs].supported_rate[3]) {
-=======
 	if (mcs >= len_nss1)
 		index = mcs - len_nss1;
 	else
@@ -9167,7 +9071,6 @@
 		*bw |= RATE_INFO_BW_20;
 		*flags |= RATE_INFO_FLAGS_SHORT_GI;
 	} else if (rate == mcs_rate[index].supported_rate[3]) {
->>>>>>> 7d2a07b7
 		*bw |= RATE_INFO_BW_40;
 		*flags |= RATE_INFO_FLAGS_SHORT_GI;
 	} else {
@@ -9228,12 +9131,9 @@
 	u8 mcs = WMI_TLV_GET_HW_RC_RATE_V1(rate_code);
 	u8 flags = 0, bw = 0;
 
-<<<<<<< HEAD
-=======
 	ath10k_dbg(ar, ATH10K_DBG_MAC, "mac parse rate code 0x%x bitrate %d kbps\n",
 		   rate_code, bitrate_kbps);
 
->>>>>>> 7d2a07b7
 	if (preamble == WMI_RATE_PREAMBLE_HT)
 		mode = ATH10K_PHY_MODE_HT;
 	else if (preamble == WMI_RATE_PREAMBLE_VHT)
@@ -9410,20 +9310,6 @@
 		ret = ath10k_mac_reset_tid_config(ar, sta, arvif, tids);
 		goto exit;
 	}
-<<<<<<< HEAD
-	sinfo->txrate.flags = arsta->txrate.flags;
-	sinfo->filled |= BIT_ULL(NL80211_STA_INFO_TX_BITRATE);
-
-	if (ar->htt.disable_tx_comp) {
-		sinfo->tx_failed = arsta->tx_failed;
-		sinfo->filled |= BIT_ULL(NL80211_STA_INFO_TX_FAILED);
-	}
-
-	sinfo->tx_retries = arsta->tx_retries;
-	sinfo->filled |= BIT_ULL(NL80211_STA_INFO_TX_RETRIES);
-
-	ath10k_mac_sta_get_peer_stats_info(ar, sta, sinfo);
-=======
 
 	arvif->tids_rst = tids;
 	data.curr_vif = vif;
@@ -9434,7 +9320,6 @@
 exit:
 	mutex_unlock(&ar->conf_mutex);
 	return ret;
->>>>>>> 7d2a07b7
 }
 
 static const struct ieee80211_ops ath10k_ops = {
