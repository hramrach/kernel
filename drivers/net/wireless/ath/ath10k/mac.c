/*
 * Copyright (c) 2005-2011 Atheros Communications Inc.
 * Copyright (c) 2011-2013 Qualcomm Atheros, Inc.
 *
 * Permission to use, copy, modify, and/or distribute this software for any
 * purpose with or without fee is hereby granted, provided that the above
 * copyright notice and this permission notice appear in all copies.
 *
 * THE SOFTWARE IS PROVIDED "AS IS" AND THE AUTHOR DISCLAIMS ALL WARRANTIES
 * WITH REGARD TO THIS SOFTWARE INCLUDING ALL IMPLIED WARRANTIES OF
 * MERCHANTABILITY AND FITNESS. IN NO EVENT SHALL THE AUTHOR BE LIABLE FOR
 * ANY SPECIAL, DIRECT, INDIRECT, OR CONSEQUENTIAL DAMAGES OR ANY DAMAGES
 * WHATSOEVER RESULTING FROM LOSS OF USE, DATA OR PROFITS, WHETHER IN AN
 * ACTION OF CONTRACT, NEGLIGENCE OR OTHER TORTIOUS ACTION, ARISING OUT OF
 * OR IN CONNECTION WITH THE USE OR PERFORMANCE OF THIS SOFTWARE.
 */

#include "mac.h"

#include <net/mac80211.h>
#include <linux/etherdevice.h>

#include "hif.h"
#include "core.h"
#include "debug.h"
#include "wmi.h"
#include "htt.h"
#include "txrx.h"
#include "testmode.h"
#include "wmi.h"
#include "wmi-tlv.h"
#include "wmi-ops.h"
#include "wow.h"

/*********/
/* Rates */
/*********/

static struct ieee80211_rate ath10k_rates[] = {
	{ .bitrate = 10,
	  .hw_value = ATH10K_HW_RATE_CCK_LP_1M },
	{ .bitrate = 20,
	  .hw_value = ATH10K_HW_RATE_CCK_LP_2M,
	  .hw_value_short = ATH10K_HW_RATE_CCK_SP_2M,
	  .flags = IEEE80211_RATE_SHORT_PREAMBLE },
	{ .bitrate = 55,
	  .hw_value = ATH10K_HW_RATE_CCK_LP_5_5M,
	  .hw_value_short = ATH10K_HW_RATE_CCK_SP_5_5M,
	  .flags = IEEE80211_RATE_SHORT_PREAMBLE },
	{ .bitrate = 110,
	  .hw_value = ATH10K_HW_RATE_CCK_LP_11M,
	  .hw_value_short = ATH10K_HW_RATE_CCK_SP_11M,
	  .flags = IEEE80211_RATE_SHORT_PREAMBLE },

	{ .bitrate = 60, .hw_value = ATH10K_HW_RATE_OFDM_6M },
	{ .bitrate = 90, .hw_value = ATH10K_HW_RATE_OFDM_9M },
	{ .bitrate = 120, .hw_value = ATH10K_HW_RATE_OFDM_12M },
	{ .bitrate = 180, .hw_value = ATH10K_HW_RATE_OFDM_18M },
	{ .bitrate = 240, .hw_value = ATH10K_HW_RATE_OFDM_24M },
	{ .bitrate = 360, .hw_value = ATH10K_HW_RATE_OFDM_36M },
	{ .bitrate = 480, .hw_value = ATH10K_HW_RATE_OFDM_48M },
	{ .bitrate = 540, .hw_value = ATH10K_HW_RATE_OFDM_54M },
};

#define ATH10K_MAC_FIRST_OFDM_RATE_IDX 4

#define ath10k_a_rates (ath10k_rates + ATH10K_MAC_FIRST_OFDM_RATE_IDX)
#define ath10k_a_rates_size (ARRAY_SIZE(ath10k_rates) - \
			     ATH10K_MAC_FIRST_OFDM_RATE_IDX)
#define ath10k_g_rates (ath10k_rates + 0)
#define ath10k_g_rates_size (ARRAY_SIZE(ath10k_rates))

static bool ath10k_mac_bitrate_is_cck(int bitrate)
{
	switch (bitrate) {
	case 10:
	case 20:
	case 55:
	case 110:
		return true;
	}

	return false;
}

static u8 ath10k_mac_bitrate_to_rate(int bitrate)
{
	return DIV_ROUND_UP(bitrate, 5) |
	       (ath10k_mac_bitrate_is_cck(bitrate) ? BIT(7) : 0);
}

u8 ath10k_mac_hw_rate_to_idx(const struct ieee80211_supported_band *sband,
			     u8 hw_rate)
{
	const struct ieee80211_rate *rate;
	int i;

	for (i = 0; i < sband->n_bitrates; i++) {
		rate = &sband->bitrates[i];

		if (rate->hw_value == hw_rate)
			return i;
		else if (rate->flags & IEEE80211_RATE_SHORT_PREAMBLE &&
			 rate->hw_value_short == hw_rate)
			return i;
	}

	return 0;
}

u8 ath10k_mac_bitrate_to_idx(const struct ieee80211_supported_band *sband,
			     u32 bitrate)
{
	int i;

	for (i = 0; i < sband->n_bitrates; i++)
		if (sband->bitrates[i].bitrate == bitrate)
			return i;

	return 0;
}

static int ath10k_mac_get_max_vht_mcs_map(u16 mcs_map, int nss)
{
	switch ((mcs_map >> (2 * nss)) & 0x3) {
	case IEEE80211_VHT_MCS_SUPPORT_0_7: return BIT(8) - 1;
	case IEEE80211_VHT_MCS_SUPPORT_0_8: return BIT(9) - 1;
	case IEEE80211_VHT_MCS_SUPPORT_0_9: return BIT(10) - 1;
	}
	return 0;
}

static u32
ath10k_mac_max_ht_nss(const u8 ht_mcs_mask[IEEE80211_HT_MCS_MASK_LEN])
{
	int nss;

	for (nss = IEEE80211_HT_MCS_MASK_LEN - 1; nss >= 0; nss--)
		if (ht_mcs_mask[nss])
			return nss + 1;

	return 1;
}

static u32
ath10k_mac_max_vht_nss(const u16 vht_mcs_mask[NL80211_VHT_NSS_MAX])
{
	int nss;

	for (nss = NL80211_VHT_NSS_MAX - 1; nss >= 0; nss--)
		if (vht_mcs_mask[nss])
			return nss + 1;

	return 1;
}

/**********/
/* Crypto */
/**********/

static int ath10k_send_key(struct ath10k_vif *arvif,
			   struct ieee80211_key_conf *key,
			   enum set_key_cmd cmd,
			   const u8 *macaddr, u32 flags)
{
	struct ath10k *ar = arvif->ar;
	struct wmi_vdev_install_key_arg arg = {
		.vdev_id = arvif->vdev_id,
		.key_idx = key->keyidx,
		.key_len = key->keylen,
		.key_data = key->key,
		.key_flags = flags,
		.macaddr = macaddr,
	};

	lockdep_assert_held(&arvif->ar->conf_mutex);

	switch (key->cipher) {
	case WLAN_CIPHER_SUITE_CCMP:
		arg.key_cipher = WMI_CIPHER_AES_CCM;
		key->flags |= IEEE80211_KEY_FLAG_GENERATE_IV_MGMT;
		break;
	case WLAN_CIPHER_SUITE_TKIP:
		arg.key_cipher = WMI_CIPHER_TKIP;
		arg.key_txmic_len = 8;
		arg.key_rxmic_len = 8;
		break;
	case WLAN_CIPHER_SUITE_WEP40:
	case WLAN_CIPHER_SUITE_WEP104:
		arg.key_cipher = WMI_CIPHER_WEP;
		break;
	case WLAN_CIPHER_SUITE_AES_CMAC:
		WARN_ON(1);
		return -EINVAL;
	default:
		ath10k_warn(ar, "cipher %d is not supported\n", key->cipher);
		return -EOPNOTSUPP;
	}

	if (test_bit(ATH10K_FLAG_RAW_MODE, &ar->dev_flags)) {
		key->flags |= IEEE80211_KEY_FLAG_GENERATE_IV;
	}

	if (cmd == DISABLE_KEY) {
		arg.key_cipher = WMI_CIPHER_NONE;
		arg.key_data = NULL;
	}

	return ath10k_wmi_vdev_install_key(arvif->ar, &arg);
}

static int ath10k_install_key(struct ath10k_vif *arvif,
			      struct ieee80211_key_conf *key,
			      enum set_key_cmd cmd,
			      const u8 *macaddr, u32 flags)
{
	struct ath10k *ar = arvif->ar;
	int ret;
	unsigned long time_left;

	lockdep_assert_held(&ar->conf_mutex);

	reinit_completion(&ar->install_key_done);

	if (arvif->nohwcrypt)
		return 1;

	ret = ath10k_send_key(arvif, key, cmd, macaddr, flags);
	if (ret)
		return ret;

	time_left = wait_for_completion_timeout(&ar->install_key_done, 3 * HZ);
	if (time_left == 0)
		return -ETIMEDOUT;

	return 0;
}

static int ath10k_install_peer_wep_keys(struct ath10k_vif *arvif,
					const u8 *addr)
{
	struct ath10k *ar = arvif->ar;
	struct ath10k_peer *peer;
	int ret;
	int i;
	u32 flags;

	lockdep_assert_held(&ar->conf_mutex);

	if (WARN_ON(arvif->vif->type != NL80211_IFTYPE_AP &&
		    arvif->vif->type != NL80211_IFTYPE_ADHOC))
		return -EINVAL;

	spin_lock_bh(&ar->data_lock);
	peer = ath10k_peer_find(ar, arvif->vdev_id, addr);
	spin_unlock_bh(&ar->data_lock);

	if (!peer)
		return -ENOENT;

	for (i = 0; i < ARRAY_SIZE(arvif->wep_keys); i++) {
		if (arvif->wep_keys[i] == NULL)
			continue;

		switch (arvif->vif->type) {
		case NL80211_IFTYPE_AP:
			flags = WMI_KEY_PAIRWISE;

			if (arvif->def_wep_key_idx == i)
				flags |= WMI_KEY_TX_USAGE;

			ret = ath10k_install_key(arvif, arvif->wep_keys[i],
						 SET_KEY, addr, flags);
			if (ret < 0)
				return ret;
			break;
		case NL80211_IFTYPE_ADHOC:
			ret = ath10k_install_key(arvif, arvif->wep_keys[i],
						 SET_KEY, addr,
						 WMI_KEY_PAIRWISE);
			if (ret < 0)
				return ret;

			ret = ath10k_install_key(arvif, arvif->wep_keys[i],
						 SET_KEY, addr, WMI_KEY_GROUP);
			if (ret < 0)
				return ret;
			break;
		default:
			WARN_ON(1);
			return -EINVAL;
		}

		spin_lock_bh(&ar->data_lock);
		peer->keys[i] = arvif->wep_keys[i];
		spin_unlock_bh(&ar->data_lock);
	}

	/* In some cases (notably with static WEP IBSS with multiple keys)
	 * multicast Tx becomes broken. Both pairwise and groupwise keys are
	 * installed already. Using WMI_KEY_TX_USAGE in different combinations
	 * didn't seem help. Using def_keyid vdev parameter seems to be
	 * effective so use that.
	 *
	 * FIXME: Revisit. Perhaps this can be done in a less hacky way.
	 */
	if (arvif->vif->type != NL80211_IFTYPE_ADHOC)
		return 0;

	if (arvif->def_wep_key_idx == -1)
		return 0;

	ret = ath10k_wmi_vdev_set_param(arvif->ar,
					arvif->vdev_id,
					arvif->ar->wmi.vdev_param->def_keyid,
					arvif->def_wep_key_idx);
	if (ret) {
		ath10k_warn(ar, "failed to re-set def wpa key idxon vdev %i: %d\n",
			    arvif->vdev_id, ret);
		return ret;
	}

	return 0;
}

static int ath10k_clear_peer_keys(struct ath10k_vif *arvif,
				  const u8 *addr)
{
	struct ath10k *ar = arvif->ar;
	struct ath10k_peer *peer;
	int first_errno = 0;
	int ret;
	int i;
	u32 flags = 0;

	lockdep_assert_held(&ar->conf_mutex);

	spin_lock_bh(&ar->data_lock);
	peer = ath10k_peer_find(ar, arvif->vdev_id, addr);
	spin_unlock_bh(&ar->data_lock);

	if (!peer)
		return -ENOENT;

	for (i = 0; i < ARRAY_SIZE(peer->keys); i++) {
		if (peer->keys[i] == NULL)
			continue;

		/* key flags are not required to delete the key */
		ret = ath10k_install_key(arvif, peer->keys[i],
					 DISABLE_KEY, addr, flags);
		if (ret < 0 && first_errno == 0)
			first_errno = ret;

		if (ret < 0)
			ath10k_warn(ar, "failed to remove peer wep key %d: %d\n",
				    i, ret);

		spin_lock_bh(&ar->data_lock);
		peer->keys[i] = NULL;
		spin_unlock_bh(&ar->data_lock);
	}

	return first_errno;
}

bool ath10k_mac_is_peer_wep_key_set(struct ath10k *ar, const u8 *addr,
				    u8 keyidx)
{
	struct ath10k_peer *peer;
	int i;

	lockdep_assert_held(&ar->data_lock);

	/* We don't know which vdev this peer belongs to,
	 * since WMI doesn't give us that information.
	 *
	 * FIXME: multi-bss needs to be handled.
	 */
	peer = ath10k_peer_find(ar, 0, addr);
	if (!peer)
		return false;

	for (i = 0; i < ARRAY_SIZE(peer->keys); i++) {
		if (peer->keys[i] && peer->keys[i]->keyidx == keyidx)
			return true;
	}

	return false;
}

static int ath10k_clear_vdev_key(struct ath10k_vif *arvif,
				 struct ieee80211_key_conf *key)
{
	struct ath10k *ar = arvif->ar;
	struct ath10k_peer *peer;
	u8 addr[ETH_ALEN];
	int first_errno = 0;
	int ret;
	int i;
	u32 flags = 0;

	lockdep_assert_held(&ar->conf_mutex);

	for (;;) {
		/* since ath10k_install_key we can't hold data_lock all the
		 * time, so we try to remove the keys incrementally */
		spin_lock_bh(&ar->data_lock);
		i = 0;
		list_for_each_entry(peer, &ar->peers, list) {
			for (i = 0; i < ARRAY_SIZE(peer->keys); i++) {
				if (peer->keys[i] == key) {
					ether_addr_copy(addr, peer->addr);
					peer->keys[i] = NULL;
					break;
				}
			}

			if (i < ARRAY_SIZE(peer->keys))
				break;
		}
		spin_unlock_bh(&ar->data_lock);

		if (i == ARRAY_SIZE(peer->keys))
			break;
		/* key flags are not required to delete the key */
		ret = ath10k_install_key(arvif, key, DISABLE_KEY, addr, flags);
		if (ret < 0 && first_errno == 0)
			first_errno = ret;

		if (ret)
			ath10k_warn(ar, "failed to remove key for %pM: %d\n",
				    addr, ret);
	}

	return first_errno;
}

static int ath10k_mac_vif_update_wep_key(struct ath10k_vif *arvif,
					 struct ieee80211_key_conf *key)
{
	struct ath10k *ar = arvif->ar;
	struct ath10k_peer *peer;
	int ret;

	lockdep_assert_held(&ar->conf_mutex);

	list_for_each_entry(peer, &ar->peers, list) {
		if (!memcmp(peer->addr, arvif->vif->addr, ETH_ALEN))
			continue;

		if (!memcmp(peer->addr, arvif->bssid, ETH_ALEN))
			continue;

		if (peer->keys[key->keyidx] == key)
			continue;

		ath10k_dbg(ar, ATH10K_DBG_MAC, "mac vif vdev %i update key %i needs update\n",
			   arvif->vdev_id, key->keyidx);

		ret = ath10k_install_peer_wep_keys(arvif, peer->addr);
		if (ret) {
			ath10k_warn(ar, "failed to update wep keys on vdev %i for peer %pM: %d\n",
				    arvif->vdev_id, peer->addr, ret);
			return ret;
		}
	}

	return 0;
}

/*********************/
/* General utilities */
/*********************/

static inline enum wmi_phy_mode
chan_to_phymode(const struct cfg80211_chan_def *chandef)
{
	enum wmi_phy_mode phymode = MODE_UNKNOWN;

	switch (chandef->chan->band) {
	case IEEE80211_BAND_2GHZ:
		switch (chandef->width) {
		case NL80211_CHAN_WIDTH_20_NOHT:
			if (chandef->chan->flags & IEEE80211_CHAN_NO_OFDM)
				phymode = MODE_11B;
			else
				phymode = MODE_11G;
			break;
		case NL80211_CHAN_WIDTH_20:
			phymode = MODE_11NG_HT20;
			break;
		case NL80211_CHAN_WIDTH_40:
			phymode = MODE_11NG_HT40;
			break;
		case NL80211_CHAN_WIDTH_5:
		case NL80211_CHAN_WIDTH_10:
		case NL80211_CHAN_WIDTH_80:
		case NL80211_CHAN_WIDTH_80P80:
		case NL80211_CHAN_WIDTH_160:
			phymode = MODE_UNKNOWN;
			break;
		}
		break;
	case IEEE80211_BAND_5GHZ:
		switch (chandef->width) {
		case NL80211_CHAN_WIDTH_20_NOHT:
			phymode = MODE_11A;
			break;
		case NL80211_CHAN_WIDTH_20:
			phymode = MODE_11NA_HT20;
			break;
		case NL80211_CHAN_WIDTH_40:
			phymode = MODE_11NA_HT40;
			break;
		case NL80211_CHAN_WIDTH_80:
			phymode = MODE_11AC_VHT80;
			break;
		case NL80211_CHAN_WIDTH_5:
		case NL80211_CHAN_WIDTH_10:
		case NL80211_CHAN_WIDTH_80P80:
		case NL80211_CHAN_WIDTH_160:
			phymode = MODE_UNKNOWN;
			break;
		}
		break;
	default:
		break;
	}

	WARN_ON(phymode == MODE_UNKNOWN);
	return phymode;
}

static u8 ath10k_parse_mpdudensity(u8 mpdudensity)
{
/*
 * 802.11n D2.0 defined values for "Minimum MPDU Start Spacing":
 *   0 for no restriction
 *   1 for 1/4 us
 *   2 for 1/2 us
 *   3 for 1 us
 *   4 for 2 us
 *   5 for 4 us
 *   6 for 8 us
 *   7 for 16 us
 */
	switch (mpdudensity) {
	case 0:
		return 0;
	case 1:
	case 2:
	case 3:
	/* Our lower layer calculations limit our precision to
	   1 microsecond */
		return 1;
	case 4:
		return 2;
	case 5:
		return 4;
	case 6:
		return 8;
	case 7:
		return 16;
	default:
		return 0;
	}
}

int ath10k_mac_vif_chan(struct ieee80211_vif *vif,
			struct cfg80211_chan_def *def)
{
	struct ieee80211_chanctx_conf *conf;

	rcu_read_lock();
	conf = rcu_dereference(vif->chanctx_conf);
	if (!conf) {
		rcu_read_unlock();
		return -ENOENT;
	}

	*def = conf->def;
	rcu_read_unlock();

	return 0;
}

static void ath10k_mac_num_chanctxs_iter(struct ieee80211_hw *hw,
					 struct ieee80211_chanctx_conf *conf,
					 void *data)
{
	int *num = data;

	(*num)++;
}

static int ath10k_mac_num_chanctxs(struct ath10k *ar)
{
	int num = 0;

	ieee80211_iter_chan_contexts_atomic(ar->hw,
					    ath10k_mac_num_chanctxs_iter,
					    &num);

	return num;
}

static void
ath10k_mac_get_any_chandef_iter(struct ieee80211_hw *hw,
				struct ieee80211_chanctx_conf *conf,
				void *data)
{
	struct cfg80211_chan_def **def = data;

	*def = &conf->def;
}

static int ath10k_peer_create(struct ath10k *ar, u32 vdev_id, const u8 *addr,
			      enum wmi_peer_type peer_type)
{
	struct ath10k_vif *arvif;
	int num_peers = 0;
	int ret;

	lockdep_assert_held(&ar->conf_mutex);

	num_peers = ar->num_peers;

	/* Each vdev consumes a peer entry as well */
	list_for_each_entry(arvif, &ar->arvifs, list)
		num_peers++;

	if (num_peers >= ar->max_num_peers)
		return -ENOBUFS;

	ret = ath10k_wmi_peer_create(ar, vdev_id, addr, peer_type);
	if (ret) {
		ath10k_warn(ar, "failed to create wmi peer %pM on vdev %i: %i\n",
			    addr, vdev_id, ret);
		return ret;
	}

	ret = ath10k_wait_for_peer_created(ar, vdev_id, addr);
	if (ret) {
		ath10k_warn(ar, "failed to wait for created wmi peer %pM on vdev %i: %i\n",
			    addr, vdev_id, ret);
		return ret;
	}

	ar->num_peers++;

	return 0;
}

static int ath10k_mac_set_kickout(struct ath10k_vif *arvif)
{
	struct ath10k *ar = arvif->ar;
	u32 param;
	int ret;

	param = ar->wmi.pdev_param->sta_kickout_th;
	ret = ath10k_wmi_pdev_set_param(ar, param,
					ATH10K_KICKOUT_THRESHOLD);
	if (ret) {
		ath10k_warn(ar, "failed to set kickout threshold on vdev %i: %d\n",
			    arvif->vdev_id, ret);
		return ret;
	}

	param = ar->wmi.vdev_param->ap_keepalive_min_idle_inactive_time_secs;
	ret = ath10k_wmi_vdev_set_param(ar, arvif->vdev_id, param,
					ATH10K_KEEPALIVE_MIN_IDLE);
	if (ret) {
		ath10k_warn(ar, "failed to set keepalive minimum idle time on vdev %i: %d\n",
			    arvif->vdev_id, ret);
		return ret;
	}

	param = ar->wmi.vdev_param->ap_keepalive_max_idle_inactive_time_secs;
	ret = ath10k_wmi_vdev_set_param(ar, arvif->vdev_id, param,
					ATH10K_KEEPALIVE_MAX_IDLE);
	if (ret) {
		ath10k_warn(ar, "failed to set keepalive maximum idle time on vdev %i: %d\n",
			    arvif->vdev_id, ret);
		return ret;
	}

	param = ar->wmi.vdev_param->ap_keepalive_max_unresponsive_time_secs;
	ret = ath10k_wmi_vdev_set_param(ar, arvif->vdev_id, param,
					ATH10K_KEEPALIVE_MAX_UNRESPONSIVE);
	if (ret) {
		ath10k_warn(ar, "failed to set keepalive maximum unresponsive time on vdev %i: %d\n",
			    arvif->vdev_id, ret);
		return ret;
	}

	return 0;
}

static int ath10k_mac_set_rts(struct ath10k_vif *arvif, u32 value)
{
	struct ath10k *ar = arvif->ar;
	u32 vdev_param;

	vdev_param = ar->wmi.vdev_param->rts_threshold;
	return ath10k_wmi_vdev_set_param(ar, arvif->vdev_id, vdev_param, value);
}

static int ath10k_peer_delete(struct ath10k *ar, u32 vdev_id, const u8 *addr)
{
	int ret;

	lockdep_assert_held(&ar->conf_mutex);

	ret = ath10k_wmi_peer_delete(ar, vdev_id, addr);
	if (ret)
		return ret;

	ret = ath10k_wait_for_peer_deleted(ar, vdev_id, addr);
	if (ret)
		return ret;

	ar->num_peers--;

	return 0;
}

static void ath10k_peer_cleanup(struct ath10k *ar, u32 vdev_id)
{
	struct ath10k_peer *peer, *tmp;

	lockdep_assert_held(&ar->conf_mutex);

	spin_lock_bh(&ar->data_lock);
	list_for_each_entry_safe(peer, tmp, &ar->peers, list) {
		if (peer->vdev_id != vdev_id)
			continue;

		ath10k_warn(ar, "removing stale peer %pM from vdev_id %d\n",
			    peer->addr, vdev_id);

		list_del(&peer->list);
		kfree(peer);
		ar->num_peers--;
	}
	spin_unlock_bh(&ar->data_lock);
}

static void ath10k_peer_cleanup_all(struct ath10k *ar)
{
	struct ath10k_peer *peer, *tmp;

	lockdep_assert_held(&ar->conf_mutex);

	spin_lock_bh(&ar->data_lock);
	list_for_each_entry_safe(peer, tmp, &ar->peers, list) {
		list_del(&peer->list);
		kfree(peer);
	}
	spin_unlock_bh(&ar->data_lock);

	ar->num_peers = 0;
	ar->num_stations = 0;
}

static int ath10k_mac_tdls_peer_update(struct ath10k *ar, u32 vdev_id,
				       struct ieee80211_sta *sta,
				       enum wmi_tdls_peer_state state)
{
	int ret;
	struct wmi_tdls_peer_update_cmd_arg arg = {};
	struct wmi_tdls_peer_capab_arg cap = {};
	struct wmi_channel_arg chan_arg = {};

	lockdep_assert_held(&ar->conf_mutex);

	arg.vdev_id = vdev_id;
	arg.peer_state = state;
	ether_addr_copy(arg.addr, sta->addr);

	cap.peer_max_sp = sta->max_sp;
	cap.peer_uapsd_queues = sta->uapsd_queues;

	if (state == WMI_TDLS_PEER_STATE_CONNECTED &&
	    !sta->tdls_initiator)
		cap.is_peer_responder = 1;

	ret = ath10k_wmi_tdls_peer_update(ar, &arg, &cap, &chan_arg);
	if (ret) {
		ath10k_warn(ar, "failed to update tdls peer %pM on vdev %i: %i\n",
			    arg.addr, vdev_id, ret);
		return ret;
	}

	return 0;
}

/************************/
/* Interface management */
/************************/

void ath10k_mac_vif_beacon_free(struct ath10k_vif *arvif)
{
	struct ath10k *ar = arvif->ar;

	lockdep_assert_held(&ar->data_lock);

	if (!arvif->beacon)
		return;

	if (!arvif->beacon_buf)
		dma_unmap_single(ar->dev, ATH10K_SKB_CB(arvif->beacon)->paddr,
				 arvif->beacon->len, DMA_TO_DEVICE);

	if (WARN_ON(arvif->beacon_state != ATH10K_BEACON_SCHEDULED &&
		    arvif->beacon_state != ATH10K_BEACON_SENT))
		return;

	dev_kfree_skb_any(arvif->beacon);

	arvif->beacon = NULL;
	arvif->beacon_state = ATH10K_BEACON_SCHEDULED;
}

static void ath10k_mac_vif_beacon_cleanup(struct ath10k_vif *arvif)
{
	struct ath10k *ar = arvif->ar;

	lockdep_assert_held(&ar->data_lock);

	ath10k_mac_vif_beacon_free(arvif);

	if (arvif->beacon_buf) {
		dma_free_coherent(ar->dev, IEEE80211_MAX_FRAME_LEN,
				  arvif->beacon_buf, arvif->beacon_paddr);
		arvif->beacon_buf = NULL;
	}
}

static inline int ath10k_vdev_setup_sync(struct ath10k *ar)
{
	unsigned long time_left;

	lockdep_assert_held(&ar->conf_mutex);

	if (test_bit(ATH10K_FLAG_CRASH_FLUSH, &ar->dev_flags))
		return -ESHUTDOWN;

	time_left = wait_for_completion_timeout(&ar->vdev_setup_done,
						ATH10K_VDEV_SETUP_TIMEOUT_HZ);
	if (time_left == 0)
		return -ETIMEDOUT;

	return 0;
}

static int ath10k_monitor_vdev_start(struct ath10k *ar, int vdev_id)
{
	struct cfg80211_chan_def *chandef = NULL;
	struct ieee80211_channel *channel = NULL;
	struct wmi_vdev_start_request_arg arg = {};
	int ret = 0;

	lockdep_assert_held(&ar->conf_mutex);

	ieee80211_iter_chan_contexts_atomic(ar->hw,
					    ath10k_mac_get_any_chandef_iter,
					    &chandef);
	if (WARN_ON_ONCE(!chandef))
		return -ENOENT;

	channel = chandef->chan;

	arg.vdev_id = vdev_id;
	arg.channel.freq = channel->center_freq;
	arg.channel.band_center_freq1 = chandef->center_freq1;

	/* TODO setup this dynamically, what in case we
	   don't have any vifs? */
	arg.channel.mode = chan_to_phymode(chandef);
	arg.channel.chan_radar =
			!!(channel->flags & IEEE80211_CHAN_RADAR);

	arg.channel.min_power = 0;
	arg.channel.max_power = channel->max_power * 2;
	arg.channel.max_reg_power = channel->max_reg_power * 2;
	arg.channel.max_antenna_gain = channel->max_antenna_gain * 2;

	reinit_completion(&ar->vdev_setup_done);

	ret = ath10k_wmi_vdev_start(ar, &arg);
	if (ret) {
		ath10k_warn(ar, "failed to request monitor vdev %i start: %d\n",
			    vdev_id, ret);
		return ret;
	}

	ret = ath10k_vdev_setup_sync(ar);
	if (ret) {
		ath10k_warn(ar, "failed to synchronize setup for monitor vdev %i start: %d\n",
			    vdev_id, ret);
		return ret;
	}

	ret = ath10k_wmi_vdev_up(ar, vdev_id, 0, ar->mac_addr);
	if (ret) {
		ath10k_warn(ar, "failed to put up monitor vdev %i: %d\n",
			    vdev_id, ret);
		goto vdev_stop;
	}

	ar->monitor_vdev_id = vdev_id;

	ath10k_dbg(ar, ATH10K_DBG_MAC, "mac monitor vdev %i started\n",
		   ar->monitor_vdev_id);
	return 0;

vdev_stop:
	ret = ath10k_wmi_vdev_stop(ar, ar->monitor_vdev_id);
	if (ret)
		ath10k_warn(ar, "failed to stop monitor vdev %i after start failure: %d\n",
			    ar->monitor_vdev_id, ret);

	return ret;
}

static int ath10k_monitor_vdev_stop(struct ath10k *ar)
{
	int ret = 0;

	lockdep_assert_held(&ar->conf_mutex);

	ret = ath10k_wmi_vdev_down(ar, ar->monitor_vdev_id);
	if (ret)
		ath10k_warn(ar, "failed to put down monitor vdev %i: %d\n",
			    ar->monitor_vdev_id, ret);

	reinit_completion(&ar->vdev_setup_done);

	ret = ath10k_wmi_vdev_stop(ar, ar->monitor_vdev_id);
	if (ret)
		ath10k_warn(ar, "failed to to request monitor vdev %i stop: %d\n",
			    ar->monitor_vdev_id, ret);

	ret = ath10k_vdev_setup_sync(ar);
	if (ret)
		ath10k_warn(ar, "failed to synchronize monitor vdev %i stop: %d\n",
			    ar->monitor_vdev_id, ret);

	ath10k_dbg(ar, ATH10K_DBG_MAC, "mac monitor vdev %i stopped\n",
		   ar->monitor_vdev_id);
	return ret;
}

static int ath10k_monitor_vdev_create(struct ath10k *ar)
{
	int bit, ret = 0;

	lockdep_assert_held(&ar->conf_mutex);

	if (ar->free_vdev_map == 0) {
		ath10k_warn(ar, "failed to find free vdev id for monitor vdev\n");
		return -ENOMEM;
	}

	bit = __ffs64(ar->free_vdev_map);

	ar->monitor_vdev_id = bit;

	ret = ath10k_wmi_vdev_create(ar, ar->monitor_vdev_id,
				     WMI_VDEV_TYPE_MONITOR,
				     0, ar->mac_addr);
	if (ret) {
		ath10k_warn(ar, "failed to request monitor vdev %i creation: %d\n",
			    ar->monitor_vdev_id, ret);
		return ret;
	}

	ar->free_vdev_map &= ~(1LL << ar->monitor_vdev_id);
	ath10k_dbg(ar, ATH10K_DBG_MAC, "mac monitor vdev %d created\n",
		   ar->monitor_vdev_id);

	return 0;
}

static int ath10k_monitor_vdev_delete(struct ath10k *ar)
{
	int ret = 0;

	lockdep_assert_held(&ar->conf_mutex);

	ret = ath10k_wmi_vdev_delete(ar, ar->monitor_vdev_id);
	if (ret) {
		ath10k_warn(ar, "failed to request wmi monitor vdev %i removal: %d\n",
			    ar->monitor_vdev_id, ret);
		return ret;
	}

	ar->free_vdev_map |= 1LL << ar->monitor_vdev_id;

	ath10k_dbg(ar, ATH10K_DBG_MAC, "mac monitor vdev %d deleted\n",
		   ar->monitor_vdev_id);
	return ret;
}

static int ath10k_monitor_start(struct ath10k *ar)
{
	int ret;

	lockdep_assert_held(&ar->conf_mutex);

	ret = ath10k_monitor_vdev_create(ar);
	if (ret) {
		ath10k_warn(ar, "failed to create monitor vdev: %d\n", ret);
		return ret;
	}

	ret = ath10k_monitor_vdev_start(ar, ar->monitor_vdev_id);
	if (ret) {
		ath10k_warn(ar, "failed to start monitor vdev: %d\n", ret);
		ath10k_monitor_vdev_delete(ar);
		return ret;
	}

	ar->monitor_started = true;
	ath10k_dbg(ar, ATH10K_DBG_MAC, "mac monitor started\n");

	return 0;
}

static int ath10k_monitor_stop(struct ath10k *ar)
{
	int ret;

	lockdep_assert_held(&ar->conf_mutex);

	ret = ath10k_monitor_vdev_stop(ar);
	if (ret) {
		ath10k_warn(ar, "failed to stop monitor vdev: %d\n", ret);
		return ret;
	}

	ret = ath10k_monitor_vdev_delete(ar);
	if (ret) {
		ath10k_warn(ar, "failed to delete monitor vdev: %d\n", ret);
		return ret;
	}

	ar->monitor_started = false;
	ath10k_dbg(ar, ATH10K_DBG_MAC, "mac monitor stopped\n");

	return 0;
}

static bool ath10k_mac_monitor_vdev_is_needed(struct ath10k *ar)
{
	int num_ctx;

	/* At least one chanctx is required to derive a channel to start
	 * monitor vdev on.
	 */
	num_ctx = ath10k_mac_num_chanctxs(ar);
	if (num_ctx == 0)
		return false;

	/* If there's already an existing special monitor interface then don't
	 * bother creating another monitor vdev.
	 */
	if (ar->monitor_arvif)
		return false;

	return ar->monitor ||
	       test_bit(ATH10K_CAC_RUNNING, &ar->dev_flags);
}

static bool ath10k_mac_monitor_vdev_is_allowed(struct ath10k *ar)
{
	int num_ctx;

	num_ctx = ath10k_mac_num_chanctxs(ar);

	/* FIXME: Current interface combinations and cfg80211/mac80211 code
	 * shouldn't allow this but make sure to prevent handling the following
	 * case anyway since multi-channel DFS hasn't been tested at all.
	 */
	if (test_bit(ATH10K_CAC_RUNNING, &ar->dev_flags) && num_ctx > 1)
		return false;

	return true;
}

static int ath10k_monitor_recalc(struct ath10k *ar)
{
	bool needed;
	bool allowed;
	int ret;

	lockdep_assert_held(&ar->conf_mutex);

	needed = ath10k_mac_monitor_vdev_is_needed(ar);
	allowed = ath10k_mac_monitor_vdev_is_allowed(ar);

	ath10k_dbg(ar, ATH10K_DBG_MAC,
		   "mac monitor recalc started? %d needed? %d allowed? %d\n",
		   ar->monitor_started, needed, allowed);

	if (WARN_ON(needed && !allowed)) {
		if (ar->monitor_started) {
			ath10k_dbg(ar, ATH10K_DBG_MAC, "mac monitor stopping disallowed monitor\n");

			ret = ath10k_monitor_stop(ar);
			if (ret)
				ath10k_warn(ar, "failed to stop disallowed monitor: %d\n", ret);
				/* not serious */
		}

		return -EPERM;
	}

	if (needed == ar->monitor_started)
		return 0;

	if (needed)
		return ath10k_monitor_start(ar);
	else
		return ath10k_monitor_stop(ar);
}

static int ath10k_recalc_rtscts_prot(struct ath10k_vif *arvif)
{
	struct ath10k *ar = arvif->ar;
	u32 vdev_param, rts_cts = 0;

	lockdep_assert_held(&ar->conf_mutex);

	vdev_param = ar->wmi.vdev_param->enable_rtscts;

	rts_cts |= SM(WMI_RTSCTS_ENABLED, WMI_RTSCTS_SET);

	if (arvif->num_legacy_stations > 0)
		rts_cts |= SM(WMI_RTSCTS_ACROSS_SW_RETRIES,
			      WMI_RTSCTS_PROFILE);
	else
		rts_cts |= SM(WMI_RTSCTS_FOR_SECOND_RATESERIES,
			      WMI_RTSCTS_PROFILE);

	return ath10k_wmi_vdev_set_param(ar, arvif->vdev_id, vdev_param,
					 rts_cts);
}

static int ath10k_start_cac(struct ath10k *ar)
{
	int ret;

	lockdep_assert_held(&ar->conf_mutex);

	set_bit(ATH10K_CAC_RUNNING, &ar->dev_flags);

	ret = ath10k_monitor_recalc(ar);
	if (ret) {
		ath10k_warn(ar, "failed to start monitor (cac): %d\n", ret);
		clear_bit(ATH10K_CAC_RUNNING, &ar->dev_flags);
		return ret;
	}

	ath10k_dbg(ar, ATH10K_DBG_MAC, "mac cac start monitor vdev %d\n",
		   ar->monitor_vdev_id);

	return 0;
}

static int ath10k_stop_cac(struct ath10k *ar)
{
	lockdep_assert_held(&ar->conf_mutex);

	/* CAC is not running - do nothing */
	if (!test_bit(ATH10K_CAC_RUNNING, &ar->dev_flags))
		return 0;

	clear_bit(ATH10K_CAC_RUNNING, &ar->dev_flags);
	ath10k_monitor_stop(ar);

	ath10k_dbg(ar, ATH10K_DBG_MAC, "mac cac finished\n");

	return 0;
}

static void ath10k_mac_has_radar_iter(struct ieee80211_hw *hw,
				      struct ieee80211_chanctx_conf *conf,
				      void *data)
{
	bool *ret = data;

	if (!*ret && conf->radar_enabled)
		*ret = true;
}

static bool ath10k_mac_has_radar_enabled(struct ath10k *ar)
{
	bool has_radar = false;

	ieee80211_iter_chan_contexts_atomic(ar->hw,
					    ath10k_mac_has_radar_iter,
					    &has_radar);

	return has_radar;
}

static void ath10k_recalc_radar_detection(struct ath10k *ar)
{
	int ret;

	lockdep_assert_held(&ar->conf_mutex);

	ath10k_stop_cac(ar);

	if (!ath10k_mac_has_radar_enabled(ar))
		return;

	if (ar->num_started_vdevs > 0)
		return;

	ret = ath10k_start_cac(ar);
	if (ret) {
		/*
		 * Not possible to start CAC on current channel so starting
		 * radiation is not allowed, make this channel DFS_UNAVAILABLE
		 * by indicating that radar was detected.
		 */
		ath10k_warn(ar, "failed to start CAC: %d\n", ret);
		ieee80211_radar_detected(ar->hw);
	}
}

static int ath10k_vdev_stop(struct ath10k_vif *arvif)
{
	struct ath10k *ar = arvif->ar;
	int ret;

	lockdep_assert_held(&ar->conf_mutex);

	reinit_completion(&ar->vdev_setup_done);

	ret = ath10k_wmi_vdev_stop(ar, arvif->vdev_id);
	if (ret) {
		ath10k_warn(ar, "failed to stop WMI vdev %i: %d\n",
			    arvif->vdev_id, ret);
		return ret;
	}

	ret = ath10k_vdev_setup_sync(ar);
	if (ret) {
		ath10k_warn(ar, "failed to syncronise setup for vdev %i: %d\n",
			    arvif->vdev_id, ret);
		return ret;
	}

	WARN_ON(ar->num_started_vdevs == 0);

	if (ar->num_started_vdevs != 0) {
		ar->num_started_vdevs--;
		ath10k_recalc_radar_detection(ar);
	}

	return ret;
}

static int ath10k_vdev_start_restart(struct ath10k_vif *arvif,
				     const struct cfg80211_chan_def *chandef,
				     bool restart)
{
	struct ath10k *ar = arvif->ar;
	struct wmi_vdev_start_request_arg arg = {};
	int ret = 0;

	lockdep_assert_held(&ar->conf_mutex);

	reinit_completion(&ar->vdev_setup_done);

	arg.vdev_id = arvif->vdev_id;
	arg.dtim_period = arvif->dtim_period;
	arg.bcn_intval = arvif->beacon_interval;

	arg.channel.freq = chandef->chan->center_freq;
	arg.channel.band_center_freq1 = chandef->center_freq1;
	arg.channel.mode = chan_to_phymode(chandef);

	arg.channel.min_power = 0;
	arg.channel.max_power = chandef->chan->max_power * 2;
	arg.channel.max_reg_power = chandef->chan->max_reg_power * 2;
	arg.channel.max_antenna_gain = chandef->chan->max_antenna_gain * 2;

	if (arvif->vdev_type == WMI_VDEV_TYPE_AP) {
		arg.ssid = arvif->u.ap.ssid;
		arg.ssid_len = arvif->u.ap.ssid_len;
		arg.hidden_ssid = arvif->u.ap.hidden_ssid;

		/* For now allow DFS for AP mode */
		arg.channel.chan_radar =
			!!(chandef->chan->flags & IEEE80211_CHAN_RADAR);
	} else if (arvif->vdev_type == WMI_VDEV_TYPE_IBSS) {
		arg.ssid = arvif->vif->bss_conf.ssid;
		arg.ssid_len = arvif->vif->bss_conf.ssid_len;
	}

	ath10k_dbg(ar, ATH10K_DBG_MAC,
		   "mac vdev %d start center_freq %d phymode %s\n",
		   arg.vdev_id, arg.channel.freq,
		   ath10k_wmi_phymode_str(arg.channel.mode));

	if (restart)
		ret = ath10k_wmi_vdev_restart(ar, &arg);
	else
		ret = ath10k_wmi_vdev_start(ar, &arg);

	if (ret) {
		ath10k_warn(ar, "failed to start WMI vdev %i: %d\n",
			    arg.vdev_id, ret);
		return ret;
	}

	ret = ath10k_vdev_setup_sync(ar);
	if (ret) {
		ath10k_warn(ar,
			    "failed to synchronize setup for vdev %i restart %d: %d\n",
			    arg.vdev_id, restart, ret);
		return ret;
	}

	ar->num_started_vdevs++;
	ath10k_recalc_radar_detection(ar);

	return ret;
}

static int ath10k_vdev_start(struct ath10k_vif *arvif,
			     const struct cfg80211_chan_def *def)
{
	return ath10k_vdev_start_restart(arvif, def, false);
}

static int ath10k_vdev_restart(struct ath10k_vif *arvif,
			       const struct cfg80211_chan_def *def)
{
	return ath10k_vdev_start_restart(arvif, def, true);
}

static int ath10k_mac_setup_bcn_p2p_ie(struct ath10k_vif *arvif,
				       struct sk_buff *bcn)
{
	struct ath10k *ar = arvif->ar;
	struct ieee80211_mgmt *mgmt;
	const u8 *p2p_ie;
	int ret;

	if (arvif->vdev_type != WMI_VDEV_TYPE_AP)
		return 0;

	if (arvif->vdev_subtype != WMI_VDEV_SUBTYPE_P2P_GO)
		return 0;

	mgmt = (void *)bcn->data;
	p2p_ie = cfg80211_find_vendor_ie(WLAN_OUI_WFA, WLAN_OUI_TYPE_WFA_P2P,
					 mgmt->u.beacon.variable,
					 bcn->len - (mgmt->u.beacon.variable -
						     bcn->data));
	if (!p2p_ie)
		return -ENOENT;

	ret = ath10k_wmi_p2p_go_bcn_ie(ar, arvif->vdev_id, p2p_ie);
	if (ret) {
		ath10k_warn(ar, "failed to submit p2p go bcn ie for vdev %i: %d\n",
			    arvif->vdev_id, ret);
		return ret;
	}

	return 0;
}

static int ath10k_mac_remove_vendor_ie(struct sk_buff *skb, unsigned int oui,
				       u8 oui_type, size_t ie_offset)
{
	size_t len;
	const u8 *next;
	const u8 *end;
	u8 *ie;

	if (WARN_ON(skb->len < ie_offset))
		return -EINVAL;

	ie = (u8 *)cfg80211_find_vendor_ie(oui, oui_type,
					   skb->data + ie_offset,
					   skb->len - ie_offset);
	if (!ie)
		return -ENOENT;

	len = ie[1] + 2;
	end = skb->data + skb->len;
	next = ie + len;

	if (WARN_ON(next > end))
		return -EINVAL;

	memmove(ie, next, end - next);
	skb_trim(skb, skb->len - len);

	return 0;
}

static int ath10k_mac_setup_bcn_tmpl(struct ath10k_vif *arvif)
{
	struct ath10k *ar = arvif->ar;
	struct ieee80211_hw *hw = ar->hw;
	struct ieee80211_vif *vif = arvif->vif;
	struct ieee80211_mutable_offsets offs = {};
	struct sk_buff *bcn;
	int ret;

	if (!test_bit(WMI_SERVICE_BEACON_OFFLOAD, ar->wmi.svc_map))
		return 0;

	if (arvif->vdev_type != WMI_VDEV_TYPE_AP &&
	    arvif->vdev_type != WMI_VDEV_TYPE_IBSS)
		return 0;

	bcn = ieee80211_beacon_get_template(hw, vif, &offs);
	if (!bcn) {
		ath10k_warn(ar, "failed to get beacon template from mac80211\n");
		return -EPERM;
	}

	ret = ath10k_mac_setup_bcn_p2p_ie(arvif, bcn);
	if (ret) {
		ath10k_warn(ar, "failed to setup p2p go bcn ie: %d\n", ret);
		kfree_skb(bcn);
		return ret;
	}

	/* P2P IE is inserted by firmware automatically (as configured above)
	 * so remove it from the base beacon template to avoid duplicate P2P
	 * IEs in beacon frames.
	 */
	ath10k_mac_remove_vendor_ie(bcn, WLAN_OUI_WFA, WLAN_OUI_TYPE_WFA_P2P,
				    offsetof(struct ieee80211_mgmt,
					     u.beacon.variable));

	ret = ath10k_wmi_bcn_tmpl(ar, arvif->vdev_id, offs.tim_offset, bcn, 0,
				  0, NULL, 0);
	kfree_skb(bcn);

	if (ret) {
		ath10k_warn(ar, "failed to submit beacon template command: %d\n",
			    ret);
		return ret;
	}

	return 0;
}

static int ath10k_mac_setup_prb_tmpl(struct ath10k_vif *arvif)
{
	struct ath10k *ar = arvif->ar;
	struct ieee80211_hw *hw = ar->hw;
	struct ieee80211_vif *vif = arvif->vif;
	struct sk_buff *prb;
	int ret;

	if (!test_bit(WMI_SERVICE_BEACON_OFFLOAD, ar->wmi.svc_map))
		return 0;

	if (arvif->vdev_type != WMI_VDEV_TYPE_AP)
		return 0;

	prb = ieee80211_proberesp_get(hw, vif);
	if (!prb) {
		ath10k_warn(ar, "failed to get probe resp template from mac80211\n");
		return -EPERM;
	}

	ret = ath10k_wmi_prb_tmpl(ar, arvif->vdev_id, prb);
	kfree_skb(prb);

	if (ret) {
		ath10k_warn(ar, "failed to submit probe resp template command: %d\n",
			    ret);
		return ret;
	}

	return 0;
}

static int ath10k_mac_vif_fix_hidden_ssid(struct ath10k_vif *arvif)
{
	struct ath10k *ar = arvif->ar;
	struct cfg80211_chan_def def;
	int ret;

	/* When originally vdev is started during assign_vif_chanctx() some
	 * information is missing, notably SSID. Firmware revisions with beacon
	 * offloading require the SSID to be provided during vdev (re)start to
	 * handle hidden SSID properly.
	 *
	 * Vdev restart must be done after vdev has been both started and
	 * upped. Otherwise some firmware revisions (at least 10.2) fail to
	 * deliver vdev restart response event causing timeouts during vdev
	 * syncing in ath10k.
	 *
	 * Note: The vdev down/up and template reinstallation could be skipped
	 * since only wmi-tlv firmware are known to have beacon offload and
	 * wmi-tlv doesn't seem to misbehave like 10.2 wrt vdev restart
	 * response delivery. It's probably more robust to keep it as is.
	 */
	if (!test_bit(WMI_SERVICE_BEACON_OFFLOAD, ar->wmi.svc_map))
		return 0;

	if (WARN_ON(!arvif->is_started))
		return -EINVAL;

	if (WARN_ON(!arvif->is_up))
		return -EINVAL;

	if (WARN_ON(ath10k_mac_vif_chan(arvif->vif, &def)))
		return -EINVAL;

	ret = ath10k_wmi_vdev_down(ar, arvif->vdev_id);
	if (ret) {
		ath10k_warn(ar, "failed to bring down ap vdev %i: %d\n",
			    arvif->vdev_id, ret);
		return ret;
	}

	/* Vdev down reset beacon & presp templates. Reinstall them. Otherwise
	 * firmware will crash upon vdev up.
	 */

	ret = ath10k_mac_setup_bcn_tmpl(arvif);
	if (ret) {
		ath10k_warn(ar, "failed to update beacon template: %d\n", ret);
		return ret;
	}

	ret = ath10k_mac_setup_prb_tmpl(arvif);
	if (ret) {
		ath10k_warn(ar, "failed to update presp template: %d\n", ret);
		return ret;
	}

	ret = ath10k_vdev_restart(arvif, &def);
	if (ret) {
		ath10k_warn(ar, "failed to restart ap vdev %i: %d\n",
			    arvif->vdev_id, ret);
		return ret;
	}

	ret = ath10k_wmi_vdev_up(arvif->ar, arvif->vdev_id, arvif->aid,
				 arvif->bssid);
	if (ret) {
		ath10k_warn(ar, "failed to bring up ap vdev %i: %d\n",
			    arvif->vdev_id, ret);
		return ret;
	}

	return 0;
}

static void ath10k_control_beaconing(struct ath10k_vif *arvif,
				     struct ieee80211_bss_conf *info)
{
	struct ath10k *ar = arvif->ar;
	int ret = 0;

	lockdep_assert_held(&arvif->ar->conf_mutex);

	if (!info->enable_beacon) {
		ret = ath10k_wmi_vdev_down(ar, arvif->vdev_id);
		if (ret)
			ath10k_warn(ar, "failed to down vdev_id %i: %d\n",
				    arvif->vdev_id, ret);

		arvif->is_up = false;

		spin_lock_bh(&arvif->ar->data_lock);
		ath10k_mac_vif_beacon_free(arvif);
		spin_unlock_bh(&arvif->ar->data_lock);

		return;
	}

	arvif->tx_seq_no = 0x1000;

	arvif->aid = 0;
	ether_addr_copy(arvif->bssid, info->bssid);

	ret = ath10k_wmi_vdev_up(arvif->ar, arvif->vdev_id, arvif->aid,
				 arvif->bssid);
	if (ret) {
		ath10k_warn(ar, "failed to bring up vdev %d: %i\n",
			    arvif->vdev_id, ret);
		return;
	}

	arvif->is_up = true;

	ret = ath10k_mac_vif_fix_hidden_ssid(arvif);
	if (ret) {
		ath10k_warn(ar, "failed to fix hidden ssid for vdev %i, expect trouble: %d\n",
			    arvif->vdev_id, ret);
		return;
	}

	ath10k_dbg(ar, ATH10K_DBG_MAC, "mac vdev %d up\n", arvif->vdev_id);
}

static void ath10k_control_ibss(struct ath10k_vif *arvif,
				struct ieee80211_bss_conf *info,
				const u8 self_peer[ETH_ALEN])
{
	struct ath10k *ar = arvif->ar;
	u32 vdev_param;
	int ret = 0;

	lockdep_assert_held(&arvif->ar->conf_mutex);

	if (!info->ibss_joined) {
		if (is_zero_ether_addr(arvif->bssid))
			return;

		eth_zero_addr(arvif->bssid);

		return;
	}

	vdev_param = arvif->ar->wmi.vdev_param->atim_window;
	ret = ath10k_wmi_vdev_set_param(arvif->ar, arvif->vdev_id, vdev_param,
					ATH10K_DEFAULT_ATIM);
	if (ret)
		ath10k_warn(ar, "failed to set IBSS ATIM for vdev %d: %d\n",
			    arvif->vdev_id, ret);
}

static int ath10k_mac_vif_recalc_ps_wake_threshold(struct ath10k_vif *arvif)
{
	struct ath10k *ar = arvif->ar;
	u32 param;
	u32 value;
	int ret;

	lockdep_assert_held(&arvif->ar->conf_mutex);

	if (arvif->u.sta.uapsd)
		value = WMI_STA_PS_TX_WAKE_THRESHOLD_NEVER;
	else
		value = WMI_STA_PS_TX_WAKE_THRESHOLD_ALWAYS;

	param = WMI_STA_PS_PARAM_TX_WAKE_THRESHOLD;
	ret = ath10k_wmi_set_sta_ps_param(ar, arvif->vdev_id, param, value);
	if (ret) {
		ath10k_warn(ar, "failed to submit ps wake threshold %u on vdev %i: %d\n",
			    value, arvif->vdev_id, ret);
		return ret;
	}

	return 0;
}

static int ath10k_mac_vif_recalc_ps_poll_count(struct ath10k_vif *arvif)
{
	struct ath10k *ar = arvif->ar;
	u32 param;
	u32 value;
	int ret;

	lockdep_assert_held(&arvif->ar->conf_mutex);

	if (arvif->u.sta.uapsd)
		value = WMI_STA_PS_PSPOLL_COUNT_UAPSD;
	else
		value = WMI_STA_PS_PSPOLL_COUNT_NO_MAX;

	param = WMI_STA_PS_PARAM_PSPOLL_COUNT;
	ret = ath10k_wmi_set_sta_ps_param(ar, arvif->vdev_id,
					  param, value);
	if (ret) {
		ath10k_warn(ar, "failed to submit ps poll count %u on vdev %i: %d\n",
			    value, arvif->vdev_id, ret);
		return ret;
	}

	return 0;
}

static int ath10k_mac_num_vifs_started(struct ath10k *ar)
{
	struct ath10k_vif *arvif;
	int num = 0;

	lockdep_assert_held(&ar->conf_mutex);

	list_for_each_entry(arvif, &ar->arvifs, list)
		if (arvif->is_started)
			num++;

	return num;
}

static int ath10k_mac_vif_setup_ps(struct ath10k_vif *arvif)
{
	struct ath10k *ar = arvif->ar;
	struct ieee80211_vif *vif = arvif->vif;
	struct ieee80211_conf *conf = &ar->hw->conf;
	enum wmi_sta_powersave_param param;
	enum wmi_sta_ps_mode psmode;
	int ret;
	int ps_timeout;
	bool enable_ps;

	lockdep_assert_held(&arvif->ar->conf_mutex);

	if (arvif->vif->type != NL80211_IFTYPE_STATION)
		return 0;

	enable_ps = arvif->ps;

	if (enable_ps && ath10k_mac_num_vifs_started(ar) > 1 &&
	    !test_bit(ATH10K_FW_FEATURE_MULTI_VIF_PS_SUPPORT,
		      ar->fw_features)) {
		ath10k_warn(ar, "refusing to enable ps on vdev %i: not supported by fw\n",
			    arvif->vdev_id);
		enable_ps = false;
	}

	if (!arvif->is_started) {
		/* mac80211 can update vif powersave state while disconnected.
		 * Firmware doesn't behave nicely and consumes more power than
		 * necessary if PS is disabled on a non-started vdev. Hence
		 * force-enable PS for non-running vdevs.
		 */
		psmode = WMI_STA_PS_MODE_ENABLED;
	} else if (enable_ps) {
		psmode = WMI_STA_PS_MODE_ENABLED;
		param = WMI_STA_PS_PARAM_INACTIVITY_TIME;

		ps_timeout = conf->dynamic_ps_timeout;
		if (ps_timeout == 0) {
			/* Firmware doesn't like 0 */
			ps_timeout = ieee80211_tu_to_usec(
				vif->bss_conf.beacon_int) / 1000;
		}

		ret = ath10k_wmi_set_sta_ps_param(ar, arvif->vdev_id, param,
						  ps_timeout);
		if (ret) {
			ath10k_warn(ar, "failed to set inactivity time for vdev %d: %i\n",
				    arvif->vdev_id, ret);
			return ret;
		}
	} else {
		psmode = WMI_STA_PS_MODE_DISABLED;
	}

	ath10k_dbg(ar, ATH10K_DBG_MAC, "mac vdev %d psmode %s\n",
		   arvif->vdev_id, psmode ? "enable" : "disable");

	ret = ath10k_wmi_set_psmode(ar, arvif->vdev_id, psmode);
	if (ret) {
		ath10k_warn(ar, "failed to set PS Mode %d for vdev %d: %d\n",
			    psmode, arvif->vdev_id, ret);
		return ret;
	}

	return 0;
}

static int ath10k_mac_vif_disable_keepalive(struct ath10k_vif *arvif)
{
	struct ath10k *ar = arvif->ar;
	struct wmi_sta_keepalive_arg arg = {};
	int ret;

	lockdep_assert_held(&arvif->ar->conf_mutex);

	if (arvif->vdev_type != WMI_VDEV_TYPE_STA)
		return 0;

	if (!test_bit(WMI_SERVICE_STA_KEEP_ALIVE, ar->wmi.svc_map))
		return 0;

	/* Some firmware revisions have a bug and ignore the `enabled` field.
	 * Instead use the interval to disable the keepalive.
	 */
	arg.vdev_id = arvif->vdev_id;
	arg.enabled = 1;
	arg.method = WMI_STA_KEEPALIVE_METHOD_NULL_FRAME;
	arg.interval = WMI_STA_KEEPALIVE_INTERVAL_DISABLE;

	ret = ath10k_wmi_sta_keepalive(ar, &arg);
	if (ret) {
		ath10k_warn(ar, "failed to submit keepalive on vdev %i: %d\n",
			    arvif->vdev_id, ret);
		return ret;
	}

	return 0;
}

static void ath10k_mac_vif_ap_csa_count_down(struct ath10k_vif *arvif)
{
	struct ath10k *ar = arvif->ar;
	struct ieee80211_vif *vif = arvif->vif;
	int ret;

	lockdep_assert_held(&arvif->ar->conf_mutex);

	if (WARN_ON(!test_bit(WMI_SERVICE_BEACON_OFFLOAD, ar->wmi.svc_map)))
		return;

	if (arvif->vdev_type != WMI_VDEV_TYPE_AP)
		return;

	if (!vif->csa_active)
		return;

	if (!arvif->is_up)
		return;

	if (!ieee80211_csa_is_complete(vif)) {
		ieee80211_csa_update_counter(vif);

		ret = ath10k_mac_setup_bcn_tmpl(arvif);
		if (ret)
			ath10k_warn(ar, "failed to update bcn tmpl during csa: %d\n",
				    ret);

		ret = ath10k_mac_setup_prb_tmpl(arvif);
		if (ret)
			ath10k_warn(ar, "failed to update prb tmpl during csa: %d\n",
				    ret);
	} else {
		ieee80211_csa_finish(vif);
	}
}

static void ath10k_mac_vif_ap_csa_work(struct work_struct *work)
{
	struct ath10k_vif *arvif = container_of(work, struct ath10k_vif,
						ap_csa_work);
	struct ath10k *ar = arvif->ar;

	mutex_lock(&ar->conf_mutex);
	ath10k_mac_vif_ap_csa_count_down(arvif);
	mutex_unlock(&ar->conf_mutex);
}

static void ath10k_mac_handle_beacon_iter(void *data, u8 *mac,
					  struct ieee80211_vif *vif)
{
	struct sk_buff *skb = data;
	struct ieee80211_mgmt *mgmt = (void *)skb->data;
	struct ath10k_vif *arvif = ath10k_vif_to_arvif(vif);

	if (vif->type != NL80211_IFTYPE_STATION)
		return;

	if (!ether_addr_equal(mgmt->bssid, vif->bss_conf.bssid))
		return;

	cancel_delayed_work(&arvif->connection_loss_work);
}

void ath10k_mac_handle_beacon(struct ath10k *ar, struct sk_buff *skb)
{
	ieee80211_iterate_active_interfaces_atomic(ar->hw,
						   IEEE80211_IFACE_ITER_NORMAL,
						   ath10k_mac_handle_beacon_iter,
						   skb);
}

static void ath10k_mac_handle_beacon_miss_iter(void *data, u8 *mac,
					       struct ieee80211_vif *vif)
{
	u32 *vdev_id = data;
	struct ath10k_vif *arvif = ath10k_vif_to_arvif(vif);
	struct ath10k *ar = arvif->ar;
	struct ieee80211_hw *hw = ar->hw;

	if (arvif->vdev_id != *vdev_id)
		return;

	if (!arvif->is_up)
		return;

	ieee80211_beacon_loss(vif);

	/* Firmware doesn't report beacon loss events repeatedly. If AP probe
	 * (done by mac80211) succeeds but beacons do not resume then it
	 * doesn't make sense to continue operation. Queue connection loss work
	 * which can be cancelled when beacon is received.
	 */
	ieee80211_queue_delayed_work(hw, &arvif->connection_loss_work,
				     ATH10K_CONNECTION_LOSS_HZ);
}

void ath10k_mac_handle_beacon_miss(struct ath10k *ar, u32 vdev_id)
{
	ieee80211_iterate_active_interfaces_atomic(ar->hw,
						   IEEE80211_IFACE_ITER_NORMAL,
						   ath10k_mac_handle_beacon_miss_iter,
						   &vdev_id);
}

static void ath10k_mac_vif_sta_connection_loss_work(struct work_struct *work)
{
	struct ath10k_vif *arvif = container_of(work, struct ath10k_vif,
						connection_loss_work.work);
	struct ieee80211_vif *vif = arvif->vif;

	if (!arvif->is_up)
		return;

	ieee80211_connection_loss(vif);
}

/**********************/
/* Station management */
/**********************/

static u32 ath10k_peer_assoc_h_listen_intval(struct ath10k *ar,
					     struct ieee80211_vif *vif)
{
	/* Some firmware revisions have unstable STA powersave when listen
	 * interval is set too high (e.g. 5). The symptoms are firmware doesn't
	 * generate NullFunc frames properly even if buffered frames have been
	 * indicated in Beacon TIM. Firmware would seldom wake up to pull
	 * buffered frames. Often pinging the device from AP would simply fail.
	 *
	 * As a workaround set it to 1.
	 */
	if (vif->type == NL80211_IFTYPE_STATION)
		return 1;

	return ar->hw->conf.listen_interval;
}

static void ath10k_peer_assoc_h_basic(struct ath10k *ar,
				      struct ieee80211_vif *vif,
				      struct ieee80211_sta *sta,
				      struct wmi_peer_assoc_complete_arg *arg)
{
	struct ath10k_vif *arvif = ath10k_vif_to_arvif(vif);
	u32 aid;

	lockdep_assert_held(&ar->conf_mutex);

	if (vif->type == NL80211_IFTYPE_STATION)
		aid = vif->bss_conf.aid;
	else
		aid = sta->aid;

	ether_addr_copy(arg->addr, sta->addr);
	arg->vdev_id = arvif->vdev_id;
	arg->peer_aid = aid;
	arg->peer_flags |= WMI_PEER_AUTH;
	arg->peer_listen_intval = ath10k_peer_assoc_h_listen_intval(ar, vif);
	arg->peer_num_spatial_streams = 1;
	arg->peer_caps = vif->bss_conf.assoc_capability;
}

static void ath10k_peer_assoc_h_crypto(struct ath10k *ar,
				       struct ieee80211_vif *vif,
				       struct wmi_peer_assoc_complete_arg *arg)
{
	struct ieee80211_bss_conf *info = &vif->bss_conf;
	struct cfg80211_chan_def def;
	struct cfg80211_bss *bss;
	const u8 *rsnie = NULL;
	const u8 *wpaie = NULL;

	lockdep_assert_held(&ar->conf_mutex);

	if (WARN_ON(ath10k_mac_vif_chan(vif, &def)))
		return;

	bss = cfg80211_get_bss(ar->hw->wiphy, def.chan, info->bssid, NULL, 0,
			       IEEE80211_BSS_TYPE_ANY, IEEE80211_PRIVACY_ANY);
	if (bss) {
		const struct cfg80211_bss_ies *ies;

		rcu_read_lock();
		rsnie = ieee80211_bss_get_ie(bss, WLAN_EID_RSN);

		ies = rcu_dereference(bss->ies);

		wpaie = cfg80211_find_vendor_ie(WLAN_OUI_MICROSOFT,
						WLAN_OUI_TYPE_MICROSOFT_WPA,
						ies->data,
						ies->len);
		rcu_read_unlock();
		cfg80211_put_bss(ar->hw->wiphy, bss);
	}

	/* FIXME: base on RSN IE/WPA IE is a correct idea? */
	if (rsnie || wpaie) {
		ath10k_dbg(ar, ATH10K_DBG_WMI, "%s: rsn ie found\n", __func__);
		arg->peer_flags |= WMI_PEER_NEED_PTK_4_WAY;
	}

	if (wpaie) {
		ath10k_dbg(ar, ATH10K_DBG_WMI, "%s: wpa ie found\n", __func__);
		arg->peer_flags |= WMI_PEER_NEED_GTK_2_WAY;
	}
}

static void ath10k_peer_assoc_h_rates(struct ath10k *ar,
				      struct ieee80211_vif *vif,
				      struct ieee80211_sta *sta,
				      struct wmi_peer_assoc_complete_arg *arg)
{
	struct ath10k_vif *arvif = ath10k_vif_to_arvif(vif);
	struct wmi_rate_set_arg *rateset = &arg->peer_legacy_rates;
	struct cfg80211_chan_def def;
	const struct ieee80211_supported_band *sband;
	const struct ieee80211_rate *rates;
	enum ieee80211_band band;
	u32 ratemask;
	u8 rate;
	int i;

	lockdep_assert_held(&ar->conf_mutex);

	if (WARN_ON(ath10k_mac_vif_chan(vif, &def)))
		return;

	band = def.chan->band;
	sband = ar->hw->wiphy->bands[band];
	ratemask = sta->supp_rates[band];
	ratemask &= arvif->bitrate_mask.control[band].legacy;
	rates = sband->bitrates;

	rateset->num_rates = 0;

	for (i = 0; i < 32; i++, ratemask >>= 1, rates++) {
		if (!(ratemask & 1))
			continue;

		rate = ath10k_mac_bitrate_to_rate(rates->bitrate);
		rateset->rates[rateset->num_rates] = rate;
		rateset->num_rates++;
	}
}

static bool
ath10k_peer_assoc_h_ht_masked(const u8 ht_mcs_mask[IEEE80211_HT_MCS_MASK_LEN])
{
	int nss;

	for (nss = 0; nss < IEEE80211_HT_MCS_MASK_LEN; nss++)
		if (ht_mcs_mask[nss])
			return false;

	return true;
}

static bool
ath10k_peer_assoc_h_vht_masked(const u16 vht_mcs_mask[NL80211_VHT_NSS_MAX])
{
	int nss;

	for (nss = 0; nss < NL80211_VHT_NSS_MAX; nss++)
		if (vht_mcs_mask[nss])
			return false;

	return true;
}

static void ath10k_peer_assoc_h_ht(struct ath10k *ar,
				   struct ieee80211_vif *vif,
				   struct ieee80211_sta *sta,
				   struct wmi_peer_assoc_complete_arg *arg)
{
	const struct ieee80211_sta_ht_cap *ht_cap = &sta->ht_cap;
	struct ath10k_vif *arvif = ath10k_vif_to_arvif(vif);
	struct cfg80211_chan_def def;
	enum ieee80211_band band;
	const u8 *ht_mcs_mask;
	const u16 *vht_mcs_mask;
	int i, n, max_nss;
	u32 stbc;

	lockdep_assert_held(&ar->conf_mutex);

	if (WARN_ON(ath10k_mac_vif_chan(vif, &def)))
		return;

	if (!ht_cap->ht_supported)
		return;

	band = def.chan->band;
	ht_mcs_mask = arvif->bitrate_mask.control[band].ht_mcs;
	vht_mcs_mask = arvif->bitrate_mask.control[band].vht_mcs;

	if (ath10k_peer_assoc_h_ht_masked(ht_mcs_mask) &&
	    ath10k_peer_assoc_h_vht_masked(vht_mcs_mask))
		return;

	arg->peer_flags |= WMI_PEER_HT;
	arg->peer_max_mpdu = (1 << (IEEE80211_HT_MAX_AMPDU_FACTOR +
				    ht_cap->ampdu_factor)) - 1;

	arg->peer_mpdu_density =
		ath10k_parse_mpdudensity(ht_cap->ampdu_density);

	arg->peer_ht_caps = ht_cap->cap;
	arg->peer_rate_caps |= WMI_RC_HT_FLAG;

	if (ht_cap->cap & IEEE80211_HT_CAP_LDPC_CODING)
		arg->peer_flags |= WMI_PEER_LDPC;

	if (sta->bandwidth >= IEEE80211_STA_RX_BW_40) {
		arg->peer_flags |= WMI_PEER_40MHZ;
		arg->peer_rate_caps |= WMI_RC_CW40_FLAG;
	}

	if (arvif->bitrate_mask.control[band].gi != NL80211_TXRATE_FORCE_LGI) {
		if (ht_cap->cap & IEEE80211_HT_CAP_SGI_20)
			arg->peer_rate_caps |= WMI_RC_SGI_FLAG;

		if (ht_cap->cap & IEEE80211_HT_CAP_SGI_40)
			arg->peer_rate_caps |= WMI_RC_SGI_FLAG;
	}

	if (ht_cap->cap & IEEE80211_HT_CAP_TX_STBC) {
		arg->peer_rate_caps |= WMI_RC_TX_STBC_FLAG;
		arg->peer_flags |= WMI_PEER_STBC;
	}

	if (ht_cap->cap & IEEE80211_HT_CAP_RX_STBC) {
		stbc = ht_cap->cap & IEEE80211_HT_CAP_RX_STBC;
		stbc = stbc >> IEEE80211_HT_CAP_RX_STBC_SHIFT;
		stbc = stbc << WMI_RC_RX_STBC_FLAG_S;
		arg->peer_rate_caps |= stbc;
		arg->peer_flags |= WMI_PEER_STBC;
	}

	if (ht_cap->mcs.rx_mask[1] && ht_cap->mcs.rx_mask[2])
		arg->peer_rate_caps |= WMI_RC_TS_FLAG;
	else if (ht_cap->mcs.rx_mask[1])
		arg->peer_rate_caps |= WMI_RC_DS_FLAG;

	for (i = 0, n = 0, max_nss = 0; i < IEEE80211_HT_MCS_MASK_LEN * 8; i++)
		if ((ht_cap->mcs.rx_mask[i / 8] & BIT(i % 8)) &&
		    (ht_mcs_mask[i / 8] & BIT(i % 8))) {
			max_nss = (i / 8) + 1;
			arg->peer_ht_rates.rates[n++] = i;
		}

	/*
	 * This is a workaround for HT-enabled STAs which break the spec
	 * and have no HT capabilities RX mask (no HT RX MCS map).
	 *
	 * As per spec, in section 20.3.5 Modulation and coding scheme (MCS),
	 * MCS 0 through 7 are mandatory in 20MHz with 800 ns GI at all STAs.
	 *
	 * Firmware asserts if such situation occurs.
	 */
	if (n == 0) {
		arg->peer_ht_rates.num_rates = 8;
		for (i = 0; i < arg->peer_ht_rates.num_rates; i++)
			arg->peer_ht_rates.rates[i] = i;
	} else {
		arg->peer_ht_rates.num_rates = n;
		arg->peer_num_spatial_streams = max_nss;
	}

	ath10k_dbg(ar, ATH10K_DBG_MAC, "mac ht peer %pM mcs cnt %d nss %d\n",
		   arg->addr,
		   arg->peer_ht_rates.num_rates,
		   arg->peer_num_spatial_streams);
}

static int ath10k_peer_assoc_qos_ap(struct ath10k *ar,
				    struct ath10k_vif *arvif,
				    struct ieee80211_sta *sta)
{
	u32 uapsd = 0;
	u32 max_sp = 0;
	int ret = 0;

	lockdep_assert_held(&ar->conf_mutex);

	if (sta->wme && sta->uapsd_queues) {
		ath10k_dbg(ar, ATH10K_DBG_MAC, "mac uapsd_queues 0x%x max_sp %d\n",
			   sta->uapsd_queues, sta->max_sp);

		if (sta->uapsd_queues & IEEE80211_WMM_IE_STA_QOSINFO_AC_VO)
			uapsd |= WMI_AP_PS_UAPSD_AC3_DELIVERY_EN |
				 WMI_AP_PS_UAPSD_AC3_TRIGGER_EN;
		if (sta->uapsd_queues & IEEE80211_WMM_IE_STA_QOSINFO_AC_VI)
			uapsd |= WMI_AP_PS_UAPSD_AC2_DELIVERY_EN |
				 WMI_AP_PS_UAPSD_AC2_TRIGGER_EN;
		if (sta->uapsd_queues & IEEE80211_WMM_IE_STA_QOSINFO_AC_BK)
			uapsd |= WMI_AP_PS_UAPSD_AC1_DELIVERY_EN |
				 WMI_AP_PS_UAPSD_AC1_TRIGGER_EN;
		if (sta->uapsd_queues & IEEE80211_WMM_IE_STA_QOSINFO_AC_BE)
			uapsd |= WMI_AP_PS_UAPSD_AC0_DELIVERY_EN |
				 WMI_AP_PS_UAPSD_AC0_TRIGGER_EN;

		if (sta->max_sp < MAX_WMI_AP_PS_PEER_PARAM_MAX_SP)
			max_sp = sta->max_sp;

		ret = ath10k_wmi_set_ap_ps_param(ar, arvif->vdev_id,
						 sta->addr,
						 WMI_AP_PS_PEER_PARAM_UAPSD,
						 uapsd);
		if (ret) {
			ath10k_warn(ar, "failed to set ap ps peer param uapsd for vdev %i: %d\n",
				    arvif->vdev_id, ret);
			return ret;
		}

		ret = ath10k_wmi_set_ap_ps_param(ar, arvif->vdev_id,
						 sta->addr,
						 WMI_AP_PS_PEER_PARAM_MAX_SP,
						 max_sp);
		if (ret) {
			ath10k_warn(ar, "failed to set ap ps peer param max sp for vdev %i: %d\n",
				    arvif->vdev_id, ret);
			return ret;
		}

		/* TODO setup this based on STA listen interval and
		   beacon interval. Currently we don't know
		   sta->listen_interval - mac80211 patch required.
		   Currently use 10 seconds */
		ret = ath10k_wmi_set_ap_ps_param(ar, arvif->vdev_id, sta->addr,
						 WMI_AP_PS_PEER_PARAM_AGEOUT_TIME,
						 10);
		if (ret) {
			ath10k_warn(ar, "failed to set ap ps peer param ageout time for vdev %i: %d\n",
				    arvif->vdev_id, ret);
			return ret;
		}
	}

	return 0;
}

static u16
ath10k_peer_assoc_h_vht_limit(u16 tx_mcs_set,
			      const u16 vht_mcs_limit[NL80211_VHT_NSS_MAX])
{
	int idx_limit;
	int nss;
	u16 mcs_map;
	u16 mcs;

	for (nss = 0; nss < NL80211_VHT_NSS_MAX; nss++) {
		mcs_map = ath10k_mac_get_max_vht_mcs_map(tx_mcs_set, nss) &
			  vht_mcs_limit[nss];

		if (mcs_map)
			idx_limit = fls(mcs_map) - 1;
		else
			idx_limit = -1;

		switch (idx_limit) {
		case 0: /* fall through */
		case 1: /* fall through */
		case 2: /* fall through */
		case 3: /* fall through */
		case 4: /* fall through */
		case 5: /* fall through */
		case 6: /* fall through */
		default:
			/* see ath10k_mac_can_set_bitrate_mask() */
			WARN_ON(1);
			/* fall through */
		case -1:
			mcs = IEEE80211_VHT_MCS_NOT_SUPPORTED;
			break;
		case 7:
			mcs = IEEE80211_VHT_MCS_SUPPORT_0_7;
			break;
		case 8:
			mcs = IEEE80211_VHT_MCS_SUPPORT_0_8;
			break;
		case 9:
			mcs = IEEE80211_VHT_MCS_SUPPORT_0_9;
			break;
		}

		tx_mcs_set &= ~(0x3 << (nss * 2));
		tx_mcs_set |= mcs << (nss * 2);
	}

	return tx_mcs_set;
}

static void ath10k_peer_assoc_h_vht(struct ath10k *ar,
				    struct ieee80211_vif *vif,
				    struct ieee80211_sta *sta,
				    struct wmi_peer_assoc_complete_arg *arg)
{
	const struct ieee80211_sta_vht_cap *vht_cap = &sta->vht_cap;
	struct ath10k_vif *arvif = ath10k_vif_to_arvif(vif);
	struct cfg80211_chan_def def;
	enum ieee80211_band band;
	const u16 *vht_mcs_mask;
	u8 ampdu_factor;

	if (WARN_ON(ath10k_mac_vif_chan(vif, &def)))
		return;

	if (!vht_cap->vht_supported)
		return;

	band = def.chan->band;
	vht_mcs_mask = arvif->bitrate_mask.control[band].vht_mcs;

	if (ath10k_peer_assoc_h_vht_masked(vht_mcs_mask))
		return;

	arg->peer_flags |= WMI_PEER_VHT;

	if (def.chan->band == IEEE80211_BAND_2GHZ)
		arg->peer_flags |= WMI_PEER_VHT_2G;

	arg->peer_vht_caps = vht_cap->cap;

	ampdu_factor = (vht_cap->cap &
			IEEE80211_VHT_CAP_MAX_A_MPDU_LENGTH_EXPONENT_MASK) >>
		       IEEE80211_VHT_CAP_MAX_A_MPDU_LENGTH_EXPONENT_SHIFT;

	/* Workaround: Some Netgear/Linksys 11ac APs set Rx A-MPDU factor to
	 * zero in VHT IE. Using it would result in degraded throughput.
	 * arg->peer_max_mpdu at this point contains HT max_mpdu so keep
	 * it if VHT max_mpdu is smaller. */
	arg->peer_max_mpdu = max(arg->peer_max_mpdu,
				 (1U << (IEEE80211_HT_MAX_AMPDU_FACTOR +
					ampdu_factor)) - 1);

	if (sta->bandwidth == IEEE80211_STA_RX_BW_80)
		arg->peer_flags |= WMI_PEER_80MHZ;

	arg->peer_vht_rates.rx_max_rate =
		__le16_to_cpu(vht_cap->vht_mcs.rx_highest);
	arg->peer_vht_rates.rx_mcs_set =
		__le16_to_cpu(vht_cap->vht_mcs.rx_mcs_map);
	arg->peer_vht_rates.tx_max_rate =
		__le16_to_cpu(vht_cap->vht_mcs.tx_highest);
	arg->peer_vht_rates.tx_mcs_set = ath10k_peer_assoc_h_vht_limit(
		__le16_to_cpu(vht_cap->vht_mcs.tx_mcs_map), vht_mcs_mask);

	ath10k_dbg(ar, ATH10K_DBG_MAC, "mac vht peer %pM max_mpdu %d flags 0x%x\n",
		   sta->addr, arg->peer_max_mpdu, arg->peer_flags);
}

static void ath10k_peer_assoc_h_qos(struct ath10k *ar,
				    struct ieee80211_vif *vif,
				    struct ieee80211_sta *sta,
				    struct wmi_peer_assoc_complete_arg *arg)
{
	struct ath10k_vif *arvif = ath10k_vif_to_arvif(vif);

	switch (arvif->vdev_type) {
	case WMI_VDEV_TYPE_AP:
		if (sta->wme)
			arg->peer_flags |= WMI_PEER_QOS;

		if (sta->wme && sta->uapsd_queues) {
			arg->peer_flags |= WMI_PEER_APSD;
			arg->peer_rate_caps |= WMI_RC_UAPSD_FLAG;
		}
		break;
	case WMI_VDEV_TYPE_STA:
		if (vif->bss_conf.qos)
			arg->peer_flags |= WMI_PEER_QOS;
		break;
	case WMI_VDEV_TYPE_IBSS:
		if (sta->wme)
			arg->peer_flags |= WMI_PEER_QOS;
		break;
	default:
		break;
	}

	ath10k_dbg(ar, ATH10K_DBG_MAC, "mac peer %pM qos %d\n",
		   sta->addr, !!(arg->peer_flags & WMI_PEER_QOS));
}

static bool ath10k_mac_sta_has_ofdm_only(struct ieee80211_sta *sta)
{
	return sta->supp_rates[IEEE80211_BAND_2GHZ] >>
	       ATH10K_MAC_FIRST_OFDM_RATE_IDX;
}

static void ath10k_peer_assoc_h_phymode(struct ath10k *ar,
					struct ieee80211_vif *vif,
					struct ieee80211_sta *sta,
					struct wmi_peer_assoc_complete_arg *arg)
{
	struct ath10k_vif *arvif = ath10k_vif_to_arvif(vif);
	struct cfg80211_chan_def def;
	enum ieee80211_band band;
	const u8 *ht_mcs_mask;
	const u16 *vht_mcs_mask;
	enum wmi_phy_mode phymode = MODE_UNKNOWN;

	if (WARN_ON(ath10k_mac_vif_chan(vif, &def)))
		return;

	band = def.chan->band;
	ht_mcs_mask = arvif->bitrate_mask.control[band].ht_mcs;
	vht_mcs_mask = arvif->bitrate_mask.control[band].vht_mcs;

	switch (band) {
	case IEEE80211_BAND_2GHZ:
		if (sta->vht_cap.vht_supported &&
		    !ath10k_peer_assoc_h_vht_masked(vht_mcs_mask)) {
			if (sta->bandwidth == IEEE80211_STA_RX_BW_40)
				phymode = MODE_11AC_VHT40;
			else
				phymode = MODE_11AC_VHT20;
		} else if (sta->ht_cap.ht_supported &&
			   !ath10k_peer_assoc_h_ht_masked(ht_mcs_mask)) {
			if (sta->bandwidth == IEEE80211_STA_RX_BW_40)
				phymode = MODE_11NG_HT40;
			else
				phymode = MODE_11NG_HT20;
		} else if (ath10k_mac_sta_has_ofdm_only(sta)) {
			phymode = MODE_11G;
		} else {
			phymode = MODE_11B;
		}

		break;
	case IEEE80211_BAND_5GHZ:
		/*
		 * Check VHT first.
		 */
		if (sta->vht_cap.vht_supported &&
		    !ath10k_peer_assoc_h_vht_masked(vht_mcs_mask)) {
			if (sta->bandwidth == IEEE80211_STA_RX_BW_80)
				phymode = MODE_11AC_VHT80;
			else if (sta->bandwidth == IEEE80211_STA_RX_BW_40)
				phymode = MODE_11AC_VHT40;
			else if (sta->bandwidth == IEEE80211_STA_RX_BW_20)
				phymode = MODE_11AC_VHT20;
		} else if (sta->ht_cap.ht_supported &&
			   !ath10k_peer_assoc_h_ht_masked(ht_mcs_mask)) {
			if (sta->bandwidth >= IEEE80211_STA_RX_BW_40)
				phymode = MODE_11NA_HT40;
			else
				phymode = MODE_11NA_HT20;
		} else {
			phymode = MODE_11A;
		}

		break;
	default:
		break;
	}

	ath10k_dbg(ar, ATH10K_DBG_MAC, "mac peer %pM phymode %s\n",
		   sta->addr, ath10k_wmi_phymode_str(phymode));

	arg->peer_phymode = phymode;
	WARN_ON(phymode == MODE_UNKNOWN);
}

static int ath10k_peer_assoc_prepare(struct ath10k *ar,
				     struct ieee80211_vif *vif,
				     struct ieee80211_sta *sta,
				     struct wmi_peer_assoc_complete_arg *arg)
{
	lockdep_assert_held(&ar->conf_mutex);

	memset(arg, 0, sizeof(*arg));

	ath10k_peer_assoc_h_basic(ar, vif, sta, arg);
	ath10k_peer_assoc_h_crypto(ar, vif, arg);
	ath10k_peer_assoc_h_rates(ar, vif, sta, arg);
	ath10k_peer_assoc_h_ht(ar, vif, sta, arg);
	ath10k_peer_assoc_h_vht(ar, vif, sta, arg);
	ath10k_peer_assoc_h_qos(ar, vif, sta, arg);
	ath10k_peer_assoc_h_phymode(ar, vif, sta, arg);

	return 0;
}

static const u32 ath10k_smps_map[] = {
	[WLAN_HT_CAP_SM_PS_STATIC] = WMI_PEER_SMPS_STATIC,
	[WLAN_HT_CAP_SM_PS_DYNAMIC] = WMI_PEER_SMPS_DYNAMIC,
	[WLAN_HT_CAP_SM_PS_INVALID] = WMI_PEER_SMPS_PS_NONE,
	[WLAN_HT_CAP_SM_PS_DISABLED] = WMI_PEER_SMPS_PS_NONE,
};

static int ath10k_setup_peer_smps(struct ath10k *ar, struct ath10k_vif *arvif,
				  const u8 *addr,
				  const struct ieee80211_sta_ht_cap *ht_cap)
{
	int smps;

	if (!ht_cap->ht_supported)
		return 0;

	smps = ht_cap->cap & IEEE80211_HT_CAP_SM_PS;
	smps >>= IEEE80211_HT_CAP_SM_PS_SHIFT;

	if (smps >= ARRAY_SIZE(ath10k_smps_map))
		return -EINVAL;

	return ath10k_wmi_peer_set_param(ar, arvif->vdev_id, addr,
					 WMI_PEER_SMPS_STATE,
					 ath10k_smps_map[smps]);
}

static int ath10k_mac_vif_recalc_txbf(struct ath10k *ar,
				      struct ieee80211_vif *vif,
				      struct ieee80211_sta_vht_cap vht_cap)
{
	struct ath10k_vif *arvif = ath10k_vif_to_arvif(vif);
	int ret;
	u32 param;
	u32 value;

	if (ath10k_wmi_get_txbf_conf_scheme(ar) != WMI_TXBF_CONF_AFTER_ASSOC)
		return 0;

	if (!(ar->vht_cap_info &
	      (IEEE80211_VHT_CAP_SU_BEAMFORMEE_CAPABLE |
	       IEEE80211_VHT_CAP_MU_BEAMFORMEE_CAPABLE |
	       IEEE80211_VHT_CAP_SU_BEAMFORMER_CAPABLE |
	       IEEE80211_VHT_CAP_MU_BEAMFORMER_CAPABLE)))
		return 0;

	param = ar->wmi.vdev_param->txbf;
	value = 0;

	if (WARN_ON(param == WMI_VDEV_PARAM_UNSUPPORTED))
		return 0;

	/* The following logic is correct. If a remote STA advertises support
	 * for being a beamformer then we should enable us being a beamformee.
	 */

	if (ar->vht_cap_info &
	    (IEEE80211_VHT_CAP_SU_BEAMFORMEE_CAPABLE |
	     IEEE80211_VHT_CAP_MU_BEAMFORMEE_CAPABLE)) {
		if (vht_cap.cap & IEEE80211_VHT_CAP_SU_BEAMFORMER_CAPABLE)
			value |= WMI_VDEV_PARAM_TXBF_SU_TX_BFEE;

		if (vht_cap.cap & IEEE80211_VHT_CAP_MU_BEAMFORMER_CAPABLE)
			value |= WMI_VDEV_PARAM_TXBF_MU_TX_BFEE;
	}

	if (ar->vht_cap_info &
	    (IEEE80211_VHT_CAP_SU_BEAMFORMER_CAPABLE |
	     IEEE80211_VHT_CAP_MU_BEAMFORMER_CAPABLE)) {
		if (vht_cap.cap & IEEE80211_VHT_CAP_SU_BEAMFORMEE_CAPABLE)
			value |= WMI_VDEV_PARAM_TXBF_SU_TX_BFER;

		if (vht_cap.cap & IEEE80211_VHT_CAP_MU_BEAMFORMEE_CAPABLE)
			value |= WMI_VDEV_PARAM_TXBF_MU_TX_BFER;
	}

	if (value & WMI_VDEV_PARAM_TXBF_MU_TX_BFEE)
		value |= WMI_VDEV_PARAM_TXBF_SU_TX_BFEE;

	if (value & WMI_VDEV_PARAM_TXBF_MU_TX_BFER)
		value |= WMI_VDEV_PARAM_TXBF_SU_TX_BFER;

	ret = ath10k_wmi_vdev_set_param(ar, arvif->vdev_id, param, value);
	if (ret) {
		ath10k_warn(ar, "failed to submit vdev param txbf 0x%x: %d\n",
			    value, ret);
		return ret;
	}

	return 0;
}

/* can be called only in mac80211 callbacks due to `key_count` usage */
static void ath10k_bss_assoc(struct ieee80211_hw *hw,
			     struct ieee80211_vif *vif,
			     struct ieee80211_bss_conf *bss_conf)
{
	struct ath10k *ar = hw->priv;
	struct ath10k_vif *arvif = ath10k_vif_to_arvif(vif);
	struct ieee80211_sta_ht_cap ht_cap;
	struct ieee80211_sta_vht_cap vht_cap;
	struct wmi_peer_assoc_complete_arg peer_arg;
	struct ieee80211_sta *ap_sta;
	int ret;

	lockdep_assert_held(&ar->conf_mutex);

	ath10k_dbg(ar, ATH10K_DBG_MAC, "mac vdev %i assoc bssid %pM aid %d\n",
		   arvif->vdev_id, arvif->bssid, arvif->aid);

	rcu_read_lock();

	ap_sta = ieee80211_find_sta(vif, bss_conf->bssid);
	if (!ap_sta) {
		ath10k_warn(ar, "failed to find station entry for bss %pM vdev %i\n",
			    bss_conf->bssid, arvif->vdev_id);
		rcu_read_unlock();
		return;
	}

	/* ap_sta must be accessed only within rcu section which must be left
	 * before calling ath10k_setup_peer_smps() which might sleep. */
	ht_cap = ap_sta->ht_cap;
	vht_cap = ap_sta->vht_cap;

	ret = ath10k_peer_assoc_prepare(ar, vif, ap_sta, &peer_arg);
	if (ret) {
		ath10k_warn(ar, "failed to prepare peer assoc for %pM vdev %i: %d\n",
			    bss_conf->bssid, arvif->vdev_id, ret);
		rcu_read_unlock();
		return;
	}

	rcu_read_unlock();

	ret = ath10k_wmi_peer_assoc(ar, &peer_arg);
	if (ret) {
		ath10k_warn(ar, "failed to run peer assoc for %pM vdev %i: %d\n",
			    bss_conf->bssid, arvif->vdev_id, ret);
		return;
	}

	ret = ath10k_setup_peer_smps(ar, arvif, bss_conf->bssid, &ht_cap);
	if (ret) {
		ath10k_warn(ar, "failed to setup peer SMPS for vdev %i: %d\n",
			    arvif->vdev_id, ret);
		return;
	}

	ret = ath10k_mac_vif_recalc_txbf(ar, vif, vht_cap);
	if (ret) {
		ath10k_warn(ar, "failed to recalc txbf for vdev %i on bss %pM: %d\n",
			    arvif->vdev_id, bss_conf->bssid, ret);
		return;
	}

	ath10k_dbg(ar, ATH10K_DBG_MAC,
		   "mac vdev %d up (associated) bssid %pM aid %d\n",
		   arvif->vdev_id, bss_conf->bssid, bss_conf->aid);

	WARN_ON(arvif->is_up);

	arvif->aid = bss_conf->aid;
	ether_addr_copy(arvif->bssid, bss_conf->bssid);

	ret = ath10k_wmi_vdev_up(ar, arvif->vdev_id, arvif->aid, arvif->bssid);
	if (ret) {
		ath10k_warn(ar, "failed to set vdev %d up: %d\n",
			    arvif->vdev_id, ret);
		return;
	}

	arvif->is_up = true;

	/* Workaround: Some firmware revisions (tested with qca6174
	 * WLAN.RM.2.0-00073) have buggy powersave state machine and must be
	 * poked with peer param command.
	 */
	ret = ath10k_wmi_peer_set_param(ar, arvif->vdev_id, arvif->bssid,
					WMI_PEER_DUMMY_VAR, 1);
	if (ret) {
		ath10k_warn(ar, "failed to poke peer %pM param for ps workaround on vdev %i: %d\n",
			    arvif->bssid, arvif->vdev_id, ret);
		return;
	}
}

static void ath10k_bss_disassoc(struct ieee80211_hw *hw,
				struct ieee80211_vif *vif)
{
	struct ath10k *ar = hw->priv;
	struct ath10k_vif *arvif = ath10k_vif_to_arvif(vif);
	struct ieee80211_sta_vht_cap vht_cap = {};
	int ret;

	lockdep_assert_held(&ar->conf_mutex);

	ath10k_dbg(ar, ATH10K_DBG_MAC, "mac vdev %i disassoc bssid %pM\n",
		   arvif->vdev_id, arvif->bssid);

	ret = ath10k_wmi_vdev_down(ar, arvif->vdev_id);
	if (ret)
		ath10k_warn(ar, "faield to down vdev %i: %d\n",
			    arvif->vdev_id, ret);

	arvif->def_wep_key_idx = -1;

	ret = ath10k_mac_vif_recalc_txbf(ar, vif, vht_cap);
	if (ret) {
		ath10k_warn(ar, "failed to recalc txbf for vdev %i: %d\n",
			    arvif->vdev_id, ret);
		return;
	}

	arvif->is_up = false;

	cancel_delayed_work_sync(&arvif->connection_loss_work);
}

static int ath10k_station_assoc(struct ath10k *ar,
				struct ieee80211_vif *vif,
				struct ieee80211_sta *sta,
				bool reassoc)
{
	struct ath10k_vif *arvif = ath10k_vif_to_arvif(vif);
	struct wmi_peer_assoc_complete_arg peer_arg;
	int ret = 0;

	lockdep_assert_held(&ar->conf_mutex);

	ret = ath10k_peer_assoc_prepare(ar, vif, sta, &peer_arg);
	if (ret) {
		ath10k_warn(ar, "failed to prepare WMI peer assoc for %pM vdev %i: %i\n",
			    sta->addr, arvif->vdev_id, ret);
		return ret;
	}

	ret = ath10k_wmi_peer_assoc(ar, &peer_arg);
	if (ret) {
		ath10k_warn(ar, "failed to run peer assoc for STA %pM vdev %i: %d\n",
			    sta->addr, arvif->vdev_id, ret);
		return ret;
	}

	/* Re-assoc is run only to update supported rates for given station. It
	 * doesn't make much sense to reconfigure the peer completely.
	 */
	if (!reassoc) {
		ret = ath10k_setup_peer_smps(ar, arvif, sta->addr,
					     &sta->ht_cap);
		if (ret) {
			ath10k_warn(ar, "failed to setup peer SMPS for vdev %d: %d\n",
				    arvif->vdev_id, ret);
			return ret;
		}

		ret = ath10k_peer_assoc_qos_ap(ar, arvif, sta);
		if (ret) {
			ath10k_warn(ar, "failed to set qos params for STA %pM for vdev %i: %d\n",
				    sta->addr, arvif->vdev_id, ret);
			return ret;
		}

		if (!sta->wme) {
			arvif->num_legacy_stations++;
			ret  = ath10k_recalc_rtscts_prot(arvif);
			if (ret) {
				ath10k_warn(ar, "failed to recalculate rts/cts prot for vdev %d: %d\n",
					    arvif->vdev_id, ret);
				return ret;
			}
		}

		/* Plumb cached keys only for static WEP */
		if (arvif->def_wep_key_idx != -1) {
			ret = ath10k_install_peer_wep_keys(arvif, sta->addr);
			if (ret) {
				ath10k_warn(ar, "failed to install peer wep keys for vdev %i: %d\n",
					    arvif->vdev_id, ret);
				return ret;
			}
		}
	}

	return ret;
}

static int ath10k_station_disassoc(struct ath10k *ar,
				   struct ieee80211_vif *vif,
				   struct ieee80211_sta *sta)
{
	struct ath10k_vif *arvif = ath10k_vif_to_arvif(vif);
	int ret = 0;

	lockdep_assert_held(&ar->conf_mutex);

	if (!sta->wme) {
		arvif->num_legacy_stations--;
		ret = ath10k_recalc_rtscts_prot(arvif);
		if (ret) {
			ath10k_warn(ar, "failed to recalculate rts/cts prot for vdev %d: %d\n",
				    arvif->vdev_id, ret);
			return ret;
		}
	}

	ret = ath10k_clear_peer_keys(arvif, sta->addr);
	if (ret) {
		ath10k_warn(ar, "failed to clear all peer wep keys for vdev %i: %d\n",
			    arvif->vdev_id, ret);
		return ret;
	}

	return ret;
}

/**************/
/* Regulatory */
/**************/

static int ath10k_update_channel_list(struct ath10k *ar)
{
	struct ieee80211_hw *hw = ar->hw;
	struct ieee80211_supported_band **bands;
	enum ieee80211_band band;
	struct ieee80211_channel *channel;
	struct wmi_scan_chan_list_arg arg = {0};
	struct wmi_channel_arg *ch;
	bool passive;
	int len;
	int ret;
	int i;

	lockdep_assert_held(&ar->conf_mutex);

	bands = hw->wiphy->bands;
	for (band = 0; band < IEEE80211_NUM_BANDS; band++) {
		if (!bands[band])
			continue;

		for (i = 0; i < bands[band]->n_channels; i++) {
			if (bands[band]->channels[i].flags &
			    IEEE80211_CHAN_DISABLED)
				continue;

			arg.n_channels++;
		}
	}

	len = sizeof(struct wmi_channel_arg) * arg.n_channels;
	arg.channels = kzalloc(len, GFP_KERNEL);
	if (!arg.channels)
		return -ENOMEM;

	ch = arg.channels;
	for (band = 0; band < IEEE80211_NUM_BANDS; band++) {
		if (!bands[band])
			continue;

		for (i = 0; i < bands[band]->n_channels; i++) {
			channel = &bands[band]->channels[i];

			if (channel->flags & IEEE80211_CHAN_DISABLED)
				continue;

			ch->allow_ht   = true;

			/* FIXME: when should we really allow VHT? */
			ch->allow_vht = true;

			ch->allow_ibss =
				!(channel->flags & IEEE80211_CHAN_NO_IR);

			ch->ht40plus =
				!(channel->flags & IEEE80211_CHAN_NO_HT40PLUS);

			ch->chan_radar =
				!!(channel->flags & IEEE80211_CHAN_RADAR);

			passive = channel->flags & IEEE80211_CHAN_NO_IR;
			ch->passive = passive;

			ch->freq = channel->center_freq;
			ch->band_center_freq1 = channel->center_freq;
			ch->min_power = 0;
			ch->max_power = channel->max_power * 2;
			ch->max_reg_power = channel->max_reg_power * 2;
			ch->max_antenna_gain = channel->max_antenna_gain * 2;
			ch->reg_class_id = 0; /* FIXME */

			/* FIXME: why use only legacy modes, why not any
			 * HT/VHT modes? Would that even make any
			 * difference? */
			if (channel->band == IEEE80211_BAND_2GHZ)
				ch->mode = MODE_11G;
			else
				ch->mode = MODE_11A;

			if (WARN_ON_ONCE(ch->mode == MODE_UNKNOWN))
				continue;

			ath10k_dbg(ar, ATH10K_DBG_WMI,
				   "mac channel [%zd/%d] freq %d maxpower %d regpower %d antenna %d mode %d\n",
				    ch - arg.channels, arg.n_channels,
				   ch->freq, ch->max_power, ch->max_reg_power,
				   ch->max_antenna_gain, ch->mode);

			ch++;
		}
	}

	ret = ath10k_wmi_scan_chan_list(ar, &arg);
	kfree(arg.channels);

	return ret;
}

static enum wmi_dfs_region
ath10k_mac_get_dfs_region(enum nl80211_dfs_regions dfs_region)
{
	switch (dfs_region) {
	case NL80211_DFS_UNSET:
		return WMI_UNINIT_DFS_DOMAIN;
	case NL80211_DFS_FCC:
		return WMI_FCC_DFS_DOMAIN;
	case NL80211_DFS_ETSI:
		return WMI_ETSI_DFS_DOMAIN;
	case NL80211_DFS_JP:
		return WMI_MKK4_DFS_DOMAIN;
	}
	return WMI_UNINIT_DFS_DOMAIN;
}

static void ath10k_regd_update(struct ath10k *ar)
{
	struct reg_dmn_pair_mapping *regpair;
	int ret;
	enum wmi_dfs_region wmi_dfs_reg;
	enum nl80211_dfs_regions nl_dfs_reg;

	lockdep_assert_held(&ar->conf_mutex);

	ret = ath10k_update_channel_list(ar);
	if (ret)
		ath10k_warn(ar, "failed to update channel list: %d\n", ret);

	regpair = ar->ath_common.regulatory.regpair;

	if (config_enabled(CONFIG_ATH10K_DFS_CERTIFIED) && ar->dfs_detector) {
		nl_dfs_reg = ar->dfs_detector->region;
		wmi_dfs_reg = ath10k_mac_get_dfs_region(nl_dfs_reg);
	} else {
		wmi_dfs_reg = WMI_UNINIT_DFS_DOMAIN;
	}

	/* Target allows setting up per-band regdomain but ath_common provides
	 * a combined one only */
	ret = ath10k_wmi_pdev_set_regdomain(ar,
					    regpair->reg_domain,
					    regpair->reg_domain, /* 2ghz */
					    regpair->reg_domain, /* 5ghz */
					    regpair->reg_2ghz_ctl,
					    regpair->reg_5ghz_ctl,
					    wmi_dfs_reg);
	if (ret)
		ath10k_warn(ar, "failed to set pdev regdomain: %d\n", ret);
}

static void ath10k_reg_notifier(struct wiphy *wiphy,
				struct regulatory_request *request)
{
	struct ieee80211_hw *hw = wiphy_to_ieee80211_hw(wiphy);
	struct ath10k *ar = hw->priv;
	bool result;

	ath_reg_notifier_apply(wiphy, request, &ar->ath_common.regulatory);

	if (config_enabled(CONFIG_ATH10K_DFS_CERTIFIED) && ar->dfs_detector) {
		ath10k_dbg(ar, ATH10K_DBG_REGULATORY, "dfs region 0x%x\n",
			   request->dfs_region);
		result = ar->dfs_detector->set_dfs_domain(ar->dfs_detector,
							  request->dfs_region);
		if (!result)
			ath10k_warn(ar, "DFS region 0x%X not supported, will trigger radar for every pulse\n",
				    request->dfs_region);
	}

	mutex_lock(&ar->conf_mutex);
	if (ar->state == ATH10K_STATE_ON)
		ath10k_regd_update(ar);
	mutex_unlock(&ar->conf_mutex);
}

/***************/
/* TX handlers */
/***************/

void ath10k_mac_tx_lock(struct ath10k *ar, int reason)
{
	lockdep_assert_held(&ar->htt.tx_lock);

	WARN_ON(reason >= ATH10K_TX_PAUSE_MAX);
	ar->tx_paused |= BIT(reason);
	ieee80211_stop_queues(ar->hw);
}

static void ath10k_mac_tx_unlock_iter(void *data, u8 *mac,
				      struct ieee80211_vif *vif)
{
	struct ath10k *ar = data;
	struct ath10k_vif *arvif = ath10k_vif_to_arvif(vif);

	if (arvif->tx_paused)
		return;

	ieee80211_wake_queue(ar->hw, arvif->vdev_id);
}

void ath10k_mac_tx_unlock(struct ath10k *ar, int reason)
{
	lockdep_assert_held(&ar->htt.tx_lock);

	WARN_ON(reason >= ATH10K_TX_PAUSE_MAX);
	ar->tx_paused &= ~BIT(reason);

	if (ar->tx_paused)
		return;

	ieee80211_iterate_active_interfaces_atomic(ar->hw,
						   IEEE80211_IFACE_ITER_RESUME_ALL,
						   ath10k_mac_tx_unlock_iter,
						   ar);

	ieee80211_wake_queue(ar->hw, ar->hw->offchannel_tx_hw_queue);
}

void ath10k_mac_vif_tx_lock(struct ath10k_vif *arvif, int reason)
{
	struct ath10k *ar = arvif->ar;

	lockdep_assert_held(&ar->htt.tx_lock);

	WARN_ON(reason >= BITS_PER_LONG);
	arvif->tx_paused |= BIT(reason);
	ieee80211_stop_queue(ar->hw, arvif->vdev_id);
}

void ath10k_mac_vif_tx_unlock(struct ath10k_vif *arvif, int reason)
{
	struct ath10k *ar = arvif->ar;

	lockdep_assert_held(&ar->htt.tx_lock);

	WARN_ON(reason >= BITS_PER_LONG);
	arvif->tx_paused &= ~BIT(reason);

	if (ar->tx_paused)
		return;

	if (arvif->tx_paused)
		return;

	ieee80211_wake_queue(ar->hw, arvif->vdev_id);
}

static void ath10k_mac_vif_handle_tx_pause(struct ath10k_vif *arvif,
					   enum wmi_tlv_tx_pause_id pause_id,
					   enum wmi_tlv_tx_pause_action action)
{
	struct ath10k *ar = arvif->ar;

	lockdep_assert_held(&ar->htt.tx_lock);

	switch (action) {
	case WMI_TLV_TX_PAUSE_ACTION_STOP:
		ath10k_mac_vif_tx_lock(arvif, pause_id);
		break;
	case WMI_TLV_TX_PAUSE_ACTION_WAKE:
		ath10k_mac_vif_tx_unlock(arvif, pause_id);
		break;
	default:
		ath10k_warn(ar, "received unknown tx pause action %d on vdev %i, ignoring\n",
			    action, arvif->vdev_id);
		break;
	}
}

struct ath10k_mac_tx_pause {
	u32 vdev_id;
	enum wmi_tlv_tx_pause_id pause_id;
	enum wmi_tlv_tx_pause_action action;
};

static void ath10k_mac_handle_tx_pause_iter(void *data, u8 *mac,
					    struct ieee80211_vif *vif)
{
	struct ath10k_vif *arvif = ath10k_vif_to_arvif(vif);
	struct ath10k_mac_tx_pause *arg = data;

	if (arvif->vdev_id != arg->vdev_id)
		return;

	ath10k_mac_vif_handle_tx_pause(arvif, arg->pause_id, arg->action);
}

void ath10k_mac_handle_tx_pause_vdev(struct ath10k *ar, u32 vdev_id,
				     enum wmi_tlv_tx_pause_id pause_id,
				     enum wmi_tlv_tx_pause_action action)
{
	struct ath10k_mac_tx_pause arg = {
		.vdev_id = vdev_id,
		.pause_id = pause_id,
		.action = action,
	};

	spin_lock_bh(&ar->htt.tx_lock);
	ieee80211_iterate_active_interfaces_atomic(ar->hw,
						   IEEE80211_IFACE_ITER_RESUME_ALL,
						   ath10k_mac_handle_tx_pause_iter,
						   &arg);
	spin_unlock_bh(&ar->htt.tx_lock);
}

static u8 ath10k_tx_h_get_tid(struct ieee80211_hdr *hdr)
{
	if (ieee80211_is_mgmt(hdr->frame_control))
		return HTT_DATA_TX_EXT_TID_MGMT;

	if (!ieee80211_is_data_qos(hdr->frame_control))
		return HTT_DATA_TX_EXT_TID_NON_QOS_MCAST_BCAST;

	if (!is_unicast_ether_addr(ieee80211_get_DA(hdr)))
		return HTT_DATA_TX_EXT_TID_NON_QOS_MCAST_BCAST;

	return ieee80211_get_qos_ctl(hdr)[0] & IEEE80211_QOS_CTL_TID_MASK;
}

static u8 ath10k_tx_h_get_vdev_id(struct ath10k *ar, struct ieee80211_vif *vif)
{
	if (vif)
		return ath10k_vif_to_arvif(vif)->vdev_id;

	if (ar->monitor_started)
		return ar->monitor_vdev_id;

	ath10k_warn(ar, "failed to resolve vdev id\n");
	return 0;
}

static enum ath10k_hw_txrx_mode
ath10k_tx_h_get_txmode(struct ath10k *ar, struct ieee80211_vif *vif,
		       struct ieee80211_sta *sta, struct sk_buff *skb)
{
	const struct ieee80211_hdr *hdr = (void *)skb->data;
	__le16 fc = hdr->frame_control;

	if (!vif || vif->type == NL80211_IFTYPE_MONITOR)
		return ATH10K_HW_TXRX_RAW;

	if (ieee80211_is_mgmt(fc))
		return ATH10K_HW_TXRX_MGMT;

	/* Workaround:
	 *
	 * NullFunc frames are mostly used to ping if a client or AP are still
	 * reachable and responsive. This implies tx status reports must be
	 * accurate - otherwise either mac80211 or userspace (e.g. hostapd) can
	 * come to a conclusion that the other end disappeared and tear down
	 * BSS connection or it can never disconnect from BSS/client (which is
	 * the case).
	 *
	 * Firmware with HTT older than 3.0 delivers incorrect tx status for
	 * NullFunc frames to driver. However there's a HTT Mgmt Tx command
	 * which seems to deliver correct tx reports for NullFunc frames. The
	 * downside of using it is it ignores client powersave state so it can
	 * end up disconnecting sleeping clients in AP mode. It should fix STA
	 * mode though because AP don't sleep.
	 */
	if (ar->htt.target_version_major < 3 &&
	    (ieee80211_is_nullfunc(fc) || ieee80211_is_qos_nullfunc(fc)) &&
	    !test_bit(ATH10K_FW_FEATURE_HAS_WMI_MGMT_TX, ar->fw_features))
		return ATH10K_HW_TXRX_MGMT;

	/* Workaround:
	 *
	 * Some wmi-tlv firmwares for qca6174 have broken Tx key selection for
	 * NativeWifi txmode - it selects AP key instead of peer key. It seems
	 * to work with Ethernet txmode so use it.
	 *
	 * FIXME: Check if raw mode works with TDLS.
	 */
	if (ieee80211_is_data_present(fc) && sta && sta->tdls)
		return ATH10K_HW_TXRX_ETHERNET;

	if (test_bit(ATH10K_FLAG_RAW_MODE, &ar->dev_flags))
		return ATH10K_HW_TXRX_RAW;

	return ATH10K_HW_TXRX_NATIVE_WIFI;
}

static bool ath10k_tx_h_use_hwcrypto(struct ieee80211_vif *vif,
				     struct sk_buff *skb) {
	struct ieee80211_tx_info *info = IEEE80211_SKB_CB(skb);
	const u32 mask = IEEE80211_TX_INTFL_DONT_ENCRYPT |
			 IEEE80211_TX_CTL_INJECTED;
	if ((info->flags & mask) == mask)
		return false;
	if (vif)
		return !ath10k_vif_to_arvif(vif)->nohwcrypt;
	return true;
}

/* HTT Tx uses Native Wifi tx mode which expects 802.11 frames without QoS
 * Control in the header.
 */
static void ath10k_tx_h_nwifi(struct ieee80211_hw *hw, struct sk_buff *skb)
{
	struct ieee80211_hdr *hdr = (void *)skb->data;
	struct ath10k_skb_cb *cb = ATH10K_SKB_CB(skb);
	u8 *qos_ctl;

	if (!ieee80211_is_data_qos(hdr->frame_control))
		return;

	qos_ctl = ieee80211_get_qos_ctl(hdr);
	memmove(skb->data + IEEE80211_QOS_CTL_LEN,
		skb->data, (void *)qos_ctl - (void *)skb->data);
	skb_pull(skb, IEEE80211_QOS_CTL_LEN);

	/* Some firmware revisions don't handle sending QoS NullFunc well.
	 * These frames are mainly used for CQM purposes so it doesn't really
	 * matter whether QoS NullFunc or NullFunc are sent.
	 */
	hdr = (void *)skb->data;
	if (ieee80211_is_qos_nullfunc(hdr->frame_control))
		cb->htt.tid = HTT_DATA_TX_EXT_TID_NON_QOS_MCAST_BCAST;

	hdr->frame_control &= ~__cpu_to_le16(IEEE80211_STYPE_QOS_DATA);
}

static void ath10k_tx_h_8023(struct sk_buff *skb)
{
	struct ieee80211_hdr *hdr;
	struct rfc1042_hdr *rfc1042;
	struct ethhdr *eth;
	size_t hdrlen;
	u8 da[ETH_ALEN];
	u8 sa[ETH_ALEN];
	__be16 type;

	hdr = (void *)skb->data;
	hdrlen = ieee80211_hdrlen(hdr->frame_control);
	rfc1042 = (void *)skb->data + hdrlen;

	ether_addr_copy(da, ieee80211_get_DA(hdr));
	ether_addr_copy(sa, ieee80211_get_SA(hdr));
	type = rfc1042->snap_type;

	skb_pull(skb, hdrlen + sizeof(*rfc1042));
	skb_push(skb, sizeof(*eth));

	eth = (void *)skb->data;
	ether_addr_copy(eth->h_dest, da);
	ether_addr_copy(eth->h_source, sa);
	eth->h_proto = type;
}

static void ath10k_tx_h_add_p2p_noa_ie(struct ath10k *ar,
				       struct ieee80211_vif *vif,
				       struct sk_buff *skb)
{
	struct ieee80211_hdr *hdr = (struct ieee80211_hdr *)skb->data;
	struct ath10k_vif *arvif = ath10k_vif_to_arvif(vif);

	/* This is case only for P2P_GO */
	if (arvif->vdev_type != WMI_VDEV_TYPE_AP ||
	    arvif->vdev_subtype != WMI_VDEV_SUBTYPE_P2P_GO)
		return;

	if (unlikely(ieee80211_is_probe_resp(hdr->frame_control))) {
		spin_lock_bh(&ar->data_lock);
		if (arvif->u.ap.noa_data)
			if (!pskb_expand_head(skb, 0, arvif->u.ap.noa_len,
					      GFP_ATOMIC))
				memcpy(skb_put(skb, arvif->u.ap.noa_len),
				       arvif->u.ap.noa_data,
				       arvif->u.ap.noa_len);
		spin_unlock_bh(&ar->data_lock);
	}
}

static bool ath10k_mac_need_offchan_tx_work(struct ath10k *ar)
{
	/* FIXME: Not really sure since when the behaviour changed. At some
	 * point new firmware stopped requiring creation of peer entries for
	 * offchannel tx (and actually creating them causes issues with wmi-htc
	 * tx credit replenishment and reliability). Assuming it's at least 3.4
	 * because that's when the `freq` was introduced to TX_FRM HTT command.
	 */
	return !(ar->htt.target_version_major >= 3 &&
		 ar->htt.target_version_minor >= 4);
}

static int ath10k_mac_tx_wmi_mgmt(struct ath10k *ar, struct sk_buff *skb)
{
	struct sk_buff_head *q = &ar->wmi_mgmt_tx_queue;
	int ret = 0;

	spin_lock_bh(&ar->data_lock);

	if (skb_queue_len(q) == ATH10K_MAX_NUM_MGMT_PENDING) {
		ath10k_warn(ar, "wmi mgmt tx queue is full\n");
		ret = -ENOSPC;
		goto unlock;
	}

	__skb_queue_tail(q, skb);
	ieee80211_queue_work(ar->hw, &ar->wmi_mgmt_tx_work);

unlock:
	spin_unlock_bh(&ar->data_lock);

	return ret;
}

static void ath10k_mac_tx(struct ath10k *ar, struct sk_buff *skb)
{
	struct ath10k_skb_cb *cb = ATH10K_SKB_CB(skb);
	struct ath10k_htt *htt = &ar->htt;
	int ret = 0;

	switch (cb->txmode) {
	case ATH10K_HW_TXRX_RAW:
	case ATH10K_HW_TXRX_NATIVE_WIFI:
	case ATH10K_HW_TXRX_ETHERNET:
		ret = ath10k_htt_tx(htt, skb);
		break;
	case ATH10K_HW_TXRX_MGMT:
		if (test_bit(ATH10K_FW_FEATURE_HAS_WMI_MGMT_TX,
			     ar->fw_features))
			ret = ath10k_mac_tx_wmi_mgmt(ar, skb);
		else if (ar->htt.target_version_major >= 3)
			ret = ath10k_htt_tx(htt, skb);
		else
			ret = ath10k_htt_mgmt_tx(htt, skb);
		break;
	}

	if (ret) {
		ath10k_warn(ar, "failed to transmit packet, dropping: %d\n",
			    ret);
		ieee80211_free_txskb(ar->hw, skb);
	}
}

void ath10k_offchan_tx_purge(struct ath10k *ar)
{
	struct sk_buff *skb;

	for (;;) {
		skb = skb_dequeue(&ar->offchan_tx_queue);
		if (!skb)
			break;

		ieee80211_free_txskb(ar->hw, skb);
	}
}

void ath10k_offchan_tx_work(struct work_struct *work)
{
	struct ath10k *ar = container_of(work, struct ath10k, offchan_tx_work);
	struct ath10k_peer *peer;
	struct ieee80211_hdr *hdr;
	struct sk_buff *skb;
	const u8 *peer_addr;
	int vdev_id;
	int ret;
	unsigned long time_left;
	bool tmp_peer_created = false;

	/* FW requirement: We must create a peer before FW will send out
	 * an offchannel frame. Otherwise the frame will be stuck and
	 * never transmitted. We delete the peer upon tx completion.
	 * It is unlikely that a peer for offchannel tx will already be
	 * present. However it may be in some rare cases so account for that.
	 * Otherwise we might remove a legitimate peer and break stuff. */

	for (;;) {
		skb = skb_dequeue(&ar->offchan_tx_queue);
		if (!skb)
			break;

		mutex_lock(&ar->conf_mutex);

		ath10k_dbg(ar, ATH10K_DBG_MAC, "mac offchannel skb %p\n",
			   skb);

		hdr = (struct ieee80211_hdr *)skb->data;
		peer_addr = ieee80211_get_DA(hdr);
		vdev_id = ATH10K_SKB_CB(skb)->vdev_id;

		spin_lock_bh(&ar->data_lock);
		peer = ath10k_peer_find(ar, vdev_id, peer_addr);
		spin_unlock_bh(&ar->data_lock);

		if (peer)
			/* FIXME: should this use ath10k_warn()? */
			ath10k_dbg(ar, ATH10K_DBG_MAC, "peer %pM on vdev %d already present\n",
				   peer_addr, vdev_id);

		if (!peer) {
			ret = ath10k_peer_create(ar, vdev_id, peer_addr,
						 WMI_PEER_TYPE_DEFAULT);
			if (ret)
				ath10k_warn(ar, "failed to create peer %pM on vdev %d: %d\n",
					    peer_addr, vdev_id, ret);
			tmp_peer_created = (ret == 0);
		}

		spin_lock_bh(&ar->data_lock);
		reinit_completion(&ar->offchan_tx_completed);
		ar->offchan_tx_skb = skb;
		spin_unlock_bh(&ar->data_lock);

		ath10k_mac_tx(ar, skb);

		time_left =
		wait_for_completion_timeout(&ar->offchan_tx_completed, 3 * HZ);
		if (time_left == 0)
			ath10k_warn(ar, "timed out waiting for offchannel skb %p\n",
				    skb);

		if (!peer && tmp_peer_created) {
			ret = ath10k_peer_delete(ar, vdev_id, peer_addr);
			if (ret)
				ath10k_warn(ar, "failed to delete peer %pM on vdev %d: %d\n",
					    peer_addr, vdev_id, ret);
		}

		mutex_unlock(&ar->conf_mutex);
	}
}

void ath10k_mgmt_over_wmi_tx_purge(struct ath10k *ar)
{
	struct sk_buff *skb;

	for (;;) {
		skb = skb_dequeue(&ar->wmi_mgmt_tx_queue);
		if (!skb)
			break;

		ieee80211_free_txskb(ar->hw, skb);
	}
}

void ath10k_mgmt_over_wmi_tx_work(struct work_struct *work)
{
	struct ath10k *ar = container_of(work, struct ath10k, wmi_mgmt_tx_work);
	struct sk_buff *skb;
	int ret;

	for (;;) {
		skb = skb_dequeue(&ar->wmi_mgmt_tx_queue);
		if (!skb)
			break;

		ret = ath10k_wmi_mgmt_tx(ar, skb);
		if (ret) {
			ath10k_warn(ar, "failed to transmit management frame via WMI: %d\n",
				    ret);
			ieee80211_free_txskb(ar->hw, skb);
		}
	}
}

/************/
/* Scanning */
/************/

void __ath10k_scan_finish(struct ath10k *ar)
{
	lockdep_assert_held(&ar->data_lock);

	switch (ar->scan.state) {
	case ATH10K_SCAN_IDLE:
		break;
	case ATH10K_SCAN_RUNNING:
	case ATH10K_SCAN_ABORTING:
		if (!ar->scan.is_roc)
			ieee80211_scan_completed(ar->hw,
						 (ar->scan.state ==
						  ATH10K_SCAN_ABORTING));
		else if (ar->scan.roc_notify)
			ieee80211_remain_on_channel_expired(ar->hw);
		/* fall through */
	case ATH10K_SCAN_STARTING:
		ar->scan.state = ATH10K_SCAN_IDLE;
		ar->scan_channel = NULL;
		ath10k_offchan_tx_purge(ar);
		cancel_delayed_work(&ar->scan.timeout);
		complete_all(&ar->scan.completed);
		break;
	}
}

void ath10k_scan_finish(struct ath10k *ar)
{
	spin_lock_bh(&ar->data_lock);
	__ath10k_scan_finish(ar);
	spin_unlock_bh(&ar->data_lock);
}

static int ath10k_scan_stop(struct ath10k *ar)
{
	struct wmi_stop_scan_arg arg = {
		.req_id = 1, /* FIXME */
		.req_type = WMI_SCAN_STOP_ONE,
		.u.scan_id = ATH10K_SCAN_ID,
	};
	int ret;

	lockdep_assert_held(&ar->conf_mutex);

	ret = ath10k_wmi_stop_scan(ar, &arg);
	if (ret) {
		ath10k_warn(ar, "failed to stop wmi scan: %d\n", ret);
		goto out;
	}

	ret = wait_for_completion_timeout(&ar->scan.completed, 3*HZ);
	if (ret == 0) {
		ath10k_warn(ar, "failed to receive scan abortion completion: timed out\n");
		ret = -ETIMEDOUT;
	} else if (ret > 0) {
		ret = 0;
	}

out:
	/* Scan state should be updated upon scan completion but in case
	 * firmware fails to deliver the event (for whatever reason) it is
	 * desired to clean up scan state anyway. Firmware may have just
	 * dropped the scan completion event delivery due to transport pipe
	 * being overflown with data and/or it can recover on its own before
	 * next scan request is submitted.
	 */
	spin_lock_bh(&ar->data_lock);
	if (ar->scan.state != ATH10K_SCAN_IDLE)
		__ath10k_scan_finish(ar);
	spin_unlock_bh(&ar->data_lock);

	return ret;
}

static void ath10k_scan_abort(struct ath10k *ar)
{
	int ret;

	lockdep_assert_held(&ar->conf_mutex);

	spin_lock_bh(&ar->data_lock);

	switch (ar->scan.state) {
	case ATH10K_SCAN_IDLE:
		/* This can happen if timeout worker kicked in and called
		 * abortion while scan completion was being processed.
		 */
		break;
	case ATH10K_SCAN_STARTING:
	case ATH10K_SCAN_ABORTING:
		ath10k_warn(ar, "refusing scan abortion due to invalid scan state: %s (%d)\n",
			    ath10k_scan_state_str(ar->scan.state),
			    ar->scan.state);
		break;
	case ATH10K_SCAN_RUNNING:
		ar->scan.state = ATH10K_SCAN_ABORTING;
		spin_unlock_bh(&ar->data_lock);

		ret = ath10k_scan_stop(ar);
		if (ret)
			ath10k_warn(ar, "failed to abort scan: %d\n", ret);

		spin_lock_bh(&ar->data_lock);
		break;
	}

	spin_unlock_bh(&ar->data_lock);
}

void ath10k_scan_timeout_work(struct work_struct *work)
{
	struct ath10k *ar = container_of(work, struct ath10k,
					 scan.timeout.work);

	mutex_lock(&ar->conf_mutex);
	ath10k_scan_abort(ar);
	mutex_unlock(&ar->conf_mutex);
}

static int ath10k_start_scan(struct ath10k *ar,
			     const struct wmi_start_scan_arg *arg)
{
	int ret;

	lockdep_assert_held(&ar->conf_mutex);

	ret = ath10k_wmi_start_scan(ar, arg);
	if (ret)
		return ret;

	ret = wait_for_completion_timeout(&ar->scan.started, 1*HZ);
	if (ret == 0) {
		ret = ath10k_scan_stop(ar);
		if (ret)
			ath10k_warn(ar, "failed to stop scan: %d\n", ret);

		return -ETIMEDOUT;
	}

	/* If we failed to start the scan, return error code at
	 * this point.  This is probably due to some issue in the
	 * firmware, but no need to wedge the driver due to that...
	 */
	spin_lock_bh(&ar->data_lock);
	if (ar->scan.state == ATH10K_SCAN_IDLE) {
		spin_unlock_bh(&ar->data_lock);
		return -EINVAL;
	}
	spin_unlock_bh(&ar->data_lock);

	/* Add a 200ms margin to account for event/command processing */
	ieee80211_queue_delayed_work(ar->hw, &ar->scan.timeout,
				     msecs_to_jiffies(arg->max_scan_time+200));
	return 0;
}

/**********************/
/* mac80211 callbacks */
/**********************/

static void ath10k_tx(struct ieee80211_hw *hw,
		      struct ieee80211_tx_control *control,
		      struct sk_buff *skb)
{
	struct ath10k *ar = hw->priv;
	struct ieee80211_tx_info *info = IEEE80211_SKB_CB(skb);
	struct ieee80211_vif *vif = info->control.vif;
	struct ieee80211_sta *sta = control->sta;
	struct ieee80211_hdr *hdr = (struct ieee80211_hdr *)skb->data;
	__le16 fc = hdr->frame_control;

	/* We should disable CCK RATE due to P2P */
	if (info->flags & IEEE80211_TX_CTL_NO_CCK_RATE)
		ath10k_dbg(ar, ATH10K_DBG_MAC, "IEEE80211_TX_CTL_NO_CCK_RATE\n");

	ATH10K_SKB_CB(skb)->htt.is_offchan = false;
	ATH10K_SKB_CB(skb)->htt.freq = 0;
	ATH10K_SKB_CB(skb)->htt.tid = ath10k_tx_h_get_tid(hdr);
	ATH10K_SKB_CB(skb)->htt.nohwcrypt = !ath10k_tx_h_use_hwcrypto(vif, skb);
	ATH10K_SKB_CB(skb)->vdev_id = ath10k_tx_h_get_vdev_id(ar, vif);
	ATH10K_SKB_CB(skb)->txmode = ath10k_tx_h_get_txmode(ar, vif, sta, skb);
	ATH10K_SKB_CB(skb)->is_protected = ieee80211_has_protected(fc);

	switch (ATH10K_SKB_CB(skb)->txmode) {
	case ATH10K_HW_TXRX_MGMT:
	case ATH10K_HW_TXRX_NATIVE_WIFI:
		ath10k_tx_h_nwifi(hw, skb);
		ath10k_tx_h_add_p2p_noa_ie(ar, vif, skb);
		ath10k_tx_h_seq_no(vif, skb);
		break;
	case ATH10K_HW_TXRX_ETHERNET:
		ath10k_tx_h_8023(skb);
		break;
	case ATH10K_HW_TXRX_RAW:
		if (!test_bit(ATH10K_FLAG_RAW_MODE, &ar->dev_flags)) {
			WARN_ON_ONCE(1);
			ieee80211_free_txskb(hw, skb);
			return;
		}
	}

	if (info->flags & IEEE80211_TX_CTL_TX_OFFCHAN) {
		spin_lock_bh(&ar->data_lock);
		ATH10K_SKB_CB(skb)->htt.freq = ar->scan.roc_freq;
		ATH10K_SKB_CB(skb)->vdev_id = ar->scan.vdev_id;
		spin_unlock_bh(&ar->data_lock);

		if (ath10k_mac_need_offchan_tx_work(ar)) {
			ATH10K_SKB_CB(skb)->htt.freq = 0;
			ATH10K_SKB_CB(skb)->htt.is_offchan = true;

			ath10k_dbg(ar, ATH10K_DBG_MAC, "queued offchannel skb %p\n",
				   skb);

			skb_queue_tail(&ar->offchan_tx_queue, skb);
			ieee80211_queue_work(hw, &ar->offchan_tx_work);
			return;
		}
	}

	ath10k_mac_tx(ar, skb);
}

/* Must not be called with conf_mutex held as workers can use that also. */
void ath10k_drain_tx(struct ath10k *ar)
{
	/* make sure rcu-protected mac80211 tx path itself is drained */
	synchronize_net();

	ath10k_offchan_tx_purge(ar);
	ath10k_mgmt_over_wmi_tx_purge(ar);

	cancel_work_sync(&ar->offchan_tx_work);
	cancel_work_sync(&ar->wmi_mgmt_tx_work);
}

void ath10k_halt(struct ath10k *ar)
{
	struct ath10k_vif *arvif;

	lockdep_assert_held(&ar->conf_mutex);

	clear_bit(ATH10K_CAC_RUNNING, &ar->dev_flags);
	ar->filter_flags = 0;
	ar->monitor = false;
	ar->monitor_arvif = NULL;

	if (ar->monitor_started)
		ath10k_monitor_stop(ar);

	ar->monitor_started = false;
	ar->tx_paused = 0;

	ath10k_scan_finish(ar);
	ath10k_peer_cleanup_all(ar);
	ath10k_core_stop(ar);
	ath10k_hif_power_down(ar);

	spin_lock_bh(&ar->data_lock);
	list_for_each_entry(arvif, &ar->arvifs, list)
		ath10k_mac_vif_beacon_cleanup(arvif);
	spin_unlock_bh(&ar->data_lock);
}

static int ath10k_get_antenna(struct ieee80211_hw *hw, u32 *tx_ant, u32 *rx_ant)
{
	struct ath10k *ar = hw->priv;

	mutex_lock(&ar->conf_mutex);

	if (ar->cfg_tx_chainmask) {
		*tx_ant = ar->cfg_tx_chainmask;
		*rx_ant = ar->cfg_rx_chainmask;
	} else {
		*tx_ant = ar->supp_tx_chainmask;
		*rx_ant = ar->supp_rx_chainmask;
	}

	mutex_unlock(&ar->conf_mutex);

	return 0;
}

static void ath10k_check_chain_mask(struct ath10k *ar, u32 cm, const char *dbg)
{
	/* It is not clear that allowing gaps in chainmask
	 * is helpful.  Probably it will not do what user
	 * is hoping for, so warn in that case.
	 */
	if (cm == 15 || cm == 7 || cm == 3 || cm == 1 || cm == 0)
		return;

	ath10k_warn(ar, "mac %s antenna chainmask may be invalid: 0x%x.  Suggested values: 15, 7, 3, 1 or 0.\n",
		    dbg, cm);
}

static int __ath10k_set_antenna(struct ath10k *ar, u32 tx_ant, u32 rx_ant)
{
	int ret;

	lockdep_assert_held(&ar->conf_mutex);

	ath10k_check_chain_mask(ar, tx_ant, "tx");
	ath10k_check_chain_mask(ar, rx_ant, "rx");

	ar->cfg_tx_chainmask = tx_ant;
	ar->cfg_rx_chainmask = rx_ant;

	if ((ar->state != ATH10K_STATE_ON) &&
	    (ar->state != ATH10K_STATE_RESTARTED))
		return 0;

	ret = ath10k_wmi_pdev_set_param(ar, ar->wmi.pdev_param->tx_chain_mask,
					tx_ant);
	if (ret) {
		ath10k_warn(ar, "failed to set tx-chainmask: %d, req 0x%x\n",
			    ret, tx_ant);
		return ret;
	}

	ret = ath10k_wmi_pdev_set_param(ar, ar->wmi.pdev_param->rx_chain_mask,
					rx_ant);
	if (ret) {
		ath10k_warn(ar, "failed to set rx-chainmask: %d, req 0x%x\n",
			    ret, rx_ant);
		return ret;
	}

	return 0;
}

static int ath10k_set_antenna(struct ieee80211_hw *hw, u32 tx_ant, u32 rx_ant)
{
	struct ath10k *ar = hw->priv;
	int ret;

	mutex_lock(&ar->conf_mutex);
	ret = __ath10k_set_antenna(ar, tx_ant, rx_ant);
	mutex_unlock(&ar->conf_mutex);
	return ret;
}

static int ath10k_start(struct ieee80211_hw *hw)
{
	struct ath10k *ar = hw->priv;
	u32 burst_enable;
	int ret = 0;

	/*
	 * This makes sense only when restarting hw. It is harmless to call
	 * uncoditionally. This is necessary to make sure no HTT/WMI tx
	 * commands will be submitted while restarting.
	 */
	ath10k_drain_tx(ar);

	mutex_lock(&ar->conf_mutex);

	switch (ar->state) {
	case ATH10K_STATE_OFF:
		ar->state = ATH10K_STATE_ON;
		break;
	case ATH10K_STATE_RESTARTING:
		ath10k_halt(ar);
		ar->state = ATH10K_STATE_RESTARTED;
		break;
	case ATH10K_STATE_ON:
	case ATH10K_STATE_RESTARTED:
	case ATH10K_STATE_WEDGED:
		WARN_ON(1);
		ret = -EINVAL;
		goto err;
	case ATH10K_STATE_UTF:
		ret = -EBUSY;
		goto err;
	}

	ret = ath10k_hif_power_up(ar);
	if (ret) {
		ath10k_err(ar, "Could not init hif: %d\n", ret);
		goto err_off;
	}

	ret = ath10k_core_start(ar, ATH10K_FIRMWARE_MODE_NORMAL);
	if (ret) {
		ath10k_err(ar, "Could not init core: %d\n", ret);
		goto err_power_down;
	}

	ret = ath10k_wmi_pdev_set_param(ar, ar->wmi.pdev_param->pmf_qos, 1);
	if (ret) {
		ath10k_warn(ar, "failed to enable PMF QOS: %d\n", ret);
		goto err_core_stop;
	}

	ret = ath10k_wmi_pdev_set_param(ar, ar->wmi.pdev_param->dynamic_bw, 1);
	if (ret) {
		ath10k_warn(ar, "failed to enable dynamic BW: %d\n", ret);
		goto err_core_stop;
	}

	if (test_bit(WMI_SERVICE_ADAPTIVE_OCS, ar->wmi.svc_map)) {
		ret = ath10k_wmi_adaptive_qcs(ar, true);
		if (ret) {
			ath10k_warn(ar, "failed to enable adaptive qcs: %d\n",
				    ret);
			goto err_core_stop;
		}
	}

	if (test_bit(WMI_SERVICE_BURST, ar->wmi.svc_map)) {
		burst_enable = ar->wmi.pdev_param->burst_enable;
		ret = ath10k_wmi_pdev_set_param(ar, burst_enable, 0);
		if (ret) {
			ath10k_warn(ar, "failed to disable burst: %d\n", ret);
			goto err_core_stop;
		}
	}

	if (ar->cfg_tx_chainmask)
		__ath10k_set_antenna(ar, ar->cfg_tx_chainmask,
				     ar->cfg_rx_chainmask);

	/*
	 * By default FW set ARP frames ac to voice (6). In that case ARP
	 * exchange is not working properly for UAPSD enabled AP. ARP requests
	 * which arrives with access category 0 are processed by network stack
	 * and send back with access category 0, but FW changes access category
	 * to 6. Set ARP frames access category to best effort (0) solves
	 * this problem.
	 */

	ret = ath10k_wmi_pdev_set_param(ar,
					ar->wmi.pdev_param->arp_ac_override, 0);
	if (ret) {
		ath10k_warn(ar, "failed to set arp ac override parameter: %d\n",
			    ret);
		goto err_core_stop;
	}

	ret = ath10k_wmi_pdev_set_param(ar,
					ar->wmi.pdev_param->ani_enable, 1);
	if (ret) {
		ath10k_warn(ar, "failed to enable ani by default: %d\n",
			    ret);
		goto err_core_stop;
	}

	ar->ani_enabled = true;

	ar->num_started_vdevs = 0;
	ath10k_regd_update(ar);

	ath10k_spectral_start(ar);
	ath10k_thermal_set_throttling(ar);

	mutex_unlock(&ar->conf_mutex);
	return 0;

err_core_stop:
	ath10k_core_stop(ar);

err_power_down:
	ath10k_hif_power_down(ar);

err_off:
	ar->state = ATH10K_STATE_OFF;

err:
	mutex_unlock(&ar->conf_mutex);
	return ret;
}

static void ath10k_stop(struct ieee80211_hw *hw)
{
	struct ath10k *ar = hw->priv;

	ath10k_drain_tx(ar);

	mutex_lock(&ar->conf_mutex);
	if (ar->state != ATH10K_STATE_OFF) {
		ath10k_halt(ar);
		ar->state = ATH10K_STATE_OFF;
	}
	mutex_unlock(&ar->conf_mutex);

	cancel_delayed_work_sync(&ar->scan.timeout);
	cancel_work_sync(&ar->restart_work);
}

static int ath10k_config_ps(struct ath10k *ar)
{
	struct ath10k_vif *arvif;
	int ret = 0;

	lockdep_assert_held(&ar->conf_mutex);

	list_for_each_entry(arvif, &ar->arvifs, list) {
		ret = ath10k_mac_vif_setup_ps(arvif);
		if (ret) {
			ath10k_warn(ar, "failed to setup powersave: %d\n", ret);
			break;
		}
	}

	return ret;
}

static int ath10k_mac_txpower_setup(struct ath10k *ar, int txpower)
{
	int ret;
	u32 param;

	lockdep_assert_held(&ar->conf_mutex);

	ath10k_dbg(ar, ATH10K_DBG_MAC, "mac txpower %d\n", txpower);

	param = ar->wmi.pdev_param->txpower_limit2g;
	ret = ath10k_wmi_pdev_set_param(ar, param, txpower * 2);
	if (ret) {
		ath10k_warn(ar, "failed to set 2g txpower %d: %d\n",
			    txpower, ret);
		return ret;
	}

	param = ar->wmi.pdev_param->txpower_limit5g;
	ret = ath10k_wmi_pdev_set_param(ar, param, txpower * 2);
	if (ret) {
		ath10k_warn(ar, "failed to set 5g txpower %d: %d\n",
			    txpower, ret);
		return ret;
	}

	return 0;
}

static int ath10k_mac_txpower_recalc(struct ath10k *ar)
{
	struct ath10k_vif *arvif;
	int ret, txpower = -1;

	lockdep_assert_held(&ar->conf_mutex);

	list_for_each_entry(arvif, &ar->arvifs, list) {
		WARN_ON(arvif->txpower < 0);

		if (txpower == -1)
			txpower = arvif->txpower;
		else
			txpower = min(txpower, arvif->txpower);
	}

	if (WARN_ON(txpower == -1))
		return -EINVAL;

	ret = ath10k_mac_txpower_setup(ar, txpower);
	if (ret) {
		ath10k_warn(ar, "failed to setup tx power %d: %d\n",
			    txpower, ret);
		return ret;
	}

	return 0;
}

static int ath10k_config(struct ieee80211_hw *hw, u32 changed)
{
	struct ath10k *ar = hw->priv;
	struct ieee80211_conf *conf = &hw->conf;
	int ret = 0;

	mutex_lock(&ar->conf_mutex);

	if (changed & IEEE80211_CONF_CHANGE_PS)
		ath10k_config_ps(ar);

	if (changed & IEEE80211_CONF_CHANGE_MONITOR) {
		ar->monitor = conf->flags & IEEE80211_CONF_MONITOR;
		ret = ath10k_monitor_recalc(ar);
		if (ret)
			ath10k_warn(ar, "failed to recalc monitor: %d\n", ret);
	}

	mutex_unlock(&ar->conf_mutex);
	return ret;
}

static u32 get_nss_from_chainmask(u16 chain_mask)
{
	if ((chain_mask & 0x15) == 0x15)
		return 4;
	else if ((chain_mask & 0x7) == 0x7)
		return 3;
	else if ((chain_mask & 0x3) == 0x3)
		return 2;
	return 1;
}

static int ath10k_mac_set_txbf_conf(struct ath10k_vif *arvif)
{
	u32 value = 0;
	struct ath10k *ar = arvif->ar;

	if (ath10k_wmi_get_txbf_conf_scheme(ar) != WMI_TXBF_CONF_BEFORE_ASSOC)
		return 0;

	if (ar->vht_cap_info & (IEEE80211_VHT_CAP_SU_BEAMFORMEE_CAPABLE |
				IEEE80211_VHT_CAP_MU_BEAMFORMEE_CAPABLE))
		value |= SM((ar->num_rf_chains - 1), WMI_TXBF_STS_CAP_OFFSET);

	if (ar->vht_cap_info & (IEEE80211_VHT_CAP_SU_BEAMFORMER_CAPABLE |
				IEEE80211_VHT_CAP_MU_BEAMFORMER_CAPABLE))
		value |= SM((ar->num_rf_chains - 1), WMI_BF_SOUND_DIM_OFFSET);

	if (!value)
		return 0;

	if (ar->vht_cap_info & IEEE80211_VHT_CAP_SU_BEAMFORMER_CAPABLE)
		value |= WMI_VDEV_PARAM_TXBF_SU_TX_BFER;

	if (ar->vht_cap_info & IEEE80211_VHT_CAP_MU_BEAMFORMER_CAPABLE)
		value |= (WMI_VDEV_PARAM_TXBF_MU_TX_BFER |
			  WMI_VDEV_PARAM_TXBF_SU_TX_BFER);

	if (ar->vht_cap_info & IEEE80211_VHT_CAP_SU_BEAMFORMEE_CAPABLE)
		value |= WMI_VDEV_PARAM_TXBF_SU_TX_BFEE;

	if (ar->vht_cap_info & IEEE80211_VHT_CAP_MU_BEAMFORMEE_CAPABLE)
		value |= (WMI_VDEV_PARAM_TXBF_MU_TX_BFEE |
			  WMI_VDEV_PARAM_TXBF_SU_TX_BFEE);

	return ath10k_wmi_vdev_set_param(ar, arvif->vdev_id,
					 ar->wmi.vdev_param->txbf, value);
}

/*
 * TODO:
 * Figure out how to handle WMI_VDEV_SUBTYPE_P2P_DEVICE,
 * because we will send mgmt frames without CCK. This requirement
 * for P2P_FIND/GO_NEG should be handled by checking CCK flag
 * in the TX packet.
 */
static int ath10k_add_interface(struct ieee80211_hw *hw,
				struct ieee80211_vif *vif)
{
	struct ath10k *ar = hw->priv;
	struct ath10k_vif *arvif = ath10k_vif_to_arvif(vif);
	enum wmi_sta_powersave_param param;
	int ret = 0;
	u32 value;
	int bit;
	int i;
	u32 vdev_param;

	vif->driver_flags |= IEEE80211_VIF_SUPPORTS_UAPSD;

	mutex_lock(&ar->conf_mutex);

	memset(arvif, 0, sizeof(*arvif));

	arvif->ar = ar;
	arvif->vif = vif;

	INIT_LIST_HEAD(&arvif->list);
	INIT_WORK(&arvif->ap_csa_work, ath10k_mac_vif_ap_csa_work);
	INIT_DELAYED_WORK(&arvif->connection_loss_work,
			  ath10k_mac_vif_sta_connection_loss_work);

	for (i = 0; i < ARRAY_SIZE(arvif->bitrate_mask.control); i++) {
		arvif->bitrate_mask.control[i].legacy = 0xffffffff;
		memset(arvif->bitrate_mask.control[i].ht_mcs, 0xff,
		       sizeof(arvif->bitrate_mask.control[i].ht_mcs));
		memset(arvif->bitrate_mask.control[i].vht_mcs, 0xff,
		       sizeof(arvif->bitrate_mask.control[i].vht_mcs));
	}

	if (ar->num_peers >= ar->max_num_peers) {
		ath10k_warn(ar, "refusing vdev creation due to insufficient peer entry resources in firmware\n");
<<<<<<< HEAD
		return -ENOBUFS;
=======
		ret = -ENOBUFS;
		goto err;
>>>>>>> 61328de2
	}

	if (ar->free_vdev_map == 0) {
		ath10k_warn(ar, "Free vdev map is empty, no more interfaces allowed.\n");
		ret = -EBUSY;
		goto err;
	}
	bit = __ffs64(ar->free_vdev_map);

	ath10k_dbg(ar, ATH10K_DBG_MAC, "mac create vdev %i map %llx\n",
		   bit, ar->free_vdev_map);

	arvif->vdev_id = bit;
	arvif->vdev_subtype = WMI_VDEV_SUBTYPE_NONE;

	switch (vif->type) {
	case NL80211_IFTYPE_P2P_DEVICE:
		arvif->vdev_type = WMI_VDEV_TYPE_STA;
		arvif->vdev_subtype = WMI_VDEV_SUBTYPE_P2P_DEVICE;
		break;
	case NL80211_IFTYPE_UNSPECIFIED:
	case NL80211_IFTYPE_STATION:
		arvif->vdev_type = WMI_VDEV_TYPE_STA;
		if (vif->p2p)
			arvif->vdev_subtype = WMI_VDEV_SUBTYPE_P2P_CLIENT;
		break;
	case NL80211_IFTYPE_ADHOC:
		arvif->vdev_type = WMI_VDEV_TYPE_IBSS;
		break;
	case NL80211_IFTYPE_AP:
		arvif->vdev_type = WMI_VDEV_TYPE_AP;

		if (vif->p2p)
			arvif->vdev_subtype = WMI_VDEV_SUBTYPE_P2P_GO;
		break;
	case NL80211_IFTYPE_MONITOR:
		arvif->vdev_type = WMI_VDEV_TYPE_MONITOR;
		break;
	default:
		WARN_ON(1);
		break;
	}

	/* Using vdev_id as queue number will make it very easy to do per-vif
	 * tx queue locking. This shouldn't wrap due to interface combinations
	 * but do a modulo for correctness sake and prevent using offchannel tx
	 * queues for regular vif tx.
	 */
	vif->cab_queue = arvif->vdev_id % (IEEE80211_MAX_QUEUES - 1);
	for (i = 0; i < ARRAY_SIZE(vif->hw_queue); i++)
		vif->hw_queue[i] = arvif->vdev_id % (IEEE80211_MAX_QUEUES - 1);

	/* Some firmware revisions don't wait for beacon tx completion before
	 * sending another SWBA event. This could lead to hardware using old
	 * (freed) beacon data in some cases, e.g. tx credit starvation
	 * combined with missed TBTT. This is very very rare.
	 *
	 * On non-IOMMU-enabled hosts this could be a possible security issue
	 * because hw could beacon some random data on the air.  On
	 * IOMMU-enabled hosts DMAR faults would occur in most cases and target
	 * device would crash.
	 *
	 * Since there are no beacon tx completions (implicit nor explicit)
	 * propagated to host the only workaround for this is to allocate a
	 * DMA-coherent buffer for a lifetime of a vif and use it for all
	 * beacon tx commands. Worst case for this approach is some beacons may
	 * become corrupted, e.g. have garbled IEs or out-of-date TIM bitmap.
	 */
	if (vif->type == NL80211_IFTYPE_ADHOC ||
	    vif->type == NL80211_IFTYPE_AP) {
		arvif->beacon_buf = dma_zalloc_coherent(ar->dev,
							IEEE80211_MAX_FRAME_LEN,
							&arvif->beacon_paddr,
							GFP_ATOMIC);
		if (!arvif->beacon_buf) {
			ret = -ENOMEM;
			ath10k_warn(ar, "failed to allocate beacon buffer: %d\n",
				    ret);
			goto err;
		}
	}
	if (test_bit(ATH10K_FLAG_HW_CRYPTO_DISABLED, &ar->dev_flags))
		arvif->nohwcrypt = true;

	if (arvif->nohwcrypt &&
	    !test_bit(ATH10K_FLAG_RAW_MODE, &ar->dev_flags)) {
		ath10k_warn(ar, "cryptmode module param needed for sw crypto\n");
		goto err;
	}

	ath10k_dbg(ar, ATH10K_DBG_MAC, "mac vdev create %d (add interface) type %d subtype %d bcnmode %s\n",
		   arvif->vdev_id, arvif->vdev_type, arvif->vdev_subtype,
		   arvif->beacon_buf ? "single-buf" : "per-skb");

	ret = ath10k_wmi_vdev_create(ar, arvif->vdev_id, arvif->vdev_type,
				     arvif->vdev_subtype, vif->addr);
	if (ret) {
		ath10k_warn(ar, "failed to create WMI vdev %i: %d\n",
			    arvif->vdev_id, ret);
		goto err;
	}

	ar->free_vdev_map &= ~(1LL << arvif->vdev_id);
	list_add(&arvif->list, &ar->arvifs);

	/* It makes no sense to have firmware do keepalives. mac80211 already
	 * takes care of this with idle connection polling.
	 */
	ret = ath10k_mac_vif_disable_keepalive(arvif);
	if (ret) {
		ath10k_warn(ar, "failed to disable keepalive on vdev %i: %d\n",
			    arvif->vdev_id, ret);
		goto err_vdev_delete;
	}

	arvif->def_wep_key_idx = -1;

	vdev_param = ar->wmi.vdev_param->tx_encap_type;
	ret = ath10k_wmi_vdev_set_param(ar, arvif->vdev_id, vdev_param,
					ATH10K_HW_TXRX_NATIVE_WIFI);
	/* 10.X firmware does not support this VDEV parameter. Do not warn */
	if (ret && ret != -EOPNOTSUPP) {
		ath10k_warn(ar, "failed to set vdev %i TX encapsulation: %d\n",
			    arvif->vdev_id, ret);
		goto err_vdev_delete;
	}

	if (ar->cfg_tx_chainmask) {
		u16 nss = get_nss_from_chainmask(ar->cfg_tx_chainmask);

		vdev_param = ar->wmi.vdev_param->nss;
		ret = ath10k_wmi_vdev_set_param(ar, arvif->vdev_id, vdev_param,
						nss);
		if (ret) {
			ath10k_warn(ar, "failed to set vdev %i chainmask 0x%x, nss %i: %d\n",
				    arvif->vdev_id, ar->cfg_tx_chainmask, nss,
				    ret);
			goto err_vdev_delete;
		}
	}

	if (arvif->vdev_type == WMI_VDEV_TYPE_AP ||
	    arvif->vdev_type == WMI_VDEV_TYPE_IBSS) {
		ret = ath10k_peer_create(ar, arvif->vdev_id, vif->addr,
					 WMI_PEER_TYPE_DEFAULT);
		if (ret) {
			ath10k_warn(ar, "failed to create vdev %i peer for AP/IBSS: %d\n",
				    arvif->vdev_id, ret);
			goto err_vdev_delete;
		}
	}

	if (arvif->vdev_type == WMI_VDEV_TYPE_AP) {
		ret = ath10k_mac_set_kickout(arvif);
		if (ret) {
			ath10k_warn(ar, "failed to set vdev %i kickout parameters: %d\n",
				    arvif->vdev_id, ret);
			goto err_peer_delete;
		}
	}

	if (arvif->vdev_type == WMI_VDEV_TYPE_STA) {
		param = WMI_STA_PS_PARAM_RX_WAKE_POLICY;
		value = WMI_STA_PS_RX_WAKE_POLICY_WAKE;
		ret = ath10k_wmi_set_sta_ps_param(ar, arvif->vdev_id,
						  param, value);
		if (ret) {
			ath10k_warn(ar, "failed to set vdev %i RX wake policy: %d\n",
				    arvif->vdev_id, ret);
			goto err_peer_delete;
		}

		ret = ath10k_mac_vif_recalc_ps_wake_threshold(arvif);
		if (ret) {
			ath10k_warn(ar, "failed to recalc ps wake threshold on vdev %i: %d\n",
				    arvif->vdev_id, ret);
			goto err_peer_delete;
		}

		ret = ath10k_mac_vif_recalc_ps_poll_count(arvif);
		if (ret) {
			ath10k_warn(ar, "failed to recalc ps poll count on vdev %i: %d\n",
				    arvif->vdev_id, ret);
			goto err_peer_delete;
		}
	}

	ret = ath10k_mac_set_txbf_conf(arvif);
	if (ret) {
		ath10k_warn(ar, "failed to set txbf for vdev %d: %d\n",
			    arvif->vdev_id, ret);
		goto err_peer_delete;
	}

	ret = ath10k_mac_set_rts(arvif, ar->hw->wiphy->rts_threshold);
	if (ret) {
		ath10k_warn(ar, "failed to set rts threshold for vdev %d: %d\n",
			    arvif->vdev_id, ret);
		goto err_peer_delete;
	}

	arvif->txpower = vif->bss_conf.txpower;
	ret = ath10k_mac_txpower_recalc(ar);
	if (ret) {
		ath10k_warn(ar, "failed to recalc tx power: %d\n", ret);
		goto err_peer_delete;
	}

	if (vif->type == NL80211_IFTYPE_MONITOR) {
		ar->monitor_arvif = arvif;
		ret = ath10k_monitor_recalc(ar);
		if (ret) {
			ath10k_warn(ar, "failed to recalc monitor: %d\n", ret);
			goto err_peer_delete;
		}
	}

	spin_lock_bh(&ar->htt.tx_lock);
	if (!ar->tx_paused)
		ieee80211_wake_queue(ar->hw, arvif->vdev_id);
	spin_unlock_bh(&ar->htt.tx_lock);

	mutex_unlock(&ar->conf_mutex);
	return 0;

err_peer_delete:
	if (arvif->vdev_type == WMI_VDEV_TYPE_AP ||
	    arvif->vdev_type == WMI_VDEV_TYPE_IBSS)
		ath10k_wmi_peer_delete(ar, arvif->vdev_id, vif->addr);

err_vdev_delete:
	ath10k_wmi_vdev_delete(ar, arvif->vdev_id);
	ar->free_vdev_map |= 1LL << arvif->vdev_id;
	list_del(&arvif->list);

err:
	if (arvif->beacon_buf) {
		dma_free_coherent(ar->dev, IEEE80211_MAX_FRAME_LEN,
				  arvif->beacon_buf, arvif->beacon_paddr);
		arvif->beacon_buf = NULL;
	}

	mutex_unlock(&ar->conf_mutex);

	return ret;
}

static void ath10k_mac_vif_tx_unlock_all(struct ath10k_vif *arvif)
{
	int i;

	for (i = 0; i < BITS_PER_LONG; i++)
		ath10k_mac_vif_tx_unlock(arvif, i);
}

static void ath10k_remove_interface(struct ieee80211_hw *hw,
				    struct ieee80211_vif *vif)
{
	struct ath10k *ar = hw->priv;
	struct ath10k_vif *arvif = ath10k_vif_to_arvif(vif);
	int ret;

	cancel_work_sync(&arvif->ap_csa_work);
	cancel_delayed_work_sync(&arvif->connection_loss_work);

	mutex_lock(&ar->conf_mutex);

	spin_lock_bh(&ar->data_lock);
	ath10k_mac_vif_beacon_cleanup(arvif);
	spin_unlock_bh(&ar->data_lock);

	ret = ath10k_spectral_vif_stop(arvif);
	if (ret)
		ath10k_warn(ar, "failed to stop spectral for vdev %i: %d\n",
			    arvif->vdev_id, ret);

	ar->free_vdev_map |= 1LL << arvif->vdev_id;
	list_del(&arvif->list);

	if (arvif->vdev_type == WMI_VDEV_TYPE_AP ||
	    arvif->vdev_type == WMI_VDEV_TYPE_IBSS) {
		ret = ath10k_wmi_peer_delete(arvif->ar, arvif->vdev_id,
					     vif->addr);
		if (ret)
			ath10k_warn(ar, "failed to submit AP/IBSS self-peer removal on vdev %i: %d\n",
				    arvif->vdev_id, ret);

		kfree(arvif->u.ap.noa_data);
	}

	ath10k_dbg(ar, ATH10K_DBG_MAC, "mac vdev %i delete (remove interface)\n",
		   arvif->vdev_id);

	ret = ath10k_wmi_vdev_delete(ar, arvif->vdev_id);
	if (ret)
		ath10k_warn(ar, "failed to delete WMI vdev %i: %d\n",
			    arvif->vdev_id, ret);

	/* Some firmware revisions don't notify host about self-peer removal
	 * until after associated vdev is deleted.
	 */
	if (arvif->vdev_type == WMI_VDEV_TYPE_AP ||
	    arvif->vdev_type == WMI_VDEV_TYPE_IBSS) {
		ret = ath10k_wait_for_peer_deleted(ar, arvif->vdev_id,
						   vif->addr);
		if (ret)
			ath10k_warn(ar, "failed to remove AP self-peer on vdev %i: %d\n",
				    arvif->vdev_id, ret);

		spin_lock_bh(&ar->data_lock);
		ar->num_peers--;
		spin_unlock_bh(&ar->data_lock);
	}

	ath10k_peer_cleanup(ar, arvif->vdev_id);

	if (vif->type == NL80211_IFTYPE_MONITOR) {
		ar->monitor_arvif = NULL;
		ret = ath10k_monitor_recalc(ar);
		if (ret)
			ath10k_warn(ar, "failed to recalc monitor: %d\n", ret);
	}

	spin_lock_bh(&ar->htt.tx_lock);
	ath10k_mac_vif_tx_unlock_all(arvif);
	spin_unlock_bh(&ar->htt.tx_lock);

	mutex_unlock(&ar->conf_mutex);
}

/*
 * FIXME: Has to be verified.
 */
#define SUPPORTED_FILTERS			\
	(FIF_ALLMULTI |				\
	FIF_CONTROL |				\
	FIF_PSPOLL |				\
	FIF_OTHER_BSS |				\
	FIF_BCN_PRBRESP_PROMISC |		\
	FIF_PROBE_REQ |				\
	FIF_FCSFAIL)

static void ath10k_configure_filter(struct ieee80211_hw *hw,
				    unsigned int changed_flags,
				    unsigned int *total_flags,
				    u64 multicast)
{
	struct ath10k *ar = hw->priv;
	int ret;

	mutex_lock(&ar->conf_mutex);

	changed_flags &= SUPPORTED_FILTERS;
	*total_flags &= SUPPORTED_FILTERS;
	ar->filter_flags = *total_flags;

	ret = ath10k_monitor_recalc(ar);
	if (ret)
		ath10k_warn(ar, "failed to recalc montior: %d\n", ret);

	mutex_unlock(&ar->conf_mutex);
}

static void ath10k_bss_info_changed(struct ieee80211_hw *hw,
				    struct ieee80211_vif *vif,
				    struct ieee80211_bss_conf *info,
				    u32 changed)
{
	struct ath10k *ar = hw->priv;
	struct ath10k_vif *arvif = ath10k_vif_to_arvif(vif);
	int ret = 0;
	u32 vdev_param, pdev_param, slottime, preamble;

	mutex_lock(&ar->conf_mutex);

	if (changed & BSS_CHANGED_IBSS)
		ath10k_control_ibss(arvif, info, vif->addr);

	if (changed & BSS_CHANGED_BEACON_INT) {
		arvif->beacon_interval = info->beacon_int;
		vdev_param = ar->wmi.vdev_param->beacon_interval;
		ret = ath10k_wmi_vdev_set_param(ar, arvif->vdev_id, vdev_param,
						arvif->beacon_interval);
		ath10k_dbg(ar, ATH10K_DBG_MAC,
			   "mac vdev %d beacon_interval %d\n",
			   arvif->vdev_id, arvif->beacon_interval);

		if (ret)
			ath10k_warn(ar, "failed to set beacon interval for vdev %d: %i\n",
				    arvif->vdev_id, ret);
	}

	if (changed & BSS_CHANGED_BEACON) {
		ath10k_dbg(ar, ATH10K_DBG_MAC,
			   "vdev %d set beacon tx mode to staggered\n",
			   arvif->vdev_id);

		pdev_param = ar->wmi.pdev_param->beacon_tx_mode;
		ret = ath10k_wmi_pdev_set_param(ar, pdev_param,
						WMI_BEACON_STAGGERED_MODE);
		if (ret)
			ath10k_warn(ar, "failed to set beacon mode for vdev %d: %i\n",
				    arvif->vdev_id, ret);

		ret = ath10k_mac_setup_bcn_tmpl(arvif);
		if (ret)
			ath10k_warn(ar, "failed to update beacon template: %d\n",
				    ret);
	}

	if (changed & BSS_CHANGED_AP_PROBE_RESP) {
		ret = ath10k_mac_setup_prb_tmpl(arvif);
		if (ret)
			ath10k_warn(ar, "failed to setup probe resp template on vdev %i: %d\n",
				    arvif->vdev_id, ret);
	}

	if (changed & (BSS_CHANGED_BEACON_INFO | BSS_CHANGED_BEACON)) {
		arvif->dtim_period = info->dtim_period;

		ath10k_dbg(ar, ATH10K_DBG_MAC,
			   "mac vdev %d dtim_period %d\n",
			   arvif->vdev_id, arvif->dtim_period);

		vdev_param = ar->wmi.vdev_param->dtim_period;
		ret = ath10k_wmi_vdev_set_param(ar, arvif->vdev_id, vdev_param,
						arvif->dtim_period);
		if (ret)
			ath10k_warn(ar, "failed to set dtim period for vdev %d: %i\n",
				    arvif->vdev_id, ret);
	}

	if (changed & BSS_CHANGED_SSID &&
	    vif->type == NL80211_IFTYPE_AP) {
		arvif->u.ap.ssid_len = info->ssid_len;
		if (info->ssid_len)
			memcpy(arvif->u.ap.ssid, info->ssid, info->ssid_len);
		arvif->u.ap.hidden_ssid = info->hidden_ssid;
	}

	if (changed & BSS_CHANGED_BSSID && !is_zero_ether_addr(info->bssid))
		ether_addr_copy(arvif->bssid, info->bssid);

	if (changed & BSS_CHANGED_BEACON_ENABLED)
		ath10k_control_beaconing(arvif, info);

	if (changed & BSS_CHANGED_ERP_CTS_PROT) {
		arvif->use_cts_prot = info->use_cts_prot;
		ath10k_dbg(ar, ATH10K_DBG_MAC, "mac vdev %d cts_prot %d\n",
			   arvif->vdev_id, info->use_cts_prot);

		ret = ath10k_recalc_rtscts_prot(arvif);
		if (ret)
			ath10k_warn(ar, "failed to recalculate rts/cts prot for vdev %d: %d\n",
				    arvif->vdev_id, ret);

		vdev_param = ar->wmi.vdev_param->protection_mode;
		ret = ath10k_wmi_vdev_set_param(ar, arvif->vdev_id, vdev_param,
						info->use_cts_prot ? 1 : 0);
		if (ret)
			ath10k_warn(ar, "failed to set protection mode %d on vdev %i: %d\n",
					info->use_cts_prot, arvif->vdev_id, ret);
	}

	if (changed & BSS_CHANGED_ERP_SLOT) {
		if (info->use_short_slot)
			slottime = WMI_VDEV_SLOT_TIME_SHORT; /* 9us */

		else
			slottime = WMI_VDEV_SLOT_TIME_LONG; /* 20us */

		ath10k_dbg(ar, ATH10K_DBG_MAC, "mac vdev %d slot_time %d\n",
			   arvif->vdev_id, slottime);

		vdev_param = ar->wmi.vdev_param->slot_time;
		ret = ath10k_wmi_vdev_set_param(ar, arvif->vdev_id, vdev_param,
						slottime);
		if (ret)
			ath10k_warn(ar, "failed to set erp slot for vdev %d: %i\n",
				    arvif->vdev_id, ret);
	}

	if (changed & BSS_CHANGED_ERP_PREAMBLE) {
		if (info->use_short_preamble)
			preamble = WMI_VDEV_PREAMBLE_SHORT;
		else
			preamble = WMI_VDEV_PREAMBLE_LONG;

		ath10k_dbg(ar, ATH10K_DBG_MAC,
			   "mac vdev %d preamble %dn",
			   arvif->vdev_id, preamble);

		vdev_param = ar->wmi.vdev_param->preamble;
		ret = ath10k_wmi_vdev_set_param(ar, arvif->vdev_id, vdev_param,
						preamble);
		if (ret)
			ath10k_warn(ar, "failed to set preamble for vdev %d: %i\n",
				    arvif->vdev_id, ret);
	}

	if (changed & BSS_CHANGED_ASSOC) {
		if (info->assoc) {
			/* Workaround: Make sure monitor vdev is not running
			 * when associating to prevent some firmware revisions
			 * (e.g. 10.1 and 10.2) from crashing.
			 */
			if (ar->monitor_started)
				ath10k_monitor_stop(ar);
			ath10k_bss_assoc(hw, vif, info);
			ath10k_monitor_recalc(ar);
		} else {
			ath10k_bss_disassoc(hw, vif);
		}
	}

	if (changed & BSS_CHANGED_TXPOWER) {
		ath10k_dbg(ar, ATH10K_DBG_MAC, "mac vdev_id %i txpower %d\n",
			   arvif->vdev_id, info->txpower);

		arvif->txpower = info->txpower;
		ret = ath10k_mac_txpower_recalc(ar);
		if (ret)
			ath10k_warn(ar, "failed to recalc tx power: %d\n", ret);
	}

	if (changed & BSS_CHANGED_PS) {
		arvif->ps = vif->bss_conf.ps;

		ret = ath10k_config_ps(ar);
		if (ret)
			ath10k_warn(ar, "failed to setup ps on vdev %i: %d\n",
				    arvif->vdev_id, ret);
	}

	mutex_unlock(&ar->conf_mutex);
}

static int ath10k_hw_scan(struct ieee80211_hw *hw,
			  struct ieee80211_vif *vif,
			  struct ieee80211_scan_request *hw_req)
{
	struct ath10k *ar = hw->priv;
	struct ath10k_vif *arvif = ath10k_vif_to_arvif(vif);
	struct cfg80211_scan_request *req = &hw_req->req;
	struct wmi_start_scan_arg arg;
	int ret = 0;
	int i;

	mutex_lock(&ar->conf_mutex);

	spin_lock_bh(&ar->data_lock);
	switch (ar->scan.state) {
	case ATH10K_SCAN_IDLE:
		reinit_completion(&ar->scan.started);
		reinit_completion(&ar->scan.completed);
		ar->scan.state = ATH10K_SCAN_STARTING;
		ar->scan.is_roc = false;
		ar->scan.vdev_id = arvif->vdev_id;
		ret = 0;
		break;
	case ATH10K_SCAN_STARTING:
	case ATH10K_SCAN_RUNNING:
	case ATH10K_SCAN_ABORTING:
		ret = -EBUSY;
		break;
	}
	spin_unlock_bh(&ar->data_lock);

	if (ret)
		goto exit;

	memset(&arg, 0, sizeof(arg));
	ath10k_wmi_start_scan_init(ar, &arg);
	arg.vdev_id = arvif->vdev_id;
	arg.scan_id = ATH10K_SCAN_ID;

	if (req->ie_len) {
		arg.ie_len = req->ie_len;
		memcpy(arg.ie, req->ie, arg.ie_len);
	}

	if (req->n_ssids) {
		arg.n_ssids = req->n_ssids;
		for (i = 0; i < arg.n_ssids; i++) {
			arg.ssids[i].len  = req->ssids[i].ssid_len;
			arg.ssids[i].ssid = req->ssids[i].ssid;
		}
	} else {
		arg.scan_ctrl_flags |= WMI_SCAN_FLAG_PASSIVE;
	}

	if (req->n_channels) {
		arg.n_channels = req->n_channels;
		for (i = 0; i < arg.n_channels; i++)
			arg.channels[i] = req->channels[i]->center_freq;
	}

	ret = ath10k_start_scan(ar, &arg);
	if (ret) {
		ath10k_warn(ar, "failed to start hw scan: %d\n", ret);
		spin_lock_bh(&ar->data_lock);
		ar->scan.state = ATH10K_SCAN_IDLE;
		spin_unlock_bh(&ar->data_lock);
	}

exit:
	mutex_unlock(&ar->conf_mutex);
	return ret;
}

static void ath10k_cancel_hw_scan(struct ieee80211_hw *hw,
				  struct ieee80211_vif *vif)
{
	struct ath10k *ar = hw->priv;

	mutex_lock(&ar->conf_mutex);
	ath10k_scan_abort(ar);
	mutex_unlock(&ar->conf_mutex);

	cancel_delayed_work_sync(&ar->scan.timeout);
}

static void ath10k_set_key_h_def_keyidx(struct ath10k *ar,
					struct ath10k_vif *arvif,
					enum set_key_cmd cmd,
					struct ieee80211_key_conf *key)
{
	u32 vdev_param = arvif->ar->wmi.vdev_param->def_keyid;
	int ret;

	/* 10.1 firmware branch requires default key index to be set to group
	 * key index after installing it. Otherwise FW/HW Txes corrupted
	 * frames with multi-vif APs. This is not required for main firmware
	 * branch (e.g. 636).
	 *
	 * This is also needed for 636 fw for IBSS-RSN to work more reliably.
	 *
	 * FIXME: It remains unknown if this is required for multi-vif STA
	 * interfaces on 10.1.
	 */

	if (arvif->vdev_type != WMI_VDEV_TYPE_AP &&
	    arvif->vdev_type != WMI_VDEV_TYPE_IBSS)
		return;

	if (key->cipher == WLAN_CIPHER_SUITE_WEP40)
		return;

	if (key->cipher == WLAN_CIPHER_SUITE_WEP104)
		return;

	if (key->flags & IEEE80211_KEY_FLAG_PAIRWISE)
		return;

	if (cmd != SET_KEY)
		return;

	ret = ath10k_wmi_vdev_set_param(ar, arvif->vdev_id, vdev_param,
					key->keyidx);
	if (ret)
		ath10k_warn(ar, "failed to set vdev %i group key as default key: %d\n",
			    arvif->vdev_id, ret);
}

static int ath10k_set_key(struct ieee80211_hw *hw, enum set_key_cmd cmd,
			  struct ieee80211_vif *vif, struct ieee80211_sta *sta,
			  struct ieee80211_key_conf *key)
{
	struct ath10k *ar = hw->priv;
	struct ath10k_vif *arvif = ath10k_vif_to_arvif(vif);
	struct ath10k_peer *peer;
	const u8 *peer_addr;
	bool is_wep = key->cipher == WLAN_CIPHER_SUITE_WEP40 ||
		      key->cipher == WLAN_CIPHER_SUITE_WEP104;
	int ret = 0;
	int ret2;
	u32 flags = 0;
	u32 flags2;

	/* this one needs to be done in software */
	if (key->cipher == WLAN_CIPHER_SUITE_AES_CMAC)
		return 1;

	if (arvif->nohwcrypt)
		return 1;

	if (key->keyidx > WMI_MAX_KEY_INDEX)
		return -ENOSPC;

	mutex_lock(&ar->conf_mutex);

	if (sta)
		peer_addr = sta->addr;
	else if (arvif->vdev_type == WMI_VDEV_TYPE_STA)
		peer_addr = vif->bss_conf.bssid;
	else
		peer_addr = vif->addr;

	key->hw_key_idx = key->keyidx;

	if (is_wep) {
		if (cmd == SET_KEY)
			arvif->wep_keys[key->keyidx] = key;
		else
			arvif->wep_keys[key->keyidx] = NULL;
	}

	/* the peer should not disappear in mid-way (unless FW goes awry) since
	 * we already hold conf_mutex. we just make sure its there now. */
	spin_lock_bh(&ar->data_lock);
	peer = ath10k_peer_find(ar, arvif->vdev_id, peer_addr);
	spin_unlock_bh(&ar->data_lock);

	if (!peer) {
		if (cmd == SET_KEY) {
			ath10k_warn(ar, "failed to install key for non-existent peer %pM\n",
				    peer_addr);
			ret = -EOPNOTSUPP;
			goto exit;
		} else {
			/* if the peer doesn't exist there is no key to disable
			 * anymore */
			goto exit;
		}
	}

	if (key->flags & IEEE80211_KEY_FLAG_PAIRWISE)
		flags |= WMI_KEY_PAIRWISE;
	else
		flags |= WMI_KEY_GROUP;

	if (is_wep) {
		if (cmd == DISABLE_KEY)
			ath10k_clear_vdev_key(arvif, key);

		/* When WEP keys are uploaded it's possible that there are
		 * stations associated already (e.g. when merging) without any
		 * keys. Static WEP needs an explicit per-peer key upload.
		 */
		if (vif->type == NL80211_IFTYPE_ADHOC &&
		    cmd == SET_KEY)
			ath10k_mac_vif_update_wep_key(arvif, key);

		/* 802.1x never sets the def_wep_key_idx so each set_key()
		 * call changes default tx key.
		 *
		 * Static WEP sets def_wep_key_idx via .set_default_unicast_key
		 * after first set_key().
		 */
		if (cmd == SET_KEY && arvif->def_wep_key_idx == -1)
			flags |= WMI_KEY_TX_USAGE;
	}

	ret = ath10k_install_key(arvif, key, cmd, peer_addr, flags);
	if (ret) {
		WARN_ON(ret > 0);
		ath10k_warn(ar, "failed to install key for vdev %i peer %pM: %d\n",
			    arvif->vdev_id, peer_addr, ret);
		goto exit;
	}

	/* mac80211 sets static WEP keys as groupwise while firmware requires
	 * them to be installed twice as both pairwise and groupwise.
	 */
	if (is_wep && !sta && vif->type == NL80211_IFTYPE_STATION) {
		flags2 = flags;
		flags2 &= ~WMI_KEY_GROUP;
		flags2 |= WMI_KEY_PAIRWISE;

		ret = ath10k_install_key(arvif, key, cmd, peer_addr, flags2);
		if (ret) {
			WARN_ON(ret > 0);
			ath10k_warn(ar, "failed to install (ucast) key for vdev %i peer %pM: %d\n",
				    arvif->vdev_id, peer_addr, ret);
			ret2 = ath10k_install_key(arvif, key, DISABLE_KEY,
						  peer_addr, flags);
			if (ret2) {
				WARN_ON(ret2 > 0);
				ath10k_warn(ar, "failed to disable (mcast) key for vdev %i peer %pM: %d\n",
					    arvif->vdev_id, peer_addr, ret2);
			}
			goto exit;
		}
	}

	ath10k_set_key_h_def_keyidx(ar, arvif, cmd, key);

	spin_lock_bh(&ar->data_lock);
	peer = ath10k_peer_find(ar, arvif->vdev_id, peer_addr);
	if (peer && cmd == SET_KEY)
		peer->keys[key->keyidx] = key;
	else if (peer && cmd == DISABLE_KEY)
		peer->keys[key->keyidx] = NULL;
	else if (peer == NULL)
		/* impossible unless FW goes crazy */
		ath10k_warn(ar, "Peer %pM disappeared!\n", peer_addr);
	spin_unlock_bh(&ar->data_lock);

exit:
	mutex_unlock(&ar->conf_mutex);
	return ret;
}

static void ath10k_set_default_unicast_key(struct ieee80211_hw *hw,
					   struct ieee80211_vif *vif,
					   int keyidx)
{
	struct ath10k *ar = hw->priv;
	struct ath10k_vif *arvif = ath10k_vif_to_arvif(vif);
	int ret;

	mutex_lock(&arvif->ar->conf_mutex);

	if (arvif->ar->state != ATH10K_STATE_ON)
		goto unlock;

	ath10k_dbg(ar, ATH10K_DBG_MAC, "mac vdev %d set keyidx %d\n",
		   arvif->vdev_id, keyidx);

	ret = ath10k_wmi_vdev_set_param(arvif->ar,
					arvif->vdev_id,
					arvif->ar->wmi.vdev_param->def_keyid,
					keyidx);

	if (ret) {
		ath10k_warn(ar, "failed to update wep key index for vdev %d: %d\n",
			    arvif->vdev_id,
			    ret);
		goto unlock;
	}

	arvif->def_wep_key_idx = keyidx;

unlock:
	mutex_unlock(&arvif->ar->conf_mutex);
}

static void ath10k_sta_rc_update_wk(struct work_struct *wk)
{
	struct ath10k *ar;
	struct ath10k_vif *arvif;
	struct ath10k_sta *arsta;
	struct ieee80211_sta *sta;
	struct cfg80211_chan_def def;
	enum ieee80211_band band;
	const u8 *ht_mcs_mask;
	const u16 *vht_mcs_mask;
	u32 changed, bw, nss, smps;
	int err;

	arsta = container_of(wk, struct ath10k_sta, update_wk);
	sta = container_of((void *)arsta, struct ieee80211_sta, drv_priv);
	arvif = arsta->arvif;
	ar = arvif->ar;

	if (WARN_ON(ath10k_mac_vif_chan(arvif->vif, &def)))
		return;

	band = def.chan->band;
	ht_mcs_mask = arvif->bitrate_mask.control[band].ht_mcs;
	vht_mcs_mask = arvif->bitrate_mask.control[band].vht_mcs;

	spin_lock_bh(&ar->data_lock);

	changed = arsta->changed;
	arsta->changed = 0;

	bw = arsta->bw;
	nss = arsta->nss;
	smps = arsta->smps;

	spin_unlock_bh(&ar->data_lock);

	mutex_lock(&ar->conf_mutex);

	nss = max_t(u32, 1, nss);
	nss = min(nss, max(ath10k_mac_max_ht_nss(ht_mcs_mask),
			   ath10k_mac_max_vht_nss(vht_mcs_mask)));

	if (changed & IEEE80211_RC_BW_CHANGED) {
		ath10k_dbg(ar, ATH10K_DBG_MAC, "mac update sta %pM peer bw %d\n",
			   sta->addr, bw);

		err = ath10k_wmi_peer_set_param(ar, arvif->vdev_id, sta->addr,
						WMI_PEER_CHAN_WIDTH, bw);
		if (err)
			ath10k_warn(ar, "failed to update STA %pM peer bw %d: %d\n",
				    sta->addr, bw, err);
	}

	if (changed & IEEE80211_RC_NSS_CHANGED) {
		ath10k_dbg(ar, ATH10K_DBG_MAC, "mac update sta %pM nss %d\n",
			   sta->addr, nss);

		err = ath10k_wmi_peer_set_param(ar, arvif->vdev_id, sta->addr,
						WMI_PEER_NSS, nss);
		if (err)
			ath10k_warn(ar, "failed to update STA %pM nss %d: %d\n",
				    sta->addr, nss, err);
	}

	if (changed & IEEE80211_RC_SMPS_CHANGED) {
		ath10k_dbg(ar, ATH10K_DBG_MAC, "mac update sta %pM smps %d\n",
			   sta->addr, smps);

		err = ath10k_wmi_peer_set_param(ar, arvif->vdev_id, sta->addr,
						WMI_PEER_SMPS_STATE, smps);
		if (err)
			ath10k_warn(ar, "failed to update STA %pM smps %d: %d\n",
				    sta->addr, smps, err);
	}

	if (changed & IEEE80211_RC_SUPP_RATES_CHANGED ||
	    changed & IEEE80211_RC_NSS_CHANGED) {
		ath10k_dbg(ar, ATH10K_DBG_MAC, "mac update sta %pM supp rates/nss\n",
			   sta->addr);

		err = ath10k_station_assoc(ar, arvif->vif, sta, true);
		if (err)
			ath10k_warn(ar, "failed to reassociate station: %pM\n",
				    sta->addr);
	}

	mutex_unlock(&ar->conf_mutex);
}

static int ath10k_mac_inc_num_stations(struct ath10k_vif *arvif,
				       struct ieee80211_sta *sta)
{
	struct ath10k *ar = arvif->ar;

	lockdep_assert_held(&ar->conf_mutex);

	if (arvif->vdev_type == WMI_VDEV_TYPE_STA && !sta->tdls)
		return 0;

	if (ar->num_stations >= ar->max_num_stations)
		return -ENOBUFS;

	ar->num_stations++;

	return 0;
}

static void ath10k_mac_dec_num_stations(struct ath10k_vif *arvif,
					struct ieee80211_sta *sta)
{
	struct ath10k *ar = arvif->ar;

	lockdep_assert_held(&ar->conf_mutex);

	if (arvif->vdev_type == WMI_VDEV_TYPE_STA && !sta->tdls)
		return;

	ar->num_stations--;
}

struct ath10k_mac_tdls_iter_data {
	u32 num_tdls_stations;
	struct ieee80211_vif *curr_vif;
};

static void ath10k_mac_tdls_vif_stations_count_iter(void *data,
						    struct ieee80211_sta *sta)
{
	struct ath10k_mac_tdls_iter_data *iter_data = data;
	struct ath10k_sta *arsta = (struct ath10k_sta *)sta->drv_priv;
	struct ieee80211_vif *sta_vif = arsta->arvif->vif;

	if (sta->tdls && sta_vif == iter_data->curr_vif)
		iter_data->num_tdls_stations++;
}

static int ath10k_mac_tdls_vif_stations_count(struct ieee80211_hw *hw,
					      struct ieee80211_vif *vif)
{
	struct ath10k_mac_tdls_iter_data data = {};

	data.curr_vif = vif;

	ieee80211_iterate_stations_atomic(hw,
					  ath10k_mac_tdls_vif_stations_count_iter,
					  &data);
	return data.num_tdls_stations;
}

static void ath10k_mac_tdls_vifs_count_iter(void *data, u8 *mac,
					    struct ieee80211_vif *vif)
{
	struct ath10k_vif *arvif = ath10k_vif_to_arvif(vif);
	int *num_tdls_vifs = data;

	if (vif->type != NL80211_IFTYPE_STATION)
		return;

	if (ath10k_mac_tdls_vif_stations_count(arvif->ar->hw, vif) > 0)
		(*num_tdls_vifs)++;
}

static int ath10k_mac_tdls_vifs_count(struct ieee80211_hw *hw)
{
	int num_tdls_vifs = 0;

	ieee80211_iterate_active_interfaces_atomic(hw,
						   IEEE80211_IFACE_ITER_NORMAL,
						   ath10k_mac_tdls_vifs_count_iter,
						   &num_tdls_vifs);
	return num_tdls_vifs;
}

static int ath10k_sta_state(struct ieee80211_hw *hw,
			    struct ieee80211_vif *vif,
			    struct ieee80211_sta *sta,
			    enum ieee80211_sta_state old_state,
			    enum ieee80211_sta_state new_state)
{
	struct ath10k *ar = hw->priv;
	struct ath10k_vif *arvif = ath10k_vif_to_arvif(vif);
	struct ath10k_sta *arsta = (struct ath10k_sta *)sta->drv_priv;
	int ret = 0;

	if (old_state == IEEE80211_STA_NOTEXIST &&
	    new_state == IEEE80211_STA_NONE) {
		memset(arsta, 0, sizeof(*arsta));
		arsta->arvif = arvif;
		INIT_WORK(&arsta->update_wk, ath10k_sta_rc_update_wk);
	}

	/* cancel must be done outside the mutex to avoid deadlock */
	if ((old_state == IEEE80211_STA_NONE &&
	     new_state == IEEE80211_STA_NOTEXIST))
		cancel_work_sync(&arsta->update_wk);

	mutex_lock(&ar->conf_mutex);

	if (old_state == IEEE80211_STA_NOTEXIST &&
	    new_state == IEEE80211_STA_NONE) {
		/*
		 * New station addition.
		 */
		enum wmi_peer_type peer_type = WMI_PEER_TYPE_DEFAULT;
		u32 num_tdls_stations;
		u32 num_tdls_vifs;

		ath10k_dbg(ar, ATH10K_DBG_MAC,
			   "mac vdev %d peer create %pM (new sta) sta %d / %d peer %d / %d\n",
			   arvif->vdev_id, sta->addr,
			   ar->num_stations + 1, ar->max_num_stations,
			   ar->num_peers + 1, ar->max_num_peers);

		ret = ath10k_mac_inc_num_stations(arvif, sta);
		if (ret) {
			ath10k_warn(ar, "refusing to associate station: too many connected already (%d)\n",
				    ar->max_num_stations);
			goto exit;
		}

		if (sta->tdls)
			peer_type = WMI_PEER_TYPE_TDLS;

		ret = ath10k_peer_create(ar, arvif->vdev_id, sta->addr,
					 peer_type);
		if (ret) {
			ath10k_warn(ar, "failed to add peer %pM for vdev %d when adding a new sta: %i\n",
				    sta->addr, arvif->vdev_id, ret);
			ath10k_mac_dec_num_stations(arvif, sta);
			goto exit;
		}

		if (!sta->tdls)
			goto exit;

		num_tdls_stations = ath10k_mac_tdls_vif_stations_count(hw, vif);
		num_tdls_vifs = ath10k_mac_tdls_vifs_count(hw);

		if (num_tdls_vifs >= ar->max_num_tdls_vdevs &&
		    num_tdls_stations == 0) {
			ath10k_warn(ar, "vdev %i exceeded maximum number of tdls vdevs %i\n",
				    arvif->vdev_id, ar->max_num_tdls_vdevs);
			ath10k_peer_delete(ar, arvif->vdev_id, sta->addr);
			ath10k_mac_dec_num_stations(arvif, sta);
			ret = -ENOBUFS;
			goto exit;
		}

		if (num_tdls_stations == 0) {
			/* This is the first tdls peer in current vif */
			enum wmi_tdls_state state = WMI_TDLS_ENABLE_ACTIVE;

			ret = ath10k_wmi_update_fw_tdls_state(ar, arvif->vdev_id,
							      state);
			if (ret) {
				ath10k_warn(ar, "failed to update fw tdls state on vdev %i: %i\n",
					    arvif->vdev_id, ret);
				ath10k_peer_delete(ar, arvif->vdev_id,
						   sta->addr);
				ath10k_mac_dec_num_stations(arvif, sta);
				goto exit;
			}
		}

		ret = ath10k_mac_tdls_peer_update(ar, arvif->vdev_id, sta,
						  WMI_TDLS_PEER_STATE_PEERING);
		if (ret) {
			ath10k_warn(ar,
				    "failed to update tdls peer %pM for vdev %d when adding a new sta: %i\n",
				    sta->addr, arvif->vdev_id, ret);
			ath10k_peer_delete(ar, arvif->vdev_id, sta->addr);
			ath10k_mac_dec_num_stations(arvif, sta);

			if (num_tdls_stations != 0)
				goto exit;
			ath10k_wmi_update_fw_tdls_state(ar, arvif->vdev_id,
							WMI_TDLS_DISABLE);
		}
	} else if ((old_state == IEEE80211_STA_NONE &&
		    new_state == IEEE80211_STA_NOTEXIST)) {
		/*
		 * Existing station deletion.
		 */
		ath10k_dbg(ar, ATH10K_DBG_MAC,
			   "mac vdev %d peer delete %pM (sta gone)\n",
			   arvif->vdev_id, sta->addr);

		ret = ath10k_peer_delete(ar, arvif->vdev_id, sta->addr);
		if (ret)
			ath10k_warn(ar, "failed to delete peer %pM for vdev %d: %i\n",
				    sta->addr, arvif->vdev_id, ret);

		ath10k_mac_dec_num_stations(arvif, sta);

		if (!sta->tdls)
			goto exit;

		if (ath10k_mac_tdls_vif_stations_count(hw, vif))
			goto exit;

		/* This was the last tdls peer in current vif */
		ret = ath10k_wmi_update_fw_tdls_state(ar, arvif->vdev_id,
						      WMI_TDLS_DISABLE);
		if (ret) {
			ath10k_warn(ar, "failed to update fw tdls state on vdev %i: %i\n",
				    arvif->vdev_id, ret);
		}
	} else if (old_state == IEEE80211_STA_AUTH &&
		   new_state == IEEE80211_STA_ASSOC &&
		   (vif->type == NL80211_IFTYPE_AP ||
		    vif->type == NL80211_IFTYPE_ADHOC)) {
		/*
		 * New association.
		 */
		ath10k_dbg(ar, ATH10K_DBG_MAC, "mac sta %pM associated\n",
			   sta->addr);

		ret = ath10k_station_assoc(ar, vif, sta, false);
		if (ret)
			ath10k_warn(ar, "failed to associate station %pM for vdev %i: %i\n",
				    sta->addr, arvif->vdev_id, ret);
	} else if (old_state == IEEE80211_STA_ASSOC &&
		   new_state == IEEE80211_STA_AUTHORIZED &&
		   sta->tdls) {
		/*
		 * Tdls station authorized.
		 */
		ath10k_dbg(ar, ATH10K_DBG_MAC, "mac tdls sta %pM authorized\n",
			   sta->addr);

		ret = ath10k_station_assoc(ar, vif, sta, false);
		if (ret) {
			ath10k_warn(ar, "failed to associate tdls station %pM for vdev %i: %i\n",
				    sta->addr, arvif->vdev_id, ret);
			goto exit;
		}

		ret = ath10k_mac_tdls_peer_update(ar, arvif->vdev_id, sta,
						  WMI_TDLS_PEER_STATE_CONNECTED);
		if (ret)
			ath10k_warn(ar, "failed to update tdls peer %pM for vdev %i: %i\n",
				    sta->addr, arvif->vdev_id, ret);
	} else if (old_state == IEEE80211_STA_ASSOC &&
		    new_state == IEEE80211_STA_AUTH &&
		    (vif->type == NL80211_IFTYPE_AP ||
		     vif->type == NL80211_IFTYPE_ADHOC)) {
		/*
		 * Disassociation.
		 */
		ath10k_dbg(ar, ATH10K_DBG_MAC, "mac sta %pM disassociated\n",
			   sta->addr);

		ret = ath10k_station_disassoc(ar, vif, sta);
		if (ret)
			ath10k_warn(ar, "failed to disassociate station: %pM vdev %i: %i\n",
				    sta->addr, arvif->vdev_id, ret);
	}
exit:
	mutex_unlock(&ar->conf_mutex);
	return ret;
}

static int ath10k_conf_tx_uapsd(struct ath10k *ar, struct ieee80211_vif *vif,
				u16 ac, bool enable)
{
	struct ath10k_vif *arvif = ath10k_vif_to_arvif(vif);
	struct wmi_sta_uapsd_auto_trig_arg arg = {};
	u32 prio = 0, acc = 0;
	u32 value = 0;
	int ret = 0;

	lockdep_assert_held(&ar->conf_mutex);

	if (arvif->vdev_type != WMI_VDEV_TYPE_STA)
		return 0;

	switch (ac) {
	case IEEE80211_AC_VO:
		value = WMI_STA_PS_UAPSD_AC3_DELIVERY_EN |
			WMI_STA_PS_UAPSD_AC3_TRIGGER_EN;
		prio = 7;
		acc = 3;
		break;
	case IEEE80211_AC_VI:
		value = WMI_STA_PS_UAPSD_AC2_DELIVERY_EN |
			WMI_STA_PS_UAPSD_AC2_TRIGGER_EN;
		prio = 5;
		acc = 2;
		break;
	case IEEE80211_AC_BE:
		value = WMI_STA_PS_UAPSD_AC1_DELIVERY_EN |
			WMI_STA_PS_UAPSD_AC1_TRIGGER_EN;
		prio = 2;
		acc = 1;
		break;
	case IEEE80211_AC_BK:
		value = WMI_STA_PS_UAPSD_AC0_DELIVERY_EN |
			WMI_STA_PS_UAPSD_AC0_TRIGGER_EN;
		prio = 0;
		acc = 0;
		break;
	}

	if (enable)
		arvif->u.sta.uapsd |= value;
	else
		arvif->u.sta.uapsd &= ~value;

	ret = ath10k_wmi_set_sta_ps_param(ar, arvif->vdev_id,
					  WMI_STA_PS_PARAM_UAPSD,
					  arvif->u.sta.uapsd);
	if (ret) {
		ath10k_warn(ar, "failed to set uapsd params: %d\n", ret);
		goto exit;
	}

	if (arvif->u.sta.uapsd)
		value = WMI_STA_PS_RX_WAKE_POLICY_POLL_UAPSD;
	else
		value = WMI_STA_PS_RX_WAKE_POLICY_WAKE;

	ret = ath10k_wmi_set_sta_ps_param(ar, arvif->vdev_id,
					  WMI_STA_PS_PARAM_RX_WAKE_POLICY,
					  value);
	if (ret)
		ath10k_warn(ar, "failed to set rx wake param: %d\n", ret);

	ret = ath10k_mac_vif_recalc_ps_wake_threshold(arvif);
	if (ret) {
		ath10k_warn(ar, "failed to recalc ps wake threshold on vdev %i: %d\n",
			    arvif->vdev_id, ret);
		return ret;
	}

	ret = ath10k_mac_vif_recalc_ps_poll_count(arvif);
	if (ret) {
		ath10k_warn(ar, "failed to recalc ps poll count on vdev %i: %d\n",
			    arvif->vdev_id, ret);
		return ret;
	}

	if (test_bit(WMI_SERVICE_STA_UAPSD_BASIC_AUTO_TRIG, ar->wmi.svc_map) ||
	    test_bit(WMI_SERVICE_STA_UAPSD_VAR_AUTO_TRIG, ar->wmi.svc_map)) {
		/* Only userspace can make an educated decision when to send
		 * trigger frame. The following effectively disables u-UAPSD
		 * autotrigger in firmware (which is enabled by default
		 * provided the autotrigger service is available).
		 */

		arg.wmm_ac = acc;
		arg.user_priority = prio;
		arg.service_interval = 0;
		arg.suspend_interval = WMI_STA_UAPSD_MAX_INTERVAL_MSEC;
		arg.delay_interval = WMI_STA_UAPSD_MAX_INTERVAL_MSEC;

		ret = ath10k_wmi_vdev_sta_uapsd(ar, arvif->vdev_id,
						arvif->bssid, &arg, 1);
		if (ret) {
			ath10k_warn(ar, "failed to set uapsd auto trigger %d\n",
				    ret);
			return ret;
		}
	}

exit:
	return ret;
}

static int ath10k_conf_tx(struct ieee80211_hw *hw,
			  struct ieee80211_vif *vif, u16 ac,
			  const struct ieee80211_tx_queue_params *params)
{
	struct ath10k *ar = hw->priv;
	struct ath10k_vif *arvif = ath10k_vif_to_arvif(vif);
	struct wmi_wmm_params_arg *p = NULL;
	int ret;

	mutex_lock(&ar->conf_mutex);

	switch (ac) {
	case IEEE80211_AC_VO:
		p = &arvif->wmm_params.ac_vo;
		break;
	case IEEE80211_AC_VI:
		p = &arvif->wmm_params.ac_vi;
		break;
	case IEEE80211_AC_BE:
		p = &arvif->wmm_params.ac_be;
		break;
	case IEEE80211_AC_BK:
		p = &arvif->wmm_params.ac_bk;
		break;
	}

	if (WARN_ON(!p)) {
		ret = -EINVAL;
		goto exit;
	}

	p->cwmin = params->cw_min;
	p->cwmax = params->cw_max;
	p->aifs = params->aifs;

	/*
	 * The channel time duration programmed in the HW is in absolute
	 * microseconds, while mac80211 gives the txop in units of
	 * 32 microseconds.
	 */
	p->txop = params->txop * 32;

	if (ar->wmi.ops->gen_vdev_wmm_conf) {
		ret = ath10k_wmi_vdev_wmm_conf(ar, arvif->vdev_id,
					       &arvif->wmm_params);
		if (ret) {
			ath10k_warn(ar, "failed to set vdev wmm params on vdev %i: %d\n",
				    arvif->vdev_id, ret);
			goto exit;
		}
	} else {
		/* This won't work well with multi-interface cases but it's
		 * better than nothing.
		 */
		ret = ath10k_wmi_pdev_set_wmm_params(ar, &arvif->wmm_params);
		if (ret) {
			ath10k_warn(ar, "failed to set wmm params: %d\n", ret);
			goto exit;
		}
	}

	ret = ath10k_conf_tx_uapsd(ar, vif, ac, params->uapsd);
	if (ret)
		ath10k_warn(ar, "failed to set sta uapsd: %d\n", ret);

exit:
	mutex_unlock(&ar->conf_mutex);
	return ret;
}

#define ATH10K_ROC_TIMEOUT_HZ (2*HZ)

static int ath10k_remain_on_channel(struct ieee80211_hw *hw,
				    struct ieee80211_vif *vif,
				    struct ieee80211_channel *chan,
				    int duration,
				    enum ieee80211_roc_type type)
{
	struct ath10k *ar = hw->priv;
	struct ath10k_vif *arvif = ath10k_vif_to_arvif(vif);
	struct wmi_start_scan_arg arg;
	int ret = 0;
	u32 scan_time_msec;

	mutex_lock(&ar->conf_mutex);

	spin_lock_bh(&ar->data_lock);
	switch (ar->scan.state) {
	case ATH10K_SCAN_IDLE:
		reinit_completion(&ar->scan.started);
		reinit_completion(&ar->scan.completed);
		reinit_completion(&ar->scan.on_channel);
		ar->scan.state = ATH10K_SCAN_STARTING;
		ar->scan.is_roc = true;
		ar->scan.vdev_id = arvif->vdev_id;
		ar->scan.roc_freq = chan->center_freq;
		ar->scan.roc_notify = true;
		ret = 0;
		break;
	case ATH10K_SCAN_STARTING:
	case ATH10K_SCAN_RUNNING:
	case ATH10K_SCAN_ABORTING:
		ret = -EBUSY;
		break;
	}
	spin_unlock_bh(&ar->data_lock);

	if (ret)
		goto exit;

	scan_time_msec = ar->hw->wiphy->max_remain_on_channel_duration * 2;

	memset(&arg, 0, sizeof(arg));
	ath10k_wmi_start_scan_init(ar, &arg);
	arg.vdev_id = arvif->vdev_id;
	arg.scan_id = ATH10K_SCAN_ID;
	arg.n_channels = 1;
	arg.channels[0] = chan->center_freq;
	arg.dwell_time_active = scan_time_msec;
	arg.dwell_time_passive = scan_time_msec;
	arg.max_scan_time = scan_time_msec;
	arg.scan_ctrl_flags |= WMI_SCAN_FLAG_PASSIVE;
	arg.scan_ctrl_flags |= WMI_SCAN_FILTER_PROBE_REQ;
	arg.burst_duration_ms = duration;

	ret = ath10k_start_scan(ar, &arg);
	if (ret) {
		ath10k_warn(ar, "failed to start roc scan: %d\n", ret);
		spin_lock_bh(&ar->data_lock);
		ar->scan.state = ATH10K_SCAN_IDLE;
		spin_unlock_bh(&ar->data_lock);
		goto exit;
	}

	ret = wait_for_completion_timeout(&ar->scan.on_channel, 3*HZ);
	if (ret == 0) {
		ath10k_warn(ar, "failed to switch to channel for roc scan\n");

		ret = ath10k_scan_stop(ar);
		if (ret)
			ath10k_warn(ar, "failed to stop scan: %d\n", ret);

		ret = -ETIMEDOUT;
		goto exit;
	}

	ieee80211_queue_delayed_work(ar->hw, &ar->scan.timeout,
				     msecs_to_jiffies(duration));

	ret = 0;
exit:
	mutex_unlock(&ar->conf_mutex);
	return ret;
}

static int ath10k_cancel_remain_on_channel(struct ieee80211_hw *hw)
{
	struct ath10k *ar = hw->priv;

	mutex_lock(&ar->conf_mutex);

	spin_lock_bh(&ar->data_lock);
	ar->scan.roc_notify = false;
	spin_unlock_bh(&ar->data_lock);

	ath10k_scan_abort(ar);

	mutex_unlock(&ar->conf_mutex);

	cancel_delayed_work_sync(&ar->scan.timeout);

	return 0;
}

/*
 * Both RTS and Fragmentation threshold are interface-specific
 * in ath10k, but device-specific in mac80211.
 */

static int ath10k_set_rts_threshold(struct ieee80211_hw *hw, u32 value)
{
	struct ath10k *ar = hw->priv;
	struct ath10k_vif *arvif;
	int ret = 0;

	mutex_lock(&ar->conf_mutex);
	list_for_each_entry(arvif, &ar->arvifs, list) {
		ath10k_dbg(ar, ATH10K_DBG_MAC, "mac vdev %d rts threshold %d\n",
			   arvif->vdev_id, value);

		ret = ath10k_mac_set_rts(arvif, value);
		if (ret) {
			ath10k_warn(ar, "failed to set rts threshold for vdev %d: %d\n",
				    arvif->vdev_id, ret);
			break;
		}
	}
	mutex_unlock(&ar->conf_mutex);

	return ret;
}

static int ath10k_mac_op_set_frag_threshold(struct ieee80211_hw *hw, u32 value)
{
	/* Even though there's a WMI enum for fragmentation threshold no known
	 * firmware actually implements it. Moreover it is not possible to rely
	 * frame fragmentation to mac80211 because firmware clears the "more
	 * fragments" bit in frame control making it impossible for remote
	 * devices to reassemble frames.
	 *
	 * Hence implement a dummy callback just to say fragmentation isn't
	 * supported. This effectively prevents mac80211 from doing frame
	 * fragmentation in software.
	 */
	return -EOPNOTSUPP;
}

static void ath10k_flush(struct ieee80211_hw *hw, struct ieee80211_vif *vif,
			 u32 queues, bool drop)
{
	struct ath10k *ar = hw->priv;
	bool skip;
	long time_left;

	/* mac80211 doesn't care if we really xmit queued frames or not
	 * we'll collect those frames either way if we stop/delete vdevs */
	if (drop)
		return;

	mutex_lock(&ar->conf_mutex);

	if (ar->state == ATH10K_STATE_WEDGED)
		goto skip;

	time_left = wait_event_timeout(ar->htt.empty_tx_wq, ({
			bool empty;

			spin_lock_bh(&ar->htt.tx_lock);
			empty = (ar->htt.num_pending_tx == 0);
			spin_unlock_bh(&ar->htt.tx_lock);

			skip = (ar->state == ATH10K_STATE_WEDGED) ||
			       test_bit(ATH10K_FLAG_CRASH_FLUSH,
					&ar->dev_flags);

			(empty || skip);
		}), ATH10K_FLUSH_TIMEOUT_HZ);

	if (time_left == 0 || skip)
		ath10k_warn(ar, "failed to flush transmit queue (skip %i ar-state %i): %ld\n",
			    skip, ar->state, time_left);

skip:
	mutex_unlock(&ar->conf_mutex);
}

/* TODO: Implement this function properly
 * For now it is needed to reply to Probe Requests in IBSS mode.
 * Propably we need this information from FW.
 */
static int ath10k_tx_last_beacon(struct ieee80211_hw *hw)
{
	return 1;
}

static void ath10k_reconfig_complete(struct ieee80211_hw *hw,
				     enum ieee80211_reconfig_type reconfig_type)
{
	struct ath10k *ar = hw->priv;

	if (reconfig_type != IEEE80211_RECONFIG_TYPE_RESTART)
		return;

	mutex_lock(&ar->conf_mutex);

	/* If device failed to restart it will be in a different state, e.g.
	 * ATH10K_STATE_WEDGED */
	if (ar->state == ATH10K_STATE_RESTARTED) {
		ath10k_info(ar, "device successfully recovered\n");
		ar->state = ATH10K_STATE_ON;
		ieee80211_wake_queues(ar->hw);
	}

	mutex_unlock(&ar->conf_mutex);
}

static int ath10k_get_survey(struct ieee80211_hw *hw, int idx,
			     struct survey_info *survey)
{
	struct ath10k *ar = hw->priv;
	struct ieee80211_supported_band *sband;
	struct survey_info *ar_survey = &ar->survey[idx];
	int ret = 0;

	mutex_lock(&ar->conf_mutex);

	sband = hw->wiphy->bands[IEEE80211_BAND_2GHZ];
	if (sband && idx >= sband->n_channels) {
		idx -= sband->n_channels;
		sband = NULL;
	}

	if (!sband)
		sband = hw->wiphy->bands[IEEE80211_BAND_5GHZ];

	if (!sband || idx >= sband->n_channels) {
		ret = -ENOENT;
		goto exit;
	}

	spin_lock_bh(&ar->data_lock);
	memcpy(survey, ar_survey, sizeof(*survey));
	spin_unlock_bh(&ar->data_lock);

	survey->channel = &sband->channels[idx];

	if (ar->rx_channel == survey->channel)
		survey->filled |= SURVEY_INFO_IN_USE;

exit:
	mutex_unlock(&ar->conf_mutex);
	return ret;
}

static bool
ath10k_mac_bitrate_mask_has_single_rate(struct ath10k *ar,
					enum ieee80211_band band,
					const struct cfg80211_bitrate_mask *mask)
{
	int num_rates = 0;
	int i;

	num_rates += hweight32(mask->control[band].legacy);

	for (i = 0; i < ARRAY_SIZE(mask->control[band].ht_mcs); i++)
		num_rates += hweight8(mask->control[band].ht_mcs[i]);

	for (i = 0; i < ARRAY_SIZE(mask->control[band].vht_mcs); i++)
		num_rates += hweight16(mask->control[band].vht_mcs[i]);

	return num_rates == 1;
}

static bool
ath10k_mac_bitrate_mask_get_single_nss(struct ath10k *ar,
				       enum ieee80211_band band,
				       const struct cfg80211_bitrate_mask *mask,
				       int *nss)
{
	struct ieee80211_supported_band *sband = &ar->mac.sbands[band];
	u16 vht_mcs_map = le16_to_cpu(sband->vht_cap.vht_mcs.tx_mcs_map);
	u8 ht_nss_mask = 0;
	u8 vht_nss_mask = 0;
	int i;

	if (mask->control[band].legacy)
		return false;

	for (i = 0; i < ARRAY_SIZE(mask->control[band].ht_mcs); i++) {
		if (mask->control[band].ht_mcs[i] == 0)
			continue;
		else if (mask->control[band].ht_mcs[i] ==
			 sband->ht_cap.mcs.rx_mask[i])
			ht_nss_mask |= BIT(i);
		else
			return false;
	}

	for (i = 0; i < ARRAY_SIZE(mask->control[band].vht_mcs); i++) {
		if (mask->control[band].vht_mcs[i] == 0)
			continue;
		else if (mask->control[band].vht_mcs[i] ==
			 ath10k_mac_get_max_vht_mcs_map(vht_mcs_map, i))
			vht_nss_mask |= BIT(i);
		else
			return false;
	}

	if (ht_nss_mask != vht_nss_mask)
		return false;

	if (ht_nss_mask == 0)
		return false;

	if (BIT(fls(ht_nss_mask)) - 1 != ht_nss_mask)
		return false;

	*nss = fls(ht_nss_mask);

	return true;
}

static int
ath10k_mac_bitrate_mask_get_single_rate(struct ath10k *ar,
					enum ieee80211_band band,
					const struct cfg80211_bitrate_mask *mask,
					u8 *rate, u8 *nss)
{
	struct ieee80211_supported_band *sband = &ar->mac.sbands[band];
	int rate_idx;
	int i;
	u16 bitrate;
	u8 preamble;
	u8 hw_rate;

	if (hweight32(mask->control[band].legacy) == 1) {
		rate_idx = ffs(mask->control[band].legacy) - 1;

		hw_rate = sband->bitrates[rate_idx].hw_value;
		bitrate = sband->bitrates[rate_idx].bitrate;

		if (ath10k_mac_bitrate_is_cck(bitrate))
			preamble = WMI_RATE_PREAMBLE_CCK;
		else
			preamble = WMI_RATE_PREAMBLE_OFDM;

		*nss = 1;
		*rate = preamble << 6 |
			(*nss - 1) << 4 |
			hw_rate << 0;

		return 0;
	}

	for (i = 0; i < ARRAY_SIZE(mask->control[band].ht_mcs); i++) {
		if (hweight8(mask->control[band].ht_mcs[i]) == 1) {
			*nss = i + 1;
			*rate = WMI_RATE_PREAMBLE_HT << 6 |
				(*nss - 1) << 4 |
				(ffs(mask->control[band].ht_mcs[i]) - 1);

			return 0;
		}
	}

	for (i = 0; i < ARRAY_SIZE(mask->control[band].vht_mcs); i++) {
		if (hweight16(mask->control[band].vht_mcs[i]) == 1) {
			*nss = i + 1;
			*rate = WMI_RATE_PREAMBLE_VHT << 6 |
				(*nss - 1) << 4 |
				(ffs(mask->control[band].vht_mcs[i]) - 1);

			return 0;
		}
	}

	return -EINVAL;
}

static int ath10k_mac_set_fixed_rate_params(struct ath10k_vif *arvif,
					    u8 rate, u8 nss, u8 sgi)
{
	struct ath10k *ar = arvif->ar;
	u32 vdev_param;
	int ret;

	lockdep_assert_held(&ar->conf_mutex);

	ath10k_dbg(ar, ATH10K_DBG_MAC, "mac set fixed rate params vdev %i rate 0x%02hhx nss %hhu sgi %hhu\n",
		   arvif->vdev_id, rate, nss, sgi);

	vdev_param = ar->wmi.vdev_param->fixed_rate;
	ret = ath10k_wmi_vdev_set_param(ar, arvif->vdev_id, vdev_param, rate);
	if (ret) {
		ath10k_warn(ar, "failed to set fixed rate param 0x%02x: %d\n",
			    rate, ret);
		return ret;
	}

	vdev_param = ar->wmi.vdev_param->nss;
	ret = ath10k_wmi_vdev_set_param(ar, arvif->vdev_id, vdev_param, nss);
	if (ret) {
		ath10k_warn(ar, "failed to set nss param %d: %d\n", nss, ret);
		return ret;
	}

	vdev_param = ar->wmi.vdev_param->sgi;
	ret = ath10k_wmi_vdev_set_param(ar, arvif->vdev_id, vdev_param, sgi);
	if (ret) {
		ath10k_warn(ar, "failed to set sgi param %d: %d\n", sgi, ret);
		return ret;
	}

	return 0;
}

static bool
ath10k_mac_can_set_bitrate_mask(struct ath10k *ar,
				enum ieee80211_band band,
				const struct cfg80211_bitrate_mask *mask)
{
	int i;
	u16 vht_mcs;

	/* Due to firmware limitation in WMI_PEER_ASSOC_CMDID it is impossible
	 * to express all VHT MCS rate masks. Effectively only the following
	 * ranges can be used: none, 0-7, 0-8 and 0-9.
	 */
	for (i = 0; i < NL80211_VHT_NSS_MAX; i++) {
		vht_mcs = mask->control[band].vht_mcs[i];

		switch (vht_mcs) {
		case 0:
		case BIT(8) - 1:
		case BIT(9) - 1:
		case BIT(10) - 1:
			break;
		default:
			ath10k_warn(ar, "refusing bitrate mask with missing 0-7 VHT MCS rates\n");
			return false;
		}
	}

	return true;
}

static void ath10k_mac_set_bitrate_mask_iter(void *data,
					     struct ieee80211_sta *sta)
{
	struct ath10k_vif *arvif = data;
	struct ath10k_sta *arsta = (struct ath10k_sta *)sta->drv_priv;
	struct ath10k *ar = arvif->ar;

	if (arsta->arvif != arvif)
		return;

	spin_lock_bh(&ar->data_lock);
	arsta->changed |= IEEE80211_RC_SUPP_RATES_CHANGED;
	spin_unlock_bh(&ar->data_lock);

	ieee80211_queue_work(ar->hw, &arsta->update_wk);
}

static int ath10k_mac_op_set_bitrate_mask(struct ieee80211_hw *hw,
					  struct ieee80211_vif *vif,
					  const struct cfg80211_bitrate_mask *mask)
{
	struct ath10k_vif *arvif = ath10k_vif_to_arvif(vif);
	struct cfg80211_chan_def def;
	struct ath10k *ar = arvif->ar;
	enum ieee80211_band band;
	const u8 *ht_mcs_mask;
	const u16 *vht_mcs_mask;
	u8 rate;
	u8 nss;
	u8 sgi;
	int single_nss;
	int ret;

	if (ath10k_mac_vif_chan(vif, &def))
		return -EPERM;

	band = def.chan->band;
	ht_mcs_mask = mask->control[band].ht_mcs;
	vht_mcs_mask = mask->control[band].vht_mcs;

	sgi = mask->control[band].gi;
	if (sgi == NL80211_TXRATE_FORCE_LGI)
		return -EINVAL;

	if (ath10k_mac_bitrate_mask_has_single_rate(ar, band, mask)) {
		ret = ath10k_mac_bitrate_mask_get_single_rate(ar, band, mask,
							      &rate, &nss);
		if (ret) {
			ath10k_warn(ar, "failed to get single rate for vdev %i: %d\n",
				    arvif->vdev_id, ret);
			return ret;
		}
	} else if (ath10k_mac_bitrate_mask_get_single_nss(ar, band, mask,
							  &single_nss)) {
		rate = WMI_FIXED_RATE_NONE;
		nss = single_nss;
	} else {
		rate = WMI_FIXED_RATE_NONE;
		nss = min(ar->num_rf_chains,
			  max(ath10k_mac_max_ht_nss(ht_mcs_mask),
			      ath10k_mac_max_vht_nss(vht_mcs_mask)));

		if (!ath10k_mac_can_set_bitrate_mask(ar, band, mask))
			return -EINVAL;

		mutex_lock(&ar->conf_mutex);

		arvif->bitrate_mask = *mask;
		ieee80211_iterate_stations_atomic(ar->hw,
						  ath10k_mac_set_bitrate_mask_iter,
						  arvif);

		mutex_unlock(&ar->conf_mutex);
	}

	mutex_lock(&ar->conf_mutex);

	ret = ath10k_mac_set_fixed_rate_params(arvif, rate, nss, sgi);
	if (ret) {
		ath10k_warn(ar, "failed to set fixed rate params on vdev %i: %d\n",
			    arvif->vdev_id, ret);
		goto exit;
	}

exit:
	mutex_unlock(&ar->conf_mutex);

	return ret;
}

static void ath10k_sta_rc_update(struct ieee80211_hw *hw,
				 struct ieee80211_vif *vif,
				 struct ieee80211_sta *sta,
				 u32 changed)
{
	struct ath10k *ar = hw->priv;
	struct ath10k_sta *arsta = (struct ath10k_sta *)sta->drv_priv;
	u32 bw, smps;

	spin_lock_bh(&ar->data_lock);

	ath10k_dbg(ar, ATH10K_DBG_MAC,
		   "mac sta rc update for %pM changed %08x bw %d nss %d smps %d\n",
		   sta->addr, changed, sta->bandwidth, sta->rx_nss,
		   sta->smps_mode);

	if (changed & IEEE80211_RC_BW_CHANGED) {
		bw = WMI_PEER_CHWIDTH_20MHZ;

		switch (sta->bandwidth) {
		case IEEE80211_STA_RX_BW_20:
			bw = WMI_PEER_CHWIDTH_20MHZ;
			break;
		case IEEE80211_STA_RX_BW_40:
			bw = WMI_PEER_CHWIDTH_40MHZ;
			break;
		case IEEE80211_STA_RX_BW_80:
			bw = WMI_PEER_CHWIDTH_80MHZ;
			break;
		case IEEE80211_STA_RX_BW_160:
			ath10k_warn(ar, "Invalid bandwidth %d in rc update for %pM\n",
				    sta->bandwidth, sta->addr);
			bw = WMI_PEER_CHWIDTH_20MHZ;
			break;
		}

		arsta->bw = bw;
	}

	if (changed & IEEE80211_RC_NSS_CHANGED)
		arsta->nss = sta->rx_nss;

	if (changed & IEEE80211_RC_SMPS_CHANGED) {
		smps = WMI_PEER_SMPS_PS_NONE;

		switch (sta->smps_mode) {
		case IEEE80211_SMPS_AUTOMATIC:
		case IEEE80211_SMPS_OFF:
			smps = WMI_PEER_SMPS_PS_NONE;
			break;
		case IEEE80211_SMPS_STATIC:
			smps = WMI_PEER_SMPS_STATIC;
			break;
		case IEEE80211_SMPS_DYNAMIC:
			smps = WMI_PEER_SMPS_DYNAMIC;
			break;
		case IEEE80211_SMPS_NUM_MODES:
			ath10k_warn(ar, "Invalid smps %d in sta rc update for %pM\n",
				    sta->smps_mode, sta->addr);
			smps = WMI_PEER_SMPS_PS_NONE;
			break;
		}

		arsta->smps = smps;
	}

	arsta->changed |= changed;

	spin_unlock_bh(&ar->data_lock);

	ieee80211_queue_work(hw, &arsta->update_wk);
}

static u64 ath10k_get_tsf(struct ieee80211_hw *hw, struct ieee80211_vif *vif)
{
	/*
	 * FIXME: Return 0 for time being. Need to figure out whether FW
	 * has the API to fetch 64-bit local TSF
	 */

	return 0;
}

static int ath10k_ampdu_action(struct ieee80211_hw *hw,
			       struct ieee80211_vif *vif,
			       enum ieee80211_ampdu_mlme_action action,
			       struct ieee80211_sta *sta, u16 tid, u16 *ssn,
			       u8 buf_size)
{
	struct ath10k *ar = hw->priv;
	struct ath10k_vif *arvif = ath10k_vif_to_arvif(vif);

	ath10k_dbg(ar, ATH10K_DBG_MAC, "mac ampdu vdev_id %i sta %pM tid %hu action %d\n",
		   arvif->vdev_id, sta->addr, tid, action);

	switch (action) {
	case IEEE80211_AMPDU_RX_START:
	case IEEE80211_AMPDU_RX_STOP:
		/* HTT AddBa/DelBa events trigger mac80211 Rx BA session
		 * creation/removal. Do we need to verify this?
		 */
		return 0;
	case IEEE80211_AMPDU_TX_START:
	case IEEE80211_AMPDU_TX_STOP_CONT:
	case IEEE80211_AMPDU_TX_STOP_FLUSH:
	case IEEE80211_AMPDU_TX_STOP_FLUSH_CONT:
	case IEEE80211_AMPDU_TX_OPERATIONAL:
		/* Firmware offloads Tx aggregation entirely so deny mac80211
		 * Tx aggregation requests.
		 */
		return -EOPNOTSUPP;
	}

	return -EINVAL;
}

static void
ath10k_mac_update_rx_channel(struct ath10k *ar,
			     struct ieee80211_chanctx_conf *ctx,
			     struct ieee80211_vif_chanctx_switch *vifs,
			     int n_vifs)
{
	struct cfg80211_chan_def *def = NULL;

	/* Both locks are required because ar->rx_channel is modified. This
	 * allows readers to hold either lock.
	 */
	lockdep_assert_held(&ar->conf_mutex);
	lockdep_assert_held(&ar->data_lock);

	WARN_ON(ctx && vifs);
	WARN_ON(vifs && n_vifs != 1);

	/* FIXME: Sort of an optimization and a workaround. Peers and vifs are
	 * on a linked list now. Doing a lookup peer -> vif -> chanctx for each
	 * ppdu on Rx may reduce performance on low-end systems. It should be
	 * possible to make tables/hashmaps to speed the lookup up (be vary of
	 * cpu data cache lines though regarding sizes) but to keep the initial
	 * implementation simple and less intrusive fallback to the slow lookup
	 * only for multi-channel cases. Single-channel cases will remain to
	 * use the old channel derival and thus performance should not be
	 * affected much.
	 */
	rcu_read_lock();
	if (!ctx && ath10k_mac_num_chanctxs(ar) == 1) {
		ieee80211_iter_chan_contexts_atomic(ar->hw,
					ath10k_mac_get_any_chandef_iter,
					&def);

		if (vifs)
			def = &vifs[0].new_ctx->def;

		ar->rx_channel = def->chan;
	} else if (ctx && ath10k_mac_num_chanctxs(ar) == 0) {
		ar->rx_channel = ctx->def.chan;
	} else {
		ar->rx_channel = NULL;
	}
	rcu_read_unlock();
}

static int
ath10k_mac_op_add_chanctx(struct ieee80211_hw *hw,
			  struct ieee80211_chanctx_conf *ctx)
{
	struct ath10k *ar = hw->priv;

	ath10k_dbg(ar, ATH10K_DBG_MAC,
		   "mac chanctx add freq %hu width %d ptr %p\n",
		   ctx->def.chan->center_freq, ctx->def.width, ctx);

	mutex_lock(&ar->conf_mutex);

	spin_lock_bh(&ar->data_lock);
	ath10k_mac_update_rx_channel(ar, ctx, NULL, 0);
	spin_unlock_bh(&ar->data_lock);

	ath10k_recalc_radar_detection(ar);
	ath10k_monitor_recalc(ar);

	mutex_unlock(&ar->conf_mutex);

	return 0;
}

static void
ath10k_mac_op_remove_chanctx(struct ieee80211_hw *hw,
			     struct ieee80211_chanctx_conf *ctx)
{
	struct ath10k *ar = hw->priv;

	ath10k_dbg(ar, ATH10K_DBG_MAC,
		   "mac chanctx remove freq %hu width %d ptr %p\n",
		   ctx->def.chan->center_freq, ctx->def.width, ctx);

	mutex_lock(&ar->conf_mutex);

	spin_lock_bh(&ar->data_lock);
	ath10k_mac_update_rx_channel(ar, NULL, NULL, 0);
	spin_unlock_bh(&ar->data_lock);

	ath10k_recalc_radar_detection(ar);
	ath10k_monitor_recalc(ar);

	mutex_unlock(&ar->conf_mutex);
}

static void
ath10k_mac_op_change_chanctx(struct ieee80211_hw *hw,
			     struct ieee80211_chanctx_conf *ctx,
			     u32 changed)
{
	struct ath10k *ar = hw->priv;

	mutex_lock(&ar->conf_mutex);

	ath10k_dbg(ar, ATH10K_DBG_MAC,
		   "mac chanctx change freq %hu width %d ptr %p changed %x\n",
		   ctx->def.chan->center_freq, ctx->def.width, ctx, changed);

	/* This shouldn't really happen because channel switching should use
	 * switch_vif_chanctx().
	 */
	if (WARN_ON(changed & IEEE80211_CHANCTX_CHANGE_CHANNEL))
		goto unlock;

	ath10k_recalc_radar_detection(ar);

	/* FIXME: How to configure Rx chains properly? */

	/* No other actions are actually necessary. Firmware maintains channel
	 * definitions per vdev internally and there's no host-side channel
	 * context abstraction to configure, e.g. channel width.
	 */

unlock:
	mutex_unlock(&ar->conf_mutex);
}

static int
ath10k_mac_op_assign_vif_chanctx(struct ieee80211_hw *hw,
				 struct ieee80211_vif *vif,
				 struct ieee80211_chanctx_conf *ctx)
{
	struct ath10k *ar = hw->priv;
	struct ath10k_vif *arvif = (void *)vif->drv_priv;
	int ret;

	mutex_lock(&ar->conf_mutex);

	ath10k_dbg(ar, ATH10K_DBG_MAC,
		   "mac chanctx assign ptr %p vdev_id %i\n",
		   ctx, arvif->vdev_id);

	if (WARN_ON(arvif->is_started)) {
		mutex_unlock(&ar->conf_mutex);
		return -EBUSY;
	}

	ret = ath10k_vdev_start(arvif, &ctx->def);
	if (ret) {
		ath10k_warn(ar, "failed to start vdev %i addr %pM on freq %d: %d\n",
			    arvif->vdev_id, vif->addr,
			    ctx->def.chan->center_freq, ret);
		goto err;
	}

	arvif->is_started = true;

	ret = ath10k_mac_vif_setup_ps(arvif);
	if (ret) {
		ath10k_warn(ar, "failed to update vdev %i ps: %d\n",
			    arvif->vdev_id, ret);
		goto err_stop;
	}

	if (vif->type == NL80211_IFTYPE_MONITOR) {
		ret = ath10k_wmi_vdev_up(ar, arvif->vdev_id, 0, vif->addr);
		if (ret) {
			ath10k_warn(ar, "failed to up monitor vdev %i: %d\n",
				    arvif->vdev_id, ret);
			goto err_stop;
		}

		arvif->is_up = true;
	}

	mutex_unlock(&ar->conf_mutex);
	return 0;

err_stop:
	ath10k_vdev_stop(arvif);
	arvif->is_started = false;
	ath10k_mac_vif_setup_ps(arvif);

err:
	mutex_unlock(&ar->conf_mutex);
	return ret;
}

static void
ath10k_mac_op_unassign_vif_chanctx(struct ieee80211_hw *hw,
				   struct ieee80211_vif *vif,
				   struct ieee80211_chanctx_conf *ctx)
{
	struct ath10k *ar = hw->priv;
	struct ath10k_vif *arvif = (void *)vif->drv_priv;
	int ret;

	mutex_lock(&ar->conf_mutex);

	ath10k_dbg(ar, ATH10K_DBG_MAC,
		   "mac chanctx unassign ptr %p vdev_id %i\n",
		   ctx, arvif->vdev_id);

	WARN_ON(!arvif->is_started);

	if (vif->type == NL80211_IFTYPE_MONITOR) {
		WARN_ON(!arvif->is_up);

		ret = ath10k_wmi_vdev_down(ar, arvif->vdev_id);
		if (ret)
			ath10k_warn(ar, "failed to down monitor vdev %i: %d\n",
				    arvif->vdev_id, ret);

		arvif->is_up = false;
	}

	ret = ath10k_vdev_stop(arvif);
	if (ret)
		ath10k_warn(ar, "failed to stop vdev %i: %d\n",
			    arvif->vdev_id, ret);

	arvif->is_started = false;

	mutex_unlock(&ar->conf_mutex);
}

static int
ath10k_mac_op_switch_vif_chanctx(struct ieee80211_hw *hw,
				 struct ieee80211_vif_chanctx_switch *vifs,
				 int n_vifs,
				 enum ieee80211_chanctx_switch_mode mode)
{
	struct ath10k *ar = hw->priv;
	struct ath10k_vif *arvif;
	int ret;
	int i;

	mutex_lock(&ar->conf_mutex);

	ath10k_dbg(ar, ATH10K_DBG_MAC,
		   "mac chanctx switch n_vifs %d mode %d\n",
		   n_vifs, mode);

	/* First stop monitor interface. Some FW versions crash if there's a
	 * lone monitor interface.
	 */
	if (ar->monitor_started)
		ath10k_monitor_stop(ar);

	for (i = 0; i < n_vifs; i++) {
		arvif = ath10k_vif_to_arvif(vifs[i].vif);

		ath10k_dbg(ar, ATH10K_DBG_MAC,
			   "mac chanctx switch vdev_id %i freq %hu->%hu width %d->%d\n",
			   arvif->vdev_id,
			   vifs[i].old_ctx->def.chan->center_freq,
			   vifs[i].new_ctx->def.chan->center_freq,
			   vifs[i].old_ctx->def.width,
			   vifs[i].new_ctx->def.width);

		if (WARN_ON(!arvif->is_started))
			continue;

		if (WARN_ON(!arvif->is_up))
			continue;

		ret = ath10k_wmi_vdev_down(ar, arvif->vdev_id);
		if (ret) {
			ath10k_warn(ar, "failed to down vdev %d: %d\n",
				    arvif->vdev_id, ret);
			continue;
		}
	}

	/* All relevant vdevs are downed and associated channel resources
	 * should be available for the channel switch now.
	 */

	spin_lock_bh(&ar->data_lock);
	ath10k_mac_update_rx_channel(ar, NULL, vifs, n_vifs);
	spin_unlock_bh(&ar->data_lock);

	for (i = 0; i < n_vifs; i++) {
		arvif = ath10k_vif_to_arvif(vifs[i].vif);

		if (WARN_ON(!arvif->is_started))
			continue;

		if (WARN_ON(!arvif->is_up))
			continue;

		ret = ath10k_mac_setup_bcn_tmpl(arvif);
		if (ret)
			ath10k_warn(ar, "failed to update bcn tmpl during csa: %d\n",
				    ret);

		ret = ath10k_mac_setup_prb_tmpl(arvif);
		if (ret)
			ath10k_warn(ar, "failed to update prb tmpl during csa: %d\n",
				    ret);

		ret = ath10k_vdev_restart(arvif, &vifs[i].new_ctx->def);
		if (ret) {
			ath10k_warn(ar, "failed to restart vdev %d: %d\n",
				    arvif->vdev_id, ret);
			continue;
		}

		ret = ath10k_wmi_vdev_up(arvif->ar, arvif->vdev_id, arvif->aid,
					 arvif->bssid);
		if (ret) {
			ath10k_warn(ar, "failed to bring vdev up %d: %d\n",
				    arvif->vdev_id, ret);
			continue;
		}
	}

	ath10k_monitor_recalc(ar);

	mutex_unlock(&ar->conf_mutex);
	return 0;
}

static const struct ieee80211_ops ath10k_ops = {
	.tx				= ath10k_tx,
	.start				= ath10k_start,
	.stop				= ath10k_stop,
	.config				= ath10k_config,
	.add_interface			= ath10k_add_interface,
	.remove_interface		= ath10k_remove_interface,
	.configure_filter		= ath10k_configure_filter,
	.bss_info_changed		= ath10k_bss_info_changed,
	.hw_scan			= ath10k_hw_scan,
	.cancel_hw_scan			= ath10k_cancel_hw_scan,
	.set_key			= ath10k_set_key,
	.set_default_unicast_key        = ath10k_set_default_unicast_key,
	.sta_state			= ath10k_sta_state,
	.conf_tx			= ath10k_conf_tx,
	.remain_on_channel		= ath10k_remain_on_channel,
	.cancel_remain_on_channel	= ath10k_cancel_remain_on_channel,
	.set_rts_threshold		= ath10k_set_rts_threshold,
	.set_frag_threshold		= ath10k_mac_op_set_frag_threshold,
	.flush				= ath10k_flush,
	.tx_last_beacon			= ath10k_tx_last_beacon,
	.set_antenna			= ath10k_set_antenna,
	.get_antenna			= ath10k_get_antenna,
	.reconfig_complete		= ath10k_reconfig_complete,
	.get_survey			= ath10k_get_survey,
	.set_bitrate_mask		= ath10k_mac_op_set_bitrate_mask,
	.sta_rc_update			= ath10k_sta_rc_update,
	.get_tsf			= ath10k_get_tsf,
	.ampdu_action			= ath10k_ampdu_action,
	.get_et_sset_count		= ath10k_debug_get_et_sset_count,
	.get_et_stats			= ath10k_debug_get_et_stats,
	.get_et_strings			= ath10k_debug_get_et_strings,
	.add_chanctx			= ath10k_mac_op_add_chanctx,
	.remove_chanctx			= ath10k_mac_op_remove_chanctx,
	.change_chanctx			= ath10k_mac_op_change_chanctx,
	.assign_vif_chanctx		= ath10k_mac_op_assign_vif_chanctx,
	.unassign_vif_chanctx		= ath10k_mac_op_unassign_vif_chanctx,
	.switch_vif_chanctx		= ath10k_mac_op_switch_vif_chanctx,

	CFG80211_TESTMODE_CMD(ath10k_tm_cmd)

#ifdef CONFIG_PM
	.suspend			= ath10k_wow_op_suspend,
	.resume				= ath10k_wow_op_resume,
#endif
#ifdef CONFIG_MAC80211_DEBUGFS
	.sta_add_debugfs		= ath10k_sta_add_debugfs,
#endif
};

#define CHAN2G(_channel, _freq, _flags) { \
	.band			= IEEE80211_BAND_2GHZ, \
	.hw_value		= (_channel), \
	.center_freq		= (_freq), \
	.flags			= (_flags), \
	.max_antenna_gain	= 0, \
	.max_power		= 30, \
}

#define CHAN5G(_channel, _freq, _flags) { \
	.band			= IEEE80211_BAND_5GHZ, \
	.hw_value		= (_channel), \
	.center_freq		= (_freq), \
	.flags			= (_flags), \
	.max_antenna_gain	= 0, \
	.max_power		= 30, \
}

static const struct ieee80211_channel ath10k_2ghz_channels[] = {
	CHAN2G(1, 2412, 0),
	CHAN2G(2, 2417, 0),
	CHAN2G(3, 2422, 0),
	CHAN2G(4, 2427, 0),
	CHAN2G(5, 2432, 0),
	CHAN2G(6, 2437, 0),
	CHAN2G(7, 2442, 0),
	CHAN2G(8, 2447, 0),
	CHAN2G(9, 2452, 0),
	CHAN2G(10, 2457, 0),
	CHAN2G(11, 2462, 0),
	CHAN2G(12, 2467, 0),
	CHAN2G(13, 2472, 0),
	CHAN2G(14, 2484, 0),
};

static const struct ieee80211_channel ath10k_5ghz_channels[] = {
	CHAN5G(36, 5180, 0),
	CHAN5G(40, 5200, 0),
	CHAN5G(44, 5220, 0),
	CHAN5G(48, 5240, 0),
	CHAN5G(52, 5260, 0),
	CHAN5G(56, 5280, 0),
	CHAN5G(60, 5300, 0),
	CHAN5G(64, 5320, 0),
	CHAN5G(100, 5500, 0),
	CHAN5G(104, 5520, 0),
	CHAN5G(108, 5540, 0),
	CHAN5G(112, 5560, 0),
	CHAN5G(116, 5580, 0),
	CHAN5G(120, 5600, 0),
	CHAN5G(124, 5620, 0),
	CHAN5G(128, 5640, 0),
	CHAN5G(132, 5660, 0),
	CHAN5G(136, 5680, 0),
	CHAN5G(140, 5700, 0),
	CHAN5G(144, 5720, 0),
	CHAN5G(149, 5745, 0),
	CHAN5G(153, 5765, 0),
	CHAN5G(157, 5785, 0),
	CHAN5G(161, 5805, 0),
	CHAN5G(165, 5825, 0),
};

struct ath10k *ath10k_mac_create(size_t priv_size)
{
	struct ieee80211_hw *hw;
	struct ath10k *ar;

	hw = ieee80211_alloc_hw(sizeof(struct ath10k) + priv_size, &ath10k_ops);
	if (!hw)
		return NULL;

	ar = hw->priv;
	ar->hw = hw;

	return ar;
}

void ath10k_mac_destroy(struct ath10k *ar)
{
	ieee80211_free_hw(ar->hw);
}

static const struct ieee80211_iface_limit ath10k_if_limits[] = {
	{
	.max	= 8,
	.types	= BIT(NL80211_IFTYPE_STATION)
		| BIT(NL80211_IFTYPE_P2P_CLIENT)
	},
	{
	.max	= 3,
	.types	= BIT(NL80211_IFTYPE_P2P_GO)
	},
	{
	.max	= 1,
	.types	= BIT(NL80211_IFTYPE_P2P_DEVICE)
	},
	{
	.max	= 7,
	.types	= BIT(NL80211_IFTYPE_AP)
	},
};

static const struct ieee80211_iface_limit ath10k_10x_if_limits[] = {
	{
	.max	= 8,
	.types	= BIT(NL80211_IFTYPE_AP)
	},
};

static const struct ieee80211_iface_combination ath10k_if_comb[] = {
	{
		.limits = ath10k_if_limits,
		.n_limits = ARRAY_SIZE(ath10k_if_limits),
		.max_interfaces = 8,
		.num_different_channels = 1,
		.beacon_int_infra_match = true,
	},
};

static const struct ieee80211_iface_combination ath10k_10x_if_comb[] = {
	{
		.limits = ath10k_10x_if_limits,
		.n_limits = ARRAY_SIZE(ath10k_10x_if_limits),
		.max_interfaces = 8,
		.num_different_channels = 1,
		.beacon_int_infra_match = true,
#ifdef CONFIG_ATH10K_DFS_CERTIFIED
		.radar_detect_widths =	BIT(NL80211_CHAN_WIDTH_20_NOHT) |
					BIT(NL80211_CHAN_WIDTH_20) |
					BIT(NL80211_CHAN_WIDTH_40) |
					BIT(NL80211_CHAN_WIDTH_80),
#endif
	},
};

static const struct ieee80211_iface_limit ath10k_tlv_if_limit[] = {
	{
		.max = 2,
		.types = BIT(NL80211_IFTYPE_STATION),
	},
	{
		.max = 2,
		.types = BIT(NL80211_IFTYPE_AP) |
			 BIT(NL80211_IFTYPE_P2P_CLIENT) |
			 BIT(NL80211_IFTYPE_P2P_GO),
	},
	{
		.max = 1,
		.types = BIT(NL80211_IFTYPE_P2P_DEVICE),
	},
};

static const struct ieee80211_iface_limit ath10k_tlv_qcs_if_limit[] = {
	{
		.max = 2,
		.types = BIT(NL80211_IFTYPE_STATION),
	},
	{
		.max = 2,
		.types = BIT(NL80211_IFTYPE_P2P_CLIENT),
	},
	{
		.max = 1,
		.types = BIT(NL80211_IFTYPE_AP) |
			 BIT(NL80211_IFTYPE_P2P_GO),
	},
	{
		.max = 1,
		.types = BIT(NL80211_IFTYPE_P2P_DEVICE),
	},
};

static const struct ieee80211_iface_limit ath10k_tlv_if_limit_ibss[] = {
	{
		.max = 1,
		.types = BIT(NL80211_IFTYPE_STATION),
	},
	{
		.max = 1,
		.types = BIT(NL80211_IFTYPE_ADHOC),
	},
};

/* FIXME: This is not thouroughly tested. These combinations may over- or
 * underestimate hw/fw capabilities.
 */
static struct ieee80211_iface_combination ath10k_tlv_if_comb[] = {
	{
		.limits = ath10k_tlv_if_limit,
		.num_different_channels = 1,
		.max_interfaces = 4,
		.n_limits = ARRAY_SIZE(ath10k_tlv_if_limit),
	},
	{
		.limits = ath10k_tlv_if_limit_ibss,
		.num_different_channels = 1,
		.max_interfaces = 2,
		.n_limits = ARRAY_SIZE(ath10k_tlv_if_limit_ibss),
	},
};

static struct ieee80211_iface_combination ath10k_tlv_qcs_if_comb[] = {
	{
		.limits = ath10k_tlv_if_limit,
		.num_different_channels = 1,
		.max_interfaces = 4,
		.n_limits = ARRAY_SIZE(ath10k_tlv_if_limit),
	},
	{
		.limits = ath10k_tlv_qcs_if_limit,
		.num_different_channels = 2,
		.max_interfaces = 4,
		.n_limits = ARRAY_SIZE(ath10k_tlv_qcs_if_limit),
	},
	{
		.limits = ath10k_tlv_if_limit_ibss,
		.num_different_channels = 1,
		.max_interfaces = 2,
		.n_limits = ARRAY_SIZE(ath10k_tlv_if_limit_ibss),
	},
};

static const struct ieee80211_iface_limit ath10k_10_4_if_limits[] = {
	{
		.max = 1,
		.types = BIT(NL80211_IFTYPE_STATION),
	},
	{
		.max	= 16,
		.types	= BIT(NL80211_IFTYPE_AP)
	},
};

static const struct ieee80211_iface_combination ath10k_10_4_if_comb[] = {
	{
		.limits = ath10k_10_4_if_limits,
		.n_limits = ARRAY_SIZE(ath10k_10_4_if_limits),
		.max_interfaces = 16,
		.num_different_channels = 1,
		.beacon_int_infra_match = true,
#ifdef CONFIG_ATH10K_DFS_CERTIFIED
		.radar_detect_widths =	BIT(NL80211_CHAN_WIDTH_20_NOHT) |
					BIT(NL80211_CHAN_WIDTH_20) |
					BIT(NL80211_CHAN_WIDTH_40) |
					BIT(NL80211_CHAN_WIDTH_80),
#endif
	},
};

static struct ieee80211_sta_vht_cap ath10k_create_vht_cap(struct ath10k *ar)
{
	struct ieee80211_sta_vht_cap vht_cap = {0};
	u16 mcs_map;
	u32 val;
	int i;

	vht_cap.vht_supported = 1;
	vht_cap.cap = ar->vht_cap_info;

	if (ar->vht_cap_info & (IEEE80211_VHT_CAP_SU_BEAMFORMEE_CAPABLE |
				IEEE80211_VHT_CAP_MU_BEAMFORMEE_CAPABLE)) {
		val = ar->num_rf_chains - 1;
		val <<= IEEE80211_VHT_CAP_BEAMFORMEE_STS_SHIFT;
		val &= IEEE80211_VHT_CAP_BEAMFORMEE_STS_MASK;

		vht_cap.cap |= val;
	}

	if (ar->vht_cap_info & (IEEE80211_VHT_CAP_SU_BEAMFORMER_CAPABLE |
				IEEE80211_VHT_CAP_MU_BEAMFORMER_CAPABLE)) {
		val = ar->num_rf_chains - 1;
		val <<= IEEE80211_VHT_CAP_SOUNDING_DIMENSIONS_SHIFT;
		val &= IEEE80211_VHT_CAP_SOUNDING_DIMENSIONS_MASK;

		vht_cap.cap |= val;
	}

	mcs_map = 0;
	for (i = 0; i < 8; i++) {
		if (i < ar->num_rf_chains)
			mcs_map |= IEEE80211_VHT_MCS_SUPPORT_0_9 << (i*2);
		else
			mcs_map |= IEEE80211_VHT_MCS_NOT_SUPPORTED << (i*2);
	}

	vht_cap.vht_mcs.rx_mcs_map = cpu_to_le16(mcs_map);
	vht_cap.vht_mcs.tx_mcs_map = cpu_to_le16(mcs_map);

	return vht_cap;
}

static struct ieee80211_sta_ht_cap ath10k_get_ht_cap(struct ath10k *ar)
{
	int i;
	struct ieee80211_sta_ht_cap ht_cap = {0};

	if (!(ar->ht_cap_info & WMI_HT_CAP_ENABLED))
		return ht_cap;

	ht_cap.ht_supported = 1;
	ht_cap.ampdu_factor = IEEE80211_HT_MAX_AMPDU_64K;
	ht_cap.ampdu_density = IEEE80211_HT_MPDU_DENSITY_8;
	ht_cap.cap |= IEEE80211_HT_CAP_SUP_WIDTH_20_40;
	ht_cap.cap |= IEEE80211_HT_CAP_DSSSCCK40;
	ht_cap.cap |= WLAN_HT_CAP_SM_PS_STATIC << IEEE80211_HT_CAP_SM_PS_SHIFT;

	if (ar->ht_cap_info & WMI_HT_CAP_HT20_SGI)
		ht_cap.cap |= IEEE80211_HT_CAP_SGI_20;

	if (ar->ht_cap_info & WMI_HT_CAP_HT40_SGI)
		ht_cap.cap |= IEEE80211_HT_CAP_SGI_40;

	if (ar->ht_cap_info & WMI_HT_CAP_DYNAMIC_SMPS) {
		u32 smps;

		smps   = WLAN_HT_CAP_SM_PS_DYNAMIC;
		smps <<= IEEE80211_HT_CAP_SM_PS_SHIFT;

		ht_cap.cap |= smps;
	}

	if (ar->ht_cap_info & WMI_HT_CAP_TX_STBC)
		ht_cap.cap |= IEEE80211_HT_CAP_TX_STBC;

	if (ar->ht_cap_info & WMI_HT_CAP_RX_STBC) {
		u32 stbc;

		stbc   = ar->ht_cap_info;
		stbc  &= WMI_HT_CAP_RX_STBC;
		stbc >>= WMI_HT_CAP_RX_STBC_MASK_SHIFT;
		stbc <<= IEEE80211_HT_CAP_RX_STBC_SHIFT;
		stbc  &= IEEE80211_HT_CAP_RX_STBC;

		ht_cap.cap |= stbc;
	}

	if (ar->ht_cap_info & WMI_HT_CAP_LDPC)
		ht_cap.cap |= IEEE80211_HT_CAP_LDPC_CODING;

	if (ar->ht_cap_info & WMI_HT_CAP_L_SIG_TXOP_PROT)
		ht_cap.cap |= IEEE80211_HT_CAP_LSIG_TXOP_PROT;

	/* max AMSDU is implicitly taken from vht_cap_info */
	if (ar->vht_cap_info & WMI_VHT_CAP_MAX_MPDU_LEN_MASK)
		ht_cap.cap |= IEEE80211_HT_CAP_MAX_AMSDU;

	for (i = 0; i < ar->num_rf_chains; i++)
		ht_cap.mcs.rx_mask[i] = 0xFF;

	ht_cap.mcs.tx_params |= IEEE80211_HT_MCS_TX_DEFINED;

	return ht_cap;
}

static void ath10k_get_arvif_iter(void *data, u8 *mac,
				  struct ieee80211_vif *vif)
{
	struct ath10k_vif_iter *arvif_iter = data;
	struct ath10k_vif *arvif = ath10k_vif_to_arvif(vif);

	if (arvif->vdev_id == arvif_iter->vdev_id)
		arvif_iter->arvif = arvif;
}

struct ath10k_vif *ath10k_get_arvif(struct ath10k *ar, u32 vdev_id)
{
	struct ath10k_vif_iter arvif_iter;
	u32 flags;

	memset(&arvif_iter, 0, sizeof(struct ath10k_vif_iter));
	arvif_iter.vdev_id = vdev_id;

	flags = IEEE80211_IFACE_ITER_RESUME_ALL;
	ieee80211_iterate_active_interfaces_atomic(ar->hw,
						   flags,
						   ath10k_get_arvif_iter,
						   &arvif_iter);
	if (!arvif_iter.arvif) {
		ath10k_warn(ar, "No VIF found for vdev %d\n", vdev_id);
		return NULL;
	}

	return arvif_iter.arvif;
}

int ath10k_mac_register(struct ath10k *ar)
{
	static const u32 cipher_suites[] = {
		WLAN_CIPHER_SUITE_WEP40,
		WLAN_CIPHER_SUITE_WEP104,
		WLAN_CIPHER_SUITE_TKIP,
		WLAN_CIPHER_SUITE_CCMP,
		WLAN_CIPHER_SUITE_AES_CMAC,
	};
	struct ieee80211_supported_band *band;
	struct ieee80211_sta_vht_cap vht_cap;
	struct ieee80211_sta_ht_cap ht_cap;
	void *channels;
	int ret;

	SET_IEEE80211_PERM_ADDR(ar->hw, ar->mac_addr);

	SET_IEEE80211_DEV(ar->hw, ar->dev);

	ht_cap = ath10k_get_ht_cap(ar);
	vht_cap = ath10k_create_vht_cap(ar);

	BUILD_BUG_ON((ARRAY_SIZE(ath10k_2ghz_channels) +
		      ARRAY_SIZE(ath10k_5ghz_channels)) !=
		     ATH10K_NUM_CHANS);

	if (ar->phy_capability & WHAL_WLAN_11G_CAPABILITY) {
		channels = kmemdup(ath10k_2ghz_channels,
				   sizeof(ath10k_2ghz_channels),
				   GFP_KERNEL);
		if (!channels) {
			ret = -ENOMEM;
			goto err_free;
		}

		band = &ar->mac.sbands[IEEE80211_BAND_2GHZ];
		band->n_channels = ARRAY_SIZE(ath10k_2ghz_channels);
		band->channels = channels;
		band->n_bitrates = ath10k_g_rates_size;
		band->bitrates = ath10k_g_rates;
		band->ht_cap = ht_cap;

		/* Enable the VHT support at 2.4 GHz */
		band->vht_cap = vht_cap;

		ar->hw->wiphy->bands[IEEE80211_BAND_2GHZ] = band;
	}

	if (ar->phy_capability & WHAL_WLAN_11A_CAPABILITY) {
		channels = kmemdup(ath10k_5ghz_channels,
				   sizeof(ath10k_5ghz_channels),
				   GFP_KERNEL);
		if (!channels) {
			ret = -ENOMEM;
			goto err_free;
		}

		band = &ar->mac.sbands[IEEE80211_BAND_5GHZ];
		band->n_channels = ARRAY_SIZE(ath10k_5ghz_channels);
		band->channels = channels;
		band->n_bitrates = ath10k_a_rates_size;
		band->bitrates = ath10k_a_rates;
		band->ht_cap = ht_cap;
		band->vht_cap = vht_cap;
		ar->hw->wiphy->bands[IEEE80211_BAND_5GHZ] = band;
	}

	ar->hw->wiphy->interface_modes =
		BIT(NL80211_IFTYPE_STATION) |
		BIT(NL80211_IFTYPE_AP);

	ar->hw->wiphy->available_antennas_rx = ar->supp_rx_chainmask;
	ar->hw->wiphy->available_antennas_tx = ar->supp_tx_chainmask;

	if (!test_bit(ATH10K_FW_FEATURE_NO_P2P, ar->fw_features))
		ar->hw->wiphy->interface_modes |=
			BIT(NL80211_IFTYPE_P2P_DEVICE) |
			BIT(NL80211_IFTYPE_P2P_CLIENT) |
			BIT(NL80211_IFTYPE_P2P_GO);

	ieee80211_hw_set(ar->hw, SIGNAL_DBM);
	ieee80211_hw_set(ar->hw, SUPPORTS_PS);
	ieee80211_hw_set(ar->hw, SUPPORTS_DYNAMIC_PS);
	ieee80211_hw_set(ar->hw, MFP_CAPABLE);
	ieee80211_hw_set(ar->hw, REPORTS_TX_ACK_STATUS);
	ieee80211_hw_set(ar->hw, HAS_RATE_CONTROL);
	ieee80211_hw_set(ar->hw, AP_LINK_PS);
	ieee80211_hw_set(ar->hw, SPECTRUM_MGMT);
	ieee80211_hw_set(ar->hw, SUPPORT_FAST_XMIT);
	ieee80211_hw_set(ar->hw, CONNECTION_MONITOR);
	ieee80211_hw_set(ar->hw, SUPPORTS_PER_STA_GTK);
	ieee80211_hw_set(ar->hw, WANT_MONITOR_VIF);
	ieee80211_hw_set(ar->hw, CHANCTX_STA_CSA);
	ieee80211_hw_set(ar->hw, QUEUE_CONTROL);

	if (!test_bit(ATH10K_FLAG_RAW_MODE, &ar->dev_flags))
		ieee80211_hw_set(ar->hw, SW_CRYPTO_CONTROL);

	ar->hw->wiphy->features |= NL80211_FEATURE_STATIC_SMPS;
	ar->hw->wiphy->flags |= WIPHY_FLAG_IBSS_RSN;

	if (ar->ht_cap_info & WMI_HT_CAP_DYNAMIC_SMPS)
		ar->hw->wiphy->features |= NL80211_FEATURE_DYNAMIC_SMPS;

	if (ar->ht_cap_info & WMI_HT_CAP_ENABLED) {
		ieee80211_hw_set(ar->hw, AMPDU_AGGREGATION);
		ieee80211_hw_set(ar->hw, TX_AMPDU_SETUP_IN_HW);
	}

	ar->hw->wiphy->max_scan_ssids = WLAN_SCAN_PARAMS_MAX_SSID;
	ar->hw->wiphy->max_scan_ie_len = WLAN_SCAN_PARAMS_MAX_IE_LEN;

	ar->hw->vif_data_size = sizeof(struct ath10k_vif);
	ar->hw->sta_data_size = sizeof(struct ath10k_sta);

	ar->hw->max_listen_interval = ATH10K_MAX_HW_LISTEN_INTERVAL;

	if (test_bit(WMI_SERVICE_BEACON_OFFLOAD, ar->wmi.svc_map)) {
		ar->hw->wiphy->flags |= WIPHY_FLAG_AP_PROBE_RESP_OFFLOAD;

		/* Firmware delivers WPS/P2P Probe Requests frames to driver so
		 * that userspace (e.g. wpa_supplicant/hostapd) can generate
		 * correct Probe Responses. This is more of a hack advert..
		 */
		ar->hw->wiphy->probe_resp_offload |=
			NL80211_PROBE_RESP_OFFLOAD_SUPPORT_WPS |
			NL80211_PROBE_RESP_OFFLOAD_SUPPORT_WPS2 |
			NL80211_PROBE_RESP_OFFLOAD_SUPPORT_P2P;
	}

	if (test_bit(WMI_SERVICE_TDLS, ar->wmi.svc_map))
		ar->hw->wiphy->flags |= WIPHY_FLAG_SUPPORTS_TDLS;

	ar->hw->wiphy->flags |= WIPHY_FLAG_HAS_REMAIN_ON_CHANNEL;
	ar->hw->wiphy->flags |= WIPHY_FLAG_HAS_CHANNEL_SWITCH;
	ar->hw->wiphy->max_remain_on_channel_duration = 5000;

	ar->hw->wiphy->flags |= WIPHY_FLAG_AP_UAPSD;
	ar->hw->wiphy->features |= NL80211_FEATURE_AP_MODE_CHAN_WIDTH_CHANGE;

	ar->hw->wiphy->max_ap_assoc_sta = ar->max_num_stations;

	ret = ath10k_wow_init(ar);
	if (ret) {
		ath10k_warn(ar, "failed to init wow: %d\n", ret);
		goto err_free;
	}

	wiphy_ext_feature_set(ar->hw->wiphy, NL80211_EXT_FEATURE_VHT_IBSS);

	/*
	 * on LL hardware queues are managed entirely by the FW
	 * so we only advertise to mac we can do the queues thing
	 */
	ar->hw->queues = IEEE80211_MAX_QUEUES;

	/* vdev_ids are used as hw queue numbers. Make sure offchan tx queue is
	 * something that vdev_ids can't reach so that we don't stop the queue
	 * accidentally.
	 */
	ar->hw->offchannel_tx_hw_queue = IEEE80211_MAX_QUEUES - 1;

	switch (ar->wmi.op_version) {
	case ATH10K_FW_WMI_OP_VERSION_MAIN:
		ar->hw->wiphy->iface_combinations = ath10k_if_comb;
		ar->hw->wiphy->n_iface_combinations =
			ARRAY_SIZE(ath10k_if_comb);
		ar->hw->wiphy->interface_modes |= BIT(NL80211_IFTYPE_ADHOC);
		break;
	case ATH10K_FW_WMI_OP_VERSION_TLV:
		if (test_bit(WMI_SERVICE_ADAPTIVE_OCS, ar->wmi.svc_map)) {
			ar->hw->wiphy->iface_combinations =
				ath10k_tlv_qcs_if_comb;
			ar->hw->wiphy->n_iface_combinations =
				ARRAY_SIZE(ath10k_tlv_qcs_if_comb);
		} else {
			ar->hw->wiphy->iface_combinations = ath10k_tlv_if_comb;
			ar->hw->wiphy->n_iface_combinations =
				ARRAY_SIZE(ath10k_tlv_if_comb);
		}
		ar->hw->wiphy->interface_modes |= BIT(NL80211_IFTYPE_ADHOC);
		break;
	case ATH10K_FW_WMI_OP_VERSION_10_1:
	case ATH10K_FW_WMI_OP_VERSION_10_2:
	case ATH10K_FW_WMI_OP_VERSION_10_2_4:
		ar->hw->wiphy->iface_combinations = ath10k_10x_if_comb;
		ar->hw->wiphy->n_iface_combinations =
			ARRAY_SIZE(ath10k_10x_if_comb);
		break;
	case ATH10K_FW_WMI_OP_VERSION_10_4:
		ar->hw->wiphy->iface_combinations = ath10k_10_4_if_comb;
		ar->hw->wiphy->n_iface_combinations =
			ARRAY_SIZE(ath10k_10_4_if_comb);
		break;
	case ATH10K_FW_WMI_OP_VERSION_UNSET:
	case ATH10K_FW_WMI_OP_VERSION_MAX:
		WARN_ON(1);
		ret = -EINVAL;
		goto err_free;
	}

	if (!test_bit(ATH10K_FLAG_RAW_MODE, &ar->dev_flags))
		ar->hw->netdev_features = NETIF_F_HW_CSUM;

	if (config_enabled(CONFIG_ATH10K_DFS_CERTIFIED)) {
		/* Init ath dfs pattern detector */
		ar->ath_common.debug_mask = ATH_DBG_DFS;
		ar->dfs_detector = dfs_pattern_detector_init(&ar->ath_common,
							     NL80211_DFS_UNSET);

		if (!ar->dfs_detector)
			ath10k_warn(ar, "failed to initialise DFS pattern detector\n");
	}

	ret = ath_regd_init(&ar->ath_common.regulatory, ar->hw->wiphy,
			    ath10k_reg_notifier);
	if (ret) {
		ath10k_err(ar, "failed to initialise regulatory: %i\n", ret);
		goto err_free;
	}

	ar->hw->wiphy->cipher_suites = cipher_suites;
	ar->hw->wiphy->n_cipher_suites = ARRAY_SIZE(cipher_suites);

	ret = ieee80211_register_hw(ar->hw);
	if (ret) {
		ath10k_err(ar, "failed to register ieee80211: %d\n", ret);
		goto err_free;
	}

	if (!ath_is_world_regd(&ar->ath_common.regulatory)) {
		ret = regulatory_hint(ar->hw->wiphy,
				      ar->ath_common.regulatory.alpha2);
		if (ret)
			goto err_unregister;
	}

	return 0;

err_unregister:
	ieee80211_unregister_hw(ar->hw);
err_free:
	kfree(ar->mac.sbands[IEEE80211_BAND_2GHZ].channels);
	kfree(ar->mac.sbands[IEEE80211_BAND_5GHZ].channels);

	return ret;
}

void ath10k_mac_unregister(struct ath10k *ar)
{
	ieee80211_unregister_hw(ar->hw);

	if (config_enabled(CONFIG_ATH10K_DFS_CERTIFIED) && ar->dfs_detector)
		ar->dfs_detector->exit(ar->dfs_detector);

	kfree(ar->mac.sbands[IEEE80211_BAND_2GHZ].channels);
	kfree(ar->mac.sbands[IEEE80211_BAND_5GHZ].channels);

	SET_IEEE80211_DEV(ar->hw, NULL);
}<|MERGE_RESOLUTION|>--- conflicted
+++ resolved
@@ -4144,12 +4144,8 @@
 
 	if (ar->num_peers >= ar->max_num_peers) {
 		ath10k_warn(ar, "refusing vdev creation due to insufficient peer entry resources in firmware\n");
-<<<<<<< HEAD
-		return -ENOBUFS;
-=======
 		ret = -ENOBUFS;
 		goto err;
->>>>>>> 61328de2
 	}
 
 	if (ar->free_vdev_map == 0) {
