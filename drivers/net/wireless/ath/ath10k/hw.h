--- conflicted
+++ resolved
@@ -589,8 +589,6 @@
 
 	/* Number of bytes to be the offset for each FFT sample */
 	int spectral_bin_offset;
-<<<<<<< HEAD
-=======
 
 #ifndef __GENKSYMS__
 	/* targets which require hw filter reset during boot up,
@@ -598,7 +596,6 @@
 	 */
 	bool hw_filter_reset_required;
 #endif
->>>>>>> 17d93760
 };
 
 struct htt_rx_desc;
