/*
	Copyright (C) 2010 Willow Garage <http://www.willowgarage.com>
	Copyright (C) 2009 - 2010 Ivo van Doorn <IvDoorn@gmail.com>
	Copyright (C) 2009 Mattias Nissler <mattias.nissler@gmx.de>
	Copyright (C) 2009 Felix Fietkau <nbd@openwrt.org>
	Copyright (C) 2009 Xose Vazquez Perez <xose.vazquez@gmail.com>
	Copyright (C) 2009 Axel Kollhofer <rain_maker@root-forum.org>
	<http://rt2x00.serialmonkey.com>

	This program is free software; you can redistribute it and/or modify
	it under the terms of the GNU General Public License as published by
	the Free Software Foundation; either version 2 of the License, or
	(at your option) any later version.

	This program is distributed in the hope that it will be useful,
	but WITHOUT ANY WARRANTY; without even the implied warranty of
	MERCHANTABILITY or FITNESS FOR A PARTICULAR PURPOSE. See the
	GNU General Public License for more details.

	You should have received a copy of the GNU General Public License
	along with this program; if not, write to the
	Free Software Foundation, Inc.,
	59 Temple Place - Suite 330, Boston, MA 02111-1307, USA.
 */

/*
	Module: rt2800usb
	Abstract: rt2800usb device specific routines.
	Supported chipsets: RT2800U.
 */

#include <linux/delay.h>
#include <linux/etherdevice.h>
#include <linux/init.h>
#include <linux/kernel.h>
#include <linux/module.h>
#include <linux/usb.h>

#include "rt2x00.h"
#include "rt2x00usb.h"
#include "rt2800lib.h"
#include "rt2800.h"
#include "rt2800usb.h"

/*
 * Allow hardware encryption to be disabled.
 */
static bool modparam_nohwcrypt;
module_param_named(nohwcrypt, modparam_nohwcrypt, bool, S_IRUGO);
MODULE_PARM_DESC(nohwcrypt, "Disable hardware encryption.");

/*
 * Queue handlers.
 */
static void rt2800usb_start_queue(struct data_queue *queue)
{
	struct rt2x00_dev *rt2x00dev = queue->rt2x00dev;
	u32 reg;

	switch (queue->qid) {
	case QID_RX:
		rt2x00usb_register_read(rt2x00dev, MAC_SYS_CTRL, &reg);
		rt2x00_set_field32(&reg, MAC_SYS_CTRL_ENABLE_RX, 1);
		rt2x00usb_register_write(rt2x00dev, MAC_SYS_CTRL, reg);
		break;
	case QID_BEACON:
		rt2x00usb_register_read(rt2x00dev, BCN_TIME_CFG, &reg);
		rt2x00_set_field32(&reg, BCN_TIME_CFG_TSF_TICKING, 1);
		rt2x00_set_field32(&reg, BCN_TIME_CFG_TBTT_ENABLE, 1);
		rt2x00_set_field32(&reg, BCN_TIME_CFG_BEACON_GEN, 1);
		rt2x00usb_register_write(rt2x00dev, BCN_TIME_CFG, reg);
		break;
	default:
		break;
	}
}

static void rt2800usb_stop_queue(struct data_queue *queue)
{
	struct rt2x00_dev *rt2x00dev = queue->rt2x00dev;
	u32 reg;

	switch (queue->qid) {
	case QID_RX:
		rt2x00usb_register_read(rt2x00dev, MAC_SYS_CTRL, &reg);
		rt2x00_set_field32(&reg, MAC_SYS_CTRL_ENABLE_RX, 0);
		rt2x00usb_register_write(rt2x00dev, MAC_SYS_CTRL, reg);
		break;
	case QID_BEACON:
		rt2x00usb_register_read(rt2x00dev, BCN_TIME_CFG, &reg);
		rt2x00_set_field32(&reg, BCN_TIME_CFG_TSF_TICKING, 0);
		rt2x00_set_field32(&reg, BCN_TIME_CFG_TBTT_ENABLE, 0);
		rt2x00_set_field32(&reg, BCN_TIME_CFG_BEACON_GEN, 0);
		rt2x00usb_register_write(rt2x00dev, BCN_TIME_CFG, reg);
		break;
	default:
		break;
	}
}

/*
 * test if there is an entry in any TX queue for which DMA is done
 * but the TX status has not been returned yet
 */
static bool rt2800usb_txstatus_pending(struct rt2x00_dev *rt2x00dev)
{
	struct data_queue *queue;

	tx_queue_for_each(rt2x00dev, queue) {
		if (rt2x00queue_get_entry(queue, Q_INDEX_DMA_DONE) !=
		    rt2x00queue_get_entry(queue, Q_INDEX_DONE))
			return true;
	}
	return false;
}

static bool rt2800usb_tx_sta_fifo_read_completed(struct rt2x00_dev *rt2x00dev,
						 int urb_status, u32 tx_status)
{
	if (urb_status) {
		WARNING(rt2x00dev, "rt2x00usb_register_read_async failed: %d\n", urb_status);
		return false;
	}

	/* try to read all TX_STA_FIFO entries before scheduling txdone_work */
	if (rt2x00_get_field32(tx_status, TX_STA_FIFO_VALID)) {
		if (!kfifo_put(&rt2x00dev->txstatus_fifo, &tx_status)) {
			WARNING(rt2x00dev, "TX status FIFO overrun, "
				"drop tx status report.\n");
			queue_work(rt2x00dev->workqueue, &rt2x00dev->txdone_work);
		} else
			return true;
	} else if (!kfifo_is_empty(&rt2x00dev->txstatus_fifo)) {
		queue_work(rt2x00dev->workqueue, &rt2x00dev->txdone_work);
	} else if (rt2800usb_txstatus_pending(rt2x00dev)) {
		mod_timer(&rt2x00dev->txstatus_timer, jiffies + msecs_to_jiffies(2));
	}

	return false;
}

static void rt2800usb_tx_dma_done(struct queue_entry *entry)
{
	struct rt2x00_dev *rt2x00dev = entry->queue->rt2x00dev;

	rt2x00usb_register_read_async(rt2x00dev, TX_STA_FIFO,
				      rt2800usb_tx_sta_fifo_read_completed);
}

static void rt2800usb_tx_sta_fifo_timeout(unsigned long data)
{
	struct rt2x00_dev *rt2x00dev = (struct rt2x00_dev *)data;

	rt2x00usb_register_read_async(rt2x00dev, TX_STA_FIFO,
				      rt2800usb_tx_sta_fifo_read_completed);
}

/*
 * Firmware functions
 */
static char *rt2800usb_get_firmware_name(struct rt2x00_dev *rt2x00dev)
{
	return FIRMWARE_RT2870;
}

static int rt2800usb_write_firmware(struct rt2x00_dev *rt2x00dev,
				    const u8 *data, const size_t len)
{
	int status;
	u32 offset;
	u32 length;

	/*
	 * Check which section of the firmware we need.
	 */
	if (rt2x00_rt(rt2x00dev, RT2860) ||
	    rt2x00_rt(rt2x00dev, RT2872) ||
	    rt2x00_rt(rt2x00dev, RT3070)) {
		offset = 0;
		length = 4096;
	} else {
		offset = 4096;
		length = 4096;
	}

	/*
	 * Write firmware to device.
	 */
	rt2x00usb_register_multiwrite(rt2x00dev, FIRMWARE_IMAGE_BASE,
				      data + offset, length);

	rt2x00usb_register_write(rt2x00dev, H2M_MAILBOX_CID, ~0);
	rt2x00usb_register_write(rt2x00dev, H2M_MAILBOX_STATUS, ~0);

	/*
	 * Send firmware request to device to load firmware,
	 * we need to specify a long timeout time.
	 */
	status = rt2x00usb_vendor_request_sw(rt2x00dev, USB_DEVICE_MODE,
					     0, USB_MODE_FIRMWARE,
					     REGISTER_TIMEOUT_FIRMWARE);
	if (status < 0) {
		ERROR(rt2x00dev, "Failed to write Firmware to device.\n");
		return status;
	}

	msleep(10);
	rt2x00usb_register_write(rt2x00dev, H2M_MAILBOX_CSR, 0);

	return 0;
}

/*
 * Device state switch handlers.
 */
static int rt2800usb_init_registers(struct rt2x00_dev *rt2x00dev)
{
	u32 reg;

	/*
	 * Wait until BBP and RF are ready.
	 */
	if (rt2800_wait_csr_ready(rt2x00dev))
		return -EBUSY;

	rt2x00usb_register_read(rt2x00dev, PBF_SYS_CTRL, &reg);
	rt2x00usb_register_write(rt2x00dev, PBF_SYS_CTRL, reg & ~0x00002000);

	rt2x00usb_register_write(rt2x00dev, PWR_PIN_CFG, 0x00000003);

	rt2x00usb_register_read(rt2x00dev, MAC_SYS_CTRL, &reg);
	rt2x00_set_field32(&reg, MAC_SYS_CTRL_RESET_CSR, 1);
	rt2x00_set_field32(&reg, MAC_SYS_CTRL_RESET_BBP, 1);
	rt2x00usb_register_write(rt2x00dev, MAC_SYS_CTRL, reg);

	rt2x00usb_register_write(rt2x00dev, USB_DMA_CFG, 0x00000000);

	rt2x00usb_vendor_request_sw(rt2x00dev, USB_DEVICE_MODE, 0,
				    USB_MODE_RESET, REGISTER_TIMEOUT);

	rt2x00usb_register_write(rt2x00dev, MAC_SYS_CTRL, 0x00000000);

	return 0;
}

static int rt2800usb_enable_radio(struct rt2x00_dev *rt2x00dev)
{
	u32 reg;

	if (unlikely(rt2800_wait_wpdma_ready(rt2x00dev)))
		return -EIO;

	rt2x00usb_register_read(rt2x00dev, USB_DMA_CFG, &reg);
	rt2x00_set_field32(&reg, USB_DMA_CFG_PHY_CLEAR, 0);
	rt2x00_set_field32(&reg, USB_DMA_CFG_RX_BULK_AGG_EN, 0);
	rt2x00_set_field32(&reg, USB_DMA_CFG_RX_BULK_AGG_TIMEOUT, 128);
	/*
	 * Total room for RX frames in kilobytes, PBF might still exceed
	 * this limit so reduce the number to prevent errors.
	 */
	rt2x00_set_field32(&reg, USB_DMA_CFG_RX_BULK_AGG_LIMIT,
			   ((rt2x00dev->ops->rx->entry_num * DATA_FRAME_SIZE)
			    / 1024) - 3);
	rt2x00_set_field32(&reg, USB_DMA_CFG_RX_BULK_EN, 1);
	rt2x00_set_field32(&reg, USB_DMA_CFG_TX_BULK_EN, 1);
	rt2x00usb_register_write(rt2x00dev, USB_DMA_CFG, reg);

	return rt2800_enable_radio(rt2x00dev);
}

static void rt2800usb_disable_radio(struct rt2x00_dev *rt2x00dev)
{
	rt2800_disable_radio(rt2x00dev);
	rt2x00usb_disable_radio(rt2x00dev);
}

static int rt2800usb_set_state(struct rt2x00_dev *rt2x00dev,
			       enum dev_state state)
{
	if (state == STATE_AWAKE)
		rt2800_mcu_request(rt2x00dev, MCU_WAKEUP, 0xff, 0, 2);
	else
		rt2800_mcu_request(rt2x00dev, MCU_SLEEP, 0xff, 0xff, 2);

	return 0;
}

static int rt2800usb_set_device_state(struct rt2x00_dev *rt2x00dev,
				      enum dev_state state)
{
	int retval = 0;

	switch (state) {
	case STATE_RADIO_ON:
		/*
		 * Before the radio can be enabled, the device first has
		 * to be woken up. After that it needs a bit of time
		 * to be fully awake and then the radio can be enabled.
		 */
		rt2800usb_set_state(rt2x00dev, STATE_AWAKE);
		msleep(1);
		retval = rt2800usb_enable_radio(rt2x00dev);
		break;
	case STATE_RADIO_OFF:
		/*
		 * After the radio has been disabled, the device should
		 * be put to sleep for powersaving.
		 */
		rt2800usb_disable_radio(rt2x00dev);
		rt2800usb_set_state(rt2x00dev, STATE_SLEEP);
		break;
	case STATE_RADIO_IRQ_ON:
	case STATE_RADIO_IRQ_OFF:
		/* No support, but no error either */
		break;
	case STATE_DEEP_SLEEP:
	case STATE_SLEEP:
	case STATE_STANDBY:
	case STATE_AWAKE:
		retval = rt2800usb_set_state(rt2x00dev, state);
		break;
	default:
		retval = -ENOTSUPP;
		break;
	}

	if (unlikely(retval))
		ERROR(rt2x00dev, "Device failed to enter state %d (%d).\n",
		      state, retval);

	return retval;
}

/*
 * Watchdog handlers
 */
static void rt2800usb_watchdog(struct rt2x00_dev *rt2x00dev)
{
	unsigned int i;
	u32 reg;

	rt2x00usb_register_read(rt2x00dev, TXRXQ_PCNT, &reg);
	if (rt2x00_get_field32(reg, TXRXQ_PCNT_TX0Q)) {
		WARNING(rt2x00dev, "TX HW queue 0 timed out,"
			" invoke forced kick\n");

		rt2x00usb_register_write(rt2x00dev, PBF_CFG, 0xf40012);

		for (i = 0; i < 10; i++) {
			udelay(10);
			if (!rt2x00_get_field32(reg, TXRXQ_PCNT_TX0Q))
				break;
		}

		rt2x00usb_register_write(rt2x00dev, PBF_CFG, 0xf40006);
	}

	rt2x00usb_register_read(rt2x00dev, TXRXQ_PCNT, &reg);
	if (rt2x00_get_field32(reg, TXRXQ_PCNT_TX1Q)) {
		WARNING(rt2x00dev, "TX HW queue 1 timed out,"
			" invoke forced kick\n");

		rt2x00usb_register_write(rt2x00dev, PBF_CFG, 0xf4000a);

		for (i = 0; i < 10; i++) {
			udelay(10);
			if (!rt2x00_get_field32(reg, TXRXQ_PCNT_TX1Q))
				break;
		}

		rt2x00usb_register_write(rt2x00dev, PBF_CFG, 0xf40006);
	}

	rt2x00usb_watchdog(rt2x00dev);
}

/*
 * TX descriptor initialization
 */
static __le32 *rt2800usb_get_txwi(struct queue_entry *entry)
{
	if (entry->queue->qid == QID_BEACON)
		return (__le32 *) (entry->skb->data);
	else
		return (__le32 *) (entry->skb->data + TXINFO_DESC_SIZE);
}

static void rt2800usb_write_tx_desc(struct queue_entry *entry,
				    struct txentry_desc *txdesc)
{
	struct skb_frame_desc *skbdesc = get_skb_frame_desc(entry->skb);
	__le32 *txi = (__le32 *) entry->skb->data;
	u32 word;

	/*
	 * Initialize TXINFO descriptor
	 */
	rt2x00_desc_read(txi, 0, &word);

	/*
	 * The size of TXINFO_W0_USB_DMA_TX_PKT_LEN is
	 * TXWI + 802.11 header + L2 pad + payload + pad,
	 * so need to decrease size of TXINFO.
	 */
	rt2x00_set_field32(&word, TXINFO_W0_USB_DMA_TX_PKT_LEN,
			   roundup(entry->skb->len, 4) - TXINFO_DESC_SIZE);
	rt2x00_set_field32(&word, TXINFO_W0_WIV,
			   !test_bit(ENTRY_TXD_ENCRYPT_IV, &txdesc->flags));
	rt2x00_set_field32(&word, TXINFO_W0_QSEL, 2);
	rt2x00_set_field32(&word, TXINFO_W0_SW_USE_LAST_ROUND, 0);
	rt2x00_set_field32(&word, TXINFO_W0_USB_DMA_NEXT_VALID, 0);
	rt2x00_set_field32(&word, TXINFO_W0_USB_DMA_TX_BURST,
			   test_bit(ENTRY_TXD_BURST, &txdesc->flags));
	rt2x00_desc_write(txi, 0, word);

	/*
	 * Register descriptor details in skb frame descriptor.
	 */
	skbdesc->flags |= SKBDESC_DESC_IN_SKB;
	skbdesc->desc = txi;
	skbdesc->desc_len = TXINFO_DESC_SIZE + TXWI_DESC_SIZE;
}

/*
 * TX data initialization
 */
static int rt2800usb_get_tx_data_len(struct queue_entry *entry)
{
	/*
	 * pad(1~3 bytes) is needed after each 802.11 payload.
	 * USB end pad(4 bytes) is needed at each USB bulk out packet end.
	 * TX frame format is :
	 * | TXINFO | TXWI | 802.11 header | L2 pad | payload | pad | USB end pad |
	 *                 |<------------- tx_pkt_len ------------->|
	 */

	return roundup(entry->skb->len, 4) + 4;
}

/*
 * TX control handlers
 */
static bool rt2800usb_txdone_entry_check(struct queue_entry *entry, u32 reg)
{
	__le32 *txwi;
	u32 word;
	int wcid, ack, pid;
	int tx_wcid, tx_ack, tx_pid;

	if (test_bit(ENTRY_OWNER_DEVICE_DATA, &entry->flags) ||
	    !test_bit(ENTRY_DATA_STATUS_PENDING, &entry->flags)) {
		WARNING(entry->queue->rt2x00dev,
			"Data pending for entry %u in queue %u\n",
			entry->entry_idx, entry->queue->qid);
		cond_resched();
		return false;
	}

	wcid	= rt2x00_get_field32(reg, TX_STA_FIFO_WCID);
	ack	= rt2x00_get_field32(reg, TX_STA_FIFO_TX_ACK_REQUIRED);
	pid	= rt2x00_get_field32(reg, TX_STA_FIFO_PID_TYPE);

	/*
	 * This frames has returned with an IO error,
	 * so the status report is not intended for this
	 * frame.
	 */
	if (test_bit(ENTRY_DATA_IO_FAILED, &entry->flags)) {
		rt2x00lib_txdone_noinfo(entry, TXDONE_FAILURE);
		return false;
	}

	/*
	 * Validate if this TX status report is intended for
	 * this entry by comparing the WCID/ACK/PID fields.
	 */
	txwi = rt2800usb_get_txwi(entry);

	rt2x00_desc_read(txwi, 1, &word);
	tx_wcid = rt2x00_get_field32(word, TXWI_W1_WIRELESS_CLI_ID);
	tx_ack  = rt2x00_get_field32(word, TXWI_W1_ACK);
	tx_pid  = rt2x00_get_field32(word, TXWI_W1_PACKETID);

	if ((wcid != tx_wcid) || (ack != tx_ack) || (pid != tx_pid)) {
		WARNING(entry->queue->rt2x00dev,
			"TX status report missed for queue %d entry %d\n",
		entry->queue->qid, entry->entry_idx);
		rt2x00lib_txdone_noinfo(entry, TXDONE_UNKNOWN);
		return false;
	}

	return true;
}

static void rt2800usb_txdone(struct rt2x00_dev *rt2x00dev)
{
	struct data_queue *queue;
	struct queue_entry *entry;
	u32 reg;
	u8 qid;

	while (kfifo_get(&rt2x00dev->txstatus_fifo, &reg)) {

		/* TX_STA_FIFO_PID_QUEUE is a 2-bit field, thus
		 * qid is guaranteed to be one of the TX QIDs
		 */
		qid = rt2x00_get_field32(reg, TX_STA_FIFO_PID_QUEUE);
		queue = rt2x00queue_get_tx_queue(rt2x00dev, qid);
		if (unlikely(!queue)) {
			WARNING(rt2x00dev, "Got TX status for an unavailable "
					   "queue %u, dropping\n", qid);
			continue;
		}

		/*
		 * Inside each queue, we process each entry in a chronological
		 * order. We first check that the queue is not empty.
		 */
		entry = NULL;
		while (!rt2x00queue_empty(queue)) {
			entry = rt2x00queue_get_entry(queue, Q_INDEX_DONE);
			if (rt2800usb_txdone_entry_check(entry, reg))
				break;
			entry = NULL;
		}

		if (entry)
			rt2800_txdone_entry(entry, reg,
					    rt2800usb_get_txwi(entry));
	}
}

static void rt2800usb_work_txdone(struct work_struct *work)
{
	struct rt2x00_dev *rt2x00dev =
	    container_of(work, struct rt2x00_dev, txdone_work);
	struct data_queue *queue;
	struct queue_entry *entry;

	rt2800usb_txdone(rt2x00dev);

	/*
	 * Process any trailing TX status reports for IO failures,
	 * we loop until we find the first non-IO error entry. This
	 * can either be a frame which is free, is being uploaded,
	 * or has completed the upload but didn't have an entry
	 * in the TX_STAT_FIFO register yet.
	 */
	tx_queue_for_each(rt2x00dev, queue) {
		while (!rt2x00queue_empty(queue)) {
			entry = rt2x00queue_get_entry(queue, Q_INDEX_DONE);

			if (test_bit(ENTRY_OWNER_DEVICE_DATA, &entry->flags) ||
			    !test_bit(ENTRY_DATA_STATUS_PENDING, &entry->flags))
				break;

			if (test_bit(ENTRY_DATA_IO_FAILED, &entry->flags))
				rt2x00lib_txdone_noinfo(entry, TXDONE_FAILURE);
			else if (rt2x00queue_status_timeout(entry))
				rt2x00lib_txdone_noinfo(entry, TXDONE_UNKNOWN);
			else
				break;
		}
	}

	/*
	 * The hw may delay sending the packet after DMA complete
	 * if the medium is busy, thus the TX_STA_FIFO entry is
	 * also delayed -> use a timer to retrieve it.
	 */
	if (rt2800usb_txstatus_pending(rt2x00dev))
		mod_timer(&rt2x00dev->txstatus_timer, jiffies + msecs_to_jiffies(2));
}

/*
 * RX control handlers
 */
static void rt2800usb_fill_rxdone(struct queue_entry *entry,
				  struct rxdone_entry_desc *rxdesc)
{
	struct skb_frame_desc *skbdesc = get_skb_frame_desc(entry->skb);
	__le32 *rxi = (__le32 *)entry->skb->data;
	__le32 *rxd;
	u32 word;
	int rx_pkt_len;

	/*
	 * Copy descriptor to the skbdesc->desc buffer, making it safe from
	 * moving of frame data in rt2x00usb.
	 */
	memcpy(skbdesc->desc, rxi, skbdesc->desc_len);

	/*
	 * RX frame format is :
	 * | RXINFO | RXWI | header | L2 pad | payload | pad | RXD | USB pad |
	 *          |<------------ rx_pkt_len -------------->|
	 */
	rt2x00_desc_read(rxi, 0, &word);
	rx_pkt_len = rt2x00_get_field32(word, RXINFO_W0_USB_DMA_RX_PKT_LEN);

	/*
	 * Remove the RXINFO structure from the sbk.
	 */
	skb_pull(entry->skb, RXINFO_DESC_SIZE);

	/*
	 * FIXME: we need to check for rx_pkt_len validity
	 */
	rxd = (__le32 *)(entry->skb->data + rx_pkt_len);

	/*
	 * It is now safe to read the descriptor on all architectures.
	 */
	rt2x00_desc_read(rxd, 0, &word);

	if (rt2x00_get_field32(word, RXD_W0_CRC_ERROR))
		rxdesc->flags |= RX_FLAG_FAILED_FCS_CRC;

	rxdesc->cipher_status = rt2x00_get_field32(word, RXD_W0_CIPHER_ERROR);

	if (rt2x00_get_field32(word, RXD_W0_DECRYPTED)) {
		/*
		 * Hardware has stripped IV/EIV data from 802.11 frame during
		 * decryption. Unfortunately the descriptor doesn't contain
		 * any fields with the EIV/IV data either, so they can't
		 * be restored by rt2x00lib.
		 */
		rxdesc->flags |= RX_FLAG_IV_STRIPPED;

		/*
		 * The hardware has already checked the Michael Mic and has
		 * stripped it from the frame. Signal this to mac80211.
		 */
		rxdesc->flags |= RX_FLAG_MMIC_STRIPPED;

		if (rxdesc->cipher_status == RX_CRYPTO_SUCCESS)
			rxdesc->flags |= RX_FLAG_DECRYPTED;
		else if (rxdesc->cipher_status == RX_CRYPTO_FAIL_MIC)
			rxdesc->flags |= RX_FLAG_MMIC_ERROR;
	}

	if (rt2x00_get_field32(word, RXD_W0_MY_BSS))
		rxdesc->dev_flags |= RXDONE_MY_BSS;

	if (rt2x00_get_field32(word, RXD_W0_L2PAD))
		rxdesc->dev_flags |= RXDONE_L2PAD;

	/*
	 * Remove RXD descriptor from end of buffer.
	 */
	skb_trim(entry->skb, rx_pkt_len);

	/*
	 * Process the RXWI structure.
	 */
	rt2800_process_rxwi(entry, rxdesc);
}

/*
 * Device probe functions.
 */
static int rt2800usb_validate_eeprom(struct rt2x00_dev *rt2x00dev)
{
	if (rt2800_efuse_detect(rt2x00dev))
		rt2800_read_eeprom_efuse(rt2x00dev);
	else
		rt2x00usb_eeprom_read(rt2x00dev, rt2x00dev->eeprom,
				      EEPROM_SIZE);

	return rt2800_validate_eeprom(rt2x00dev);
}

static int rt2800usb_probe_hw(struct rt2x00_dev *rt2x00dev)
{
	int retval;

	/*
	 * Allocate eeprom data.
	 */
	retval = rt2800usb_validate_eeprom(rt2x00dev);
	if (retval)
		return retval;

	retval = rt2800_init_eeprom(rt2x00dev);
	if (retval)
		return retval;

	/*
	 * Initialize hw specifications.
	 */
	retval = rt2800_probe_hw_mode(rt2x00dev);
	if (retval)
		return retval;

	/*
	 * This device has multiple filters for control frames
	 * and has a separate filter for PS Poll frames.
	 */
	__set_bit(CAPABILITY_CONTROL_FILTERS, &rt2x00dev->cap_flags);
	__set_bit(CAPABILITY_CONTROL_FILTER_PSPOLL, &rt2x00dev->cap_flags);

	/*
	 * This device requires firmware.
	 */
	__set_bit(REQUIRE_FIRMWARE, &rt2x00dev->cap_flags);
	__set_bit(REQUIRE_L2PAD, &rt2x00dev->cap_flags);
	if (!modparam_nohwcrypt)
		__set_bit(CAPABILITY_HW_CRYPTO, &rt2x00dev->cap_flags);
	__set_bit(CAPABILITY_LINK_TUNING, &rt2x00dev->cap_flags);
	__set_bit(REQUIRE_HT_TX_DESC, &rt2x00dev->cap_flags);
	__set_bit(REQUIRE_TXSTATUS_FIFO, &rt2x00dev->cap_flags);
	__set_bit(REQUIRE_PS_AUTOWAKE, &rt2x00dev->cap_flags);

	setup_timer(&rt2x00dev->txstatus_timer,
		    rt2800usb_tx_sta_fifo_timeout,
		    (unsigned long) rt2x00dev);

	/*
	 * Set the rssi offset.
	 */
	rt2x00dev->rssi_offset = DEFAULT_RSSI_OFFSET;

	/*
	 * Overwrite TX done handler
	 */
	PREPARE_WORK(&rt2x00dev->txdone_work, rt2800usb_work_txdone);

	return 0;
}

static const struct ieee80211_ops rt2800usb_mac80211_ops = {
	.tx			= rt2x00mac_tx,
	.start			= rt2x00mac_start,
	.stop			= rt2x00mac_stop,
	.add_interface		= rt2x00mac_add_interface,
	.remove_interface	= rt2x00mac_remove_interface,
	.config			= rt2x00mac_config,
	.configure_filter	= rt2x00mac_configure_filter,
	.set_tim		= rt2x00mac_set_tim,
	.set_key		= rt2x00mac_set_key,
	.sw_scan_start		= rt2x00mac_sw_scan_start,
	.sw_scan_complete	= rt2x00mac_sw_scan_complete,
	.get_stats		= rt2x00mac_get_stats,
	.get_tkip_seq		= rt2800_get_tkip_seq,
	.set_rts_threshold	= rt2800_set_rts_threshold,
	.sta_add		= rt2x00mac_sta_add,
	.sta_remove		= rt2x00mac_sta_remove,
	.bss_info_changed	= rt2x00mac_bss_info_changed,
	.conf_tx		= rt2800_conf_tx,
	.get_tsf		= rt2800_get_tsf,
	.rfkill_poll		= rt2x00mac_rfkill_poll,
	.ampdu_action		= rt2800_ampdu_action,
	.flush			= rt2x00mac_flush,
	.get_survey		= rt2800_get_survey,
	.get_ringparam		= rt2x00mac_get_ringparam,
	.tx_frames_pending	= rt2x00mac_tx_frames_pending,
};

static const struct rt2800_ops rt2800usb_rt2800_ops = {
	.register_read		= rt2x00usb_register_read,
	.register_read_lock	= rt2x00usb_register_read_lock,
	.register_write		= rt2x00usb_register_write,
	.register_write_lock	= rt2x00usb_register_write_lock,
	.register_multiread	= rt2x00usb_register_multiread,
	.register_multiwrite	= rt2x00usb_register_multiwrite,
	.regbusy_read		= rt2x00usb_regbusy_read,
	.drv_write_firmware	= rt2800usb_write_firmware,
	.drv_init_registers	= rt2800usb_init_registers,
	.drv_get_txwi		= rt2800usb_get_txwi,
};

static const struct rt2x00lib_ops rt2800usb_rt2x00_ops = {
	.probe_hw		= rt2800usb_probe_hw,
	.get_firmware_name	= rt2800usb_get_firmware_name,
	.check_firmware		= rt2800_check_firmware,
	.load_firmware		= rt2800_load_firmware,
	.initialize		= rt2x00usb_initialize,
	.uninitialize		= rt2x00usb_uninitialize,
	.clear_entry		= rt2x00usb_clear_entry,
	.set_device_state	= rt2800usb_set_device_state,
	.rfkill_poll		= rt2800_rfkill_poll,
	.link_stats		= rt2800_link_stats,
	.reset_tuner		= rt2800_reset_tuner,
	.link_tuner		= rt2800_link_tuner,
	.gain_calibration	= rt2800_gain_calibration,
	.watchdog		= rt2800usb_watchdog,
	.start_queue		= rt2800usb_start_queue,
	.kick_queue		= rt2x00usb_kick_queue,
	.stop_queue		= rt2800usb_stop_queue,
	.flush_queue		= rt2x00usb_flush_queue,
	.tx_dma_done		= rt2800usb_tx_dma_done,
	.write_tx_desc		= rt2800usb_write_tx_desc,
	.write_tx_data		= rt2800_write_tx_data,
	.write_beacon		= rt2800_write_beacon,
	.clear_beacon		= rt2800_clear_beacon,
	.get_tx_data_len	= rt2800usb_get_tx_data_len,
	.fill_rxdone		= rt2800usb_fill_rxdone,
	.config_shared_key	= rt2800_config_shared_key,
	.config_pairwise_key	= rt2800_config_pairwise_key,
	.config_filter		= rt2800_config_filter,
	.config_intf		= rt2800_config_intf,
	.config_erp		= rt2800_config_erp,
	.config_ant		= rt2800_config_ant,
	.config			= rt2800_config,
	.sta_add		= rt2800_sta_add,
	.sta_remove		= rt2800_sta_remove,
};

static const struct data_queue_desc rt2800usb_queue_rx = {
	.entry_num		= 128,
	.data_size		= AGGREGATION_SIZE,
	.desc_size		= RXINFO_DESC_SIZE + RXWI_DESC_SIZE,
	.priv_size		= sizeof(struct queue_entry_priv_usb),
};

static const struct data_queue_desc rt2800usb_queue_tx = {
	.entry_num		= 64,
	.data_size		= AGGREGATION_SIZE,
	.desc_size		= TXINFO_DESC_SIZE + TXWI_DESC_SIZE,
	.priv_size		= sizeof(struct queue_entry_priv_usb),
};

static const struct data_queue_desc rt2800usb_queue_bcn = {
	.entry_num		= 8,
	.data_size		= MGMT_FRAME_SIZE,
	.desc_size		= TXINFO_DESC_SIZE + TXWI_DESC_SIZE,
	.priv_size		= sizeof(struct queue_entry_priv_usb),
};

static const struct rt2x00_ops rt2800usb_ops = {
	.name			= KBUILD_MODNAME,
	.max_sta_intf		= 1,
	.max_ap_intf		= 8,
	.eeprom_size		= EEPROM_SIZE,
	.rf_size		= RF_SIZE,
	.tx_queues		= NUM_TX_QUEUES,
	.extra_tx_headroom	= TXINFO_DESC_SIZE + TXWI_DESC_SIZE,
	.rx			= &rt2800usb_queue_rx,
	.tx			= &rt2800usb_queue_tx,
	.bcn			= &rt2800usb_queue_bcn,
	.lib			= &rt2800usb_rt2x00_ops,
	.drv			= &rt2800usb_rt2800_ops,
	.hw			= &rt2800usb_mac80211_ops,
#ifdef CONFIG_RT2X00_LIB_DEBUGFS
	.debugfs		= &rt2800_rt2x00debug,
#endif /* CONFIG_RT2X00_LIB_DEBUGFS */
};

/*
 * rt2800usb module information.
 */
static struct usb_device_id rt2800usb_device_table[] = {
	/* Abocom */
	{ USB_DEVICE(0x07b8, 0x2870) },
	{ USB_DEVICE(0x07b8, 0x2770) },
	{ USB_DEVICE(0x07b8, 0x3070) },
	{ USB_DEVICE(0x07b8, 0x3071) },
	{ USB_DEVICE(0x07b8, 0x3072) },
	{ USB_DEVICE(0x1482, 0x3c09) },
	/* AirTies */
	{ USB_DEVICE(0x1eda, 0x2012) },
	{ USB_DEVICE(0x1eda, 0x2310) },
	/* Allwin */
	{ USB_DEVICE(0x8516, 0x2070) },
	{ USB_DEVICE(0x8516, 0x2770) },
	{ USB_DEVICE(0x8516, 0x2870) },
	{ USB_DEVICE(0x8516, 0x3070) },
	{ USB_DEVICE(0x8516, 0x3071) },
	{ USB_DEVICE(0x8516, 0x3072) },
	/* Alpha Networks */
	{ USB_DEVICE(0x14b2, 0x3c06) },
	{ USB_DEVICE(0x14b2, 0x3c07) },
	{ USB_DEVICE(0x14b2, 0x3c09) },
	{ USB_DEVICE(0x14b2, 0x3c12) },
	{ USB_DEVICE(0x14b2, 0x3c23) },
	{ USB_DEVICE(0x14b2, 0x3c25) },
	{ USB_DEVICE(0x14b2, 0x3c27) },
	{ USB_DEVICE(0x14b2, 0x3c28) },
	{ USB_DEVICE(0x14b2, 0x3c2c) },
	/* Amit */
	{ USB_DEVICE(0x15c5, 0x0008) },
	/* Askey */
	{ USB_DEVICE(0x1690, 0x0740) },
	/* ASUS */
	{ USB_DEVICE(0x0b05, 0x1731) },
	{ USB_DEVICE(0x0b05, 0x1732) },
	{ USB_DEVICE(0x0b05, 0x1742) },
	{ USB_DEVICE(0x0b05, 0x1784) },
	{ USB_DEVICE(0x1761, 0x0b05) },
	/* AzureWave */
	{ USB_DEVICE(0x13d3, 0x3247) },
	{ USB_DEVICE(0x13d3, 0x3273) },
	{ USB_DEVICE(0x13d3, 0x3305) },
	{ USB_DEVICE(0x13d3, 0x3307) },
	{ USB_DEVICE(0x13d3, 0x3321) },
	/* Belkin */
	{ USB_DEVICE(0x050d, 0x8053) },
	{ USB_DEVICE(0x050d, 0x805c) },
	{ USB_DEVICE(0x050d, 0x815c) },
	{ USB_DEVICE(0x050d, 0x825a) },
	{ USB_DEVICE(0x050d, 0x825b) },
	{ USB_DEVICE(0x050d, 0x935a) },
	{ USB_DEVICE(0x050d, 0x935b) },
	/* Buffalo */
	{ USB_DEVICE(0x0411, 0x00e8) },
	{ USB_DEVICE(0x0411, 0x0158) },
	{ USB_DEVICE(0x0411, 0x015d) },
	{ USB_DEVICE(0x0411, 0x016f) },
	{ USB_DEVICE(0x0411, 0x01a2) },
	/* Corega */
	{ USB_DEVICE(0x07aa, 0x002f) },
	{ USB_DEVICE(0x07aa, 0x003c) },
	{ USB_DEVICE(0x07aa, 0x003f) },
	{ USB_DEVICE(0x18c5, 0x0012) },
	/* D-Link */
	{ USB_DEVICE(0x07d1, 0x3c09) },
	{ USB_DEVICE(0x07d1, 0x3c0a) },
	{ USB_DEVICE(0x07d1, 0x3c0d) },
	{ USB_DEVICE(0x07d1, 0x3c0e) },
	{ USB_DEVICE(0x07d1, 0x3c0f) },
	{ USB_DEVICE(0x07d1, 0x3c11) },
	{ USB_DEVICE(0x07d1, 0x3c13) },
	{ USB_DEVICE(0x07d1, 0x3c15) },
	{ USB_DEVICE(0x07d1, 0x3c16) },
	/* Draytek */
	{ USB_DEVICE(0x07fa, 0x7712) },
	/* DVICO */
	{ USB_DEVICE(0x0fe9, 0xb307) },
	/* Edimax */
	{ USB_DEVICE(0x7392, 0x7711) },
	{ USB_DEVICE(0x7392, 0x7717) },
	{ USB_DEVICE(0x7392, 0x7718) },
	{ USB_DEVICE(0x7392, 0x7722) },
	/* Encore */
	{ USB_DEVICE(0x203d, 0x1480) },
	{ USB_DEVICE(0x203d, 0x14a9) },
	/* EnGenius */
	{ USB_DEVICE(0x1740, 0x9701) },
	{ USB_DEVICE(0x1740, 0x9702) },
	{ USB_DEVICE(0x1740, 0x9703) },
	{ USB_DEVICE(0x1740, 0x9705) },
	{ USB_DEVICE(0x1740, 0x9706) },
	{ USB_DEVICE(0x1740, 0x9707) },
	{ USB_DEVICE(0x1740, 0x9708) },
	{ USB_DEVICE(0x1740, 0x9709) },
	/* Gemtek */
	{ USB_DEVICE(0x15a9, 0x0012) },
	/* Gigabyte */
	{ USB_DEVICE(0x1044, 0x800b) },
	{ USB_DEVICE(0x1044, 0x800d) },
	/* Hawking */
	{ USB_DEVICE(0x0e66, 0x0001) },
	{ USB_DEVICE(0x0e66, 0x0003) },
	{ USB_DEVICE(0x0e66, 0x0009) },
	{ USB_DEVICE(0x0e66, 0x000b) },
	{ USB_DEVICE(0x0e66, 0x0013) },
	{ USB_DEVICE(0x0e66, 0x0017) },
	{ USB_DEVICE(0x0e66, 0x0018) },
	/* I-O DATA */
	{ USB_DEVICE(0x04bb, 0x0945) },
	{ USB_DEVICE(0x04bb, 0x0947) },
	{ USB_DEVICE(0x04bb, 0x0948) },
	/* Linksys */
	{ USB_DEVICE(0x13b1, 0x0031) },
	{ USB_DEVICE(0x1737, 0x0070) },
	{ USB_DEVICE(0x1737, 0x0071) },
	{ USB_DEVICE(0x1737, 0x0077) },
<<<<<<< HEAD
=======
	{ USB_DEVICE(0x1737, 0x0078) },
>>>>>>> 6f5c871d
	/* Logitec */
	{ USB_DEVICE(0x0789, 0x0162) },
	{ USB_DEVICE(0x0789, 0x0163) },
	{ USB_DEVICE(0x0789, 0x0164) },
	{ USB_DEVICE(0x0789, 0x0166) },
	/* Motorola */
	{ USB_DEVICE(0x100d, 0x9031) },
	/* MSI */
	{ USB_DEVICE(0x0db0, 0x3820) },
	{ USB_DEVICE(0x0db0, 0x3821) },
	{ USB_DEVICE(0x0db0, 0x3822) },
	{ USB_DEVICE(0x0db0, 0x3870) },
	{ USB_DEVICE(0x0db0, 0x3871) },
	{ USB_DEVICE(0x0db0, 0x6899) },
	{ USB_DEVICE(0x0db0, 0x821a) },
	{ USB_DEVICE(0x0db0, 0x822a) },
	{ USB_DEVICE(0x0db0, 0x822b) },
	{ USB_DEVICE(0x0db0, 0x822c) },
	{ USB_DEVICE(0x0db0, 0x870a) },
	{ USB_DEVICE(0x0db0, 0x871a) },
	{ USB_DEVICE(0x0db0, 0x871b) },
	{ USB_DEVICE(0x0db0, 0x871c) },
	{ USB_DEVICE(0x0db0, 0x899a) },
	/* Ovislink */
	{ USB_DEVICE(0x1b75, 0x3071) },
	{ USB_DEVICE(0x1b75, 0x3072) },
	/* Para */
	{ USB_DEVICE(0x20b8, 0x8888) },
	/* Pegatron */
	{ USB_DEVICE(0x1d4d, 0x0002) },
	{ USB_DEVICE(0x1d4d, 0x000c) },
	{ USB_DEVICE(0x1d4d, 0x000e) },
	{ USB_DEVICE(0x1d4d, 0x0011) },
	/* Philips */
	{ USB_DEVICE(0x0471, 0x200f) },
	/* Planex */
	{ USB_DEVICE(0x2019, 0xab25) },
	{ USB_DEVICE(0x2019, 0xed06) },
	/* Quanta */
	{ USB_DEVICE(0x1a32, 0x0304) },
	/* Ralink */
	{ USB_DEVICE(0x148f, 0x2070) },
	{ USB_DEVICE(0x148f, 0x2770) },
	{ USB_DEVICE(0x148f, 0x2870) },
	{ USB_DEVICE(0x148f, 0x3070) },
	{ USB_DEVICE(0x148f, 0x3071) },
	{ USB_DEVICE(0x148f, 0x3072) },
	/* Samsung */
	{ USB_DEVICE(0x04e8, 0x2018) },
	/* Siemens */
	{ USB_DEVICE(0x129b, 0x1828) },
	/* Sitecom */
	{ USB_DEVICE(0x0df6, 0x0017) },
	{ USB_DEVICE(0x0df6, 0x002b) },
	{ USB_DEVICE(0x0df6, 0x002c) },
	{ USB_DEVICE(0x0df6, 0x002d) },
	{ USB_DEVICE(0x0df6, 0x0039) },
	{ USB_DEVICE(0x0df6, 0x003b) },
	{ USB_DEVICE(0x0df6, 0x003d) },
	{ USB_DEVICE(0x0df6, 0x003e) },
	{ USB_DEVICE(0x0df6, 0x003f) },
	{ USB_DEVICE(0x0df6, 0x0040) },
	{ USB_DEVICE(0x0df6, 0x0042) },
	{ USB_DEVICE(0x0df6, 0x0047) },
	{ USB_DEVICE(0x0df6, 0x0048) },
	{ USB_DEVICE(0x0df6, 0x0051) },
	{ USB_DEVICE(0x0df6, 0x005f) },
	{ USB_DEVICE(0x0df6, 0x0060) },
	/* SMC */
	{ USB_DEVICE(0x083a, 0x6618) },
	{ USB_DEVICE(0x083a, 0x7511) },
	{ USB_DEVICE(0x083a, 0x7512) },
	{ USB_DEVICE(0x083a, 0x7522) },
	{ USB_DEVICE(0x083a, 0x8522) },
	{ USB_DEVICE(0x083a, 0xa618) },
	{ USB_DEVICE(0x083a, 0xa701) },
	{ USB_DEVICE(0x083a, 0xa702) },
	{ USB_DEVICE(0x083a, 0xa703) },
	{ USB_DEVICE(0x083a, 0xb522) },
	/* Sparklan */
	{ USB_DEVICE(0x15a9, 0x0006) },
	/* Sweex */
	{ USB_DEVICE(0x177f, 0x0153) },
	{ USB_DEVICE(0x177f, 0x0302) },
	{ USB_DEVICE(0x177f, 0x0313) },
	/* U-Media */
	{ USB_DEVICE(0x157e, 0x300e) },
	{ USB_DEVICE(0x157e, 0x3013) },
	/* ZCOM */
	{ USB_DEVICE(0x0cde, 0x0022) },
	{ USB_DEVICE(0x0cde, 0x0025) },
	/* Zinwell */
	{ USB_DEVICE(0x5a57, 0x0280) },
	{ USB_DEVICE(0x5a57, 0x0282) },
	{ USB_DEVICE(0x5a57, 0x0283) },
	{ USB_DEVICE(0x5a57, 0x5257) },
	/* Zyxel */
	{ USB_DEVICE(0x0586, 0x3416) },
	{ USB_DEVICE(0x0586, 0x3418) },
	{ USB_DEVICE(0x0586, 0x341e) },
	{ USB_DEVICE(0x0586, 0x343e) },
#ifdef CONFIG_RT2800USB_RT33XX
	/* Belkin */
	{ USB_DEVICE(0x050d, 0x945b) },
	/* Ralink */
	{ USB_DEVICE(0x148f, 0x3370) },
	{ USB_DEVICE(0x148f, 0x8070) },
	/* Sitecom */
	{ USB_DEVICE(0x0df6, 0x0050) },
#endif
#ifdef CONFIG_RT2800USB_RT35XX
	/* Allwin */
	{ USB_DEVICE(0x8516, 0x3572) },
	/* Askey */
	{ USB_DEVICE(0x1690, 0x0744) },
	/* Cisco */
	{ USB_DEVICE(0x167b, 0x4001) },
	/* EnGenius */
	{ USB_DEVICE(0x1740, 0x9801) },
	/* I-O DATA */
	{ USB_DEVICE(0x04bb, 0x0944) },
	/* Linksys */
	{ USB_DEVICE(0x13b1, 0x002f) },
	{ USB_DEVICE(0x1737, 0x0079) },
	/* Ralink */
	{ USB_DEVICE(0x148f, 0x3572) },
	/* Sitecom */
	{ USB_DEVICE(0x0df6, 0x0041) },
	{ USB_DEVICE(0x0df6, 0x0062) },
	/* Toshiba */
	{ USB_DEVICE(0x0930, 0x0a07) },
	/* Zinwell */
	{ USB_DEVICE(0x5a57, 0x0284) },
#endif
#ifdef CONFIG_RT2800USB_RT53XX
	/* Azurewave */
	{ USB_DEVICE(0x13d3, 0x3329) },
	{ USB_DEVICE(0x13d3, 0x3365) },
	/* Ralink */
	{ USB_DEVICE(0x148f, 0x5370) },
	{ USB_DEVICE(0x148f, 0x5372) },
#endif
#ifdef CONFIG_RT2800USB_UNKNOWN
	/*
	 * Unclear what kind of devices these are (they aren't supported by the
	 * vendor linux driver).
	 */
	/* Abocom */
	{ USB_DEVICE(0x07b8, 0x3073) },
	{ USB_DEVICE(0x07b8, 0x3074) },
	/* Alpha Networks */
	{ USB_DEVICE(0x14b2, 0x3c08) },
	{ USB_DEVICE(0x14b2, 0x3c11) },
	/* Amigo */
	{ USB_DEVICE(0x0e0b, 0x9031) },
	{ USB_DEVICE(0x0e0b, 0x9041) },
	/* ASUS */
	{ USB_DEVICE(0x0b05, 0x166a) },
	{ USB_DEVICE(0x0b05, 0x1760) },
	{ USB_DEVICE(0x0b05, 0x1761) },
	{ USB_DEVICE(0x0b05, 0x1790) },
	{ USB_DEVICE(0x0b05, 0x179d) },
	/* AzureWave */
	{ USB_DEVICE(0x13d3, 0x3262) },
	{ USB_DEVICE(0x13d3, 0x3284) },
	{ USB_DEVICE(0x13d3, 0x3322) },
	/* Belkin */
	{ USB_DEVICE(0x050d, 0x1003) },
	/* Buffalo */
	{ USB_DEVICE(0x0411, 0x012e) },
	{ USB_DEVICE(0x0411, 0x0148) },
	{ USB_DEVICE(0x0411, 0x0150) },
	/* Corega */
	{ USB_DEVICE(0x07aa, 0x0041) },
	{ USB_DEVICE(0x07aa, 0x0042) },
	{ USB_DEVICE(0x18c5, 0x0008) },
	/* D-Link */
	{ USB_DEVICE(0x07d1, 0x3c0b) },
	{ USB_DEVICE(0x07d1, 0x3c17) },
	{ USB_DEVICE(0x2001, 0x3c17) },
	/* Edimax */
	{ USB_DEVICE(0x7392, 0x4085) },
	/* Encore */
	{ USB_DEVICE(0x203d, 0x14a1) },
	/* Fujitsu Stylistic 550 */
	{ USB_DEVICE(0x1690, 0x0761) },
	/* Gemtek */
	{ USB_DEVICE(0x15a9, 0x0010) },
	/* Gigabyte */
	{ USB_DEVICE(0x1044, 0x800c) },
	/* Huawei */
	{ USB_DEVICE(0x148f, 0xf101) },
	/* I-O DATA */
	{ USB_DEVICE(0x04bb, 0x094b) },
	/* LevelOne */
	{ USB_DEVICE(0x1740, 0x0605) },
	{ USB_DEVICE(0x1740, 0x0615) },
<<<<<<< HEAD
	/* Linksys */
	{ USB_DEVICE(0x1737, 0x0078) },
=======
>>>>>>> 6f5c871d
	/* Logitec */
	{ USB_DEVICE(0x0789, 0x0168) },
	{ USB_DEVICE(0x0789, 0x0169) },
	/* Motorola */
	{ USB_DEVICE(0x100d, 0x9032) },
	/* Pegatron */
	{ USB_DEVICE(0x05a6, 0x0101) },
	{ USB_DEVICE(0x1d4d, 0x0010) },
	/* Planex */
	{ USB_DEVICE(0x2019, 0x5201) },
	{ USB_DEVICE(0x2019, 0xab24) },
	/* Qcom */
	{ USB_DEVICE(0x18e8, 0x6259) },
	/* RadioShack */
	{ USB_DEVICE(0x08b9, 0x1197) },
	/* Sitecom */
	{ USB_DEVICE(0x0df6, 0x003c) },
	{ USB_DEVICE(0x0df6, 0x004a) },
	{ USB_DEVICE(0x0df6, 0x004d) },
	{ USB_DEVICE(0x0df6, 0x0053) },
	/* SMC */
	{ USB_DEVICE(0x083a, 0xa512) },
	{ USB_DEVICE(0x083a, 0xc522) },
	{ USB_DEVICE(0x083a, 0xd522) },
	{ USB_DEVICE(0x083a, 0xf511) },
	/* Zyxel */
	{ USB_DEVICE(0x0586, 0x341a) },
#endif
	{ 0, }
};

MODULE_AUTHOR(DRV_PROJECT);
MODULE_VERSION(DRV_VERSION);
MODULE_DESCRIPTION("Ralink RT2800 USB Wireless LAN driver.");
MODULE_SUPPORTED_DEVICE("Ralink RT2870 USB chipset based cards");
MODULE_DEVICE_TABLE(usb, rt2800usb_device_table);
MODULE_FIRMWARE(FIRMWARE_RT2870);
MODULE_LICENSE("GPL");

static int rt2800usb_probe(struct usb_interface *usb_intf,
			   const struct usb_device_id *id)
{
	return rt2x00usb_probe(usb_intf, &rt2800usb_ops);
}

static struct usb_driver rt2800usb_driver = {
	.name		= KBUILD_MODNAME,
	.id_table	= rt2800usb_device_table,
	.probe		= rt2800usb_probe,
	.disconnect	= rt2x00usb_disconnect,
	.suspend	= rt2x00usb_suspend,
	.resume		= rt2x00usb_resume,
};

module_usb_driver(rt2800usb_driver);<|MERGE_RESOLUTION|>--- conflicted
+++ resolved
@@ -965,10 +965,7 @@
 	{ USB_DEVICE(0x1737, 0x0070) },
 	{ USB_DEVICE(0x1737, 0x0071) },
 	{ USB_DEVICE(0x1737, 0x0077) },
-<<<<<<< HEAD
-=======
 	{ USB_DEVICE(0x1737, 0x0078) },
->>>>>>> 6f5c871d
 	/* Logitec */
 	{ USB_DEVICE(0x0789, 0x0162) },
 	{ USB_DEVICE(0x0789, 0x0163) },
@@ -1166,11 +1163,6 @@
 	/* LevelOne */
 	{ USB_DEVICE(0x1740, 0x0605) },
 	{ USB_DEVICE(0x1740, 0x0615) },
-<<<<<<< HEAD
-	/* Linksys */
-	{ USB_DEVICE(0x1737, 0x0078) },
-=======
->>>>>>> 6f5c871d
 	/* Logitec */
 	{ USB_DEVICE(0x0789, 0x0168) },
 	{ USB_DEVICE(0x0789, 0x0169) },
