/*
	Copyright (C) 2010 Willow Garage <http://www.willowgarage.com>
	Copyright (C) 2004 - 2010 Ivo van Doorn <IvDoorn@gmail.com>
	Copyright (C) 2004 - 2009 Gertjan van Wingerde <gwingerde@gmail.com>
	<http://rt2x00.serialmonkey.com>

	This program is free software; you can redistribute it and/or modify
	it under the terms of the GNU General Public License as published by
	the Free Software Foundation; either version 2 of the License, or
	(at your option) any later version.

	This program is distributed in the hope that it will be useful,
	but WITHOUT ANY WARRANTY; without even the implied warranty of
	MERCHANTABILITY or FITNESS FOR A PARTICULAR PURPOSE. See the
	GNU General Public License for more details.

	You should have received a copy of the GNU General Public License
	along with this program; if not, write to the
	Free Software Foundation, Inc.,
	59 Temple Place - Suite 330, Boston, MA 02111-1307, USA.
 */

/*
	Module: rt2x00lib
	Abstract: rt2x00 queue specific routines.
 */

#include <linux/slab.h>
#include <linux/kernel.h>
#include <linux/module.h>
#include <linux/dma-mapping.h>

#include "rt2x00.h"
#include "rt2x00lib.h"

struct sk_buff *rt2x00queue_alloc_rxskb(struct queue_entry *entry)
{
	struct rt2x00_dev *rt2x00dev = entry->queue->rt2x00dev;
	struct sk_buff *skb;
	struct skb_frame_desc *skbdesc;
	unsigned int frame_size;
	unsigned int head_size = 0;
	unsigned int tail_size = 0;

	/*
	 * The frame size includes descriptor size, because the
	 * hardware directly receive the frame into the skbuffer.
	 */
	frame_size = entry->queue->data_size + entry->queue->desc_size;

	/*
	 * The payload should be aligned to a 4-byte boundary,
	 * this means we need at least 3 bytes for moving the frame
	 * into the correct offset.
	 */
	head_size = 4;

	/*
	 * For IV/EIV/ICV assembly we must make sure there is
	 * at least 8 bytes bytes available in headroom for IV/EIV
	 * and 8 bytes for ICV data as tailroon.
	 */
	if (test_bit(CAPABILITY_HW_CRYPTO, &rt2x00dev->cap_flags)) {
		head_size += 8;
		tail_size += 8;
	}

	/*
	 * Allocate skbuffer.
	 */
	skb = dev_alloc_skb(frame_size + head_size + tail_size);
	if (!skb)
		return NULL;

	/*
	 * Make sure we not have a frame with the requested bytes
	 * available in the head and tail.
	 */
	skb_reserve(skb, head_size);
	skb_put(skb, frame_size);

	/*
	 * Populate skbdesc.
	 */
	skbdesc = get_skb_frame_desc(skb);
	memset(skbdesc, 0, sizeof(*skbdesc));
	skbdesc->entry = entry;

	if (test_bit(REQUIRE_DMA, &rt2x00dev->cap_flags)) {
		skbdesc->skb_dma = dma_map_single(rt2x00dev->dev,
						  skb->data,
						  skb->len,
						  DMA_FROM_DEVICE);
		skbdesc->flags |= SKBDESC_DMA_MAPPED_RX;
	}

	return skb;
}

void rt2x00queue_map_txskb(struct queue_entry *entry)
{
	struct device *dev = entry->queue->rt2x00dev->dev;
	struct skb_frame_desc *skbdesc = get_skb_frame_desc(entry->skb);

	skbdesc->skb_dma =
	    dma_map_single(dev, entry->skb->data, entry->skb->len, DMA_TO_DEVICE);
	skbdesc->flags |= SKBDESC_DMA_MAPPED_TX;
}
EXPORT_SYMBOL_GPL(rt2x00queue_map_txskb);

void rt2x00queue_unmap_skb(struct queue_entry *entry)
{
	struct device *dev = entry->queue->rt2x00dev->dev;
	struct skb_frame_desc *skbdesc = get_skb_frame_desc(entry->skb);

	if (skbdesc->flags & SKBDESC_DMA_MAPPED_RX) {
		dma_unmap_single(dev, skbdesc->skb_dma, entry->skb->len,
				 DMA_FROM_DEVICE);
		skbdesc->flags &= ~SKBDESC_DMA_MAPPED_RX;
	} else if (skbdesc->flags & SKBDESC_DMA_MAPPED_TX) {
		dma_unmap_single(dev, skbdesc->skb_dma, entry->skb->len,
				 DMA_TO_DEVICE);
		skbdesc->flags &= ~SKBDESC_DMA_MAPPED_TX;
	}
}
EXPORT_SYMBOL_GPL(rt2x00queue_unmap_skb);

void rt2x00queue_free_skb(struct queue_entry *entry)
{
	if (!entry->skb)
		return;

	rt2x00queue_unmap_skb(entry);
	dev_kfree_skb_any(entry->skb);
	entry->skb = NULL;
}

void rt2x00queue_align_frame(struct sk_buff *skb)
{
	unsigned int frame_length = skb->len;
	unsigned int align = ALIGN_SIZE(skb, 0);

	if (!align)
		return;

	skb_push(skb, align);
	memmove(skb->data, skb->data + align, frame_length);
	skb_trim(skb, frame_length);
}

void rt2x00queue_insert_l2pad(struct sk_buff *skb, unsigned int header_length)
{
	unsigned int payload_length = skb->len - header_length;
	unsigned int header_align = ALIGN_SIZE(skb, 0);
	unsigned int payload_align = ALIGN_SIZE(skb, header_length);
	unsigned int l2pad = payload_length ? L2PAD_SIZE(header_length) : 0;

	/*
	 * Adjust the header alignment if the payload needs to be moved more
	 * than the header.
	 */
	if (payload_align > header_align)
		header_align += 4;

	/* There is nothing to do if no alignment is needed */
	if (!header_align)
		return;

	/* Reserve the amount of space needed in front of the frame */
	skb_push(skb, header_align);

	/*
	 * Move the header.
	 */
	memmove(skb->data, skb->data + header_align, header_length);

	/* Move the payload, if present and if required */
	if (payload_length && payload_align)
		memmove(skb->data + header_length + l2pad,
			skb->data + header_length + l2pad + payload_align,
			payload_length);

	/* Trim the skb to the correct size */
	skb_trim(skb, header_length + l2pad + payload_length);
}

void rt2x00queue_remove_l2pad(struct sk_buff *skb, unsigned int header_length)
{
	/*
	 * L2 padding is only present if the skb contains more than just the
	 * IEEE 802.11 header.
	 */
	unsigned int l2pad = (skb->len > header_length) ?
				L2PAD_SIZE(header_length) : 0;

	if (!l2pad)
		return;

	memmove(skb->data + l2pad, skb->data, header_length);
	skb_pull(skb, l2pad);
}

static void rt2x00queue_create_tx_descriptor_seq(struct rt2x00_dev *rt2x00dev,
						 struct sk_buff *skb,
						 struct txentry_desc *txdesc)
{
	struct ieee80211_tx_info *tx_info = IEEE80211_SKB_CB(skb);
	struct ieee80211_hdr *hdr = (struct ieee80211_hdr *)skb->data;
	struct rt2x00_intf *intf = vif_to_intf(tx_info->control.vif);

	if (!(tx_info->flags & IEEE80211_TX_CTL_ASSIGN_SEQ))
		return;

	__set_bit(ENTRY_TXD_GENERATE_SEQ, &txdesc->flags);

	if (!test_bit(REQUIRE_SW_SEQNO, &rt2x00dev->cap_flags))
		return;

	/*
	 * The hardware is not able to insert a sequence number. Assign a
	 * software generated one here.
	 *
	 * This is wrong because beacons are not getting sequence
	 * numbers assigned properly.
	 *
	 * A secondary problem exists for drivers that cannot toggle
	 * sequence counting per-frame, since those will override the
	 * sequence counter given by mac80211.
	 */
	spin_lock(&intf->seqlock);

	if (test_bit(ENTRY_TXD_FIRST_FRAGMENT, &txdesc->flags))
		intf->seqno += 0x10;
	hdr->seq_ctrl &= cpu_to_le16(IEEE80211_SCTL_FRAG);
	hdr->seq_ctrl |= cpu_to_le16(intf->seqno);

	spin_unlock(&intf->seqlock);

}

static void rt2x00queue_create_tx_descriptor_plcp(struct rt2x00_dev *rt2x00dev,
						  struct sk_buff *skb,
						  struct txentry_desc *txdesc,
						  const struct rt2x00_rate *hwrate)
{
	struct ieee80211_tx_info *tx_info = IEEE80211_SKB_CB(skb);
	struct ieee80211_tx_rate *txrate = &tx_info->control.rates[0];
	unsigned int data_length;
	unsigned int duration;
	unsigned int residual;

	/*
	 * Determine with what IFS priority this frame should be send.
	 * Set ifs to IFS_SIFS when the this is not the first fragment,
	 * or this fragment came after RTS/CTS.
	 */
	if (test_bit(ENTRY_TXD_FIRST_FRAGMENT, &txdesc->flags))
		txdesc->u.plcp.ifs = IFS_BACKOFF;
	else
		txdesc->u.plcp.ifs = IFS_SIFS;

	/* Data length + CRC + Crypto overhead (IV/EIV/ICV/MIC) */
	data_length = skb->len + 4;
	data_length += rt2x00crypto_tx_overhead(rt2x00dev, skb);

	/*
	 * PLCP setup
	 * Length calculation depends on OFDM/CCK rate.
	 */
	txdesc->u.plcp.signal = hwrate->plcp;
	txdesc->u.plcp.service = 0x04;

	if (hwrate->flags & DEV_RATE_OFDM) {
		txdesc->u.plcp.length_high = (data_length >> 6) & 0x3f;
		txdesc->u.plcp.length_low = data_length & 0x3f;
	} else {
		/*
		 * Convert length to microseconds.
		 */
		residual = GET_DURATION_RES(data_length, hwrate->bitrate);
		duration = GET_DURATION(data_length, hwrate->bitrate);

		if (residual != 0) {
			duration++;

			/*
			 * Check if we need to set the Length Extension
			 */
			if (hwrate->bitrate == 110 && residual <= 30)
				txdesc->u.plcp.service |= 0x80;
		}

		txdesc->u.plcp.length_high = (duration >> 8) & 0xff;
		txdesc->u.plcp.length_low = duration & 0xff;

		/*
		 * When preamble is enabled we should set the
		 * preamble bit for the signal.
		 */
		if (txrate->flags & IEEE80211_TX_RC_USE_SHORT_PREAMBLE)
			txdesc->u.plcp.signal |= 0x08;
	}
}

static void rt2x00queue_create_tx_descriptor_ht(struct rt2x00_dev *rt2x00dev,
						struct sk_buff *skb,
						struct txentry_desc *txdesc,
						const struct rt2x00_rate *hwrate)
{
	struct ieee80211_tx_info *tx_info = IEEE80211_SKB_CB(skb);
	struct ieee80211_tx_rate *txrate = &tx_info->control.rates[0];
	struct ieee80211_hdr *hdr = (struct ieee80211_hdr *)skb->data;

	if (tx_info->control.sta)
		txdesc->u.ht.mpdu_density =
		    tx_info->control.sta->ht_cap.ampdu_density;

	txdesc->u.ht.ba_size = 7;	/* FIXME: What value is needed? */

	/*
	 * Only one STBC stream is supported for now.
	 */
	if (tx_info->flags & IEEE80211_TX_CTL_STBC)
		txdesc->u.ht.stbc = 1;

	/*
	 * If IEEE80211_TX_RC_MCS is set txrate->idx just contains the
	 * mcs rate to be used
	 */
	if (txrate->flags & IEEE80211_TX_RC_MCS) {
		txdesc->u.ht.mcs = txrate->idx;

		/*
		 * MIMO PS should be set to 1 for STA's using dynamic SM PS
		 * when using more then one tx stream (>MCS7).
		 */
		if (tx_info->control.sta && txdesc->u.ht.mcs > 7 &&
		    ((tx_info->control.sta->ht_cap.cap &
		      IEEE80211_HT_CAP_SM_PS) >>
		     IEEE80211_HT_CAP_SM_PS_SHIFT) ==
		    WLAN_HT_CAP_SM_PS_DYNAMIC)
			__set_bit(ENTRY_TXD_HT_MIMO_PS, &txdesc->flags);
	} else {
		txdesc->u.ht.mcs = rt2x00_get_rate_mcs(hwrate->mcs);
		if (txrate->flags & IEEE80211_TX_RC_USE_SHORT_PREAMBLE)
			txdesc->u.ht.mcs |= 0x08;
	}

	/*
	 * This frame is eligible for an AMPDU, however, don't aggregate
	 * frames that are intended to probe a specific tx rate.
	 */
	if (tx_info->flags & IEEE80211_TX_CTL_AMPDU &&
	    !(tx_info->flags & IEEE80211_TX_CTL_RATE_CTRL_PROBE))
		__set_bit(ENTRY_TXD_HT_AMPDU, &txdesc->flags);

	/*
	 * Set 40Mhz mode if necessary (for legacy rates this will
	 * duplicate the frame to both channels).
	 */
	if (txrate->flags & IEEE80211_TX_RC_40_MHZ_WIDTH ||
	    txrate->flags & IEEE80211_TX_RC_DUP_DATA)
		__set_bit(ENTRY_TXD_HT_BW_40, &txdesc->flags);
	if (txrate->flags & IEEE80211_TX_RC_SHORT_GI)
		__set_bit(ENTRY_TXD_HT_SHORT_GI, &txdesc->flags);

	/*
	 * Determine IFS values
	 * - Use TXOP_BACKOFF for management frames except beacons
	 * - Use TXOP_SIFS for fragment bursts
	 * - Use TXOP_HTTXOP for everything else
	 *
	 * Note: rt2800 devices won't use CTS protection (if used)
	 * for frames not transmitted with TXOP_HTTXOP
	 */
	if (ieee80211_is_mgmt(hdr->frame_control) &&
	    !ieee80211_is_beacon(hdr->frame_control))
		txdesc->u.ht.txop = TXOP_BACKOFF;
	else if (!(tx_info->flags & IEEE80211_TX_CTL_FIRST_FRAGMENT))
		txdesc->u.ht.txop = TXOP_SIFS;
	else
		txdesc->u.ht.txop = TXOP_HTTXOP;
}

static void rt2x00queue_create_tx_descriptor(struct rt2x00_dev *rt2x00dev,
					     struct sk_buff *skb,
					     struct txentry_desc *txdesc)
{
	struct ieee80211_tx_info *tx_info = IEEE80211_SKB_CB(skb);
	struct ieee80211_hdr *hdr = (struct ieee80211_hdr *)skb->data;
	struct ieee80211_tx_rate *txrate = &tx_info->control.rates[0];
	struct ieee80211_rate *rate;
	const struct rt2x00_rate *hwrate = NULL;

	memset(txdesc, 0, sizeof(*txdesc));

	/*
	 * Header and frame information.
	 */
	txdesc->length = skb->len;
	txdesc->header_length = ieee80211_get_hdrlen_from_skb(skb);

	/*
	 * Check whether this frame is to be acked.
	 */
	if (!(tx_info->flags & IEEE80211_TX_CTL_NO_ACK))
		__set_bit(ENTRY_TXD_ACK, &txdesc->flags);

	/*
	 * Check if this is a RTS/CTS frame
	 */
	if (ieee80211_is_rts(hdr->frame_control) ||
	    ieee80211_is_cts(hdr->frame_control)) {
		__set_bit(ENTRY_TXD_BURST, &txdesc->flags);
		if (ieee80211_is_rts(hdr->frame_control))
			__set_bit(ENTRY_TXD_RTS_FRAME, &txdesc->flags);
		else
			__set_bit(ENTRY_TXD_CTS_FRAME, &txdesc->flags);
		if (tx_info->control.rts_cts_rate_idx >= 0)
			rate =
			    ieee80211_get_rts_cts_rate(rt2x00dev->hw, tx_info);
	}

	/*
	 * Determine retry information.
	 */
	txdesc->retry_limit = tx_info->control.rates[0].count - 1;
	if (txdesc->retry_limit >= rt2x00dev->long_retry)
		__set_bit(ENTRY_TXD_RETRY_MODE, &txdesc->flags);

	/*
	 * Check if more fragments are pending
	 */
	if (ieee80211_has_morefrags(hdr->frame_control)) {
		__set_bit(ENTRY_TXD_BURST, &txdesc->flags);
		__set_bit(ENTRY_TXD_MORE_FRAG, &txdesc->flags);
	}

	/*
	 * Check if more frames (!= fragments) are pending
	 */
	if (tx_info->flags & IEEE80211_TX_CTL_MORE_FRAMES)
		__set_bit(ENTRY_TXD_BURST, &txdesc->flags);

	/*
	 * Beacons and probe responses require the tsf timestamp
	 * to be inserted into the frame.
	 */
	if (ieee80211_is_beacon(hdr->frame_control) ||
	    ieee80211_is_probe_resp(hdr->frame_control))
		__set_bit(ENTRY_TXD_REQ_TIMESTAMP, &txdesc->flags);

	if ((tx_info->flags & IEEE80211_TX_CTL_FIRST_FRAGMENT) &&
	    !test_bit(ENTRY_TXD_RTS_FRAME, &txdesc->flags))
		__set_bit(ENTRY_TXD_FIRST_FRAGMENT, &txdesc->flags);

	/*
	 * Determine rate modulation.
	 */
	if (txrate->flags & IEEE80211_TX_RC_GREEN_FIELD)
		txdesc->rate_mode = RATE_MODE_HT_GREENFIELD;
	else if (txrate->flags & IEEE80211_TX_RC_MCS)
		txdesc->rate_mode = RATE_MODE_HT_MIX;
	else {
		rate = ieee80211_get_tx_rate(rt2x00dev->hw, tx_info);
		hwrate = rt2x00_get_rate(rate->hw_value);
		if (hwrate->flags & DEV_RATE_OFDM)
			txdesc->rate_mode = RATE_MODE_OFDM;
		else
			txdesc->rate_mode = RATE_MODE_CCK;
	}

	/*
	 * Apply TX descriptor handling by components
	 */
	rt2x00crypto_create_tx_descriptor(rt2x00dev, skb, txdesc);
	rt2x00queue_create_tx_descriptor_seq(rt2x00dev, skb, txdesc);

	if (test_bit(REQUIRE_HT_TX_DESC, &rt2x00dev->cap_flags))
		rt2x00queue_create_tx_descriptor_ht(rt2x00dev, skb, txdesc,
						    hwrate);
	else
		rt2x00queue_create_tx_descriptor_plcp(rt2x00dev, skb, txdesc,
						      hwrate);
}

static int rt2x00queue_write_tx_data(struct queue_entry *entry,
				     struct txentry_desc *txdesc)
{
	struct rt2x00_dev *rt2x00dev = entry->queue->rt2x00dev;

	/*
	 * This should not happen, we already checked the entry
	 * was ours. When the hardware disagrees there has been
	 * a queue corruption!
	 */
	if (unlikely(rt2x00dev->ops->lib->get_entry_state &&
		     rt2x00dev->ops->lib->get_entry_state(entry))) {
		ERROR(rt2x00dev,
		      "Corrupt queue %d, accessing entry which is not ours.\n"
		      "Please file bug report to %s.\n",
		      entry->queue->qid, DRV_PROJECT);
		return -EINVAL;
	}

	/*
	 * Add the requested extra tx headroom in front of the skb.
	 */
	skb_push(entry->skb, rt2x00dev->ops->extra_tx_headroom);
	memset(entry->skb->data, 0, rt2x00dev->ops->extra_tx_headroom);

	/*
	 * Call the driver's write_tx_data function, if it exists.
	 */
	if (rt2x00dev->ops->lib->write_tx_data)
		rt2x00dev->ops->lib->write_tx_data(entry, txdesc);

	/*
	 * Map the skb to DMA.
	 */
	if (test_bit(REQUIRE_DMA, &rt2x00dev->cap_flags))
		rt2x00queue_map_txskb(entry);

	return 0;
}

static void rt2x00queue_write_tx_descriptor(struct queue_entry *entry,
					    struct txentry_desc *txdesc)
{
	struct data_queue *queue = entry->queue;

	queue->rt2x00dev->ops->lib->write_tx_desc(entry, txdesc);

	/*
	 * All processing on the frame has been completed, this means
	 * it is now ready to be dumped to userspace through debugfs.
	 */
	rt2x00debug_dump_frame(queue->rt2x00dev, DUMP_FRAME_TX, entry->skb);
}

static void rt2x00queue_kick_tx_queue(struct data_queue *queue,
				      struct txentry_desc *txdesc)
{
	/*
	 * Check if we need to kick the queue, there are however a few rules
	 *	1) Don't kick unless this is the last in frame in a burst.
	 *	   When the burst flag is set, this frame is always followed
	 *	   by another frame which in some way are related to eachother.
	 *	   This is true for fragments, RTS or CTS-to-self frames.
	 *	2) Rule 1 can be broken when the available entries
	 *	   in the queue are less then a certain threshold.
	 */
	if (rt2x00queue_threshold(queue) ||
	    !test_bit(ENTRY_TXD_BURST, &txdesc->flags))
		queue->rt2x00dev->ops->lib->kick_queue(queue);
}

int rt2x00queue_write_tx_frame(struct data_queue *queue, struct sk_buff *skb,
			       bool local)
{
	struct ieee80211_tx_info *tx_info;
	struct queue_entry *entry;
	struct txentry_desc txdesc;
	struct skb_frame_desc *skbdesc;
	u8 rate_idx, rate_flags;
	int ret = 0;
<<<<<<< HEAD

	spin_lock(&queue->tx_lock);

	entry = rt2x00queue_get_entry(queue, Q_INDEX);

	if (unlikely(rt2x00queue_full(queue))) {
		ERROR(queue->rt2x00dev,
		      "Dropping frame due to full tx queue %d.\n", queue->qid);
		ret = -ENOBUFS;
		goto out;
	}

	if (unlikely(test_and_set_bit(ENTRY_OWNER_DEVICE_DATA,
				      &entry->flags))) {
		ERROR(queue->rt2x00dev,
		      "Arrived at non-free entry in the non-full queue %d.\n"
		      "Please file bug report to %s.\n",
		      queue->qid, DRV_PROJECT);
		ret = -EINVAL;
		goto out;
	}
=======
>>>>>>> 9c61904c

	/*
	 * Copy all TX descriptor information into txdesc,
	 * after that we are free to use the skb->cb array
	 * for our information.
	 */
	rt2x00queue_create_tx_descriptor(queue->rt2x00dev, skb, &txdesc);

	/*
	 * All information is retrieved from the skb->cb array,
	 * now we should claim ownership of the driver part of that
	 * array, preserving the bitrate index and flags.
	 */
	tx_info = IEEE80211_SKB_CB(skb);
	rate_idx = tx_info->control.rates[0].idx;
	rate_flags = tx_info->control.rates[0].flags;
	skbdesc = get_skb_frame_desc(skb);
	memset(skbdesc, 0, sizeof(*skbdesc));
	skbdesc->tx_rate_idx = rate_idx;
	skbdesc->tx_rate_flags = rate_flags;

	if (local)
		skbdesc->flags |= SKBDESC_NOT_MAC80211;

	/*
	 * When hardware encryption is supported, and this frame
	 * is to be encrypted, we should strip the IV/EIV data from
	 * the frame so we can provide it to the driver separately.
	 */
	if (test_bit(ENTRY_TXD_ENCRYPT, &txdesc.flags) &&
	    !test_bit(ENTRY_TXD_ENCRYPT_IV, &txdesc.flags)) {
		if (test_bit(REQUIRE_COPY_IV, &queue->rt2x00dev->cap_flags))
			rt2x00crypto_tx_copy_iv(skb, &txdesc);
		else
			rt2x00crypto_tx_remove_iv(skb, &txdesc);
	}

	/*
	 * When DMA allocation is required we should guarantee to the
	 * driver that the DMA is aligned to a 4-byte boundary.
	 * However some drivers require L2 padding to pad the payload
	 * rather then the header. This could be a requirement for
	 * PCI and USB devices, while header alignment only is valid
	 * for PCI devices.
	 */
	if (test_bit(REQUIRE_L2PAD, &queue->rt2x00dev->cap_flags))
		rt2x00queue_insert_l2pad(skb, txdesc.header_length);
	else if (test_bit(REQUIRE_DMA, &queue->rt2x00dev->cap_flags))
		rt2x00queue_align_frame(skb);

	spin_lock(&queue->tx_lock);

	if (unlikely(rt2x00queue_full(queue))) {
		ERROR(queue->rt2x00dev,
		      "Dropping frame due to full tx queue %d.\n", queue->qid);
		ret = -ENOBUFS;
		goto out;
	}

	entry = rt2x00queue_get_entry(queue, Q_INDEX);

	if (unlikely(test_and_set_bit(ENTRY_OWNER_DEVICE_DATA,
				      &entry->flags))) {
		ERROR(queue->rt2x00dev,
		      "Arrived at non-free entry in the non-full queue %d.\n"
		      "Please file bug report to %s.\n",
		      queue->qid, DRV_PROJECT);
		ret = -EINVAL;
		goto out;
	}

	skbdesc->entry = entry;
	entry->skb = skb;

	/*
	 * It could be possible that the queue was corrupted and this
	 * call failed. Since we always return NETDEV_TX_OK to mac80211,
	 * this frame will simply be dropped.
	 */
	if (unlikely(rt2x00queue_write_tx_data(entry, &txdesc))) {
		clear_bit(ENTRY_OWNER_DEVICE_DATA, &entry->flags);
		entry->skb = NULL;
		ret = -EIO;
		goto out;
	}

	set_bit(ENTRY_DATA_PENDING, &entry->flags);

	rt2x00queue_index_inc(entry, Q_INDEX);
	rt2x00queue_write_tx_descriptor(entry, &txdesc);
	rt2x00queue_kick_tx_queue(queue, &txdesc);

out:
	spin_unlock(&queue->tx_lock);
	return ret;
}

int rt2x00queue_clear_beacon(struct rt2x00_dev *rt2x00dev,
			     struct ieee80211_vif *vif)
{
	struct rt2x00_intf *intf = vif_to_intf(vif);

	if (unlikely(!intf->beacon))
		return -ENOBUFS;

	mutex_lock(&intf->beacon_skb_mutex);

	/*
	 * Clean up the beacon skb.
	 */
	rt2x00queue_free_skb(intf->beacon);

	/*
	 * Clear beacon (single bssid devices don't need to clear the beacon
	 * since the beacon queue will get stopped anyway).
	 */
	if (rt2x00dev->ops->lib->clear_beacon)
		rt2x00dev->ops->lib->clear_beacon(intf->beacon);

	mutex_unlock(&intf->beacon_skb_mutex);

	return 0;
}

int rt2x00queue_update_beacon_locked(struct rt2x00_dev *rt2x00dev,
				     struct ieee80211_vif *vif)
{
	struct rt2x00_intf *intf = vif_to_intf(vif);
	struct skb_frame_desc *skbdesc;
	struct txentry_desc txdesc;

	if (unlikely(!intf->beacon))
		return -ENOBUFS;

	/*
	 * Clean up the beacon skb.
	 */
	rt2x00queue_free_skb(intf->beacon);

	intf->beacon->skb = ieee80211_beacon_get(rt2x00dev->hw, vif);
	if (!intf->beacon->skb)
		return -ENOMEM;

	/*
	 * Copy all TX descriptor information into txdesc,
	 * after that we are free to use the skb->cb array
	 * for our information.
	 */
	rt2x00queue_create_tx_descriptor(rt2x00dev, intf->beacon->skb, &txdesc);

	/*
	 * Fill in skb descriptor
	 */
	skbdesc = get_skb_frame_desc(intf->beacon->skb);
	memset(skbdesc, 0, sizeof(*skbdesc));
	skbdesc->entry = intf->beacon;

	/*
	 * Send beacon to hardware.
	 */
	rt2x00dev->ops->lib->write_beacon(intf->beacon, &txdesc);

	return 0;

}

int rt2x00queue_update_beacon(struct rt2x00_dev *rt2x00dev,
			      struct ieee80211_vif *vif)
{
	struct rt2x00_intf *intf = vif_to_intf(vif);
	int ret;

	mutex_lock(&intf->beacon_skb_mutex);
	ret = rt2x00queue_update_beacon_locked(rt2x00dev, vif);
	mutex_unlock(&intf->beacon_skb_mutex);

	return ret;
}

bool rt2x00queue_for_each_entry(struct data_queue *queue,
				enum queue_index start,
				enum queue_index end,
				void *data,
				bool (*fn)(struct queue_entry *entry,
					   void *data))
{
	unsigned long irqflags;
	unsigned int index_start;
	unsigned int index_end;
	unsigned int i;

	if (unlikely(start >= Q_INDEX_MAX || end >= Q_INDEX_MAX)) {
		ERROR(queue->rt2x00dev,
		      "Entry requested from invalid index range (%d - %d)\n",
		      start, end);
		return true;
	}

	/*
	 * Only protect the range we are going to loop over,
	 * if during our loop a extra entry is set to pending
	 * it should not be kicked during this run, since it
	 * is part of another TX operation.
	 */
	spin_lock_irqsave(&queue->index_lock, irqflags);
	index_start = queue->index[start];
	index_end = queue->index[end];
	spin_unlock_irqrestore(&queue->index_lock, irqflags);

	/*
	 * Start from the TX done pointer, this guarantees that we will
	 * send out all frames in the correct order.
	 */
	if (index_start < index_end) {
		for (i = index_start; i < index_end; i++) {
			if (fn(&queue->entries[i], data))
				return true;
		}
	} else {
		for (i = index_start; i < queue->limit; i++) {
			if (fn(&queue->entries[i], data))
				return true;
		}

		for (i = 0; i < index_end; i++) {
			if (fn(&queue->entries[i], data))
				return true;
		}
	}

	return false;
}
EXPORT_SYMBOL_GPL(rt2x00queue_for_each_entry);

struct queue_entry *rt2x00queue_get_entry(struct data_queue *queue,
					  enum queue_index index)
{
	struct queue_entry *entry;
	unsigned long irqflags;

	if (unlikely(index >= Q_INDEX_MAX)) {
		ERROR(queue->rt2x00dev,
		      "Entry requested from invalid index type (%d)\n", index);
		return NULL;
	}

	spin_lock_irqsave(&queue->index_lock, irqflags);

	entry = &queue->entries[queue->index[index]];

	spin_unlock_irqrestore(&queue->index_lock, irqflags);

	return entry;
}
EXPORT_SYMBOL_GPL(rt2x00queue_get_entry);

void rt2x00queue_index_inc(struct queue_entry *entry, enum queue_index index)
{
	struct data_queue *queue = entry->queue;
	unsigned long irqflags;

	if (unlikely(index >= Q_INDEX_MAX)) {
		ERROR(queue->rt2x00dev,
		      "Index change on invalid index type (%d)\n", index);
		return;
	}

	spin_lock_irqsave(&queue->index_lock, irqflags);

	queue->index[index]++;
	if (queue->index[index] >= queue->limit)
		queue->index[index] = 0;

	entry->last_action = jiffies;

	if (index == Q_INDEX) {
		queue->length++;
	} else if (index == Q_INDEX_DONE) {
		queue->length--;
		queue->count++;
	}

	spin_unlock_irqrestore(&queue->index_lock, irqflags);
}

void rt2x00queue_pause_queue(struct data_queue *queue)
{
	if (!test_bit(DEVICE_STATE_PRESENT, &queue->rt2x00dev->flags) ||
	    !test_bit(QUEUE_STARTED, &queue->flags) ||
	    test_and_set_bit(QUEUE_PAUSED, &queue->flags))
		return;

	switch (queue->qid) {
	case QID_AC_VO:
	case QID_AC_VI:
	case QID_AC_BE:
	case QID_AC_BK:
		/*
		 * For TX queues, we have to disable the queue
		 * inside mac80211.
		 */
		ieee80211_stop_queue(queue->rt2x00dev->hw, queue->qid);
		break;
	default:
		break;
	}
}
EXPORT_SYMBOL_GPL(rt2x00queue_pause_queue);

void rt2x00queue_unpause_queue(struct data_queue *queue)
{
	if (!test_bit(DEVICE_STATE_PRESENT, &queue->rt2x00dev->flags) ||
	    !test_bit(QUEUE_STARTED, &queue->flags) ||
	    !test_and_clear_bit(QUEUE_PAUSED, &queue->flags))
		return;

	switch (queue->qid) {
	case QID_AC_VO:
	case QID_AC_VI:
	case QID_AC_BE:
	case QID_AC_BK:
		/*
		 * For TX queues, we have to enable the queue
		 * inside mac80211.
		 */
		ieee80211_wake_queue(queue->rt2x00dev->hw, queue->qid);
		break;
	case QID_RX:
		/*
		 * For RX we need to kick the queue now in order to
		 * receive frames.
		 */
		queue->rt2x00dev->ops->lib->kick_queue(queue);
	default:
		break;
	}
}
EXPORT_SYMBOL_GPL(rt2x00queue_unpause_queue);

void rt2x00queue_start_queue(struct data_queue *queue)
{
	mutex_lock(&queue->status_lock);

	if (!test_bit(DEVICE_STATE_PRESENT, &queue->rt2x00dev->flags) ||
	    test_and_set_bit(QUEUE_STARTED, &queue->flags)) {
		mutex_unlock(&queue->status_lock);
		return;
	}

	set_bit(QUEUE_PAUSED, &queue->flags);

	queue->rt2x00dev->ops->lib->start_queue(queue);

	rt2x00queue_unpause_queue(queue);

	mutex_unlock(&queue->status_lock);
}
EXPORT_SYMBOL_GPL(rt2x00queue_start_queue);

void rt2x00queue_stop_queue(struct data_queue *queue)
{
	mutex_lock(&queue->status_lock);

	if (!test_and_clear_bit(QUEUE_STARTED, &queue->flags)) {
		mutex_unlock(&queue->status_lock);
		return;
	}

	rt2x00queue_pause_queue(queue);

	queue->rt2x00dev->ops->lib->stop_queue(queue);

	mutex_unlock(&queue->status_lock);
}
EXPORT_SYMBOL_GPL(rt2x00queue_stop_queue);

void rt2x00queue_flush_queue(struct data_queue *queue, bool drop)
{
	bool started;
	bool tx_queue =
		(queue->qid == QID_AC_VO) ||
		(queue->qid == QID_AC_VI) ||
		(queue->qid == QID_AC_BE) ||
		(queue->qid == QID_AC_BK);

	mutex_lock(&queue->status_lock);

	/*
	 * If the queue has been started, we must stop it temporarily
	 * to prevent any new frames to be queued on the device. If
	 * we are not dropping the pending frames, the queue must
	 * only be stopped in the software and not the hardware,
	 * otherwise the queue will never become empty on its own.
	 */
	started = test_bit(QUEUE_STARTED, &queue->flags);
	if (started) {
		/*
		 * Pause the queue
		 */
		rt2x00queue_pause_queue(queue);

		/*
		 * If we are not supposed to drop any pending
		 * frames, this means we must force a start (=kick)
		 * to the queue to make sure the hardware will
		 * start transmitting.
		 */
		if (!drop && tx_queue)
			queue->rt2x00dev->ops->lib->kick_queue(queue);
	}

	/*
	 * Check if driver supports flushing, if that is the case we can
	 * defer the flushing to the driver. Otherwise we must use the
	 * alternative which just waits for the queue to become empty.
	 */
	if (likely(queue->rt2x00dev->ops->lib->flush_queue))
		queue->rt2x00dev->ops->lib->flush_queue(queue, drop);

	/*
	 * The queue flush has failed...
	 */
	if (unlikely(!rt2x00queue_empty(queue)))
		WARNING(queue->rt2x00dev, "Queue %d failed to flush\n", queue->qid);

	/*
	 * Restore the queue to the previous status
	 */
	if (started)
		rt2x00queue_unpause_queue(queue);

	mutex_unlock(&queue->status_lock);
}
EXPORT_SYMBOL_GPL(rt2x00queue_flush_queue);

void rt2x00queue_start_queues(struct rt2x00_dev *rt2x00dev)
{
	struct data_queue *queue;

	/*
	 * rt2x00queue_start_queue will call ieee80211_wake_queue
	 * for each queue after is has been properly initialized.
	 */
	tx_queue_for_each(rt2x00dev, queue)
		rt2x00queue_start_queue(queue);

	rt2x00queue_start_queue(rt2x00dev->rx);
}
EXPORT_SYMBOL_GPL(rt2x00queue_start_queues);

void rt2x00queue_stop_queues(struct rt2x00_dev *rt2x00dev)
{
	struct data_queue *queue;

	/*
	 * rt2x00queue_stop_queue will call ieee80211_stop_queue
	 * as well, but we are completely shutting doing everything
	 * now, so it is much safer to stop all TX queues at once,
	 * and use rt2x00queue_stop_queue for cleaning up.
	 */
	ieee80211_stop_queues(rt2x00dev->hw);

	tx_queue_for_each(rt2x00dev, queue)
		rt2x00queue_stop_queue(queue);

	rt2x00queue_stop_queue(rt2x00dev->rx);
}
EXPORT_SYMBOL_GPL(rt2x00queue_stop_queues);

void rt2x00queue_flush_queues(struct rt2x00_dev *rt2x00dev, bool drop)
{
	struct data_queue *queue;

	tx_queue_for_each(rt2x00dev, queue)
		rt2x00queue_flush_queue(queue, drop);

	rt2x00queue_flush_queue(rt2x00dev->rx, drop);
}
EXPORT_SYMBOL_GPL(rt2x00queue_flush_queues);

static void rt2x00queue_reset(struct data_queue *queue)
{
	unsigned long irqflags;
	unsigned int i;

	spin_lock_irqsave(&queue->index_lock, irqflags);

	queue->count = 0;
	queue->length = 0;

	for (i = 0; i < Q_INDEX_MAX; i++)
		queue->index[i] = 0;

	spin_unlock_irqrestore(&queue->index_lock, irqflags);
}

void rt2x00queue_init_queues(struct rt2x00_dev *rt2x00dev)
{
	struct data_queue *queue;
	unsigned int i;

	queue_for_each(rt2x00dev, queue) {
		rt2x00queue_reset(queue);

		for (i = 0; i < queue->limit; i++)
			rt2x00dev->ops->lib->clear_entry(&queue->entries[i]);
	}
}

static int rt2x00queue_alloc_entries(struct data_queue *queue,
				     const struct data_queue_desc *qdesc)
{
	struct queue_entry *entries;
	unsigned int entry_size;
	unsigned int i;

	rt2x00queue_reset(queue);

	queue->limit = qdesc->entry_num;
	queue->threshold = DIV_ROUND_UP(qdesc->entry_num, 10);
	queue->data_size = qdesc->data_size;
	queue->desc_size = qdesc->desc_size;

	/*
	 * Allocate all queue entries.
	 */
	entry_size = sizeof(*entries) + qdesc->priv_size;
	entries = kcalloc(queue->limit, entry_size, GFP_KERNEL);
	if (!entries)
		return -ENOMEM;

#define QUEUE_ENTRY_PRIV_OFFSET(__base, __index, __limit, __esize, __psize) \
	(((char *)(__base)) + ((__limit) * (__esize)) + \
	    ((__index) * (__psize)))

	for (i = 0; i < queue->limit; i++) {
		entries[i].flags = 0;
		entries[i].queue = queue;
		entries[i].skb = NULL;
		entries[i].entry_idx = i;
		entries[i].priv_data =
		    QUEUE_ENTRY_PRIV_OFFSET(entries, i, queue->limit,
					    sizeof(*entries), qdesc->priv_size);
	}

#undef QUEUE_ENTRY_PRIV_OFFSET

	queue->entries = entries;

	return 0;
}

static void rt2x00queue_free_skbs(struct data_queue *queue)
{
	unsigned int i;

	if (!queue->entries)
		return;

	for (i = 0; i < queue->limit; i++) {
		rt2x00queue_free_skb(&queue->entries[i]);
	}
}

static int rt2x00queue_alloc_rxskbs(struct data_queue *queue)
{
	unsigned int i;
	struct sk_buff *skb;

	for (i = 0; i < queue->limit; i++) {
		skb = rt2x00queue_alloc_rxskb(&queue->entries[i]);
		if (!skb)
			return -ENOMEM;
		queue->entries[i].skb = skb;
	}

	return 0;
}

int rt2x00queue_initialize(struct rt2x00_dev *rt2x00dev)
{
	struct data_queue *queue;
	int status;

	status = rt2x00queue_alloc_entries(rt2x00dev->rx, rt2x00dev->ops->rx);
	if (status)
		goto exit;

	tx_queue_for_each(rt2x00dev, queue) {
		status = rt2x00queue_alloc_entries(queue, rt2x00dev->ops->tx);
		if (status)
			goto exit;
	}

	status = rt2x00queue_alloc_entries(rt2x00dev->bcn, rt2x00dev->ops->bcn);
	if (status)
		goto exit;

	if (test_bit(REQUIRE_ATIM_QUEUE, &rt2x00dev->cap_flags)) {
		status = rt2x00queue_alloc_entries(rt2x00dev->atim,
						   rt2x00dev->ops->atim);
		if (status)
			goto exit;
	}

	status = rt2x00queue_alloc_rxskbs(rt2x00dev->rx);
	if (status)
		goto exit;

	return 0;

exit:
	ERROR(rt2x00dev, "Queue entries allocation failed.\n");

	rt2x00queue_uninitialize(rt2x00dev);

	return status;
}

void rt2x00queue_uninitialize(struct rt2x00_dev *rt2x00dev)
{
	struct data_queue *queue;

	rt2x00queue_free_skbs(rt2x00dev->rx);

	queue_for_each(rt2x00dev, queue) {
		kfree(queue->entries);
		queue->entries = NULL;
	}
}

static void rt2x00queue_init(struct rt2x00_dev *rt2x00dev,
			     struct data_queue *queue, enum data_queue_qid qid)
{
	mutex_init(&queue->status_lock);
	spin_lock_init(&queue->tx_lock);
	spin_lock_init(&queue->index_lock);

	queue->rt2x00dev = rt2x00dev;
	queue->qid = qid;
	queue->txop = 0;
	queue->aifs = 2;
	queue->cw_min = 5;
	queue->cw_max = 10;
}

int rt2x00queue_allocate(struct rt2x00_dev *rt2x00dev)
{
	struct data_queue *queue;
	enum data_queue_qid qid;
	unsigned int req_atim =
	    !!test_bit(REQUIRE_ATIM_QUEUE, &rt2x00dev->cap_flags);

	/*
	 * We need the following queues:
	 * RX: 1
	 * TX: ops->tx_queues
	 * Beacon: 1
	 * Atim: 1 (if required)
	 */
	rt2x00dev->data_queues = 2 + rt2x00dev->ops->tx_queues + req_atim;

	queue = kcalloc(rt2x00dev->data_queues, sizeof(*queue), GFP_KERNEL);
	if (!queue) {
		ERROR(rt2x00dev, "Queue allocation failed.\n");
		return -ENOMEM;
	}

	/*
	 * Initialize pointers
	 */
	rt2x00dev->rx = queue;
	rt2x00dev->tx = &queue[1];
	rt2x00dev->bcn = &queue[1 + rt2x00dev->ops->tx_queues];
	rt2x00dev->atim = req_atim ? &queue[2 + rt2x00dev->ops->tx_queues] : NULL;

	/*
	 * Initialize queue parameters.
	 * RX: qid = QID_RX
	 * TX: qid = QID_AC_VO + index
	 * TX: cw_min: 2^5 = 32.
	 * TX: cw_max: 2^10 = 1024.
	 * BCN: qid = QID_BEACON
	 * ATIM: qid = QID_ATIM
	 */
	rt2x00queue_init(rt2x00dev, rt2x00dev->rx, QID_RX);

	qid = QID_AC_VO;
	tx_queue_for_each(rt2x00dev, queue)
		rt2x00queue_init(rt2x00dev, queue, qid++);

	rt2x00queue_init(rt2x00dev, rt2x00dev->bcn, QID_BEACON);
	if (req_atim)
		rt2x00queue_init(rt2x00dev, rt2x00dev->atim, QID_ATIM);

	return 0;
}

void rt2x00queue_free(struct rt2x00_dev *rt2x00dev)
{
	kfree(rt2x00dev->rx);
	rt2x00dev->rx = NULL;
	rt2x00dev->tx = NULL;
	rt2x00dev->bcn = NULL;
}<|MERGE_RESOLUTION|>--- conflicted
+++ resolved
@@ -564,30 +564,6 @@
 	struct skb_frame_desc *skbdesc;
 	u8 rate_idx, rate_flags;
 	int ret = 0;
-<<<<<<< HEAD
-
-	spin_lock(&queue->tx_lock);
-
-	entry = rt2x00queue_get_entry(queue, Q_INDEX);
-
-	if (unlikely(rt2x00queue_full(queue))) {
-		ERROR(queue->rt2x00dev,
-		      "Dropping frame due to full tx queue %d.\n", queue->qid);
-		ret = -ENOBUFS;
-		goto out;
-	}
-
-	if (unlikely(test_and_set_bit(ENTRY_OWNER_DEVICE_DATA,
-				      &entry->flags))) {
-		ERROR(queue->rt2x00dev,
-		      "Arrived at non-free entry in the non-full queue %d.\n"
-		      "Please file bug report to %s.\n",
-		      queue->qid, DRV_PROJECT);
-		ret = -EINVAL;
-		goto out;
-	}
-=======
->>>>>>> 9c61904c
 
 	/*
 	 * Copy all TX descriptor information into txdesc,
