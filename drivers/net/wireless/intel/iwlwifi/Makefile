# SPDX-License-Identifier: GPL-2.0
# common
obj-$(CONFIG_IWLWIFI)	+= iwlwifi.o
iwlwifi-objs		+= iwl-io.o
iwlwifi-objs		+= iwl-drv.o
iwlwifi-objs		+= iwl-debug.o
iwlwifi-objs		+= iwl-eeprom-read.o iwl-eeprom-parse.o
iwlwifi-objs		+= iwl-phy-db.o iwl-nvm-parse.o
iwlwifi-objs		+= pcie/drv.o pcie/rx.o pcie/tx.o pcie/trans.o
iwlwifi-objs		+= pcie/ctxt-info.o pcie/ctxt-info-gen3.o
iwlwifi-objs		+= pcie/trans-gen2.o pcie/tx-gen2.o
iwlwifi-$(CONFIG_IWLDVM) += cfg/1000.o cfg/2000.o cfg/5000.o cfg/6000.o
iwlwifi-$(CONFIG_IWLMVM) += cfg/7000.o cfg/8000.o cfg/9000.o cfg/22000.o
iwlwifi-objs		+= iwl-dbg-tlv.o
iwlwifi-objs		+= iwl-trans.o
iwlwifi-objs		+= queue/tx.o

iwlwifi-objs		+= fw/img.o fw/notif-wait.o
<<<<<<< HEAD
iwlwifi-objs		+= fw/dbg.o fw/pnvm.o
=======
iwlwifi-objs		+= fw/dbg.o fw/pnvm.o fw/dump.o
>>>>>>> 7d2a07b7
iwlwifi-$(CONFIG_IWLMVM) += fw/paging.o fw/smem.o fw/init.o
iwlwifi-$(CONFIG_ACPI) += fw/acpi.o
iwlwifi-$(CONFIG_EFI)	+= fw/uefi.o
iwlwifi-$(CONFIG_IWLWIFI_DEBUGFS) += fw/debugfs.o

iwlwifi-objs += $(iwlwifi-m)

iwlwifi-$(CONFIG_IWLWIFI_DEVICE_TRACING) += iwl-devtrace.o

ccflags-y += -I$(src)

obj-$(CONFIG_IWLDVM)	+= dvm/
obj-$(CONFIG_IWLMVM)	+= mvm/

CFLAGS_iwl-devtrace.o := -I$(src)<|MERGE_RESOLUTION|>--- conflicted
+++ resolved
@@ -16,11 +16,7 @@
 iwlwifi-objs		+= queue/tx.o
 
 iwlwifi-objs		+= fw/img.o fw/notif-wait.o
-<<<<<<< HEAD
-iwlwifi-objs		+= fw/dbg.o fw/pnvm.o
-=======
 iwlwifi-objs		+= fw/dbg.o fw/pnvm.o fw/dump.o
->>>>>>> 7d2a07b7
 iwlwifi-$(CONFIG_IWLMVM) += fw/paging.o fw/smem.o fw/init.o
 iwlwifi-$(CONFIG_ACPI) += fw/acpi.o
 iwlwifi-$(CONFIG_EFI)	+= fw/uefi.o
