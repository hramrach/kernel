--- conflicted
+++ resolved
@@ -3,11 +3,7 @@
  * Copyright(c) 2003 - 2014 Intel Corporation. All rights reserved.
  * Copyright(c) 2013 - 2015 Intel Mobile Communications GmbH
  * Copyright(c) 2016 - 2017 Intel Deutschland GmbH
-<<<<<<< HEAD
- * Copyright(c) 2018 Intel Corporation
-=======
  * Copyright(c) 2018 - 2019 Intel Corporation
->>>>>>> f5d1df8d
  *
  * Portions of this file are derived from the ipw3945 project, as well
  * as portions of the ieee80211 subsystem header files.
