--- conflicted
+++ resolved
@@ -1529,21 +1529,13 @@
 
 	napi = &rxq->napi;
 	if (napi->poll) {
-<<<<<<< HEAD
-=======
 		napi_gro_flush(napi, false);
 
->>>>>>> 0d3821eb
 		if (napi->rx_count) {
 			netif_receive_skb_list(&napi->rx_list);
 			INIT_LIST_HEAD(&napi->rx_list);
 			napi->rx_count = 0;
 		}
-<<<<<<< HEAD
-
-		napi_gro_flush(napi, false);
-=======
->>>>>>> 0d3821eb
 	}
 
 	iwl_pcie_rxq_restock(trans, rxq);
