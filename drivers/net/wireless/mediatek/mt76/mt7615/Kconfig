# SPDX-License-Identifier: GPL-2.0-only

config MT7615_COMMON
	tristate
<<<<<<< HEAD
	select MT76_CORE
=======
	select WANT_DEV_COREDUMP
	select MT76_CONNAC_LIB
>>>>>>> 7d2a07b7

config MT7615E
	tristate "MediaTek MT7615E and MT7663E (PCIe) support"
	select MT7615_COMMON
	depends on MAC80211
	depends on PCI
	help
	  This adds support for MT7615-based wireless PCIe devices,
	  which support concurrent dual-band operation at both 5GHz
	  and 2.4GHz, IEEE 802.11ac 4x4:4SS 1733Mbps PHY rate, wave2
	  MU-MIMO up to 4 users/group and 160MHz channels.

	  To compile this driver as a module, choose M here.

config MT7622_WMAC
	bool "MT7622 (SoC) WMAC support"
	depends on MT7615E
	depends on ARCH_MEDIATEK || COMPILE_TEST
	select REGMAP
	default y
	help
	  This adds support for the built-in WMAC on MT7622 SoC devices
	  which has the same feature set as a MT7615, but limited to
	  2.4 GHz only.

config MT7663_USB_SDIO_COMMON
	tristate
	select MT7615_COMMON

config MT7663U
	tristate "MediaTek MT7663U (USB) support"
	select MT76_USB
	select MT7663_USB_SDIO_COMMON
	depends on MAC80211
	depends on USB
	help
	  This adds support for MT7663U 802.11ac 2x2:2 wireless devices.

	  To compile this driver as a module, choose M here.

config MT7663S
	tristate "MediaTek MT7663S (SDIO) support"
	select MT76_SDIO
	select MT7663_USB_SDIO_COMMON
	depends on MAC80211
	depends on MMC
	help
	  This adds support for MT7663S 802.11ac 2x2:2 wireless devices.

	  To compile this driver as a module, choose M here.<|MERGE_RESOLUTION|>--- conflicted
+++ resolved
@@ -2,12 +2,8 @@
 
 config MT7615_COMMON
 	tristate
-<<<<<<< HEAD
-	select MT76_CORE
-=======
 	select WANT_DEV_COREDUMP
 	select MT76_CONNAC_LIB
->>>>>>> 7d2a07b7
 
 config MT7615E
 	tristate "MediaTek MT7615E and MT7663E (PCIe) support"
