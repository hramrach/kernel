--- conflicted
+++ resolved
@@ -1971,79 +1971,6 @@
 				     MT7615_WATCHDOG_TIME);
 }
 
-<<<<<<< HEAD
-static bool
-mt7615_wait_reset_state(struct mt7615_dev *dev, u32 state)
-{
-	bool ret;
-
-	ret = wait_event_timeout(dev->reset_wait,
-				 (READ_ONCE(dev->reset_state) & state),
-				 MT7615_RESET_TIMEOUT);
-	WARN(!ret, "Timeout waiting for MCU reset state %x\n", state);
-	return ret;
-}
-
-static void
-mt7615_update_vif_beacon(void *priv, u8 *mac, struct ieee80211_vif *vif)
-{
-	struct ieee80211_hw *hw = priv;
-	struct mt7615_dev *dev = mt7615_hw_dev(hw);
-
-	switch (vif->type) {
-	case NL80211_IFTYPE_MESH_POINT:
-	case NL80211_IFTYPE_ADHOC:
-	case NL80211_IFTYPE_AP:
-		mt7615_mcu_add_beacon(dev, hw, vif,
-				      vif->bss_conf.enable_beacon);
-		break;
-	default:
-		break;
-	}
-}
-
-static void
-mt7615_update_beacons(struct mt7615_dev *dev)
-{
-	ieee80211_iterate_active_interfaces(dev->mt76.hw,
-		IEEE80211_IFACE_ITER_RESUME_ALL,
-		mt7615_update_vif_beacon, dev->mt76.hw);
-
-	if (!dev->mt76.phy2)
-		return;
-
-	ieee80211_iterate_active_interfaces(dev->mt76.phy2->hw,
-		IEEE80211_IFACE_ITER_RESUME_ALL,
-		mt7615_update_vif_beacon, dev->mt76.phy2->hw);
-}
-
-void mt7615_dma_reset(struct mt7615_dev *dev)
-{
-	int i;
-
-	mt76_clear(dev, MT_WPDMA_GLO_CFG,
-		   MT_WPDMA_GLO_CFG_RX_DMA_EN | MT_WPDMA_GLO_CFG_TX_DMA_EN |
-		   MT_WPDMA_GLO_CFG_TX_WRITEBACK_DONE);
-
-	usleep_range(1000, 2000);
-
-	for (i = 0; i < __MT_TXQ_MAX; i++)
-		mt76_queue_tx_cleanup(dev, dev->mphy.q_tx[i], true);
-
-	for (i = 0; i < __MT_MCUQ_MAX; i++)
-		mt76_queue_tx_cleanup(dev, dev->mt76.q_mcu[i], true);
-
-	mt76_for_each_q_rx(&dev->mt76, i)
-		mt76_queue_rx_reset(dev, i);
-
-	mt76_set(dev, MT_WPDMA_GLO_CFG,
-		 MT_WPDMA_GLO_CFG_RX_DMA_EN | MT_WPDMA_GLO_CFG_TX_DMA_EN |
-		 MT_WPDMA_GLO_CFG_TX_WRITEBACK_DONE);
-}
-EXPORT_SYMBOL_GPL(mt7615_dma_reset);
-
-=======
->>>>>>> 07fa30c8
 void mt7615_tx_token_put(struct mt7615_dev *dev)
 {
 	struct mt76_txwi_cache *txwi;
