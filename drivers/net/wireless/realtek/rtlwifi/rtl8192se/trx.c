--- conflicted
+++ resolved
@@ -513,11 +513,7 @@
 
 	/* This bit indicate this packet is used for FW download. */
 	if (tcb_desc->cmd_or_init == DESC_PACKET_TYPE_INIT) {
-<<<<<<< HEAD
-		/* For firmware downlaod we only need to set LINIP */
-=======
 		/* For firmware download we only need to set LINIP */
->>>>>>> 7d2a07b7
 		set_tx_desc_linip(pdesc, tcb_desc->last_inipkt);
 
 		/* 92SE must set as 1 for firmware download HW DMA error */
