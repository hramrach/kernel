// SPDX-License-Identifier: GPL-2.0
/* Copyright(c) 2012  Realtek Corporation.*/

/***************************************************************
 * Description:
 *
 * This file is for RTL8723B Co-exist mechanism
 *
 * History
 * 2012/11/15 Cosa first check in.
 *
 ***************************************************************/

/***************************************************************
 * include files
 ***************************************************************/
#include "halbt_precomp.h"
/***************************************************************
 * Global variables, these are static variables
 ***************************************************************/
static struct coex_dm_8723b_1ant glcoex_dm_8723b_1ant;
static struct coex_dm_8723b_1ant *coex_dm = &glcoex_dm_8723b_1ant;
static struct coex_sta_8723b_1ant glcoex_sta_8723b_1ant;
static struct coex_sta_8723b_1ant *coex_sta = &glcoex_sta_8723b_1ant;

static const char *const glbt_info_src_8723b_1ant[] = {
	"BT Info[wifi fw]",
	"BT Info[bt rsp]",
	"BT Info[bt auto report]",
};

static u32 glcoex_ver_date_8723b_1ant = 20130918;
static u32 glcoex_ver_8723b_1ant = 0x47;

/***************************************************************
 * local function proto type if needed
 ***************************************************************/
/***************************************************************
 * local function start with halbtc8723b1ant_
 ***************************************************************/

static void halbtc8723b1ant_updatera_mask(struct btc_coexist *btcoexist,
					  bool force_exec, u32 dis_rate_mask)
{
	coex_dm->curra_mask = dis_rate_mask;

	if (force_exec || (coex_dm->prera_mask != coex_dm->curra_mask))
		btcoexist->btc_set(btcoexist, BTC_SET_ACT_UPDATE_RAMASK,
				   &coex_dm->curra_mask);

	coex_dm->prera_mask = coex_dm->curra_mask;
}

static void btc8723b1ant_auto_rate_fb_retry(struct btc_coexist *btcoexist,
					    bool force_exec, u8 type)
{
	bool wifi_under_bmode = false;

	coex_dm->cur_arfr_type = type;

	if (force_exec || (coex_dm->pre_arfr_type != coex_dm->cur_arfr_type)) {
		switch (coex_dm->cur_arfr_type) {
		case 0:	/* normal mode */
			btcoexist->btc_write_4byte(btcoexist, 0x430,
						   coex_dm->backup_arfr_cnt1);
			btcoexist->btc_write_4byte(btcoexist, 0x434,
						   coex_dm->backup_arfr_cnt2);
			break;
		case 1:
			btcoexist->btc_get(btcoexist,
					   BTC_GET_BL_WIFI_UNDER_B_MODE,
					   &wifi_under_bmode);
			if (wifi_under_bmode) {
				btcoexist->btc_write_4byte(btcoexist,
							   0x430, 0x0);
				btcoexist->btc_write_4byte(btcoexist,
							   0x434, 0x01010101);
			} else {
				btcoexist->btc_write_4byte(btcoexist,
							   0x430, 0x0);
				btcoexist->btc_write_4byte(btcoexist,
							   0x434, 0x04030201);
			}
			break;
		default:
			break;
		}
	}

	coex_dm->pre_arfr_type = coex_dm->cur_arfr_type;
}

static void halbtc8723b1ant_retry_limit(struct btc_coexist *btcoexist,
					bool force_exec, u8 type)
{
	coex_dm->cur_retry_limit_type = type;

	if (force_exec || (coex_dm->pre_retry_limit_type !=
			   coex_dm->cur_retry_limit_type)) {
		switch (coex_dm->cur_retry_limit_type) {
		case 0:	/* normal mode */
			btcoexist->btc_write_2byte(btcoexist, 0x42a,
						   coex_dm->backup_retry_limit);
			break;
		case 1:	/* retry limit = 8 */
			btcoexist->btc_write_2byte(btcoexist, 0x42a, 0x0808);
			break;
		default:
			break;
		}
	}

	coex_dm->pre_retry_limit_type = coex_dm->cur_retry_limit_type;
}

static void halbtc8723b1ant_ampdu_maxtime(struct btc_coexist *btcoexist,
					  bool force_exec, u8 type)
{
	coex_dm->cur_ampdu_time_type = type;

	if (force_exec || (coex_dm->pre_ampdu_time_type !=
		coex_dm->cur_ampdu_time_type)) {
		switch (coex_dm->cur_ampdu_time_type) {
		case 0:	/* normal mode */
			btcoexist->btc_write_1byte(btcoexist, 0x456,
					coex_dm->backup_ampdu_max_time);
			break;
		case 1:	/* AMPDU timw = 0x38 * 32us */
			btcoexist->btc_write_1byte(btcoexist, 0x456, 0x38);
			break;
		default:
			break;
		}
	}

	coex_dm->pre_ampdu_time_type = coex_dm->cur_ampdu_time_type;
}

static void halbtc8723b1ant_limited_tx(struct btc_coexist *btcoexist,
				       bool force_exec, u8 ra_masktype,
				       u8 arfr_type, u8 retry_limit_type,
				       u8 ampdu_time_type)
{
	switch (ra_masktype) {
	case 0:	/* normal mode */
		halbtc8723b1ant_updatera_mask(btcoexist, force_exec, 0x0);
		break;
	case 1:	/* disable cck 1/2 */
		halbtc8723b1ant_updatera_mask(btcoexist, force_exec,
					      0x00000003);
		break;
	/* disable cck 1/2/5.5, ofdm 6/9/12/18/24, mcs 0/1/2/3/4 */
	case 2:
		halbtc8723b1ant_updatera_mask(btcoexist, force_exec,
					      0x0001f1f7);
		break;
	default:
		break;
	}

	btc8723b1ant_auto_rate_fb_retry(btcoexist, force_exec, arfr_type);
	halbtc8723b1ant_retry_limit(btcoexist, force_exec, retry_limit_type);
	halbtc8723b1ant_ampdu_maxtime(btcoexist, force_exec, ampdu_time_type);
}

static void halbtc8723b1ant_limited_rx(struct btc_coexist *btcoexist,
				       bool force_exec, bool rej_ap_agg_pkt,
				       bool bt_ctrl_agg_buf_size,
				       u8 agg_buf_size)
{
	bool reject_rx_agg = rej_ap_agg_pkt;
	bool bt_ctrl_rx_agg_size = bt_ctrl_agg_buf_size;
	u8 rxaggsize = agg_buf_size;

	/**********************************************
	 *	Rx Aggregation related setting
	 **********************************************/
	btcoexist->btc_set(btcoexist, BTC_SET_BL_TO_REJ_AP_AGG_PKT,
			   &reject_rx_agg);
	/* decide BT control aggregation buf size or not  */
	btcoexist->btc_set(btcoexist, BTC_SET_BL_BT_CTRL_AGG_SIZE,
			   &bt_ctrl_rx_agg_size);
	/* aggregation buf size, only work
	 * when BT control Rx aggregation size.
	 */
	btcoexist->btc_set(btcoexist, BTC_SET_U1_AGG_BUF_SIZE, &rxaggsize);
	/* real update aggregation setting  */
	btcoexist->btc_set(btcoexist, BTC_SET_ACT_AGGREGATE_CTRL, NULL);
}

static void halbtc8723b1ant_query_bt_info(struct btc_coexist *btcoexist)
{
	u8 h2c_parameter[1] = {0};

	coex_sta->c2h_bt_info_req_sent = true;

	/* trigger */
	h2c_parameter[0] |= BIT(0);

	btcoexist->btc_fill_h2c(btcoexist, 0x61, 1, h2c_parameter);
}

static void halbtc8723b1ant_monitor_bt_ctr(struct btc_coexist *btcoexist)
{
	u32 reg_hp_txrx, reg_lp_txrx, u32tmp;
	u32 reg_hp_tx = 0, reg_hp_rx = 0;
	u32 reg_lp_tx = 0, reg_lp_rx = 0;
	static u32 num_of_bt_counter_chk;

	reg_hp_txrx = 0x770;
	reg_lp_txrx = 0x774;

	u32tmp = btcoexist->btc_read_4byte(btcoexist, reg_hp_txrx);
	reg_hp_tx = u32tmp & MASKLWORD;
	reg_hp_rx = (u32tmp & MASKHWORD) >> 16;

	u32tmp = btcoexist->btc_read_4byte(btcoexist, reg_lp_txrx);
	reg_lp_tx = u32tmp & MASKLWORD;
	reg_lp_rx = (u32tmp & MASKHWORD) >> 16;

	coex_sta->high_priority_tx = reg_hp_tx;
	coex_sta->high_priority_rx = reg_hp_rx;
	coex_sta->low_priority_tx = reg_lp_tx;
	coex_sta->low_priority_rx = reg_lp_rx;

	if ((coex_sta->low_priority_tx > 1050) &&
	    (!coex_sta->c2h_bt_inquiry_page))
		coex_sta->pop_event_cnt++;

	/* reset counter */
	btcoexist->btc_write_1byte(btcoexist, 0x76e, 0xc);

	/* This part is for wifi FW and driver to update BT's status as
	 * disabled.
	 *
	 * The flow is as the following
	 * 1. disable BT
	 * 2. if all BT Tx/Rx counter = 0, after 6 sec we query bt info
	 * 3. Because BT will not rsp from mailbox, so wifi fw will know BT is
	 * disabled
	 *
	 * 4. FW will rsp c2h for BT that driver will know BT is disabled.
	 */
	if ((reg_hp_tx == 0) && (reg_hp_rx == 0) && (reg_lp_tx == 0) &&
	    (reg_lp_rx == 0)) {
		num_of_bt_counter_chk++;
		if (num_of_bt_counter_chk == 3)
			halbtc8723b1ant_query_bt_info(btcoexist);
	} else {
		num_of_bt_counter_chk = 0;
	}
}

static void halbtc8723b1ant_monitor_wifi_ctr(struct btc_coexist *btcoexist)
{
	s32 wifi_rssi = 0;
	bool wifi_busy = false, wifi_under_b_mode = false;
	static u8 cck_lock_counter;
	u32 total_cnt;

	btcoexist->btc_get(btcoexist, BTC_GET_BL_WIFI_BUSY, &wifi_busy);
	btcoexist->btc_get(btcoexist, BTC_GET_S4_WIFI_RSSI, &wifi_rssi);
	btcoexist->btc_get(btcoexist, BTC_GET_BL_WIFI_UNDER_B_MODE,
			   &wifi_under_b_mode);

	if (coex_sta->under_ips) {
		coex_sta->crc_ok_cck = 0;
		coex_sta->crc_ok_11g = 0;
		coex_sta->crc_ok_11n = 0;
		coex_sta->crc_ok_11n_agg = 0;

		coex_sta->crc_err_cck = 0;
		coex_sta->crc_err_11g = 0;
		coex_sta->crc_err_11n = 0;
		coex_sta->crc_err_11n_agg = 0;
	} else {
		coex_sta->crc_ok_cck =
			btcoexist->btc_read_4byte(btcoexist, 0xf88);
		coex_sta->crc_ok_11g =
			btcoexist->btc_read_2byte(btcoexist, 0xf94);
		coex_sta->crc_ok_11n =
			btcoexist->btc_read_2byte(btcoexist, 0xf90);
		coex_sta->crc_ok_11n_agg =
			btcoexist->btc_read_2byte(btcoexist, 0xfb8);

		coex_sta->crc_err_cck =
			btcoexist->btc_read_4byte(btcoexist, 0xf84);
		coex_sta->crc_err_11g =
			btcoexist->btc_read_2byte(btcoexist, 0xf96);
		coex_sta->crc_err_11n =
			btcoexist->btc_read_2byte(btcoexist, 0xf92);
		coex_sta->crc_err_11n_agg =
			btcoexist->btc_read_2byte(btcoexist, 0xfba);
	}

	/* reset counter */
	btcoexist->btc_write_1byte_bitmask(btcoexist, 0xf16, 0x1, 0x1);
	btcoexist->btc_write_1byte_bitmask(btcoexist, 0xf16, 0x1, 0x0);

	if ((wifi_busy) && (wifi_rssi >= 30) && (!wifi_under_b_mode)) {
		total_cnt = coex_sta->crc_ok_cck + coex_sta->crc_ok_11g +
			    coex_sta->crc_ok_11n + coex_sta->crc_ok_11n_agg;

		if ((coex_dm->bt_status == BT_8723B_1ANT_BT_STATUS_ACL_BUSY) ||
		    (coex_dm->bt_status ==
		     BT_8723B_1ANT_BT_STATUS_ACL_SCO_BUSY) ||
		    (coex_dm->bt_status == BT_8723B_1ANT_BT_STATUS_SCO_BUSY)) {
			if (coex_sta->crc_ok_cck >
			    (total_cnt - coex_sta->crc_ok_cck)) {
				if (cck_lock_counter < 3)
					cck_lock_counter++;
			} else {
				if (cck_lock_counter > 0)
					cck_lock_counter--;
			}

		} else {
			if (cck_lock_counter > 0)
				cck_lock_counter--;
		}
	} else {
		if (cck_lock_counter > 0)
			cck_lock_counter--;
	}

	if (!coex_sta->pre_ccklock) {
		if (cck_lock_counter >= 3)
			coex_sta->cck_lock = true;
		else
			coex_sta->cck_lock = false;
	} else {
		if (cck_lock_counter == 0)
			coex_sta->cck_lock = false;
		else
			coex_sta->cck_lock = true;
	}

	if (coex_sta->cck_lock)
		coex_sta->cck_ever_lock = true;

	coex_sta->pre_ccklock = coex_sta->cck_lock;
}

static bool btc8723b1ant_is_wifi_status_changed(struct btc_coexist *btcoexist)
{
	static bool pre_wifi_busy;
	static bool pre_under_4way, pre_bt_hs_on;
	bool wifi_busy = false, under_4way = false, bt_hs_on = false;
	bool wifi_connected = false;

	btcoexist->btc_get(btcoexist, BTC_GET_BL_WIFI_CONNECTED,
			   &wifi_connected);
	btcoexist->btc_get(btcoexist, BTC_GET_BL_WIFI_BUSY, &wifi_busy);
	btcoexist->btc_get(btcoexist, BTC_GET_BL_HS_OPERATION, &bt_hs_on);
	btcoexist->btc_get(btcoexist, BTC_GET_BL_WIFI_4_WAY_PROGRESS,
			   &under_4way);

	if (wifi_connected) {
		if (wifi_busy != pre_wifi_busy) {
			pre_wifi_busy = wifi_busy;
			return true;
		}
		if (under_4way != pre_under_4way) {
			pre_under_4way = under_4way;
			return true;
		}
		if (bt_hs_on != pre_bt_hs_on) {
			pre_bt_hs_on = bt_hs_on;
			return true;
		}
	}

	return false;
}

static void halbtc8723b1ant_update_bt_link_info(struct btc_coexist *btcoexist)
{
	struct btc_bt_link_info *bt_link_info = &btcoexist->bt_link_info;
	bool bt_hs_on = false;

	btcoexist->btc_get(btcoexist, BTC_GET_BL_HS_OPERATION, &bt_hs_on);

	bt_link_info->bt_link_exist = coex_sta->bt_link_exist;
	bt_link_info->sco_exist = coex_sta->sco_exist;
	bt_link_info->a2dp_exist = coex_sta->a2dp_exist;
	bt_link_info->pan_exist = coex_sta->pan_exist;
	bt_link_info->hid_exist = coex_sta->hid_exist;
	bt_link_info->bt_hi_pri_link_exist = coex_sta->bt_hi_pri_link_exist;

	/* work around for HS mode. */
	if (bt_hs_on) {
		bt_link_info->pan_exist = true;
		bt_link_info->bt_link_exist = true;
	}

	/* check if Sco only */
	if (bt_link_info->sco_exist && !bt_link_info->a2dp_exist &&
	    !bt_link_info->pan_exist && !bt_link_info->hid_exist)
		bt_link_info->sco_only = true;
	else
		bt_link_info->sco_only = false;

	/* check if A2dp only */
	if (!bt_link_info->sco_exist && bt_link_info->a2dp_exist &&
	    !bt_link_info->pan_exist && !bt_link_info->hid_exist)
		bt_link_info->a2dp_only = true;
	else
		bt_link_info->a2dp_only = false;

	/* check if Pan only */
	if (!bt_link_info->sco_exist && !bt_link_info->a2dp_exist &&
	    bt_link_info->pan_exist && !bt_link_info->hid_exist)
		bt_link_info->pan_only = true;
	else
		bt_link_info->pan_only = false;

	/* check if Hid only */
	if (!bt_link_info->sco_exist && !bt_link_info->a2dp_exist &&
	    !bt_link_info->pan_exist && bt_link_info->hid_exist)
		bt_link_info->hid_only = true;
	else
		bt_link_info->hid_only = false;
}

static void halbtc8723b1ant_set_bt_auto_report(struct btc_coexist *btcoexist,
					       bool enable_auto_report)
{
	u8 h2c_parameter[1] = {0};

	h2c_parameter[0] = 0;

	if (enable_auto_report)
		h2c_parameter[0] |= BIT(0);

	btcoexist->btc_fill_h2c(btcoexist, 0x68, 1, h2c_parameter);
}

static void halbtc8723b1ant_bt_auto_report(struct btc_coexist *btcoexist,
					   bool force_exec,
					   bool enable_auto_report)
{
	coex_dm->cur_bt_auto_report = enable_auto_report;

	if (!force_exec) {
		if (coex_dm->pre_bt_auto_report == coex_dm->cur_bt_auto_report)
			return;
	}
	halbtc8723b1ant_set_bt_auto_report(btcoexist,
					   coex_dm->cur_bt_auto_report);

	coex_dm->pre_bt_auto_report = coex_dm->cur_bt_auto_report;
}

static void btc8723b1ant_set_sw_pen_tx_rate_adapt(struct btc_coexist *btcoexist,
						  bool low_penalty_ra)
{
	struct rtl_priv *rtlpriv = btcoexist->adapter;
	u8 h2c_parameter[6] = {0};

	h2c_parameter[0] = 0x6;	/* opCode, 0x6= Retry_Penalty */

	if (low_penalty_ra) {
		h2c_parameter[1] |= BIT0;
		/* normal rate except MCS7/6/5, OFDM54/48/36 */
		h2c_parameter[2] = 0x00;
		h2c_parameter[3] = 0xf7;  /* MCS7 or OFDM54 */
		h2c_parameter[4] = 0xf8;  /* MCS6 or OFDM48 */
		h2c_parameter[5] = 0xf9;  /* MCS5 or OFDM36 */
	}

	rtl_dbg(rtlpriv, COMP_BT_COEXIST, DBG_LOUD,
		"[BTCoex], set WiFi Low-Penalty Retry: %s",
		(low_penalty_ra ? "ON!!" : "OFF!!"));

	btcoexist->btc_fill_h2c(btcoexist, 0x69, 6, h2c_parameter);
}

static void halbtc8723b1ant_low_penalty_ra(struct btc_coexist *btcoexist,
					   bool force_exec, bool low_penalty_ra)
{
	coex_dm->cur_low_penalty_ra = low_penalty_ra;

	if (!force_exec) {
		if (coex_dm->pre_low_penalty_ra == coex_dm->cur_low_penalty_ra)
			return;
	}
	btc8723b1ant_set_sw_pen_tx_rate_adapt(btcoexist,
					      coex_dm->cur_low_penalty_ra);

	coex_dm->pre_low_penalty_ra = coex_dm->cur_low_penalty_ra;
}

static void halbtc8723b1ant_set_coex_table(struct btc_coexist *btcoexist,
					   u32 val0x6c0, u32 val0x6c4,
					   u32 val0x6c8, u8 val0x6cc)
{
	struct rtl_priv *rtlpriv = btcoexist->adapter;

	rtl_dbg(rtlpriv, COMP_BT_COEXIST, DBG_LOUD,
		"[BTCoex], set coex table, set 0x6c0 = 0x%x\n", val0x6c0);
	btcoexist->btc_write_4byte(btcoexist, 0x6c0, val0x6c0);

	rtl_dbg(rtlpriv, COMP_BT_COEXIST, DBG_LOUD,
		"[BTCoex], set coex table, set 0x6c4 = 0x%x\n", val0x6c4);
	btcoexist->btc_write_4byte(btcoexist, 0x6c4, val0x6c4);

	rtl_dbg(rtlpriv, COMP_BT_COEXIST, DBG_LOUD,
		"[BTCoex], set coex table, set 0x6c8 = 0x%x\n", val0x6c8);
	btcoexist->btc_write_4byte(btcoexist, 0x6c8, val0x6c8);

	rtl_dbg(rtlpriv, COMP_BT_COEXIST, DBG_LOUD,
		"[BTCoex], set coex table, set 0x6cc = 0x%x\n", val0x6cc);
	btcoexist->btc_write_1byte(btcoexist, 0x6cc, val0x6cc);
}

static void halbtc8723b1ant_coex_table(struct btc_coexist *btcoexist,
				       bool force_exec, u32 val0x6c0,
				       u32 val0x6c4, u32 val0x6c8,
				       u8 val0x6cc)
{
	struct rtl_priv *rtlpriv = btcoexist->adapter;

	rtl_dbg(rtlpriv, COMP_BT_COEXIST, DBG_LOUD,
		"[BTCoex], %s write Coex Table 0x6c0 = 0x%x, 0x6c4 = 0x%x, 0x6cc = 0x%x\n",
		 (force_exec ? "force to" : ""),
		 val0x6c0, val0x6c4, val0x6cc);
	coex_dm->cur_val0x6c0 = val0x6c0;
	coex_dm->cur_val0x6c4 = val0x6c4;
	coex_dm->cur_val0x6c8 = val0x6c8;
	coex_dm->cur_val0x6cc = val0x6cc;

	if (!force_exec) {
		if ((coex_dm->pre_val0x6c0 == coex_dm->cur_val0x6c0) &&
		    (coex_dm->pre_val0x6c4 == coex_dm->cur_val0x6c4) &&
		    (coex_dm->pre_val0x6c8 == coex_dm->cur_val0x6c8) &&
		    (coex_dm->pre_val0x6cc == coex_dm->cur_val0x6cc))
			return;
	}
	halbtc8723b1ant_set_coex_table(btcoexist, val0x6c0, val0x6c4,
				       val0x6c8, val0x6cc);

	coex_dm->pre_val0x6c0 = coex_dm->cur_val0x6c0;
	coex_dm->pre_val0x6c4 = coex_dm->cur_val0x6c4;
	coex_dm->pre_val0x6c8 = coex_dm->cur_val0x6c8;
	coex_dm->pre_val0x6cc = coex_dm->cur_val0x6cc;
}

static void halbtc8723b1ant_coex_table_with_type(struct btc_coexist *btcoexist,
						 bool force_exec, u8 type)
{
	coex_sta->coex_table_type = type;

	switch (type) {
	case 0:
		halbtc8723b1ant_coex_table(btcoexist, force_exec, 0x55555555,
					   0x55555555, 0xffffff, 0x3);
		break;
	case 1:
		halbtc8723b1ant_coex_table(btcoexist, force_exec, 0x55555555,
					   0x5a5a5a5a, 0xffffff, 0x3);
		break;
	case 2:
		halbtc8723b1ant_coex_table(btcoexist, force_exec, 0x5a5a5a5a,
					   0x5a5a5a5a, 0xffffff, 0x3);
		break;
	case 3:
		halbtc8723b1ant_coex_table(btcoexist, force_exec, 0x55555555,
					   0x5a5a5a5a, 0xffffff, 0x3);
		break;
	case 4:
		if ((coex_sta->cck_ever_lock) && (coex_sta->scan_ap_num <= 5))
			halbtc8723b1ant_coex_table(btcoexist, force_exec,
						   0x55555555, 0xaaaa5a5a,
						   0xffffff, 0x3);
		else
			halbtc8723b1ant_coex_table(btcoexist, force_exec,
						   0x55555555, 0x5a5a5a5a,
						   0xffffff, 0x3);
		break;
	case 5:
		halbtc8723b1ant_coex_table(btcoexist, force_exec, 0x5a5a5a5a,
					   0x5aaa5a5a, 0xffffff, 0x3);
		break;
	case 6:
		halbtc8723b1ant_coex_table(btcoexist, force_exec, 0x55555555,
					   0xaaaaaaaa, 0xffffff, 0x3);
		break;
	case 7:
		halbtc8723b1ant_coex_table(btcoexist, force_exec, 0xaaaaaaaa,
					   0xaaaaaaaa, 0xffffff, 0x3);
		break;
	case 8:
		halbtc8723b1ant_coex_table(btcoexist, force_exec, 0x55dd55dd,
					   0x5ada5ada, 0xffffff, 0x3);
		break;
	case 9:
		halbtc8723b1ant_coex_table(btcoexist, force_exec, 0x55dd55dd,
					   0x5ada5ada, 0xffffff, 0x3);
		break;
	case 10:
		halbtc8723b1ant_coex_table(btcoexist, force_exec, 0x55dd55dd,
					   0x5ada5ada, 0xffffff, 0x3);
		break;
	case 11:
		halbtc8723b1ant_coex_table(btcoexist, force_exec, 0x55dd55dd,
					   0x5ada5ada, 0xffffff, 0x3);
		break;
	case 12:
		halbtc8723b1ant_coex_table(btcoexist, force_exec, 0x55dd55dd,
					   0x5ada5ada, 0xffffff, 0x3);
		break;
	case 13:
		halbtc8723b1ant_coex_table(btcoexist, force_exec, 0x5fff5fff,
					   0xaaaaaaaa, 0xffffff, 0x3);
		break;
	case 14:
		halbtc8723b1ant_coex_table(btcoexist, force_exec, 0x5fff5fff,
					   0x5ada5ada, 0xffffff, 0x3);
		break;
	case 15:
		halbtc8723b1ant_coex_table(btcoexist, force_exec, 0x55dd55dd,
					   0xaaaaaaaa, 0xffffff, 0x3);
		break;
	default:
		break;
	}
}

static void
halbtc8723b1ant_set_fw_ignore_wlan_act(struct btc_coexist *btcoexist,
				       bool enable)
{
	struct rtl_priv *rtlpriv = btcoexist->adapter;
	u8 h2c_parameter[1] = {0};

	if (enable)
		h2c_parameter[0] |= BIT0;	/* function enable */

	rtl_dbg(rtlpriv, COMP_BT_COEXIST, DBG_LOUD,
		"[BTCoex], set FW for BT Ignore Wlan_Act, FW write 0x63 = 0x%x\n",
		h2c_parameter[0]);

	btcoexist->btc_fill_h2c(btcoexist, 0x63, 1, h2c_parameter);
}

static void halbtc8723b1ant_ignore_wlan_act(struct btc_coexist *btcoexist,
					    bool force_exec, bool enable)
{
	struct rtl_priv *rtlpriv = btcoexist->adapter;

	rtl_dbg(rtlpriv, COMP_BT_COEXIST, DBG_LOUD,
		"[BTCoex], %s turn Ignore WlanAct %s\n",
		(force_exec ? "force to" : ""), (enable ? "ON" : "OFF"));
	coex_dm->cur_ignore_wlan_act = enable;

	if (!force_exec) {
		rtl_dbg(rtlpriv, COMP_BT_COEXIST, DBG_LOUD,
			"[BTCoex], bPreIgnoreWlanAct = %d, bCurIgnoreWlanAct = %d!!\n",
			coex_dm->pre_ignore_wlan_act,
			 coex_dm->cur_ignore_wlan_act);

		if (coex_dm->pre_ignore_wlan_act ==
		    coex_dm->cur_ignore_wlan_act)
			return;
	}
	halbtc8723b1ant_set_fw_ignore_wlan_act(btcoexist, enable);

	coex_dm->pre_ignore_wlan_act = coex_dm->cur_ignore_wlan_act;
}

static void halbtc8723b1ant_set_fw_ps_tdma(struct btc_coexist *btcoexist,
					   u8 byte1, u8 byte2, u8 byte3,
					   u8 byte4, u8 byte5)
{
	struct rtl_priv *rtlpriv = btcoexist->adapter;
	u8 h2c_parameter[5] = {0};
	u8 real_byte1 = byte1, real_byte5 = byte5;
	bool ap_enable = false;

	btcoexist->btc_get(btcoexist, BTC_GET_BL_WIFI_AP_MODE_ENABLE,
			   &ap_enable);

	if (ap_enable) {
		if ((byte1 & BIT4) && !(byte1 & BIT5)) {
			rtl_dbg(rtlpriv, COMP_BT_COEXIST, DBG_LOUD,
				"[BTCoex], FW for 1Ant AP mode\n");
			real_byte1 &= ~BIT4;
			real_byte1 |= BIT5;

			real_byte5 |= BIT5;
			real_byte5 &= ~BIT6;
		}
	}

	h2c_parameter[0] = real_byte1;
	h2c_parameter[1] = byte2;
	h2c_parameter[2] = byte3;
	h2c_parameter[3] = byte4;
	h2c_parameter[4] = real_byte5;

	coex_dm->ps_tdma_para[0] = real_byte1;
	coex_dm->ps_tdma_para[1] = byte2;
	coex_dm->ps_tdma_para[2] = byte3;
	coex_dm->ps_tdma_para[3] = byte4;
	coex_dm->ps_tdma_para[4] = real_byte5;

	rtl_dbg(rtlpriv, COMP_BT_COEXIST, DBG_LOUD,
		"[BTCoex], PS-TDMA H2C cmd =0x%x%08x\n",
		h2c_parameter[0],
		h2c_parameter[1] << 24 |
		h2c_parameter[2] << 16 |
		h2c_parameter[3] << 8 |
		h2c_parameter[4]);

	btcoexist->btc_fill_h2c(btcoexist, 0x60, 5, h2c_parameter);
}

static void halbtc8723b1ant_set_lps_rpwm(struct btc_coexist *btcoexist,
					 u8 lps_val, u8 rpwm_val)
{
	u8 lps = lps_val;
	u8 rpwm = rpwm_val;

	btcoexist->btc_set(btcoexist, BTC_SET_U1_LPS_VAL, &lps);
	btcoexist->btc_set(btcoexist, BTC_SET_U1_RPWM_VAL, &rpwm);
}

static void halbtc8723b1ant_lps_rpwm(struct btc_coexist *btcoexist,
				     bool force_exec,
				     u8 lps_val, u8 rpwm_val)
{
	struct rtl_priv *rtlpriv = btcoexist->adapter;

	rtl_dbg(rtlpriv, COMP_BT_COEXIST, DBG_LOUD,
		"[BTCoex], %s set lps/rpwm = 0x%x/0x%x\n",
		(force_exec ? "force to" : ""), lps_val, rpwm_val);
	coex_dm->cur_lps = lps_val;
	coex_dm->cur_rpwm = rpwm_val;

	if (!force_exec) {
		rtl_dbg(rtlpriv, COMP_BT_COEXIST, DBG_LOUD,
			"[BTCoex], LPS-RxBeaconMode = 0x%x , LPS-RPWM = 0x%x!!\n",
			coex_dm->cur_lps, coex_dm->cur_rpwm);

		if ((coex_dm->pre_lps == coex_dm->cur_lps) &&
		    (coex_dm->pre_rpwm == coex_dm->cur_rpwm)) {
			rtl_dbg(rtlpriv, COMP_BT_COEXIST, DBG_LOUD,
				"[BTCoex], LPS-RPWM_Last = 0x%x , LPS-RPWM_Now = 0x%x!!\n",
				coex_dm->pre_rpwm, coex_dm->cur_rpwm);

			return;
		}
	}
	halbtc8723b1ant_set_lps_rpwm(btcoexist, lps_val, rpwm_val);

	coex_dm->pre_lps = coex_dm->cur_lps;
	coex_dm->pre_rpwm = coex_dm->cur_rpwm;
}

static void halbtc8723b1ant_sw_mechanism(struct btc_coexist *btcoexist,
					 bool low_penalty_ra)
{
	struct rtl_priv *rtlpriv = btcoexist->adapter;

	rtl_dbg(rtlpriv, COMP_BT_COEXIST, DBG_LOUD,
		"[BTCoex], SM[LpRA] = %d\n", low_penalty_ra);

	halbtc8723b1ant_low_penalty_ra(btcoexist, NORMAL_EXEC, low_penalty_ra);
}

static void halbtc8723b1ant_set_ant_path(struct btc_coexist *btcoexist,
					 u8 ant_pos_type, bool force_exec,
					 bool init_hw_cfg, bool wifi_off)
{
	struct rtl_priv *rtlpriv = btcoexist->adapter;
	struct btc_board_info *board_info = &btcoexist->board_info;
	u32 fw_ver = 0, u32tmp = 0, cnt_bt_cal_chk = 0;
	bool pg_ext_switch = false;
	bool use_ext_switch = false;
	bool is_in_mp_mode = false;
	u8 h2c_parameter[2] = {0}, u8tmp = 0;

	coex_dm->cur_ant_pos_type = ant_pos_type;

	btcoexist->btc_get(btcoexist, BTC_GET_BL_EXT_SWITCH, &pg_ext_switch);
	/* [31:16] = fw ver, [15:0] = fw sub ver */
	btcoexist->btc_get(btcoexist, BTC_GET_U4_WIFI_FW_VER, &fw_ver);

	if ((fw_ver < 0xc0000) || pg_ext_switch)
		use_ext_switch = true;

	if (init_hw_cfg) {
		/* WiFi TRx Mask on */
		btcoexist->btc_set_rf_reg(btcoexist, BTC_RF_A, 0x1, 0xfffff,
					  0x780);
		/* remove due to interrupt is disabled that polling c2h will
		 * fail and delay 100ms.
		 */

		if (fw_ver >= 0x180000) {
			/* Use H2C to set GNT_BT to HIGH */
			h2c_parameter[0] = 1;
			btcoexist->btc_fill_h2c(btcoexist, 0x6E, 1,
						h2c_parameter);
		} else {
			/* set grant_bt to high */
			btcoexist->btc_write_1byte(btcoexist, 0x765, 0x18);
		}
		/* set wlan_act control by PTA */
		btcoexist->btc_write_1byte(btcoexist, 0x76e, 0x4);

		/* BT select s0/s1 is controlled by BT */
		btcoexist->btc_write_1byte_bitmask(btcoexist, 0x67, 0x20, 0x0);
		btcoexist->btc_write_1byte_bitmask(btcoexist, 0x39, 0x8, 0x1);
		btcoexist->btc_write_1byte(btcoexist, 0x974, 0xff);
		btcoexist->btc_write_1byte_bitmask(btcoexist, 0x944, 0x3, 0x3);
		btcoexist->btc_write_1byte(btcoexist, 0x930, 0x77);
	} else if (wifi_off) {
		if (fw_ver >= 0x180000) {
			/* Use H2C to set GNT_BT to HIGH */
			h2c_parameter[0] = 1;
			btcoexist->btc_fill_h2c(btcoexist, 0x6E, 1,
						h2c_parameter);
		} else {
			/* set grant_bt to high */
			btcoexist->btc_write_1byte(btcoexist, 0x765, 0x18);
		}
		/* set wlan_act to always low */
		btcoexist->btc_write_1byte(btcoexist, 0x76e, 0x4);

		btcoexist->btc_get(btcoexist, BTC_GET_BL_WIFI_IS_IN_MP_MODE,
				   &is_in_mp_mode);
		if (!is_in_mp_mode)
			/* BT select s0/s1 is controlled by BT */
			btcoexist->btc_write_1byte_bitmask(btcoexist, 0x67,
							   0x20, 0x0);
		else
			/* BT select s0/s1 is controlled by WiFi */
			btcoexist->btc_write_1byte_bitmask(btcoexist, 0x67,
							   0x20, 0x1);

		/* 0x4c[24:23]=00, Set Antenna control by BT_RFE_CTRL
		 * BT Vendor 0xac=0xf002
		 */
		u32tmp = btcoexist->btc_read_4byte(btcoexist, 0x4c);
		u32tmp &= ~BIT23;
		u32tmp &= ~BIT24;
		btcoexist->btc_write_4byte(btcoexist, 0x4c, u32tmp);
	} else {
		/* Use H2C to set GNT_BT to LOW */
		if (fw_ver >= 0x180000) {
			if (btcoexist->btc_read_1byte(btcoexist, 0x765) != 0) {
				h2c_parameter[0] = 0;
				btcoexist->btc_fill_h2c(btcoexist, 0x6E, 1,
							h2c_parameter);
			}
		} else {
			/* BT calibration check */
			while (cnt_bt_cal_chk <= 20) {
				u8tmp = btcoexist->btc_read_1byte(btcoexist,
								  0x49d);
				cnt_bt_cal_chk++;
				if (u8tmp & BIT(0)) {
					rtl_dbg(rtlpriv, COMP_BT_COEXIST,
						DBG_LOUD,
						"[BTCoex], ########### BT is calibrating (wait cnt=%d) ###########\n",
						cnt_bt_cal_chk);
					mdelay(50);
				} else {
					rtl_dbg(rtlpriv, COMP_BT_COEXIST,
						DBG_LOUD,
						"[BTCoex], ********** BT is NOT calibrating (wait cnt=%d)**********\n",
						cnt_bt_cal_chk);
					break;
				}
			}

			/* set grant_bt to PTA */
			btcoexist->btc_write_1byte(btcoexist, 0x765, 0x0);
		}

		if (btcoexist->btc_read_1byte(btcoexist, 0x76e) != 0xc) {
			/* set wlan_act control by PTA */
			btcoexist->btc_write_1byte(btcoexist, 0x76e, 0xc);
		}

		btcoexist->btc_write_1byte_bitmask(
			btcoexist, 0x67, 0x20,
			0x1); /* BT select s0/s1 is controlled by WiFi */
	}

	if (use_ext_switch) {
		if (init_hw_cfg) {
			/* 0x4c[23] = 0, 0x4c[24] = 1
			 * Antenna control by WL/BT
			 */
			u32tmp = btcoexist->btc_read_4byte(btcoexist, 0x4c);
			u32tmp &= ~BIT23;
			u32tmp |= BIT24;
			btcoexist->btc_write_4byte(btcoexist, 0x4c, u32tmp);

			/* fixed internal switch S1->WiFi, S0->BT */
			btcoexist->btc_write_4byte(btcoexist, 0x948, 0x0);

			if (board_info->btdm_ant_pos ==
			    BTC_ANTENNA_AT_MAIN_PORT) {
				/* tell firmware "no antenna inverse" */
				h2c_parameter[0] = 0;
				/* ext switch type */
				h2c_parameter[1] = 1;
				btcoexist->btc_fill_h2c(btcoexist, 0x65, 2,
							h2c_parameter);
			} else {
				/* tell firmware "antenna inverse" */
				h2c_parameter[0] = 1;
				/* ext switch type */
				h2c_parameter[1] = 1;
				btcoexist->btc_fill_h2c(btcoexist, 0x65, 2,
							h2c_parameter);
			}
		}

		if (force_exec ||
		    (coex_dm->cur_ant_pos_type != coex_dm->pre_ant_pos_type)) {
			/* ext switch setting */
			switch (ant_pos_type) {
			case BTC_ANT_PATH_WIFI:
				if (board_info->btdm_ant_pos ==
				    BTC_ANTENNA_AT_MAIN_PORT)
					btcoexist->btc_write_1byte_bitmask(
						btcoexist, 0x92c, 0x3, 0x1);
				else
					btcoexist->btc_write_1byte_bitmask(
						btcoexist, 0x92c, 0x3, 0x2);
				break;
			case BTC_ANT_PATH_BT:
				if (board_info->btdm_ant_pos ==
				    BTC_ANTENNA_AT_MAIN_PORT)
					btcoexist->btc_write_1byte_bitmask(
						btcoexist, 0x92c, 0x3, 0x2);
				else
					btcoexist->btc_write_1byte_bitmask(
						btcoexist, 0x92c, 0x3, 0x1);
				break;
			default:
			case BTC_ANT_PATH_PTA:
				if (board_info->btdm_ant_pos ==
				    BTC_ANTENNA_AT_MAIN_PORT)
					btcoexist->btc_write_1byte_bitmask(
						btcoexist, 0x92c, 0x3, 0x1);
				else
					btcoexist->btc_write_1byte_bitmask(
						btcoexist, 0x92c, 0x3, 0x2);
				break;
			}
		}
	} else {
		if (init_hw_cfg) {
			/* 0x4c[23] = 1, 0x4c[24] = 0,
			 * Antenna control by 0x64
			 */
			u32tmp = btcoexist->btc_read_4byte(btcoexist, 0x4c);
			u32tmp |= BIT23;
			u32tmp &= ~BIT24;
			btcoexist->btc_write_4byte(btcoexist, 0x4c, u32tmp);

			/* Fix Ext switch Main->S1, Aux->S0 */
			btcoexist->btc_write_1byte_bitmask(btcoexist, 0x64, 0x1,
							   0x0);

			if (board_info->btdm_ant_pos ==
			    BTC_ANTENNA_AT_MAIN_PORT) {
				/* tell firmware "no antenna inverse" */
				h2c_parameter[0] = 0;
				/* internal switch type */
				h2c_parameter[1] = 0;
				btcoexist->btc_fill_h2c(btcoexist, 0x65, 2,
							h2c_parameter);
			} else {
				/* tell firmware "antenna inverse" */
				h2c_parameter[0] = 1;
				/* internal switch type */
				h2c_parameter[1] = 0;
				btcoexist->btc_fill_h2c(btcoexist, 0x65, 2,
							h2c_parameter);
			}
		}

		if (force_exec ||
		    (coex_dm->cur_ant_pos_type != coex_dm->pre_ant_pos_type)) {
			/* internal switch setting */
			switch (ant_pos_type) {
			case BTC_ANT_PATH_WIFI:
				if (board_info->btdm_ant_pos ==
				    BTC_ANTENNA_AT_MAIN_PORT)
					btcoexist->btc_write_4byte(btcoexist,
							0x948, 0x0);
				else
					btcoexist->btc_write_4byte(btcoexist,
							0x948, 0x280);
				break;
			case BTC_ANT_PATH_BT:
				if (board_info->btdm_ant_pos ==
				    BTC_ANTENNA_AT_MAIN_PORT)
					btcoexist->btc_write_4byte(btcoexist,
							0x948, 0x280);
				else
					btcoexist->btc_write_4byte(btcoexist,
							0x948, 0x0);
				break;
			default:
			case BTC_ANT_PATH_PTA:
				if (board_info->btdm_ant_pos ==
				    BTC_ANTENNA_AT_MAIN_PORT)
					btcoexist->btc_write_4byte(btcoexist,
							0x948, 0x200);
				else
					btcoexist->btc_write_4byte(btcoexist,
							0x948, 0x80);
				break;
			}
		}
	}

	coex_dm->pre_ant_pos_type = coex_dm->cur_ant_pos_type;
}

static void halbtc8723b1ant_ps_tdma(struct btc_coexist *btcoexist,
				    bool force_exec, bool turn_on, u8 type)
{
	struct btc_bt_link_info *bt_link_info = &btcoexist->bt_link_info;
	bool wifi_busy = false;
	u8 rssi_adjust_val = 0;
	u8 ps_tdma_byte0_val = 0x51;
	u8 ps_tdma_byte3_val = 0x10;
	u8 ps_tdma_byte4_val = 0x50;
	s8 wifi_duration_adjust = 0x0;
	static bool pre_wifi_busy;

	coex_dm->cur_ps_tdma_on = turn_on;
	coex_dm->cur_ps_tdma = type;

	btcoexist->btc_get(btcoexist, BTC_GET_BL_WIFI_BUSY, &wifi_busy);

	if (wifi_busy != pre_wifi_busy) {
		force_exec = true;
		pre_wifi_busy = wifi_busy;
	}

	if (!force_exec) {
		if ((coex_dm->pre_ps_tdma_on == coex_dm->cur_ps_tdma_on) &&
		    (coex_dm->pre_ps_tdma == coex_dm->cur_ps_tdma))
			return;
	}

	if (coex_sta->scan_ap_num <= 5) {
		wifi_duration_adjust = 5;

		if (coex_sta->a2dp_bit_pool >= 35)
			wifi_duration_adjust = -10;
		else if (coex_sta->a2dp_bit_pool >= 45)
			wifi_duration_adjust = -15;
	} else if (coex_sta->scan_ap_num >= 40) {
		wifi_duration_adjust = -15;

		if (coex_sta->a2dp_bit_pool < 35)
			wifi_duration_adjust = -5;
		else if (coex_sta->a2dp_bit_pool < 45)
			wifi_duration_adjust = -10;
	} else if (coex_sta->scan_ap_num >= 20) {
		wifi_duration_adjust = -10;

		if (coex_sta->a2dp_bit_pool >= 45)
			wifi_duration_adjust = -15;
	} else {
		wifi_duration_adjust = 0;

		if (coex_sta->a2dp_bit_pool >= 35)
			wifi_duration_adjust = -10;
		else if (coex_sta->a2dp_bit_pool >= 45)
			wifi_duration_adjust = -15;
	}

	if ((type == 1) || (type == 2) || (type == 9) || (type == 11) ||
	    (type == 101) || (type == 102) || (type == 109) || (type == 111)) {
		if (!coex_sta->force_lps_on) {
			/* Native power save TDMA, only for A2DP-only case
			 * 1/2/9/11 while wifi noisy threshold > 30
			 */

			/* no null-pkt */
			ps_tdma_byte0_val = 0x61;
			/* no tx-pause at BT-slot */
			ps_tdma_byte3_val = 0x11;
			/* 0x778 = d/1 toggle, no dynamic slot */
			ps_tdma_byte4_val = 0x10;
		} else {
			/* null-pkt */
			ps_tdma_byte0_val = 0x51;
			/* tx-pause at BT-slot */
			ps_tdma_byte3_val = 0x10;
			/* 0x778 = d/1 toggle, dynamic slot */
			ps_tdma_byte4_val = 0x50;
		}
	} else if ((type == 3) || (type == 13) || (type == 14) ||
		   (type == 103) || (type == 113) || (type == 114)) {
		/* null-pkt */
		ps_tdma_byte0_val = 0x51;
		/* tx-pause at BT-slot */
		ps_tdma_byte3_val = 0x10;
		/* 0x778 = d/1 toggle, no dynamic slot */
		ps_tdma_byte4_val = 0x10;
	} else { /* native power save case */
		/* no null-pkt */
		ps_tdma_byte0_val = 0x61;
		/* no tx-pause at BT-slot */
		ps_tdma_byte3_val = 0x11;
		/* 0x778 = d/1 toggle, no dynamic slot */
		ps_tdma_byte4_val = 0x11;
		/* psTdmaByte4Va is not define for 0x778 = d/1, 1/1 case */
	}

	/* if (bt_link_info->slave_role) */
	if ((bt_link_info->slave_role) && (bt_link_info->a2dp_exist))
		/* 0x778 = 0x1 at wifi slot (no blocking BT Low-Pri pkts) */
		ps_tdma_byte4_val = ps_tdma_byte4_val | 0x1;

	if (type > 100) {
		/* set antenna control by SW	 */
		ps_tdma_byte0_val = ps_tdma_byte0_val | 0x82;
		/* set antenna no toggle, control by antenna diversity */
		ps_tdma_byte3_val = ps_tdma_byte3_val | 0x60;
	}

	if (turn_on) {
		switch (type) {
		default:
			halbtc8723b1ant_set_fw_ps_tdma(btcoexist, 0x51, 0x1a,
						      0x1a, 0x0,
						      ps_tdma_byte4_val);
			break;
		case 1:
			halbtc8723b1ant_set_fw_ps_tdma(
				btcoexist, ps_tdma_byte0_val,
				0x3a + wifi_duration_adjust, 0x03,
				ps_tdma_byte3_val, ps_tdma_byte4_val);

			rssi_adjust_val = 11;
			break;
		case 2:
			halbtc8723b1ant_set_fw_ps_tdma(
				btcoexist, ps_tdma_byte0_val,
				0x2d + wifi_duration_adjust, 0x03,
				ps_tdma_byte3_val, ps_tdma_byte4_val);
			break;
		case 3:
			halbtc8723b1ant_set_fw_ps_tdma(
				btcoexist, ps_tdma_byte0_val, 0x30, 0x03,
				ps_tdma_byte3_val, ps_tdma_byte4_val);
			break;
		case 4:
			halbtc8723b1ant_set_fw_ps_tdma(btcoexist, 0x93, 0x15,
						      0x3, 0x14, 0x0);
			break;
		case 5:
			halbtc8723b1ant_set_fw_ps_tdma(
				btcoexist, ps_tdma_byte0_val, 0x1f, 0x3,
				ps_tdma_byte3_val, 0x11);
			break;
		case 6:
			halbtc8723b1ant_set_fw_ps_tdma(
				btcoexist, ps_tdma_byte0_val, 0x20, 0x3,
				ps_tdma_byte3_val, 0x11);
			break;
		case 7:
			halbtc8723b1ant_set_fw_ps_tdma(btcoexist, 0x13, 0xc,
						       0x5, 0x0, 0x0);
			break;
		case 8:
			halbtc8723b1ant_set_fw_ps_tdma(btcoexist, 0x93, 0x25,
						      0x3, 0x10, 0x0);
			break;
		case 9:
			halbtc8723b1ant_set_fw_ps_tdma(
				btcoexist, ps_tdma_byte0_val, 0x21, 0x3,
				ps_tdma_byte3_val, ps_tdma_byte4_val);
			break;
		case 10:
			halbtc8723b1ant_set_fw_ps_tdma(btcoexist, 0x13, 0xa,
						       0xa, 0x0, 0x40);
			break;
		case 11:
			halbtc8723b1ant_set_fw_ps_tdma(
				btcoexist, ps_tdma_byte0_val, 0x21, 0x03,
				ps_tdma_byte3_val, ps_tdma_byte4_val);
			break;
		case 12:
			halbtc8723b1ant_set_fw_ps_tdma(btcoexist, 0x51, 0x0a,
						      0x0a, 0x0, 0x50);
			break;
		case 13:
			if (coex_sta->scan_ap_num <= 3)
				halbtc8723b1ant_set_fw_ps_tdma(
					btcoexist, ps_tdma_byte0_val, 0x40, 0x3,
					ps_tdma_byte3_val, ps_tdma_byte4_val);
			else
				halbtc8723b1ant_set_fw_ps_tdma(
					btcoexist, ps_tdma_byte0_val, 0x21, 0x3,
					ps_tdma_byte3_val, ps_tdma_byte4_val);
			break;
		case 14:
			if (coex_sta->scan_ap_num <= 3)
				halbtc8723b1ant_set_fw_ps_tdma(
					btcoexist, 0x51, 0x30, 0x3, 0x10, 0x50);
			else
				halbtc8723b1ant_set_fw_ps_tdma(
					btcoexist, ps_tdma_byte0_val, 0x21, 0x3,
					ps_tdma_byte3_val, ps_tdma_byte4_val);
			break;
		case 15:
			halbtc8723b1ant_set_fw_ps_tdma(btcoexist, 0x13, 0xa,
						       0x3, 0x8, 0x0);
			break;
		case 16:
			halbtc8723b1ant_set_fw_ps_tdma(btcoexist, 0x93, 0x15,
						      0x3, 0x10, 0x0);
			break;
		case 18:
			halbtc8723b1ant_set_fw_ps_tdma(btcoexist, 0x93, 0x25,
						      0x3, 0x10, 0x0);
			break;
		case 20:
			halbtc8723b1ant_set_fw_ps_tdma(
				btcoexist, ps_tdma_byte0_val, 0x3f, 0x03,
				ps_tdma_byte3_val, 0x10);
			break;
		case 21:
			halbtc8723b1ant_set_fw_ps_tdma(btcoexist, 0x61, 0x25,
						      0x03, 0x11, 0x11);
			break;
		case 22:
			halbtc8723b1ant_set_fw_ps_tdma(
				btcoexist, ps_tdma_byte0_val, 0x25, 0x03,
				ps_tdma_byte3_val, 0x10);
			break;
		case 23:
			halbtc8723b1ant_set_fw_ps_tdma(btcoexist, 0xe3, 0x25,
						      0x3, 0x31, 0x18);
			break;
		case 24:
			halbtc8723b1ant_set_fw_ps_tdma(btcoexist, 0xe3, 0x15,
						      0x3, 0x31, 0x18);
			break;
		case 25:
			halbtc8723b1ant_set_fw_ps_tdma(btcoexist, 0xe3, 0xa,
						       0x3, 0x31, 0x18);
			break;
		case 26:
			halbtc8723b1ant_set_fw_ps_tdma(btcoexist, 0xe3, 0xa,
						       0x3, 0x31, 0x18);
			break;
		case 27:
			halbtc8723b1ant_set_fw_ps_tdma(btcoexist, 0xe3, 0x25,
						      0x3, 0x31, 0x98);
			break;
		case 28:
			halbtc8723b1ant_set_fw_ps_tdma(btcoexist, 0x69, 0x25,
						      0x3, 0x31, 0x0);
			break;
		case 29:
			halbtc8723b1ant_set_fw_ps_tdma(btcoexist, 0xab, 0x1a,
						      0x1a, 0x1, 0x10);
			break;
		case 30:
			halbtc8723b1ant_set_fw_ps_tdma(btcoexist, 0x51, 0x30,
						       0x3, 0x10, 0x10);
			break;
		case 31:
			halbtc8723b1ant_set_fw_ps_tdma(btcoexist, 0xd3, 0x1a,
						      0x1a, 0, 0x58);
			break;
		case 32:
			halbtc8723b1ant_set_fw_ps_tdma(
				btcoexist, ps_tdma_byte0_val, 0x35, 0x3,
				ps_tdma_byte3_val, ps_tdma_byte4_val);
			break;
		case 33:
			halbtc8723b1ant_set_fw_ps_tdma(
				btcoexist, ps_tdma_byte0_val, 0x35, 0x3,
				ps_tdma_byte3_val, 0x10);
			break;
		case 34:
			halbtc8723b1ant_set_fw_ps_tdma(btcoexist, 0x53, 0x1a,
						      0x1a, 0x0, 0x10);
			break;
		case 35:
			halbtc8723b1ant_set_fw_ps_tdma(btcoexist, 0x63, 0x1a,
						      0x1a, 0x0, 0x10);
			break;
		case 36:
			halbtc8723b1ant_set_fw_ps_tdma(btcoexist, 0xd3, 0x12,
						      0x3, 0x14, 0x50);
			break;
		case 40:
			/* SoftAP only with no sta associated,BT disable ,TDMA
			 * mode for power saving
			 *
			 * here softap mode screen off will cost 70-80mA for
			 * phone
			 */
			halbtc8723b1ant_set_fw_ps_tdma(btcoexist, 0x23, 0x18,
						      0x00, 0x10, 0x24);
			break;

		case 101:
			/* for 1-Ant translate to 2-Ant	 */
			halbtc8723b1ant_set_fw_ps_tdma(
				btcoexist, ps_tdma_byte0_val,
				0x3a + wifi_duration_adjust, 0x03,
				ps_tdma_byte3_val, ps_tdma_byte4_val);
			break;
		case 102:
			halbtc8723b1ant_set_fw_ps_tdma(
				btcoexist, ps_tdma_byte0_val,
				0x2d + wifi_duration_adjust, 0x03,
				ps_tdma_byte3_val, ps_tdma_byte4_val);
			break;
		case 103:
			halbtc8723b1ant_set_fw_ps_tdma(
				btcoexist, ps_tdma_byte0_val, 0x3a, 0x03,
				ps_tdma_byte3_val, ps_tdma_byte4_val);
			break;
		case 105:
			halbtc8723b1ant_set_fw_ps_tdma(
				btcoexist, ps_tdma_byte0_val, 0x15, 0x3,
				ps_tdma_byte3_val, 0x11);
			break;
		case 106:
			halbtc8723b1ant_set_fw_ps_tdma(
				btcoexist, ps_tdma_byte0_val, 0x20, 0x3,
				ps_tdma_byte3_val, 0x11);
			break;
		case 109:
			halbtc8723b1ant_set_fw_ps_tdma(
				btcoexist, ps_tdma_byte0_val, 0x21, 0x3,
				ps_tdma_byte3_val, ps_tdma_byte4_val);
			break;
		case 111:
			halbtc8723b1ant_set_fw_ps_tdma(
				btcoexist, ps_tdma_byte0_val, 0x21, 0x03,
				ps_tdma_byte3_val, ps_tdma_byte4_val);
			break;
		case 113:
			halbtc8723b1ant_set_fw_ps_tdma(
				btcoexist, ps_tdma_byte0_val, 0x21, 0x3,
				ps_tdma_byte3_val, ps_tdma_byte4_val);
			break;
		case 114:
			halbtc8723b1ant_set_fw_ps_tdma(
				btcoexist, ps_tdma_byte0_val, 0x21, 0x3,
				ps_tdma_byte3_val, ps_tdma_byte4_val);
			break;
		case 120:
			halbtc8723b1ant_set_fw_ps_tdma(
				btcoexist, ps_tdma_byte0_val, 0x3f, 0x03,
				ps_tdma_byte3_val, 0x10);
			break;
		case 122:
			halbtc8723b1ant_set_fw_ps_tdma(
				btcoexist, ps_tdma_byte0_val, 0x25, 0x03,
				ps_tdma_byte3_val, 0x10);
			break;
		case 132:
			halbtc8723b1ant_set_fw_ps_tdma(
				btcoexist, ps_tdma_byte0_val, 0x25, 0x03,
				ps_tdma_byte3_val, ps_tdma_byte4_val);
			break;
		case 133:
			halbtc8723b1ant_set_fw_ps_tdma(
				btcoexist, ps_tdma_byte0_val, 0x25, 0x03,
				ps_tdma_byte3_val, 0x11);
			break;
		}
	} else {
		/* disable PS tdma */
		switch (type) {
		case 8: /* PTA Control */
			halbtc8723b1ant_set_fw_ps_tdma(btcoexist, 0x8, 0x0,
						       0x0, 0x0, 0x0);
			halbtc8723b1ant_set_ant_path(btcoexist,
						     BTC_ANT_PATH_PTA,
						     FORCE_EXEC,
						     false, false);
			break;
		case 0:
		default:
			/* Software control, Antenna at BT side */
			halbtc8723b1ant_set_fw_ps_tdma(btcoexist, 0x0, 0x0,
						       0x0, 0x0, 0x0);
			break;
		case 1: /* 2-Ant, 0x778=3, antenna control by ant diversity */
			halbtc8723b1ant_set_fw_ps_tdma(btcoexist, 0x0, 0x0, 0x0,
						       0x48, 0x0);
			break;
		}
	}
	rssi_adjust_val = 0;
	btcoexist->btc_set(btcoexist,
			   BTC_SET_U1_RSSI_ADJ_VAL_FOR_1ANT_COEX_TYPE,
			   &rssi_adjust_val);

	/* update pre state */
	coex_dm->pre_ps_tdma_on = coex_dm->cur_ps_tdma_on;
	coex_dm->pre_ps_tdma = coex_dm->cur_ps_tdma;
}

static
void btc8723b1ant_tdma_dur_adj_for_acl(struct btc_coexist *btcoexist,
				       u8 wifi_status)
{
	struct rtl_priv *rtlpriv = btcoexist->adapter;
	static s32 up, dn, m, n, wait_count;
	/*  0: no change, +1: increase WiFi duration,
	 * -1: decrease WiFi duration
	 */
	s32 result;
	u8 retry_count = 0;
<<<<<<< HEAD

	RT_TRACE(rtlpriv, COMP_BT_COEXIST, DBG_LOUD,
		 "[BTCoex], TdmaDurationAdjustForAcl()\n");

=======

	rtl_dbg(rtlpriv, COMP_BT_COEXIST, DBG_LOUD,
		"[BTCoex], TdmaDurationAdjustForAcl()\n");

>>>>>>> 7d2a07b7
	if ((wifi_status ==
	     BT_8723B_1ANT_WIFI_STATUS_NON_CONNECTED_ASSO_AUTH_SCAN) ||
	    (wifi_status == BT_8723B_1ANT_WIFI_STATUS_CONNECTED_SCAN) ||
	    (wifi_status == BT_8723B_1ANT_WIFI_STATUS_CONNECTED_SPECIAL_PKT)) {
		if (coex_dm->cur_ps_tdma != 1 && coex_dm->cur_ps_tdma != 2 &&
		    coex_dm->cur_ps_tdma != 3 && coex_dm->cur_ps_tdma != 9) {
			halbtc8723b1ant_ps_tdma(btcoexist, NORMAL_EXEC,
						true, 9);
			coex_dm->ps_tdma_du_adj_type = 9;

			up = 0;
			dn = 0;
			m = 1;
			n = 3;
			result = 0;
			wait_count = 0;
		}
		return;
	}

	if (!coex_dm->auto_tdma_adjust) {
		coex_dm->auto_tdma_adjust = true;
		rtl_dbg(rtlpriv, COMP_BT_COEXIST, DBG_LOUD,
			"[BTCoex], first run TdmaDurationAdjust()!!\n");

		halbtc8723b1ant_ps_tdma(btcoexist, NORMAL_EXEC, true, 2);
		coex_dm->ps_tdma_du_adj_type = 2;

		up = 0;
		dn = 0;
		m = 1;
		n = 3;
		result = 0;
		wait_count = 0;
	} else {
		/* acquire the BT TRx retry count from BT_Info byte2 */
		retry_count = coex_sta->bt_retry_cnt;

		if ((coex_sta->low_priority_tx) > 1050 ||
		    (coex_sta->low_priority_rx) > 1250)
			retry_count++;

		result = 0;
		wait_count++;
		/* no retry in the last 2-second duration */
		if (retry_count == 0) {
			up++;
			dn--;

			if (dn <= 0)
				dn = 0;

			if (up >= n) {
				/* if retry count during continuous n*2 seconds
				 * is 0, enlarge WiFi duration
				 */
				wait_count = 0;
				n = 3;
				up = 0;
				dn = 0;
				result = 1;
				rtl_dbg(rtlpriv, COMP_BT_COEXIST, DBG_LOUD,
					"[BTCoex], Increase wifi duration!!\n");
			}
		} else if (retry_count <= 3) {
			/* <=3 retry in the last 2-second duration */
			up--;
			dn++;

			if (up <= 0)
				up = 0;

			if (dn == 2) {
				/* if continuous 2 retry count(every 2 seconds)
				 * >0 and < 3, reduce WiFi duration
				 */
				if (wait_count <= 2)
					/* avoid loop between the two levels */
					m++;
				else
					m = 1;

				if (m >= 20)
					/* maximum of m = 20 ' will recheck if
					 * need to adjust wifi duration in
					 * maximum time interval 120 seconds
					 */
					m = 20;

				n = 3 * m;
				up = 0;
				dn = 0;
				wait_count = 0;
				result = -1;
				rtl_dbg(rtlpriv, COMP_BT_COEXIST, DBG_LOUD,
					"[BTCoex], Decrease wifi duration for retryCounter<3!!\n");
			}
		} else {
			/* retry count > 3, once retry count > 3, to reduce
			 * WiFi duration
			 */
			if (wait_count == 1)
				/* to avoid loop between the two levels */
				m++;
			else
				m = 1;

			if (m >= 20)
				/* maximum of m = 20 ' will recheck if need to
				 * adjust wifi duration in maximum time interval
				 * 120 seconds
				 */
				m = 20;

			n = 3 * m;
			up = 0;
			dn = 0;
			wait_count = 0;
			result = -1;
			rtl_dbg(rtlpriv, COMP_BT_COEXIST, DBG_LOUD,
				"[BTCoex], Decrease wifi duration for retryCounter>3!!\n");
		}

		if (result == -1) {
			if (coex_dm->cur_ps_tdma == 1) {
				halbtc8723b1ant_ps_tdma(btcoexist, NORMAL_EXEC,
							true, 2);
				coex_dm->ps_tdma_du_adj_type = 2;
			} else if (coex_dm->cur_ps_tdma == 2) {
				halbtc8723b1ant_ps_tdma(btcoexist, NORMAL_EXEC,
							true, 9);
				coex_dm->ps_tdma_du_adj_type = 9;
			} else if (coex_dm->cur_ps_tdma == 9) {
				halbtc8723b1ant_ps_tdma(btcoexist, NORMAL_EXEC,
							true, 11);
				coex_dm->ps_tdma_du_adj_type = 11;
			}
		} else if (result == 1) {
			if (coex_dm->cur_ps_tdma == 11) {
				halbtc8723b1ant_ps_tdma(btcoexist, NORMAL_EXEC,
							true, 9);
				coex_dm->ps_tdma_du_adj_type = 9;
			} else if (coex_dm->cur_ps_tdma == 9) {
				halbtc8723b1ant_ps_tdma(btcoexist, NORMAL_EXEC,
							true, 2);
				coex_dm->ps_tdma_du_adj_type = 2;
			} else if (coex_dm->cur_ps_tdma == 2) {
				halbtc8723b1ant_ps_tdma(btcoexist, NORMAL_EXEC,
							true, 1);
				coex_dm->ps_tdma_du_adj_type = 1;
			}
		}

		if (coex_dm->cur_ps_tdma != 1 && coex_dm->cur_ps_tdma != 2 &&
		    coex_dm->cur_ps_tdma != 9 && coex_dm->cur_ps_tdma != 11) {
			/* recover to previous adjust type */
			halbtc8723b1ant_ps_tdma(btcoexist, NORMAL_EXEC, true,
						coex_dm->ps_tdma_du_adj_type);
		}
	}
}

static void halbtc8723b1ant_ps_tdma_chk_pwr_save(struct btc_coexist *btcoexist,
					  bool new_ps_state)
{
	u8 lps_mode = 0x0;

	btcoexist->btc_get(btcoexist, BTC_GET_U1_LPS_MODE, &lps_mode);

	if (lps_mode) {
		/* already under LPS state */
		if (new_ps_state) {
			/* keep state under LPS, do nothing. */
		} else {
			/* will leave LPS state, turn off psTdma first */
			halbtc8723b1ant_ps_tdma(btcoexist, NORMAL_EXEC,
						false, 0);
		}
	} else {
		/* NO PS state */
		if (new_ps_state) {
			/* will enter LPS state, turn off psTdma first */
			halbtc8723b1ant_ps_tdma(btcoexist, NORMAL_EXEC,
						false, 0);
		} else {
			/* keep state under NO PS state, do nothing. */
		}
	}
}

static void halbtc8723b1ant_power_save_state(struct btc_coexist *btcoexist,
					     u8 ps_type, u8 lps_val,
					     u8 rpwm_val)
{
	bool low_pwr_disable = false;

	switch (ps_type) {
	case BTC_PS_WIFI_NATIVE:
		/* recover to original 32k low power setting */
		low_pwr_disable = false;
		btcoexist->btc_set(btcoexist, BTC_SET_ACT_DISABLE_LOW_POWER,
				   &low_pwr_disable);
		btcoexist->btc_set(btcoexist, BTC_SET_ACT_NORMAL_LPS, NULL);
		coex_sta->force_lps_on = false;
		break;
	case BTC_PS_LPS_ON:
		halbtc8723b1ant_ps_tdma_chk_pwr_save(btcoexist, true);
		halbtc8723b1ant_lps_rpwm(btcoexist, NORMAL_EXEC, lps_val,
					 rpwm_val);
		/* when coex force to enter LPS, do not enter 32k low power */
		low_pwr_disable = true;
		btcoexist->btc_set(btcoexist, BTC_SET_ACT_DISABLE_LOW_POWER,
				   &low_pwr_disable);
		/* power save must executed before psTdma */
		btcoexist->btc_set(btcoexist, BTC_SET_ACT_ENTER_LPS, NULL);
		coex_sta->force_lps_on = true;
		break;
	case BTC_PS_LPS_OFF:
		halbtc8723b1ant_ps_tdma_chk_pwr_save(btcoexist, false);
		btcoexist->btc_set(btcoexist, BTC_SET_ACT_LEAVE_LPS, NULL);
		coex_sta->force_lps_on = false;
		break;
	default:
		break;
	}
}

static void halbtc8723b1ant_action_wifi_only(struct btc_coexist *btcoexist)
{
	halbtc8723b1ant_coex_table_with_type(btcoexist, FORCE_EXEC, 0);
	halbtc8723b1ant_ps_tdma(btcoexist, FORCE_EXEC, false, 8);
	halbtc8723b1ant_set_ant_path(btcoexist, BTC_ANT_PATH_PTA,
				     FORCE_EXEC, false, false);
}

/* check if BT is disabled */
static void halbtc8723b1ant_monitor_bt_enable_disable(struct btc_coexist
						      *btcoexist)
{
	struct rtl_priv *rtlpriv = btcoexist->adapter;
	static u32 bt_disable_cnt;
	bool bt_active = true, bt_disabled = false;

	if (coex_sta->high_priority_tx == 0 &&
	    coex_sta->high_priority_rx == 0 && coex_sta->low_priority_tx == 0 &&
	    coex_sta->low_priority_rx == 0)
		bt_active = false;
	if (coex_sta->high_priority_tx == 0xffff &&
	    coex_sta->high_priority_rx == 0xffff &&
	    coex_sta->low_priority_tx == 0xffff &&
	    coex_sta->low_priority_rx == 0xffff)
		bt_active = false;
	if (bt_active) {
		bt_disable_cnt = 0;
		bt_disabled = false;
	} else {
		bt_disable_cnt++;
		if (bt_disable_cnt >= 2)
			bt_disabled = true;
	}
	if (coex_sta->bt_disabled != bt_disabled) {
		rtl_dbg(rtlpriv, COMP_BT_COEXIST, DBG_LOUD,
			"[BTCoex], BT is from %s to %s!!\n",
			(coex_sta->bt_disabled ? "disabled" : "enabled"),
			(bt_disabled ? "disabled" : "enabled"));

		coex_sta->bt_disabled = bt_disabled;
		btcoexist->btc_set(btcoexist, BTC_SET_BL_BT_DISABLE,
				   &bt_disabled);
		if (bt_disabled) {
			halbtc8723b1ant_action_wifi_only(btcoexist);
			btcoexist->btc_set(btcoexist, BTC_SET_ACT_LEAVE_LPS,
					   NULL);
			btcoexist->btc_set(btcoexist, BTC_SET_ACT_NORMAL_LPS,
					   NULL);
		}
	}
}

/*****************************************************
 *
 *	Non-Software Coex Mechanism start
 *
 *****************************************************/

static void halbtc8723b1ant_action_bt_whck_test(struct btc_coexist *btcoexist)
{
	halbtc8723b1ant_power_save_state(btcoexist, BTC_PS_WIFI_NATIVE, 0x0,
					 0x0);

	halbtc8723b1ant_ps_tdma(btcoexist, NORMAL_EXEC, false, 8);
	halbtc8723b1ant_set_ant_path(btcoexist, BTC_ANT_PATH_PTA, NORMAL_EXEC,
				     false, false);
	halbtc8723b1ant_coex_table_with_type(btcoexist, NORMAL_EXEC, 0);
}

static void halbtc8723b1ant_action_wifi_multiport(struct btc_coexist *btcoexist)
{
	halbtc8723b1ant_power_save_state(btcoexist, BTC_PS_WIFI_NATIVE,
					 0x0, 0x0);

	halbtc8723b1ant_ps_tdma(btcoexist, NORMAL_EXEC, false, 8);
	halbtc8723b1ant_set_ant_path(btcoexist, BTC_ANT_PATH_PTA, NORMAL_EXEC,
				     false, false);
	halbtc8723b1ant_coex_table_with_type(btcoexist, NORMAL_EXEC, 2);
}

static void halbtc8723b1ant_action_hs(struct btc_coexist *btcoexist)
{
	halbtc8723b1ant_ps_tdma(btcoexist, NORMAL_EXEC, true, 5);
	halbtc8723b1ant_coex_table_with_type(btcoexist, NORMAL_EXEC, 2);
}

static void halbtc8723b1ant_action_bt_inquiry(struct btc_coexist *btcoexist)
{
	struct btc_bt_link_info *bt_link_info = &btcoexist->bt_link_info;
	bool wifi_connected = false, ap_enable = false;
	bool wifi_busy = false, bt_busy = false;

	btcoexist->btc_get(btcoexist, BTC_GET_BL_WIFI_AP_MODE_ENABLE,
			   &ap_enable);
	btcoexist->btc_get(btcoexist, BTC_GET_BL_WIFI_CONNECTED,
			   &wifi_connected);
	btcoexist->btc_get(btcoexist, BTC_GET_BL_WIFI_BUSY, &wifi_busy);
	btcoexist->btc_set(btcoexist, BTC_SET_BL_BT_TRAFFIC_BUSY, &bt_busy);

	if (coex_sta->bt_abnormal_scan) {
		halbtc8723b1ant_ps_tdma(btcoexist, NORMAL_EXEC, true, 33);
		halbtc8723b1ant_coex_table_with_type(btcoexist, NORMAL_EXEC, 7);
	} else if (!wifi_connected && !coex_sta->wifi_is_high_pri_task) {
		halbtc8723b1ant_power_save_state(btcoexist, BTC_PS_WIFI_NATIVE,
						 0x0, 0x0);
		halbtc8723b1ant_ps_tdma(btcoexist, NORMAL_EXEC, false, 8);
		halbtc8723b1ant_set_ant_path(btcoexist, BTC_ANT_PATH_PTA,
					     NORMAL_EXEC, false, false);
		halbtc8723b1ant_coex_table_with_type(btcoexist, NORMAL_EXEC, 0);
	} else if (bt_link_info->sco_exist || bt_link_info->hid_exist ||
		   bt_link_info->a2dp_exist) {
		/* SCO/HID/A2DP busy */
		halbtc8723b1ant_power_save_state(btcoexist, BTC_PS_WIFI_NATIVE,
						 0x0, 0x0);
		if (coex_sta->c2h_bt_remote_name_req)
			halbtc8723b1ant_ps_tdma(btcoexist, NORMAL_EXEC, true,
						33);
		else
			halbtc8723b1ant_ps_tdma(btcoexist, NORMAL_EXEC, true,
						32);

		halbtc8723b1ant_coex_table_with_type(btcoexist, NORMAL_EXEC, 4);
	} else if (bt_link_info->pan_exist || wifi_busy) {
		halbtc8723b1ant_power_save_state(btcoexist, BTC_PS_WIFI_NATIVE,
						 0x0, 0x0);
		if (coex_sta->c2h_bt_remote_name_req)
			halbtc8723b1ant_ps_tdma(btcoexist, NORMAL_EXEC, true,
						33);
		else
			halbtc8723b1ant_ps_tdma(btcoexist, NORMAL_EXEC, true,
						32);

		halbtc8723b1ant_coex_table_with_type(btcoexist, NORMAL_EXEC, 4);
	} else {
		halbtc8723b1ant_power_save_state(btcoexist, BTC_PS_WIFI_NATIVE,
						 0x0, 0x0);
		halbtc8723b1ant_ps_tdma(btcoexist, NORMAL_EXEC, false, 8);
		halbtc8723b1ant_set_ant_path(btcoexist, BTC_ANT_PATH_PTA,
					     NORMAL_EXEC, false, false);
		halbtc8723b1ant_coex_table_with_type(btcoexist, NORMAL_EXEC, 7);
	}
}

static void btc8723b1ant_act_bt_sco_hid_only_busy(struct btc_coexist *btcoexist,
						  u8 wifi_status)
{
	struct btc_bt_link_info *bt_link_info = &btcoexist->bt_link_info;
	bool wifi_connected = false;

	btcoexist->btc_get(btcoexist, BTC_GET_BL_WIFI_CONNECTED,
			   &wifi_connected);

	/* tdma and coex table */
	if (bt_link_info->sco_exist) {
		halbtc8723b1ant_ps_tdma(btcoexist, NORMAL_EXEC, true, 5);
		halbtc8723b1ant_coex_table_with_type(btcoexist, NORMAL_EXEC, 5);
	} else {
		/* HID */
		halbtc8723b1ant_ps_tdma(btcoexist, NORMAL_EXEC, true, 6);
		halbtc8723b1ant_coex_table_with_type(btcoexist, NORMAL_EXEC, 5);
	}
}

static void halbtc8723b1ant_action_wifi_connected_bt_acl_busy(
					struct btc_coexist *btcoexist,
					u8 wifi_status)
{
	struct btc_bt_link_info *bt_link_info = &btcoexist->bt_link_info;

	if ((coex_sta->low_priority_rx >= 950) && (!coex_sta->under_ips))
		bt_link_info->slave_role = true;
	else
		bt_link_info->slave_role = false;

	if (bt_link_info->hid_only) { /* HID */
		btc8723b1ant_act_bt_sco_hid_only_busy(btcoexist, wifi_status);
		coex_dm->auto_tdma_adjust = false;
		return;
	} else if (bt_link_info->a2dp_only) { /* A2DP */
		if (wifi_status == BT_8723B_1ANT_WIFI_STATUS_CONNECTED_IDLE) {
			halbtc8723b1ant_ps_tdma(btcoexist, NORMAL_EXEC,
						true, 32);
			halbtc8723b1ant_coex_table_with_type(btcoexist,
							     NORMAL_EXEC, 4);
			coex_dm->auto_tdma_adjust = false;
		} else {
			btc8723b1ant_tdma_dur_adj_for_acl(btcoexist,
							  wifi_status);
			halbtc8723b1ant_coex_table_with_type(btcoexist,
							     NORMAL_EXEC, 1);
			coex_dm->auto_tdma_adjust = true;
		}
	} else if (((bt_link_info->a2dp_exist) && (bt_link_info->pan_exist)) ||
		   (bt_link_info->hid_exist && bt_link_info->a2dp_exist &&
		    bt_link_info->pan_exist)) {
		/* A2DP + PAN(OPP,FTP), HID + A2DP + PAN(OPP,FTP) */
		halbtc8723b1ant_ps_tdma(btcoexist, NORMAL_EXEC, true, 13);
		halbtc8723b1ant_coex_table_with_type(btcoexist, NORMAL_EXEC, 4);
		coex_dm->auto_tdma_adjust = false;
	} else if (bt_link_info->hid_exist && bt_link_info->a2dp_exist) {
		/* HID + A2DP */
		halbtc8723b1ant_ps_tdma(btcoexist, NORMAL_EXEC,	true, 14);
		coex_dm->auto_tdma_adjust = false;

		halbtc8723b1ant_coex_table_with_type(btcoexist, NORMAL_EXEC, 4);
	} else if (bt_link_info->pan_only ||
			(bt_link_info->hid_exist && bt_link_info->pan_exist)) {
		/* PAN(OPP,FTP), HID + PAN(OPP,FTP) */
		halbtc8723b1ant_ps_tdma(btcoexist, NORMAL_EXEC, true, 3);
		halbtc8723b1ant_coex_table_with_type(btcoexist, NORMAL_EXEC, 4);
		coex_dm->auto_tdma_adjust = false;
	} else {
		/* BT no-profile busy (0x9) */
		halbtc8723b1ant_ps_tdma(btcoexist, NORMAL_EXEC, true, 33);
		halbtc8723b1ant_coex_table_with_type(btcoexist, NORMAL_EXEC, 4);
		coex_dm->auto_tdma_adjust = false;
	}
}

static void btc8723b1ant_action_wifi_not_conn(struct btc_coexist *btcoexist)
{
	/* power save state */
	halbtc8723b1ant_power_save_state(btcoexist, BTC_PS_WIFI_NATIVE,
					 0x0, 0x0);

	/* tdma and coex table */
	halbtc8723b1ant_ps_tdma(btcoexist, FORCE_EXEC, false, 8);
	halbtc8723b1ant_set_ant_path(btcoexist, BTC_ANT_PATH_PTA, NORMAL_EXEC,
				     false, false);
	halbtc8723b1ant_coex_table_with_type(btcoexist, NORMAL_EXEC, 0);
}

static void
btc8723b1ant_action_wifi_not_conn_scan(struct btc_coexist *btcoexist)
{
	struct btc_bt_link_info *bt_link_info = &btcoexist->bt_link_info;

	halbtc8723b1ant_power_save_state(btcoexist, BTC_PS_WIFI_NATIVE,
					 0x0, 0x0);

	/* tdma and coex table */
	if (coex_dm->bt_status == BT_8723B_1ANT_BT_STATUS_ACL_BUSY) {
		if (bt_link_info->a2dp_exist) {
			halbtc8723b1ant_ps_tdma(btcoexist, NORMAL_EXEC,
						true, 32);
			halbtc8723b1ant_coex_table_with_type(btcoexist,
							     NORMAL_EXEC, 4);
		} else if (bt_link_info->a2dp_exist) {
			halbtc8723b1ant_ps_tdma(btcoexist, NORMAL_EXEC,
						true, 22);
			halbtc8723b1ant_coex_table_with_type(btcoexist,
							     NORMAL_EXEC, 4);
		} else {
			halbtc8723b1ant_ps_tdma(btcoexist, NORMAL_EXEC,
						true, 20);
			halbtc8723b1ant_coex_table_with_type(btcoexist,
							     NORMAL_EXEC, 1);
		}
	} else if (coex_dm->bt_status == BT_8723B_1ANT_BT_STATUS_SCO_BUSY ||
		   coex_dm->bt_status == BT_8723B_1ANT_BT_STATUS_ACL_SCO_BUSY){
		btc8723b1ant_act_bt_sco_hid_only_busy(btcoexist,
				BT_8723B_1ANT_WIFI_STATUS_CONNECTED_SCAN);
	} else {
		halbtc8723b1ant_ps_tdma(btcoexist, NORMAL_EXEC, false, 8);
		halbtc8723b1ant_set_ant_path(btcoexist, BTC_ANT_PATH_PTA,
					     NORMAL_EXEC, false, false);
		halbtc8723b1ant_coex_table_with_type(btcoexist, NORMAL_EXEC, 2);
	}
}

static void
btc8723b1ant_act_wifi_not_conn_asso_auth(struct btc_coexist *btcoexist)
{
	struct btc_bt_link_info *bt_link_info = &btcoexist->bt_link_info;

	halbtc8723b1ant_power_save_state(btcoexist, BTC_PS_WIFI_NATIVE,
					 0x0, 0x0);

	/* tdma and coex table */
	if ((bt_link_info->sco_exist) || (bt_link_info->hid_exist) ||
	    (bt_link_info->a2dp_exist)) {
		halbtc8723b1ant_ps_tdma(btcoexist, NORMAL_EXEC, true, 32);
		halbtc8723b1ant_coex_table_with_type(btcoexist, FORCE_EXEC, 4);
	} else if (bt_link_info->pan_exist) {
		halbtc8723b1ant_ps_tdma(btcoexist, NORMAL_EXEC, true, 20);
		halbtc8723b1ant_coex_table_with_type(btcoexist, FORCE_EXEC, 4);
	} else {
		halbtc8723b1ant_ps_tdma(btcoexist, NORMAL_EXEC, false, 8);
		halbtc8723b1ant_set_ant_path(btcoexist, BTC_ANT_PATH_PTA,
					     NORMAL_EXEC, false, false);
		halbtc8723b1ant_coex_table_with_type(btcoexist, FORCE_EXEC, 2);
	}
}

static void btc8723b1ant_action_wifi_conn_scan(struct btc_coexist *btcoexist)
{
	struct btc_bt_link_info *bt_link_info = &btcoexist->bt_link_info;

	halbtc8723b1ant_power_save_state(btcoexist, BTC_PS_WIFI_NATIVE,
					 0x0, 0x0);

	/* tdma and coex table */
	if (coex_dm->bt_status == BT_8723B_1ANT_BT_STATUS_ACL_BUSY) {
		if (bt_link_info->a2dp_exist) {
			halbtc8723b1ant_ps_tdma(btcoexist, NORMAL_EXEC,
						true, 32);
			halbtc8723b1ant_coex_table_with_type(btcoexist,
							     NORMAL_EXEC, 4);
		} else if (bt_link_info->a2dp_exist &&
			   bt_link_info->pan_exist) {
			halbtc8723b1ant_ps_tdma(btcoexist, NORMAL_EXEC,
						true, 22);
			halbtc8723b1ant_coex_table_with_type(btcoexist,
							     NORMAL_EXEC, 4);
		} else {
			halbtc8723b1ant_ps_tdma(btcoexist, NORMAL_EXEC,
						true, 20);
			halbtc8723b1ant_coex_table_with_type(btcoexist,
							     NORMAL_EXEC, 4);
		}
	} else if (coex_dm->bt_status == BT_8723B_1ANT_BT_STATUS_SCO_BUSY ||
		   coex_dm->bt_status == BT_8723B_1ANT_BT_STATUS_ACL_SCO_BUSY) {
		btc8723b1ant_act_bt_sco_hid_only_busy(btcoexist,
				BT_8723B_1ANT_WIFI_STATUS_CONNECTED_SCAN);
	} else {
		halbtc8723b1ant_ps_tdma(btcoexist, NORMAL_EXEC, false, 8);
		halbtc8723b1ant_set_ant_path(btcoexist, BTC_ANT_PATH_PTA,
					     NORMAL_EXEC, false, false);
		halbtc8723b1ant_coex_table_with_type(btcoexist, NORMAL_EXEC, 2);
	}
}

static void halbtc8723b1ant_action_wifi_connected_special_packet(
						struct btc_coexist *btcoexist)
{
	struct btc_bt_link_info *bt_link_info = &btcoexist->bt_link_info;
	bool wifi_busy = false;

	btcoexist->btc_get(btcoexist, BTC_GET_BL_WIFI_BUSY, &wifi_busy);

	/* no special packet process for both WiFi and BT very busy */
	if ((wifi_busy) &&
	    ((bt_link_info->pan_exist) || (coex_sta->num_of_profile >= 2)))
		return;

	halbtc8723b1ant_power_save_state(btcoexist, BTC_PS_WIFI_NATIVE,
					 0x0, 0x0);

	/* tdma and coex table */
	if ((bt_link_info->sco_exist) || (bt_link_info->hid_exist)) {
		halbtc8723b1ant_ps_tdma(btcoexist, NORMAL_EXEC, true, 32);
		halbtc8723b1ant_coex_table_with_type(btcoexist, NORMAL_EXEC, 5);
	} else if (bt_link_info->a2dp_exist) {
		halbtc8723b1ant_ps_tdma(btcoexist, NORMAL_EXEC, true, 32);
		halbtc8723b1ant_coex_table_with_type(btcoexist, NORMAL_EXEC, 4);
	} else if (bt_link_info->pan_exist) {
		halbtc8723b1ant_ps_tdma(btcoexist, NORMAL_EXEC, true, 20);
		halbtc8723b1ant_coex_table_with_type(btcoexist, NORMAL_EXEC, 4);
	} else {
		halbtc8723b1ant_ps_tdma(btcoexist, NORMAL_EXEC, false, 8);
		halbtc8723b1ant_set_ant_path(btcoexist, BTC_ANT_PATH_PTA,
					     NORMAL_EXEC, false, false);
		halbtc8723b1ant_coex_table_with_type(btcoexist, NORMAL_EXEC, 2);
	}
}

static void halbtc8723b1ant_action_wifi_connected(struct btc_coexist *btcoexist)
{
	struct rtl_priv *rtlpriv = btcoexist->adapter;
	bool wifi_busy = false;
	bool scan = false, link = false, roam = false;
	bool under_4way = false, ap_enable = false;

	rtl_dbg(rtlpriv, COMP_BT_COEXIST, DBG_LOUD,
		"[BTCoex], CoexForWifiConnect()===>\n");

	btcoexist->btc_get(btcoexist, BTC_GET_BL_WIFI_4_WAY_PROGRESS,
			   &under_4way);
	if (under_4way) {
		halbtc8723b1ant_action_wifi_connected_special_packet(btcoexist);
		rtl_dbg(rtlpriv, COMP_BT_COEXIST, DBG_LOUD,
			"[BTCoex], CoexForWifiConnect(), return for wifi is under 4way<===\n");
		return;
	}

	btcoexist->btc_get(btcoexist, BTC_GET_BL_WIFI_SCAN, &scan);
	btcoexist->btc_get(btcoexist, BTC_GET_BL_WIFI_LINK, &link);
	btcoexist->btc_get(btcoexist, BTC_GET_BL_WIFI_ROAM, &roam);

	if (scan || link || roam) {
		if (scan)
			btc8723b1ant_action_wifi_conn_scan(btcoexist);
		else
			halbtc8723b1ant_action_wifi_connected_special_packet(
								     btcoexist);
		rtl_dbg(rtlpriv, COMP_BT_COEXIST, DBG_LOUD,
			"[BTCoex], CoexForWifiConnect(), return for wifi is under scan<===\n");
		return;
	}

	btcoexist->btc_get(btcoexist, BTC_GET_BL_WIFI_AP_MODE_ENABLE,
			   &ap_enable);
	btcoexist->btc_get(btcoexist, BTC_GET_BL_WIFI_BUSY, &wifi_busy);
	/* power save state */
	if (!ap_enable &&
	    coex_dm->bt_status == BT_8723B_1ANT_BT_STATUS_ACL_BUSY &&
	    !btcoexist->bt_link_info.hid_only) {
		if (btcoexist->bt_link_info.a2dp_only) {
			if (!wifi_busy) {
				halbtc8723b1ant_power_save_state(btcoexist,
							 BTC_PS_WIFI_NATIVE,
							 0x0, 0x0);
			} else { /* busy */
				if (coex_sta->scan_ap_num >=
				    BT_8723B_1ANT_WIFI_NOISY_THRESH)
					/* no force LPS, no PS-TDMA,
					 * use pure TDMA
					 */
					halbtc8723b1ant_power_save_state(
						btcoexist, BTC_PS_WIFI_NATIVE,
						0x0, 0x0);
				else
					halbtc8723b1ant_power_save_state(
						btcoexist, BTC_PS_LPS_ON, 0x50,
						0x4);
			}
		} else if ((!coex_sta->pan_exist) && (!coex_sta->a2dp_exist) &&
			   (!coex_sta->hid_exist))
			halbtc8723b1ant_power_save_state(
				btcoexist, BTC_PS_WIFI_NATIVE, 0x0, 0x0);
		else
			halbtc8723b1ant_power_save_state(btcoexist,
							 BTC_PS_LPS_ON,
							 0x50, 0x4);
	} else {
		halbtc8723b1ant_power_save_state(btcoexist, BTC_PS_WIFI_NATIVE,
						 0x0, 0x0);
	}
	/* tdma and coex table */
	if (!wifi_busy) {
		if (coex_dm->bt_status == BT_8723B_1ANT_BT_STATUS_ACL_BUSY) {
			halbtc8723b1ant_action_wifi_connected_bt_acl_busy(
				btcoexist,
				BT_8723B_1ANT_WIFI_STATUS_CONNECTED_IDLE);
		} else if (coex_dm->bt_status ==
				BT_8723B_1ANT_BT_STATUS_SCO_BUSY ||
			   coex_dm->bt_status ==
				BT_8723B_1ANT_BT_STATUS_ACL_SCO_BUSY) {
			btc8723b1ant_act_bt_sco_hid_only_busy(btcoexist,
				     BT_8723B_1ANT_WIFI_STATUS_CONNECTED_IDLE);
		} else {
			halbtc8723b1ant_ps_tdma(btcoexist, NORMAL_EXEC,
						false, 8);
			halbtc8723b1ant_set_ant_path(btcoexist,
						     BTC_ANT_PATH_PTA,
						     NORMAL_EXEC, false, false);
			halbtc8723b1ant_coex_table_with_type(btcoexist,
							     NORMAL_EXEC, 2);
		}
	} else {
		if (coex_dm->bt_status == BT_8723B_1ANT_BT_STATUS_ACL_BUSY) {
			halbtc8723b1ant_action_wifi_connected_bt_acl_busy(
				btcoexist,
				BT_8723B_1ANT_WIFI_STATUS_CONNECTED_BUSY);
		} else if (coex_dm->bt_status ==
				BT_8723B_1ANT_BT_STATUS_SCO_BUSY ||
			   coex_dm->bt_status ==
				BT_8723B_1ANT_BT_STATUS_ACL_SCO_BUSY) {
			btc8723b1ant_act_bt_sco_hid_only_busy(btcoexist,
				    BT_8723B_1ANT_WIFI_STATUS_CONNECTED_BUSY);
		} else {
			halbtc8723b1ant_ps_tdma(btcoexist, NORMAL_EXEC,
						true, 32);
			halbtc8723b1ant_set_ant_path(btcoexist,
						     BTC_ANT_PATH_PTA,
						     NORMAL_EXEC, false, false);
			halbtc8723b1ant_coex_table_with_type(btcoexist,
							     NORMAL_EXEC, 4);
		}
	}
}

static void halbtc8723b1ant_run_coexist_mechanism(struct btc_coexist *btcoexist)
{
	struct rtl_priv *rtlpriv = btcoexist->adapter;
	struct btc_bt_link_info *bt_link_info = &btcoexist->bt_link_info;
	bool wifi_connected = false, bt_hs_on = false, wifi_busy = false;
	bool increase_scan_dev_num = false;
	bool bt_ctrl_agg_buf_size = false;
	bool miracast_plus_bt = false;
	u8 agg_buf_size = 5;
	u8 iot_peer = BTC_IOT_PEER_UNKNOWN;
	u32 wifi_link_status = 0;
	u32 num_of_wifi_link = 0;
	u32 wifi_bw;

	rtl_dbg(rtlpriv, COMP_BT_COEXIST, DBG_LOUD,
		"[BTCoex], RunCoexistMechanism()===>\n");

	if (btcoexist->manual_control) {
		rtl_dbg(rtlpriv, COMP_BT_COEXIST, DBG_LOUD,
			"[BTCoex], RunCoexistMechanism(), return for Manual CTRL <===\n");
		return;
	}

	if (btcoexist->stop_coex_dm) {
		rtl_dbg(rtlpriv, COMP_BT_COEXIST, DBG_LOUD,
			"[BTCoex], RunCoexistMechanism(), return for Stop Coex DM <===\n");
		return;
	}

	if (coex_sta->under_ips) {
		rtl_dbg(rtlpriv, COMP_BT_COEXIST, DBG_LOUD,
			"[BTCoex], wifi is under IPS !!!\n");
		return;
	}

	if (coex_sta->bt_whck_test) {
		rtl_dbg(rtlpriv, COMP_BT_COEXIST, DBG_LOUD,
			"[BTCoex], wifi is under IPS !!!\n");
		halbtc8723b1ant_action_bt_whck_test(btcoexist);
		return;
	}

	if (coex_dm->bt_status == BT_8723B_1ANT_BT_STATUS_ACL_BUSY ||
	    coex_dm->bt_status == BT_8723B_1ANT_BT_STATUS_SCO_BUSY ||
	    coex_dm->bt_status == BT_8723B_1ANT_BT_STATUS_ACL_SCO_BUSY)
		increase_scan_dev_num = true;

	btcoexist->btc_set(btcoexist, BTC_SET_BL_INC_SCAN_DEV_NUM,
			   &increase_scan_dev_num);
	btcoexist->btc_get(btcoexist, BTC_GET_BL_WIFI_CONNECTED,
			   &wifi_connected);
	btcoexist->btc_get(btcoexist, BTC_GET_BL_WIFI_BUSY, &wifi_busy);

	btcoexist->btc_get(btcoexist, BTC_GET_U4_WIFI_LINK_STATUS,
			   &wifi_link_status);
	num_of_wifi_link = wifi_link_status >> 16;

	if (num_of_wifi_link >= 2 ||
	    wifi_link_status & WIFI_P2P_GO_CONNECTED) {
		if (bt_link_info->bt_link_exist) {
			halbtc8723b1ant_limited_tx(btcoexist, NORMAL_EXEC, 1, 1,
						   0, 1);
			miracast_plus_bt = true;
		} else {
			halbtc8723b1ant_limited_tx(btcoexist, NORMAL_EXEC, 0, 0,
						   0, 0);
			miracast_plus_bt = false;
		}
		btcoexist->btc_set(btcoexist, BTC_SET_BL_MIRACAST_PLUS_BT,
				   &miracast_plus_bt);
		halbtc8723b1ant_limited_rx(btcoexist, NORMAL_EXEC, false,
					   bt_ctrl_agg_buf_size, agg_buf_size);

		if ((bt_link_info->a2dp_exist || wifi_busy) &&
		    (coex_sta->c2h_bt_inquiry_page))
			halbtc8723b1ant_action_bt_inquiry(btcoexist);
		else
			halbtc8723b1ant_action_wifi_multiport(btcoexist);

		return;
	}

	miracast_plus_bt = false;
	btcoexist->btc_set(btcoexist, BTC_SET_BL_MIRACAST_PLUS_BT,
			   &miracast_plus_bt);
	btcoexist->btc_get(btcoexist, BTC_GET_U4_WIFI_BW, &wifi_bw);

	if (bt_link_info->bt_link_exist && wifi_connected) {
		halbtc8723b1ant_limited_tx(btcoexist, NORMAL_EXEC, 1, 1, 0, 1);

		btcoexist->btc_get(btcoexist, BTC_GET_U1_IOT_PEER, &iot_peer);

		if (iot_peer != BTC_IOT_PEER_CISCO &&
		    iot_peer != BTC_IOT_PEER_BROADCOM) {
			bool sco_exist = bt_link_info->sco_exist;

			halbtc8723b1ant_limited_rx(btcoexist,
						   NORMAL_EXEC, sco_exist,
						   false, 0x5);
		} else {
			if (bt_link_info->sco_exist) {
				halbtc8723b1ant_limited_rx(btcoexist,
							   NORMAL_EXEC, true,
							   false, 0x5);
			} else {
				if (wifi_bw == BTC_WIFI_BW_HT40)
					halbtc8723b1ant_limited_rx(
						btcoexist, NORMAL_EXEC, false,
						true, 0x10);
				else
					halbtc8723b1ant_limited_rx(
						btcoexist, NORMAL_EXEC, false,
						true, 0x8);
			}
		}

		halbtc8723b1ant_sw_mechanism(btcoexist, true);
	} else {
		halbtc8723b1ant_limited_tx(btcoexist, NORMAL_EXEC, 0, 0, 0, 0);

		halbtc8723b1ant_limited_rx(btcoexist, NORMAL_EXEC, false, false,
					   0x5);

		halbtc8723b1ant_sw_mechanism(btcoexist, false);
	}
	btcoexist->btc_get(btcoexist, BTC_GET_BL_HS_OPERATION, &bt_hs_on);

	if (coex_sta->c2h_bt_inquiry_page) {
		halbtc8723b1ant_action_bt_inquiry(btcoexist);
		return;
	} else if (bt_hs_on) {
		halbtc8723b1ant_action_hs(btcoexist);
		return;
	}

	if (!wifi_connected) {
		bool scan = false, link = false, roam = false;

		rtl_dbg(rtlpriv, COMP_BT_COEXIST, DBG_LOUD,
			"[BTCoex], wifi is non connected-idle !!!\n");

		btcoexist->btc_get(btcoexist, BTC_GET_BL_WIFI_SCAN, &scan);
		btcoexist->btc_get(btcoexist, BTC_GET_BL_WIFI_LINK, &link);
		btcoexist->btc_get(btcoexist, BTC_GET_BL_WIFI_ROAM, &roam);

		if (scan || link || roam) {
			if (scan)
				btc8723b1ant_action_wifi_not_conn_scan(
								     btcoexist);
			else
				btc8723b1ant_act_wifi_not_conn_asso_auth(
								     btcoexist);
		} else {
			btc8723b1ant_action_wifi_not_conn(btcoexist);
		}
	} else { /* wifi LPS/Busy */
		halbtc8723b1ant_action_wifi_connected(btcoexist);
	}
}

/* force coex mechanism to reset */
static void halbtc8723b1ant_init_coex_dm(struct btc_coexist *btcoexist)
{
	/* sw all off */
	halbtc8723b1ant_sw_mechanism(btcoexist, false);

	coex_sta->pop_event_cnt = 0;
}

static void halbtc8723b1ant_init_hw_config(struct btc_coexist *btcoexist,
					   bool backup, bool wifi_only)
{
	struct rtl_priv *rtlpriv = btcoexist->adapter;
	u32 u32tmp = 0;
	u8 u8tmpa = 0, u8tmpb = 0;

	rtl_dbg(rtlpriv, COMP_BT_COEXIST, DBG_LOUD,
		"[BTCoex], 1Ant Init HW Config!!\n");

	/* 0xf0[15:12] --> Chip Cut information */
	coex_sta->cut_version =
		(btcoexist->btc_read_1byte(btcoexist, 0xf1) & 0xf0) >> 4;
	/* enable TBTT interrupt */
	btcoexist->btc_write_1byte_bitmask(btcoexist, 0x550, 0x8, 0x1);

	/* 0x790[5:0] = 0x5 */
	btcoexist->btc_write_1byte(btcoexist, 0x790, 0x5);

	/* Enable counter statistics */
	btcoexist->btc_write_1byte(btcoexist, 0x778, 0x1);
	btcoexist->btc_write_1byte_bitmask(btcoexist, 0x40, 0x20, 0x1);

	halbtc8723b1ant_ps_tdma(btcoexist, FORCE_EXEC, false, 8);

	/* Antenna config */
	if (wifi_only)
		halbtc8723b1ant_set_ant_path(btcoexist, BTC_ANT_PATH_WIFI,
					     FORCE_EXEC, true, false);
	else
		halbtc8723b1ant_set_ant_path(btcoexist, BTC_ANT_PATH_BT,
					     FORCE_EXEC, true, false);

	/* PTA parameter */
	halbtc8723b1ant_coex_table_with_type(btcoexist, FORCE_EXEC, 0);

	u32tmp = btcoexist->btc_read_4byte(btcoexist, 0x948);
	u8tmpa = btcoexist->btc_read_1byte(btcoexist, 0x765);
	u8tmpb = btcoexist->btc_read_1byte(btcoexist, 0x67);

	rtl_dbg(rtlpriv, COMP_BT_COEXIST, DBG_LOUD,
		"############# [BTCoex], 0x948=0x%x, 0x765=0x%x, 0x67=0x%x\n",
		u32tmp, u8tmpa, u8tmpb);
}

/**************************************************************
 * extern function start with ex_btc8723b1ant_
 **************************************************************/
void ex_btc8723b1ant_power_on_setting(struct btc_coexist *btcoexist)
{
	struct rtl_priv *rtlpriv = btcoexist->adapter;
	struct btc_board_info *board_info = &btcoexist->board_info;
	u8 u8tmp = 0x0;
	u16 u16tmp = 0x0;
	u32 value;

	rtl_dbg(rtlpriv, COMP_BT_COEXIST, DBG_LOUD,
		"xxxxxxxxxxxxxxxx Execute 8723b 1-Ant PowerOn Setting xxxxxxxxxxxxxxxx!!\n");

	btcoexist->stop_coex_dm = true;

	btcoexist->btc_write_1byte(btcoexist, 0x67, 0x20);

	/* enable BB, REG_SYS_FUNC_EN such that we can write 0x948 correctly. */
	u16tmp = btcoexist->btc_read_2byte(btcoexist, 0x2);
	btcoexist->btc_write_2byte(btcoexist, 0x2, u16tmp | BIT0 | BIT1);

	/* set GRAN_BT = 1 */
	btcoexist->btc_write_1byte(btcoexist, 0x765, 0x18);
	/* set WLAN_ACT = 0 */
	btcoexist->btc_write_1byte(btcoexist, 0x76e, 0x4);

	/* S0 or S1 setting and Local register setting(By the setting fw can get
	 * ant number, S0/S1, ... info)
	 *
	 * Local setting bit define
	 *	BIT0: "0" for no antenna inverse; "1" for antenna inverse
	 *	BIT1: "0" for internal switch; "1" for external switch
	 *	BIT2: "0" for one antenna; "1" for two antenna
	 * NOTE: here default all internal switch and 1-antenna ==> BIT1=0 and
	 * BIT2 = 0
	 */
	if (btcoexist->chip_interface == BTC_INTF_USB) {
		/* fixed at S0 for USB interface */
		btcoexist->btc_write_4byte(btcoexist, 0x948, 0x0);

		u8tmp |= 0x1; /* antenna inverse */
		btcoexist->btc_write_local_reg_1byte(btcoexist, 0xfe08, u8tmp);

		board_info->btdm_ant_pos = BTC_ANTENNA_AT_AUX_PORT;
	} else {
		/* for PCIE and SDIO interface, we check efuse 0xc3[6] */
		if (board_info->single_ant_path == 0) {
			/* set to S1 */
			btcoexist->btc_write_4byte(btcoexist, 0x948, 0x280);
			board_info->btdm_ant_pos = BTC_ANTENNA_AT_MAIN_PORT;
			value = 1;
		} else if (board_info->single_ant_path == 1) {
			/* set to S0 */
			btcoexist->btc_write_4byte(btcoexist, 0x948, 0x0);
			u8tmp |= 0x1; /* antenna inverse */
			board_info->btdm_ant_pos = BTC_ANTENNA_AT_AUX_PORT;
			value = 0;
		}

		btcoexist->btc_set(btcoexist, BTC_SET_ACT_ANTPOSREGRISTRY_CTRL,
				   &value);

		if (btcoexist->chip_interface == BTC_INTF_PCI)
			btcoexist->btc_write_local_reg_1byte(btcoexist, 0x384,
							     u8tmp);
		else if (btcoexist->chip_interface == BTC_INTF_SDIO)
			btcoexist->btc_write_local_reg_1byte(btcoexist, 0x60,
							     u8tmp);
	}
}


void ex_btc8723b1ant_init_hwconfig(struct btc_coexist *btcoexist,
				   bool wifi_only)
{
	halbtc8723b1ant_init_hw_config(btcoexist, true, wifi_only);
	btcoexist->stop_coex_dm = false;
}

void ex_btc8723b1ant_init_coex_dm(struct btc_coexist *btcoexist)
{
	struct rtl_priv *rtlpriv = btcoexist->adapter;

	rtl_dbg(rtlpriv, COMP_BT_COEXIST, DBG_LOUD,
		"[BTCoex], Coex Mechanism Init!!\n");

	btcoexist->stop_coex_dm = false;

	halbtc8723b1ant_init_coex_dm(btcoexist);

	halbtc8723b1ant_query_bt_info(btcoexist);
}

void ex_btc8723b1ant_display_coex_info(struct btc_coexist *btcoexist,
				       struct seq_file *m)
{
	struct btc_board_info *board_info = &btcoexist->board_info;
	struct btc_stack_info *stack_info = &btcoexist->stack_info;
	struct btc_bt_link_info *bt_link_info = &btcoexist->bt_link_info;
	u8 u8tmp[4], i, bt_info_ext, pstdmacase = 0;
	u16 u16tmp[4];
	u32 u32tmp[4];
	bool roam = false, scan = false;
	bool link = false, wifi_under_5g = false;
	bool bt_hs_on = false, wifi_busy = false;
	s32 wifi_rssi = 0, bt_hs_rssi = 0;
	u32 wifi_bw, wifi_traffic_dir, fa_ofdm, fa_cck, wifi_link_status;
	u8 wifi_dot11_chnl, wifi_hs_chnl;
	u32 fw_ver = 0, bt_patch_ver = 0;

	seq_puts(m, "\n ============[BT Coexist info]============");

	if (btcoexist->manual_control) {
		seq_puts(m, "\n ============[Under Manual Control]==========");
		seq_puts(m, "\n ==========================================");
	}
	if (btcoexist->stop_coex_dm) {
		seq_puts(m, "\n ============[Coex is STOPPED]============");
		seq_puts(m, "\n ==========================================");
	}

	seq_printf(m, "\n %-35s = %d/ %d/ %d",
		   "Ant PG Num/ Ant Mech/ Ant Pos:",
		   board_info->pg_ant_num, board_info->btdm_ant_num,
		   board_info->btdm_ant_pos);

	seq_printf(m, "\n %-35s = %s / %d",
		   "BT stack/ hci ext ver",
		   ((stack_info->profile_notified) ? "Yes" : "No"),
		   stack_info->hci_version);

	btcoexist->btc_get(btcoexist, BTC_GET_U4_BT_PATCH_VER, &bt_patch_ver);
	btcoexist->btc_get(btcoexist, BTC_GET_U4_WIFI_FW_VER, &fw_ver);
	seq_printf(m, "\n %-35s = %d_%x/ 0x%x/ 0x%x(%d)",
		   "CoexVer/ FwVer/ PatchVer",
		   glcoex_ver_date_8723b_1ant, glcoex_ver_8723b_1ant,
		   fw_ver, bt_patch_ver, bt_patch_ver);

	btcoexist->btc_get(btcoexist, BTC_GET_BL_HS_OPERATION, &bt_hs_on);
	btcoexist->btc_get(btcoexist, BTC_GET_U1_WIFI_DOT11_CHNL,
			   &wifi_dot11_chnl);
	btcoexist->btc_get(btcoexist, BTC_GET_U1_WIFI_HS_CHNL, &wifi_hs_chnl);
	seq_printf(m, "\n %-35s = %d / %d(%d)",
		   "Dot11 channel / HsChnl(HsMode)",
		   wifi_dot11_chnl, wifi_hs_chnl, bt_hs_on);

	seq_printf(m, "\n %-35s = %3ph ",
		   "H2C Wifi inform bt chnl Info",
		   coex_dm->wifi_chnl_info);

	btcoexist->btc_get(btcoexist, BTC_GET_S4_WIFI_RSSI, &wifi_rssi);
	btcoexist->btc_get(btcoexist, BTC_GET_S4_HS_RSSI, &bt_hs_rssi);
	seq_printf(m, "\n %-35s = %d/ %d",
		   "Wifi rssi/ HS rssi", wifi_rssi, bt_hs_rssi);

	btcoexist->btc_get(btcoexist, BTC_GET_BL_WIFI_SCAN, &scan);
	btcoexist->btc_get(btcoexist, BTC_GET_BL_WIFI_LINK, &link);
	btcoexist->btc_get(btcoexist, BTC_GET_BL_WIFI_ROAM, &roam);
	seq_printf(m, "\n %-35s = %d/ %d/ %d ",
		   "Wifi link/ roam/ scan", link, roam, scan);

	btcoexist->btc_get(btcoexist , BTC_GET_BL_WIFI_UNDER_5G,
			   &wifi_under_5g);
	btcoexist->btc_get(btcoexist, BTC_GET_U4_WIFI_BW, &wifi_bw);
	btcoexist->btc_get(btcoexist, BTC_GET_BL_WIFI_BUSY, &wifi_busy);
	btcoexist->btc_get(btcoexist, BTC_GET_U4_WIFI_TRAFFIC_DIRECTION,
			   &wifi_traffic_dir);

	seq_printf(m, "\n %-35s = %s / %s/ %s ",
		   "Wifi status", (wifi_under_5g ? "5G" : "2.4G"),
		   ((wifi_bw == BTC_WIFI_BW_LEGACY) ? "Legacy" :
		    ((wifi_bw == BTC_WIFI_BW_HT40) ? "HT40" : "HT20")),
		    ((!wifi_busy) ? "idle" :
		     ((wifi_traffic_dir == BTC_WIFI_TRAFFIC_TX) ?
		     "uplink" : "downlink")));

	btcoexist->btc_get(btcoexist, BTC_GET_U4_WIFI_LINK_STATUS,
			   &wifi_link_status);
	seq_printf(m, "\n %-35s = %d/ %d/ %d/ %d/ %d",
		   "sta/vwifi/hs/p2pGo/p2pGc",
		   ((wifi_link_status & WIFI_STA_CONNECTED) ? 1 : 0),
		   ((wifi_link_status & WIFI_AP_CONNECTED) ? 1 : 0),
		   ((wifi_link_status & WIFI_HS_CONNECTED) ? 1 : 0),
		   ((wifi_link_status & WIFI_P2P_GO_CONNECTED) ? 1 : 0),
		   ((wifi_link_status & WIFI_P2P_GC_CONNECTED) ? 1 : 0));

	seq_printf(m, "\n %-35s = [%s/ %d/ %d] ",
		   "BT [status/ rssi/ retryCnt]",
		   ((coex_sta->bt_disabled) ? ("disabled") :
		    ((coex_sta->c2h_bt_inquiry_page) ? ("inquiry/page scan") :
		     ((BT_8723B_1ANT_BT_STATUS_NON_CONNECTED_IDLE ==
		       coex_dm->bt_status) ?
		      "non-connected idle" :
		      ((BT_8723B_1ANT_BT_STATUS_CONNECTED_IDLE ==
			coex_dm->bt_status) ?
		       "connected-idle" : "busy")))),
		       coex_sta->bt_rssi, coex_sta->bt_retry_cnt);

	seq_printf(m, "\n %-35s = %d / %d / %d / %d",
		   "SCO/HID/PAN/A2DP", bt_link_info->sco_exist,
		   bt_link_info->hid_exist, bt_link_info->pan_exist,
		   bt_link_info->a2dp_exist);
	btcoexist->btc_disp_dbg_msg(btcoexist, BTC_DBG_DISP_BT_LINK_INFO, m);

	bt_info_ext = coex_sta->bt_info_ext;
	seq_printf(m, "\n %-35s = %s",
		   "BT Info A2DP rate",
		   (bt_info_ext & BIT0) ? "Basic rate" : "EDR rate");

	for (i = 0; i < BT_INFO_SRC_8723B_1ANT_MAX; i++) {
		if (coex_sta->bt_info_c2h_cnt[i]) {
			seq_printf(m, "\n %-35s = %7ph(%d)",
				   glbt_info_src_8723b_1ant[i],
				   coex_sta->bt_info_c2h[i],
				   coex_sta->bt_info_c2h_cnt[i]);
		}
	}
	seq_printf(m, "\n %-35s = %s/%s, (0x%x/0x%x)",
		   "PS state, IPS/LPS, (lps/rpwm)",
		   ((coex_sta->under_ips ? "IPS ON" : "IPS OFF")),
		   ((coex_sta->under_lps ? "LPS ON" : "LPS OFF")),
		   btcoexist->bt_info.lps_val,
		   btcoexist->bt_info.rpwm_val);
	btcoexist->btc_disp_dbg_msg(btcoexist, BTC_DBG_DISP_FW_PWR_MODE_CMD, m);

	if (!btcoexist->manual_control) {
		/* Sw mechanism	*/
		seq_printf(m, "\n %-35s",
			   "============[Sw mechanism]============");

		seq_printf(m, "\n %-35s = %d/",
			   "SM[LowPenaltyRA]", coex_dm->cur_low_penalty_ra);

		seq_printf(m, "\n %-35s = %s/ %s/ %d ",
			   "DelBA/ BtCtrlAgg/ AggSize",
			   (btcoexist->bt_info.reject_agg_pkt ? "Yes" : "No"),
			   (btcoexist->bt_info.bt_ctrl_buf_size ? "Yes" : "No"),
			   btcoexist->bt_info.agg_buf_size);

		seq_printf(m, "\n %-35s = 0x%x ",
			   "Rate Mask", btcoexist->bt_info.ra_mask);

		/* Fw mechanism	*/
		seq_printf(m, "\n %-35s",
			   "============[Fw mechanism]============");

		pstdmacase = coex_dm->cur_ps_tdma;
		seq_printf(m, "\n %-35s = %5ph case-%d (auto:%d)",
			   "PS TDMA", coex_dm->ps_tdma_para,
			   pstdmacase, coex_dm->auto_tdma_adjust);

		seq_printf(m, "\n %-35s = %d ",
			   "IgnWlanAct", coex_dm->cur_ignore_wlan_act);

		seq_printf(m, "\n %-35s = 0x%x ",
			   "Latest error condition(should be 0)",
			   coex_dm->error_condition);
	}

	seq_printf(m, "\n %-35s = %d",
		   "Coex Table Type", coex_sta->coex_table_type);

	/* Hw setting */
	seq_printf(m, "\n %-35s",
		   "============[Hw setting]============");

	seq_printf(m, "\n %-35s = 0x%x/0x%x/0x%x/0x%x",
		   "backup ARFR1/ARFR2/RL/AMaxTime", coex_dm->backup_arfr_cnt1,
		   coex_dm->backup_arfr_cnt2, coex_dm->backup_retry_limit,
		   coex_dm->backup_ampdu_max_time);

	u32tmp[0] = btcoexist->btc_read_4byte(btcoexist, 0x430);
	u32tmp[1] = btcoexist->btc_read_4byte(btcoexist, 0x434);
	u16tmp[0] = btcoexist->btc_read_2byte(btcoexist, 0x42a);
	u8tmp[0] = btcoexist->btc_read_1byte(btcoexist, 0x456);
	seq_printf(m, "\n %-35s = 0x%x/0x%x/0x%x/0x%x",
		   "0x430/0x434/0x42a/0x456",
		   u32tmp[0], u32tmp[1], u16tmp[0], u8tmp[0]);

	u8tmp[0] = btcoexist->btc_read_1byte(btcoexist, 0x778);
	u32tmp[0] = btcoexist->btc_read_4byte(btcoexist, 0x6cc);
	u32tmp[1] = btcoexist->btc_read_4byte(btcoexist, 0x880);
	seq_printf(m, "\n %-35s = 0x%x/ 0x%x/ 0x%x",
		   "0x778/0x6cc/0x880[29:25]", u8tmp[0], u32tmp[0],
		   (u32tmp[1] & 0x3e000000) >> 25);

	u32tmp[0] = btcoexist->btc_read_4byte(btcoexist, 0x948);
	u8tmp[0] = btcoexist->btc_read_1byte(btcoexist, 0x67);
	u8tmp[1] = btcoexist->btc_read_1byte(btcoexist, 0x765);
	seq_printf(m, "\n %-35s = 0x%x/ 0x%x/ 0x%x",
		   "0x948/ 0x67[5] / 0x765",
		   u32tmp[0], ((u8tmp[0] & 0x20) >> 5), u8tmp[1]);

	u32tmp[0] = btcoexist->btc_read_4byte(btcoexist, 0x92c);
	u32tmp[1] = btcoexist->btc_read_4byte(btcoexist, 0x930);
	u32tmp[2] = btcoexist->btc_read_4byte(btcoexist, 0x944);
	seq_printf(m, "\n %-35s = 0x%x/ 0x%x/ 0x%x",
		   "0x92c[1:0]/ 0x930[7:0]/0x944[1:0]",
		   u32tmp[0] & 0x3, u32tmp[1] & 0xff, u32tmp[2] & 0x3);

	u8tmp[0] = btcoexist->btc_read_1byte(btcoexist, 0x39);
	u8tmp[1] = btcoexist->btc_read_1byte(btcoexist, 0x40);
	u32tmp[0] = btcoexist->btc_read_4byte(btcoexist, 0x4c);
	u8tmp[2] = btcoexist->btc_read_1byte(btcoexist, 0x64);
	seq_printf(m, "\n %-35s = 0x%x/ 0x%x/ 0x%x/ 0x%x",
		   "0x38[11]/0x40/0x4c[24:23]/0x64[0]",
		   ((u8tmp[0] & 0x8) >> 3), u8tmp[1],
		    ((u32tmp[0] & 0x01800000) >> 23), u8tmp[2] & 0x1);

	u32tmp[0] = btcoexist->btc_read_4byte(btcoexist, 0x550);
	u8tmp[0] = btcoexist->btc_read_1byte(btcoexist, 0x522);
	seq_printf(m, "\n %-35s = 0x%x/ 0x%x",
		   "0x550(bcn ctrl)/0x522", u32tmp[0], u8tmp[0]);

	u32tmp[0] = btcoexist->btc_read_4byte(btcoexist, 0xc50);
	u8tmp[0] = btcoexist->btc_read_1byte(btcoexist, 0x49c);
	seq_printf(m, "\n %-35s = 0x%x/ 0x%x",
		   "0xc50(dig)/0x49c(null-drop)", u32tmp[0] & 0xff, u8tmp[0]);

	u32tmp[0] = btcoexist->btc_read_4byte(btcoexist, 0xda0);
	u32tmp[1] = btcoexist->btc_read_4byte(btcoexist, 0xda4);
	u32tmp[2] = btcoexist->btc_read_4byte(btcoexist, 0xda8);
	u32tmp[3] = btcoexist->btc_read_4byte(btcoexist, 0xcf0);

	u8tmp[0] = btcoexist->btc_read_1byte(btcoexist, 0xa5b);
	u8tmp[1] = btcoexist->btc_read_1byte(btcoexist, 0xa5c);

	fa_ofdm = ((u32tmp[0] & 0xffff0000) >> 16) +
		  ((u32tmp[1] & 0xffff0000) >> 16) +
		   (u32tmp[1] & 0xffff) +
		   (u32tmp[2] & 0xffff) +
		  ((u32tmp[3] & 0xffff0000) >> 16) +
		   (u32tmp[3] & 0xffff);
	fa_cck = (u8tmp[0] << 8) + u8tmp[1];

	seq_printf(m, "\n %-35s = 0x%x/ 0x%x/ 0x%x",
		   "OFDM-CCA/OFDM-FA/CCK-FA",
		 u32tmp[0] & 0xffff, fa_ofdm, fa_cck);

	u32tmp[0] = btcoexist->btc_read_4byte(btcoexist, 0x6c0);
	u32tmp[1] = btcoexist->btc_read_4byte(btcoexist, 0x6c4);
	u32tmp[2] = btcoexist->btc_read_4byte(btcoexist, 0x6c8);
	seq_printf(m, "\n %-35s = 0x%x/ 0x%x/ 0x%x",
		   "0x6c0/0x6c4/0x6c8(coexTable)",
		   u32tmp[0], u32tmp[1], u32tmp[2]);

	seq_printf(m, "\n %-35s = %d/ %d",
		   "0x770(high-pri rx/tx)", coex_sta->high_priority_rx,
		   coex_sta->high_priority_tx);
	seq_printf(m, "\n %-35s = %d/ %d",
		   "0x774(low-pri rx/tx)", coex_sta->low_priority_rx,
		   coex_sta->low_priority_tx);
	if (btcoexist->auto_report_1ant)
		halbtc8723b1ant_monitor_bt_ctr(btcoexist);
	btcoexist->btc_disp_dbg_msg(btcoexist, BTC_DBG_DISP_COEX_STATISTICS, m);
}

void ex_btc8723b1ant_ips_notify(struct btc_coexist *btcoexist, u8 type)
{
	struct rtl_priv *rtlpriv = btcoexist->adapter;

	if (btcoexist->manual_control || btcoexist->stop_coex_dm)
		return;

	if (BTC_IPS_ENTER == type) {
		rtl_dbg(rtlpriv, COMP_BT_COEXIST, DBG_LOUD,
			"[BTCoex], IPS ENTER notify\n");
		coex_sta->under_ips = true;

		halbtc8723b1ant_set_ant_path(btcoexist, BTC_ANT_PATH_BT,
					     FORCE_EXEC, false, true);
		/* set PTA control */
		halbtc8723b1ant_ps_tdma(btcoexist, NORMAL_EXEC, false, 0);
		halbtc8723b1ant_coex_table_with_type(btcoexist,
						     NORMAL_EXEC, 0);
	} else if (BTC_IPS_LEAVE == type) {
		rtl_dbg(rtlpriv, COMP_BT_COEXIST, DBG_LOUD,
			"[BTCoex], IPS LEAVE notify\n");
		coex_sta->under_ips = false;

		halbtc8723b1ant_init_hw_config(btcoexist, false, false);
		halbtc8723b1ant_init_coex_dm(btcoexist);
		halbtc8723b1ant_query_bt_info(btcoexist);
	}
}

void ex_btc8723b1ant_lps_notify(struct btc_coexist *btcoexist, u8 type)
{
	struct rtl_priv *rtlpriv = btcoexist->adapter;

	if (btcoexist->manual_control || btcoexist->stop_coex_dm)
		return;

	if (BTC_LPS_ENABLE == type) {
		rtl_dbg(rtlpriv, COMP_BT_COEXIST, DBG_LOUD,
			"[BTCoex], LPS ENABLE notify\n");
		coex_sta->under_lps = true;
	} else if (BTC_LPS_DISABLE == type) {
		rtl_dbg(rtlpriv, COMP_BT_COEXIST, DBG_LOUD,
			"[BTCoex], LPS DISABLE notify\n");
		coex_sta->under_lps = false;
	}
}

void ex_btc8723b1ant_scan_notify(struct btc_coexist *btcoexist, u8 type)
{
	struct rtl_priv *rtlpriv = btcoexist->adapter;
	bool wifi_connected = false, bt_hs_on = false;
	u8 u8tmpa, u8tmpb;
	u32 u32tmp;
	u32 wifi_link_status = 0;
	u32 num_of_wifi_link = 0;
	bool bt_ctrl_agg_buf_size = false;
	u8 agg_buf_size = 5;

	if (btcoexist->manual_control || btcoexist->stop_coex_dm)
		return;

	if (type == BTC_SCAN_START) {
		coex_sta->wifi_is_high_pri_task = true;
		rtl_dbg(rtlpriv, COMP_BT_COEXIST, DBG_LOUD,
			"[BTCoex], SCAN START notify\n");
		/* Force antenna setup for no scan result issue */
		halbtc8723b1ant_ps_tdma(btcoexist, FORCE_EXEC, false, 8);
		halbtc8723b1ant_set_ant_path(btcoexist, BTC_ANT_PATH_PTA,
					     FORCE_EXEC, false, false);
		u32tmp = btcoexist->btc_read_4byte(btcoexist, 0x948);
		u8tmpa = btcoexist->btc_read_1byte(btcoexist, 0x765);
		u8tmpb = btcoexist->btc_read_1byte(btcoexist, 0x67);

		rtl_dbg(rtlpriv, COMP_BT_COEXIST, DBG_LOUD,
			"[BTCoex], 0x948=0x%x, 0x765=0x%x, 0x67=0x%x\n",
			u32tmp, u8tmpa, u8tmpb);
	} else {
		coex_sta->wifi_is_high_pri_task = false;
		rtl_dbg(rtlpriv, COMP_BT_COEXIST, DBG_LOUD,
			"[BTCoex], SCAN FINISH notify\n");

		btcoexist->btc_get(btcoexist, BTC_GET_U1_AP_NUM,
				   &coex_sta->scan_ap_num);
	}

	if (coex_sta->bt_disabled)
		return;

	btcoexist->btc_get(btcoexist, BTC_GET_BL_HS_OPERATION, &bt_hs_on);
	btcoexist->btc_get(btcoexist, BTC_GET_BL_WIFI_CONNECTED,
			   &wifi_connected);

	halbtc8723b1ant_query_bt_info(btcoexist);

	btcoexist->btc_get(btcoexist, BTC_GET_U4_WIFI_LINK_STATUS,
			   &wifi_link_status);
	num_of_wifi_link = wifi_link_status >> 16;
	if (num_of_wifi_link >= 2) {
		halbtc8723b1ant_limited_tx(btcoexist, NORMAL_EXEC, 0, 0, 0, 0);
		halbtc8723b1ant_limited_rx(btcoexist, NORMAL_EXEC, false,
					   bt_ctrl_agg_buf_size, agg_buf_size);
		halbtc8723b1ant_action_wifi_multiport(btcoexist);
		return;
	}

	if (coex_sta->c2h_bt_inquiry_page) {
		halbtc8723b1ant_action_bt_inquiry(btcoexist);
		return;
	} else if (bt_hs_on) {
		halbtc8723b1ant_action_hs(btcoexist);
		return;
	}

	if (BTC_SCAN_START == type) {
		rtl_dbg(rtlpriv, COMP_BT_COEXIST, DBG_LOUD,
			"[BTCoex], SCAN START notify\n");
		if (!wifi_connected)
			/* non-connected scan */
			btc8723b1ant_action_wifi_not_conn_scan(btcoexist);
		else
			/* wifi is connected */
			btc8723b1ant_action_wifi_conn_scan(btcoexist);
	} else if (BTC_SCAN_FINISH == type) {
		rtl_dbg(rtlpriv, COMP_BT_COEXIST, DBG_LOUD,
			"[BTCoex], SCAN FINISH notify\n");
		if (!wifi_connected)
			/* non-connected scan */
			btc8723b1ant_action_wifi_not_conn(btcoexist);
		else
			halbtc8723b1ant_action_wifi_connected(btcoexist);
	}
}

void ex_btc8723b1ant_connect_notify(struct btc_coexist *btcoexist, u8 type)
{
	struct rtl_priv *rtlpriv = btcoexist->adapter;
	bool wifi_connected = false, bt_hs_on = false;
	u32 wifi_link_status = 0;
	u32 num_of_wifi_link = 0;
	bool bt_ctrl_agg_buf_size = false, under_4way = false;
	u8 agg_buf_size = 5;

	btcoexist->btc_get(btcoexist, BTC_GET_BL_WIFI_4_WAY_PROGRESS,
			   &under_4way);

	if (btcoexist->manual_control || btcoexist->stop_coex_dm ||
	    coex_sta->bt_disabled)
		return;

	if (type == BTC_ASSOCIATE_START) {
		coex_sta->wifi_is_high_pri_task = true;

		/* Force antenna setup for no scan result issue */
		halbtc8723b1ant_ps_tdma(btcoexist, FORCE_EXEC, false, 8);
		halbtc8723b1ant_set_ant_path(btcoexist, BTC_ANT_PATH_PTA,
					     FORCE_EXEC, false, false);
		rtl_dbg(rtlpriv, COMP_BT_COEXIST, DBG_LOUD,
			"[BTCoex], CONNECT START notify\n");
		coex_dm->arp_cnt = 0;
	} else {
		coex_sta->wifi_is_high_pri_task = false;
		rtl_dbg(rtlpriv, COMP_BT_COEXIST, DBG_LOUD,
			"[BTCoex], CONNECT FINISH notify\n");
	}

	btcoexist->btc_get(btcoexist, BTC_GET_U4_WIFI_LINK_STATUS,
			   &wifi_link_status);
	num_of_wifi_link = wifi_link_status>>16;
	if (num_of_wifi_link >= 2) {
		halbtc8723b1ant_limited_tx(btcoexist, NORMAL_EXEC, 0, 0, 0, 0);
		halbtc8723b1ant_limited_rx(btcoexist, NORMAL_EXEC, false,
					   bt_ctrl_agg_buf_size, agg_buf_size);
		halbtc8723b1ant_action_wifi_multiport(btcoexist);
		return;
	}

	btcoexist->btc_get(btcoexist, BTC_GET_BL_HS_OPERATION, &bt_hs_on);
	if (coex_sta->c2h_bt_inquiry_page) {
		halbtc8723b1ant_action_bt_inquiry(btcoexist);
		return;
	} else if (bt_hs_on) {
		halbtc8723b1ant_action_hs(btcoexist);
		return;
	}

	if (BTC_ASSOCIATE_START == type) {
		rtl_dbg(rtlpriv, COMP_BT_COEXIST, DBG_LOUD,
			"[BTCoex], CONNECT START notify\n");
		btc8723b1ant_act_wifi_not_conn_asso_auth(btcoexist);
	} else if (BTC_ASSOCIATE_FINISH == type) {
		rtl_dbg(rtlpriv, COMP_BT_COEXIST, DBG_LOUD,
			"[BTCoex], CONNECT FINISH notify\n");

		btcoexist->btc_get(btcoexist, BTC_GET_BL_WIFI_CONNECTED,
				   &wifi_connected);
		if (!wifi_connected)
			/* non-connected scan */
			btc8723b1ant_action_wifi_not_conn(btcoexist);
		else
			halbtc8723b1ant_action_wifi_connected(btcoexist);
	}
}

void ex_btc8723b1ant_media_status_notify(struct btc_coexist *btcoexist,
					 u8 type)
{
	struct rtl_priv *rtlpriv = btcoexist->adapter;
	u8 h2c_parameter[3] = {0};
	u32 wifi_bw;
	u8 wifi_central_chnl;
	bool wifi_under_b_mode = false;

	if (btcoexist->manual_control || btcoexist->stop_coex_dm ||
	    coex_sta->bt_disabled)
		return;

	if (type == BTC_MEDIA_CONNECT) {
		rtl_dbg(rtlpriv, COMP_BT_COEXIST, DBG_LOUD,
			"[BTCoex], MEDIA connect notify\n");
		/* Force antenna setup for no scan result issue */
		halbtc8723b1ant_ps_tdma(btcoexist, FORCE_EXEC, false, 8);
		halbtc8723b1ant_set_ant_path(btcoexist, BTC_ANT_PATH_PTA,
					     FORCE_EXEC, false, false);
		btcoexist->btc_get(btcoexist, BTC_GET_BL_WIFI_UNDER_B_MODE,
				   &wifi_under_b_mode);

		/* Set CCK Tx/Rx high Pri except 11b mode */
		if (wifi_under_b_mode) {
			btcoexist->btc_write_1byte(btcoexist, 0x6cd,
						   0x00); /* CCK Tx */
			btcoexist->btc_write_1byte(btcoexist, 0x6cf,
						   0x00); /* CCK Rx */
		} else {
			btcoexist->btc_write_1byte(btcoexist, 0x6cd,
						   0x00); /* CCK Tx */
			btcoexist->btc_write_1byte(btcoexist, 0x6cf,
						   0x10); /* CCK Rx */
		}

		coex_dm->backup_arfr_cnt1 =
			btcoexist->btc_read_4byte(btcoexist, 0x430);
		coex_dm->backup_arfr_cnt2 =
			btcoexist->btc_read_4byte(btcoexist, 0x434);
		coex_dm->backup_retry_limit =
			btcoexist->btc_read_2byte(btcoexist, 0x42a);
		coex_dm->backup_ampdu_max_time =
			btcoexist->btc_read_1byte(btcoexist, 0x456);
	} else {
		rtl_dbg(rtlpriv, COMP_BT_COEXIST, DBG_LOUD,
			"[BTCoex], MEDIA disconnect notify\n");
		coex_dm->arp_cnt = 0;

		btcoexist->btc_write_1byte(btcoexist, 0x6cd, 0x0); /* CCK Tx */
		btcoexist->btc_write_1byte(btcoexist, 0x6cf, 0x0); /* CCK Rx */

		coex_sta->cck_ever_lock = false;
	}

	/* only 2.4G we need to inform bt the chnl mask */
	btcoexist->btc_get(btcoexist, BTC_GET_U1_WIFI_CENTRAL_CHNL,
			   &wifi_central_chnl);

	if (type == BTC_MEDIA_CONNECT && wifi_central_chnl <= 14) {
		h2c_parameter[0] = 0x0;
		h2c_parameter[1] = wifi_central_chnl;
		btcoexist->btc_get(btcoexist, BTC_GET_U4_WIFI_BW, &wifi_bw);
		if (BTC_WIFI_BW_HT40 == wifi_bw)
			h2c_parameter[2] = 0x30;
		else
			h2c_parameter[2] = 0x20;
	}

	coex_dm->wifi_chnl_info[0] = h2c_parameter[0];
	coex_dm->wifi_chnl_info[1] = h2c_parameter[1];
	coex_dm->wifi_chnl_info[2] = h2c_parameter[2];

	rtl_dbg(rtlpriv, COMP_BT_COEXIST, DBG_LOUD,
		"[BTCoex], FW write 0x66 = 0x%x\n",
		h2c_parameter[0] << 16 | h2c_parameter[1] << 8 |
		h2c_parameter[2]);

	btcoexist->btc_fill_h2c(btcoexist, 0x66, 3, h2c_parameter);
}

void ex_btc8723b1ant_special_packet_notify(struct btc_coexist *btcoexist,
					   u8 type)
{
	struct rtl_priv *rtlpriv = btcoexist->adapter;
	bool bt_hs_on = false;
	u32 wifi_link_status = 0;
	u32 num_of_wifi_link = 0;
	bool bt_ctrl_agg_buf_size = false, under_4way = false;
	u8 agg_buf_size = 5;

	btcoexist->btc_get(btcoexist, BTC_GET_BL_WIFI_4_WAY_PROGRESS,
			   &under_4way);

	if (btcoexist->manual_control || btcoexist->stop_coex_dm ||
	    coex_sta->bt_disabled)
		return;

	if (type == BTC_PACKET_DHCP || type == BTC_PACKET_EAPOL ||
	    type == BTC_PACKET_ARP) {
		if (type == BTC_PACKET_ARP) {
			rtl_dbg(rtlpriv, COMP_BT_COEXIST, DBG_LOUD,
				"[BTCoex], special Packet ARP notify\n");

			coex_dm->arp_cnt++;
			rtl_dbg(rtlpriv, COMP_BT_COEXIST, DBG_LOUD,
				"[BTCoex], ARP Packet Count = %d\n",
				 coex_dm->arp_cnt);

			if ((coex_dm->arp_cnt >= 10) && (!under_4way))
				/* if APR PKT > 10 after connect, do not go to
				 * ActionWifiConnectedSpecificPacket(btcoexist)
				 */
				coex_sta->wifi_is_high_pri_task = false;
			else
				coex_sta->wifi_is_high_pri_task = true;
		} else {
			coex_sta->wifi_is_high_pri_task = true;
			rtl_dbg(rtlpriv, COMP_BT_COEXIST, DBG_LOUD,
				"[BTCoex], special Packet DHCP or EAPOL notify\n");
		}
	} else {
		coex_sta->wifi_is_high_pri_task = false;
		rtl_dbg(rtlpriv, COMP_BT_COEXIST, DBG_LOUD,
			"[BTCoex], special Packet [Type = %d] notify\n",
			 type);
	}

	btcoexist->btc_get(btcoexist, BTC_GET_U4_WIFI_LINK_STATUS,
		&wifi_link_status);
	num_of_wifi_link = wifi_link_status >> 16;
	if (num_of_wifi_link >= 2) {
		halbtc8723b1ant_limited_tx(btcoexist, NORMAL_EXEC, 0, 0, 0, 0);
		halbtc8723b1ant_limited_rx(btcoexist, NORMAL_EXEC, false,
					   bt_ctrl_agg_buf_size, agg_buf_size);
		halbtc8723b1ant_action_wifi_multiport(btcoexist);
		return;
	}

	coex_sta->special_pkt_period_cnt = 0;

	btcoexist->btc_get(btcoexist, BTC_GET_BL_HS_OPERATION, &bt_hs_on);
	if (coex_sta->c2h_bt_inquiry_page) {
		halbtc8723b1ant_action_bt_inquiry(btcoexist);
		return;
	} else if (bt_hs_on) {
		halbtc8723b1ant_action_hs(btcoexist);
		return;
	}

	if (BTC_PACKET_DHCP == type ||
	    BTC_PACKET_EAPOL == type) {
		rtl_dbg(rtlpriv, COMP_BT_COEXIST, DBG_LOUD,
			"[BTCoex], special Packet(%d) notify\n", type);
		halbtc8723b1ant_action_wifi_connected_special_packet(btcoexist);
	}
}

void ex_btc8723b1ant_bt_info_notify(struct btc_coexist *btcoexist,
				    u8 *tmp_buf, u8 length)
{
	struct rtl_priv *rtlpriv = btcoexist->adapter;
	u8 bt_info = 0;
	u8 i, rsp_source = 0;
	bool wifi_connected = false;
	bool bt_busy = false;

	coex_sta->c2h_bt_info_req_sent = false;

	rsp_source = tmp_buf[0] & 0xf;
	if (rsp_source >= BT_INFO_SRC_8723B_1ANT_MAX)
		rsp_source = BT_INFO_SRC_8723B_1ANT_WIFI_FW;
	coex_sta->bt_info_c2h_cnt[rsp_source]++;

	rtl_dbg(rtlpriv, COMP_BT_COEXIST, DBG_LOUD,
		"[BTCoex], Bt info[%d], length=%d, hex data = [",
		 rsp_source, length);
	for (i = 0; i < length; i++) {
		coex_sta->bt_info_c2h[rsp_source][i] = tmp_buf[i];
		if (i == 1)
			bt_info = tmp_buf[i];
		if (i == length - 1)
			rtl_dbg(rtlpriv, COMP_BT_COEXIST, DBG_LOUD,
				"0x%02x]\n", tmp_buf[i]);
		else
			rtl_dbg(rtlpriv, COMP_BT_COEXIST, DBG_LOUD,
				"0x%02x, ", tmp_buf[i]);
	}

	/* if 0xff, it means BT is under WHCK test */
	if (bt_info == 0xff)
		coex_sta->bt_whck_test = true;
	else
		coex_sta->bt_whck_test = false;

	if (rsp_source != BT_INFO_SRC_8723B_1ANT_WIFI_FW) {
		coex_sta->bt_retry_cnt = /* [3:0] */
			coex_sta->bt_info_c2h[rsp_source][2] & 0xf;

		if (coex_sta->bt_retry_cnt >= 1)
			coex_sta->pop_event_cnt++;

		if (coex_sta->bt_info_c2h[rsp_source][2] & 0x20)
			coex_sta->c2h_bt_remote_name_req = true;
		else
			coex_sta->c2h_bt_remote_name_req = false;

		coex_sta->bt_rssi =
			coex_sta->bt_info_c2h[rsp_source][3] * 2 - 90;

		coex_sta->bt_info_ext =
			coex_sta->bt_info_c2h[rsp_source][4];

		if (coex_sta->bt_info_c2h[rsp_source][1] == 0x49) {
			coex_sta->a2dp_bit_pool =
				coex_sta->bt_info_c2h[rsp_source][6];
		} else {
			coex_sta->a2dp_bit_pool = 0;
		}

		coex_sta->bt_tx_rx_mask =
			(coex_sta->bt_info_c2h[rsp_source][2] & 0x40);
		btcoexist->btc_set(btcoexist, BTC_SET_BL_BT_TX_RX_MASK,
				   &coex_sta->bt_tx_rx_mask);

		if (!coex_sta->bt_tx_rx_mask) {
			/* BT into is responded by BT FW and BT RF REG
			 * 0x3C != 0x15 => Need to switch BT TRx Mask
			 */
			rtl_dbg(rtlpriv, COMP_BT_COEXIST, DBG_LOUD,
				"[BTCoex], Switch BT TRx Mask since BT RF REG 0x3C != 0x15\n");
			btcoexist->btc_set_bt_reg(btcoexist, BTC_BT_REG_RF,
						  0x3c, 0x15);

			/* BT TRx Mask lock 0x2c[0], 0x30[0] = 0 */
			btcoexist->btc_set_bt_reg(btcoexist, BTC_BT_REG_RF,
						  0x2c, 0x7c44);
			btcoexist->btc_set_bt_reg(btcoexist, BTC_BT_REG_RF,
						  0x30, 0x7c44);
		}

		/* Here we need to resend some wifi info to BT
		 * because bt is reset and loss of the info.
		 */
		if (coex_sta->bt_info_ext & BIT1) {
			rtl_dbg(rtlpriv, COMP_BT_COEXIST, DBG_LOUD,
				"[BTCoex], BT ext info bit1 check, send wifi BW&Chnl to BT!!\n");
			btcoexist->btc_get(btcoexist, BTC_GET_BL_WIFI_CONNECTED,
					   &wifi_connected);
			if (wifi_connected)
				ex_btc8723b1ant_media_status_notify(btcoexist,
						BTC_MEDIA_CONNECT);
			else
				ex_btc8723b1ant_media_status_notify(btcoexist,
						BTC_MEDIA_DISCONNECT);
		}

		if (coex_sta->bt_info_ext & BIT3) {
			if (!btcoexist->manual_control &&
			    !btcoexist->stop_coex_dm) {
				rtl_dbg(rtlpriv, COMP_BT_COEXIST, DBG_LOUD,
					"[BTCoex], BT ext info bit3 check, set BT NOT ignore Wlan active!!\n");
				halbtc8723b1ant_ignore_wlan_act(btcoexist,
								FORCE_EXEC,
								false);
			}
		} else {
			/* BT already NOT ignore Wlan active, do nothing here.*/
		}
		if (!btcoexist->auto_report_1ant) {
			if (coex_sta->bt_info_ext & BIT4) {
				/* BT auto report already enabled, do nothing */
			} else {
				halbtc8723b1ant_bt_auto_report(btcoexist,
							       FORCE_EXEC,
							       true);
			}
		}
	}

	/* check BIT2 first ==> check if bt is under inquiry or page scan */
	if (bt_info & BT_INFO_8723B_1ANT_B_INQ_PAGE)
		coex_sta->c2h_bt_inquiry_page = true;
	else
		coex_sta->c2h_bt_inquiry_page = false;

	coex_sta->num_of_profile = 0;

	/* set link exist status */
	if (!(bt_info & BT_INFO_8723B_1ANT_B_CONNECTION)) {
		coex_sta->bt_link_exist = false;
		coex_sta->pan_exist = false;
		coex_sta->a2dp_exist = false;
		coex_sta->hid_exist = false;
		coex_sta->sco_exist = false;

		coex_sta->bt_hi_pri_link_exist = false;
	} else {
		/* connection exists */
		coex_sta->bt_link_exist = true;
		if (bt_info & BT_INFO_8723B_1ANT_B_FTP) {
			coex_sta->pan_exist = true;
			coex_sta->num_of_profile++;
		} else {
			coex_sta->pan_exist = false;
		}
		if (bt_info & BT_INFO_8723B_1ANT_B_A2DP) {
			coex_sta->a2dp_exist = true;
			coex_sta->num_of_profile++;
		} else {
			coex_sta->a2dp_exist = false;
		}
		if (bt_info & BT_INFO_8723B_1ANT_B_HID) {
			coex_sta->hid_exist = true;
			coex_sta->num_of_profile++;
		} else {
			coex_sta->hid_exist = false;
		}
		if (bt_info & BT_INFO_8723B_1ANT_B_SCO_ESCO) {
			coex_sta->sco_exist = true;
			coex_sta->num_of_profile++;
		} else {
			coex_sta->sco_exist = false;
		}

		if ((!coex_sta->hid_exist) &&
		    (!coex_sta->c2h_bt_inquiry_page) &&
		    (!coex_sta->sco_exist)) {
			if (coex_sta->high_priority_tx +
				    coex_sta->high_priority_rx >=
			    160) {
				coex_sta->hid_exist = true;
				coex_sta->wrong_profile_notification++;
				coex_sta->num_of_profile++;
				bt_info = bt_info | 0x28;
			}
		}

		/* Add Hi-Pri Tx/Rx counter to avoid false detection */
		if (((coex_sta->hid_exist) || (coex_sta->sco_exist)) &&
		    (coex_sta->high_priority_tx + coex_sta->high_priority_rx >=
		     160) &&
		    (!coex_sta->c2h_bt_inquiry_page))
			coex_sta->bt_hi_pri_link_exist = true;

		if ((bt_info & BT_INFO_8723B_1ANT_B_ACL_BUSY) &&
		    (coex_sta->num_of_profile == 0)) {
			if (coex_sta->low_priority_tx +
				    coex_sta->low_priority_rx >=
			    160) {
				coex_sta->pan_exist = true;
				coex_sta->num_of_profile++;
				coex_sta->wrong_profile_notification++;
				bt_info = bt_info | 0x88;
			}
		}
	}

	halbtc8723b1ant_update_bt_link_info(btcoexist);

	/* mask profile bit for connect-ilde identification
	 * ( for CSR case: A2DP idle --> 0x41)
	 */
	bt_info = bt_info & 0x1f;

	if (!(bt_info & BT_INFO_8723B_1ANT_B_CONNECTION)) {
		coex_dm->bt_status = BT_8723B_1ANT_BT_STATUS_NON_CONNECTED_IDLE;
		rtl_dbg(rtlpriv, COMP_BT_COEXIST, DBG_LOUD,
			"[BTCoex], BtInfoNotify(), BT Non-Connected idle!\n");
	/* connection exists but no busy */
	} else if (bt_info == BT_INFO_8723B_1ANT_B_CONNECTION) {
		coex_dm->bt_status = BT_8723B_1ANT_BT_STATUS_CONNECTED_IDLE;
		rtl_dbg(rtlpriv, COMP_BT_COEXIST, DBG_LOUD,
			"[BTCoex], BtInfoNotify(), BT Connected-idle!!!\n");
	} else if ((bt_info & BT_INFO_8723B_1ANT_B_SCO_ESCO) ||
		(bt_info & BT_INFO_8723B_1ANT_B_SCO_BUSY)) {
		coex_dm->bt_status = BT_8723B_1ANT_BT_STATUS_SCO_BUSY;
		rtl_dbg(rtlpriv, COMP_BT_COEXIST, DBG_LOUD,
			"[BTCoex], BtInfoNotify(), BT SCO busy!!!\n");
	} else if (bt_info & BT_INFO_8723B_1ANT_B_ACL_BUSY) {
		if (BT_8723B_1ANT_BT_STATUS_ACL_BUSY != coex_dm->bt_status)
			coex_dm->auto_tdma_adjust = false;

		coex_dm->bt_status = BT_8723B_1ANT_BT_STATUS_ACL_BUSY;
		rtl_dbg(rtlpriv, COMP_BT_COEXIST, DBG_LOUD,
			"[BTCoex], BtInfoNotify(), BT ACL busy!!!\n");
	} else {
		coex_dm->bt_status = BT_8723B_1ANT_BT_STATUS_MAX;
		rtl_dbg(rtlpriv, COMP_BT_COEXIST, DBG_LOUD,
			"[BTCoex], BtInfoNotify(), BT Non-Defined state!!\n");
	}

	if ((BT_8723B_1ANT_BT_STATUS_ACL_BUSY == coex_dm->bt_status) ||
	    (BT_8723B_1ANT_BT_STATUS_SCO_BUSY == coex_dm->bt_status) ||
	    (BT_8723B_1ANT_BT_STATUS_ACL_SCO_BUSY == coex_dm->bt_status))
		bt_busy = true;
	else
		bt_busy = false;
	btcoexist->btc_set(btcoexist, BTC_SET_BL_BT_TRAFFIC_BUSY, &bt_busy);

	halbtc8723b1ant_run_coexist_mechanism(btcoexist);
}

void ex_btc8723b1ant_rf_status_notify(struct btc_coexist *btcoexist, u8 type)
{
	struct rtl_priv *rtlpriv = btcoexist->adapter;
	u32 u32tmp;
	u8 u8tmpa, u8tmpb, u8tmpc;

	rtl_dbg(rtlpriv, COMP_BT_COEXIST, DBG_LOUD,
		"[BTCoex], RF Status notify\n");

	if (type == BTC_RF_ON) {
		rtl_dbg(rtlpriv, COMP_BT_COEXIST, DBG_LOUD,
			"[BTCoex], RF is turned ON!!\n");
		btcoexist->stop_coex_dm = false;
	} else if (type == BTC_RF_OFF) {
		rtl_dbg(rtlpriv, COMP_BT_COEXIST, DBG_LOUD,
			"[BTCoex], RF is turned OFF!!\n");

		halbtc8723b1ant_power_save_state(btcoexist, BTC_PS_WIFI_NATIVE,
						 0x0, 0x0);
		halbtc8723b1ant_ps_tdma(btcoexist, FORCE_EXEC, false, 0);
		halbtc8723b1ant_set_ant_path(btcoexist, BTC_ANT_PATH_BT,
					     FORCE_EXEC, false, true);

		halbtc8723b1ant_ignore_wlan_act(btcoexist, FORCE_EXEC, true);
		btcoexist->stop_coex_dm = true;

		u32tmp = btcoexist->btc_read_4byte(btcoexist, 0x948);
		u8tmpa = btcoexist->btc_read_1byte(btcoexist, 0x765);
		u8tmpb = btcoexist->btc_read_1byte(btcoexist, 0x67);
		u8tmpc = btcoexist->btc_read_1byte(btcoexist, 0x76e);

		rtl_dbg(rtlpriv, COMP_BT_COEXIST, DBG_LOUD,
			"############# [BTCoex], 0x948=0x%x, 0x765=0x%x, 0x67=0x%x, 0x76e=0x%x\n",
			u32tmp, u8tmpa, u8tmpb, u8tmpc);
	}
}

void ex_btc8723b1ant_halt_notify(struct btc_coexist *btcoexist)
{
	struct rtl_priv *rtlpriv = btcoexist->adapter;

	rtl_dbg(rtlpriv, COMP_BT_COEXIST, DBG_LOUD, "[BTCoex], Halt notify\n");

	btcoexist->stop_coex_dm = true;

	halbtc8723b1ant_set_ant_path(btcoexist, BTC_ANT_PATH_BT, FORCE_EXEC,
				     false, true);

	halbtc8723b1ant_ignore_wlan_act(btcoexist, FORCE_EXEC, true);

	halbtc8723b1ant_power_save_state(btcoexist, BTC_PS_WIFI_NATIVE,
					 0x0, 0x0);
	halbtc8723b1ant_ps_tdma(btcoexist, FORCE_EXEC, false, 0);

	ex_btc8723b1ant_media_status_notify(btcoexist, BTC_MEDIA_DISCONNECT);

	btcoexist->stop_coex_dm = true;
}

void ex_btc8723b1ant_pnp_notify(struct btc_coexist *btcoexist, u8 pnp_state)
{
	struct rtl_priv *rtlpriv = btcoexist->adapter;

	rtl_dbg(rtlpriv, COMP_BT_COEXIST, DBG_LOUD, "[BTCoex], Pnp notify\n");

	if (BTC_WIFI_PNP_SLEEP == pnp_state) {
		rtl_dbg(rtlpriv, COMP_BT_COEXIST, DBG_LOUD,
			"[BTCoex], Pnp notify to SLEEP\n");
		halbtc8723b1ant_set_ant_path(btcoexist, BTC_ANT_PATH_BT,
					     FORCE_EXEC, false, true);
		halbtc8723b1ant_power_save_state(btcoexist, BTC_PS_WIFI_NATIVE,
						 0x0, 0x0);
		halbtc8723b1ant_ps_tdma(btcoexist, NORMAL_EXEC, false, 0);
		halbtc8723b1ant_coex_table_with_type(btcoexist, NORMAL_EXEC, 2);

		/* Driver do not leave IPS/LPS when driver is going to sleep, so
		 * BTCoexistence think wifi is still under IPS/LPS
		 *
		 * BT should clear UnderIPS/UnderLPS state to avoid mismatch
		 * state after wakeup.
		 */
		coex_sta->under_ips = false;
		coex_sta->under_lps = false;
		btcoexist->stop_coex_dm = true;
	} else if (BTC_WIFI_PNP_WAKE_UP == pnp_state) {
		rtl_dbg(rtlpriv, COMP_BT_COEXIST, DBG_LOUD,
			"[BTCoex], Pnp notify to WAKE UP\n");
		btcoexist->stop_coex_dm = false;
		halbtc8723b1ant_init_hw_config(btcoexist, false, false);
		halbtc8723b1ant_init_coex_dm(btcoexist);
		halbtc8723b1ant_query_bt_info(btcoexist);
	}
}

void ex_btc8723b1ant_coex_dm_reset(struct btc_coexist *btcoexist)
{
	struct rtl_priv *rtlpriv = btcoexist->adapter;

	rtl_dbg(rtlpriv, COMP_BT_COEXIST, DBG_LOUD,
		"[BTCoex], *****************Coex DM Reset****************\n");

	halbtc8723b1ant_init_hw_config(btcoexist, false, false);
	halbtc8723b1ant_init_coex_dm(btcoexist);
}

void ex_btc8723b1ant_periodical(struct btc_coexist *btcoexist)
{
	struct rtl_priv *rtlpriv = btcoexist->adapter;
	struct btc_bt_link_info *bt_link_info = &btcoexist->bt_link_info;

	rtl_dbg(rtlpriv, COMP_BT_COEXIST, DBG_LOUD,
		"[BTCoex], ==========================Periodical===========================\n");

	if (!btcoexist->auto_report_1ant) {
		halbtc8723b1ant_query_bt_info(btcoexist);
		halbtc8723b1ant_monitor_bt_enable_disable(btcoexist);
	} else {
		halbtc8723b1ant_monitor_bt_ctr(btcoexist);
		halbtc8723b1ant_monitor_wifi_ctr(btcoexist);

		if ((coex_sta->high_priority_tx + coex_sta->high_priority_rx < 50) &&
		    bt_link_info->hid_exist)
			bt_link_info->hid_exist = false;

		if (btc8723b1ant_is_wifi_status_changed(btcoexist) ||
		    coex_dm->auto_tdma_adjust) {
			halbtc8723b1ant_run_coexist_mechanism(btcoexist);
		}
		coex_sta->special_pkt_period_cnt++;
	}
}<|MERGE_RESOLUTION|>--- conflicted
+++ resolved
@@ -1425,17 +1425,10 @@
 	 */
 	s32 result;
 	u8 retry_count = 0;
-<<<<<<< HEAD
-
-	RT_TRACE(rtlpriv, COMP_BT_COEXIST, DBG_LOUD,
-		 "[BTCoex], TdmaDurationAdjustForAcl()\n");
-
-=======
 
 	rtl_dbg(rtlpriv, COMP_BT_COEXIST, DBG_LOUD,
 		"[BTCoex], TdmaDurationAdjustForAcl()\n");
 
->>>>>>> 7d2a07b7
 	if ((wifi_status ==
 	     BT_8723B_1ANT_WIFI_STATUS_NON_CONNECTED_ASSO_AUTH_SCAN) ||
 	    (wifi_status == BT_8723B_1ANT_WIFI_STATUS_CONNECTED_SCAN) ||
