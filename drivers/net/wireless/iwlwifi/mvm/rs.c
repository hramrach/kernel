/******************************************************************************
 *
 * Copyright(c) 2005 - 2014 Intel Corporation. All rights reserved.
 *
 * This program is free software; you can redistribute it and/or modify it
 * under the terms of version 2 of the GNU General Public License as
 * published by the Free Software Foundation.
 *
 * This program is distributed in the hope that it will be useful, but WITHOUT
 * ANY WARRANTY; without even the implied warranty of MERCHANTABILITY or
 * FITNESS FOR A PARTICULAR PURPOSE.  See the GNU General Public License for
 * more details.
 *
 * You should have received a copy of the GNU General Public License along with
 * this program; if not, write to the Free Software Foundation, Inc.,
 * 51 Franklin Street, Fifth Floor, Boston, MA 02110, USA
 *
 * The full GNU General Public License is included in this distribution in the
 * file called LICENSE.
 *
 * Contact Information:
 *  Intel Linux Wireless <ilw@linux.intel.com>
 * Intel Corporation, 5200 N.E. Elam Young Parkway, Hillsboro, OR 97124-6497
 *
 *****************************************************************************/
#include <linux/kernel.h>
#include <linux/skbuff.h>
#include <linux/slab.h>
#include <net/mac80211.h>

#include <linux/netdevice.h>
#include <linux/etherdevice.h>
#include <linux/delay.h>

#include <linux/workqueue.h>
#include "rs.h"
#include "fw-api.h"
#include "sta.h"
#include "iwl-op-mode.h"
#include "mvm.h"

#define RS_NAME "iwl-mvm-rs"

#define NUM_TRY_BEFORE_ANT_TOGGLE       1
#define RS_LEGACY_RETRIES_PER_RATE      1
#define RS_HT_VHT_RETRIES_PER_RATE      2
#define RS_HT_VHT_RETRIES_PER_RATE_TW   1
#define RS_INITIAL_MIMO_NUM_RATES       3
#define RS_INITIAL_SISO_NUM_RATES       3
#define RS_INITIAL_LEGACY_NUM_RATES     LINK_QUAL_MAX_RETRY_NUM
#define RS_SECONDARY_LEGACY_NUM_RATES   LINK_QUAL_MAX_RETRY_NUM
#define RS_SECONDARY_SISO_NUM_RATES     3
#define RS_SECONDARY_SISO_RETRIES       1

#define IWL_RATE_MAX_WINDOW		62	/* # tx in history window */
#define IWL_RATE_MIN_FAILURE_TH		3	/* min failures to calc tpt */
#define IWL_RATE_MIN_SUCCESS_TH		8	/* min successes to calc tpt */

/* max allowed rate miss before sync LQ cmd */
#define IWL_MISSED_RATE_MAX		15
#define RS_STAY_IN_COLUMN_TIMEOUT       (5*HZ)
#define RS_IDLE_TIMEOUT                 (5*HZ)

static u8 rs_ht_to_legacy[] = {
	[IWL_RATE_MCS_0_INDEX] = IWL_RATE_6M_INDEX,
	[IWL_RATE_MCS_1_INDEX] = IWL_RATE_9M_INDEX,
	[IWL_RATE_MCS_2_INDEX] = IWL_RATE_12M_INDEX,
	[IWL_RATE_MCS_3_INDEX] = IWL_RATE_18M_INDEX,
	[IWL_RATE_MCS_4_INDEX] = IWL_RATE_24M_INDEX,
	[IWL_RATE_MCS_5_INDEX] = IWL_RATE_36M_INDEX,
	[IWL_RATE_MCS_6_INDEX] = IWL_RATE_48M_INDEX,
	[IWL_RATE_MCS_7_INDEX] = IWL_RATE_54M_INDEX,
	[IWL_RATE_MCS_8_INDEX] = IWL_RATE_54M_INDEX,
	[IWL_RATE_MCS_9_INDEX] = IWL_RATE_54M_INDEX,
};

static const u8 ant_toggle_lookup[] = {
	[ANT_NONE] = ANT_NONE,
	[ANT_A] = ANT_B,
	[ANT_B] = ANT_C,
	[ANT_AB] = ANT_BC,
	[ANT_C] = ANT_A,
	[ANT_AC] = ANT_AB,
	[ANT_BC] = ANT_AC,
	[ANT_ABC] = ANT_ABC,
};

#define IWL_DECLARE_RATE_INFO(r, s, rp, rn)			      \
	[IWL_RATE_##r##M_INDEX] = { IWL_RATE_##r##M_PLCP,	      \
				    IWL_RATE_HT_SISO_MCS_##s##_PLCP,  \
				    IWL_RATE_HT_MIMO2_MCS_##s##_PLCP, \
				    IWL_RATE_VHT_SISO_MCS_##s##_PLCP, \
				    IWL_RATE_VHT_MIMO2_MCS_##s##_PLCP,\
				    IWL_RATE_##rp##M_INDEX,	      \
				    IWL_RATE_##rn##M_INDEX }

#define IWL_DECLARE_MCS_RATE(s)						  \
	[IWL_RATE_MCS_##s##_INDEX] = { IWL_RATE_INVM_PLCP,		  \
				       IWL_RATE_HT_SISO_MCS_##s##_PLCP,	  \
				       IWL_RATE_HT_MIMO2_MCS_##s##_PLCP,  \
				       IWL_RATE_VHT_SISO_MCS_##s##_PLCP,  \
				       IWL_RATE_VHT_MIMO2_MCS_##s##_PLCP, \
				       IWL_RATE_INVM_INDEX,	          \
				       IWL_RATE_INVM_INDEX }

/*
 * Parameter order:
 *   rate, ht rate, prev rate, next rate
 *
 * If there isn't a valid next or previous rate then INV is used which
 * maps to IWL_RATE_INVALID
 *
 */
static const struct iwl_rs_rate_info iwl_rates[IWL_RATE_COUNT] = {
	IWL_DECLARE_RATE_INFO(1, INV, INV, 2),   /*  1mbps */
	IWL_DECLARE_RATE_INFO(2, INV, 1, 5),     /*  2mbps */
	IWL_DECLARE_RATE_INFO(5, INV, 2, 11),    /*5.5mbps */
	IWL_DECLARE_RATE_INFO(11, INV, 9, 12),   /* 11mbps */
	IWL_DECLARE_RATE_INFO(6, 0, 5, 11),      /*  6mbps ; MCS 0 */
	IWL_DECLARE_RATE_INFO(9, INV, 6, 11),    /*  9mbps */
	IWL_DECLARE_RATE_INFO(12, 1, 11, 18),    /* 12mbps ; MCS 1 */
	IWL_DECLARE_RATE_INFO(18, 2, 12, 24),    /* 18mbps ; MCS 2 */
	IWL_DECLARE_RATE_INFO(24, 3, 18, 36),    /* 24mbps ; MCS 3 */
	IWL_DECLARE_RATE_INFO(36, 4, 24, 48),    /* 36mbps ; MCS 4 */
	IWL_DECLARE_RATE_INFO(48, 5, 36, 54),    /* 48mbps ; MCS 5 */
	IWL_DECLARE_RATE_INFO(54, 6, 48, INV),   /* 54mbps ; MCS 6 */
	IWL_DECLARE_MCS_RATE(7),                 /* MCS 7 */
	IWL_DECLARE_MCS_RATE(8),                 /* MCS 8 */
	IWL_DECLARE_MCS_RATE(9),                 /* MCS 9 */
};

enum rs_action {
	RS_ACTION_STAY = 0,
	RS_ACTION_DOWNSCALE = -1,
	RS_ACTION_UPSCALE = 1,
};

enum rs_column_mode {
	RS_INVALID = 0,
	RS_LEGACY,
	RS_SISO,
	RS_MIMO2,
};

#define MAX_NEXT_COLUMNS 7
#define MAX_COLUMN_CHECKS 3

typedef bool (*allow_column_func_t) (struct iwl_mvm *mvm,
				     struct ieee80211_sta *sta,
				     struct iwl_scale_tbl_info *tbl);

struct rs_tx_column {
	enum rs_column_mode mode;
	u8 ant;
	bool sgi;
	enum rs_column next_columns[MAX_NEXT_COLUMNS];
	allow_column_func_t checks[MAX_COLUMN_CHECKS];
};

static bool rs_mimo_allow(struct iwl_mvm *mvm, struct ieee80211_sta *sta,
			  struct iwl_scale_tbl_info *tbl)
{
	if (!sta->ht_cap.ht_supported)
		return false;

	if (sta->smps_mode == IEEE80211_SMPS_STATIC)
		return false;

	if (num_of_ant(mvm->fw->valid_tx_ant) < 2)
		return false;

	if (!iwl_mvm_bt_coex_is_mimo_allowed(mvm, sta))
		return false;

	return true;
}

static bool rs_siso_allow(struct iwl_mvm *mvm, struct ieee80211_sta *sta,
			  struct iwl_scale_tbl_info *tbl)
{
	if (!sta->ht_cap.ht_supported)
		return false;

	return true;
}

static bool rs_sgi_allow(struct iwl_mvm *mvm, struct ieee80211_sta *sta,
			 struct iwl_scale_tbl_info *tbl)
{
	struct rs_rate *rate = &tbl->rate;
	struct ieee80211_sta_ht_cap *ht_cap = &sta->ht_cap;
	struct ieee80211_sta_vht_cap *vht_cap = &sta->vht_cap;

	if (is_ht20(rate) && (ht_cap->cap &
			     IEEE80211_HT_CAP_SGI_20))
		return true;
	if (is_ht40(rate) && (ht_cap->cap &
			     IEEE80211_HT_CAP_SGI_40))
		return true;
	if (is_ht80(rate) && (vht_cap->cap &
			     IEEE80211_VHT_CAP_SHORT_GI_80))
		return true;

	return false;
}

static const struct rs_tx_column rs_tx_columns[] = {
	[RS_COLUMN_LEGACY_ANT_A] = {
		.mode = RS_LEGACY,
		.ant = ANT_A,
		.next_columns = {
			RS_COLUMN_LEGACY_ANT_B,
			RS_COLUMN_SISO_ANT_A,
			RS_COLUMN_SISO_ANT_B,
<<<<<<< HEAD
			RS_COLUMN_MIMO2,
			RS_COLUMN_MIMO2_SGI,
=======
			RS_COLUMN_INVALID,
			RS_COLUMN_INVALID,
			RS_COLUMN_INVALID,
			RS_COLUMN_INVALID,
>>>>>>> d6d211db
		},
	},
	[RS_COLUMN_LEGACY_ANT_B] = {
		.mode = RS_LEGACY,
		.ant = ANT_B,
		.next_columns = {
			RS_COLUMN_LEGACY_ANT_A,
			RS_COLUMN_SISO_ANT_A,
			RS_COLUMN_SISO_ANT_B,
<<<<<<< HEAD
			RS_COLUMN_MIMO2,
			RS_COLUMN_MIMO2_SGI,
=======
			RS_COLUMN_INVALID,
			RS_COLUMN_INVALID,
			RS_COLUMN_INVALID,
			RS_COLUMN_INVALID,
>>>>>>> d6d211db
		},
	},
	[RS_COLUMN_SISO_ANT_A] = {
		.mode = RS_SISO,
		.ant = ANT_A,
		.next_columns = {
			RS_COLUMN_SISO_ANT_B,
			RS_COLUMN_MIMO2,
			RS_COLUMN_SISO_ANT_A_SGI,
			RS_COLUMN_SISO_ANT_B_SGI,
<<<<<<< HEAD
			RS_COLUMN_MIMO2_SGI,
=======
			RS_COLUMN_LEGACY_ANT_A,
			RS_COLUMN_LEGACY_ANT_B,
			RS_COLUMN_INVALID,
>>>>>>> d6d211db
		},
		.checks = {
			rs_siso_allow,
		},
	},
	[RS_COLUMN_SISO_ANT_B] = {
		.mode = RS_SISO,
		.ant = ANT_B,
		.next_columns = {
			RS_COLUMN_SISO_ANT_A,
			RS_COLUMN_MIMO2,
			RS_COLUMN_SISO_ANT_B_SGI,
			RS_COLUMN_SISO_ANT_A_SGI,
<<<<<<< HEAD
			RS_COLUMN_MIMO2_SGI,
=======
			RS_COLUMN_LEGACY_ANT_A,
			RS_COLUMN_LEGACY_ANT_B,
			RS_COLUMN_INVALID,
>>>>>>> d6d211db
		},
		.checks = {
			rs_siso_allow,
		},
	},
	[RS_COLUMN_SISO_ANT_A_SGI] = {
		.mode = RS_SISO,
		.ant = ANT_A,
		.sgi = true,
		.next_columns = {
			RS_COLUMN_SISO_ANT_B_SGI,
			RS_COLUMN_MIMO2_SGI,
			RS_COLUMN_SISO_ANT_A,
			RS_COLUMN_SISO_ANT_B,
			RS_COLUMN_MIMO2,
<<<<<<< HEAD
=======
			RS_COLUMN_LEGACY_ANT_A,
			RS_COLUMN_LEGACY_ANT_B,
>>>>>>> d6d211db
		},
		.checks = {
			rs_siso_allow,
			rs_sgi_allow,
		},
	},
	[RS_COLUMN_SISO_ANT_B_SGI] = {
		.mode = RS_SISO,
		.ant = ANT_B,
		.sgi = true,
		.next_columns = {
			RS_COLUMN_SISO_ANT_A_SGI,
			RS_COLUMN_MIMO2_SGI,
			RS_COLUMN_SISO_ANT_B,
			RS_COLUMN_SISO_ANT_A,
			RS_COLUMN_MIMO2,
<<<<<<< HEAD
=======
			RS_COLUMN_LEGACY_ANT_A,
			RS_COLUMN_LEGACY_ANT_B,
>>>>>>> d6d211db
		},
		.checks = {
			rs_siso_allow,
			rs_sgi_allow,
		},
	},
	[RS_COLUMN_MIMO2] = {
		.mode = RS_MIMO2,
		.ant = ANT_AB,
		.next_columns = {
			RS_COLUMN_SISO_ANT_A,
			RS_COLUMN_SISO_ANT_B,
			RS_COLUMN_SISO_ANT_A_SGI,
			RS_COLUMN_SISO_ANT_B_SGI,
			RS_COLUMN_MIMO2_SGI,
<<<<<<< HEAD
=======
			RS_COLUMN_LEGACY_ANT_A,
			RS_COLUMN_LEGACY_ANT_B,
>>>>>>> d6d211db
		},
		.checks = {
			rs_mimo_allow,
		},
	},
	[RS_COLUMN_MIMO2_SGI] = {
		.mode = RS_MIMO2,
		.ant = ANT_AB,
		.sgi = true,
		.next_columns = {
			RS_COLUMN_SISO_ANT_A_SGI,
			RS_COLUMN_SISO_ANT_B_SGI,
			RS_COLUMN_SISO_ANT_A,
			RS_COLUMN_SISO_ANT_B,
			RS_COLUMN_MIMO2,
<<<<<<< HEAD
=======
			RS_COLUMN_LEGACY_ANT_A,
			RS_COLUMN_LEGACY_ANT_B,
>>>>>>> d6d211db
		},
		.checks = {
			rs_mimo_allow,
			rs_sgi_allow,
		},
	},
};

static inline u8 rs_extract_rate(u32 rate_n_flags)
{
	/* also works for HT because bits 7:6 are zero there */
	return (u8)(rate_n_flags & RATE_LEGACY_RATE_MSK);
}

static int iwl_hwrate_to_plcp_idx(u32 rate_n_flags)
{
	int idx = 0;

	if (rate_n_flags & RATE_MCS_HT_MSK) {
		idx = rate_n_flags & RATE_HT_MCS_RATE_CODE_MSK;
		idx += IWL_RATE_MCS_0_INDEX;

		/* skip 9M not supported in HT*/
		if (idx >= IWL_RATE_9M_INDEX)
			idx += 1;
		if ((idx >= IWL_FIRST_HT_RATE) && (idx <= IWL_LAST_HT_RATE))
			return idx;
	} else if (rate_n_flags & RATE_MCS_VHT_MSK) {
		idx = rate_n_flags & RATE_VHT_MCS_RATE_CODE_MSK;
		idx += IWL_RATE_MCS_0_INDEX;

		/* skip 9M not supported in VHT*/
		if (idx >= IWL_RATE_9M_INDEX)
			idx++;
		if ((idx >= IWL_FIRST_VHT_RATE) && (idx <= IWL_LAST_VHT_RATE))
			return idx;
	} else {
		/* legacy rate format, search for match in table */

		u8 legacy_rate = rs_extract_rate(rate_n_flags);
		for (idx = 0; idx < ARRAY_SIZE(iwl_rates); idx++)
			if (iwl_rates[idx].plcp == legacy_rate)
				return idx;
	}

	return IWL_RATE_INVALID;
}

static void rs_rate_scale_perform(struct iwl_mvm *mvm,
				   struct sk_buff *skb,
				   struct ieee80211_sta *sta,
				   struct iwl_lq_sta *lq_sta);
static void rs_fill_lq_cmd(struct iwl_mvm *mvm,
			   struct ieee80211_sta *sta,
			   struct iwl_lq_sta *lq_sta,
			   const struct rs_rate *initial_rate);
static void rs_stay_in_table(struct iwl_lq_sta *lq_sta, bool force_search);

/**
 * The following tables contain the expected throughput metrics for all rates
 *
 *	1, 2, 5.5, 11, 6, 9, 12, 18, 24, 36, 48, 54, 60 MBits
 *
 * where invalid entries are zeros.
 *
 * CCK rates are only valid in legacy table and will only be used in G
 * (2.4 GHz) band.
 */

static const u16 expected_tpt_legacy[IWL_RATE_COUNT] = {
	7, 13, 35, 58, 40, 57, 72, 98, 121, 154, 177, 186, 0, 0, 0
};

/* Expected TpT tables. 4 indexes:
 * 0 - NGI, 1 - SGI, 2 - AGG+NGI, 3 - AGG+SGI
 */
static const u16 expected_tpt_siso_20MHz[4][IWL_RATE_COUNT] = {
	{0, 0, 0, 0, 42, 0,  76, 102, 124, 159, 183, 193, 202, 216, 0},
	{0, 0, 0, 0, 46, 0,  82, 110, 132, 168, 192, 202, 210, 225, 0},
	{0, 0, 0, 0, 49, 0,  97, 145, 192, 285, 375, 420, 464, 551, 0},
	{0, 0, 0, 0, 54, 0, 108, 160, 213, 315, 415, 465, 513, 608, 0},
};

static const u16 expected_tpt_siso_40MHz[4][IWL_RATE_COUNT] = {
	{0, 0, 0, 0,  77, 0, 127, 160, 184, 220, 242, 250,  257,  269,  275},
	{0, 0, 0, 0,  83, 0, 135, 169, 193, 229, 250, 257,  264,  275,  280},
	{0, 0, 0, 0, 101, 0, 199, 295, 389, 570, 744, 828,  911, 1070, 1173},
	{0, 0, 0, 0, 112, 0, 220, 326, 429, 629, 819, 912, 1000, 1173, 1284},
};

static const u16 expected_tpt_siso_80MHz[4][IWL_RATE_COUNT] = {
	{0, 0, 0, 0, 130, 0, 191, 223, 244,  273,  288,  294,  298,  305,  308},
	{0, 0, 0, 0, 138, 0, 200, 231, 251,  279,  293,  298,  302,  308,  312},
	{0, 0, 0, 0, 217, 0, 429, 634, 834, 1220, 1585, 1760, 1931, 2258, 2466},
	{0, 0, 0, 0, 241, 0, 475, 701, 921, 1343, 1741, 1931, 2117, 2468, 2691},
};

static const u16 expected_tpt_mimo2_20MHz[4][IWL_RATE_COUNT] = {
	{0, 0, 0, 0,  74, 0, 123, 155, 179, 213, 235, 243, 250,  261, 0},
	{0, 0, 0, 0,  81, 0, 131, 164, 187, 221, 242, 250, 256,  267, 0},
	{0, 0, 0, 0,  98, 0, 193, 286, 375, 550, 718, 799, 878, 1032, 0},
	{0, 0, 0, 0, 109, 0, 214, 316, 414, 607, 790, 879, 965, 1132, 0},
};

static const u16 expected_tpt_mimo2_40MHz[4][IWL_RATE_COUNT] = {
	{0, 0, 0, 0, 123, 0, 182, 214, 235,  264,  279,  285,  289,  296,  300},
	{0, 0, 0, 0, 131, 0, 191, 222, 242,  270,  284,  289,  293,  300,  303},
	{0, 0, 0, 0, 200, 0, 390, 571, 741, 1067, 1365, 1505, 1640, 1894, 2053},
	{0, 0, 0, 0, 221, 0, 430, 630, 816, 1169, 1490, 1641, 1784, 2053, 2221},
};

static const u16 expected_tpt_mimo2_80MHz[4][IWL_RATE_COUNT] = {
	{0, 0, 0, 0, 182, 0, 240,  264,  278,  299,  308,  311,  313,  317,  319},
	{0, 0, 0, 0, 190, 0, 247,  269,  282,  302,  310,  313,  315,  319,  320},
	{0, 0, 0, 0, 428, 0, 833, 1215, 1577, 2254, 2863, 3147, 3418, 3913, 4219},
	{0, 0, 0, 0, 474, 0, 920, 1338, 1732, 2464, 3116, 3418, 3705, 4225, 4545},
};

/* mbps, mcs */
static const struct iwl_rate_mcs_info iwl_rate_mcs[IWL_RATE_COUNT] = {
	{  "1", "BPSK DSSS"},
	{  "2", "QPSK DSSS"},
	{"5.5", "BPSK CCK"},
	{ "11", "QPSK CCK"},
	{  "6", "BPSK 1/2"},
	{  "9", "BPSK 1/2"},
	{ "12", "QPSK 1/2"},
	{ "18", "QPSK 3/4"},
	{ "24", "16QAM 1/2"},
	{ "36", "16QAM 3/4"},
	{ "48", "64QAM 2/3"},
	{ "54", "64QAM 3/4"},
	{ "60", "64QAM 5/6"},
};

#define MCS_INDEX_PER_STREAM	(8)

static const char *rs_pretty_ant(u8 ant)
{
	static const char * const ant_name[] = {
		[ANT_NONE] = "None",
		[ANT_A]    = "A",
		[ANT_B]    = "B",
		[ANT_AB]   = "AB",
		[ANT_C]    = "C",
		[ANT_AC]   = "AC",
		[ANT_BC]   = "BC",
		[ANT_ABC]  = "ABC",
	};

	if (ant > ANT_ABC)
		return "UNKNOWN";

	return ant_name[ant];
}

static const char *rs_pretty_lq_type(enum iwl_table_type type)
{
	static const char * const lq_types[] = {
		[LQ_NONE] = "NONE",
		[LQ_LEGACY_A] = "LEGACY_A",
		[LQ_LEGACY_G] = "LEGACY_G",
		[LQ_HT_SISO] = "HT SISO",
		[LQ_HT_MIMO2] = "HT MIMO",
		[LQ_VHT_SISO] = "VHT SISO",
		[LQ_VHT_MIMO2] = "VHT MIMO",
	};

	if (type < LQ_NONE || type >= LQ_MAX)
		return "UNKNOWN";

	return lq_types[type];
}

static inline void rs_dump_rate(struct iwl_mvm *mvm, const struct rs_rate *rate,
				const char *prefix)
{
	IWL_DEBUG_RATE(mvm, "%s: (%s: %d) ANT: %s BW: %d SGI: %d\n",
		       prefix, rs_pretty_lq_type(rate->type),
		       rate->index, rs_pretty_ant(rate->ant),
		       rate->bw, rate->sgi);
}

static void rs_rate_scale_clear_window(struct iwl_rate_scale_data *window)
{
	window->data = 0;
	window->success_counter = 0;
	window->success_ratio = IWL_INVALID_VALUE;
	window->counter = 0;
	window->average_tpt = IWL_INVALID_VALUE;
}

static void rs_rate_scale_clear_tbl_windows(struct iwl_mvm *mvm,
					    struct iwl_scale_tbl_info *tbl)
{
	int i;

	IWL_DEBUG_RATE(mvm, "Clearing up window stats\n");
	for (i = 0; i < IWL_RATE_COUNT; i++)
		rs_rate_scale_clear_window(&tbl->win[i]);
}

static inline u8 rs_is_valid_ant(u8 valid_antenna, u8 ant_type)
{
	return (ant_type & valid_antenna) == ant_type;
}

static int rs_tl_turn_on_agg_for_tid(struct iwl_mvm *mvm,
				      struct iwl_lq_sta *lq_data, u8 tid,
				      struct ieee80211_sta *sta)
{
	int ret = -EAGAIN;

	IWL_DEBUG_HT(mvm, "Starting Tx agg: STA: %pM tid: %d\n",
		     sta->addr, tid);
	ret = ieee80211_start_tx_ba_session(sta, tid, 5000);
	if (ret == -EAGAIN) {
		/*
		 * driver and mac80211 is out of sync
		 * this might be cause by reloading firmware
		 * stop the tx ba session here
		 */
		IWL_ERR(mvm, "Fail start Tx agg on tid: %d\n",
			tid);
		ieee80211_stop_tx_ba_session(sta, tid);
	}
	return ret;
}

static void rs_tl_turn_on_agg(struct iwl_mvm *mvm, u8 tid,
			      struct iwl_lq_sta *lq_data,
			      struct ieee80211_sta *sta)
{
	if (tid < IWL_MAX_TID_COUNT)
		rs_tl_turn_on_agg_for_tid(mvm, lq_data, tid, sta);
	else
		IWL_ERR(mvm, "tid exceeds max TID count: %d/%d\n",
			tid, IWL_MAX_TID_COUNT);
}

static inline int get_num_of_ant_from_rate(u32 rate_n_flags)
{
	return !!(rate_n_flags & RATE_MCS_ANT_A_MSK) +
	       !!(rate_n_flags & RATE_MCS_ANT_B_MSK) +
	       !!(rate_n_flags & RATE_MCS_ANT_C_MSK);
}

/*
 * Static function to get the expected throughput from an iwl_scale_tbl_info
 * that wraps a NULL pointer check
 */
static s32 get_expected_tpt(struct iwl_scale_tbl_info *tbl, int rs_index)
{
	if (tbl->expected_tpt)
		return tbl->expected_tpt[rs_index];
	return 0;
}

/**
 * rs_collect_tx_data - Update the success/failure sliding window
 *
 * We keep a sliding window of the last 62 packets transmitted
 * at this rate.  window->data contains the bitmask of successful
 * packets.
 */
static int _rs_collect_tx_data(struct iwl_scale_tbl_info *tbl,
			       int scale_index, int attempts, int successes,
			       struct iwl_rate_scale_data *window)
{
	static const u64 mask = (((u64)1) << (IWL_RATE_MAX_WINDOW - 1));
	s32 fail_count, tpt;

	/* Get expected throughput */
	tpt = get_expected_tpt(tbl, scale_index);

	/*
	 * Keep track of only the latest 62 tx frame attempts in this rate's
	 * history window; anything older isn't really relevant any more.
	 * If we have filled up the sliding window, drop the oldest attempt;
	 * if the oldest attempt (highest bit in bitmap) shows "success",
	 * subtract "1" from the success counter (this is the main reason
	 * we keep these bitmaps!).
	 */
	while (attempts > 0) {
		if (window->counter >= IWL_RATE_MAX_WINDOW) {
			/* remove earliest */
			window->counter = IWL_RATE_MAX_WINDOW - 1;

			if (window->data & mask) {
				window->data &= ~mask;
				window->success_counter--;
			}
		}

		/* Increment frames-attempted counter */
		window->counter++;

		/* Shift bitmap by one frame to throw away oldest history */
		window->data <<= 1;

		/* Mark the most recent #successes attempts as successful */
		if (successes > 0) {
			window->success_counter++;
			window->data |= 0x1;
			successes--;
		}

		attempts--;
	}

	/* Calculate current success ratio, avoid divide-by-0! */
	if (window->counter > 0)
		window->success_ratio = 128 * (100 * window->success_counter)
					/ window->counter;
	else
		window->success_ratio = IWL_INVALID_VALUE;

	fail_count = window->counter - window->success_counter;

	/* Calculate average throughput, if we have enough history. */
	if ((fail_count >= IWL_RATE_MIN_FAILURE_TH) ||
	    (window->success_counter >= IWL_RATE_MIN_SUCCESS_TH))
		window->average_tpt = (window->success_ratio * tpt + 64) / 128;
	else
		window->average_tpt = IWL_INVALID_VALUE;

	return 0;
}

static int rs_collect_tx_data(struct iwl_scale_tbl_info *tbl,
			      int scale_index, int attempts, int successes)
{
	struct iwl_rate_scale_data *window = NULL;

	if (scale_index < 0 || scale_index >= IWL_RATE_COUNT)
		return -EINVAL;

	/* Select window for current tx bit rate */
	window = &(tbl->win[scale_index]);

	return _rs_collect_tx_data(tbl, scale_index, attempts, successes,
				   window);
}

/* Convert rs_rate object into ucode rate bitmask */
static u32 ucode_rate_from_rs_rate(struct iwl_mvm *mvm,
				  struct rs_rate *rate)
{
	u32 ucode_rate = 0;
	int index = rate->index;

	ucode_rate |= ((rate->ant << RATE_MCS_ANT_POS) &
			 RATE_MCS_ANT_ABC_MSK);

	if (is_legacy(rate)) {
		ucode_rate |= iwl_rates[index].plcp;
		if (index >= IWL_FIRST_CCK_RATE && index <= IWL_LAST_CCK_RATE)
			ucode_rate |= RATE_MCS_CCK_MSK;
		return ucode_rate;
	}

	if (is_ht(rate)) {
		if (index < IWL_FIRST_HT_RATE || index > IWL_LAST_HT_RATE) {
			IWL_ERR(mvm, "Invalid HT rate index %d\n", index);
			index = IWL_LAST_HT_RATE;
		}
		ucode_rate |= RATE_MCS_HT_MSK;

		if (is_ht_siso(rate))
			ucode_rate |= iwl_rates[index].plcp_ht_siso;
		else if (is_ht_mimo2(rate))
			ucode_rate |= iwl_rates[index].plcp_ht_mimo2;
		else
			WARN_ON_ONCE(1);
	} else if (is_vht(rate)) {
		if (index < IWL_FIRST_VHT_RATE || index > IWL_LAST_VHT_RATE) {
			IWL_ERR(mvm, "Invalid VHT rate index %d\n", index);
			index = IWL_LAST_VHT_RATE;
		}
		ucode_rate |= RATE_MCS_VHT_MSK;
		if (is_vht_siso(rate))
			ucode_rate |= iwl_rates[index].plcp_vht_siso;
		else if (is_vht_mimo2(rate))
			ucode_rate |= iwl_rates[index].plcp_vht_mimo2;
		else
			WARN_ON_ONCE(1);

	} else {
		IWL_ERR(mvm, "Invalid rate->type %d\n", rate->type);
	}

	ucode_rate |= rate->bw;
	if (rate->sgi)
		ucode_rate |= RATE_MCS_SGI_MSK;

	return ucode_rate;
}

/* Convert a ucode rate into an rs_rate object */
static int rs_rate_from_ucode_rate(const u32 ucode_rate,
				   enum ieee80211_band band,
				   struct rs_rate *rate)
{
	u32 ant_msk = ucode_rate & RATE_MCS_ANT_ABC_MSK;
	u8 num_of_ant = get_num_of_ant_from_rate(ucode_rate);
	u8 nss;

	memset(rate, 0, sizeof(*rate));
	rate->index = iwl_hwrate_to_plcp_idx(ucode_rate);

	if (rate->index == IWL_RATE_INVALID)
		return -EINVAL;

	rate->ant = (ant_msk >> RATE_MCS_ANT_POS);

	/* Legacy */
	if (!(ucode_rate & RATE_MCS_HT_MSK) &&
	    !(ucode_rate & RATE_MCS_VHT_MSK)) {
		if (num_of_ant == 1) {
			if (band == IEEE80211_BAND_5GHZ)
				rate->type = LQ_LEGACY_A;
			else
				rate->type = LQ_LEGACY_G;
		}

		return 0;
	}

	/* HT or VHT */
	if (ucode_rate & RATE_MCS_SGI_MSK)
		rate->sgi = true;

	rate->bw = ucode_rate & RATE_MCS_CHAN_WIDTH_MSK;

	if (ucode_rate & RATE_MCS_HT_MSK) {
		nss = ((ucode_rate & RATE_HT_MCS_NSS_MSK) >>
		       RATE_HT_MCS_NSS_POS) + 1;

		if (nss == 1) {
			rate->type = LQ_HT_SISO;
			WARN_ON_ONCE(num_of_ant != 1);
		} else if (nss == 2) {
			rate->type = LQ_HT_MIMO2;
			WARN_ON_ONCE(num_of_ant != 2);
		} else {
			WARN_ON_ONCE(1);
		}
	} else if (ucode_rate & RATE_MCS_VHT_MSK) {
		nss = ((ucode_rate & RATE_VHT_MCS_NSS_MSK) >>
		       RATE_VHT_MCS_NSS_POS) + 1;

		if (nss == 1) {
			rate->type = LQ_VHT_SISO;
			WARN_ON_ONCE(num_of_ant != 1);
		} else if (nss == 2) {
			rate->type = LQ_VHT_MIMO2;
			WARN_ON_ONCE(num_of_ant != 2);
		} else {
			WARN_ON_ONCE(1);
		}
	}

	WARN_ON_ONCE(rate->bw == RATE_MCS_CHAN_WIDTH_160);
	WARN_ON_ONCE(rate->bw == RATE_MCS_CHAN_WIDTH_80 &&
		     !is_vht(rate));

	return 0;
}

/* switch to another antenna/antennas and return 1 */
/* if no other valid antenna found, return 0 */
static int rs_toggle_antenna(u32 valid_ant, struct rs_rate *rate)
{
	u8 new_ant_type;

	if (!rate->ant || rate->ant > ANT_ABC)
		return 0;

	if (!rs_is_valid_ant(valid_ant, rate->ant))
		return 0;

	new_ant_type = ant_toggle_lookup[rate->ant];

	while ((new_ant_type != rate->ant) &&
	       !rs_is_valid_ant(valid_ant, new_ant_type))
		new_ant_type = ant_toggle_lookup[new_ant_type];

	if (new_ant_type == rate->ant)
		return 0;

	rate->ant = new_ant_type;

	return 1;
}

static u16 rs_get_supported_rates(struct iwl_lq_sta *lq_sta,
				  struct rs_rate *rate)
{
	if (is_legacy(rate))
		return lq_sta->active_legacy_rate;
	else if (is_siso(rate))
		return lq_sta->active_siso_rate;
	else if (is_mimo2(rate))
		return lq_sta->active_mimo2_rate;

	WARN_ON_ONCE(1);
	return 0;
}

static u16 rs_get_adjacent_rate(struct iwl_mvm *mvm, u8 index, u16 rate_mask,
				int rate_type)
{
	u8 high = IWL_RATE_INVALID;
	u8 low = IWL_RATE_INVALID;

	/* 802.11A or ht walks to the next literal adjacent rate in
	 * the rate table */
	if (is_type_a_band(rate_type) || !is_type_legacy(rate_type)) {
		int i;
		u32 mask;

		/* Find the previous rate that is in the rate mask */
		i = index - 1;
		for (mask = (1 << i); i >= 0; i--, mask >>= 1) {
			if (rate_mask & mask) {
				low = i;
				break;
			}
		}

		/* Find the next rate that is in the rate mask */
		i = index + 1;
		for (mask = (1 << i); i < IWL_RATE_COUNT; i++, mask <<= 1) {
			if (rate_mask & mask) {
				high = i;
				break;
			}
		}

		return (high << 8) | low;
	}

	low = index;
	while (low != IWL_RATE_INVALID) {
		low = iwl_rates[low].prev_rs;
		if (low == IWL_RATE_INVALID)
			break;
		if (rate_mask & (1 << low))
			break;
		IWL_DEBUG_RATE(mvm, "Skipping masked lower rate: %d\n", low);
	}

	high = index;
	while (high != IWL_RATE_INVALID) {
		high = iwl_rates[high].next_rs;
		if (high == IWL_RATE_INVALID)
			break;
		if (rate_mask & (1 << high))
			break;
		IWL_DEBUG_RATE(mvm, "Skipping masked higher rate: %d\n", high);
	}

	return (high << 8) | low;
}

static inline bool rs_rate_supported(struct iwl_lq_sta *lq_sta,
				     struct rs_rate *rate)
{
	return BIT(rate->index) & rs_get_supported_rates(lq_sta, rate);
}

/* Get the next supported lower rate in the current column.
 * Return true if bottom rate in the current column was reached
 */
static bool rs_get_lower_rate_in_column(struct iwl_lq_sta *lq_sta,
					struct rs_rate *rate)
{
	u8 low;
	u16 high_low;
	u16 rate_mask;
	struct iwl_mvm *mvm = lq_sta->drv;

	rate_mask = rs_get_supported_rates(lq_sta, rate);
	high_low = rs_get_adjacent_rate(mvm, rate->index, rate_mask,
					rate->type);
	low = high_low & 0xff;

	/* Bottom rate of column reached */
	if (low == IWL_RATE_INVALID)
		return true;

	rate->index = low;
	return false;
}

/* Get the next rate to use following a column downgrade */
static void rs_get_lower_rate_down_column(struct iwl_lq_sta *lq_sta,
					  struct rs_rate *rate)
{
	struct iwl_mvm *mvm = lq_sta->drv;

	if (is_legacy(rate)) {
		/* No column to downgrade from Legacy */
		return;
	} else if (is_siso(rate)) {
		/* Downgrade to Legacy if we were in SISO */
		if (lq_sta->band == IEEE80211_BAND_5GHZ)
			rate->type = LQ_LEGACY_A;
		else
			rate->type = LQ_LEGACY_G;

		rate->bw = RATE_MCS_CHAN_WIDTH_20;

		WARN_ON_ONCE(rate->index < IWL_RATE_MCS_0_INDEX ||
			     rate->index > IWL_RATE_MCS_9_INDEX);

		rate->index = rs_ht_to_legacy[rate->index];
	} else {
		/* Downgrade to SISO with same MCS if in MIMO  */
		rate->type = is_vht_mimo2(rate) ?
			LQ_VHT_SISO : LQ_HT_SISO;
	}


	if (num_of_ant(rate->ant) > 1)
		rate->ant = first_antenna(mvm->fw->valid_tx_ant);

	/* Relevant in both switching to SISO or Legacy */
	rate->sgi = false;

	if (!rs_rate_supported(lq_sta, rate))
		rs_get_lower_rate_in_column(lq_sta, rate);
}

/* Simple function to compare two rate scale table types */
static inline bool rs_rate_match(struct rs_rate *a,
				 struct rs_rate *b)
{
	return (a->type == b->type) && (a->ant == b->ant) && (a->sgi == b->sgi);
}

static u32 rs_ch_width_from_mac_flags(enum mac80211_rate_control_flags flags)
{
	if (flags & IEEE80211_TX_RC_40_MHZ_WIDTH)
		return RATE_MCS_CHAN_WIDTH_40;
	else if (flags & IEEE80211_TX_RC_80_MHZ_WIDTH)
		return RATE_MCS_CHAN_WIDTH_80;
	else if (flags & IEEE80211_TX_RC_160_MHZ_WIDTH)
		return RATE_MCS_CHAN_WIDTH_160;

	return RATE_MCS_CHAN_WIDTH_20;
}

/*
 * mac80211 sends us Tx status
 */
static void rs_tx_status(void *mvm_r, struct ieee80211_supported_band *sband,
			 struct ieee80211_sta *sta, void *priv_sta,
			 struct sk_buff *skb)
{
	int legacy_success;
	int retries;
	int mac_index, i;
	struct iwl_lq_sta *lq_sta = priv_sta;
	struct iwl_lq_cmd *table;
	struct ieee80211_hdr *hdr = (struct ieee80211_hdr *)skb->data;
	struct iwl_op_mode *op_mode = (struct iwl_op_mode *)mvm_r;
	struct iwl_mvm *mvm = IWL_OP_MODE_GET_MVM(op_mode);
	struct ieee80211_tx_info *info = IEEE80211_SKB_CB(skb);
	enum mac80211_rate_control_flags mac_flags;
	u32 ucode_rate;
	struct rs_rate rate;
	struct iwl_scale_tbl_info *curr_tbl, *other_tbl, *tmp_tbl;

	/* Treat uninitialized rate scaling data same as non-existing. */
	if (!lq_sta) {
		IWL_DEBUG_RATE(mvm, "Station rate scaling not created yet.\n");
		return;
	} else if (!lq_sta->drv) {
		IWL_DEBUG_RATE(mvm, "Rate scaling not initialized yet.\n");
		return;
	}

#ifdef CPTCFG_MAC80211_DEBUGFS
	/* Disable last tx check if we are debugging with fixed rate */
	if (lq_sta->dbg_fixed_rate) {
		IWL_DEBUG_RATE(mvm, "Fixed rate. avoid rate scaling\n");
		return;
	}
#endif
	if (!ieee80211_is_data(hdr->frame_control) ||
	    info->flags & IEEE80211_TX_CTL_NO_ACK)
		return;

	/* This packet was aggregated but doesn't carry status info */
	if ((info->flags & IEEE80211_TX_CTL_AMPDU) &&
	    !(info->flags & IEEE80211_TX_STAT_AMPDU))
		return;

	/*
	 * Ignore this Tx frame response if its initial rate doesn't match
	 * that of latest Link Quality command.  There may be stragglers
	 * from a previous Link Quality command, but we're no longer interested
	 * in those; they're either from the "active" mode while we're trying
	 * to check "search" mode, or a prior "search" mode after we've moved
	 * to a new "search" mode (which might become the new "active" mode).
	 */
	table = &lq_sta->lq;
	ucode_rate = le32_to_cpu(table->rs_table[0]);
	rs_rate_from_ucode_rate(ucode_rate, info->band, &rate);
	if (info->band == IEEE80211_BAND_5GHZ)
		rate.index -= IWL_FIRST_OFDM_RATE;
	mac_flags = info->status.rates[0].flags;
	mac_index = info->status.rates[0].idx;
	/* For HT packets, map MCS to PLCP */
	if (mac_flags & IEEE80211_TX_RC_MCS) {
		/* Remove # of streams */
		mac_index &= RATE_HT_MCS_RATE_CODE_MSK;
		if (mac_index >= (IWL_RATE_9M_INDEX - IWL_FIRST_OFDM_RATE))
			mac_index++;
		/*
		 * mac80211 HT index is always zero-indexed; we need to move
		 * HT OFDM rates after CCK rates in 2.4 GHz band
		 */
		if (info->band == IEEE80211_BAND_2GHZ)
			mac_index += IWL_FIRST_OFDM_RATE;
	} else if (mac_flags & IEEE80211_TX_RC_VHT_MCS) {
		mac_index &= RATE_VHT_MCS_RATE_CODE_MSK;
		if (mac_index >= (IWL_RATE_9M_INDEX - IWL_FIRST_OFDM_RATE))
			mac_index++;
	}

	if (time_after(jiffies,
		       (unsigned long)(lq_sta->last_tx + RS_IDLE_TIMEOUT))) {
		int tid;
		IWL_DEBUG_RATE(mvm, "Tx idle for too long. reinit rs\n");
		for (tid = 0; tid < IWL_MAX_TID_COUNT; tid++)
			ieee80211_stop_tx_ba_session(sta, tid);

		iwl_mvm_rs_rate_init(mvm, sta, sband->band, false);
		return;
	}
	lq_sta->last_tx = jiffies;

	/* Here we actually compare this rate to the latest LQ command */
	if ((mac_index < 0) ||
	    (rate.sgi != !!(mac_flags & IEEE80211_TX_RC_SHORT_GI)) ||
	    (rate.bw != rs_ch_width_from_mac_flags(mac_flags)) ||
	    (rate.ant != info->status.antenna) ||
	    (!!(ucode_rate & RATE_MCS_HT_MSK) !=
	     !!(mac_flags & IEEE80211_TX_RC_MCS)) ||
	    (!!(ucode_rate & RATE_MCS_VHT_MSK) !=
	     !!(mac_flags & IEEE80211_TX_RC_VHT_MCS)) ||
	    (!!(ucode_rate & RATE_HT_MCS_GF_MSK) !=
	     !!(mac_flags & IEEE80211_TX_RC_GREEN_FIELD)) ||
	    (rate.index != mac_index)) {
		IWL_DEBUG_RATE(mvm,
			       "initial rate %d does not match %d (0x%x)\n",
			       mac_index, rate.index, ucode_rate);
		/*
		 * Since rates mis-match, the last LQ command may have failed.
		 * After IWL_MISSED_RATE_MAX mis-matches, resync the uCode with
		 * ... driver.
		 */
		lq_sta->missed_rate_counter++;
		if (lq_sta->missed_rate_counter > IWL_MISSED_RATE_MAX) {
			lq_sta->missed_rate_counter = 0;
			IWL_DEBUG_RATE(mvm,
				       "Too many rates mismatch. Send sync LQ. rs_state %d\n",
				       lq_sta->rs_state);
			iwl_mvm_send_lq_cmd(mvm, &lq_sta->lq, false);
		}
		/* Regardless, ignore this status info for outdated rate */
		return;
	} else
		/* Rate did match, so reset the missed_rate_counter */
		lq_sta->missed_rate_counter = 0;

	/* Figure out if rate scale algorithm is in active or search table */
	if (rs_rate_match(&rate,
			  &(lq_sta->lq_info[lq_sta->active_tbl].rate))) {
		curr_tbl = &(lq_sta->lq_info[lq_sta->active_tbl]);
		other_tbl = &(lq_sta->lq_info[1 - lq_sta->active_tbl]);
	} else if (rs_rate_match(&rate,
			 &lq_sta->lq_info[1 - lq_sta->active_tbl].rate)) {
		curr_tbl = &(lq_sta->lq_info[1 - lq_sta->active_tbl]);
		other_tbl = &(lq_sta->lq_info[lq_sta->active_tbl]);
	} else {
		IWL_DEBUG_RATE(mvm,
			       "Neither active nor search matches tx rate\n");
		tmp_tbl = &(lq_sta->lq_info[lq_sta->active_tbl]);
		rs_dump_rate(mvm, &tmp_tbl->rate, "ACTIVE");
		tmp_tbl = &(lq_sta->lq_info[1 - lq_sta->active_tbl]);
		rs_dump_rate(mvm, &tmp_tbl->rate, "SEARCH");
		rs_dump_rate(mvm, &rate, "ACTUAL");

		/*
		 * no matching table found, let's by-pass the data collection
		 * and continue to perform rate scale to find the rate table
		 */
		rs_stay_in_table(lq_sta, true);
		goto done;
	}

	/*
	 * Updating the frame history depends on whether packets were
	 * aggregated.
	 *
	 * For aggregation, all packets were transmitted at the same rate, the
	 * first index into rate scale table.
	 */
	if (info->flags & IEEE80211_TX_STAT_AMPDU) {
		ucode_rate = le32_to_cpu(table->rs_table[0]);
		rs_rate_from_ucode_rate(ucode_rate, info->band, &rate);
		rs_collect_tx_data(curr_tbl, rate.index,
				   info->status.ampdu_len,
				   info->status.ampdu_ack_len);

		/* Update success/fail counts if not searching for new mode */
		if (lq_sta->rs_state == RS_STATE_STAY_IN_COLUMN) {
			lq_sta->total_success += info->status.ampdu_ack_len;
			lq_sta->total_failed += (info->status.ampdu_len -
					info->status.ampdu_ack_len);
		}
	} else {
	/*
	 * For legacy, update frame history with for each Tx retry.
	 */
		retries = info->status.rates[0].count - 1;
		/* HW doesn't send more than 15 retries */
		retries = min(retries, 15);

		/* The last transmission may have been successful */
		legacy_success = !!(info->flags & IEEE80211_TX_STAT_ACK);
		/* Collect data for each rate used during failed TX attempts */
		for (i = 0; i <= retries; ++i) {
			ucode_rate = le32_to_cpu(table->rs_table[i]);
			rs_rate_from_ucode_rate(ucode_rate, info->band, &rate);
			/*
			 * Only collect stats if retried rate is in the same RS
			 * table as active/search.
			 */
			if (rs_rate_match(&rate, &curr_tbl->rate))
				tmp_tbl = curr_tbl;
			else if (rs_rate_match(&rate, &other_tbl->rate))
				tmp_tbl = other_tbl;
			else
				continue;

			rs_collect_tx_data(tmp_tbl, rate.index, 1,
					   i < retries ? 0 : legacy_success);
		}

		/* Update success/fail counts if not searching for new mode */
		if (lq_sta->rs_state == RS_STATE_STAY_IN_COLUMN) {
			lq_sta->total_success += legacy_success;
			lq_sta->total_failed += retries + (1 - legacy_success);
		}
	}
	/* The last TX rate is cached in lq_sta; it's set in if/else above */
	lq_sta->last_rate_n_flags = ucode_rate;
done:
	/* See if there's a better rate or modulation mode to try. */
	if (sta && sta->supp_rates[sband->band])
		rs_rate_scale_perform(mvm, skb, sta, lq_sta);
}

/*
 * Begin a period of staying with a selected modulation mode.
 * Set "stay_in_tbl" flag to prevent any mode switches.
 * Set frame tx success limits according to legacy vs. high-throughput,
 * and reset overall (spanning all rates) tx success history statistics.
 * These control how long we stay using same modulation mode before
 * searching for a new mode.
 */
static void rs_set_stay_in_table(struct iwl_mvm *mvm, u8 is_legacy,
				 struct iwl_lq_sta *lq_sta)
{
	IWL_DEBUG_RATE(mvm, "Moving to RS_STATE_STAY_IN_COLUMN\n");
	lq_sta->rs_state = RS_STATE_STAY_IN_COLUMN;
	if (is_legacy) {
		lq_sta->table_count_limit = IWL_LEGACY_TABLE_COUNT;
		lq_sta->max_failure_limit = IWL_LEGACY_FAILURE_LIMIT;
		lq_sta->max_success_limit = IWL_LEGACY_SUCCESS_LIMIT;
	} else {
		lq_sta->table_count_limit = IWL_NONE_LEGACY_TABLE_COUNT;
		lq_sta->max_failure_limit = IWL_NONE_LEGACY_FAILURE_LIMIT;
		lq_sta->max_success_limit = IWL_NONE_LEGACY_SUCCESS_LIMIT;
	}
	lq_sta->table_count = 0;
	lq_sta->total_failed = 0;
	lq_sta->total_success = 0;
	lq_sta->flush_timer = jiffies;
	lq_sta->visited_columns = 0;
}

static int rs_get_max_allowed_rate(struct iwl_lq_sta *lq_sta,
				   const struct rs_tx_column *column)
{
	switch (column->mode) {
	case RS_LEGACY:
		return lq_sta->max_legacy_rate_idx;
	case RS_SISO:
		return lq_sta->max_siso_rate_idx;
	case RS_MIMO2:
		return lq_sta->max_mimo2_rate_idx;
	default:
		WARN_ON_ONCE(1);
	}

	return lq_sta->max_legacy_rate_idx;
}

static const u16 *rs_get_expected_tpt_table(struct iwl_lq_sta *lq_sta,
					    const struct rs_tx_column *column,
					    u32 bw)
{
	/* Used to choose among HT tables */
	const u16 (*ht_tbl_pointer)[IWL_RATE_COUNT];

	if (WARN_ON_ONCE(column->mode != RS_LEGACY &&
			 column->mode != RS_SISO &&
			 column->mode != RS_MIMO2))
		return expected_tpt_legacy;

	/* Legacy rates have only one table */
	if (column->mode == RS_LEGACY)
		return expected_tpt_legacy;

	ht_tbl_pointer = expected_tpt_mimo2_20MHz;
	/* Choose among many HT tables depending on number of streams
	 * (SISO/MIMO2), channel width (20/40/80), SGI, and aggregation
	 * status */
	if (column->mode == RS_SISO) {
		switch (bw) {
		case RATE_MCS_CHAN_WIDTH_20:
			ht_tbl_pointer = expected_tpt_siso_20MHz;
			break;
		case RATE_MCS_CHAN_WIDTH_40:
			ht_tbl_pointer = expected_tpt_siso_40MHz;
			break;
		case RATE_MCS_CHAN_WIDTH_80:
			ht_tbl_pointer = expected_tpt_siso_80MHz;
			break;
		default:
			WARN_ON_ONCE(1);
		}
	} else if (column->mode == RS_MIMO2) {
		switch (bw) {
		case RATE_MCS_CHAN_WIDTH_20:
			ht_tbl_pointer = expected_tpt_mimo2_20MHz;
			break;
		case RATE_MCS_CHAN_WIDTH_40:
			ht_tbl_pointer = expected_tpt_mimo2_40MHz;
			break;
		case RATE_MCS_CHAN_WIDTH_80:
			ht_tbl_pointer = expected_tpt_mimo2_80MHz;
			break;
		default:
			WARN_ON_ONCE(1);
		}
	} else {
		WARN_ON_ONCE(1);
	}

	if (!column->sgi && !lq_sta->is_agg)		/* Normal */
		return ht_tbl_pointer[0];
	else if (column->sgi && !lq_sta->is_agg)        /* SGI */
		return ht_tbl_pointer[1];
	else if (!column->sgi && lq_sta->is_agg)        /* AGG */
		return ht_tbl_pointer[2];
	else						/* AGG+SGI */
		return ht_tbl_pointer[3];
}

static void rs_set_expected_tpt_table(struct iwl_lq_sta *lq_sta,
				      struct iwl_scale_tbl_info *tbl)
{
	struct rs_rate *rate = &tbl->rate;
	const struct rs_tx_column *column = &rs_tx_columns[tbl->column];

	tbl->expected_tpt = rs_get_expected_tpt_table(lq_sta, column, rate->bw);
}

/*
 * Find starting rate for new "search" high-throughput mode of modulation.
 * Goal is to find lowest expected rate (under perfect conditions) that is
 * above the current measured throughput of "active" mode, to give new mode
 * a fair chance to prove itself without too many challenges.
 *
 * This gets called when transitioning to more aggressive modulation
 * (i.e. legacy to SISO or MIMO, or SISO to MIMO), as well as less aggressive
 * (i.e. MIMO to SISO).  When moving to MIMO, bit rate will typically need
 * to decrease to match "active" throughput.  When moving from MIMO to SISO,
 * bit rate will typically need to increase, but not if performance was bad.
 */
static s32 rs_get_best_rate(struct iwl_mvm *mvm,
			    struct iwl_lq_sta *lq_sta,
			    struct iwl_scale_tbl_info *tbl,	/* "search" */
			    u16 rate_mask, s8 index)
{
	/* "active" values */
	struct iwl_scale_tbl_info *active_tbl =
	    &(lq_sta->lq_info[lq_sta->active_tbl]);
	s32 active_sr = active_tbl->win[index].success_ratio;
	s32 active_tpt = active_tbl->expected_tpt[index];
	/* expected "search" throughput */
	const u16 *tpt_tbl = tbl->expected_tpt;

	s32 new_rate, high, low, start_hi;
	u16 high_low;
	s8 rate = index;

	new_rate = high = low = start_hi = IWL_RATE_INVALID;

	while (1) {
		high_low = rs_get_adjacent_rate(mvm, rate, rate_mask,
						tbl->rate.type);

		low = high_low & 0xff;
		high = (high_low >> 8) & 0xff;

		/*
		 * Lower the "search" bit rate, to give new "search" mode
		 * approximately the same throughput as "active" if:
		 *
		 * 1) "Active" mode has been working modestly well (but not
		 *    great), and expected "search" throughput (under perfect
		 *    conditions) at candidate rate is above the actual
		 *    measured "active" throughput (but less than expected
		 *    "active" throughput under perfect conditions).
		 * OR
		 * 2) "Active" mode has been working perfectly or very well
		 *    and expected "search" throughput (under perfect
		 *    conditions) at candidate rate is above expected
		 *    "active" throughput (under perfect conditions).
		 */
		if ((((100 * tpt_tbl[rate]) > lq_sta->last_tpt) &&
		     ((active_sr > RS_SR_FORCE_DECREASE) &&
		      (active_sr <= IWL_RATE_HIGH_TH) &&
		      (tpt_tbl[rate] <= active_tpt))) ||
		    ((active_sr >= IWL_RATE_SCALE_SWITCH) &&
		     (tpt_tbl[rate] > active_tpt))) {
			/* (2nd or later pass)
			 * If we've already tried to raise the rate, and are
			 * now trying to lower it, use the higher rate. */
			if (start_hi != IWL_RATE_INVALID) {
				new_rate = start_hi;
				break;
			}

			new_rate = rate;

			/* Loop again with lower rate */
			if (low != IWL_RATE_INVALID)
				rate = low;

			/* Lower rate not available, use the original */
			else
				break;

		/* Else try to raise the "search" rate to match "active" */
		} else {
			/* (2nd or later pass)
			 * If we've already tried to lower the rate, and are
			 * now trying to raise it, use the lower rate. */
			if (new_rate != IWL_RATE_INVALID)
				break;

			/* Loop again with higher rate */
			else if (high != IWL_RATE_INVALID) {
				start_hi = high;
				rate = high;

			/* Higher rate not available, use the original */
			} else {
				new_rate = rate;
				break;
			}
		}
	}

	return new_rate;
}

static u32 rs_bw_from_sta_bw(struct ieee80211_sta *sta)
{
	if (sta->bandwidth >= IEEE80211_STA_RX_BW_80)
		return RATE_MCS_CHAN_WIDTH_80;
	else if (sta->bandwidth >= IEEE80211_STA_RX_BW_40)
		return RATE_MCS_CHAN_WIDTH_40;

	return RATE_MCS_CHAN_WIDTH_20;
}

/*
 * Check whether we should continue using same modulation mode, or
 * begin search for a new mode, based on:
 * 1) # tx successes or failures while using this mode
 * 2) # times calling this function
 * 3) elapsed time in this mode (not used, for now)
 */
static void rs_stay_in_table(struct iwl_lq_sta *lq_sta, bool force_search)
{
	struct iwl_scale_tbl_info *tbl;
	int active_tbl;
	int flush_interval_passed = 0;
	struct iwl_mvm *mvm;

	mvm = lq_sta->drv;
	active_tbl = lq_sta->active_tbl;

	tbl = &(lq_sta->lq_info[active_tbl]);

	/* If we've been disallowing search, see if we should now allow it */
	if (lq_sta->rs_state == RS_STATE_STAY_IN_COLUMN) {
		/* Elapsed time using current modulation mode */
		if (lq_sta->flush_timer)
			flush_interval_passed =
				time_after(jiffies,
					   (unsigned long)(lq_sta->flush_timer +
						RS_STAY_IN_COLUMN_TIMEOUT));

		/*
		 * Check if we should allow search for new modulation mode.
		 * If many frames have failed or succeeded, or we've used
		 * this same modulation for a long time, allow search, and
		 * reset history stats that keep track of whether we should
		 * allow a new search.  Also (below) reset all bitmaps and
		 * stats in active history.
		 */
		if (force_search ||
		    (lq_sta->total_failed > lq_sta->max_failure_limit) ||
		    (lq_sta->total_success > lq_sta->max_success_limit) ||
		    ((!lq_sta->search_better_tbl) &&
		     (lq_sta->flush_timer) && (flush_interval_passed))) {
			IWL_DEBUG_RATE(mvm,
				       "LQ: stay is expired %d %d %d\n",
				     lq_sta->total_failed,
				     lq_sta->total_success,
				     flush_interval_passed);

			/* Allow search for new mode */
			lq_sta->rs_state = RS_STATE_SEARCH_CYCLE_STARTED;
			IWL_DEBUG_RATE(mvm,
				       "Moving to RS_STATE_SEARCH_CYCLE_STARTED\n");
			lq_sta->total_failed = 0;
			lq_sta->total_success = 0;
			lq_sta->flush_timer = 0;
			/* mark the current column as visited */
			lq_sta->visited_columns = BIT(tbl->column);
		/*
		 * Else if we've used this modulation mode enough repetitions
		 * (regardless of elapsed time or success/failure), reset
		 * history bitmaps and rate-specific stats for all rates in
		 * active table.
		 */
		} else {
			lq_sta->table_count++;
			if (lq_sta->table_count >=
			    lq_sta->table_count_limit) {
				lq_sta->table_count = 0;

				IWL_DEBUG_RATE(mvm,
					       "LQ: stay in table clear win\n");
				rs_rate_scale_clear_tbl_windows(mvm, tbl);
			}
		}

		/* If transitioning to allow "search", reset all history
		 * bitmaps and stats in active table (this will become the new
		 * "search" table). */
		if (lq_sta->rs_state == RS_STATE_SEARCH_CYCLE_STARTED) {
			rs_rate_scale_clear_tbl_windows(mvm, tbl);
		}
	}
}

/*
 * setup rate table in uCode
 */
static void rs_update_rate_tbl(struct iwl_mvm *mvm,
			       struct ieee80211_sta *sta,
			       struct iwl_lq_sta *lq_sta,
			       struct rs_rate *rate)
{
	rs_fill_lq_cmd(mvm, sta, lq_sta, rate);
	iwl_mvm_send_lq_cmd(mvm, &lq_sta->lq, false);
}

static u8 rs_get_tid(struct iwl_lq_sta *lq_data,
		     struct ieee80211_hdr *hdr)
{
	u8 tid = IWL_MAX_TID_COUNT;

	if (ieee80211_is_data_qos(hdr->frame_control)) {
		u8 *qc = ieee80211_get_qos_ctl(hdr);
		tid = qc[0] & 0xf;
	}

	if (unlikely(tid > IWL_MAX_TID_COUNT))
		tid = IWL_MAX_TID_COUNT;

	return tid;
}

static enum rs_column rs_get_next_column(struct iwl_mvm *mvm,
					 struct iwl_lq_sta *lq_sta,
					 struct ieee80211_sta *sta,
					 struct iwl_scale_tbl_info *tbl)
{
	int i, j, max_rate;
	enum rs_column next_col_id;
	const struct rs_tx_column *curr_col = &rs_tx_columns[tbl->column];
	const struct rs_tx_column *next_col;
	allow_column_func_t allow_func;
	u8 valid_ants = mvm->fw->valid_tx_ant;
	const u16 *expected_tpt_tbl;
	u16 tpt, max_expected_tpt;

	for (i = 0; i < MAX_NEXT_COLUMNS; i++) {
		next_col_id = curr_col->next_columns[i];

		if (next_col_id == RS_COLUMN_INVALID)
			continue;

		if (lq_sta->visited_columns & BIT(next_col_id)) {
			IWL_DEBUG_RATE(mvm, "Skip already visited column %d\n",
				       next_col_id);
			continue;
		}

		next_col = &rs_tx_columns[next_col_id];

		if (!rs_is_valid_ant(valid_ants, next_col->ant)) {
			IWL_DEBUG_RATE(mvm,
				       "Skip column %d as ANT config isn't supported by chip. valid_ants 0x%x column ant 0x%x\n",
				       next_col_id, valid_ants, next_col->ant);
			continue;
		}

		for (j = 0; j < MAX_COLUMN_CHECKS; j++) {
			allow_func = next_col->checks[j];
			if (allow_func && !allow_func(mvm, sta, tbl))
				break;
		}

		if (j != MAX_COLUMN_CHECKS) {
			IWL_DEBUG_RATE(mvm,
				       "Skip column %d: not allowed (check %d failed)\n",
				       next_col_id, j);

			continue;
		}

		tpt = lq_sta->last_tpt / 100;
		expected_tpt_tbl = rs_get_expected_tpt_table(lq_sta, next_col,
							     tbl->rate.bw);
		if (WARN_ON_ONCE(!expected_tpt_tbl))
			continue;

		max_rate = rs_get_max_allowed_rate(lq_sta, next_col);
		if (WARN_ON_ONCE(max_rate == IWL_RATE_INVALID))
			continue;

		max_expected_tpt = expected_tpt_tbl[max_rate];
		if (tpt >= max_expected_tpt) {
			IWL_DEBUG_RATE(mvm,
				       "Skip column %d: can't beat current TPT. Max expected %d current %d\n",
				       next_col_id, max_expected_tpt, tpt);
			continue;
		}

		IWL_DEBUG_RATE(mvm,
			       "Found potential column %d. Max expected %d current %d\n",
			       next_col_id, max_expected_tpt, tpt);
		break;
	}

	if (i == MAX_NEXT_COLUMNS)
		return RS_COLUMN_INVALID;

	return next_col_id;
}

static int rs_switch_to_column(struct iwl_mvm *mvm,
			       struct iwl_lq_sta *lq_sta,
			       struct ieee80211_sta *sta,
			       enum rs_column col_id)
{
	struct iwl_scale_tbl_info *tbl = &(lq_sta->lq_info[lq_sta->active_tbl]);
	struct iwl_scale_tbl_info *search_tbl =
				&(lq_sta->lq_info[(1 - lq_sta->active_tbl)]);
	struct rs_rate *rate = &search_tbl->rate;
	const struct rs_tx_column *column = &rs_tx_columns[col_id];
	const struct rs_tx_column *curr_column = &rs_tx_columns[tbl->column];
	u32 sz = (sizeof(struct iwl_scale_tbl_info) -
		  (sizeof(struct iwl_rate_scale_data) * IWL_RATE_COUNT));
	u16 rate_mask = 0;
	u32 rate_idx = 0;

	memcpy(search_tbl, tbl, sz);

	rate->sgi = column->sgi;
	rate->ant = column->ant;

	if (column->mode == RS_LEGACY) {
		if (lq_sta->band == IEEE80211_BAND_5GHZ)
			rate->type = LQ_LEGACY_A;
		else
			rate->type = LQ_LEGACY_G;

		rate_mask = lq_sta->active_legacy_rate;
	} else if (column->mode == RS_SISO) {
		rate->type = lq_sta->is_vht ? LQ_VHT_SISO : LQ_HT_SISO;
		rate_mask = lq_sta->active_siso_rate;
	} else if (column->mode == RS_MIMO2) {
		rate->type = lq_sta->is_vht ? LQ_VHT_MIMO2 : LQ_HT_MIMO2;
		rate_mask = lq_sta->active_mimo2_rate;
	} else {
		WARN_ON_ONCE("Bad column mode");
	}

	rate->bw = rs_bw_from_sta_bw(sta);
	search_tbl->column = col_id;
	rs_set_expected_tpt_table(lq_sta, search_tbl);

	lq_sta->visited_columns |= BIT(col_id);

	/* Get the best matching rate if we're changing modes. e.g.
	 * SISO->MIMO, LEGACY->SISO, MIMO->SISO
	 */
	if (curr_column->mode != column->mode) {
		rate_idx = rs_get_best_rate(mvm, lq_sta, search_tbl,
					    rate_mask, rate->index);

		if ((rate_idx == IWL_RATE_INVALID) ||
		    !(BIT(rate_idx) & rate_mask)) {
			IWL_DEBUG_RATE(mvm,
				       "can not switch with index %d"
				       " rate mask %x\n",
				       rate_idx, rate_mask);

			goto err;
		}

		rate->index = rate_idx;
	}

	IWL_DEBUG_RATE(mvm, "Switched to column %d: Index %d\n",
		       col_id, rate->index);

	return 0;

err:
	rate->type = LQ_NONE;
	return -1;
}

static enum rs_action rs_get_rate_action(struct iwl_mvm *mvm,
					 struct iwl_scale_tbl_info *tbl,
					 s32 sr, int low, int high,
					 int current_tpt,
					 int low_tpt, int high_tpt)
{
	enum rs_action action = RS_ACTION_STAY;

	if ((sr <= RS_SR_FORCE_DECREASE) || (current_tpt == 0)) {
		IWL_DEBUG_RATE(mvm,
			       "Decrease rate because of low SR\n");
		return RS_ACTION_DOWNSCALE;
	}

	if ((low_tpt == IWL_INVALID_VALUE) &&
	    (high_tpt == IWL_INVALID_VALUE) &&
	    (high != IWL_RATE_INVALID)) {
		IWL_DEBUG_RATE(mvm,
			       "No data about high/low rates. Increase rate\n");
		return RS_ACTION_UPSCALE;
	}

	if ((high_tpt == IWL_INVALID_VALUE) &&
	    (high != IWL_RATE_INVALID) &&
	    (low_tpt != IWL_INVALID_VALUE) &&
	    (low_tpt < current_tpt)) {
		IWL_DEBUG_RATE(mvm,
			       "No data about high rate and low rate is worse. Increase rate\n");
		return RS_ACTION_UPSCALE;
	}

	if ((high_tpt != IWL_INVALID_VALUE) &&
	    (high_tpt > current_tpt)) {
		IWL_DEBUG_RATE(mvm,
			       "Higher rate is better. Increate rate\n");
		return RS_ACTION_UPSCALE;
	}

	if ((low_tpt != IWL_INVALID_VALUE) &&
	    (high_tpt != IWL_INVALID_VALUE) &&
	    (low_tpt < current_tpt) &&
	    (high_tpt < current_tpt)) {
		IWL_DEBUG_RATE(mvm,
			       "Both high and low are worse. Maintain rate\n");
		return RS_ACTION_STAY;
	}

	if ((low_tpt != IWL_INVALID_VALUE) &&
	    (low_tpt > current_tpt)) {
		IWL_DEBUG_RATE(mvm,
			       "Lower rate is better\n");
		action = RS_ACTION_DOWNSCALE;
		goto out;
	}

	if ((low_tpt == IWL_INVALID_VALUE) &&
	    (low != IWL_RATE_INVALID)) {
		IWL_DEBUG_RATE(mvm,
			       "No data about lower rate\n");
		action = RS_ACTION_DOWNSCALE;
		goto out;
	}

	IWL_DEBUG_RATE(mvm, "Maintain rate\n");

out:
	if ((action == RS_ACTION_DOWNSCALE) && (low != IWL_RATE_INVALID)) {
		if (sr >= RS_SR_NO_DECREASE) {
			IWL_DEBUG_RATE(mvm,
				       "SR is above NO DECREASE. Avoid downscale\n");
			action = RS_ACTION_STAY;
		} else if (current_tpt > (100 * tbl->expected_tpt[low])) {
			IWL_DEBUG_RATE(mvm,
				       "Current TPT is higher than max expected in low rate. Avoid downscale\n");
			action = RS_ACTION_STAY;
		} else {
			IWL_DEBUG_RATE(mvm, "Decrease rate\n");
		}
	}

	return action;
}

/*
 * Do rate scaling and search for new modulation mode.
 */
static void rs_rate_scale_perform(struct iwl_mvm *mvm,
				  struct sk_buff *skb,
				  struct ieee80211_sta *sta,
				  struct iwl_lq_sta *lq_sta)
{
	struct ieee80211_tx_info *info = IEEE80211_SKB_CB(skb);
	struct ieee80211_hdr *hdr = (struct ieee80211_hdr *)skb->data;
	int low = IWL_RATE_INVALID;
	int high = IWL_RATE_INVALID;
	int index;
	struct iwl_rate_scale_data *window = NULL;
	int current_tpt = IWL_INVALID_VALUE;
	int low_tpt = IWL_INVALID_VALUE;
	int high_tpt = IWL_INVALID_VALUE;
	u32 fail_count;
	enum rs_action scale_action = RS_ACTION_STAY;
	u16 rate_mask;
	u8 update_lq = 0;
	struct iwl_scale_tbl_info *tbl, *tbl1;
	u8 active_tbl = 0;
	u8 done_search = 0;
	u16 high_low;
	s32 sr;
	u8 tid = IWL_MAX_TID_COUNT;
	u8 prev_agg = lq_sta->is_agg;
	struct iwl_mvm_sta *sta_priv = (void *)sta->drv_priv;
	struct iwl_mvm_tid_data *tid_data;
	struct rs_rate *rate;

	/* Send management frames and NO_ACK data using lowest rate. */
	/* TODO: this could probably be improved.. */
	if (!ieee80211_is_data(hdr->frame_control) ||
	    info->flags & IEEE80211_TX_CTL_NO_ACK)
		return;

	tid = rs_get_tid(lq_sta, hdr);
	if ((tid != IWL_MAX_TID_COUNT) &&
	    (lq_sta->tx_agg_tid_en & (1 << tid))) {
		tid_data = &sta_priv->tid_data[tid];
		if (tid_data->state == IWL_AGG_OFF)
			lq_sta->is_agg = 0;
		else
			lq_sta->is_agg = 1;
	} else {
		lq_sta->is_agg = 0;
	}

	/*
	 * Select rate-scale / modulation-mode table to work with in
	 * the rest of this function:  "search" if searching for better
	 * modulation mode, or "active" if doing rate scaling within a mode.
	 */
	if (!lq_sta->search_better_tbl)
		active_tbl = lq_sta->active_tbl;
	else
		active_tbl = 1 - lq_sta->active_tbl;

	tbl = &(lq_sta->lq_info[active_tbl]);
	rate = &tbl->rate;

	if (prev_agg != lq_sta->is_agg) {
		IWL_DEBUG_RATE(mvm,
			       "Aggregation changed: prev %d current %d. Update expected TPT table\n",
			       prev_agg, lq_sta->is_agg);
		rs_set_expected_tpt_table(lq_sta, tbl);
		rs_rate_scale_clear_tbl_windows(mvm, tbl);
	}

	/* current tx rate */
	index = lq_sta->last_txrate_idx;

	/* rates available for this association, and for modulation mode */
	rate_mask = rs_get_supported_rates(lq_sta, rate);

	if (!(BIT(index) & rate_mask)) {
		IWL_ERR(mvm, "Current Rate is not valid\n");
		if (lq_sta->search_better_tbl) {
			/* revert to active table if search table is not valid*/
			rate->type = LQ_NONE;
			lq_sta->search_better_tbl = 0;
			tbl = &(lq_sta->lq_info[lq_sta->active_tbl]);
			rs_update_rate_tbl(mvm, sta, lq_sta, &tbl->rate);
		}
		return;
	}

	/* Get expected throughput table and history window for current rate */
	if (!tbl->expected_tpt) {
		IWL_ERR(mvm, "tbl->expected_tpt is NULL\n");
		return;
	}

	/* force user max rate if set by user */
	if ((lq_sta->max_rate_idx != -1) &&
	    (lq_sta->max_rate_idx < index)) {
		index = lq_sta->max_rate_idx;
		update_lq = 1;
		window = &(tbl->win[index]);
		IWL_DEBUG_RATE(mvm,
			       "Forcing user max rate %d\n",
			       index);
		goto lq_update;
	}

	window = &(tbl->win[index]);

	/*
	 * If there is not enough history to calculate actual average
	 * throughput, keep analyzing results of more tx frames, without
	 * changing rate or mode (bypass most of the rest of this function).
	 * Set up new rate table in uCode only if old rate is not supported
	 * in current association (use new rate found above).
	 */
	fail_count = window->counter - window->success_counter;
	if ((fail_count < IWL_RATE_MIN_FAILURE_TH) &&
	    (window->success_counter < IWL_RATE_MIN_SUCCESS_TH)) {
		IWL_DEBUG_RATE(mvm,
			       "(%s: %d): Test Window: succ %d total %d\n",
			       rs_pretty_lq_type(rate->type),
			       index, window->success_counter, window->counter);

		/* Can't calculate this yet; not enough history */
		window->average_tpt = IWL_INVALID_VALUE;

		/* Should we stay with this modulation mode,
		 * or search for a new one? */
		rs_stay_in_table(lq_sta, false);

		goto out;
	}
	/* Else we have enough samples; calculate estimate of
	 * actual average throughput */
	if (window->average_tpt != ((window->success_ratio *
			tbl->expected_tpt[index] + 64) / 128)) {
		window->average_tpt = ((window->success_ratio *
					tbl->expected_tpt[index] + 64) / 128);
	}

	/* If we are searching for better modulation mode, check success. */
	if (lq_sta->search_better_tbl) {
		/* If good success, continue using the "search" mode;
		 * no need to send new link quality command, since we're
		 * continuing to use the setup that we've been trying. */
		if (window->average_tpt > lq_sta->last_tpt) {
			IWL_DEBUG_RATE(mvm,
				       "SWITCHING TO NEW TABLE SR: %d "
				       "cur-tpt %d old-tpt %d\n",
				       window->success_ratio,
				       window->average_tpt,
				       lq_sta->last_tpt);

			/* Swap tables; "search" becomes "active" */
			lq_sta->active_tbl = active_tbl;
			current_tpt = window->average_tpt;
		/* Else poor success; go back to mode in "active" table */
		} else {
			IWL_DEBUG_RATE(mvm,
				       "GOING BACK TO THE OLD TABLE: SR %d "
				       "cur-tpt %d old-tpt %d\n",
				       window->success_ratio,
				       window->average_tpt,
				       lq_sta->last_tpt);

			/* Nullify "search" table */
			rate->type = LQ_NONE;

			/* Revert to "active" table */
			active_tbl = lq_sta->active_tbl;
			tbl = &(lq_sta->lq_info[active_tbl]);

			/* Revert to "active" rate and throughput info */
			index = tbl->rate.index;
			current_tpt = lq_sta->last_tpt;

			/* Need to set up a new rate table in uCode */
			update_lq = 1;
		}

		/* Either way, we've made a decision; modulation mode
		 * search is done, allow rate adjustment next time. */
		lq_sta->search_better_tbl = 0;
		done_search = 1;	/* Don't switch modes below! */
		goto lq_update;
	}

	/* (Else) not in search of better modulation mode, try for better
	 * starting rate, while staying in this mode. */
	high_low = rs_get_adjacent_rate(mvm, index, rate_mask, rate->type);
	low = high_low & 0xff;
	high = (high_low >> 8) & 0xff;

	/* If user set max rate, dont allow higher than user constrain */
	if ((lq_sta->max_rate_idx != -1) &&
	    (lq_sta->max_rate_idx < high))
		high = IWL_RATE_INVALID;

	sr = window->success_ratio;

	/* Collect measured throughputs for current and adjacent rates */
	current_tpt = window->average_tpt;
	if (low != IWL_RATE_INVALID)
		low_tpt = tbl->win[low].average_tpt;
	if (high != IWL_RATE_INVALID)
		high_tpt = tbl->win[high].average_tpt;

	IWL_DEBUG_RATE(mvm,
		       "(%s: %d): cur_tpt %d SR %d low %d high %d low_tpt %d high_tpt %d\n",
		       rs_pretty_lq_type(rate->type), index, current_tpt, sr,
		       low, high, low_tpt, high_tpt);

	scale_action = rs_get_rate_action(mvm, tbl, sr, low, high,
					  current_tpt, low_tpt, high_tpt);

	/* Force a search in case BT doesn't like us being in MIMO */
	if (is_mimo(rate) &&
	    !iwl_mvm_bt_coex_is_mimo_allowed(mvm, sta)) {
		IWL_DEBUG_RATE(mvm,
			       "BT Coex forbids MIMO. Search for new config\n");
		rs_stay_in_table(lq_sta, true);
		goto lq_update;
	}

	switch (scale_action) {
	case RS_ACTION_DOWNSCALE:
		/* Decrease starting rate, update uCode's rate table */
		if (low != IWL_RATE_INVALID) {
			update_lq = 1;
			index = low;
		} else {
			IWL_DEBUG_RATE(mvm,
				       "At the bottom rate. Can't decrease\n");
		}

		break;
	case RS_ACTION_UPSCALE:
		/* Increase starting rate, update uCode's rate table */
		if (high != IWL_RATE_INVALID) {
			update_lq = 1;
			index = high;
		} else {
			IWL_DEBUG_RATE(mvm,
				       "At the top rate. Can't increase\n");
		}

		break;
	case RS_ACTION_STAY:
		/* No change */
	default:
		break;
	}

lq_update:
	/* Replace uCode's rate table for the destination station. */
	if (update_lq) {
		tbl->rate.index = index;
		rs_update_rate_tbl(mvm, sta, lq_sta, &tbl->rate);
	}

	rs_stay_in_table(lq_sta, false);

	/*
	 * Search for new modulation mode if we're:
	 * 1)  Not changing rates right now
	 * 2)  Not just finishing up a search
	 * 3)  Allowing a new search
	 */
	if (!update_lq && !done_search &&
	    lq_sta->rs_state == RS_STATE_SEARCH_CYCLE_STARTED
	    && window->counter) {
		enum rs_column next_column;

		/* Save current throughput to compare with "search" throughput*/
		lq_sta->last_tpt = current_tpt;

		IWL_DEBUG_RATE(mvm,
			       "Start Search: update_lq %d done_search %d rs_state %d win->counter %d\n",
			       update_lq, done_search, lq_sta->rs_state,
			       window->counter);

		next_column = rs_get_next_column(mvm, lq_sta, sta, tbl);
		if (next_column != RS_COLUMN_INVALID) {
			int ret = rs_switch_to_column(mvm, lq_sta, sta,
						      next_column);
			if (!ret)
				lq_sta->search_better_tbl = 1;
		} else {
			IWL_DEBUG_RATE(mvm,
				       "No more columns to explore in search cycle. Go to RS_STATE_SEARCH_CYCLE_ENDED\n");
			lq_sta->rs_state = RS_STATE_SEARCH_CYCLE_ENDED;
		}

		/* If new "search" mode was selected, set up in uCode table */
		if (lq_sta->search_better_tbl) {
			/* Access the "search" table, clear its history. */
			tbl = &(lq_sta->lq_info[(1 - lq_sta->active_tbl)]);
			rs_rate_scale_clear_tbl_windows(mvm, tbl);

			/* Use new "search" start rate */
			index = tbl->rate.index;

			rs_dump_rate(mvm, &tbl->rate,
				     "Switch to SEARCH TABLE:");
			rs_fill_lq_cmd(mvm, sta, lq_sta, &tbl->rate);
			iwl_mvm_send_lq_cmd(mvm, &lq_sta->lq, false);
		} else {
			done_search = 1;
		}
	}

	if (done_search && lq_sta->rs_state == RS_STATE_SEARCH_CYCLE_ENDED) {
		/* If the "active" (non-search) mode was legacy,
		 * and we've tried switching antennas,
		 * but we haven't been able to try HT modes (not available),
		 * stay with best antenna legacy modulation for a while
		 * before next round of mode comparisons. */
		tbl1 = &(lq_sta->lq_info[lq_sta->active_tbl]);
		if (is_legacy(&tbl1->rate)) {
			IWL_DEBUG_RATE(mvm, "LQ: STAY in legacy table\n");

			if (tid != IWL_MAX_TID_COUNT) {
				tid_data = &sta_priv->tid_data[tid];
				if (tid_data->state != IWL_AGG_OFF) {
					IWL_DEBUG_RATE(mvm,
						       "Stop aggregation on tid %d\n",
						       tid);
					ieee80211_stop_tx_ba_session(sta, tid);
				}
			}
			rs_set_stay_in_table(mvm, 1, lq_sta);
		} else {
		/* If we're in an HT mode, and all 3 mode switch actions
		 * have been tried and compared, stay in this best modulation
		 * mode for a while before next round of mode comparisons. */
			if ((lq_sta->last_tpt > IWL_AGG_TPT_THREHOLD) &&
			    (lq_sta->tx_agg_tid_en & (1 << tid)) &&
			    (tid != IWL_MAX_TID_COUNT)) {
				tid_data = &sta_priv->tid_data[tid];
				if (tid_data->state == IWL_AGG_OFF) {
					IWL_DEBUG_RATE(mvm,
						       "try to aggregate tid %d\n",
						       tid);
					rs_tl_turn_on_agg(mvm, tid,
							  lq_sta, sta);
				}
			}
			rs_set_stay_in_table(mvm, 0, lq_sta);
		}
	}

out:
	lq_sta->last_txrate_idx = index;
}

/**
 * rs_initialize_lq - Initialize a station's hardware rate table
 *
 * The uCode's station table contains a table of fallback rates
 * for automatic fallback during transmission.
 *
 * NOTE: This sets up a default set of values.  These will be replaced later
 *       if the driver's iwl-agn-rs rate scaling algorithm is used, instead of
 *       rc80211_simple.
 *
 * NOTE: Run REPLY_ADD_STA command to set up station table entry, before
 *       calling this function (which runs REPLY_TX_LINK_QUALITY_CMD,
 *       which requires station table entry to exist).
 */
static void rs_initialize_lq(struct iwl_mvm *mvm,
			     struct ieee80211_sta *sta,
			     struct iwl_lq_sta *lq_sta,
			     enum ieee80211_band band,
			     bool init)
{
	struct iwl_scale_tbl_info *tbl;
	struct rs_rate *rate;
	int i;
	u8 active_tbl = 0;
	u8 valid_tx_ant;

	if (!sta || !lq_sta)
		return;

	i = lq_sta->last_txrate_idx;

	valid_tx_ant = mvm->fw->valid_tx_ant;

	if (!lq_sta->search_better_tbl)
		active_tbl = lq_sta->active_tbl;
	else
		active_tbl = 1 - lq_sta->active_tbl;

	tbl = &(lq_sta->lq_info[active_tbl]);
	rate = &tbl->rate;

	if ((i < 0) || (i >= IWL_RATE_COUNT))
		i = 0;

	rate->index = i;
	rate->ant = first_antenna(valid_tx_ant);
	rate->sgi = false;
	rate->bw = RATE_MCS_CHAN_WIDTH_20;
	if (band == IEEE80211_BAND_5GHZ)
		rate->type = LQ_LEGACY_A;
	else
		rate->type = LQ_LEGACY_G;

	WARN_ON_ONCE(rate->ant != ANT_A && rate->ant != ANT_B);
	if (rate->ant == ANT_A)
		tbl->column = RS_COLUMN_LEGACY_ANT_A;
	else
		tbl->column = RS_COLUMN_LEGACY_ANT_B;

	rs_set_expected_tpt_table(lq_sta, tbl);
	rs_fill_lq_cmd(mvm, sta, lq_sta, rate);
	/* TODO restore station should remember the lq cmd */
	iwl_mvm_send_lq_cmd(mvm, &lq_sta->lq, init);
}

static void rs_get_rate(void *mvm_r, struct ieee80211_sta *sta, void *mvm_sta,
			struct ieee80211_tx_rate_control *txrc)
{
	struct sk_buff *skb = txrc->skb;
	struct ieee80211_supported_band *sband = txrc->sband;
	struct iwl_op_mode *op_mode __maybe_unused =
			(struct iwl_op_mode *)mvm_r;
	struct iwl_mvm *mvm __maybe_unused = IWL_OP_MODE_GET_MVM(op_mode);
	struct ieee80211_tx_info *info = IEEE80211_SKB_CB(skb);
	struct iwl_lq_sta *lq_sta = mvm_sta;

	/* Get max rate if user set max rate */
	if (lq_sta) {
		lq_sta->max_rate_idx = txrc->max_rate_idx;
		if ((sband->band == IEEE80211_BAND_5GHZ) &&
		    (lq_sta->max_rate_idx != -1))
			lq_sta->max_rate_idx += IWL_FIRST_OFDM_RATE;
		if ((lq_sta->max_rate_idx < 0) ||
		    (lq_sta->max_rate_idx >= IWL_RATE_COUNT))
			lq_sta->max_rate_idx = -1;
	}

	/* Treat uninitialized rate scaling data same as non-existing. */
	if (lq_sta && !lq_sta->drv) {
		IWL_DEBUG_RATE(mvm, "Rate scaling not initialized yet.\n");
		mvm_sta = NULL;
	}

	/* Send management frames and NO_ACK data using lowest rate. */
	if (rate_control_send_low(sta, mvm_sta, txrc))
		return;

	iwl_mvm_hwrate_to_tx_rate(lq_sta->last_rate_n_flags,
				  info->band, &info->control.rates[0]);

	info->control.rates[0].count = 1;
}

static void *rs_alloc_sta(void *mvm_rate, struct ieee80211_sta *sta,
			  gfp_t gfp)
{
	struct iwl_mvm_sta *sta_priv = (struct iwl_mvm_sta *)sta->drv_priv;
	struct iwl_op_mode *op_mode __maybe_unused =
			(struct iwl_op_mode *)mvm_rate;
	struct iwl_mvm *mvm __maybe_unused = IWL_OP_MODE_GET_MVM(op_mode);

	IWL_DEBUG_RATE(mvm, "create station rate scale window\n");

	return &sta_priv->lq_sta;
}

static int rs_vht_highest_rx_mcs_index(struct ieee80211_sta_vht_cap *vht_cap,
				       int nss)
{
	u16 rx_mcs = le16_to_cpu(vht_cap->vht_mcs.rx_mcs_map) &
		(0x3 << (2 * (nss - 1)));
	rx_mcs >>= (2 * (nss - 1));

	if (rx_mcs == IEEE80211_VHT_MCS_SUPPORT_0_7)
		return IWL_RATE_MCS_7_INDEX;
	else if (rx_mcs == IEEE80211_VHT_MCS_SUPPORT_0_8)
		return IWL_RATE_MCS_8_INDEX;
	else if (rx_mcs == IEEE80211_VHT_MCS_SUPPORT_0_9)
		return IWL_RATE_MCS_9_INDEX;

	WARN_ON_ONCE(rx_mcs != IEEE80211_VHT_MCS_NOT_SUPPORTED);
	return -1;
}

static void rs_vht_set_enabled_rates(struct ieee80211_sta *sta,
				     struct ieee80211_sta_vht_cap *vht_cap,
				     struct iwl_lq_sta *lq_sta)
{
	int i;
	int highest_mcs = rs_vht_highest_rx_mcs_index(vht_cap, 1);

	if (highest_mcs >= IWL_RATE_MCS_0_INDEX) {
		for (i = IWL_RATE_MCS_0_INDEX; i <= highest_mcs; i++) {
			if (i == IWL_RATE_9M_INDEX)
				continue;

			/* Disable MCS9 as a workaround */
			if (i == IWL_RATE_MCS_9_INDEX)
				continue;

			/* VHT MCS9 isn't valid for 20Mhz for NSS=1,2 */
			if (i == IWL_RATE_MCS_9_INDEX &&
			    sta->bandwidth == IEEE80211_STA_RX_BW_20)
				continue;

			lq_sta->active_siso_rate |= BIT(i);
		}
	}

	if (sta->rx_nss < 2)
		return;

	highest_mcs = rs_vht_highest_rx_mcs_index(vht_cap, 2);
	if (highest_mcs >= IWL_RATE_MCS_0_INDEX) {
		for (i = IWL_RATE_MCS_0_INDEX; i <= highest_mcs; i++) {
			if (i == IWL_RATE_9M_INDEX)
				continue;

			/* Disable MCS9 as a workaround */
			if (i == IWL_RATE_MCS_9_INDEX)
				continue;

			/* VHT MCS9 isn't valid for 20Mhz for NSS=1,2 */
			if (i == IWL_RATE_MCS_9_INDEX &&
			    sta->bandwidth == IEEE80211_STA_RX_BW_20)
				continue;

			lq_sta->active_mimo2_rate |= BIT(i);
		}
	}
}

#ifdef CONFIG_IWLWIFI_DEBUGFS
static void iwl_mvm_reset_frame_stats(struct iwl_mvm *mvm,
				      struct iwl_mvm_frame_stats *stats)
{
	spin_lock_bh(&mvm->drv_stats_lock);
	memset(stats, 0, sizeof(*stats));
	spin_unlock_bh(&mvm->drv_stats_lock);
}

void iwl_mvm_update_frame_stats(struct iwl_mvm *mvm,
				struct iwl_mvm_frame_stats *stats,
				u32 rate, bool agg)
{
	u8 nss = 0, mcs = 0;

	spin_lock(&mvm->drv_stats_lock);

	if (agg)
		stats->agg_frames++;

	stats->success_frames++;

	switch (rate & RATE_MCS_CHAN_WIDTH_MSK) {
	case RATE_MCS_CHAN_WIDTH_20:
		stats->bw_20_frames++;
		break;
	case RATE_MCS_CHAN_WIDTH_40:
		stats->bw_40_frames++;
		break;
	case RATE_MCS_CHAN_WIDTH_80:
		stats->bw_80_frames++;
		break;
	default:
		WARN_ONCE(1, "bad BW. rate 0x%x", rate);
	}

	if (rate & RATE_MCS_HT_MSK) {
		stats->ht_frames++;
		mcs = rate & RATE_HT_MCS_RATE_CODE_MSK;
		nss = ((rate & RATE_HT_MCS_NSS_MSK) >> RATE_HT_MCS_NSS_POS) + 1;
	} else if (rate & RATE_MCS_VHT_MSK) {
		stats->vht_frames++;
		mcs = rate & RATE_VHT_MCS_RATE_CODE_MSK;
		nss = ((rate & RATE_VHT_MCS_NSS_MSK) >>
		       RATE_VHT_MCS_NSS_POS) + 1;
	} else {
		stats->legacy_frames++;
	}

	if (nss == 1)
		stats->siso_frames++;
	else if (nss == 2)
		stats->mimo2_frames++;

	if (rate & RATE_MCS_SGI_MSK)
		stats->sgi_frames++;
	else
		stats->ngi_frames++;

	stats->last_rates[stats->last_frame_idx] = rate;
	stats->last_frame_idx = (stats->last_frame_idx + 1) %
		ARRAY_SIZE(stats->last_rates);

	spin_unlock(&mvm->drv_stats_lock);
}
#endif

/*
 * Called after adding a new station to initialize rate scaling
 */
void iwl_mvm_rs_rate_init(struct iwl_mvm *mvm, struct ieee80211_sta *sta,
			  enum ieee80211_band band, bool init)
{
	int i, j;
	struct ieee80211_hw *hw = mvm->hw;
	struct ieee80211_sta_ht_cap *ht_cap = &sta->ht_cap;
	struct ieee80211_sta_vht_cap *vht_cap = &sta->vht_cap;
	struct iwl_mvm_sta *sta_priv;
	struct iwl_lq_sta *lq_sta;
	struct ieee80211_supported_band *sband;
	unsigned long supp; /* must be unsigned long for for_each_set_bit */

	sta_priv = (struct iwl_mvm_sta *)sta->drv_priv;
	lq_sta = &sta_priv->lq_sta;
	memset(lq_sta, 0, sizeof(*lq_sta));

	sband = hw->wiphy->bands[band];

	lq_sta->lq.sta_id = sta_priv->sta_id;

	for (j = 0; j < LQ_SIZE; j++)
		rs_rate_scale_clear_tbl_windows(mvm, &lq_sta->lq_info[j]);

	lq_sta->flush_timer = 0;
	lq_sta->last_tx = jiffies;

	IWL_DEBUG_RATE(mvm,
		       "LQ: *** rate scale station global init for station %d ***\n",
		       sta_priv->sta_id);
	/* TODO: what is a good starting rate for STA? About middle? Maybe not
	 * the lowest or the highest rate.. Could consider using RSSI from
	 * previous packets? Need to have IEEE 802.1X auth succeed immediately
	 * after assoc.. */

	lq_sta->max_rate_idx = -1;
	lq_sta->missed_rate_counter = IWL_MISSED_RATE_MAX;
	lq_sta->band = sband->band;
	/*
	 * active legacy rates as per supported rates bitmap
	 */
	supp = sta->supp_rates[sband->band];
	lq_sta->active_legacy_rate = 0;
	for_each_set_bit(i, &supp, BITS_PER_LONG)
		lq_sta->active_legacy_rate |= BIT(sband->bitrates[i].hw_value);

	/* TODO: should probably account for rx_highest for both HT/VHT */
	if (!vht_cap || !vht_cap->vht_supported) {
		/* active_siso_rate mask includes 9 MBits (bit 5),
		 * and CCK (bits 0-3), supp_rates[] does not;
		 * shift to convert format, force 9 MBits off.
		 */
		lq_sta->active_siso_rate = ht_cap->mcs.rx_mask[0] << 1;
		lq_sta->active_siso_rate |= ht_cap->mcs.rx_mask[0] & 0x1;
		lq_sta->active_siso_rate &= ~((u16)0x2);
		lq_sta->active_siso_rate <<= IWL_FIRST_OFDM_RATE;

		/* Same here */
		lq_sta->active_mimo2_rate = ht_cap->mcs.rx_mask[1] << 1;
		lq_sta->active_mimo2_rate |= ht_cap->mcs.rx_mask[1] & 0x1;
		lq_sta->active_mimo2_rate &= ~((u16)0x2);
		lq_sta->active_mimo2_rate <<= IWL_FIRST_OFDM_RATE;

		lq_sta->is_vht = false;
	} else {
		rs_vht_set_enabled_rates(sta, vht_cap, lq_sta);
		lq_sta->is_vht = true;
	}

	lq_sta->max_legacy_rate_idx = find_last_bit(&lq_sta->active_legacy_rate,
						    BITS_PER_LONG);
	lq_sta->max_siso_rate_idx = find_last_bit(&lq_sta->active_siso_rate,
						  BITS_PER_LONG);
	lq_sta->max_mimo2_rate_idx = find_last_bit(&lq_sta->active_mimo2_rate,
						   BITS_PER_LONG);

	IWL_DEBUG_RATE(mvm, "RATE MASK: LEGACY=%lX SISO=%lX MIMO2=%lX VHT=%d\n",
		       lq_sta->active_legacy_rate,
		       lq_sta->active_siso_rate,
		       lq_sta->active_mimo2_rate,
		       lq_sta->is_vht);
	IWL_DEBUG_RATE(mvm, "MAX RATE: LEGACY=%d SISO=%d MIMO2=%d\n",
		       lq_sta->max_legacy_rate_idx,
		       lq_sta->max_siso_rate_idx,
		       lq_sta->max_mimo2_rate_idx);

	/* These values will be overridden later */
	lq_sta->lq.single_stream_ant_msk =
		first_antenna(mvm->fw->valid_tx_ant);
	lq_sta->lq.dual_stream_ant_msk = ANT_AB;

	/* as default allow aggregation for all tids */
	lq_sta->tx_agg_tid_en = IWL_AGG_ALL_TID;
	lq_sta->drv = mvm;

	/* Set last_txrate_idx to lowest rate */
	lq_sta->last_txrate_idx = rate_lowest_index(sband, sta);
	if (sband->band == IEEE80211_BAND_5GHZ)
		lq_sta->last_txrate_idx += IWL_FIRST_OFDM_RATE;
	lq_sta->is_agg = 0;
#ifdef CONFIG_MAC80211_DEBUGFS
	lq_sta->dbg_fixed_rate = 0;
#endif
#ifdef CONFIG_IWLWIFI_DEBUGFS
	iwl_mvm_reset_frame_stats(mvm, &mvm->drv_rx_stats);
#endif
	rs_initialize_lq(mvm, sta, lq_sta, band, init);
}

static void rs_rate_update(void *mvm_r,
			   struct ieee80211_supported_band *sband,
			   struct cfg80211_chan_def *chandef,
			   struct ieee80211_sta *sta, void *priv_sta,
			   u32 changed)
{
	u8 tid;
	struct iwl_op_mode *op_mode  =
			(struct iwl_op_mode *)mvm_r;
	struct iwl_mvm *mvm = IWL_OP_MODE_GET_MVM(op_mode);

	/* Stop any ongoing aggregations as rs starts off assuming no agg */
	for (tid = 0; tid < IWL_MAX_TID_COUNT; tid++)
		ieee80211_stop_tx_ba_session(sta, tid);

	iwl_mvm_rs_rate_init(mvm, sta, sband->band, false);
}

#ifdef CONFIG_MAC80211_DEBUGFS
static void rs_build_rates_table_from_fixed(struct iwl_mvm *mvm,
					    struct iwl_lq_cmd *lq_cmd,
					    enum ieee80211_band band,
					    u32 ucode_rate)
{
	struct rs_rate rate;
	int i;
	int num_rates = ARRAY_SIZE(lq_cmd->rs_table);
	__le32 ucode_rate_le32 = cpu_to_le32(ucode_rate);

	for (i = 0; i < num_rates; i++)
		lq_cmd->rs_table[i] = ucode_rate_le32;

	rs_rate_from_ucode_rate(ucode_rate, band, &rate);

	if (is_mimo(&rate))
		lq_cmd->mimo_delim = num_rates - 1;
	else
		lq_cmd->mimo_delim = 0;
}
#endif /* CONFIG_MAC80211_DEBUGFS */

static void rs_fill_rates_for_column(struct iwl_mvm *mvm,
				     struct iwl_lq_sta *lq_sta,
				     struct rs_rate *rate,
				     __le32 *rs_table, int *rs_table_index,
				     int num_rates, int num_retries,
				     u8 valid_tx_ant, bool toggle_ant)
{
	int i, j;
	__le32 ucode_rate;
	bool bottom_reached = false;
	int prev_rate_idx = rate->index;
	int end = LINK_QUAL_MAX_RETRY_NUM;
	int index = *rs_table_index;

	for (i = 0; i < num_rates && index < end; i++) {
		ucode_rate = cpu_to_le32(ucode_rate_from_rs_rate(mvm, rate));
		for (j = 0; j < num_retries && index < end; j++, index++)
			rs_table[index] = ucode_rate;

		if (toggle_ant)
			rs_toggle_antenna(valid_tx_ant, rate);

		prev_rate_idx = rate->index;
		bottom_reached = rs_get_lower_rate_in_column(lq_sta, rate);
		if (bottom_reached && !is_legacy(rate))
			break;
	}

	if (!bottom_reached)
		rate->index = prev_rate_idx;

	*rs_table_index = index;
}

/* Building the rate table is non trivial. When we're in MIMO2/VHT/80Mhz/SGI
 * column the rate table should look like this:
 *
 * rate[0] 0x400D019 VHT | ANT: AB BW: 80Mhz MCS: 9 NSS: 2 SGI
 * rate[1] 0x400D019 VHT | ANT: AB BW: 80Mhz MCS: 9 NSS: 2 SGI
 * rate[2] 0x400D018 VHT | ANT: AB BW: 80Mhz MCS: 8 NSS: 2 SGI
 * rate[3] 0x400D018 VHT | ANT: AB BW: 80Mhz MCS: 8 NSS: 2 SGI
 * rate[4] 0x400D017 VHT | ANT: AB BW: 80Mhz MCS: 7 NSS: 2 SGI
 * rate[5] 0x400D017 VHT | ANT: AB BW: 80Mhz MCS: 7 NSS: 2 SGI
 * rate[6] 0x4005007 VHT | ANT: A BW: 80Mhz MCS: 7 NSS: 1 NGI
 * rate[7] 0x4009006 VHT | ANT: B BW: 80Mhz MCS: 6 NSS: 1 NGI
 * rate[8] 0x4005005 VHT | ANT: A BW: 80Mhz MCS: 5 NSS: 1 NGI
 * rate[9] 0x800B Legacy | ANT: B Rate: 36 Mbps
 * rate[10] 0x4009 Legacy | ANT: A Rate: 24 Mbps
 * rate[11] 0x8007 Legacy | ANT: B Rate: 18 Mbps
 * rate[12] 0x4005 Legacy | ANT: A Rate: 12 Mbps
 * rate[13] 0x800F Legacy | ANT: B Rate: 9 Mbps
 * rate[14] 0x400D Legacy | ANT: A Rate: 6 Mbps
 * rate[15] 0x800D Legacy | ANT: B Rate: 6 Mbps
 */
static void rs_build_rates_table(struct iwl_mvm *mvm,
				 struct iwl_lq_sta *lq_sta,
				 const struct rs_rate *initial_rate)
{
	struct rs_rate rate;
	int num_rates, num_retries, index = 0;
	u8 valid_tx_ant = 0;
	struct iwl_lq_cmd *lq_cmd = &lq_sta->lq;
	bool toggle_ant = false;

	memcpy(&rate, initial_rate, sizeof(rate));

	valid_tx_ant = mvm->fw->valid_tx_ant;

	if (is_siso(&rate)) {
		num_rates = RS_INITIAL_SISO_NUM_RATES;
		num_retries = RS_HT_VHT_RETRIES_PER_RATE;
	} else if (is_mimo(&rate)) {
		num_rates = RS_INITIAL_MIMO_NUM_RATES;
		num_retries = RS_HT_VHT_RETRIES_PER_RATE;
	} else {
		num_rates = RS_INITIAL_LEGACY_NUM_RATES;
		num_retries = RS_LEGACY_RETRIES_PER_RATE;
		toggle_ant = true;
	}

	rs_fill_rates_for_column(mvm, lq_sta, &rate, lq_cmd->rs_table, &index,
				 num_rates, num_retries, valid_tx_ant,
				 toggle_ant);

	rs_get_lower_rate_down_column(lq_sta, &rate);

	if (is_siso(&rate)) {
		num_rates = RS_SECONDARY_SISO_NUM_RATES;
		num_retries = RS_SECONDARY_SISO_RETRIES;
		lq_cmd->mimo_delim = index;
	} else if (is_legacy(&rate)) {
		num_rates = RS_SECONDARY_LEGACY_NUM_RATES;
		num_retries = RS_LEGACY_RETRIES_PER_RATE;
	} else {
		WARN_ON_ONCE(1);
	}

	toggle_ant = true;

	rs_fill_rates_for_column(mvm, lq_sta, &rate, lq_cmd->rs_table, &index,
				 num_rates, num_retries, valid_tx_ant,
				 toggle_ant);

	rs_get_lower_rate_down_column(lq_sta, &rate);

	num_rates = RS_SECONDARY_LEGACY_NUM_RATES;
	num_retries = RS_LEGACY_RETRIES_PER_RATE;

	rs_fill_rates_for_column(mvm, lq_sta, &rate, lq_cmd->rs_table, &index,
				 num_rates, num_retries, valid_tx_ant,
				 toggle_ant);

}

static void rs_fill_lq_cmd(struct iwl_mvm *mvm,
			   struct ieee80211_sta *sta,
			   struct iwl_lq_sta *lq_sta,
			   const struct rs_rate *initial_rate)
{
	struct iwl_lq_cmd *lq_cmd = &lq_sta->lq;
	u8 ant = initial_rate->ant;

#ifdef CONFIG_MAC80211_DEBUGFS
	if (lq_sta->dbg_fixed_rate) {
		rs_build_rates_table_from_fixed(mvm, lq_cmd,
						lq_sta->band,
						lq_sta->dbg_fixed_rate);
		ant = (lq_sta->dbg_fixed_rate & RATE_MCS_ANT_ABC_MSK) >>
			RATE_MCS_ANT_POS;
	} else
#endif
		rs_build_rates_table(mvm, lq_sta, initial_rate);

	if (num_of_ant(ant) == 1)
		lq_cmd->single_stream_ant_msk = ant;

	lq_cmd->agg_frame_cnt_limit = LINK_QUAL_AGG_FRAME_LIMIT_DEF;
	lq_cmd->agg_disable_start_th = LINK_QUAL_AGG_DISABLE_START_DEF;

	lq_cmd->agg_time_limit =
		cpu_to_le16(LINK_QUAL_AGG_TIME_LIMIT_DEF);

	if (sta)
		lq_cmd->agg_time_limit =
			cpu_to_le16(iwl_mvm_coex_agg_time_limit(mvm, sta));
}

static void *rs_alloc(struct ieee80211_hw *hw, struct dentry *debugfsdir)
{
	return hw->priv;
}
/* rate scale requires free function to be implemented */
static void rs_free(void *mvm_rate)
{
	return;
}

static void rs_free_sta(void *mvm_r, struct ieee80211_sta *sta,
			void *mvm_sta)
{
	struct iwl_op_mode *op_mode __maybe_unused = mvm_r;
	struct iwl_mvm *mvm __maybe_unused = IWL_OP_MODE_GET_MVM(op_mode);

	IWL_DEBUG_RATE(mvm, "enter\n");
	IWL_DEBUG_RATE(mvm, "leave\n");
}

#ifdef CONFIG_MAC80211_DEBUGFS
int rs_pretty_print_rate(char *buf, const u32 rate)
{

	char *type, *bw;
	u8 mcs = 0, nss = 0;
	u8 ant = (rate & RATE_MCS_ANT_ABC_MSK) >> RATE_MCS_ANT_POS;

	if (!(rate & RATE_MCS_HT_MSK) &&
	    !(rate & RATE_MCS_VHT_MSK)) {
		int index = iwl_hwrate_to_plcp_idx(rate);

		return sprintf(buf, "Legacy | ANT: %s Rate: %s Mbps\n",
			       rs_pretty_ant(ant),
			       index == IWL_RATE_INVALID ? "BAD" :
			       iwl_rate_mcs[index].mbps);
	}

	if (rate & RATE_MCS_VHT_MSK) {
		type = "VHT";
		mcs = rate & RATE_VHT_MCS_RATE_CODE_MSK;
		nss = ((rate & RATE_VHT_MCS_NSS_MSK)
		       >> RATE_VHT_MCS_NSS_POS) + 1;
	} else if (rate & RATE_MCS_HT_MSK) {
		type = "HT";
		mcs = rate & RATE_HT_MCS_INDEX_MSK;
	} else {
		type = "Unknown"; /* shouldn't happen */
	}

	switch (rate & RATE_MCS_CHAN_WIDTH_MSK) {
	case RATE_MCS_CHAN_WIDTH_20:
		bw = "20Mhz";
		break;
	case RATE_MCS_CHAN_WIDTH_40:
		bw = "40Mhz";
		break;
	case RATE_MCS_CHAN_WIDTH_80:
		bw = "80Mhz";
		break;
	case RATE_MCS_CHAN_WIDTH_160:
		bw = "160Mhz";
		break;
	default:
		bw = "BAD BW";
	}

	return sprintf(buf, "%s | ANT: %s BW: %s MCS: %d NSS: %d %s%s%s%s%s\n",
		       type, rs_pretty_ant(ant), bw, mcs, nss,
		       (rate & RATE_MCS_SGI_MSK) ? "SGI " : "NGI ",
		       (rate & RATE_MCS_HT_STBC_MSK) ? "STBC " : "",
		       (rate & RATE_MCS_LDPC_MSK) ? "LDPC " : "",
		       (rate & RATE_MCS_BF_MSK) ? "BF " : "",
		       (rate & RATE_MCS_ZLF_MSK) ? "ZLF " : "");
}

/**
 * Program the device to use fixed rate for frame transmit
 * This is for debugging/testing only
 * once the device start use fixed rate, we need to reload the module
 * to being back the normal operation.
 */
static void rs_program_fix_rate(struct iwl_mvm *mvm,
				struct iwl_lq_sta *lq_sta)
{
	lq_sta->active_legacy_rate = 0x0FFF;	/* 1 - 54 MBits, includes CCK */
	lq_sta->active_siso_rate   = 0x1FD0;	/* 6 - 60 MBits, no 9, no CCK */
	lq_sta->active_mimo2_rate  = 0x1FD0;	/* 6 - 60 MBits, no 9, no CCK */

	IWL_DEBUG_RATE(mvm, "sta_id %d rate 0x%X\n",
		       lq_sta->lq.sta_id, lq_sta->dbg_fixed_rate);

	if (lq_sta->dbg_fixed_rate) {
		struct rs_rate rate;
		rs_rate_from_ucode_rate(lq_sta->dbg_fixed_rate,
					lq_sta->band, &rate);
		rs_fill_lq_cmd(mvm, NULL, lq_sta, &rate);
		iwl_mvm_send_lq_cmd(lq_sta->drv, &lq_sta->lq, false);
	}
}

static ssize_t rs_sta_dbgfs_scale_table_write(struct file *file,
			const char __user *user_buf, size_t count, loff_t *ppos)
{
	struct iwl_lq_sta *lq_sta = file->private_data;
	struct iwl_mvm *mvm;
	char buf[64];
	size_t buf_size;
	u32 parsed_rate;


	mvm = lq_sta->drv;
	memset(buf, 0, sizeof(buf));
	buf_size = min(count, sizeof(buf) -  1);
	if (copy_from_user(buf, user_buf, buf_size))
		return -EFAULT;

	if (sscanf(buf, "%x", &parsed_rate) == 1)
		lq_sta->dbg_fixed_rate = parsed_rate;
	else
		lq_sta->dbg_fixed_rate = 0;

	rs_program_fix_rate(mvm, lq_sta);

	return count;
}

static ssize_t rs_sta_dbgfs_scale_table_read(struct file *file,
			char __user *user_buf, size_t count, loff_t *ppos)
{
	char *buff;
	int desc = 0;
	int i = 0;
	ssize_t ret;

	struct iwl_lq_sta *lq_sta = file->private_data;
	struct iwl_mvm *mvm;
	struct iwl_scale_tbl_info *tbl = &(lq_sta->lq_info[lq_sta->active_tbl]);
	struct rs_rate *rate = &tbl->rate;
	mvm = lq_sta->drv;
	buff = kmalloc(2048, GFP_KERNEL);
	if (!buff)
		return -ENOMEM;

	desc += sprintf(buff+desc, "sta_id %d\n", lq_sta->lq.sta_id);
	desc += sprintf(buff+desc, "failed=%d success=%d rate=0%lX\n",
			lq_sta->total_failed, lq_sta->total_success,
			lq_sta->active_legacy_rate);
	desc += sprintf(buff+desc, "fixed rate 0x%X\n",
			lq_sta->dbg_fixed_rate);
	desc += sprintf(buff+desc, "valid_tx_ant %s%s%s\n",
	    (mvm->fw->valid_tx_ant & ANT_A) ? "ANT_A," : "",
	    (mvm->fw->valid_tx_ant & ANT_B) ? "ANT_B," : "",
	    (mvm->fw->valid_tx_ant & ANT_C) ? "ANT_C" : "");
	desc += sprintf(buff+desc, "lq type %s\n",
			(is_legacy(rate)) ? "legacy" :
			is_vht(rate) ? "VHT" : "HT");
	if (!is_legacy(rate)) {
		desc += sprintf(buff+desc, " %s",
		   (is_siso(rate)) ? "SISO" : "MIMO2");
		   desc += sprintf(buff+desc, " %s",
				   (is_ht20(rate)) ? "20MHz" :
				   (is_ht40(rate)) ? "40MHz" :
				   (is_ht80(rate)) ? "80Mhz" : "BAD BW");
		   desc += sprintf(buff+desc, " %s %s\n",
				   (rate->sgi) ? "SGI" : "NGI",
				   (lq_sta->is_agg) ? "AGG on" : "");
	}
	desc += sprintf(buff+desc, "last tx rate=0x%X\n",
			lq_sta->last_rate_n_flags);
	desc += sprintf(buff+desc,
			"general: flags=0x%X mimo-d=%d s-ant=0x%x d-ant=0x%x\n",
			lq_sta->lq.flags,
			lq_sta->lq.mimo_delim,
			lq_sta->lq.single_stream_ant_msk,
			lq_sta->lq.dual_stream_ant_msk);

	desc += sprintf(buff+desc,
			"agg: time_limit=%d dist_start_th=%d frame_cnt_limit=%d\n",
			le16_to_cpu(lq_sta->lq.agg_time_limit),
			lq_sta->lq.agg_disable_start_th,
			lq_sta->lq.agg_frame_cnt_limit);

	desc += sprintf(buff+desc,
			"Start idx [0]=0x%x [1]=0x%x [2]=0x%x [3]=0x%x\n",
			lq_sta->lq.initial_rate_index[0],
			lq_sta->lq.initial_rate_index[1],
			lq_sta->lq.initial_rate_index[2],
			lq_sta->lq.initial_rate_index[3]);

	for (i = 0; i < LINK_QUAL_MAX_RETRY_NUM; i++) {
		u32 r = le32_to_cpu(lq_sta->lq.rs_table[i]);

		desc += sprintf(buff+desc, " rate[%d] 0x%X ", i, r);
		desc += rs_pretty_print_rate(buff+desc, r);
	}

	ret = simple_read_from_buffer(user_buf, count, ppos, buff, desc);
	kfree(buff);
	return ret;
}

static const struct file_operations rs_sta_dbgfs_scale_table_ops = {
	.write = rs_sta_dbgfs_scale_table_write,
	.read = rs_sta_dbgfs_scale_table_read,
	.open = simple_open,
	.llseek = default_llseek,
};
static ssize_t rs_sta_dbgfs_stats_table_read(struct file *file,
			char __user *user_buf, size_t count, loff_t *ppos)
{
	char *buff;
	int desc = 0;
	int i, j;
	ssize_t ret;
	struct iwl_scale_tbl_info *tbl;
	struct rs_rate *rate;
	struct iwl_lq_sta *lq_sta = file->private_data;

	buff = kmalloc(1024, GFP_KERNEL);
	if (!buff)
		return -ENOMEM;

	for (i = 0; i < LQ_SIZE; i++) {
		tbl = &(lq_sta->lq_info[i]);
		rate = &tbl->rate;
		desc += sprintf(buff+desc,
				"%s type=%d SGI=%d BW=%s DUP=0\n"
				"index=%d\n",
				lq_sta->active_tbl == i ? "*" : "x",
				rate->type,
				rate->sgi,
				is_ht20(rate) ? "20Mhz" :
				is_ht40(rate) ? "40Mhz" :
				is_ht80(rate) ? "80Mhz" : "ERR",
				rate->index);
		for (j = 0; j < IWL_RATE_COUNT; j++) {
			desc += sprintf(buff+desc,
				"counter=%d success=%d %%=%d\n",
				tbl->win[j].counter,
				tbl->win[j].success_counter,
				tbl->win[j].success_ratio);
		}
	}
	ret = simple_read_from_buffer(user_buf, count, ppos, buff, desc);
	kfree(buff);
	return ret;
}

static const struct file_operations rs_sta_dbgfs_stats_table_ops = {
	.read = rs_sta_dbgfs_stats_table_read,
	.open = simple_open,
	.llseek = default_llseek,
};

static void rs_add_debugfs(void *mvm, void *mvm_sta, struct dentry *dir)
{
	struct iwl_lq_sta *lq_sta = mvm_sta;
	lq_sta->rs_sta_dbgfs_scale_table_file =
		debugfs_create_file("rate_scale_table", S_IRUSR | S_IWUSR, dir,
				    lq_sta, &rs_sta_dbgfs_scale_table_ops);
	lq_sta->rs_sta_dbgfs_stats_table_file =
		debugfs_create_file("rate_stats_table", S_IRUSR, dir,
				    lq_sta, &rs_sta_dbgfs_stats_table_ops);
	lq_sta->rs_sta_dbgfs_tx_agg_tid_en_file =
		debugfs_create_u8("tx_agg_tid_enable", S_IRUSR | S_IWUSR, dir,
				  &lq_sta->tx_agg_tid_en);
}

static void rs_remove_debugfs(void *mvm, void *mvm_sta)
{
	struct iwl_lq_sta *lq_sta = mvm_sta;
	debugfs_remove(lq_sta->rs_sta_dbgfs_scale_table_file);
	debugfs_remove(lq_sta->rs_sta_dbgfs_stats_table_file);
	debugfs_remove(lq_sta->rs_sta_dbgfs_tx_agg_tid_en_file);
}
#endif

/*
 * Initialization of rate scaling information is done by driver after
 * the station is added. Since mac80211 calls this function before a
 * station is added we ignore it.
 */
static void rs_rate_init_stub(void *mvm_r,
			      struct ieee80211_supported_band *sband,
			      struct cfg80211_chan_def *chandef,
			      struct ieee80211_sta *sta, void *mvm_sta)
{
}

static const struct rate_control_ops rs_mvm_ops = {
	.name = RS_NAME,
	.tx_status = rs_tx_status,
	.get_rate = rs_get_rate,
	.rate_init = rs_rate_init_stub,
	.alloc = rs_alloc,
	.free = rs_free,
	.alloc_sta = rs_alloc_sta,
	.free_sta = rs_free_sta,
	.rate_update = rs_rate_update,
#ifdef CONFIG_MAC80211_DEBUGFS
	.add_sta_debugfs = rs_add_debugfs,
	.remove_sta_debugfs = rs_remove_debugfs,
#endif
};

int iwl_mvm_rate_control_register(void)
{
	return ieee80211_rate_control_register(&rs_mvm_ops);
}

void iwl_mvm_rate_control_unregister(void)
{
	ieee80211_rate_control_unregister(&rs_mvm_ops);
}

/**
 * iwl_mvm_tx_protection - Gets LQ command, change it to enable/disable
 * Tx protection, according to this rquest and previous requests,
 * and send the LQ command.
 * @mvmsta: The station
 * @enable: Enable Tx protection?
 */
int iwl_mvm_tx_protection(struct iwl_mvm *mvm, struct iwl_mvm_sta *mvmsta,
			  bool enable)
{
	struct iwl_lq_cmd *lq = &mvmsta->lq_sta.lq;

	lockdep_assert_held(&mvm->mutex);

	if (enable) {
		if (mvmsta->tx_protection == 0)
			lq->flags |= LQ_FLAG_USE_RTS_MSK;
		mvmsta->tx_protection++;
	} else {
		mvmsta->tx_protection--;
		if (mvmsta->tx_protection == 0)
			lq->flags &= ~LQ_FLAG_USE_RTS_MSK;
	}

	return iwl_mvm_send_lq_cmd(mvm, lq, false);
}<|MERGE_RESOLUTION|>--- conflicted
+++ resolved
@@ -212,15 +212,10 @@
 			RS_COLUMN_LEGACY_ANT_B,
 			RS_COLUMN_SISO_ANT_A,
 			RS_COLUMN_SISO_ANT_B,
-<<<<<<< HEAD
-			RS_COLUMN_MIMO2,
-			RS_COLUMN_MIMO2_SGI,
-=======
 			RS_COLUMN_INVALID,
 			RS_COLUMN_INVALID,
 			RS_COLUMN_INVALID,
 			RS_COLUMN_INVALID,
->>>>>>> d6d211db
 		},
 	},
 	[RS_COLUMN_LEGACY_ANT_B] = {
@@ -230,15 +225,10 @@
 			RS_COLUMN_LEGACY_ANT_A,
 			RS_COLUMN_SISO_ANT_A,
 			RS_COLUMN_SISO_ANT_B,
-<<<<<<< HEAD
-			RS_COLUMN_MIMO2,
-			RS_COLUMN_MIMO2_SGI,
-=======
 			RS_COLUMN_INVALID,
 			RS_COLUMN_INVALID,
 			RS_COLUMN_INVALID,
 			RS_COLUMN_INVALID,
->>>>>>> d6d211db
 		},
 	},
 	[RS_COLUMN_SISO_ANT_A] = {
@@ -249,13 +239,9 @@
 			RS_COLUMN_MIMO2,
 			RS_COLUMN_SISO_ANT_A_SGI,
 			RS_COLUMN_SISO_ANT_B_SGI,
-<<<<<<< HEAD
-			RS_COLUMN_MIMO2_SGI,
-=======
 			RS_COLUMN_LEGACY_ANT_A,
 			RS_COLUMN_LEGACY_ANT_B,
 			RS_COLUMN_INVALID,
->>>>>>> d6d211db
 		},
 		.checks = {
 			rs_siso_allow,
@@ -269,13 +255,9 @@
 			RS_COLUMN_MIMO2,
 			RS_COLUMN_SISO_ANT_B_SGI,
 			RS_COLUMN_SISO_ANT_A_SGI,
-<<<<<<< HEAD
-			RS_COLUMN_MIMO2_SGI,
-=======
 			RS_COLUMN_LEGACY_ANT_A,
 			RS_COLUMN_LEGACY_ANT_B,
 			RS_COLUMN_INVALID,
->>>>>>> d6d211db
 		},
 		.checks = {
 			rs_siso_allow,
@@ -291,11 +273,8 @@
 			RS_COLUMN_SISO_ANT_A,
 			RS_COLUMN_SISO_ANT_B,
 			RS_COLUMN_MIMO2,
-<<<<<<< HEAD
-=======
 			RS_COLUMN_LEGACY_ANT_A,
 			RS_COLUMN_LEGACY_ANT_B,
->>>>>>> d6d211db
 		},
 		.checks = {
 			rs_siso_allow,
@@ -312,11 +291,8 @@
 			RS_COLUMN_SISO_ANT_B,
 			RS_COLUMN_SISO_ANT_A,
 			RS_COLUMN_MIMO2,
-<<<<<<< HEAD
-=======
 			RS_COLUMN_LEGACY_ANT_A,
 			RS_COLUMN_LEGACY_ANT_B,
->>>>>>> d6d211db
 		},
 		.checks = {
 			rs_siso_allow,
@@ -332,11 +308,8 @@
 			RS_COLUMN_SISO_ANT_A_SGI,
 			RS_COLUMN_SISO_ANT_B_SGI,
 			RS_COLUMN_MIMO2_SGI,
-<<<<<<< HEAD
-=======
 			RS_COLUMN_LEGACY_ANT_A,
 			RS_COLUMN_LEGACY_ANT_B,
->>>>>>> d6d211db
 		},
 		.checks = {
 			rs_mimo_allow,
@@ -352,11 +325,8 @@
 			RS_COLUMN_SISO_ANT_A,
 			RS_COLUMN_SISO_ANT_B,
 			RS_COLUMN_MIMO2,
-<<<<<<< HEAD
-=======
 			RS_COLUMN_LEGACY_ANT_A,
 			RS_COLUMN_LEGACY_ANT_B,
->>>>>>> d6d211db
 		},
 		.checks = {
 			rs_mimo_allow,
