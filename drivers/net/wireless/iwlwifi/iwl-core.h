/******************************************************************************
 *
 * This file is provided under a dual BSD/GPLv2 license.  When using or
 * redistributing this file, you may do so under either license.
 *
 * GPL LICENSE SUMMARY
 *
 * Copyright(c) 2008 - 2011 Intel Corporation. All rights reserved.
 *
 * This program is free software; you can redistribute it and/or modify
 * it under the terms of version 2 of the GNU General Public License as
 * published by the Free Software Foundation.
 *
 * This program is distributed in the hope that it will be useful, but
 * WITHOUT ANY WARRANTY; without even the implied warranty of
 * MERCHANTABILITY or FITNESS FOR A PARTICULAR PURPOSE.  See the GNU
 * General Public License for more details.
 *
 * You should have received a copy of the GNU General Public License
 * along with this program; if not, write to the Free Software
 * Foundation, Inc., 51 Franklin Street, Fifth Floor, Boston, MA 02110,
 * USA
 *
 * The full GNU General Public License is included in this distribution
 * in the file called LICENSE.GPL.
 *
 * Contact Information:
 *  Intel Linux Wireless <ilw@linux.intel.com>
 * Intel Corporation, 5200 N.E. Elam Young Parkway, Hillsboro, OR 97124-6497
 *
 * BSD LICENSE
 *
 * Copyright(c) 2005 - 2011 Intel Corporation. All rights reserved.
 * All rights reserved.
 *
 * Redistribution and use in source and binary forms, with or without
 * modification, are permitted provided that the following conditions
 * are met:
 *
 *  * Redistributions of source code must retain the above copyright
 *    notice, this list of conditions and the following disclaimer.
 *  * Redistributions in binary form must reproduce the above copyright
 *    notice, this list of conditions and the following disclaimer in
 *    the documentation and/or other materials provided with the
 *    distribution.
 *  * Neither the name Intel Corporation nor the names of its
 *    contributors may be used to endorse or promote products derived
 *    from this software without specific prior written permission.
 *
 * THIS SOFTWARE IS PROVIDED BY THE COPYRIGHT HOLDERS AND CONTRIBUTORS
 * "AS IS" AND ANY EXPRESS OR IMPLIED WARRANTIES, INCLUDING, BUT NOT
 * LIMITED TO, THE IMPLIED WARRANTIES OF MERCHANTABILITY AND FITNESS FOR
 * A PARTICULAR PURPOSE ARE DISCLAIMED. IN NO EVENT SHALL THE COPYRIGHT
 * OWNER OR CONTRIBUTORS BE LIABLE FOR ANY DIRECT, INDIRECT, INCIDENTAL,
 * SPECIAL, EXEMPLARY, OR CONSEQUENTIAL DAMAGES (INCLUDING, BUT NOT
 * LIMITED TO, PROCUREMENT OF SUBSTITUTE GOODS OR SERVICES; LOSS OF USE,
 * DATA, OR PROFITS; OR BUSINESS INTERRUPTION) HOWEVER CAUSED AND ON ANY
 * THEORY OF LIABILITY, WHETHER IN CONTRACT, STRICT LIABILITY, OR TORT
 * (INCLUDING NEGLIGENCE OR OTHERWISE) ARISING IN ANY WAY OUT OF THE USE
 * OF THIS SOFTWARE, EVEN IF ADVISED OF THE POSSIBILITY OF SUCH DAMAGE.
 *****************************************************************************/

#ifndef __iwl_core_h__
#define __iwl_core_h__

#include "iwl-dev.h"

/************************
 * forward declarations *
 ************************/
struct iwl_host_cmd;
struct iwl_cmd;


#define IWLWIFI_VERSION "in-tree:"
#define DRV_COPYRIGHT	"Copyright(c) 2003-2011 Intel Corporation"
#define DRV_AUTHOR     "<ilw@linux.intel.com>"

#define IWL_PCI_DEVICE(dev, subdev, cfg) \
	.vendor = PCI_VENDOR_ID_INTEL,  .device = (dev), \
	.subvendor = PCI_ANY_ID, .subdevice = (subdev), \
	.driver_data = (kernel_ulong_t)&(cfg)

#define TIME_UNIT		1024

#define IWL_SKU_G       0x1
#define IWL_SKU_A       0x2
#define IWL_SKU_N       0x8

#define IWL_CMD(x) case x: return #x

struct iwl_hcmd_ops {
	int (*commit_rxon)(struct iwl_priv *priv, struct iwl_rxon_context *ctx);
	void (*set_rxon_chain)(struct iwl_priv *priv,
			       struct iwl_rxon_context *ctx);
	int (*set_tx_ant)(struct iwl_priv *priv, u8 valid_tx_ant);
	void (*send_bt_config)(struct iwl_priv *priv);
	int (*set_pan_params)(struct iwl_priv *priv);
};

struct iwl_hcmd_utils_ops {
	u16 (*build_addsta_hcmd)(const struct iwl_addsta_cmd *cmd, u8 *data);
	void (*gain_computation)(struct iwl_priv *priv,
			u32 *average_noise,
			u16 min_average_noise_antennat_i,
			u32 min_average_noise,
			u8 default_chain);
	void (*chain_noise_reset)(struct iwl_priv *priv);
	void (*tx_cmd_protection)(struct iwl_priv *priv,
				  struct ieee80211_tx_info *info,
				  __le16 fc, __le32 *tx_flags);
	int  (*calc_rssi)(struct iwl_priv *priv,
			  struct iwl_rx_phy_res *rx_resp);
	int (*request_scan)(struct iwl_priv *priv, struct ieee80211_vif *vif);
	void (*post_scan)(struct iwl_priv *priv);
};

struct iwl_apm_ops {
	int (*init)(struct iwl_priv *priv);
	void (*config)(struct iwl_priv *priv);
};

struct iwl_temp_ops {
	void (*temperature)(struct iwl_priv *priv);
};

struct iwl_lib_ops {
	/* set hw dependent parameters */
	int (*set_hw_params)(struct iwl_priv *priv);
	/* setup Rx handler */
	void (*rx_handler_setup)(struct iwl_priv *priv);
	/* setup deferred work */
	void (*setup_deferred_work)(struct iwl_priv *priv);
	/* cancel deferred work */
	void (*cancel_deferred_work)(struct iwl_priv *priv);
	/* check validity of rtc data address */
	int (*is_valid_rtc_data_addr)(u32 addr);
	int (*set_channel_switch)(struct iwl_priv *priv,
				  struct ieee80211_channel_switch *ch_switch);
	/* power management */
	struct iwl_apm_ops apm_ops;

	/* power */
	int (*send_tx_power) (struct iwl_priv *priv);
	void (*update_chain_flags)(struct iwl_priv *priv);

	/* eeprom operations (as defined in iwl-eeprom.h) */
	struct iwl_eeprom_ops eeprom_ops;

	/* temperature */
	struct iwl_temp_ops temp_ops;

	int (*txfifo_flush)(struct iwl_priv *priv, u16 flush_control);
	void (*dev_txfifo_flush)(struct iwl_priv *priv, u16 flush_control);

};

/* NIC specific ops */
struct iwl_nic_ops {
	void (*additional_nic_config)(struct iwl_priv *priv);
};

struct iwl_ops {
	const struct iwl_lib_ops *lib;
	const struct iwl_hcmd_ops *hcmd;
	const struct iwl_hcmd_utils_ops *utils;
	const struct iwl_nic_ops *nic;
};

struct iwl_mod_params {
	int sw_crypto;		/* def: 0 = using hardware encryption */
	int num_of_queues;	/* def: HW dependent */
	int disable_11n;	/* def: 0 = 11n capabilities enabled */
	int amsdu_size_8K;	/* def: 1 = enable 8K amsdu size */
	int antenna;  		/* def: 0 = both antennas (use diversity) */
	int restart_fw;		/* def: 1 = restart firmware */
	bool plcp_check;	/* def: true = enable plcp health check */
	bool ack_check;		/* def: false = disable ack health check */
};

/*
 * @max_ll_items: max number of OTP blocks
 * @shadow_ram_support: shadow support for OTP memory
 * @led_compensation: compensate on the led on/off time per HW according
 *	to the deviation to achieve the desired led frequency.
 *	The detail algorithm is described in iwl-led.c
 * @chain_noise_num_beacons: number of beacons used to compute chain noise
 * @adv_thermal_throttle: support advance thermal throttle
 * @support_ct_kill_exit: support ct kill exit condition
 * @support_wimax_coexist: support wimax/wifi co-exist
 * @plcp_delta_threshold: plcp error rate threshold used to trigger
 *	radio tuning when there is a high receiving plcp error rate
 * @chain_noise_scale: default chain noise scale used for gain computation
 * @wd_timeout: TX queues watchdog timeout
 * @temperature_kelvin: temperature report by uCode in kelvin
 * @max_event_log_size: size of event log buffer size for ucode event logging
 * @shadow_reg_enable: HW shadhow register bit
 */
struct iwl_base_params {
	int eeprom_size;
	int num_of_queues;	/* def: HW dependent */
	int num_of_ampdu_queues;/* def: HW dependent */
	/* for iwl_apm_init() */
	u32 pll_cfg_val;

	const u16 max_ll_items;
	const bool shadow_ram_support;
	u16 led_compensation;
	int chain_noise_num_beacons;
	bool adv_thermal_throttle;
	bool support_ct_kill_exit;
	const bool support_wimax_coexist;
	u8 plcp_delta_threshold;
	s32 chain_noise_scale;
	unsigned int wd_timeout;
	bool temperature_kelvin;
	u32 max_event_log_size;
	const bool shadow_reg_enable;
};
/*
 * @advanced_bt_coexist: support advanced bt coexist
 * @bt_init_traffic_load: specify initial bt traffic load
 * @bt_prio_boost: default bt priority boost value
 * @agg_time_limit: maximum number of uSec in aggregation
 * @ampdu_factor: Maximum A-MPDU length factor
 * @ampdu_density: Minimum A-MPDU spacing
 * @bt_sco_disable: uCode should not response to BT in SCO/ESCO mode
*/
struct iwl_bt_params {
	bool advanced_bt_coexist;
	u8 bt_init_traffic_load;
	u8 bt_prio_boost;
	u16 agg_time_limit;
	u8 ampdu_factor;
	u8 ampdu_density;
	bool bt_sco_disable;
	bool bt_session_2;
};
/*
 * @use_rts_for_aggregation: use rts/cts protection for HT traffic
*/
struct iwl_ht_params {
	const bool ht_greenfield_support; /* if used set to true */
	bool use_rts_for_aggregation;
};

/**
 * struct iwl_cfg
 * @fw_name_pre: Firmware filename prefix. The api version and extension
 *	(.ucode) will be added to filename before loading from disk. The
 *	filename is constructed as fw_name_pre<api>.ucode.
 * @ucode_api_max: Highest version of uCode API supported by driver.
 * @ucode_api_min: Lowest version of uCode API supported by driver.
 * @pa_type: used by 6000 series only to identify the type of Power Amplifier
 * @need_dc_calib: need to perform init dc calibration
 * @need_temp_offset_calib: need to perform temperature offset calibration
 * @scan_antennas: available antenna for scan operation
 * @led_mode: 0=blinking, 1=On(RF On)/Off(RF Off)
 * @adv_pm: advance power management
 * @rx_with_siso_diversity: 1x1 device with rx antenna diversity
 * @internal_wimax_coex: internal wifi/wimax combo device
 * @iq_invert: I/Q inversion
 * @disable_otp_refresh: disable OTP refresh current limit
 *
 * We enable the driver to be backward compatible wrt API version. The
 * driver specifies which APIs it supports (with @ucode_api_max being the
 * highest and @ucode_api_min the lowest). Firmware will only be loaded if
 * it has a supported API version. The firmware's API version will be
 * stored in @iwl_priv, enabling the driver to make runtime changes based
 * on firmware version used.
 *
 * For example,
 * if (IWL_UCODE_API(priv->ucode_ver) >= 2) {
 *	Driver interacts with Firmware API version >= 2.
 * } else {
 *	Driver interacts with Firmware API version 1.
 * }
 *
 * The ideal usage of this infrastructure is to treat a new ucode API
 * release as a new hardware revision. That is, through utilizing the
 * iwl_hcmd_utils_ops etc. we accommodate different command structures
 * and flows between hardware versions (4965/5000) as well as their API
 * versions.
 *
 */
struct iwl_cfg {
	/* params specific to an individual device within a device family */
	const char *name;
	const char *fw_name_pre;
	const unsigned int ucode_api_max;
	const unsigned int ucode_api_min;
	u8   valid_tx_ant;
	u8   valid_rx_ant;
	unsigned int sku;
	u16  eeprom_ver;
	u16  eeprom_calib_ver;
	const struct iwl_ops *ops;
	/* params not likely to change within a device family */
	struct iwl_base_params *base_params;
	/* params likely to change within a device family */
	struct iwl_ht_params *ht_params;
	struct iwl_bt_params *bt_params;
	enum iwl_pa_type pa_type;	  /* if used set to IWL_PA_SYSTEM */
	const bool need_dc_calib;	  /* if used set to true */
	const bool need_temp_offset_calib; /* if used set to true */
	u8 scan_rx_antennas[IEEE80211_NUM_BANDS];
	enum iwl_led_mode led_mode;
	const bool adv_pm;
	const bool rx_with_siso_diversity;
	const bool internal_wimax_coex;
	const bool iq_invert;
	const bool disable_otp_refresh;
};

/***************************
 *   L i b                 *
 ***************************/

int iwl_mac_conf_tx(struct ieee80211_hw *hw, u16 queue,
		    const struct ieee80211_tx_queue_params *params);
int iwl_mac_tx_last_beacon(struct ieee80211_hw *hw);
void iwl_set_rxon_hwcrypto(struct iwl_priv *priv, struct iwl_rxon_context *ctx,
			   int hw_decrypt);
int iwl_check_rxon_cmd(struct iwl_priv *priv, struct iwl_rxon_context *ctx);
int iwl_full_rxon_required(struct iwl_priv *priv, struct iwl_rxon_context *ctx);
int iwl_set_rxon_channel(struct iwl_priv *priv, struct ieee80211_channel *ch,
			 struct iwl_rxon_context *ctx);
void iwl_set_flags_for_band(struct iwl_priv *priv,
			    struct iwl_rxon_context *ctx,
			    enum ieee80211_band band,
			    struct ieee80211_vif *vif);
u8 iwl_get_single_channel_number(struct iwl_priv *priv,
				  enum ieee80211_band band);
void iwl_set_rxon_ht(struct iwl_priv *priv, struct iwl_ht_config *ht_conf);
bool iwl_is_ht40_tx_allowed(struct iwl_priv *priv,
			    struct iwl_rxon_context *ctx,
			    struct ieee80211_sta_ht_cap *ht_cap);
void iwl_connection_init_rx_config(struct iwl_priv *priv,
				   struct iwl_rxon_context *ctx);
void iwl_set_rate(struct iwl_priv *priv);
void iwl_irq_handle_error(struct iwl_priv *priv);
int iwl_mac_add_interface(struct ieee80211_hw *hw,
			  struct ieee80211_vif *vif);
void iwl_mac_remove_interface(struct ieee80211_hw *hw,
			      struct ieee80211_vif *vif);
int iwl_mac_change_interface(struct ieee80211_hw *hw,
			     struct ieee80211_vif *vif,
			     enum nl80211_iftype newtype, bool newp2p);
int iwl_alloc_txq_mem(struct iwl_priv *priv);
void iwl_free_txq_mem(struct iwl_priv *priv);

#ifdef CONFIG_IWLWIFI_DEBUGFS
int iwl_alloc_traffic_mem(struct iwl_priv *priv);
void iwl_free_traffic_mem(struct iwl_priv *priv);
void iwl_reset_traffic_log(struct iwl_priv *priv);
void iwl_dbg_log_tx_data_frame(struct iwl_priv *priv,
				u16 length, struct ieee80211_hdr *header);
void iwl_dbg_log_rx_data_frame(struct iwl_priv *priv,
				u16 length, struct ieee80211_hdr *header);
const char *get_mgmt_string(int cmd);
const char *get_ctrl_string(int cmd);
void iwl_clear_traffic_stats(struct iwl_priv *priv);
void iwl_update_stats(struct iwl_priv *priv, bool is_tx, __le16 fc,
		      u16 len);
#else
static inline int iwl_alloc_traffic_mem(struct iwl_priv *priv)
{
	return 0;
}
static inline void iwl_free_traffic_mem(struct iwl_priv *priv)
{
}
static inline void iwl_reset_traffic_log(struct iwl_priv *priv)
{
}
static inline void iwl_dbg_log_tx_data_frame(struct iwl_priv *priv,
		      u16 length, struct ieee80211_hdr *header)
{
}
static inline void iwl_dbg_log_rx_data_frame(struct iwl_priv *priv,
		      u16 length, struct ieee80211_hdr *header)
{
}
static inline void iwl_update_stats(struct iwl_priv *priv, bool is_tx,
				    __le16 fc, u16 len)
{
}
#endif

/*****************************************************
* RX
******************************************************/
void iwl_cmd_queue_free(struct iwl_priv *priv);
void iwl_cmd_queue_unmap(struct iwl_priv *priv);
int iwl_rx_queue_alloc(struct iwl_priv *priv);
void iwl_rx_queue_update_write_ptr(struct iwl_priv *priv,
				  struct iwl_rx_queue *q);
int iwl_rx_queue_space(const struct iwl_rx_queue *q);
void iwl_tx_cmd_complete(struct iwl_priv *priv, struct iwl_rx_mem_buffer *rxb);

void iwl_chswitch_done(struct iwl_priv *priv, bool is_success);

/* TX helpers */

/*****************************************************
* TX
******************************************************/
void iwl_txq_update_write_ptr(struct iwl_priv *priv, struct iwl_tx_queue *txq);
int iwl_tx_queue_init(struct iwl_priv *priv, struct iwl_tx_queue *txq,
		      int slots_num, u32 txq_id);
void iwl_tx_queue_reset(struct iwl_priv *priv, struct iwl_tx_queue *txq,
			int slots_num, u32 txq_id);
void iwl_tx_queue_free(struct iwl_priv *priv, int txq_id);
void iwl_tx_queue_unmap(struct iwl_priv *priv, int txq_id);
void iwl_setup_watchdog(struct iwl_priv *priv);
/*****************************************************
 * TX power
 ****************************************************/
int iwl_set_tx_power(struct iwl_priv *priv, s8 tx_power, bool force);

/*******************************************************************************
 * Rate
 ******************************************************************************/

u8 iwl_rate_get_lowest_plcp(struct iwl_priv *priv,
			    struct iwl_rxon_context *ctx);

/*******************************************************************************
 * Scanning
 ******************************************************************************/
void iwl_init_scan_params(struct iwl_priv *priv);
int iwl_scan_cancel(struct iwl_priv *priv);
int iwl_scan_cancel_timeout(struct iwl_priv *priv, unsigned long ms);
void iwl_force_scan_end(struct iwl_priv *priv);
int iwl_mac_hw_scan(struct ieee80211_hw *hw,
		    struct ieee80211_vif *vif,
		    struct cfg80211_scan_request *req);
void iwl_internal_short_hw_scan(struct iwl_priv *priv);
int iwl_force_reset(struct iwl_priv *priv, int mode, bool external);
u16 iwl_fill_probe_req(struct iwl_priv *priv, struct ieee80211_mgmt *frame,
		       const u8 *ta, const u8 *ie, int ie_len, int left);
void iwl_setup_rx_scan_handlers(struct iwl_priv *priv);
u16 iwl_get_active_dwell_time(struct iwl_priv *priv,
			      enum ieee80211_band band,
			      u8 n_probes);
u16 iwl_get_passive_dwell_time(struct iwl_priv *priv,
			       enum ieee80211_band band,
			       struct ieee80211_vif *vif);
void iwl_setup_scan_deferred_work(struct iwl_priv *priv);
void iwl_cancel_scan_deferred_work(struct iwl_priv *priv);
int __must_check iwl_scan_initiate(struct iwl_priv *priv,
				   struct ieee80211_vif *vif,
				   enum iwl_scan_type scan_type,
				   enum ieee80211_band band);

/* For faster active scanning, scan will move to the next channel if fewer than
 * PLCP_QUIET_THRESH packets are heard on this channel within
 * ACTIVE_QUIET_TIME after sending probe request.  This shortens the dwell
 * time if it's a quiet channel (nothing responded to our probe, and there's
 * no other traffic).
 * Disable "quiet" feature by setting PLCP_QUIET_THRESH to 0. */
#define IWL_ACTIVE_QUIET_TIME       cpu_to_le16(10)  /* msec */
#define IWL_PLCP_QUIET_THRESH       cpu_to_le16(1)  /* packets */

#define IWL_SCAN_CHECK_WATCHDOG		(HZ * 7)

/*****************************************************
 *   S e n d i n g     H o s t     C o m m a n d s   *
 *****************************************************/

const char *get_cmd_string(u8 cmd);
int __must_check iwl_send_cmd_sync(struct iwl_priv *priv,
				   struct iwl_host_cmd *cmd);
int iwl_send_cmd(struct iwl_priv *priv, struct iwl_host_cmd *cmd);
int __must_check iwl_send_cmd_pdu(struct iwl_priv *priv, u8 id,
				  u16 len, const void *data);
int iwl_send_cmd_pdu_async(struct iwl_priv *priv, u8 id, u16 len,
			   const void *data,
			   void (*callback)(struct iwl_priv *priv,
					    struct iwl_device_cmd *cmd,
					    struct iwl_rx_packet *pkt));

int iwl_enqueue_hcmd(struct iwl_priv *priv, struct iwl_host_cmd *cmd);


/*****************************************************
 * PCI						     *
 *****************************************************/

static inline u16 iwl_pcie_link_ctl(struct iwl_priv *priv)
{
	int pos;
	u16 pci_lnk_ctl;
	pos = pci_find_capability(priv->pci_dev, PCI_CAP_ID_EXP);
	pci_read_config_word(priv->pci_dev, pos + PCI_EXP_LNKCTL, &pci_lnk_ctl);
	return pci_lnk_ctl;
}

void iwl_bg_watchdog(unsigned long data);
u32 iwl_usecs_to_beacons(struct iwl_priv *priv, u32 usec, u32 beacon_interval);
__le32 iwl_add_beacon_time(struct iwl_priv *priv, u32 base,
			   u32 addon, u32 beacon_interval);

#ifdef CONFIG_PM
int iwl_pci_suspend(struct device *device);
int iwl_pci_resume(struct device *device);
extern const struct dev_pm_ops iwl_pm_ops;

#define IWL_PM_OPS	(&iwl_pm_ops)

#else /* !CONFIG_PM */

#define IWL_PM_OPS	NULL

#endif /* !CONFIG_PM */

/*****************************************************
*  Error Handling Debugging
******************************************************/
void iwl_dump_nic_error_log(struct iwl_priv *priv);
int iwl_dump_nic_event_log(struct iwl_priv *priv,
			   bool full_log, char **buf, bool display);
void iwl_dump_csr(struct iwl_priv *priv);
int iwl_dump_fh(struct iwl_priv *priv, char **buf, bool display);
#ifdef CONFIG_IWLWIFI_DEBUG
void iwl_print_rx_config_cmd(struct iwl_priv *priv,
			     struct iwl_rxon_context *ctx);
#else
static inline void iwl_print_rx_config_cmd(struct iwl_priv *priv,
					   struct iwl_rxon_context *ctx)
{
}
#endif

void iwl_clear_isr_stats(struct iwl_priv *priv);

/*****************************************************
*  GEOS
******************************************************/
int iwlcore_init_geos(struct iwl_priv *priv);
void iwlcore_free_geos(struct iwl_priv *priv);

/*************** DRIVER STATUS FUNCTIONS   *****/

#define STATUS_HCMD_ACTIVE	0	/* host command in progress */
/* 1 is unused (used to be STATUS_HCMD_SYNC_ACTIVE) */
#define STATUS_INT_ENABLED	2
#define STATUS_RF_KILL_HW	3
#define STATUS_CT_KILL		4
#define STATUS_INIT		5
#define STATUS_ALIVE		6
#define STATUS_READY		7
#define STATUS_TEMPERATURE	8
#define STATUS_GEO_CONFIGURED	9
#define STATUS_EXIT_PENDING	10
#define STATUS_STATISTICS	12
#define STATUS_SCANNING		13
#define STATUS_SCAN_ABORTING	14
#define STATUS_SCAN_HW		15
#define STATUS_POWER_PMI	16
#define STATUS_FW_ERROR		17
<<<<<<< HEAD
#define STATUS_CHANNEL_SWITCH_PENDING 19
=======
#define STATUS_DEVICE_ENABLED	18
#define STATUS_CHANNEL_SWITCH_PENDING 19

>>>>>>> 77570429

static inline int iwl_is_ready(struct iwl_priv *priv)
{
	/* The adapter is 'ready' if READY and GEO_CONFIGURED bits are
	 * set but EXIT_PENDING is not */
	return test_bit(STATUS_READY, &priv->status) &&
	       test_bit(STATUS_GEO_CONFIGURED, &priv->status) &&
	       !test_bit(STATUS_EXIT_PENDING, &priv->status);
}

static inline int iwl_is_alive(struct iwl_priv *priv)
{
	return test_bit(STATUS_ALIVE, &priv->status);
}

static inline int iwl_is_init(struct iwl_priv *priv)
{
	return test_bit(STATUS_INIT, &priv->status);
}

static inline int iwl_is_rfkill_hw(struct iwl_priv *priv)
{
	return test_bit(STATUS_RF_KILL_HW, &priv->status);
}

static inline int iwl_is_rfkill(struct iwl_priv *priv)
{
	return iwl_is_rfkill_hw(priv);
}

static inline int iwl_is_ctkill(struct iwl_priv *priv)
{
	return test_bit(STATUS_CT_KILL, &priv->status);
}

static inline int iwl_is_ready_rf(struct iwl_priv *priv)
{

	if (iwl_is_rfkill(priv))
		return 0;

	return iwl_is_ready(priv);
}

extern void iwl_send_bt_config(struct iwl_priv *priv);
extern int iwl_send_statistics_request(struct iwl_priv *priv,
				       u8 flags, bool clear);
void iwl_apm_stop(struct iwl_priv *priv);
int iwl_apm_init(struct iwl_priv *priv);

int iwl_send_rxon_timing(struct iwl_priv *priv, struct iwl_rxon_context *ctx);
static inline int iwlcore_commit_rxon(struct iwl_priv *priv,
				      struct iwl_rxon_context *ctx)
{
	return priv->cfg->ops->hcmd->commit_rxon(priv, ctx);
}
static inline const struct ieee80211_supported_band *iwl_get_hw_mode(
			struct iwl_priv *priv, enum ieee80211_band band)
{
	return priv->hw->wiphy->bands[band];
}

static inline bool iwl_advanced_bt_coexist(struct iwl_priv *priv)
{
	return priv->cfg->bt_params &&
	       priv->cfg->bt_params->advanced_bt_coexist;
}

extern bool bt_coex_active;
extern bool bt_siso_mode;


void iwlagn_fw_error(struct iwl_priv *priv, bool ondemand);

#endif /* __iwl_core_h__ */<|MERGE_RESOLUTION|>--- conflicted
+++ resolved
@@ -559,13 +559,9 @@
 #define STATUS_SCAN_HW		15
 #define STATUS_POWER_PMI	16
 #define STATUS_FW_ERROR		17
-<<<<<<< HEAD
-#define STATUS_CHANNEL_SWITCH_PENDING 19
-=======
 #define STATUS_DEVICE_ENABLED	18
 #define STATUS_CHANNEL_SWITCH_PENDING 19
 
->>>>>>> 77570429
 
 static inline int iwl_is_ready(struct iwl_priv *priv)
 {
