--- conflicted
+++ resolved
@@ -758,11 +758,7 @@
 					 BT_COEX_PRIO_TBL_EVT_INIT_CALIB2);
 		if (ret)
 			return ret;
-<<<<<<< HEAD
-	} else if (priv->cfg->bt_params) {
-=======
 	} else if (priv->lib->bt_params) {
->>>>>>> 69a2d10c
 		/*
 		 * default is 2-wire BT coexexistence support
 		 */
