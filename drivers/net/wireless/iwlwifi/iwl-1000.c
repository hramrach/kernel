--- conflicted
+++ resolved
@@ -148,11 +148,7 @@
 	.ucode_api_max = IWL1000_UCODE_API_MAX,
 	.ucode_api_min = IWL1000_UCODE_API_MIN,
 	.sku = IWL_SKU_G|IWL_SKU_N,
-<<<<<<< HEAD
-	.ops = &iwl5000_ops,
-=======
 	.ops = &iwl1000_ops,
->>>>>>> 17d857be
 	.eeprom_size = OTP_LOW_IMAGE_SIZE,
 	.eeprom_ver = EEPROM_5000_EEPROM_VERSION,
 	.eeprom_calib_ver = EEPROM_5000_TX_POWER_VERSION,
@@ -162,8 +158,5 @@
 	.need_pll_cfg = true,
 	.max_ll_items = OTP_MAX_LL_ITEMS_1000,
 	.shadow_ram_support = false,
-<<<<<<< HEAD
-=======
 	.ht_greenfield_support = true,
->>>>>>> 17d857be
 };
