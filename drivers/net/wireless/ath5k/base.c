--- conflicted
+++ resolved
@@ -713,11 +713,7 @@
 {
 	struct ath5k_softc *sc = hw->priv;
 	struct ath5k_hw *ah = sc->ah;
-<<<<<<< HEAD
-	u8 mac[ETH_ALEN];
-=======
 	u8 mac[ETH_ALEN] = {};
->>>>>>> 18e352e4
 	int ret;
 
 	ATH5K_DBG(sc, ATH5K_DEBUG_ANY, "devid 0x%x\n", pdev->device);
@@ -2238,17 +2234,12 @@
 	 */
 	sc->curchan = sc->hw->conf.channel;
 	sc->curband = &sc->sbands[sc->curchan->band];
-<<<<<<< HEAD
-	ret = ath5k_hw_reset(ah, sc->opmode, sc->curchan, false);
-	if (ret) {
-		ATH5K_ERR(sc, "unable to reset hardware: %d\n", ret);
+	sc->imask = AR5K_INT_RXOK | AR5K_INT_RXERR | AR5K_INT_RXEOL |
+		AR5K_INT_RXORN | AR5K_INT_TXDESC | AR5K_INT_TXEOL |
+		AR5K_INT_FATAL | AR5K_INT_GLOBAL | AR5K_INT_MIB;
+	ret = ath5k_reset(sc, false, false);
+	if (ret)
 		goto done;
-	}
-	/*
-	 * This is needed only to setup initial state
-	 * but it's best done after a reset.
-	 */
-	ath5k_hw_set_txpower_limit(ah, 0);
 
 	/*
 	 * Reset the key cache since some parts do not reset the
@@ -2257,39 +2248,8 @@
 	for (i = 0; i < AR5K_KEYTABLE_SIZE; i++)
 		ath5k_hw_reset_key(ah, i);
 
-	/*
-	 * Setup the hardware after reset: the key cache
-	 * is filled as needed and the receive engine is
-	 * set going.  Frame transmit is handled entirely
-	 * in the frame output path; there's nothing to do
-	 * here except setup the interrupt mask.
-	 */
-	ret = ath5k_rx_start(sc);
-=======
-	sc->imask = AR5K_INT_RXOK | AR5K_INT_RXERR | AR5K_INT_RXEOL |
-		AR5K_INT_RXORN | AR5K_INT_TXDESC | AR5K_INT_TXEOL |
-		AR5K_INT_FATAL | AR5K_INT_GLOBAL | AR5K_INT_MIB;
-	ret = ath5k_reset(sc, false, false);
->>>>>>> 18e352e4
-	if (ret)
-		goto done;
-
-	/*
-	 * Reset the key cache since some parts do not reset the
-	 * contents on initial power up or resume from suspend.
-	 */
-	for (i = 0; i < AR5K_KEYTABLE_SIZE; i++)
-		ath5k_hw_reset_key(ah, i);
-
 	__set_bit(ATH_STAT_STARTED, sc->status);
 
-<<<<<<< HEAD
-	ath5k_hw_set_intr(ah, sc->imask);
-
-	__set_bit(ATH_STAT_STARTED, sc->status);
-
-=======
->>>>>>> 18e352e4
 	/* Set ack to be sent at low bit-rates */
 	ath5k_hw_set_ack_bitrate_high(ah, false);
 
