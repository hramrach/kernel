/******************************************************************************
 *
 * Copyright(c) 2009-2012  Realtek Corporation.
 *
 * This program is free software; you can redistribute it and/or modify it
 * under the terms of version 2 of the GNU General Public License as
 * published by the Free Software Foundation.
 *
 * This program is distributed in the hope that it will be useful, but WITHOUT
 * ANY WARRANTY; without even the implied warranty of MERCHANTABILITY or
 * FITNESS FOR A PARTICULAR PURPOSE.  See the GNU General Public License for
 * more details.
 *
 * You should have received a copy of the GNU General Public License along with
 * this program; if not, write to the Free Software Foundation, Inc.,
 * 51 Franklin Street, Fifth Floor, Boston, MA 02110, USA
 *
 * The full GNU General Public License is included in this distribution in the
 * file called LICENSE.
 *
 * Contact Information:
 * wlanfae <wlanfae@realtek.com>
 * Realtek Corporation, No. 2, Innovation Road II, Hsinchu Science Park,
 * Hsinchu 300, Taiwan.
 *
 * Larry Finger <Larry.Finger@lwfinger.net>
 *
 *****************************************************************************/

#include "../wifi.h"
#include "../core.h"
#include "../pci.h"
#include "reg.h"
#include "def.h"
#include "phy.h"
#include "dm.h"
#include "hw.h"
#include "sw.h"
#include "trx.h"
#include "led.h"

#include <linux/module.h>

static void rtl92d_init_aspm_vars(struct ieee80211_hw *hw)
{
	struct rtl_pci *rtlpci = rtl_pcidev(rtl_pcipriv(hw));

	/*close ASPM for AMD defaultly */
	rtlpci->const_amdpci_aspm = 0;

	/*
	 * ASPM PS mode.
	 * 0 - Disable ASPM,
	 * 1 - Enable ASPM without Clock Req,
	 * 2 - Enable ASPM with Clock Req,
	 * 3 - Alwyas Enable ASPM with Clock Req,
	 * 4 - Always Enable ASPM without Clock Req.
	 * set defult to RTL8192CE:3 RTL8192E:2
	 * */
	rtlpci->const_pci_aspm = 3;

	/*Setting for PCI-E device */
	rtlpci->const_devicepci_aspm_setting = 0x03;

	/*Setting for PCI-E bridge */
	rtlpci->const_hostpci_aspm_setting = 0x02;

	/*
	 * In Hw/Sw Radio Off situation.
	 * 0 - Default,
	 * 1 - From ASPM setting without low Mac Pwr,
	 * 2 - From ASPM setting with low Mac Pwr,
	 * 3 - Bus D3
	 * set default to RTL8192CE:0 RTL8192SE:2
	 */
	rtlpci->const_hwsw_rfoff_d3 = 0;

	/*
	 * This setting works for those device with
	 * backdoor ASPM setting such as EPHY setting.
	 * 0 - Not support ASPM,
	 * 1 - Support ASPM,
	 * 2 - According to chipset.
	 */
	rtlpci->const_support_pciaspm = 1;
}

static int rtl92d_init_sw_vars(struct ieee80211_hw *hw)
{
	int err;
	u8 tid;
	struct rtl_priv *rtlpriv = rtl_priv(hw);
	struct rtl_pci *rtlpci = rtl_pcidev(rtl_pcipriv(hw));
<<<<<<< HEAD
	static int header_print;
=======
>>>>>>> b0b9e5c5

	rtlpriv->dm.dm_initialgain_enable = true;
	rtlpriv->dm.dm_flag = 0;
	rtlpriv->dm.disable_framebursting = false;
	rtlpriv->dm.thermalvalue = 0;
	rtlpriv->dm.useramask = true;

	/* dual mac */
	if (rtlpriv->rtlhal.current_bandtype == BAND_ON_5G)
		rtlpriv->phy.current_channel = 36;
	else
		rtlpriv->phy.current_channel = 1;

	if (rtlpriv->rtlhal.macphymode != SINGLEMAC_SINGLEPHY) {
		rtlpriv->rtlhal.disable_amsdu_8k = true;
		/* No long RX - reduce fragmentation */
		rtlpci->rxbuffersize = 4096;
	}

	rtlpci->transmit_config = CFENDFORM | BIT(12) | BIT(13);

	rtlpci->receive_config = (
			RCR_APPFCS
			| RCR_AMF
			| RCR_ADF
			| RCR_APP_MIC
			| RCR_APP_ICV
			| RCR_AICV
			| RCR_ACRC32
			| RCR_AB
			| RCR_AM
			| RCR_APM
			| RCR_APP_PHYST_RXFF
			| RCR_HTC_LOC_CTRL
	);

	rtlpci->irq_mask[0] = (u32) (
			IMR_ROK
			| IMR_VODOK
			| IMR_VIDOK
			| IMR_BEDOK
			| IMR_BKDOK
			| IMR_MGNTDOK
			| IMR_HIGHDOK
			| IMR_BDOK
			| IMR_RDU
			| IMR_RXFOVW
	);

	rtlpci->irq_mask[1] = (u32) (IMR_CPWM | IMR_C2HCMD);

	/* for debug level */
	rtlpriv->dbg.global_debuglevel = rtlpriv->cfg->mod_params->debug;
	/* for LPS & IPS */
	rtlpriv->psc.inactiveps = rtlpriv->cfg->mod_params->inactiveps;
	rtlpriv->psc.swctrl_lps = rtlpriv->cfg->mod_params->swctrl_lps;
	rtlpriv->psc.fwctrl_lps = rtlpriv->cfg->mod_params->fwctrl_lps;
	if (!rtlpriv->psc.inactiveps)
		pr_info("Power Save off (module option)\n");
	if (!rtlpriv->psc.fwctrl_lps)
		pr_info("FW Power Save off (module option)\n");
	rtlpriv->psc.reg_fwctrl_lps = 3;
	rtlpriv->psc.reg_max_lps_awakeintvl = 5;
	/* for ASPM, you can close aspm through
	 * set const_support_pciaspm = 0 */
	rtl92d_init_aspm_vars(hw);

	if (rtlpriv->psc.reg_fwctrl_lps == 1)
		rtlpriv->psc.fwctrl_psmode = FW_PS_MIN_MODE;
	else if (rtlpriv->psc.reg_fwctrl_lps == 2)
		rtlpriv->psc.fwctrl_psmode = FW_PS_MAX_MODE;
	else if (rtlpriv->psc.reg_fwctrl_lps == 3)
		rtlpriv->psc.fwctrl_psmode = FW_PS_DTIM_MODE;

	/* for early mode */
	rtlpriv->rtlhal.earlymode_enable = true;
	for (tid = 0; tid < 8; tid++)
		skb_queue_head_init(&rtlpriv->mac80211.skb_waitq[tid]);

<<<<<<< HEAD
	/* Only load firmware for first MAC */
	if (header_print)
		return 0;

=======
>>>>>>> b0b9e5c5
	/* for firmware buf */
	rtlpriv->rtlhal.pfirmware = vzalloc(0x8000);
	if (!rtlpriv->rtlhal.pfirmware) {
		RT_TRACE(rtlpriv, COMP_ERR, DBG_EMERG,
			 "Can't alloc buffer for fw\n");
		return 1;
	}

	rtlpriv->max_fw_size = 0x8000;
	pr_info("Driver for Realtek RTL8192DE WLAN interface\n");
	pr_info("Loading firmware file %s\n", rtlpriv->cfg->fw_name);
<<<<<<< HEAD
	header_print++;
=======
>>>>>>> b0b9e5c5

	/* request fw */
	err = request_firmware_nowait(THIS_MODULE, 1, rtlpriv->cfg->fw_name,
				      rtlpriv->io.dev, GFP_KERNEL, hw,
				      rtl_fw_cb);
	if (err) {
		RT_TRACE(rtlpriv, COMP_ERR, DBG_EMERG,
<<<<<<< HEAD
			 ("Failed to request firmware!\n"));
=======
			 "Failed to request firmware!\n");
>>>>>>> b0b9e5c5
		return 1;
	}

	return 0;
}

static void rtl92d_deinit_sw_vars(struct ieee80211_hw *hw)
{
	struct rtl_priv *rtlpriv = rtl_priv(hw);
	u8 tid;

	if (rtlpriv->rtlhal.pfirmware) {
		vfree(rtlpriv->rtlhal.pfirmware);
		rtlpriv->rtlhal.pfirmware = NULL;
	}
	for (tid = 0; tid < 8; tid++)
		skb_queue_purge(&rtlpriv->mac80211.skb_waitq[tid]);
}

static struct rtl_hal_ops rtl8192de_hal_ops = {
	.init_sw_vars = rtl92d_init_sw_vars,
	.deinit_sw_vars = rtl92d_deinit_sw_vars,
	.read_eeprom_info = rtl92de_read_eeprom_info,
	.interrupt_recognized = rtl92de_interrupt_recognized,
	.hw_init = rtl92de_hw_init,
	.hw_disable = rtl92de_card_disable,
	.hw_suspend = rtl92de_suspend,
	.hw_resume = rtl92de_resume,
	.enable_interrupt = rtl92de_enable_interrupt,
	.disable_interrupt = rtl92de_disable_interrupt,
	.set_network_type = rtl92de_set_network_type,
	.set_chk_bssid = rtl92de_set_check_bssid,
	.set_qos = rtl92de_set_qos,
	.set_bcn_reg = rtl92de_set_beacon_related_registers,
	.set_bcn_intv = rtl92de_set_beacon_interval,
	.update_interrupt_mask = rtl92de_update_interrupt_mask,
	.get_hw_reg = rtl92de_get_hw_reg,
	.set_hw_reg = rtl92de_set_hw_reg,
	.update_rate_tbl = rtl92de_update_hal_rate_tbl,
	.fill_tx_desc = rtl92de_tx_fill_desc,
	.fill_tx_cmddesc = rtl92de_tx_fill_cmddesc,
	.query_rx_desc = rtl92de_rx_query_desc,
	.set_channel_access = rtl92de_update_channel_access_setting,
	.radio_onoff_checking = rtl92de_gpio_radio_on_off_checking,
	.set_bw_mode = rtl92d_phy_set_bw_mode,
	.switch_channel = rtl92d_phy_sw_chnl,
	.dm_watchdog = rtl92d_dm_watchdog,
	.scan_operation_backup = rtl92d_phy_scan_operation_backup,
	.set_rf_power_state = rtl92d_phy_set_rf_power_state,
	.led_control = rtl92de_led_control,
	.set_desc = rtl92de_set_desc,
	.get_desc = rtl92de_get_desc,
	.tx_polling = rtl92de_tx_polling,
	.enable_hw_sec = rtl92de_enable_hw_security_config,
	.set_key = rtl92de_set_key,
	.init_sw_leds = rtl92de_init_sw_leds,
	.get_bbreg = rtl92d_phy_query_bb_reg,
	.set_bbreg = rtl92d_phy_set_bb_reg,
	.get_rfreg = rtl92d_phy_query_rf_reg,
	.set_rfreg = rtl92d_phy_set_rf_reg,
	.linked_set_reg = rtl92d_linked_set_reg,
};

static struct rtl_mod_params rtl92de_mod_params = {
	.sw_crypto = false,
	.inactiveps = true,
	.swctrl_lps = true,
	.fwctrl_lps = false,
	.debug = DBG_EMERG,
};

static struct rtl_hal_cfg rtl92de_hal_cfg = {
	.bar_id = 2,
	.write_readback = true,
	.name = "rtl8192de",
	.fw_name = "rtlwifi/rtl8192defw.bin",
	.ops = &rtl8192de_hal_ops,
	.mod_params = &rtl92de_mod_params,

	.maps[SYS_ISO_CTRL] = REG_SYS_ISO_CTRL,
	.maps[SYS_FUNC_EN] = REG_SYS_FUNC_EN,
	.maps[SYS_CLK] = REG_SYS_CLKR,
	.maps[MAC_RCR_AM] = RCR_AM,
	.maps[MAC_RCR_AB] = RCR_AB,
	.maps[MAC_RCR_ACRC32] = RCR_ACRC32,
	.maps[MAC_RCR_ACF] = RCR_ACF,
	.maps[MAC_RCR_AAP] = RCR_AAP,

	.maps[EFUSE_TEST] = REG_EFUSE_TEST,
	.maps[EFUSE_CTRL] = REG_EFUSE_CTRL,
	.maps[EFUSE_CLK] = 0,	/* just for 92se */
	.maps[EFUSE_CLK_CTRL] = REG_EFUSE_CTRL,
	.maps[EFUSE_PWC_EV12V] = PWC_EV12V,
	.maps[EFUSE_FEN_ELDR] = FEN_ELDR,
	.maps[EFUSE_LOADER_CLK_EN] = LOADER_CLK_EN,
	.maps[EFUSE_ANA8M] = 0,	/* just for 92se */
	.maps[EFUSE_HWSET_MAX_SIZE] = HWSET_MAX_SIZE,
	.maps[EFUSE_MAX_SECTION_MAP] = EFUSE_MAX_SECTION,
	.maps[EFUSE_REAL_CONTENT_SIZE] = EFUSE_REAL_CONTENT_LEN,

	.maps[RWCAM] = REG_CAMCMD,
	.maps[WCAMI] = REG_CAMWRITE,
	.maps[RCAMO] = REG_CAMREAD,
	.maps[CAMDBG] = REG_CAMDBG,
	.maps[SECR] = REG_SECCFG,
	.maps[SEC_CAM_NONE] = CAM_NONE,
	.maps[SEC_CAM_WEP40] = CAM_WEP40,
	.maps[SEC_CAM_TKIP] = CAM_TKIP,
	.maps[SEC_CAM_AES] = CAM_AES,
	.maps[SEC_CAM_WEP104] = CAM_WEP104,

	.maps[RTL_IMR_BCNDMAINT6] = IMR_BCNDMAINT6,
	.maps[RTL_IMR_BCNDMAINT5] = IMR_BCNDMAINT5,
	.maps[RTL_IMR_BCNDMAINT4] = IMR_BCNDMAINT4,
	.maps[RTL_IMR_BCNDMAINT3] = IMR_BCNDMAINT3,
	.maps[RTL_IMR_BCNDMAINT2] = IMR_BCNDMAINT2,
	.maps[RTL_IMR_BCNDMAINT1] = IMR_BCNDMAINT1,
	.maps[RTL_IMR_BCNDOK8] = IMR_BCNDOK8,
	.maps[RTL_IMR_BCNDOK7] = IMR_BCNDOK7,
	.maps[RTL_IMR_BCNDOK6] = IMR_BCNDOK6,
	.maps[RTL_IMR_BCNDOK5] = IMR_BCNDOK5,
	.maps[RTL_IMR_BCNDOK4] = IMR_BCNDOK4,
	.maps[RTL_IMR_BCNDOK3] = IMR_BCNDOK3,
	.maps[RTL_IMR_BCNDOK2] = IMR_BCNDOK2,
	.maps[RTL_IMR_BCNDOK1] = IMR_BCNDOK1,
	.maps[RTL_IMR_TIMEOUT2] = IMR_TIMEOUT2,
	.maps[RTL_IMR_TIMEOUT1] = IMR_TIMEOUT1,

	.maps[RTL_IMR_TXFOVW] = IMR_TXFOVW,
	.maps[RTL_IMR_PSTIMEOUT] = IMR_PSTIMEOUT,
	.maps[RTL_IMR_BcnInt] = IMR_BcnInt,
	.maps[RTL_IMR_RXFOVW] = IMR_RXFOVW,
	.maps[RTL_IMR_RDU] = IMR_RDU,
	.maps[RTL_IMR_ATIMEND] = IMR_ATIMEND,
	.maps[RTL_IMR_BDOK] = IMR_BDOK,
	.maps[RTL_IMR_MGNTDOK] = IMR_MGNTDOK,
	.maps[RTL_IMR_TBDER] = IMR_TBDER,
	.maps[RTL_IMR_HIGHDOK] = IMR_HIGHDOK,
	.maps[RTL_IMR_TBDOK] = IMR_TBDOK,
	.maps[RTL_IMR_BKDOK] = IMR_BKDOK,
	.maps[RTL_IMR_BEDOK] = IMR_BEDOK,
	.maps[RTL_IMR_VIDOK] = IMR_VIDOK,
	.maps[RTL_IMR_VODOK] = IMR_VODOK,
	.maps[RTL_IMR_ROK] = IMR_ROK,
	.maps[RTL_IBSS_INT_MASKS] = (IMR_BcnInt | IMR_TBDOK | IMR_TBDER),

	.maps[RTL_RC_CCK_RATE1M] = DESC92_RATE1M,
	.maps[RTL_RC_CCK_RATE2M] = DESC92_RATE2M,
	.maps[RTL_RC_CCK_RATE5_5M] = DESC92_RATE5_5M,
	.maps[RTL_RC_CCK_RATE11M] = DESC92_RATE11M,
	.maps[RTL_RC_OFDM_RATE6M] = DESC92_RATE6M,
	.maps[RTL_RC_OFDM_RATE9M] = DESC92_RATE9M,
	.maps[RTL_RC_OFDM_RATE12M] = DESC92_RATE12M,
	.maps[RTL_RC_OFDM_RATE18M] = DESC92_RATE18M,
	.maps[RTL_RC_OFDM_RATE24M] = DESC92_RATE24M,
	.maps[RTL_RC_OFDM_RATE36M] = DESC92_RATE36M,
	.maps[RTL_RC_OFDM_RATE48M] = DESC92_RATE48M,
	.maps[RTL_RC_OFDM_RATE54M] = DESC92_RATE54M,

	.maps[RTL_RC_HT_RATEMCS7] = DESC92_RATEMCS7,
	.maps[RTL_RC_HT_RATEMCS15] = DESC92_RATEMCS15,
};

static struct pci_device_id rtl92de_pci_ids[] __devinitdata = {
	{RTL_PCI_DEVICE(PCI_VENDOR_ID_REALTEK, 0x8193, rtl92de_hal_cfg)},
	{RTL_PCI_DEVICE(PCI_VENDOR_ID_REALTEK, 0x002B, rtl92de_hal_cfg)},
	{},
};

MODULE_DEVICE_TABLE(pci, rtl92de_pci_ids);

MODULE_AUTHOR("lizhaoming	<chaoming_li@realsil.com.cn>");
MODULE_AUTHOR("Realtek WlanFAE	<wlanfae@realtek.com>");
MODULE_AUTHOR("Larry Finger	<Larry.Finger@lwfinger.net>");
MODULE_LICENSE("GPL");
MODULE_DESCRIPTION("Realtek 8192DE 802.11n Dual Mac PCI wireless");
MODULE_FIRMWARE("rtlwifi/rtl8192defw.bin");

module_param_named(swenc, rtl92de_mod_params.sw_crypto, bool, 0444);
module_param_named(debug, rtl92de_mod_params.debug, int, 0444);
module_param_named(ips, rtl92de_mod_params.inactiveps, bool, 0444);
module_param_named(swlps, rtl92de_mod_params.swctrl_lps, bool, 0444);
module_param_named(fwlps, rtl92de_mod_params.fwctrl_lps, bool, 0444);
MODULE_PARM_DESC(swenc, "Set to 1 for software crypto (default 0)\n");
MODULE_PARM_DESC(ips, "Set to 0 to not use link power save (default 1)\n");
MODULE_PARM_DESC(swlps, "Set to 1 to use SW control power save (default 0)\n");
MODULE_PARM_DESC(fwlps, "Set to 1 to use FW control power save (default 1)\n");
MODULE_PARM_DESC(debug, "Set debug level (0-5) (default 0)");

static const struct dev_pm_ops rtlwifi_pm_ops = {
	.suspend = rtl_pci_suspend,
	.resume = rtl_pci_resume,
	.freeze = rtl_pci_suspend,
	.thaw = rtl_pci_resume,
	.poweroff = rtl_pci_suspend,
	.restore = rtl_pci_resume,
};

static struct pci_driver rtl92de_driver = {
	.name = KBUILD_MODNAME,
	.id_table = rtl92de_pci_ids,
	.probe = rtl_pci_probe,
	.remove = rtl_pci_disconnect,
	.driver.pm = &rtlwifi_pm_ops,
};

/* add global spin lock to solve the problem that
 * Dul mac register operation on the same time */
spinlock_t globalmutex_power;
spinlock_t globalmutex_for_fwdownload;
spinlock_t globalmutex_for_power_and_efuse;

static int __init rtl92de_module_init(void)
{
	int ret = 0;

	spin_lock_init(&globalmutex_power);
	spin_lock_init(&globalmutex_for_fwdownload);
	spin_lock_init(&globalmutex_for_power_and_efuse);

	ret = pci_register_driver(&rtl92de_driver);
	if (ret)
		RT_ASSERT(false, "No device found\n");
	return ret;
}

static void __exit rtl92de_module_exit(void)
{
	pci_unregister_driver(&rtl92de_driver);
}

module_init(rtl92de_module_init);
module_exit(rtl92de_module_exit);<|MERGE_RESOLUTION|>--- conflicted
+++ resolved
@@ -91,10 +91,6 @@
 	u8 tid;
 	struct rtl_priv *rtlpriv = rtl_priv(hw);
 	struct rtl_pci *rtlpci = rtl_pcidev(rtl_pcipriv(hw));
-<<<<<<< HEAD
-	static int header_print;
-=======
->>>>>>> b0b9e5c5
 
 	rtlpriv->dm.dm_initialgain_enable = true;
 	rtlpriv->dm.dm_flag = 0;
@@ -174,13 +170,6 @@
 	for (tid = 0; tid < 8; tid++)
 		skb_queue_head_init(&rtlpriv->mac80211.skb_waitq[tid]);
 
-<<<<<<< HEAD
-	/* Only load firmware for first MAC */
-	if (header_print)
-		return 0;
-
-=======
->>>>>>> b0b9e5c5
 	/* for firmware buf */
 	rtlpriv->rtlhal.pfirmware = vzalloc(0x8000);
 	if (!rtlpriv->rtlhal.pfirmware) {
@@ -192,10 +181,6 @@
 	rtlpriv->max_fw_size = 0x8000;
 	pr_info("Driver for Realtek RTL8192DE WLAN interface\n");
 	pr_info("Loading firmware file %s\n", rtlpriv->cfg->fw_name);
-<<<<<<< HEAD
-	header_print++;
-=======
->>>>>>> b0b9e5c5
 
 	/* request fw */
 	err = request_firmware_nowait(THIS_MODULE, 1, rtlpriv->cfg->fw_name,
@@ -203,11 +188,7 @@
 				      rtl_fw_cb);
 	if (err) {
 		RT_TRACE(rtlpriv, COMP_ERR, DBG_EMERG,
-<<<<<<< HEAD
-			 ("Failed to request firmware!\n"));
-=======
 			 "Failed to request firmware!\n");
->>>>>>> b0b9e5c5
 		return 1;
 	}
 
