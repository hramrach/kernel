/******************************************************************************
 *
 * Copyright(c) 2009-2012  Realtek Corporation.
 *
 * This program is free software; you can redistribute it and/or modify it
 * under the terms of version 2 of the GNU General Public License as
 * published by the Free Software Foundation.
 *
 * This program is distributed in the hope that it will be useful, but WITHOUT
 * ANY WARRANTY; without even the implied warranty of MERCHANTABILITY or
 * FITNESS FOR A PARTICULAR PURPOSE.  See the GNU General Public License for
 * more details.
 *
 * You should have received a copy of the GNU General Public License along with
 * this program; if not, write to the Free Software Foundation, Inc.,
 * 51 Franklin Street, Fifth Floor, Boston, MA 02110, USA
 *
 * The full GNU General Public License is included in this distribution in the
 * file called LICENSE.
 *
 * Contact Information:
 * wlanfae <wlanfae@realtek.com>
 * Realtek Corporation, No. 2, Innovation Road II, Hsinchu Science Park,
 * Hsinchu 300, Taiwan.
 *
 * Larry Finger <Larry.Finger@lwfinger.net>
 *
 *****************************************************************************/

#include "../wifi.h"
#include "../efuse.h"
#include "../base.h"
#include "../regd.h"
#include "../cam.h"
#include "../ps.h"
#include "../pci.h"
#include "reg.h"
#include "def.h"
#include "phy.h"
#include "dm.h"
#include "fw.h"
#include "led.h"
#include "sw.h"
#include "hw.h"

u32 rtl92de_read_dword_dbi(struct ieee80211_hw *hw, u16 offset, u8 direct)
{
	struct rtl_priv *rtlpriv = rtl_priv(hw);
	u32 value;

	rtl_write_word(rtlpriv, REG_DBI_CTRL, (offset & 0xFFC));
	rtl_write_byte(rtlpriv, REG_DBI_FLAG, BIT(1) | direct);
	udelay(10);
	value = rtl_read_dword(rtlpriv, REG_DBI_RDATA);
	return value;
}

void rtl92de_write_dword_dbi(struct ieee80211_hw *hw,
			     u16 offset, u32 value, u8 direct)
{
	struct rtl_priv *rtlpriv = rtl_priv(hw);

	rtl_write_word(rtlpriv, REG_DBI_CTRL, ((offset & 0xFFC) | 0xF000));
	rtl_write_dword(rtlpriv, REG_DBI_WDATA, value);
	rtl_write_byte(rtlpriv, REG_DBI_FLAG, BIT(0) | direct);
}

static void _rtl92de_set_bcn_ctrl_reg(struct ieee80211_hw *hw,
				      u8 set_bits, u8 clear_bits)
{
	struct rtl_pci *rtlpci = rtl_pcidev(rtl_pcipriv(hw));
	struct rtl_priv *rtlpriv = rtl_priv(hw);

	rtlpci->reg_bcn_ctrl_val |= set_bits;
	rtlpci->reg_bcn_ctrl_val &= ~clear_bits;
	rtl_write_byte(rtlpriv, REG_BCN_CTRL, (u8) rtlpci->reg_bcn_ctrl_val);
}

static void _rtl92de_stop_tx_beacon(struct ieee80211_hw *hw)
{
	struct rtl_priv *rtlpriv = rtl_priv(hw);
	u8 tmp1byte;

	tmp1byte = rtl_read_byte(rtlpriv, REG_FWHW_TXQ_CTRL + 2);
	rtl_write_byte(rtlpriv, REG_FWHW_TXQ_CTRL + 2, tmp1byte & (~BIT(6)));
	rtl_write_byte(rtlpriv, REG_BCN_MAX_ERR, 0xff);
	rtl_write_byte(rtlpriv, REG_TBTT_PROHIBIT + 1, 0x64);
	tmp1byte = rtl_read_byte(rtlpriv, REG_TBTT_PROHIBIT + 2);
	tmp1byte &= ~(BIT(0));
	rtl_write_byte(rtlpriv, REG_TBTT_PROHIBIT + 2, tmp1byte);
}

static void _rtl92de_resume_tx_beacon(struct ieee80211_hw *hw)
{
	struct rtl_priv *rtlpriv = rtl_priv(hw);
	u8 tmp1byte;

	tmp1byte = rtl_read_byte(rtlpriv, REG_FWHW_TXQ_CTRL + 2);
	rtl_write_byte(rtlpriv, REG_FWHW_TXQ_CTRL + 2, tmp1byte | BIT(6));
	rtl_write_byte(rtlpriv, REG_BCN_MAX_ERR, 0x0a);
	rtl_write_byte(rtlpriv, REG_TBTT_PROHIBIT + 1, 0xff);
	tmp1byte = rtl_read_byte(rtlpriv, REG_TBTT_PROHIBIT + 2);
	tmp1byte |= BIT(0);
	rtl_write_byte(rtlpriv, REG_TBTT_PROHIBIT + 2, tmp1byte);
}

static void _rtl92de_enable_bcn_sub_func(struct ieee80211_hw *hw)
{
	_rtl92de_set_bcn_ctrl_reg(hw, 0, BIT(1));
}

static void _rtl92de_disable_bcn_sub_func(struct ieee80211_hw *hw)
{
	_rtl92de_set_bcn_ctrl_reg(hw, BIT(1), 0);
}

void rtl92de_get_hw_reg(struct ieee80211_hw *hw, u8 variable, u8 *val)
{
	struct rtl_priv *rtlpriv = rtl_priv(hw);
	struct rtl_ps_ctl *ppsc = rtl_psc(rtl_priv(hw));
	struct rtl_pci *rtlpci = rtl_pcidev(rtl_pcipriv(hw));

	switch (variable) {
	case HW_VAR_RCR:
		*((u32 *) (val)) = rtlpci->receive_config;
		break;
	case HW_VAR_RF_STATE:
		*((enum rf_pwrstate *)(val)) = ppsc->rfpwr_state;
		break;
	case HW_VAR_FWLPS_RF_ON:{
		enum rf_pwrstate rfState;
		u32 val_rcr;

		rtlpriv->cfg->ops->get_hw_reg(hw, HW_VAR_RF_STATE,
					      (u8 *) (&rfState));
		if (rfState == ERFOFF) {
			*((bool *) (val)) = true;
		} else {
			val_rcr = rtl_read_dword(rtlpriv, REG_RCR);
			val_rcr &= 0x00070000;
			if (val_rcr)
				*((bool *) (val)) = false;
			else
				*((bool *) (val)) = true;
		}
		break;
	}
	case HW_VAR_FW_PSMODE_STATUS:
		*((bool *) (val)) = ppsc->fw_current_inpsmode;
		break;
	case HW_VAR_CORRECT_TSF:{
		u64 tsf;
		u32 *ptsf_low = (u32 *)&tsf;
		u32 *ptsf_high = ((u32 *)&tsf) + 1;

		*ptsf_high = rtl_read_dword(rtlpriv, (REG_TSFTR + 4));
		*ptsf_low = rtl_read_dword(rtlpriv, REG_TSFTR);
		*((u64 *) (val)) = tsf;
		break;
	}
	case HW_VAR_INT_MIGRATION:
		*((bool *)(val)) = rtlpriv->dm.interrupt_migration;
		break;
	case HW_VAR_INT_AC:
		*((bool *)(val)) = rtlpriv->dm.disable_tx_int;
		break;
	default:
		RT_TRACE(rtlpriv, COMP_ERR, DBG_EMERG,
			 "switch case not processed\n");
		break;
	}
}

void rtl92de_set_hw_reg(struct ieee80211_hw *hw, u8 variable, u8 *val)
{
	struct rtl_priv *rtlpriv = rtl_priv(hw);
	struct rtl_pci *rtlpci = rtl_pcidev(rtl_pcipriv(hw));
	struct rtl_mac *mac = rtl_mac(rtl_priv(hw));
	struct rtl_hal *rtlhal = rtl_hal(rtl_priv(hw));
	struct rtl_efuse *rtlefuse = rtl_efuse(rtl_priv(hw));
	struct rtl_ps_ctl *ppsc = rtl_psc(rtl_priv(hw));
	u8 idx;

	switch (variable) {
	case HW_VAR_ETHER_ADDR:
		for (idx = 0; idx < ETH_ALEN; idx++) {
			rtl_write_byte(rtlpriv, (REG_MACID + idx),
				       val[idx]);
		}
		break;
	case HW_VAR_BASIC_RATE: {
		u16 rate_cfg = ((u16 *) val)[0];
		u8 rate_index = 0;

		rate_cfg = rate_cfg & 0x15f;
		if (mac->vendor == PEER_CISCO &&
		    ((rate_cfg & 0x150) == 0))
			rate_cfg |= 0x01;
		rtl_write_byte(rtlpriv, REG_RRSR, rate_cfg & 0xff);
		rtl_write_byte(rtlpriv, REG_RRSR + 1,
			       (rate_cfg >> 8) & 0xff);
		while (rate_cfg > 0x1) {
			rate_cfg = (rate_cfg >> 1);
			rate_index++;
		}
		if (rtlhal->fw_version > 0xe)
			rtl_write_byte(rtlpriv, REG_INIRTS_RATE_SEL,
				       rate_index);
		break;
	}
	case HW_VAR_BSSID:
		for (idx = 0; idx < ETH_ALEN; idx++) {
			rtl_write_byte(rtlpriv, (REG_BSSID + idx),
				       val[idx]);
		}
		break;
	case HW_VAR_SIFS:
		rtl_write_byte(rtlpriv, REG_SIFS_CTX + 1, val[0]);
		rtl_write_byte(rtlpriv, REG_SIFS_TRX + 1, val[1]);
		rtl_write_byte(rtlpriv, REG_SPEC_SIFS + 1, val[0]);
		rtl_write_byte(rtlpriv, REG_MAC_SPEC_SIFS + 1, val[0]);
		if (!mac->ht_enable)
			rtl_write_word(rtlpriv, REG_RESP_SIFS_OFDM,
				       0x0e0e);
		else
			rtl_write_word(rtlpriv, REG_RESP_SIFS_OFDM,
				       *((u16 *) val));
		break;
	case HW_VAR_SLOT_TIME: {
		u8 e_aci;

		RT_TRACE(rtlpriv, COMP_MLME, DBG_LOUD,
			 "HW_VAR_SLOT_TIME %x\n", val[0]);
		rtl_write_byte(rtlpriv, REG_SLOT, val[0]);
		for (e_aci = 0; e_aci < AC_MAX; e_aci++)
			rtlpriv->cfg->ops->set_hw_reg(hw,
						      HW_VAR_AC_PARAM,
						      (u8 *) (&e_aci));
		break;
	}
	case HW_VAR_ACK_PREAMBLE: {
		u8 reg_tmp;
		u8 short_preamble = (bool) (*(u8 *) val);

		reg_tmp = (mac->cur_40_prime_sc) << 5;
		if (short_preamble)
			reg_tmp |= 0x80;
		rtl_write_byte(rtlpriv, REG_RRSR + 2, reg_tmp);
		break;
	}
	case HW_VAR_AMPDU_MIN_SPACE: {
		u8 min_spacing_to_set;
		u8 sec_min_space;

		min_spacing_to_set = *((u8 *) val);
		if (min_spacing_to_set <= 7) {
			sec_min_space = 0;
			if (min_spacing_to_set < sec_min_space)
				min_spacing_to_set = sec_min_space;
			mac->min_space_cfg = ((mac->min_space_cfg & 0xf8) |
					      min_spacing_to_set);
			*val = min_spacing_to_set;
			RT_TRACE(rtlpriv, COMP_MLME, DBG_LOUD,
				 "Set HW_VAR_AMPDU_MIN_SPACE: %#x\n",
				 mac->min_space_cfg);
			rtl_write_byte(rtlpriv, REG_AMPDU_MIN_SPACE,
				       mac->min_space_cfg);
		}
		break;
	}
	case HW_VAR_SHORTGI_DENSITY: {
		u8 density_to_set;

		density_to_set = *((u8 *) val);
		mac->min_space_cfg = rtlpriv->rtlhal.minspace_cfg;
		mac->min_space_cfg |= (density_to_set << 3);
		RT_TRACE(rtlpriv, COMP_MLME, DBG_LOUD,
			 "Set HW_VAR_SHORTGI_DENSITY: %#x\n",
			 mac->min_space_cfg);
		rtl_write_byte(rtlpriv, REG_AMPDU_MIN_SPACE,
			       mac->min_space_cfg);
		break;
	}
	case HW_VAR_AMPDU_FACTOR: {
		u8 factor_toset;
		u32 regtoSet;
		u8 *ptmp_byte = NULL;
		u8 index;

		if (rtlhal->macphymode == DUALMAC_DUALPHY)
			regtoSet = 0xb9726641;
		else if (rtlhal->macphymode == DUALMAC_SINGLEPHY)
			regtoSet = 0x66626641;
		else
			regtoSet = 0xb972a841;
		factor_toset = *((u8 *) val);
		if (factor_toset <= 3) {
			factor_toset = (1 << (factor_toset + 2));
			if (factor_toset > 0xf)
				factor_toset = 0xf;
			for (index = 0; index < 4; index++) {
				ptmp_byte = (u8 *) (&regtoSet) + index;
				if ((*ptmp_byte & 0xf0) >
				    (factor_toset << 4))
					*ptmp_byte = (*ptmp_byte & 0x0f)
						 | (factor_toset << 4);
				if ((*ptmp_byte & 0x0f) > factor_toset)
					*ptmp_byte = (*ptmp_byte & 0xf0)
						     | (factor_toset);
			}
			rtl_write_dword(rtlpriv, REG_AGGLEN_LMT, regtoSet);
			RT_TRACE(rtlpriv, COMP_MLME, DBG_LOUD,
				 "Set HW_VAR_AMPDU_FACTOR: %#x\n",
				 factor_toset);
		}
		break;
	}
	case HW_VAR_AC_PARAM: {
		u8 e_aci = *((u8 *) val);
		rtl92d_dm_init_edca_turbo(hw);
		if (rtlpci->acm_method != eAcmWay2_SW)
			rtlpriv->cfg->ops->set_hw_reg(hw, HW_VAR_ACM_CTRL,
						      (u8 *) (&e_aci));
		break;
	}
	case HW_VAR_ACM_CTRL: {
		u8 e_aci = *((u8 *) val);
		union aci_aifsn *p_aci_aifsn =
		    (union aci_aifsn *)(&(mac->ac[0].aifs));
		u8 acm = p_aci_aifsn->f.acm;
		u8 acm_ctrl = rtl_read_byte(rtlpriv, REG_ACMHWCTRL);

		acm_ctrl = acm_ctrl | ((rtlpci->acm_method == 2) ?  0x0 : 0x1);
		if (acm) {
			switch (e_aci) {
			case AC0_BE:
				acm_ctrl |= ACMHW_BEQEN;
				break;
			case AC2_VI:
				acm_ctrl |= ACMHW_VIQEN;
				break;
			case AC3_VO:
				acm_ctrl |= ACMHW_VOQEN;
				break;
			default:
				RT_TRACE(rtlpriv, COMP_ERR, DBG_WARNING,
					 "HW_VAR_ACM_CTRL acm set failed: eACI is %d\n",
					 acm);
				break;
			}
		} else {
			switch (e_aci) {
			case AC0_BE:
				acm_ctrl &= (~ACMHW_BEQEN);
				break;
			case AC2_VI:
				acm_ctrl &= (~ACMHW_VIQEN);
				break;
			case AC3_VO:
				acm_ctrl &= (~ACMHW_VOQEN);
				break;
			default:
				RT_TRACE(rtlpriv, COMP_ERR, DBG_EMERG,
					 "switch case not processed\n");
				break;
			}
		}
		RT_TRACE(rtlpriv, COMP_QOS, DBG_TRACE,
			 "SetHwReg8190pci(): [HW_VAR_ACM_CTRL] Write 0x%X\n",
			 acm_ctrl);
		rtl_write_byte(rtlpriv, REG_ACMHWCTRL, acm_ctrl);
		break;
	}
	case HW_VAR_RCR:
		rtl_write_dword(rtlpriv, REG_RCR, ((u32 *) (val))[0]);
		rtlpci->receive_config = ((u32 *) (val))[0];
		break;
	case HW_VAR_RETRY_LIMIT: {
		u8 retry_limit = ((u8 *) (val))[0];

		rtl_write_word(rtlpriv, REG_RL,
			       retry_limit << RETRY_LIMIT_SHORT_SHIFT |
			       retry_limit << RETRY_LIMIT_LONG_SHIFT);
		break;
	}
	case HW_VAR_DUAL_TSF_RST:
		rtl_write_byte(rtlpriv, REG_DUAL_TSF_RST, (BIT(0) | BIT(1)));
		break;
	case HW_VAR_EFUSE_BYTES:
		rtlefuse->efuse_usedbytes = *((u16 *) val);
		break;
	case HW_VAR_EFUSE_USAGE:
		rtlefuse->efuse_usedpercentage = *((u8 *) val);
		break;
	case HW_VAR_IO_CMD:
		rtl92d_phy_set_io_cmd(hw, (*(enum io_type *)val));
		break;
	case HW_VAR_WPA_CONFIG:
		rtl_write_byte(rtlpriv, REG_SECCFG, *((u8 *) val));
		break;
	case HW_VAR_SET_RPWM:
		rtl92d_fill_h2c_cmd(hw, H2C_PWRM, 1, (u8 *) (val));
		break;
	case HW_VAR_H2C_FW_PWRMODE:
		break;
	case HW_VAR_FW_PSMODE_STATUS:
		ppsc->fw_current_inpsmode = *((bool *) val);
		break;
	case HW_VAR_H2C_FW_JOINBSSRPT: {
		u8 mstatus = (*(u8 *) val);
		u8 tmp_regcr, tmp_reg422;
		bool recover = false;

		if (mstatus == RT_MEDIA_CONNECT) {
			rtlpriv->cfg->ops->set_hw_reg(hw,
						      HW_VAR_AID, NULL);
			tmp_regcr = rtl_read_byte(rtlpriv, REG_CR + 1);
			rtl_write_byte(rtlpriv, REG_CR + 1,
				       (tmp_regcr | BIT(0)));
			_rtl92de_set_bcn_ctrl_reg(hw, 0, BIT(3));
			_rtl92de_set_bcn_ctrl_reg(hw, BIT(4), 0);
			tmp_reg422 = rtl_read_byte(rtlpriv,
						 REG_FWHW_TXQ_CTRL + 2);
			if (tmp_reg422 & BIT(6))
				recover = true;
			rtl_write_byte(rtlpriv, REG_FWHW_TXQ_CTRL + 2,
				       tmp_reg422 & (~BIT(6)));
			rtl92d_set_fw_rsvdpagepkt(hw, 0);
			_rtl92de_set_bcn_ctrl_reg(hw, BIT(3), 0);
			_rtl92de_set_bcn_ctrl_reg(hw, 0, BIT(4));
			if (recover)
				rtl_write_byte(rtlpriv,
					       REG_FWHW_TXQ_CTRL + 2,
					       tmp_reg422);
			rtl_write_byte(rtlpriv, REG_CR + 1,
				       (tmp_regcr & ~(BIT(0))));
		}
		rtl92d_set_fw_joinbss_report_cmd(hw, (*(u8 *) val));
		break;
	}
	case HW_VAR_AID: {
		u16 u2btmp;
		u2btmp = rtl_read_word(rtlpriv, REG_BCN_PSR_RPT);
		u2btmp &= 0xC000;
		rtl_write_word(rtlpriv, REG_BCN_PSR_RPT, (u2btmp |
			       mac->assoc_id));
		break;
	}
	case HW_VAR_CORRECT_TSF: {
		u8 btype_ibss = ((u8 *) (val))[0];

		if (btype_ibss)
			_rtl92de_stop_tx_beacon(hw);
		_rtl92de_set_bcn_ctrl_reg(hw, 0, BIT(3));
		rtl_write_dword(rtlpriv, REG_TSFTR,
				(u32) (mac->tsf & 0xffffffff));
		rtl_write_dword(rtlpriv, REG_TSFTR + 4,
				(u32) ((mac->tsf >> 32) & 0xffffffff));
		_rtl92de_set_bcn_ctrl_reg(hw, BIT(3), 0);
		if (btype_ibss)
			_rtl92de_resume_tx_beacon(hw);

		break;
	}
	case HW_VAR_INT_MIGRATION: {
		bool int_migration = *(bool *) (val);

		if (int_migration) {
			/* Set interrupt migration timer and
			 * corresponding Tx/Rx counter.
			 * timer 25ns*0xfa0=100us for 0xf packets.
			 * 0x306:Rx, 0x307:Tx */
			rtl_write_dword(rtlpriv, REG_INT_MIG, 0xfe000fa0);
			rtlpriv->dm.interrupt_migration = int_migration;
		} else {
			/* Reset all interrupt migration settings. */
			rtl_write_dword(rtlpriv, REG_INT_MIG, 0);
			rtlpriv->dm.interrupt_migration = int_migration;
		}
		break;
	}
	case HW_VAR_INT_AC: {
		bool disable_ac_int = *((bool *) val);

		/* Disable four ACs interrupts. */
		if (disable_ac_int) {
			/* Disable VO, VI, BE and BK four AC interrupts
			 * to gain more efficient CPU utilization.
			 * When extremely highly Rx OK occurs,
			 * we will disable Tx interrupts.
			 */
			rtlpriv->cfg->ops->update_interrupt_mask(hw, 0,
						 RT_AC_INT_MASKS);
			rtlpriv->dm.disable_tx_int = disable_ac_int;
		/* Enable four ACs interrupts. */
		} else {
			rtlpriv->cfg->ops->update_interrupt_mask(hw,
						 RT_AC_INT_MASKS, 0);
			rtlpriv->dm.disable_tx_int = disable_ac_int;
		}
		break;
	}
	default:
		RT_TRACE(rtlpriv, COMP_ERR, DBG_EMERG,
			 "switch case not processed\n");
		break;
	}
}

static bool _rtl92de_llt_write(struct ieee80211_hw *hw, u32 address, u32 data)
{
	struct rtl_priv *rtlpriv = rtl_priv(hw);
	bool status = true;
	long count = 0;
	u32 value = _LLT_INIT_ADDR(address) |
	    _LLT_INIT_DATA(data) | _LLT_OP(_LLT_WRITE_ACCESS);

	rtl_write_dword(rtlpriv, REG_LLT_INIT, value);
	do {
		value = rtl_read_dword(rtlpriv, REG_LLT_INIT);
		if (_LLT_NO_ACTIVE == _LLT_OP_VALUE(value))
			break;
		if (count > POLLING_LLT_THRESHOLD) {
			RT_TRACE(rtlpriv, COMP_ERR, DBG_EMERG,
				 "Failed to polling write LLT done at address %d!\n",
				 address);
			status = false;
			break;
		}
	} while (++count);
	return status;
}

static bool _rtl92de_llt_table_init(struct ieee80211_hw *hw)
{
	struct rtl_priv *rtlpriv = rtl_priv(hw);
	unsigned short i;
	u8 txpktbuf_bndy;
	u8 maxPage;
	bool status;
	u32 value32; /* High+low page number */
	u8 value8;	 /* normal page number */

	if (rtlpriv->rtlhal.macphymode == SINGLEMAC_SINGLEPHY) {
		maxPage = 255;
		txpktbuf_bndy = 246;
		value8 = 0;
		value32 = 0x80bf0d29;
	} else if (rtlpriv->rtlhal.macphymode != SINGLEMAC_SINGLEPHY) {
		maxPage = 127;
		txpktbuf_bndy = 123;
		value8 = 0;
		value32 = 0x80750005;
	}

	/* Set reserved page for each queue */
	/* 11.  RQPN 0x200[31:0] = 0x80BD1C1C */
	/* load RQPN */
	rtl_write_byte(rtlpriv, REG_RQPN_NPQ, value8);
	rtl_write_dword(rtlpriv, REG_RQPN, value32);

	/* 12.  TXRKTBUG_PG_BNDY 0x114[31:0] = 0x27FF00F6 */
	/* TXRKTBUG_PG_BNDY */
	rtl_write_dword(rtlpriv, REG_TRXFF_BNDY,
			(rtl_read_word(rtlpriv, REG_TRXFF_BNDY + 2) << 16 |
			txpktbuf_bndy));

	/* 13.  TDECTRL[15:8] 0x209[7:0] = 0xF6 */
	/* Beacon Head for TXDMA */
	rtl_write_byte(rtlpriv, REG_TDECTRL + 1, txpktbuf_bndy);

	/* 14.  BCNQ_PGBNDY 0x424[7:0] =  0xF6 */
	/* BCNQ_PGBNDY */
	rtl_write_byte(rtlpriv, REG_TXPKTBUF_BCNQ_BDNY, txpktbuf_bndy);
	rtl_write_byte(rtlpriv, REG_TXPKTBUF_MGQ_BDNY, txpktbuf_bndy);

	/* 15.  WMAC_LBK_BF_HD 0x45D[7:0] =  0xF6 */
	/* WMAC_LBK_BF_HD */
	rtl_write_byte(rtlpriv, 0x45D, txpktbuf_bndy);

	/* Set Tx/Rx page size (Tx must be 128 Bytes, */
	/* Rx can be 64,128,256,512,1024 bytes) */
	/* 16.  PBP [7:0] = 0x11 */
	/* TRX page size */
	rtl_write_byte(rtlpriv, REG_PBP, 0x11);

	/* 17.  DRV_INFO_SZ = 0x04 */
	rtl_write_byte(rtlpriv, REG_RX_DRVINFO_SZ, 0x4);

	/* 18.  LLT_table_init(Adapter);  */
	for (i = 0; i < (txpktbuf_bndy - 1); i++) {
		status = _rtl92de_llt_write(hw, i, i + 1);
		if (true != status)
			return status;
	}

	/* end of list */
	status = _rtl92de_llt_write(hw, (txpktbuf_bndy - 1), 0xFF);
	if (true != status)
		return status;

	/* Make the other pages as ring buffer */
	/* This ring buffer is used as beacon buffer if we */
	/* config this MAC as two MAC transfer. */
	/* Otherwise used as local loopback buffer.  */
	for (i = txpktbuf_bndy; i < maxPage; i++) {
		status = _rtl92de_llt_write(hw, i, (i + 1));
		if (true != status)
			return status;
	}

	/* Let last entry point to the start entry of ring buffer */
	status = _rtl92de_llt_write(hw, maxPage, txpktbuf_bndy);
	if (true != status)
		return status;

	return true;
}

static void _rtl92de_gen_refresh_led_state(struct ieee80211_hw *hw)
{
	struct rtl_pci_priv *pcipriv = rtl_pcipriv(hw);
	struct rtl_pci *rtlpci = rtl_pcidev(rtl_pcipriv(hw));
	struct rtl_ps_ctl *ppsc = rtl_psc(rtl_priv(hw));
	struct rtl_led *pLed0 = &(pcipriv->ledctl.sw_led0);

	if (rtlpci->up_first_time)
		return;
	if (ppsc->rfoff_reason == RF_CHANGE_BY_IPS)
		rtl92de_sw_led_on(hw, pLed0);
	else if (ppsc->rfoff_reason == RF_CHANGE_BY_INIT)
		rtl92de_sw_led_on(hw, pLed0);
	else
		rtl92de_sw_led_off(hw, pLed0);
}

static bool _rtl92de_init_mac(struct ieee80211_hw *hw)
{
	struct rtl_priv *rtlpriv = rtl_priv(hw);
	struct rtl_pci *rtlpci = rtl_pcidev(rtl_pcipriv(hw));
	unsigned char bytetmp;
	unsigned short wordtmp;
	u16 retry;

	rtl92d_phy_set_poweron(hw);
	/* Add for resume sequence of power domain according
	 * to power document V11. Chapter V.11....  */
	/* 0.   RSV_CTRL 0x1C[7:0] = 0x00  */
	/* unlock ISO/CLK/Power control register */
	rtl_write_byte(rtlpriv, REG_RSV_CTRL, 0x00);
	rtl_write_byte(rtlpriv, REG_LDOA15_CTRL, 0x05);

	/* 1.   AFE_XTAL_CTRL [7:0] = 0x0F  enable XTAL */
	/* 2.   SPS0_CTRL 0x11[7:0] = 0x2b  enable SPS into PWM mode  */
	/* 3.   delay (1ms) this is not necessary when initially power on */

	/* C.   Resume Sequence */
	/* a.   SPS0_CTRL 0x11[7:0] = 0x2b */
	rtl_write_byte(rtlpriv, REG_SPS0_CTRL, 0x2b);

	/* b.   AFE_XTAL_CTRL [7:0] = 0x0F */
	rtl_write_byte(rtlpriv, REG_AFE_XTAL_CTRL, 0x0F);

	/* c.   DRV runs power on init flow */

	/* auto enable WLAN */
	/* 4.   APS_FSMCO 0x04[8] = 1; wait till 0x04[8] = 0   */
	/* Power On Reset for MAC Block */
	bytetmp = rtl_read_byte(rtlpriv, REG_APS_FSMCO + 1) | BIT(0);
	udelay(2);
	rtl_write_byte(rtlpriv, REG_APS_FSMCO + 1, bytetmp);
	udelay(2);

	/* 5.   Wait while 0x04[8] == 0 goto 2, otherwise goto 1 */
	bytetmp = rtl_read_byte(rtlpriv, REG_APS_FSMCO + 1);
	udelay(50);
	retry = 0;
	while ((bytetmp & BIT(0)) && retry < 1000) {
		retry++;
		bytetmp = rtl_read_byte(rtlpriv, REG_APS_FSMCO + 1);
		udelay(50);
	}

	/* Enable Radio off, GPIO, and LED function */
	/* 6.   APS_FSMCO 0x04[15:0] = 0x0012  when enable HWPDN */
	rtl_write_word(rtlpriv, REG_APS_FSMCO, 0x1012);

	/* release RF digital isolation  */
	/* 7.  SYS_ISO_CTRL 0x01[1]    = 0x0;  */
	/*Set REG_SYS_ISO_CTRL 0x1=0x82 to prevent wake# problem. */
	rtl_write_byte(rtlpriv, REG_SYS_ISO_CTRL + 1, 0x82);
	udelay(2);

	/* make sure that BB reset OK. */
	/* rtl_write_byte(rtlpriv, REG_SYS_FUNC_EN, 0xE3); */

	/* Disable REG_CR before enable it to assure reset */
	rtl_write_word(rtlpriv, REG_CR, 0x0);

	/* Release MAC IO register reset */
	rtl_write_word(rtlpriv, REG_CR, 0x2ff);

	/* clear stopping tx/rx dma   */
	rtl_write_byte(rtlpriv, REG_PCIE_CTRL_REG + 1, 0x0);

	/* rtl_write_word(rtlpriv,REG_CR+2, 0x2); */

	/* System init */
	/* 18.  LLT_table_init(Adapter);  */
	if (!_rtl92de_llt_table_init(hw))
		return false;

	/* Clear interrupt and enable interrupt */
	/* 19.  HISR 0x124[31:0] = 0xffffffff;  */
	/*      HISRE 0x12C[7:0] = 0xFF */
	rtl_write_dword(rtlpriv, REG_HISR, 0xffffffff);
	rtl_write_byte(rtlpriv, REG_HISRE, 0xff);

	/* 20.  HIMR 0x120[31:0] |= [enable INT mask bit map];  */
	/* 21.  HIMRE 0x128[7:0] = [enable INT mask bit map] */
	/* The IMR should be enabled later after all init sequence
	 * is finished. */

	/* 22.  PCIE configuration space configuration */
	/* 23.  Ensure PCIe Device 0x80[15:0] = 0x0143 (ASPM+CLKREQ),  */
	/*      and PCIe gated clock function is enabled.    */
	/* PCIE configuration space will be written after
	 * all init sequence.(Or by BIOS) */

	rtl92d_phy_config_maccoexist_rfpage(hw);

	/* THe below section is not related to power document Vxx . */
	/* This is only useful for driver and OS setting. */
	/* -------------------Software Relative Setting---------------------- */
	wordtmp = rtl_read_word(rtlpriv, REG_TRXDMA_CTRL);
	wordtmp &= 0xf;
	wordtmp |= 0xF771;
	rtl_write_word(rtlpriv, REG_TRXDMA_CTRL, wordtmp);

	/* Reported Tx status from HW for rate adaptive. */
	/* This should be realtive to power on step 14. But in document V11  */
	/* still not contain the description.!!! */
	rtl_write_byte(rtlpriv, REG_FWHW_TXQ_CTRL + 1, 0x1F);

	/* Set Tx/Rx page size (Tx must be 128 Bytes,
	 * Rx can be 64,128,256,512,1024 bytes) */
	/* rtl_write_byte(rtlpriv,REG_PBP, 0x11); */

	/* Set RCR register */
	rtl_write_dword(rtlpriv, REG_RCR, rtlpci->receive_config);
	/* rtl_write_byte(rtlpriv,REG_RX_DRVINFO_SZ, 4); */

	/*  Set TCR register */
	rtl_write_dword(rtlpriv, REG_TCR, rtlpci->transmit_config);

	/* disable earlymode */
	rtl_write_byte(rtlpriv, 0x4d0, 0x0);

	/* Set TX/RX descriptor physical address(from OS API). */
	rtl_write_dword(rtlpriv, REG_BCNQ_DESA,
			rtlpci->tx_ring[BEACON_QUEUE].dma);
	rtl_write_dword(rtlpriv, REG_MGQ_DESA, rtlpci->tx_ring[MGNT_QUEUE].dma);
	rtl_write_dword(rtlpriv, REG_VOQ_DESA, rtlpci->tx_ring[VO_QUEUE].dma);
	rtl_write_dword(rtlpriv, REG_VIQ_DESA, rtlpci->tx_ring[VI_QUEUE].dma);
	rtl_write_dword(rtlpriv, REG_BEQ_DESA, rtlpci->tx_ring[BE_QUEUE].dma);
	rtl_write_dword(rtlpriv, REG_BKQ_DESA, rtlpci->tx_ring[BK_QUEUE].dma);
	rtl_write_dword(rtlpriv, REG_HQ_DESA, rtlpci->tx_ring[HIGH_QUEUE].dma);
	/* Set RX Desc Address */
	rtl_write_dword(rtlpriv, REG_RX_DESA,
			rtlpci->rx_ring[RX_MPDU_QUEUE].dma);

	/* if we want to support 64 bit DMA, we should set it here,
	 * but now we do not support 64 bit DMA*/

	rtl_write_byte(rtlpriv, REG_PCIE_CTRL_REG + 3, 0x33);

	/* Reset interrupt migration setting when initialization */
	rtl_write_dword(rtlpriv, REG_INT_MIG, 0);

	/* Reconsider when to do this operation after asking HWSD. */
	bytetmp = rtl_read_byte(rtlpriv, REG_APSD_CTRL);
	rtl_write_byte(rtlpriv, REG_APSD_CTRL, bytetmp & ~BIT(6));
	do {
		retry++;
		bytetmp = rtl_read_byte(rtlpriv, REG_APSD_CTRL);
	} while ((retry < 200) && !(bytetmp & BIT(7)));

	/* After MACIO reset,we must refresh LED state. */
	_rtl92de_gen_refresh_led_state(hw);

	/* Reset H2C protection register */
	rtl_write_dword(rtlpriv, REG_MCUTST_1, 0x0);

	return true;
}

static void _rtl92de_hw_configure(struct ieee80211_hw *hw)
{
	struct rtl_pci *rtlpci = rtl_pcidev(rtl_pcipriv(hw));
	struct rtl_priv *rtlpriv = rtl_priv(hw);
	struct rtl_hal *rtlhal = rtl_hal(rtl_priv(hw));
	u8 reg_bw_opmode = BW_OPMODE_20MHZ;
	u32 reg_rrsr;

	reg_rrsr = RATE_ALL_CCK | RATE_ALL_OFDM_AG;
	rtl_write_byte(rtlpriv, REG_INIRTS_RATE_SEL, 0x8);
	rtl_write_byte(rtlpriv, REG_BWOPMODE, reg_bw_opmode);
	rtl_write_dword(rtlpriv, REG_RRSR, reg_rrsr);
	rtl_write_byte(rtlpriv, REG_SLOT, 0x09);
	rtl_write_byte(rtlpriv, REG_AMPDU_MIN_SPACE, 0x0);
	rtl_write_word(rtlpriv, REG_FWHW_TXQ_CTRL, 0x1F80);
	rtl_write_word(rtlpriv, REG_RL, 0x0707);
	rtl_write_dword(rtlpriv, REG_BAR_MODE_CTRL, 0x02012802);
	rtl_write_byte(rtlpriv, REG_HWSEQ_CTRL, 0xFF);
	rtl_write_dword(rtlpriv, REG_DARFRC, 0x01000000);
	rtl_write_dword(rtlpriv, REG_DARFRC + 4, 0x07060504);
	rtl_write_dword(rtlpriv, REG_RARFRC, 0x01000000);
	rtl_write_dword(rtlpriv, REG_RARFRC + 4, 0x07060504);
	/* Aggregation threshold */
	if (rtlhal->macphymode == DUALMAC_DUALPHY)
		rtl_write_dword(rtlpriv, REG_AGGLEN_LMT, 0xb9726641);
	else if (rtlhal->macphymode == DUALMAC_SINGLEPHY)
		rtl_write_dword(rtlpriv, REG_AGGLEN_LMT, 0x66626641);
	else
		rtl_write_dword(rtlpriv, REG_AGGLEN_LMT, 0xb972a841);
	rtl_write_byte(rtlpriv, REG_ATIMWND, 0x2);
	rtl_write_byte(rtlpriv, REG_BCN_MAX_ERR, 0x0a);
	rtlpci->reg_bcn_ctrl_val = 0x1f;
	rtl_write_byte(rtlpriv, REG_BCN_CTRL, rtlpci->reg_bcn_ctrl_val);
	rtl_write_byte(rtlpriv, REG_TBTT_PROHIBIT + 1, 0xff);
	rtl_write_byte(rtlpriv, REG_PIFS, 0x1C);
	rtl_write_byte(rtlpriv, REG_AGGR_BREAK_TIME, 0x16);
	rtl_write_word(rtlpriv, REG_NAV_PROT_LEN, 0x0020);
	/* For throughput */
	rtl_write_word(rtlpriv, REG_FAST_EDCA_CTRL, 0x6666);
	/* ACKTO for IOT issue. */
	rtl_write_byte(rtlpriv, REG_ACKTO, 0x40);
	/* Set Spec SIFS (used in NAV) */
	rtl_write_word(rtlpriv, REG_SPEC_SIFS, 0x1010);
	rtl_write_word(rtlpriv, REG_MAC_SPEC_SIFS, 0x1010);
	/* Set SIFS for CCK */
	rtl_write_word(rtlpriv, REG_SIFS_CTX, 0x1010);
	/* Set SIFS for OFDM */
	rtl_write_word(rtlpriv, REG_SIFS_TRX, 0x1010);
	/* Set Multicast Address. */
	rtl_write_dword(rtlpriv, REG_MAR, 0xffffffff);
	rtl_write_dword(rtlpriv, REG_MAR + 4, 0xffffffff);
	switch (rtlpriv->phy.rf_type) {
	case RF_1T2R:
	case RF_1T1R:
		rtlhal->minspace_cfg = (MAX_MSS_DENSITY_1T << 3);
		break;
	case RF_2T2R:
	case RF_2T2R_GREEN:
		rtlhal->minspace_cfg = (MAX_MSS_DENSITY_2T << 3);
		break;
	}
}

static void _rtl92de_enable_aspm_back_door(struct ieee80211_hw *hw)
{
	struct rtl_priv *rtlpriv = rtl_priv(hw);
	struct rtl_ps_ctl *ppsc = rtl_psc(rtl_priv(hw));

	rtl_write_byte(rtlpriv, 0x34b, 0x93);
	rtl_write_word(rtlpriv, 0x350, 0x870c);
	rtl_write_byte(rtlpriv, 0x352, 0x1);
	if (ppsc->support_backdoor)
		rtl_write_byte(rtlpriv, 0x349, 0x1b);
	else
		rtl_write_byte(rtlpriv, 0x349, 0x03);
	rtl_write_word(rtlpriv, 0x350, 0x2718);
	rtl_write_byte(rtlpriv, 0x352, 0x1);
}

void rtl92de_enable_hw_security_config(struct ieee80211_hw *hw)
{
	struct rtl_priv *rtlpriv = rtl_priv(hw);
	u8 sec_reg_value;

	RT_TRACE(rtlpriv, COMP_INIT, DBG_LOUD,
		 "PairwiseEncAlgorithm = %d GroupEncAlgorithm = %d\n",
		 rtlpriv->sec.pairwise_enc_algorithm,
		 rtlpriv->sec.group_enc_algorithm);
	if (rtlpriv->cfg->mod_params->sw_crypto || rtlpriv->sec.use_sw_sec) {
		RT_TRACE(rtlpriv, COMP_SEC, DBG_DMESG,
			 "not open hw encryption\n");
		return;
	}
	sec_reg_value = SCR_TXENCENABLE | SCR_RXENCENABLE;
	if (rtlpriv->sec.use_defaultkey) {
		sec_reg_value |= SCR_TXUSEDK;
		sec_reg_value |= SCR_RXUSEDK;
	}
	sec_reg_value |= (SCR_RXBCUSEDK | SCR_TXBCUSEDK);
	rtl_write_byte(rtlpriv, REG_CR + 1, 0x02);
	RT_TRACE(rtlpriv, COMP_SEC, DBG_LOUD,
		 "The SECR-value %x\n", sec_reg_value);
	rtlpriv->cfg->ops->set_hw_reg(hw, HW_VAR_WPA_CONFIG, &sec_reg_value);
}

int rtl92de_hw_init(struct ieee80211_hw *hw)
{
	struct rtl_priv *rtlpriv = rtl_priv(hw);
	struct rtl_hal *rtlhal = rtl_hal(rtl_priv(hw));
	struct rtl_mac *mac = rtl_mac(rtl_priv(hw));
	struct rtl_phy *rtlphy = &(rtlpriv->phy);
	struct rtl_pci *rtlpci = rtl_pcidev(rtl_pcipriv(hw));
	struct rtl_ps_ctl *ppsc = rtl_psc(rtl_priv(hw));
	bool rtstatus = true;
	u8 tmp_u1b;
	int i;
	int err;
	unsigned long flags;

	rtlpci->being_init_adapter = true;
	rtlpci->init_ready = false;
	spin_lock_irqsave(&globalmutex_for_power_and_efuse, flags);
	/* we should do iqk after disable/enable */
	rtl92d_phy_reset_iqk_result(hw);
	/* rtlpriv->intf_ops->disable_aspm(hw); */
	rtstatus = _rtl92de_init_mac(hw);
	if (!rtstatus) {
		RT_TRACE(rtlpriv, COMP_ERR, DBG_EMERG, "Init MAC failed\n");
		err = 1;
		spin_unlock_irqrestore(&globalmutex_for_power_and_efuse, flags);
		return err;
	}
	err = rtl92d_download_fw(hw);
	spin_unlock_irqrestore(&globalmutex_for_power_and_efuse, flags);
	if (err) {
		RT_TRACE(rtlpriv, COMP_ERR, DBG_WARNING,
<<<<<<< HEAD
			 ("Failed to download FW. Init HW "
			 "without FW..\n"));
=======
			 "Failed to download FW. Init HW without FW..\n");
>>>>>>> b0b9e5c5
		return 1;
	}
	rtlhal->last_hmeboxnum = 0;
	rtlpriv->psc.fw_current_inpsmode = false;

	tmp_u1b = rtl_read_byte(rtlpriv, 0x605);
	tmp_u1b = tmp_u1b | 0x30;
	rtl_write_byte(rtlpriv, 0x605, tmp_u1b);

	if (rtlhal->earlymode_enable) {
		RT_TRACE(rtlpriv, COMP_INIT, DBG_LOUD,
			 "EarlyMode Enabled!!!\n");

		tmp_u1b = rtl_read_byte(rtlpriv, 0x4d0);
		tmp_u1b = tmp_u1b | 0x1f;
		rtl_write_byte(rtlpriv, 0x4d0, tmp_u1b);

		rtl_write_byte(rtlpriv, 0x4d3, 0x80);

		tmp_u1b = rtl_read_byte(rtlpriv, 0x605);
		tmp_u1b = tmp_u1b | 0x40;
		rtl_write_byte(rtlpriv, 0x605, tmp_u1b);
	}

	if (mac->rdg_en) {
		rtl_write_byte(rtlpriv, REG_RD_CTRL, 0xff);
		rtl_write_word(rtlpriv, REG_RD_NAV_NXT, 0x200);
		rtl_write_byte(rtlpriv, REG_RD_RESP_PKT_TH, 0x05);
	}

	rtl92d_phy_mac_config(hw);
	/* because last function modify RCR, so we update
	 * rcr var here, or TP will unstable for receive_config
	 * is wrong, RX RCR_ACRC32 will cause TP unstabel & Rx
	 * RCR_APP_ICV will cause mac80211 unassoc for cisco 1252*/
	rtlpci->receive_config = rtl_read_dword(rtlpriv, REG_RCR);
	rtlpci->receive_config &= ~(RCR_ACRC32 | RCR_AICV);

	rtl92d_phy_bb_config(hw);

	rtlphy->rf_mode = RF_OP_BY_SW_3WIRE;
	/* set before initialize RF */
	rtl_set_bbreg(hw, RFPGA0_ANALOGPARAMETER4, 0x00f00000, 0xf);

	/* config RF */
	rtl92d_phy_rf_config(hw);

	/* After read predefined TXT, we must set BB/MAC/RF
	 * register as our requirement */
	/* After load BB,RF params,we need do more for 92D. */
	rtl92d_update_bbrf_configuration(hw);
	/* set default value after initialize RF,  */
	rtl_set_bbreg(hw, RFPGA0_ANALOGPARAMETER4, 0x00f00000, 0);
	rtlphy->rfreg_chnlval[0] = rtl_get_rfreg(hw, (enum radio_path)0,
			RF_CHNLBW, BRFREGOFFSETMASK);
	rtlphy->rfreg_chnlval[1] = rtl_get_rfreg(hw, (enum radio_path)1,
			RF_CHNLBW, BRFREGOFFSETMASK);

	/*---- Set CCK and OFDM Block "ON"----*/
	if (rtlhal->current_bandtype == BAND_ON_2_4G)
		rtl_set_bbreg(hw, RFPGA0_RFMOD, BCCKEN, 0x1);
	rtl_set_bbreg(hw, RFPGA0_RFMOD, BOFDMEN, 0x1);
	if (rtlhal->interfaceindex == 0) {
		/* RFPGA0_ANALOGPARAMETER2: cck clock select,
		 *  set to 20MHz by default */
		rtl_set_bbreg(hw, RFPGA0_ANALOGPARAMETER2, BIT(10) |
			      BIT(11), 3);
	} else {
		/* Mac1 */
		rtl_set_bbreg(hw, RFPGA0_ANALOGPARAMETER2, BIT(11) |
			      BIT(10), 3);
	}

	_rtl92de_hw_configure(hw);

	/* reset hw sec */
	rtl_cam_reset_all_entry(hw);
	rtl92de_enable_hw_security_config(hw);

	/* Read EEPROM TX power index and PHY_REG_PG.txt to capture correct */
	/* TX power index for different rate set. */
	rtl92d_phy_get_hw_reg_originalvalue(hw);
	rtl92d_phy_set_txpower_level(hw, rtlphy->current_channel);

	ppsc->rfpwr_state = ERFON;

	rtlpriv->cfg->ops->set_hw_reg(hw, HW_VAR_ETHER_ADDR, mac->mac_addr);

	_rtl92de_enable_aspm_back_door(hw);
	/* rtlpriv->intf_ops->enable_aspm(hw); */

	rtl92d_dm_init(hw);
	rtlpci->being_init_adapter = false;

	if (ppsc->rfpwr_state == ERFON) {
		rtl92d_phy_lc_calibrate(hw);
		/* 5G and 2.4G must wait sometime to let RF LO ready */
		if (rtlhal->macphymode == DUALMAC_DUALPHY) {
			u32 tmp_rega;
			for (i = 0; i < 10000; i++) {
				udelay(MAX_STALL_TIME);

				tmp_rega = rtl_get_rfreg(hw,
						  (enum radio_path)RF90_PATH_A,
						  0x2a, BMASKDWORD);

				if (((tmp_rega & BIT(11)) == BIT(11)))
					break;
			}
			/* check that loop was successful. If not, exit now */
			if (i == 10000) {
				rtlpci->init_ready = false;
				return 1;
			}
		}
	}
	rtlpci->init_ready = true;
	return err;
}

static enum version_8192d _rtl92de_read_chip_version(struct ieee80211_hw *hw)
{
	struct rtl_priv *rtlpriv = rtl_priv(hw);
	enum version_8192d version = VERSION_NORMAL_CHIP_92D_SINGLEPHY;
	u32 value32;

	value32 = rtl_read_dword(rtlpriv, REG_SYS_CFG);
	if (!(value32 & 0x000f0000)) {
		version = VERSION_TEST_CHIP_92D_SINGLEPHY;
		RT_TRACE(rtlpriv, COMP_INIT, DBG_LOUD, "TEST CHIP!!!\n");
	} else {
		version = VERSION_NORMAL_CHIP_92D_SINGLEPHY;
		RT_TRACE(rtlpriv, COMP_INIT, DBG_LOUD, "Normal CHIP!!!\n");
	}
	return version;
}

static int _rtl92de_set_media_status(struct ieee80211_hw *hw,
				     enum nl80211_iftype type)
{
	struct rtl_priv *rtlpriv = rtl_priv(hw);
	u8 bt_msr = rtl_read_byte(rtlpriv, MSR);
	enum led_ctl_mode ledaction = LED_CTL_NO_LINK;
	u8 bcnfunc_enable;

	bt_msr &= 0xfc;

	if (type == NL80211_IFTYPE_UNSPECIFIED ||
	    type == NL80211_IFTYPE_STATION) {
		_rtl92de_stop_tx_beacon(hw);
		_rtl92de_enable_bcn_sub_func(hw);
	} else if (type == NL80211_IFTYPE_ADHOC ||
		type == NL80211_IFTYPE_AP) {
		_rtl92de_resume_tx_beacon(hw);
		_rtl92de_disable_bcn_sub_func(hw);
	} else {
		RT_TRACE(rtlpriv, COMP_ERR, DBG_WARNING,
			 "Set HW_VAR_MEDIA_STATUS: No such media status(%x)\n",
			 type);
	}
	bcnfunc_enable = rtl_read_byte(rtlpriv, REG_BCN_CTRL);
	switch (type) {
	case NL80211_IFTYPE_UNSPECIFIED:
		bt_msr |= MSR_NOLINK;
		ledaction = LED_CTL_LINK;
		bcnfunc_enable &= 0xF7;
		RT_TRACE(rtlpriv, COMP_INIT, DBG_TRACE,
			 "Set Network type to NO LINK!\n");
		break;
	case NL80211_IFTYPE_ADHOC:
		bt_msr |= MSR_ADHOC;
		bcnfunc_enable |= 0x08;
		RT_TRACE(rtlpriv, COMP_INIT, DBG_TRACE,
			 "Set Network type to Ad Hoc!\n");
		break;
	case NL80211_IFTYPE_STATION:
		bt_msr |= MSR_INFRA;
		ledaction = LED_CTL_LINK;
		bcnfunc_enable &= 0xF7;
		RT_TRACE(rtlpriv, COMP_INIT, DBG_TRACE,
			 "Set Network type to STA!\n");
		break;
	case NL80211_IFTYPE_AP:
		bt_msr |= MSR_AP;
		bcnfunc_enable |= 0x08;
		RT_TRACE(rtlpriv, COMP_INIT, DBG_TRACE,
			 "Set Network type to AP!\n");
		break;
	default:
		RT_TRACE(rtlpriv, COMP_ERR, DBG_EMERG,
			 "Network type %d not supported!\n", type);
		return 1;
		break;

	}
	rtl_write_byte(rtlpriv, REG_CR + 2, bt_msr);
	rtlpriv->cfg->ops->led_control(hw, ledaction);
	if ((bt_msr & 0xfc) == MSR_AP)
		rtl_write_byte(rtlpriv, REG_BCNTCFG + 1, 0x00);
	else
		rtl_write_byte(rtlpriv, REG_BCNTCFG + 1, 0x66);
	return 0;
}

void rtl92de_set_check_bssid(struct ieee80211_hw *hw, bool check_bssid)
{
	struct rtl_priv *rtlpriv = rtl_priv(hw);
	struct rtl_pci *rtlpci = rtl_pcidev(rtl_pcipriv(hw));
	u32 reg_rcr = rtlpci->receive_config;

	if (rtlpriv->psc.rfpwr_state != ERFON)
		return;
	if (check_bssid) {
		reg_rcr |= (RCR_CBSSID_DATA | RCR_CBSSID_BCN);
		rtlpriv->cfg->ops->set_hw_reg(hw, HW_VAR_RCR, (u8 *)(&reg_rcr));
		_rtl92de_set_bcn_ctrl_reg(hw, 0, BIT(4));
	} else if (!check_bssid) {
		reg_rcr &= (~(RCR_CBSSID_DATA | RCR_CBSSID_BCN));
		_rtl92de_set_bcn_ctrl_reg(hw, BIT(4), 0);
		rtlpriv->cfg->ops->set_hw_reg(hw, HW_VAR_RCR, (u8 *)(&reg_rcr));
	}
}

int rtl92de_set_network_type(struct ieee80211_hw *hw, enum nl80211_iftype type)
{
	struct rtl_priv *rtlpriv = rtl_priv(hw);

	if (_rtl92de_set_media_status(hw, type))
		return -EOPNOTSUPP;

	/* check bssid */
	if (rtlpriv->mac80211.link_state == MAC80211_LINKED) {
		if (type != NL80211_IFTYPE_AP)
			rtl92de_set_check_bssid(hw, true);
	} else {
		rtl92de_set_check_bssid(hw, false);
	}
	return 0;
}

/* do iqk or reload iqk */
/* windows just rtl92d_phy_reload_iqk_setting in set channel,
 * but it's very strict for time sequence so we add
 * rtl92d_phy_reload_iqk_setting here */
void rtl92d_linked_set_reg(struct ieee80211_hw *hw)
{
	struct rtl_priv *rtlpriv = rtl_priv(hw);
	struct rtl_phy *rtlphy = &(rtlpriv->phy);
	u8 indexforchannel;
	u8 channel = rtlphy->current_channel;

	indexforchannel = rtl92d_get_rightchnlplace_for_iqk(channel);
	if (!rtlphy->iqk_matrix_regsetting[indexforchannel].iqk_done) {
		RT_TRACE(rtlpriv, COMP_SCAN | COMP_INIT, DBG_DMESG,
			 "Do IQK for channel:%d\n", channel);
		rtl92d_phy_iq_calibrate(hw);
	}
}

/* don't set REG_EDCA_BE_PARAM here because
 * mac80211 will send pkt when scan */
void rtl92de_set_qos(struct ieee80211_hw *hw, int aci)
{
	struct rtl_priv *rtlpriv = rtl_priv(hw);
	rtl92d_dm_init_edca_turbo(hw);
	return;
	switch (aci) {
	case AC1_BK:
		rtl_write_dword(rtlpriv, REG_EDCA_BK_PARAM, 0xa44f);
		break;
	case AC0_BE:
		break;
	case AC2_VI:
		rtl_write_dword(rtlpriv, REG_EDCA_VI_PARAM, 0x5e4322);
		break;
	case AC3_VO:
		rtl_write_dword(rtlpriv, REG_EDCA_VO_PARAM, 0x2f3222);
		break;
	default:
		RT_ASSERT(false, "invalid aci: %d !\n", aci);
		break;
	}
}

void rtl92de_enable_interrupt(struct ieee80211_hw *hw)
{
	struct rtl_priv *rtlpriv = rtl_priv(hw);
	struct rtl_pci *rtlpci = rtl_pcidev(rtl_pcipriv(hw));

	rtl_write_dword(rtlpriv, REG_HIMR, rtlpci->irq_mask[0] & 0xFFFFFFFF);
	rtl_write_dword(rtlpriv, REG_HIMRE, rtlpci->irq_mask[1] & 0xFFFFFFFF);
}

void rtl92de_disable_interrupt(struct ieee80211_hw *hw)
{
	struct rtl_priv *rtlpriv = rtl_priv(hw);
	struct rtl_pci *rtlpci = rtl_pcidev(rtl_pcipriv(hw));

	rtl_write_dword(rtlpriv, REG_HIMR, IMR8190_DISABLED);
	rtl_write_dword(rtlpriv, REG_HIMRE, IMR8190_DISABLED);
	synchronize_irq(rtlpci->pdev->irq);
}

static void _rtl92de_poweroff_adapter(struct ieee80211_hw *hw)
{
	struct rtl_priv *rtlpriv = rtl_priv(hw);
	u8 u1b_tmp;
	unsigned long flags;

	rtlpriv->intf_ops->enable_aspm(hw);
	rtl_write_byte(rtlpriv, REG_RF_CTRL, 0x00);
	rtl_set_bbreg(hw, RFPGA0_XCD_RFPARAMETER, BIT(3), 0);
	rtl_set_bbreg(hw, RFPGA0_XCD_RFPARAMETER, BIT(15), 0);

	/* 0x20:value 05-->04 */
	rtl_write_byte(rtlpriv, REG_LDOA15_CTRL, 0x04);

	/*  ==== Reset digital sequence   ====== */
	rtl92d_firmware_selfreset(hw);

	/* f.   SYS_FUNC_EN 0x03[7:0]=0x51 reset MCU, MAC register, DCORE */
	rtl_write_byte(rtlpriv, REG_SYS_FUNC_EN + 1, 0x51);

	/* g.   MCUFWDL 0x80[1:0]=0 reset MCU ready status */
	rtl_write_byte(rtlpriv, REG_MCUFWDL, 0x00);

	/*  ==== Pull GPIO PIN to balance level and LED control ====== */

	/* h.     GPIO_PIN_CTRL 0x44[31:0]=0x000  */
	rtl_write_dword(rtlpriv, REG_GPIO_PIN_CTRL, 0x00000000);

	/* i.    Value = GPIO_PIN_CTRL[7:0] */
	u1b_tmp = rtl_read_byte(rtlpriv, REG_GPIO_PIN_CTRL);

	/* j.    GPIO_PIN_CTRL 0x44[31:0] = 0x00FF0000 | (value <<8); */
	/* write external PIN level  */
	rtl_write_dword(rtlpriv, REG_GPIO_PIN_CTRL,
			0x00FF0000 | (u1b_tmp << 8));

	/* k.   GPIO_MUXCFG 0x42 [15:0] = 0x0780 */
	rtl_write_word(rtlpriv, REG_GPIO_IO_SEL, 0x0790);

	/* l.   LEDCFG 0x4C[15:0] = 0x8080 */
	rtl_write_word(rtlpriv, REG_LEDCFG0, 0x8080);

	/*  ==== Disable analog sequence === */

	/* m.   AFE_PLL_CTRL[7:0] = 0x80  disable PLL */
	rtl_write_byte(rtlpriv, REG_AFE_PLL_CTRL, 0x80);

	/* n.   SPS0_CTRL 0x11[7:0] = 0x22  enter PFM mode */
	rtl_write_byte(rtlpriv, REG_SPS0_CTRL, 0x23);

	/* o.   AFE_XTAL_CTRL 0x24[7:0] = 0x0E  disable XTAL, if No BT COEX */
	rtl_write_byte(rtlpriv, REG_AFE_XTAL_CTRL, 0x0e);

	/* p.   RSV_CTRL 0x1C[7:0] = 0x0E lock ISO/CLK/Power control register */
	rtl_write_byte(rtlpriv, REG_RSV_CTRL, 0x0e);

	/*  ==== interface into suspend === */

	/* q.   APS_FSMCO[15:8] = 0x58 PCIe suspend mode */
	/* According to power document V11, we need to set this */
	/* value as 0x18. Otherwise, we may not L0s sometimes. */
	/* This indluences power consumption. Bases on SD1's test, */
	/* set as 0x00 do not affect power current. And if it */
	/* is set as 0x18, they had ever met auto load fail problem. */
	rtl_write_byte(rtlpriv, REG_APS_FSMCO + 1, 0x10);

	RT_TRACE(rtlpriv, COMP_INIT, DBG_LOUD,
		 "In PowerOff,reg0x%x=%X\n",
		 REG_SPS0_CTRL, rtl_read_byte(rtlpriv, REG_SPS0_CTRL));
	/* r.   Note: for PCIe interface, PON will not turn */
	/* off m-bias and BandGap in PCIe suspend mode.  */

	/* 0x17[7] 1b': power off in process  0b' : power off over */
	if (rtlpriv->rtlhal.macphymode != SINGLEMAC_SINGLEPHY) {
		spin_lock_irqsave(&globalmutex_power, flags);
		u1b_tmp = rtl_read_byte(rtlpriv, REG_POWER_OFF_IN_PROCESS);
		u1b_tmp &= (~BIT(7));
		rtl_write_byte(rtlpriv, REG_POWER_OFF_IN_PROCESS, u1b_tmp);
		spin_unlock_irqrestore(&globalmutex_power, flags);
	}

	RT_TRACE(rtlpriv, COMP_INIT, DBG_LOUD, "<=======\n");
}

void rtl92de_card_disable(struct ieee80211_hw *hw)
{
	struct rtl_priv *rtlpriv = rtl_priv(hw);
	struct rtl_ps_ctl *ppsc = rtl_psc(rtl_priv(hw));
	struct rtl_pci *rtlpci = rtl_pcidev(rtl_pcipriv(hw));
	struct rtl_mac *mac = rtl_mac(rtl_priv(hw));
	enum nl80211_iftype opmode;

	mac->link_state = MAC80211_NOLINK;
	opmode = NL80211_IFTYPE_UNSPECIFIED;
	_rtl92de_set_media_status(hw, opmode);

	if (rtlpci->driver_is_goingto_unload ||
	    ppsc->rfoff_reason > RF_CHANGE_BY_PS)
		rtlpriv->cfg->ops->led_control(hw, LED_CTL_POWER_OFF);
	RT_SET_PS_LEVEL(ppsc, RT_RF_OFF_LEVL_HALT_NIC);
	/* Power sequence for each MAC. */
	/* a. stop tx DMA  */
	/* b. close RF */
	/* c. clear rx buf */
	/* d. stop rx DMA */
	/* e.  reset MAC */

	/* a. stop tx DMA */
	rtl_write_byte(rtlpriv, REG_PCIE_CTRL_REG + 1, 0xFE);
	udelay(50);

	/* b. TXPAUSE 0x522[7:0] = 0xFF Pause MAC TX queue */

	/* c. ========RF OFF sequence==========  */
	/* 0x88c[23:20] = 0xf. */
	rtl_set_bbreg(hw, RFPGA0_ANALOGPARAMETER4, 0x00f00000, 0xf);
	rtl_set_rfreg(hw, RF90_PATH_A, 0x00, BRFREGOFFSETMASK, 0x00);

	/* APSD_CTRL 0x600[7:0] = 0x40 */
	rtl_write_byte(rtlpriv, REG_APSD_CTRL, 0x40);

	/* Close antenna 0,0xc04,0xd04 */
	rtl_set_bbreg(hw, ROFDM0_TRXPATHENABLE, BMASKBYTE0, 0);
	rtl_set_bbreg(hw, ROFDM1_TRXPATHENABLE, BDWORD, 0);

	/*  SYS_FUNC_EN 0x02[7:0] = 0xE2   reset BB state machine */
	rtl_write_byte(rtlpriv, REG_SYS_FUNC_EN, 0xE2);

	/* Mac0 can not do Global reset. Mac1 can do. */
	/* SYS_FUNC_EN 0x02[7:0] = 0xE0  reset BB state machine  */
	if (rtlpriv->rtlhal.interfaceindex == 1)
		rtl_write_byte(rtlpriv, REG_SYS_FUNC_EN, 0xE0);
	udelay(50);

	/* d.  stop tx/rx dma before disable REG_CR (0x100) to fix */
	/* dma hang issue when disable/enable device.  */
	rtl_write_byte(rtlpriv, REG_PCIE_CTRL_REG + 1, 0xff);
	udelay(50);
	rtl_write_byte(rtlpriv, REG_CR, 0x0);
	RT_TRACE(rtlpriv, COMP_INIT, DBG_LOUD, "==> Do power off.......\n");
	if (rtl92d_phy_check_poweroff(hw))
		_rtl92de_poweroff_adapter(hw);
	return;
}

void rtl92de_interrupt_recognized(struct ieee80211_hw *hw,
				  u32 *p_inta, u32 *p_intb)
{
	struct rtl_priv *rtlpriv = rtl_priv(hw);
	struct rtl_pci *rtlpci = rtl_pcidev(rtl_pcipriv(hw));

	*p_inta = rtl_read_dword(rtlpriv, ISR) & rtlpci->irq_mask[0];
	rtl_write_dword(rtlpriv, ISR, *p_inta);

	/*
	 * *p_intb = rtl_read_dword(rtlpriv, REG_HISRE) & rtlpci->irq_mask[1];
	 * rtl_write_dword(rtlpriv, ISR + 4, *p_intb);
	 */
}

void rtl92de_set_beacon_related_registers(struct ieee80211_hw *hw)
{
	struct rtl_priv *rtlpriv = rtl_priv(hw);
	struct rtl_mac *mac = rtl_mac(rtl_priv(hw));
	u16 bcn_interval, atim_window;

	bcn_interval = mac->beacon_interval;
	atim_window = 2;
	/*rtl92de_disable_interrupt(hw);  */
	rtl_write_word(rtlpriv, REG_ATIMWND, atim_window);
	rtl_write_word(rtlpriv, REG_BCN_INTERVAL, bcn_interval);
	rtl_write_word(rtlpriv, REG_BCNTCFG, 0x660f);
	rtl_write_byte(rtlpriv, REG_RXTSF_OFFSET_CCK, 0x20);
	if (rtlpriv->rtlhal.current_bandtype == BAND_ON_5G)
		rtl_write_byte(rtlpriv, REG_RXTSF_OFFSET_OFDM, 0x30);
	else
		rtl_write_byte(rtlpriv, REG_RXTSF_OFFSET_OFDM, 0x20);
	rtl_write_byte(rtlpriv, 0x606, 0x30);
}

void rtl92de_set_beacon_interval(struct ieee80211_hw *hw)
{
	struct rtl_priv *rtlpriv = rtl_priv(hw);
	struct rtl_mac *mac = rtl_mac(rtl_priv(hw));
	u16 bcn_interval = mac->beacon_interval;

	RT_TRACE(rtlpriv, COMP_BEACON, DBG_DMESG,
		 "beacon_interval:%d\n", bcn_interval);
	/* rtl92de_disable_interrupt(hw); */
	rtl_write_word(rtlpriv, REG_BCN_INTERVAL, bcn_interval);
	/* rtl92de_enable_interrupt(hw); */
}

void rtl92de_update_interrupt_mask(struct ieee80211_hw *hw,
				   u32 add_msr, u32 rm_msr)
{
	struct rtl_priv *rtlpriv = rtl_priv(hw);
	struct rtl_pci *rtlpci = rtl_pcidev(rtl_pcipriv(hw));

	RT_TRACE(rtlpriv, COMP_INTR, DBG_LOUD, "add_msr:%x, rm_msr:%x\n",
		 add_msr, rm_msr);
	if (add_msr)
		rtlpci->irq_mask[0] |= add_msr;
	if (rm_msr)
		rtlpci->irq_mask[0] &= (~rm_msr);
	rtl92de_disable_interrupt(hw);
	rtl92de_enable_interrupt(hw);
}

static void _rtl92de_readpowervalue_fromprom(struct txpower_info *pwrinfo,
				 u8 *rom_content, bool autoLoadfail)
{
	u32 rfpath, eeaddr, group, offset1, offset2;
	u8 i;

	memset(pwrinfo, 0, sizeof(struct txpower_info));
	if (autoLoadfail) {
		for (group = 0; group < CHANNEL_GROUP_MAX; group++) {
			for (rfpath = 0; rfpath < RF6052_MAX_PATH; rfpath++) {
				if (group < CHANNEL_GROUP_MAX_2G) {
					pwrinfo->cck_index[rfpath][group] =
					    EEPROM_DEFAULT_TXPOWERLEVEL_2G;
					pwrinfo->ht40_1sindex[rfpath][group] =
					    EEPROM_DEFAULT_TXPOWERLEVEL_2G;
				} else {
					pwrinfo->ht40_1sindex[rfpath][group] =
					    EEPROM_DEFAULT_TXPOWERLEVEL_5G;
				}
				pwrinfo->ht40_2sindexdiff[rfpath][group] =
				    EEPROM_DEFAULT_HT40_2SDIFF;
				pwrinfo->ht20indexdiff[rfpath][group] =
				    EEPROM_DEFAULT_HT20_DIFF;
				pwrinfo->ofdmindexdiff[rfpath][group] =
				    EEPROM_DEFAULT_LEGACYHTTXPOWERDIFF;
				pwrinfo->ht40maxoffset[rfpath][group] =
				    EEPROM_DEFAULT_HT40_PWRMAXOFFSET;
				pwrinfo->ht20maxoffset[rfpath][group] =
				    EEPROM_DEFAULT_HT20_PWRMAXOFFSET;
			}
		}
		for (i = 0; i < 3; i++) {
			pwrinfo->tssi_a[i] = EEPROM_DEFAULT_TSSI;
			pwrinfo->tssi_b[i] = EEPROM_DEFAULT_TSSI;
		}
		return;
	}

	/* Maybe autoload OK,buf the tx power index value is not filled.
	 * If we find it, we set it to default value. */
	for (rfpath = 0; rfpath < RF6052_MAX_PATH; rfpath++) {
		for (group = 0; group < CHANNEL_GROUP_MAX_2G; group++) {
			eeaddr = EEPROM_CCK_TX_PWR_INX_2G + (rfpath * 3)
				 + group;
			pwrinfo->cck_index[rfpath][group] =
					(rom_content[eeaddr] == 0xFF) ?
					     (eeaddr > 0x7B ?
					     EEPROM_DEFAULT_TXPOWERLEVEL_5G :
					     EEPROM_DEFAULT_TXPOWERLEVEL_2G) :
					     rom_content[eeaddr];
		}
	}
	for (rfpath = 0; rfpath < RF6052_MAX_PATH; rfpath++) {
		for (group = 0; group < CHANNEL_GROUP_MAX; group++) {
			offset1 = group / 3;
			offset2 = group % 3;
			eeaddr = EEPROM_HT40_1S_TX_PWR_INX_2G + (rfpath * 3) +
			    offset2 + offset1 * 21;
			pwrinfo->ht40_1sindex[rfpath][group] =
			    (rom_content[eeaddr] == 0xFF) ? (eeaddr > 0x7B ?
					     EEPROM_DEFAULT_TXPOWERLEVEL_5G :
					     EEPROM_DEFAULT_TXPOWERLEVEL_2G) :
						 rom_content[eeaddr];
		}
	}
	/* These just for 92D efuse offset. */
	for (group = 0; group < CHANNEL_GROUP_MAX; group++) {
		for (rfpath = 0; rfpath < RF6052_MAX_PATH; rfpath++) {
			int base1 = EEPROM_HT40_2S_TX_PWR_INX_DIFF_2G;

			offset1 = group / 3;
			offset2 = group % 3;

			if (rom_content[base1 + offset2 + offset1 * 21] != 0xFF)
				pwrinfo->ht40_2sindexdiff[rfpath][group] =
				    (rom_content[base1 +
				     offset2 + offset1 * 21] >> (rfpath * 4))
				     & 0xF;
			else
				pwrinfo->ht40_2sindexdiff[rfpath][group] =
				    EEPROM_DEFAULT_HT40_2SDIFF;
			if (rom_content[EEPROM_HT20_TX_PWR_INX_DIFF_2G + offset2
			    + offset1 * 21] != 0xFF)
				pwrinfo->ht20indexdiff[rfpath][group] =
				    (rom_content[EEPROM_HT20_TX_PWR_INX_DIFF_2G
				    + offset2 + offset1 * 21] >> (rfpath * 4))
				    & 0xF;
			else
				pwrinfo->ht20indexdiff[rfpath][group] =
				    EEPROM_DEFAULT_HT20_DIFF;
			if (rom_content[EEPROM_OFDM_TX_PWR_INX_DIFF_2G + offset2
			    + offset1 * 21] != 0xFF)
				pwrinfo->ofdmindexdiff[rfpath][group] =
				    (rom_content[EEPROM_OFDM_TX_PWR_INX_DIFF_2G
				     + offset2 + offset1 * 21] >> (rfpath * 4))
				     & 0xF;
			else
				pwrinfo->ofdmindexdiff[rfpath][group] =
				    EEPROM_DEFAULT_LEGACYHTTXPOWERDIFF;
			if (rom_content[EEPROM_HT40_MAX_PWR_OFFSET_2G + offset2
			    + offset1 * 21] != 0xFF)
				pwrinfo->ht40maxoffset[rfpath][group] =
				    (rom_content[EEPROM_HT40_MAX_PWR_OFFSET_2G
				    + offset2 + offset1 * 21] >> (rfpath * 4))
				    & 0xF;
			else
				pwrinfo->ht40maxoffset[rfpath][group] =
				    EEPROM_DEFAULT_HT40_PWRMAXOFFSET;
			if (rom_content[EEPROM_HT20_MAX_PWR_OFFSET_2G + offset2
			    + offset1 * 21] != 0xFF)
				pwrinfo->ht20maxoffset[rfpath][group] =
				    (rom_content[EEPROM_HT20_MAX_PWR_OFFSET_2G +
				     offset2 + offset1 * 21] >> (rfpath * 4)) &
				     0xF;
			else
				pwrinfo->ht20maxoffset[rfpath][group] =
				    EEPROM_DEFAULT_HT20_PWRMAXOFFSET;
		}
	}
	if (rom_content[EEPROM_TSSI_A_5G] != 0xFF) {
		/* 5GL */
		pwrinfo->tssi_a[0] = rom_content[EEPROM_TSSI_A_5G] & 0x3F;
		pwrinfo->tssi_b[0] = rom_content[EEPROM_TSSI_B_5G] & 0x3F;
		/* 5GM */
		pwrinfo->tssi_a[1] = rom_content[EEPROM_TSSI_AB_5G] & 0x3F;
		pwrinfo->tssi_b[1] =
		    (rom_content[EEPROM_TSSI_AB_5G] & 0xC0) >> 6 |
		    (rom_content[EEPROM_TSSI_AB_5G + 1] & 0x0F) << 2;
		/* 5GH */
		pwrinfo->tssi_a[2] = (rom_content[EEPROM_TSSI_AB_5G + 1] &
				      0xF0) >> 4 |
		    (rom_content[EEPROM_TSSI_AB_5G + 2] & 0x03) << 4;
		pwrinfo->tssi_b[2] = (rom_content[EEPROM_TSSI_AB_5G + 2] &
				      0xFC) >> 2;
	} else {
		for (i = 0; i < 3; i++) {
			pwrinfo->tssi_a[i] = EEPROM_DEFAULT_TSSI;
			pwrinfo->tssi_b[i] = EEPROM_DEFAULT_TSSI;
		}
	}
}

static void _rtl92de_read_txpower_info(struct ieee80211_hw *hw,
				       bool autoload_fail, u8 *hwinfo)
{
	struct rtl_priv *rtlpriv = rtl_priv(hw);
	struct rtl_efuse *rtlefuse = rtl_efuse(rtl_priv(hw));
	struct txpower_info pwrinfo;
	u8 tempval[2], i, pwr, diff;
	u32 ch, rfPath, group;

	_rtl92de_readpowervalue_fromprom(&pwrinfo, hwinfo, autoload_fail);
	if (!autoload_fail) {
		/* bit0~2 */
		rtlefuse->eeprom_regulatory = (hwinfo[EEPROM_RF_OPT1] & 0x7);
		rtlefuse->eeprom_thermalmeter =
			 hwinfo[EEPROM_THERMAL_METER] & 0x1f;
		rtlefuse->crystalcap = hwinfo[EEPROM_XTAL_K];
		tempval[0] = hwinfo[EEPROM_IQK_DELTA] & 0x03;
		tempval[1] = (hwinfo[EEPROM_LCK_DELTA] & 0x0C) >> 2;
		rtlefuse->txpwr_fromeprom = true;
		if (IS_92D_D_CUT(rtlpriv->rtlhal.version) ||
		    IS_92D_E_CUT(rtlpriv->rtlhal.version)) {
			rtlefuse->internal_pa_5g[0] =
				!((hwinfo[EEPROM_TSSI_A_5G] & BIT(6)) >> 6);
			rtlefuse->internal_pa_5g[1] =
				!((hwinfo[EEPROM_TSSI_B_5G] & BIT(6)) >> 6);
			RT_TRACE(rtlpriv, COMP_INIT, DBG_DMESG,
				 "Is D cut,Internal PA0 %d Internal PA1 %d\n",
				 rtlefuse->internal_pa_5g[0],
				 rtlefuse->internal_pa_5g[1]);
		}
		rtlefuse->eeprom_c9 = hwinfo[EEPROM_RF_OPT6];
		rtlefuse->eeprom_cc = hwinfo[EEPROM_RF_OPT7];
	} else {
		rtlefuse->eeprom_regulatory = 0;
		rtlefuse->eeprom_thermalmeter = EEPROM_DEFAULT_THERMALMETER;
		rtlefuse->crystalcap = EEPROM_DEFAULT_CRYSTALCAP;
		tempval[0] = tempval[1] = 3;
	}

	/* Use default value to fill parameters if
	 * efuse is not filled on some place. */

	/* ThermalMeter from EEPROM */
	if (rtlefuse->eeprom_thermalmeter < 0x06 ||
	    rtlefuse->eeprom_thermalmeter > 0x1c)
		rtlefuse->eeprom_thermalmeter = 0x12;
	rtlefuse->thermalmeter[0] = rtlefuse->eeprom_thermalmeter;

	/* check XTAL_K */
	if (rtlefuse->crystalcap == 0xFF)
		rtlefuse->crystalcap = 0;
	if (rtlefuse->eeprom_regulatory > 3)
		rtlefuse->eeprom_regulatory = 0;

	for (i = 0; i < 2; i++) {
		switch (tempval[i]) {
		case 0:
			tempval[i] = 5;
			break;
		case 1:
			tempval[i] = 4;
			break;
		case 2:
			tempval[i] = 3;
			break;
		case 3:
		default:
			tempval[i] = 0;
			break;
		}
	}

	rtlefuse->delta_iqk = tempval[0];
	if (tempval[1] > 0)
		rtlefuse->delta_lck = tempval[1] - 1;
	if (rtlefuse->eeprom_c9 == 0xFF)
		rtlefuse->eeprom_c9 = 0x00;
	RT_TRACE(rtlpriv, COMP_INTR, DBG_LOUD,
		 "EEPROMRegulatory = 0x%x\n", rtlefuse->eeprom_regulatory);
	RT_TRACE(rtlpriv, COMP_INTR, DBG_LOUD,
		 "ThermalMeter = 0x%x\n", rtlefuse->eeprom_thermalmeter);
	RT_TRACE(rtlpriv, COMP_INTR, DBG_LOUD,
		 "CrystalCap = 0x%x\n", rtlefuse->crystalcap);
	RT_TRACE(rtlpriv, COMP_INTR, DBG_LOUD,
		 "Delta_IQK = 0x%x Delta_LCK = 0x%x\n",
		 rtlefuse->delta_iqk, rtlefuse->delta_lck);

	for (rfPath = 0; rfPath < RF6052_MAX_PATH; rfPath++) {
		for (ch = 0; ch < CHANNEL_MAX_NUMBER; ch++) {
			group = rtl92d_get_chnlgroup_fromarray((u8) ch);
			if (ch < CHANNEL_MAX_NUMBER_2G)
				rtlefuse->txpwrlevel_cck[rfPath][ch] =
				    pwrinfo.cck_index[rfPath][group];
			rtlefuse->txpwrlevel_ht40_1s[rfPath][ch] =
				    pwrinfo.ht40_1sindex[rfPath][group];
			rtlefuse->txpwr_ht20diff[rfPath][ch] =
				    pwrinfo.ht20indexdiff[rfPath][group];
			rtlefuse->txpwr_legacyhtdiff[rfPath][ch] =
				    pwrinfo.ofdmindexdiff[rfPath][group];
			rtlefuse->pwrgroup_ht20[rfPath][ch] =
				    pwrinfo.ht20maxoffset[rfPath][group];
			rtlefuse->pwrgroup_ht40[rfPath][ch] =
				    pwrinfo.ht40maxoffset[rfPath][group];
			pwr = pwrinfo.ht40_1sindex[rfPath][group];
			diff = pwrinfo.ht40_2sindexdiff[rfPath][group];
			rtlefuse->txpwrlevel_ht40_2s[rfPath][ch] =
				    (pwr > diff) ? (pwr - diff) : 0;
		}
	}
}

static void _rtl92de_read_macphymode_from_prom(struct ieee80211_hw *hw,
					       u8 *content)
{
	struct rtl_priv *rtlpriv = rtl_priv(hw);
	struct rtl_hal *rtlhal = rtl_hal(rtl_priv(hw));
	u8 macphy_crvalue = content[EEPROM_MAC_FUNCTION];

	if (macphy_crvalue & BIT(3)) {
		rtlhal->macphymode = SINGLEMAC_SINGLEPHY;
		RT_TRACE(rtlpriv, COMP_INIT, DBG_LOUD,
			 "MacPhyMode SINGLEMAC_SINGLEPHY\n");
	} else {
		rtlhal->macphymode = DUALMAC_DUALPHY;
		RT_TRACE(rtlpriv, COMP_INIT, DBG_LOUD,
			 "MacPhyMode DUALMAC_DUALPHY\n");
	}
}

static void _rtl92de_read_macphymode_and_bandtype(struct ieee80211_hw *hw,
						  u8 *content)
{
	_rtl92de_read_macphymode_from_prom(hw, content);
	rtl92d_phy_config_macphymode(hw);
	rtl92d_phy_config_macphymode_info(hw);
}

static void _rtl92de_efuse_update_chip_version(struct ieee80211_hw *hw)
{
	struct rtl_priv *rtlpriv = rtl_priv(hw);
	enum version_8192d chipver = rtlpriv->rtlhal.version;
	u8 cutvalue[2];
	u16 chipvalue;

	rtlpriv->intf_ops->read_efuse_byte(hw, EEPROME_CHIP_VERSION_H,
					   &cutvalue[1]);
	rtlpriv->intf_ops->read_efuse_byte(hw, EEPROME_CHIP_VERSION_L,
					   &cutvalue[0]);
	chipvalue = (cutvalue[1] << 8) | cutvalue[0];
	switch (chipvalue) {
	case 0xAA55:
		chipver |= CHIP_92D_C_CUT;
		RT_TRACE(rtlpriv, COMP_INIT, DBG_LOUD, "C-CUT!!!\n");
		break;
	case 0x9966:
		chipver |= CHIP_92D_D_CUT;
		RT_TRACE(rtlpriv, COMP_INIT, DBG_LOUD, "D-CUT!!!\n");
		break;
	default:
		chipver |= CHIP_92D_D_CUT;
		RT_TRACE(rtlpriv, COMP_INIT, DBG_EMERG, "Unkown CUT!\n");
		break;
	}
	rtlpriv->rtlhal.version = chipver;
}

static void _rtl92de_read_adapter_info(struct ieee80211_hw *hw)
{
	struct rtl_priv *rtlpriv = rtl_priv(hw);
	struct rtl_efuse *rtlefuse = rtl_efuse(rtl_priv(hw));
	struct rtl_hal *rtlhal = rtl_hal(rtl_priv(hw));
	u16 i, usvalue;
	u8 hwinfo[HWSET_MAX_SIZE];
	u16 eeprom_id;
	unsigned long flags;

	if (rtlefuse->epromtype == EEPROM_BOOT_EFUSE) {
		spin_lock_irqsave(&globalmutex_for_power_and_efuse, flags);
		rtl_efuse_shadow_map_update(hw);
		_rtl92de_efuse_update_chip_version(hw);
		spin_unlock_irqrestore(&globalmutex_for_power_and_efuse, flags);
		memcpy((void *)hwinfo, (void *)&rtlefuse->efuse_map
		       [EFUSE_INIT_MAP][0],
		       HWSET_MAX_SIZE);
	} else if (rtlefuse->epromtype == EEPROM_93C46) {
		RT_TRACE(rtlpriv, COMP_ERR, DBG_EMERG,
			 "RTL819X Not boot from eeprom, check it !!\n");
	}
	RT_PRINT_DATA(rtlpriv, COMP_INIT, DBG_DMESG, "MAP",
		      hwinfo, HWSET_MAX_SIZE);

	eeprom_id = *((u16 *)&hwinfo[0]);
	if (eeprom_id != RTL8190_EEPROM_ID) {
		RT_TRACE(rtlpriv, COMP_ERR, DBG_WARNING,
			 "EEPROM ID(%#x) is invalid!!\n", eeprom_id);
		rtlefuse->autoload_failflag = true;
	} else {
		RT_TRACE(rtlpriv, COMP_INIT, DBG_LOUD, "Autoload OK\n");
		rtlefuse->autoload_failflag = false;
	}
	if (rtlefuse->autoload_failflag) {
		RT_TRACE(rtlpriv, COMP_ERR, DBG_EMERG,
			 "RTL819X Not boot from eeprom, check it !!\n");
		return;
	}
	rtlefuse->eeprom_oemid = *(u8 *)&hwinfo[EEPROM_CUSTOMER_ID];
	_rtl92de_read_macphymode_and_bandtype(hw, hwinfo);

	/* VID, DID  SE     0xA-D */
	rtlefuse->eeprom_vid = *(u16 *)&hwinfo[EEPROM_VID];
	rtlefuse->eeprom_did = *(u16 *)&hwinfo[EEPROM_DID];
	rtlefuse->eeprom_svid = *(u16 *)&hwinfo[EEPROM_SVID];
	rtlefuse->eeprom_smid = *(u16 *)&hwinfo[EEPROM_SMID];
	RT_TRACE(rtlpriv, COMP_INIT, DBG_LOUD, "EEPROMId = 0x%4x\n", eeprom_id);
	RT_TRACE(rtlpriv, COMP_INIT, DBG_LOUD,
		 "EEPROM VID = 0x%4x\n", rtlefuse->eeprom_vid);
	RT_TRACE(rtlpriv, COMP_INIT, DBG_LOUD,
		 "EEPROM DID = 0x%4x\n", rtlefuse->eeprom_did);
	RT_TRACE(rtlpriv, COMP_INIT, DBG_LOUD,
		 "EEPROM SVID = 0x%4x\n", rtlefuse->eeprom_svid);
	RT_TRACE(rtlpriv, COMP_INIT, DBG_LOUD,
		 "EEPROM SMID = 0x%4x\n", rtlefuse->eeprom_smid);

	/* Read Permanent MAC address */
	if (rtlhal->interfaceindex == 0) {
		for (i = 0; i < 6; i += 2) {
			usvalue = *(u16 *)&hwinfo[EEPROM_MAC_ADDR_MAC0_92D + i];
			*((u16 *) (&rtlefuse->dev_addr[i])) = usvalue;
		}
	} else {
		for (i = 0; i < 6; i += 2) {
			usvalue = *(u16 *)&hwinfo[EEPROM_MAC_ADDR_MAC1_92D + i];
			*((u16 *) (&rtlefuse->dev_addr[i])) = usvalue;
		}
	}
	rtlpriv->cfg->ops->set_hw_reg(hw, HW_VAR_ETHER_ADDR,
				      rtlefuse->dev_addr);
	RT_TRACE(rtlpriv, COMP_INIT, DBG_DMESG, "%pM\n", rtlefuse->dev_addr);
	_rtl92de_read_txpower_info(hw, rtlefuse->autoload_failflag, hwinfo);

	/* Read Channel Plan */
	switch (rtlhal->bandset) {
	case BAND_ON_2_4G:
		rtlefuse->channel_plan = COUNTRY_CODE_TELEC;
		break;
	case BAND_ON_5G:
		rtlefuse->channel_plan = COUNTRY_CODE_FCC;
		break;
	case BAND_ON_BOTH:
		rtlefuse->channel_plan = COUNTRY_CODE_FCC;
		break;
	default:
		rtlefuse->channel_plan = COUNTRY_CODE_FCC;
		break;
	}
	rtlefuse->eeprom_version = *(u16 *)&hwinfo[EEPROM_VERSION];
	rtlefuse->txpwr_fromeprom = true;
	RT_TRACE(rtlpriv, COMP_INIT, DBG_LOUD,
		 "EEPROM Customer ID: 0x%2x\n", rtlefuse->eeprom_oemid);
}

void rtl92de_read_eeprom_info(struct ieee80211_hw *hw)
{
	struct rtl_priv *rtlpriv = rtl_priv(hw);
	struct rtl_efuse *rtlefuse = rtl_efuse(rtl_priv(hw));
	struct rtl_hal *rtlhal = rtl_hal(rtl_priv(hw));
	u8 tmp_u1b;

	rtlhal->version = _rtl92de_read_chip_version(hw);
	tmp_u1b = rtl_read_byte(rtlpriv, REG_9346CR);
	rtlefuse->autoload_status = tmp_u1b;
	if (tmp_u1b & BIT(4)) {
		RT_TRACE(rtlpriv, COMP_INIT, DBG_DMESG, "Boot from EEPROM\n");
		rtlefuse->epromtype = EEPROM_93C46;
	} else {
		RT_TRACE(rtlpriv, COMP_INIT, DBG_DMESG, "Boot from EFUSE\n");
		rtlefuse->epromtype = EEPROM_BOOT_EFUSE;
	}
	if (tmp_u1b & BIT(5)) {
		RT_TRACE(rtlpriv, COMP_INIT, DBG_LOUD, "Autoload OK\n");

		rtlefuse->autoload_failflag = false;
		_rtl92de_read_adapter_info(hw);
	} else {
		RT_TRACE(rtlpriv, COMP_ERR, DBG_EMERG, "Autoload ERR!!\n");
	}
	return;
}

static void rtl92de_update_hal_rate_table(struct ieee80211_hw *hw,
					  struct ieee80211_sta *sta)
{
	struct rtl_priv *rtlpriv = rtl_priv(hw);
	struct rtl_phy *rtlphy = &(rtlpriv->phy);
	struct rtl_mac *mac = rtl_mac(rtl_priv(hw));
	struct rtl_hal *rtlhal = rtl_hal(rtl_priv(hw));
	u32 ratr_value;
	u8 ratr_index = 0;
	u8 nmode = mac->ht_enable;
	u8 mimo_ps = IEEE80211_SMPS_OFF;
	u16 shortgi_rate;
	u32 tmp_ratr_value;
	u8 curtxbw_40mhz = mac->bw_40;
	u8 curshortgi_40mhz = (sta->ht_cap.cap & IEEE80211_HT_CAP_SGI_40) ?
							1 : 0;
	u8 curshortgi_20mhz = (sta->ht_cap.cap & IEEE80211_HT_CAP_SGI_20) ?
							1 : 0;
	enum wireless_mode wirelessmode = mac->mode;

	if (rtlhal->current_bandtype == BAND_ON_5G)
		ratr_value = sta->supp_rates[1] << 4;
	else
		ratr_value = sta->supp_rates[0];
	ratr_value |= (sta->ht_cap.mcs.rx_mask[1] << 20 |
		       sta->ht_cap.mcs.rx_mask[0] << 12);
	switch (wirelessmode) {
	case WIRELESS_MODE_A:
		ratr_value &= 0x00000FF0;
		break;
	case WIRELESS_MODE_B:
		if (ratr_value & 0x0000000c)
			ratr_value &= 0x0000000d;
		else
			ratr_value &= 0x0000000f;
		break;
	case WIRELESS_MODE_G:
		ratr_value &= 0x00000FF5;
		break;
	case WIRELESS_MODE_N_24G:
	case WIRELESS_MODE_N_5G:
		nmode = 1;
		if (mimo_ps == IEEE80211_SMPS_STATIC) {
			ratr_value &= 0x0007F005;
		} else {
			u32 ratr_mask;

			if (get_rf_type(rtlphy) == RF_1T2R ||
			    get_rf_type(rtlphy) == RF_1T1R) {
				ratr_mask = 0x000ff005;
			} else {
				ratr_mask = 0x0f0ff005;
			}

			ratr_value &= ratr_mask;
		}
		break;
	default:
		if (rtlphy->rf_type == RF_1T2R)
			ratr_value &= 0x000ff0ff;
		else
			ratr_value &= 0x0f0ff0ff;

		break;
	}
	ratr_value &= 0x0FFFFFFF;
	if (nmode && ((curtxbw_40mhz && curshortgi_40mhz) ||
	    (!curtxbw_40mhz && curshortgi_20mhz))) {
		ratr_value |= 0x10000000;
		tmp_ratr_value = (ratr_value >> 12);
		for (shortgi_rate = 15; shortgi_rate > 0; shortgi_rate--) {
			if ((1 << shortgi_rate) & tmp_ratr_value)
				break;
		}
		shortgi_rate = (shortgi_rate << 12) | (shortgi_rate << 8) |
		    (shortgi_rate << 4) | (shortgi_rate);
	}
	rtl_write_dword(rtlpriv, REG_ARFR0 + ratr_index * 4, ratr_value);
	RT_TRACE(rtlpriv, COMP_RATR, DBG_DMESG, "%x\n",
		 rtl_read_dword(rtlpriv, REG_ARFR0));
}

static void rtl92de_update_hal_rate_mask(struct ieee80211_hw *hw,
		struct ieee80211_sta *sta, u8 rssi_level)
{
	struct rtl_priv *rtlpriv = rtl_priv(hw);
	struct rtl_phy *rtlphy = &(rtlpriv->phy);
	struct rtl_mac *mac = rtl_mac(rtl_priv(hw));
	struct rtl_hal *rtlhal = rtl_hal(rtl_priv(hw));
	struct rtl_sta_info *sta_entry = NULL;
	u32 ratr_bitmap;
	u8 ratr_index;
	u8 curtxbw_40mhz = (sta->ht_cap.cap & IEEE80211_HT_CAP_SUP_WIDTH_20_40)
							? 1 : 0;
	u8 curshortgi_40mhz = (sta->ht_cap.cap & IEEE80211_HT_CAP_SGI_40) ?
							1 : 0;
	u8 curshortgi_20mhz = (sta->ht_cap.cap & IEEE80211_HT_CAP_SGI_20) ?
							1 : 0;
	enum wireless_mode wirelessmode = 0;
	bool shortgi = false;
	u32 value[2];
	u8 macid = 0;
	u8 mimo_ps = IEEE80211_SMPS_OFF;

	sta_entry = (struct rtl_sta_info *) sta->drv_priv;
	mimo_ps = sta_entry->mimo_ps;
	wirelessmode = sta_entry->wireless_mode;
	if (mac->opmode == NL80211_IFTYPE_STATION)
		curtxbw_40mhz = mac->bw_40;
	else if (mac->opmode == NL80211_IFTYPE_AP ||
		mac->opmode == NL80211_IFTYPE_ADHOC)
		macid = sta->aid + 1;

	if (rtlhal->current_bandtype == BAND_ON_5G)
		ratr_bitmap = sta->supp_rates[1] << 4;
	else
		ratr_bitmap = sta->supp_rates[0];
	ratr_bitmap |= (sta->ht_cap.mcs.rx_mask[1] << 20 |
			sta->ht_cap.mcs.rx_mask[0] << 12);
	switch (wirelessmode) {
	case WIRELESS_MODE_B:
		ratr_index = RATR_INX_WIRELESS_B;
		if (ratr_bitmap & 0x0000000c)
			ratr_bitmap &= 0x0000000d;
		else
			ratr_bitmap &= 0x0000000f;
		break;
	case WIRELESS_MODE_G:
		ratr_index = RATR_INX_WIRELESS_GB;

		if (rssi_level == 1)
			ratr_bitmap &= 0x00000f00;
		else if (rssi_level == 2)
			ratr_bitmap &= 0x00000ff0;
		else
			ratr_bitmap &= 0x00000ff5;
		break;
	case WIRELESS_MODE_A:
		ratr_index = RATR_INX_WIRELESS_G;
		ratr_bitmap &= 0x00000ff0;
		break;
	case WIRELESS_MODE_N_24G:
	case WIRELESS_MODE_N_5G:
		if (wirelessmode == WIRELESS_MODE_N_24G)
			ratr_index = RATR_INX_WIRELESS_NGB;
		else
			ratr_index = RATR_INX_WIRELESS_NG;
		if (mimo_ps == IEEE80211_SMPS_STATIC) {
			if (rssi_level == 1)
				ratr_bitmap &= 0x00070000;
			else if (rssi_level == 2)
				ratr_bitmap &= 0x0007f000;
			else
				ratr_bitmap &= 0x0007f005;
		} else {
			if (rtlphy->rf_type == RF_1T2R ||
			    rtlphy->rf_type == RF_1T1R) {
				if (curtxbw_40mhz) {
					if (rssi_level == 1)
						ratr_bitmap &= 0x000f0000;
					else if (rssi_level == 2)
						ratr_bitmap &= 0x000ff000;
					else
						ratr_bitmap &= 0x000ff015;
				} else {
					if (rssi_level == 1)
						ratr_bitmap &= 0x000f0000;
					else if (rssi_level == 2)
						ratr_bitmap &= 0x000ff000;
					else
						ratr_bitmap &= 0x000ff005;
				}
			} else {
				if (curtxbw_40mhz) {
					if (rssi_level == 1)
						ratr_bitmap &= 0x0f0f0000;
					else if (rssi_level == 2)
						ratr_bitmap &= 0x0f0ff000;
					else
						ratr_bitmap &= 0x0f0ff015;
				} else {
					if (rssi_level == 1)
						ratr_bitmap &= 0x0f0f0000;
					else if (rssi_level == 2)
						ratr_bitmap &= 0x0f0ff000;
					else
						ratr_bitmap &= 0x0f0ff005;
				}
			}
		}
		if ((curtxbw_40mhz && curshortgi_40mhz) ||
		    (!curtxbw_40mhz && curshortgi_20mhz)) {

			if (macid == 0)
				shortgi = true;
			else if (macid == 1)
				shortgi = false;
		}
		break;
	default:
		ratr_index = RATR_INX_WIRELESS_NGB;

		if (rtlphy->rf_type == RF_1T2R)
			ratr_bitmap &= 0x000ff0ff;
		else
			ratr_bitmap &= 0x0f0ff0ff;
		break;
	}

	value[0] = (ratr_bitmap & 0x0fffffff) | (ratr_index << 28);
	value[1] = macid | (shortgi ? 0x20 : 0x00) | 0x80;
	RT_TRACE(rtlpriv, COMP_RATR, DBG_DMESG,
		 "ratr_bitmap :%x value0:%x value1:%x\n",
		 ratr_bitmap, value[0], value[1]);
	rtl92d_fill_h2c_cmd(hw, H2C_RA_MASK, 5, (u8 *) value);
	if (macid != 0)
		sta_entry->ratr_index = ratr_index;
}

void rtl92de_update_hal_rate_tbl(struct ieee80211_hw *hw,
		struct ieee80211_sta *sta, u8 rssi_level)
{
	struct rtl_priv *rtlpriv = rtl_priv(hw);

	if (rtlpriv->dm.useramask)
		rtl92de_update_hal_rate_mask(hw, sta, rssi_level);
	else
		rtl92de_update_hal_rate_table(hw, sta);
}

void rtl92de_update_channel_access_setting(struct ieee80211_hw *hw)
{
	struct rtl_priv *rtlpriv = rtl_priv(hw);
	struct rtl_mac *mac = rtl_mac(rtl_priv(hw));
	u16 sifs_timer;

	rtlpriv->cfg->ops->set_hw_reg(hw, HW_VAR_SLOT_TIME,
				      (u8 *)&mac->slot_time);
	if (!mac->ht_enable)
		sifs_timer = 0x0a0a;
	else
		sifs_timer = 0x1010;
	rtlpriv->cfg->ops->set_hw_reg(hw, HW_VAR_SIFS, (u8 *)&sifs_timer);
}

bool rtl92de_gpio_radio_on_off_checking(struct ieee80211_hw *hw, u8 *valid)
{
	struct rtl_priv *rtlpriv = rtl_priv(hw);
	struct rtl_ps_ctl *ppsc = rtl_psc(rtl_priv(hw));
	struct rtl_pci *rtlpci = rtl_pcidev(rtl_pcipriv(hw));
	enum rf_pwrstate e_rfpowerstate_toset;
	u8 u1tmp;
	bool actuallyset = false;
	unsigned long flag;

	if (rtlpci->being_init_adapter)
		return false;
	if (ppsc->swrf_processing)
		return false;
	spin_lock_irqsave(&rtlpriv->locks.rf_ps_lock, flag);
	if (ppsc->rfchange_inprogress) {
		spin_unlock_irqrestore(&rtlpriv->locks.rf_ps_lock, flag);
		return false;
	} else {
		ppsc->rfchange_inprogress = true;
		spin_unlock_irqrestore(&rtlpriv->locks.rf_ps_lock, flag);
	}
	rtl_write_byte(rtlpriv, REG_MAC_PINMUX_CFG, rtl_read_byte(rtlpriv,
			  REG_MAC_PINMUX_CFG) & ~(BIT(3)));
	u1tmp = rtl_read_byte(rtlpriv, REG_GPIO_IO_SEL);
	e_rfpowerstate_toset = (u1tmp & BIT(3)) ? ERFON : ERFOFF;
	if (ppsc->hwradiooff && (e_rfpowerstate_toset == ERFON)) {
		RT_TRACE(rtlpriv, COMP_RF, DBG_DMESG,
			 "GPIOChangeRF  - HW Radio ON, RF ON\n");
		e_rfpowerstate_toset = ERFON;
		ppsc->hwradiooff = false;
		actuallyset = true;
	} else if (!ppsc->hwradiooff && (e_rfpowerstate_toset == ERFOFF)) {
		RT_TRACE(rtlpriv, COMP_RF, DBG_DMESG,
			 "GPIOChangeRF  - HW Radio OFF, RF OFF\n");
		e_rfpowerstate_toset = ERFOFF;
		ppsc->hwradiooff = true;
		actuallyset = true;
	}
	if (actuallyset) {
		spin_lock_irqsave(&rtlpriv->locks.rf_ps_lock, flag);
		ppsc->rfchange_inprogress = false;
		spin_unlock_irqrestore(&rtlpriv->locks.rf_ps_lock, flag);
	} else {
		if (ppsc->reg_rfps_level & RT_RF_OFF_LEVL_HALT_NIC)
			RT_SET_PS_LEVEL(ppsc, RT_RF_OFF_LEVL_HALT_NIC);
		spin_lock_irqsave(&rtlpriv->locks.rf_ps_lock, flag);
		ppsc->rfchange_inprogress = false;
		spin_unlock_irqrestore(&rtlpriv->locks.rf_ps_lock, flag);
	}
	*valid = 1;
	return !ppsc->hwradiooff;
}

void rtl92de_set_key(struct ieee80211_hw *hw, u32 key_index,
		     u8 *p_macaddr, bool is_group, u8 enc_algo,
		     bool is_wepkey, bool clear_all)
{
	struct rtl_priv *rtlpriv = rtl_priv(hw);
	struct rtl_mac *mac = rtl_mac(rtl_priv(hw));
	struct rtl_efuse *rtlefuse = rtl_efuse(rtl_priv(hw));
	u8 *macaddr = p_macaddr;
	u32 entry_id;
	bool is_pairwise = false;
	static u8 cam_const_addr[4][6] = {
		{0x00, 0x00, 0x00, 0x00, 0x00, 0x00},
		{0x00, 0x00, 0x00, 0x00, 0x00, 0x01},
		{0x00, 0x00, 0x00, 0x00, 0x00, 0x02},
		{0x00, 0x00, 0x00, 0x00, 0x00, 0x03}
	};
	static u8 cam_const_broad[] = {
		0xff, 0xff, 0xff, 0xff, 0xff, 0xff
	};

	if (clear_all) {
		u8 idx;
		u8 cam_offset = 0;
		u8 clear_number = 5;
		RT_TRACE(rtlpriv, COMP_SEC, DBG_DMESG, "clear_all\n");
		for (idx = 0; idx < clear_number; idx++) {
			rtl_cam_mark_invalid(hw, cam_offset + idx);
			rtl_cam_empty_entry(hw, cam_offset + idx);

			if (idx < 5) {
				memset(rtlpriv->sec.key_buf[idx], 0,
				       MAX_KEY_LEN);
				rtlpriv->sec.key_len[idx] = 0;
			}
		}
	} else {
		switch (enc_algo) {
		case WEP40_ENCRYPTION:
			enc_algo = CAM_WEP40;
			break;
		case WEP104_ENCRYPTION:
			enc_algo = CAM_WEP104;
			break;
		case TKIP_ENCRYPTION:
			enc_algo = CAM_TKIP;
			break;
		case AESCCMP_ENCRYPTION:
			enc_algo = CAM_AES;
			break;
		default:
			RT_TRACE(rtlpriv, COMP_ERR, DBG_EMERG,
				 "switch case not processed\n");
			enc_algo = CAM_TKIP;
			break;
		}
		if (is_wepkey || rtlpriv->sec.use_defaultkey) {
			macaddr = cam_const_addr[key_index];
			entry_id = key_index;
		} else {
			if (is_group) {
				macaddr = cam_const_broad;
				entry_id = key_index;
			} else {
				if (mac->opmode == NL80211_IFTYPE_AP) {
					entry_id = rtl_cam_get_free_entry(hw,
								 p_macaddr);
					if (entry_id >=  TOTAL_CAM_ENTRY) {
						RT_TRACE(rtlpriv, COMP_SEC,
							 DBG_EMERG,
							 "Can not find free hw security cam entry\n");
						return;
					}
				} else {
					entry_id = CAM_PAIRWISE_KEY_POSITION;
				}
				key_index = PAIRWISE_KEYIDX;
				is_pairwise = true;
			}
		}
		if (rtlpriv->sec.key_len[key_index] == 0) {
			RT_TRACE(rtlpriv, COMP_SEC, DBG_DMESG,
				 "delete one entry, entry_id is %d\n",
				 entry_id);
			if (mac->opmode == NL80211_IFTYPE_AP)
				rtl_cam_del_entry(hw, p_macaddr);
			rtl_cam_delete_one_entry(hw, p_macaddr, entry_id);
		} else {
			RT_TRACE(rtlpriv, COMP_SEC, DBG_LOUD,
				 "The insert KEY length is %d\n",
				 rtlpriv->sec.key_len[PAIRWISE_KEYIDX]);
			RT_TRACE(rtlpriv, COMP_SEC, DBG_LOUD,
				 "The insert KEY is %x %x\n",
				 rtlpriv->sec.key_buf[0][0],
				 rtlpriv->sec.key_buf[0][1]);
			RT_TRACE(rtlpriv, COMP_SEC, DBG_DMESG,
				 "add one entry\n");
			if (is_pairwise) {
				RT_PRINT_DATA(rtlpriv, COMP_SEC, DBG_LOUD,
					      "Pairwise Key content",
					      rtlpriv->sec.pairwise_key,
					      rtlpriv->
					      sec.key_len[PAIRWISE_KEYIDX]);
				RT_TRACE(rtlpriv, COMP_SEC, DBG_DMESG,
					 "set Pairwise key\n");
				rtl_cam_add_one_entry(hw, macaddr, key_index,
						      entry_id, enc_algo,
						      CAM_CONFIG_NO_USEDK,
						      rtlpriv->
						      sec.key_buf[key_index]);
			} else {
				RT_TRACE(rtlpriv, COMP_SEC, DBG_DMESG,
					 "set group key\n");
				if (mac->opmode == NL80211_IFTYPE_ADHOC) {
					rtl_cam_add_one_entry(hw,
						rtlefuse->dev_addr,
						PAIRWISE_KEYIDX,
						CAM_PAIRWISE_KEY_POSITION,
						enc_algo, CAM_CONFIG_NO_USEDK,
						rtlpriv->sec.key_buf[entry_id]);
				}
				rtl_cam_add_one_entry(hw, macaddr, key_index,
						entry_id, enc_algo,
						CAM_CONFIG_NO_USEDK,
						rtlpriv->sec.key_buf
						[entry_id]);
			}
		}
	}
}

void rtl92de_suspend(struct ieee80211_hw *hw)
{
	struct rtl_priv *rtlpriv = rtl_priv(hw);

	rtlpriv->rtlhal.macphyctl_reg = rtl_read_byte(rtlpriv,
		REG_MAC_PHY_CTRL_NORMAL);
}

void rtl92de_resume(struct ieee80211_hw *hw)
{
	struct rtl_priv *rtlpriv = rtl_priv(hw);

	rtl_write_byte(rtlpriv, REG_MAC_PHY_CTRL_NORMAL,
		       rtlpriv->rtlhal.macphyctl_reg);
}<|MERGE_RESOLUTION|>--- conflicted
+++ resolved
@@ -930,12 +930,7 @@
 	spin_unlock_irqrestore(&globalmutex_for_power_and_efuse, flags);
 	if (err) {
 		RT_TRACE(rtlpriv, COMP_ERR, DBG_WARNING,
-<<<<<<< HEAD
-			 ("Failed to download FW. Init HW "
-			 "without FW..\n"));
-=======
 			 "Failed to download FW. Init HW without FW..\n");
->>>>>>> b0b9e5c5
 		return 1;
 	}
 	rtlhal->last_hmeboxnum = 0;
