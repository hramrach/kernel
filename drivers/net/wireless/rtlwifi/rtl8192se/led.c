--- conflicted
+++ resolved
@@ -83,13 +83,8 @@
 	rtlpriv = rtl_priv(hw);
 	if (!rtlpriv || rtlpriv->max_fw_size)
 		return;
-<<<<<<< HEAD
-	RT_TRACE(rtlpriv, COMP_LED, DBG_LOUD,
-		 ("LedAddr:%X ledpin=%d\n", LEDCFG, pled->ledpin));
-=======
 	RT_TRACE(rtlpriv, COMP_LED, DBG_LOUD, "LedAddr:%X ledpin=%d\n",
 		 LEDCFG, pled->ledpin);
->>>>>>> b0b9e5c5
 
 	ledcfg = rtl_read_byte(rtlpriv, LEDCFG);
 
