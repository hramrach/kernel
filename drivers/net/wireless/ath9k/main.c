--- conflicted
+++ resolved
@@ -2472,11 +2472,6 @@
 	return ret;
 }
 
-static int ath9k_no_fragmentation(struct ieee80211_hw *hw, u32 value)
-{
-	return -EOPNOTSUPP;
-}
-
 static struct ieee80211_ops ath9k_ops = {
 	.tx 		    = ath9k_tx,
 	.start 		    = ath9k_start,
@@ -2492,13 +2487,7 @@
 	.set_key            = ath9k_set_key,
 	.get_tsf 	    = ath9k_get_tsf,
 	.reset_tsf 	    = ath9k_reset_tsf,
-<<<<<<< HEAD
-	.tx_last_beacon     = NULL,
 	.ampdu_action       = ath9k_ampdu_action,
-	.set_frag_threshold = ath9k_no_fragmentation,
-=======
-	.ampdu_action       = ath9k_ampdu_action,
->>>>>>> 18e352e4
 };
 
 static struct {
