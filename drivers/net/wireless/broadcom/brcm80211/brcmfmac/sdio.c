/*
 * Copyright (c) 2010 Broadcom Corporation
 *
 * Permission to use, copy, modify, and/or distribute this software for any
 * purpose with or without fee is hereby granted, provided that the above
 * copyright notice and this permission notice appear in all copies.
 *
 * THE SOFTWARE IS PROVIDED "AS IS" AND THE AUTHOR DISCLAIMS ALL WARRANTIES
 * WITH REGARD TO THIS SOFTWARE INCLUDING ALL IMPLIED WARRANTIES OF
 * MERCHANTABILITY AND FITNESS. IN NO EVENT SHALL THE AUTHOR BE LIABLE FOR ANY
 * SPECIAL, DIRECT, INDIRECT, OR CONSEQUENTIAL DAMAGES OR ANY DAMAGES
 * WHATSOEVER RESULTING FROM LOSS OF USE, DATA OR PROFITS, WHETHER IN AN ACTION
 * OF CONTRACT, NEGLIGENCE OR OTHER TORTIOUS ACTION, ARISING OUT OF OR IN
 * CONNECTION WITH THE USE OR PERFORMANCE OF THIS SOFTWARE.
 */

#include <linux/types.h>
#include <linux/atomic.h>
#include <linux/kernel.h>
#include <linux/kthread.h>
#include <linux/printk.h>
#include <linux/pci_ids.h>
#include <linux/netdevice.h>
#include <linux/interrupt.h>
#include <linux/sched/signal.h>
#include <linux/mmc/sdio.h>
#include <linux/mmc/sdio_ids.h>
#include <linux/mmc/sdio_func.h>
#include <linux/mmc/card.h>
#include <linux/semaphore.h>
#include <linux/firmware.h>
#include <linux/module.h>
#include <linux/bcma/bcma.h>
#include <linux/debugfs.h>
#include <linux/vmalloc.h>
#include <asm/unaligned.h>
#include <defs.h>
#include <brcmu_wifi.h>
#include <brcmu_utils.h>
#include <brcm_hw_ids.h>
#include <soc.h>
#include "sdio.h"
#include "chip.h"
#include "firmware.h"
#include "core.h"
#include "common.h"
#include "bcdc.h"

#define DCMD_RESP_TIMEOUT	msecs_to_jiffies(2500)
#define CTL_DONE_TIMEOUT	msecs_to_jiffies(2500)

#ifdef DEBUG

#define BRCMF_TRAP_INFO_SIZE	80

#define CBUF_LEN	(128)

/* Device console log buffer state */
#define CONSOLE_BUFFER_MAX	2024

struct rte_log_le {
	__le32 buf;		/* Can't be pointer on (64-bit) hosts */
	__le32 buf_size;
	__le32 idx;
	char *_buf_compat;	/* Redundant pointer for backward compat. */
};

struct rte_console {
	/* Virtual UART
	 * When there is no UART (e.g. Quickturn),
	 * the host should write a complete
	 * input line directly into cbuf and then write
	 * the length into vcons_in.
	 * This may also be used when there is a real UART
	 * (at risk of conflicting with
	 * the real UART).  vcons_out is currently unused.
	 */
	uint vcons_in;
	uint vcons_out;

	/* Output (logging) buffer
	 * Console output is written to a ring buffer log_buf at index log_idx.
	 * The host may read the output when it sees log_idx advance.
	 * Output will be lost if the output wraps around faster than the host
	 * polls.
	 */
	struct rte_log_le log_le;

	/* Console input line buffer
	 * Characters are read one at a time into cbuf
	 * until <CR> is received, then
	 * the buffer is processed as a command line.
	 * Also used for virtual UART.
	 */
	uint cbuf_idx;
	char cbuf[CBUF_LEN];
};

#endif				/* DEBUG */
#include <chipcommon.h>

#include "bus.h"
#include "debug.h"
#include "tracepoint.h"

#define TXQLEN		2048	/* bulk tx queue length */
#define TXHI		(TXQLEN - 256)	/* turn on flow control above TXHI */
#define TXLOW		(TXHI - 256)	/* turn off flow control below TXLOW */
#define PRIOMASK	7

#define TXRETRIES	2	/* # of retries for tx frames */

#define BRCMF_RXBOUND	50	/* Default for max rx frames in
				 one scheduling */

#define BRCMF_TXBOUND	20	/* Default for max tx frames in
				 one scheduling */

#define BRCMF_TXMINMAX	1	/* Max tx frames if rx still pending */

#define MEMBLOCK	2048	/* Block size used for downloading
				 of dongle image */
#define MAX_DATA_BUF	(32 * 1024)	/* Must be large enough to hold
				 biggest possible glom */

#define BRCMF_FIRSTREAD	(1 << 6)

#define BRCMF_CONSOLE	10	/* watchdog interval to poll console */

/* SBSDIO_DEVICE_CTL */

/* 1: device will assert busy signal when receiving CMD53 */
#define SBSDIO_DEVCTL_SETBUSY		0x01
/* 1: assertion of sdio interrupt is synchronous to the sdio clock */
#define SBSDIO_DEVCTL_SPI_INTR_SYNC	0x02
/* 1: mask all interrupts to host except the chipActive (rev 8) */
#define SBSDIO_DEVCTL_CA_INT_ONLY	0x04
/* 1: isolate internal sdio signals, put external pads in tri-state; requires
 * sdio bus power cycle to clear (rev 9) */
#define SBSDIO_DEVCTL_PADS_ISO		0x08
/* Force SD->SB reset mapping (rev 11) */
#define SBSDIO_DEVCTL_SB_RST_CTL	0x30
/*   Determined by CoreControl bit */
#define SBSDIO_DEVCTL_RST_CORECTL	0x00
/*   Force backplane reset */
#define SBSDIO_DEVCTL_RST_BPRESET	0x10
/*   Force no backplane reset */
#define SBSDIO_DEVCTL_RST_NOBPRESET	0x20

/* direct(mapped) cis space */

/* MAPPED common CIS address */
#define SBSDIO_CIS_BASE_COMMON		0x1000
/* maximum bytes in one CIS */
#define SBSDIO_CIS_SIZE_LIMIT		0x200
/* cis offset addr is < 17 bits */
#define SBSDIO_CIS_OFT_ADDR_MASK	0x1FFFF

/* manfid tuple length, include tuple, link bytes */
#define SBSDIO_CIS_MANFID_TUPLE_LEN	6

#define SD_REG(field) \
		(offsetof(struct sdpcmd_regs, field))

/* SDIO function 1 register CHIPCLKCSR */
/* Force ALP request to backplane */
#define SBSDIO_FORCE_ALP		0x01
/* Force HT request to backplane */
#define SBSDIO_FORCE_HT			0x02
/* Force ILP request to backplane */
#define SBSDIO_FORCE_ILP		0x04
/* Make ALP ready (power up xtal) */
#define SBSDIO_ALP_AVAIL_REQ		0x08
/* Make HT ready (power up PLL) */
#define SBSDIO_HT_AVAIL_REQ		0x10
/* Squelch clock requests from HW */
#define SBSDIO_FORCE_HW_CLKREQ_OFF	0x20
/* Status: ALP is ready */
#define SBSDIO_ALP_AVAIL		0x40
/* Status: HT is ready */
#define SBSDIO_HT_AVAIL			0x80
#define SBSDIO_CSR_MASK			0x1F
#define SBSDIO_AVBITS		(SBSDIO_HT_AVAIL | SBSDIO_ALP_AVAIL)
#define SBSDIO_ALPAV(regval)	((regval) & SBSDIO_AVBITS)
#define SBSDIO_HTAV(regval)	(((regval) & SBSDIO_AVBITS) == SBSDIO_AVBITS)
#define SBSDIO_ALPONLY(regval)	(SBSDIO_ALPAV(regval) && !SBSDIO_HTAV(regval))
#define SBSDIO_CLKAV(regval, alponly) \
	(SBSDIO_ALPAV(regval) && (alponly ? 1 : SBSDIO_HTAV(regval)))

/* intstatus */
#define I_SMB_SW0	(1 << 0)	/* To SB Mail S/W interrupt 0 */
#define I_SMB_SW1	(1 << 1)	/* To SB Mail S/W interrupt 1 */
#define I_SMB_SW2	(1 << 2)	/* To SB Mail S/W interrupt 2 */
#define I_SMB_SW3	(1 << 3)	/* To SB Mail S/W interrupt 3 */
#define I_SMB_SW_MASK	0x0000000f	/* To SB Mail S/W interrupts mask */
#define I_SMB_SW_SHIFT	0	/* To SB Mail S/W interrupts shift */
#define I_HMB_SW0	(1 << 4)	/* To Host Mail S/W interrupt 0 */
#define I_HMB_SW1	(1 << 5)	/* To Host Mail S/W interrupt 1 */
#define I_HMB_SW2	(1 << 6)	/* To Host Mail S/W interrupt 2 */
#define I_HMB_SW3	(1 << 7)	/* To Host Mail S/W interrupt 3 */
#define I_HMB_SW_MASK	0x000000f0	/* To Host Mail S/W interrupts mask */
#define I_HMB_SW_SHIFT	4	/* To Host Mail S/W interrupts shift */
#define I_WR_OOSYNC	(1 << 8)	/* Write Frame Out Of Sync */
#define I_RD_OOSYNC	(1 << 9)	/* Read Frame Out Of Sync */
#define	I_PC		(1 << 10)	/* descriptor error */
#define	I_PD		(1 << 11)	/* data error */
#define	I_DE		(1 << 12)	/* Descriptor protocol Error */
#define	I_RU		(1 << 13)	/* Receive descriptor Underflow */
#define	I_RO		(1 << 14)	/* Receive fifo Overflow */
#define	I_XU		(1 << 15)	/* Transmit fifo Underflow */
#define	I_RI		(1 << 16)	/* Receive Interrupt */
#define I_BUSPWR	(1 << 17)	/* SDIO Bus Power Change (rev 9) */
#define I_XMTDATA_AVAIL (1 << 23)	/* bits in fifo */
#define	I_XI		(1 << 24)	/* Transmit Interrupt */
#define I_RF_TERM	(1 << 25)	/* Read Frame Terminate */
#define I_WF_TERM	(1 << 26)	/* Write Frame Terminate */
#define I_PCMCIA_XU	(1 << 27)	/* PCMCIA Transmit FIFO Underflow */
#define I_SBINT		(1 << 28)	/* sbintstatus Interrupt */
#define I_CHIPACTIVE	(1 << 29)	/* chip from doze to active state */
#define I_SRESET	(1 << 30)	/* CCCR RES interrupt */
#define I_IOE2		(1U << 31)	/* CCCR IOE2 Bit Changed */
#define	I_ERRORS	(I_PC | I_PD | I_DE | I_RU | I_RO | I_XU)
#define I_DMA		(I_RI | I_XI | I_ERRORS)

/* corecontrol */
#define CC_CISRDY		(1 << 0)	/* CIS Ready */
#define CC_BPRESEN		(1 << 1)	/* CCCR RES signal */
#define CC_F2RDY		(1 << 2)	/* set CCCR IOR2 bit */
#define CC_CLRPADSISO		(1 << 3)	/* clear SDIO pads isolation */
#define CC_XMTDATAAVAIL_MODE	(1 << 4)
#define CC_XMTDATAAVAIL_CTRL	(1 << 5)

/* SDA_FRAMECTRL */
#define SFC_RF_TERM	(1 << 0)	/* Read Frame Terminate */
#define SFC_WF_TERM	(1 << 1)	/* Write Frame Terminate */
#define SFC_CRC4WOOS	(1 << 2)	/* CRC error for write out of sync */
#define SFC_ABORTALL	(1 << 3)	/* Abort all in-progress frames */

/*
 * Software allocation of To SB Mailbox resources
 */

/* tosbmailbox bits corresponding to intstatus bits */
#define SMB_NAK		(1 << 0)	/* Frame NAK */
#define SMB_INT_ACK	(1 << 1)	/* Host Interrupt ACK */
#define SMB_USE_OOB	(1 << 2)	/* Use OOB Wakeup */
#define SMB_DEV_INT	(1 << 3)	/* Miscellaneous Interrupt */

/* tosbmailboxdata */
#define SMB_DATA_VERSION_SHIFT	16	/* host protocol version */

/*
 * Software allocation of To Host Mailbox resources
 */

/* intstatus bits */
#define I_HMB_FC_STATE	I_HMB_SW0	/* Flow Control State */
#define I_HMB_FC_CHANGE	I_HMB_SW1	/* Flow Control State Changed */
#define I_HMB_FRAME_IND	I_HMB_SW2	/* Frame Indication */
#define I_HMB_HOST_INT	I_HMB_SW3	/* Miscellaneous Interrupt */

/* tohostmailboxdata */
#define HMB_DATA_NAKHANDLED	0x0001	/* retransmit NAK'd frame */
#define HMB_DATA_DEVREADY	0x0002	/* talk to host after enable */
#define HMB_DATA_FC		0x0004	/* per prio flowcontrol update flag */
#define HMB_DATA_FWREADY	0x0008	/* fw ready for protocol activity */
#define HMB_DATA_FWHALT		0x0010	/* firmware halted */

#define HMB_DATA_FCDATA_MASK	0xff000000
#define HMB_DATA_FCDATA_SHIFT	24

#define HMB_DATA_VERSION_MASK	0x00ff0000
#define HMB_DATA_VERSION_SHIFT	16

/*
 * Software-defined protocol header
 */

/* Current protocol version */
#define SDPCM_PROT_VERSION	4

/*
 * Shared structure between dongle and the host.
 * The structure contains pointers to trap or assert information.
 */
#define SDPCM_SHARED_VERSION       0x0003
#define SDPCM_SHARED_VERSION_MASK  0x00FF
#define SDPCM_SHARED_ASSERT_BUILT  0x0100
#define SDPCM_SHARED_ASSERT        0x0200
#define SDPCM_SHARED_TRAP          0x0400

/* Space for header read, limit for data packets */
#define MAX_HDR_READ	(1 << 6)
#define MAX_RX_DATASZ	2048

/* Bump up limit on waiting for HT to account for first startup;
 * if the image is doing a CRC calculation before programming the PMU
 * for HT availability, it could take a couple hundred ms more, so
 * max out at a 1 second (1000000us).
 */
#undef PMU_MAX_TRANSITION_DLY
#define PMU_MAX_TRANSITION_DLY 1000000

/* Value for ChipClockCSR during initial setup */
#define BRCMF_INIT_CLKCTL1	(SBSDIO_FORCE_HW_CLKREQ_OFF |	\
					SBSDIO_ALP_AVAIL_REQ)

/* Flags for SDH calls */
#define F2SYNC	(SDIO_REQ_4BYTE | SDIO_REQ_FIXED)

#define BRCMF_IDLE_ACTIVE	0	/* Do not request any SD clock change
					 * when idle
					 */
#define BRCMF_IDLE_INTERVAL	1

#define KSO_WAIT_US 50
#define MAX_KSO_ATTEMPTS (PMU_MAX_TRANSITION_DLY/KSO_WAIT_US)
#define BRCMF_SDIO_MAX_ACCESS_ERRORS	5

/*
 * Conversion of 802.1D priority to precedence level
 */
static uint prio2prec(u32 prio)
{
	return (prio == PRIO_8021D_NONE || prio == PRIO_8021D_BE) ?
	       (prio^2) : prio;
}

#ifdef DEBUG
/* Device console log buffer state */
struct brcmf_console {
	uint count;		/* Poll interval msec counter */
	uint log_addr;		/* Log struct address (fixed) */
	struct rte_log_le log_le;	/* Log struct (host copy) */
	uint bufsize;		/* Size of log buffer */
	u8 *buf;		/* Log buffer (host copy) */
	uint last;		/* Last buffer read index */
};

struct brcmf_trap_info {
	__le32		type;
	__le32		epc;
	__le32		cpsr;
	__le32		spsr;
	__le32		r0;	/* a1 */
	__le32		r1;	/* a2 */
	__le32		r2;	/* a3 */
	__le32		r3;	/* a4 */
	__le32		r4;	/* v1 */
	__le32		r5;	/* v2 */
	__le32		r6;	/* v3 */
	__le32		r7;	/* v4 */
	__le32		r8;	/* v5 */
	__le32		r9;	/* sb/v6 */
	__le32		r10;	/* sl/v7 */
	__le32		r11;	/* fp/v8 */
	__le32		r12;	/* ip */
	__le32		r13;	/* sp */
	__le32		r14;	/* lr */
	__le32		pc;	/* r15 */
};
#endif				/* DEBUG */

struct sdpcm_shared {
	u32 flags;
	u32 trap_addr;
	u32 assert_exp_addr;
	u32 assert_file_addr;
	u32 assert_line;
	u32 console_addr;	/* Address of struct rte_console */
	u32 msgtrace_addr;
	u8 tag[32];
	u32 brpt_addr;
};

struct sdpcm_shared_le {
	__le32 flags;
	__le32 trap_addr;
	__le32 assert_exp_addr;
	__le32 assert_file_addr;
	__le32 assert_line;
	__le32 console_addr;	/* Address of struct rte_console */
	__le32 msgtrace_addr;
	u8 tag[32];
	__le32 brpt_addr;
};

/* dongle SDIO bus specific header info */
struct brcmf_sdio_hdrinfo {
	u8 seq_num;
	u8 channel;
	u16 len;
	u16 len_left;
	u16 len_nxtfrm;
	u8 dat_offset;
	bool lastfrm;
	u16 tail_pad;
};

/*
 * hold counter variables
 */
struct brcmf_sdio_count {
	uint intrcount;		/* Count of device interrupt callbacks */
	uint lastintrs;		/* Count as of last watchdog timer */
	uint pollcnt;		/* Count of active polls */
	uint regfails;		/* Count of R_REG failures */
	uint tx_sderrs;		/* Count of tx attempts with sd errors */
	uint fcqueued;		/* Tx packets that got queued */
	uint rxrtx;		/* Count of rtx requests (NAK to dongle) */
	uint rx_toolong;	/* Receive frames too long to receive */
	uint rxc_errors;	/* SDIO errors when reading control frames */
	uint rx_hdrfail;	/* SDIO errors on header reads */
	uint rx_badhdr;		/* Bad received headers (roosync?) */
	uint rx_badseq;		/* Mismatched rx sequence number */
	uint fc_rcvd;		/* Number of flow-control events received */
	uint fc_xoff;		/* Number which turned on flow-control */
	uint fc_xon;		/* Number which turned off flow-control */
	uint rxglomfail;	/* Failed deglom attempts */
	uint rxglomframes;	/* Number of glom frames (superframes) */
	uint rxglompkts;	/* Number of packets from glom frames */
	uint f2rxhdrs;		/* Number of header reads */
	uint f2rxdata;		/* Number of frame data reads */
	uint f2txdata;		/* Number of f2 frame writes */
	uint f1regdata;		/* Number of f1 register accesses */
	uint tickcnt;		/* Number of watchdog been schedule */
	ulong tx_ctlerrs;	/* Err of sending ctrl frames */
	ulong tx_ctlpkts;	/* Ctrl frames sent to dongle */
	ulong rx_ctlerrs;	/* Err of processing rx ctrl frames */
	ulong rx_ctlpkts;	/* Ctrl frames processed from dongle */
	ulong rx_readahead_cnt;	/* packets where header read-ahead was used */
};

/* misc chip info needed by some of the routines */
/* Private data for SDIO bus interaction */
struct brcmf_sdio {
	struct brcmf_sdio_dev *sdiodev;	/* sdio device handler */
	struct brcmf_chip *ci;	/* Chip info struct */
	struct brcmf_core *sdio_core; /* sdio core info struct */

	u32 hostintmask;	/* Copy of Host Interrupt Mask */
	atomic_t intstatus;	/* Intstatus bits (events) pending */
	atomic_t fcstate;	/* State of dongle flow-control */

	uint blocksize;		/* Block size of SDIO transfers */
	uint roundup;		/* Max roundup limit */

	struct pktq txq;	/* Queue length used for flow-control */
	u8 flowcontrol;	/* per prio flow control bitmask */
	u8 tx_seq;		/* Transmit sequence number (next) */
	u8 tx_max;		/* Maximum transmit sequence allowed */

	u8 *hdrbuf;		/* buffer for handling rx frame */
	u8 *rxhdr;		/* Header of current rx frame (in hdrbuf) */
	u8 rx_seq;		/* Receive sequence number (expected) */
	struct brcmf_sdio_hdrinfo cur_read;
				/* info of current read frame */
	bool rxskip;		/* Skip receive (awaiting NAK ACK) */
	bool rxpending;		/* Data frame pending in dongle */

	uint rxbound;		/* Rx frames to read before resched */
	uint txbound;		/* Tx frames to send before resched */
	uint txminmax;

	struct sk_buff *glomd;	/* Packet containing glomming descriptor */
	struct sk_buff_head glom; /* Packet list for glommed superframe */

	u8 *rxbuf;		/* Buffer for receiving control packets */
	uint rxblen;		/* Allocated length of rxbuf */
	u8 *rxctl;		/* Aligned pointer into rxbuf */
	u8 *rxctl_orig;		/* pointer for freeing rxctl */
	uint rxlen;		/* Length of valid data in buffer */
	spinlock_t rxctl_lock;	/* protection lock for ctrl frame resources */

	u8 sdpcm_ver;	/* Bus protocol reported by dongle */

	bool intr;		/* Use interrupts */
	bool poll;		/* Use polling */
	atomic_t ipend;		/* Device interrupt is pending */
	uint spurious;		/* Count of spurious interrupts */
	uint pollrate;		/* Ticks between device polls */
	uint polltick;		/* Tick counter */

#ifdef DEBUG
	uint console_interval;
	struct brcmf_console console;	/* Console output polling support */
	uint console_addr;	/* Console address from shared struct */
#endif				/* DEBUG */

	uint clkstate;		/* State of sd and backplane clock(s) */
	s32 idletime;		/* Control for activity timeout */
	s32 idlecount;		/* Activity timeout counter */
	s32 idleclock;		/* How to set bus driver when idle */
	bool rxflow_mode;	/* Rx flow control mode */
	bool rxflow;		/* Is rx flow control on */
	bool alp_only;		/* Don't use HT clock (ALP only) */

	u8 *ctrl_frame_buf;
	u16 ctrl_frame_len;
	bool ctrl_frame_stat;
	int ctrl_frame_err;

	spinlock_t txq_lock;		/* protect bus->txq */
	wait_queue_head_t ctrl_wait;
	wait_queue_head_t dcmd_resp_wait;

	struct timer_list timer;
	struct completion watchdog_wait;
	struct task_struct *watchdog_tsk;
	bool wd_active;

	struct workqueue_struct *brcmf_wq;
	struct work_struct datawork;
	bool dpc_triggered;
	bool dpc_running;

	bool txoff;		/* Transmit flow-controlled */
	struct brcmf_sdio_count sdcnt;
	bool sr_enabled; /* SaveRestore enabled */
	bool sleeping;

	u8 tx_hdrlen;		/* sdio bus header length for tx packet */
	bool txglom;		/* host tx glomming enable flag */
	u16 head_align;		/* buffer pointer alignment */
	u16 sgentry_align;	/* scatter-gather buffer alignment */
};

/* clkstate */
#define CLK_NONE	0
#define CLK_SDONLY	1
#define CLK_PENDING	2
#define CLK_AVAIL	3

#ifdef DEBUG
static int qcount[NUMPRIO];
#endif				/* DEBUG */

#define DEFAULT_SDIO_DRIVE_STRENGTH	6	/* in milliamps */

#define RETRYCHAN(chan) ((chan) == SDPCM_EVENT_CHANNEL)

/* Limit on rounding up frames */
static const uint max_roundup = 512;

#ifdef CONFIG_ARCH_DMA_ADDR_T_64BIT
#define ALIGNMENT  8
#else
#define ALIGNMENT  4
#endif

enum brcmf_sdio_frmtype {
	BRCMF_SDIO_FT_NORMAL,
	BRCMF_SDIO_FT_SUPER,
	BRCMF_SDIO_FT_SUB,
};

#define SDIOD_DRVSTR_KEY(chip, pmu)     (((chip) << 16) | (pmu))

/* SDIO Pad drive strength to select value mappings */
struct sdiod_drive_str {
	u8 strength;	/* Pad Drive Strength in mA */
	u8 sel;		/* Chip-specific select value */
};

/* SDIO Drive Strength to sel value table for PMU Rev 11 (1.8V) */
static const struct sdiod_drive_str sdiod_drvstr_tab1_1v8[] = {
	{32, 0x6},
	{26, 0x7},
	{22, 0x4},
	{16, 0x5},
	{12, 0x2},
	{8, 0x3},
	{4, 0x0},
	{0, 0x1}
};

/* SDIO Drive Strength to sel value table for PMU Rev 13 (1.8v) */
static const struct sdiod_drive_str sdiod_drive_strength_tab5_1v8[] = {
	{6, 0x7},
	{5, 0x6},
	{4, 0x5},
	{3, 0x4},
	{2, 0x2},
	{1, 0x1},
	{0, 0x0}
};

/* SDIO Drive Strength to sel value table for PMU Rev 17 (1.8v) */
static const struct sdiod_drive_str sdiod_drvstr_tab6_1v8[] = {
	{3, 0x3},
	{2, 0x2},
	{1, 0x1},
	{0, 0x0} };

/* SDIO Drive Strength to sel value table for 43143 PMU Rev 17 (3.3V) */
static const struct sdiod_drive_str sdiod_drvstr_tab2_3v3[] = {
	{16, 0x7},
	{12, 0x5},
	{8,  0x3},
	{4,  0x1}
};

BRCMF_FW_DEF(43143, "brcmfmac43143-sdio");
BRCMF_FW_DEF(43241B0, "brcmfmac43241b0-sdio");
BRCMF_FW_DEF(43241B4, "brcmfmac43241b4-sdio");
BRCMF_FW_DEF(43241B5, "brcmfmac43241b5-sdio");
BRCMF_FW_DEF(4329, "brcmfmac4329-sdio");
BRCMF_FW_DEF(4330, "brcmfmac4330-sdio");
BRCMF_FW_DEF(4334, "brcmfmac4334-sdio");
BRCMF_FW_DEF(43340, "brcmfmac43340-sdio");
BRCMF_FW_DEF(4335, "brcmfmac4335-sdio");
BRCMF_FW_DEF(43362, "brcmfmac43362-sdio");
BRCMF_FW_DEF(4339, "brcmfmac4339-sdio");
BRCMF_FW_DEF(43430A0, "brcmfmac43430a0-sdio");
/* Note the names are not postfixed with a1 for backward compatibility */
BRCMF_FW_DEF(43430A1, "brcmfmac43430-sdio");
BRCMF_FW_DEF(43455, "brcmfmac43455-sdio");
BRCMF_FW_DEF(4354, "brcmfmac4354-sdio");
BRCMF_FW_DEF(4356, "brcmfmac4356-sdio");
BRCMF_FW_DEF(4373, "brcmfmac4373-sdio");

static const struct brcmf_firmware_mapping brcmf_sdio_fwnames[] = {
	BRCMF_FW_ENTRY(BRCM_CC_43143_CHIP_ID, 0xFFFFFFFF, 43143),
	BRCMF_FW_ENTRY(BRCM_CC_43241_CHIP_ID, 0x0000001F, 43241B0),
	BRCMF_FW_ENTRY(BRCM_CC_43241_CHIP_ID, 0x00000020, 43241B4),
	BRCMF_FW_ENTRY(BRCM_CC_43241_CHIP_ID, 0xFFFFFFC0, 43241B5),
	BRCMF_FW_ENTRY(BRCM_CC_4329_CHIP_ID, 0xFFFFFFFF, 4329),
	BRCMF_FW_ENTRY(BRCM_CC_4330_CHIP_ID, 0xFFFFFFFF, 4330),
	BRCMF_FW_ENTRY(BRCM_CC_4334_CHIP_ID, 0xFFFFFFFF, 4334),
	BRCMF_FW_ENTRY(BRCM_CC_43340_CHIP_ID, 0xFFFFFFFF, 43340),
	BRCMF_FW_ENTRY(BRCM_CC_43341_CHIP_ID, 0xFFFFFFFF, 43340),
	BRCMF_FW_ENTRY(BRCM_CC_4335_CHIP_ID, 0xFFFFFFFF, 4335),
	BRCMF_FW_ENTRY(BRCM_CC_43362_CHIP_ID, 0xFFFFFFFE, 43362),
	BRCMF_FW_ENTRY(BRCM_CC_4339_CHIP_ID, 0xFFFFFFFF, 4339),
	BRCMF_FW_ENTRY(BRCM_CC_43430_CHIP_ID, 0x00000001, 43430A0),
	BRCMF_FW_ENTRY(BRCM_CC_43430_CHIP_ID, 0xFFFFFFFE, 43430A1),
	BRCMF_FW_ENTRY(BRCM_CC_4345_CHIP_ID, 0xFFFFFFC0, 43455),
	BRCMF_FW_ENTRY(BRCM_CC_4354_CHIP_ID, 0xFFFFFFFF, 4354),
	BRCMF_FW_ENTRY(BRCM_CC_4356_CHIP_ID, 0xFFFFFFFF, 4356),
	BRCMF_FW_ENTRY(CY_CC_4373_CHIP_ID, 0xFFFFFFFF, 4373)
};

static void pkt_align(struct sk_buff *p, int len, int align)
{
	uint datalign;
	datalign = (unsigned long)(p->data);
	datalign = roundup(datalign, (align)) - datalign;
	if (datalign)
		skb_pull(p, datalign);
	__skb_trim(p, len);
}

/* To check if there's window offered */
static bool data_ok(struct brcmf_sdio *bus)
{
	return (u8)(bus->tx_max - bus->tx_seq) != 0 &&
	       ((u8)(bus->tx_max - bus->tx_seq) & 0x80) == 0;
}

static int
brcmf_sdio_kso_control(struct brcmf_sdio *bus, bool on)
{
	u8 wr_val = 0, rd_val, cmp_val, bmask;
	int err = 0;
	int err_cnt = 0;
	int try_cnt = 0;

	brcmf_dbg(TRACE, "Enter: on=%d\n", on);

	sdio_retune_crc_disable(bus->sdiodev->func1);

	/* Cannot re-tune if device is asleep; defer till we're awake */
	if (on)
		sdio_retune_hold_now(bus->sdiodev->func1);

	wr_val = (on << SBSDIO_FUNC1_SLEEPCSR_KSO_SHIFT);
	/* 1st KSO write goes to AOS wake up core if device is asleep  */
	brcmf_sdiod_writeb(bus->sdiodev, SBSDIO_FUNC1_SLEEPCSR, wr_val, &err);

	if (on) {
		/* device WAKEUP through KSO:
		 * write bit 0 & read back until
		 * both bits 0 (kso bit) & 1 (dev on status) are set
		 */
		cmp_val = SBSDIO_FUNC1_SLEEPCSR_KSO_MASK |
			  SBSDIO_FUNC1_SLEEPCSR_DEVON_MASK;
		bmask = cmp_val;
		usleep_range(2000, 3000);
	} else {
		/* Put device to sleep, turn off KSO */
		cmp_val = 0;
		/* only check for bit0, bit1(dev on status) may not
		 * get cleared right away
		 */
		bmask = SBSDIO_FUNC1_SLEEPCSR_KSO_MASK;
	}

	do {
		/* reliable KSO bit set/clr:
		 * the sdiod sleep write access is synced to PMU 32khz clk
		 * just one write attempt may fail,
		 * read it back until it matches written value
		 */
		rd_val = brcmf_sdiod_readb(bus->sdiodev, SBSDIO_FUNC1_SLEEPCSR,
					   &err);
		if (!err) {
			if ((rd_val & bmask) == cmp_val)
				break;
			err_cnt = 0;
		}
		/* bail out upon subsequent access errors */
		if (err && (err_cnt++ > BRCMF_SDIO_MAX_ACCESS_ERRORS))
			break;

		udelay(KSO_WAIT_US);
		brcmf_sdiod_writeb(bus->sdiodev, SBSDIO_FUNC1_SLEEPCSR, wr_val,
				   &err);

	} while (try_cnt++ < MAX_KSO_ATTEMPTS);

	if (try_cnt > 2)
		brcmf_dbg(SDIO, "try_cnt=%d rd_val=0x%x err=%d\n", try_cnt,
			  rd_val, err);

	if (try_cnt > MAX_KSO_ATTEMPTS)
		brcmf_err("max tries: rd_val=0x%x err=%d\n", rd_val, err);

	if (on)
		sdio_retune_release(bus->sdiodev->func1);

	sdio_retune_crc_enable(bus->sdiodev->func1);

	return err;
}

#define HOSTINTMASK		(I_HMB_SW_MASK | I_CHIPACTIVE)

/* Turn backplane clock on or off */
static int brcmf_sdio_htclk(struct brcmf_sdio *bus, bool on, bool pendok)
{
	int err;
	u8 clkctl, clkreq, devctl;
	unsigned long timeout;

	brcmf_dbg(SDIO, "Enter\n");

	clkctl = 0;

	if (bus->sr_enabled) {
		bus->clkstate = (on ? CLK_AVAIL : CLK_SDONLY);
		return 0;
	}

	if (on) {
		/* Request HT Avail */
		clkreq =
		    bus->alp_only ? SBSDIO_ALP_AVAIL_REQ : SBSDIO_HT_AVAIL_REQ;

		brcmf_sdiod_writeb(bus->sdiodev, SBSDIO_FUNC1_CHIPCLKCSR,
				   clkreq, &err);
		if (err) {
			brcmf_err("HT Avail request error: %d\n", err);
			return -EBADE;
		}

		/* Check current status */
		clkctl = brcmf_sdiod_readb(bus->sdiodev,
					   SBSDIO_FUNC1_CHIPCLKCSR, &err);
		if (err) {
			brcmf_err("HT Avail read error: %d\n", err);
			return -EBADE;
		}

		/* Go to pending and await interrupt if appropriate */
		if (!SBSDIO_CLKAV(clkctl, bus->alp_only) && pendok) {
			/* Allow only clock-available interrupt */
			devctl = brcmf_sdiod_readb(bus->sdiodev,
						   SBSDIO_DEVICE_CTL, &err);
			if (err) {
				brcmf_err("Devctl error setting CA: %d\n", err);
				return -EBADE;
			}

			devctl |= SBSDIO_DEVCTL_CA_INT_ONLY;
			brcmf_sdiod_writeb(bus->sdiodev, SBSDIO_DEVICE_CTL,
					   devctl, &err);
			brcmf_dbg(SDIO, "CLKCTL: set PENDING\n");
			bus->clkstate = CLK_PENDING;

			return 0;
		} else if (bus->clkstate == CLK_PENDING) {
			/* Cancel CA-only interrupt filter */
			devctl = brcmf_sdiod_readb(bus->sdiodev,
						   SBSDIO_DEVICE_CTL, &err);
			devctl &= ~SBSDIO_DEVCTL_CA_INT_ONLY;
			brcmf_sdiod_writeb(bus->sdiodev, SBSDIO_DEVICE_CTL,
					   devctl, &err);
		}

		/* Otherwise, wait here (polling) for HT Avail */
		timeout = jiffies +
			  msecs_to_jiffies(PMU_MAX_TRANSITION_DLY/1000);
		while (!SBSDIO_CLKAV(clkctl, bus->alp_only)) {
			clkctl = brcmf_sdiod_readb(bus->sdiodev,
						   SBSDIO_FUNC1_CHIPCLKCSR,
						   &err);
			if (time_after(jiffies, timeout))
				break;
			else
				usleep_range(5000, 10000);
		}
		if (err) {
			brcmf_err("HT Avail request error: %d\n", err);
			return -EBADE;
		}
		if (!SBSDIO_CLKAV(clkctl, bus->alp_only)) {
			brcmf_err("HT Avail timeout (%d): clkctl 0x%02x\n",
				  PMU_MAX_TRANSITION_DLY, clkctl);
			return -EBADE;
		}

		/* Mark clock available */
		bus->clkstate = CLK_AVAIL;
		brcmf_dbg(SDIO, "CLKCTL: turned ON\n");

#if defined(DEBUG)
		if (!bus->alp_only) {
			if (SBSDIO_ALPONLY(clkctl))
				brcmf_err("HT Clock should be on\n");
		}
#endif				/* defined (DEBUG) */

	} else {
		clkreq = 0;

		if (bus->clkstate == CLK_PENDING) {
			/* Cancel CA-only interrupt filter */
			devctl = brcmf_sdiod_readb(bus->sdiodev,
						   SBSDIO_DEVICE_CTL, &err);
			devctl &= ~SBSDIO_DEVCTL_CA_INT_ONLY;
			brcmf_sdiod_writeb(bus->sdiodev, SBSDIO_DEVICE_CTL,
					   devctl, &err);
		}

		bus->clkstate = CLK_SDONLY;
		brcmf_sdiod_writeb(bus->sdiodev, SBSDIO_FUNC1_CHIPCLKCSR,
				   clkreq, &err);
		brcmf_dbg(SDIO, "CLKCTL: turned OFF\n");
		if (err) {
			brcmf_err("Failed access turning clock off: %d\n",
				  err);
			return -EBADE;
		}
	}
	return 0;
}

/* Change idle/active SD state */
static int brcmf_sdio_sdclk(struct brcmf_sdio *bus, bool on)
{
	brcmf_dbg(SDIO, "Enter\n");

	if (on)
		bus->clkstate = CLK_SDONLY;
	else
		bus->clkstate = CLK_NONE;

	return 0;
}

/* Transition SD and backplane clock readiness */
static int brcmf_sdio_clkctl(struct brcmf_sdio *bus, uint target, bool pendok)
{
#ifdef DEBUG
	uint oldstate = bus->clkstate;
#endif				/* DEBUG */

	brcmf_dbg(SDIO, "Enter\n");

	/* Early exit if we're already there */
	if (bus->clkstate == target)
		return 0;

	switch (target) {
	case CLK_AVAIL:
		/* Make sure SD clock is available */
		if (bus->clkstate == CLK_NONE)
			brcmf_sdio_sdclk(bus, true);
		/* Now request HT Avail on the backplane */
		brcmf_sdio_htclk(bus, true, pendok);
		break;

	case CLK_SDONLY:
		/* Remove HT request, or bring up SD clock */
		if (bus->clkstate == CLK_NONE)
			brcmf_sdio_sdclk(bus, true);
		else if (bus->clkstate == CLK_AVAIL)
			brcmf_sdio_htclk(bus, false, false);
		else
			brcmf_err("request for %d -> %d\n",
				  bus->clkstate, target);
		break;

	case CLK_NONE:
		/* Make sure to remove HT request */
		if (bus->clkstate == CLK_AVAIL)
			brcmf_sdio_htclk(bus, false, false);
		/* Now remove the SD clock */
		brcmf_sdio_sdclk(bus, false);
		break;
	}
#ifdef DEBUG
	brcmf_dbg(SDIO, "%d -> %d\n", oldstate, bus->clkstate);
#endif				/* DEBUG */

	return 0;
}

static int
brcmf_sdio_bus_sleep(struct brcmf_sdio *bus, bool sleep, bool pendok)
{
	int err = 0;
	u8 clkcsr;

	brcmf_dbg(SDIO, "Enter: request %s currently %s\n",
		  (sleep ? "SLEEP" : "WAKE"),
		  (bus->sleeping ? "SLEEP" : "WAKE"));

	/* If SR is enabled control bus state with KSO */
	if (bus->sr_enabled) {
		/* Done if we're already in the requested state */
		if (sleep == bus->sleeping)
			goto end;

		/* Going to sleep */
		if (sleep) {
			clkcsr = brcmf_sdiod_readb(bus->sdiodev,
						   SBSDIO_FUNC1_CHIPCLKCSR,
						   &err);
			if ((clkcsr & SBSDIO_CSR_MASK) == 0) {
				brcmf_dbg(SDIO, "no clock, set ALP\n");
				brcmf_sdiod_writeb(bus->sdiodev,
						   SBSDIO_FUNC1_CHIPCLKCSR,
						   SBSDIO_ALP_AVAIL_REQ, &err);
			}
			err = brcmf_sdio_kso_control(bus, false);
		} else {
			err = brcmf_sdio_kso_control(bus, true);
		}
		if (err) {
			brcmf_err("error while changing bus sleep state %d\n",
				  err);
			goto done;
		}
	}

end:
	/* control clocks */
	if (sleep) {
		if (!bus->sr_enabled)
			brcmf_sdio_clkctl(bus, CLK_NONE, pendok);
	} else {
		brcmf_sdio_clkctl(bus, CLK_AVAIL, pendok);
		brcmf_sdio_wd_timer(bus, true);
	}
	bus->sleeping = sleep;
	brcmf_dbg(SDIO, "new state %s\n",
		  (sleep ? "SLEEP" : "WAKE"));
done:
	brcmf_dbg(SDIO, "Exit: err=%d\n", err);
	return err;

}

#ifdef DEBUG
static inline bool brcmf_sdio_valid_shared_address(u32 addr)
{
	return !(addr == 0 || ((~addr >> 16) & 0xffff) == (addr & 0xffff));
}

static int brcmf_sdio_readshared(struct brcmf_sdio *bus,
				 struct sdpcm_shared *sh)
{
	u32 addr = 0;
	int rv;
	u32 shaddr = 0;
	struct sdpcm_shared_le sh_le;
	__le32 addr_le;

	sdio_claim_host(bus->sdiodev->func1);
	brcmf_sdio_bus_sleep(bus, false, false);

	/*
	 * Read last word in socram to determine
	 * address of sdpcm_shared structure
	 */
	shaddr = bus->ci->rambase + bus->ci->ramsize - 4;
	if (!bus->ci->rambase && brcmf_chip_sr_capable(bus->ci))
		shaddr -= bus->ci->srsize;
	rv = brcmf_sdiod_ramrw(bus->sdiodev, false, shaddr,
			       (u8 *)&addr_le, 4);
	if (rv < 0)
		goto fail;

	/*
	 * Check if addr is valid.
	 * NVRAM length at the end of memory should have been overwritten.
	 */
	addr = le32_to_cpu(addr_le);
	if (!brcmf_sdio_valid_shared_address(addr)) {
		brcmf_err("invalid sdpcm_shared address 0x%08X\n", addr);
		rv = -EINVAL;
		goto fail;
	}

	brcmf_dbg(INFO, "sdpcm_shared address 0x%08X\n", addr);

	/* Read hndrte_shared structure */
	rv = brcmf_sdiod_ramrw(bus->sdiodev, false, addr, (u8 *)&sh_le,
			       sizeof(struct sdpcm_shared_le));
	if (rv < 0)
		goto fail;

	sdio_release_host(bus->sdiodev->func1);

	/* Endianness */
	sh->flags = le32_to_cpu(sh_le.flags);
	sh->trap_addr = le32_to_cpu(sh_le.trap_addr);
	sh->assert_exp_addr = le32_to_cpu(sh_le.assert_exp_addr);
	sh->assert_file_addr = le32_to_cpu(sh_le.assert_file_addr);
	sh->assert_line = le32_to_cpu(sh_le.assert_line);
	sh->console_addr = le32_to_cpu(sh_le.console_addr);
	sh->msgtrace_addr = le32_to_cpu(sh_le.msgtrace_addr);

	if ((sh->flags & SDPCM_SHARED_VERSION_MASK) > SDPCM_SHARED_VERSION) {
		brcmf_err("sdpcm shared version unsupported: dhd %d dongle %d\n",
			  SDPCM_SHARED_VERSION,
			  sh->flags & SDPCM_SHARED_VERSION_MASK);
		return -EPROTO;
	}
	return 0;

fail:
	brcmf_err("unable to obtain sdpcm_shared info: rv=%d (addr=0x%x)\n",
		  rv, addr);
	sdio_release_host(bus->sdiodev->func1);
	return rv;
}

static void brcmf_sdio_get_console_addr(struct brcmf_sdio *bus)
{
	struct sdpcm_shared sh;

	if (brcmf_sdio_readshared(bus, &sh) == 0)
		bus->console_addr = sh.console_addr;
}
#else
static void brcmf_sdio_get_console_addr(struct brcmf_sdio *bus)
{
}
#endif /* DEBUG */

static u32 brcmf_sdio_hostmail(struct brcmf_sdio *bus)
{
	struct brcmf_sdio_dev *sdiod = bus->sdiodev;
	struct brcmf_core *core = bus->sdio_core;
	u32 intstatus = 0;
	u32 hmb_data;
	u8 fcbits;
	int ret;

	brcmf_dbg(SDIO, "Enter\n");

	/* Read mailbox data and ack that we did so */
	hmb_data = brcmf_sdiod_readl(sdiod,
				     core->base + SD_REG(tohostmailboxdata),
				     &ret);

	if (!ret)
		brcmf_sdiod_writel(sdiod, core->base + SD_REG(tosbmailbox),
				   SMB_INT_ACK, &ret);

	bus->sdcnt.f1regdata += 2;

	/* dongle indicates the firmware has halted/crashed */
	if (hmb_data & HMB_DATA_FWHALT)
		brcmf_err("mailbox indicates firmware halted\n");

	/* Dongle recomposed rx frames, accept them again */
	if (hmb_data & HMB_DATA_NAKHANDLED) {
		brcmf_dbg(SDIO, "Dongle reports NAK handled, expect rtx of %d\n",
			  bus->rx_seq);
		if (!bus->rxskip)
			brcmf_err("unexpected NAKHANDLED!\n");

		bus->rxskip = false;
		intstatus |= I_HMB_FRAME_IND;
	}

	/*
	 * DEVREADY does not occur with gSPI.
	 */
	if (hmb_data & (HMB_DATA_DEVREADY | HMB_DATA_FWREADY)) {
		bus->sdpcm_ver =
		    (hmb_data & HMB_DATA_VERSION_MASK) >>
		    HMB_DATA_VERSION_SHIFT;
		if (bus->sdpcm_ver != SDPCM_PROT_VERSION)
			brcmf_err("Version mismatch, dongle reports %d, "
				  "expecting %d\n",
				  bus->sdpcm_ver, SDPCM_PROT_VERSION);
		else
			brcmf_dbg(SDIO, "Dongle ready, protocol version %d\n",
				  bus->sdpcm_ver);

		/*
		 * Retrieve console state address now that firmware should have
		 * updated it.
		 */
		brcmf_sdio_get_console_addr(bus);
	}

	/*
	 * Flow Control has been moved into the RX headers and this out of band
	 * method isn't used any more.
	 * remaining backward compatible with older dongles.
	 */
	if (hmb_data & HMB_DATA_FC) {
		fcbits = (hmb_data & HMB_DATA_FCDATA_MASK) >>
							HMB_DATA_FCDATA_SHIFT;

		if (fcbits & ~bus->flowcontrol)
			bus->sdcnt.fc_xoff++;

		if (bus->flowcontrol & ~fcbits)
			bus->sdcnt.fc_xon++;

		bus->sdcnt.fc_rcvd++;
		bus->flowcontrol = fcbits;
	}

	/* Shouldn't be any others */
	if (hmb_data & ~(HMB_DATA_DEVREADY |
			 HMB_DATA_NAKHANDLED |
			 HMB_DATA_FC |
			 HMB_DATA_FWREADY |
			 HMB_DATA_FWHALT |
			 HMB_DATA_FCDATA_MASK | HMB_DATA_VERSION_MASK))
		brcmf_err("Unknown mailbox data content: 0x%02x\n",
			  hmb_data);

	return intstatus;
}

static void brcmf_sdio_rxfail(struct brcmf_sdio *bus, bool abort, bool rtx)
{
	struct brcmf_sdio_dev *sdiod = bus->sdiodev;
	struct brcmf_core *core = bus->sdio_core;
	uint retries = 0;
	u16 lastrbc;
	u8 hi, lo;
	int err;

	brcmf_err("%sterminate frame%s\n",
		  abort ? "abort command, " : "",
		  rtx ? ", send NAK" : "");

	if (abort)
		brcmf_sdiod_abort(bus->sdiodev, bus->sdiodev->func2);

	brcmf_sdiod_writeb(bus->sdiodev, SBSDIO_FUNC1_FRAMECTRL, SFC_RF_TERM,
			   &err);
	bus->sdcnt.f1regdata++;

	/* Wait until the packet has been flushed (device/FIFO stable) */
	for (lastrbc = retries = 0xffff; retries > 0; retries--) {
		hi = brcmf_sdiod_readb(bus->sdiodev, SBSDIO_FUNC1_RFRAMEBCHI,
				       &err);
		lo = brcmf_sdiod_readb(bus->sdiodev, SBSDIO_FUNC1_RFRAMEBCLO,
				       &err);
		bus->sdcnt.f1regdata += 2;

		if ((hi == 0) && (lo == 0))
			break;

		if ((hi > (lastrbc >> 8)) && (lo > (lastrbc & 0x00ff))) {
			brcmf_err("count growing: last 0x%04x now 0x%04x\n",
				  lastrbc, (hi << 8) + lo);
		}
		lastrbc = (hi << 8) + lo;
	}

	if (!retries)
		brcmf_err("count never zeroed: last 0x%04x\n", lastrbc);
	else
		brcmf_dbg(SDIO, "flush took %d iterations\n", 0xffff - retries);

	if (rtx) {
		bus->sdcnt.rxrtx++;
		brcmf_sdiod_writel(sdiod, core->base + SD_REG(tosbmailbox),
				   SMB_NAK, &err);

		bus->sdcnt.f1regdata++;
		if (err == 0)
			bus->rxskip = true;
	}

	/* Clear partial in any case */
	bus->cur_read.len = 0;
}

static void brcmf_sdio_txfail(struct brcmf_sdio *bus)
{
	struct brcmf_sdio_dev *sdiodev = bus->sdiodev;
	u8 i, hi, lo;

	/* On failure, abort the command and terminate the frame */
	brcmf_err("sdio error, abort command and terminate frame\n");
	bus->sdcnt.tx_sderrs++;

	brcmf_sdiod_abort(sdiodev, sdiodev->func2);
	brcmf_sdiod_writeb(sdiodev, SBSDIO_FUNC1_FRAMECTRL, SFC_WF_TERM, NULL);
	bus->sdcnt.f1regdata++;

	for (i = 0; i < 3; i++) {
		hi = brcmf_sdiod_readb(sdiodev, SBSDIO_FUNC1_WFRAMEBCHI, NULL);
		lo = brcmf_sdiod_readb(sdiodev, SBSDIO_FUNC1_WFRAMEBCLO, NULL);
		bus->sdcnt.f1regdata += 2;
		if ((hi == 0) && (lo == 0))
			break;
	}
}

/* return total length of buffer chain */
static uint brcmf_sdio_glom_len(struct brcmf_sdio *bus)
{
	struct sk_buff *p;
	uint total;

	total = 0;
	skb_queue_walk(&bus->glom, p)
		total += p->len;
	return total;
}

static void brcmf_sdio_free_glom(struct brcmf_sdio *bus)
{
	struct sk_buff *cur, *next;

	skb_queue_walk_safe(&bus->glom, cur, next) {
		skb_unlink(cur, &bus->glom);
		brcmu_pkt_buf_free_skb(cur);
	}
}

/**
 * brcmfmac sdio bus specific header
 * This is the lowest layer header wrapped on the packets transmitted between
 * host and WiFi dongle which contains information needed for SDIO core and
 * firmware
 *
 * It consists of 3 parts: hardware header, hardware extension header and
 * software header
 * hardware header (frame tag) - 4 bytes
 * Byte 0~1: Frame length
 * Byte 2~3: Checksum, bit-wise inverse of frame length
 * hardware extension header - 8 bytes
 * Tx glom mode only, N/A for Rx or normal Tx
 * Byte 0~1: Packet length excluding hw frame tag
 * Byte 2: Reserved
 * Byte 3: Frame flags, bit 0: last frame indication
 * Byte 4~5: Reserved
 * Byte 6~7: Tail padding length
 * software header - 8 bytes
 * Byte 0: Rx/Tx sequence number
 * Byte 1: 4 MSB Channel number, 4 LSB arbitrary flag
 * Byte 2: Length of next data frame, reserved for Tx
 * Byte 3: Data offset
 * Byte 4: Flow control bits, reserved for Tx
 * Byte 5: Maximum Sequence number allowed by firmware for Tx, N/A for Tx packet
 * Byte 6~7: Reserved
 */
#define SDPCM_HWHDR_LEN			4
#define SDPCM_HWEXT_LEN			8
#define SDPCM_SWHDR_LEN			8
#define SDPCM_HDRLEN			(SDPCM_HWHDR_LEN + SDPCM_SWHDR_LEN)
/* software header */
#define SDPCM_SEQ_MASK			0x000000ff
#define SDPCM_SEQ_WRAP			256
#define SDPCM_CHANNEL_MASK		0x00000f00
#define SDPCM_CHANNEL_SHIFT		8
#define SDPCM_CONTROL_CHANNEL		0	/* Control */
#define SDPCM_EVENT_CHANNEL		1	/* Asyc Event Indication */
#define SDPCM_DATA_CHANNEL		2	/* Data Xmit/Recv */
#define SDPCM_GLOM_CHANNEL		3	/* Coalesced packets */
#define SDPCM_TEST_CHANNEL		15	/* Test/debug packets */
#define SDPCM_GLOMDESC(p)		(((u8 *)p)[1] & 0x80)
#define SDPCM_NEXTLEN_MASK		0x00ff0000
#define SDPCM_NEXTLEN_SHIFT		16
#define SDPCM_DOFFSET_MASK		0xff000000
#define SDPCM_DOFFSET_SHIFT		24
#define SDPCM_FCMASK_MASK		0x000000ff
#define SDPCM_WINDOW_MASK		0x0000ff00
#define SDPCM_WINDOW_SHIFT		8

static inline u8 brcmf_sdio_getdatoffset(u8 *swheader)
{
	u32 hdrvalue;
	hdrvalue = *(u32 *)swheader;
	return (u8)((hdrvalue & SDPCM_DOFFSET_MASK) >> SDPCM_DOFFSET_SHIFT);
}

static inline bool brcmf_sdio_fromevntchan(u8 *swheader)
{
	u32 hdrvalue;
	u8 ret;

	hdrvalue = *(u32 *)swheader;
	ret = (u8)((hdrvalue & SDPCM_CHANNEL_MASK) >> SDPCM_CHANNEL_SHIFT);

	return (ret == SDPCM_EVENT_CHANNEL);
}

static int brcmf_sdio_hdparse(struct brcmf_sdio *bus, u8 *header,
			      struct brcmf_sdio_hdrinfo *rd,
			      enum brcmf_sdio_frmtype type)
{
	u16 len, checksum;
	u8 rx_seq, fc, tx_seq_max;
	u32 swheader;

	trace_brcmf_sdpcm_hdr(SDPCM_RX, header);

	/* hw header */
	len = get_unaligned_le16(header);
	checksum = get_unaligned_le16(header + sizeof(u16));
	/* All zero means no more to read */
	if (!(len | checksum)) {
		bus->rxpending = false;
		return -ENODATA;
	}
	if ((u16)(~(len ^ checksum))) {
		brcmf_err("HW header checksum error\n");
		bus->sdcnt.rx_badhdr++;
		brcmf_sdio_rxfail(bus, false, false);
		return -EIO;
	}
	if (len < SDPCM_HDRLEN) {
		brcmf_err("HW header length error\n");
		return -EPROTO;
	}
	if (type == BRCMF_SDIO_FT_SUPER &&
	    (roundup(len, bus->blocksize) != rd->len)) {
		brcmf_err("HW superframe header length error\n");
		return -EPROTO;
	}
	if (type == BRCMF_SDIO_FT_SUB && len > rd->len) {
		brcmf_err("HW subframe header length error\n");
		return -EPROTO;
	}
	rd->len = len;

	/* software header */
	header += SDPCM_HWHDR_LEN;
	swheader = le32_to_cpu(*(__le32 *)header);
	if (type == BRCMF_SDIO_FT_SUPER && SDPCM_GLOMDESC(header)) {
		brcmf_err("Glom descriptor found in superframe head\n");
		rd->len = 0;
		return -EINVAL;
	}
	rx_seq = (u8)(swheader & SDPCM_SEQ_MASK);
	rd->channel = (swheader & SDPCM_CHANNEL_MASK) >> SDPCM_CHANNEL_SHIFT;
	if (len > MAX_RX_DATASZ && rd->channel != SDPCM_CONTROL_CHANNEL &&
	    type != BRCMF_SDIO_FT_SUPER) {
		brcmf_err("HW header length too long\n");
		bus->sdcnt.rx_toolong++;
		brcmf_sdio_rxfail(bus, false, false);
		rd->len = 0;
		return -EPROTO;
	}
	if (type == BRCMF_SDIO_FT_SUPER && rd->channel != SDPCM_GLOM_CHANNEL) {
		brcmf_err("Wrong channel for superframe\n");
		rd->len = 0;
		return -EINVAL;
	}
	if (type == BRCMF_SDIO_FT_SUB && rd->channel != SDPCM_DATA_CHANNEL &&
	    rd->channel != SDPCM_EVENT_CHANNEL) {
		brcmf_err("Wrong channel for subframe\n");
		rd->len = 0;
		return -EINVAL;
	}
	rd->dat_offset = brcmf_sdio_getdatoffset(header);
	if (rd->dat_offset < SDPCM_HDRLEN || rd->dat_offset > rd->len) {
		brcmf_err("seq %d: bad data offset\n", rx_seq);
		bus->sdcnt.rx_badhdr++;
		brcmf_sdio_rxfail(bus, false, false);
		rd->len = 0;
		return -ENXIO;
	}
	if (rd->seq_num != rx_seq) {
		brcmf_dbg(SDIO, "seq %d, expected %d\n", rx_seq, rd->seq_num);
		bus->sdcnt.rx_badseq++;
		rd->seq_num = rx_seq;
	}
	/* no need to check the reset for subframe */
	if (type == BRCMF_SDIO_FT_SUB)
		return 0;
	rd->len_nxtfrm = (swheader & SDPCM_NEXTLEN_MASK) >> SDPCM_NEXTLEN_SHIFT;
	if (rd->len_nxtfrm << 4 > MAX_RX_DATASZ) {
		/* only warm for NON glom packet */
		if (rd->channel != SDPCM_GLOM_CHANNEL)
			brcmf_err("seq %d: next length error\n", rx_seq);
		rd->len_nxtfrm = 0;
	}
	swheader = le32_to_cpu(*(__le32 *)(header + 4));
	fc = swheader & SDPCM_FCMASK_MASK;
	if (bus->flowcontrol != fc) {
		if (~bus->flowcontrol & fc)
			bus->sdcnt.fc_xoff++;
		if (bus->flowcontrol & ~fc)
			bus->sdcnt.fc_xon++;
		bus->sdcnt.fc_rcvd++;
		bus->flowcontrol = fc;
	}
	tx_seq_max = (swheader & SDPCM_WINDOW_MASK) >> SDPCM_WINDOW_SHIFT;
	if ((u8)(tx_seq_max - bus->tx_seq) > 0x40) {
		brcmf_err("seq %d: max tx seq number error\n", rx_seq);
		tx_seq_max = bus->tx_seq + 2;
	}
	bus->tx_max = tx_seq_max;

	return 0;
}

static inline void brcmf_sdio_update_hwhdr(u8 *header, u16 frm_length)
{
	*(__le16 *)header = cpu_to_le16(frm_length);
	*(((__le16 *)header) + 1) = cpu_to_le16(~frm_length);
}

static void brcmf_sdio_hdpack(struct brcmf_sdio *bus, u8 *header,
			      struct brcmf_sdio_hdrinfo *hd_info)
{
	u32 hdrval;
	u8 hdr_offset;

	brcmf_sdio_update_hwhdr(header, hd_info->len);
	hdr_offset = SDPCM_HWHDR_LEN;

	if (bus->txglom) {
		hdrval = (hd_info->len - hdr_offset) | (hd_info->lastfrm << 24);
		*((__le32 *)(header + hdr_offset)) = cpu_to_le32(hdrval);
		hdrval = (u16)hd_info->tail_pad << 16;
		*(((__le32 *)(header + hdr_offset)) + 1) = cpu_to_le32(hdrval);
		hdr_offset += SDPCM_HWEXT_LEN;
	}

	hdrval = hd_info->seq_num;
	hdrval |= (hd_info->channel << SDPCM_CHANNEL_SHIFT) &
		  SDPCM_CHANNEL_MASK;
	hdrval |= (hd_info->dat_offset << SDPCM_DOFFSET_SHIFT) &
		  SDPCM_DOFFSET_MASK;
	*((__le32 *)(header + hdr_offset)) = cpu_to_le32(hdrval);
	*(((__le32 *)(header + hdr_offset)) + 1) = 0;
	trace_brcmf_sdpcm_hdr(SDPCM_TX + !!(bus->txglom), header);
}

static u8 brcmf_sdio_rxglom(struct brcmf_sdio *bus, u8 rxseq)
{
	u16 dlen, totlen;
	u8 *dptr, num = 0;
	u16 sublen;
	struct sk_buff *pfirst, *pnext;

	int errcode;
	u8 doff, sfdoff;

	struct brcmf_sdio_hdrinfo rd_new;

	/* If packets, issue read(s) and send up packet chain */
	/* Return sequence numbers consumed? */

	brcmf_dbg(SDIO, "start: glomd %p glom %p\n",
		  bus->glomd, skb_peek(&bus->glom));

	/* If there's a descriptor, generate the packet chain */
	if (bus->glomd) {
		pfirst = pnext = NULL;
		dlen = (u16) (bus->glomd->len);
		dptr = bus->glomd->data;
		if (!dlen || (dlen & 1)) {
			brcmf_err("bad glomd len(%d), ignore descriptor\n",
				  dlen);
			dlen = 0;
		}

		for (totlen = num = 0; dlen; num++) {
			/* Get (and move past) next length */
			sublen = get_unaligned_le16(dptr);
			dlen -= sizeof(u16);
			dptr += sizeof(u16);
			if ((sublen < SDPCM_HDRLEN) ||
			    ((num == 0) && (sublen < (2 * SDPCM_HDRLEN)))) {
				brcmf_err("descriptor len %d bad: %d\n",
					  num, sublen);
				pnext = NULL;
				break;
			}
			if (sublen % bus->sgentry_align) {
				brcmf_err("sublen %d not multiple of %d\n",
					  sublen, bus->sgentry_align);
			}
			totlen += sublen;

			/* For last frame, adjust read len so total
				 is a block multiple */
			if (!dlen) {
				sublen +=
				    (roundup(totlen, bus->blocksize) - totlen);
				totlen = roundup(totlen, bus->blocksize);
			}

			/* Allocate/chain packet for next subframe */
			pnext = brcmu_pkt_buf_get_skb(sublen + bus->sgentry_align);
			if (pnext == NULL) {
				brcmf_err("bcm_pkt_buf_get_skb failed, num %d len %d\n",
					  num, sublen);
				break;
			}
			skb_queue_tail(&bus->glom, pnext);

			/* Adhere to start alignment requirements */
			pkt_align(pnext, sublen, bus->sgentry_align);
		}

		/* If all allocations succeeded, save packet chain
			 in bus structure */
		if (pnext) {
			brcmf_dbg(GLOM, "allocated %d-byte packet chain for %d subframes\n",
				  totlen, num);
			if (BRCMF_GLOM_ON() && bus->cur_read.len &&
			    totlen != bus->cur_read.len) {
				brcmf_dbg(GLOM, "glomdesc mismatch: nextlen %d glomdesc %d rxseq %d\n",
					  bus->cur_read.len, totlen, rxseq);
			}
			pfirst = pnext = NULL;
		} else {
			brcmf_sdio_free_glom(bus);
			num = 0;
		}

		/* Done with descriptor packet */
		brcmu_pkt_buf_free_skb(bus->glomd);
		bus->glomd = NULL;
		bus->cur_read.len = 0;
	}

	/* Ok -- either we just generated a packet chain,
		 or had one from before */
	if (!skb_queue_empty(&bus->glom)) {
		if (BRCMF_GLOM_ON()) {
			brcmf_dbg(GLOM, "try superframe read, packet chain:\n");
			skb_queue_walk(&bus->glom, pnext) {
				brcmf_dbg(GLOM, "    %p: %p len 0x%04x (%d)\n",
					  pnext, (u8 *) (pnext->data),
					  pnext->len, pnext->len);
			}
		}

		pfirst = skb_peek(&bus->glom);
		dlen = (u16) brcmf_sdio_glom_len(bus);

		/* Do an SDIO read for the superframe.  Configurable iovar to
		 * read directly into the chained packet, or allocate a large
		 * packet and and copy into the chain.
		 */
		sdio_claim_host(bus->sdiodev->func1);
		errcode = brcmf_sdiod_recv_chain(bus->sdiodev,
						 &bus->glom, dlen);
		sdio_release_host(bus->sdiodev->func1);
		bus->sdcnt.f2rxdata++;

		/* On failure, kill the superframe */
		if (errcode < 0) {
			brcmf_err("glom read of %d bytes failed: %d\n",
				  dlen, errcode);

			sdio_claim_host(bus->sdiodev->func1);
			brcmf_sdio_rxfail(bus, true, false);
			bus->sdcnt.rxglomfail++;
			brcmf_sdio_free_glom(bus);
			sdio_release_host(bus->sdiodev->func1);
			return 0;
		}

		brcmf_dbg_hex_dump(BRCMF_GLOM_ON(),
				   pfirst->data, min_t(int, pfirst->len, 48),
				   "SUPERFRAME:\n");

		rd_new.seq_num = rxseq;
		rd_new.len = dlen;
		sdio_claim_host(bus->sdiodev->func1);
		errcode = brcmf_sdio_hdparse(bus, pfirst->data, &rd_new,
					     BRCMF_SDIO_FT_SUPER);
		sdio_release_host(bus->sdiodev->func1);
		bus->cur_read.len = rd_new.len_nxtfrm << 4;

		/* Remove superframe header, remember offset */
		skb_pull(pfirst, rd_new.dat_offset);
		sfdoff = rd_new.dat_offset;
		num = 0;

		/* Validate all the subframe headers */
		skb_queue_walk(&bus->glom, pnext) {
			/* leave when invalid subframe is found */
			if (errcode)
				break;

			rd_new.len = pnext->len;
			rd_new.seq_num = rxseq++;
			sdio_claim_host(bus->sdiodev->func1);
			errcode = brcmf_sdio_hdparse(bus, pnext->data, &rd_new,
						     BRCMF_SDIO_FT_SUB);
			sdio_release_host(bus->sdiodev->func1);
			brcmf_dbg_hex_dump(BRCMF_GLOM_ON(),
					   pnext->data, 32, "subframe:\n");

			num++;
		}

		if (errcode) {
			/* Terminate frame on error */
			sdio_claim_host(bus->sdiodev->func1);
			brcmf_sdio_rxfail(bus, true, false);
			bus->sdcnt.rxglomfail++;
			brcmf_sdio_free_glom(bus);
			sdio_release_host(bus->sdiodev->func1);
			bus->cur_read.len = 0;
			return 0;
		}

		/* Basic SD framing looks ok - process each packet (header) */

		skb_queue_walk_safe(&bus->glom, pfirst, pnext) {
			dptr = (u8 *) (pfirst->data);
			sublen = get_unaligned_le16(dptr);
			doff = brcmf_sdio_getdatoffset(&dptr[SDPCM_HWHDR_LEN]);

			brcmf_dbg_hex_dump(BRCMF_BYTES_ON() && BRCMF_DATA_ON(),
					   dptr, pfirst->len,
					   "Rx Subframe Data:\n");

			__skb_trim(pfirst, sublen);
			skb_pull(pfirst, doff);

			if (pfirst->len == 0) {
				skb_unlink(pfirst, &bus->glom);
				brcmu_pkt_buf_free_skb(pfirst);
				continue;
			}

			brcmf_dbg_hex_dump(BRCMF_GLOM_ON(),
					   pfirst->data,
					   min_t(int, pfirst->len, 32),
					   "subframe %d to stack, %p (%p/%d) nxt/lnk %p/%p\n",
					   bus->glom.qlen, pfirst, pfirst->data,
					   pfirst->len, pfirst->next,
					   pfirst->prev);
			skb_unlink(pfirst, &bus->glom);
			if (brcmf_sdio_fromevntchan(&dptr[SDPCM_HWHDR_LEN]))
				brcmf_rx_event(bus->sdiodev->dev, pfirst);
			else
				brcmf_rx_frame(bus->sdiodev->dev, pfirst,
					       false);
			bus->sdcnt.rxglompkts++;
		}

		bus->sdcnt.rxglomframes++;
	}
	return num;
}

static int brcmf_sdio_dcmd_resp_wait(struct brcmf_sdio *bus, uint *condition,
				     bool *pending)
{
	DECLARE_WAITQUEUE(wait, current);
	int timeout = DCMD_RESP_TIMEOUT;

	/* Wait until control frame is available */
	add_wait_queue(&bus->dcmd_resp_wait, &wait);
	set_current_state(TASK_INTERRUPTIBLE);

	while (!(*condition) && (!signal_pending(current) && timeout))
		timeout = schedule_timeout(timeout);

	if (signal_pending(current))
		*pending = true;

	set_current_state(TASK_RUNNING);
	remove_wait_queue(&bus->dcmd_resp_wait, &wait);

	return timeout;
}

static int brcmf_sdio_dcmd_resp_wake(struct brcmf_sdio *bus)
{
	wake_up_interruptible(&bus->dcmd_resp_wait);

	return 0;
}
static void
brcmf_sdio_read_control(struct brcmf_sdio *bus, u8 *hdr, uint len, uint doff)
{
	uint rdlen, pad;
	u8 *buf = NULL, *rbuf;
	int sdret;

	brcmf_dbg(SDIO, "Enter\n");
	if (bus->rxblen)
		buf = vzalloc(bus->rxblen);
	if (!buf)
		goto done;

	rbuf = bus->rxbuf;
	pad = ((unsigned long)rbuf % bus->head_align);
	if (pad)
		rbuf += (bus->head_align - pad);

	/* Copy the already-read portion over */
	memcpy(buf, hdr, BRCMF_FIRSTREAD);
	if (len <= BRCMF_FIRSTREAD)
		goto gotpkt;

	/* Raise rdlen to next SDIO block to avoid tail command */
	rdlen = len - BRCMF_FIRSTREAD;
	if (bus->roundup && bus->blocksize && (rdlen > bus->blocksize)) {
		pad = bus->blocksize - (rdlen % bus->blocksize);
		if ((pad <= bus->roundup) && (pad < bus->blocksize) &&
		    ((len + pad) < bus->sdiodev->bus_if->maxctl))
			rdlen += pad;
	} else if (rdlen % bus->head_align) {
		rdlen += bus->head_align - (rdlen % bus->head_align);
	}

	/* Drop if the read is too big or it exceeds our maximum */
	if ((rdlen + BRCMF_FIRSTREAD) > bus->sdiodev->bus_if->maxctl) {
		brcmf_err("%d-byte control read exceeds %d-byte buffer\n",
			  rdlen, bus->sdiodev->bus_if->maxctl);
		brcmf_sdio_rxfail(bus, false, false);
		goto done;
	}

	if ((len - doff) > bus->sdiodev->bus_if->maxctl) {
		brcmf_err("%d-byte ctl frame (%d-byte ctl data) exceeds %d-byte limit\n",
			  len, len - doff, bus->sdiodev->bus_if->maxctl);
		bus->sdcnt.rx_toolong++;
		brcmf_sdio_rxfail(bus, false, false);
		goto done;
	}

	/* Read remain of frame body */
	sdret = brcmf_sdiod_recv_buf(bus->sdiodev, rbuf, rdlen);
	bus->sdcnt.f2rxdata++;

	/* Control frame failures need retransmission */
	if (sdret < 0) {
		brcmf_err("read %d control bytes failed: %d\n",
			  rdlen, sdret);
		bus->sdcnt.rxc_errors++;
		brcmf_sdio_rxfail(bus, true, true);
		goto done;
	} else
		memcpy(buf + BRCMF_FIRSTREAD, rbuf, rdlen);

gotpkt:

	brcmf_dbg_hex_dump(BRCMF_BYTES_ON() && BRCMF_CTL_ON(),
			   buf, len, "RxCtrl:\n");

	/* Point to valid data and indicate its length */
	spin_lock_bh(&bus->rxctl_lock);
	if (bus->rxctl) {
		brcmf_err("last control frame is being processed.\n");
		spin_unlock_bh(&bus->rxctl_lock);
		vfree(buf);
		goto done;
	}
	bus->rxctl = buf + doff;
	bus->rxctl_orig = buf;
	bus->rxlen = len - doff;
	spin_unlock_bh(&bus->rxctl_lock);

done:
	/* Awake any waiters */
	brcmf_sdio_dcmd_resp_wake(bus);
}

/* Pad read to blocksize for efficiency */
static void brcmf_sdio_pad(struct brcmf_sdio *bus, u16 *pad, u16 *rdlen)
{
	if (bus->roundup && bus->blocksize && *rdlen > bus->blocksize) {
		*pad = bus->blocksize - (*rdlen % bus->blocksize);
		if (*pad <= bus->roundup && *pad < bus->blocksize &&
		    *rdlen + *pad + BRCMF_FIRSTREAD < MAX_RX_DATASZ)
			*rdlen += *pad;
	} else if (*rdlen % bus->head_align) {
		*rdlen += bus->head_align - (*rdlen % bus->head_align);
	}
}

static uint brcmf_sdio_readframes(struct brcmf_sdio *bus, uint maxframes)
{
	struct sk_buff *pkt;		/* Packet for event or data frames */
	u16 pad;		/* Number of pad bytes to read */
	uint rxleft = 0;	/* Remaining number of frames allowed */
	int ret;		/* Return code from calls */
	uint rxcount = 0;	/* Total frames read */
	struct brcmf_sdio_hdrinfo *rd = &bus->cur_read, rd_new;
	u8 head_read = 0;

	brcmf_dbg(SDIO, "Enter\n");

	/* Not finished unless we encounter no more frames indication */
	bus->rxpending = true;

	for (rd->seq_num = bus->rx_seq, rxleft = maxframes;
	     !bus->rxskip && rxleft && bus->sdiodev->state == BRCMF_SDIOD_DATA;
	     rd->seq_num++, rxleft--) {

		/* Handle glomming separately */
		if (bus->glomd || !skb_queue_empty(&bus->glom)) {
			u8 cnt;
			brcmf_dbg(GLOM, "calling rxglom: glomd %p, glom %p\n",
				  bus->glomd, skb_peek(&bus->glom));
			cnt = brcmf_sdio_rxglom(bus, rd->seq_num);
			brcmf_dbg(GLOM, "rxglom returned %d\n", cnt);
			rd->seq_num += cnt - 1;
			rxleft = (rxleft > cnt) ? (rxleft - cnt) : 1;
			continue;
		}

		rd->len_left = rd->len;
		/* read header first for unknow frame length */
		sdio_claim_host(bus->sdiodev->func1);
		if (!rd->len) {
			ret = brcmf_sdiod_recv_buf(bus->sdiodev,
						   bus->rxhdr, BRCMF_FIRSTREAD);
			bus->sdcnt.f2rxhdrs++;
			if (ret < 0) {
				brcmf_err("RXHEADER FAILED: %d\n",
					  ret);
				bus->sdcnt.rx_hdrfail++;
				brcmf_sdio_rxfail(bus, true, true);
				sdio_release_host(bus->sdiodev->func1);
				continue;
			}

			brcmf_dbg_hex_dump(BRCMF_BYTES_ON() || BRCMF_HDRS_ON(),
					   bus->rxhdr, SDPCM_HDRLEN,
					   "RxHdr:\n");

			if (brcmf_sdio_hdparse(bus, bus->rxhdr, rd,
					       BRCMF_SDIO_FT_NORMAL)) {
				sdio_release_host(bus->sdiodev->func1);
				if (!bus->rxpending)
					break;
				else
					continue;
			}

			if (rd->channel == SDPCM_CONTROL_CHANNEL) {
				brcmf_sdio_read_control(bus, bus->rxhdr,
							rd->len,
							rd->dat_offset);
				/* prepare the descriptor for the next read */
				rd->len = rd->len_nxtfrm << 4;
				rd->len_nxtfrm = 0;
				/* treat all packet as event if we don't know */
				rd->channel = SDPCM_EVENT_CHANNEL;
				sdio_release_host(bus->sdiodev->func1);
				continue;
			}
			rd->len_left = rd->len > BRCMF_FIRSTREAD ?
				       rd->len - BRCMF_FIRSTREAD : 0;
			head_read = BRCMF_FIRSTREAD;
		}

		brcmf_sdio_pad(bus, &pad, &rd->len_left);

		pkt = brcmu_pkt_buf_get_skb(rd->len_left + head_read +
					    bus->head_align);
		if (!pkt) {
			/* Give up on data, request rtx of events */
			brcmf_err("brcmu_pkt_buf_get_skb failed\n");
			brcmf_sdio_rxfail(bus, false,
					    RETRYCHAN(rd->channel));
			sdio_release_host(bus->sdiodev->func1);
			continue;
		}
		skb_pull(pkt, head_read);
		pkt_align(pkt, rd->len_left, bus->head_align);

		ret = brcmf_sdiod_recv_pkt(bus->sdiodev, pkt);
		bus->sdcnt.f2rxdata++;
		sdio_release_host(bus->sdiodev->func1);

		if (ret < 0) {
			brcmf_err("read %d bytes from channel %d failed: %d\n",
				  rd->len, rd->channel, ret);
			brcmu_pkt_buf_free_skb(pkt);
			sdio_claim_host(bus->sdiodev->func1);
			brcmf_sdio_rxfail(bus, true,
					    RETRYCHAN(rd->channel));
			sdio_release_host(bus->sdiodev->func1);
			continue;
		}

		if (head_read) {
			skb_push(pkt, head_read);
			memcpy(pkt->data, bus->rxhdr, head_read);
			head_read = 0;
		} else {
			memcpy(bus->rxhdr, pkt->data, SDPCM_HDRLEN);
			rd_new.seq_num = rd->seq_num;
			sdio_claim_host(bus->sdiodev->func1);
			if (brcmf_sdio_hdparse(bus, bus->rxhdr, &rd_new,
					       BRCMF_SDIO_FT_NORMAL)) {
				rd->len = 0;
				brcmu_pkt_buf_free_skb(pkt);
			}
			bus->sdcnt.rx_readahead_cnt++;
			if (rd->len != roundup(rd_new.len, 16)) {
				brcmf_err("frame length mismatch:read %d, should be %d\n",
					  rd->len,
					  roundup(rd_new.len, 16) >> 4);
				rd->len = 0;
				brcmf_sdio_rxfail(bus, true, true);
				sdio_release_host(bus->sdiodev->func1);
				brcmu_pkt_buf_free_skb(pkt);
				continue;
			}
			sdio_release_host(bus->sdiodev->func1);
			rd->len_nxtfrm = rd_new.len_nxtfrm;
			rd->channel = rd_new.channel;
			rd->dat_offset = rd_new.dat_offset;

			brcmf_dbg_hex_dump(!(BRCMF_BYTES_ON() &&
					     BRCMF_DATA_ON()) &&
					   BRCMF_HDRS_ON(),
					   bus->rxhdr, SDPCM_HDRLEN,
					   "RxHdr:\n");

			if (rd_new.channel == SDPCM_CONTROL_CHANNEL) {
				brcmf_err("readahead on control packet %d?\n",
					  rd_new.seq_num);
				/* Force retry w/normal header read */
				rd->len = 0;
				sdio_claim_host(bus->sdiodev->func1);
				brcmf_sdio_rxfail(bus, false, true);
				sdio_release_host(bus->sdiodev->func1);
				brcmu_pkt_buf_free_skb(pkt);
				continue;
			}
		}

		brcmf_dbg_hex_dump(BRCMF_BYTES_ON() && BRCMF_DATA_ON(),
				   pkt->data, rd->len, "Rx Data:\n");

		/* Save superframe descriptor and allocate packet frame */
		if (rd->channel == SDPCM_GLOM_CHANNEL) {
			if (SDPCM_GLOMDESC(&bus->rxhdr[SDPCM_HWHDR_LEN])) {
				brcmf_dbg(GLOM, "glom descriptor, %d bytes:\n",
					  rd->len);
				brcmf_dbg_hex_dump(BRCMF_GLOM_ON(),
						   pkt->data, rd->len,
						   "Glom Data:\n");
				__skb_trim(pkt, rd->len);
				skb_pull(pkt, SDPCM_HDRLEN);
				bus->glomd = pkt;
			} else {
				brcmf_err("%s: glom superframe w/o "
					  "descriptor!\n", __func__);
				sdio_claim_host(bus->sdiodev->func1);
				brcmf_sdio_rxfail(bus, false, false);
				sdio_release_host(bus->sdiodev->func1);
			}
			/* prepare the descriptor for the next read */
			rd->len = rd->len_nxtfrm << 4;
			rd->len_nxtfrm = 0;
			/* treat all packet as event if we don't know */
			rd->channel = SDPCM_EVENT_CHANNEL;
			continue;
		}

		/* Fill in packet len and prio, deliver upward */
		__skb_trim(pkt, rd->len);
		skb_pull(pkt, rd->dat_offset);

		if (pkt->len == 0)
			brcmu_pkt_buf_free_skb(pkt);
		else if (rd->channel == SDPCM_EVENT_CHANNEL)
			brcmf_rx_event(bus->sdiodev->dev, pkt);
		else
			brcmf_rx_frame(bus->sdiodev->dev, pkt,
				       false);

		/* prepare the descriptor for the next read */
		rd->len = rd->len_nxtfrm << 4;
		rd->len_nxtfrm = 0;
		/* treat all packet as event if we don't know */
		rd->channel = SDPCM_EVENT_CHANNEL;
	}

	rxcount = maxframes - rxleft;
	/* Message if we hit the limit */
	if (!rxleft)
		brcmf_dbg(DATA, "hit rx limit of %d frames\n", maxframes);
	else
		brcmf_dbg(DATA, "processed %d frames\n", rxcount);
	/* Back off rxseq if awaiting rtx, update rx_seq */
	if (bus->rxskip)
		rd->seq_num--;
	bus->rx_seq = rd->seq_num;

	return rxcount;
}

static void
brcmf_sdio_wait_event_wakeup(struct brcmf_sdio *bus)
{
	wake_up_interruptible(&bus->ctrl_wait);
	return;
}

static int brcmf_sdio_txpkt_hdalign(struct brcmf_sdio *bus, struct sk_buff *pkt)
{
	struct brcmf_bus_stats *stats;
	u16 head_pad;
	u8 *dat_buf;

	dat_buf = (u8 *)(pkt->data);

	/* Check head padding */
	head_pad = ((unsigned long)dat_buf % bus->head_align);
	if (head_pad) {
		if (skb_headroom(pkt) < head_pad) {
			stats = &bus->sdiodev->bus_if->stats;
			atomic_inc(&stats->pktcowed);
			if (skb_cow_head(pkt, head_pad)) {
				atomic_inc(&stats->pktcow_failed);
				return -ENOMEM;
			}
			head_pad = 0;
		}
		skb_push(pkt, head_pad);
		dat_buf = (u8 *)(pkt->data);
	}
	memset(dat_buf, 0, head_pad + bus->tx_hdrlen);
	return head_pad;
}

/*
 * struct brcmf_skbuff_cb reserves first two bytes in sk_buff::cb for
 * bus layer usage.
 */
/* flag marking a dummy skb added for DMA alignment requirement */
#define ALIGN_SKB_FLAG		0x8000
/* bit mask of data length chopped from the previous packet */
#define ALIGN_SKB_CHOP_LEN_MASK	0x7fff

static int brcmf_sdio_txpkt_prep_sg(struct brcmf_sdio *bus,
				    struct sk_buff_head *pktq,
				    struct sk_buff *pkt, u16 total_len)
{
	struct brcmf_sdio_dev *sdiodev;
	struct sk_buff *pkt_pad;
	u16 tail_pad, tail_chop, chain_pad;
	unsigned int blksize;
	bool lastfrm;
	int ntail, ret;

	sdiodev = bus->sdiodev;
	blksize = sdiodev->func2->cur_blksize;
	/* sg entry alignment should be a divisor of block size */
	WARN_ON(blksize % bus->sgentry_align);

	/* Check tail padding */
	lastfrm = skb_queue_is_last(pktq, pkt);
	tail_pad = 0;
	tail_chop = pkt->len % bus->sgentry_align;
	if (tail_chop)
		tail_pad = bus->sgentry_align - tail_chop;
	chain_pad = (total_len + tail_pad) % blksize;
	if (lastfrm && chain_pad)
		tail_pad += blksize - chain_pad;
	if (skb_tailroom(pkt) < tail_pad && pkt->len > blksize) {
		pkt_pad = brcmu_pkt_buf_get_skb(tail_pad + tail_chop +
						bus->head_align);
		if (pkt_pad == NULL)
			return -ENOMEM;
		ret = brcmf_sdio_txpkt_hdalign(bus, pkt_pad);
		if (unlikely(ret < 0)) {
			kfree_skb(pkt_pad);
			return ret;
		}
		memcpy(pkt_pad->data,
		       pkt->data + pkt->len - tail_chop,
		       tail_chop);
		*(u16 *)(pkt_pad->cb) = ALIGN_SKB_FLAG + tail_chop;
		skb_trim(pkt, pkt->len - tail_chop);
		skb_trim(pkt_pad, tail_pad + tail_chop);
		__skb_queue_after(pktq, pkt, pkt_pad);
	} else {
		ntail = pkt->data_len + tail_pad -
			(pkt->end - pkt->tail);
		if (skb_cloned(pkt) || ntail > 0)
			if (pskb_expand_head(pkt, 0, ntail, GFP_ATOMIC))
				return -ENOMEM;
		if (skb_linearize(pkt))
			return -ENOMEM;
		__skb_put(pkt, tail_pad);
	}

	return tail_pad;
}

/**
 * brcmf_sdio_txpkt_prep - packet preparation for transmit
 * @bus: brcmf_sdio structure pointer
 * @pktq: packet list pointer
 * @chan: virtual channel to transmit the packet
 *
 * Processes to be applied to the packet
 *	- Align data buffer pointer
 *	- Align data buffer length
 *	- Prepare header
 * Return: negative value if there is error
 */
static int
brcmf_sdio_txpkt_prep(struct brcmf_sdio *bus, struct sk_buff_head *pktq,
		      uint chan)
{
	u16 head_pad, total_len;
	struct sk_buff *pkt_next;
	u8 txseq;
	int ret;
	struct brcmf_sdio_hdrinfo hd_info = {0};

	txseq = bus->tx_seq;
	total_len = 0;
	skb_queue_walk(pktq, pkt_next) {
		/* alignment packet inserted in previous
		 * loop cycle can be skipped as it is
		 * already properly aligned and does not
		 * need an sdpcm header.
		 */
		if (*(u16 *)(pkt_next->cb) & ALIGN_SKB_FLAG)
			continue;

		/* align packet data pointer */
		ret = brcmf_sdio_txpkt_hdalign(bus, pkt_next);
		if (ret < 0)
			return ret;
		head_pad = (u16)ret;
		if (head_pad)
			memset(pkt_next->data + bus->tx_hdrlen, 0, head_pad);

		total_len += pkt_next->len;

		hd_info.len = pkt_next->len;
		hd_info.lastfrm = skb_queue_is_last(pktq, pkt_next);
		if (bus->txglom && pktq->qlen > 1) {
			ret = brcmf_sdio_txpkt_prep_sg(bus, pktq,
						       pkt_next, total_len);
			if (ret < 0)
				return ret;
			hd_info.tail_pad = (u16)ret;
			total_len += (u16)ret;
		}

		hd_info.channel = chan;
		hd_info.dat_offset = head_pad + bus->tx_hdrlen;
		hd_info.seq_num = txseq++;

		/* Now fill the header */
		brcmf_sdio_hdpack(bus, pkt_next->data, &hd_info);

		if (BRCMF_BYTES_ON() &&
		    ((BRCMF_CTL_ON() && chan == SDPCM_CONTROL_CHANNEL) ||
		     (BRCMF_DATA_ON() && chan != SDPCM_CONTROL_CHANNEL)))
			brcmf_dbg_hex_dump(true, pkt_next->data, hd_info.len,
					   "Tx Frame:\n");
		else if (BRCMF_HDRS_ON())
			brcmf_dbg_hex_dump(true, pkt_next->data,
					   head_pad + bus->tx_hdrlen,
					   "Tx Header:\n");
	}
	/* Hardware length tag of the first packet should be total
	 * length of the chain (including padding)
	 */
	if (bus->txglom)
		brcmf_sdio_update_hwhdr(pktq->next->data, total_len);
	return 0;
}

/**
 * brcmf_sdio_txpkt_postp - packet post processing for transmit
 * @bus: brcmf_sdio structure pointer
 * @pktq: packet list pointer
 *
 * Processes to be applied to the packet
 *	- Remove head padding
 *	- Remove tail padding
 */
static void
brcmf_sdio_txpkt_postp(struct brcmf_sdio *bus, struct sk_buff_head *pktq)
{
	u8 *hdr;
	u32 dat_offset;
	u16 tail_pad;
	u16 dummy_flags, chop_len;
	struct sk_buff *pkt_next, *tmp, *pkt_prev;

	skb_queue_walk_safe(pktq, pkt_next, tmp) {
		dummy_flags = *(u16 *)(pkt_next->cb);
		if (dummy_flags & ALIGN_SKB_FLAG) {
			chop_len = dummy_flags & ALIGN_SKB_CHOP_LEN_MASK;
			if (chop_len) {
				pkt_prev = pkt_next->prev;
				skb_put(pkt_prev, chop_len);
			}
			__skb_unlink(pkt_next, pktq);
			brcmu_pkt_buf_free_skb(pkt_next);
		} else {
			hdr = pkt_next->data + bus->tx_hdrlen - SDPCM_SWHDR_LEN;
			dat_offset = le32_to_cpu(*(__le32 *)hdr);
			dat_offset = (dat_offset & SDPCM_DOFFSET_MASK) >>
				     SDPCM_DOFFSET_SHIFT;
			skb_pull(pkt_next, dat_offset);
			if (bus->txglom) {
				tail_pad = le16_to_cpu(*(__le16 *)(hdr - 2));
				skb_trim(pkt_next, pkt_next->len - tail_pad);
			}
		}
	}
}

/* Writes a HW/SW header into the packet and sends it. */
/* Assumes: (a) header space already there, (b) caller holds lock */
static int brcmf_sdio_txpkt(struct brcmf_sdio *bus, struct sk_buff_head *pktq,
			    uint chan)
{
	int ret;
	struct sk_buff *pkt_next, *tmp;

	brcmf_dbg(TRACE, "Enter\n");

	ret = brcmf_sdio_txpkt_prep(bus, pktq, chan);
	if (ret)
		goto done;

	sdio_claim_host(bus->sdiodev->func1);
	ret = brcmf_sdiod_send_pkt(bus->sdiodev, pktq);
	bus->sdcnt.f2txdata++;

	if (ret < 0)
		brcmf_sdio_txfail(bus);

	sdio_release_host(bus->sdiodev->func1);

done:
	brcmf_sdio_txpkt_postp(bus, pktq);
	if (ret == 0)
		bus->tx_seq = (bus->tx_seq + pktq->qlen) % SDPCM_SEQ_WRAP;
	skb_queue_walk_safe(pktq, pkt_next, tmp) {
		__skb_unlink(pkt_next, pktq);
		brcmf_proto_bcdc_txcomplete(bus->sdiodev->dev, pkt_next,
					    ret == 0);
	}
	return ret;
}

static uint brcmf_sdio_sendfromq(struct brcmf_sdio *bus, uint maxframes)
{
	struct sk_buff *pkt;
	struct sk_buff_head pktq;
	u32 intstat_addr = bus->sdio_core->base + SD_REG(intstatus);
	u32 intstatus = 0;
	int ret = 0, prec_out, i;
	uint cnt = 0;
	u8 tx_prec_map, pkt_num;

	brcmf_dbg(TRACE, "Enter\n");

	tx_prec_map = ~bus->flowcontrol;

	/* Send frames until the limit or some other event */
	for (cnt = 0; (cnt < maxframes) && data_ok(bus);) {
		pkt_num = 1;
		if (bus->txglom)
			pkt_num = min_t(u8, bus->tx_max - bus->tx_seq,
					bus->sdiodev->txglomsz);
		pkt_num = min_t(u32, pkt_num,
				brcmu_pktq_mlen(&bus->txq, ~bus->flowcontrol));
		__skb_queue_head_init(&pktq);
		spin_lock_bh(&bus->txq_lock);
		for (i = 0; i < pkt_num; i++) {
			pkt = brcmu_pktq_mdeq(&bus->txq, tx_prec_map,
					      &prec_out);
			if (pkt == NULL)
				break;
			__skb_queue_tail(&pktq, pkt);
		}
		spin_unlock_bh(&bus->txq_lock);
		if (i == 0)
			break;

		ret = brcmf_sdio_txpkt(bus, &pktq, SDPCM_DATA_CHANNEL);

		cnt += i;

		/* In poll mode, need to check for other events */
		if (!bus->intr) {
			/* Check device status, signal pending interrupt */
			sdio_claim_host(bus->sdiodev->func1);
			intstatus = brcmf_sdiod_readl(bus->sdiodev,
						      intstat_addr, &ret);
			sdio_release_host(bus->sdiodev->func1);

			bus->sdcnt.f2txdata++;
			if (ret != 0)
				break;
			if (intstatus & bus->hostintmask)
				atomic_set(&bus->ipend, 1);
		}
	}

	/* Deflow-control stack if needed */
	if ((bus->sdiodev->state == BRCMF_SDIOD_DATA) &&
	    bus->txoff && (pktq_len(&bus->txq) < TXLOW)) {
		bus->txoff = false;
		brcmf_proto_bcdc_txflowblock(bus->sdiodev->dev, false);
	}

	return cnt;
}

static int brcmf_sdio_tx_ctrlframe(struct brcmf_sdio *bus, u8 *frame, u16 len)
{
	u8 doff;
	u16 pad;
	uint retries = 0;
	struct brcmf_sdio_hdrinfo hd_info = {0};
	int ret;

	brcmf_dbg(SDIO, "Enter\n");

	/* Back the pointer to make room for bus header */
	frame -= bus->tx_hdrlen;
	len += bus->tx_hdrlen;

	/* Add alignment padding (optional for ctl frames) */
	doff = ((unsigned long)frame % bus->head_align);
	if (doff) {
		frame -= doff;
		len += doff;
		memset(frame + bus->tx_hdrlen, 0, doff);
	}

	/* Round send length to next SDIO block */
	pad = 0;
	if (bus->roundup && bus->blocksize && (len > bus->blocksize)) {
		pad = bus->blocksize - (len % bus->blocksize);
		if ((pad > bus->roundup) || (pad >= bus->blocksize))
			pad = 0;
	} else if (len % bus->head_align) {
		pad = bus->head_align - (len % bus->head_align);
	}
	len += pad;

	hd_info.len = len - pad;
	hd_info.channel = SDPCM_CONTROL_CHANNEL;
	hd_info.dat_offset = doff + bus->tx_hdrlen;
	hd_info.seq_num = bus->tx_seq;
	hd_info.lastfrm = true;
	hd_info.tail_pad = pad;
	brcmf_sdio_hdpack(bus, frame, &hd_info);

	if (bus->txglom)
		brcmf_sdio_update_hwhdr(frame, len);

	brcmf_dbg_hex_dump(BRCMF_BYTES_ON() && BRCMF_CTL_ON(),
			   frame, len, "Tx Frame:\n");
	brcmf_dbg_hex_dump(!(BRCMF_BYTES_ON() && BRCMF_CTL_ON()) &&
			   BRCMF_HDRS_ON(),
			   frame, min_t(u16, len, 16), "TxHdr:\n");

	do {
		ret = brcmf_sdiod_send_buf(bus->sdiodev, frame, len);

		if (ret < 0)
			brcmf_sdio_txfail(bus);
		else
			bus->tx_seq = (bus->tx_seq + 1) % SDPCM_SEQ_WRAP;
	} while (ret < 0 && retries++ < TXRETRIES);

	return ret;
}

static void brcmf_sdio_bus_stop(struct device *dev)
{
	struct brcmf_bus *bus_if = dev_get_drvdata(dev);
	struct brcmf_sdio_dev *sdiodev = bus_if->bus_priv.sdio;
	struct brcmf_sdio *bus = sdiodev->bus;
	struct brcmf_core *core = bus->sdio_core;
	u32 local_hostintmask;
	u8 saveclk;
	int err;

	brcmf_dbg(TRACE, "Enter\n");

	if (bus->watchdog_tsk) {
		send_sig(SIGTERM, bus->watchdog_tsk, 1);
		kthread_stop(bus->watchdog_tsk);
		bus->watchdog_tsk = NULL;
	}

	if (sdiodev->state != BRCMF_SDIOD_NOMEDIUM) {
		sdio_claim_host(sdiodev->func1);

		/* Enable clock for device interrupts */
		brcmf_sdio_bus_sleep(bus, false, false);

		/* Disable and clear interrupts at the chip level also */
		brcmf_sdiod_writel(sdiodev, core->base + SD_REG(hostintmask),
				   0, NULL);

		local_hostintmask = bus->hostintmask;
		bus->hostintmask = 0;

		/* Force backplane clocks to assure F2 interrupt propagates */
		saveclk = brcmf_sdiod_readb(sdiodev, SBSDIO_FUNC1_CHIPCLKCSR,
					    &err);
		if (!err)
			brcmf_sdiod_writeb(sdiodev, SBSDIO_FUNC1_CHIPCLKCSR,
					   (saveclk | SBSDIO_FORCE_HT), &err);
		if (err)
			brcmf_err("Failed to force clock for F2: err %d\n",
				  err);

		/* Turn off the bus (F2), free any pending packets */
		brcmf_dbg(INTR, "disable SDIO interrupts\n");
		sdio_disable_func(sdiodev->func2);

		/* Clear any pending interrupts now that F2 is disabled */
		brcmf_sdiod_writel(sdiodev, core->base + SD_REG(intstatus),
				   local_hostintmask, NULL);

		sdio_release_host(sdiodev->func1);
	}
	/* Clear the data packet queues */
	brcmu_pktq_flush(&bus->txq, true, NULL, NULL);

	/* Clear any held glomming stuff */
	brcmu_pkt_buf_free_skb(bus->glomd);
	brcmf_sdio_free_glom(bus);

	/* Clear rx control and wake any waiters */
	spin_lock_bh(&bus->rxctl_lock);
	bus->rxlen = 0;
	spin_unlock_bh(&bus->rxctl_lock);
	brcmf_sdio_dcmd_resp_wake(bus);

	/* Reset some F2 state stuff */
	bus->rxskip = false;
	bus->tx_seq = bus->rx_seq = 0;
}

static inline void brcmf_sdio_clrintr(struct brcmf_sdio *bus)
{
	struct brcmf_sdio_dev *sdiodev;
	unsigned long flags;

	sdiodev = bus->sdiodev;
	if (sdiodev->oob_irq_requested) {
		spin_lock_irqsave(&sdiodev->irq_en_lock, flags);
		if (!sdiodev->irq_en && !atomic_read(&bus->ipend)) {
			enable_irq(sdiodev->settings->bus.sdio.oob_irq_nr);
			sdiodev->irq_en = true;
		}
		spin_unlock_irqrestore(&sdiodev->irq_en_lock, flags);
	}
}

static int brcmf_sdio_intr_rstatus(struct brcmf_sdio *bus)
{
	struct brcmf_core *core = bus->sdio_core;
	u32 addr;
	unsigned long val;
	int ret;

	addr = core->base + SD_REG(intstatus);

	val = brcmf_sdiod_readl(bus->sdiodev, addr, &ret);
	bus->sdcnt.f1regdata++;
	if (ret != 0)
		return ret;

	val &= bus->hostintmask;
	atomic_set(&bus->fcstate, !!(val & I_HMB_FC_STATE));

	/* Clear interrupts */
	if (val) {
		brcmf_sdiod_writel(bus->sdiodev, addr, val, &ret);
		bus->sdcnt.f1regdata++;
		atomic_or(val, &bus->intstatus);
	}

	return ret;
}

static void brcmf_sdio_dpc(struct brcmf_sdio *bus)
{
	struct brcmf_sdio_dev *sdiod = bus->sdiodev;
	u32 newstatus = 0;
	u32 intstat_addr = bus->sdio_core->base + SD_REG(intstatus);
	unsigned long intstatus;
	uint txlimit = bus->txbound;	/* Tx frames to send before resched */
	uint framecnt;			/* Temporary counter of tx/rx frames */
	int err = 0;

	brcmf_dbg(SDIO, "Enter\n");

	sdio_claim_host(bus->sdiodev->func1);

	/* If waiting for HTAVAIL, check status */
	if (!bus->sr_enabled && bus->clkstate == CLK_PENDING) {
		u8 clkctl, devctl = 0;

#ifdef DEBUG
		/* Check for inconsistent device control */
		devctl = brcmf_sdiod_readb(bus->sdiodev, SBSDIO_DEVICE_CTL,
					   &err);
#endif				/* DEBUG */

		/* Read CSR, if clock on switch to AVAIL, else ignore */
		clkctl = brcmf_sdiod_readb(bus->sdiodev,
					   SBSDIO_FUNC1_CHIPCLKCSR, &err);

		brcmf_dbg(SDIO, "DPC: PENDING, devctl 0x%02x clkctl 0x%02x\n",
			  devctl, clkctl);

		if (SBSDIO_HTAV(clkctl)) {
			devctl = brcmf_sdiod_readb(bus->sdiodev,
						   SBSDIO_DEVICE_CTL, &err);
			devctl &= ~SBSDIO_DEVCTL_CA_INT_ONLY;
			brcmf_sdiod_writeb(bus->sdiodev,
					   SBSDIO_DEVICE_CTL, devctl, &err);
			bus->clkstate = CLK_AVAIL;
		}
	}

	/* Make sure backplane clock is on */
	brcmf_sdio_bus_sleep(bus, false, true);

	/* Pending interrupt indicates new device status */
	if (atomic_read(&bus->ipend) > 0) {
		atomic_set(&bus->ipend, 0);
		err = brcmf_sdio_intr_rstatus(bus);
	}

	/* Start with leftover status bits */
	intstatus = atomic_xchg(&bus->intstatus, 0);

	/* Handle flow-control change: read new state in case our ack
	 * crossed another change interrupt.  If change still set, assume
	 * FC ON for safety, let next loop through do the debounce.
	 */
	if (intstatus & I_HMB_FC_CHANGE) {
		intstatus &= ~I_HMB_FC_CHANGE;
		brcmf_sdiod_writel(sdiod, intstat_addr, I_HMB_FC_CHANGE, &err);

		newstatus = brcmf_sdiod_readl(sdiod, intstat_addr, &err);

		bus->sdcnt.f1regdata += 2;
		atomic_set(&bus->fcstate,
			   !!(newstatus & (I_HMB_FC_STATE | I_HMB_FC_CHANGE)));
		intstatus |= (newstatus & bus->hostintmask);
	}

	/* Handle host mailbox indication */
	if (intstatus & I_HMB_HOST_INT) {
		intstatus &= ~I_HMB_HOST_INT;
		intstatus |= brcmf_sdio_hostmail(bus);
	}

	sdio_release_host(bus->sdiodev->func1);

	/* Generally don't ask for these, can get CRC errors... */
	if (intstatus & I_WR_OOSYNC) {
		brcmf_err("Dongle reports WR_OOSYNC\n");
		intstatus &= ~I_WR_OOSYNC;
	}

	if (intstatus & I_RD_OOSYNC) {
		brcmf_err("Dongle reports RD_OOSYNC\n");
		intstatus &= ~I_RD_OOSYNC;
	}

	if (intstatus & I_SBINT) {
		brcmf_err("Dongle reports SBINT\n");
		intstatus &= ~I_SBINT;
	}

	/* Would be active due to wake-wlan in gSPI */
	if (intstatus & I_CHIPACTIVE) {
		brcmf_dbg(SDIO, "Dongle reports CHIPACTIVE\n");
		intstatus &= ~I_CHIPACTIVE;
	}

	/* Ignore frame indications if rxskip is set */
	if (bus->rxskip)
		intstatus &= ~I_HMB_FRAME_IND;

	/* On frame indication, read available frames */
	if ((intstatus & I_HMB_FRAME_IND) && (bus->clkstate == CLK_AVAIL)) {
		brcmf_sdio_readframes(bus, bus->rxbound);
		if (!bus->rxpending)
			intstatus &= ~I_HMB_FRAME_IND;
	}

	/* Keep still-pending events for next scheduling */
	if (intstatus)
		atomic_or(intstatus, &bus->intstatus);

	brcmf_sdio_clrintr(bus);

	if (bus->ctrl_frame_stat && (bus->clkstate == CLK_AVAIL) &&
	    data_ok(bus)) {
		sdio_claim_host(bus->sdiodev->func1);
		if (bus->ctrl_frame_stat) {
			err = brcmf_sdio_tx_ctrlframe(bus,  bus->ctrl_frame_buf,
						      bus->ctrl_frame_len);
			bus->ctrl_frame_err = err;
			wmb();
			bus->ctrl_frame_stat = false;
		}
		sdio_release_host(bus->sdiodev->func1);
		brcmf_sdio_wait_event_wakeup(bus);
	}
	/* Send queued frames (limit 1 if rx may still be pending) */
	if ((bus->clkstate == CLK_AVAIL) && !atomic_read(&bus->fcstate) &&
	    brcmu_pktq_mlen(&bus->txq, ~bus->flowcontrol) && txlimit &&
	    data_ok(bus)) {
		framecnt = bus->rxpending ? min(txlimit, bus->txminmax) :
					    txlimit;
		brcmf_sdio_sendfromq(bus, framecnt);
	}

	if ((bus->sdiodev->state != BRCMF_SDIOD_DATA) || (err != 0)) {
		brcmf_err("failed backplane access over SDIO, halting operation\n");
		atomic_set(&bus->intstatus, 0);
		if (bus->ctrl_frame_stat) {
			sdio_claim_host(bus->sdiodev->func1);
			if (bus->ctrl_frame_stat) {
				bus->ctrl_frame_err = -ENODEV;
				wmb();
				bus->ctrl_frame_stat = false;
				brcmf_sdio_wait_event_wakeup(bus);
			}
			sdio_release_host(bus->sdiodev->func1);
		}
	} else if (atomic_read(&bus->intstatus) ||
		   atomic_read(&bus->ipend) > 0 ||
		   (!atomic_read(&bus->fcstate) &&
		    brcmu_pktq_mlen(&bus->txq, ~bus->flowcontrol) &&
		    data_ok(bus))) {
		bus->dpc_triggered = true;
	}
}

static struct pktq *brcmf_sdio_bus_gettxq(struct device *dev)
{
	struct brcmf_bus *bus_if = dev_get_drvdata(dev);
	struct brcmf_sdio_dev *sdiodev = bus_if->bus_priv.sdio;
	struct brcmf_sdio *bus = sdiodev->bus;

	return &bus->txq;
}

static bool brcmf_sdio_prec_enq(struct pktq *q, struct sk_buff *pkt, int prec)
{
	struct sk_buff *p;
	int eprec = -1;		/* precedence to evict from */

	/* Fast case, precedence queue is not full and we are also not
	 * exceeding total queue length
	 */
	if (!pktq_pfull(q, prec) && !pktq_full(q)) {
		brcmu_pktq_penq(q, prec, pkt);
		return true;
	}

	/* Determine precedence from which to evict packet, if any */
	if (pktq_pfull(q, prec)) {
		eprec = prec;
	} else if (pktq_full(q)) {
		p = brcmu_pktq_peek_tail(q, &eprec);
		if (eprec > prec)
			return false;
	}

	/* Evict if needed */
	if (eprec >= 0) {
		/* Detect queueing to unconfigured precedence */
		if (eprec == prec)
			return false;	/* refuse newer (incoming) packet */
		/* Evict packet according to discard policy */
		p = brcmu_pktq_pdeq_tail(q, eprec);
		if (p == NULL)
			brcmf_err("brcmu_pktq_pdeq_tail() failed\n");
		brcmu_pkt_buf_free_skb(p);
	}

	/* Enqueue */
	p = brcmu_pktq_penq(q, prec, pkt);
	if (p == NULL)
		brcmf_err("brcmu_pktq_penq() failed\n");

	return p != NULL;
}

static int brcmf_sdio_bus_txdata(struct device *dev, struct sk_buff *pkt)
{
	int ret = -EBADE;
	uint prec;
	struct brcmf_bus *bus_if = dev_get_drvdata(dev);
	struct brcmf_sdio_dev *sdiodev = bus_if->bus_priv.sdio;
	struct brcmf_sdio *bus = sdiodev->bus;

	brcmf_dbg(TRACE, "Enter: pkt: data %p len %d\n", pkt->data, pkt->len);
	if (sdiodev->state != BRCMF_SDIOD_DATA)
		return -EIO;

	/* Add space for the header */
	skb_push(pkt, bus->tx_hdrlen);
	/* precondition: IS_ALIGNED((unsigned long)(pkt->data), 2) */

	prec = prio2prec((pkt->priority & PRIOMASK));

	/* Check for existing queue, current flow-control,
			 pending event, or pending clock */
	brcmf_dbg(TRACE, "deferring pktq len %d\n", pktq_len(&bus->txq));
	bus->sdcnt.fcqueued++;

	/* Priority based enq */
	spin_lock_bh(&bus->txq_lock);
	/* reset bus_flags in packet cb */
	*(u16 *)(pkt->cb) = 0;
	if (!brcmf_sdio_prec_enq(&bus->txq, pkt, prec)) {
		skb_pull(pkt, bus->tx_hdrlen);
		brcmf_err("out of bus->txq !!!\n");
		ret = -ENOSR;
	} else {
		ret = 0;
	}

	if (pktq_len(&bus->txq) >= TXHI) {
		bus->txoff = true;
		brcmf_proto_bcdc_txflowblock(dev, true);
	}
	spin_unlock_bh(&bus->txq_lock);

#ifdef DEBUG
	if (pktq_plen(&bus->txq, prec) > qcount[prec])
		qcount[prec] = pktq_plen(&bus->txq, prec);
#endif

	brcmf_sdio_trigger_dpc(bus);
	return ret;
}

#ifdef DEBUG
#define CONSOLE_LINE_MAX	192

static int brcmf_sdio_readconsole(struct brcmf_sdio *bus)
{
	struct brcmf_console *c = &bus->console;
	u8 line[CONSOLE_LINE_MAX], ch;
	u32 n, idx, addr;
	int rv;

	/* Don't do anything until FWREADY updates console address */
	if (bus->console_addr == 0)
		return 0;

	/* Read console log struct */
	addr = bus->console_addr + offsetof(struct rte_console, log_le);
	rv = brcmf_sdiod_ramrw(bus->sdiodev, false, addr, (u8 *)&c->log_le,
			       sizeof(c->log_le));
	if (rv < 0)
		return rv;

	/* Allocate console buffer (one time only) */
	if (c->buf == NULL) {
		c->bufsize = le32_to_cpu(c->log_le.buf_size);
		c->buf = kmalloc(c->bufsize, GFP_ATOMIC);
		if (c->buf == NULL)
			return -ENOMEM;
	}

	idx = le32_to_cpu(c->log_le.idx);

	/* Protect against corrupt value */
	if (idx > c->bufsize)
		return -EBADE;

	/* Skip reading the console buffer if the index pointer
	 has not moved */
	if (idx == c->last)
		return 0;

	/* Read the console buffer */
	addr = le32_to_cpu(c->log_le.buf);
	rv = brcmf_sdiod_ramrw(bus->sdiodev, false, addr, c->buf, c->bufsize);
	if (rv < 0)
		return rv;

	while (c->last != idx) {
		for (n = 0; n < CONSOLE_LINE_MAX - 2; n++) {
			if (c->last == idx) {
				/* This would output a partial line.
				 * Instead, back up
				 * the buffer pointer and output this
				 * line next time around.
				 */
				if (c->last >= n)
					c->last -= n;
				else
					c->last = c->bufsize - n;
				goto break2;
			}
			ch = c->buf[c->last];
			c->last = (c->last + 1) % c->bufsize;
			if (ch == '\n')
				break;
			line[n] = ch;
		}

		if (n > 0) {
			if (line[n - 1] == '\r')
				n--;
			line[n] = 0;
			pr_debug("CONSOLE: %s\n", line);
		}
	}
break2:

	return 0;
}
#endif				/* DEBUG */

static int
brcmf_sdio_bus_txctl(struct device *dev, unsigned char *msg, uint msglen)
{
	struct brcmf_bus *bus_if = dev_get_drvdata(dev);
	struct brcmf_sdio_dev *sdiodev = bus_if->bus_priv.sdio;
	struct brcmf_sdio *bus = sdiodev->bus;
	int ret;

	brcmf_dbg(TRACE, "Enter\n");
	if (sdiodev->state != BRCMF_SDIOD_DATA)
		return -EIO;

	/* Send from dpc */
	bus->ctrl_frame_buf = msg;
	bus->ctrl_frame_len = msglen;
	wmb();
	bus->ctrl_frame_stat = true;

	brcmf_sdio_trigger_dpc(bus);
	wait_event_interruptible_timeout(bus->ctrl_wait, !bus->ctrl_frame_stat,
					 CTL_DONE_TIMEOUT);
	ret = 0;
	if (bus->ctrl_frame_stat) {
		sdio_claim_host(bus->sdiodev->func1);
		if (bus->ctrl_frame_stat) {
			brcmf_dbg(SDIO, "ctrl_frame timeout\n");
			bus->ctrl_frame_stat = false;
			ret = -ETIMEDOUT;
		}
		sdio_release_host(bus->sdiodev->func1);
	}
	if (!ret) {
		brcmf_dbg(SDIO, "ctrl_frame complete, err=%d\n",
			  bus->ctrl_frame_err);
		rmb();
		ret = bus->ctrl_frame_err;
	}

	if (ret)
		bus->sdcnt.tx_ctlerrs++;
	else
		bus->sdcnt.tx_ctlpkts++;

	return ret;
}

#ifdef DEBUG
static int brcmf_sdio_dump_console(struct seq_file *seq, struct brcmf_sdio *bus,
				   struct sdpcm_shared *sh)
{
	u32 addr, console_ptr, console_size, console_index;
	char *conbuf = NULL;
	__le32 sh_val;
	int rv;

	/* obtain console information from device memory */
	addr = sh->console_addr + offsetof(struct rte_console, log_le);
	rv = brcmf_sdiod_ramrw(bus->sdiodev, false, addr,
			       (u8 *)&sh_val, sizeof(u32));
	if (rv < 0)
		return rv;
	console_ptr = le32_to_cpu(sh_val);

	addr = sh->console_addr + offsetof(struct rte_console, log_le.buf_size);
	rv = brcmf_sdiod_ramrw(bus->sdiodev, false, addr,
			       (u8 *)&sh_val, sizeof(u32));
	if (rv < 0)
		return rv;
	console_size = le32_to_cpu(sh_val);

	addr = sh->console_addr + offsetof(struct rte_console, log_le.idx);
	rv = brcmf_sdiod_ramrw(bus->sdiodev, false, addr,
			       (u8 *)&sh_val, sizeof(u32));
	if (rv < 0)
		return rv;
	console_index = le32_to_cpu(sh_val);

	/* allocate buffer for console data */
	if (console_size <= CONSOLE_BUFFER_MAX)
		conbuf = vzalloc(console_size+1);

	if (!conbuf)
		return -ENOMEM;

	/* obtain the console data from device */
	conbuf[console_size] = '\0';
	rv = brcmf_sdiod_ramrw(bus->sdiodev, false, console_ptr, (u8 *)conbuf,
			       console_size);
	if (rv < 0)
		goto done;

	rv = seq_write(seq, conbuf + console_index,
		       console_size - console_index);
	if (rv < 0)
		goto done;

	if (console_index > 0)
		rv = seq_write(seq, conbuf, console_index - 1);

done:
	vfree(conbuf);
	return rv;
}

static int brcmf_sdio_trap_info(struct seq_file *seq, struct brcmf_sdio *bus,
				struct sdpcm_shared *sh)
{
	int error;
	struct brcmf_trap_info tr;

	if ((sh->flags & SDPCM_SHARED_TRAP) == 0) {
		brcmf_dbg(INFO, "no trap in firmware\n");
		return 0;
	}

	error = brcmf_sdiod_ramrw(bus->sdiodev, false, sh->trap_addr, (u8 *)&tr,
				  sizeof(struct brcmf_trap_info));
	if (error < 0)
		return error;

	seq_printf(seq,
		   "dongle trap info: type 0x%x @ epc 0x%08x\n"
		   "  cpsr 0x%08x spsr 0x%08x sp 0x%08x\n"
		   "  lr   0x%08x pc   0x%08x offset 0x%x\n"
		   "  r0   0x%08x r1   0x%08x r2 0x%08x r3 0x%08x\n"
		   "  r4   0x%08x r5   0x%08x r6 0x%08x r7 0x%08x\n",
		   le32_to_cpu(tr.type), le32_to_cpu(tr.epc),
		   le32_to_cpu(tr.cpsr), le32_to_cpu(tr.spsr),
		   le32_to_cpu(tr.r13), le32_to_cpu(tr.r14),
		   le32_to_cpu(tr.pc), sh->trap_addr,
		   le32_to_cpu(tr.r0), le32_to_cpu(tr.r1),
		   le32_to_cpu(tr.r2), le32_to_cpu(tr.r3),
		   le32_to_cpu(tr.r4), le32_to_cpu(tr.r5),
		   le32_to_cpu(tr.r6), le32_to_cpu(tr.r7));

	return 0;
}

static int brcmf_sdio_assert_info(struct seq_file *seq, struct brcmf_sdio *bus,
				  struct sdpcm_shared *sh)
{
	int error = 0;
	char file[80] = "?";
	char expr[80] = "<???>";

	if ((sh->flags & SDPCM_SHARED_ASSERT_BUILT) == 0) {
		brcmf_dbg(INFO, "firmware not built with -assert\n");
		return 0;
	} else if ((sh->flags & SDPCM_SHARED_ASSERT) == 0) {
		brcmf_dbg(INFO, "no assert in dongle\n");
		return 0;
	}

	sdio_claim_host(bus->sdiodev->func1);
	if (sh->assert_file_addr != 0) {
		error = brcmf_sdiod_ramrw(bus->sdiodev, false,
					  sh->assert_file_addr, (u8 *)file, 80);
		if (error < 0)
			return error;
	}
	if (sh->assert_exp_addr != 0) {
		error = brcmf_sdiod_ramrw(bus->sdiodev, false,
					  sh->assert_exp_addr, (u8 *)expr, 80);
		if (error < 0)
			return error;
	}
	sdio_release_host(bus->sdiodev->func1);

	seq_printf(seq, "dongle assert: %s:%d: assert(%s)\n",
		   file, sh->assert_line, expr);
	return 0;
}

static int brcmf_sdio_checkdied(struct brcmf_sdio *bus)
{
	int error;
	struct sdpcm_shared sh;

	error = brcmf_sdio_readshared(bus, &sh);

	if (error < 0)
		return error;

	if ((sh.flags & SDPCM_SHARED_ASSERT_BUILT) == 0)
		brcmf_dbg(INFO, "firmware not built with -assert\n");
	else if (sh.flags & SDPCM_SHARED_ASSERT)
		brcmf_err("assertion in dongle\n");

	if (sh.flags & SDPCM_SHARED_TRAP)
		brcmf_err("firmware trap in dongle\n");

	return 0;
}

static int brcmf_sdio_died_dump(struct seq_file *seq, struct brcmf_sdio *bus)
{
	int error = 0;
	struct sdpcm_shared sh;

	error = brcmf_sdio_readshared(bus, &sh);
	if (error < 0)
		goto done;

	error = brcmf_sdio_assert_info(seq, bus, &sh);
	if (error < 0)
		goto done;

	error = brcmf_sdio_trap_info(seq, bus, &sh);
	if (error < 0)
		goto done;

	error = brcmf_sdio_dump_console(seq, bus, &sh);

done:
	return error;
}

static int brcmf_sdio_forensic_read(struct seq_file *seq, void *data)
{
	struct brcmf_bus *bus_if = dev_get_drvdata(seq->private);
	struct brcmf_sdio *bus = bus_if->bus_priv.sdio->bus;

	return brcmf_sdio_died_dump(seq, bus);
}

static int brcmf_debugfs_sdio_count_read(struct seq_file *seq, void *data)
{
	struct brcmf_bus *bus_if = dev_get_drvdata(seq->private);
	struct brcmf_sdio_dev *sdiodev = bus_if->bus_priv.sdio;
	struct brcmf_sdio_count *sdcnt = &sdiodev->bus->sdcnt;

	seq_printf(seq,
		   "intrcount:    %u\nlastintrs:    %u\n"
		   "pollcnt:      %u\nregfails:     %u\n"
		   "tx_sderrs:    %u\nfcqueued:     %u\n"
		   "rxrtx:        %u\nrx_toolong:   %u\n"
		   "rxc_errors:   %u\nrx_hdrfail:   %u\n"
		   "rx_badhdr:    %u\nrx_badseq:    %u\n"
		   "fc_rcvd:      %u\nfc_xoff:      %u\n"
		   "fc_xon:       %u\nrxglomfail:   %u\n"
		   "rxglomframes: %u\nrxglompkts:   %u\n"
		   "f2rxhdrs:     %u\nf2rxdata:     %u\n"
		   "f2txdata:     %u\nf1regdata:    %u\n"
		   "tickcnt:      %u\ntx_ctlerrs:   %lu\n"
		   "tx_ctlpkts:   %lu\nrx_ctlerrs:   %lu\n"
		   "rx_ctlpkts:   %lu\nrx_readahead: %lu\n",
		   sdcnt->intrcount, sdcnt->lastintrs,
		   sdcnt->pollcnt, sdcnt->regfails,
		   sdcnt->tx_sderrs, sdcnt->fcqueued,
		   sdcnt->rxrtx, sdcnt->rx_toolong,
		   sdcnt->rxc_errors, sdcnt->rx_hdrfail,
		   sdcnt->rx_badhdr, sdcnt->rx_badseq,
		   sdcnt->fc_rcvd, sdcnt->fc_xoff,
		   sdcnt->fc_xon, sdcnt->rxglomfail,
		   sdcnt->rxglomframes, sdcnt->rxglompkts,
		   sdcnt->f2rxhdrs, sdcnt->f2rxdata,
		   sdcnt->f2txdata, sdcnt->f1regdata,
		   sdcnt->tickcnt, sdcnt->tx_ctlerrs,
		   sdcnt->tx_ctlpkts, sdcnt->rx_ctlerrs,
		   sdcnt->rx_ctlpkts, sdcnt->rx_readahead_cnt);

	return 0;
}

static void brcmf_sdio_debugfs_create(struct device *dev)
{
	struct brcmf_bus *bus_if = dev_get_drvdata(dev);
	struct brcmf_pub *drvr = bus_if->drvr;
	struct brcmf_sdio_dev *sdiodev = bus_if->bus_priv.sdio;
	struct brcmf_sdio *bus = sdiodev->bus;
	struct dentry *dentry = brcmf_debugfs_get_devdir(drvr);

	if (IS_ERR_OR_NULL(dentry))
		return;

	bus->console_interval = BRCMF_CONSOLE;

	brcmf_debugfs_add_entry(drvr, "forensics", brcmf_sdio_forensic_read);
	brcmf_debugfs_add_entry(drvr, "counters",
				brcmf_debugfs_sdio_count_read);
	debugfs_create_u32("console_interval", 0644, dentry,
			   &bus->console_interval);
}
#else
static int brcmf_sdio_checkdied(struct brcmf_sdio *bus)
{
	return 0;
}

static void brcmf_sdio_debugfs_create(struct device *dev)
{
}
#endif /* DEBUG */

static int
brcmf_sdio_bus_rxctl(struct device *dev, unsigned char *msg, uint msglen)
{
	int timeleft;
	uint rxlen = 0;
	bool pending;
	u8 *buf;
	struct brcmf_bus *bus_if = dev_get_drvdata(dev);
	struct brcmf_sdio_dev *sdiodev = bus_if->bus_priv.sdio;
	struct brcmf_sdio *bus = sdiodev->bus;

	brcmf_dbg(TRACE, "Enter\n");
	if (sdiodev->state != BRCMF_SDIOD_DATA)
		return -EIO;

	/* Wait until control frame is available */
	timeleft = brcmf_sdio_dcmd_resp_wait(bus, &bus->rxlen, &pending);

	spin_lock_bh(&bus->rxctl_lock);
	rxlen = bus->rxlen;
	memcpy(msg, bus->rxctl, min(msglen, rxlen));
	bus->rxctl = NULL;
	buf = bus->rxctl_orig;
	bus->rxctl_orig = NULL;
	bus->rxlen = 0;
	spin_unlock_bh(&bus->rxctl_lock);
	vfree(buf);

	if (rxlen) {
		brcmf_dbg(CTL, "resumed on rxctl frame, got %d expected %d\n",
			  rxlen, msglen);
	} else if (timeleft == 0) {
		brcmf_err("resumed on timeout\n");
		brcmf_sdio_checkdied(bus);
	} else if (pending) {
		brcmf_dbg(CTL, "cancelled\n");
		return -ERESTARTSYS;
	} else {
		brcmf_dbg(CTL, "resumed for unknown reason?\n");
		brcmf_sdio_checkdied(bus);
	}

	if (rxlen)
		bus->sdcnt.rx_ctlpkts++;
	else
		bus->sdcnt.rx_ctlerrs++;

	return rxlen ? (int)rxlen : -ETIMEDOUT;
}

#ifdef DEBUG
static bool
brcmf_sdio_verifymemory(struct brcmf_sdio_dev *sdiodev, u32 ram_addr,
			u8 *ram_data, uint ram_sz)
{
	char *ram_cmp;
	int err;
	bool ret = true;
	int address;
	int offset;
	int len;

	/* read back and verify */
	brcmf_dbg(INFO, "Compare RAM dl & ul at 0x%08x; size=%d\n", ram_addr,
		  ram_sz);
	ram_cmp = kmalloc(MEMBLOCK, GFP_KERNEL);
	/* do not proceed while no memory but  */
	if (!ram_cmp)
		return true;

	address = ram_addr;
	offset = 0;
	while (offset < ram_sz) {
		len = ((offset + MEMBLOCK) < ram_sz) ? MEMBLOCK :
		      ram_sz - offset;
		err = brcmf_sdiod_ramrw(sdiodev, false, address, ram_cmp, len);
		if (err) {
			brcmf_err("error %d on reading %d membytes at 0x%08x\n",
				  err, len, address);
			ret = false;
			break;
		} else if (memcmp(ram_cmp, &ram_data[offset], len)) {
			brcmf_err("Downloaded RAM image is corrupted, block offset is %d, len is %d\n",
				  offset, len);
			ret = false;
			break;
		}
		offset += len;
		address += len;
	}

	kfree(ram_cmp);

	return ret;
}
#else	/* DEBUG */
static bool
brcmf_sdio_verifymemory(struct brcmf_sdio_dev *sdiodev, u32 ram_addr,
			u8 *ram_data, uint ram_sz)
{
	return true;
}
#endif	/* DEBUG */

static int brcmf_sdio_download_code_file(struct brcmf_sdio *bus,
					 const struct firmware *fw)
{
	int err;

	brcmf_dbg(TRACE, "Enter\n");

	err = brcmf_sdiod_ramrw(bus->sdiodev, true, bus->ci->rambase,
				(u8 *)fw->data, fw->size);
	if (err)
		brcmf_err("error %d on writing %d membytes at 0x%08x\n",
			  err, (int)fw->size, bus->ci->rambase);
	else if (!brcmf_sdio_verifymemory(bus->sdiodev, bus->ci->rambase,
					  (u8 *)fw->data, fw->size))
		err = -EIO;

	return err;
}

static int brcmf_sdio_download_nvram(struct brcmf_sdio *bus,
				     void *vars, u32 varsz)
{
	int address;
	int err;

	brcmf_dbg(TRACE, "Enter\n");

	address = bus->ci->ramsize - varsz + bus->ci->rambase;
	err = brcmf_sdiod_ramrw(bus->sdiodev, true, address, vars, varsz);
	if (err)
		brcmf_err("error %d on writing %d nvram bytes at 0x%08x\n",
			  err, varsz, address);
	else if (!brcmf_sdio_verifymemory(bus->sdiodev, address, vars, varsz))
		err = -EIO;

	return err;
}

static int brcmf_sdio_download_firmware(struct brcmf_sdio *bus,
					const struct firmware *fw,
					void *nvram, u32 nvlen)
{
	int bcmerror;
	u32 rstvec;

	sdio_claim_host(bus->sdiodev->func1);
	brcmf_sdio_clkctl(bus, CLK_AVAIL, false);

	rstvec = get_unaligned_le32(fw->data);
	brcmf_dbg(SDIO, "firmware rstvec: %x\n", rstvec);

	bcmerror = brcmf_sdio_download_code_file(bus, fw);
	release_firmware(fw);
	if (bcmerror) {
		brcmf_err("dongle image file download failed\n");
		brcmf_fw_nvram_free(nvram);
		goto err;
	}

	bcmerror = brcmf_sdio_download_nvram(bus, nvram, nvlen);
	brcmf_fw_nvram_free(nvram);
	if (bcmerror) {
		brcmf_err("dongle nvram file download failed\n");
		goto err;
	}

	/* Take arm out of reset */
	if (!brcmf_chip_set_active(bus->ci, rstvec)) {
		brcmf_err("error getting out of ARM core reset\n");
		goto err;
	}

err:
	brcmf_sdio_clkctl(bus, CLK_SDONLY, false);
	sdio_release_host(bus->sdiodev->func1);
	return bcmerror;
}

static void brcmf_sdio_sr_init(struct brcmf_sdio *bus)
{
	int err = 0;
	u8 val;

	brcmf_dbg(TRACE, "Enter\n");

	val = brcmf_sdiod_readb(bus->sdiodev, SBSDIO_FUNC1_WAKEUPCTRL, &err);
	if (err) {
		brcmf_err("error reading SBSDIO_FUNC1_WAKEUPCTRL\n");
		return;
	}

	val |= 1 << SBSDIO_FUNC1_WCTRL_HTWAIT_SHIFT;
	brcmf_sdiod_writeb(bus->sdiodev, SBSDIO_FUNC1_WAKEUPCTRL, val, &err);
	if (err) {
		brcmf_err("error writing SBSDIO_FUNC1_WAKEUPCTRL\n");
		return;
	}

	/* Add CMD14 Support */
	brcmf_sdiod_func0_wb(bus->sdiodev, SDIO_CCCR_BRCM_CARDCAP,
			     (SDIO_CCCR_BRCM_CARDCAP_CMD14_SUPPORT |
			      SDIO_CCCR_BRCM_CARDCAP_CMD14_EXT),
			     &err);
	if (err) {
		brcmf_err("error writing SDIO_CCCR_BRCM_CARDCAP\n");
		return;
	}

	brcmf_sdiod_writeb(bus->sdiodev, SBSDIO_FUNC1_CHIPCLKCSR,
			   SBSDIO_FORCE_HT, &err);
	if (err) {
		brcmf_err("error writing SBSDIO_FUNC1_CHIPCLKCSR\n");
		return;
	}

	/* set flag */
	bus->sr_enabled = true;
	brcmf_dbg(INFO, "SR enabled\n");
}

/* enable KSO bit */
static int brcmf_sdio_kso_init(struct brcmf_sdio *bus)
{
	struct brcmf_core *core = bus->sdio_core;
	u8 val;
	int err = 0;

	brcmf_dbg(TRACE, "Enter\n");

	/* KSO bit added in SDIO core rev 12 */
	if (core->rev < 12)
		return 0;

	val = brcmf_sdiod_readb(bus->sdiodev, SBSDIO_FUNC1_SLEEPCSR, &err);
	if (err) {
		brcmf_err("error reading SBSDIO_FUNC1_SLEEPCSR\n");
		return err;
	}

	if (!(val & SBSDIO_FUNC1_SLEEPCSR_KSO_MASK)) {
		val |= (SBSDIO_FUNC1_SLEEPCSR_KSO_EN <<
			SBSDIO_FUNC1_SLEEPCSR_KSO_SHIFT);
		brcmf_sdiod_writeb(bus->sdiodev, SBSDIO_FUNC1_SLEEPCSR,
				   val, &err);
		if (err) {
			brcmf_err("error writing SBSDIO_FUNC1_SLEEPCSR\n");
			return err;
		}
	}

	return 0;
}


static int brcmf_sdio_bus_preinit(struct device *dev)
{
	struct brcmf_bus *bus_if = dev_get_drvdata(dev);
	struct brcmf_sdio_dev *sdiodev = bus_if->bus_priv.sdio;
	struct brcmf_sdio *bus = sdiodev->bus;
	struct brcmf_core *core = bus->sdio_core;
	uint pad_size;
	u32 value;
	int err;

	/* maxctl provided by common layer */
	if (WARN_ON(!bus_if->maxctl))
		return -EINVAL;

	/* Allocate control receive buffer */
	bus_if->maxctl += bus->roundup;
	value = roundup((bus_if->maxctl + SDPCM_HDRLEN), ALIGNMENT);
	value += bus->head_align;
	bus->rxbuf = kmalloc(value, GFP_ATOMIC);
	if (bus->rxbuf)
		bus->rxblen = value;

	/* the commands below use the terms tx and rx from
	 * a device perspective, ie. bus:txglom affects the
	 * bus transfers from device to host.
	 */
	if (core->rev < 12) {
		/* for sdio core rev < 12, disable txgloming */
		value = 0;
		err = brcmf_iovar_data_set(dev, "bus:txglom", &value,
					   sizeof(u32));
	} else {
		/* otherwise, set txglomalign */
		value = sdiodev->settings->bus.sdio.sd_sgentry_align;
		/* SDIO ADMA requires at least 32 bit alignment */
		value = max_t(u32, value, ALIGNMENT);
		err = brcmf_iovar_data_set(dev, "bus:txglomalign", &value,
					   sizeof(u32));
	}

	if (err < 0)
		goto done;

	bus->tx_hdrlen = SDPCM_HWHDR_LEN + SDPCM_SWHDR_LEN;
	if (sdiodev->sg_support) {
		bus->txglom = false;
		value = 1;
		pad_size = bus->sdiodev->func2->cur_blksize << 1;
		err = brcmf_iovar_data_set(bus->sdiodev->dev, "bus:rxglom",
					   &value, sizeof(u32));
		if (err < 0) {
			/* bus:rxglom is allowed to fail */
			err = 0;
		} else {
			bus->txglom = true;
			bus->tx_hdrlen += SDPCM_HWEXT_LEN;
		}
	}
	brcmf_bus_add_txhdrlen(bus->sdiodev->dev, bus->tx_hdrlen);

done:
	return err;
}

static size_t brcmf_sdio_bus_get_ramsize(struct device *dev)
{
	struct brcmf_bus *bus_if = dev_get_drvdata(dev);
	struct brcmf_sdio_dev *sdiodev = bus_if->bus_priv.sdio;
	struct brcmf_sdio *bus = sdiodev->bus;

	return bus->ci->ramsize - bus->ci->srsize;
}

static int brcmf_sdio_bus_get_memdump(struct device *dev, void *data,
				      size_t mem_size)
{
	struct brcmf_bus *bus_if = dev_get_drvdata(dev);
	struct brcmf_sdio_dev *sdiodev = bus_if->bus_priv.sdio;
	struct brcmf_sdio *bus = sdiodev->bus;
	int err;
	int address;
	int offset;
	int len;

	brcmf_dbg(INFO, "dump at 0x%08x: size=%zu\n", bus->ci->rambase,
		  mem_size);

	address = bus->ci->rambase;
	offset = err = 0;
	sdio_claim_host(sdiodev->func1);
	while (offset < mem_size) {
		len = ((offset + MEMBLOCK) < mem_size) ? MEMBLOCK :
		      mem_size - offset;
		err = brcmf_sdiod_ramrw(sdiodev, false, address, data, len);
		if (err) {
			brcmf_err("error %d on reading %d membytes at 0x%08x\n",
				  err, len, address);
			goto done;
		}
		data += len;
		offset += len;
		address += len;
	}

done:
	sdio_release_host(sdiodev->func1);
	return err;
}

void brcmf_sdio_trigger_dpc(struct brcmf_sdio *bus)
{
	if (!bus->dpc_triggered) {
		bus->dpc_triggered = true;
		queue_work(bus->brcmf_wq, &bus->datawork);
	}
}

void brcmf_sdio_isr(struct brcmf_sdio *bus)
{
	brcmf_dbg(TRACE, "Enter\n");

	if (!bus) {
		brcmf_err("bus is null pointer, exiting\n");
		return;
	}

	/* Count the interrupt call */
	bus->sdcnt.intrcount++;
	if (in_interrupt())
		atomic_set(&bus->ipend, 1);
	else
		if (brcmf_sdio_intr_rstatus(bus)) {
			brcmf_err("failed backplane access\n");
		}

	/* Disable additional interrupts (is this needed now)? */
	if (!bus->intr)
		brcmf_err("isr w/o interrupt configured!\n");

	bus->dpc_triggered = true;
	queue_work(bus->brcmf_wq, &bus->datawork);
}

static void brcmf_sdio_bus_watchdog(struct brcmf_sdio *bus)
{
	brcmf_dbg(TIMER, "Enter\n");

	/* Poll period: check device if appropriate. */
	if (!bus->sr_enabled &&
	    bus->poll && (++bus->polltick >= bus->pollrate)) {
		u32 intstatus = 0;

		/* Reset poll tick */
		bus->polltick = 0;

		/* Check device if no interrupts */
		if (!bus->intr ||
		    (bus->sdcnt.intrcount == bus->sdcnt.lastintrs)) {

			if (!bus->dpc_triggered) {
				u8 devpend;

				sdio_claim_host(bus->sdiodev->func1);
				devpend = brcmf_sdiod_func0_rb(bus->sdiodev,
						  SDIO_CCCR_INTx, NULL);
				sdio_release_host(bus->sdiodev->func1);
				intstatus = devpend & (INTR_STATUS_FUNC1 |
						       INTR_STATUS_FUNC2);
			}

			/* If there is something, make like the ISR and
				 schedule the DPC */
			if (intstatus) {
				bus->sdcnt.pollcnt++;
				atomic_set(&bus->ipend, 1);

				bus->dpc_triggered = true;
				queue_work(bus->brcmf_wq, &bus->datawork);
			}
		}

		/* Update interrupt tracking */
		bus->sdcnt.lastintrs = bus->sdcnt.intrcount;
	}
#ifdef DEBUG
	/* Poll for console output periodically */
	if (bus->sdiodev->state == BRCMF_SDIOD_DATA && BRCMF_FWCON_ON() &&
	    bus->console_interval != 0) {
		bus->console.count += jiffies_to_msecs(BRCMF_WD_POLL);
		if (bus->console.count >= bus->console_interval) {
			bus->console.count -= bus->console_interval;
			sdio_claim_host(bus->sdiodev->func1);
			/* Make sure backplane clock is on */
			brcmf_sdio_bus_sleep(bus, false, false);
			if (brcmf_sdio_readconsole(bus) < 0)
				/* stop on error */
				bus->console_interval = 0;
			sdio_release_host(bus->sdiodev->func1);
		}
	}
#endif				/* DEBUG */

	/* On idle timeout clear activity flag and/or turn off clock */
	if (!bus->dpc_triggered) {
		rmb();
		if ((!bus->dpc_running) && (bus->idletime > 0) &&
		    (bus->clkstate == CLK_AVAIL)) {
			bus->idlecount++;
			if (bus->idlecount > bus->idletime) {
				brcmf_dbg(SDIO, "idle\n");
				sdio_claim_host(bus->sdiodev->func1);
				brcmf_sdio_wd_timer(bus, false);
				bus->idlecount = 0;
				brcmf_sdio_bus_sleep(bus, true, false);
				sdio_release_host(bus->sdiodev->func1);
			}
		} else {
			bus->idlecount = 0;
		}
	} else {
		bus->idlecount = 0;
	}
}

static void brcmf_sdio_dataworker(struct work_struct *work)
{
	struct brcmf_sdio *bus = container_of(work, struct brcmf_sdio,
					      datawork);

	bus->dpc_running = true;
	wmb();
	while (READ_ONCE(bus->dpc_triggered)) {
		bus->dpc_triggered = false;
		brcmf_sdio_dpc(bus);
		bus->idlecount = 0;
	}
	bus->dpc_running = false;
	if (brcmf_sdiod_freezing(bus->sdiodev)) {
		brcmf_sdiod_change_state(bus->sdiodev, BRCMF_SDIOD_DOWN);
		brcmf_sdiod_try_freeze(bus->sdiodev);
		brcmf_sdiod_change_state(bus->sdiodev, BRCMF_SDIOD_DATA);
	}
}

static void
brcmf_sdio_drivestrengthinit(struct brcmf_sdio_dev *sdiodev,
			     struct brcmf_chip *ci, u32 drivestrength)
{
	const struct sdiod_drive_str *str_tab = NULL;
	u32 str_mask;
	u32 str_shift;
	u32 i;
	u32 drivestrength_sel = 0;
	u32 cc_data_temp;
	u32 addr;

	if (!(ci->cc_caps & CC_CAP_PMU))
		return;

	switch (SDIOD_DRVSTR_KEY(ci->chip, ci->pmurev)) {
	case SDIOD_DRVSTR_KEY(BRCM_CC_4330_CHIP_ID, 12):
		str_tab = sdiod_drvstr_tab1_1v8;
		str_mask = 0x00003800;
		str_shift = 11;
		break;
	case SDIOD_DRVSTR_KEY(BRCM_CC_4334_CHIP_ID, 17):
		str_tab = sdiod_drvstr_tab6_1v8;
		str_mask = 0x00001800;
		str_shift = 11;
		break;
	case SDIOD_DRVSTR_KEY(BRCM_CC_43143_CHIP_ID, 17):
		/* note: 43143 does not support tristate */
		i = ARRAY_SIZE(sdiod_drvstr_tab2_3v3) - 1;
		if (drivestrength >= sdiod_drvstr_tab2_3v3[i].strength) {
			str_tab = sdiod_drvstr_tab2_3v3;
			str_mask = 0x00000007;
			str_shift = 0;
		} else
			brcmf_err("Invalid SDIO Drive strength for chip %s, strength=%d\n",
				  ci->name, drivestrength);
		break;
	case SDIOD_DRVSTR_KEY(BRCM_CC_43362_CHIP_ID, 13):
		str_tab = sdiod_drive_strength_tab5_1v8;
		str_mask = 0x00003800;
		str_shift = 11;
		break;
	default:
		brcmf_dbg(INFO, "No SDIO driver strength init needed for chip %s rev %d pmurev %d\n",
			  ci->name, ci->chiprev, ci->pmurev);
		break;
	}

	if (str_tab != NULL) {
		struct brcmf_core *pmu = brcmf_chip_get_pmu(ci);

		for (i = 0; str_tab[i].strength != 0; i++) {
			if (drivestrength >= str_tab[i].strength) {
				drivestrength_sel = str_tab[i].sel;
				break;
			}
		}
		addr = CORE_CC_REG(pmu->base, chipcontrol_addr);
		brcmf_sdiod_writel(sdiodev, addr, 1, NULL);
		cc_data_temp = brcmf_sdiod_readl(sdiodev, addr, NULL);
		cc_data_temp &= ~str_mask;
		drivestrength_sel <<= str_shift;
		cc_data_temp |= drivestrength_sel;
		brcmf_sdiod_writel(sdiodev, addr, cc_data_temp, NULL);

		brcmf_dbg(INFO, "SDIO: %d mA (req=%d mA) drive strength selected, set to 0x%08x\n",
			  str_tab[i].strength, drivestrength, cc_data_temp);
	}
}

static int brcmf_sdio_buscoreprep(void *ctx)
{
	struct brcmf_sdio_dev *sdiodev = ctx;
	int err = 0;
	u8 clkval, clkset;

	/* Try forcing SDIO core to do ALPAvail request only */
	clkset = SBSDIO_FORCE_HW_CLKREQ_OFF | SBSDIO_ALP_AVAIL_REQ;
	brcmf_sdiod_writeb(sdiodev, SBSDIO_FUNC1_CHIPCLKCSR, clkset, &err);
	if (err) {
		brcmf_err("error writing for HT off\n");
		return err;
	}

	/* If register supported, wait for ALPAvail and then force ALP */
	/* This may take up to 15 milliseconds */
	clkval = brcmf_sdiod_readb(sdiodev, SBSDIO_FUNC1_CHIPCLKCSR, NULL);

	if ((clkval & ~SBSDIO_AVBITS) != clkset) {
		brcmf_err("ChipClkCSR access: wrote 0x%02x read 0x%02x\n",
			  clkset, clkval);
		return -EACCES;
	}

	SPINWAIT(((clkval = brcmf_sdiod_readb(sdiodev, SBSDIO_FUNC1_CHIPCLKCSR,
					      NULL)),
		 !SBSDIO_ALPAV(clkval)),
		 PMU_MAX_TRANSITION_DLY);

	if (!SBSDIO_ALPAV(clkval)) {
		brcmf_err("timeout on ALPAV wait, clkval 0x%02x\n",
			  clkval);
		return -EBUSY;
	}

	clkset = SBSDIO_FORCE_HW_CLKREQ_OFF | SBSDIO_FORCE_ALP;
	brcmf_sdiod_writeb(sdiodev, SBSDIO_FUNC1_CHIPCLKCSR, clkset, &err);
	udelay(65);

	/* Also, disable the extra SDIO pull-ups */
	brcmf_sdiod_writeb(sdiodev, SBSDIO_FUNC1_SDIOPULLUP, 0, NULL);

	return 0;
}

static void brcmf_sdio_buscore_activate(void *ctx, struct brcmf_chip *chip,
					u32 rstvec)
{
	struct brcmf_sdio_dev *sdiodev = ctx;
	struct brcmf_core *core = sdiodev->bus->sdio_core;
	u32 reg_addr;

	/* clear all interrupts */
	reg_addr = core->base + SD_REG(intstatus);
	brcmf_sdiod_writel(sdiodev, reg_addr, 0xFFFFFFFF, NULL);

	if (rstvec)
		/* Write reset vector to address 0 */
		brcmf_sdiod_ramrw(sdiodev, true, 0, (void *)&rstvec,
				  sizeof(rstvec));
}

static u32 brcmf_sdio_buscore_read32(void *ctx, u32 addr)
{
	struct brcmf_sdio_dev *sdiodev = ctx;
	u32 val, rev;

	val = brcmf_sdiod_readl(sdiodev, addr, NULL);

	/*
	 * this is a bit of special handling if reading the chipcommon chipid
	 * register. The 4339 is a next-gen of the 4335. It uses the same
	 * SDIO device id as 4335 and the chipid register returns 4335 as well.
	 * It can be identified as 4339 by looking at the chip revision. It
	 * is corrected here so the chip.c module has the right info.
	 */
	if (addr == CORE_CC_REG(SI_ENUM_BASE, chipid) &&
	    (sdiodev->func1->device == SDIO_DEVICE_ID_BROADCOM_4339 ||
	     sdiodev->func1->device == SDIO_DEVICE_ID_BROADCOM_4335_4339)) {
		rev = (val & CID_REV_MASK) >> CID_REV_SHIFT;
		if (rev >= 2) {
			val &= ~CID_ID_MASK;
			val |= BRCM_CC_4339_CHIP_ID;
		}
	}

	return val;
}

static void brcmf_sdio_buscore_write32(void *ctx, u32 addr, u32 val)
{
	struct brcmf_sdio_dev *sdiodev = ctx;

	brcmf_sdiod_writel(sdiodev, addr, val, NULL);
}

static const struct brcmf_buscore_ops brcmf_sdio_buscore_ops = {
	.prepare = brcmf_sdio_buscoreprep,
	.activate = brcmf_sdio_buscore_activate,
	.read32 = brcmf_sdio_buscore_read32,
	.write32 = brcmf_sdio_buscore_write32,
};

static bool
brcmf_sdio_probe_attach(struct brcmf_sdio *bus)
{
	struct brcmf_sdio_dev *sdiodev;
	u8 clkctl = 0;
	int err = 0;
	int reg_addr;
	u32 reg_val;
	u32 drivestrength;

	sdiodev = bus->sdiodev;
	sdio_claim_host(sdiodev->func1);

	pr_debug("F1 signature read @0x18000000=0x%4x\n",
		 brcmf_sdiod_readl(sdiodev, SI_ENUM_BASE, NULL));

	/*
	 * Force PLL off until brcmf_chip_attach()
	 * programs PLL control regs
	 */

	brcmf_sdiod_writeb(sdiodev, SBSDIO_FUNC1_CHIPCLKCSR, BRCMF_INIT_CLKCTL1,
			   &err);
	if (!err)
		clkctl = brcmf_sdiod_readb(sdiodev, SBSDIO_FUNC1_CHIPCLKCSR,
					   &err);

	if (err || ((clkctl & ~SBSDIO_AVBITS) != BRCMF_INIT_CLKCTL1)) {
		brcmf_err("ChipClkCSR access: err %d wrote 0x%02x read 0x%02x\n",
			  err, BRCMF_INIT_CLKCTL1, clkctl);
		goto fail;
	}

	bus->ci = brcmf_chip_attach(sdiodev, &brcmf_sdio_buscore_ops);
	if (IS_ERR(bus->ci)) {
		brcmf_err("brcmf_chip_attach failed!\n");
		bus->ci = NULL;
		goto fail;
	}

	/* Pick up the SDIO core info struct from chip.c */
	bus->sdio_core   = brcmf_chip_get_core(bus->ci, BCMA_CORE_SDIO_DEV);
	if (!bus->sdio_core)
		goto fail;

	/* Pick up the CHIPCOMMON core info struct, for bulk IO in bcmsdh.c */
	sdiodev->cc_core = brcmf_chip_get_core(bus->ci, BCMA_CORE_CHIPCOMMON);
	if (!sdiodev->cc_core)
		goto fail;

	sdiodev->settings = brcmf_get_module_param(sdiodev->dev,
						   BRCMF_BUSTYPE_SDIO,
						   bus->ci->chip,
						   bus->ci->chiprev);
	if (!sdiodev->settings) {
		brcmf_err("Failed to get device parameters\n");
		goto fail;
	}
	/* platform specific configuration:
	 *   alignments must be at least 4 bytes for ADMA
	 */
	bus->head_align = ALIGNMENT;
	bus->sgentry_align = ALIGNMENT;
	if (sdiodev->settings->bus.sdio.sd_head_align > ALIGNMENT)
		bus->head_align = sdiodev->settings->bus.sdio.sd_head_align;
	if (sdiodev->settings->bus.sdio.sd_sgentry_align > ALIGNMENT)
		bus->sgentry_align =
				sdiodev->settings->bus.sdio.sd_sgentry_align;

	/* allocate scatter-gather table. sg support
	 * will be disabled upon allocation failure.
	 */
	brcmf_sdiod_sgtable_alloc(sdiodev);

#ifdef CONFIG_PM_SLEEP
	/* wowl can be supported when KEEP_POWER is true and (WAKE_SDIO_IRQ
	 * is true or when platform data OOB irq is true).
	 */
	if ((sdio_get_host_pm_caps(sdiodev->func1) & MMC_PM_KEEP_POWER) &&
	    ((sdio_get_host_pm_caps(sdiodev->func1) & MMC_PM_WAKE_SDIO_IRQ) ||
	     (sdiodev->settings->bus.sdio.oob_irq_supported)))
		sdiodev->bus_if->wowl_supported = true;
#endif

	if (brcmf_sdio_kso_init(bus)) {
		brcmf_err("error enabling KSO\n");
		goto fail;
	}

	if (sdiodev->settings->bus.sdio.drive_strength)
		drivestrength = sdiodev->settings->bus.sdio.drive_strength;
	else
		drivestrength = DEFAULT_SDIO_DRIVE_STRENGTH;
	brcmf_sdio_drivestrengthinit(sdiodev, bus->ci, drivestrength);

	/* Set card control so an SDIO card reset does a WLAN backplane reset */
	reg_val = brcmf_sdiod_func0_rb(sdiodev, SDIO_CCCR_BRCM_CARDCTRL, &err);
	if (err)
		goto fail;

	reg_val |= SDIO_CCCR_BRCM_CARDCTRL_WLANRESET;

	brcmf_sdiod_func0_wb(sdiodev, SDIO_CCCR_BRCM_CARDCTRL, reg_val, &err);
	if (err)
		goto fail;

	/* set PMUControl so a backplane reset does PMU state reload */
	reg_addr = CORE_CC_REG(brcmf_chip_get_pmu(bus->ci)->base, pmucontrol);
	reg_val = brcmf_sdiod_readl(sdiodev, reg_addr, &err);
	if (err)
		goto fail;

	reg_val |= (BCMA_CC_PMU_CTL_RES_RELOAD << BCMA_CC_PMU_CTL_RES_SHIFT);

	brcmf_sdiod_writel(sdiodev, reg_addr, reg_val, &err);
	if (err)
		goto fail;

	sdio_release_host(sdiodev->func1);

	brcmu_pktq_init(&bus->txq, (PRIOMASK + 1), TXQLEN);

	/* allocate header buffer */
	bus->hdrbuf = kzalloc(MAX_HDR_READ + bus->head_align, GFP_KERNEL);
	if (!bus->hdrbuf)
		return false;
	/* Locate an appropriately-aligned portion of hdrbuf */
	bus->rxhdr = (u8 *) roundup((unsigned long)&bus->hdrbuf[0],
				    bus->head_align);

	/* Set the poll and/or interrupt flags */
	bus->intr = true;
	bus->poll = false;
	if (bus->poll)
		bus->pollrate = 1;

	return true;

fail:
	sdio_release_host(sdiodev->func1);
	return false;
}

static int
brcmf_sdio_watchdog_thread(void *data)
{
	struct brcmf_sdio *bus = (struct brcmf_sdio *)data;
	int wait;

	allow_signal(SIGTERM);
	/* Run until signal received */
	brcmf_sdiod_freezer_count(bus->sdiodev);
	while (1) {
		if (kthread_should_stop())
			break;
		brcmf_sdiod_freezer_uncount(bus->sdiodev);
		wait = wait_for_completion_interruptible(&bus->watchdog_wait);
		brcmf_sdiod_freezer_count(bus->sdiodev);
		brcmf_sdiod_try_freeze(bus->sdiodev);
		if (!wait) {
			brcmf_sdio_bus_watchdog(bus);
			/* Count the tick for reference */
			bus->sdcnt.tickcnt++;
			reinit_completion(&bus->watchdog_wait);
		} else
			break;
	}
	return 0;
}

static void
brcmf_sdio_watchdog(unsigned long data)
{
	struct brcmf_sdio *bus = (struct brcmf_sdio *)data;

	if (bus->watchdog_tsk) {
		complete(&bus->watchdog_wait);
		/* Reschedule the watchdog */
		if (bus->wd_active)
			mod_timer(&bus->timer,
				  jiffies + BRCMF_WD_POLL);
	}
}

static
int brcmf_sdio_get_fwname(struct device *dev, const char *ext, u8 *fw_name)
{
	struct brcmf_bus *bus_if = dev_get_drvdata(dev);
	struct brcmf_fw_request *fwreq;
	struct brcmf_fw_name fwnames[] = {
		{ ext, fw_name },
	};

	fwreq = brcmf_fw_alloc_request(bus_if->chip, bus_if->chiprev,
				       brcmf_sdio_fwnames,
				       ARRAY_SIZE(brcmf_sdio_fwnames),
				       fwnames, ARRAY_SIZE(fwnames));
	if (!fwreq)
		return -ENOMEM;

	kfree(fwreq);
	return 0;
}

static const struct brcmf_bus_ops brcmf_sdio_bus_ops = {
	.stop = brcmf_sdio_bus_stop,
	.preinit = brcmf_sdio_bus_preinit,
	.txdata = brcmf_sdio_bus_txdata,
	.txctl = brcmf_sdio_bus_txctl,
	.rxctl = brcmf_sdio_bus_rxctl,
	.gettxq = brcmf_sdio_bus_gettxq,
	.wowl_config = brcmf_sdio_wowl_config,
	.get_ramsize = brcmf_sdio_bus_get_ramsize,
	.get_memdump = brcmf_sdio_bus_get_memdump,
	.get_fwname = brcmf_sdio_get_fwname,
	.debugfs_create = brcmf_sdio_debugfs_create
};

#define BRCMF_SDIO_FW_CODE	0
#define BRCMF_SDIO_FW_NVRAM	1

static void brcmf_sdio_firmware_callback(struct device *dev, int err,
					 struct brcmf_fw_request *fwreq)
{
	struct brcmf_bus *bus_if = dev_get_drvdata(dev);
	struct brcmf_sdio_dev *sdiod = bus_if->bus_priv.sdio;
	struct brcmf_sdio *bus = sdiod->bus;
	struct brcmf_core *core = bus->sdio_core;
	const struct firmware *code;
	void *nvram;
	u32 nvram_len;
	u8 saveclk;

	brcmf_dbg(TRACE, "Enter: dev=%s, err=%d\n", dev_name(dev), err);

	if (err)
		goto fail;

	code = fwreq->items[BRCMF_SDIO_FW_CODE].binary;
	nvram = fwreq->items[BRCMF_SDIO_FW_NVRAM].nv_data.data;
	nvram_len = fwreq->items[BRCMF_SDIO_FW_NVRAM].nv_data.len;
	kfree(fwreq);

	/* try to download image and nvram to the dongle */
	bus->alp_only = true;
	err = brcmf_sdio_download_firmware(bus, code, nvram, nvram_len);
	if (err)
		goto fail;
	bus->alp_only = false;

	/* Start the watchdog timer */
	bus->sdcnt.tickcnt = 0;
	brcmf_sdio_wd_timer(bus, true);

	sdio_claim_host(sdiod->func1);

	/* Make sure backplane clock is on, needed to generate F2 interrupt */
	brcmf_sdio_clkctl(bus, CLK_AVAIL, false);
	if (bus->clkstate != CLK_AVAIL)
		goto release;

	/* Force clocks on backplane to be sure F2 interrupt propagates */
	saveclk = brcmf_sdiod_readb(sdiod, SBSDIO_FUNC1_CHIPCLKCSR, &err);
	if (!err) {
		brcmf_sdiod_writeb(sdiod, SBSDIO_FUNC1_CHIPCLKCSR,
				   (saveclk | SBSDIO_FORCE_HT), &err);
	}
	if (err) {
		brcmf_err("Failed to force clock for F2: err %d\n", err);
		goto release;
	}

	/* Enable function 2 (frame transfers) */
	brcmf_sdiod_writel(sdiod, core->base + SD_REG(tosbmailboxdata),
			   SDPCM_PROT_VERSION << SMB_DATA_VERSION_SHIFT, NULL);

	err = sdio_enable_func(sdiod->func2);

	brcmf_dbg(INFO, "enable F2: err=%d\n", err);

	/* If F2 successfully enabled, set core and enable interrupts */
	if (!err) {
		/* Set up the interrupt mask and enable interrupts */
		bus->hostintmask = HOSTINTMASK;
		brcmf_sdiod_writel(sdiod, core->base + SD_REG(hostintmask),
				   bus->hostintmask, NULL);


		brcmf_sdiod_writeb(sdiod, SBSDIO_WATERMARK, 8, &err);
	} else {
		/* Disable F2 again */
		sdio_disable_func(sdiod->func2);
		goto release;
	}

	if (brcmf_chip_sr_capable(bus->ci)) {
		brcmf_sdio_sr_init(bus);
	} else {
		/* Restore previous clock setting */
		brcmf_sdiod_writeb(sdiod, SBSDIO_FUNC1_CHIPCLKCSR,
				   saveclk, &err);
	}

	if (err == 0) {
		/* Allow full data communication using DPC from now on. */
		brcmf_sdiod_change_state(bus->sdiodev, BRCMF_SDIOD_DATA);

		err = brcmf_sdiod_intr_register(sdiod);
		if (err != 0)
			brcmf_err("intr register failed:%d\n", err);
	}

	/* If we didn't come up, turn off backplane clock */
	if (err != 0)
		brcmf_sdio_clkctl(bus, CLK_NONE, false);

	sdio_release_host(sdiod->func1);
<<<<<<< HEAD

	/* Assign bus interface call back */
	sdiod->bus_if->dev = sdiod->dev;
	sdiod->bus_if->ops = &brcmf_sdio_bus_ops;
	sdiod->bus_if->chip = bus->ci->chip;
	sdiod->bus_if->chiprev = bus->ci->chiprev;

=======

	/* Assign bus interface call back */
	sdiod->bus_if->dev = sdiod->dev;
	sdiod->bus_if->ops = &brcmf_sdio_bus_ops;
	sdiod->bus_if->chip = bus->ci->chip;
	sdiod->bus_if->chiprev = bus->ci->chiprev;

>>>>>>> 17d93760
	/* Attach to the common layer, reserve hdr space */
	err = brcmf_attach(sdiod->dev, sdiod->settings);
	if (err != 0) {
		brcmf_err("brcmf_attach failed\n");
		goto fail;
	}

	/* ready */
	return;

release:
	sdio_release_host(sdiod->func1);
fail:
	brcmf_dbg(TRACE, "failed: dev=%s, err=%d\n", dev_name(dev), err);
	device_release_driver(&sdiod->func2->dev);
	device_release_driver(dev);
}

static struct brcmf_fw_request *
brcmf_sdio_prepare_fw_request(struct brcmf_sdio *bus)
{
	struct brcmf_fw_request *fwreq;
	struct brcmf_fw_name fwnames[] = {
		{ ".bin", bus->sdiodev->fw_name },
		{ ".txt", bus->sdiodev->nvram_name },
	};

	fwreq = brcmf_fw_alloc_request(bus->ci->chip, bus->ci->chiprev,
				       brcmf_sdio_fwnames,
				       ARRAY_SIZE(brcmf_sdio_fwnames),
				       fwnames, ARRAY_SIZE(fwnames));
	if (!fwreq)
		return NULL;

	fwreq->items[BRCMF_SDIO_FW_CODE].type = BRCMF_FW_TYPE_BINARY;
	fwreq->items[BRCMF_SDIO_FW_NVRAM].type = BRCMF_FW_TYPE_NVRAM;
	fwreq->board_type = bus->sdiodev->settings->board_type;

	return fwreq;
}

struct brcmf_sdio *brcmf_sdio_probe(struct brcmf_sdio_dev *sdiodev)
{
	int ret;
	struct brcmf_sdio *bus;
	struct workqueue_struct *wq;
	struct brcmf_fw_request *fwreq;

	brcmf_dbg(TRACE, "Enter\n");

	/* Allocate private bus interface state */
	bus = kzalloc(sizeof(struct brcmf_sdio), GFP_ATOMIC);
	if (!bus)
		goto fail;

	bus->sdiodev = sdiodev;
	sdiodev->bus = bus;
	skb_queue_head_init(&bus->glom);
	bus->txbound = BRCMF_TXBOUND;
	bus->rxbound = BRCMF_RXBOUND;
	bus->txminmax = BRCMF_TXMINMAX;
	bus->tx_seq = SDPCM_SEQ_WRAP - 1;

	/* single-threaded workqueue */
	wq = alloc_ordered_workqueue("brcmf_wq/%s", WQ_MEM_RECLAIM,
				     dev_name(&sdiodev->func1->dev));
	if (!wq) {
		brcmf_err("insufficient memory to create txworkqueue\n");
		goto fail;
	}
	brcmf_sdiod_freezer_count(sdiodev);
	INIT_WORK(&bus->datawork, brcmf_sdio_dataworker);
	bus->brcmf_wq = wq;

	/* attempt to attach to the dongle */
	if (!(brcmf_sdio_probe_attach(bus))) {
		brcmf_err("brcmf_sdio_probe_attach failed\n");
		goto fail;
	}

	spin_lock_init(&bus->rxctl_lock);
	spin_lock_init(&bus->txq_lock);
	init_waitqueue_head(&bus->ctrl_wait);
	init_waitqueue_head(&bus->dcmd_resp_wait);

	/* Set up the watchdog timer */
	setup_timer(&bus->timer, brcmf_sdio_watchdog,
		    (unsigned long)bus);
	/* Initialize watchdog thread */
	init_completion(&bus->watchdog_wait);
	bus->watchdog_tsk = kthread_run(brcmf_sdio_watchdog_thread,
					bus, "brcmf_wdog/%s",
					dev_name(&sdiodev->func1->dev));
	if (IS_ERR(bus->watchdog_tsk)) {
		pr_warn("brcmf_watchdog thread failed to start\n");
		bus->watchdog_tsk = NULL;
	}
	/* Initialize DPC thread */
	bus->dpc_triggered = false;
	bus->dpc_running = false;

	/* default sdio bus header length for tx packet */
	bus->tx_hdrlen = SDPCM_HWHDR_LEN + SDPCM_SWHDR_LEN;

	/* Query the F2 block size, set roundup accordingly */
	bus->blocksize = bus->sdiodev->func2->cur_blksize;
	bus->roundup = min(max_roundup, bus->blocksize);

	sdio_claim_host(bus->sdiodev->func1);

	/* Disable F2 to clear any intermediate frame state on the dongle */
	sdio_disable_func(bus->sdiodev->func2);

	bus->rxflow = false;

	/* Done with backplane-dependent accesses, can drop clock... */
	brcmf_sdiod_writeb(bus->sdiodev, SBSDIO_FUNC1_CHIPCLKCSR, 0, NULL);

	sdio_release_host(bus->sdiodev->func1);

	/* ...and initialize clock/power states */
	bus->clkstate = CLK_SDONLY;
	bus->idletime = BRCMF_IDLE_INTERVAL;
	bus->idleclock = BRCMF_IDLE_ACTIVE;

	/* SR state */
	bus->sr_enabled = false;

	brcmf_dbg(INFO, "completed!!\n");

	fwreq = brcmf_sdio_prepare_fw_request(bus);
	if (!fwreq) {
		ret = -ENOMEM;
		goto fail;
	}

	ret = brcmf_fw_get_firmwares(sdiodev->dev, fwreq,
				     brcmf_sdio_firmware_callback);
	if (ret != 0) {
		brcmf_err("async firmware request failed: %d\n", ret);
		kfree(fwreq);
		goto fail;
	}

	return bus;

fail:
	brcmf_sdio_remove(bus);
	return NULL;
}

/* Detach and free everything */
void brcmf_sdio_remove(struct brcmf_sdio *bus)
{
	brcmf_dbg(TRACE, "Enter\n");

	if (bus) {
		/* Stop watchdog task */
		if (bus->watchdog_tsk) {
			send_sig(SIGTERM, bus->watchdog_tsk, 1);
			kthread_stop(bus->watchdog_tsk);
			bus->watchdog_tsk = NULL;
		}

		/* De-register interrupt handler */
		brcmf_sdiod_intr_unregister(bus->sdiodev);

		brcmf_detach(bus->sdiodev->dev);

		cancel_work_sync(&bus->datawork);
		if (bus->brcmf_wq)
			destroy_workqueue(bus->brcmf_wq);

		if (bus->ci) {
			if (bus->sdiodev->state != BRCMF_SDIOD_NOMEDIUM) {
				sdio_claim_host(bus->sdiodev->func1);
				brcmf_sdio_wd_timer(bus, false);
				brcmf_sdio_clkctl(bus, CLK_AVAIL, false);
				/* Leave the device in state where it is
				 * 'passive'. This is done by resetting all
				 * necessary cores.
				 */
				msleep(20);
				brcmf_chip_set_passive(bus->ci);
				brcmf_sdio_clkctl(bus, CLK_NONE, false);
				sdio_release_host(bus->sdiodev->func1);
			}
			brcmf_chip_detach(bus->ci);
		}
		if (bus->sdiodev->settings)
			brcmf_release_module_param(bus->sdiodev->settings);

		kfree(bus->rxbuf);
		kfree(bus->hdrbuf);
		kfree(bus);
	}

	brcmf_dbg(TRACE, "Disconnected\n");
}

void brcmf_sdio_wd_timer(struct brcmf_sdio *bus, bool active)
{
	/* Totally stop the timer */
	if (!active && bus->wd_active) {
		del_timer_sync(&bus->timer);
		bus->wd_active = false;
		return;
	}

	/* don't start the wd until fw is loaded */
	if (bus->sdiodev->state != BRCMF_SDIOD_DATA)
		return;

	if (active) {
		if (!bus->wd_active) {
			/* Create timer again when watchdog period is
			   dynamically changed or in the first instance
			 */
			bus->timer.expires = jiffies + BRCMF_WD_POLL;
			add_timer(&bus->timer);
			bus->wd_active = true;
		} else {
			/* Re arm the timer, at last watchdog period */
			mod_timer(&bus->timer, jiffies + BRCMF_WD_POLL);
		}
	}
}

int brcmf_sdio_sleep(struct brcmf_sdio *bus, bool sleep)
{
	int ret;

	sdio_claim_host(bus->sdiodev->func1);
	ret = brcmf_sdio_bus_sleep(bus, sleep, false);
	sdio_release_host(bus->sdiodev->func1);

	return ret;
}
<|MERGE_RESOLUTION|>--- conflicted
+++ resolved
@@ -4145,7 +4145,6 @@
 		brcmf_sdio_clkctl(bus, CLK_NONE, false);
 
 	sdio_release_host(sdiod->func1);
-<<<<<<< HEAD
 
 	/* Assign bus interface call back */
 	sdiod->bus_if->dev = sdiod->dev;
@@ -4153,15 +4152,6 @@
 	sdiod->bus_if->chip = bus->ci->chip;
 	sdiod->bus_if->chiprev = bus->ci->chiprev;
 
-=======
-
-	/* Assign bus interface call back */
-	sdiod->bus_if->dev = sdiod->dev;
-	sdiod->bus_if->ops = &brcmf_sdio_bus_ops;
-	sdiod->bus_if->chip = bus->ci->chip;
-	sdiod->bus_if->chiprev = bus->ci->chiprev;
-
->>>>>>> 17d93760
 	/* Attach to the common layer, reserve hdr space */
 	err = brcmf_attach(sdiod->dev, sdiod->settings);
 	if (err != 0) {
