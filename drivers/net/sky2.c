/*
 * New driver for Marvell Yukon 2 chipset.
 * Based on earlier sk98lin, and skge driver.
 *
 * This driver intentionally does not support all the features
 * of the original driver such as link fail-over and link management because
 * those should be done at higher levels.
 *
 * Copyright (C) 2005 Stephen Hemminger <shemminger@osdl.org>
 *
 * This program is free software; you can redistribute it and/or modify
 * it under the terms of the GNU General Public License as published by
 * the Free Software Foundation; either version 2 of the License.
 *
 * This program is distributed in the hope that it will be useful,
 * but WITHOUT ANY WARRANTY; without even the implied warranty of
 * MERCHANTABILITY or FITNESS FOR A PARTICULAR PURPOSE. See the
 * GNU General Public License for more details.
 *
 * You should have received a copy of the GNU General Public License
 * along with this program; if not, write to the Free Software
 * Foundation, Inc., 675 Mass Ave, Cambridge, MA 02139, USA.
 */

#include <linux/crc32.h>
#include <linux/kernel.h>
#include <linux/module.h>
#include <linux/netdevice.h>
#include <linux/dma-mapping.h>
#include <linux/etherdevice.h>
#include <linux/ethtool.h>
#include <linux/pci.h>
#include <linux/ip.h>
#include <net/ip.h>
#include <linux/tcp.h>
#include <linux/in.h>
#include <linux/delay.h>
#include <linux/workqueue.h>
#include <linux/if_vlan.h>
#include <linux/prefetch.h>
#include <linux/debugfs.h>
#include <linux/mii.h>

#include <asm/irq.h>

#if defined(CONFIG_VLAN_8021Q) || defined(CONFIG_VLAN_8021Q_MODULE)
#define SKY2_VLAN_TAG_USED 1
#endif

#include "sky2.h"

#define DRV_NAME		"sky2"
#define DRV_VERSION		"1.22"
#define PFX			DRV_NAME " "

/*
 * The Yukon II chipset takes 64 bit command blocks (called list elements)
 * that are organized into three (receive, transmit, status) different rings
 * similar to Tigon3.
 */

#define RX_LE_SIZE	    	1024
#define RX_LE_BYTES		(RX_LE_SIZE*sizeof(struct sky2_rx_le))
#define RX_MAX_PENDING		(RX_LE_SIZE/6 - 2)
#define RX_DEF_PENDING		RX_MAX_PENDING

#define TX_RING_SIZE		512
#define TX_DEF_PENDING		(TX_RING_SIZE - 1)
#define TX_MIN_PENDING		64
#define MAX_SKB_TX_LE		(4 + (sizeof(dma_addr_t)/sizeof(u32))*MAX_SKB_FRAGS)

#define STATUS_RING_SIZE	2048	/* 2 ports * (TX + 2*RX) */
#define STATUS_LE_BYTES		(STATUS_RING_SIZE*sizeof(struct sky2_status_le))
#define TX_WATCHDOG		(5 * HZ)
#define NAPI_WEIGHT		64
#define PHY_RETRIES		1000

#define SKY2_EEPROM_MAGIC	0x9955aabb


#define RING_NEXT(x,s)	(((x)+1) & ((s)-1))

static const u32 default_msg =
    NETIF_MSG_DRV | NETIF_MSG_PROBE | NETIF_MSG_LINK
    | NETIF_MSG_TIMER | NETIF_MSG_TX_ERR | NETIF_MSG_RX_ERR
    | NETIF_MSG_IFUP | NETIF_MSG_IFDOWN;

static int debug = -1;		/* defaults above */
module_param(debug, int, 0);
MODULE_PARM_DESC(debug, "Debug level (0=none,...,16=all)");

static int copybreak __read_mostly = 128;
module_param(copybreak, int, 0);
MODULE_PARM_DESC(copybreak, "Receive copy threshold");

static int disable_msi = 0;
module_param(disable_msi, int, 0);
MODULE_PARM_DESC(disable_msi, "Disable Message Signaled Interrupt (MSI)");

static DEFINE_PCI_DEVICE_TABLE(sky2_id_table) = {
	{ PCI_DEVICE(PCI_VENDOR_ID_SYSKONNECT, 0x9000) }, /* SK-9Sxx */
	{ PCI_DEVICE(PCI_VENDOR_ID_SYSKONNECT, 0x9E00) }, /* SK-9Exx */
	{ PCI_DEVICE(PCI_VENDOR_ID_DLINK, 0x4b00) },	/* DGE-560T */
	{ PCI_DEVICE(PCI_VENDOR_ID_DLINK, 0x4001) }, 	/* DGE-550SX */
	{ PCI_DEVICE(PCI_VENDOR_ID_DLINK, 0x4B02) },	/* DGE-560SX */
	{ PCI_DEVICE(PCI_VENDOR_ID_DLINK, 0x4B03) },	/* DGE-550T */
	{ PCI_DEVICE(PCI_VENDOR_ID_MARVELL, 0x4340) }, /* 88E8021 */
	{ PCI_DEVICE(PCI_VENDOR_ID_MARVELL, 0x4341) }, /* 88E8022 */
	{ PCI_DEVICE(PCI_VENDOR_ID_MARVELL, 0x4342) }, /* 88E8061 */
	{ PCI_DEVICE(PCI_VENDOR_ID_MARVELL, 0x4343) }, /* 88E8062 */
	{ PCI_DEVICE(PCI_VENDOR_ID_MARVELL, 0x4344) }, /* 88E8021 */
	{ PCI_DEVICE(PCI_VENDOR_ID_MARVELL, 0x4345) }, /* 88E8022 */
	{ PCI_DEVICE(PCI_VENDOR_ID_MARVELL, 0x4346) }, /* 88E8061 */
	{ PCI_DEVICE(PCI_VENDOR_ID_MARVELL, 0x4347) }, /* 88E8062 */
	{ PCI_DEVICE(PCI_VENDOR_ID_MARVELL, 0x4350) }, /* 88E8035 */
	{ PCI_DEVICE(PCI_VENDOR_ID_MARVELL, 0x4351) }, /* 88E8036 */
	{ PCI_DEVICE(PCI_VENDOR_ID_MARVELL, 0x4352) }, /* 88E8038 */
	{ PCI_DEVICE(PCI_VENDOR_ID_MARVELL, 0x4353) }, /* 88E8039 */
	{ PCI_DEVICE(PCI_VENDOR_ID_MARVELL, 0x4354) }, /* 88E8040 */
	{ PCI_DEVICE(PCI_VENDOR_ID_MARVELL, 0x4355) }, /* 88E8040T */
	{ PCI_DEVICE(PCI_VENDOR_ID_MARVELL, 0x4356) }, /* 88EC033 */
	{ PCI_DEVICE(PCI_VENDOR_ID_MARVELL, 0x4357) }, /* 88E8042 */
	{ PCI_DEVICE(PCI_VENDOR_ID_MARVELL, 0x435A) }, /* 88E8048 */
	{ PCI_DEVICE(PCI_VENDOR_ID_MARVELL, 0x4360) }, /* 88E8052 */
	{ PCI_DEVICE(PCI_VENDOR_ID_MARVELL, 0x4361) }, /* 88E8050 */
	{ PCI_DEVICE(PCI_VENDOR_ID_MARVELL, 0x4362) }, /* 88E8053 */
	{ PCI_DEVICE(PCI_VENDOR_ID_MARVELL, 0x4363) }, /* 88E8055 */
	{ PCI_DEVICE(PCI_VENDOR_ID_MARVELL, 0x4364) }, /* 88E8056 */
	{ PCI_DEVICE(PCI_VENDOR_ID_MARVELL, 0x4365) }, /* 88E8070 */
	{ PCI_DEVICE(PCI_VENDOR_ID_MARVELL, 0x4366) }, /* 88EC036 */
	{ PCI_DEVICE(PCI_VENDOR_ID_MARVELL, 0x4367) }, /* 88EC032 */
	{ PCI_DEVICE(PCI_VENDOR_ID_MARVELL, 0x4368) }, /* 88EC034 */
	{ PCI_DEVICE(PCI_VENDOR_ID_MARVELL, 0x4369) }, /* 88EC042 */
	{ PCI_DEVICE(PCI_VENDOR_ID_MARVELL, 0x436A) }, /* 88E8058 */
	{ PCI_DEVICE(PCI_VENDOR_ID_MARVELL, 0x436B) }, /* 88E8071 */
	{ PCI_DEVICE(PCI_VENDOR_ID_MARVELL, 0x436C) }, /* 88E8072 */
	{ PCI_DEVICE(PCI_VENDOR_ID_MARVELL, 0x436D) }, /* 88E8055 */
	{ PCI_DEVICE(PCI_VENDOR_ID_MARVELL, 0x4370) }, /* 88E8075 */
	{ PCI_DEVICE(PCI_VENDOR_ID_MARVELL, 0x4380) }, /* 88E8057 */
	{ 0 }
};

MODULE_DEVICE_TABLE(pci, sky2_id_table);

/* Avoid conditionals by using array */
static const unsigned txqaddr[] = { Q_XA1, Q_XA2 };
static const unsigned rxqaddr[] = { Q_R1, Q_R2 };
static const u32 portirq_msk[] = { Y2_IS_PORT_1, Y2_IS_PORT_2 };

static void sky2_set_multicast(struct net_device *dev);

/* Access to PHY via serial interconnect */
static int gm_phy_write(struct sky2_hw *hw, unsigned port, u16 reg, u16 val)
{
	int i;

	gma_write16(hw, port, GM_SMI_DATA, val);
	gma_write16(hw, port, GM_SMI_CTRL,
		    GM_SMI_CT_PHY_AD(PHY_ADDR_MARV) | GM_SMI_CT_REG_AD(reg));

	for (i = 0; i < PHY_RETRIES; i++) {
		u16 ctrl = gma_read16(hw, port, GM_SMI_CTRL);
		if (ctrl == 0xffff)
			goto io_error;

		if (!(ctrl & GM_SMI_CT_BUSY))
			return 0;

		udelay(10);
	}

	dev_warn(&hw->pdev->dev,"%s: phy write timeout\n", hw->dev[port]->name);
	return -ETIMEDOUT;

io_error:
	dev_err(&hw->pdev->dev, "%s: phy I/O error\n", hw->dev[port]->name);
	return -EIO;
}

static int __gm_phy_read(struct sky2_hw *hw, unsigned port, u16 reg, u16 *val)
{
	int i;

	gma_write16(hw, port, GM_SMI_CTRL, GM_SMI_CT_PHY_AD(PHY_ADDR_MARV)
		    | GM_SMI_CT_REG_AD(reg) | GM_SMI_CT_OP_RD);

	for (i = 0; i < PHY_RETRIES; i++) {
		u16 ctrl = gma_read16(hw, port, GM_SMI_CTRL);
		if (ctrl == 0xffff)
			goto io_error;

		if (ctrl & GM_SMI_CT_RD_VAL) {
			*val = gma_read16(hw, port, GM_SMI_DATA);
			return 0;
		}

		udelay(10);
	}

	dev_warn(&hw->pdev->dev, "%s: phy read timeout\n", hw->dev[port]->name);
	return -ETIMEDOUT;
io_error:
	dev_err(&hw->pdev->dev, "%s: phy I/O error\n", hw->dev[port]->name);
	return -EIO;
}

static inline u16 gm_phy_read(struct sky2_hw *hw, unsigned port, u16 reg)
{
	u16 v;
	__gm_phy_read(hw, port, reg, &v);
	return v;
}


static void sky2_power_on(struct sky2_hw *hw)
{
	/* switch power to VCC (WA for VAUX problem) */
	sky2_write8(hw, B0_POWER_CTRL,
		    PC_VAUX_ENA | PC_VCC_ENA | PC_VAUX_OFF | PC_VCC_ON);

	/* disable Core Clock Division, */
	sky2_write32(hw, B2_Y2_CLK_CTRL, Y2_CLK_DIV_DIS);

	if (hw->chip_id == CHIP_ID_YUKON_XL && hw->chip_rev > 1)
		/* enable bits are inverted */
		sky2_write8(hw, B2_Y2_CLK_GATE,
			    Y2_PCI_CLK_LNK1_DIS | Y2_COR_CLK_LNK1_DIS |
			    Y2_CLK_GAT_LNK1_DIS | Y2_PCI_CLK_LNK2_DIS |
			    Y2_COR_CLK_LNK2_DIS | Y2_CLK_GAT_LNK2_DIS);
	else
		sky2_write8(hw, B2_Y2_CLK_GATE, 0);

	if (hw->flags & SKY2_HW_ADV_POWER_CTL) {
		u32 reg;

		sky2_pci_write32(hw, PCI_DEV_REG3, 0);

		reg = sky2_pci_read32(hw, PCI_DEV_REG4);
		/* set all bits to 0 except bits 15..12 and 8 */
		reg &= P_ASPM_CONTROL_MSK;
		sky2_pci_write32(hw, PCI_DEV_REG4, reg);

		reg = sky2_pci_read32(hw, PCI_DEV_REG5);
		/* set all bits to 0 except bits 28 & 27 */
		reg &= P_CTL_TIM_VMAIN_AV_MSK;
		sky2_pci_write32(hw, PCI_DEV_REG5, reg);

		sky2_pci_write32(hw, PCI_CFG_REG_1, 0);

		/* Enable workaround for dev 4.107 on Yukon-Ultra & Extreme */
		reg = sky2_read32(hw, B2_GP_IO);
		reg |= GLB_GPIO_STAT_RACE_DIS;
		sky2_write32(hw, B2_GP_IO, reg);

		sky2_read32(hw, B2_GP_IO);
	}
}

static void sky2_power_aux(struct sky2_hw *hw)
{
	if (hw->chip_id == CHIP_ID_YUKON_XL && hw->chip_rev > 1)
		sky2_write8(hw, B2_Y2_CLK_GATE, 0);
	else
		/* enable bits are inverted */
		sky2_write8(hw, B2_Y2_CLK_GATE,
			    Y2_PCI_CLK_LNK1_DIS | Y2_COR_CLK_LNK1_DIS |
			    Y2_CLK_GAT_LNK1_DIS | Y2_PCI_CLK_LNK2_DIS |
			    Y2_COR_CLK_LNK2_DIS | Y2_CLK_GAT_LNK2_DIS);

	/* switch power to VAUX */
	if (sky2_read16(hw, B0_CTST) & Y2_VAUX_AVAIL)
		sky2_write8(hw, B0_POWER_CTRL,
			    (PC_VAUX_ENA | PC_VCC_ENA |
			     PC_VAUX_ON | PC_VCC_OFF));
}

static void sky2_gmac_reset(struct sky2_hw *hw, unsigned port)
{
	u16 reg;

	/* disable all GMAC IRQ's */
	sky2_write8(hw, SK_REG(port, GMAC_IRQ_MSK), 0);

	gma_write16(hw, port, GM_MC_ADDR_H1, 0);	/* clear MC hash */
	gma_write16(hw, port, GM_MC_ADDR_H2, 0);
	gma_write16(hw, port, GM_MC_ADDR_H3, 0);
	gma_write16(hw, port, GM_MC_ADDR_H4, 0);

	reg = gma_read16(hw, port, GM_RX_CTRL);
	reg |= GM_RXCR_UCF_ENA | GM_RXCR_MCF_ENA;
	gma_write16(hw, port, GM_RX_CTRL, reg);
}

/* flow control to advertise bits */
static const u16 copper_fc_adv[] = {
	[FC_NONE]	= 0,
	[FC_TX]		= PHY_M_AN_ASP,
	[FC_RX]		= PHY_M_AN_PC,
	[FC_BOTH]	= PHY_M_AN_PC | PHY_M_AN_ASP,
};

/* flow control to advertise bits when using 1000BaseX */
static const u16 fiber_fc_adv[] = {
	[FC_NONE] = PHY_M_P_NO_PAUSE_X,
	[FC_TX]   = PHY_M_P_ASYM_MD_X,
	[FC_RX]	  = PHY_M_P_SYM_MD_X,
	[FC_BOTH] = PHY_M_P_BOTH_MD_X,
};

/* flow control to GMA disable bits */
static const u16 gm_fc_disable[] = {
	[FC_NONE] = GM_GPCR_FC_RX_DIS | GM_GPCR_FC_TX_DIS,
	[FC_TX]	  = GM_GPCR_FC_RX_DIS,
	[FC_RX]	  = GM_GPCR_FC_TX_DIS,
	[FC_BOTH] = 0,
};


static void sky2_phy_init(struct sky2_hw *hw, unsigned port)
{
	struct sky2_port *sky2 = netdev_priv(hw->dev[port]);
	u16 ctrl, ct1000, adv, pg, ledctrl, ledover, reg;

	if (sky2->autoneg == AUTONEG_ENABLE &&
	    !(hw->flags & SKY2_HW_NEWER_PHY)) {
		u16 ectrl = gm_phy_read(hw, port, PHY_MARV_EXT_CTRL);

		ectrl &= ~(PHY_M_EC_M_DSC_MSK | PHY_M_EC_S_DSC_MSK |
			   PHY_M_EC_MAC_S_MSK);
		ectrl |= PHY_M_EC_MAC_S(MAC_TX_CLK_25_MHZ);

		/* on PHY 88E1040 Rev.D0 (and newer) downshift control changed */
		if (hw->chip_id == CHIP_ID_YUKON_EC)
			/* set downshift counter to 3x and enable downshift */
			ectrl |= PHY_M_EC_DSC_2(2) | PHY_M_EC_DOWN_S_ENA;
		else
			/* set master & slave downshift counter to 1x */
			ectrl |= PHY_M_EC_M_DSC(0) | PHY_M_EC_S_DSC(1);

		gm_phy_write(hw, port, PHY_MARV_EXT_CTRL, ectrl);
	}

	ctrl = gm_phy_read(hw, port, PHY_MARV_PHY_CTRL);
	if (sky2_is_copper(hw)) {
		if (!(hw->flags & SKY2_HW_GIGABIT)) {
			/* enable automatic crossover */
			ctrl |= PHY_M_PC_MDI_XMODE(PHY_M_PC_ENA_AUTO) >> 1;

			if (hw->chip_id == CHIP_ID_YUKON_FE_P &&
			    hw->chip_rev == CHIP_REV_YU_FE2_A0) {
				u16 spec;

				/* Enable Class A driver for FE+ A0 */
				spec = gm_phy_read(hw, port, PHY_MARV_FE_SPEC_2);
				spec |= PHY_M_FESC_SEL_CL_A;
				gm_phy_write(hw, port, PHY_MARV_FE_SPEC_2, spec);
			}
		} else {
			/* disable energy detect */
			ctrl &= ~PHY_M_PC_EN_DET_MSK;

			/* enable automatic crossover */
			ctrl |= PHY_M_PC_MDI_XMODE(PHY_M_PC_ENA_AUTO);

			/* downshift on PHY 88E1112 and 88E1149 is changed */
			if (sky2->autoneg == AUTONEG_ENABLE
			    && (hw->flags & SKY2_HW_NEWER_PHY)) {
				/* set downshift counter to 3x and enable downshift */
				ctrl &= ~PHY_M_PC_DSC_MSK;
				ctrl |= PHY_M_PC_DSC(2) | PHY_M_PC_DOWN_S_ENA;
			}
		}
	} else {
		/* workaround for deviation #4.88 (CRC errors) */
		/* disable Automatic Crossover */

		ctrl &= ~PHY_M_PC_MDIX_MSK;
	}

	gm_phy_write(hw, port, PHY_MARV_PHY_CTRL, ctrl);

	/* special setup for PHY 88E1112 Fiber */
	if (hw->chip_id == CHIP_ID_YUKON_XL && (hw->flags & SKY2_HW_FIBRE_PHY)) {
		pg = gm_phy_read(hw, port, PHY_MARV_EXT_ADR);

		/* Fiber: select 1000BASE-X only mode MAC Specific Ctrl Reg. */
		gm_phy_write(hw, port, PHY_MARV_EXT_ADR, 2);
		ctrl = gm_phy_read(hw, port, PHY_MARV_PHY_CTRL);
		ctrl &= ~PHY_M_MAC_MD_MSK;
		ctrl |= PHY_M_MAC_MODE_SEL(PHY_M_MAC_MD_1000BX);
		gm_phy_write(hw, port, PHY_MARV_PHY_CTRL, ctrl);

		if (hw->pmd_type  == 'P') {
			/* select page 1 to access Fiber registers */
			gm_phy_write(hw, port, PHY_MARV_EXT_ADR, 1);

			/* for SFP-module set SIGDET polarity to low */
			ctrl = gm_phy_read(hw, port, PHY_MARV_PHY_CTRL);
			ctrl |= PHY_M_FIB_SIGD_POL;
			gm_phy_write(hw, port, PHY_MARV_PHY_CTRL, ctrl);
		}

		gm_phy_write(hw, port, PHY_MARV_EXT_ADR, pg);
	}

	ctrl = PHY_CT_RESET;
	ct1000 = 0;
	adv = PHY_AN_CSMA;
	reg = 0;

	if (sky2->autoneg == AUTONEG_ENABLE) {
		if (sky2_is_copper(hw)) {
			if (sky2->advertising & ADVERTISED_1000baseT_Full)
				ct1000 |= PHY_M_1000C_AFD;
			if (sky2->advertising & ADVERTISED_1000baseT_Half)
				ct1000 |= PHY_M_1000C_AHD;
			if (sky2->advertising & ADVERTISED_100baseT_Full)
				adv |= PHY_M_AN_100_FD;
			if (sky2->advertising & ADVERTISED_100baseT_Half)
				adv |= PHY_M_AN_100_HD;
			if (sky2->advertising & ADVERTISED_10baseT_Full)
				adv |= PHY_M_AN_10_FD;
			if (sky2->advertising & ADVERTISED_10baseT_Half)
				adv |= PHY_M_AN_10_HD;

			adv |= copper_fc_adv[sky2->flow_mode];
		} else {	/* special defines for FIBER (88E1040S only) */
			if (sky2->advertising & ADVERTISED_1000baseT_Full)
				adv |= PHY_M_AN_1000X_AFD;
			if (sky2->advertising & ADVERTISED_1000baseT_Half)
				adv |= PHY_M_AN_1000X_AHD;

			adv |= fiber_fc_adv[sky2->flow_mode];
		}

		/* Restart Auto-negotiation */
		ctrl |= PHY_CT_ANE | PHY_CT_RE_CFG;
	} else {
		/* forced speed/duplex settings */
		ct1000 = PHY_M_1000C_MSE;

		/* Disable auto update for duplex flow control and speed */
		reg |= GM_GPCR_AU_ALL_DIS;

		switch (sky2->speed) {
		case SPEED_1000:
			ctrl |= PHY_CT_SP1000;
			reg |= GM_GPCR_SPEED_1000;
			break;
		case SPEED_100:
			ctrl |= PHY_CT_SP100;
			reg |= GM_GPCR_SPEED_100;
			break;
		}

		if (sky2->duplex == DUPLEX_FULL) {
			reg |= GM_GPCR_DUP_FULL;
			ctrl |= PHY_CT_DUP_MD;
		} else if (sky2->speed < SPEED_1000)
			sky2->flow_mode = FC_NONE;


 		reg |= gm_fc_disable[sky2->flow_mode];

		/* Forward pause packets to GMAC? */
		if (sky2->flow_mode & FC_RX)
			sky2_write8(hw, SK_REG(port, GMAC_CTRL), GMC_PAUSE_ON);
		else
			sky2_write8(hw, SK_REG(port, GMAC_CTRL), GMC_PAUSE_OFF);
	}

	gma_write16(hw, port, GM_GP_CTRL, reg);

	if (hw->flags & SKY2_HW_GIGABIT)
		gm_phy_write(hw, port, PHY_MARV_1000T_CTRL, ct1000);

	gm_phy_write(hw, port, PHY_MARV_AUNE_ADV, adv);
	gm_phy_write(hw, port, PHY_MARV_CTRL, ctrl);

	/* Setup Phy LED's */
	ledctrl = PHY_M_LED_PULS_DUR(PULS_170MS);
	ledover = 0;

	switch (hw->chip_id) {
	case CHIP_ID_YUKON_FE:
		/* on 88E3082 these bits are at 11..9 (shifted left) */
		ledctrl |= PHY_M_LED_BLINK_RT(BLINK_84MS) << 1;

		ctrl = gm_phy_read(hw, port, PHY_MARV_FE_LED_PAR);

		/* delete ACT LED control bits */
		ctrl &= ~PHY_M_FELP_LED1_MSK;
		/* change ACT LED control to blink mode */
		ctrl |= PHY_M_FELP_LED1_CTRL(LED_PAR_CTRL_ACT_BL);
		gm_phy_write(hw, port, PHY_MARV_FE_LED_PAR, ctrl);
		break;

	case CHIP_ID_YUKON_FE_P:
		/* Enable Link Partner Next Page */
		ctrl = gm_phy_read(hw, port, PHY_MARV_PHY_CTRL);
		ctrl |= PHY_M_PC_ENA_LIP_NP;

		/* disable Energy Detect and enable scrambler */
		ctrl &= ~(PHY_M_PC_ENA_ENE_DT | PHY_M_PC_DIS_SCRAMB);
		gm_phy_write(hw, port, PHY_MARV_PHY_CTRL, ctrl);

		/* set LED2 -> ACT, LED1 -> LINK, LED0 -> SPEED */
		ctrl = PHY_M_FELP_LED2_CTRL(LED_PAR_CTRL_ACT_BL) |
			PHY_M_FELP_LED1_CTRL(LED_PAR_CTRL_LINK) |
			PHY_M_FELP_LED0_CTRL(LED_PAR_CTRL_SPEED);

		gm_phy_write(hw, port, PHY_MARV_FE_LED_PAR, ctrl);
		break;

	case CHIP_ID_YUKON_XL:
		pg = gm_phy_read(hw, port, PHY_MARV_EXT_ADR);

		/* select page 3 to access LED control register */
		gm_phy_write(hw, port, PHY_MARV_EXT_ADR, 3);

		/* set LED Function Control register */
		gm_phy_write(hw, port, PHY_MARV_PHY_CTRL,
			     (PHY_M_LEDC_LOS_CTRL(1) |	/* LINK/ACT */
			      PHY_M_LEDC_INIT_CTRL(7) |	/* 10 Mbps */
			      PHY_M_LEDC_STA1_CTRL(7) |	/* 100 Mbps */
			      PHY_M_LEDC_STA0_CTRL(7)));	/* 1000 Mbps */

		/* set Polarity Control register */
		gm_phy_write(hw, port, PHY_MARV_PHY_STAT,
			     (PHY_M_POLC_LS1_P_MIX(4) |
			      PHY_M_POLC_IS0_P_MIX(4) |
			      PHY_M_POLC_LOS_CTRL(2) |
			      PHY_M_POLC_INIT_CTRL(2) |
			      PHY_M_POLC_STA1_CTRL(2) |
			      PHY_M_POLC_STA0_CTRL(2)));

		/* restore page register */
		gm_phy_write(hw, port, PHY_MARV_EXT_ADR, pg);
		break;

	case CHIP_ID_YUKON_EC_U:
	case CHIP_ID_YUKON_EX:
	case CHIP_ID_YUKON_SUPR:
		pg = gm_phy_read(hw, port, PHY_MARV_EXT_ADR);

		/* select page 3 to access LED control register */
		gm_phy_write(hw, port, PHY_MARV_EXT_ADR, 3);

		/* set LED Function Control register */
		gm_phy_write(hw, port, PHY_MARV_PHY_CTRL,
			     (PHY_M_LEDC_LOS_CTRL(1) |	/* LINK/ACT */
			      PHY_M_LEDC_INIT_CTRL(8) |	/* 10 Mbps */
			      PHY_M_LEDC_STA1_CTRL(7) |	/* 100 Mbps */
			      PHY_M_LEDC_STA0_CTRL(7)));/* 1000 Mbps */

		/* set Blink Rate in LED Timer Control Register */
		gm_phy_write(hw, port, PHY_MARV_INT_MASK,
			     ledctrl | PHY_M_LED_BLINK_RT(BLINK_84MS));
		/* restore page register */
		gm_phy_write(hw, port, PHY_MARV_EXT_ADR, pg);
		break;

	default:
		/* set Tx LED (LED_TX) to blink mode on Rx OR Tx activity */
		ledctrl |= PHY_M_LED_BLINK_RT(BLINK_84MS) | PHY_M_LEDC_TX_CTRL;

		/* turn off the Rx LED (LED_RX) */
		ledover |= PHY_M_LED_MO_RX(MO_LED_OFF);
	}

	if (hw->chip_id == CHIP_ID_YUKON_EC_U || hw->chip_id == CHIP_ID_YUKON_UL_2) {
		/* apply fixes in PHY AFE */
		gm_phy_write(hw, port, PHY_MARV_EXT_ADR, 255);

		/* increase differential signal amplitude in 10BASE-T */
		gm_phy_write(hw, port, 0x18, 0xaa99);
		gm_phy_write(hw, port, 0x17, 0x2011);

		if (hw->chip_id == CHIP_ID_YUKON_EC_U) {
			/* fix for IEEE A/B Symmetry failure in 1000BASE-T */
			gm_phy_write(hw, port, 0x18, 0xa204);
			gm_phy_write(hw, port, 0x17, 0x2002);
		}

		/* set page register to 0 */
		gm_phy_write(hw, port, PHY_MARV_EXT_ADR, 0);
	} else if (hw->chip_id == CHIP_ID_YUKON_FE_P &&
		   hw->chip_rev == CHIP_REV_YU_FE2_A0) {
		/* apply workaround for integrated resistors calibration */
		gm_phy_write(hw, port, PHY_MARV_PAGE_ADDR, 17);
		gm_phy_write(hw, port, PHY_MARV_PAGE_DATA, 0x3f60);
	} else if (hw->chip_id != CHIP_ID_YUKON_EX &&
		   hw->chip_id < CHIP_ID_YUKON_SUPR) {
		/* no effect on Yukon-XL */
		gm_phy_write(hw, port, PHY_MARV_LED_CTRL, ledctrl);

		if (sky2->autoneg == AUTONEG_DISABLE || sky2->speed == SPEED_100) {
			/* turn on 100 Mbps LED (LED_LINK100) */
			ledover |= PHY_M_LED_MO_100(MO_LED_ON);
		}

		if (ledover)
			gm_phy_write(hw, port, PHY_MARV_LED_OVER, ledover);

	}

	/* Enable phy interrupt on auto-negotiation complete (or link up) */
	if (sky2->autoneg == AUTONEG_ENABLE)
		gm_phy_write(hw, port, PHY_MARV_INT_MASK, PHY_M_IS_AN_COMPL);
	else
		gm_phy_write(hw, port, PHY_MARV_INT_MASK, PHY_M_DEF_MSK);
}

static const u32 phy_power[] = { PCI_Y2_PHY1_POWD, PCI_Y2_PHY2_POWD };
static const u32 coma_mode[] = { PCI_Y2_PHY1_COMA, PCI_Y2_PHY2_COMA };

static void sky2_phy_power_up(struct sky2_hw *hw, unsigned port)
{
	u32 reg1;

	sky2_write8(hw, B2_TST_CTRL1, TST_CFG_WRITE_ON);
	reg1 = sky2_pci_read32(hw, PCI_DEV_REG1);
	reg1 &= ~phy_power[port];

	if (hw->chip_id == CHIP_ID_YUKON_XL && hw->chip_rev > 1)
		reg1 |= coma_mode[port];

	sky2_pci_write32(hw, PCI_DEV_REG1, reg1);
	sky2_write8(hw, B2_TST_CTRL1, TST_CFG_WRITE_OFF);
	sky2_pci_read32(hw, PCI_DEV_REG1);

	if (hw->chip_id == CHIP_ID_YUKON_FE)
		gm_phy_write(hw, port, PHY_MARV_CTRL, PHY_CT_ANE);
	else if (hw->flags & SKY2_HW_ADV_POWER_CTL)
		sky2_write8(hw, SK_REG(port, GPHY_CTRL), GPC_RST_CLR);
}

static void sky2_phy_power_down(struct sky2_hw *hw, unsigned port)
{
	u32 reg1;
	u16 ctrl;

	/* release GPHY Control reset */
	sky2_write8(hw, SK_REG(port, GPHY_CTRL), GPC_RST_CLR);

	/* release GMAC reset */
	sky2_write8(hw, SK_REG(port, GMAC_CTRL), GMC_RST_CLR);

	if (hw->flags & SKY2_HW_NEWER_PHY) {
		/* select page 2 to access MAC control register */
		gm_phy_write(hw, port, PHY_MARV_EXT_ADR, 2);

		ctrl = gm_phy_read(hw, port, PHY_MARV_PHY_CTRL);
		/* allow GMII Power Down */
		ctrl &= ~PHY_M_MAC_GMIF_PUP;
		gm_phy_write(hw, port, PHY_MARV_PHY_CTRL, ctrl);

		/* set page register back to 0 */
		gm_phy_write(hw, port, PHY_MARV_EXT_ADR, 0);
	}

	/* setup General Purpose Control Register */
	gma_write16(hw, port, GM_GP_CTRL,
		    GM_GPCR_FL_PASS | GM_GPCR_SPEED_100 | GM_GPCR_AU_ALL_DIS);

	if (hw->chip_id != CHIP_ID_YUKON_EC) {
		if (hw->chip_id == CHIP_ID_YUKON_EC_U) {
			/* select page 2 to access MAC control register */
			gm_phy_write(hw, port, PHY_MARV_EXT_ADR, 2);

			ctrl = gm_phy_read(hw, port, PHY_MARV_PHY_CTRL);
			/* enable Power Down */
			ctrl |= PHY_M_PC_POW_D_ENA;
			gm_phy_write(hw, port, PHY_MARV_PHY_CTRL, ctrl);

			/* set page register back to 0 */
			gm_phy_write(hw, port, PHY_MARV_EXT_ADR, 0);
		}

		/* set IEEE compatible Power Down Mode (dev. #4.99) */
		gm_phy_write(hw, port, PHY_MARV_CTRL, PHY_CT_PDOWN);
	}

	sky2_write8(hw, B2_TST_CTRL1, TST_CFG_WRITE_ON);
	reg1 = sky2_pci_read32(hw, PCI_DEV_REG1);
	reg1 |= phy_power[port];		/* set PHY to PowerDown/COMA Mode */
	sky2_pci_write32(hw, PCI_DEV_REG1, reg1);
	sky2_write8(hw, B2_TST_CTRL1, TST_CFG_WRITE_OFF);
}

/* Force a renegotiation */
static void sky2_phy_reinit(struct sky2_port *sky2)
{
	spin_lock_bh(&sky2->phy_lock);
	sky2_phy_init(sky2->hw, sky2->port);
	spin_unlock_bh(&sky2->phy_lock);
}

/* Put device in state to listen for Wake On Lan */
static void sky2_wol_init(struct sky2_port *sky2)
{
	struct sky2_hw *hw = sky2->hw;
	unsigned port = sky2->port;
	enum flow_control save_mode;
	u16 ctrl;
	u32 reg1;

	/* Bring hardware out of reset */
	sky2_write16(hw, B0_CTST, CS_RST_CLR);
	sky2_write16(hw, SK_REG(port, GMAC_LINK_CTRL), GMLC_RST_CLR);

	sky2_write8(hw, SK_REG(port, GPHY_CTRL), GPC_RST_CLR);
	sky2_write8(hw, SK_REG(port, GMAC_CTRL), GMC_RST_CLR);

	/* Force to 10/100
	 * sky2_reset will re-enable on resume
	 */
	save_mode = sky2->flow_mode;
	ctrl = sky2->advertising;

	sky2->advertising &= ~(ADVERTISED_1000baseT_Half|ADVERTISED_1000baseT_Full);
	sky2->flow_mode = FC_NONE;

	spin_lock_bh(&sky2->phy_lock);
	sky2_phy_power_up(hw, port);
	sky2_phy_init(hw, port);
	spin_unlock_bh(&sky2->phy_lock);

	sky2->flow_mode = save_mode;
	sky2->advertising = ctrl;

	/* Set GMAC to no flow control and auto update for speed/duplex */
	gma_write16(hw, port, GM_GP_CTRL,
		    GM_GPCR_FC_TX_DIS|GM_GPCR_TX_ENA|GM_GPCR_RX_ENA|
		    GM_GPCR_DUP_FULL|GM_GPCR_FC_RX_DIS|GM_GPCR_AU_FCT_DIS);

	/* Set WOL address */
	memcpy_toio(hw->regs + WOL_REGS(port, WOL_MAC_ADDR),
		    sky2->netdev->dev_addr, ETH_ALEN);

	/* Turn on appropriate WOL control bits */
	sky2_write16(hw, WOL_REGS(port, WOL_CTRL_STAT), WOL_CTL_CLEAR_RESULT);
	ctrl = 0;
	if (sky2->wol & WAKE_PHY)
		ctrl |= WOL_CTL_ENA_PME_ON_LINK_CHG|WOL_CTL_ENA_LINK_CHG_UNIT;
	else
		ctrl |= WOL_CTL_DIS_PME_ON_LINK_CHG|WOL_CTL_DIS_LINK_CHG_UNIT;

	if (sky2->wol & WAKE_MAGIC)
		ctrl |= WOL_CTL_ENA_PME_ON_MAGIC_PKT|WOL_CTL_ENA_MAGIC_PKT_UNIT;
	else
		ctrl |= WOL_CTL_DIS_PME_ON_MAGIC_PKT|WOL_CTL_DIS_MAGIC_PKT_UNIT;;

	ctrl |= WOL_CTL_DIS_PME_ON_PATTERN|WOL_CTL_DIS_PATTERN_UNIT;
	sky2_write16(hw, WOL_REGS(port, WOL_CTRL_STAT), ctrl);

	/* Turn on legacy PCI-Express PME mode */
	reg1 = sky2_pci_read32(hw, PCI_DEV_REG1);
	reg1 |= PCI_Y2_PME_LEGACY;
	sky2_pci_write32(hw, PCI_DEV_REG1, reg1);

	/* block receiver */
	sky2_write8(hw, SK_REG(port, RX_GMF_CTRL_T), GMF_RST_SET);

}

static void sky2_set_tx_stfwd(struct sky2_hw *hw, unsigned port)
{
	struct net_device *dev = hw->dev[port];

	if ( (hw->chip_id == CHIP_ID_YUKON_EX &&
	      hw->chip_rev != CHIP_REV_YU_EX_A0) ||
	     hw->chip_id == CHIP_ID_YUKON_FE_P ||
	     hw->chip_id == CHIP_ID_YUKON_SUPR) {
		/* Yukon-Extreme B0 and further Extreme devices */
		/* enable Store & Forward mode for TX */

		if (dev->mtu <= ETH_DATA_LEN)
			sky2_write32(hw, SK_REG(port, TX_GMF_CTRL_T),
				     TX_JUMBO_DIS | TX_STFW_ENA);

		else
			sky2_write32(hw, SK_REG(port, TX_GMF_CTRL_T),
				     TX_JUMBO_ENA| TX_STFW_ENA);
	} else {
		if (dev->mtu <= ETH_DATA_LEN)
			sky2_write32(hw, SK_REG(port, TX_GMF_CTRL_T), TX_STFW_ENA);
		else {
			/* set Tx GMAC FIFO Almost Empty Threshold */
			sky2_write32(hw, SK_REG(port, TX_GMF_AE_THR),
				     (ECU_JUMBO_WM << 16) | ECU_AE_THR);

			sky2_write32(hw, SK_REG(port, TX_GMF_CTRL_T), TX_STFW_DIS);

			/* Can't do offload because of lack of store/forward */
			dev->features &= ~(NETIF_F_TSO | NETIF_F_SG | NETIF_F_ALL_CSUM);
		}
	}
}

static void sky2_mac_init(struct sky2_hw *hw, unsigned port)
{
	struct sky2_port *sky2 = netdev_priv(hw->dev[port]);
	u16 reg;
	u32 rx_reg;
	int i;
	const u8 *addr = hw->dev[port]->dev_addr;

	sky2_write8(hw, SK_REG(port, GPHY_CTRL), GPC_RST_SET);
	sky2_write8(hw, SK_REG(port, GPHY_CTRL), GPC_RST_CLR);

	sky2_write8(hw, SK_REG(port, GMAC_CTRL), GMC_RST_CLR);

	if (hw->chip_id == CHIP_ID_YUKON_XL && hw->chip_rev == 0 && port == 1) {
		/* WA DEV_472 -- looks like crossed wires on port 2 */
		/* clear GMAC 1 Control reset */
		sky2_write8(hw, SK_REG(0, GMAC_CTRL), GMC_RST_CLR);
		do {
			sky2_write8(hw, SK_REG(1, GMAC_CTRL), GMC_RST_SET);
			sky2_write8(hw, SK_REG(1, GMAC_CTRL), GMC_RST_CLR);
		} while (gm_phy_read(hw, 1, PHY_MARV_ID0) != PHY_MARV_ID0_VAL ||
			 gm_phy_read(hw, 1, PHY_MARV_ID1) != PHY_MARV_ID1_Y2 ||
			 gm_phy_read(hw, 1, PHY_MARV_INT_MASK) != 0);
	}

	sky2_read16(hw, SK_REG(port, GMAC_IRQ_SRC));

	/* Enable Transmit FIFO Underrun */
	sky2_write8(hw, SK_REG(port, GMAC_IRQ_MSK), GMAC_DEF_MSK);

	spin_lock_bh(&sky2->phy_lock);
	sky2_phy_power_up(hw, port);
	sky2_phy_init(hw, port);
	spin_unlock_bh(&sky2->phy_lock);

	/* MIB clear */
	reg = gma_read16(hw, port, GM_PHY_ADDR);
	gma_write16(hw, port, GM_PHY_ADDR, reg | GM_PAR_MIB_CLR);

	for (i = GM_MIB_CNT_BASE; i <= GM_MIB_CNT_END; i += 4)
		gma_read16(hw, port, i);
	gma_write16(hw, port, GM_PHY_ADDR, reg);

	/* transmit control */
	gma_write16(hw, port, GM_TX_CTRL, TX_COL_THR(TX_COL_DEF));

	/* receive control reg: unicast + multicast + no FCS  */
	gma_write16(hw, port, GM_RX_CTRL,
		    GM_RXCR_UCF_ENA | GM_RXCR_CRC_DIS | GM_RXCR_MCF_ENA);

	/* transmit flow control */
	gma_write16(hw, port, GM_TX_FLOW_CTRL, 0xffff);

	/* transmit parameter */
	gma_write16(hw, port, GM_TX_PARAM,
		    TX_JAM_LEN_VAL(TX_JAM_LEN_DEF) |
		    TX_JAM_IPG_VAL(TX_JAM_IPG_DEF) |
		    TX_IPG_JAM_DATA(TX_IPG_JAM_DEF) |
		    TX_BACK_OFF_LIM(TX_BOF_LIM_DEF));

	/* serial mode register */
	reg = DATA_BLIND_VAL(DATA_BLIND_DEF) |
		GM_SMOD_VLAN_ENA | IPG_DATA_VAL(IPG_DATA_DEF);

	if (hw->dev[port]->mtu > ETH_DATA_LEN)
		reg |= GM_SMOD_JUMBO_ENA;

	gma_write16(hw, port, GM_SERIAL_MODE, reg);

	/* virtual address for data */
	gma_set_addr(hw, port, GM_SRC_ADDR_2L, addr);

	/* physical address: used for pause frames */
	gma_set_addr(hw, port, GM_SRC_ADDR_1L, addr);

	/* ignore counter overflows */
	gma_write16(hw, port, GM_TX_IRQ_MSK, 0);
	gma_write16(hw, port, GM_RX_IRQ_MSK, 0);
	gma_write16(hw, port, GM_TR_IRQ_MSK, 0);

	/* Configure Rx MAC FIFO */
	sky2_write8(hw, SK_REG(port, RX_GMF_CTRL_T), GMF_RST_CLR);
	rx_reg = GMF_OPER_ON | GMF_RX_F_FL_ON;
	if (hw->chip_id == CHIP_ID_YUKON_EX ||
	    hw->chip_id == CHIP_ID_YUKON_FE_P)
		rx_reg |= GMF_RX_OVER_ON;

	sky2_write32(hw, SK_REG(port, RX_GMF_CTRL_T), rx_reg);

	if (hw->chip_id == CHIP_ID_YUKON_XL) {
		/* Hardware errata - clear flush mask */
		sky2_write16(hw, SK_REG(port, RX_GMF_FL_MSK), 0);
	} else {
		/* Flush Rx MAC FIFO on any flow control or error */
		sky2_write16(hw, SK_REG(port, RX_GMF_FL_MSK), GMR_FS_ANY_ERR);
	}

	/* Set threshold to 0xa (64 bytes) + 1 to workaround pause bug  */
	reg = RX_GMF_FL_THR_DEF + 1;
	/* Another magic mystery workaround from sk98lin */
	if (hw->chip_id == CHIP_ID_YUKON_FE_P &&
	    hw->chip_rev == CHIP_REV_YU_FE2_A0)
		reg = 0x178;
	sky2_write16(hw, SK_REG(port, RX_GMF_FL_THR), reg);

	/* Configure Tx MAC FIFO */
	sky2_write8(hw, SK_REG(port, TX_GMF_CTRL_T), GMF_RST_CLR);
	sky2_write16(hw, SK_REG(port, TX_GMF_CTRL_T), GMF_OPER_ON);

	/* On chips without ram buffer, pause is controled by MAC level */
	if (!(hw->flags & SKY2_HW_RAM_BUFFER)) {
		sky2_write8(hw, SK_REG(port, RX_GMF_LP_THR), 768/8);
		sky2_write8(hw, SK_REG(port, RX_GMF_UP_THR), 1024/8);

		sky2_set_tx_stfwd(hw, port);
	}

	if (hw->chip_id == CHIP_ID_YUKON_FE_P &&
	    hw->chip_rev == CHIP_REV_YU_FE2_A0) {
		/* disable dynamic watermark */
		reg = sky2_read16(hw, SK_REG(port, TX_GMF_EA));
		reg &= ~TX_DYN_WM_ENA;
		sky2_write16(hw, SK_REG(port, TX_GMF_EA), reg);
	}
}

/* Assign Ram Buffer allocation to queue */
static void sky2_ramset(struct sky2_hw *hw, u16 q, u32 start, u32 space)
{
	u32 end;

	/* convert from K bytes to qwords used for hw register */
	start *= 1024/8;
	space *= 1024/8;
	end = start + space - 1;

	sky2_write8(hw, RB_ADDR(q, RB_CTRL), RB_RST_CLR);
	sky2_write32(hw, RB_ADDR(q, RB_START), start);
	sky2_write32(hw, RB_ADDR(q, RB_END), end);
	sky2_write32(hw, RB_ADDR(q, RB_WP), start);
	sky2_write32(hw, RB_ADDR(q, RB_RP), start);

	if (q == Q_R1 || q == Q_R2) {
		u32 tp = space - space/4;

		/* On receive queue's set the thresholds
		 * give receiver priority when > 3/4 full
		 * send pause when down to 2K
		 */
		sky2_write32(hw, RB_ADDR(q, RB_RX_UTHP), tp);
		sky2_write32(hw, RB_ADDR(q, RB_RX_LTHP), space/2);

		tp = space - 2048/8;
		sky2_write32(hw, RB_ADDR(q, RB_RX_UTPP), tp);
		sky2_write32(hw, RB_ADDR(q, RB_RX_LTPP), space/4);
	} else {
		/* Enable store & forward on Tx queue's because
		 * Tx FIFO is only 1K on Yukon
		 */
		sky2_write8(hw, RB_ADDR(q, RB_CTRL), RB_ENA_STFWD);
	}

	sky2_write8(hw, RB_ADDR(q, RB_CTRL), RB_ENA_OP_MD);
	sky2_read8(hw, RB_ADDR(q, RB_CTRL));
}

/* Setup Bus Memory Interface */
static void sky2_qset(struct sky2_hw *hw, u16 q)
{
	sky2_write32(hw, Q_ADDR(q, Q_CSR), BMU_CLR_RESET);
	sky2_write32(hw, Q_ADDR(q, Q_CSR), BMU_OPER_INIT);
	sky2_write32(hw, Q_ADDR(q, Q_CSR), BMU_FIFO_OP_ON);
	sky2_write32(hw, Q_ADDR(q, Q_WM),  BMU_WM_DEFAULT);
}

/* Setup prefetch unit registers. This is the interface between
 * hardware and driver list elements
 */
static void sky2_prefetch_init(struct sky2_hw *hw, u32 qaddr,
				      u64 addr, u32 last)
{
	sky2_write32(hw, Y2_QADDR(qaddr, PREF_UNIT_CTRL), PREF_UNIT_RST_SET);
	sky2_write32(hw, Y2_QADDR(qaddr, PREF_UNIT_CTRL), PREF_UNIT_RST_CLR);
	sky2_write32(hw, Y2_QADDR(qaddr, PREF_UNIT_ADDR_HI), addr >> 32);
	sky2_write32(hw, Y2_QADDR(qaddr, PREF_UNIT_ADDR_LO), (u32) addr);
	sky2_write16(hw, Y2_QADDR(qaddr, PREF_UNIT_LAST_IDX), last);
	sky2_write32(hw, Y2_QADDR(qaddr, PREF_UNIT_CTRL), PREF_UNIT_OP_ON);

	sky2_read32(hw, Y2_QADDR(qaddr, PREF_UNIT_CTRL));
}

static inline struct sky2_tx_le *get_tx_le(struct sky2_port *sky2)
{
	struct sky2_tx_le *le = sky2->tx_le + sky2->tx_prod;

	sky2->tx_prod = RING_NEXT(sky2->tx_prod, TX_RING_SIZE);
	le->ctrl = 0;
	return le;
}

static void tx_init(struct sky2_port *sky2)
{
	struct sky2_tx_le *le;

	sky2->tx_prod = sky2->tx_cons = 0;
	sky2->tx_tcpsum = 0;
	sky2->tx_last_mss = 0;

	le = get_tx_le(sky2);
	le->addr = 0;
	le->opcode = OP_ADDR64 | HW_OWNER;
}

static inline struct tx_ring_info *tx_le_re(struct sky2_port *sky2,
					    struct sky2_tx_le *le)
{
	return sky2->tx_ring + (le - sky2->tx_le);
}

/* Update chip's next pointer */
static inline void sky2_put_idx(struct sky2_hw *hw, unsigned q, u16 idx)
{
	/* Make sure write' to descriptors are complete before we tell hardware */
	wmb();
	sky2_write16(hw, Y2_QADDR(q, PREF_UNIT_PUT_IDX), idx);

	/* Synchronize I/O on since next processor may write to tail */
	mmiowb();
}


static inline struct sky2_rx_le *sky2_next_rx(struct sky2_port *sky2)
{
	struct sky2_rx_le *le = sky2->rx_le + sky2->rx_put;
	sky2->rx_put = RING_NEXT(sky2->rx_put, RX_LE_SIZE);
	le->ctrl = 0;
	return le;
}

/* Build description to hardware for one receive segment */
static void sky2_rx_add(struct sky2_port *sky2,  u8 op,
			dma_addr_t map, unsigned len)
{
	struct sky2_rx_le *le;

	if (sizeof(dma_addr_t) > sizeof(u32)) {
		le = sky2_next_rx(sky2);
		le->addr = cpu_to_le32(upper_32_bits(map));
		le->opcode = OP_ADDR64 | HW_OWNER;
	}

	le = sky2_next_rx(sky2);
	le->addr = cpu_to_le32((u32) map);
	le->length = cpu_to_le16(len);
	le->opcode = op | HW_OWNER;
}

/* Build description to hardware for one possibly fragmented skb */
static void sky2_rx_submit(struct sky2_port *sky2,
			   const struct rx_ring_info *re)
{
	int i;

	sky2_rx_add(sky2, OP_PACKET, re->data_addr, sky2->rx_data_size);

	for (i = 0; i < skb_shinfo(re->skb)->nr_frags; i++)
		sky2_rx_add(sky2, OP_BUFFER, re->frag_addr[i], PAGE_SIZE);
}


static void sky2_rx_map_skb(struct pci_dev *pdev, struct rx_ring_info *re,
			    unsigned size)
{
	struct sk_buff *skb = re->skb;
	int i;

	re->data_addr = pci_map_single(pdev, skb->data, size, PCI_DMA_FROMDEVICE);
	pci_unmap_len_set(re, data_size, size);

	for (i = 0; i < skb_shinfo(skb)->nr_frags; i++)
		re->frag_addr[i] = pci_map_page(pdev,
						skb_shinfo(skb)->frags[i].page,
						skb_shinfo(skb)->frags[i].page_offset,
						skb_shinfo(skb)->frags[i].size,
						PCI_DMA_FROMDEVICE);
}

static void sky2_rx_unmap_skb(struct pci_dev *pdev, struct rx_ring_info *re)
{
	struct sk_buff *skb = re->skb;
	int i;

	pci_unmap_single(pdev, re->data_addr, pci_unmap_len(re, data_size),
			 PCI_DMA_FROMDEVICE);

	for (i = 0; i < skb_shinfo(skb)->nr_frags; i++)
		pci_unmap_page(pdev, re->frag_addr[i],
			       skb_shinfo(skb)->frags[i].size,
			       PCI_DMA_FROMDEVICE);
}

/* Tell chip where to start receive checksum.
 * Actually has two checksums, but set both same to avoid possible byte
 * order problems.
 */
static void rx_set_checksum(struct sky2_port *sky2)
{
	struct sky2_rx_le *le = sky2_next_rx(sky2);

	le->addr = cpu_to_le32((ETH_HLEN << 16) | ETH_HLEN);
	le->ctrl = 0;
	le->opcode = OP_TCPSTART | HW_OWNER;

	sky2_write32(sky2->hw,
		     Q_ADDR(rxqaddr[sky2->port], Q_CSR),
		     sky2->rx_csum ? BMU_ENA_RX_CHKSUM : BMU_DIS_RX_CHKSUM);
}

/*
 * The RX Stop command will not work for Yukon-2 if the BMU does not
 * reach the end of packet and since we can't make sure that we have
 * incoming data, we must reset the BMU while it is not doing a DMA
 * transfer. Since it is possible that the RX path is still active,
 * the RX RAM buffer will be stopped first, so any possible incoming
 * data will not trigger a DMA. After the RAM buffer is stopped, the
 * BMU is polled until any DMA in progress is ended and only then it
 * will be reset.
 */
static void sky2_rx_stop(struct sky2_port *sky2)
{
	struct sky2_hw *hw = sky2->hw;
	unsigned rxq = rxqaddr[sky2->port];
	int i;

	/* disable the RAM Buffer receive queue */
	sky2_write8(hw, RB_ADDR(rxq, RB_CTRL), RB_DIS_OP_MD);

	for (i = 0; i < 0xffff; i++)
		if (sky2_read8(hw, RB_ADDR(rxq, Q_RSL))
		    == sky2_read8(hw, RB_ADDR(rxq, Q_RL)))
			goto stopped;

	printk(KERN_WARNING PFX "%s: receiver stop failed\n",
	       sky2->netdev->name);
stopped:
	sky2_write32(hw, Q_ADDR(rxq, Q_CSR), BMU_RST_SET | BMU_FIFO_RST);

	/* reset the Rx prefetch unit */
	sky2_write32(hw, Y2_QADDR(rxq, PREF_UNIT_CTRL), PREF_UNIT_RST_SET);
	mmiowb();
}

/* Clean out receive buffer area, assumes receiver hardware stopped */
static void sky2_rx_clean(struct sky2_port *sky2)
{
	unsigned i;

	memset(sky2->rx_le, 0, RX_LE_BYTES);
	for (i = 0; i < sky2->rx_pending; i++) {
		struct rx_ring_info *re = sky2->rx_ring + i;

		if (re->skb) {
			sky2_rx_unmap_skb(sky2->hw->pdev, re);
			kfree_skb(re->skb);
			re->skb = NULL;
		}
	}
}

/* Basic MII support */
static int sky2_ioctl(struct net_device *dev, struct ifreq *ifr, int cmd)
{
	struct mii_ioctl_data *data = if_mii(ifr);
	struct sky2_port *sky2 = netdev_priv(dev);
	struct sky2_hw *hw = sky2->hw;
	int err = -EOPNOTSUPP;

	if (!netif_running(dev))
		return -ENODEV;	/* Phy still in reset */

	switch (cmd) {
	case SIOCGMIIPHY:
		data->phy_id = PHY_ADDR_MARV;

		/* fallthru */
	case SIOCGMIIREG: {
		u16 val = 0;

		spin_lock_bh(&sky2->phy_lock);
		err = __gm_phy_read(hw, sky2->port, data->reg_num & 0x1f, &val);
		spin_unlock_bh(&sky2->phy_lock);

		data->val_out = val;
		break;
	}

	case SIOCSMIIREG:
		if (!capable(CAP_NET_ADMIN))
			return -EPERM;

		spin_lock_bh(&sky2->phy_lock);
		err = gm_phy_write(hw, sky2->port, data->reg_num & 0x1f,
				   data->val_in);
		spin_unlock_bh(&sky2->phy_lock);
		break;
	}
	return err;
}

#ifdef SKY2_VLAN_TAG_USED
static void sky2_set_vlan_mode(struct sky2_hw *hw, u16 port, bool onoff)
{
	if (onoff) {
		sky2_write32(hw, SK_REG(port, RX_GMF_CTRL_T),
			     RX_VLAN_STRIP_ON);
		sky2_write32(hw, SK_REG(port, TX_GMF_CTRL_T),
			     TX_VLAN_TAG_ON);
	} else {
		sky2_write32(hw, SK_REG(port, RX_GMF_CTRL_T),
			     RX_VLAN_STRIP_OFF);
		sky2_write32(hw, SK_REG(port, TX_GMF_CTRL_T),
			     TX_VLAN_TAG_OFF);
	}
}

static void sky2_vlan_rx_register(struct net_device *dev, struct vlan_group *grp)
{
	struct sky2_port *sky2 = netdev_priv(dev);
	struct sky2_hw *hw = sky2->hw;
	u16 port = sky2->port;

	netif_tx_lock_bh(dev);
	napi_disable(&hw->napi);

	sky2->vlgrp = grp;
	sky2_set_vlan_mode(hw, port, grp != NULL);

	sky2_read32(hw, B0_Y2_SP_LISR);
	napi_enable(&hw->napi);
	netif_tx_unlock_bh(dev);
}
#endif

/*
 * Allocate an skb for receiving. If the MTU is large enough
 * make the skb non-linear with a fragment list of pages.
 */
static struct sk_buff *sky2_rx_alloc(struct sky2_port *sky2)
{
	struct sk_buff *skb;
	int i;

	if (sky2->hw->flags & SKY2_HW_RAM_BUFFER) {
		unsigned char *start;
		/*
		 * Workaround for a bug in FIFO that cause hang
		 * if the FIFO if the receive buffer is not 64 byte aligned.
		 * The buffer returned from netdev_alloc_skb is
		 * aligned except if slab debugging is enabled.
		 */
		skb = netdev_alloc_skb(sky2->netdev, sky2->rx_data_size + 8);
		if (!skb)
			goto nomem;
		start = PTR_ALIGN(skb->data, 8);
		skb_reserve(skb, start - skb->data);
	} else {
		skb = netdev_alloc_skb(sky2->netdev,
				       sky2->rx_data_size + NET_IP_ALIGN);
		if (!skb)
			goto nomem;
		skb_reserve(skb, NET_IP_ALIGN);
	}

	for (i = 0; i < sky2->rx_nfrags; i++) {
		struct page *page = netdev_alloc_page(sky2->netdev);

		if (!page)
			goto free_partial;
		skb_fill_page_desc(skb, i, page, 0, PAGE_SIZE);
	}

	return skb;
free_partial:
	kfree_skb(skb);
nomem:
	return NULL;
}

static inline void sky2_rx_update(struct sky2_port *sky2, unsigned rxq)
{
	sky2_put_idx(sky2->hw, rxq, sky2->rx_put);
}

/*
 * Allocate and setup receiver buffer pool.
 * Normal case this ends up creating one list element for skb
 * in the receive ring. Worst case if using large MTU and each
 * allocation falls on a different 64 bit region, that results
 * in 6 list elements per ring entry.
 * One element is used for checksum enable/disable, and one
 * extra to avoid wrap.
 */
static int sky2_rx_start(struct sky2_port *sky2)
{
	struct sky2_hw *hw = sky2->hw;
	struct rx_ring_info *re;
	unsigned rxq = rxqaddr[sky2->port];
	unsigned i, size, thresh;

	sky2->rx_put = sky2->rx_next = 0;
	sky2_qset(hw, rxq);

	/* On PCI express lowering the watermark gives better performance */
	if (pci_find_capability(hw->pdev, PCI_CAP_ID_EXP))
		sky2_write32(hw, Q_ADDR(rxq, Q_WM), BMU_WM_PEX);

	/* These chips have no ram buffer?
	 * MAC Rx RAM Read is controlled by hardware */
	if (hw->chip_id == CHIP_ID_YUKON_EC_U &&
	    (hw->chip_rev == CHIP_REV_YU_EC_U_A1
	     || hw->chip_rev == CHIP_REV_YU_EC_U_B0))
		sky2_write32(hw, Q_ADDR(rxq, Q_TEST), F_M_RX_RAM_DIS);

	sky2_prefetch_init(hw, rxq, sky2->rx_le_map, RX_LE_SIZE - 1);

	if (!(hw->flags & SKY2_HW_NEW_LE))
		rx_set_checksum(sky2);

	/* Space needed for frame data + headers rounded up */
	size = roundup(sky2->netdev->mtu + ETH_HLEN + VLAN_HLEN, 8);

	/* Stopping point for hardware truncation */
	thresh = (size - 8) / sizeof(u32);

	sky2->rx_nfrags = size >> PAGE_SHIFT;
	BUG_ON(sky2->rx_nfrags > ARRAY_SIZE(re->frag_addr));

	/* Compute residue after pages */
	size -= sky2->rx_nfrags << PAGE_SHIFT;

	/* Optimize to handle small packets and headers */
	if (size < copybreak)
		size = copybreak;
	if (size < ETH_HLEN)
		size = ETH_HLEN;

	sky2->rx_data_size = size;

	/* Fill Rx ring */
	for (i = 0; i < sky2->rx_pending; i++) {
		re = sky2->rx_ring + i;

		re->skb = sky2_rx_alloc(sky2);
		if (!re->skb)
			goto nomem;

		sky2_rx_map_skb(hw->pdev, re, sky2->rx_data_size);
		sky2_rx_submit(sky2, re);
	}

	/*
	 * The receiver hangs if it receives frames larger than the
	 * packet buffer. As a workaround, truncate oversize frames, but
	 * the register is limited to 9 bits, so if you do frames > 2052
	 * you better get the MTU right!
	 */
	if (thresh > 0x1ff)
		sky2_write32(hw, SK_REG(sky2->port, RX_GMF_CTRL_T), RX_TRUNC_OFF);
	else {
		sky2_write16(hw, SK_REG(sky2->port, RX_GMF_TR_THR), thresh);
		sky2_write32(hw, SK_REG(sky2->port, RX_GMF_CTRL_T), RX_TRUNC_ON);
	}

	/* Tell chip about available buffers */
	sky2_rx_update(sky2, rxq);
	return 0;
nomem:
	sky2_rx_clean(sky2);
	return -ENOMEM;
}

/* Bring up network interface. */
static int sky2_up(struct net_device *dev)
{
	struct sky2_port *sky2 = netdev_priv(dev);
	struct sky2_hw *hw = sky2->hw;
	unsigned port = sky2->port;
	u32 imask, ramsize;
	int cap, err = -ENOMEM;
	struct net_device *otherdev = hw->dev[sky2->port^1];

	/*
 	 * On dual port PCI-X card, there is an problem where status
	 * can be received out of order due to split transactions
	 */
	if (otherdev && netif_running(otherdev) &&
 	    (cap = pci_find_capability(hw->pdev, PCI_CAP_ID_PCIX))) {
 		u16 cmd;

		cmd = sky2_pci_read16(hw, cap + PCI_X_CMD);
 		cmd &= ~PCI_X_CMD_MAX_SPLIT;
 		sky2_pci_write16(hw, cap + PCI_X_CMD, cmd);

 	}

	if (netif_msg_ifup(sky2))
		printk(KERN_INFO PFX "%s: enabling interface\n", dev->name);

	netif_carrier_off(dev);

	/* must be power of 2 */
	sky2->tx_le = pci_alloc_consistent(hw->pdev,
					   TX_RING_SIZE *
					   sizeof(struct sky2_tx_le),
					   &sky2->tx_le_map);
	if (!sky2->tx_le)
		goto err_out;

	sky2->tx_ring = kcalloc(TX_RING_SIZE, sizeof(struct tx_ring_info),
				GFP_KERNEL);
	if (!sky2->tx_ring)
		goto err_out;

	tx_init(sky2);

	sky2->rx_le = pci_alloc_consistent(hw->pdev, RX_LE_BYTES,
					   &sky2->rx_le_map);
	if (!sky2->rx_le)
		goto err_out;
	memset(sky2->rx_le, 0, RX_LE_BYTES);

	sky2->rx_ring = kcalloc(sky2->rx_pending, sizeof(struct rx_ring_info),
				GFP_KERNEL);
	if (!sky2->rx_ring)
		goto err_out;

	sky2_mac_init(hw, port);

	/* Register is number of 4K blocks on internal RAM buffer. */
	ramsize = sky2_read8(hw, B2_E_0) * 4;
	if (ramsize > 0) {
		u32 rxspace;

		hw->flags |= SKY2_HW_RAM_BUFFER;
		pr_debug(PFX "%s: ram buffer %dK\n", dev->name, ramsize);
		if (ramsize < 16)
			rxspace = ramsize / 2;
		else
			rxspace = 8 + (2*(ramsize - 16))/3;

		sky2_ramset(hw, rxqaddr[port], 0, rxspace);
		sky2_ramset(hw, txqaddr[port], rxspace, ramsize - rxspace);

		/* Make sure SyncQ is disabled */
		sky2_write8(hw, RB_ADDR(port == 0 ? Q_XS1 : Q_XS2, RB_CTRL),
			    RB_RST_SET);
	}

	sky2_qset(hw, txqaddr[port]);

	/* This is copied from sk98lin 10.0.5.3; no one tells me about erratta's */
	if (hw->chip_id == CHIP_ID_YUKON_EX && hw->chip_rev == CHIP_REV_YU_EX_B0)
		sky2_write32(hw, Q_ADDR(txqaddr[port], Q_TEST), F_TX_CHK_AUTO_OFF);

	/* Set almost empty threshold */
	if (hw->chip_id == CHIP_ID_YUKON_EC_U
	    && hw->chip_rev == CHIP_REV_YU_EC_U_A0)
		sky2_write16(hw, Q_ADDR(txqaddr[port], Q_AL), ECU_TXFF_LEV);

	sky2_prefetch_init(hw, txqaddr[port], sky2->tx_le_map,
			   TX_RING_SIZE - 1);

#ifdef SKY2_VLAN_TAG_USED
	sky2_set_vlan_mode(hw, port, sky2->vlgrp != NULL);
#endif

	err = sky2_rx_start(sky2);
	if (err)
		goto err_out;

	/* Enable interrupts from phy/mac for port */
	imask = sky2_read32(hw, B0_IMSK);
	imask |= portirq_msk[port];
	sky2_write32(hw, B0_IMSK, imask);

	sky2_set_multicast(dev);
	return 0;

err_out:
	if (sky2->rx_le) {
		pci_free_consistent(hw->pdev, RX_LE_BYTES,
				    sky2->rx_le, sky2->rx_le_map);
		sky2->rx_le = NULL;
	}
	if (sky2->tx_le) {
		pci_free_consistent(hw->pdev,
				    TX_RING_SIZE * sizeof(struct sky2_tx_le),
				    sky2->tx_le, sky2->tx_le_map);
		sky2->tx_le = NULL;
	}
	kfree(sky2->tx_ring);
	kfree(sky2->rx_ring);

	sky2->tx_ring = NULL;
	sky2->rx_ring = NULL;
	return err;
}

/* Modular subtraction in ring */
static inline int tx_dist(unsigned tail, unsigned head)
{
	return (head - tail) & (TX_RING_SIZE - 1);
}

/* Number of list elements available for next tx */
static inline int tx_avail(const struct sky2_port *sky2)
{
	return sky2->tx_pending - tx_dist(sky2->tx_cons, sky2->tx_prod);
}

/* Estimate of number of transmit list elements required */
static unsigned tx_le_req(const struct sk_buff *skb)
{
	unsigned count;

	count = sizeof(dma_addr_t) / sizeof(u32);
	count += skb_shinfo(skb)->nr_frags * count;

	if (skb_is_gso(skb))
		++count;

	if (skb->ip_summed == CHECKSUM_PARTIAL)
		++count;

	return count;
}

/*
 * Put one packet in ring for transmit.
 * A single packet can generate multiple list elements, and
 * the number of ring elements will probably be less than the number
 * of list elements used.
 */
static int sky2_xmit_frame(struct sk_buff *skb, struct net_device *dev)
{
	struct sky2_port *sky2 = netdev_priv(dev);
	struct sky2_hw *hw = sky2->hw;
	struct sky2_tx_le *le = NULL;
	struct tx_ring_info *re;
	unsigned i, len;
	dma_addr_t mapping;
	u16 mss;
	u8 ctrl;

 	if (unlikely(tx_avail(sky2) < tx_le_req(skb)))
  		return NETDEV_TX_BUSY;

	if (unlikely(netif_msg_tx_queued(sky2)))
		printk(KERN_DEBUG "%s: tx queued, slot %u, len %d\n",
		       dev->name, sky2->tx_prod, skb->len);

	len = skb_headlen(skb);
	mapping = pci_map_single(hw->pdev, skb->data, len, PCI_DMA_TODEVICE);

	/* Send high bits if needed */
	if (sizeof(dma_addr_t) > sizeof(u32)) {
		le = get_tx_le(sky2);
		le->addr = cpu_to_le32(upper_32_bits(mapping));
		le->opcode = OP_ADDR64 | HW_OWNER;
	}

	/* Check for TCP Segmentation Offload */
	mss = skb_shinfo(skb)->gso_size;
	if (mss != 0) {

		if (!(hw->flags & SKY2_HW_NEW_LE))
			mss += ETH_HLEN + ip_hdrlen(skb) + tcp_hdrlen(skb);

  		if (mss != sky2->tx_last_mss) {
  			le = get_tx_le(sky2);
  			le->addr = cpu_to_le32(mss);

			if (hw->flags & SKY2_HW_NEW_LE)
				le->opcode = OP_MSS | HW_OWNER;
			else
				le->opcode = OP_LRGLEN | HW_OWNER;
			sky2->tx_last_mss = mss;
		}
	}

	ctrl = 0;
#ifdef SKY2_VLAN_TAG_USED
	/* Add VLAN tag, can piggyback on LRGLEN or ADDR64 */
	if (sky2->vlgrp && vlan_tx_tag_present(skb)) {
		if (!le) {
			le = get_tx_le(sky2);
			le->addr = 0;
			le->opcode = OP_VLAN|HW_OWNER;
		} else
			le->opcode |= OP_VLAN;
		le->length = cpu_to_be16(vlan_tx_tag_get(skb));
		ctrl |= INS_VLAN;
	}
#endif

	/* Handle TCP checksum offload */
	if (skb->ip_summed == CHECKSUM_PARTIAL) {
		/* On Yukon EX (some versions) encoding change. */
 		if (hw->flags & SKY2_HW_AUTO_TX_SUM)
 			ctrl |= CALSUM;	/* auto checksum */
		else {
			const unsigned offset = skb_transport_offset(skb);
			u32 tcpsum;

			tcpsum = offset << 16;			/* sum start */
			tcpsum |= offset + skb->csum_offset;	/* sum write */

			ctrl |= CALSUM | WR_SUM | INIT_SUM | LOCK_SUM;
			if (ip_hdr(skb)->protocol == IPPROTO_UDP)
				ctrl |= UDPTCP;

			if (tcpsum != sky2->tx_tcpsum) {
				sky2->tx_tcpsum = tcpsum;

				le = get_tx_le(sky2);
				le->addr = cpu_to_le32(tcpsum);
				le->length = 0;	/* initial checksum value */
				le->ctrl = 1;	/* one packet */
				le->opcode = OP_TCPLISW | HW_OWNER;
			}
		}
	}

	le = get_tx_le(sky2);
	le->addr = cpu_to_le32((u32) mapping);
	le->length = cpu_to_le16(len);
	le->ctrl = ctrl;
	le->opcode = mss ? (OP_LARGESEND | HW_OWNER) : (OP_PACKET | HW_OWNER);

	re = tx_le_re(sky2, le);
	re->skb = skb;
	pci_unmap_addr_set(re, mapaddr, mapping);
	pci_unmap_len_set(re, maplen, len);

	for (i = 0; i < skb_shinfo(skb)->nr_frags; i++) {
		const skb_frag_t *frag = &skb_shinfo(skb)->frags[i];

		mapping = pci_map_page(hw->pdev, frag->page, frag->page_offset,
				       frag->size, PCI_DMA_TODEVICE);

		if (sizeof(dma_addr_t) > sizeof(u32)) {
			le = get_tx_le(sky2);
			le->addr = cpu_to_le32(upper_32_bits(mapping));
			le->ctrl = 0;
			le->opcode = OP_ADDR64 | HW_OWNER;
		}

		le = get_tx_le(sky2);
		le->addr = cpu_to_le32((u32) mapping);
		le->length = cpu_to_le16(frag->size);
		le->ctrl = ctrl;
		le->opcode = OP_BUFFER | HW_OWNER;

		re = tx_le_re(sky2, le);
		re->skb = skb;
		pci_unmap_addr_set(re, mapaddr, mapping);
		pci_unmap_len_set(re, maplen, frag->size);
	}

	le->ctrl |= EOP;

	if (tx_avail(sky2) <= MAX_SKB_TX_LE)
		netif_stop_queue(dev);

	sky2_put_idx(hw, txqaddr[sky2->port], sky2->tx_prod);

	dev->trans_start = jiffies;
	return NETDEV_TX_OK;
}

/*
 * Free ring elements from starting at tx_cons until "done"
 *
 * NB: the hardware will tell us about partial completion of multi-part
 *     buffers so make sure not to free skb to early.
 */
static void sky2_tx_complete(struct sky2_port *sky2, u16 done)
{
	struct net_device *dev = sky2->netdev;
	struct pci_dev *pdev = sky2->hw->pdev;
	unsigned idx;

	BUG_ON(done >= TX_RING_SIZE);

	for (idx = sky2->tx_cons; idx != done;
	     idx = RING_NEXT(idx, TX_RING_SIZE)) {
		struct sky2_tx_le *le = sky2->tx_le + idx;
		struct tx_ring_info *re = sky2->tx_ring + idx;

		switch(le->opcode & ~HW_OWNER) {
		case OP_LARGESEND:
		case OP_PACKET:
			pci_unmap_single(pdev,
					 pci_unmap_addr(re, mapaddr),
					 pci_unmap_len(re, maplen),
					 PCI_DMA_TODEVICE);
			break;
		case OP_BUFFER:
			pci_unmap_page(pdev, pci_unmap_addr(re, mapaddr),
				       pci_unmap_len(re, maplen),
				       PCI_DMA_TODEVICE);
			break;
		}

		if (le->ctrl & EOP) {
			if (unlikely(netif_msg_tx_done(sky2)))
				printk(KERN_DEBUG "%s: tx done %u\n",
				       dev->name, idx);

			dev->stats.tx_packets++;
			dev->stats.tx_bytes += re->skb->len;

			dev_kfree_skb_any(re->skb);
			sky2->tx_next = RING_NEXT(idx, TX_RING_SIZE);
		}
	}

	sky2->tx_cons = idx;
	smp_mb();

	if (tx_avail(sky2) > MAX_SKB_TX_LE + 4)
		netif_wake_queue(dev);
}

/* Cleanup all untransmitted buffers, assume transmitter not running */
static void sky2_tx_clean(struct net_device *dev)
{
	struct sky2_port *sky2 = netdev_priv(dev);

	netif_tx_lock_bh(dev);
	sky2_tx_complete(sky2, sky2->tx_prod);
	netif_tx_unlock_bh(dev);
}

/* Network shutdown */
static int sky2_down(struct net_device *dev)
{
	struct sky2_port *sky2 = netdev_priv(dev);
	struct sky2_hw *hw = sky2->hw;
	unsigned port = sky2->port;
	u16 ctrl;
	u32 imask;

	/* Never really got started! */
	if (!sky2->tx_le)
		return 0;

	if (netif_msg_ifdown(sky2))
		printk(KERN_INFO PFX "%s: disabling interface\n", dev->name);

	/* Disable port IRQ */
	imask = sky2_read32(hw, B0_IMSK);
	imask &= ~portirq_msk[port];
	sky2_write32(hw, B0_IMSK, imask);

	synchronize_irq(hw->pdev->irq);

	sky2_gmac_reset(hw, port);

	/* Stop transmitter */
	sky2_write32(hw, Q_ADDR(txqaddr[port], Q_CSR), BMU_STOP);
	sky2_read32(hw, Q_ADDR(txqaddr[port], Q_CSR));

	sky2_write32(hw, RB_ADDR(txqaddr[port], RB_CTRL),
		     RB_RST_SET | RB_DIS_OP_MD);

	ctrl = gma_read16(hw, port, GM_GP_CTRL);
	ctrl &= ~(GM_GPCR_TX_ENA | GM_GPCR_RX_ENA);
	gma_write16(hw, port, GM_GP_CTRL, ctrl);

	/* Make sure no packets are pending */
	napi_synchronize(&hw->napi);

	sky2_write8(hw, SK_REG(port, GPHY_CTRL), GPC_RST_SET);

	/* Workaround shared GMAC reset */
	if (!(hw->chip_id == CHIP_ID_YUKON_XL && hw->chip_rev == 0
	      && port == 0 && hw->dev[1] && netif_running(hw->dev[1])))
		sky2_write8(hw, SK_REG(port, GMAC_CTRL), GMC_RST_SET);

	/* Disable Force Sync bit and Enable Alloc bit */
	sky2_write8(hw, SK_REG(port, TXA_CTRL),
		    TXA_DIS_FSYNC | TXA_DIS_ALLOC | TXA_STOP_RC);

	/* Stop Interval Timer and Limit Counter of Tx Arbiter */
	sky2_write32(hw, SK_REG(port, TXA_ITI_INI), 0L);
	sky2_write32(hw, SK_REG(port, TXA_LIM_INI), 0L);

	/* Reset the PCI FIFO of the async Tx queue */
	sky2_write32(hw, Q_ADDR(txqaddr[port], Q_CSR),
		     BMU_RST_SET | BMU_FIFO_RST);

	/* Reset the Tx prefetch units */
	sky2_write32(hw, Y2_QADDR(txqaddr[port], PREF_UNIT_CTRL),
		     PREF_UNIT_RST_SET);

	sky2_write32(hw, RB_ADDR(txqaddr[port], RB_CTRL), RB_RST_SET);

	sky2_rx_stop(sky2);

	sky2_write8(hw, SK_REG(port, RX_GMF_CTRL_T), GMF_RST_SET);
	sky2_write8(hw, SK_REG(port, TX_GMF_CTRL_T), GMF_RST_SET);

	sky2_phy_power_down(hw, port);

	/* turn off LED's */
	sky2_write16(hw, B0_Y2LED, LED_STAT_OFF);

	sky2_tx_clean(dev);
	sky2_rx_clean(sky2);

	pci_free_consistent(hw->pdev, RX_LE_BYTES,
			    sky2->rx_le, sky2->rx_le_map);
	kfree(sky2->rx_ring);

	pci_free_consistent(hw->pdev,
			    TX_RING_SIZE * sizeof(struct sky2_tx_le),
			    sky2->tx_le, sky2->tx_le_map);
	kfree(sky2->tx_ring);

	sky2->tx_le = NULL;
	sky2->rx_le = NULL;

	sky2->rx_ring = NULL;
	sky2->tx_ring = NULL;

	return 0;
}

static u16 sky2_phy_speed(const struct sky2_hw *hw, u16 aux)
{
	if (hw->flags & SKY2_HW_FIBRE_PHY)
		return SPEED_1000;

	if (!(hw->flags & SKY2_HW_GIGABIT)) {
		if (aux & PHY_M_PS_SPEED_100)
			return SPEED_100;
		else
			return SPEED_10;
	}

	switch (aux & PHY_M_PS_SPEED_MSK) {
	case PHY_M_PS_SPEED_1000:
		return SPEED_1000;
	case PHY_M_PS_SPEED_100:
		return SPEED_100;
	default:
		return SPEED_10;
	}
}

static void sky2_link_up(struct sky2_port *sky2)
{
	struct sky2_hw *hw = sky2->hw;
	unsigned port = sky2->port;
	u16 reg;
	static const char *fc_name[] = {
		[FC_NONE]	= "none",
		[FC_TX]		= "tx",
		[FC_RX]		= "rx",
		[FC_BOTH]	= "both",
	};

	/* enable Rx/Tx */
	reg = gma_read16(hw, port, GM_GP_CTRL);
	reg |= GM_GPCR_RX_ENA | GM_GPCR_TX_ENA;
	gma_write16(hw, port, GM_GP_CTRL, reg);

	gm_phy_write(hw, port, PHY_MARV_INT_MASK, PHY_M_DEF_MSK);

	netif_carrier_on(sky2->netdev);

	mod_timer(&hw->watchdog_timer, jiffies + 1);

	/* Turn on link LED */
	sky2_write8(hw, SK_REG(port, LNK_LED_REG),
		    LINKLED_ON | LINKLED_BLINK_OFF | LINKLED_LINKSYNC_OFF);

	if (netif_msg_link(sky2))
		printk(KERN_INFO PFX
		       "%s: Link is up at %d Mbps, %s duplex, flow control %s\n",
		       sky2->netdev->name, sky2->speed,
		       sky2->duplex == DUPLEX_FULL ? "full" : "half",
		       fc_name[sky2->flow_status]);
}

static void sky2_link_down(struct sky2_port *sky2)
{
	struct sky2_hw *hw = sky2->hw;
	unsigned port = sky2->port;
	u16 reg;

	gm_phy_write(hw, port, PHY_MARV_INT_MASK, 0);

	reg = gma_read16(hw, port, GM_GP_CTRL);
	reg &= ~(GM_GPCR_RX_ENA | GM_GPCR_TX_ENA);
	gma_write16(hw, port, GM_GP_CTRL, reg);

	netif_carrier_off(sky2->netdev);

	/* Turn on link LED */
	sky2_write8(hw, SK_REG(port, LNK_LED_REG), LINKLED_OFF);

	if (netif_msg_link(sky2))
		printk(KERN_INFO PFX "%s: Link is down.\n", sky2->netdev->name);

	sky2_phy_init(hw, port);
}

static enum flow_control sky2_flow(int rx, int tx)
{
	if (rx)
		return tx ? FC_BOTH : FC_RX;
	else
		return tx ? FC_TX : FC_NONE;
}

static int sky2_autoneg_done(struct sky2_port *sky2, u16 aux)
{
	struct sky2_hw *hw = sky2->hw;
	unsigned port = sky2->port;
	u16 advert, lpa;

	advert = gm_phy_read(hw, port, PHY_MARV_AUNE_ADV);
	lpa = gm_phy_read(hw, port, PHY_MARV_AUNE_LP);
	if (lpa & PHY_M_AN_RF) {
		printk(KERN_ERR PFX "%s: remote fault", sky2->netdev->name);
		return -1;
	}

	if (!(aux & PHY_M_PS_SPDUP_RES)) {
		printk(KERN_ERR PFX "%s: speed/duplex mismatch",
		       sky2->netdev->name);
		return -1;
	}

	sky2->speed = sky2_phy_speed(hw, aux);
	sky2->duplex = (aux & PHY_M_PS_FULL_DUP) ? DUPLEX_FULL : DUPLEX_HALF;

	/* Since the pause result bits seem to in different positions on
	 * different chips. look at registers.
	 */
	if (hw->flags & SKY2_HW_FIBRE_PHY) {
		/* Shift for bits in fiber PHY */
		advert &= ~(ADVERTISE_PAUSE_CAP|ADVERTISE_PAUSE_ASYM);
		lpa &= ~(LPA_PAUSE_CAP|LPA_PAUSE_ASYM);

		if (advert & ADVERTISE_1000XPAUSE)
			advert |= ADVERTISE_PAUSE_CAP;
		if (advert & ADVERTISE_1000XPSE_ASYM)
			advert |= ADVERTISE_PAUSE_ASYM;
		if (lpa & LPA_1000XPAUSE)
			lpa |= LPA_PAUSE_CAP;
		if (lpa & LPA_1000XPAUSE_ASYM)
			lpa |= LPA_PAUSE_ASYM;
	}

	sky2->flow_status = FC_NONE;
	if (advert & ADVERTISE_PAUSE_CAP) {
		if (lpa & LPA_PAUSE_CAP)
			sky2->flow_status = FC_BOTH;
		else if (advert & ADVERTISE_PAUSE_ASYM)
			sky2->flow_status = FC_RX;
	} else if (advert & ADVERTISE_PAUSE_ASYM) {
		if ((lpa & LPA_PAUSE_CAP) && (lpa & LPA_PAUSE_ASYM))
			sky2->flow_status = FC_TX;
	}

	if (sky2->duplex == DUPLEX_HALF && sky2->speed < SPEED_1000
	    && !(hw->chip_id == CHIP_ID_YUKON_EC_U || hw->chip_id == CHIP_ID_YUKON_EX))
		sky2->flow_status = FC_NONE;

	if (sky2->flow_status & FC_TX)
		sky2_write8(hw, SK_REG(port, GMAC_CTRL), GMC_PAUSE_ON);
	else
		sky2_write8(hw, SK_REG(port, GMAC_CTRL), GMC_PAUSE_OFF);

	return 0;
}

/* Interrupt from PHY */
static void sky2_phy_intr(struct sky2_hw *hw, unsigned port)
{
	struct net_device *dev = hw->dev[port];
	struct sky2_port *sky2 = netdev_priv(dev);
	u16 istatus, phystat;

	if (!netif_running(dev))
		return;

	spin_lock(&sky2->phy_lock);
	istatus = gm_phy_read(hw, port, PHY_MARV_INT_STAT);
	phystat = gm_phy_read(hw, port, PHY_MARV_PHY_STAT);

	if (netif_msg_intr(sky2))
		printk(KERN_INFO PFX "%s: phy interrupt status 0x%x 0x%x\n",
		       sky2->netdev->name, istatus, phystat);

	if (sky2->autoneg == AUTONEG_ENABLE && (istatus & PHY_M_IS_AN_COMPL)) {
		if (sky2_autoneg_done(sky2, phystat) == 0)
			sky2_link_up(sky2);
		goto out;
	}

	if (istatus & PHY_M_IS_LSP_CHANGE)
		sky2->speed = sky2_phy_speed(hw, phystat);

	if (istatus & PHY_M_IS_DUP_CHANGE)
		sky2->duplex =
		    (phystat & PHY_M_PS_FULL_DUP) ? DUPLEX_FULL : DUPLEX_HALF;

	if (istatus & PHY_M_IS_LST_CHANGE) {
		if (phystat & PHY_M_PS_LINK_UP)
			sky2_link_up(sky2);
		else
			sky2_link_down(sky2);
	}
out:
	spin_unlock(&sky2->phy_lock);
}

/* Transmit timeout is only called if we are running, carrier is up
 * and tx queue is full (stopped).
 */
static void sky2_tx_timeout(struct net_device *dev)
{
	struct sky2_port *sky2 = netdev_priv(dev);
	struct sky2_hw *hw = sky2->hw;

	if (netif_msg_timer(sky2))
		printk(KERN_ERR PFX "%s: tx timeout\n", dev->name);

	printk(KERN_DEBUG PFX "%s: transmit ring %u .. %u report=%u done=%u\n",
	       dev->name, sky2->tx_cons, sky2->tx_prod,
	       sky2_read16(hw, sky2->port == 0 ? STAT_TXA1_RIDX : STAT_TXA2_RIDX),
	       sky2_read16(hw, Q_ADDR(txqaddr[sky2->port], Q_DONE)));

	/* can't restart safely under softirq */
	schedule_work(&hw->restart_work);
}

static int sky2_change_mtu(struct net_device *dev, int new_mtu)
{
	struct sky2_port *sky2 = netdev_priv(dev);
	struct sky2_hw *hw = sky2->hw;
	unsigned port = sky2->port;
	int err;
	u16 ctl, mode;
	u32 imask;

	if (new_mtu < ETH_ZLEN || new_mtu > ETH_JUMBO_MTU)
		return -EINVAL;

	if (new_mtu > ETH_DATA_LEN &&
	    (hw->chip_id == CHIP_ID_YUKON_FE ||
	     hw->chip_id == CHIP_ID_YUKON_FE_P))
		return -EINVAL;

	if (!netif_running(dev)) {
		dev->mtu = new_mtu;
		return 0;
	}

	imask = sky2_read32(hw, B0_IMSK);
	sky2_write32(hw, B0_IMSK, 0);

	dev->trans_start = jiffies;	/* prevent tx timeout */
	netif_stop_queue(dev);
	napi_disable(&hw->napi);

	synchronize_irq(hw->pdev->irq);

	if (!(hw->flags & SKY2_HW_RAM_BUFFER))
		sky2_set_tx_stfwd(hw, port);

	ctl = gma_read16(hw, port, GM_GP_CTRL);
	gma_write16(hw, port, GM_GP_CTRL, ctl & ~GM_GPCR_RX_ENA);
	sky2_rx_stop(sky2);
	sky2_rx_clean(sky2);

	dev->mtu = new_mtu;

	mode = DATA_BLIND_VAL(DATA_BLIND_DEF) |
		GM_SMOD_VLAN_ENA | IPG_DATA_VAL(IPG_DATA_DEF);

	if (dev->mtu > ETH_DATA_LEN)
		mode |= GM_SMOD_JUMBO_ENA;

	gma_write16(hw, port, GM_SERIAL_MODE, mode);

	sky2_write8(hw, RB_ADDR(rxqaddr[port], RB_CTRL), RB_ENA_OP_MD);

	err = sky2_rx_start(sky2);
	sky2_write32(hw, B0_IMSK, imask);

	sky2_read32(hw, B0_Y2_SP_LISR);
	napi_enable(&hw->napi);

	if (err)
		dev_close(dev);
	else {
		gma_write16(hw, port, GM_GP_CTRL, ctl);

		netif_wake_queue(dev);
	}

	return err;
}

/* For small just reuse existing skb for next receive */
static struct sk_buff *receive_copy(struct sky2_port *sky2,
				    const struct rx_ring_info *re,
				    unsigned length)
{
	struct sk_buff *skb;

	skb = netdev_alloc_skb(sky2->netdev, length + 2);
	if (likely(skb)) {
		skb_reserve(skb, 2);
		pci_dma_sync_single_for_cpu(sky2->hw->pdev, re->data_addr,
					    length, PCI_DMA_FROMDEVICE);
		skb_copy_from_linear_data(re->skb, skb->data, length);
		skb->ip_summed = re->skb->ip_summed;
		skb->csum = re->skb->csum;
		pci_dma_sync_single_for_device(sky2->hw->pdev, re->data_addr,
					       length, PCI_DMA_FROMDEVICE);
		re->skb->ip_summed = CHECKSUM_NONE;
		skb_put(skb, length);
	}
	return skb;
}

/* Adjust length of skb with fragments to match received data */
static void skb_put_frags(struct sky2_port *sky2, struct sk_buff *skb,
			  unsigned int hdr_space, unsigned int length)
{
	int i, num_frags;
	unsigned int size;

	/* put header into skb */
	size = min(length, hdr_space);
	skb->tail += size;
	skb->len += size;
	length -= size;

	num_frags = skb_shinfo(skb)->nr_frags;
	for (i = 0; i < num_frags; i++) {
		skb_frag_t *frag = &skb_shinfo(skb)->frags[i];

		if (length == 0) {
			/* don't need this page */
			netdev_free_page(sky2->netdev, frag->page);
			--skb_shinfo(skb)->nr_frags;
		} else {
			size = min(length, (unsigned) PAGE_SIZE);
			skb_add_rx_frag(skb, i, frag->page, 0, size);
			length -= size;
		}
	}
}

/* Normal packet - take skb from ring element and put in a new one  */
static struct sk_buff *receive_new(struct sky2_port *sky2,
				   struct rx_ring_info *re,
				   unsigned int length)
{
	struct sk_buff *skb, *nskb;
	unsigned hdr_space = sky2->rx_data_size;

	/* Don't be tricky about reusing pages (yet) */
	nskb = sky2_rx_alloc(sky2);
	if (unlikely(!nskb))
		return NULL;

	skb = re->skb;
	sky2_rx_unmap_skb(sky2->hw->pdev, re);

	prefetch(skb->data);
	re->skb = nskb;
	sky2_rx_map_skb(sky2->hw->pdev, re, hdr_space);

	if (skb_shinfo(skb)->nr_frags)
		skb_put_frags(sky2, skb, hdr_space, length);
	else
		skb_put(skb, length);
	return skb;
}

/*
 * Receive one packet.
 * For larger packets, get new buffer.
 */
static struct sk_buff *sky2_receive(struct net_device *dev,
				    u16 length, u32 status)
{
 	struct sky2_port *sky2 = netdev_priv(dev);
	struct rx_ring_info *re = sky2->rx_ring + sky2->rx_next;
	struct sk_buff *skb = NULL;
	u16 count = (status & GMR_FS_LEN) >> 16;

#ifdef SKY2_VLAN_TAG_USED
	/* Account for vlan tag */
	if (sky2->vlgrp && (status & GMR_FS_VLAN))
		count -= VLAN_HLEN;
#endif

	if (unlikely(netif_msg_rx_status(sky2)))
		printk(KERN_DEBUG PFX "%s: rx slot %u status 0x%x len %d\n",
		       dev->name, sky2->rx_next, status, length);

	sky2->rx_next = (sky2->rx_next + 1) % sky2->rx_pending;
	prefetch(sky2->rx_ring + sky2->rx_next);

	/* This chip has hardware problems that generates bogus status.
	 * So do only marginal checking and expect higher level protocols
	 * to handle crap frames.
	 */
	if (sky2->hw->chip_id == CHIP_ID_YUKON_FE_P &&
	    sky2->hw->chip_rev == CHIP_REV_YU_FE2_A0 &&
	    length != count)
		goto okay;

	if (status & GMR_FS_ANY_ERR)
		goto error;

	if (!(status & GMR_FS_RX_OK))
		goto resubmit;

	/* if length reported by DMA does not match PHY, packet was truncated */
	if (length != count)
		goto len_error;

okay:
	if (length < copybreak)
		skb = receive_copy(sky2, re, length);
	else
		skb = receive_new(sky2, re, length);
resubmit:
	sky2_rx_submit(sky2, re);

	return skb;

len_error:
	/* Truncation of overlength packets
	   causes PHY length to not match MAC length */
	++dev->stats.rx_length_errors;
	if (netif_msg_rx_err(sky2) && net_ratelimit())
		pr_info(PFX "%s: rx length error: status %#x length %d\n",
			dev->name, status, length);
	goto resubmit;

error:
	++dev->stats.rx_errors;
	if (status & GMR_FS_RX_FF_OV) {
		dev->stats.rx_over_errors++;
		goto resubmit;
	}

	if (netif_msg_rx_err(sky2) && net_ratelimit())
		printk(KERN_INFO PFX "%s: rx error, status 0x%x length %d\n",
		       dev->name, status, length);

	if (status & (GMR_FS_LONG_ERR | GMR_FS_UN_SIZE))
		dev->stats.rx_length_errors++;
	if (status & GMR_FS_FRAGMENT)
		dev->stats.rx_frame_errors++;
	if (status & GMR_FS_CRC_ERR)
		dev->stats.rx_crc_errors++;

	goto resubmit;
}

/* Transmit complete */
static inline void sky2_tx_done(struct net_device *dev, u16 last)
{
	struct sky2_port *sky2 = netdev_priv(dev);

	if (netif_running(dev)) {
		netif_tx_lock(dev);
		sky2_tx_complete(sky2, last);
		netif_tx_unlock(dev);
	}
}

/* Process status response ring */
static int sky2_status_intr(struct sky2_hw *hw, int to_do, u16 idx)
{
	int work_done = 0;
	unsigned rx[2] = { 0, 0 };

	rmb();
	do {
		struct sky2_port *sky2;
		struct sky2_status_le *le  = hw->st_le + hw->st_idx;
		unsigned port;
		struct net_device *dev;
		struct sk_buff *skb;
		u32 status;
		u16 length;
		u8 opcode = le->opcode;

		if (!(opcode & HW_OWNER))
			break;

		hw->st_idx = RING_NEXT(hw->st_idx, STATUS_RING_SIZE);

		port = le->css & CSS_LINK_BIT;
		dev = hw->dev[port];
		sky2 = netdev_priv(dev);
		length = le16_to_cpu(le->length);
		status = le32_to_cpu(le->status);

		le->opcode = 0;
		switch (opcode & ~HW_OWNER) {
		case OP_RXSTAT:
			++rx[port];
			skb = sky2_receive(dev, length, status);
			if (unlikely(!skb)) {
				dev->stats.rx_dropped++;
				break;
			}

			/* This chip reports checksum status differently */
			if (hw->flags & SKY2_HW_NEW_LE) {
				if (sky2->rx_csum &&
				    (le->css & (CSS_ISIPV4 | CSS_ISIPV6)) &&
				    (le->css & CSS_TCPUDPCSOK))
					skb->ip_summed = CHECKSUM_UNNECESSARY;
				else
					skb->ip_summed = CHECKSUM_NONE;
			}

			skb->protocol = eth_type_trans(skb, dev);
			dev->stats.rx_packets++;
			dev->stats.rx_bytes += skb->len;
			dev->last_rx = jiffies;

#ifdef SKY2_VLAN_TAG_USED
			if (sky2->vlgrp && (status & GMR_FS_VLAN)) {
				vlan_hwaccel_receive_skb(skb,
							 sky2->vlgrp,
							 be16_to_cpu(sky2->rx_tag));
			} else
#endif
				netif_receive_skb(skb);

			/* Stop after net poll weight */
			if (++work_done >= to_do)
				goto exit_loop;
			break;

#ifdef SKY2_VLAN_TAG_USED
		case OP_RXVLAN:
			sky2->rx_tag = length;
			break;

		case OP_RXCHKSVLAN:
			sky2->rx_tag = length;
			/* fall through */
#endif
		case OP_RXCHKS:
			if (!sky2->rx_csum)
				break;

			/* If this happens then driver assuming wrong format */
			if (unlikely(hw->flags & SKY2_HW_NEW_LE)) {
				if (net_ratelimit())
					printk(KERN_NOTICE "%s: unexpected"
					       " checksum status\n",
					       dev->name);
				break;
			}

			/* Both checksum counters are programmed to start at
			 * the same offset, so unless there is a problem they
			 * should match. This failure is an early indication that
			 * hardware receive checksumming won't work.
			 */
			if (likely(status >> 16 == (status & 0xffff))) {
				skb = sky2->rx_ring[sky2->rx_next].skb;
				skb->ip_summed = CHECKSUM_COMPLETE;
				skb->csum = status & 0xffff;
			} else {
				printk(KERN_NOTICE PFX "%s: hardware receive "
				       "checksum problem (status = %#x)\n",
				       dev->name, status);
				sky2->rx_csum = 0;
				sky2_write32(sky2->hw,
					     Q_ADDR(rxqaddr[port], Q_CSR),
					     BMU_DIS_RX_CHKSUM);
			}
			break;

		case OP_TXINDEXLE:
			/* TX index reports status for both ports */
			BUILD_BUG_ON(TX_RING_SIZE > 0x1000);
			sky2_tx_done(hw->dev[0], status & 0xfff);
			if (hw->dev[1])
				sky2_tx_done(hw->dev[1],
				     ((status >> 24) & 0xff)
					     | (u16)(length & 0xf) << 8);
			break;

		default:
			if (net_ratelimit())
				printk(KERN_WARNING PFX
				       "unknown status opcode 0x%x\n", opcode);
		}
	} while (hw->st_idx != idx);

	/* Fully processed status ring so clear irq */
	sky2_write32(hw, STAT_CTRL, SC_STAT_CLR_IRQ);

exit_loop:
	if (rx[0])
		sky2_rx_update(netdev_priv(hw->dev[0]), Q_R1);

	if (rx[1])
		sky2_rx_update(netdev_priv(hw->dev[1]), Q_R2);

	return work_done;
}

static void sky2_hw_error(struct sky2_hw *hw, unsigned port, u32 status)
{
	struct net_device *dev = hw->dev[port];

	if (net_ratelimit())
		printk(KERN_INFO PFX "%s: hw error interrupt status 0x%x\n",
		       dev->name, status);

	if (status & Y2_IS_PAR_RD1) {
		if (net_ratelimit())
			printk(KERN_ERR PFX "%s: ram data read parity error\n",
			       dev->name);
		/* Clear IRQ */
		sky2_write16(hw, RAM_BUFFER(port, B3_RI_CTRL), RI_CLR_RD_PERR);
	}

	if (status & Y2_IS_PAR_WR1) {
		if (net_ratelimit())
			printk(KERN_ERR PFX "%s: ram data write parity error\n",
			       dev->name);

		sky2_write16(hw, RAM_BUFFER(port, B3_RI_CTRL), RI_CLR_WR_PERR);
	}

	if (status & Y2_IS_PAR_MAC1) {
		if (net_ratelimit())
			printk(KERN_ERR PFX "%s: MAC parity error\n", dev->name);
		sky2_write8(hw, SK_REG(port, TX_GMF_CTRL_T), GMF_CLI_TX_PE);
	}

	if (status & Y2_IS_PAR_RX1) {
		if (net_ratelimit())
			printk(KERN_ERR PFX "%s: RX parity error\n", dev->name);
		sky2_write32(hw, Q_ADDR(rxqaddr[port], Q_CSR), BMU_CLR_IRQ_PAR);
	}

	if (status & Y2_IS_TCP_TXA1) {
		if (net_ratelimit())
			printk(KERN_ERR PFX "%s: TCP segmentation error\n",
			       dev->name);
		sky2_write32(hw, Q_ADDR(txqaddr[port], Q_CSR), BMU_CLR_IRQ_TCP);
	}
}

static void sky2_hw_intr(struct sky2_hw *hw)
{
	struct pci_dev *pdev = hw->pdev;
	u32 status = sky2_read32(hw, B0_HWE_ISRC);
	u32 hwmsk = sky2_read32(hw, B0_HWE_IMSK);

	status &= hwmsk;

	if (status & Y2_IS_TIST_OV)
		sky2_write8(hw, GMAC_TI_ST_CTRL, GMT_ST_CLR_IRQ);

	if (status & (Y2_IS_MST_ERR | Y2_IS_IRQ_STAT)) {
		u16 pci_err;

		sky2_write8(hw, B2_TST_CTRL1, TST_CFG_WRITE_ON);
		pci_err = sky2_pci_read16(hw, PCI_STATUS);
		if (net_ratelimit())
			dev_err(&pdev->dev, "PCI hardware error (0x%x)\n",
			        pci_err);

		sky2_pci_write16(hw, PCI_STATUS,
				      pci_err | PCI_STATUS_ERROR_BITS);
		sky2_write8(hw, B2_TST_CTRL1, TST_CFG_WRITE_OFF);
	}

	if (status & Y2_IS_PCI_EXP) {
		/* PCI-Express uncorrectable Error occurred */
		u32 err;

		sky2_write8(hw, B2_TST_CTRL1, TST_CFG_WRITE_ON);
		err = sky2_read32(hw, Y2_CFG_AER + PCI_ERR_UNCOR_STATUS);
		sky2_write32(hw, Y2_CFG_AER + PCI_ERR_UNCOR_STATUS,
			     0xfffffffful);
		if (net_ratelimit())
			dev_err(&pdev->dev, "PCI Express error (0x%x)\n", err);

		sky2_read32(hw, Y2_CFG_AER + PCI_ERR_UNCOR_STATUS);
		sky2_write8(hw, B2_TST_CTRL1, TST_CFG_WRITE_OFF);
	}

	if (status & Y2_HWE_L1_MASK)
		sky2_hw_error(hw, 0, status);
	status >>= 8;
	if (status & Y2_HWE_L1_MASK)
		sky2_hw_error(hw, 1, status);
}

static void sky2_mac_intr(struct sky2_hw *hw, unsigned port)
{
	struct net_device *dev = hw->dev[port];
	struct sky2_port *sky2 = netdev_priv(dev);
	u8 status = sky2_read8(hw, SK_REG(port, GMAC_IRQ_SRC));

	if (netif_msg_intr(sky2))
		printk(KERN_INFO PFX "%s: mac interrupt status 0x%x\n",
		       dev->name, status);

	if (status & GM_IS_RX_CO_OV)
		gma_read16(hw, port, GM_RX_IRQ_SRC);

	if (status & GM_IS_TX_CO_OV)
		gma_read16(hw, port, GM_TX_IRQ_SRC);

	if (status & GM_IS_RX_FF_OR) {
		++dev->stats.rx_fifo_errors;
		sky2_write8(hw, SK_REG(port, RX_GMF_CTRL_T), GMF_CLI_RX_FO);
	}

	if (status & GM_IS_TX_FF_UR) {
		++dev->stats.tx_fifo_errors;
		sky2_write8(hw, SK_REG(port, TX_GMF_CTRL_T), GMF_CLI_TX_FU);
	}
}

/* This should never happen it is a bug. */
static void sky2_le_error(struct sky2_hw *hw, unsigned port,
			  u16 q, unsigned ring_size)
{
	struct net_device *dev = hw->dev[port];
	struct sky2_port *sky2 = netdev_priv(dev);
	unsigned idx;
	const u64 *le = (q == Q_R1 || q == Q_R2)
		? (u64 *) sky2->rx_le : (u64 *) sky2->tx_le;

	idx = sky2_read16(hw, Y2_QADDR(q, PREF_UNIT_GET_IDX));
	printk(KERN_ERR PFX "%s: descriptor error q=%#x get=%u [%llx] put=%u\n",
	       dev->name, (unsigned) q, idx, (unsigned long long) le[idx],
	       (unsigned) sky2_read16(hw, Y2_QADDR(q, PREF_UNIT_PUT_IDX)));

	sky2_write32(hw, Q_ADDR(q, Q_CSR), BMU_CLR_IRQ_CHK);
}

static int sky2_rx_hung(struct net_device *dev)
{
	struct sky2_port *sky2 = netdev_priv(dev);
	struct sky2_hw *hw = sky2->hw;
	unsigned port = sky2->port;
	unsigned rxq = rxqaddr[port];
	u32 mac_rp = sky2_read32(hw, SK_REG(port, RX_GMF_RP));
	u8 mac_lev = sky2_read8(hw, SK_REG(port, RX_GMF_RLEV));
	u8 fifo_rp = sky2_read8(hw, Q_ADDR(rxq, Q_RP));
	u8 fifo_lev = sky2_read8(hw, Q_ADDR(rxq, Q_RL));

	/* If idle and MAC or PCI is stuck */
	if (sky2->check.last == dev->last_rx &&
	    ((mac_rp == sky2->check.mac_rp &&
	      mac_lev != 0 && mac_lev >= sky2->check.mac_lev) ||
	     /* Check if the PCI RX hang */
	     (fifo_rp == sky2->check.fifo_rp &&
	      fifo_lev != 0 && fifo_lev >= sky2->check.fifo_lev))) {
		printk(KERN_DEBUG PFX "%s: hung mac %d:%d fifo %d (%d:%d)\n",
		       dev->name, mac_lev, mac_rp, fifo_lev, fifo_rp,
		       sky2_read8(hw, Q_ADDR(rxq, Q_WP)));
		return 1;
	} else {
		sky2->check.last = dev->last_rx;
		sky2->check.mac_rp = mac_rp;
		sky2->check.mac_lev = mac_lev;
		sky2->check.fifo_rp = fifo_rp;
		sky2->check.fifo_lev = fifo_lev;
		return 0;
	}
}

static void sky2_watchdog(unsigned long arg)
{
	struct sky2_hw *hw = (struct sky2_hw *) arg;

	/* Check for lost IRQ once a second */
	if (sky2_read32(hw, B0_ISRC)) {
		napi_schedule(&hw->napi);
	} else {
		int i, active = 0;

		for (i = 0; i < hw->ports; i++) {
			struct net_device *dev = hw->dev[i];
			if (!netif_running(dev))
				continue;
			++active;

			/* For chips with Rx FIFO, check if stuck */
			if ((hw->flags & SKY2_HW_RAM_BUFFER) &&
			     sky2_rx_hung(dev)) {
				pr_info(PFX "%s: receiver hang detected\n",
					dev->name);
				schedule_work(&hw->restart_work);
				return;
			}
		}

		if (active == 0)
			return;
	}

	mod_timer(&hw->watchdog_timer, round_jiffies(jiffies + HZ));
}

/* Hardware/software error handling */
static void sky2_err_intr(struct sky2_hw *hw, u32 status)
{
	if (net_ratelimit())
		dev_warn(&hw->pdev->dev, "error interrupt status=%#x\n", status);

	if (status & Y2_IS_HW_ERR)
		sky2_hw_intr(hw);

	if (status & Y2_IS_IRQ_MAC1)
		sky2_mac_intr(hw, 0);

	if (status & Y2_IS_IRQ_MAC2)
		sky2_mac_intr(hw, 1);

	if (status & Y2_IS_CHK_RX1)
		sky2_le_error(hw, 0, Q_R1, RX_LE_SIZE);

	if (status & Y2_IS_CHK_RX2)
		sky2_le_error(hw, 1, Q_R2, RX_LE_SIZE);

	if (status & Y2_IS_CHK_TXA1)
		sky2_le_error(hw, 0, Q_XA1, TX_RING_SIZE);

	if (status & Y2_IS_CHK_TXA2)
		sky2_le_error(hw, 1, Q_XA2, TX_RING_SIZE);
}

static int sky2_poll(struct napi_struct *napi, int work_limit)
{
	struct sky2_hw *hw = container_of(napi, struct sky2_hw, napi);
	u32 status = sky2_read32(hw, B0_Y2_SP_EISR);
	int work_done = 0;
	u16 idx;

	if (unlikely(status & Y2_IS_ERROR))
		sky2_err_intr(hw, status);

	if (status & Y2_IS_IRQ_PHY1)
		sky2_phy_intr(hw, 0);

	if (status & Y2_IS_IRQ_PHY2)
		sky2_phy_intr(hw, 1);

	while ((idx = sky2_read16(hw, STAT_PUT_IDX)) != hw->st_idx) {
		work_done += sky2_status_intr(hw, work_limit - work_done, idx);

		if (work_done >= work_limit)
			goto done;
	}

	/* Bug/Errata workaround?
	 * Need to kick the TX irq moderation timer.
	 */
	if (sky2_read8(hw, STAT_TX_TIMER_CTRL) == TIM_START) {
		sky2_write8(hw, STAT_TX_TIMER_CTRL, TIM_STOP);
		sky2_write8(hw, STAT_TX_TIMER_CTRL, TIM_START);
	}
	napi_complete(napi);
	sky2_read32(hw, B0_Y2_SP_LISR);
done:

	return work_done;
}

static irqreturn_t sky2_intr(int irq, void *dev_id)
{
	struct sky2_hw *hw = dev_id;
	u32 status;

	/* Reading this mask interrupts as side effect */
	status = sky2_read32(hw, B0_Y2_SP_ISRC2);
	if (status == 0 || status == ~0)
		return IRQ_NONE;

	prefetch(&hw->st_le[hw->st_idx]);

	napi_schedule(&hw->napi);

	return IRQ_HANDLED;
}

#ifdef CONFIG_NET_POLL_CONTROLLER
static void sky2_netpoll(struct net_device *dev)
{
	struct sky2_port *sky2 = netdev_priv(dev);

	napi_schedule(&sky2->hw->napi);
}
#endif

/* Chip internal frequency for clock calculations */
static u32 sky2_mhz(const struct sky2_hw *hw)
{
	switch (hw->chip_id) {
	case CHIP_ID_YUKON_EC:
	case CHIP_ID_YUKON_EC_U:
	case CHIP_ID_YUKON_EX:
	case CHIP_ID_YUKON_SUPR:
	case CHIP_ID_YUKON_UL_2:
		return 125;

	case CHIP_ID_YUKON_FE:
		return 100;

	case CHIP_ID_YUKON_FE_P:
		return 50;

	case CHIP_ID_YUKON_XL:
		return 156;

	default:
		BUG();
	}
}

static inline u32 sky2_us2clk(const struct sky2_hw *hw, u32 us)
{
	return sky2_mhz(hw) * us;
}

static inline u32 sky2_clk2us(const struct sky2_hw *hw, u32 clk)
{
	return clk / sky2_mhz(hw);
}


static int __devinit sky2_init(struct sky2_hw *hw)
{
	u8 t8;

	/* Enable all clocks and check for bad PCI access */
	sky2_pci_write32(hw, PCI_DEV_REG3, 0);

	sky2_write8(hw, B0_CTST, CS_RST_CLR);

	hw->chip_id = sky2_read8(hw, B2_CHIP_ID);
	hw->chip_rev = (sky2_read8(hw, B2_MAC_CFG) & CFG_CHIP_R_MSK) >> 4;

	switch(hw->chip_id) {
	case CHIP_ID_YUKON_XL:
		hw->flags = SKY2_HW_GIGABIT | SKY2_HW_NEWER_PHY;
		break;

	case CHIP_ID_YUKON_EC_U:
		hw->flags = SKY2_HW_GIGABIT
			| SKY2_HW_NEWER_PHY
			| SKY2_HW_ADV_POWER_CTL;
		break;

	case CHIP_ID_YUKON_EX:
		hw->flags = SKY2_HW_GIGABIT
			| SKY2_HW_NEWER_PHY
			| SKY2_HW_NEW_LE
			| SKY2_HW_ADV_POWER_CTL;

		/* New transmit checksum */
		if (hw->chip_rev != CHIP_REV_YU_EX_B0)
			hw->flags |= SKY2_HW_AUTO_TX_SUM;
		break;

	case CHIP_ID_YUKON_EC:
		/* This rev is really old, and requires untested workarounds */
		if (hw->chip_rev == CHIP_REV_YU_EC_A1) {
			dev_err(&hw->pdev->dev, "unsupported revision Yukon-EC rev A1\n");
			return -EOPNOTSUPP;
		}
		hw->flags = SKY2_HW_GIGABIT;
		break;

	case CHIP_ID_YUKON_FE:
		break;

	case CHIP_ID_YUKON_FE_P:
		hw->flags = SKY2_HW_NEWER_PHY
			| SKY2_HW_NEW_LE
			| SKY2_HW_AUTO_TX_SUM
			| SKY2_HW_ADV_POWER_CTL;
		break;

	case CHIP_ID_YUKON_SUPR:
		hw->flags = SKY2_HW_GIGABIT
			| SKY2_HW_NEWER_PHY
			| SKY2_HW_NEW_LE
			| SKY2_HW_AUTO_TX_SUM
			| SKY2_HW_ADV_POWER_CTL;
		break;

	case CHIP_ID_YUKON_UL_2:
		hw->flags = SKY2_HW_GIGABIT
			| SKY2_HW_ADV_POWER_CTL;
		break;

	default:
		dev_err(&hw->pdev->dev, "unsupported chip type 0x%x\n",
			hw->chip_id);
		return -EOPNOTSUPP;
	}

	hw->pmd_type = sky2_read8(hw, B2_PMD_TYP);
	if (hw->pmd_type == 'L' || hw->pmd_type == 'S' || hw->pmd_type == 'P')
		hw->flags |= SKY2_HW_FIBRE_PHY;

	hw->ports = 1;
	t8 = sky2_read8(hw, B2_Y2_HW_RES);
	if ((t8 & CFG_DUAL_MAC_MSK) == CFG_DUAL_MAC_MSK) {
		if (!(sky2_read8(hw, B2_Y2_CLK_GATE) & Y2_STATUS_LNK2_INAC))
			++hw->ports;
	}

	return 0;
}

static void sky2_reset(struct sky2_hw *hw)
{
	struct pci_dev *pdev = hw->pdev;
	u16 status;
	int i, cap;
	u32 hwe_mask = Y2_HWE_ALL_MASK;

	/* disable ASF */
	if (hw->chip_id == CHIP_ID_YUKON_EX) {
		status = sky2_read16(hw, HCU_CCSR);
		status &= ~(HCU_CCSR_AHB_RST | HCU_CCSR_CPU_RST_MODE |
			    HCU_CCSR_UC_STATE_MSK);
		sky2_write16(hw, HCU_CCSR, status);
	} else
		sky2_write8(hw, B28_Y2_ASF_STAT_CMD, Y2_ASF_RESET);
	sky2_write16(hw, B0_CTST, Y2_ASF_DISABLE);

	/* do a SW reset */
	sky2_write8(hw, B0_CTST, CS_RST_SET);
	sky2_write8(hw, B0_CTST, CS_RST_CLR);

	/* allow writes to PCI config */
	sky2_write8(hw, B2_TST_CTRL1, TST_CFG_WRITE_ON);

	/* clear PCI errors, if any */
	status = sky2_pci_read16(hw, PCI_STATUS);
	status |= PCI_STATUS_ERROR_BITS;
	sky2_pci_write16(hw, PCI_STATUS, status);

	sky2_write8(hw, B0_CTST, CS_MRST_CLR);

	cap = pci_find_capability(pdev, PCI_CAP_ID_EXP);
	if (cap) {
		sky2_write32(hw, Y2_CFG_AER + PCI_ERR_UNCOR_STATUS,
			     0xfffffffful);

		/* If error bit is stuck on ignore it */
		if (sky2_read32(hw, B0_HWE_ISRC) & Y2_IS_PCI_EXP)
			dev_info(&pdev->dev, "ignoring stuck error report bit\n");
		else
			hwe_mask |= Y2_IS_PCI_EXP;
	}

	sky2_power_on(hw);
	sky2_write8(hw, B2_TST_CTRL1, TST_CFG_WRITE_OFF);

	for (i = 0; i < hw->ports; i++) {
		sky2_write8(hw, SK_REG(i, GMAC_LINK_CTRL), GMLC_RST_SET);
		sky2_write8(hw, SK_REG(i, GMAC_LINK_CTRL), GMLC_RST_CLR);

		if (hw->chip_id == CHIP_ID_YUKON_EX ||
		    hw->chip_id == CHIP_ID_YUKON_SUPR)
			sky2_write16(hw, SK_REG(i, GMAC_CTRL),
				     GMC_BYP_MACSECRX_ON | GMC_BYP_MACSECTX_ON
				     | GMC_BYP_RETR_ON);
	}

	/* Clear I2C IRQ noise */
	sky2_write32(hw, B2_I2C_IRQ, 1);

	/* turn off hardware timer (unused) */
	sky2_write8(hw, B2_TI_CTRL, TIM_STOP);
	sky2_write8(hw, B2_TI_CTRL, TIM_CLR_IRQ);

	sky2_write8(hw, B0_Y2LED, LED_STAT_ON);

	/* Turn off descriptor polling */
	sky2_write32(hw, B28_DPT_CTRL, DPT_STOP);

	/* Turn off receive timestamp */
	sky2_write8(hw, GMAC_TI_ST_CTRL, GMT_ST_STOP);
	sky2_write8(hw, GMAC_TI_ST_CTRL, GMT_ST_CLR_IRQ);

	/* enable the Tx Arbiters */
	for (i = 0; i < hw->ports; i++)
		sky2_write8(hw, SK_REG(i, TXA_CTRL), TXA_ENA_ARB);

	/* Initialize ram interface */
	for (i = 0; i < hw->ports; i++) {
		sky2_write8(hw, RAM_BUFFER(i, B3_RI_CTRL), RI_RST_CLR);

		sky2_write8(hw, RAM_BUFFER(i, B3_RI_WTO_R1), SK_RI_TO_53);
		sky2_write8(hw, RAM_BUFFER(i, B3_RI_WTO_XA1), SK_RI_TO_53);
		sky2_write8(hw, RAM_BUFFER(i, B3_RI_WTO_XS1), SK_RI_TO_53);
		sky2_write8(hw, RAM_BUFFER(i, B3_RI_RTO_R1), SK_RI_TO_53);
		sky2_write8(hw, RAM_BUFFER(i, B3_RI_RTO_XA1), SK_RI_TO_53);
		sky2_write8(hw, RAM_BUFFER(i, B3_RI_RTO_XS1), SK_RI_TO_53);
		sky2_write8(hw, RAM_BUFFER(i, B3_RI_WTO_R2), SK_RI_TO_53);
		sky2_write8(hw, RAM_BUFFER(i, B3_RI_WTO_XA2), SK_RI_TO_53);
		sky2_write8(hw, RAM_BUFFER(i, B3_RI_WTO_XS2), SK_RI_TO_53);
		sky2_write8(hw, RAM_BUFFER(i, B3_RI_RTO_R2), SK_RI_TO_53);
		sky2_write8(hw, RAM_BUFFER(i, B3_RI_RTO_XA2), SK_RI_TO_53);
		sky2_write8(hw, RAM_BUFFER(i, B3_RI_RTO_XS2), SK_RI_TO_53);
	}

	sky2_write32(hw, B0_HWE_IMSK, hwe_mask);

	for (i = 0; i < hw->ports; i++)
		sky2_gmac_reset(hw, i);

	memset(hw->st_le, 0, STATUS_LE_BYTES);
	hw->st_idx = 0;

	sky2_write32(hw, STAT_CTRL, SC_STAT_RST_SET);
	sky2_write32(hw, STAT_CTRL, SC_STAT_RST_CLR);

	sky2_write32(hw, STAT_LIST_ADDR_LO, hw->st_dma);
	sky2_write32(hw, STAT_LIST_ADDR_HI, (u64) hw->st_dma >> 32);

	/* Set the list last index */
	sky2_write16(hw, STAT_LAST_IDX, STATUS_RING_SIZE - 1);

	sky2_write16(hw, STAT_TX_IDX_TH, 10);
	sky2_write8(hw, STAT_FIFO_WM, 16);

	/* set Status-FIFO ISR watermark */
	if (hw->chip_id == CHIP_ID_YUKON_XL && hw->chip_rev == 0)
		sky2_write8(hw, STAT_FIFO_ISR_WM, 4);
	else
		sky2_write8(hw, STAT_FIFO_ISR_WM, 16);

	sky2_write32(hw, STAT_TX_TIMER_INI, sky2_us2clk(hw, 1000));
	sky2_write32(hw, STAT_ISR_TIMER_INI, sky2_us2clk(hw, 20));
	sky2_write32(hw, STAT_LEV_TIMER_INI, sky2_us2clk(hw, 100));

	/* enable status unit */
	sky2_write32(hw, STAT_CTRL, SC_STAT_OP_ON);

	sky2_write8(hw, STAT_TX_TIMER_CTRL, TIM_START);
	sky2_write8(hw, STAT_LEV_TIMER_CTRL, TIM_START);
	sky2_write8(hw, STAT_ISR_TIMER_CTRL, TIM_START);
}

static void sky2_restart(struct work_struct *work)
{
	struct sky2_hw *hw = container_of(work, struct sky2_hw, restart_work);
	struct net_device *dev;
	int i, err;

	rtnl_lock();
	for (i = 0; i < hw->ports; i++) {
		dev = hw->dev[i];
		if (netif_running(dev))
			sky2_down(dev);
	}

	napi_disable(&hw->napi);
	sky2_write32(hw, B0_IMSK, 0);
	sky2_reset(hw);
	sky2_write32(hw, B0_IMSK, Y2_IS_BASE);
	napi_enable(&hw->napi);

	for (i = 0; i < hw->ports; i++) {
		dev = hw->dev[i];
		if (netif_running(dev)) {
			err = sky2_up(dev);
			if (err) {
				printk(KERN_INFO PFX "%s: could not restart %d\n",
				       dev->name, err);
				dev_close(dev);
			}
		}
	}

	rtnl_unlock();
}

static inline u8 sky2_wol_supported(const struct sky2_hw *hw)
{
	return sky2_is_copper(hw) ? (WAKE_PHY | WAKE_MAGIC) : 0;
}

static void sky2_get_wol(struct net_device *dev, struct ethtool_wolinfo *wol)
{
	const struct sky2_port *sky2 = netdev_priv(dev);

	wol->supported = sky2_wol_supported(sky2->hw);
	wol->wolopts = sky2->wol;
}

static int sky2_set_wol(struct net_device *dev, struct ethtool_wolinfo *wol)
{
	struct sky2_port *sky2 = netdev_priv(dev);
	struct sky2_hw *hw = sky2->hw;

	if ((wol->wolopts & ~sky2_wol_supported(sky2->hw))
	    || !device_can_wakeup(&hw->pdev->dev))
		return -EOPNOTSUPP;

	sky2->wol = wol->wolopts;

	if (hw->chip_id == CHIP_ID_YUKON_EC_U ||
	    hw->chip_id == CHIP_ID_YUKON_EX ||
	    hw->chip_id == CHIP_ID_YUKON_FE_P)
		sky2_write32(hw, B0_CTST, sky2->wol
			     ? Y2_HW_WOL_ON : Y2_HW_WOL_OFF);

	device_set_wakeup_enable(&hw->pdev->dev, sky2->wol);

	if (!netif_running(dev))
		sky2_wol_init(sky2);
	return 0;
}

static u32 sky2_supported_modes(const struct sky2_hw *hw)
{
	if (sky2_is_copper(hw)) {
		u32 modes = SUPPORTED_10baseT_Half
			| SUPPORTED_10baseT_Full
			| SUPPORTED_100baseT_Half
			| SUPPORTED_100baseT_Full
			| SUPPORTED_Autoneg | SUPPORTED_TP;

		if (hw->flags & SKY2_HW_GIGABIT)
			modes |= SUPPORTED_1000baseT_Half
				| SUPPORTED_1000baseT_Full;
		return modes;
	} else
		return  SUPPORTED_1000baseT_Half
			| SUPPORTED_1000baseT_Full
			| SUPPORTED_Autoneg
			| SUPPORTED_FIBRE;
}

static int sky2_get_settings(struct net_device *dev, struct ethtool_cmd *ecmd)
{
	struct sky2_port *sky2 = netdev_priv(dev);
	struct sky2_hw *hw = sky2->hw;

	ecmd->transceiver = XCVR_INTERNAL;
	ecmd->supported = sky2_supported_modes(hw);
	ecmd->phy_address = PHY_ADDR_MARV;
	if (sky2_is_copper(hw)) {
		ecmd->port = PORT_TP;
		ecmd->speed = sky2->speed;
	} else {
		ecmd->speed = SPEED_1000;
		ecmd->port = PORT_FIBRE;
	}

	ecmd->advertising = sky2->advertising;
	ecmd->autoneg = sky2->autoneg;
	ecmd->duplex = sky2->duplex;
	return 0;
}

static int sky2_set_settings(struct net_device *dev, struct ethtool_cmd *ecmd)
{
	struct sky2_port *sky2 = netdev_priv(dev);
	const struct sky2_hw *hw = sky2->hw;
	u32 supported = sky2_supported_modes(hw);

	if (ecmd->autoneg == AUTONEG_ENABLE) {
		ecmd->advertising = supported;
		sky2->duplex = -1;
		sky2->speed = -1;
	} else {
		u32 setting;

		switch (ecmd->speed) {
		case SPEED_1000:
			if (ecmd->duplex == DUPLEX_FULL)
				setting = SUPPORTED_1000baseT_Full;
			else if (ecmd->duplex == DUPLEX_HALF)
				setting = SUPPORTED_1000baseT_Half;
			else
				return -EINVAL;
			break;
		case SPEED_100:
			if (ecmd->duplex == DUPLEX_FULL)
				setting = SUPPORTED_100baseT_Full;
			else if (ecmd->duplex == DUPLEX_HALF)
				setting = SUPPORTED_100baseT_Half;
			else
				return -EINVAL;
			break;

		case SPEED_10:
			if (ecmd->duplex == DUPLEX_FULL)
				setting = SUPPORTED_10baseT_Full;
			else if (ecmd->duplex == DUPLEX_HALF)
				setting = SUPPORTED_10baseT_Half;
			else
				return -EINVAL;
			break;
		default:
			return -EINVAL;
		}

		if ((setting & supported) == 0)
			return -EINVAL;

		sky2->speed = ecmd->speed;
		sky2->duplex = ecmd->duplex;
	}

	sky2->autoneg = ecmd->autoneg;
	sky2->advertising = ecmd->advertising;

	if (netif_running(dev)) {
		sky2_phy_reinit(sky2);
		sky2_set_multicast(dev);
	}

	return 0;
}

static void sky2_get_drvinfo(struct net_device *dev,
			     struct ethtool_drvinfo *info)
{
	struct sky2_port *sky2 = netdev_priv(dev);

	strcpy(info->driver, DRV_NAME);
	strcpy(info->version, DRV_VERSION);
	strcpy(info->fw_version, "N/A");
	strcpy(info->bus_info, pci_name(sky2->hw->pdev));
}

static const struct sky2_stat {
	char name[ETH_GSTRING_LEN];
	u16 offset;
} sky2_stats[] = {
	{ "tx_bytes",	   GM_TXO_OK_HI },
	{ "rx_bytes",	   GM_RXO_OK_HI },
	{ "tx_broadcast",  GM_TXF_BC_OK },
	{ "rx_broadcast",  GM_RXF_BC_OK },
	{ "tx_multicast",  GM_TXF_MC_OK },
	{ "rx_multicast",  GM_RXF_MC_OK },
	{ "tx_unicast",    GM_TXF_UC_OK },
	{ "rx_unicast",    GM_RXF_UC_OK },
	{ "tx_mac_pause",  GM_TXF_MPAUSE },
	{ "rx_mac_pause",  GM_RXF_MPAUSE },
	{ "collisions",    GM_TXF_COL },
	{ "late_collision",GM_TXF_LAT_COL },
	{ "aborted", 	   GM_TXF_ABO_COL },
	{ "single_collisions", GM_TXF_SNG_COL },
	{ "multi_collisions", GM_TXF_MUL_COL },

	{ "rx_short",      GM_RXF_SHT },
	{ "rx_runt", 	   GM_RXE_FRAG },
	{ "rx_64_byte_packets", GM_RXF_64B },
	{ "rx_65_to_127_byte_packets", GM_RXF_127B },
	{ "rx_128_to_255_byte_packets", GM_RXF_255B },
	{ "rx_256_to_511_byte_packets", GM_RXF_511B },
	{ "rx_512_to_1023_byte_packets", GM_RXF_1023B },
	{ "rx_1024_to_1518_byte_packets", GM_RXF_1518B },
	{ "rx_1518_to_max_byte_packets", GM_RXF_MAX_SZ },
	{ "rx_too_long",   GM_RXF_LNG_ERR },
	{ "rx_fifo_overflow", GM_RXE_FIFO_OV },
	{ "rx_jabber",     GM_RXF_JAB_PKT },
	{ "rx_fcs_error",   GM_RXF_FCS_ERR },

	{ "tx_64_byte_packets", GM_TXF_64B },
	{ "tx_65_to_127_byte_packets", GM_TXF_127B },
	{ "tx_128_to_255_byte_packets", GM_TXF_255B },
	{ "tx_256_to_511_byte_packets", GM_TXF_511B },
	{ "tx_512_to_1023_byte_packets", GM_TXF_1023B },
	{ "tx_1024_to_1518_byte_packets", GM_TXF_1518B },
	{ "tx_1519_to_max_byte_packets", GM_TXF_MAX_SZ },
	{ "tx_fifo_underrun", GM_TXE_FIFO_UR },
};

static u32 sky2_get_rx_csum(struct net_device *dev)
{
	struct sky2_port *sky2 = netdev_priv(dev);

	return sky2->rx_csum;
}

static int sky2_set_rx_csum(struct net_device *dev, u32 data)
{
	struct sky2_port *sky2 = netdev_priv(dev);

	sky2->rx_csum = data;

	sky2_write32(sky2->hw, Q_ADDR(rxqaddr[sky2->port], Q_CSR),
		     data ? BMU_ENA_RX_CHKSUM : BMU_DIS_RX_CHKSUM);

	return 0;
}

static u32 sky2_get_msglevel(struct net_device *netdev)
{
	struct sky2_port *sky2 = netdev_priv(netdev);
	return sky2->msg_enable;
}

static int sky2_nway_reset(struct net_device *dev)
{
	struct sky2_port *sky2 = netdev_priv(dev);

	if (!netif_running(dev) || sky2->autoneg != AUTONEG_ENABLE)
		return -EINVAL;

	sky2_phy_reinit(sky2);
	sky2_set_multicast(dev);

	return 0;
}

static void sky2_phy_stats(struct sky2_port *sky2, u64 * data, unsigned count)
{
	struct sky2_hw *hw = sky2->hw;
	unsigned port = sky2->port;
	int i;

	data[0] = (u64) gma_read32(hw, port, GM_TXO_OK_HI) << 32
	    | (u64) gma_read32(hw, port, GM_TXO_OK_LO);
	data[1] = (u64) gma_read32(hw, port, GM_RXO_OK_HI) << 32
	    | (u64) gma_read32(hw, port, GM_RXO_OK_LO);

	for (i = 2; i < count; i++)
		data[i] = (u64) gma_read32(hw, port, sky2_stats[i].offset);
}

static void sky2_set_msglevel(struct net_device *netdev, u32 value)
{
	struct sky2_port *sky2 = netdev_priv(netdev);
	sky2->msg_enable = value;
}

static int sky2_get_sset_count(struct net_device *dev, int sset)
{
	switch (sset) {
	case ETH_SS_STATS:
		return ARRAY_SIZE(sky2_stats);
	default:
		return -EOPNOTSUPP;
	}
}

static void sky2_get_ethtool_stats(struct net_device *dev,
				   struct ethtool_stats *stats, u64 * data)
{
	struct sky2_port *sky2 = netdev_priv(dev);

	sky2_phy_stats(sky2, data, ARRAY_SIZE(sky2_stats));
}

static void sky2_get_strings(struct net_device *dev, u32 stringset, u8 * data)
{
	int i;

	switch (stringset) {
	case ETH_SS_STATS:
		for (i = 0; i < ARRAY_SIZE(sky2_stats); i++)
			memcpy(data + i * ETH_GSTRING_LEN,
			       sky2_stats[i].name, ETH_GSTRING_LEN);
		break;
	}
}

static int sky2_set_mac_address(struct net_device *dev, void *p)
{
	struct sky2_port *sky2 = netdev_priv(dev);
	struct sky2_hw *hw = sky2->hw;
	unsigned port = sky2->port;
	const struct sockaddr *addr = p;

	if (!is_valid_ether_addr(addr->sa_data))
		return -EADDRNOTAVAIL;

	memcpy(dev->dev_addr, addr->sa_data, ETH_ALEN);
	memcpy_toio(hw->regs + B2_MAC_1 + port * 8,
		    dev->dev_addr, ETH_ALEN);
	memcpy_toio(hw->regs + B2_MAC_2 + port * 8,
		    dev->dev_addr, ETH_ALEN);

	/* virtual address for data */
	gma_set_addr(hw, port, GM_SRC_ADDR_2L, dev->dev_addr);

	/* physical address: used for pause frames */
	gma_set_addr(hw, port, GM_SRC_ADDR_1L, dev->dev_addr);

	return 0;
}

static void inline sky2_add_filter(u8 filter[8], const u8 *addr)
{
	u32 bit;

	bit = ether_crc(ETH_ALEN, addr) & 63;
	filter[bit >> 3] |= 1 << (bit & 7);
}

static void sky2_set_multicast(struct net_device *dev)
{
	struct sky2_port *sky2 = netdev_priv(dev);
	struct sky2_hw *hw = sky2->hw;
	unsigned port = sky2->port;
	struct dev_mc_list *list = dev->mc_list;
	u16 reg;
	u8 filter[8];
	int rx_pause;
	static const u8 pause_mc_addr[ETH_ALEN] = { 0x1, 0x80, 0xc2, 0x0, 0x0, 0x1 };

	rx_pause = (sky2->flow_status == FC_RX || sky2->flow_status == FC_BOTH);
	memset(filter, 0, sizeof(filter));

	reg = gma_read16(hw, port, GM_RX_CTRL);
	reg |= GM_RXCR_UCF_ENA;

	if (dev->flags & IFF_PROMISC)	/* promiscuous */
		reg &= ~(GM_RXCR_UCF_ENA | GM_RXCR_MCF_ENA);
	else if (dev->flags & IFF_ALLMULTI)
		memset(filter, 0xff, sizeof(filter));
	else if (dev->mc_count == 0 && !rx_pause)
		reg &= ~GM_RXCR_MCF_ENA;
	else {
		int i;
		reg |= GM_RXCR_MCF_ENA;

		if (rx_pause)
			sky2_add_filter(filter, pause_mc_addr);

		for (i = 0; list && i < dev->mc_count; i++, list = list->next)
			sky2_add_filter(filter, list->dmi_addr);
	}

	gma_write16(hw, port, GM_MC_ADDR_H1,
		    (u16) filter[0] | ((u16) filter[1] << 8));
	gma_write16(hw, port, GM_MC_ADDR_H2,
		    (u16) filter[2] | ((u16) filter[3] << 8));
	gma_write16(hw, port, GM_MC_ADDR_H3,
		    (u16) filter[4] | ((u16) filter[5] << 8));
	gma_write16(hw, port, GM_MC_ADDR_H4,
		    (u16) filter[6] | ((u16) filter[7] << 8));

	gma_write16(hw, port, GM_RX_CTRL, reg);
}

/* Can have one global because blinking is controlled by
 * ethtool and that is always under RTNL mutex
 */
static void sky2_led(struct sky2_port *sky2, enum led_mode mode)
{
	struct sky2_hw *hw = sky2->hw;
	unsigned port = sky2->port;

	spin_lock_bh(&sky2->phy_lock);
	if (hw->chip_id == CHIP_ID_YUKON_EC_U ||
	    hw->chip_id == CHIP_ID_YUKON_EX ||
	    hw->chip_id == CHIP_ID_YUKON_SUPR) {
		u16 pg;
		pg = gm_phy_read(hw, port, PHY_MARV_EXT_ADR);
		gm_phy_write(hw, port, PHY_MARV_EXT_ADR, 3);

		switch (mode) {
		case MO_LED_OFF:
			gm_phy_write(hw, port, PHY_MARV_PHY_CTRL,
				     PHY_M_LEDC_LOS_CTRL(8) |
				     PHY_M_LEDC_INIT_CTRL(8) |
				     PHY_M_LEDC_STA1_CTRL(8) |
				     PHY_M_LEDC_STA0_CTRL(8));
			break;
		case MO_LED_ON:
			gm_phy_write(hw, port, PHY_MARV_PHY_CTRL,
				     PHY_M_LEDC_LOS_CTRL(9) |
				     PHY_M_LEDC_INIT_CTRL(9) |
				     PHY_M_LEDC_STA1_CTRL(9) |
				     PHY_M_LEDC_STA0_CTRL(9));
			break;
		case MO_LED_BLINK:
			gm_phy_write(hw, port, PHY_MARV_PHY_CTRL,
				     PHY_M_LEDC_LOS_CTRL(0xa) |
				     PHY_M_LEDC_INIT_CTRL(0xa) |
				     PHY_M_LEDC_STA1_CTRL(0xa) |
				     PHY_M_LEDC_STA0_CTRL(0xa));
			break;
		case MO_LED_NORM:
			gm_phy_write(hw, port, PHY_MARV_PHY_CTRL,
				     PHY_M_LEDC_LOS_CTRL(1) |
				     PHY_M_LEDC_INIT_CTRL(8) |
				     PHY_M_LEDC_STA1_CTRL(7) |
				     PHY_M_LEDC_STA0_CTRL(7));
		}

		gm_phy_write(hw, port, PHY_MARV_EXT_ADR, pg);
	} else
		gm_phy_write(hw, port, PHY_MARV_LED_OVER,
				     PHY_M_LED_MO_DUP(mode) |
				     PHY_M_LED_MO_10(mode) |
				     PHY_M_LED_MO_100(mode) |
				     PHY_M_LED_MO_1000(mode) |
				     PHY_M_LED_MO_RX(mode) |
				     PHY_M_LED_MO_TX(mode));

	spin_unlock_bh(&sky2->phy_lock);
}

/* blink LED's for finding board */
static int sky2_phys_id(struct net_device *dev, u32 data)
{
	struct sky2_port *sky2 = netdev_priv(dev);
	unsigned int i;

	if (data == 0)
		data = UINT_MAX;

	for (i = 0; i < data; i++) {
		sky2_led(sky2, MO_LED_ON);
		if (msleep_interruptible(500))
			break;
		sky2_led(sky2, MO_LED_OFF);
		if (msleep_interruptible(500))
			break;
	}
	sky2_led(sky2, MO_LED_NORM);

	return 0;
}

static void sky2_get_pauseparam(struct net_device *dev,
				struct ethtool_pauseparam *ecmd)
{
	struct sky2_port *sky2 = netdev_priv(dev);

	switch (sky2->flow_mode) {
	case FC_NONE:
		ecmd->tx_pause = ecmd->rx_pause = 0;
		break;
	case FC_TX:
		ecmd->tx_pause = 1, ecmd->rx_pause = 0;
		break;
	case FC_RX:
		ecmd->tx_pause = 0, ecmd->rx_pause = 1;
		break;
	case FC_BOTH:
		ecmd->tx_pause = ecmd->rx_pause = 1;
	}

	ecmd->autoneg = sky2->autoneg;
}

static int sky2_set_pauseparam(struct net_device *dev,
			       struct ethtool_pauseparam *ecmd)
{
	struct sky2_port *sky2 = netdev_priv(dev);

	sky2->autoneg = ecmd->autoneg;
	sky2->flow_mode = sky2_flow(ecmd->rx_pause, ecmd->tx_pause);

	if (netif_running(dev))
		sky2_phy_reinit(sky2);

	return 0;
}

static int sky2_get_coalesce(struct net_device *dev,
			     struct ethtool_coalesce *ecmd)
{
	struct sky2_port *sky2 = netdev_priv(dev);
	struct sky2_hw *hw = sky2->hw;

	if (sky2_read8(hw, STAT_TX_TIMER_CTRL) == TIM_STOP)
		ecmd->tx_coalesce_usecs = 0;
	else {
		u32 clks = sky2_read32(hw, STAT_TX_TIMER_INI);
		ecmd->tx_coalesce_usecs = sky2_clk2us(hw, clks);
	}
	ecmd->tx_max_coalesced_frames = sky2_read16(hw, STAT_TX_IDX_TH);

	if (sky2_read8(hw, STAT_LEV_TIMER_CTRL) == TIM_STOP)
		ecmd->rx_coalesce_usecs = 0;
	else {
		u32 clks = sky2_read32(hw, STAT_LEV_TIMER_INI);
		ecmd->rx_coalesce_usecs = sky2_clk2us(hw, clks);
	}
	ecmd->rx_max_coalesced_frames = sky2_read8(hw, STAT_FIFO_WM);

	if (sky2_read8(hw, STAT_ISR_TIMER_CTRL) == TIM_STOP)
		ecmd->rx_coalesce_usecs_irq = 0;
	else {
		u32 clks = sky2_read32(hw, STAT_ISR_TIMER_INI);
		ecmd->rx_coalesce_usecs_irq = sky2_clk2us(hw, clks);
	}

	ecmd->rx_max_coalesced_frames_irq = sky2_read8(hw, STAT_FIFO_ISR_WM);

	return 0;
}

/* Note: this affect both ports */
static int sky2_set_coalesce(struct net_device *dev,
			     struct ethtool_coalesce *ecmd)
{
	struct sky2_port *sky2 = netdev_priv(dev);
	struct sky2_hw *hw = sky2->hw;
	const u32 tmax = sky2_clk2us(hw, 0x0ffffff);

	if (ecmd->tx_coalesce_usecs > tmax ||
	    ecmd->rx_coalesce_usecs > tmax ||
	    ecmd->rx_coalesce_usecs_irq > tmax)
		return -EINVAL;

	if (ecmd->tx_max_coalesced_frames >= TX_RING_SIZE-1)
		return -EINVAL;
	if (ecmd->rx_max_coalesced_frames > RX_MAX_PENDING)
		return -EINVAL;
	if (ecmd->rx_max_coalesced_frames_irq >RX_MAX_PENDING)
		return -EINVAL;

	if (ecmd->tx_coalesce_usecs == 0)
		sky2_write8(hw, STAT_TX_TIMER_CTRL, TIM_STOP);
	else {
		sky2_write32(hw, STAT_TX_TIMER_INI,
			     sky2_us2clk(hw, ecmd->tx_coalesce_usecs));
		sky2_write8(hw, STAT_TX_TIMER_CTRL, TIM_START);
	}
	sky2_write16(hw, STAT_TX_IDX_TH, ecmd->tx_max_coalesced_frames);

	if (ecmd->rx_coalesce_usecs == 0)
		sky2_write8(hw, STAT_LEV_TIMER_CTRL, TIM_STOP);
	else {
		sky2_write32(hw, STAT_LEV_TIMER_INI,
			     sky2_us2clk(hw, ecmd->rx_coalesce_usecs));
		sky2_write8(hw, STAT_LEV_TIMER_CTRL, TIM_START);
	}
	sky2_write8(hw, STAT_FIFO_WM, ecmd->rx_max_coalesced_frames);

	if (ecmd->rx_coalesce_usecs_irq == 0)
		sky2_write8(hw, STAT_ISR_TIMER_CTRL, TIM_STOP);
	else {
		sky2_write32(hw, STAT_ISR_TIMER_INI,
			     sky2_us2clk(hw, ecmd->rx_coalesce_usecs_irq));
		sky2_write8(hw, STAT_ISR_TIMER_CTRL, TIM_START);
	}
	sky2_write8(hw, STAT_FIFO_ISR_WM, ecmd->rx_max_coalesced_frames_irq);
	return 0;
}

static void sky2_get_ringparam(struct net_device *dev,
			       struct ethtool_ringparam *ering)
{
	struct sky2_port *sky2 = netdev_priv(dev);

	ering->rx_max_pending = RX_MAX_PENDING;
	ering->rx_mini_max_pending = 0;
	ering->rx_jumbo_max_pending = 0;
	ering->tx_max_pending = TX_RING_SIZE - 1;

	ering->rx_pending = sky2->rx_pending;
	ering->rx_mini_pending = 0;
	ering->rx_jumbo_pending = 0;
	ering->tx_pending = sky2->tx_pending;
}

static int sky2_set_ringparam(struct net_device *dev,
			      struct ethtool_ringparam *ering)
{
	struct sky2_port *sky2 = netdev_priv(dev);
	int err = 0;

	if (ering->rx_pending > RX_MAX_PENDING ||
	    ering->rx_pending < 8 ||
	    ering->tx_pending < MAX_SKB_TX_LE ||
	    ering->tx_pending > TX_RING_SIZE - 1)
		return -EINVAL;

	if (netif_running(dev))
		sky2_down(dev);

	sky2->rx_pending = ering->rx_pending;
	sky2->tx_pending = ering->tx_pending;

	if (netif_running(dev)) {
		err = sky2_up(dev);
		if (err)
			dev_close(dev);
	}

	return err;
}

static int sky2_get_regs_len(struct net_device *dev)
{
	return 0x4000;
}

/*
 * Returns copy of control register region
 * Note: ethtool_get_regs always provides full size (16k) buffer
 */
static void sky2_get_regs(struct net_device *dev, struct ethtool_regs *regs,
			  void *p)
{
	const struct sky2_port *sky2 = netdev_priv(dev);
	const void __iomem *io = sky2->hw->regs;
	unsigned int b;

	regs->version = 1;

	for (b = 0; b < 128; b++) {
		/* This complicated switch statement is to make sure and
		 * only access regions that are unreserved.
		 * Some blocks are only valid on dual port cards.
		 * and block 3 has some special diagnostic registers that
		 * are poison.
		 */
		switch (b) {
		case 3:
			/* skip diagnostic ram region */
			memcpy_fromio(p + 0x10, io + 0x10, 128 - 0x10);
			break;

		/* dual port cards only */
		case 5:		/* Tx Arbiter 2 */
		case 9: 	/* RX2 */
		case 14 ... 15:	/* TX2 */
		case 17: case 19: /* Ram Buffer 2 */
		case 22 ... 23: /* Tx Ram Buffer 2 */
		case 25: 	/* Rx MAC Fifo 1 */
		case 27: 	/* Tx MAC Fifo 2 */
		case 31:	/* GPHY 2 */
		case 40 ... 47: /* Pattern Ram 2 */
		case 52: case 54: /* TCP Segmentation 2 */
		case 112 ... 116: /* GMAC 2 */
			if (sky2->hw->ports == 1)
				goto reserved;
			/* fall through */
		case 0:		/* Control */
		case 2:		/* Mac address */
		case 4:		/* Tx Arbiter 1 */
		case 7:		/* PCI express reg */
		case 8:		/* RX1 */
		case 12 ... 13: /* TX1 */
		case 16: case 18:/* Rx Ram Buffer 1 */
		case 20 ... 21: /* Tx Ram Buffer 1 */
		case 24: 	/* Rx MAC Fifo 1 */
		case 26: 	/* Tx MAC Fifo 1 */
		case 28 ... 29: /* Descriptor and status unit */
		case 30:	/* GPHY 1*/
		case 32 ... 39: /* Pattern Ram 1 */
		case 48: case 50: /* TCP Segmentation 1 */
		case 56 ... 60:	/* PCI space */
		case 80 ... 84:	/* GMAC 1 */
			memcpy_fromio(p, io, 128);
			break;
		default:
reserved:
			memset(p, 0, 128);
		}

		p += 128;
		io += 128;
	}
}

/* In order to do Jumbo packets on these chips, need to turn off the
 * transmit store/forward. Therefore checksum offload won't work.
 */
static int no_tx_offload(struct net_device *dev)
{
	const struct sky2_port *sky2 = netdev_priv(dev);
	const struct sky2_hw *hw = sky2->hw;

	return dev->mtu > ETH_DATA_LEN && hw->chip_id == CHIP_ID_YUKON_EC_U;
}

static int sky2_set_tx_csum(struct net_device *dev, u32 data)
{
	if (data && no_tx_offload(dev))
		return -EINVAL;

	return ethtool_op_set_tx_csum(dev, data);
}


static int sky2_set_tso(struct net_device *dev, u32 data)
{
	if (data && no_tx_offload(dev))
		return -EINVAL;

	return ethtool_op_set_tso(dev, data);
}

static int sky2_get_eeprom_len(struct net_device *dev)
{
	struct sky2_port *sky2 = netdev_priv(dev);
	struct sky2_hw *hw = sky2->hw;
	u16 reg2;

	reg2 = sky2_pci_read16(hw, PCI_DEV_REG2);
	return 1 << ( ((reg2 & PCI_VPD_ROM_SZ) >> 14) + 8);
}

static int sky2_vpd_wait(const struct sky2_hw *hw, int cap, u16 busy)
{
	unsigned long start = jiffies;

	while ( (sky2_pci_read16(hw, cap + PCI_VPD_ADDR) & PCI_VPD_ADDR_F) == busy) {
		/* Can take up to 10.6 ms for write */
		if (time_after(jiffies, start + HZ/4)) {
			dev_err(&hw->pdev->dev, PFX "VPD cycle timed out");
			return -ETIMEDOUT;
		}
		mdelay(1);
	}

	return 0;
}

static int sky2_vpd_read(struct sky2_hw *hw, int cap, void *data,
			 u16 offset, size_t length)
{
	int rc = 0;

	while (length > 0) {
		u32 val;

		sky2_pci_write16(hw, cap + PCI_VPD_ADDR, offset);
		rc = sky2_vpd_wait(hw, cap, 0);
		if (rc)
			break;

		val = sky2_pci_read32(hw, cap + PCI_VPD_DATA);

		memcpy(data, &val, min(sizeof(val), length));
		offset += sizeof(u32);
		data += sizeof(u32);
		length -= sizeof(u32);
	}

	return rc;
}

static int sky2_vpd_write(struct sky2_hw *hw, int cap, const void *data,
			  u16 offset, unsigned int length)
{
	unsigned int i;
	int rc = 0;

	for (i = 0; i < length; i += sizeof(u32)) {
		u32 val = *(u32 *)(data + i);

		sky2_pci_write32(hw, cap + PCI_VPD_DATA, val);
		sky2_pci_write32(hw, cap + PCI_VPD_ADDR, offset | PCI_VPD_ADDR_F);

		rc = sky2_vpd_wait(hw, cap, PCI_VPD_ADDR_F);
		if (rc)
			break;
	}
	return rc;
}

static int sky2_get_eeprom(struct net_device *dev, struct ethtool_eeprom *eeprom,
			   u8 *data)
{
	struct sky2_port *sky2 = netdev_priv(dev);
	int cap = pci_find_capability(sky2->hw->pdev, PCI_CAP_ID_VPD);

	if (!cap)
		return -EINVAL;

	eeprom->magic = SKY2_EEPROM_MAGIC;

	return sky2_vpd_read(sky2->hw, cap, data, eeprom->offset, eeprom->len);
}

static int sky2_set_eeprom(struct net_device *dev, struct ethtool_eeprom *eeprom,
			   u8 *data)
{
	struct sky2_port *sky2 = netdev_priv(dev);
	int cap = pci_find_capability(sky2->hw->pdev, PCI_CAP_ID_VPD);

	if (!cap)
		return -EINVAL;

	if (eeprom->magic != SKY2_EEPROM_MAGIC)
		return -EINVAL;

	/* Partial writes not supported */
	if ((eeprom->offset & 3) || (eeprom->len & 3))
		return -EINVAL;

	return sky2_vpd_write(sky2->hw, cap, data, eeprom->offset, eeprom->len);
}


static const struct ethtool_ops sky2_ethtool_ops = {
	.get_settings	= sky2_get_settings,
	.set_settings	= sky2_set_settings,
	.get_drvinfo	= sky2_get_drvinfo,
	.get_wol	= sky2_get_wol,
	.set_wol	= sky2_set_wol,
	.get_msglevel	= sky2_get_msglevel,
	.set_msglevel	= sky2_set_msglevel,
	.nway_reset	= sky2_nway_reset,
	.get_regs_len	= sky2_get_regs_len,
	.get_regs	= sky2_get_regs,
	.get_link	= ethtool_op_get_link,
	.get_eeprom_len	= sky2_get_eeprom_len,
	.get_eeprom	= sky2_get_eeprom,
	.set_eeprom	= sky2_set_eeprom,
	.set_sg 	= ethtool_op_set_sg,
	.set_tx_csum	= sky2_set_tx_csum,
	.set_tso	= sky2_set_tso,
	.get_rx_csum	= sky2_get_rx_csum,
	.set_rx_csum	= sky2_set_rx_csum,
	.get_strings	= sky2_get_strings,
	.get_coalesce	= sky2_get_coalesce,
	.set_coalesce	= sky2_set_coalesce,
	.get_ringparam	= sky2_get_ringparam,
	.set_ringparam	= sky2_set_ringparam,
	.get_pauseparam = sky2_get_pauseparam,
	.set_pauseparam = sky2_set_pauseparam,
	.phys_id	= sky2_phys_id,
	.get_sset_count = sky2_get_sset_count,
	.get_ethtool_stats = sky2_get_ethtool_stats,
};

#ifdef CONFIG_SKY2_DEBUG

static struct dentry *sky2_debug;

static int sky2_debug_show(struct seq_file *seq, void *v)
{
	struct net_device *dev = seq->private;
	const struct sky2_port *sky2 = netdev_priv(dev);
	struct sky2_hw *hw = sky2->hw;
	unsigned port = sky2->port;
	unsigned idx, last;
	int sop;

	if (!netif_running(dev))
		return -ENETDOWN;

	seq_printf(seq, "IRQ src=%x mask=%x control=%x\n",
		   sky2_read32(hw, B0_ISRC),
		   sky2_read32(hw, B0_IMSK),
		   sky2_read32(hw, B0_Y2_SP_ICR));

	napi_disable(&hw->napi);
	last = sky2_read16(hw, STAT_PUT_IDX);

	if (hw->st_idx == last)
		seq_puts(seq, "Status ring (empty)\n");
	else {
		seq_puts(seq, "Status ring\n");
		for (idx = hw->st_idx; idx != last && idx < STATUS_RING_SIZE;
		     idx = RING_NEXT(idx, STATUS_RING_SIZE)) {
			const struct sky2_status_le *le = hw->st_le + idx;
			seq_printf(seq, "[%d] %#x %d %#x\n",
				   idx, le->opcode, le->length, le->status);
		}
		seq_puts(seq, "\n");
	}

	seq_printf(seq, "Tx ring pending=%u...%u report=%d done=%d\n",
		   sky2->tx_cons, sky2->tx_prod,
		   sky2_read16(hw, port == 0 ? STAT_TXA1_RIDX : STAT_TXA2_RIDX),
		   sky2_read16(hw, Q_ADDR(txqaddr[port], Q_DONE)));

	/* Dump contents of tx ring */
	sop = 1;
	for (idx = sky2->tx_next; idx != sky2->tx_prod && idx < TX_RING_SIZE;
	     idx = RING_NEXT(idx, TX_RING_SIZE)) {
		const struct sky2_tx_le *le = sky2->tx_le + idx;
		u32 a = le32_to_cpu(le->addr);

		if (sop)
			seq_printf(seq, "%u:", idx);
		sop = 0;

		switch(le->opcode & ~HW_OWNER) {
		case OP_ADDR64:
			seq_printf(seq, " %#x:", a);
			break;
		case OP_LRGLEN:
			seq_printf(seq, " mtu=%d", a);
			break;
		case OP_VLAN:
			seq_printf(seq, " vlan=%d", be16_to_cpu(le->length));
			break;
		case OP_TCPLISW:
			seq_printf(seq, " csum=%#x", a);
			break;
		case OP_LARGESEND:
			seq_printf(seq, " tso=%#x(%d)", a, le16_to_cpu(le->length));
			break;
		case OP_PACKET:
			seq_printf(seq, " %#x(%d)", a, le16_to_cpu(le->length));
			break;
		case OP_BUFFER:
			seq_printf(seq, " frag=%#x(%d)", a, le16_to_cpu(le->length));
			break;
		default:
			seq_printf(seq, " op=%#x,%#x(%d)", le->opcode,
				   a, le16_to_cpu(le->length));
		}

		if (le->ctrl & EOP) {
			seq_putc(seq, '\n');
			sop = 1;
		}
	}

	seq_printf(seq, "\nRx ring hw get=%d put=%d last=%d\n",
		   sky2_read16(hw, Y2_QADDR(rxqaddr[port], PREF_UNIT_GET_IDX)),
		   last = sky2_read16(hw, Y2_QADDR(rxqaddr[port], PREF_UNIT_PUT_IDX)),
		   sky2_read16(hw, Y2_QADDR(rxqaddr[port], PREF_UNIT_LAST_IDX)));

	sky2_read32(hw, B0_Y2_SP_LISR);
	napi_enable(&hw->napi);
	return 0;
}

static int sky2_debug_open(struct inode *inode, struct file *file)
{
	return single_open(file, sky2_debug_show, inode->i_private);
}

static const struct file_operations sky2_debug_fops = {
	.owner		= THIS_MODULE,
	.open		= sky2_debug_open,
	.read		= seq_read,
	.llseek		= seq_lseek,
	.release	= single_release,
};

/*
 * Use network device events to create/remove/rename
 * debugfs file entries
 */
static int sky2_device_event(struct notifier_block *unused,
			     unsigned long event, void *ptr)
{
	struct net_device *dev = ptr;
	struct sky2_port *sky2 = netdev_priv(dev);

	if (dev->netdev_ops->ndo_open != sky2_up || !sky2_debug)
		return NOTIFY_DONE;

	switch(event) {
	case NETDEV_CHANGENAME:
		if (sky2->debugfs) {
			sky2->debugfs = debugfs_rename(sky2_debug, sky2->debugfs,
						       sky2_debug, dev->name);
		}
		break;

	case NETDEV_GOING_DOWN:
		if (sky2->debugfs) {
			printk(KERN_DEBUG PFX "%s: remove debugfs\n",
			       dev->name);
			debugfs_remove(sky2->debugfs);
			sky2->debugfs = NULL;
		}
		break;

	case NETDEV_UP:
		sky2->debugfs = debugfs_create_file(dev->name, S_IRUGO,
						    sky2_debug, dev,
						    &sky2_debug_fops);
		if (IS_ERR(sky2->debugfs))
			sky2->debugfs = NULL;
	}

	return NOTIFY_DONE;
}

static struct notifier_block sky2_notifier = {
	.notifier_call = sky2_device_event,
};


static __init void sky2_debug_init(void)
{
	struct dentry *ent;

	ent = debugfs_create_dir("sky2", NULL);
	if (!ent || IS_ERR(ent))
		return;

	sky2_debug = ent;
	register_netdevice_notifier(&sky2_notifier);
}

static __exit void sky2_debug_cleanup(void)
{
	if (sky2_debug) {
		unregister_netdevice_notifier(&sky2_notifier);
		debugfs_remove(sky2_debug);
		sky2_debug = NULL;
	}
}

#else
#define sky2_debug_init()
#define sky2_debug_cleanup()
#endif

/* Two copies of network device operations to handle special case of
   not allowing netpoll on second port */
static const struct net_device_ops sky2_netdev_ops[2] = {
  {
	.ndo_open		= sky2_up,
	.ndo_stop		= sky2_down,
	.ndo_start_xmit		= sky2_xmit_frame,
	.ndo_do_ioctl		= sky2_ioctl,
	.ndo_validate_addr	= eth_validate_addr,
	.ndo_set_mac_address	= sky2_set_mac_address,
	.ndo_set_multicast_list	= sky2_set_multicast,
	.ndo_change_mtu		= sky2_change_mtu,
	.ndo_tx_timeout		= sky2_tx_timeout,
#ifdef SKY2_VLAN_TAG_USED
	.ndo_vlan_rx_register	= sky2_vlan_rx_register,
#endif
#ifdef CONFIG_NET_POLL_CONTROLLER
	.ndo_poll_controller	= sky2_netpoll,
#endif
  },
  {
	.ndo_open		= sky2_up,
	.ndo_stop		= sky2_down,
	.ndo_start_xmit		= sky2_xmit_frame,
	.ndo_do_ioctl		= sky2_ioctl,
	.ndo_validate_addr	= eth_validate_addr,
	.ndo_set_mac_address	= sky2_set_mac_address,
	.ndo_set_multicast_list	= sky2_set_multicast,
	.ndo_change_mtu		= sky2_change_mtu,
	.ndo_tx_timeout		= sky2_tx_timeout,
#ifdef SKY2_VLAN_TAG_USED
	.ndo_vlan_rx_register	= sky2_vlan_rx_register,
#endif
  },
};

/* Initialize network device */
static __devinit struct net_device *sky2_init_netdev(struct sky2_hw *hw,
						     unsigned port,
						     int highmem, int wol)
{
	struct sky2_port *sky2;
	struct net_device *dev = alloc_etherdev(sizeof(*sky2));

	if (!dev) {
		dev_err(&hw->pdev->dev, "etherdev alloc failed\n");
		return NULL;
	}

	SET_NETDEV_DEV(dev, &hw->pdev->dev);
	dev->irq = hw->pdev->irq;
	SET_ETHTOOL_OPS(dev, &sky2_ethtool_ops);
	dev->watchdog_timeo = TX_WATCHDOG;
	dev->netdev_ops = &sky2_netdev_ops[port];

	sky2 = netdev_priv(dev);
	sky2->netdev = dev;
	sky2->hw = hw;
	sky2->msg_enable = netif_msg_init(debug, default_msg);

	/* Auto speed and flow control */
	sky2->autoneg = AUTONEG_ENABLE;
	sky2->flow_mode = FC_BOTH;

	sky2->duplex = -1;
	sky2->speed = -1;
	sky2->advertising = sky2_supported_modes(hw);
	sky2->rx_csum = (hw->chip_id != CHIP_ID_YUKON_XL);
	sky2->wol = wol;

	spin_lock_init(&sky2->phy_lock);
	sky2->tx_pending = TX_DEF_PENDING;
	sky2->rx_pending = RX_DEF_PENDING;

	hw->dev[port] = dev;

	sky2->port = port;

	dev->features |= NETIF_F_TSO | NETIF_F_IP_CSUM | NETIF_F_SG;
	if (highmem)
		dev->features |= NETIF_F_HIGHDMA;

#ifdef SKY2_VLAN_TAG_USED
	/* The workaround for FE+ status conflicts with VLAN tag detection. */
	if (!(sky2->hw->chip_id == CHIP_ID_YUKON_FE_P &&
	      sky2->hw->chip_rev == CHIP_REV_YU_FE2_A0)) {
		dev->features |= NETIF_F_HW_VLAN_TX | NETIF_F_HW_VLAN_RX;
	}
#endif

	/* read the mac address */
	memcpy_fromio(dev->dev_addr, hw->regs + B2_MAC_1 + port * 8, ETH_ALEN);
	memcpy(dev->perm_addr, dev->dev_addr, dev->addr_len);

	return dev;
}

static void __devinit sky2_show_addr(struct net_device *dev)
{
	const struct sky2_port *sky2 = netdev_priv(dev);

	if (netif_msg_probe(sky2))
		printk(KERN_INFO PFX "%s: addr %pM\n",
		       dev->name, dev->dev_addr);
}

/* Handle software interrupt used during MSI test */
static irqreturn_t __devinit sky2_test_intr(int irq, void *dev_id)
{
	struct sky2_hw *hw = dev_id;
	u32 status = sky2_read32(hw, B0_Y2_SP_ISRC2);

	if (status == 0)
		return IRQ_NONE;

	if (status & Y2_IS_IRQ_SW) {
		hw->flags |= SKY2_HW_USE_MSI;
		wake_up(&hw->msi_wait);
		sky2_write8(hw, B0_CTST, CS_CL_SW_IRQ);
	}
	sky2_write32(hw, B0_Y2_SP_ICR, 2);

	return IRQ_HANDLED;
}

/* Test interrupt path by forcing a a software IRQ */
static int __devinit sky2_test_msi(struct sky2_hw *hw)
{
	struct pci_dev *pdev = hw->pdev;
	int err;

	init_waitqueue_head (&hw->msi_wait);

	sky2_write32(hw, B0_IMSK, Y2_IS_IRQ_SW);

	err = request_irq(pdev->irq, sky2_test_intr, 0, DRV_NAME, hw);
	if (err) {
		dev_err(&pdev->dev, "cannot assign irq %d\n", pdev->irq);
		return err;
	}

	sky2_write8(hw, B0_CTST, CS_ST_SW_IRQ);
	sky2_read8(hw, B0_CTST);

	wait_event_timeout(hw->msi_wait, (hw->flags & SKY2_HW_USE_MSI), HZ/10);

	if (!(hw->flags & SKY2_HW_USE_MSI)) {
		/* MSI test failed, go back to INTx mode */
		dev_info(&pdev->dev, "No interrupt generated using MSI, "
			 "switching to INTx mode.\n");

		err = -EOPNOTSUPP;
		sky2_write8(hw, B0_CTST, CS_CL_SW_IRQ);
	}

	sky2_write32(hw, B0_IMSK, 0);
	sky2_read32(hw, B0_IMSK);

	free_irq(pdev->irq, hw);

	return err;
}

<<<<<<< HEAD
=======
/*
 * Read and parse the first part of Vital Product Data
 */
#define VPD_SIZE	128
#define VPD_MAGIC	0x82

static void __devinit sky2_vpd_info(struct sky2_hw *hw)
{
	int cap = pci_find_capability(hw->pdev, PCI_CAP_ID_VPD);
	const u8 *p;
	u8 *vpd_buf = NULL;
	u16 len;
	static struct vpd_tag {
		char tag[2];
		char *label;
	} vpd_tags[] = {
		{ "PN",	"Part Number" },
		{ "EC", "Engineering Level" },
		{ "MN", "Manufacturer" },
	};

	if (!cap)
		goto out;

	vpd_buf = kmalloc(VPD_SIZE, GFP_KERNEL);
	if (!vpd_buf)
		goto out;

	if (sky2_vpd_read(hw, cap, vpd_buf, 0, VPD_SIZE))
		goto out;

	if (vpd_buf[0] != VPD_MAGIC)
		goto out;
	len = vpd_buf[1];
	if (len == 0 || len > VPD_SIZE - 4)
		goto out;
	p = vpd_buf + 3;
	dev_info(&hw->pdev->dev, "%.*s\n", len, p);
	p += len;

	while (p < vpd_buf + VPD_SIZE - 4) {
		int i;

		if (!memcmp("RW", p, 2))	/* end marker */
			break;

		len = p[2];
		if (len > (p - vpd_buf) - 4)
			break;

		for (i = 0; i < ARRAY_SIZE(vpd_tags); i++) {
			if (!memcmp(vpd_tags[i].tag, p, 2)) {
				printk(KERN_DEBUG " %s: %.*s\n",
				       vpd_tags[i].label, len, p + 3);
				break;
			}
		}
		p += len + 3;
	}
out:
	kfree(vpd_buf);
}

>>>>>>> 18e352e4
/* This driver supports yukon2 chipset only */
static const char *sky2_name(u8 chipid, char *buf, int sz)
{
	const char *name[] = {
		"XL",		/* 0xb3 */
		"EC Ultra", 	/* 0xb4 */
		"Extreme",	/* 0xb5 */
		"EC",		/* 0xb6 */
		"FE",		/* 0xb7 */
		"FE+",		/* 0xb8 */
		"Supreme",	/* 0xb9 */
		"UL 2",		/* 0xba */
	};

	if (chipid >= CHIP_ID_YUKON_XL && chipid < CHIP_ID_YUKON_UL_2)
		strncpy(buf, name[chipid - CHIP_ID_YUKON_XL], sz);
	else
		snprintf(buf, sz, "(chip %#x)", chipid);
	return buf;
}

static int __devinit sky2_probe(struct pci_dev *pdev,
				const struct pci_device_id *ent)
{
	struct net_device *dev;
	struct sky2_hw *hw;
	int err, using_dac = 0, wol_default;
	char buf1[16];

	err = pci_enable_device(pdev);
	if (err) {
		dev_err(&pdev->dev, "cannot enable PCI device\n");
		goto err_out;
	}

	err = pci_request_regions(pdev, DRV_NAME);
	if (err) {
		dev_err(&pdev->dev, "cannot obtain PCI resources\n");
		goto err_out_disable;
	}

	pci_set_master(pdev);

	if (sizeof(dma_addr_t) > sizeof(u32) &&
	    !(err = pci_set_dma_mask(pdev, DMA_64BIT_MASK))) {
		using_dac = 1;
		err = pci_set_consistent_dma_mask(pdev, DMA_64BIT_MASK);
		if (err < 0) {
			dev_err(&pdev->dev, "unable to obtain 64 bit DMA "
				"for consistent allocations\n");
			goto err_out_free_regions;
		}
	} else {
		err = pci_set_dma_mask(pdev, DMA_32BIT_MASK);
		if (err) {
			dev_err(&pdev->dev, "no usable DMA configuration\n");
			goto err_out_free_regions;
		}
	}

	wol_default = device_may_wakeup(&pdev->dev) ? WAKE_MAGIC : 0;

	err = -ENOMEM;
	hw = kzalloc(sizeof(*hw), GFP_KERNEL);
	if (!hw) {
		dev_err(&pdev->dev, "cannot allocate hardware struct\n");
		goto err_out_free_regions;
	}

	hw->pdev = pdev;

	hw->regs = ioremap_nocache(pci_resource_start(pdev, 0), 0x4000);
	if (!hw->regs) {
		dev_err(&pdev->dev, "cannot map device registers\n");
		goto err_out_free_hw;
	}

#ifdef __BIG_ENDIAN
	/* The sk98lin vendor driver uses hardware byte swapping but
	 * this driver uses software swapping.
	 */
	{
		u32 reg;
		reg = sky2_pci_read32(hw, PCI_DEV_REG2);
		reg &= ~PCI_REV_DESC;
		sky2_pci_write32(hw, PCI_DEV_REG2, reg);
	}
#endif

	/* ring for status responses */
	hw->st_le = pci_alloc_consistent(pdev, STATUS_LE_BYTES, &hw->st_dma);
	if (!hw->st_le)
		goto err_out_iounmap;

	err = sky2_init(hw);
	if (err)
		goto err_out_iounmap;

	dev_info(&pdev->dev, "Yukon-2 %s chip revision %d\n",
		 sky2_name(hw->chip_id, buf1, sizeof(buf1)), hw->chip_rev);

	sky2_reset(hw);

	sky2_vpd_info(hw);

	dev = sky2_init_netdev(hw, 0, using_dac, wol_default);
	if (!dev) {
		err = -ENOMEM;
		goto err_out_free_pci;
	}

	if (!disable_msi && pci_enable_msi(pdev) == 0) {
		err = sky2_test_msi(hw);
		if (err == -EOPNOTSUPP)
 			pci_disable_msi(pdev);
		else if (err)
			goto err_out_free_netdev;
 	}

	err = register_netdev(dev);
	if (err) {
		dev_err(&pdev->dev, "cannot register net device\n");
		goto err_out_free_netdev;
	}

	netif_napi_add(dev, &hw->napi, sky2_poll, NAPI_WEIGHT);

	err = request_irq(pdev->irq, sky2_intr,
			  (hw->flags & SKY2_HW_USE_MSI) ? 0 : IRQF_SHARED,
			  dev->name, hw);
	if (err) {
		dev_err(&pdev->dev, "cannot assign irq %d\n", pdev->irq);
		goto err_out_unregister;
	}
	sky2_write32(hw, B0_IMSK, Y2_IS_BASE);
	napi_enable(&hw->napi);

	sky2_show_addr(dev);

	if (hw->ports > 1) {
		struct net_device *dev1;

		dev1 = sky2_init_netdev(hw, 1, using_dac, wol_default);
		if (!dev1)
			dev_warn(&pdev->dev, "allocation for second device failed\n");
		else if ((err = register_netdev(dev1))) {
			dev_warn(&pdev->dev,
				 "register of second port failed (%d)\n", err);
			hw->dev[1] = NULL;
			free_netdev(dev1);
		} else
			sky2_show_addr(dev1);
	}

	setup_timer(&hw->watchdog_timer, sky2_watchdog, (unsigned long) hw);
	INIT_WORK(&hw->restart_work, sky2_restart);

	pci_set_drvdata(pdev, hw);

	return 0;

err_out_unregister:
	if (hw->flags & SKY2_HW_USE_MSI)
		pci_disable_msi(pdev);
	unregister_netdev(dev);
err_out_free_netdev:
	free_netdev(dev);
err_out_free_pci:
	sky2_write8(hw, B0_CTST, CS_RST_SET);
	pci_free_consistent(pdev, STATUS_LE_BYTES, hw->st_le, hw->st_dma);
err_out_iounmap:
	iounmap(hw->regs);
err_out_free_hw:
	kfree(hw);
err_out_free_regions:
	pci_release_regions(pdev);
err_out_disable:
	pci_disable_device(pdev);
err_out:
	pci_set_drvdata(pdev, NULL);
	return err;
}

static void __devexit sky2_remove(struct pci_dev *pdev)
{
	struct sky2_hw *hw = pci_get_drvdata(pdev);
	int i;

	if (!hw)
		return;

	del_timer_sync(&hw->watchdog_timer);
	cancel_work_sync(&hw->restart_work);

	for (i = hw->ports-1; i >= 0; --i)
		unregister_netdev(hw->dev[i]);

	sky2_write32(hw, B0_IMSK, 0);

	sky2_power_aux(hw);

	sky2_write16(hw, B0_Y2LED, LED_STAT_OFF);
	sky2_write8(hw, B0_CTST, CS_RST_SET);
	sky2_read8(hw, B0_CTST);

	free_irq(pdev->irq, hw);
	if (hw->flags & SKY2_HW_USE_MSI)
		pci_disable_msi(pdev);
	pci_free_consistent(pdev, STATUS_LE_BYTES, hw->st_le, hw->st_dma);
	pci_release_regions(pdev);
	pci_disable_device(pdev);

	for (i = hw->ports-1; i >= 0; --i)
		free_netdev(hw->dev[i]);

	iounmap(hw->regs);
	kfree(hw);

	pci_set_drvdata(pdev, NULL);
}

#ifdef CONFIG_PM
static int sky2_suspend(struct pci_dev *pdev, pm_message_t state)
{
	struct sky2_hw *hw = pci_get_drvdata(pdev);
	int i, wol = 0;

	if (!hw)
		return 0;

	del_timer_sync(&hw->watchdog_timer);
	cancel_work_sync(&hw->restart_work);

	for (i = 0; i < hw->ports; i++) {
		struct net_device *dev = hw->dev[i];
		struct sky2_port *sky2 = netdev_priv(dev);

		netif_device_detach(dev);
		if (netif_running(dev))
			sky2_down(dev);

		if (sky2->wol)
			sky2_wol_init(sky2);

		wol |= sky2->wol;
	}

	sky2_write32(hw, B0_IMSK, 0);
	napi_disable(&hw->napi);
	sky2_power_aux(hw);

	pci_save_state(pdev);
	pci_enable_wake(pdev, pci_choose_state(pdev, state), wol);
	pci_set_power_state(pdev, pci_choose_state(pdev, state));

	return 0;
}

static int sky2_resume(struct pci_dev *pdev)
{
	struct sky2_hw *hw = pci_get_drvdata(pdev);
	int i, err;

	if (!hw)
		return 0;

	err = pci_set_power_state(pdev, PCI_D0);
	if (err)
		goto out;

	err = pci_restore_state(pdev);
	if (err)
		goto out;

	pci_enable_wake(pdev, PCI_D0, 0);

	/* Re-enable all clocks */
	if (hw->chip_id == CHIP_ID_YUKON_EX ||
	    hw->chip_id == CHIP_ID_YUKON_EC_U ||
	    hw->chip_id == CHIP_ID_YUKON_FE_P)
		sky2_pci_write32(hw, PCI_DEV_REG3, 0);

	sky2_reset(hw);
	sky2_write32(hw, B0_IMSK, Y2_IS_BASE);
	napi_enable(&hw->napi);

	for (i = 0; i < hw->ports; i++) {
		struct net_device *dev = hw->dev[i];

		netif_device_attach(dev);
		if (netif_running(dev)) {
			err = sky2_up(dev);
			if (err) {
				printk(KERN_ERR PFX "%s: could not up: %d\n",
				       dev->name, err);
				rtnl_lock();
				dev_close(dev);
				rtnl_unlock();
				goto out;
			}
		}
	}

	return 0;
out:
	dev_err(&pdev->dev, "resume failed (%d)\n", err);
	pci_disable_device(pdev);
	return err;
}
#endif

static void sky2_shutdown(struct pci_dev *pdev)
{
	struct sky2_hw *hw = pci_get_drvdata(pdev);
	int i, wol = 0;

	if (!hw)
		return;

	del_timer_sync(&hw->watchdog_timer);

	for (i = 0; i < hw->ports; i++) {
		struct net_device *dev = hw->dev[i];
		struct sky2_port *sky2 = netdev_priv(dev);

		if (sky2->wol) {
			wol = 1;
			sky2_wol_init(sky2);
		}
	}

	if (wol)
		sky2_power_aux(hw);

	pci_enable_wake(pdev, PCI_D3hot, wol);
	pci_enable_wake(pdev, PCI_D3cold, wol);

	pci_disable_device(pdev);
	pci_set_power_state(pdev, PCI_D3hot);
}

static struct pci_driver sky2_driver = {
	.name = DRV_NAME,
	.id_table = sky2_id_table,
	.probe = sky2_probe,
	.remove = __devexit_p(sky2_remove),
#ifdef CONFIG_PM
	.suspend = sky2_suspend,
	.resume = sky2_resume,
#endif
	.shutdown = sky2_shutdown,
};

static int __init sky2_init_module(void)
{
	pr_info(PFX "driver version " DRV_VERSION "\n");

	sky2_debug_init();
	return pci_register_driver(&sky2_driver);
}

static void __exit sky2_cleanup_module(void)
{
	pci_unregister_driver(&sky2_driver);
	sky2_debug_cleanup();
}

module_init(sky2_init_module);
module_exit(sky2_cleanup_module);

MODULE_DESCRIPTION("Marvell Yukon 2 Gigabit Ethernet driver");
MODULE_AUTHOR("Stephen Hemminger <shemminger@linux-foundation.org>");
MODULE_LICENSE("GPL");
MODULE_VERSION(DRV_VERSION);<|MERGE_RESOLUTION|>--- conflicted
+++ resolved
@@ -4200,8 +4200,6 @@
 	return err;
 }
 
-<<<<<<< HEAD
-=======
 /*
  * Read and parse the first part of Vital Product Data
  */
@@ -4265,7 +4263,6 @@
 	kfree(vpd_buf);
 }
 
->>>>>>> 18e352e4
 /* This driver supports yukon2 chipset only */
 static const char *sky2_name(u8 chipid, char *buf, int sz)
 {
