--- conflicted
+++ resolved
@@ -313,18 +313,11 @@
 };
 
 static struct of_platform_driver zmii_driver = {
-<<<<<<< HEAD
-	.owner = THIS_MODULE,
-	.name = "emac-zmii",
-	.match_table = zmii_match,
-
-=======
 	.driver = {
 		.name = "emac-zmii",
 		.owner = THIS_MODULE,
 		.of_match_table = zmii_match,
 	},
->>>>>>> e44a21b7
 	.probe = zmii_probe,
 	.remove = zmii_remove,
 };
