#ifndef __MV643XX_ETH_H__
#define __MV643XX_ETH_H__

#include <linux/version.h>
#include <linux/module.h>
#include <linux/kernel.h>
#include <linux/spinlock.h>
#include <linux/workqueue.h>

#include <linux/mv643xx.h>

#define	BIT0	0x00000001
#define	BIT1	0x00000002
#define	BIT2	0x00000004
#define	BIT3	0x00000008
#define	BIT4	0x00000010
#define	BIT5	0x00000020
#define	BIT6	0x00000040
#define	BIT7	0x00000080
#define	BIT8	0x00000100
#define	BIT9	0x00000200
#define	BIT10	0x00000400
#define	BIT11	0x00000800
#define	BIT12	0x00001000
#define	BIT13	0x00002000
#define	BIT14	0x00004000
#define	BIT15	0x00008000
#define	BIT16	0x00010000
#define	BIT17	0x00020000
#define	BIT18	0x00040000
#define	BIT19	0x00080000
#define	BIT20	0x00100000
#define	BIT21	0x00200000
#define	BIT22	0x00400000
#define	BIT23	0x00800000
#define	BIT24	0x01000000
#define	BIT25	0x02000000
#define	BIT26	0x04000000
#define	BIT27	0x08000000
#define	BIT28	0x10000000
#define	BIT29	0x20000000
#define	BIT30	0x40000000
#define	BIT31	0x80000000

/*
 *  The first part is the high level driver of the gigE ethernet ports.
 */

<<<<<<< HEAD
/* Checksum offload for Tx works */
#define	MV643XX_CHECKSUM_OFFLOAD_TX
=======
/* Checksum offload for Tx works for most packets, but
 * fails if previous packet sent did not use hw csum
 */
#undef	MV643XX_CHECKSUM_OFFLOAD_TX
>>>>>>> 5c7c0744
#define	MV643XX_NAPI
#define	MV643XX_TX_FAST_REFILL
#undef	MV643XX_RX_QUEUE_FILL_ON_TASK	/* Does not work, yet */
#undef	MV643XX_COAL

/*
 * Number of RX / TX descriptors on RX / TX rings.
 * Note that allocating RX descriptors is done by allocating the RX
 * ring AND a preallocated RX buffers (skb's) for each descriptor.
 * The TX descriptors only allocates the TX descriptors ring,
 * with no pre allocated TX buffers (skb's are allocated by higher layers.
 */

/* Default TX ring size is 1000 descriptors */
#define MV643XX_DEFAULT_TX_QUEUE_SIZE 1000

/* Default RX ring size is 400 descriptors */
#define MV643XX_DEFAULT_RX_QUEUE_SIZE 400

#define MV643XX_TX_COAL 100
#ifdef MV643XX_COAL
#define MV643XX_RX_COAL 100
#endif

/*
 * The second part is the low level driver of the gigE ethernet ports.
 */

/*
 * Header File for : MV-643xx network interface header
 *
 * DESCRIPTION:
 *	This header file contains macros typedefs and function declaration for
 *	the Marvell Gig Bit Ethernet Controller.
 *
 * DEPENDENCIES:
 *	None.
 *
 */

/* MAC accepet/reject macros */
#define ACCEPT_MAC_ADDR				0
#define REJECT_MAC_ADDR				1

/* Buffer offset from buffer pointer */
#define RX_BUF_OFFSET				0x2

/* Gigabit Ethernet Unit Global Registers */

/* MIB Counters register definitions */
#define ETH_MIB_GOOD_OCTETS_RECEIVED_LOW	0x0
#define ETH_MIB_GOOD_OCTETS_RECEIVED_HIGH	0x4
#define ETH_MIB_BAD_OCTETS_RECEIVED		0x8
#define ETH_MIB_INTERNAL_MAC_TRANSMIT_ERR	0xc
#define ETH_MIB_GOOD_FRAMES_RECEIVED		0x10
#define ETH_MIB_BAD_FRAMES_RECEIVED		0x14
#define ETH_MIB_BROADCAST_FRAMES_RECEIVED	0x18
#define ETH_MIB_MULTICAST_FRAMES_RECEIVED	0x1c
#define ETH_MIB_FRAMES_64_OCTETS		0x20
#define ETH_MIB_FRAMES_65_TO_127_OCTETS		0x24
#define ETH_MIB_FRAMES_128_TO_255_OCTETS	0x28
#define ETH_MIB_FRAMES_256_TO_511_OCTETS	0x2c
#define ETH_MIB_FRAMES_512_TO_1023_OCTETS	0x30
#define ETH_MIB_FRAMES_1024_TO_MAX_OCTETS	0x34
#define ETH_MIB_GOOD_OCTETS_SENT_LOW		0x38
#define ETH_MIB_GOOD_OCTETS_SENT_HIGH		0x3c
#define ETH_MIB_GOOD_FRAMES_SENT		0x40
#define ETH_MIB_EXCESSIVE_COLLISION		0x44
#define ETH_MIB_MULTICAST_FRAMES_SENT		0x48
#define ETH_MIB_BROADCAST_FRAMES_SENT		0x4c
#define ETH_MIB_UNREC_MAC_CONTROL_RECEIVED	0x50
#define ETH_MIB_FC_SENT				0x54
#define ETH_MIB_GOOD_FC_RECEIVED		0x58
#define ETH_MIB_BAD_FC_RECEIVED			0x5c
#define ETH_MIB_UNDERSIZE_RECEIVED		0x60
#define ETH_MIB_FRAGMENTS_RECEIVED		0x64
#define ETH_MIB_OVERSIZE_RECEIVED		0x68
#define ETH_MIB_JABBER_RECEIVED			0x6c
#define ETH_MIB_MAC_RECEIVE_ERROR		0x70
#define ETH_MIB_BAD_CRC_EVENT			0x74
#define ETH_MIB_COLLISION			0x78
#define ETH_MIB_LATE_COLLISION			0x7c

/* Port serial status reg (PSR) */
#define ETH_INTERFACE_GMII_MII			0
#define ETH_INTERFACE_PCM			BIT0
#define ETH_LINK_IS_DOWN			0
#define ETH_LINK_IS_UP				BIT1
#define ETH_PORT_AT_HALF_DUPLEX			0
#define ETH_PORT_AT_FULL_DUPLEX			BIT2
#define ETH_RX_FLOW_CTRL_DISABLED		0
#define ETH_RX_FLOW_CTRL_ENBALED		BIT3
#define ETH_GMII_SPEED_100_10			0
#define ETH_GMII_SPEED_1000			BIT4
#define ETH_MII_SPEED_10			0
#define ETH_MII_SPEED_100			BIT5
#define ETH_NO_TX				0
#define ETH_TX_IN_PROGRESS			BIT7
#define ETH_BYPASS_NO_ACTIVE			0
#define ETH_BYPASS_ACTIVE			BIT8
#define ETH_PORT_NOT_AT_PARTITION_STATE		0
#define ETH_PORT_AT_PARTITION_STATE		BIT9
#define ETH_PORT_TX_FIFO_NOT_EMPTY		0
#define ETH_PORT_TX_FIFO_EMPTY			BIT10

#define ETH_DEFAULT_RX_BPDU_QUEUE_3		(BIT23 | BIT22)
#define ETH_DEFAULT_RX_BPDU_QUEUE_4		BIT24
#define ETH_DEFAULT_RX_BPDU_QUEUE_5		(BIT24 | BIT22)
#define ETH_DEFAULT_RX_BPDU_QUEUE_6		(BIT24 | BIT23)
#define ETH_DEFAULT_RX_BPDU_QUEUE_7		(BIT24 | BIT23 | BIT22)

/* SMI reg */
#define ETH_SMI_BUSY		BIT28	/* 0 - Write, 1 - Read		*/
#define ETH_SMI_READ_VALID	BIT27	/* 0 - Write, 1 - Read		*/
#define ETH_SMI_OPCODE_WRITE	0	/* Completion of Read operation */
#define ETH_SMI_OPCODE_READ 	BIT26	/* Operation is in progress	*/

/* SDMA command status fields macros */

/* Tx & Rx descriptors status */
#define ETH_ERROR_SUMMARY			(BIT0)

/* Tx & Rx descriptors command */
#define ETH_BUFFER_OWNED_BY_DMA			(BIT31)

/* Tx descriptors status */
#define ETH_LC_ERROR				(0    )
#define ETH_UR_ERROR				(BIT1 )
#define ETH_RL_ERROR				(BIT2 )
#define ETH_LLC_SNAP_FORMAT			(BIT9 )

/* Rx descriptors status */
#define ETH_CRC_ERROR				(0    )
#define ETH_OVERRUN_ERROR			(BIT1 )
#define ETH_MAX_FRAME_LENGTH_ERROR		(BIT2 )
#define ETH_RESOURCE_ERROR			((BIT2 | BIT1))
#define ETH_VLAN_TAGGED				(BIT19)
#define ETH_BPDU_FRAME				(BIT20)
#define ETH_TCP_FRAME_OVER_IP_V_4		(0    )
#define ETH_UDP_FRAME_OVER_IP_V_4		(BIT21)
#define ETH_OTHER_FRAME_TYPE			(BIT22)
#define ETH_LAYER_2_IS_ETH_V_2			(BIT23)
#define ETH_FRAME_TYPE_IP_V_4			(BIT24)
#define ETH_FRAME_HEADER_OK			(BIT25)
#define ETH_RX_LAST_DESC			(BIT26)
#define ETH_RX_FIRST_DESC			(BIT27)
#define ETH_UNKNOWN_DESTINATION_ADDR		(BIT28)
#define ETH_RX_ENABLE_INTERRUPT			(BIT29)
#define ETH_LAYER_4_CHECKSUM_OK			(BIT30)

/* Rx descriptors byte count */
#define ETH_FRAME_FRAGMENTED			(BIT2)

/* Tx descriptors command */
#define ETH_LAYER_4_CHECKSUM_FIRST_DESC		(BIT10)
#define ETH_FRAME_SET_TO_VLAN			(BIT15)
#define ETH_TCP_FRAME				(0    )
#define ETH_UDP_FRAME				(BIT16)
#define ETH_GEN_TCP_UDP_CHECKSUM		(BIT17)
#define ETH_GEN_IP_V_4_CHECKSUM			(BIT18)
#define ETH_ZERO_PADDING			(BIT19)
#define ETH_TX_LAST_DESC			(BIT20)
#define ETH_TX_FIRST_DESC			(BIT21)
#define ETH_GEN_CRC				(BIT22)
#define ETH_TX_ENABLE_INTERRUPT			(BIT23)
#define ETH_AUTO_MODE				(BIT30)

/* typedefs */

typedef enum _eth_func_ret_status {
	ETH_OK,			/* Returned as expected.		*/
	ETH_ERROR,		/* Fundamental error.			*/
	ETH_RETRY,		/* Could not process request. Try later.*/
	ETH_END_OF_JOB,		/* Ring has nothing to process.		*/
	ETH_QUEUE_FULL,		/* Ring resource error.			*/
	ETH_QUEUE_LAST_RESOURCE	/* Ring resources about to exhaust.	*/
} ETH_FUNC_RET_STATUS;

typedef enum _eth_target {
	ETH_TARGET_DRAM,
	ETH_TARGET_DEVICE,
	ETH_TARGET_CBS,
	ETH_TARGET_PCI0,
	ETH_TARGET_PCI1
} ETH_TARGET;

/* These are for big-endian machines.  Little endian needs different
 * definitions.
 */
#if defined(__BIG_ENDIAN)
struct eth_rx_desc {
	u16 byte_cnt;		/* Descriptor buffer byte count		*/
	u16 buf_size;		/* Buffer size				*/
	u32 cmd_sts;		/* Descriptor command status		*/
	u32 next_desc_ptr;	/* Next descriptor pointer		*/
	u32 buf_ptr;		/* Descriptor buffer pointer		*/
};

struct eth_tx_desc {
	u16 byte_cnt;		/* buffer byte count			*/
	u16 l4i_chk;		/* CPU provided TCP checksum		*/
	u32 cmd_sts;		/* Command/status field			*/
	u32 next_desc_ptr;	/* Pointer to next descriptor		*/
	u32 buf_ptr;		/* pointer to buffer for this descriptor*/
};

#elif defined(__LITTLE_ENDIAN)
struct eth_rx_desc {
	u32 cmd_sts;		/* Descriptor command status		*/
	u16 buf_size;		/* Buffer size				*/
	u16 byte_cnt;		/* Descriptor buffer byte count		*/
	u32 buf_ptr;		/* Descriptor buffer pointer		*/
	u32 next_desc_ptr;	/* Next descriptor pointer		*/
};

struct eth_tx_desc {
	u32 cmd_sts;		/* Command/status field			*/
	u16 l4i_chk;		/* CPU provided TCP checksum		*/
	u16 byte_cnt;		/* buffer byte count			*/
	u32 buf_ptr;		/* pointer to buffer for this descriptor*/
	u32 next_desc_ptr;	/* Pointer to next descriptor		*/
};
#else
#error One of __BIG_ENDIAN or __LITTLE_ENDIAN must be defined
#endif

/* Unified struct for Rx and Tx operations. The user is not required to	*/
/* be familier with neither Tx nor Rx descriptors.			*/
struct pkt_info {
	unsigned short byte_cnt;	/* Descriptor buffer byte count	*/
	unsigned short l4i_chk;		/* Tx CPU provided TCP Checksum	*/
	unsigned int cmd_sts;		/* Descriptor command status	*/
	dma_addr_t buf_ptr;		/* Descriptor buffer pointer	*/
	struct sk_buff *return_info;	/* User resource return information */
};

/* Ethernet port specific infomation */

<<<<<<< HEAD
=======
struct mv643xx_mib_counters {
	u64 good_octets_received;
	u32 bad_octets_received;
	u32 internal_mac_transmit_err;
	u32 good_frames_received;
	u32 bad_frames_received;
	u32 broadcast_frames_received;
	u32 multicast_frames_received;
	u32 frames_64_octets;
	u32 frames_65_to_127_octets;
	u32 frames_128_to_255_octets;
	u32 frames_256_to_511_octets;
	u32 frames_512_to_1023_octets;
	u32 frames_1024_to_max_octets;
	u64 good_octets_sent;
	u32 good_frames_sent;
	u32 excessive_collision;
	u32 multicast_frames_sent;
	u32 broadcast_frames_sent;
	u32 unrec_mac_control_received;
	u32 fc_sent;
	u32 good_fc_received;
	u32 bad_fc_received;
	u32 undersize_received;
	u32 fragments_received;
	u32 oversize_received;
	u32 jabber_received;
	u32 mac_receive_error;
	u32 bad_crc_event;
	u32 collision;
	u32 late_collision;
};

>>>>>>> 5c7c0744
struct mv643xx_private {
	int port_num;			/* User Ethernet port number	*/
	u8 port_mac_addr[6];		/* User defined port MAC address.*/
	u32 port_config;		/* User port configuration value*/
	u32 port_config_extend;		/* User port config extend value*/
	u32 port_sdma_config;		/* User port SDMA config value	*/
	u32 port_serial_control;	/* User port serial control value */
	u32 port_tx_queue_command;	/* Port active Tx queues summary*/
	u32 port_rx_queue_command;	/* Port active Rx queues summary*/
<<<<<<< HEAD

	u32 rx_sram_addr;		/* Base address of rx sram area */
	u32 rx_sram_size;		/* Size of rx sram area		*/
	u32 tx_sram_addr;		/* Base address of tx sram area */
	u32 tx_sram_size;		/* Size of tx sram area		*/

=======

	u32 rx_sram_addr;		/* Base address of rx sram area */
	u32 rx_sram_size;		/* Size of rx sram area		*/
	u32 tx_sram_addr;		/* Base address of tx sram area */
	u32 tx_sram_size;		/* Size of tx sram area		*/

>>>>>>> 5c7c0744
	int rx_resource_err;		/* Rx ring resource error flag */
	int tx_resource_err;		/* Tx ring resource error flag */

	/* Tx/Rx rings managment indexes fields. For driver use */

	/* Next available and first returning Rx resource */
	int rx_curr_desc_q, rx_used_desc_q;

	/* Next available and first returning Tx resource */
	int tx_curr_desc_q, tx_used_desc_q;
#ifdef MV643XX_CHECKSUM_OFFLOAD_TX
	int tx_first_desc_q;
	u32 tx_first_command;
#endif

#ifdef MV643XX_TX_FAST_REFILL
	u32 tx_clean_threshold;
#endif

	struct eth_rx_desc *p_rx_desc_area;
	dma_addr_t rx_desc_dma;
	unsigned int rx_desc_area_size;
	struct sk_buff **rx_skb;

	struct eth_tx_desc *p_tx_desc_area;
	dma_addr_t tx_desc_dma;
	unsigned int tx_desc_area_size;
	struct sk_buff **tx_skb;

	struct work_struct tx_timeout_task;

	/*
	 * Former struct mv643xx_eth_priv members start here
	 */
	struct net_device_stats stats;
	struct mv643xx_mib_counters mib_counters;
	spinlock_t lock;
	/* Size of Tx Ring per queue */
	unsigned int tx_ring_size;
	/* Ammont of SKBs outstanding on Tx queue */
	unsigned int tx_ring_skbs;
	/* Size of Rx Ring per queue */
	unsigned int rx_ring_size;
	/* Ammount of SKBs allocated to Rx Ring per queue */
	unsigned int rx_ring_skbs;

	/*
	 * rx_task used to fill RX ring out of bottom half context
	 */
	struct work_struct rx_task;

	/*
	 * Used in case RX Ring is empty, which can be caused when
	 * system does not have resources (skb's)
	 */
	struct timer_list timeout;
	long rx_task_busy __attribute__ ((aligned(SMP_CACHE_BYTES)));
	unsigned rx_timer_flag;

	u32 rx_int_coal;
	u32 tx_int_coal;
};

/* ethernet.h API list */

/* Port operation control routines */
static void eth_port_init(struct mv643xx_private *mp);
static void eth_port_reset(unsigned int eth_port_num);
static void eth_port_start(struct mv643xx_private *mp);

static void ethernet_set_config_reg(unsigned int eth_port_num,
				    unsigned int value);
static unsigned int ethernet_get_config_reg(unsigned int eth_port_num);

/* Port MAC address routines */
static void eth_port_uc_addr_set(unsigned int eth_port_num,
				 unsigned char *p_addr);

/* PHY and MIB routines */
static void ethernet_phy_reset(unsigned int eth_port_num);

static void eth_port_write_smi_reg(unsigned int eth_port_num,
				   unsigned int phy_reg, unsigned int value);

static void eth_port_read_smi_reg(unsigned int eth_port_num,
				  unsigned int phy_reg, unsigned int *value);

static void eth_clear_mib_counters(unsigned int eth_port_num);

/* Port data flow control routines */
static ETH_FUNC_RET_STATUS eth_port_send(struct mv643xx_private *mp,
					 struct pkt_info *p_pkt_info);
static ETH_FUNC_RET_STATUS eth_tx_return_desc(struct mv643xx_private *mp,
					      struct pkt_info *p_pkt_info);
static ETH_FUNC_RET_STATUS eth_port_receive(struct mv643xx_private *mp,
					    struct pkt_info *p_pkt_info);
static ETH_FUNC_RET_STATUS eth_rx_return_buff(struct mv643xx_private *mp,
					      struct pkt_info *p_pkt_info);

#endif				/* __MV643XX_ETH_H__ */<|MERGE_RESOLUTION|>--- conflicted
+++ resolved
@@ -46,15 +46,10 @@
  *  The first part is the high level driver of the gigE ethernet ports.
  */
 
-<<<<<<< HEAD
-/* Checksum offload for Tx works */
-#define	MV643XX_CHECKSUM_OFFLOAD_TX
-=======
 /* Checksum offload for Tx works for most packets, but
  * fails if previous packet sent did not use hw csum
  */
 #undef	MV643XX_CHECKSUM_OFFLOAD_TX
->>>>>>> 5c7c0744
 #define	MV643XX_NAPI
 #define	MV643XX_TX_FAST_REFILL
 #undef	MV643XX_RX_QUEUE_FILL_ON_TASK	/* Does not work, yet */
@@ -293,8 +288,6 @@
 
 /* Ethernet port specific infomation */
 
-<<<<<<< HEAD
-=======
 struct mv643xx_mib_counters {
 	u64 good_octets_received;
 	u32 bad_octets_received;
@@ -328,7 +321,6 @@
 	u32 late_collision;
 };
 
->>>>>>> 5c7c0744
 struct mv643xx_private {
 	int port_num;			/* User Ethernet port number	*/
 	u8 port_mac_addr[6];		/* User defined port MAC address.*/
@@ -338,21 +330,12 @@
 	u32 port_serial_control;	/* User port serial control value */
 	u32 port_tx_queue_command;	/* Port active Tx queues summary*/
 	u32 port_rx_queue_command;	/* Port active Rx queues summary*/
-<<<<<<< HEAD
 
 	u32 rx_sram_addr;		/* Base address of rx sram area */
 	u32 rx_sram_size;		/* Size of rx sram area		*/
 	u32 tx_sram_addr;		/* Base address of tx sram area */
 	u32 tx_sram_size;		/* Size of tx sram area		*/
 
-=======
-
-	u32 rx_sram_addr;		/* Base address of rx sram area */
-	u32 rx_sram_size;		/* Size of rx sram area		*/
-	u32 tx_sram_addr;		/* Base address of tx sram area */
-	u32 tx_sram_size;		/* Size of tx sram area		*/
-
->>>>>>> 5c7c0744
 	int rx_resource_err;		/* Rx ring resource error flag */
 	int tx_resource_err;		/* Tx ring resource error flag */
 
