// SPDX-License-Identifier: GPL-2.0+
/*
 * Driver for Vitesse PHYs
 *
 * Author: Kriston Carson
 */

#include <linux/kernel.h>
#include <linux/module.h>
#include <linux/mii.h>
#include <linux/ethtool.h>
#include <linux/phy.h>

/* Vitesse Extended Page Magic Register(s) */
#define MII_VSC82X4_EXT_PAGE_16E	0x10
#define MII_VSC82X4_EXT_PAGE_17E	0x11
#define MII_VSC82X4_EXT_PAGE_18E	0x12

/* Vitesse Extended Control Register 1 */
#define MII_VSC8244_EXT_CON1           0x17
#define MII_VSC8244_EXTCON1_INIT       0x0000
#define MII_VSC8244_EXTCON1_TX_SKEW_MASK	0x0c00
#define MII_VSC8244_EXTCON1_RX_SKEW_MASK	0x0300
#define MII_VSC8244_EXTCON1_TX_SKEW	0x0800
#define MII_VSC8244_EXTCON1_RX_SKEW	0x0200

/* Vitesse Interrupt Mask Register */
#define MII_VSC8244_IMASK		0x19
#define MII_VSC8244_IMASK_IEN		0x8000
#define MII_VSC8244_IMASK_SPEED		0x4000
#define MII_VSC8244_IMASK_LINK		0x2000
#define MII_VSC8244_IMASK_DUPLEX	0x1000
#define MII_VSC8244_IMASK_MASK		0xf000

#define MII_VSC8221_IMASK_MASK		0xa000

/* Vitesse Interrupt Status Register */
#define MII_VSC8244_ISTAT		0x1a
#define MII_VSC8244_ISTAT_STATUS	0x8000
#define MII_VSC8244_ISTAT_SPEED		0x4000
#define MII_VSC8244_ISTAT_LINK		0x2000
#define MII_VSC8244_ISTAT_DUPLEX	0x1000
#define MII_VSC8244_ISTAT_MASK		(MII_VSC8244_ISTAT_SPEED | \
					 MII_VSC8244_ISTAT_LINK | \
					 MII_VSC8244_ISTAT_DUPLEX)

#define MII_VSC8221_ISTAT_MASK		MII_VSC8244_ISTAT_LINK

/* Vitesse Auxiliary Control/Status Register */
#define MII_VSC8244_AUX_CONSTAT		0x1c
#define MII_VSC8244_AUXCONSTAT_INIT	0x0000
#define MII_VSC8244_AUXCONSTAT_DUPLEX	0x0020
#define MII_VSC8244_AUXCONSTAT_SPEED	0x0018
#define MII_VSC8244_AUXCONSTAT_GBIT	0x0010
#define MII_VSC8244_AUXCONSTAT_100	0x0008

#define MII_VSC8221_AUXCONSTAT_INIT	0x0004 /* need to set this bit? */
#define MII_VSC8221_AUXCONSTAT_RESERVED	0x0004

/* Vitesse Extended Page Access Register */
#define MII_VSC82X4_EXT_PAGE_ACCESS	0x1f

/* Vitesse VSC8601 Extended PHY Control Register 1 */
#define MII_VSC8601_EPHY_CTL		0x17
#define MII_VSC8601_EPHY_CTL_RGMII_SKEW	(1 << 8)

#define PHY_ID_VSC8234			0x000fc620
#define PHY_ID_VSC8244			0x000fc6c0
#define PHY_ID_VSC8572			0x000704d0
#define PHY_ID_VSC8601			0x00070420
#define PHY_ID_VSC7385			0x00070450
#define PHY_ID_VSC7388			0x00070480
#define PHY_ID_VSC7395			0x00070550
#define PHY_ID_VSC7398			0x00070580
#define PHY_ID_VSC8662			0x00070660
#define PHY_ID_VSC8221			0x000fc550
#define PHY_ID_VSC8211			0x000fc4b0

MODULE_DESCRIPTION("Vitesse PHY driver");
MODULE_AUTHOR("Kriston Carson");
MODULE_LICENSE("GPL");

static int vsc824x_add_skew(struct phy_device *phydev)
{
	int err;
	int extcon;

	extcon = phy_read(phydev, MII_VSC8244_EXT_CON1);

	if (extcon < 0)
		return extcon;

	extcon &= ~(MII_VSC8244_EXTCON1_TX_SKEW_MASK |
			MII_VSC8244_EXTCON1_RX_SKEW_MASK);

	extcon |= (MII_VSC8244_EXTCON1_TX_SKEW |
			MII_VSC8244_EXTCON1_RX_SKEW);

	err = phy_write(phydev, MII_VSC8244_EXT_CON1, extcon);

	return err;
}

static int vsc824x_config_init(struct phy_device *phydev)
{
	int err;

	err = phy_write(phydev, MII_VSC8244_AUX_CONSTAT,
			MII_VSC8244_AUXCONSTAT_INIT);
	if (err < 0)
		return err;

	if (phydev->interface == PHY_INTERFACE_MODE_RGMII_ID)
		err = vsc824x_add_skew(phydev);

	return err;
}

#define VSC73XX_EXT_PAGE_ACCESS 0x1f

static int vsc73xx_read_page(struct phy_device *phydev)
{
	return __phy_read(phydev, VSC73XX_EXT_PAGE_ACCESS);
}

static int vsc73xx_write_page(struct phy_device *phydev, int page)
{
	return __phy_write(phydev, VSC73XX_EXT_PAGE_ACCESS, page);
}

static void vsc73xx_config_init(struct phy_device *phydev)
{
	/* Receiver init */
	phy_write(phydev, 0x1f, 0x2a30);
	phy_modify(phydev, 0x0c, 0x0300, 0x0200);
	phy_write(phydev, 0x1f, 0x0000);

	/* Config LEDs 0x61 */
	phy_modify(phydev, MII_TPISTATUS, 0xff00, 0x0061);
}

static int vsc738x_config_init(struct phy_device *phydev)
{
	u16 rev;
	/* This magic sequence appear in the application note
	 * "VSC7385/7388 PHY Configuration".
	 *
	 * Maybe one day we will get to know what it all means.
	 */
	phy_write(phydev, 0x1f, 0x2a30);
	phy_modify(phydev, 0x08, 0x0200, 0x0200);
	phy_write(phydev, 0x1f, 0x52b5);
	phy_write(phydev, 0x10, 0xb68a);
	phy_modify(phydev, 0x12, 0xff07, 0x0003);
	phy_modify(phydev, 0x11, 0x00ff, 0x00a2);
	phy_write(phydev, 0x10, 0x968a);
	phy_write(phydev, 0x1f, 0x2a30);
	phy_modify(phydev, 0x08, 0x0200, 0x0000);
	phy_write(phydev, 0x1f, 0x0000);

	/* Read revision */
	rev = phy_read(phydev, MII_PHYSID2);
	rev &= 0x0f;

	/* Special quirk for revision 0 */
	if (rev == 0) {
		phy_write(phydev, 0x1f, 0x2a30);
		phy_modify(phydev, 0x08, 0x0200, 0x0200);
		phy_write(phydev, 0x1f, 0x52b5);
		phy_write(phydev, 0x12, 0x0000);
		phy_write(phydev, 0x11, 0x0689);
		phy_write(phydev, 0x10, 0x8f92);
		phy_write(phydev, 0x1f, 0x52b5);
		phy_write(phydev, 0x12, 0x0000);
		phy_write(phydev, 0x11, 0x0e35);
		phy_write(phydev, 0x10, 0x9786);
		phy_write(phydev, 0x1f, 0x2a30);
		phy_modify(phydev, 0x08, 0x0200, 0x0000);
		phy_write(phydev, 0x17, 0xff80);
		phy_write(phydev, 0x17, 0x0000);
	}

	phy_write(phydev, 0x1f, 0x0000);
	phy_write(phydev, 0x12, 0x0048);

	if (rev == 0) {
		phy_write(phydev, 0x1f, 0x2a30);
		phy_write(phydev, 0x14, 0x6600);
		phy_write(phydev, 0x1f, 0x0000);
		phy_write(phydev, 0x18, 0xa24e);
	} else {
		phy_write(phydev, 0x1f, 0x2a30);
		phy_modify(phydev, 0x16, 0x0fc0, 0x0240);
		phy_modify(phydev, 0x14, 0x6000, 0x4000);
		/* bits 14-15 in extended register 0x14 controls DACG amplitude
		 * 6 = -8%, 2 is hardware default
		 */
		phy_write(phydev, 0x1f, 0x0001);
		phy_modify(phydev, 0x14, 0xe000, 0x6000);
		phy_write(phydev, 0x1f, 0x0000);
	}

	vsc73xx_config_init(phydev);

	return 0;
}

static int vsc739x_config_init(struct phy_device *phydev)
{
	/* This magic sequence appears in the VSC7395 SparX-G5e application
	 * note "VSC7395/VSC7398 PHY Configuration"
	 *
	 * Maybe one day we will get to know what it all means.
	 */
	phy_write(phydev, 0x1f, 0x2a30);
	phy_modify(phydev, 0x08, 0x0200, 0x0200);
	phy_write(phydev, 0x1f, 0x52b5);
	phy_write(phydev, 0x10, 0xb68a);
	phy_modify(phydev, 0x12, 0xff07, 0x0003);
	phy_modify(phydev, 0x11, 0x00ff, 0x00a2);
	phy_write(phydev, 0x10, 0x968a);
	phy_write(phydev, 0x1f, 0x2a30);
	phy_modify(phydev, 0x08, 0x0200, 0x0000);
	phy_write(phydev, 0x1f, 0x0000);

	phy_write(phydev, 0x1f, 0x0000);
	phy_write(phydev, 0x12, 0x0048);
	phy_write(phydev, 0x1f, 0x2a30);
	phy_modify(phydev, 0x16, 0x0fc0, 0x0240);
	phy_modify(phydev, 0x14, 0x6000, 0x4000);
	phy_write(phydev, 0x1f, 0x0001);
	phy_modify(phydev, 0x14, 0xe000, 0x6000);
	phy_write(phydev, 0x1f, 0x0000);

	vsc73xx_config_init(phydev);

	return 0;
}

static int vsc73xx_config_aneg(struct phy_device *phydev)
{
	/* The VSC73xx switches does not like to be instructed to
	 * do autonegotiation in any way, it prefers that you just go
	 * with the power-on/reset defaults. Writing some registers will
	 * just make autonegotiation permanently fail.
	 */
	return 0;
}

/* This adds a skew for both TX and RX clocks, so the skew should only be
 * applied to "rgmii-id" interfaces. It may not work as expected
 * on "rgmii-txid", "rgmii-rxid" or "rgmii" interfaces.
 */
static int vsc8601_add_skew(struct phy_device *phydev)
{
	int ret;

	ret = phy_read(phydev, MII_VSC8601_EPHY_CTL);
	if (ret < 0)
		return ret;

	ret |= MII_VSC8601_EPHY_CTL_RGMII_SKEW;
	return phy_write(phydev, MII_VSC8601_EPHY_CTL, ret);
}

static int vsc8601_config_init(struct phy_device *phydev)
{
	int ret = 0;

	if (phydev->interface == PHY_INTERFACE_MODE_RGMII_ID)
		ret = vsc8601_add_skew(phydev);

	if (ret < 0)
		return ret;

	return 0;
<<<<<<< HEAD
}

static int vsc824x_ack_interrupt(struct phy_device *phydev)
{
	int err = 0;

	/* Don't bother to ACK the interrupts if interrupts
	 * are disabled.  The 824x cannot clear the interrupts
	 * if they are disabled.
	 */
	if (phydev->interrupts == PHY_INTERRUPT_ENABLED)
		err = phy_read(phydev, MII_VSC8244_ISTAT);

	return (err < 0) ? err : 0;
=======
>>>>>>> 7d2a07b7
}

static int vsc82xx_config_intr(struct phy_device *phydev)
{
	int err;

	if (phydev->interrupts == PHY_INTERRUPT_ENABLED)
		/* Don't bother to ACK the interrupts since the 824x cannot
		 * clear the interrupts if they are disabled.
		 */
		err = phy_write(phydev, MII_VSC8244_IMASK,
			(phydev->drv->phy_id == PHY_ID_VSC8234 ||
			 phydev->drv->phy_id == PHY_ID_VSC8244 ||
			 phydev->drv->phy_id == PHY_ID_VSC8572 ||
			 phydev->drv->phy_id == PHY_ID_VSC8601) ?
				MII_VSC8244_IMASK_MASK :
				MII_VSC8221_IMASK_MASK);
	else {
		/* The Vitesse PHY cannot clear the interrupt
		 * once it has disabled them, so we clear them first
		 */
		err = phy_read(phydev, MII_VSC8244_ISTAT);

		if (err < 0)
			return err;

		err = phy_write(phydev, MII_VSC8244_IMASK, 0);
	}

	return err;
}

static irqreturn_t vsc82xx_handle_interrupt(struct phy_device *phydev)
{
	int irq_status, irq_mask;

	if (phydev->drv->phy_id == PHY_ID_VSC8244 ||
	    phydev->drv->phy_id == PHY_ID_VSC8572 ||
	    phydev->drv->phy_id == PHY_ID_VSC8601)
		irq_mask = MII_VSC8244_ISTAT_MASK;
	else
		irq_mask = MII_VSC8221_ISTAT_MASK;

	irq_status = phy_read(phydev, MII_VSC8244_ISTAT);
	if (irq_status < 0) {
		phy_error(phydev);
		return IRQ_NONE;
	}

	if (!(irq_status & irq_mask))
		return IRQ_NONE;

	phy_trigger_machine(phydev);

	return IRQ_HANDLED;
}

static int vsc8221_config_init(struct phy_device *phydev)
{
	int err;

	err = phy_write(phydev, MII_VSC8244_AUX_CONSTAT,
			MII_VSC8221_AUXCONSTAT_INIT);
	return err;

	/* Perhaps we should set EXT_CON1 based on the interface?
	 * Options are 802.3Z SerDes or SGMII
	 */
}

/* vsc82x4_config_autocross_enable - Enable auto MDI/MDI-X for forced links
 * @phydev: target phy_device struct
 *
 * Enable auto MDI/MDI-X when in 10/100 forced link speeds by writing
 * special values in the VSC8234/VSC8244 extended reserved registers
 */
static int vsc82x4_config_autocross_enable(struct phy_device *phydev)
{
	int ret;

	if (phydev->autoneg == AUTONEG_ENABLE || phydev->speed > SPEED_100)
		return 0;

	/* map extended registers set 0x10 - 0x1e */
	ret = phy_write(phydev, MII_VSC82X4_EXT_PAGE_ACCESS, 0x52b5);
	if (ret >= 0)
		ret = phy_write(phydev, MII_VSC82X4_EXT_PAGE_18E, 0x0012);
	if (ret >= 0)
		ret = phy_write(phydev, MII_VSC82X4_EXT_PAGE_17E, 0x2803);
	if (ret >= 0)
		ret = phy_write(phydev, MII_VSC82X4_EXT_PAGE_16E, 0x87fa);
	/* map standard registers set 0x10 - 0x1e */
	if (ret >= 0)
		ret = phy_write(phydev, MII_VSC82X4_EXT_PAGE_ACCESS, 0x0000);
	else
		phy_write(phydev, MII_VSC82X4_EXT_PAGE_ACCESS, 0x0000);

	return ret;
}

/* vsc82x4_config_aneg - restart auto-negotiation or write BMCR
 * @phydev: target phy_device struct
 *
 * Description: If auto-negotiation is enabled, we configure the
 *   advertising, and then restart auto-negotiation.  If it is not
 *   enabled, then we write the BMCR and also start the auto
 *   MDI/MDI-X feature
 */
static int vsc82x4_config_aneg(struct phy_device *phydev)
{
	int ret;

	/* Enable auto MDI/MDI-X when in 10/100 forced link speeds by
	 * writing special values in the VSC8234 extended reserved registers
	 */
	if (phydev->autoneg != AUTONEG_ENABLE && phydev->speed <= SPEED_100) {
		ret = genphy_setup_forced(phydev);

		if (ret < 0) /* error */
			return ret;

		return vsc82x4_config_autocross_enable(phydev);
	}

	return genphy_config_aneg(phydev);
}

/* Vitesse 82xx */
static struct phy_driver vsc82xx_driver[] = {
{
	.phy_id         = PHY_ID_VSC8234,
	.name           = "Vitesse VSC8234",
	.phy_id_mask    = 0x000ffff0,
	/* PHY_GBIT_FEATURES */
	.config_init    = &vsc824x_config_init,
	.config_aneg    = &vsc82x4_config_aneg,
	.config_intr    = &vsc82xx_config_intr,
	.handle_interrupt = &vsc82xx_handle_interrupt,
}, {
	.phy_id		= PHY_ID_VSC8244,
	.name		= "Vitesse VSC8244",
	.phy_id_mask	= 0x000fffc0,
	/* PHY_GBIT_FEATURES */
	.config_init	= &vsc824x_config_init,
	.config_aneg	= &vsc82x4_config_aneg,
	.config_intr	= &vsc82xx_config_intr,
	.handle_interrupt = &vsc82xx_handle_interrupt,
}, {
	.phy_id         = PHY_ID_VSC8572,
	.name           = "Vitesse VSC8572",
	.phy_id_mask    = 0x000ffff0,
	/* PHY_GBIT_FEATURES */
	.config_init    = &vsc824x_config_init,
	.config_aneg    = &vsc82x4_config_aneg,
	.config_intr    = &vsc82xx_config_intr,
	.handle_interrupt = &vsc82xx_handle_interrupt,
}, {
	.phy_id         = PHY_ID_VSC8601,
	.name           = "Vitesse VSC8601",
	.phy_id_mask    = 0x000ffff0,
	/* PHY_GBIT_FEATURES */
	.config_init    = &vsc8601_config_init,
	.config_intr    = &vsc82xx_config_intr,
	.handle_interrupt = &vsc82xx_handle_interrupt,
}, {
	.phy_id         = PHY_ID_VSC7385,
	.name           = "Vitesse VSC7385",
	.phy_id_mask    = 0x000ffff0,
	/* PHY_GBIT_FEATURES */
	.config_init    = vsc738x_config_init,
	.config_aneg    = vsc73xx_config_aneg,
	.read_page      = vsc73xx_read_page,
	.write_page     = vsc73xx_write_page,
}, {
	.phy_id         = PHY_ID_VSC7388,
	.name           = "Vitesse VSC7388",
	.phy_id_mask    = 0x000ffff0,
	/* PHY_GBIT_FEATURES */
	.config_init    = vsc738x_config_init,
	.config_aneg    = vsc73xx_config_aneg,
	.read_page      = vsc73xx_read_page,
	.write_page     = vsc73xx_write_page,
}, {
	.phy_id         = PHY_ID_VSC7395,
	.name           = "Vitesse VSC7395",
	.phy_id_mask    = 0x000ffff0,
	/* PHY_GBIT_FEATURES */
	.config_init    = vsc739x_config_init,
	.config_aneg    = vsc73xx_config_aneg,
	.read_page      = vsc73xx_read_page,
	.write_page     = vsc73xx_write_page,
}, {
	.phy_id         = PHY_ID_VSC7398,
	.name           = "Vitesse VSC7398",
	.phy_id_mask    = 0x000ffff0,
	/* PHY_GBIT_FEATURES */
	.config_init    = vsc739x_config_init,
	.config_aneg    = vsc73xx_config_aneg,
	.read_page      = vsc73xx_read_page,
	.write_page     = vsc73xx_write_page,
}, {
	.phy_id         = PHY_ID_VSC8662,
	.name           = "Vitesse VSC8662",
	.phy_id_mask    = 0x000ffff0,
	/* PHY_GBIT_FEATURES */
	.config_init    = &vsc824x_config_init,
	.config_aneg    = &vsc82x4_config_aneg,
	.config_intr    = &vsc82xx_config_intr,
	.handle_interrupt = &vsc82xx_handle_interrupt,
}, {
	/* Vitesse 8221 */
	.phy_id		= PHY_ID_VSC8221,
	.phy_id_mask	= 0x000ffff0,
	.name		= "Vitesse VSC8221",
	/* PHY_GBIT_FEATURES */
	.config_init	= &vsc8221_config_init,
	.config_intr	= &vsc82xx_config_intr,
	.handle_interrupt = &vsc82xx_handle_interrupt,
}, {
	/* Vitesse 8211 */
	.phy_id		= PHY_ID_VSC8211,
	.phy_id_mask	= 0x000ffff0,
	.name		= "Vitesse VSC8211",
	/* PHY_GBIT_FEATURES */
	.config_init	= &vsc8221_config_init,
	.config_intr	= &vsc82xx_config_intr,
	.handle_interrupt = &vsc82xx_handle_interrupt,
} };

module_phy_driver(vsc82xx_driver);

static struct mdio_device_id __maybe_unused vitesse_tbl[] = {
	{ PHY_ID_VSC8234, 0x000ffff0 },
	{ PHY_ID_VSC8244, 0x000fffc0 },
	{ PHY_ID_VSC8572, 0x000ffff0 },
	{ PHY_ID_VSC7385, 0x000ffff0 },
	{ PHY_ID_VSC7388, 0x000ffff0 },
	{ PHY_ID_VSC7395, 0x000ffff0 },
	{ PHY_ID_VSC7398, 0x000ffff0 },
	{ PHY_ID_VSC8662, 0x000ffff0 },
	{ PHY_ID_VSC8221, 0x000ffff0 },
	{ PHY_ID_VSC8211, 0x000ffff0 },
	{ }
};

MODULE_DEVICE_TABLE(mdio, vitesse_tbl);<|MERGE_RESOLUTION|>--- conflicted
+++ resolved
@@ -274,23 +274,6 @@
 		return ret;
 
 	return 0;
-<<<<<<< HEAD
-}
-
-static int vsc824x_ack_interrupt(struct phy_device *phydev)
-{
-	int err = 0;
-
-	/* Don't bother to ACK the interrupts if interrupts
-	 * are disabled.  The 824x cannot clear the interrupts
-	 * if they are disabled.
-	 */
-	if (phydev->interrupts == PHY_INTERRUPT_ENABLED)
-		err = phy_read(phydev, MII_VSC8244_ISTAT);
-
-	return (err < 0) ? err : 0;
-=======
->>>>>>> 7d2a07b7
 }
 
 static int vsc82xx_config_intr(struct phy_device *phydev)
