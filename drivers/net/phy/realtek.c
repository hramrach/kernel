--- conflicted
+++ resolved
@@ -34,21 +34,15 @@
 #define RTL8211F_TX_DELAY			BIT(8)
 #define RTL8211F_RX_DELAY			BIT(3)
 
-<<<<<<< HEAD
+#define RTL8211F_ALDPS_PLL_OFF			BIT(1)
+#define RTL8211F_ALDPS_ENABLE			BIT(2)
+#define RTL8211F_ALDPS_XTAL_OFF			BIT(12)
+
 #define RTL8211E_CTRL_DELAY			BIT(13)
 #define RTL8211E_TX_DELAY			BIT(12)
 #define RTL8211E_RX_DELAY			BIT(11)
-=======
-#define RTL8211F_ALDPS_PLL_OFF			BIT(1)
-#define RTL8211F_ALDPS_ENABLE			BIT(2)
-#define RTL8211F_ALDPS_XTAL_OFF			BIT(12)
-
-#define RTL8211E_CTRL_DELAY			BIT(13)
-#define RTL8211E_TX_DELAY			BIT(12)
-#define RTL8211E_RX_DELAY			BIT(11)
 
 #define RTL8211F_CLKOUT_EN			BIT(0)
->>>>>>> 7d2a07b7
 
 #define RTL8201F_ISR				0x1e
 #define RTL8201F_ISR_ANERR			BIT(15)
@@ -70,12 +64,9 @@
 #define RTL_LPADV_5000FULL			BIT(6)
 #define RTL_LPADV_2500FULL			BIT(5)
 
-<<<<<<< HEAD
-=======
 #define RTL9000A_GINMR				0x14
 #define RTL9000A_GINMR_LINK_STATUS		BIT(4)
 
->>>>>>> 7d2a07b7
 #define RTLGEN_SPEED_MASK			0x0630
 
 #define RTL_GENERIC_PHYID			0x001cc800
@@ -340,11 +331,6 @@
 
 static int rtl8211f_config_init(struct phy_device *phydev)
 {
-<<<<<<< HEAD
-	struct device *dev = &phydev->mdio.dev;
-	u16 val_txdly, val_rxdly;
-	int ret;
-=======
 	struct rtl821x_priv *priv = phydev->priv;
 	struct device *dev = &phydev->mdio.dev;
 	u16 val_txdly, val_rxdly;
@@ -358,7 +344,6 @@
 			ERR_PTR(ret));
 		return ret;
 	}
->>>>>>> 7d2a07b7
 
 	switch (phydev->interface) {
 	case PHY_INTERFACE_MODE_RGMII:
@@ -374,7 +359,6 @@
 	case PHY_INTERFACE_MODE_RGMII_TXID:
 		val_txdly = RTL8211F_TX_DELAY;
 		val_rxdly = 0;
-<<<<<<< HEAD
 		break;
 
 	case PHY_INTERFACE_MODE_RGMII_ID:
@@ -382,15 +366,6 @@
 		val_rxdly = RTL8211F_RX_DELAY;
 		break;
 
-=======
-		break;
-
-	case PHY_INTERFACE_MODE_RGMII_ID:
-		val_txdly = RTL8211F_TX_DELAY;
-		val_rxdly = RTL8211F_RX_DELAY;
-		break;
-
->>>>>>> 7d2a07b7
 	default: /* the rest of the modes imply leaving delay as is. */
 		return 0;
 	}
@@ -425,9 +400,6 @@
 			val_rxdly ? "enabled" : "disabled");
 	}
 
-<<<<<<< HEAD
-	return 0;
-=======
 	ret = phy_modify_paged(phydev, 0xa43, RTL8211F_PHYCR2,
 			       RTL8211F_CLKOUT_EN, priv->phycr2);
 	if (ret < 0) {
@@ -437,7 +409,6 @@
 	}
 
 	return genphy_soft_reset(phydev);
->>>>>>> 7d2a07b7
 }
 
 static int rtl821x_resume(struct phy_device *phydev)
@@ -617,11 +588,7 @@
 	return ret;
 }
 
-<<<<<<< HEAD
-static int rtl8125_read_mmd(struct phy_device *phydev, int devnum, u16 regnum)
-=======
 static int rtl822x_read_mmd(struct phy_device *phydev, int devnum, u16 regnum)
->>>>>>> 7d2a07b7
 {
 	int ret = rtlgen_read_mmd(phydev, devnum, regnum);
 
@@ -645,11 +612,7 @@
 	return ret;
 }
 
-<<<<<<< HEAD
-static int rtl8125_write_mmd(struct phy_device *phydev, int devnum, u16 regnum,
-=======
 static int rtl822x_write_mmd(struct phy_device *phydev, int devnum, u16 regnum,
->>>>>>> 7d2a07b7
 			     u16 val)
 {
 	int ret = rtlgen_write_mmd(phydev, devnum, regnum, val);
@@ -666,11 +629,7 @@
 	return ret;
 }
 
-<<<<<<< HEAD
-static int rtl8125_get_features(struct phy_device *phydev)
-=======
 static int rtl822x_get_features(struct phy_device *phydev)
->>>>>>> 7d2a07b7
 {
 	int val;
 
@@ -688,11 +647,7 @@
 	return genphy_read_abilities(phydev);
 }
 
-<<<<<<< HEAD
-static int rtl8125_config_aneg(struct phy_device *phydev)
-=======
 static int rtl822x_config_aneg(struct phy_device *phydev)
->>>>>>> 7d2a07b7
 {
 	int ret = 0;
 
@@ -712,11 +667,7 @@
 	return __genphy_config_aneg(phydev, ret);
 }
 
-<<<<<<< HEAD
-static int rtl8125_read_status(struct phy_device *phydev)
-=======
 static int rtl822x_read_status(struct phy_device *phydev)
->>>>>>> 7d2a07b7
 {
 	int ret;
 
@@ -758,11 +709,7 @@
 	       !rtlgen_supports_2_5gbps(phydev);
 }
 
-<<<<<<< HEAD
-static int rtl8125_match_phy_device(struct phy_device *phydev)
-=======
 static int rtl8226_match_phy_device(struct phy_device *phydev)
->>>>>>> 7d2a07b7
 {
 	return phydev->phy_id == RTL_GENERIC_PHYID &&
 	       rtlgen_supports_2_5gbps(phydev);
@@ -778,8 +725,6 @@
 	return ret;
 }
 
-<<<<<<< HEAD
-=======
 static int rtl9000a_config_init(struct phy_device *phydev)
 {
 	phydev->autoneg = AUTONEG_DISABLE;
@@ -896,7 +841,6 @@
 	return IRQ_HANDLED;
 }
 
->>>>>>> 7d2a07b7
 static struct phy_driver realtek_drvs[] = {
 	{
 		PHY_ID_MATCH_EXACT(0x00008201),
@@ -908,15 +852,6 @@
 		.name		= "RTL8201F Fast Ethernet",
 		.config_intr	= &rtl8201_config_intr,
 		.handle_interrupt = rtl8201_handle_interrupt,
-		.suspend	= genphy_suspend,
-		.resume		= genphy_resume,
-		.read_page	= rtl821x_read_page,
-		.write_page	= rtl821x_write_page,
-	}, {
-		PHY_ID_MATCH_MODEL(0x001cc880),
-		.name		= "RTL8208 Fast Ethernet",
-		.read_mmd	= genphy_read_mmd_unsupported,
-		.write_mmd	= genphy_write_mmd_unsupported,
 		.suspend	= genphy_suspend,
 		.resume		= genphy_resume,
 		.read_page	= rtl821x_read_page,
@@ -999,33 +934,15 @@
 		.read_mmd	= rtlgen_read_mmd,
 		.write_mmd	= rtlgen_write_mmd,
 	}, {
-<<<<<<< HEAD
-		.name		= "RTL8125 2.5Gbps internal",
-		.match_phy_device = rtl8125_match_phy_device,
-		.get_features	= rtl8125_get_features,
-		.config_aneg	= rtl8125_config_aneg,
-		.read_status	= rtl8125_read_status,
-=======
 		.name		= "RTL8226 2.5Gbps PHY",
 		.match_phy_device = rtl8226_match_phy_device,
 		.get_features	= rtl822x_get_features,
 		.config_aneg	= rtl822x_config_aneg,
 		.read_status	= rtl822x_read_status,
->>>>>>> 7d2a07b7
 		.suspend	= genphy_suspend,
 		.resume		= rtlgen_resume,
 		.read_page	= rtl821x_read_page,
 		.write_page	= rtl821x_write_page,
-<<<<<<< HEAD
-		.read_mmd	= rtl8125_read_mmd,
-		.write_mmd	= rtl8125_write_mmd,
-	}, {
-		PHY_ID_MATCH_EXACT(0x001cc840),
-		.name		= "RTL8125B 2.5Gbps internal",
-		.get_features	= rtl8125_get_features,
-		.config_aneg	= rtl8125_config_aneg,
-		.read_status	= rtl8125_read_status,
-=======
 		.read_mmd	= rtl822x_read_mmd,
 		.write_mmd	= rtl822x_write_mmd,
 	}, {
@@ -1034,15 +951,10 @@
 		.get_features	= rtl822x_get_features,
 		.config_aneg	= rtl822x_config_aneg,
 		.read_status	= rtl822x_read_status,
->>>>>>> 7d2a07b7
 		.suspend	= genphy_suspend,
 		.resume		= rtlgen_resume,
 		.read_page	= rtl821x_read_page,
 		.write_page	= rtl821x_write_page,
-<<<<<<< HEAD
-		.read_mmd	= rtl8125_read_mmd,
-		.write_mmd	= rtl8125_write_mmd,
-=======
 		.read_mmd	= rtl822x_read_mmd,
 		.write_mmd	= rtl822x_write_mmd,
 	}, {
@@ -1085,7 +997,6 @@
 		.resume         = rtlgen_resume,
 		.read_page      = rtl821x_read_page,
 		.write_page     = rtl821x_write_page,
->>>>>>> 7d2a07b7
 	}, {
 		PHY_ID_MATCH_EXACT(0x001cc961),
 		.name		= "RTL8366RB Gigabit Ethernet",
