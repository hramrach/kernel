/*
 * Amlogic Meson GXL Internal PHY Driver
 *
 * Copyright (C) 2015 Amlogic, Inc. All rights reserved.
 * Copyright (C) 2016 BayLibre, SAS. All rights reserved.
 * Author: Neil Armstrong <narmstrong@baylibre.com>
 *
 * This program is free software; you can redistribute it and/or modify
 * it under the terms of the GNU General Public License as published by
 * the Free Software Foundation; either version 2 of the License, or
 * (at your option) any later version.
 *
 * This program is distributed in the hope that it will be useful, but WITHOUT
 * ANY WARRANTY; without even the implied warranty of MERCHANTABILITY or
 * FITNESS FOR A PARTICULAR PURPOSE.  See the GNU General Public License for
 * more details.
 *
 */
#include <linux/kernel.h>
#include <linux/module.h>
#include <linux/mii.h>
#include <linux/ethtool.h>
#include <linux/phy.h>
#include <linux/netdevice.h>
#include <linux/bitfield.h>

#define TSTCNTL		20
#define  TSTCNTL_READ		BIT(15)
#define  TSTCNTL_WRITE		BIT(14)
#define  TSTCNTL_REG_BANK_SEL	GENMASK(12, 11)
#define  TSTCNTL_TEST_MODE	BIT(10)
#define  TSTCNTL_READ_ADDRESS	GENMASK(9, 5)
#define  TSTCNTL_WRITE_ADDRESS	GENMASK(4, 0)
#define TSTREAD1	21
#define TSTWRITE	23
#define INTSRC_FLAG	29
#define  INTSRC_ANEG_PR		BIT(1)
#define  INTSRC_PARALLEL_FAULT	BIT(2)
#define  INTSRC_ANEG_LP_ACK	BIT(3)
#define  INTSRC_LINK_DOWN	BIT(4)
#define  INTSRC_REMOTE_FAULT	BIT(5)
#define  INTSRC_ANEG_COMPLETE	BIT(6)
#define INTSRC_MASK	30

#define BANK_ANALOG_DSP		0
#define BANK_WOL		1
#define BANK_BIST		3

/* WOL Registers */
#define LPI_STATUS	0xc
#define  LPI_STATUS_RSV12	BIT(12)

/* BIST Registers */
#define FR_PLL_CONTROL	0x1b
#define FR_PLL_DIV0	0x1c
#define FR_PLL_DIV1	0x1d

static int meson_gxl_open_banks(struct phy_device *phydev)
{
	int ret;

	/* Enable Analog and DSP register Bank access by
	 * toggling TSTCNTL_TEST_MODE bit in the TSTCNTL register
	 */
	ret = phy_write(phydev, TSTCNTL, 0);
	if (ret)
		return ret;
	ret = phy_write(phydev, TSTCNTL, TSTCNTL_TEST_MODE);
	if (ret)
		return ret;
	ret = phy_write(phydev, TSTCNTL, 0);
	if (ret)
		return ret;
	return phy_write(phydev, TSTCNTL, TSTCNTL_TEST_MODE);
}

static void meson_gxl_close_banks(struct phy_device *phydev)
{
	phy_write(phydev, TSTCNTL, 0);
}

static int meson_gxl_read_reg(struct phy_device *phydev,
			      unsigned int bank, unsigned int reg)
{
	int ret;

	ret = meson_gxl_open_banks(phydev);
	if (ret)
		goto out;

	ret = phy_write(phydev, TSTCNTL, TSTCNTL_READ |
			FIELD_PREP(TSTCNTL_REG_BANK_SEL, bank) |
			TSTCNTL_TEST_MODE |
			FIELD_PREP(TSTCNTL_READ_ADDRESS, reg));
	if (ret)
		goto out;

	ret = phy_read(phydev, TSTREAD1);
out:
	/* Close the bank access on our way out */
	meson_gxl_close_banks(phydev);
	return ret;
}

static int meson_gxl_write_reg(struct phy_device *phydev,
			       unsigned int bank, unsigned int reg,
			       uint16_t value)
{
	int ret;

	ret = meson_gxl_open_banks(phydev);
	if (ret)
		goto out;

	ret = phy_write(phydev, TSTWRITE, value);
	if (ret)
		goto out;

	ret = phy_write(phydev, TSTCNTL, TSTCNTL_WRITE |
			FIELD_PREP(TSTCNTL_REG_BANK_SEL, bank) |
			TSTCNTL_TEST_MODE |
			FIELD_PREP(TSTCNTL_WRITE_ADDRESS, reg));

out:
	/* Close the bank access on our way out */
	meson_gxl_close_banks(phydev);
	return ret;
}

static int meson_gxl_config_init(struct phy_device *phydev)
{
	int ret;

	/* Enable fractional PLL */
	ret = meson_gxl_write_reg(phydev, BANK_BIST, FR_PLL_CONTROL, 0x5);
	if (ret)
		return ret;

	/* Program fraction FR_PLL_DIV1 */
	ret = meson_gxl_write_reg(phydev, BANK_BIST, FR_PLL_DIV1, 0x029a);
	if (ret)
		return ret;

	/* Program fraction FR_PLL_DIV1 */
	ret = meson_gxl_write_reg(phydev, BANK_BIST, FR_PLL_DIV0, 0xaaaa);
	if (ret)
		return ret;

	return genphy_config_init(phydev);
}

/* This function is provided to cope with the possible failures of this phy
 * during aneg process. When aneg fails, the PHY reports that aneg is done
 * but the value found in MII_LPA is wrong:
 *  - Early failures: MII_LPA is just 0x0001. if MII_EXPANSION reports that
 *    the link partner (LP) supports aneg but the LP never acked our base
 *    code word, it is likely that we never sent it to begin with.
 *  - Late failures: MII_LPA is filled with a value which seems to make sense
 *    but it actually is not what the LP is advertising. It seems that we
 *    can detect this using a magic bit in the WOL bank (reg 12 - bit 12).
 *    If this particular bit is not set when aneg is reported being done,
 *    it means MII_LPA is likely to be wrong.
 *
 * In both case, forcing a restart of the aneg process solve the problem.
 * When this failure happens, the first retry is usually successful but,
 * in some cases, it may take up to 6 retries to get a decent result
 */
static int meson_gxl_read_status(struct phy_device *phydev)
{
	int ret, wol, lpa, exp;

	if (phydev->autoneg == AUTONEG_ENABLE) {
		ret = genphy_aneg_done(phydev);
		if (ret < 0)
			return ret;
		else if (!ret)
			goto read_status_continue;

		/* Aneg is done, let's check everything is fine */
		wol = meson_gxl_read_reg(phydev, BANK_WOL, LPI_STATUS);
		if (wol < 0)
			return wol;

		lpa = phy_read(phydev, MII_LPA);
		if (lpa < 0)
			return lpa;

		exp = phy_read(phydev, MII_EXPANSION);
		if (exp < 0)
			return exp;

		if (!(wol & LPI_STATUS_RSV12) ||
		    ((exp & EXPANSION_NWAY) && !(lpa & LPA_LPACK))) {
			/* Looks like aneg failed after all */
			phydev_dbg(phydev, "LPA corruption - aneg restart\n");
			return genphy_restart_aneg(phydev);
		}
	}

read_status_continue:
	return genphy_read_status(phydev);
}

static int meson_gxl_ack_interrupt(struct phy_device *phydev)
{
	int ret = phy_read(phydev, INTSRC_FLAG);

	return ret < 0 ? ret : 0;
}

static int meson_gxl_config_intr(struct phy_device *phydev)
{
	u16 val;

	if (phydev->interrupts == PHY_INTERRUPT_ENABLED) {
		val = INTSRC_ANEG_PR
			| INTSRC_PARALLEL_FAULT
			| INTSRC_ANEG_LP_ACK
			| INTSRC_LINK_DOWN
			| INTSRC_REMOTE_FAULT
			| INTSRC_ANEG_COMPLETE;
	} else {
		val = 0;
	}

	return phy_write(phydev, INTSRC_MASK, val);
}

static struct phy_driver meson_gxl_phy[] = {
	{
		.phy_id		= 0x01814400,
		.phy_id_mask	= 0xfffffff0,
		.name		= "Meson GXL Internal PHY",
		.features	= PHY_BASIC_FEATURES,
<<<<<<< HEAD
		.flags		= PHY_IS_INTERNAL | PHY_HAS_INTERRUPT,
=======
		.flags		= PHY_IS_INTERNAL,
>>>>>>> 8ccc0d69
		.soft_reset     = genphy_soft_reset,
		.config_init	= meson_gxl_config_init,
		.aneg_done      = genphy_aneg_done,
		.read_status	= meson_gxl_read_status,
		.ack_interrupt	= meson_gxl_ack_interrupt,
		.config_intr	= meson_gxl_config_intr,
		.suspend        = genphy_suspend,
		.resume         = genphy_resume,
	},
};

static struct mdio_device_id __maybe_unused meson_gxl_tbl[] = {
	{ 0x01814400, 0xfffffff0 },
	{ }
};

module_phy_driver(meson_gxl_phy);

MODULE_DEVICE_TABLE(mdio, meson_gxl_tbl);

MODULE_DESCRIPTION("Amlogic Meson GXL Internal PHY driver");
MODULE_AUTHOR("Baoqi wang");
MODULE_AUTHOR("Neil Armstrong <narmstrong@baylibre.com>");
MODULE_AUTHOR("Jerome Brunet <jbrunet@baylibre.com>");
MODULE_LICENSE("GPL");<|MERGE_RESOLUTION|>--- conflicted
+++ resolved
@@ -232,11 +232,7 @@
 		.phy_id_mask	= 0xfffffff0,
 		.name		= "Meson GXL Internal PHY",
 		.features	= PHY_BASIC_FEATURES,
-<<<<<<< HEAD
-		.flags		= PHY_IS_INTERNAL | PHY_HAS_INTERRUPT,
-=======
 		.flags		= PHY_IS_INTERNAL,
->>>>>>> 8ccc0d69
 		.soft_reset     = genphy_soft_reset,
 		.config_init	= meson_gxl_config_init,
 		.aneg_done      = genphy_aneg_done,
