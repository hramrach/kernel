// SPDX-License-Identifier: GPL-2.0-or-later
/*
 * Marvell 88e6xxx Ethernet switch single-chip support
 *
 * Copyright (c) 2008 Marvell Semiconductor
 *
 * Copyright (c) 2016 Andrew Lunn <andrew@lunn.ch>
 *
 * Copyright (c) 2016-2017 Savoir-faire Linux Inc.
 *	Vivien Didelot <vivien.didelot@savoirfairelinux.com>
 */

#include <linux/bitfield.h>
#include <linux/delay.h>
#include <linux/etherdevice.h>
#include <linux/ethtool.h>
#include <linux/if_bridge.h>
#include <linux/interrupt.h>
#include <linux/irq.h>
#include <linux/irqdomain.h>
#include <linux/jiffies.h>
#include <linux/list.h>
#include <linux/mdio.h>
#include <linux/module.h>
#include <linux/of_device.h>
#include <linux/of_irq.h>
#include <linux/of_mdio.h>
#include <linux/platform_data/mv88e6xxx.h>
#include <linux/netdevice.h>
#include <linux/gpio/consumer.h>
#include <linux/phylink.h>
#include <net/dsa.h>

#include "chip.h"
#include "devlink.h"
#include "global1.h"
#include "global2.h"
#include "hwtstamp.h"
#include "phy.h"
#include "port.h"
#include "ptp.h"
#include "serdes.h"
#include "smi.h"

static void assert_reg_lock(struct mv88e6xxx_chip *chip)
{
	if (unlikely(!mutex_is_locked(&chip->reg_lock))) {
		dev_err(chip->dev, "Switch registers lock not held!\n");
		dump_stack();
	}
}

int mv88e6xxx_read(struct mv88e6xxx_chip *chip, int addr, int reg, u16 *val)
{
	int err;

	assert_reg_lock(chip);

	err = mv88e6xxx_smi_read(chip, addr, reg, val);
	if (err)
		return err;

	dev_dbg(chip->dev, "<- addr: 0x%.2x reg: 0x%.2x val: 0x%.4x\n",
		addr, reg, *val);

	return 0;
}

int mv88e6xxx_write(struct mv88e6xxx_chip *chip, int addr, int reg, u16 val)
{
	int err;

	assert_reg_lock(chip);

	err = mv88e6xxx_smi_write(chip, addr, reg, val);
	if (err)
		return err;

	dev_dbg(chip->dev, "-> addr: 0x%.2x reg: 0x%.2x val: 0x%.4x\n",
		addr, reg, val);

	return 0;
}

int mv88e6xxx_wait_mask(struct mv88e6xxx_chip *chip, int addr, int reg,
			u16 mask, u16 val)
{
	u16 data;
	int err;
	int i;

	/* There's no bus specific operation to wait for a mask */
	for (i = 0; i < 16; i++) {
		err = mv88e6xxx_read(chip, addr, reg, &data);
		if (err)
			return err;

		if ((data & mask) == val)
			return 0;

		usleep_range(1000, 2000);
	}

	dev_err(chip->dev, "Timeout while waiting for switch\n");
	return -ETIMEDOUT;
}

int mv88e6xxx_wait_bit(struct mv88e6xxx_chip *chip, int addr, int reg,
		       int bit, int val)
{
	return mv88e6xxx_wait_mask(chip, addr, reg, BIT(bit),
				   val ? BIT(bit) : 0x0000);
}

struct mii_bus *mv88e6xxx_default_mdio_bus(struct mv88e6xxx_chip *chip)
{
	struct mv88e6xxx_mdio_bus *mdio_bus;

	mdio_bus = list_first_entry(&chip->mdios, struct mv88e6xxx_mdio_bus,
				    list);
	if (!mdio_bus)
		return NULL;

	return mdio_bus->bus;
}

static void mv88e6xxx_g1_irq_mask(struct irq_data *d)
{
	struct mv88e6xxx_chip *chip = irq_data_get_irq_chip_data(d);
	unsigned int n = d->hwirq;

	chip->g1_irq.masked |= (1 << n);
}

static void mv88e6xxx_g1_irq_unmask(struct irq_data *d)
{
	struct mv88e6xxx_chip *chip = irq_data_get_irq_chip_data(d);
	unsigned int n = d->hwirq;

	chip->g1_irq.masked &= ~(1 << n);
}

static irqreturn_t mv88e6xxx_g1_irq_thread_work(struct mv88e6xxx_chip *chip)
{
	unsigned int nhandled = 0;
	unsigned int sub_irq;
	unsigned int n;
	u16 reg;
	u16 ctl1;
	int err;

	mv88e6xxx_reg_lock(chip);
	err = mv88e6xxx_g1_read(chip, MV88E6XXX_G1_STS, &reg);
	mv88e6xxx_reg_unlock(chip);

	if (err)
		goto out;

	do {
		for (n = 0; n < chip->g1_irq.nirqs; ++n) {
			if (reg & (1 << n)) {
				sub_irq = irq_find_mapping(chip->g1_irq.domain,
							   n);
				handle_nested_irq(sub_irq);
				++nhandled;
			}
		}

		mv88e6xxx_reg_lock(chip);
		err = mv88e6xxx_g1_read(chip, MV88E6XXX_G1_CTL1, &ctl1);
		if (err)
			goto unlock;
		err = mv88e6xxx_g1_read(chip, MV88E6XXX_G1_STS, &reg);
unlock:
		mv88e6xxx_reg_unlock(chip);
		if (err)
			goto out;
		ctl1 &= GENMASK(chip->g1_irq.nirqs, 0);
	} while (reg & ctl1);

out:
	return (nhandled > 0 ? IRQ_HANDLED : IRQ_NONE);
}

static irqreturn_t mv88e6xxx_g1_irq_thread_fn(int irq, void *dev_id)
{
	struct mv88e6xxx_chip *chip = dev_id;

	return mv88e6xxx_g1_irq_thread_work(chip);
}

static void mv88e6xxx_g1_irq_bus_lock(struct irq_data *d)
{
	struct mv88e6xxx_chip *chip = irq_data_get_irq_chip_data(d);

	mv88e6xxx_reg_lock(chip);
}

static void mv88e6xxx_g1_irq_bus_sync_unlock(struct irq_data *d)
{
	struct mv88e6xxx_chip *chip = irq_data_get_irq_chip_data(d);
	u16 mask = GENMASK(chip->g1_irq.nirqs, 0);
	u16 reg;
	int err;

	err = mv88e6xxx_g1_read(chip, MV88E6XXX_G1_CTL1, &reg);
	if (err)
		goto out;

	reg &= ~mask;
	reg |= (~chip->g1_irq.masked & mask);

	err = mv88e6xxx_g1_write(chip, MV88E6XXX_G1_CTL1, reg);
	if (err)
		goto out;

out:
	mv88e6xxx_reg_unlock(chip);
}

static const struct irq_chip mv88e6xxx_g1_irq_chip = {
	.name			= "mv88e6xxx-g1",
	.irq_mask		= mv88e6xxx_g1_irq_mask,
	.irq_unmask		= mv88e6xxx_g1_irq_unmask,
	.irq_bus_lock		= mv88e6xxx_g1_irq_bus_lock,
	.irq_bus_sync_unlock	= mv88e6xxx_g1_irq_bus_sync_unlock,
};

static int mv88e6xxx_g1_irq_domain_map(struct irq_domain *d,
				       unsigned int irq,
				       irq_hw_number_t hwirq)
{
	struct mv88e6xxx_chip *chip = d->host_data;

	irq_set_chip_data(irq, d->host_data);
	irq_set_chip_and_handler(irq, &chip->g1_irq.chip, handle_level_irq);
	irq_set_noprobe(irq);

	return 0;
}

static const struct irq_domain_ops mv88e6xxx_g1_irq_domain_ops = {
	.map	= mv88e6xxx_g1_irq_domain_map,
	.xlate	= irq_domain_xlate_twocell,
};

/* To be called with reg_lock held */
static void mv88e6xxx_g1_irq_free_common(struct mv88e6xxx_chip *chip)
{
	int irq, virq;
	u16 mask;

	mv88e6xxx_g1_read(chip, MV88E6XXX_G1_CTL1, &mask);
	mask &= ~GENMASK(chip->g1_irq.nirqs, 0);
	mv88e6xxx_g1_write(chip, MV88E6XXX_G1_CTL1, mask);

	for (irq = 0; irq < chip->g1_irq.nirqs; irq++) {
		virq = irq_find_mapping(chip->g1_irq.domain, irq);
		irq_dispose_mapping(virq);
	}

	irq_domain_remove(chip->g1_irq.domain);
}

static void mv88e6xxx_g1_irq_free(struct mv88e6xxx_chip *chip)
{
	/*
	 * free_irq must be called without reg_lock taken because the irq
	 * handler takes this lock, too.
	 */
	free_irq(chip->irq, chip);

	mv88e6xxx_reg_lock(chip);
	mv88e6xxx_g1_irq_free_common(chip);
	mv88e6xxx_reg_unlock(chip);
}

static int mv88e6xxx_g1_irq_setup_common(struct mv88e6xxx_chip *chip)
{
	int err, irq, virq;
	u16 reg, mask;

	chip->g1_irq.nirqs = chip->info->g1_irqs;
	chip->g1_irq.domain = irq_domain_add_simple(
		NULL, chip->g1_irq.nirqs, 0,
		&mv88e6xxx_g1_irq_domain_ops, chip);
	if (!chip->g1_irq.domain)
		return -ENOMEM;

	for (irq = 0; irq < chip->g1_irq.nirqs; irq++)
		irq_create_mapping(chip->g1_irq.domain, irq);

	chip->g1_irq.chip = mv88e6xxx_g1_irq_chip;
	chip->g1_irq.masked = ~0;

	err = mv88e6xxx_g1_read(chip, MV88E6XXX_G1_CTL1, &mask);
	if (err)
		goto out_mapping;

	mask &= ~GENMASK(chip->g1_irq.nirqs, 0);

	err = mv88e6xxx_g1_write(chip, MV88E6XXX_G1_CTL1, mask);
	if (err)
		goto out_disable;

	/* Reading the interrupt status clears (most of) them */
	err = mv88e6xxx_g1_read(chip, MV88E6XXX_G1_STS, &reg);
	if (err)
		goto out_disable;

	return 0;

out_disable:
	mask &= ~GENMASK(chip->g1_irq.nirqs, 0);
	mv88e6xxx_g1_write(chip, MV88E6XXX_G1_CTL1, mask);

out_mapping:
	for (irq = 0; irq < 16; irq++) {
		virq = irq_find_mapping(chip->g1_irq.domain, irq);
		irq_dispose_mapping(virq);
	}

	irq_domain_remove(chip->g1_irq.domain);

	return err;
}

static int mv88e6xxx_g1_irq_setup(struct mv88e6xxx_chip *chip)
{
	static struct lock_class_key lock_key;
	static struct lock_class_key request_key;
	int err;

	err = mv88e6xxx_g1_irq_setup_common(chip);
	if (err)
		return err;

	/* These lock classes tells lockdep that global 1 irqs are in
	 * a different category than their parent GPIO, so it won't
	 * report false recursion.
	 */
	irq_set_lockdep_class(chip->irq, &lock_key, &request_key);

	snprintf(chip->irq_name, sizeof(chip->irq_name),
		 "mv88e6xxx-%s", dev_name(chip->dev));

	mv88e6xxx_reg_unlock(chip);
	err = request_threaded_irq(chip->irq, NULL,
				   mv88e6xxx_g1_irq_thread_fn,
				   IRQF_ONESHOT | IRQF_SHARED,
				   chip->irq_name, chip);
	mv88e6xxx_reg_lock(chip);
	if (err)
		mv88e6xxx_g1_irq_free_common(chip);

	return err;
}

static void mv88e6xxx_irq_poll(struct kthread_work *work)
{
	struct mv88e6xxx_chip *chip = container_of(work,
						   struct mv88e6xxx_chip,
						   irq_poll_work.work);
	mv88e6xxx_g1_irq_thread_work(chip);

	kthread_queue_delayed_work(chip->kworker, &chip->irq_poll_work,
				   msecs_to_jiffies(100));
}

static int mv88e6xxx_irq_poll_setup(struct mv88e6xxx_chip *chip)
{
	int err;

	err = mv88e6xxx_g1_irq_setup_common(chip);
	if (err)
		return err;

	kthread_init_delayed_work(&chip->irq_poll_work,
				  mv88e6xxx_irq_poll);

	chip->kworker = kthread_create_worker(0, "%s", dev_name(chip->dev));
	if (IS_ERR(chip->kworker))
		return PTR_ERR(chip->kworker);

	kthread_queue_delayed_work(chip->kworker, &chip->irq_poll_work,
				   msecs_to_jiffies(100));

	return 0;
}

static void mv88e6xxx_irq_poll_free(struct mv88e6xxx_chip *chip)
{
	kthread_cancel_delayed_work_sync(&chip->irq_poll_work);
	kthread_destroy_worker(chip->kworker);

	mv88e6xxx_reg_lock(chip);
	mv88e6xxx_g1_irq_free_common(chip);
	mv88e6xxx_reg_unlock(chip);
}

static int mv88e6xxx_port_config_interface(struct mv88e6xxx_chip *chip,
					   int port, phy_interface_t interface)
{
	int err;

	if (chip->info->ops->port_set_rgmii_delay) {
		err = chip->info->ops->port_set_rgmii_delay(chip, port,
							    interface);
		if (err && err != -EOPNOTSUPP)
			return err;
	}

	if (chip->info->ops->port_set_cmode) {
		err = chip->info->ops->port_set_cmode(chip, port,
						      interface);
		if (err && err != -EOPNOTSUPP)
			return err;
	}

	return 0;
}

static int mv88e6xxx_port_setup_mac(struct mv88e6xxx_chip *chip, int port,
				    int link, int speed, int duplex, int pause,
				    phy_interface_t mode)
{
	int err;

	if (!chip->info->ops->port_set_link)
		return 0;

	/* Port's MAC control must not be changed unless the link is down */
	err = chip->info->ops->port_set_link(chip, port, LINK_FORCED_DOWN);
	if (err)
		return err;

	if (chip->info->ops->port_set_speed_duplex) {
		err = chip->info->ops->port_set_speed_duplex(chip, port,
							     speed, duplex);
		if (err && err != -EOPNOTSUPP)
			goto restore_link;
	}

	if (speed == SPEED_MAX && chip->info->ops->port_max_speed_mode)
		mode = chip->info->ops->port_max_speed_mode(port);

	if (chip->info->ops->port_set_pause) {
		err = chip->info->ops->port_set_pause(chip, port, pause);
		if (err)
			goto restore_link;
	}

	err = mv88e6xxx_port_config_interface(chip, port, mode);
restore_link:
	if (chip->info->ops->port_set_link(chip, port, link))
		dev_err(chip->dev, "p%d: failed to restore MAC's link\n", port);

	return err;
}

static int mv88e6xxx_phy_is_internal(struct dsa_switch *ds, int port)
{
	struct mv88e6xxx_chip *chip = ds->priv;

	return port < chip->info->num_internal_phys;
}

static int mv88e6xxx_port_ppu_updates(struct mv88e6xxx_chip *chip, int port)
{
	u16 reg;
	int err;

	err = mv88e6xxx_port_read(chip, port, MV88E6XXX_PORT_STS, &reg);
	if (err) {
		dev_err(chip->dev,
			"p%d: %s: failed to read port status\n",
			port, __func__);
		return err;
	}

	return !!(reg & MV88E6XXX_PORT_STS_PHY_DETECT);
}

static int mv88e6xxx_serdes_pcs_get_state(struct dsa_switch *ds, int port,
					  struct phylink_link_state *state)
{
	struct mv88e6xxx_chip *chip = ds->priv;
	int lane;
	int err;

	mv88e6xxx_reg_lock(chip);
	lane = mv88e6xxx_serdes_get_lane(chip, port);
	if (lane >= 0 && chip->info->ops->serdes_pcs_get_state)
		err = chip->info->ops->serdes_pcs_get_state(chip, port, lane,
							    state);
	else
		err = -EOPNOTSUPP;
	mv88e6xxx_reg_unlock(chip);

	return err;
}

static int mv88e6xxx_serdes_pcs_config(struct mv88e6xxx_chip *chip, int port,
				       unsigned int mode,
				       phy_interface_t interface,
				       const unsigned long *advertise)
{
	const struct mv88e6xxx_ops *ops = chip->info->ops;
	int lane;

	if (ops->serdes_pcs_config) {
		lane = mv88e6xxx_serdes_get_lane(chip, port);
		if (lane >= 0)
			return ops->serdes_pcs_config(chip, port, lane, mode,
						      interface, advertise);
	}

	return 0;
}

static void mv88e6xxx_serdes_pcs_an_restart(struct dsa_switch *ds, int port)
{
	struct mv88e6xxx_chip *chip = ds->priv;
	const struct mv88e6xxx_ops *ops;
	int err = 0;
	int lane;

	ops = chip->info->ops;

	if (ops->serdes_pcs_an_restart) {
		mv88e6xxx_reg_lock(chip);
		lane = mv88e6xxx_serdes_get_lane(chip, port);
		if (lane >= 0)
			err = ops->serdes_pcs_an_restart(chip, port, lane);
		mv88e6xxx_reg_unlock(chip);

		if (err)
			dev_err(ds->dev, "p%d: failed to restart AN\n", port);
	}
}

static int mv88e6xxx_serdes_pcs_link_up(struct mv88e6xxx_chip *chip, int port,
					unsigned int mode,
					int speed, int duplex)
{
	const struct mv88e6xxx_ops *ops = chip->info->ops;
	int lane;

	if (!phylink_autoneg_inband(mode) && ops->serdes_pcs_link_up) {
		lane = mv88e6xxx_serdes_get_lane(chip, port);
		if (lane >= 0)
			return ops->serdes_pcs_link_up(chip, port, lane,
						       speed, duplex);
	}

	return 0;
}

static void mv88e6065_phylink_validate(struct mv88e6xxx_chip *chip, int port,
				       unsigned long *mask,
				       struct phylink_link_state *state)
{
	if (!phy_interface_mode_is_8023z(state->interface)) {
		/* 10M and 100M are only supported in non-802.3z mode */
		phylink_set(mask, 10baseT_Half);
		phylink_set(mask, 10baseT_Full);
		phylink_set(mask, 100baseT_Half);
		phylink_set(mask, 100baseT_Full);
	}
}

static void mv88e6185_phylink_validate(struct mv88e6xxx_chip *chip, int port,
				       unsigned long *mask,
				       struct phylink_link_state *state)
{
	/* FIXME: if the port is in 1000Base-X mode, then it only supports
	 * 1000M FD speeds.  In this case, CMODE will indicate 5.
	 */
	phylink_set(mask, 1000baseT_Full);
	phylink_set(mask, 1000baseX_Full);

	mv88e6065_phylink_validate(chip, port, mask, state);
}

static void mv88e6341_phylink_validate(struct mv88e6xxx_chip *chip, int port,
				       unsigned long *mask,
				       struct phylink_link_state *state)
{
	if (port >= 5)
		phylink_set(mask, 2500baseX_Full);

	/* No ethtool bits for 200Mbps */
	phylink_set(mask, 1000baseT_Full);
	phylink_set(mask, 1000baseX_Full);

	mv88e6065_phylink_validate(chip, port, mask, state);
}

static void mv88e6352_phylink_validate(struct mv88e6xxx_chip *chip, int port,
				       unsigned long *mask,
				       struct phylink_link_state *state)
{
	/* No ethtool bits for 200Mbps */
	phylink_set(mask, 1000baseT_Full);
	phylink_set(mask, 1000baseX_Full);

	mv88e6065_phylink_validate(chip, port, mask, state);
}

static void mv88e6390_phylink_validate(struct mv88e6xxx_chip *chip, int port,
				       unsigned long *mask,
				       struct phylink_link_state *state)
{
	if (port >= 9) {
		phylink_set(mask, 2500baseX_Full);
		phylink_set(mask, 2500baseT_Full);
	}

	/* No ethtool bits for 200Mbps */
	phylink_set(mask, 1000baseT_Full);
	phylink_set(mask, 1000baseX_Full);

	mv88e6065_phylink_validate(chip, port, mask, state);
}

static void mv88e6390x_phylink_validate(struct mv88e6xxx_chip *chip, int port,
					unsigned long *mask,
					struct phylink_link_state *state)
{
	if (port >= 9) {
		phylink_set(mask, 10000baseT_Full);
		phylink_set(mask, 10000baseKR_Full);
	}

	mv88e6390_phylink_validate(chip, port, mask, state);
}

static void mv88e6393x_phylink_validate(struct mv88e6xxx_chip *chip, int port,
					unsigned long *mask,
					struct phylink_link_state *state)
{
	if (port == 0 || port == 9 || port == 10) {
		phylink_set(mask, 10000baseT_Full);
		phylink_set(mask, 10000baseKR_Full);
		phylink_set(mask, 10000baseCR_Full);
		phylink_set(mask, 10000baseSR_Full);
		phylink_set(mask, 10000baseLR_Full);
		phylink_set(mask, 10000baseLRM_Full);
		phylink_set(mask, 10000baseER_Full);
		phylink_set(mask, 5000baseT_Full);
		phylink_set(mask, 2500baseX_Full);
		phylink_set(mask, 2500baseT_Full);
	}

	phylink_set(mask, 1000baseT_Full);
	phylink_set(mask, 1000baseX_Full);

	mv88e6065_phylink_validate(chip, port, mask, state);
}

static void mv88e6xxx_validate(struct dsa_switch *ds, int port,
			       unsigned long *supported,
			       struct phylink_link_state *state)
{
	__ETHTOOL_DECLARE_LINK_MODE_MASK(mask) = { 0, };
	struct mv88e6xxx_chip *chip = ds->priv;

	/* Allow all the expected bits */
	phylink_set(mask, Autoneg);
	phylink_set(mask, Pause);
	phylink_set_port_modes(mask);

	if (chip->info->ops->phylink_validate)
		chip->info->ops->phylink_validate(chip, port, mask, state);

	bitmap_and(supported, supported, mask, __ETHTOOL_LINK_MODE_MASK_NBITS);
	bitmap_and(state->advertising, state->advertising, mask,
		   __ETHTOOL_LINK_MODE_MASK_NBITS);

	/* We can only operate at 2500BaseX or 1000BaseX.  If requested
	 * to advertise both, only report advertising at 2500BaseX.
	 */
	phylink_helper_basex_speed(state);
}

static void mv88e6xxx_mac_config(struct dsa_switch *ds, int port,
				 unsigned int mode,
				 const struct phylink_link_state *state)
{
	struct mv88e6xxx_chip *chip = ds->priv;
	struct mv88e6xxx_port *p;
	int err;

	p = &chip->ports[port];

	/* FIXME: is this the correct test? If we're in fixed mode on an
	 * internal port, why should we process this any different from
	 * PHY mode? On the other hand, the port may be automedia between
	 * an internal PHY and the serdes...
	 */
	if ((mode == MLO_AN_PHY) && mv88e6xxx_phy_is_internal(ds, port))
		return;

	mv88e6xxx_reg_lock(chip);
	/* In inband mode, the link may come up at any time while the link
	 * is not forced down. Force the link down while we reconfigure the
	 * interface mode.
	 */
	if (mode == MLO_AN_INBAND && p->interface != state->interface &&
	    chip->info->ops->port_set_link)
		chip->info->ops->port_set_link(chip, port, LINK_FORCED_DOWN);

	err = mv88e6xxx_port_config_interface(chip, port, state->interface);
	if (err && err != -EOPNOTSUPP)
		goto err_unlock;

	err = mv88e6xxx_serdes_pcs_config(chip, port, mode, state->interface,
					  state->advertising);
	/* FIXME: we should restart negotiation if something changed - which
	 * is something we get if we convert to using phylinks PCS operations.
	 */
	if (err > 0)
		err = 0;

	/* Undo the forced down state above after completing configuration
	 * irrespective of its state on entry, which allows the link to come up.
	 */
	if (mode == MLO_AN_INBAND && p->interface != state->interface &&
	    chip->info->ops->port_set_link)
		chip->info->ops->port_set_link(chip, port, LINK_UNFORCED);

	p->interface = state->interface;

err_unlock:
	mv88e6xxx_reg_unlock(chip);

	if (err && err != -EOPNOTSUPP)
		dev_err(ds->dev, "p%d: failed to configure MAC/PCS\n", port);
}

static void mv88e6xxx_mac_link_down(struct dsa_switch *ds, int port,
				    unsigned int mode,
				    phy_interface_t interface)
{
	struct mv88e6xxx_chip *chip = ds->priv;
	const struct mv88e6xxx_ops *ops;
	int err = 0;

	ops = chip->info->ops;

	mv88e6xxx_reg_lock(chip);
	if ((!mv88e6xxx_port_ppu_updates(chip, port) ||
	     mode == MLO_AN_FIXED) && ops->port_sync_link)
		err = ops->port_sync_link(chip, port, mode, false);
	mv88e6xxx_reg_unlock(chip);

	if (err)
		dev_err(chip->dev,
			"p%d: failed to force MAC link down\n", port);
}

static void mv88e6xxx_mac_link_up(struct dsa_switch *ds, int port,
				  unsigned int mode, phy_interface_t interface,
				  struct phy_device *phydev,
				  int speed, int duplex,
				  bool tx_pause, bool rx_pause)
{
	struct mv88e6xxx_chip *chip = ds->priv;
	const struct mv88e6xxx_ops *ops;
	int err = 0;

	ops = chip->info->ops;

	mv88e6xxx_reg_lock(chip);
	if (!mv88e6xxx_port_ppu_updates(chip, port) || mode == MLO_AN_FIXED) {
		/* FIXME: for an automedia port, should we force the link
		 * down here - what if the link comes up due to "other" media
		 * while we're bringing the port up, how is the exclusivity
		 * handled in the Marvell hardware? E.g. port 2 on 88E6390
		 * shared between internal PHY and Serdes.
		 */
		err = mv88e6xxx_serdes_pcs_link_up(chip, port, mode, speed,
						   duplex);
		if (err)
			goto error;

		if (ops->port_set_speed_duplex) {
			err = ops->port_set_speed_duplex(chip, port,
							 speed, duplex);
			if (err && err != -EOPNOTSUPP)
				goto error;
		}

		if (ops->port_sync_link)
			err = ops->port_sync_link(chip, port, mode, true);
	}
error:
	mv88e6xxx_reg_unlock(chip);

	if (err && err != -EOPNOTSUPP)
		dev_err(ds->dev,
			"p%d: failed to configure MAC link up\n", port);
}

static int mv88e6xxx_stats_snapshot(struct mv88e6xxx_chip *chip, int port)
{
	if (!chip->info->ops->stats_snapshot)
		return -EOPNOTSUPP;

	return chip->info->ops->stats_snapshot(chip, port);
}

static struct mv88e6xxx_hw_stat mv88e6xxx_hw_stats[] = {
	{ "in_good_octets",		8, 0x00, STATS_TYPE_BANK0, },
	{ "in_bad_octets",		4, 0x02, STATS_TYPE_BANK0, },
	{ "in_unicast",			4, 0x04, STATS_TYPE_BANK0, },
	{ "in_broadcasts",		4, 0x06, STATS_TYPE_BANK0, },
	{ "in_multicasts",		4, 0x07, STATS_TYPE_BANK0, },
	{ "in_pause",			4, 0x16, STATS_TYPE_BANK0, },
	{ "in_undersize",		4, 0x18, STATS_TYPE_BANK0, },
	{ "in_fragments",		4, 0x19, STATS_TYPE_BANK0, },
	{ "in_oversize",		4, 0x1a, STATS_TYPE_BANK0, },
	{ "in_jabber",			4, 0x1b, STATS_TYPE_BANK0, },
	{ "in_rx_error",		4, 0x1c, STATS_TYPE_BANK0, },
	{ "in_fcs_error",		4, 0x1d, STATS_TYPE_BANK0, },
	{ "out_octets",			8, 0x0e, STATS_TYPE_BANK0, },
	{ "out_unicast",		4, 0x10, STATS_TYPE_BANK0, },
	{ "out_broadcasts",		4, 0x13, STATS_TYPE_BANK0, },
	{ "out_multicasts",		4, 0x12, STATS_TYPE_BANK0, },
	{ "out_pause",			4, 0x15, STATS_TYPE_BANK0, },
	{ "excessive",			4, 0x11, STATS_TYPE_BANK0, },
	{ "collisions",			4, 0x1e, STATS_TYPE_BANK0, },
	{ "deferred",			4, 0x05, STATS_TYPE_BANK0, },
	{ "single",			4, 0x14, STATS_TYPE_BANK0, },
	{ "multiple",			4, 0x17, STATS_TYPE_BANK0, },
	{ "out_fcs_error",		4, 0x03, STATS_TYPE_BANK0, },
	{ "late",			4, 0x1f, STATS_TYPE_BANK0, },
	{ "hist_64bytes",		4, 0x08, STATS_TYPE_BANK0, },
	{ "hist_65_127bytes",		4, 0x09, STATS_TYPE_BANK0, },
	{ "hist_128_255bytes",		4, 0x0a, STATS_TYPE_BANK0, },
	{ "hist_256_511bytes",		4, 0x0b, STATS_TYPE_BANK0, },
	{ "hist_512_1023bytes",		4, 0x0c, STATS_TYPE_BANK0, },
	{ "hist_1024_max_bytes",	4, 0x0d, STATS_TYPE_BANK0, },
	{ "sw_in_discards",		4, 0x10, STATS_TYPE_PORT, },
	{ "sw_in_filtered",		2, 0x12, STATS_TYPE_PORT, },
	{ "sw_out_filtered",		2, 0x13, STATS_TYPE_PORT, },
	{ "in_discards",		4, 0x00, STATS_TYPE_BANK1, },
	{ "in_filtered",		4, 0x01, STATS_TYPE_BANK1, },
	{ "in_accepted",		4, 0x02, STATS_TYPE_BANK1, },
	{ "in_bad_accepted",		4, 0x03, STATS_TYPE_BANK1, },
	{ "in_good_avb_class_a",	4, 0x04, STATS_TYPE_BANK1, },
	{ "in_good_avb_class_b",	4, 0x05, STATS_TYPE_BANK1, },
	{ "in_bad_avb_class_a",		4, 0x06, STATS_TYPE_BANK1, },
	{ "in_bad_avb_class_b",		4, 0x07, STATS_TYPE_BANK1, },
	{ "tcam_counter_0",		4, 0x08, STATS_TYPE_BANK1, },
	{ "tcam_counter_1",		4, 0x09, STATS_TYPE_BANK1, },
	{ "tcam_counter_2",		4, 0x0a, STATS_TYPE_BANK1, },
	{ "tcam_counter_3",		4, 0x0b, STATS_TYPE_BANK1, },
	{ "in_da_unknown",		4, 0x0e, STATS_TYPE_BANK1, },
	{ "in_management",		4, 0x0f, STATS_TYPE_BANK1, },
	{ "out_queue_0",		4, 0x10, STATS_TYPE_BANK1, },
	{ "out_queue_1",		4, 0x11, STATS_TYPE_BANK1, },
	{ "out_queue_2",		4, 0x12, STATS_TYPE_BANK1, },
	{ "out_queue_3",		4, 0x13, STATS_TYPE_BANK1, },
	{ "out_queue_4",		4, 0x14, STATS_TYPE_BANK1, },
	{ "out_queue_5",		4, 0x15, STATS_TYPE_BANK1, },
	{ "out_queue_6",		4, 0x16, STATS_TYPE_BANK1, },
	{ "out_queue_7",		4, 0x17, STATS_TYPE_BANK1, },
	{ "out_cut_through",		4, 0x18, STATS_TYPE_BANK1, },
	{ "out_octets_a",		4, 0x1a, STATS_TYPE_BANK1, },
	{ "out_octets_b",		4, 0x1b, STATS_TYPE_BANK1, },
	{ "out_management",		4, 0x1f, STATS_TYPE_BANK1, },
};

static uint64_t _mv88e6xxx_get_ethtool_stat(struct mv88e6xxx_chip *chip,
					    struct mv88e6xxx_hw_stat *s,
					    int port, u16 bank1_select,
					    u16 histogram)
{
	u32 low;
	u32 high = 0;
	u16 reg = 0;
	int err;
	u64 value;

	switch (s->type) {
	case STATS_TYPE_PORT:
		err = mv88e6xxx_port_read(chip, port, s->reg, &reg);
		if (err)
			return U64_MAX;

		low = reg;
		if (s->size == 4) {
			err = mv88e6xxx_port_read(chip, port, s->reg + 1, &reg);
			if (err)
				return U64_MAX;
			low |= ((u32)reg) << 16;
		}
		break;
	case STATS_TYPE_BANK1:
		reg = bank1_select;
		fallthrough;
	case STATS_TYPE_BANK0:
		reg |= s->reg | histogram;
		mv88e6xxx_g1_stats_read(chip, reg, &low);
		if (s->size == 8)
			mv88e6xxx_g1_stats_read(chip, reg + 1, &high);
		break;
	default:
		return U64_MAX;
	}
	value = (((u64)high) << 32) | low;
	return value;
}

static int mv88e6xxx_stats_get_strings(struct mv88e6xxx_chip *chip,
				       uint8_t *data, int types)
{
	struct mv88e6xxx_hw_stat *stat;
	int i, j;

	for (i = 0, j = 0; i < ARRAY_SIZE(mv88e6xxx_hw_stats); i++) {
		stat = &mv88e6xxx_hw_stats[i];
		if (stat->type & types) {
			memcpy(data + j * ETH_GSTRING_LEN, stat->string,
			       ETH_GSTRING_LEN);
			j++;
		}
	}

	return j;
}

static int mv88e6095_stats_get_strings(struct mv88e6xxx_chip *chip,
				       uint8_t *data)
{
	return mv88e6xxx_stats_get_strings(chip, data,
					   STATS_TYPE_BANK0 | STATS_TYPE_PORT);
}

static int mv88e6250_stats_get_strings(struct mv88e6xxx_chip *chip,
				       uint8_t *data)
{
	return mv88e6xxx_stats_get_strings(chip, data, STATS_TYPE_BANK0);
}

static int mv88e6320_stats_get_strings(struct mv88e6xxx_chip *chip,
				       uint8_t *data)
{
	return mv88e6xxx_stats_get_strings(chip, data,
					   STATS_TYPE_BANK0 | STATS_TYPE_BANK1);
}

static const uint8_t *mv88e6xxx_atu_vtu_stats_strings[] = {
	"atu_member_violation",
	"atu_miss_violation",
	"atu_full_violation",
	"vtu_member_violation",
	"vtu_miss_violation",
};

static void mv88e6xxx_atu_vtu_get_strings(uint8_t *data)
{
	unsigned int i;

	for (i = 0; i < ARRAY_SIZE(mv88e6xxx_atu_vtu_stats_strings); i++)
		strlcpy(data + i * ETH_GSTRING_LEN,
			mv88e6xxx_atu_vtu_stats_strings[i],
			ETH_GSTRING_LEN);
}

static void mv88e6xxx_get_strings(struct dsa_switch *ds, int port,
				  u32 stringset, uint8_t *data)
{
	struct mv88e6xxx_chip *chip = ds->priv;
	int count = 0;

	if (stringset != ETH_SS_STATS)
		return;

	mv88e6xxx_reg_lock(chip);

	if (chip->info->ops->stats_get_strings)
		count = chip->info->ops->stats_get_strings(chip, data);

	if (chip->info->ops->serdes_get_strings) {
		data += count * ETH_GSTRING_LEN;
		count = chip->info->ops->serdes_get_strings(chip, port, data);
	}

	data += count * ETH_GSTRING_LEN;
	mv88e6xxx_atu_vtu_get_strings(data);

	mv88e6xxx_reg_unlock(chip);
}

static int mv88e6xxx_stats_get_sset_count(struct mv88e6xxx_chip *chip,
					  int types)
{
	struct mv88e6xxx_hw_stat *stat;
	int i, j;

	for (i = 0, j = 0; i < ARRAY_SIZE(mv88e6xxx_hw_stats); i++) {
		stat = &mv88e6xxx_hw_stats[i];
		if (stat->type & types)
			j++;
	}
	return j;
}

static int mv88e6095_stats_get_sset_count(struct mv88e6xxx_chip *chip)
{
	return mv88e6xxx_stats_get_sset_count(chip, STATS_TYPE_BANK0 |
					      STATS_TYPE_PORT);
}

static int mv88e6250_stats_get_sset_count(struct mv88e6xxx_chip *chip)
{
	return mv88e6xxx_stats_get_sset_count(chip, STATS_TYPE_BANK0);
}

static int mv88e6320_stats_get_sset_count(struct mv88e6xxx_chip *chip)
{
	return mv88e6xxx_stats_get_sset_count(chip, STATS_TYPE_BANK0 |
					      STATS_TYPE_BANK1);
}

static int mv88e6xxx_get_sset_count(struct dsa_switch *ds, int port, int sset)
{
	struct mv88e6xxx_chip *chip = ds->priv;
	int serdes_count = 0;
	int count = 0;

	if (sset != ETH_SS_STATS)
		return 0;

	mv88e6xxx_reg_lock(chip);
	if (chip->info->ops->stats_get_sset_count)
		count = chip->info->ops->stats_get_sset_count(chip);
	if (count < 0)
		goto out;

	if (chip->info->ops->serdes_get_sset_count)
		serdes_count = chip->info->ops->serdes_get_sset_count(chip,
								      port);
	if (serdes_count < 0) {
		count = serdes_count;
		goto out;
	}
	count += serdes_count;
	count += ARRAY_SIZE(mv88e6xxx_atu_vtu_stats_strings);

out:
	mv88e6xxx_reg_unlock(chip);

	return count;
}

static int mv88e6xxx_stats_get_stats(struct mv88e6xxx_chip *chip, int port,
				     uint64_t *data, int types,
				     u16 bank1_select, u16 histogram)
{
	struct mv88e6xxx_hw_stat *stat;
	int i, j;

	for (i = 0, j = 0; i < ARRAY_SIZE(mv88e6xxx_hw_stats); i++) {
		stat = &mv88e6xxx_hw_stats[i];
		if (stat->type & types) {
			mv88e6xxx_reg_lock(chip);
			data[j] = _mv88e6xxx_get_ethtool_stat(chip, stat, port,
							      bank1_select,
							      histogram);
			mv88e6xxx_reg_unlock(chip);

			j++;
		}
	}
	return j;
}

static int mv88e6095_stats_get_stats(struct mv88e6xxx_chip *chip, int port,
				     uint64_t *data)
{
	return mv88e6xxx_stats_get_stats(chip, port, data,
					 STATS_TYPE_BANK0 | STATS_TYPE_PORT,
					 0, MV88E6XXX_G1_STATS_OP_HIST_RX_TX);
}

static int mv88e6250_stats_get_stats(struct mv88e6xxx_chip *chip, int port,
				     uint64_t *data)
{
	return mv88e6xxx_stats_get_stats(chip, port, data, STATS_TYPE_BANK0,
					 0, MV88E6XXX_G1_STATS_OP_HIST_RX_TX);
}

static int mv88e6320_stats_get_stats(struct mv88e6xxx_chip *chip, int port,
				     uint64_t *data)
{
	return mv88e6xxx_stats_get_stats(chip, port, data,
					 STATS_TYPE_BANK0 | STATS_TYPE_BANK1,
					 MV88E6XXX_G1_STATS_OP_BANK_1_BIT_9,
					 MV88E6XXX_G1_STATS_OP_HIST_RX_TX);
}

static int mv88e6390_stats_get_stats(struct mv88e6xxx_chip *chip, int port,
				     uint64_t *data)
{
	return mv88e6xxx_stats_get_stats(chip, port, data,
					 STATS_TYPE_BANK0 | STATS_TYPE_BANK1,
					 MV88E6XXX_G1_STATS_OP_BANK_1_BIT_10,
					 0);
}

static void mv88e6xxx_atu_vtu_get_stats(struct mv88e6xxx_chip *chip, int port,
					uint64_t *data)
{
	*data++ = chip->ports[port].atu_member_violation;
	*data++ = chip->ports[port].atu_miss_violation;
	*data++ = chip->ports[port].atu_full_violation;
	*data++ = chip->ports[port].vtu_member_violation;
	*data++ = chip->ports[port].vtu_miss_violation;
}

static void mv88e6xxx_get_stats(struct mv88e6xxx_chip *chip, int port,
				uint64_t *data)
{
	int count = 0;

	if (chip->info->ops->stats_get_stats)
		count = chip->info->ops->stats_get_stats(chip, port, data);

	mv88e6xxx_reg_lock(chip);
	if (chip->info->ops->serdes_get_stats) {
		data += count;
		count = chip->info->ops->serdes_get_stats(chip, port, data);
	}
	data += count;
	mv88e6xxx_atu_vtu_get_stats(chip, port, data);
	mv88e6xxx_reg_unlock(chip);
}

static void mv88e6xxx_get_ethtool_stats(struct dsa_switch *ds, int port,
					uint64_t *data)
{
	struct mv88e6xxx_chip *chip = ds->priv;
	int ret;

	mv88e6xxx_reg_lock(chip);

	ret = mv88e6xxx_stats_snapshot(chip, port);
	mv88e6xxx_reg_unlock(chip);

	if (ret < 0)
		return;

	mv88e6xxx_get_stats(chip, port, data);

}

static int mv88e6xxx_get_regs_len(struct dsa_switch *ds, int port)
{
	struct mv88e6xxx_chip *chip = ds->priv;
	int len;

	len = 32 * sizeof(u16);
	if (chip->info->ops->serdes_get_regs_len)
		len += chip->info->ops->serdes_get_regs_len(chip, port);

	return len;
}

static void mv88e6xxx_get_regs(struct dsa_switch *ds, int port,
			       struct ethtool_regs *regs, void *_p)
{
	struct mv88e6xxx_chip *chip = ds->priv;
	int err;
	u16 reg;
	u16 *p = _p;
	int i;

	regs->version = chip->info->prod_num;

	memset(p, 0xff, 32 * sizeof(u16));

	mv88e6xxx_reg_lock(chip);

	for (i = 0; i < 32; i++) {

		err = mv88e6xxx_port_read(chip, port, i, &reg);
		if (!err)
			p[i] = reg;
	}

	if (chip->info->ops->serdes_get_regs)
		chip->info->ops->serdes_get_regs(chip, port, &p[i]);

	mv88e6xxx_reg_unlock(chip);
}

static int mv88e6xxx_get_mac_eee(struct dsa_switch *ds, int port,
				 struct ethtool_eee *e)
{
	/* Nothing to do on the port's MAC */
	return 0;
}

static int mv88e6xxx_set_mac_eee(struct dsa_switch *ds, int port,
				 struct ethtool_eee *e)
{
	/* Nothing to do on the port's MAC */
	return 0;
}

/* Mask of the local ports allowed to receive frames from a given fabric port */
static u16 mv88e6xxx_port_vlan(struct mv88e6xxx_chip *chip, int dev, int port)
{
	struct dsa_switch *ds = chip->ds;
	struct dsa_switch_tree *dst = ds->dst;
	struct net_device *br;
	struct dsa_port *dp;
	bool found = false;
	u16 pvlan;

	list_for_each_entry(dp, &dst->ports, list) {
		if (dp->ds->index == dev && dp->index == port) {
			found = true;
			break;
		}
	}

	/* Prevent frames from unknown switch or port */
	if (!found)
		return 0;

	/* Frames from DSA links and CPU ports can egress any local port */
	if (dp->type == DSA_PORT_TYPE_CPU || dp->type == DSA_PORT_TYPE_DSA)
		return mv88e6xxx_port_mask(chip);

	br = dp->bridge_dev;
	pvlan = 0;

	/* Frames from user ports can egress any local DSA links and CPU ports,
	 * as well as any local member of their bridge group.
	 */
	list_for_each_entry(dp, &dst->ports, list)
		if (dp->ds == ds &&
		    (dp->type == DSA_PORT_TYPE_CPU ||
		     dp->type == DSA_PORT_TYPE_DSA ||
		     (br && dp->bridge_dev == br)))
			pvlan |= BIT(dp->index);

	return pvlan;
}

static int mv88e6xxx_port_vlan_map(struct mv88e6xxx_chip *chip, int port)
{
	u16 output_ports = mv88e6xxx_port_vlan(chip, chip->ds->index, port);

	/* prevent frames from going back out of the port they came in on */
	output_ports &= ~BIT(port);

	return mv88e6xxx_port_set_vlan_map(chip, port, output_ports);
}

static void mv88e6xxx_port_stp_state_set(struct dsa_switch *ds, int port,
					 u8 state)
{
	struct mv88e6xxx_chip *chip = ds->priv;
	int err;

	mv88e6xxx_reg_lock(chip);
	err = mv88e6xxx_port_set_state(chip, port, state);
	mv88e6xxx_reg_unlock(chip);

	if (err)
		dev_err(ds->dev, "p%d: failed to update state\n", port);
}

static int mv88e6xxx_pri_setup(struct mv88e6xxx_chip *chip)
{
	int err;

	if (chip->info->ops->ieee_pri_map) {
		err = chip->info->ops->ieee_pri_map(chip);
		if (err)
			return err;
	}

	if (chip->info->ops->ip_pri_map) {
		err = chip->info->ops->ip_pri_map(chip);
		if (err)
			return err;
	}

	return 0;
}

static int mv88e6xxx_devmap_setup(struct mv88e6xxx_chip *chip)
{
	struct dsa_switch *ds = chip->ds;
	int target, port;
	int err;

	if (!chip->info->global2_addr)
		return 0;

	/* Initialize the routing port to the 32 possible target devices */
	for (target = 0; target < 32; target++) {
		port = dsa_routing_port(ds, target);
		if (port == ds->num_ports)
			port = 0x1f;

		err = mv88e6xxx_g2_device_mapping_write(chip, target, port);
		if (err)
			return err;
	}

	if (chip->info->ops->set_cascade_port) {
		port = MV88E6XXX_CASCADE_PORT_MULTIPLE;
		err = chip->info->ops->set_cascade_port(chip, port);
		if (err)
			return err;
	}

	err = mv88e6xxx_g1_set_device_number(chip, chip->ds->index);
	if (err)
		return err;

	return 0;
}

static int mv88e6xxx_trunk_setup(struct mv88e6xxx_chip *chip)
{
	/* Clear all trunk masks and mapping */
	if (chip->info->global2_addr)
		return mv88e6xxx_g2_trunk_clear(chip);

	return 0;
}

static int mv88e6xxx_rmu_setup(struct mv88e6xxx_chip *chip)
{
	if (chip->info->ops->rmu_disable)
		return chip->info->ops->rmu_disable(chip);

	return 0;
}

static int mv88e6xxx_pot_setup(struct mv88e6xxx_chip *chip)
{
	if (chip->info->ops->pot_clear)
		return chip->info->ops->pot_clear(chip);

	return 0;
}

static int mv88e6xxx_rsvd2cpu_setup(struct mv88e6xxx_chip *chip)
{
	if (chip->info->ops->mgmt_rsvd2cpu)
		return chip->info->ops->mgmt_rsvd2cpu(chip);

	return 0;
}

static int mv88e6xxx_atu_setup(struct mv88e6xxx_chip *chip)
{
	int err;

	err = mv88e6xxx_g1_atu_flush(chip, 0, true);
	if (err)
		return err;

	/* The chips that have a "learn2all" bit in Global1, ATU
	 * Control are precisely those whose port registers have a
	 * Message Port bit in Port Control 1 and hence implement
	 * ->port_setup_message_port.
	 */
	if (chip->info->ops->port_setup_message_port) {
		err = mv88e6xxx_g1_atu_set_learn2all(chip, true);
		if (err)
			return err;
	}

	return mv88e6xxx_g1_atu_set_age_time(chip, 300000);
}

static int mv88e6xxx_irl_setup(struct mv88e6xxx_chip *chip)
{
	int port;
	int err;

	if (!chip->info->ops->irl_init_all)
		return 0;

	for (port = 0; port < mv88e6xxx_num_ports(chip); port++) {
		/* Disable ingress rate limiting by resetting all per port
		 * ingress rate limit resources to their initial state.
		 */
		err = chip->info->ops->irl_init_all(chip, port);
		if (err)
			return err;
	}

	return 0;
}

static int mv88e6xxx_mac_setup(struct mv88e6xxx_chip *chip)
{
	if (chip->info->ops->set_switch_mac) {
		u8 addr[ETH_ALEN];

		eth_random_addr(addr);

		return chip->info->ops->set_switch_mac(chip, addr);
	}

	return 0;
}

static int mv88e6xxx_pvt_map(struct mv88e6xxx_chip *chip, int dev, int port)
{
	struct dsa_switch_tree *dst = chip->ds->dst;
	struct dsa_switch *ds;
	struct dsa_port *dp;
	u16 pvlan = 0;

	if (!mv88e6xxx_has_pvt(chip))
		return 0;

	/* Skip the local source device, which uses in-chip port VLAN */
	if (dev != chip->ds->index) {
		pvlan = mv88e6xxx_port_vlan(chip, dev, port);

		ds = dsa_switch_find(dst->index, dev);
		dp = ds ? dsa_to_port(ds, port) : NULL;
		if (dp && dp->lag_dev) {
			/* As the PVT is used to limit flooding of
			 * FORWARD frames, which use the LAG ID as the
			 * source port, we must translate dev/port to
			 * the special "LAG device" in the PVT, using
			 * the LAG ID as the port number.
			 */
			dev = MV88E6XXX_G2_PVT_ADDR_DEV_TRUNK;
			port = dsa_lag_id(dst, dp->lag_dev);
		}
	}

	return mv88e6xxx_g2_pvt_write(chip, dev, port, pvlan);
}

static int mv88e6xxx_pvt_setup(struct mv88e6xxx_chip *chip)
{
	int dev, port;
	int err;

	if (!mv88e6xxx_has_pvt(chip))
		return 0;

	/* Clear 5 Bit Port for usage with Marvell Link Street devices:
	 * use 4 bits for the Src_Port/Src_Trunk and 5 bits for the Src_Dev.
	 */
	err = mv88e6xxx_g2_misc_4_bit_port(chip);
	if (err)
		return err;

	for (dev = 0; dev < MV88E6XXX_MAX_PVT_SWITCHES; ++dev) {
		for (port = 0; port < MV88E6XXX_MAX_PVT_PORTS; ++port) {
			err = mv88e6xxx_pvt_map(chip, dev, port);
			if (err)
				return err;
		}
	}

	return 0;
}

static void mv88e6xxx_port_fast_age(struct dsa_switch *ds, int port)
{
	struct mv88e6xxx_chip *chip = ds->priv;
	int err;

	if (dsa_to_port(ds, port)->lag_dev)
		/* Hardware is incapable of fast-aging a LAG through a
		 * regular ATU move operation. Until we have something
		 * more fancy in place this is a no-op.
		 */
		return;

	mv88e6xxx_reg_lock(chip);
	err = mv88e6xxx_g1_atu_remove(chip, 0, port, false);
	mv88e6xxx_reg_unlock(chip);

	if (err)
		dev_err(ds->dev, "p%d: failed to flush ATU\n", port);
}

static int mv88e6xxx_vtu_setup(struct mv88e6xxx_chip *chip)
{
	if (!mv88e6xxx_max_vid(chip))
		return 0;

	return mv88e6xxx_g1_vtu_flush(chip);
}

static int mv88e6xxx_vtu_get(struct mv88e6xxx_chip *chip, u16 vid,
			     struct mv88e6xxx_vtu_entry *entry)
{
	int err;

	if (!chip->info->ops->vtu_getnext)
		return -EOPNOTSUPP;

	entry->vid = vid ? vid - 1 : mv88e6xxx_max_vid(chip);
	entry->valid = false;

	err = chip->info->ops->vtu_getnext(chip, entry);

	if (entry->vid != vid)
		entry->valid = false;

	return err;
}

static int mv88e6xxx_vtu_walk(struct mv88e6xxx_chip *chip,
			      int (*cb)(struct mv88e6xxx_chip *chip,
					const struct mv88e6xxx_vtu_entry *entry,
					void *priv),
			      void *priv)
{
	struct mv88e6xxx_vtu_entry entry = {
		.vid = mv88e6xxx_max_vid(chip),
		.valid = false,
	};
	int err;

	if (!chip->info->ops->vtu_getnext)
		return -EOPNOTSUPP;

	do {
		err = chip->info->ops->vtu_getnext(chip, &entry);
		if (err)
			return err;

		if (!entry.valid)
			break;

		err = cb(chip, &entry, priv);
		if (err)
			return err;
	} while (entry.vid < mv88e6xxx_max_vid(chip));

	return 0;
}

static int mv88e6xxx_vtu_loadpurge(struct mv88e6xxx_chip *chip,
				   struct mv88e6xxx_vtu_entry *entry)
{
	if (!chip->info->ops->vtu_loadpurge)
		return -EOPNOTSUPP;

	return chip->info->ops->vtu_loadpurge(chip, entry);
}

static int mv88e6xxx_fid_map_vlan(struct mv88e6xxx_chip *chip,
				  const struct mv88e6xxx_vtu_entry *entry,
				  void *_fid_bitmap)
{
	unsigned long *fid_bitmap = _fid_bitmap;

	set_bit(entry->fid, fid_bitmap);
	return 0;
}

int mv88e6xxx_fid_map(struct mv88e6xxx_chip *chip, unsigned long *fid_bitmap)
{
<<<<<<< HEAD
	DECLARE_BITMAP(fid_bitmap, MV88E6XXX_N_FID);
	struct mv88e6xxx_vtu_entry vlan;
=======
>>>>>>> 7d2a07b7
	int i, err;
	u16 fid;

	bitmap_zero(fid_bitmap, MV88E6XXX_N_FID);

	/* Set every FID bit used by the (un)bridged ports */
	for (i = 0; i < mv88e6xxx_num_ports(chip); ++i) {
		err = mv88e6xxx_port_get_fid(chip, i, &fid);
		if (err)
			return err;

		set_bit(fid, fid_bitmap);
	}

	/* Set every FID bit used by the VLAN entries */
<<<<<<< HEAD
	vlan.vid = chip->info->max_vid;
	vlan.valid = false;

	do {
		err = mv88e6xxx_vtu_getnext(chip, &vlan);
		if (err)
			return err;

		if (!vlan.valid)
			break;
=======
	return mv88e6xxx_vtu_walk(chip, mv88e6xxx_fid_map_vlan, fid_bitmap);
}
>>>>>>> 7d2a07b7

static int mv88e6xxx_atu_new(struct mv88e6xxx_chip *chip, u16 *fid)
{
	DECLARE_BITMAP(fid_bitmap, MV88E6XXX_N_FID);
	int err;

	err = mv88e6xxx_fid_map(chip, fid_bitmap);
	if (err)
		return err;

	/* The reset value 0x000 is used to indicate that multiple address
	 * databases are not needed. Return the next positive available.
	 */
	*fid = find_next_zero_bit(fid_bitmap, MV88E6XXX_N_FID, 1);
	if (unlikely(*fid >= mv88e6xxx_num_databases(chip)))
		return -ENOSPC;

	/* Clear the database */
	return mv88e6xxx_g1_atu_flush(chip, *fid, true);
}

static int mv88e6xxx_port_check_hw_vlan(struct dsa_switch *ds, int port,
					u16 vid)
{
	struct mv88e6xxx_chip *chip = ds->priv;
	struct mv88e6xxx_vtu_entry vlan;
	int i, err;

	/* DSA and CPU ports have to be members of multiple vlans */
	if (dsa_is_dsa_port(ds, port) || dsa_is_cpu_port(ds, port))
		return 0;

<<<<<<< HEAD
	if (!vid_begin)
		return -EOPNOTSUPP;

	vlan.vid = vid_begin - 1;
	vlan.valid = false;

	do {
		err = mv88e6xxx_vtu_getnext(chip, &vlan);
		if (err)
			return err;

		if (!vlan.valid)
			break;

		if (vlan.vid > vid_end)
			break;
=======
	err = mv88e6xxx_vtu_get(chip, vid, &vlan);
	if (err)
		return err;
>>>>>>> 7d2a07b7

	if (!vlan.valid)
		return 0;

	for (i = 0; i < mv88e6xxx_num_ports(chip); ++i) {
		if (dsa_is_dsa_port(ds, i) || dsa_is_cpu_port(ds, i))
			continue;

		if (!dsa_to_port(ds, i)->slave)
			continue;

		if (vlan.member[i] ==
		    MV88E6XXX_G1_VTU_DATA_MEMBER_TAG_NON_MEMBER)
			continue;

		if (dsa_to_port(ds, i)->bridge_dev ==
		    dsa_to_port(ds, port)->bridge_dev)
			break; /* same bridge, check next VLAN */

<<<<<<< HEAD
			dev_err(ds->dev, "p%d: hw VLAN %d already used by port %d in %s\n",
				port, vlan.vid, i,
				netdev_name(dsa_to_port(ds, i)->bridge_dev));
			return -EOPNOTSUPP;
		}
	} while (vlan.vid < vid_end);

=======
		if (!dsa_to_port(ds, i)->bridge_dev)
			continue;

		dev_err(ds->dev, "p%d: hw VLAN %d already used by port %d in %s\n",
			port, vlan.vid, i,
			netdev_name(dsa_to_port(ds, i)->bridge_dev));
		return -EOPNOTSUPP;
	}

>>>>>>> 7d2a07b7
	return 0;
}

static int mv88e6xxx_port_vlan_filtering(struct dsa_switch *ds, int port,
					 bool vlan_filtering,
					 struct netlink_ext_ack *extack)
{
	struct mv88e6xxx_chip *chip = ds->priv;
	u16 mode = vlan_filtering ? MV88E6XXX_PORT_CTL2_8021Q_MODE_SECURE :
		MV88E6XXX_PORT_CTL2_8021Q_MODE_DISABLED;
	int err;

	if (!mv88e6xxx_max_vid(chip))
		return -EOPNOTSUPP;

	mv88e6xxx_reg_lock(chip);
	err = mv88e6xxx_port_set_8021q_mode(chip, port, mode);
	mv88e6xxx_reg_unlock(chip);

	return err;
}

static int
mv88e6xxx_port_vlan_prepare(struct dsa_switch *ds, int port,
			    const struct switchdev_obj_port_vlan *vlan)
{
	struct mv88e6xxx_chip *chip = ds->priv;
	int err;

	if (!mv88e6xxx_max_vid(chip))
		return -EOPNOTSUPP;

	/* If the requested port doesn't belong to the same bridge as the VLAN
	 * members, do not support it (yet) and fallback to software VLAN.
	 */
	mv88e6xxx_reg_lock(chip);
<<<<<<< HEAD
	err = mv88e6xxx_port_check_hw_vlan(ds, port, vlan->vid_begin,
					   vlan->vid_end);
	mv88e6xxx_reg_unlock(chip);

	/* We don't need any dynamic resource from the kernel (yet),
	 * so skip the prepare phase.
	 */
=======
	err = mv88e6xxx_port_check_hw_vlan(ds, port, vlan->vid);
	mv88e6xxx_reg_unlock(chip);

>>>>>>> 7d2a07b7
	return err;
}

static int mv88e6xxx_port_db_load_purge(struct mv88e6xxx_chip *chip, int port,
					const unsigned char *addr, u16 vid,
					u8 state)
{
	struct mv88e6xxx_atu_entry entry;
	struct mv88e6xxx_vtu_entry vlan;
	u16 fid;
	int err;

	/* Null VLAN ID corresponds to the port private database */
	if (vid == 0) {
		err = mv88e6xxx_port_get_fid(chip, port, &fid);
		if (err)
			return err;
	} else {
<<<<<<< HEAD
		vlan.vid = vid - 1;
		vlan.valid = false;

		err = mv88e6xxx_vtu_getnext(chip, &vlan);
=======
		err = mv88e6xxx_vtu_get(chip, vid, &vlan);
>>>>>>> 7d2a07b7
		if (err)
			return err;

		/* switchdev expects -EOPNOTSUPP to honor software VLANs */
<<<<<<< HEAD
		if (vlan.vid != vid || !vlan.valid)
=======
		if (!vlan.valid)
>>>>>>> 7d2a07b7
			return -EOPNOTSUPP;

		fid = vlan.fid;
	}

	entry.state = 0;
	ether_addr_copy(entry.mac, addr);
	eth_addr_dec(entry.mac);

	err = mv88e6xxx_g1_atu_getnext(chip, fid, &entry);
	if (err)
		return err;

	/* Initialize a fresh ATU entry if it isn't found */
	if (!entry.state || !ether_addr_equal(entry.mac, addr)) {
		memset(&entry, 0, sizeof(entry));
		ether_addr_copy(entry.mac, addr);
	}

	/* Purge the ATU entry only if no port is using it anymore */
	if (!state) {
		entry.portvec &= ~BIT(port);
		if (!entry.portvec)
			entry.state = 0;
	} else {
		if (state == MV88E6XXX_G1_ATU_DATA_STATE_UC_STATIC)
			entry.portvec = BIT(port);
		else
			entry.portvec |= BIT(port);

		entry.state = state;
	}

	return mv88e6xxx_g1_atu_loadpurge(chip, fid, &entry);
<<<<<<< HEAD
=======
}

static int mv88e6xxx_policy_apply(struct mv88e6xxx_chip *chip, int port,
				  const struct mv88e6xxx_policy *policy)
{
	enum mv88e6xxx_policy_mapping mapping = policy->mapping;
	enum mv88e6xxx_policy_action action = policy->action;
	const u8 *addr = policy->addr;
	u16 vid = policy->vid;
	u8 state;
	int err;
	int id;

	if (!chip->info->ops->port_set_policy)
		return -EOPNOTSUPP;

	switch (mapping) {
	case MV88E6XXX_POLICY_MAPPING_DA:
	case MV88E6XXX_POLICY_MAPPING_SA:
		if (action == MV88E6XXX_POLICY_ACTION_NORMAL)
			state = 0; /* Dissociate the port and address */
		else if (action == MV88E6XXX_POLICY_ACTION_DISCARD &&
			 is_multicast_ether_addr(addr))
			state = MV88E6XXX_G1_ATU_DATA_STATE_MC_STATIC_POLICY;
		else if (action == MV88E6XXX_POLICY_ACTION_DISCARD &&
			 is_unicast_ether_addr(addr))
			state = MV88E6XXX_G1_ATU_DATA_STATE_UC_STATIC_POLICY;
		else
			return -EOPNOTSUPP;

		err = mv88e6xxx_port_db_load_purge(chip, port, addr, vid,
						   state);
		if (err)
			return err;
		break;
	default:
		return -EOPNOTSUPP;
	}

	/* Skip the port's policy clearing if the mapping is still in use */
	if (action == MV88E6XXX_POLICY_ACTION_NORMAL)
		idr_for_each_entry(&chip->policies, policy, id)
			if (policy->port == port &&
			    policy->mapping == mapping &&
			    policy->action != action)
				return 0;

	return chip->info->ops->port_set_policy(chip, port, mapping, action);
}

static int mv88e6xxx_policy_insert(struct mv88e6xxx_chip *chip, int port,
				   struct ethtool_rx_flow_spec *fs)
{
	struct ethhdr *mac_entry = &fs->h_u.ether_spec;
	struct ethhdr *mac_mask = &fs->m_u.ether_spec;
	enum mv88e6xxx_policy_mapping mapping;
	enum mv88e6xxx_policy_action action;
	struct mv88e6xxx_policy *policy;
	u16 vid = 0;
	u8 *addr;
	int err;
	int id;

	if (fs->location != RX_CLS_LOC_ANY)
		return -EINVAL;

	if (fs->ring_cookie == RX_CLS_FLOW_DISC)
		action = MV88E6XXX_POLICY_ACTION_DISCARD;
	else
		return -EOPNOTSUPP;

	switch (fs->flow_type & ~FLOW_EXT) {
	case ETHER_FLOW:
		if (!is_zero_ether_addr(mac_mask->h_dest) &&
		    is_zero_ether_addr(mac_mask->h_source)) {
			mapping = MV88E6XXX_POLICY_MAPPING_DA;
			addr = mac_entry->h_dest;
		} else if (is_zero_ether_addr(mac_mask->h_dest) &&
		    !is_zero_ether_addr(mac_mask->h_source)) {
			mapping = MV88E6XXX_POLICY_MAPPING_SA;
			addr = mac_entry->h_source;
		} else {
			/* Cannot support DA and SA mapping in the same rule */
			return -EOPNOTSUPP;
		}
		break;
	default:
		return -EOPNOTSUPP;
	}

	if ((fs->flow_type & FLOW_EXT) && fs->m_ext.vlan_tci) {
		if (fs->m_ext.vlan_tci != htons(0xffff))
			return -EOPNOTSUPP;
		vid = be16_to_cpu(fs->h_ext.vlan_tci) & VLAN_VID_MASK;
	}

	idr_for_each_entry(&chip->policies, policy, id) {
		if (policy->port == port && policy->mapping == mapping &&
		    policy->action == action && policy->vid == vid &&
		    ether_addr_equal(policy->addr, addr))
			return -EEXIST;
	}

	policy = devm_kzalloc(chip->dev, sizeof(*policy), GFP_KERNEL);
	if (!policy)
		return -ENOMEM;

	fs->location = 0;
	err = idr_alloc_u32(&chip->policies, policy, &fs->location, 0xffffffff,
			    GFP_KERNEL);
	if (err) {
		devm_kfree(chip->dev, policy);
		return err;
	}

	memcpy(&policy->fs, fs, sizeof(*fs));
	ether_addr_copy(policy->addr, addr);
	policy->mapping = mapping;
	policy->action = action;
	policy->port = port;
	policy->vid = vid;

	err = mv88e6xxx_policy_apply(chip, port, policy);
	if (err) {
		idr_remove(&chip->policies, fs->location);
		devm_kfree(chip->dev, policy);
		return err;
	}

	return 0;
}

static int mv88e6xxx_get_rxnfc(struct dsa_switch *ds, int port,
			       struct ethtool_rxnfc *rxnfc, u32 *rule_locs)
{
	struct ethtool_rx_flow_spec *fs = &rxnfc->fs;
	struct mv88e6xxx_chip *chip = ds->priv;
	struct mv88e6xxx_policy *policy;
	int err;
	int id;

	mv88e6xxx_reg_lock(chip);

	switch (rxnfc->cmd) {
	case ETHTOOL_GRXCLSRLCNT:
		rxnfc->data = 0;
		rxnfc->data |= RX_CLS_LOC_SPECIAL;
		rxnfc->rule_cnt = 0;
		idr_for_each_entry(&chip->policies, policy, id)
			if (policy->port == port)
				rxnfc->rule_cnt++;
		err = 0;
		break;
	case ETHTOOL_GRXCLSRULE:
		err = -ENOENT;
		policy = idr_find(&chip->policies, fs->location);
		if (policy) {
			memcpy(fs, &policy->fs, sizeof(*fs));
			err = 0;
		}
		break;
	case ETHTOOL_GRXCLSRLALL:
		rxnfc->data = 0;
		rxnfc->rule_cnt = 0;
		idr_for_each_entry(&chip->policies, policy, id)
			if (policy->port == port)
				rule_locs[rxnfc->rule_cnt++] = id;
		err = 0;
		break;
	default:
		err = -EOPNOTSUPP;
		break;
	}

	mv88e6xxx_reg_unlock(chip);

	return err;
}

static int mv88e6xxx_set_rxnfc(struct dsa_switch *ds, int port,
			       struct ethtool_rxnfc *rxnfc)
{
	struct ethtool_rx_flow_spec *fs = &rxnfc->fs;
	struct mv88e6xxx_chip *chip = ds->priv;
	struct mv88e6xxx_policy *policy;
	int err;

	mv88e6xxx_reg_lock(chip);

	switch (rxnfc->cmd) {
	case ETHTOOL_SRXCLSRLINS:
		err = mv88e6xxx_policy_insert(chip, port, fs);
		break;
	case ETHTOOL_SRXCLSRLDEL:
		err = -ENOENT;
		policy = idr_remove(&chip->policies, fs->location);
		if (policy) {
			policy->action = MV88E6XXX_POLICY_ACTION_NORMAL;
			err = mv88e6xxx_policy_apply(chip, port, policy);
			devm_kfree(chip->dev, policy);
		}
		break;
	default:
		err = -EOPNOTSUPP;
		break;
	}

	mv88e6xxx_reg_unlock(chip);

	return err;
>>>>>>> 7d2a07b7
}

static int mv88e6xxx_port_add_broadcast(struct mv88e6xxx_chip *chip, int port,
					u16 vid)
{
	u8 state = MV88E6XXX_G1_ATU_DATA_STATE_MC_STATIC;
	u8 broadcast[ETH_ALEN];

	eth_broadcast_addr(broadcast);

	return mv88e6xxx_port_db_load_purge(chip, port, broadcast, vid, state);
}

static int mv88e6xxx_broadcast_setup(struct mv88e6xxx_chip *chip, u16 vid)
{
	int port;
	int err;

	for (port = 0; port < mv88e6xxx_num_ports(chip); port++) {
		struct dsa_port *dp = dsa_to_port(chip->ds, port);
		struct net_device *brport;

		if (dsa_is_unused_port(chip->ds, port))
			continue;

		brport = dsa_port_to_bridge_port(dp);
		if (brport && !br_port_flag_is_set(brport, BR_BCAST_FLOOD))
			/* Skip bridged user ports where broadcast
			 * flooding is disabled.
			 */
			continue;

		err = mv88e6xxx_port_add_broadcast(chip, port, vid);
		if (err)
			return err;
	}

	return 0;
}

<<<<<<< HEAD
static int mv88e6xxx_port_vlan_join(struct mv88e6xxx_chip *chip, int port,
				    u16 vid, u8 member)
{
	const u8 non_member = MV88E6XXX_G1_VTU_DATA_MEMBER_TAG_NON_MEMBER;
	struct mv88e6xxx_vtu_entry vlan;
	int i, err;

	if (!vid)
		return -EOPNOTSUPP;

	vlan.vid = vid - 1;
	vlan.valid = false;

	err = mv88e6xxx_vtu_getnext(chip, &vlan);
	if (err)
		return err;

	if (vlan.vid != vid || !vlan.valid) {
=======
struct mv88e6xxx_port_broadcast_sync_ctx {
	int port;
	bool flood;
};

static int
mv88e6xxx_port_broadcast_sync_vlan(struct mv88e6xxx_chip *chip,
				   const struct mv88e6xxx_vtu_entry *vlan,
				   void *_ctx)
{
	struct mv88e6xxx_port_broadcast_sync_ctx *ctx = _ctx;
	u8 broadcast[ETH_ALEN];
	u8 state;

	if (ctx->flood)
		state = MV88E6XXX_G1_ATU_DATA_STATE_MC_STATIC;
	else
		state = MV88E6XXX_G1_ATU_DATA_STATE_MC_UNUSED;

	eth_broadcast_addr(broadcast);

	return mv88e6xxx_port_db_load_purge(chip, ctx->port, broadcast,
					    vlan->vid, state);
}

static int mv88e6xxx_port_broadcast_sync(struct mv88e6xxx_chip *chip, int port,
					 bool flood)
{
	struct mv88e6xxx_port_broadcast_sync_ctx ctx = {
		.port = port,
		.flood = flood,
	};
	struct mv88e6xxx_vtu_entry vid0 = {
		.vid = 0,
	};
	int err;

	/* Update the port's private database... */
	err = mv88e6xxx_port_broadcast_sync_vlan(chip, &vid0, &ctx);
	if (err)
		return err;

	/* ...and the database for all VLANs. */
	return mv88e6xxx_vtu_walk(chip, mv88e6xxx_port_broadcast_sync_vlan,
				  &ctx);
}

static int mv88e6xxx_port_vlan_join(struct mv88e6xxx_chip *chip, int port,
				    u16 vid, u8 member, bool warn)
{
	const u8 non_member = MV88E6XXX_G1_VTU_DATA_MEMBER_TAG_NON_MEMBER;
	struct mv88e6xxx_vtu_entry vlan;
	int i, err;

	err = mv88e6xxx_vtu_get(chip, vid, &vlan);
	if (err)
		return err;

	if (!vlan.valid) {
>>>>>>> 7d2a07b7
		memset(&vlan, 0, sizeof(vlan));

		err = mv88e6xxx_atu_new(chip, &vlan.fid);
		if (err)
			return err;

		for (i = 0; i < mv88e6xxx_num_ports(chip); ++i)
			if (i == port)
				vlan.member[i] = member;
			else
				vlan.member[i] = non_member;

		vlan.vid = vid;
		vlan.valid = true;

		err = mv88e6xxx_vtu_loadpurge(chip, &vlan);
		if (err)
			return err;

		err = mv88e6xxx_broadcast_setup(chip, vlan.vid);
		if (err)
			return err;
	} else if (vlan.member[port] != member) {
		vlan.member[port] = member;

		err = mv88e6xxx_vtu_loadpurge(chip, &vlan);
		if (err)
			return err;
<<<<<<< HEAD
	} else {
=======
	} else if (warn) {
>>>>>>> 7d2a07b7
		dev_info(chip->dev, "p%d: already a member of VLAN %d\n",
			 port, vid);
	}

	return 0;
}

static int mv88e6xxx_port_vlan_add(struct dsa_switch *ds, int port,
				   const struct switchdev_obj_port_vlan *vlan,
				   struct netlink_ext_ack *extack)
{
	struct mv88e6xxx_chip *chip = ds->priv;
	bool untagged = vlan->flags & BRIDGE_VLAN_INFO_UNTAGGED;
	bool pvid = vlan->flags & BRIDGE_VLAN_INFO_PVID;
	bool warn;
	u8 member;
	int err;

	if (!vlan->vid)
		return 0;

	err = mv88e6xxx_port_vlan_prepare(ds, port, vlan);
	if (err)
		return err;

	if (dsa_is_dsa_port(ds, port) || dsa_is_cpu_port(ds, port))
		member = MV88E6XXX_G1_VTU_DATA_MEMBER_TAG_UNMODIFIED;
	else if (untagged)
		member = MV88E6XXX_G1_VTU_DATA_MEMBER_TAG_UNTAGGED;
	else
		member = MV88E6XXX_G1_VTU_DATA_MEMBER_TAG_TAGGED;

	/* net/dsa/slave.c will call dsa_port_vlan_add() for the affected port
	 * and then the CPU port. Do not warn for duplicates for the CPU port.
	 */
	warn = !dsa_is_cpu_port(ds, port) && !dsa_is_dsa_port(ds, port);

<<<<<<< HEAD
	for (vid = vlan->vid_begin; vid <= vlan->vid_end; ++vid)
		if (mv88e6xxx_port_vlan_join(chip, port, vid, member))
			dev_err(ds->dev, "p%d: failed to add VLAN %d%c\n", port,
				vid, untagged ? 'u' : 't');
=======
	mv88e6xxx_reg_lock(chip);
>>>>>>> 7d2a07b7

	err = mv88e6xxx_port_vlan_join(chip, port, vlan->vid, member, warn);
	if (err) {
		dev_err(ds->dev, "p%d: failed to add VLAN %d%c\n", port,
			vlan->vid, untagged ? 'u' : 't');
		goto out;
	}

	if (pvid) {
		err = mv88e6xxx_port_set_pvid(chip, port, vlan->vid);
		if (err) {
			dev_err(ds->dev, "p%d: failed to set PVID %d\n",
				port, vlan->vid);
			goto out;
		}
	}
out:
	mv88e6xxx_reg_unlock(chip);

	return err;
}

static int mv88e6xxx_port_vlan_leave(struct mv88e6xxx_chip *chip,
				     int port, u16 vid)
{
	struct mv88e6xxx_vtu_entry vlan;
	int i, err;

	if (!vid)
<<<<<<< HEAD
		return -EOPNOTSUPP;

	vlan.vid = vid - 1;
	vlan.valid = false;

	err = mv88e6xxx_vtu_getnext(chip, &vlan);
=======
		return 0;

	err = mv88e6xxx_vtu_get(chip, vid, &vlan);
>>>>>>> 7d2a07b7
	if (err)
		return err;

	/* If the VLAN doesn't exist in hardware or the port isn't a member,
	 * tell switchdev that this VLAN is likely handled in software.
	 */
<<<<<<< HEAD
	if (vlan.vid != vid || !vlan.valid ||
=======
	if (!vlan.valid ||
>>>>>>> 7d2a07b7
	    vlan.member[port] == MV88E6XXX_G1_VTU_DATA_MEMBER_TAG_NON_MEMBER)
		return -EOPNOTSUPP;

	vlan.member[port] = MV88E6XXX_G1_VTU_DATA_MEMBER_TAG_NON_MEMBER;

	/* keep the VLAN unless all ports are excluded */
	vlan.valid = false;
	for (i = 0; i < mv88e6xxx_num_ports(chip); ++i) {
		if (vlan.member[i] !=
		    MV88E6XXX_G1_VTU_DATA_MEMBER_TAG_NON_MEMBER) {
			vlan.valid = true;
			break;
		}
	}

	err = mv88e6xxx_vtu_loadpurge(chip, &vlan);
	if (err)
		return err;

	return mv88e6xxx_g1_atu_remove(chip, vlan.fid, port, false);
}

static int mv88e6xxx_port_vlan_del(struct dsa_switch *ds, int port,
				   const struct switchdev_obj_port_vlan *vlan)
{
	struct mv88e6xxx_chip *chip = ds->priv;
	int err = 0;
	u16 pvid;

	if (!mv88e6xxx_max_vid(chip))
		return -EOPNOTSUPP;

	mv88e6xxx_reg_lock(chip);

	err = mv88e6xxx_port_get_pvid(chip, port, &pvid);
	if (err)
		goto unlock;

<<<<<<< HEAD
	for (vid = vlan->vid_begin; vid <= vlan->vid_end; ++vid) {
		err = mv88e6xxx_port_vlan_leave(chip, port, vid);
=======
	err = mv88e6xxx_port_vlan_leave(chip, port, vlan->vid);
	if (err)
		goto unlock;

	if (vlan->vid == pvid) {
		err = mv88e6xxx_port_set_pvid(chip, port, 0);
>>>>>>> 7d2a07b7
		if (err)
			goto unlock;
	}

unlock:
	mv88e6xxx_reg_unlock(chip);

	return err;
}

static int mv88e6xxx_port_fdb_add(struct dsa_switch *ds, int port,
				  const unsigned char *addr, u16 vid)
{
	struct mv88e6xxx_chip *chip = ds->priv;
	int err;

	mv88e6xxx_reg_lock(chip);
	err = mv88e6xxx_port_db_load_purge(chip, port, addr, vid,
					   MV88E6XXX_G1_ATU_DATA_STATE_UC_STATIC);
	mv88e6xxx_reg_unlock(chip);

	return err;
}

static int mv88e6xxx_port_fdb_del(struct dsa_switch *ds, int port,
				  const unsigned char *addr, u16 vid)
{
	struct mv88e6xxx_chip *chip = ds->priv;
	int err;

	mv88e6xxx_reg_lock(chip);
	err = mv88e6xxx_port_db_load_purge(chip, port, addr, vid, 0);
	mv88e6xxx_reg_unlock(chip);

	return err;
}

static int mv88e6xxx_port_db_dump_fid(struct mv88e6xxx_chip *chip,
				      u16 fid, u16 vid, int port,
				      dsa_fdb_dump_cb_t *cb, void *data)
{
	struct mv88e6xxx_atu_entry addr;
	bool is_static;
	int err;

	addr.state = 0;
	eth_broadcast_addr(addr.mac);

	do {
		err = mv88e6xxx_g1_atu_getnext(chip, fid, &addr);
		if (err)
			return err;

		if (!addr.state)
			break;

		if (addr.trunk || (addr.portvec & BIT(port)) == 0)
			continue;

		if (!is_unicast_ether_addr(addr.mac))
			continue;

		is_static = (addr.state ==
			     MV88E6XXX_G1_ATU_DATA_STATE_UC_STATIC);
		err = cb(addr.mac, vid, is_static, data);
		if (err)
			return err;
	} while (!is_broadcast_ether_addr(addr.mac));

	return err;
}

struct mv88e6xxx_port_db_dump_vlan_ctx {
	int port;
	dsa_fdb_dump_cb_t *cb;
	void *data;
};

static int mv88e6xxx_port_db_dump_vlan(struct mv88e6xxx_chip *chip,
				       const struct mv88e6xxx_vtu_entry *entry,
				       void *_data)
{
	struct mv88e6xxx_port_db_dump_vlan_ctx *ctx = _data;

	return mv88e6xxx_port_db_dump_fid(chip, entry->fid, entry->vid,
					  ctx->port, ctx->cb, ctx->data);
}

static int mv88e6xxx_port_db_dump(struct mv88e6xxx_chip *chip, int port,
				  dsa_fdb_dump_cb_t *cb, void *data)
{
<<<<<<< HEAD
	struct mv88e6xxx_vtu_entry vlan;
=======
	struct mv88e6xxx_port_db_dump_vlan_ctx ctx = {
		.port = port,
		.cb = cb,
		.data = data,
	};
>>>>>>> 7d2a07b7
	u16 fid;
	int err;

	/* Dump port's default Filtering Information Database (VLAN ID 0) */
	err = mv88e6xxx_port_get_fid(chip, port, &fid);
	if (err)
		return err;

	err = mv88e6xxx_port_db_dump_fid(chip, fid, 0, port, cb, data);
	if (err)
		return err;

<<<<<<< HEAD
	/* Dump VLANs' Filtering Information Databases */
	vlan.vid = chip->info->max_vid;
	vlan.valid = false;

	do {
		err = mv88e6xxx_vtu_getnext(chip, &vlan);
		if (err)
			return err;

		if (!vlan.valid)
			break;

		err = mv88e6xxx_port_db_dump_fid(chip, vlan.fid, vlan.vid, port,
						 cb, data);
		if (err)
			return err;
	} while (vlan.vid < chip->info->max_vid);

	return err;
=======
	return mv88e6xxx_vtu_walk(chip, mv88e6xxx_port_db_dump_vlan, &ctx);
>>>>>>> 7d2a07b7
}

static int mv88e6xxx_port_fdb_dump(struct dsa_switch *ds, int port,
				   dsa_fdb_dump_cb_t *cb, void *data)
{
	struct mv88e6xxx_chip *chip = ds->priv;
	int err;

	mv88e6xxx_reg_lock(chip);
	err = mv88e6xxx_port_db_dump(chip, port, cb, data);
	mv88e6xxx_reg_unlock(chip);

	return err;
}

static int mv88e6xxx_bridge_map(struct mv88e6xxx_chip *chip,
				struct net_device *br)
{
	struct dsa_switch *ds = chip->ds;
	struct dsa_switch_tree *dst = ds->dst;
	struct dsa_port *dp;
	int err;

	list_for_each_entry(dp, &dst->ports, list) {
		if (dp->bridge_dev == br) {
			if (dp->ds == ds) {
				/* This is a local bridge group member,
				 * remap its Port VLAN Map.
				 */
				err = mv88e6xxx_port_vlan_map(chip, dp->index);
				if (err)
					return err;
			} else {
				/* This is an external bridge group member,
				 * remap its cross-chip Port VLAN Table entry.
				 */
				err = mv88e6xxx_pvt_map(chip, dp->ds->index,
							dp->index);
				if (err)
					return err;
			}
		}
	}

	return 0;
}

static int mv88e6xxx_port_bridge_join(struct dsa_switch *ds, int port,
				      struct net_device *br)
{
	struct mv88e6xxx_chip *chip = ds->priv;
	int err;

	mv88e6xxx_reg_lock(chip);
	err = mv88e6xxx_bridge_map(chip, br);
	mv88e6xxx_reg_unlock(chip);

	return err;
}

static void mv88e6xxx_port_bridge_leave(struct dsa_switch *ds, int port,
					struct net_device *br)
{
	struct mv88e6xxx_chip *chip = ds->priv;

	mv88e6xxx_reg_lock(chip);
	if (mv88e6xxx_bridge_map(chip, br) ||
	    mv88e6xxx_port_vlan_map(chip, port))
		dev_err(ds->dev, "failed to remap in-chip Port VLAN\n");
	mv88e6xxx_reg_unlock(chip);
}

static int mv88e6xxx_crosschip_bridge_join(struct dsa_switch *ds,
					   int tree_index, int sw_index,
					   int port, struct net_device *br)
{
	struct mv88e6xxx_chip *chip = ds->priv;
	int err;

	if (tree_index != ds->dst->index)
		return 0;

	mv88e6xxx_reg_lock(chip);
	err = mv88e6xxx_pvt_map(chip, sw_index, port);
	mv88e6xxx_reg_unlock(chip);

	return err;
}

static void mv88e6xxx_crosschip_bridge_leave(struct dsa_switch *ds,
					     int tree_index, int sw_index,
					     int port, struct net_device *br)
{
	struct mv88e6xxx_chip *chip = ds->priv;

	if (tree_index != ds->dst->index)
		return;

	mv88e6xxx_reg_lock(chip);
	if (mv88e6xxx_pvt_map(chip, sw_index, port))
		dev_err(ds->dev, "failed to remap cross-chip Port VLAN\n");
	mv88e6xxx_reg_unlock(chip);
}

static int mv88e6xxx_software_reset(struct mv88e6xxx_chip *chip)
{
	if (chip->info->ops->reset)
		return chip->info->ops->reset(chip);

	return 0;
}

static void mv88e6xxx_hardware_reset(struct mv88e6xxx_chip *chip)
{
	struct gpio_desc *gpiod = chip->reset;

	/* If there is a GPIO connected to the reset pin, toggle it */
	if (gpiod) {
		gpiod_set_value_cansleep(gpiod, 1);
		usleep_range(10000, 20000);
		gpiod_set_value_cansleep(gpiod, 0);
		usleep_range(10000, 20000);

		mv88e6xxx_g1_wait_eeprom_done(chip);
	}
}

static int mv88e6xxx_disable_ports(struct mv88e6xxx_chip *chip)
{
	int i, err;

	/* Set all ports to the Disabled state */
	for (i = 0; i < mv88e6xxx_num_ports(chip); i++) {
		err = mv88e6xxx_port_set_state(chip, i, BR_STATE_DISABLED);
		if (err)
			return err;
	}

	/* Wait for transmit queues to drain,
	 * i.e. 2ms for a maximum frame to be transmitted at 10 Mbps.
	 */
	usleep_range(2000, 4000);

	return 0;
}

static int mv88e6xxx_switch_reset(struct mv88e6xxx_chip *chip)
{
	int err;

	err = mv88e6xxx_disable_ports(chip);
	if (err)
		return err;

	mv88e6xxx_hardware_reset(chip);

	return mv88e6xxx_software_reset(chip);
}

static int mv88e6xxx_set_port_mode(struct mv88e6xxx_chip *chip, int port,
				   enum mv88e6xxx_frame_mode frame,
				   enum mv88e6xxx_egress_mode egress, u16 etype)
{
	int err;

	if (!chip->info->ops->port_set_frame_mode)
		return -EOPNOTSUPP;

	err = mv88e6xxx_port_set_egress_mode(chip, port, egress);
	if (err)
		return err;

	err = chip->info->ops->port_set_frame_mode(chip, port, frame);
	if (err)
		return err;

	if (chip->info->ops->port_set_ether_type)
		return chip->info->ops->port_set_ether_type(chip, port, etype);

	return 0;
}

static int mv88e6xxx_set_port_mode_normal(struct mv88e6xxx_chip *chip, int port)
{
	return mv88e6xxx_set_port_mode(chip, port, MV88E6XXX_FRAME_MODE_NORMAL,
				       MV88E6XXX_EGRESS_MODE_UNMODIFIED,
				       MV88E6XXX_PORT_ETH_TYPE_DEFAULT);
}

static int mv88e6xxx_set_port_mode_dsa(struct mv88e6xxx_chip *chip, int port)
{
	return mv88e6xxx_set_port_mode(chip, port, MV88E6XXX_FRAME_MODE_DSA,
				       MV88E6XXX_EGRESS_MODE_UNMODIFIED,
				       MV88E6XXX_PORT_ETH_TYPE_DEFAULT);
}

static int mv88e6xxx_set_port_mode_edsa(struct mv88e6xxx_chip *chip, int port)
{
	return mv88e6xxx_set_port_mode(chip, port,
				       MV88E6XXX_FRAME_MODE_ETHERTYPE,
				       MV88E6XXX_EGRESS_MODE_ETHERTYPE,
				       ETH_P_EDSA);
}

static int mv88e6xxx_setup_port_mode(struct mv88e6xxx_chip *chip, int port)
{
	if (dsa_is_dsa_port(chip->ds, port))
		return mv88e6xxx_set_port_mode_dsa(chip, port);

	if (dsa_is_user_port(chip->ds, port))
		return mv88e6xxx_set_port_mode_normal(chip, port);

	/* Setup CPU port mode depending on its supported tag format */
	if (chip->tag_protocol == DSA_TAG_PROTO_DSA)
		return mv88e6xxx_set_port_mode_dsa(chip, port);

	if (chip->tag_protocol == DSA_TAG_PROTO_EDSA)
		return mv88e6xxx_set_port_mode_edsa(chip, port);

	return -EINVAL;
}

static int mv88e6xxx_setup_message_port(struct mv88e6xxx_chip *chip, int port)
{
	bool message = dsa_is_dsa_port(chip->ds, port);

	return mv88e6xxx_port_set_message_port(chip, port, message);
}

static int mv88e6xxx_setup_egress_floods(struct mv88e6xxx_chip *chip, int port)
{
	int err;

	if (chip->info->ops->port_set_ucast_flood) {
		err = chip->info->ops->port_set_ucast_flood(chip, port, true);
		if (err)
			return err;
	}
	if (chip->info->ops->port_set_mcast_flood) {
		err = chip->info->ops->port_set_mcast_flood(chip, port, true);
		if (err)
			return err;
	}

	return 0;
}

static irqreturn_t mv88e6xxx_serdes_irq_thread_fn(int irq, void *dev_id)
{
	struct mv88e6xxx_port *mvp = dev_id;
	struct mv88e6xxx_chip *chip = mvp->chip;
	irqreturn_t ret = IRQ_NONE;
	int port = mvp->port;
	int lane;

	mv88e6xxx_reg_lock(chip);
	lane = mv88e6xxx_serdes_get_lane(chip, port);
	if (lane >= 0)
		ret = mv88e6xxx_serdes_irq_status(chip, port, lane);
	mv88e6xxx_reg_unlock(chip);

	return ret;
}

static int mv88e6xxx_serdes_irq_request(struct mv88e6xxx_chip *chip, int port,
					int lane)
{
	struct mv88e6xxx_port *dev_id = &chip->ports[port];
	unsigned int irq;
	int err;

	/* Nothing to request if this SERDES port has no IRQ */
	irq = mv88e6xxx_serdes_irq_mapping(chip, port);
	if (!irq)
		return 0;

	snprintf(dev_id->serdes_irq_name, sizeof(dev_id->serdes_irq_name),
		 "mv88e6xxx-%s-serdes-%d", dev_name(chip->dev), port);

	/* Requesting the IRQ will trigger IRQ callbacks, so release the lock */
	mv88e6xxx_reg_unlock(chip);
	err = request_threaded_irq(irq, NULL, mv88e6xxx_serdes_irq_thread_fn,
				   IRQF_ONESHOT, dev_id->serdes_irq_name,
				   dev_id);
	mv88e6xxx_reg_lock(chip);
	if (err)
		return err;

	dev_id->serdes_irq = irq;

	return mv88e6xxx_serdes_irq_enable(chip, port, lane);
}

static int mv88e6xxx_serdes_irq_free(struct mv88e6xxx_chip *chip, int port,
				     int lane)
{
	struct mv88e6xxx_port *dev_id = &chip->ports[port];
	unsigned int irq = dev_id->serdes_irq;
	int err;

	/* Nothing to free if no IRQ has been requested */
	if (!irq)
		return 0;

	err = mv88e6xxx_serdes_irq_disable(chip, port, lane);

	/* Freeing the IRQ will trigger IRQ callbacks, so release the lock */
	mv88e6xxx_reg_unlock(chip);
	free_irq(irq, dev_id);
	mv88e6xxx_reg_lock(chip);

	dev_id->serdes_irq = 0;

	return err;
}

static int mv88e6xxx_serdes_power(struct mv88e6xxx_chip *chip, int port,
				  bool on)
{
	int lane;
	int err;

	lane = mv88e6xxx_serdes_get_lane(chip, port);
	if (lane < 0)
		return 0;

	if (on) {
		err = mv88e6xxx_serdes_power_up(chip, port, lane);
		if (err)
			return err;

		err = mv88e6xxx_serdes_irq_request(chip, port, lane);
	} else {
		err = mv88e6xxx_serdes_irq_free(chip, port, lane);
		if (err)
			return err;

		err = mv88e6xxx_serdes_power_down(chip, port, lane);
	}

	return err;
}

static int mv88e6xxx_set_egress_port(struct mv88e6xxx_chip *chip,
				     enum mv88e6xxx_egress_direction direction,
				     int port)
{
	int err;

	if (!chip->info->ops->set_egress_port)
		return -EOPNOTSUPP;

	err = chip->info->ops->set_egress_port(chip, direction, port);
	if (err)
		return err;

	if (direction == MV88E6XXX_EGRESS_DIR_INGRESS)
		chip->ingress_dest_port = port;
	else
		chip->egress_dest_port = port;

	return 0;
}

static int mv88e6xxx_setup_upstream_port(struct mv88e6xxx_chip *chip, int port)
{
	struct dsa_switch *ds = chip->ds;
	int upstream_port;
	int err;

	upstream_port = dsa_upstream_port(ds, port);
	if (chip->info->ops->port_set_upstream_port) {
		err = chip->info->ops->port_set_upstream_port(chip, port,
							      upstream_port);
		if (err)
			return err;
	}

	if (port == upstream_port) {
		if (chip->info->ops->set_cpu_port) {
			err = chip->info->ops->set_cpu_port(chip,
							    upstream_port);
			if (err)
				return err;
		}

		err = mv88e6xxx_set_egress_port(chip,
						MV88E6XXX_EGRESS_DIR_INGRESS,
						upstream_port);
		if (err && err != -EOPNOTSUPP)
			return err;

		err = mv88e6xxx_set_egress_port(chip,
						MV88E6XXX_EGRESS_DIR_EGRESS,
						upstream_port);
		if (err && err != -EOPNOTSUPP)
			return err;
	}

	return 0;
}

static int mv88e6xxx_setup_port(struct mv88e6xxx_chip *chip, int port)
{
	struct dsa_switch *ds = chip->ds;
	int err;
	u16 reg;

	chip->ports[port].chip = chip;
	chip->ports[port].port = port;

	/* MAC Forcing register: don't force link, speed, duplex or flow control
	 * state to any particular values on physical ports, but force the CPU
	 * port and all DSA ports to their maximum bandwidth and full duplex.
	 */
	if (dsa_is_cpu_port(ds, port) || dsa_is_dsa_port(ds, port))
		err = mv88e6xxx_port_setup_mac(chip, port, LINK_FORCED_UP,
					       SPEED_MAX, DUPLEX_FULL,
					       PAUSE_OFF,
					       PHY_INTERFACE_MODE_NA);
	else
		err = mv88e6xxx_port_setup_mac(chip, port, LINK_UNFORCED,
					       SPEED_UNFORCED, DUPLEX_UNFORCED,
					       PAUSE_ON,
					       PHY_INTERFACE_MODE_NA);
	if (err)
		return err;

	/* Port Control: disable Drop-on-Unlock, disable Drop-on-Lock,
	 * disable Header mode, enable IGMP/MLD snooping, disable VLAN
	 * tunneling, determine priority by looking at 802.1p and IP
	 * priority fields (IP prio has precedence), and set STP state
	 * to Forwarding.
	 *
	 * If this is the CPU link, use DSA or EDSA tagging depending
	 * on which tagging mode was configured.
	 *
	 * If this is a link to another switch, use DSA tagging mode.
	 *
	 * If this is the upstream port for this switch, enable
	 * forwarding of unknown unicasts and multicasts.
	 */
	reg = MV88E6XXX_PORT_CTL0_IGMP_MLD_SNOOP |
		MV88E6185_PORT_CTL0_USE_TAG | MV88E6185_PORT_CTL0_USE_IP |
		MV88E6XXX_PORT_CTL0_STATE_FORWARDING;
	err = mv88e6xxx_port_write(chip, port, MV88E6XXX_PORT_CTL0, reg);
	if (err)
		return err;

	err = mv88e6xxx_setup_port_mode(chip, port);
	if (err)
		return err;

	err = mv88e6xxx_setup_egress_floods(chip, port);
	if (err)
		return err;

	/* Port Control 2: don't force a good FCS, set the maximum frame size to
	 * 10240 bytes, disable 802.1q tags checking, don't discard tagged or
	 * untagged frames on this port, do a destination address lookup on all
	 * received packets as usual, disable ARP mirroring and don't send a
	 * copy of all transmitted/received frames on this port to the CPU.
	 */
	err = mv88e6xxx_port_set_map_da(chip, port);
	if (err)
		return err;

	err = mv88e6xxx_setup_upstream_port(chip, port);
	if (err)
		return err;

	err = mv88e6xxx_port_set_8021q_mode(chip, port,
				MV88E6XXX_PORT_CTL2_8021Q_MODE_DISABLED);
	if (err)
		return err;

	if (chip->info->ops->port_set_jumbo_size) {
		err = chip->info->ops->port_set_jumbo_size(chip, port, 10240);
		if (err)
			return err;
	}

	/* Port Association Vector: disable automatic address learning
	 * on all user ports since they start out in standalone
	 * mode. When joining a bridge, learning will be configured to
	 * match the bridge port settings. Enable learning on all
	 * DSA/CPU ports. NOTE: FROM_CPU frames always bypass the
	 * learning process.
	 *
	 * Disable HoldAt1, IntOnAgeOut, LockedPort, IgnoreWrongData,
	 * and RefreshLocked. I.e. setup standard automatic learning.
	 */
	if (dsa_is_user_port(ds, port))
		reg = 0;
	else
		reg = 1 << port;

	err = mv88e6xxx_port_write(chip, port, MV88E6XXX_PORT_ASSOC_VECTOR,
				   reg);
	if (err)
		return err;

	/* Egress rate control 2: disable egress rate control. */
	err = mv88e6xxx_port_write(chip, port, MV88E6XXX_PORT_EGRESS_RATE_CTL2,
				   0x0000);
	if (err)
		return err;

	if (chip->info->ops->port_pause_limit) {
		err = chip->info->ops->port_pause_limit(chip, port, 0, 0);
		if (err)
			return err;
	}

	if (chip->info->ops->port_disable_learn_limit) {
		err = chip->info->ops->port_disable_learn_limit(chip, port);
		if (err)
			return err;
	}

	if (chip->info->ops->port_disable_pri_override) {
		err = chip->info->ops->port_disable_pri_override(chip, port);
		if (err)
			return err;
	}

	if (chip->info->ops->port_tag_remap) {
		err = chip->info->ops->port_tag_remap(chip, port);
		if (err)
			return err;
	}

	if (chip->info->ops->port_egress_rate_limiting) {
		err = chip->info->ops->port_egress_rate_limiting(chip, port);
		if (err)
			return err;
	}

	if (chip->info->ops->port_setup_message_port) {
		err = chip->info->ops->port_setup_message_port(chip, port);
		if (err)
			return err;
	}

	/* Port based VLAN map: give each port the same default address
	 * database, and allow bidirectional communication between the
	 * CPU and DSA port(s), and the other ports.
	 */
	err = mv88e6xxx_port_set_fid(chip, port, 0);
	if (err)
		return err;

	err = mv88e6xxx_port_vlan_map(chip, port);
	if (err)
		return err;

	/* Default VLAN ID and priority: don't set a default VLAN
	 * ID, and set the default packet priority to zero.
	 */
	return mv88e6xxx_port_write(chip, port, MV88E6XXX_PORT_DEFAULT_VLAN, 0);
}

static int mv88e6xxx_get_max_mtu(struct dsa_switch *ds, int port)
{
	struct mv88e6xxx_chip *chip = ds->priv;

	if (chip->info->ops->port_set_jumbo_size)
		return 10240;
	else if (chip->info->ops->set_max_frame_size)
		return 1632;
	return 1522;
}

static int mv88e6xxx_change_mtu(struct dsa_switch *ds, int port, int new_mtu)
{
	struct mv88e6xxx_chip *chip = ds->priv;
	int ret = 0;

	mv88e6xxx_reg_lock(chip);
	if (chip->info->ops->port_set_jumbo_size)
		ret = chip->info->ops->port_set_jumbo_size(chip, port, new_mtu);
	else if (chip->info->ops->set_max_frame_size)
		ret = chip->info->ops->set_max_frame_size(chip, new_mtu);
	else
		if (new_mtu > 1522)
			ret = -EINVAL;
	mv88e6xxx_reg_unlock(chip);

	return ret;
}

static int mv88e6xxx_port_enable(struct dsa_switch *ds, int port,
				 struct phy_device *phydev)
{
	struct mv88e6xxx_chip *chip = ds->priv;
	int err;

	mv88e6xxx_reg_lock(chip);
	err = mv88e6xxx_serdes_power(chip, port, true);
	mv88e6xxx_reg_unlock(chip);

	return err;
}

static void mv88e6xxx_port_disable(struct dsa_switch *ds, int port)
{
	struct mv88e6xxx_chip *chip = ds->priv;

	mv88e6xxx_reg_lock(chip);
	if (mv88e6xxx_serdes_power(chip, port, false))
		dev_err(chip->dev, "failed to power off SERDES\n");
	mv88e6xxx_reg_unlock(chip);
}

static int mv88e6xxx_set_ageing_time(struct dsa_switch *ds,
				     unsigned int ageing_time)
{
	struct mv88e6xxx_chip *chip = ds->priv;
	int err;

	mv88e6xxx_reg_lock(chip);
	err = mv88e6xxx_g1_atu_set_age_time(chip, ageing_time);
	mv88e6xxx_reg_unlock(chip);

	return err;
}

static int mv88e6xxx_stats_setup(struct mv88e6xxx_chip *chip)
{
	int err;

	/* Initialize the statistics unit */
	if (chip->info->ops->stats_set_histogram) {
		err = chip->info->ops->stats_set_histogram(chip);
		if (err)
			return err;
	}

	return mv88e6xxx_g1_stats_clear(chip);
}

/* Check if the errata has already been applied. */
static bool mv88e6390_setup_errata_applied(struct mv88e6xxx_chip *chip)
{
	int port;
	int err;
	u16 val;

	for (port = 0; port < mv88e6xxx_num_ports(chip); port++) {
		err = mv88e6xxx_port_hidden_read(chip, 0xf, port, 0, &val);
		if (err) {
			dev_err(chip->dev,
				"Error reading hidden register: %d\n", err);
			return false;
		}
		if (val != 0x01c0)
			return false;
	}

	return true;
}

/* The 6390 copper ports have an errata which require poking magic
 * values into undocumented hidden registers and then performing a
 * software reset.
 */
static int mv88e6390_setup_errata(struct mv88e6xxx_chip *chip)
{
	int port;
	int err;

	if (mv88e6390_setup_errata_applied(chip))
		return 0;

	/* Set the ports into blocking mode */
	for (port = 0; port < mv88e6xxx_num_ports(chip); port++) {
		err = mv88e6xxx_port_set_state(chip, port, BR_STATE_DISABLED);
		if (err)
			return err;
	}

	for (port = 0; port < mv88e6xxx_num_ports(chip); port++) {
		err = mv88e6xxx_port_hidden_write(chip, 0xf, port, 0, 0x01c0);
		if (err)
			return err;
	}

	return mv88e6xxx_software_reset(chip);
}

static void mv88e6xxx_teardown(struct dsa_switch *ds)
{
	mv88e6xxx_teardown_devlink_params(ds);
	dsa_devlink_resources_unregister(ds);
	mv88e6xxx_teardown_devlink_regions(ds);
}

static int mv88e6xxx_setup(struct dsa_switch *ds)
{
	struct mv88e6xxx_chip *chip = ds->priv;
	u8 cmode;
	int err;
	int i;

	chip->ds = ds;
	ds->slave_mii_bus = mv88e6xxx_default_mdio_bus(chip);

	mv88e6xxx_reg_lock(chip);

	if (chip->info->ops->setup_errata) {
		err = chip->info->ops->setup_errata(chip);
		if (err)
			goto unlock;
	}

	/* Cache the cmode of each port. */
	for (i = 0; i < mv88e6xxx_num_ports(chip); i++) {
		if (chip->info->ops->port_get_cmode) {
			err = chip->info->ops->port_get_cmode(chip, i, &cmode);
			if (err)
				goto unlock;

			chip->ports[i].cmode = cmode;
		}
	}

	/* Setup Switch Port Registers */
	for (i = 0; i < mv88e6xxx_num_ports(chip); i++) {
<<<<<<< HEAD
		/* Prevent the use of an invalid port. */
		if (mv88e6xxx_is_invalid_port(chip, i) &&
		    !dsa_is_unused_port(ds, i)) {
			dev_err(chip->dev, "port %d is invalid\n", i);
			err = -EINVAL;
			goto unlock;
		}

		if (dsa_is_unused_port(ds, i)) {
			err = mv88e6xxx_port_set_state(chip, i,
						       BR_STATE_DISABLED);
			if (err)
				goto unlock;

			err = mv88e6xxx_serdes_power(chip, i, false);
			if (err)
				goto unlock;

=======
		if (dsa_is_unused_port(ds, i))
>>>>>>> 7d2a07b7
			continue;

		/* Prevent the use of an invalid port. */
		if (mv88e6xxx_is_invalid_port(chip, i)) {
			dev_err(chip->dev, "port %d is invalid\n", i);
			err = -EINVAL;
			goto unlock;
		}

		err = mv88e6xxx_setup_port(chip, i);
		if (err)
			goto unlock;
	}

	err = mv88e6xxx_irl_setup(chip);
	if (err)
		goto unlock;

	err = mv88e6xxx_mac_setup(chip);
	if (err)
		goto unlock;

	err = mv88e6xxx_phy_setup(chip);
	if (err)
		goto unlock;

	err = mv88e6xxx_vtu_setup(chip);
	if (err)
		goto unlock;

	err = mv88e6xxx_pvt_setup(chip);
	if (err)
		goto unlock;

	err = mv88e6xxx_atu_setup(chip);
	if (err)
		goto unlock;

	err = mv88e6xxx_broadcast_setup(chip, 0);
	if (err)
		goto unlock;

	err = mv88e6xxx_pot_setup(chip);
	if (err)
		goto unlock;

	err = mv88e6xxx_rmu_setup(chip);
	if (err)
		goto unlock;

	err = mv88e6xxx_rsvd2cpu_setup(chip);
	if (err)
		goto unlock;

	err = mv88e6xxx_trunk_setup(chip);
	if (err)
		goto unlock;

	err = mv88e6xxx_devmap_setup(chip);
	if (err)
		goto unlock;

	err = mv88e6xxx_pri_setup(chip);
	if (err)
		goto unlock;

	/* Setup PTP Hardware Clock and timestamping */
	if (chip->info->ptp_support) {
		err = mv88e6xxx_ptp_setup(chip);
		if (err)
			goto unlock;

		err = mv88e6xxx_hwtstamp_setup(chip);
		if (err)
			goto unlock;
	}

	err = mv88e6xxx_stats_setup(chip);
	if (err)
		goto unlock;

unlock:
	mv88e6xxx_reg_unlock(chip);

	if (err)
		return err;

	/* Have to be called without holding the register lock, since
	 * they take the devlink lock, and we later take the locks in
	 * the reverse order when getting/setting parameters or
	 * resource occupancy.
	 */
	err = mv88e6xxx_setup_devlink_resources(ds);
	if (err)
		return err;

	err = mv88e6xxx_setup_devlink_params(ds);
	if (err)
		goto out_resources;

	err = mv88e6xxx_setup_devlink_regions(ds);
	if (err)
		goto out_params;

	return 0;

out_params:
	mv88e6xxx_teardown_devlink_params(ds);
out_resources:
	dsa_devlink_resources_unregister(ds);

	return err;
}

/* prod_id for switch families which do not have a PHY model number */
static const u16 family_prod_id_table[] = {
	[MV88E6XXX_FAMILY_6341] = MV88E6XXX_PORT_SWITCH_ID_PROD_6341,
	[MV88E6XXX_FAMILY_6390] = MV88E6XXX_PORT_SWITCH_ID_PROD_6390,
	[MV88E6XXX_FAMILY_6393] = MV88E6XXX_PORT_SWITCH_ID_PROD_6393X,
};

static int mv88e6xxx_mdio_read(struct mii_bus *bus, int phy, int reg)
{
	struct mv88e6xxx_mdio_bus *mdio_bus = bus->priv;
	struct mv88e6xxx_chip *chip = mdio_bus->chip;
	u16 prod_id;
	u16 val;
	int err;

	if (!chip->info->ops->phy_read)
		return -EOPNOTSUPP;

	mv88e6xxx_reg_lock(chip);
	err = chip->info->ops->phy_read(chip, bus, phy, reg, &val);
	mv88e6xxx_reg_unlock(chip);

	/* Some internal PHYs don't have a model number. */
	if (reg == MII_PHYSID2 && !(val & 0x3f0) &&
	    chip->info->family < ARRAY_SIZE(family_prod_id_table)) {
		prod_id = family_prod_id_table[chip->info->family];
		if (prod_id)
			val |= prod_id >> 4;
	}

	return err ? err : val;
}

static int mv88e6xxx_mdio_write(struct mii_bus *bus, int phy, int reg, u16 val)
{
	struct mv88e6xxx_mdio_bus *mdio_bus = bus->priv;
	struct mv88e6xxx_chip *chip = mdio_bus->chip;
	int err;

	if (!chip->info->ops->phy_write)
		return -EOPNOTSUPP;

	mv88e6xxx_reg_lock(chip);
	err = chip->info->ops->phy_write(chip, bus, phy, reg, val);
	mv88e6xxx_reg_unlock(chip);

	return err;
}

static int mv88e6xxx_mdio_register(struct mv88e6xxx_chip *chip,
				   struct device_node *np,
				   bool external)
{
	static int index;
	struct mv88e6xxx_mdio_bus *mdio_bus;
	struct mii_bus *bus;
	int err;

	if (external) {
		mv88e6xxx_reg_lock(chip);
		err = mv88e6xxx_g2_scratch_gpio_set_smi(chip, true);
		mv88e6xxx_reg_unlock(chip);

		if (err)
			return err;
	}

	bus = devm_mdiobus_alloc_size(chip->dev, sizeof(*mdio_bus));
	if (!bus)
		return -ENOMEM;

	mdio_bus = bus->priv;
	mdio_bus->bus = bus;
	mdio_bus->chip = chip;
	INIT_LIST_HEAD(&mdio_bus->list);
	mdio_bus->external = external;

	if (np) {
		bus->name = np->full_name;
		snprintf(bus->id, MII_BUS_ID_SIZE, "%pOF", np);
	} else {
		bus->name = "mv88e6xxx SMI";
		snprintf(bus->id, MII_BUS_ID_SIZE, "mv88e6xxx-%d", index++);
	}

	bus->read = mv88e6xxx_mdio_read;
	bus->write = mv88e6xxx_mdio_write;
	bus->parent = chip->dev;

	if (!external) {
		err = mv88e6xxx_g2_irq_mdio_setup(chip, bus);
		if (err)
			return err;
	}

	err = of_mdiobus_register(bus, np);
	if (err) {
		dev_err(chip->dev, "Cannot register MDIO bus (%d)\n", err);
		mv88e6xxx_g2_irq_mdio_free(chip, bus);
		return err;
	}

	if (external)
		list_add_tail(&mdio_bus->list, &chip->mdios);
	else
		list_add(&mdio_bus->list, &chip->mdios);

	return 0;
}

static void mv88e6xxx_mdios_unregister(struct mv88e6xxx_chip *chip)

{
	struct mv88e6xxx_mdio_bus *mdio_bus;
	struct mii_bus *bus;

	list_for_each_entry(mdio_bus, &chip->mdios, list) {
		bus = mdio_bus->bus;

		if (!mdio_bus->external)
			mv88e6xxx_g2_irq_mdio_free(chip, bus);

		mdiobus_unregister(bus);
	}
}

static int mv88e6xxx_mdios_register(struct mv88e6xxx_chip *chip,
				    struct device_node *np)
{
	struct device_node *child;
	int err;

	/* Always register one mdio bus for the internal/default mdio
	 * bus. This maybe represented in the device tree, but is
	 * optional.
	 */
	child = of_get_child_by_name(np, "mdio");
	err = mv88e6xxx_mdio_register(chip, child, false);
	if (err)
		return err;

	/* Walk the device tree, and see if there are any other nodes
	 * which say they are compatible with the external mdio
	 * bus.
	 */
	for_each_available_child_of_node(np, child) {
		if (of_device_is_compatible(
			    child, "marvell,mv88e6xxx-mdio-external")) {
			err = mv88e6xxx_mdio_register(chip, child, true);
			if (err) {
				mv88e6xxx_mdios_unregister(chip);
				of_node_put(child);
				return err;
			}
		}
	}

	return 0;
}

static int mv88e6xxx_get_eeprom_len(struct dsa_switch *ds)
{
	struct mv88e6xxx_chip *chip = ds->priv;

	return chip->eeprom_len;
}

static int mv88e6xxx_get_eeprom(struct dsa_switch *ds,
				struct ethtool_eeprom *eeprom, u8 *data)
{
	struct mv88e6xxx_chip *chip = ds->priv;
	int err;

	if (!chip->info->ops->get_eeprom)
		return -EOPNOTSUPP;

	mv88e6xxx_reg_lock(chip);
	err = chip->info->ops->get_eeprom(chip, eeprom, data);
	mv88e6xxx_reg_unlock(chip);

	if (err)
		return err;

	eeprom->magic = 0xc3ec4951;

	return 0;
}

static int mv88e6xxx_set_eeprom(struct dsa_switch *ds,
				struct ethtool_eeprom *eeprom, u8 *data)
{
	struct mv88e6xxx_chip *chip = ds->priv;
	int err;

	if (!chip->info->ops->set_eeprom)
		return -EOPNOTSUPP;

	if (eeprom->magic != 0xc3ec4951)
		return -EINVAL;

	mv88e6xxx_reg_lock(chip);
	err = chip->info->ops->set_eeprom(chip, eeprom, data);
	mv88e6xxx_reg_unlock(chip);

	return err;
}

static const struct mv88e6xxx_ops mv88e6085_ops = {
	/* MV88E6XXX_FAMILY_6097 */
	.ieee_pri_map = mv88e6085_g1_ieee_pri_map,
	.ip_pri_map = mv88e6085_g1_ip_pri_map,
	.irl_init_all = mv88e6352_g2_irl_init_all,
	.set_switch_mac = mv88e6xxx_g1_set_switch_mac,
	.phy_read = mv88e6185_phy_ppu_read,
	.phy_write = mv88e6185_phy_ppu_write,
	.port_set_link = mv88e6xxx_port_set_link,
	.port_sync_link = mv88e6xxx_port_sync_link,
	.port_set_speed_duplex = mv88e6185_port_set_speed_duplex,
	.port_tag_remap = mv88e6095_port_tag_remap,
	.port_set_frame_mode = mv88e6351_port_set_frame_mode,
	.port_set_ucast_flood = mv88e6352_port_set_ucast_flood,
	.port_set_mcast_flood = mv88e6352_port_set_mcast_flood,
	.port_set_ether_type = mv88e6351_port_set_ether_type,
	.port_egress_rate_limiting = mv88e6097_port_egress_rate_limiting,
	.port_pause_limit = mv88e6097_port_pause_limit,
	.port_disable_learn_limit = mv88e6xxx_port_disable_learn_limit,
	.port_disable_pri_override = mv88e6xxx_port_disable_pri_override,
	.port_get_cmode = mv88e6185_port_get_cmode,
	.port_setup_message_port = mv88e6xxx_setup_message_port,
	.stats_snapshot = mv88e6xxx_g1_stats_snapshot,
	.stats_set_histogram = mv88e6095_g1_stats_set_histogram,
	.stats_get_sset_count = mv88e6095_stats_get_sset_count,
	.stats_get_strings = mv88e6095_stats_get_strings,
	.stats_get_stats = mv88e6095_stats_get_stats,
	.set_cpu_port = mv88e6095_g1_set_cpu_port,
	.set_egress_port = mv88e6095_g1_set_egress_port,
	.watchdog_ops = &mv88e6097_watchdog_ops,
	.mgmt_rsvd2cpu = mv88e6352_g2_mgmt_rsvd2cpu,
	.pot_clear = mv88e6xxx_g2_pot_clear,
	.ppu_enable = mv88e6185_g1_ppu_enable,
	.ppu_disable = mv88e6185_g1_ppu_disable,
	.reset = mv88e6185_g1_reset,
	.rmu_disable = mv88e6085_g1_rmu_disable,
	.vtu_getnext = mv88e6352_g1_vtu_getnext,
	.vtu_loadpurge = mv88e6352_g1_vtu_loadpurge,
	.phylink_validate = mv88e6185_phylink_validate,
	.set_max_frame_size = mv88e6185_g1_set_max_frame_size,
};

static const struct mv88e6xxx_ops mv88e6095_ops = {
	/* MV88E6XXX_FAMILY_6095 */
	.ieee_pri_map = mv88e6085_g1_ieee_pri_map,
	.ip_pri_map = mv88e6085_g1_ip_pri_map,
	.set_switch_mac = mv88e6xxx_g1_set_switch_mac,
	.phy_read = mv88e6185_phy_ppu_read,
	.phy_write = mv88e6185_phy_ppu_write,
	.port_set_link = mv88e6xxx_port_set_link,
	.port_sync_link = mv88e6185_port_sync_link,
	.port_set_speed_duplex = mv88e6185_port_set_speed_duplex,
	.port_set_frame_mode = mv88e6085_port_set_frame_mode,
	.port_set_ucast_flood = mv88e6185_port_set_forward_unknown,
	.port_set_mcast_flood = mv88e6185_port_set_default_forward,
	.port_set_upstream_port = mv88e6095_port_set_upstream_port,
	.port_get_cmode = mv88e6185_port_get_cmode,
	.port_setup_message_port = mv88e6xxx_setup_message_port,
	.stats_snapshot = mv88e6xxx_g1_stats_snapshot,
	.stats_set_histogram = mv88e6095_g1_stats_set_histogram,
	.stats_get_sset_count = mv88e6095_stats_get_sset_count,
	.stats_get_strings = mv88e6095_stats_get_strings,
	.stats_get_stats = mv88e6095_stats_get_stats,
	.mgmt_rsvd2cpu = mv88e6185_g2_mgmt_rsvd2cpu,
	.serdes_power = mv88e6185_serdes_power,
	.serdes_get_lane = mv88e6185_serdes_get_lane,
	.serdes_pcs_get_state = mv88e6185_serdes_pcs_get_state,
	.ppu_enable = mv88e6185_g1_ppu_enable,
	.ppu_disable = mv88e6185_g1_ppu_disable,
	.reset = mv88e6185_g1_reset,
	.vtu_getnext = mv88e6185_g1_vtu_getnext,
	.vtu_loadpurge = mv88e6185_g1_vtu_loadpurge,
	.phylink_validate = mv88e6185_phylink_validate,
	.set_max_frame_size = mv88e6185_g1_set_max_frame_size,
};

static const struct mv88e6xxx_ops mv88e6097_ops = {
	/* MV88E6XXX_FAMILY_6097 */
	.ieee_pri_map = mv88e6085_g1_ieee_pri_map,
	.ip_pri_map = mv88e6085_g1_ip_pri_map,
	.irl_init_all = mv88e6352_g2_irl_init_all,
	.set_switch_mac = mv88e6xxx_g2_set_switch_mac,
	.phy_read = mv88e6xxx_g2_smi_phy_read,
	.phy_write = mv88e6xxx_g2_smi_phy_write,
	.port_set_link = mv88e6xxx_port_set_link,
	.port_sync_link = mv88e6185_port_sync_link,
	.port_set_speed_duplex = mv88e6185_port_set_speed_duplex,
	.port_tag_remap = mv88e6095_port_tag_remap,
	.port_set_frame_mode = mv88e6351_port_set_frame_mode,
	.port_set_ucast_flood = mv88e6352_port_set_ucast_flood,
	.port_set_mcast_flood = mv88e6352_port_set_mcast_flood,
	.port_set_ether_type = mv88e6351_port_set_ether_type,
	.port_egress_rate_limiting = mv88e6095_port_egress_rate_limiting,
	.port_pause_limit = mv88e6097_port_pause_limit,
	.port_disable_learn_limit = mv88e6xxx_port_disable_learn_limit,
	.port_disable_pri_override = mv88e6xxx_port_disable_pri_override,
	.port_get_cmode = mv88e6185_port_get_cmode,
	.port_setup_message_port = mv88e6xxx_setup_message_port,
	.stats_snapshot = mv88e6xxx_g1_stats_snapshot,
	.stats_set_histogram = mv88e6095_g1_stats_set_histogram,
	.stats_get_sset_count = mv88e6095_stats_get_sset_count,
	.stats_get_strings = mv88e6095_stats_get_strings,
	.stats_get_stats = mv88e6095_stats_get_stats,
	.set_cpu_port = mv88e6095_g1_set_cpu_port,
	.set_egress_port = mv88e6095_g1_set_egress_port,
	.watchdog_ops = &mv88e6097_watchdog_ops,
	.mgmt_rsvd2cpu = mv88e6352_g2_mgmt_rsvd2cpu,
	.serdes_power = mv88e6185_serdes_power,
	.serdes_get_lane = mv88e6185_serdes_get_lane,
	.serdes_pcs_get_state = mv88e6185_serdes_pcs_get_state,
	.serdes_irq_mapping = mv88e6390_serdes_irq_mapping,
	.serdes_irq_enable = mv88e6097_serdes_irq_enable,
	.serdes_irq_status = mv88e6097_serdes_irq_status,
	.pot_clear = mv88e6xxx_g2_pot_clear,
	.reset = mv88e6352_g1_reset,
	.rmu_disable = mv88e6085_g1_rmu_disable,
	.vtu_getnext = mv88e6352_g1_vtu_getnext,
	.vtu_loadpurge = mv88e6352_g1_vtu_loadpurge,
	.phylink_validate = mv88e6185_phylink_validate,
	.set_max_frame_size = mv88e6185_g1_set_max_frame_size,
};

static const struct mv88e6xxx_ops mv88e6123_ops = {
	/* MV88E6XXX_FAMILY_6165 */
	.ieee_pri_map = mv88e6085_g1_ieee_pri_map,
	.ip_pri_map = mv88e6085_g1_ip_pri_map,
	.irl_init_all = mv88e6352_g2_irl_init_all,
	.set_switch_mac = mv88e6xxx_g2_set_switch_mac,
	.phy_read = mv88e6xxx_g2_smi_phy_read,
	.phy_write = mv88e6xxx_g2_smi_phy_write,
	.port_set_link = mv88e6xxx_port_set_link,
	.port_sync_link = mv88e6xxx_port_sync_link,
	.port_set_speed_duplex = mv88e6185_port_set_speed_duplex,
	.port_set_frame_mode = mv88e6085_port_set_frame_mode,
	.port_set_ucast_flood = mv88e6352_port_set_ucast_flood,
	.port_set_mcast_flood = mv88e6352_port_set_mcast_flood,
	.port_disable_learn_limit = mv88e6xxx_port_disable_learn_limit,
	.port_disable_pri_override = mv88e6xxx_port_disable_pri_override,
	.port_get_cmode = mv88e6185_port_get_cmode,
	.port_setup_message_port = mv88e6xxx_setup_message_port,
	.stats_snapshot = mv88e6320_g1_stats_snapshot,
	.stats_set_histogram = mv88e6095_g1_stats_set_histogram,
	.stats_get_sset_count = mv88e6095_stats_get_sset_count,
	.stats_get_strings = mv88e6095_stats_get_strings,
	.stats_get_stats = mv88e6095_stats_get_stats,
	.set_cpu_port = mv88e6095_g1_set_cpu_port,
	.set_egress_port = mv88e6095_g1_set_egress_port,
	.watchdog_ops = &mv88e6097_watchdog_ops,
	.mgmt_rsvd2cpu = mv88e6352_g2_mgmt_rsvd2cpu,
	.pot_clear = mv88e6xxx_g2_pot_clear,
	.reset = mv88e6352_g1_reset,
	.atu_get_hash = mv88e6165_g1_atu_get_hash,
	.atu_set_hash = mv88e6165_g1_atu_set_hash,
	.vtu_getnext = mv88e6352_g1_vtu_getnext,
	.vtu_loadpurge = mv88e6352_g1_vtu_loadpurge,
	.phylink_validate = mv88e6185_phylink_validate,
	.set_max_frame_size = mv88e6185_g1_set_max_frame_size,
};

static const struct mv88e6xxx_ops mv88e6131_ops = {
	/* MV88E6XXX_FAMILY_6185 */
	.ieee_pri_map = mv88e6085_g1_ieee_pri_map,
	.ip_pri_map = mv88e6085_g1_ip_pri_map,
	.set_switch_mac = mv88e6xxx_g1_set_switch_mac,
	.phy_read = mv88e6185_phy_ppu_read,
	.phy_write = mv88e6185_phy_ppu_write,
	.port_set_link = mv88e6xxx_port_set_link,
	.port_sync_link = mv88e6xxx_port_sync_link,
	.port_set_speed_duplex = mv88e6185_port_set_speed_duplex,
	.port_tag_remap = mv88e6095_port_tag_remap,
	.port_set_frame_mode = mv88e6351_port_set_frame_mode,
	.port_set_ucast_flood = mv88e6185_port_set_forward_unknown,
	.port_set_mcast_flood = mv88e6185_port_set_default_forward,
	.port_set_ether_type = mv88e6351_port_set_ether_type,
	.port_set_upstream_port = mv88e6095_port_set_upstream_port,
	.port_set_jumbo_size = mv88e6165_port_set_jumbo_size,
	.port_egress_rate_limiting = mv88e6097_port_egress_rate_limiting,
	.port_pause_limit = mv88e6097_port_pause_limit,
	.port_set_pause = mv88e6185_port_set_pause,
	.port_get_cmode = mv88e6185_port_get_cmode,
	.port_setup_message_port = mv88e6xxx_setup_message_port,
	.stats_snapshot = mv88e6xxx_g1_stats_snapshot,
	.stats_set_histogram = mv88e6095_g1_stats_set_histogram,
	.stats_get_sset_count = mv88e6095_stats_get_sset_count,
	.stats_get_strings = mv88e6095_stats_get_strings,
	.stats_get_stats = mv88e6095_stats_get_stats,
	.set_cpu_port = mv88e6095_g1_set_cpu_port,
	.set_egress_port = mv88e6095_g1_set_egress_port,
	.watchdog_ops = &mv88e6097_watchdog_ops,
	.mgmt_rsvd2cpu = mv88e6185_g2_mgmt_rsvd2cpu,
	.ppu_enable = mv88e6185_g1_ppu_enable,
	.set_cascade_port = mv88e6185_g1_set_cascade_port,
	.ppu_disable = mv88e6185_g1_ppu_disable,
	.reset = mv88e6185_g1_reset,
	.vtu_getnext = mv88e6185_g1_vtu_getnext,
	.vtu_loadpurge = mv88e6185_g1_vtu_loadpurge,
	.phylink_validate = mv88e6185_phylink_validate,
};

static const struct mv88e6xxx_ops mv88e6141_ops = {
	/* MV88E6XXX_FAMILY_6341 */
	.ieee_pri_map = mv88e6085_g1_ieee_pri_map,
	.ip_pri_map = mv88e6085_g1_ip_pri_map,
	.irl_init_all = mv88e6352_g2_irl_init_all,
	.get_eeprom = mv88e6xxx_g2_get_eeprom8,
	.set_eeprom = mv88e6xxx_g2_set_eeprom8,
	.set_switch_mac = mv88e6xxx_g2_set_switch_mac,
	.phy_read = mv88e6xxx_g2_smi_phy_read,
	.phy_write = mv88e6xxx_g2_smi_phy_write,
	.port_set_link = mv88e6xxx_port_set_link,
	.port_sync_link = mv88e6xxx_port_sync_link,
	.port_set_rgmii_delay = mv88e6390_port_set_rgmii_delay,
	.port_set_speed_duplex = mv88e6341_port_set_speed_duplex,
	.port_max_speed_mode = mv88e6341_port_max_speed_mode,
	.port_tag_remap = mv88e6095_port_tag_remap,
	.port_set_policy = mv88e6352_port_set_policy,
	.port_set_frame_mode = mv88e6351_port_set_frame_mode,
	.port_set_ucast_flood = mv88e6352_port_set_ucast_flood,
	.port_set_mcast_flood = mv88e6352_port_set_mcast_flood,
	.port_set_ether_type = mv88e6351_port_set_ether_type,
	.port_set_jumbo_size = mv88e6165_port_set_jumbo_size,
	.port_egress_rate_limiting = mv88e6097_port_egress_rate_limiting,
	.port_pause_limit = mv88e6097_port_pause_limit,
	.port_disable_learn_limit = mv88e6xxx_port_disable_learn_limit,
	.port_disable_pri_override = mv88e6xxx_port_disable_pri_override,
	.port_get_cmode = mv88e6352_port_get_cmode,
<<<<<<< HEAD
=======
	.port_set_cmode = mv88e6341_port_set_cmode,
>>>>>>> 7d2a07b7
	.port_setup_message_port = mv88e6xxx_setup_message_port,
	.stats_snapshot = mv88e6390_g1_stats_snapshot,
	.stats_set_histogram = mv88e6390_g1_stats_set_histogram,
	.stats_get_sset_count = mv88e6320_stats_get_sset_count,
	.stats_get_strings = mv88e6320_stats_get_strings,
	.stats_get_stats = mv88e6390_stats_get_stats,
	.set_cpu_port = mv88e6390_g1_set_cpu_port,
	.set_egress_port = mv88e6390_g1_set_egress_port,
	.watchdog_ops = &mv88e6390_watchdog_ops,
	.mgmt_rsvd2cpu =  mv88e6390_g1_mgmt_rsvd2cpu,
	.pot_clear = mv88e6xxx_g2_pot_clear,
	.reset = mv88e6352_g1_reset,
	.rmu_disable = mv88e6390_g1_rmu_disable,
	.atu_get_hash = mv88e6165_g1_atu_get_hash,
	.atu_set_hash = mv88e6165_g1_atu_set_hash,
	.vtu_getnext = mv88e6352_g1_vtu_getnext,
	.vtu_loadpurge = mv88e6352_g1_vtu_loadpurge,
	.serdes_power = mv88e6390_serdes_power,
	.serdes_get_lane = mv88e6341_serdes_get_lane,
	/* Check status register pause & lpa register */
	.serdes_pcs_get_state = mv88e6390_serdes_pcs_get_state,
	.serdes_pcs_config = mv88e6390_serdes_pcs_config,
	.serdes_pcs_an_restart = mv88e6390_serdes_pcs_an_restart,
	.serdes_pcs_link_up = mv88e6390_serdes_pcs_link_up,
	.serdes_irq_mapping = mv88e6390_serdes_irq_mapping,
	.serdes_irq_enable = mv88e6390_serdes_irq_enable,
	.serdes_irq_status = mv88e6390_serdes_irq_status,
	.gpio_ops = &mv88e6352_gpio_ops,
	.serdes_get_sset_count = mv88e6390_serdes_get_sset_count,
	.serdes_get_strings = mv88e6390_serdes_get_strings,
	.serdes_get_stats = mv88e6390_serdes_get_stats,
	.serdes_get_regs_len = mv88e6390_serdes_get_regs_len,
	.serdes_get_regs = mv88e6390_serdes_get_regs,
	.phylink_validate = mv88e6341_phylink_validate,
};

static const struct mv88e6xxx_ops mv88e6161_ops = {
	/* MV88E6XXX_FAMILY_6165 */
	.ieee_pri_map = mv88e6085_g1_ieee_pri_map,
	.ip_pri_map = mv88e6085_g1_ip_pri_map,
	.irl_init_all = mv88e6352_g2_irl_init_all,
	.set_switch_mac = mv88e6xxx_g2_set_switch_mac,
	.phy_read = mv88e6xxx_g2_smi_phy_read,
	.phy_write = mv88e6xxx_g2_smi_phy_write,
	.port_set_link = mv88e6xxx_port_set_link,
	.port_sync_link = mv88e6xxx_port_sync_link,
	.port_set_speed_duplex = mv88e6185_port_set_speed_duplex,
	.port_tag_remap = mv88e6095_port_tag_remap,
	.port_set_frame_mode = mv88e6351_port_set_frame_mode,
	.port_set_ucast_flood = mv88e6352_port_set_ucast_flood,
	.port_set_mcast_flood = mv88e6352_port_set_mcast_flood,
	.port_set_ether_type = mv88e6351_port_set_ether_type,
	.port_set_jumbo_size = mv88e6165_port_set_jumbo_size,
	.port_egress_rate_limiting = mv88e6097_port_egress_rate_limiting,
	.port_pause_limit = mv88e6097_port_pause_limit,
	.port_disable_learn_limit = mv88e6xxx_port_disable_learn_limit,
	.port_disable_pri_override = mv88e6xxx_port_disable_pri_override,
	.port_get_cmode = mv88e6185_port_get_cmode,
	.port_setup_message_port = mv88e6xxx_setup_message_port,
	.stats_snapshot = mv88e6xxx_g1_stats_snapshot,
	.stats_set_histogram = mv88e6095_g1_stats_set_histogram,
	.stats_get_sset_count = mv88e6095_stats_get_sset_count,
	.stats_get_strings = mv88e6095_stats_get_strings,
	.stats_get_stats = mv88e6095_stats_get_stats,
	.set_cpu_port = mv88e6095_g1_set_cpu_port,
	.set_egress_port = mv88e6095_g1_set_egress_port,
	.watchdog_ops = &mv88e6097_watchdog_ops,
	.mgmt_rsvd2cpu = mv88e6352_g2_mgmt_rsvd2cpu,
	.pot_clear = mv88e6xxx_g2_pot_clear,
	.reset = mv88e6352_g1_reset,
	.atu_get_hash = mv88e6165_g1_atu_get_hash,
	.atu_set_hash = mv88e6165_g1_atu_set_hash,
	.vtu_getnext = mv88e6352_g1_vtu_getnext,
	.vtu_loadpurge = mv88e6352_g1_vtu_loadpurge,
	.avb_ops = &mv88e6165_avb_ops,
	.ptp_ops = &mv88e6165_ptp_ops,
	.phylink_validate = mv88e6185_phylink_validate,
};

static const struct mv88e6xxx_ops mv88e6165_ops = {
	/* MV88E6XXX_FAMILY_6165 */
	.ieee_pri_map = mv88e6085_g1_ieee_pri_map,
	.ip_pri_map = mv88e6085_g1_ip_pri_map,
	.irl_init_all = mv88e6352_g2_irl_init_all,
	.set_switch_mac = mv88e6xxx_g2_set_switch_mac,
	.phy_read = mv88e6165_phy_read,
	.phy_write = mv88e6165_phy_write,
	.port_set_link = mv88e6xxx_port_set_link,
	.port_sync_link = mv88e6xxx_port_sync_link,
	.port_set_speed_duplex = mv88e6185_port_set_speed_duplex,
	.port_disable_learn_limit = mv88e6xxx_port_disable_learn_limit,
	.port_disable_pri_override = mv88e6xxx_port_disable_pri_override,
	.port_get_cmode = mv88e6185_port_get_cmode,
	.port_setup_message_port = mv88e6xxx_setup_message_port,
	.stats_snapshot = mv88e6xxx_g1_stats_snapshot,
	.stats_set_histogram = mv88e6095_g1_stats_set_histogram,
	.stats_get_sset_count = mv88e6095_stats_get_sset_count,
	.stats_get_strings = mv88e6095_stats_get_strings,
	.stats_get_stats = mv88e6095_stats_get_stats,
	.set_cpu_port = mv88e6095_g1_set_cpu_port,
	.set_egress_port = mv88e6095_g1_set_egress_port,
	.watchdog_ops = &mv88e6097_watchdog_ops,
	.mgmt_rsvd2cpu = mv88e6352_g2_mgmt_rsvd2cpu,
	.pot_clear = mv88e6xxx_g2_pot_clear,
	.reset = mv88e6352_g1_reset,
	.atu_get_hash = mv88e6165_g1_atu_get_hash,
	.atu_set_hash = mv88e6165_g1_atu_set_hash,
	.vtu_getnext = mv88e6352_g1_vtu_getnext,
	.vtu_loadpurge = mv88e6352_g1_vtu_loadpurge,
	.avb_ops = &mv88e6165_avb_ops,
	.ptp_ops = &mv88e6165_ptp_ops,
	.phylink_validate = mv88e6185_phylink_validate,
};

static const struct mv88e6xxx_ops mv88e6171_ops = {
	/* MV88E6XXX_FAMILY_6351 */
	.ieee_pri_map = mv88e6085_g1_ieee_pri_map,
	.ip_pri_map = mv88e6085_g1_ip_pri_map,
	.irl_init_all = mv88e6352_g2_irl_init_all,
	.set_switch_mac = mv88e6xxx_g2_set_switch_mac,
	.phy_read = mv88e6xxx_g2_smi_phy_read,
	.phy_write = mv88e6xxx_g2_smi_phy_write,
	.port_set_link = mv88e6xxx_port_set_link,
	.port_sync_link = mv88e6xxx_port_sync_link,
	.port_set_rgmii_delay = mv88e6352_port_set_rgmii_delay,
	.port_set_speed_duplex = mv88e6185_port_set_speed_duplex,
	.port_tag_remap = mv88e6095_port_tag_remap,
	.port_set_frame_mode = mv88e6351_port_set_frame_mode,
	.port_set_ucast_flood = mv88e6352_port_set_ucast_flood,
	.port_set_mcast_flood = mv88e6352_port_set_mcast_flood,
	.port_set_ether_type = mv88e6351_port_set_ether_type,
	.port_set_jumbo_size = mv88e6165_port_set_jumbo_size,
	.port_egress_rate_limiting = mv88e6097_port_egress_rate_limiting,
	.port_pause_limit = mv88e6097_port_pause_limit,
	.port_disable_learn_limit = mv88e6xxx_port_disable_learn_limit,
	.port_disable_pri_override = mv88e6xxx_port_disable_pri_override,
	.port_get_cmode = mv88e6352_port_get_cmode,
	.port_setup_message_port = mv88e6xxx_setup_message_port,
	.stats_snapshot = mv88e6320_g1_stats_snapshot,
	.stats_set_histogram = mv88e6095_g1_stats_set_histogram,
	.stats_get_sset_count = mv88e6095_stats_get_sset_count,
	.stats_get_strings = mv88e6095_stats_get_strings,
	.stats_get_stats = mv88e6095_stats_get_stats,
	.set_cpu_port = mv88e6095_g1_set_cpu_port,
	.set_egress_port = mv88e6095_g1_set_egress_port,
	.watchdog_ops = &mv88e6097_watchdog_ops,
	.mgmt_rsvd2cpu = mv88e6352_g2_mgmt_rsvd2cpu,
	.pot_clear = mv88e6xxx_g2_pot_clear,
	.reset = mv88e6352_g1_reset,
	.atu_get_hash = mv88e6165_g1_atu_get_hash,
	.atu_set_hash = mv88e6165_g1_atu_set_hash,
	.vtu_getnext = mv88e6352_g1_vtu_getnext,
	.vtu_loadpurge = mv88e6352_g1_vtu_loadpurge,
	.phylink_validate = mv88e6185_phylink_validate,
};

static const struct mv88e6xxx_ops mv88e6172_ops = {
	/* MV88E6XXX_FAMILY_6352 */
	.ieee_pri_map = mv88e6085_g1_ieee_pri_map,
	.ip_pri_map = mv88e6085_g1_ip_pri_map,
	.irl_init_all = mv88e6352_g2_irl_init_all,
	.get_eeprom = mv88e6xxx_g2_get_eeprom16,
	.set_eeprom = mv88e6xxx_g2_set_eeprom16,
	.set_switch_mac = mv88e6xxx_g2_set_switch_mac,
	.phy_read = mv88e6xxx_g2_smi_phy_read,
	.phy_write = mv88e6xxx_g2_smi_phy_write,
	.port_set_link = mv88e6xxx_port_set_link,
	.port_sync_link = mv88e6xxx_port_sync_link,
	.port_set_rgmii_delay = mv88e6352_port_set_rgmii_delay,
	.port_set_speed_duplex = mv88e6352_port_set_speed_duplex,
	.port_tag_remap = mv88e6095_port_tag_remap,
	.port_set_policy = mv88e6352_port_set_policy,
	.port_set_frame_mode = mv88e6351_port_set_frame_mode,
	.port_set_ucast_flood = mv88e6352_port_set_ucast_flood,
	.port_set_mcast_flood = mv88e6352_port_set_mcast_flood,
	.port_set_ether_type = mv88e6351_port_set_ether_type,
	.port_set_jumbo_size = mv88e6165_port_set_jumbo_size,
	.port_egress_rate_limiting = mv88e6097_port_egress_rate_limiting,
	.port_pause_limit = mv88e6097_port_pause_limit,
	.port_disable_learn_limit = mv88e6xxx_port_disable_learn_limit,
	.port_disable_pri_override = mv88e6xxx_port_disable_pri_override,
	.port_get_cmode = mv88e6352_port_get_cmode,
	.port_setup_message_port = mv88e6xxx_setup_message_port,
	.stats_snapshot = mv88e6320_g1_stats_snapshot,
	.stats_set_histogram = mv88e6095_g1_stats_set_histogram,
	.stats_get_sset_count = mv88e6095_stats_get_sset_count,
	.stats_get_strings = mv88e6095_stats_get_strings,
	.stats_get_stats = mv88e6095_stats_get_stats,
	.set_cpu_port = mv88e6095_g1_set_cpu_port,
	.set_egress_port = mv88e6095_g1_set_egress_port,
	.watchdog_ops = &mv88e6097_watchdog_ops,
	.mgmt_rsvd2cpu = mv88e6352_g2_mgmt_rsvd2cpu,
	.pot_clear = mv88e6xxx_g2_pot_clear,
	.reset = mv88e6352_g1_reset,
	.rmu_disable = mv88e6352_g1_rmu_disable,
	.atu_get_hash = mv88e6165_g1_atu_get_hash,
	.atu_set_hash = mv88e6165_g1_atu_set_hash,
	.vtu_getnext = mv88e6352_g1_vtu_getnext,
	.vtu_loadpurge = mv88e6352_g1_vtu_loadpurge,
	.serdes_get_lane = mv88e6352_serdes_get_lane,
	.serdes_pcs_get_state = mv88e6352_serdes_pcs_get_state,
	.serdes_pcs_config = mv88e6352_serdes_pcs_config,
	.serdes_pcs_an_restart = mv88e6352_serdes_pcs_an_restart,
	.serdes_pcs_link_up = mv88e6352_serdes_pcs_link_up,
	.serdes_power = mv88e6352_serdes_power,
	.serdes_get_regs_len = mv88e6352_serdes_get_regs_len,
	.serdes_get_regs = mv88e6352_serdes_get_regs,
	.gpio_ops = &mv88e6352_gpio_ops,
	.phylink_validate = mv88e6352_phylink_validate,
};

static const struct mv88e6xxx_ops mv88e6175_ops = {
	/* MV88E6XXX_FAMILY_6351 */
	.ieee_pri_map = mv88e6085_g1_ieee_pri_map,
	.ip_pri_map = mv88e6085_g1_ip_pri_map,
	.irl_init_all = mv88e6352_g2_irl_init_all,
	.set_switch_mac = mv88e6xxx_g2_set_switch_mac,
	.phy_read = mv88e6xxx_g2_smi_phy_read,
	.phy_write = mv88e6xxx_g2_smi_phy_write,
	.port_set_link = mv88e6xxx_port_set_link,
	.port_sync_link = mv88e6xxx_port_sync_link,
	.port_set_rgmii_delay = mv88e6352_port_set_rgmii_delay,
	.port_set_speed_duplex = mv88e6185_port_set_speed_duplex,
	.port_tag_remap = mv88e6095_port_tag_remap,
	.port_set_frame_mode = mv88e6351_port_set_frame_mode,
	.port_set_ucast_flood = mv88e6352_port_set_ucast_flood,
	.port_set_mcast_flood = mv88e6352_port_set_mcast_flood,
	.port_set_ether_type = mv88e6351_port_set_ether_type,
	.port_set_jumbo_size = mv88e6165_port_set_jumbo_size,
	.port_egress_rate_limiting = mv88e6097_port_egress_rate_limiting,
	.port_pause_limit = mv88e6097_port_pause_limit,
	.port_disable_learn_limit = mv88e6xxx_port_disable_learn_limit,
	.port_disable_pri_override = mv88e6xxx_port_disable_pri_override,
	.port_get_cmode = mv88e6352_port_get_cmode,
	.port_setup_message_port = mv88e6xxx_setup_message_port,
	.stats_snapshot = mv88e6320_g1_stats_snapshot,
	.stats_set_histogram = mv88e6095_g1_stats_set_histogram,
	.stats_get_sset_count = mv88e6095_stats_get_sset_count,
	.stats_get_strings = mv88e6095_stats_get_strings,
	.stats_get_stats = mv88e6095_stats_get_stats,
	.set_cpu_port = mv88e6095_g1_set_cpu_port,
	.set_egress_port = mv88e6095_g1_set_egress_port,
	.watchdog_ops = &mv88e6097_watchdog_ops,
	.mgmt_rsvd2cpu = mv88e6352_g2_mgmt_rsvd2cpu,
	.pot_clear = mv88e6xxx_g2_pot_clear,
	.reset = mv88e6352_g1_reset,
	.atu_get_hash = mv88e6165_g1_atu_get_hash,
	.atu_set_hash = mv88e6165_g1_atu_set_hash,
	.vtu_getnext = mv88e6352_g1_vtu_getnext,
	.vtu_loadpurge = mv88e6352_g1_vtu_loadpurge,
	.phylink_validate = mv88e6185_phylink_validate,
};

static const struct mv88e6xxx_ops mv88e6176_ops = {
	/* MV88E6XXX_FAMILY_6352 */
	.ieee_pri_map = mv88e6085_g1_ieee_pri_map,
	.ip_pri_map = mv88e6085_g1_ip_pri_map,
	.irl_init_all = mv88e6352_g2_irl_init_all,
	.get_eeprom = mv88e6xxx_g2_get_eeprom16,
	.set_eeprom = mv88e6xxx_g2_set_eeprom16,
	.set_switch_mac = mv88e6xxx_g2_set_switch_mac,
	.phy_read = mv88e6xxx_g2_smi_phy_read,
	.phy_write = mv88e6xxx_g2_smi_phy_write,
	.port_set_link = mv88e6xxx_port_set_link,
	.port_sync_link = mv88e6xxx_port_sync_link,
	.port_set_rgmii_delay = mv88e6352_port_set_rgmii_delay,
	.port_set_speed_duplex = mv88e6352_port_set_speed_duplex,
	.port_tag_remap = mv88e6095_port_tag_remap,
	.port_set_policy = mv88e6352_port_set_policy,
	.port_set_frame_mode = mv88e6351_port_set_frame_mode,
	.port_set_ucast_flood = mv88e6352_port_set_ucast_flood,
	.port_set_mcast_flood = mv88e6352_port_set_mcast_flood,
	.port_set_ether_type = mv88e6351_port_set_ether_type,
	.port_set_jumbo_size = mv88e6165_port_set_jumbo_size,
	.port_egress_rate_limiting = mv88e6097_port_egress_rate_limiting,
	.port_pause_limit = mv88e6097_port_pause_limit,
	.port_disable_learn_limit = mv88e6xxx_port_disable_learn_limit,
	.port_disable_pri_override = mv88e6xxx_port_disable_pri_override,
	.port_get_cmode = mv88e6352_port_get_cmode,
	.port_setup_message_port = mv88e6xxx_setup_message_port,
	.stats_snapshot = mv88e6320_g1_stats_snapshot,
	.stats_set_histogram = mv88e6095_g1_stats_set_histogram,
	.stats_get_sset_count = mv88e6095_stats_get_sset_count,
	.stats_get_strings = mv88e6095_stats_get_strings,
	.stats_get_stats = mv88e6095_stats_get_stats,
	.set_cpu_port = mv88e6095_g1_set_cpu_port,
	.set_egress_port = mv88e6095_g1_set_egress_port,
	.watchdog_ops = &mv88e6097_watchdog_ops,
	.mgmt_rsvd2cpu = mv88e6352_g2_mgmt_rsvd2cpu,
	.pot_clear = mv88e6xxx_g2_pot_clear,
	.reset = mv88e6352_g1_reset,
	.rmu_disable = mv88e6352_g1_rmu_disable,
	.atu_get_hash = mv88e6165_g1_atu_get_hash,
	.atu_set_hash = mv88e6165_g1_atu_set_hash,
	.vtu_getnext = mv88e6352_g1_vtu_getnext,
	.vtu_loadpurge = mv88e6352_g1_vtu_loadpurge,
	.serdes_get_lane = mv88e6352_serdes_get_lane,
	.serdes_pcs_get_state = mv88e6352_serdes_pcs_get_state,
	.serdes_pcs_config = mv88e6352_serdes_pcs_config,
	.serdes_pcs_an_restart = mv88e6352_serdes_pcs_an_restart,
	.serdes_pcs_link_up = mv88e6352_serdes_pcs_link_up,
	.serdes_power = mv88e6352_serdes_power,
	.serdes_irq_mapping = mv88e6352_serdes_irq_mapping,
	.serdes_irq_enable = mv88e6352_serdes_irq_enable,
	.serdes_irq_status = mv88e6352_serdes_irq_status,
	.serdes_get_regs_len = mv88e6352_serdes_get_regs_len,
	.serdes_get_regs = mv88e6352_serdes_get_regs,
	.gpio_ops = &mv88e6352_gpio_ops,
	.phylink_validate = mv88e6352_phylink_validate,
};

static const struct mv88e6xxx_ops mv88e6185_ops = {
	/* MV88E6XXX_FAMILY_6185 */
	.ieee_pri_map = mv88e6085_g1_ieee_pri_map,
	.ip_pri_map = mv88e6085_g1_ip_pri_map,
	.set_switch_mac = mv88e6xxx_g1_set_switch_mac,
	.phy_read = mv88e6185_phy_ppu_read,
	.phy_write = mv88e6185_phy_ppu_write,
	.port_set_link = mv88e6xxx_port_set_link,
	.port_sync_link = mv88e6185_port_sync_link,
	.port_set_speed_duplex = mv88e6185_port_set_speed_duplex,
	.port_set_frame_mode = mv88e6085_port_set_frame_mode,
	.port_set_ucast_flood = mv88e6185_port_set_forward_unknown,
	.port_set_mcast_flood = mv88e6185_port_set_default_forward,
	.port_egress_rate_limiting = mv88e6095_port_egress_rate_limiting,
	.port_set_upstream_port = mv88e6095_port_set_upstream_port,
	.port_set_pause = mv88e6185_port_set_pause,
	.port_get_cmode = mv88e6185_port_get_cmode,
	.port_setup_message_port = mv88e6xxx_setup_message_port,
	.stats_snapshot = mv88e6xxx_g1_stats_snapshot,
	.stats_set_histogram = mv88e6095_g1_stats_set_histogram,
	.stats_get_sset_count = mv88e6095_stats_get_sset_count,
	.stats_get_strings = mv88e6095_stats_get_strings,
	.stats_get_stats = mv88e6095_stats_get_stats,
	.set_cpu_port = mv88e6095_g1_set_cpu_port,
	.set_egress_port = mv88e6095_g1_set_egress_port,
	.watchdog_ops = &mv88e6097_watchdog_ops,
	.mgmt_rsvd2cpu = mv88e6185_g2_mgmt_rsvd2cpu,
	.serdes_power = mv88e6185_serdes_power,
	.serdes_get_lane = mv88e6185_serdes_get_lane,
	.serdes_pcs_get_state = mv88e6185_serdes_pcs_get_state,
	.set_cascade_port = mv88e6185_g1_set_cascade_port,
	.ppu_enable = mv88e6185_g1_ppu_enable,
	.ppu_disable = mv88e6185_g1_ppu_disable,
	.reset = mv88e6185_g1_reset,
	.vtu_getnext = mv88e6185_g1_vtu_getnext,
	.vtu_loadpurge = mv88e6185_g1_vtu_loadpurge,
	.phylink_validate = mv88e6185_phylink_validate,
	.set_max_frame_size = mv88e6185_g1_set_max_frame_size,
};

static const struct mv88e6xxx_ops mv88e6190_ops = {
	/* MV88E6XXX_FAMILY_6390 */
	.setup_errata = mv88e6390_setup_errata,
	.irl_init_all = mv88e6390_g2_irl_init_all,
	.get_eeprom = mv88e6xxx_g2_get_eeprom8,
	.set_eeprom = mv88e6xxx_g2_set_eeprom8,
	.set_switch_mac = mv88e6xxx_g2_set_switch_mac,
	.phy_read = mv88e6xxx_g2_smi_phy_read,
	.phy_write = mv88e6xxx_g2_smi_phy_write,
	.port_set_link = mv88e6xxx_port_set_link,
	.port_sync_link = mv88e6xxx_port_sync_link,
	.port_set_rgmii_delay = mv88e6390_port_set_rgmii_delay,
	.port_set_speed_duplex = mv88e6390_port_set_speed_duplex,
	.port_max_speed_mode = mv88e6390_port_max_speed_mode,
	.port_tag_remap = mv88e6390_port_tag_remap,
	.port_set_policy = mv88e6352_port_set_policy,
	.port_set_frame_mode = mv88e6351_port_set_frame_mode,
	.port_set_ucast_flood = mv88e6352_port_set_ucast_flood,
	.port_set_mcast_flood = mv88e6352_port_set_mcast_flood,
	.port_set_ether_type = mv88e6351_port_set_ether_type,
	.port_set_jumbo_size = mv88e6165_port_set_jumbo_size,
	.port_pause_limit = mv88e6390_port_pause_limit,
	.port_disable_learn_limit = mv88e6xxx_port_disable_learn_limit,
	.port_disable_pri_override = mv88e6xxx_port_disable_pri_override,
	.port_get_cmode = mv88e6352_port_get_cmode,
	.port_set_cmode = mv88e6390_port_set_cmode,
	.port_setup_message_port = mv88e6xxx_setup_message_port,
	.stats_snapshot = mv88e6390_g1_stats_snapshot,
	.stats_set_histogram = mv88e6390_g1_stats_set_histogram,
	.stats_get_sset_count = mv88e6320_stats_get_sset_count,
	.stats_get_strings = mv88e6320_stats_get_strings,
	.stats_get_stats = mv88e6390_stats_get_stats,
	.set_cpu_port = mv88e6390_g1_set_cpu_port,
	.set_egress_port = mv88e6390_g1_set_egress_port,
	.watchdog_ops = &mv88e6390_watchdog_ops,
	.mgmt_rsvd2cpu = mv88e6390_g1_mgmt_rsvd2cpu,
	.pot_clear = mv88e6xxx_g2_pot_clear,
	.reset = mv88e6352_g1_reset,
	.rmu_disable = mv88e6390_g1_rmu_disable,
	.atu_get_hash = mv88e6165_g1_atu_get_hash,
	.atu_set_hash = mv88e6165_g1_atu_set_hash,
	.vtu_getnext = mv88e6390_g1_vtu_getnext,
	.vtu_loadpurge = mv88e6390_g1_vtu_loadpurge,
	.serdes_power = mv88e6390_serdes_power,
	.serdes_get_lane = mv88e6390_serdes_get_lane,
	/* Check status register pause & lpa register */
	.serdes_pcs_get_state = mv88e6390_serdes_pcs_get_state,
	.serdes_pcs_config = mv88e6390_serdes_pcs_config,
	.serdes_pcs_an_restart = mv88e6390_serdes_pcs_an_restart,
	.serdes_pcs_link_up = mv88e6390_serdes_pcs_link_up,
	.serdes_irq_mapping = mv88e6390_serdes_irq_mapping,
	.serdes_irq_enable = mv88e6390_serdes_irq_enable,
	.serdes_irq_status = mv88e6390_serdes_irq_status,
	.serdes_get_strings = mv88e6390_serdes_get_strings,
	.serdes_get_stats = mv88e6390_serdes_get_stats,
	.serdes_get_regs_len = mv88e6390_serdes_get_regs_len,
	.serdes_get_regs = mv88e6390_serdes_get_regs,
	.gpio_ops = &mv88e6352_gpio_ops,
	.phylink_validate = mv88e6390_phylink_validate,
};

static const struct mv88e6xxx_ops mv88e6190x_ops = {
	/* MV88E6XXX_FAMILY_6390 */
	.setup_errata = mv88e6390_setup_errata,
	.irl_init_all = mv88e6390_g2_irl_init_all,
	.get_eeprom = mv88e6xxx_g2_get_eeprom8,
	.set_eeprom = mv88e6xxx_g2_set_eeprom8,
	.set_switch_mac = mv88e6xxx_g2_set_switch_mac,
	.phy_read = mv88e6xxx_g2_smi_phy_read,
	.phy_write = mv88e6xxx_g2_smi_phy_write,
	.port_set_link = mv88e6xxx_port_set_link,
	.port_sync_link = mv88e6xxx_port_sync_link,
	.port_set_rgmii_delay = mv88e6390_port_set_rgmii_delay,
	.port_set_speed_duplex = mv88e6390x_port_set_speed_duplex,
	.port_max_speed_mode = mv88e6390x_port_max_speed_mode,
	.port_tag_remap = mv88e6390_port_tag_remap,
	.port_set_policy = mv88e6352_port_set_policy,
	.port_set_frame_mode = mv88e6351_port_set_frame_mode,
	.port_set_ucast_flood = mv88e6352_port_set_ucast_flood,
	.port_set_mcast_flood = mv88e6352_port_set_mcast_flood,
	.port_set_ether_type = mv88e6351_port_set_ether_type,
	.port_set_jumbo_size = mv88e6165_port_set_jumbo_size,
	.port_pause_limit = mv88e6390_port_pause_limit,
	.port_disable_learn_limit = mv88e6xxx_port_disable_learn_limit,
	.port_disable_pri_override = mv88e6xxx_port_disable_pri_override,
	.port_get_cmode = mv88e6352_port_get_cmode,
	.port_set_cmode = mv88e6390x_port_set_cmode,
	.port_setup_message_port = mv88e6xxx_setup_message_port,
	.stats_snapshot = mv88e6390_g1_stats_snapshot,
	.stats_set_histogram = mv88e6390_g1_stats_set_histogram,
	.stats_get_sset_count = mv88e6320_stats_get_sset_count,
	.stats_get_strings = mv88e6320_stats_get_strings,
	.stats_get_stats = mv88e6390_stats_get_stats,
	.set_cpu_port = mv88e6390_g1_set_cpu_port,
	.set_egress_port = mv88e6390_g1_set_egress_port,
	.watchdog_ops = &mv88e6390_watchdog_ops,
	.mgmt_rsvd2cpu = mv88e6390_g1_mgmt_rsvd2cpu,
	.pot_clear = mv88e6xxx_g2_pot_clear,
	.reset = mv88e6352_g1_reset,
	.rmu_disable = mv88e6390_g1_rmu_disable,
	.atu_get_hash = mv88e6165_g1_atu_get_hash,
	.atu_set_hash = mv88e6165_g1_atu_set_hash,
	.vtu_getnext = mv88e6390_g1_vtu_getnext,
	.vtu_loadpurge = mv88e6390_g1_vtu_loadpurge,
	.serdes_power = mv88e6390_serdes_power,
	.serdes_get_lane = mv88e6390x_serdes_get_lane,
	/* Check status register pause & lpa register */
	.serdes_pcs_get_state = mv88e6390_serdes_pcs_get_state,
	.serdes_pcs_config = mv88e6390_serdes_pcs_config,
	.serdes_pcs_an_restart = mv88e6390_serdes_pcs_an_restart,
	.serdes_pcs_link_up = mv88e6390_serdes_pcs_link_up,
	.serdes_irq_mapping = mv88e6390_serdes_irq_mapping,
	.serdes_irq_enable = mv88e6390_serdes_irq_enable,
	.serdes_irq_status = mv88e6390_serdes_irq_status,
	.serdes_get_strings = mv88e6390_serdes_get_strings,
	.serdes_get_stats = mv88e6390_serdes_get_stats,
	.serdes_get_regs_len = mv88e6390_serdes_get_regs_len,
	.serdes_get_regs = mv88e6390_serdes_get_regs,
	.gpio_ops = &mv88e6352_gpio_ops,
	.phylink_validate = mv88e6390x_phylink_validate,
};

static const struct mv88e6xxx_ops mv88e6191_ops = {
	/* MV88E6XXX_FAMILY_6390 */
	.setup_errata = mv88e6390_setup_errata,
	.irl_init_all = mv88e6390_g2_irl_init_all,
	.get_eeprom = mv88e6xxx_g2_get_eeprom8,
	.set_eeprom = mv88e6xxx_g2_set_eeprom8,
	.set_switch_mac = mv88e6xxx_g2_set_switch_mac,
	.phy_read = mv88e6xxx_g2_smi_phy_read,
	.phy_write = mv88e6xxx_g2_smi_phy_write,
	.port_set_link = mv88e6xxx_port_set_link,
	.port_sync_link = mv88e6xxx_port_sync_link,
	.port_set_rgmii_delay = mv88e6390_port_set_rgmii_delay,
	.port_set_speed_duplex = mv88e6390_port_set_speed_duplex,
	.port_max_speed_mode = mv88e6390_port_max_speed_mode,
	.port_tag_remap = mv88e6390_port_tag_remap,
	.port_set_frame_mode = mv88e6351_port_set_frame_mode,
	.port_set_ucast_flood = mv88e6352_port_set_ucast_flood,
	.port_set_mcast_flood = mv88e6352_port_set_mcast_flood,
	.port_set_ether_type = mv88e6351_port_set_ether_type,
	.port_pause_limit = mv88e6390_port_pause_limit,
	.port_disable_learn_limit = mv88e6xxx_port_disable_learn_limit,
	.port_disable_pri_override = mv88e6xxx_port_disable_pri_override,
	.port_get_cmode = mv88e6352_port_get_cmode,
	.port_set_cmode = mv88e6390_port_set_cmode,
	.port_setup_message_port = mv88e6xxx_setup_message_port,
	.stats_snapshot = mv88e6390_g1_stats_snapshot,
	.stats_set_histogram = mv88e6390_g1_stats_set_histogram,
	.stats_get_sset_count = mv88e6320_stats_get_sset_count,
	.stats_get_strings = mv88e6320_stats_get_strings,
	.stats_get_stats = mv88e6390_stats_get_stats,
	.set_cpu_port = mv88e6390_g1_set_cpu_port,
	.set_egress_port = mv88e6390_g1_set_egress_port,
	.watchdog_ops = &mv88e6390_watchdog_ops,
	.mgmt_rsvd2cpu = mv88e6390_g1_mgmt_rsvd2cpu,
	.pot_clear = mv88e6xxx_g2_pot_clear,
	.reset = mv88e6352_g1_reset,
	.rmu_disable = mv88e6390_g1_rmu_disable,
	.atu_get_hash = mv88e6165_g1_atu_get_hash,
	.atu_set_hash = mv88e6165_g1_atu_set_hash,
	.vtu_getnext = mv88e6390_g1_vtu_getnext,
	.vtu_loadpurge = mv88e6390_g1_vtu_loadpurge,
	.serdes_power = mv88e6390_serdes_power,
	.serdes_get_lane = mv88e6390_serdes_get_lane,
	/* Check status register pause & lpa register */
	.serdes_pcs_get_state = mv88e6390_serdes_pcs_get_state,
	.serdes_pcs_config = mv88e6390_serdes_pcs_config,
	.serdes_pcs_an_restart = mv88e6390_serdes_pcs_an_restart,
	.serdes_pcs_link_up = mv88e6390_serdes_pcs_link_up,
	.serdes_irq_mapping = mv88e6390_serdes_irq_mapping,
	.serdes_irq_enable = mv88e6390_serdes_irq_enable,
	.serdes_irq_status = mv88e6390_serdes_irq_status,
	.serdes_get_strings = mv88e6390_serdes_get_strings,
	.serdes_get_stats = mv88e6390_serdes_get_stats,
	.serdes_get_regs_len = mv88e6390_serdes_get_regs_len,
	.serdes_get_regs = mv88e6390_serdes_get_regs,
	.avb_ops = &mv88e6390_avb_ops,
	.ptp_ops = &mv88e6352_ptp_ops,
	.phylink_validate = mv88e6390_phylink_validate,
};

static const struct mv88e6xxx_ops mv88e6240_ops = {
	/* MV88E6XXX_FAMILY_6352 */
	.ieee_pri_map = mv88e6085_g1_ieee_pri_map,
	.ip_pri_map = mv88e6085_g1_ip_pri_map,
	.irl_init_all = mv88e6352_g2_irl_init_all,
	.get_eeprom = mv88e6xxx_g2_get_eeprom16,
	.set_eeprom = mv88e6xxx_g2_set_eeprom16,
	.set_switch_mac = mv88e6xxx_g2_set_switch_mac,
	.phy_read = mv88e6xxx_g2_smi_phy_read,
	.phy_write = mv88e6xxx_g2_smi_phy_write,
	.port_set_link = mv88e6xxx_port_set_link,
	.port_sync_link = mv88e6xxx_port_sync_link,
	.port_set_rgmii_delay = mv88e6352_port_set_rgmii_delay,
	.port_set_speed_duplex = mv88e6352_port_set_speed_duplex,
	.port_tag_remap = mv88e6095_port_tag_remap,
	.port_set_policy = mv88e6352_port_set_policy,
	.port_set_frame_mode = mv88e6351_port_set_frame_mode,
	.port_set_ucast_flood = mv88e6352_port_set_ucast_flood,
	.port_set_mcast_flood = mv88e6352_port_set_mcast_flood,
	.port_set_ether_type = mv88e6351_port_set_ether_type,
	.port_set_jumbo_size = mv88e6165_port_set_jumbo_size,
	.port_egress_rate_limiting = mv88e6097_port_egress_rate_limiting,
	.port_pause_limit = mv88e6097_port_pause_limit,
	.port_disable_learn_limit = mv88e6xxx_port_disable_learn_limit,
	.port_disable_pri_override = mv88e6xxx_port_disable_pri_override,
	.port_get_cmode = mv88e6352_port_get_cmode,
	.port_setup_message_port = mv88e6xxx_setup_message_port,
	.stats_snapshot = mv88e6320_g1_stats_snapshot,
	.stats_set_histogram = mv88e6095_g1_stats_set_histogram,
	.stats_get_sset_count = mv88e6095_stats_get_sset_count,
	.stats_get_strings = mv88e6095_stats_get_strings,
	.stats_get_stats = mv88e6095_stats_get_stats,
	.set_cpu_port = mv88e6095_g1_set_cpu_port,
	.set_egress_port = mv88e6095_g1_set_egress_port,
	.watchdog_ops = &mv88e6097_watchdog_ops,
	.mgmt_rsvd2cpu = mv88e6352_g2_mgmt_rsvd2cpu,
	.pot_clear = mv88e6xxx_g2_pot_clear,
	.reset = mv88e6352_g1_reset,
	.rmu_disable = mv88e6352_g1_rmu_disable,
	.atu_get_hash = mv88e6165_g1_atu_get_hash,
	.atu_set_hash = mv88e6165_g1_atu_set_hash,
	.vtu_getnext = mv88e6352_g1_vtu_getnext,
	.vtu_loadpurge = mv88e6352_g1_vtu_loadpurge,
	.serdes_get_lane = mv88e6352_serdes_get_lane,
	.serdes_pcs_get_state = mv88e6352_serdes_pcs_get_state,
	.serdes_pcs_config = mv88e6352_serdes_pcs_config,
	.serdes_pcs_an_restart = mv88e6352_serdes_pcs_an_restart,
	.serdes_pcs_link_up = mv88e6352_serdes_pcs_link_up,
	.serdes_power = mv88e6352_serdes_power,
	.serdes_irq_mapping = mv88e6352_serdes_irq_mapping,
	.serdes_irq_enable = mv88e6352_serdes_irq_enable,
	.serdes_irq_status = mv88e6352_serdes_irq_status,
	.serdes_get_regs_len = mv88e6352_serdes_get_regs_len,
	.serdes_get_regs = mv88e6352_serdes_get_regs,
	.gpio_ops = &mv88e6352_gpio_ops,
	.avb_ops = &mv88e6352_avb_ops,
	.ptp_ops = &mv88e6352_ptp_ops,
	.phylink_validate = mv88e6352_phylink_validate,
};

static const struct mv88e6xxx_ops mv88e6250_ops = {
	/* MV88E6XXX_FAMILY_6250 */
	.ieee_pri_map = mv88e6250_g1_ieee_pri_map,
	.ip_pri_map = mv88e6085_g1_ip_pri_map,
	.irl_init_all = mv88e6352_g2_irl_init_all,
	.get_eeprom = mv88e6xxx_g2_get_eeprom16,
	.set_eeprom = mv88e6xxx_g2_set_eeprom16,
	.set_switch_mac = mv88e6xxx_g2_set_switch_mac,
	.phy_read = mv88e6xxx_g2_smi_phy_read,
	.phy_write = mv88e6xxx_g2_smi_phy_write,
	.port_set_link = mv88e6xxx_port_set_link,
	.port_sync_link = mv88e6xxx_port_sync_link,
	.port_set_rgmii_delay = mv88e6352_port_set_rgmii_delay,
	.port_set_speed_duplex = mv88e6250_port_set_speed_duplex,
	.port_tag_remap = mv88e6095_port_tag_remap,
	.port_set_frame_mode = mv88e6351_port_set_frame_mode,
	.port_set_ucast_flood = mv88e6352_port_set_ucast_flood,
	.port_set_mcast_flood = mv88e6352_port_set_mcast_flood,
	.port_set_ether_type = mv88e6351_port_set_ether_type,
	.port_egress_rate_limiting = mv88e6097_port_egress_rate_limiting,
	.port_pause_limit = mv88e6097_port_pause_limit,
	.port_disable_pri_override = mv88e6xxx_port_disable_pri_override,
	.stats_snapshot = mv88e6320_g1_stats_snapshot,
	.stats_set_histogram = mv88e6095_g1_stats_set_histogram,
	.stats_get_sset_count = mv88e6250_stats_get_sset_count,
	.stats_get_strings = mv88e6250_stats_get_strings,
	.stats_get_stats = mv88e6250_stats_get_stats,
	.set_cpu_port = mv88e6095_g1_set_cpu_port,
	.set_egress_port = mv88e6095_g1_set_egress_port,
	.watchdog_ops = &mv88e6250_watchdog_ops,
	.mgmt_rsvd2cpu = mv88e6352_g2_mgmt_rsvd2cpu,
	.pot_clear = mv88e6xxx_g2_pot_clear,
	.reset = mv88e6250_g1_reset,
<<<<<<< HEAD
	.vtu_getnext = mv88e6250_g1_vtu_getnext,
	.vtu_loadpurge = mv88e6250_g1_vtu_loadpurge,
=======
	.vtu_getnext = mv88e6185_g1_vtu_getnext,
	.vtu_loadpurge = mv88e6185_g1_vtu_loadpurge,
>>>>>>> 7d2a07b7
	.avb_ops = &mv88e6352_avb_ops,
	.ptp_ops = &mv88e6250_ptp_ops,
	.phylink_validate = mv88e6065_phylink_validate,
};

static const struct mv88e6xxx_ops mv88e6290_ops = {
	/* MV88E6XXX_FAMILY_6390 */
	.setup_errata = mv88e6390_setup_errata,
	.irl_init_all = mv88e6390_g2_irl_init_all,
	.get_eeprom = mv88e6xxx_g2_get_eeprom8,
	.set_eeprom = mv88e6xxx_g2_set_eeprom8,
	.set_switch_mac = mv88e6xxx_g2_set_switch_mac,
	.phy_read = mv88e6xxx_g2_smi_phy_read,
	.phy_write = mv88e6xxx_g2_smi_phy_write,
	.port_set_link = mv88e6xxx_port_set_link,
	.port_sync_link = mv88e6xxx_port_sync_link,
	.port_set_rgmii_delay = mv88e6390_port_set_rgmii_delay,
	.port_set_speed_duplex = mv88e6390_port_set_speed_duplex,
	.port_max_speed_mode = mv88e6390_port_max_speed_mode,
	.port_tag_remap = mv88e6390_port_tag_remap,
	.port_set_policy = mv88e6352_port_set_policy,
	.port_set_frame_mode = mv88e6351_port_set_frame_mode,
	.port_set_ucast_flood = mv88e6352_port_set_ucast_flood,
	.port_set_mcast_flood = mv88e6352_port_set_mcast_flood,
	.port_set_ether_type = mv88e6351_port_set_ether_type,
	.port_pause_limit = mv88e6390_port_pause_limit,
	.port_disable_learn_limit = mv88e6xxx_port_disable_learn_limit,
	.port_disable_pri_override = mv88e6xxx_port_disable_pri_override,
	.port_get_cmode = mv88e6352_port_get_cmode,
	.port_set_cmode = mv88e6390_port_set_cmode,
	.port_setup_message_port = mv88e6xxx_setup_message_port,
	.stats_snapshot = mv88e6390_g1_stats_snapshot,
	.stats_set_histogram = mv88e6390_g1_stats_set_histogram,
	.stats_get_sset_count = mv88e6320_stats_get_sset_count,
	.stats_get_strings = mv88e6320_stats_get_strings,
	.stats_get_stats = mv88e6390_stats_get_stats,
	.set_cpu_port = mv88e6390_g1_set_cpu_port,
	.set_egress_port = mv88e6390_g1_set_egress_port,
	.watchdog_ops = &mv88e6390_watchdog_ops,
	.mgmt_rsvd2cpu = mv88e6390_g1_mgmt_rsvd2cpu,
	.pot_clear = mv88e6xxx_g2_pot_clear,
	.reset = mv88e6352_g1_reset,
	.rmu_disable = mv88e6390_g1_rmu_disable,
	.atu_get_hash = mv88e6165_g1_atu_get_hash,
	.atu_set_hash = mv88e6165_g1_atu_set_hash,
	.vtu_getnext = mv88e6390_g1_vtu_getnext,
	.vtu_loadpurge = mv88e6390_g1_vtu_loadpurge,
	.serdes_power = mv88e6390_serdes_power,
	.serdes_get_lane = mv88e6390_serdes_get_lane,
	/* Check status register pause & lpa register */
	.serdes_pcs_get_state = mv88e6390_serdes_pcs_get_state,
	.serdes_pcs_config = mv88e6390_serdes_pcs_config,
	.serdes_pcs_an_restart = mv88e6390_serdes_pcs_an_restart,
	.serdes_pcs_link_up = mv88e6390_serdes_pcs_link_up,
	.serdes_irq_mapping = mv88e6390_serdes_irq_mapping,
	.serdes_irq_enable = mv88e6390_serdes_irq_enable,
	.serdes_irq_status = mv88e6390_serdes_irq_status,
	.serdes_get_strings = mv88e6390_serdes_get_strings,
	.serdes_get_stats = mv88e6390_serdes_get_stats,
	.serdes_get_regs_len = mv88e6390_serdes_get_regs_len,
	.serdes_get_regs = mv88e6390_serdes_get_regs,
	.gpio_ops = &mv88e6352_gpio_ops,
	.avb_ops = &mv88e6390_avb_ops,
	.ptp_ops = &mv88e6352_ptp_ops,
	.phylink_validate = mv88e6390_phylink_validate,
};

static const struct mv88e6xxx_ops mv88e6320_ops = {
	/* MV88E6XXX_FAMILY_6320 */
	.ieee_pri_map = mv88e6085_g1_ieee_pri_map,
	.ip_pri_map = mv88e6085_g1_ip_pri_map,
	.irl_init_all = mv88e6352_g2_irl_init_all,
	.get_eeprom = mv88e6xxx_g2_get_eeprom16,
	.set_eeprom = mv88e6xxx_g2_set_eeprom16,
	.set_switch_mac = mv88e6xxx_g2_set_switch_mac,
	.phy_read = mv88e6xxx_g2_smi_phy_read,
	.phy_write = mv88e6xxx_g2_smi_phy_write,
	.port_set_link = mv88e6xxx_port_set_link,
	.port_sync_link = mv88e6xxx_port_sync_link,
	.port_set_speed_duplex = mv88e6185_port_set_speed_duplex,
	.port_tag_remap = mv88e6095_port_tag_remap,
	.port_set_frame_mode = mv88e6351_port_set_frame_mode,
	.port_set_ucast_flood = mv88e6352_port_set_ucast_flood,
	.port_set_mcast_flood = mv88e6352_port_set_mcast_flood,
	.port_set_ether_type = mv88e6351_port_set_ether_type,
	.port_set_jumbo_size = mv88e6165_port_set_jumbo_size,
	.port_egress_rate_limiting = mv88e6097_port_egress_rate_limiting,
	.port_pause_limit = mv88e6097_port_pause_limit,
	.port_disable_learn_limit = mv88e6xxx_port_disable_learn_limit,
	.port_disable_pri_override = mv88e6xxx_port_disable_pri_override,
	.port_get_cmode = mv88e6352_port_get_cmode,
	.port_setup_message_port = mv88e6xxx_setup_message_port,
	.stats_snapshot = mv88e6320_g1_stats_snapshot,
	.stats_set_histogram = mv88e6095_g1_stats_set_histogram,
	.stats_get_sset_count = mv88e6320_stats_get_sset_count,
	.stats_get_strings = mv88e6320_stats_get_strings,
	.stats_get_stats = mv88e6320_stats_get_stats,
	.set_cpu_port = mv88e6095_g1_set_cpu_port,
	.set_egress_port = mv88e6095_g1_set_egress_port,
	.watchdog_ops = &mv88e6390_watchdog_ops,
	.mgmt_rsvd2cpu = mv88e6352_g2_mgmt_rsvd2cpu,
	.pot_clear = mv88e6xxx_g2_pot_clear,
	.reset = mv88e6352_g1_reset,
	.vtu_getnext = mv88e6185_g1_vtu_getnext,
	.vtu_loadpurge = mv88e6185_g1_vtu_loadpurge,
	.gpio_ops = &mv88e6352_gpio_ops,
	.avb_ops = &mv88e6352_avb_ops,
	.ptp_ops = &mv88e6352_ptp_ops,
	.phylink_validate = mv88e6185_phylink_validate,
};

static const struct mv88e6xxx_ops mv88e6321_ops = {
	/* MV88E6XXX_FAMILY_6320 */
	.ieee_pri_map = mv88e6085_g1_ieee_pri_map,
	.ip_pri_map = mv88e6085_g1_ip_pri_map,
	.irl_init_all = mv88e6352_g2_irl_init_all,
	.get_eeprom = mv88e6xxx_g2_get_eeprom16,
	.set_eeprom = mv88e6xxx_g2_set_eeprom16,
	.set_switch_mac = mv88e6xxx_g2_set_switch_mac,
	.phy_read = mv88e6xxx_g2_smi_phy_read,
	.phy_write = mv88e6xxx_g2_smi_phy_write,
	.port_set_link = mv88e6xxx_port_set_link,
	.port_sync_link = mv88e6xxx_port_sync_link,
	.port_set_speed_duplex = mv88e6185_port_set_speed_duplex,
	.port_tag_remap = mv88e6095_port_tag_remap,
	.port_set_frame_mode = mv88e6351_port_set_frame_mode,
	.port_set_ucast_flood = mv88e6352_port_set_ucast_flood,
	.port_set_mcast_flood = mv88e6352_port_set_mcast_flood,
	.port_set_ether_type = mv88e6351_port_set_ether_type,
	.port_set_jumbo_size = mv88e6165_port_set_jumbo_size,
	.port_egress_rate_limiting = mv88e6097_port_egress_rate_limiting,
	.port_pause_limit = mv88e6097_port_pause_limit,
	.port_disable_learn_limit = mv88e6xxx_port_disable_learn_limit,
	.port_disable_pri_override = mv88e6xxx_port_disable_pri_override,
	.port_get_cmode = mv88e6352_port_get_cmode,
	.port_setup_message_port = mv88e6xxx_setup_message_port,
	.stats_snapshot = mv88e6320_g1_stats_snapshot,
	.stats_set_histogram = mv88e6095_g1_stats_set_histogram,
	.stats_get_sset_count = mv88e6320_stats_get_sset_count,
	.stats_get_strings = mv88e6320_stats_get_strings,
	.stats_get_stats = mv88e6320_stats_get_stats,
	.set_cpu_port = mv88e6095_g1_set_cpu_port,
	.set_egress_port = mv88e6095_g1_set_egress_port,
	.watchdog_ops = &mv88e6390_watchdog_ops,
	.reset = mv88e6352_g1_reset,
	.vtu_getnext = mv88e6185_g1_vtu_getnext,
	.vtu_loadpurge = mv88e6185_g1_vtu_loadpurge,
	.gpio_ops = &mv88e6352_gpio_ops,
	.avb_ops = &mv88e6352_avb_ops,
	.ptp_ops = &mv88e6352_ptp_ops,
	.phylink_validate = mv88e6185_phylink_validate,
};

static const struct mv88e6xxx_ops mv88e6341_ops = {
	/* MV88E6XXX_FAMILY_6341 */
	.ieee_pri_map = mv88e6085_g1_ieee_pri_map,
	.ip_pri_map = mv88e6085_g1_ip_pri_map,
	.irl_init_all = mv88e6352_g2_irl_init_all,
	.get_eeprom = mv88e6xxx_g2_get_eeprom8,
	.set_eeprom = mv88e6xxx_g2_set_eeprom8,
	.set_switch_mac = mv88e6xxx_g2_set_switch_mac,
	.phy_read = mv88e6xxx_g2_smi_phy_read,
	.phy_write = mv88e6xxx_g2_smi_phy_write,
	.port_set_link = mv88e6xxx_port_set_link,
	.port_sync_link = mv88e6xxx_port_sync_link,
	.port_set_rgmii_delay = mv88e6390_port_set_rgmii_delay,
	.port_set_speed_duplex = mv88e6341_port_set_speed_duplex,
	.port_max_speed_mode = mv88e6341_port_max_speed_mode,
	.port_tag_remap = mv88e6095_port_tag_remap,
	.port_set_policy = mv88e6352_port_set_policy,
	.port_set_frame_mode = mv88e6351_port_set_frame_mode,
	.port_set_ucast_flood = mv88e6352_port_set_ucast_flood,
	.port_set_mcast_flood = mv88e6352_port_set_mcast_flood,
	.port_set_ether_type = mv88e6351_port_set_ether_type,
	.port_set_jumbo_size = mv88e6165_port_set_jumbo_size,
	.port_egress_rate_limiting = mv88e6097_port_egress_rate_limiting,
	.port_pause_limit = mv88e6097_port_pause_limit,
	.port_disable_learn_limit = mv88e6xxx_port_disable_learn_limit,
	.port_disable_pri_override = mv88e6xxx_port_disable_pri_override,
	.port_get_cmode = mv88e6352_port_get_cmode,
<<<<<<< HEAD
=======
	.port_set_cmode = mv88e6341_port_set_cmode,
>>>>>>> 7d2a07b7
	.port_setup_message_port = mv88e6xxx_setup_message_port,
	.stats_snapshot = mv88e6390_g1_stats_snapshot,
	.stats_set_histogram = mv88e6390_g1_stats_set_histogram,
	.stats_get_sset_count = mv88e6320_stats_get_sset_count,
	.stats_get_strings = mv88e6320_stats_get_strings,
	.stats_get_stats = mv88e6390_stats_get_stats,
	.set_cpu_port = mv88e6390_g1_set_cpu_port,
	.set_egress_port = mv88e6390_g1_set_egress_port,
	.watchdog_ops = &mv88e6390_watchdog_ops,
	.mgmt_rsvd2cpu =  mv88e6390_g1_mgmt_rsvd2cpu,
	.pot_clear = mv88e6xxx_g2_pot_clear,
	.reset = mv88e6352_g1_reset,
	.rmu_disable = mv88e6390_g1_rmu_disable,
	.atu_get_hash = mv88e6165_g1_atu_get_hash,
	.atu_set_hash = mv88e6165_g1_atu_set_hash,
	.vtu_getnext = mv88e6352_g1_vtu_getnext,
	.vtu_loadpurge = mv88e6352_g1_vtu_loadpurge,
	.serdes_power = mv88e6390_serdes_power,
	.serdes_get_lane = mv88e6341_serdes_get_lane,
	/* Check status register pause & lpa register */
	.serdes_pcs_get_state = mv88e6390_serdes_pcs_get_state,
	.serdes_pcs_config = mv88e6390_serdes_pcs_config,
	.serdes_pcs_an_restart = mv88e6390_serdes_pcs_an_restart,
	.serdes_pcs_link_up = mv88e6390_serdes_pcs_link_up,
	.serdes_irq_mapping = mv88e6390_serdes_irq_mapping,
	.serdes_irq_enable = mv88e6390_serdes_irq_enable,
	.serdes_irq_status = mv88e6390_serdes_irq_status,
	.gpio_ops = &mv88e6352_gpio_ops,
	.avb_ops = &mv88e6390_avb_ops,
	.ptp_ops = &mv88e6352_ptp_ops,
	.serdes_get_sset_count = mv88e6390_serdes_get_sset_count,
	.serdes_get_strings = mv88e6390_serdes_get_strings,
	.serdes_get_stats = mv88e6390_serdes_get_stats,
	.serdes_get_regs_len = mv88e6390_serdes_get_regs_len,
	.serdes_get_regs = mv88e6390_serdes_get_regs,
	.phylink_validate = mv88e6341_phylink_validate,
};

static const struct mv88e6xxx_ops mv88e6350_ops = {
	/* MV88E6XXX_FAMILY_6351 */
	.ieee_pri_map = mv88e6085_g1_ieee_pri_map,
	.ip_pri_map = mv88e6085_g1_ip_pri_map,
	.irl_init_all = mv88e6352_g2_irl_init_all,
	.set_switch_mac = mv88e6xxx_g2_set_switch_mac,
	.phy_read = mv88e6xxx_g2_smi_phy_read,
	.phy_write = mv88e6xxx_g2_smi_phy_write,
	.port_set_link = mv88e6xxx_port_set_link,
	.port_sync_link = mv88e6xxx_port_sync_link,
	.port_set_rgmii_delay = mv88e6352_port_set_rgmii_delay,
	.port_set_speed_duplex = mv88e6185_port_set_speed_duplex,
	.port_tag_remap = mv88e6095_port_tag_remap,
	.port_set_frame_mode = mv88e6351_port_set_frame_mode,
	.port_set_ucast_flood = mv88e6352_port_set_ucast_flood,
	.port_set_mcast_flood = mv88e6352_port_set_mcast_flood,
	.port_set_ether_type = mv88e6351_port_set_ether_type,
	.port_set_jumbo_size = mv88e6165_port_set_jumbo_size,
	.port_egress_rate_limiting = mv88e6097_port_egress_rate_limiting,
	.port_pause_limit = mv88e6097_port_pause_limit,
	.port_disable_learn_limit = mv88e6xxx_port_disable_learn_limit,
	.port_disable_pri_override = mv88e6xxx_port_disable_pri_override,
	.port_get_cmode = mv88e6352_port_get_cmode,
	.port_setup_message_port = mv88e6xxx_setup_message_port,
	.stats_snapshot = mv88e6320_g1_stats_snapshot,
	.stats_set_histogram = mv88e6095_g1_stats_set_histogram,
	.stats_get_sset_count = mv88e6095_stats_get_sset_count,
	.stats_get_strings = mv88e6095_stats_get_strings,
	.stats_get_stats = mv88e6095_stats_get_stats,
	.set_cpu_port = mv88e6095_g1_set_cpu_port,
	.set_egress_port = mv88e6095_g1_set_egress_port,
	.watchdog_ops = &mv88e6097_watchdog_ops,
	.mgmt_rsvd2cpu = mv88e6352_g2_mgmt_rsvd2cpu,
	.pot_clear = mv88e6xxx_g2_pot_clear,
	.reset = mv88e6352_g1_reset,
	.atu_get_hash = mv88e6165_g1_atu_get_hash,
	.atu_set_hash = mv88e6165_g1_atu_set_hash,
	.vtu_getnext = mv88e6352_g1_vtu_getnext,
	.vtu_loadpurge = mv88e6352_g1_vtu_loadpurge,
	.phylink_validate = mv88e6185_phylink_validate,
};

static const struct mv88e6xxx_ops mv88e6351_ops = {
	/* MV88E6XXX_FAMILY_6351 */
	.ieee_pri_map = mv88e6085_g1_ieee_pri_map,
	.ip_pri_map = mv88e6085_g1_ip_pri_map,
	.irl_init_all = mv88e6352_g2_irl_init_all,
	.set_switch_mac = mv88e6xxx_g2_set_switch_mac,
	.phy_read = mv88e6xxx_g2_smi_phy_read,
	.phy_write = mv88e6xxx_g2_smi_phy_write,
	.port_set_link = mv88e6xxx_port_set_link,
	.port_sync_link = mv88e6xxx_port_sync_link,
	.port_set_rgmii_delay = mv88e6352_port_set_rgmii_delay,
	.port_set_speed_duplex = mv88e6185_port_set_speed_duplex,
	.port_tag_remap = mv88e6095_port_tag_remap,
	.port_set_frame_mode = mv88e6351_port_set_frame_mode,
	.port_set_ucast_flood = mv88e6352_port_set_ucast_flood,
	.port_set_mcast_flood = mv88e6352_port_set_mcast_flood,
	.port_set_ether_type = mv88e6351_port_set_ether_type,
	.port_set_jumbo_size = mv88e6165_port_set_jumbo_size,
	.port_egress_rate_limiting = mv88e6097_port_egress_rate_limiting,
	.port_pause_limit = mv88e6097_port_pause_limit,
	.port_disable_learn_limit = mv88e6xxx_port_disable_learn_limit,
	.port_disable_pri_override = mv88e6xxx_port_disable_pri_override,
	.port_get_cmode = mv88e6352_port_get_cmode,
	.port_setup_message_port = mv88e6xxx_setup_message_port,
	.stats_snapshot = mv88e6320_g1_stats_snapshot,
	.stats_set_histogram = mv88e6095_g1_stats_set_histogram,
	.stats_get_sset_count = mv88e6095_stats_get_sset_count,
	.stats_get_strings = mv88e6095_stats_get_strings,
	.stats_get_stats = mv88e6095_stats_get_stats,
	.set_cpu_port = mv88e6095_g1_set_cpu_port,
	.set_egress_port = mv88e6095_g1_set_egress_port,
	.watchdog_ops = &mv88e6097_watchdog_ops,
	.mgmt_rsvd2cpu = mv88e6352_g2_mgmt_rsvd2cpu,
	.pot_clear = mv88e6xxx_g2_pot_clear,
	.reset = mv88e6352_g1_reset,
	.atu_get_hash = mv88e6165_g1_atu_get_hash,
	.atu_set_hash = mv88e6165_g1_atu_set_hash,
	.vtu_getnext = mv88e6352_g1_vtu_getnext,
	.vtu_loadpurge = mv88e6352_g1_vtu_loadpurge,
	.avb_ops = &mv88e6352_avb_ops,
	.ptp_ops = &mv88e6352_ptp_ops,
	.phylink_validate = mv88e6185_phylink_validate,
};

static const struct mv88e6xxx_ops mv88e6352_ops = {
	/* MV88E6XXX_FAMILY_6352 */
	.ieee_pri_map = mv88e6085_g1_ieee_pri_map,
	.ip_pri_map = mv88e6085_g1_ip_pri_map,
	.irl_init_all = mv88e6352_g2_irl_init_all,
	.get_eeprom = mv88e6xxx_g2_get_eeprom16,
	.set_eeprom = mv88e6xxx_g2_set_eeprom16,
	.set_switch_mac = mv88e6xxx_g2_set_switch_mac,
	.phy_read = mv88e6xxx_g2_smi_phy_read,
	.phy_write = mv88e6xxx_g2_smi_phy_write,
	.port_set_link = mv88e6xxx_port_set_link,
	.port_sync_link = mv88e6xxx_port_sync_link,
	.port_set_rgmii_delay = mv88e6352_port_set_rgmii_delay,
	.port_set_speed_duplex = mv88e6352_port_set_speed_duplex,
	.port_tag_remap = mv88e6095_port_tag_remap,
	.port_set_policy = mv88e6352_port_set_policy,
	.port_set_frame_mode = mv88e6351_port_set_frame_mode,
	.port_set_ucast_flood = mv88e6352_port_set_ucast_flood,
	.port_set_mcast_flood = mv88e6352_port_set_mcast_flood,
	.port_set_ether_type = mv88e6351_port_set_ether_type,
	.port_set_jumbo_size = mv88e6165_port_set_jumbo_size,
	.port_egress_rate_limiting = mv88e6097_port_egress_rate_limiting,
	.port_pause_limit = mv88e6097_port_pause_limit,
	.port_disable_learn_limit = mv88e6xxx_port_disable_learn_limit,
	.port_disable_pri_override = mv88e6xxx_port_disable_pri_override,
	.port_get_cmode = mv88e6352_port_get_cmode,
	.port_setup_message_port = mv88e6xxx_setup_message_port,
	.stats_snapshot = mv88e6320_g1_stats_snapshot,
	.stats_set_histogram = mv88e6095_g1_stats_set_histogram,
	.stats_get_sset_count = mv88e6095_stats_get_sset_count,
	.stats_get_strings = mv88e6095_stats_get_strings,
	.stats_get_stats = mv88e6095_stats_get_stats,
	.set_cpu_port = mv88e6095_g1_set_cpu_port,
	.set_egress_port = mv88e6095_g1_set_egress_port,
	.watchdog_ops = &mv88e6097_watchdog_ops,
	.mgmt_rsvd2cpu = mv88e6352_g2_mgmt_rsvd2cpu,
	.pot_clear = mv88e6xxx_g2_pot_clear,
	.reset = mv88e6352_g1_reset,
	.rmu_disable = mv88e6352_g1_rmu_disable,
	.atu_get_hash = mv88e6165_g1_atu_get_hash,
	.atu_set_hash = mv88e6165_g1_atu_set_hash,
	.vtu_getnext = mv88e6352_g1_vtu_getnext,
	.vtu_loadpurge = mv88e6352_g1_vtu_loadpurge,
	.serdes_get_lane = mv88e6352_serdes_get_lane,
	.serdes_pcs_get_state = mv88e6352_serdes_pcs_get_state,
	.serdes_pcs_config = mv88e6352_serdes_pcs_config,
	.serdes_pcs_an_restart = mv88e6352_serdes_pcs_an_restart,
	.serdes_pcs_link_up = mv88e6352_serdes_pcs_link_up,
	.serdes_power = mv88e6352_serdes_power,
	.serdes_irq_mapping = mv88e6352_serdes_irq_mapping,
	.serdes_irq_enable = mv88e6352_serdes_irq_enable,
	.serdes_irq_status = mv88e6352_serdes_irq_status,
	.gpio_ops = &mv88e6352_gpio_ops,
	.avb_ops = &mv88e6352_avb_ops,
	.ptp_ops = &mv88e6352_ptp_ops,
	.serdes_get_sset_count = mv88e6352_serdes_get_sset_count,
	.serdes_get_strings = mv88e6352_serdes_get_strings,
	.serdes_get_stats = mv88e6352_serdes_get_stats,
	.serdes_get_regs_len = mv88e6352_serdes_get_regs_len,
	.serdes_get_regs = mv88e6352_serdes_get_regs,
	.phylink_validate = mv88e6352_phylink_validate,
};

static const struct mv88e6xxx_ops mv88e6390_ops = {
	/* MV88E6XXX_FAMILY_6390 */
	.setup_errata = mv88e6390_setup_errata,
	.irl_init_all = mv88e6390_g2_irl_init_all,
	.get_eeprom = mv88e6xxx_g2_get_eeprom8,
	.set_eeprom = mv88e6xxx_g2_set_eeprom8,
	.set_switch_mac = mv88e6xxx_g2_set_switch_mac,
	.phy_read = mv88e6xxx_g2_smi_phy_read,
	.phy_write = mv88e6xxx_g2_smi_phy_write,
	.port_set_link = mv88e6xxx_port_set_link,
	.port_sync_link = mv88e6xxx_port_sync_link,
	.port_set_rgmii_delay = mv88e6390_port_set_rgmii_delay,
	.port_set_speed_duplex = mv88e6390_port_set_speed_duplex,
	.port_max_speed_mode = mv88e6390_port_max_speed_mode,
	.port_tag_remap = mv88e6390_port_tag_remap,
	.port_set_policy = mv88e6352_port_set_policy,
	.port_set_frame_mode = mv88e6351_port_set_frame_mode,
	.port_set_ucast_flood = mv88e6352_port_set_ucast_flood,
	.port_set_mcast_flood = mv88e6352_port_set_mcast_flood,
	.port_set_ether_type = mv88e6351_port_set_ether_type,
	.port_set_jumbo_size = mv88e6165_port_set_jumbo_size,
	.port_egress_rate_limiting = mv88e6097_port_egress_rate_limiting,
	.port_pause_limit = mv88e6390_port_pause_limit,
	.port_disable_learn_limit = mv88e6xxx_port_disable_learn_limit,
	.port_disable_pri_override = mv88e6xxx_port_disable_pri_override,
	.port_get_cmode = mv88e6352_port_get_cmode,
	.port_set_cmode = mv88e6390_port_set_cmode,
	.port_setup_message_port = mv88e6xxx_setup_message_port,
	.stats_snapshot = mv88e6390_g1_stats_snapshot,
	.stats_set_histogram = mv88e6390_g1_stats_set_histogram,
	.stats_get_sset_count = mv88e6320_stats_get_sset_count,
	.stats_get_strings = mv88e6320_stats_get_strings,
	.stats_get_stats = mv88e6390_stats_get_stats,
	.set_cpu_port = mv88e6390_g1_set_cpu_port,
	.set_egress_port = mv88e6390_g1_set_egress_port,
	.watchdog_ops = &mv88e6390_watchdog_ops,
	.mgmt_rsvd2cpu = mv88e6390_g1_mgmt_rsvd2cpu,
	.pot_clear = mv88e6xxx_g2_pot_clear,
	.reset = mv88e6352_g1_reset,
	.rmu_disable = mv88e6390_g1_rmu_disable,
	.atu_get_hash = mv88e6165_g1_atu_get_hash,
	.atu_set_hash = mv88e6165_g1_atu_set_hash,
	.vtu_getnext = mv88e6390_g1_vtu_getnext,
	.vtu_loadpurge = mv88e6390_g1_vtu_loadpurge,
	.serdes_power = mv88e6390_serdes_power,
	.serdes_get_lane = mv88e6390_serdes_get_lane,
	/* Check status register pause & lpa register */
	.serdes_pcs_get_state = mv88e6390_serdes_pcs_get_state,
	.serdes_pcs_config = mv88e6390_serdes_pcs_config,
	.serdes_pcs_an_restart = mv88e6390_serdes_pcs_an_restart,
	.serdes_pcs_link_up = mv88e6390_serdes_pcs_link_up,
	.serdes_irq_mapping = mv88e6390_serdes_irq_mapping,
	.serdes_irq_enable = mv88e6390_serdes_irq_enable,
	.serdes_irq_status = mv88e6390_serdes_irq_status,
	.gpio_ops = &mv88e6352_gpio_ops,
	.avb_ops = &mv88e6390_avb_ops,
	.ptp_ops = &mv88e6352_ptp_ops,
	.serdes_get_sset_count = mv88e6390_serdes_get_sset_count,
	.serdes_get_strings = mv88e6390_serdes_get_strings,
	.serdes_get_stats = mv88e6390_serdes_get_stats,
	.serdes_get_regs_len = mv88e6390_serdes_get_regs_len,
	.serdes_get_regs = mv88e6390_serdes_get_regs,
	.phylink_validate = mv88e6390_phylink_validate,
};

static const struct mv88e6xxx_ops mv88e6390x_ops = {
	/* MV88E6XXX_FAMILY_6390 */
	.setup_errata = mv88e6390_setup_errata,
	.irl_init_all = mv88e6390_g2_irl_init_all,
	.get_eeprom = mv88e6xxx_g2_get_eeprom8,
	.set_eeprom = mv88e6xxx_g2_set_eeprom8,
	.set_switch_mac = mv88e6xxx_g2_set_switch_mac,
	.phy_read = mv88e6xxx_g2_smi_phy_read,
	.phy_write = mv88e6xxx_g2_smi_phy_write,
	.port_set_link = mv88e6xxx_port_set_link,
	.port_sync_link = mv88e6xxx_port_sync_link,
	.port_set_rgmii_delay = mv88e6390_port_set_rgmii_delay,
	.port_set_speed_duplex = mv88e6390x_port_set_speed_duplex,
	.port_max_speed_mode = mv88e6390x_port_max_speed_mode,
	.port_tag_remap = mv88e6390_port_tag_remap,
	.port_set_policy = mv88e6352_port_set_policy,
	.port_set_frame_mode = mv88e6351_port_set_frame_mode,
	.port_set_ucast_flood = mv88e6352_port_set_ucast_flood,
	.port_set_mcast_flood = mv88e6352_port_set_mcast_flood,
	.port_set_ether_type = mv88e6351_port_set_ether_type,
	.port_set_jumbo_size = mv88e6165_port_set_jumbo_size,
	.port_egress_rate_limiting = mv88e6097_port_egress_rate_limiting,
	.port_pause_limit = mv88e6390_port_pause_limit,
	.port_disable_learn_limit = mv88e6xxx_port_disable_learn_limit,
	.port_disable_pri_override = mv88e6xxx_port_disable_pri_override,
	.port_get_cmode = mv88e6352_port_get_cmode,
	.port_set_cmode = mv88e6390x_port_set_cmode,
	.port_setup_message_port = mv88e6xxx_setup_message_port,
	.stats_snapshot = mv88e6390_g1_stats_snapshot,
	.stats_set_histogram = mv88e6390_g1_stats_set_histogram,
	.stats_get_sset_count = mv88e6320_stats_get_sset_count,
	.stats_get_strings = mv88e6320_stats_get_strings,
	.stats_get_stats = mv88e6390_stats_get_stats,
	.set_cpu_port = mv88e6390_g1_set_cpu_port,
	.set_egress_port = mv88e6390_g1_set_egress_port,
	.watchdog_ops = &mv88e6390_watchdog_ops,
	.mgmt_rsvd2cpu = mv88e6390_g1_mgmt_rsvd2cpu,
	.pot_clear = mv88e6xxx_g2_pot_clear,
	.reset = mv88e6352_g1_reset,
	.rmu_disable = mv88e6390_g1_rmu_disable,
	.atu_get_hash = mv88e6165_g1_atu_get_hash,
	.atu_set_hash = mv88e6165_g1_atu_set_hash,
	.vtu_getnext = mv88e6390_g1_vtu_getnext,
	.vtu_loadpurge = mv88e6390_g1_vtu_loadpurge,
	.serdes_power = mv88e6390_serdes_power,
	.serdes_get_lane = mv88e6390x_serdes_get_lane,
	.serdes_pcs_get_state = mv88e6390_serdes_pcs_get_state,
	.serdes_pcs_config = mv88e6390_serdes_pcs_config,
	.serdes_pcs_an_restart = mv88e6390_serdes_pcs_an_restart,
	.serdes_pcs_link_up = mv88e6390_serdes_pcs_link_up,
	.serdes_irq_mapping = mv88e6390_serdes_irq_mapping,
	.serdes_irq_enable = mv88e6390_serdes_irq_enable,
	.serdes_irq_status = mv88e6390_serdes_irq_status,
	.serdes_get_sset_count = mv88e6390_serdes_get_sset_count,
	.serdes_get_strings = mv88e6390_serdes_get_strings,
	.serdes_get_stats = mv88e6390_serdes_get_stats,
	.serdes_get_regs_len = mv88e6390_serdes_get_regs_len,
	.serdes_get_regs = mv88e6390_serdes_get_regs,
	.gpio_ops = &mv88e6352_gpio_ops,
	.avb_ops = &mv88e6390_avb_ops,
	.ptp_ops = &mv88e6352_ptp_ops,
	.phylink_validate = mv88e6390x_phylink_validate,
};

static const struct mv88e6xxx_ops mv88e6393x_ops = {
	/* MV88E6XXX_FAMILY_6393 */
	.setup_errata = mv88e6393x_serdes_setup_errata,
	.irl_init_all = mv88e6390_g2_irl_init_all,
	.get_eeprom = mv88e6xxx_g2_get_eeprom8,
	.set_eeprom = mv88e6xxx_g2_set_eeprom8,
	.set_switch_mac = mv88e6xxx_g2_set_switch_mac,
	.phy_read = mv88e6xxx_g2_smi_phy_read,
	.phy_write = mv88e6xxx_g2_smi_phy_write,
	.port_set_link = mv88e6xxx_port_set_link,
	.port_sync_link = mv88e6xxx_port_sync_link,
	.port_set_rgmii_delay = mv88e6390_port_set_rgmii_delay,
	.port_set_speed_duplex = mv88e6393x_port_set_speed_duplex,
	.port_max_speed_mode = mv88e6393x_port_max_speed_mode,
	.port_tag_remap = mv88e6390_port_tag_remap,
	.port_set_policy = mv88e6393x_port_set_policy,
	.port_set_frame_mode = mv88e6351_port_set_frame_mode,
	.port_set_ucast_flood = mv88e6352_port_set_ucast_flood,
	.port_set_mcast_flood = mv88e6352_port_set_mcast_flood,
	.port_set_ether_type = mv88e6393x_port_set_ether_type,
	.port_set_jumbo_size = mv88e6165_port_set_jumbo_size,
	.port_egress_rate_limiting = mv88e6097_port_egress_rate_limiting,
	.port_pause_limit = mv88e6390_port_pause_limit,
	.port_disable_learn_limit = mv88e6xxx_port_disable_learn_limit,
	.port_disable_pri_override = mv88e6xxx_port_disable_pri_override,
	.port_get_cmode = mv88e6352_port_get_cmode,
	.port_set_cmode = mv88e6393x_port_set_cmode,
	.port_setup_message_port = mv88e6xxx_setup_message_port,
	.port_set_upstream_port = mv88e6393x_port_set_upstream_port,
	.stats_snapshot = mv88e6390_g1_stats_snapshot,
	.stats_set_histogram = mv88e6390_g1_stats_set_histogram,
	.stats_get_sset_count = mv88e6320_stats_get_sset_count,
	.stats_get_strings = mv88e6320_stats_get_strings,
	.stats_get_stats = mv88e6390_stats_get_stats,
	/* .set_cpu_port is missing because this family does not support a global
	 * CPU port, only per port CPU port which is set via
	 * .port_set_upstream_port method.
	 */
	.set_egress_port = mv88e6393x_set_egress_port,
	.watchdog_ops = &mv88e6390_watchdog_ops,
	.mgmt_rsvd2cpu = mv88e6393x_port_mgmt_rsvd2cpu,
	.pot_clear = mv88e6xxx_g2_pot_clear,
	.reset = mv88e6352_g1_reset,
	.rmu_disable = mv88e6390_g1_rmu_disable,
	.atu_get_hash = mv88e6165_g1_atu_get_hash,
	.atu_set_hash = mv88e6165_g1_atu_set_hash,
	.vtu_getnext = mv88e6390_g1_vtu_getnext,
	.vtu_loadpurge = mv88e6390_g1_vtu_loadpurge,
	.serdes_power = mv88e6393x_serdes_power,
	.serdes_get_lane = mv88e6393x_serdes_get_lane,
	.serdes_pcs_get_state = mv88e6393x_serdes_pcs_get_state,
	.serdes_pcs_config = mv88e6390_serdes_pcs_config,
	.serdes_pcs_an_restart = mv88e6390_serdes_pcs_an_restart,
	.serdes_pcs_link_up = mv88e6390_serdes_pcs_link_up,
	.serdes_irq_mapping = mv88e6390_serdes_irq_mapping,
	.serdes_irq_enable = mv88e6393x_serdes_irq_enable,
	.serdes_irq_status = mv88e6393x_serdes_irq_status,
	/* TODO: serdes stats */
	.gpio_ops = &mv88e6352_gpio_ops,
	.avb_ops = &mv88e6390_avb_ops,
	.ptp_ops = &mv88e6352_ptp_ops,
	.phylink_validate = mv88e6393x_phylink_validate,
};

static const struct mv88e6xxx_info mv88e6xxx_table[] = {
	[MV88E6085] = {
		.prod_num = MV88E6XXX_PORT_SWITCH_ID_PROD_6085,
		.family = MV88E6XXX_FAMILY_6097,
		.name = "Marvell 88E6085",
		.num_databases = 4096,
		.num_macs = 8192,
		.num_ports = 10,
		.num_internal_phys = 5,
		.max_vid = 4095,
		.port_base_addr = 0x10,
		.phy_base_addr = 0x0,
		.global1_addr = 0x1b,
		.global2_addr = 0x1c,
		.age_time_coeff = 15000,
		.g1_irqs = 8,
		.g2_irqs = 10,
		.atu_move_port_mask = 0xf,
		.pvt = true,
		.multi_chip = true,
		.ops = &mv88e6085_ops,
	},

	[MV88E6095] = {
		.prod_num = MV88E6XXX_PORT_SWITCH_ID_PROD_6095,
		.family = MV88E6XXX_FAMILY_6095,
		.name = "Marvell 88E6095/88E6095F",
		.num_databases = 256,
		.num_macs = 8192,
		.num_ports = 11,
		.num_internal_phys = 0,
		.max_vid = 4095,
		.port_base_addr = 0x10,
		.phy_base_addr = 0x0,
		.global1_addr = 0x1b,
		.global2_addr = 0x1c,
		.age_time_coeff = 15000,
		.g1_irqs = 8,
		.atu_move_port_mask = 0xf,
		.multi_chip = true,
		.ops = &mv88e6095_ops,
	},

	[MV88E6097] = {
		.prod_num = MV88E6XXX_PORT_SWITCH_ID_PROD_6097,
		.family = MV88E6XXX_FAMILY_6097,
		.name = "Marvell 88E6097/88E6097F",
		.num_databases = 4096,
		.num_macs = 8192,
		.num_ports = 11,
		.num_internal_phys = 8,
		.max_vid = 4095,
		.port_base_addr = 0x10,
		.phy_base_addr = 0x0,
		.global1_addr = 0x1b,
		.global2_addr = 0x1c,
		.age_time_coeff = 15000,
		.g1_irqs = 8,
		.g2_irqs = 10,
		.atu_move_port_mask = 0xf,
		.pvt = true,
		.multi_chip = true,
		.edsa_support = MV88E6XXX_EDSA_SUPPORTED,
		.ops = &mv88e6097_ops,
	},

	[MV88E6123] = {
		.prod_num = MV88E6XXX_PORT_SWITCH_ID_PROD_6123,
		.family = MV88E6XXX_FAMILY_6165,
		.name = "Marvell 88E6123",
		.num_databases = 4096,
		.num_macs = 1024,
		.num_ports = 3,
		.num_internal_phys = 5,
		.max_vid = 4095,
		.port_base_addr = 0x10,
		.phy_base_addr = 0x0,
		.global1_addr = 0x1b,
		.global2_addr = 0x1c,
		.age_time_coeff = 15000,
		.g1_irqs = 9,
		.g2_irqs = 10,
		.atu_move_port_mask = 0xf,
		.pvt = true,
		.multi_chip = true,
		.edsa_support = MV88E6XXX_EDSA_SUPPORTED,
		.ops = &mv88e6123_ops,
	},

	[MV88E6131] = {
		.prod_num = MV88E6XXX_PORT_SWITCH_ID_PROD_6131,
		.family = MV88E6XXX_FAMILY_6185,
		.name = "Marvell 88E6131",
		.num_databases = 256,
		.num_macs = 8192,
		.num_ports = 8,
		.num_internal_phys = 0,
		.max_vid = 4095,
		.port_base_addr = 0x10,
		.phy_base_addr = 0x0,
		.global1_addr = 0x1b,
		.global2_addr = 0x1c,
		.age_time_coeff = 15000,
		.g1_irqs = 9,
		.atu_move_port_mask = 0xf,
		.multi_chip = true,
		.ops = &mv88e6131_ops,
	},

	[MV88E6141] = {
		.prod_num = MV88E6XXX_PORT_SWITCH_ID_PROD_6141,
		.family = MV88E6XXX_FAMILY_6341,
		.name = "Marvell 88E6141",
		.num_databases = 4096,
		.num_macs = 2048,
		.num_ports = 6,
		.num_internal_phys = 5,
		.num_gpio = 11,
		.max_vid = 4095,
		.port_base_addr = 0x10,
		.phy_base_addr = 0x10,
		.global1_addr = 0x1b,
		.global2_addr = 0x1c,
		.age_time_coeff = 3750,
		.atu_move_port_mask = 0x1f,
		.g1_irqs = 9,
		.g2_irqs = 10,
		.pvt = true,
		.multi_chip = true,
		.edsa_support = MV88E6XXX_EDSA_SUPPORTED,
		.ops = &mv88e6141_ops,
	},

	[MV88E6161] = {
		.prod_num = MV88E6XXX_PORT_SWITCH_ID_PROD_6161,
		.family = MV88E6XXX_FAMILY_6165,
		.name = "Marvell 88E6161",
		.num_databases = 4096,
		.num_macs = 1024,
		.num_ports = 6,
		.num_internal_phys = 5,
		.max_vid = 4095,
		.port_base_addr = 0x10,
		.phy_base_addr = 0x0,
		.global1_addr = 0x1b,
		.global2_addr = 0x1c,
		.age_time_coeff = 15000,
		.g1_irqs = 9,
		.g2_irqs = 10,
		.atu_move_port_mask = 0xf,
		.pvt = true,
		.multi_chip = true,
		.edsa_support = MV88E6XXX_EDSA_SUPPORTED,
		.ptp_support = true,
		.ops = &mv88e6161_ops,
	},

	[MV88E6165] = {
		.prod_num = MV88E6XXX_PORT_SWITCH_ID_PROD_6165,
		.family = MV88E6XXX_FAMILY_6165,
		.name = "Marvell 88E6165",
		.num_databases = 4096,
		.num_macs = 8192,
		.num_ports = 6,
		.num_internal_phys = 0,
		.max_vid = 4095,
		.port_base_addr = 0x10,
		.phy_base_addr = 0x0,
		.global1_addr = 0x1b,
		.global2_addr = 0x1c,
		.age_time_coeff = 15000,
		.g1_irqs = 9,
		.g2_irqs = 10,
		.atu_move_port_mask = 0xf,
		.pvt = true,
		.multi_chip = true,
		.ptp_support = true,
		.ops = &mv88e6165_ops,
	},

	[MV88E6171] = {
		.prod_num = MV88E6XXX_PORT_SWITCH_ID_PROD_6171,
		.family = MV88E6XXX_FAMILY_6351,
		.name = "Marvell 88E6171",
		.num_databases = 4096,
		.num_macs = 8192,
		.num_ports = 7,
		.num_internal_phys = 5,
		.max_vid = 4095,
		.port_base_addr = 0x10,
		.phy_base_addr = 0x0,
		.global1_addr = 0x1b,
		.global2_addr = 0x1c,
		.age_time_coeff = 15000,
		.g1_irqs = 9,
		.g2_irqs = 10,
		.atu_move_port_mask = 0xf,
		.pvt = true,
		.multi_chip = true,
		.edsa_support = MV88E6XXX_EDSA_SUPPORTED,
		.ops = &mv88e6171_ops,
	},

	[MV88E6172] = {
		.prod_num = MV88E6XXX_PORT_SWITCH_ID_PROD_6172,
		.family = MV88E6XXX_FAMILY_6352,
		.name = "Marvell 88E6172",
		.num_databases = 4096,
		.num_macs = 8192,
		.num_ports = 7,
		.num_internal_phys = 5,
		.num_gpio = 15,
		.max_vid = 4095,
		.port_base_addr = 0x10,
		.phy_base_addr = 0x0,
		.global1_addr = 0x1b,
		.global2_addr = 0x1c,
		.age_time_coeff = 15000,
		.g1_irqs = 9,
		.g2_irqs = 10,
		.atu_move_port_mask = 0xf,
		.pvt = true,
		.multi_chip = true,
		.edsa_support = MV88E6XXX_EDSA_SUPPORTED,
		.ops = &mv88e6172_ops,
	},

	[MV88E6175] = {
		.prod_num = MV88E6XXX_PORT_SWITCH_ID_PROD_6175,
		.family = MV88E6XXX_FAMILY_6351,
		.name = "Marvell 88E6175",
		.num_databases = 4096,
		.num_macs = 8192,
		.num_ports = 7,
		.num_internal_phys = 5,
		.max_vid = 4095,
		.port_base_addr = 0x10,
		.phy_base_addr = 0x0,
		.global1_addr = 0x1b,
		.global2_addr = 0x1c,
		.age_time_coeff = 15000,
		.g1_irqs = 9,
		.g2_irqs = 10,
		.atu_move_port_mask = 0xf,
		.pvt = true,
		.multi_chip = true,
		.edsa_support = MV88E6XXX_EDSA_SUPPORTED,
		.ops = &mv88e6175_ops,
	},

	[MV88E6176] = {
		.prod_num = MV88E6XXX_PORT_SWITCH_ID_PROD_6176,
		.family = MV88E6XXX_FAMILY_6352,
		.name = "Marvell 88E6176",
		.num_databases = 4096,
		.num_macs = 8192,
		.num_ports = 7,
		.num_internal_phys = 5,
		.num_gpio = 15,
		.max_vid = 4095,
		.port_base_addr = 0x10,
		.phy_base_addr = 0x0,
		.global1_addr = 0x1b,
		.global2_addr = 0x1c,
		.age_time_coeff = 15000,
		.g1_irqs = 9,
		.g2_irqs = 10,
		.atu_move_port_mask = 0xf,
		.pvt = true,
		.multi_chip = true,
		.edsa_support = MV88E6XXX_EDSA_SUPPORTED,
		.ops = &mv88e6176_ops,
	},

	[MV88E6185] = {
		.prod_num = MV88E6XXX_PORT_SWITCH_ID_PROD_6185,
		.family = MV88E6XXX_FAMILY_6185,
		.name = "Marvell 88E6185",
		.num_databases = 256,
		.num_macs = 8192,
		.num_ports = 10,
		.num_internal_phys = 0,
		.max_vid = 4095,
		.port_base_addr = 0x10,
		.phy_base_addr = 0x0,
		.global1_addr = 0x1b,
		.global2_addr = 0x1c,
		.age_time_coeff = 15000,
		.g1_irqs = 8,
		.atu_move_port_mask = 0xf,
		.multi_chip = true,
		.edsa_support = MV88E6XXX_EDSA_SUPPORTED,
		.ops = &mv88e6185_ops,
	},

	[MV88E6190] = {
		.prod_num = MV88E6XXX_PORT_SWITCH_ID_PROD_6190,
		.family = MV88E6XXX_FAMILY_6390,
		.name = "Marvell 88E6190",
		.num_databases = 4096,
		.num_macs = 16384,
		.num_ports = 11,	/* 10 + Z80 */
		.num_internal_phys = 9,
		.num_gpio = 16,
		.max_vid = 8191,
		.port_base_addr = 0x0,
		.phy_base_addr = 0x0,
		.global1_addr = 0x1b,
		.global2_addr = 0x1c,
		.age_time_coeff = 3750,
		.g1_irqs = 9,
		.g2_irqs = 14,
		.pvt = true,
		.multi_chip = true,
		.atu_move_port_mask = 0x1f,
		.ops = &mv88e6190_ops,
	},

	[MV88E6190X] = {
		.prod_num = MV88E6XXX_PORT_SWITCH_ID_PROD_6190X,
		.family = MV88E6XXX_FAMILY_6390,
		.name = "Marvell 88E6190X",
		.num_databases = 4096,
		.num_macs = 16384,
		.num_ports = 11,	/* 10 + Z80 */
		.num_internal_phys = 9,
		.num_gpio = 16,
		.max_vid = 8191,
		.port_base_addr = 0x0,
		.phy_base_addr = 0x0,
		.global1_addr = 0x1b,
		.global2_addr = 0x1c,
		.age_time_coeff = 3750,
		.g1_irqs = 9,
		.g2_irqs = 14,
		.atu_move_port_mask = 0x1f,
		.pvt = true,
		.multi_chip = true,
		.ops = &mv88e6190x_ops,
	},

	[MV88E6191] = {
		.prod_num = MV88E6XXX_PORT_SWITCH_ID_PROD_6191,
		.family = MV88E6XXX_FAMILY_6390,
		.name = "Marvell 88E6191",
		.num_databases = 4096,
		.num_macs = 16384,
		.num_ports = 11,	/* 10 + Z80 */
		.num_internal_phys = 9,
		.max_vid = 8191,
		.port_base_addr = 0x0,
		.phy_base_addr = 0x0,
		.global1_addr = 0x1b,
		.global2_addr = 0x1c,
		.age_time_coeff = 3750,
		.g1_irqs = 9,
		.g2_irqs = 14,
		.atu_move_port_mask = 0x1f,
		.pvt = true,
		.multi_chip = true,
		.ptp_support = true,
		.ops = &mv88e6191_ops,
	},

<<<<<<< HEAD
=======
	[MV88E6191X] = {
		.prod_num = MV88E6XXX_PORT_SWITCH_ID_PROD_6191X,
		.family = MV88E6XXX_FAMILY_6393,
		.name = "Marvell 88E6191X",
		.num_databases = 4096,
		.num_ports = 11,	/* 10 + Z80 */
		.num_internal_phys = 9,
		.max_vid = 8191,
		.port_base_addr = 0x0,
		.phy_base_addr = 0x0,
		.global1_addr = 0x1b,
		.global2_addr = 0x1c,
		.age_time_coeff = 3750,
		.g1_irqs = 10,
		.g2_irqs = 14,
		.atu_move_port_mask = 0x1f,
		.pvt = true,
		.multi_chip = true,
		.ptp_support = true,
		.ops = &mv88e6393x_ops,
	},

	[MV88E6193X] = {
		.prod_num = MV88E6XXX_PORT_SWITCH_ID_PROD_6193X,
		.family = MV88E6XXX_FAMILY_6393,
		.name = "Marvell 88E6193X",
		.num_databases = 4096,
		.num_ports = 11,	/* 10 + Z80 */
		.num_internal_phys = 9,
		.max_vid = 8191,
		.port_base_addr = 0x0,
		.phy_base_addr = 0x0,
		.global1_addr = 0x1b,
		.global2_addr = 0x1c,
		.age_time_coeff = 3750,
		.g1_irqs = 10,
		.g2_irqs = 14,
		.atu_move_port_mask = 0x1f,
		.pvt = true,
		.multi_chip = true,
		.ptp_support = true,
		.ops = &mv88e6393x_ops,
	},

>>>>>>> 7d2a07b7
	[MV88E6220] = {
		.prod_num = MV88E6XXX_PORT_SWITCH_ID_PROD_6220,
		.family = MV88E6XXX_FAMILY_6250,
		.name = "Marvell 88E6220",
		.num_databases = 64,

		/* Ports 2-4 are not routed to pins
		 * => usable ports 0, 1, 5, 6
		 */
		.num_ports = 7,
		.num_internal_phys = 2,
		.invalid_port_mask = BIT(2) | BIT(3) | BIT(4),
		.max_vid = 4095,
		.port_base_addr = 0x08,
		.phy_base_addr = 0x00,
		.global1_addr = 0x0f,
		.global2_addr = 0x07,
		.age_time_coeff = 15000,
		.g1_irqs = 9,
		.g2_irqs = 10,
		.atu_move_port_mask = 0xf,
		.dual_chip = true,
<<<<<<< HEAD
		.tag_protocol = DSA_TAG_PROTO_DSA,
=======
>>>>>>> 7d2a07b7
		.ptp_support = true,
		.ops = &mv88e6250_ops,
	},

	[MV88E6240] = {
		.prod_num = MV88E6XXX_PORT_SWITCH_ID_PROD_6240,
		.family = MV88E6XXX_FAMILY_6352,
		.name = "Marvell 88E6240",
		.num_databases = 4096,
		.num_macs = 8192,
		.num_ports = 7,
		.num_internal_phys = 5,
		.num_gpio = 15,
		.max_vid = 4095,
		.port_base_addr = 0x10,
		.phy_base_addr = 0x0,
		.global1_addr = 0x1b,
		.global2_addr = 0x1c,
		.age_time_coeff = 15000,
		.g1_irqs = 9,
		.g2_irqs = 10,
		.atu_move_port_mask = 0xf,
		.pvt = true,
		.multi_chip = true,
		.edsa_support = MV88E6XXX_EDSA_SUPPORTED,
		.ptp_support = true,
		.ops = &mv88e6240_ops,
	},

	[MV88E6250] = {
		.prod_num = MV88E6XXX_PORT_SWITCH_ID_PROD_6250,
		.family = MV88E6XXX_FAMILY_6250,
		.name = "Marvell 88E6250",
		.num_databases = 64,
		.num_ports = 7,
		.num_internal_phys = 5,
		.max_vid = 4095,
		.port_base_addr = 0x08,
		.phy_base_addr = 0x00,
		.global1_addr = 0x0f,
		.global2_addr = 0x07,
		.age_time_coeff = 15000,
		.g1_irqs = 9,
		.g2_irqs = 10,
		.atu_move_port_mask = 0xf,
		.dual_chip = true,
<<<<<<< HEAD
		.tag_protocol = DSA_TAG_PROTO_DSA,
=======
>>>>>>> 7d2a07b7
		.ptp_support = true,
		.ops = &mv88e6250_ops,
	},

	[MV88E6290] = {
		.prod_num = MV88E6XXX_PORT_SWITCH_ID_PROD_6290,
		.family = MV88E6XXX_FAMILY_6390,
		.name = "Marvell 88E6290",
		.num_databases = 4096,
		.num_ports = 11,	/* 10 + Z80 */
		.num_internal_phys = 9,
		.num_gpio = 16,
		.max_vid = 8191,
		.port_base_addr = 0x0,
		.phy_base_addr = 0x0,
		.global1_addr = 0x1b,
		.global2_addr = 0x1c,
		.age_time_coeff = 3750,
		.g1_irqs = 9,
		.g2_irqs = 14,
		.atu_move_port_mask = 0x1f,
		.pvt = true,
		.multi_chip = true,
		.ptp_support = true,
		.ops = &mv88e6290_ops,
	},

	[MV88E6320] = {
		.prod_num = MV88E6XXX_PORT_SWITCH_ID_PROD_6320,
		.family = MV88E6XXX_FAMILY_6320,
		.name = "Marvell 88E6320",
		.num_databases = 4096,
		.num_macs = 8192,
		.num_ports = 7,
		.num_internal_phys = 5,
		.num_gpio = 15,
		.max_vid = 4095,
		.port_base_addr = 0x10,
		.phy_base_addr = 0x0,
		.global1_addr = 0x1b,
		.global2_addr = 0x1c,
		.age_time_coeff = 15000,
		.g1_irqs = 8,
		.g2_irqs = 10,
		.atu_move_port_mask = 0xf,
		.pvt = true,
		.multi_chip = true,
		.edsa_support = MV88E6XXX_EDSA_SUPPORTED,
		.ptp_support = true,
		.ops = &mv88e6320_ops,
	},

	[MV88E6321] = {
		.prod_num = MV88E6XXX_PORT_SWITCH_ID_PROD_6321,
		.family = MV88E6XXX_FAMILY_6320,
		.name = "Marvell 88E6321",
		.num_databases = 4096,
		.num_macs = 8192,
		.num_ports = 7,
		.num_internal_phys = 5,
		.num_gpio = 15,
		.max_vid = 4095,
		.port_base_addr = 0x10,
		.phy_base_addr = 0x0,
		.global1_addr = 0x1b,
		.global2_addr = 0x1c,
		.age_time_coeff = 15000,
		.g1_irqs = 8,
		.g2_irqs = 10,
		.atu_move_port_mask = 0xf,
		.multi_chip = true,
		.edsa_support = MV88E6XXX_EDSA_SUPPORTED,
		.ptp_support = true,
		.ops = &mv88e6321_ops,
	},

	[MV88E6341] = {
		.prod_num = MV88E6XXX_PORT_SWITCH_ID_PROD_6341,
		.family = MV88E6XXX_FAMILY_6341,
		.name = "Marvell 88E6341",
		.num_databases = 4096,
		.num_macs = 2048,
		.num_internal_phys = 5,
		.num_ports = 6,
		.num_gpio = 11,
		.max_vid = 4095,
		.port_base_addr = 0x10,
		.phy_base_addr = 0x10,
		.global1_addr = 0x1b,
		.global2_addr = 0x1c,
		.age_time_coeff = 3750,
		.atu_move_port_mask = 0x1f,
		.g1_irqs = 9,
		.g2_irqs = 10,
		.pvt = true,
		.multi_chip = true,
		.edsa_support = MV88E6XXX_EDSA_SUPPORTED,
		.ptp_support = true,
		.ops = &mv88e6341_ops,
	},

	[MV88E6350] = {
		.prod_num = MV88E6XXX_PORT_SWITCH_ID_PROD_6350,
		.family = MV88E6XXX_FAMILY_6351,
		.name = "Marvell 88E6350",
		.num_databases = 4096,
		.num_macs = 8192,
		.num_ports = 7,
		.num_internal_phys = 5,
		.max_vid = 4095,
		.port_base_addr = 0x10,
		.phy_base_addr = 0x0,
		.global1_addr = 0x1b,
		.global2_addr = 0x1c,
		.age_time_coeff = 15000,
		.g1_irqs = 9,
		.g2_irqs = 10,
		.atu_move_port_mask = 0xf,
		.pvt = true,
		.multi_chip = true,
		.edsa_support = MV88E6XXX_EDSA_SUPPORTED,
		.ops = &mv88e6350_ops,
	},

	[MV88E6351] = {
		.prod_num = MV88E6XXX_PORT_SWITCH_ID_PROD_6351,
		.family = MV88E6XXX_FAMILY_6351,
		.name = "Marvell 88E6351",
		.num_databases = 4096,
		.num_macs = 8192,
		.num_ports = 7,
		.num_internal_phys = 5,
		.max_vid = 4095,
		.port_base_addr = 0x10,
		.phy_base_addr = 0x0,
		.global1_addr = 0x1b,
		.global2_addr = 0x1c,
		.age_time_coeff = 15000,
		.g1_irqs = 9,
		.g2_irqs = 10,
		.atu_move_port_mask = 0xf,
		.pvt = true,
		.multi_chip = true,
		.edsa_support = MV88E6XXX_EDSA_SUPPORTED,
		.ops = &mv88e6351_ops,
	},

	[MV88E6352] = {
		.prod_num = MV88E6XXX_PORT_SWITCH_ID_PROD_6352,
		.family = MV88E6XXX_FAMILY_6352,
		.name = "Marvell 88E6352",
		.num_databases = 4096,
		.num_macs = 8192,
		.num_ports = 7,
		.num_internal_phys = 5,
		.num_gpio = 15,
		.max_vid = 4095,
		.port_base_addr = 0x10,
		.phy_base_addr = 0x0,
		.global1_addr = 0x1b,
		.global2_addr = 0x1c,
		.age_time_coeff = 15000,
		.g1_irqs = 9,
		.g2_irqs = 10,
		.atu_move_port_mask = 0xf,
		.pvt = true,
		.multi_chip = true,
		.edsa_support = MV88E6XXX_EDSA_SUPPORTED,
		.ptp_support = true,
		.ops = &mv88e6352_ops,
	},
	[MV88E6390] = {
		.prod_num = MV88E6XXX_PORT_SWITCH_ID_PROD_6390,
		.family = MV88E6XXX_FAMILY_6390,
		.name = "Marvell 88E6390",
		.num_databases = 4096,
		.num_macs = 16384,
		.num_ports = 11,	/* 10 + Z80 */
		.num_internal_phys = 9,
		.num_gpio = 16,
		.max_vid = 8191,
		.port_base_addr = 0x0,
		.phy_base_addr = 0x0,
		.global1_addr = 0x1b,
		.global2_addr = 0x1c,
		.age_time_coeff = 3750,
		.g1_irqs = 9,
		.g2_irqs = 14,
		.atu_move_port_mask = 0x1f,
		.pvt = true,
		.multi_chip = true,
		.edsa_support = MV88E6XXX_EDSA_UNDOCUMENTED,
		.ptp_support = true,
		.ops = &mv88e6390_ops,
	},
	[MV88E6390X] = {
		.prod_num = MV88E6XXX_PORT_SWITCH_ID_PROD_6390X,
		.family = MV88E6XXX_FAMILY_6390,
		.name = "Marvell 88E6390X",
		.num_databases = 4096,
		.num_macs = 16384,
		.num_ports = 11,	/* 10 + Z80 */
		.num_internal_phys = 9,
		.num_gpio = 16,
		.max_vid = 8191,
		.port_base_addr = 0x0,
		.phy_base_addr = 0x0,
		.global1_addr = 0x1b,
		.global2_addr = 0x1c,
		.age_time_coeff = 3750,
		.g1_irqs = 9,
		.g2_irqs = 14,
		.atu_move_port_mask = 0x1f,
		.pvt = true,
		.multi_chip = true,
		.edsa_support = MV88E6XXX_EDSA_UNDOCUMENTED,
		.ptp_support = true,
		.ops = &mv88e6390x_ops,
	},

	[MV88E6393X] = {
		.prod_num = MV88E6XXX_PORT_SWITCH_ID_PROD_6393X,
		.family = MV88E6XXX_FAMILY_6393,
		.name = "Marvell 88E6393X",
		.num_databases = 4096,
		.num_ports = 11,	/* 10 + Z80 */
		.num_internal_phys = 9,
		.max_vid = 8191,
		.port_base_addr = 0x0,
		.phy_base_addr = 0x0,
		.global1_addr = 0x1b,
		.global2_addr = 0x1c,
		.age_time_coeff = 3750,
		.g1_irqs = 10,
		.g2_irqs = 14,
		.atu_move_port_mask = 0x1f,
		.pvt = true,
		.multi_chip = true,
		.ptp_support = true,
		.ops = &mv88e6393x_ops,
	},
};

static const struct mv88e6xxx_info *mv88e6xxx_lookup_info(unsigned int prod_num)
{
	int i;

	for (i = 0; i < ARRAY_SIZE(mv88e6xxx_table); ++i)
		if (mv88e6xxx_table[i].prod_num == prod_num)
			return &mv88e6xxx_table[i];

	return NULL;
}

static int mv88e6xxx_detect(struct mv88e6xxx_chip *chip)
{
	const struct mv88e6xxx_info *info;
	unsigned int prod_num, rev;
	u16 id;
	int err;

	mv88e6xxx_reg_lock(chip);
	err = mv88e6xxx_port_read(chip, 0, MV88E6XXX_PORT_SWITCH_ID, &id);
	mv88e6xxx_reg_unlock(chip);
	if (err)
		return err;

	prod_num = id & MV88E6XXX_PORT_SWITCH_ID_PROD_MASK;
	rev = id & MV88E6XXX_PORT_SWITCH_ID_REV_MASK;

	info = mv88e6xxx_lookup_info(prod_num);
	if (!info)
		return -ENODEV;

	/* Update the compatible info with the probed one */
	chip->info = info;

	dev_info(chip->dev, "switch 0x%x detected: %s, revision %u\n",
		 chip->info->prod_num, chip->info->name, rev);

	return 0;
}

static struct mv88e6xxx_chip *mv88e6xxx_alloc_chip(struct device *dev)
{
	struct mv88e6xxx_chip *chip;

	chip = devm_kzalloc(dev, sizeof(*chip), GFP_KERNEL);
	if (!chip)
		return NULL;

	chip->dev = dev;

	mutex_init(&chip->reg_lock);
	INIT_LIST_HEAD(&chip->mdios);
	idr_init(&chip->policies);

	return chip;
}

static enum dsa_tag_protocol mv88e6xxx_get_tag_protocol(struct dsa_switch *ds,
							int port,
							enum dsa_tag_protocol m)
{
	struct mv88e6xxx_chip *chip = ds->priv;

	return chip->tag_protocol;
}

static int mv88e6xxx_change_tag_protocol(struct dsa_switch *ds, int port,
					 enum dsa_tag_protocol proto)
{
	struct mv88e6xxx_chip *chip = ds->priv;
	enum dsa_tag_protocol old_protocol;
	int err;

	switch (proto) {
	case DSA_TAG_PROTO_EDSA:
		switch (chip->info->edsa_support) {
		case MV88E6XXX_EDSA_UNSUPPORTED:
			return -EPROTONOSUPPORT;
		case MV88E6XXX_EDSA_UNDOCUMENTED:
			dev_warn(chip->dev, "Relying on undocumented EDSA tagging behavior\n");
			fallthrough;
		case MV88E6XXX_EDSA_SUPPORTED:
			break;
		}
		break;
	case DSA_TAG_PROTO_DSA:
		break;
	default:
		return -EPROTONOSUPPORT;
	}

	old_protocol = chip->tag_protocol;
	chip->tag_protocol = proto;

	mv88e6xxx_reg_lock(chip);
	err = mv88e6xxx_setup_port_mode(chip, port);
	mv88e6xxx_reg_unlock(chip);

	if (err)
		chip->tag_protocol = old_protocol;

	return err;
}

static int mv88e6xxx_port_mdb_add(struct dsa_switch *ds, int port,
				  const struct switchdev_obj_port_mdb *mdb)
{
	struct mv88e6xxx_chip *chip = ds->priv;
	int err;

	mv88e6xxx_reg_lock(chip);
	err = mv88e6xxx_port_db_load_purge(chip, port, mdb->addr, mdb->vid,
					   MV88E6XXX_G1_ATU_DATA_STATE_MC_STATIC);
	mv88e6xxx_reg_unlock(chip);

	return err;
}

static int mv88e6xxx_port_mdb_del(struct dsa_switch *ds, int port,
				  const struct switchdev_obj_port_mdb *mdb)
{
	struct mv88e6xxx_chip *chip = ds->priv;
	int err;

	mv88e6xxx_reg_lock(chip);
	err = mv88e6xxx_port_db_load_purge(chip, port, mdb->addr, mdb->vid, 0);
	mv88e6xxx_reg_unlock(chip);

	return err;
}

static int mv88e6xxx_port_mirror_add(struct dsa_switch *ds, int port,
				     struct dsa_mall_mirror_tc_entry *mirror,
				     bool ingress)
{
	enum mv88e6xxx_egress_direction direction = ingress ?
						MV88E6XXX_EGRESS_DIR_INGRESS :
						MV88E6XXX_EGRESS_DIR_EGRESS;
	struct mv88e6xxx_chip *chip = ds->priv;
	bool other_mirrors = false;
	int i;
	int err;

	mutex_lock(&chip->reg_lock);
	if ((ingress ? chip->ingress_dest_port : chip->egress_dest_port) !=
	    mirror->to_local_port) {
		for (i = 0; i < mv88e6xxx_num_ports(chip); i++)
			other_mirrors |= ingress ?
					 chip->ports[i].mirror_ingress :
					 chip->ports[i].mirror_egress;

		/* Can't change egress port when other mirror is active */
		if (other_mirrors) {
			err = -EBUSY;
			goto out;
		}

		err = mv88e6xxx_set_egress_port(chip, direction,
						mirror->to_local_port);
		if (err)
			goto out;
	}

	err = mv88e6xxx_port_set_mirror(chip, port, direction, true);
out:
	mutex_unlock(&chip->reg_lock);

	return err;
}

static void mv88e6xxx_port_mirror_del(struct dsa_switch *ds, int port,
				      struct dsa_mall_mirror_tc_entry *mirror)
{
	enum mv88e6xxx_egress_direction direction = mirror->ingress ?
						MV88E6XXX_EGRESS_DIR_INGRESS :
						MV88E6XXX_EGRESS_DIR_EGRESS;
	struct mv88e6xxx_chip *chip = ds->priv;
	bool other_mirrors = false;
	int i;

	mutex_lock(&chip->reg_lock);
	if (mv88e6xxx_port_set_mirror(chip, port, direction, false))
		dev_err(ds->dev, "p%d: failed to disable mirroring\n", port);

	for (i = 0; i < mv88e6xxx_num_ports(chip); i++)
		other_mirrors |= mirror->ingress ?
				 chip->ports[i].mirror_ingress :
				 chip->ports[i].mirror_egress;

	/* Reset egress port when no other mirror is active */
	if (!other_mirrors) {
		if (mv88e6xxx_set_egress_port(chip, direction,
					      dsa_upstream_port(ds, port)))
			dev_err(ds->dev, "failed to set egress port\n");
	}

	mutex_unlock(&chip->reg_lock);
}

static int mv88e6xxx_port_pre_bridge_flags(struct dsa_switch *ds, int port,
					   struct switchdev_brport_flags flags,
					   struct netlink_ext_ack *extack)
{
	struct mv88e6xxx_chip *chip = ds->priv;
	const struct mv88e6xxx_ops *ops;

	if (flags.mask & ~(BR_LEARNING | BR_FLOOD | BR_MCAST_FLOOD |
			   BR_BCAST_FLOOD))
		return -EINVAL;

	ops = chip->info->ops;

	if ((flags.mask & BR_FLOOD) && !ops->port_set_ucast_flood)
		return -EINVAL;

	if ((flags.mask & BR_MCAST_FLOOD) && !ops->port_set_mcast_flood)
		return -EINVAL;

	return 0;
}

static int mv88e6xxx_port_bridge_flags(struct dsa_switch *ds, int port,
				       struct switchdev_brport_flags flags,
				       struct netlink_ext_ack *extack)
{
	struct mv88e6xxx_chip *chip = ds->priv;
	bool do_fast_age = false;
	int err = -EOPNOTSUPP;

	mv88e6xxx_reg_lock(chip);

	if (flags.mask & BR_LEARNING) {
		bool learning = !!(flags.val & BR_LEARNING);
		u16 pav = learning ? (1 << port) : 0;

		err = mv88e6xxx_port_set_assoc_vector(chip, port, pav);
		if (err)
			goto out;

		if (!learning)
			do_fast_age = true;
	}

	if (flags.mask & BR_FLOOD) {
		bool unicast = !!(flags.val & BR_FLOOD);

		err = chip->info->ops->port_set_ucast_flood(chip, port,
							    unicast);
		if (err)
			goto out;
	}

	if (flags.mask & BR_MCAST_FLOOD) {
		bool multicast = !!(flags.val & BR_MCAST_FLOOD);

		err = chip->info->ops->port_set_mcast_flood(chip, port,
							    multicast);
		if (err)
			goto out;
	}

	if (flags.mask & BR_BCAST_FLOOD) {
		bool broadcast = !!(flags.val & BR_BCAST_FLOOD);

		err = mv88e6xxx_port_broadcast_sync(chip, port, broadcast);
		if (err)
			goto out;
	}

out:
	mv88e6xxx_reg_unlock(chip);

	if (do_fast_age)
		mv88e6xxx_port_fast_age(ds, port);

	return err;
}

static int mv88e6xxx_port_set_mrouter(struct dsa_switch *ds, int port,
				      bool mrouter,
				      struct netlink_ext_ack *extack)
{
	struct mv88e6xxx_chip *chip = ds->priv;
	int err;

	if (!chip->info->ops->port_set_mcast_flood)
		return -EOPNOTSUPP;

	mv88e6xxx_reg_lock(chip);
	err = chip->info->ops->port_set_mcast_flood(chip, port, mrouter);
	mv88e6xxx_reg_unlock(chip);

	return err;
}

static bool mv88e6xxx_lag_can_offload(struct dsa_switch *ds,
				      struct net_device *lag,
				      struct netdev_lag_upper_info *info)
{
	struct mv88e6xxx_chip *chip = ds->priv;
	struct dsa_port *dp;
	int id, members = 0;

	if (!mv88e6xxx_has_lag(chip))
		return false;

	id = dsa_lag_id(ds->dst, lag);
	if (id < 0 || id >= ds->num_lag_ids)
		return false;

	dsa_lag_foreach_port(dp, ds->dst, lag)
		/* Includes the port joining the LAG */
		members++;

	if (members > 8)
		return false;

	/* We could potentially relax this to include active
	 * backup in the future.
	 */
	if (info->tx_type != NETDEV_LAG_TX_TYPE_HASH)
		return false;

	/* Ideally we would also validate that the hash type matches
	 * the hardware. Alas, this is always set to unknown on team
	 * interfaces.
	 */
	return true;
}

static int mv88e6xxx_lag_sync_map(struct dsa_switch *ds, struct net_device *lag)
{
	struct mv88e6xxx_chip *chip = ds->priv;
	struct dsa_port *dp;
	u16 map = 0;
	int id;

	id = dsa_lag_id(ds->dst, lag);

	/* Build the map of all ports to distribute flows destined for
	 * this LAG. This can be either a local user port, or a DSA
	 * port if the LAG port is on a remote chip.
	 */
	dsa_lag_foreach_port(dp, ds->dst, lag)
		map |= BIT(dsa_towards_port(ds, dp->ds->index, dp->index));

	return mv88e6xxx_g2_trunk_mapping_write(chip, id, map);
}

static const u8 mv88e6xxx_lag_mask_table[8][8] = {
	/* Row number corresponds to the number of active members in a
	 * LAG. Each column states which of the eight hash buckets are
	 * mapped to the column:th port in the LAG.
	 *
	 * Example: In a LAG with three active ports, the second port
	 * ([2][1]) would be selected for traffic mapped to buckets
	 * 3,4,5 (0x38).
	 */
	{ 0xff,    0,    0,    0,    0,    0,    0,    0 },
	{ 0x0f, 0xf0,    0,    0,    0,    0,    0,    0 },
	{ 0x07, 0x38, 0xc0,    0,    0,    0,    0,    0 },
	{ 0x03, 0x0c, 0x30, 0xc0,    0,    0,    0,    0 },
	{ 0x03, 0x0c, 0x30, 0x40, 0x80,    0,    0,    0 },
	{ 0x03, 0x0c, 0x10, 0x20, 0x40, 0x80,    0,    0 },
	{ 0x03, 0x04, 0x08, 0x10, 0x20, 0x40, 0x80,    0 },
	{ 0x01, 0x02, 0x04, 0x08, 0x10, 0x20, 0x40, 0x80 },
};

static void mv88e6xxx_lag_set_port_mask(u16 *mask, int port,
					int num_tx, int nth)
{
	u8 active = 0;
	int i;

	num_tx = num_tx <= 8 ? num_tx : 8;
	if (nth < num_tx)
		active = mv88e6xxx_lag_mask_table[num_tx - 1][nth];

	for (i = 0; i < 8; i++) {
		if (BIT(i) & active)
			mask[i] |= BIT(port);
	}
}

static int mv88e6xxx_lag_sync_masks(struct dsa_switch *ds)
{
	struct mv88e6xxx_chip *chip = ds->priv;
	unsigned int id, num_tx;
	struct net_device *lag;
	struct dsa_port *dp;
	int i, err, nth;
	u16 mask[8];
	u16 ivec;

	/* Assume no port is a member of any LAG. */
	ivec = BIT(mv88e6xxx_num_ports(chip)) - 1;

	/* Disable all masks for ports that _are_ members of a LAG. */
	list_for_each_entry(dp, &ds->dst->ports, list) {
		if (!dp->lag_dev || dp->ds != ds)
			continue;

		ivec &= ~BIT(dp->index);
	}

	for (i = 0; i < 8; i++)
		mask[i] = ivec;

	/* Enable the correct subset of masks for all LAG ports that
	 * are in the Tx set.
	 */
	dsa_lags_foreach_id(id, ds->dst) {
		lag = dsa_lag_dev(ds->dst, id);
		if (!lag)
			continue;

		num_tx = 0;
		dsa_lag_foreach_port(dp, ds->dst, lag) {
			if (dp->lag_tx_enabled)
				num_tx++;
		}

		if (!num_tx)
			continue;

		nth = 0;
		dsa_lag_foreach_port(dp, ds->dst, lag) {
			if (!dp->lag_tx_enabled)
				continue;

			if (dp->ds == ds)
				mv88e6xxx_lag_set_port_mask(mask, dp->index,
							    num_tx, nth);

			nth++;
		}
	}

	for (i = 0; i < 8; i++) {
		err = mv88e6xxx_g2_trunk_mask_write(chip, i, true, mask[i]);
		if (err)
			return err;
	}

	return 0;
}

static int mv88e6xxx_lag_sync_masks_map(struct dsa_switch *ds,
					struct net_device *lag)
{
	int err;

	err = mv88e6xxx_lag_sync_masks(ds);

	if (!err)
		err = mv88e6xxx_lag_sync_map(ds, lag);

	return err;
}

static int mv88e6xxx_port_lag_change(struct dsa_switch *ds, int port)
{
	struct mv88e6xxx_chip *chip = ds->priv;
	int err;

	mv88e6xxx_reg_lock(chip);
	err = mv88e6xxx_lag_sync_masks(ds);
	mv88e6xxx_reg_unlock(chip);
	return err;
}

static int mv88e6xxx_port_lag_join(struct dsa_switch *ds, int port,
				   struct net_device *lag,
				   struct netdev_lag_upper_info *info)
{
	struct mv88e6xxx_chip *chip = ds->priv;
	int err, id;

	if (!mv88e6xxx_lag_can_offload(ds, lag, info))
		return -EOPNOTSUPP;

	id = dsa_lag_id(ds->dst, lag);

	mv88e6xxx_reg_lock(chip);

	err = mv88e6xxx_port_set_trunk(chip, port, true, id);
	if (err)
		goto err_unlock;

	err = mv88e6xxx_lag_sync_masks_map(ds, lag);
	if (err)
		goto err_clear_trunk;

	mv88e6xxx_reg_unlock(chip);
	return 0;

err_clear_trunk:
	mv88e6xxx_port_set_trunk(chip, port, false, 0);
err_unlock:
	mv88e6xxx_reg_unlock(chip);
	return err;
}

static int mv88e6xxx_port_lag_leave(struct dsa_switch *ds, int port,
				    struct net_device *lag)
{
	struct mv88e6xxx_chip *chip = ds->priv;
	int err_sync, err_trunk;

	mv88e6xxx_reg_lock(chip);
	err_sync = mv88e6xxx_lag_sync_masks_map(ds, lag);
	err_trunk = mv88e6xxx_port_set_trunk(chip, port, false, 0);
	mv88e6xxx_reg_unlock(chip);
	return err_sync ? : err_trunk;
}

static int mv88e6xxx_crosschip_lag_change(struct dsa_switch *ds, int sw_index,
					  int port)
{
	struct mv88e6xxx_chip *chip = ds->priv;
	int err;

	mv88e6xxx_reg_lock(chip);
	err = mv88e6xxx_lag_sync_masks(ds);
	mv88e6xxx_reg_unlock(chip);
	return err;
}

static int mv88e6xxx_crosschip_lag_join(struct dsa_switch *ds, int sw_index,
					int port, struct net_device *lag,
					struct netdev_lag_upper_info *info)
{
	struct mv88e6xxx_chip *chip = ds->priv;
	int err;

	if (!mv88e6xxx_lag_can_offload(ds, lag, info))
		return -EOPNOTSUPP;

	mv88e6xxx_reg_lock(chip);

	err = mv88e6xxx_lag_sync_masks_map(ds, lag);
	if (err)
		goto unlock;

	err = mv88e6xxx_pvt_map(chip, sw_index, port);

unlock:
	mv88e6xxx_reg_unlock(chip);
	return err;
}

static int mv88e6xxx_crosschip_lag_leave(struct dsa_switch *ds, int sw_index,
					 int port, struct net_device *lag)
{
	struct mv88e6xxx_chip *chip = ds->priv;
	int err_sync, err_pvt;

	mv88e6xxx_reg_lock(chip);
	err_sync = mv88e6xxx_lag_sync_masks_map(ds, lag);
	err_pvt = mv88e6xxx_pvt_map(chip, sw_index, port);
	mv88e6xxx_reg_unlock(chip);
	return err_sync ? : err_pvt;
}

static const struct dsa_switch_ops mv88e6xxx_switch_ops = {
	.get_tag_protocol	= mv88e6xxx_get_tag_protocol,
	.change_tag_protocol	= mv88e6xxx_change_tag_protocol,
	.setup			= mv88e6xxx_setup,
	.teardown		= mv88e6xxx_teardown,
	.phylink_validate	= mv88e6xxx_validate,
	.phylink_mac_link_state	= mv88e6xxx_serdes_pcs_get_state,
	.phylink_mac_config	= mv88e6xxx_mac_config,
	.phylink_mac_an_restart	= mv88e6xxx_serdes_pcs_an_restart,
	.phylink_mac_link_down	= mv88e6xxx_mac_link_down,
	.phylink_mac_link_up	= mv88e6xxx_mac_link_up,
	.get_strings		= mv88e6xxx_get_strings,
	.get_ethtool_stats	= mv88e6xxx_get_ethtool_stats,
	.get_sset_count		= mv88e6xxx_get_sset_count,
	.port_enable		= mv88e6xxx_port_enable,
	.port_disable		= mv88e6xxx_port_disable,
	.port_max_mtu		= mv88e6xxx_get_max_mtu,
	.port_change_mtu	= mv88e6xxx_change_mtu,
	.get_mac_eee		= mv88e6xxx_get_mac_eee,
	.set_mac_eee		= mv88e6xxx_set_mac_eee,
	.get_eeprom_len		= mv88e6xxx_get_eeprom_len,
	.get_eeprom		= mv88e6xxx_get_eeprom,
	.set_eeprom		= mv88e6xxx_set_eeprom,
	.get_regs_len		= mv88e6xxx_get_regs_len,
	.get_regs		= mv88e6xxx_get_regs,
	.get_rxnfc		= mv88e6xxx_get_rxnfc,
	.set_rxnfc		= mv88e6xxx_set_rxnfc,
	.set_ageing_time	= mv88e6xxx_set_ageing_time,
	.port_bridge_join	= mv88e6xxx_port_bridge_join,
	.port_bridge_leave	= mv88e6xxx_port_bridge_leave,
	.port_pre_bridge_flags	= mv88e6xxx_port_pre_bridge_flags,
	.port_bridge_flags	= mv88e6xxx_port_bridge_flags,
	.port_set_mrouter	= mv88e6xxx_port_set_mrouter,
	.port_stp_state_set	= mv88e6xxx_port_stp_state_set,
	.port_fast_age		= mv88e6xxx_port_fast_age,
	.port_vlan_filtering	= mv88e6xxx_port_vlan_filtering,
	.port_vlan_add		= mv88e6xxx_port_vlan_add,
	.port_vlan_del		= mv88e6xxx_port_vlan_del,
	.port_fdb_add           = mv88e6xxx_port_fdb_add,
	.port_fdb_del           = mv88e6xxx_port_fdb_del,
	.port_fdb_dump          = mv88e6xxx_port_fdb_dump,
	.port_mdb_add           = mv88e6xxx_port_mdb_add,
	.port_mdb_del           = mv88e6xxx_port_mdb_del,
	.port_mirror_add	= mv88e6xxx_port_mirror_add,
	.port_mirror_del	= mv88e6xxx_port_mirror_del,
	.crosschip_bridge_join	= mv88e6xxx_crosschip_bridge_join,
	.crosschip_bridge_leave	= mv88e6xxx_crosschip_bridge_leave,
	.port_hwtstamp_set	= mv88e6xxx_port_hwtstamp_set,
	.port_hwtstamp_get	= mv88e6xxx_port_hwtstamp_get,
	.port_txtstamp		= mv88e6xxx_port_txtstamp,
	.port_rxtstamp		= mv88e6xxx_port_rxtstamp,
	.get_ts_info		= mv88e6xxx_get_ts_info,
	.devlink_param_get	= mv88e6xxx_devlink_param_get,
	.devlink_param_set	= mv88e6xxx_devlink_param_set,
	.devlink_info_get	= mv88e6xxx_devlink_info_get,
	.port_lag_change	= mv88e6xxx_port_lag_change,
	.port_lag_join		= mv88e6xxx_port_lag_join,
	.port_lag_leave		= mv88e6xxx_port_lag_leave,
	.crosschip_lag_change	= mv88e6xxx_crosschip_lag_change,
	.crosschip_lag_join	= mv88e6xxx_crosschip_lag_join,
	.crosschip_lag_leave	= mv88e6xxx_crosschip_lag_leave,
};

static int mv88e6xxx_register_switch(struct mv88e6xxx_chip *chip)
{
	struct device *dev = chip->dev;
	struct dsa_switch *ds;

	ds = devm_kzalloc(dev, sizeof(*ds), GFP_KERNEL);
	if (!ds)
		return -ENOMEM;

	ds->dev = dev;
	ds->num_ports = mv88e6xxx_num_ports(chip);
	ds->priv = chip;
	ds->dev = dev;
	ds->ops = &mv88e6xxx_switch_ops;
	ds->ageing_time_min = chip->info->age_time_coeff;
	ds->ageing_time_max = chip->info->age_time_coeff * U8_MAX;

	/* Some chips support up to 32, but that requires enabling the
	 * 5-bit port mode, which we do not support. 640k^W16 ought to
	 * be enough for anyone.
	 */
	ds->num_lag_ids = mv88e6xxx_has_lag(chip) ? 16 : 0;

	dev_set_drvdata(dev, ds);

	return dsa_register_switch(ds);
}

static void mv88e6xxx_unregister_switch(struct mv88e6xxx_chip *chip)
{
	dsa_unregister_switch(chip->ds);
}

static const void *pdata_device_get_match_data(struct device *dev)
{
	const struct of_device_id *matches = dev->driver->of_match_table;
	const struct dsa_mv88e6xxx_pdata *pdata = dev->platform_data;

	for (; matches->name[0] || matches->type[0] || matches->compatible[0];
	     matches++) {
		if (!strcmp(pdata->compatible, matches->compatible))
			return matches->data;
	}
	return NULL;
}

/* There is no suspend to RAM support at DSA level yet, the switch configuration
 * would be lost after a power cycle so prevent it to be suspended.
 */
static int __maybe_unused mv88e6xxx_suspend(struct device *dev)
{
	return -EOPNOTSUPP;
}

static int __maybe_unused mv88e6xxx_resume(struct device *dev)
{
	return 0;
}

static SIMPLE_DEV_PM_OPS(mv88e6xxx_pm_ops, mv88e6xxx_suspend, mv88e6xxx_resume);

static int mv88e6xxx_probe(struct mdio_device *mdiodev)
{
	struct dsa_mv88e6xxx_pdata *pdata = mdiodev->dev.platform_data;
	const struct mv88e6xxx_info *compat_info = NULL;
	struct device *dev = &mdiodev->dev;
	struct device_node *np = dev->of_node;
	struct mv88e6xxx_chip *chip;
	int port;
	int err;

	if (!np && !pdata)
		return -EINVAL;

	if (np)
		compat_info = of_device_get_match_data(dev);

	if (pdata) {
		compat_info = pdata_device_get_match_data(dev);

		if (!pdata->netdev)
			return -EINVAL;

		for (port = 0; port < DSA_MAX_PORTS; port++) {
			if (!(pdata->enabled_ports & (1 << port)))
				continue;
			if (strcmp(pdata->cd.port_names[port], "cpu"))
				continue;
			pdata->cd.netdev[port] = &pdata->netdev->dev;
			break;
		}
	}

	if (!compat_info)
		return -EINVAL;

	chip = mv88e6xxx_alloc_chip(dev);
	if (!chip) {
		err = -ENOMEM;
		goto out;
	}

	chip->info = compat_info;

	err = mv88e6xxx_smi_init(chip, mdiodev->bus, mdiodev->addr);
	if (err)
		goto out;

	chip->reset = devm_gpiod_get_optional(dev, "reset", GPIOD_OUT_LOW);
	if (IS_ERR(chip->reset)) {
		err = PTR_ERR(chip->reset);
		goto out;
	}
	if (chip->reset)
		usleep_range(1000, 2000);

	err = mv88e6xxx_detect(chip);
	if (err)
		goto out;

	if (chip->info->edsa_support == MV88E6XXX_EDSA_SUPPORTED)
		chip->tag_protocol = DSA_TAG_PROTO_EDSA;
	else
		chip->tag_protocol = DSA_TAG_PROTO_DSA;

	mv88e6xxx_phy_init(chip);

	if (chip->info->ops->get_eeprom) {
		if (np)
			of_property_read_u32(np, "eeprom-length",
					     &chip->eeprom_len);
		else
			chip->eeprom_len = pdata->eeprom_len;
	}

	mv88e6xxx_reg_lock(chip);
	err = mv88e6xxx_switch_reset(chip);
	mv88e6xxx_reg_unlock(chip);
	if (err)
		goto out;

	if (np) {
		chip->irq = of_irq_get(np, 0);
		if (chip->irq == -EPROBE_DEFER) {
			err = chip->irq;
			goto out;
		}
	}

	if (pdata)
		chip->irq = pdata->irq;

	/* Has to be performed before the MDIO bus is created, because
	 * the PHYs will link their interrupts to these interrupt
	 * controllers
	 */
	mv88e6xxx_reg_lock(chip);
	if (chip->irq > 0)
		err = mv88e6xxx_g1_irq_setup(chip);
	else
		err = mv88e6xxx_irq_poll_setup(chip);
	mv88e6xxx_reg_unlock(chip);

	if (err)
		goto out;

	if (chip->info->g2_irqs > 0) {
		err = mv88e6xxx_g2_irq_setup(chip);
		if (err)
			goto out_g1_irq;
	}

	err = mv88e6xxx_g1_atu_prob_irq_setup(chip);
	if (err)
		goto out_g2_irq;

	err = mv88e6xxx_g1_vtu_prob_irq_setup(chip);
	if (err)
		goto out_g1_atu_prob_irq;

	err = mv88e6xxx_mdios_register(chip, np);
	if (err)
		goto out_g1_vtu_prob_irq;

	err = mv88e6xxx_register_switch(chip);
	if (err)
		goto out_mdio;

	return 0;

out_mdio:
	mv88e6xxx_mdios_unregister(chip);
out_g1_vtu_prob_irq:
	mv88e6xxx_g1_vtu_prob_irq_free(chip);
out_g1_atu_prob_irq:
	mv88e6xxx_g1_atu_prob_irq_free(chip);
out_g2_irq:
	if (chip->info->g2_irqs > 0)
		mv88e6xxx_g2_irq_free(chip);
out_g1_irq:
	if (chip->irq > 0)
		mv88e6xxx_g1_irq_free(chip);
	else
		mv88e6xxx_irq_poll_free(chip);
out:
	if (pdata)
		dev_put(pdata->netdev);

	return err;
}

static void mv88e6xxx_remove(struct mdio_device *mdiodev)
{
	struct dsa_switch *ds = dev_get_drvdata(&mdiodev->dev);
	struct mv88e6xxx_chip *chip = ds->priv;

	if (chip->info->ptp_support) {
		mv88e6xxx_hwtstamp_free(chip);
		mv88e6xxx_ptp_free(chip);
	}

	mv88e6xxx_phy_destroy(chip);
	mv88e6xxx_unregister_switch(chip);
	mv88e6xxx_mdios_unregister(chip);

	mv88e6xxx_g1_vtu_prob_irq_free(chip);
	mv88e6xxx_g1_atu_prob_irq_free(chip);

	if (chip->info->g2_irqs > 0)
		mv88e6xxx_g2_irq_free(chip);

	if (chip->irq > 0)
		mv88e6xxx_g1_irq_free(chip);
	else
		mv88e6xxx_irq_poll_free(chip);
}

static const struct of_device_id mv88e6xxx_of_match[] = {
	{
		.compatible = "marvell,mv88e6085",
		.data = &mv88e6xxx_table[MV88E6085],
	},
	{
		.compatible = "marvell,mv88e6190",
		.data = &mv88e6xxx_table[MV88E6190],
	},
	{
		.compatible = "marvell,mv88e6250",
		.data = &mv88e6xxx_table[MV88E6250],
	},
	{ /* sentinel */ },
};

MODULE_DEVICE_TABLE(of, mv88e6xxx_of_match);

static struct mdio_driver mv88e6xxx_driver = {
	.probe	= mv88e6xxx_probe,
	.remove = mv88e6xxx_remove,
	.mdiodrv.driver = {
		.name = "mv88e6085",
		.of_match_table = mv88e6xxx_of_match,
		.pm = &mv88e6xxx_pm_ops,
	},
};

mdio_module_driver(mv88e6xxx_driver);

MODULE_AUTHOR("Lennert Buytenhek <buytenh@wantstofly.org>");
MODULE_DESCRIPTION("Driver for Marvell 88E6XXX ethernet switch chips");
MODULE_LICENSE("GPL");<|MERGE_RESOLUTION|>--- conflicted
+++ resolved
@@ -1573,11 +1573,6 @@
 
 int mv88e6xxx_fid_map(struct mv88e6xxx_chip *chip, unsigned long *fid_bitmap)
 {
-<<<<<<< HEAD
-	DECLARE_BITMAP(fid_bitmap, MV88E6XXX_N_FID);
-	struct mv88e6xxx_vtu_entry vlan;
-=======
->>>>>>> 7d2a07b7
 	int i, err;
 	u16 fid;
 
@@ -1593,21 +1588,8 @@
 	}
 
 	/* Set every FID bit used by the VLAN entries */
-<<<<<<< HEAD
-	vlan.vid = chip->info->max_vid;
-	vlan.valid = false;
-
-	do {
-		err = mv88e6xxx_vtu_getnext(chip, &vlan);
-		if (err)
-			return err;
-
-		if (!vlan.valid)
-			break;
-=======
 	return mv88e6xxx_vtu_walk(chip, mv88e6xxx_fid_map_vlan, fid_bitmap);
 }
->>>>>>> 7d2a07b7
 
 static int mv88e6xxx_atu_new(struct mv88e6xxx_chip *chip, u16 *fid)
 {
@@ -1640,28 +1622,9 @@
 	if (dsa_is_dsa_port(ds, port) || dsa_is_cpu_port(ds, port))
 		return 0;
 
-<<<<<<< HEAD
-	if (!vid_begin)
-		return -EOPNOTSUPP;
-
-	vlan.vid = vid_begin - 1;
-	vlan.valid = false;
-
-	do {
-		err = mv88e6xxx_vtu_getnext(chip, &vlan);
-		if (err)
-			return err;
-
-		if (!vlan.valid)
-			break;
-
-		if (vlan.vid > vid_end)
-			break;
-=======
 	err = mv88e6xxx_vtu_get(chip, vid, &vlan);
 	if (err)
 		return err;
->>>>>>> 7d2a07b7
 
 	if (!vlan.valid)
 		return 0;
@@ -1681,15 +1644,6 @@
 		    dsa_to_port(ds, port)->bridge_dev)
 			break; /* same bridge, check next VLAN */
 
-<<<<<<< HEAD
-			dev_err(ds->dev, "p%d: hw VLAN %d already used by port %d in %s\n",
-				port, vlan.vid, i,
-				netdev_name(dsa_to_port(ds, i)->bridge_dev));
-			return -EOPNOTSUPP;
-		}
-	} while (vlan.vid < vid_end);
-
-=======
 		if (!dsa_to_port(ds, i)->bridge_dev)
 			continue;
 
@@ -1699,7 +1653,6 @@
 		return -EOPNOTSUPP;
 	}
 
->>>>>>> 7d2a07b7
 	return 0;
 }
 
@@ -1736,19 +1689,9 @@
 	 * members, do not support it (yet) and fallback to software VLAN.
 	 */
 	mv88e6xxx_reg_lock(chip);
-<<<<<<< HEAD
-	err = mv88e6xxx_port_check_hw_vlan(ds, port, vlan->vid_begin,
-					   vlan->vid_end);
-	mv88e6xxx_reg_unlock(chip);
-
-	/* We don't need any dynamic resource from the kernel (yet),
-	 * so skip the prepare phase.
-	 */
-=======
 	err = mv88e6xxx_port_check_hw_vlan(ds, port, vlan->vid);
 	mv88e6xxx_reg_unlock(chip);
 
->>>>>>> 7d2a07b7
 	return err;
 }
 
@@ -1767,23 +1710,12 @@
 		if (err)
 			return err;
 	} else {
-<<<<<<< HEAD
-		vlan.vid = vid - 1;
-		vlan.valid = false;
-
-		err = mv88e6xxx_vtu_getnext(chip, &vlan);
-=======
 		err = mv88e6xxx_vtu_get(chip, vid, &vlan);
->>>>>>> 7d2a07b7
 		if (err)
 			return err;
 
 		/* switchdev expects -EOPNOTSUPP to honor software VLANs */
-<<<<<<< HEAD
-		if (vlan.vid != vid || !vlan.valid)
-=======
 		if (!vlan.valid)
->>>>>>> 7d2a07b7
 			return -EOPNOTSUPP;
 
 		fid = vlan.fid;
@@ -1818,8 +1750,6 @@
 	}
 
 	return mv88e6xxx_g1_atu_loadpurge(chip, fid, &entry);
-<<<<<<< HEAD
-=======
 }
 
 static int mv88e6xxx_policy_apply(struct mv88e6xxx_chip *chip, int port,
@@ -2030,7 +1960,6 @@
 	mv88e6xxx_reg_unlock(chip);
 
 	return err;
->>>>>>> 7d2a07b7
 }
 
 static int mv88e6xxx_port_add_broadcast(struct mv88e6xxx_chip *chip, int port,
@@ -2071,26 +2000,6 @@
 	return 0;
 }
 
-<<<<<<< HEAD
-static int mv88e6xxx_port_vlan_join(struct mv88e6xxx_chip *chip, int port,
-				    u16 vid, u8 member)
-{
-	const u8 non_member = MV88E6XXX_G1_VTU_DATA_MEMBER_TAG_NON_MEMBER;
-	struct mv88e6xxx_vtu_entry vlan;
-	int i, err;
-
-	if (!vid)
-		return -EOPNOTSUPP;
-
-	vlan.vid = vid - 1;
-	vlan.valid = false;
-
-	err = mv88e6xxx_vtu_getnext(chip, &vlan);
-	if (err)
-		return err;
-
-	if (vlan.vid != vid || !vlan.valid) {
-=======
 struct mv88e6xxx_port_broadcast_sync_ctx {
 	int port;
 	bool flood;
@@ -2150,7 +2059,6 @@
 		return err;
 
 	if (!vlan.valid) {
->>>>>>> 7d2a07b7
 		memset(&vlan, 0, sizeof(vlan));
 
 		err = mv88e6xxx_atu_new(chip, &vlan.fid);
@@ -2179,11 +2087,7 @@
 		err = mv88e6xxx_vtu_loadpurge(chip, &vlan);
 		if (err)
 			return err;
-<<<<<<< HEAD
-	} else {
-=======
 	} else if (warn) {
->>>>>>> 7d2a07b7
 		dev_info(chip->dev, "p%d: already a member of VLAN %d\n",
 			 port, vid);
 	}
@@ -2221,14 +2125,7 @@
 	 */
 	warn = !dsa_is_cpu_port(ds, port) && !dsa_is_dsa_port(ds, port);
 
-<<<<<<< HEAD
-	for (vid = vlan->vid_begin; vid <= vlan->vid_end; ++vid)
-		if (mv88e6xxx_port_vlan_join(chip, port, vid, member))
-			dev_err(ds->dev, "p%d: failed to add VLAN %d%c\n", port,
-				vid, untagged ? 'u' : 't');
-=======
 	mv88e6xxx_reg_lock(chip);
->>>>>>> 7d2a07b7
 
 	err = mv88e6xxx_port_vlan_join(chip, port, vlan->vid, member, warn);
 	if (err) {
@@ -2258,29 +2155,16 @@
 	int i, err;
 
 	if (!vid)
-<<<<<<< HEAD
-		return -EOPNOTSUPP;
-
-	vlan.vid = vid - 1;
-	vlan.valid = false;
-
-	err = mv88e6xxx_vtu_getnext(chip, &vlan);
-=======
 		return 0;
 
 	err = mv88e6xxx_vtu_get(chip, vid, &vlan);
->>>>>>> 7d2a07b7
 	if (err)
 		return err;
 
 	/* If the VLAN doesn't exist in hardware or the port isn't a member,
 	 * tell switchdev that this VLAN is likely handled in software.
 	 */
-<<<<<<< HEAD
-	if (vlan.vid != vid || !vlan.valid ||
-=======
 	if (!vlan.valid ||
->>>>>>> 7d2a07b7
 	    vlan.member[port] == MV88E6XXX_G1_VTU_DATA_MEMBER_TAG_NON_MEMBER)
 		return -EOPNOTSUPP;
 
@@ -2319,17 +2203,12 @@
 	if (err)
 		goto unlock;
 
-<<<<<<< HEAD
-	for (vid = vlan->vid_begin; vid <= vlan->vid_end; ++vid) {
-		err = mv88e6xxx_port_vlan_leave(chip, port, vid);
-=======
 	err = mv88e6xxx_port_vlan_leave(chip, port, vlan->vid);
 	if (err)
 		goto unlock;
 
 	if (vlan->vid == pvid) {
 		err = mv88e6xxx_port_set_pvid(chip, port, 0);
->>>>>>> 7d2a07b7
 		if (err)
 			goto unlock;
 	}
@@ -2421,15 +2300,11 @@
 static int mv88e6xxx_port_db_dump(struct mv88e6xxx_chip *chip, int port,
 				  dsa_fdb_dump_cb_t *cb, void *data)
 {
-<<<<<<< HEAD
-	struct mv88e6xxx_vtu_entry vlan;
-=======
 	struct mv88e6xxx_port_db_dump_vlan_ctx ctx = {
 		.port = port,
 		.cb = cb,
 		.data = data,
 	};
->>>>>>> 7d2a07b7
 	u16 fid;
 	int err;
 
@@ -2442,29 +2317,7 @@
 	if (err)
 		return err;
 
-<<<<<<< HEAD
-	/* Dump VLANs' Filtering Information Databases */
-	vlan.vid = chip->info->max_vid;
-	vlan.valid = false;
-
-	do {
-		err = mv88e6xxx_vtu_getnext(chip, &vlan);
-		if (err)
-			return err;
-
-		if (!vlan.valid)
-			break;
-
-		err = mv88e6xxx_port_db_dump_fid(chip, vlan.fid, vlan.vid, port,
-						 cb, data);
-		if (err)
-			return err;
-	} while (vlan.vid < chip->info->max_vid);
-
-	return err;
-=======
 	return mv88e6xxx_vtu_walk(chip, mv88e6xxx_port_db_dump_vlan, &ctx);
->>>>>>> 7d2a07b7
 }
 
 static int mv88e6xxx_port_fdb_dump(struct dsa_switch *ds, int port,
@@ -3193,28 +3046,7 @@
 
 	/* Setup Switch Port Registers */
 	for (i = 0; i < mv88e6xxx_num_ports(chip); i++) {
-<<<<<<< HEAD
-		/* Prevent the use of an invalid port. */
-		if (mv88e6xxx_is_invalid_port(chip, i) &&
-		    !dsa_is_unused_port(ds, i)) {
-			dev_err(chip->dev, "port %d is invalid\n", i);
-			err = -EINVAL;
-			goto unlock;
-		}
-
-		if (dsa_is_unused_port(ds, i)) {
-			err = mv88e6xxx_port_set_state(chip, i,
-						       BR_STATE_DISABLED);
-			if (err)
-				goto unlock;
-
-			err = mv88e6xxx_serdes_power(chip, i, false);
-			if (err)
-				goto unlock;
-
-=======
 		if (dsa_is_unused_port(ds, i))
->>>>>>> 7d2a07b7
 			continue;
 
 		/* Prevent the use of an invalid port. */
@@ -3762,10 +3594,7 @@
 	.port_disable_learn_limit = mv88e6xxx_port_disable_learn_limit,
 	.port_disable_pri_override = mv88e6xxx_port_disable_pri_override,
 	.port_get_cmode = mv88e6352_port_get_cmode,
-<<<<<<< HEAD
-=======
 	.port_set_cmode = mv88e6341_port_set_cmode,
->>>>>>> 7d2a07b7
 	.port_setup_message_port = mv88e6xxx_setup_message_port,
 	.stats_snapshot = mv88e6390_g1_stats_snapshot,
 	.stats_set_histogram = mv88e6390_g1_stats_set_histogram,
@@ -4392,13 +4221,8 @@
 	.mgmt_rsvd2cpu = mv88e6352_g2_mgmt_rsvd2cpu,
 	.pot_clear = mv88e6xxx_g2_pot_clear,
 	.reset = mv88e6250_g1_reset,
-<<<<<<< HEAD
-	.vtu_getnext = mv88e6250_g1_vtu_getnext,
-	.vtu_loadpurge = mv88e6250_g1_vtu_loadpurge,
-=======
 	.vtu_getnext = mv88e6185_g1_vtu_getnext,
 	.vtu_loadpurge = mv88e6185_g1_vtu_loadpurge,
->>>>>>> 7d2a07b7
 	.avb_ops = &mv88e6352_avb_ops,
 	.ptp_ops = &mv88e6250_ptp_ops,
 	.phylink_validate = mv88e6065_phylink_validate,
@@ -4579,10 +4403,7 @@
 	.port_disable_learn_limit = mv88e6xxx_port_disable_learn_limit,
 	.port_disable_pri_override = mv88e6xxx_port_disable_pri_override,
 	.port_get_cmode = mv88e6352_port_get_cmode,
-<<<<<<< HEAD
-=======
 	.port_set_cmode = mv88e6341_port_set_cmode,
->>>>>>> 7d2a07b7
 	.port_setup_message_port = mv88e6xxx_setup_message_port,
 	.stats_snapshot = mv88e6390_g1_stats_snapshot,
 	.stats_set_histogram = mv88e6390_g1_stats_set_histogram,
@@ -5327,8 +5148,6 @@
 		.ops = &mv88e6191_ops,
 	},
 
-<<<<<<< HEAD
-=======
 	[MV88E6191X] = {
 		.prod_num = MV88E6XXX_PORT_SWITCH_ID_PROD_6191X,
 		.family = MV88E6XXX_FAMILY_6393,
@@ -5373,7 +5192,6 @@
 		.ops = &mv88e6393x_ops,
 	},
 
->>>>>>> 7d2a07b7
 	[MV88E6220] = {
 		.prod_num = MV88E6XXX_PORT_SWITCH_ID_PROD_6220,
 		.family = MV88E6XXX_FAMILY_6250,
@@ -5396,10 +5214,6 @@
 		.g2_irqs = 10,
 		.atu_move_port_mask = 0xf,
 		.dual_chip = true,
-<<<<<<< HEAD
-		.tag_protocol = DSA_TAG_PROTO_DSA,
-=======
->>>>>>> 7d2a07b7
 		.ptp_support = true,
 		.ops = &mv88e6250_ops,
 	},
@@ -5446,10 +5260,6 @@
 		.g2_irqs = 10,
 		.atu_move_port_mask = 0xf,
 		.dual_chip = true,
-<<<<<<< HEAD
-		.tag_protocol = DSA_TAG_PROTO_DSA,
-=======
->>>>>>> 7d2a07b7
 		.ptp_support = true,
 		.ops = &mv88e6250_ops,
 	},
