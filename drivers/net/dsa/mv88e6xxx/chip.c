--- conflicted
+++ resolved
@@ -456,10 +456,7 @@
 	 */
 	irq_set_lockdep_class(chip->irq, &lock_key, &request_key);
 
-<<<<<<< HEAD
-=======
 	mutex_unlock(&chip->reg_lock);
->>>>>>> 1a03a6ab
 	err = request_threaded_irq(chip->irq, NULL,
 				   mv88e6xxx_g1_irq_thread_fn,
 				   IRQF_ONESHOT | IRQF_SHARED,
