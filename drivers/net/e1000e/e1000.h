/*******************************************************************************

  Intel PRO/1000 Linux driver
  Copyright(c) 1999 - 2009 Intel Corporation.

  This program is free software; you can redistribute it and/or modify it
  under the terms and conditions of the GNU General Public License,
  version 2, as published by the Free Software Foundation.

  This program is distributed in the hope it will be useful, but WITHOUT
  ANY WARRANTY; without even the implied warranty of MERCHANTABILITY or
  FITNESS FOR A PARTICULAR PURPOSE.  See the GNU General Public License for
  more details.

  You should have received a copy of the GNU General Public License along with
  this program; if not, write to the Free Software Foundation, Inc.,
  51 Franklin St - Fifth Floor, Boston, MA 02110-1301 USA.

  The full GNU General Public License is included in this distribution in
  the file called "COPYING".

  Contact Information:
  Linux NICS <linux.nics@intel.com>
  e1000-devel Mailing List <e1000-devel@lists.sourceforge.net>
  Intel Corporation, 5200 N.E. Elam Young Parkway, Hillsboro, OR 97124-6497

*******************************************************************************/

/* Linux PRO/1000 Ethernet Driver main header file */

#ifndef _E1000_H_
#define _E1000_H_

#include <linux/types.h>
#include <linux/timer.h>
#include <linux/workqueue.h>
#include <linux/io.h>
#include <linux/netdevice.h>
#include <linux/pci.h>

#include "hw.h"

struct e1000_info;

#define e_printk(level, adapter, format, arg...) \
	printk(level "%s: %s: " format, pci_name(adapter->pdev), \
	       adapter->netdev->name, ## arg)

#ifdef DEBUG
#define e_dbg(format, arg...) \
	e_printk(KERN_DEBUG , hw->adapter, format, ## arg)
#else
#define e_dbg(format, arg...) do { (void)(hw); } while (0)
#endif

#define e_err(format, arg...) \
	e_printk(KERN_ERR, adapter, format, ## arg)
#define e_info(format, arg...) \
	e_printk(KERN_INFO, adapter, format, ## arg)
#define e_warn(format, arg...) \
	e_printk(KERN_WARNING, adapter, format, ## arg)
#define e_notice(format, arg...) \
	e_printk(KERN_NOTICE, adapter, format, ## arg)


/* Interrupt modes, as used by the IntMode parameter */
#define E1000E_INT_MODE_LEGACY		0
#define E1000E_INT_MODE_MSI		1
#define E1000E_INT_MODE_MSIX		2

/* Tx/Rx descriptor defines */
#define E1000_DEFAULT_TXD		256
#define E1000_MAX_TXD			4096
#define E1000_MIN_TXD			64

#define E1000_DEFAULT_RXD		256
#define E1000_MAX_RXD			4096
#define E1000_MIN_RXD			64

#define E1000_MIN_ITR_USECS		10 /* 100000 irq/sec */
#define E1000_MAX_ITR_USECS		10000 /* 100    irq/sec */

/* Early Receive defines */
#define E1000_ERT_2048			0x100

#define E1000_FC_PAUSE_TIME		0x0680 /* 858 usec */

/* How many Tx Descriptors do we need to call netif_wake_queue ? */
/* How many Rx Buffers do we bundle into one write to the hardware ? */
#define E1000_RX_BUFFER_WRITE		16 /* Must be power of 2 */

#define AUTO_ALL_MODES			0
#define E1000_EEPROM_APME		0x0400

#define E1000_MNG_VLAN_NONE		(-1)

/* Number of packet split data buffers (not including the header buffer) */
#define PS_PAGE_BUFFERS			(MAX_PS_BUFFERS - 1)

#define DEFAULT_JUMBO			9234

/* BM/HV Specific Registers */
#define BM_PORT_CTRL_PAGE                 769

#define PHY_UPPER_SHIFT                   21
#define BM_PHY_REG(page, reg) \
	(((reg) & MAX_PHY_REG_ADDRESS) |\
	 (((page) & 0xFFFF) << PHY_PAGE_SHIFT) |\
	 (((reg) & ~MAX_PHY_REG_ADDRESS) << (PHY_UPPER_SHIFT - PHY_PAGE_SHIFT)))

/* PHY Wakeup Registers and defines */
#define BM_RCTL         PHY_REG(BM_WUC_PAGE, 0)
#define BM_WUC          PHY_REG(BM_WUC_PAGE, 1)
#define BM_WUFC         PHY_REG(BM_WUC_PAGE, 2)
#define BM_WUS          PHY_REG(BM_WUC_PAGE, 3)
#define BM_RAR_L(_i)    (BM_PHY_REG(BM_WUC_PAGE, 16 + ((_i) << 2)))
#define BM_RAR_M(_i)    (BM_PHY_REG(BM_WUC_PAGE, 17 + ((_i) << 2)))
#define BM_RAR_H(_i)    (BM_PHY_REG(BM_WUC_PAGE, 18 + ((_i) << 2)))
#define BM_RAR_CTRL(_i) (BM_PHY_REG(BM_WUC_PAGE, 19 + ((_i) << 2)))
#define BM_MTA(_i)      (BM_PHY_REG(BM_WUC_PAGE, 128 + ((_i) << 1)))

#define BM_RCTL_UPE           0x0001          /* Unicast Promiscuous Mode */
#define BM_RCTL_MPE           0x0002          /* Multicast Promiscuous Mode */
#define BM_RCTL_MO_SHIFT      3               /* Multicast Offset Shift */
#define BM_RCTL_MO_MASK       (3 << 3)        /* Multicast Offset Mask */
#define BM_RCTL_BAM           0x0020          /* Broadcast Accept Mode */
#define BM_RCTL_PMCF          0x0040          /* Pass MAC Control Frames */
#define BM_RCTL_RFCE          0x0080          /* Rx Flow Control Enable */

#define HV_SCC_UPPER		PHY_REG(778, 16) /* Single Collision Count */
#define HV_SCC_LOWER		PHY_REG(778, 17)
#define HV_ECOL_UPPER		PHY_REG(778, 18) /* Excessive Collision Count */
#define HV_ECOL_LOWER		PHY_REG(778, 19)
#define HV_MCC_UPPER		PHY_REG(778, 20) /* Multiple Collision Count */
#define HV_MCC_LOWER		PHY_REG(778, 21)
#define HV_LATECOL_UPPER	PHY_REG(778, 23) /* Late Collision Count */
#define HV_LATECOL_LOWER	PHY_REG(778, 24)
#define HV_COLC_UPPER		PHY_REG(778, 25) /* Collision Count */
#define HV_COLC_LOWER		PHY_REG(778, 26)
#define HV_DC_UPPER		PHY_REG(778, 27) /* Defer Count */
#define HV_DC_LOWER		PHY_REG(778, 28)
#define HV_TNCRS_UPPER		PHY_REG(778, 29) /* Transmit with no CRS */
#define HV_TNCRS_LOWER		PHY_REG(778, 30)

#define E1000_FCRTV_PCH     0x05F40 /* PCH Flow Control Refresh Timer Value */

/* BM PHY Copper Specific Status */
#define BM_CS_STATUS                      17
#define BM_CS_STATUS_LINK_UP              0x0400
#define BM_CS_STATUS_RESOLVED             0x0800
#define BM_CS_STATUS_SPEED_MASK           0xC000
#define BM_CS_STATUS_SPEED_1000           0x8000

/* 82577 Mobile Phy Status Register */
#define HV_M_STATUS                       26
#define HV_M_STATUS_AUTONEG_COMPLETE      0x1000
#define HV_M_STATUS_SPEED_MASK            0x0300
#define HV_M_STATUS_SPEED_1000            0x0200
#define HV_M_STATUS_LINK_UP               0x0040

enum e1000_boards {
	board_82571,
	board_82572,
	board_82573,
	board_82574,
	board_82583,
	board_80003es2lan,
	board_ich8lan,
	board_ich9lan,
	board_ich10lan,
	board_pchlan,
};

struct e1000_queue_stats {
	u64 packets;
	u64 bytes;
};

struct e1000_ps_page {
	struct page *page;
	u64 dma; /* must be u64 - written to hw */
};

/*
 * wrappers around a pointer to a socket buffer,
 * so a DMA handle can be stored along with the buffer
 */
struct e1000_buffer {
	dma_addr_t dma;
	struct sk_buff *skb;
	union {
		/* Tx */
		struct {
			unsigned long time_stamp;
			u16 length;
			u16 next_to_watch;
			u16 mapped_as_page;
		};
		/* Rx */
		struct {
			/* arrays of page information for packet split */
			struct e1000_ps_page *ps_pages;
			struct page *page;
		};
	};
};

struct e1000_ring {
	void *desc;			/* pointer to ring memory  */
	dma_addr_t dma;			/* phys address of ring    */
	unsigned int size;		/* length of ring in bytes */
	unsigned int count;		/* number of desc. in ring */

	u16 next_to_use;
	u16 next_to_clean;

	u16 head;
	u16 tail;

	/* array of buffer information structs */
	struct e1000_buffer *buffer_info;

	char name[IFNAMSIZ + 5];
	u32 ims_val;
	u32 itr_val;
	u16 itr_register;
	int set_itr;

	struct sk_buff *rx_skb_top;

	struct e1000_queue_stats stats;
};

/* PHY register snapshot values */
struct e1000_phy_regs {
	u16 bmcr;		/* basic mode control register    */
	u16 bmsr;		/* basic mode status register     */
	u16 advertise;		/* auto-negotiation advertisement */
	u16 lpa;		/* link partner ability register  */
	u16 expansion;		/* auto-negotiation expansion reg */
	u16 ctrl1000;		/* 1000BASE-T control register    */
	u16 stat1000;		/* 1000BASE-T status register     */
	u16 estatus;		/* extended status register       */
};

/* board specific private data structure */
struct e1000_adapter {
	struct timer_list watchdog_timer;
	struct timer_list phy_info_timer;
	struct timer_list blink_timer;

	struct work_struct reset_task;
	struct work_struct watchdog_task;

	const struct e1000_info *ei;

	struct vlan_group *vlgrp;
	u32 bd_number;
	u32 rx_buffer_len;
	u16 mng_vlan_id;
	u16 link_speed;
	u16 link_duplex;
	u16 eeprom_vers;

	/* track device up/down/testing state */
	unsigned long state;

	/* Interrupt Throttle Rate */
	u32 itr;
	u32 itr_setting;
	u16 tx_itr;
	u16 rx_itr;

	/*
	 * Tx
	 */
	struct e1000_ring *tx_ring /* One per active queue */
						____cacheline_aligned_in_smp;

	struct napi_struct napi;

	unsigned long tx_queue_len;
	unsigned int restart_queue;
	u32 txd_cmd;

	bool detect_tx_hung;
	u8 tx_timeout_factor;

	u32 tx_int_delay;
	u32 tx_abs_int_delay;

	unsigned int total_tx_bytes;
	unsigned int total_tx_packets;
	unsigned int total_rx_bytes;
	unsigned int total_rx_packets;

	/* Tx stats */
	u64 tpt_old;
	u64 colc_old;
	u32 gotc;
	u64 gotc_old;
	u32 tx_timeout_count;
	u32 tx_fifo_head;
	u32 tx_head_addr;
	u32 tx_fifo_size;
	u32 tx_dma_failed;

	/*
	 * Rx
	 */
	bool (*clean_rx) (struct e1000_adapter *adapter,
			  int *work_done, int work_to_do)
						____cacheline_aligned_in_smp;
	void (*alloc_rx_buf) (struct e1000_adapter *adapter,
			      int cleaned_count);
	struct e1000_ring *rx_ring;

	u32 rx_int_delay;
	u32 rx_abs_int_delay;

	/* Rx stats */
	u64 hw_csum_err;
	u64 hw_csum_good;
	u64 rx_hdr_split;
	u32 gorc;
	u64 gorc_old;
	u32 alloc_rx_buff_failed;
	u32 rx_dma_failed;

	unsigned int rx_ps_pages;
	u16 rx_ps_bsize0;
	u32 max_frame_size;
	u32 min_frame_size;

	/* OS defined structs */
	struct net_device *netdev;
	struct pci_dev *pdev;

	/* structs defined in e1000_hw.h */
	struct e1000_hw hw;

	struct e1000_hw_stats stats;
	struct e1000_phy_info phy_info;
	struct e1000_phy_stats phy_stats;

	/* Snapshot of PHY registers */
	struct e1000_phy_regs phy_regs;

	struct e1000_ring test_tx_ring;
	struct e1000_ring test_rx_ring;
	u32 test_icr;

	u32 msg_enable;
	struct msix_entry *msix_entries;
	int int_mode;
	u32 eiac_mask;

	u32 eeprom_wol;
	u32 wol;
	u32 pba;
	u32 max_hw_frame_size;

	bool fc_autoneg;

	unsigned long led_status;

	unsigned int flags;
	unsigned int flags2;
	struct work_struct downshift_task;
	struct work_struct update_phy_task;
	struct work_struct led_blink_task;
<<<<<<< HEAD

	bool discarding;
=======
	struct work_struct print_hang_task;
>>>>>>> 92dcffb9
};

struct e1000_info {
	enum e1000_mac_type	mac;
	unsigned int		flags;
	unsigned int            flags2;
	u32			pba;
	u32			max_hw_frame_size;
	s32			(*get_variants)(struct e1000_adapter *);
	struct e1000_mac_operations *mac_ops;
	struct e1000_phy_operations *phy_ops;
	struct e1000_nvm_operations *nvm_ops;
};

/* hardware capability, feature, and workaround flags */
#define FLAG_HAS_AMT                      (1 << 0)
#define FLAG_HAS_FLASH                    (1 << 1)
#define FLAG_HAS_HW_VLAN_FILTER           (1 << 2)
#define FLAG_HAS_WOL                      (1 << 3)
#define FLAG_HAS_ERT                      (1 << 4)
#define FLAG_HAS_CTRLEXT_ON_LOAD          (1 << 5)
#define FLAG_HAS_SWSM_ON_LOAD             (1 << 6)
#define FLAG_HAS_JUMBO_FRAMES             (1 << 7)
#define FLAG_READ_ONLY_NVM                (1 << 8)
#define FLAG_IS_ICH                       (1 << 9)
#define FLAG_HAS_MSIX                     (1 << 10)
#define FLAG_HAS_SMART_POWER_DOWN         (1 << 11)
#define FLAG_IS_QUAD_PORT_A               (1 << 12)
#define FLAG_IS_QUAD_PORT                 (1 << 13)
#define FLAG_TIPG_MEDIUM_FOR_80003ESLAN   (1 << 14)
#define FLAG_APME_IN_WUC                  (1 << 15)
#define FLAG_APME_IN_CTRL3                (1 << 16)
#define FLAG_APME_CHECK_PORT_B            (1 << 17)
#define FLAG_DISABLE_FC_PAUSE_TIME        (1 << 18)
#define FLAG_NO_WAKE_UCAST                (1 << 19)
#define FLAG_MNG_PT_ENABLED               (1 << 20)
#define FLAG_RESET_OVERWRITES_LAA         (1 << 21)
#define FLAG_TARC_SPEED_MODE_BIT          (1 << 22)
#define FLAG_TARC_SET_BIT_ZERO            (1 << 23)
#define FLAG_RX_NEEDS_RESTART             (1 << 24)
#define FLAG_LSC_GIG_SPEED_DROP           (1 << 25)
#define FLAG_SMART_POWER_DOWN             (1 << 26)
#define FLAG_MSI_ENABLED                  (1 << 27)
#define FLAG_RX_CSUM_ENABLED              (1 << 28)
#define FLAG_TSO_FORCE                    (1 << 29)
#define FLAG_RX_RESTART_NOW               (1 << 30)
#define FLAG_MSI_TEST_FAILED              (1 << 31)

/* CRC Stripping defines */
#define FLAG2_CRC_STRIPPING               (1 << 0)
#define FLAG2_HAS_PHY_WAKEUP              (1 << 1)

#define E1000_RX_DESC_PS(R, i)	    \
	(&(((union e1000_rx_desc_packet_split *)((R).desc))[i]))
#define E1000_GET_DESC(R, i, type)	(&(((struct type *)((R).desc))[i]))
#define E1000_RX_DESC(R, i)		E1000_GET_DESC(R, i, e1000_rx_desc)
#define E1000_TX_DESC(R, i)		E1000_GET_DESC(R, i, e1000_tx_desc)
#define E1000_CONTEXT_DESC(R, i)	E1000_GET_DESC(R, i, e1000_context_desc)

enum e1000_state_t {
	__E1000_TESTING,
	__E1000_RESETTING,
	__E1000_DOWN
};

enum latency_range {
	lowest_latency = 0,
	low_latency = 1,
	bulk_latency = 2,
	latency_invalid = 255
};

extern char e1000e_driver_name[];
extern const char e1000e_driver_version[];

extern void e1000e_check_options(struct e1000_adapter *adapter);
extern void e1000e_set_ethtool_ops(struct net_device *netdev);

extern int e1000e_up(struct e1000_adapter *adapter);
extern void e1000e_down(struct e1000_adapter *adapter);
extern void e1000e_reinit_locked(struct e1000_adapter *adapter);
extern void e1000e_reset(struct e1000_adapter *adapter);
extern void e1000e_power_up_phy(struct e1000_adapter *adapter);
extern int e1000e_setup_rx_resources(struct e1000_adapter *adapter);
extern int e1000e_setup_tx_resources(struct e1000_adapter *adapter);
extern void e1000e_free_rx_resources(struct e1000_adapter *adapter);
extern void e1000e_free_tx_resources(struct e1000_adapter *adapter);
extern void e1000e_update_stats(struct e1000_adapter *adapter);
extern bool e1000_has_link(struct e1000_adapter *adapter);
extern void e1000e_set_interrupt_capability(struct e1000_adapter *adapter);
extern void e1000e_reset_interrupt_capability(struct e1000_adapter *adapter);

extern unsigned int copybreak;
extern int entropy;

extern char *e1000e_get_hw_dev_name(struct e1000_hw *hw);

extern struct e1000_info e1000_82571_info;
extern struct e1000_info e1000_82572_info;
extern struct e1000_info e1000_82573_info;
extern struct e1000_info e1000_82574_info;
extern struct e1000_info e1000_82583_info;
extern struct e1000_info e1000_ich8_info;
extern struct e1000_info e1000_ich9_info;
extern struct e1000_info e1000_ich10_info;
extern struct e1000_info e1000_pch_info;
extern struct e1000_info e1000_es2_info;

extern s32 e1000e_read_pba_num(struct e1000_hw *hw, u32 *pba_num);

extern s32  e1000e_commit_phy(struct e1000_hw *hw);

extern bool e1000e_enable_mng_pass_thru(struct e1000_hw *hw);

extern bool e1000e_get_laa_state_82571(struct e1000_hw *hw);
extern void e1000e_set_laa_state_82571(struct e1000_hw *hw, bool state);

extern void e1000e_write_protect_nvm_ich8lan(struct e1000_hw *hw);
extern void e1000e_set_kmrn_lock_loss_workaround_ich8lan(struct e1000_hw *hw,
						 bool state);
extern void e1000e_igp3_phy_powerdown_workaround_ich8lan(struct e1000_hw *hw);
extern void e1000e_gig_downshift_workaround_ich8lan(struct e1000_hw *hw);
extern void e1000e_disable_gig_wol_ich8lan(struct e1000_hw *hw);
extern s32 e1000_configure_k1_ich8lan(struct e1000_hw *hw, bool k1_enable);

extern s32 e1000e_check_for_copper_link(struct e1000_hw *hw);
extern s32 e1000e_check_for_fiber_link(struct e1000_hw *hw);
extern s32 e1000e_check_for_serdes_link(struct e1000_hw *hw);
extern s32 e1000e_setup_led_generic(struct e1000_hw *hw);
extern s32 e1000e_cleanup_led_generic(struct e1000_hw *hw);
extern s32 e1000e_led_on_generic(struct e1000_hw *hw);
extern s32 e1000e_led_off_generic(struct e1000_hw *hw);
extern s32 e1000e_get_bus_info_pcie(struct e1000_hw *hw);
extern s32 e1000e_get_speed_and_duplex_copper(struct e1000_hw *hw, u16 *speed, u16 *duplex);
extern s32 e1000e_get_speed_and_duplex_fiber_serdes(struct e1000_hw *hw, u16 *speed, u16 *duplex);
extern s32 e1000e_disable_pcie_master(struct e1000_hw *hw);
extern s32 e1000e_get_auto_rd_done(struct e1000_hw *hw);
extern s32 e1000e_id_led_init(struct e1000_hw *hw);
extern void e1000e_clear_hw_cntrs_base(struct e1000_hw *hw);
extern s32 e1000e_setup_fiber_serdes_link(struct e1000_hw *hw);
extern s32 e1000e_copper_link_setup_m88(struct e1000_hw *hw);
extern s32 e1000e_copper_link_setup_igp(struct e1000_hw *hw);
extern s32 e1000e_setup_link(struct e1000_hw *hw);
extern void e1000_clear_vfta_generic(struct e1000_hw *hw);
extern void e1000e_init_rx_addrs(struct e1000_hw *hw, u16 rar_count);
extern void e1000e_update_mc_addr_list_generic(struct e1000_hw *hw,
					       u8 *mc_addr_list,
					       u32 mc_addr_count,
					       u32 rar_used_count,
					       u32 rar_count);
extern void e1000e_rar_set(struct e1000_hw *hw, u8 *addr, u32 index);
extern s32 e1000e_set_fc_watermarks(struct e1000_hw *hw);
extern void e1000e_set_pcie_no_snoop(struct e1000_hw *hw, u32 no_snoop);
extern s32 e1000e_get_hw_semaphore(struct e1000_hw *hw);
extern s32 e1000e_valid_led_default(struct e1000_hw *hw, u16 *data);
extern void e1000e_config_collision_dist(struct e1000_hw *hw);
extern s32 e1000e_config_fc_after_link_up(struct e1000_hw *hw);
extern s32 e1000e_force_mac_fc(struct e1000_hw *hw);
extern s32 e1000e_blink_led(struct e1000_hw *hw);
extern void e1000_write_vfta_generic(struct e1000_hw *hw, u32 offset, u32 value);
extern void e1000e_reset_adaptive(struct e1000_hw *hw);
extern void e1000e_update_adaptive(struct e1000_hw *hw);

extern s32 e1000e_setup_copper_link(struct e1000_hw *hw);
extern s32 e1000e_get_phy_id(struct e1000_hw *hw);
extern void e1000e_put_hw_semaphore(struct e1000_hw *hw);
extern s32 e1000e_check_reset_block_generic(struct e1000_hw *hw);
extern s32 e1000e_phy_force_speed_duplex_igp(struct e1000_hw *hw);
extern s32 e1000e_get_cable_length_igp_2(struct e1000_hw *hw);
extern s32 e1000e_get_phy_info_igp(struct e1000_hw *hw);
extern s32 e1000e_read_phy_reg_igp(struct e1000_hw *hw, u32 offset, u16 *data);
extern s32 e1000e_read_phy_reg_igp_locked(struct e1000_hw *hw, u32 offset,
                                          u16 *data);
extern s32 e1000e_phy_hw_reset_generic(struct e1000_hw *hw);
extern s32 e1000e_set_d3_lplu_state(struct e1000_hw *hw, bool active);
extern s32 e1000e_write_phy_reg_igp(struct e1000_hw *hw, u32 offset, u16 data);
extern s32 e1000e_write_phy_reg_igp_locked(struct e1000_hw *hw, u32 offset,
                                           u16 data);
extern s32 e1000e_phy_sw_reset(struct e1000_hw *hw);
extern s32 e1000e_phy_force_speed_duplex_m88(struct e1000_hw *hw);
extern s32 e1000e_get_cfg_done(struct e1000_hw *hw);
extern s32 e1000e_get_cable_length_m88(struct e1000_hw *hw);
extern s32 e1000e_get_phy_info_m88(struct e1000_hw *hw);
extern s32 e1000e_read_phy_reg_m88(struct e1000_hw *hw, u32 offset, u16 *data);
extern s32 e1000e_write_phy_reg_m88(struct e1000_hw *hw, u32 offset, u16 data);
extern s32 e1000e_phy_init_script_igp3(struct e1000_hw *hw);
extern enum e1000_phy_type e1000e_get_phy_type_from_id(u32 phy_id);
extern s32 e1000e_determine_phy_address(struct e1000_hw *hw);
extern s32 e1000e_write_phy_reg_bm(struct e1000_hw *hw, u32 offset, u16 data);
extern s32 e1000e_read_phy_reg_bm(struct e1000_hw *hw, u32 offset, u16 *data);
extern s32 e1000e_read_phy_reg_bm2(struct e1000_hw *hw, u32 offset, u16 *data);
extern s32 e1000e_write_phy_reg_bm2(struct e1000_hw *hw, u32 offset, u16 data);
extern void e1000e_phy_force_speed_duplex_setup(struct e1000_hw *hw, u16 *phy_ctrl);
extern s32 e1000e_write_kmrn_reg(struct e1000_hw *hw, u32 offset, u16 data);
extern s32 e1000e_write_kmrn_reg_locked(struct e1000_hw *hw, u32 offset,
                                        u16 data);
extern s32 e1000e_read_kmrn_reg(struct e1000_hw *hw, u32 offset, u16 *data);
extern s32 e1000e_read_kmrn_reg_locked(struct e1000_hw *hw, u32 offset,
                                       u16 *data);
extern s32 e1000e_phy_has_link_generic(struct e1000_hw *hw, u32 iterations,
			       u32 usec_interval, bool *success);
extern s32 e1000e_phy_reset_dsp(struct e1000_hw *hw);
extern void e1000_power_up_phy_copper(struct e1000_hw *hw);
extern void e1000_power_down_phy_copper(struct e1000_hw *hw);
extern s32 e1000e_read_phy_reg_mdic(struct e1000_hw *hw, u32 offset, u16 *data);
extern s32 e1000e_write_phy_reg_mdic(struct e1000_hw *hw, u32 offset, u16 data);
extern s32 e1000e_check_downshift(struct e1000_hw *hw);
extern s32 e1000_read_phy_reg_hv(struct e1000_hw *hw, u32 offset, u16 *data);
extern s32 e1000_read_phy_reg_hv_locked(struct e1000_hw *hw, u32 offset,
                                        u16 *data);
extern s32 e1000_write_phy_reg_hv(struct e1000_hw *hw, u32 offset, u16 data);
extern s32 e1000_write_phy_reg_hv_locked(struct e1000_hw *hw, u32 offset,
                                         u16 data);
extern s32 e1000_link_stall_workaround_hv(struct e1000_hw *hw);
extern s32 e1000_copper_link_setup_82577(struct e1000_hw *hw);
extern s32 e1000_check_polarity_82577(struct e1000_hw *hw);
extern s32 e1000_get_phy_info_82577(struct e1000_hw *hw);
extern s32 e1000_phy_force_speed_duplex_82577(struct e1000_hw *hw);
extern s32 e1000_get_cable_length_82577(struct e1000_hw *hw);

extern s32 e1000_check_polarity_m88(struct e1000_hw *hw);
extern s32 e1000_get_phy_info_ife(struct e1000_hw *hw);
extern s32 e1000_check_polarity_ife(struct e1000_hw *hw);
extern s32 e1000_phy_force_speed_duplex_ife(struct e1000_hw *hw);
extern s32 e1000_check_polarity_igp(struct e1000_hw *hw);

static inline s32 e1000_phy_hw_reset(struct e1000_hw *hw)
{
	return hw->phy.ops.reset(hw);
}

static inline s32 e1000_check_reset_block(struct e1000_hw *hw)
{
	return hw->phy.ops.check_reset_block(hw);
}

static inline s32 e1e_rphy(struct e1000_hw *hw, u32 offset, u16 *data)
{
	return hw->phy.ops.read_reg(hw, offset, data);
}

static inline s32 e1e_wphy(struct e1000_hw *hw, u32 offset, u16 data)
{
	return hw->phy.ops.write_reg(hw, offset, data);
}

static inline s32 e1000_get_cable_length(struct e1000_hw *hw)
{
	return hw->phy.ops.get_cable_length(hw);
}

extern s32 e1000e_acquire_nvm(struct e1000_hw *hw);
extern s32 e1000e_write_nvm_spi(struct e1000_hw *hw, u16 offset, u16 words, u16 *data);
extern s32 e1000e_update_nvm_checksum_generic(struct e1000_hw *hw);
extern s32 e1000e_poll_eerd_eewr_done(struct e1000_hw *hw, int ee_reg);
extern s32 e1000e_read_nvm_eerd(struct e1000_hw *hw, u16 offset, u16 words, u16 *data);
extern s32 e1000e_validate_nvm_checksum_generic(struct e1000_hw *hw);
extern void e1000e_release_nvm(struct e1000_hw *hw);
extern void e1000e_reload_nvm(struct e1000_hw *hw);
extern s32 e1000e_read_mac_addr(struct e1000_hw *hw);

static inline s32 e1000_validate_nvm_checksum(struct e1000_hw *hw)
{
	return hw->nvm.ops.validate(hw);
}

static inline s32 e1000e_update_nvm_checksum(struct e1000_hw *hw)
{
	return hw->nvm.ops.update(hw);
}

static inline s32 e1000_read_nvm(struct e1000_hw *hw, u16 offset, u16 words, u16 *data)
{
	return hw->nvm.ops.read(hw, offset, words, data);
}

static inline s32 e1000_write_nvm(struct e1000_hw *hw, u16 offset, u16 words, u16 *data)
{
	return hw->nvm.ops.write(hw, offset, words, data);
}

static inline s32 e1000_get_phy_info(struct e1000_hw *hw)
{
	return hw->phy.ops.get_info(hw);
}

static inline s32 e1000e_check_mng_mode(struct e1000_hw *hw)
{
	return hw->mac.ops.check_mng_mode(hw);
}

extern bool e1000e_check_mng_mode_generic(struct e1000_hw *hw);
extern bool e1000e_enable_tx_pkt_filtering(struct e1000_hw *hw);
extern s32 e1000e_mng_write_dhcp_info(struct e1000_hw *hw, u8 *buffer, u16 length);

static inline u32 __er32(struct e1000_hw *hw, unsigned long reg)
{
	return readl(hw->hw_addr + reg);
}

static inline void __ew32(struct e1000_hw *hw, unsigned long reg, u32 val)
{
	writel(val, hw->hw_addr + reg);
}

#endif /* _E1000_H_ */<|MERGE_RESOLUTION|>--- conflicted
+++ resolved
@@ -369,12 +369,7 @@
 	struct work_struct downshift_task;
 	struct work_struct update_phy_task;
 	struct work_struct led_blink_task;
-<<<<<<< HEAD
-
-	bool discarding;
-=======
 	struct work_struct print_hang_task;
->>>>>>> 92dcffb9
 };
 
 struct e1000_info {
@@ -437,7 +432,8 @@
 enum e1000_state_t {
 	__E1000_TESTING,
 	__E1000_RESETTING,
-	__E1000_DOWN
+	__E1000_DOWN,
+	__E1000_DISCARDING
 };
 
 enum latency_range {
