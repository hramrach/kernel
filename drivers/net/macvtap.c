--- conflicted
+++ resolved
@@ -533,14 +533,9 @@
 		if (i + size > MAX_SKB_FRAGS)
 			return -EMSGSIZE;
 		num_pages = get_user_pages_fast(base, size, 0, &page[i]);
-<<<<<<< HEAD
-		if (num_pages != size)
-			/* put_page is in skb free */
-=======
 		if (num_pages != size) {
 			for (i = 0; i < num_pages; i++)
 				put_page(page[i]);
->>>>>>> 53c30a1a
 			return -EFAULT;
 		}
 		truesize = size * PAGE_SIZE;
