--- conflicted
+++ resolved
@@ -2488,15 +2488,6 @@
 	SET_ETHTOOL_OPS(dev, &vxlan_ethtool_ops);
 
 	/* create an fdb entry for a valid default destination */
-<<<<<<< HEAD
-	if (vxlan->default_dst.remote_ip != htonl(INADDR_ANY)) {
-		err = vxlan_fdb_create(vxlan, all_zeros_mac,
-				       vxlan->default_dst.remote_ip,
-				       NUD_REACHABLE|NUD_PERMANENT,
-				       NLM_F_EXCL|NLM_F_CREATE,
-				       vxlan->dst_port, vxlan->default_dst.remote_vni,
-				       vxlan->default_dst.remote_ifindex, NTF_SELF);
-=======
 	if (!vxlan_addr_any(&vxlan->default_dst.remote_ip)) {
 		err = vxlan_fdb_create(vxlan, all_zeros_mac,
 				       &vxlan->default_dst.remote_ip,
@@ -2506,7 +2497,6 @@
 				       vxlan->default_dst.remote_vni,
 				       vxlan->default_dst.remote_ifindex,
 				       NTF_SELF);
->>>>>>> 10ab4096
 		if (err)
 			return err;
 	}
