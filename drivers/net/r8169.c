/*
 * r8169.c: RealTek 8169/8168/8101 ethernet driver.
 *
 * Copyright (c) 2002 ShuChen <shuchen@realtek.com.tw>
 * Copyright (c) 2003 - 2007 Francois Romieu <romieu@fr.zoreil.com>
 * Copyright (c) a lot of people too. Please respect their work.
 *
 * See MAINTAINERS file for support contact information.
 */

#include <linux/module.h>
#include <linux/moduleparam.h>
#include <linux/pci.h>
#include <linux/netdevice.h>
#include <linux/etherdevice.h>
#include <linux/delay.h>
#include <linux/ethtool.h>
#include <linux/mii.h>
#include <linux/if_vlan.h>
#include <linux/crc32.h>
#include <linux/in.h>
#include <linux/ip.h>
#include <linux/tcp.h>
#include <linux/init.h>
#include <linux/dma-mapping.h>
#include <linux/pm_runtime.h>
<<<<<<< HEAD
=======
#include <linux/firmware.h>
>>>>>>> b79f924c
#include <linux/pci-aspm.h>

#include <asm/system.h>
#include <asm/io.h>
#include <asm/irq.h>

#define RTL8169_VERSION "2.3LK-NAPI"
#define MODULENAME "r8169"
#define PFX MODULENAME ": "

#define FIRMWARE_8168D_1	"rtl_nic/rtl8168d-1.fw"
#define FIRMWARE_8168D_2	"rtl_nic/rtl8168d-2.fw"

#ifdef RTL8169_DEBUG
#define assert(expr) \
	if (!(expr)) {					\
		printk( "Assertion failed! %s,%s,%s,line=%d\n",	\
		#expr,__FILE__,__func__,__LINE__);		\
	}
#define dprintk(fmt, args...) \
	do { printk(KERN_DEBUG PFX fmt, ## args); } while (0)
#else
#define assert(expr) do {} while (0)
#define dprintk(fmt, args...)	do {} while (0)
#endif /* RTL8169_DEBUG */

#define R8169_MSG_DEFAULT \
	(NETIF_MSG_DRV | NETIF_MSG_PROBE | NETIF_MSG_IFUP | NETIF_MSG_IFDOWN)

#define TX_BUFFS_AVAIL(tp) \
	(tp->dirty_tx + NUM_TX_DESC - tp->cur_tx - 1)

/* Maximum number of multicast addresses to filter (vs. Rx-all-multicast).
   The RTL chips use a 64 element hash table based on the Ethernet CRC. */
static const int multicast_filter_limit = 32;

/* MAC address length */
#define MAC_ADDR_LEN	6

#define MAX_READ_REQUEST_SHIFT	12
#define RX_FIFO_THRESH	7	/* 7 means NO threshold, Rx buffer level before first PCI xfer. */
#define RX_DMA_BURST	6	/* Maximum PCI burst, '6' is 1024 */
#define TX_DMA_BURST	6	/* Maximum PCI burst, '6' is 1024 */
#define SafeMtu		0x1c20	/* ... actually life sucks beyond ~7k */
#define InterFrameGap	0x03	/* 3 means InterFrameGap = the shortest one */

#define R8169_REGS_SIZE		256
#define R8169_NAPI_WEIGHT	64
#define NUM_TX_DESC	64	/* Number of Tx descriptor registers */
#define NUM_RX_DESC	256	/* Number of Rx descriptor registers */
#define RX_BUF_SIZE	1536	/* Rx Buffer size */
#define R8169_TX_RING_BYTES	(NUM_TX_DESC * sizeof(struct TxDesc))
#define R8169_RX_RING_BYTES	(NUM_RX_DESC * sizeof(struct RxDesc))

#define RTL8169_TX_TIMEOUT	(6*HZ)
#define RTL8169_PHY_TIMEOUT	(10*HZ)

#define RTL_EEPROM_SIG		cpu_to_le32(0x8129)
#define RTL_EEPROM_SIG_MASK	cpu_to_le32(0xffff)
#define RTL_EEPROM_SIG_ADDR	0x0000

/* write/read MMIO register */
#define RTL_W8(reg, val8)	writeb ((val8), ioaddr + (reg))
#define RTL_W16(reg, val16)	writew ((val16), ioaddr + (reg))
#define RTL_W32(reg, val32)	writel ((val32), ioaddr + (reg))
#define RTL_R8(reg)		readb (ioaddr + (reg))
#define RTL_R16(reg)		readw (ioaddr + (reg))
#define RTL_R32(reg)		readl (ioaddr + (reg))

enum mac_version {
	RTL_GIGA_MAC_NONE   = 0x00,
	RTL_GIGA_MAC_VER_01 = 0x01, // 8169
	RTL_GIGA_MAC_VER_02 = 0x02, // 8169S
	RTL_GIGA_MAC_VER_03 = 0x03, // 8110S
	RTL_GIGA_MAC_VER_04 = 0x04, // 8169SB
	RTL_GIGA_MAC_VER_05 = 0x05, // 8110SCd
	RTL_GIGA_MAC_VER_06 = 0x06, // 8110SCe
	RTL_GIGA_MAC_VER_07 = 0x07, // 8102e
	RTL_GIGA_MAC_VER_08 = 0x08, // 8102e
	RTL_GIGA_MAC_VER_09 = 0x09, // 8102e
	RTL_GIGA_MAC_VER_10 = 0x0a, // 8101e
	RTL_GIGA_MAC_VER_11 = 0x0b, // 8168Bb
	RTL_GIGA_MAC_VER_12 = 0x0c, // 8168Be
	RTL_GIGA_MAC_VER_13 = 0x0d, // 8101Eb
	RTL_GIGA_MAC_VER_14 = 0x0e, // 8101 ?
	RTL_GIGA_MAC_VER_15 = 0x0f, // 8101 ?
	RTL_GIGA_MAC_VER_16 = 0x11, // 8101Ec
	RTL_GIGA_MAC_VER_17 = 0x10, // 8168Bf
	RTL_GIGA_MAC_VER_18 = 0x12, // 8168CP
	RTL_GIGA_MAC_VER_19 = 0x13, // 8168C
	RTL_GIGA_MAC_VER_20 = 0x14, // 8168C
	RTL_GIGA_MAC_VER_21 = 0x15, // 8168C
	RTL_GIGA_MAC_VER_22 = 0x16, // 8168C
	RTL_GIGA_MAC_VER_23 = 0x17, // 8168CP
	RTL_GIGA_MAC_VER_24 = 0x18, // 8168CP
	RTL_GIGA_MAC_VER_25 = 0x19, // 8168D
	RTL_GIGA_MAC_VER_26 = 0x1a, // 8168D
	RTL_GIGA_MAC_VER_27 = 0x1b, // 8168DP
	RTL_GIGA_MAC_VER_28 = 0x1c, // 8168DP
};

#define _R(NAME,MAC,MASK) \
	{ .name = NAME, .mac_version = MAC, .RxConfigMask = MASK }

static const struct {
	const char *name;
	u8 mac_version;
	u32 RxConfigMask;	/* Clears the bits supported by this chip */
} rtl_chip_info[] = {
	_R("RTL8169",		RTL_GIGA_MAC_VER_01, 0xff7e1880), // 8169
	_R("RTL8169s",		RTL_GIGA_MAC_VER_02, 0xff7e1880), // 8169S
	_R("RTL8110s",		RTL_GIGA_MAC_VER_03, 0xff7e1880), // 8110S
	_R("RTL8169sb/8110sb",	RTL_GIGA_MAC_VER_04, 0xff7e1880), // 8169SB
	_R("RTL8169sc/8110sc",	RTL_GIGA_MAC_VER_05, 0xff7e1880), // 8110SCd
	_R("RTL8169sc/8110sc",	RTL_GIGA_MAC_VER_06, 0xff7e1880), // 8110SCe
	_R("RTL8102e",		RTL_GIGA_MAC_VER_07, 0xff7e1880), // PCI-E
	_R("RTL8102e",		RTL_GIGA_MAC_VER_08, 0xff7e1880), // PCI-E
	_R("RTL8102e",		RTL_GIGA_MAC_VER_09, 0xff7e1880), // PCI-E
	_R("RTL8101e",		RTL_GIGA_MAC_VER_10, 0xff7e1880), // PCI-E
	_R("RTL8168b/8111b",	RTL_GIGA_MAC_VER_11, 0xff7e1880), // PCI-E
	_R("RTL8168b/8111b",	RTL_GIGA_MAC_VER_12, 0xff7e1880), // PCI-E
	_R("RTL8101e",		RTL_GIGA_MAC_VER_13, 0xff7e1880), // PCI-E 8139
	_R("RTL8100e",		RTL_GIGA_MAC_VER_14, 0xff7e1880), // PCI-E 8139
	_R("RTL8100e",		RTL_GIGA_MAC_VER_15, 0xff7e1880), // PCI-E 8139
	_R("RTL8168b/8111b",	RTL_GIGA_MAC_VER_17, 0xff7e1880), // PCI-E
	_R("RTL8101e",		RTL_GIGA_MAC_VER_16, 0xff7e1880), // PCI-E
	_R("RTL8168cp/8111cp",	RTL_GIGA_MAC_VER_18, 0xff7e1880), // PCI-E
	_R("RTL8168c/8111c",	RTL_GIGA_MAC_VER_19, 0xff7e1880), // PCI-E
	_R("RTL8168c/8111c",	RTL_GIGA_MAC_VER_20, 0xff7e1880), // PCI-E
	_R("RTL8168c/8111c",	RTL_GIGA_MAC_VER_21, 0xff7e1880), // PCI-E
	_R("RTL8168c/8111c",	RTL_GIGA_MAC_VER_22, 0xff7e1880), // PCI-E
	_R("RTL8168cp/8111cp",	RTL_GIGA_MAC_VER_23, 0xff7e1880), // PCI-E
	_R("RTL8168cp/8111cp",	RTL_GIGA_MAC_VER_24, 0xff7e1880), // PCI-E
	_R("RTL8168d/8111d",	RTL_GIGA_MAC_VER_25, 0xff7e1880), // PCI-E
	_R("RTL8168d/8111d",	RTL_GIGA_MAC_VER_26, 0xff7e1880), // PCI-E
	_R("RTL8168dp/8111dp",	RTL_GIGA_MAC_VER_27, 0xff7e1880), // PCI-E
	_R("RTL8168dp/8111dp",	RTL_GIGA_MAC_VER_28, 0xff7e1880)  // PCI-E
};
#undef _R

enum cfg_version {
	RTL_CFG_0 = 0x00,
	RTL_CFG_1,
	RTL_CFG_2
};

static void rtl_hw_start_8169(struct net_device *);
static void rtl_hw_start_8168(struct net_device *);
static void rtl_hw_start_8101(struct net_device *);

static DEFINE_PCI_DEVICE_TABLE(rtl8169_pci_tbl) = {
	{ PCI_DEVICE(PCI_VENDOR_ID_REALTEK,	0x8129), 0, 0, RTL_CFG_0 },
	{ PCI_DEVICE(PCI_VENDOR_ID_REALTEK,	0x8136), 0, 0, RTL_CFG_2 },
	{ PCI_DEVICE(PCI_VENDOR_ID_REALTEK,	0x8167), 0, 0, RTL_CFG_0 },
	{ PCI_DEVICE(PCI_VENDOR_ID_REALTEK,	0x8168), 0, 0, RTL_CFG_1 },
	{ PCI_DEVICE(PCI_VENDOR_ID_REALTEK,	0x8169), 0, 0, RTL_CFG_0 },
	{ PCI_DEVICE(PCI_VENDOR_ID_DLINK,	0x4300), 0, 0, RTL_CFG_0 },
	{ PCI_DEVICE(PCI_VENDOR_ID_AT,		0xc107), 0, 0, RTL_CFG_0 },
	{ PCI_DEVICE(0x16ec,			0x0116), 0, 0, RTL_CFG_0 },
	{ PCI_VENDOR_ID_LINKSYS,		0x1032,
		PCI_ANY_ID, 0x0024, 0, 0, RTL_CFG_0 },
	{ 0x0001,				0x8168,
		PCI_ANY_ID, 0x2410, 0, 0, RTL_CFG_2 },
	{0,},
};

MODULE_DEVICE_TABLE(pci, rtl8169_pci_tbl);

static int rx_buf_sz = 16383;
static int use_dac;
static struct {
	u32 msg_enable;
} debug = { -1 };

enum rtl_registers {
	MAC0		= 0,	/* Ethernet hardware address. */
	MAC4		= 4,
	MAR0		= 8,	/* Multicast filter. */
	CounterAddrLow		= 0x10,
	CounterAddrHigh		= 0x14,
	TxDescStartAddrLow	= 0x20,
	TxDescStartAddrHigh	= 0x24,
	TxHDescStartAddrLow	= 0x28,
	TxHDescStartAddrHigh	= 0x2c,
	FLASH		= 0x30,
	ERSR		= 0x36,
	ChipCmd		= 0x37,
	TxPoll		= 0x38,
	IntrMask	= 0x3c,
	IntrStatus	= 0x3e,
	TxConfig	= 0x40,
	RxConfig	= 0x44,
	RxMissed	= 0x4c,
	Cfg9346		= 0x50,
	Config0		= 0x51,
	Config1		= 0x52,
	Config2		= 0x53,
	Config3		= 0x54,
	Config4		= 0x55,
	Config5		= 0x56,
	MultiIntr	= 0x5c,
	PHYAR		= 0x60,
	PHYstatus	= 0x6c,
	RxMaxSize	= 0xda,
	CPlusCmd	= 0xe0,
	IntrMitigate	= 0xe2,
	RxDescAddrLow	= 0xe4,
	RxDescAddrHigh	= 0xe8,
	EarlyTxThres	= 0xec,	/* 8169. Unit of 32 bytes. */

#define NoEarlyTx	0x3f	/* Max value : no early transmit. */

	MaxTxPacketSize	= 0xec,	/* 8101/8168. Unit of 128 bytes. */

#define TxPacketMax	(8064 >> 7)

	FuncEvent	= 0xf0,
	FuncEventMask	= 0xf4,
	FuncPresetState	= 0xf8,
	FuncForceEvent	= 0xfc,
};

enum rtl8110_registers {
	TBICSR			= 0x64,
	TBI_ANAR		= 0x68,
	TBI_LPAR		= 0x6a,
};

enum rtl8168_8101_registers {
	CSIDR			= 0x64,
	CSIAR			= 0x68,
#define	CSIAR_FLAG			0x80000000
#define	CSIAR_WRITE_CMD			0x80000000
#define	CSIAR_BYTE_ENABLE		0x0f
#define	CSIAR_BYTE_ENABLE_SHIFT		12
#define	CSIAR_ADDR_MASK			0x0fff
	PMCH			= 0x6f,
	EPHYAR			= 0x80,
#define	EPHYAR_FLAG			0x80000000
#define	EPHYAR_WRITE_CMD		0x80000000
#define	EPHYAR_REG_MASK			0x1f
#define	EPHYAR_REG_SHIFT		16
#define	EPHYAR_DATA_MASK		0xffff
	DBG_REG			= 0xd1,
#define	FIX_NAK_1			(1 << 4)
#define	FIX_NAK_2			(1 << 3)
	EFUSEAR			= 0xdc,
#define	EFUSEAR_FLAG			0x80000000
#define	EFUSEAR_WRITE_CMD		0x80000000
#define	EFUSEAR_READ_CMD		0x00000000
#define	EFUSEAR_REG_MASK		0x03ff
#define	EFUSEAR_REG_SHIFT		8
#define	EFUSEAR_DATA_MASK		0xff
};

enum rtl8168_registers {
	ERIDR			= 0x70,
	ERIAR			= 0x74,
#define ERIAR_FLAG			0x80000000
#define ERIAR_WRITE_CMD			0x80000000
#define ERIAR_READ_CMD			0x00000000
#define ERIAR_ADDR_BYTE_ALIGN		4
#define ERIAR_EXGMAC			0
#define ERIAR_MSIX			1
#define ERIAR_ASF			2
#define ERIAR_TYPE_SHIFT		16
#define ERIAR_BYTEEN			0x0f
#define ERIAR_BYTEEN_SHIFT		12
	EPHY_RXER_NUM		= 0x7c,
	OCPDR			= 0xb0,	/* OCP GPHY access */
#define OCPDR_WRITE_CMD			0x80000000
#define OCPDR_READ_CMD			0x00000000
#define OCPDR_REG_MASK			0x7f
#define OCPDR_GPHY_REG_SHIFT		16
#define OCPDR_DATA_MASK			0xffff
	OCPAR			= 0xb4,
#define OCPAR_FLAG			0x80000000
#define OCPAR_GPHY_WRITE_CMD		0x8000f060
#define OCPAR_GPHY_READ_CMD		0x0000f060
	RDSAR1			= 0xd0	/* 8168c only. Undocumented on 8168dp */
};

enum rtl_register_content {
	/* InterruptStatusBits */
	SYSErr		= 0x8000,
	PCSTimeout	= 0x4000,
	SWInt		= 0x0100,
	TxDescUnavail	= 0x0080,
	RxFIFOOver	= 0x0040,
	LinkChg		= 0x0020,
	RxOverflow	= 0x0010,
	TxErr		= 0x0008,
	TxOK		= 0x0004,
	RxErr		= 0x0002,
	RxOK		= 0x0001,

	/* RxStatusDesc */
	RxFOVF	= (1 << 23),
	RxRWT	= (1 << 22),
	RxRES	= (1 << 21),
	RxRUNT	= (1 << 20),
	RxCRC	= (1 << 19),

	/* ChipCmdBits */
	CmdReset	= 0x10,
	CmdRxEnb	= 0x08,
	CmdTxEnb	= 0x04,
	RxBufEmpty	= 0x01,

	/* TXPoll register p.5 */
	HPQ		= 0x80,		/* Poll cmd on the high prio queue */
	NPQ		= 0x40,		/* Poll cmd on the low prio queue */
	FSWInt		= 0x01,		/* Forced software interrupt */

	/* Cfg9346Bits */
	Cfg9346_Lock	= 0x00,
	Cfg9346_Unlock	= 0xc0,

	/* rx_mode_bits */
	AcceptErr	= 0x20,
	AcceptRunt	= 0x10,
	AcceptBroadcast	= 0x08,
	AcceptMulticast	= 0x04,
	AcceptMyPhys	= 0x02,
	AcceptAllPhys	= 0x01,

	/* RxConfigBits */
	RxCfgFIFOShift	= 13,
	RxCfgDMAShift	=  8,

	/* TxConfigBits */
	TxInterFrameGapShift = 24,
	TxDMAShift = 8,	/* DMA burst value (0-7) is shift this many bits */

	/* Config1 register p.24 */
	LEDS1		= (1 << 7),
	LEDS0		= (1 << 6),
	MSIEnable	= (1 << 5),	/* Enable Message Signaled Interrupt */
	Speed_down	= (1 << 4),
	MEMMAP		= (1 << 3),
	IOMAP		= (1 << 2),
	VPD		= (1 << 1),
	PMEnable	= (1 << 0),	/* Power Management Enable */

	/* Config2 register p. 25 */
	PCI_Clock_66MHz = 0x01,
	PCI_Clock_33MHz = 0x00,

	/* Config3 register p.25 */
	MagicPacket	= (1 << 5),	/* Wake up when receives a Magic Packet */
	LinkUp		= (1 << 4),	/* Wake up when the cable connection is re-established */
	Beacon_en	= (1 << 0),	/* 8168 only. Reserved in the 8168b */

	/* Config5 register p.27 */
	BWF		= (1 << 6),	/* Accept Broadcast wakeup frame */
	MWF		= (1 << 5),	/* Accept Multicast wakeup frame */
	UWF		= (1 << 4),	/* Accept Unicast wakeup frame */
	LanWake		= (1 << 1),	/* LanWake enable/disable */
	PMEStatus	= (1 << 0),	/* PME status can be reset by PCI RST# */

	/* TBICSR p.28 */
	TBIReset	= 0x80000000,
	TBILoopback	= 0x40000000,
	TBINwEnable	= 0x20000000,
	TBINwRestart	= 0x10000000,
	TBILinkOk	= 0x02000000,
	TBINwComplete	= 0x01000000,

	/* CPlusCmd p.31 */
	EnableBist	= (1 << 15),	// 8168 8101
	Mac_dbgo_oe	= (1 << 14),	// 8168 8101
	Normal_mode	= (1 << 13),	// unused
	Force_half_dup	= (1 << 12),	// 8168 8101
	Force_rxflow_en	= (1 << 11),	// 8168 8101
	Force_txflow_en	= (1 << 10),	// 8168 8101
	Cxpl_dbg_sel	= (1 << 9),	// 8168 8101
	ASF		= (1 << 8),	// 8168 8101
	PktCntrDisable	= (1 << 7),	// 8168 8101
	Mac_dbgo_sel	= 0x001c,	// 8168
	RxVlan		= (1 << 6),
	RxChkSum	= (1 << 5),
	PCIDAC		= (1 << 4),
	PCIMulRW	= (1 << 3),
	INTT_0		= 0x0000,	// 8168
	INTT_1		= 0x0001,	// 8168
	INTT_2		= 0x0002,	// 8168
	INTT_3		= 0x0003,	// 8168

	/* rtl8169_PHYstatus */
	TBI_Enable	= 0x80,
	TxFlowCtrl	= 0x40,
	RxFlowCtrl	= 0x20,
	_1000bpsF	= 0x10,
	_100bps		= 0x08,
	_10bps		= 0x04,
	LinkStatus	= 0x02,
	FullDup		= 0x01,

	/* _TBICSRBit */
	TBILinkOK	= 0x02000000,

	/* DumpCounterCommand */
	CounterDump	= 0x8,
};

enum desc_status_bit {
	DescOwn		= (1 << 31), /* Descriptor is owned by NIC */
	RingEnd		= (1 << 30), /* End of descriptor ring */
	FirstFrag	= (1 << 29), /* First segment of a packet */
	LastFrag	= (1 << 28), /* Final segment of a packet */

	/* Tx private */
	LargeSend	= (1 << 27), /* TCP Large Send Offload (TSO) */
	MSSShift	= 16,        /* MSS value position */
	MSSMask		= 0xfff,     /* MSS value + LargeSend bit: 12 bits */
	IPCS		= (1 << 18), /* Calculate IP checksum */
	UDPCS		= (1 << 17), /* Calculate UDP/IP checksum */
	TCPCS		= (1 << 16), /* Calculate TCP/IP checksum */
	TxVlanTag	= (1 << 17), /* Add VLAN tag */

	/* Rx private */
	PID1		= (1 << 18), /* Protocol ID bit 1/2 */
	PID0		= (1 << 17), /* Protocol ID bit 2/2 */

#define RxProtoUDP	(PID1)
#define RxProtoTCP	(PID0)
#define RxProtoIP	(PID1 | PID0)
#define RxProtoMask	RxProtoIP

	IPFail		= (1 << 16), /* IP checksum failed */
	UDPFail		= (1 << 15), /* UDP/IP checksum failed */
	TCPFail		= (1 << 14), /* TCP/IP checksum failed */
	RxVlanTag	= (1 << 16), /* VLAN tag available */
};

#define RsvdMask	0x3fffc000

struct TxDesc {
	__le32 opts1;
	__le32 opts2;
	__le64 addr;
};

struct RxDesc {
	__le32 opts1;
	__le32 opts2;
	__le64 addr;
};

struct ring_info {
	struct sk_buff	*skb;
	u32		len;
	u8		__pad[sizeof(void *) - sizeof(u32)];
};

enum features {
	RTL_FEATURE_WOL		= (1 << 0),
	RTL_FEATURE_MSI		= (1 << 1),
	RTL_FEATURE_GMII	= (1 << 2),
};

struct rtl8169_counters {
	__le64	tx_packets;
	__le64	rx_packets;
	__le64	tx_errors;
	__le32	rx_errors;
	__le16	rx_missed;
	__le16	align_errors;
	__le32	tx_one_collision;
	__le32	tx_multi_collision;
	__le64	rx_unicast;
	__le64	rx_broadcast;
	__le32	rx_multicast;
	__le16	tx_aborted;
	__le16	tx_underun;
};

struct rtl8169_private {
	void __iomem *mmio_addr;	/* memory map physical address */
	struct pci_dev *pci_dev;	/* Index of PCI device */
	struct net_device *dev;
	struct napi_struct napi;
	spinlock_t lock;		/* spin lock flag */
	u32 msg_enable;
	int chipset;
	int mac_version;
	u32 cur_rx; /* Index into the Rx descriptor buffer of next Rx pkt. */
	u32 cur_tx; /* Index into the Tx descriptor buffer of next Rx pkt. */
	u32 dirty_rx;
	u32 dirty_tx;
	struct TxDesc *TxDescArray;	/* 256-aligned Tx descriptor ring */
	struct RxDesc *RxDescArray;	/* 256-aligned Rx descriptor ring */
	dma_addr_t TxPhyAddr;
	dma_addr_t RxPhyAddr;
	void *Rx_databuff[NUM_RX_DESC];	/* Rx data buffers */
	struct ring_info tx_skb[NUM_TX_DESC];	/* Tx data buffers */
	struct timer_list timer;
	u16 cp_cmd;
	u16 intr_event;
	u16 napi_event;
	u16 intr_mask;
	int phy_1000_ctrl_reg;
#ifdef CONFIG_R8169_VLAN
	struct vlan_group *vlgrp;
#endif

	struct mdio_ops {
		void (*write)(void __iomem *, int, int);
		int (*read)(void __iomem *, int);
	} mdio_ops;

	struct pll_power_ops {
		void (*down)(struct rtl8169_private *);
		void (*up)(struct rtl8169_private *);
	} pll_power_ops;

	int (*set_speed)(struct net_device *, u8 autoneg, u16 speed, u8 duplex);
	int (*get_settings)(struct net_device *, struct ethtool_cmd *);
	void (*phy_reset_enable)(struct rtl8169_private *tp);
	void (*hw_start)(struct net_device *);
	unsigned int (*phy_reset_pending)(struct rtl8169_private *tp);
	unsigned int (*link_ok)(void __iomem *);
	int (*do_ioctl)(struct rtl8169_private *tp, struct mii_ioctl_data *data, int cmd);
	int pcie_cap;
	struct delayed_work task;
	unsigned features;

	struct mii_if_info mii;
	struct rtl8169_counters counters;
	u32 saved_wolopts;

	const struct firmware *fw;
};

MODULE_AUTHOR("Realtek and the Linux r8169 crew <netdev@vger.kernel.org>");
MODULE_DESCRIPTION("RealTek RTL-8169 Gigabit Ethernet driver");
module_param(use_dac, int, 0);
MODULE_PARM_DESC(use_dac, "Enable PCI DAC. Unsafe on 32 bit PCI slot.");
module_param_named(debug, debug.msg_enable, int, 0);
MODULE_PARM_DESC(debug, "Debug verbosity level (0=none, ..., 16=all)");
MODULE_LICENSE("GPL");
MODULE_VERSION(RTL8169_VERSION);
MODULE_FIRMWARE(FIRMWARE_8168D_1);
MODULE_FIRMWARE(FIRMWARE_8168D_2);

static int rtl8169_open(struct net_device *dev);
static netdev_tx_t rtl8169_start_xmit(struct sk_buff *skb,
				      struct net_device *dev);
static irqreturn_t rtl8169_interrupt(int irq, void *dev_instance);
static int rtl8169_init_ring(struct net_device *dev);
static void rtl_hw_start(struct net_device *dev);
static int rtl8169_close(struct net_device *dev);
static void rtl_set_rx_mode(struct net_device *dev);
static void rtl8169_tx_timeout(struct net_device *dev);
static struct net_device_stats *rtl8169_get_stats(struct net_device *dev);
static int rtl8169_rx_interrupt(struct net_device *, struct rtl8169_private *,
				void __iomem *, u32 budget);
static int rtl8169_change_mtu(struct net_device *dev, int new_mtu);
static void rtl8169_down(struct net_device *dev);
static void rtl8169_rx_clear(struct rtl8169_private *tp);
static int rtl8169_poll(struct napi_struct *napi, int budget);

static const unsigned int rtl8169_rx_config =
	(RX_FIFO_THRESH << RxCfgFIFOShift) | (RX_DMA_BURST << RxCfgDMAShift);

static u32 ocp_read(struct rtl8169_private *tp, u8 mask, u16 reg)
{
	void __iomem *ioaddr = tp->mmio_addr;
	int i;

	RTL_W32(OCPAR, ((u32)mask & 0x0f) << 12 | (reg & 0x0fff));
	for (i = 0; i < 20; i++) {
		udelay(100);
		if (RTL_R32(OCPAR) & OCPAR_FLAG)
			break;
	}
	return RTL_R32(OCPDR);
}

static void ocp_write(struct rtl8169_private *tp, u8 mask, u16 reg, u32 data)
{
	void __iomem *ioaddr = tp->mmio_addr;
	int i;

	RTL_W32(OCPDR, data);
	RTL_W32(OCPAR, OCPAR_FLAG | ((u32)mask & 0x0f) << 12 | (reg & 0x0fff));
	for (i = 0; i < 20; i++) {
		udelay(100);
		if ((RTL_R32(OCPAR) & OCPAR_FLAG) == 0)
			break;
	}
}

static void rtl8168_oob_notify(struct rtl8169_private *tp, u8 cmd)
{
	void __iomem *ioaddr = tp->mmio_addr;
	int i;

	RTL_W8(ERIDR, cmd);
	RTL_W32(ERIAR, 0x800010e8);
	msleep(2);
	for (i = 0; i < 5; i++) {
		udelay(100);
		if (!(RTL_R32(ERIDR) & ERIAR_FLAG))
			break;
	}

	ocp_write(tp, 0x1, 0x30, 0x00000001);
}

#define OOB_CMD_RESET		0x00
#define OOB_CMD_DRIVER_START	0x05
#define OOB_CMD_DRIVER_STOP	0x06

static void rtl8168_driver_start(struct rtl8169_private *tp)
{
	int i;

	rtl8168_oob_notify(tp, OOB_CMD_DRIVER_START);

	for (i = 0; i < 10; i++) {
		msleep(10);
		if (ocp_read(tp, 0x0f, 0x0010) & 0x00000800)
			break;
	}
}

static void rtl8168_driver_stop(struct rtl8169_private *tp)
{
	int i;

	rtl8168_oob_notify(tp, OOB_CMD_DRIVER_STOP);

	for (i = 0; i < 10; i++) {
		msleep(10);
		if ((ocp_read(tp, 0x0f, 0x0010) & 0x00000800) == 0)
			break;
	}
}


static void r8169_mdio_write(void __iomem *ioaddr, int reg_addr, int value)
{
	int i;

	RTL_W32(PHYAR, 0x80000000 | (reg_addr & 0x1f) << 16 | (value & 0xffff));

	for (i = 20; i > 0; i--) {
		/*
		 * Check if the RTL8169 has completed writing to the specified
		 * MII register.
		 */
		if (!(RTL_R32(PHYAR) & 0x80000000))
			break;
		udelay(25);
	}
	/*
	 * According to hardware specs a 20us delay is required after write
	 * complete indication, but before sending next command.
	 */
	udelay(20);
}

static int r8169_mdio_read(void __iomem *ioaddr, int reg_addr)
{
	int i, value = -1;

	RTL_W32(PHYAR, 0x0 | (reg_addr & 0x1f) << 16);

	for (i = 20; i > 0; i--) {
		/*
		 * Check if the RTL8169 has completed retrieving data from
		 * the specified MII register.
		 */
		if (RTL_R32(PHYAR) & 0x80000000) {
			value = RTL_R32(PHYAR) & 0xffff;
			break;
		}
		udelay(25);
	}
	/*
	 * According to hardware specs a 20us delay is required after read
	 * complete indication, but before sending next command.
	 */
	udelay(20);

	return value;
}

static void r8168dp_1_mdio_access(void __iomem *ioaddr, int reg_addr, u32 data)
{
	int i;

	RTL_W32(OCPDR, data |
		((reg_addr & OCPDR_REG_MASK) << OCPDR_GPHY_REG_SHIFT));
	RTL_W32(OCPAR, OCPAR_GPHY_WRITE_CMD);
	RTL_W32(EPHY_RXER_NUM, 0);

	for (i = 0; i < 100; i++) {
		mdelay(1);
		if (!(RTL_R32(OCPAR) & OCPAR_FLAG))
			break;
	}
}

static void r8168dp_1_mdio_write(void __iomem *ioaddr, int reg_addr, int value)
{
	r8168dp_1_mdio_access(ioaddr, reg_addr, OCPDR_WRITE_CMD |
		(value & OCPDR_DATA_MASK));
}

static int r8168dp_1_mdio_read(void __iomem *ioaddr, int reg_addr)
{
	int i;

	r8168dp_1_mdio_access(ioaddr, reg_addr, OCPDR_READ_CMD);

	mdelay(1);
	RTL_W32(OCPAR, OCPAR_GPHY_READ_CMD);
	RTL_W32(EPHY_RXER_NUM, 0);

	for (i = 0; i < 100; i++) {
		mdelay(1);
		if (RTL_R32(OCPAR) & OCPAR_FLAG)
			break;
	}

	return RTL_R32(OCPDR) & OCPDR_DATA_MASK;
}

#define R8168DP_1_MDIO_ACCESS_BIT	0x00020000

static void r8168dp_2_mdio_start(void __iomem *ioaddr)
{
	RTL_W32(0xd0, RTL_R32(0xd0) & ~R8168DP_1_MDIO_ACCESS_BIT);
}

static void r8168dp_2_mdio_stop(void __iomem *ioaddr)
{
	RTL_W32(0xd0, RTL_R32(0xd0) | R8168DP_1_MDIO_ACCESS_BIT);
}

static void r8168dp_2_mdio_write(void __iomem *ioaddr, int reg_addr, int value)
{
	r8168dp_2_mdio_start(ioaddr);

	r8169_mdio_write(ioaddr, reg_addr, value);

	r8168dp_2_mdio_stop(ioaddr);
}

static int r8168dp_2_mdio_read(void __iomem *ioaddr, int reg_addr)
{
	int value;

	r8168dp_2_mdio_start(ioaddr);

	value = r8169_mdio_read(ioaddr, reg_addr);

	r8168dp_2_mdio_stop(ioaddr);

	return value;
}

static void rtl_writephy(struct rtl8169_private *tp, int location, u32 val)
{
	tp->mdio_ops.write(tp->mmio_addr, location, val);
}

static int rtl_readphy(struct rtl8169_private *tp, int location)
{
	return tp->mdio_ops.read(tp->mmio_addr, location);
}

static void rtl_patchphy(struct rtl8169_private *tp, int reg_addr, int value)
{
	rtl_writephy(tp, reg_addr, rtl_readphy(tp, reg_addr) | value);
}

static void rtl_w1w0_phy(struct rtl8169_private *tp, int reg_addr, int p, int m)
{
	int val;

	val = rtl_readphy(tp, reg_addr);
	rtl_writephy(tp, reg_addr, (val | p) & ~m);
}

static void rtl_mdio_write(struct net_device *dev, int phy_id, int location,
			   int val)
{
	struct rtl8169_private *tp = netdev_priv(dev);

	rtl_writephy(tp, location, val);
}

static int rtl_mdio_read(struct net_device *dev, int phy_id, int location)
{
	struct rtl8169_private *tp = netdev_priv(dev);

	return rtl_readphy(tp, location);
}

static void rtl_ephy_write(void __iomem *ioaddr, int reg_addr, int value)
{
	unsigned int i;

	RTL_W32(EPHYAR, EPHYAR_WRITE_CMD | (value & EPHYAR_DATA_MASK) |
		(reg_addr & EPHYAR_REG_MASK) << EPHYAR_REG_SHIFT);

	for (i = 0; i < 100; i++) {
		if (!(RTL_R32(EPHYAR) & EPHYAR_FLAG))
			break;
		udelay(10);
	}
}

static u16 rtl_ephy_read(void __iomem *ioaddr, int reg_addr)
{
	u16 value = 0xffff;
	unsigned int i;

	RTL_W32(EPHYAR, (reg_addr & EPHYAR_REG_MASK) << EPHYAR_REG_SHIFT);

	for (i = 0; i < 100; i++) {
		if (RTL_R32(EPHYAR) & EPHYAR_FLAG) {
			value = RTL_R32(EPHYAR) & EPHYAR_DATA_MASK;
			break;
		}
		udelay(10);
	}

	return value;
}

static void rtl_csi_write(void __iomem *ioaddr, int addr, int value)
{
	unsigned int i;

	RTL_W32(CSIDR, value);
	RTL_W32(CSIAR, CSIAR_WRITE_CMD | (addr & CSIAR_ADDR_MASK) |
		CSIAR_BYTE_ENABLE << CSIAR_BYTE_ENABLE_SHIFT);

	for (i = 0; i < 100; i++) {
		if (!(RTL_R32(CSIAR) & CSIAR_FLAG))
			break;
		udelay(10);
	}
}

static u32 rtl_csi_read(void __iomem *ioaddr, int addr)
{
	u32 value = ~0x00;
	unsigned int i;

	RTL_W32(CSIAR, (addr & CSIAR_ADDR_MASK) |
		CSIAR_BYTE_ENABLE << CSIAR_BYTE_ENABLE_SHIFT);

	for (i = 0; i < 100; i++) {
		if (RTL_R32(CSIAR) & CSIAR_FLAG) {
			value = RTL_R32(CSIDR);
			break;
		}
		udelay(10);
	}

	return value;
}

static u8 rtl8168d_efuse_read(void __iomem *ioaddr, int reg_addr)
{
	u8 value = 0xff;
	unsigned int i;

	RTL_W32(EFUSEAR, (reg_addr & EFUSEAR_REG_MASK) << EFUSEAR_REG_SHIFT);

	for (i = 0; i < 300; i++) {
		if (RTL_R32(EFUSEAR) & EFUSEAR_FLAG) {
			value = RTL_R32(EFUSEAR) & EFUSEAR_DATA_MASK;
			break;
		}
		udelay(100);
	}

	return value;
}

static void rtl8169_irq_mask_and_ack(void __iomem *ioaddr)
{
	RTL_W16(IntrMask, 0x0000);

	RTL_W16(IntrStatus, 0xffff);
}

static void rtl8169_asic_down(void __iomem *ioaddr)
{
	RTL_W8(ChipCmd, 0x00);
	rtl8169_irq_mask_and_ack(ioaddr);
	RTL_R16(CPlusCmd);
}

static unsigned int rtl8169_tbi_reset_pending(struct rtl8169_private *tp)
{
	void __iomem *ioaddr = tp->mmio_addr;

	return RTL_R32(TBICSR) & TBIReset;
}

static unsigned int rtl8169_xmii_reset_pending(struct rtl8169_private *tp)
{
	return rtl_readphy(tp, MII_BMCR) & BMCR_RESET;
}

static unsigned int rtl8169_tbi_link_ok(void __iomem *ioaddr)
{
	return RTL_R32(TBICSR) & TBILinkOk;
}

static unsigned int rtl8169_xmii_link_ok(void __iomem *ioaddr)
{
	return RTL_R8(PHYstatus) & LinkStatus;
}

static void rtl8169_tbi_reset_enable(struct rtl8169_private *tp)
{
	void __iomem *ioaddr = tp->mmio_addr;

	RTL_W32(TBICSR, RTL_R32(TBICSR) | TBIReset);
}

static void rtl8169_xmii_reset_enable(struct rtl8169_private *tp)
{
	unsigned int val;

	val = rtl_readphy(tp, MII_BMCR) | BMCR_RESET;
	rtl_writephy(tp, MII_BMCR, val & 0xffff);
}

static void __rtl8169_check_link_status(struct net_device *dev,
				      struct rtl8169_private *tp,
				      void __iomem *ioaddr,
				      bool pm)
{
	unsigned long flags;

	spin_lock_irqsave(&tp->lock, flags);
	if (tp->link_ok(ioaddr)) {
		/* This is to cancel a scheduled suspend if there's one. */
		if (pm)
			pm_request_resume(&tp->pci_dev->dev);
		netif_carrier_on(dev);
		if (net_ratelimit())
			netif_info(tp, ifup, dev, "link up\n");
	} else {
		netif_carrier_off(dev);
		netif_info(tp, ifdown, dev, "link down\n");
		if (pm)
			pm_schedule_suspend(&tp->pci_dev->dev, 100);
	}
	spin_unlock_irqrestore(&tp->lock, flags);
}

static void rtl8169_check_link_status(struct net_device *dev,
				      struct rtl8169_private *tp,
				      void __iomem *ioaddr)
{
	__rtl8169_check_link_status(dev, tp, ioaddr, false);
}

#define WAKE_ANY (WAKE_PHY | WAKE_MAGIC | WAKE_UCAST | WAKE_BCAST | WAKE_MCAST)

static u32 __rtl8169_get_wol(struct rtl8169_private *tp)
{
	void __iomem *ioaddr = tp->mmio_addr;
	u8 options;
	u32 wolopts = 0;

	options = RTL_R8(Config1);
	if (!(options & PMEnable))
		return 0;

	options = RTL_R8(Config3);
	if (options & LinkUp)
		wolopts |= WAKE_PHY;
	if (options & MagicPacket)
		wolopts |= WAKE_MAGIC;

	options = RTL_R8(Config5);
	if (options & UWF)
		wolopts |= WAKE_UCAST;
	if (options & BWF)
		wolopts |= WAKE_BCAST;
	if (options & MWF)
		wolopts |= WAKE_MCAST;

	return wolopts;
}

static void rtl8169_get_wol(struct net_device *dev, struct ethtool_wolinfo *wol)
{
	struct rtl8169_private *tp = netdev_priv(dev);

	spin_lock_irq(&tp->lock);

	wol->supported = WAKE_ANY;
	wol->wolopts = __rtl8169_get_wol(tp);

	spin_unlock_irq(&tp->lock);
}

static void __rtl8169_set_wol(struct rtl8169_private *tp, u32 wolopts)
{
	void __iomem *ioaddr = tp->mmio_addr;
	unsigned int i;
	static const struct {
		u32 opt;
		u16 reg;
		u8  mask;
	} cfg[] = {
		{ WAKE_ANY,   Config1, PMEnable },
		{ WAKE_PHY,   Config3, LinkUp },
		{ WAKE_MAGIC, Config3, MagicPacket },
		{ WAKE_UCAST, Config5, UWF },
		{ WAKE_BCAST, Config5, BWF },
		{ WAKE_MCAST, Config5, MWF },
		{ WAKE_ANY,   Config5, LanWake }
	};

	RTL_W8(Cfg9346, Cfg9346_Unlock);

	for (i = 0; i < ARRAY_SIZE(cfg); i++) {
		u8 options = RTL_R8(cfg[i].reg) & ~cfg[i].mask;
		if (wolopts & cfg[i].opt)
			options |= cfg[i].mask;
		RTL_W8(cfg[i].reg, options);
	}

	RTL_W8(Cfg9346, Cfg9346_Lock);
}

static int rtl8169_set_wol(struct net_device *dev, struct ethtool_wolinfo *wol)
{
	struct rtl8169_private *tp = netdev_priv(dev);

	spin_lock_irq(&tp->lock);

	if (wol->wolopts)
		tp->features |= RTL_FEATURE_WOL;
	else
		tp->features &= ~RTL_FEATURE_WOL;
	__rtl8169_set_wol(tp, wol->wolopts);
	spin_unlock_irq(&tp->lock);

	device_set_wakeup_enable(&tp->pci_dev->dev, wol->wolopts);

	return 0;
}

static void rtl8169_get_drvinfo(struct net_device *dev,
				struct ethtool_drvinfo *info)
{
	struct rtl8169_private *tp = netdev_priv(dev);

	strcpy(info->driver, MODULENAME);
	strcpy(info->version, RTL8169_VERSION);
	strcpy(info->bus_info, pci_name(tp->pci_dev));
}

static int rtl8169_get_regs_len(struct net_device *dev)
{
	return R8169_REGS_SIZE;
}

static int rtl8169_set_speed_tbi(struct net_device *dev,
				 u8 autoneg, u16 speed, u8 duplex)
{
	struct rtl8169_private *tp = netdev_priv(dev);
	void __iomem *ioaddr = tp->mmio_addr;
	int ret = 0;
	u32 reg;

	reg = RTL_R32(TBICSR);
	if ((autoneg == AUTONEG_DISABLE) && (speed == SPEED_1000) &&
	    (duplex == DUPLEX_FULL)) {
		RTL_W32(TBICSR, reg & ~(TBINwEnable | TBINwRestart));
	} else if (autoneg == AUTONEG_ENABLE)
		RTL_W32(TBICSR, reg | TBINwEnable | TBINwRestart);
	else {
		netif_warn(tp, link, dev,
			   "incorrect speed setting refused in TBI mode\n");
		ret = -EOPNOTSUPP;
	}

	return ret;
}

static int rtl8169_set_speed_xmii(struct net_device *dev,
				  u8 autoneg, u16 speed, u8 duplex)
{
	struct rtl8169_private *tp = netdev_priv(dev);
	int giga_ctrl, bmcr;

	if (autoneg == AUTONEG_ENABLE) {
		int auto_nego;

		auto_nego = rtl_readphy(tp, MII_ADVERTISE);
		auto_nego |= (ADVERTISE_10HALF | ADVERTISE_10FULL |
			      ADVERTISE_100HALF | ADVERTISE_100FULL);
		auto_nego |= ADVERTISE_PAUSE_CAP | ADVERTISE_PAUSE_ASYM;

		giga_ctrl = rtl_readphy(tp, MII_CTRL1000);
		giga_ctrl &= ~(ADVERTISE_1000FULL | ADVERTISE_1000HALF);

		/* The 8100e/8101e/8102e do Fast Ethernet only. */
		if ((tp->mac_version != RTL_GIGA_MAC_VER_07) &&
		    (tp->mac_version != RTL_GIGA_MAC_VER_08) &&
		    (tp->mac_version != RTL_GIGA_MAC_VER_09) &&
		    (tp->mac_version != RTL_GIGA_MAC_VER_10) &&
		    (tp->mac_version != RTL_GIGA_MAC_VER_13) &&
		    (tp->mac_version != RTL_GIGA_MAC_VER_14) &&
		    (tp->mac_version != RTL_GIGA_MAC_VER_15) &&
		    (tp->mac_version != RTL_GIGA_MAC_VER_16)) {
			giga_ctrl |= ADVERTISE_1000FULL | ADVERTISE_1000HALF;
		} else {
			netif_info(tp, link, dev,
				   "PHY does not support 1000Mbps\n");
		}

		bmcr = BMCR_ANENABLE | BMCR_ANRESTART;

		if ((tp->mac_version == RTL_GIGA_MAC_VER_11) ||
		    (tp->mac_version == RTL_GIGA_MAC_VER_12) ||
		    (tp->mac_version >= RTL_GIGA_MAC_VER_17)) {
			/*
			 * Wake up the PHY.
			 * Vendor specific (0x1f) and reserved (0x0e) MII
			 * registers.
			 */
			rtl_writephy(tp, 0x1f, 0x0000);
			rtl_writephy(tp, 0x0e, 0x0000);
		}

		rtl_writephy(tp, MII_ADVERTISE, auto_nego);
		rtl_writephy(tp, MII_CTRL1000, giga_ctrl);
	} else {
		giga_ctrl = 0;

		if (speed == SPEED_10)
			bmcr = 0;
		else if (speed == SPEED_100)
			bmcr = BMCR_SPEED100;
		else
			return -EINVAL;

		if (duplex == DUPLEX_FULL)
			bmcr |= BMCR_FULLDPLX;

		rtl_writephy(tp, 0x1f, 0x0000);
	}

	tp->phy_1000_ctrl_reg = giga_ctrl;

	rtl_writephy(tp, MII_BMCR, bmcr);

	if ((tp->mac_version == RTL_GIGA_MAC_VER_02) ||
	    (tp->mac_version == RTL_GIGA_MAC_VER_03)) {
		if ((speed == SPEED_100) && (autoneg != AUTONEG_ENABLE)) {
			rtl_writephy(tp, 0x17, 0x2138);
			rtl_writephy(tp, 0x0e, 0x0260);
		} else {
			rtl_writephy(tp, 0x17, 0x2108);
			rtl_writephy(tp, 0x0e, 0x0000);
		}
	}

	return 0;
}

static int rtl8169_set_speed(struct net_device *dev,
			     u8 autoneg, u16 speed, u8 duplex)
{
	struct rtl8169_private *tp = netdev_priv(dev);
	int ret;

	ret = tp->set_speed(dev, autoneg, speed, duplex);

	if (netif_running(dev) && (tp->phy_1000_ctrl_reg & ADVERTISE_1000FULL))
		mod_timer(&tp->timer, jiffies + RTL8169_PHY_TIMEOUT);

	return ret;
}

static int rtl8169_set_settings(struct net_device *dev, struct ethtool_cmd *cmd)
{
	struct rtl8169_private *tp = netdev_priv(dev);
	unsigned long flags;
	int ret;

	spin_lock_irqsave(&tp->lock, flags);
	ret = rtl8169_set_speed(dev, cmd->autoneg, cmd->speed, cmd->duplex);
	spin_unlock_irqrestore(&tp->lock, flags);

	return ret;
}

static u32 rtl8169_get_rx_csum(struct net_device *dev)
{
	struct rtl8169_private *tp = netdev_priv(dev);

	return tp->cp_cmd & RxChkSum;
}

static int rtl8169_set_rx_csum(struct net_device *dev, u32 data)
{
	struct rtl8169_private *tp = netdev_priv(dev);
	void __iomem *ioaddr = tp->mmio_addr;
	unsigned long flags;

	spin_lock_irqsave(&tp->lock, flags);

	if (data)
		tp->cp_cmd |= RxChkSum;
	else
		tp->cp_cmd &= ~RxChkSum;

	RTL_W16(CPlusCmd, tp->cp_cmd);
	RTL_R16(CPlusCmd);

	spin_unlock_irqrestore(&tp->lock, flags);

	return 0;
}

#ifdef CONFIG_R8169_VLAN

static inline u32 rtl8169_tx_vlan_tag(struct rtl8169_private *tp,
				      struct sk_buff *skb)
{
	return (vlan_tx_tag_present(skb)) ?
		TxVlanTag | swab16(vlan_tx_tag_get(skb)) : 0x00;
}

static void rtl8169_vlan_rx_register(struct net_device *dev,
				     struct vlan_group *grp)
{
	struct rtl8169_private *tp = netdev_priv(dev);
	void __iomem *ioaddr = tp->mmio_addr;
	unsigned long flags;

	spin_lock_irqsave(&tp->lock, flags);
	tp->vlgrp = grp;
	/*
	 * Do not disable RxVlan on 8110SCd.
	 */
	if (tp->vlgrp || (tp->mac_version == RTL_GIGA_MAC_VER_05))
		tp->cp_cmd |= RxVlan;
	else
		tp->cp_cmd &= ~RxVlan;
	RTL_W16(CPlusCmd, tp->cp_cmd);
	RTL_R16(CPlusCmd);
	spin_unlock_irqrestore(&tp->lock, flags);
}

static int rtl8169_rx_vlan_skb(struct rtl8169_private *tp, struct RxDesc *desc,
			       struct sk_buff *skb, int polling)
{
	u32 opts2 = le32_to_cpu(desc->opts2);
	struct vlan_group *vlgrp = tp->vlgrp;
	int ret;

	if (vlgrp && (opts2 & RxVlanTag)) {
		u16 vtag = swab16(opts2 & 0xffff);

		if (likely(polling))
			vlan_gro_receive(&tp->napi, vlgrp, vtag, skb);
		else
			__vlan_hwaccel_rx(skb, vlgrp, vtag, polling);
		ret = 0;
	} else
		ret = -1;
	desc->opts2 = 0;
	return ret;
}

#else /* !CONFIG_R8169_VLAN */

static inline u32 rtl8169_tx_vlan_tag(struct rtl8169_private *tp,
				      struct sk_buff *skb)
{
	return 0;
}

static int rtl8169_rx_vlan_skb(struct rtl8169_private *tp, struct RxDesc *desc,
			       struct sk_buff *skb, int polling)
{
	return -1;
}

#endif

static int rtl8169_gset_tbi(struct net_device *dev, struct ethtool_cmd *cmd)
{
	struct rtl8169_private *tp = netdev_priv(dev);
	void __iomem *ioaddr = tp->mmio_addr;
	u32 status;

	cmd->supported =
		SUPPORTED_1000baseT_Full | SUPPORTED_Autoneg | SUPPORTED_FIBRE;
	cmd->port = PORT_FIBRE;
	cmd->transceiver = XCVR_INTERNAL;

	status = RTL_R32(TBICSR);
	cmd->advertising = (status & TBINwEnable) ?  ADVERTISED_Autoneg : 0;
	cmd->autoneg = !!(status & TBINwEnable);

	cmd->speed = SPEED_1000;
	cmd->duplex = DUPLEX_FULL; /* Always set */

	return 0;
}

static int rtl8169_gset_xmii(struct net_device *dev, struct ethtool_cmd *cmd)
{
	struct rtl8169_private *tp = netdev_priv(dev);

	return mii_ethtool_gset(&tp->mii, cmd);
}

static int rtl8169_get_settings(struct net_device *dev, struct ethtool_cmd *cmd)
{
	struct rtl8169_private *tp = netdev_priv(dev);
	unsigned long flags;
	int rc;

	spin_lock_irqsave(&tp->lock, flags);

	rc = tp->get_settings(dev, cmd);

	spin_unlock_irqrestore(&tp->lock, flags);
	return rc;
}

static void rtl8169_get_regs(struct net_device *dev, struct ethtool_regs *regs,
			     void *p)
{
	struct rtl8169_private *tp = netdev_priv(dev);
	unsigned long flags;

	if (regs->len > R8169_REGS_SIZE)
		regs->len = R8169_REGS_SIZE;

	spin_lock_irqsave(&tp->lock, flags);
	memcpy_fromio(p, tp->mmio_addr, regs->len);
	spin_unlock_irqrestore(&tp->lock, flags);
}

static u32 rtl8169_get_msglevel(struct net_device *dev)
{
	struct rtl8169_private *tp = netdev_priv(dev);

	return tp->msg_enable;
}

static void rtl8169_set_msglevel(struct net_device *dev, u32 value)
{
	struct rtl8169_private *tp = netdev_priv(dev);

	tp->msg_enable = value;
}

static const char rtl8169_gstrings[][ETH_GSTRING_LEN] = {
	"tx_packets",
	"rx_packets",
	"tx_errors",
	"rx_errors",
	"rx_missed",
	"align_errors",
	"tx_single_collisions",
	"tx_multi_collisions",
	"unicast",
	"broadcast",
	"multicast",
	"tx_aborted",
	"tx_underrun",
};

static int rtl8169_get_sset_count(struct net_device *dev, int sset)
{
	switch (sset) {
	case ETH_SS_STATS:
		return ARRAY_SIZE(rtl8169_gstrings);
	default:
		return -EOPNOTSUPP;
	}
}

static void rtl8169_update_counters(struct net_device *dev)
{
	struct rtl8169_private *tp = netdev_priv(dev);
	void __iomem *ioaddr = tp->mmio_addr;
	struct rtl8169_counters *counters;
	dma_addr_t paddr;
	u32 cmd;
	int wait = 1000;
	struct device *d = &tp->pci_dev->dev;

	/*
	 * Some chips are unable to dump tally counters when the receiver
	 * is disabled.
	 */
	if ((RTL_R8(ChipCmd) & CmdRxEnb) == 0)
		return;

	counters = dma_alloc_coherent(d, sizeof(*counters), &paddr, GFP_KERNEL);
	if (!counters)
		return;

	RTL_W32(CounterAddrHigh, (u64)paddr >> 32);
	cmd = (u64)paddr & DMA_BIT_MASK(32);
	RTL_W32(CounterAddrLow, cmd);
	RTL_W32(CounterAddrLow, cmd | CounterDump);

	while (wait--) {
		if ((RTL_R32(CounterAddrLow) & CounterDump) == 0) {
			/* copy updated counters */
			memcpy(&tp->counters, counters, sizeof(*counters));
			break;
		}
		udelay(10);
	}

	RTL_W32(CounterAddrLow, 0);
	RTL_W32(CounterAddrHigh, 0);

	dma_free_coherent(d, sizeof(*counters), counters, paddr);
}

static void rtl8169_get_ethtool_stats(struct net_device *dev,
				      struct ethtool_stats *stats, u64 *data)
{
	struct rtl8169_private *tp = netdev_priv(dev);

	ASSERT_RTNL();

	rtl8169_update_counters(dev);

	data[0] = le64_to_cpu(tp->counters.tx_packets);
	data[1] = le64_to_cpu(tp->counters.rx_packets);
	data[2] = le64_to_cpu(tp->counters.tx_errors);
	data[3] = le32_to_cpu(tp->counters.rx_errors);
	data[4] = le16_to_cpu(tp->counters.rx_missed);
	data[5] = le16_to_cpu(tp->counters.align_errors);
	data[6] = le32_to_cpu(tp->counters.tx_one_collision);
	data[7] = le32_to_cpu(tp->counters.tx_multi_collision);
	data[8] = le64_to_cpu(tp->counters.rx_unicast);
	data[9] = le64_to_cpu(tp->counters.rx_broadcast);
	data[10] = le32_to_cpu(tp->counters.rx_multicast);
	data[11] = le16_to_cpu(tp->counters.tx_aborted);
	data[12] = le16_to_cpu(tp->counters.tx_underun);
}

static void rtl8169_get_strings(struct net_device *dev, u32 stringset, u8 *data)
{
	switch(stringset) {
	case ETH_SS_STATS:
		memcpy(data, *rtl8169_gstrings, sizeof(rtl8169_gstrings));
		break;
	}
}

static const struct ethtool_ops rtl8169_ethtool_ops = {
	.get_drvinfo		= rtl8169_get_drvinfo,
	.get_regs_len		= rtl8169_get_regs_len,
	.get_link		= ethtool_op_get_link,
	.get_settings		= rtl8169_get_settings,
	.set_settings		= rtl8169_set_settings,
	.get_msglevel		= rtl8169_get_msglevel,
	.set_msglevel		= rtl8169_set_msglevel,
	.get_rx_csum		= rtl8169_get_rx_csum,
	.set_rx_csum		= rtl8169_set_rx_csum,
	.set_tx_csum		= ethtool_op_set_tx_csum,
	.set_sg			= ethtool_op_set_sg,
	.set_tso		= ethtool_op_set_tso,
	.get_regs		= rtl8169_get_regs,
	.get_wol		= rtl8169_get_wol,
	.set_wol		= rtl8169_set_wol,
	.get_strings		= rtl8169_get_strings,
	.get_sset_count		= rtl8169_get_sset_count,
	.get_ethtool_stats	= rtl8169_get_ethtool_stats,
};

static void rtl8169_get_mac_version(struct rtl8169_private *tp,
				    void __iomem *ioaddr)
{
	/*
	 * The driver currently handles the 8168Bf and the 8168Be identically
	 * but they can be identified more specifically through the test below
	 * if needed:
	 *
	 * (RTL_R32(TxConfig) & 0x700000) == 0x500000 ? 8168Bf : 8168Be
	 *
	 * Same thing for the 8101Eb and the 8101Ec:
	 *
	 * (RTL_R32(TxConfig) & 0x700000) == 0x200000 ? 8101Eb : 8101Ec
	 */
	static const struct {
		u32 mask;
		u32 val;
		int mac_version;
	} mac_info[] = {
		/* 8168D family. */
		{ 0x7cf00000, 0x28300000,	RTL_GIGA_MAC_VER_26 },
		{ 0x7cf00000, 0x28100000,	RTL_GIGA_MAC_VER_25 },
		{ 0x7c800000, 0x28000000,	RTL_GIGA_MAC_VER_26 },

		/* 8168DP family. */
		{ 0x7cf00000, 0x28800000,	RTL_GIGA_MAC_VER_27 },
		{ 0x7cf00000, 0x28a00000,	RTL_GIGA_MAC_VER_28 },

		/* 8168C family. */
		{ 0x7cf00000, 0x3cb00000,	RTL_GIGA_MAC_VER_24 },
		{ 0x7cf00000, 0x3c900000,	RTL_GIGA_MAC_VER_23 },
		{ 0x7cf00000, 0x3c800000,	RTL_GIGA_MAC_VER_18 },
		{ 0x7c800000, 0x3c800000,	RTL_GIGA_MAC_VER_24 },
		{ 0x7cf00000, 0x3c000000,	RTL_GIGA_MAC_VER_19 },
		{ 0x7cf00000, 0x3c200000,	RTL_GIGA_MAC_VER_20 },
		{ 0x7cf00000, 0x3c300000,	RTL_GIGA_MAC_VER_21 },
		{ 0x7cf00000, 0x3c400000,	RTL_GIGA_MAC_VER_22 },
		{ 0x7c800000, 0x3c000000,	RTL_GIGA_MAC_VER_22 },

		/* 8168B family. */
		{ 0x7cf00000, 0x38000000,	RTL_GIGA_MAC_VER_12 },
		{ 0x7cf00000, 0x38500000,	RTL_GIGA_MAC_VER_17 },
		{ 0x7c800000, 0x38000000,	RTL_GIGA_MAC_VER_17 },
		{ 0x7c800000, 0x30000000,	RTL_GIGA_MAC_VER_11 },

		/* 8101 family. */
		{ 0x7cf00000, 0x34a00000,	RTL_GIGA_MAC_VER_09 },
		{ 0x7cf00000, 0x24a00000,	RTL_GIGA_MAC_VER_09 },
		{ 0x7cf00000, 0x34900000,	RTL_GIGA_MAC_VER_08 },
		{ 0x7cf00000, 0x24900000,	RTL_GIGA_MAC_VER_08 },
		{ 0x7cf00000, 0x34800000,	RTL_GIGA_MAC_VER_07 },
		{ 0x7cf00000, 0x24800000,	RTL_GIGA_MAC_VER_07 },
		{ 0x7cf00000, 0x34000000,	RTL_GIGA_MAC_VER_13 },
		{ 0x7cf00000, 0x34300000,	RTL_GIGA_MAC_VER_10 },
		{ 0x7cf00000, 0x34200000,	RTL_GIGA_MAC_VER_16 },
		{ 0x7c800000, 0x34800000,	RTL_GIGA_MAC_VER_09 },
		{ 0x7c800000, 0x24800000,	RTL_GIGA_MAC_VER_09 },
		{ 0x7c800000, 0x34000000,	RTL_GIGA_MAC_VER_16 },
		/* FIXME: where did these entries come from ? -- FR */
		{ 0xfc800000, 0x38800000,	RTL_GIGA_MAC_VER_15 },
		{ 0xfc800000, 0x30800000,	RTL_GIGA_MAC_VER_14 },

		/* 8110 family. */
		{ 0xfc800000, 0x98000000,	RTL_GIGA_MAC_VER_06 },
		{ 0xfc800000, 0x18000000,	RTL_GIGA_MAC_VER_05 },
		{ 0xfc800000, 0x10000000,	RTL_GIGA_MAC_VER_04 },
		{ 0xfc800000, 0x04000000,	RTL_GIGA_MAC_VER_03 },
		{ 0xfc800000, 0x00800000,	RTL_GIGA_MAC_VER_02 },
		{ 0xfc800000, 0x00000000,	RTL_GIGA_MAC_VER_01 },

		/* Catch-all */
		{ 0x00000000, 0x00000000,	RTL_GIGA_MAC_NONE   }
	}, *p = mac_info;
	u32 reg;

	reg = RTL_R32(TxConfig);
	while ((reg & p->mask) != p->val)
		p++;
	tp->mac_version = p->mac_version;
}

static void rtl8169_print_mac_version(struct rtl8169_private *tp)
{
	dprintk("mac_version = 0x%02x\n", tp->mac_version);
}

struct phy_reg {
	u16 reg;
	u16 val;
};

static void rtl_writephy_batch(struct rtl8169_private *tp,
			       const struct phy_reg *regs, int len)
{
	while (len-- > 0) {
		rtl_writephy(tp, regs->reg, regs->val);
		regs++;
	}
}

#define PHY_READ		0x00000000
#define PHY_DATA_OR		0x10000000
#define PHY_DATA_AND		0x20000000
#define PHY_BJMPN		0x30000000
#define PHY_READ_EFUSE		0x40000000
#define PHY_READ_MAC_BYTE	0x50000000
#define PHY_WRITE_MAC_BYTE	0x60000000
#define PHY_CLEAR_READCOUNT	0x70000000
#define PHY_WRITE		0x80000000
#define PHY_READCOUNT_EQ_SKIP	0x90000000
#define PHY_COMP_EQ_SKIPN	0xa0000000
#define PHY_COMP_NEQ_SKIPN	0xb0000000
#define PHY_WRITE_PREVIOUS	0xc0000000
#define PHY_SKIPN		0xd0000000
#define PHY_DELAY_MS		0xe0000000
#define PHY_WRITE_ERI_WORD	0xf0000000

static void
rtl_phy_write_fw(struct rtl8169_private *tp, const struct firmware *fw)
{
	__le32 *phytable = (__le32 *)fw->data;
	struct net_device *dev = tp->dev;
	size_t index, fw_size = fw->size / sizeof(*phytable);
	u32 predata, count;

	if (fw->size % sizeof(*phytable)) {
		netif_err(tp, probe, dev, "odd sized firmware %zd\n", fw->size);
		return;
	}

	for (index = 0; index < fw_size; index++) {
		u32 action = le32_to_cpu(phytable[index]);
		u32 regno = (action & 0x0fff0000) >> 16;

		switch(action & 0xf0000000) {
		case PHY_READ:
		case PHY_DATA_OR:
		case PHY_DATA_AND:
		case PHY_READ_EFUSE:
		case PHY_CLEAR_READCOUNT:
		case PHY_WRITE:
		case PHY_WRITE_PREVIOUS:
		case PHY_DELAY_MS:
			break;

		case PHY_BJMPN:
			if (regno > index) {
				netif_err(tp, probe, tp->dev,
					"Out of range of firmware\n");
				return;
			}
			break;
		case PHY_READCOUNT_EQ_SKIP:
			if (index + 2 >= fw_size) {
				netif_err(tp, probe, tp->dev,
					"Out of range of firmware\n");
				return;
			}
			break;
		case PHY_COMP_EQ_SKIPN:
		case PHY_COMP_NEQ_SKIPN:
		case PHY_SKIPN:
			if (index + 1 + regno >= fw_size) {
				netif_err(tp, probe, tp->dev,
					"Out of range of firmware\n");
				return;
			}
			break;

		case PHY_READ_MAC_BYTE:
		case PHY_WRITE_MAC_BYTE:
		case PHY_WRITE_ERI_WORD:
		default:
			netif_err(tp, probe, tp->dev,
				  "Invalid action 0x%08x\n", action);
			return;
		}
	}

	predata = 0;
	count = 0;

	for (index = 0; index < fw_size; ) {
		u32 action = le32_to_cpu(phytable[index]);
		u32 data = action & 0x0000ffff;
		u32 regno = (action & 0x0fff0000) >> 16;

		if (!action)
			break;

		switch(action & 0xf0000000) {
		case PHY_READ:
			predata = rtl_readphy(tp, regno);
			count++;
			index++;
			break;
		case PHY_DATA_OR:
			predata |= data;
			index++;
			break;
		case PHY_DATA_AND:
			predata &= data;
			index++;
			break;
		case PHY_BJMPN:
			index -= regno;
			break;
		case PHY_READ_EFUSE:
			predata = rtl8168d_efuse_read(tp->mmio_addr, regno);
			index++;
			break;
		case PHY_CLEAR_READCOUNT:
			count = 0;
			index++;
			break;
		case PHY_WRITE:
			rtl_writephy(tp, regno, data);
			index++;
			break;
		case PHY_READCOUNT_EQ_SKIP:
			if (count == data)
				index += 2;
			else
				index += 1;
			break;
		case PHY_COMP_EQ_SKIPN:
			if (predata == data)
				index += regno;
			index++;
			break;
		case PHY_COMP_NEQ_SKIPN:
			if (predata != data)
				index += regno;
			index++;
			break;
		case PHY_WRITE_PREVIOUS:
			rtl_writephy(tp, regno, predata);
			index++;
			break;
		case PHY_SKIPN:
			index += regno + 1;
			break;
		case PHY_DELAY_MS:
			mdelay(data);
			index++;
			break;

		case PHY_READ_MAC_BYTE:
		case PHY_WRITE_MAC_BYTE:
		case PHY_WRITE_ERI_WORD:
		default:
			BUG();
		}
	}
}

static void rtl_release_firmware(struct rtl8169_private *tp)
{
	release_firmware(tp->fw);
	tp->fw = NULL;
}

static int rtl_apply_firmware(struct rtl8169_private *tp, const char *fw_name)
{
	const struct firmware **fw = &tp->fw;
	int rc = !*fw;

	if (rc) {
		rc = request_firmware(fw, fw_name, &tp->pci_dev->dev);
		if (rc < 0)
			goto out;
	}

	/* TODO: release firmware once rtl_phy_write_fw signals failures. */
	rtl_phy_write_fw(tp, *fw);
out:
	return rc;
}

static void rtl8169s_hw_phy_config(struct rtl8169_private *tp)
{
	static const struct phy_reg phy_reg_init[] = {
		{ 0x1f, 0x0001 },
		{ 0x06, 0x006e },
		{ 0x08, 0x0708 },
		{ 0x15, 0x4000 },
		{ 0x18, 0x65c7 },

		{ 0x1f, 0x0001 },
		{ 0x03, 0x00a1 },
		{ 0x02, 0x0008 },
		{ 0x01, 0x0120 },
		{ 0x00, 0x1000 },
		{ 0x04, 0x0800 },
		{ 0x04, 0x0000 },

		{ 0x03, 0xff41 },
		{ 0x02, 0xdf60 },
		{ 0x01, 0x0140 },
		{ 0x00, 0x0077 },
		{ 0x04, 0x7800 },
		{ 0x04, 0x7000 },

		{ 0x03, 0x802f },
		{ 0x02, 0x4f02 },
		{ 0x01, 0x0409 },
		{ 0x00, 0xf0f9 },
		{ 0x04, 0x9800 },
		{ 0x04, 0x9000 },

		{ 0x03, 0xdf01 },
		{ 0x02, 0xdf20 },
		{ 0x01, 0xff95 },
		{ 0x00, 0xba00 },
		{ 0x04, 0xa800 },
		{ 0x04, 0xa000 },

		{ 0x03, 0xff41 },
		{ 0x02, 0xdf20 },
		{ 0x01, 0x0140 },
		{ 0x00, 0x00bb },
		{ 0x04, 0xb800 },
		{ 0x04, 0xb000 },

		{ 0x03, 0xdf41 },
		{ 0x02, 0xdc60 },
		{ 0x01, 0x6340 },
		{ 0x00, 0x007d },
		{ 0x04, 0xd800 },
		{ 0x04, 0xd000 },

		{ 0x03, 0xdf01 },
		{ 0x02, 0xdf20 },
		{ 0x01, 0x100a },
		{ 0x00, 0xa0ff },
		{ 0x04, 0xf800 },
		{ 0x04, 0xf000 },

		{ 0x1f, 0x0000 },
		{ 0x0b, 0x0000 },
		{ 0x00, 0x9200 }
	};

	rtl_writephy_batch(tp, phy_reg_init, ARRAY_SIZE(phy_reg_init));
}

static void rtl8169sb_hw_phy_config(struct rtl8169_private *tp)
{
	static const struct phy_reg phy_reg_init[] = {
		{ 0x1f, 0x0002 },
		{ 0x01, 0x90d0 },
		{ 0x1f, 0x0000 }
	};

	rtl_writephy_batch(tp, phy_reg_init, ARRAY_SIZE(phy_reg_init));
}

static void rtl8169scd_hw_phy_config_quirk(struct rtl8169_private *tp)
{
	struct pci_dev *pdev = tp->pci_dev;
	u16 vendor_id, device_id;

	pci_read_config_word(pdev, PCI_SUBSYSTEM_VENDOR_ID, &vendor_id);
	pci_read_config_word(pdev, PCI_SUBSYSTEM_ID, &device_id);

	if ((vendor_id != PCI_VENDOR_ID_GIGABYTE) || (device_id != 0xe000))
		return;

	rtl_writephy(tp, 0x1f, 0x0001);
	rtl_writephy(tp, 0x10, 0xf01b);
	rtl_writephy(tp, 0x1f, 0x0000);
}

static void rtl8169scd_hw_phy_config(struct rtl8169_private *tp)
{
	static const struct phy_reg phy_reg_init[] = {
		{ 0x1f, 0x0001 },
		{ 0x04, 0x0000 },
		{ 0x03, 0x00a1 },
		{ 0x02, 0x0008 },
		{ 0x01, 0x0120 },
		{ 0x00, 0x1000 },
		{ 0x04, 0x0800 },
		{ 0x04, 0x9000 },
		{ 0x03, 0x802f },
		{ 0x02, 0x4f02 },
		{ 0x01, 0x0409 },
		{ 0x00, 0xf099 },
		{ 0x04, 0x9800 },
		{ 0x04, 0xa000 },
		{ 0x03, 0xdf01 },
		{ 0x02, 0xdf20 },
		{ 0x01, 0xff95 },
		{ 0x00, 0xba00 },
		{ 0x04, 0xa800 },
		{ 0x04, 0xf000 },
		{ 0x03, 0xdf01 },
		{ 0x02, 0xdf20 },
		{ 0x01, 0x101a },
		{ 0x00, 0xa0ff },
		{ 0x04, 0xf800 },
		{ 0x04, 0x0000 },
		{ 0x1f, 0x0000 },

		{ 0x1f, 0x0001 },
		{ 0x10, 0xf41b },
		{ 0x14, 0xfb54 },
		{ 0x18, 0xf5c7 },
		{ 0x1f, 0x0000 },

		{ 0x1f, 0x0001 },
		{ 0x17, 0x0cc0 },
		{ 0x1f, 0x0000 }
	};

	rtl_writephy_batch(tp, phy_reg_init, ARRAY_SIZE(phy_reg_init));

	rtl8169scd_hw_phy_config_quirk(tp);
}

static void rtl8169sce_hw_phy_config(struct rtl8169_private *tp)
{
	static const struct phy_reg phy_reg_init[] = {
		{ 0x1f, 0x0001 },
		{ 0x04, 0x0000 },
		{ 0x03, 0x00a1 },
		{ 0x02, 0x0008 },
		{ 0x01, 0x0120 },
		{ 0x00, 0x1000 },
		{ 0x04, 0x0800 },
		{ 0x04, 0x9000 },
		{ 0x03, 0x802f },
		{ 0x02, 0x4f02 },
		{ 0x01, 0x0409 },
		{ 0x00, 0xf099 },
		{ 0x04, 0x9800 },
		{ 0x04, 0xa000 },
		{ 0x03, 0xdf01 },
		{ 0x02, 0xdf20 },
		{ 0x01, 0xff95 },
		{ 0x00, 0xba00 },
		{ 0x04, 0xa800 },
		{ 0x04, 0xf000 },
		{ 0x03, 0xdf01 },
		{ 0x02, 0xdf20 },
		{ 0x01, 0x101a },
		{ 0x00, 0xa0ff },
		{ 0x04, 0xf800 },
		{ 0x04, 0x0000 },
		{ 0x1f, 0x0000 },

		{ 0x1f, 0x0001 },
		{ 0x0b, 0x8480 },
		{ 0x1f, 0x0000 },

		{ 0x1f, 0x0001 },
		{ 0x18, 0x67c7 },
		{ 0x04, 0x2000 },
		{ 0x03, 0x002f },
		{ 0x02, 0x4360 },
		{ 0x01, 0x0109 },
		{ 0x00, 0x3022 },
		{ 0x04, 0x2800 },
		{ 0x1f, 0x0000 },

		{ 0x1f, 0x0001 },
		{ 0x17, 0x0cc0 },
		{ 0x1f, 0x0000 }
	};

	rtl_writephy_batch(tp, phy_reg_init, ARRAY_SIZE(phy_reg_init));
}

static void rtl8168bb_hw_phy_config(struct rtl8169_private *tp)
{
	static const struct phy_reg phy_reg_init[] = {
		{ 0x10, 0xf41b },
		{ 0x1f, 0x0000 }
	};

	rtl_writephy(tp, 0x1f, 0x0001);
	rtl_patchphy(tp, 0x16, 1 << 0);

	rtl_writephy_batch(tp, phy_reg_init, ARRAY_SIZE(phy_reg_init));
}

static void rtl8168bef_hw_phy_config(struct rtl8169_private *tp)
{
	static const struct phy_reg phy_reg_init[] = {
		{ 0x1f, 0x0001 },
		{ 0x10, 0xf41b },
		{ 0x1f, 0x0000 }
	};

	rtl_writephy_batch(tp, phy_reg_init, ARRAY_SIZE(phy_reg_init));
}

static void rtl8168cp_1_hw_phy_config(struct rtl8169_private *tp)
{
	static const struct phy_reg phy_reg_init[] = {
		{ 0x1f, 0x0000 },
		{ 0x1d, 0x0f00 },
		{ 0x1f, 0x0002 },
		{ 0x0c, 0x1ec8 },
		{ 0x1f, 0x0000 }
	};

	rtl_writephy_batch(tp, phy_reg_init, ARRAY_SIZE(phy_reg_init));
}

static void rtl8168cp_2_hw_phy_config(struct rtl8169_private *tp)
{
	static const struct phy_reg phy_reg_init[] = {
		{ 0x1f, 0x0001 },
		{ 0x1d, 0x3d98 },
		{ 0x1f, 0x0000 }
	};

	rtl_writephy(tp, 0x1f, 0x0000);
	rtl_patchphy(tp, 0x14, 1 << 5);
	rtl_patchphy(tp, 0x0d, 1 << 5);

	rtl_writephy_batch(tp, phy_reg_init, ARRAY_SIZE(phy_reg_init));
}

static void rtl8168c_1_hw_phy_config(struct rtl8169_private *tp)
{
	static const struct phy_reg phy_reg_init[] = {
		{ 0x1f, 0x0001 },
		{ 0x12, 0x2300 },
		{ 0x1f, 0x0002 },
		{ 0x00, 0x88d4 },
		{ 0x01, 0x82b1 },
		{ 0x03, 0x7002 },
		{ 0x08, 0x9e30 },
		{ 0x09, 0x01f0 },
		{ 0x0a, 0x5500 },
		{ 0x0c, 0x00c8 },
		{ 0x1f, 0x0003 },
		{ 0x12, 0xc096 },
		{ 0x16, 0x000a },
		{ 0x1f, 0x0000 },
		{ 0x1f, 0x0000 },
		{ 0x09, 0x2000 },
		{ 0x09, 0x0000 }
	};

	rtl_writephy_batch(tp, phy_reg_init, ARRAY_SIZE(phy_reg_init));

	rtl_patchphy(tp, 0x14, 1 << 5);
	rtl_patchphy(tp, 0x0d, 1 << 5);
	rtl_writephy(tp, 0x1f, 0x0000);
}

static void rtl8168c_2_hw_phy_config(struct rtl8169_private *tp)
{
	static const struct phy_reg phy_reg_init[] = {
		{ 0x1f, 0x0001 },
		{ 0x12, 0x2300 },
		{ 0x03, 0x802f },
		{ 0x02, 0x4f02 },
		{ 0x01, 0x0409 },
		{ 0x00, 0xf099 },
		{ 0x04, 0x9800 },
		{ 0x04, 0x9000 },
		{ 0x1d, 0x3d98 },
		{ 0x1f, 0x0002 },
		{ 0x0c, 0x7eb8 },
		{ 0x06, 0x0761 },
		{ 0x1f, 0x0003 },
		{ 0x16, 0x0f0a },
		{ 0x1f, 0x0000 }
	};

	rtl_writephy_batch(tp, phy_reg_init, ARRAY_SIZE(phy_reg_init));

	rtl_patchphy(tp, 0x16, 1 << 0);
	rtl_patchphy(tp, 0x14, 1 << 5);
	rtl_patchphy(tp, 0x0d, 1 << 5);
	rtl_writephy(tp, 0x1f, 0x0000);
}

static void rtl8168c_3_hw_phy_config(struct rtl8169_private *tp)
{
	static const struct phy_reg phy_reg_init[] = {
		{ 0x1f, 0x0001 },
		{ 0x12, 0x2300 },
		{ 0x1d, 0x3d98 },
		{ 0x1f, 0x0002 },
		{ 0x0c, 0x7eb8 },
		{ 0x06, 0x5461 },
		{ 0x1f, 0x0003 },
		{ 0x16, 0x0f0a },
		{ 0x1f, 0x0000 }
	};

	rtl_writephy_batch(tp, phy_reg_init, ARRAY_SIZE(phy_reg_init));

	rtl_patchphy(tp, 0x16, 1 << 0);
	rtl_patchphy(tp, 0x14, 1 << 5);
	rtl_patchphy(tp, 0x0d, 1 << 5);
	rtl_writephy(tp, 0x1f, 0x0000);
}

static void rtl8168c_4_hw_phy_config(struct rtl8169_private *tp)
{
	rtl8168c_3_hw_phy_config(tp);
}

static void rtl8168d_1_hw_phy_config(struct rtl8169_private *tp)
{
	static const struct phy_reg phy_reg_init_0[] = {
		/* Channel Estimation */
		{ 0x1f, 0x0001 },
		{ 0x06, 0x4064 },
		{ 0x07, 0x2863 },
		{ 0x08, 0x059c },
		{ 0x09, 0x26b4 },
		{ 0x0a, 0x6a19 },
		{ 0x0b, 0xdcc8 },
		{ 0x10, 0xf06d },
		{ 0x14, 0x7f68 },
		{ 0x18, 0x7fd9 },
		{ 0x1c, 0xf0ff },
		{ 0x1d, 0x3d9c },
		{ 0x1f, 0x0003 },
		{ 0x12, 0xf49f },
		{ 0x13, 0x070b },
		{ 0x1a, 0x05ad },
		{ 0x14, 0x94c0 },

		/*
		 * Tx Error Issue
		 * enhance line driver power
		 */
		{ 0x1f, 0x0002 },
		{ 0x06, 0x5561 },
		{ 0x1f, 0x0005 },
		{ 0x05, 0x8332 },
		{ 0x06, 0x5561 },

		/*
		 * Can not link to 1Gbps with bad cable
		 * Decrease SNR threshold form 21.07dB to 19.04dB
		 */
		{ 0x1f, 0x0001 },
		{ 0x17, 0x0cc0 },

		{ 0x1f, 0x0000 },
		{ 0x0d, 0xf880 }
	};
	void __iomem *ioaddr = tp->mmio_addr;

	rtl_writephy_batch(tp, phy_reg_init_0, ARRAY_SIZE(phy_reg_init_0));

	/*
	 * Rx Error Issue
	 * Fine Tune Switching regulator parameter
	 */
	rtl_writephy(tp, 0x1f, 0x0002);
	rtl_w1w0_phy(tp, 0x0b, 0x0010, 0x00ef);
	rtl_w1w0_phy(tp, 0x0c, 0xa200, 0x5d00);

	if (rtl8168d_efuse_read(ioaddr, 0x01) == 0xb1) {
		static const struct phy_reg phy_reg_init[] = {
			{ 0x1f, 0x0002 },
			{ 0x05, 0x669a },
			{ 0x1f, 0x0005 },
			{ 0x05, 0x8330 },
			{ 0x06, 0x669a },
			{ 0x1f, 0x0002 }
		};
		int val;

		rtl_writephy_batch(tp, phy_reg_init, ARRAY_SIZE(phy_reg_init));

		val = rtl_readphy(tp, 0x0d);

		if ((val & 0x00ff) != 0x006c) {
			static const u32 set[] = {
				0x0065, 0x0066, 0x0067, 0x0068,
				0x0069, 0x006a, 0x006b, 0x006c
			};
			int i;

			rtl_writephy(tp, 0x1f, 0x0002);

			val &= 0xff00;
			for (i = 0; i < ARRAY_SIZE(set); i++)
				rtl_writephy(tp, 0x0d, val | set[i]);
		}
	} else {
		static const struct phy_reg phy_reg_init[] = {
			{ 0x1f, 0x0002 },
			{ 0x05, 0x6662 },
			{ 0x1f, 0x0005 },
			{ 0x05, 0x8330 },
			{ 0x06, 0x6662 }
		};

		rtl_writephy_batch(tp, phy_reg_init, ARRAY_SIZE(phy_reg_init));
	}

	/* RSET couple improve */
	rtl_writephy(tp, 0x1f, 0x0002);
	rtl_patchphy(tp, 0x0d, 0x0300);
	rtl_patchphy(tp, 0x0f, 0x0010);

	/* Fine tune PLL performance */
	rtl_writephy(tp, 0x1f, 0x0002);
	rtl_w1w0_phy(tp, 0x02, 0x0100, 0x0600);
	rtl_w1w0_phy(tp, 0x03, 0x0000, 0xe000);

	rtl_writephy(tp, 0x1f, 0x0005);
	rtl_writephy(tp, 0x05, 0x001b);
	if ((rtl_readphy(tp, 0x06) != 0xbf00) ||
	    (rtl_apply_firmware(tp, FIRMWARE_8168D_1) < 0)) {
		netif_warn(tp, probe, tp->dev, "unable to apply firmware patch\n");
	}

	rtl_writephy(tp, 0x1f, 0x0000);
}

static void rtl8168d_2_hw_phy_config(struct rtl8169_private *tp)
{
	static const struct phy_reg phy_reg_init_0[] = {
		/* Channel Estimation */
		{ 0x1f, 0x0001 },
		{ 0x06, 0x4064 },
		{ 0x07, 0x2863 },
		{ 0x08, 0x059c },
		{ 0x09, 0x26b4 },
		{ 0x0a, 0x6a19 },
		{ 0x0b, 0xdcc8 },
		{ 0x10, 0xf06d },
		{ 0x14, 0x7f68 },
		{ 0x18, 0x7fd9 },
		{ 0x1c, 0xf0ff },
		{ 0x1d, 0x3d9c },
		{ 0x1f, 0x0003 },
		{ 0x12, 0xf49f },
		{ 0x13, 0x070b },
		{ 0x1a, 0x05ad },
		{ 0x14, 0x94c0 },

		/*
		 * Tx Error Issue
		 * enhance line driver power
		 */
		{ 0x1f, 0x0002 },
		{ 0x06, 0x5561 },
		{ 0x1f, 0x0005 },
		{ 0x05, 0x8332 },
		{ 0x06, 0x5561 },

		/*
		 * Can not link to 1Gbps with bad cable
		 * Decrease SNR threshold form 21.07dB to 19.04dB
		 */
		{ 0x1f, 0x0001 },
		{ 0x17, 0x0cc0 },

		{ 0x1f, 0x0000 },
		{ 0x0d, 0xf880 }
	};
	void __iomem *ioaddr = tp->mmio_addr;

	rtl_writephy_batch(tp, phy_reg_init_0, ARRAY_SIZE(phy_reg_init_0));

	if (rtl8168d_efuse_read(ioaddr, 0x01) == 0xb1) {
		static const struct phy_reg phy_reg_init[] = {
			{ 0x1f, 0x0002 },
			{ 0x05, 0x669a },
			{ 0x1f, 0x0005 },
			{ 0x05, 0x8330 },
			{ 0x06, 0x669a },

			{ 0x1f, 0x0002 }
		};
		int val;

		rtl_writephy_batch(tp, phy_reg_init, ARRAY_SIZE(phy_reg_init));

		val = rtl_readphy(tp, 0x0d);
		if ((val & 0x00ff) != 0x006c) {
			static const u32 set[] = {
				0x0065, 0x0066, 0x0067, 0x0068,
				0x0069, 0x006a, 0x006b, 0x006c
			};
			int i;

			rtl_writephy(tp, 0x1f, 0x0002);

			val &= 0xff00;
			for (i = 0; i < ARRAY_SIZE(set); i++)
				rtl_writephy(tp, 0x0d, val | set[i]);
		}
	} else {
		static const struct phy_reg phy_reg_init[] = {
			{ 0x1f, 0x0002 },
			{ 0x05, 0x2642 },
			{ 0x1f, 0x0005 },
			{ 0x05, 0x8330 },
			{ 0x06, 0x2642 }
		};

		rtl_writephy_batch(tp, phy_reg_init, ARRAY_SIZE(phy_reg_init));
	}

	/* Fine tune PLL performance */
	rtl_writephy(tp, 0x1f, 0x0002);
	rtl_w1w0_phy(tp, 0x02, 0x0100, 0x0600);
	rtl_w1w0_phy(tp, 0x03, 0x0000, 0xe000);

	/* Switching regulator Slew rate */
	rtl_writephy(tp, 0x1f, 0x0002);
	rtl_patchphy(tp, 0x0f, 0x0017);

	rtl_writephy(tp, 0x1f, 0x0005);
	rtl_writephy(tp, 0x05, 0x001b);
	if ((rtl_readphy(tp, 0x06) != 0xb300) ||
	    (rtl_apply_firmware(tp, FIRMWARE_8168D_2) < 0)) {
		netif_warn(tp, probe, tp->dev, "unable to apply firmware patch\n");
	}

	rtl_writephy(tp, 0x1f, 0x0000);
}

static void rtl8168d_3_hw_phy_config(struct rtl8169_private *tp)
{
	static const struct phy_reg phy_reg_init[] = {
		{ 0x1f, 0x0002 },
		{ 0x10, 0x0008 },
		{ 0x0d, 0x006c },

		{ 0x1f, 0x0000 },
		{ 0x0d, 0xf880 },

		{ 0x1f, 0x0001 },
		{ 0x17, 0x0cc0 },

		{ 0x1f, 0x0001 },
		{ 0x0b, 0xa4d8 },
		{ 0x09, 0x281c },
		{ 0x07, 0x2883 },
		{ 0x0a, 0x6b35 },
		{ 0x1d, 0x3da4 },
		{ 0x1c, 0xeffd },
		{ 0x14, 0x7f52 },
		{ 0x18, 0x7fc6 },
		{ 0x08, 0x0601 },
		{ 0x06, 0x4063 },
		{ 0x10, 0xf074 },
		{ 0x1f, 0x0003 },
		{ 0x13, 0x0789 },
		{ 0x12, 0xf4bd },
		{ 0x1a, 0x04fd },
		{ 0x14, 0x84b0 },
		{ 0x1f, 0x0000 },
		{ 0x00, 0x9200 },

		{ 0x1f, 0x0005 },
		{ 0x01, 0x0340 },
		{ 0x1f, 0x0001 },
		{ 0x04, 0x4000 },
		{ 0x03, 0x1d21 },
		{ 0x02, 0x0c32 },
		{ 0x01, 0x0200 },
		{ 0x00, 0x5554 },
		{ 0x04, 0x4800 },
		{ 0x04, 0x4000 },
		{ 0x04, 0xf000 },
		{ 0x03, 0xdf01 },
		{ 0x02, 0xdf20 },
		{ 0x01, 0x101a },
		{ 0x00, 0xa0ff },
		{ 0x04, 0xf800 },
		{ 0x04, 0xf000 },
		{ 0x1f, 0x0000 },

		{ 0x1f, 0x0007 },
		{ 0x1e, 0x0023 },
		{ 0x16, 0x0000 },
		{ 0x1f, 0x0000 }
	};

	rtl_writephy_batch(tp, phy_reg_init, ARRAY_SIZE(phy_reg_init));
}

static void rtl8168d_4_hw_phy_config(struct rtl8169_private *tp)
{
	static const struct phy_reg phy_reg_init[] = {
		{ 0x1f, 0x0001 },
		{ 0x17, 0x0cc0 },

		{ 0x1f, 0x0007 },
		{ 0x1e, 0x002d },
		{ 0x18, 0x0040 },
		{ 0x1f, 0x0000 }
	};

	rtl_writephy_batch(tp, phy_reg_init, ARRAY_SIZE(phy_reg_init));
	rtl_patchphy(tp, 0x0d, 1 << 5);
}

static void rtl8102e_hw_phy_config(struct rtl8169_private *tp)
{
	static const struct phy_reg phy_reg_init[] = {
		{ 0x1f, 0x0003 },
		{ 0x08, 0x441d },
		{ 0x01, 0x9100 },
		{ 0x1f, 0x0000 }
	};

	rtl_writephy(tp, 0x1f, 0x0000);
	rtl_patchphy(tp, 0x11, 1 << 12);
	rtl_patchphy(tp, 0x19, 1 << 13);
	rtl_patchphy(tp, 0x10, 1 << 15);

	rtl_writephy_batch(tp, phy_reg_init, ARRAY_SIZE(phy_reg_init));
}

static void rtl_hw_phy_config(struct net_device *dev)
{
	struct rtl8169_private *tp = netdev_priv(dev);

	rtl8169_print_mac_version(tp);

	switch (tp->mac_version) {
	case RTL_GIGA_MAC_VER_01:
		break;
	case RTL_GIGA_MAC_VER_02:
	case RTL_GIGA_MAC_VER_03:
		rtl8169s_hw_phy_config(tp);
		break;
	case RTL_GIGA_MAC_VER_04:
		rtl8169sb_hw_phy_config(tp);
		break;
	case RTL_GIGA_MAC_VER_05:
		rtl8169scd_hw_phy_config(tp);
		break;
	case RTL_GIGA_MAC_VER_06:
		rtl8169sce_hw_phy_config(tp);
		break;
	case RTL_GIGA_MAC_VER_07:
	case RTL_GIGA_MAC_VER_08:
	case RTL_GIGA_MAC_VER_09:
		rtl8102e_hw_phy_config(tp);
		break;
	case RTL_GIGA_MAC_VER_11:
		rtl8168bb_hw_phy_config(tp);
		break;
	case RTL_GIGA_MAC_VER_12:
		rtl8168bef_hw_phy_config(tp);
		break;
	case RTL_GIGA_MAC_VER_17:
		rtl8168bef_hw_phy_config(tp);
		break;
	case RTL_GIGA_MAC_VER_18:
		rtl8168cp_1_hw_phy_config(tp);
		break;
	case RTL_GIGA_MAC_VER_19:
		rtl8168c_1_hw_phy_config(tp);
		break;
	case RTL_GIGA_MAC_VER_20:
		rtl8168c_2_hw_phy_config(tp);
		break;
	case RTL_GIGA_MAC_VER_21:
		rtl8168c_3_hw_phy_config(tp);
		break;
	case RTL_GIGA_MAC_VER_22:
		rtl8168c_4_hw_phy_config(tp);
		break;
	case RTL_GIGA_MAC_VER_23:
	case RTL_GIGA_MAC_VER_24:
		rtl8168cp_2_hw_phy_config(tp);
		break;
	case RTL_GIGA_MAC_VER_25:
		rtl8168d_1_hw_phy_config(tp);
		break;
	case RTL_GIGA_MAC_VER_26:
		rtl8168d_2_hw_phy_config(tp);
		break;
	case RTL_GIGA_MAC_VER_27:
		rtl8168d_3_hw_phy_config(tp);
		break;
	case RTL_GIGA_MAC_VER_28:
		rtl8168d_4_hw_phy_config(tp);
		break;

	default:
		break;
	}
}

static void rtl8169_phy_timer(unsigned long __opaque)
{
	struct net_device *dev = (struct net_device *)__opaque;
	struct rtl8169_private *tp = netdev_priv(dev);
	struct timer_list *timer = &tp->timer;
	void __iomem *ioaddr = tp->mmio_addr;
	unsigned long timeout = RTL8169_PHY_TIMEOUT;

	assert(tp->mac_version > RTL_GIGA_MAC_VER_01);

	if (!(tp->phy_1000_ctrl_reg & ADVERTISE_1000FULL))
		return;

	spin_lock_irq(&tp->lock);

	if (tp->phy_reset_pending(tp)) {
		/*
		 * A busy loop could burn quite a few cycles on nowadays CPU.
		 * Let's delay the execution of the timer for a few ticks.
		 */
		timeout = HZ/10;
		goto out_mod_timer;
	}

	if (tp->link_ok(ioaddr))
		goto out_unlock;

	netif_warn(tp, link, dev, "PHY reset until link up\n");

	tp->phy_reset_enable(tp);

out_mod_timer:
	mod_timer(timer, jiffies + timeout);
out_unlock:
	spin_unlock_irq(&tp->lock);
}

static inline void rtl8169_delete_timer(struct net_device *dev)
{
	struct rtl8169_private *tp = netdev_priv(dev);
	struct timer_list *timer = &tp->timer;

	if (tp->mac_version <= RTL_GIGA_MAC_VER_01)
		return;

	del_timer_sync(timer);
}

static inline void rtl8169_request_timer(struct net_device *dev)
{
	struct rtl8169_private *tp = netdev_priv(dev);
	struct timer_list *timer = &tp->timer;

	if (tp->mac_version <= RTL_GIGA_MAC_VER_01)
		return;

	mod_timer(timer, jiffies + RTL8169_PHY_TIMEOUT);
}

#ifdef CONFIG_NET_POLL_CONTROLLER
/*
 * Polling 'interrupt' - used by things like netconsole to send skbs
 * without having to re-enable interrupts. It's not called while
 * the interrupt routine is executing.
 */
static void rtl8169_netpoll(struct net_device *dev)
{
	struct rtl8169_private *tp = netdev_priv(dev);
	struct pci_dev *pdev = tp->pci_dev;

	disable_irq(pdev->irq);
	rtl8169_interrupt(pdev->irq, dev);
	enable_irq(pdev->irq);
}
#endif

static void rtl8169_release_board(struct pci_dev *pdev, struct net_device *dev,
				  void __iomem *ioaddr)
{
	iounmap(ioaddr);
	pci_release_regions(pdev);
	pci_clear_mwi(pdev);
	pci_disable_device(pdev);
	free_netdev(dev);
}

static void rtl8169_phy_reset(struct net_device *dev,
			      struct rtl8169_private *tp)
{
	unsigned int i;

	tp->phy_reset_enable(tp);
	for (i = 0; i < 100; i++) {
		if (!tp->phy_reset_pending(tp))
			return;
		msleep(1);
	}
	netif_err(tp, link, dev, "PHY reset failed\n");
}

static void rtl8169_init_phy(struct net_device *dev, struct rtl8169_private *tp)
{
	void __iomem *ioaddr = tp->mmio_addr;

	rtl_hw_phy_config(dev);

	if (tp->mac_version <= RTL_GIGA_MAC_VER_06) {
		dprintk("Set MAC Reg C+CR Offset 0x82h = 0x01h\n");
		RTL_W8(0x82, 0x01);
	}

	pci_write_config_byte(tp->pci_dev, PCI_LATENCY_TIMER, 0x40);

	if (tp->mac_version <= RTL_GIGA_MAC_VER_06)
		pci_write_config_byte(tp->pci_dev, PCI_CACHE_LINE_SIZE, 0x08);

	if (tp->mac_version == RTL_GIGA_MAC_VER_02) {
		dprintk("Set MAC Reg C+CR Offset 0x82h = 0x01h\n");
		RTL_W8(0x82, 0x01);
		dprintk("Set PHY Reg 0x0bh = 0x00h\n");
		rtl_writephy(tp, 0x0b, 0x0000); //w 0x0b 15 0 0
	}

	rtl8169_phy_reset(dev, tp);

	/*
	 * rtl8169_set_speed_xmii takes good care of the Fast Ethernet
	 * only 8101. Don't panic.
	 */
	rtl8169_set_speed(dev, AUTONEG_ENABLE, SPEED_1000, DUPLEX_FULL);

	if (RTL_R8(PHYstatus) & TBI_Enable)
		netif_info(tp, link, dev, "TBI auto-negotiating\n");
}

static void rtl_rar_set(struct rtl8169_private *tp, u8 *addr)
{
	void __iomem *ioaddr = tp->mmio_addr;
	u32 high;
	u32 low;

	low  = addr[0] | (addr[1] << 8) | (addr[2] << 16) | (addr[3] << 24);
	high = addr[4] | (addr[5] << 8);

	spin_lock_irq(&tp->lock);

	RTL_W8(Cfg9346, Cfg9346_Unlock);

	RTL_W32(MAC4, high);
	RTL_R32(MAC4);

	RTL_W32(MAC0, low);
	RTL_R32(MAC0);

	RTL_W8(Cfg9346, Cfg9346_Lock);

	spin_unlock_irq(&tp->lock);
}

static int rtl_set_mac_address(struct net_device *dev, void *p)
{
	struct rtl8169_private *tp = netdev_priv(dev);
	struct sockaddr *addr = p;

	if (!is_valid_ether_addr(addr->sa_data))
		return -EADDRNOTAVAIL;

	memcpy(dev->dev_addr, addr->sa_data, dev->addr_len);

	rtl_rar_set(tp, dev->dev_addr);

	return 0;
}

static int rtl8169_ioctl(struct net_device *dev, struct ifreq *ifr, int cmd)
{
	struct rtl8169_private *tp = netdev_priv(dev);
	struct mii_ioctl_data *data = if_mii(ifr);

	return netif_running(dev) ? tp->do_ioctl(tp, data, cmd) : -ENODEV;
}

static int rtl_xmii_ioctl(struct rtl8169_private *tp, struct mii_ioctl_data *data, int cmd)
{
	switch (cmd) {
	case SIOCGMIIPHY:
		data->phy_id = 32; /* Internal PHY */
		return 0;

	case SIOCGMIIREG:
		data->val_out = rtl_readphy(tp, data->reg_num & 0x1f);
		return 0;

	case SIOCSMIIREG:
		rtl_writephy(tp, data->reg_num & 0x1f, data->val_in);
		return 0;
	}
	return -EOPNOTSUPP;
}

static int rtl_tbi_ioctl(struct rtl8169_private *tp, struct mii_ioctl_data *data, int cmd)
{
	return -EOPNOTSUPP;
}

static const struct rtl_cfg_info {
	void (*hw_start)(struct net_device *);
	unsigned int region;
	unsigned int align;
	u16 intr_event;
	u16 napi_event;
	unsigned features;
	u8 default_ver;
} rtl_cfg_infos [] = {
	[RTL_CFG_0] = {
		.hw_start	= rtl_hw_start_8169,
		.region		= 1,
		.align		= 0,
		.intr_event	= SYSErr | LinkChg | RxOverflow |
				  RxFIFOOver | TxErr | TxOK | RxOK | RxErr,
		.napi_event	= RxFIFOOver | TxErr | TxOK | RxOK | RxOverflow,
		.features	= RTL_FEATURE_GMII,
		.default_ver	= RTL_GIGA_MAC_VER_01,
	},
	[RTL_CFG_1] = {
		.hw_start	= rtl_hw_start_8168,
		.region		= 2,
		.align		= 8,
		.intr_event	= SYSErr | LinkChg | RxOverflow |
				  TxErr | TxOK | RxOK | RxErr,
		.napi_event	= TxErr | TxOK | RxOK | RxOverflow,
		.features	= RTL_FEATURE_GMII | RTL_FEATURE_MSI,
		.default_ver	= RTL_GIGA_MAC_VER_11,
	},
	[RTL_CFG_2] = {
		.hw_start	= rtl_hw_start_8101,
		.region		= 2,
		.align		= 8,
		.intr_event	= SYSErr | LinkChg | RxOverflow | PCSTimeout |
				  RxFIFOOver | TxErr | TxOK | RxOK | RxErr,
		.napi_event	= RxFIFOOver | TxErr | TxOK | RxOK | RxOverflow,
		.features	= RTL_FEATURE_MSI,
		.default_ver	= RTL_GIGA_MAC_VER_13,
	}
};

/* Cfg9346_Unlock assumed. */
static unsigned rtl_try_msi(struct pci_dev *pdev, void __iomem *ioaddr,
			    const struct rtl_cfg_info *cfg)
{
	unsigned msi = 0;
	u8 cfg2;

	cfg2 = RTL_R8(Config2) & ~MSIEnable;
	if (cfg->features & RTL_FEATURE_MSI) {
		if (pci_enable_msi(pdev)) {
			dev_info(&pdev->dev, "no MSI. Back to INTx.\n");
		} else {
			cfg2 |= MSIEnable;
			msi = RTL_FEATURE_MSI;
		}
	}
	RTL_W8(Config2, cfg2);
	return msi;
}

static void rtl_disable_msi(struct pci_dev *pdev, struct rtl8169_private *tp)
{
	if (tp->features & RTL_FEATURE_MSI) {
		pci_disable_msi(pdev);
		tp->features &= ~RTL_FEATURE_MSI;
	}
}

static const struct net_device_ops rtl8169_netdev_ops = {
	.ndo_open		= rtl8169_open,
	.ndo_stop		= rtl8169_close,
	.ndo_get_stats		= rtl8169_get_stats,
	.ndo_start_xmit		= rtl8169_start_xmit,
	.ndo_tx_timeout		= rtl8169_tx_timeout,
	.ndo_validate_addr	= eth_validate_addr,
	.ndo_change_mtu		= rtl8169_change_mtu,
	.ndo_set_mac_address	= rtl_set_mac_address,
	.ndo_do_ioctl		= rtl8169_ioctl,
	.ndo_set_multicast_list	= rtl_set_rx_mode,
#ifdef CONFIG_R8169_VLAN
	.ndo_vlan_rx_register	= rtl8169_vlan_rx_register,
#endif
#ifdef CONFIG_NET_POLL_CONTROLLER
	.ndo_poll_controller	= rtl8169_netpoll,
#endif

};

static void __devinit rtl_init_mdio_ops(struct rtl8169_private *tp)
{
	struct mdio_ops *ops = &tp->mdio_ops;

	switch (tp->mac_version) {
	case RTL_GIGA_MAC_VER_27:
		ops->write	= r8168dp_1_mdio_write;
		ops->read	= r8168dp_1_mdio_read;
		break;
	case RTL_GIGA_MAC_VER_28:
		ops->write	= r8168dp_2_mdio_write;
		ops->read	= r8168dp_2_mdio_read;
		break;
	default:
		ops->write	= r8169_mdio_write;
		ops->read	= r8169_mdio_read;
		break;
	}
}

static void r810x_phy_power_down(struct rtl8169_private *tp)
{
	rtl_writephy(tp, 0x1f, 0x0000);
	rtl_writephy(tp, MII_BMCR, BMCR_PDOWN);
}

static void r810x_phy_power_up(struct rtl8169_private *tp)
{
	rtl_writephy(tp, 0x1f, 0x0000);
	rtl_writephy(tp, MII_BMCR, BMCR_ANENABLE);
}

static void r810x_pll_power_down(struct rtl8169_private *tp)
{
	if (__rtl8169_get_wol(tp) & WAKE_ANY) {
		rtl_writephy(tp, 0x1f, 0x0000);
		rtl_writephy(tp, MII_BMCR, 0x0000);
		return;
	}

	r810x_phy_power_down(tp);
}

static void r810x_pll_power_up(struct rtl8169_private *tp)
{
	r810x_phy_power_up(tp);
}

static void r8168_phy_power_up(struct rtl8169_private *tp)
{
	rtl_writephy(tp, 0x1f, 0x0000);
	rtl_writephy(tp, 0x0e, 0x0000);
	rtl_writephy(tp, MII_BMCR, BMCR_ANENABLE);
}

static void r8168_phy_power_down(struct rtl8169_private *tp)
{
	rtl_writephy(tp, 0x1f, 0x0000);
	rtl_writephy(tp, 0x0e, 0x0200);
	rtl_writephy(tp, MII_BMCR, BMCR_PDOWN);
}

static void r8168_pll_power_down(struct rtl8169_private *tp)
{
	void __iomem *ioaddr = tp->mmio_addr;

	if (((tp->mac_version == RTL_GIGA_MAC_VER_27) ||
	     (tp->mac_version == RTL_GIGA_MAC_VER_28)) &&
	    (ocp_read(tp, 0x0f, 0x0010) & 0x00008000)) {
		return;
	}

	if (((tp->mac_version == RTL_GIGA_MAC_VER_23) ||
	     (tp->mac_version == RTL_GIGA_MAC_VER_24)) &&
	    (RTL_R16(CPlusCmd) & ASF)) {
		return;
	}

	if (__rtl8169_get_wol(tp) & WAKE_ANY) {
		rtl_writephy(tp, 0x1f, 0x0000);
		rtl_writephy(tp, MII_BMCR, 0x0000);

		RTL_W32(RxConfig, RTL_R32(RxConfig) |
			AcceptBroadcast | AcceptMulticast | AcceptMyPhys);
		return;
	}

	r8168_phy_power_down(tp);

	switch (tp->mac_version) {
	case RTL_GIGA_MAC_VER_25:
	case RTL_GIGA_MAC_VER_26:
	case RTL_GIGA_MAC_VER_27:
	case RTL_GIGA_MAC_VER_28:
		RTL_W8(PMCH, RTL_R8(PMCH) & ~0x80);
		break;
	}
}

static void r8168_pll_power_up(struct rtl8169_private *tp)
{
	void __iomem *ioaddr = tp->mmio_addr;

	if (((tp->mac_version == RTL_GIGA_MAC_VER_27) ||
	     (tp->mac_version == RTL_GIGA_MAC_VER_28)) &&
	    (ocp_read(tp, 0x0f, 0x0010) & 0x00008000)) {
		return;
	}

	switch (tp->mac_version) {
	case RTL_GIGA_MAC_VER_25:
	case RTL_GIGA_MAC_VER_26:
	case RTL_GIGA_MAC_VER_27:
	case RTL_GIGA_MAC_VER_28:
		RTL_W8(PMCH, RTL_R8(PMCH) | 0x80);
		break;
	}

	r8168_phy_power_up(tp);
}

static void rtl_pll_power_op(struct rtl8169_private *tp,
			     void (*op)(struct rtl8169_private *))
{
	if (op)
		op(tp);
}

static void rtl_pll_power_down(struct rtl8169_private *tp)
{
	rtl_pll_power_op(tp, tp->pll_power_ops.down);
}

static void rtl_pll_power_up(struct rtl8169_private *tp)
{
	rtl_pll_power_op(tp, tp->pll_power_ops.up);
}

static void __devinit rtl_init_pll_power_ops(struct rtl8169_private *tp)
{
	struct pll_power_ops *ops = &tp->pll_power_ops;

	switch (tp->mac_version) {
	case RTL_GIGA_MAC_VER_07:
	case RTL_GIGA_MAC_VER_08:
	case RTL_GIGA_MAC_VER_09:
	case RTL_GIGA_MAC_VER_10:
	case RTL_GIGA_MAC_VER_16:
		ops->down	= r810x_pll_power_down;
		ops->up		= r810x_pll_power_up;
		break;

	case RTL_GIGA_MAC_VER_11:
	case RTL_GIGA_MAC_VER_12:
	case RTL_GIGA_MAC_VER_17:
	case RTL_GIGA_MAC_VER_18:
	case RTL_GIGA_MAC_VER_19:
	case RTL_GIGA_MAC_VER_20:
	case RTL_GIGA_MAC_VER_21:
	case RTL_GIGA_MAC_VER_22:
	case RTL_GIGA_MAC_VER_23:
	case RTL_GIGA_MAC_VER_24:
	case RTL_GIGA_MAC_VER_25:
	case RTL_GIGA_MAC_VER_26:
	case RTL_GIGA_MAC_VER_27:
	case RTL_GIGA_MAC_VER_28:
		ops->down	= r8168_pll_power_down;
		ops->up		= r8168_pll_power_up;
		break;

	default:
		ops->down	= NULL;
		ops->up		= NULL;
		break;
	}
}

static int __devinit
rtl8169_init_one(struct pci_dev *pdev, const struct pci_device_id *ent)
{
	const struct rtl_cfg_info *cfg = rtl_cfg_infos + ent->driver_data;
	const unsigned int region = cfg->region;
	struct rtl8169_private *tp;
	struct mii_if_info *mii;
	struct net_device *dev;
	void __iomem *ioaddr;
	unsigned int i;
	int rc;

	if (netif_msg_drv(&debug)) {
		printk(KERN_INFO "%s Gigabit Ethernet driver %s loaded\n",
		       MODULENAME, RTL8169_VERSION);
	}

	dev = alloc_etherdev(sizeof (*tp));
	if (!dev) {
		if (netif_msg_drv(&debug))
			dev_err(&pdev->dev, "unable to alloc new ethernet\n");
		rc = -ENOMEM;
		goto out;
	}

	SET_NETDEV_DEV(dev, &pdev->dev);
	dev->netdev_ops = &rtl8169_netdev_ops;
	tp = netdev_priv(dev);
	tp->dev = dev;
	tp->pci_dev = pdev;
	tp->msg_enable = netif_msg_init(debug.msg_enable, R8169_MSG_DEFAULT);

	mii = &tp->mii;
	mii->dev = dev;
	mii->mdio_read = rtl_mdio_read;
	mii->mdio_write = rtl_mdio_write;
	mii->phy_id_mask = 0x1f;
	mii->reg_num_mask = 0x1f;
	mii->supports_gmii = !!(cfg->features & RTL_FEATURE_GMII);

	/* disable ASPM completely as that cause random device stop working
	 * problems as well as full system hangs for some PCIe devices users */
	pci_disable_link_state(pdev, PCIE_LINK_STATE_L0S | PCIE_LINK_STATE_L1 |
				     PCIE_LINK_STATE_CLKPM);

	/* enable device (incl. PCI PM wakeup and hotplug setup) */
	rc = pci_enable_device(pdev);
	if (rc < 0) {
		netif_err(tp, probe, dev, "enable failure\n");
		goto err_out_free_dev_1;
	}

	if (pci_set_mwi(pdev) < 0)
		netif_info(tp, probe, dev, "Mem-Wr-Inval unavailable\n");

	/* make sure PCI base addr 1 is MMIO */
	if (!(pci_resource_flags(pdev, region) & IORESOURCE_MEM)) {
		netif_err(tp, probe, dev,
			  "region #%d not an MMIO resource, aborting\n",
			  region);
		rc = -ENODEV;
		goto err_out_mwi_2;
	}

	/* check for weird/broken PCI region reporting */
	if (pci_resource_len(pdev, region) < R8169_REGS_SIZE) {
		netif_err(tp, probe, dev,
			  "Invalid PCI region size(s), aborting\n");
		rc = -ENODEV;
		goto err_out_mwi_2;
	}

	rc = pci_request_regions(pdev, MODULENAME);
	if (rc < 0) {
		netif_err(tp, probe, dev, "could not request regions\n");
		goto err_out_mwi_2;
	}

	tp->cp_cmd = RxChkSum;

	if ((sizeof(dma_addr_t) > 4) &&
	    !pci_set_dma_mask(pdev, DMA_BIT_MASK(64)) && use_dac) {
		tp->cp_cmd |= PCIDAC;
		dev->features |= NETIF_F_HIGHDMA;
	} else {
		rc = pci_set_dma_mask(pdev, DMA_BIT_MASK(32));
		if (rc < 0) {
			netif_err(tp, probe, dev, "DMA configuration failed\n");
			goto err_out_free_res_3;
		}
	}

	/* ioremap MMIO region */
	ioaddr = ioremap(pci_resource_start(pdev, region), R8169_REGS_SIZE);
	if (!ioaddr) {
		netif_err(tp, probe, dev, "cannot remap MMIO, aborting\n");
		rc = -EIO;
		goto err_out_free_res_3;
	}

	tp->pcie_cap = pci_find_capability(pdev, PCI_CAP_ID_EXP);
	if (!tp->pcie_cap)
		netif_info(tp, probe, dev, "no PCI Express capability\n");

	RTL_W16(IntrMask, 0x0000);

	/* Soft reset the chip. */
	RTL_W8(ChipCmd, CmdReset);

	/* Check that the chip has finished the reset. */
	for (i = 0; i < 100; i++) {
		if ((RTL_R8(ChipCmd) & CmdReset) == 0)
			break;
		msleep_interruptible(1);
	}

	RTL_W16(IntrStatus, 0xffff);

	pci_set_master(pdev);

	/* Identify chip attached to board */
	rtl8169_get_mac_version(tp, ioaddr);

	rtl_init_mdio_ops(tp);
	rtl_init_pll_power_ops(tp);

	/* Use appropriate default if unknown */
	if (tp->mac_version == RTL_GIGA_MAC_NONE) {
		netif_notice(tp, probe, dev,
			     "unknown MAC, using family default\n");
		tp->mac_version = cfg->default_ver;
	}

	rtl8169_print_mac_version(tp);

	for (i = 0; i < ARRAY_SIZE(rtl_chip_info); i++) {
		if (tp->mac_version == rtl_chip_info[i].mac_version)
			break;
	}
	if (i == ARRAY_SIZE(rtl_chip_info)) {
		dev_err(&pdev->dev,
			"driver bug, MAC version not found in rtl_chip_info\n");
		goto err_out_msi_4;
	}
	tp->chipset = i;

	RTL_W8(Cfg9346, Cfg9346_Unlock);
	RTL_W8(Config1, RTL_R8(Config1) | PMEnable);
	RTL_W8(Config5, RTL_R8(Config5) & PMEStatus);
	if ((RTL_R8(Config3) & (LinkUp | MagicPacket)) != 0)
		tp->features |= RTL_FEATURE_WOL;
	if ((RTL_R8(Config5) & (UWF | BWF | MWF)) != 0)
		tp->features |= RTL_FEATURE_WOL;
	tp->features |= rtl_try_msi(pdev, ioaddr, cfg);
	RTL_W8(Cfg9346, Cfg9346_Lock);

	if ((tp->mac_version <= RTL_GIGA_MAC_VER_06) &&
	    (RTL_R8(PHYstatus) & TBI_Enable)) {
		tp->set_speed = rtl8169_set_speed_tbi;
		tp->get_settings = rtl8169_gset_tbi;
		tp->phy_reset_enable = rtl8169_tbi_reset_enable;
		tp->phy_reset_pending = rtl8169_tbi_reset_pending;
		tp->link_ok = rtl8169_tbi_link_ok;
		tp->do_ioctl = rtl_tbi_ioctl;

		tp->phy_1000_ctrl_reg = ADVERTISE_1000FULL; /* Implied by TBI */
	} else {
		tp->set_speed = rtl8169_set_speed_xmii;
		tp->get_settings = rtl8169_gset_xmii;
		tp->phy_reset_enable = rtl8169_xmii_reset_enable;
		tp->phy_reset_pending = rtl8169_xmii_reset_pending;
		tp->link_ok = rtl8169_xmii_link_ok;
		tp->do_ioctl = rtl_xmii_ioctl;
	}

	spin_lock_init(&tp->lock);

	tp->mmio_addr = ioaddr;

	/* Get MAC address */
	for (i = 0; i < MAC_ADDR_LEN; i++)
		dev->dev_addr[i] = RTL_R8(MAC0 + i);
	memcpy(dev->perm_addr, dev->dev_addr, dev->addr_len);

	SET_ETHTOOL_OPS(dev, &rtl8169_ethtool_ops);
	dev->watchdog_timeo = RTL8169_TX_TIMEOUT;
	dev->irq = pdev->irq;
	dev->base_addr = (unsigned long) ioaddr;

	netif_napi_add(dev, &tp->napi, rtl8169_poll, R8169_NAPI_WEIGHT);

#ifdef CONFIG_R8169_VLAN
	dev->features |= NETIF_F_HW_VLAN_TX | NETIF_F_HW_VLAN_RX;
#endif
	dev->features |= NETIF_F_GRO;

	tp->intr_mask = 0xffff;
	tp->hw_start = cfg->hw_start;
	tp->intr_event = cfg->intr_event;
	tp->napi_event = cfg->napi_event;

	init_timer(&tp->timer);
	tp->timer.data = (unsigned long) dev;
	tp->timer.function = rtl8169_phy_timer;

	rc = register_netdev(dev);
	if (rc < 0)
		goto err_out_msi_4;

	pci_set_drvdata(pdev, dev);

	netif_info(tp, probe, dev, "%s at 0x%lx, %pM, XID %08x IRQ %d\n",
		   rtl_chip_info[tp->chipset].name,
		   dev->base_addr, dev->dev_addr,
		   (u32)(RTL_R32(TxConfig) & 0x9cf0f8ff), dev->irq);

	if ((tp->mac_version == RTL_GIGA_MAC_VER_27) ||
	    (tp->mac_version == RTL_GIGA_MAC_VER_28)) {
		rtl8168_driver_start(tp);
	}

	device_set_wakeup_enable(&pdev->dev, tp->features & RTL_FEATURE_WOL);

	if (pci_dev_run_wake(pdev))
		pm_runtime_put_noidle(&pdev->dev);

	netif_carrier_off(dev);

out:
	return rc;

err_out_msi_4:
	rtl_disable_msi(pdev, tp);
	iounmap(ioaddr);
err_out_free_res_3:
	pci_release_regions(pdev);
err_out_mwi_2:
	pci_clear_mwi(pdev);
	pci_disable_device(pdev);
err_out_free_dev_1:
	free_netdev(dev);
	goto out;
}

static void __devexit rtl8169_remove_one(struct pci_dev *pdev)
{
	struct net_device *dev = pci_get_drvdata(pdev);
	struct rtl8169_private *tp = netdev_priv(dev);

	if ((tp->mac_version == RTL_GIGA_MAC_VER_27) ||
	    (tp->mac_version == RTL_GIGA_MAC_VER_28)) {
		rtl8168_driver_stop(tp);
	}

	cancel_delayed_work_sync(&tp->task);

	rtl_release_firmware(tp);

	unregister_netdev(dev);

	if (pci_dev_run_wake(pdev))
		pm_runtime_get_noresume(&pdev->dev);

	/* restore original MAC address */
	rtl_rar_set(tp, dev->perm_addr);

	rtl_disable_msi(pdev, tp);
	rtl8169_release_board(pdev, dev, tp->mmio_addr);
	pci_set_drvdata(pdev, NULL);
}

static int rtl8169_open(struct net_device *dev)
{
	struct rtl8169_private *tp = netdev_priv(dev);
	void __iomem *ioaddr = tp->mmio_addr;
	struct pci_dev *pdev = tp->pci_dev;
	int retval = -ENOMEM;

	pm_runtime_get_sync(&pdev->dev);

	/*
	 * Rx and Tx desscriptors needs 256 bytes alignment.
	 * dma_alloc_coherent provides more.
	 */
	tp->TxDescArray = dma_alloc_coherent(&pdev->dev, R8169_TX_RING_BYTES,
					     &tp->TxPhyAddr, GFP_KERNEL);
	if (!tp->TxDescArray)
		goto err_pm_runtime_put;

	tp->RxDescArray = dma_alloc_coherent(&pdev->dev, R8169_RX_RING_BYTES,
					     &tp->RxPhyAddr, GFP_KERNEL);
	if (!tp->RxDescArray)
		goto err_free_tx_0;

	retval = rtl8169_init_ring(dev);
	if (retval < 0)
		goto err_free_rx_1;

	INIT_DELAYED_WORK(&tp->task, NULL);

	smp_mb();

	retval = request_irq(dev->irq, rtl8169_interrupt,
			     (tp->features & RTL_FEATURE_MSI) ? 0 : IRQF_SHARED,
			     dev->name, dev);
	if (retval < 0)
		goto err_release_ring_2;

	napi_enable(&tp->napi);

	rtl8169_init_phy(dev, tp);

	/*
	 * Pretend we are using VLANs; This bypasses a nasty bug where
	 * Interrupts stop flowing on high load on 8110SCd controllers.
	 */
	if (tp->mac_version == RTL_GIGA_MAC_VER_05)
		RTL_W16(CPlusCmd, RTL_R16(CPlusCmd) | RxVlan);

	rtl_pll_power_up(tp);

	rtl_hw_start(dev);

	rtl8169_request_timer(dev);

	tp->saved_wolopts = 0;
	pm_runtime_put_noidle(&pdev->dev);

	rtl8169_check_link_status(dev, tp, ioaddr);
out:
	return retval;

err_release_ring_2:
	rtl8169_rx_clear(tp);
err_free_rx_1:
	dma_free_coherent(&pdev->dev, R8169_RX_RING_BYTES, tp->RxDescArray,
			  tp->RxPhyAddr);
	tp->RxDescArray = NULL;
err_free_tx_0:
	dma_free_coherent(&pdev->dev, R8169_TX_RING_BYTES, tp->TxDescArray,
			  tp->TxPhyAddr);
	tp->TxDescArray = NULL;
err_pm_runtime_put:
	pm_runtime_put_noidle(&pdev->dev);
	goto out;
}

static void rtl8169_hw_reset(struct rtl8169_private *tp)
{
	void __iomem *ioaddr = tp->mmio_addr;

	/* Disable interrupts */
	rtl8169_irq_mask_and_ack(ioaddr);

	if (tp->mac_version == RTL_GIGA_MAC_VER_27 ||
	    tp->mac_version == RTL_GIGA_MAC_VER_28) {
		while (RTL_R8(TxPoll) & NPQ)
			udelay(20);

	}

	/* Reset the chipset */
	RTL_W8(ChipCmd, CmdReset);

	/* PCI commit */
	RTL_R8(ChipCmd);
}

static void rtl_set_rx_tx_config_registers(struct rtl8169_private *tp)
{
	void __iomem *ioaddr = tp->mmio_addr;
	u32 cfg = rtl8169_rx_config;

	cfg |= (RTL_R32(RxConfig) & rtl_chip_info[tp->chipset].RxConfigMask);
	RTL_W32(RxConfig, cfg);

	/* Set DMA burst size and Interframe Gap Time */
	RTL_W32(TxConfig, (TX_DMA_BURST << TxDMAShift) |
		(InterFrameGap << TxInterFrameGapShift));
}

static void rtl_hw_start(struct net_device *dev)
{
	struct rtl8169_private *tp = netdev_priv(dev);
	void __iomem *ioaddr = tp->mmio_addr;
	unsigned int i;

	/* Soft reset the chip. */
	RTL_W8(ChipCmd, CmdReset);

	/* Check that the chip has finished the reset. */
	for (i = 0; i < 100; i++) {
		if ((RTL_R8(ChipCmd) & CmdReset) == 0)
			break;
		msleep_interruptible(1);
	}

	tp->hw_start(dev);

	netif_start_queue(dev);
}


static void rtl_set_rx_tx_desc_registers(struct rtl8169_private *tp,
					 void __iomem *ioaddr)
{
	/*
	 * Magic spell: some iop3xx ARM board needs the TxDescAddrHigh
	 * register to be written before TxDescAddrLow to work.
	 * Switching from MMIO to I/O access fixes the issue as well.
	 */
	RTL_W32(TxDescStartAddrHigh, ((u64) tp->TxPhyAddr) >> 32);
	RTL_W32(TxDescStartAddrLow, ((u64) tp->TxPhyAddr) & DMA_BIT_MASK(32));
	RTL_W32(RxDescAddrHigh, ((u64) tp->RxPhyAddr) >> 32);
	RTL_W32(RxDescAddrLow, ((u64) tp->RxPhyAddr) & DMA_BIT_MASK(32));
}

static u16 rtl_rw_cpluscmd(void __iomem *ioaddr)
{
	u16 cmd;

	cmd = RTL_R16(CPlusCmd);
	RTL_W16(CPlusCmd, cmd);
	return cmd;
}

static void rtl_set_rx_max_size(void __iomem *ioaddr, unsigned int rx_buf_sz)
{
	/* Low hurts. Let's disable the filtering. */
	RTL_W16(RxMaxSize, rx_buf_sz + 1);
}

static void rtl8169_set_magic_reg(void __iomem *ioaddr, unsigned mac_version)
{
	static const struct {
		u32 mac_version;
		u32 clk;
		u32 val;
	} cfg2_info [] = {
		{ RTL_GIGA_MAC_VER_05, PCI_Clock_33MHz, 0x000fff00 }, // 8110SCd
		{ RTL_GIGA_MAC_VER_05, PCI_Clock_66MHz, 0x000fffff },
		{ RTL_GIGA_MAC_VER_06, PCI_Clock_33MHz, 0x00ffff00 }, // 8110SCe
		{ RTL_GIGA_MAC_VER_06, PCI_Clock_66MHz, 0x00ffffff }
	}, *p = cfg2_info;
	unsigned int i;
	u32 clk;

	clk = RTL_R8(Config2) & PCI_Clock_66MHz;
	for (i = 0; i < ARRAY_SIZE(cfg2_info); i++, p++) {
		if ((p->mac_version == mac_version) && (p->clk == clk)) {
			RTL_W32(0x7c, p->val);
			break;
		}
	}
}

static void rtl_hw_start_8169(struct net_device *dev)
{
	struct rtl8169_private *tp = netdev_priv(dev);
	void __iomem *ioaddr = tp->mmio_addr;
	struct pci_dev *pdev = tp->pci_dev;

	if (tp->mac_version == RTL_GIGA_MAC_VER_05) {
		RTL_W16(CPlusCmd, RTL_R16(CPlusCmd) | PCIMulRW);
		pci_write_config_byte(pdev, PCI_CACHE_LINE_SIZE, 0x08);
	}

	RTL_W8(Cfg9346, Cfg9346_Unlock);
	if ((tp->mac_version == RTL_GIGA_MAC_VER_01) ||
	    (tp->mac_version == RTL_GIGA_MAC_VER_02) ||
	    (tp->mac_version == RTL_GIGA_MAC_VER_03) ||
	    (tp->mac_version == RTL_GIGA_MAC_VER_04))
		RTL_W8(ChipCmd, CmdTxEnb | CmdRxEnb);

	RTL_W8(EarlyTxThres, NoEarlyTx);

	rtl_set_rx_max_size(ioaddr, rx_buf_sz);

	if ((tp->mac_version == RTL_GIGA_MAC_VER_01) ||
	    (tp->mac_version == RTL_GIGA_MAC_VER_02) ||
	    (tp->mac_version == RTL_GIGA_MAC_VER_03) ||
	    (tp->mac_version == RTL_GIGA_MAC_VER_04))
		rtl_set_rx_tx_config_registers(tp);

	tp->cp_cmd |= rtl_rw_cpluscmd(ioaddr) | PCIMulRW;

	if ((tp->mac_version == RTL_GIGA_MAC_VER_02) ||
	    (tp->mac_version == RTL_GIGA_MAC_VER_03)) {
		dprintk("Set MAC Reg C+CR Offset 0xE0. "
			"Bit-3 and bit-14 MUST be 1\n");
		tp->cp_cmd |= (1 << 14);
	}

	RTL_W16(CPlusCmd, tp->cp_cmd);

	rtl8169_set_magic_reg(ioaddr, tp->mac_version);

	/*
	 * Undocumented corner. Supposedly:
	 * (TxTimer << 12) | (TxPackets << 8) | (RxTimer << 4) | RxPackets
	 */
	RTL_W16(IntrMitigate, 0x0000);

	rtl_set_rx_tx_desc_registers(tp, ioaddr);

	if ((tp->mac_version != RTL_GIGA_MAC_VER_01) &&
	    (tp->mac_version != RTL_GIGA_MAC_VER_02) &&
	    (tp->mac_version != RTL_GIGA_MAC_VER_03) &&
	    (tp->mac_version != RTL_GIGA_MAC_VER_04)) {
		RTL_W8(ChipCmd, CmdTxEnb | CmdRxEnb);
		rtl_set_rx_tx_config_registers(tp);
	}

	RTL_W8(Cfg9346, Cfg9346_Lock);

	/* Initially a 10 us delay. Turned it into a PCI commit. - FR */
	RTL_R8(IntrMask);

	RTL_W32(RxMissed, 0);

	rtl_set_rx_mode(dev);

	/* no early-rx interrupts */
	RTL_W16(MultiIntr, RTL_R16(MultiIntr) & 0xF000);

	/* Enable all known interrupts by setting the interrupt mask. */
	RTL_W16(IntrMask, tp->intr_event);
}

static void rtl_tx_performance_tweak(struct pci_dev *pdev, u16 force)
{
	struct net_device *dev = pci_get_drvdata(pdev);
	struct rtl8169_private *tp = netdev_priv(dev);
	int cap = tp->pcie_cap;

	if (cap) {
		u16 ctl;

		pci_read_config_word(pdev, cap + PCI_EXP_DEVCTL, &ctl);
		ctl = (ctl & ~PCI_EXP_DEVCTL_READRQ) | force;
		pci_write_config_word(pdev, cap + PCI_EXP_DEVCTL, ctl);
	}
}

static void rtl_csi_access_enable(void __iomem *ioaddr, u32 bits)
{
	u32 csi;

	csi = rtl_csi_read(ioaddr, 0x070c) & 0x00ffffff;
	rtl_csi_write(ioaddr, 0x070c, csi | bits);
}

static void rtl_csi_access_enable_1(void __iomem *ioaddr)
{
	rtl_csi_access_enable(ioaddr, 0x17000000);
}

static void rtl_csi_access_enable_2(void __iomem *ioaddr)
{
	rtl_csi_access_enable(ioaddr, 0x27000000);
}

struct ephy_info {
	unsigned int offset;
	u16 mask;
	u16 bits;
};

static void rtl_ephy_init(void __iomem *ioaddr, const struct ephy_info *e, int len)
{
	u16 w;

	while (len-- > 0) {
		w = (rtl_ephy_read(ioaddr, e->offset) & ~e->mask) | e->bits;
		rtl_ephy_write(ioaddr, e->offset, w);
		e++;
	}
}

static void rtl_disable_clock_request(struct pci_dev *pdev)
{
	struct net_device *dev = pci_get_drvdata(pdev);
	struct rtl8169_private *tp = netdev_priv(dev);
	int cap = tp->pcie_cap;

	if (cap) {
		u16 ctl;

		pci_read_config_word(pdev, cap + PCI_EXP_LNKCTL, &ctl);
		ctl &= ~PCI_EXP_LNKCTL_CLKREQ_EN;
		pci_write_config_word(pdev, cap + PCI_EXP_LNKCTL, ctl);
	}
}

static void rtl_enable_clock_request(struct pci_dev *pdev)
{
	struct net_device *dev = pci_get_drvdata(pdev);
	struct rtl8169_private *tp = netdev_priv(dev);
	int cap = tp->pcie_cap;

	if (cap) {
		u16 ctl;

		pci_read_config_word(pdev, cap + PCI_EXP_LNKCTL, &ctl);
		ctl |= PCI_EXP_LNKCTL_CLKREQ_EN;
		pci_write_config_word(pdev, cap + PCI_EXP_LNKCTL, ctl);
	}
}

#define R8168_CPCMD_QUIRK_MASK (\
	EnableBist | \
	Mac_dbgo_oe | \
	Force_half_dup | \
	Force_rxflow_en | \
	Force_txflow_en | \
	Cxpl_dbg_sel | \
	ASF | \
	PktCntrDisable | \
	Mac_dbgo_sel)

static void rtl_hw_start_8168bb(void __iomem *ioaddr, struct pci_dev *pdev)
{
	RTL_W8(Config3, RTL_R8(Config3) & ~Beacon_en);

	RTL_W16(CPlusCmd, RTL_R16(CPlusCmd) & ~R8168_CPCMD_QUIRK_MASK);

	rtl_tx_performance_tweak(pdev,
		(0x5 << MAX_READ_REQUEST_SHIFT) | PCI_EXP_DEVCTL_NOSNOOP_EN);
}

static void rtl_hw_start_8168bef(void __iomem *ioaddr, struct pci_dev *pdev)
{
	rtl_hw_start_8168bb(ioaddr, pdev);

	RTL_W8(MaxTxPacketSize, TxPacketMax);

	RTL_W8(Config4, RTL_R8(Config4) & ~(1 << 0));
}

static void __rtl_hw_start_8168cp(void __iomem *ioaddr, struct pci_dev *pdev)
{
	RTL_W8(Config1, RTL_R8(Config1) | Speed_down);

	RTL_W8(Config3, RTL_R8(Config3) & ~Beacon_en);

	rtl_tx_performance_tweak(pdev, 0x5 << MAX_READ_REQUEST_SHIFT);

	rtl_disable_clock_request(pdev);

	RTL_W16(CPlusCmd, RTL_R16(CPlusCmd) & ~R8168_CPCMD_QUIRK_MASK);
}

static void rtl_hw_start_8168cp_1(void __iomem *ioaddr, struct pci_dev *pdev)
{
	static const struct ephy_info e_info_8168cp[] = {
		{ 0x01, 0,	0x0001 },
		{ 0x02, 0x0800,	0x1000 },
		{ 0x03, 0,	0x0042 },
		{ 0x06, 0x0080,	0x0000 },
		{ 0x07, 0,	0x2000 }
	};

	rtl_csi_access_enable_2(ioaddr);

	rtl_ephy_init(ioaddr, e_info_8168cp, ARRAY_SIZE(e_info_8168cp));

	__rtl_hw_start_8168cp(ioaddr, pdev);
}

static void rtl_hw_start_8168cp_2(void __iomem *ioaddr, struct pci_dev *pdev)
{
	rtl_csi_access_enable_2(ioaddr);

	RTL_W8(Config3, RTL_R8(Config3) & ~Beacon_en);

	rtl_tx_performance_tweak(pdev, 0x5 << MAX_READ_REQUEST_SHIFT);

	RTL_W16(CPlusCmd, RTL_R16(CPlusCmd) & ~R8168_CPCMD_QUIRK_MASK);
}

static void rtl_hw_start_8168cp_3(void __iomem *ioaddr, struct pci_dev *pdev)
{
	rtl_csi_access_enable_2(ioaddr);

	RTL_W8(Config3, RTL_R8(Config3) & ~Beacon_en);

	/* Magic. */
	RTL_W8(DBG_REG, 0x20);

	RTL_W8(MaxTxPacketSize, TxPacketMax);

	rtl_tx_performance_tweak(pdev, 0x5 << MAX_READ_REQUEST_SHIFT);

	RTL_W16(CPlusCmd, RTL_R16(CPlusCmd) & ~R8168_CPCMD_QUIRK_MASK);
}

static void rtl_hw_start_8168c_1(void __iomem *ioaddr, struct pci_dev *pdev)
{
	static const struct ephy_info e_info_8168c_1[] = {
		{ 0x02, 0x0800,	0x1000 },
		{ 0x03, 0,	0x0002 },
		{ 0x06, 0x0080,	0x0000 }
	};

	rtl_csi_access_enable_2(ioaddr);

	RTL_W8(DBG_REG, 0x06 | FIX_NAK_1 | FIX_NAK_2);

	rtl_ephy_init(ioaddr, e_info_8168c_1, ARRAY_SIZE(e_info_8168c_1));

	__rtl_hw_start_8168cp(ioaddr, pdev);
}

static void rtl_hw_start_8168c_2(void __iomem *ioaddr, struct pci_dev *pdev)
{
	static const struct ephy_info e_info_8168c_2[] = {
		{ 0x01, 0,	0x0001 },
		{ 0x03, 0x0400,	0x0220 }
	};

	rtl_csi_access_enable_2(ioaddr);

	rtl_ephy_init(ioaddr, e_info_8168c_2, ARRAY_SIZE(e_info_8168c_2));

	__rtl_hw_start_8168cp(ioaddr, pdev);
}

static void rtl_hw_start_8168c_3(void __iomem *ioaddr, struct pci_dev *pdev)
{
	rtl_hw_start_8168c_2(ioaddr, pdev);
}

static void rtl_hw_start_8168c_4(void __iomem *ioaddr, struct pci_dev *pdev)
{
	rtl_csi_access_enable_2(ioaddr);

	__rtl_hw_start_8168cp(ioaddr, pdev);
}

static void rtl_hw_start_8168d(void __iomem *ioaddr, struct pci_dev *pdev)
{
	rtl_csi_access_enable_2(ioaddr);

	rtl_disable_clock_request(pdev);

	RTL_W8(MaxTxPacketSize, TxPacketMax);

	rtl_tx_performance_tweak(pdev, 0x5 << MAX_READ_REQUEST_SHIFT);

	RTL_W16(CPlusCmd, RTL_R16(CPlusCmd) & ~R8168_CPCMD_QUIRK_MASK);
}

static void rtl_hw_start_8168d_4(void __iomem *ioaddr, struct pci_dev *pdev)
{
	static const struct ephy_info e_info_8168d_4[] = {
		{ 0x0b, ~0,	0x48 },
		{ 0x19, 0x20,	0x50 },
		{ 0x0c, ~0,	0x20 }
	};
	int i;

	rtl_csi_access_enable_1(ioaddr);

	rtl_tx_performance_tweak(pdev, 0x5 << MAX_READ_REQUEST_SHIFT);

	RTL_W8(MaxTxPacketSize, TxPacketMax);

	for (i = 0; i < ARRAY_SIZE(e_info_8168d_4); i++) {
		const struct ephy_info *e = e_info_8168d_4 + i;
		u16 w;

		w = rtl_ephy_read(ioaddr, e->offset);
		rtl_ephy_write(ioaddr, 0x03, (w & e->mask) | e->bits);
	}

	rtl_enable_clock_request(pdev);
}

static void rtl_hw_start_8168(struct net_device *dev)
{
	struct rtl8169_private *tp = netdev_priv(dev);
	void __iomem *ioaddr = tp->mmio_addr;
	struct pci_dev *pdev = tp->pci_dev;

	RTL_W8(Cfg9346, Cfg9346_Unlock);

	RTL_W8(MaxTxPacketSize, TxPacketMax);

	rtl_set_rx_max_size(ioaddr, rx_buf_sz);

	tp->cp_cmd |= RTL_R16(CPlusCmd) | PktCntrDisable | INTT_1;

	RTL_W16(CPlusCmd, tp->cp_cmd);

	RTL_W16(IntrMitigate, 0x5151);

	/* Work around for RxFIFO overflow. */
	if (tp->mac_version == RTL_GIGA_MAC_VER_11 ||
	    tp->mac_version == RTL_GIGA_MAC_VER_22) {
		tp->intr_event |= RxFIFOOver | PCSTimeout;
		tp->intr_event &= ~RxOverflow;
	}

	rtl_set_rx_tx_desc_registers(tp, ioaddr);

	rtl_set_rx_mode(dev);

	RTL_W32(TxConfig, (TX_DMA_BURST << TxDMAShift) |
		(InterFrameGap << TxInterFrameGapShift));

	RTL_R8(IntrMask);

	switch (tp->mac_version) {
	case RTL_GIGA_MAC_VER_11:
		rtl_hw_start_8168bb(ioaddr, pdev);
	break;

	case RTL_GIGA_MAC_VER_12:
	case RTL_GIGA_MAC_VER_17:
		rtl_hw_start_8168bef(ioaddr, pdev);
	break;

	case RTL_GIGA_MAC_VER_18:
		rtl_hw_start_8168cp_1(ioaddr, pdev);
	break;

	case RTL_GIGA_MAC_VER_19:
		rtl_hw_start_8168c_1(ioaddr, pdev);
	break;

	case RTL_GIGA_MAC_VER_20:
		rtl_hw_start_8168c_2(ioaddr, pdev);
	break;

	case RTL_GIGA_MAC_VER_21:
		rtl_hw_start_8168c_3(ioaddr, pdev);
	break;

	case RTL_GIGA_MAC_VER_22:
		rtl_hw_start_8168c_4(ioaddr, pdev);
	break;

	case RTL_GIGA_MAC_VER_23:
		rtl_hw_start_8168cp_2(ioaddr, pdev);
	break;

	case RTL_GIGA_MAC_VER_24:
		rtl_hw_start_8168cp_3(ioaddr, pdev);
	break;

	case RTL_GIGA_MAC_VER_25:
	case RTL_GIGA_MAC_VER_26:
	case RTL_GIGA_MAC_VER_27:
		rtl_hw_start_8168d(ioaddr, pdev);
	break;

	case RTL_GIGA_MAC_VER_28:
		rtl_hw_start_8168d_4(ioaddr, pdev);
	break;

	default:
		printk(KERN_ERR PFX "%s: unknown chipset (mac_version = %d).\n",
			dev->name, tp->mac_version);
	break;
	}

	RTL_W8(ChipCmd, CmdTxEnb | CmdRxEnb);

	RTL_W8(Cfg9346, Cfg9346_Lock);

	RTL_W16(MultiIntr, RTL_R16(MultiIntr) & 0xF000);

	RTL_W16(IntrMask, tp->intr_event);
}

#define R810X_CPCMD_QUIRK_MASK (\
	EnableBist | \
	Mac_dbgo_oe | \
	Force_half_dup | \
	Force_rxflow_en | \
	Force_txflow_en | \
	Cxpl_dbg_sel | \
	ASF | \
	PktCntrDisable | \
	Mac_dbgo_sel)

static void rtl_hw_start_8102e_1(void __iomem *ioaddr, struct pci_dev *pdev)
{
	static const struct ephy_info e_info_8102e_1[] = {
		{ 0x01,	0, 0x6e65 },
		{ 0x02,	0, 0x091f },
		{ 0x03,	0, 0xc2f9 },
		{ 0x06,	0, 0xafb5 },
		{ 0x07,	0, 0x0e00 },
		{ 0x19,	0, 0xec80 },
		{ 0x01,	0, 0x2e65 },
		{ 0x01,	0, 0x6e65 }
	};
	u8 cfg1;

	rtl_csi_access_enable_2(ioaddr);

	RTL_W8(DBG_REG, FIX_NAK_1);

	rtl_tx_performance_tweak(pdev, 0x5 << MAX_READ_REQUEST_SHIFT);

	RTL_W8(Config1,
	       LEDS1 | LEDS0 | Speed_down | MEMMAP | IOMAP | VPD | PMEnable);
	RTL_W8(Config3, RTL_R8(Config3) & ~Beacon_en);

	cfg1 = RTL_R8(Config1);
	if ((cfg1 & LEDS0) && (cfg1 & LEDS1))
		RTL_W8(Config1, cfg1 & ~LEDS0);

	rtl_ephy_init(ioaddr, e_info_8102e_1, ARRAY_SIZE(e_info_8102e_1));
}

static void rtl_hw_start_8102e_2(void __iomem *ioaddr, struct pci_dev *pdev)
{
	rtl_csi_access_enable_2(ioaddr);

	rtl_tx_performance_tweak(pdev, 0x5 << MAX_READ_REQUEST_SHIFT);

	RTL_W8(Config1, MEMMAP | IOMAP | VPD | PMEnable);
	RTL_W8(Config3, RTL_R8(Config3) & ~Beacon_en);
}

static void rtl_hw_start_8102e_3(void __iomem *ioaddr, struct pci_dev *pdev)
{
	rtl_hw_start_8102e_2(ioaddr, pdev);

	rtl_ephy_write(ioaddr, 0x03, 0xc2f9);
}

static void rtl_hw_start_8101(struct net_device *dev)
{
	struct rtl8169_private *tp = netdev_priv(dev);
	void __iomem *ioaddr = tp->mmio_addr;
	struct pci_dev *pdev = tp->pci_dev;

	if ((tp->mac_version == RTL_GIGA_MAC_VER_13) ||
	    (tp->mac_version == RTL_GIGA_MAC_VER_16)) {
		int cap = tp->pcie_cap;

		if (cap) {
			pci_write_config_word(pdev, cap + PCI_EXP_DEVCTL,
					      PCI_EXP_DEVCTL_NOSNOOP_EN);
		}
	}

	RTL_W8(Cfg9346, Cfg9346_Unlock);

	switch (tp->mac_version) {
	case RTL_GIGA_MAC_VER_07:
		rtl_hw_start_8102e_1(ioaddr, pdev);
		break;

	case RTL_GIGA_MAC_VER_08:
		rtl_hw_start_8102e_3(ioaddr, pdev);
		break;

	case RTL_GIGA_MAC_VER_09:
		rtl_hw_start_8102e_2(ioaddr, pdev);
		break;
	}

	RTL_W8(Cfg9346, Cfg9346_Lock);

	RTL_W8(MaxTxPacketSize, TxPacketMax);

	rtl_set_rx_max_size(ioaddr, rx_buf_sz);

	tp->cp_cmd &= ~R810X_CPCMD_QUIRK_MASK;
	RTL_W16(CPlusCmd, tp->cp_cmd);

	RTL_W16(IntrMitigate, 0x0000);

	rtl_set_rx_tx_desc_registers(tp, ioaddr);

	RTL_W8(ChipCmd, CmdTxEnb | CmdRxEnb);
	rtl_set_rx_tx_config_registers(tp);

	RTL_R8(IntrMask);

	rtl_set_rx_mode(dev);

	RTL_W16(MultiIntr, RTL_R16(MultiIntr) & 0xf000);

	RTL_W16(IntrMask, tp->intr_event);
}

static int rtl8169_change_mtu(struct net_device *dev, int new_mtu)
{
	if (new_mtu < ETH_ZLEN || new_mtu > SafeMtu)
		return -EINVAL;

	dev->mtu = new_mtu;
	return 0;
}

static inline void rtl8169_make_unusable_by_asic(struct RxDesc *desc)
{
	desc->addr = cpu_to_le64(0x0badbadbadbadbadull);
	desc->opts1 &= ~cpu_to_le32(DescOwn | RsvdMask);
}

static void rtl8169_free_rx_databuff(struct rtl8169_private *tp,
				     void **data_buff, struct RxDesc *desc)
{
	dma_unmap_single(&tp->pci_dev->dev, le64_to_cpu(desc->addr), rx_buf_sz,
			 DMA_FROM_DEVICE);

	kfree(*data_buff);
	*data_buff = NULL;
	rtl8169_make_unusable_by_asic(desc);
}

static inline void rtl8169_mark_to_asic(struct RxDesc *desc, u32 rx_buf_sz)
{
	u32 eor = le32_to_cpu(desc->opts1) & RingEnd;

	desc->opts1 = cpu_to_le32(DescOwn | eor | rx_buf_sz);
}

static inline void rtl8169_map_to_asic(struct RxDesc *desc, dma_addr_t mapping,
				       u32 rx_buf_sz)
{
	desc->addr = cpu_to_le64(mapping);
	wmb();
	rtl8169_mark_to_asic(desc, rx_buf_sz);
}

static inline void *rtl8169_align(void *data)
{
	return (void *)ALIGN((long)data, 16);
}

static struct sk_buff *rtl8169_alloc_rx_data(struct rtl8169_private *tp,
					     struct RxDesc *desc)
{
	void *data;
	dma_addr_t mapping;
	struct device *d = &tp->pci_dev->dev;
	struct net_device *dev = tp->dev;
	int node = dev->dev.parent ? dev_to_node(dev->dev.parent) : -1;

	data = kmalloc_node(rx_buf_sz, GFP_KERNEL, node);
	if (!data)
		return NULL;

	if (rtl8169_align(data) != data) {
		kfree(data);
		data = kmalloc_node(rx_buf_sz + 15, GFP_KERNEL, node);
		if (!data)
			return NULL;
	}

	mapping = dma_map_single(d, rtl8169_align(data), rx_buf_sz,
				 DMA_FROM_DEVICE);
	if (unlikely(dma_mapping_error(d, mapping))) {
		if (net_ratelimit())
			netif_err(tp, drv, tp->dev, "Failed to map RX DMA!\n");
		goto err_out;
	}

	rtl8169_map_to_asic(desc, mapping, rx_buf_sz);
	return data;

err_out:
	kfree(data);
	return NULL;
}

static void rtl8169_rx_clear(struct rtl8169_private *tp)
{
	unsigned int i;

	for (i = 0; i < NUM_RX_DESC; i++) {
		if (tp->Rx_databuff[i]) {
			rtl8169_free_rx_databuff(tp, tp->Rx_databuff + i,
					    tp->RxDescArray + i);
		}
	}
}

static inline void rtl8169_mark_as_last_descriptor(struct RxDesc *desc)
{
	desc->opts1 |= cpu_to_le32(RingEnd);
}

static int rtl8169_rx_fill(struct rtl8169_private *tp)
{
	unsigned int i;

	for (i = 0; i < NUM_RX_DESC; i++) {
		void *data;

		if (tp->Rx_databuff[i])
			continue;

		data = rtl8169_alloc_rx_data(tp, tp->RxDescArray + i);
		if (!data) {
			rtl8169_make_unusable_by_asic(tp->RxDescArray + i);
			goto err_out;
		}
		tp->Rx_databuff[i] = data;
	}

	rtl8169_mark_as_last_descriptor(tp->RxDescArray + NUM_RX_DESC - 1);
	return 0;

err_out:
	rtl8169_rx_clear(tp);
	return -ENOMEM;
}

static void rtl8169_init_ring_indexes(struct rtl8169_private *tp)
{
	tp->dirty_tx = tp->dirty_rx = tp->cur_tx = tp->cur_rx = 0;
}

static int rtl8169_init_ring(struct net_device *dev)
{
	struct rtl8169_private *tp = netdev_priv(dev);

	rtl8169_init_ring_indexes(tp);

	memset(tp->tx_skb, 0x0, NUM_TX_DESC * sizeof(struct ring_info));
	memset(tp->Rx_databuff, 0x0, NUM_RX_DESC * sizeof(void *));

	return rtl8169_rx_fill(tp);
}

static void rtl8169_unmap_tx_skb(struct device *d, struct ring_info *tx_skb,
				 struct TxDesc *desc)
{
	unsigned int len = tx_skb->len;

	dma_unmap_single(d, le64_to_cpu(desc->addr), len, DMA_TO_DEVICE);

	desc->opts1 = 0x00;
	desc->opts2 = 0x00;
	desc->addr = 0x00;
	tx_skb->len = 0;
}

static void rtl8169_tx_clear_range(struct rtl8169_private *tp, u32 start,
				   unsigned int n)
{
	unsigned int i;

	for (i = 0; i < n; i++) {
		unsigned int entry = (start + i) % NUM_TX_DESC;
		struct ring_info *tx_skb = tp->tx_skb + entry;
		unsigned int len = tx_skb->len;

		if (len) {
			struct sk_buff *skb = tx_skb->skb;

			rtl8169_unmap_tx_skb(&tp->pci_dev->dev, tx_skb,
					     tp->TxDescArray + entry);
			if (skb) {
				tp->dev->stats.tx_dropped++;
				dev_kfree_skb(skb);
				tx_skb->skb = NULL;
			}
		}
	}
}

static void rtl8169_tx_clear(struct rtl8169_private *tp)
{
	rtl8169_tx_clear_range(tp, tp->dirty_tx, NUM_TX_DESC);
	tp->cur_tx = tp->dirty_tx = 0;
}

static void rtl8169_schedule_work(struct net_device *dev, work_func_t task)
{
	struct rtl8169_private *tp = netdev_priv(dev);

	PREPARE_DELAYED_WORK(&tp->task, task);
	schedule_delayed_work(&tp->task, 4);
}

static void rtl8169_wait_for_quiescence(struct net_device *dev)
{
	struct rtl8169_private *tp = netdev_priv(dev);
	void __iomem *ioaddr = tp->mmio_addr;

	synchronize_irq(dev->irq);

	/* Wait for any pending NAPI task to complete */
	napi_disable(&tp->napi);

	rtl8169_irq_mask_and_ack(ioaddr);

	tp->intr_mask = 0xffff;
	RTL_W16(IntrMask, tp->intr_event);
	napi_enable(&tp->napi);
}

static void rtl8169_reinit_task(struct work_struct *work)
{
	struct rtl8169_private *tp =
		container_of(work, struct rtl8169_private, task.work);
	struct net_device *dev = tp->dev;
	int ret;

	rtnl_lock();

	if (!netif_running(dev))
		goto out_unlock;

	rtl8169_wait_for_quiescence(dev);
	rtl8169_close(dev);

	ret = rtl8169_open(dev);
	if (unlikely(ret < 0)) {
		if (net_ratelimit())
			netif_err(tp, drv, dev,
				  "reinit failure (status = %d). Rescheduling\n",
				  ret);
		rtl8169_schedule_work(dev, rtl8169_reinit_task);
	}

out_unlock:
	rtnl_unlock();
}

static void rtl8169_reset_task(struct work_struct *work)
{
	struct rtl8169_private *tp =
		container_of(work, struct rtl8169_private, task.work);
	struct net_device *dev = tp->dev;

	rtnl_lock();

	if (!netif_running(dev))
		goto out_unlock;

	rtl8169_wait_for_quiescence(dev);

	rtl8169_rx_interrupt(dev, tp, tp->mmio_addr, ~(u32)0);
	rtl8169_tx_clear(tp);

	if (tp->dirty_rx == tp->cur_rx) {
		rtl8169_init_ring_indexes(tp);
		rtl_hw_start(dev);
		netif_wake_queue(dev);
		rtl8169_check_link_status(dev, tp, tp->mmio_addr);
	} else {
		if (net_ratelimit())
			netif_emerg(tp, intr, dev, "Rx buffers shortage\n");
		rtl8169_schedule_work(dev, rtl8169_reset_task);
	}

out_unlock:
	rtnl_unlock();
}

static void rtl8169_tx_timeout(struct net_device *dev)
{
	struct rtl8169_private *tp = netdev_priv(dev);

	rtl8169_hw_reset(tp);

	/* Let's wait a bit while any (async) irq lands on */
	rtl8169_schedule_work(dev, rtl8169_reset_task);
}

static int rtl8169_xmit_frags(struct rtl8169_private *tp, struct sk_buff *skb,
			      u32 opts1)
{
	struct skb_shared_info *info = skb_shinfo(skb);
	unsigned int cur_frag, entry;
	struct TxDesc * uninitialized_var(txd);
	struct device *d = &tp->pci_dev->dev;

	entry = tp->cur_tx;
	for (cur_frag = 0; cur_frag < info->nr_frags; cur_frag++) {
		skb_frag_t *frag = info->frags + cur_frag;
		dma_addr_t mapping;
		u32 status, len;
		void *addr;

		entry = (entry + 1) % NUM_TX_DESC;

		txd = tp->TxDescArray + entry;
		len = frag->size;
		addr = ((void *) page_address(frag->page)) + frag->page_offset;
		mapping = dma_map_single(d, addr, len, DMA_TO_DEVICE);
		if (unlikely(dma_mapping_error(d, mapping))) {
			if (net_ratelimit())
				netif_err(tp, drv, tp->dev,
					  "Failed to map TX fragments DMA!\n");
			goto err_out;
		}

		/* anti gcc 2.95.3 bugware (sic) */
		status = opts1 | len | (RingEnd * !((entry + 1) % NUM_TX_DESC));

		txd->opts1 = cpu_to_le32(status);
		txd->addr = cpu_to_le64(mapping);

		tp->tx_skb[entry].len = len;
	}

	if (cur_frag) {
		tp->tx_skb[entry].skb = skb;
		txd->opts1 |= cpu_to_le32(LastFrag);
	}

	return cur_frag;

err_out:
	rtl8169_tx_clear_range(tp, tp->cur_tx + 1, cur_frag);
	return -EIO;
}

static inline u32 rtl8169_tso_csum(struct sk_buff *skb, struct net_device *dev)
{
	if (dev->features & NETIF_F_TSO) {
		u32 mss = skb_shinfo(skb)->gso_size;

		if (mss)
			return LargeSend | ((mss & MSSMask) << MSSShift);
	}
	if (skb->ip_summed == CHECKSUM_PARTIAL) {
		const struct iphdr *ip = ip_hdr(skb);

		if (ip->protocol == IPPROTO_TCP)
			return IPCS | TCPCS;
		else if (ip->protocol == IPPROTO_UDP)
			return IPCS | UDPCS;
		WARN_ON(1);	/* we need a WARN() */
	}
	return 0;
}

static netdev_tx_t rtl8169_start_xmit(struct sk_buff *skb,
				      struct net_device *dev)
{
	struct rtl8169_private *tp = netdev_priv(dev);
	unsigned int entry = tp->cur_tx % NUM_TX_DESC;
	struct TxDesc *txd = tp->TxDescArray + entry;
	void __iomem *ioaddr = tp->mmio_addr;
	struct device *d = &tp->pci_dev->dev;
	dma_addr_t mapping;
	u32 status, len;
	u32 opts1;
	int frags;

	if (unlikely(TX_BUFFS_AVAIL(tp) < skb_shinfo(skb)->nr_frags)) {
		netif_err(tp, drv, dev, "BUG! Tx Ring full when queue awake!\n");
		goto err_stop_0;
	}

	if (unlikely(le32_to_cpu(txd->opts1) & DescOwn))
		goto err_stop_0;

	len = skb_headlen(skb);
	mapping = dma_map_single(d, skb->data, len, DMA_TO_DEVICE);
	if (unlikely(dma_mapping_error(d, mapping))) {
		if (net_ratelimit())
			netif_err(tp, drv, dev, "Failed to map TX DMA!\n");
		goto err_dma_0;
	}

	tp->tx_skb[entry].len = len;
	txd->addr = cpu_to_le64(mapping);
	txd->opts2 = cpu_to_le32(rtl8169_tx_vlan_tag(tp, skb));

	opts1 = DescOwn | rtl8169_tso_csum(skb, dev);

	frags = rtl8169_xmit_frags(tp, skb, opts1);
	if (frags < 0)
		goto err_dma_1;
	else if (frags)
		opts1 |= FirstFrag;
	else {
		opts1 |= FirstFrag | LastFrag;
		tp->tx_skb[entry].skb = skb;
	}

	wmb();

	/* anti gcc 2.95.3 bugware (sic) */
	status = opts1 | len | (RingEnd * !((entry + 1) % NUM_TX_DESC));
	txd->opts1 = cpu_to_le32(status);

	tp->cur_tx += frags + 1;

	wmb();

	RTL_W8(TxPoll, NPQ);	/* set polling bit */

	if (TX_BUFFS_AVAIL(tp) < MAX_SKB_FRAGS) {
		netif_stop_queue(dev);
		smp_rmb();
		if (TX_BUFFS_AVAIL(tp) >= MAX_SKB_FRAGS)
			netif_wake_queue(dev);
	}

	return NETDEV_TX_OK;

err_dma_1:
	rtl8169_unmap_tx_skb(d, tp->tx_skb + entry, txd);
err_dma_0:
	dev_kfree_skb(skb);
	dev->stats.tx_dropped++;
	return NETDEV_TX_OK;

err_stop_0:
	netif_stop_queue(dev);
	dev->stats.tx_dropped++;
	return NETDEV_TX_BUSY;
}

static void rtl8169_pcierr_interrupt(struct net_device *dev)
{
	struct rtl8169_private *tp = netdev_priv(dev);
	struct pci_dev *pdev = tp->pci_dev;
	u16 pci_status, pci_cmd;

	pci_read_config_word(pdev, PCI_COMMAND, &pci_cmd);
	pci_read_config_word(pdev, PCI_STATUS, &pci_status);

	netif_err(tp, intr, dev, "PCI error (cmd = 0x%04x, status = 0x%04x)\n",
		  pci_cmd, pci_status);

	/*
	 * The recovery sequence below admits a very elaborated explanation:
	 * - it seems to work;
	 * - I did not see what else could be done;
	 * - it makes iop3xx happy.
	 *
	 * Feel free to adjust to your needs.
	 */
	if (pdev->broken_parity_status)
		pci_cmd &= ~PCI_COMMAND_PARITY;
	else
		pci_cmd |= PCI_COMMAND_SERR | PCI_COMMAND_PARITY;

	pci_write_config_word(pdev, PCI_COMMAND, pci_cmd);

	pci_write_config_word(pdev, PCI_STATUS,
		pci_status & (PCI_STATUS_DETECTED_PARITY |
		PCI_STATUS_SIG_SYSTEM_ERROR | PCI_STATUS_REC_MASTER_ABORT |
		PCI_STATUS_REC_TARGET_ABORT | PCI_STATUS_SIG_TARGET_ABORT));

	/* The infamous DAC f*ckup only happens at boot time */
	if ((tp->cp_cmd & PCIDAC) && !tp->dirty_rx && !tp->cur_rx) {
		void __iomem *ioaddr = tp->mmio_addr;

		netif_info(tp, intr, dev, "disabling PCI DAC\n");
		tp->cp_cmd &= ~PCIDAC;
		RTL_W16(CPlusCmd, tp->cp_cmd);
		dev->features &= ~NETIF_F_HIGHDMA;
	}

	rtl8169_hw_reset(tp);

	rtl8169_schedule_work(dev, rtl8169_reinit_task);
}

static void rtl8169_tx_interrupt(struct net_device *dev,
				 struct rtl8169_private *tp,
				 void __iomem *ioaddr)
{
	unsigned int dirty_tx, tx_left;

	dirty_tx = tp->dirty_tx;
	smp_rmb();
	tx_left = tp->cur_tx - dirty_tx;

	while (tx_left > 0) {
		unsigned int entry = dirty_tx % NUM_TX_DESC;
		struct ring_info *tx_skb = tp->tx_skb + entry;
		u32 status;

		rmb();
		status = le32_to_cpu(tp->TxDescArray[entry].opts1);
		if (status & DescOwn)
			break;

		rtl8169_unmap_tx_skb(&tp->pci_dev->dev, tx_skb,
				     tp->TxDescArray + entry);
		if (status & LastFrag) {
			dev->stats.tx_packets++;
			dev->stats.tx_bytes += tx_skb->skb->len;
			dev_kfree_skb(tx_skb->skb);
			tx_skb->skb = NULL;
		}
		dirty_tx++;
		tx_left--;
	}

	if (tp->dirty_tx != dirty_tx) {
		tp->dirty_tx = dirty_tx;
		smp_wmb();
		if (netif_queue_stopped(dev) &&
		    (TX_BUFFS_AVAIL(tp) >= MAX_SKB_FRAGS)) {
			netif_wake_queue(dev);
		}
		/*
		 * 8168 hack: TxPoll requests are lost when the Tx packets are
		 * too close. Let's kick an extra TxPoll request when a burst
		 * of start_xmit activity is detected (if it is not detected,
		 * it is slow enough). -- FR
		 */
		smp_rmb();
		if (tp->cur_tx != dirty_tx)
			RTL_W8(TxPoll, NPQ);
	}
}

static inline int rtl8169_fragmented_frame(u32 status)
{
	return (status & (FirstFrag | LastFrag)) != (FirstFrag | LastFrag);
}

static inline void rtl8169_rx_csum(struct sk_buff *skb, u32 opts1)
{
	u32 status = opts1 & RxProtoMask;

	if (((status == RxProtoTCP) && !(opts1 & TCPFail)) ||
	    ((status == RxProtoUDP) && !(opts1 & UDPFail)))
		skb->ip_summed = CHECKSUM_UNNECESSARY;
	else
		skb_checksum_none_assert(skb);
}

static struct sk_buff *rtl8169_try_rx_copy(void *data,
					   struct rtl8169_private *tp,
					   int pkt_size,
					   dma_addr_t addr)
{
	struct sk_buff *skb;
	struct device *d = &tp->pci_dev->dev;

	data = rtl8169_align(data);
	dma_sync_single_for_cpu(d, addr, pkt_size, DMA_FROM_DEVICE);
	prefetch(data);
	skb = netdev_alloc_skb_ip_align(tp->dev, pkt_size);
	if (skb)
		memcpy(skb->data, data, pkt_size);
	dma_sync_single_for_device(d, addr, pkt_size, DMA_FROM_DEVICE);

	return skb;
}

/*
 * Warning : rtl8169_rx_interrupt() might be called :
 * 1) from NAPI (softirq) context
 *	(polling = 1 : we should call netif_receive_skb())
 * 2) from process context (rtl8169_reset_task())
 *	(polling = 0 : we must call netif_rx() instead)
 */
static int rtl8169_rx_interrupt(struct net_device *dev,
				struct rtl8169_private *tp,
				void __iomem *ioaddr, u32 budget)
{
	unsigned int cur_rx, rx_left;
	unsigned int count;
	int polling = (budget != ~(u32)0) ? 1 : 0;

	cur_rx = tp->cur_rx;
	rx_left = NUM_RX_DESC + tp->dirty_rx - cur_rx;
	rx_left = min(rx_left, budget);

	for (; rx_left > 0; rx_left--, cur_rx++) {
		unsigned int entry = cur_rx % NUM_RX_DESC;
		struct RxDesc *desc = tp->RxDescArray + entry;
		u32 status;

		rmb();
		status = le32_to_cpu(desc->opts1);

		if (status & DescOwn)
			break;
		if (unlikely(status & RxRES)) {
			netif_info(tp, rx_err, dev, "Rx ERROR. status = %08x\n",
				   status);
			dev->stats.rx_errors++;
			if (status & (RxRWT | RxRUNT))
				dev->stats.rx_length_errors++;
			if (status & RxCRC)
				dev->stats.rx_crc_errors++;
			if (status & RxFOVF) {
				rtl8169_schedule_work(dev, rtl8169_reset_task);
				dev->stats.rx_fifo_errors++;
			}
			rtl8169_mark_to_asic(desc, rx_buf_sz);
		} else {
			struct sk_buff *skb;
			dma_addr_t addr = le64_to_cpu(desc->addr);
			int pkt_size = (status & 0x00001FFF) - 4;

			/*
			 * The driver does not support incoming fragmented
			 * frames. They are seen as a symptom of over-mtu
			 * sized frames.
			 */
			if (unlikely(rtl8169_fragmented_frame(status))) {
				dev->stats.rx_dropped++;
				dev->stats.rx_length_errors++;
				rtl8169_mark_to_asic(desc, rx_buf_sz);
				continue;
			}

			skb = rtl8169_try_rx_copy(tp->Rx_databuff[entry],
						  tp, pkt_size, addr);
			rtl8169_mark_to_asic(desc, rx_buf_sz);
			if (!skb) {
				dev->stats.rx_dropped++;
				continue;
			}

			rtl8169_rx_csum(skb, status);
			skb_put(skb, pkt_size);
			skb->protocol = eth_type_trans(skb, dev);

			if (rtl8169_rx_vlan_skb(tp, desc, skb, polling) < 0) {
				if (likely(polling))
					napi_gro_receive(&tp->napi, skb);
				else
					netif_rx(skb);
			}

			dev->stats.rx_bytes += pkt_size;
			dev->stats.rx_packets++;
		}

		/* Work around for AMD plateform. */
		if ((desc->opts2 & cpu_to_le32(0xfffe000)) &&
		    (tp->mac_version == RTL_GIGA_MAC_VER_05)) {
			desc->opts2 = 0;
			cur_rx++;
		}
	}

	count = cur_rx - tp->cur_rx;
	tp->cur_rx = cur_rx;

	tp->dirty_rx += count;

	return count;
}

static irqreturn_t rtl8169_interrupt(int irq, void *dev_instance)
{
	struct net_device *dev = dev_instance;
	struct rtl8169_private *tp = netdev_priv(dev);
	void __iomem *ioaddr = tp->mmio_addr;
	int handled = 0;
	int status;

	/* loop handling interrupts until we have no new ones or
	 * we hit a invalid/hotplug case.
	 */
	status = RTL_R16(IntrStatus);
	while (status && status != 0xffff) {
		handled = 1;

		/* Handle all of the error cases first. These will reset
		 * the chip, so just exit the loop.
		 */
		if (unlikely(!netif_running(dev))) {
			rtl8169_asic_down(ioaddr);
			break;
		}

		if (unlikely(status & RxFIFOOver)) {
			switch (tp->mac_version) {
			/* Work around for rx fifo overflow */
			case RTL_GIGA_MAC_VER_11:
			case RTL_GIGA_MAC_VER_22:
			case RTL_GIGA_MAC_VER_26:
				netif_stop_queue(dev);
				rtl8169_tx_timeout(dev);
				goto done;
			/* Testers needed. */
			case RTL_GIGA_MAC_VER_17:
			case RTL_GIGA_MAC_VER_19:
			case RTL_GIGA_MAC_VER_20:
			case RTL_GIGA_MAC_VER_21:
			case RTL_GIGA_MAC_VER_23:
			case RTL_GIGA_MAC_VER_24:
			case RTL_GIGA_MAC_VER_27:
<<<<<<< HEAD
=======
			case RTL_GIGA_MAC_VER_28:
>>>>>>> b79f924c
			/* Experimental science. Pktgen proof. */
			case RTL_GIGA_MAC_VER_12:
			case RTL_GIGA_MAC_VER_25:
				if (status == RxFIFOOver)
					goto done;
				break;
			default:
				break;
			}
		}

		if (unlikely(status & SYSErr)) {
			rtl8169_pcierr_interrupt(dev);
			break;
		}

		if (status & LinkChg)
			__rtl8169_check_link_status(dev, tp, ioaddr, true);

		/* We need to see the lastest version of tp->intr_mask to
		 * avoid ignoring an MSI interrupt and having to wait for
		 * another event which may never come.
		 */
		smp_rmb();
		if (status & tp->intr_mask & tp->napi_event) {
			RTL_W16(IntrMask, tp->intr_event & ~tp->napi_event);
			tp->intr_mask = ~tp->napi_event;

			if (likely(napi_schedule_prep(&tp->napi)))
				__napi_schedule(&tp->napi);
			else
				netif_info(tp, intr, dev,
					   "interrupt %04x in poll\n", status);
		}

		/* We only get a new MSI interrupt when all active irq
		 * sources on the chip have been acknowledged. So, ack
		 * everything we've seen and check if new sources have become
		 * active to avoid blocking all interrupts from the chip.
		 */
		RTL_W16(IntrStatus,
			(status & RxFIFOOver) ? (status | RxOverflow) : status);
		status = RTL_R16(IntrStatus);
	}
done:
	return IRQ_RETVAL(handled);
}

static int rtl8169_poll(struct napi_struct *napi, int budget)
{
	struct rtl8169_private *tp = container_of(napi, struct rtl8169_private, napi);
	struct net_device *dev = tp->dev;
	void __iomem *ioaddr = tp->mmio_addr;
	int work_done;

	work_done = rtl8169_rx_interrupt(dev, tp, ioaddr, (u32) budget);
	rtl8169_tx_interrupt(dev, tp, ioaddr);

	if (work_done < budget) {
		napi_complete(napi);

		/* We need for force the visibility of tp->intr_mask
		 * for other CPUs, as we can loose an MSI interrupt
		 * and potentially wait for a retransmit timeout if we don't.
		 * The posted write to IntrMask is safe, as it will
		 * eventually make it to the chip and we won't loose anything
		 * until it does.
		 */
		tp->intr_mask = 0xffff;
		wmb();
		RTL_W16(IntrMask, tp->intr_event);
	}

	return work_done;
}

static void rtl8169_rx_missed(struct net_device *dev, void __iomem *ioaddr)
{
	struct rtl8169_private *tp = netdev_priv(dev);

	if (tp->mac_version > RTL_GIGA_MAC_VER_06)
		return;

	dev->stats.rx_missed_errors += (RTL_R32(RxMissed) & 0xffffff);
	RTL_W32(RxMissed, 0);
}

static void rtl8169_down(struct net_device *dev)
{
	struct rtl8169_private *tp = netdev_priv(dev);
	void __iomem *ioaddr = tp->mmio_addr;

	rtl8169_delete_timer(dev);

	netif_stop_queue(dev);

	napi_disable(&tp->napi);

	spin_lock_irq(&tp->lock);

	rtl8169_asic_down(ioaddr);
	/*
	 * At this point device interrupts can not be enabled in any function,
	 * as netif_running is not true (rtl8169_interrupt, rtl8169_reset_task,
	 * rtl8169_reinit_task) and napi is disabled (rtl8169_poll).
	 */
	rtl8169_rx_missed(dev, ioaddr);

	spin_unlock_irq(&tp->lock);

	synchronize_irq(dev->irq);

	/* Give a racing hard_start_xmit a few cycles to complete. */
	synchronize_sched();  /* FIXME: should this be synchronize_irq()? */

	rtl8169_tx_clear(tp);

	rtl8169_rx_clear(tp);

	rtl_pll_power_down(tp);
}

static int rtl8169_close(struct net_device *dev)
{
	struct rtl8169_private *tp = netdev_priv(dev);
	struct pci_dev *pdev = tp->pci_dev;

	pm_runtime_get_sync(&pdev->dev);

	/* update counters before going down */
	rtl8169_update_counters(dev);

	rtl8169_down(dev);

	free_irq(dev->irq, dev);

	dma_free_coherent(&pdev->dev, R8169_RX_RING_BYTES, tp->RxDescArray,
			  tp->RxPhyAddr);
	dma_free_coherent(&pdev->dev, R8169_TX_RING_BYTES, tp->TxDescArray,
			  tp->TxPhyAddr);
	tp->TxDescArray = NULL;
	tp->RxDescArray = NULL;

	pm_runtime_put_sync(&pdev->dev);

	return 0;
}

static void rtl_set_rx_mode(struct net_device *dev)
{
	struct rtl8169_private *tp = netdev_priv(dev);
	void __iomem *ioaddr = tp->mmio_addr;
	unsigned long flags;
	u32 mc_filter[2];	/* Multicast hash filter */
	int rx_mode;
	u32 tmp = 0;

	if (dev->flags & IFF_PROMISC) {
		/* Unconditionally log net taps. */
		netif_notice(tp, link, dev, "Promiscuous mode enabled\n");
		rx_mode =
		    AcceptBroadcast | AcceptMulticast | AcceptMyPhys |
		    AcceptAllPhys;
		mc_filter[1] = mc_filter[0] = 0xffffffff;
	} else if ((netdev_mc_count(dev) > multicast_filter_limit) ||
		   (dev->flags & IFF_ALLMULTI)) {
		/* Too many to filter perfectly -- accept all multicasts. */
		rx_mode = AcceptBroadcast | AcceptMulticast | AcceptMyPhys;
		mc_filter[1] = mc_filter[0] = 0xffffffff;
	} else {
		struct netdev_hw_addr *ha;

		rx_mode = AcceptBroadcast | AcceptMyPhys;
		mc_filter[1] = mc_filter[0] = 0;
		netdev_for_each_mc_addr(ha, dev) {
			int bit_nr = ether_crc(ETH_ALEN, ha->addr) >> 26;
			mc_filter[bit_nr >> 5] |= 1 << (bit_nr & 31);
			rx_mode |= AcceptMulticast;
		}
	}

	spin_lock_irqsave(&tp->lock, flags);

	tmp = rtl8169_rx_config | rx_mode |
	      (RTL_R32(RxConfig) & rtl_chip_info[tp->chipset].RxConfigMask);

	if (tp->mac_version > RTL_GIGA_MAC_VER_06) {
		u32 data = mc_filter[0];

		mc_filter[0] = swab32(mc_filter[1]);
		mc_filter[1] = swab32(data);
	}

	RTL_W32(MAR0 + 4, mc_filter[1]);
	RTL_W32(MAR0 + 0, mc_filter[0]);

	RTL_W32(RxConfig, tmp);

	spin_unlock_irqrestore(&tp->lock, flags);
}

/**
 *  rtl8169_get_stats - Get rtl8169 read/write statistics
 *  @dev: The Ethernet Device to get statistics for
 *
 *  Get TX/RX statistics for rtl8169
 */
static struct net_device_stats *rtl8169_get_stats(struct net_device *dev)
{
	struct rtl8169_private *tp = netdev_priv(dev);
	void __iomem *ioaddr = tp->mmio_addr;
	unsigned long flags;

	if (netif_running(dev)) {
		spin_lock_irqsave(&tp->lock, flags);
		rtl8169_rx_missed(dev, ioaddr);
		spin_unlock_irqrestore(&tp->lock, flags);
	}

	return &dev->stats;
}

static void rtl8169_net_suspend(struct net_device *dev)
{
	struct rtl8169_private *tp = netdev_priv(dev);

	if (!netif_running(dev))
		return;

	rtl_pll_power_down(tp);

	netif_device_detach(dev);
	netif_stop_queue(dev);
}

#ifdef CONFIG_PM

static int rtl8169_suspend(struct device *device)
{
	struct pci_dev *pdev = to_pci_dev(device);
	struct net_device *dev = pci_get_drvdata(pdev);

	rtl8169_net_suspend(dev);

	return 0;
}

static void __rtl8169_resume(struct net_device *dev)
{
	struct rtl8169_private *tp = netdev_priv(dev);

	netif_device_attach(dev);

	rtl_pll_power_up(tp);

	rtl8169_schedule_work(dev, rtl8169_reset_task);
}

static int rtl8169_resume(struct device *device)
{
	struct pci_dev *pdev = to_pci_dev(device);
	struct net_device *dev = pci_get_drvdata(pdev);
	struct rtl8169_private *tp = netdev_priv(dev);

	rtl8169_init_phy(dev, tp);

	if (netif_running(dev))
		__rtl8169_resume(dev);

	return 0;
}

static int rtl8169_runtime_suspend(struct device *device)
{
	struct pci_dev *pdev = to_pci_dev(device);
	struct net_device *dev = pci_get_drvdata(pdev);
	struct rtl8169_private *tp = netdev_priv(dev);

	if (!tp->TxDescArray)
		return 0;

	spin_lock_irq(&tp->lock);
	tp->saved_wolopts = __rtl8169_get_wol(tp);
	__rtl8169_set_wol(tp, WAKE_ANY);
	spin_unlock_irq(&tp->lock);

	rtl8169_net_suspend(dev);

	return 0;
}

static int rtl8169_runtime_resume(struct device *device)
{
	struct pci_dev *pdev = to_pci_dev(device);
	struct net_device *dev = pci_get_drvdata(pdev);
	struct rtl8169_private *tp = netdev_priv(dev);

	if (!tp->TxDescArray)
		return 0;

	spin_lock_irq(&tp->lock);
	__rtl8169_set_wol(tp, tp->saved_wolopts);
	tp->saved_wolopts = 0;
	spin_unlock_irq(&tp->lock);

	rtl8169_init_phy(dev, tp);

	__rtl8169_resume(dev);

	return 0;
}

static int rtl8169_runtime_idle(struct device *device)
{
	struct pci_dev *pdev = to_pci_dev(device);
	struct net_device *dev = pci_get_drvdata(pdev);
	struct rtl8169_private *tp = netdev_priv(dev);

	return tp->TxDescArray ? -EBUSY : 0;
}

static const struct dev_pm_ops rtl8169_pm_ops = {
	.suspend = rtl8169_suspend,
	.resume = rtl8169_resume,
	.freeze = rtl8169_suspend,
	.thaw = rtl8169_resume,
	.poweroff = rtl8169_suspend,
	.restore = rtl8169_resume,
	.runtime_suspend = rtl8169_runtime_suspend,
	.runtime_resume = rtl8169_runtime_resume,
	.runtime_idle = rtl8169_runtime_idle,
};

#define RTL8169_PM_OPS	(&rtl8169_pm_ops)

#else /* !CONFIG_PM */

#define RTL8169_PM_OPS	NULL

#endif /* !CONFIG_PM */

static void rtl_shutdown(struct pci_dev *pdev)
{
	struct net_device *dev = pci_get_drvdata(pdev);
	struct rtl8169_private *tp = netdev_priv(dev);
	void __iomem *ioaddr = tp->mmio_addr;

	rtl8169_net_suspend(dev);

	/* restore original MAC address */
	rtl_rar_set(tp, dev->perm_addr);

	spin_lock_irq(&tp->lock);

	rtl8169_asic_down(ioaddr);

	spin_unlock_irq(&tp->lock);

	if (system_state == SYSTEM_POWER_OFF) {
		/* WoL fails with some 8168 when the receiver is disabled. */
		if (tp->features & RTL_FEATURE_WOL) {
			pci_clear_master(pdev);

			RTL_W8(ChipCmd, CmdRxEnb);
			/* PCI commit */
			RTL_R8(ChipCmd);
		}

		pci_wake_from_d3(pdev, true);
		pci_set_power_state(pdev, PCI_D3hot);
	}
}

static struct pci_driver rtl8169_pci_driver = {
	.name		= MODULENAME,
	.id_table	= rtl8169_pci_tbl,
	.probe		= rtl8169_init_one,
	.remove		= __devexit_p(rtl8169_remove_one),
	.shutdown	= rtl_shutdown,
	.driver.pm	= RTL8169_PM_OPS,
};

static int __init rtl8169_init_module(void)
{
	return pci_register_driver(&rtl8169_pci_driver);
}

static void __exit rtl8169_cleanup_module(void)
{
	pci_unregister_driver(&rtl8169_pci_driver);
}

module_init(rtl8169_init_module);
module_exit(rtl8169_cleanup_module);<|MERGE_RESOLUTION|>--- conflicted
+++ resolved
@@ -24,10 +24,7 @@
 #include <linux/init.h>
 #include <linux/dma-mapping.h>
 #include <linux/pm_runtime.h>
-<<<<<<< HEAD
-=======
 #include <linux/firmware.h>
->>>>>>> b79f924c
 #include <linux/pci-aspm.h>
 
 #include <asm/system.h>
@@ -4673,10 +4670,7 @@
 			case RTL_GIGA_MAC_VER_23:
 			case RTL_GIGA_MAC_VER_24:
 			case RTL_GIGA_MAC_VER_27:
-<<<<<<< HEAD
-=======
 			case RTL_GIGA_MAC_VER_28:
->>>>>>> b79f924c
 			/* Experimental science. Pktgen proof. */
 			case RTL_GIGA_MAC_VER_12:
 			case RTL_GIGA_MAC_VER_25:
