--- conflicted
+++ resolved
@@ -882,11 +882,6 @@
 			mdio_write(ioaddr, 0x0e, 0x0000);
 		}
 
-<<<<<<< HEAD
-		tp->phy_auto_nego_reg = auto_nego;
-
-=======
->>>>>>> 7c5371c4
 		mdio_write(ioaddr, MII_ADVERTISE, auto_nego);
 		mdio_write(ioaddr, MII_CTRL1000, giga_ctrl);
 	} else {
