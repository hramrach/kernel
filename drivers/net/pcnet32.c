--- conflicted
+++ resolved
@@ -574,94 +574,6 @@
     return r;
 }
 
-<<<<<<< HEAD
-=======
-static int pcnet32_get_settings(struct net_device *dev, struct ethtool_cmd *cmd)
-{
-    struct pcnet32_private *lp = dev->priv;
-    unsigned long flags;
-    int r = -EOPNOTSUPP;
-
-    if (lp->mii) {
-	spin_lock_irqsave(&lp->lock, flags);
-	mii_ethtool_gset(&lp->mii_if, cmd);
-	spin_unlock_irqrestore(&lp->lock, flags);
-	r = 0;
-    }
-    return r;
-}
-
-static int pcnet32_set_settings(struct net_device *dev, struct ethtool_cmd *cmd)
-{
-    struct pcnet32_private *lp = dev->priv;
-    unsigned long flags;
-    int r = -EOPNOTSUPP;
-
-    if (lp->mii) {
-	spin_lock_irqsave(&lp->lock, flags);
-	r = mii_ethtool_sset(&lp->mii_if, cmd);
-	spin_unlock_irqrestore(&lp->lock, flags);
-    }
-    return r;
-}
-
-static void pcnet32_get_drvinfo(struct net_device *dev, struct ethtool_drvinfo *info)
-{
-    struct pcnet32_private *lp = dev->priv;
-
-    strcpy (info->driver, DRV_NAME);
-    strcpy (info->version, DRV_VERSION);
-    if (lp->pci_dev)
-	strcpy (info->bus_info, pci_name(lp->pci_dev));
-    else
-	sprintf(info->bus_info, "VLB 0x%lx", dev->base_addr);
-}
-
-static u32 pcnet32_get_link(struct net_device *dev)
-{
-    struct pcnet32_private *lp = dev->priv;
-    unsigned long flags;
-    int r;
-
-    spin_lock_irqsave(&lp->lock, flags);
-    if (lp->mii) {
-	r = mii_link_ok(&lp->mii_if);
-    } else {
-	ulong ioaddr = dev->base_addr;	/* card base I/O address */
-	r = (lp->a.read_bcr(ioaddr, 4) != 0xc0);
-    }
-    spin_unlock_irqrestore(&lp->lock, flags);
-
-    return r;
-}
-
-static u32 pcnet32_get_msglevel(struct net_device *dev)
-{
-    struct pcnet32_private *lp = dev->priv;
-    return lp->msg_enable;
-}
-
-static void pcnet32_set_msglevel(struct net_device *dev, u32 value)
-{
-    struct pcnet32_private *lp = dev->priv;
-    lp->msg_enable = value;
-}
-
-static int pcnet32_nway_reset(struct net_device *dev)
-{
-    struct pcnet32_private *lp = dev->priv;
-    unsigned long flags;
-    int r = -EOPNOTSUPP;
-
-    if (lp->mii) {
-	spin_lock_irqsave(&lp->lock, flags);
-	r = mii_nway_restart(&lp->mii_if);
-	spin_unlock_irqrestore(&lp->lock, flags);
-    }
-    return r;
-}
-
->>>>>>> 0a912921
 static void pcnet32_get_ringparam(struct net_device *dev, struct ethtool_ringparam *ering)
 {
     struct pcnet32_private *lp = dev->priv;
