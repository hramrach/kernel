/*
 * vrf.c: device driver to encapsulate a VRF space
 *
 * Copyright (c) 2015 Cumulus Networks. All rights reserved.
 * Copyright (c) 2015 Shrijeet Mukherjee <shm@cumulusnetworks.com>
 * Copyright (c) 2015 David Ahern <dsa@cumulusnetworks.com>
 *
 * Based on dummy, team and ipvlan drivers
 *
 * This program is free software; you can redistribute it and/or modify
 * it under the terms of the GNU General Public License as published by
 * the Free Software Foundation; either version 2 of the License, or
 * (at your option) any later version.
 */

#include <linux/module.h>
#include <linux/kernel.h>
#include <linux/netdevice.h>
#include <linux/etherdevice.h>
#include <linux/ip.h>
#include <linux/init.h>
#include <linux/moduleparam.h>
#include <linux/netfilter.h>
#include <linux/rtnetlink.h>
#include <net/rtnetlink.h>
#include <linux/u64_stats_sync.h>
#include <linux/hashtable.h>

#include <linux/inetdevice.h>
#include <net/arp.h>
#include <net/ip.h>
#include <net/ip_fib.h>
#include <net/ip6_fib.h>
#include <net/ip6_route.h>
#include <net/rtnetlink.h>
#include <net/route.h>
#include <net/addrconf.h>
#include <net/l3mdev.h>

#define RT_FL_TOS(oldflp4) \
	((oldflp4)->flowi4_tos & (IPTOS_RT_MASK | RTO_ONLINK))

#define DRV_NAME	"vrf"
#define DRV_VERSION	"1.0"

#define vrf_master_get_rcu(dev) \
	((struct net_device *)rcu_dereference(dev->rx_handler_data))

struct slave {
	struct list_head        list;
	struct net_device       *dev;
};

struct slave_queue {
	struct list_head        all_slaves;
};

struct net_vrf {
	struct slave_queue      queue;
	struct rtable           *rth;
	struct rt6_info		*rt6;
	u32                     tb_id;
};

struct pcpu_dstats {
	u64			tx_pkts;
	u64			tx_bytes;
	u64			tx_drps;
	u64			rx_pkts;
	u64			rx_bytes;
	struct u64_stats_sync	syncp;
};

static struct dst_entry *vrf_ip_check(struct dst_entry *dst, u32 cookie)
{
	return dst;
}

static int vrf_ip_local_out(struct net *net, struct sock *sk, struct sk_buff *skb)
{
	return ip_local_out(net, sk, skb);
}

static unsigned int vrf_v4_mtu(const struct dst_entry *dst)
{
	/* TO-DO: return max ethernet size? */
	return dst->dev->mtu;
}

static void vrf_dst_destroy(struct dst_entry *dst)
{
	/* our dst lives forever - or until the device is closed */
}

static unsigned int vrf_default_advmss(const struct dst_entry *dst)
{
	return 65535 - 40;
}

static struct dst_ops vrf_dst_ops = {
	.family		= AF_INET,
	.local_out	= vrf_ip_local_out,
	.check		= vrf_ip_check,
	.mtu		= vrf_v4_mtu,
	.destroy	= vrf_dst_destroy,
	.default_advmss	= vrf_default_advmss,
};

/* neighbor handling is done with actual device; do not want
 * to flip skb->dev for those ndisc packets. This really fails
 * for multiple next protocols (e.g., NEXTHDR_HOP). But it is
 * a start.
 */
#if IS_ENABLED(CONFIG_IPV6)
static bool check_ipv6_frame(const struct sk_buff *skb)
{
	const struct ipv6hdr *ipv6h = (struct ipv6hdr *)skb->data;
	size_t hlen = sizeof(*ipv6h);
	bool rc = true;

	if (skb->len < hlen)
		goto out;

	if (ipv6h->nexthdr == NEXTHDR_ICMP) {
		const struct icmp6hdr *icmph;

		if (skb->len < hlen + sizeof(*icmph))
			goto out;

		icmph = (struct icmp6hdr *)(skb->data + sizeof(*ipv6h));
		switch (icmph->icmp6_type) {
		case NDISC_ROUTER_SOLICITATION:
		case NDISC_ROUTER_ADVERTISEMENT:
		case NDISC_NEIGHBOUR_SOLICITATION:
		case NDISC_NEIGHBOUR_ADVERTISEMENT:
		case NDISC_REDIRECT:
			rc = false;
			break;
		}
	}

out:
	return rc;
}
#else
static bool check_ipv6_frame(const struct sk_buff *skb)
{
	return false;
}
#endif

static bool is_ip_rx_frame(struct sk_buff *skb)
{
	switch (skb->protocol) {
	case htons(ETH_P_IP):
		return true;
	case htons(ETH_P_IPV6):
		return check_ipv6_frame(skb);
	}
	return false;
}

static void vrf_tx_error(struct net_device *vrf_dev, struct sk_buff *skb)
{
	vrf_dev->stats.tx_errors++;
	kfree_skb(skb);
}

/* note: already called with rcu_read_lock */
static rx_handler_result_t vrf_handle_frame(struct sk_buff **pskb)
{
	struct sk_buff *skb = *pskb;

	if (is_ip_rx_frame(skb)) {
		struct net_device *dev = vrf_master_get_rcu(skb->dev);
		struct pcpu_dstats *dstats = this_cpu_ptr(dev->dstats);

		u64_stats_update_begin(&dstats->syncp);
		dstats->rx_pkts++;
		dstats->rx_bytes += skb->len;
		u64_stats_update_end(&dstats->syncp);

		skb->dev = dev;

		return RX_HANDLER_ANOTHER;
	}
	return RX_HANDLER_PASS;
}

static struct rtnl_link_stats64 *vrf_get_stats64(struct net_device *dev,
						 struct rtnl_link_stats64 *stats)
{
	int i;

	for_each_possible_cpu(i) {
		const struct pcpu_dstats *dstats;
		u64 tbytes, tpkts, tdrops, rbytes, rpkts;
		unsigned int start;

		dstats = per_cpu_ptr(dev->dstats, i);
		do {
			start = u64_stats_fetch_begin_irq(&dstats->syncp);
			tbytes = dstats->tx_bytes;
			tpkts = dstats->tx_pkts;
			tdrops = dstats->tx_drps;
			rbytes = dstats->rx_bytes;
			rpkts = dstats->rx_pkts;
		} while (u64_stats_fetch_retry_irq(&dstats->syncp, start));
		stats->tx_bytes += tbytes;
		stats->tx_packets += tpkts;
		stats->tx_dropped += tdrops;
		stats->rx_bytes += rbytes;
		stats->rx_packets += rpkts;
	}
	return stats;
}

#if IS_ENABLED(CONFIG_IPV6)
static netdev_tx_t vrf_process_v6_outbound(struct sk_buff *skb,
					   struct net_device *dev)
{
	const struct ipv6hdr *iph = ipv6_hdr(skb);
	struct net *net = dev_net(skb->dev);
	struct flowi6 fl6 = {
		/* needed to match OIF rule */
		.flowi6_oif = dev->ifindex,
		.flowi6_iif = LOOPBACK_IFINDEX,
		.daddr = iph->daddr,
		.saddr = iph->saddr,
		.flowlabel = ip6_flowinfo(iph),
		.flowi6_mark = skb->mark,
		.flowi6_proto = iph->nexthdr,
		.flowi6_flags = FLOWI_FLAG_L3MDEV_SRC | FLOWI_FLAG_SKIP_NH_OIF,
	};
	int ret = NET_XMIT_DROP;
	struct dst_entry *dst;
	struct dst_entry *dst_null = &net->ipv6.ip6_null_entry->dst;

	dst = ip6_route_output(net, NULL, &fl6);
	if (dst == dst_null)
		goto err;

	skb_dst_drop(skb);
	skb_dst_set(skb, dst);

	ret = ip6_local_out(net, skb->sk, skb);
	if (unlikely(net_xmit_eval(ret)))
		dev->stats.tx_errors++;
	else
		ret = NET_XMIT_SUCCESS;

	return ret;
err:
	vrf_tx_error(dev, skb);
	return NET_XMIT_DROP;
}
#else
static netdev_tx_t vrf_process_v6_outbound(struct sk_buff *skb,
					   struct net_device *dev)
{
	vrf_tx_error(dev, skb);
	return NET_XMIT_DROP;
}
#endif

static int vrf_send_v4_prep(struct sk_buff *skb, struct flowi4 *fl4,
			    struct net_device *vrf_dev)
{
	struct rtable *rt;
	int err = 1;

	rt = ip_route_output_flow(dev_net(vrf_dev), fl4, NULL);
	if (IS_ERR(rt))
		goto out;

	/* TO-DO: what about broadcast ? */
	if (rt->rt_type != RTN_UNICAST && rt->rt_type != RTN_LOCAL) {
		ip_rt_put(rt);
		goto out;
	}

	skb_dst_drop(skb);
	skb_dst_set(skb, &rt->dst);
	err = 0;
out:
	return err;
}

static netdev_tx_t vrf_process_v4_outbound(struct sk_buff *skb,
					   struct net_device *vrf_dev)
{
	struct iphdr *ip4h = ip_hdr(skb);
	int ret = NET_XMIT_DROP;
	struct flowi4 fl4 = {
		/* needed to match OIF rule */
		.flowi4_oif = vrf_dev->ifindex,
		.flowi4_iif = LOOPBACK_IFINDEX,
		.flowi4_tos = RT_TOS(ip4h->tos),
		.flowi4_flags = FLOWI_FLAG_ANYSRC | FLOWI_FLAG_L3MDEV_SRC |
				FLOWI_FLAG_SKIP_NH_OIF,
		.daddr = ip4h->daddr,
	};

	if (vrf_send_v4_prep(skb, &fl4, vrf_dev))
		goto err;

	if (!ip4h->saddr) {
		ip4h->saddr = inet_select_addr(skb_dst(skb)->dev, 0,
					       RT_SCOPE_LINK);
	}

	ret = ip_local_out(dev_net(skb_dst(skb)->dev), skb->sk, skb);
	if (unlikely(net_xmit_eval(ret)))
		vrf_dev->stats.tx_errors++;
	else
		ret = NET_XMIT_SUCCESS;

out:
	return ret;
err:
	vrf_tx_error(vrf_dev, skb);
	goto out;
}

static netdev_tx_t is_ip_tx_frame(struct sk_buff *skb, struct net_device *dev)
{
	/* strip the ethernet header added for pass through VRF device */
	__skb_pull(skb, skb_network_offset(skb));

	switch (skb->protocol) {
	case htons(ETH_P_IP):
		return vrf_process_v4_outbound(skb, dev);
	case htons(ETH_P_IPV6):
		return vrf_process_v6_outbound(skb, dev);
	default:
		vrf_tx_error(dev, skb);
		return NET_XMIT_DROP;
	}
}

static netdev_tx_t vrf_xmit(struct sk_buff *skb, struct net_device *dev)
{
	netdev_tx_t ret = is_ip_tx_frame(skb, dev);

	if (likely(ret == NET_XMIT_SUCCESS || ret == NET_XMIT_CN)) {
		struct pcpu_dstats *dstats = this_cpu_ptr(dev->dstats);

		u64_stats_update_begin(&dstats->syncp);
		dstats->tx_pkts++;
		dstats->tx_bytes += skb->len;
		u64_stats_update_end(&dstats->syncp);
	} else {
		this_cpu_inc(dev->dstats->tx_drps);
	}

	return ret;
}

#if IS_ENABLED(CONFIG_IPV6)
static struct dst_entry *vrf_ip6_check(struct dst_entry *dst, u32 cookie)
{
	return dst;
}

static struct dst_ops vrf_dst_ops6 = {
	.family		= AF_INET6,
	.local_out	= ip6_local_out,
	.check		= vrf_ip6_check,
	.mtu		= vrf_v4_mtu,
	.destroy	= vrf_dst_destroy,
	.default_advmss	= vrf_default_advmss,
};

static int init_dst_ops6_kmem_cachep(void)
{
	vrf_dst_ops6.kmem_cachep = kmem_cache_create("vrf_ip6_dst_cache",
						     sizeof(struct rt6_info),
						     0,
						     SLAB_HWCACHE_ALIGN,
						     NULL);

	if (!vrf_dst_ops6.kmem_cachep)
		return -ENOMEM;

	return 0;
}

static void free_dst_ops6_kmem_cachep(void)
{
	kmem_cache_destroy(vrf_dst_ops6.kmem_cachep);
}

static int vrf_input6(struct sk_buff *skb)
{
	skb->dev->stats.rx_errors++;
	kfree_skb(skb);
	return 0;
}

/* modelled after ip6_finish_output2 */
static int vrf_finish_output6(struct net *net, struct sock *sk,
			      struct sk_buff *skb)
{
	struct dst_entry *dst = skb_dst(skb);
	struct net_device *dev = dst->dev;
	struct neighbour *neigh;
	struct in6_addr *nexthop;
	int ret;

	skb->protocol = htons(ETH_P_IPV6);
	skb->dev = dev;

	rcu_read_lock_bh();
	nexthop = rt6_nexthop((struct rt6_info *)dst, &ipv6_hdr(skb)->daddr);
	neigh = __ipv6_neigh_lookup_noref(dst->dev, nexthop);
	if (unlikely(!neigh))
		neigh = __neigh_create(&nd_tbl, nexthop, dst->dev, false);
	if (!IS_ERR(neigh)) {
		ret = dst_neigh_output(dst, neigh, skb);
		rcu_read_unlock_bh();
		return ret;
	}
	rcu_read_unlock_bh();

	IP6_INC_STATS(dev_net(dst->dev),
		      ip6_dst_idev(dst), IPSTATS_MIB_OUTNOROUTES);
	kfree_skb(skb);
	return -EINVAL;
}

/* modelled after ip6_output */
static int vrf_output6(struct net *net, struct sock *sk, struct sk_buff *skb)
{
	return NF_HOOK_COND(NFPROTO_IPV6, NF_INET_POST_ROUTING,
			    net, sk, skb, NULL, skb_dst(skb)->dev,
			    vrf_finish_output6,
			    !(IP6CB(skb)->flags & IP6SKB_REROUTED));
}

static void vrf_rt6_destroy(struct net_vrf *vrf)
{
	dst_destroy(&vrf->rt6->dst);
	free_percpu(vrf->rt6->rt6i_pcpu);
	vrf->rt6 = NULL;
}

static int vrf_rt6_create(struct net_device *dev)
{
	struct net_vrf *vrf = netdev_priv(dev);
	struct dst_entry *dst;
	struct rt6_info *rt6;
	int cpu;
	int rc = -ENOMEM;

	rt6 = dst_alloc(&vrf_dst_ops6, dev, 0,
			DST_OBSOLETE_NONE,
			(DST_HOST | DST_NOPOLICY | DST_NOXFRM));
	if (!rt6)
		goto out;

	dst = &rt6->dst;

	rt6->rt6i_pcpu = alloc_percpu_gfp(struct rt6_info *, GFP_KERNEL);
	if (!rt6->rt6i_pcpu) {
		dst_destroy(dst);
		goto out;
	}
	for_each_possible_cpu(cpu) {
		struct rt6_info **p = per_cpu_ptr(rt6->rt6i_pcpu, cpu);
		*p =  NULL;
	}

	memset(dst + 1, 0, sizeof(*rt6) - sizeof(*dst));

	INIT_LIST_HEAD(&rt6->rt6i_siblings);
	INIT_LIST_HEAD(&rt6->rt6i_uncached);

	rt6->dst.input	= vrf_input6;
	rt6->dst.output	= vrf_output6;

	rt6->rt6i_table = fib6_get_table(dev_net(dev), vrf->tb_id);

	atomic_set(&rt6->dst.__refcnt, 2);

	vrf->rt6 = rt6;
	rc = 0;
out:
	return rc;
}
#else
static int init_dst_ops6_kmem_cachep(void)
{
	return 0;
}

static void free_dst_ops6_kmem_cachep(void)
{
}

static void vrf_rt6_destroy(struct net_vrf *vrf)
{
}

static int vrf_rt6_create(struct net_device *dev)
{
	return 0;
}
#endif

/* modelled after ip_finish_output2 */
static int vrf_finish_output(struct net *net, struct sock *sk, struct sk_buff *skb)
{
	struct dst_entry *dst = skb_dst(skb);
	struct rtable *rt = (struct rtable *)dst;
	struct net_device *dev = dst->dev;
	unsigned int hh_len = LL_RESERVED_SPACE(dev);
	struct neighbour *neigh;
	u32 nexthop;
	int ret = -EINVAL;

	/* Be paranoid, rather than too clever. */
	if (unlikely(skb_headroom(skb) < hh_len && dev->header_ops)) {
		struct sk_buff *skb2;

		skb2 = skb_realloc_headroom(skb, LL_RESERVED_SPACE(dev));
		if (!skb2) {
			ret = -ENOMEM;
			goto err;
		}
		if (skb->sk)
			skb_set_owner_w(skb2, skb->sk);

		consume_skb(skb);
		skb = skb2;
	}

	rcu_read_lock_bh();

	nexthop = (__force u32)rt_nexthop(rt, ip_hdr(skb)->daddr);
	neigh = __ipv4_neigh_lookup_noref(dev, nexthop);
	if (unlikely(!neigh))
		neigh = __neigh_create(&arp_tbl, &nexthop, dev, false);
	if (!IS_ERR(neigh))
		ret = dst_neigh_output(dst, neigh, skb);

	rcu_read_unlock_bh();
err:
	if (unlikely(ret < 0))
		vrf_tx_error(skb->dev, skb);
	return ret;
}

static int vrf_output(struct net *net, struct sock *sk, struct sk_buff *skb)
{
	struct net_device *dev = skb_dst(skb)->dev;

	IP_UPD_PO_STATS(net, IPSTATS_MIB_OUT, skb->len);

	skb->dev = dev;
	skb->protocol = htons(ETH_P_IP);

	return NF_HOOK_COND(NFPROTO_IPV4, NF_INET_POST_ROUTING,
			    net, sk, skb, NULL, dev,
			    vrf_finish_output,
			    !(IPCB(skb)->flags & IPSKB_REROUTED));
}

static void vrf_rtable_destroy(struct net_vrf *vrf)
{
	struct dst_entry *dst = (struct dst_entry *)vrf->rth;

	dst_destroy(dst);
	vrf->rth = NULL;
}

static struct rtable *vrf_rtable_create(struct net_device *dev)
{
	struct net_vrf *vrf = netdev_priv(dev);
	struct rtable *rth;

	rth = dst_alloc(&vrf_dst_ops, dev, 2,
			DST_OBSOLETE_NONE,
			(DST_HOST | DST_NOPOLICY | DST_NOXFRM));
	if (rth) {
		rth->dst.output	= vrf_output;
		rth->rt_genid	= rt_genid_ipv4(dev_net(dev));
		rth->rt_flags	= 0;
		rth->rt_type	= RTN_UNICAST;
		rth->rt_is_input = 0;
		rth->rt_iif	= 0;
		rth->rt_pmtu	= 0;
		rth->rt_gateway	= 0;
		rth->rt_uses_gateway = 0;
		rth->rt_table_id = vrf->tb_id;
		INIT_LIST_HEAD(&rth->rt_uncached);
		rth->rt_uncached_list = NULL;
	}

	return rth;
}

/**************************** device handling ********************/

/* cycle interface to flush neighbor cache and move routes across tables */
static void cycle_netdev(struct net_device *dev)
{
	unsigned int flags = dev->flags;
	int ret;

	if (!netif_running(dev))
		return;

	ret = dev_change_flags(dev, flags & ~IFF_UP);
	if (ret >= 0)
		ret = dev_change_flags(dev, flags);

	if (ret < 0) {
		netdev_err(dev,
			   "Failed to cycle device %s; route tables might be wrong!\n",
			   dev->name);
	}
}

static struct slave *__vrf_find_slave_dev(struct slave_queue *queue,
					  struct net_device *dev)
{
	struct list_head *head = &queue->all_slaves;
	struct slave *slave;

	list_for_each_entry(slave, head, list) {
		if (slave->dev == dev)
			return slave;
	}

	return NULL;
}

/* inverse of __vrf_insert_slave */
static void __vrf_remove_slave(struct slave_queue *queue, struct slave *slave)
{
	list_del(&slave->list);
}

static void __vrf_insert_slave(struct slave_queue *queue, struct slave *slave)
{
	list_add(&slave->list, &queue->all_slaves);
}

static int do_vrf_add_slave(struct net_device *dev, struct net_device *port_dev)
{
	struct slave *slave = kzalloc(sizeof(*slave), GFP_KERNEL);
	struct net_vrf *vrf = netdev_priv(dev);
	struct slave_queue *queue = &vrf->queue;
	int ret = -ENOMEM;

	if (!slave)
		goto out_fail;

	slave->dev = port_dev;

	/* register the packet handler for slave ports */
	ret = netdev_rx_handler_register(port_dev, vrf_handle_frame, dev);
	if (ret) {
		netdev_err(port_dev,
			   "Device %s failed to register rx_handler\n",
			   port_dev->name);
		goto out_fail;
	}

	ret = netdev_master_upper_dev_link(port_dev, dev);
	if (ret < 0)
		goto out_unregister;

	port_dev->priv_flags |= IFF_L3MDEV_SLAVE;
	__vrf_insert_slave(queue, slave);
	cycle_netdev(port_dev);

	return 0;

out_unregister:
	netdev_rx_handler_unregister(port_dev);
out_fail:
	kfree(slave);
	return ret;
}

static int vrf_add_slave(struct net_device *dev, struct net_device *port_dev)
{
	if (netif_is_l3_master(port_dev) || netif_is_l3_slave(port_dev))
		return -EINVAL;

	return do_vrf_add_slave(dev, port_dev);
}

/* inverse of do_vrf_add_slave */
static int do_vrf_del_slave(struct net_device *dev, struct net_device *port_dev)
{
	struct net_vrf *vrf = netdev_priv(dev);
	struct slave_queue *queue = &vrf->queue;
	struct slave *slave;

	netdev_upper_dev_unlink(port_dev, dev);
	port_dev->priv_flags &= ~IFF_L3MDEV_SLAVE;

	netdev_rx_handler_unregister(port_dev);

	cycle_netdev(port_dev);

	slave = __vrf_find_slave_dev(queue, port_dev);
	if (slave)
		__vrf_remove_slave(queue, slave);

	kfree(slave);

	return 0;
}

static int vrf_del_slave(struct net_device *dev, struct net_device *port_dev)
{
	return do_vrf_del_slave(dev, port_dev);
}

static void vrf_dev_uninit(struct net_device *dev)
{
	struct net_vrf *vrf = netdev_priv(dev);
	struct slave_queue *queue = &vrf->queue;
	struct list_head *head = &queue->all_slaves;
	struct slave *slave, *next;

	vrf_rtable_destroy(vrf);
	vrf_rt6_destroy(vrf);

	list_for_each_entry_safe(slave, next, head, list)
		vrf_del_slave(dev, slave->dev);

	free_percpu(dev->dstats);
	dev->dstats = NULL;
}

static int vrf_dev_init(struct net_device *dev)
{
	struct net_vrf *vrf = netdev_priv(dev);

	INIT_LIST_HEAD(&vrf->queue.all_slaves);

	dev->dstats = netdev_alloc_pcpu_stats(struct pcpu_dstats);
	if (!dev->dstats)
		goto out_nomem;

	/* create the default dst which points back to us */
	vrf->rth = vrf_rtable_create(dev);
	if (!vrf->rth)
		goto out_stats;

	if (vrf_rt6_create(dev) != 0)
		goto out_rth;

	dev->flags = IFF_MASTER | IFF_NOARP;

	return 0;

out_rth:
	vrf_rtable_destroy(vrf);
out_stats:
	free_percpu(dev->dstats);
	dev->dstats = NULL;
out_nomem:
	return -ENOMEM;
}

static const struct net_device_ops vrf_netdev_ops = {
	.ndo_init		= vrf_dev_init,
	.ndo_uninit		= vrf_dev_uninit,
	.ndo_start_xmit		= vrf_xmit,
	.ndo_get_stats64	= vrf_get_stats64,
	.ndo_add_slave		= vrf_add_slave,
	.ndo_del_slave		= vrf_del_slave,
};

static u32 vrf_fib_table(const struct net_device *dev)
{
	struct net_vrf *vrf = netdev_priv(dev);

	return vrf->tb_id;
}

static struct rtable *vrf_get_rtable(const struct net_device *dev,
				     const struct flowi4 *fl4)
{
	struct rtable *rth = NULL;

	if (!(fl4->flowi4_flags & FLOWI_FLAG_L3MDEV_SRC)) {
		struct net_vrf *vrf = netdev_priv(dev);

		rth = vrf->rth;
		atomic_inc(&rth->dst.__refcnt);
	}

	return rth;
}

/* called under rcu_read_lock */
static void vrf_get_saddr(struct net_device *dev, struct flowi4 *fl4)
{
	struct fib_result res = { .tclassid = 0 };
	struct net *net = dev_net(dev);
	u32 orig_tos = fl4->flowi4_tos;
	u8 flags = fl4->flowi4_flags;
	u8 scope = fl4->flowi4_scope;
	u8 tos = RT_FL_TOS(fl4);

	if (unlikely(!fl4->daddr))
		return;

	fl4->flowi4_flags |= FLOWI_FLAG_SKIP_NH_OIF;
	fl4->flowi4_iif = LOOPBACK_IFINDEX;
	fl4->flowi4_tos = tos & IPTOS_RT_MASK;
	fl4->flowi4_scope = ((tos & RTO_ONLINK) ?
			     RT_SCOPE_LINK : RT_SCOPE_UNIVERSE);

	if (!fib_lookup(net, fl4, &res, 0)) {
		if (res.type == RTN_LOCAL)
			fl4->saddr = res.fi->fib_prefsrc ? : fl4->daddr;
		else
			fib_select_path(net, &res, fl4, -1);
	}

	fl4->flowi4_flags = flags;
	fl4->flowi4_tos = orig_tos;
	fl4->flowi4_scope = scope;
}

#if IS_ENABLED(CONFIG_IPV6)
static struct dst_entry *vrf_get_rt6_dst(const struct net_device *dev,
					 const struct flowi6 *fl6)
{
	struct rt6_info *rt = NULL;

	if (!(fl6->flowi6_flags & FLOWI_FLAG_L3MDEV_SRC)) {
		struct net_vrf *vrf = netdev_priv(dev);

		rt = vrf->rt6;
		atomic_inc(&rt->dst.__refcnt);
	}

	return (struct dst_entry *)rt;
}
#endif

static const struct l3mdev_ops vrf_l3mdev_ops = {
	.l3mdev_fib_table	= vrf_fib_table,
	.l3mdev_get_rtable	= vrf_get_rtable,
	.l3mdev_get_saddr	= vrf_get_saddr,
#if IS_ENABLED(CONFIG_IPV6)
	.l3mdev_get_rt6_dst	= vrf_get_rt6_dst,
#endif
};

static void vrf_get_drvinfo(struct net_device *dev,
			    struct ethtool_drvinfo *info)
{
	strlcpy(info->driver, DRV_NAME, sizeof(info->driver));
	strlcpy(info->version, DRV_VERSION, sizeof(info->version));
}

static const struct ethtool_ops vrf_ethtool_ops = {
	.get_drvinfo	= vrf_get_drvinfo,
};

static void vrf_setup(struct net_device *dev)
{
	ether_setup(dev);

	/* Initialize the device structure. */
	dev->netdev_ops = &vrf_netdev_ops;
	dev->l3mdev_ops = &vrf_l3mdev_ops;
	dev->ethtool_ops = &vrf_ethtool_ops;
	dev->destructor = free_netdev;

	/* Fill in device structure with ethernet-generic values. */
	eth_hw_addr_random(dev);

	/* don't acquire vrf device's netif_tx_lock when transmitting */
	dev->features |= NETIF_F_LLTX;

	/* don't allow vrf devices to change network namespaces. */
	dev->features |= NETIF_F_NETNS_LOCAL;
}

static int vrf_validate(struct nlattr *tb[], struct nlattr *data[])
{
	if (tb[IFLA_ADDRESS]) {
		if (nla_len(tb[IFLA_ADDRESS]) != ETH_ALEN)
			return -EINVAL;
		if (!is_valid_ether_addr(nla_data(tb[IFLA_ADDRESS])))
			return -EADDRNOTAVAIL;
	}
	return 0;
}

static void vrf_dellink(struct net_device *dev, struct list_head *head)
{
	unregister_netdevice_queue(dev, head);
}

static int vrf_newlink(struct net *src_net, struct net_device *dev,
		       struct nlattr *tb[], struct nlattr *data[])
{
	struct net_vrf *vrf = netdev_priv(dev);
<<<<<<< HEAD
	struct net_vrf_dev *vrf_ptr;
=======
>>>>>>> daba514f

	if (!data || !data[IFLA_VRF_TABLE])
		return -EINVAL;

	vrf->tb_id = nla_get_u32(data[IFLA_VRF_TABLE]);

	dev->priv_flags |= IFF_L3MDEV_MASTER;

<<<<<<< HEAD
	vrf_ptr = kmalloc(sizeof(*dev->vrf_ptr), GFP_KERNEL);
	if (!vrf_ptr)
		return -ENOMEM;

	vrf_ptr->ifindex = dev->ifindex;
	vrf_ptr->tb_id = vrf->tb_id;

	rcu_assign_pointer(dev->vrf_ptr, vrf_ptr);

	return register_netdev(dev);
=======
	return register_netdevice(dev);
>>>>>>> daba514f
}

static size_t vrf_nl_getsize(const struct net_device *dev)
{
	return nla_total_size(sizeof(u32));  /* IFLA_VRF_TABLE */
}

static int vrf_fillinfo(struct sk_buff *skb,
			const struct net_device *dev)
{
	struct net_vrf *vrf = netdev_priv(dev);

	return nla_put_u32(skb, IFLA_VRF_TABLE, vrf->tb_id);
}

static const struct nla_policy vrf_nl_policy[IFLA_VRF_MAX + 1] = {
	[IFLA_VRF_TABLE] = { .type = NLA_U32 },
};

static struct rtnl_link_ops vrf_link_ops __read_mostly = {
	.kind		= DRV_NAME,
	.priv_size	= sizeof(struct net_vrf),

	.get_size	= vrf_nl_getsize,
	.policy		= vrf_nl_policy,
	.validate	= vrf_validate,
	.fill_info	= vrf_fillinfo,

	.newlink	= vrf_newlink,
	.dellink	= vrf_dellink,
	.setup		= vrf_setup,
	.maxtype	= IFLA_VRF_MAX,
};

static int vrf_device_event(struct notifier_block *unused,
			    unsigned long event, void *ptr)
{
	struct net_device *dev = netdev_notifier_info_to_dev(ptr);

	/* only care about unregister events to drop slave references */
	if (event == NETDEV_UNREGISTER) {
		struct net_device *vrf_dev;

		if (!netif_is_l3_slave(dev))
			goto out;

		vrf_dev = netdev_master_upper_dev_get(dev);
		vrf_del_slave(vrf_dev, dev);
	}
out:
	return NOTIFY_DONE;
}

static struct notifier_block vrf_notifier_block __read_mostly = {
	.notifier_call = vrf_device_event,
};

static int __init vrf_init_module(void)
{
	int rc;

	vrf_dst_ops.kmem_cachep =
		kmem_cache_create("vrf_ip_dst_cache",
				  sizeof(struct rtable), 0,
				  SLAB_HWCACHE_ALIGN,
				  NULL);

	if (!vrf_dst_ops.kmem_cachep)
		return -ENOMEM;

	rc = init_dst_ops6_kmem_cachep();
	if (rc != 0)
		goto error2;

	register_netdevice_notifier(&vrf_notifier_block);

	rc = rtnl_link_register(&vrf_link_ops);
	if (rc < 0)
		goto error;

	return 0;

error:
	unregister_netdevice_notifier(&vrf_notifier_block);
	free_dst_ops6_kmem_cachep();
error2:
	kmem_cache_destroy(vrf_dst_ops.kmem_cachep);
	return rc;
}

static void __exit vrf_cleanup_module(void)
{
	rtnl_link_unregister(&vrf_link_ops);
	unregister_netdevice_notifier(&vrf_notifier_block);
	kmem_cache_destroy(vrf_dst_ops.kmem_cachep);
	free_dst_ops6_kmem_cachep();
}

module_init(vrf_init_module);
module_exit(vrf_cleanup_module);
MODULE_AUTHOR("Shrijeet Mukherjee, David Ahern");
MODULE_DESCRIPTION("Device driver to instantiate VRF domains");
MODULE_LICENSE("GPL");
MODULE_ALIAS_RTNL_LINK(DRV_NAME);
MODULE_VERSION(DRV_VERSION);<|MERGE_RESOLUTION|>--- conflicted
+++ resolved
@@ -907,10 +907,6 @@
 		       struct nlattr *tb[], struct nlattr *data[])
 {
 	struct net_vrf *vrf = netdev_priv(dev);
-<<<<<<< HEAD
-	struct net_vrf_dev *vrf_ptr;
-=======
->>>>>>> daba514f
 
 	if (!data || !data[IFLA_VRF_TABLE])
 		return -EINVAL;
@@ -919,20 +915,7 @@
 
 	dev->priv_flags |= IFF_L3MDEV_MASTER;
 
-<<<<<<< HEAD
-	vrf_ptr = kmalloc(sizeof(*dev->vrf_ptr), GFP_KERNEL);
-	if (!vrf_ptr)
-		return -ENOMEM;
-
-	vrf_ptr->ifindex = dev->ifindex;
-	vrf_ptr->tb_id = vrf->tb_id;
-
-	rcu_assign_pointer(dev->vrf_ptr, vrf_ptr);
-
-	return register_netdev(dev);
-=======
 	return register_netdevice(dev);
->>>>>>> daba514f
 }
 
 static size_t vrf_nl_getsize(const struct net_device *dev)
