--- conflicted
+++ resolved
@@ -543,11 +543,7 @@
 
 	rc = pn533_finalize_setup(priv);
 	if (rc)
-<<<<<<< HEAD
-		goto err_deregister;
-=======
 		goto err_clean;
->>>>>>> 7d2a07b7
 
 	usb_set_intfdata(interface, phy);
 	rc = pn53x_register_nfc(priv, protocols, &interface->dev);
@@ -556,13 +552,8 @@
 
 	return 0;
 
-<<<<<<< HEAD
-err_deregister:
-	pn533_unregister_device(phy->priv);
-=======
 err_clean:
 	pn53x_common_clean(priv);
->>>>>>> 7d2a07b7
 error:
 	usb_kill_urb(phy->in_urb);
 	usb_kill_urb(phy->out_urb);
