/*
 * PTP 1588 clock support - character device implementation.
 *
 * Copyright (C) 2010 OMICRON electronics GmbH
 *
 *  This program is free software; you can redistribute it and/or modify
 *  it under the terms of the GNU General Public License as published by
 *  the Free Software Foundation; either version 2 of the License, or
 *  (at your option) any later version.
 *
 *  This program is distributed in the hope that it will be useful,
 *  but WITHOUT ANY WARRANTY; without even the implied warranty of
 *  MERCHANTABILITY or FITNESS FOR A PARTICULAR PURPOSE.  See the
 *  GNU General Public License for more details.
 *
 *  You should have received a copy of the GNU General Public License
 *  along with this program; if not, write to the Free Software
 *  Foundation, Inc., 675 Mass Ave, Cambridge, MA 02139, USA.
 */
#include <linux/module.h>
#include <linux/posix-clock.h>
#include <linux/poll.h>
#include <linux/sched.h>
#include <linux/slab.h>
#include <linux/timekeeping.h>

#include <linux/nospec.h>

#include "ptp_private.h"

static int ptp_disable_pinfunc(struct ptp_clock_info *ops,
			       enum ptp_pin_function func, unsigned int chan)
{
	struct ptp_clock_request rq;
	int err = 0;

	memset(&rq, 0, sizeof(rq));

	switch (func) {
	case PTP_PF_NONE:
		break;
	case PTP_PF_EXTTS:
		rq.type = PTP_CLK_REQ_EXTTS;
		rq.extts.index = chan;
		err = ops->enable(ops, &rq, 0);
		break;
	case PTP_PF_PEROUT:
		rq.type = PTP_CLK_REQ_PEROUT;
		rq.perout.index = chan;
		err = ops->enable(ops, &rq, 0);
		break;
	case PTP_PF_PHYSYNC:
		break;
	default:
		return -EINVAL;
	}

	return err;
}

int ptp_set_pinfunc(struct ptp_clock *ptp, unsigned int pin,
		    enum ptp_pin_function func, unsigned int chan)
{
	struct ptp_clock_info *info = ptp->info;
	struct ptp_pin_desc *pin1 = NULL, *pin2 = &info->pin_config[pin];
	unsigned int i;

	/* Check to see if any other pin previously had this function. */
	for (i = 0; i < info->n_pins; i++) {
		if (info->pin_config[i].func == func &&
		    info->pin_config[i].chan == chan) {
			pin1 = &info->pin_config[i];
			break;
		}
	}
	if (pin1 && i == pin)
		return 0;

	/* Check the desired function and channel. */
	switch (func) {
	case PTP_PF_NONE:
		break;
	case PTP_PF_EXTTS:
		if (chan >= info->n_ext_ts)
			return -EINVAL;
		break;
	case PTP_PF_PEROUT:
		if (chan >= info->n_per_out)
			return -EINVAL;
		break;
	case PTP_PF_PHYSYNC:
		if (chan != 0)
			return -EINVAL;
		break;
	default:
		return -EINVAL;
	}

	if (info->verify(info, pin, func, chan)) {
		pr_err("driver cannot use function %u on pin %u\n", func, chan);
		return -EOPNOTSUPP;
	}

	/* Disable whatever function was previously assigned. */
	if (pin1) {
		ptp_disable_pinfunc(info, func, chan);
		pin1->func = PTP_PF_NONE;
		pin1->chan = 0;
	}
	ptp_disable_pinfunc(info, pin2->func, pin2->chan);
	pin2->func = func;
	pin2->chan = chan;

	return 0;
}

int ptp_open(struct posix_clock *pc, fmode_t fmode)
{
	return 0;
}

long ptp_ioctl(struct posix_clock *pc, unsigned int cmd, unsigned long arg)
{
	struct ptp_clock *ptp = container_of(pc, struct ptp_clock, clock);
	struct ptp_sys_offset_extended *extoff = NULL;
	struct ptp_sys_offset_precise precise_offset;
	struct system_device_crosststamp xtstamp;
	struct ptp_clock_info *ops = ptp->info;
	struct ptp_sys_offset *sysoff = NULL;
	struct ptp_system_timestamp sts;
	struct ptp_clock_request req;
	struct ptp_clock_caps caps;
	struct ptp_clock_time *pct;
	unsigned int i, pin_index;
	struct ptp_pin_desc pd;
	struct timespec64 ts;
	int enable, err = 0;

	switch (cmd) {

	case PTP_CLOCK_GETCAPS:
		memset(&caps, 0, sizeof(caps));
		caps.max_adj = ptp->info->max_adj;
		caps.n_alarm = ptp->info->n_alarm;
		caps.n_ext_ts = ptp->info->n_ext_ts;
		caps.n_per_out = ptp->info->n_per_out;
		caps.pps = ptp->info->pps;
		caps.n_pins = ptp->info->n_pins;
		caps.cross_timestamping = ptp->info->getcrosststamp != NULL;
		if (copy_to_user((void __user *)arg, &caps, sizeof(caps)))
			err = -EFAULT;
		break;

	case PTP_EXTTS_REQUEST:
		if (copy_from_user(&req.extts, (void __user *)arg,
				   sizeof(req.extts))) {
			err = -EFAULT;
			break;
		}
		if (req.extts.index >= ops->n_ext_ts) {
			err = -EINVAL;
			break;
		}
		req.type = PTP_CLK_REQ_EXTTS;
		enable = req.extts.flags & PTP_ENABLE_FEATURE ? 1 : 0;
		err = ops->enable(ops, &req, enable);
		break;

	case PTP_PEROUT_REQUEST:
		if (copy_from_user(&req.perout, (void __user *)arg,
				   sizeof(req.perout))) {
			err = -EFAULT;
			break;
		}
		if (req.perout.index >= ops->n_per_out) {
			err = -EINVAL;
			break;
		}
		req.type = PTP_CLK_REQ_PEROUT;
		enable = req.perout.period.sec || req.perout.period.nsec;
		err = ops->enable(ops, &req, enable);
		break;

	case PTP_ENABLE_PPS:
		if (!capable(CAP_SYS_TIME))
			return -EPERM;
		req.type = PTP_CLK_REQ_PPS;
		enable = arg ? 1 : 0;
		err = ops->enable(ops, &req, enable);
		break;

	case PTP_SYS_OFFSET_PRECISE:
		if (!ptp->info->getcrosststamp) {
			err = -EOPNOTSUPP;
			break;
		}
		err = ptp->info->getcrosststamp(ptp->info, &xtstamp);
		if (err)
			break;

		memset(&precise_offset, 0, sizeof(precise_offset));
		ts = ktime_to_timespec64(xtstamp.device);
		precise_offset.device.sec = ts.tv_sec;
		precise_offset.device.nsec = ts.tv_nsec;
		ts = ktime_to_timespec64(xtstamp.sys_realtime);
		precise_offset.sys_realtime.sec = ts.tv_sec;
		precise_offset.sys_realtime.nsec = ts.tv_nsec;
		ts = ktime_to_timespec64(xtstamp.sys_monoraw);
		precise_offset.sys_monoraw.sec = ts.tv_sec;
		precise_offset.sys_monoraw.nsec = ts.tv_nsec;
		if (copy_to_user((void __user *)arg, &precise_offset,
				 sizeof(precise_offset)))
			err = -EFAULT;
		break;

	case PTP_SYS_OFFSET_EXTENDED:
		if (!ptp->info->gettimex64) {
			err = -EOPNOTSUPP;
			break;
		}
		extoff = memdup_user((void __user *)arg, sizeof(*extoff));
		if (IS_ERR(extoff)) {
			err = PTR_ERR(extoff);
			extoff = NULL;
			break;
		}
		if (extoff->n_samples > PTP_MAX_SAMPLES
		    || extoff->rsv[0] || extoff->rsv[1] || extoff->rsv[2]) {
			err = -EINVAL;
			break;
		}
		for (i = 0; i < extoff->n_samples; i++) {
			err = ptp->info->gettimex64(ptp->info, &ts, &sts);
			if (err)
				goto out;
			extoff->ts[i][0].sec = sts.pre_ts.tv_sec;
			extoff->ts[i][0].nsec = sts.pre_ts.tv_nsec;
			extoff->ts[i][1].sec = ts.tv_sec;
			extoff->ts[i][1].nsec = ts.tv_nsec;
			extoff->ts[i][2].sec = sts.post_ts.tv_sec;
			extoff->ts[i][2].nsec = sts.post_ts.tv_nsec;
		}
		if (copy_to_user((void __user *)arg, extoff, sizeof(*extoff)))
			err = -EFAULT;
		break;

	case PTP_SYS_OFFSET:
		sysoff = memdup_user((void __user *)arg, sizeof(*sysoff));
		if (IS_ERR(sysoff)) {
			err = PTR_ERR(sysoff);
			sysoff = NULL;
			break;
		}
		if (sysoff->n_samples > PTP_MAX_SAMPLES) {
			err = -EINVAL;
			break;
		}
		pct = &sysoff->ts[0];
		for (i = 0; i < sysoff->n_samples; i++) {
			ktime_get_real_ts64(&ts);
			pct->sec = ts.tv_sec;
			pct->nsec = ts.tv_nsec;
			pct++;
<<<<<<< HEAD
			err = ptp->info->gettime64(ptp->info, &ts);
=======
			if (ops->gettimex64)
				err = ops->gettimex64(ops, &ts, NULL);
			else
				err = ops->gettime64(ops, &ts);
>>>>>>> 8ccc0d69
			if (err)
				goto out;
			pct->sec = ts.tv_sec;
			pct->nsec = ts.tv_nsec;
			pct++;
		}
		ktime_get_real_ts64(&ts);
		pct->sec = ts.tv_sec;
		pct->nsec = ts.tv_nsec;
		if (copy_to_user((void __user *)arg, sysoff, sizeof(*sysoff)))
			err = -EFAULT;
		break;

	case PTP_PIN_GETFUNC:
		if (copy_from_user(&pd, (void __user *)arg, sizeof(pd))) {
			err = -EFAULT;
			break;
		}
		pin_index = pd.index;
		if (pin_index >= ops->n_pins) {
			err = -EINVAL;
			break;
		}
		pin_index = array_index_nospec(pin_index, ops->n_pins);
		if (mutex_lock_interruptible(&ptp->pincfg_mux))
			return -ERESTARTSYS;
		pd = ops->pin_config[pin_index];
		mutex_unlock(&ptp->pincfg_mux);
		if (!err && copy_to_user((void __user *)arg, &pd, sizeof(pd)))
			err = -EFAULT;
		break;

	case PTP_PIN_SETFUNC:
		if (copy_from_user(&pd, (void __user *)arg, sizeof(pd))) {
			err = -EFAULT;
			break;
		}
		pin_index = pd.index;
		if (pin_index >= ops->n_pins) {
			err = -EINVAL;
			break;
		}
		pin_index = array_index_nospec(pin_index, ops->n_pins);
		if (mutex_lock_interruptible(&ptp->pincfg_mux))
			return -ERESTARTSYS;
		err = ptp_set_pinfunc(ptp, pin_index, pd.func, pd.chan);
		mutex_unlock(&ptp->pincfg_mux);
		break;

	default:
		err = -ENOTTY;
		break;
	}

out:
<<<<<<< HEAD
=======
	kfree(extoff);
>>>>>>> 8ccc0d69
	kfree(sysoff);
	return err;
}

__poll_t ptp_poll(struct posix_clock *pc, struct file *fp, poll_table *wait)
{
	struct ptp_clock *ptp = container_of(pc, struct ptp_clock, clock);

	poll_wait(fp, &ptp->tsev_wq, wait);

	return queue_cnt(&ptp->tsevq) ? EPOLLIN : 0;
}

#define EXTTS_BUFSIZE (PTP_BUF_TIMESTAMPS * sizeof(struct ptp_extts_event))

ssize_t ptp_read(struct posix_clock *pc,
		 uint rdflags, char __user *buf, size_t cnt)
{
	struct ptp_clock *ptp = container_of(pc, struct ptp_clock, clock);
	struct timestamp_event_queue *queue = &ptp->tsevq;
	struct ptp_extts_event *event;
	unsigned long flags;
	size_t qcnt, i;
	int result;

	if (cnt % sizeof(struct ptp_extts_event) != 0)
		return -EINVAL;

	if (cnt > EXTTS_BUFSIZE)
		cnt = EXTTS_BUFSIZE;

	cnt = cnt / sizeof(struct ptp_extts_event);

	if (mutex_lock_interruptible(&ptp->tsevq_mux))
		return -ERESTARTSYS;

	if (wait_event_interruptible(ptp->tsev_wq,
				     ptp->defunct || queue_cnt(queue))) {
		mutex_unlock(&ptp->tsevq_mux);
		return -ERESTARTSYS;
	}

	if (ptp->defunct) {
		mutex_unlock(&ptp->tsevq_mux);
		return -ENODEV;
	}

	event = kmalloc(EXTTS_BUFSIZE, GFP_KERNEL);
	if (!event) {
		mutex_unlock(&ptp->tsevq_mux);
		return -ENOMEM;
	}

	spin_lock_irqsave(&queue->lock, flags);

	qcnt = queue_cnt(queue);

	if (cnt > qcnt)
		cnt = qcnt;

	for (i = 0; i < cnt; i++) {
		event[i] = queue->buf[queue->head];
		queue->head = (queue->head + 1) % PTP_MAX_TIMESTAMPS;
	}

	spin_unlock_irqrestore(&queue->lock, flags);

	cnt = cnt * sizeof(struct ptp_extts_event);

	mutex_unlock(&ptp->tsevq_mux);

	result = cnt;
	if (copy_to_user(buf, event, cnt))
		result = -EFAULT;

	kfree(event);
	return result;
}<|MERGE_RESOLUTION|>--- conflicted
+++ resolved
@@ -261,14 +261,10 @@
 			pct->sec = ts.tv_sec;
 			pct->nsec = ts.tv_nsec;
 			pct++;
-<<<<<<< HEAD
-			err = ptp->info->gettime64(ptp->info, &ts);
-=======
 			if (ops->gettimex64)
 				err = ops->gettimex64(ops, &ts, NULL);
 			else
 				err = ops->gettime64(ops, &ts);
->>>>>>> 8ccc0d69
 			if (err)
 				goto out;
 			pct->sec = ts.tv_sec;
@@ -324,10 +320,7 @@
 	}
 
 out:
-<<<<<<< HEAD
-=======
 	kfree(extoff);
->>>>>>> 8ccc0d69
 	kfree(sysoff);
 	return err;
 }
