// SPDX-License-Identifier: GPL-2.0
/*
 * Copyright (c) 2018 Pengutronix, Oleksij Rempel <o.rempel@pengutronix.de>
 */

#include <linux/clk.h>
#include <linux/firmware/imx/ipc.h>
#include <linux/interrupt.h>
#include <linux/io.h>
#include <linux/iopoll.h>
#include <linux/kernel.h>
#include <linux/mailbox_controller.h>
#include <linux/module.h>
#include <linux/of_device.h>
#include <linux/pm_runtime.h>
#include <linux/slab.h>

<<<<<<< HEAD
#define IMX_MU_xSR_GIPn(x)	BIT(28 + (3 - (x)))
#define IMX_MU_xSR_RFn(x)	BIT(24 + (3 - (x)))
#define IMX_MU_xSR_TEn(x)	BIT(20 + (3 - (x)))
#define IMX_MU_xSR_BRDIP	BIT(9)

/* General Purpose Interrupt Enable */
#define IMX_MU_xCR_GIEn(x)	BIT(28 + (3 - (x)))
/* Receive Interrupt Enable */
#define IMX_MU_xCR_RIEn(x)	BIT(24 + (3 - (x)))
/* Transmit Interrupt Enable */
#define IMX_MU_xCR_TIEn(x)	BIT(20 + (3 - (x)))
/* General Purpose Interrupt Request */
#define IMX_MU_xCR_GIRn(x)	BIT(16 + (3 - (x)))

=======
>>>>>>> 7d2a07b7
#define IMX_MU_CHANS		16
/* TX0/RX0/RXDB[0-3] */
#define IMX_MU_SCU_CHANS	6
#define IMX_MU_CHAN_NAME_SIZE	20

enum imx_mu_chan_type {
	IMX_MU_TYPE_TX,		/* Tx */
	IMX_MU_TYPE_RX,		/* Rx */
	IMX_MU_TYPE_TXDB,	/* Tx doorbell */
	IMX_MU_TYPE_RXDB,	/* Rx doorbell */
};

<<<<<<< HEAD
=======
enum imx_mu_xcr {
	IMX_MU_GIER,
	IMX_MU_GCR,
	IMX_MU_TCR,
	IMX_MU_RCR,
	IMX_MU_xCR_MAX,
};

enum imx_mu_xsr {
	IMX_MU_SR,
	IMX_MU_GSR,
	IMX_MU_TSR,
	IMX_MU_RSR,
};

>>>>>>> 7d2a07b7
struct imx_sc_rpc_msg_max {
	struct imx_sc_rpc_msg hdr;
	u32 data[7];
};

struct imx_mu_con_priv {
	unsigned int		idx;
	char			irq_desc[IMX_MU_CHAN_NAME_SIZE];
	enum imx_mu_chan_type	type;
	struct mbox_chan	*chan;
	struct tasklet_struct	txdb_tasklet;
};

struct imx_mu_priv {
	struct device		*dev;
	void __iomem		*base;
	spinlock_t		xcr_lock; /* control register lock */

	struct mbox_controller	mbox;
	struct mbox_chan	mbox_chans[IMX_MU_CHANS];

	struct imx_mu_con_priv  con_priv[IMX_MU_CHANS];
	const struct imx_mu_dcfg	*dcfg;
	struct clk		*clk;
	int			irq;

<<<<<<< HEAD
	u32 xcr;
=======
	u32 xcr[4];
>>>>>>> 7d2a07b7

	bool			side_b;
};

<<<<<<< HEAD
=======
enum imx_mu_type {
	IMX_MU_V1,
	IMX_MU_V2,
};

>>>>>>> 7d2a07b7
struct imx_mu_dcfg {
	int (*tx)(struct imx_mu_priv *priv, struct imx_mu_con_priv *cp, void *data);
	int (*rx)(struct imx_mu_priv *priv, struct imx_mu_con_priv *cp);
	void (*init)(struct imx_mu_priv *priv);
<<<<<<< HEAD
	u32	xTR[4];		/* Transmit Registers */
	u32	xRR[4];		/* Receive Registers */
	u32	xSR;		/* Status Register */
	u32	xCR;		/* Control Register */
};

=======
	enum imx_mu_type type;
	u32	xTR;		/* Transmit Register0 */
	u32	xRR;		/* Receive Register0 */
	u32	xSR[4];		/* Status Registers */
	u32	xCR[4];		/* Control Registers */
};

#define IMX_MU_xSR_GIPn(type, x) (type == IMX_MU_V2 ? BIT(x) : BIT(28 + (3 - (x))))
#define IMX_MU_xSR_RFn(type, x) (type == IMX_MU_V2 ? BIT(x) : BIT(24 + (3 - (x))))
#define IMX_MU_xSR_TEn(type, x) (type == IMX_MU_V2 ? BIT(x) : BIT(20 + (3 - (x))))

/* General Purpose Interrupt Enable */
#define IMX_MU_xCR_GIEn(type, x) (type == IMX_MU_V2 ? BIT(x) : BIT(28 + (3 - (x))))
/* Receive Interrupt Enable */
#define IMX_MU_xCR_RIEn(type, x) (type == IMX_MU_V2 ? BIT(x) : BIT(24 + (3 - (x))))
/* Transmit Interrupt Enable */
#define IMX_MU_xCR_TIEn(type, x) (type == IMX_MU_V2 ? BIT(x) : BIT(20 + (3 - (x))))
/* General Purpose Interrupt Request */
#define IMX_MU_xCR_GIRn(type, x) (type == IMX_MU_V2 ? BIT(x) : BIT(16 + (3 - (x))))


>>>>>>> 7d2a07b7
static struct imx_mu_priv *to_imx_mu_priv(struct mbox_controller *mbox)
{
	return container_of(mbox, struct imx_mu_priv, mbox);
}

static void imx_mu_write(struct imx_mu_priv *priv, u32 val, u32 offs)
{
	iowrite32(val, priv->base + offs);
}

static u32 imx_mu_read(struct imx_mu_priv *priv, u32 offs)
{
	return ioread32(priv->base + offs);
}

static u32 imx_mu_xcr_rmw(struct imx_mu_priv *priv, enum imx_mu_xcr type, u32 set, u32 clr)
{
	unsigned long flags;
	u32 val;

	spin_lock_irqsave(&priv->xcr_lock, flags);
<<<<<<< HEAD
	val = imx_mu_read(priv, priv->dcfg->xCR);
	val &= ~clr;
	val |= set;
	imx_mu_write(priv, val, priv->dcfg->xCR);
=======
	val = imx_mu_read(priv, priv->dcfg->xCR[type]);
	val &= ~clr;
	val |= set;
	imx_mu_write(priv, val, priv->dcfg->xCR[type]);
>>>>>>> 7d2a07b7
	spin_unlock_irqrestore(&priv->xcr_lock, flags);

	return val;
}

static int imx_mu_generic_tx(struct imx_mu_priv *priv,
			     struct imx_mu_con_priv *cp,
			     void *data)
{
	u32 *arg = data;

	switch (cp->type) {
	case IMX_MU_TYPE_TX:
<<<<<<< HEAD
		imx_mu_write(priv, *arg, priv->dcfg->xTR[cp->idx]);
		imx_mu_xcr_rmw(priv, IMX_MU_xCR_TIEn(cp->idx), 0);
		break;
	case IMX_MU_TYPE_TXDB:
		imx_mu_xcr_rmw(priv, IMX_MU_xCR_GIRn(cp->idx), 0);
=======
		imx_mu_write(priv, *arg, priv->dcfg->xTR + cp->idx * 4);
		imx_mu_xcr_rmw(priv, IMX_MU_TCR, IMX_MU_xCR_TIEn(priv->dcfg->type, cp->idx), 0);
		break;
	case IMX_MU_TYPE_TXDB:
		imx_mu_xcr_rmw(priv, IMX_MU_GCR, IMX_MU_xCR_GIRn(priv->dcfg->type, cp->idx), 0);
>>>>>>> 7d2a07b7
		tasklet_schedule(&cp->txdb_tasklet);
		break;
	default:
		dev_warn_ratelimited(priv->dev, "Send data on wrong channel type: %d\n", cp->type);
		return -EINVAL;
	}

	return 0;
}

static int imx_mu_generic_rx(struct imx_mu_priv *priv,
			     struct imx_mu_con_priv *cp)
{
	u32 dat;

<<<<<<< HEAD
	dat = imx_mu_read(priv, priv->dcfg->xRR[cp->idx]);
=======
	dat = imx_mu_read(priv, priv->dcfg->xRR + (cp->idx) * 4);
>>>>>>> 7d2a07b7
	mbox_chan_received_data(cp->chan, (void *)&dat);

	return 0;
}

static int imx_mu_scu_tx(struct imx_mu_priv *priv,
			 struct imx_mu_con_priv *cp,
			 void *data)
{
	struct imx_sc_rpc_msg_max *msg = data;
	u32 *arg = data;
	int i, ret;
	u32 xsr;

	switch (cp->type) {
	case IMX_MU_TYPE_TX:
		/*
		 * msg->hdr.size specifies the number of u32 words while
		 * sizeof yields bytes.
		 */

		if (msg->hdr.size > sizeof(*msg) / 4) {
			/*
			 * The real message size can be different to
			 * struct imx_sc_rpc_msg_max size
			 */
			dev_err(priv->dev, "Maximal message size (%zu bytes) exceeded on TX; got: %i bytes\n", sizeof(*msg), msg->hdr.size << 2);
			return -EINVAL;
		}

		for (i = 0; i < 4 && i < msg->hdr.size; i++)
<<<<<<< HEAD
			imx_mu_write(priv, *arg++, priv->dcfg->xTR[i % 4]);
		for (; i < msg->hdr.size; i++) {
			ret = readl_poll_timeout(priv->base + priv->dcfg->xSR,
						 xsr,
						 xsr & IMX_MU_xSR_TEn(i % 4),
=======
			imx_mu_write(priv, *arg++, priv->dcfg->xTR + (i % 4) * 4);
		for (; i < msg->hdr.size; i++) {
			ret = readl_poll_timeout(priv->base + priv->dcfg->xSR[IMX_MU_TSR],
						 xsr,
						 xsr & IMX_MU_xSR_TEn(priv->dcfg->type, i % 4),
>>>>>>> 7d2a07b7
						 0, 100);
			if (ret) {
				dev_err(priv->dev, "Send data index: %d timeout\n", i);
				return ret;
			}
<<<<<<< HEAD
			imx_mu_write(priv, *arg++, priv->dcfg->xTR[i % 4]);
		}

		imx_mu_xcr_rmw(priv, IMX_MU_xCR_TIEn(cp->idx), 0);
=======
			imx_mu_write(priv, *arg++, priv->dcfg->xTR + (i % 4) * 4);
		}

		imx_mu_xcr_rmw(priv, IMX_MU_TCR, IMX_MU_xCR_TIEn(priv->dcfg->type, cp->idx), 0);
>>>>>>> 7d2a07b7
		break;
	default:
		dev_warn_ratelimited(priv->dev, "Send data on wrong channel type: %d\n", cp->type);
		return -EINVAL;
	}

	return 0;
}

static int imx_mu_scu_rx(struct imx_mu_priv *priv,
			 struct imx_mu_con_priv *cp)
{
	struct imx_sc_rpc_msg_max msg;
	u32 *data = (u32 *)&msg;
	int i, ret;
	u32 xsr;

<<<<<<< HEAD
	imx_mu_xcr_rmw(priv, 0, IMX_MU_xCR_RIEn(0));
	*data++ = imx_mu_read(priv, priv->dcfg->xRR[0]);
=======
	imx_mu_xcr_rmw(priv, IMX_MU_RCR, 0, IMX_MU_xCR_RIEn(priv->dcfg->type, 0));
	*data++ = imx_mu_read(priv, priv->dcfg->xRR);
>>>>>>> 7d2a07b7

	if (msg.hdr.size > sizeof(msg) / 4) {
		dev_err(priv->dev, "Maximal message size (%zu bytes) exceeded on RX; got: %i bytes\n", sizeof(msg), msg.hdr.size << 2);
		return -EINVAL;
	}

	for (i = 1; i < msg.hdr.size; i++) {
<<<<<<< HEAD
		ret = readl_poll_timeout(priv->base + priv->dcfg->xSR, xsr,
					 xsr & IMX_MU_xSR_RFn(i % 4), 0, 100);
=======
		ret = readl_poll_timeout(priv->base + priv->dcfg->xSR[IMX_MU_RSR], xsr,
					 xsr & IMX_MU_xSR_RFn(priv->dcfg->type, i % 4), 0, 100);
>>>>>>> 7d2a07b7
		if (ret) {
			dev_err(priv->dev, "timeout read idx %d\n", i);
			return ret;
		}
<<<<<<< HEAD
		*data++ = imx_mu_read(priv, priv->dcfg->xRR[i % 4]);
	}

	imx_mu_xcr_rmw(priv, IMX_MU_xCR_RIEn(0), 0);
=======
		*data++ = imx_mu_read(priv, priv->dcfg->xRR + (i % 4) * 4);
	}

	imx_mu_xcr_rmw(priv, IMX_MU_RCR, IMX_MU_xCR_RIEn(priv->dcfg->type, 0), 0);
>>>>>>> 7d2a07b7
	mbox_chan_received_data(cp->chan, (void *)&msg);

	return 0;
}

static void imx_mu_txdb_tasklet(unsigned long data)
{
	struct imx_mu_con_priv *cp = (struct imx_mu_con_priv *)data;

	mbox_chan_txdone(cp->chan, 0);
}

static irqreturn_t imx_mu_isr(int irq, void *p)
{
	struct mbox_chan *chan = p;
	struct imx_mu_priv *priv = to_imx_mu_priv(chan->mbox);
	struct imx_mu_con_priv *cp = chan->con_priv;
	u32 val, ctrl;
<<<<<<< HEAD

	ctrl = imx_mu_read(priv, priv->dcfg->xCR);
	val = imx_mu_read(priv, priv->dcfg->xSR);
=======
>>>>>>> 7d2a07b7

	switch (cp->type) {
	case IMX_MU_TYPE_TX:
		ctrl = imx_mu_read(priv, priv->dcfg->xCR[IMX_MU_TCR]);
		val = imx_mu_read(priv, priv->dcfg->xSR[IMX_MU_TSR]);
		val &= IMX_MU_xSR_TEn(priv->dcfg->type, cp->idx) &
			(ctrl & IMX_MU_xCR_TIEn(priv->dcfg->type, cp->idx));
		break;
	case IMX_MU_TYPE_RX:
		ctrl = imx_mu_read(priv, priv->dcfg->xCR[IMX_MU_RCR]);
		val = imx_mu_read(priv, priv->dcfg->xSR[IMX_MU_RSR]);
		val &= IMX_MU_xSR_RFn(priv->dcfg->type, cp->idx) &
			(ctrl & IMX_MU_xCR_RIEn(priv->dcfg->type, cp->idx));
		break;
	case IMX_MU_TYPE_RXDB:
		ctrl = imx_mu_read(priv, priv->dcfg->xCR[IMX_MU_GIER]);
		val = imx_mu_read(priv, priv->dcfg->xSR[IMX_MU_GSR]);
		val &= IMX_MU_xSR_GIPn(priv->dcfg->type, cp->idx) &
			(ctrl & IMX_MU_xCR_GIEn(priv->dcfg->type, cp->idx));
		break;
	default:
		dev_warn_ratelimited(priv->dev, "Unhandled channel type %d\n",
				     cp->type);
		return IRQ_NONE;
	}

	if (!val)
		return IRQ_NONE;

	if ((val == IMX_MU_xSR_TEn(priv->dcfg->type, cp->idx)) &&
	    (cp->type == IMX_MU_TYPE_TX)) {
		imx_mu_xcr_rmw(priv, IMX_MU_TCR, 0, IMX_MU_xCR_TIEn(priv->dcfg->type, cp->idx));
		mbox_chan_txdone(chan, 0);
<<<<<<< HEAD
	} else if (val == IMX_MU_xSR_RFn(cp->idx)) {
		priv->dcfg->rx(priv, cp);
	} else if (val == IMX_MU_xSR_GIPn(cp->idx)) {
		imx_mu_write(priv, IMX_MU_xSR_GIPn(cp->idx), priv->dcfg->xSR);
=======
	} else if ((val == IMX_MU_xSR_RFn(priv->dcfg->type, cp->idx)) &&
		   (cp->type == IMX_MU_TYPE_RX)) {
		priv->dcfg->rx(priv, cp);
	} else if ((val == IMX_MU_xSR_GIPn(priv->dcfg->type, cp->idx)) &&
		   (cp->type == IMX_MU_TYPE_RXDB)) {
		imx_mu_write(priv, IMX_MU_xSR_GIPn(priv->dcfg->type, cp->idx),
			     priv->dcfg->xSR[IMX_MU_GSR]);
>>>>>>> 7d2a07b7
		mbox_chan_received_data(chan, NULL);
	} else {
		dev_warn_ratelimited(priv->dev, "Not handled interrupt\n");
		return IRQ_NONE;
	}

	return IRQ_HANDLED;
}

static int imx_mu_send_data(struct mbox_chan *chan, void *data)
{
	struct imx_mu_priv *priv = to_imx_mu_priv(chan->mbox);
	struct imx_mu_con_priv *cp = chan->con_priv;

	return priv->dcfg->tx(priv, cp, data);
}

static int imx_mu_startup(struct mbox_chan *chan)
{
	struct imx_mu_priv *priv = to_imx_mu_priv(chan->mbox);
	struct imx_mu_con_priv *cp = chan->con_priv;
	unsigned long irq_flag = IRQF_SHARED;
	int ret;

	pm_runtime_get_sync(priv->dev);
	if (cp->type == IMX_MU_TYPE_TXDB) {
		/* Tx doorbell don't have ACK support */
		tasklet_init(&cp->txdb_tasklet, imx_mu_txdb_tasklet,
			     (unsigned long)cp);
		return 0;
	}

	/* IPC MU should be with IRQF_NO_SUSPEND set */
	if (!priv->dev->pm_domain)
		irq_flag |= IRQF_NO_SUSPEND;

	ret = request_irq(priv->irq, imx_mu_isr, irq_flag,
			  cp->irq_desc, chan);
	if (ret) {
		dev_err(priv->dev,
			"Unable to acquire IRQ %d\n", priv->irq);
		return ret;
	}

	switch (cp->type) {
	case IMX_MU_TYPE_RX:
		imx_mu_xcr_rmw(priv, IMX_MU_RCR, IMX_MU_xCR_RIEn(priv->dcfg->type, cp->idx), 0);
		break;
	case IMX_MU_TYPE_RXDB:
		imx_mu_xcr_rmw(priv, IMX_MU_GIER, IMX_MU_xCR_GIEn(priv->dcfg->type, cp->idx), 0);
		break;
	default:
		break;
	}

	return 0;
}

static void imx_mu_shutdown(struct mbox_chan *chan)
{
	struct imx_mu_priv *priv = to_imx_mu_priv(chan->mbox);
	struct imx_mu_con_priv *cp = chan->con_priv;

	if (cp->type == IMX_MU_TYPE_TXDB) {
		tasklet_kill(&cp->txdb_tasklet);
		pm_runtime_put_sync(priv->dev);
		return;
	}

	switch (cp->type) {
	case IMX_MU_TYPE_TX:
<<<<<<< HEAD
		imx_mu_xcr_rmw(priv, 0, IMX_MU_xCR_TIEn(cp->idx));
		break;
	case IMX_MU_TYPE_RX:
		imx_mu_xcr_rmw(priv, 0, IMX_MU_xCR_RIEn(cp->idx));
		break;
	case IMX_MU_TYPE_RXDB:
		imx_mu_xcr_rmw(priv, 0, IMX_MU_xCR_GIEn(cp->idx));
=======
		imx_mu_xcr_rmw(priv, IMX_MU_TCR, 0, IMX_MU_xCR_TIEn(priv->dcfg->type, cp->idx));
		break;
	case IMX_MU_TYPE_RX:
		imx_mu_xcr_rmw(priv, IMX_MU_RCR, 0, IMX_MU_xCR_RIEn(priv->dcfg->type, cp->idx));
		break;
	case IMX_MU_TYPE_RXDB:
		imx_mu_xcr_rmw(priv, IMX_MU_GIER, 0, IMX_MU_xCR_GIEn(priv->dcfg->type, cp->idx));
>>>>>>> 7d2a07b7
		break;
	default:
		break;
	}

	free_irq(priv->irq, chan);
	pm_runtime_put_sync(priv->dev);
}

static const struct mbox_chan_ops imx_mu_ops = {
	.send_data = imx_mu_send_data,
	.startup = imx_mu_startup,
	.shutdown = imx_mu_shutdown,
};

static struct mbox_chan *imx_mu_scu_xlate(struct mbox_controller *mbox,
					  const struct of_phandle_args *sp)
{
	u32 type, idx, chan;

	if (sp->args_count != 2) {
		dev_err(mbox->dev, "Invalid argument count %d\n", sp->args_count);
		return ERR_PTR(-EINVAL);
	}

	type = sp->args[0]; /* channel type */
	idx = sp->args[1]; /* index */

	switch (type) {
	case IMX_MU_TYPE_TX:
	case IMX_MU_TYPE_RX:
		if (idx != 0)
			dev_err(mbox->dev, "Invalid chan idx: %d\n", idx);
		chan = type;
		break;
	case IMX_MU_TYPE_RXDB:
		chan = 2 + idx;
		break;
	default:
		dev_err(mbox->dev, "Invalid chan type: %d\n", type);
		return ERR_PTR(-EINVAL);
	}

	if (chan >= mbox->num_chans) {
		dev_err(mbox->dev, "Not supported channel number: %d. (type: %d, idx: %d)\n", chan, type, idx);
		return ERR_PTR(-EINVAL);
	}

	return &mbox->chans[chan];
}

static struct mbox_chan * imx_mu_xlate(struct mbox_controller *mbox,
				       const struct of_phandle_args *sp)
{
	u32 type, idx, chan;

	if (sp->args_count != 2) {
		dev_err(mbox->dev, "Invalid argument count %d\n", sp->args_count);
		return ERR_PTR(-EINVAL);
	}

	type = sp->args[0]; /* channel type */
	idx = sp->args[1]; /* index */
	chan = type * 4 + idx;

	if (chan >= mbox->num_chans) {
		dev_err(mbox->dev, "Not supported channel number: %d. (type: %d, idx: %d)\n", chan, type, idx);
		return ERR_PTR(-EINVAL);
	}

	return &mbox->chans[chan];
}

static void imx_mu_init_generic(struct imx_mu_priv *priv)
{
	unsigned int i;

	for (i = 0; i < IMX_MU_CHANS; i++) {
		struct imx_mu_con_priv *cp = &priv->con_priv[i];

		cp->idx = i % 4;
		cp->type = i >> 2;
		cp->chan = &priv->mbox_chans[i];
		priv->mbox_chans[i].con_priv = cp;
		snprintf(cp->irq_desc, sizeof(cp->irq_desc),
			 "imx_mu_chan[%i-%i]", cp->type, cp->idx);
	}

	priv->mbox.num_chans = IMX_MU_CHANS;
	priv->mbox.of_xlate = imx_mu_xlate;

	if (priv->side_b)
		return;

	/* Set default MU configuration */
<<<<<<< HEAD
	imx_mu_write(priv, 0, priv->dcfg->xCR);
=======
	for (i = 0; i < IMX_MU_xCR_MAX; i++)
		imx_mu_write(priv, 0, priv->dcfg->xCR[i]);
>>>>>>> 7d2a07b7
}

static void imx_mu_init_scu(struct imx_mu_priv *priv)
{
	unsigned int i;

	for (i = 0; i < IMX_MU_SCU_CHANS; i++) {
		struct imx_mu_con_priv *cp = &priv->con_priv[i];

		cp->idx = i < 2 ? 0 : i - 2;
		cp->type = i < 2 ? i : IMX_MU_TYPE_RXDB;
		cp->chan = &priv->mbox_chans[i];
		priv->mbox_chans[i].con_priv = cp;
		snprintf(cp->irq_desc, sizeof(cp->irq_desc),
			 "imx_mu_chan[%i-%i]", cp->type, cp->idx);
	}

	priv->mbox.num_chans = IMX_MU_SCU_CHANS;
	priv->mbox.of_xlate = imx_mu_scu_xlate;

	/* Set default MU configuration */
<<<<<<< HEAD
	imx_mu_write(priv, 0, priv->dcfg->xCR);
=======
	for (i = 0; i < IMX_MU_xCR_MAX; i++)
		imx_mu_write(priv, 0, priv->dcfg->xCR[i]);
>>>>>>> 7d2a07b7
}

static int imx_mu_probe(struct platform_device *pdev)
{
	struct device *dev = &pdev->dev;
	struct device_node *np = dev->of_node;
	struct imx_mu_priv *priv;
	const struct imx_mu_dcfg *dcfg;
	int ret;

	priv = devm_kzalloc(dev, sizeof(*priv), GFP_KERNEL);
	if (!priv)
		return -ENOMEM;

	priv->dev = dev;

	priv->base = devm_platform_ioremap_resource(pdev, 0);
	if (IS_ERR(priv->base))
		return PTR_ERR(priv->base);

	priv->irq = platform_get_irq(pdev, 0);
	if (priv->irq < 0)
		return priv->irq;

	dcfg = of_device_get_match_data(dev);
	if (!dcfg)
		return -EINVAL;
	priv->dcfg = dcfg;

	priv->clk = devm_clk_get(dev, NULL);
	if (IS_ERR(priv->clk)) {
		if (PTR_ERR(priv->clk) != -ENOENT)
			return PTR_ERR(priv->clk);

		priv->clk = NULL;
	}

	ret = clk_prepare_enable(priv->clk);
	if (ret) {
		dev_err(dev, "Failed to enable clock\n");
		return ret;
	}

	priv->side_b = of_property_read_bool(np, "fsl,mu-side-b");

	priv->dcfg->init(priv);

	spin_lock_init(&priv->xcr_lock);

	priv->mbox.dev = dev;
	priv->mbox.ops = &imx_mu_ops;
	priv->mbox.chans = priv->mbox_chans;
	priv->mbox.txdone_irq = true;

	platform_set_drvdata(pdev, priv);

	ret = devm_mbox_controller_register(dev, &priv->mbox);
	if (ret) {
		clk_disable_unprepare(priv->clk);
		return ret;
	}
<<<<<<< HEAD

	pm_runtime_enable(dev);

	ret = pm_runtime_get_sync(dev);
	if (ret < 0) {
		pm_runtime_put_noidle(dev);
		goto disable_runtime_pm;
	}

	ret = pm_runtime_put_sync(dev);
	if (ret < 0)
		goto disable_runtime_pm;

=======

	pm_runtime_enable(dev);

	ret = pm_runtime_get_sync(dev);
	if (ret < 0) {
		pm_runtime_put_noidle(dev);
		goto disable_runtime_pm;
	}

	ret = pm_runtime_put_sync(dev);
	if (ret < 0)
		goto disable_runtime_pm;

>>>>>>> 7d2a07b7
	clk_disable_unprepare(priv->clk);

	return 0;

disable_runtime_pm:
	pm_runtime_disable(dev);
	clk_disable_unprepare(priv->clk);
	return ret;
}

static int imx_mu_remove(struct platform_device *pdev)
{
	struct imx_mu_priv *priv = platform_get_drvdata(pdev);

	pm_runtime_disable(priv->dev);

	return 0;
}

static const struct imx_mu_dcfg imx_mu_cfg_imx6sx = {
	.tx	= imx_mu_generic_tx,
	.rx	= imx_mu_generic_rx,
	.init	= imx_mu_init_generic,
<<<<<<< HEAD
	.xTR	= {0x0, 0x4, 0x8, 0xc},
	.xRR	= {0x10, 0x14, 0x18, 0x1c},
	.xSR	= 0x20,
	.xCR	= 0x24,
=======
	.xTR	= 0x0,
	.xRR	= 0x10,
	.xSR	= {0x20, 0x20, 0x20, 0x20},
	.xCR	= {0x24, 0x24, 0x24, 0x24},
>>>>>>> 7d2a07b7
};

static const struct imx_mu_dcfg imx_mu_cfg_imx7ulp = {
	.tx	= imx_mu_generic_tx,
	.rx	= imx_mu_generic_rx,
	.init	= imx_mu_init_generic,
<<<<<<< HEAD
	.xTR	= {0x20, 0x24, 0x28, 0x2c},
	.xRR	= {0x40, 0x44, 0x48, 0x4c},
	.xSR	= 0x60,
	.xCR	= 0x64,
=======
	.xTR	= 0x20,
	.xRR	= 0x40,
	.xSR	= {0x60, 0x60, 0x60, 0x60},
	.xCR	= {0x64, 0x64, 0x64, 0x64},
};

static const struct imx_mu_dcfg imx_mu_cfg_imx8ulp = {
	.tx	= imx_mu_generic_tx,
	.rx	= imx_mu_generic_rx,
	.init	= imx_mu_init_generic,
	.type	= IMX_MU_V2,
	.xTR	= 0x200,
	.xRR	= 0x280,
	.xSR	= {0xC, 0x118, 0x124, 0x12C},
	.xCR	= {0x110, 0x114, 0x120, 0x128},
>>>>>>> 7d2a07b7
};

static const struct imx_mu_dcfg imx_mu_cfg_imx8_scu = {
	.tx	= imx_mu_scu_tx,
	.rx	= imx_mu_scu_rx,
	.init	= imx_mu_init_scu,
<<<<<<< HEAD
	.xTR	= {0x0, 0x4, 0x8, 0xc},
	.xRR	= {0x10, 0x14, 0x18, 0x1c},
	.xSR	= 0x20,
	.xCR	= 0x24,
=======
	.xTR	= 0x0,
	.xRR	= 0x10,
	.xSR	= {0x20, 0x20, 0x20, 0x20},
	.xCR	= {0x24, 0x24, 0x24, 0x24},
>>>>>>> 7d2a07b7
};

static const struct of_device_id imx_mu_dt_ids[] = {
	{ .compatible = "fsl,imx7ulp-mu", .data = &imx_mu_cfg_imx7ulp },
	{ .compatible = "fsl,imx6sx-mu", .data = &imx_mu_cfg_imx6sx },
<<<<<<< HEAD
=======
	{ .compatible = "fsl,imx8ulp-mu", .data = &imx_mu_cfg_imx8ulp },
>>>>>>> 7d2a07b7
	{ .compatible = "fsl,imx8-mu-scu", .data = &imx_mu_cfg_imx8_scu },
	{ },
};
MODULE_DEVICE_TABLE(of, imx_mu_dt_ids);

static int __maybe_unused imx_mu_suspend_noirq(struct device *dev)
{
	struct imx_mu_priv *priv = dev_get_drvdata(dev);
<<<<<<< HEAD

	if (!priv->clk)
		priv->xcr = imx_mu_read(priv, priv->dcfg->xCR);
=======
	int i;

	if (!priv->clk) {
		for (i = 0; i < IMX_MU_xCR_MAX; i++)
			priv->xcr[i] = imx_mu_read(priv, priv->dcfg->xCR[i]);
	}
>>>>>>> 7d2a07b7

	return 0;
}

static int __maybe_unused imx_mu_resume_noirq(struct device *dev)
{
	struct imx_mu_priv *priv = dev_get_drvdata(dev);
<<<<<<< HEAD
=======
	int i;
>>>>>>> 7d2a07b7

	/*
	 * ONLY restore MU when context lost, the TIE could
	 * be set during noirq resume as there is MU data
	 * communication going on, and restore the saved
	 * value will overwrite the TIE and cause MU data
	 * send failed, may lead to system freeze. This issue
	 * is observed by testing freeze mode suspend.
	 */
<<<<<<< HEAD
	if (!imx_mu_read(priv, priv->dcfg->xCR) && !priv->clk)
		imx_mu_write(priv, priv->xcr, priv->dcfg->xCR);
=======
	if (!imx_mu_read(priv, priv->dcfg->xCR[0]) && !priv->clk) {
		for (i = 0; i < IMX_MU_xCR_MAX; i++)
			imx_mu_write(priv, priv->xcr[i], priv->dcfg->xCR[i]);
	}
>>>>>>> 7d2a07b7

	return 0;
}

static int __maybe_unused imx_mu_runtime_suspend(struct device *dev)
{
	struct imx_mu_priv *priv = dev_get_drvdata(dev);

	clk_disable_unprepare(priv->clk);

	return 0;
}

static int __maybe_unused imx_mu_runtime_resume(struct device *dev)
{
	struct imx_mu_priv *priv = dev_get_drvdata(dev);
	int ret;

	ret = clk_prepare_enable(priv->clk);
	if (ret)
		dev_err(dev, "failed to enable clock\n");

	return ret;
}

static const struct dev_pm_ops imx_mu_pm_ops = {
	SET_NOIRQ_SYSTEM_SLEEP_PM_OPS(imx_mu_suspend_noirq,
				      imx_mu_resume_noirq)
	SET_RUNTIME_PM_OPS(imx_mu_runtime_suspend,
			   imx_mu_runtime_resume, NULL)
};

static struct platform_driver imx_mu_driver = {
	.probe		= imx_mu_probe,
	.remove		= imx_mu_remove,
	.driver = {
		.name	= "imx_mu",
		.of_match_table = imx_mu_dt_ids,
		.pm = &imx_mu_pm_ops,
	},
};
module_platform_driver(imx_mu_driver);

MODULE_AUTHOR("Oleksij Rempel <o.rempel@pengutronix.de>");
MODULE_DESCRIPTION("Message Unit driver for i.MX");
MODULE_LICENSE("GPL v2");<|MERGE_RESOLUTION|>--- conflicted
+++ resolved
@@ -15,23 +15,6 @@
 #include <linux/pm_runtime.h>
 #include <linux/slab.h>
 
-<<<<<<< HEAD
-#define IMX_MU_xSR_GIPn(x)	BIT(28 + (3 - (x)))
-#define IMX_MU_xSR_RFn(x)	BIT(24 + (3 - (x)))
-#define IMX_MU_xSR_TEn(x)	BIT(20 + (3 - (x)))
-#define IMX_MU_xSR_BRDIP	BIT(9)
-
-/* General Purpose Interrupt Enable */
-#define IMX_MU_xCR_GIEn(x)	BIT(28 + (3 - (x)))
-/* Receive Interrupt Enable */
-#define IMX_MU_xCR_RIEn(x)	BIT(24 + (3 - (x)))
-/* Transmit Interrupt Enable */
-#define IMX_MU_xCR_TIEn(x)	BIT(20 + (3 - (x)))
-/* General Purpose Interrupt Request */
-#define IMX_MU_xCR_GIRn(x)	BIT(16 + (3 - (x)))
-
-=======
->>>>>>> 7d2a07b7
 #define IMX_MU_CHANS		16
 /* TX0/RX0/RXDB[0-3] */
 #define IMX_MU_SCU_CHANS	6
@@ -44,8 +27,6 @@
 	IMX_MU_TYPE_RXDB,	/* Rx doorbell */
 };
 
-<<<<<<< HEAD
-=======
 enum imx_mu_xcr {
 	IMX_MU_GIER,
 	IMX_MU_GCR,
@@ -61,7 +42,6 @@
 	IMX_MU_RSR,
 };
 
->>>>>>> 7d2a07b7
 struct imx_sc_rpc_msg_max {
 	struct imx_sc_rpc_msg hdr;
 	u32 data[7];
@@ -88,35 +68,20 @@
 	struct clk		*clk;
 	int			irq;
 
-<<<<<<< HEAD
-	u32 xcr;
-=======
 	u32 xcr[4];
->>>>>>> 7d2a07b7
 
 	bool			side_b;
 };
 
-<<<<<<< HEAD
-=======
 enum imx_mu_type {
 	IMX_MU_V1,
 	IMX_MU_V2,
 };
 
->>>>>>> 7d2a07b7
 struct imx_mu_dcfg {
 	int (*tx)(struct imx_mu_priv *priv, struct imx_mu_con_priv *cp, void *data);
 	int (*rx)(struct imx_mu_priv *priv, struct imx_mu_con_priv *cp);
 	void (*init)(struct imx_mu_priv *priv);
-<<<<<<< HEAD
-	u32	xTR[4];		/* Transmit Registers */
-	u32	xRR[4];		/* Receive Registers */
-	u32	xSR;		/* Status Register */
-	u32	xCR;		/* Control Register */
-};
-
-=======
 	enum imx_mu_type type;
 	u32	xTR;		/* Transmit Register0 */
 	u32	xRR;		/* Receive Register0 */
@@ -138,7 +103,6 @@
 #define IMX_MU_xCR_GIRn(type, x) (type == IMX_MU_V2 ? BIT(x) : BIT(16 + (3 - (x))))
 
 
->>>>>>> 7d2a07b7
 static struct imx_mu_priv *to_imx_mu_priv(struct mbox_controller *mbox)
 {
 	return container_of(mbox, struct imx_mu_priv, mbox);
@@ -160,17 +124,10 @@
 	u32 val;
 
 	spin_lock_irqsave(&priv->xcr_lock, flags);
-<<<<<<< HEAD
-	val = imx_mu_read(priv, priv->dcfg->xCR);
-	val &= ~clr;
-	val |= set;
-	imx_mu_write(priv, val, priv->dcfg->xCR);
-=======
 	val = imx_mu_read(priv, priv->dcfg->xCR[type]);
 	val &= ~clr;
 	val |= set;
 	imx_mu_write(priv, val, priv->dcfg->xCR[type]);
->>>>>>> 7d2a07b7
 	spin_unlock_irqrestore(&priv->xcr_lock, flags);
 
 	return val;
@@ -184,19 +141,11 @@
 
 	switch (cp->type) {
 	case IMX_MU_TYPE_TX:
-<<<<<<< HEAD
-		imx_mu_write(priv, *arg, priv->dcfg->xTR[cp->idx]);
-		imx_mu_xcr_rmw(priv, IMX_MU_xCR_TIEn(cp->idx), 0);
-		break;
-	case IMX_MU_TYPE_TXDB:
-		imx_mu_xcr_rmw(priv, IMX_MU_xCR_GIRn(cp->idx), 0);
-=======
 		imx_mu_write(priv, *arg, priv->dcfg->xTR + cp->idx * 4);
 		imx_mu_xcr_rmw(priv, IMX_MU_TCR, IMX_MU_xCR_TIEn(priv->dcfg->type, cp->idx), 0);
 		break;
 	case IMX_MU_TYPE_TXDB:
 		imx_mu_xcr_rmw(priv, IMX_MU_GCR, IMX_MU_xCR_GIRn(priv->dcfg->type, cp->idx), 0);
->>>>>>> 7d2a07b7
 		tasklet_schedule(&cp->txdb_tasklet);
 		break;
 	default:
@@ -212,11 +161,7 @@
 {
 	u32 dat;
 
-<<<<<<< HEAD
-	dat = imx_mu_read(priv, priv->dcfg->xRR[cp->idx]);
-=======
 	dat = imx_mu_read(priv, priv->dcfg->xRR + (cp->idx) * 4);
->>>>>>> 7d2a07b7
 	mbox_chan_received_data(cp->chan, (void *)&dat);
 
 	return 0;
@@ -248,35 +193,20 @@
 		}
 
 		for (i = 0; i < 4 && i < msg->hdr.size; i++)
-<<<<<<< HEAD
-			imx_mu_write(priv, *arg++, priv->dcfg->xTR[i % 4]);
-		for (; i < msg->hdr.size; i++) {
-			ret = readl_poll_timeout(priv->base + priv->dcfg->xSR,
-						 xsr,
-						 xsr & IMX_MU_xSR_TEn(i % 4),
-=======
 			imx_mu_write(priv, *arg++, priv->dcfg->xTR + (i % 4) * 4);
 		for (; i < msg->hdr.size; i++) {
 			ret = readl_poll_timeout(priv->base + priv->dcfg->xSR[IMX_MU_TSR],
 						 xsr,
 						 xsr & IMX_MU_xSR_TEn(priv->dcfg->type, i % 4),
->>>>>>> 7d2a07b7
 						 0, 100);
 			if (ret) {
 				dev_err(priv->dev, "Send data index: %d timeout\n", i);
 				return ret;
 			}
-<<<<<<< HEAD
-			imx_mu_write(priv, *arg++, priv->dcfg->xTR[i % 4]);
-		}
-
-		imx_mu_xcr_rmw(priv, IMX_MU_xCR_TIEn(cp->idx), 0);
-=======
 			imx_mu_write(priv, *arg++, priv->dcfg->xTR + (i % 4) * 4);
 		}
 
 		imx_mu_xcr_rmw(priv, IMX_MU_TCR, IMX_MU_xCR_TIEn(priv->dcfg->type, cp->idx), 0);
->>>>>>> 7d2a07b7
 		break;
 	default:
 		dev_warn_ratelimited(priv->dev, "Send data on wrong channel type: %d\n", cp->type);
@@ -294,13 +224,8 @@
 	int i, ret;
 	u32 xsr;
 
-<<<<<<< HEAD
-	imx_mu_xcr_rmw(priv, 0, IMX_MU_xCR_RIEn(0));
-	*data++ = imx_mu_read(priv, priv->dcfg->xRR[0]);
-=======
 	imx_mu_xcr_rmw(priv, IMX_MU_RCR, 0, IMX_MU_xCR_RIEn(priv->dcfg->type, 0));
 	*data++ = imx_mu_read(priv, priv->dcfg->xRR);
->>>>>>> 7d2a07b7
 
 	if (msg.hdr.size > sizeof(msg) / 4) {
 		dev_err(priv->dev, "Maximal message size (%zu bytes) exceeded on RX; got: %i bytes\n", sizeof(msg), msg.hdr.size << 2);
@@ -308,28 +233,16 @@
 	}
 
 	for (i = 1; i < msg.hdr.size; i++) {
-<<<<<<< HEAD
-		ret = readl_poll_timeout(priv->base + priv->dcfg->xSR, xsr,
-					 xsr & IMX_MU_xSR_RFn(i % 4), 0, 100);
-=======
 		ret = readl_poll_timeout(priv->base + priv->dcfg->xSR[IMX_MU_RSR], xsr,
 					 xsr & IMX_MU_xSR_RFn(priv->dcfg->type, i % 4), 0, 100);
->>>>>>> 7d2a07b7
 		if (ret) {
 			dev_err(priv->dev, "timeout read idx %d\n", i);
 			return ret;
 		}
-<<<<<<< HEAD
-		*data++ = imx_mu_read(priv, priv->dcfg->xRR[i % 4]);
-	}
-
-	imx_mu_xcr_rmw(priv, IMX_MU_xCR_RIEn(0), 0);
-=======
 		*data++ = imx_mu_read(priv, priv->dcfg->xRR + (i % 4) * 4);
 	}
 
 	imx_mu_xcr_rmw(priv, IMX_MU_RCR, IMX_MU_xCR_RIEn(priv->dcfg->type, 0), 0);
->>>>>>> 7d2a07b7
 	mbox_chan_received_data(cp->chan, (void *)&msg);
 
 	return 0;
@@ -348,12 +261,6 @@
 	struct imx_mu_priv *priv = to_imx_mu_priv(chan->mbox);
 	struct imx_mu_con_priv *cp = chan->con_priv;
 	u32 val, ctrl;
-<<<<<<< HEAD
-
-	ctrl = imx_mu_read(priv, priv->dcfg->xCR);
-	val = imx_mu_read(priv, priv->dcfg->xSR);
-=======
->>>>>>> 7d2a07b7
 
 	switch (cp->type) {
 	case IMX_MU_TYPE_TX:
@@ -387,12 +294,6 @@
 	    (cp->type == IMX_MU_TYPE_TX)) {
 		imx_mu_xcr_rmw(priv, IMX_MU_TCR, 0, IMX_MU_xCR_TIEn(priv->dcfg->type, cp->idx));
 		mbox_chan_txdone(chan, 0);
-<<<<<<< HEAD
-	} else if (val == IMX_MU_xSR_RFn(cp->idx)) {
-		priv->dcfg->rx(priv, cp);
-	} else if (val == IMX_MU_xSR_GIPn(cp->idx)) {
-		imx_mu_write(priv, IMX_MU_xSR_GIPn(cp->idx), priv->dcfg->xSR);
-=======
 	} else if ((val == IMX_MU_xSR_RFn(priv->dcfg->type, cp->idx)) &&
 		   (cp->type == IMX_MU_TYPE_RX)) {
 		priv->dcfg->rx(priv, cp);
@@ -400,7 +301,6 @@
 		   (cp->type == IMX_MU_TYPE_RXDB)) {
 		imx_mu_write(priv, IMX_MU_xSR_GIPn(priv->dcfg->type, cp->idx),
 			     priv->dcfg->xSR[IMX_MU_GSR]);
->>>>>>> 7d2a07b7
 		mbox_chan_received_data(chan, NULL);
 	} else {
 		dev_warn_ratelimited(priv->dev, "Not handled interrupt\n");
@@ -472,15 +372,6 @@
 
 	switch (cp->type) {
 	case IMX_MU_TYPE_TX:
-<<<<<<< HEAD
-		imx_mu_xcr_rmw(priv, 0, IMX_MU_xCR_TIEn(cp->idx));
-		break;
-	case IMX_MU_TYPE_RX:
-		imx_mu_xcr_rmw(priv, 0, IMX_MU_xCR_RIEn(cp->idx));
-		break;
-	case IMX_MU_TYPE_RXDB:
-		imx_mu_xcr_rmw(priv, 0, IMX_MU_xCR_GIEn(cp->idx));
-=======
 		imx_mu_xcr_rmw(priv, IMX_MU_TCR, 0, IMX_MU_xCR_TIEn(priv->dcfg->type, cp->idx));
 		break;
 	case IMX_MU_TYPE_RX:
@@ -488,7 +379,6 @@
 		break;
 	case IMX_MU_TYPE_RXDB:
 		imx_mu_xcr_rmw(priv, IMX_MU_GIER, 0, IMX_MU_xCR_GIEn(priv->dcfg->type, cp->idx));
->>>>>>> 7d2a07b7
 		break;
 	default:
 		break;
@@ -584,12 +474,8 @@
 		return;
 
 	/* Set default MU configuration */
-<<<<<<< HEAD
-	imx_mu_write(priv, 0, priv->dcfg->xCR);
-=======
 	for (i = 0; i < IMX_MU_xCR_MAX; i++)
 		imx_mu_write(priv, 0, priv->dcfg->xCR[i]);
->>>>>>> 7d2a07b7
 }
 
 static void imx_mu_init_scu(struct imx_mu_priv *priv)
@@ -611,12 +497,8 @@
 	priv->mbox.of_xlate = imx_mu_scu_xlate;
 
 	/* Set default MU configuration */
-<<<<<<< HEAD
-	imx_mu_write(priv, 0, priv->dcfg->xCR);
-=======
 	for (i = 0; i < IMX_MU_xCR_MAX; i++)
 		imx_mu_write(priv, 0, priv->dcfg->xCR[i]);
->>>>>>> 7d2a07b7
 }
 
 static int imx_mu_probe(struct platform_device *pdev)
@@ -678,7 +560,6 @@
 		clk_disable_unprepare(priv->clk);
 		return ret;
 	}
-<<<<<<< HEAD
 
 	pm_runtime_enable(dev);
 
@@ -692,21 +573,6 @@
 	if (ret < 0)
 		goto disable_runtime_pm;
 
-=======
-
-	pm_runtime_enable(dev);
-
-	ret = pm_runtime_get_sync(dev);
-	if (ret < 0) {
-		pm_runtime_put_noidle(dev);
-		goto disable_runtime_pm;
-	}
-
-	ret = pm_runtime_put_sync(dev);
-	if (ret < 0)
-		goto disable_runtime_pm;
-
->>>>>>> 7d2a07b7
 	clk_disable_unprepare(priv->clk);
 
 	return 0;
@@ -730,29 +596,16 @@
 	.tx	= imx_mu_generic_tx,
 	.rx	= imx_mu_generic_rx,
 	.init	= imx_mu_init_generic,
-<<<<<<< HEAD
-	.xTR	= {0x0, 0x4, 0x8, 0xc},
-	.xRR	= {0x10, 0x14, 0x18, 0x1c},
-	.xSR	= 0x20,
-	.xCR	= 0x24,
-=======
 	.xTR	= 0x0,
 	.xRR	= 0x10,
 	.xSR	= {0x20, 0x20, 0x20, 0x20},
 	.xCR	= {0x24, 0x24, 0x24, 0x24},
->>>>>>> 7d2a07b7
 };
 
 static const struct imx_mu_dcfg imx_mu_cfg_imx7ulp = {
 	.tx	= imx_mu_generic_tx,
 	.rx	= imx_mu_generic_rx,
 	.init	= imx_mu_init_generic,
-<<<<<<< HEAD
-	.xTR	= {0x20, 0x24, 0x28, 0x2c},
-	.xRR	= {0x40, 0x44, 0x48, 0x4c},
-	.xSR	= 0x60,
-	.xCR	= 0x64,
-=======
 	.xTR	= 0x20,
 	.xRR	= 0x40,
 	.xSR	= {0x60, 0x60, 0x60, 0x60},
@@ -768,33 +621,22 @@
 	.xRR	= 0x280,
 	.xSR	= {0xC, 0x118, 0x124, 0x12C},
 	.xCR	= {0x110, 0x114, 0x120, 0x128},
->>>>>>> 7d2a07b7
 };
 
 static const struct imx_mu_dcfg imx_mu_cfg_imx8_scu = {
 	.tx	= imx_mu_scu_tx,
 	.rx	= imx_mu_scu_rx,
 	.init	= imx_mu_init_scu,
-<<<<<<< HEAD
-	.xTR	= {0x0, 0x4, 0x8, 0xc},
-	.xRR	= {0x10, 0x14, 0x18, 0x1c},
-	.xSR	= 0x20,
-	.xCR	= 0x24,
-=======
 	.xTR	= 0x0,
 	.xRR	= 0x10,
 	.xSR	= {0x20, 0x20, 0x20, 0x20},
 	.xCR	= {0x24, 0x24, 0x24, 0x24},
->>>>>>> 7d2a07b7
 };
 
 static const struct of_device_id imx_mu_dt_ids[] = {
 	{ .compatible = "fsl,imx7ulp-mu", .data = &imx_mu_cfg_imx7ulp },
 	{ .compatible = "fsl,imx6sx-mu", .data = &imx_mu_cfg_imx6sx },
-<<<<<<< HEAD
-=======
 	{ .compatible = "fsl,imx8ulp-mu", .data = &imx_mu_cfg_imx8ulp },
->>>>>>> 7d2a07b7
 	{ .compatible = "fsl,imx8-mu-scu", .data = &imx_mu_cfg_imx8_scu },
 	{ },
 };
@@ -803,18 +645,12 @@
 static int __maybe_unused imx_mu_suspend_noirq(struct device *dev)
 {
 	struct imx_mu_priv *priv = dev_get_drvdata(dev);
-<<<<<<< HEAD
-
-	if (!priv->clk)
-		priv->xcr = imx_mu_read(priv, priv->dcfg->xCR);
-=======
 	int i;
 
 	if (!priv->clk) {
 		for (i = 0; i < IMX_MU_xCR_MAX; i++)
 			priv->xcr[i] = imx_mu_read(priv, priv->dcfg->xCR[i]);
 	}
->>>>>>> 7d2a07b7
 
 	return 0;
 }
@@ -822,10 +658,7 @@
 static int __maybe_unused imx_mu_resume_noirq(struct device *dev)
 {
 	struct imx_mu_priv *priv = dev_get_drvdata(dev);
-<<<<<<< HEAD
-=======
 	int i;
->>>>>>> 7d2a07b7
 
 	/*
 	 * ONLY restore MU when context lost, the TIE could
@@ -835,15 +668,10 @@
 	 * send failed, may lead to system freeze. This issue
 	 * is observed by testing freeze mode suspend.
 	 */
-<<<<<<< HEAD
-	if (!imx_mu_read(priv, priv->dcfg->xCR) && !priv->clk)
-		imx_mu_write(priv, priv->xcr, priv->dcfg->xCR);
-=======
 	if (!imx_mu_read(priv, priv->dcfg->xCR[0]) && !priv->clk) {
 		for (i = 0; i < IMX_MU_xCR_MAX; i++)
 			imx_mu_write(priv, priv->xcr[i], priv->dcfg->xCR[i]);
 	}
->>>>>>> 7d2a07b7
 
 	return 0;
 }
