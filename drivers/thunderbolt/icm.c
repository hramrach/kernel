--- conflicted
+++ resolved
@@ -48,8 +48,6 @@
 module_param(start_icm, bool, 0444);
 MODULE_PARM_DESC(start_icm, "start ICM firmware if it is not running (default: false)");
 
-<<<<<<< HEAD
-=======
 /**
  * struct usb4_switch_nvm_auth - Holds USB4 NVM_AUTH status
  * @reply: Reply from ICM firmware is placed here
@@ -62,7 +60,6 @@
 	struct icm *icm;
 };
 
->>>>>>> 7d2a07b7
 /**
  * struct icm - Internal connection manager private data
  * @request_lock: Makes sure only one message is send to ICM at time
@@ -76,11 +73,8 @@
  * @max_boot_acl: Maximum number of preboot ACL entries (%0 if not supported)
  * @rpm: Does the controller support runtime PM (RTD3)
  * @can_upgrade_nvm: Can the NVM firmware be upgrade on this controller
-<<<<<<< HEAD
-=======
  * @proto_version: Firmware protocol version
  * @last_nvm_auth: Last USB4 router NVM_AUTH result (or %NULL if not set)
->>>>>>> 7d2a07b7
  * @veto: Is RTD3 veto in effect
  * @is_supported: Checks if we can support ICM on this controller
  * @cio_reset: Trigger CIO reset
@@ -91,13 +85,8 @@
  * @set_uuid: Set UUID for the root switch (optional)
  * @device_connected: Handle device connected ICM message
  * @device_disconnected: Handle device disconnected ICM message
-<<<<<<< HEAD
- * @xdomain_connected - Handle XDomain connected ICM message
- * @xdomain_disconnected - Handle XDomain disconnected ICM message
-=======
  * @xdomain_connected: Handle XDomain connected ICM message
  * @xdomain_disconnected: Handle XDomain disconnected ICM message
->>>>>>> 7d2a07b7
  * @rtd3_veto: Handle RTD3 veto notification ICM message
  */
 struct icm {
@@ -109,11 +98,8 @@
 	size_t max_boot_acl;
 	bool rpm;
 	bool can_upgrade_nvm;
-<<<<<<< HEAD
-=======
 	u8 proto_version;
 	struct usb4_switch_nvm_auth *last_nvm_auth;
->>>>>>> 7d2a07b7
 	bool veto;
 	bool (*is_supported)(struct tb *tb);
 	int (*cio_reset)(struct tb *tb);
@@ -122,11 +108,7 @@
 	void (*save_devices)(struct tb *tb);
 	int (*driver_ready)(struct tb *tb,
 			    enum tb_security_level *security_level,
-<<<<<<< HEAD
-			    size_t *nboot_acl, bool *rpm);
-=======
 			    u8 *proto_version, size_t *nboot_acl, bool *rpm);
->>>>>>> 7d2a07b7
 	void (*set_uuid)(struct tb *tb);
 	void (*device_connected)(struct tb *tb,
 				 const struct icm_pkg_header *hdr);
@@ -1636,11 +1618,7 @@
 
 static int
 icm_icl_driver_ready(struct tb *tb, enum tb_security_level *security_level,
-<<<<<<< HEAD
-		    size_t *nboot_acl, bool *rpm)
-=======
 		     u8 *proto_version, size_t *nboot_acl, bool *rpm)
->>>>>>> 7d2a07b7
 {
 	struct icm_tr_pkg_driver_ready_response reply;
 	struct icm_pkg_driver_ready request = {
@@ -1654,13 +1632,10 @@
 	if (ret)
 		return ret;
 
-<<<<<<< HEAD
-=======
 	if (proto_version)
 		*proto_version = (reply.info & ICM_TR_INFO_PROTO_VERSION_MASK) >>
 				ICM_TR_INFO_PROTO_VERSION_SHIFT;
 
->>>>>>> 7d2a07b7
 	/* Ice Lake always supports RTD3 */
 	if (rpm)
 		*rpm = true;
@@ -1702,13 +1677,6 @@
 
 static bool icm_tgl_is_supported(struct tb *tb)
 {
-<<<<<<< HEAD
-	/*
-	 * If the firmware is not running use software CM. This platform
-	 * should fully support both.
-	 */
-	return icm_firmware_running(tb->nhi);
-=======
 	unsigned long end = jiffies + msecs_to_jiffies(10);
 
 	do {
@@ -1721,7 +1689,6 @@
 	} while (time_before(jiffies, end));
 
 	return false;
->>>>>>> 7d2a07b7
 }
 
 static void icm_handle_notification(struct work_struct *work)
@@ -1756,9 +1723,6 @@
 		case ICM_EVENT_RTD3_VETO:
 			icm->rtd3_veto(tb, n->pkg);
 			break;
-		case ICM_EVENT_RTD3_VETO:
-			icm->rtd3_veto(tb, n->pkg);
-			break;
 		}
 	}
 
@@ -2457,19 +2421,6 @@
 	.usb4_switch_op = icm_usb4_switch_op,
 	.usb4_switch_nvm_authenticate_status =
 		icm_usb4_switch_nvm_authenticate_status,
-};
-
-/* Ice Lake */
-static const struct tb_cm_ops icm_icl_ops = {
-	.driver_ready = icm_driver_ready,
-	.start = icm_start,
-	.stop = icm_stop,
-	.complete = icm_complete,
-	.runtime_suspend = icm_runtime_suspend,
-	.runtime_resume = icm_runtime_resume,
-	.handle_event = icm_handle_event,
-	.approve_xdomain_paths = icm_tr_approve_xdomain_paths,
-	.disconnect_xdomain_paths = icm_tr_disconnect_xdomain_paths,
 };
 
 struct tb *icm_probe(struct tb_nhi *nhi)
@@ -2558,11 +2509,8 @@
 	case PCI_DEVICE_ID_INTEL_TGL_NHI1:
 	case PCI_DEVICE_ID_INTEL_TGL_H_NHI0:
 	case PCI_DEVICE_ID_INTEL_TGL_H_NHI1:
-<<<<<<< HEAD
-=======
 	case PCI_DEVICE_ID_INTEL_ADL_NHI0:
 	case PCI_DEVICE_ID_INTEL_ADL_NHI1:
->>>>>>> 7d2a07b7
 		icm->is_supported = icm_tgl_is_supported;
 		icm->driver_ready = icm_icl_driver_ready;
 		icm->set_uuid = icm_icl_set_uuid;
@@ -2573,8 +2521,6 @@
 		icm->rtd3_veto = icm_icl_rtd3_veto;
 		tb->cm_ops = &icm_icl_ops;
 		break;
-<<<<<<< HEAD
-=======
 
 	case PCI_DEVICE_ID_INTEL_MAPLE_RIDGE_4C_NHI:
 		icm->is_supported = icm_tgl_is_supported;
@@ -2586,7 +2532,6 @@
 		icm->xdomain_disconnected = icm_tr_xdomain_disconnected;
 		tb->cm_ops = &icm_tr_ops;
 		break;
->>>>>>> 7d2a07b7
 	}
 
 	if (!icm->is_supported || !icm->is_supported(tb)) {
