/*
 * Driver for OHCI 1394 controllers
 *
 * Copyright (C) 2003-2006 Kristian Hoegsberg <krh@bitplanet.net>
 *
 * This program is free software; you can redistribute it and/or modify
 * it under the terms of the GNU General Public License as published by
 * the Free Software Foundation; either version 2 of the License, or
 * (at your option) any later version.
 *
 * This program is distributed in the hope that it will be useful,
 * but WITHOUT ANY WARRANTY; without even the implied warranty of
 * MERCHANTABILITY or FITNESS FOR A PARTICULAR PURPOSE.  See the
 * GNU General Public License for more details.
 *
 * You should have received a copy of the GNU General Public License
 * along with this program; if not, write to the Free Software Foundation,
 * Inc., 59 Temple Place - Suite 330, Boston, MA 02111-1307, USA.
 */

#include <linux/bitops.h>
#include <linux/bug.h>
#include <linux/compiler.h>
#include <linux/delay.h>
#include <linux/device.h>
#include <linux/dma-mapping.h>
#include <linux/firewire.h>
#include <linux/firewire-constants.h>
#include <linux/init.h>
#include <linux/interrupt.h>
#include <linux/io.h>
#include <linux/kernel.h>
#include <linux/list.h>
#include <linux/mm.h>
#include <linux/module.h>
#include <linux/moduleparam.h>
#include <linux/mutex.h>
#include <linux/pci.h>
#include <linux/pci_ids.h>
#include <linux/slab.h>
#include <linux/spinlock.h>
#include <linux/string.h>
#include <linux/time.h>
#include <linux/vmalloc.h>
#include <linux/workqueue.h>

#include <asm/byteorder.h>
#include <asm/page.h>

#ifdef CONFIG_PPC_PMAC
#include <asm/pmac_feature.h>
#endif

#include "core.h"
#include "ohci.h"

#define DESCRIPTOR_OUTPUT_MORE		0
#define DESCRIPTOR_OUTPUT_LAST		(1 << 12)
#define DESCRIPTOR_INPUT_MORE		(2 << 12)
#define DESCRIPTOR_INPUT_LAST		(3 << 12)
#define DESCRIPTOR_STATUS		(1 << 11)
#define DESCRIPTOR_KEY_IMMEDIATE	(2 << 8)
#define DESCRIPTOR_PING			(1 << 7)
#define DESCRIPTOR_YY			(1 << 6)
#define DESCRIPTOR_NO_IRQ		(0 << 4)
#define DESCRIPTOR_IRQ_ERROR		(1 << 4)
#define DESCRIPTOR_IRQ_ALWAYS		(3 << 4)
#define DESCRIPTOR_BRANCH_ALWAYS	(3 << 2)
#define DESCRIPTOR_WAIT			(3 << 0)

struct descriptor {
	__le16 req_count;
	__le16 control;
	__le32 data_address;
	__le32 branch_address;
	__le16 res_count;
	__le16 transfer_status;
} __attribute__((aligned(16)));

#define CONTROL_SET(regs)	(regs)
#define CONTROL_CLEAR(regs)	((regs) + 4)
#define COMMAND_PTR(regs)	((regs) + 12)
#define CONTEXT_MATCH(regs)	((regs) + 16)

#define AR_BUFFER_SIZE	(32*1024)
#define AR_BUFFERS_MIN	DIV_ROUND_UP(AR_BUFFER_SIZE, PAGE_SIZE)
/* we need at least two pages for proper list management */
#define AR_BUFFERS	(AR_BUFFERS_MIN >= 2 ? AR_BUFFERS_MIN : 2)

#define MAX_ASYNC_PAYLOAD	4096
#define MAX_AR_PACKET_SIZE	(16 + MAX_ASYNC_PAYLOAD + 4)
#define AR_WRAPAROUND_PAGES	DIV_ROUND_UP(MAX_AR_PACKET_SIZE, PAGE_SIZE)

struct ar_context {
	struct fw_ohci *ohci;
	struct page *pages[AR_BUFFERS];
	void *buffer;
	struct descriptor *descriptors;
	dma_addr_t descriptors_bus;
	void *pointer;
	unsigned int last_buffer_index;
	u32 regs;
	struct tasklet_struct tasklet;
};

struct context;

typedef int (*descriptor_callback_t)(struct context *ctx,
				     struct descriptor *d,
				     struct descriptor *last);

/*
 * A buffer that contains a block of DMA-able coherent memory used for
 * storing a portion of a DMA descriptor program.
 */
struct descriptor_buffer {
	struct list_head list;
	dma_addr_t buffer_bus;
	size_t buffer_size;
	size_t used;
	struct descriptor buffer[0];
};

struct context {
	struct fw_ohci *ohci;
	u32 regs;
	int total_allocation;
	u32 current_bus;
	bool running;
	bool flushing;

	/*
	 * List of page-sized buffers for storing DMA descriptors.
	 * Head of list contains buffers in use and tail of list contains
	 * free buffers.
	 */
	struct list_head buffer_list;

	/*
	 * Pointer to a buffer inside buffer_list that contains the tail
	 * end of the current DMA program.
	 */
	struct descriptor_buffer *buffer_tail;

	/*
	 * The descriptor containing the branch address of the first
	 * descriptor that has not yet been filled by the device.
	 */
	struct descriptor *last;

	/*
	 * The last descriptor in the DMA program.  It contains the branch
	 * address that must be updated upon appending a new descriptor.
	 */
	struct descriptor *prev;

	descriptor_callback_t callback;

	struct tasklet_struct tasklet;
};

#define IT_HEADER_SY(v)          ((v) <<  0)
#define IT_HEADER_TCODE(v)       ((v) <<  4)
#define IT_HEADER_CHANNEL(v)     ((v) <<  8)
#define IT_HEADER_TAG(v)         ((v) << 14)
#define IT_HEADER_SPEED(v)       ((v) << 16)
#define IT_HEADER_DATA_LENGTH(v) ((v) << 16)

struct iso_context {
	struct fw_iso_context base;
	struct context context;
	void *header;
	size_t header_length;
	unsigned long flushing_completions;
	u32 mc_buffer_bus;
	u16 mc_completed;
	u16 last_timestamp;
	u8 sync;
	u8 tags;
};

#define CONFIG_ROM_SIZE 1024

struct fw_ohci {
	struct fw_card card;

	__iomem char *registers;
	int node_id;
	int generation;
	int request_generation;	/* for timestamping incoming requests */
	unsigned quirks;
	unsigned int pri_req_max;
	u32 bus_time;
	bool is_root;
	bool csr_state_setclear_abdicate;
	int n_ir;
	int n_it;
	/*
	 * Spinlock for accessing fw_ohci data.  Never call out of
	 * this driver with this lock held.
	 */
	spinlock_t lock;

	struct mutex phy_reg_mutex;

	void *misc_buffer;
	dma_addr_t misc_buffer_bus;

	struct ar_context ar_request_ctx;
	struct ar_context ar_response_ctx;
	struct context at_request_ctx;
	struct context at_response_ctx;

	u32 it_context_support;
	u32 it_context_mask;     /* unoccupied IT contexts */
	struct iso_context *it_context_list;
	u64 ir_context_channels; /* unoccupied channels */
	u32 ir_context_support;
	u32 ir_context_mask;     /* unoccupied IR contexts */
	struct iso_context *ir_context_list;
	u64 mc_channels; /* channels in use by the multichannel IR context */
	bool mc_allocated;

	__be32    *config_rom;
	dma_addr_t config_rom_bus;
	__be32    *next_config_rom;
	dma_addr_t next_config_rom_bus;
	__be32     next_header;

	__le32    *self_id_cpu;
	dma_addr_t self_id_bus;
	struct work_struct bus_reset_work;

	u32 self_id_buffer[512];
};

static inline struct fw_ohci *fw_ohci(struct fw_card *card)
{
	return container_of(card, struct fw_ohci, card);
}

#define IT_CONTEXT_CYCLE_MATCH_ENABLE	0x80000000
#define IR_CONTEXT_BUFFER_FILL		0x80000000
#define IR_CONTEXT_ISOCH_HEADER		0x40000000
#define IR_CONTEXT_CYCLE_MATCH_ENABLE	0x20000000
#define IR_CONTEXT_MULTI_CHANNEL_MODE	0x10000000
#define IR_CONTEXT_DUAL_BUFFER_MODE	0x08000000

#define CONTEXT_RUN	0x8000
#define CONTEXT_WAKE	0x1000
#define CONTEXT_DEAD	0x0800
#define CONTEXT_ACTIVE	0x0400

#define OHCI1394_MAX_AT_REQ_RETRIES	0xf
#define OHCI1394_MAX_AT_RESP_RETRIES	0x2
#define OHCI1394_MAX_PHYS_RESP_RETRIES	0x8

#define OHCI1394_REGISTER_SIZE		0x800
#define OHCI1394_PCI_HCI_Control	0x40
#define SELF_ID_BUF_SIZE		0x800
#define OHCI_TCODE_PHY_PACKET		0x0e
#define OHCI_VERSION_1_1		0x010010

static char ohci_driver_name[] = KBUILD_MODNAME;

#define PCI_DEVICE_ID_AGERE_FW643	0x5901
#define PCI_DEVICE_ID_CREATIVE_SB1394	0x4001
#define PCI_DEVICE_ID_JMICRON_JMB38X_FW	0x2380
#define PCI_DEVICE_ID_TI_TSB12LV22	0x8009
#define PCI_DEVICE_ID_TI_TSB12LV26	0x8020
#define PCI_DEVICE_ID_TI_TSB82AA2	0x8025
#define PCI_VENDOR_ID_PINNACLE_SYSTEMS	0x11bd

#define QUIRK_CYCLE_TIMER		1
#define QUIRK_RESET_PACKET		2
#define QUIRK_BE_HEADERS		4
#define QUIRK_NO_1394A			8
#define QUIRK_NO_MSI			16
#define QUIRK_TI_SLLZ059		32

/* In case of multiple matches in ohci_quirks[], only the first one is used. */
static const struct {
	unsigned short vendor, device, revision, flags;
} ohci_quirks[] = {
	{PCI_VENDOR_ID_AL, PCI_ANY_ID, PCI_ANY_ID,
		QUIRK_CYCLE_TIMER},

	{PCI_VENDOR_ID_APPLE, PCI_DEVICE_ID_APPLE_UNI_N_FW, PCI_ANY_ID,
		QUIRK_BE_HEADERS},

	{PCI_VENDOR_ID_ATT, PCI_DEVICE_ID_AGERE_FW643, 6,
		QUIRK_NO_MSI},

	{PCI_VENDOR_ID_CREATIVE, PCI_DEVICE_ID_CREATIVE_SB1394, PCI_ANY_ID,
		QUIRK_RESET_PACKET},

	{PCI_VENDOR_ID_JMICRON, PCI_DEVICE_ID_JMICRON_JMB38X_FW, PCI_ANY_ID,
		QUIRK_NO_MSI},

	{PCI_VENDOR_ID_NEC, PCI_ANY_ID, PCI_ANY_ID,
		QUIRK_CYCLE_TIMER},

	{PCI_VENDOR_ID_O2, PCI_ANY_ID, PCI_ANY_ID,
		QUIRK_NO_MSI},

	{PCI_VENDOR_ID_RICOH, PCI_ANY_ID, PCI_ANY_ID,
		QUIRK_CYCLE_TIMER | QUIRK_NO_MSI},

	{PCI_VENDOR_ID_TI, PCI_DEVICE_ID_TI_TSB12LV22, PCI_ANY_ID,
		QUIRK_CYCLE_TIMER | QUIRK_RESET_PACKET | QUIRK_NO_1394A},

	{PCI_VENDOR_ID_TI, PCI_DEVICE_ID_TI_TSB12LV26, PCI_ANY_ID,
		QUIRK_RESET_PACKET | QUIRK_TI_SLLZ059},

	{PCI_VENDOR_ID_TI, PCI_DEVICE_ID_TI_TSB82AA2, PCI_ANY_ID,
		QUIRK_RESET_PACKET | QUIRK_TI_SLLZ059},

	{PCI_VENDOR_ID_TI, PCI_ANY_ID, PCI_ANY_ID,
		QUIRK_RESET_PACKET},

	{PCI_VENDOR_ID_VIA, PCI_ANY_ID, PCI_ANY_ID,
		QUIRK_CYCLE_TIMER | QUIRK_NO_MSI},
};

/* This overrides anything that was found in ohci_quirks[]. */
static int param_quirks;
module_param_named(quirks, param_quirks, int, 0644);
MODULE_PARM_DESC(quirks, "Chip quirks (default = 0"
	", nonatomic cycle timer = "	__stringify(QUIRK_CYCLE_TIMER)
	", reset packet generation = "	__stringify(QUIRK_RESET_PACKET)
	", AR/selfID endianess = "	__stringify(QUIRK_BE_HEADERS)
	", no 1394a enhancements = "	__stringify(QUIRK_NO_1394A)
	", disable MSI = "		__stringify(QUIRK_NO_MSI)
	", TI SLLZ059 erratum = "	__stringify(QUIRK_TI_SLLZ059)
	")");

#define OHCI_PARAM_DEBUG_AT_AR		1
#define OHCI_PARAM_DEBUG_SELFIDS	2
#define OHCI_PARAM_DEBUG_IRQS		4
#define OHCI_PARAM_DEBUG_BUSRESETS	8 /* only effective before chip init */

static int param_debug;
module_param_named(debug, param_debug, int, 0644);
MODULE_PARM_DESC(debug, "Verbose logging (default = 0"
	", AT/AR events = "	__stringify(OHCI_PARAM_DEBUG_AT_AR)
	", self-IDs = "		__stringify(OHCI_PARAM_DEBUG_SELFIDS)
	", IRQs = "		__stringify(OHCI_PARAM_DEBUG_IRQS)
	", busReset events = "	__stringify(OHCI_PARAM_DEBUG_BUSRESETS)
	", or a combination, or all = -1)");

static void log_irqs(struct fw_ohci *ohci, u32 evt)
{
	if (likely(!(param_debug &
			(OHCI_PARAM_DEBUG_IRQS | OHCI_PARAM_DEBUG_BUSRESETS))))
		return;

	if (!(param_debug & OHCI_PARAM_DEBUG_IRQS) &&
	    !(evt & OHCI1394_busReset))
		return;

	dev_notice(ohci->card.device,
	    "IRQ %08x%s%s%s%s%s%s%s%s%s%s%s%s%s%s%s\n", evt,
	    evt & OHCI1394_selfIDComplete	? " selfID"		: "",
	    evt & OHCI1394_RQPkt		? " AR_req"		: "",
	    evt & OHCI1394_RSPkt		? " AR_resp"		: "",
	    evt & OHCI1394_reqTxComplete	? " AT_req"		: "",
	    evt & OHCI1394_respTxComplete	? " AT_resp"		: "",
	    evt & OHCI1394_isochRx		? " IR"			: "",
	    evt & OHCI1394_isochTx		? " IT"			: "",
	    evt & OHCI1394_postedWriteErr	? " postedWriteErr"	: "",
	    evt & OHCI1394_cycleTooLong		? " cycleTooLong"	: "",
	    evt & OHCI1394_cycle64Seconds	? " cycle64Seconds"	: "",
	    evt & OHCI1394_cycleInconsistent	? " cycleInconsistent"	: "",
	    evt & OHCI1394_regAccessFail	? " regAccessFail"	: "",
	    evt & OHCI1394_unrecoverableError	? " unrecoverableError"	: "",
	    evt & OHCI1394_busReset		? " busReset"		: "",
	    evt & ~(OHCI1394_selfIDComplete | OHCI1394_RQPkt |
		    OHCI1394_RSPkt | OHCI1394_reqTxComplete |
		    OHCI1394_respTxComplete | OHCI1394_isochRx |
		    OHCI1394_isochTx | OHCI1394_postedWriteErr |
		    OHCI1394_cycleTooLong | OHCI1394_cycle64Seconds |
		    OHCI1394_cycleInconsistent |
		    OHCI1394_regAccessFail | OHCI1394_busReset)
						? " ?"			: "");
}

static const char *speed[] = {
	[0] = "S100", [1] = "S200", [2] = "S400",    [3] = "beta",
};
static const char *power[] = {
	[0] = "+0W",  [1] = "+15W", [2] = "+30W",    [3] = "+45W",
	[4] = "-3W",  [5] = " ?W",  [6] = "-3..-6W", [7] = "-3..-10W",
};
static const char port[] = { '.', '-', 'p', 'c', };

static char _p(u32 *s, int shift)
{
	return port[*s >> shift & 3];
}

static void log_selfids(struct fw_ohci *ohci, int generation, int self_id_count)
{
	u32 *s;

	if (likely(!(param_debug & OHCI_PARAM_DEBUG_SELFIDS)))
		return;

	dev_notice(ohci->card.device,
		   "%d selfIDs, generation %d, local node ID %04x\n",
		   self_id_count, generation, ohci->node_id);

	for (s = ohci->self_id_buffer; self_id_count--; ++s)
		if ((*s & 1 << 23) == 0)
			dev_notice(ohci->card.device,
			    "selfID 0: %08x, phy %d [%c%c%c] "
			    "%s gc=%d %s %s%s%s\n",
			    *s, *s >> 24 & 63, _p(s, 6), _p(s, 4), _p(s, 2),
			    speed[*s >> 14 & 3], *s >> 16 & 63,
			    power[*s >> 8 & 7], *s >> 22 & 1 ? "L" : "",
			    *s >> 11 & 1 ? "c" : "", *s & 2 ? "i" : "");
		else
			dev_notice(ohci->card.device,
			    "selfID n: %08x, phy %d [%c%c%c%c%c%c%c%c]\n",
			    *s, *s >> 24 & 63,
			    _p(s, 16), _p(s, 14), _p(s, 12), _p(s, 10),
			    _p(s,  8), _p(s,  6), _p(s,  4), _p(s,  2));
}

static const char *evts[] = {
	[0x00] = "evt_no_status",	[0x01] = "-reserved-",
	[0x02] = "evt_long_packet",	[0x03] = "evt_missing_ack",
	[0x04] = "evt_underrun",	[0x05] = "evt_overrun",
	[0x06] = "evt_descriptor_read",	[0x07] = "evt_data_read",
	[0x08] = "evt_data_write",	[0x09] = "evt_bus_reset",
	[0x0a] = "evt_timeout",		[0x0b] = "evt_tcode_err",
	[0x0c] = "-reserved-",		[0x0d] = "-reserved-",
	[0x0e] = "evt_unknown",		[0x0f] = "evt_flushed",
	[0x10] = "-reserved-",		[0x11] = "ack_complete",
	[0x12] = "ack_pending ",	[0x13] = "-reserved-",
	[0x14] = "ack_busy_X",		[0x15] = "ack_busy_A",
	[0x16] = "ack_busy_B",		[0x17] = "-reserved-",
	[0x18] = "-reserved-",		[0x19] = "-reserved-",
	[0x1a] = "-reserved-",		[0x1b] = "ack_tardy",
	[0x1c] = "-reserved-",		[0x1d] = "ack_data_error",
	[0x1e] = "ack_type_error",	[0x1f] = "-reserved-",
	[0x20] = "pending/cancelled",
};
static const char *tcodes[] = {
	[0x0] = "QW req",		[0x1] = "BW req",
	[0x2] = "W resp",		[0x3] = "-reserved-",
	[0x4] = "QR req",		[0x5] = "BR req",
	[0x6] = "QR resp",		[0x7] = "BR resp",
	[0x8] = "cycle start",		[0x9] = "Lk req",
	[0xa] = "async stream packet",	[0xb] = "Lk resp",
	[0xc] = "-reserved-",		[0xd] = "-reserved-",
	[0xe] = "link internal",	[0xf] = "-reserved-",
};

static void log_ar_at_event(struct fw_ohci *ohci,
			    char dir, int speed, u32 *header, int evt)
{
	int tcode = header[0] >> 4 & 0xf;
	char specific[12];

	if (likely(!(param_debug & OHCI_PARAM_DEBUG_AT_AR)))
		return;

	if (unlikely(evt >= ARRAY_SIZE(evts)))
			evt = 0x1f;

	if (evt == OHCI1394_evt_bus_reset) {
		dev_notice(ohci->card.device,
			   "A%c evt_bus_reset, generation %d\n",
			   dir, (header[2] >> 16) & 0xff);
		return;
	}

	switch (tcode) {
	case 0x0: case 0x6: case 0x8:
		snprintf(specific, sizeof(specific), " = %08x",
			 be32_to_cpu((__force __be32)header[3]));
		break;
	case 0x1: case 0x5: case 0x7: case 0x9: case 0xb:
		snprintf(specific, sizeof(specific), " %x,%x",
			 header[3] >> 16, header[3] & 0xffff);
		break;
	default:
		specific[0] = '\0';
	}

	switch (tcode) {
	case 0xa:
		dev_notice(ohci->card.device,
			   "A%c %s, %s\n",
			   dir, evts[evt], tcodes[tcode]);
		break;
	case 0xe:
		dev_notice(ohci->card.device,
			   "A%c %s, PHY %08x %08x\n",
			   dir, evts[evt], header[1], header[2]);
		break;
	case 0x0: case 0x1: case 0x4: case 0x5: case 0x9:
		dev_notice(ohci->card.device,
			   "A%c spd %x tl %02x, "
			   "%04x -> %04x, %s, "
			   "%s, %04x%08x%s\n",
			   dir, speed, header[0] >> 10 & 0x3f,
			   header[1] >> 16, header[0] >> 16, evts[evt],
			   tcodes[tcode], header[1] & 0xffff, header[2], specific);
		break;
	default:
		dev_notice(ohci->card.device,
			   "A%c spd %x tl %02x, "
			   "%04x -> %04x, %s, "
			   "%s%s\n",
			   dir, speed, header[0] >> 10 & 0x3f,
			   header[1] >> 16, header[0] >> 16, evts[evt],
			   tcodes[tcode], specific);
	}
}

static inline void reg_write(const struct fw_ohci *ohci, int offset, u32 data)
{
	writel(data, ohci->registers + offset);
}

static inline u32 reg_read(const struct fw_ohci *ohci, int offset)
{
	return readl(ohci->registers + offset);
}

static inline void flush_writes(const struct fw_ohci *ohci)
{
	/* Do a dummy read to flush writes. */
	reg_read(ohci, OHCI1394_Version);
}

/*
 * Beware!  read_phy_reg(), write_phy_reg(), update_phy_reg(), and
 * read_paged_phy_reg() require the caller to hold ohci->phy_reg_mutex.
 * In other words, only use ohci_read_phy_reg() and ohci_update_phy_reg()
 * directly.  Exceptions are intrinsically serialized contexts like pci_probe.
 */
static int read_phy_reg(struct fw_ohci *ohci, int addr)
{
	u32 val;
	int i;

	reg_write(ohci, OHCI1394_PhyControl, OHCI1394_PhyControl_Read(addr));
	for (i = 0; i < 3 + 100; i++) {
		val = reg_read(ohci, OHCI1394_PhyControl);
		if (!~val)
			return -ENODEV; /* Card was ejected. */

		if (val & OHCI1394_PhyControl_ReadDone)
			return OHCI1394_PhyControl_ReadData(val);

		/*
		 * Try a few times without waiting.  Sleeping is necessary
		 * only when the link/PHY interface is busy.
		 */
		if (i >= 3)
			msleep(1);
	}
	dev_err(ohci->card.device, "failed to read phy reg\n");

	return -EBUSY;
}

static int write_phy_reg(const struct fw_ohci *ohci, int addr, u32 val)
{
	int i;

	reg_write(ohci, OHCI1394_PhyControl,
		  OHCI1394_PhyControl_Write(addr, val));
	for (i = 0; i < 3 + 100; i++) {
		val = reg_read(ohci, OHCI1394_PhyControl);
		if (!~val)
			return -ENODEV; /* Card was ejected. */

		if (!(val & OHCI1394_PhyControl_WritePending))
			return 0;

		if (i >= 3)
			msleep(1);
	}
	dev_err(ohci->card.device, "failed to write phy reg\n");

	return -EBUSY;
}

static int update_phy_reg(struct fw_ohci *ohci, int addr,
			  int clear_bits, int set_bits)
{
	int ret = read_phy_reg(ohci, addr);
	if (ret < 0)
		return ret;

	/*
	 * The interrupt status bits are cleared by writing a one bit.
	 * Avoid clearing them unless explicitly requested in set_bits.
	 */
	if (addr == 5)
		clear_bits |= PHY_INT_STATUS_BITS;

	return write_phy_reg(ohci, addr, (ret & ~clear_bits) | set_bits);
}

static int read_paged_phy_reg(struct fw_ohci *ohci, int page, int addr)
{
	int ret;

	ret = update_phy_reg(ohci, 7, PHY_PAGE_SELECT, page << 5);
	if (ret < 0)
		return ret;

	return read_phy_reg(ohci, addr);
}

static int ohci_read_phy_reg(struct fw_card *card, int addr)
{
	struct fw_ohci *ohci = fw_ohci(card);
	int ret;

	mutex_lock(&ohci->phy_reg_mutex);
	ret = read_phy_reg(ohci, addr);
	mutex_unlock(&ohci->phy_reg_mutex);

	return ret;
}

static int ohci_update_phy_reg(struct fw_card *card, int addr,
			       int clear_bits, int set_bits)
{
	struct fw_ohci *ohci = fw_ohci(card);
	int ret;

	mutex_lock(&ohci->phy_reg_mutex);
	ret = update_phy_reg(ohci, addr, clear_bits, set_bits);
	mutex_unlock(&ohci->phy_reg_mutex);

	return ret;
}

static inline dma_addr_t ar_buffer_bus(struct ar_context *ctx, unsigned int i)
{
	return page_private(ctx->pages[i]);
}

static void ar_context_link_page(struct ar_context *ctx, unsigned int index)
{
	struct descriptor *d;

	d = &ctx->descriptors[index];
	d->branch_address  &= cpu_to_le32(~0xf);
	d->res_count       =  cpu_to_le16(PAGE_SIZE);
	d->transfer_status =  0;

	wmb(); /* finish init of new descriptors before branch_address update */
	d = &ctx->descriptors[ctx->last_buffer_index];
	d->branch_address  |= cpu_to_le32(1);

	ctx->last_buffer_index = index;

	reg_write(ctx->ohci, CONTROL_SET(ctx->regs), CONTEXT_WAKE);
}

static void ar_context_release(struct ar_context *ctx)
{
	unsigned int i;

	if (ctx->buffer)
		vm_unmap_ram(ctx->buffer, AR_BUFFERS + AR_WRAPAROUND_PAGES);

	for (i = 0; i < AR_BUFFERS; i++)
		if (ctx->pages[i]) {
			dma_unmap_page(ctx->ohci->card.device,
				       ar_buffer_bus(ctx, i),
				       PAGE_SIZE, DMA_FROM_DEVICE);
			__free_page(ctx->pages[i]);
		}
}

static void ar_context_abort(struct ar_context *ctx, const char *error_msg)
{
	struct fw_ohci *ohci = ctx->ohci;

	if (reg_read(ohci, CONTROL_CLEAR(ctx->regs)) & CONTEXT_RUN) {
		reg_write(ohci, CONTROL_CLEAR(ctx->regs), CONTEXT_RUN);
		flush_writes(ohci);

		dev_err(ohci->card.device, "AR error: %s; DMA stopped\n",
			error_msg);
	}
	/* FIXME: restart? */
}

static inline unsigned int ar_next_buffer_index(unsigned int index)
{
	return (index + 1) % AR_BUFFERS;
}

static inline unsigned int ar_prev_buffer_index(unsigned int index)
{
	return (index - 1 + AR_BUFFERS) % AR_BUFFERS;
}

static inline unsigned int ar_first_buffer_index(struct ar_context *ctx)
{
	return ar_next_buffer_index(ctx->last_buffer_index);
}

/*
 * We search for the buffer that contains the last AR packet DMA data written
 * by the controller.
 */
static unsigned int ar_search_last_active_buffer(struct ar_context *ctx,
						 unsigned int *buffer_offset)
{
	unsigned int i, next_i, last = ctx->last_buffer_index;
	__le16 res_count, next_res_count;

	i = ar_first_buffer_index(ctx);
	res_count = ACCESS_ONCE(ctx->descriptors[i].res_count);

	/* A buffer that is not yet completely filled must be the last one. */
	while (i != last && res_count == 0) {

		/* Peek at the next descriptor. */
		next_i = ar_next_buffer_index(i);
		rmb(); /* read descriptors in order */
		next_res_count = ACCESS_ONCE(
				ctx->descriptors[next_i].res_count);
		/*
		 * If the next descriptor is still empty, we must stop at this
		 * descriptor.
		 */
		if (next_res_count == cpu_to_le16(PAGE_SIZE)) {
			/*
			 * The exception is when the DMA data for one packet is
			 * split over three buffers; in this case, the middle
			 * buffer's descriptor might be never updated by the
			 * controller and look still empty, and we have to peek
			 * at the third one.
			 */
			if (MAX_AR_PACKET_SIZE > PAGE_SIZE && i != last) {
				next_i = ar_next_buffer_index(next_i);
				rmb();
				next_res_count = ACCESS_ONCE(
					ctx->descriptors[next_i].res_count);
				if (next_res_count != cpu_to_le16(PAGE_SIZE))
					goto next_buffer_is_active;
			}

			break;
		}

next_buffer_is_active:
		i = next_i;
		res_count = next_res_count;
	}

	rmb(); /* read res_count before the DMA data */

	*buffer_offset = PAGE_SIZE - le16_to_cpu(res_count);
	if (*buffer_offset > PAGE_SIZE) {
		*buffer_offset = 0;
		ar_context_abort(ctx, "corrupted descriptor");
	}

	return i;
}

static void ar_sync_buffers_for_cpu(struct ar_context *ctx,
				    unsigned int end_buffer_index,
				    unsigned int end_buffer_offset)
{
	unsigned int i;

	i = ar_first_buffer_index(ctx);
	while (i != end_buffer_index) {
		dma_sync_single_for_cpu(ctx->ohci->card.device,
					ar_buffer_bus(ctx, i),
					PAGE_SIZE, DMA_FROM_DEVICE);
		i = ar_next_buffer_index(i);
	}
	if (end_buffer_offset > 0)
		dma_sync_single_for_cpu(ctx->ohci->card.device,
					ar_buffer_bus(ctx, i),
					end_buffer_offset, DMA_FROM_DEVICE);
}

#if defined(CONFIG_PPC_PMAC) && defined(CONFIG_PPC32)
#define cond_le32_to_cpu(v) \
	(ohci->quirks & QUIRK_BE_HEADERS ? (__force __u32)(v) : le32_to_cpu(v))
#else
#define cond_le32_to_cpu(v) le32_to_cpu(v)
#endif

static __le32 *handle_ar_packet(struct ar_context *ctx, __le32 *buffer)
{
	struct fw_ohci *ohci = ctx->ohci;
	struct fw_packet p;
	u32 status, length, tcode;
	int evt;

	p.header[0] = cond_le32_to_cpu(buffer[0]);
	p.header[1] = cond_le32_to_cpu(buffer[1]);
	p.header[2] = cond_le32_to_cpu(buffer[2]);

	tcode = (p.header[0] >> 4) & 0x0f;
	switch (tcode) {
	case TCODE_WRITE_QUADLET_REQUEST:
	case TCODE_READ_QUADLET_RESPONSE:
		p.header[3] = (__force __u32) buffer[3];
		p.header_length = 16;
		p.payload_length = 0;
		break;

	case TCODE_READ_BLOCK_REQUEST :
		p.header[3] = cond_le32_to_cpu(buffer[3]);
		p.header_length = 16;
		p.payload_length = 0;
		break;

	case TCODE_WRITE_BLOCK_REQUEST:
	case TCODE_READ_BLOCK_RESPONSE:
	case TCODE_LOCK_REQUEST:
	case TCODE_LOCK_RESPONSE:
		p.header[3] = cond_le32_to_cpu(buffer[3]);
		p.header_length = 16;
		p.payload_length = p.header[3] >> 16;
		if (p.payload_length > MAX_ASYNC_PAYLOAD) {
			ar_context_abort(ctx, "invalid packet length");
			return NULL;
		}
		break;

	case TCODE_WRITE_RESPONSE:
	case TCODE_READ_QUADLET_REQUEST:
	case OHCI_TCODE_PHY_PACKET:
		p.header_length = 12;
		p.payload_length = 0;
		break;

	default:
		ar_context_abort(ctx, "invalid tcode");
		return NULL;
	}

	p.payload = (void *) buffer + p.header_length;

	/* FIXME: What to do about evt_* errors? */
	length = (p.header_length + p.payload_length + 3) / 4;
	status = cond_le32_to_cpu(buffer[length]);
	evt    = (status >> 16) & 0x1f;

	p.ack        = evt - 16;
	p.speed      = (status >> 21) & 0x7;
	p.timestamp  = status & 0xffff;
	p.generation = ohci->request_generation;

	log_ar_at_event(ohci, 'R', p.speed, p.header, evt);

	/*
	 * Several controllers, notably from NEC and VIA, forget to
	 * write ack_complete status at PHY packet reception.
	 */
	if (evt == OHCI1394_evt_no_status &&
	    (p.header[0] & 0xff) == (OHCI1394_phy_tcode << 4))
		p.ack = ACK_COMPLETE;

	/*
	 * The OHCI bus reset handler synthesizes a PHY packet with
	 * the new generation number when a bus reset happens (see
	 * section 8.4.2.3).  This helps us determine when a request
	 * was received and make sure we send the response in the same
	 * generation.  We only need this for requests; for responses
	 * we use the unique tlabel for finding the matching
	 * request.
	 *
	 * Alas some chips sometimes emit bus reset packets with a
	 * wrong generation.  We set the correct generation for these
	 * at a slightly incorrect time (in bus_reset_work).
	 */
	if (evt == OHCI1394_evt_bus_reset) {
		if (!(ohci->quirks & QUIRK_RESET_PACKET))
			ohci->request_generation = (p.header[2] >> 16) & 0xff;
	} else if (ctx == &ohci->ar_request_ctx) {
		fw_core_handle_request(&ohci->card, &p);
	} else {
		fw_core_handle_response(&ohci->card, &p);
	}

	return buffer + length + 1;
}

static void *handle_ar_packets(struct ar_context *ctx, void *p, void *end)
{
	void *next;

	while (p < end) {
		next = handle_ar_packet(ctx, p);
		if (!next)
			return p;
		p = next;
	}

	return p;
}

static void ar_recycle_buffers(struct ar_context *ctx, unsigned int end_buffer)
{
	unsigned int i;

	i = ar_first_buffer_index(ctx);
	while (i != end_buffer) {
		dma_sync_single_for_device(ctx->ohci->card.device,
					   ar_buffer_bus(ctx, i),
					   PAGE_SIZE, DMA_FROM_DEVICE);
		ar_context_link_page(ctx, i);
		i = ar_next_buffer_index(i);
	}
}

static void ar_context_tasklet(unsigned long data)
{
	struct ar_context *ctx = (struct ar_context *)data;
	unsigned int end_buffer_index, end_buffer_offset;
	void *p, *end;

	p = ctx->pointer;
	if (!p)
		return;

	end_buffer_index = ar_search_last_active_buffer(ctx,
							&end_buffer_offset);
	ar_sync_buffers_for_cpu(ctx, end_buffer_index, end_buffer_offset);
	end = ctx->buffer + end_buffer_index * PAGE_SIZE + end_buffer_offset;

	if (end_buffer_index < ar_first_buffer_index(ctx)) {
		/*
		 * The filled part of the overall buffer wraps around; handle
		 * all packets up to the buffer end here.  If the last packet
		 * wraps around, its tail will be visible after the buffer end
		 * because the buffer start pages are mapped there again.
		 */
		void *buffer_end = ctx->buffer + AR_BUFFERS * PAGE_SIZE;
		p = handle_ar_packets(ctx, p, buffer_end);
		if (p < buffer_end)
			goto error;
		/* adjust p to point back into the actual buffer */
		p -= AR_BUFFERS * PAGE_SIZE;
	}

	p = handle_ar_packets(ctx, p, end);
	if (p != end) {
		if (p > end)
			ar_context_abort(ctx, "inconsistent descriptor");
		goto error;
	}

	ctx->pointer = p;
	ar_recycle_buffers(ctx, end_buffer_index);

	return;

error:
	ctx->pointer = NULL;
}

static int ar_context_init(struct ar_context *ctx, struct fw_ohci *ohci,
			   unsigned int descriptors_offset, u32 regs)
{
	unsigned int i;
	dma_addr_t dma_addr;
	struct page *pages[AR_BUFFERS + AR_WRAPAROUND_PAGES];
	struct descriptor *d;

	ctx->regs        = regs;
	ctx->ohci        = ohci;
	tasklet_init(&ctx->tasklet, ar_context_tasklet, (unsigned long)ctx);

	for (i = 0; i < AR_BUFFERS; i++) {
		ctx->pages[i] = alloc_page(GFP_KERNEL | GFP_DMA32);
		if (!ctx->pages[i])
			goto out_of_memory;
		dma_addr = dma_map_page(ohci->card.device, ctx->pages[i],
					0, PAGE_SIZE, DMA_FROM_DEVICE);
		if (dma_mapping_error(ohci->card.device, dma_addr)) {
			__free_page(ctx->pages[i]);
			ctx->pages[i] = NULL;
			goto out_of_memory;
		}
		set_page_private(ctx->pages[i], dma_addr);
	}

	for (i = 0; i < AR_BUFFERS; i++)
		pages[i]              = ctx->pages[i];
	for (i = 0; i < AR_WRAPAROUND_PAGES; i++)
		pages[AR_BUFFERS + i] = ctx->pages[i];
	ctx->buffer = vm_map_ram(pages, AR_BUFFERS + AR_WRAPAROUND_PAGES,
				 -1, PAGE_KERNEL);
	if (!ctx->buffer)
		goto out_of_memory;

	ctx->descriptors     = ohci->misc_buffer     + descriptors_offset;
	ctx->descriptors_bus = ohci->misc_buffer_bus + descriptors_offset;

	for (i = 0; i < AR_BUFFERS; i++) {
		d = &ctx->descriptors[i];
		d->req_count      = cpu_to_le16(PAGE_SIZE);
		d->control        = cpu_to_le16(DESCRIPTOR_INPUT_MORE |
						DESCRIPTOR_STATUS |
						DESCRIPTOR_BRANCH_ALWAYS);
		d->data_address   = cpu_to_le32(ar_buffer_bus(ctx, i));
		d->branch_address = cpu_to_le32(ctx->descriptors_bus +
			ar_next_buffer_index(i) * sizeof(struct descriptor));
	}

	return 0;

out_of_memory:
	ar_context_release(ctx);

	return -ENOMEM;
}

static void ar_context_run(struct ar_context *ctx)
{
	unsigned int i;

	for (i = 0; i < AR_BUFFERS; i++)
		ar_context_link_page(ctx, i);

	ctx->pointer = ctx->buffer;

	reg_write(ctx->ohci, COMMAND_PTR(ctx->regs), ctx->descriptors_bus | 1);
	reg_write(ctx->ohci, CONTROL_SET(ctx->regs), CONTEXT_RUN);
}

static struct descriptor *find_branch_descriptor(struct descriptor *d, int z)
{
	__le16 branch;

	branch = d->control & cpu_to_le16(DESCRIPTOR_BRANCH_ALWAYS);

	/* figure out which descriptor the branch address goes in */
	if (z == 2 && branch == cpu_to_le16(DESCRIPTOR_BRANCH_ALWAYS))
		return d;
	else
		return d + z - 1;
}

static void context_tasklet(unsigned long data)
{
	struct context *ctx = (struct context *) data;
	struct descriptor *d, *last;
	u32 address;
	int z;
	struct descriptor_buffer *desc;

	desc = list_entry(ctx->buffer_list.next,
			struct descriptor_buffer, list);
	last = ctx->last;
	while (last->branch_address != 0) {
		struct descriptor_buffer *old_desc = desc;
		address = le32_to_cpu(last->branch_address);
		z = address & 0xf;
		address &= ~0xf;
		ctx->current_bus = address;

		/* If the branch address points to a buffer outside of the
		 * current buffer, advance to the next buffer. */
		if (address < desc->buffer_bus ||
				address >= desc->buffer_bus + desc->used)
			desc = list_entry(desc->list.next,
					struct descriptor_buffer, list);
		d = desc->buffer + (address - desc->buffer_bus) / sizeof(*d);
		last = find_branch_descriptor(d, z);

		if (!ctx->callback(ctx, d, last))
			break;

		if (old_desc != desc) {
			/* If we've advanced to the next buffer, move the
			 * previous buffer to the free list. */
			unsigned long flags;
			old_desc->used = 0;
			spin_lock_irqsave(&ctx->ohci->lock, flags);
			list_move_tail(&old_desc->list, &ctx->buffer_list);
			spin_unlock_irqrestore(&ctx->ohci->lock, flags);
		}
		ctx->last = last;
	}
}

/*
 * Allocate a new buffer and add it to the list of free buffers for this
 * context.  Must be called with ohci->lock held.
 */
static int context_add_buffer(struct context *ctx)
{
	struct descriptor_buffer *desc;
	dma_addr_t uninitialized_var(bus_addr);
	int offset;

	/*
	 * 16MB of descriptors should be far more than enough for any DMA
	 * program.  This will catch run-away userspace or DoS attacks.
	 */
	if (ctx->total_allocation >= 16*1024*1024)
		return -ENOMEM;

	desc = dma_alloc_coherent(ctx->ohci->card.device, PAGE_SIZE,
			&bus_addr, GFP_ATOMIC);
	if (!desc)
		return -ENOMEM;

	offset = (void *)&desc->buffer - (void *)desc;
	desc->buffer_size = PAGE_SIZE - offset;
	desc->buffer_bus = bus_addr + offset;
	desc->used = 0;

	list_add_tail(&desc->list, &ctx->buffer_list);
	ctx->total_allocation += PAGE_SIZE;

	return 0;
}

static int context_init(struct context *ctx, struct fw_ohci *ohci,
			u32 regs, descriptor_callback_t callback)
{
	ctx->ohci = ohci;
	ctx->regs = regs;
	ctx->total_allocation = 0;

	INIT_LIST_HEAD(&ctx->buffer_list);
	if (context_add_buffer(ctx) < 0)
		return -ENOMEM;

	ctx->buffer_tail = list_entry(ctx->buffer_list.next,
			struct descriptor_buffer, list);

	tasklet_init(&ctx->tasklet, context_tasklet, (unsigned long)ctx);
	ctx->callback = callback;

	/*
	 * We put a dummy descriptor in the buffer that has a NULL
	 * branch address and looks like it's been sent.  That way we
	 * have a descriptor to append DMA programs to.
	 */
	memset(ctx->buffer_tail->buffer, 0, sizeof(*ctx->buffer_tail->buffer));
	ctx->buffer_tail->buffer->control = cpu_to_le16(DESCRIPTOR_OUTPUT_LAST);
	ctx->buffer_tail->buffer->transfer_status = cpu_to_le16(0x8011);
	ctx->buffer_tail->used += sizeof(*ctx->buffer_tail->buffer);
	ctx->last = ctx->buffer_tail->buffer;
	ctx->prev = ctx->buffer_tail->buffer;

	return 0;
}

static void context_release(struct context *ctx)
{
	struct fw_card *card = &ctx->ohci->card;
	struct descriptor_buffer *desc, *tmp;

	list_for_each_entry_safe(desc, tmp, &ctx->buffer_list, list)
		dma_free_coherent(card->device, PAGE_SIZE, desc,
			desc->buffer_bus -
			((void *)&desc->buffer - (void *)desc));
}

/* Must be called with ohci->lock held */
static struct descriptor *context_get_descriptors(struct context *ctx,
						  int z, dma_addr_t *d_bus)
{
	struct descriptor *d = NULL;
	struct descriptor_buffer *desc = ctx->buffer_tail;

	if (z * sizeof(*d) > desc->buffer_size)
		return NULL;

	if (z * sizeof(*d) > desc->buffer_size - desc->used) {
		/* No room for the descriptor in this buffer, so advance to the
		 * next one. */

		if (desc->list.next == &ctx->buffer_list) {
			/* If there is no free buffer next in the list,
			 * allocate one. */
			if (context_add_buffer(ctx) < 0)
				return NULL;
		}
		desc = list_entry(desc->list.next,
				struct descriptor_buffer, list);
		ctx->buffer_tail = desc;
	}

	d = desc->buffer + desc->used / sizeof(*d);
	memset(d, 0, z * sizeof(*d));
	*d_bus = desc->buffer_bus + desc->used;

	return d;
}

static void context_run(struct context *ctx, u32 extra)
{
	struct fw_ohci *ohci = ctx->ohci;

	reg_write(ohci, COMMAND_PTR(ctx->regs),
		  le32_to_cpu(ctx->last->branch_address));
	reg_write(ohci, CONTROL_CLEAR(ctx->regs), ~0);
	reg_write(ohci, CONTROL_SET(ctx->regs), CONTEXT_RUN | extra);
	ctx->running = true;
	flush_writes(ohci);
}

static void context_append(struct context *ctx,
			   struct descriptor *d, int z, int extra)
{
	dma_addr_t d_bus;
	struct descriptor_buffer *desc = ctx->buffer_tail;

	d_bus = desc->buffer_bus + (d - desc->buffer) * sizeof(*d);

	desc->used += (z + extra) * sizeof(*d);

	wmb(); /* finish init of new descriptors before branch_address update */
	ctx->prev->branch_address = cpu_to_le32(d_bus | z);
	ctx->prev = find_branch_descriptor(d, z);
}

static void context_stop(struct context *ctx)
{
	struct fw_ohci *ohci = ctx->ohci;
	u32 reg;
	int i;

	reg_write(ohci, CONTROL_CLEAR(ctx->regs), CONTEXT_RUN);
	ctx->running = false;

	for (i = 0; i < 1000; i++) {
		reg = reg_read(ohci, CONTROL_SET(ctx->regs));
		if ((reg & CONTEXT_ACTIVE) == 0)
			return;

		if (i)
			udelay(10);
	}
	dev_err(ohci->card.device, "DMA context still active (0x%08x)\n", reg);
}

struct driver_data {
	u8 inline_data[8];
	struct fw_packet *packet;
};

/*
 * This function apppends a packet to the DMA queue for transmission.
 * Must always be called with the ochi->lock held to ensure proper
 * generation handling and locking around packet queue manipulation.
 */
static int at_context_queue_packet(struct context *ctx,
				   struct fw_packet *packet)
{
	struct fw_ohci *ohci = ctx->ohci;
	dma_addr_t d_bus, uninitialized_var(payload_bus);
	struct driver_data *driver_data;
	struct descriptor *d, *last;
	__le32 *header;
	int z, tcode;

	d = context_get_descriptors(ctx, 4, &d_bus);
	if (d == NULL) {
		packet->ack = RCODE_SEND_ERROR;
		return -1;
	}

	d[0].control   = cpu_to_le16(DESCRIPTOR_KEY_IMMEDIATE);
	d[0].res_count = cpu_to_le16(packet->timestamp);

	/*
	 * The DMA format for asyncronous link packets is different
	 * from the IEEE1394 layout, so shift the fields around
	 * accordingly.
	 */

	tcode = (packet->header[0] >> 4) & 0x0f;
	header = (__le32 *) &d[1];
	switch (tcode) {
	case TCODE_WRITE_QUADLET_REQUEST:
	case TCODE_WRITE_BLOCK_REQUEST:
	case TCODE_WRITE_RESPONSE:
	case TCODE_READ_QUADLET_REQUEST:
	case TCODE_READ_BLOCK_REQUEST:
	case TCODE_READ_QUADLET_RESPONSE:
	case TCODE_READ_BLOCK_RESPONSE:
	case TCODE_LOCK_REQUEST:
	case TCODE_LOCK_RESPONSE:
		header[0] = cpu_to_le32((packet->header[0] & 0xffff) |
					(packet->speed << 16));
		header[1] = cpu_to_le32((packet->header[1] & 0xffff) |
					(packet->header[0] & 0xffff0000));
		header[2] = cpu_to_le32(packet->header[2]);

		if (TCODE_IS_BLOCK_PACKET(tcode))
			header[3] = cpu_to_le32(packet->header[3]);
		else
			header[3] = (__force __le32) packet->header[3];

		d[0].req_count = cpu_to_le16(packet->header_length);
		break;

	case TCODE_LINK_INTERNAL:
		header[0] = cpu_to_le32((OHCI1394_phy_tcode << 4) |
					(packet->speed << 16));
		header[1] = cpu_to_le32(packet->header[1]);
		header[2] = cpu_to_le32(packet->header[2]);
		d[0].req_count = cpu_to_le16(12);

		if (is_ping_packet(&packet->header[1]))
			d[0].control |= cpu_to_le16(DESCRIPTOR_PING);
		break;

	case TCODE_STREAM_DATA:
		header[0] = cpu_to_le32((packet->header[0] & 0xffff) |
					(packet->speed << 16));
		header[1] = cpu_to_le32(packet->header[0] & 0xffff0000);
		d[0].req_count = cpu_to_le16(8);
		break;

	default:
		/* BUG(); */
		packet->ack = RCODE_SEND_ERROR;
		return -1;
	}

	BUILD_BUG_ON(sizeof(struct driver_data) > sizeof(struct descriptor));
	driver_data = (struct driver_data *) &d[3];
	driver_data->packet = packet;
	packet->driver_data = driver_data;

	if (packet->payload_length > 0) {
		if (packet->payload_length > sizeof(driver_data->inline_data)) {
			payload_bus = dma_map_single(ohci->card.device,
						     packet->payload,
						     packet->payload_length,
						     DMA_TO_DEVICE);
			if (dma_mapping_error(ohci->card.device, payload_bus)) {
				packet->ack = RCODE_SEND_ERROR;
				return -1;
			}
			packet->payload_bus	= payload_bus;
			packet->payload_mapped	= true;
		} else {
			memcpy(driver_data->inline_data, packet->payload,
			       packet->payload_length);
			payload_bus = d_bus + 3 * sizeof(*d);
		}

		d[2].req_count    = cpu_to_le16(packet->payload_length);
		d[2].data_address = cpu_to_le32(payload_bus);
		last = &d[2];
		z = 3;
	} else {
		last = &d[0];
		z = 2;
	}

	last->control |= cpu_to_le16(DESCRIPTOR_OUTPUT_LAST |
				     DESCRIPTOR_IRQ_ALWAYS |
				     DESCRIPTOR_BRANCH_ALWAYS);

	/* FIXME: Document how the locking works. */
	if (ohci->generation != packet->generation) {
		if (packet->payload_mapped)
			dma_unmap_single(ohci->card.device, payload_bus,
					 packet->payload_length, DMA_TO_DEVICE);
		packet->ack = RCODE_GENERATION;
		return -1;
	}

	context_append(ctx, d, z, 4 - z);

	if (ctx->running)
		reg_write(ohci, CONTROL_SET(ctx->regs), CONTEXT_WAKE);
	else
		context_run(ctx, 0);

	return 0;
}

static void at_context_flush(struct context *ctx)
{
	tasklet_disable(&ctx->tasklet);

	ctx->flushing = true;
	context_tasklet((unsigned long)ctx);
	ctx->flushing = false;

	tasklet_enable(&ctx->tasklet);
}

static int handle_at_packet(struct context *context,
			    struct descriptor *d,
			    struct descriptor *last)
{
	struct driver_data *driver_data;
	struct fw_packet *packet;
	struct fw_ohci *ohci = context->ohci;
	int evt;

	if (last->transfer_status == 0 && !context->flushing)
		/* This descriptor isn't done yet, stop iteration. */
		return 0;

	driver_data = (struct driver_data *) &d[3];
	packet = driver_data->packet;
	if (packet == NULL)
		/* This packet was cancelled, just continue. */
		return 1;

	if (packet->payload_mapped)
		dma_unmap_single(ohci->card.device, packet->payload_bus,
				 packet->payload_length, DMA_TO_DEVICE);

	evt = le16_to_cpu(last->transfer_status) & 0x1f;
	packet->timestamp = le16_to_cpu(last->res_count);

	log_ar_at_event(ohci, 'T', packet->speed, packet->header, evt);

	switch (evt) {
	case OHCI1394_evt_timeout:
		/* Async response transmit timed out. */
		packet->ack = RCODE_CANCELLED;
		break;

	case OHCI1394_evt_flushed:
		/*
		 * The packet was flushed should give same error as
		 * when we try to use a stale generation count.
		 */
		packet->ack = RCODE_GENERATION;
		break;

	case OHCI1394_evt_missing_ack:
		if (context->flushing)
			packet->ack = RCODE_GENERATION;
		else {
			/*
			 * Using a valid (current) generation count, but the
			 * node is not on the bus or not sending acks.
			 */
			packet->ack = RCODE_NO_ACK;
		}
		break;

	case ACK_COMPLETE + 0x10:
	case ACK_PENDING + 0x10:
	case ACK_BUSY_X + 0x10:
	case ACK_BUSY_A + 0x10:
	case ACK_BUSY_B + 0x10:
	case ACK_DATA_ERROR + 0x10:
	case ACK_TYPE_ERROR + 0x10:
		packet->ack = evt - 0x10;
		break;

	case OHCI1394_evt_no_status:
		if (context->flushing) {
			packet->ack = RCODE_GENERATION;
			break;
		}
		/* fall through */

	default:
		packet->ack = RCODE_SEND_ERROR;
		break;
	}

	packet->callback(packet, &ohci->card, packet->ack);

	return 1;
}

#define HEADER_GET_DESTINATION(q)	(((q) >> 16) & 0xffff)
#define HEADER_GET_TCODE(q)		(((q) >> 4) & 0x0f)
#define HEADER_GET_OFFSET_HIGH(q)	(((q) >> 0) & 0xffff)
#define HEADER_GET_DATA_LENGTH(q)	(((q) >> 16) & 0xffff)
#define HEADER_GET_EXTENDED_TCODE(q)	(((q) >> 0) & 0xffff)

static void handle_local_rom(struct fw_ohci *ohci,
			     struct fw_packet *packet, u32 csr)
{
	struct fw_packet response;
	int tcode, length, i;

	tcode = HEADER_GET_TCODE(packet->header[0]);
	if (TCODE_IS_BLOCK_PACKET(tcode))
		length = HEADER_GET_DATA_LENGTH(packet->header[3]);
	else
		length = 4;

	i = csr - CSR_CONFIG_ROM;
	if (i + length > CONFIG_ROM_SIZE) {
		fw_fill_response(&response, packet->header,
				 RCODE_ADDRESS_ERROR, NULL, 0);
	} else if (!TCODE_IS_READ_REQUEST(tcode)) {
		fw_fill_response(&response, packet->header,
				 RCODE_TYPE_ERROR, NULL, 0);
	} else {
		fw_fill_response(&response, packet->header, RCODE_COMPLETE,
				 (void *) ohci->config_rom + i, length);
	}

	fw_core_handle_response(&ohci->card, &response);
}

static void handle_local_lock(struct fw_ohci *ohci,
			      struct fw_packet *packet, u32 csr)
{
	struct fw_packet response;
	int tcode, length, ext_tcode, sel, try;
	__be32 *payload, lock_old;
	u32 lock_arg, lock_data;

	tcode = HEADER_GET_TCODE(packet->header[0]);
	length = HEADER_GET_DATA_LENGTH(packet->header[3]);
	payload = packet->payload;
	ext_tcode = HEADER_GET_EXTENDED_TCODE(packet->header[3]);

	if (tcode == TCODE_LOCK_REQUEST &&
	    ext_tcode == EXTCODE_COMPARE_SWAP && length == 8) {
		lock_arg = be32_to_cpu(payload[0]);
		lock_data = be32_to_cpu(payload[1]);
	} else if (tcode == TCODE_READ_QUADLET_REQUEST) {
		lock_arg = 0;
		lock_data = 0;
	} else {
		fw_fill_response(&response, packet->header,
				 RCODE_TYPE_ERROR, NULL, 0);
		goto out;
	}

	sel = (csr - CSR_BUS_MANAGER_ID) / 4;
	reg_write(ohci, OHCI1394_CSRData, lock_data);
	reg_write(ohci, OHCI1394_CSRCompareData, lock_arg);
	reg_write(ohci, OHCI1394_CSRControl, sel);

	for (try = 0; try < 20; try++)
		if (reg_read(ohci, OHCI1394_CSRControl) & 0x80000000) {
			lock_old = cpu_to_be32(reg_read(ohci,
							OHCI1394_CSRData));
			fw_fill_response(&response, packet->header,
					 RCODE_COMPLETE,
					 &lock_old, sizeof(lock_old));
			goto out;
		}

	dev_err(ohci->card.device, "swap not done (CSR lock timeout)\n");
	fw_fill_response(&response, packet->header, RCODE_BUSY, NULL, 0);

 out:
	fw_core_handle_response(&ohci->card, &response);
}

static void handle_local_request(struct context *ctx, struct fw_packet *packet)
{
	u64 offset, csr;

	if (ctx == &ctx->ohci->at_request_ctx) {
		packet->ack = ACK_PENDING;
		packet->callback(packet, &ctx->ohci->card, packet->ack);
	}

	offset =
		((unsigned long long)
		 HEADER_GET_OFFSET_HIGH(packet->header[1]) << 32) |
		packet->header[2];
	csr = offset - CSR_REGISTER_BASE;

	/* Handle config rom reads. */
	if (csr >= CSR_CONFIG_ROM && csr < CSR_CONFIG_ROM_END)
		handle_local_rom(ctx->ohci, packet, csr);
	else switch (csr) {
	case CSR_BUS_MANAGER_ID:
	case CSR_BANDWIDTH_AVAILABLE:
	case CSR_CHANNELS_AVAILABLE_HI:
	case CSR_CHANNELS_AVAILABLE_LO:
		handle_local_lock(ctx->ohci, packet, csr);
		break;
	default:
		if (ctx == &ctx->ohci->at_request_ctx)
			fw_core_handle_request(&ctx->ohci->card, packet);
		else
			fw_core_handle_response(&ctx->ohci->card, packet);
		break;
	}

	if (ctx == &ctx->ohci->at_response_ctx) {
		packet->ack = ACK_COMPLETE;
		packet->callback(packet, &ctx->ohci->card, packet->ack);
	}
}

static void at_context_transmit(struct context *ctx, struct fw_packet *packet)
{
	unsigned long flags;
	int ret;

	spin_lock_irqsave(&ctx->ohci->lock, flags);

	if (HEADER_GET_DESTINATION(packet->header[0]) == ctx->ohci->node_id &&
	    ctx->ohci->generation == packet->generation) {
		spin_unlock_irqrestore(&ctx->ohci->lock, flags);
		handle_local_request(ctx, packet);
		return;
	}

	ret = at_context_queue_packet(ctx, packet);
	spin_unlock_irqrestore(&ctx->ohci->lock, flags);

	if (ret < 0)
		packet->callback(packet, &ctx->ohci->card, packet->ack);

}

static void detect_dead_context(struct fw_ohci *ohci,
				const char *name, unsigned int regs)
{
	u32 ctl;

	ctl = reg_read(ohci, CONTROL_SET(regs));
	if (ctl & CONTEXT_DEAD)
		dev_err(ohci->card.device,
			"DMA context %s has stopped, error code: %s\n",
			name, evts[ctl & 0x1f]);
}

static void handle_dead_contexts(struct fw_ohci *ohci)
{
	unsigned int i;
	char name[8];

	detect_dead_context(ohci, "ATReq", OHCI1394_AsReqTrContextBase);
	detect_dead_context(ohci, "ATRsp", OHCI1394_AsRspTrContextBase);
	detect_dead_context(ohci, "ARReq", OHCI1394_AsReqRcvContextBase);
	detect_dead_context(ohci, "ARRsp", OHCI1394_AsRspRcvContextBase);
	for (i = 0; i < 32; ++i) {
		if (!(ohci->it_context_support & (1 << i)))
			continue;
		sprintf(name, "IT%u", i);
		detect_dead_context(ohci, name, OHCI1394_IsoXmitContextBase(i));
	}
	for (i = 0; i < 32; ++i) {
		if (!(ohci->ir_context_support & (1 << i)))
			continue;
		sprintf(name, "IR%u", i);
		detect_dead_context(ohci, name, OHCI1394_IsoRcvContextBase(i));
	}
	/* TODO: maybe try to flush and restart the dead contexts */
}

static u32 cycle_timer_ticks(u32 cycle_timer)
{
	u32 ticks;

	ticks = cycle_timer & 0xfff;
	ticks += 3072 * ((cycle_timer >> 12) & 0x1fff);
	ticks += (3072 * 8000) * (cycle_timer >> 25);

	return ticks;
}

/*
 * Some controllers exhibit one or more of the following bugs when updating the
 * iso cycle timer register:
 *  - When the lowest six bits are wrapping around to zero, a read that happens
 *    at the same time will return garbage in the lowest ten bits.
 *  - When the cycleOffset field wraps around to zero, the cycleCount field is
 *    not incremented for about 60 ns.
 *  - Occasionally, the entire register reads zero.
 *
 * To catch these, we read the register three times and ensure that the
 * difference between each two consecutive reads is approximately the same, i.e.
 * less than twice the other.  Furthermore, any negative difference indicates an
 * error.  (A PCI read should take at least 20 ticks of the 24.576 MHz timer to
 * execute, so we have enough precision to compute the ratio of the differences.)
 */
static u32 get_cycle_time(struct fw_ohci *ohci)
{
	u32 c0, c1, c2;
	u32 t0, t1, t2;
	s32 diff01, diff12;
	int i;

	c2 = reg_read(ohci, OHCI1394_IsochronousCycleTimer);

	if (ohci->quirks & QUIRK_CYCLE_TIMER) {
		i = 0;
		c1 = c2;
		c2 = reg_read(ohci, OHCI1394_IsochronousCycleTimer);
		do {
			c0 = c1;
			c1 = c2;
			c2 = reg_read(ohci, OHCI1394_IsochronousCycleTimer);
			t0 = cycle_timer_ticks(c0);
			t1 = cycle_timer_ticks(c1);
			t2 = cycle_timer_ticks(c2);
			diff01 = t1 - t0;
			diff12 = t2 - t1;
		} while ((diff01 <= 0 || diff12 <= 0 ||
			  diff01 / diff12 >= 2 || diff12 / diff01 >= 2)
			 && i++ < 20);
	}

	return c2;
}

/*
 * This function has to be called at least every 64 seconds.  The bus_time
 * field stores not only the upper 25 bits of the BUS_TIME register but also
 * the most significant bit of the cycle timer in bit 6 so that we can detect
 * changes in this bit.
 */
static u32 update_bus_time(struct fw_ohci *ohci)
{
	u32 cycle_time_seconds = get_cycle_time(ohci) >> 25;

	if ((ohci->bus_time & 0x40) != (cycle_time_seconds & 0x40))
		ohci->bus_time += 0x40;

	return ohci->bus_time | cycle_time_seconds;
}

static int get_status_for_port(struct fw_ohci *ohci, int port_index)
{
	int reg;

	mutex_lock(&ohci->phy_reg_mutex);
	reg = write_phy_reg(ohci, 7, port_index);
	if (reg >= 0)
		reg = read_phy_reg(ohci, 8);
	mutex_unlock(&ohci->phy_reg_mutex);
	if (reg < 0)
		return reg;

	switch (reg & 0x0f) {
	case 0x06:
		return 2;	/* is child node (connected to parent node) */
	case 0x0e:
		return 3;	/* is parent node (connected to child node) */
	}
	return 1;		/* not connected */
}

static int get_self_id_pos(struct fw_ohci *ohci, u32 self_id,
	int self_id_count)
{
	int i;
	u32 entry;

	for (i = 0; i < self_id_count; i++) {
		entry = ohci->self_id_buffer[i];
		if ((self_id & 0xff000000) == (entry & 0xff000000))
			return -1;
		if ((self_id & 0xff000000) < (entry & 0xff000000))
			return i;
	}
	return i;
}

/*
 * TI TSB82AA2B and TSB12LV26 do not receive the selfID of a locally
 * attached TSB41BA3D phy; see http://www.ti.com/litv/pdf/sllz059.
 * Construct the selfID from phy register contents.
 * FIXME:  How to determine the selfID.i flag?
 */
static int find_and_insert_self_id(struct fw_ohci *ohci, int self_id_count)
{
	int reg, i, pos, status;
	/* link active 1, speed 3, bridge 0, contender 1, more packets 0 */
	u32 self_id = 0x8040c800;

	reg = reg_read(ohci, OHCI1394_NodeID);
	if (!(reg & OHCI1394_NodeID_idValid)) {
		dev_notice(ohci->card.device,
			   "node ID not valid, new bus reset in progress\n");
		return -EBUSY;
	}
	self_id |= ((reg & 0x3f) << 24); /* phy ID */

	reg = ohci_read_phy_reg(&ohci->card, 4);
	if (reg < 0)
		return reg;
	self_id |= ((reg & 0x07) << 8); /* power class */

	reg = ohci_read_phy_reg(&ohci->card, 1);
	if (reg < 0)
		return reg;
	self_id |= ((reg & 0x3f) << 16); /* gap count */

	for (i = 0; i < 3; i++) {
		status = get_status_for_port(ohci, i);
		if (status < 0)
			return status;
		self_id |= ((status & 0x3) << (6 - (i * 2)));
	}

	pos = get_self_id_pos(ohci, self_id, self_id_count);
	if (pos >= 0) {
		memmove(&(ohci->self_id_buffer[pos+1]),
			&(ohci->self_id_buffer[pos]),
			(self_id_count - pos) * sizeof(*ohci->self_id_buffer));
		ohci->self_id_buffer[pos] = self_id;
		self_id_count++;
	}
	return self_id_count;
}

static void bus_reset_work(struct work_struct *work)
{
	struct fw_ohci *ohci =
		container_of(work, struct fw_ohci, bus_reset_work);
	int self_id_count, i, j, reg;
	int generation, new_generation;
	unsigned long flags;
	void *free_rom = NULL;
	dma_addr_t free_rom_bus = 0;
	bool is_new_root;

	reg = reg_read(ohci, OHCI1394_NodeID);
	if (!(reg & OHCI1394_NodeID_idValid)) {
		dev_notice(ohci->card.device,
			   "node ID not valid, new bus reset in progress\n");
		return;
	}
	if ((reg & OHCI1394_NodeID_nodeNumber) == 63) {
		dev_notice(ohci->card.device, "malconfigured bus\n");
		return;
	}
	ohci->node_id = reg & (OHCI1394_NodeID_busNumber |
			       OHCI1394_NodeID_nodeNumber);

	is_new_root = (reg & OHCI1394_NodeID_root) != 0;
	if (!(ohci->is_root && is_new_root))
		reg_write(ohci, OHCI1394_LinkControlSet,
			  OHCI1394_LinkControl_cycleMaster);
	ohci->is_root = is_new_root;

	reg = reg_read(ohci, OHCI1394_SelfIDCount);
	if (reg & OHCI1394_SelfIDCount_selfIDError) {
		dev_notice(ohci->card.device, "inconsistent self IDs\n");
		return;
	}
	/*
	 * The count in the SelfIDCount register is the number of
	 * bytes in the self ID receive buffer.  Since we also receive
	 * the inverted quadlets and a header quadlet, we shift one
	 * bit extra to get the actual number of self IDs.
	 */
	self_id_count = (reg >> 3) & 0xff;

	if (self_id_count > 252) {
		dev_notice(ohci->card.device, "inconsistent self IDs\n");
		return;
	}

	generation = (cond_le32_to_cpu(ohci->self_id_cpu[0]) >> 16) & 0xff;
	rmb();

	for (i = 1, j = 0; j < self_id_count; i += 2, j++) {
		if (ohci->self_id_cpu[i] != ~ohci->self_id_cpu[i + 1]) {
			/*
			 * If the invalid data looks like a cycle start packet,
			 * it's likely to be the result of the cycle master
			 * having a wrong gap count.  In this case, the self IDs
			 * so far are valid and should be processed so that the
			 * bus manager can then correct the gap count.
			 */
			if (cond_le32_to_cpu(ohci->self_id_cpu[i])
							== 0xffff008f) {
				dev_notice(ohci->card.device,
					   "ignoring spurious self IDs\n");
				self_id_count = j;
				break;
			} else {
				dev_notice(ohci->card.device,
					   "inconsistent self IDs\n");
				return;
			}
		}
		ohci->self_id_buffer[j] =
				cond_le32_to_cpu(ohci->self_id_cpu[i]);
	}

	if (ohci->quirks & QUIRK_TI_SLLZ059) {
		self_id_count = find_and_insert_self_id(ohci, self_id_count);
		if (self_id_count < 0) {
			dev_notice(ohci->card.device,
				   "could not construct local self ID\n");
			return;
		}
	}

	if (self_id_count == 0) {
		dev_notice(ohci->card.device, "inconsistent self IDs\n");
		return;
	}
	rmb();

	/*
	 * Check the consistency of the self IDs we just read.  The
	 * problem we face is that a new bus reset can start while we
	 * read out the self IDs from the DMA buffer. If this happens,
	 * the DMA buffer will be overwritten with new self IDs and we
	 * will read out inconsistent data.  The OHCI specification
	 * (section 11.2) recommends a technique similar to
	 * linux/seqlock.h, where we remember the generation of the
	 * self IDs in the buffer before reading them out and compare
	 * it to the current generation after reading them out.  If
	 * the two generations match we know we have a consistent set
	 * of self IDs.
	 */

	new_generation = (reg_read(ohci, OHCI1394_SelfIDCount) >> 16) & 0xff;
	if (new_generation != generation) {
		dev_notice(ohci->card.device,
			   "new bus reset, discarding self ids\n");
		return;
	}

	/* FIXME: Document how the locking works. */
	spin_lock_irqsave(&ohci->lock, flags);

	ohci->generation = -1; /* prevent AT packet queueing */
	context_stop(&ohci->at_request_ctx);
	context_stop(&ohci->at_response_ctx);

	spin_unlock_irqrestore(&ohci->lock, flags);

	/*
	 * Per OHCI 1.2 draft, clause 7.2.3.3, hardware may leave unsent
	 * packets in the AT queues and software needs to drain them.
	 * Some OHCI 1.1 controllers (JMicron) apparently require this too.
	 */
	at_context_flush(&ohci->at_request_ctx);
	at_context_flush(&ohci->at_response_ctx);

	spin_lock_irqsave(&ohci->lock, flags);

	ohci->generation = generation;
	reg_write(ohci, OHCI1394_IntEventClear, OHCI1394_busReset);

	if (ohci->quirks & QUIRK_RESET_PACKET)
		ohci->request_generation = generation;

	/*
	 * This next bit is unrelated to the AT context stuff but we
	 * have to do it under the spinlock also.  If a new config rom
	 * was set up before this reset, the old one is now no longer
	 * in use and we can free it. Update the config rom pointers
	 * to point to the current config rom and clear the
	 * next_config_rom pointer so a new update can take place.
	 */

	if (ohci->next_config_rom != NULL) {
		if (ohci->next_config_rom != ohci->config_rom) {
			free_rom      = ohci->config_rom;
			free_rom_bus  = ohci->config_rom_bus;
		}
		ohci->config_rom      = ohci->next_config_rom;
		ohci->config_rom_bus  = ohci->next_config_rom_bus;
		ohci->next_config_rom = NULL;

		/*
		 * Restore config_rom image and manually update
		 * config_rom registers.  Writing the header quadlet
		 * will indicate that the config rom is ready, so we
		 * do that last.
		 */
		reg_write(ohci, OHCI1394_BusOptions,
			  be32_to_cpu(ohci->config_rom[2]));
		ohci->config_rom[0] = ohci->next_header;
		reg_write(ohci, OHCI1394_ConfigROMhdr,
			  be32_to_cpu(ohci->next_header));
	}

#ifdef CONFIG_FIREWIRE_OHCI_REMOTE_DMA
	reg_write(ohci, OHCI1394_PhyReqFilterHiSet, ~0);
	reg_write(ohci, OHCI1394_PhyReqFilterLoSet, ~0);
#endif

	spin_unlock_irqrestore(&ohci->lock, flags);

	if (free_rom)
		dma_free_coherent(ohci->card.device, CONFIG_ROM_SIZE,
				  free_rom, free_rom_bus);

	log_selfids(ohci, generation, self_id_count);

	fw_core_handle_bus_reset(&ohci->card, ohci->node_id, generation,
				 self_id_count, ohci->self_id_buffer,
				 ohci->csr_state_setclear_abdicate);
	ohci->csr_state_setclear_abdicate = false;
}

static irqreturn_t irq_handler(int irq, void *data)
{
	struct fw_ohci *ohci = data;
	u32 event, iso_event;
	int i;

	event = reg_read(ohci, OHCI1394_IntEventClear);

	if (!event || !~event)
		return IRQ_NONE;

	/*
	 * busReset and postedWriteErr must not be cleared yet
	 * (OHCI 1.1 clauses 7.2.3.2 and 13.2.8.1)
	 */
	reg_write(ohci, OHCI1394_IntEventClear,
		  event & ~(OHCI1394_busReset | OHCI1394_postedWriteErr));
	log_irqs(ohci, event);

	if (event & OHCI1394_selfIDComplete)
		queue_work(fw_workqueue, &ohci->bus_reset_work);

	if (event & OHCI1394_RQPkt)
		tasklet_schedule(&ohci->ar_request_ctx.tasklet);

	if (event & OHCI1394_RSPkt)
		tasklet_schedule(&ohci->ar_response_ctx.tasklet);

	if (event & OHCI1394_reqTxComplete)
		tasklet_schedule(&ohci->at_request_ctx.tasklet);

	if (event & OHCI1394_respTxComplete)
		tasklet_schedule(&ohci->at_response_ctx.tasklet);

	if (event & OHCI1394_isochRx) {
		iso_event = reg_read(ohci, OHCI1394_IsoRecvIntEventClear);
		reg_write(ohci, OHCI1394_IsoRecvIntEventClear, iso_event);

		while (iso_event) {
			i = ffs(iso_event) - 1;
			tasklet_schedule(
				&ohci->ir_context_list[i].context.tasklet);
			iso_event &= ~(1 << i);
		}
	}

	if (event & OHCI1394_isochTx) {
		iso_event = reg_read(ohci, OHCI1394_IsoXmitIntEventClear);
		reg_write(ohci, OHCI1394_IsoXmitIntEventClear, iso_event);

		while (iso_event) {
			i = ffs(iso_event) - 1;
			tasklet_schedule(
				&ohci->it_context_list[i].context.tasklet);
			iso_event &= ~(1 << i);
		}
	}

	if (unlikely(event & OHCI1394_regAccessFail))
		dev_err(ohci->card.device, "register access failure\n");

	if (unlikely(event & OHCI1394_postedWriteErr)) {
		reg_read(ohci, OHCI1394_PostedWriteAddressHi);
		reg_read(ohci, OHCI1394_PostedWriteAddressLo);
		reg_write(ohci, OHCI1394_IntEventClear,
			  OHCI1394_postedWriteErr);
		if (printk_ratelimit())
			dev_err(ohci->card.device, "PCI posted write error\n");
	}

	if (unlikely(event & OHCI1394_cycleTooLong)) {
		if (printk_ratelimit())
			dev_notice(ohci->card.device,
				   "isochronous cycle too long\n");
		reg_write(ohci, OHCI1394_LinkControlSet,
			  OHCI1394_LinkControl_cycleMaster);
	}

	if (unlikely(event & OHCI1394_cycleInconsistent)) {
		/*
		 * We need to clear this event bit in order to make
		 * cycleMatch isochronous I/O work.  In theory we should
		 * stop active cycleMatch iso contexts now and restart
		 * them at least two cycles later.  (FIXME?)
		 */
		if (printk_ratelimit())
			dev_notice(ohci->card.device,
				   "isochronous cycle inconsistent\n");
	}

	if (unlikely(event & OHCI1394_unrecoverableError))
		handle_dead_contexts(ohci);

	if (event & OHCI1394_cycle64Seconds) {
		spin_lock(&ohci->lock);
		update_bus_time(ohci);
		spin_unlock(&ohci->lock);
	} else
		flush_writes(ohci);

	return IRQ_HANDLED;
}

static int software_reset(struct fw_ohci *ohci)
{
	u32 val;
	int i;

	reg_write(ohci, OHCI1394_HCControlSet, OHCI1394_HCControl_softReset);
	for (i = 0; i < 500; i++) {
		val = reg_read(ohci, OHCI1394_HCControlSet);
		if (!~val)
			return -ENODEV; /* Card was ejected. */

		if (!(val & OHCI1394_HCControl_softReset))
			return 0;

		msleep(1);
	}

	return -EBUSY;
}

static void copy_config_rom(__be32 *dest, const __be32 *src, size_t length)
{
	size_t size = length * 4;

	memcpy(dest, src, size);
	if (size < CONFIG_ROM_SIZE)
		memset(&dest[length], 0, CONFIG_ROM_SIZE - size);
}

static int configure_1394a_enhancements(struct fw_ohci *ohci)
{
	bool enable_1394a;
	int ret, clear, set, offset;

	/* Check if the driver should configure link and PHY. */
	if (!(reg_read(ohci, OHCI1394_HCControlSet) &
	      OHCI1394_HCControl_programPhyEnable))
		return 0;

	/* Paranoia: check whether the PHY supports 1394a, too. */
	enable_1394a = false;
	ret = read_phy_reg(ohci, 2);
	if (ret < 0)
		return ret;
	if ((ret & PHY_EXTENDED_REGISTERS) == PHY_EXTENDED_REGISTERS) {
		ret = read_paged_phy_reg(ohci, 1, 8);
		if (ret < 0)
			return ret;
		if (ret >= 1)
			enable_1394a = true;
	}

	if (ohci->quirks & QUIRK_NO_1394A)
		enable_1394a = false;

	/* Configure PHY and link consistently. */
	if (enable_1394a) {
		clear = 0;
		set = PHY_ENABLE_ACCEL | PHY_ENABLE_MULTI;
	} else {
		clear = PHY_ENABLE_ACCEL | PHY_ENABLE_MULTI;
		set = 0;
	}
	ret = update_phy_reg(ohci, 5, clear, set);
	if (ret < 0)
		return ret;

	if (enable_1394a)
		offset = OHCI1394_HCControlSet;
	else
		offset = OHCI1394_HCControlClear;
	reg_write(ohci, offset, OHCI1394_HCControl_aPhyEnhanceEnable);

	/* Clean up: configuration has been taken care of. */
	reg_write(ohci, OHCI1394_HCControlClear,
		  OHCI1394_HCControl_programPhyEnable);

	return 0;
}

static int probe_tsb41ba3d(struct fw_ohci *ohci)
{
	/* TI vendor ID = 0x080028, TSB41BA3D product ID = 0x833005 (sic) */
	static const u8 id[] = { 0x08, 0x00, 0x28, 0x83, 0x30, 0x05, };
	int reg, i;

	reg = read_phy_reg(ohci, 2);
	if (reg < 0)
		return reg;
	if ((reg & PHY_EXTENDED_REGISTERS) != PHY_EXTENDED_REGISTERS)
		return 0;

	for (i = ARRAY_SIZE(id) - 1; i >= 0; i--) {
		reg = read_paged_phy_reg(ohci, 1, i + 10);
		if (reg < 0)
			return reg;
		if (reg != id[i])
			return 0;
	}
	return 1;
}

static int ohci_enable(struct fw_card *card,
		       const __be32 *config_rom, size_t length)
{
	struct fw_ohci *ohci = fw_ohci(card);
	struct pci_dev *dev = to_pci_dev(card->device);
	u32 lps, seconds, version, irqs;
	int i, ret;

	if (software_reset(ohci)) {
		dev_err(card->device, "failed to reset ohci card\n");
		return -EBUSY;
	}

	/*
	 * Now enable LPS, which we need in order to start accessing
	 * most of the registers.  In fact, on some cards (ALI M5251),
	 * accessing registers in the SClk domain without LPS enabled
	 * will lock up the machine.  Wait 50msec to make sure we have
	 * full link enabled.  However, with some cards (well, at least
	 * a JMicron PCIe card), we have to try again sometimes.
	 */
	reg_write(ohci, OHCI1394_HCControlSet,
		  OHCI1394_HCControl_LPS |
		  OHCI1394_HCControl_postedWriteEnable);
	flush_writes(ohci);

	for (lps = 0, i = 0; !lps && i < 3; i++) {
		msleep(50);
		lps = reg_read(ohci, OHCI1394_HCControlSet) &
		      OHCI1394_HCControl_LPS;
	}

	if (!lps) {
		dev_err(card->device, "failed to set Link Power Status\n");
		return -EIO;
	}

	if (ohci->quirks & QUIRK_TI_SLLZ059) {
		ret = probe_tsb41ba3d(ohci);
		if (ret < 0)
			return ret;
		if (ret)
			dev_notice(card->device, "local TSB41BA3D phy\n");
		else
			ohci->quirks &= ~QUIRK_TI_SLLZ059;
	}

	reg_write(ohci, OHCI1394_HCControlClear,
		  OHCI1394_HCControl_noByteSwapData);

	reg_write(ohci, OHCI1394_SelfIDBuffer, ohci->self_id_bus);
	reg_write(ohci, OHCI1394_LinkControlSet,
		  OHCI1394_LinkControl_cycleTimerEnable |
		  OHCI1394_LinkControl_cycleMaster);

	reg_write(ohci, OHCI1394_ATRetries,
		  OHCI1394_MAX_AT_REQ_RETRIES |
		  (OHCI1394_MAX_AT_RESP_RETRIES << 4) |
		  (OHCI1394_MAX_PHYS_RESP_RETRIES << 8) |
		  (200 << 16));

	seconds = lower_32_bits(get_seconds());
	reg_write(ohci, OHCI1394_IsochronousCycleTimer, seconds << 25);
	ohci->bus_time = seconds & ~0x3f;

	version = reg_read(ohci, OHCI1394_Version) & 0x00ff00ff;
	if (version >= OHCI_VERSION_1_1) {
		reg_write(ohci, OHCI1394_InitialChannelsAvailableHi,
			  0xfffffffe);
		card->broadcast_channel_auto_allocated = true;
	}

	/* Get implemented bits of the priority arbitration request counter. */
	reg_write(ohci, OHCI1394_FairnessControl, 0x3f);
	ohci->pri_req_max = reg_read(ohci, OHCI1394_FairnessControl) & 0x3f;
	reg_write(ohci, OHCI1394_FairnessControl, 0);
	card->priority_budget_implemented = ohci->pri_req_max != 0;

	reg_write(ohci, OHCI1394_PhyUpperBound, 0x00010000);
	reg_write(ohci, OHCI1394_IntEventClear, ~0);
	reg_write(ohci, OHCI1394_IntMaskClear, ~0);

	ret = configure_1394a_enhancements(ohci);
	if (ret < 0)
		return ret;

	/* Activate link_on bit and contender bit in our self ID packets.*/
	ret = ohci_update_phy_reg(card, 4, 0, PHY_LINK_ACTIVE | PHY_CONTENDER);
	if (ret < 0)
		return ret;

	/*
	 * When the link is not yet enabled, the atomic config rom
	 * update mechanism described below in ohci_set_config_rom()
	 * is not active.  We have to update ConfigRomHeader and
	 * BusOptions manually, and the write to ConfigROMmap takes
	 * effect immediately.  We tie this to the enabling of the
	 * link, so we have a valid config rom before enabling - the
	 * OHCI requires that ConfigROMhdr and BusOptions have valid
	 * values before enabling.
	 *
	 * However, when the ConfigROMmap is written, some controllers
	 * always read back quadlets 0 and 2 from the config rom to
	 * the ConfigRomHeader and BusOptions registers on bus reset.
	 * They shouldn't do that in this initial case where the link
	 * isn't enabled.  This means we have to use the same
	 * workaround here, setting the bus header to 0 and then write
	 * the right values in the bus reset tasklet.
	 */

	if (config_rom) {
		ohci->next_config_rom =
			dma_alloc_coherent(ohci->card.device, CONFIG_ROM_SIZE,
					   &ohci->next_config_rom_bus,
					   GFP_KERNEL);
		if (ohci->next_config_rom == NULL)
			return -ENOMEM;

		copy_config_rom(ohci->next_config_rom, config_rom, length);
	} else {
		/*
		 * In the suspend case, config_rom is NULL, which
		 * means that we just reuse the old config rom.
		 */
		ohci->next_config_rom = ohci->config_rom;
		ohci->next_config_rom_bus = ohci->config_rom_bus;
	}

	ohci->next_header = ohci->next_config_rom[0];
	ohci->next_config_rom[0] = 0;
	reg_write(ohci, OHCI1394_ConfigROMhdr, 0);
	reg_write(ohci, OHCI1394_BusOptions,
		  be32_to_cpu(ohci->next_config_rom[2]));
	reg_write(ohci, OHCI1394_ConfigROMmap, ohci->next_config_rom_bus);

	reg_write(ohci, OHCI1394_AsReqFilterHiSet, 0x80000000);

	if (!(ohci->quirks & QUIRK_NO_MSI))
		pci_enable_msi(dev);
	if (request_irq(dev->irq, irq_handler,
			pci_dev_msi_enabled(dev) ? 0 : IRQF_SHARED,
			ohci_driver_name, ohci)) {
		dev_err(card->device, "failed to allocate interrupt %d\n",
			dev->irq);
		pci_disable_msi(dev);

		if (config_rom) {
			dma_free_coherent(ohci->card.device, CONFIG_ROM_SIZE,
					  ohci->next_config_rom,
					  ohci->next_config_rom_bus);
			ohci->next_config_rom = NULL;
		}
		return -EIO;
	}

	irqs =	OHCI1394_reqTxComplete | OHCI1394_respTxComplete |
		OHCI1394_RQPkt | OHCI1394_RSPkt |
		OHCI1394_isochTx | OHCI1394_isochRx |
		OHCI1394_postedWriteErr |
		OHCI1394_selfIDComplete |
		OHCI1394_regAccessFail |
		OHCI1394_cycle64Seconds |
		OHCI1394_cycleInconsistent |
		OHCI1394_unrecoverableError |
		OHCI1394_cycleTooLong |
		OHCI1394_masterIntEnable;
	if (param_debug & OHCI_PARAM_DEBUG_BUSRESETS)
		irqs |= OHCI1394_busReset;
	reg_write(ohci, OHCI1394_IntMaskSet, irqs);

	reg_write(ohci, OHCI1394_HCControlSet,
		  OHCI1394_HCControl_linkEnable |
		  OHCI1394_HCControl_BIBimageValid);

	reg_write(ohci, OHCI1394_LinkControlSet,
		  OHCI1394_LinkControl_rcvSelfID |
		  OHCI1394_LinkControl_rcvPhyPkt);

	ar_context_run(&ohci->ar_request_ctx);
	ar_context_run(&ohci->ar_response_ctx);

	flush_writes(ohci);

	/* We are ready to go, reset bus to finish initialization. */
	fw_schedule_bus_reset(&ohci->card, false, true);

	return 0;
}

static int ohci_set_config_rom(struct fw_card *card,
			       const __be32 *config_rom, size_t length)
{
	struct fw_ohci *ohci;
	unsigned long flags;
	__be32 *next_config_rom;
	dma_addr_t uninitialized_var(next_config_rom_bus);

	ohci = fw_ohci(card);

	/*
	 * When the OHCI controller is enabled, the config rom update
	 * mechanism is a bit tricky, but easy enough to use.  See
	 * section 5.5.6 in the OHCI specification.
	 *
	 * The OHCI controller caches the new config rom address in a
	 * shadow register (ConfigROMmapNext) and needs a bus reset
	 * for the changes to take place.  When the bus reset is
	 * detected, the controller loads the new values for the
	 * ConfigRomHeader and BusOptions registers from the specified
	 * config rom and loads ConfigROMmap from the ConfigROMmapNext
	 * shadow register. All automatically and atomically.
	 *
	 * Now, there's a twist to this story.  The automatic load of
	 * ConfigRomHeader and BusOptions doesn't honor the
	 * noByteSwapData bit, so with a be32 config rom, the
	 * controller will load be32 values in to these registers
	 * during the atomic update, even on litte endian
	 * architectures.  The workaround we use is to put a 0 in the
	 * header quadlet; 0 is endian agnostic and means that the
	 * config rom isn't ready yet.  In the bus reset tasklet we
	 * then set up the real values for the two registers.
	 *
	 * We use ohci->lock to avoid racing with the code that sets
	 * ohci->next_config_rom to NULL (see bus_reset_work).
	 */

	next_config_rom =
		dma_alloc_coherent(ohci->card.device, CONFIG_ROM_SIZE,
				   &next_config_rom_bus, GFP_KERNEL);
	if (next_config_rom == NULL)
		return -ENOMEM;

	spin_lock_irqsave(&ohci->lock, flags);

	/*
	 * If there is not an already pending config_rom update,
	 * push our new allocation into the ohci->next_config_rom
	 * and then mark the local variable as null so that we
	 * won't deallocate the new buffer.
	 *
	 * OTOH, if there is a pending config_rom update, just
	 * use that buffer with the new config_rom data, and
	 * let this routine free the unused DMA allocation.
	 */

	if (ohci->next_config_rom == NULL) {
		ohci->next_config_rom = next_config_rom;
		ohci->next_config_rom_bus = next_config_rom_bus;
		next_config_rom = NULL;
	}

	copy_config_rom(ohci->next_config_rom, config_rom, length);

	ohci->next_header = config_rom[0];
	ohci->next_config_rom[0] = 0;

	reg_write(ohci, OHCI1394_ConfigROMmap, ohci->next_config_rom_bus);

	spin_unlock_irqrestore(&ohci->lock, flags);

	/* If we didn't use the DMA allocation, delete it. */
	if (next_config_rom != NULL)
		dma_free_coherent(ohci->card.device, CONFIG_ROM_SIZE,
				  next_config_rom, next_config_rom_bus);

	/*
	 * Now initiate a bus reset to have the changes take
	 * effect. We clean up the old config rom memory and DMA
	 * mappings in the bus reset tasklet, since the OHCI
	 * controller could need to access it before the bus reset
	 * takes effect.
	 */

	fw_schedule_bus_reset(&ohci->card, true, true);

	return 0;
}

static void ohci_send_request(struct fw_card *card, struct fw_packet *packet)
{
	struct fw_ohci *ohci = fw_ohci(card);

	at_context_transmit(&ohci->at_request_ctx, packet);
}

static void ohci_send_response(struct fw_card *card, struct fw_packet *packet)
{
	struct fw_ohci *ohci = fw_ohci(card);

	at_context_transmit(&ohci->at_response_ctx, packet);
}

static int ohci_cancel_packet(struct fw_card *card, struct fw_packet *packet)
{
	struct fw_ohci *ohci = fw_ohci(card);
	struct context *ctx = &ohci->at_request_ctx;
	struct driver_data *driver_data = packet->driver_data;
	int ret = -ENOENT;

	tasklet_disable(&ctx->tasklet);

	if (packet->ack != 0)
		goto out;

	if (packet->payload_mapped)
		dma_unmap_single(ohci->card.device, packet->payload_bus,
				 packet->payload_length, DMA_TO_DEVICE);

	log_ar_at_event(ohci, 'T', packet->speed, packet->header, 0x20);
	driver_data->packet = NULL;
	packet->ack = RCODE_CANCELLED;
	packet->callback(packet, &ohci->card, packet->ack);
	ret = 0;
 out:
	tasklet_enable(&ctx->tasklet);

	return ret;
}

static int ohci_enable_phys_dma(struct fw_card *card,
				int node_id, int generation)
{
#ifdef CONFIG_FIREWIRE_OHCI_REMOTE_DMA
	return 0;
#else
	struct fw_ohci *ohci = fw_ohci(card);
	unsigned long flags;
	int n, ret = 0;

	/*
	 * FIXME:  Make sure this bitmask is cleared when we clear the busReset
	 * interrupt bit.  Clear physReqResourceAllBuses on bus reset.
	 */

	spin_lock_irqsave(&ohci->lock, flags);

	if (ohci->generation != generation) {
		ret = -ESTALE;
		goto out;
	}

	/*
	 * Note, if the node ID contains a non-local bus ID, physical DMA is
	 * enabled for _all_ nodes on remote buses.
	 */

	n = (node_id & 0xffc0) == LOCAL_BUS ? node_id & 0x3f : 63;
	if (n < 32)
		reg_write(ohci, OHCI1394_PhyReqFilterLoSet, 1 << n);
	else
		reg_write(ohci, OHCI1394_PhyReqFilterHiSet, 1 << (n - 32));

	flush_writes(ohci);
 out:
	spin_unlock_irqrestore(&ohci->lock, flags);

	return ret;
#endif /* CONFIG_FIREWIRE_OHCI_REMOTE_DMA */
}

static u32 ohci_read_csr(struct fw_card *card, int csr_offset)
{
	struct fw_ohci *ohci = fw_ohci(card);
	unsigned long flags;
	u32 value;

	switch (csr_offset) {
	case CSR_STATE_CLEAR:
	case CSR_STATE_SET:
		if (ohci->is_root &&
		    (reg_read(ohci, OHCI1394_LinkControlSet) &
		     OHCI1394_LinkControl_cycleMaster))
			value = CSR_STATE_BIT_CMSTR;
		else
			value = 0;
		if (ohci->csr_state_setclear_abdicate)
			value |= CSR_STATE_BIT_ABDICATE;

		return value;

	case CSR_NODE_IDS:
		return reg_read(ohci, OHCI1394_NodeID) << 16;

	case CSR_CYCLE_TIME:
		return get_cycle_time(ohci);

	case CSR_BUS_TIME:
		/*
		 * We might be called just after the cycle timer has wrapped
		 * around but just before the cycle64Seconds handler, so we
		 * better check here, too, if the bus time needs to be updated.
		 */
		spin_lock_irqsave(&ohci->lock, flags);
		value = update_bus_time(ohci);
		spin_unlock_irqrestore(&ohci->lock, flags);
		return value;

	case CSR_BUSY_TIMEOUT:
		value = reg_read(ohci, OHCI1394_ATRetries);
		return (value >> 4) & 0x0ffff00f;

	case CSR_PRIORITY_BUDGET:
		return (reg_read(ohci, OHCI1394_FairnessControl) & 0x3f) |
			(ohci->pri_req_max << 8);

	default:
		WARN_ON(1);
		return 0;
	}
}

static void ohci_write_csr(struct fw_card *card, int csr_offset, u32 value)
{
	struct fw_ohci *ohci = fw_ohci(card);
	unsigned long flags;

	switch (csr_offset) {
	case CSR_STATE_CLEAR:
		if ((value & CSR_STATE_BIT_CMSTR) && ohci->is_root) {
			reg_write(ohci, OHCI1394_LinkControlClear,
				  OHCI1394_LinkControl_cycleMaster);
			flush_writes(ohci);
		}
		if (value & CSR_STATE_BIT_ABDICATE)
			ohci->csr_state_setclear_abdicate = false;
		break;

	case CSR_STATE_SET:
		if ((value & CSR_STATE_BIT_CMSTR) && ohci->is_root) {
			reg_write(ohci, OHCI1394_LinkControlSet,
				  OHCI1394_LinkControl_cycleMaster);
			flush_writes(ohci);
		}
		if (value & CSR_STATE_BIT_ABDICATE)
			ohci->csr_state_setclear_abdicate = true;
		break;

	case CSR_NODE_IDS:
		reg_write(ohci, OHCI1394_NodeID, value >> 16);
		flush_writes(ohci);
		break;

	case CSR_CYCLE_TIME:
		reg_write(ohci, OHCI1394_IsochronousCycleTimer, value);
		reg_write(ohci, OHCI1394_IntEventSet,
			  OHCI1394_cycleInconsistent);
		flush_writes(ohci);
		break;

	case CSR_BUS_TIME:
		spin_lock_irqsave(&ohci->lock, flags);
		ohci->bus_time = (ohci->bus_time & 0x7f) | (value & ~0x7f);
		spin_unlock_irqrestore(&ohci->lock, flags);
		break;

	case CSR_BUSY_TIMEOUT:
		value = (value & 0xf) | ((value & 0xf) << 4) |
			((value & 0xf) << 8) | ((value & 0x0ffff000) << 4);
		reg_write(ohci, OHCI1394_ATRetries, value);
		flush_writes(ohci);
		break;

	case CSR_PRIORITY_BUDGET:
		reg_write(ohci, OHCI1394_FairnessControl, value & 0x3f);
		flush_writes(ohci);
		break;

	default:
		WARN_ON(1);
		break;
	}
}

static void flush_iso_completions(struct iso_context *ctx)
{
	ctx->base.callback.sc(&ctx->base, ctx->last_timestamp,
			      ctx->header_length, ctx->header,
			      ctx->base.callback_data);
	ctx->header_length = 0;
}

static void copy_iso_headers(struct iso_context *ctx, const u32 *dma_hdr)
{
	u32 *ctx_hdr;

	if (ctx->header_length + ctx->base.header_size > PAGE_SIZE)
		flush_iso_completions(ctx);

	ctx_hdr = ctx->header + ctx->header_length;
	ctx->last_timestamp = (u16)le32_to_cpu((__force __le32)dma_hdr[0]);

	/*
	 * The two iso header quadlets are byteswapped to little
	 * endian by the controller, but we want to present them
	 * as big endian for consistency with the bus endianness.
	 */
	if (ctx->base.header_size > 0)
		ctx_hdr[0] = swab32(dma_hdr[1]); /* iso packet header */
	if (ctx->base.header_size > 4)
		ctx_hdr[1] = swab32(dma_hdr[0]); /* timestamp */
	if (ctx->base.header_size > 8)
		memcpy(&ctx_hdr[2], &dma_hdr[2], ctx->base.header_size - 8);
	ctx->header_length += ctx->base.header_size;
}

static int handle_ir_packet_per_buffer(struct context *context,
				       struct descriptor *d,
				       struct descriptor *last)
{
	struct iso_context *ctx =
		container_of(context, struct iso_context, context);
	struct descriptor *pd;
	u32 buffer_dma;

	for (pd = d; pd <= last; pd++)
		if (pd->transfer_status)
			break;
	if (pd > last)
		/* Descriptor(s) not done yet, stop iteration */
		return 0;

	while (!(d->control & cpu_to_le16(DESCRIPTOR_BRANCH_ALWAYS))) {
		d++;
		buffer_dma = le32_to_cpu(d->data_address);
		dma_sync_single_range_for_cpu(context->ohci->card.device,
					      buffer_dma & PAGE_MASK,
					      buffer_dma & ~PAGE_MASK,
					      le16_to_cpu(d->req_count),
					      DMA_FROM_DEVICE);
	}

	copy_iso_headers(ctx, (u32 *) (last + 1));

	if (last->control & cpu_to_le16(DESCRIPTOR_IRQ_ALWAYS))
		flush_iso_completions(ctx);

	return 1;
}

/* d == last because each descriptor block is only a single descriptor. */
static int handle_ir_buffer_fill(struct context *context,
				 struct descriptor *d,
				 struct descriptor *last)
{
	struct iso_context *ctx =
		container_of(context, struct iso_context, context);
	unsigned int req_count, res_count, completed;
	u32 buffer_dma;

<<<<<<< HEAD
	if (last->res_count != 0)
=======
	req_count = le16_to_cpu(last->req_count);
	res_count = le16_to_cpu(ACCESS_ONCE(last->res_count));
	completed = req_count - res_count;
	buffer_dma = le32_to_cpu(last->data_address);

	if (completed > 0) {
		ctx->mc_buffer_bus = buffer_dma;
		ctx->mc_completed = completed;
	}

	if (res_count != 0)
>>>>>>> b0b9e5c5
		/* Descriptor(s) not done yet, stop iteration */
		return 0;

	dma_sync_single_range_for_cpu(context->ohci->card.device,
				      buffer_dma & PAGE_MASK,
				      buffer_dma & ~PAGE_MASK,
				      completed, DMA_FROM_DEVICE);

	if (last->control & cpu_to_le16(DESCRIPTOR_IRQ_ALWAYS)) {
		ctx->base.callback.mc(&ctx->base,
<<<<<<< HEAD
				      le32_to_cpu(last->data_address) +
				      le16_to_cpu(last->req_count),
=======
				      buffer_dma + completed,
>>>>>>> b0b9e5c5
				      ctx->base.callback_data);
		ctx->mc_completed = 0;
	}

	return 1;
}

static void flush_ir_buffer_fill(struct iso_context *ctx)
{
	dma_sync_single_range_for_cpu(ctx->context.ohci->card.device,
				      ctx->mc_buffer_bus & PAGE_MASK,
				      ctx->mc_buffer_bus & ~PAGE_MASK,
				      ctx->mc_completed, DMA_FROM_DEVICE);

	ctx->base.callback.mc(&ctx->base,
			      ctx->mc_buffer_bus + ctx->mc_completed,
			      ctx->base.callback_data);
	ctx->mc_completed = 0;
}

static inline void sync_it_packet_for_cpu(struct context *context,
					  struct descriptor *pd)
{
	__le16 control;
	u32 buffer_dma;

	/* only packets beginning with OUTPUT_MORE* have data buffers */
	if (pd->control & cpu_to_le16(DESCRIPTOR_BRANCH_ALWAYS))
		return;

	/* skip over the OUTPUT_MORE_IMMEDIATE descriptor */
	pd += 2;

	/*
	 * If the packet has a header, the first OUTPUT_MORE/LAST descriptor's
	 * data buffer is in the context program's coherent page and must not
	 * be synced.
	 */
	if ((le32_to_cpu(pd->data_address) & PAGE_MASK) ==
	    (context->current_bus          & PAGE_MASK)) {
		if (pd->control & cpu_to_le16(DESCRIPTOR_BRANCH_ALWAYS))
			return;
		pd++;
	}

	do {
		buffer_dma = le32_to_cpu(pd->data_address);
		dma_sync_single_range_for_cpu(context->ohci->card.device,
					      buffer_dma & PAGE_MASK,
					      buffer_dma & ~PAGE_MASK,
					      le16_to_cpu(pd->req_count),
					      DMA_TO_DEVICE);
		control = pd->control;
		pd++;
	} while (!(control & cpu_to_le16(DESCRIPTOR_BRANCH_ALWAYS)));
}

static int handle_it_packet(struct context *context,
			    struct descriptor *d,
			    struct descriptor *last)
{
	struct iso_context *ctx =
		container_of(context, struct iso_context, context);
	struct descriptor *pd;
	__be32 *ctx_hdr;

	for (pd = d; pd <= last; pd++)
		if (pd->transfer_status)
			break;
	if (pd > last)
		/* Descriptor(s) not done yet, stop iteration */
		return 0;

	sync_it_packet_for_cpu(context, d);

	if (ctx->header_length + 4 > PAGE_SIZE)
		flush_iso_completions(ctx);

	ctx_hdr = ctx->header + ctx->header_length;
	ctx->last_timestamp = le16_to_cpu(last->res_count);
	/* Present this value as big-endian to match the receive code */
	*ctx_hdr = cpu_to_be32((le16_to_cpu(pd->transfer_status) << 16) |
			       le16_to_cpu(pd->res_count));
	ctx->header_length += 4;

	if (last->control & cpu_to_le16(DESCRIPTOR_IRQ_ALWAYS))
		flush_iso_completions(ctx);

	return 1;
}

static void set_multichannel_mask(struct fw_ohci *ohci, u64 channels)
{
	u32 hi = channels >> 32, lo = channels;

	reg_write(ohci, OHCI1394_IRMultiChanMaskHiClear, ~hi);
	reg_write(ohci, OHCI1394_IRMultiChanMaskLoClear, ~lo);
	reg_write(ohci, OHCI1394_IRMultiChanMaskHiSet, hi);
	reg_write(ohci, OHCI1394_IRMultiChanMaskLoSet, lo);
	mmiowb();
	ohci->mc_channels = channels;
}

static struct fw_iso_context *ohci_allocate_iso_context(struct fw_card *card,
				int type, int channel, size_t header_size)
{
	struct fw_ohci *ohci = fw_ohci(card);
	struct iso_context *uninitialized_var(ctx);
	descriptor_callback_t uninitialized_var(callback);
	u64 *uninitialized_var(channels);
	u32 *uninitialized_var(mask), uninitialized_var(regs);
	unsigned long flags;
	int index, ret = -EBUSY;

	spin_lock_irqsave(&ohci->lock, flags);

	switch (type) {
	case FW_ISO_CONTEXT_TRANSMIT:
		mask     = &ohci->it_context_mask;
		callback = handle_it_packet;
		index    = ffs(*mask) - 1;
		if (index >= 0) {
			*mask &= ~(1 << index);
			regs = OHCI1394_IsoXmitContextBase(index);
			ctx  = &ohci->it_context_list[index];
		}
		break;

	case FW_ISO_CONTEXT_RECEIVE:
		channels = &ohci->ir_context_channels;
		mask     = &ohci->ir_context_mask;
		callback = handle_ir_packet_per_buffer;
		index    = *channels & 1ULL << channel ? ffs(*mask) - 1 : -1;
		if (index >= 0) {
			*channels &= ~(1ULL << channel);
			*mask     &= ~(1 << index);
			regs = OHCI1394_IsoRcvContextBase(index);
			ctx  = &ohci->ir_context_list[index];
		}
		break;

	case FW_ISO_CONTEXT_RECEIVE_MULTICHANNEL:
		mask     = &ohci->ir_context_mask;
		callback = handle_ir_buffer_fill;
		index    = !ohci->mc_allocated ? ffs(*mask) - 1 : -1;
		if (index >= 0) {
			ohci->mc_allocated = true;
			*mask &= ~(1 << index);
			regs = OHCI1394_IsoRcvContextBase(index);
			ctx  = &ohci->ir_context_list[index];
		}
		break;

	default:
		index = -1;
		ret = -ENOSYS;
	}

	spin_unlock_irqrestore(&ohci->lock, flags);

	if (index < 0)
		return ERR_PTR(ret);

	memset(ctx, 0, sizeof(*ctx));
	ctx->header_length = 0;
	ctx->header = (void *) __get_free_page(GFP_KERNEL);
	if (ctx->header == NULL) {
		ret = -ENOMEM;
		goto out;
	}
	ret = context_init(&ctx->context, ohci, regs, callback);
	if (ret < 0)
		goto out_with_header;

	if (type == FW_ISO_CONTEXT_RECEIVE_MULTICHANNEL) {
		set_multichannel_mask(ohci, 0);
		ctx->mc_completed = 0;
	}

	return &ctx->base;

 out_with_header:
	free_page((unsigned long)ctx->header);
 out:
	spin_lock_irqsave(&ohci->lock, flags);

	switch (type) {
	case FW_ISO_CONTEXT_RECEIVE:
		*channels |= 1ULL << channel;
		break;

	case FW_ISO_CONTEXT_RECEIVE_MULTICHANNEL:
		ohci->mc_allocated = false;
		break;
	}
	*mask |= 1 << index;

	spin_unlock_irqrestore(&ohci->lock, flags);

	return ERR_PTR(ret);
}

static int ohci_start_iso(struct fw_iso_context *base,
			  s32 cycle, u32 sync, u32 tags)
{
	struct iso_context *ctx = container_of(base, struct iso_context, base);
	struct fw_ohci *ohci = ctx->context.ohci;
	u32 control = IR_CONTEXT_ISOCH_HEADER, match;
	int index;

	/* the controller cannot start without any queued packets */
	if (ctx->context.last->branch_address == 0)
		return -ENODATA;

	switch (ctx->base.type) {
	case FW_ISO_CONTEXT_TRANSMIT:
		index = ctx - ohci->it_context_list;
		match = 0;
		if (cycle >= 0)
			match = IT_CONTEXT_CYCLE_MATCH_ENABLE |
				(cycle & 0x7fff) << 16;

		reg_write(ohci, OHCI1394_IsoXmitIntEventClear, 1 << index);
		reg_write(ohci, OHCI1394_IsoXmitIntMaskSet, 1 << index);
		context_run(&ctx->context, match);
		break;

	case FW_ISO_CONTEXT_RECEIVE_MULTICHANNEL:
		control |= IR_CONTEXT_BUFFER_FILL|IR_CONTEXT_MULTI_CHANNEL_MODE;
		/* fall through */
	case FW_ISO_CONTEXT_RECEIVE:
		index = ctx - ohci->ir_context_list;
		match = (tags << 28) | (sync << 8) | ctx->base.channel;
		if (cycle >= 0) {
			match |= (cycle & 0x07fff) << 12;
			control |= IR_CONTEXT_CYCLE_MATCH_ENABLE;
		}

		reg_write(ohci, OHCI1394_IsoRecvIntEventClear, 1 << index);
		reg_write(ohci, OHCI1394_IsoRecvIntMaskSet, 1 << index);
		reg_write(ohci, CONTEXT_MATCH(ctx->context.regs), match);
		context_run(&ctx->context, control);

		ctx->sync = sync;
		ctx->tags = tags;

		break;
	}

	return 0;
}

static int ohci_stop_iso(struct fw_iso_context *base)
{
	struct fw_ohci *ohci = fw_ohci(base->card);
	struct iso_context *ctx = container_of(base, struct iso_context, base);
	int index;

	switch (ctx->base.type) {
	case FW_ISO_CONTEXT_TRANSMIT:
		index = ctx - ohci->it_context_list;
		reg_write(ohci, OHCI1394_IsoXmitIntMaskClear, 1 << index);
		break;

	case FW_ISO_CONTEXT_RECEIVE:
	case FW_ISO_CONTEXT_RECEIVE_MULTICHANNEL:
		index = ctx - ohci->ir_context_list;
		reg_write(ohci, OHCI1394_IsoRecvIntMaskClear, 1 << index);
		break;
	}
	flush_writes(ohci);
	context_stop(&ctx->context);
	tasklet_kill(&ctx->context.tasklet);

	return 0;
}

static void ohci_free_iso_context(struct fw_iso_context *base)
{
	struct fw_ohci *ohci = fw_ohci(base->card);
	struct iso_context *ctx = container_of(base, struct iso_context, base);
	unsigned long flags;
	int index;

	ohci_stop_iso(base);
	context_release(&ctx->context);
	free_page((unsigned long)ctx->header);

	spin_lock_irqsave(&ohci->lock, flags);

	switch (base->type) {
	case FW_ISO_CONTEXT_TRANSMIT:
		index = ctx - ohci->it_context_list;
		ohci->it_context_mask |= 1 << index;
		break;

	case FW_ISO_CONTEXT_RECEIVE:
		index = ctx - ohci->ir_context_list;
		ohci->ir_context_mask |= 1 << index;
		ohci->ir_context_channels |= 1ULL << base->channel;
		break;

	case FW_ISO_CONTEXT_RECEIVE_MULTICHANNEL:
		index = ctx - ohci->ir_context_list;
		ohci->ir_context_mask |= 1 << index;
		ohci->ir_context_channels |= ohci->mc_channels;
		ohci->mc_channels = 0;
		ohci->mc_allocated = false;
		break;
	}

	spin_unlock_irqrestore(&ohci->lock, flags);
}

static int ohci_set_iso_channels(struct fw_iso_context *base, u64 *channels)
{
	struct fw_ohci *ohci = fw_ohci(base->card);
	unsigned long flags;
	int ret;

	switch (base->type) {
	case FW_ISO_CONTEXT_RECEIVE_MULTICHANNEL:

		spin_lock_irqsave(&ohci->lock, flags);

		/* Don't allow multichannel to grab other contexts' channels. */
		if (~ohci->ir_context_channels & ~ohci->mc_channels & *channels) {
			*channels = ohci->ir_context_channels;
			ret = -EBUSY;
		} else {
			set_multichannel_mask(ohci, *channels);
			ret = 0;
		}

		spin_unlock_irqrestore(&ohci->lock, flags);

		break;
	default:
		ret = -EINVAL;
	}

	return ret;
}

#ifdef CONFIG_PM
static void ohci_resume_iso_dma(struct fw_ohci *ohci)
{
	int i;
	struct iso_context *ctx;

	for (i = 0 ; i < ohci->n_ir ; i++) {
		ctx = &ohci->ir_context_list[i];
		if (ctx->context.running)
			ohci_start_iso(&ctx->base, 0, ctx->sync, ctx->tags);
	}

	for (i = 0 ; i < ohci->n_it ; i++) {
		ctx = &ohci->it_context_list[i];
		if (ctx->context.running)
			ohci_start_iso(&ctx->base, 0, ctx->sync, ctx->tags);
	}
}
#endif

static int queue_iso_transmit(struct iso_context *ctx,
			      struct fw_iso_packet *packet,
			      struct fw_iso_buffer *buffer,
			      unsigned long payload)
{
	struct descriptor *d, *last, *pd;
	struct fw_iso_packet *p;
	__le32 *header;
	dma_addr_t d_bus, page_bus;
	u32 z, header_z, payload_z, irq;
	u32 payload_index, payload_end_index, next_page_index;
	int page, end_page, i, length, offset;

	p = packet;
	payload_index = payload;

	if (p->skip)
		z = 1;
	else
		z = 2;
	if (p->header_length > 0)
		z++;

	/* Determine the first page the payload isn't contained in. */
	end_page = PAGE_ALIGN(payload_index + p->payload_length) >> PAGE_SHIFT;
	if (p->payload_length > 0)
		payload_z = end_page - (payload_index >> PAGE_SHIFT);
	else
		payload_z = 0;

	z += payload_z;

	/* Get header size in number of descriptors. */
	header_z = DIV_ROUND_UP(p->header_length, sizeof(*d));

	d = context_get_descriptors(&ctx->context, z + header_z, &d_bus);
	if (d == NULL)
		return -ENOMEM;

	if (!p->skip) {
		d[0].control   = cpu_to_le16(DESCRIPTOR_KEY_IMMEDIATE);
		d[0].req_count = cpu_to_le16(8);
		/*
		 * Link the skip address to this descriptor itself.  This causes
		 * a context to skip a cycle whenever lost cycles or FIFO
		 * overruns occur, without dropping the data.  The application
		 * should then decide whether this is an error condition or not.
		 * FIXME:  Make the context's cycle-lost behaviour configurable?
		 */
		d[0].branch_address = cpu_to_le32(d_bus | z);

		header = (__le32 *) &d[1];
		header[0] = cpu_to_le32(IT_HEADER_SY(p->sy) |
					IT_HEADER_TAG(p->tag) |
					IT_HEADER_TCODE(TCODE_STREAM_DATA) |
					IT_HEADER_CHANNEL(ctx->base.channel) |
					IT_HEADER_SPEED(ctx->base.speed));
		header[1] =
			cpu_to_le32(IT_HEADER_DATA_LENGTH(p->header_length +
							  p->payload_length));
	}

	if (p->header_length > 0) {
		d[2].req_count    = cpu_to_le16(p->header_length);
		d[2].data_address = cpu_to_le32(d_bus + z * sizeof(*d));
		memcpy(&d[z], p->header, p->header_length);
	}

	pd = d + z - payload_z;
	payload_end_index = payload_index + p->payload_length;
	for (i = 0; i < payload_z; i++) {
		page               = payload_index >> PAGE_SHIFT;
		offset             = payload_index & ~PAGE_MASK;
		next_page_index    = (page + 1) << PAGE_SHIFT;
		length             =
			min(next_page_index, payload_end_index) - payload_index;
		pd[i].req_count    = cpu_to_le16(length);

		page_bus = page_private(buffer->pages[page]);
		pd[i].data_address = cpu_to_le32(page_bus + offset);

		dma_sync_single_range_for_device(ctx->context.ohci->card.device,
						 page_bus, offset, length,
						 DMA_TO_DEVICE);

		payload_index += length;
	}

	if (p->interrupt)
		irq = DESCRIPTOR_IRQ_ALWAYS;
	else
		irq = DESCRIPTOR_NO_IRQ;

	last = z == 2 ? d : d + z - 1;
	last->control |= cpu_to_le16(DESCRIPTOR_OUTPUT_LAST |
				     DESCRIPTOR_STATUS |
				     DESCRIPTOR_BRANCH_ALWAYS |
				     irq);

	context_append(&ctx->context, d, z, header_z);

	return 0;
}

static int queue_iso_packet_per_buffer(struct iso_context *ctx,
				       struct fw_iso_packet *packet,
				       struct fw_iso_buffer *buffer,
				       unsigned long payload)
{
	struct device *device = ctx->context.ohci->card.device;
	struct descriptor *d, *pd;
	dma_addr_t d_bus, page_bus;
	u32 z, header_z, rest;
	int i, j, length;
	int page, offset, packet_count, header_size, payload_per_buffer;

	/*
	 * The OHCI controller puts the isochronous header and trailer in the
	 * buffer, so we need at least 8 bytes.
	 */
	packet_count = packet->header_length / ctx->base.header_size;
	header_size  = max(ctx->base.header_size, (size_t)8);

	/* Get header size in number of descriptors. */
	header_z = DIV_ROUND_UP(header_size, sizeof(*d));
	page     = payload >> PAGE_SHIFT;
	offset   = payload & ~PAGE_MASK;
	payload_per_buffer = packet->payload_length / packet_count;

	for (i = 0; i < packet_count; i++) {
		/* d points to the header descriptor */
		z = DIV_ROUND_UP(payload_per_buffer + offset, PAGE_SIZE) + 1;
		d = context_get_descriptors(&ctx->context,
				z + header_z, &d_bus);
		if (d == NULL)
			return -ENOMEM;

		d->control      = cpu_to_le16(DESCRIPTOR_STATUS |
					      DESCRIPTOR_INPUT_MORE);
		if (packet->skip && i == 0)
			d->control |= cpu_to_le16(DESCRIPTOR_WAIT);
		d->req_count    = cpu_to_le16(header_size);
		d->res_count    = d->req_count;
		d->transfer_status = 0;
		d->data_address = cpu_to_le32(d_bus + (z * sizeof(*d)));

		rest = payload_per_buffer;
		pd = d;
		for (j = 1; j < z; j++) {
			pd++;
			pd->control = cpu_to_le16(DESCRIPTOR_STATUS |
						  DESCRIPTOR_INPUT_MORE);

			if (offset + rest < PAGE_SIZE)
				length = rest;
			else
				length = PAGE_SIZE - offset;
			pd->req_count = cpu_to_le16(length);
			pd->res_count = pd->req_count;
			pd->transfer_status = 0;

			page_bus = page_private(buffer->pages[page]);
			pd->data_address = cpu_to_le32(page_bus + offset);

			dma_sync_single_range_for_device(device, page_bus,
							 offset, length,
							 DMA_FROM_DEVICE);

			offset = (offset + length) & ~PAGE_MASK;
			rest -= length;
			if (offset == 0)
				page++;
		}
		pd->control = cpu_to_le16(DESCRIPTOR_STATUS |
					  DESCRIPTOR_INPUT_LAST |
					  DESCRIPTOR_BRANCH_ALWAYS);
		if (packet->interrupt && i == packet_count - 1)
			pd->control |= cpu_to_le16(DESCRIPTOR_IRQ_ALWAYS);

		context_append(&ctx->context, d, z, header_z);
	}

	return 0;
}

static int queue_iso_buffer_fill(struct iso_context *ctx,
				 struct fw_iso_packet *packet,
				 struct fw_iso_buffer *buffer,
				 unsigned long payload)
{
	struct descriptor *d;
	dma_addr_t d_bus, page_bus;
	int page, offset, rest, z, i, length;

	page   = payload >> PAGE_SHIFT;
	offset = payload & ~PAGE_MASK;
	rest   = packet->payload_length;

	/* We need one descriptor for each page in the buffer. */
	z = DIV_ROUND_UP(offset + rest, PAGE_SIZE);

	if (WARN_ON(offset & 3 || rest & 3 || page + z > buffer->page_count))
		return -EFAULT;

	for (i = 0; i < z; i++) {
		d = context_get_descriptors(&ctx->context, 1, &d_bus);
		if (d == NULL)
			return -ENOMEM;

		d->control = cpu_to_le16(DESCRIPTOR_INPUT_MORE |
					 DESCRIPTOR_BRANCH_ALWAYS);
		if (packet->skip && i == 0)
			d->control |= cpu_to_le16(DESCRIPTOR_WAIT);
		if (packet->interrupt && i == z - 1)
			d->control |= cpu_to_le16(DESCRIPTOR_IRQ_ALWAYS);

		if (offset + rest < PAGE_SIZE)
			length = rest;
		else
			length = PAGE_SIZE - offset;
		d->req_count = cpu_to_le16(length);
		d->res_count = d->req_count;
		d->transfer_status = 0;

		page_bus = page_private(buffer->pages[page]);
		d->data_address = cpu_to_le32(page_bus + offset);

		dma_sync_single_range_for_device(ctx->context.ohci->card.device,
						 page_bus, offset, length,
						 DMA_FROM_DEVICE);

		rest -= length;
		offset = 0;
		page++;

		context_append(&ctx->context, d, 1, 0);
	}

	return 0;
}

static int ohci_queue_iso(struct fw_iso_context *base,
			  struct fw_iso_packet *packet,
			  struct fw_iso_buffer *buffer,
			  unsigned long payload)
{
	struct iso_context *ctx = container_of(base, struct iso_context, base);
	unsigned long flags;
	int ret = -ENOSYS;

	spin_lock_irqsave(&ctx->context.ohci->lock, flags);
	switch (base->type) {
	case FW_ISO_CONTEXT_TRANSMIT:
		ret = queue_iso_transmit(ctx, packet, buffer, payload);
		break;
	case FW_ISO_CONTEXT_RECEIVE:
		ret = queue_iso_packet_per_buffer(ctx, packet, buffer, payload);
		break;
	case FW_ISO_CONTEXT_RECEIVE_MULTICHANNEL:
		ret = queue_iso_buffer_fill(ctx, packet, buffer, payload);
		break;
	}
	spin_unlock_irqrestore(&ctx->context.ohci->lock, flags);

	return ret;
}

static void ohci_flush_queue_iso(struct fw_iso_context *base)
{
	struct context *ctx =
			&container_of(base, struct iso_context, base)->context;

	reg_write(ctx->ohci, CONTROL_SET(ctx->regs), CONTEXT_WAKE);
}

static int ohci_flush_iso_completions(struct fw_iso_context *base)
{
	struct iso_context *ctx = container_of(base, struct iso_context, base);
	int ret = 0;

	tasklet_disable(&ctx->context.tasklet);

	if (!test_and_set_bit_lock(0, &ctx->flushing_completions)) {
		context_tasklet((unsigned long)&ctx->context);

		switch (base->type) {
		case FW_ISO_CONTEXT_TRANSMIT:
		case FW_ISO_CONTEXT_RECEIVE:
			if (ctx->header_length != 0)
				flush_iso_completions(ctx);
			break;
		case FW_ISO_CONTEXT_RECEIVE_MULTICHANNEL:
			if (ctx->mc_completed != 0)
				flush_ir_buffer_fill(ctx);
			break;
		default:
			ret = -ENOSYS;
		}

		clear_bit_unlock(0, &ctx->flushing_completions);
		smp_mb__after_clear_bit();
	}

	tasklet_enable(&ctx->context.tasklet);

	return ret;
}

static const struct fw_card_driver ohci_driver = {
	.enable			= ohci_enable,
	.read_phy_reg		= ohci_read_phy_reg,
	.update_phy_reg		= ohci_update_phy_reg,
	.set_config_rom		= ohci_set_config_rom,
	.send_request		= ohci_send_request,
	.send_response		= ohci_send_response,
	.cancel_packet		= ohci_cancel_packet,
	.enable_phys_dma	= ohci_enable_phys_dma,
	.read_csr		= ohci_read_csr,
	.write_csr		= ohci_write_csr,

	.allocate_iso_context	= ohci_allocate_iso_context,
	.free_iso_context	= ohci_free_iso_context,
	.set_iso_channels	= ohci_set_iso_channels,
	.queue_iso		= ohci_queue_iso,
	.flush_queue_iso	= ohci_flush_queue_iso,
	.flush_iso_completions	= ohci_flush_iso_completions,
	.start_iso		= ohci_start_iso,
	.stop_iso		= ohci_stop_iso,
};

#ifdef CONFIG_PPC_PMAC
static void pmac_ohci_on(struct pci_dev *dev)
{
	if (machine_is(powermac)) {
		struct device_node *ofn = pci_device_to_OF_node(dev);

		if (ofn) {
			pmac_call_feature(PMAC_FTR_1394_CABLE_POWER, ofn, 0, 1);
			pmac_call_feature(PMAC_FTR_1394_ENABLE, ofn, 0, 1);
		}
	}
}

static void pmac_ohci_off(struct pci_dev *dev)
{
	if (machine_is(powermac)) {
		struct device_node *ofn = pci_device_to_OF_node(dev);

		if (ofn) {
			pmac_call_feature(PMAC_FTR_1394_ENABLE, ofn, 0, 0);
			pmac_call_feature(PMAC_FTR_1394_CABLE_POWER, ofn, 0, 0);
		}
	}
}
#else
static inline void pmac_ohci_on(struct pci_dev *dev) {}
static inline void pmac_ohci_off(struct pci_dev *dev) {}
#endif /* CONFIG_PPC_PMAC */

static int __devinit pci_probe(struct pci_dev *dev,
			       const struct pci_device_id *ent)
{
	struct fw_ohci *ohci;
	u32 bus_options, max_receive, link_speed, version;
	u64 guid;
	int i, err;
	size_t size;

	if (dev->vendor == PCI_VENDOR_ID_PINNACLE_SYSTEMS) {
		dev_err(&dev->dev, "Pinnacle MovieBoard is not yet supported\n");
		return -ENOSYS;
	}

	ohci = kzalloc(sizeof(*ohci), GFP_KERNEL);
	if (ohci == NULL) {
		err = -ENOMEM;
		goto fail;
	}

	fw_card_initialize(&ohci->card, &ohci_driver, &dev->dev);

	pmac_ohci_on(dev);

	err = pci_enable_device(dev);
	if (err) {
		dev_err(&dev->dev, "failed to enable OHCI hardware\n");
		goto fail_free;
	}

	pci_set_master(dev);
	pci_write_config_dword(dev, OHCI1394_PCI_HCI_Control, 0);
	pci_set_drvdata(dev, ohci);

	spin_lock_init(&ohci->lock);
	mutex_init(&ohci->phy_reg_mutex);

	INIT_WORK(&ohci->bus_reset_work, bus_reset_work);

	err = pci_request_region(dev, 0, ohci_driver_name);
	if (err) {
		dev_err(&dev->dev, "MMIO resource unavailable\n");
		goto fail_disable;
	}

	ohci->registers = pci_iomap(dev, 0, OHCI1394_REGISTER_SIZE);
	if (ohci->registers == NULL) {
		dev_err(&dev->dev, "failed to remap registers\n");
		err = -ENXIO;
		goto fail_iomem;
	}

	for (i = 0; i < ARRAY_SIZE(ohci_quirks); i++)
		if ((ohci_quirks[i].vendor == dev->vendor) &&
		    (ohci_quirks[i].device == (unsigned short)PCI_ANY_ID ||
		     ohci_quirks[i].device == dev->device) &&
		    (ohci_quirks[i].revision == (unsigned short)PCI_ANY_ID ||
		     ohci_quirks[i].revision >= dev->revision)) {
			ohci->quirks = ohci_quirks[i].flags;
			break;
		}
	if (param_quirks)
		ohci->quirks = param_quirks;

	/*
	 * Because dma_alloc_coherent() allocates at least one page,
	 * we save space by using a common buffer for the AR request/
	 * response descriptors and the self IDs buffer.
	 */
	BUILD_BUG_ON(AR_BUFFERS * sizeof(struct descriptor) > PAGE_SIZE/4);
	BUILD_BUG_ON(SELF_ID_BUF_SIZE > PAGE_SIZE/2);
	ohci->misc_buffer = dma_alloc_coherent(ohci->card.device,
					       PAGE_SIZE,
					       &ohci->misc_buffer_bus,
					       GFP_KERNEL);
	if (!ohci->misc_buffer) {
		err = -ENOMEM;
		goto fail_iounmap;
	}

	err = ar_context_init(&ohci->ar_request_ctx, ohci, 0,
			      OHCI1394_AsReqRcvContextControlSet);
	if (err < 0)
		goto fail_misc_buf;

	err = ar_context_init(&ohci->ar_response_ctx, ohci, PAGE_SIZE/4,
			      OHCI1394_AsRspRcvContextControlSet);
	if (err < 0)
		goto fail_arreq_ctx;

	err = context_init(&ohci->at_request_ctx, ohci,
			   OHCI1394_AsReqTrContextControlSet, handle_at_packet);
	if (err < 0)
		goto fail_arrsp_ctx;

	err = context_init(&ohci->at_response_ctx, ohci,
			   OHCI1394_AsRspTrContextControlSet, handle_at_packet);
	if (err < 0)
		goto fail_atreq_ctx;

	reg_write(ohci, OHCI1394_IsoRecvIntMaskSet, ~0);
	ohci->ir_context_channels = ~0ULL;
	ohci->ir_context_support = reg_read(ohci, OHCI1394_IsoRecvIntMaskSet);
	reg_write(ohci, OHCI1394_IsoRecvIntMaskClear, ~0);
	ohci->ir_context_mask = ohci->ir_context_support;
	ohci->n_ir = hweight32(ohci->ir_context_mask);
	size = sizeof(struct iso_context) * ohci->n_ir;
	ohci->ir_context_list = kzalloc(size, GFP_KERNEL);

	reg_write(ohci, OHCI1394_IsoXmitIntMaskSet, ~0);
	ohci->it_context_support = reg_read(ohci, OHCI1394_IsoXmitIntMaskSet);
	reg_write(ohci, OHCI1394_IsoXmitIntMaskClear, ~0);
	ohci->it_context_mask = ohci->it_context_support;
	ohci->n_it = hweight32(ohci->it_context_mask);
	size = sizeof(struct iso_context) * ohci->n_it;
	ohci->it_context_list = kzalloc(size, GFP_KERNEL);

	if (ohci->it_context_list == NULL || ohci->ir_context_list == NULL) {
		err = -ENOMEM;
		goto fail_contexts;
	}

	ohci->self_id_cpu = ohci->misc_buffer     + PAGE_SIZE/2;
	ohci->self_id_bus = ohci->misc_buffer_bus + PAGE_SIZE/2;

	bus_options = reg_read(ohci, OHCI1394_BusOptions);
	max_receive = (bus_options >> 12) & 0xf;
	link_speed = bus_options & 0x7;
	guid = ((u64) reg_read(ohci, OHCI1394_GUIDHi) << 32) |
		reg_read(ohci, OHCI1394_GUIDLo);

	err = fw_card_add(&ohci->card, max_receive, link_speed, guid);
	if (err)
		goto fail_contexts;

	version = reg_read(ohci, OHCI1394_Version) & 0x00ff00ff;
	dev_notice(&dev->dev,
		  "added OHCI v%x.%x device as card %d, "
		  "%d IR + %d IT contexts, quirks 0x%x\n",
		  version >> 16, version & 0xff, ohci->card.index,
		  ohci->n_ir, ohci->n_it, ohci->quirks);

	return 0;

 fail_contexts:
	kfree(ohci->ir_context_list);
	kfree(ohci->it_context_list);
	context_release(&ohci->at_response_ctx);
 fail_atreq_ctx:
	context_release(&ohci->at_request_ctx);
 fail_arrsp_ctx:
	ar_context_release(&ohci->ar_response_ctx);
 fail_arreq_ctx:
	ar_context_release(&ohci->ar_request_ctx);
 fail_misc_buf:
	dma_free_coherent(ohci->card.device, PAGE_SIZE,
			  ohci->misc_buffer, ohci->misc_buffer_bus);
 fail_iounmap:
	pci_iounmap(dev, ohci->registers);
 fail_iomem:
	pci_release_region(dev, 0);
 fail_disable:
	pci_disable_device(dev);
 fail_free:
	kfree(ohci);
	pmac_ohci_off(dev);
 fail:
	if (err == -ENOMEM)
		dev_err(&dev->dev, "out of memory\n");

	return err;
}

static void pci_remove(struct pci_dev *dev)
{
	struct fw_ohci *ohci;

	ohci = pci_get_drvdata(dev);
	reg_write(ohci, OHCI1394_IntMaskClear, ~0);
	flush_writes(ohci);
	cancel_work_sync(&ohci->bus_reset_work);
	fw_core_remove_card(&ohci->card);

	/*
	 * FIXME: Fail all pending packets here, now that the upper
	 * layers can't queue any more.
	 */

	software_reset(ohci);
	free_irq(dev->irq, ohci);

	if (ohci->next_config_rom && ohci->next_config_rom != ohci->config_rom)
		dma_free_coherent(ohci->card.device, CONFIG_ROM_SIZE,
				  ohci->next_config_rom, ohci->next_config_rom_bus);
	if (ohci->config_rom)
		dma_free_coherent(ohci->card.device, CONFIG_ROM_SIZE,
				  ohci->config_rom, ohci->config_rom_bus);
	ar_context_release(&ohci->ar_request_ctx);
	ar_context_release(&ohci->ar_response_ctx);
	dma_free_coherent(ohci->card.device, PAGE_SIZE,
			  ohci->misc_buffer, ohci->misc_buffer_bus);
	context_release(&ohci->at_request_ctx);
	context_release(&ohci->at_response_ctx);
	kfree(ohci->it_context_list);
	kfree(ohci->ir_context_list);
	pci_disable_msi(dev);
	pci_iounmap(dev, ohci->registers);
	pci_release_region(dev, 0);
	pci_disable_device(dev);
	kfree(ohci);
	pmac_ohci_off(dev);

	dev_notice(&dev->dev, "removed fw-ohci device\n");
}

#ifdef CONFIG_PM
static int pci_suspend(struct pci_dev *dev, pm_message_t state)
{
	struct fw_ohci *ohci = pci_get_drvdata(dev);
	int err;

	software_reset(ohci);
	free_irq(dev->irq, ohci);
	pci_disable_msi(dev);
	err = pci_save_state(dev);
	if (err) {
		dev_err(&dev->dev, "pci_save_state failed\n");
		return err;
	}
	err = pci_set_power_state(dev, pci_choose_state(dev, state));
	if (err)
		dev_err(&dev->dev, "pci_set_power_state failed with %d\n", err);
	pmac_ohci_off(dev);

	return 0;
}

static int pci_resume(struct pci_dev *dev)
{
	struct fw_ohci *ohci = pci_get_drvdata(dev);
	int err;

	pmac_ohci_on(dev);
	pci_set_power_state(dev, PCI_D0);
	pci_restore_state(dev);
	err = pci_enable_device(dev);
	if (err) {
		dev_err(&dev->dev, "pci_enable_device failed\n");
		return err;
	}

	/* Some systems don't setup GUID register on resume from ram  */
	if (!reg_read(ohci, OHCI1394_GUIDLo) &&
					!reg_read(ohci, OHCI1394_GUIDHi)) {
		reg_write(ohci, OHCI1394_GUIDLo, (u32)ohci->card.guid);
		reg_write(ohci, OHCI1394_GUIDHi, (u32)(ohci->card.guid >> 32));
	}

	err = ohci_enable(&ohci->card, NULL, 0);
	if (err)
		return err;

	ohci_resume_iso_dma(ohci);

	return 0;
}
#endif

static const struct pci_device_id pci_table[] = {
	{ PCI_DEVICE_CLASS(PCI_CLASS_SERIAL_FIREWIRE_OHCI, ~0) },
	{ }
};

MODULE_DEVICE_TABLE(pci, pci_table);

static struct pci_driver fw_ohci_pci_driver = {
	.name		= ohci_driver_name,
	.id_table	= pci_table,
	.probe		= pci_probe,
	.remove		= pci_remove,
#ifdef CONFIG_PM
	.resume		= pci_resume,
	.suspend	= pci_suspend,
#endif
};

MODULE_AUTHOR("Kristian Hoegsberg <krh@bitplanet.net>");
MODULE_DESCRIPTION("Driver for PCI OHCI IEEE1394 controllers");
MODULE_LICENSE("GPL");

/* Provide a module alias so root-on-sbp2 initrds don't break. */
#ifndef CONFIG_IEEE1394_OHCI1394_MODULE
MODULE_ALIAS("ohci1394");
#endif

static int __init fw_ohci_init(void)
{
	return pci_register_driver(&fw_ohci_pci_driver);
}

static void __exit fw_ohci_cleanup(void)
{
	pci_unregister_driver(&fw_ohci_pci_driver);
}

module_init(fw_ohci_init);
module_exit(fw_ohci_cleanup);<|MERGE_RESOLUTION|>--- conflicted
+++ resolved
@@ -2758,9 +2758,6 @@
 	unsigned int req_count, res_count, completed;
 	u32 buffer_dma;
 
-<<<<<<< HEAD
-	if (last->res_count != 0)
-=======
 	req_count = le16_to_cpu(last->req_count);
 	res_count = le16_to_cpu(ACCESS_ONCE(last->res_count));
 	completed = req_count - res_count;
@@ -2772,7 +2769,6 @@
 	}
 
 	if (res_count != 0)
->>>>>>> b0b9e5c5
 		/* Descriptor(s) not done yet, stop iteration */
 		return 0;
 
@@ -2783,12 +2779,7 @@
 
 	if (last->control & cpu_to_le16(DESCRIPTOR_IRQ_ALWAYS)) {
 		ctx->base.callback.mc(&ctx->base,
-<<<<<<< HEAD
-				      le32_to_cpu(last->data_address) +
-				      le16_to_cpu(last->req_count),
-=======
 				      buffer_dma + completed,
->>>>>>> b0b9e5c5
 				      ctx->base.callback_data);
 		ctx->mc_completed = 0;
 	}
