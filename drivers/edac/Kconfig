--- conflicted
+++ resolved
@@ -254,13 +254,8 @@
 	  Clarksboro MCH (Intel 7300 chipset).
 
 config EDAC_SBRIDGE
-<<<<<<< HEAD
-	tristate "Intel Sandy-Bridge Integrated MC"
+	tristate "Intel Sandy-Bridge/Ivy-Bridge/Haswell Integrated MC"
 	depends on EDAC_MM_EDAC && PCI && X86_64 && (X86_MCE_INTEL || X86_XEN_MCE)
-=======
-	tristate "Intel Sandy-Bridge/Ivy-Bridge/Haswell Integrated MC"
-	depends on EDAC_MM_EDAC && PCI && X86_64 && X86_MCE_INTEL
->>>>>>> 9e82bf01
 	depends on PCI_MMCONFIG
 	help
 	  Support for error detection and correction the Intel
