#include "amd64_edac.h"
#include <asm/amd_nb.h>

static struct edac_pci_ctl_info *pci_ctl;

static int report_gart_errors;
module_param(report_gart_errors, int, 0644);

/*
 * Set by command line parameter. If BIOS has enabled the ECC, this override is
 * cleared to prevent re-enabling the hardware by this driver.
 */
static int ecc_enable_override;
module_param(ecc_enable_override, int, 0644);

static struct msr __percpu *msrs;

/* Per-node stuff */
static struct ecc_settings **ecc_stngs;

/*
 * Valid scrub rates for the K8 hardware memory scrubber. We map the scrubbing
 * bandwidth to a valid bit pattern. The 'set' operation finds the 'matching-
 * or higher value'.
 *
 *FIXME: Produce a better mapping/linearisation.
 */
static const struct scrubrate {
       u32 scrubval;           /* bit pattern for scrub rate */
       u32 bandwidth;          /* bandwidth consumed (bytes/sec) */
} scrubrates[] = {
	{ 0x01, 1600000000UL},
	{ 0x02, 800000000UL},
	{ 0x03, 400000000UL},
	{ 0x04, 200000000UL},
	{ 0x05, 100000000UL},
	{ 0x06, 50000000UL},
	{ 0x07, 25000000UL},
	{ 0x08, 12284069UL},
	{ 0x09, 6274509UL},
	{ 0x0A, 3121951UL},
	{ 0x0B, 1560975UL},
	{ 0x0C, 781440UL},
	{ 0x0D, 390720UL},
	{ 0x0E, 195300UL},
	{ 0x0F, 97650UL},
	{ 0x10, 48854UL},
	{ 0x11, 24427UL},
	{ 0x12, 12213UL},
	{ 0x13, 6101UL},
	{ 0x14, 3051UL},
	{ 0x15, 1523UL},
	{ 0x16, 761UL},
	{ 0x00, 0UL},        /* scrubbing off */
};

int __amd64_read_pci_cfg_dword(struct pci_dev *pdev, int offset,
			       u32 *val, const char *func)
{
	int err = 0;

	err = pci_read_config_dword(pdev, offset, val);
	if (err)
		amd64_warn("%s: error reading F%dx%03x.\n",
			   func, PCI_FUNC(pdev->devfn), offset);

	return err;
}

int __amd64_write_pci_cfg_dword(struct pci_dev *pdev, int offset,
				u32 val, const char *func)
{
	int err = 0;

	err = pci_write_config_dword(pdev, offset, val);
	if (err)
		amd64_warn("%s: error writing to F%dx%03x.\n",
			   func, PCI_FUNC(pdev->devfn), offset);

	return err;
}

/*
 * Select DCT to which PCI cfg accesses are routed
 */
static void f15h_select_dct(struct amd64_pvt *pvt, u8 dct)
{
	u32 reg = 0;

	amd64_read_pci_cfg(pvt->F1, DCT_CFG_SEL, &reg);
	reg &= (pvt->model == 0x30) ? ~3 : ~1;
	reg |= dct;
	amd64_write_pci_cfg(pvt->F1, DCT_CFG_SEL, reg);
}

/*
 *
 * Depending on the family, F2 DCT reads need special handling:
 *
 * K8: has a single DCT only and no address offsets >= 0x100
 *
 * F10h: each DCT has its own set of regs
 *	DCT0 -> F2x040..
 *	DCT1 -> F2x140..
 *
 * F16h: has only 1 DCT
 *
 * F15h: we select which DCT we access using F1x10C[DctCfgSel]
 */
static inline int amd64_read_dct_pci_cfg(struct amd64_pvt *pvt, u8 dct,
					 int offset, u32 *val)
{
	switch (pvt->fam) {
	case 0xf:
		if (dct || offset >= 0x100)
			return -EINVAL;
		break;

	case 0x10:
		if (dct) {
			/*
			 * Note: If ganging is enabled, barring the regs
			 * F2x[1,0]98 and F2x[1,0]9C; reads reads to F2x1xx
			 * return 0. (cf. Section 2.8.1 F10h BKDG)
			 */
			if (dct_ganging_enabled(pvt))
				return 0;

			offset += 0x100;
		}
		break;

	case 0x15:
		/*
		 * F15h: F2x1xx addresses do not map explicitly to DCT1.
		 * We should select which DCT we access using F1x10C[DctCfgSel]
		 */
		dct = (dct && pvt->model == 0x30) ? 3 : dct;
		f15h_select_dct(pvt, dct);
		break;

	case 0x16:
		if (dct)
			return -EINVAL;
		break;

	default:
		break;
	}
	return amd64_read_pci_cfg(pvt->F2, offset, val);
}

/*
 * Memory scrubber control interface. For K8, memory scrubbing is handled by
 * hardware and can involve L2 cache, dcache as well as the main memory. With
 * F10, this is extended to L3 cache scrubbing on CPU models sporting that
 * functionality.
 *
 * This causes the "units" for the scrubbing speed to vary from 64 byte blocks
 * (dram) over to cache lines. This is nasty, so we will use bandwidth in
 * bytes/sec for the setting.
 *
 * Currently, we only do dram scrubbing. If the scrubbing is done in software on
 * other archs, we might not have access to the caches directly.
 */

static inline void __f17h_set_scrubval(struct amd64_pvt *pvt, u32 scrubval)
{
	/*
	 * Fam17h supports scrub values between 0x5 and 0x14. Also, the values
	 * are shifted down by 0x5, so scrubval 0x5 is written to the register
	 * as 0x0, scrubval 0x6 as 0x1, etc.
	 */
	if (scrubval >= 0x5 && scrubval <= 0x14) {
		scrubval -= 0x5;
		pci_write_bits32(pvt->F6, F17H_SCR_LIMIT_ADDR, scrubval, 0xF);
		pci_write_bits32(pvt->F6, F17H_SCR_BASE_ADDR, 1, 0x1);
	} else {
		pci_write_bits32(pvt->F6, F17H_SCR_BASE_ADDR, 0, 0x1);
	}
}
/*
 * Scan the scrub rate mapping table for a close or matching bandwidth value to
 * issue. If requested is too big, then use last maximum value found.
 */
static int __set_scrub_rate(struct amd64_pvt *pvt, u32 new_bw, u32 min_rate)
{
	u32 scrubval;
	int i;

	/*
	 * map the configured rate (new_bw) to a value specific to the AMD64
	 * memory controller and apply to register. Search for the first
	 * bandwidth entry that is greater or equal than the setting requested
	 * and program that. If at last entry, turn off DRAM scrubbing.
	 *
	 * If no suitable bandwidth is found, turn off DRAM scrubbing entirely
	 * by falling back to the last element in scrubrates[].
	 */
	for (i = 0; i < ARRAY_SIZE(scrubrates) - 1; i++) {
		/*
		 * skip scrub rates which aren't recommended
		 * (see F10 BKDG, F3x58)
		 */
		if (scrubrates[i].scrubval < min_rate)
			continue;

		if (scrubrates[i].bandwidth <= new_bw)
			break;
	}

	scrubval = scrubrates[i].scrubval;

	if (pvt->fam == 0x17 || pvt->fam == 0x18) {
		__f17h_set_scrubval(pvt, scrubval);
	} else if (pvt->fam == 0x15 && pvt->model == 0x60) {
		f15h_select_dct(pvt, 0);
		pci_write_bits32(pvt->F2, F15H_M60H_SCRCTRL, scrubval, 0x001F);
		f15h_select_dct(pvt, 1);
		pci_write_bits32(pvt->F2, F15H_M60H_SCRCTRL, scrubval, 0x001F);
	} else {
		pci_write_bits32(pvt->F3, SCRCTRL, scrubval, 0x001F);
	}

	if (scrubval)
		return scrubrates[i].bandwidth;

	return 0;
}

static int set_scrub_rate(struct mem_ctl_info *mci, u32 bw)
{
	struct amd64_pvt *pvt = mci->pvt_info;
	u32 min_scrubrate = 0x5;

	if (pvt->fam == 0xf)
		min_scrubrate = 0x0;

	if (pvt->fam == 0x15) {
		/* Erratum #505 */
		if (pvt->model < 0x10)
			f15h_select_dct(pvt, 0);

		if (pvt->model == 0x60)
			min_scrubrate = 0x6;
	}
	return __set_scrub_rate(pvt, bw, min_scrubrate);
}

static int get_scrub_rate(struct mem_ctl_info *mci)
{
	struct amd64_pvt *pvt = mci->pvt_info;
	int i, retval = -EINVAL;
	u32 scrubval = 0;

	switch (pvt->fam) {
	case 0x15:
		/* Erratum #505 */
		if (pvt->model < 0x10)
			f15h_select_dct(pvt, 0);

		if (pvt->model == 0x60)
			amd64_read_pci_cfg(pvt->F2, F15H_M60H_SCRCTRL, &scrubval);
		break;

	case 0x17:
	case 0x18:
		amd64_read_pci_cfg(pvt->F6, F17H_SCR_BASE_ADDR, &scrubval);
		if (scrubval & BIT(0)) {
			amd64_read_pci_cfg(pvt->F6, F17H_SCR_LIMIT_ADDR, &scrubval);
			scrubval &= 0xF;
			scrubval += 0x5;
		} else {
			scrubval = 0;
		}
		break;

	default:
		amd64_read_pci_cfg(pvt->F3, SCRCTRL, &scrubval);
		break;
	}

	scrubval = scrubval & 0x001F;

	for (i = 0; i < ARRAY_SIZE(scrubrates); i++) {
		if (scrubrates[i].scrubval == scrubval) {
			retval = scrubrates[i].bandwidth;
			break;
		}
	}
	return retval;
}

/*
 * returns true if the SysAddr given by sys_addr matches the
 * DRAM base/limit associated with node_id
 */
static bool base_limit_match(struct amd64_pvt *pvt, u64 sys_addr, u8 nid)
{
	u64 addr;

	/* The K8 treats this as a 40-bit value.  However, bits 63-40 will be
	 * all ones if the most significant implemented address bit is 1.
	 * Here we discard bits 63-40.  See section 3.4.2 of AMD publication
	 * 24592: AMD x86-64 Architecture Programmer's Manual Volume 1
	 * Application Programming.
	 */
	addr = sys_addr & 0x000000ffffffffffull;

	return ((addr >= get_dram_base(pvt, nid)) &&
		(addr <= get_dram_limit(pvt, nid)));
}

/*
 * Attempt to map a SysAddr to a node. On success, return a pointer to the
 * mem_ctl_info structure for the node that the SysAddr maps to.
 *
 * On failure, return NULL.
 */
static struct mem_ctl_info *find_mc_by_sys_addr(struct mem_ctl_info *mci,
						u64 sys_addr)
{
	struct amd64_pvt *pvt;
	u8 node_id;
	u32 intlv_en, bits;

	/*
	 * Here we use the DRAM Base (section 3.4.4.1) and DRAM Limit (section
	 * 3.4.4.2) registers to map the SysAddr to a node ID.
	 */
	pvt = mci->pvt_info;

	/*
	 * The value of this field should be the same for all DRAM Base
	 * registers.  Therefore we arbitrarily choose to read it from the
	 * register for node 0.
	 */
	intlv_en = dram_intlv_en(pvt, 0);

	if (intlv_en == 0) {
		for (node_id = 0; node_id < DRAM_RANGES; node_id++) {
			if (base_limit_match(pvt, sys_addr, node_id))
				goto found;
		}
		goto err_no_match;
	}

	if (unlikely((intlv_en != 0x01) &&
		     (intlv_en != 0x03) &&
		     (intlv_en != 0x07))) {
		amd64_warn("DRAM Base[IntlvEn] junk value: 0x%x, BIOS bug?\n", intlv_en);
		return NULL;
	}

	bits = (((u32) sys_addr) >> 12) & intlv_en;

	for (node_id = 0; ; ) {
		if ((dram_intlv_sel(pvt, node_id) & intlv_en) == bits)
			break;	/* intlv_sel field matches */

		if (++node_id >= DRAM_RANGES)
			goto err_no_match;
	}

	/* sanity test for sys_addr */
	if (unlikely(!base_limit_match(pvt, sys_addr, node_id))) {
		amd64_warn("%s: sys_addr 0x%llx falls outside base/limit address"
			   "range for node %d with node interleaving enabled.\n",
			   __func__, sys_addr, node_id);
		return NULL;
	}

found:
	return edac_mc_find((int)node_id);

err_no_match:
	edac_dbg(2, "sys_addr 0x%lx doesn't match any node\n",
		 (unsigned long)sys_addr);

	return NULL;
}

/*
 * compute the CS base address of the @csrow on the DRAM controller @dct.
 * For details see F2x[5C:40] in the processor's BKDG
 */
static void get_cs_base_and_mask(struct amd64_pvt *pvt, int csrow, u8 dct,
				 u64 *base, u64 *mask)
{
	u64 csbase, csmask, base_bits, mask_bits;
	u8 addr_shift;

	if (pvt->fam == 0xf && pvt->ext_model < K8_REV_F) {
		csbase		= pvt->csels[dct].csbases[csrow];
		csmask		= pvt->csels[dct].csmasks[csrow];
		base_bits	= GENMASK_ULL(31, 21) | GENMASK_ULL(15, 9);
		mask_bits	= GENMASK_ULL(29, 21) | GENMASK_ULL(15, 9);
		addr_shift	= 4;

	/*
	 * F16h and F15h, models 30h and later need two addr_shift values:
	 * 8 for high and 6 for low (cf. F16h BKDG).
	 */
	} else if (pvt->fam == 0x16 ||
		  (pvt->fam == 0x15 && pvt->model >= 0x30)) {
		csbase          = pvt->csels[dct].csbases[csrow];
		csmask          = pvt->csels[dct].csmasks[csrow >> 1];

		*base  = (csbase & GENMASK_ULL(15,  5)) << 6;
		*base |= (csbase & GENMASK_ULL(30, 19)) << 8;

		*mask = ~0ULL;
		/* poke holes for the csmask */
		*mask &= ~((GENMASK_ULL(15, 5)  << 6) |
			   (GENMASK_ULL(30, 19) << 8));

		*mask |= (csmask & GENMASK_ULL(15, 5))  << 6;
		*mask |= (csmask & GENMASK_ULL(30, 19)) << 8;

		return;
	} else {
		csbase		= pvt->csels[dct].csbases[csrow];
		csmask		= pvt->csels[dct].csmasks[csrow >> 1];
		addr_shift	= 8;

		if (pvt->fam == 0x15)
			base_bits = mask_bits =
				GENMASK_ULL(30,19) | GENMASK_ULL(13,5);
		else
			base_bits = mask_bits =
				GENMASK_ULL(28,19) | GENMASK_ULL(13,5);
	}

	*base  = (csbase & base_bits) << addr_shift;

	*mask  = ~0ULL;
	/* poke holes for the csmask */
	*mask &= ~(mask_bits << addr_shift);
	/* OR them in */
	*mask |= (csmask & mask_bits) << addr_shift;
}

#define for_each_chip_select(i, dct, pvt) \
	for (i = 0; i < pvt->csels[dct].b_cnt; i++)

#define chip_select_base(i, dct, pvt) \
	pvt->csels[dct].csbases[i]

#define for_each_chip_select_mask(i, dct, pvt) \
	for (i = 0; i < pvt->csels[dct].m_cnt; i++)

/*
 * @input_addr is an InputAddr associated with the node given by mci. Return the
 * csrow that input_addr maps to, or -1 on failure (no csrow claims input_addr).
 */
static int input_addr_to_csrow(struct mem_ctl_info *mci, u64 input_addr)
{
	struct amd64_pvt *pvt;
	int csrow;
	u64 base, mask;

	pvt = mci->pvt_info;

	for_each_chip_select(csrow, 0, pvt) {
		if (!csrow_enabled(csrow, 0, pvt))
			continue;

		get_cs_base_and_mask(pvt, csrow, 0, &base, &mask);

		mask = ~mask;

		if ((input_addr & mask) == (base & mask)) {
			edac_dbg(2, "InputAddr 0x%lx matches csrow %d (node %d)\n",
				 (unsigned long)input_addr, csrow,
				 pvt->mc_node_id);

			return csrow;
		}
	}
	edac_dbg(2, "no matching csrow for InputAddr 0x%lx (MC node %d)\n",
		 (unsigned long)input_addr, pvt->mc_node_id);

	return -1;
}

/*
 * Obtain info from the DRAM Hole Address Register (section 3.4.8, pub #26094)
 * for the node represented by mci. Info is passed back in *hole_base,
 * *hole_offset, and *hole_size.  Function returns 0 if info is valid or 1 if
 * info is invalid. Info may be invalid for either of the following reasons:
 *
 * - The revision of the node is not E or greater.  In this case, the DRAM Hole
 *   Address Register does not exist.
 *
 * - The DramHoleValid bit is cleared in the DRAM Hole Address Register,
 *   indicating that its contents are not valid.
 *
 * The values passed back in *hole_base, *hole_offset, and *hole_size are
 * complete 32-bit values despite the fact that the bitfields in the DHAR
 * only represent bits 31-24 of the base and offset values.
 */
int amd64_get_dram_hole_info(struct mem_ctl_info *mci, u64 *hole_base,
			     u64 *hole_offset, u64 *hole_size)
{
	struct amd64_pvt *pvt = mci->pvt_info;

	/* only revE and later have the DRAM Hole Address Register */
	if (pvt->fam == 0xf && pvt->ext_model < K8_REV_E) {
		edac_dbg(1, "  revision %d for node %d does not support DHAR\n",
			 pvt->ext_model, pvt->mc_node_id);
		return 1;
	}

	/* valid for Fam10h and above */
	if (pvt->fam >= 0x10 && !dhar_mem_hoist_valid(pvt)) {
		edac_dbg(1, "  Dram Memory Hoisting is DISABLED on this system\n");
		return 1;
	}

	if (!dhar_valid(pvt)) {
		edac_dbg(1, "  Dram Memory Hoisting is DISABLED on this node %d\n",
			 pvt->mc_node_id);
		return 1;
	}

	/* This node has Memory Hoisting */

	/* +------------------+--------------------+--------------------+-----
	 * | memory           | DRAM hole          | relocated          |
	 * | [0, (x - 1)]     | [x, 0xffffffff]    | addresses from     |
	 * |                  |                    | DRAM hole          |
	 * |                  |                    | [0x100000000,      |
	 * |                  |                    |  (0x100000000+     |
	 * |                  |                    |   (0xffffffff-x))] |
	 * +------------------+--------------------+--------------------+-----
	 *
	 * Above is a diagram of physical memory showing the DRAM hole and the
	 * relocated addresses from the DRAM hole.  As shown, the DRAM hole
	 * starts at address x (the base address) and extends through address
	 * 0xffffffff.  The DRAM Hole Address Register (DHAR) relocates the
	 * addresses in the hole so that they start at 0x100000000.
	 */

	*hole_base = dhar_base(pvt);
	*hole_size = (1ULL << 32) - *hole_base;

	*hole_offset = (pvt->fam > 0xf) ? f10_dhar_offset(pvt)
					: k8_dhar_offset(pvt);

	edac_dbg(1, "  DHAR info for node %d base 0x%lx offset 0x%lx size 0x%lx\n",
		 pvt->mc_node_id, (unsigned long)*hole_base,
		 (unsigned long)*hole_offset, (unsigned long)*hole_size);

	return 0;
}
EXPORT_SYMBOL_GPL(amd64_get_dram_hole_info);

/*
 * Return the DramAddr that the SysAddr given by @sys_addr maps to.  It is
 * assumed that sys_addr maps to the node given by mci.
 *
 * The first part of section 3.4.4 (p. 70) shows how the DRAM Base (section
 * 3.4.4.1) and DRAM Limit (section 3.4.4.2) registers are used to translate a
 * SysAddr to a DramAddr. If the DRAM Hole Address Register (DHAR) is enabled,
 * then it is also involved in translating a SysAddr to a DramAddr. Sections
 * 3.4.8 and 3.5.8.2 describe the DHAR and how it is used for memory hoisting.
 * These parts of the documentation are unclear. I interpret them as follows:
 *
 * When node n receives a SysAddr, it processes the SysAddr as follows:
 *
 * 1. It extracts the DRAMBase and DRAMLimit values from the DRAM Base and DRAM
 *    Limit registers for node n. If the SysAddr is not within the range
 *    specified by the base and limit values, then node n ignores the Sysaddr
 *    (since it does not map to node n). Otherwise continue to step 2 below.
 *
 * 2. If the DramHoleValid bit of the DHAR for node n is clear, the DHAR is
 *    disabled so skip to step 3 below. Otherwise see if the SysAddr is within
 *    the range of relocated addresses (starting at 0x100000000) from the DRAM
 *    hole. If not, skip to step 3 below. Else get the value of the
 *    DramHoleOffset field from the DHAR. To obtain the DramAddr, subtract the
 *    offset defined by this value from the SysAddr.
 *
 * 3. Obtain the base address for node n from the DRAMBase field of the DRAM
 *    Base register for node n. To obtain the DramAddr, subtract the base
 *    address from the SysAddr, as shown near the start of section 3.4.4 (p.70).
 */
static u64 sys_addr_to_dram_addr(struct mem_ctl_info *mci, u64 sys_addr)
{
	struct amd64_pvt *pvt = mci->pvt_info;
	u64 dram_base, hole_base, hole_offset, hole_size, dram_addr;
	int ret;

	dram_base = get_dram_base(pvt, pvt->mc_node_id);

	ret = amd64_get_dram_hole_info(mci, &hole_base, &hole_offset,
				      &hole_size);
	if (!ret) {
		if ((sys_addr >= (1ULL << 32)) &&
		    (sys_addr < ((1ULL << 32) + hole_size))) {
			/* use DHAR to translate SysAddr to DramAddr */
			dram_addr = sys_addr - hole_offset;

			edac_dbg(2, "using DHAR to translate SysAddr 0x%lx to DramAddr 0x%lx\n",
				 (unsigned long)sys_addr,
				 (unsigned long)dram_addr);

			return dram_addr;
		}
	}

	/*
	 * Translate the SysAddr to a DramAddr as shown near the start of
	 * section 3.4.4 (p. 70).  Although sys_addr is a 64-bit value, the k8
	 * only deals with 40-bit values.  Therefore we discard bits 63-40 of
	 * sys_addr below.  If bit 39 of sys_addr is 1 then the bits we
	 * discard are all 1s.  Otherwise the bits we discard are all 0s.  See
	 * section 3.4.2 of AMD publication 24592: AMD x86-64 Architecture
	 * Programmer's Manual Volume 1 Application Programming.
	 */
	dram_addr = (sys_addr & GENMASK_ULL(39, 0)) - dram_base;

	edac_dbg(2, "using DRAM Base register to translate SysAddr 0x%lx to DramAddr 0x%lx\n",
		 (unsigned long)sys_addr, (unsigned long)dram_addr);
	return dram_addr;
}

/*
 * @intlv_en is the value of the IntlvEn field from a DRAM Base register
 * (section 3.4.4.1).  Return the number of bits from a SysAddr that are used
 * for node interleaving.
 */
static int num_node_interleave_bits(unsigned intlv_en)
{
	static const int intlv_shift_table[] = { 0, 1, 0, 2, 0, 0, 0, 3 };
	int n;

	BUG_ON(intlv_en > 7);
	n = intlv_shift_table[intlv_en];
	return n;
}

/* Translate the DramAddr given by @dram_addr to an InputAddr. */
static u64 dram_addr_to_input_addr(struct mem_ctl_info *mci, u64 dram_addr)
{
	struct amd64_pvt *pvt;
	int intlv_shift;
	u64 input_addr;

	pvt = mci->pvt_info;

	/*
	 * See the start of section 3.4.4 (p. 70, BKDG #26094, K8, revA-E)
	 * concerning translating a DramAddr to an InputAddr.
	 */
	intlv_shift = num_node_interleave_bits(dram_intlv_en(pvt, 0));
	input_addr = ((dram_addr >> intlv_shift) & GENMASK_ULL(35, 12)) +
		      (dram_addr & 0xfff);

	edac_dbg(2, "  Intlv Shift=%d DramAddr=0x%lx maps to InputAddr=0x%lx\n",
		 intlv_shift, (unsigned long)dram_addr,
		 (unsigned long)input_addr);

	return input_addr;
}

/*
 * Translate the SysAddr represented by @sys_addr to an InputAddr.  It is
 * assumed that @sys_addr maps to the node given by mci.
 */
static u64 sys_addr_to_input_addr(struct mem_ctl_info *mci, u64 sys_addr)
{
	u64 input_addr;

	input_addr =
	    dram_addr_to_input_addr(mci, sys_addr_to_dram_addr(mci, sys_addr));

	edac_dbg(2, "SysAddr 0x%lx translates to InputAddr 0x%lx\n",
		 (unsigned long)sys_addr, (unsigned long)input_addr);

	return input_addr;
}

/* Map the Error address to a PAGE and PAGE OFFSET. */
static inline void error_address_to_page_and_offset(u64 error_address,
						    struct err_info *err)
{
	err->page = (u32) (error_address >> PAGE_SHIFT);
	err->offset = ((u32) error_address) & ~PAGE_MASK;
}

/*
 * @sys_addr is an error address (a SysAddr) extracted from the MCA NB Address
 * Low (section 3.6.4.5) and MCA NB Address High (section 3.6.4.6) registers
 * of a node that detected an ECC memory error.  mci represents the node that
 * the error address maps to (possibly different from the node that detected
 * the error).  Return the number of the csrow that sys_addr maps to, or -1 on
 * error.
 */
static int sys_addr_to_csrow(struct mem_ctl_info *mci, u64 sys_addr)
{
	int csrow;

	csrow = input_addr_to_csrow(mci, sys_addr_to_input_addr(mci, sys_addr));

	if (csrow == -1)
		amd64_mc_err(mci, "Failed to translate InputAddr to csrow for "
				  "address 0x%lx\n", (unsigned long)sys_addr);
	return csrow;
}

static int get_channel_from_ecc_syndrome(struct mem_ctl_info *, u16);

/*
 * Determine if the DIMMs have ECC enabled. ECC is enabled ONLY if all the DIMMs
 * are ECC capable.
 */
static unsigned long determine_edac_cap(struct amd64_pvt *pvt)
{
	unsigned long edac_cap = EDAC_FLAG_NONE;
	u8 bit;

	if (pvt->umc) {
		u8 i, umc_en_mask = 0, dimm_ecc_en_mask = 0;

		for (i = 0; i < NUM_UMCS; i++) {
			if (!(pvt->umc[i].sdp_ctrl & UMC_SDP_INIT))
				continue;

			umc_en_mask |= BIT(i);

			/* UMC Configuration bit 12 (DimmEccEn) */
			if (pvt->umc[i].umc_cfg & BIT(12))
				dimm_ecc_en_mask |= BIT(i);
		}

		if (umc_en_mask == dimm_ecc_en_mask)
			edac_cap = EDAC_FLAG_SECDED;
	} else {
		bit = (pvt->fam > 0xf || pvt->ext_model >= K8_REV_F)
			? 19
			: 17;

		if (pvt->dclr0 & BIT(bit))
			edac_cap = EDAC_FLAG_SECDED;
	}

	return edac_cap;
}

static void debug_display_dimm_sizes(struct amd64_pvt *, u8);

static void debug_dump_dramcfg_low(struct amd64_pvt *pvt, u32 dclr, int chan)
{
	edac_dbg(1, "F2x%d90 (DRAM Cfg Low): 0x%08x\n", chan, dclr);

	if (pvt->dram_type == MEM_LRDDR3) {
		u32 dcsm = pvt->csels[chan].csmasks[0];
		/*
		 * It's assumed all LRDIMMs in a DCT are going to be of
		 * same 'type' until proven otherwise. So, use a cs
		 * value of '0' here to get dcsm value.
		 */
		edac_dbg(1, " LRDIMM %dx rank multiply\n", (dcsm & 0x3));
	}

	edac_dbg(1, "All DIMMs support ECC:%s\n",
		    (dclr & BIT(19)) ? "yes" : "no");


	edac_dbg(1, "  PAR/ERR parity: %s\n",
		 (dclr & BIT(8)) ?  "enabled" : "disabled");

	if (pvt->fam == 0x10)
		edac_dbg(1, "  DCT 128bit mode width: %s\n",
			 (dclr & BIT(11)) ?  "128b" : "64b");

	edac_dbg(1, "  x4 logical DIMMs present: L0: %s L1: %s L2: %s L3: %s\n",
		 (dclr & BIT(12)) ?  "yes" : "no",
		 (dclr & BIT(13)) ?  "yes" : "no",
		 (dclr & BIT(14)) ?  "yes" : "no",
		 (dclr & BIT(15)) ?  "yes" : "no");
}

static void debug_display_dimm_sizes_df(struct amd64_pvt *pvt, u8 ctrl)
{
	int dimm, size0, size1, cs0, cs1;

	edac_printk(KERN_DEBUG, EDAC_MC, "UMC%d chip selects:\n", ctrl);

	for (dimm = 0; dimm < 4; dimm++) {
		size0 = 0;
		cs0 = dimm * 2;

		if (csrow_enabled(cs0, ctrl, pvt))
			size0 = pvt->ops->dbam_to_cs(pvt, ctrl, 0, cs0);

		size1 = 0;
		cs1 = dimm * 2 + 1;

		if (csrow_enabled(cs1, ctrl, pvt))
			size1 = pvt->ops->dbam_to_cs(pvt, ctrl, 0, cs1);

		amd64_info(EDAC_MC ": %d: %5dMB %d: %5dMB\n",
				cs0,	size0,
				cs1,	size1);
	}
}

static void __dump_misc_regs_df(struct amd64_pvt *pvt)
{
	struct amd64_umc *umc;
	u32 i, tmp, umc_base;

	for (i = 0; i < NUM_UMCS; i++) {
		umc_base = get_umc_base(i);
		umc = &pvt->umc[i];

		edac_dbg(1, "UMC%d DIMM cfg: 0x%x\n", i, umc->dimm_cfg);
		edac_dbg(1, "UMC%d UMC cfg: 0x%x\n", i, umc->umc_cfg);
		edac_dbg(1, "UMC%d SDP ctrl: 0x%x\n", i, umc->sdp_ctrl);
		edac_dbg(1, "UMC%d ECC ctrl: 0x%x\n", i, umc->ecc_ctrl);

		amd_smn_read(pvt->mc_node_id, umc_base + UMCCH_ECC_BAD_SYMBOL, &tmp);
		edac_dbg(1, "UMC%d ECC bad symbol: 0x%x\n", i, tmp);

		amd_smn_read(pvt->mc_node_id, umc_base + UMCCH_UMC_CAP, &tmp);
		edac_dbg(1, "UMC%d UMC cap: 0x%x\n", i, tmp);
		edac_dbg(1, "UMC%d UMC cap high: 0x%x\n", i, umc->umc_cap_hi);

		edac_dbg(1, "UMC%d ECC capable: %s, ChipKill ECC capable: %s\n",
				i, (umc->umc_cap_hi & BIT(30)) ? "yes" : "no",
				    (umc->umc_cap_hi & BIT(31)) ? "yes" : "no");
		edac_dbg(1, "UMC%d All DIMMs support ECC: %s\n",
				i, (umc->umc_cfg & BIT(12)) ? "yes" : "no");
		edac_dbg(1, "UMC%d x4 DIMMs present: %s\n",
				i, (umc->dimm_cfg & BIT(6)) ? "yes" : "no");
		edac_dbg(1, "UMC%d x16 DIMMs present: %s\n",
				i, (umc->dimm_cfg & BIT(7)) ? "yes" : "no");

		if (pvt->dram_type == MEM_LRDDR4) {
			amd_smn_read(pvt->mc_node_id, umc_base + UMCCH_ADDR_CFG, &tmp);
			edac_dbg(1, "UMC%d LRDIMM %dx rank multiply\n",
					i, 1 << ((tmp >> 4) & 0x3));
		}

		debug_display_dimm_sizes_df(pvt, i);
	}

	edac_dbg(1, "F0x104 (DRAM Hole Address): 0x%08x, base: 0x%08x\n",
		 pvt->dhar, dhar_base(pvt));
}

/* Display and decode various NB registers for debug purposes. */
static void __dump_misc_regs(struct amd64_pvt *pvt)
{
	edac_dbg(1, "F3xE8 (NB Cap): 0x%08x\n", pvt->nbcap);

	edac_dbg(1, "  NB two channel DRAM capable: %s\n",
		 (pvt->nbcap & NBCAP_DCT_DUAL) ? "yes" : "no");

	edac_dbg(1, "  ECC capable: %s, ChipKill ECC capable: %s\n",
		 (pvt->nbcap & NBCAP_SECDED) ? "yes" : "no",
		 (pvt->nbcap & NBCAP_CHIPKILL) ? "yes" : "no");

	debug_dump_dramcfg_low(pvt, pvt->dclr0, 0);

	edac_dbg(1, "F3xB0 (Online Spare): 0x%08x\n", pvt->online_spare);

	edac_dbg(1, "F1xF0 (DRAM Hole Address): 0x%08x, base: 0x%08x, offset: 0x%08x\n",
		 pvt->dhar, dhar_base(pvt),
		 (pvt->fam == 0xf) ? k8_dhar_offset(pvt)
				   : f10_dhar_offset(pvt));

	debug_display_dimm_sizes(pvt, 0);

	/* everything below this point is Fam10h and above */
	if (pvt->fam == 0xf)
		return;

	debug_display_dimm_sizes(pvt, 1);

	/* Only if NOT ganged does dclr1 have valid info */
	if (!dct_ganging_enabled(pvt))
		debug_dump_dramcfg_low(pvt, pvt->dclr1, 1);
}

/* Display and decode various NB registers for debug purposes. */
static void dump_misc_regs(struct amd64_pvt *pvt)
{
	if (pvt->umc)
		__dump_misc_regs_df(pvt);
	else
		__dump_misc_regs(pvt);

	edac_dbg(1, "  DramHoleValid: %s\n", dhar_valid(pvt) ? "yes" : "no");

	amd64_info("using %s syndromes.\n",
			((pvt->ecc_sym_sz == 8) ? "x8" : "x4"));
}

/*
 * See BKDG, F2x[1,0][5C:40], F2[1,0][6C:60]
 */
static void prep_chip_selects(struct amd64_pvt *pvt)
{
	if (pvt->fam == 0xf && pvt->ext_model < K8_REV_F) {
		pvt->csels[0].b_cnt = pvt->csels[1].b_cnt = 8;
		pvt->csels[0].m_cnt = pvt->csels[1].m_cnt = 8;
	} else if (pvt->fam == 0x15 && pvt->model == 0x30) {
		pvt->csels[0].b_cnt = pvt->csels[1].b_cnt = 4;
		pvt->csels[0].m_cnt = pvt->csels[1].m_cnt = 2;
	} else {
		pvt->csels[0].b_cnt = pvt->csels[1].b_cnt = 8;
		pvt->csels[0].m_cnt = pvt->csels[1].m_cnt = 4;
	}
}

/*
 * Function 2 Offset F10_DCSB0; read in the DCS Base and DCS Mask registers
 */
static void read_dct_base_mask(struct amd64_pvt *pvt)
{
	int base_reg0, base_reg1, mask_reg0, mask_reg1, cs;

	prep_chip_selects(pvt);

	if (pvt->umc) {
		base_reg0 = get_umc_base(0) + UMCCH_BASE_ADDR;
		base_reg1 = get_umc_base(1) + UMCCH_BASE_ADDR;
		mask_reg0 = get_umc_base(0) + UMCCH_ADDR_MASK;
		mask_reg1 = get_umc_base(1) + UMCCH_ADDR_MASK;
	} else {
		base_reg0 = DCSB0;
		base_reg1 = DCSB1;
		mask_reg0 = DCSM0;
		mask_reg1 = DCSM1;
	}

	for_each_chip_select(cs, 0, pvt) {
		int reg0   = base_reg0 + (cs * 4);
		int reg1   = base_reg1 + (cs * 4);
		u32 *base0 = &pvt->csels[0].csbases[cs];
		u32 *base1 = &pvt->csels[1].csbases[cs];

		if (pvt->umc) {
			if (!amd_smn_read(pvt->mc_node_id, reg0, base0))
				edac_dbg(0, "  DCSB0[%d]=0x%08x reg: 0x%x\n",
					 cs, *base0, reg0);

			if (!amd_smn_read(pvt->mc_node_id, reg1, base1))
				edac_dbg(0, "  DCSB1[%d]=0x%08x reg: 0x%x\n",
					 cs, *base1, reg1);
		} else {
			if (!amd64_read_dct_pci_cfg(pvt, 0, reg0, base0))
				edac_dbg(0, "  DCSB0[%d]=0x%08x reg: F2x%x\n",
					 cs, *base0, reg0);

			if (pvt->fam == 0xf)
				continue;

			if (!amd64_read_dct_pci_cfg(pvt, 1, reg0, base1))
				edac_dbg(0, "  DCSB1[%d]=0x%08x reg: F2x%x\n",
					 cs, *base1, (pvt->fam == 0x10) ? reg1
								: reg0);
		}
	}

	for_each_chip_select_mask(cs, 0, pvt) {
		int reg0   = mask_reg0 + (cs * 4);
		int reg1   = mask_reg1 + (cs * 4);
		u32 *mask0 = &pvt->csels[0].csmasks[cs];
		u32 *mask1 = &pvt->csels[1].csmasks[cs];

		if (pvt->umc) {
			if (!amd_smn_read(pvt->mc_node_id, reg0, mask0))
				edac_dbg(0, "    DCSM0[%d]=0x%08x reg: 0x%x\n",
					 cs, *mask0, reg0);

			if (!amd_smn_read(pvt->mc_node_id, reg1, mask1))
				edac_dbg(0, "    DCSM1[%d]=0x%08x reg: 0x%x\n",
					 cs, *mask1, reg1);
		} else {
			if (!amd64_read_dct_pci_cfg(pvt, 0, reg0, mask0))
				edac_dbg(0, "    DCSM0[%d]=0x%08x reg: F2x%x\n",
					 cs, *mask0, reg0);

			if (pvt->fam == 0xf)
				continue;

			if (!amd64_read_dct_pci_cfg(pvt, 1, reg0, mask1))
				edac_dbg(0, "    DCSM1[%d]=0x%08x reg: F2x%x\n",
					 cs, *mask1, (pvt->fam == 0x10) ? reg1
								: reg0);
		}
	}
}

static void determine_memory_type(struct amd64_pvt *pvt)
{
	u32 dram_ctrl, dcsm;

	switch (pvt->fam) {
	case 0xf:
		if (pvt->ext_model >= K8_REV_F)
			goto ddr3;

		pvt->dram_type = (pvt->dclr0 & BIT(18)) ? MEM_DDR : MEM_RDDR;
		return;

	case 0x10:
		if (pvt->dchr0 & DDR3_MODE)
			goto ddr3;

		pvt->dram_type = (pvt->dclr0 & BIT(16)) ? MEM_DDR2 : MEM_RDDR2;
		return;

	case 0x15:
		if (pvt->model < 0x60)
			goto ddr3;

		/*
		 * Model 0x60h needs special handling:
		 *
		 * We use a Chip Select value of '0' to obtain dcsm.
		 * Theoretically, it is possible to populate LRDIMMs of different
		 * 'Rank' value on a DCT. But this is not the common case. So,
		 * it's reasonable to assume all DIMMs are going to be of same
		 * 'type' until proven otherwise.
		 */
		amd64_read_dct_pci_cfg(pvt, 0, DRAM_CONTROL, &dram_ctrl);
		dcsm = pvt->csels[0].csmasks[0];

		if (((dram_ctrl >> 8) & 0x7) == 0x2)
			pvt->dram_type = MEM_DDR4;
		else if (pvt->dclr0 & BIT(16))
			pvt->dram_type = MEM_DDR3;
		else if (dcsm & 0x3)
			pvt->dram_type = MEM_LRDDR3;
		else
			pvt->dram_type = MEM_RDDR3;

		return;

	case 0x16:
		goto ddr3;

	case 0x17:
	case 0x18:
		if ((pvt->umc[0].dimm_cfg | pvt->umc[1].dimm_cfg) & BIT(5))
			pvt->dram_type = MEM_LRDDR4;
		else if ((pvt->umc[0].dimm_cfg | pvt->umc[1].dimm_cfg) & BIT(4))
			pvt->dram_type = MEM_RDDR4;
		else
			pvt->dram_type = MEM_DDR4;
		return;

	default:
		WARN(1, KERN_ERR "%s: Family??? 0x%x\n", __func__, pvt->fam);
		pvt->dram_type = MEM_EMPTY;
	}
	return;

ddr3:
	pvt->dram_type = (pvt->dclr0 & BIT(16)) ? MEM_DDR3 : MEM_RDDR3;
}

/* Get the number of DCT channels the memory controller is using. */
static int k8_early_channel_count(struct amd64_pvt *pvt)
{
	int flag;

	if (pvt->ext_model >= K8_REV_F)
		/* RevF (NPT) and later */
		flag = pvt->dclr0 & WIDTH_128;
	else
		/* RevE and earlier */
		flag = pvt->dclr0 & REVE_WIDTH_128;

	/* not used */
	pvt->dclr1 = 0;

	return (flag) ? 2 : 1;
}

/* On F10h and later ErrAddr is MC4_ADDR[47:1] */
static u64 get_error_address(struct amd64_pvt *pvt, struct mce *m)
{
	u16 mce_nid = amd_get_nb_id(m->extcpu);
	struct mem_ctl_info *mci;
	u8 start_bit = 1;
	u8 end_bit   = 47;
	u64 addr;

	mci = edac_mc_find(mce_nid);
	if (!mci)
		return 0;

	pvt = mci->pvt_info;

	if (pvt->fam == 0xf) {
		start_bit = 3;
		end_bit   = 39;
	}

	addr = m->addr & GENMASK_ULL(end_bit, start_bit);

	/*
	 * Erratum 637 workaround
	 */
	if (pvt->fam == 0x15) {
		u64 cc6_base, tmp_addr;
		u32 tmp;
		u8 intlv_en;

		if ((addr & GENMASK_ULL(47, 24)) >> 24 != 0x00fdf7)
			return addr;


		amd64_read_pci_cfg(pvt->F1, DRAM_LOCAL_NODE_LIM, &tmp);
		intlv_en = tmp >> 21 & 0x7;

		/* add [47:27] + 3 trailing bits */
		cc6_base  = (tmp & GENMASK_ULL(20, 0)) << 3;

		/* reverse and add DramIntlvEn */
		cc6_base |= intlv_en ^ 0x7;

		/* pin at [47:24] */
		cc6_base <<= 24;

		if (!intlv_en)
			return cc6_base | (addr & GENMASK_ULL(23, 0));

		amd64_read_pci_cfg(pvt->F1, DRAM_LOCAL_NODE_BASE, &tmp);

							/* faster log2 */
		tmp_addr  = (addr & GENMASK_ULL(23, 12)) << __fls(intlv_en + 1);

		/* OR DramIntlvSel into bits [14:12] */
		tmp_addr |= (tmp & GENMASK_ULL(23, 21)) >> 9;

		/* add remaining [11:0] bits from original MC4_ADDR */
		tmp_addr |= addr & GENMASK_ULL(11, 0);

		return cc6_base | tmp_addr;
	}

	return addr;
}

static struct pci_dev *pci_get_related_function(unsigned int vendor,
						unsigned int device,
						struct pci_dev *related)
{
	struct pci_dev *dev = NULL;

	while ((dev = pci_get_device(vendor, device, dev))) {
		if (pci_domain_nr(dev->bus) == pci_domain_nr(related->bus) &&
		    (dev->bus->number == related->bus->number) &&
		    (PCI_SLOT(dev->devfn) == PCI_SLOT(related->devfn)))
			break;
	}

	return dev;
}

static void read_dram_base_limit_regs(struct amd64_pvt *pvt, unsigned range)
{
	struct amd_northbridge *nb;
	struct pci_dev *f1 = NULL;
	unsigned int pci_func;
	int off = range << 3;
	u32 llim;

	amd64_read_pci_cfg(pvt->F1, DRAM_BASE_LO + off,  &pvt->ranges[range].base.lo);
	amd64_read_pci_cfg(pvt->F1, DRAM_LIMIT_LO + off, &pvt->ranges[range].lim.lo);

	if (pvt->fam == 0xf)
		return;

	if (!dram_rw(pvt, range))
		return;

	amd64_read_pci_cfg(pvt->F1, DRAM_BASE_HI + off,  &pvt->ranges[range].base.hi);
	amd64_read_pci_cfg(pvt->F1, DRAM_LIMIT_HI + off, &pvt->ranges[range].lim.hi);

	/* F15h: factor in CC6 save area by reading dst node's limit reg */
	if (pvt->fam != 0x15)
		return;

	nb = node_to_amd_nb(dram_dst_node(pvt, range));
	if (WARN_ON(!nb))
		return;

	if (pvt->model == 0x60)
		pci_func = PCI_DEVICE_ID_AMD_15H_M60H_NB_F1;
	else if (pvt->model == 0x30)
		pci_func = PCI_DEVICE_ID_AMD_15H_M30H_NB_F1;
	else
		pci_func = PCI_DEVICE_ID_AMD_15H_NB_F1;

	f1 = pci_get_related_function(nb->misc->vendor, pci_func, nb->misc);
	if (WARN_ON(!f1))
		return;

	amd64_read_pci_cfg(f1, DRAM_LOCAL_NODE_LIM, &llim);

	pvt->ranges[range].lim.lo &= GENMASK_ULL(15, 0);

				    /* {[39:27],111b} */
	pvt->ranges[range].lim.lo |= ((llim & 0x1fff) << 3 | 0x7) << 16;

	pvt->ranges[range].lim.hi &= GENMASK_ULL(7, 0);

				    /* [47:40] */
	pvt->ranges[range].lim.hi |= llim >> 13;

	pci_dev_put(f1);
}

static void k8_map_sysaddr_to_csrow(struct mem_ctl_info *mci, u64 sys_addr,
				    struct err_info *err)
{
	struct amd64_pvt *pvt = mci->pvt_info;

	error_address_to_page_and_offset(sys_addr, err);

	/*
	 * Find out which node the error address belongs to. This may be
	 * different from the node that detected the error.
	 */
	err->src_mci = find_mc_by_sys_addr(mci, sys_addr);
	if (!err->src_mci) {
		amd64_mc_err(mci, "failed to map error addr 0x%lx to a node\n",
			     (unsigned long)sys_addr);
		err->err_code = ERR_NODE;
		return;
	}

	/* Now map the sys_addr to a CSROW */
	err->csrow = sys_addr_to_csrow(err->src_mci, sys_addr);
	if (err->csrow < 0) {
		err->err_code = ERR_CSROW;
		return;
	}

	/* CHIPKILL enabled */
	if (pvt->nbcfg & NBCFG_CHIPKILL) {
		err->channel = get_channel_from_ecc_syndrome(mci, err->syndrome);
		if (err->channel < 0) {
			/*
			 * Syndrome didn't map, so we don't know which of the
			 * 2 DIMMs is in error. So we need to ID 'both' of them
			 * as suspect.
			 */
			amd64_mc_warn(err->src_mci, "unknown syndrome 0x%04x - "
				      "possible error reporting race\n",
				      err->syndrome);
			err->err_code = ERR_CHANNEL;
			return;
		}
	} else {
		/*
		 * non-chipkill ecc mode
		 *
		 * The k8 documentation is unclear about how to determine the
		 * channel number when using non-chipkill memory.  This method
		 * was obtained from email communication with someone at AMD.
		 * (Wish the email was placed in this comment - norsk)
		 */
		err->channel = ((sys_addr & BIT(3)) != 0);
	}
}

static int ddr2_cs_size(unsigned i, bool dct_width)
{
	unsigned shift = 0;

	if (i <= 2)
		shift = i;
	else if (!(i & 0x1))
		shift = i >> 1;
	else
		shift = (i + 1) >> 1;

	return 128 << (shift + !!dct_width);
}

static int k8_dbam_to_chip_select(struct amd64_pvt *pvt, u8 dct,
				  unsigned cs_mode, int cs_mask_nr)
{
	u32 dclr = dct ? pvt->dclr1 : pvt->dclr0;

	if (pvt->ext_model >= K8_REV_F) {
		WARN_ON(cs_mode > 11);
		return ddr2_cs_size(cs_mode, dclr & WIDTH_128);
	}
	else if (pvt->ext_model >= K8_REV_D) {
		unsigned diff;
		WARN_ON(cs_mode > 10);

		/*
		 * the below calculation, besides trying to win an obfuscated C
		 * contest, maps cs_mode values to DIMM chip select sizes. The
		 * mappings are:
		 *
		 * cs_mode	CS size (mb)
		 * =======	============
		 * 0		32
		 * 1		64
		 * 2		128
		 * 3		128
		 * 4		256
		 * 5		512
		 * 6		256
		 * 7		512
		 * 8		1024
		 * 9		1024
		 * 10		2048
		 *
		 * Basically, it calculates a value with which to shift the
		 * smallest CS size of 32MB.
		 *
		 * ddr[23]_cs_size have a similar purpose.
		 */
		diff = cs_mode/3 + (unsigned)(cs_mode > 5);

		return 32 << (cs_mode - diff);
	}
	else {
		WARN_ON(cs_mode > 6);
		return 32 << cs_mode;
	}
}

/*
 * Get the number of DCT channels in use.
 *
 * Return:
 *	number of Memory Channels in operation
 * Pass back:
 *	contents of the DCL0_LOW register
 */
static int f1x_early_channel_count(struct amd64_pvt *pvt)
{
	int i, j, channels = 0;

	/* On F10h, if we are in 128 bit mode, then we are using 2 channels */
	if (pvt->fam == 0x10 && (pvt->dclr0 & WIDTH_128))
		return 2;

	/*
	 * Need to check if in unganged mode: In such, there are 2 channels,
	 * but they are not in 128 bit mode and thus the above 'dclr0' status
	 * bit will be OFF.
	 *
	 * Need to check DCT0[0] and DCT1[0] to see if only one of them has
	 * their CSEnable bit on. If so, then SINGLE DIMM case.
	 */
	edac_dbg(0, "Data width is not 128 bits - need more decoding\n");

	/*
	 * Check DRAM Bank Address Mapping values for each DIMM to see if there
	 * is more than just one DIMM present in unganged mode. Need to check
	 * both controllers since DIMMs can be placed in either one.
	 */
	for (i = 0; i < 2; i++) {
		u32 dbam = (i ? pvt->dbam1 : pvt->dbam0);

		for (j = 0; j < 4; j++) {
			if (DBAM_DIMM(j, dbam) > 0) {
				channels++;
				break;
			}
		}
	}

	if (channels > 2)
		channels = 2;

	amd64_info("MCT channel count: %d\n", channels);

	return channels;
}

static int f17_early_channel_count(struct amd64_pvt *pvt)
{
	int i, channels = 0;

	/* SDP Control bit 31 (SdpInit) is clear for unused UMC channels */
	for (i = 0; i < NUM_UMCS; i++)
		channels += !!(pvt->umc[i].sdp_ctrl & UMC_SDP_INIT);

	amd64_info("MCT channel count: %d\n", channels);

	return channels;
}

static int ddr3_cs_size(unsigned i, bool dct_width)
{
	unsigned shift = 0;
	int cs_size = 0;

	if (i == 0 || i == 3 || i == 4)
		cs_size = -1;
	else if (i <= 2)
		shift = i;
	else if (i == 12)
		shift = 7;
	else if (!(i & 0x1))
		shift = i >> 1;
	else
		shift = (i + 1) >> 1;

	if (cs_size != -1)
		cs_size = (128 * (1 << !!dct_width)) << shift;

	return cs_size;
}

static int ddr3_lrdimm_cs_size(unsigned i, unsigned rank_multiply)
{
	unsigned shift = 0;
	int cs_size = 0;

	if (i < 4 || i == 6)
		cs_size = -1;
	else if (i == 12)
		shift = 7;
	else if (!(i & 0x1))
		shift = i >> 1;
	else
		shift = (i + 1) >> 1;

	if (cs_size != -1)
		cs_size = rank_multiply * (128 << shift);

	return cs_size;
}

static int ddr4_cs_size(unsigned i)
{
	int cs_size = 0;

	if (i == 0)
		cs_size = -1;
	else if (i == 1)
		cs_size = 1024;
	else
		/* Min cs_size = 1G */
		cs_size = 1024 * (1 << (i >> 1));

	return cs_size;
}

static int f10_dbam_to_chip_select(struct amd64_pvt *pvt, u8 dct,
				   unsigned cs_mode, int cs_mask_nr)
{
	u32 dclr = dct ? pvt->dclr1 : pvt->dclr0;

	WARN_ON(cs_mode > 11);

	if (pvt->dchr0 & DDR3_MODE || pvt->dchr1 & DDR3_MODE)
		return ddr3_cs_size(cs_mode, dclr & WIDTH_128);
	else
		return ddr2_cs_size(cs_mode, dclr & WIDTH_128);
}

/*
 * F15h supports only 64bit DCT interfaces
 */
static int f15_dbam_to_chip_select(struct amd64_pvt *pvt, u8 dct,
				   unsigned cs_mode, int cs_mask_nr)
{
	WARN_ON(cs_mode > 12);

	return ddr3_cs_size(cs_mode, false);
}

/* F15h M60h supports DDR4 mapping as well.. */
static int f15_m60h_dbam_to_chip_select(struct amd64_pvt *pvt, u8 dct,
					unsigned cs_mode, int cs_mask_nr)
{
	int cs_size;
	u32 dcsm = pvt->csels[dct].csmasks[cs_mask_nr];

	WARN_ON(cs_mode > 12);

	if (pvt->dram_type == MEM_DDR4) {
		if (cs_mode > 9)
			return -1;

		cs_size = ddr4_cs_size(cs_mode);
	} else if (pvt->dram_type == MEM_LRDDR3) {
		unsigned rank_multiply = dcsm & 0xf;

		if (rank_multiply == 3)
			rank_multiply = 4;
		cs_size = ddr3_lrdimm_cs_size(cs_mode, rank_multiply);
	} else {
		/* Minimum cs size is 512mb for F15hM60h*/
		if (cs_mode == 0x1)
			return -1;

		cs_size = ddr3_cs_size(cs_mode, false);
	}

	return cs_size;
}

/*
 * F16h and F15h model 30h have only limited cs_modes.
 */
static int f16_dbam_to_chip_select(struct amd64_pvt *pvt, u8 dct,
				unsigned cs_mode, int cs_mask_nr)
{
	WARN_ON(cs_mode > 12);

	if (cs_mode == 6 || cs_mode == 8 ||
	    cs_mode == 9 || cs_mode == 12)
		return -1;
	else
		return ddr3_cs_size(cs_mode, false);
}

static int f17_base_addr_to_cs_size(struct amd64_pvt *pvt, u8 umc,
				    unsigned int cs_mode, int csrow_nr)
{
	u32 base_addr = pvt->csels[umc].csbases[csrow_nr];

	/*  Each mask is used for every two base addresses. */
	u32 addr_mask = pvt->csels[umc].csmasks[csrow_nr >> 1];

	/*  Register [31:1] = Address [39:9]. Size is in kBs here. */
	u32 size = ((addr_mask >> 1) - (base_addr >> 1) + 1) >> 1;

	edac_dbg(1, "BaseAddr: 0x%x, AddrMask: 0x%x\n", base_addr, addr_mask);

	/* Return size in MBs. */
	return size >> 10;
}

static void read_dram_ctl_register(struct amd64_pvt *pvt)
{

	if (pvt->fam == 0xf)
		return;

	if (!amd64_read_pci_cfg(pvt->F2, DCT_SEL_LO, &pvt->dct_sel_lo)) {
		edac_dbg(0, "F2x110 (DCTSelLow): 0x%08x, High range addrs at: 0x%x\n",
			 pvt->dct_sel_lo, dct_sel_baseaddr(pvt));

		edac_dbg(0, "  DCTs operate in %s mode\n",
			 (dct_ganging_enabled(pvt) ? "ganged" : "unganged"));

		if (!dct_ganging_enabled(pvt))
			edac_dbg(0, "  Address range split per DCT: %s\n",
				 (dct_high_range_enabled(pvt) ? "yes" : "no"));

		edac_dbg(0, "  data interleave for ECC: %s, DRAM cleared since last warm reset: %s\n",
			 (dct_data_intlv_enabled(pvt) ? "enabled" : "disabled"),
			 (dct_memory_cleared(pvt) ? "yes" : "no"));

		edac_dbg(0, "  channel interleave: %s, "
			 "interleave bits selector: 0x%x\n",
			 (dct_interleave_enabled(pvt) ? "enabled" : "disabled"),
			 dct_sel_interleave_addr(pvt));
	}

	amd64_read_pci_cfg(pvt->F2, DCT_SEL_HI, &pvt->dct_sel_hi);
}

/*
 * Determine channel (DCT) based on the interleaving mode (see F15h M30h BKDG,
 * 2.10.12 Memory Interleaving Modes).
 */
static u8 f15_m30h_determine_channel(struct amd64_pvt *pvt, u64 sys_addr,
				     u8 intlv_en, int num_dcts_intlv,
				     u32 dct_sel)
{
	u8 channel = 0;
	u8 select;

	if (!(intlv_en))
		return (u8)(dct_sel);

	if (num_dcts_intlv == 2) {
		select = (sys_addr >> 8) & 0x3;
		channel = select ? 0x3 : 0;
	} else if (num_dcts_intlv == 4) {
		u8 intlv_addr = dct_sel_interleave_addr(pvt);
		switch (intlv_addr) {
		case 0x4:
			channel = (sys_addr >> 8) & 0x3;
			break;
		case 0x5:
			channel = (sys_addr >> 9) & 0x3;
			break;
		}
	}
	return channel;
}

/*
 * Determine channel (DCT) based on the interleaving mode: F10h BKDG, 2.8.9 Memory
 * Interleaving Modes.
 */
static u8 f1x_determine_channel(struct amd64_pvt *pvt, u64 sys_addr,
				bool hi_range_sel, u8 intlv_en)
{
	u8 dct_sel_high = (pvt->dct_sel_lo >> 1) & 1;

	if (dct_ganging_enabled(pvt))
		return 0;

	if (hi_range_sel)
		return dct_sel_high;

	/*
	 * see F2x110[DctSelIntLvAddr] - channel interleave mode
	 */
	if (dct_interleave_enabled(pvt)) {
		u8 intlv_addr = dct_sel_interleave_addr(pvt);

		/* return DCT select function: 0=DCT0, 1=DCT1 */
		if (!intlv_addr)
			return sys_addr >> 6 & 1;

		if (intlv_addr & 0x2) {
			u8 shift = intlv_addr & 0x1 ? 9 : 6;
			u32 temp = hweight_long((u32) ((sys_addr >> 16) & 0x1F)) & 1;

			return ((sys_addr >> shift) & 1) ^ temp;
		}

		if (intlv_addr & 0x4) {
			u8 shift = intlv_addr & 0x1 ? 9 : 8;

			return (sys_addr >> shift) & 1;
		}

		return (sys_addr >> (12 + hweight8(intlv_en))) & 1;
	}

	if (dct_high_range_enabled(pvt))
		return ~dct_sel_high & 1;

	return 0;
}

/* Convert the sys_addr to the normalized DCT address */
static u64 f1x_get_norm_dct_addr(struct amd64_pvt *pvt, u8 range,
				 u64 sys_addr, bool hi_rng,
				 u32 dct_sel_base_addr)
{
	u64 chan_off;
	u64 dram_base		= get_dram_base(pvt, range);
	u64 hole_off		= f10_dhar_offset(pvt);
	u64 dct_sel_base_off	= (u64)(pvt->dct_sel_hi & 0xFFFFFC00) << 16;

	if (hi_rng) {
		/*
		 * if
		 * base address of high range is below 4Gb
		 * (bits [47:27] at [31:11])
		 * DRAM address space on this DCT is hoisted above 4Gb	&&
		 * sys_addr > 4Gb
		 *
		 *	remove hole offset from sys_addr
		 * else
		 *	remove high range offset from sys_addr
		 */
		if ((!(dct_sel_base_addr >> 16) ||
		     dct_sel_base_addr < dhar_base(pvt)) &&
		    dhar_valid(pvt) &&
		    (sys_addr >= BIT_64(32)))
			chan_off = hole_off;
		else
			chan_off = dct_sel_base_off;
	} else {
		/*
		 * if
		 * we have a valid hole		&&
		 * sys_addr > 4Gb
		 *
		 *	remove hole
		 * else
		 *	remove dram base to normalize to DCT address
		 */
		if (dhar_valid(pvt) && (sys_addr >= BIT_64(32)))
			chan_off = hole_off;
		else
			chan_off = dram_base;
	}

	return (sys_addr & GENMASK_ULL(47,6)) - (chan_off & GENMASK_ULL(47,23));
}

/*
 * checks if the csrow passed in is marked as SPARED, if so returns the new
 * spare row
 */
static int f10_process_possible_spare(struct amd64_pvt *pvt, u8 dct, int csrow)
{
	int tmp_cs;

	if (online_spare_swap_done(pvt, dct) &&
	    csrow == online_spare_bad_dramcs(pvt, dct)) {

		for_each_chip_select(tmp_cs, dct, pvt) {
			if (chip_select_base(tmp_cs, dct, pvt) & 0x2) {
				csrow = tmp_cs;
				break;
			}
		}
	}
	return csrow;
}

/*
 * Iterate over the DRAM DCT "base" and "mask" registers looking for a
 * SystemAddr match on the specified 'ChannelSelect' and 'NodeID'
 *
 * Return:
 *	-EINVAL:  NOT FOUND
 *	0..csrow = Chip-Select Row
 */
static int f1x_lookup_addr_in_dct(u64 in_addr, u8 nid, u8 dct)
{
	struct mem_ctl_info *mci;
	struct amd64_pvt *pvt;
	u64 cs_base, cs_mask;
	int cs_found = -EINVAL;
	int csrow;

	mci = edac_mc_find(nid);
	if (!mci)
		return cs_found;

	pvt = mci->pvt_info;

	edac_dbg(1, "input addr: 0x%llx, DCT: %d\n", in_addr, dct);

	for_each_chip_select(csrow, dct, pvt) {
		if (!csrow_enabled(csrow, dct, pvt))
			continue;

		get_cs_base_and_mask(pvt, csrow, dct, &cs_base, &cs_mask);

		edac_dbg(1, "    CSROW=%d CSBase=0x%llx CSMask=0x%llx\n",
			 csrow, cs_base, cs_mask);

		cs_mask = ~cs_mask;

		edac_dbg(1, "    (InputAddr & ~CSMask)=0x%llx (CSBase & ~CSMask)=0x%llx\n",
			 (in_addr & cs_mask), (cs_base & cs_mask));

		if ((in_addr & cs_mask) == (cs_base & cs_mask)) {
			if (pvt->fam == 0x15 && pvt->model >= 0x30) {
				cs_found =  csrow;
				break;
			}
			cs_found = f10_process_possible_spare(pvt, dct, csrow);

			edac_dbg(1, " MATCH csrow=%d\n", cs_found);
			break;
		}
	}
	return cs_found;
}

/*
 * See F2x10C. Non-interleaved graphics framebuffer memory under the 16G is
 * swapped with a region located at the bottom of memory so that the GPU can use
 * the interleaved region and thus two channels.
 */
static u64 f1x_swap_interleaved_region(struct amd64_pvt *pvt, u64 sys_addr)
{
	u32 swap_reg, swap_base, swap_limit, rgn_size, tmp_addr;

	if (pvt->fam == 0x10) {
		/* only revC3 and revE have that feature */
		if (pvt->model < 4 || (pvt->model < 0xa && pvt->stepping < 3))
			return sys_addr;
	}

	amd64_read_pci_cfg(pvt->F2, SWAP_INTLV_REG, &swap_reg);

	if (!(swap_reg & 0x1))
		return sys_addr;

	swap_base	= (swap_reg >> 3) & 0x7f;
	swap_limit	= (swap_reg >> 11) & 0x7f;
	rgn_size	= (swap_reg >> 20) & 0x7f;
	tmp_addr	= sys_addr >> 27;

	if (!(sys_addr >> 34) &&
	    (((tmp_addr >= swap_base) &&
	     (tmp_addr <= swap_limit)) ||
	     (tmp_addr < rgn_size)))
		return sys_addr ^ (u64)swap_base << 27;

	return sys_addr;
}

/* For a given @dram_range, check if @sys_addr falls within it. */
static int f1x_match_to_this_node(struct amd64_pvt *pvt, unsigned range,
				  u64 sys_addr, int *chan_sel)
{
	int cs_found = -EINVAL;
	u64 chan_addr;
	u32 dct_sel_base;
	u8 channel;
	bool high_range = false;

	u8 node_id    = dram_dst_node(pvt, range);
	u8 intlv_en   = dram_intlv_en(pvt, range);
	u32 intlv_sel = dram_intlv_sel(pvt, range);

	edac_dbg(1, "(range %d) SystemAddr= 0x%llx Limit=0x%llx\n",
		 range, sys_addr, get_dram_limit(pvt, range));

	if (dhar_valid(pvt) &&
	    dhar_base(pvt) <= sys_addr &&
	    sys_addr < BIT_64(32)) {
		amd64_warn("Huh? Address is in the MMIO hole: 0x%016llx\n",
			    sys_addr);
		return -EINVAL;
	}

	if (intlv_en && (intlv_sel != ((sys_addr >> 12) & intlv_en)))
		return -EINVAL;

	sys_addr = f1x_swap_interleaved_region(pvt, sys_addr);

	dct_sel_base = dct_sel_baseaddr(pvt);

	/*
	 * check whether addresses >= DctSelBaseAddr[47:27] are to be used to
	 * select between DCT0 and DCT1.
	 */
	if (dct_high_range_enabled(pvt) &&
	   !dct_ganging_enabled(pvt) &&
	   ((sys_addr >> 27) >= (dct_sel_base >> 11)))
		high_range = true;

	channel = f1x_determine_channel(pvt, sys_addr, high_range, intlv_en);

	chan_addr = f1x_get_norm_dct_addr(pvt, range, sys_addr,
					  high_range, dct_sel_base);

	/* Remove node interleaving, see F1x120 */
	if (intlv_en)
		chan_addr = ((chan_addr >> (12 + hweight8(intlv_en))) << 12) |
			    (chan_addr & 0xfff);

	/* remove channel interleave */
	if (dct_interleave_enabled(pvt) &&
	   !dct_high_range_enabled(pvt) &&
	   !dct_ganging_enabled(pvt)) {

		if (dct_sel_interleave_addr(pvt) != 1) {
			if (dct_sel_interleave_addr(pvt) == 0x3)
				/* hash 9 */
				chan_addr = ((chan_addr >> 10) << 9) |
					     (chan_addr & 0x1ff);
			else
				/* A[6] or hash 6 */
				chan_addr = ((chan_addr >> 7) << 6) |
					     (chan_addr & 0x3f);
		} else
			/* A[12] */
			chan_addr = ((chan_addr >> 13) << 12) |
				     (chan_addr & 0xfff);
	}

	edac_dbg(1, "   Normalized DCT addr: 0x%llx\n", chan_addr);

	cs_found = f1x_lookup_addr_in_dct(chan_addr, node_id, channel);

	if (cs_found >= 0)
		*chan_sel = channel;

	return cs_found;
}

static int f15_m30h_match_to_this_node(struct amd64_pvt *pvt, unsigned range,
					u64 sys_addr, int *chan_sel)
{
	int cs_found = -EINVAL;
	int num_dcts_intlv = 0;
	u64 chan_addr, chan_offset;
	u64 dct_base, dct_limit;
	u32 dct_cont_base_reg, dct_cont_limit_reg, tmp;
	u8 channel, alias_channel, leg_mmio_hole, dct_sel, dct_offset_en;

	u64 dhar_offset		= f10_dhar_offset(pvt);
	u8 intlv_addr		= dct_sel_interleave_addr(pvt);
	u8 node_id		= dram_dst_node(pvt, range);
	u8 intlv_en		= dram_intlv_en(pvt, range);

	amd64_read_pci_cfg(pvt->F1, DRAM_CONT_BASE, &dct_cont_base_reg);
	amd64_read_pci_cfg(pvt->F1, DRAM_CONT_LIMIT, &dct_cont_limit_reg);

	dct_offset_en		= (u8) ((dct_cont_base_reg >> 3) & BIT(0));
	dct_sel			= (u8) ((dct_cont_base_reg >> 4) & 0x7);

	edac_dbg(1, "(range %d) SystemAddr= 0x%llx Limit=0x%llx\n",
		 range, sys_addr, get_dram_limit(pvt, range));

	if (!(get_dram_base(pvt, range)  <= sys_addr) &&
	    !(get_dram_limit(pvt, range) >= sys_addr))
		return -EINVAL;

	if (dhar_valid(pvt) &&
	    dhar_base(pvt) <= sys_addr &&
	    sys_addr < BIT_64(32)) {
		amd64_warn("Huh? Address is in the MMIO hole: 0x%016llx\n",
			    sys_addr);
		return -EINVAL;
	}

	/* Verify sys_addr is within DCT Range. */
	dct_base = (u64) dct_sel_baseaddr(pvt);
	dct_limit = (dct_cont_limit_reg >> 11) & 0x1FFF;

	if (!(dct_cont_base_reg & BIT(0)) &&
	    !(dct_base <= (sys_addr >> 27) &&
	      dct_limit >= (sys_addr >> 27)))
		return -EINVAL;

	/* Verify number of dct's that participate in channel interleaving. */
	num_dcts_intlv = (int) hweight8(intlv_en);

	if (!(num_dcts_intlv % 2 == 0) || (num_dcts_intlv > 4))
		return -EINVAL;

	if (pvt->model >= 0x60)
		channel = f1x_determine_channel(pvt, sys_addr, false, intlv_en);
	else
		channel = f15_m30h_determine_channel(pvt, sys_addr, intlv_en,
						     num_dcts_intlv, dct_sel);

	/* Verify we stay within the MAX number of channels allowed */
	if (channel > 3)
		return -EINVAL;

	leg_mmio_hole = (u8) (dct_cont_base_reg >> 1 & BIT(0));

	/* Get normalized DCT addr */
	if (leg_mmio_hole && (sys_addr >= BIT_64(32)))
		chan_offset = dhar_offset;
	else
		chan_offset = dct_base << 27;

	chan_addr = sys_addr - chan_offset;

	/* remove channel interleave */
	if (num_dcts_intlv == 2) {
		if (intlv_addr == 0x4)
			chan_addr = ((chan_addr >> 9) << 8) |
						(chan_addr & 0xff);
		else if (intlv_addr == 0x5)
			chan_addr = ((chan_addr >> 10) << 9) |
						(chan_addr & 0x1ff);
		else
			return -EINVAL;

	} else if (num_dcts_intlv == 4) {
		if (intlv_addr == 0x4)
			chan_addr = ((chan_addr >> 10) << 8) |
							(chan_addr & 0xff);
		else if (intlv_addr == 0x5)
			chan_addr = ((chan_addr >> 11) << 9) |
							(chan_addr & 0x1ff);
		else
			return -EINVAL;
	}

	if (dct_offset_en) {
		amd64_read_pci_cfg(pvt->F1,
				   DRAM_CONT_HIGH_OFF + (int) channel * 4,
				   &tmp);
		chan_addr +=  (u64) ((tmp >> 11) & 0xfff) << 27;
	}

	f15h_select_dct(pvt, channel);

	edac_dbg(1, "   Normalized DCT addr: 0x%llx\n", chan_addr);

	/*
	 * Find Chip select:
	 * if channel = 3, then alias it to 1. This is because, in F15 M30h,
	 * there is support for 4 DCT's, but only 2 are currently functional.
	 * They are DCT0 and DCT3. But we have read all registers of DCT3 into
	 * pvt->csels[1]. So we need to use '1' here to get correct info.
	 * Refer F15 M30h BKDG Section 2.10 and 2.10.3 for clarifications.
	 */
	alias_channel =  (channel == 3) ? 1 : channel;

	cs_found = f1x_lookup_addr_in_dct(chan_addr, node_id, alias_channel);

	if (cs_found >= 0)
		*chan_sel = alias_channel;

	return cs_found;
}

static int f1x_translate_sysaddr_to_cs(struct amd64_pvt *pvt,
					u64 sys_addr,
					int *chan_sel)
{
	int cs_found = -EINVAL;
	unsigned range;

	for (range = 0; range < DRAM_RANGES; range++) {
		if (!dram_rw(pvt, range))
			continue;

		if (pvt->fam == 0x15 && pvt->model >= 0x30)
			cs_found = f15_m30h_match_to_this_node(pvt, range,
							       sys_addr,
							       chan_sel);

		else if ((get_dram_base(pvt, range)  <= sys_addr) &&
			 (get_dram_limit(pvt, range) >= sys_addr)) {
			cs_found = f1x_match_to_this_node(pvt, range,
							  sys_addr, chan_sel);
			if (cs_found >= 0)
				break;
		}
	}
	return cs_found;
}

/*
 * For reference see "2.8.5 Routing DRAM Requests" in F10 BKDG. This code maps
 * a @sys_addr to NodeID, DCT (channel) and chip select (CSROW).
 *
 * The @sys_addr is usually an error address received from the hardware
 * (MCX_ADDR).
 */
static void f1x_map_sysaddr_to_csrow(struct mem_ctl_info *mci, u64 sys_addr,
				     struct err_info *err)
{
	struct amd64_pvt *pvt = mci->pvt_info;

	error_address_to_page_and_offset(sys_addr, err);

	err->csrow = f1x_translate_sysaddr_to_cs(pvt, sys_addr, &err->channel);
	if (err->csrow < 0) {
		err->err_code = ERR_CSROW;
		return;
	}

	/*
	 * We need the syndromes for channel detection only when we're
	 * ganged. Otherwise @chan should already contain the channel at
	 * this point.
	 */
	if (dct_ganging_enabled(pvt))
		err->channel = get_channel_from_ecc_syndrome(mci, err->syndrome);
}

/*
 * debug routine to display the memory sizes of all logical DIMMs and its
 * CSROWs
 */
static void debug_display_dimm_sizes(struct amd64_pvt *pvt, u8 ctrl)
{
	int dimm, size0, size1;
	u32 *dcsb = ctrl ? pvt->csels[1].csbases : pvt->csels[0].csbases;
	u32 dbam  = ctrl ? pvt->dbam1 : pvt->dbam0;

	if (pvt->fam == 0xf) {
		/* K8 families < revF not supported yet */
	       if (pvt->ext_model < K8_REV_F)
			return;
	       else
		       WARN_ON(ctrl != 0);
	}

	if (pvt->fam == 0x10) {
		dbam = (ctrl && !dct_ganging_enabled(pvt)) ? pvt->dbam1
							   : pvt->dbam0;
		dcsb = (ctrl && !dct_ganging_enabled(pvt)) ?
				 pvt->csels[1].csbases :
				 pvt->csels[0].csbases;
	} else if (ctrl) {
		dbam = pvt->dbam0;
		dcsb = pvt->csels[1].csbases;
	}
	edac_dbg(1, "F2x%d80 (DRAM Bank Address Mapping): 0x%08x\n",
		 ctrl, dbam);

	edac_printk(KERN_DEBUG, EDAC_MC, "DCT%d chip selects:\n", ctrl);

	/* Dump memory sizes for DIMM and its CSROWs */
	for (dimm = 0; dimm < 4; dimm++) {

		size0 = 0;
		if (dcsb[dimm*2] & DCSB_CS_ENABLE)
			/*
			 * For F15m60h, we need multiplier for LRDIMM cs_size
			 * calculation. We pass dimm value to the dbam_to_cs
			 * mapper so we can find the multiplier from the
			 * corresponding DCSM.
			 */
			size0 = pvt->ops->dbam_to_cs(pvt, ctrl,
						     DBAM_DIMM(dimm, dbam),
						     dimm);

		size1 = 0;
		if (dcsb[dimm*2 + 1] & DCSB_CS_ENABLE)
			size1 = pvt->ops->dbam_to_cs(pvt, ctrl,
						     DBAM_DIMM(dimm, dbam),
						     dimm);

		amd64_info(EDAC_MC ": %d: %5dMB %d: %5dMB\n",
				dimm * 2,     size0,
				dimm * 2 + 1, size1);
	}
}

static struct amd64_family_type family_types[] = {
	[K8_CPUS] = {
		.ctl_name = "K8",
		.f1_id = PCI_DEVICE_ID_AMD_K8_NB_ADDRMAP,
		.f2_id = PCI_DEVICE_ID_AMD_K8_NB_MEMCTL,
		.ops = {
			.early_channel_count	= k8_early_channel_count,
			.map_sysaddr_to_csrow	= k8_map_sysaddr_to_csrow,
			.dbam_to_cs		= k8_dbam_to_chip_select,
		}
	},
	[F10_CPUS] = {
		.ctl_name = "F10h",
		.f1_id = PCI_DEVICE_ID_AMD_10H_NB_MAP,
		.f2_id = PCI_DEVICE_ID_AMD_10H_NB_DRAM,
		.ops = {
			.early_channel_count	= f1x_early_channel_count,
			.map_sysaddr_to_csrow	= f1x_map_sysaddr_to_csrow,
			.dbam_to_cs		= f10_dbam_to_chip_select,
		}
	},
	[F15_CPUS] = {
		.ctl_name = "F15h",
		.f1_id = PCI_DEVICE_ID_AMD_15H_NB_F1,
		.f2_id = PCI_DEVICE_ID_AMD_15H_NB_F2,
		.ops = {
			.early_channel_count	= f1x_early_channel_count,
			.map_sysaddr_to_csrow	= f1x_map_sysaddr_to_csrow,
			.dbam_to_cs		= f15_dbam_to_chip_select,
		}
	},
	[F15_M30H_CPUS] = {
		.ctl_name = "F15h_M30h",
		.f1_id = PCI_DEVICE_ID_AMD_15H_M30H_NB_F1,
		.f2_id = PCI_DEVICE_ID_AMD_15H_M30H_NB_F2,
		.ops = {
			.early_channel_count	= f1x_early_channel_count,
			.map_sysaddr_to_csrow	= f1x_map_sysaddr_to_csrow,
			.dbam_to_cs		= f16_dbam_to_chip_select,
		}
	},
	[F15_M60H_CPUS] = {
		.ctl_name = "F15h_M60h",
		.f1_id = PCI_DEVICE_ID_AMD_15H_M60H_NB_F1,
		.f2_id = PCI_DEVICE_ID_AMD_15H_M60H_NB_F2,
		.ops = {
			.early_channel_count	= f1x_early_channel_count,
			.map_sysaddr_to_csrow	= f1x_map_sysaddr_to_csrow,
			.dbam_to_cs		= f15_m60h_dbam_to_chip_select,
		}
	},
	[F16_CPUS] = {
		.ctl_name = "F16h",
		.f1_id = PCI_DEVICE_ID_AMD_16H_NB_F1,
		.f2_id = PCI_DEVICE_ID_AMD_16H_NB_F2,
		.ops = {
			.early_channel_count	= f1x_early_channel_count,
			.map_sysaddr_to_csrow	= f1x_map_sysaddr_to_csrow,
			.dbam_to_cs		= f16_dbam_to_chip_select,
		}
	},
	[F16_M30H_CPUS] = {
		.ctl_name = "F16h_M30h",
		.f1_id = PCI_DEVICE_ID_AMD_16H_M30H_NB_F1,
		.f2_id = PCI_DEVICE_ID_AMD_16H_M30H_NB_F2,
		.ops = {
			.early_channel_count	= f1x_early_channel_count,
			.map_sysaddr_to_csrow	= f1x_map_sysaddr_to_csrow,
			.dbam_to_cs		= f16_dbam_to_chip_select,
		}
	},
	[F17_CPUS] = {
		.ctl_name = "F17h",
		.f0_id = PCI_DEVICE_ID_AMD_17H_DF_F0,
		.f6_id = PCI_DEVICE_ID_AMD_17H_DF_F6,
		.ops = {
			.early_channel_count	= f17_early_channel_count,
			.dbam_to_cs		= f17_base_addr_to_cs_size,
		}
	},
	[F17_M10H_CPUS] = {
		.ctl_name = "F17h_M10h",
		.f0_id = PCI_DEVICE_ID_AMD_17H_M10H_DF_F0,
		.f6_id = PCI_DEVICE_ID_AMD_17H_M10H_DF_F6,
		.ops = {
			.early_channel_count	= f17_early_channel_count,
			.dbam_to_cs		= f17_base_addr_to_cs_size,
		}
	},
};

/*
 * These are tables of eigenvectors (one per line) which can be used for the
 * construction of the syndrome tables. The modified syndrome search algorithm
 * uses those to find the symbol in error and thus the DIMM.
 *
 * Algorithm courtesy of Ross LaFetra from AMD.
 */
static const u16 x4_vectors[] = {
	0x2f57, 0x1afe, 0x66cc, 0xdd88,
	0x11eb, 0x3396, 0x7f4c, 0xeac8,
	0x0001, 0x0002, 0x0004, 0x0008,
	0x1013, 0x3032, 0x4044, 0x8088,
	0x106b, 0x30d6, 0x70fc, 0xe0a8,
	0x4857, 0xc4fe, 0x13cc, 0x3288,
	0x1ac5, 0x2f4a, 0x5394, 0xa1e8,
	0x1f39, 0x251e, 0xbd6c, 0x6bd8,
	0x15c1, 0x2a42, 0x89ac, 0x4758,
	0x2b03, 0x1602, 0x4f0c, 0xca08,
	0x1f07, 0x3a0e, 0x6b04, 0xbd08,
	0x8ba7, 0x465e, 0x244c, 0x1cc8,
	0x2b87, 0x164e, 0x642c, 0xdc18,
	0x40b9, 0x80de, 0x1094, 0x20e8,
	0x27db, 0x1eb6, 0x9dac, 0x7b58,
	0x11c1, 0x2242, 0x84ac, 0x4c58,
	0x1be5, 0x2d7a, 0x5e34, 0xa718,
	0x4b39, 0x8d1e, 0x14b4, 0x28d8,
	0x4c97, 0xc87e, 0x11fc, 0x33a8,
	0x8e97, 0x497e, 0x2ffc, 0x1aa8,
	0x16b3, 0x3d62, 0x4f34, 0x8518,
	0x1e2f, 0x391a, 0x5cac, 0xf858,
	0x1d9f, 0x3b7a, 0x572c, 0xfe18,
	0x15f5, 0x2a5a, 0x5264, 0xa3b8,
	0x1dbb, 0x3b66, 0x715c, 0xe3f8,
	0x4397, 0xc27e, 0x17fc, 0x3ea8,
	0x1617, 0x3d3e, 0x6464, 0xb8b8,
	0x23ff, 0x12aa, 0xab6c, 0x56d8,
	0x2dfb, 0x1ba6, 0x913c, 0x7328,
	0x185d, 0x2ca6, 0x7914, 0x9e28,
	0x171b, 0x3e36, 0x7d7c, 0xebe8,
	0x4199, 0x82ee, 0x19f4, 0x2e58,
	0x4807, 0xc40e, 0x130c, 0x3208,
	0x1905, 0x2e0a, 0x5804, 0xac08,
	0x213f, 0x132a, 0xadfc, 0x5ba8,
	0x19a9, 0x2efe, 0xb5cc, 0x6f88,
};

static const u16 x8_vectors[] = {
	0x0145, 0x028a, 0x2374, 0x43c8, 0xa1f0, 0x0520, 0x0a40, 0x1480,
	0x0211, 0x0422, 0x0844, 0x1088, 0x01b0, 0x44e0, 0x23c0, 0xed80,
	0x1011, 0x0116, 0x022c, 0x0458, 0x08b0, 0x8c60, 0x2740, 0x4e80,
	0x0411, 0x0822, 0x1044, 0x0158, 0x02b0, 0x2360, 0x46c0, 0xab80,
	0x0811, 0x1022, 0x012c, 0x0258, 0x04b0, 0x4660, 0x8cc0, 0x2780,
	0x2071, 0x40e2, 0xa0c4, 0x0108, 0x0210, 0x0420, 0x0840, 0x1080,
	0x4071, 0x80e2, 0x0104, 0x0208, 0x0410, 0x0820, 0x1040, 0x2080,
	0x8071, 0x0102, 0x0204, 0x0408, 0x0810, 0x1020, 0x2040, 0x4080,
	0x019d, 0x03d6, 0x136c, 0x2198, 0x50b0, 0xb2e0, 0x0740, 0x0e80,
	0x0189, 0x03ea, 0x072c, 0x0e58, 0x1cb0, 0x56e0, 0x37c0, 0xf580,
	0x01fd, 0x0376, 0x06ec, 0x0bb8, 0x1110, 0x2220, 0x4440, 0x8880,
	0x0163, 0x02c6, 0x1104, 0x0758, 0x0eb0, 0x2be0, 0x6140, 0xc280,
	0x02fd, 0x01c6, 0x0b5c, 0x1108, 0x07b0, 0x25a0, 0x8840, 0x6180,
	0x0801, 0x012e, 0x025c, 0x04b8, 0x1370, 0x26e0, 0x57c0, 0xb580,
	0x0401, 0x0802, 0x015c, 0x02b8, 0x22b0, 0x13e0, 0x7140, 0xe280,
	0x0201, 0x0402, 0x0804, 0x01b8, 0x11b0, 0x31a0, 0x8040, 0x7180,
	0x0101, 0x0202, 0x0404, 0x0808, 0x1010, 0x2020, 0x4040, 0x8080,
	0x0001, 0x0002, 0x0004, 0x0008, 0x0010, 0x0020, 0x0040, 0x0080,
	0x0100, 0x0200, 0x0400, 0x0800, 0x1000, 0x2000, 0x4000, 0x8000,
};

static int decode_syndrome(u16 syndrome, const u16 *vectors, unsigned num_vecs,
			   unsigned v_dim)
{
	unsigned int i, err_sym;

	for (err_sym = 0; err_sym < num_vecs / v_dim; err_sym++) {
		u16 s = syndrome;
		unsigned v_idx =  err_sym * v_dim;
		unsigned v_end = (err_sym + 1) * v_dim;

		/* walk over all 16 bits of the syndrome */
		for (i = 1; i < (1U << 16); i <<= 1) {

			/* if bit is set in that eigenvector... */
			if (v_idx < v_end && vectors[v_idx] & i) {
				u16 ev_comp = vectors[v_idx++];

				/* ... and bit set in the modified syndrome, */
				if (s & i) {
					/* remove it. */
					s ^= ev_comp;

					if (!s)
						return err_sym;
				}

			} else if (s & i)
				/* can't get to zero, move to next symbol */
				break;
		}
	}

	edac_dbg(0, "syndrome(%x) not found\n", syndrome);
	return -1;
}

static int map_err_sym_to_channel(int err_sym, int sym_size)
{
	if (sym_size == 4)
		switch (err_sym) {
		case 0x20:
		case 0x21:
			return 0;
			break;
		case 0x22:
		case 0x23:
			return 1;
			break;
		default:
			return err_sym >> 4;
			break;
		}
	/* x8 symbols */
	else
		switch (err_sym) {
		/* imaginary bits not in a DIMM */
		case 0x10:
			WARN(1, KERN_ERR "Invalid error symbol: 0x%x\n",
					  err_sym);
			return -1;
			break;

		case 0x11:
			return 0;
			break;
		case 0x12:
			return 1;
			break;
		default:
			return err_sym >> 3;
			break;
		}
	return -1;
}

static int get_channel_from_ecc_syndrome(struct mem_ctl_info *mci, u16 syndrome)
{
	struct amd64_pvt *pvt = mci->pvt_info;
	int err_sym = -1;

	if (pvt->ecc_sym_sz == 8)
		err_sym = decode_syndrome(syndrome, x8_vectors,
					  ARRAY_SIZE(x8_vectors),
					  pvt->ecc_sym_sz);
	else if (pvt->ecc_sym_sz == 4)
		err_sym = decode_syndrome(syndrome, x4_vectors,
					  ARRAY_SIZE(x4_vectors),
					  pvt->ecc_sym_sz);
	else {
		amd64_warn("Illegal syndrome type: %u\n", pvt->ecc_sym_sz);
		return err_sym;
	}

	return map_err_sym_to_channel(err_sym, pvt->ecc_sym_sz);
}

static void __log_ecc_error(struct mem_ctl_info *mci, struct err_info *err,
			    u8 ecc_type)
{
	enum hw_event_mc_err_type err_type;
	const char *string;

	if (ecc_type == 2)
		err_type = HW_EVENT_ERR_CORRECTED;
	else if (ecc_type == 1)
		err_type = HW_EVENT_ERR_UNCORRECTED;
	else if (ecc_type == 3)
		err_type = HW_EVENT_ERR_DEFERRED;
	else {
		WARN(1, "Something is rotten in the state of Denmark.\n");
		return;
	}

	switch (err->err_code) {
	case DECODE_OK:
		string = "";
		break;
	case ERR_NODE:
		string = "Failed to map error addr to a node";
		break;
	case ERR_CSROW:
		string = "Failed to map error addr to a csrow";
		break;
	case ERR_CHANNEL:
		string = "Unknown syndrome - possible error reporting race";
		break;
	case ERR_SYND:
		string = "MCA_SYND not valid - unknown syndrome and csrow";
		break;
	case ERR_NORM_ADDR:
		string = "Cannot decode normalized address";
		break;
	default:
		string = "WTF error";
		break;
	}

	edac_mc_handle_error(err_type, mci, 1,
			     err->page, err->offset, err->syndrome,
			     err->csrow, err->channel, -1,
			     string, "");
}

static inline void decode_bus_error(int node_id, struct mce *m)
{
	struct mem_ctl_info *mci;
	struct amd64_pvt *pvt;
	u8 ecc_type = (m->status >> 45) & 0x3;
	u8 xec = XEC(m->status, 0x1f);
	u16 ec = EC(m->status);
	u64 sys_addr;
	struct err_info err;

	mci = edac_mc_find(node_id);
	if (!mci)
		return;

	pvt = mci->pvt_info;

	/* Bail out early if this was an 'observed' error */
	if (PP(ec) == NBSL_PP_OBS)
		return;

	/* Do only ECC errors */
	if (xec && xec != F10_NBSL_EXT_ERR_ECC)
		return;

	memset(&err, 0, sizeof(err));

	sys_addr = get_error_address(pvt, m);

	if (ecc_type == 2)
		err.syndrome = extract_syndrome(m->status);

	pvt->ops->map_sysaddr_to_csrow(mci, sys_addr, &err);

	__log_ecc_error(mci, &err, ecc_type);
}

/*
 * To find the UMC channel represented by this bank we need to match on its
 * instance_id. The instance_id of a bank is held in the lower 32 bits of its
 * IPID.
 */
static int find_umc_channel(struct amd64_pvt *pvt, struct mce *m)
{
	u32 umc_instance_id[] = {0x50f00, 0x150f00};
	u32 instance_id = m->ipid & GENMASK(31, 0);
	int i, channel = -1;

	for (i = 0; i < ARRAY_SIZE(umc_instance_id); i++)
		if (umc_instance_id[i] == instance_id)
			channel = i;

	return channel;
}

static void decode_umc_error(int node_id, struct mce *m)
{
	u8 ecc_type = (m->status >> 45) & 0x3;
	struct mem_ctl_info *mci;
	struct amd64_pvt *pvt;
	struct err_info err;
	u64 sys_addr;

	mci = edac_mc_find(node_id);
	if (!mci)
		return;

	pvt = mci->pvt_info;

	memset(&err, 0, sizeof(err));

	if (m->status & MCI_STATUS_DEFERRED)
		ecc_type = 3;

	err.channel = find_umc_channel(pvt, m);
	if (err.channel < 0) {
		err.err_code = ERR_CHANNEL;
		goto log_error;
	}

	if (umc_normaddr_to_sysaddr(m->addr, pvt->mc_node_id, err.channel, &sys_addr)) {
		err.err_code = ERR_NORM_ADDR;
		goto log_error;
	}

	error_address_to_page_and_offset(sys_addr, &err);

	if (!(m->status & MCI_STATUS_SYNDV)) {
		err.err_code = ERR_SYND;
		goto log_error;
	}

	if (ecc_type == 2) {
		u8 length = (m->synd >> 18) & 0x3f;

		if (length)
			err.syndrome = (m->synd >> 32) & GENMASK(length - 1, 0);
		else
			err.err_code = ERR_CHANNEL;
	}

	err.csrow = m->synd & 0x7;

log_error:
	__log_ecc_error(mci, &err, ecc_type);
}

/*
 * Use pvt->F3 which contains the F3 CPU PCI device to get the related
 * F1 (AddrMap) and F2 (Dct) devices. Return negative value on error.
 * Reserve F0 and F6 on systems with a UMC.
 */
static int
reserve_mc_sibling_devs(struct amd64_pvt *pvt, u16 pci_id1, u16 pci_id2)
{
	if (pvt->umc) {
		pvt->F0 = pci_get_related_function(pvt->F3->vendor, pci_id1, pvt->F3);
		if (!pvt->F0) {
			amd64_err("F0 not found, device 0x%x (broken BIOS?)\n", pci_id1);
			return -ENODEV;
		}

		pvt->F6 = pci_get_related_function(pvt->F3->vendor, pci_id2, pvt->F3);
		if (!pvt->F6) {
			pci_dev_put(pvt->F0);
			pvt->F0 = NULL;

			amd64_err("F6 not found: device 0x%x (broken BIOS?)\n", pci_id2);
			return -ENODEV;
		}

		edac_dbg(1, "F0: %s\n", pci_name(pvt->F0));
		edac_dbg(1, "F3: %s\n", pci_name(pvt->F3));
		edac_dbg(1, "F6: %s\n", pci_name(pvt->F6));

		return 0;
	}

	/* Reserve the ADDRESS MAP Device */
	pvt->F1 = pci_get_related_function(pvt->F3->vendor, pci_id1, pvt->F3);
	if (!pvt->F1) {
		amd64_err("F1 not found: device 0x%x (broken BIOS?)\n", pci_id1);
		return -ENODEV;
	}

	/* Reserve the DCT Device */
	pvt->F2 = pci_get_related_function(pvt->F3->vendor, pci_id2, pvt->F3);
	if (!pvt->F2) {
		pci_dev_put(pvt->F1);
		pvt->F1 = NULL;

		amd64_err("F2 not found: device 0x%x (broken BIOS?)\n", pci_id2);
		return -ENODEV;
	}

	edac_dbg(1, "F1: %s\n", pci_name(pvt->F1));
	edac_dbg(1, "F2: %s\n", pci_name(pvt->F2));
	edac_dbg(1, "F3: %s\n", pci_name(pvt->F3));

	return 0;
}

static void free_mc_sibling_devs(struct amd64_pvt *pvt)
{
	if (pvt->umc) {
		pci_dev_put(pvt->F0);
		pci_dev_put(pvt->F6);
	} else {
		pci_dev_put(pvt->F1);
		pci_dev_put(pvt->F2);
	}
}

static void determine_ecc_sym_sz(struct amd64_pvt *pvt)
{
	pvt->ecc_sym_sz = 4;

	if (pvt->umc) {
		u8 i;

		for (i = 0; i < NUM_UMCS; i++) {
			/* Check enabled channels only: */
			if ((pvt->umc[i].sdp_ctrl & UMC_SDP_INIT) &&
			    (pvt->umc[i].ecc_ctrl & BIT(7))) {
				pvt->ecc_sym_sz = 8;
				break;
			}
		}

		return;
	}

	if (pvt->fam >= 0x10) {
		u32 tmp;

		amd64_read_pci_cfg(pvt->F3, EXT_NB_MCA_CFG, &tmp);
		/* F16h has only DCT0, so no need to read dbam1. */
		if (pvt->fam != 0x16)
			amd64_read_dct_pci_cfg(pvt, 1, DBAM0, &pvt->dbam1);

		/* F10h, revD and later can do x8 ECC too. */
		if ((pvt->fam > 0x10 || pvt->model > 7) && tmp & BIT(25))
			pvt->ecc_sym_sz = 8;
	}
}

/*
 * Retrieve the hardware registers of the memory controller.
 */
static void __read_mc_regs_df(struct amd64_pvt *pvt)
{
	u8 nid = pvt->mc_node_id;
	struct amd64_umc *umc;
	u32 i, umc_base;

	/* Read registers from each UMC */
	for (i = 0; i < NUM_UMCS; i++) {

		umc_base = get_umc_base(i);
		umc = &pvt->umc[i];

		amd_smn_read(nid, umc_base + UMCCH_DIMM_CFG, &umc->dimm_cfg);
		amd_smn_read(nid, umc_base + UMCCH_UMC_CFG, &umc->umc_cfg);
		amd_smn_read(nid, umc_base + UMCCH_SDP_CTRL, &umc->sdp_ctrl);
		amd_smn_read(nid, umc_base + UMCCH_ECC_CTRL, &umc->ecc_ctrl);
		amd_smn_read(nid, umc_base + UMCCH_UMC_CAP_HI, &umc->umc_cap_hi);
	}
}

/*
 * Retrieve the hardware registers of the memory controller (this includes the
 * 'Address Map' and 'Misc' device regs)
 */
static void read_mc_regs(struct amd64_pvt *pvt)
{
	unsigned int range;
	u64 msr_val;

	/*
	 * Retrieve TOP_MEM and TOP_MEM2; no masking off of reserved bits since
	 * those are Read-As-Zero.
	 */
	rdmsrl(MSR_K8_TOP_MEM1, pvt->top_mem);
	edac_dbg(0, "  TOP_MEM:  0x%016llx\n", pvt->top_mem);

	/* Check first whether TOP_MEM2 is enabled: */
	rdmsrl(MSR_K8_SYSCFG, msr_val);
	if (msr_val & BIT(21)) {
		rdmsrl(MSR_K8_TOP_MEM2, pvt->top_mem2);
		edac_dbg(0, "  TOP_MEM2: 0x%016llx\n", pvt->top_mem2);
	} else {
		edac_dbg(0, "  TOP_MEM2 disabled\n");
	}

	if (pvt->umc) {
		__read_mc_regs_df(pvt);
		amd64_read_pci_cfg(pvt->F0, DF_DHAR, &pvt->dhar);

		goto skip;
	}

	amd64_read_pci_cfg(pvt->F3, NBCAP, &pvt->nbcap);

	read_dram_ctl_register(pvt);

	for (range = 0; range < DRAM_RANGES; range++) {
		u8 rw;

		/* read settings for this DRAM range */
		read_dram_base_limit_regs(pvt, range);

		rw = dram_rw(pvt, range);
		if (!rw)
			continue;

		edac_dbg(1, "  DRAM range[%d], base: 0x%016llx; limit: 0x%016llx\n",
			 range,
			 get_dram_base(pvt, range),
			 get_dram_limit(pvt, range));

		edac_dbg(1, "   IntlvEn=%s; Range access: %s%s IntlvSel=%d DstNode=%d\n",
			 dram_intlv_en(pvt, range) ? "Enabled" : "Disabled",
			 (rw & 0x1) ? "R" : "-",
			 (rw & 0x2) ? "W" : "-",
			 dram_intlv_sel(pvt, range),
			 dram_dst_node(pvt, range));
	}

	amd64_read_pci_cfg(pvt->F1, DHAR, &pvt->dhar);
	amd64_read_dct_pci_cfg(pvt, 0, DBAM0, &pvt->dbam0);

	amd64_read_pci_cfg(pvt->F3, F10_ONLINE_SPARE, &pvt->online_spare);

	amd64_read_dct_pci_cfg(pvt, 0, DCLR0, &pvt->dclr0);
	amd64_read_dct_pci_cfg(pvt, 0, DCHR0, &pvt->dchr0);

	if (!dct_ganging_enabled(pvt)) {
		amd64_read_dct_pci_cfg(pvt, 1, DCLR0, &pvt->dclr1);
		amd64_read_dct_pci_cfg(pvt, 1, DCHR0, &pvt->dchr1);
	}

skip:
	read_dct_base_mask(pvt);

	determine_memory_type(pvt);
	edac_dbg(1, "  DIMM type: %s\n", edac_mem_types[pvt->dram_type]);

	determine_ecc_sym_sz(pvt);

	dump_misc_regs(pvt);
}

/*
 * NOTE: CPU Revision Dependent code
 *
 * Input:
 *	@csrow_nr ChipSelect Row Number (0..NUM_CHIPSELECTS-1)
 *	k8 private pointer to -->
 *			DRAM Bank Address mapping register
 *			node_id
 *			DCL register where dual_channel_active is
 *
 * The DBAM register consists of 4 sets of 4 bits each definitions:
 *
 * Bits:	CSROWs
 * 0-3		CSROWs 0 and 1
 * 4-7		CSROWs 2 and 3
 * 8-11		CSROWs 4 and 5
 * 12-15	CSROWs 6 and 7
 *
 * Values range from: 0 to 15
 * The meaning of the values depends on CPU revision and dual-channel state,
 * see relevant BKDG more info.
 *
 * The memory controller provides for total of only 8 CSROWs in its current
 * architecture. Each "pair" of CSROWs normally represents just one DIMM in
 * single channel or two (2) DIMMs in dual channel mode.
 *
 * The following code logic collapses the various tables for CSROW based on CPU
 * revision.
 *
 * Returns:
 *	The number of PAGE_SIZE pages on the specified CSROW number it
 *	encompasses
 *
 */
static u32 get_csrow_nr_pages(struct amd64_pvt *pvt, u8 dct, int csrow_nr_orig)
{
	u32 dbam = dct ? pvt->dbam1 : pvt->dbam0;
	int csrow_nr = csrow_nr_orig;
	u32 cs_mode, nr_pages;

	if (!pvt->umc)
		csrow_nr >>= 1;

	cs_mode = DBAM_DIMM(csrow_nr, dbam);

	nr_pages   = pvt->ops->dbam_to_cs(pvt, dct, cs_mode, csrow_nr);
	nr_pages <<= 20 - PAGE_SHIFT;

	edac_dbg(0, "csrow: %d, channel: %d, DBAM idx: %d\n",
		    csrow_nr_orig, dct,  cs_mode);
	edac_dbg(0, "nr_pages/channel: %u\n", nr_pages);

	return nr_pages;
}

/*
 * Initialize the array of csrow attribute instances, based on the values
 * from pci config hardware registers.
 */
static int init_csrows(struct mem_ctl_info *mci)
{
	struct amd64_pvt *pvt = mci->pvt_info;
	enum edac_type edac_mode = EDAC_NONE;
	struct csrow_info *csrow;
	struct dimm_info *dimm;
	int i, j, empty = 1;
	int nr_pages = 0;
	u32 val;

	if (!pvt->umc) {
		amd64_read_pci_cfg(pvt->F3, NBCFG, &val);

		pvt->nbcfg = val;

		edac_dbg(0, "node %d, NBCFG=0x%08x[ChipKillEccCap: %d|DramEccEn: %d]\n",
			 pvt->mc_node_id, val,
			 !!(val & NBCFG_CHIPKILL), !!(val & NBCFG_ECC_ENABLE));
	}

	/*
	 * We iterate over DCT0 here but we look at DCT1 in parallel, if needed.
	 */
	for_each_chip_select(i, 0, pvt) {
		bool row_dct0 = !!csrow_enabled(i, 0, pvt);
		bool row_dct1 = false;

		if (pvt->fam != 0xf)
			row_dct1 = !!csrow_enabled(i, 1, pvt);

		if (!row_dct0 && !row_dct1)
			continue;

		csrow = mci->csrows[i];
		empty = 0;

		edac_dbg(1, "MC node: %d, csrow: %d\n",
			    pvt->mc_node_id, i);

		if (row_dct0) {
			nr_pages = get_csrow_nr_pages(pvt, 0, i);
			csrow->channels[0]->dimm->nr_pages = nr_pages;
		}

		/* K8 has only one DCT */
		if (pvt->fam != 0xf && row_dct1) {
			int row_dct1_pages = get_csrow_nr_pages(pvt, 1, i);

			csrow->channels[1]->dimm->nr_pages = row_dct1_pages;
			nr_pages += row_dct1_pages;
		}

		edac_dbg(1, "Total csrow%d pages: %u\n", i, nr_pages);

		/* Determine DIMM ECC mode: */
		if (pvt->umc) {
			if (mci->edac_ctl_cap & EDAC_FLAG_S4ECD4ED)
				edac_mode = EDAC_S4ECD4ED;
			else if (mci->edac_ctl_cap & EDAC_FLAG_SECDED)
				edac_mode = EDAC_SECDED;

		} else if (pvt->nbcfg & NBCFG_ECC_ENABLE) {
			edac_mode = (pvt->nbcfg & NBCFG_CHIPKILL)
					? EDAC_S4ECD4ED
					: EDAC_SECDED;
		}

		for (j = 0; j < pvt->channel_count; j++) {
			dimm = csrow->channels[j]->dimm;
			dimm->mtype = pvt->dram_type;
			dimm->edac_mode = edac_mode;
		}
	}

	return empty;
}

/* get all cores on this DCT */
static void get_cpus_on_this_dct_cpumask(struct cpumask *mask, u16 nid)
{
	int cpu;

	for_each_online_cpu(cpu)
		if (amd_get_nb_id(cpu) == nid)
			cpumask_set_cpu(cpu, mask);
}

/* check MCG_CTL on all the cpus on this node */
static bool nb_mce_bank_enabled_on_node(u16 nid)
{
	cpumask_var_t mask;
	int cpu, nbe;
	bool ret = false;

	if (!zalloc_cpumask_var(&mask, GFP_KERNEL)) {
		amd64_warn("%s: Error allocating mask\n", __func__);
		return false;
	}

	get_cpus_on_this_dct_cpumask(mask, nid);

	rdmsr_on_cpus(mask, MSR_IA32_MCG_CTL, msrs);

	for_each_cpu(cpu, mask) {
		struct msr *reg = per_cpu_ptr(msrs, cpu);
		nbe = reg->l & MSR_MCGCTL_NBE;

		edac_dbg(0, "core: %u, MCG_CTL: 0x%llx, NB MSR is %s\n",
			 cpu, reg->q,
			 (nbe ? "enabled" : "disabled"));

		if (!nbe)
			goto out;
	}
	ret = true;

out:
	free_cpumask_var(mask);
	return ret;
}

static int toggle_ecc_err_reporting(struct ecc_settings *s, u16 nid, bool on)
{
	cpumask_var_t cmask;
	int cpu;

	if (!zalloc_cpumask_var(&cmask, GFP_KERNEL)) {
		amd64_warn("%s: error allocating mask\n", __func__);
		return -ENOMEM;
	}

	get_cpus_on_this_dct_cpumask(cmask, nid);

	rdmsr_on_cpus(cmask, MSR_IA32_MCG_CTL, msrs);

	for_each_cpu(cpu, cmask) {

		struct msr *reg = per_cpu_ptr(msrs, cpu);

		if (on) {
			if (reg->l & MSR_MCGCTL_NBE)
				s->flags.nb_mce_enable = 1;

			reg->l |= MSR_MCGCTL_NBE;
		} else {
			/*
			 * Turn off NB MCE reporting only when it was off before
			 */
			if (!s->flags.nb_mce_enable)
				reg->l &= ~MSR_MCGCTL_NBE;
		}
	}
	wrmsr_on_cpus(cmask, MSR_IA32_MCG_CTL, msrs);

	free_cpumask_var(cmask);

	return 0;
}

static bool enable_ecc_error_reporting(struct ecc_settings *s, u16 nid,
				       struct pci_dev *F3)
{
	bool ret = true;
	u32 value, mask = 0x3;		/* UECC/CECC enable */

	if (toggle_ecc_err_reporting(s, nid, ON)) {
		amd64_warn("Error enabling ECC reporting over MCGCTL!\n");
		return false;
	}

	amd64_read_pci_cfg(F3, NBCTL, &value);

	s->old_nbctl   = value & mask;
	s->nbctl_valid = true;

	value |= mask;
	amd64_write_pci_cfg(F3, NBCTL, value);

	amd64_read_pci_cfg(F3, NBCFG, &value);

	edac_dbg(0, "1: node %d, NBCFG=0x%08x[DramEccEn: %d]\n",
		 nid, value, !!(value & NBCFG_ECC_ENABLE));

	if (!(value & NBCFG_ECC_ENABLE)) {
		amd64_warn("DRAM ECC disabled on this node, enabling...\n");

		s->flags.nb_ecc_prev = 0;

		/* Attempt to turn on DRAM ECC Enable */
		value |= NBCFG_ECC_ENABLE;
		amd64_write_pci_cfg(F3, NBCFG, value);

		amd64_read_pci_cfg(F3, NBCFG, &value);

		if (!(value & NBCFG_ECC_ENABLE)) {
			amd64_warn("Hardware rejected DRAM ECC enable,"
				   "check memory DIMM configuration.\n");
			ret = false;
		} else {
			amd64_info("Hardware accepted DRAM ECC Enable\n");
		}
	} else {
		s->flags.nb_ecc_prev = 1;
	}

	edac_dbg(0, "2: node %d, NBCFG=0x%08x[DramEccEn: %d]\n",
		 nid, value, !!(value & NBCFG_ECC_ENABLE));

	return ret;
}

static void restore_ecc_error_reporting(struct ecc_settings *s, u16 nid,
					struct pci_dev *F3)
{
	u32 value, mask = 0x3;		/* UECC/CECC enable */

	if (!s->nbctl_valid)
		return;

	amd64_read_pci_cfg(F3, NBCTL, &value);
	value &= ~mask;
	value |= s->old_nbctl;

	amd64_write_pci_cfg(F3, NBCTL, value);

	/* restore previous BIOS DRAM ECC "off" setting we force-enabled */
	if (!s->flags.nb_ecc_prev) {
		amd64_read_pci_cfg(F3, NBCFG, &value);
		value &= ~NBCFG_ECC_ENABLE;
		amd64_write_pci_cfg(F3, NBCFG, value);
	}

	/* restore the NB Enable MCGCTL bit */
	if (toggle_ecc_err_reporting(s, nid, OFF))
		amd64_warn("Error restoring NB MCGCTL settings!\n");
}

/*
 * EDAC requires that the BIOS have ECC enabled before
 * taking over the processing of ECC errors. A command line
 * option allows to force-enable hardware ECC later in
 * enable_ecc_error_reporting().
 */
static const char *ecc_msg =
	"ECC disabled in the BIOS or no ECC capability, module will not load.\n"
	" Either enable ECC checking or force module loading by setting "
	"'ecc_enable_override'.\n"
	" (Note that use of the override may cause unknown side effects.)\n";

static bool ecc_enabled(struct pci_dev *F3, u16 nid)
{
	bool nb_mce_en = false;
	u8 ecc_en = 0, i;
	u32 value;

	if (boot_cpu_data.x86 >= 0x17) {
		u8 umc_en_mask = 0, ecc_en_mask = 0;

		for (i = 0; i < NUM_UMCS; i++) {
			u32 base = get_umc_base(i);

			/* Only check enabled UMCs. */
			if (amd_smn_read(nid, base + UMCCH_SDP_CTRL, &value))
				continue;

			if (!(value & UMC_SDP_INIT))
				continue;

			umc_en_mask |= BIT(i);

			if (amd_smn_read(nid, base + UMCCH_UMC_CAP_HI, &value))
				continue;

			if (value & UMC_ECC_ENABLED)
				ecc_en_mask |= BIT(i);
		}

		/* Check whether at least one UMC is enabled: */
		if (umc_en_mask)
			ecc_en = umc_en_mask == ecc_en_mask;
		else
			edac_dbg(0, "Node %d: No enabled UMCs.\n", nid);

		/* Assume UMC MCA banks are enabled. */
		nb_mce_en = true;
	} else {
		amd64_read_pci_cfg(F3, NBCFG, &value);

		ecc_en = !!(value & NBCFG_ECC_ENABLE);

		nb_mce_en = nb_mce_bank_enabled_on_node(nid);
		if (!nb_mce_en)
			edac_dbg(0, "NB MCE bank disabled, set MSR 0x%08x[4] on node %d to enable.\n",
				     MSR_IA32_MCG_CTL, nid);
	}

	amd64_info("Node %d: DRAM ECC %s.\n",
		   nid, (ecc_en ? "enabled" : "disabled"));

	if (!ecc_en || !nb_mce_en) {
		amd64_info("%s", ecc_msg);
		return false;
	}
	return true;
}

static inline void
f17h_determine_edac_ctl_cap(struct mem_ctl_info *mci, struct amd64_pvt *pvt)
{
	u8 i, ecc_en = 1, cpk_en = 1;

	for (i = 0; i < NUM_UMCS; i++) {
		if (pvt->umc[i].sdp_ctrl & UMC_SDP_INIT) {
			ecc_en &= !!(pvt->umc[i].umc_cap_hi & UMC_ECC_ENABLED);
			cpk_en &= !!(pvt->umc[i].umc_cap_hi & UMC_ECC_CHIPKILL_CAP);
		}
	}

	/* Set chipkill only if ECC is enabled: */
	if (ecc_en) {
		mci->edac_ctl_cap |= EDAC_FLAG_SECDED;

		if (cpk_en)
			mci->edac_ctl_cap |= EDAC_FLAG_S4ECD4ED;
	}
}

static void setup_mci_misc_attrs(struct mem_ctl_info *mci,
				 struct amd64_family_type *fam)
{
	struct amd64_pvt *pvt = mci->pvt_info;

	mci->mtype_cap		= MEM_FLAG_DDR2 | MEM_FLAG_RDDR2;
	mci->edac_ctl_cap	= EDAC_FLAG_NONE;

	if (pvt->umc) {
		f17h_determine_edac_ctl_cap(mci, pvt);
	} else {
		if (pvt->nbcap & NBCAP_SECDED)
			mci->edac_ctl_cap |= EDAC_FLAG_SECDED;

		if (pvt->nbcap & NBCAP_CHIPKILL)
			mci->edac_ctl_cap |= EDAC_FLAG_S4ECD4ED;
	}

	mci->edac_cap		= determine_edac_cap(pvt);
	mci->mod_name		= EDAC_MOD_STR;
	mci->ctl_name		= fam->ctl_name;
	mci->dev_name		= pci_name(pvt->F3);
	mci->ctl_page_to_phys	= NULL;

	/* memory scrubber interface */
	mci->set_sdram_scrub_rate = set_scrub_rate;
	mci->get_sdram_scrub_rate = get_scrub_rate;
}

/*
 * returns a pointer to the family descriptor on success, NULL otherwise.
 */
static struct amd64_family_type *per_family_init(struct amd64_pvt *pvt)
{
	struct amd64_family_type *fam_type = NULL;

	pvt->ext_model  = boot_cpu_data.x86_model >> 4;
	pvt->stepping	= boot_cpu_data.x86_stepping;
	pvt->model	= boot_cpu_data.x86_model;
	pvt->fam	= boot_cpu_data.x86;

	switch (pvt->fam) {
	case 0xf:
		fam_type	= &family_types[K8_CPUS];
		pvt->ops	= &family_types[K8_CPUS].ops;
		break;

	case 0x10:
		fam_type	= &family_types[F10_CPUS];
		pvt->ops	= &family_types[F10_CPUS].ops;
		break;

	case 0x15:
		if (pvt->model == 0x30) {
			fam_type = &family_types[F15_M30H_CPUS];
			pvt->ops = &family_types[F15_M30H_CPUS].ops;
			break;
		} else if (pvt->model == 0x60) {
			fam_type = &family_types[F15_M60H_CPUS];
			pvt->ops = &family_types[F15_M60H_CPUS].ops;
			break;
		}

		fam_type	= &family_types[F15_CPUS];
		pvt->ops	= &family_types[F15_CPUS].ops;
		break;

	case 0x16:
		if (pvt->model == 0x30) {
			fam_type = &family_types[F16_M30H_CPUS];
			pvt->ops = &family_types[F16_M30H_CPUS].ops;
			break;
		}
		fam_type	= &family_types[F16_CPUS];
		pvt->ops	= &family_types[F16_CPUS].ops;
		break;

	case 0x17:
		if (pvt->model >= 0x10 && pvt->model <= 0x2f) {
			fam_type = &family_types[F17_M10H_CPUS];
			pvt->ops = &family_types[F17_M10H_CPUS].ops;
			break;
		}
<<<<<<< HEAD
=======
		/* fall through */
	case 0x18:
>>>>>>> e2afa97a
		fam_type	= &family_types[F17_CPUS];
		pvt->ops	= &family_types[F17_CPUS].ops;

		if (pvt->fam == 0x18)
			family_types[F17_CPUS].ctl_name = "F18h";
		break;

	default:
		amd64_err("Unsupported family!\n");
		return NULL;
	}

	amd64_info("%s %sdetected (node %d).\n", fam_type->ctl_name,
		     (pvt->fam == 0xf ?
				(pvt->ext_model >= K8_REV_F  ? "revF or later "
							     : "revE or earlier ")
				 : ""), pvt->mc_node_id);
	return fam_type;
}

static const struct attribute_group *amd64_edac_attr_groups[] = {
#ifdef CONFIG_EDAC_DEBUG
	&amd64_edac_dbg_group,
#endif
#ifdef CONFIG_EDAC_AMD64_ERROR_INJECTION
	&amd64_edac_inj_group,
#endif
	NULL
};

static int init_one_instance(unsigned int nid)
{
	struct pci_dev *F3 = node_to_amd_nb(nid)->misc;
	struct amd64_family_type *fam_type = NULL;
	struct mem_ctl_info *mci = NULL;
	struct edac_mc_layer layers[2];
	struct amd64_pvt *pvt = NULL;
	u16 pci_id1, pci_id2;
	int err = 0, ret;

	ret = -ENOMEM;
	pvt = kzalloc(sizeof(struct amd64_pvt), GFP_KERNEL);
	if (!pvt)
		goto err_ret;

	pvt->mc_node_id	= nid;
	pvt->F3 = F3;

	ret = -EINVAL;
	fam_type = per_family_init(pvt);
	if (!fam_type)
		goto err_free;

	if (pvt->fam >= 0x17) {
		pvt->umc = kcalloc(NUM_UMCS, sizeof(struct amd64_umc), GFP_KERNEL);
		if (!pvt->umc) {
			ret = -ENOMEM;
			goto err_free;
		}

		pci_id1 = fam_type->f0_id;
		pci_id2 = fam_type->f6_id;
	} else {
		pci_id1 = fam_type->f1_id;
		pci_id2 = fam_type->f2_id;
	}

	err = reserve_mc_sibling_devs(pvt, pci_id1, pci_id2);
	if (err)
		goto err_post_init;

	read_mc_regs(pvt);

	/*
	 * We need to determine how many memory channels there are. Then use
	 * that information for calculating the size of the dynamic instance
	 * tables in the 'mci' structure.
	 */
	ret = -EINVAL;
	pvt->channel_count = pvt->ops->early_channel_count(pvt);
	if (pvt->channel_count < 0)
		goto err_siblings;

	ret = -ENOMEM;
	layers[0].type = EDAC_MC_LAYER_CHIP_SELECT;
	layers[0].size = pvt->csels[0].b_cnt;
	layers[0].is_virt_csrow = true;
	layers[1].type = EDAC_MC_LAYER_CHANNEL;

	/*
	 * Always allocate two channels since we can have setups with DIMMs on
	 * only one channel. Also, this simplifies handling later for the price
	 * of a couple of KBs tops.
	 */
	layers[1].size = 2;
	layers[1].is_virt_csrow = false;

	mci = edac_mc_alloc(nid, ARRAY_SIZE(layers), layers, 0);
	if (!mci)
		goto err_siblings;

	mci->pvt_info = pvt;
	mci->pdev = &pvt->F3->dev;

	setup_mci_misc_attrs(mci, fam_type);

	if (init_csrows(mci))
		mci->edac_cap = EDAC_FLAG_NONE;

	ret = -ENODEV;
	if (edac_mc_add_mc_with_groups(mci, amd64_edac_attr_groups)) {
		edac_dbg(1, "failed edac_mc_add_mc()\n");
		goto err_add_mc;
	}

	return 0;

err_add_mc:
	edac_mc_free(mci);

err_siblings:
	free_mc_sibling_devs(pvt);

err_post_init:
	if (pvt->fam >= 0x17)
		kfree(pvt->umc);

err_free:
	kfree(pvt);

err_ret:
	return ret;
}

static int probe_one_instance(unsigned int nid)
{
	struct pci_dev *F3 = node_to_amd_nb(nid)->misc;
	struct ecc_settings *s;
	int ret;

	ret = -ENOMEM;
	s = kzalloc(sizeof(struct ecc_settings), GFP_KERNEL);
	if (!s)
		goto err_out;

	ecc_stngs[nid] = s;

	if (!ecc_enabled(F3, nid)) {
		ret = 0;

		if (!ecc_enable_override)
			goto err_enable;

		if (boot_cpu_data.x86 >= 0x17) {
			amd64_warn("Forcing ECC on is not recommended on newer systems. Please enable ECC in BIOS.");
			goto err_enable;
		} else
			amd64_warn("Forcing ECC on!\n");

		if (!enable_ecc_error_reporting(s, nid, F3))
			goto err_enable;
	}

	ret = init_one_instance(nid);
	if (ret < 0) {
		amd64_err("Error probing instance: %d\n", nid);

		if (boot_cpu_data.x86 < 0x17)
			restore_ecc_error_reporting(s, nid, F3);

		goto err_enable;
	}

	return ret;

err_enable:
	kfree(s);
	ecc_stngs[nid] = NULL;

err_out:
	return ret;
}

static void remove_one_instance(unsigned int nid)
{
	struct pci_dev *F3 = node_to_amd_nb(nid)->misc;
	struct ecc_settings *s = ecc_stngs[nid];
	struct mem_ctl_info *mci;
	struct amd64_pvt *pvt;

	mci = find_mci_by_dev(&F3->dev);
	WARN_ON(!mci);

	/* Remove from EDAC CORE tracking list */
	mci = edac_mc_del_mc(&F3->dev);
	if (!mci)
		return;

	pvt = mci->pvt_info;

	restore_ecc_error_reporting(s, nid, F3);

	free_mc_sibling_devs(pvt);

	kfree(ecc_stngs[nid]);
	ecc_stngs[nid] = NULL;

	/* Free the EDAC CORE resources */
	mci->pvt_info = NULL;

	kfree(pvt);
	edac_mc_free(mci);
}

static void setup_pci_device(void)
{
	struct mem_ctl_info *mci;
	struct amd64_pvt *pvt;

	if (pci_ctl)
		return;

	mci = edac_mc_find(0);
	if (!mci)
		return;

	pvt = mci->pvt_info;
	if (pvt->umc)
		pci_ctl = edac_pci_create_generic_ctl(&pvt->F0->dev, EDAC_MOD_STR);
	else
		pci_ctl = edac_pci_create_generic_ctl(&pvt->F2->dev, EDAC_MOD_STR);
	if (!pci_ctl) {
		pr_warn("%s(): Unable to create PCI control\n", __func__);
		pr_warn("%s(): PCI error report via EDAC not set\n", __func__);
	}
}

static const struct x86_cpu_id amd64_cpuids[] = {
	{ X86_VENDOR_AMD, 0xF,	X86_MODEL_ANY,	X86_FEATURE_ANY, 0 },
	{ X86_VENDOR_AMD, 0x10, X86_MODEL_ANY,	X86_FEATURE_ANY, 0 },
	{ X86_VENDOR_AMD, 0x15, X86_MODEL_ANY,	X86_FEATURE_ANY, 0 },
	{ X86_VENDOR_AMD, 0x16, X86_MODEL_ANY,	X86_FEATURE_ANY, 0 },
	{ X86_VENDOR_AMD, 0x17, X86_MODEL_ANY,	X86_FEATURE_ANY, 0 },
	{ X86_VENDOR_HYGON, 0x18, X86_MODEL_ANY, X86_FEATURE_ANY, 0 },
	{ }
};
MODULE_DEVICE_TABLE(x86cpu, amd64_cpuids);

static int __init amd64_edac_init(void)
{
	const char *owner;
	int err = -ENODEV;
	int i;

	owner = edac_get_owner();
	if (owner && strncmp(owner, EDAC_MOD_STR, sizeof(EDAC_MOD_STR)))
		return -EBUSY;

	if (!x86_match_cpu(amd64_cpuids))
		return -ENODEV;

	if (amd_cache_northbridges() < 0)
		return -ENODEV;

	opstate_init();

	err = -ENOMEM;
	ecc_stngs = kcalloc(amd_nb_num(), sizeof(ecc_stngs[0]), GFP_KERNEL);
	if (!ecc_stngs)
		goto err_free;

	msrs = msrs_alloc();
	if (!msrs)
		goto err_free;

	for (i = 0; i < amd_nb_num(); i++) {
		err = probe_one_instance(i);
		if (err) {
			/* unwind properly */
			while (--i >= 0)
				remove_one_instance(i);

			goto err_pci;
		}
	}

	if (!edac_has_mcs()) {
		err = -ENODEV;
		goto err_pci;
	}

	/* register stuff with EDAC MCE */
	if (report_gart_errors)
		amd_report_gart_errors(true);

	if (boot_cpu_data.x86 >= 0x17)
		amd_register_ecc_decoder(decode_umc_error);
	else
		amd_register_ecc_decoder(decode_bus_error);

	setup_pci_device();

#ifdef CONFIG_X86_32
	amd64_err("%s on 32-bit is unsupported. USE AT YOUR OWN RISK!\n", EDAC_MOD_STR);
#endif

	printk(KERN_INFO "AMD64 EDAC driver v%s\n", EDAC_AMD64_VERSION);

	return 0;

err_pci:
	msrs_free(msrs);
	msrs = NULL;

err_free:
	kfree(ecc_stngs);
	ecc_stngs = NULL;

	return err;
}

static void __exit amd64_edac_exit(void)
{
	int i;

	if (pci_ctl)
		edac_pci_release_generic_ctl(pci_ctl);

	/* unregister from EDAC MCE */
	amd_report_gart_errors(false);

	if (boot_cpu_data.x86 >= 0x17)
		amd_unregister_ecc_decoder(decode_umc_error);
	else
		amd_unregister_ecc_decoder(decode_bus_error);

	for (i = 0; i < amd_nb_num(); i++)
		remove_one_instance(i);

	kfree(ecc_stngs);
	ecc_stngs = NULL;

	msrs_free(msrs);
	msrs = NULL;
}

module_init(amd64_edac_init);
module_exit(amd64_edac_exit);

MODULE_LICENSE("GPL");
MODULE_AUTHOR("SoftwareBitMaker: Doug Thompson, "
		"Dave Peterson, Thayne Harbaugh");
MODULE_DESCRIPTION("MC support for AMD64 memory controllers - "
		EDAC_AMD64_VERSION);

module_param(edac_op_state, int, 0444);
MODULE_PARM_DESC(edac_op_state, "EDAC Error Reporting state: 0=Poll,1=NMI");<|MERGE_RESOLUTION|>--- conflicted
+++ resolved
@@ -3204,11 +3204,8 @@
 			pvt->ops = &family_types[F17_M10H_CPUS].ops;
 			break;
 		}
-<<<<<<< HEAD
-=======
 		/* fall through */
 	case 0x18:
->>>>>>> e2afa97a
 		fam_type	= &family_types[F17_CPUS];
 		pvt->ops	= &family_types[F17_CPUS].ops;
 
