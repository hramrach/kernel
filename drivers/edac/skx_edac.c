/*
 * EDAC driver for Intel(R) Xeon(R) Skylake processors
 * Copyright (c) 2016, Intel Corporation.
 *
 * This program is free software; you can redistribute it and/or modify it
 * under the terms and conditions of the GNU General Public License,
 * version 2, as published by the Free Software Foundation.
 *
 * This program is distributed in the hope it will be useful, but WITHOUT
 * ANY WARRANTY; without even the implied warranty of MERCHANTABILITY or
 * FITNESS FOR A PARTICULAR PURPOSE.  See the GNU General Public License for
 * more details.
 */

#include <linux/module.h>
#include <linux/init.h>
#include <linux/acpi.h>
#include <linux/dmi.h>
#include <linux/pci.h>
#include <linux/pci_ids.h>
#include <linux/slab.h>
#include <linux/delay.h>
#include <linux/edac.h>
#include <linux/mmzone.h>
#include <linux/smp.h>
#include <linux/bitmap.h>
#include <linux/math64.h>
#include <linux/mod_devicetable.h>
#include <acpi/nfit.h>
#include <asm/cpu_device_id.h>
#include <asm/intel-family.h>
#include <asm/processor.h>
#include <asm/mce.h>

#include "edac_module.h"

#define SKX_REVISION    " Ver: 1.0 "

#define EDAC_MOD_STR    "skx_edac"

/*
 * Debug macros
 */
#define skx_printk(level, fmt, arg...)			\
	edac_printk(level, "skx", fmt, ##arg)

#define skx_mc_printk(mci, level, fmt, arg...)		\
	edac_mc_chipset_printk(mci, level, "skx", fmt, ##arg)

/*
 * Get a bit field at register value <v>, from bit <lo> to bit <hi>
 */
#define GET_BITFIELD(v, lo, hi) \
	(((v) & GENMASK_ULL((hi), (lo))) >> (lo))

static LIST_HEAD(skx_edac_list);

static u64 skx_tolm, skx_tohm;

#define NUM_IMC			2	/* memory controllers per socket */
#define NUM_CHANNELS		3	/* channels per memory controller */
#define NUM_DIMMS		2	/* Max DIMMS per channel */

#define	MASK26	0x3FFFFFF		/* Mask for 2^26 */
#define MASK29	0x1FFFFFFF		/* Mask for 2^29 */

/*
 * Each cpu socket contains some pci devices that provide global
 * information, and also some that are local to each of the two
 * memory controllers on the die.
 */
struct skx_dev {
	struct list_head	list;
	u8			bus[4];
	int			seg;
	struct pci_dev	*sad_all;
	struct pci_dev	*util_all;
	u32	mcroute;
	struct skx_imc {
		struct mem_ctl_info *mci;
		u8	mc;	/* system wide mc# */
		u8	lmc;	/* socket relative mc# */
		u8	src_id, node_id;
		struct skx_channel {
			struct pci_dev *cdev;
			struct skx_dimm {
				u8	close_pg;
				u8	bank_xor_enable;
				u8	fine_grain_bank;
				u8	rowbits;
				u8	colbits;
			} dimms[NUM_DIMMS];
		} chan[NUM_CHANNELS];
	} imc[NUM_IMC];
};
static int skx_num_sockets;

struct skx_pvt {
	struct skx_imc	*imc;
};

struct decoded_addr {
	struct skx_dev *dev;
	u64	addr;
	int	socket;
	int	imc;
	int	channel;
	u64	chan_addr;
	int	sktways;
	int	chanways;
	int	dimm;
	int	rank;
	int	channel_rank;
	u64	rank_address;
	int	row;
	int	column;
	int	bank_address;
	int	bank_group;
};

static struct skx_dev *get_skx_dev(struct pci_bus *bus, u8 idx)
{
	struct skx_dev *d;

	list_for_each_entry(d, &skx_edac_list, list) {
		if (d->seg == pci_domain_nr(bus) && d->bus[idx] == bus->number)
			return d;
	}

	return NULL;
}

enum munittype {
	CHAN0, CHAN1, CHAN2, SAD_ALL, UTIL_ALL, SAD
};

struct munit {
	u16	did;
	u16	devfn[NUM_IMC];
	u8	busidx;
	u8	per_socket;
	enum munittype mtype;
};

/*
 * List of PCI device ids that we need together with some device
 * number and function numbers to tell which memory controller the
 * device belongs to.
 */
static const struct munit skx_all_munits[] = {
	{ 0x2054, { }, 1, 1, SAD_ALL },
	{ 0x2055, { }, 1, 1, UTIL_ALL },
	{ 0x2040, { PCI_DEVFN(10, 0), PCI_DEVFN(12, 0) }, 2, 2, CHAN0 },
	{ 0x2044, { PCI_DEVFN(10, 4), PCI_DEVFN(12, 4) }, 2, 2, CHAN1 },
	{ 0x2048, { PCI_DEVFN(11, 0), PCI_DEVFN(13, 0) }, 2, 2, CHAN2 },
	{ 0x208e, { }, 1, 0, SAD },
	{ }
};

/*
 * We use the per-socket device 0x2016 to count how many sockets are present,
 * and to detemine which PCI buses are associated with each socket. Allocate
 * and build the full list of all the skx_dev structures that we need here.
 */
static int get_all_bus_mappings(void)
{
	struct pci_dev *pdev, *prev;
	struct skx_dev *d;
	u32 reg;
	int ndev = 0;

	prev = NULL;
	for (;;) {
		pdev = pci_get_device(PCI_VENDOR_ID_INTEL, 0x2016, prev);
		if (!pdev)
			break;
		ndev++;
		d = kzalloc(sizeof(*d), GFP_KERNEL);
		if (!d) {
			pci_dev_put(pdev);
			return -ENOMEM;
		}
		d->seg = pci_domain_nr(pdev->bus);
		pci_read_config_dword(pdev, 0xCC, &reg);
		d->bus[0] =  GET_BITFIELD(reg, 0, 7);
		d->bus[1] =  GET_BITFIELD(reg, 8, 15);
		d->bus[2] =  GET_BITFIELD(reg, 16, 23);
		d->bus[3] =  GET_BITFIELD(reg, 24, 31);
		edac_dbg(2, "busses: %x, %x, %x, %x\n",
			 d->bus[0], d->bus[1], d->bus[2], d->bus[3]);
		list_add_tail(&d->list, &skx_edac_list);
		skx_num_sockets++;
		prev = pdev;
	}

	return ndev;
}

static int get_all_munits(const struct munit *m)
{
	struct pci_dev *pdev, *prev;
	struct skx_dev *d;
	u32 reg;
	int i = 0, ndev = 0;

	prev = NULL;
	for (;;) {
		pdev = pci_get_device(PCI_VENDOR_ID_INTEL, m->did, prev);
		if (!pdev)
			break;
		ndev++;
		if (m->per_socket == NUM_IMC) {
			for (i = 0; i < NUM_IMC; i++)
				if (m->devfn[i] == pdev->devfn)
					break;
			if (i == NUM_IMC)
				goto fail;
		}
		d = get_skx_dev(pdev->bus, m->busidx);
		if (!d)
			goto fail;

		/* Be sure that the device is enabled */
		if (unlikely(pci_enable_device(pdev) < 0)) {
			skx_printk(KERN_ERR,
				"Couldn't enable %04x:%04x\n", PCI_VENDOR_ID_INTEL, m->did);
			goto fail;
		}

		switch (m->mtype) {
		case CHAN0: case CHAN1: case CHAN2:
			pci_dev_get(pdev);
			d->imc[i].chan[m->mtype].cdev = pdev;
			break;
		case SAD_ALL:
			pci_dev_get(pdev);
			d->sad_all = pdev;
			break;
		case UTIL_ALL:
			pci_dev_get(pdev);
			d->util_all = pdev;
			break;
		case SAD:
			/*
			 * one of these devices per core, including cores
			 * that don't exist on this SKU. Ignore any that
			 * read a route table of zero, make sure all the
			 * non-zero values match.
			 */
			pci_read_config_dword(pdev, 0xB4, &reg);
			if (reg != 0) {
				if (d->mcroute == 0)
					d->mcroute = reg;
				else if (d->mcroute != reg) {
					skx_printk(KERN_ERR,
						"mcroute mismatch\n");
					goto fail;
				}
			}
			ndev--;
			break;
		}

		prev = pdev;
	}

	return ndev;
fail:
	pci_dev_put(pdev);
	return -ENODEV;
}

static const struct x86_cpu_id skx_cpuids[] = {
	{ X86_VENDOR_INTEL, 6, INTEL_FAM6_SKYLAKE_X, 0, 0 },
	{ }
};
MODULE_DEVICE_TABLE(x86cpu, skx_cpuids);

static u8 get_src_id(struct skx_dev *d)
{
	u32 reg;

	pci_read_config_dword(d->util_all, 0xF0, &reg);

	return GET_BITFIELD(reg, 12, 14);
}

static u8 skx_get_node_id(struct skx_dev *d)
{
	u32 reg;

	pci_read_config_dword(d->util_all, 0xF4, &reg);

	return GET_BITFIELD(reg, 0, 2);
}

static int get_dimm_attr(u32 reg, int lobit, int hibit, int add, int minval,
			 int maxval, char *name)
{
	u32 val = GET_BITFIELD(reg, lobit, hibit);

	if (val < minval || val > maxval) {
		edac_dbg(2, "bad %s = %d (raw=%x)\n", name, val, reg);
		return -EINVAL;
	}
	return val + add;
}

#define IS_DIMM_PRESENT(mtr)		GET_BITFIELD((mtr), 15, 15)
#define IS_NVDIMM_PRESENT(mcddrtcfg, i)	GET_BITFIELD((mcddrtcfg), (i), (i))

#define numrank(reg) get_dimm_attr((reg), 12, 13, 0, 0, 2, "ranks")
#define numrow(reg) get_dimm_attr((reg), 2, 4, 12, 1, 6, "rows")
#define numcol(reg) get_dimm_attr((reg), 0, 1, 10, 0, 2, "cols")

static int get_width(u32 mtr)
{
	switch (GET_BITFIELD(mtr, 8, 9)) {
	case 0:
		return DEV_X4;
	case 1:
		return DEV_X8;
	case 2:
		return DEV_X16;
	}
	return DEV_UNKNOWN;
}

static int skx_get_hi_lo(void)
{
	struct pci_dev *pdev;
	u32 reg;

	pdev = pci_get_device(PCI_VENDOR_ID_INTEL, 0x2034, NULL);
	if (!pdev) {
		edac_dbg(0, "Can't get tolm/tohm\n");
		return -ENODEV;
	}

	pci_read_config_dword(pdev, 0xD0, &reg);
	skx_tolm = reg;
	pci_read_config_dword(pdev, 0xD4, &reg);
	skx_tohm = reg;
	pci_read_config_dword(pdev, 0xD8, &reg);
	skx_tohm |= (u64)reg << 32;

	pci_dev_put(pdev);
	edac_dbg(2, "tolm=%llx tohm=%llx\n", skx_tolm, skx_tohm);

	return 0;
}

static int get_dimm_info(u32 mtr, u32 amap, struct dimm_info *dimm,
			 struct skx_imc *imc, int chan, int dimmno)
{
	int  banks = 16, ranks, rows, cols, npages;
	u64 size;

	ranks = numrank(mtr);
	rows = numrow(mtr);
	cols = numcol(mtr);

	/*
	 * Compute size in 8-byte (2^3) words, then shift to MiB (2^20)
	 */
	size = ((1ull << (rows + cols + ranks)) * banks) >> (20 - 3);
	npages = MiB_TO_PAGES(size);

	edac_dbg(0, "mc#%d: channel %d, dimm %d, %lld Mb (%d pages) bank: %d, rank: %d, row: %#x, col: %#x\n",
		 imc->mc, chan, dimmno, size, npages,
		 banks, 1 << ranks, rows, cols);

	imc->chan[chan].dimms[dimmno].close_pg = GET_BITFIELD(mtr, 0, 0);
	imc->chan[chan].dimms[dimmno].bank_xor_enable = GET_BITFIELD(mtr, 9, 9);
	imc->chan[chan].dimms[dimmno].fine_grain_bank = GET_BITFIELD(amap, 0, 0);
	imc->chan[chan].dimms[dimmno].rowbits = rows;
	imc->chan[chan].dimms[dimmno].colbits = cols;

	dimm->nr_pages = npages;
	dimm->grain = 32;
	dimm->dtype = get_width(mtr);
	dimm->mtype = MEM_DDR4;
	dimm->edac_mode = EDAC_SECDED; /* likely better than this */
	snprintf(dimm->label, sizeof(dimm->label), "CPU_SrcID#%u_MC#%u_Chan#%u_DIMM#%u",
		 imc->src_id, imc->lmc, chan, dimmno);

	return 1;
}

static int get_nvdimm_info(struct dimm_info *dimm, struct skx_imc *imc,
			   int chan, int dimmno)
{
	int smbios_handle;
	u32 dev_handle;
	u16 flags;
	u64 size = 0;

	dev_handle = ACPI_NFIT_BUILD_DEVICE_HANDLE(dimmno, chan, imc->lmc,
						   imc->src_id, 0);

	smbios_handle = nfit_get_smbios_id(dev_handle, &flags);
	if (smbios_handle == -EOPNOTSUPP) {
		pr_warn_once(EDAC_MOD_STR ": Can't find size of NVDIMM. Try enabling CONFIG_ACPI_NFIT\n");
		goto unknown_size;
	}

	if (smbios_handle < 0) {
		skx_printk(KERN_ERR, "Can't find handle for NVDIMM ADR=%x\n", dev_handle);
		goto unknown_size;
	}

	if (flags & ACPI_NFIT_MEM_MAP_FAILED) {
		skx_printk(KERN_ERR, "NVDIMM ADR=%x is not mapped\n", dev_handle);
		goto unknown_size;
	}

	size = dmi_memdev_size(smbios_handle);
	if (size == ~0ull)
		skx_printk(KERN_ERR, "Can't find size for NVDIMM ADR=%x/SMBIOS=%x\n",
			   dev_handle, smbios_handle);

unknown_size:
	dimm->nr_pages = size >> PAGE_SHIFT;
	dimm->grain = 32;
	dimm->dtype = DEV_UNKNOWN;
	dimm->mtype = MEM_NVDIMM;
	dimm->edac_mode = EDAC_SECDED; /* likely better than this */

	edac_dbg(0, "mc#%d: channel %d, dimm %d, %llu Mb (%u pages)\n",
		 imc->mc, chan, dimmno, size >> 20, dimm->nr_pages);

	snprintf(dimm->label, sizeof(dimm->label), "CPU_SrcID#%u_MC#%u_Chan#%u_DIMM#%u",
		 imc->src_id, imc->lmc, chan, dimmno);

	return (size == 0 || size == ~0ull) ? 0 : 1;
}

#define SKX_GET_MTMTR(dev, reg) \
	pci_read_config_dword((dev), 0x87c, &reg)

static bool skx_check_ecc(struct pci_dev *pdev)
{
	u32 mtmtr;

	SKX_GET_MTMTR(pdev, mtmtr);

	return !!GET_BITFIELD(mtmtr, 2, 2);
}

static int skx_get_dimm_config(struct mem_ctl_info *mci)
{
	struct skx_pvt *pvt = mci->pvt_info;
	struct skx_imc *imc = pvt->imc;
	u32 mtr, amap, mcddrtcfg;
	struct dimm_info *dimm;
	int i, j;
	int ndimms;

	for (i = 0; i < NUM_CHANNELS; i++) {
		ndimms = 0;
		pci_read_config_dword(imc->chan[i].cdev, 0x8C, &amap);
		pci_read_config_dword(imc->chan[i].cdev, 0x400, &mcddrtcfg);
		for (j = 0; j < NUM_DIMMS; j++) {
			dimm = EDAC_DIMM_PTR(mci->layers, mci->dimms,
					     mci->n_layers, i, j, 0);
			pci_read_config_dword(imc->chan[i].cdev,
					0x80 + 4*j, &mtr);
			if (IS_DIMM_PRESENT(mtr))
				ndimms += get_dimm_info(mtr, amap, dimm, imc, i, j);
			else if (IS_NVDIMM_PRESENT(mcddrtcfg, j))
				ndimms += get_nvdimm_info(dimm, imc, i, j);
		}
		if (ndimms && !skx_check_ecc(imc->chan[0].cdev)) {
			skx_printk(KERN_ERR, "ECC is disabled on imc %d\n", imc->mc);
			return -ENODEV;
		}
	}

	return 0;
}

static void skx_unregister_mci(struct skx_imc *imc)
{
	struct mem_ctl_info *mci = imc->mci;

	if (!mci)
		return;

	edac_dbg(0, "MC%d: mci = %p\n", imc->mc, mci);

	/* Remove MC sysfs nodes */
	edac_mc_del_mc(mci->pdev);

	edac_dbg(1, "%s: free mci struct\n", mci->ctl_name);
	kfree(mci->ctl_name);
	edac_mc_free(mci);
}

static int skx_register_mci(struct skx_imc *imc)
{
	struct mem_ctl_info *mci;
	struct edac_mc_layer layers[2];
	struct pci_dev *pdev = imc->chan[0].cdev;
	struct skx_pvt *pvt;
	int rc;

	/* allocate a new MC control structure */
	layers[0].type = EDAC_MC_LAYER_CHANNEL;
	layers[0].size = NUM_CHANNELS;
	layers[0].is_virt_csrow = false;
	layers[1].type = EDAC_MC_LAYER_SLOT;
	layers[1].size = NUM_DIMMS;
	layers[1].is_virt_csrow = true;
	mci = edac_mc_alloc(imc->mc, ARRAY_SIZE(layers), layers,
			    sizeof(struct skx_pvt));

	if (unlikely(!mci))
		return -ENOMEM;

	edac_dbg(0, "MC#%d: mci = %p\n", imc->mc, mci);

	/* Associate skx_dev and mci for future usage */
	imc->mci = mci;
	pvt = mci->pvt_info;
	pvt->imc = imc;

	mci->ctl_name = kasprintf(GFP_KERNEL, "Skylake Socket#%d IMC#%d",
				  imc->node_id, imc->lmc);
<<<<<<< HEAD

=======
>>>>>>> db3591f7
	mci->mtype_cap = MEM_FLAG_DDR4 | MEM_FLAG_NVDIMM;
	mci->edac_ctl_cap = EDAC_FLAG_NONE;
	mci->edac_cap = EDAC_FLAG_NONE;
	mci->mod_name = EDAC_MOD_STR;
	mci->dev_name = pci_name(imc->chan[0].cdev);
	mci->mod_ver = SKX_REVISION;
	mci->ctl_page_to_phys = NULL;

	rc = skx_get_dimm_config(mci);
	if (rc < 0)
		goto fail;

	/* record ptr to the generic device */
	mci->pdev = &pdev->dev;

	/* add this new MC control structure to EDAC's list of MCs */
	if (unlikely(edac_mc_add_mc(mci))) {
		edac_dbg(0, "MC: failed edac_mc_add_mc()\n");
		rc = -EINVAL;
		goto fail;
	}

	return 0;

fail:
	kfree(mci->ctl_name);
	edac_mc_free(mci);
	imc->mci = NULL;
	return rc;
}

#define	SKX_MAX_SAD 24

#define SKX_GET_SAD(d, i, reg)	\
	pci_read_config_dword((d)->sad_all, 0x60 + 8 * (i), &reg)
#define SKX_GET_ILV(d, i, reg)	\
	pci_read_config_dword((d)->sad_all, 0x64 + 8 * (i), &reg)

#define	SKX_SAD_MOD3MODE(sad)	GET_BITFIELD((sad), 30, 31)
#define	SKX_SAD_MOD3(sad)	GET_BITFIELD((sad), 27, 27)
#define SKX_SAD_LIMIT(sad)	(((u64)GET_BITFIELD((sad), 7, 26) << 26) | MASK26)
#define	SKX_SAD_MOD3ASMOD2(sad)	GET_BITFIELD((sad), 5, 6)
#define	SKX_SAD_ATTR(sad)	GET_BITFIELD((sad), 3, 4)
#define	SKX_SAD_INTERLEAVE(sad)	GET_BITFIELD((sad), 1, 2)
#define SKX_SAD_ENABLE(sad)	GET_BITFIELD((sad), 0, 0)

#define SKX_ILV_REMOTE(tgt)	(((tgt) & 8) == 0)
#define SKX_ILV_TARGET(tgt)	((tgt) & 7)

static bool skx_sad_decode(struct decoded_addr *res)
{
	struct skx_dev *d = list_first_entry(&skx_edac_list, typeof(*d), list);
	u64 addr = res->addr;
	int i, idx, tgt, lchan, shift;
	u32 sad, ilv;
	u64 limit, prev_limit;
	int remote = 0;

	/* Simple sanity check for I/O space or out of range */
	if (addr >= skx_tohm || (addr >= skx_tolm && addr < BIT_ULL(32))) {
		edac_dbg(0, "Address %llx out of range\n", addr);
		return false;
	}

restart:
	prev_limit = 0;
	for (i = 0; i < SKX_MAX_SAD; i++) {
		SKX_GET_SAD(d, i, sad);
		limit = SKX_SAD_LIMIT(sad);
		if (SKX_SAD_ENABLE(sad)) {
			if (addr >= prev_limit && addr <= limit)
				goto sad_found;
		}
		prev_limit = limit + 1;
	}
	edac_dbg(0, "No SAD entry for %llx\n", addr);
	return false;

sad_found:
	SKX_GET_ILV(d, i, ilv);

	switch (SKX_SAD_INTERLEAVE(sad)) {
	case 0:
		idx = GET_BITFIELD(addr, 6, 8);
		break;
	case 1:
		idx = GET_BITFIELD(addr, 8, 10);
		break;
	case 2:
		idx = GET_BITFIELD(addr, 12, 14);
		break;
	case 3:
		idx = GET_BITFIELD(addr, 30, 32);
		break;
	}

	tgt = GET_BITFIELD(ilv, 4 * idx, 4 * idx + 3);

	/* If point to another node, find it and start over */
	if (SKX_ILV_REMOTE(tgt)) {
		if (remote) {
			edac_dbg(0, "Double remote!\n");
			return false;
		}
		remote = 1;
		list_for_each_entry(d, &skx_edac_list, list) {
			if (d->imc[0].src_id == SKX_ILV_TARGET(tgt))
				goto restart;
		}
		edac_dbg(0, "Can't find node %d\n", SKX_ILV_TARGET(tgt));
		return false;
	}

	if (SKX_SAD_MOD3(sad) == 0)
		lchan = SKX_ILV_TARGET(tgt);
	else {
		switch (SKX_SAD_MOD3MODE(sad)) {
		case 0:
			shift = 6;
			break;
		case 1:
			shift = 8;
			break;
		case 2:
			shift = 12;
			break;
		default:
			edac_dbg(0, "illegal mod3mode\n");
			return false;
		}
		switch (SKX_SAD_MOD3ASMOD2(sad)) {
		case 0:
			lchan = (addr >> shift) % 3;
			break;
		case 1:
			lchan = (addr >> shift) % 2;
			break;
		case 2:
			lchan = (addr >> shift) % 2;
			lchan = (lchan << 1) | ~lchan;
			break;
		case 3:
			lchan = ((addr >> shift) % 2) << 1;
			break;
		}
		lchan = (lchan << 1) | (SKX_ILV_TARGET(tgt) & 1);
	}

	res->dev = d;
	res->socket = d->imc[0].src_id;
	res->imc = GET_BITFIELD(d->mcroute, lchan * 3, lchan * 3 + 2);
	res->channel = GET_BITFIELD(d->mcroute, lchan * 2 + 18, lchan * 2 + 19);

	edac_dbg(2, "%llx: socket=%d imc=%d channel=%d\n",
		 res->addr, res->socket, res->imc, res->channel);
	return true;
}

#define	SKX_MAX_TAD 8

#define SKX_GET_TADBASE(d, mc, i, reg)			\
	pci_read_config_dword((d)->imc[mc].chan[0].cdev, 0x850 + 4 * (i), &reg)
#define SKX_GET_TADWAYNESS(d, mc, i, reg)		\
	pci_read_config_dword((d)->imc[mc].chan[0].cdev, 0x880 + 4 * (i), &reg)
#define SKX_GET_TADCHNILVOFFSET(d, mc, ch, i, reg)	\
	pci_read_config_dword((d)->imc[mc].chan[ch].cdev, 0x90 + 4 * (i), &reg)

#define	SKX_TAD_BASE(b)		((u64)GET_BITFIELD((b), 12, 31) << 26)
#define SKX_TAD_SKT_GRAN(b)	GET_BITFIELD((b), 4, 5)
#define SKX_TAD_CHN_GRAN(b)	GET_BITFIELD((b), 6, 7)
#define	SKX_TAD_LIMIT(b)	(((u64)GET_BITFIELD((b), 12, 31) << 26) | MASK26)
#define	SKX_TAD_OFFSET(b)	((u64)GET_BITFIELD((b), 4, 23) << 26)
#define	SKX_TAD_SKTWAYS(b)	(1 << GET_BITFIELD((b), 10, 11))
#define	SKX_TAD_CHNWAYS(b)	(GET_BITFIELD((b), 8, 9) + 1)

/* which bit used for both socket and channel interleave */
static int skx_granularity[] = { 6, 8, 12, 30 };

static u64 skx_do_interleave(u64 addr, int shift, int ways, u64 lowbits)
{
	addr >>= shift;
	addr /= ways;
	addr <<= shift;

	return addr | (lowbits & ((1ull << shift) - 1));
}

static bool skx_tad_decode(struct decoded_addr *res)
{
	int i;
	u32 base, wayness, chnilvoffset;
	int skt_interleave_bit, chn_interleave_bit;
	u64 channel_addr;

	for (i = 0; i < SKX_MAX_TAD; i++) {
		SKX_GET_TADBASE(res->dev, res->imc, i, base);
		SKX_GET_TADWAYNESS(res->dev, res->imc, i, wayness);
		if (SKX_TAD_BASE(base) <= res->addr && res->addr <= SKX_TAD_LIMIT(wayness))
			goto tad_found;
	}
	edac_dbg(0, "No TAD entry for %llx\n", res->addr);
	return false;

tad_found:
	res->sktways = SKX_TAD_SKTWAYS(wayness);
	res->chanways = SKX_TAD_CHNWAYS(wayness);
	skt_interleave_bit = skx_granularity[SKX_TAD_SKT_GRAN(base)];
	chn_interleave_bit = skx_granularity[SKX_TAD_CHN_GRAN(base)];

	SKX_GET_TADCHNILVOFFSET(res->dev, res->imc, res->channel, i, chnilvoffset);
	channel_addr = res->addr - SKX_TAD_OFFSET(chnilvoffset);

	if (res->chanways == 3 && skt_interleave_bit > chn_interleave_bit) {
		/* Must handle channel first, then socket */
		channel_addr = skx_do_interleave(channel_addr, chn_interleave_bit,
						 res->chanways, channel_addr);
		channel_addr = skx_do_interleave(channel_addr, skt_interleave_bit,
						 res->sktways, channel_addr);
	} else {
		/* Handle socket then channel. Preserve low bits from original address */
		channel_addr = skx_do_interleave(channel_addr, skt_interleave_bit,
						 res->sktways, res->addr);
		channel_addr = skx_do_interleave(channel_addr, chn_interleave_bit,
						 res->chanways, res->addr);
	}

	res->chan_addr = channel_addr;

	edac_dbg(2, "%llx: chan_addr=%llx sktways=%d chanways=%d\n",
		 res->addr, res->chan_addr, res->sktways, res->chanways);
	return true;
}

#define SKX_MAX_RIR 4

#define SKX_GET_RIRWAYNESS(d, mc, ch, i, reg)		\
	pci_read_config_dword((d)->imc[mc].chan[ch].cdev,	\
			      0x108 + 4 * (i), &reg)
#define SKX_GET_RIRILV(d, mc, ch, idx, i, reg)		\
	pci_read_config_dword((d)->imc[mc].chan[ch].cdev,	\
			      0x120 + 16 * idx + 4 * (i), &reg)

#define	SKX_RIR_VALID(b) GET_BITFIELD((b), 31, 31)
#define	SKX_RIR_LIMIT(b) (((u64)GET_BITFIELD((b), 1, 11) << 29) | MASK29)
#define	SKX_RIR_WAYS(b) (1 << GET_BITFIELD((b), 28, 29))
#define	SKX_RIR_CHAN_RANK(b) GET_BITFIELD((b), 16, 19)
#define	SKX_RIR_OFFSET(b) ((u64)(GET_BITFIELD((b), 2, 15) << 26))

static bool skx_rir_decode(struct decoded_addr *res)
{
	int i, idx, chan_rank;
	int shift;
	u32 rirway, rirlv;
	u64 rank_addr, prev_limit = 0, limit;

	if (res->dev->imc[res->imc].chan[res->channel].dimms[0].close_pg)
		shift = 6;
	else
		shift = 13;

	for (i = 0; i < SKX_MAX_RIR; i++) {
		SKX_GET_RIRWAYNESS(res->dev, res->imc, res->channel, i, rirway);
		limit = SKX_RIR_LIMIT(rirway);
		if (SKX_RIR_VALID(rirway)) {
			if (prev_limit <= res->chan_addr &&
			    res->chan_addr <= limit)
				goto rir_found;
		}
		prev_limit = limit;
	}
	edac_dbg(0, "No RIR entry for %llx\n", res->addr);
	return false;

rir_found:
	rank_addr = res->chan_addr >> shift;
	rank_addr /= SKX_RIR_WAYS(rirway);
	rank_addr <<= shift;
	rank_addr |= res->chan_addr & GENMASK_ULL(shift - 1, 0);

	res->rank_address = rank_addr;
	idx = (res->chan_addr >> shift) % SKX_RIR_WAYS(rirway);

	SKX_GET_RIRILV(res->dev, res->imc, res->channel, idx, i, rirlv);
	res->rank_address = rank_addr - SKX_RIR_OFFSET(rirlv);
	chan_rank = SKX_RIR_CHAN_RANK(rirlv);
	res->channel_rank = chan_rank;
	res->dimm = chan_rank / 4;
	res->rank = chan_rank % 4;

	edac_dbg(2, "%llx: dimm=%d rank=%d chan_rank=%d rank_addr=%llx\n",
		 res->addr, res->dimm, res->rank,
		 res->channel_rank, res->rank_address);
	return true;
}

static u8 skx_close_row[] = {
	15, 16, 17, 18, 20, 21, 22, 28, 10, 11, 12, 13, 29, 30, 31, 32, 33
};
static u8 skx_close_column[] = {
	3, 4, 5, 14, 19, 23, 24, 25, 26, 27
};
static u8 skx_open_row[] = {
	14, 15, 16, 20, 28, 21, 22, 23, 24, 25, 26, 27, 29, 30, 31, 32, 33
};
static u8 skx_open_column[] = {
	3, 4, 5, 6, 7, 8, 9, 10, 11, 12
};
static u8 skx_open_fine_column[] = {
	3, 4, 5, 7, 8, 9, 10, 11, 12, 13
};

static int skx_bits(u64 addr, int nbits, u8 *bits)
{
	int i, res = 0;

	for (i = 0; i < nbits; i++)
		res |= ((addr >> bits[i]) & 1) << i;
	return res;
}

static int skx_bank_bits(u64 addr, int b0, int b1, int do_xor, int x0, int x1)
{
	int ret = GET_BITFIELD(addr, b0, b0) | (GET_BITFIELD(addr, b1, b1) << 1);

	if (do_xor)
		ret ^= GET_BITFIELD(addr, x0, x0) | (GET_BITFIELD(addr, x1, x1) << 1);

	return ret;
}

static bool skx_mad_decode(struct decoded_addr *r)
{
	struct skx_dimm *dimm = &r->dev->imc[r->imc].chan[r->channel].dimms[r->dimm];
	int bg0 = dimm->fine_grain_bank ? 6 : 13;

	if (dimm->close_pg) {
		r->row = skx_bits(r->rank_address, dimm->rowbits, skx_close_row);
		r->column = skx_bits(r->rank_address, dimm->colbits, skx_close_column);
		r->column |= 0x400; /* C10 is autoprecharge, always set */
		r->bank_address = skx_bank_bits(r->rank_address, 8, 9, dimm->bank_xor_enable, 22, 28);
		r->bank_group = skx_bank_bits(r->rank_address, 6, 7, dimm->bank_xor_enable, 20, 21);
	} else {
		r->row = skx_bits(r->rank_address, dimm->rowbits, skx_open_row);
		if (dimm->fine_grain_bank)
			r->column = skx_bits(r->rank_address, dimm->colbits, skx_open_fine_column);
		else
			r->column = skx_bits(r->rank_address, dimm->colbits, skx_open_column);
		r->bank_address = skx_bank_bits(r->rank_address, 18, 19, dimm->bank_xor_enable, 22, 23);
		r->bank_group = skx_bank_bits(r->rank_address, bg0, 17, dimm->bank_xor_enable, 20, 21);
	}
	r->row &= (1u << dimm->rowbits) - 1;

	edac_dbg(2, "%llx: row=%x col=%x bank_addr=%d bank_group=%d\n",
		 r->addr, r->row, r->column, r->bank_address,
		 r->bank_group);
	return true;
}

static bool skx_decode(struct decoded_addr *res)
{

	return skx_sad_decode(res) && skx_tad_decode(res) &&
		skx_rir_decode(res) && skx_mad_decode(res);
}

#ifdef CONFIG_EDAC_DEBUG
/*
 * Debug feature. Make /sys/kernel/debug/skx_edac_test/addr.
 * Write an address to this file to exercise the address decode
 * logic in this driver.
 */
static struct dentry *skx_test;
static u64 skx_fake_addr;

static int debugfs_u64_set(void *data, u64 val)
{
	struct decoded_addr res;

	res.addr = val;
	skx_decode(&res);

	return 0;
}

DEFINE_SIMPLE_ATTRIBUTE(fops_u64_wo, NULL, debugfs_u64_set, "%llu\n");

static struct dentry *mydebugfs_create(const char *name, umode_t mode,
				       struct dentry *parent, u64 *value)
{
	return debugfs_create_file(name, mode, parent, value, &fops_u64_wo);
}

static void setup_skx_debug(void)
{
	skx_test = debugfs_create_dir("skx_edac_test", NULL);
	mydebugfs_create("addr", S_IWUSR, skx_test, &skx_fake_addr);
}

static void teardown_skx_debug(void)
{
	debugfs_remove_recursive(skx_test);
}
#else
static void setup_skx_debug(void)
{
}

static void teardown_skx_debug(void)
{
}
#endif /*CONFIG_EDAC_DEBUG*/

static void skx_mce_output_error(struct mem_ctl_info *mci,
				 const struct mce *m,
				 struct decoded_addr *res)
{
	enum hw_event_mc_err_type tp_event;
	char *type, *optype, msg[256];
	bool ripv = GET_BITFIELD(m->mcgstatus, 0, 0);
	bool overflow = GET_BITFIELD(m->status, 62, 62);
	bool uncorrected_error = GET_BITFIELD(m->status, 61, 61);
	bool recoverable;
	u32 core_err_cnt = GET_BITFIELD(m->status, 38, 52);
	u32 mscod = GET_BITFIELD(m->status, 16, 31);
	u32 errcode = GET_BITFIELD(m->status, 0, 15);
	u32 optypenum = GET_BITFIELD(m->status, 4, 6);

	recoverable = GET_BITFIELD(m->status, 56, 56);

	if (uncorrected_error) {
		if (ripv) {
			type = "FATAL";
			tp_event = HW_EVENT_ERR_FATAL;
		} else {
			type = "NON_FATAL";
			tp_event = HW_EVENT_ERR_UNCORRECTED;
		}
	} else {
		type = "CORRECTED";
		tp_event = HW_EVENT_ERR_CORRECTED;
	}

	/*
	 * According with Table 15-9 of the Intel Architecture spec vol 3A,
	 * memory errors should fit in this mask:
	 *	000f 0000 1mmm cccc (binary)
	 * where:
	 *	f = Correction Report Filtering Bit. If 1, subsequent errors
	 *	    won't be shown
	 *	mmm = error type
	 *	cccc = channel
	 * If the mask doesn't match, report an error to the parsing logic
	 */
	if (!((errcode & 0xef80) == 0x80)) {
		optype = "Can't parse: it is not a mem";
	} else {
		switch (optypenum) {
		case 0:
			optype = "generic undef request error";
			break;
		case 1:
			optype = "memory read error";
			break;
		case 2:
			optype = "memory write error";
			break;
		case 3:
			optype = "addr/cmd error";
			break;
		case 4:
			optype = "memory scrubbing error";
			break;
		default:
			optype = "reserved";
			break;
		}
	}

	snprintf(msg, sizeof(msg),
		 "%s%s err_code:%04x:%04x socket:%d imc:%d rank:%d bg:%d ba:%d row:%x col:%x",
		 overflow ? " OVERFLOW" : "",
		 (uncorrected_error && recoverable) ? " recoverable" : "",
		 mscod, errcode,
		 res->socket, res->imc, res->rank,
		 res->bank_group, res->bank_address, res->row, res->column);

	edac_dbg(0, "%s\n", msg);

	/* Call the helper to output message */
	edac_mc_handle_error(tp_event, mci, core_err_cnt,
			     m->addr >> PAGE_SHIFT, m->addr & ~PAGE_MASK, 0,
			     res->channel, res->dimm, -1,
			     optype, msg);
}

static int skx_mce_check_error(struct notifier_block *nb, unsigned long val,
			       void *data)
{
	struct mce *mce = (struct mce *)data;
	struct decoded_addr res;
	struct mem_ctl_info *mci;
	char *type;

	if (edac_get_report_status() == EDAC_REPORTING_DISABLED)
		return NOTIFY_DONE;

	/* ignore unless this is memory related with an address */
	if ((mce->status & 0xefff) >> 7 != 1 || !(mce->status & MCI_STATUS_ADDRV))
		return NOTIFY_DONE;

	res.addr = mce->addr;
	if (!skx_decode(&res))
		return NOTIFY_DONE;
	mci = res.dev->imc[res.imc].mci;

	if (mce->mcgstatus & MCG_STATUS_MCIP)
		type = "Exception";
	else
		type = "Event";

	skx_mc_printk(mci, KERN_DEBUG, "HANDLING MCE MEMORY ERROR\n");

	skx_mc_printk(mci, KERN_DEBUG, "CPU %d: Machine Check %s: %Lx "
			  "Bank %d: %016Lx\n", mce->extcpu, type,
			  mce->mcgstatus, mce->bank, mce->status);
	skx_mc_printk(mci, KERN_DEBUG, "TSC %llx ", mce->tsc);
	skx_mc_printk(mci, KERN_DEBUG, "ADDR %llx ", mce->addr);
	skx_mc_printk(mci, KERN_DEBUG, "MISC %llx ", mce->misc);

	skx_mc_printk(mci, KERN_DEBUG, "PROCESSOR %u:%x TIME %llu SOCKET "
			  "%u APIC %x\n", mce->cpuvendor, mce->cpuid,
			  mce->time, mce->socketid, mce->apicid);

	skx_mce_output_error(mci, mce, &res);

	return NOTIFY_DONE;
}

static struct notifier_block skx_mce_dec = {
	.notifier_call	= skx_mce_check_error,
	.priority	= MCE_PRIO_EDAC,
};

static void skx_remove(void)
{
	int i, j;
	struct skx_dev *d, *tmp;

	edac_dbg(0, "\n");

	list_for_each_entry_safe(d, tmp, &skx_edac_list, list) {
		list_del(&d->list);
		for (i = 0; i < NUM_IMC; i++) {
			skx_unregister_mci(&d->imc[i]);
			for (j = 0; j < NUM_CHANNELS; j++)
				pci_dev_put(d->imc[i].chan[j].cdev);
		}
		pci_dev_put(d->util_all);
		pci_dev_put(d->sad_all);

		kfree(d);
	}
}

/*
 * skx_init:
 *	make sure we are running on the correct cpu model
 *	search for all the devices we need
 *	check which DIMMs are present.
 */
static int __init skx_init(void)
{
	const struct x86_cpu_id *id;
	const struct munit *m;
	const char *owner;
	int rc = 0, i;
	u8 mc = 0, src_id, node_id;
	struct skx_dev *d;

	edac_dbg(2, "\n");

	owner = edac_get_owner();
	if (owner && strncmp(owner, EDAC_MOD_STR, sizeof(EDAC_MOD_STR)))
		return -EBUSY;

	id = x86_match_cpu(skx_cpuids);
	if (!id)
		return -ENODEV;

	rc = skx_get_hi_lo();
	if (rc)
		return rc;

	rc = get_all_bus_mappings();
	if (rc < 0)
		goto fail;
	if (rc == 0) {
		edac_dbg(2, "No memory controllers found\n");
		return -ENODEV;
	}

	for (m = skx_all_munits; m->did; m++) {
		rc = get_all_munits(m);
		if (rc < 0)
			goto fail;
		if (rc != m->per_socket * skx_num_sockets) {
			edac_dbg(2, "Expected %d, got %d of %x\n",
				 m->per_socket * skx_num_sockets, rc, m->did);
			rc = -ENODEV;
			goto fail;
		}
	}

	list_for_each_entry(d, &skx_edac_list, list) {
		src_id = get_src_id(d);
		node_id = skx_get_node_id(d);
		edac_dbg(2, "src_id=%d node_id=%d\n", src_id, node_id);
		for (i = 0; i < NUM_IMC; i++) {
			d->imc[i].mc = mc++;
			d->imc[i].lmc = i;
			d->imc[i].src_id = src_id;
			d->imc[i].node_id = node_id;
			rc = skx_register_mci(&d->imc[i]);
			if (rc < 0)
				goto fail;
		}
	}

	/* Ensure that the OPSTATE is set correctly for POLL or NMI */
	opstate_init();

	setup_skx_debug();

	mce_register_decode_chain(&skx_mce_dec);

	return 0;
fail:
	skx_remove();
	return rc;
}

static void __exit skx_exit(void)
{
	edac_dbg(2, "\n");
	mce_unregister_decode_chain(&skx_mce_dec);
	skx_remove();
	teardown_skx_debug();
}

module_init(skx_init);
module_exit(skx_exit);

module_param(edac_op_state, int, 0444);
MODULE_PARM_DESC(edac_op_state, "EDAC Error Reporting state: 0=Poll,1=NMI");

MODULE_LICENSE("GPL v2");
MODULE_AUTHOR("Tony Luck");
MODULE_DESCRIPTION("MC Driver for Intel Skylake server processors");<|MERGE_RESOLUTION|>--- conflicted
+++ resolved
@@ -526,10 +526,6 @@
 
 	mci->ctl_name = kasprintf(GFP_KERNEL, "Skylake Socket#%d IMC#%d",
 				  imc->node_id, imc->lmc);
-<<<<<<< HEAD
-
-=======
->>>>>>> db3591f7
 	mci->mtype_cap = MEM_FLAG_DDR4 | MEM_FLAG_NVDIMM;
 	mci->edac_ctl_cap = EDAC_FLAG_NONE;
 	mci->edac_cap = EDAC_FLAG_NONE;
