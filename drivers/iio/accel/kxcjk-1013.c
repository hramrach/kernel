--- conflicted
+++ resolved
@@ -183,8 +183,6 @@
 	ACPI_KIOX010A,
 };
 
-<<<<<<< HEAD
-=======
 struct kx_chipset_regs {
 	u8 int_src1;
 	u8 int_src2;
@@ -235,7 +233,6 @@
 	.wake_thres	= KX023_REG_ATH,
 };
 
->>>>>>> 7d2a07b7
 enum kxcjk1013_axis {
 	AXIS_X,
 	AXIS_Y,
@@ -266,10 +263,7 @@
 	int64_t timestamp;
 	enum kx_chipset chipset;
 	enum kx_acpi_type acpi_type;
-<<<<<<< HEAD
-=======
 	const struct kx_chipset_regs *regs;
->>>>>>> 7d2a07b7
 };
 
 enum kxcjk1013_mode {
@@ -1407,12 +1401,8 @@
 
 static const char *kxcjk1013_match_acpi_device(struct device *dev,
 					       enum kx_chipset *chipset,
-<<<<<<< HEAD
-					       enum kx_acpi_type *acpi_type)
-=======
 					       enum kx_acpi_type *acpi_type,
 					       const char **label)
->>>>>>> 7d2a07b7
 {
 	const struct acpi_device_id *id;
 
@@ -1420,12 +1410,6 @@
 	if (!id)
 		return NULL;
 
-<<<<<<< HEAD
-	if (strcmp(id->id, "SMO8500") == 0)
-		*acpi_type = ACPI_SMO8500;
-	else if (strcmp(id->id, "KIOX010A") == 0)
-		*acpi_type = ACPI_KIOX010A;
-=======
 	if (strcmp(id->id, "SMO8500") == 0) {
 		*acpi_type = ACPI_SMO8500;
 	} else if (strcmp(id->id, "KIOX010A") == 0) {
@@ -1434,7 +1418,6 @@
 	} else if (strcmp(id->id, "KIOX020A") == 0) {
 		*label = "accel-base";
 	}
->>>>>>> 7d2a07b7
 
 	*chipset = (enum kx_chipset)id->driver_data;
 
@@ -1506,12 +1489,8 @@
 	} else if (ACPI_HANDLE(&client->dev)) {
 		name = kxcjk1013_match_acpi_device(&client->dev,
 						   &data->chipset,
-<<<<<<< HEAD
-						   &data->acpi_type);
-=======
 						   &data->acpi_type,
 						   &indio_dev->label);
->>>>>>> 7d2a07b7
 	} else
 		return -ENODEV;
 
