--- conflicted
+++ resolved
@@ -148,11 +148,7 @@
 		.whoami = INV_MPU6500_WHOAMI_VALUE,
 		.name = "MPU6500",
 		.reg = &reg_set_6500,
-<<<<<<< HEAD
-		.config = &chip_config_6050,
-=======
 		.config = &chip_config_6500,
->>>>>>> 7d2a07b7
 		.fifo_size = 512,
 		.temp = {INV_MPU6500_TEMP_OFFSET, INV_MPU6500_TEMP_SCALE},
 	},
@@ -160,11 +156,6 @@
 		.whoami = INV_MPU6515_WHOAMI_VALUE,
 		.name = "MPU6515",
 		.reg = &reg_set_6500,
-<<<<<<< HEAD
-		.config = &chip_config_6050,
-		.fifo_size = 512,
-		.temp = {INV_MPU6500_TEMP_OFFSET, INV_MPU6500_TEMP_SCALE},
-=======
 		.config = &chip_config_6500,
 		.fifo_size = 512,
 		.temp = {INV_MPU6500_TEMP_OFFSET, INV_MPU6500_TEMP_SCALE},
@@ -176,7 +167,6 @@
 		.config = &chip_config_6500,
 		.fifo_size = 4096,
 		.temp = {INV_MPU6500_TEMP_OFFSET, INV_MPU6500_TEMP_SCALE},
->>>>>>> 7d2a07b7
 	},
 	{
 		.whoami = INV_MPU6000_WHOAMI_VALUE,
@@ -198,11 +188,7 @@
 		.whoami = INV_MPU9250_WHOAMI_VALUE,
 		.name = "MPU9250",
 		.reg = &reg_set_6500,
-<<<<<<< HEAD
-		.config = &chip_config_6050,
-=======
 		.config = &chip_config_6500,
->>>>>>> 7d2a07b7
 		.fifo_size = 512,
 		.temp = {INV_MPU6500_TEMP_OFFSET, INV_MPU6500_TEMP_SCALE},
 	},
@@ -210,11 +196,7 @@
 		.whoami = INV_MPU9255_WHOAMI_VALUE,
 		.name = "MPU9255",
 		.reg = &reg_set_6500,
-<<<<<<< HEAD
-		.config = &chip_config_6050,
-=======
 		.config = &chip_config_6500,
->>>>>>> 7d2a07b7
 		.fifo_size = 512,
 		.temp = {INV_MPU6500_TEMP_OFFSET, INV_MPU6500_TEMP_SCALE},
 	},
@@ -222,11 +204,6 @@
 		.whoami = INV_ICM20608_WHOAMI_VALUE,
 		.name = "ICM20608",
 		.reg = &reg_set_6500,
-<<<<<<< HEAD
-		.config = &chip_config_6050,
-		.fifo_size = 512,
-		.temp = {INV_ICM20608_TEMP_OFFSET, INV_ICM20608_TEMP_SCALE},
-=======
 		.config = &chip_config_6500,
 		.fifo_size = 512,
 		.temp = {INV_ICM20608_TEMP_OFFSET, INV_ICM20608_TEMP_SCALE},
@@ -246,17 +223,11 @@
 		.config = &chip_config_6500,
 		.fifo_size = 4 * 1024,
 		.temp = {INV_ICM20608_TEMP_OFFSET, INV_ICM20608_TEMP_SCALE},
->>>>>>> 7d2a07b7
 	},
 	{
 		.whoami = INV_ICM20602_WHOAMI_VALUE,
 		.name = "ICM20602",
 		.reg = &reg_set_icm20602,
-<<<<<<< HEAD
-		.config = &chip_config_6050,
-		.fifo_size = 1008,
-		.temp = {INV_ICM20608_TEMP_OFFSET, INV_ICM20608_TEMP_SCALE},
-=======
 		.config = &chip_config_6500,
 		.fifo_size = 1008,
 		.temp = {INV_ICM20608_TEMP_OFFSET, INV_ICM20608_TEMP_SCALE},
@@ -276,7 +247,6 @@
 		.config = &chip_config_6500,
 		.fifo_size = 512,
 		.temp = {INV_ICM20608_TEMP_OFFSET, INV_ICM20608_TEMP_SCALE},
->>>>>>> 7d2a07b7
 	},
 };
 
