--- conflicted
+++ resolved
@@ -151,49 +151,27 @@
 	unsigned long time;
 	int ret;
 
-<<<<<<< HEAD
-	if (data->clk) {
-		ret = clk_enable(data->clk);
-		if (ret)
-			return ret;
-	}
+	ret = clk_enable(data->clk);
+	if (ret)
+		return ret;
 
 	time = rtc_read_lp_counter(data);
 	rtc_time64_to_tm(time, tm);
 
-	if (data->clk)
-		clk_disable(data->clk);
-=======
+	clk_disable(data->clk);
+
+	return 0;
+}
+
+static int snvs_rtc_set_time(struct device *dev, struct rtc_time *tm)
+{
+	struct snvs_rtc_data *data = dev_get_drvdata(dev);
+	unsigned long time = rtc_tm_to_time64(tm);
+	int ret;
+
 	ret = clk_enable(data->clk);
 	if (ret)
 		return ret;
-
-	time = rtc_read_lp_counter(data);
-	rtc_time64_to_tm(time, tm);
-
-	clk_disable(data->clk);
->>>>>>> 7d2a07b7
-
-	return 0;
-}
-
-static int snvs_rtc_set_time(struct device *dev, struct rtc_time *tm)
-{
-	struct snvs_rtc_data *data = dev_get_drvdata(dev);
-	unsigned long time = rtc_tm_to_time64(tm);
-	int ret;
-
-<<<<<<< HEAD
-	if (data->clk) {
-		ret = clk_enable(data->clk);
-		if (ret)
-			return ret;
-	}
-=======
-	ret = clk_enable(data->clk);
-	if (ret)
-		return ret;
->>>>>>> 7d2a07b7
 
 	/* Disable RTC first */
 	ret = snvs_rtc_enable(data, false);
@@ -207,12 +185,7 @@
 	/* Enable RTC again */
 	ret = snvs_rtc_enable(data, true);
 
-<<<<<<< HEAD
-	if (data->clk)
-		clk_disable(data->clk);
-=======
-	clk_disable(data->clk);
->>>>>>> 7d2a07b7
+	clk_disable(data->clk);
 
 	return ret;
 }
@@ -223,17 +196,9 @@
 	u32 lptar, lpsr;
 	int ret;
 
-<<<<<<< HEAD
-	if (data->clk) {
-		ret = clk_enable(data->clk);
-		if (ret)
-			return ret;
-	}
-=======
 	ret = clk_enable(data->clk);
 	if (ret)
 		return ret;
->>>>>>> 7d2a07b7
 
 	regmap_read(data->regmap, data->offset + SNVS_LPTAR, &lptar);
 	rtc_time64_to_tm(lptar, &alrm->time);
@@ -241,12 +206,7 @@
 	regmap_read(data->regmap, data->offset + SNVS_LPSR, &lpsr);
 	alrm->pending = (lpsr & SNVS_LPSR_LPTA) ? 1 : 0;
 
-<<<<<<< HEAD
-	if (data->clk)
-		clk_disable(data->clk);
-=======
-	clk_disable(data->clk);
->>>>>>> 7d2a07b7
+	clk_disable(data->clk);
 
 	return 0;
 }
@@ -256,17 +216,9 @@
 	struct snvs_rtc_data *data = dev_get_drvdata(dev);
 	int ret;
 
-<<<<<<< HEAD
-	if (data->clk) {
-		ret = clk_enable(data->clk);
-		if (ret)
-			return ret;
-	}
-=======
 	ret = clk_enable(data->clk);
 	if (ret)
 		return ret;
->>>>>>> 7d2a07b7
 
 	regmap_update_bits(data->regmap, data->offset + SNVS_LPCR,
 			   (SNVS_LPCR_LPTA_EN | SNVS_LPCR_LPWUI_EN),
@@ -274,12 +226,7 @@
 
 	ret = rtc_write_sync_lp(data);
 
-<<<<<<< HEAD
-	if (data->clk)
-		clk_disable(data->clk);
-=======
-	clk_disable(data->clk);
->>>>>>> 7d2a07b7
+	clk_disable(data->clk);
 
 	return ret;
 }
@@ -290,17 +237,9 @@
 	unsigned long time = rtc_tm_to_time64(&alrm->time);
 	int ret;
 
-<<<<<<< HEAD
-	if (data->clk) {
-		ret = clk_enable(data->clk);
-		if (ret)
-			return ret;
-	}
-=======
 	ret = clk_enable(data->clk);
 	if (ret)
 		return ret;
->>>>>>> 7d2a07b7
 
 	regmap_update_bits(data->regmap, data->offset + SNVS_LPCR, SNVS_LPCR_LPTA_EN, 0);
 	ret = rtc_write_sync_lp(data);
@@ -311,12 +250,7 @@
 	/* Clear alarm interrupt status bit */
 	regmap_write(data->regmap, data->offset + SNVS_LPSR, SNVS_LPSR_LPTA);
 
-<<<<<<< HEAD
-	if (data->clk)
-		clk_disable(data->clk);
-=======
-	clk_disable(data->clk);
->>>>>>> 7d2a07b7
+	clk_disable(data->clk);
 
 	return snvs_rtc_alarm_irq_enable(dev, alrm->enabled);
 }
@@ -365,12 +299,7 @@
 
 static void snvs_rtc_action(void *data)
 {
-<<<<<<< HEAD
-	if (data)
-		clk_disable_unprepare(data);
-=======
 	clk_disable_unprepare(data);
->>>>>>> 7d2a07b7
 }
 
 static int snvs_rtc_probe(struct platform_device *pdev)
@@ -454,31 +383,18 @@
 			data->irq, ret);
 		return ret;
 	}
-<<<<<<< HEAD
 
 	data->rtc->ops = &snvs_rtc_ops;
 	data->rtc->range_max = U32_MAX;
 
-	return rtc_register_device(data->rtc);
-=======
-
-	data->rtc->ops = &snvs_rtc_ops;
-	data->rtc->range_max = U32_MAX;
-
 	return devm_rtc_register_device(data->rtc);
->>>>>>> 7d2a07b7
 }
 
 static int __maybe_unused snvs_rtc_suspend_noirq(struct device *dev)
 {
 	struct snvs_rtc_data *data = dev_get_drvdata(dev);
 
-<<<<<<< HEAD
-	if (data->clk)
-		clk_disable(data->clk);
-=======
-	clk_disable(data->clk);
->>>>>>> 7d2a07b7
+	clk_disable(data->clk);
 
 	return 0;
 }
