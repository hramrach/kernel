--- conflicted
+++ resolved
@@ -358,10 +358,6 @@
 	.probe		= omap_l3_probe,
 	.driver		= {
 		.name		= "omap_l3_noc",
-<<<<<<< HEAD
-		.owner		= THIS_MODULE,
-=======
->>>>>>> 07f0dc60
 		.pm		= L3_DEV_PM_OPS,
 		.of_match_table = of_match_ptr(l3_noc_match),
 	},
