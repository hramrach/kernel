/*
 * Copyright (c) 2009, Microsoft Corporation.
 *
 * This program is free software; you can redistribute it and/or modify it
 * under the terms and conditions of the GNU General Public License,
 * version 2, as published by the Free Software Foundation.
 *
 * This program is distributed in the hope it will be useful, but WITHOUT
 * ANY WARRANTY; without even the implied warranty of MERCHANTABILITY or
 * FITNESS FOR A PARTICULAR PURPOSE.  See the GNU General Public License for
 * more details.
 *
 * You should have received a copy of the GNU General Public License along with
 * this program; if not, write to the Free Software Foundation, Inc., 59 Temple
 * Place - Suite 330, Boston, MA 02111-1307 USA.
 *
 * Authors:
 *   Haiyang Zhang <haiyangz@microsoft.com>
 *   Hank Janssen  <hjanssen@microsoft.com>
 *   K. Y. Srinivasan <kys@microsoft.com>
 *
 */
#define pr_fmt(fmt) KBUILD_MODNAME ": " fmt

#include <linux/init.h>
#include <linux/module.h>
#include <linux/device.h>
#include <linux/interrupt.h>
#include <linux/sysctl.h>
#include <linux/slab.h>
#include <linux/acpi.h>
#include <linux/completion.h>
#include <linux/hyperv.h>
#include <linux/kernel_stat.h>
#include <linux/clockchips.h>
#include <linux/cpu.h>
#include <linux/sched/task_stack.h>

#include <asm/mshyperv.h>
#include <linux/notifier.h>
#include <linux/ptrace.h>
#include <linux/screen_info.h>
#include <linux/kdebug.h>
#include <linux/efi.h>
#include <linux/random.h>
#include <linux/kernel.h>
#include <clocksource/hyperv_timer.h>
#include "hyperv_vmbus.h"

struct vmbus_dynid {
	struct list_head node;
	struct hv_vmbus_device_id id;
};

static struct acpi_device  *hv_acpi_dev;

static struct completion probe_event;

static int hyperv_cpuhp_online;

static void *hv_panic_page;

/*
 * Boolean to control whether to report panic messages over Hyper-V.
 *
 * It can be set via /proc/sys/kernel/hyperv/record_panic_msg
 */
static int sysctl_record_panic_msg = 1;

static int hyperv_report_reg(void)
{
	return !sysctl_record_panic_msg || !hv_panic_page;
}

static int hyperv_panic_event(struct notifier_block *nb, unsigned long val,
			      void *args)
{
	struct pt_regs *regs;

	vmbus_initiate_unload(true);

	/*
	 * Hyper-V should be notified only once about a panic.  If we will be
	 * doing hyperv_report_panic_msg() later with kmsg data, don't do
	 * the notification here.
	 */
	if (ms_hyperv.misc_features & HV_FEATURE_GUEST_CRASH_MSR_AVAILABLE
	    && hyperv_report_reg()) {
		regs = current_pt_regs();
		hyperv_report_panic(regs, val | (false << 10));
	}
	return NOTIFY_DONE;
}

static int hyperv_die_event(struct notifier_block *nb, unsigned long val,
			    void *args)
{
	struct die_args *die = (struct die_args *)args;
	struct pt_regs *regs = die->regs;

	/* Don't notify Hyper-V if the die event is other than oops */
	if (val != DIE_OOPS)
		return NOTIFY_DONE;

	/*
	 * Hyper-V should be notified only once about a panic.  If we will be
	 * doing hyperv_report_panic_msg() later with kmsg data, don't do
	 * the notification here.
	 */
	if (hyperv_report_reg())
		hyperv_report_panic(regs, val | (true << 10));
	return NOTIFY_DONE;
}

static struct notifier_block hyperv_die_block = {
	.notifier_call = hyperv_die_event,
};
static struct notifier_block hyperv_panic_block = {
	.notifier_call = hyperv_panic_event,
};

static const char *fb_mmio_name = "fb_range";
static struct resource *fb_mmio;
static struct resource *hyperv_mmio;
static DEFINE_SEMAPHORE(hyperv_mmio_lock);

static int vmbus_exists(void)
{
	if (hv_acpi_dev == NULL)
		return -ENODEV;

	return 0;
}

#define VMBUS_ALIAS_LEN ((sizeof((struct hv_vmbus_device_id *)0)->guid) * 2)
static void print_alias_name(struct hv_device *hv_dev, char *alias_name)
{
	int i;
	for (i = 0; i < VMBUS_ALIAS_LEN; i += 2)
		sprintf(&alias_name[i], "%02x", hv_dev->dev_type.b[i/2]);
}

static u8 channel_monitor_group(const struct vmbus_channel *channel)
{
	return (u8)channel->offermsg.monitorid / 32;
}

static u8 channel_monitor_offset(const struct vmbus_channel *channel)
{
	return (u8)channel->offermsg.monitorid % 32;
}

static u32 channel_pending(const struct vmbus_channel *channel,
			   const struct hv_monitor_page *monitor_page)
{
	u8 monitor_group = channel_monitor_group(channel);

	return monitor_page->trigger_group[monitor_group].pending;
}

static u32 channel_latency(const struct vmbus_channel *channel,
			   const struct hv_monitor_page *monitor_page)
{
	u8 monitor_group = channel_monitor_group(channel);
	u8 monitor_offset = channel_monitor_offset(channel);

	return monitor_page->latency[monitor_group][monitor_offset];
}

static u32 channel_conn_id(struct vmbus_channel *channel,
			   struct hv_monitor_page *monitor_page)
{
	u8 monitor_group = channel_monitor_group(channel);
	u8 monitor_offset = channel_monitor_offset(channel);
	return monitor_page->parameter[monitor_group][monitor_offset].connectionid.u.id;
}

static ssize_t id_show(struct device *dev, struct device_attribute *dev_attr,
		       char *buf)
{
	struct hv_device *hv_dev = device_to_hv_device(dev);

	if (!hv_dev->channel)
		return -ENODEV;
	return sprintf(buf, "%d\n", hv_dev->channel->offermsg.child_relid);
}
static DEVICE_ATTR_RO(id);

static ssize_t state_show(struct device *dev, struct device_attribute *dev_attr,
			  char *buf)
{
	struct hv_device *hv_dev = device_to_hv_device(dev);

	if (!hv_dev->channel)
		return -ENODEV;
	return sprintf(buf, "%d\n", hv_dev->channel->state);
}
static DEVICE_ATTR_RO(state);

static ssize_t monitor_id_show(struct device *dev,
			       struct device_attribute *dev_attr, char *buf)
{
	struct hv_device *hv_dev = device_to_hv_device(dev);

	if (!hv_dev->channel)
		return -ENODEV;
	return sprintf(buf, "%d\n", hv_dev->channel->offermsg.monitorid);
}
static DEVICE_ATTR_RO(monitor_id);

static ssize_t class_id_show(struct device *dev,
			       struct device_attribute *dev_attr, char *buf)
{
	struct hv_device *hv_dev = device_to_hv_device(dev);

	if (!hv_dev->channel)
		return -ENODEV;
	return sprintf(buf, "{%pUl}\n",
		       hv_dev->channel->offermsg.offer.if_type.b);
}
static DEVICE_ATTR_RO(class_id);

static ssize_t device_id_show(struct device *dev,
			      struct device_attribute *dev_attr, char *buf)
{
	struct hv_device *hv_dev = device_to_hv_device(dev);

	if (!hv_dev->channel)
		return -ENODEV;
	return sprintf(buf, "{%pUl}\n",
		       hv_dev->channel->offermsg.offer.if_instance.b);
}
static DEVICE_ATTR_RO(device_id);

static ssize_t modalias_show(struct device *dev,
			     struct device_attribute *dev_attr, char *buf)
{
	struct hv_device *hv_dev = device_to_hv_device(dev);
	char alias_name[VMBUS_ALIAS_LEN + 1];

	print_alias_name(hv_dev, alias_name);
	return sprintf(buf, "vmbus:%s\n", alias_name);
}
static DEVICE_ATTR_RO(modalias);

#ifdef CONFIG_NUMA
static ssize_t numa_node_show(struct device *dev,
			      struct device_attribute *attr, char *buf)
{
	struct hv_device *hv_dev = device_to_hv_device(dev);

	if (!hv_dev->channel)
		return -ENODEV;

	return sprintf(buf, "%d\n", hv_dev->channel->numa_node);
}
static DEVICE_ATTR_RO(numa_node);
#endif

static ssize_t server_monitor_pending_show(struct device *dev,
					   struct device_attribute *dev_attr,
					   char *buf)
{
	struct hv_device *hv_dev = device_to_hv_device(dev);

	if (!hv_dev->channel)
		return -ENODEV;
	return sprintf(buf, "%d\n",
		       channel_pending(hv_dev->channel,
				       vmbus_connection.monitor_pages[0]));
}
static DEVICE_ATTR_RO(server_monitor_pending);

static ssize_t client_monitor_pending_show(struct device *dev,
					   struct device_attribute *dev_attr,
					   char *buf)
{
	struct hv_device *hv_dev = device_to_hv_device(dev);

	if (!hv_dev->channel)
		return -ENODEV;
	return sprintf(buf, "%d\n",
		       channel_pending(hv_dev->channel,
				       vmbus_connection.monitor_pages[1]));
}
static DEVICE_ATTR_RO(client_monitor_pending);

static ssize_t server_monitor_latency_show(struct device *dev,
					   struct device_attribute *dev_attr,
					   char *buf)
{
	struct hv_device *hv_dev = device_to_hv_device(dev);

	if (!hv_dev->channel)
		return -ENODEV;
	return sprintf(buf, "%d\n",
		       channel_latency(hv_dev->channel,
				       vmbus_connection.monitor_pages[0]));
}
static DEVICE_ATTR_RO(server_monitor_latency);

static ssize_t client_monitor_latency_show(struct device *dev,
					   struct device_attribute *dev_attr,
					   char *buf)
{
	struct hv_device *hv_dev = device_to_hv_device(dev);

	if (!hv_dev->channel)
		return -ENODEV;
	return sprintf(buf, "%d\n",
		       channel_latency(hv_dev->channel,
				       vmbus_connection.monitor_pages[1]));
}
static DEVICE_ATTR_RO(client_monitor_latency);

static ssize_t server_monitor_conn_id_show(struct device *dev,
					   struct device_attribute *dev_attr,
					   char *buf)
{
	struct hv_device *hv_dev = device_to_hv_device(dev);

	if (!hv_dev->channel)
		return -ENODEV;
	return sprintf(buf, "%d\n",
		       channel_conn_id(hv_dev->channel,
				       vmbus_connection.monitor_pages[0]));
}
static DEVICE_ATTR_RO(server_monitor_conn_id);

static ssize_t client_monitor_conn_id_show(struct device *dev,
					   struct device_attribute *dev_attr,
					   char *buf)
{
	struct hv_device *hv_dev = device_to_hv_device(dev);

	if (!hv_dev->channel)
		return -ENODEV;
	return sprintf(buf, "%d\n",
		       channel_conn_id(hv_dev->channel,
				       vmbus_connection.monitor_pages[1]));
}
static DEVICE_ATTR_RO(client_monitor_conn_id);

static ssize_t out_intr_mask_show(struct device *dev,
				  struct device_attribute *dev_attr, char *buf)
{
	struct hv_device *hv_dev = device_to_hv_device(dev);
	struct hv_ring_buffer_debug_info outbound;
	int ret;

	if (!hv_dev->channel)
		return -ENODEV;

	ret = hv_ringbuffer_get_debuginfo(&hv_dev->channel->outbound,
					  &outbound);
	if (ret < 0)
		return ret;

	return sprintf(buf, "%d\n", outbound.current_interrupt_mask);
}
static DEVICE_ATTR_RO(out_intr_mask);

static ssize_t out_read_index_show(struct device *dev,
				   struct device_attribute *dev_attr, char *buf)
{
	struct hv_device *hv_dev = device_to_hv_device(dev);
	struct hv_ring_buffer_debug_info outbound;
	int ret;

	if (!hv_dev->channel)
		return -ENODEV;

	ret = hv_ringbuffer_get_debuginfo(&hv_dev->channel->outbound,
					  &outbound);
	if (ret < 0)
		return ret;
	return sprintf(buf, "%d\n", outbound.current_read_index);
}
static DEVICE_ATTR_RO(out_read_index);

static ssize_t out_write_index_show(struct device *dev,
				    struct device_attribute *dev_attr,
				    char *buf)
{
	struct hv_device *hv_dev = device_to_hv_device(dev);
	struct hv_ring_buffer_debug_info outbound;
	int ret;

	if (!hv_dev->channel)
		return -ENODEV;

	ret = hv_ringbuffer_get_debuginfo(&hv_dev->channel->outbound,
					  &outbound);
	if (ret < 0)
		return ret;
	return sprintf(buf, "%d\n", outbound.current_write_index);
}
static DEVICE_ATTR_RO(out_write_index);

static ssize_t out_read_bytes_avail_show(struct device *dev,
					 struct device_attribute *dev_attr,
					 char *buf)
{
	struct hv_device *hv_dev = device_to_hv_device(dev);
	struct hv_ring_buffer_debug_info outbound;
	int ret;

	if (!hv_dev->channel)
		return -ENODEV;

	ret = hv_ringbuffer_get_debuginfo(&hv_dev->channel->outbound,
					  &outbound);
	if (ret < 0)
		return ret;
	return sprintf(buf, "%d\n", outbound.bytes_avail_toread);
}
static DEVICE_ATTR_RO(out_read_bytes_avail);

static ssize_t out_write_bytes_avail_show(struct device *dev,
					  struct device_attribute *dev_attr,
					  char *buf)
{
	struct hv_device *hv_dev = device_to_hv_device(dev);
	struct hv_ring_buffer_debug_info outbound;
	int ret;

	if (!hv_dev->channel)
		return -ENODEV;

	ret = hv_ringbuffer_get_debuginfo(&hv_dev->channel->outbound,
					  &outbound);
	if (ret < 0)
		return ret;
	return sprintf(buf, "%d\n", outbound.bytes_avail_towrite);
}
static DEVICE_ATTR_RO(out_write_bytes_avail);

static ssize_t in_intr_mask_show(struct device *dev,
				 struct device_attribute *dev_attr, char *buf)
{
	struct hv_device *hv_dev = device_to_hv_device(dev);
	struct hv_ring_buffer_debug_info inbound;
	int ret;

	if (!hv_dev->channel)
		return -ENODEV;

	ret = hv_ringbuffer_get_debuginfo(&hv_dev->channel->inbound, &inbound);
	if (ret < 0)
		return ret;

	return sprintf(buf, "%d\n", inbound.current_interrupt_mask);
}
static DEVICE_ATTR_RO(in_intr_mask);

static ssize_t in_read_index_show(struct device *dev,
				  struct device_attribute *dev_attr, char *buf)
{
	struct hv_device *hv_dev = device_to_hv_device(dev);
	struct hv_ring_buffer_debug_info inbound;
	int ret;

	if (!hv_dev->channel)
		return -ENODEV;

	ret = hv_ringbuffer_get_debuginfo(&hv_dev->channel->inbound, &inbound);
	if (ret < 0)
		return ret;

	return sprintf(buf, "%d\n", inbound.current_read_index);
}
static DEVICE_ATTR_RO(in_read_index);

static ssize_t in_write_index_show(struct device *dev,
				   struct device_attribute *dev_attr, char *buf)
{
	struct hv_device *hv_dev = device_to_hv_device(dev);
	struct hv_ring_buffer_debug_info inbound;
	int ret;

	if (!hv_dev->channel)
		return -ENODEV;

	ret = hv_ringbuffer_get_debuginfo(&hv_dev->channel->inbound, &inbound);
	if (ret < 0)
		return ret;

	return sprintf(buf, "%d\n", inbound.current_write_index);
}
static DEVICE_ATTR_RO(in_write_index);

static ssize_t in_read_bytes_avail_show(struct device *dev,
					struct device_attribute *dev_attr,
					char *buf)
{
	struct hv_device *hv_dev = device_to_hv_device(dev);
	struct hv_ring_buffer_debug_info inbound;
	int ret;

	if (!hv_dev->channel)
		return -ENODEV;

	ret = hv_ringbuffer_get_debuginfo(&hv_dev->channel->inbound, &inbound);
	if (ret < 0)
		return ret;

	return sprintf(buf, "%d\n", inbound.bytes_avail_toread);
}
static DEVICE_ATTR_RO(in_read_bytes_avail);

static ssize_t in_write_bytes_avail_show(struct device *dev,
					 struct device_attribute *dev_attr,
					 char *buf)
{
	struct hv_device *hv_dev = device_to_hv_device(dev);
	struct hv_ring_buffer_debug_info inbound;
	int ret;

	if (!hv_dev->channel)
		return -ENODEV;

	ret = hv_ringbuffer_get_debuginfo(&hv_dev->channel->inbound, &inbound);
	if (ret < 0)
		return ret;

	return sprintf(buf, "%d\n", inbound.bytes_avail_towrite);
}
static DEVICE_ATTR_RO(in_write_bytes_avail);

static ssize_t channel_vp_mapping_show(struct device *dev,
				       struct device_attribute *dev_attr,
				       char *buf)
{
	struct hv_device *hv_dev = device_to_hv_device(dev);
	struct vmbus_channel *channel = hv_dev->channel, *cur_sc;
	unsigned long flags;
	int buf_size = PAGE_SIZE, n_written, tot_written;
	struct list_head *cur;

	if (!channel)
		return -ENODEV;

	tot_written = snprintf(buf, buf_size, "%u:%u\n",
		channel->offermsg.child_relid, channel->target_cpu);

	spin_lock_irqsave(&channel->lock, flags);

	list_for_each(cur, &channel->sc_list) {
		if (tot_written >= buf_size - 1)
			break;

		cur_sc = list_entry(cur, struct vmbus_channel, sc_list);
		n_written = scnprintf(buf + tot_written,
				     buf_size - tot_written,
				     "%u:%u\n",
				     cur_sc->offermsg.child_relid,
				     cur_sc->target_cpu);
		tot_written += n_written;
	}

	spin_unlock_irqrestore(&channel->lock, flags);

	return tot_written;
}
static DEVICE_ATTR_RO(channel_vp_mapping);

static ssize_t vendor_show(struct device *dev,
			   struct device_attribute *dev_attr,
			   char *buf)
{
	struct hv_device *hv_dev = device_to_hv_device(dev);
	return sprintf(buf, "0x%x\n", hv_dev->vendor_id);
}
static DEVICE_ATTR_RO(vendor);

static ssize_t device_show(struct device *dev,
			   struct device_attribute *dev_attr,
			   char *buf)
{
	struct hv_device *hv_dev = device_to_hv_device(dev);
	return sprintf(buf, "0x%x\n", hv_dev->device_id);
}
static DEVICE_ATTR_RO(device);

static ssize_t driver_override_store(struct device *dev,
				     struct device_attribute *attr,
				     const char *buf, size_t count)
{
	struct hv_device *hv_dev = device_to_hv_device(dev);
	char *driver_override, *old, *cp;

	/* We need to keep extra room for a newline */
	if (count >= (PAGE_SIZE - 1))
		return -EINVAL;

	driver_override = kstrndup(buf, count, GFP_KERNEL);
	if (!driver_override)
		return -ENOMEM;

	cp = strchr(driver_override, '\n');
	if (cp)
		*cp = '\0';

	device_lock(dev);
	old = hv_dev->driver_override;
	if (strlen(driver_override)) {
		hv_dev->driver_override = driver_override;
	} else {
		kfree(driver_override);
		hv_dev->driver_override = NULL;
	}
	device_unlock(dev);

	kfree(old);

	return count;
}

static ssize_t driver_override_show(struct device *dev,
				    struct device_attribute *attr, char *buf)
{
	struct hv_device *hv_dev = device_to_hv_device(dev);
	ssize_t len;

	device_lock(dev);
	len = snprintf(buf, PAGE_SIZE, "%s\n", hv_dev->driver_override);
	device_unlock(dev);

	return len;
}
static DEVICE_ATTR_RW(driver_override);

/* Set up per device attributes in /sys/bus/vmbus/devices/<bus device> */
static struct attribute *vmbus_dev_attrs[] = {
	&dev_attr_id.attr,
	&dev_attr_state.attr,
	&dev_attr_monitor_id.attr,
	&dev_attr_class_id.attr,
	&dev_attr_device_id.attr,
	&dev_attr_modalias.attr,
#ifdef CONFIG_NUMA
	&dev_attr_numa_node.attr,
#endif
	&dev_attr_server_monitor_pending.attr,
	&dev_attr_client_monitor_pending.attr,
	&dev_attr_server_monitor_latency.attr,
	&dev_attr_client_monitor_latency.attr,
	&dev_attr_server_monitor_conn_id.attr,
	&dev_attr_client_monitor_conn_id.attr,
	&dev_attr_out_intr_mask.attr,
	&dev_attr_out_read_index.attr,
	&dev_attr_out_write_index.attr,
	&dev_attr_out_read_bytes_avail.attr,
	&dev_attr_out_write_bytes_avail.attr,
	&dev_attr_in_intr_mask.attr,
	&dev_attr_in_read_index.attr,
	&dev_attr_in_write_index.attr,
	&dev_attr_in_read_bytes_avail.attr,
	&dev_attr_in_write_bytes_avail.attr,
	&dev_attr_channel_vp_mapping.attr,
	&dev_attr_vendor.attr,
	&dev_attr_device.attr,
	&dev_attr_driver_override.attr,
	NULL,
};

/*
 * Device-level attribute_group callback function. Returns the permission for
 * each attribute, and returns 0 if an attribute is not visible.
 */
static umode_t vmbus_dev_attr_is_visible(struct kobject *kobj,
					 struct attribute *attr, int idx)
{
	struct device *dev = kobj_to_dev(kobj);
	const struct hv_device *hv_dev = device_to_hv_device(dev);

	/* Hide the monitor attributes if the monitor mechanism is not used. */
	if (!hv_dev->channel->offermsg.monitor_allocated &&
	    (attr == &dev_attr_monitor_id.attr ||
	     attr == &dev_attr_server_monitor_pending.attr ||
	     attr == &dev_attr_client_monitor_pending.attr ||
	     attr == &dev_attr_server_monitor_latency.attr ||
	     attr == &dev_attr_client_monitor_latency.attr ||
	     attr == &dev_attr_server_monitor_conn_id.attr ||
	     attr == &dev_attr_client_monitor_conn_id.attr))
		return 0;

	return attr->mode;
}

static const struct attribute_group vmbus_dev_group = {
	.attrs = vmbus_dev_attrs,
	.is_visible = vmbus_dev_attr_is_visible
};
__ATTRIBUTE_GROUPS(vmbus_dev);

/*
 * vmbus_uevent - add uevent for our device
 *
 * This routine is invoked when a device is added or removed on the vmbus to
 * generate a uevent to udev in the userspace. The udev will then look at its
 * rule and the uevent generated here to load the appropriate driver
 *
 * The alias string will be of the form vmbus:guid where guid is the string
 * representation of the device guid (each byte of the guid will be
 * represented with two hex characters.
 */
static int vmbus_uevent(struct device *device, struct kobj_uevent_env *env)
{
	struct hv_device *dev = device_to_hv_device(device);
	int ret;
	char alias_name[VMBUS_ALIAS_LEN + 1];

	print_alias_name(dev, alias_name);
	ret = add_uevent_var(env, "MODALIAS=vmbus:%s", alias_name);
	return ret;
}

static const uuid_le null_guid;

static inline bool is_null_guid(const uuid_le *guid)
{
	if (uuid_le_cmp(*guid, null_guid))
		return false;
	return true;
}

static const struct hv_vmbus_device_id *
hv_vmbus_dev_match(const struct hv_vmbus_device_id *id, const uuid_le *guid)

{
	if (id == NULL)
		return NULL; /* empty device table */

	for (; !is_null_guid(&id->guid); id++)
		if (!uuid_le_cmp(id->guid, *guid))
			return id;

	return NULL;
}

static const struct hv_vmbus_device_id *
hv_vmbus_dynid_match(struct hv_driver *drv, const uuid_le *guid)
{
	const struct hv_vmbus_device_id *id = NULL;
	struct vmbus_dynid *dynid;

	spin_lock(&drv->dynids.lock);
	list_for_each_entry(dynid, &drv->dynids.list, node) {
		if (!uuid_le_cmp(dynid->id.guid, *guid)) {
			id = &dynid->id;
			break;
		}
	}
	spin_unlock(&drv->dynids.lock);

	return id;
}

static const struct hv_vmbus_device_id vmbus_device_null = {
	.guid = NULL_UUID_LE,
};

/*
 * Return a matching hv_vmbus_device_id pointer.
 * If there is no match, return NULL.
 */
static const struct hv_vmbus_device_id *hv_vmbus_get_id(struct hv_driver *drv,
							struct hv_device *dev)
{
	const uuid_le *guid = &dev->dev_type;
	const struct hv_vmbus_device_id *id;

	/* When driver_override is set, only bind to the matching driver */
	if (dev->driver_override && strcmp(dev->driver_override, drv->name))
		return NULL;

	/* Look at the dynamic ids first, before the static ones */
	id = hv_vmbus_dynid_match(drv, guid);
	if (!id)
		id = hv_vmbus_dev_match(drv->id_table, guid);

	/* driver_override will always match, send a dummy id */
	if (!id && dev->driver_override)
		id = &vmbus_device_null;

	return id;
}

/* vmbus_add_dynid - add a new device ID to this driver and re-probe devices */
static int vmbus_add_dynid(struct hv_driver *drv, uuid_le *guid)
{
	struct vmbus_dynid *dynid;

	dynid = kzalloc(sizeof(*dynid), GFP_KERNEL);
	if (!dynid)
		return -ENOMEM;

	dynid->id.guid = *guid;

	spin_lock(&drv->dynids.lock);
	list_add_tail(&dynid->node, &drv->dynids.list);
	spin_unlock(&drv->dynids.lock);

	return driver_attach(&drv->driver);
}

static void vmbus_free_dynids(struct hv_driver *drv)
{
	struct vmbus_dynid *dynid, *n;

	spin_lock(&drv->dynids.lock);
	list_for_each_entry_safe(dynid, n, &drv->dynids.list, node) {
		list_del(&dynid->node);
		kfree(dynid);
	}
	spin_unlock(&drv->dynids.lock);
}

/*
 * store_new_id - sysfs frontend to vmbus_add_dynid()
 *
 * Allow GUIDs to be added to an existing driver via sysfs.
 */
static ssize_t new_id_store(struct device_driver *driver, const char *buf,
			    size_t count)
{
	struct hv_driver *drv = drv_to_hv_drv(driver);
	uuid_le guid;
	ssize_t retval;

	retval = uuid_le_to_bin(buf, &guid);
	if (retval)
		return retval;

	if (hv_vmbus_dynid_match(drv, &guid))
		return -EEXIST;

	retval = vmbus_add_dynid(drv, &guid);
	if (retval)
		return retval;
	return count;
}
static DRIVER_ATTR_WO(new_id);

/*
 * store_remove_id - remove a PCI device ID from this driver
 *
 * Removes a dynamic pci device ID to this driver.
 */
static ssize_t remove_id_store(struct device_driver *driver, const char *buf,
			       size_t count)
{
	struct hv_driver *drv = drv_to_hv_drv(driver);
	struct vmbus_dynid *dynid, *n;
	uuid_le guid;
	ssize_t retval;

	retval = uuid_le_to_bin(buf, &guid);
	if (retval)
		return retval;

	retval = -ENODEV;
	spin_lock(&drv->dynids.lock);
	list_for_each_entry_safe(dynid, n, &drv->dynids.list, node) {
		struct hv_vmbus_device_id *id = &dynid->id;

		if (!uuid_le_cmp(id->guid, guid)) {
			list_del(&dynid->node);
			kfree(dynid);
			retval = count;
			break;
		}
	}
	spin_unlock(&drv->dynids.lock);

	return retval;
}
static DRIVER_ATTR_WO(remove_id);

static struct attribute *vmbus_drv_attrs[] = {
	&driver_attr_new_id.attr,
	&driver_attr_remove_id.attr,
	NULL,
};
ATTRIBUTE_GROUPS(vmbus_drv);


/*
 * vmbus_match - Attempt to match the specified device to the specified driver
 */
static int vmbus_match(struct device *device, struct device_driver *driver)
{
	struct hv_driver *drv = drv_to_hv_drv(driver);
	struct hv_device *hv_dev = device_to_hv_device(device);

	/* The hv_sock driver handles all hv_sock offers. */
	if (is_hvsock_channel(hv_dev->channel))
		return drv->hvsock;

	if (hv_vmbus_get_id(drv, hv_dev))
		return 1;

	return 0;
}

/*
 * vmbus_probe - Add the new vmbus's child device
 */
static int vmbus_probe(struct device *child_device)
{
	int ret = 0;
	struct hv_driver *drv =
			drv_to_hv_drv(child_device->driver);
	struct hv_device *dev = device_to_hv_device(child_device);
	const struct hv_vmbus_device_id *dev_id;

	dev_id = hv_vmbus_get_id(drv, dev);
	if (drv->probe) {
		ret = drv->probe(dev, dev_id);
		if (ret != 0)
			pr_err("probe failed for device %s (%d)\n",
			       dev_name(child_device), ret);

	} else {
		pr_err("probe not set for driver %s\n",
		       dev_name(child_device));
		ret = -ENODEV;
	}
	return ret;
}

/*
 * vmbus_remove - Remove a vmbus device
 */
static int vmbus_remove(struct device *child_device)
{
	struct hv_driver *drv;
	struct hv_device *dev = device_to_hv_device(child_device);

	if (child_device->driver) {
		drv = drv_to_hv_drv(child_device->driver);
		if (drv->remove)
			drv->remove(dev);
	}

	return 0;
}


/*
 * vmbus_shutdown - Shutdown a vmbus device
 */
static void vmbus_shutdown(struct device *child_device)
{
	struct hv_driver *drv;
	struct hv_device *dev = device_to_hv_device(child_device);


	/* The device may not be attached yet */
	if (!child_device->driver)
		return;

	drv = drv_to_hv_drv(child_device->driver);

	if (drv->shutdown)
		drv->shutdown(dev);
}


/*
 * vmbus_device_release - Final callback release of the vmbus child device
 */
static void vmbus_device_release(struct device *device)
{
	struct hv_device *hv_dev = device_to_hv_device(device);
	struct vmbus_channel *channel = hv_dev->channel;

	mutex_lock(&vmbus_connection.channel_mutex);
	hv_process_channel_removal(channel);
	mutex_unlock(&vmbus_connection.channel_mutex);
	kfree(hv_dev);
}

/* The one and only one */
static struct bus_type  hv_bus = {
	.name =		"vmbus",
	.match =		vmbus_match,
	.shutdown =		vmbus_shutdown,
	.remove =		vmbus_remove,
	.probe =		vmbus_probe,
	.uevent =		vmbus_uevent,
	.dev_groups =		vmbus_dev_groups,
	.drv_groups =		vmbus_drv_groups,
};

struct onmessage_work_context {
	struct work_struct work;
	struct hv_message msg;
};

static void vmbus_onmessage_work(struct work_struct *work)
{
	struct onmessage_work_context *ctx;

	/* Do not process messages if we're in DISCONNECTED state */
	if (vmbus_connection.conn_state == DISCONNECTED)
		return;

	ctx = container_of(work, struct onmessage_work_context,
			   work);
	vmbus_onmessage(&ctx->msg);
	kfree(ctx);
}

void vmbus_on_msg_dpc(unsigned long data)
{
	struct hv_per_cpu_context *hv_cpu = (void *)data;
	void *page_addr = hv_cpu->synic_message_page;
	struct hv_message *msg = (struct hv_message *)page_addr +
				  VMBUS_MESSAGE_SINT;
	struct vmbus_channel_message_header *hdr;
	const struct vmbus_channel_message_table_entry *entry;
	struct onmessage_work_context *ctx;
	u32 message_type = msg->header.message_type;

	if (message_type == HVMSG_NONE)
		/* no msg */
		return;

	hdr = (struct vmbus_channel_message_header *)msg->u.payload;

	trace_vmbus_on_msg_dpc(hdr);

	if (hdr->msgtype >= CHANNELMSG_COUNT) {
		WARN_ONCE(1, "unknown msgtype=%d\n", hdr->msgtype);
		goto msg_handled;
	}

	entry = &channel_message_table[hdr->msgtype];
	if (entry->handler_type	== VMHT_BLOCKING) {
		ctx = kmalloc(sizeof(*ctx), GFP_ATOMIC);
		if (ctx == NULL)
			return;

		INIT_WORK(&ctx->work, vmbus_onmessage_work);
		memcpy(&ctx->msg, msg, sizeof(*msg));

		/*
		 * The host can generate a rescind message while we
		 * may still be handling the original offer. We deal with
		 * this condition by ensuring the processing is done on the
		 * same CPU.
		 */
		switch (hdr->msgtype) {
		case CHANNELMSG_RESCIND_CHANNELOFFER:
			/*
			 * If we are handling the rescind message;
			 * schedule the work on the global work queue.
			 */
			schedule_work_on(vmbus_connection.connect_cpu,
					 &ctx->work);
			break;

		case CHANNELMSG_OFFERCHANNEL:
			atomic_inc(&vmbus_connection.offer_in_progress);
			queue_work_on(vmbus_connection.connect_cpu,
				      vmbus_connection.work_queue,
				      &ctx->work);
			break;

		default:
			queue_work(vmbus_connection.work_queue, &ctx->work);
		}
	} else
		entry->message_handler(hdr);

msg_handled:
	vmbus_signal_eom(msg, message_type);
}


/*
 * Direct callback for channels using other deferred processing
 */
static void vmbus_channel_isr(struct vmbus_channel *channel)
{
	void (*callback_fn)(void *);

	callback_fn = READ_ONCE(channel->onchannel_callback);
	if (likely(callback_fn != NULL))
		(*callback_fn)(channel->channel_callback_context);
}

/*
 * Schedule all channels with events pending
 */
static void vmbus_chan_sched(struct hv_per_cpu_context *hv_cpu)
{
	unsigned long *recv_int_page;
	u32 maxbits, relid;

	if (vmbus_proto_version < VERSION_WIN8) {
		maxbits = MAX_NUM_CHANNELS_SUPPORTED;
		recv_int_page = vmbus_connection.recv_int_page;
	} else {
		/*
		 * When the host is win8 and beyond, the event page
		 * can be directly checked to get the id of the channel
		 * that has the interrupt pending.
		 */
		void *page_addr = hv_cpu->synic_event_page;
		union hv_synic_event_flags *event
			= (union hv_synic_event_flags *)page_addr +
						 VMBUS_MESSAGE_SINT;

		maxbits = HV_EVENT_FLAGS_COUNT;
		recv_int_page = event->flags;
	}

	if (unlikely(!recv_int_page))
		return;

	for_each_set_bit(relid, recv_int_page, maxbits) {
		struct vmbus_channel *channel;

		if (!sync_test_and_clear_bit(relid, recv_int_page))
			continue;

		/* Special case - vmbus channel protocol msg */
		if (relid == 0)
			continue;

		rcu_read_lock();

		/* Find channel based on relid */
		list_for_each_entry_rcu(channel, &hv_cpu->chan_list, percpu_list) {
			if (channel->offermsg.child_relid != relid)
				continue;

			if (channel->rescind)
				continue;

			trace_vmbus_chan_sched(channel);

			++channel->interrupts;

			switch (channel->callback_mode) {
			case HV_CALL_ISR:
				vmbus_channel_isr(channel);
				break;

			case HV_CALL_BATCHED:
				hv_begin_read(&channel->inbound);
				/* fallthrough */
			case HV_CALL_DIRECT:
				tasklet_schedule(&channel->callback_event);
			}
		}

		rcu_read_unlock();
	}
}

static void vmbus_isr(void)
{
	struct hv_per_cpu_context *hv_cpu
		= this_cpu_ptr(hv_context.cpu_context);
	void *page_addr = hv_cpu->synic_event_page;
	struct hv_message *msg;
	union hv_synic_event_flags *event;
	bool handled = false;

	if (unlikely(page_addr == NULL))
		return;

	event = (union hv_synic_event_flags *)page_addr +
					 VMBUS_MESSAGE_SINT;
	/*
	 * Check for events before checking for messages. This is the order
	 * in which events and messages are checked in Windows guests on
	 * Hyper-V, and the Windows team suggested we do the same.
	 */

	if ((vmbus_proto_version == VERSION_WS2008) ||
		(vmbus_proto_version == VERSION_WIN7)) {

		/* Since we are a child, we only need to check bit 0 */
		if (sync_test_and_clear_bit(0, event->flags))
			handled = true;
	} else {
		/*
		 * Our host is win8 or above. The signaling mechanism
		 * has changed and we can directly look at the event page.
		 * If bit n is set then we have an interrup on the channel
		 * whose id is n.
		 */
		handled = true;
	}

	if (handled)
		vmbus_chan_sched(hv_cpu);

	page_addr = hv_cpu->synic_message_page;
	msg = (struct hv_message *)page_addr + VMBUS_MESSAGE_SINT;

	/* Check if there are actual msgs to be processed */
	if (msg->header.message_type != HVMSG_NONE) {
		if (msg->header.message_type == HVMSG_TIMER_EXPIRED) {
			hv_stimer0_isr();
			vmbus_signal_eom(msg, HVMSG_TIMER_EXPIRED);
		} else
			tasklet_schedule(&hv_cpu->msg_dpc);
	}

	add_interrupt_randomness(HYPERVISOR_CALLBACK_VECTOR, 0);
}

/*
 * Callback from kmsg_dump. Grab as much as possible from the end of the kmsg
 * buffer and call into Hyper-V to transfer the data.
 */
static void hv_kmsg_dump(struct kmsg_dumper *dumper,
			 enum kmsg_dump_reason reason)
{
	size_t bytes_written;
	phys_addr_t panic_pa;

	/* We are only interested in panics. */
	if ((reason != KMSG_DUMP_PANIC) || (!sysctl_record_panic_msg))
		return;

	panic_pa = virt_to_phys(hv_panic_page);

	/*
	 * Write dump contents to the page. No need to synchronize; panic should
	 * be single-threaded.
	 */
	kmsg_dump_get_buffer(dumper, false, hv_panic_page, PAGE_SIZE,
			     &bytes_written);
	if (bytes_written)
		hyperv_report_panic_msg(panic_pa, bytes_written);
}

static struct kmsg_dumper hv_kmsg_dumper = {
	.dump = hv_kmsg_dump,
};

static struct ctl_table_header *hv_ctl_table_hdr;
static int zero;
static int one = 1;

/*
 * sysctl option to allow the user to control whether kmsg data should be
 * reported to Hyper-V on panic.
 */
static struct ctl_table hv_ctl_table[] = {
	{
		.procname       = "hyperv_record_panic_msg",
		.data           = &sysctl_record_panic_msg,
		.maxlen         = sizeof(int),
		.mode           = 0644,
		.proc_handler   = proc_dointvec_minmax,
		.extra1		= &zero,
		.extra2		= &one
	},
	{}
};

static struct ctl_table hv_root_table[] = {
	{
		.procname	= "kernel",
		.mode		= 0555,
		.child		= hv_ctl_table
	},
	{}
};

/*
 * vmbus_bus_init -Main vmbus driver initialization routine.
 *
 * Here, we
 *	- initialize the vmbus driver context
 *	- invoke the vmbus hv main init routine
 *	- retrieve the channel offers
 */
static int vmbus_bus_init(void)
{
	int ret;

	/* Hypervisor initialization...setup hypercall page..etc */
	ret = hv_init();
	if (ret != 0) {
		pr_err("Unable to initialize the hypervisor - 0x%x\n", ret);
		return ret;
	}

	ret = bus_register(&hv_bus);
	if (ret)
		return ret;

	hv_setup_vmbus_irq(vmbus_isr);

	ret = hv_synic_alloc();
	if (ret)
		goto err_alloc;

	ret = hv_stimer_alloc(VMBUS_MESSAGE_SINT);
	if (ret < 0)
		goto err_alloc;

	/*
	 * Initialize the per-cpu interrupt state and stimer state.
	 * Then connect to the host.
	 */
	ret = cpuhp_setup_state(CPUHP_AP_ONLINE_DYN, "hyperv/vmbus:online",
				hv_synic_init, hv_synic_cleanup);
	if (ret < 0)
		goto err_cpuhp;
	hyperv_cpuhp_online = ret;

	ret = vmbus_connect();
	if (ret)
		goto err_connect;

	/*
	 * Only register if the crash MSRs are available
	 */
	if (ms_hyperv.misc_features & HV_FEATURE_GUEST_CRASH_MSR_AVAILABLE) {
		u64 hyperv_crash_ctl;
		/*
		 * Sysctl registration is not fatal, since by default
		 * reporting is enabled.
		 */
		hv_ctl_table_hdr = register_sysctl_table(hv_root_table);
		if (!hv_ctl_table_hdr)
			pr_err("Hyper-V: sysctl table register error");

		/*
		 * Register for panic kmsg callback only if the right
		 * capability is supported by the hypervisor.
		 */
		hv_get_crash_ctl(hyperv_crash_ctl);
		if (hyperv_crash_ctl & HV_CRASH_CTL_CRASH_NOTIFY_MSG) {
			hv_panic_page = (void *)get_zeroed_page(GFP_KERNEL);
			if (hv_panic_page) {
				ret = kmsg_dump_register(&hv_kmsg_dumper);
				if (ret) {
					pr_err("Hyper-V: kmsg dump register "
						"error 0x%x\n", ret);
					free_page(
					    (unsigned long)hv_panic_page);
					hv_panic_page = NULL;
				}
			} else
				pr_err("Hyper-V: panic message page memory "
					"allocation failed");
		}

		register_die_notifier(&hyperv_die_block);
	}

	/*
	 * Always register the panic notifier because we need to unload
	 * the VMbus channel connection to prevent any VMbus
	 * activity after the VM panics.
	 */
	atomic_notifier_chain_register(&panic_notifier_list,
			       &hyperv_panic_block);

	vmbus_request_offers();

	return 0;

err_connect:
	cpuhp_remove_state(hyperv_cpuhp_online);
err_cpuhp:
	hv_stimer_free();
err_alloc:
	hv_synic_free();
	hv_remove_vmbus_irq();

	bus_unregister(&hv_bus);
	unregister_sysctl_table(hv_ctl_table_hdr);
	hv_ctl_table_hdr = NULL;
	return ret;
}

/**
 * __vmbus_child_driver_register() - Register a vmbus's driver
 * @hv_driver: Pointer to driver structure you want to register
 * @owner: owner module of the drv
 * @mod_name: module name string
 *
 * Registers the given driver with Linux through the 'driver_register()' call
 * and sets up the hyper-v vmbus handling for this driver.
 * It will return the state of the 'driver_register()' call.
 *
 */
int __vmbus_driver_register(struct hv_driver *hv_driver, struct module *owner, const char *mod_name)
{
	int ret;

	pr_info("registering driver %s\n", hv_driver->name);

	ret = vmbus_exists();
	if (ret < 0)
		return ret;

	hv_driver->driver.name = hv_driver->name;
	hv_driver->driver.owner = owner;
	hv_driver->driver.mod_name = mod_name;
	hv_driver->driver.bus = &hv_bus;

	spin_lock_init(&hv_driver->dynids.lock);
	INIT_LIST_HEAD(&hv_driver->dynids.list);

	ret = driver_register(&hv_driver->driver);

	return ret;
}
EXPORT_SYMBOL_GPL(__vmbus_driver_register);

/**
 * vmbus_driver_unregister() - Unregister a vmbus's driver
 * @hv_driver: Pointer to driver structure you want to
 *             un-register
 *
 * Un-register the given driver that was previous registered with a call to
 * vmbus_driver_register()
 */
void vmbus_driver_unregister(struct hv_driver *hv_driver)
{
	pr_info("unregistering driver %s\n", hv_driver->name);

	if (!vmbus_exists()) {
		driver_unregister(&hv_driver->driver);
		vmbus_free_dynids(hv_driver);
	}
}
EXPORT_SYMBOL_GPL(vmbus_driver_unregister);


/*
 * Called when last reference to channel is gone.
 */
static void vmbus_chan_release(struct kobject *kobj)
{
	struct vmbus_channel *channel
		= container_of(kobj, struct vmbus_channel, kobj);

	kfree_rcu(channel, rcu);
}

struct vmbus_chan_attribute {
	struct attribute attr;
	ssize_t (*show)(struct vmbus_channel *chan, char *buf);
	ssize_t (*store)(struct vmbus_channel *chan,
			 const char *buf, size_t count);
};
#define VMBUS_CHAN_ATTR(_name, _mode, _show, _store) \
	struct vmbus_chan_attribute chan_attr_##_name \
		= __ATTR(_name, _mode, _show, _store)
#define VMBUS_CHAN_ATTR_RW(_name) \
	struct vmbus_chan_attribute chan_attr_##_name = __ATTR_RW(_name)
#define VMBUS_CHAN_ATTR_RO(_name) \
	struct vmbus_chan_attribute chan_attr_##_name = __ATTR_RO(_name)
#define VMBUS_CHAN_ATTR_WO(_name) \
	struct vmbus_chan_attribute chan_attr_##_name = __ATTR_WO(_name)

static ssize_t vmbus_chan_attr_show(struct kobject *kobj,
				    struct attribute *attr, char *buf)
{
	const struct vmbus_chan_attribute *attribute
		= container_of(attr, struct vmbus_chan_attribute, attr);
	struct vmbus_channel *chan
		= container_of(kobj, struct vmbus_channel, kobj);

	if (!attribute->show)
		return -EIO;

	return attribute->show(chan, buf);
}

static const struct sysfs_ops vmbus_chan_sysfs_ops = {
	.show = vmbus_chan_attr_show,
};

static ssize_t out_mask_show(struct vmbus_channel *channel, char *buf)
{
	struct hv_ring_buffer_info *rbi = &channel->outbound;
	ssize_t ret;

	mutex_lock(&rbi->ring_buffer_mutex);
	if (!rbi->ring_buffer) {
		mutex_unlock(&rbi->ring_buffer_mutex);
		return -EINVAL;
	}

	ret = sprintf(buf, "%u\n", rbi->ring_buffer->interrupt_mask);
	mutex_unlock(&rbi->ring_buffer_mutex);
	return ret;
}
static VMBUS_CHAN_ATTR_RO(out_mask);

static ssize_t in_mask_show(struct vmbus_channel *channel, char *buf)
{
	struct hv_ring_buffer_info *rbi = &channel->inbound;
	ssize_t ret;

	mutex_lock(&rbi->ring_buffer_mutex);
	if (!rbi->ring_buffer) {
		mutex_unlock(&rbi->ring_buffer_mutex);
		return -EINVAL;
	}

	ret = sprintf(buf, "%u\n", rbi->ring_buffer->interrupt_mask);
	mutex_unlock(&rbi->ring_buffer_mutex);
	return ret;
}
static VMBUS_CHAN_ATTR_RO(in_mask);

static ssize_t read_avail_show(struct vmbus_channel *channel, char *buf)
{
	struct hv_ring_buffer_info *rbi = &channel->inbound;
	ssize_t ret;

	mutex_lock(&rbi->ring_buffer_mutex);
	if (!rbi->ring_buffer) {
		mutex_unlock(&rbi->ring_buffer_mutex);
		return -EINVAL;
	}

	ret = sprintf(buf, "%u\n", hv_get_bytes_to_read(rbi));
	mutex_unlock(&rbi->ring_buffer_mutex);
	return ret;
}
static VMBUS_CHAN_ATTR_RO(read_avail);

static ssize_t write_avail_show(struct vmbus_channel *channel, char *buf)
{
	struct hv_ring_buffer_info *rbi = &channel->outbound;
	ssize_t ret;

	mutex_lock(&rbi->ring_buffer_mutex);
	if (!rbi->ring_buffer) {
		mutex_unlock(&rbi->ring_buffer_mutex);
		return -EINVAL;
	}

	ret = sprintf(buf, "%u\n", hv_get_bytes_to_write(rbi));
	mutex_unlock(&rbi->ring_buffer_mutex);
	return ret;
}
static VMBUS_CHAN_ATTR_RO(write_avail);

static ssize_t show_target_cpu(struct vmbus_channel *channel, char *buf)
{
	return sprintf(buf, "%u\n", channel->target_cpu);
}
static VMBUS_CHAN_ATTR(cpu, S_IRUGO, show_target_cpu, NULL);

static ssize_t channel_pending_show(struct vmbus_channel *channel,
				    char *buf)
{
	return sprintf(buf, "%d\n",
		       channel_pending(channel,
				       vmbus_connection.monitor_pages[1]));
}
static VMBUS_CHAN_ATTR(pending, S_IRUGO, channel_pending_show, NULL);

static ssize_t channel_latency_show(struct vmbus_channel *channel,
				    char *buf)
{
	return sprintf(buf, "%d\n",
		       channel_latency(channel,
				       vmbus_connection.monitor_pages[1]));
}
static VMBUS_CHAN_ATTR(latency, S_IRUGO, channel_latency_show, NULL);

static ssize_t channel_interrupts_show(struct vmbus_channel *channel, char *buf)
{
	return sprintf(buf, "%llu\n", channel->interrupts);
}
static VMBUS_CHAN_ATTR(interrupts, S_IRUGO, channel_interrupts_show, NULL);

static ssize_t channel_events_show(struct vmbus_channel *channel, char *buf)
{
	return sprintf(buf, "%llu\n", channel->sig_events);
}
static VMBUS_CHAN_ATTR(events, S_IRUGO, channel_events_show, NULL);

static ssize_t channel_intr_in_full_show(struct vmbus_channel *channel,
					 char *buf)
{
	return sprintf(buf, "%llu\n",
		       (unsigned long long)channel->intr_in_full);
}
static VMBUS_CHAN_ATTR(intr_in_full, 0444, channel_intr_in_full_show, NULL);

static ssize_t channel_intr_out_empty_show(struct vmbus_channel *channel,
					   char *buf)
{
	return sprintf(buf, "%llu\n",
		       (unsigned long long)channel->intr_out_empty);
}
static VMBUS_CHAN_ATTR(intr_out_empty, 0444, channel_intr_out_empty_show, NULL);

static ssize_t channel_out_full_first_show(struct vmbus_channel *channel,
					   char *buf)
{
	return sprintf(buf, "%llu\n",
		       (unsigned long long)channel->out_full_first);
}
static VMBUS_CHAN_ATTR(out_full_first, 0444, channel_out_full_first_show, NULL);

static ssize_t channel_out_full_total_show(struct vmbus_channel *channel,
					   char *buf)
{
	return sprintf(buf, "%llu\n",
		       (unsigned long long)channel->out_full_total);
}
static VMBUS_CHAN_ATTR(out_full_total, 0444, channel_out_full_total_show, NULL);

static ssize_t subchannel_monitor_id_show(struct vmbus_channel *channel,
					  char *buf)
{
	return sprintf(buf, "%u\n", channel->offermsg.monitorid);
}
static VMBUS_CHAN_ATTR(monitor_id, S_IRUGO, subchannel_monitor_id_show, NULL);

static ssize_t subchannel_id_show(struct vmbus_channel *channel,
				  char *buf)
{
	return sprintf(buf, "%u\n",
		       channel->offermsg.offer.sub_channel_index);
}
static VMBUS_CHAN_ATTR_RO(subchannel_id);

static struct attribute *vmbus_chan_attrs[] = {
	&chan_attr_out_mask.attr,
	&chan_attr_in_mask.attr,
	&chan_attr_read_avail.attr,
	&chan_attr_write_avail.attr,
	&chan_attr_cpu.attr,
	&chan_attr_pending.attr,
	&chan_attr_latency.attr,
	&chan_attr_interrupts.attr,
	&chan_attr_events.attr,
	&chan_attr_intr_in_full.attr,
	&chan_attr_intr_out_empty.attr,
	&chan_attr_out_full_first.attr,
	&chan_attr_out_full_total.attr,
	&chan_attr_monitor_id.attr,
	&chan_attr_subchannel_id.attr,
	NULL
};

/*
 * Channel-level attribute_group callback function. Returns the permission for
 * each attribute, and returns 0 if an attribute is not visible.
 */
static umode_t vmbus_chan_attr_is_visible(struct kobject *kobj,
					  struct attribute *attr, int idx)
{
	const struct vmbus_channel *channel =
		container_of(kobj, struct vmbus_channel, kobj);

	/* Hide the monitor attributes if the monitor mechanism is not used. */
	if (!channel->offermsg.monitor_allocated &&
	    (attr == &chan_attr_pending.attr ||
	     attr == &chan_attr_latency.attr ||
	     attr == &chan_attr_monitor_id.attr))
		return 0;

	return attr->mode;
}

static struct attribute_group vmbus_chan_group = {
	.attrs = vmbus_chan_attrs,
	.is_visible = vmbus_chan_attr_is_visible
};

static struct kobj_type vmbus_chan_ktype = {
	.sysfs_ops = &vmbus_chan_sysfs_ops,
	.release = vmbus_chan_release,
};

/*
 * vmbus_add_channel_kobj - setup a sub-directory under device/channels
 */
int vmbus_add_channel_kobj(struct hv_device *dev, struct vmbus_channel *channel)
{
	const struct device *device = &dev->device;
	struct kobject *kobj = &channel->kobj;
	u32 relid = channel->offermsg.child_relid;
	int ret;

	kobj->kset = dev->channels_kset;
	ret = kobject_init_and_add(kobj, &vmbus_chan_ktype, NULL,
				   "%u", relid);
	if (ret)
		return ret;

	ret = sysfs_create_group(kobj, &vmbus_chan_group);

	if (ret) {
		/*
		 * The calling functions' error handling paths will cleanup the
		 * empty channel directory.
		 */
		dev_err(device, "Unable to set up channel sysfs files\n");
		return ret;
	}

	kobject_uevent(kobj, KOBJ_ADD);

	return 0;
}

/*
 * vmbus_remove_channel_attr_group - remove the channel's attribute group
 */
void vmbus_remove_channel_attr_group(struct vmbus_channel *channel)
{
	sysfs_remove_group(&channel->kobj, &vmbus_chan_group);
}

/*
 * vmbus_device_create - Creates and registers a new child device
 * on the vmbus.
 */
struct hv_device *vmbus_device_create(const uuid_le *type,
				      const uuid_le *instance,
				      struct vmbus_channel *channel)
{
	struct hv_device *child_device_obj;

	child_device_obj = kzalloc(sizeof(struct hv_device), GFP_KERNEL);
	if (!child_device_obj) {
		pr_err("Unable to allocate device object for child device\n");
		return NULL;
	}

	child_device_obj->channel = channel;
	memcpy(&child_device_obj->dev_type, type, sizeof(uuid_le));
	memcpy(&child_device_obj->dev_instance, instance,
	       sizeof(uuid_le));
	child_device_obj->vendor_id = 0x1414; /* MSFT vendor ID */


	return child_device_obj;
}

/*
 * vmbus_device_register - Register the child device
 */
int vmbus_device_register(struct hv_device *child_device_obj)
{
	struct kobject *kobj = &child_device_obj->device.kobj;
	int ret;

	dev_set_name(&child_device_obj->device, "%pUl",
		     child_device_obj->channel->offermsg.offer.if_instance.b);

	child_device_obj->device.bus = &hv_bus;
	child_device_obj->device.parent = &hv_acpi_dev->dev;
	child_device_obj->device.release = vmbus_device_release;

	/*
	 * Register with the LDM. This will kick off the driver/device
	 * binding...which will eventually call vmbus_match() and vmbus_probe()
	 */
	ret = device_register(&child_device_obj->device);
	if (ret) {
		pr_err("Unable to register child device\n");
		return ret;
	}

	child_device_obj->channels_kset = kset_create_and_add("channels",
							      NULL, kobj);
	if (!child_device_obj->channels_kset) {
		ret = -ENOMEM;
		goto err_dev_unregister;
	}

	ret = vmbus_add_channel_kobj(child_device_obj,
				     child_device_obj->channel);
	if (ret) {
		pr_err("Unable to register primary channeln");
		goto err_kset_unregister;
	}

	return 0;

err_kset_unregister:
	kset_unregister(child_device_obj->channels_kset);

err_dev_unregister:
	device_unregister(&child_device_obj->device);
	return ret;
}

/*
 * vmbus_device_unregister - Remove the specified child device
 * from the vmbus.
 */
void vmbus_device_unregister(struct hv_device *device_obj)
{
	pr_debug("child device %s unregistered\n",
		dev_name(&device_obj->device));

	kset_unregister(device_obj->channels_kset);

	/*
	 * Kick off the process of unregistering the device.
	 * This will call vmbus_remove() and eventually vmbus_device_release()
	 */
	device_unregister(&device_obj->device);
}


/*
 * VMBUS is an acpi enumerated device. Get the information we
 * need from DSDT.
 */
#define VTPM_BASE_ADDRESS 0xfed40000
static acpi_status vmbus_walk_resources(struct acpi_resource *res, void *ctx)
{
	resource_size_t start = 0;
	resource_size_t end = 0;
	struct resource *new_res;
	struct resource **old_res = &hyperv_mmio;
	struct resource **prev_res = NULL;

	switch (res->type) {

	/*
	 * "Address" descriptors are for bus windows. Ignore
	 * "memory" descriptors, which are for registers on
	 * devices.
	 */
	case ACPI_RESOURCE_TYPE_ADDRESS32:
		start = res->data.address32.address.minimum;
		end = res->data.address32.address.maximum;
		break;

	case ACPI_RESOURCE_TYPE_ADDRESS64:
		start = res->data.address64.address.minimum;
		end = res->data.address64.address.maximum;
		break;

	default:
		/* Unused resource type */
		return AE_OK;

	}
	/*
	 * Ignore ranges that are below 1MB, as they're not
	 * necessary or useful here.
	 */
	if (end < 0x100000)
		return AE_OK;

	new_res = kzalloc(sizeof(*new_res), GFP_ATOMIC);
	if (!new_res)
		return AE_NO_MEMORY;

	/* If this range overlaps the virtual TPM, truncate it. */
	if (end > VTPM_BASE_ADDRESS && start < VTPM_BASE_ADDRESS)
		end = VTPM_BASE_ADDRESS;

	new_res->name = "hyperv mmio";
	new_res->flags = IORESOURCE_MEM;
	new_res->start = start;
	new_res->end = end;

	/*
	 * If two ranges are adjacent, merge them.
	 */
	do {
		if (!*old_res) {
			*old_res = new_res;
			break;
		}

		if (((*old_res)->end + 1) == new_res->start) {
			(*old_res)->end = new_res->end;
			kfree(new_res);
			break;
		}

		if ((*old_res)->start == new_res->end + 1) {
			(*old_res)->start = new_res->start;
			kfree(new_res);
			break;
		}

		if ((*old_res)->start > new_res->end) {
			new_res->sibling = *old_res;
			if (prev_res)
				(*prev_res)->sibling = new_res;
			*old_res = new_res;
			break;
		}

		prev_res = old_res;
		old_res = &(*old_res)->sibling;

	} while (1);

	return AE_OK;
}

static int vmbus_acpi_remove(struct acpi_device *device)
{
	struct resource *cur_res;
	struct resource *next_res;

	if (hyperv_mmio) {
		if (fb_mmio) {
			__release_region(hyperv_mmio, fb_mmio->start,
					 resource_size(fb_mmio));
			fb_mmio = NULL;
		}

		for (cur_res = hyperv_mmio; cur_res; cur_res = next_res) {
			next_res = cur_res->sibling;
			kfree(cur_res);
		}
	}

	return 0;
}

static void vmbus_reserve_fb(void)
{
	int size;
	/*
	 * Make a claim for the frame buffer in the resource tree under the
	 * first node, which will be the one below 4GB.  The length seems to
	 * be underreported, particularly in a Generation 1 VM.  So start out
	 * reserving a larger area and make it smaller until it succeeds.
	 */

	if (screen_info.lfb_base) {
		if (efi_enabled(EFI_BOOT))
			size = max_t(__u32, screen_info.lfb_size, 0x800000);
		else
			size = max_t(__u32, screen_info.lfb_size, 0x4000000);

		for (; !fb_mmio && (size >= 0x100000); size >>= 1) {
			fb_mmio = __request_region(hyperv_mmio,
						   screen_info.lfb_base, size,
						   fb_mmio_name, 0);
		}
	}
}

/**
 * vmbus_allocate_mmio() - Pick a memory-mapped I/O range.
 * @new:		If successful, supplied a pointer to the
 *			allocated MMIO space.
 * @device_obj:		Identifies the caller
 * @min:		Minimum guest physical address of the
 *			allocation
 * @max:		Maximum guest physical address
 * @size:		Size of the range to be allocated
 * @align:		Alignment of the range to be allocated
 * @fb_overlap_ok:	Whether this allocation can be allowed
 *			to overlap the video frame buffer.
 *
 * This function walks the resources granted to VMBus by the
 * _CRS object in the ACPI namespace underneath the parent
 * "bridge" whether that's a root PCI bus in the Generation 1
 * case or a Module Device in the Generation 2 case.  It then
 * attempts to allocate from the global MMIO pool in a way that
 * matches the constraints supplied in these parameters and by
 * that _CRS.
 *
 * Return: 0 on success, -errno on failure
 */
int vmbus_allocate_mmio(struct resource **new, struct hv_device *device_obj,
			resource_size_t min, resource_size_t max,
			resource_size_t size, resource_size_t align,
			bool fb_overlap_ok)
{
	struct resource *iter, *shadow;
	resource_size_t range_min, range_max, start;
	const char *dev_n = dev_name(&device_obj->device);
	int retval;

	retval = -ENXIO;
	down(&hyperv_mmio_lock);

	/*
	 * If overlaps with frame buffers are allowed, then first attempt to
	 * make the allocation from within the reserved region.  Because it
	 * is already reserved, no shadow allocation is necessary.
	 */
	if (fb_overlap_ok && fb_mmio && !(min > fb_mmio->end) &&
	    !(max < fb_mmio->start)) {

		range_min = fb_mmio->start;
		range_max = fb_mmio->end;
		start = (range_min + align - 1) & ~(align - 1);
		for (; start + size - 1 <= range_max; start += align) {
			*new = request_mem_region_exclusive(start, size, dev_n);
			if (*new) {
				retval = 0;
				goto exit;
			}
		}
	}

	for (iter = hyperv_mmio; iter; iter = iter->sibling) {
		if ((iter->start >= max) || (iter->end <= min))
			continue;

		range_min = iter->start;
		range_max = iter->end;
		start = (range_min + align - 1) & ~(align - 1);
		for (; start + size - 1 <= range_max; start += align) {
			shadow = __request_region(iter, start, size, NULL,
						  IORESOURCE_BUSY);
			if (!shadow)
				continue;

			*new = request_mem_region_exclusive(start, size, dev_n);
			if (*new) {
				shadow->name = (char *)*new;
				retval = 0;
				goto exit;
			}

			__release_region(iter, start, size);
		}
	}

exit:
	up(&hyperv_mmio_lock);
	return retval;
}
EXPORT_SYMBOL_GPL(vmbus_allocate_mmio);

/**
 * vmbus_free_mmio() - Free a memory-mapped I/O range.
 * @start:		Base address of region to release.
 * @size:		Size of the range to be allocated
 *
 * This function releases anything requested by
 * vmbus_mmio_allocate().
 */
void vmbus_free_mmio(resource_size_t start, resource_size_t size)
{
	struct resource *iter;

	down(&hyperv_mmio_lock);
	for (iter = hyperv_mmio; iter; iter = iter->sibling) {
		if ((iter->start >= start + size) || (iter->end <= start))
			continue;

		__release_region(iter, start, size);
	}
	release_mem_region(start, size);
	up(&hyperv_mmio_lock);

}
EXPORT_SYMBOL_GPL(vmbus_free_mmio);

static int vmbus_acpi_add(struct acpi_device *device)
{
	acpi_status result;
	int ret_val = -ENODEV;
	struct acpi_device *ancestor;

	hv_acpi_dev = device;

	result = acpi_walk_resources(device->handle, METHOD_NAME__CRS,
					vmbus_walk_resources, NULL);

	if (ACPI_FAILURE(result))
		goto acpi_walk_err;
	/*
	 * Some ancestor of the vmbus acpi device (Gen1 or Gen2
	 * firmware) is the VMOD that has the mmio ranges. Get that.
	 */
	for (ancestor = device->parent; ancestor; ancestor = ancestor->parent) {
		result = acpi_walk_resources(ancestor->handle, METHOD_NAME__CRS,
					     vmbus_walk_resources, NULL);

		if (ACPI_FAILURE(result))
			continue;
		if (hyperv_mmio) {
			vmbus_reserve_fb();
			break;
		}
	}
	ret_val = 0;

acpi_walk_err:
	complete(&probe_event);
	if (ret_val)
		vmbus_acpi_remove(device);
	return ret_val;
}

static const struct acpi_device_id vmbus_acpi_device_ids[] = {
	{"VMBUS", 0},
	{"VMBus", 0},
	{"", 0},
};
MODULE_DEVICE_TABLE(acpi, vmbus_acpi_device_ids);

static struct acpi_driver vmbus_acpi_driver = {
	.name = "vmbus",
	.ids = vmbus_acpi_device_ids,
	.ops = {
		.add = vmbus_acpi_add,
		.remove = vmbus_acpi_remove,
	},
};

static void hv_kexec_handler(void)
{
	hv_stimer_global_cleanup();
	vmbus_initiate_unload(false);
	/* Make sure conn_state is set as hv_synic_cleanup checks for it */
	mb();
	cpuhp_remove_state(hyperv_cpuhp_online);
};

static void hv_crash_handler(struct pt_regs *regs)
{
	int cpu;

	vmbus_initiate_unload(true);
	/*
	 * In crash handler we can't schedule synic cleanup for all CPUs,
	 * doing the cleanup for current CPU only. This should be sufficient
	 * for kdump.
	 */
<<<<<<< HEAD
	cpu = smp_processor_id();
	hv_stimer_cleanup(cpu);
	hv_synic_cleanup(cpu);
	hyperv_cleanup();
=======
	hv_synic_cleanup(smp_processor_id());
>>>>>>> 0e72feb5
};

static int __init hv_acpi_init(void)
{
	int ret, t;

	if (!hv_is_hyperv_initialized())
		return -ENODEV;

	init_completion(&probe_event);

	/*
	 * Get ACPI resources first.
	 */
	ret = acpi_bus_register_driver(&vmbus_acpi_driver);

	if (ret)
		return ret;

	t = wait_for_completion_timeout(&probe_event, 5*HZ);
	if (t == 0) {
		ret = -ETIMEDOUT;
		goto cleanup;
	}

	ret = vmbus_bus_init();
	if (ret)
		goto cleanup;

	hv_setup_kexec_handler(hv_kexec_handler);
	hv_setup_crash_handler(hv_crash_handler);

	return 0;

cleanup:
	acpi_bus_unregister_driver(&vmbus_acpi_driver);
	hv_acpi_dev = NULL;
	return ret;
}

static void __exit vmbus_exit(void)
{
	int cpu;

	hv_remove_kexec_handler();
	hv_remove_crash_handler();
	vmbus_connection.conn_state = DISCONNECTED;
	hv_stimer_global_cleanup();
	vmbus_disconnect();
	hv_remove_vmbus_irq();
	for_each_online_cpu(cpu) {
		struct hv_per_cpu_context *hv_cpu
			= per_cpu_ptr(hv_context.cpu_context, cpu);

		tasklet_kill(&hv_cpu->msg_dpc);
	}
	vmbus_free_channels();

	if (ms_hyperv.misc_features & HV_FEATURE_GUEST_CRASH_MSR_AVAILABLE) {
		kmsg_dump_unregister(&hv_kmsg_dumper);
		unregister_die_notifier(&hyperv_die_block);
		atomic_notifier_chain_unregister(&panic_notifier_list,
						 &hyperv_panic_block);
	}

	free_page((unsigned long)hv_panic_page);
	unregister_sysctl_table(hv_ctl_table_hdr);
	hv_ctl_table_hdr = NULL;
	bus_unregister(&hv_bus);

	cpuhp_remove_state(hyperv_cpuhp_online);
	hv_synic_free();
	acpi_bus_unregister_driver(&vmbus_acpi_driver);
}


MODULE_LICENSE("GPL");
MODULE_DESCRIPTION("Microsoft Hyper-V VMBus Driver");

subsys_initcall(hv_acpi_init);
module_exit(vmbus_exit);<|MERGE_RESOLUTION|>--- conflicted
+++ resolved
@@ -2140,14 +2140,9 @@
 	 * doing the cleanup for current CPU only. This should be sufficient
 	 * for kdump.
 	 */
-<<<<<<< HEAD
 	cpu = smp_processor_id();
 	hv_stimer_cleanup(cpu);
 	hv_synic_cleanup(cpu);
-	hyperv_cleanup();
-=======
-	hv_synic_cleanup(smp_processor_id());
->>>>>>> 0e72feb5
 };
 
 static int __init hv_acpi_init(void)
