--- conflicted
+++ resolved
@@ -43,11 +43,8 @@
 #include <linux/kdebug.h>
 #include <linux/efi.h>
 #include <linux/random.h>
-<<<<<<< HEAD
+#include <linux/kernel.h>
 #include <clocksource/hyperv_timer.h>
-=======
-#include <linux/kernel.h>
->>>>>>> b118b3d9
 #include "hyperv_vmbus.h"
 
 struct vmbus_dynid {
@@ -2140,14 +2137,9 @@
 	 * doing the cleanup for current CPU only. This should be sufficient
 	 * for kdump.
 	 */
-<<<<<<< HEAD
-	vmbus_connection.conn_state = DISCONNECTED;
 	cpu = smp_processor_id();
 	hv_stimer_cleanup(cpu);
 	hv_synic_cleanup(cpu);
-=======
-	hv_synic_cleanup(smp_processor_id());
->>>>>>> b118b3d9
 	hyperv_cleanup();
 };
 
