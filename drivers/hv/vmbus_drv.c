// SPDX-License-Identifier: GPL-2.0-only
/*
 * Copyright (c) 2009, Microsoft Corporation.
 *
 * Authors:
 *   Haiyang Zhang <haiyangz@microsoft.com>
 *   Hank Janssen  <hjanssen@microsoft.com>
 *   K. Y. Srinivasan <kys@microsoft.com>
 */
#define pr_fmt(fmt) KBUILD_MODNAME ": " fmt

#include <linux/init.h>
#include <linux/module.h>
#include <linux/device.h>
#include <linux/interrupt.h>
#include <linux/sysctl.h>
#include <linux/slab.h>
#include <linux/acpi.h>
#include <linux/completion.h>
#include <linux/hyperv.h>
#include <linux/kernel_stat.h>
#include <linux/clockchips.h>
#include <linux/cpu.h>
#include <linux/sched/task_stack.h>

#include <linux/delay.h>
#include <linux/notifier.h>
#include <linux/panic_notifier.h>
#include <linux/ptrace.h>
#include <linux/screen_info.h>
#include <linux/kdebug.h>
#include <linux/efi.h>
#include <linux/random.h>
#include <linux/kernel.h>
#include <linux/syscore_ops.h>
#include <clocksource/hyperv_timer.h>
#include "hyperv_vmbus.h"

struct vmbus_dynid {
	struct list_head node;
	struct hv_vmbus_device_id id;
};

static struct acpi_device  *hv_acpi_dev;

static struct completion probe_event;

static int hyperv_cpuhp_online;

static void *hv_panic_page;

<<<<<<< HEAD
/* Values parsed from ACPI DSDT */
static int vmbus_irq;
=======
static long __percpu *vmbus_evt;

/* Values parsed from ACPI DSDT */
int vmbus_irq;
>>>>>>> 7d2a07b7
int vmbus_interrupt;

/*
 * Boolean to control whether to report panic messages over Hyper-V.
 *
<<<<<<< HEAD
 * It can be set via /proc/sys/kernel/hyperv/record_panic_msg
=======
 * It can be set via /proc/sys/kernel/hyperv_record_panic_msg
>>>>>>> 7d2a07b7
 */
static int sysctl_record_panic_msg = 1;

static int hyperv_report_reg(void)
{
	return !sysctl_record_panic_msg || !hv_panic_page;
}

static int hyperv_panic_event(struct notifier_block *nb, unsigned long val,
			      void *args)
{
	struct pt_regs *regs;

	vmbus_initiate_unload(true);

	/*
	 * Hyper-V should be notified only once about a panic.  If we will be
	 * doing hyperv_report_panic_msg() later with kmsg data, don't do
	 * the notification here.
	 */
	if (ms_hyperv.misc_features & HV_FEATURE_GUEST_CRASH_MSR_AVAILABLE
	    && hyperv_report_reg()) {
		regs = current_pt_regs();
		hyperv_report_panic(regs, val, false);
	}
	return NOTIFY_DONE;
}

static int hyperv_die_event(struct notifier_block *nb, unsigned long val,
			    void *args)
{
	struct die_args *die = args;
	struct pt_regs *regs = die->regs;

	/* Don't notify Hyper-V if the die event is other than oops */
	if (val != DIE_OOPS)
		return NOTIFY_DONE;

	/*
	 * Hyper-V should be notified only once about a panic.  If we will be
	 * doing hyperv_report_panic_msg() later with kmsg data, don't do
	 * the notification here.
	 */
	if (hyperv_report_reg())
		hyperv_report_panic(regs, val, true);
	return NOTIFY_DONE;
}

static struct notifier_block hyperv_die_block = {
	.notifier_call = hyperv_die_event,
};
static struct notifier_block hyperv_panic_block = {
	.notifier_call = hyperv_panic_event,
};

static const char *fb_mmio_name = "fb_range";
static struct resource *fb_mmio;
static struct resource *hyperv_mmio;
static DEFINE_MUTEX(hyperv_mmio_lock);

static int vmbus_exists(void)
{
	if (hv_acpi_dev == NULL)
		return -ENODEV;

	return 0;
}

static u8 channel_monitor_group(const struct vmbus_channel *channel)
{
	return (u8)channel->offermsg.monitorid / 32;
}

static u8 channel_monitor_offset(const struct vmbus_channel *channel)
{
	return (u8)channel->offermsg.monitorid % 32;
}

static u32 channel_pending(const struct vmbus_channel *channel,
			   const struct hv_monitor_page *monitor_page)
{
	u8 monitor_group = channel_monitor_group(channel);

	return monitor_page->trigger_group[monitor_group].pending;
}

static u32 channel_latency(const struct vmbus_channel *channel,
			   const struct hv_monitor_page *monitor_page)
{
	u8 monitor_group = channel_monitor_group(channel);
	u8 monitor_offset = channel_monitor_offset(channel);

	return monitor_page->latency[monitor_group][monitor_offset];
}

static u32 channel_conn_id(struct vmbus_channel *channel,
			   struct hv_monitor_page *monitor_page)
{
	u8 monitor_group = channel_monitor_group(channel);
	u8 monitor_offset = channel_monitor_offset(channel);

	return monitor_page->parameter[monitor_group][monitor_offset].connectionid.u.id;
}

static ssize_t id_show(struct device *dev, struct device_attribute *dev_attr,
		       char *buf)
{
	struct hv_device *hv_dev = device_to_hv_device(dev);

	if (!hv_dev->channel)
		return -ENODEV;
	return sprintf(buf, "%d\n", hv_dev->channel->offermsg.child_relid);
}
static DEVICE_ATTR_RO(id);

static ssize_t state_show(struct device *dev, struct device_attribute *dev_attr,
			  char *buf)
{
	struct hv_device *hv_dev = device_to_hv_device(dev);

	if (!hv_dev->channel)
		return -ENODEV;
	return sprintf(buf, "%d\n", hv_dev->channel->state);
}
static DEVICE_ATTR_RO(state);

static ssize_t monitor_id_show(struct device *dev,
			       struct device_attribute *dev_attr, char *buf)
{
	struct hv_device *hv_dev = device_to_hv_device(dev);

	if (!hv_dev->channel)
		return -ENODEV;
	return sprintf(buf, "%d\n", hv_dev->channel->offermsg.monitorid);
}
static DEVICE_ATTR_RO(monitor_id);

static ssize_t class_id_show(struct device *dev,
			       struct device_attribute *dev_attr, char *buf)
{
	struct hv_device *hv_dev = device_to_hv_device(dev);

	if (!hv_dev->channel)
		return -ENODEV;
	return sprintf(buf, "{%pUl}\n",
		       &hv_dev->channel->offermsg.offer.if_type);
}
static DEVICE_ATTR_RO(class_id);

static ssize_t device_id_show(struct device *dev,
			      struct device_attribute *dev_attr, char *buf)
{
	struct hv_device *hv_dev = device_to_hv_device(dev);

	if (!hv_dev->channel)
		return -ENODEV;
	return sprintf(buf, "{%pUl}\n",
		       &hv_dev->channel->offermsg.offer.if_instance);
}
static DEVICE_ATTR_RO(device_id);

static ssize_t modalias_show(struct device *dev,
			     struct device_attribute *dev_attr, char *buf)
{
	struct hv_device *hv_dev = device_to_hv_device(dev);

	return sprintf(buf, "vmbus:%*phN\n", UUID_SIZE, &hv_dev->dev_type);
}
static DEVICE_ATTR_RO(modalias);

#ifdef CONFIG_NUMA
static ssize_t numa_node_show(struct device *dev,
			      struct device_attribute *attr, char *buf)
{
	struct hv_device *hv_dev = device_to_hv_device(dev);

	if (!hv_dev->channel)
		return -ENODEV;

	return sprintf(buf, "%d\n", cpu_to_node(hv_dev->channel->target_cpu));
}
static DEVICE_ATTR_RO(numa_node);
#endif

static ssize_t server_monitor_pending_show(struct device *dev,
					   struct device_attribute *dev_attr,
					   char *buf)
{
	struct hv_device *hv_dev = device_to_hv_device(dev);

	if (!hv_dev->channel)
		return -ENODEV;
	return sprintf(buf, "%d\n",
		       channel_pending(hv_dev->channel,
				       vmbus_connection.monitor_pages[0]));
}
static DEVICE_ATTR_RO(server_monitor_pending);

static ssize_t client_monitor_pending_show(struct device *dev,
					   struct device_attribute *dev_attr,
					   char *buf)
{
	struct hv_device *hv_dev = device_to_hv_device(dev);

	if (!hv_dev->channel)
		return -ENODEV;
	return sprintf(buf, "%d\n",
		       channel_pending(hv_dev->channel,
				       vmbus_connection.monitor_pages[1]));
}
static DEVICE_ATTR_RO(client_monitor_pending);

static ssize_t server_monitor_latency_show(struct device *dev,
					   struct device_attribute *dev_attr,
					   char *buf)
{
	struct hv_device *hv_dev = device_to_hv_device(dev);

	if (!hv_dev->channel)
		return -ENODEV;
	return sprintf(buf, "%d\n",
		       channel_latency(hv_dev->channel,
				       vmbus_connection.monitor_pages[0]));
}
static DEVICE_ATTR_RO(server_monitor_latency);

static ssize_t client_monitor_latency_show(struct device *dev,
					   struct device_attribute *dev_attr,
					   char *buf)
{
	struct hv_device *hv_dev = device_to_hv_device(dev);

	if (!hv_dev->channel)
		return -ENODEV;
	return sprintf(buf, "%d\n",
		       channel_latency(hv_dev->channel,
				       vmbus_connection.monitor_pages[1]));
}
static DEVICE_ATTR_RO(client_monitor_latency);

static ssize_t server_monitor_conn_id_show(struct device *dev,
					   struct device_attribute *dev_attr,
					   char *buf)
{
	struct hv_device *hv_dev = device_to_hv_device(dev);

	if (!hv_dev->channel)
		return -ENODEV;
	return sprintf(buf, "%d\n",
		       channel_conn_id(hv_dev->channel,
				       vmbus_connection.monitor_pages[0]));
}
static DEVICE_ATTR_RO(server_monitor_conn_id);

static ssize_t client_monitor_conn_id_show(struct device *dev,
					   struct device_attribute *dev_attr,
					   char *buf)
{
	struct hv_device *hv_dev = device_to_hv_device(dev);

	if (!hv_dev->channel)
		return -ENODEV;
	return sprintf(buf, "%d\n",
		       channel_conn_id(hv_dev->channel,
				       vmbus_connection.monitor_pages[1]));
}
static DEVICE_ATTR_RO(client_monitor_conn_id);

static ssize_t out_intr_mask_show(struct device *dev,
				  struct device_attribute *dev_attr, char *buf)
{
	struct hv_device *hv_dev = device_to_hv_device(dev);
	struct hv_ring_buffer_debug_info outbound;
	int ret;

	if (!hv_dev->channel)
		return -ENODEV;

	ret = hv_ringbuffer_get_debuginfo(&hv_dev->channel->outbound,
					  &outbound);
	if (ret < 0)
		return ret;

	return sprintf(buf, "%d\n", outbound.current_interrupt_mask);
}
static DEVICE_ATTR_RO(out_intr_mask);

static ssize_t out_read_index_show(struct device *dev,
				   struct device_attribute *dev_attr, char *buf)
{
	struct hv_device *hv_dev = device_to_hv_device(dev);
	struct hv_ring_buffer_debug_info outbound;
	int ret;

	if (!hv_dev->channel)
		return -ENODEV;

	ret = hv_ringbuffer_get_debuginfo(&hv_dev->channel->outbound,
					  &outbound);
	if (ret < 0)
		return ret;
	return sprintf(buf, "%d\n", outbound.current_read_index);
}
static DEVICE_ATTR_RO(out_read_index);

static ssize_t out_write_index_show(struct device *dev,
				    struct device_attribute *dev_attr,
				    char *buf)
{
	struct hv_device *hv_dev = device_to_hv_device(dev);
	struct hv_ring_buffer_debug_info outbound;
	int ret;

	if (!hv_dev->channel)
		return -ENODEV;

	ret = hv_ringbuffer_get_debuginfo(&hv_dev->channel->outbound,
					  &outbound);
	if (ret < 0)
		return ret;
	return sprintf(buf, "%d\n", outbound.current_write_index);
}
static DEVICE_ATTR_RO(out_write_index);

static ssize_t out_read_bytes_avail_show(struct device *dev,
					 struct device_attribute *dev_attr,
					 char *buf)
{
	struct hv_device *hv_dev = device_to_hv_device(dev);
	struct hv_ring_buffer_debug_info outbound;
	int ret;

	if (!hv_dev->channel)
		return -ENODEV;

	ret = hv_ringbuffer_get_debuginfo(&hv_dev->channel->outbound,
					  &outbound);
	if (ret < 0)
		return ret;
	return sprintf(buf, "%d\n", outbound.bytes_avail_toread);
}
static DEVICE_ATTR_RO(out_read_bytes_avail);

static ssize_t out_write_bytes_avail_show(struct device *dev,
					  struct device_attribute *dev_attr,
					  char *buf)
{
	struct hv_device *hv_dev = device_to_hv_device(dev);
	struct hv_ring_buffer_debug_info outbound;
	int ret;

	if (!hv_dev->channel)
		return -ENODEV;

	ret = hv_ringbuffer_get_debuginfo(&hv_dev->channel->outbound,
					  &outbound);
	if (ret < 0)
		return ret;
	return sprintf(buf, "%d\n", outbound.bytes_avail_towrite);
}
static DEVICE_ATTR_RO(out_write_bytes_avail);

static ssize_t in_intr_mask_show(struct device *dev,
				 struct device_attribute *dev_attr, char *buf)
{
	struct hv_device *hv_dev = device_to_hv_device(dev);
	struct hv_ring_buffer_debug_info inbound;
	int ret;

	if (!hv_dev->channel)
		return -ENODEV;

	ret = hv_ringbuffer_get_debuginfo(&hv_dev->channel->inbound, &inbound);
	if (ret < 0)
		return ret;

	return sprintf(buf, "%d\n", inbound.current_interrupt_mask);
}
static DEVICE_ATTR_RO(in_intr_mask);

static ssize_t in_read_index_show(struct device *dev,
				  struct device_attribute *dev_attr, char *buf)
{
	struct hv_device *hv_dev = device_to_hv_device(dev);
	struct hv_ring_buffer_debug_info inbound;
	int ret;

	if (!hv_dev->channel)
		return -ENODEV;

	ret = hv_ringbuffer_get_debuginfo(&hv_dev->channel->inbound, &inbound);
	if (ret < 0)
		return ret;

	return sprintf(buf, "%d\n", inbound.current_read_index);
}
static DEVICE_ATTR_RO(in_read_index);

static ssize_t in_write_index_show(struct device *dev,
				   struct device_attribute *dev_attr, char *buf)
{
	struct hv_device *hv_dev = device_to_hv_device(dev);
	struct hv_ring_buffer_debug_info inbound;
	int ret;

	if (!hv_dev->channel)
		return -ENODEV;

	ret = hv_ringbuffer_get_debuginfo(&hv_dev->channel->inbound, &inbound);
	if (ret < 0)
		return ret;

	return sprintf(buf, "%d\n", inbound.current_write_index);
}
static DEVICE_ATTR_RO(in_write_index);

static ssize_t in_read_bytes_avail_show(struct device *dev,
					struct device_attribute *dev_attr,
					char *buf)
{
	struct hv_device *hv_dev = device_to_hv_device(dev);
	struct hv_ring_buffer_debug_info inbound;
	int ret;

	if (!hv_dev->channel)
		return -ENODEV;

	ret = hv_ringbuffer_get_debuginfo(&hv_dev->channel->inbound, &inbound);
	if (ret < 0)
		return ret;

	return sprintf(buf, "%d\n", inbound.bytes_avail_toread);
}
static DEVICE_ATTR_RO(in_read_bytes_avail);

static ssize_t in_write_bytes_avail_show(struct device *dev,
					 struct device_attribute *dev_attr,
					 char *buf)
{
	struct hv_device *hv_dev = device_to_hv_device(dev);
	struct hv_ring_buffer_debug_info inbound;
	int ret;

	if (!hv_dev->channel)
		return -ENODEV;

	ret = hv_ringbuffer_get_debuginfo(&hv_dev->channel->inbound, &inbound);
	if (ret < 0)
		return ret;

	return sprintf(buf, "%d\n", inbound.bytes_avail_towrite);
}
static DEVICE_ATTR_RO(in_write_bytes_avail);

static ssize_t channel_vp_mapping_show(struct device *dev,
				       struct device_attribute *dev_attr,
				       char *buf)
{
	struct hv_device *hv_dev = device_to_hv_device(dev);
	struct vmbus_channel *channel = hv_dev->channel, *cur_sc;
	int buf_size = PAGE_SIZE, n_written, tot_written;
	struct list_head *cur;

	if (!channel)
		return -ENODEV;

	mutex_lock(&vmbus_connection.channel_mutex);

	tot_written = snprintf(buf, buf_size, "%u:%u\n",
		channel->offermsg.child_relid, channel->target_cpu);

	list_for_each(cur, &channel->sc_list) {
		if (tot_written >= buf_size - 1)
			break;

		cur_sc = list_entry(cur, struct vmbus_channel, sc_list);
		n_written = scnprintf(buf + tot_written,
				     buf_size - tot_written,
				     "%u:%u\n",
				     cur_sc->offermsg.child_relid,
				     cur_sc->target_cpu);
		tot_written += n_written;
	}

	mutex_unlock(&vmbus_connection.channel_mutex);

	return tot_written;
}
static DEVICE_ATTR_RO(channel_vp_mapping);

static ssize_t vendor_show(struct device *dev,
			   struct device_attribute *dev_attr,
			   char *buf)
{
	struct hv_device *hv_dev = device_to_hv_device(dev);

	return sprintf(buf, "0x%x\n", hv_dev->vendor_id);
}
static DEVICE_ATTR_RO(vendor);

static ssize_t device_show(struct device *dev,
			   struct device_attribute *dev_attr,
			   char *buf)
{
	struct hv_device *hv_dev = device_to_hv_device(dev);

	return sprintf(buf, "0x%x\n", hv_dev->device_id);
}
static DEVICE_ATTR_RO(device);

static ssize_t driver_override_store(struct device *dev,
				     struct device_attribute *attr,
				     const char *buf, size_t count)
{
	struct hv_device *hv_dev = device_to_hv_device(dev);
	char *driver_override, *old, *cp;

	/* We need to keep extra room for a newline */
	if (count >= (PAGE_SIZE - 1))
		return -EINVAL;

	driver_override = kstrndup(buf, count, GFP_KERNEL);
	if (!driver_override)
		return -ENOMEM;

	cp = strchr(driver_override, '\n');
	if (cp)
		*cp = '\0';

	device_lock(dev);
	old = hv_dev->driver_override;
	if (strlen(driver_override)) {
		hv_dev->driver_override = driver_override;
	} else {
		kfree(driver_override);
		hv_dev->driver_override = NULL;
	}
	device_unlock(dev);

	kfree(old);

	return count;
}

static ssize_t driver_override_show(struct device *dev,
				    struct device_attribute *attr, char *buf)
{
	struct hv_device *hv_dev = device_to_hv_device(dev);
	ssize_t len;

	device_lock(dev);
	len = snprintf(buf, PAGE_SIZE, "%s\n", hv_dev->driver_override);
	device_unlock(dev);

	return len;
}
static DEVICE_ATTR_RW(driver_override);

/* Set up per device attributes in /sys/bus/vmbus/devices/<bus device> */
static struct attribute *vmbus_dev_attrs[] = {
	&dev_attr_id.attr,
	&dev_attr_state.attr,
	&dev_attr_monitor_id.attr,
	&dev_attr_class_id.attr,
	&dev_attr_device_id.attr,
	&dev_attr_modalias.attr,
#ifdef CONFIG_NUMA
	&dev_attr_numa_node.attr,
#endif
	&dev_attr_server_monitor_pending.attr,
	&dev_attr_client_monitor_pending.attr,
	&dev_attr_server_monitor_latency.attr,
	&dev_attr_client_monitor_latency.attr,
	&dev_attr_server_monitor_conn_id.attr,
	&dev_attr_client_monitor_conn_id.attr,
	&dev_attr_out_intr_mask.attr,
	&dev_attr_out_read_index.attr,
	&dev_attr_out_write_index.attr,
	&dev_attr_out_read_bytes_avail.attr,
	&dev_attr_out_write_bytes_avail.attr,
	&dev_attr_in_intr_mask.attr,
	&dev_attr_in_read_index.attr,
	&dev_attr_in_write_index.attr,
	&dev_attr_in_read_bytes_avail.attr,
	&dev_attr_in_write_bytes_avail.attr,
	&dev_attr_channel_vp_mapping.attr,
	&dev_attr_vendor.attr,
	&dev_attr_device.attr,
	&dev_attr_driver_override.attr,
	NULL,
};

/*
 * Device-level attribute_group callback function. Returns the permission for
 * each attribute, and returns 0 if an attribute is not visible.
 */
static umode_t vmbus_dev_attr_is_visible(struct kobject *kobj,
					 struct attribute *attr, int idx)
{
	struct device *dev = kobj_to_dev(kobj);
	const struct hv_device *hv_dev = device_to_hv_device(dev);

	/* Hide the monitor attributes if the monitor mechanism is not used. */
	if (!hv_dev->channel->offermsg.monitor_allocated &&
	    (attr == &dev_attr_monitor_id.attr ||
	     attr == &dev_attr_server_monitor_pending.attr ||
	     attr == &dev_attr_client_monitor_pending.attr ||
	     attr == &dev_attr_server_monitor_latency.attr ||
	     attr == &dev_attr_client_monitor_latency.attr ||
	     attr == &dev_attr_server_monitor_conn_id.attr ||
	     attr == &dev_attr_client_monitor_conn_id.attr))
		return 0;

	return attr->mode;
}

static const struct attribute_group vmbus_dev_group = {
	.attrs = vmbus_dev_attrs,
	.is_visible = vmbus_dev_attr_is_visible
};
__ATTRIBUTE_GROUPS(vmbus_dev);

/* Set up the attribute for /sys/bus/vmbus/hibernation */
static ssize_t hibernation_show(struct bus_type *bus, char *buf)
{
	return sprintf(buf, "%d\n", !!hv_is_hibernation_supported());
}

static BUS_ATTR_RO(hibernation);

static struct attribute *vmbus_bus_attrs[] = {
	&bus_attr_hibernation.attr,
	NULL,
};
static const struct attribute_group vmbus_bus_group = {
	.attrs = vmbus_bus_attrs,
};
__ATTRIBUTE_GROUPS(vmbus_bus);

/*
 * vmbus_uevent - add uevent for our device
 *
 * This routine is invoked when a device is added or removed on the vmbus to
 * generate a uevent to udev in the userspace. The udev will then look at its
 * rule and the uevent generated here to load the appropriate driver
 *
 * The alias string will be of the form vmbus:guid where guid is the string
 * representation of the device guid (each byte of the guid will be
 * represented with two hex characters.
 */
static int vmbus_uevent(struct device *device, struct kobj_uevent_env *env)
{
	struct hv_device *dev = device_to_hv_device(device);
	const char *format = "MODALIAS=vmbus:%*phN";

	return add_uevent_var(env, format, UUID_SIZE, &dev->dev_type);
}

static const struct hv_vmbus_device_id *
hv_vmbus_dev_match(const struct hv_vmbus_device_id *id, const guid_t *guid)
{
	if (id == NULL)
		return NULL; /* empty device table */

	for (; !guid_is_null(&id->guid); id++)
		if (guid_equal(&id->guid, guid))
			return id;

	return NULL;
}

static const struct hv_vmbus_device_id *
hv_vmbus_dynid_match(struct hv_driver *drv, const guid_t *guid)
{
	const struct hv_vmbus_device_id *id = NULL;
	struct vmbus_dynid *dynid;

	spin_lock(&drv->dynids.lock);
	list_for_each_entry(dynid, &drv->dynids.list, node) {
		if (guid_equal(&dynid->id.guid, guid)) {
			id = &dynid->id;
			break;
		}
	}
	spin_unlock(&drv->dynids.lock);

	return id;
}

static const struct hv_vmbus_device_id vmbus_device_null;

/*
 * Return a matching hv_vmbus_device_id pointer.
 * If there is no match, return NULL.
 */
static const struct hv_vmbus_device_id *hv_vmbus_get_id(struct hv_driver *drv,
							struct hv_device *dev)
{
	const guid_t *guid = &dev->dev_type;
	const struct hv_vmbus_device_id *id;

	/* When driver_override is set, only bind to the matching driver */
	if (dev->driver_override && strcmp(dev->driver_override, drv->name))
		return NULL;

	/* Look at the dynamic ids first, before the static ones */
	id = hv_vmbus_dynid_match(drv, guid);
	if (!id)
		id = hv_vmbus_dev_match(drv->id_table, guid);

	/* driver_override will always match, send a dummy id */
	if (!id && dev->driver_override)
		id = &vmbus_device_null;

	return id;
}

/* vmbus_add_dynid - add a new device ID to this driver and re-probe devices */
static int vmbus_add_dynid(struct hv_driver *drv, guid_t *guid)
{
	struct vmbus_dynid *dynid;

	dynid = kzalloc(sizeof(*dynid), GFP_KERNEL);
	if (!dynid)
		return -ENOMEM;

	dynid->id.guid = *guid;

	spin_lock(&drv->dynids.lock);
	list_add_tail(&dynid->node, &drv->dynids.list);
	spin_unlock(&drv->dynids.lock);

	return driver_attach(&drv->driver);
}

static void vmbus_free_dynids(struct hv_driver *drv)
{
	struct vmbus_dynid *dynid, *n;

	spin_lock(&drv->dynids.lock);
	list_for_each_entry_safe(dynid, n, &drv->dynids.list, node) {
		list_del(&dynid->node);
		kfree(dynid);
	}
	spin_unlock(&drv->dynids.lock);
}

/*
 * store_new_id - sysfs frontend to vmbus_add_dynid()
 *
 * Allow GUIDs to be added to an existing driver via sysfs.
 */
static ssize_t new_id_store(struct device_driver *driver, const char *buf,
			    size_t count)
{
	struct hv_driver *drv = drv_to_hv_drv(driver);
	guid_t guid;
	ssize_t retval;

	retval = guid_parse(buf, &guid);
	if (retval)
		return retval;

	if (hv_vmbus_dynid_match(drv, &guid))
		return -EEXIST;

	retval = vmbus_add_dynid(drv, &guid);
	if (retval)
		return retval;
	return count;
}
static DRIVER_ATTR_WO(new_id);

/*
 * store_remove_id - remove a PCI device ID from this driver
 *
 * Removes a dynamic pci device ID to this driver.
 */
static ssize_t remove_id_store(struct device_driver *driver, const char *buf,
			       size_t count)
{
	struct hv_driver *drv = drv_to_hv_drv(driver);
	struct vmbus_dynid *dynid, *n;
	guid_t guid;
	ssize_t retval;

	retval = guid_parse(buf, &guid);
	if (retval)
		return retval;

	retval = -ENODEV;
	spin_lock(&drv->dynids.lock);
	list_for_each_entry_safe(dynid, n, &drv->dynids.list, node) {
		struct hv_vmbus_device_id *id = &dynid->id;

		if (guid_equal(&id->guid, &guid)) {
			list_del(&dynid->node);
			kfree(dynid);
			retval = count;
			break;
		}
	}
	spin_unlock(&drv->dynids.lock);

	return retval;
}
static DRIVER_ATTR_WO(remove_id);

static struct attribute *vmbus_drv_attrs[] = {
	&driver_attr_new_id.attr,
	&driver_attr_remove_id.attr,
	NULL,
};
ATTRIBUTE_GROUPS(vmbus_drv);


/*
 * vmbus_match - Attempt to match the specified device to the specified driver
 */
static int vmbus_match(struct device *device, struct device_driver *driver)
{
	struct hv_driver *drv = drv_to_hv_drv(driver);
	struct hv_device *hv_dev = device_to_hv_device(device);

	/* The hv_sock driver handles all hv_sock offers. */
	if (is_hvsock_channel(hv_dev->channel))
		return drv->hvsock;

	if (hv_vmbus_get_id(drv, hv_dev))
		return 1;

	return 0;
}

/*
 * vmbus_probe - Add the new vmbus's child device
 */
static int vmbus_probe(struct device *child_device)
{
	int ret = 0;
	struct hv_driver *drv =
			drv_to_hv_drv(child_device->driver);
	struct hv_device *dev = device_to_hv_device(child_device);
	const struct hv_vmbus_device_id *dev_id;

	dev_id = hv_vmbus_get_id(drv, dev);
	if (drv->probe) {
		ret = drv->probe(dev, dev_id);
		if (ret != 0)
			pr_err("probe failed for device %s (%d)\n",
			       dev_name(child_device), ret);

	} else {
		pr_err("probe not set for driver %s\n",
		       dev_name(child_device));
		ret = -ENODEV;
	}
	return ret;
}

/*
 * vmbus_remove - Remove a vmbus device
 */
static int vmbus_remove(struct device *child_device)
{
	struct hv_driver *drv;
	struct hv_device *dev = device_to_hv_device(child_device);

	if (child_device->driver) {
		drv = drv_to_hv_drv(child_device->driver);
		if (drv->remove)
			drv->remove(dev);
	}

	return 0;
}


/*
 * vmbus_shutdown - Shutdown a vmbus device
 */
static void vmbus_shutdown(struct device *child_device)
{
	struct hv_driver *drv;
	struct hv_device *dev = device_to_hv_device(child_device);


	/* The device may not be attached yet */
	if (!child_device->driver)
		return;

	drv = drv_to_hv_drv(child_device->driver);

	if (drv->shutdown)
		drv->shutdown(dev);
}

#ifdef CONFIG_PM_SLEEP
/*
 * vmbus_suspend - Suspend a vmbus device
 */
static int vmbus_suspend(struct device *child_device)
{
	struct hv_driver *drv;
	struct hv_device *dev = device_to_hv_device(child_device);

	/* The device may not be attached yet */
	if (!child_device->driver)
		return 0;

	drv = drv_to_hv_drv(child_device->driver);
	if (!drv->suspend)
		return -EOPNOTSUPP;

	return drv->suspend(dev);
}

/*
 * vmbus_resume - Resume a vmbus device
 */
static int vmbus_resume(struct device *child_device)
{
	struct hv_driver *drv;
	struct hv_device *dev = device_to_hv_device(child_device);

	/* The device may not be attached yet */
	if (!child_device->driver)
		return 0;

	drv = drv_to_hv_drv(child_device->driver);
	if (!drv->resume)
		return -EOPNOTSUPP;

	return drv->resume(dev);
}
#else
#define vmbus_suspend NULL
#define vmbus_resume NULL
#endif /* CONFIG_PM_SLEEP */

/*
 * vmbus_device_release - Final callback release of the vmbus child device
 */
static void vmbus_device_release(struct device *device)
{
	struct hv_device *hv_dev = device_to_hv_device(device);
	struct vmbus_channel *channel = hv_dev->channel;

	hv_debug_rm_dev_dir(hv_dev);

	mutex_lock(&vmbus_connection.channel_mutex);
	hv_process_channel_removal(channel);
	mutex_unlock(&vmbus_connection.channel_mutex);
	kfree(hv_dev);
}

/*
 * Note: we must use the "noirq" ops: see the comment before vmbus_bus_pm.
 *
 * suspend_noirq/resume_noirq are set to NULL to support Suspend-to-Idle: we
 * shouldn't suspend the vmbus devices upon Suspend-to-Idle, otherwise there
 * is no way to wake up a Generation-2 VM.
 *
 * The other 4 ops are for hibernation.
 */

static const struct dev_pm_ops vmbus_pm = {
	.suspend_noirq	= NULL,
	.resume_noirq	= NULL,
	.freeze_noirq	= vmbus_suspend,
	.thaw_noirq	= vmbus_resume,
	.poweroff_noirq	= vmbus_suspend,
	.restore_noirq	= vmbus_resume,
};

/* The one and only one */
static struct bus_type  hv_bus = {
	.name =		"vmbus",
	.match =		vmbus_match,
	.shutdown =		vmbus_shutdown,
	.remove =		vmbus_remove,
	.probe =		vmbus_probe,
	.uevent =		vmbus_uevent,
	.dev_groups =		vmbus_dev_groups,
	.drv_groups =		vmbus_drv_groups,
<<<<<<< HEAD
=======
	.bus_groups =		vmbus_bus_groups,
>>>>>>> 7d2a07b7
	.pm =			&vmbus_pm,
};

struct onmessage_work_context {
	struct work_struct work;
	struct {
		struct hv_message_header header;
		u8 payload[];
	} msg;
};

static void vmbus_onmessage_work(struct work_struct *work)
{
	struct onmessage_work_context *ctx;

	/* Do not process messages if we're in DISCONNECTED state */
	if (vmbus_connection.conn_state == DISCONNECTED)
		return;

	ctx = container_of(work, struct onmessage_work_context,
			   work);
	vmbus_onmessage((struct vmbus_channel_message_header *)
			&ctx->msg.payload);
	kfree(ctx);
}

void vmbus_on_msg_dpc(unsigned long data)
{
	struct hv_per_cpu_context *hv_cpu = (void *)data;
	void *page_addr = hv_cpu->synic_message_page;
	struct hv_message msg_copy, *msg = (struct hv_message *)page_addr +
				  VMBUS_MESSAGE_SINT;
	struct vmbus_channel_message_header *hdr;
	enum vmbus_channel_message_type msgtype;
	const struct vmbus_channel_message_table_entry *entry;
	struct onmessage_work_context *ctx;
	__u8 payload_size;
	u32 message_type;

	/*
	 * 'enum vmbus_channel_message_type' is supposed to always be 'u32' as
	 * it is being used in 'struct vmbus_channel_message_header' definition
	 * which is supposed to match hypervisor ABI.
	 */
	BUILD_BUG_ON(sizeof(enum vmbus_channel_message_type) != sizeof(u32));

	/*
<<<<<<< HEAD
	 * 'enum vmbus_channel_message_type' is supposed to always be 'u32' as
	 * it is being used in 'struct vmbus_channel_message_header' definition
	 * which is supposed to match hypervisor ABI.
	 */
	BUILD_BUG_ON(sizeof(enum vmbus_channel_message_type) != sizeof(u32));

=======
	 * Since the message is in memory shared with the host, an erroneous or
	 * malicious Hyper-V could modify the message while vmbus_on_msg_dpc()
	 * or individual message handlers are executing; to prevent this, copy
	 * the message into private memory.
	 */
	memcpy(&msg_copy, msg, sizeof(struct hv_message));

	message_type = msg_copy.header.message_type;
>>>>>>> 7d2a07b7
	if (message_type == HVMSG_NONE)
		/* no msg */
		return;

	hdr = (struct vmbus_channel_message_header *)msg_copy.u.payload;
	msgtype = hdr->msgtype;

	trace_vmbus_on_msg_dpc(hdr);

	if (msgtype >= CHANNELMSG_COUNT) {
		WARN_ONCE(1, "unknown msgtype=%d\n", msgtype);
		goto msg_handled;
	}

	payload_size = msg_copy.header.payload_size;
	if (payload_size > HV_MESSAGE_PAYLOAD_BYTE_COUNT) {
		WARN_ONCE(1, "payload size is too large (%d)\n", payload_size);
		goto msg_handled;
	}

	entry = &channel_message_table[msgtype];

	if (!entry->message_handler)
		goto msg_handled;

	if (payload_size < entry->min_payload_len) {
		WARN_ONCE(1, "message too short: msgtype=%d len=%d\n", msgtype, payload_size);
		goto msg_handled;
	}

<<<<<<< HEAD
	if (msg->header.payload_size > HV_MESSAGE_PAYLOAD_BYTE_COUNT) {
		WARN_ONCE(1, "payload size is too large (%d)\n",
			  msg->header.payload_size);
		goto msg_handled;
	}

	entry = &channel_message_table[hdr->msgtype];

	if (!entry->message_handler)
		goto msg_handled;

	if (msg->header.payload_size < entry->min_payload_len) {
		WARN_ONCE(1, "message too short: msgtype=%d len=%d\n",
			  hdr->msgtype, msg->header.payload_size);
		goto msg_handled;
	}

	if (entry->handler_type	== VMHT_BLOCKING) {
		ctx = kmalloc(sizeof(*ctx) + msg->header.payload_size,
			      GFP_ATOMIC);
=======
	if (entry->handler_type	== VMHT_BLOCKING) {
		ctx = kmalloc(sizeof(*ctx) + payload_size, GFP_ATOMIC);
>>>>>>> 7d2a07b7
		if (ctx == NULL)
			return;

		INIT_WORK(&ctx->work, vmbus_onmessage_work);
<<<<<<< HEAD
		memcpy(&ctx->msg, msg, sizeof(msg->header) +
		       msg->header.payload_size);
=======
		memcpy(&ctx->msg, &msg_copy, sizeof(msg->header) + payload_size);
>>>>>>> 7d2a07b7

		/*
		 * The host can generate a rescind message while we
		 * may still be handling the original offer. We deal with
		 * this condition by relying on the synchronization provided
		 * by offer_in_progress and by channel_mutex.  See also the
		 * inline comments in vmbus_onoffer_rescind().
		 */
		switch (msgtype) {
		case CHANNELMSG_RESCIND_CHANNELOFFER:
			/*
			 * If we are handling the rescind message;
			 * schedule the work on the global work queue.
			 *
			 * The OFFER message and the RESCIND message should
			 * not be handled by the same serialized work queue,
			 * because the OFFER handler may call vmbus_open(),
			 * which tries to open the channel by sending an
			 * OPEN_CHANNEL message to the host and waits for
			 * the host's response; however, if the host has
			 * rescinded the channel before it receives the
			 * OPEN_CHANNEL message, the host just silently
			 * ignores the OPEN_CHANNEL message; as a result,
			 * the guest's OFFER handler hangs for ever, if we
			 * handle the RESCIND message in the same serialized
			 * work queue: the RESCIND handler can not start to
			 * run before the OFFER handler finishes.
			 */
			schedule_work(&ctx->work);
			break;

		case CHANNELMSG_OFFERCHANNEL:
			/*
			 * The host sends the offer message of a given channel
			 * before sending the rescind message of the same
			 * channel.  These messages are sent to the guest's
			 * connect CPU; the guest then starts processing them
			 * in the tasklet handler on this CPU:
			 *
			 * VMBUS_CONNECT_CPU
			 *
			 * [vmbus_on_msg_dpc()]
			 * atomic_inc()  // CHANNELMSG_OFFERCHANNEL
			 * queue_work()
			 * ...
			 * [vmbus_on_msg_dpc()]
			 * schedule_work()  // CHANNELMSG_RESCIND_CHANNELOFFER
			 *
			 * We rely on the memory-ordering properties of the
			 * queue_work() and schedule_work() primitives, which
			 * guarantee that the atomic increment will be visible
			 * to the CPUs which will execute the offer & rescind
			 * works by the time these works will start execution.
			 */
			atomic_inc(&vmbus_connection.offer_in_progress);
			fallthrough;

		default:
			queue_work(vmbus_connection.work_queue, &ctx->work);
		}
	} else
		entry->message_handler(hdr);

msg_handled:
	vmbus_signal_eom(msg, message_type);
}

#ifdef CONFIG_PM_SLEEP
/*
 * Fake RESCIND_CHANNEL messages to clean up hv_sock channels by force for
 * hibernation, because hv_sock connections can not persist across hibernation.
 */
static void vmbus_force_channel_rescinded(struct vmbus_channel *channel)
{
	struct onmessage_work_context *ctx;
	struct vmbus_channel_rescind_offer *rescind;

	WARN_ON(!is_hvsock_channel(channel));
<<<<<<< HEAD

	/*
	 * Allocation size is small and the allocation should really not fail,
	 * otherwise the state of the hv_sock connections ends up in limbo.
	 */
	ctx = kzalloc(sizeof(*ctx) + sizeof(*rescind),
		      GFP_KERNEL | __GFP_NOFAIL);

	/*
	 * So far, these are not really used by Linux. Just set them to the
	 * reasonable values conforming to the definitions of the fields.
	 */
	ctx->msg.header.message_type = 1;
	ctx->msg.header.payload_size = sizeof(*rescind);

=======

	/*
	 * Allocation size is small and the allocation should really not fail,
	 * otherwise the state of the hv_sock connections ends up in limbo.
	 */
	ctx = kzalloc(sizeof(*ctx) + sizeof(*rescind),
		      GFP_KERNEL | __GFP_NOFAIL);

	/*
	 * So far, these are not really used by Linux. Just set them to the
	 * reasonable values conforming to the definitions of the fields.
	 */
	ctx->msg.header.message_type = 1;
	ctx->msg.header.payload_size = sizeof(*rescind);

>>>>>>> 7d2a07b7
	/* These values are actually used by Linux. */
	rescind = (struct vmbus_channel_rescind_offer *)ctx->msg.payload;
	rescind->header.msgtype = CHANNELMSG_RESCIND_CHANNELOFFER;
	rescind->child_relid = channel->offermsg.child_relid;

	INIT_WORK(&ctx->work, vmbus_onmessage_work);

	queue_work(vmbus_connection.work_queue, &ctx->work);
}
#endif /* CONFIG_PM_SLEEP */

/*
 * Schedule all channels with events pending
 */
static void vmbus_chan_sched(struct hv_per_cpu_context *hv_cpu)
{
	unsigned long *recv_int_page;
	u32 maxbits, relid;

	if (vmbus_proto_version < VERSION_WIN8) {
		maxbits = MAX_NUM_CHANNELS_SUPPORTED;
		recv_int_page = vmbus_connection.recv_int_page;
	} else {
		/*
		 * When the host is win8 and beyond, the event page
		 * can be directly checked to get the id of the channel
		 * that has the interrupt pending.
		 */
		void *page_addr = hv_cpu->synic_event_page;
		union hv_synic_event_flags *event
			= (union hv_synic_event_flags *)page_addr +
						 VMBUS_MESSAGE_SINT;

		maxbits = HV_EVENT_FLAGS_COUNT;
		recv_int_page = event->flags;
	}

	if (unlikely(!recv_int_page))
		return;

	for_each_set_bit(relid, recv_int_page, maxbits) {
		void (*callback_fn)(void *context);
		struct vmbus_channel *channel;

		if (!sync_test_and_clear_bit(relid, recv_int_page))
			continue;

		/* Special case - vmbus channel protocol msg */
		if (relid == 0)
			continue;

		/*
		 * Pairs with the kfree_rcu() in vmbus_chan_release().
		 * Guarantees that the channel data structure doesn't
		 * get freed while the channel pointer below is being
		 * dereferenced.
		 */
		rcu_read_lock();

		/* Find channel based on relid */
		channel = relid2channel(relid);
		if (channel == NULL)
			goto sched_unlock_rcu;

		if (channel->rescind)
			goto sched_unlock_rcu;

		/*
		 * Make sure that the ring buffer data structure doesn't get
		 * freed while we dereference the ring buffer pointer.  Test
		 * for the channel's onchannel_callback being NULL within a
		 * sched_lock critical section.  See also the inline comments
		 * in vmbus_reset_channel_cb().
		 */
		spin_lock(&channel->sched_lock);

		callback_fn = channel->onchannel_callback;
		if (unlikely(callback_fn == NULL))
			goto sched_unlock;

		trace_vmbus_chan_sched(channel);

		++channel->interrupts;

		switch (channel->callback_mode) {
		case HV_CALL_ISR:
			(*callback_fn)(channel->channel_callback_context);
			break;

		case HV_CALL_BATCHED:
			hv_begin_read(&channel->inbound);
			fallthrough;
		case HV_CALL_DIRECT:
			tasklet_schedule(&channel->callback_event);
		}

sched_unlock:
		spin_unlock(&channel->sched_lock);
sched_unlock_rcu:
		rcu_read_unlock();
	}
}

static void vmbus_isr(void)
{
	struct hv_per_cpu_context *hv_cpu
		= this_cpu_ptr(hv_context.cpu_context);
	void *page_addr = hv_cpu->synic_event_page;
	struct hv_message *msg;
	union hv_synic_event_flags *event;
	bool handled = false;

	if (unlikely(page_addr == NULL))
		return;

	event = (union hv_synic_event_flags *)page_addr +
					 VMBUS_MESSAGE_SINT;
	/*
	 * Check for events before checking for messages. This is the order
	 * in which events and messages are checked in Windows guests on
	 * Hyper-V, and the Windows team suggested we do the same.
	 */

	if ((vmbus_proto_version == VERSION_WS2008) ||
		(vmbus_proto_version == VERSION_WIN7)) {

		/* Since we are a child, we only need to check bit 0 */
		if (sync_test_and_clear_bit(0, event->flags))
			handled = true;
	} else {
		/*
		 * Our host is win8 or above. The signaling mechanism
		 * has changed and we can directly look at the event page.
		 * If bit n is set then we have an interrup on the channel
		 * whose id is n.
		 */
		handled = true;
	}

	if (handled)
		vmbus_chan_sched(hv_cpu);

	page_addr = hv_cpu->synic_message_page;
	msg = (struct hv_message *)page_addr + VMBUS_MESSAGE_SINT;

	/* Check if there are actual msgs to be processed */
	if (msg->header.message_type != HVMSG_NONE) {
		if (msg->header.message_type == HVMSG_TIMER_EXPIRED) {
			hv_stimer0_isr();
			vmbus_signal_eom(msg, HVMSG_TIMER_EXPIRED);
		} else
			tasklet_schedule(&hv_cpu->msg_dpc);
	}

<<<<<<< HEAD
	add_interrupt_randomness(hv_get_vector(), 0);
}

=======
	add_interrupt_randomness(vmbus_interrupt, 0);
}

static irqreturn_t vmbus_percpu_isr(int irq, void *dev_id)
{
	vmbus_isr();
	return IRQ_HANDLED;
}

>>>>>>> 7d2a07b7
/*
 * Callback from kmsg_dump. Grab as much as possible from the end of the kmsg
 * buffer and call into Hyper-V to transfer the data.
 */
static void hv_kmsg_dump(struct kmsg_dumper *dumper,
			 enum kmsg_dump_reason reason)
{
	struct kmsg_dump_iter iter;
	size_t bytes_written;

	/* We are only interested in panics. */
	if ((reason != KMSG_DUMP_PANIC) || (!sysctl_record_panic_msg))
		return;

	/*
	 * Write dump contents to the page. No need to synchronize; panic should
	 * be single-threaded.
	 */
<<<<<<< HEAD
	kmsg_dump_get_buffer(dumper, false, hv_panic_page, HV_HYP_PAGE_SIZE,
=======
	kmsg_dump_rewind(&iter);
	kmsg_dump_get_buffer(&iter, false, hv_panic_page, HV_HYP_PAGE_SIZE,
>>>>>>> 7d2a07b7
			     &bytes_written);
	if (!bytes_written)
		return;
	/*
	 * P3 to contain the physical address of the panic page & P4 to
	 * contain the size of the panic data in that page. Rest of the
	 * registers are no-op when the NOTIFY_MSG flag is set.
	 */
	hv_set_register(HV_REGISTER_CRASH_P0, 0);
	hv_set_register(HV_REGISTER_CRASH_P1, 0);
	hv_set_register(HV_REGISTER_CRASH_P2, 0);
	hv_set_register(HV_REGISTER_CRASH_P3, virt_to_phys(hv_panic_page));
	hv_set_register(HV_REGISTER_CRASH_P4, bytes_written);

	/*
	 * Let Hyper-V know there is crash data available along with
	 * the panic message.
	 */
	hv_set_register(HV_REGISTER_CRASH_CTL,
	       (HV_CRASH_CTL_CRASH_NOTIFY | HV_CRASH_CTL_CRASH_NOTIFY_MSG));
}

static struct kmsg_dumper hv_kmsg_dumper = {
	.dump = hv_kmsg_dump,
};

static void hv_kmsg_dump_register(void)
{
	int ret;

	hv_panic_page = hv_alloc_hyperv_zeroed_page();
	if (!hv_panic_page) {
		pr_err("Hyper-V: panic message page memory allocation failed\n");
		return;
	}

	ret = kmsg_dump_register(&hv_kmsg_dumper);
	if (ret) {
		pr_err("Hyper-V: kmsg dump register error 0x%x\n", ret);
		hv_free_hyperv_page((unsigned long)hv_panic_page);
		hv_panic_page = NULL;
	}
}

static struct ctl_table_header *hv_ctl_table_hdr;

/*
 * sysctl option to allow the user to control whether kmsg data should be
 * reported to Hyper-V on panic.
 */
static struct ctl_table hv_ctl_table[] = {
	{
		.procname       = "hyperv_record_panic_msg",
		.data           = &sysctl_record_panic_msg,
		.maxlen         = sizeof(int),
		.mode           = 0644,
		.proc_handler   = proc_dointvec_minmax,
		.extra1		= SYSCTL_ZERO,
		.extra2		= SYSCTL_ONE
	},
	{}
};

static struct ctl_table hv_root_table[] = {
	{
		.procname	= "kernel",
		.mode		= 0555,
		.child		= hv_ctl_table
	},
	{}
};

/*
 * vmbus_bus_init -Main vmbus driver initialization routine.
 *
 * Here, we
 *	- initialize the vmbus driver context
 *	- invoke the vmbus hv main init routine
 *	- retrieve the channel offers
 */
static int vmbus_bus_init(void)
{
	int ret;

	ret = hv_init();
	if (ret != 0) {
		pr_err("Unable to initialize the hypervisor - 0x%x\n", ret);
		return ret;
	}

	ret = bus_register(&hv_bus);
	if (ret)
		return ret;

<<<<<<< HEAD
	ret = hv_setup_vmbus_irq(vmbus_irq, vmbus_isr);
	if (ret)
		goto err_setup;
=======
	/*
	 * VMbus interrupts are best modeled as per-cpu interrupts. If
	 * on an architecture with support for per-cpu IRQs (e.g. ARM64),
	 * allocate a per-cpu IRQ using standard Linux kernel functionality.
	 * If not on such an architecture (e.g., x86/x64), then rely on
	 * code in the arch-specific portion of the code tree to connect
	 * the VMbus interrupt handler.
	 */

	if (vmbus_irq == -1) {
		hv_setup_vmbus_handler(vmbus_isr);
	} else {
		vmbus_evt = alloc_percpu(long);
		ret = request_percpu_irq(vmbus_irq, vmbus_percpu_isr,
				"Hyper-V VMbus", vmbus_evt);
		if (ret) {
			pr_err("Can't request Hyper-V VMbus IRQ %d, Err %d",
					vmbus_irq, ret);
			free_percpu(vmbus_evt);
			goto err_setup;
		}
	}
>>>>>>> 7d2a07b7

	ret = hv_synic_alloc();
	if (ret)
		goto err_alloc;

	/*
	 * Initialize the per-cpu interrupt state and stimer state.
	 * Then connect to the host.
	 */
	ret = cpuhp_setup_state(CPUHP_AP_ONLINE_DYN, "hyperv/vmbus:online",
				hv_synic_init, hv_synic_cleanup);
	if (ret < 0)
		goto err_cpuhp;
	hyperv_cpuhp_online = ret;

	ret = vmbus_connect();
	if (ret)
		goto err_connect;

	/*
	 * Only register if the crash MSRs are available
	 */
	if (ms_hyperv.misc_features & HV_FEATURE_GUEST_CRASH_MSR_AVAILABLE) {
		u64 hyperv_crash_ctl;
		/*
		 * Sysctl registration is not fatal, since by default
		 * reporting is enabled.
		 */
		hv_ctl_table_hdr = register_sysctl_table(hv_root_table);
		if (!hv_ctl_table_hdr)
			pr_err("Hyper-V: sysctl table register error");

		/*
		 * Register for panic kmsg callback only if the right
		 * capability is supported by the hypervisor.
		 */
<<<<<<< HEAD
		hv_get_crash_ctl(hyperv_crash_ctl);
		if (hyperv_crash_ctl & HV_CRASH_CTL_CRASH_NOTIFY_MSG) {
			hv_panic_page = (void *)hv_alloc_hyperv_zeroed_page();
			if (hv_panic_page) {
				ret = kmsg_dump_register(&hv_kmsg_dumper);
				if (ret) {
					pr_err("Hyper-V: kmsg dump register "
						"error 0x%x\n", ret);
					hv_free_hyperv_page(
					    (unsigned long)hv_panic_page);
					hv_panic_page = NULL;
				}
			} else
				pr_err("Hyper-V: panic message page memory "
					"allocation failed");
		}
=======
		hyperv_crash_ctl = hv_get_register(HV_REGISTER_CRASH_CTL);
		if (hyperv_crash_ctl & HV_CRASH_CTL_CRASH_NOTIFY_MSG)
			hv_kmsg_dump_register();
>>>>>>> 7d2a07b7

		register_die_notifier(&hyperv_die_block);
	}

	/*
	 * Always register the panic notifier because we need to unload
	 * the VMbus channel connection to prevent any VMbus
	 * activity after the VM panics.
	 */
	atomic_notifier_chain_register(&panic_notifier_list,
			       &hyperv_panic_block);

	vmbus_request_offers();

	return 0;

err_connect:
	cpuhp_remove_state(hyperv_cpuhp_online);
err_cpuhp:
	hv_synic_free();
err_alloc:
<<<<<<< HEAD
	hv_remove_vmbus_irq();
=======
	if (vmbus_irq == -1) {
		hv_remove_vmbus_handler();
	} else {
		free_percpu_irq(vmbus_irq, vmbus_evt);
		free_percpu(vmbus_evt);
	}
>>>>>>> 7d2a07b7
err_setup:
	bus_unregister(&hv_bus);
	unregister_sysctl_table(hv_ctl_table_hdr);
	hv_ctl_table_hdr = NULL;
	return ret;
}

/**
 * __vmbus_child_driver_register() - Register a vmbus's driver
 * @hv_driver: Pointer to driver structure you want to register
 * @owner: owner module of the drv
 * @mod_name: module name string
 *
 * Registers the given driver with Linux through the 'driver_register()' call
 * and sets up the hyper-v vmbus handling for this driver.
 * It will return the state of the 'driver_register()' call.
 *
 */
int __vmbus_driver_register(struct hv_driver *hv_driver, struct module *owner, const char *mod_name)
{
	int ret;

	pr_info("registering driver %s\n", hv_driver->name);

	ret = vmbus_exists();
	if (ret < 0)
		return ret;

	hv_driver->driver.name = hv_driver->name;
	hv_driver->driver.owner = owner;
	hv_driver->driver.mod_name = mod_name;
	hv_driver->driver.bus = &hv_bus;

	spin_lock_init(&hv_driver->dynids.lock);
	INIT_LIST_HEAD(&hv_driver->dynids.list);

	ret = driver_register(&hv_driver->driver);

	return ret;
}
EXPORT_SYMBOL_GPL(__vmbus_driver_register);

/**
 * vmbus_driver_unregister() - Unregister a vmbus's driver
 * @hv_driver: Pointer to driver structure you want to
 *             un-register
 *
 * Un-register the given driver that was previous registered with a call to
 * vmbus_driver_register()
 */
void vmbus_driver_unregister(struct hv_driver *hv_driver)
{
	pr_info("unregistering driver %s\n", hv_driver->name);

	if (!vmbus_exists()) {
		driver_unregister(&hv_driver->driver);
		vmbus_free_dynids(hv_driver);
	}
}
EXPORT_SYMBOL_GPL(vmbus_driver_unregister);


/*
 * Called when last reference to channel is gone.
 */
static void vmbus_chan_release(struct kobject *kobj)
{
	struct vmbus_channel *channel
		= container_of(kobj, struct vmbus_channel, kobj);

	kfree_rcu(channel, rcu);
}

struct vmbus_chan_attribute {
	struct attribute attr;
	ssize_t (*show)(struct vmbus_channel *chan, char *buf);
	ssize_t (*store)(struct vmbus_channel *chan,
			 const char *buf, size_t count);
};
#define VMBUS_CHAN_ATTR(_name, _mode, _show, _store) \
	struct vmbus_chan_attribute chan_attr_##_name \
		= __ATTR(_name, _mode, _show, _store)
#define VMBUS_CHAN_ATTR_RW(_name) \
	struct vmbus_chan_attribute chan_attr_##_name = __ATTR_RW(_name)
#define VMBUS_CHAN_ATTR_RO(_name) \
	struct vmbus_chan_attribute chan_attr_##_name = __ATTR_RO(_name)
#define VMBUS_CHAN_ATTR_WO(_name) \
	struct vmbus_chan_attribute chan_attr_##_name = __ATTR_WO(_name)

static ssize_t vmbus_chan_attr_show(struct kobject *kobj,
				    struct attribute *attr, char *buf)
{
	const struct vmbus_chan_attribute *attribute
		= container_of(attr, struct vmbus_chan_attribute, attr);
	struct vmbus_channel *chan
		= container_of(kobj, struct vmbus_channel, kobj);

	if (!attribute->show)
		return -EIO;

	return attribute->show(chan, buf);
}

static ssize_t vmbus_chan_attr_store(struct kobject *kobj,
				     struct attribute *attr, const char *buf,
				     size_t count)
{
	const struct vmbus_chan_attribute *attribute
		= container_of(attr, struct vmbus_chan_attribute, attr);
	struct vmbus_channel *chan
		= container_of(kobj, struct vmbus_channel, kobj);

	if (!attribute->store)
		return -EIO;

	return attribute->store(chan, buf, count);
}

static const struct sysfs_ops vmbus_chan_sysfs_ops = {
	.show = vmbus_chan_attr_show,
	.store = vmbus_chan_attr_store,
};

static ssize_t out_mask_show(struct vmbus_channel *channel, char *buf)
{
	struct hv_ring_buffer_info *rbi = &channel->outbound;
	ssize_t ret;

	mutex_lock(&rbi->ring_buffer_mutex);
	if (!rbi->ring_buffer) {
		mutex_unlock(&rbi->ring_buffer_mutex);
		return -EINVAL;
	}

	ret = sprintf(buf, "%u\n", rbi->ring_buffer->interrupt_mask);
	mutex_unlock(&rbi->ring_buffer_mutex);
	return ret;
}
static VMBUS_CHAN_ATTR_RO(out_mask);

static ssize_t in_mask_show(struct vmbus_channel *channel, char *buf)
{
	struct hv_ring_buffer_info *rbi = &channel->inbound;
	ssize_t ret;

	mutex_lock(&rbi->ring_buffer_mutex);
	if (!rbi->ring_buffer) {
		mutex_unlock(&rbi->ring_buffer_mutex);
		return -EINVAL;
	}

	ret = sprintf(buf, "%u\n", rbi->ring_buffer->interrupt_mask);
	mutex_unlock(&rbi->ring_buffer_mutex);
	return ret;
}
static VMBUS_CHAN_ATTR_RO(in_mask);

static ssize_t read_avail_show(struct vmbus_channel *channel, char *buf)
{
	struct hv_ring_buffer_info *rbi = &channel->inbound;
	ssize_t ret;

	mutex_lock(&rbi->ring_buffer_mutex);
	if (!rbi->ring_buffer) {
		mutex_unlock(&rbi->ring_buffer_mutex);
		return -EINVAL;
	}

	ret = sprintf(buf, "%u\n", hv_get_bytes_to_read(rbi));
	mutex_unlock(&rbi->ring_buffer_mutex);
	return ret;
}
static VMBUS_CHAN_ATTR_RO(read_avail);

static ssize_t write_avail_show(struct vmbus_channel *channel, char *buf)
{
	struct hv_ring_buffer_info *rbi = &channel->outbound;
	ssize_t ret;

	mutex_lock(&rbi->ring_buffer_mutex);
	if (!rbi->ring_buffer) {
		mutex_unlock(&rbi->ring_buffer_mutex);
		return -EINVAL;
	}

	ret = sprintf(buf, "%u\n", hv_get_bytes_to_write(rbi));
	mutex_unlock(&rbi->ring_buffer_mutex);
	return ret;
}
static VMBUS_CHAN_ATTR_RO(write_avail);

static ssize_t target_cpu_show(struct vmbus_channel *channel, char *buf)
{
	return sprintf(buf, "%u\n", channel->target_cpu);
}
static ssize_t target_cpu_store(struct vmbus_channel *channel,
				const char *buf, size_t count)
{
	u32 target_cpu, origin_cpu;
	ssize_t ret = count;

	if (vmbus_proto_version < VERSION_WIN10_V4_1)
		return -EIO;

	if (sscanf(buf, "%uu", &target_cpu) != 1)
		return -EIO;

	/* Validate target_cpu for the cpumask_test_cpu() operation below. */
	if (target_cpu >= nr_cpumask_bits)
		return -EINVAL;

	/* No CPUs should come up or down during this. */
	cpus_read_lock();

	if (!cpu_online(target_cpu)) {
		cpus_read_unlock();
		return -EINVAL;
	}

	/*
	 * Synchronizes target_cpu_store() and channel closure:
	 *
	 * { Initially: state = CHANNEL_OPENED }
	 *
	 * CPU1				CPU2
	 *
	 * [target_cpu_store()]		[vmbus_disconnect_ring()]
	 *
	 * LOCK channel_mutex		LOCK channel_mutex
	 * LOAD r1 = state		LOAD r2 = state
	 * IF (r1 == CHANNEL_OPENED)	IF (r2 == CHANNEL_OPENED)
	 *   SEND MODIFYCHANNEL		  STORE state = CHANNEL_OPEN
	 *   [...]			  SEND CLOSECHANNEL
	 * UNLOCK channel_mutex		UNLOCK channel_mutex
	 *
	 * Forbids: r1 == r2 == CHANNEL_OPENED (i.e., CPU1's LOCK precedes
	 * 		CPU2's LOCK) && CPU2's SEND precedes CPU1's SEND
	 *
	 * Note.  The host processes the channel messages "sequentially", in
	 * the order in which they are received on a per-partition basis.
	 */
	mutex_lock(&vmbus_connection.channel_mutex);

	/*
	 * Hyper-V will ignore MODIFYCHANNEL messages for "non-open" channels;
	 * avoid sending the message and fail here for such channels.
	 */
	if (channel->state != CHANNEL_OPENED_STATE) {
		ret = -EIO;
		goto cpu_store_unlock;
	}

	origin_cpu = channel->target_cpu;
	if (target_cpu == origin_cpu)
		goto cpu_store_unlock;

<<<<<<< HEAD
	if (vmbus_send_modifychannel(channel->offermsg.child_relid,
=======
	if (vmbus_send_modifychannel(channel,
>>>>>>> 7d2a07b7
				     hv_cpu_number_to_vp_number(target_cpu))) {
		ret = -EIO;
		goto cpu_store_unlock;
	}

	/*
<<<<<<< HEAD
=======
	 * For version before VERSION_WIN10_V5_3, the following warning holds:
	 *
>>>>>>> 7d2a07b7
	 * Warning.  At this point, there is *no* guarantee that the host will
	 * have successfully processed the vmbus_send_modifychannel() request.
	 * See the header comment of vmbus_send_modifychannel() for more info.
	 *
	 * Lags in the processing of the above vmbus_send_modifychannel() can
	 * result in missed interrupts if the "old" target CPU is taken offline
	 * before Hyper-V starts sending interrupts to the "new" target CPU.
	 * But apart from this offlining scenario, the code tolerates such
	 * lags.  It will function correctly even if a channel interrupt comes
	 * in on a CPU that is different from the channel target_cpu value.
	 */

	channel->target_cpu = target_cpu;

	/* See init_vp_index(). */
	if (hv_is_perf_channel(channel))
		hv_update_alloced_cpus(origin_cpu, target_cpu);

	/* Currently set only for storvsc channels. */
	if (channel->change_target_cpu_callback) {
		(*channel->change_target_cpu_callback)(channel,
				origin_cpu, target_cpu);
	}

cpu_store_unlock:
	mutex_unlock(&vmbus_connection.channel_mutex);
	cpus_read_unlock();
	return ret;
}
static VMBUS_CHAN_ATTR(cpu, 0644, target_cpu_show, target_cpu_store);

static ssize_t channel_pending_show(struct vmbus_channel *channel,
				    char *buf)
{
	return sprintf(buf, "%d\n",
		       channel_pending(channel,
				       vmbus_connection.monitor_pages[1]));
}
static VMBUS_CHAN_ATTR(pending, 0444, channel_pending_show, NULL);

static ssize_t channel_latency_show(struct vmbus_channel *channel,
				    char *buf)
{
	return sprintf(buf, "%d\n",
		       channel_latency(channel,
				       vmbus_connection.monitor_pages[1]));
}
static VMBUS_CHAN_ATTR(latency, 0444, channel_latency_show, NULL);

static ssize_t channel_interrupts_show(struct vmbus_channel *channel, char *buf)
{
	return sprintf(buf, "%llu\n", channel->interrupts);
}
static VMBUS_CHAN_ATTR(interrupts, 0444, channel_interrupts_show, NULL);

static ssize_t channel_events_show(struct vmbus_channel *channel, char *buf)
{
	return sprintf(buf, "%llu\n", channel->sig_events);
}
static VMBUS_CHAN_ATTR(events, 0444, channel_events_show, NULL);

static ssize_t channel_intr_in_full_show(struct vmbus_channel *channel,
					 char *buf)
{
	return sprintf(buf, "%llu\n",
		       (unsigned long long)channel->intr_in_full);
}
static VMBUS_CHAN_ATTR(intr_in_full, 0444, channel_intr_in_full_show, NULL);

static ssize_t channel_intr_out_empty_show(struct vmbus_channel *channel,
					   char *buf)
{
	return sprintf(buf, "%llu\n",
		       (unsigned long long)channel->intr_out_empty);
}
static VMBUS_CHAN_ATTR(intr_out_empty, 0444, channel_intr_out_empty_show, NULL);

static ssize_t channel_out_full_first_show(struct vmbus_channel *channel,
					   char *buf)
{
	return sprintf(buf, "%llu\n",
		       (unsigned long long)channel->out_full_first);
}
static VMBUS_CHAN_ATTR(out_full_first, 0444, channel_out_full_first_show, NULL);

static ssize_t channel_out_full_total_show(struct vmbus_channel *channel,
					   char *buf)
{
	return sprintf(buf, "%llu\n",
		       (unsigned long long)channel->out_full_total);
}
static VMBUS_CHAN_ATTR(out_full_total, 0444, channel_out_full_total_show, NULL);

static ssize_t subchannel_monitor_id_show(struct vmbus_channel *channel,
					  char *buf)
{
	return sprintf(buf, "%u\n", channel->offermsg.monitorid);
}
static VMBUS_CHAN_ATTR(monitor_id, 0444, subchannel_monitor_id_show, NULL);

static ssize_t subchannel_id_show(struct vmbus_channel *channel,
				  char *buf)
{
	return sprintf(buf, "%u\n",
		       channel->offermsg.offer.sub_channel_index);
}
static VMBUS_CHAN_ATTR_RO(subchannel_id);

static struct attribute *vmbus_chan_attrs[] = {
	&chan_attr_out_mask.attr,
	&chan_attr_in_mask.attr,
	&chan_attr_read_avail.attr,
	&chan_attr_write_avail.attr,
	&chan_attr_cpu.attr,
	&chan_attr_pending.attr,
	&chan_attr_latency.attr,
	&chan_attr_interrupts.attr,
	&chan_attr_events.attr,
	&chan_attr_intr_in_full.attr,
	&chan_attr_intr_out_empty.attr,
	&chan_attr_out_full_first.attr,
	&chan_attr_out_full_total.attr,
	&chan_attr_monitor_id.attr,
	&chan_attr_subchannel_id.attr,
	NULL
};

/*
 * Channel-level attribute_group callback function. Returns the permission for
 * each attribute, and returns 0 if an attribute is not visible.
 */
static umode_t vmbus_chan_attr_is_visible(struct kobject *kobj,
					  struct attribute *attr, int idx)
{
	const struct vmbus_channel *channel =
		container_of(kobj, struct vmbus_channel, kobj);

	/* Hide the monitor attributes if the monitor mechanism is not used. */
	if (!channel->offermsg.monitor_allocated &&
	    (attr == &chan_attr_pending.attr ||
	     attr == &chan_attr_latency.attr ||
	     attr == &chan_attr_monitor_id.attr))
		return 0;

	return attr->mode;
}

static struct attribute_group vmbus_chan_group = {
	.attrs = vmbus_chan_attrs,
	.is_visible = vmbus_chan_attr_is_visible
};

static struct kobj_type vmbus_chan_ktype = {
	.sysfs_ops = &vmbus_chan_sysfs_ops,
	.release = vmbus_chan_release,
};

/*
 * vmbus_add_channel_kobj - setup a sub-directory under device/channels
 */
int vmbus_add_channel_kobj(struct hv_device *dev, struct vmbus_channel *channel)
{
	const struct device *device = &dev->device;
	struct kobject *kobj = &channel->kobj;
	u32 relid = channel->offermsg.child_relid;
	int ret;

	kobj->kset = dev->channels_kset;
	ret = kobject_init_and_add(kobj, &vmbus_chan_ktype, NULL,
				   "%u", relid);
	if (ret)
		return ret;

	ret = sysfs_create_group(kobj, &vmbus_chan_group);

	if (ret) {
		/*
		 * The calling functions' error handling paths will cleanup the
		 * empty channel directory.
		 */
		dev_err(device, "Unable to set up channel sysfs files\n");
		return ret;
	}

	kobject_uevent(kobj, KOBJ_ADD);

	return 0;
}

/*
 * vmbus_remove_channel_attr_group - remove the channel's attribute group
 */
void vmbus_remove_channel_attr_group(struct vmbus_channel *channel)
{
	sysfs_remove_group(&channel->kobj, &vmbus_chan_group);
}

/*
 * vmbus_device_create - Creates and registers a new child device
 * on the vmbus.
 */
struct hv_device *vmbus_device_create(const guid_t *type,
				      const guid_t *instance,
				      struct vmbus_channel *channel)
{
	struct hv_device *child_device_obj;

	child_device_obj = kzalloc(sizeof(struct hv_device), GFP_KERNEL);
	if (!child_device_obj) {
		pr_err("Unable to allocate device object for child device\n");
		return NULL;
	}

	child_device_obj->channel = channel;
	guid_copy(&child_device_obj->dev_type, type);
	guid_copy(&child_device_obj->dev_instance, instance);
	child_device_obj->vendor_id = 0x1414; /* MSFT vendor ID */

	return child_device_obj;
}

/*
 * vmbus_device_register - Register the child device
 */
int vmbus_device_register(struct hv_device *child_device_obj)
{
	struct kobject *kobj = &child_device_obj->device.kobj;
	int ret;

	dev_set_name(&child_device_obj->device, "%pUl",
		     &child_device_obj->channel->offermsg.offer.if_instance);

	child_device_obj->device.bus = &hv_bus;
	child_device_obj->device.parent = &hv_acpi_dev->dev;
	child_device_obj->device.release = vmbus_device_release;

	/*
	 * Register with the LDM. This will kick off the driver/device
	 * binding...which will eventually call vmbus_match() and vmbus_probe()
	 */
	ret = device_register(&child_device_obj->device);
	if (ret) {
		pr_err("Unable to register child device\n");
		return ret;
	}

	child_device_obj->channels_kset = kset_create_and_add("channels",
							      NULL, kobj);
	if (!child_device_obj->channels_kset) {
		ret = -ENOMEM;
		goto err_dev_unregister;
	}

	ret = vmbus_add_channel_kobj(child_device_obj,
				     child_device_obj->channel);
	if (ret) {
		pr_err("Unable to register primary channeln");
		goto err_kset_unregister;
	}
	hv_debug_add_dev_dir(child_device_obj);

	return 0;

err_kset_unregister:
	kset_unregister(child_device_obj->channels_kset);

err_dev_unregister:
	device_unregister(&child_device_obj->device);
	return ret;
}

/*
 * vmbus_device_unregister - Remove the specified child device
 * from the vmbus.
 */
void vmbus_device_unregister(struct hv_device *device_obj)
{
	pr_debug("child device %s unregistered\n",
		dev_name(&device_obj->device));

	kset_unregister(device_obj->channels_kset);

	/*
	 * Kick off the process of unregistering the device.
	 * This will call vmbus_remove() and eventually vmbus_device_release()
	 */
	device_unregister(&device_obj->device);
}


/*
 * VMBUS is an acpi enumerated device. Get the information we
 * need from DSDT.
 */
#define VTPM_BASE_ADDRESS 0xfed40000
static acpi_status vmbus_walk_resources(struct acpi_resource *res, void *ctx)
{
	resource_size_t start = 0;
	resource_size_t end = 0;
	struct resource *new_res;
	struct resource **old_res = &hyperv_mmio;
	struct resource **prev_res = NULL;
	struct resource r;

	switch (res->type) {

	/*
	 * "Address" descriptors are for bus windows. Ignore
	 * "memory" descriptors, which are for registers on
	 * devices.
	 */
	case ACPI_RESOURCE_TYPE_ADDRESS32:
		start = res->data.address32.address.minimum;
		end = res->data.address32.address.maximum;
		break;

	case ACPI_RESOURCE_TYPE_ADDRESS64:
		start = res->data.address64.address.minimum;
		end = res->data.address64.address.maximum;
		break;

	/*
	 * The IRQ information is needed only on ARM64, which Hyper-V
	 * sets up in the extended format. IRQ information is present
	 * on x86/x64 in the non-extended format but it is not used by
	 * Linux. So don't bother checking for the non-extended format.
	 */
	case ACPI_RESOURCE_TYPE_EXTENDED_IRQ:
		if (!acpi_dev_resource_interrupt(res, 0, &r)) {
			pr_err("Unable to parse Hyper-V ACPI interrupt\n");
			return AE_ERROR;
		}
		/* ARM64 INTID for VMbus */
		vmbus_interrupt = res->data.extended_irq.interrupts[0];
		/* Linux IRQ number */
		vmbus_irq = r.start;
		return AE_OK;

	default:
		/* Unused resource type */
		return AE_OK;

	}
	/*
	 * Ignore ranges that are below 1MB, as they're not
	 * necessary or useful here.
	 */
	if (end < 0x100000)
		return AE_OK;

	new_res = kzalloc(sizeof(*new_res), GFP_ATOMIC);
	if (!new_res)
		return AE_NO_MEMORY;

	/* If this range overlaps the virtual TPM, truncate it. */
	if (end > VTPM_BASE_ADDRESS && start < VTPM_BASE_ADDRESS)
		end = VTPM_BASE_ADDRESS;

	new_res->name = "hyperv mmio";
	new_res->flags = IORESOURCE_MEM;
	new_res->start = start;
	new_res->end = end;

	/*
	 * If two ranges are adjacent, merge them.
	 */
	do {
		if (!*old_res) {
			*old_res = new_res;
			break;
		}

		if (((*old_res)->end + 1) == new_res->start) {
			(*old_res)->end = new_res->end;
			kfree(new_res);
			break;
		}

		if ((*old_res)->start == new_res->end + 1) {
			(*old_res)->start = new_res->start;
			kfree(new_res);
			break;
		}

		if ((*old_res)->start > new_res->end) {
			new_res->sibling = *old_res;
			if (prev_res)
				(*prev_res)->sibling = new_res;
			*old_res = new_res;
			break;
		}

		prev_res = old_res;
		old_res = &(*old_res)->sibling;

	} while (1);

	return AE_OK;
}

static int vmbus_acpi_remove(struct acpi_device *device)
{
	struct resource *cur_res;
	struct resource *next_res;

	if (hyperv_mmio) {
		if (fb_mmio) {
			__release_region(hyperv_mmio, fb_mmio->start,
					 resource_size(fb_mmio));
			fb_mmio = NULL;
		}

		for (cur_res = hyperv_mmio; cur_res; cur_res = next_res) {
			next_res = cur_res->sibling;
			kfree(cur_res);
		}
	}

	return 0;
}

static void vmbus_reserve_fb(void)
{
	int size;
	/*
	 * Make a claim for the frame buffer in the resource tree under the
	 * first node, which will be the one below 4GB.  The length seems to
	 * be underreported, particularly in a Generation 1 VM.  So start out
	 * reserving a larger area and make it smaller until it succeeds.
	 */

	if (screen_info.lfb_base) {
		if (efi_enabled(EFI_BOOT))
			size = max_t(__u32, screen_info.lfb_size, 0x800000);
		else
			size = max_t(__u32, screen_info.lfb_size, 0x4000000);

		for (; !fb_mmio && (size >= 0x100000); size >>= 1) {
			fb_mmio = __request_region(hyperv_mmio,
						   screen_info.lfb_base, size,
						   fb_mmio_name, 0);
		}
	}
}

/**
 * vmbus_allocate_mmio() - Pick a memory-mapped I/O range.
 * @new:		If successful, supplied a pointer to the
 *			allocated MMIO space.
 * @device_obj:		Identifies the caller
 * @min:		Minimum guest physical address of the
 *			allocation
 * @max:		Maximum guest physical address
 * @size:		Size of the range to be allocated
 * @align:		Alignment of the range to be allocated
 * @fb_overlap_ok:	Whether this allocation can be allowed
 *			to overlap the video frame buffer.
 *
 * This function walks the resources granted to VMBus by the
 * _CRS object in the ACPI namespace underneath the parent
 * "bridge" whether that's a root PCI bus in the Generation 1
 * case or a Module Device in the Generation 2 case.  It then
 * attempts to allocate from the global MMIO pool in a way that
 * matches the constraints supplied in these parameters and by
 * that _CRS.
 *
 * Return: 0 on success, -errno on failure
 */
int vmbus_allocate_mmio(struct resource **new, struct hv_device *device_obj,
			resource_size_t min, resource_size_t max,
			resource_size_t size, resource_size_t align,
			bool fb_overlap_ok)
{
	struct resource *iter, *shadow;
	resource_size_t range_min, range_max, start;
	const char *dev_n = dev_name(&device_obj->device);
	int retval;

	retval = -ENXIO;
	mutex_lock(&hyperv_mmio_lock);

	/*
	 * If overlaps with frame buffers are allowed, then first attempt to
	 * make the allocation from within the reserved region.  Because it
	 * is already reserved, no shadow allocation is necessary.
	 */
	if (fb_overlap_ok && fb_mmio && !(min > fb_mmio->end) &&
	    !(max < fb_mmio->start)) {

		range_min = fb_mmio->start;
		range_max = fb_mmio->end;
		start = (range_min + align - 1) & ~(align - 1);
		for (; start + size - 1 <= range_max; start += align) {
			*new = request_mem_region_exclusive(start, size, dev_n);
			if (*new) {
				retval = 0;
				goto exit;
			}
		}
	}

	for (iter = hyperv_mmio; iter; iter = iter->sibling) {
		if ((iter->start >= max) || (iter->end <= min))
			continue;

		range_min = iter->start;
		range_max = iter->end;
		start = (range_min + align - 1) & ~(align - 1);
		for (; start + size - 1 <= range_max; start += align) {
			shadow = __request_region(iter, start, size, NULL,
						  IORESOURCE_BUSY);
			if (!shadow)
				continue;

			*new = request_mem_region_exclusive(start, size, dev_n);
			if (*new) {
				shadow->name = (char *)*new;
				retval = 0;
				goto exit;
			}

			__release_region(iter, start, size);
		}
	}

exit:
	mutex_unlock(&hyperv_mmio_lock);
	return retval;
}
EXPORT_SYMBOL_GPL(vmbus_allocate_mmio);

/**
 * vmbus_free_mmio() - Free a memory-mapped I/O range.
 * @start:		Base address of region to release.
 * @size:		Size of the range to be allocated
 *
 * This function releases anything requested by
 * vmbus_mmio_allocate().
 */
void vmbus_free_mmio(resource_size_t start, resource_size_t size)
{
	struct resource *iter;

	mutex_lock(&hyperv_mmio_lock);
	for (iter = hyperv_mmio; iter; iter = iter->sibling) {
		if ((iter->start >= start + size) || (iter->end <= start))
			continue;

		__release_region(iter, start, size);
	}
	release_mem_region(start, size);
	mutex_unlock(&hyperv_mmio_lock);

}
EXPORT_SYMBOL_GPL(vmbus_free_mmio);

static int vmbus_acpi_add(struct acpi_device *device)
{
	acpi_status result;
	int ret_val = -ENODEV;
	struct acpi_device *ancestor;

	hv_acpi_dev = device;

	result = acpi_walk_resources(device->handle, METHOD_NAME__CRS,
					vmbus_walk_resources, NULL);

	if (ACPI_FAILURE(result))
		goto acpi_walk_err;
	/*
	 * Some ancestor of the vmbus acpi device (Gen1 or Gen2
	 * firmware) is the VMOD that has the mmio ranges. Get that.
	 */
	for (ancestor = device->parent; ancestor; ancestor = ancestor->parent) {
		result = acpi_walk_resources(ancestor->handle, METHOD_NAME__CRS,
					     vmbus_walk_resources, NULL);

		if (ACPI_FAILURE(result))
			continue;
		if (hyperv_mmio) {
			vmbus_reserve_fb();
			break;
		}
	}
	ret_val = 0;

acpi_walk_err:
	complete(&probe_event);
	if (ret_val)
		vmbus_acpi_remove(device);
	return ret_val;
}

#ifdef CONFIG_PM_SLEEP
static int vmbus_bus_suspend(struct device *dev)
{
	struct vmbus_channel *channel, *sc;

	while (atomic_read(&vmbus_connection.offer_in_progress) != 0) {
		/*
		 * We wait here until the completion of any channel
		 * offers that are currently in progress.
		 */
<<<<<<< HEAD
		msleep(1);
=======
		usleep_range(1000, 2000);
>>>>>>> 7d2a07b7
	}

	mutex_lock(&vmbus_connection.channel_mutex);
	list_for_each_entry(channel, &vmbus_connection.chn_list, listentry) {
		if (!is_hvsock_channel(channel))
			continue;

		vmbus_force_channel_rescinded(channel);
	}
	mutex_unlock(&vmbus_connection.channel_mutex);

	/*
	 * Wait until all the sub-channels and hv_sock channels have been
	 * cleaned up. Sub-channels should be destroyed upon suspend, otherwise
	 * they would conflict with the new sub-channels that will be created
	 * in the resume path. hv_sock channels should also be destroyed, but
	 * a hv_sock channel of an established hv_sock connection can not be
	 * really destroyed since it may still be referenced by the userspace
	 * application, so we just force the hv_sock channel to be rescinded
	 * by vmbus_force_channel_rescinded(), and the userspace application
	 * will thoroughly destroy the channel after hibernation.
	 *
	 * Note: the counter nr_chan_close_on_suspend may never go above 0 if
	 * the VM has no sub-channel and hv_sock channel, e.g. a 1-vCPU VM.
	 */
	if (atomic_read(&vmbus_connection.nr_chan_close_on_suspend) > 0)
		wait_for_completion(&vmbus_connection.ready_for_suspend_event);

	if (atomic_read(&vmbus_connection.nr_chan_fixup_on_resume) != 0) {
		pr_err("Can not suspend due to a previous failed resuming\n");
		return -EBUSY;
	}

	mutex_lock(&vmbus_connection.channel_mutex);

	list_for_each_entry(channel, &vmbus_connection.chn_list, listentry) {
		/*
		 * Remove the channel from the array of channels and invalidate
		 * the channel's relid.  Upon resume, vmbus_onoffer() will fix
		 * up the relid (and other fields, if necessary) and add the
		 * channel back to the array.
		 */
		vmbus_channel_unmap_relid(channel);
		channel->offermsg.child_relid = INVALID_RELID;

		if (is_hvsock_channel(channel)) {
			if (!channel->rescind) {
				pr_err("hv_sock channel not rescinded!\n");
				WARN_ON_ONCE(1);
			}
			continue;
		}

		list_for_each_entry(sc, &channel->sc_list, sc_list) {
			pr_err("Sub-channel not deleted!\n");
			WARN_ON_ONCE(1);
		}

		atomic_inc(&vmbus_connection.nr_chan_fixup_on_resume);
	}

	mutex_unlock(&vmbus_connection.channel_mutex);

	vmbus_initiate_unload(false);

	/* Reset the event for the next resume. */
	reinit_completion(&vmbus_connection.ready_for_resume_event);

	return 0;
}

static int vmbus_bus_resume(struct device *dev)
{
	struct vmbus_channel_msginfo *msginfo;
	size_t msgsize;
	int ret;

	/*
	 * We only use the 'vmbus_proto_version', which was in use before
	 * hibernation, to re-negotiate with the host.
	 */
	if (!vmbus_proto_version) {
		pr_err("Invalid proto version = 0x%x\n", vmbus_proto_version);
		return -EINVAL;
	}

	msgsize = sizeof(*msginfo) +
		  sizeof(struct vmbus_channel_initiate_contact);

	msginfo = kzalloc(msgsize, GFP_KERNEL);

	if (msginfo == NULL)
		return -ENOMEM;

	ret = vmbus_negotiate_version(msginfo, vmbus_proto_version);

	kfree(msginfo);

	if (ret != 0)
		return ret;

	WARN_ON(atomic_read(&vmbus_connection.nr_chan_fixup_on_resume) == 0);

	vmbus_request_offers();

	if (wait_for_completion_timeout(
		&vmbus_connection.ready_for_resume_event, 10 * HZ) == 0)
		pr_err("Some vmbus device is missing after suspending?\n");

	/* Reset the event for the next suspend. */
	reinit_completion(&vmbus_connection.ready_for_suspend_event);

	return 0;
}
#else
#define vmbus_bus_suspend NULL
#define vmbus_bus_resume NULL
#endif /* CONFIG_PM_SLEEP */

static const struct acpi_device_id vmbus_acpi_device_ids[] = {
	{"VMBUS", 0},
	{"VMBus", 0},
	{"", 0},
};
MODULE_DEVICE_TABLE(acpi, vmbus_acpi_device_ids);

/*
 * Note: we must use the "no_irq" ops, otherwise hibernation can not work with
 * PCI device assignment, because "pci_dev_pm_ops" uses the "noirq" ops: in
 * the resume path, the pci "noirq" restore op runs before "non-noirq" op (see
 * resume_target_kernel() -> dpm_resume_start(), and hibernation_restore() ->
 * dpm_resume_end()). This means vmbus_bus_resume() and the pci-hyperv's
 * resume callback must also run via the "noirq" ops.
 *
 * Set suspend_noirq/resume_noirq to NULL for Suspend-to-Idle: see the comment
 * earlier in this file before vmbus_pm.
 */

static const struct dev_pm_ops vmbus_bus_pm = {
	.suspend_noirq	= NULL,
	.resume_noirq	= NULL,
	.freeze_noirq	= vmbus_bus_suspend,
	.thaw_noirq	= vmbus_bus_resume,
	.poweroff_noirq	= vmbus_bus_suspend,
	.restore_noirq	= vmbus_bus_resume
};

static struct acpi_driver vmbus_acpi_driver = {
	.name = "vmbus",
	.ids = vmbus_acpi_device_ids,
	.ops = {
		.add = vmbus_acpi_add,
		.remove = vmbus_acpi_remove,
	},
	.drv.pm = &vmbus_bus_pm,
};

static void hv_kexec_handler(void)
{
	hv_stimer_global_cleanup();
	vmbus_initiate_unload(false);
	/* Make sure conn_state is set as hv_synic_cleanup checks for it */
	mb();
	cpuhp_remove_state(hyperv_cpuhp_online);
};

static void hv_crash_handler(struct pt_regs *regs)
{
	int cpu;

	vmbus_initiate_unload(true);
	/*
	 * In crash handler we can't schedule synic cleanup for all CPUs,
	 * doing the cleanup for current CPU only. This should be sufficient
	 * for kdump.
	 */
	cpu = smp_processor_id();
	hv_stimer_cleanup(cpu);
	hv_synic_disable_regs(cpu);
};

static int hv_synic_suspend(void)
{
	/*
	 * When we reach here, all the non-boot CPUs have been offlined.
	 * If we're in a legacy configuration where stimer Direct Mode is
	 * not enabled, the stimers on the non-boot CPUs have been unbound
	 * in hv_synic_cleanup() -> hv_stimer_legacy_cleanup() ->
	 * hv_stimer_cleanup() -> clockevents_unbind_device().
	 *
	 * hv_synic_suspend() only runs on CPU0 with interrupts disabled.
	 * Here we do not call hv_stimer_legacy_cleanup() on CPU0 because:
	 * 1) it's unnecessary as interrupts remain disabled between
	 * syscore_suspend() and syscore_resume(): see create_image() and
	 * resume_target_kernel()
	 * 2) the stimer on CPU0 is automatically disabled later by
	 * syscore_suspend() -> timekeeping_suspend() -> tick_suspend() -> ...
	 * -> clockevents_shutdown() -> ... -> hv_ce_shutdown()
	 * 3) a warning would be triggered if we call
	 * clockevents_unbind_device(), which may sleep, in an
	 * interrupts-disabled context.
	 */

	hv_synic_disable_regs(0);

	return 0;
}

static void hv_synic_resume(void)
{
	hv_synic_enable_regs(0);

	/*
	 * Note: we don't need to call hv_stimer_init(0), because the timer
	 * on CPU0 is not unbound in hv_synic_suspend(), and the timer is
	 * automatically re-enabled in timekeeping_resume().
	 */
}

/* The callbacks run only on CPU0, with irqs_disabled. */
static struct syscore_ops hv_synic_syscore_ops = {
	.suspend = hv_synic_suspend,
	.resume = hv_synic_resume,
};

static int __init hv_acpi_init(void)
{
	int ret, t;

	if (!hv_is_hyperv_initialized())
		return -ENODEV;

	if (hv_root_partition)
		return 0;

	init_completion(&probe_event);

	/*
	 * Get ACPI resources first.
	 */
	ret = acpi_bus_register_driver(&vmbus_acpi_driver);

	if (ret)
		return ret;

	t = wait_for_completion_timeout(&probe_event, 5*HZ);
	if (t == 0) {
		ret = -ETIMEDOUT;
		goto cleanup;
	}
	hv_debug_init();

	/*
	 * If we're on an architecture with a hardcoded hypervisor
	 * vector (i.e. x86/x64), override the VMbus interrupt found
	 * in the ACPI tables. Ensure vmbus_irq is not set since the
	 * normal Linux IRQ mechanism is not used in this case.
	 */
#ifdef HYPERVISOR_CALLBACK_VECTOR
	vmbus_interrupt = HYPERVISOR_CALLBACK_VECTOR;
	vmbus_irq = -1;
#endif

	hv_debug_init();

	ret = vmbus_bus_init();
	if (ret)
		goto cleanup;

	hv_setup_kexec_handler(hv_kexec_handler);
	hv_setup_crash_handler(hv_crash_handler);

	register_syscore_ops(&hv_synic_syscore_ops);

	return 0;

cleanup:
	acpi_bus_unregister_driver(&vmbus_acpi_driver);
	hv_acpi_dev = NULL;
	return ret;
}

static void __exit vmbus_exit(void)
{
	int cpu;

	unregister_syscore_ops(&hv_synic_syscore_ops);

	hv_remove_kexec_handler();
	hv_remove_crash_handler();
	vmbus_connection.conn_state = DISCONNECTED;
	hv_stimer_global_cleanup();
	vmbus_disconnect();
	if (vmbus_irq == -1) {
		hv_remove_vmbus_handler();
	} else {
		free_percpu_irq(vmbus_irq, vmbus_evt);
		free_percpu(vmbus_evt);
	}
	for_each_online_cpu(cpu) {
		struct hv_per_cpu_context *hv_cpu
			= per_cpu_ptr(hv_context.cpu_context, cpu);

		tasklet_kill(&hv_cpu->msg_dpc);
	}
	hv_debug_rm_all_dir();

	vmbus_free_channels();
	kfree(vmbus_connection.channels);

	if (ms_hyperv.misc_features & HV_FEATURE_GUEST_CRASH_MSR_AVAILABLE) {
		kmsg_dump_unregister(&hv_kmsg_dumper);
		unregister_die_notifier(&hyperv_die_block);
		atomic_notifier_chain_unregister(&panic_notifier_list,
						 &hyperv_panic_block);
	}

	free_page((unsigned long)hv_panic_page);
	unregister_sysctl_table(hv_ctl_table_hdr);
	hv_ctl_table_hdr = NULL;
	bus_unregister(&hv_bus);

	cpuhp_remove_state(hyperv_cpuhp_online);
	hv_synic_free();
	acpi_bus_unregister_driver(&vmbus_acpi_driver);
}


MODULE_LICENSE("GPL");
MODULE_DESCRIPTION("Microsoft Hyper-V VMBus Driver");

subsys_initcall(hv_acpi_init);
module_exit(vmbus_exit);<|MERGE_RESOLUTION|>--- conflicted
+++ resolved
@@ -49,25 +49,16 @@
 
 static void *hv_panic_page;
 
-<<<<<<< HEAD
-/* Values parsed from ACPI DSDT */
-static int vmbus_irq;
-=======
 static long __percpu *vmbus_evt;
 
 /* Values parsed from ACPI DSDT */
 int vmbus_irq;
->>>>>>> 7d2a07b7
 int vmbus_interrupt;
 
 /*
  * Boolean to control whether to report panic messages over Hyper-V.
  *
-<<<<<<< HEAD
- * It can be set via /proc/sys/kernel/hyperv/record_panic_msg
-=======
  * It can be set via /proc/sys/kernel/hyperv_record_panic_msg
->>>>>>> 7d2a07b7
  */
 static int sysctl_record_panic_msg = 1;
 
@@ -1053,10 +1044,7 @@
 	.uevent =		vmbus_uevent,
 	.dev_groups =		vmbus_dev_groups,
 	.drv_groups =		vmbus_drv_groups,
-<<<<<<< HEAD
-=======
 	.bus_groups =		vmbus_bus_groups,
->>>>>>> 7d2a07b7
 	.pm =			&vmbus_pm,
 };
 
@@ -1104,14 +1092,6 @@
 	BUILD_BUG_ON(sizeof(enum vmbus_channel_message_type) != sizeof(u32));
 
 	/*
-<<<<<<< HEAD
-	 * 'enum vmbus_channel_message_type' is supposed to always be 'u32' as
-	 * it is being used in 'struct vmbus_channel_message_header' definition
-	 * which is supposed to match hypervisor ABI.
-	 */
-	BUILD_BUG_ON(sizeof(enum vmbus_channel_message_type) != sizeof(u32));
-
-=======
 	 * Since the message is in memory shared with the host, an erroneous or
 	 * malicious Hyper-V could modify the message while vmbus_on_msg_dpc()
 	 * or individual message handlers are executing; to prevent this, copy
@@ -1120,7 +1100,6 @@
 	memcpy(&msg_copy, msg, sizeof(struct hv_message));
 
 	message_type = msg_copy.header.message_type;
->>>>>>> 7d2a07b7
 	if (message_type == HVMSG_NONE)
 		/* no msg */
 		return;
@@ -1151,41 +1130,13 @@
 		goto msg_handled;
 	}
 
-<<<<<<< HEAD
-	if (msg->header.payload_size > HV_MESSAGE_PAYLOAD_BYTE_COUNT) {
-		WARN_ONCE(1, "payload size is too large (%d)\n",
-			  msg->header.payload_size);
-		goto msg_handled;
-	}
-
-	entry = &channel_message_table[hdr->msgtype];
-
-	if (!entry->message_handler)
-		goto msg_handled;
-
-	if (msg->header.payload_size < entry->min_payload_len) {
-		WARN_ONCE(1, "message too short: msgtype=%d len=%d\n",
-			  hdr->msgtype, msg->header.payload_size);
-		goto msg_handled;
-	}
-
-	if (entry->handler_type	== VMHT_BLOCKING) {
-		ctx = kmalloc(sizeof(*ctx) + msg->header.payload_size,
-			      GFP_ATOMIC);
-=======
 	if (entry->handler_type	== VMHT_BLOCKING) {
 		ctx = kmalloc(sizeof(*ctx) + payload_size, GFP_ATOMIC);
->>>>>>> 7d2a07b7
 		if (ctx == NULL)
 			return;
 
 		INIT_WORK(&ctx->work, vmbus_onmessage_work);
-<<<<<<< HEAD
-		memcpy(&ctx->msg, msg, sizeof(msg->header) +
-		       msg->header.payload_size);
-=======
 		memcpy(&ctx->msg, &msg_copy, sizeof(msg->header) + payload_size);
->>>>>>> 7d2a07b7
 
 		/*
 		 * The host can generate a rescind message while we
@@ -1264,7 +1215,6 @@
 	struct vmbus_channel_rescind_offer *rescind;
 
 	WARN_ON(!is_hvsock_channel(channel));
-<<<<<<< HEAD
 
 	/*
 	 * Allocation size is small and the allocation should really not fail,
@@ -1280,23 +1230,6 @@
 	ctx->msg.header.message_type = 1;
 	ctx->msg.header.payload_size = sizeof(*rescind);
 
-=======
-
-	/*
-	 * Allocation size is small and the allocation should really not fail,
-	 * otherwise the state of the hv_sock connections ends up in limbo.
-	 */
-	ctx = kzalloc(sizeof(*ctx) + sizeof(*rescind),
-		      GFP_KERNEL | __GFP_NOFAIL);
-
-	/*
-	 * So far, these are not really used by Linux. Just set them to the
-	 * reasonable values conforming to the definitions of the fields.
-	 */
-	ctx->msg.header.message_type = 1;
-	ctx->msg.header.payload_size = sizeof(*rescind);
-
->>>>>>> 7d2a07b7
 	/* These values are actually used by Linux. */
 	rescind = (struct vmbus_channel_rescind_offer *)ctx->msg.payload;
 	rescind->header.msgtype = CHANNELMSG_RESCIND_CHANNELOFFER;
@@ -1451,11 +1384,6 @@
 			tasklet_schedule(&hv_cpu->msg_dpc);
 	}
 
-<<<<<<< HEAD
-	add_interrupt_randomness(hv_get_vector(), 0);
-}
-
-=======
 	add_interrupt_randomness(vmbus_interrupt, 0);
 }
 
@@ -1465,7 +1393,6 @@
 	return IRQ_HANDLED;
 }
 
->>>>>>> 7d2a07b7
 /*
  * Callback from kmsg_dump. Grab as much as possible from the end of the kmsg
  * buffer and call into Hyper-V to transfer the data.
@@ -1484,12 +1411,8 @@
 	 * Write dump contents to the page. No need to synchronize; panic should
 	 * be single-threaded.
 	 */
-<<<<<<< HEAD
-	kmsg_dump_get_buffer(dumper, false, hv_panic_page, HV_HYP_PAGE_SIZE,
-=======
 	kmsg_dump_rewind(&iter);
 	kmsg_dump_get_buffer(&iter, false, hv_panic_page, HV_HYP_PAGE_SIZE,
->>>>>>> 7d2a07b7
 			     &bytes_written);
 	if (!bytes_written)
 		return;
@@ -1584,11 +1507,6 @@
 	if (ret)
 		return ret;
 
-<<<<<<< HEAD
-	ret = hv_setup_vmbus_irq(vmbus_irq, vmbus_isr);
-	if (ret)
-		goto err_setup;
-=======
 	/*
 	 * VMbus interrupts are best modeled as per-cpu interrupts. If
 	 * on an architecture with support for per-cpu IRQs (e.g. ARM64),
@@ -1611,7 +1529,6 @@
 			goto err_setup;
 		}
 	}
->>>>>>> 7d2a07b7
 
 	ret = hv_synic_alloc();
 	if (ret)
@@ -1648,28 +1565,9 @@
 		 * Register for panic kmsg callback only if the right
 		 * capability is supported by the hypervisor.
 		 */
-<<<<<<< HEAD
-		hv_get_crash_ctl(hyperv_crash_ctl);
-		if (hyperv_crash_ctl & HV_CRASH_CTL_CRASH_NOTIFY_MSG) {
-			hv_panic_page = (void *)hv_alloc_hyperv_zeroed_page();
-			if (hv_panic_page) {
-				ret = kmsg_dump_register(&hv_kmsg_dumper);
-				if (ret) {
-					pr_err("Hyper-V: kmsg dump register "
-						"error 0x%x\n", ret);
-					hv_free_hyperv_page(
-					    (unsigned long)hv_panic_page);
-					hv_panic_page = NULL;
-				}
-			} else
-				pr_err("Hyper-V: panic message page memory "
-					"allocation failed");
-		}
-=======
 		hyperv_crash_ctl = hv_get_register(HV_REGISTER_CRASH_CTL);
 		if (hyperv_crash_ctl & HV_CRASH_CTL_CRASH_NOTIFY_MSG)
 			hv_kmsg_dump_register();
->>>>>>> 7d2a07b7
 
 		register_die_notifier(&hyperv_die_block);
 	}
@@ -1691,16 +1589,12 @@
 err_cpuhp:
 	hv_synic_free();
 err_alloc:
-<<<<<<< HEAD
-	hv_remove_vmbus_irq();
-=======
 	if (vmbus_irq == -1) {
 		hv_remove_vmbus_handler();
 	} else {
 		free_percpu_irq(vmbus_irq, vmbus_evt);
 		free_percpu(vmbus_evt);
 	}
->>>>>>> 7d2a07b7
 err_setup:
 	bus_unregister(&hv_bus);
 	unregister_sysctl_table(hv_ctl_table_hdr);
@@ -1957,22 +1851,15 @@
 	if (target_cpu == origin_cpu)
 		goto cpu_store_unlock;
 
-<<<<<<< HEAD
-	if (vmbus_send_modifychannel(channel->offermsg.child_relid,
-=======
 	if (vmbus_send_modifychannel(channel,
->>>>>>> 7d2a07b7
 				     hv_cpu_number_to_vp_number(target_cpu))) {
 		ret = -EIO;
 		goto cpu_store_unlock;
 	}
 
 	/*
-<<<<<<< HEAD
-=======
 	 * For version before VERSION_WIN10_V5_3, the following warning holds:
 	 *
->>>>>>> 7d2a07b7
 	 * Warning.  At this point, there is *no* guarantee that the host will
 	 * have successfully processed the vmbus_send_modifychannel() request.
 	 * See the header comment of vmbus_send_modifychannel() for more info.
@@ -2576,11 +2463,7 @@
 		 * We wait here until the completion of any channel
 		 * offers that are currently in progress.
 		 */
-<<<<<<< HEAD
-		msleep(1);
-=======
 		usleep_range(1000, 2000);
->>>>>>> 7d2a07b7
 	}
 
 	mutex_lock(&vmbus_connection.channel_mutex);
@@ -2831,7 +2714,6 @@
 		ret = -ETIMEDOUT;
 		goto cleanup;
 	}
-	hv_debug_init();
 
 	/*
 	 * If we're on an architecture with a hardcoded hypervisor
