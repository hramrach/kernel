--- conflicted
+++ resolved
@@ -276,38 +276,6 @@
 };
 
 /*
-<<<<<<< HEAD
- * This is an array of channels (devices) that are performance critical.
- * We attempt to distribute the interrupt load for these devices across
- * all available CPUs.
- */
-static const uuid_le hp_devs[] = {
-	/* {32412632-86cb-44a2-9b5c-50d1417354f5} */
-	/* IDE */
-	{
-		.b = {
-			0x32, 0x26, 0x41, 0x32, 0xcb, 0x86, 0xa2, 0x44,
-			0x9b, 0x5c, 0x50, 0xd1, 0x41, 0x73, 0x54, 0xf5
-		}
-	},
-	/* {ba6163d9-04a1-4d29-b605-72e2ffb1dc7f} */
-	/* Storage - SCSI */
-	{
-		.b  = {
-			0xd9, 0x63, 0x61, 0xba, 0xa1, 0x04, 0x29, 0x4d,
-			0xb6, 0x05, 0x72, 0xe2, 0xff, 0xb1, 0xdc, 0x7f
-		}
-	},
-	/* {F8615163-DF3E-46c5-913F-F2D2F965ED0E} */
-	/* Network */
-	{
-		.b = {
-			0x63, 0x51, 0x61, 0xF8, 0x3E, 0xDF, 0xc5, 0x46,
-			0x91, 0x3F, 0xF2, 0xD2, 0xF9, 0x65, 0xED, 0x0E
-		}
-	},
-
-=======
  * This is an array of device_ids (device types) that are performance critical.
  * We attempt to distribute the interrupt load for these devices across
  * all available CPUs.
@@ -319,7 +287,6 @@
 	{ HV_SCSI_GUID, },
 	/* Network */
 	{ HV_NIC_GUID, },
->>>>>>> f6161aa1
 };
 
 
@@ -345,11 +312,7 @@
 	u32 max_cpus = num_online_cpus();
 
 	for (i = IDE; i < MAX_PERF_CHN; i++) {
-<<<<<<< HEAD
-		if (!memcmp(type_guid->b, hp_devs[i].b,
-=======
 		if (!memcmp(type_guid->b, hp_devs[i].guid,
->>>>>>> f6161aa1
 				 sizeof(uuid_le))) {
 			perf_chn = true;
 			break;
