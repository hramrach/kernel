--- conflicted
+++ resolved
@@ -49,76 +49,12 @@
  */
 int hv_init(void)
 {
-<<<<<<< HEAD
-	int max_leaf;
-	union hv_x64_msr_hypercall_contents hypercall_msr;
-	void *virtaddr = NULL;
-	__u8 d1 = 0x10; /* SuSE */
-	__u16 d2 = 0x0; /* -d of a.b.c-d */
-
-	memset(hv_context.synic_event_page, 0, sizeof(void *) * NR_CPUS);
-	memset(hv_context.synic_message_page, 0,
-	       sizeof(void *) * NR_CPUS);
-	memset(hv_context.post_msg_page, 0,
-	       sizeof(void *) * NR_CPUS);
-	memset(hv_context.vp_index, 0,
-	       sizeof(int) * NR_CPUS);
-	memset(hv_context.event_dpc, 0,
-	       sizeof(void *) * NR_CPUS);
-	memset(hv_context.msg_dpc, 0,
-	       sizeof(void *) * NR_CPUS);
-	memset(hv_context.clk_evt, 0,
-	       sizeof(void *) * NR_CPUS);
-
-	max_leaf = query_hypervisor_info();
-
-	/*
-	 * Write our OS ID.
-	 */
-	hv_context.guestid = generate_guest_id(d1, LINUX_VERSION_CODE, d2);
-	wrmsrl(HV_X64_MSR_GUEST_OS_ID, hv_context.guestid);
-
-	/* See if the hypercall page is already set */
-	rdmsrl(HV_X64_MSR_HYPERCALL, hypercall_msr.as_uint64);
-
-	virtaddr = __vmalloc(PAGE_SIZE, GFP_KERNEL, PAGE_KERNEL_EXEC);
-
-	if (!virtaddr)
-		goto cleanup;
-
-	hypercall_msr.enable = 1;
-
-	hypercall_msr.guest_physical_address = vmalloc_to_pfn(virtaddr);
-	wrmsrl(HV_X64_MSR_HYPERCALL, hypercall_msr.as_uint64);
-
-	/* Confirm that hypercall page did get setup. */
-	hypercall_msr.as_uint64 = 0;
-	rdmsrl(HV_X64_MSR_HYPERCALL, hypercall_msr.as_uint64);
-
-	if (!hypercall_msr.enable)
-		goto cleanup;
-
-	hv_context.hypercall_page = virtaddr;
-
-#ifdef CONFIG_X86_64
-	if (ms_hyperv.features & HV_X64_MSR_REFERENCE_TSC_AVAILABLE) {
-		union hv_x64_msr_hypercall_contents tsc_msr;
-		void *va_tsc;
-
-		va_tsc = __vmalloc(PAGE_SIZE, GFP_KERNEL, PAGE_KERNEL);
-		if (!va_tsc)
-			goto cleanup;
-		hv_context.tsc_page = va_tsc;
-
-		rdmsrl(HV_X64_MSR_REFERENCE_TSC, tsc_msr.as_uint64);
-=======
 	if (!hv_is_hypercall_page_setup())
 		return -ENOTSUPP;
 
 	hv_context.cpu_context = alloc_percpu(struct hv_per_cpu_context);
 	if (!hv_context.cpu_context)
 		return -ENOMEM;
->>>>>>> c1ae3cfa
 
 	return 0;
 }
