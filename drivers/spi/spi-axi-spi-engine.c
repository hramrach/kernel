--- conflicted
+++ resolved
@@ -170,21 +170,10 @@
 	unsigned int t;
 	int delay;
 
-<<<<<<< HEAD
-	if (xfer->delay_usecs) {
-		delay = xfer->delay_usecs;
-	} else {
-		delay = spi_delay_to_ns(&xfer->delay, xfer);
-		if (delay < 0)
-			return;
-		delay /= 1000;
-	}
-=======
 	delay = spi_delay_to_ns(&xfer->delay, xfer);
 	if (delay < 0)
 		return;
 	delay /= 1000;
->>>>>>> 7d2a07b7
 
 	if (delay == 0)
 		return;
