// SPDX-License-Identifier: GPL-2.0-or-later
/*
 * OMAP2 McSPI controller driver
 *
 * Copyright (C) 2005, 2006 Nokia Corporation
 * Author:	Samuel Ortiz <samuel.ortiz@nokia.com> and
 *		Juha Yrjola <juha.yrjola@nokia.com>
 */

#include <linux/kernel.h>
#include <linux/interrupt.h>
#include <linux/module.h>
#include <linux/device.h>
#include <linux/delay.h>
#include <linux/dma-mapping.h>
#include <linux/dmaengine.h>
#include <linux/pinctrl/consumer.h>
#include <linux/platform_device.h>
#include <linux/err.h>
#include <linux/clk.h>
#include <linux/io.h>
#include <linux/slab.h>
#include <linux/pm_runtime.h>
#include <linux/of.h>
#include <linux/of_device.h>
#include <linux/gcd.h>

#include <linux/spi/spi.h>

#include <linux/platform_data/spi-omap2-mcspi.h>

#define OMAP2_MCSPI_MAX_FREQ		48000000
#define OMAP2_MCSPI_MAX_DIVIDER		4096
#define OMAP2_MCSPI_MAX_FIFODEPTH	64
#define OMAP2_MCSPI_MAX_FIFOWCNT	0xFFFF
#define SPI_AUTOSUSPEND_TIMEOUT		2000

#define OMAP2_MCSPI_REVISION		0x00
#define OMAP2_MCSPI_SYSSTATUS		0x14
#define OMAP2_MCSPI_IRQSTATUS		0x18
#define OMAP2_MCSPI_IRQENABLE		0x1c
#define OMAP2_MCSPI_WAKEUPENABLE	0x20
#define OMAP2_MCSPI_SYST		0x24
#define OMAP2_MCSPI_MODULCTRL		0x28
#define OMAP2_MCSPI_XFERLEVEL		0x7c

/* per-channel banks, 0x14 bytes each, first is: */
#define OMAP2_MCSPI_CHCONF0		0x2c
#define OMAP2_MCSPI_CHSTAT0		0x30
#define OMAP2_MCSPI_CHCTRL0		0x34
#define OMAP2_MCSPI_TX0			0x38
#define OMAP2_MCSPI_RX0			0x3c

/* per-register bitmasks: */
#define OMAP2_MCSPI_IRQSTATUS_EOW	BIT(17)

#define OMAP2_MCSPI_MODULCTRL_SINGLE	BIT(0)
#define OMAP2_MCSPI_MODULCTRL_MS	BIT(2)
#define OMAP2_MCSPI_MODULCTRL_STEST	BIT(3)

#define OMAP2_MCSPI_CHCONF_PHA		BIT(0)
#define OMAP2_MCSPI_CHCONF_POL		BIT(1)
#define OMAP2_MCSPI_CHCONF_CLKD_MASK	(0x0f << 2)
#define OMAP2_MCSPI_CHCONF_EPOL		BIT(6)
#define OMAP2_MCSPI_CHCONF_WL_MASK	(0x1f << 7)
#define OMAP2_MCSPI_CHCONF_TRM_RX_ONLY	BIT(12)
#define OMAP2_MCSPI_CHCONF_TRM_TX_ONLY	BIT(13)
#define OMAP2_MCSPI_CHCONF_TRM_MASK	(0x03 << 12)
#define OMAP2_MCSPI_CHCONF_DMAW		BIT(14)
#define OMAP2_MCSPI_CHCONF_DMAR		BIT(15)
#define OMAP2_MCSPI_CHCONF_DPE0		BIT(16)
#define OMAP2_MCSPI_CHCONF_DPE1		BIT(17)
#define OMAP2_MCSPI_CHCONF_IS		BIT(18)
#define OMAP2_MCSPI_CHCONF_TURBO	BIT(19)
#define OMAP2_MCSPI_CHCONF_FORCE	BIT(20)
#define OMAP2_MCSPI_CHCONF_FFET		BIT(27)
#define OMAP2_MCSPI_CHCONF_FFER		BIT(28)
#define OMAP2_MCSPI_CHCONF_CLKG		BIT(29)

#define OMAP2_MCSPI_CHSTAT_RXS		BIT(0)
#define OMAP2_MCSPI_CHSTAT_TXS		BIT(1)
#define OMAP2_MCSPI_CHSTAT_EOT		BIT(2)
#define OMAP2_MCSPI_CHSTAT_TXFFE	BIT(3)

#define OMAP2_MCSPI_CHCTRL_EN		BIT(0)
#define OMAP2_MCSPI_CHCTRL_EXTCLK_MASK	(0xff << 8)

#define OMAP2_MCSPI_WAKEUPENABLE_WKEN	BIT(0)

/* We have 2 DMA channels per CS, one for RX and one for TX */
struct omap2_mcspi_dma {
	struct dma_chan *dma_tx;
	struct dma_chan *dma_rx;

	struct completion dma_tx_completion;
	struct completion dma_rx_completion;

	char dma_rx_ch_name[14];
	char dma_tx_ch_name[14];
};

/* use PIO for small transfers, avoiding DMA setup/teardown overhead and
 * cache operations; better heuristics consider wordsize and bitrate.
 */
#define DMA_MIN_BYTES			160


/*
 * Used for context save and restore, structure members to be updated whenever
 * corresponding registers are modified.
 */
struct omap2_mcspi_regs {
	u32 modulctrl;
	u32 wakeupenable;
	struct list_head cs;
};

struct omap2_mcspi {
	struct completion	txdone;
	struct spi_master	*master;
	/* Virtual base address of the controller */
	void __iomem		*base;
	unsigned long		phys;
	/* SPI1 has 4 channels, while SPI2 has 2 */
	struct omap2_mcspi_dma	*dma_channels;
	struct device		*dev;
	struct omap2_mcspi_regs ctx;
	int			fifo_depth;
	bool			slave_aborted;
	unsigned int		pin_dir:1;
	size_t			max_xfer_len;
};

struct omap2_mcspi_cs {
	void __iomem		*base;
	unsigned long		phys;
	int			word_len;
	u16			mode;
	struct list_head	node;
	/* Context save and restore shadow register */
	u32			chconf0, chctrl0;
};

static inline void mcspi_write_reg(struct spi_master *master,
		int idx, u32 val)
{
	struct omap2_mcspi *mcspi = spi_master_get_devdata(master);

	writel_relaxed(val, mcspi->base + idx);
}

static inline u32 mcspi_read_reg(struct spi_master *master, int idx)
{
	struct omap2_mcspi *mcspi = spi_master_get_devdata(master);

	return readl_relaxed(mcspi->base + idx);
}

static inline void mcspi_write_cs_reg(const struct spi_device *spi,
		int idx, u32 val)
{
	struct omap2_mcspi_cs	*cs = spi->controller_state;

	writel_relaxed(val, cs->base +  idx);
}

static inline u32 mcspi_read_cs_reg(const struct spi_device *spi, int idx)
{
	struct omap2_mcspi_cs	*cs = spi->controller_state;

	return readl_relaxed(cs->base + idx);
}

static inline u32 mcspi_cached_chconf0(const struct spi_device *spi)
{
	struct omap2_mcspi_cs *cs = spi->controller_state;

	return cs->chconf0;
}

static inline void mcspi_write_chconf0(const struct spi_device *spi, u32 val)
{
	struct omap2_mcspi_cs *cs = spi->controller_state;

	cs->chconf0 = val;
	mcspi_write_cs_reg(spi, OMAP2_MCSPI_CHCONF0, val);
	mcspi_read_cs_reg(spi, OMAP2_MCSPI_CHCONF0);
}

static inline int mcspi_bytes_per_word(int word_len)
{
	if (word_len <= 8)
		return 1;
	else if (word_len <= 16)
		return 2;
	else /* word_len <= 32 */
		return 4;
}

static void omap2_mcspi_set_dma_req(const struct spi_device *spi,
		int is_read, int enable)
{
	u32 l, rw;

	l = mcspi_cached_chconf0(spi);

	if (is_read) /* 1 is read, 0 write */
		rw = OMAP2_MCSPI_CHCONF_DMAR;
	else
		rw = OMAP2_MCSPI_CHCONF_DMAW;

	if (enable)
		l |= rw;
	else
		l &= ~rw;

	mcspi_write_chconf0(spi, l);
}

static void omap2_mcspi_set_enable(const struct spi_device *spi, int enable)
{
	struct omap2_mcspi_cs *cs = spi->controller_state;
	u32 l;

	l = cs->chctrl0;
	if (enable)
		l |= OMAP2_MCSPI_CHCTRL_EN;
	else
		l &= ~OMAP2_MCSPI_CHCTRL_EN;
	cs->chctrl0 = l;
	mcspi_write_cs_reg(spi, OMAP2_MCSPI_CHCTRL0, cs->chctrl0);
	/* Flash post-writes */
	mcspi_read_cs_reg(spi, OMAP2_MCSPI_CHCTRL0);
}

static void omap2_mcspi_set_cs(struct spi_device *spi, bool enable)
{
	struct omap2_mcspi *mcspi = spi_master_get_devdata(spi->master);
	u32 l;

	/* The controller handles the inverted chip selects
	 * using the OMAP2_MCSPI_CHCONF_EPOL bit so revert
	 * the inversion from the core spi_set_cs function.
	 */
	if (spi->mode & SPI_CS_HIGH)
		enable = !enable;

	if (spi->controller_state) {
		int err = pm_runtime_get_sync(mcspi->dev);
		if (err < 0) {
			pm_runtime_put_noidle(mcspi->dev);
			dev_err(mcspi->dev, "failed to get sync: %d\n", err);
			return;
		}

		l = mcspi_cached_chconf0(spi);

		if (enable)
			l &= ~OMAP2_MCSPI_CHCONF_FORCE;
		else
			l |= OMAP2_MCSPI_CHCONF_FORCE;

		mcspi_write_chconf0(spi, l);

		pm_runtime_mark_last_busy(mcspi->dev);
		pm_runtime_put_autosuspend(mcspi->dev);
	}
}

static void omap2_mcspi_set_mode(struct spi_master *master)
{
	struct omap2_mcspi	*mcspi = spi_master_get_devdata(master);
	struct omap2_mcspi_regs	*ctx = &mcspi->ctx;
	u32 l;

	/*
	 * Choose master or slave mode
	 */
	l = mcspi_read_reg(master, OMAP2_MCSPI_MODULCTRL);
	l &= ~(OMAP2_MCSPI_MODULCTRL_STEST);
	if (spi_controller_is_slave(master)) {
		l |= (OMAP2_MCSPI_MODULCTRL_MS);
	} else {
		l &= ~(OMAP2_MCSPI_MODULCTRL_MS);
		l |= OMAP2_MCSPI_MODULCTRL_SINGLE;
	}
	mcspi_write_reg(master, OMAP2_MCSPI_MODULCTRL, l);

	ctx->modulctrl = l;
}

static void omap2_mcspi_set_fifo(const struct spi_device *spi,
				struct spi_transfer *t, int enable)
{
	struct spi_master *master = spi->master;
	struct omap2_mcspi_cs *cs = spi->controller_state;
	struct omap2_mcspi *mcspi;
	unsigned int wcnt;
	int max_fifo_depth, bytes_per_word;
	u32 chconf, xferlevel;

	mcspi = spi_master_get_devdata(master);

	chconf = mcspi_cached_chconf0(spi);
	if (enable) {
		bytes_per_word = mcspi_bytes_per_word(cs->word_len);
		if (t->len % bytes_per_word != 0)
			goto disable_fifo;

		if (t->rx_buf != NULL && t->tx_buf != NULL)
			max_fifo_depth = OMAP2_MCSPI_MAX_FIFODEPTH / 2;
		else
			max_fifo_depth = OMAP2_MCSPI_MAX_FIFODEPTH;

		wcnt = t->len / bytes_per_word;
		if (wcnt > OMAP2_MCSPI_MAX_FIFOWCNT)
			goto disable_fifo;

		xferlevel = wcnt << 16;
		if (t->rx_buf != NULL) {
			chconf |= OMAP2_MCSPI_CHCONF_FFER;
			xferlevel |= (bytes_per_word - 1) << 8;
		}

		if (t->tx_buf != NULL) {
			chconf |= OMAP2_MCSPI_CHCONF_FFET;
			xferlevel |= bytes_per_word - 1;
		}

		mcspi_write_reg(master, OMAP2_MCSPI_XFERLEVEL, xferlevel);
		mcspi_write_chconf0(spi, chconf);
		mcspi->fifo_depth = max_fifo_depth;

		return;
	}

disable_fifo:
	if (t->rx_buf != NULL)
		chconf &= ~OMAP2_MCSPI_CHCONF_FFER;

	if (t->tx_buf != NULL)
		chconf &= ~OMAP2_MCSPI_CHCONF_FFET;

	mcspi_write_chconf0(spi, chconf);
	mcspi->fifo_depth = 0;
}

static int mcspi_wait_for_reg_bit(void __iomem *reg, unsigned long bit)
{
	unsigned long timeout;

	timeout = jiffies + msecs_to_jiffies(1000);
	while (!(readl_relaxed(reg) & bit)) {
		if (time_after(jiffies, timeout)) {
			if (!(readl_relaxed(reg) & bit))
				return -ETIMEDOUT;
			else
				return 0;
		}
		cpu_relax();
	}
	return 0;
}

static int mcspi_wait_for_completion(struct  omap2_mcspi *mcspi,
				     struct completion *x)
{
	if (spi_controller_is_slave(mcspi->master)) {
		if (wait_for_completion_interruptible(x) ||
		    mcspi->slave_aborted)
			return -EINTR;
	} else {
		wait_for_completion(x);
	}

	return 0;
}

static void omap2_mcspi_rx_callback(void *data)
{
	struct spi_device *spi = data;
	struct omap2_mcspi *mcspi = spi_master_get_devdata(spi->master);
	struct omap2_mcspi_dma *mcspi_dma = &mcspi->dma_channels[spi->chip_select];

	/* We must disable the DMA RX request */
	omap2_mcspi_set_dma_req(spi, 1, 0);

	complete(&mcspi_dma->dma_rx_completion);
}

static void omap2_mcspi_tx_callback(void *data)
{
	struct spi_device *spi = data;
	struct omap2_mcspi *mcspi = spi_master_get_devdata(spi->master);
	struct omap2_mcspi_dma *mcspi_dma = &mcspi->dma_channels[spi->chip_select];

	/* We must disable the DMA TX request */
	omap2_mcspi_set_dma_req(spi, 0, 0);

	complete(&mcspi_dma->dma_tx_completion);
}

static void omap2_mcspi_tx_dma(struct spi_device *spi,
				struct spi_transfer *xfer,
				struct dma_slave_config cfg)
{
	struct omap2_mcspi	*mcspi;
	struct omap2_mcspi_dma  *mcspi_dma;
	struct dma_async_tx_descriptor *tx;

	mcspi = spi_master_get_devdata(spi->master);
	mcspi_dma = &mcspi->dma_channels[spi->chip_select];

	dmaengine_slave_config(mcspi_dma->dma_tx, &cfg);

	tx = dmaengine_prep_slave_sg(mcspi_dma->dma_tx, xfer->tx_sg.sgl,
				     xfer->tx_sg.nents,
				     DMA_MEM_TO_DEV,
				     DMA_PREP_INTERRUPT | DMA_CTRL_ACK);
	if (tx) {
		tx->callback = omap2_mcspi_tx_callback;
		tx->callback_param = spi;
		dmaengine_submit(tx);
	} else {
		/* FIXME: fall back to PIO? */
	}
	dma_async_issue_pending(mcspi_dma->dma_tx);
	omap2_mcspi_set_dma_req(spi, 0, 1);
}

static unsigned
omap2_mcspi_rx_dma(struct spi_device *spi, struct spi_transfer *xfer,
				struct dma_slave_config cfg,
				unsigned es)
{
	struct omap2_mcspi	*mcspi;
	struct omap2_mcspi_dma  *mcspi_dma;
	unsigned int		count, transfer_reduction = 0;
	struct scatterlist	*sg_out[2];
	int			nb_sizes = 0, out_mapped_nents[2], ret, x;
	size_t			sizes[2];
	u32			l;
	int			elements = 0;
	int			word_len, element_count;
	struct omap2_mcspi_cs	*cs = spi->controller_state;
	void __iomem		*chstat_reg = cs->base + OMAP2_MCSPI_CHSTAT0;
	struct dma_async_tx_descriptor *tx;

	mcspi = spi_master_get_devdata(spi->master);
	mcspi_dma = &mcspi->dma_channels[spi->chip_select];
	count = xfer->len;

	/*
	 *  In the "End-of-Transfer Procedure" section for DMA RX in OMAP35x TRM
	 *  it mentions reducing DMA transfer length by one element in master
	 *  normal mode.
	 */
	if (mcspi->fifo_depth == 0)
		transfer_reduction = es;

	word_len = cs->word_len;
	l = mcspi_cached_chconf0(spi);

	if (word_len <= 8)
		element_count = count;
	else if (word_len <= 16)
		element_count = count >> 1;
	else /* word_len <= 32 */
		element_count = count >> 2;


	dmaengine_slave_config(mcspi_dma->dma_rx, &cfg);

	/*
	 *  Reduce DMA transfer length by one more if McSPI is
	 *  configured in turbo mode.
	 */
	if ((l & OMAP2_MCSPI_CHCONF_TURBO) && mcspi->fifo_depth == 0)
		transfer_reduction += es;

	if (transfer_reduction) {
		/* Split sgl into two. The second sgl won't be used. */
		sizes[0] = count - transfer_reduction;
		sizes[1] = transfer_reduction;
		nb_sizes = 2;
	} else {
		/*
		 * Don't bother splitting the sgl. This essentially
		 * clones the original sgl.
		 */
		sizes[0] = count;
		nb_sizes = 1;
	}

	ret = sg_split(xfer->rx_sg.sgl, xfer->rx_sg.nents, 0, nb_sizes,
		       sizes, sg_out, out_mapped_nents, GFP_KERNEL);

	if (ret < 0) {
		dev_err(&spi->dev, "sg_split failed\n");
		return 0;
	}

	tx = dmaengine_prep_slave_sg(mcspi_dma->dma_rx, sg_out[0],
				     out_mapped_nents[0], DMA_DEV_TO_MEM,
				     DMA_PREP_INTERRUPT | DMA_CTRL_ACK);
	if (tx) {
		tx->callback = omap2_mcspi_rx_callback;
		tx->callback_param = spi;
		dmaengine_submit(tx);
	} else {
		/* FIXME: fall back to PIO? */
	}

	dma_async_issue_pending(mcspi_dma->dma_rx);
	omap2_mcspi_set_dma_req(spi, 1, 1);

	ret = mcspi_wait_for_completion(mcspi, &mcspi_dma->dma_rx_completion);
	if (ret || mcspi->slave_aborted) {
		dmaengine_terminate_sync(mcspi_dma->dma_rx);
		omap2_mcspi_set_dma_req(spi, 1, 0);
		return 0;
	}

	for (x = 0; x < nb_sizes; x++)
		kfree(sg_out[x]);

	if (mcspi->fifo_depth > 0)
		return count;

	/*
	 *  Due to the DMA transfer length reduction the missing bytes must
	 *  be read manually to receive all of the expected data.
	 */
	omap2_mcspi_set_enable(spi, 0);

	elements = element_count - 1;

	if (l & OMAP2_MCSPI_CHCONF_TURBO) {
		elements--;

		if (!mcspi_wait_for_reg_bit(chstat_reg,
					    OMAP2_MCSPI_CHSTAT_RXS)) {
			u32 w;

			w = mcspi_read_cs_reg(spi, OMAP2_MCSPI_RX0);
			if (word_len <= 8)
				((u8 *)xfer->rx_buf)[elements++] = w;
			else if (word_len <= 16)
				((u16 *)xfer->rx_buf)[elements++] = w;
			else /* word_len <= 32 */
				((u32 *)xfer->rx_buf)[elements++] = w;
		} else {
			int bytes_per_word = mcspi_bytes_per_word(word_len);
			dev_err(&spi->dev, "DMA RX penultimate word empty\n");
			count -= (bytes_per_word << 1);
			omap2_mcspi_set_enable(spi, 1);
			return count;
		}
	}
	if (!mcspi_wait_for_reg_bit(chstat_reg, OMAP2_MCSPI_CHSTAT_RXS)) {
		u32 w;

		w = mcspi_read_cs_reg(spi, OMAP2_MCSPI_RX0);
		if (word_len <= 8)
			((u8 *)xfer->rx_buf)[elements] = w;
		else if (word_len <= 16)
			((u16 *)xfer->rx_buf)[elements] = w;
		else /* word_len <= 32 */
			((u32 *)xfer->rx_buf)[elements] = w;
	} else {
		dev_err(&spi->dev, "DMA RX last word empty\n");
		count -= mcspi_bytes_per_word(word_len);
	}
	omap2_mcspi_set_enable(spi, 1);
	return count;
}

static unsigned
omap2_mcspi_txrx_dma(struct spi_device *spi, struct spi_transfer *xfer)
{
	struct omap2_mcspi	*mcspi;
	struct omap2_mcspi_cs	*cs = spi->controller_state;
	struct omap2_mcspi_dma  *mcspi_dma;
	unsigned int		count;
	u8			*rx;
	const u8		*tx;
	struct dma_slave_config	cfg;
	enum dma_slave_buswidth width;
	unsigned es;
	void __iomem		*chstat_reg;
	void __iomem            *irqstat_reg;
	int			wait_res;

	mcspi = spi_master_get_devdata(spi->master);
	mcspi_dma = &mcspi->dma_channels[spi->chip_select];

	if (cs->word_len <= 8) {
		width = DMA_SLAVE_BUSWIDTH_1_BYTE;
		es = 1;
	} else if (cs->word_len <= 16) {
		width = DMA_SLAVE_BUSWIDTH_2_BYTES;
		es = 2;
	} else {
		width = DMA_SLAVE_BUSWIDTH_4_BYTES;
		es = 4;
	}

	count = xfer->len;

	memset(&cfg, 0, sizeof(cfg));
	cfg.src_addr = cs->phys + OMAP2_MCSPI_RX0;
	cfg.dst_addr = cs->phys + OMAP2_MCSPI_TX0;
	cfg.src_addr_width = width;
	cfg.dst_addr_width = width;
	cfg.src_maxburst = 1;
	cfg.dst_maxburst = 1;

	rx = xfer->rx_buf;
	tx = xfer->tx_buf;

	mcspi->slave_aborted = false;
	reinit_completion(&mcspi_dma->dma_tx_completion);
	reinit_completion(&mcspi_dma->dma_rx_completion);
	reinit_completion(&mcspi->txdone);
	if (tx) {
		/* Enable EOW IRQ to know end of tx in slave mode */
		if (spi_controller_is_slave(spi->master))
			mcspi_write_reg(spi->master,
					OMAP2_MCSPI_IRQENABLE,
					OMAP2_MCSPI_IRQSTATUS_EOW);
		omap2_mcspi_tx_dma(spi, xfer, cfg);
	}

	if (rx != NULL)
		count = omap2_mcspi_rx_dma(spi, xfer, cfg, es);

	if (tx != NULL) {
		int ret;

		ret = mcspi_wait_for_completion(mcspi, &mcspi_dma->dma_tx_completion);
		if (ret || mcspi->slave_aborted) {
			dmaengine_terminate_sync(mcspi_dma->dma_tx);
			omap2_mcspi_set_dma_req(spi, 0, 0);
			return 0;
		}

		if (spi_controller_is_slave(mcspi->master)) {
			ret = mcspi_wait_for_completion(mcspi, &mcspi->txdone);
			if (ret || mcspi->slave_aborted)
				return 0;
		}

		if (mcspi->fifo_depth > 0) {
			irqstat_reg = mcspi->base + OMAP2_MCSPI_IRQSTATUS;

			if (mcspi_wait_for_reg_bit(irqstat_reg,
						OMAP2_MCSPI_IRQSTATUS_EOW) < 0)
				dev_err(&spi->dev, "EOW timed out\n");

			mcspi_write_reg(mcspi->master, OMAP2_MCSPI_IRQSTATUS,
					OMAP2_MCSPI_IRQSTATUS_EOW);
		}

		/* for TX_ONLY mode, be sure all words have shifted out */
		if (rx == NULL) {
			chstat_reg = cs->base + OMAP2_MCSPI_CHSTAT0;
			if (mcspi->fifo_depth > 0) {
				wait_res = mcspi_wait_for_reg_bit(chstat_reg,
						OMAP2_MCSPI_CHSTAT_TXFFE);
				if (wait_res < 0)
					dev_err(&spi->dev, "TXFFE timed out\n");
			} else {
				wait_res = mcspi_wait_for_reg_bit(chstat_reg,
						OMAP2_MCSPI_CHSTAT_TXS);
				if (wait_res < 0)
					dev_err(&spi->dev, "TXS timed out\n");
			}
			if (wait_res >= 0 &&
				(mcspi_wait_for_reg_bit(chstat_reg,
					OMAP2_MCSPI_CHSTAT_EOT) < 0))
				dev_err(&spi->dev, "EOT timed out\n");
		}
	}
	return count;
}

static unsigned
omap2_mcspi_txrx_pio(struct spi_device *spi, struct spi_transfer *xfer)
{
	struct omap2_mcspi_cs	*cs = spi->controller_state;
	unsigned int		count, c;
	u32			l;
	void __iomem		*base = cs->base;
	void __iomem		*tx_reg;
	void __iomem		*rx_reg;
	void __iomem		*chstat_reg;
	int			word_len;

	count = xfer->len;
	c = count;
	word_len = cs->word_len;

	l = mcspi_cached_chconf0(spi);

	/* We store the pre-calculated register addresses on stack to speed
	 * up the transfer loop. */
	tx_reg		= base + OMAP2_MCSPI_TX0;
	rx_reg		= base + OMAP2_MCSPI_RX0;
	chstat_reg	= base + OMAP2_MCSPI_CHSTAT0;

	if (c < (word_len>>3))
		return 0;

	if (word_len <= 8) {
		u8		*rx;
		const u8	*tx;

		rx = xfer->rx_buf;
		tx = xfer->tx_buf;

		do {
			c -= 1;
			if (tx != NULL) {
				if (mcspi_wait_for_reg_bit(chstat_reg,
						OMAP2_MCSPI_CHSTAT_TXS) < 0) {
					dev_err(&spi->dev, "TXS timed out\n");
					goto out;
				}
				dev_vdbg(&spi->dev, "write-%d %02x\n",
						word_len, *tx);
				writel_relaxed(*tx++, tx_reg);
			}
			if (rx != NULL) {
				if (mcspi_wait_for_reg_bit(chstat_reg,
						OMAP2_MCSPI_CHSTAT_RXS) < 0) {
					dev_err(&spi->dev, "RXS timed out\n");
					goto out;
				}

				if (c == 1 && tx == NULL &&
				    (l & OMAP2_MCSPI_CHCONF_TURBO)) {
					omap2_mcspi_set_enable(spi, 0);
					*rx++ = readl_relaxed(rx_reg);
					dev_vdbg(&spi->dev, "read-%d %02x\n",
						    word_len, *(rx - 1));
					if (mcspi_wait_for_reg_bit(chstat_reg,
						OMAP2_MCSPI_CHSTAT_RXS) < 0) {
						dev_err(&spi->dev,
							"RXS timed out\n");
						goto out;
					}
					c = 0;
				} else if (c == 0 && tx == NULL) {
					omap2_mcspi_set_enable(spi, 0);
				}

				*rx++ = readl_relaxed(rx_reg);
				dev_vdbg(&spi->dev, "read-%d %02x\n",
						word_len, *(rx - 1));
			}
		} while (c);
	} else if (word_len <= 16) {
		u16		*rx;
		const u16	*tx;

		rx = xfer->rx_buf;
		tx = xfer->tx_buf;
		do {
			c -= 2;
			if (tx != NULL) {
				if (mcspi_wait_for_reg_bit(chstat_reg,
						OMAP2_MCSPI_CHSTAT_TXS) < 0) {
					dev_err(&spi->dev, "TXS timed out\n");
					goto out;
				}
				dev_vdbg(&spi->dev, "write-%d %04x\n",
						word_len, *tx);
				writel_relaxed(*tx++, tx_reg);
			}
			if (rx != NULL) {
				if (mcspi_wait_for_reg_bit(chstat_reg,
						OMAP2_MCSPI_CHSTAT_RXS) < 0) {
					dev_err(&spi->dev, "RXS timed out\n");
					goto out;
				}

				if (c == 2 && tx == NULL &&
				    (l & OMAP2_MCSPI_CHCONF_TURBO)) {
					omap2_mcspi_set_enable(spi, 0);
					*rx++ = readl_relaxed(rx_reg);
					dev_vdbg(&spi->dev, "read-%d %04x\n",
						    word_len, *(rx - 1));
					if (mcspi_wait_for_reg_bit(chstat_reg,
						OMAP2_MCSPI_CHSTAT_RXS) < 0) {
						dev_err(&spi->dev,
							"RXS timed out\n");
						goto out;
					}
					c = 0;
				} else if (c == 0 && tx == NULL) {
					omap2_mcspi_set_enable(spi, 0);
				}

				*rx++ = readl_relaxed(rx_reg);
				dev_vdbg(&spi->dev, "read-%d %04x\n",
						word_len, *(rx - 1));
			}
		} while (c >= 2);
	} else if (word_len <= 32) {
		u32		*rx;
		const u32	*tx;

		rx = xfer->rx_buf;
		tx = xfer->tx_buf;
		do {
			c -= 4;
			if (tx != NULL) {
				if (mcspi_wait_for_reg_bit(chstat_reg,
						OMAP2_MCSPI_CHSTAT_TXS) < 0) {
					dev_err(&spi->dev, "TXS timed out\n");
					goto out;
				}
				dev_vdbg(&spi->dev, "write-%d %08x\n",
						word_len, *tx);
				writel_relaxed(*tx++, tx_reg);
			}
			if (rx != NULL) {
				if (mcspi_wait_for_reg_bit(chstat_reg,
						OMAP2_MCSPI_CHSTAT_RXS) < 0) {
					dev_err(&spi->dev, "RXS timed out\n");
					goto out;
				}

				if (c == 4 && tx == NULL &&
				    (l & OMAP2_MCSPI_CHCONF_TURBO)) {
					omap2_mcspi_set_enable(spi, 0);
					*rx++ = readl_relaxed(rx_reg);
					dev_vdbg(&spi->dev, "read-%d %08x\n",
						    word_len, *(rx - 1));
					if (mcspi_wait_for_reg_bit(chstat_reg,
						OMAP2_MCSPI_CHSTAT_RXS) < 0) {
						dev_err(&spi->dev,
							"RXS timed out\n");
						goto out;
					}
					c = 0;
				} else if (c == 0 && tx == NULL) {
					omap2_mcspi_set_enable(spi, 0);
				}

				*rx++ = readl_relaxed(rx_reg);
				dev_vdbg(&spi->dev, "read-%d %08x\n",
						word_len, *(rx - 1));
			}
		} while (c >= 4);
	}

	/* for TX_ONLY mode, be sure all words have shifted out */
	if (xfer->rx_buf == NULL) {
		if (mcspi_wait_for_reg_bit(chstat_reg,
				OMAP2_MCSPI_CHSTAT_TXS) < 0) {
			dev_err(&spi->dev, "TXS timed out\n");
		} else if (mcspi_wait_for_reg_bit(chstat_reg,
				OMAP2_MCSPI_CHSTAT_EOT) < 0)
			dev_err(&spi->dev, "EOT timed out\n");

		/* disable chan to purge rx datas received in TX_ONLY transfer,
		 * otherwise these rx datas will affect the direct following
		 * RX_ONLY transfer.
		 */
		omap2_mcspi_set_enable(spi, 0);
	}
out:
	omap2_mcspi_set_enable(spi, 1);
	return count - c;
}

static u32 omap2_mcspi_calc_divisor(u32 speed_hz)
{
	u32 div;

	for (div = 0; div < 15; div++)
		if (speed_hz >= (OMAP2_MCSPI_MAX_FREQ >> div))
			return div;

	return 15;
}

/* called only when no transfer is active to this device */
static int omap2_mcspi_setup_transfer(struct spi_device *spi,
		struct spi_transfer *t)
{
	struct omap2_mcspi_cs *cs = spi->controller_state;
	struct omap2_mcspi *mcspi;
	u32 l = 0, clkd = 0, div, extclk = 0, clkg = 0;
	u8 word_len = spi->bits_per_word;
	u32 speed_hz = spi->max_speed_hz;

	mcspi = spi_master_get_devdata(spi->master);

	if (t != NULL && t->bits_per_word)
		word_len = t->bits_per_word;

	cs->word_len = word_len;

	if (t && t->speed_hz)
		speed_hz = t->speed_hz;

	speed_hz = min_t(u32, speed_hz, OMAP2_MCSPI_MAX_FREQ);
	if (speed_hz < (OMAP2_MCSPI_MAX_FREQ / OMAP2_MCSPI_MAX_DIVIDER)) {
		clkd = omap2_mcspi_calc_divisor(speed_hz);
		speed_hz = OMAP2_MCSPI_MAX_FREQ >> clkd;
		clkg = 0;
	} else {
		div = (OMAP2_MCSPI_MAX_FREQ + speed_hz - 1) / speed_hz;
		speed_hz = OMAP2_MCSPI_MAX_FREQ / div;
		clkd = (div - 1) & 0xf;
		extclk = (div - 1) >> 4;
		clkg = OMAP2_MCSPI_CHCONF_CLKG;
	}

	l = mcspi_cached_chconf0(spi);

	/* standard 4-wire master mode:  SCK, MOSI/out, MISO/in, nCS
	 * REVISIT: this controller could support SPI_3WIRE mode.
	 */
	if (mcspi->pin_dir == MCSPI_PINDIR_D0_IN_D1_OUT) {
		l &= ~OMAP2_MCSPI_CHCONF_IS;
		l &= ~OMAP2_MCSPI_CHCONF_DPE1;
		l |= OMAP2_MCSPI_CHCONF_DPE0;
	} else {
		l |= OMAP2_MCSPI_CHCONF_IS;
		l |= OMAP2_MCSPI_CHCONF_DPE1;
		l &= ~OMAP2_MCSPI_CHCONF_DPE0;
	}

	/* wordlength */
	l &= ~OMAP2_MCSPI_CHCONF_WL_MASK;
	l |= (word_len - 1) << 7;

	/* set chipselect polarity; manage with FORCE */
	if (!(spi->mode & SPI_CS_HIGH))
		l |= OMAP2_MCSPI_CHCONF_EPOL;	/* active-low; normal */
	else
		l &= ~OMAP2_MCSPI_CHCONF_EPOL;

	/* set clock divisor */
	l &= ~OMAP2_MCSPI_CHCONF_CLKD_MASK;
	l |= clkd << 2;

	/* set clock granularity */
	l &= ~OMAP2_MCSPI_CHCONF_CLKG;
	l |= clkg;
	if (clkg) {
		cs->chctrl0 &= ~OMAP2_MCSPI_CHCTRL_EXTCLK_MASK;
		cs->chctrl0 |= extclk << 8;
		mcspi_write_cs_reg(spi, OMAP2_MCSPI_CHCTRL0, cs->chctrl0);
	}

	/* set SPI mode 0..3 */
	if (spi->mode & SPI_CPOL)
		l |= OMAP2_MCSPI_CHCONF_POL;
	else
		l &= ~OMAP2_MCSPI_CHCONF_POL;
	if (spi->mode & SPI_CPHA)
		l |= OMAP2_MCSPI_CHCONF_PHA;
	else
		l &= ~OMAP2_MCSPI_CHCONF_PHA;

	mcspi_write_chconf0(spi, l);

	cs->mode = spi->mode;

	dev_dbg(&spi->dev, "setup: speed %d, sample %s edge, clk %s\n",
			speed_hz,
			(spi->mode & SPI_CPHA) ? "trailing" : "leading",
			(spi->mode & SPI_CPOL) ? "inverted" : "normal");

	return 0;
}

/*
 * Note that we currently allow DMA only if we get a channel
 * for both rx and tx. Otherwise we'll do PIO for both rx and tx.
 */
static int omap2_mcspi_request_dma(struct omap2_mcspi *mcspi,
				   struct omap2_mcspi_dma *mcspi_dma)
{
	int ret = 0;

	mcspi_dma->dma_rx = dma_request_chan(mcspi->dev,
					     mcspi_dma->dma_rx_ch_name);
	if (IS_ERR(mcspi_dma->dma_rx)) {
		ret = PTR_ERR(mcspi_dma->dma_rx);
		mcspi_dma->dma_rx = NULL;
		goto no_dma;
	}

	mcspi_dma->dma_tx = dma_request_chan(mcspi->dev,
					     mcspi_dma->dma_tx_ch_name);
	if (IS_ERR(mcspi_dma->dma_tx)) {
		ret = PTR_ERR(mcspi_dma->dma_tx);
		mcspi_dma->dma_tx = NULL;
		dma_release_channel(mcspi_dma->dma_rx);
		mcspi_dma->dma_rx = NULL;
	}

	init_completion(&mcspi_dma->dma_rx_completion);
	init_completion(&mcspi_dma->dma_tx_completion);

no_dma:
	return ret;
}

static void omap2_mcspi_release_dma(struct spi_master *master)
{
	struct omap2_mcspi *mcspi = spi_master_get_devdata(master);
	struct omap2_mcspi_dma	*mcspi_dma;
	int i;

	for (i = 0; i < master->num_chipselect; i++) {
		mcspi_dma = &mcspi->dma_channels[i];

		if (mcspi_dma->dma_rx) {
			dma_release_channel(mcspi_dma->dma_rx);
			mcspi_dma->dma_rx = NULL;
		}
		if (mcspi_dma->dma_tx) {
			dma_release_channel(mcspi_dma->dma_tx);
			mcspi_dma->dma_tx = NULL;
		}
	}
}

<<<<<<< HEAD
=======
static void omap2_mcspi_cleanup(struct spi_device *spi)
{
	struct omap2_mcspi_cs	*cs;

	if (spi->controller_state) {
		/* Unlink controller state from context save list */
		cs = spi->controller_state;
		list_del(&cs->node);

		kfree(cs);
	}
}

>>>>>>> 7d2a07b7
static int omap2_mcspi_setup(struct spi_device *spi)
{
	bool			initial_setup = false;
	int			ret;
	struct omap2_mcspi	*mcspi = spi_master_get_devdata(spi->master);
	struct omap2_mcspi_regs	*ctx = &mcspi->ctx;
	struct omap2_mcspi_cs	*cs = spi->controller_state;

	if (!cs) {
		cs = kzalloc(sizeof(*cs), GFP_KERNEL);
		if (!cs)
			return -ENOMEM;
		cs->base = mcspi->base + spi->chip_select * 0x14;
		cs->phys = mcspi->phys + spi->chip_select * 0x14;
		cs->mode = 0;
		cs->chconf0 = 0;
		cs->chctrl0 = 0;
		spi->controller_state = cs;
		/* Link this to context save list */
		list_add_tail(&cs->node, &ctx->cs);
<<<<<<< HEAD

		if (gpio_is_valid(spi->cs_gpio)) {
			ret = gpio_request(spi->cs_gpio, dev_name(&spi->dev));
			if (ret) {
				dev_err(&spi->dev, "failed to request gpio\n");
				return ret;
			}
			gpio_direction_output(spi->cs_gpio,
					 !(spi->mode & SPI_CS_HIGH));
		}
=======
		initial_setup = true;
>>>>>>> 7d2a07b7
	}

	ret = pm_runtime_get_sync(mcspi->dev);
	if (ret < 0) {
		pm_runtime_put_noidle(mcspi->dev);
		if (initial_setup)
			omap2_mcspi_cleanup(spi);

		return ret;
	}

	ret = omap2_mcspi_setup_transfer(spi, NULL);
	if (ret && initial_setup)
		omap2_mcspi_cleanup(spi);

	pm_runtime_mark_last_busy(mcspi->dev);
	pm_runtime_put_autosuspend(mcspi->dev);

	return ret;
}

<<<<<<< HEAD
static void omap2_mcspi_cleanup(struct spi_device *spi)
{
	struct omap2_mcspi_cs	*cs;

	if (spi->controller_state) {
		/* Unlink controller state from context save list */
		cs = spi->controller_state;
		list_del(&cs->node);

		kfree(cs);
	}

	if (gpio_is_valid(spi->cs_gpio))
		gpio_free(spi->cs_gpio);
}

=======
>>>>>>> 7d2a07b7
static irqreturn_t omap2_mcspi_irq_handler(int irq, void *data)
{
	struct omap2_mcspi *mcspi = data;
	u32 irqstat;

	irqstat	= mcspi_read_reg(mcspi->master, OMAP2_MCSPI_IRQSTATUS);
	if (!irqstat)
		return IRQ_NONE;

	/* Disable IRQ and wakeup slave xfer task */
	mcspi_write_reg(mcspi->master, OMAP2_MCSPI_IRQENABLE, 0);
	if (irqstat & OMAP2_MCSPI_IRQSTATUS_EOW)
		complete(&mcspi->txdone);

	return IRQ_HANDLED;
}

static int omap2_mcspi_slave_abort(struct spi_master *master)
{
	struct omap2_mcspi *mcspi = spi_master_get_devdata(master);
	struct omap2_mcspi_dma *mcspi_dma = mcspi->dma_channels;

	mcspi->slave_aborted = true;
	complete(&mcspi_dma->dma_rx_completion);
	complete(&mcspi_dma->dma_tx_completion);
	complete(&mcspi->txdone);

	return 0;
}

static int omap2_mcspi_transfer_one(struct spi_master *master,
				    struct spi_device *spi,
				    struct spi_transfer *t)
{

	/* We only enable one channel at a time -- the one whose message is
	 * -- although this controller would gladly
	 * arbitrate among multiple channels.  This corresponds to "single
	 * channel" master mode.  As a side effect, we need to manage the
	 * chipselect with the FORCE bit ... CS != channel enable.
	 */

	struct omap2_mcspi		*mcspi;
	struct omap2_mcspi_dma		*mcspi_dma;
	struct omap2_mcspi_cs		*cs;
	struct omap2_mcspi_device_config *cd;
	int				par_override = 0;
	int				status = 0;
	u32				chconf;

	mcspi = spi_master_get_devdata(master);
	mcspi_dma = mcspi->dma_channels + spi->chip_select;
	cs = spi->controller_state;
	cd = spi->controller_data;

	/*
	 * The slave driver could have changed spi->mode in which case
	 * it will be different from cs->mode (the current hardware setup).
	 * If so, set par_override (even though its not a parity issue) so
	 * omap2_mcspi_setup_transfer will be called to configure the hardware
	 * with the correct mode on the first iteration of the loop below.
	 */
	if (spi->mode != cs->mode)
		par_override = 1;

	omap2_mcspi_set_enable(spi, 0);

	if (spi->cs_gpiod)
		omap2_mcspi_set_cs(spi, spi->mode & SPI_CS_HIGH);

	if (par_override ||
	    (t->speed_hz != spi->max_speed_hz) ||
	    (t->bits_per_word != spi->bits_per_word)) {
		par_override = 1;
		status = omap2_mcspi_setup_transfer(spi, t);
		if (status < 0)
			goto out;
		if (t->speed_hz == spi->max_speed_hz &&
		    t->bits_per_word == spi->bits_per_word)
			par_override = 0;
	}
	if (cd && cd->cs_per_word) {
		chconf = mcspi->ctx.modulctrl;
		chconf &= ~OMAP2_MCSPI_MODULCTRL_SINGLE;
		mcspi_write_reg(master, OMAP2_MCSPI_MODULCTRL, chconf);
		mcspi->ctx.modulctrl =
			mcspi_read_cs_reg(spi, OMAP2_MCSPI_MODULCTRL);
	}

	chconf = mcspi_cached_chconf0(spi);
	chconf &= ~OMAP2_MCSPI_CHCONF_TRM_MASK;
	chconf &= ~OMAP2_MCSPI_CHCONF_TURBO;

	if (t->tx_buf == NULL)
		chconf |= OMAP2_MCSPI_CHCONF_TRM_RX_ONLY;
	else if (t->rx_buf == NULL)
		chconf |= OMAP2_MCSPI_CHCONF_TRM_TX_ONLY;

	if (cd && cd->turbo_mode && t->tx_buf == NULL) {
		/* Turbo mode is for more than one word */
		if (t->len > ((cs->word_len + 7) >> 3))
			chconf |= OMAP2_MCSPI_CHCONF_TURBO;
	}

	mcspi_write_chconf0(spi, chconf);

	if (t->len) {
		unsigned	count;

		if ((mcspi_dma->dma_rx && mcspi_dma->dma_tx) &&
		    master->cur_msg_mapped &&
		    master->can_dma(master, spi, t))
			omap2_mcspi_set_fifo(spi, t, 1);

		omap2_mcspi_set_enable(spi, 1);

		/* RX_ONLY mode needs dummy data in TX reg */
		if (t->tx_buf == NULL)
			writel_relaxed(0, cs->base
					+ OMAP2_MCSPI_TX0);

		if ((mcspi_dma->dma_rx && mcspi_dma->dma_tx) &&
		    master->cur_msg_mapped &&
		    master->can_dma(master, spi, t))
			count = omap2_mcspi_txrx_dma(spi, t);
		else
			count = omap2_mcspi_txrx_pio(spi, t);

		if (count != t->len) {
			status = -EIO;
			goto out;
		}
	}

	omap2_mcspi_set_enable(spi, 0);

	if (mcspi->fifo_depth > 0)
		omap2_mcspi_set_fifo(spi, t, 0);

out:
	/* Restore defaults if they were overriden */
	if (par_override) {
		par_override = 0;
		status = omap2_mcspi_setup_transfer(spi, NULL);
	}

	if (cd && cd->cs_per_word) {
		chconf = mcspi->ctx.modulctrl;
		chconf |= OMAP2_MCSPI_MODULCTRL_SINGLE;
		mcspi_write_reg(master, OMAP2_MCSPI_MODULCTRL, chconf);
		mcspi->ctx.modulctrl =
			mcspi_read_cs_reg(spi, OMAP2_MCSPI_MODULCTRL);
	}

	omap2_mcspi_set_enable(spi, 0);

	if (spi->cs_gpiod)
		omap2_mcspi_set_cs(spi, !(spi->mode & SPI_CS_HIGH));

	if (mcspi->fifo_depth > 0 && t)
		omap2_mcspi_set_fifo(spi, t, 0);

	return status;
}

static int omap2_mcspi_prepare_message(struct spi_master *master,
				       struct spi_message *msg)
{
	struct omap2_mcspi	*mcspi = spi_master_get_devdata(master);
	struct omap2_mcspi_regs	*ctx = &mcspi->ctx;
	struct omap2_mcspi_cs	*cs;

	/* Only a single channel can have the FORCE bit enabled
	 * in its chconf0 register.
	 * Scan all channels and disable them except the current one.
	 * A FORCE can remain from a last transfer having cs_change enabled
	 */
	list_for_each_entry(cs, &ctx->cs, node) {
		if (msg->spi->controller_state == cs)
			continue;

		if ((cs->chconf0 & OMAP2_MCSPI_CHCONF_FORCE)) {
			cs->chconf0 &= ~OMAP2_MCSPI_CHCONF_FORCE;
			writel_relaxed(cs->chconf0,
					cs->base + OMAP2_MCSPI_CHCONF0);
			readl_relaxed(cs->base + OMAP2_MCSPI_CHCONF0);
		}
	}

	return 0;
}

static bool omap2_mcspi_can_dma(struct spi_master *master,
				struct spi_device *spi,
				struct spi_transfer *xfer)
{
	struct omap2_mcspi *mcspi = spi_master_get_devdata(spi->master);
	struct omap2_mcspi_dma *mcspi_dma =
		&mcspi->dma_channels[spi->chip_select];

	if (!mcspi_dma->dma_rx || !mcspi_dma->dma_tx)
		return false;

	if (spi_controller_is_slave(master))
		return true;

	master->dma_rx = mcspi_dma->dma_rx;
	master->dma_tx = mcspi_dma->dma_tx;

	return (xfer->len >= DMA_MIN_BYTES);
}

static size_t omap2_mcspi_max_xfer_size(struct spi_device *spi)
{
	struct omap2_mcspi *mcspi = spi_master_get_devdata(spi->master);
	struct omap2_mcspi_dma *mcspi_dma =
		&mcspi->dma_channels[spi->chip_select];

	if (mcspi->max_xfer_len && mcspi_dma->dma_rx)
		return mcspi->max_xfer_len;

	return SIZE_MAX;
}

static int omap2_mcspi_controller_setup(struct omap2_mcspi *mcspi)
{
	struct spi_master	*master = mcspi->master;
	struct omap2_mcspi_regs	*ctx = &mcspi->ctx;
	int			ret = 0;

	ret = pm_runtime_get_sync(mcspi->dev);
	if (ret < 0) {
		pm_runtime_put_noidle(mcspi->dev);

		return ret;
	}

	mcspi_write_reg(master, OMAP2_MCSPI_WAKEUPENABLE,
			OMAP2_MCSPI_WAKEUPENABLE_WKEN);
	ctx->wakeupenable = OMAP2_MCSPI_WAKEUPENABLE_WKEN;

	omap2_mcspi_set_mode(master);
	pm_runtime_mark_last_busy(mcspi->dev);
	pm_runtime_put_autosuspend(mcspi->dev);
	return 0;
}

static int omap_mcspi_runtime_suspend(struct device *dev)
{
	int error;

	error = pinctrl_pm_select_idle_state(dev);
	if (error)
		dev_warn(dev, "%s: failed to set pins: %i\n", __func__, error);

	return 0;
}

/*
 * When SPI wake up from off-mode, CS is in activate state. If it was in
 * inactive state when driver was suspend, then force it to inactive state at
 * wake up.
 */
static int omap_mcspi_runtime_resume(struct device *dev)
{
	struct spi_master *master = dev_get_drvdata(dev);
	struct omap2_mcspi *mcspi = spi_master_get_devdata(master);
	struct omap2_mcspi_regs *ctx = &mcspi->ctx;
	struct omap2_mcspi_cs *cs;
	int error;

	error = pinctrl_pm_select_default_state(dev);
	if (error)
		dev_warn(dev, "%s: failed to set pins: %i\n", __func__, error);

	/* McSPI: context restore */
	mcspi_write_reg(master, OMAP2_MCSPI_MODULCTRL, ctx->modulctrl);
	mcspi_write_reg(master, OMAP2_MCSPI_WAKEUPENABLE, ctx->wakeupenable);

	list_for_each_entry(cs, &ctx->cs, node) {
		/*
		 * We need to toggle CS state for OMAP take this
		 * change in account.
		 */
		if ((cs->chconf0 & OMAP2_MCSPI_CHCONF_FORCE) == 0) {
			cs->chconf0 |= OMAP2_MCSPI_CHCONF_FORCE;
			writel_relaxed(cs->chconf0,
				       cs->base + OMAP2_MCSPI_CHCONF0);
			cs->chconf0 &= ~OMAP2_MCSPI_CHCONF_FORCE;
			writel_relaxed(cs->chconf0,
				       cs->base + OMAP2_MCSPI_CHCONF0);
		} else {
			writel_relaxed(cs->chconf0,
				       cs->base + OMAP2_MCSPI_CHCONF0);
		}
	}

	return 0;
}

static struct omap2_mcspi_platform_config omap2_pdata = {
	.regs_offset = 0,
};

static struct omap2_mcspi_platform_config omap4_pdata = {
	.regs_offset = OMAP4_MCSPI_REG_OFFSET,
};

static struct omap2_mcspi_platform_config am654_pdata = {
	.regs_offset = OMAP4_MCSPI_REG_OFFSET,
	.max_xfer_len = SZ_4K - 1,
};

static const struct of_device_id omap_mcspi_of_match[] = {
	{
		.compatible = "ti,omap2-mcspi",
		.data = &omap2_pdata,
	},
	{
		.compatible = "ti,omap4-mcspi",
		.data = &omap4_pdata,
	},
	{
		.compatible = "ti,am654-mcspi",
		.data = &am654_pdata,
	},
	{ },
};
MODULE_DEVICE_TABLE(of, omap_mcspi_of_match);

static int omap2_mcspi_probe(struct platform_device *pdev)
{
	struct spi_master	*master;
	const struct omap2_mcspi_platform_config *pdata;
	struct omap2_mcspi	*mcspi;
	struct resource		*r;
	int			status = 0, i;
	u32			regs_offset = 0;
	struct device_node	*node = pdev->dev.of_node;
	const struct of_device_id *match;

	if (of_property_read_bool(node, "spi-slave"))
		master = spi_alloc_slave(&pdev->dev, sizeof(*mcspi));
	else
		master = spi_alloc_master(&pdev->dev, sizeof(*mcspi));
	if (!master)
		return -ENOMEM;

	/* the spi->mode bits understood by this driver: */
	master->mode_bits = SPI_CPOL | SPI_CPHA | SPI_CS_HIGH;
	master->bits_per_word_mask = SPI_BPW_RANGE_MASK(4, 32);
	master->setup = omap2_mcspi_setup;
	master->auto_runtime_pm = true;
	master->prepare_message = omap2_mcspi_prepare_message;
	master->can_dma = omap2_mcspi_can_dma;
	master->transfer_one = omap2_mcspi_transfer_one;
	master->set_cs = omap2_mcspi_set_cs;
	master->cleanup = omap2_mcspi_cleanup;
	master->slave_abort = omap2_mcspi_slave_abort;
	master->dev.of_node = node;
	master->max_speed_hz = OMAP2_MCSPI_MAX_FREQ;
	master->min_speed_hz = OMAP2_MCSPI_MAX_FREQ >> 15;
	master->use_gpio_descriptors = true;

	platform_set_drvdata(pdev, master);

	mcspi = spi_master_get_devdata(master);
	mcspi->master = master;

	match = of_match_device(omap_mcspi_of_match, &pdev->dev);
	if (match) {
		u32 num_cs = 1; /* default number of chipselect */
		pdata = match->data;

		of_property_read_u32(node, "ti,spi-num-cs", &num_cs);
		master->num_chipselect = num_cs;
		if (of_get_property(node, "ti,pindir-d0-out-d1-in", NULL))
			mcspi->pin_dir = MCSPI_PINDIR_D0_OUT_D1_IN;
	} else {
		pdata = dev_get_platdata(&pdev->dev);
		master->num_chipselect = pdata->num_cs;
		mcspi->pin_dir = pdata->pin_dir;
	}
	regs_offset = pdata->regs_offset;
	if (pdata->max_xfer_len) {
		mcspi->max_xfer_len = pdata->max_xfer_len;
		master->max_transfer_size = omap2_mcspi_max_xfer_size;
	}

	r = platform_get_resource(pdev, IORESOURCE_MEM, 0);
	mcspi->base = devm_ioremap_resource(&pdev->dev, r);
	if (IS_ERR(mcspi->base)) {
		status = PTR_ERR(mcspi->base);
		goto free_master;
	}
	mcspi->phys = r->start + regs_offset;
	mcspi->base += regs_offset;

	mcspi->dev = &pdev->dev;

	INIT_LIST_HEAD(&mcspi->ctx.cs);

	mcspi->dma_channels = devm_kcalloc(&pdev->dev, master->num_chipselect,
					   sizeof(struct omap2_mcspi_dma),
					   GFP_KERNEL);
	if (mcspi->dma_channels == NULL) {
		status = -ENOMEM;
		goto free_master;
	}

	for (i = 0; i < master->num_chipselect; i++) {
		sprintf(mcspi->dma_channels[i].dma_rx_ch_name, "rx%d", i);
		sprintf(mcspi->dma_channels[i].dma_tx_ch_name, "tx%d", i);

		status = omap2_mcspi_request_dma(mcspi,
						 &mcspi->dma_channels[i]);
		if (status == -EPROBE_DEFER)
			goto free_master;
	}

	status = platform_get_irq(pdev, 0);
	if (status == -EPROBE_DEFER)
		goto free_master;
	if (status < 0) {
		dev_err(&pdev->dev, "no irq resource found\n");
		goto free_master;
	}
	init_completion(&mcspi->txdone);
	status = devm_request_irq(&pdev->dev, status,
				  omap2_mcspi_irq_handler, 0, pdev->name,
				  mcspi);
	if (status) {
		dev_err(&pdev->dev, "Cannot request IRQ");
		goto free_master;
	}

	pm_runtime_use_autosuspend(&pdev->dev);
	pm_runtime_set_autosuspend_delay(&pdev->dev, SPI_AUTOSUSPEND_TIMEOUT);
	pm_runtime_enable(&pdev->dev);

	status = omap2_mcspi_controller_setup(mcspi);
	if (status < 0)
		goto disable_pm;

	status = devm_spi_register_controller(&pdev->dev, master);
	if (status < 0)
		goto disable_pm;

	return status;

disable_pm:
	pm_runtime_dont_use_autosuspend(&pdev->dev);
	pm_runtime_put_sync(&pdev->dev);
	pm_runtime_disable(&pdev->dev);
free_master:
	omap2_mcspi_release_dma(master);
	spi_master_put(master);
	return status;
}

static int omap2_mcspi_remove(struct platform_device *pdev)
{
	struct spi_master *master = platform_get_drvdata(pdev);
	struct omap2_mcspi *mcspi = spi_master_get_devdata(master);

	omap2_mcspi_release_dma(master);

	pm_runtime_dont_use_autosuspend(mcspi->dev);
	pm_runtime_put_sync(mcspi->dev);
	pm_runtime_disable(&pdev->dev);

	return 0;
}

/* work with hotplug and coldplug */
MODULE_ALIAS("platform:omap2_mcspi");

static int __maybe_unused omap2_mcspi_suspend(struct device *dev)
{
	struct spi_master *master = dev_get_drvdata(dev);
	struct omap2_mcspi *mcspi = spi_master_get_devdata(master);
	int error;

	error = pinctrl_pm_select_sleep_state(dev);
	if (error)
		dev_warn(mcspi->dev, "%s: failed to set pins: %i\n",
			 __func__, error);

	error = spi_master_suspend(master);
	if (error)
		dev_warn(mcspi->dev, "%s: master suspend failed: %i\n",
			 __func__, error);

	return pm_runtime_force_suspend(dev);
}

static int __maybe_unused omap2_mcspi_resume(struct device *dev)
{
	struct spi_master *master = dev_get_drvdata(dev);
	struct omap2_mcspi *mcspi = spi_master_get_devdata(master);
	int error;

	error = spi_master_resume(master);
	if (error)
		dev_warn(mcspi->dev, "%s: master resume failed: %i\n",
			 __func__, error);

	return pm_runtime_force_resume(dev);
}

static const struct dev_pm_ops omap2_mcspi_pm_ops = {
	SET_SYSTEM_SLEEP_PM_OPS(omap2_mcspi_suspend,
				omap2_mcspi_resume)
	.runtime_suspend	= omap_mcspi_runtime_suspend,
	.runtime_resume		= omap_mcspi_runtime_resume,
};

static struct platform_driver omap2_mcspi_driver = {
	.driver = {
		.name =		"omap2_mcspi",
		.pm =		&omap2_mcspi_pm_ops,
		.of_match_table = omap_mcspi_of_match,
	},
	.probe =	omap2_mcspi_probe,
	.remove =	omap2_mcspi_remove,
};

module_platform_driver(omap2_mcspi_driver);
MODULE_LICENSE("GPL");<|MERGE_RESOLUTION|>--- conflicted
+++ resolved
@@ -1032,8 +1032,6 @@
 	}
 }
 
-<<<<<<< HEAD
-=======
 static void omap2_mcspi_cleanup(struct spi_device *spi)
 {
 	struct omap2_mcspi_cs	*cs;
@@ -1047,7 +1045,6 @@
 	}
 }
 
->>>>>>> 7d2a07b7
 static int omap2_mcspi_setup(struct spi_device *spi)
 {
 	bool			initial_setup = false;
@@ -1068,20 +1065,7 @@
 		spi->controller_state = cs;
 		/* Link this to context save list */
 		list_add_tail(&cs->node, &ctx->cs);
-<<<<<<< HEAD
-
-		if (gpio_is_valid(spi->cs_gpio)) {
-			ret = gpio_request(spi->cs_gpio, dev_name(&spi->dev));
-			if (ret) {
-				dev_err(&spi->dev, "failed to request gpio\n");
-				return ret;
-			}
-			gpio_direction_output(spi->cs_gpio,
-					 !(spi->mode & SPI_CS_HIGH));
-		}
-=======
 		initial_setup = true;
->>>>>>> 7d2a07b7
 	}
 
 	ret = pm_runtime_get_sync(mcspi->dev);
@@ -1103,25 +1087,6 @@
 	return ret;
 }
 
-<<<<<<< HEAD
-static void omap2_mcspi_cleanup(struct spi_device *spi)
-{
-	struct omap2_mcspi_cs	*cs;
-
-	if (spi->controller_state) {
-		/* Unlink controller state from context save list */
-		cs = spi->controller_state;
-		list_del(&cs->node);
-
-		kfree(cs);
-	}
-
-	if (gpio_is_valid(spi->cs_gpio))
-		gpio_free(spi->cs_gpio);
-}
-
-=======
->>>>>>> 7d2a07b7
 static irqreturn_t omap2_mcspi_irq_handler(int irq, void *data)
 {
 	struct omap2_mcspi *mcspi = data;
