// SPDX-License-Identifier: GPL-2.0-or-later
/*
 * Driver for Broadcom BCM2835 SPI Controllers
 *
 * Copyright (C) 2012 Chris Boot
 * Copyright (C) 2013 Stephen Warren
 * Copyright (C) 2015 Martin Sperl
 *
 * This driver is inspired by:
 * spi-ath79.c, Copyright (C) 2009-2011 Gabor Juhos <juhosg@openwrt.org>
 * spi-atmel.c, Copyright (C) 2006 Atmel Corporation
 */

#include <linux/clk.h>
#include <linux/completion.h>
#include <linux/debugfs.h>
#include <linux/delay.h>
#include <linux/dma-mapping.h>
#include <linux/dmaengine.h>
#include <linux/err.h>
#include <linux/interrupt.h>
#include <linux/io.h>
#include <linux/kernel.h>
#include <linux/module.h>
#include <linux/of.h>
#include <linux/of_address.h>
#include <linux/of_device.h>
#include <linux/of_gpio.h>
#include <linux/of_irq.h>
#include <linux/spi/spi.h>

/* SPI register offsets */
#define BCM2835_SPI_CS			0x00
#define BCM2835_SPI_FIFO		0x04
#define BCM2835_SPI_CLK			0x08
#define BCM2835_SPI_DLEN		0x0c
#define BCM2835_SPI_LTOH		0x10
#define BCM2835_SPI_DC			0x14

/* Bitfields in CS */
#define BCM2835_SPI_CS_LEN_LONG		0x02000000
#define BCM2835_SPI_CS_DMA_LEN		0x01000000
#define BCM2835_SPI_CS_CSPOL2		0x00800000
#define BCM2835_SPI_CS_CSPOL1		0x00400000
#define BCM2835_SPI_CS_CSPOL0		0x00200000
#define BCM2835_SPI_CS_RXF		0x00100000
#define BCM2835_SPI_CS_RXR		0x00080000
#define BCM2835_SPI_CS_TXD		0x00040000
#define BCM2835_SPI_CS_RXD		0x00020000
#define BCM2835_SPI_CS_DONE		0x00010000
#define BCM2835_SPI_CS_LEN		0x00002000
#define BCM2835_SPI_CS_REN		0x00001000
#define BCM2835_SPI_CS_ADCS		0x00000800
#define BCM2835_SPI_CS_INTR		0x00000400
#define BCM2835_SPI_CS_INTD		0x00000200
#define BCM2835_SPI_CS_DMAEN		0x00000100
#define BCM2835_SPI_CS_TA		0x00000080
#define BCM2835_SPI_CS_CSPOL		0x00000040
#define BCM2835_SPI_CS_CLEAR_RX		0x00000020
#define BCM2835_SPI_CS_CLEAR_TX		0x00000010
#define BCM2835_SPI_CS_CPOL		0x00000008
#define BCM2835_SPI_CS_CPHA		0x00000004
#define BCM2835_SPI_CS_CS_10		0x00000002
#define BCM2835_SPI_CS_CS_01		0x00000001

#define BCM2835_SPI_FIFO_SIZE		64
#define BCM2835_SPI_FIFO_SIZE_3_4	48
#define BCM2835_SPI_DMA_MIN_LENGTH	96
#define BCM2835_SPI_MODE_BITS	(SPI_CPOL | SPI_CPHA | SPI_CS_HIGH \
				| SPI_NO_CS | SPI_3WIRE)

#define DRV_NAME	"spi-bcm2835"

/* define polling limits */
unsigned int polling_limit_us = 30;
module_param(polling_limit_us, uint, 0664);
MODULE_PARM_DESC(polling_limit_us,
		 "time in us to run a transfer in polling mode\n");

/**
 * struct bcm2835_spi - BCM2835 SPI controller
 * @regs: base address of register map
 * @clk: core clock, divided to calculate serial clock
 * @irq: interrupt, signals TX FIFO empty or RX FIFO ¾ full
 * @tfr: SPI transfer currently processed
 * @tx_buf: pointer whence next transmitted byte is read
 * @rx_buf: pointer where next received byte is written
 * @tx_len: remaining bytes to transmit
 * @rx_len: remaining bytes to receive
 * @tx_prologue: bytes transmitted without DMA if first TX sglist entry's
 *	length is not a multiple of 4 (to overcome hardware limitation)
 * @rx_prologue: bytes received without DMA if first RX sglist entry's
 *	length is not a multiple of 4 (to overcome hardware limitation)
 * @tx_spillover: whether @tx_prologue spills over to second TX sglist entry
 * @dma_pending: whether a DMA transfer is in progress
 * @debugfs_dir: the debugfs directory - neede to remove debugfs when
 *      unloading the module
 * @count_transfer_polling: count of how often polling mode is used
 * @count_transfer_irq: count of how often interrupt mode is used
 * @count_transfer_irq_after_polling: count of how often we fall back to
 *      interrupt mode after starting in polling mode.
 *      These are counted as well in @count_transfer_polling and
 *      @count_transfer_irq
 * @count_transfer_dma: count how often dma mode is used
 */
struct bcm2835_spi {
	void __iomem *regs;
	struct clk *clk;
	int irq;
	struct spi_transfer *tfr;
	const u8 *tx_buf;
	u8 *rx_buf;
	int tx_len;
	int rx_len;
	int tx_prologue;
	int rx_prologue;
	unsigned int tx_spillover;
	unsigned int dma_pending;

	struct dentry *debugfs_dir;
	u64 count_transfer_polling;
	u64 count_transfer_irq;
	u64 count_transfer_irq_after_polling;
	u64 count_transfer_dma;
};

#if defined(CONFIG_DEBUG_FS)
static void bcm2835_debugfs_create(struct bcm2835_spi *bs,
				   const char *dname)
{
	char name[64];
	struct dentry *dir;

	/* get full name */
	snprintf(name, sizeof(name), "spi-bcm2835-%s", dname);

	/* the base directory */
	dir = debugfs_create_dir(name, NULL);
	bs->debugfs_dir = dir;

	/* the counters */
	debugfs_create_u64("count_transfer_polling", 0444, dir,
			   &bs->count_transfer_polling);
	debugfs_create_u64("count_transfer_irq", 0444, dir,
			   &bs->count_transfer_irq);
	debugfs_create_u64("count_transfer_irq_after_polling", 0444, dir,
			   &bs->count_transfer_irq_after_polling);
	debugfs_create_u64("count_transfer_dma", 0444, dir,
			   &bs->count_transfer_dma);
}

static void bcm2835_debugfs_remove(struct bcm2835_spi *bs)
{
	debugfs_remove_recursive(bs->debugfs_dir);
	bs->debugfs_dir = NULL;
}
#else
static void bcm2835_debugfs_create(struct bcm2835_spi *bs,
				   const char *dname)
{
}

static void bcm2835_debugfs_remove(struct bcm2835_spi *bs)
{
}
#endif /* CONFIG_DEBUG_FS */

static inline u32 bcm2835_rd(struct bcm2835_spi *bs, unsigned reg)
{
	return readl(bs->regs + reg);
}

static inline void bcm2835_wr(struct bcm2835_spi *bs, unsigned reg, u32 val)
{
	writel(val, bs->regs + reg);
}

static inline void bcm2835_rd_fifo(struct bcm2835_spi *bs)
{
	u8 byte;

	while ((bs->rx_len) &&
	       (bcm2835_rd(bs, BCM2835_SPI_CS) & BCM2835_SPI_CS_RXD)) {
		byte = bcm2835_rd(bs, BCM2835_SPI_FIFO);
		if (bs->rx_buf)
			*bs->rx_buf++ = byte;
		bs->rx_len--;
	}
}

static inline void bcm2835_wr_fifo(struct bcm2835_spi *bs)
{
	u8 byte;

	while ((bs->tx_len) &&
	       (bcm2835_rd(bs, BCM2835_SPI_CS) & BCM2835_SPI_CS_TXD)) {
		byte = bs->tx_buf ? *bs->tx_buf++ : 0;
		bcm2835_wr(bs, BCM2835_SPI_FIFO, byte);
		bs->tx_len--;
	}
}

/**
 * bcm2835_rd_fifo_count() - blindly read exactly @count bytes from RX FIFO
 * @bs: BCM2835 SPI controller
 * @count: bytes to read from RX FIFO
 *
 * The caller must ensure that @bs->rx_len is greater than or equal to @count,
 * that the RX FIFO contains at least @count bytes and that the DMA Enable flag
 * in the CS register is set (such that a read from the FIFO register receives
 * 32-bit instead of just 8-bit).  Moreover @bs->rx_buf must not be %NULL.
 */
static inline void bcm2835_rd_fifo_count(struct bcm2835_spi *bs, int count)
{
	u32 val;
	int len;

	bs->rx_len -= count;

	while (count > 0) {
		val = bcm2835_rd(bs, BCM2835_SPI_FIFO);
		len = min(count, 4);
		memcpy(bs->rx_buf, &val, len);
		bs->rx_buf += len;
		count -= 4;
	}
}

/**
 * bcm2835_wr_fifo_count() - blindly write exactly @count bytes to TX FIFO
 * @bs: BCM2835 SPI controller
 * @count: bytes to write to TX FIFO
 *
 * The caller must ensure that @bs->tx_len is greater than or equal to @count,
 * that the TX FIFO can accommodate @count bytes and that the DMA Enable flag
 * in the CS register is set (such that a write to the FIFO register transmits
 * 32-bit instead of just 8-bit).
 */
static inline void bcm2835_wr_fifo_count(struct bcm2835_spi *bs, int count)
{
	u32 val;
	int len;

	bs->tx_len -= count;

	while (count > 0) {
		if (bs->tx_buf) {
			len = min(count, 4);
			memcpy(&val, bs->tx_buf, len);
			bs->tx_buf += len;
		} else {
			val = 0;
		}
		bcm2835_wr(bs, BCM2835_SPI_FIFO, val);
		count -= 4;
	}
}

/**
 * bcm2835_wait_tx_fifo_empty() - busy-wait for TX FIFO to empty
 * @bs: BCM2835 SPI controller
 *
 * The caller must ensure that the RX FIFO can accommodate as many bytes
 * as have been written to the TX FIFO:  Transmission is halted once the
 * RX FIFO is full, causing this function to spin forever.
 */
static inline void bcm2835_wait_tx_fifo_empty(struct bcm2835_spi *bs)
{
	while (!(bcm2835_rd(bs, BCM2835_SPI_CS) & BCM2835_SPI_CS_DONE))
		cpu_relax();
}

/**
 * bcm2835_rd_fifo_blind() - blindly read up to @count bytes from RX FIFO
 * @bs: BCM2835 SPI controller
 * @count: bytes available for reading in RX FIFO
 */
static inline void bcm2835_rd_fifo_blind(struct bcm2835_spi *bs, int count)
{
	u8 val;

	count = min(count, bs->rx_len);
	bs->rx_len -= count;

	while (count) {
		val = bcm2835_rd(bs, BCM2835_SPI_FIFO);
		if (bs->rx_buf)
			*bs->rx_buf++ = val;
		count--;
	}
}

/**
 * bcm2835_wr_fifo_blind() - blindly write up to @count bytes to TX FIFO
 * @bs: BCM2835 SPI controller
 * @count: bytes available for writing in TX FIFO
 */
static inline void bcm2835_wr_fifo_blind(struct bcm2835_spi *bs, int count)
{
	u8 val;

	count = min(count, bs->tx_len);
	bs->tx_len -= count;

	while (count) {
		val = bs->tx_buf ? *bs->tx_buf++ : 0;
		bcm2835_wr(bs, BCM2835_SPI_FIFO, val);
		count--;
	}
}

static void bcm2835_spi_reset_hw(struct spi_controller *ctlr)
{
	struct bcm2835_spi *bs = spi_controller_get_devdata(ctlr);
	u32 cs = bcm2835_rd(bs, BCM2835_SPI_CS);

	/* Disable SPI interrupts and transfer */
	cs &= ~(BCM2835_SPI_CS_INTR |
		BCM2835_SPI_CS_INTD |
		BCM2835_SPI_CS_DMAEN |
		BCM2835_SPI_CS_TA);
	/* and reset RX/TX FIFOS */
	cs |= BCM2835_SPI_CS_CLEAR_RX | BCM2835_SPI_CS_CLEAR_TX;

	/* and reset the SPI_HW */
	bcm2835_wr(bs, BCM2835_SPI_CS, cs);
	/* as well as DLEN */
	bcm2835_wr(bs, BCM2835_SPI_DLEN, 0);
}

static irqreturn_t bcm2835_spi_interrupt(int irq, void *dev_id)
{
	struct spi_controller *ctlr = dev_id;
	struct bcm2835_spi *bs = spi_controller_get_devdata(ctlr);
	u32 cs = bcm2835_rd(bs, BCM2835_SPI_CS);

	/*
	 * An interrupt is signaled either if DONE is set (TX FIFO empty)
	 * or if RXR is set (RX FIFO >= ¾ full).
	 */
	if (cs & BCM2835_SPI_CS_RXF)
		bcm2835_rd_fifo_blind(bs, BCM2835_SPI_FIFO_SIZE);
	else if (cs & BCM2835_SPI_CS_RXR)
		bcm2835_rd_fifo_blind(bs, BCM2835_SPI_FIFO_SIZE_3_4);

	if (bs->tx_len && cs & BCM2835_SPI_CS_DONE)
		bcm2835_wr_fifo_blind(bs, BCM2835_SPI_FIFO_SIZE);

	/* Read as many bytes as possible from FIFO */
	bcm2835_rd_fifo(bs);
	/* Write as many bytes as possible to FIFO */
	bcm2835_wr_fifo(bs);

	if (!bs->rx_len) {
		/* Transfer complete - reset SPI HW */
		bcm2835_spi_reset_hw(ctlr);
		/* wake up the framework */
		complete(&ctlr->xfer_completion);
	}

	return IRQ_HANDLED;
}

static int bcm2835_spi_transfer_one_irq(struct spi_controller *ctlr,
					struct spi_device *spi,
					struct spi_transfer *tfr,
					u32 cs, bool fifo_empty)
{
	struct bcm2835_spi *bs = spi_controller_get_devdata(ctlr);

	/* update usage statistics */
	bs->count_transfer_irq++;

	/*
	 * Enable HW block, but with interrupts still disabled.
	 * Otherwise the empty TX FIFO would immediately trigger an interrupt.
	 */
	bcm2835_wr(bs, BCM2835_SPI_CS, cs | BCM2835_SPI_CS_TA);

	/* fill TX FIFO as much as possible */
	if (fifo_empty)
		bcm2835_wr_fifo_blind(bs, BCM2835_SPI_FIFO_SIZE);
	bcm2835_wr_fifo(bs);

	/* enable interrupts */
	cs |= BCM2835_SPI_CS_INTR | BCM2835_SPI_CS_INTD | BCM2835_SPI_CS_TA;
	bcm2835_wr(bs, BCM2835_SPI_CS, cs);

	/* signal that we need to wait for completion */
	return 1;
}

/**
 * bcm2835_spi_transfer_prologue() - transfer first few bytes without DMA
 * @ctlr: SPI master controller
 * @tfr: SPI transfer
 * @bs: BCM2835 SPI controller
 * @cs: CS register
 *
 * A limitation in DMA mode is that the FIFO must be accessed in 4 byte chunks.
 * Only the final write access is permitted to transmit less than 4 bytes, the
 * SPI controller deduces its intended size from the DLEN register.
 *
 * If a TX or RX sglist contains multiple entries, one per page, and the first
 * entry starts in the middle of a page, that first entry's length may not be
 * a multiple of 4.  Subsequent entries are fine because they span an entire
 * page, hence do have a length that's a multiple of 4.
 *
 * This cannot happen with kmalloc'ed buffers (which is what most clients use)
 * because they are contiguous in physical memory and therefore not split on
 * page boundaries by spi_map_buf().  But it *can* happen with vmalloc'ed
 * buffers.
 *
 * The DMA engine is incapable of combining sglist entries into a continuous
 * stream of 4 byte chunks, it treats every entry separately:  A TX entry is
 * rounded up a to a multiple of 4 bytes by transmitting surplus bytes, an RX
 * entry is rounded up by throwing away received bytes.
 *
 * Overcome this limitation by transferring the first few bytes without DMA:
 * E.g. if the first TX sglist entry's length is 23 and the first RX's is 42,
 * write 3 bytes to the TX FIFO but read only 2 bytes from the RX FIFO.
 * The residue of 1 byte in the RX FIFO is picked up by DMA.  Together with
 * the rest of the first RX sglist entry it makes up a multiple of 4 bytes.
 *
 * Should the RX prologue be larger, say, 3 vis-à-vis a TX prologue of 1,
 * write 1 + 4 = 5 bytes to the TX FIFO and read 3 bytes from the RX FIFO.
 * Caution, the additional 4 bytes spill over to the second TX sglist entry
 * if the length of the first is *exactly* 1.
 *
 * At most 6 bytes are written and at most 3 bytes read.  Do we know the
 * transfer has this many bytes?  Yes, see BCM2835_SPI_DMA_MIN_LENGTH.
 *
 * The FIFO is normally accessed with 8-bit width by the CPU and 32-bit width
 * by the DMA engine.  Toggling the DMA Enable flag in the CS register switches
 * the width but also garbles the FIFO's contents.  The prologue must therefore
 * be transmitted in 32-bit width to ensure that the following DMA transfer can
 * pick up the residue in the RX FIFO in ungarbled form.
 */
static void bcm2835_spi_transfer_prologue(struct spi_controller *ctlr,
					  struct spi_transfer *tfr,
					  struct bcm2835_spi *bs,
					  u32 cs)
{
	int tx_remaining;

	bs->tfr		 = tfr;
	bs->tx_prologue  = 0;
	bs->rx_prologue  = 0;
	bs->tx_spillover = false;

	if (!sg_is_last(&tfr->tx_sg.sgl[0]))
		bs->tx_prologue = sg_dma_len(&tfr->tx_sg.sgl[0]) & 3;

	if (!sg_is_last(&tfr->rx_sg.sgl[0])) {
		bs->rx_prologue = sg_dma_len(&tfr->rx_sg.sgl[0]) & 3;

		if (bs->rx_prologue > bs->tx_prologue) {
			if (sg_is_last(&tfr->tx_sg.sgl[0])) {
				bs->tx_prologue  = bs->rx_prologue;
			} else {
				bs->tx_prologue += 4;
				bs->tx_spillover =
					!(sg_dma_len(&tfr->tx_sg.sgl[0]) & ~3);
			}
		}
	}

	/* rx_prologue > 0 implies tx_prologue > 0, so check only the latter */
	if (!bs->tx_prologue)
		return;

	/* Write and read RX prologue.  Adjust first entry in RX sglist. */
	if (bs->rx_prologue) {
		bcm2835_wr(bs, BCM2835_SPI_DLEN, bs->rx_prologue);
		bcm2835_wr(bs, BCM2835_SPI_CS, cs | BCM2835_SPI_CS_TA
						  | BCM2835_SPI_CS_DMAEN);
		bcm2835_wr_fifo_count(bs, bs->rx_prologue);
		bcm2835_wait_tx_fifo_empty(bs);
		bcm2835_rd_fifo_count(bs, bs->rx_prologue);
		bcm2835_spi_reset_hw(ctlr);

		dma_sync_single_for_device(ctlr->dma_rx->device->dev,
					   sg_dma_address(&tfr->rx_sg.sgl[0]),
					   bs->rx_prologue, DMA_FROM_DEVICE);

		sg_dma_address(&tfr->rx_sg.sgl[0]) += bs->rx_prologue;
		sg_dma_len(&tfr->rx_sg.sgl[0])     -= bs->rx_prologue;
	}

	/*
	 * Write remaining TX prologue.  Adjust first entry in TX sglist.
	 * Also adjust second entry if prologue spills over to it.
	 */
	tx_remaining = bs->tx_prologue - bs->rx_prologue;
	if (tx_remaining) {
		bcm2835_wr(bs, BCM2835_SPI_DLEN, tx_remaining);
		bcm2835_wr(bs, BCM2835_SPI_CS, cs | BCM2835_SPI_CS_TA
						  | BCM2835_SPI_CS_DMAEN);
		bcm2835_wr_fifo_count(bs, tx_remaining);
		bcm2835_wait_tx_fifo_empty(bs);
		bcm2835_wr(bs, BCM2835_SPI_CS, cs | BCM2835_SPI_CS_CLEAR_TX);
	}

	if (likely(!bs->tx_spillover)) {
		sg_dma_address(&tfr->tx_sg.sgl[0]) += bs->tx_prologue;
		sg_dma_len(&tfr->tx_sg.sgl[0])     -= bs->tx_prologue;
	} else {
		sg_dma_len(&tfr->tx_sg.sgl[0])      = 0;
		sg_dma_address(&tfr->tx_sg.sgl[1]) += 4;
		sg_dma_len(&tfr->tx_sg.sgl[1])     -= 4;
	}
}

/**
 * bcm2835_spi_undo_prologue() - reconstruct original sglist state
 * @bs: BCM2835 SPI controller
 *
 * Undo changes which were made to an SPI transfer's sglist when transmitting
 * the prologue.  This is necessary to ensure the same memory ranges are
 * unmapped that were originally mapped.
 */
static void bcm2835_spi_undo_prologue(struct bcm2835_spi *bs)
{
	struct spi_transfer *tfr = bs->tfr;

	if (!bs->tx_prologue)
		return;

	if (bs->rx_prologue) {
		sg_dma_address(&tfr->rx_sg.sgl[0]) -= bs->rx_prologue;
		sg_dma_len(&tfr->rx_sg.sgl[0])     += bs->rx_prologue;
	}

	if (likely(!bs->tx_spillover)) {
		sg_dma_address(&tfr->tx_sg.sgl[0]) -= bs->tx_prologue;
		sg_dma_len(&tfr->tx_sg.sgl[0])     += bs->tx_prologue;
	} else {
		sg_dma_len(&tfr->tx_sg.sgl[0])      = bs->tx_prologue - 4;
		sg_dma_address(&tfr->tx_sg.sgl[1]) -= 4;
		sg_dma_len(&tfr->tx_sg.sgl[1])     += 4;
	}
}

static void bcm2835_spi_dma_done(void *data)
{
	struct spi_controller *ctlr = data;
	struct bcm2835_spi *bs = spi_controller_get_devdata(ctlr);

	/* reset fifo and HW */
	bcm2835_spi_reset_hw(ctlr);

	/* and terminate tx-dma as we do not have an irq for it
	 * because when the rx dma will terminate and this callback
	 * is called the tx-dma must have finished - can't get to this
	 * situation otherwise...
	 */
	if (cmpxchg(&bs->dma_pending, true, false)) {
		dmaengine_terminate_async(ctlr->dma_tx);
		bcm2835_spi_undo_prologue(bs);
	}

	/* and mark as completed */;
	complete(&ctlr->xfer_completion);
}

static int bcm2835_spi_prepare_sg(struct spi_controller *ctlr,
				  struct spi_transfer *tfr,
				  bool is_tx)
{
	struct dma_chan *chan;
	struct scatterlist *sgl;
	unsigned int nents;
	enum dma_transfer_direction dir;
	unsigned long flags;

	struct dma_async_tx_descriptor *desc;
	dma_cookie_t cookie;

	if (is_tx) {
		dir   = DMA_MEM_TO_DEV;
		chan  = ctlr->dma_tx;
		nents = tfr->tx_sg.nents;
		sgl   = tfr->tx_sg.sgl;
		flags = 0 /* no  tx interrupt */;

	} else {
		dir   = DMA_DEV_TO_MEM;
		chan  = ctlr->dma_rx;
		nents = tfr->rx_sg.nents;
		sgl   = tfr->rx_sg.sgl;
		flags = DMA_PREP_INTERRUPT;
	}
	/* prepare the channel */
	desc = dmaengine_prep_slave_sg(chan, sgl, nents, dir, flags);
	if (!desc)
		return -EINVAL;

	/* set callback for rx */
	if (!is_tx) {
		desc->callback = bcm2835_spi_dma_done;
		desc->callback_param = ctlr;
	}

	/* submit it to DMA-engine */
	cookie = dmaengine_submit(desc);

	return dma_submit_error(cookie);
}

static int bcm2835_spi_transfer_one_dma(struct spi_controller *ctlr,
					struct spi_device *spi,
					struct spi_transfer *tfr,
					u32 cs)
{
	struct bcm2835_spi *bs = spi_controller_get_devdata(ctlr);
	int ret;

	/* update usage statistics */
	bs->count_transfer_dma++;

	/*
	 * Transfer first few bytes without DMA if length of first TX or RX
	 * sglist entry is not a multiple of 4 bytes (hardware limitation).
	 */
	bcm2835_spi_transfer_prologue(ctlr, tfr, bs, cs);

	/* setup tx-DMA */
	ret = bcm2835_spi_prepare_sg(ctlr, tfr, true);
	if (ret)
		goto err_reset_hw;

	/* start TX early */
	dma_async_issue_pending(ctlr->dma_tx);

	/* mark as dma pending */
	bs->dma_pending = 1;

	/* set the DMA length */
	bcm2835_wr(bs, BCM2835_SPI_DLEN, bs->tx_len);

	/* start the HW */
	bcm2835_wr(bs, BCM2835_SPI_CS,
		   cs | BCM2835_SPI_CS_TA | BCM2835_SPI_CS_DMAEN);

	/* setup rx-DMA late - to run transfers while
	 * mapping of the rx buffers still takes place
	 * this saves 10us or more.
	 */
	ret = bcm2835_spi_prepare_sg(ctlr, tfr, false);
	if (ret) {
		/* need to reset on errors */
		dmaengine_terminate_sync(ctlr->dma_tx);
		bs->dma_pending = false;
		goto err_reset_hw;
	}

	/* start rx dma late */
	dma_async_issue_pending(ctlr->dma_rx);

	/* wait for wakeup in framework */
	return 1;

err_reset_hw:
	bcm2835_spi_reset_hw(ctlr);
	bcm2835_spi_undo_prologue(bs);
	return ret;
}

static bool bcm2835_spi_can_dma(struct spi_controller *ctlr,
				struct spi_device *spi,
				struct spi_transfer *tfr)
{
	/* we start DMA efforts only on bigger transfers */
	if (tfr->len < BCM2835_SPI_DMA_MIN_LENGTH)
		return false;

	/* return OK */
	return true;
}

static void bcm2835_dma_release(struct spi_controller *ctlr)
{
	if (ctlr->dma_tx) {
		dmaengine_terminate_sync(ctlr->dma_tx);
		dma_release_channel(ctlr->dma_tx);
		ctlr->dma_tx = NULL;
	}
	if (ctlr->dma_rx) {
		dmaengine_terminate_sync(ctlr->dma_rx);
		dma_release_channel(ctlr->dma_rx);
		ctlr->dma_rx = NULL;
	}
}

static void bcm2835_dma_init(struct spi_controller *ctlr, struct device *dev)
{
	struct dma_slave_config slave_config;
	const __be32 *addr;
	dma_addr_t dma_reg_base;
	int ret;

	/* base address in dma-space */
	addr = of_get_address(ctlr->dev.of_node, 0, NULL, NULL);
	if (!addr) {
		dev_err(dev, "could not get DMA-register address - not using dma mode\n");
		goto err;
	}
	dma_reg_base = be32_to_cpup(addr);

	/* get tx/rx dma */
	ctlr->dma_tx = dma_request_slave_channel(dev, "tx");
	if (!ctlr->dma_tx) {
		dev_err(dev, "no tx-dma configuration found - not using dma mode\n");
		goto err;
	}
	ctlr->dma_rx = dma_request_slave_channel(dev, "rx");
	if (!ctlr->dma_rx) {
		dev_err(dev, "no rx-dma configuration found - not using dma mode\n");
		goto err_release;
	}

	/* configure DMAs */
	slave_config.dst_addr = (u32)(dma_reg_base + BCM2835_SPI_FIFO);
	slave_config.dst_addr_width = DMA_SLAVE_BUSWIDTH_4_BYTES;

	ret = dmaengine_slave_config(ctlr->dma_tx, &slave_config);
	if (ret)
		goto err_config;

	slave_config.src_addr = (u32)(dma_reg_base + BCM2835_SPI_FIFO);
	slave_config.src_addr_width = DMA_SLAVE_BUSWIDTH_4_BYTES;

	ret = dmaengine_slave_config(ctlr->dma_rx, &slave_config);
	if (ret)
		goto err_config;

	/* all went well, so set can_dma */
	ctlr->can_dma = bcm2835_spi_can_dma;
	/* need to do TX AND RX DMA, so we need dummy buffers */
	ctlr->flags = SPI_CONTROLLER_MUST_RX | SPI_CONTROLLER_MUST_TX;

	return;

err_config:
	dev_err(dev, "issue configuring dma: %d - not using DMA mode\n",
		ret);
err_release:
	bcm2835_dma_release(ctlr);
err:
	return;
}

static int bcm2835_spi_transfer_one_poll(struct spi_controller *ctlr,
					 struct spi_device *spi,
					 struct spi_transfer *tfr,
					 u32 cs)
{
	struct bcm2835_spi *bs = spi_controller_get_devdata(ctlr);
	unsigned long timeout;

	/* update usage statistics */
	bs->count_transfer_polling++;

	/* enable HW block without interrupts */
	bcm2835_wr(bs, BCM2835_SPI_CS, cs | BCM2835_SPI_CS_TA);

	/* fill in the fifo before timeout calculations
	 * if we are interrupted here, then the data is
	 * getting transferred by the HW while we are interrupted
	 */
	bcm2835_wr_fifo_blind(bs, BCM2835_SPI_FIFO_SIZE);

	/* set the timeout to at least 2 jiffies */
	timeout = jiffies + 2 + HZ * polling_limit_us / 1000000;

	/* loop until finished the transfer */
	while (bs->rx_len) {
		/* fill in tx fifo with remaining data */
		bcm2835_wr_fifo(bs);

		/* read from fifo as much as possible */
		bcm2835_rd_fifo(bs);

		/* if there is still data pending to read
		 * then check the timeout
		 */
		if (bs->rx_len && time_after(jiffies, timeout)) {
			dev_dbg_ratelimited(&spi->dev,
					    "timeout period reached: jiffies: %lu remaining tx/rx: %d/%d - falling back to interrupt mode\n",
					    jiffies - timeout,
					    bs->tx_len, bs->rx_len);
			/* fall back to interrupt mode */

			/* update usage statistics */
			bs->count_transfer_irq_after_polling++;

			return bcm2835_spi_transfer_one_irq(ctlr, spi,
							    tfr, cs, false);
		}
	}

	/* Transfer complete - reset SPI HW */
	bcm2835_spi_reset_hw(ctlr);
	/* and return without waiting for completion */
	return 0;
}

static int bcm2835_spi_transfer_one(struct spi_controller *ctlr,
				    struct spi_device *spi,
				    struct spi_transfer *tfr)
{
	struct bcm2835_spi *bs = spi_controller_get_devdata(ctlr);
	unsigned long spi_hz, clk_hz, cdiv, spi_used_hz;
	unsigned long hz_per_byte, byte_limit;
	u32 cs = bcm2835_rd(bs, BCM2835_SPI_CS);

	/* set clock */
	spi_hz = tfr->speed_hz;
	clk_hz = clk_get_rate(bs->clk);

	if (spi_hz >= clk_hz / 2) {
		cdiv = 2; /* clk_hz/2 is the fastest we can go */
	} else if (spi_hz) {
		/* CDIV must be a multiple of two */
		cdiv = DIV_ROUND_UP(clk_hz, spi_hz);
		cdiv += (cdiv % 2);

		if (cdiv >= 65536)
			cdiv = 0; /* 0 is the slowest we can go */
	} else {
		cdiv = 0; /* 0 is the slowest we can go */
	}
	spi_used_hz = cdiv ? (clk_hz / cdiv) : (clk_hz / 65536);
	bcm2835_wr(bs, BCM2835_SPI_CLK, cdiv);

	/* handle all the 3-wire mode */
	if (spi->mode & SPI_3WIRE && tfr->rx_buf &&
<<<<<<< HEAD
	    tfr->rx_buf != master->dummy_rx)
=======
	    tfr->rx_buf != ctlr->dummy_rx)
>>>>>>> f95f0722
		cs |= BCM2835_SPI_CS_REN;
	else
		cs &= ~BCM2835_SPI_CS_REN;

	/*
	 * The driver always uses software-controlled GPIO Chip Select.
	 * Set the hardware-controlled native Chip Select to an invalid
	 * value to prevent it from interfering.
	 */
	cs |= BCM2835_SPI_CS_CS_10 | BCM2835_SPI_CS_CS_01;

	/* set transmit buffers and length */
	bs->tx_buf = tfr->tx_buf;
	bs->rx_buf = tfr->rx_buf;
	bs->tx_len = tfr->len;
	bs->rx_len = tfr->len;

	/* Calculate the estimated time in us the transfer runs.  Note that
	 * there is 1 idle clocks cycles after each byte getting transferred
	 * so we have 9 cycles/byte.  This is used to find the number of Hz
	 * per byte per polling limit.  E.g., we can transfer 1 byte in 30 us
	 * per 300,000 Hz of bus clock.
	 */
	hz_per_byte = polling_limit_us ? (9 * 1000000) / polling_limit_us : 0;
	byte_limit = hz_per_byte ? spi_used_hz / hz_per_byte : 1;

	/* run in polling mode for short transfers */
	if (tfr->len < byte_limit)
		return bcm2835_spi_transfer_one_poll(ctlr, spi, tfr, cs);

	/* run in dma mode if conditions are right
	 * Note that unlike poll or interrupt mode DMA mode does not have
	 * this 1 idle clock cycle pattern but runs the spi clock without gaps
	 */
	if (ctlr->can_dma && bcm2835_spi_can_dma(ctlr, spi, tfr))
		return bcm2835_spi_transfer_one_dma(ctlr, spi, tfr, cs);

	/* run in interrupt-mode */
	return bcm2835_spi_transfer_one_irq(ctlr, spi, tfr, cs, true);
}

static int bcm2835_spi_prepare_message(struct spi_controller *ctlr,
				       struct spi_message *msg)
{
	struct spi_device *spi = msg->spi;
	struct bcm2835_spi *bs = spi_controller_get_devdata(ctlr);
	u32 cs = bcm2835_rd(bs, BCM2835_SPI_CS);
	int ret;

	if (ctlr->can_dma) {
		/*
		 * DMA transfers are limited to 16 bit (0 to 65535 bytes) by
		 * the SPI HW due to DLEN. Split up transfers (32-bit FIFO
		 * aligned) if the limit is exceeded.
		 */
		ret = spi_split_transfers_maxsize(ctlr, msg, 65532,
						  GFP_KERNEL | GFP_DMA);
		if (ret)
			return ret;
	}

	cs &= ~(BCM2835_SPI_CS_CPOL | BCM2835_SPI_CS_CPHA);

	if (spi->mode & SPI_CPOL)
		cs |= BCM2835_SPI_CS_CPOL;
	if (spi->mode & SPI_CPHA)
		cs |= BCM2835_SPI_CS_CPHA;

	bcm2835_wr(bs, BCM2835_SPI_CS, cs);

	return 0;
}

static void bcm2835_spi_handle_err(struct spi_controller *ctlr,
				   struct spi_message *msg)
{
	struct bcm2835_spi *bs = spi_controller_get_devdata(ctlr);

	/* if an error occurred and we have an active dma, then terminate */
	if (cmpxchg(&bs->dma_pending, true, false)) {
		dmaengine_terminate_sync(ctlr->dma_tx);
		dmaengine_terminate_sync(ctlr->dma_rx);
		bcm2835_spi_undo_prologue(bs);
	}
	/* and reset */
	bcm2835_spi_reset_hw(ctlr);
}

static int chip_match_name(struct gpio_chip *chip, void *data)
{
	return !strcmp(chip->label, data);
}

static int bcm2835_spi_setup(struct spi_device *spi)
{
	int err;
	struct gpio_chip *chip;
	/*
	 * sanity checking the native-chipselects
	 */
	if (spi->mode & SPI_NO_CS)
		return 0;
	if (gpio_is_valid(spi->cs_gpio))
		return 0;
	if (spi->chip_select > 1) {
		/* error in the case of native CS requested with CS > 1
		 * officially there is a CS2, but it is not documented
		 * which GPIO is connected with that...
		 */
		dev_err(&spi->dev,
			"setup: only two native chip-selects are supported\n");
		return -EINVAL;
	}
	/* now translate native cs to GPIO */

	/* get the gpio chip for the base */
	chip = gpiochip_find("pinctrl-bcm2835", chip_match_name);
	if (!chip)
		return 0;

	/* and calculate the real CS */
	spi->cs_gpio = chip->base + 8 - spi->chip_select;

	/* and set up the "mode" and level */
	dev_info(&spi->dev, "setting up native-CS%i as GPIO %i\n",
		 spi->chip_select, spi->cs_gpio);

	/* set up GPIO as output and pull to the correct level */
	err = gpio_direction_output(spi->cs_gpio,
				    (spi->mode & SPI_CS_HIGH) ? 0 : 1);
	if (err) {
		dev_err(&spi->dev,
			"could not set CS%i gpio %i as output: %i",
			spi->chip_select, spi->cs_gpio, err);
		return err;
	}

	return 0;
}

static int bcm2835_spi_probe(struct platform_device *pdev)
{
	struct spi_controller *ctlr;
	struct bcm2835_spi *bs;
	struct resource *res;
	int err;

	ctlr = spi_alloc_master(&pdev->dev, sizeof(*bs));
	if (!ctlr)
		return -ENOMEM;

	platform_set_drvdata(pdev, ctlr);

	ctlr->mode_bits = BCM2835_SPI_MODE_BITS;
	ctlr->bits_per_word_mask = SPI_BPW_MASK(8);
	ctlr->num_chipselect = 3;
	ctlr->setup = bcm2835_spi_setup;
	ctlr->transfer_one = bcm2835_spi_transfer_one;
	ctlr->handle_err = bcm2835_spi_handle_err;
	ctlr->prepare_message = bcm2835_spi_prepare_message;
	ctlr->dev.of_node = pdev->dev.of_node;

	bs = spi_controller_get_devdata(ctlr);

	res = platform_get_resource(pdev, IORESOURCE_MEM, 0);
	bs->regs = devm_ioremap_resource(&pdev->dev, res);
	if (IS_ERR(bs->regs)) {
		err = PTR_ERR(bs->regs);
		goto out_controller_put;
	}

	bs->clk = devm_clk_get(&pdev->dev, NULL);
	if (IS_ERR(bs->clk)) {
		err = PTR_ERR(bs->clk);
		dev_err(&pdev->dev, "could not get clk: %d\n", err);
		goto out_controller_put;
	}

	bs->irq = platform_get_irq(pdev, 0);
	if (bs->irq <= 0) {
		dev_err(&pdev->dev, "could not get IRQ: %d\n", bs->irq);
		err = bs->irq ? bs->irq : -ENODEV;
		goto out_controller_put;
	}

	clk_prepare_enable(bs->clk);

	bcm2835_dma_init(ctlr, &pdev->dev);

	/* initialise the hardware with the default polarities */
	bcm2835_wr(bs, BCM2835_SPI_CS,
		   BCM2835_SPI_CS_CLEAR_RX | BCM2835_SPI_CS_CLEAR_TX);

	err = devm_request_irq(&pdev->dev, bs->irq, bcm2835_spi_interrupt, 0,
			       dev_name(&pdev->dev), ctlr);
	if (err) {
		dev_err(&pdev->dev, "could not request IRQ: %d\n", err);
		goto out_clk_disable;
	}

	err = devm_spi_register_controller(&pdev->dev, ctlr);
	if (err) {
		dev_err(&pdev->dev, "could not register SPI controller: %d\n",
			err);
		goto out_clk_disable;
	}

	bcm2835_debugfs_create(bs, dev_name(&pdev->dev));

	return 0;

out_clk_disable:
	clk_disable_unprepare(bs->clk);
out_controller_put:
	spi_controller_put(ctlr);
	return err;
}

static int bcm2835_spi_remove(struct platform_device *pdev)
{
	struct spi_controller *ctlr = platform_get_drvdata(pdev);
	struct bcm2835_spi *bs = spi_controller_get_devdata(ctlr);

	bcm2835_debugfs_remove(bs);

	/* Clear FIFOs, and disable the HW block */
	bcm2835_wr(bs, BCM2835_SPI_CS,
		   BCM2835_SPI_CS_CLEAR_RX | BCM2835_SPI_CS_CLEAR_TX);

	clk_disable_unprepare(bs->clk);

	bcm2835_dma_release(ctlr);

	return 0;
}

static const struct of_device_id bcm2835_spi_match[] = {
	{ .compatible = "brcm,bcm2835-spi", },
	{}
};
MODULE_DEVICE_TABLE(of, bcm2835_spi_match);

static struct platform_driver bcm2835_spi_driver = {
	.driver		= {
		.name		= DRV_NAME,
		.of_match_table	= bcm2835_spi_match,
	},
	.probe		= bcm2835_spi_probe,
	.remove		= bcm2835_spi_remove,
};
module_platform_driver(bcm2835_spi_driver);

MODULE_DESCRIPTION("SPI controller driver for Broadcom BCM2835");
MODULE_AUTHOR("Chris Boot <bootc@bootc.net>");
MODULE_LICENSE("GPL");<|MERGE_RESOLUTION|>--- conflicted
+++ resolved
@@ -835,11 +835,7 @@
 
 	/* handle all the 3-wire mode */
 	if (spi->mode & SPI_3WIRE && tfr->rx_buf &&
-<<<<<<< HEAD
-	    tfr->rx_buf != master->dummy_rx)
-=======
 	    tfr->rx_buf != ctlr->dummy_rx)
->>>>>>> f95f0722
 		cs |= BCM2835_SPI_CS_REN;
 	else
 		cs &= ~BCM2835_SPI_CS_REN;
