--- conflicted
+++ resolved
@@ -1548,11 +1548,8 @@
 
 		if (rdev->constraints->always_on)
 			rdev->use_count++;
-<<<<<<< HEAD
-=======
 	} else if (rdev->desc->off_on_delay) {
 		rdev->last_off = ktime_get();
->>>>>>> 7d2a07b7
 	}
 
 	print_constraints(rdev);
@@ -1953,21 +1950,7 @@
 				rdev->supply_name, rdev->desc->name);
 			ret = -EPROBE_DEFER;
 			goto out;
-<<<<<<< HEAD
-=======
-		}
-	}
-
-	if (r == rdev) {
-		dev_err(dev, "Supply for %s (%s) resolved to itself\n",
-			rdev->desc->name, rdev->supply_name);
-		if (!have_full_constraints()) {
-			ret = -EINVAL;
-			goto out;
->>>>>>> 7d2a07b7
-		}
-		r = dummy_regulator_rdev;
-		get_device(&r->dev);
+		}
 	}
 
 	if (r == rdev) {
@@ -5388,10 +5371,7 @@
 		goto rinse;
 	}
 	device_initialize(&rdev->dev);
-<<<<<<< HEAD
-=======
 	spin_lock_init(&rdev->err_lock);
->>>>>>> 7d2a07b7
 
 	/*
 	 * Duplicate the config so the driver could override it after
@@ -5493,12 +5473,6 @@
 	ret = set_machine_constraints(rdev);
 	if (ret == -EPROBE_DEFER) {
 		/* Regulator might be in bypass mode and so needs its supply
-<<<<<<< HEAD
-		 * to set the constraints */
-		/* FIXME: this currently triggers a chicken-and-egg problem
-		 * when creating -SUPPLY symlink in sysfs to a regulator
-		 * that is just being created */
-=======
 		 * to set the constraints
 		 */
 		/* FIXME: this currently triggers a chicken-and-egg problem
@@ -5507,7 +5481,6 @@
 		 */
 		rdev_dbg(rdev, "will resolve supply early: %s\n",
 			 rdev->supply_name);
->>>>>>> 7d2a07b7
 		ret = regulator_resolve_supply(rdev);
 		if (!ret)
 			ret = set_machine_constraints(rdev);
