--- conflicted
+++ resolved
@@ -357,17 +357,11 @@
 MODULE_DEVICE_TABLE(of, electra_cf_match);
 
 static struct of_platform_driver electra_cf_driver = {
-<<<<<<< HEAD
-	.owner = THIS_MODULE,
-	.name	   = (char *)driver_name,
-	.match_table    = electra_cf_match,
-=======
 	.driver = {
 		.name = (char *)driver_name,
 		.owner = THIS_MODULE,
 		.of_match_table = electra_cf_match,
 	},
->>>>>>> e44a21b7
 	.probe	  = electra_cf_probe,
 	.remove   = electra_cf_remove,
 };
