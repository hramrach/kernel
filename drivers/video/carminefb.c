--- conflicted
+++ resolved
@@ -535,14 +535,8 @@
 	.fb_setcolreg	= carmine_setcolreg,
 };
 
-<<<<<<< HEAD
-static int __devinit alloc_carmine_fb(void __iomem *regs,
-		void __iomem *smem_base, int smem_offset,
-		struct device *device, struct fb_info **rinfo)
-=======
 static int __devinit alloc_carmine_fb(void __iomem *regs, void __iomem *smem_base,
 		int smem_offset, struct device *device, struct fb_info **rinfo)
->>>>>>> 18e352e4
 {
 	int ret;
 	struct fb_info *info;
