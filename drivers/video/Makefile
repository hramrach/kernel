--- conflicted
+++ resolved
@@ -57,11 +57,7 @@
 
 obj-$(CONFIG_FB_MATROX)		  += matrox/
 obj-$(CONFIG_FB_RIVA)		  += riva/ cfbimgblt.o vgastate.o 
-<<<<<<< HEAD
-obj-$(CONFIG_FB_SIS)		  += sis/
-=======
 obj-$(CONFIG_FB_SIS)		  += sis/ cfbimgblt.o cfbfillrect.o cfbcopyarea.o
->>>>>>> 08c8d743
 obj-$(CONFIG_FB_ATY)		  += aty/ cfbimgblt.o cfbfillrect.o cfbcopyarea.o
 obj-$(CONFIG_FB_I810)             += i810/ cfbfillrect.o cfbcopyarea.o \
 	                             cfbimgblt.o vgastate.o
