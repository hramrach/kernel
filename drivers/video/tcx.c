--- conflicted
+++ resolved
@@ -512,17 +512,11 @@
 MODULE_DEVICE_TABLE(of, tcx_match);
 
 static struct of_platform_driver tcx_driver = {
-<<<<<<< HEAD
-	.owner		= THIS_MODULE,
-	.name		= "tcx",
-	.match_table	= tcx_match,
-=======
 	.driver = {
 		.name = "tcx",
 		.owner = THIS_MODULE,
 		.of_match_table = tcx_match,
 	},
->>>>>>> e44a21b7
 	.probe		= tcx_probe,
 	.remove		= __devexit_p(tcx_remove),
 };
