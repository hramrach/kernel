/*
 *  linux/drivers/video/fbcon.c -- Low level frame buffer based console driver
 *
 *	Copyright (C) 1995 Geert Uytterhoeven
 *
 *
 *  This file is based on the original Amiga console driver (amicon.c):
 *
 *	Copyright (C) 1993 Hamish Macdonald
 *			   Greg Harp
 *	Copyright (C) 1994 David Carter [carter@compsci.bristol.ac.uk]
 *
 *	      with work by William Rucklidge (wjr@cs.cornell.edu)
 *			   Geert Uytterhoeven
 *			   Jes Sorensen (jds@kom.auc.dk)
 *			   Martin Apel
 *
 *  and on the original Atari console driver (atacon.c):
 *
 *	Copyright (C) 1993 Bjoern Brauel
 *			   Roman Hodek
 *
 *	      with work by Guenther Kelleter
 *			   Martin Schaller
 *			   Andreas Schwab
 *
 *  Hardware cursor support added by Emmanuel Marty (core@ggi-project.org)
 *  Smart redraw scrolling, arbitrary font width support, 512char font support
 *  and software scrollback added by 
 *                         Jakub Jelinek (jj@ultra.linux.cz)
 *
 *  Random hacking by Martin Mares <mj@ucw.cz>
 *
 *	2001 - Documented with DocBook
 *	- Brad Douglas <brad@neruo.com>
 *
 *  The low level operations for the various display memory organizations are
 *  now in separate source files.
 *
 *  Currently the following organizations are supported:
 *
 *    o afb			Amiga bitplanes
 *    o cfb{2,4,8,16,24,32}	Packed pixels
 *    o ilbm			Amiga interleaved bitplanes
 *    o iplan2p[248]		Atari interleaved bitplanes
 *    o mfb			Monochrome
 *    o vga			VGA characters/attributes
 *
 *  To do:
 *
 *    - Implement 16 plane mode (iplan2p16)
 *
 *
 *  This file is subject to the terms and conditions of the GNU General Public
 *  License.  See the file COPYING in the main directory of this archive for
 *  more details.
 */

#undef FBCONDEBUG

#include <linux/config.h>
#include <linux/module.h>
#include <linux/types.h>
#include <linux/sched.h>
#include <linux/fs.h>
#include <linux/kernel.h>
#include <linux/delay.h>	/* MSch: for IRQ probe */
#include <linux/tty.h>
#include <linux/console.h>
#include <linux/string.h>
#include <linux/kd.h>
#include <linux/slab.h>
#include <linux/fb.h>
#include <linux/vt_kern.h>
#include <linux/selection.h>
#include <linux/font.h>
#include <linux/smp.h>
#include <linux/init.h>
#include <linux/interrupt.h>

#include <asm/irq.h>
#include <asm/system.h>
#include <asm/uaccess.h>
#ifdef CONFIG_ATARI
#include <asm/atariints.h>
#endif
#ifdef CONFIG_MAC
#include <asm/macints.h>
#endif
#if defined(__mc68000__) || defined(CONFIG_APUS)
#include <asm/machdep.h>
#include <asm/setup.h>
#endif

#include "fbcon.h"

#ifdef FBCONDEBUG
#  define DPRINTK(fmt, args...) printk(KERN_DEBUG "%s: " fmt, __FUNCTION__ , ## args)
#else
#  define DPRINTK(fmt, args...)
#endif

struct display fb_display[MAX_NR_CONSOLES];
char con2fb_map[MAX_NR_CONSOLES];
static int logo_height;
static int logo_lines;
static int logo_shown = -1;
/* Software scrollback */
int fbcon_softback_size = 32768;
static unsigned long softback_buf, softback_curr;
static unsigned long softback_in;
static unsigned long softback_top, softback_end;
static int softback_lines;
/* console mappings */
static int first_fb_vc;
static int last_fb_vc = MAX_NR_CONSOLES - 1;
static int fbcon_is_default = 1; 

#define REFCOUNT(fd)	(((int *)(fd))[-1])
#define FNTSIZE(fd)	(((int *)(fd))[-2])
#define FNTCHARCNT(fd)	(((int *)(fd))[-3])
#define FNTSUM(fd)	(((int *)(fd))[-4])
#define FONT_EXTRA_WORDS 4

#define CM_SOFTBACK	(8)

#define advance_row(p, delta) (unsigned short *)((unsigned long)(p) + (delta) * vc->vc_size_row)

static void fbcon_free_font(struct display *);
static int fbcon_set_origin(struct vc_data *);

#define CURSOR_DRAW_DELAY		(1)

/* # VBL ints between cursor state changes */
#define ARM_CURSOR_BLINK_RATE		(10)
#define ATARI_CURSOR_BLINK_RATE		(42)
#define MAC_CURSOR_BLINK_RATE		(32)
#define DEFAULT_CURSOR_BLINK_RATE	(20)

static int vbl_cursor_cnt;
static int cursor_blink_rate;

#define divides(a, b)	((!(a) || (b)%(a)) ? 0 : 1)

/*
 *  Interface used by the world
 */

static const char *fbcon_startup(void);
static void fbcon_init(struct vc_data *vc, int init);
static void fbcon_deinit(struct vc_data *vc);
static void fbcon_clear(struct vc_data *vc, int sy, int sx, int height,
			int width);
static void fbcon_putc(struct vc_data *vc, int c, int ypos, int xpos);
static void fbcon_putcs(struct vc_data *vc, const unsigned short *s,
			int count, int ypos, int xpos);
static void fbcon_cursor(struct vc_data *vc, int mode);
static int fbcon_scroll(struct vc_data *vc, int t, int b, int dir,
			int count);
static void fbcon_bmove(struct vc_data *vc, int sy, int sx, int dy, int dx,
			int height, int width);
static int fbcon_switch(struct vc_data *vc);
static int fbcon_blank(struct vc_data *vc, int blank);
static int fbcon_font_op(struct vc_data *vc, struct console_font_op *op);
static int fbcon_set_palette(struct vc_data *vc, unsigned char *table);
static int fbcon_scrolldelta(struct vc_data *vc, int lines);


/*
 *  Internal routines
 */
static void fbcon_set_display(struct vc_data *vc, int init, int logo);
static __inline__ int real_y(struct display *p, int ypos);
static __inline__ void updatescrollmode(struct display *p, struct vc_data *vc);
static __inline__ void ywrap_up(struct vc_data *vc, int count);
static __inline__ void ywrap_down(struct vc_data *vc, int count);
static __inline__ void ypan_up(struct vc_data *vc, int count);
static __inline__ void ypan_down(struct vc_data *vc, int count);
static void fbcon_bmove_rec(struct vc_data *vc, struct display *p, int sy, int sx,
			    int dy, int dx, int height, int width, u_int y_break);

#ifdef CONFIG_MAC
/*
 * On the Macintoy, there may or may not be a working VBL int. We need to probe
 */
static int vbl_detected;

static void fb_vbl_detect(int irq, void *dummy, struct pt_regs *fp)
{
	vbl_detected++;
}
#endif

static void fb_flashcursor(void *private)
{
	struct fb_info *info = (struct fb_info *) private;

	if (!info || !info->cursor.enable)
		return;
<<<<<<< HEAD
=======
	info->cursor.set = FB_CUR_SETCUR;
>>>>>>> 30aae41b
	info->fbops->fb_cursor(info, &info->cursor);
}

static void fb_vbl_handler(int irq, void *dev_id, struct pt_regs *fp)
{
	struct fb_info *info = dev_id;

	if (vbl_cursor_cnt && --vbl_cursor_cnt == 0) {
		schedule_work(&info->queue);	
		vbl_cursor_cnt = cursor_blink_rate; 
	}
}
	
static void cursor_timer_handler(unsigned long dev_addr);

static struct timer_list cursor_timer =
		TIMER_INITIALIZER(cursor_timer_handler, 0, 0);

static void cursor_timer_handler(unsigned long dev_addr)
{
	struct fb_info *info = (struct fb_info *) dev_addr;
	
	schedule_work(&info->queue);	
<<<<<<< HEAD
	cursor_timer.expires = jiffies + HZ / 50;
=======
	cursor_timer.expires = jiffies + HZ / 5;
>>>>>>> 30aae41b
	add_timer(&cursor_timer);
}

int __init fb_console_setup(char *this_opt)
{
	int unit, i, j;
	char *options;

	if (!this_opt || !*this_opt)
		return 0;

	while ((options = strsep(&this_opt, ",")) != NULL) {
		if (!strncmp(options, "font:", 5)) {
			for (unit = 0; unit < MAX_NR_CONSOLES; unit++)
				strcpy(fb_display[unit].fontname,
				       options + 5);
		}
		
		if (!strncmp(options, "scrollback:", 11)) {
			options += 11;
			if (*options) {
				fbcon_softback_size = simple_strtoul(options, &options, 0);
				if (*options == 'k' || *options == 'K') {
					fbcon_softback_size *= 1024;
					options++;
				}
				if (*options != ',')
					return 0;
				options++;
			} else
				return 0;
		}
		
		if (!strncmp(options, "map:", 4)) {
			options += 4;
			if (*options)
				for (i = 0, j = 0; i < MAX_NR_CONSOLES; i++) {
					if (!options[j])
						j = 0;
					con2fb_map[i] = (options[j++]-'0') % FB_MAX;
				}
			return 0;
		}

		if (!strncmp(options, "vc:", 3)) {
			options += 3;
			if (*options)
				first_fb_vc = simple_strtoul(options, &options, 10) - 1;
			if (first_fb_vc < 0)
				first_fb_vc = 0;
			if (*options++ == '-')
				last_fb_vc = simple_strtoul(options, &options, 10) - 1;
			fbcon_is_default = 0; 
		}	
	}
	return 0;
}

__setup("fbcon=", fb_console_setup);

/**
 *	set_con2fb_map - map console to frame buffer device
 *	@unit: virtual console number to map
 *	@newidx: frame buffer index to map virtual console to
 *
 *	Maps a virtual console @unit to a frame buffer device
 *	@newidx.
 */
void set_con2fb_map(int unit, int newidx)
{
	struct vc_data *vc = vc_cons[unit].d;

	con2fb_map[unit] = newidx;
	fbcon_is_default = (vc->vc_sw == &fb_con) ? 1 : 0;
	take_over_console(&fb_con, unit, unit, fbcon_is_default);
}

/*
 * drawing helpers
 */
static void putcs_unaligned(struct vc_data *vc, struct fb_info *info,
			    struct fb_image *image, int count,
			    const unsigned short *s)
{
	unsigned short charmask = vc->vc_hi_font_mask ? 0x1ff : 0xff;
	unsigned int width = (vc->vc_font.width + 7) >> 3;
	unsigned int cellsize = vc->vc_font.height * width;
	unsigned int maxcnt = info->pixmap.size/cellsize;
	unsigned int shift_low = 0, mod = vc->vc_font.width % 8;
	unsigned int shift_high = 8, size, pitch, cnt, k;
	unsigned int buf_align = info->pixmap.buf_align - 1;
	unsigned int scan_align = info->pixmap.scan_align - 1;
	unsigned int idx = vc->vc_font.width >> 3;
	u8 mask, *src, *dst, *dst0;

	while (count) {
		if (count > maxcnt)
			cnt = k = maxcnt;
		else
			cnt = k = count;

		image->width = vc->vc_font.width * cnt;
		pitch = ((image->width + 7) >> 3) + scan_align;
		pitch &= ~scan_align;
		size = pitch * vc->vc_font.height + buf_align;
		size &= ~buf_align;
		dst0 = info->pixmap.addr + fb_get_buffer_offset(info, size);
		image->data = dst0;
		while (k--) {
			src = vc->vc_font.data + (scr_readw(s++) & charmask)*
			cellsize;
			dst = dst0;
			mask = (u8) (0xfff << shift_high);
			move_buf_unaligned(info, dst, src, pitch, image->height,
					mask, shift_high, shift_low, mod, idx);
			shift_low += mod;
			dst0 += (shift_low >= 8) ? width : width - 1;
			shift_low &= 7;
			shift_high = 8 - shift_low;
		}
		info->fbops->fb_imageblit(info, image);
		image->dx += cnt * vc->vc_font.width;
		count -= cnt;
		atomic_dec(&info->pixmap.count);
		smp_mb__after_atomic_dec();
	}
}

static void putcs_aligned(struct vc_data *vc, struct fb_info *info,
			  struct fb_image *image, int count,
			  const unsigned short *s)
{
	unsigned short charmask = vc->vc_hi_font_mask ? 0x1ff : 0xff;
	unsigned int width = vc->vc_font.width >> 3;
	unsigned int cellsize = vc->vc_font.height * width;
	unsigned int maxcnt = info->pixmap.size/cellsize;
	unsigned int scan_align = info->pixmap.scan_align - 1;
	unsigned int buf_align = info->pixmap.buf_align - 1;
	unsigned int pitch, cnt, size, k;
	u8 *src, *dst, *dst0;

	while (count) {
		if (count > maxcnt)
			cnt = k = maxcnt;
		else
			cnt = k = count;
		
		pitch = width * cnt + scan_align;
		pitch &= ~scan_align;
		size = pitch * vc->vc_font.height + buf_align;
		size &= ~buf_align;
		image->width = vc->vc_font.width * cnt;
		dst0 = info->pixmap.addr + fb_get_buffer_offset(info, size);
		image->data = dst0;
		while (k--) {
			src = vc->vc_font.data + (scr_readw(s++)&charmask)*cellsize;
			dst = dst0;
			move_buf_aligned(info, dst, src, pitch, width, image->height);
			dst0 += width;
		}
		info->fbops->fb_imageblit(info, image);
		image->dx += cnt * vc->vc_font.width;
		count -= cnt;
		atomic_dec(&info->pixmap.count);
		smp_mb__after_atomic_dec();
	}
}

/*
 * Accelerated handlers.
 */
void accel_bmove(struct vc_data *vc, struct fb_info *info, int sy, 
		int sx, int dy, int dx, int height, int width)
{
	struct fb_copyarea area;

	area.sx = sx * vc->vc_font.width;
	area.sy = sy * vc->vc_font.height;
	area.dx = dx * vc->vc_font.width;
	area.dy = dy * vc->vc_font.height;
	area.height = height * vc->vc_font.height;
	area.width = width * vc->vc_font.width;

	info->fbops->fb_copyarea(info, &area);
}

void accel_clear(struct vc_data *vc, struct fb_info *info, int sy,
			int sx, int height, int width)
{
	int bgshift = (vc->vc_hi_font_mask) ? 13 : 12;
	struct fb_fillrect region;

	region.color = attr_bgcol_ec(bgshift, vc);
	region.dx = sx * vc->vc_font.width;
	region.dy = sy * vc->vc_font.height;
	region.width = width * vc->vc_font.width;
	region.height = height * vc->vc_font.height;
	region.rop = ROP_COPY;

	info->fbops->fb_fillrect(info, &region);
}	

static void accel_putc(struct vc_data *vc, struct fb_info *info,
                      int c, int ypos, int xpos)
{
	unsigned short charmask = vc->vc_hi_font_mask ? 0x1ff : 0xff;
	unsigned int width = (vc->vc_font.width + 7) >> 3;
	unsigned int scan_align = info->pixmap.scan_align - 1;
	unsigned int buf_align = info->pixmap.buf_align - 1;
	int bgshift = (vc->vc_hi_font_mask) ? 13 : 12;
	int fgshift = (vc->vc_hi_font_mask) ? 9 : 8;
	unsigned int size, pitch;
	struct fb_image image;
	u8 *src, *dst;

	image.dx = xpos * vc->vc_font.width;
	image.dy = ypos * vc->vc_font.height;
	image.width = vc->vc_font.width;
	image.height = vc->vc_font.height;
	image.fg_color = attr_fgcol(fgshift, c);
	image.bg_color = attr_bgcol(bgshift, c);
	image.depth = 1;

	pitch = width + scan_align;
	pitch &= ~scan_align;
	size = pitch * vc->vc_font.height;
	size += buf_align;
	size &= ~buf_align;
	dst = info->pixmap.addr + fb_get_buffer_offset(info, size);
	image.data = dst;
	src = vc->vc_font.data + (c & charmask) * vc->vc_font.height * width;

	move_buf_aligned(info, dst, src, pitch, width, image.height);

	info->fbops->fb_imageblit(info, &image);
	atomic_dec(&info->pixmap.count);
	smp_mb__after_atomic_dec();
}

void accel_putcs(struct vc_data *vc, struct fb_info *info,
			const unsigned short *s, int count, int yy, int xx)
{
	int bgshift = (vc->vc_hi_font_mask) ? 13 : 12;
	int fgshift = (vc->vc_hi_font_mask) ? 9 : 8;
	struct fb_image image;
	u16 c = scr_readw(s);

	image.fg_color = attr_fgcol(fgshift, c);
	image.bg_color = attr_bgcol(bgshift, c);
	image.dx = xx * vc->vc_font.width;
	image.dy = yy * vc->vc_font.height;
	image.height = vc->vc_font.height;
	image.depth = 1;

	if (!(vc->vc_font.width & 7))
               putcs_aligned(vc, info, &image, count, s);
        else
               putcs_unaligned(vc, info, &image, count, s);
}

void accel_clear_margins(struct vc_data *vc, struct fb_info *info,
				int bottom_only)
{
	int bgshift = (vc->vc_hi_font_mask) ? 13 : 12;
	unsigned int cw = vc->vc_font.width;
	unsigned int ch = vc->vc_font.height;
	unsigned int rw = info->var.xres - (vc->vc_cols*cw);
	unsigned int bh = info->var.yres - (vc->vc_rows*ch);
	unsigned int rs = info->var.xres - rw;
	unsigned int bs = info->var.yres - bh;
	struct fb_fillrect region;

	region.color = attr_bgcol_ec(bgshift, vc);
	region.rop = ROP_COPY;

	if (rw && !bottom_only) {
		region.dx = info->var.xoffset + rs;
		region.dy = 0;
		region.width = rw;
		region.height = info->var.yres_virtual;
		info->fbops->fb_fillrect(info, &region);
	}

	if (bh) {
		region.dx = info->var.xoffset;
		region.dy = info->var.yoffset + bs;
		region.width = rs;
		region.height = bh;
		info->fbops->fb_fillrect(info, &region);
	}	
}	

/*
 *  Low Level Operations
 */
/* NOTE: fbcon cannot be __init: it may be called from take_over_console later */
static const char *fbcon_startup(void)
{
	const char *display_desc = "frame buffer device";
	struct font_desc *font = NULL;
	struct module *owner;
	struct fb_info *info;
	struct vc_data *vc;
	static int done = 0;
	int irqres = 1;

	/*
	 *  If num_registered_fb is zero, this is a call for the dummy part.
	 *  The frame buffer devices weren't initialized yet.
	 */
	if (!num_registered_fb || done)
		return display_desc;
	done = 1;

	info = registered_fb[num_registered_fb-1];	
	if (!info)	return NULL;
	info->currcon = -1;
	
	owner = info->fbops->owner;
	if (!try_module_get(owner))
		return NULL;
	if (info->fbops->fb_open && info->fbops->fb_open(info, 0))
		module_put(owner);
	
	if (info->fix.type != FB_TYPE_TEXT) {
		if (fbcon_softback_size) {
			if (!softback_buf) {
				softback_buf =
				    (unsigned long)
				    kmalloc(fbcon_softback_size,
					    GFP_KERNEL);
				if (!softback_buf) {
					fbcon_softback_size = 0;
					softback_top = 0;
				}
			}
		} else {
			if (softback_buf) {
				kfree((void *) softback_buf);
				softback_buf = 0;
				softback_top = 0;
			}
		}
		if (softback_buf)
			softback_in = softback_top = softback_curr =
			    softback_buf;
		softback_lines = 0;
	}

	font = get_default_font(info->var.xres, info->var.yres);	

	vc = (struct vc_data *) kmalloc(sizeof(struct vc_data), GFP_ATOMIC); 

	if (!vc) {
		if (softback_buf)
			kfree((void *) softback_buf);
		return NULL;
	}

<<<<<<< HEAD
	/* Initialize the work queue */
	INIT_WORK(&info->queue, fb_flashcursor, info);
	
=======
>>>>>>> 30aae41b
	/* Setup default font */
	vc->vc_font.data = font->data;
	vc->vc_font.width = font->width;
	vc->vc_font.height = font->height;
	vc->vc_font.charcount = 256; /* FIXME  Need to support more fonts */

	vc->vc_cols = info->var.xres/vc->vc_font.width;
	vc->vc_rows = info->var.yres/vc->vc_font.height;

	/* We trust the mode the driver supplies. */
	if (info->fbops->fb_set_par)
		info->fbops->fb_set_par(info);

	DPRINTK("mode:   %s\n", info->fix.id);
	DPRINTK("visual: %d\n", info->fix.visual);
	DPRINTK("res:    %dx%d-%d\n", info->var.xres,
		info->var.yres,
		info->var.bits_per_pixel);

	info->display_fg = vc;
	
#ifdef CONFIG_ATARI
	if (MACH_IS_ATARI) {
		cursor_blink_rate = ATARI_CURSOR_BLINK_RATE;
		irqres =
		    request_irq(IRQ_AUTO_4, fb_vbl_handler,
				IRQ_TYPE_PRIO, "framebuffer vbl",
				info);
	}
#endif				/* CONFIG_ATARI */

#ifdef CONFIG_MAC
	/*
	 * On a Macintoy, the VBL interrupt may or may not be active. 
	 * As interrupt based cursor is more reliable and race free, we 
	 * probe for VBL interrupts.
	 */
	if (MACH_IS_MAC) {
		int ct = 0;
		/*
		 * Probe for VBL: set temp. handler ...
		 */
		irqres = request_irq(IRQ_MAC_VBL, fb_vbl_detect, 0,
				     "framebuffer vbl", info);
		vbl_detected = 0;

		/*
		 * ... and spin for 20 ms ...
		 */
		while (!vbl_detected && ++ct < 1000)
			udelay(20);

		if (ct == 1000)
			printk
			    ("fbcon_startup: No VBL detected, using timer based cursor.\n");

		free_irq(IRQ_MAC_VBL, fb_vbl_detect);

		if (vbl_detected) {
			/*
			 * interrupt based cursor ok
			 */
			cursor_blink_rate = MAC_CURSOR_BLINK_RATE;
			irqres =
			    request_irq(IRQ_MAC_VBL, fb_vbl_handler, 0,
					"framebuffer vbl", info);
		} else {
			/*
			 * VBL not detected: fall through, use timer based cursor
			 */
			irqres = 1;
		}
	}
#endif				/* CONFIG_MAC */

#if defined(__arm__) && defined(IRQ_VSYNCPULSE)
	cursor_blink_rate = ARM_CURSOR_BLINK_RATE;
	irqres = request_irq(IRQ_VSYNCPULSE, fb_vbl_handler, SA_SHIRQ,
			     "framebuffer vbl", info);
#endif
	/* Initialize the work queue. If the driver provides its
	 * own work queue this means it will use something besides 
	 * default timer to flash the cursor. */
	if (!info->queue.func) {
		INIT_WORK(&info->queue, fb_flashcursor, info);
		
		cursor_timer.expires = jiffies + HZ / 50;
		cursor_timer.data = (unsigned long ) info;
		add_timer(&cursor_timer);
	}
	return display_desc;
}

static void fbcon_init(struct vc_data *vc, int init)
{
	int unit = vc->vc_num;
	struct fb_info *info;

	/* on which frame buffer will we open this console? */
	info = registered_fb[(int) con2fb_map[unit]];
	
	if (info->var.accel_flags)
		fb_display[unit].scrollmode = SCROLL_YNOMOVE;
	else
		fb_display[unit].scrollmode = SCROLL_YREDRAW;
	fbcon_set_display(vc, init, !init);
}

static void fbcon_deinit(struct vc_data *vc)
{
	struct display *p = &fb_display[vc->vc_num];

	fbcon_free_font(p);
}

static __inline__ void updatescrollmode(struct display *p, struct vc_data *vc)
{
	struct fb_info *info = registered_fb[(int) con2fb_map[vc->vc_num]];

	int m;
	if (p->scrollmode & __SCROLL_YFIXED)
		return;
	if (divides(info->fix.ywrapstep, vc->vc_font.height) &&
	    divides(vc->vc_font.height, info->var.yres_virtual))
		m = __SCROLL_YWRAP;
	else if (divides(info->fix.ypanstep, vc->vc_font.height) &&
		 info->var.yres_virtual >= info->var.yres + vc->vc_font.height)
		m = __SCROLL_YPAN;
	else if (p->scrollmode & __SCROLL_YNOMOVE)
		m = __SCROLL_YREDRAW;
	else
		m = __SCROLL_YMOVE;
	p->scrollmode = (p->scrollmode & ~__SCROLL_YMASK) | m;
}

static void fbcon_set_display(struct vc_data *vc, int init, int logo)
{
	struct fb_info *info = registered_fb[(int) con2fb_map[vc->vc_num]];
	struct display *p = &fb_display[vc->vc_num];
	int nr_rows, nr_cols;
	int old_rows, old_cols;
	unsigned short *save = NULL, *r, *q;
	int i, charcnt = 256;
	struct font_desc *font;

	if (vc->vc_num != fg_console || (info->flags & FBINFO_FLAG_MODULE) ||
	    info->fix.type == FB_TYPE_TEXT)
		logo = 0;

	info->var.xoffset = info->var.yoffset = p->yscroll = 0;	/* reset wrap/pan */

	for (i = 0; i < MAX_NR_CONSOLES; i++)
		if (vc && i != vc->vc_num && fb_display[i].fontdata) 
			break;

	fbcon_free_font(p);
	if (i < MAX_NR_CONSOLES) {
		struct display *q = &fb_display[i];
		struct vc_data *tmp = vc_cons[i].d;
		
		if (vc->vc_font.width > 32) {
			/* If we are not the first console on this
			   fb, copy the font from that console */
			vc->vc_font.width = tmp->vc_font.width;
			vc->vc_font.height = tmp->vc_font.height;
			vc->vc_font.data = p->fontdata = q->fontdata;
			p->userfont = q->userfont;
			if (p->userfont) {
				REFCOUNT(p->fontdata)++;
				charcnt = FNTCHARCNT(p->fontdata);
			}
			con_copy_unimap(vc->vc_num, i);
		}
	}

	if (!p->fontdata) {
		if (!p->fontname[0] || !(font = find_font(p->fontname)))
			font = get_default_font(info->var.xres,
						   info->var.yres);
		vc->vc_font.width = font->width;
		vc->vc_font.height = font->height;
		vc->vc_font.data = p->fontdata = font->data;
	}

	updatescrollmode(p, vc);

	old_cols = vc->vc_cols;
	old_rows = vc->vc_rows;

	nr_cols = info->var.xres / vc->vc_font.width;
	nr_rows = info->var.yres / vc->vc_font.height;

	if (logo) {
		/* Need to make room for the logo */
		int cnt;
		int step;

		logo_height = fb_prepare_logo(info);
		logo_lines = (logo_height + vc->vc_font.height - 1) /
			     vc->vc_font.height;
		q = (unsigned short *) (vc->vc_origin +
					vc->vc_size_row * old_rows);
		step = logo_lines * old_cols;
		for (r = q - logo_lines * old_cols; r < q; r++)
			if (scr_readw(r) != vc->vc_video_erase_char)
				break;
		if (r != q && nr_rows >= old_rows + logo_lines) {
			save =
			    kmalloc(logo_lines * nr_cols * 2, GFP_KERNEL);
			if (save) {
				int i =
				    old_cols <
				    nr_cols ? old_cols : nr_cols;
				scr_memsetw(save, vc->vc_video_erase_char,
					    logo_lines * nr_cols * 2);
				r = q - step;
				for (cnt = 0; cnt < logo_lines;
				     cnt++, r += i)
					scr_memcpyw(save + cnt * nr_cols,
						    r, 2 * i);
				r = q;
			}
		}
		if (r == q) {
			/* We can scroll screen down */
			r = q - step - old_cols;
			for (cnt = old_rows - logo_lines; cnt > 0; cnt--) {
				scr_memcpyw(r + step, r, vc->vc_size_row);
				r -= old_cols;
			}
			if (!save) {
				vc->vc_y += logo_lines;
				vc->vc_pos += logo_lines * vc->vc_size_row;
			}
		}
		scr_memsetw((unsigned short *) vc->vc_origin,
			    vc->vc_video_erase_char,
			    vc->vc_size_row * logo_lines);
	}

	/*
	 *  ++guenther: console.c:vc_allocate() relies on initializing
	 *  vc_{cols,rows}, but we must not set those if we are only
	 *  resizing the console.
	 */
	if (init) {
		vc->vc_cols = nr_cols;
		vc->vc_rows = nr_rows;
	}
	p->vrows = info->var.yres_virtual / vc->vc_font.height;
	if(info->var.yres > (vc->vc_font.height * (vc->vc_rows + 1))) {
		p->vrows -= (info->var.yres - (vc->vc_font.height * vc->vc_rows)) / vc->vc_font.height;
	}
	if ((info->var.yres % vc->vc_font.height) &&
	    (info->var.yres_virtual % vc->vc_font.height <
	     info->var.yres % vc->vc_font.height))
		p->vrows--;
	vc->vc_can_do_color = info->var.bits_per_pixel != 1;
	vc->vc_complement_mask = vc->vc_can_do_color ? 0x7700 : 0x0800;
	if (charcnt == 256) {
		vc->vc_hi_font_mask = 0;
	} else {
		vc->vc_hi_font_mask = 0x100;
		if (vc->vc_can_do_color)
			vc->vc_complement_mask <<= 1;
	}

	if (!init) {
		if (vc->vc_cols != nr_cols || vc->vc_rows != nr_rows)
			vc_resize(vc->vc_num, nr_cols, nr_rows);
		else if (CON_IS_VISIBLE(vc) &&
			 vt_cons[vc->vc_num]->vc_mode == KD_TEXT) {
			accel_clear_margins(vc, info, 0);
			update_screen(vc->vc_num);
		}
		if (save) {
			q = (unsigned short *) (vc->vc_origin +
						vc->vc_size_row *
						old_rows);
			scr_memcpyw(q, save, logo_lines * nr_cols * 2);
			vc->vc_y += logo_lines;
			vc->vc_pos += logo_lines * vc->vc_size_row;
			kfree(save);
		}
	}

	if (logo) {
		if (logo_lines > vc->vc_bottom) {
			logo_shown = -1;
			printk(KERN_INFO
			       "fbcon_init: disable boot-logo (boot-logo bigger than screen).\n");
		} else {
			logo_shown = -2;
			vc->vc_top = logo_lines;
		}
	}

	if (vc->vc_num == fg_console && softback_buf) {
		int l = fbcon_softback_size / vc->vc_size_row;
		if (l > 5)
			softback_end = softback_buf + l * vc->vc_size_row;
		else {
			/* Smaller scrollback makes no sense, and 0 would screw
			   the operation totally */
			softback_top = 0;
		}
	}
}


/* ====================================================================== */

/*  fbcon_XXX routines - interface used by the world
 *
 *  This system is now divided into two levels because of complications
 *  caused by hardware scrolling. Top level functions:
 *
 *	fbcon_bmove(), fbcon_clear(), fbcon_putc()
 *
 *  handles y values in range [0, scr_height-1] that correspond to real
 *  screen positions. y_wrap shift means that first line of bitmap may be
 *  anywhere on this display. These functions convert lineoffsets to
 *  bitmap offsets and deal with the wrap-around case by splitting blits.
 *
 *	fbcon_bmove_physical_8()    -- These functions fast implementations
 *	fbcon_clear_physical_8()    -- of original fbcon_XXX fns.
 *	fbcon_putc_physical_8()	    -- (font width != 8) may be added later
 *
 *  WARNING:
 *
 *  At the moment fbcon_putc() cannot blit across vertical wrap boundary
 *  Implies should only really hardware scroll in rows. Only reason for
 *  restriction is simplicity & efficiency at the moment.
 */

static __inline__ int real_y(struct display *p, int ypos)
{
	int rows = p->vrows;

	ypos += p->yscroll;
	return ypos < rows ? ypos : ypos - rows;
}


static void fbcon_clear(struct vc_data *vc, int sy, int sx, int height,
			int width)
{
	struct fb_info *info = registered_fb[(int) con2fb_map[vc->vc_num]];
	
	struct display *p = &fb_display[vc->vc_num];
	u_int y_break;

	if (!info->fbops->fb_blank && console_blanked)
		return;

	if (!height || !width)
		return;

	/* Split blits that cross physical y_wrap boundary */

	y_break = p->vrows - p->yscroll;
	if (sy < y_break && sy + height - 1 >= y_break) {
		u_int b = y_break - sy;
		accel_clear(vc, info, real_y(p, sy), sx, b, width);
		accel_clear(vc, info, real_y(p, sy + b), sx, height - b,
				 width);
	} else
		accel_clear(vc, info, real_y(p, sy), sx, height, width);
}


static void fbcon_putc(struct vc_data *vc, int c, int ypos, int xpos)
{
	struct fb_info *info = registered_fb[(int) con2fb_map[vc->vc_num]];
	struct display *p = &fb_display[vc->vc_num];

	if (!info->fbops->fb_blank && console_blanked)
		return;

	if (vt_cons[vc->vc_num]->vc_mode != KD_TEXT)
		return;

	accel_putc(vc, info, c, real_y(p, ypos), xpos);
}

static void fbcon_putcs(struct vc_data *vc, const unsigned short *s,
			int count, int ypos, int xpos)
{
	struct fb_info *info = registered_fb[(int) con2fb_map[vc->vc_num]];
	struct display *p = &fb_display[vc->vc_num];

	if (!info->fbops->fb_blank && console_blanked)
		return;

	if (vt_cons[vc->vc_num]->vc_mode != KD_TEXT)
		return;

	accel_putcs(vc, info, s, count, real_y(p, ypos), xpos);
}

static void fbcon_cursor(struct vc_data *vc, int mode)
{
	struct fb_info *info = registered_fb[(int) con2fb_map[vc->vc_num]];
	unsigned short charmask = vc->vc_hi_font_mask ? 0x1ff : 0xff;
	int bgshift = (vc->vc_hi_font_mask) ? 13 : 12;
	int fgshift = (vc->vc_hi_font_mask) ? 9 : 8;
<<<<<<< HEAD
	int w = (vc->vc_font.width + 7) >> 3, c;
	struct display *p = &fb_display[vc->vc_num];
	int y = real_y(p, vc->vc_y);
	struct fb_cursor cursor;
	static char mask[64];
	static int shape;

=======
	struct display *p = &fb_display[vc->vc_num];
	int w = (vc->vc_font.width + 7) >> 3, c;
	int y = real_y(p, vc->vc_y);
	struct fb_cursor cursor;
	char *mask = NULL;
	
>>>>>>> 30aae41b
	if (mode & CM_SOFTBACK) {
		mode &= ~CM_SOFTBACK;
		if (softback_lines) {
			if (y + softback_lines >= vc->vc_rows)
				mode = CM_ERASE;
			else
				y += softback_lines;
		}
	} else if (softback_lines)
		fbcon_set_origin(vc);

 	c = scr_readw((u16 *) vc->vc_pos);
<<<<<<< HEAD
=======

	cursor.image.data = vc->vc_font.data + ((c & charmask) * (w * vc->vc_font.height));
	cursor.image.depth = 1;
>>>>>>> 30aae41b

	cursor.image.data = vc->vc_font.data + ((c & charmask) * (w * vc->vc_font.height));
	cursor.image.depth = 1;
	
	switch (mode) {
	case CM_ERASE:
		if (info->cursor.rop == ROP_XOR) {
			cursor.set = 0;
<<<<<<< HEAD
			cursor.image.dx = info->cursor.image.dx;
			cursor.image.dy = info->cursor.image.dy;
			cursor.image.width = info->cursor.image.width;
			cursor.image.height = info->cursor.image.height;
			cursor.image.fg_color = info->cursor.image.fg_color;
			cursor.image.bg_color = info->cursor.image.bg_color;
			cursor.mask = mask;
			cursor.rop = ROP_COPY;

=======
			cursor.rop = ROP_COPY;
>>>>>>> 30aae41b
			info->fbops->fb_cursor(info, &cursor);
		}	
		break;
	case CM_MOVE:
	case CM_DRAW:
		cursor.set = FB_CUR_SETCUR;

		if (info->cursor.image.fg_color != attr_fgcol(fgshift, c) ||
	    	    info->cursor.image.bg_color != attr_bgcol(bgshift, c)) {
			cursor.image.fg_color = attr_fgcol(fgshift, c);
			cursor.image.bg_color = attr_bgcol(bgshift, c);
			cursor.set |= FB_CUR_SETCMAP;
		}
		
		if ((info->cursor.image.dx != (vc->vc_font.width * vc->vc_x)) ||
		    (info->cursor.image.dy != (vc->vc_font.height * y))) {
			cursor.image.dx = vc->vc_font.width * vc->vc_x;
			cursor.image.dy = vc->vc_font.height * y;
			cursor.set |= FB_CUR_SETPOS;
		}			
	
		if (info->cursor.image.height != vc->vc_font.height ||
		    info->cursor.image.width != vc->vc_font.width) {
			cursor.image.height = vc->vc_font.height;
			cursor.image.width = vc->vc_font.width;
			cursor.set |= FB_CUR_SETSIZE;
		}

<<<<<<< HEAD
		if ((vc->vc_cursor_type & 0x0f) != shape) {
			int cur_height, size, i = 0;

			shape = vc->vc_cursor_type & 0x0f;
=======
		if ((vc->vc_cursor_type & 0x0f) != p->cursor_shape) {
			int cur_height, size, i = 0;

			mask = kmalloc(w*vc->vc_font.height, GFP_ATOMIC);
			if (!mask)	return;	
			
			p->cursor_shape = vc->vc_cursor_type & 0x0f;
>>>>>>> 30aae41b
			cursor.set |= FB_CUR_SETSHAPE;

			switch (vc->vc_cursor_type & 0x0f) {
			case CUR_NONE:
				cur_height = 0;
				break;
			case CUR_UNDERLINE:
				cur_height = (vc->vc_font.height < 10) ? 1 : 2;
				break;
			case CUR_LOWER_THIRD:
				cur_height = vc->vc_font.height/3;
				break;
			case CUR_LOWER_HALF:
				cur_height = vc->vc_font.height >> 1;
				break;
			case CUR_TWO_THIRDS:
				cur_height = (vc->vc_font.height << 1)/3;
				break;
			case CUR_BLOCK:
			default:
				cur_height = vc->vc_font.height;
				break;
			}
			size = (vc->vc_font.height - cur_height) * w;
			while (size--)
				mask[i++] = 0;
			size = cur_height * w;
			while (size--)
				mask[i++] = 0xff;
<<<<<<< HEAD
		}
        	cursor.mask = mask;
        	cursor.rop = ROP_XOR;

		info->fbops->fb_cursor(info, &cursor);
=======
        		cursor.mask = mask;
		}
        	cursor.rop = ROP_XOR;

		info->fbops->fb_cursor(info, &cursor);
		if (mask)	
			kfree(mask);
>>>>>>> 30aae41b
		vbl_cursor_cnt = CURSOR_DRAW_DELAY;
		break;
	}
}

static int scrollback_phys_max = 0;
static int scrollback_max = 0;
static int scrollback_current = 0;

int update_var(int con, struct fb_info *info)
{
	if (con == info->currcon) 
		return fb_pan_display(info, &info->var);
	return 0;
}

static __inline__ void ywrap_up(struct vc_data *vc, int count)
{
	struct fb_info *info = registered_fb[(int) con2fb_map[vc->vc_num]];
	struct display *p = &fb_display[vc->vc_num];
	
	p->yscroll += count;
	if (p->yscroll >= p->vrows)	/* Deal with wrap */
		p->yscroll -= p->vrows;
	info->var.xoffset = 0;
	info->var.yoffset = p->yscroll * vc->vc_font.height;
	info->var.vmode |= FB_VMODE_YWRAP;
	update_var(vc->vc_num, info);
	scrollback_max += count;
	if (scrollback_max > scrollback_phys_max)
		scrollback_max = scrollback_phys_max;
	scrollback_current = 0;
}

static __inline__ void ywrap_down(struct vc_data *vc, int count)
{
	struct fb_info *info = registered_fb[(int) con2fb_map[vc->vc_num]];
	struct display *p = &fb_display[vc->vc_num];
	
	p->yscroll -= count;
	if (p->yscroll < 0)	/* Deal with wrap */
		p->yscroll += p->vrows;
	info->var.xoffset = 0;
	info->var.yoffset = p->yscroll * vc->vc_font.height;
	info->var.vmode |= FB_VMODE_YWRAP;
	update_var(vc->vc_num, info);
	scrollback_max -= count;
	if (scrollback_max < 0)
		scrollback_max = 0;
	scrollback_current = 0;
}

static __inline__ void ypan_up(struct vc_data *vc, int count)
{
	struct fb_info *info = registered_fb[(int) con2fb_map[vc->vc_num]];
	struct display *p = &fb_display[vc->vc_num];
	
	p->yscroll += count;
	if (p->yscroll > p->vrows - vc->vc_rows) {
		accel_bmove(vc, info, p->vrows - vc->vc_rows, 
			 	0, 0, 0, vc->vc_rows, vc->vc_cols);
		p->yscroll -= p->vrows - vc->vc_rows;
	}
	info->var.xoffset = 0;
	info->var.yoffset = p->yscroll * vc->vc_font.height;
	info->var.vmode &= ~FB_VMODE_YWRAP;
	update_var(vc->vc_num, info);
	accel_clear_margins(vc, info, 1);
	scrollback_max += count;
	if (scrollback_max > scrollback_phys_max)
		scrollback_max = scrollback_phys_max;
	scrollback_current = 0;
}

static __inline__ void ypan_down(struct vc_data *vc, int count)
{
	struct fb_info *info = registered_fb[(int) con2fb_map[vc->vc_num]];
	struct display *p = &fb_display[vc->vc_num];
	
	p->yscroll -= count;
	if (p->yscroll < 0) {
		accel_bmove(vc, info, 0, 0, p->vrows - vc->vc_rows,
			 	0, vc->vc_rows, vc->vc_cols);
		p->yscroll += p->vrows - vc->vc_rows;
	}
	info->var.xoffset = 0;
	info->var.yoffset = p->yscroll * vc->vc_font.height;
	info->var.vmode &= ~FB_VMODE_YWRAP;
	update_var(vc->vc_num, info);
	accel_clear_margins(vc, info, 1);
	scrollback_max -= count;
	if (scrollback_max < 0)
		scrollback_max = 0;
	scrollback_current = 0;
}

static void fbcon_redraw_softback(struct vc_data *vc, struct display *p,
				  long delta)
{
	struct fb_info *info = registered_fb[(int) con2fb_map[vc->vc_num]];
	int count = vc->vc_rows;
	unsigned short *d, *s;
	unsigned long n;
	int line = 0;

	d = (u16 *) softback_curr;
	if (d == (u16 *) softback_in)
		d = (u16 *) vc->vc_origin;
	n = softback_curr + delta * vc->vc_size_row;
	softback_lines -= delta;
	if (delta < 0) {
		if (softback_curr < softback_top && n < softback_buf) {
			n += softback_end - softback_buf;
			if (n < softback_top) {
				softback_lines -=
				    (softback_top - n) / vc->vc_size_row;
				n = softback_top;
			}
		} else if (softback_curr >= softback_top
			   && n < softback_top) {
			softback_lines -=
			    (softback_top - n) / vc->vc_size_row;
			n = softback_top;
		}
	} else {
		if (softback_curr > softback_in && n >= softback_end) {
			n += softback_buf - softback_end;
			if (n > softback_in) {
				n = softback_in;
				softback_lines = 0;
			}
		} else if (softback_curr <= softback_in && n > softback_in) {
			n = softback_in;
			softback_lines = 0;
		}
	}
	if (n == softback_curr)
		return;
	softback_curr = n;
	s = (u16 *) softback_curr;
	if (s == (u16 *) softback_in)
		s = (u16 *) vc->vc_origin;
	while (count--) {
		unsigned short *start;
		unsigned short *le;
		unsigned short c;
		int x = 0;
		unsigned short attr = 1;

		start = s;
		le = advance_row(s, 1);
		do {
			c = scr_readw(s);
			if (attr != (c & 0xff00)) {
				attr = c & 0xff00;
				if (s > start) {
					accel_putcs(vc, info, start, s - start,
						    real_y(p, line), x);
					x += s - start;
					start = s;
				}
			}
			if (c == scr_readw(d)) {
				if (s > start) {
					accel_putcs(vc, info, start, s - start,
						    real_y(p, line), x);
					x += s - start + 1;
					start = s + 1;
				} else {
					x++;
					start++;
				}
			}
			s++;
			d++;
		} while (s < le);
		if (s > start)
			accel_putcs(vc, info, start, s - start,
				    real_y(p, line), x);
		line++;
		if (d == (u16 *) softback_end)
			d = (u16 *) softback_buf;
		if (d == (u16 *) softback_in)
			d = (u16 *) vc->vc_origin;
		if (s == (u16 *) softback_end)
			s = (u16 *) softback_buf;
		if (s == (u16 *) softback_in)
			s = (u16 *) vc->vc_origin;
	}
}

static void fbcon_redraw(struct vc_data *vc, struct display *p,
			 int line, int count, int offset)
{
	unsigned short *d = (unsigned short *)
	    (vc->vc_origin + vc->vc_size_row * line);
	struct fb_info *info = registered_fb[(int) con2fb_map[vc->vc_num]];
	unsigned short *s = d + offset;

	while (count--) {
		unsigned short *start = s;
		unsigned short *le = advance_row(s, 1);
		unsigned short c;
		int x = 0;
		unsigned short attr = 1;

		do {
			c = scr_readw(s);
			if (attr != (c & 0xff00)) {
				attr = c & 0xff00;
				if (s > start) {
					accel_putcs(vc, info, start, s - start,
						    real_y(p, line), x);
					x += s - start;
					start = s;
				}
			}
			if (c == scr_readw(d)) {
				if (s > start) {
					accel_putcs(vc, info, start, s - start,
						    real_y(p, line), x);
					x += s - start + 1;
					start = s + 1;
				} else {
					x++;
					start++;
				}
			}
			scr_writew(c, d);
			console_conditional_schedule();
			s++;
			d++;
		} while (s < le);
		if (s > start)
			accel_putcs(vc, info, start, s - start,
				    real_y(p, line), x);
		console_conditional_schedule();
		if (offset > 0)
			line++;
		else {
			line--;
			/* NOTE: We subtract two lines from these pointers */
			s -= vc->vc_size_row;
			d -= vc->vc_size_row;
		}
	}
}

static inline void fbcon_softback_note(struct vc_data *vc, int t,
				       int count)
{
	unsigned short *p;

	if (vc->vc_num != fg_console)
		return;
	p = (unsigned short *) (vc->vc_origin + t * vc->vc_size_row);

	while (count) {
		scr_memcpyw((u16 *) softback_in, p, vc->vc_size_row);
		count--;
		p = advance_row(p, 1);
		softback_in += vc->vc_size_row;
		if (softback_in == softback_end)
			softback_in = softback_buf;
		if (softback_in == softback_top) {
			softback_top += vc->vc_size_row;
			if (softback_top == softback_end)
				softback_top = softback_buf;
		}
	}
	softback_curr = softback_in;
}

static int fbcon_scroll(struct vc_data *vc, int t, int b, int dir,
			int count)
{
	struct fb_info *info = registered_fb[(int) con2fb_map[vc->vc_num]];
	struct display *p = &fb_display[vc->vc_num];
	int scroll_partial = !(p->scrollmode & __SCROLL_YNOPARTIAL);

	if (!info->fbops->fb_blank && console_blanked)
		return 0;

	if (!count || vt_cons[vc->vc_num]->vc_mode != KD_TEXT)
		return 0;

	fbcon_cursor(vc, CM_ERASE);

	/*
	 * ++Geert: Only use ywrap/ypan if the console is in text mode
	 * ++Andrew: Only use ypan on hardware text mode when scrolling the
	 *           whole screen (prevents flicker).
	 */

	switch (dir) {
	case SM_UP:
		if (count > vc->vc_rows)	/* Maximum realistic size */
			count = vc->vc_rows;
		if (softback_top)
			fbcon_softback_note(vc, t, count);
		if (logo_shown >= 0)
			goto redraw_up;
		switch (p->scrollmode & __SCROLL_YMASK) {
		case __SCROLL_YMOVE:
			accel_bmove(vc, info, t + count, 0, t, 0,
					 b - t - count, vc->vc_cols);
			accel_clear(vc, info, b - count, 0, count,
					 vc->vc_cols);
			break;

		case __SCROLL_YWRAP:
			if (b - t - count > 3 * vc->vc_rows >> 2) {
				if (t > 0)
					fbcon_bmove(vc, 0, 0, count, 0, t,
						    vc->vc_cols);
				ywrap_up(vc, count);
				if (vc->vc_rows - b > 0)
					fbcon_bmove(vc, b - count, 0, b, 0,
						    vc->vc_rows - b,
						    vc->vc_cols);
			} else if (p->scrollmode & __SCROLL_YPANREDRAW)
				goto redraw_up;
			else
				fbcon_bmove(vc, t + count, 0, t, 0,
					    b - t - count, vc->vc_cols);
			fbcon_clear(vc, b - count, 0, count, vc->vc_cols);
			break;

		case __SCROLL_YPAN:
			if ((p->yscroll + count <=
			     2 * (p->vrows - vc->vc_rows))
			    && ((!scroll_partial && (b - t == vc->vc_rows))
				|| (scroll_partial
				    && (b - t - count >
					3 * vc->vc_rows >> 2)))) {
				if (t > 0)
					fbcon_bmove(vc, 0, 0, count, 0, t,
						    vc->vc_cols);
				ypan_up(vc, count);
				if (vc->vc_rows - b > 0)
					fbcon_bmove(vc, b - count, 0, b, 0,
						    vc->vc_rows - b,
						    vc->vc_cols);
			} else if (p->scrollmode & __SCROLL_YPANREDRAW)
				goto redraw_up;
			else
				fbcon_bmove(vc, t + count, 0, t, 0,
					    b - t - count, vc->vc_cols);
			fbcon_clear(vc, b - count, 0, count, vc->vc_cols);
			break;

		case __SCROLL_YREDRAW:
		      redraw_up:
			fbcon_redraw(vc, p, t, b - t - count,
				     count * vc->vc_cols);
			accel_clear(vc, info, real_y(p, b - count), 0,
					 count, vc->vc_cols);
			scr_memsetw((unsigned short *) (vc->vc_origin +
							vc->vc_size_row *
							(b - count)),
				    vc->vc_video_erase_char,
				    vc->vc_size_row * count);
			return 1;
		}
		break;

	case SM_DOWN:
		if (count > vc->vc_rows)	/* Maximum realistic size */
			count = vc->vc_rows;
		switch (p->scrollmode & __SCROLL_YMASK) {
		case __SCROLL_YMOVE:
			accel_bmove(vc, info, t, 0, t + count, 0,
					 b - t - count, vc->vc_cols);
			accel_clear(vc, info, t, 0, count, vc->vc_cols);
			break;

		case __SCROLL_YWRAP:
			if (b - t - count > 3 * vc->vc_rows >> 2) {
				if (vc->vc_rows - b > 0)
					fbcon_bmove(vc, b, 0, b - count, 0,
						    vc->vc_rows - b,
						    vc->vc_cols);
				ywrap_down(vc, count);
				if (t > 0)
					fbcon_bmove(vc, count, 0, 0, 0, t,
						    vc->vc_cols);
			} else if (p->scrollmode & __SCROLL_YPANREDRAW)
				goto redraw_down;
			else
				fbcon_bmove(vc, t, 0, t + count, 0,
					    b - t - count, vc->vc_cols);
			fbcon_clear(vc, t, 0, count, vc->vc_cols);
			break;

		case __SCROLL_YPAN:
			if ((count - p->yscroll <= p->vrows - vc->vc_rows)
			    && ((!scroll_partial && (b - t == vc->vc_rows))
				|| (scroll_partial
				    && (b - t - count >
					3 * vc->vc_rows >> 2)))) {
				if (vc->vc_rows - b > 0)
					fbcon_bmove(vc, b, 0, b - count, 0,
						    vc->vc_rows - b,
						    vc->vc_cols);
				ypan_down(vc, count);
				if (t > 0)
					fbcon_bmove(vc, count, 0, 0, 0, t,
						    vc->vc_cols);
			} else if (p->scrollmode & __SCROLL_YPANREDRAW)
				goto redraw_down;
			else
				fbcon_bmove(vc, t, 0, t + count, 0,
					    b - t - count, vc->vc_cols);
			fbcon_clear(vc, t, 0, count, vc->vc_cols);
			break;

		case __SCROLL_YREDRAW:
		      redraw_down:
			fbcon_redraw(vc, p, b - 1, b - t - count,
				     -count * vc->vc_cols);
			accel_clear(vc, info, real_y(p, t), 0, count,
					 vc->vc_cols);
			scr_memsetw((unsigned short *) (vc->vc_origin +
							vc->vc_size_row *
							t),
				    vc->vc_video_erase_char,
				    vc->vc_size_row * count);
			return 1;
		}
	}
	return 0;
}


static void fbcon_bmove(struct vc_data *vc, int sy, int sx, int dy, int dx,
			int height, int width)
{
	struct fb_info *info = registered_fb[(int) con2fb_map[vc->vc_num]];
	struct display *p = &fb_display[vc->vc_num];
	
	if (!info->fbops->fb_blank && console_blanked)
		return;

	if (!width || !height)
		return;

	/*  Split blits that cross physical y_wrap case.
	 *  Pathological case involves 4 blits, better to use recursive
	 *  code rather than unrolled case
	 *
	 *  Recursive invocations don't need to erase the cursor over and
	 *  over again, so we use fbcon_bmove_rec()
	 */
	fbcon_bmove_rec(vc, p, sy, sx, dy, dx, height, width,
			p->vrows - p->yscroll);
}

static void fbcon_bmove_rec(struct vc_data *vc, struct display *p, int sy, int sx, 
			    int dy, int dx, int height, int width, u_int y_break)
{
	struct fb_info *info = registered_fb[(int) con2fb_map[vc->vc_num]];
	u_int b;

	if (sy < y_break && sy + height > y_break) {
		b = y_break - sy;
		if (dy < sy) {	/* Avoid trashing self */
			fbcon_bmove_rec(vc, p, sy, sx, dy, dx, b, width,
					y_break);
			fbcon_bmove_rec(vc, p, sy + b, sx, dy + b, dx,
					height - b, width, y_break);
		} else {
			fbcon_bmove_rec(vc, p, sy + b, sx, dy + b, dx,
					height - b, width, y_break);
			fbcon_bmove_rec(vc, p, sy, sx, dy, dx, b, width,
					y_break);
		}
		return;
	}

	if (dy < y_break && dy + height > y_break) {
		b = y_break - dy;
		if (dy < sy) {	/* Avoid trashing self */
			fbcon_bmove_rec(vc, p, sy, sx, dy, dx, b, width,
					y_break);
			fbcon_bmove_rec(vc, p, sy + b, sx, dy + b, dx,
					height - b, width, y_break);
		} else {
			fbcon_bmove_rec(vc, p, sy + b, sx, dy + b, dx,
					height - b, width, y_break);
			fbcon_bmove_rec(vc, p, sy, sx, dy, dx, b, width,
					y_break);
		}
		return;
	}
	accel_bmove(vc, info, real_y(p, sy), sx, real_y(p, dy), dx,
			height, width);
}

static int fbcon_resize(struct vc_data *vc, unsigned int width, 
			unsigned int height)
{
	struct fb_info *info = registered_fb[(int) con2fb_map[vc->vc_num]];
	struct display *p = &fb_display[vc->vc_num];
	struct fb_var_screeninfo var = info->var;
	int err; int x_diff, y_diff;
	int fw = vc->vc_font.width;
	int fh = vc->vc_font.height;

	var.xres = width * fw;
	var.yres = height * fh;
	x_diff = info->var.xres - var.xres;
	y_diff = info->var.yres - var.yres;
	if (x_diff < 0 || x_diff > fw ||
	   (y_diff < 0 || y_diff > fh)) {
		var.activate = FB_ACTIVATE_TEST;
		err = fb_set_var(info, &var);
		if (err || width > var.xres/fw ||
		    height > var.yres/fh)
			return -EINVAL;
		DPRINTK("resize now %ix%i\n", var.xres, var.yres);
		var.activate = FB_ACTIVATE_NOW;
		fb_set_var(info, &var);
	}
	p->vrows = var.yres_virtual/fh;
	if (var.yres > (fh * (height + 1)))
		p->vrows -= (var.yres - (fh * height)) / fh;
	return 0;
}

static int fbcon_switch(struct vc_data *vc)
{
	struct fb_info *info = registered_fb[(int) con2fb_map[vc->vc_num]];
	struct display *p = &fb_display[vc->vc_num];

	if (softback_top) {
		int l = fbcon_softback_size / vc->vc_size_row;
		if (softback_lines)
			fbcon_set_origin(vc);
		softback_top = softback_curr = softback_in = softback_buf;
		softback_lines = 0;

		if (l > 5)
			softback_end = softback_buf + l * vc->vc_size_row;
		else {
			/* Smaller scrollback makes no sense, and 0 would screw
			   the operation totally */
			softback_top = 0;
		}
	}
	if (logo_shown >= 0) {
		struct vc_data *conp2 = vc_cons[logo_shown].d;

		if (conp2->vc_top == logo_lines
		    && conp2->vc_bottom == conp2->vc_rows)
			conp2->vc_top = 0;
		logo_shown = -1;
	}
	if (info)
		info->var.yoffset = p->yscroll = 0;
        fbcon_resize(vc, vc->vc_cols, vc->vc_rows);
	switch (p->scrollmode & __SCROLL_YMASK) {
	case __SCROLL_YWRAP:
		scrollback_phys_max = p->vrows - vc->vc_rows;
		break;
	case __SCROLL_YPAN:
		scrollback_phys_max = p->vrows - 2 * vc->vc_rows;
		if (scrollback_phys_max < 0)
			scrollback_phys_max = 0;
		break;
	default:
		scrollback_phys_max = 0;
		break;
	}
	scrollback_max = 0;
	scrollback_current = 0;

	info->currcon = vc->vc_num;
	
	update_var(vc->vc_num, info);
	fbcon_set_palette(vc, color_table); 	

	if (vt_cons[vc->vc_num]->vc_mode == KD_TEXT)
		accel_clear_margins(vc, info, 0);
	if (logo_shown == -2) {
		logo_shown = fg_console;
		/* This is protected above by initmem_freed */
		fb_show_logo(info);
		update_region(fg_console,
			      vc->vc_origin + vc->vc_size_row * vc->vc_top,
			      vc->vc_size_row * (vc->vc_bottom -
						 vc->vc_top) / 2);
		return 0;
	}
	return 1;
}

static int fbcon_blank(struct vc_data *vc, int blank)
{
	unsigned short charmask = vc->vc_hi_font_mask ? 0x1ff : 0xff;
	struct fb_info *info = registered_fb[(int) con2fb_map[vc->vc_num]];
	struct display *p = &fb_display[vc->vc_num];

	if (blank < 0)		/* Entering graphics mode */
		return 0;

	fbcon_cursor(vc, blank ? CM_ERASE : CM_DRAW);

	if (!info->fbops->fb_blank) {
		if (blank) {
			unsigned short oldc;
			u_int height;
			u_int y_break;

			oldc = vc->vc_video_erase_char;
			vc->vc_video_erase_char &= charmask;
			height = vc->vc_rows;
			y_break = p->vrows - p->yscroll;
			if (height > y_break) {
				accel_clear(vc, info, real_y(p, 0),
					    0, y_break, vc->vc_cols);
				accel_clear(vc, info, real_y(p, y_break),
					    0, height - y_break, 
					    vc->vc_cols);
			} else
				accel_clear(vc, info, real_y(p, 0),
					    0, height, vc->vc_cols);
			vc->vc_video_erase_char = oldc;
		} else
			update_screen(vc->vc_num);
		return 0;
	} else
		return fb_blank(info, blank);
}

static void fbcon_free_font(struct display *p)
{
	if (p->userfont && p->fontdata && (--REFCOUNT(p->fontdata) == 0))
		kfree(p->fontdata - FONT_EXTRA_WORDS * sizeof(int));
	p->fontdata = NULL;
	p->userfont = 0;
}

static inline int fbcon_get_font(struct vc_data *vc, struct console_font_op *op)
{
	u8 *fontdata = vc->vc_font.data;
	u8 *data = op->data;
	int i, j;

	op->width = vc->vc_font.width;
	op->height = vc->vc_font.height;
	op->charcount = vc->vc_hi_font_mask ? 512 : 256;
	if (!op->data)
		return 0;

	if (op->width <= 8) {
		j = vc->vc_font.height;
		for (i = 0; i < op->charcount; i++) {
			memcpy(data, fontdata, j);
			memset(data + j, 0, 32 - j);
			data += 32;
			fontdata += j;
		}
	} else if (op->width <= 16) {
		j = vc->vc_font.height * 2;
		for (i = 0; i < op->charcount; i++) {
			memcpy(data, fontdata, j);
			memset(data + j, 0, 64 - j);
			data += 64;
			fontdata += j;
		}
	} else if (op->width <= 24) {
		for (i = 0; i < op->charcount; i++) {
			for (j = 0; j < vc->vc_font.height; j++) {
				*data++ = fontdata[0];
				*data++ = fontdata[1];
				*data++ = fontdata[2];
				fontdata += sizeof(u32);
			}
			memset(data, 0, 3 * (32 - j));
			data += 3 * (32 - j);
		}
	} else {
		j = vc->vc_font.height * 4;
		for (i = 0; i < op->charcount; i++) {
			memcpy(data, fontdata, j);
			memset(data + j, 0, 128 - j);
			data += 128;
			fontdata += j;
		}
	}
	return 0;
}

static int fbcon_do_set_font(struct vc_data *vc, struct console_font_op *op,
			     u8 * data, int userfont)
{
	struct fb_info *info = registered_fb[(int) con2fb_map[vc->vc_num]];
	struct display *p = &fb_display[vc->vc_num];
	int resize;
	int w = op->width;
	int h = op->height;
	int cnt;
	char *old_data = NULL;

	if (!w > 32) {
		if (userfont && op->op != KD_FONT_OP_COPY)
			kfree(data - FONT_EXTRA_WORDS * sizeof(int));
		return -ENXIO;
	}

	if (CON_IS_VISIBLE(vc) && softback_lines)
		fbcon_set_origin(vc);

	resize = (w != vc->vc_font.width) || (h != vc->vc_font.height);
	if (p->userfont)
		old_data = vc->vc_font.data;
	if (userfont)
		cnt = FNTCHARCNT(data);
	else
		cnt = 256;
	vc->vc_font.data = p->fontdata = data;
	if ((p->userfont = userfont))
		REFCOUNT(data)++;
	vc->vc_font.width = w;
	vc->vc_font.height = h;
	if (vc->vc_hi_font_mask && cnt == 256) {
		vc->vc_hi_font_mask = 0;
		if (vc->vc_can_do_color)
			vc->vc_complement_mask >>= 1;

		/* ++Edmund: reorder the attribute bits */
		if (vc->vc_can_do_color) {
			unsigned short *cp =
			    (unsigned short *) vc->vc_origin;
			int count = vc->vc_screenbuf_size / 2;
			unsigned short c;
			for (; count > 0; count--, cp++) {
				c = scr_readw(cp);
				scr_writew(((c & 0xfe00) >> 1) |
					   (c & 0xff), cp);
			}
			c = vc->vc_video_erase_char;
			vc->vc_video_erase_char =
			    ((c & 0xfe00) >> 1) | (c & 0xff);
			vc->vc_attr >>= 1;
		}
	} else if (!vc->vc_hi_font_mask && cnt == 512) {
		vc->vc_hi_font_mask = 0x100;
		if (vc->vc_can_do_color)
			vc->vc_complement_mask <<= 1;

		/* ++Edmund: reorder the attribute bits */
		{
			unsigned short *cp =
			    (unsigned short *) vc->vc_origin;
			int count = vc->vc_screenbuf_size / 2;
			unsigned short c;
			for (; count > 0; count--, cp++) {
				unsigned short newc;
				c = scr_readw(cp);
				if (vc->vc_can_do_color)
					newc =
					    ((c & 0xff00) << 1) | (c &
								   0xff);
				else
					newc = c & ~0x100;
				scr_writew(newc, cp);
			}
			c = vc->vc_video_erase_char;
			if (vc->vc_can_do_color) {
				vc->vc_video_erase_char =
				    ((c & 0xff00) << 1) | (c & 0xff);
				vc->vc_attr <<= 1;
			} else
				vc->vc_video_erase_char = c & ~0x100;
		}

	}

	if (resize) {
		/* reset wrap/pan */
		info->var.xoffset = info->var.yoffset = p->yscroll = 0;
		p->vrows = info->var.yres_virtual / h;

#if 0          /* INCOMPLETE - let the console gurus handle this */
		if(info->var.yres > (h * (vc->vc_rows + 1))
			p->vrows -= (info->var.yres - (h * vc->vc_rows)) / h;
#endif
		if ((info->var.yres % h)
		    && (info->var.yres_virtual % h < info->var.yres % h))
			p->vrows--;
		updatescrollmode(p, vc);
		vc_resize(vc->vc_num, info->var.xres / w, info->var.yres / h);
		if (CON_IS_VISIBLE(vc) && softback_buf) {
			int l = fbcon_softback_size / vc->vc_size_row;
			if (l > 5)
				softback_end =
				    softback_buf + l * vc->vc_size_row;
			else {
				/* Smaller scrollback makes no sense, and 0 would screw
				   the operation totally */
				softback_top = 0;
			}
		}
	} else if (CON_IS_VISIBLE(vc)
		   && vt_cons[vc->vc_num]->vc_mode == KD_TEXT) {
		accel_clear_margins(vc, info, 0);
		update_screen(vc->vc_num);
	}

	if (old_data && (--REFCOUNT(old_data) == 0))
		kfree(old_data - FONT_EXTRA_WORDS * sizeof(int));
	return 0;
}

static inline int fbcon_copy_font(struct vc_data *vc, struct console_font_op *op)
{
	struct display *od;
	int h = op->height;

	if (h < 0 || !vc_cons_allocated(h))
		return -ENOTTY;
	if (h == vc->vc_num)
		return 0;	/* nothing to do */
	od = &fb_display[h];
	if (od->fontdata == vc->vc_font.data)
		return 0;	/* already the same font... */
	op->width = vc->vc_font.width;
	op->height = vc->vc_font.height;
	return fbcon_do_set_font(vc, op, od->fontdata, od->userfont);
}

static inline int fbcon_set_font(struct vc_data *vc, struct console_font_op *op)
{
	int w = op->width;
	int h = op->height;
	int size = h;
	int i, k;
	u8 *new_data, *data = op->data, *p;

	if ((w <= 0) || (w > 32)
	    || (op->charcount != 256 && op->charcount != 512))
		return -EINVAL;

	if (w > 8) {
		if (w <= 16)
			size *= 2;
		else
			size *= 4;
	}
	size *= op->charcount;

	if (!
	    (new_data =
	     kmalloc(FONT_EXTRA_WORDS * sizeof(int) + size, GFP_USER)))
		return -ENOMEM;
	new_data += FONT_EXTRA_WORDS * sizeof(int);
	FNTSIZE(new_data) = size;
	FNTCHARCNT(new_data) = op->charcount;
	REFCOUNT(new_data) = 0;	/* usage counter */
	p = new_data;
	if (w <= 8) {
		for (i = 0; i < op->charcount; i++) {
			memcpy(p, data, h);
			data += 32;
			p += h;
		}
	} else if (w <= 16) {
		h *= 2;
		for (i = 0; i < op->charcount; i++) {
			memcpy(p, data, h);
			data += 64;
			p += h;
		}
	} else if (w <= 24) {
		for (i = 0; i < op->charcount; i++) {
			int j;
			for (j = 0; j < h; j++) {
				memcpy(p, data, 3);
				p[3] = 0;
				data += 3;
				p += sizeof(u32);
			}
			data += 3 * (32 - h);
		}
	} else {
		h *= 4;
		for (i = 0; i < op->charcount; i++) {
			memcpy(p, data, h);
			data += 128;
			p += h;
		}
	}
	/* we can do it in u32 chunks because of charcount is 256 or 512, so
	   font length must be multiple of 256, at least. And 256 is multiple
	   of 4 */
	k = 0;
	while (p > new_data)
		k += *--(u32 *) p;
	FNTSUM(new_data) = k;
	/* Check if the same font is on some other console already */
	for (i = 0; i < MAX_NR_CONSOLES; i++) {
		struct vc_data *tmp = vc_cons[i].d;
		
		if (fb_display[i].userfont &&
		    fb_display[i].fontdata &&
		    FNTSUM(fb_display[i].fontdata) == k &&
		    FNTSIZE(fb_display[i].fontdata) == size &&
		    tmp->vc_font.width == w &&
		    !memcmp(fb_display[i].fontdata, new_data, size)) {
			kfree(new_data - FONT_EXTRA_WORDS * sizeof(int));
			new_data = fb_display[i].fontdata;
			break;
		}
	}
	return fbcon_do_set_font(vc, op, new_data, 1);
}

static inline int fbcon_set_def_font(struct vc_data *vc, struct console_font_op *op)
{
	struct fb_info *info = registered_fb[(int) con2fb_map[vc->vc_num]];
	char name[MAX_FONT_NAME];
	struct font_desc *f;

	if (!op->data)
		f = get_default_font(info->var.xres, info->var.yres);
	else if (strncpy_from_user(name, op->data, MAX_FONT_NAME - 1) < 0)
		return -EFAULT;
	else {
		name[MAX_FONT_NAME - 1] = 0;
		if (!(f = find_font(name)))
			return -ENOENT;
	}
	op->width = f->width;
	op->height = f->height;
	return fbcon_do_set_font(vc, op, f->data, 0);
}

static int fbcon_font_op(struct vc_data *vc, struct console_font_op *op)
{
	switch (op->op) {
	case KD_FONT_OP_SET:
		return fbcon_set_font(vc, op);
	case KD_FONT_OP_GET:
		return fbcon_get_font(vc, op);
	case KD_FONT_OP_SET_DEFAULT:
		return fbcon_set_def_font(vc, op);
	case KD_FONT_OP_COPY:
		return fbcon_copy_font(vc, op);
	default:
		return -ENOSYS;
	}
}

static u16 palette_red[16];
static u16 palette_green[16];
static u16 palette_blue[16];

static struct fb_cmap palette_cmap = {
	0, 16, palette_red, palette_green, palette_blue, NULL
};

static int fbcon_set_palette(struct vc_data *vc, unsigned char *table)
{
	struct fb_info *info = registered_fb[(int) con2fb_map[vc->vc_num]];
	int i, j, k;
	u8 val;

	if (!vc->vc_can_do_color
	    || (!info->fbops->fb_blank && console_blanked))
		return -EINVAL;
	for (i = j = 0; i < 16; i++) {
		k = table[i];
		val = vc->vc_palette[j++];
		palette_red[k] = (val << 8) | val;
		val = vc->vc_palette[j++];
		palette_green[k] = (val << 8) | val;
		val = vc->vc_palette[j++];
		palette_blue[k] = (val << 8) | val;
	}
	if (info->var.bits_per_pixel <= 4)
		palette_cmap.len = 1 << info->var.bits_per_pixel;
	else
		palette_cmap.len = 16;
	palette_cmap.start = 0;
	return fb_set_cmap(&palette_cmap, 1, info);
}

static u16 *fbcon_screen_pos(struct vc_data *vc, int offset)
{
	unsigned long p;
	int line;
	
	if (vc->vc_num != fg_console || !softback_lines)
		return (u16 *) (vc->vc_origin + offset);
	line = offset / vc->vc_size_row;
	if (line >= softback_lines)
		return (u16 *) (vc->vc_origin + offset -
				softback_lines * vc->vc_size_row);
	p = softback_curr + offset;
	if (p >= softback_end)
		p += softback_buf - softback_end;
	return (u16 *) p;
}

static unsigned long fbcon_getxy(struct vc_data *vc, unsigned long pos,
				 int *px, int *py)
{
	unsigned long ret;
	int x, y;

	if (pos >= vc->vc_origin && pos < vc->vc_scr_end) {
		unsigned long offset = (pos - vc->vc_origin) / 2;

		x = offset % vc->vc_cols;
		y = offset / vc->vc_cols;
		if (vc->vc_num == fg_console)
			y += softback_lines;
		ret = pos + (vc->vc_cols - x) * 2;
	} else if (vc->vc_num == fg_console && softback_lines) {
		unsigned long offset = pos - softback_curr;

		if (pos < softback_curr)
			offset += softback_end - softback_buf;
		offset /= 2;
		x = offset % vc->vc_cols;
		y = offset / vc->vc_cols;
		ret = pos + (vc->vc_cols - x) * 2;
		if (ret == softback_end)
			ret = softback_buf;
		if (ret == softback_in)
			ret = vc->vc_origin;
	} else {
		/* Should not happen */
		x = y = 0;
		ret = vc->vc_origin;
	}
	if (px)
		*px = x;
	if (py)
		*py = y;
	return ret;
}

/* As we might be inside of softback, we may work with non-contiguous buffer,
   that's why we have to use a separate routine. */
static void fbcon_invert_region(struct vc_data *vc, u16 * p, int cnt)
{
	while (cnt--) {
		u16 a = scr_readw(p);
		if (!vc->vc_can_do_color)
			a ^= 0x0800;
		else if (vc->vc_hi_font_mask == 0x100)
			a = ((a) & 0x11ff) | (((a) & 0xe000) >> 4) |
			    (((a) & 0x0e00) << 4);
		else
			a = ((a) & 0x88ff) | (((a) & 0x7000) >> 4) |
			    (((a) & 0x0700) << 4);
		scr_writew(a, p++);
		if (p == (u16 *) softback_end)
			p = (u16 *) softback_buf;
		if (p == (u16 *) softback_in)
			p = (u16 *) vc->vc_origin;
	}
}

static int fbcon_scrolldelta(struct vc_data *vc, int lines)
{
	struct fb_info *info = registered_fb[(int) con2fb_map[fg_console]];
	struct display *p = &fb_display[fg_console];
	int offset, limit, scrollback_old;

	if (softback_top) {
		if (vc->vc_num != fg_console)
			return 0;
		if (vt_cons[vc->vc_num]->vc_mode != KD_TEXT || !lines)
			return 0;
		if (logo_shown >= 0) {
			struct vc_data *conp2 = vc_cons[logo_shown].d;

			if (conp2->vc_top == logo_lines
			    && conp2->vc_bottom == conp2->vc_rows)
				conp2->vc_top = 0;
			if (logo_shown == vc->vc_num) {
				unsigned long p, q;
				int i;

				p = softback_in;
				q = vc->vc_origin +
				    logo_lines * vc->vc_size_row;
				for (i = 0; i < logo_lines; i++) {
					if (p == softback_top)
						break;
					if (p == softback_buf)
						p = softback_end;
					p -= vc->vc_size_row;
					q -= vc->vc_size_row;
					scr_memcpyw((u16 *) q, (u16 *) p,
						    vc->vc_size_row);
				}
				softback_in = p;
				update_region(vc->vc_num, vc->vc_origin,
					      logo_lines * vc->vc_cols);
			}
			logo_shown = -1;
		}
		fbcon_cursor(vc, CM_ERASE | CM_SOFTBACK);
		fbcon_redraw_softback(vc, p, lines);
		fbcon_cursor(vc, CM_DRAW | CM_SOFTBACK);
		return 0;
	}

	if (!scrollback_phys_max)
		return -ENOSYS;

	scrollback_old = scrollback_current;
	scrollback_current -= lines;
	if (scrollback_current < 0)
		scrollback_current = 0;
	else if (scrollback_current > scrollback_max)
		scrollback_current = scrollback_max;
	if (scrollback_current == scrollback_old)
		return 0;

	if (!info->fbops->fb_blank &&
	    (console_blanked || vt_cons[vc->vc_num]->vc_mode != KD_TEXT
	     || !lines))
		return 0;
	fbcon_cursor(vc, CM_ERASE);

	offset = p->yscroll - scrollback_current;
	limit = p->vrows;
	switch (p->scrollmode && __SCROLL_YMASK) {
	case __SCROLL_YWRAP:
		info->var.vmode |= FB_VMODE_YWRAP;
		break;
	case __SCROLL_YPAN:
		limit -= vc->vc_rows;
		info->var.vmode &= ~FB_VMODE_YWRAP;
		break;
	}
	if (offset < 0)
		offset += limit;
	else if (offset >= limit)
		offset -= limit;
	info->var.xoffset = 0;
	info->var.yoffset = offset * vc->vc_font.height;
	update_var(vc->vc_num, info);
	if (!scrollback_current)
		fbcon_cursor(vc, CM_DRAW);
	return 0;
}

static int fbcon_set_origin(struct vc_data *vc)
{
	if (softback_lines && !console_blanked)
		fbcon_scrolldelta(vc, softback_lines);
	return 0;
}

/*
 *  The console `switch' structure for the frame buffer based console
 */

const struct consw fb_con = {
	.con_startup 		= fbcon_startup,
	.con_init 		= fbcon_init,
	.con_deinit 		= fbcon_deinit,
	.con_clear 		= fbcon_clear,
	.con_putc 		= fbcon_putc,
	.con_putcs 		= fbcon_putcs,
	.con_cursor 		= fbcon_cursor,
	.con_scroll 		= fbcon_scroll,
	.con_bmove 		= fbcon_bmove,
	.con_switch 		= fbcon_switch,
	.con_blank 		= fbcon_blank,
	.con_font_op 		= fbcon_font_op,
	.con_set_palette 	= fbcon_set_palette,
	.con_scrolldelta 	= fbcon_scrolldelta,
	.con_set_origin 	= fbcon_set_origin,
	.con_invert_region 	= fbcon_invert_region,
	.con_screen_pos 	= fbcon_screen_pos,
	.con_getxy 		= fbcon_getxy,
	.con_resize             = fbcon_resize,
};

int __init fb_console_init(void)
{
	if (!num_registered_fb)
		return -ENODEV;
	take_over_console(&fb_con, first_fb_vc, last_fb_vc, fbcon_is_default);
	return 0;
}

void __exit fb_console_exit(void)
{
	give_up_console(&fb_con);
}	

module_init(fb_console_init);
module_exit(fb_console_exit);

/*
 *  Visible symbols for modules
 */

EXPORT_SYMBOL(fb_display);
EXPORT_SYMBOL(fb_con);

MODULE_LICENSE("GPL");<|MERGE_RESOLUTION|>--- conflicted
+++ resolved
@@ -197,10 +197,7 @@
 
 	if (!info || !info->cursor.enable)
 		return;
-<<<<<<< HEAD
-=======
 	info->cursor.set = FB_CUR_SETCUR;
->>>>>>> 30aae41b
 	info->fbops->fb_cursor(info, &info->cursor);
 }
 
@@ -224,11 +221,7 @@
 	struct fb_info *info = (struct fb_info *) dev_addr;
 	
 	schedule_work(&info->queue);	
-<<<<<<< HEAD
-	cursor_timer.expires = jiffies + HZ / 50;
-=======
 	cursor_timer.expires = jiffies + HZ / 5;
->>>>>>> 30aae41b
 	add_timer(&cursor_timer);
 }
 
@@ -588,12 +581,6 @@
 		return NULL;
 	}
 
-<<<<<<< HEAD
-	/* Initialize the work queue */
-	INIT_WORK(&info->queue, fb_flashcursor, info);
-	
-=======
->>>>>>> 30aae41b
 	/* Setup default font */
 	vc->vc_font.data = font->data;
 	vc->vc_font.width = font->width;
@@ -1000,22 +987,12 @@
 	unsigned short charmask = vc->vc_hi_font_mask ? 0x1ff : 0xff;
 	int bgshift = (vc->vc_hi_font_mask) ? 13 : 12;
 	int fgshift = (vc->vc_hi_font_mask) ? 9 : 8;
-<<<<<<< HEAD
-	int w = (vc->vc_font.width + 7) >> 3, c;
-	struct display *p = &fb_display[vc->vc_num];
-	int y = real_y(p, vc->vc_y);
-	struct fb_cursor cursor;
-	static char mask[64];
-	static int shape;
-
-=======
 	struct display *p = &fb_display[vc->vc_num];
 	int w = (vc->vc_font.width + 7) >> 3, c;
 	int y = real_y(p, vc->vc_y);
 	struct fb_cursor cursor;
 	char *mask = NULL;
 	
->>>>>>> 30aae41b
 	if (mode & CM_SOFTBACK) {
 		mode &= ~CM_SOFTBACK;
 		if (softback_lines) {
@@ -1028,33 +1005,15 @@
 		fbcon_set_origin(vc);
 
  	c = scr_readw((u16 *) vc->vc_pos);
-<<<<<<< HEAD
-=======
 
 	cursor.image.data = vc->vc_font.data + ((c & charmask) * (w * vc->vc_font.height));
 	cursor.image.depth = 1;
->>>>>>> 30aae41b
-
-	cursor.image.data = vc->vc_font.data + ((c & charmask) * (w * vc->vc_font.height));
-	cursor.image.depth = 1;
-	
+
 	switch (mode) {
 	case CM_ERASE:
 		if (info->cursor.rop == ROP_XOR) {
 			cursor.set = 0;
-<<<<<<< HEAD
-			cursor.image.dx = info->cursor.image.dx;
-			cursor.image.dy = info->cursor.image.dy;
-			cursor.image.width = info->cursor.image.width;
-			cursor.image.height = info->cursor.image.height;
-			cursor.image.fg_color = info->cursor.image.fg_color;
-			cursor.image.bg_color = info->cursor.image.bg_color;
-			cursor.mask = mask;
 			cursor.rop = ROP_COPY;
-
-=======
-			cursor.rop = ROP_COPY;
->>>>>>> 30aae41b
 			info->fbops->fb_cursor(info, &cursor);
 		}	
 		break;
@@ -1083,12 +1042,6 @@
 			cursor.set |= FB_CUR_SETSIZE;
 		}
 
-<<<<<<< HEAD
-		if ((vc->vc_cursor_type & 0x0f) != shape) {
-			int cur_height, size, i = 0;
-
-			shape = vc->vc_cursor_type & 0x0f;
-=======
 		if ((vc->vc_cursor_type & 0x0f) != p->cursor_shape) {
 			int cur_height, size, i = 0;
 
@@ -1096,7 +1049,6 @@
 			if (!mask)	return;	
 			
 			p->cursor_shape = vc->vc_cursor_type & 0x0f;
->>>>>>> 30aae41b
 			cursor.set |= FB_CUR_SETSHAPE;
 
 			switch (vc->vc_cursor_type & 0x0f) {
@@ -1126,13 +1078,6 @@
 			size = cur_height * w;
 			while (size--)
 				mask[i++] = 0xff;
-<<<<<<< HEAD
-		}
-        	cursor.mask = mask;
-        	cursor.rop = ROP_XOR;
-
-		info->fbops->fb_cursor(info, &cursor);
-=======
         		cursor.mask = mask;
 		}
         	cursor.rop = ROP_XOR;
@@ -1140,7 +1085,6 @@
 		info->fbops->fb_cursor(info, &cursor);
 		if (mask)	
 			kfree(mask);
->>>>>>> 30aae41b
 		vbl_cursor_cnt = CURSOR_DRAW_DELAY;
 		break;
 	}
