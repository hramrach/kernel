/*
 * ipmi_si.c
 *
 * The interface to the IPMI driver for the system interfaces (KCS, SMIC,
 * BT).
 *
 * Author: MontaVista Software, Inc.
 *         Corey Minyard <minyard@mvista.com>
 *         source@mvista.com
 *
 * Copyright 2002 MontaVista Software Inc.
 * Copyright 2006 IBM Corp., Christian Krafft <krafft@de.ibm.com>
 *
 *  This program is free software; you can redistribute it and/or modify it
 *  under the terms of the GNU General Public License as published by the
 *  Free Software Foundation; either version 2 of the License, or (at your
 *  option) any later version.
 *
 *
 *  THIS SOFTWARE IS PROVIDED ``AS IS'' AND ANY EXPRESS OR IMPLIED
 *  WARRANTIES, INCLUDING, BUT NOT LIMITED TO, THE IMPLIED WARRANTIES OF
 *  MERCHANTABILITY AND FITNESS FOR A PARTICULAR PURPOSE ARE DISCLAIMED.
 *  IN NO EVENT SHALL THE AUTHOR BE LIABLE FOR ANY DIRECT, INDIRECT,
 *  INCIDENTAL, SPECIAL, EXEMPLARY, OR CONSEQUENTIAL DAMAGES (INCLUDING,
 *  BUT NOT LIMITED TO, PROCUREMENT OF SUBSTITUTE GOODS OR SERVICES; LOSS
 *  OF USE, DATA, OR PROFITS; OR BUSINESS INTERRUPTION) HOWEVER CAUSED AND
 *  ON ANY THEORY OF LIABILITY, WHETHER IN CONTRACT, STRICT LIABILITY, OR
 *  TORT (INCLUDING NEGLIGENCE OR OTHERWISE) ARISING IN ANY WAY OUT OF THE
 *  USE OF THIS SOFTWARE, EVEN IF ADVISED OF THE POSSIBILITY OF SUCH DAMAGE.
 *
 *  You should have received a copy of the GNU General Public License along
 *  with this program; if not, write to the Free Software Foundation, Inc.,
 *  675 Mass Ave, Cambridge, MA 02139, USA.
 */

/*
 * This file holds the "policy" for the interface to the SMI state
 * machine.  It does the configuration, handles timers and interrupts,
 * and drives the real SMI state machine.
 */

#include <linux/module.h>
#include <linux/moduleparam.h>
#include <linux/sched.h>
#include <linux/seq_file.h>
#include <linux/timer.h>
#include <linux/errno.h>
#include <linux/spinlock.h>
#include <linux/slab.h>
#include <linux/delay.h>
#include <linux/list.h>
#include <linux/notifier.h>
#include <linux/mutex.h>
#include <linux/kthread.h>
#include <asm/irq.h>
#include <linux/interrupt.h>
#include <linux/rcupdate.h>
#include <linux/ipmi.h>
#include <linux/ipmi_smi.h>
#include "ipmi_si.h"
#include <linux/string.h>
#include <linux/ctype.h>

#define PFX "ipmi_si: "

/* Measure times between events in the driver. */
#undef DEBUG_TIMING

/* Call every 10 ms. */
#define SI_TIMEOUT_TIME_USEC	10000
#define SI_USEC_PER_JIFFY	(1000000/HZ)
#define SI_TIMEOUT_JIFFIES	(SI_TIMEOUT_TIME_USEC/SI_USEC_PER_JIFFY)
#define SI_SHORT_TIMEOUT_USEC  250 /* .25ms when the SM request a
				      short timeout */

enum si_intf_state {
	SI_NORMAL,
	SI_GETTING_FLAGS,
	SI_GETTING_EVENTS,
	SI_CLEARING_FLAGS,
	SI_GETTING_MESSAGES,
	SI_CHECKING_ENABLES,
	SI_SETTING_ENABLES
	/* FIXME - add watchdog stuff. */
};

/* Some BT-specific defines we need here. */
#define IPMI_BT_INTMASK_REG		2
#define IPMI_BT_INTMASK_CLEAR_IRQ_BIT	2
#define IPMI_BT_INTMASK_ENABLE_IRQ_BIT	1

static const char * const si_to_str[] = { "invalid", "kcs", "smic", "bt" };

static int initialized;

/*
 * Indexes into stats[] in smi_info below.
 */
enum si_stat_indexes {
	/*
	 * Number of times the driver requested a timer while an operation
	 * was in progress.
	 */
	SI_STAT_short_timeouts = 0,

	/*
	 * Number of times the driver requested a timer while nothing was in
	 * progress.
	 */
	SI_STAT_long_timeouts,

	/* Number of times the interface was idle while being polled. */
	SI_STAT_idles,

	/* Number of interrupts the driver handled. */
	SI_STAT_interrupts,

	/* Number of time the driver got an ATTN from the hardware. */
	SI_STAT_attentions,

	/* Number of times the driver requested flags from the hardware. */
	SI_STAT_flag_fetches,

	/* Number of times the hardware didn't follow the state machine. */
	SI_STAT_hosed_count,

	/* Number of completed messages. */
	SI_STAT_complete_transactions,

	/* Number of IPMI events received from the hardware. */
	SI_STAT_events,

	/* Number of watchdog pretimeouts. */
	SI_STAT_watchdog_pretimeouts,

	/* Number of asynchronous messages received. */
	SI_STAT_incoming_messages,


	/* This *must* remain last, add new values above this. */
	SI_NUM_STATS
};

struct smi_info {
	int                    intf_num;
	ipmi_smi_t             intf;
	struct si_sm_data      *si_sm;
	const struct si_sm_handlers *handlers;
	spinlock_t             si_lock;
	struct ipmi_smi_msg    *waiting_msg;
	struct ipmi_smi_msg    *curr_msg;
	enum si_intf_state     si_state;

	/*
	 * Used to handle the various types of I/O that can occur with
	 * IPMI
	 */
	struct si_sm_io io;

	/*
	 * Per-OEM handler, called from handle_flags().  Returns 1
	 * when handle_flags() needs to be re-run or 0 indicating it
	 * set si_state itself.
	 */
	int (*oem_data_avail_handler)(struct smi_info *smi_info);

	/*
	 * Flags from the last GET_MSG_FLAGS command, used when an ATTN
	 * is set to hold the flags until we are done handling everything
	 * from the flags.
	 */
#define RECEIVE_MSG_AVAIL	0x01
#define EVENT_MSG_BUFFER_FULL	0x02
#define WDT_PRE_TIMEOUT_INT	0x08
#define OEM0_DATA_AVAIL     0x20
#define OEM1_DATA_AVAIL     0x40
#define OEM2_DATA_AVAIL     0x80
#define OEM_DATA_AVAIL      (OEM0_DATA_AVAIL | \
			     OEM1_DATA_AVAIL | \
			     OEM2_DATA_AVAIL)
	unsigned char       msg_flags;

	/* Does the BMC have an event buffer? */
	bool		    has_event_buffer;

	/*
	 * If set to true, this will request events the next time the
	 * state machine is idle.
	 */
	atomic_t            req_events;

	/*
	 * If true, run the state machine to completion on every send
	 * call.  Generally used after a panic to make sure stuff goes
	 * out.
	 */
	bool                run_to_completion;

	/* The timer for this si. */
	struct timer_list   si_timer;

	/* This flag is set, if the timer can be set */
	bool		    timer_can_start;

	/* This flag is set, if the timer is running (timer_pending() isn't enough) */
	bool		    timer_running;

	/* The time (in jiffies) the last timeout occurred at. */
	unsigned long       last_timeout_jiffies;

	/* Are we waiting for the events, pretimeouts, received msgs? */
	atomic_t            need_watch;

	/*
	 * The driver will disable interrupts when it gets into a
	 * situation where it cannot handle messages due to lack of
	 * memory.  Once that situation clears up, it will re-enable
	 * interrupts.
	 */
	bool interrupt_disabled;

	/*
	 * Does the BMC support events?
	 */
	bool supports_event_msg_buff;

	/*
	 * Can we disable interrupts the global enables receive irq
	 * bit?  There are currently two forms of brokenness, some
	 * systems cannot disable the bit (which is technically within
	 * the spec but a bad idea) and some systems have the bit
	 * forced to zero even though interrupts work (which is
	 * clearly outside the spec).  The next bool tells which form
	 * of brokenness is present.
	 */
	bool cannot_disable_irq;

	/*
	 * Some systems are broken and cannot set the irq enable
	 * bit, even if they support interrupts.
	 */
	bool irq_enable_broken;

	/*
	 * Did we get an attention that we did not handle?
	 */
	bool got_attn;

	/* From the get device id response... */
	struct ipmi_device_id device_id;

	/* Default driver model device. */
	struct platform_device *pdev;

	/* Counters and things for the proc filesystem. */
	atomic_t stats[SI_NUM_STATS];

	struct task_struct *thread;

	struct list_head link;
};

#define smi_inc_stat(smi, stat) \
	atomic_inc(&(smi)->stats[SI_STAT_ ## stat])
#define smi_get_stat(smi, stat) \
	((unsigned int) atomic_read(&(smi)->stats[SI_STAT_ ## stat]))

#define IPMI_MAX_INTFS 4
static int force_kipmid[IPMI_MAX_INTFS];
static int num_force_kipmid;

static unsigned int kipmid_max_busy_us[IPMI_MAX_INTFS];
static int num_max_busy_us;

static bool unload_when_empty = true;

static int try_smi_init(struct smi_info *smi);
static void cleanup_one_si(struct smi_info *to_clean);
static void cleanup_ipmi_si(void);

#ifdef DEBUG_TIMING
void debug_timestamp(char *msg)
{
	struct timespec64 t;

	getnstimeofday64(&t);
	pr_debug("**%s: %lld.%9.9ld\n", msg, (long long) t.tv_sec, t.tv_nsec);
}
#else
#define debug_timestamp(x)
#endif

static ATOMIC_NOTIFIER_HEAD(xaction_notifier_list);
static int register_xaction_notifier(struct notifier_block *nb)
{
	return atomic_notifier_chain_register(&xaction_notifier_list, nb);
}

static void deliver_recv_msg(struct smi_info *smi_info,
			     struct ipmi_smi_msg *msg)
{
	/* Deliver the message to the upper layer. */
	if (smi_info->intf)
		ipmi_smi_msg_received(smi_info->intf, msg);
	else
		ipmi_free_smi_msg(msg);
}

static void return_hosed_msg(struct smi_info *smi_info, int cCode)
{
	struct ipmi_smi_msg *msg = smi_info->curr_msg;

	if (cCode < 0 || cCode > IPMI_ERR_UNSPECIFIED)
		cCode = IPMI_ERR_UNSPECIFIED;
	/* else use it as is */

	/* Make it a response */
	msg->rsp[0] = msg->data[0] | 4;
	msg->rsp[1] = msg->data[1];
	msg->rsp[2] = cCode;
	msg->rsp_size = 3;

	smi_info->curr_msg = NULL;
	deliver_recv_msg(smi_info, msg);
}

static enum si_sm_result start_next_msg(struct smi_info *smi_info)
{
	int              rv;

	if (!smi_info->waiting_msg) {
		smi_info->curr_msg = NULL;
		rv = SI_SM_IDLE;
	} else {
		int err;

		smi_info->curr_msg = smi_info->waiting_msg;
		smi_info->waiting_msg = NULL;
		debug_timestamp("Start2");
		err = atomic_notifier_call_chain(&xaction_notifier_list,
				0, smi_info);
		if (err & NOTIFY_STOP_MASK) {
			rv = SI_SM_CALL_WITHOUT_DELAY;
			goto out;
		}
		err = smi_info->handlers->start_transaction(
			smi_info->si_sm,
			smi_info->curr_msg->data,
			smi_info->curr_msg->data_size);
		if (err)
			return_hosed_msg(smi_info, err);

		rv = SI_SM_CALL_WITHOUT_DELAY;
	}
out:
	return rv;
}

static void smi_mod_timer(struct smi_info *smi_info, unsigned long new_val)
{
	if (!smi_info->timer_can_start)
		return;
	smi_info->last_timeout_jiffies = jiffies;
	mod_timer(&smi_info->si_timer, new_val);
	smi_info->timer_running = true;
}

/*
 * Start a new message and (re)start the timer and thread.
 */
static void start_new_msg(struct smi_info *smi_info, unsigned char *msg,
			  unsigned int size)
{
	smi_mod_timer(smi_info, jiffies + SI_TIMEOUT_JIFFIES);

	if (smi_info->thread)
		wake_up_process(smi_info->thread);

	smi_info->handlers->start_transaction(smi_info->si_sm, msg, size);
}

static void start_check_enables(struct smi_info *smi_info)
{
	unsigned char msg[2];

	msg[0] = (IPMI_NETFN_APP_REQUEST << 2);
	msg[1] = IPMI_GET_BMC_GLOBAL_ENABLES_CMD;

	start_new_msg(smi_info, msg, 2);
	smi_info->si_state = SI_CHECKING_ENABLES;
}

static void start_clear_flags(struct smi_info *smi_info)
{
	unsigned char msg[3];

	/* Make sure the watchdog pre-timeout flag is not set at startup. */
	msg[0] = (IPMI_NETFN_APP_REQUEST << 2);
	msg[1] = IPMI_CLEAR_MSG_FLAGS_CMD;
	msg[2] = WDT_PRE_TIMEOUT_INT;

	start_new_msg(smi_info, msg, 3);
	smi_info->si_state = SI_CLEARING_FLAGS;
}

static void start_getting_msg_queue(struct smi_info *smi_info)
{
	smi_info->curr_msg->data[0] = (IPMI_NETFN_APP_REQUEST << 2);
	smi_info->curr_msg->data[1] = IPMI_GET_MSG_CMD;
	smi_info->curr_msg->data_size = 2;

	start_new_msg(smi_info, smi_info->curr_msg->data,
		      smi_info->curr_msg->data_size);
	smi_info->si_state = SI_GETTING_MESSAGES;
}

static void start_getting_events(struct smi_info *smi_info)
{
	smi_info->curr_msg->data[0] = (IPMI_NETFN_APP_REQUEST << 2);
	smi_info->curr_msg->data[1] = IPMI_READ_EVENT_MSG_BUFFER_CMD;
	smi_info->curr_msg->data_size = 2;

	start_new_msg(smi_info, smi_info->curr_msg->data,
		      smi_info->curr_msg->data_size);
	smi_info->si_state = SI_GETTING_EVENTS;
}

/*
 * When we have a situtaion where we run out of memory and cannot
 * allocate messages, we just leave them in the BMC and run the system
 * polled until we can allocate some memory.  Once we have some
 * memory, we will re-enable the interrupt.
 *
 * Note that we cannot just use disable_irq(), since the interrupt may
 * be shared.
 */
static inline bool disable_si_irq(struct smi_info *smi_info)
{
	if ((smi_info->io.irq) && (!smi_info->interrupt_disabled)) {
		smi_info->interrupt_disabled = true;
		start_check_enables(smi_info);
		return true;
	}
	return false;
}

static inline bool enable_si_irq(struct smi_info *smi_info)
{
	if ((smi_info->io.irq) && (smi_info->interrupt_disabled)) {
		smi_info->interrupt_disabled = false;
		start_check_enables(smi_info);
		return true;
	}
	return false;
}

/*
 * Allocate a message.  If unable to allocate, start the interrupt
 * disable process and return NULL.  If able to allocate but
 * interrupts are disabled, free the message and return NULL after
 * starting the interrupt enable process.
 */
static struct ipmi_smi_msg *alloc_msg_handle_irq(struct smi_info *smi_info)
{
	struct ipmi_smi_msg *msg;

	msg = ipmi_alloc_smi_msg();
	if (!msg) {
		if (!disable_si_irq(smi_info))
			smi_info->si_state = SI_NORMAL;
	} else if (enable_si_irq(smi_info)) {
		ipmi_free_smi_msg(msg);
		msg = NULL;
	}
	return msg;
}

static void handle_flags(struct smi_info *smi_info)
{
retry:
	if (smi_info->msg_flags & WDT_PRE_TIMEOUT_INT) {
		/* Watchdog pre-timeout */
		smi_inc_stat(smi_info, watchdog_pretimeouts);

		start_clear_flags(smi_info);
		smi_info->msg_flags &= ~WDT_PRE_TIMEOUT_INT;
		if (smi_info->intf)
			ipmi_smi_watchdog_pretimeout(smi_info->intf);
	} else if (smi_info->msg_flags & RECEIVE_MSG_AVAIL) {
		/* Messages available. */
		smi_info->curr_msg = alloc_msg_handle_irq(smi_info);
		if (!smi_info->curr_msg)
			return;

		start_getting_msg_queue(smi_info);
	} else if (smi_info->msg_flags & EVENT_MSG_BUFFER_FULL) {
		/* Events available. */
		smi_info->curr_msg = alloc_msg_handle_irq(smi_info);
		if (!smi_info->curr_msg)
			return;

		start_getting_events(smi_info);
	} else if (smi_info->msg_flags & OEM_DATA_AVAIL &&
		   smi_info->oem_data_avail_handler) {
		if (smi_info->oem_data_avail_handler(smi_info))
			goto retry;
	} else
		smi_info->si_state = SI_NORMAL;
}

/*
 * Global enables we care about.
 */
#define GLOBAL_ENABLES_MASK (IPMI_BMC_EVT_MSG_BUFF | IPMI_BMC_RCV_MSG_INTR | \
			     IPMI_BMC_EVT_MSG_INTR)

static u8 current_global_enables(struct smi_info *smi_info, u8 base,
				 bool *irq_on)
{
	u8 enables = 0;

	if (smi_info->supports_event_msg_buff)
		enables |= IPMI_BMC_EVT_MSG_BUFF;

	if (((smi_info->io.irq && !smi_info->interrupt_disabled) ||
	     smi_info->cannot_disable_irq) &&
	    !smi_info->irq_enable_broken)
		enables |= IPMI_BMC_RCV_MSG_INTR;

	if (smi_info->supports_event_msg_buff &&
	    smi_info->io.irq && !smi_info->interrupt_disabled &&
	    !smi_info->irq_enable_broken)
		enables |= IPMI_BMC_EVT_MSG_INTR;

	*irq_on = enables & (IPMI_BMC_EVT_MSG_INTR | IPMI_BMC_RCV_MSG_INTR);

	return enables;
}

static void check_bt_irq(struct smi_info *smi_info, bool irq_on)
{
	u8 irqstate = smi_info->io.inputb(&smi_info->io, IPMI_BT_INTMASK_REG);

	irqstate &= IPMI_BT_INTMASK_ENABLE_IRQ_BIT;

	if ((bool)irqstate == irq_on)
		return;

	if (irq_on)
		smi_info->io.outputb(&smi_info->io, IPMI_BT_INTMASK_REG,
				     IPMI_BT_INTMASK_ENABLE_IRQ_BIT);
	else
		smi_info->io.outputb(&smi_info->io, IPMI_BT_INTMASK_REG, 0);
}

static void handle_transaction_done(struct smi_info *smi_info)
{
	struct ipmi_smi_msg *msg;

	debug_timestamp("Done");
	switch (smi_info->si_state) {
	case SI_NORMAL:
		if (!smi_info->curr_msg)
			break;

		smi_info->curr_msg->rsp_size
			= smi_info->handlers->get_result(
				smi_info->si_sm,
				smi_info->curr_msg->rsp,
				IPMI_MAX_MSG_LENGTH);

		/*
		 * Do this here becase deliver_recv_msg() releases the
		 * lock, and a new message can be put in during the
		 * time the lock is released.
		 */
		msg = smi_info->curr_msg;
		smi_info->curr_msg = NULL;
		deliver_recv_msg(smi_info, msg);
		break;

	case SI_GETTING_FLAGS:
	{
		unsigned char msg[4];
		unsigned int  len;

		/* We got the flags from the SMI, now handle them. */
		len = smi_info->handlers->get_result(smi_info->si_sm, msg, 4);
		if (msg[2] != 0) {
			/* Error fetching flags, just give up for now. */
			smi_info->si_state = SI_NORMAL;
		} else if (len < 4) {
			/*
			 * Hmm, no flags.  That's technically illegal, but
			 * don't use uninitialized data.
			 */
			smi_info->si_state = SI_NORMAL;
		} else {
			smi_info->msg_flags = msg[3];
			handle_flags(smi_info);
		}
		break;
	}

	case SI_CLEARING_FLAGS:
	{
		unsigned char msg[3];

		/* We cleared the flags. */
		smi_info->handlers->get_result(smi_info->si_sm, msg, 3);
		if (msg[2] != 0) {
			/* Error clearing flags */
			dev_warn(smi_info->io.dev,
				 "Error clearing flags: %2.2x\n", msg[2]);
		}
		smi_info->si_state = SI_NORMAL;
		break;
	}

	case SI_GETTING_EVENTS:
	{
		smi_info->curr_msg->rsp_size
			= smi_info->handlers->get_result(
				smi_info->si_sm,
				smi_info->curr_msg->rsp,
				IPMI_MAX_MSG_LENGTH);

		/*
		 * Do this here becase deliver_recv_msg() releases the
		 * lock, and a new message can be put in during the
		 * time the lock is released.
		 */
		msg = smi_info->curr_msg;
		smi_info->curr_msg = NULL;
		if (msg->rsp[2] != 0) {
			/* Error getting event, probably done. */
			msg->done(msg);

			/* Take off the event flag. */
			smi_info->msg_flags &= ~EVENT_MSG_BUFFER_FULL;
			handle_flags(smi_info);
		} else {
			smi_inc_stat(smi_info, events);

			/*
			 * Do this before we deliver the message
			 * because delivering the message releases the
			 * lock and something else can mess with the
			 * state.
			 */
			handle_flags(smi_info);

			deliver_recv_msg(smi_info, msg);
		}
		break;
	}

	case SI_GETTING_MESSAGES:
	{
		smi_info->curr_msg->rsp_size
			= smi_info->handlers->get_result(
				smi_info->si_sm,
				smi_info->curr_msg->rsp,
				IPMI_MAX_MSG_LENGTH);

		/*
		 * Do this here becase deliver_recv_msg() releases the
		 * lock, and a new message can be put in during the
		 * time the lock is released.
		 */
		msg = smi_info->curr_msg;
		smi_info->curr_msg = NULL;
		if (msg->rsp[2] != 0) {
			/* Error getting event, probably done. */
			msg->done(msg);

			/* Take off the msg flag. */
			smi_info->msg_flags &= ~RECEIVE_MSG_AVAIL;
			handle_flags(smi_info);
		} else {
			smi_inc_stat(smi_info, incoming_messages);

			/*
			 * Do this before we deliver the message
			 * because delivering the message releases the
			 * lock and something else can mess with the
			 * state.
			 */
			handle_flags(smi_info);

			deliver_recv_msg(smi_info, msg);
		}
		break;
	}

	case SI_CHECKING_ENABLES:
	{
		unsigned char msg[4];
		u8 enables;
		bool irq_on;

		/* We got the flags from the SMI, now handle them. */
		smi_info->handlers->get_result(smi_info->si_sm, msg, 4);
		if (msg[2] != 0) {
			dev_warn(smi_info->io.dev,
				 "Couldn't get irq info: %x.\n", msg[2]);
			dev_warn(smi_info->io.dev,
				 "Maybe ok, but ipmi might run very slowly.\n");
			smi_info->si_state = SI_NORMAL;
			break;
		}
		enables = current_global_enables(smi_info, 0, &irq_on);
		if (smi_info->io.si_type == SI_BT)
			/* BT has its own interrupt enable bit. */
			check_bt_irq(smi_info, irq_on);
		if (enables != (msg[3] & GLOBAL_ENABLES_MASK)) {
			/* Enables are not correct, fix them. */
			msg[0] = (IPMI_NETFN_APP_REQUEST << 2);
			msg[1] = IPMI_SET_BMC_GLOBAL_ENABLES_CMD;
			msg[2] = enables | (msg[3] & ~GLOBAL_ENABLES_MASK);
			smi_info->handlers->start_transaction(
				smi_info->si_sm, msg, 3);
			smi_info->si_state = SI_SETTING_ENABLES;
		} else if (smi_info->supports_event_msg_buff) {
			smi_info->curr_msg = ipmi_alloc_smi_msg();
			if (!smi_info->curr_msg) {
				smi_info->si_state = SI_NORMAL;
				break;
			}
			start_getting_events(smi_info);
		} else {
			smi_info->si_state = SI_NORMAL;
		}
		break;
	}

	case SI_SETTING_ENABLES:
	{
		unsigned char msg[4];

		smi_info->handlers->get_result(smi_info->si_sm, msg, 4);
		if (msg[2] != 0)
			dev_warn(smi_info->io.dev,
				 "Could not set the global enables: 0x%x.\n",
				 msg[2]);

		if (smi_info->supports_event_msg_buff) {
			smi_info->curr_msg = ipmi_alloc_smi_msg();
			if (!smi_info->curr_msg) {
				smi_info->si_state = SI_NORMAL;
				break;
			}
			start_getting_events(smi_info);
		} else {
			smi_info->si_state = SI_NORMAL;
		}
		break;
	}
	}
}

/*
 * Called on timeouts and events.  Timeouts should pass the elapsed
 * time, interrupts should pass in zero.  Must be called with
 * si_lock held and interrupts disabled.
 */
static enum si_sm_result smi_event_handler(struct smi_info *smi_info,
					   int time)
{
	enum si_sm_result si_sm_result;

restart:
	/*
	 * There used to be a loop here that waited a little while
	 * (around 25us) before giving up.  That turned out to be
	 * pointless, the minimum delays I was seeing were in the 300us
	 * range, which is far too long to wait in an interrupt.  So
	 * we just run until the state machine tells us something
	 * happened or it needs a delay.
	 */
	si_sm_result = smi_info->handlers->event(smi_info->si_sm, time);
	time = 0;
	while (si_sm_result == SI_SM_CALL_WITHOUT_DELAY)
		si_sm_result = smi_info->handlers->event(smi_info->si_sm, 0);

	if (si_sm_result == SI_SM_TRANSACTION_COMPLETE) {
		smi_inc_stat(smi_info, complete_transactions);

		handle_transaction_done(smi_info);
		goto restart;
	} else if (si_sm_result == SI_SM_HOSED) {
		smi_inc_stat(smi_info, hosed_count);

		/*
		 * Do the before return_hosed_msg, because that
		 * releases the lock.
		 */
		smi_info->si_state = SI_NORMAL;
		if (smi_info->curr_msg != NULL) {
			/*
			 * If we were handling a user message, format
			 * a response to send to the upper layer to
			 * tell it about the error.
			 */
			return_hosed_msg(smi_info, IPMI_ERR_UNSPECIFIED);
		}
		goto restart;
	}

	/*
	 * We prefer handling attn over new messages.  But don't do
	 * this if there is not yet an upper layer to handle anything.
	 */
	if (likely(smi_info->intf) &&
	    (si_sm_result == SI_SM_ATTN || smi_info->got_attn)) {
		unsigned char msg[2];

		if (smi_info->si_state != SI_NORMAL) {
			/*
			 * We got an ATTN, but we are doing something else.
			 * Handle the ATTN later.
			 */
			smi_info->got_attn = true;
		} else {
			smi_info->got_attn = false;
			smi_inc_stat(smi_info, attentions);

			/*
			 * Got a attn, send down a get message flags to see
			 * what's causing it.  It would be better to handle
			 * this in the upper layer, but due to the way
			 * interrupts work with the SMI, that's not really
			 * possible.
			 */
			msg[0] = (IPMI_NETFN_APP_REQUEST << 2);
			msg[1] = IPMI_GET_MSG_FLAGS_CMD;

			start_new_msg(smi_info, msg, 2);
			smi_info->si_state = SI_GETTING_FLAGS;
			goto restart;
		}
	}

	/* If we are currently idle, try to start the next message. */
	if (si_sm_result == SI_SM_IDLE) {
		smi_inc_stat(smi_info, idles);

		si_sm_result = start_next_msg(smi_info);
		if (si_sm_result != SI_SM_IDLE)
			goto restart;
	}

	if ((si_sm_result == SI_SM_IDLE)
	    && (atomic_read(&smi_info->req_events))) {
		/*
		 * We are idle and the upper layer requested that I fetch
		 * events, so do so.
		 */
		atomic_set(&smi_info->req_events, 0);

		/*
		 * Take this opportunity to check the interrupt and
		 * message enable state for the BMC.  The BMC can be
		 * asynchronously reset, and may thus get interrupts
		 * disable and messages disabled.
		 */
<<<<<<< HEAD
		if (smi_info->supports_event_msg_buff || smi_info->irq) {
=======
		if (smi_info->supports_event_msg_buff || smi_info->io.irq) {
>>>>>>> 0186f2dc
			start_check_enables(smi_info);
		} else {
			smi_info->curr_msg = alloc_msg_handle_irq(smi_info);
			if (!smi_info->curr_msg)
				goto out;

			start_getting_events(smi_info);
		}
		goto restart;
	}

	if (si_sm_result == SI_SM_IDLE && smi_info->timer_running) {
		/* Ok it if fails, the timer will just go off. */
		if (del_timer(&smi_info->si_timer))
			smi_info->timer_running = false;
	}

out:
	return si_sm_result;
}

static void check_start_timer_thread(struct smi_info *smi_info)
{
	if (smi_info->si_state == SI_NORMAL && smi_info->curr_msg == NULL) {
		smi_mod_timer(smi_info, jiffies + SI_TIMEOUT_JIFFIES);

		if (smi_info->thread)
			wake_up_process(smi_info->thread);

		start_next_msg(smi_info);
		smi_event_handler(smi_info, 0);
	}
}

static void flush_messages(void *send_info)
{
	struct smi_info *smi_info = send_info;
	enum si_sm_result result;

	/*
	 * Currently, this function is called only in run-to-completion
	 * mode.  This means we are single-threaded, no need for locks.
	 */
	result = smi_event_handler(smi_info, 0);
	while (result != SI_SM_IDLE) {
		udelay(SI_SHORT_TIMEOUT_USEC);
		result = smi_event_handler(smi_info, SI_SHORT_TIMEOUT_USEC);
	}
}

static void sender(void                *send_info,
		   struct ipmi_smi_msg *msg)
{
	struct smi_info   *smi_info = send_info;
	unsigned long     flags;

	debug_timestamp("Enqueue");

	if (smi_info->run_to_completion) {
		/*
		 * If we are running to completion, start it.  Upper
		 * layer will call flush_messages to clear it out.
		 */
		smi_info->waiting_msg = msg;
		return;
	}

	spin_lock_irqsave(&smi_info->si_lock, flags);
	/*
	 * The following two lines don't need to be under the lock for
	 * the lock's sake, but they do need SMP memory barriers to
	 * avoid getting things out of order.  We are already claiming
	 * the lock, anyway, so just do it under the lock to avoid the
	 * ordering problem.
	 */
	BUG_ON(smi_info->waiting_msg);
	smi_info->waiting_msg = msg;
	check_start_timer_thread(smi_info);
	spin_unlock_irqrestore(&smi_info->si_lock, flags);
}

static void set_run_to_completion(void *send_info, bool i_run_to_completion)
{
	struct smi_info   *smi_info = send_info;

	smi_info->run_to_completion = i_run_to_completion;
	if (i_run_to_completion)
		flush_messages(smi_info);
}

/*
 * Use -1 in the nsec value of the busy waiting timespec to tell that
 * we are spinning in kipmid looking for something and not delaying
 * between checks
 */
static inline void ipmi_si_set_not_busy(struct timespec64 *ts)
{
	ts->tv_nsec = -1;
}
static inline int ipmi_si_is_busy(struct timespec64 *ts)
{
	return ts->tv_nsec != -1;
}

static inline int ipmi_thread_busy_wait(enum si_sm_result smi_result,
					const struct smi_info *smi_info,
					struct timespec64 *busy_until)
{
	unsigned int max_busy_us = 0;

	if (smi_info->intf_num < num_max_busy_us)
		max_busy_us = kipmid_max_busy_us[smi_info->intf_num];
	if (max_busy_us == 0 || smi_result != SI_SM_CALL_WITH_DELAY)
		ipmi_si_set_not_busy(busy_until);
	else if (!ipmi_si_is_busy(busy_until)) {
		getnstimeofday64(busy_until);
		timespec64_add_ns(busy_until, max_busy_us*NSEC_PER_USEC);
	} else {
		struct timespec64 now;

		getnstimeofday64(&now);
		if (unlikely(timespec64_compare(&now, busy_until) > 0)) {
			ipmi_si_set_not_busy(busy_until);
			return 0;
		}
	}
	return 1;
}


/*
 * A busy-waiting loop for speeding up IPMI operation.
 *
 * Lousy hardware makes this hard.  This is only enabled for systems
 * that are not BT and do not have interrupts.  It starts spinning
 * when an operation is complete or until max_busy tells it to stop
 * (if that is enabled).  See the paragraph on kimid_max_busy_us in
 * Documentation/IPMI.txt for details.
 */
static int ipmi_thread(void *data)
{
	struct smi_info *smi_info = data;
	unsigned long flags;
	enum si_sm_result smi_result;
	struct timespec64 busy_until;

	ipmi_si_set_not_busy(&busy_until);
	set_user_nice(current, MAX_NICE);
	while (!kthread_should_stop()) {
		int busy_wait;

		spin_lock_irqsave(&(smi_info->si_lock), flags);
		smi_result = smi_event_handler(smi_info, 0);

		/*
		 * If the driver is doing something, there is a possible
		 * race with the timer.  If the timer handler see idle,
		 * and the thread here sees something else, the timer
		 * handler won't restart the timer even though it is
		 * required.  So start it here if necessary.
		 */
		if (smi_result != SI_SM_IDLE && !smi_info->timer_running)
			smi_mod_timer(smi_info, jiffies + SI_TIMEOUT_JIFFIES);

		spin_unlock_irqrestore(&(smi_info->si_lock), flags);
		busy_wait = ipmi_thread_busy_wait(smi_result, smi_info,
						  &busy_until);
		if (smi_result == SI_SM_CALL_WITHOUT_DELAY)
			; /* do nothing */
		else if (smi_result == SI_SM_CALL_WITH_DELAY && busy_wait)
			schedule();
		else if (smi_result == SI_SM_IDLE) {
			if (atomic_read(&smi_info->need_watch)) {
				schedule_timeout_interruptible(100);
			} else {
				/* Wait to be woken up when we are needed. */
				__set_current_state(TASK_INTERRUPTIBLE);
				schedule();
			}
		} else
			schedule_timeout_interruptible(1);
	}
	return 0;
}


static void poll(void *send_info)
{
	struct smi_info *smi_info = send_info;
	unsigned long flags = 0;
	bool run_to_completion = smi_info->run_to_completion;

	/*
	 * Make sure there is some delay in the poll loop so we can
	 * drive time forward and timeout things.
	 */
	udelay(10);
	if (!run_to_completion)
		spin_lock_irqsave(&smi_info->si_lock, flags);
	smi_event_handler(smi_info, 10);
	if (!run_to_completion)
		spin_unlock_irqrestore(&smi_info->si_lock, flags);
}

static void request_events(void *send_info)
{
	struct smi_info *smi_info = send_info;

	if (!smi_info->has_event_buffer)
		return;

	atomic_set(&smi_info->req_events, 1);
}

static void set_need_watch(void *send_info, bool enable)
{
	struct smi_info *smi_info = send_info;
	unsigned long flags;

	atomic_set(&smi_info->need_watch, enable);
	spin_lock_irqsave(&smi_info->si_lock, flags);
	check_start_timer_thread(smi_info);
	spin_unlock_irqrestore(&smi_info->si_lock, flags);
}

static void smi_timeout(struct timer_list *t)
{
	struct smi_info   *smi_info = from_timer(smi_info, t, si_timer);
	enum si_sm_result smi_result;
	unsigned long     flags;
	unsigned long     jiffies_now;
	long              time_diff;
	long		  timeout;

	spin_lock_irqsave(&(smi_info->si_lock), flags);
	debug_timestamp("Timer");

	jiffies_now = jiffies;
	time_diff = (((long)jiffies_now - (long)smi_info->last_timeout_jiffies)
		     * SI_USEC_PER_JIFFY);
	smi_result = smi_event_handler(smi_info, time_diff);

	if ((smi_info->io.irq) && (!smi_info->interrupt_disabled)) {
		/* Running with interrupts, only do long timeouts. */
		timeout = jiffies + SI_TIMEOUT_JIFFIES;
		smi_inc_stat(smi_info, long_timeouts);
		goto do_mod_timer;
	}

	/*
	 * If the state machine asks for a short delay, then shorten
	 * the timer timeout.
	 */
	if (smi_result == SI_SM_CALL_WITH_DELAY) {
		smi_inc_stat(smi_info, short_timeouts);
		timeout = jiffies + 1;
	} else {
		smi_inc_stat(smi_info, long_timeouts);
		timeout = jiffies + SI_TIMEOUT_JIFFIES;
	}

do_mod_timer:
	if (smi_result != SI_SM_IDLE)
		smi_mod_timer(smi_info, timeout);
	else
		smi_info->timer_running = false;
	spin_unlock_irqrestore(&(smi_info->si_lock), flags);
}

irqreturn_t ipmi_si_irq_handler(int irq, void *data)
{
	struct smi_info *smi_info = data;
	unsigned long   flags;

	if (smi_info->io.si_type == SI_BT)
		/* We need to clear the IRQ flag for the BT interface. */
		smi_info->io.outputb(&smi_info->io, IPMI_BT_INTMASK_REG,
				     IPMI_BT_INTMASK_CLEAR_IRQ_BIT
				     | IPMI_BT_INTMASK_ENABLE_IRQ_BIT);

	spin_lock_irqsave(&(smi_info->si_lock), flags);

	smi_inc_stat(smi_info, interrupts);

	debug_timestamp("Interrupt");

	smi_event_handler(smi_info, 0);
	spin_unlock_irqrestore(&(smi_info->si_lock), flags);
	return IRQ_HANDLED;
}

static int smi_start_processing(void       *send_info,
				ipmi_smi_t intf)
{
	struct smi_info *new_smi = send_info;
	int             enable = 0;

	new_smi->intf = intf;

	/* Set up the timer that drives the interface. */
<<<<<<< HEAD
	setup_timer(&new_smi->si_timer, smi_timeout, (long)new_smi);
=======
	timer_setup(&new_smi->si_timer, smi_timeout, 0);
>>>>>>> 0186f2dc
	new_smi->timer_can_start = true;
	smi_mod_timer(new_smi, jiffies + SI_TIMEOUT_JIFFIES);

	/* Try to claim any interrupts. */
	if (new_smi->io.irq_setup) {
		new_smi->io.irq_handler_data = new_smi;
		new_smi->io.irq_setup(&new_smi->io);
	}

	/*
	 * Check if the user forcefully enabled the daemon.
	 */
	if (new_smi->intf_num < num_force_kipmid)
		enable = force_kipmid[new_smi->intf_num];
	/*
	 * The BT interface is efficient enough to not need a thread,
	 * and there is no need for a thread if we have interrupts.
	 */
	else if ((new_smi->io.si_type != SI_BT) && (!new_smi->io.irq))
		enable = 1;

	if (enable) {
		new_smi->thread = kthread_run(ipmi_thread, new_smi,
					      "kipmi%d", new_smi->intf_num);
		if (IS_ERR(new_smi->thread)) {
			dev_notice(new_smi->io.dev, "Could not start"
				   " kernel thread due to error %ld, only using"
				   " timers to drive the interface\n",
				   PTR_ERR(new_smi->thread));
			new_smi->thread = NULL;
		}
	}

	return 0;
}

static int get_smi_info(void *send_info, struct ipmi_smi_info *data)
{
	struct smi_info *smi = send_info;

	data->addr_src = smi->io.addr_source;
	data->dev = smi->io.dev;
	data->addr_info = smi->io.addr_info;
	get_device(smi->io.dev);

	return 0;
}

static void set_maintenance_mode(void *send_info, bool enable)
{
	struct smi_info   *smi_info = send_info;

	if (!enable)
		atomic_set(&smi_info->req_events, 0);
}

static const struct ipmi_smi_handlers handlers = {
	.owner                  = THIS_MODULE,
	.start_processing       = smi_start_processing,
	.get_smi_info		= get_smi_info,
	.sender			= sender,
	.request_events		= request_events,
	.set_need_watch		= set_need_watch,
	.set_maintenance_mode   = set_maintenance_mode,
	.set_run_to_completion  = set_run_to_completion,
	.flush_messages		= flush_messages,
	.poll			= poll,
};

static LIST_HEAD(smi_infos);
static DEFINE_MUTEX(smi_infos_lock);
static int smi_num; /* Used to sequence the SMIs */

static const char * const addr_space_to_str[] = { "i/o", "mem" };

module_param_array(force_kipmid, int, &num_force_kipmid, 0);
MODULE_PARM_DESC(force_kipmid, "Force the kipmi daemon to be enabled (1) or"
		 " disabled(0).  Normally the IPMI driver auto-detects"
		 " this, but the value may be overridden by this parm.");
module_param(unload_when_empty, bool, 0);
MODULE_PARM_DESC(unload_when_empty, "Unload the module if no interfaces are"
		 " specified or found, default is 1.  Setting to 0"
		 " is useful for hot add of devices using hotmod.");
module_param_array(kipmid_max_busy_us, uint, &num_max_busy_us, 0644);
MODULE_PARM_DESC(kipmid_max_busy_us,
		 "Max time (in microseconds) to busy-wait for IPMI data before"
		 " sleeping. 0 (default) means to wait forever. Set to 100-500"
		 " if kipmid is using up a lot of CPU time.");

void ipmi_irq_finish_setup(struct si_sm_io *io)
{
	if (io->si_type == SI_BT)
		/* Enable the interrupt in the BT interface. */
		io->outputb(io, IPMI_BT_INTMASK_REG,
			    IPMI_BT_INTMASK_ENABLE_IRQ_BIT);
}

void ipmi_irq_start_cleanup(struct si_sm_io *io)
{
	if (io->si_type == SI_BT)
		/* Disable the interrupt in the BT interface. */
		io->outputb(io, IPMI_BT_INTMASK_REG, 0);
}

static void std_irq_cleanup(struct si_sm_io *io)
{
	ipmi_irq_start_cleanup(io);
	free_irq(io->irq, io->irq_handler_data);
}

int ipmi_std_irq_setup(struct si_sm_io *io)
{
	int rv;

	if (!io->irq)
		return 0;

	rv = request_irq(io->irq,
			 ipmi_si_irq_handler,
			 IRQF_SHARED,
			 DEVICE_NAME,
			 io->irq_handler_data);
	if (rv) {
		dev_warn(io->dev, "%s unable to claim interrupt %d,"
			 " running polled\n",
			 DEVICE_NAME, io->irq);
		io->irq = 0;
	} else {
		io->irq_cleanup = std_irq_cleanup;
		ipmi_irq_finish_setup(io);
		dev_info(io->dev, "Using irq %d\n", io->irq);
	}

	return rv;
}

static int wait_for_msg_done(struct smi_info *smi_info)
{
	enum si_sm_result     smi_result;

	smi_result = smi_info->handlers->event(smi_info->si_sm, 0);
	for (;;) {
		if (smi_result == SI_SM_CALL_WITH_DELAY ||
		    smi_result == SI_SM_CALL_WITH_TICK_DELAY) {
			schedule_timeout_uninterruptible(1);
			smi_result = smi_info->handlers->event(
				smi_info->si_sm, jiffies_to_usecs(1));
		} else if (smi_result == SI_SM_CALL_WITHOUT_DELAY) {
			smi_result = smi_info->handlers->event(
				smi_info->si_sm, 0);
		} else
			break;
	}
	if (smi_result == SI_SM_HOSED)
		/*
		 * We couldn't get the state machine to run, so whatever's at
		 * the port is probably not an IPMI SMI interface.
		 */
		return -ENODEV;

	return 0;
}

static int try_get_dev_id(struct smi_info *smi_info)
{
	unsigned char         msg[2];
	unsigned char         *resp;
	unsigned long         resp_len;
	int                   rv = 0;

	resp = kmalloc(IPMI_MAX_MSG_LENGTH, GFP_KERNEL);
	if (!resp)
		return -ENOMEM;

	/*
	 * Do a Get Device ID command, since it comes back with some
	 * useful info.
	 */
	msg[0] = IPMI_NETFN_APP_REQUEST << 2;
	msg[1] = IPMI_GET_DEVICE_ID_CMD;
	smi_info->handlers->start_transaction(smi_info->si_sm, msg, 2);

	rv = wait_for_msg_done(smi_info);
	if (rv)
		goto out;

	resp_len = smi_info->handlers->get_result(smi_info->si_sm,
						  resp, IPMI_MAX_MSG_LENGTH);

	/* Check and record info from the get device id, in case we need it. */
	rv = ipmi_demangle_device_id(resp[0] >> 2, resp[1],
			resp + 2, resp_len - 2, &smi_info->device_id);

out:
	kfree(resp);
	return rv;
}

static int get_global_enables(struct smi_info *smi_info, u8 *enables)
{
	unsigned char         msg[3];
	unsigned char         *resp;
	unsigned long         resp_len;
	int                   rv;

	resp = kmalloc(IPMI_MAX_MSG_LENGTH, GFP_KERNEL);
	if (!resp)
		return -ENOMEM;

	msg[0] = IPMI_NETFN_APP_REQUEST << 2;
	msg[1] = IPMI_GET_BMC_GLOBAL_ENABLES_CMD;
	smi_info->handlers->start_transaction(smi_info->si_sm, msg, 2);

	rv = wait_for_msg_done(smi_info);
	if (rv) {
		dev_warn(smi_info->io.dev,
			 "Error getting response from get global enables command: %d\n",
			 rv);
		goto out;
	}

	resp_len = smi_info->handlers->get_result(smi_info->si_sm,
						  resp, IPMI_MAX_MSG_LENGTH);

	if (resp_len < 4 ||
			resp[0] != (IPMI_NETFN_APP_REQUEST | 1) << 2 ||
			resp[1] != IPMI_GET_BMC_GLOBAL_ENABLES_CMD   ||
			resp[2] != 0) {
		dev_warn(smi_info->io.dev,
			 "Invalid return from get global enables command: %ld %x %x %x\n",
			 resp_len, resp[0], resp[1], resp[2]);
		rv = -EINVAL;
		goto out;
	} else {
		*enables = resp[3];
	}

out:
	kfree(resp);
	return rv;
}

/*
 * Returns 1 if it gets an error from the command.
 */
static int set_global_enables(struct smi_info *smi_info, u8 enables)
{
	unsigned char         msg[3];
	unsigned char         *resp;
	unsigned long         resp_len;
	int                   rv;

	resp = kmalloc(IPMI_MAX_MSG_LENGTH, GFP_KERNEL);
	if (!resp)
		return -ENOMEM;

	msg[0] = IPMI_NETFN_APP_REQUEST << 2;
	msg[1] = IPMI_SET_BMC_GLOBAL_ENABLES_CMD;
	msg[2] = enables;
	smi_info->handlers->start_transaction(smi_info->si_sm, msg, 3);

	rv = wait_for_msg_done(smi_info);
	if (rv) {
		dev_warn(smi_info->io.dev,
			 "Error getting response from set global enables command: %d\n",
			 rv);
		goto out;
	}

	resp_len = smi_info->handlers->get_result(smi_info->si_sm,
						  resp, IPMI_MAX_MSG_LENGTH);

	if (resp_len < 3 ||
			resp[0] != (IPMI_NETFN_APP_REQUEST | 1) << 2 ||
			resp[1] != IPMI_SET_BMC_GLOBAL_ENABLES_CMD) {
		dev_warn(smi_info->io.dev,
			 "Invalid return from set global enables command: %ld %x %x\n",
			 resp_len, resp[0], resp[1]);
		rv = -EINVAL;
		goto out;
	}

	if (resp[2] != 0)
		rv = 1;

out:
	kfree(resp);
	return rv;
}

/*
 * Some BMCs do not support clearing the receive irq bit in the global
 * enables (even if they don't support interrupts on the BMC).  Check
 * for this and handle it properly.
 */
static void check_clr_rcv_irq(struct smi_info *smi_info)
{
	u8 enables = 0;
	int rv;

	rv = get_global_enables(smi_info, &enables);
	if (!rv) {
		if ((enables & IPMI_BMC_RCV_MSG_INTR) == 0)
			/* Already clear, should work ok. */
			return;

		enables &= ~IPMI_BMC_RCV_MSG_INTR;
		rv = set_global_enables(smi_info, enables);
	}

	if (rv < 0) {
		dev_err(smi_info->io.dev,
			"Cannot check clearing the rcv irq: %d\n", rv);
		return;
	}

	if (rv) {
		/*
		 * An error when setting the event buffer bit means
		 * clearing the bit is not supported.
		 */
		dev_warn(smi_info->io.dev,
			 "The BMC does not support clearing the recv irq bit, compensating, but the BMC needs to be fixed.\n");
		smi_info->cannot_disable_irq = true;
	}
}

/*
 * Some BMCs do not support setting the interrupt bits in the global
 * enables even if they support interrupts.  Clearly bad, but we can
 * compensate.
 */
static void check_set_rcv_irq(struct smi_info *smi_info)
{
	u8 enables = 0;
	int rv;

	if (!smi_info->io.irq)
		return;

	rv = get_global_enables(smi_info, &enables);
	if (!rv) {
		enables |= IPMI_BMC_RCV_MSG_INTR;
		rv = set_global_enables(smi_info, enables);
	}

	if (rv < 0) {
		dev_err(smi_info->io.dev,
			"Cannot check setting the rcv irq: %d\n", rv);
		return;
	}

	if (rv) {
		/*
		 * An error when setting the event buffer bit means
		 * setting the bit is not supported.
		 */
		dev_warn(smi_info->io.dev,
			 "The BMC does not support setting the recv irq bit, compensating, but the BMC needs to be fixed.\n");
		smi_info->cannot_disable_irq = true;
		smi_info->irq_enable_broken = true;
	}
}

static int try_enable_event_buffer(struct smi_info *smi_info)
{
	unsigned char         msg[3];
	unsigned char         *resp;
	unsigned long         resp_len;
	int                   rv = 0;

	resp = kmalloc(IPMI_MAX_MSG_LENGTH, GFP_KERNEL);
	if (!resp)
		return -ENOMEM;

	msg[0] = IPMI_NETFN_APP_REQUEST << 2;
	msg[1] = IPMI_GET_BMC_GLOBAL_ENABLES_CMD;
	smi_info->handlers->start_transaction(smi_info->si_sm, msg, 2);

	rv = wait_for_msg_done(smi_info);
	if (rv) {
		pr_warn(PFX "Error getting response from get global enables command, the event buffer is not enabled.\n");
		goto out;
	}

	resp_len = smi_info->handlers->get_result(smi_info->si_sm,
						  resp, IPMI_MAX_MSG_LENGTH);

	if (resp_len < 4 ||
			resp[0] != (IPMI_NETFN_APP_REQUEST | 1) << 2 ||
			resp[1] != IPMI_GET_BMC_GLOBAL_ENABLES_CMD   ||
			resp[2] != 0) {
		pr_warn(PFX "Invalid return from get global enables command, cannot enable the event buffer.\n");
		rv = -EINVAL;
		goto out;
	}

	if (resp[3] & IPMI_BMC_EVT_MSG_BUFF) {
		/* buffer is already enabled, nothing to do. */
		smi_info->supports_event_msg_buff = true;
		goto out;
	}

	msg[0] = IPMI_NETFN_APP_REQUEST << 2;
	msg[1] = IPMI_SET_BMC_GLOBAL_ENABLES_CMD;
	msg[2] = resp[3] | IPMI_BMC_EVT_MSG_BUFF;
	smi_info->handlers->start_transaction(smi_info->si_sm, msg, 3);

	rv = wait_for_msg_done(smi_info);
	if (rv) {
		pr_warn(PFX "Error getting response from set global, enables command, the event buffer is not enabled.\n");
		goto out;
	}

	resp_len = smi_info->handlers->get_result(smi_info->si_sm,
						  resp, IPMI_MAX_MSG_LENGTH);

	if (resp_len < 3 ||
			resp[0] != (IPMI_NETFN_APP_REQUEST | 1) << 2 ||
			resp[1] != IPMI_SET_BMC_GLOBAL_ENABLES_CMD) {
		pr_warn(PFX "Invalid return from get global, enables command, not enable the event buffer.\n");
		rv = -EINVAL;
		goto out;
	}

	if (resp[2] != 0)
		/*
		 * An error when setting the event buffer bit means
		 * that the event buffer is not supported.
		 */
		rv = -ENOENT;
	else
		smi_info->supports_event_msg_buff = true;

out:
	kfree(resp);
	return rv;
}

#ifdef CONFIG_IPMI_PROC_INTERFACE
static int smi_type_proc_show(struct seq_file *m, void *v)
{
	struct smi_info *smi = m->private;

	seq_printf(m, "%s\n", si_to_str[smi->io.si_type]);

	return 0;
}

static int smi_type_proc_open(struct inode *inode, struct file *file)
{
	return single_open(file, smi_type_proc_show, PDE_DATA(inode));
}

static const struct file_operations smi_type_proc_ops = {
	.open		= smi_type_proc_open,
	.read		= seq_read,
	.llseek		= seq_lseek,
	.release	= single_release,
};

static int smi_si_stats_proc_show(struct seq_file *m, void *v)
{
	struct smi_info *smi = m->private;

	seq_printf(m, "interrupts_enabled:    %d\n",
		       smi->io.irq && !smi->interrupt_disabled);
	seq_printf(m, "short_timeouts:        %u\n",
		       smi_get_stat(smi, short_timeouts));
	seq_printf(m, "long_timeouts:         %u\n",
		       smi_get_stat(smi, long_timeouts));
	seq_printf(m, "idles:                 %u\n",
		       smi_get_stat(smi, idles));
	seq_printf(m, "interrupts:            %u\n",
		       smi_get_stat(smi, interrupts));
	seq_printf(m, "attentions:            %u\n",
		       smi_get_stat(smi, attentions));
	seq_printf(m, "flag_fetches:          %u\n",
		       smi_get_stat(smi, flag_fetches));
	seq_printf(m, "hosed_count:           %u\n",
		       smi_get_stat(smi, hosed_count));
	seq_printf(m, "complete_transactions: %u\n",
		       smi_get_stat(smi, complete_transactions));
	seq_printf(m, "events:                %u\n",
		       smi_get_stat(smi, events));
	seq_printf(m, "watchdog_pretimeouts:  %u\n",
		       smi_get_stat(smi, watchdog_pretimeouts));
	seq_printf(m, "incoming_messages:     %u\n",
		       smi_get_stat(smi, incoming_messages));
	return 0;
}

static int smi_si_stats_proc_open(struct inode *inode, struct file *file)
{
	return single_open(file, smi_si_stats_proc_show, PDE_DATA(inode));
}

static const struct file_operations smi_si_stats_proc_ops = {
	.open		= smi_si_stats_proc_open,
	.read		= seq_read,
	.llseek		= seq_lseek,
	.release	= single_release,
};

static int smi_params_proc_show(struct seq_file *m, void *v)
{
	struct smi_info *smi = m->private;

	seq_printf(m,
		   "%s,%s,0x%lx,rsp=%d,rsi=%d,rsh=%d,irq=%d,ipmb=%d\n",
		   si_to_str[smi->io.si_type],
		   addr_space_to_str[smi->io.addr_type],
		   smi->io.addr_data,
		   smi->io.regspacing,
		   smi->io.regsize,
		   smi->io.regshift,
		   smi->io.irq,
		   smi->io.slave_addr);

	return 0;
}

static int smi_params_proc_open(struct inode *inode, struct file *file)
{
	return single_open(file, smi_params_proc_show, PDE_DATA(inode));
}

static const struct file_operations smi_params_proc_ops = {
	.open		= smi_params_proc_open,
	.read		= seq_read,
	.llseek		= seq_lseek,
	.release	= single_release,
};
#endif

#define IPMI_SI_ATTR(name) \
static ssize_t ipmi_##name##_show(struct device *dev,			\
				  struct device_attribute *attr,	\
				  char *buf)				\
{									\
	struct smi_info *smi_info = dev_get_drvdata(dev);		\
									\
	return snprintf(buf, 10, "%u\n", smi_get_stat(smi_info, name));	\
}									\
static DEVICE_ATTR(name, S_IRUGO, ipmi_##name##_show, NULL)

static ssize_t ipmi_type_show(struct device *dev,
			      struct device_attribute *attr,
			      char *buf)
{
	struct smi_info *smi_info = dev_get_drvdata(dev);

	return snprintf(buf, 10, "%s\n", si_to_str[smi_info->io.si_type]);
}
static DEVICE_ATTR(type, S_IRUGO, ipmi_type_show, NULL);

static ssize_t ipmi_interrupts_enabled_show(struct device *dev,
					    struct device_attribute *attr,
					    char *buf)
{
	struct smi_info *smi_info = dev_get_drvdata(dev);
	int enabled = smi_info->io.irq && !smi_info->interrupt_disabled;

	return snprintf(buf, 10, "%d\n", enabled);
}
static DEVICE_ATTR(interrupts_enabled, S_IRUGO,
		   ipmi_interrupts_enabled_show, NULL);

IPMI_SI_ATTR(short_timeouts);
IPMI_SI_ATTR(long_timeouts);
IPMI_SI_ATTR(idles);
IPMI_SI_ATTR(interrupts);
IPMI_SI_ATTR(attentions);
IPMI_SI_ATTR(flag_fetches);
IPMI_SI_ATTR(hosed_count);
IPMI_SI_ATTR(complete_transactions);
IPMI_SI_ATTR(events);
IPMI_SI_ATTR(watchdog_pretimeouts);
IPMI_SI_ATTR(incoming_messages);

static ssize_t ipmi_params_show(struct device *dev,
				struct device_attribute *attr,
				char *buf)
{
	struct smi_info *smi_info = dev_get_drvdata(dev);

	return snprintf(buf, 200,
			"%s,%s,0x%lx,rsp=%d,rsi=%d,rsh=%d,irq=%d,ipmb=%d\n",
			si_to_str[smi_info->io.si_type],
			addr_space_to_str[smi_info->io.addr_type],
			smi_info->io.addr_data,
			smi_info->io.regspacing,
			smi_info->io.regsize,
			smi_info->io.regshift,
			smi_info->io.irq,
			smi_info->io.slave_addr);
}
static DEVICE_ATTR(params, S_IRUGO, ipmi_params_show, NULL);

static struct attribute *ipmi_si_dev_attrs[] = {
	&dev_attr_type.attr,
	&dev_attr_interrupts_enabled.attr,
	&dev_attr_short_timeouts.attr,
	&dev_attr_long_timeouts.attr,
	&dev_attr_idles.attr,
	&dev_attr_interrupts.attr,
	&dev_attr_attentions.attr,
	&dev_attr_flag_fetches.attr,
	&dev_attr_hosed_count.attr,
	&dev_attr_complete_transactions.attr,
	&dev_attr_events.attr,
	&dev_attr_watchdog_pretimeouts.attr,
	&dev_attr_incoming_messages.attr,
	&dev_attr_params.attr,
	NULL
};

static const struct attribute_group ipmi_si_dev_attr_group = {
	.attrs		= ipmi_si_dev_attrs,
};

/*
 * oem_data_avail_to_receive_msg_avail
 * @info - smi_info structure with msg_flags set
 *
 * Converts flags from OEM_DATA_AVAIL to RECEIVE_MSG_AVAIL
 * Returns 1 indicating need to re-run handle_flags().
 */
static int oem_data_avail_to_receive_msg_avail(struct smi_info *smi_info)
{
	smi_info->msg_flags = ((smi_info->msg_flags & ~OEM_DATA_AVAIL) |
			       RECEIVE_MSG_AVAIL);
	return 1;
}

/*
 * setup_dell_poweredge_oem_data_handler
 * @info - smi_info.device_id must be populated
 *
 * Systems that match, but have firmware version < 1.40 may assert
 * OEM0_DATA_AVAIL on their own, without being told via Set Flags that
 * it's safe to do so.  Such systems will de-assert OEM1_DATA_AVAIL
 * upon receipt of IPMI_GET_MSG_CMD, so we should treat these flags
 * as RECEIVE_MSG_AVAIL instead.
 *
 * As Dell has no plans to release IPMI 1.5 firmware that *ever*
 * assert the OEM[012] bits, and if it did, the driver would have to
 * change to handle that properly, we don't actually check for the
 * firmware version.
 * Device ID = 0x20                BMC on PowerEdge 8G servers
 * Device Revision = 0x80
 * Firmware Revision1 = 0x01       BMC version 1.40
 * Firmware Revision2 = 0x40       BCD encoded
 * IPMI Version = 0x51             IPMI 1.5
 * Manufacturer ID = A2 02 00      Dell IANA
 *
 * Additionally, PowerEdge systems with IPMI < 1.5 may also assert
 * OEM0_DATA_AVAIL and needs to be treated as RECEIVE_MSG_AVAIL.
 *
 */
#define DELL_POWEREDGE_8G_BMC_DEVICE_ID  0x20
#define DELL_POWEREDGE_8G_BMC_DEVICE_REV 0x80
#define DELL_POWEREDGE_8G_BMC_IPMI_VERSION 0x51
#define DELL_IANA_MFR_ID 0x0002a2
static void setup_dell_poweredge_oem_data_handler(struct smi_info *smi_info)
{
	struct ipmi_device_id *id = &smi_info->device_id;
	if (id->manufacturer_id == DELL_IANA_MFR_ID) {
		if (id->device_id       == DELL_POWEREDGE_8G_BMC_DEVICE_ID  &&
		    id->device_revision == DELL_POWEREDGE_8G_BMC_DEVICE_REV &&
		    id->ipmi_version   == DELL_POWEREDGE_8G_BMC_IPMI_VERSION) {
			smi_info->oem_data_avail_handler =
				oem_data_avail_to_receive_msg_avail;
		} else if (ipmi_version_major(id) < 1 ||
			   (ipmi_version_major(id) == 1 &&
			    ipmi_version_minor(id) < 5)) {
			smi_info->oem_data_avail_handler =
				oem_data_avail_to_receive_msg_avail;
		}
	}
}

#define CANNOT_RETURN_REQUESTED_LENGTH 0xCA
static void return_hosed_msg_badsize(struct smi_info *smi_info)
{
	struct ipmi_smi_msg *msg = smi_info->curr_msg;

	/* Make it a response */
	msg->rsp[0] = msg->data[0] | 4;
	msg->rsp[1] = msg->data[1];
	msg->rsp[2] = CANNOT_RETURN_REQUESTED_LENGTH;
	msg->rsp_size = 3;
	smi_info->curr_msg = NULL;
	deliver_recv_msg(smi_info, msg);
}

/*
 * dell_poweredge_bt_xaction_handler
 * @info - smi_info.device_id must be populated
 *
 * Dell PowerEdge servers with the BT interface (x6xx and 1750) will
 * not respond to a Get SDR command if the length of the data
 * requested is exactly 0x3A, which leads to command timeouts and no
 * data returned.  This intercepts such commands, and causes userspace
 * callers to try again with a different-sized buffer, which succeeds.
 */

#define STORAGE_NETFN 0x0A
#define STORAGE_CMD_GET_SDR 0x23
static int dell_poweredge_bt_xaction_handler(struct notifier_block *self,
					     unsigned long unused,
					     void *in)
{
	struct smi_info *smi_info = in;
	unsigned char *data = smi_info->curr_msg->data;
	unsigned int size   = smi_info->curr_msg->data_size;
	if (size >= 8 &&
	    (data[0]>>2) == STORAGE_NETFN &&
	    data[1] == STORAGE_CMD_GET_SDR &&
	    data[7] == 0x3A) {
		return_hosed_msg_badsize(smi_info);
		return NOTIFY_STOP;
	}
	return NOTIFY_DONE;
}

static struct notifier_block dell_poweredge_bt_xaction_notifier = {
	.notifier_call	= dell_poweredge_bt_xaction_handler,
};

/*
 * setup_dell_poweredge_bt_xaction_handler
 * @info - smi_info.device_id must be filled in already
 *
 * Fills in smi_info.device_id.start_transaction_pre_hook
 * when we know what function to use there.
 */
static void
setup_dell_poweredge_bt_xaction_handler(struct smi_info *smi_info)
{
	struct ipmi_device_id *id = &smi_info->device_id;
	if (id->manufacturer_id == DELL_IANA_MFR_ID &&
	    smi_info->io.si_type == SI_BT)
		register_xaction_notifier(&dell_poweredge_bt_xaction_notifier);
}

/*
 * setup_oem_data_handler
 * @info - smi_info.device_id must be filled in already
 *
 * Fills in smi_info.device_id.oem_data_available_handler
 * when we know what function to use there.
 */

static void setup_oem_data_handler(struct smi_info *smi_info)
{
	setup_dell_poweredge_oem_data_handler(smi_info);
}

static void setup_xaction_handlers(struct smi_info *smi_info)
{
	setup_dell_poweredge_bt_xaction_handler(smi_info);
}

static void check_for_broken_irqs(struct smi_info *smi_info)
{
	check_clr_rcv_irq(smi_info);
	check_set_rcv_irq(smi_info);
}

static inline void stop_timer_and_thread(struct smi_info *smi_info)
{
	if (smi_info->thread != NULL)
		kthread_stop(smi_info->thread);

	smi_info->timer_can_start = false;
	if (smi_info->timer_running)
		del_timer_sync(&smi_info->si_timer);
}

static struct smi_info *find_dup_si(struct smi_info *info)
{
	struct smi_info *e;

	list_for_each_entry(e, &smi_infos, link) {
		if (e->io.addr_type != info->io.addr_type)
			continue;
		if (e->io.addr_data == info->io.addr_data) {
			/*
			 * This is a cheap hack, ACPI doesn't have a defined
			 * slave address but SMBIOS does.  Pick it up from
			 * any source that has it available.
			 */
			if (info->io.slave_addr && !e->io.slave_addr)
				e->io.slave_addr = info->io.slave_addr;
			return e;
		}
	}

	return NULL;
}

int ipmi_si_add_smi(struct si_sm_io *io)
{
	int rv = 0;
	struct smi_info *new_smi, *dup;

	if (!io->io_setup) {
		if (io->addr_type == IPMI_IO_ADDR_SPACE) {
			io->io_setup = ipmi_si_port_setup;
		} else if (io->addr_type == IPMI_MEM_ADDR_SPACE) {
			io->io_setup = ipmi_si_mem_setup;
		} else {
			return -EINVAL;
		}
	}

	new_smi = kzalloc(sizeof(*new_smi), GFP_KERNEL);
	if (!new_smi)
		return -ENOMEM;
	spin_lock_init(&new_smi->si_lock);

	new_smi->io = *io;

	mutex_lock(&smi_infos_lock);
	dup = find_dup_si(new_smi);
	if (dup) {
		if (new_smi->io.addr_source == SI_ACPI &&
		    dup->io.addr_source == SI_SMBIOS) {
			/* We prefer ACPI over SMBIOS. */
			dev_info(dup->io.dev,
				 "Removing SMBIOS-specified %s state machine in favor of ACPI\n",
				 si_to_str[new_smi->io.si_type]);
			cleanup_one_si(dup);
		} else {
			dev_info(new_smi->io.dev,
				 "%s-specified %s state machine: duplicate\n",
				 ipmi_addr_src_to_str(new_smi->io.addr_source),
				 si_to_str[new_smi->io.si_type]);
			rv = -EBUSY;
			goto out_err;
		}
	}

	pr_info(PFX "Adding %s-specified %s state machine\n",
		ipmi_addr_src_to_str(new_smi->io.addr_source),
		si_to_str[new_smi->io.si_type]);

	/* So we know not to free it unless we have allocated one. */
	new_smi->intf = NULL;
	new_smi->si_sm = NULL;
	new_smi->handlers = NULL;

	list_add_tail(&new_smi->link, &smi_infos);

	if (initialized) {
		rv = try_smi_init(new_smi);
		if (rv) {
			mutex_unlock(&smi_infos_lock);
			cleanup_one_si(new_smi);
			return rv;
		}
	}
out_err:
	mutex_unlock(&smi_infos_lock);
	return rv;
}

/*
 * Try to start up an interface.  Must be called with smi_infos_lock
 * held, primarily to keep smi_num consistent, we only one to do these
 * one at a time.
 */
static int try_smi_init(struct smi_info *new_smi)
{
	int rv = 0;
	int i;
	char *init_name = NULL;

	pr_info(PFX "Trying %s-specified %s state machine at %s address 0x%lx, slave address 0x%x, irq %d\n",
		ipmi_addr_src_to_str(new_smi->io.addr_source),
		si_to_str[new_smi->io.si_type],
		addr_space_to_str[new_smi->io.addr_type],
		new_smi->io.addr_data,
		new_smi->io.slave_addr, new_smi->io.irq);

	switch (new_smi->io.si_type) {
	case SI_KCS:
		new_smi->handlers = &kcs_smi_handlers;
		break;

	case SI_SMIC:
		new_smi->handlers = &smic_smi_handlers;
		break;

	case SI_BT:
		new_smi->handlers = &bt_smi_handlers;
		break;

	default:
		/* No support for anything else yet. */
		rv = -EIO;
		goto out_err;
	}

	new_smi->intf_num = smi_num;

	/* Do this early so it's available for logs. */
	if (!new_smi->io.dev) {
		init_name = kasprintf(GFP_KERNEL, "ipmi_si.%d",
				      new_smi->intf_num);

		/*
		 * If we don't already have a device from something
		 * else (like PCI), then register a new one.
		 */
		new_smi->pdev = platform_device_alloc("ipmi_si",
						      new_smi->intf_num);
		if (!new_smi->pdev) {
			pr_err(PFX "Unable to allocate platform device\n");
			goto out_err;
		}
		new_smi->io.dev = &new_smi->pdev->dev;
		new_smi->io.dev->driver = &ipmi_platform_driver.driver;
		/* Nulled by device_add() */
		new_smi->io.dev->init_name = init_name;
	}

	/* Allocate the state machine's data and initialize it. */
	new_smi->si_sm = kmalloc(new_smi->handlers->size(), GFP_KERNEL);
	if (!new_smi->si_sm) {
		rv = -ENOMEM;
		goto out_err;
	}
	new_smi->io.io_size = new_smi->handlers->init_data(new_smi->si_sm,
							   &new_smi->io);

	/* Now that we know the I/O size, we can set up the I/O. */
	rv = new_smi->io.io_setup(&new_smi->io);
	if (rv) {
		dev_err(new_smi->io.dev, "Could not set up I/O space\n");
		goto out_err;
	}

	/* Do low-level detection first. */
	if (new_smi->handlers->detect(new_smi->si_sm)) {
		if (new_smi->io.addr_source)
			dev_err(new_smi->io.dev,
				"Interface detection failed\n");
		rv = -ENODEV;
		goto out_err;
	}

	/*
	 * Attempt a get device id command.  If it fails, we probably
	 * don't have a BMC here.
	 */
	rv = try_get_dev_id(new_smi);
	if (rv) {
		if (new_smi->io.addr_source)
			dev_err(new_smi->io.dev,
			       "There appears to be no BMC at this location\n");
		goto out_err;
	}

	setup_oem_data_handler(new_smi);
	setup_xaction_handlers(new_smi);
	check_for_broken_irqs(new_smi);

	new_smi->waiting_msg = NULL;
	new_smi->curr_msg = NULL;
	atomic_set(&new_smi->req_events, 0);
	new_smi->run_to_completion = false;
	for (i = 0; i < SI_NUM_STATS; i++)
		atomic_set(&new_smi->stats[i], 0);

	new_smi->interrupt_disabled = true;
	atomic_set(&new_smi->need_watch, 0);

	rv = try_enable_event_buffer(new_smi);
	if (rv == 0)
		new_smi->has_event_buffer = true;

	/*
	 * Start clearing the flags before we enable interrupts or the
	 * timer to avoid racing with the timer.
	 */
	start_clear_flags(new_smi);

	/*
	 * IRQ is defined to be set when non-zero.  req_events will
	 * cause a global flags check that will enable interrupts.
	 */
	if (new_smi->io.irq) {
		new_smi->interrupt_disabled = false;
		atomic_set(&new_smi->req_events, 1);
	}

	if (new_smi->pdev) {
		rv = platform_device_add(new_smi->pdev);
		if (rv) {
			dev_err(new_smi->io.dev,
				"Unable to register system interface device: %d\n",
				rv);
			goto out_err;
		}
	}

	dev_set_drvdata(new_smi->io.dev, new_smi);
	rv = device_add_group(new_smi->io.dev, &ipmi_si_dev_attr_group);
	if (rv) {
		dev_err(new_smi->io.dev,
			"Unable to add device attributes: error %d\n",
			rv);
		goto out_err_stop_timer;
	}

	rv = ipmi_register_smi(&handlers,
			       new_smi,
			       new_smi->io.dev,
			       new_smi->io.slave_addr);
	if (rv) {
		dev_err(new_smi->io.dev,
			"Unable to register device: error %d\n",
			rv);
		goto out_err_remove_attrs;
	}

#ifdef CONFIG_IPMI_PROC_INTERFACE
	rv = ipmi_smi_add_proc_entry(new_smi->intf, "type",
				     &smi_type_proc_ops,
				     new_smi);
	if (rv) {
		dev_err(new_smi->io.dev,
			"Unable to create proc entry: %d\n", rv);
		goto out_err_stop_timer;
	}

	rv = ipmi_smi_add_proc_entry(new_smi->intf, "si_stats",
				     &smi_si_stats_proc_ops,
				     new_smi);
	if (rv) {
		dev_err(new_smi->io.dev,
			"Unable to create proc entry: %d\n", rv);
		goto out_err_stop_timer;
	}

	rv = ipmi_smi_add_proc_entry(new_smi->intf, "params",
				     &smi_params_proc_ops,
				     new_smi);
	if (rv) {
		dev_err(new_smi->io.dev,
			"Unable to create proc entry: %d\n", rv);
		goto out_err_stop_timer;
	}
#endif

	/* Don't increment till we know we have succeeded. */
	smi_num++;

	dev_info(new_smi->io.dev, "IPMI %s interface initialized\n",
		 si_to_str[new_smi->io.si_type]);

	WARN_ON(new_smi->io.dev->init_name != NULL);
	kfree(init_name);

	return 0;

out_err_remove_attrs:
	device_remove_group(new_smi->io.dev, &ipmi_si_dev_attr_group);
	dev_set_drvdata(new_smi->io.dev, NULL);

out_err_stop_timer:
	stop_timer_and_thread(new_smi);

out_err:
	new_smi->interrupt_disabled = true;

	if (new_smi->intf) {
		ipmi_smi_t intf = new_smi->intf;
		new_smi->intf = NULL;
		ipmi_unregister_smi(intf);
	}

	if (new_smi->io.irq_cleanup) {
		new_smi->io.irq_cleanup(&new_smi->io);
		new_smi->io.irq_cleanup = NULL;
	}

	/*
	 * Wait until we know that we are out of any interrupt
	 * handlers might have been running before we freed the
	 * interrupt.
	 */
	synchronize_sched();

	if (new_smi->si_sm) {
		if (new_smi->handlers)
			new_smi->handlers->cleanup(new_smi->si_sm);
		kfree(new_smi->si_sm);
		new_smi->si_sm = NULL;
	}
	if (new_smi->io.addr_source_cleanup) {
		new_smi->io.addr_source_cleanup(&new_smi->io);
		new_smi->io.addr_source_cleanup = NULL;
	}
	if (new_smi->io.io_cleanup) {
		new_smi->io.io_cleanup(&new_smi->io);
		new_smi->io.io_cleanup = NULL;
	}

	if (new_smi->pdev) {
		platform_device_unregister(new_smi->pdev);
		new_smi->pdev = NULL;
	} else if (new_smi->pdev) {
		platform_device_put(new_smi->pdev);
	}

	kfree(init_name);

	return rv;
}

static int init_ipmi_si(void)
{
	struct smi_info *e;
	enum ipmi_addr_src type = SI_INVALID;

	if (initialized)
		return 0;

	pr_info("IPMI System Interface driver.\n");

	/* If the user gave us a device, they presumably want us to use it */
	if (!ipmi_si_hardcode_find_bmc())
		goto do_scan;

	ipmi_si_platform_init();

	ipmi_si_pci_init();

	ipmi_si_parisc_init();

	/* We prefer devices with interrupts, but in the case of a machine
	   with multiple BMCs we assume that there will be several instances
	   of a given type so if we succeed in registering a type then also
	   try to register everything else of the same type */
do_scan:
	mutex_lock(&smi_infos_lock);
	list_for_each_entry(e, &smi_infos, link) {
		/* Try to register a device if it has an IRQ and we either
		   haven't successfully registered a device yet or this
		   device has the same type as one we successfully registered */
		if (e->io.irq && (!type || e->io.addr_source == type)) {
			if (!try_smi_init(e)) {
				type = e->io.addr_source;
			}
		}
	}

	/* type will only have been set if we successfully registered an si */
	if (type)
		goto skip_fallback_noirq;

	/* Fall back to the preferred device */

	list_for_each_entry(e, &smi_infos, link) {
		if (!e->io.irq && (!type || e->io.addr_source == type)) {
			if (!try_smi_init(e)) {
				type = e->io.addr_source;
			}
		}
	}

skip_fallback_noirq:
	initialized = 1;
	mutex_unlock(&smi_infos_lock);

	if (type)
		return 0;

	mutex_lock(&smi_infos_lock);
	if (unload_when_empty && list_empty(&smi_infos)) {
		mutex_unlock(&smi_infos_lock);
		cleanup_ipmi_si();
		pr_warn(PFX "Unable to find any System Interface(s)\n");
		return -ENODEV;
	} else {
		mutex_unlock(&smi_infos_lock);
		return 0;
	}
}
module_init(init_ipmi_si);

static void cleanup_one_si(struct smi_info *to_clean)
{
	int           rv = 0;

	if (!to_clean)
		return;

	if (to_clean->intf) {
		ipmi_smi_t intf = to_clean->intf;

		to_clean->intf = NULL;
		rv = ipmi_unregister_smi(intf);
		if (rv) {
			pr_err(PFX "Unable to unregister device: errno=%d\n",
			       rv);
		}
	}

	device_remove_group(to_clean->io.dev, &ipmi_si_dev_attr_group);
	dev_set_drvdata(to_clean->io.dev, NULL);

	list_del(&to_clean->link);

	/*
	 * Make sure that interrupts, the timer and the thread are
	 * stopped and will not run again.
	 */
<<<<<<< HEAD
	if (to_clean->irq_cleanup)
		to_clean->irq_cleanup(to_clean);
=======
	if (to_clean->io.irq_cleanup)
		to_clean->io.irq_cleanup(&to_clean->io);
>>>>>>> 0186f2dc
	stop_timer_and_thread(to_clean);

	/*
	 * Timeouts are stopped, now make sure the interrupts are off
	 * in the BMC.  Note that timers and CPU interrupts are off,
	 * so no need for locks.
	 */
	while (to_clean->curr_msg || (to_clean->si_state != SI_NORMAL)) {
		poll(to_clean);
		schedule_timeout_uninterruptible(1);
	}
	if (to_clean->handlers)
		disable_si_irq(to_clean);
	while (to_clean->curr_msg || (to_clean->si_state != SI_NORMAL)) {
		poll(to_clean);
		schedule_timeout_uninterruptible(1);
	}

	if (to_clean->handlers)
		to_clean->handlers->cleanup(to_clean->si_sm);

	kfree(to_clean->si_sm);

	if (to_clean->io.addr_source_cleanup)
		to_clean->io.addr_source_cleanup(&to_clean->io);
	if (to_clean->io.io_cleanup)
		to_clean->io.io_cleanup(&to_clean->io);

	if (to_clean->pdev)
		platform_device_unregister(to_clean->pdev);

	kfree(to_clean);
}

int ipmi_si_remove_by_dev(struct device *dev)
{
	struct smi_info *e;
	int rv = -ENOENT;

	mutex_lock(&smi_infos_lock);
	list_for_each_entry(e, &smi_infos, link) {
		if (e->io.dev == dev) {
			cleanup_one_si(e);
			rv = 0;
			break;
		}
	}
	mutex_unlock(&smi_infos_lock);

	return rv;
}

void ipmi_si_remove_by_data(int addr_space, enum si_type si_type,
			    unsigned long addr)
{
	/* remove */
	struct smi_info *e, *tmp_e;

	mutex_lock(&smi_infos_lock);
	list_for_each_entry_safe(e, tmp_e, &smi_infos, link) {
		if (e->io.addr_type != addr_space)
			continue;
		if (e->io.si_type != si_type)
			continue;
		if (e->io.addr_data == addr)
			cleanup_one_si(e);
	}
	mutex_unlock(&smi_infos_lock);
}

static void cleanup_ipmi_si(void)
{
	struct smi_info *e, *tmp_e;

	if (!initialized)
		return;

	ipmi_si_pci_shutdown();

	ipmi_si_parisc_shutdown();

	ipmi_si_platform_shutdown();

	mutex_lock(&smi_infos_lock);
	list_for_each_entry_safe(e, tmp_e, &smi_infos, link)
		cleanup_one_si(e);
	mutex_unlock(&smi_infos_lock);
}
module_exit(cleanup_ipmi_si);

MODULE_ALIAS("platform:dmi-ipmi-si");
MODULE_LICENSE("GPL");
MODULE_AUTHOR("Corey Minyard <minyard@mvista.com>");
MODULE_DESCRIPTION("Interface to the IPMI driver for the KCS, SMIC, and BT"
		   " system interfaces.");<|MERGE_RESOLUTION|>--- conflicted
+++ resolved
@@ -864,11 +864,7 @@
 		 * asynchronously reset, and may thus get interrupts
 		 * disable and messages disabled.
 		 */
-<<<<<<< HEAD
-		if (smi_info->supports_event_msg_buff || smi_info->irq) {
-=======
 		if (smi_info->supports_event_msg_buff || smi_info->io.irq) {
->>>>>>> 0186f2dc
 			start_check_enables(smi_info);
 		} else {
 			smi_info->curr_msg = alloc_msg_handle_irq(smi_info);
@@ -1169,11 +1165,7 @@
 	new_smi->intf = intf;
 
 	/* Set up the timer that drives the interface. */
-<<<<<<< HEAD
-	setup_timer(&new_smi->si_timer, smi_timeout, (long)new_smi);
-=======
 	timer_setup(&new_smi->si_timer, smi_timeout, 0);
->>>>>>> 0186f2dc
 	new_smi->timer_can_start = true;
 	smi_mod_timer(new_smi, jiffies + SI_TIMEOUT_JIFFIES);
 
@@ -2014,6 +2006,7 @@
 				 ipmi_addr_src_to_str(new_smi->io.addr_source),
 				 si_to_str[new_smi->io.si_type]);
 			rv = -EBUSY;
+			kfree(new_smi);
 			goto out_err;
 		}
 	}
@@ -2395,13 +2388,8 @@
 	 * Make sure that interrupts, the timer and the thread are
 	 * stopped and will not run again.
 	 */
-<<<<<<< HEAD
-	if (to_clean->irq_cleanup)
-		to_clean->irq_cleanup(to_clean);
-=======
 	if (to_clean->io.irq_cleanup)
 		to_clean->io.irq_cleanup(&to_clean->io);
->>>>>>> 0186f2dc
 	stop_timer_and_thread(to_clean);
 
 	/*
