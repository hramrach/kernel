--- conflicted
+++ resolved
@@ -235,12 +235,9 @@
 	/* Have we added the device group to the device? */
 	bool dev_group_added;
 
-<<<<<<< HEAD
-=======
 	/* Have we added the platform device? */
 	bool pdev_registered;
 
->>>>>>> 28783bf4
 	/* Counters and things for the proc filesystem. */
 	atomic_t stats[SI_NUM_STATS];
 
@@ -2225,65 +2222,8 @@
 
 	return 0;
 
-<<<<<<< HEAD
-out_err_remove_attrs:
-	if (new_smi->dev_group_added) {
-		device_remove_group(new_smi->io.dev, &ipmi_si_dev_attr_group);
-		new_smi->dev_group_added = false;
-	}
-	dev_set_drvdata(new_smi->io.dev, NULL);
-
-out_err_stop_timer:
-	stop_timer_and_thread(new_smi);
-
-out_err:
-	new_smi->interrupt_disabled = true;
-
-	if (new_smi->intf) {
-		ipmi_smi_t intf = new_smi->intf;
-		new_smi->intf = NULL;
-		ipmi_unregister_smi(intf);
-	}
-
-	if (new_smi->io.irq_cleanup) {
-		new_smi->io.irq_cleanup(&new_smi->io);
-		new_smi->io.irq_cleanup = NULL;
-	}
-
-	/*
-	 * Wait until we know that we are out of any interrupt
-	 * handlers might have been running before we freed the
-	 * interrupt.
-	 */
-	synchronize_sched();
-
-	if (new_smi->si_sm) {
-		if (new_smi->handlers)
-			new_smi->handlers->cleanup(new_smi->si_sm);
-		kfree(new_smi->si_sm);
-		new_smi->si_sm = NULL;
-	}
-	if (new_smi->io.addr_source_cleanup) {
-		new_smi->io.addr_source_cleanup(&new_smi->io);
-		new_smi->io.addr_source_cleanup = NULL;
-	}
-	if (new_smi->io.io_cleanup) {
-		new_smi->io.io_cleanup(&new_smi->io);
-		new_smi->io.io_cleanup = NULL;
-	}
-
-	if (new_smi->pdev) {
-		if (platform_device_registered)
-			platform_device_unregister(new_smi->pdev);
-		else
-			platform_device_put(new_smi->pdev);
-		new_smi->pdev = NULL;
-		new_smi->io.dev = NULL;
-	}
-=======
 out_err:
 	shutdown_one_si(new_smi);
->>>>>>> 28783bf4
 
 	kfree(init_name);
 
@@ -2376,21 +2316,12 @@
 		}
 	}
 
-<<<<<<< HEAD
-	if (to_clean->dev_group_added)
-		device_remove_group(to_clean->io.dev, &ipmi_si_dev_attr_group);
-	if (to_clean->io.dev)
-		dev_set_drvdata(to_clean->io.dev, NULL);
-
-	list_del(&to_clean->link);
-=======
 	if (smi_info->dev_group_added) {
 		device_remove_group(smi_info->io.dev, &ipmi_si_dev_attr_group);
 		smi_info->dev_group_added = false;
 	}
 	if (smi_info->io.dev)
 		dev_set_drvdata(smi_info->io.dev, NULL);
->>>>>>> 28783bf4
 
 	/*
 	 * Make sure that interrupts, the timer and the thread are
