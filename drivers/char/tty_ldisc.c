--- conflicted
+++ resolved
@@ -83,12 +83,8 @@
 		kfree(ld);
 		return;
 	}
-<<<<<<< HEAD
 	local_irq_restore_nort(flags);
-=======
-	local_irq_restore(flags);
 	wake_up(&tty_ldisc_idle);
->>>>>>> ad9c990a
 }
 
 /**
