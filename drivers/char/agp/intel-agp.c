--- conflicted
+++ resolved
@@ -751,11 +751,7 @@
 	pci_read_config_dword(intel_i830_private.i830_dev, I915_MMADDR, &temp);
 	pci_read_config_dword(intel_i830_private.i830_dev, I915_PTEADDR,&temp2);
 
-<<<<<<< HEAD
-	intel_i830_private.gtt = (volatile u32 *) ioremap(temp2, 256 * 1024);
-=======
 	intel_i830_private.gtt = ioremap(temp2, 256 * 1024);
->>>>>>> 8a690d16
 	if (!intel_i830_private.gtt)
 		return (-ENOMEM);
 
@@ -1772,10 +1768,7 @@
 	ID(PCI_DEVICE_ID_INTEL_82875_HB),
 	ID(PCI_DEVICE_ID_INTEL_7505_0),
 	ID(PCI_DEVICE_ID_INTEL_7205_0),
-<<<<<<< HEAD
 	ID(PCI_DEVICE_ID_INTEL_82915G_HB),
-=======
->>>>>>> 8a690d16
 	{ }
 };
 
