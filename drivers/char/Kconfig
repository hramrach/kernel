--- conflicted
+++ resolved
@@ -590,22 +590,11 @@
 
 source "drivers/s390/char/Kconfig"
 
-<<<<<<< HEAD
 config CRASHER
 	tristate "Crasher Module"
 	help
 	  Slab cache memory tester.  Only use this as a module
 
-config MSM_SMD_PKT
-	bool "Enable device interface for some SMD packet ports"
-	default n
-	depends on MSM_SMD
-	help
-	  Enables userspace clients to read and write to some packet SMD
-	  ports via device interface for MSM chipset.
-
-=======
->>>>>>> 2c6625cd
 config TILE_SROM
 	bool "Character-device access via hypervisor to the Tilera SPI ROM"
 	depends on TILE
