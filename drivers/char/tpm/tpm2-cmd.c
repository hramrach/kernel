--- conflicted
+++ resolved
@@ -941,11 +941,7 @@
 	cmd.params.get_tpm_pt_in.property_id = cpu_to_be32(0x100);
 	cmd.params.get_tpm_pt_in.property_cnt = cpu_to_be32(1);
 
-<<<<<<< HEAD
-	rc = tpm_transmit(chip, (const u8 *)&cmd, sizeof(cmd), 0);
-=======
 	rc = tpm_transmit_cmd(chip, &cmd, sizeof(cmd),  0, NULL);
->>>>>>> 2cfef0c3
 	if (rc <  0)
 		return rc;
 
