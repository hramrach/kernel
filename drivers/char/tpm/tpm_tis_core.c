--- conflicted
+++ resolved
@@ -747,22 +747,10 @@
 		 (chip->flags & TPM_CHIP_FLAG_TPM2) ? "2.0" : "1.2",
 		 vendor >> 16, rid);
 
-<<<<<<< HEAD
-	if (!(priv->flags & TPM_TIS_ITPM_WORKAROUND)) {
-		probe = probe_itpm(chip);
-		if (probe < 0) {
-			rc = -ENODEV;
-			goto out_err;
-		}
-
-		if (!!probe)
-			priv->flags |= TPM_TIS_ITPM_WORKAROUND;
-=======
 	probe = probe_itpm(chip);
 	if (probe < 0) {
 		rc = -ENODEV;
 		goto out_err;
->>>>>>> f2e5fa84
 	}
 
 	/* Figure out the capabilities */
