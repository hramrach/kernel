--- conflicted
+++ resolved
@@ -265,7 +265,6 @@
 	}
 
 	memset(serio, 0, sizeof(struct serio));
-<<<<<<< HEAD
 
 	serio->type = SERIO_PS_PSTHRU;
 	strlcpy(serio->name, "Synaptics pass-through", sizeof(serio->name));
@@ -275,17 +274,6 @@
 
 	psmouse->pt_activate = synaptics_pt_activate;
 
-=======
-
-	serio->type = SERIO_PS_PSTHRU;
-	strlcpy(serio->name, "Synaptics pass-through", sizeof(serio->name));
-	strlcpy(serio->phys, "synaptics-pt/serio0", sizeof(serio->name));
-	serio->write = synaptics_pt_write;
-	serio->parent = psmouse->serio;
-
-	psmouse->pt_activate = synaptics_pt_activate;
-
->>>>>>> 419bd06b
 	psmouse->serio->child = serio;
 }
 
@@ -481,16 +469,10 @@
 		if (unlikely(priv->pkt_type == SYN_NEWABS))
 			priv->pkt_type = synaptics_detect_pkt_type(psmouse);
 
-<<<<<<< HEAD
-		if (psmouse->serio->child && psmouse->serio->child->drv && synaptics_is_pt_packet(psmouse->packet))
-			synaptics_pass_pt_packet(psmouse->serio->child, psmouse->packet);
-		else
-=======
 		if (SYN_CAP_PASS_THROUGH(priv->capabilities) && synaptics_is_pt_packet(psmouse->packet)) {
 			if (psmouse->serio->child)
 				synaptics_pass_pt_packet(psmouse->serio->child, psmouse->packet);
 		} else
->>>>>>> 419bd06b
 			synaptics_process_packet(psmouse);
 
 		return PSMOUSE_FULL_PACKET;
