--- conflicted
+++ resolved
@@ -473,8 +473,6 @@
 		},
 	},
 	{
-<<<<<<< HEAD
-=======
 		/* Asus X450LCP */
 		.matches = {
 			DMI_MATCH(DMI_SYS_VENDOR, "ASUSTeK COMPUTER INC."),
@@ -482,7 +480,6 @@
 		},
 	},
 	{
->>>>>>> 4a53ddf5
 		/* Avatar AVIU-145A6 */
 		.matches = {
 			DMI_MATCH(DMI_SYS_VENDOR, "Intel"),
