/*
 * X-Box gamepad driver
 *
 * Copyright (c) 2002 Marko Friedemann <mfr@bmx-chemnitz.de>
 *               2004 Oliver Schwartz <Oliver.Schwartz@gmx.de>,
 *                    Steven Toth <steve@toth.demon.co.uk>,
 *                    Franz Lehner <franz@caos.at>,
 *                    Ivan Hawkes <blackhawk@ivanhawkes.com>
 *               2005 Dominic Cerquetti <binary1230@yahoo.com>
 *               2006 Adam Buchbinder <adam.buchbinder@gmail.com>
 *               2007 Jan Kratochvil <honza@jikos.cz>
 *               2010 Christoph Fritz <chf.fritz@googlemail.com>
 *
 * This program is free software; you can redistribute it and/or
 * modify it under the terms of the GNU General Public License as
 * published by the Free Software Foundation; either version 2 of
 * the License, or (at your option) any later version.
 *
 * This program is distributed in the hope that it will be useful,
 * but WITHOUT ANY WARRANTY; without even the implied warranty of
 * MERCHANTABILITY or FITNESS FOR A PARTICULAR PURPOSE.  See the
 * GNU General Public License for more details.
 *
 * You should have received a copy of the GNU General Public License
 * along with this program; if not, write to the Free Software
 * Foundation, Inc., 59 Temple Place, Suite 330, Boston, MA 02111-1307 USA
 *
 *
 * This driver is based on:
 *  - information from     http://euc.jp/periphs/xbox-controller.ja.html
 *  - the iForce driver    drivers/char/joystick/iforce.c
 *  - the skeleton-driver  drivers/usb/usb-skeleton.c
 *  - Xbox 360 information http://www.free60.org/wiki/Gamepad
 *  - Xbox One information https://github.com/quantus/xbox-one-controller-protocol
 *
 * Thanks to:
 *  - ITO Takayuki for providing essential xpad information on his website
 *  - Vojtech Pavlik     - iforce driver / input subsystem
 *  - Greg Kroah-Hartman - usb-skeleton driver
 *  - XBOX Linux project - extra USB id's
 *  - Pekka Pöyry (quantus) - Xbox One controller reverse engineering
 *
 * TODO:
 *  - fine tune axes (especially trigger axes)
 *  - fix "analog" buttons (reported as digital now)
 *  - get rumble working
 *  - need USB IDs for other dance pads
 *
 * History:
 *
 * 2002-06-27 - 0.0.1 : first version, just said "XBOX HID controller"
 *
 * 2002-07-02 - 0.0.2 : basic working version
 *  - all axes and 9 of the 10 buttons work (german InterAct device)
 *  - the black button does not work
 *
 * 2002-07-14 - 0.0.3 : rework by Vojtech Pavlik
 *  - indentation fixes
 *  - usb + input init sequence fixes
 *
 * 2002-07-16 - 0.0.4 : minor changes, merge with Vojtech's v0.0.3
 *  - verified the lack of HID and report descriptors
 *  - verified that ALL buttons WORK
 *  - fixed d-pad to axes mapping
 *
 * 2002-07-17 - 0.0.5 : simplified d-pad handling
 *
 * 2004-10-02 - 0.0.6 : DDR pad support
 *  - borrowed from the XBOX linux kernel
 *  - USB id's for commonly used dance pads are present
 *  - dance pads will map D-PAD to buttons, not axes
 *  - pass the module paramater 'dpad_to_buttons' to force
 *    the D-PAD to map to buttons if your pad is not detected
 *
 * Later changes can be tracked in SCM.
 */

#include <linux/kernel.h>
#include <linux/input.h>
#include <linux/rcupdate.h>
#include <linux/slab.h>
#include <linux/stat.h>
#include <linux/module.h>
#include <linux/usb/input.h>
#include <linux/usb/quirks.h>

#define DRIVER_AUTHOR "Marko Friedemann <mfr@bmx-chemnitz.de>"
#define DRIVER_DESC "X-Box pad driver"

#define XPAD_PKT_LEN 64

/*
 * xbox d-pads should map to buttons, as is required for DDR pads
 * but we map them to axes when possible to simplify things
 */
#define MAP_DPAD_TO_BUTTONS		(1 << 0)
#define MAP_TRIGGERS_TO_BUTTONS		(1 << 1)
#define MAP_STICKS_TO_NULL		(1 << 2)
#define DANCEPAD_MAP_CONFIG	(MAP_DPAD_TO_BUTTONS |			\
				MAP_TRIGGERS_TO_BUTTONS | MAP_STICKS_TO_NULL)

#define XTYPE_XBOX        0
#define XTYPE_XBOX360     1
#define XTYPE_XBOX360W    2
#define XTYPE_XBOXONE     3
#define XTYPE_UNKNOWN     4

static bool dpad_to_buttons;
module_param(dpad_to_buttons, bool, S_IRUGO);
MODULE_PARM_DESC(dpad_to_buttons, "Map D-PAD to buttons rather than axes for unknown pads");

static bool triggers_to_buttons;
module_param(triggers_to_buttons, bool, S_IRUGO);
MODULE_PARM_DESC(triggers_to_buttons, "Map triggers to buttons rather than axes for unknown pads");

static bool sticks_to_null;
module_param(sticks_to_null, bool, S_IRUGO);
MODULE_PARM_DESC(sticks_to_null, "Do not map sticks at all for unknown pads");

static bool auto_poweroff = true;
module_param(auto_poweroff, bool, S_IWUSR | S_IRUGO);
MODULE_PARM_DESC(auto_poweroff, "Power off wireless controllers on suspend");

static const struct xpad_device {
	u16 idVendor;
	u16 idProduct;
	char *name;
	u8 mapping;
	u8 xtype;
} xpad_device[] = {
	{ 0x0079, 0x18d4, "GPD Win 2 X-Box Controller", 0, XTYPE_XBOX360 },
	{ 0x044f, 0x0f00, "Thrustmaster Wheel", 0, XTYPE_XBOX },
	{ 0x044f, 0x0f03, "Thrustmaster Wheel", 0, XTYPE_XBOX },
	{ 0x044f, 0x0f07, "Thrustmaster, Inc. Controller", 0, XTYPE_XBOX },
	{ 0x044f, 0x0f10, "Thrustmaster Modena GT Wheel", 0, XTYPE_XBOX },
	{ 0x044f, 0xb326, "Thrustmaster Gamepad GP XID", 0, XTYPE_XBOX360 },
	{ 0x045e, 0x0202, "Microsoft X-Box pad v1 (US)", 0, XTYPE_XBOX },
	{ 0x045e, 0x0285, "Microsoft X-Box pad (Japan)", 0, XTYPE_XBOX },
	{ 0x045e, 0x0287, "Microsoft Xbox Controller S", 0, XTYPE_XBOX },
	{ 0x045e, 0x0288, "Microsoft Xbox Controller S v2", 0, XTYPE_XBOX },
	{ 0x045e, 0x0289, "Microsoft X-Box pad v2 (US)", 0, XTYPE_XBOX },
	{ 0x045e, 0x028e, "Microsoft X-Box 360 pad", 0, XTYPE_XBOX360 },
	{ 0x045e, 0x028f, "Microsoft X-Box 360 pad v2", 0, XTYPE_XBOX360 },
	{ 0x045e, 0x0291, "Xbox 360 Wireless Receiver (XBOX)", MAP_DPAD_TO_BUTTONS, XTYPE_XBOX360W },
	{ 0x045e, 0x02d1, "Microsoft X-Box One pad", 0, XTYPE_XBOXONE },
	{ 0x045e, 0x02dd, "Microsoft X-Box One pad (Firmware 2015)", 0, XTYPE_XBOXONE },
	{ 0x045e, 0x02e3, "Microsoft X-Box One Elite pad", 0, XTYPE_XBOXONE },
	{ 0x045e, 0x02ea, "Microsoft X-Box One S pad", 0, XTYPE_XBOXONE },
	{ 0x045e, 0x0719, "Xbox 360 Wireless Receiver", MAP_DPAD_TO_BUTTONS, XTYPE_XBOX360W },
	{ 0x046d, 0xc21d, "Logitech Gamepad F310", 0, XTYPE_XBOX360 },
	{ 0x046d, 0xc21e, "Logitech Gamepad F510", 0, XTYPE_XBOX360 },
	{ 0x046d, 0xc21f, "Logitech Gamepad F710", 0, XTYPE_XBOX360 },
	{ 0x046d, 0xc242, "Logitech Chillstream Controller", 0, XTYPE_XBOX360 },
	{ 0x046d, 0xca84, "Logitech Xbox Cordless Controller", 0, XTYPE_XBOX },
	{ 0x046d, 0xca88, "Logitech Compact Controller for Xbox", 0, XTYPE_XBOX },
	{ 0x046d, 0xca8a, "Logitech Precision Vibration Feedback Wheel", 0, XTYPE_XBOX },
	{ 0x046d, 0xcaa3, "Logitech DriveFx Racing Wheel", 0, XTYPE_XBOX360 },
	{ 0x056e, 0x2004, "Elecom JC-U3613M", 0, XTYPE_XBOX360 },
	{ 0x05fd, 0x1007, "Mad Catz Controller (unverified)", 0, XTYPE_XBOX },
	{ 0x05fd, 0x107a, "InterAct 'PowerPad Pro' X-Box pad (Germany)", 0, XTYPE_XBOX },
	{ 0x05fe, 0x3030, "Chic Controller", 0, XTYPE_XBOX },
	{ 0x05fe, 0x3031, "Chic Controller", 0, XTYPE_XBOX },
	{ 0x062a, 0x0020, "Logic3 Xbox GamePad", 0, XTYPE_XBOX },
	{ 0x062a, 0x0033, "Competition Pro Steering Wheel", 0, XTYPE_XBOX },
	{ 0x06a3, 0x0200, "Saitek Racing Wheel", 0, XTYPE_XBOX },
	{ 0x06a3, 0x0201, "Saitek Adrenalin", 0, XTYPE_XBOX },
	{ 0x06a3, 0xf51a, "Saitek P3600", 0, XTYPE_XBOX360 },
	{ 0x0738, 0x4506, "Mad Catz 4506 Wireless Controller", 0, XTYPE_XBOX },
	{ 0x0738, 0x4516, "Mad Catz Control Pad", 0, XTYPE_XBOX },
	{ 0x0738, 0x4520, "Mad Catz Control Pad Pro", 0, XTYPE_XBOX },
	{ 0x0738, 0x4522, "Mad Catz LumiCON", 0, XTYPE_XBOX },
	{ 0x0738, 0x4526, "Mad Catz Control Pad Pro", 0, XTYPE_XBOX },
	{ 0x0738, 0x4530, "Mad Catz Universal MC2 Racing Wheel and Pedals", 0, XTYPE_XBOX },
	{ 0x0738, 0x4536, "Mad Catz MicroCON", 0, XTYPE_XBOX },
	{ 0x0738, 0x4540, "Mad Catz Beat Pad", MAP_DPAD_TO_BUTTONS, XTYPE_XBOX },
	{ 0x0738, 0x4556, "Mad Catz Lynx Wireless Controller", 0, XTYPE_XBOX },
	{ 0x0738, 0x4586, "Mad Catz MicroCon Wireless Controller", 0, XTYPE_XBOX },
	{ 0x0738, 0x4588, "Mad Catz Blaster", 0, XTYPE_XBOX },
	{ 0x0738, 0x45ff, "Mad Catz Beat Pad (w/ Handle)", MAP_DPAD_TO_BUTTONS, XTYPE_XBOX },
	{ 0x0738, 0x4716, "Mad Catz Wired Xbox 360 Controller", 0, XTYPE_XBOX360 },
	{ 0x0738, 0x4718, "Mad Catz Street Fighter IV FightStick SE", 0, XTYPE_XBOX360 },
	{ 0x0738, 0x4726, "Mad Catz Xbox 360 Controller", 0, XTYPE_XBOX360 },
	{ 0x0738, 0x4728, "Mad Catz Street Fighter IV FightPad", MAP_TRIGGERS_TO_BUTTONS, XTYPE_XBOX360 },
	{ 0x0738, 0x4736, "Mad Catz MicroCon Gamepad", 0, XTYPE_XBOX360 },
	{ 0x0738, 0x4738, "Mad Catz Wired Xbox 360 Controller (SFIV)", MAP_TRIGGERS_TO_BUTTONS, XTYPE_XBOX360 },
	{ 0x0738, 0x4740, "Mad Catz Beat Pad", 0, XTYPE_XBOX360 },
	{ 0x0738, 0x4743, "Mad Catz Beat Pad Pro", MAP_DPAD_TO_BUTTONS, XTYPE_XBOX },
	{ 0x0738, 0x4758, "Mad Catz Arcade Game Stick", MAP_TRIGGERS_TO_BUTTONS, XTYPE_XBOX360 },
	{ 0x0738, 0x4a01, "Mad Catz FightStick TE 2", MAP_TRIGGERS_TO_BUTTONS, XTYPE_XBOXONE },
	{ 0x0738, 0x6040, "Mad Catz Beat Pad Pro", MAP_DPAD_TO_BUTTONS, XTYPE_XBOX },
	{ 0x0738, 0x9871, "Mad Catz Portable Drum", 0, XTYPE_XBOX360 },
	{ 0x0738, 0xb726, "Mad Catz Xbox controller - MW2", 0, XTYPE_XBOX360 },
	{ 0x0738, 0xb738, "Mad Catz MVC2TE Stick 2", MAP_TRIGGERS_TO_BUTTONS, XTYPE_XBOX360 },
	{ 0x0738, 0xbeef, "Mad Catz JOYTECH NEO SE Advanced GamePad", XTYPE_XBOX360 },
	{ 0x0738, 0xcb02, "Saitek Cyborg Rumble Pad - PC/Xbox 360", 0, XTYPE_XBOX360 },
	{ 0x0738, 0xcb03, "Saitek P3200 Rumble Pad - PC/Xbox 360", 0, XTYPE_XBOX360 },
	{ 0x0738, 0xcb29, "Saitek Aviator Stick AV8R02", 0, XTYPE_XBOX360 },
	{ 0x0738, 0xf738, "Super SFIV FightStick TE S", 0, XTYPE_XBOX360 },
	{ 0x07ff, 0xffff, "Mad Catz GamePad", 0, XTYPE_XBOX360 },
	{ 0x0c12, 0x0005, "Intec wireless", 0, XTYPE_XBOX },
	{ 0x0c12, 0x8801, "Nyko Xbox Controller", 0, XTYPE_XBOX },
	{ 0x0c12, 0x8802, "Zeroplus Xbox Controller", 0, XTYPE_XBOX },
	{ 0x0c12, 0x8809, "RedOctane Xbox Dance Pad", DANCEPAD_MAP_CONFIG, XTYPE_XBOX },
	{ 0x0c12, 0x880a, "Pelican Eclipse PL-2023", 0, XTYPE_XBOX },
	{ 0x0c12, 0x8810, "Zeroplus Xbox Controller", 0, XTYPE_XBOX },
	{ 0x0c12, 0x9902, "HAMA VibraX - *FAULTY HARDWARE*", 0, XTYPE_XBOX },
	{ 0x0d2f, 0x0002, "Andamiro Pump It Up pad", MAP_DPAD_TO_BUTTONS, XTYPE_XBOX },
	{ 0x0e4c, 0x1097, "Radica Gamester Controller", 0, XTYPE_XBOX },
	{ 0x0e4c, 0x1103, "Radica Gamester Reflex", MAP_TRIGGERS_TO_BUTTONS, XTYPE_XBOX },
	{ 0x0e4c, 0x2390, "Radica Games Jtech Controller", 0, XTYPE_XBOX },
	{ 0x0e4c, 0x3510, "Radica Gamester", 0, XTYPE_XBOX },
	{ 0x0e6f, 0x0003, "Logic3 Freebird wireless Controller", 0, XTYPE_XBOX },
	{ 0x0e6f, 0x0005, "Eclipse wireless Controller", 0, XTYPE_XBOX },
	{ 0x0e6f, 0x0006, "Edge wireless Controller", 0, XTYPE_XBOX },
	{ 0x0e6f, 0x0008, "After Glow Pro Controller", 0, XTYPE_XBOX },
	{ 0x0e6f, 0x0105, "HSM3 Xbox360 dancepad", MAP_DPAD_TO_BUTTONS, XTYPE_XBOX360 },
	{ 0x0e6f, 0x0113, "Afterglow AX.1 Gamepad for Xbox 360", 0, XTYPE_XBOX360 },
	{ 0x0e6f, 0x011f, "Rock Candy Gamepad Wired Controller", 0, XTYPE_XBOX360 },
	{ 0x0e6f, 0x0131, "PDP EA Sports Controller", 0, XTYPE_XBOX360 },
	{ 0x0e6f, 0x0133, "Xbox 360 Wired Controller", 0, XTYPE_XBOX360 },
	{ 0x0e6f, 0x0139, "Afterglow Prismatic Wired Controller", 0, XTYPE_XBOXONE },
	{ 0x0e6f, 0x013a, "PDP Xbox One Controller", 0, XTYPE_XBOXONE },
	{ 0x0e6f, 0x0146, "Rock Candy Wired Controller for Xbox One", 0, XTYPE_XBOXONE },
	{ 0x0e6f, 0x0147, "PDP Marvel Xbox One Controller", 0, XTYPE_XBOXONE },
	{ 0x0e6f, 0x015c, "PDP Xbox One Arcade Stick", MAP_TRIGGERS_TO_BUTTONS, XTYPE_XBOXONE },
	{ 0x0e6f, 0x0161, "PDP Xbox One Controller", 0, XTYPE_XBOXONE },
	{ 0x0e6f, 0x0162, "PDP Xbox One Controller", 0, XTYPE_XBOXONE },
	{ 0x0e6f, 0x0163, "PDP Xbox One Controller", 0, XTYPE_XBOXONE },
	{ 0x0e6f, 0x0164, "PDP Battlefield One", 0, XTYPE_XBOXONE },
	{ 0x0e6f, 0x0165, "PDP Titanfall 2", 0, XTYPE_XBOXONE },
	{ 0x0e6f, 0x0201, "Pelican PL-3601 'TSZ' Wired Xbox 360 Controller", 0, XTYPE_XBOX360 },
	{ 0x0e6f, 0x0213, "Afterglow Gamepad for Xbox 360", 0, XTYPE_XBOX360 },
	{ 0x0e6f, 0x021f, "Rock Candy Gamepad for Xbox 360", 0, XTYPE_XBOX360 },
	{ 0x0e6f, 0x0246, "Rock Candy Gamepad for Xbox One 2015", 0, XTYPE_XBOXONE },
	{ 0x0e6f, 0x02ab, "PDP Controller for Xbox One", 0, XTYPE_XBOXONE },
	{ 0x0e6f, 0x02a4, "PDP Wired Controller for Xbox One - Stealth Series", 0, XTYPE_XBOXONE },
	{ 0x0e6f, 0x02a6, "PDP Wired Controller for Xbox One - Camo Series", 0, XTYPE_XBOXONE },
	{ 0x0e6f, 0x0301, "Logic3 Controller", 0, XTYPE_XBOX360 },
	{ 0x0e6f, 0x0346, "Rock Candy Gamepad for Xbox One 2016", 0, XTYPE_XBOXONE },
	{ 0x0e6f, 0x0401, "Logic3 Controller", 0, XTYPE_XBOX360 },
	{ 0x0e6f, 0x0413, "Afterglow AX.1 Gamepad for Xbox 360", 0, XTYPE_XBOX360 },
	{ 0x0e6f, 0x0501, "PDP Xbox 360 Controller", 0, XTYPE_XBOX360 },
	{ 0x0e6f, 0xf900, "PDP Afterglow AX.1", 0, XTYPE_XBOX360 },
	{ 0x0e8f, 0x0201, "SmartJoy Frag Xpad/PS2 adaptor", 0, XTYPE_XBOX },
	{ 0x0e8f, 0x3008, "Generic xbox control (dealextreme)", 0, XTYPE_XBOX },
	{ 0x0f0d, 0x000a, "Hori Co. DOA4 FightStick", 0, XTYPE_XBOX360 },
	{ 0x0f0d, 0x000c, "Hori PadEX Turbo", 0, XTYPE_XBOX360 },
	{ 0x0f0d, 0x000d, "Hori Fighting Stick EX2", MAP_TRIGGERS_TO_BUTTONS, XTYPE_XBOX360 },
	{ 0x0f0d, 0x0016, "Hori Real Arcade Pro.EX", MAP_TRIGGERS_TO_BUTTONS, XTYPE_XBOX360 },
	{ 0x0f0d, 0x001b, "Hori Real Arcade Pro VX", MAP_TRIGGERS_TO_BUTTONS, XTYPE_XBOX360 },
	{ 0x0f0d, 0x0063, "Hori Real Arcade Pro Hayabusa (USA) Xbox One", MAP_TRIGGERS_TO_BUTTONS, XTYPE_XBOXONE },
	{ 0x0f0d, 0x0067, "HORIPAD ONE", 0, XTYPE_XBOXONE },
	{ 0x0f0d, 0x0078, "Hori Real Arcade Pro V Kai Xbox One", MAP_TRIGGERS_TO_BUTTONS, XTYPE_XBOXONE },
	{ 0x0f30, 0x010b, "Philips Recoil", 0, XTYPE_XBOX },
	{ 0x0f30, 0x0202, "Joytech Advanced Controller", 0, XTYPE_XBOX },
	{ 0x0f30, 0x8888, "BigBen XBMiniPad Controller", 0, XTYPE_XBOX },
	{ 0x102c, 0xff0c, "Joytech Wireless Advanced Controller", 0, XTYPE_XBOX },
	{ 0x11c9, 0x55f0, "Nacon GC-100XF", 0, XTYPE_XBOX360 },
	{ 0x12ab, 0x0004, "Honey Bee Xbox360 dancepad", MAP_DPAD_TO_BUTTONS, XTYPE_XBOX360 },
	{ 0x12ab, 0x0301, "PDP AFTERGLOW AX.1", 0, XTYPE_XBOX360 },
	{ 0x12ab, 0x0303, "Mortal Kombat Klassic FightStick", MAP_TRIGGERS_TO_BUTTONS, XTYPE_XBOX360 },
	{ 0x12ab, 0x8809, "Xbox DDR dancepad", MAP_DPAD_TO_BUTTONS, XTYPE_XBOX },
	{ 0x1430, 0x4748, "RedOctane Guitar Hero X-plorer", 0, XTYPE_XBOX360 },
	{ 0x1430, 0x8888, "TX6500+ Dance Pad (first generation)", MAP_DPAD_TO_BUTTONS, XTYPE_XBOX },
	{ 0x1430, 0xf801, "RedOctane Controller", 0, XTYPE_XBOX360 },
	{ 0x146b, 0x0601, "BigBen Interactive XBOX 360 Controller", 0, XTYPE_XBOX360 },
	{ 0x1532, 0x0037, "Razer Sabertooth", 0, XTYPE_XBOX360 },
	{ 0x1532, 0x0a00, "Razer Atrox Arcade Stick", MAP_TRIGGERS_TO_BUTTONS, XTYPE_XBOXONE },
	{ 0x1532, 0x0a03, "Razer Wildcat", 0, XTYPE_XBOXONE },
	{ 0x15e4, 0x3f00, "Power A Mini Pro Elite", 0, XTYPE_XBOX360 },
	{ 0x15e4, 0x3f0a, "Xbox Airflo wired controller", 0, XTYPE_XBOX360 },
	{ 0x15e4, 0x3f10, "Batarang Xbox 360 controller", 0, XTYPE_XBOX360 },
	{ 0x162e, 0xbeef, "Joytech Neo-Se Take2", 0, XTYPE_XBOX360 },
	{ 0x1689, 0xfd00, "Razer Onza Tournament Edition", 0, XTYPE_XBOX360 },
	{ 0x1689, 0xfd01, "Razer Onza Classic Edition", 0, XTYPE_XBOX360 },
	{ 0x1689, 0xfe00, "Razer Sabertooth", 0, XTYPE_XBOX360 },
	{ 0x1bad, 0x0002, "Harmonix Rock Band Guitar", 0, XTYPE_XBOX360 },
	{ 0x1bad, 0x0003, "Harmonix Rock Band Drumkit", MAP_DPAD_TO_BUTTONS, XTYPE_XBOX360 },
	{ 0x1bad, 0x0130, "Ion Drum Rocker", MAP_DPAD_TO_BUTTONS, XTYPE_XBOX360 },
	{ 0x1bad, 0xf016, "Mad Catz Xbox 360 Controller", 0, XTYPE_XBOX360 },
	{ 0x1bad, 0xf018, "Mad Catz Street Fighter IV SE Fighting Stick", MAP_TRIGGERS_TO_BUTTONS, XTYPE_XBOX360 },
	{ 0x1bad, 0xf019, "Mad Catz Brawlstick for Xbox 360", MAP_TRIGGERS_TO_BUTTONS, XTYPE_XBOX360 },
	{ 0x1bad, 0xf021, "Mad Cats Ghost Recon FS GamePad", 0, XTYPE_XBOX360 },
	{ 0x1bad, 0xf023, "MLG Pro Circuit Controller (Xbox)", 0, XTYPE_XBOX360 },
	{ 0x1bad, 0xf025, "Mad Catz Call Of Duty", 0, XTYPE_XBOX360 },
	{ 0x1bad, 0xf027, "Mad Catz FPS Pro", 0, XTYPE_XBOX360 },
	{ 0x1bad, 0xf028, "Street Fighter IV FightPad", 0, XTYPE_XBOX360 },
	{ 0x1bad, 0xf02e, "Mad Catz Fightpad", MAP_TRIGGERS_TO_BUTTONS, XTYPE_XBOX360 },
	{ 0x1bad, 0xf030, "Mad Catz Xbox 360 MC2 MicroCon Racing Wheel", 0, XTYPE_XBOX360 },
	{ 0x1bad, 0xf036, "Mad Catz MicroCon GamePad Pro", 0, XTYPE_XBOX360 },
	{ 0x1bad, 0xf038, "Street Fighter IV FightStick TE", 0, XTYPE_XBOX360 },
	{ 0x1bad, 0xf039, "Mad Catz MvC2 TE", MAP_TRIGGERS_TO_BUTTONS, XTYPE_XBOX360 },
	{ 0x1bad, 0xf03a, "Mad Catz SFxT Fightstick Pro", MAP_TRIGGERS_TO_BUTTONS, XTYPE_XBOX360 },
	{ 0x1bad, 0xf03d, "Street Fighter IV Arcade Stick TE - Chun Li", MAP_TRIGGERS_TO_BUTTONS, XTYPE_XBOX360 },
	{ 0x1bad, 0xf03e, "Mad Catz MLG FightStick TE", MAP_TRIGGERS_TO_BUTTONS, XTYPE_XBOX360 },
	{ 0x1bad, 0xf03f, "Mad Catz FightStick SoulCaliber", MAP_TRIGGERS_TO_BUTTONS, XTYPE_XBOX360 },
	{ 0x1bad, 0xf042, "Mad Catz FightStick TES+", MAP_TRIGGERS_TO_BUTTONS, XTYPE_XBOX360 },
	{ 0x1bad, 0xf080, "Mad Catz FightStick TE2", MAP_TRIGGERS_TO_BUTTONS, XTYPE_XBOX360 },
	{ 0x1bad, 0xf501, "HoriPad EX2 Turbo", 0, XTYPE_XBOX360 },
	{ 0x1bad, 0xf502, "Hori Real Arcade Pro.VX SA", MAP_TRIGGERS_TO_BUTTONS, XTYPE_XBOX360 },
	{ 0x1bad, 0xf503, "Hori Fighting Stick VX", MAP_TRIGGERS_TO_BUTTONS, XTYPE_XBOX360 },
	{ 0x1bad, 0xf504, "Hori Real Arcade Pro. EX", MAP_TRIGGERS_TO_BUTTONS, XTYPE_XBOX360 },
	{ 0x1bad, 0xf505, "Hori Fighting Stick EX2B", MAP_TRIGGERS_TO_BUTTONS, XTYPE_XBOX360 },
	{ 0x1bad, 0xf506, "Hori Real Arcade Pro.EX Premium VLX", 0, XTYPE_XBOX360 },
	{ 0x1bad, 0xf900, "Harmonix Xbox 360 Controller", 0, XTYPE_XBOX360 },
	{ 0x1bad, 0xf901, "Gamestop Xbox 360 Controller", 0, XTYPE_XBOX360 },
	{ 0x1bad, 0xf903, "Tron Xbox 360 controller", 0, XTYPE_XBOX360 },
	{ 0x1bad, 0xf904, "PDP Versus Fighting Pad", 0, XTYPE_XBOX360 },
	{ 0x1bad, 0xf906, "MortalKombat FightStick", MAP_TRIGGERS_TO_BUTTONS, XTYPE_XBOX360 },
	{ 0x1bad, 0xfa01, "MadCatz GamePad", 0, XTYPE_XBOX360 },
	{ 0x1bad, 0xfd00, "Razer Onza TE", 0, XTYPE_XBOX360 },
	{ 0x1bad, 0xfd01, "Razer Onza", 0, XTYPE_XBOX360 },
	{ 0x24c6, 0x5000, "Razer Atrox Arcade Stick", MAP_TRIGGERS_TO_BUTTONS, XTYPE_XBOX360 },
	{ 0x24c6, 0x5300, "PowerA MINI PROEX Controller", 0, XTYPE_XBOX360 },
	{ 0x24c6, 0x5303, "Xbox Airflo wired controller", 0, XTYPE_XBOX360 },
	{ 0x24c6, 0x530a, "Xbox 360 Pro EX Controller", 0, XTYPE_XBOX360 },
	{ 0x24c6, 0x531a, "PowerA Pro Ex", 0, XTYPE_XBOX360 },
	{ 0x24c6, 0x5397, "FUS1ON Tournament Controller", 0, XTYPE_XBOX360 },
	{ 0x24c6, 0x541a, "PowerA Xbox One Mini Wired Controller", 0, XTYPE_XBOXONE },
	{ 0x24c6, 0x542a, "Xbox ONE spectra", 0, XTYPE_XBOXONE },
	{ 0x24c6, 0x543a, "PowerA Xbox One wired controller", 0, XTYPE_XBOXONE },
	{ 0x24c6, 0x5500, "Hori XBOX 360 EX 2 with Turbo", 0, XTYPE_XBOX360 },
	{ 0x24c6, 0x5501, "Hori Real Arcade Pro VX-SA", 0, XTYPE_XBOX360 },
	{ 0x24c6, 0x5502, "Hori Fighting Stick VX Alt", MAP_TRIGGERS_TO_BUTTONS, XTYPE_XBOX360 },
	{ 0x24c6, 0x5503, "Hori Fighting Edge", MAP_TRIGGERS_TO_BUTTONS, XTYPE_XBOX360 },
	{ 0x24c6, 0x5506, "Hori SOULCALIBUR V Stick", 0, XTYPE_XBOX360 },
	{ 0x24c6, 0x550d, "Hori GEM Xbox controller", 0, XTYPE_XBOX360 },
	{ 0x24c6, 0x550e, "Hori Real Arcade Pro V Kai 360", MAP_TRIGGERS_TO_BUTTONS, XTYPE_XBOX360 },
	{ 0x24c6, 0x551a, "PowerA FUSION Pro Controller", 0, XTYPE_XBOXONE },
	{ 0x24c6, 0x561a, "PowerA FUSION Controller", 0, XTYPE_XBOXONE },
	{ 0x24c6, 0x5b00, "ThrustMaster Ferrari 458 Racing Wheel", 0, XTYPE_XBOX360 },
	{ 0x24c6, 0x5b02, "Thrustmaster, Inc. GPX Controller", 0, XTYPE_XBOX360 },
	{ 0x24c6, 0x5b03, "Thrustmaster Ferrari 458 Racing Wheel", 0, XTYPE_XBOX360 },
	{ 0x24c6, 0x5d04, "Razer Sabertooth", 0, XTYPE_XBOX360 },
	{ 0x24c6, 0xfafe, "Rock Candy Gamepad for Xbox 360", 0, XTYPE_XBOX360 },
	{ 0x3767, 0x0101, "Fanatec Speedster 3 Forceshock Wheel", 0, XTYPE_XBOX },
	{ 0xffff, 0xffff, "Chinese-made Xbox Controller", 0, XTYPE_XBOX },
	{ 0x0000, 0x0000, "Generic X-Box pad", 0, XTYPE_UNKNOWN }
};

/* buttons shared with xbox and xbox360 */
static const signed short xpad_common_btn[] = {
	BTN_A, BTN_B, BTN_X, BTN_Y,			/* "analog" buttons */
	BTN_START, BTN_SELECT, BTN_THUMBL, BTN_THUMBR,	/* start/back/sticks */
	-1						/* terminating entry */
};

/* original xbox controllers only */
static const signed short xpad_btn[] = {
	BTN_C, BTN_Z,		/* "analog" buttons */
	-1			/* terminating entry */
};

/* used when dpad is mapped to buttons */
static const signed short xpad_btn_pad[] = {
	BTN_TRIGGER_HAPPY1, BTN_TRIGGER_HAPPY2,		/* d-pad left, right */
	BTN_TRIGGER_HAPPY3, BTN_TRIGGER_HAPPY4,		/* d-pad up, down */
	-1				/* terminating entry */
};

/* used when triggers are mapped to buttons */
static const signed short xpad_btn_triggers[] = {
	BTN_TL2, BTN_TR2,		/* triggers left/right */
	-1
};

static const signed short xpad360_btn[] = {  /* buttons for x360 controller */
	BTN_TL, BTN_TR,		/* Button LB/RB */
	BTN_MODE,		/* The big X button */
	-1
};

static const signed short xpad_abs[] = {
	ABS_X, ABS_Y,		/* left stick */
	ABS_RX, ABS_RY,		/* right stick */
	-1			/* terminating entry */
};

/* used when dpad is mapped to axes */
static const signed short xpad_abs_pad[] = {
	ABS_HAT0X, ABS_HAT0Y,	/* d-pad axes */
	-1			/* terminating entry */
};

/* used when triggers are mapped to axes */
static const signed short xpad_abs_triggers[] = {
	ABS_Z, ABS_RZ,		/* triggers left/right */
	-1
};

/*
 * Xbox 360 has a vendor-specific class, so we cannot match it with only
 * USB_INTERFACE_INFO (also specifically refused by USB subsystem), so we
 * match against vendor id as well. Wired Xbox 360 devices have protocol 1,
 * wireless controllers have protocol 129.
 */
#define XPAD_XBOX360_VENDOR_PROTOCOL(vend, pr) \
	.match_flags = USB_DEVICE_ID_MATCH_VENDOR | USB_DEVICE_ID_MATCH_INT_INFO, \
	.idVendor = (vend), \
	.bInterfaceClass = USB_CLASS_VENDOR_SPEC, \
	.bInterfaceSubClass = 93, \
	.bInterfaceProtocol = (pr)
#define XPAD_XBOX360_VENDOR(vend) \
	{ XPAD_XBOX360_VENDOR_PROTOCOL((vend), 1) }, \
	{ XPAD_XBOX360_VENDOR_PROTOCOL((vend), 129) }

/* The Xbox One controller uses subclass 71 and protocol 208. */
#define XPAD_XBOXONE_VENDOR_PROTOCOL(vend, pr) \
	.match_flags = USB_DEVICE_ID_MATCH_VENDOR | USB_DEVICE_ID_MATCH_INT_INFO, \
	.idVendor = (vend), \
	.bInterfaceClass = USB_CLASS_VENDOR_SPEC, \
	.bInterfaceSubClass = 71, \
	.bInterfaceProtocol = (pr)
#define XPAD_XBOXONE_VENDOR(vend) \
	{ XPAD_XBOXONE_VENDOR_PROTOCOL((vend), 208) }

static struct usb_device_id xpad_table[] = {
	{ USB_INTERFACE_INFO('X', 'B', 0) },	/* X-Box USB-IF not approved class */
	XPAD_XBOX360_VENDOR(0x0079),		/* GPD Win 2 Controller */
	XPAD_XBOX360_VENDOR(0x044f),		/* Thrustmaster X-Box 360 controllers */
	XPAD_XBOX360_VENDOR(0x045e),		/* Microsoft X-Box 360 controllers */
	XPAD_XBOXONE_VENDOR(0x045e),		/* Microsoft X-Box One controllers */
	XPAD_XBOX360_VENDOR(0x046d),		/* Logitech X-Box 360 style controllers */
	XPAD_XBOX360_VENDOR(0x056e),		/* Elecom JC-U3613M */
	XPAD_XBOX360_VENDOR(0x06a3),		/* Saitek P3600 */
	XPAD_XBOX360_VENDOR(0x0738),		/* Mad Catz X-Box 360 controllers */
	{ USB_DEVICE(0x0738, 0x4540) },		/* Mad Catz Beat Pad */
	XPAD_XBOXONE_VENDOR(0x0738),		/* Mad Catz FightStick TE 2 */
	XPAD_XBOX360_VENDOR(0x07ff),		/* Mad Catz GamePad */
	XPAD_XBOX360_VENDOR(0x0e6f),		/* 0x0e6f X-Box 360 controllers */
	XPAD_XBOXONE_VENDOR(0x0e6f),		/* 0x0e6f X-Box One controllers */
	XPAD_XBOX360_VENDOR(0x0f0d),		/* Hori Controllers */
	XPAD_XBOXONE_VENDOR(0x0f0d),		/* Hori Controllers */
	XPAD_XBOX360_VENDOR(0x11c9),		/* Nacon GC100XF */
	XPAD_XBOX360_VENDOR(0x12ab),		/* X-Box 360 dance pads */
	XPAD_XBOX360_VENDOR(0x1430),		/* RedOctane X-Box 360 controllers */
	XPAD_XBOX360_VENDOR(0x146b),		/* BigBen Interactive Controllers */
	XPAD_XBOX360_VENDOR(0x1532),		/* Razer Sabertooth */
	XPAD_XBOXONE_VENDOR(0x1532),		/* Razer Wildcat */
	XPAD_XBOX360_VENDOR(0x15e4),		/* Numark X-Box 360 controllers */
	XPAD_XBOX360_VENDOR(0x162e),		/* Joytech X-Box 360 controllers */
	XPAD_XBOX360_VENDOR(0x1689),		/* Razer Onza */
	XPAD_XBOX360_VENDOR(0x1bad),		/* Harminix Rock Band Guitar and Drums */
	XPAD_XBOX360_VENDOR(0x24c6),		/* PowerA Controllers */
	XPAD_XBOXONE_VENDOR(0x24c6),		/* PowerA Controllers */
	{ }
};

MODULE_DEVICE_TABLE(usb, xpad_table);

struct xboxone_init_packet {
	u16 idVendor;
	u16 idProduct;
	const u8 *data;
	u8 len;
};

#define XBOXONE_INIT_PKT(_vid, _pid, _data)		\
	{						\
		.idVendor	= (_vid),		\
		.idProduct	= (_pid),		\
		.data		= (_data),		\
		.len		= ARRAY_SIZE(_data),	\
	}


/*
 * This packet is required for all Xbox One pads with 2015
 * or later firmware installed (or present from the factory).
 */
static const u8 xboxone_fw2015_init[] = {
	0x05, 0x20, 0x00, 0x01, 0x00
};

/*
 * This packet is required for the Titanfall 2 Xbox One pads
 * (0x0e6f:0x0165) to finish initialization and for Hori pads
 * (0x0f0d:0x0067) to make the analog sticks work.
 */
static const u8 xboxone_hori_init[] = {
	0x01, 0x20, 0x00, 0x09, 0x00, 0x04, 0x20, 0x3a,
	0x00, 0x00, 0x00, 0x80, 0x00
};

/*
<<<<<<< HEAD
 * This packet is required for some of the PDP pads to start
 * sending input reports. These pads include: (0x0e6f:0x02ab),
 * (0x0e6f:0x02a4).
=======
 * This packet is required for most (all?) of the PDP pads to start
 * sending input reports. These pads include: (0x0e6f:0x02ab),
 * (0x0e6f:0x02a4), (0x0e6f:0x02a6).
>>>>>>> b24e79ac
 */
static const u8 xboxone_pdp_init1[] = {
	0x0a, 0x20, 0x00, 0x03, 0x00, 0x01, 0x14
};

/*
<<<<<<< HEAD
 * This packet is required for some of the PDP pads to start
 * sending input reports. These pads include: (0x0e6f:0x02ab),
 * (0x0e6f:0x02a4).
=======
 * This packet is required for most (all?) of the PDP pads to start
 * sending input reports. These pads include: (0x0e6f:0x02ab),
 * (0x0e6f:0x02a4), (0x0e6f:0x02a6).
>>>>>>> b24e79ac
 */
static const u8 xboxone_pdp_init2[] = {
	0x06, 0x20, 0x00, 0x02, 0x01, 0x00
};

/*
 * A specific rumble packet is required for some PowerA pads to start
 * sending input reports. One of those pads is (0x24c6:0x543a).
 */
static const u8 xboxone_rumblebegin_init[] = {
	0x09, 0x00, 0x00, 0x09, 0x00, 0x0F, 0x00, 0x00,
	0x1D, 0x1D, 0xFF, 0x00, 0x00
};

/*
 * A rumble packet with zero FF intensity will immediately
 * terminate the rumbling required to init PowerA pads.
 * This should happen fast enough that the motors don't
 * spin up to enough speed to actually vibrate the gamepad.
 */
static const u8 xboxone_rumbleend_init[] = {
	0x09, 0x00, 0x00, 0x09, 0x00, 0x0F, 0x00, 0x00,
	0x00, 0x00, 0x00, 0x00, 0x00
};

/*
 * This specifies the selection of init packets that a gamepad
 * will be sent on init *and* the order in which they will be
 * sent. The correct sequence number will be added when the
 * packet is going to be sent.
 */
static const struct xboxone_init_packet xboxone_init_packets[] = {
	XBOXONE_INIT_PKT(0x0e6f, 0x0165, xboxone_hori_init),
	XBOXONE_INIT_PKT(0x0f0d, 0x0067, xboxone_hori_init),
	XBOXONE_INIT_PKT(0x0000, 0x0000, xboxone_fw2015_init),
<<<<<<< HEAD
	XBOXONE_INIT_PKT(0x0e6f, 0x02ab, xboxone_pdp_init1),
	XBOXONE_INIT_PKT(0x0e6f, 0x02ab, xboxone_pdp_init2),
	XBOXONE_INIT_PKT(0x0e6f, 0x02a4, xboxone_pdp_init1),
	XBOXONE_INIT_PKT(0x0e6f, 0x02a4, xboxone_pdp_init2),
	XBOXONE_INIT_PKT(0x0e6f, 0x02a6, xboxone_pdp_init1),
	XBOXONE_INIT_PKT(0x0e6f, 0x02a6, xboxone_pdp_init2),
=======
	XBOXONE_INIT_PKT(0x0e6f, 0x0000, xboxone_pdp_init1),
	XBOXONE_INIT_PKT(0x0e6f, 0x0000, xboxone_pdp_init2),
>>>>>>> b24e79ac
	XBOXONE_INIT_PKT(0x24c6, 0x541a, xboxone_rumblebegin_init),
	XBOXONE_INIT_PKT(0x24c6, 0x542a, xboxone_rumblebegin_init),
	XBOXONE_INIT_PKT(0x24c6, 0x543a, xboxone_rumblebegin_init),
	XBOXONE_INIT_PKT(0x24c6, 0x541a, xboxone_rumbleend_init),
	XBOXONE_INIT_PKT(0x24c6, 0x542a, xboxone_rumbleend_init),
	XBOXONE_INIT_PKT(0x24c6, 0x543a, xboxone_rumbleend_init),
};

struct xpad_output_packet {
	u8 data[XPAD_PKT_LEN];
	u8 len;
	bool pending;
};

#define XPAD_OUT_CMD_IDX	0
#define XPAD_OUT_FF_IDX		1
#define XPAD_OUT_LED_IDX	(1 + IS_ENABLED(CONFIG_JOYSTICK_XPAD_FF))
#define XPAD_NUM_OUT_PACKETS	(1 + \
				 IS_ENABLED(CONFIG_JOYSTICK_XPAD_FF) + \
				 IS_ENABLED(CONFIG_JOYSTICK_XPAD_LEDS))

struct usb_xpad {
	struct input_dev *dev;		/* input device interface */
	struct input_dev __rcu *x360w_dev;
	struct usb_device *udev;	/* usb device */
	struct usb_interface *intf;	/* usb interface */

	bool pad_present;
	bool input_created;

	struct urb *irq_in;		/* urb for interrupt in report */
	unsigned char *idata;		/* input data */
	dma_addr_t idata_dma;

	struct urb *irq_out;		/* urb for interrupt out report */
	struct usb_anchor irq_out_anchor;
	bool irq_out_active;		/* we must not use an active URB */
	u8 odata_serial;		/* serial number for xbox one protocol */
	unsigned char *odata;		/* output data */
	dma_addr_t odata_dma;
	spinlock_t odata_lock;

	struct xpad_output_packet out_packets[XPAD_NUM_OUT_PACKETS];
	int last_out_packet;
	int init_seq;

#if defined(CONFIG_JOYSTICK_XPAD_LEDS)
	struct xpad_led *led;
#endif

	char phys[64];			/* physical device path */

	int mapping;			/* map d-pad to buttons or to axes */
	int xtype;			/* type of xbox device */
	int pad_nr;			/* the order x360 pads were attached */
	const char *name;		/* name of the device */
	struct work_struct work;	/* init/remove device from callback */
};

static int xpad_init_input(struct usb_xpad *xpad);
static void xpad_deinit_input(struct usb_xpad *xpad);
static void xpadone_ack_mode_report(struct usb_xpad *xpad, u8 seq_num);

/*
 *	xpad_process_packet
 *
 *	Completes a request by converting the data into events for the
 *	input subsystem.
 *
 *	The used report descriptor was taken from ITO Takayukis website:
 *	 http://euc.jp/periphs/xbox-controller.ja.html
 */
static void xpad_process_packet(struct usb_xpad *xpad, u16 cmd, unsigned char *data)
{
	struct input_dev *dev = xpad->dev;

	if (!(xpad->mapping & MAP_STICKS_TO_NULL)) {
		/* left stick */
		input_report_abs(dev, ABS_X,
				 (__s16) le16_to_cpup((__le16 *)(data + 12)));
		input_report_abs(dev, ABS_Y,
				 ~(__s16) le16_to_cpup((__le16 *)(data + 14)));

		/* right stick */
		input_report_abs(dev, ABS_RX,
				 (__s16) le16_to_cpup((__le16 *)(data + 16)));
		input_report_abs(dev, ABS_RY,
				 ~(__s16) le16_to_cpup((__le16 *)(data + 18)));
	}

	/* triggers left/right */
	if (xpad->mapping & MAP_TRIGGERS_TO_BUTTONS) {
		input_report_key(dev, BTN_TL2, data[10]);
		input_report_key(dev, BTN_TR2, data[11]);
	} else {
		input_report_abs(dev, ABS_Z, data[10]);
		input_report_abs(dev, ABS_RZ, data[11]);
	}

	/* digital pad */
	if (xpad->mapping & MAP_DPAD_TO_BUTTONS) {
		/* dpad as buttons (left, right, up, down) */
		input_report_key(dev, BTN_TRIGGER_HAPPY1, data[2] & 0x04);
		input_report_key(dev, BTN_TRIGGER_HAPPY2, data[2] & 0x08);
		input_report_key(dev, BTN_TRIGGER_HAPPY3, data[2] & 0x01);
		input_report_key(dev, BTN_TRIGGER_HAPPY4, data[2] & 0x02);
	} else {
		input_report_abs(dev, ABS_HAT0X,
				 !!(data[2] & 0x08) - !!(data[2] & 0x04));
		input_report_abs(dev, ABS_HAT0Y,
				 !!(data[2] & 0x02) - !!(data[2] & 0x01));
	}

	/* start/back buttons and stick press left/right */
	input_report_key(dev, BTN_START,  data[2] & 0x10);
	input_report_key(dev, BTN_SELECT, data[2] & 0x20);
	input_report_key(dev, BTN_THUMBL, data[2] & 0x40);
	input_report_key(dev, BTN_THUMBR, data[2] & 0x80);

	/* "analog" buttons A, B, X, Y */
	input_report_key(dev, BTN_A, data[4]);
	input_report_key(dev, BTN_B, data[5]);
	input_report_key(dev, BTN_X, data[6]);
	input_report_key(dev, BTN_Y, data[7]);

	/* "analog" buttons black, white */
	input_report_key(dev, BTN_C, data[8]);
	input_report_key(dev, BTN_Z, data[9]);

	input_sync(dev);
}

/*
 *	xpad360_process_packet
 *
 *	Completes a request by converting the data into events for the
 *	input subsystem. It is version for xbox 360 controller
 *
 *	The used report descriptor was taken from:
 *		http://www.free60.org/wiki/Gamepad
 */

static void xpad360_process_packet(struct usb_xpad *xpad, struct input_dev *dev,
				   u16 cmd, unsigned char *data)
{
	/* valid pad data */
	if (data[0] != 0x00)
		return;

	/* digital pad */
	if (xpad->mapping & MAP_DPAD_TO_BUTTONS) {
		/* dpad as buttons (left, right, up, down) */
		input_report_key(dev, BTN_TRIGGER_HAPPY1, data[2] & 0x04);
		input_report_key(dev, BTN_TRIGGER_HAPPY2, data[2] & 0x08);
		input_report_key(dev, BTN_TRIGGER_HAPPY3, data[2] & 0x01);
		input_report_key(dev, BTN_TRIGGER_HAPPY4, data[2] & 0x02);
	}

	/*
	 * This should be a simple else block. However historically
	 * xbox360w has mapped DPAD to buttons while xbox360 did not. This
	 * made no sense, but now we can not just switch back and have to
	 * support both behaviors.
	 */
	if (!(xpad->mapping & MAP_DPAD_TO_BUTTONS) ||
	    xpad->xtype == XTYPE_XBOX360W) {
		input_report_abs(dev, ABS_HAT0X,
				 !!(data[2] & 0x08) - !!(data[2] & 0x04));
		input_report_abs(dev, ABS_HAT0Y,
				 !!(data[2] & 0x02) - !!(data[2] & 0x01));
	}

	/* start/back buttons */
	input_report_key(dev, BTN_START,  data[2] & 0x10);
	input_report_key(dev, BTN_SELECT, data[2] & 0x20);

	/* stick press left/right */
	input_report_key(dev, BTN_THUMBL, data[2] & 0x40);
	input_report_key(dev, BTN_THUMBR, data[2] & 0x80);

	/* buttons A,B,X,Y,TL,TR and MODE */
	input_report_key(dev, BTN_A,	data[3] & 0x10);
	input_report_key(dev, BTN_B,	data[3] & 0x20);
	input_report_key(dev, BTN_X,	data[3] & 0x40);
	input_report_key(dev, BTN_Y,	data[3] & 0x80);
	input_report_key(dev, BTN_TL,	data[3] & 0x01);
	input_report_key(dev, BTN_TR,	data[3] & 0x02);
	input_report_key(dev, BTN_MODE,	data[3] & 0x04);

	if (!(xpad->mapping & MAP_STICKS_TO_NULL)) {
		/* left stick */
		input_report_abs(dev, ABS_X,
				 (__s16) le16_to_cpup((__le16 *)(data + 6)));
		input_report_abs(dev, ABS_Y,
				 ~(__s16) le16_to_cpup((__le16 *)(data + 8)));

		/* right stick */
		input_report_abs(dev, ABS_RX,
				 (__s16) le16_to_cpup((__le16 *)(data + 10)));
		input_report_abs(dev, ABS_RY,
				 ~(__s16) le16_to_cpup((__le16 *)(data + 12)));
	}

	/* triggers left/right */
	if (xpad->mapping & MAP_TRIGGERS_TO_BUTTONS) {
		input_report_key(dev, BTN_TL2, data[4]);
		input_report_key(dev, BTN_TR2, data[5]);
	} else {
		input_report_abs(dev, ABS_Z, data[4]);
		input_report_abs(dev, ABS_RZ, data[5]);
	}

	input_sync(dev);
}

static void xpad_presence_work(struct work_struct *work)
{
	struct usb_xpad *xpad = container_of(work, struct usb_xpad, work);
	int error;

	if (xpad->pad_present) {
		error = xpad_init_input(xpad);
		if (error) {
			/* complain only, not much else we can do here */
			dev_err(&xpad->dev->dev,
				"unable to init device: %d\n", error);
		} else {
			rcu_assign_pointer(xpad->x360w_dev, xpad->dev);
		}
	} else {
		RCU_INIT_POINTER(xpad->x360w_dev, NULL);
		synchronize_rcu();
		/*
		 * Now that we are sure xpad360w_process_packet is not
		 * using input device we can get rid of it.
		 */
		xpad_deinit_input(xpad);
	}
}

/*
 * xpad360w_process_packet
 *
 * Completes a request by converting the data into events for the
 * input subsystem. It is version for xbox 360 wireless controller.
 *
 * Byte.Bit
 * 00.1 - Status change: The controller or headset has connected/disconnected
 *                       Bits 01.7 and 01.6 are valid
 * 01.7 - Controller present
 * 01.6 - Headset present
 * 01.1 - Pad state (Bytes 4+) valid
 *
 */
static void xpad360w_process_packet(struct usb_xpad *xpad, u16 cmd, unsigned char *data)
{
	struct input_dev *dev;
	bool present;

	/* Presence change */
	if (data[0] & 0x08) {
		present = (data[1] & 0x80) != 0;

		if (xpad->pad_present != present) {
			xpad->pad_present = present;
			schedule_work(&xpad->work);
		}
	}

	/* Valid pad data */
	if (data[1] != 0x1)
		return;

	rcu_read_lock();
	dev = rcu_dereference(xpad->x360w_dev);
	if (dev)
		xpad360_process_packet(xpad, dev, cmd, &data[4]);
	rcu_read_unlock();
}

/*
 *	xpadone_process_packet
 *
 *	Completes a request by converting the data into events for the
 *	input subsystem. This version is for the Xbox One controller.
 *
 *	The report format was gleaned from
 *	https://github.com/kylelemons/xbox/blob/master/xbox.go
 */
static void xpadone_process_packet(struct usb_xpad *xpad, u16 cmd, unsigned char *data)
{
	struct input_dev *dev = xpad->dev;

	/* the xbox button has its own special report */
	if (data[0] == 0X07) {
		/*
		 * The Xbox One S controller requires these reports to be
		 * acked otherwise it continues sending them forever and
		 * won't report further mode button events.
		 */
		if (data[1] == 0x30)
			xpadone_ack_mode_report(xpad, data[2]);

		input_report_key(dev, BTN_MODE, data[4] & 0x01);
		input_sync(dev);
		return;
	}
	/* check invalid packet */
	else if (data[0] != 0X20)
		return;

	/* menu/view buttons */
	input_report_key(dev, BTN_START,  data[4] & 0x04);
	input_report_key(dev, BTN_SELECT, data[4] & 0x08);

	/* buttons A,B,X,Y */
	input_report_key(dev, BTN_A,	data[4] & 0x10);
	input_report_key(dev, BTN_B,	data[4] & 0x20);
	input_report_key(dev, BTN_X,	data[4] & 0x40);
	input_report_key(dev, BTN_Y,	data[4] & 0x80);

	/* digital pad */
	if (xpad->mapping & MAP_DPAD_TO_BUTTONS) {
		/* dpad as buttons (left, right, up, down) */
		input_report_key(dev, BTN_TRIGGER_HAPPY1, data[5] & 0x04);
		input_report_key(dev, BTN_TRIGGER_HAPPY2, data[5] & 0x08);
		input_report_key(dev, BTN_TRIGGER_HAPPY3, data[5] & 0x01);
		input_report_key(dev, BTN_TRIGGER_HAPPY4, data[5] & 0x02);
	} else {
		input_report_abs(dev, ABS_HAT0X,
				 !!(data[5] & 0x08) - !!(data[5] & 0x04));
		input_report_abs(dev, ABS_HAT0Y,
				 !!(data[5] & 0x02) - !!(data[5] & 0x01));
	}

	/* TL/TR */
	input_report_key(dev, BTN_TL,	data[5] & 0x10);
	input_report_key(dev, BTN_TR,	data[5] & 0x20);

	/* stick press left/right */
	input_report_key(dev, BTN_THUMBL, data[5] & 0x40);
	input_report_key(dev, BTN_THUMBR, data[5] & 0x80);

	if (!(xpad->mapping & MAP_STICKS_TO_NULL)) {
		/* left stick */
		input_report_abs(dev, ABS_X,
				 (__s16) le16_to_cpup((__le16 *)(data + 10)));
		input_report_abs(dev, ABS_Y,
				 ~(__s16) le16_to_cpup((__le16 *)(data + 12)));

		/* right stick */
		input_report_abs(dev, ABS_RX,
				 (__s16) le16_to_cpup((__le16 *)(data + 14)));
		input_report_abs(dev, ABS_RY,
				 ~(__s16) le16_to_cpup((__le16 *)(data + 16)));
	}

	/* triggers left/right */
	if (xpad->mapping & MAP_TRIGGERS_TO_BUTTONS) {
		input_report_key(dev, BTN_TL2,
				 (__u16) le16_to_cpup((__le16 *)(data + 6)));
		input_report_key(dev, BTN_TR2,
				 (__u16) le16_to_cpup((__le16 *)(data + 8)));
	} else {
		input_report_abs(dev, ABS_Z,
				 (__u16) le16_to_cpup((__le16 *)(data + 6)));
		input_report_abs(dev, ABS_RZ,
				 (__u16) le16_to_cpup((__le16 *)(data + 8)));
	}

	input_sync(dev);
}

static void xpad_irq_in(struct urb *urb)
{
	struct usb_xpad *xpad = urb->context;
	struct device *dev = &xpad->intf->dev;
	int retval, status;

	status = urb->status;

	switch (status) {
	case 0:
		/* success */
		break;
	case -ECONNRESET:
	case -ENOENT:
	case -ESHUTDOWN:
		/* this urb is terminated, clean up */
		dev_dbg(dev, "%s - urb shutting down with status: %d\n",
			__func__, status);
		return;
	default:
		dev_dbg(dev, "%s - nonzero urb status received: %d\n",
			__func__, status);
		goto exit;
	}

	switch (xpad->xtype) {
	case XTYPE_XBOX360:
		xpad360_process_packet(xpad, xpad->dev, 0, xpad->idata);
		break;
	case XTYPE_XBOX360W:
		xpad360w_process_packet(xpad, 0, xpad->idata);
		break;
	case XTYPE_XBOXONE:
		xpadone_process_packet(xpad, 0, xpad->idata);
		break;
	default:
		xpad_process_packet(xpad, 0, xpad->idata);
	}

exit:
	retval = usb_submit_urb(urb, GFP_ATOMIC);
	if (retval)
		dev_err(dev, "%s - usb_submit_urb failed with result %d\n",
			__func__, retval);
}

/* Callers must hold xpad->odata_lock spinlock */
static bool xpad_prepare_next_init_packet(struct usb_xpad *xpad)
{
	const struct xboxone_init_packet *init_packet;

	if (xpad->xtype != XTYPE_XBOXONE)
		return false;

	/* Perform initialization sequence for Xbox One pads that require it */
	while (xpad->init_seq < ARRAY_SIZE(xboxone_init_packets)) {
		init_packet = &xboxone_init_packets[xpad->init_seq++];

		if (init_packet->idVendor != 0 &&
		    init_packet->idVendor != xpad->dev->id.vendor)
			continue;

		if (init_packet->idProduct != 0 &&
		    init_packet->idProduct != xpad->dev->id.product)
			continue;

		/* This packet applies to our device, so prepare to send it */
		memcpy(xpad->odata, init_packet->data, init_packet->len);
		xpad->irq_out->transfer_buffer_length = init_packet->len;

		/* Update packet with current sequence number */
		xpad->odata[2] = xpad->odata_serial++;
		return true;
	}

	return false;
}

/* Callers must hold xpad->odata_lock spinlock */
static bool xpad_prepare_next_out_packet(struct usb_xpad *xpad)
{
	struct xpad_output_packet *pkt, *packet = NULL;
	int i;

	/* We may have init packets to send before we can send user commands */
	if (xpad_prepare_next_init_packet(xpad))
		return true;

	for (i = 0; i < XPAD_NUM_OUT_PACKETS; i++) {
		if (++xpad->last_out_packet >= XPAD_NUM_OUT_PACKETS)
			xpad->last_out_packet = 0;

		pkt = &xpad->out_packets[xpad->last_out_packet];
		if (pkt->pending) {
			dev_dbg(&xpad->intf->dev,
				"%s - found pending output packet %d\n",
				__func__, xpad->last_out_packet);
			packet = pkt;
			break;
		}
	}

	if (packet) {
		memcpy(xpad->odata, packet->data, packet->len);
		xpad->irq_out->transfer_buffer_length = packet->len;
		packet->pending = false;
		return true;
	}

	return false;
}

/* Callers must hold xpad->odata_lock spinlock */
static int xpad_try_sending_next_out_packet(struct usb_xpad *xpad)
{
	int error;

	if (!xpad->irq_out_active && xpad_prepare_next_out_packet(xpad)) {
		usb_anchor_urb(xpad->irq_out, &xpad->irq_out_anchor);
		error = usb_submit_urb(xpad->irq_out, GFP_ATOMIC);
		if (error) {
			dev_err(&xpad->intf->dev,
				"%s - usb_submit_urb failed with result %d\n",
				__func__, error);
			usb_unanchor_urb(xpad->irq_out);
			return -EIO;
		}

		xpad->irq_out_active = true;
	}

	return 0;
}

static void xpad_irq_out(struct urb *urb)
{
	struct usb_xpad *xpad = urb->context;
	struct device *dev = &xpad->intf->dev;
	int status = urb->status;
	int error;
	unsigned long flags;

	spin_lock_irqsave(&xpad->odata_lock, flags);

	switch (status) {
	case 0:
		/* success */
		xpad->irq_out_active = xpad_prepare_next_out_packet(xpad);
		break;

	case -ECONNRESET:
	case -ENOENT:
	case -ESHUTDOWN:
		/* this urb is terminated, clean up */
		dev_dbg(dev, "%s - urb shutting down with status: %d\n",
			__func__, status);
		xpad->irq_out_active = false;
		break;

	default:
		dev_dbg(dev, "%s - nonzero urb status received: %d\n",
			__func__, status);
		break;
	}

	if (xpad->irq_out_active) {
		usb_anchor_urb(urb, &xpad->irq_out_anchor);
		error = usb_submit_urb(urb, GFP_ATOMIC);
		if (error) {
			dev_err(dev,
				"%s - usb_submit_urb failed with result %d\n",
				__func__, error);
			usb_unanchor_urb(urb);
			xpad->irq_out_active = false;
		}
	}

	spin_unlock_irqrestore(&xpad->odata_lock, flags);
}

static int xpad_init_output(struct usb_interface *intf, struct usb_xpad *xpad,
			struct usb_endpoint_descriptor *ep_irq_out)
{
	int error;

	if (xpad->xtype == XTYPE_UNKNOWN)
		return 0;

	init_usb_anchor(&xpad->irq_out_anchor);

	xpad->odata = usb_alloc_coherent(xpad->udev, XPAD_PKT_LEN,
					 GFP_KERNEL, &xpad->odata_dma);
	if (!xpad->odata)
		return -ENOMEM;

	spin_lock_init(&xpad->odata_lock);

	xpad->irq_out = usb_alloc_urb(0, GFP_KERNEL);
	if (!xpad->irq_out) {
		error = -ENOMEM;
		goto err_free_coherent;
	}

	usb_fill_int_urb(xpad->irq_out, xpad->udev,
			 usb_sndintpipe(xpad->udev, ep_irq_out->bEndpointAddress),
			 xpad->odata, XPAD_PKT_LEN,
			 xpad_irq_out, xpad, ep_irq_out->bInterval);
	xpad->irq_out->transfer_dma = xpad->odata_dma;
	xpad->irq_out->transfer_flags |= URB_NO_TRANSFER_DMA_MAP;

	return 0;

err_free_coherent:
	usb_free_coherent(xpad->udev, XPAD_PKT_LEN, xpad->odata, xpad->odata_dma);
	return error;
}

static void xpad_stop_output(struct usb_xpad *xpad)
{
	if (xpad->xtype != XTYPE_UNKNOWN) {
		if (!usb_wait_anchor_empty_timeout(&xpad->irq_out_anchor,
						   5000)) {
			dev_warn(&xpad->intf->dev,
				 "timed out waiting for output URB to complete, killing\n");
			usb_kill_anchored_urbs(&xpad->irq_out_anchor);
		}
	}
}

static void xpad_deinit_output(struct usb_xpad *xpad)
{
	if (xpad->xtype != XTYPE_UNKNOWN) {
		usb_free_urb(xpad->irq_out);
		usb_free_coherent(xpad->udev, XPAD_PKT_LEN,
				xpad->odata, xpad->odata_dma);
	}
}

static int xpad_inquiry_pad_presence(struct usb_xpad *xpad)
{
	struct xpad_output_packet *packet =
			&xpad->out_packets[XPAD_OUT_CMD_IDX];
	unsigned long flags;
	int retval;

	spin_lock_irqsave(&xpad->odata_lock, flags);

	packet->data[0] = 0x08;
	packet->data[1] = 0x00;
	packet->data[2] = 0x0F;
	packet->data[3] = 0xC0;
	packet->data[4] = 0x00;
	packet->data[5] = 0x00;
	packet->data[6] = 0x00;
	packet->data[7] = 0x00;
	packet->data[8] = 0x00;
	packet->data[9] = 0x00;
	packet->data[10] = 0x00;
	packet->data[11] = 0x00;
	packet->len = 12;
	packet->pending = true;

	/* Reset the sequence so we send out presence first */
	xpad->last_out_packet = -1;
	retval = xpad_try_sending_next_out_packet(xpad);

	spin_unlock_irqrestore(&xpad->odata_lock, flags);

	return retval;
}

static int xpad_start_xbox_one(struct usb_xpad *xpad)
{
	unsigned long flags;
	int retval;

	spin_lock_irqsave(&xpad->odata_lock, flags);

	/*
	 * Begin the init sequence by attempting to send a packet.
	 * We will cycle through the init packet sequence before
	 * sending any packets from the output ring.
	 */
	xpad->init_seq = 0;
	retval = xpad_try_sending_next_out_packet(xpad);

	spin_unlock_irqrestore(&xpad->odata_lock, flags);

	return retval;
}

static void xpadone_ack_mode_report(struct usb_xpad *xpad, u8 seq_num)
{
	unsigned long flags;
	struct xpad_output_packet *packet =
			&xpad->out_packets[XPAD_OUT_CMD_IDX];
	static const u8 mode_report_ack[] = {
		0x01, 0x20, 0x00, 0x09, 0x00, 0x07, 0x20, 0x02,
		0x00, 0x00, 0x00, 0x00, 0x00
	};

	spin_lock_irqsave(&xpad->odata_lock, flags);

	packet->len = sizeof(mode_report_ack);
	memcpy(packet->data, mode_report_ack, packet->len);
	packet->data[2] = seq_num;
	packet->pending = true;

	/* Reset the sequence so we send out the ack now */
	xpad->last_out_packet = -1;
	xpad_try_sending_next_out_packet(xpad);

	spin_unlock_irqrestore(&xpad->odata_lock, flags);
}

#ifdef CONFIG_JOYSTICK_XPAD_FF
static int xpad_play_effect(struct input_dev *dev, void *data, struct ff_effect *effect)
{
	struct usb_xpad *xpad = input_get_drvdata(dev);
	struct xpad_output_packet *packet = &xpad->out_packets[XPAD_OUT_FF_IDX];
	__u16 strong;
	__u16 weak;
	int retval;
	unsigned long flags;

	if (effect->type != FF_RUMBLE)
		return 0;

	strong = effect->u.rumble.strong_magnitude;
	weak = effect->u.rumble.weak_magnitude;

	spin_lock_irqsave(&xpad->odata_lock, flags);

	switch (xpad->xtype) {
	case XTYPE_XBOX:
		packet->data[0] = 0x00;
		packet->data[1] = 0x06;
		packet->data[2] = 0x00;
		packet->data[3] = strong / 256;	/* left actuator */
		packet->data[4] = 0x00;
		packet->data[5] = weak / 256;	/* right actuator */
		packet->len = 6;
		packet->pending = true;
		break;

	case XTYPE_XBOX360:
		packet->data[0] = 0x00;
		packet->data[1] = 0x08;
		packet->data[2] = 0x00;
		packet->data[3] = strong / 256;  /* left actuator? */
		packet->data[4] = weak / 256;	/* right actuator? */
		packet->data[5] = 0x00;
		packet->data[6] = 0x00;
		packet->data[7] = 0x00;
		packet->len = 8;
		packet->pending = true;
		break;

	case XTYPE_XBOX360W:
		packet->data[0] = 0x00;
		packet->data[1] = 0x01;
		packet->data[2] = 0x0F;
		packet->data[3] = 0xC0;
		packet->data[4] = 0x00;
		packet->data[5] = strong / 256;
		packet->data[6] = weak / 256;
		packet->data[7] = 0x00;
		packet->data[8] = 0x00;
		packet->data[9] = 0x00;
		packet->data[10] = 0x00;
		packet->data[11] = 0x00;
		packet->len = 12;
		packet->pending = true;
		break;

	case XTYPE_XBOXONE:
		packet->data[0] = 0x09; /* activate rumble */
		packet->data[1] = 0x00;
		packet->data[2] = xpad->odata_serial++;
		packet->data[3] = 0x09;
		packet->data[4] = 0x00;
		packet->data[5] = 0x0F;
		packet->data[6] = 0x00;
		packet->data[7] = 0x00;
		packet->data[8] = strong / 512;	/* left actuator */
		packet->data[9] = weak / 512;	/* right actuator */
		packet->data[10] = 0xFF; /* on period */
		packet->data[11] = 0x00; /* off period */
		packet->data[12] = 0xFF; /* repeat count */
		packet->len = 13;
		packet->pending = true;
		break;

	default:
		dev_dbg(&xpad->dev->dev,
			"%s - rumble command sent to unsupported xpad type: %d\n",
			__func__, xpad->xtype);
		retval = -EINVAL;
		goto out;
	}

	retval = xpad_try_sending_next_out_packet(xpad);

out:
	spin_unlock_irqrestore(&xpad->odata_lock, flags);
	return retval;
}

static int xpad_init_ff(struct usb_xpad *xpad)
{
	if (xpad->xtype == XTYPE_UNKNOWN)
		return 0;

	input_set_capability(xpad->dev, EV_FF, FF_RUMBLE);

	return input_ff_create_memless(xpad->dev, NULL, xpad_play_effect);
}

#else
static int xpad_init_ff(struct usb_xpad *xpad) { return 0; }
#endif

#if defined(CONFIG_JOYSTICK_XPAD_LEDS)
#include <linux/leds.h>
#include <linux/idr.h>

static DEFINE_IDA(xpad_pad_seq);

struct xpad_led {
	char name[16];
	struct led_classdev led_cdev;
	struct usb_xpad *xpad;
};

/**
 * set the LEDs on Xbox360 / Wireless Controllers
 * @param command
 *  0: off
 *  1: all blink, then previous setting
 *  2: 1/top-left blink, then on
 *  3: 2/top-right blink, then on
 *  4: 3/bottom-left blink, then on
 *  5: 4/bottom-right blink, then on
 *  6: 1/top-left on
 *  7: 2/top-right on
 *  8: 3/bottom-left on
 *  9: 4/bottom-right on
 * 10: rotate
 * 11: blink, based on previous setting
 * 12: slow blink, based on previous setting
 * 13: rotate with two lights
 * 14: persistent slow all blink
 * 15: blink once, then previous setting
 */
static void xpad_send_led_command(struct usb_xpad *xpad, int command)
{
	struct xpad_output_packet *packet =
			&xpad->out_packets[XPAD_OUT_LED_IDX];
	unsigned long flags;

	command %= 16;

	spin_lock_irqsave(&xpad->odata_lock, flags);

	switch (xpad->xtype) {
	case XTYPE_XBOX360:
		packet->data[0] = 0x01;
		packet->data[1] = 0x03;
		packet->data[2] = command;
		packet->len = 3;
		packet->pending = true;
		break;

	case XTYPE_XBOX360W:
		packet->data[0] = 0x00;
		packet->data[1] = 0x00;
		packet->data[2] = 0x08;
		packet->data[3] = 0x40 + command;
		packet->data[4] = 0x00;
		packet->data[5] = 0x00;
		packet->data[6] = 0x00;
		packet->data[7] = 0x00;
		packet->data[8] = 0x00;
		packet->data[9] = 0x00;
		packet->data[10] = 0x00;
		packet->data[11] = 0x00;
		packet->len = 12;
		packet->pending = true;
		break;
	}

	xpad_try_sending_next_out_packet(xpad);

	spin_unlock_irqrestore(&xpad->odata_lock, flags);
}

/*
 * Light up the segment corresponding to the pad number on
 * Xbox 360 Controllers.
 */
static void xpad_identify_controller(struct usb_xpad *xpad)
{
	led_set_brightness(&xpad->led->led_cdev, (xpad->pad_nr % 4) + 2);
}

static void xpad_led_set(struct led_classdev *led_cdev,
			 enum led_brightness value)
{
	struct xpad_led *xpad_led = container_of(led_cdev,
						 struct xpad_led, led_cdev);

	xpad_send_led_command(xpad_led->xpad, value);
}

static int xpad_led_probe(struct usb_xpad *xpad)
{
	struct xpad_led *led;
	struct led_classdev *led_cdev;
	int error;

	if (xpad->xtype != XTYPE_XBOX360 && xpad->xtype != XTYPE_XBOX360W)
		return 0;

	xpad->led = led = kzalloc(sizeof(struct xpad_led), GFP_KERNEL);
	if (!led)
		return -ENOMEM;

	xpad->pad_nr = ida_simple_get(&xpad_pad_seq, 0, 0, GFP_KERNEL);
	if (xpad->pad_nr < 0) {
		error = xpad->pad_nr;
		goto err_free_mem;
	}

	snprintf(led->name, sizeof(led->name), "xpad%d", xpad->pad_nr);
	led->xpad = xpad;

	led_cdev = &led->led_cdev;
	led_cdev->name = led->name;
	led_cdev->brightness_set = xpad_led_set;
	led_cdev->flags = LED_CORE_SUSPENDRESUME;

	error = led_classdev_register(&xpad->udev->dev, led_cdev);
	if (error)
		goto err_free_id;

	xpad_identify_controller(xpad);

	return 0;

err_free_id:
	ida_simple_remove(&xpad_pad_seq, xpad->pad_nr);
err_free_mem:
	kfree(led);
	xpad->led = NULL;
	return error;
}

static void xpad_led_disconnect(struct usb_xpad *xpad)
{
	struct xpad_led *xpad_led = xpad->led;

	if (xpad_led) {
		led_classdev_unregister(&xpad_led->led_cdev);
		ida_simple_remove(&xpad_pad_seq, xpad->pad_nr);
		kfree(xpad_led);
	}
}
#else
static int xpad_led_probe(struct usb_xpad *xpad) { return 0; }
static void xpad_led_disconnect(struct usb_xpad *xpad) { }
#endif

static int xpad_start_input(struct usb_xpad *xpad)
{
	int error;

	if (usb_submit_urb(xpad->irq_in, GFP_KERNEL))
		return -EIO;

	if (xpad->xtype == XTYPE_XBOXONE) {
		error = xpad_start_xbox_one(xpad);
		if (error) {
			usb_kill_urb(xpad->irq_in);
			return error;
		}
	}

	return 0;
}

static void xpad_stop_input(struct usb_xpad *xpad)
{
	usb_kill_urb(xpad->irq_in);
}

static void xpad360w_poweroff_controller(struct usb_xpad *xpad)
{
	unsigned long flags;
	struct xpad_output_packet *packet =
			&xpad->out_packets[XPAD_OUT_CMD_IDX];

	spin_lock_irqsave(&xpad->odata_lock, flags);

	packet->data[0] = 0x00;
	packet->data[1] = 0x00;
	packet->data[2] = 0x08;
	packet->data[3] = 0xC0;
	packet->data[4] = 0x00;
	packet->data[5] = 0x00;
	packet->data[6] = 0x00;
	packet->data[7] = 0x00;
	packet->data[8] = 0x00;
	packet->data[9] = 0x00;
	packet->data[10] = 0x00;
	packet->data[11] = 0x00;
	packet->len = 12;
	packet->pending = true;

	/* Reset the sequence so we send out poweroff now */
	xpad->last_out_packet = -1;
	xpad_try_sending_next_out_packet(xpad);

	spin_unlock_irqrestore(&xpad->odata_lock, flags);
}

static int xpad360w_start_input(struct usb_xpad *xpad)
{
	int error;

	error = usb_submit_urb(xpad->irq_in, GFP_KERNEL);
	if (error)
		return -EIO;

	/*
	 * Send presence packet.
	 * This will force the controller to resend connection packets.
	 * This is useful in the case we activate the module after the
	 * adapter has been plugged in, as it won't automatically
	 * send us info about the controllers.
	 */
	error = xpad_inquiry_pad_presence(xpad);
	if (error) {
		usb_kill_urb(xpad->irq_in);
		return error;
	}

	return 0;
}

static void xpad360w_stop_input(struct usb_xpad *xpad)
{
	usb_kill_urb(xpad->irq_in);

	/* Make sure we are done with presence work if it was scheduled */
	flush_work(&xpad->work);
}

static int xpad_open(struct input_dev *dev)
{
	struct usb_xpad *xpad = input_get_drvdata(dev);

	return xpad_start_input(xpad);
}

static void xpad_close(struct input_dev *dev)
{
	struct usb_xpad *xpad = input_get_drvdata(dev);

	xpad_stop_input(xpad);
}

static void xpad_set_up_abs(struct input_dev *input_dev, signed short abs)
{
	struct usb_xpad *xpad = input_get_drvdata(input_dev);

	switch (abs) {
	case ABS_X:
	case ABS_Y:
	case ABS_RX:
	case ABS_RY:	/* the two sticks */
		input_set_abs_params(input_dev, abs, -32768, 32767, 16, 128);
		break;
	case ABS_Z:
	case ABS_RZ:	/* the triggers (if mapped to axes) */
		if (xpad->xtype == XTYPE_XBOXONE)
			input_set_abs_params(input_dev, abs, 0, 1023, 0, 0);
		else
			input_set_abs_params(input_dev, abs, 0, 255, 0, 0);
		break;
	case ABS_HAT0X:
	case ABS_HAT0Y:	/* the d-pad (only if dpad is mapped to axes */
		input_set_abs_params(input_dev, abs, -1, 1, 0, 0);
		break;
	default:
		input_set_abs_params(input_dev, abs, 0, 0, 0, 0);
		break;
	}
}

static void xpad_deinit_input(struct usb_xpad *xpad)
{
	if (xpad->input_created) {
		xpad->input_created = false;
		xpad_led_disconnect(xpad);
		input_unregister_device(xpad->dev);
	}
}

static int xpad_init_input(struct usb_xpad *xpad)
{
	struct input_dev *input_dev;
	int i, error;

	input_dev = input_allocate_device();
	if (!input_dev)
		return -ENOMEM;

	xpad->dev = input_dev;
	input_dev->name = xpad->name;
	input_dev->phys = xpad->phys;
	usb_to_input_id(xpad->udev, &input_dev->id);

	if (xpad->xtype == XTYPE_XBOX360W) {
		/* x360w controllers and the receiver have different ids */
		input_dev->id.product = 0x02a1;
	}

	input_dev->dev.parent = &xpad->intf->dev;

	input_set_drvdata(input_dev, xpad);

	if (xpad->xtype != XTYPE_XBOX360W) {
		input_dev->open = xpad_open;
		input_dev->close = xpad_close;
	}

	if (!(xpad->mapping & MAP_STICKS_TO_NULL)) {
		/* set up axes */
		for (i = 0; xpad_abs[i] >= 0; i++)
			xpad_set_up_abs(input_dev, xpad_abs[i]);
	}

	/* set up standard buttons */
	for (i = 0; xpad_common_btn[i] >= 0; i++)
		input_set_capability(input_dev, EV_KEY, xpad_common_btn[i]);

	/* set up model-specific ones */
	if (xpad->xtype == XTYPE_XBOX360 || xpad->xtype == XTYPE_XBOX360W ||
	    xpad->xtype == XTYPE_XBOXONE) {
		for (i = 0; xpad360_btn[i] >= 0; i++)
			input_set_capability(input_dev, EV_KEY, xpad360_btn[i]);
	} else {
		for (i = 0; xpad_btn[i] >= 0; i++)
			input_set_capability(input_dev, EV_KEY, xpad_btn[i]);
	}

	if (xpad->mapping & MAP_DPAD_TO_BUTTONS) {
		for (i = 0; xpad_btn_pad[i] >= 0; i++)
			input_set_capability(input_dev, EV_KEY,
					     xpad_btn_pad[i]);
	}

	/*
	 * This should be a simple else block. However historically
	 * xbox360w has mapped DPAD to buttons while xbox360 did not. This
	 * made no sense, but now we can not just switch back and have to
	 * support both behaviors.
	 */
	if (!(xpad->mapping & MAP_DPAD_TO_BUTTONS) ||
	    xpad->xtype == XTYPE_XBOX360W) {
		for (i = 0; xpad_abs_pad[i] >= 0; i++)
			xpad_set_up_abs(input_dev, xpad_abs_pad[i]);
	}

	if (xpad->mapping & MAP_TRIGGERS_TO_BUTTONS) {
		for (i = 0; xpad_btn_triggers[i] >= 0; i++)
			input_set_capability(input_dev, EV_KEY,
					     xpad_btn_triggers[i]);
	} else {
		for (i = 0; xpad_abs_triggers[i] >= 0; i++)
			xpad_set_up_abs(input_dev, xpad_abs_triggers[i]);
	}

	error = xpad_init_ff(xpad);
	if (error)
		goto err_free_input;

	error = xpad_led_probe(xpad);
	if (error)
		goto err_destroy_ff;

	error = input_register_device(xpad->dev);
	if (error)
		goto err_disconnect_led;

	xpad->input_created = true;
	return 0;

err_disconnect_led:
	xpad_led_disconnect(xpad);
err_destroy_ff:
	input_ff_destroy(input_dev);
err_free_input:
	input_free_device(input_dev);
	return error;
}

static int xpad_probe(struct usb_interface *intf, const struct usb_device_id *id)
{
	struct usb_device *udev = interface_to_usbdev(intf);
	struct usb_xpad *xpad;
	struct usb_endpoint_descriptor *ep_irq_in, *ep_irq_out;
	int i, error;

	if (intf->cur_altsetting->desc.bNumEndpoints != 2)
		return -ENODEV;

	for (i = 0; xpad_device[i].idVendor; i++) {
		if ((le16_to_cpu(udev->descriptor.idVendor) == xpad_device[i].idVendor) &&
		    (le16_to_cpu(udev->descriptor.idProduct) == xpad_device[i].idProduct))
			break;
	}

	xpad = kzalloc(sizeof(struct usb_xpad), GFP_KERNEL);
	if (!xpad)
		return -ENOMEM;

	usb_make_path(udev, xpad->phys, sizeof(xpad->phys));
	strlcat(xpad->phys, "/input0", sizeof(xpad->phys));

	xpad->idata = usb_alloc_coherent(udev, XPAD_PKT_LEN,
					 GFP_KERNEL, &xpad->idata_dma);
	if (!xpad->idata) {
		error = -ENOMEM;
		goto err_free_mem;
	}

	xpad->irq_in = usb_alloc_urb(0, GFP_KERNEL);
	if (!xpad->irq_in) {
		error = -ENOMEM;
		goto err_free_idata;
	}

	xpad->udev = udev;
	xpad->intf = intf;
	xpad->mapping = xpad_device[i].mapping;
	xpad->xtype = xpad_device[i].xtype;
	xpad->name = xpad_device[i].name;
	INIT_WORK(&xpad->work, xpad_presence_work);

	if (xpad->xtype == XTYPE_UNKNOWN) {
		if (intf->cur_altsetting->desc.bInterfaceClass == USB_CLASS_VENDOR_SPEC) {
			if (intf->cur_altsetting->desc.bInterfaceProtocol == 129)
				xpad->xtype = XTYPE_XBOX360W;
			else if (intf->cur_altsetting->desc.bInterfaceProtocol == 208)
				xpad->xtype = XTYPE_XBOXONE;
			else
				xpad->xtype = XTYPE_XBOX360;
		} else {
			xpad->xtype = XTYPE_XBOX;
		}

		if (dpad_to_buttons)
			xpad->mapping |= MAP_DPAD_TO_BUTTONS;
		if (triggers_to_buttons)
			xpad->mapping |= MAP_TRIGGERS_TO_BUTTONS;
		if (sticks_to_null)
			xpad->mapping |= MAP_STICKS_TO_NULL;
	}

	if (xpad->xtype == XTYPE_XBOXONE &&
	    intf->cur_altsetting->desc.bInterfaceNumber != 0) {
		/*
		 * The Xbox One controller lists three interfaces all with the
		 * same interface class, subclass and protocol. Differentiate by
		 * interface number.
		 */
		error = -ENODEV;
		goto err_free_in_urb;
	}

	ep_irq_in = ep_irq_out = NULL;

	for (i = 0; i < 2; i++) {
		struct usb_endpoint_descriptor *ep =
				&intf->cur_altsetting->endpoint[i].desc;

		if (usb_endpoint_xfer_int(ep)) {
			if (usb_endpoint_dir_in(ep))
				ep_irq_in = ep;
			else
				ep_irq_out = ep;
		}
	}

	if (!ep_irq_in || !ep_irq_out) {
		error = -ENODEV;
		goto err_free_in_urb;
	}

	error = xpad_init_output(intf, xpad, ep_irq_out);
	if (error)
		goto err_free_in_urb;

	usb_fill_int_urb(xpad->irq_in, udev,
			 usb_rcvintpipe(udev, ep_irq_in->bEndpointAddress),
			 xpad->idata, XPAD_PKT_LEN, xpad_irq_in,
			 xpad, ep_irq_in->bInterval);
	xpad->irq_in->transfer_dma = xpad->idata_dma;
	xpad->irq_in->transfer_flags |= URB_NO_TRANSFER_DMA_MAP;

	usb_set_intfdata(intf, xpad);

	if (xpad->xtype == XTYPE_XBOX360W) {
		/*
		 * Submit the int URB immediately rather than waiting for open
		 * because we get status messages from the device whether
		 * or not any controllers are attached.  In fact, it's
		 * exactly the message that a controller has arrived that
		 * we're waiting for.
		 */
		error = xpad360w_start_input(xpad);
		if (error)
			goto err_deinit_output;
		/*
		 * Wireless controllers require RESET_RESUME to work properly
		 * after suspend. Ideally this quirk should be in usb core
		 * quirk list, but we have too many vendors producing these
		 * controllers and we'd need to maintain 2 identical lists
		 * here in this driver and in usb core.
		 */
		udev->quirks |= USB_QUIRK_RESET_RESUME;
	} else {
		error = xpad_init_input(xpad);
		if (error)
			goto err_deinit_output;
	}
	return 0;

err_deinit_output:
	xpad_deinit_output(xpad);
err_free_in_urb:
	usb_free_urb(xpad->irq_in);
err_free_idata:
	usb_free_coherent(udev, XPAD_PKT_LEN, xpad->idata, xpad->idata_dma);
err_free_mem:
	kfree(xpad);
	return error;
}

static void xpad_disconnect(struct usb_interface *intf)
{
	struct usb_xpad *xpad = usb_get_intfdata(intf);

	if (xpad->xtype == XTYPE_XBOX360W)
		xpad360w_stop_input(xpad);

	xpad_deinit_input(xpad);

	/*
	 * Now that both input device and LED device are gone we can
	 * stop output URB.
	 */
	xpad_stop_output(xpad);

	xpad_deinit_output(xpad);

	usb_free_urb(xpad->irq_in);
	usb_free_coherent(xpad->udev, XPAD_PKT_LEN,
			xpad->idata, xpad->idata_dma);

	kfree(xpad);

	usb_set_intfdata(intf, NULL);
}

static int xpad_suspend(struct usb_interface *intf, pm_message_t message)
{
	struct usb_xpad *xpad = usb_get_intfdata(intf);
	struct input_dev *input = xpad->dev;

	if (xpad->xtype == XTYPE_XBOX360W) {
		/*
		 * Wireless controllers always listen to input so
		 * they are notified when controller shows up
		 * or goes away.
		 */
		xpad360w_stop_input(xpad);

		/*
		 * The wireless adapter is going off now, so the
		 * gamepads are going to become disconnected.
		 * Unless explicitly disabled, power them down
		 * so they don't just sit there flashing.
		 */
		if (auto_poweroff && xpad->pad_present)
			xpad360w_poweroff_controller(xpad);
	} else {
		mutex_lock(&input->mutex);
		if (input->users)
			xpad_stop_input(xpad);
		mutex_unlock(&input->mutex);
	}

	xpad_stop_output(xpad);

	return 0;
}

static int xpad_resume(struct usb_interface *intf)
{
	struct usb_xpad *xpad = usb_get_intfdata(intf);
	struct input_dev *input = xpad->dev;
	int retval = 0;

	if (xpad->xtype == XTYPE_XBOX360W) {
		retval = xpad360w_start_input(xpad);
	} else {
		mutex_lock(&input->mutex);
		if (input->users) {
			retval = xpad_start_input(xpad);
		} else if (xpad->xtype == XTYPE_XBOXONE) {
			/*
			 * Even if there are no users, we'll send Xbox One pads
			 * the startup sequence so they don't sit there and
			 * blink until somebody opens the input device again.
			 */
			retval = xpad_start_xbox_one(xpad);
		}
		mutex_unlock(&input->mutex);
	}

	return retval;
}

static struct usb_driver xpad_driver = {
	.name		= "xpad",
	.probe		= xpad_probe,
	.disconnect	= xpad_disconnect,
	.suspend	= xpad_suspend,
	.resume		= xpad_resume,
	.reset_resume	= xpad_resume,
	.id_table	= xpad_table,
};

module_usb_driver(xpad_driver);

MODULE_AUTHOR(DRIVER_AUTHOR);
MODULE_DESCRIPTION(DRIVER_DESC);
MODULE_LICENSE("GPL");<|MERGE_RESOLUTION|>--- conflicted
+++ resolved
@@ -483,30 +483,18 @@
 };
 
 /*
-<<<<<<< HEAD
- * This packet is required for some of the PDP pads to start
- * sending input reports. These pads include: (0x0e6f:0x02ab),
- * (0x0e6f:0x02a4).
-=======
  * This packet is required for most (all?) of the PDP pads to start
  * sending input reports. These pads include: (0x0e6f:0x02ab),
  * (0x0e6f:0x02a4), (0x0e6f:0x02a6).
->>>>>>> b24e79ac
  */
 static const u8 xboxone_pdp_init1[] = {
 	0x0a, 0x20, 0x00, 0x03, 0x00, 0x01, 0x14
 };
 
 /*
-<<<<<<< HEAD
- * This packet is required for some of the PDP pads to start
- * sending input reports. These pads include: (0x0e6f:0x02ab),
- * (0x0e6f:0x02a4).
-=======
  * This packet is required for most (all?) of the PDP pads to start
  * sending input reports. These pads include: (0x0e6f:0x02ab),
  * (0x0e6f:0x02a4), (0x0e6f:0x02a6).
->>>>>>> b24e79ac
  */
 static const u8 xboxone_pdp_init2[] = {
 	0x06, 0x20, 0x00, 0x02, 0x01, 0x00
@@ -542,17 +530,8 @@
 	XBOXONE_INIT_PKT(0x0e6f, 0x0165, xboxone_hori_init),
 	XBOXONE_INIT_PKT(0x0f0d, 0x0067, xboxone_hori_init),
 	XBOXONE_INIT_PKT(0x0000, 0x0000, xboxone_fw2015_init),
-<<<<<<< HEAD
-	XBOXONE_INIT_PKT(0x0e6f, 0x02ab, xboxone_pdp_init1),
-	XBOXONE_INIT_PKT(0x0e6f, 0x02ab, xboxone_pdp_init2),
-	XBOXONE_INIT_PKT(0x0e6f, 0x02a4, xboxone_pdp_init1),
-	XBOXONE_INIT_PKT(0x0e6f, 0x02a4, xboxone_pdp_init2),
-	XBOXONE_INIT_PKT(0x0e6f, 0x02a6, xboxone_pdp_init1),
-	XBOXONE_INIT_PKT(0x0e6f, 0x02a6, xboxone_pdp_init2),
-=======
 	XBOXONE_INIT_PKT(0x0e6f, 0x0000, xboxone_pdp_init1),
 	XBOXONE_INIT_PKT(0x0e6f, 0x0000, xboxone_pdp_init2),
->>>>>>> b24e79ac
 	XBOXONE_INIT_PKT(0x24c6, 0x541a, xboxone_rumblebegin_init),
 	XBOXONE_INIT_PKT(0x24c6, 0x542a, xboxone_rumblebegin_init),
 	XBOXONE_INIT_PKT(0x24c6, 0x543a, xboxone_rumblebegin_init),
