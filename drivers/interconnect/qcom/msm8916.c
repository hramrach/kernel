// SPDX-License-Identifier: GPL-2.0
/*
 * Copyright (C) 2018-2020 Linaro Ltd
 * Author: Georgi Djakov <georgi.djakov@linaro.org>
 */

#include <linux/clk.h>
#include <linux/device.h>
#include <linux/interconnect-provider.h>
#include <linux/io.h>
#include <linux/module.h>
#include <linux/platform_device.h>
#include <linux/regmap.h>
#include <linux/of_device.h>

#include <dt-bindings/interconnect/qcom,msm8916.h>

#include "smd-rpm.h"
#include "icc-rpm.h"

enum {
	MSM8916_BIMC_SNOC_MAS = 1,
	MSM8916_BIMC_SNOC_SLV,
	MSM8916_MASTER_AMPSS_M0,
	MSM8916_MASTER_LPASS,
	MSM8916_MASTER_BLSP_1,
	MSM8916_MASTER_DEHR,
	MSM8916_MASTER_GRAPHICS_3D,
	MSM8916_MASTER_JPEG,
	MSM8916_MASTER_MDP_PORT0,
	MSM8916_MASTER_CRYPTO_CORE0,
	MSM8916_MASTER_SDCC_1,
	MSM8916_MASTER_SDCC_2,
	MSM8916_MASTER_QDSS_BAM,
	MSM8916_MASTER_QDSS_ETR,
	MSM8916_MASTER_SNOC_CFG,
	MSM8916_MASTER_SPDM,
	MSM8916_MASTER_TCU0,
	MSM8916_MASTER_TCU1,
	MSM8916_MASTER_USB_HS,
	MSM8916_MASTER_VFE,
	MSM8916_MASTER_VIDEO_P0,
	MSM8916_SNOC_MM_INT_0,
	MSM8916_SNOC_MM_INT_1,
	MSM8916_SNOC_MM_INT_2,
	MSM8916_SNOC_MM_INT_BIMC,
	MSM8916_PNOC_INT_0,
	MSM8916_PNOC_INT_1,
	MSM8916_PNOC_MAS_0,
	MSM8916_PNOC_MAS_1,
	MSM8916_PNOC_SLV_0,
	MSM8916_PNOC_SLV_1,
	MSM8916_PNOC_SLV_2,
	MSM8916_PNOC_SLV_3,
	MSM8916_PNOC_SLV_4,
	MSM8916_PNOC_SLV_8,
	MSM8916_PNOC_SLV_9,
	MSM8916_PNOC_SNOC_MAS,
	MSM8916_PNOC_SNOC_SLV,
	MSM8916_SNOC_QDSS_INT,
	MSM8916_SLAVE_AMPSS_L2,
	MSM8916_SLAVE_APSS,
	MSM8916_SLAVE_LPASS,
	MSM8916_SLAVE_BIMC_CFG,
	MSM8916_SLAVE_BLSP_1,
	MSM8916_SLAVE_BOOT_ROM,
	MSM8916_SLAVE_CAMERA_CFG,
	MSM8916_SLAVE_CATS_128,
	MSM8916_SLAVE_OCMEM_64,
	MSM8916_SLAVE_CLK_CTL,
	MSM8916_SLAVE_CRYPTO_0_CFG,
	MSM8916_SLAVE_DEHR_CFG,
	MSM8916_SLAVE_DISPLAY_CFG,
	MSM8916_SLAVE_EBI_CH0,
	MSM8916_SLAVE_GRAPHICS_3D_CFG,
	MSM8916_SLAVE_IMEM_CFG,
	MSM8916_SLAVE_IMEM,
	MSM8916_SLAVE_MPM,
	MSM8916_SLAVE_MSG_RAM,
	MSM8916_SLAVE_MSS,
	MSM8916_SLAVE_PDM,
	MSM8916_SLAVE_PMIC_ARB,
	MSM8916_SLAVE_PNOC_CFG,
	MSM8916_SLAVE_PRNG,
	MSM8916_SLAVE_QDSS_CFG,
	MSM8916_SLAVE_QDSS_STM,
	MSM8916_SLAVE_RBCPR_CFG,
	MSM8916_SLAVE_SDCC_1,
	MSM8916_SLAVE_SDCC_2,
	MSM8916_SLAVE_SECURITY,
	MSM8916_SLAVE_SNOC_CFG,
	MSM8916_SLAVE_SPDM,
	MSM8916_SLAVE_SRVC_SNOC,
	MSM8916_SLAVE_TCSR,
	MSM8916_SLAVE_TLMM,
	MSM8916_SLAVE_USB_HS,
	MSM8916_SLAVE_VENUS_CFG,
	MSM8916_SNOC_BIMC_0_MAS,
	MSM8916_SNOC_BIMC_0_SLV,
	MSM8916_SNOC_BIMC_1_MAS,
	MSM8916_SNOC_BIMC_1_SLV,
	MSM8916_SNOC_INT_0,
	MSM8916_SNOC_INT_1,
	MSM8916_SNOC_INT_BIMC,
	MSM8916_SNOC_PNOC_MAS,
	MSM8916_SNOC_PNOC_SLV,
};

static const u16 bimc_snoc_mas_links[] = {
	MSM8916_BIMC_SNOC_SLV
};

static struct qcom_icc_node bimc_snoc_mas = {
	.name = "bimc_snoc_mas",
	.id = MSM8916_BIMC_SNOC_MAS,
	.buswidth = 8,
	.mas_rpm_id = -1,
	.slv_rpm_id = -1,
	.qos.ap_owned = true,
	.qos.qos_mode = NOC_QOS_MODE_INVALID,
	.num_links = ARRAY_SIZE(bimc_snoc_mas_links),
	.links = bimc_snoc_mas_links,
};

static const u16 bimc_snoc_slv_links[] = {
	MSM8916_SNOC_INT_0,
	MSM8916_SNOC_INT_1
};

static struct qcom_icc_node bimc_snoc_slv = {
	.name = "bimc_snoc_slv",
	.id = MSM8916_BIMC_SNOC_SLV,
	.buswidth = 8,
	.mas_rpm_id = -1,
	.slv_rpm_id = -1,
	.qos.ap_owned = true,
	.qos.qos_mode = NOC_QOS_MODE_INVALID,
	.num_links = ARRAY_SIZE(bimc_snoc_slv_links),
	.links = bimc_snoc_slv_links,
};

static const u16 mas_apss_links[] = {
	MSM8916_SLAVE_EBI_CH0,
	MSM8916_BIMC_SNOC_MAS,
	MSM8916_SLAVE_AMPSS_L2
};

static struct qcom_icc_node mas_apss = {
	.name = "mas_apss",
	.id = MSM8916_MASTER_AMPSS_M0,
	.buswidth = 8,
	.mas_rpm_id = -1,
	.slv_rpm_id = -1,
	.qos.ap_owned = true,
	.qos.qos_mode = NOC_QOS_MODE_FIXED,
	.qos.areq_prio = 0,
	.qos.prio_level = 0,
	.qos.qos_port = 0,
	.num_links = ARRAY_SIZE(mas_apss_links),
	.links = mas_apss_links,
};

static const u16 mas_audio_links[] = {
	MSM8916_PNOC_MAS_0
};

static struct qcom_icc_node mas_audio = {
	.name = "mas_audio",
	.id = MSM8916_MASTER_LPASS,
	.buswidth = 4,
	.mas_rpm_id = -1,
	.slv_rpm_id = -1,
	.num_links = ARRAY_SIZE(mas_audio_links),
	.links = mas_audio_links,
};

static const u16 mas_blsp_1_links[] = {
	MSM8916_PNOC_MAS_1
};

static struct qcom_icc_node mas_blsp_1 = {
	.name = "mas_blsp_1",
	.id = MSM8916_MASTER_BLSP_1,
	.buswidth = 4,
	.mas_rpm_id = -1,
	.slv_rpm_id = -1,
	.num_links = ARRAY_SIZE(mas_blsp_1_links),
	.links = mas_blsp_1_links,
};

static const u16 mas_dehr_links[] = {
	MSM8916_PNOC_MAS_0
};

static struct qcom_icc_node mas_dehr = {
	.name = "mas_dehr",
	.id = MSM8916_MASTER_DEHR,
	.buswidth = 4,
	.mas_rpm_id = -1,
	.slv_rpm_id = -1,
	.num_links = ARRAY_SIZE(mas_dehr_links),
	.links = mas_dehr_links,
};

static const u16 mas_gfx_links[] = {
	MSM8916_SLAVE_EBI_CH0,
	MSM8916_BIMC_SNOC_MAS,
	MSM8916_SLAVE_AMPSS_L2
};

static struct qcom_icc_node mas_gfx = {
	.name = "mas_gfx",
	.id = MSM8916_MASTER_GRAPHICS_3D,
	.buswidth = 8,
	.mas_rpm_id = -1,
	.slv_rpm_id = -1,
	.qos.ap_owned = true,
	.qos.qos_mode = NOC_QOS_MODE_FIXED,
	.qos.areq_prio = 0,
	.qos.prio_level = 0,
	.qos.qos_port = 2,
	.num_links = ARRAY_SIZE(mas_gfx_links),
	.links = mas_gfx_links,
};

static const u16 mas_jpeg_links[] = {
	MSM8916_SNOC_MM_INT_0,
	MSM8916_SNOC_MM_INT_2
};

static struct qcom_icc_node mas_jpeg = {
	.name = "mas_jpeg",
	.id = MSM8916_MASTER_JPEG,
	.buswidth = 16,
	.mas_rpm_id = -1,
	.slv_rpm_id = -1,
	.qos.ap_owned = true,
	.qos.qos_mode = NOC_QOS_MODE_BYPASS,
	.qos.areq_prio = 0,
	.qos.prio_level = 0,
	.qos.qos_port = 6,
	.num_links = ARRAY_SIZE(mas_jpeg_links),
	.links = mas_jpeg_links,
};

static const u16 mas_mdp_links[] = {
	MSM8916_SNOC_MM_INT_0,
	MSM8916_SNOC_MM_INT_2
};

static struct qcom_icc_node mas_mdp = {
	.name = "mas_mdp",
	.id = MSM8916_MASTER_MDP_PORT0,
	.buswidth = 16,
	.mas_rpm_id = -1,
	.slv_rpm_id = -1,
	.qos.ap_owned = true,
	.qos.qos_mode = NOC_QOS_MODE_BYPASS,
	.qos.areq_prio = 0,
	.qos.prio_level = 0,
	.qos.qos_port = 7,
	.num_links = ARRAY_SIZE(mas_mdp_links),
	.links = mas_mdp_links,
};

static const u16 mas_pcnoc_crypto_0_links[] = {
	MSM8916_PNOC_INT_1
};

static struct qcom_icc_node mas_pcnoc_crypto_0 = {
	.name = "mas_pcnoc_crypto_0",
	.id = MSM8916_MASTER_CRYPTO_CORE0,
	.buswidth = 8,
	.mas_rpm_id = -1,
	.slv_rpm_id = -1,
	.num_links = ARRAY_SIZE(mas_pcnoc_crypto_0_links),
	.links = mas_pcnoc_crypto_0_links,
};

static const u16 mas_pcnoc_sdcc_1_links[] = {
	MSM8916_PNOC_INT_1
};

static struct qcom_icc_node mas_pcnoc_sdcc_1 = {
	.name = "mas_pcnoc_sdcc_1",
	.id = MSM8916_MASTER_SDCC_1,
	.buswidth = 8,
	.mas_rpm_id = -1,
	.slv_rpm_id = -1,
	.num_links = ARRAY_SIZE(mas_pcnoc_sdcc_1_links),
	.links = mas_pcnoc_sdcc_1_links,
};

static const u16 mas_pcnoc_sdcc_2_links[] = {
	MSM8916_PNOC_INT_1
};

static struct qcom_icc_node mas_pcnoc_sdcc_2 = {
	.name = "mas_pcnoc_sdcc_2",
	.id = MSM8916_MASTER_SDCC_2,
	.buswidth = 8,
	.mas_rpm_id = -1,
	.slv_rpm_id = -1,
	.num_links = ARRAY_SIZE(mas_pcnoc_sdcc_2_links),
	.links = mas_pcnoc_sdcc_2_links,
};

static const u16 mas_qdss_bam_links[] = {
	MSM8916_SNOC_QDSS_INT
};

static struct qcom_icc_node mas_qdss_bam = {
	.name = "mas_qdss_bam",
	.id = MSM8916_MASTER_QDSS_BAM,
	.buswidth = 8,
	.mas_rpm_id = -1,
	.slv_rpm_id = -1,
	.qos.ap_owned = true,
	.qos.qos_mode = NOC_QOS_MODE_FIXED,
	.qos.areq_prio = 1,
	.qos.prio_level = 1,
	.qos.qos_port = 11,
	.num_links = ARRAY_SIZE(mas_qdss_bam_links),
	.links = mas_qdss_bam_links,
};

static const u16 mas_qdss_etr_links[] = {
	MSM8916_SNOC_QDSS_INT
};

static struct qcom_icc_node mas_qdss_etr = {
	.name = "mas_qdss_etr",
	.id = MSM8916_MASTER_QDSS_ETR,
	.buswidth = 8,
	.mas_rpm_id = -1,
	.slv_rpm_id = -1,
	.qos.ap_owned = true,
	.qos.qos_mode = NOC_QOS_MODE_FIXED,
	.qos.areq_prio = 1,
	.qos.prio_level = 1,
	.qos.qos_port = 10,
	.num_links = ARRAY_SIZE(mas_qdss_etr_links),
	.links = mas_qdss_etr_links,
};

static const u16 mas_snoc_cfg_links[] = {
	MSM8916_SNOC_QDSS_INT
};

static struct qcom_icc_node mas_snoc_cfg = {
	.name = "mas_snoc_cfg",
	.id = MSM8916_MASTER_SNOC_CFG,
	.buswidth = 4,
	.mas_rpm_id = -1,
	.slv_rpm_id = -1,
	.num_links = ARRAY_SIZE(mas_snoc_cfg_links),
	.links = mas_snoc_cfg_links,
};

static const u16 mas_spdm_links[] = {
	MSM8916_PNOC_MAS_0
};

static struct qcom_icc_node mas_spdm = {
	.name = "mas_spdm",
	.id = MSM8916_MASTER_SPDM,
	.buswidth = 4,
	.mas_rpm_id = -1,
	.slv_rpm_id = -1,
	.num_links = ARRAY_SIZE(mas_spdm_links),
	.links = mas_spdm_links,
};

static const u16 mas_tcu0_links[] = {
	MSM8916_SLAVE_EBI_CH0,
	MSM8916_BIMC_SNOC_MAS,
	MSM8916_SLAVE_AMPSS_L2
};

static struct qcom_icc_node mas_tcu0 = {
	.name = "mas_tcu0",
	.id = MSM8916_MASTER_TCU0,
	.buswidth = 8,
	.mas_rpm_id = -1,
	.slv_rpm_id = -1,
	.qos.ap_owned = true,
	.qos.qos_mode = NOC_QOS_MODE_FIXED,
	.qos.areq_prio = 2,
	.qos.prio_level = 2,
	.qos.qos_port = 5,
	.num_links = ARRAY_SIZE(mas_tcu0_links),
	.links = mas_tcu0_links,
};

static const u16 mas_tcu1_links[] = {
	MSM8916_SLAVE_EBI_CH0,
	MSM8916_BIMC_SNOC_MAS,
	MSM8916_SLAVE_AMPSS_L2
};

static struct qcom_icc_node mas_tcu1 = {
	.name = "mas_tcu1",
	.id = MSM8916_MASTER_TCU1,
	.buswidth = 8,
	.mas_rpm_id = -1,
	.slv_rpm_id = -1,
	.qos.ap_owned = true,
	.qos.qos_mode = NOC_QOS_MODE_FIXED,
	.qos.areq_prio = 2,
	.qos.prio_level = 2,
	.qos.qos_port = 6,
	.num_links = ARRAY_SIZE(mas_tcu1_links),
	.links = mas_tcu1_links,
};

static const u16 mas_usb_hs_links[] = {
	MSM8916_PNOC_MAS_1
};

static struct qcom_icc_node mas_usb_hs = {
	.name = "mas_usb_hs",
	.id = MSM8916_MASTER_USB_HS,
	.buswidth = 4,
	.mas_rpm_id = -1,
	.slv_rpm_id = -1,
	.num_links = ARRAY_SIZE(mas_usb_hs_links),
	.links = mas_usb_hs_links,
};

static const u16 mas_vfe_links[] = {
	MSM8916_SNOC_MM_INT_1,
	MSM8916_SNOC_MM_INT_2
};

static struct qcom_icc_node mas_vfe = {
	.name = "mas_vfe",
	.id = MSM8916_MASTER_VFE,
	.buswidth = 16,
	.mas_rpm_id = -1,
	.slv_rpm_id = -1,
	.qos.ap_owned = true,
	.qos.qos_mode = NOC_QOS_MODE_BYPASS,
	.qos.areq_prio = 0,
	.qos.prio_level = 0,
	.qos.qos_port = 9,
	.num_links = ARRAY_SIZE(mas_vfe_links),
	.links = mas_vfe_links,
};

static const u16 mas_video_links[] = {
	MSM8916_SNOC_MM_INT_0,
	MSM8916_SNOC_MM_INT_2
};

static struct qcom_icc_node mas_video = {
	.name = "mas_video",
	.id = MSM8916_MASTER_VIDEO_P0,
	.buswidth = 16,
	.mas_rpm_id = -1,
	.slv_rpm_id = -1,
	.qos.ap_owned = true,
	.qos.qos_mode = NOC_QOS_MODE_BYPASS,
	.qos.areq_prio = 0,
	.qos.prio_level = 0,
	.qos.qos_port = 8,
	.num_links = ARRAY_SIZE(mas_video_links),
	.links = mas_video_links,
};

static const u16 mm_int_0_links[] = {
	MSM8916_SNOC_MM_INT_BIMC
};

static struct qcom_icc_node mm_int_0 = {
	.name = "mm_int_0",
	.id = MSM8916_SNOC_MM_INT_0,
	.buswidth = 16,
	.mas_rpm_id = -1,
	.slv_rpm_id = -1,
	.qos.ap_owned = true,
	.qos.qos_mode = NOC_QOS_MODE_INVALID,
	.num_links = ARRAY_SIZE(mm_int_0_links),
	.links = mm_int_0_links,
};

static const u16 mm_int_1_links[] = {
	MSM8916_SNOC_MM_INT_BIMC
};

static struct qcom_icc_node mm_int_1 = {
	.name = "mm_int_1",
	.id = MSM8916_SNOC_MM_INT_1,
	.buswidth = 16,
	.mas_rpm_id = -1,
	.slv_rpm_id = -1,
	.qos.ap_owned = true,
	.qos.qos_mode = NOC_QOS_MODE_INVALID,
	.num_links = ARRAY_SIZE(mm_int_1_links),
	.links = mm_int_1_links,
};

static const u16 mm_int_2_links[] = {
	MSM8916_SNOC_INT_0
};

static struct qcom_icc_node mm_int_2 = {
	.name = "mm_int_2",
	.id = MSM8916_SNOC_MM_INT_2,
	.buswidth = 16,
	.mas_rpm_id = -1,
	.slv_rpm_id = -1,
	.qos.ap_owned = true,
	.qos.qos_mode = NOC_QOS_MODE_INVALID,
	.num_links = ARRAY_SIZE(mm_int_2_links),
	.links = mm_int_2_links,
};

static const u16 mm_int_bimc_links[] = {
	MSM8916_SNOC_BIMC_1_MAS
};

static struct qcom_icc_node mm_int_bimc = {
	.name = "mm_int_bimc",
	.id = MSM8916_SNOC_MM_INT_BIMC,
	.buswidth = 16,
	.mas_rpm_id = -1,
	.slv_rpm_id = -1,
	.qos.ap_owned = true,
	.qos.qos_mode = NOC_QOS_MODE_INVALID,
	.num_links = ARRAY_SIZE(mm_int_bimc_links),
	.links = mm_int_bimc_links,
};

static const u16 pcnoc_int_0_links[] = {
	MSM8916_PNOC_SNOC_MAS,
	MSM8916_PNOC_SLV_0,
	MSM8916_PNOC_SLV_1,
	MSM8916_PNOC_SLV_2,
	MSM8916_PNOC_SLV_3,
	MSM8916_PNOC_SLV_4,
	MSM8916_PNOC_SLV_8,
	MSM8916_PNOC_SLV_9
};

static struct qcom_icc_node pcnoc_int_0 = {
	.name = "pcnoc_int_0",
	.id = MSM8916_PNOC_INT_0,
	.buswidth = 8,
	.mas_rpm_id = -1,
	.slv_rpm_id = -1,
	.num_links = ARRAY_SIZE(pcnoc_int_0_links),
	.links = pcnoc_int_0_links,
};

static const u16 pcnoc_int_1_links[] = {
	MSM8916_PNOC_SNOC_MAS
};

static struct qcom_icc_node pcnoc_int_1 = {
	.name = "pcnoc_int_1",
	.id = MSM8916_PNOC_INT_1,
	.buswidth = 8,
	.mas_rpm_id = -1,
	.slv_rpm_id = -1,
	.num_links = ARRAY_SIZE(pcnoc_int_1_links),
	.links = pcnoc_int_1_links,
};

static const u16 pcnoc_m_0_links[] = {
	MSM8916_PNOC_INT_0
};

static struct qcom_icc_node pcnoc_m_0 = {
	.name = "pcnoc_m_0",
	.id = MSM8916_PNOC_MAS_0,
	.buswidth = 8,
	.mas_rpm_id = -1,
	.slv_rpm_id = -1,
	.num_links = ARRAY_SIZE(pcnoc_m_0_links),
	.links = pcnoc_m_0_links,
};

static const u16 pcnoc_m_1_links[] = {
	MSM8916_PNOC_SNOC_MAS
};

static struct qcom_icc_node pcnoc_m_1 = {
	.name = "pcnoc_m_1",
	.id = MSM8916_PNOC_MAS_1,
	.buswidth = 8,
	.mas_rpm_id = -1,
	.slv_rpm_id = -1,
	.num_links = ARRAY_SIZE(pcnoc_m_1_links),
	.links = pcnoc_m_1_links,
};

static const u16 pcnoc_s_0_links[] = {
	MSM8916_SLAVE_CLK_CTL,
	MSM8916_SLAVE_TLMM,
	MSM8916_SLAVE_TCSR,
	MSM8916_SLAVE_SECURITY,
	MSM8916_SLAVE_MSS
};

static struct qcom_icc_node pcnoc_s_0 = {
	.name = "pcnoc_s_0",
	.id = MSM8916_PNOC_SLV_0,
	.buswidth = 4,
	.mas_rpm_id = -1,
	.slv_rpm_id = -1,
	.num_links = ARRAY_SIZE(pcnoc_s_0_links),
	.links = pcnoc_s_0_links,
};

static const u16 pcnoc_s_1_links[] = {
	MSM8916_SLAVE_IMEM_CFG,
	MSM8916_SLAVE_CRYPTO_0_CFG,
	MSM8916_SLAVE_MSG_RAM,
	MSM8916_SLAVE_PDM,
	MSM8916_SLAVE_PRNG
};

static struct qcom_icc_node pcnoc_s_1 = {
	.name = "pcnoc_s_1",
	.id = MSM8916_PNOC_SLV_1,
	.buswidth = 4,
	.mas_rpm_id = -1,
	.slv_rpm_id = -1,
	.num_links = ARRAY_SIZE(pcnoc_s_1_links),
	.links = pcnoc_s_1_links,
};

static const u16 pcnoc_s_2_links[] = {
	MSM8916_SLAVE_SPDM,
	MSM8916_SLAVE_BOOT_ROM,
	MSM8916_SLAVE_BIMC_CFG,
	MSM8916_SLAVE_PNOC_CFG,
	MSM8916_SLAVE_PMIC_ARB
};

static struct qcom_icc_node pcnoc_s_2 = {
	.name = "pcnoc_s_2",
	.id = MSM8916_PNOC_SLV_2,
	.buswidth = 4,
	.mas_rpm_id = -1,
	.slv_rpm_id = -1,
	.num_links = ARRAY_SIZE(pcnoc_s_2_links),
	.links = pcnoc_s_2_links,
};

static const u16 pcnoc_s_3_links[] = {
	MSM8916_SLAVE_MPM,
	MSM8916_SLAVE_SNOC_CFG,
	MSM8916_SLAVE_RBCPR_CFG,
	MSM8916_SLAVE_QDSS_CFG,
	MSM8916_SLAVE_DEHR_CFG
};

static struct qcom_icc_node pcnoc_s_3 = {
	.name = "pcnoc_s_3",
	.id = MSM8916_PNOC_SLV_3,
	.buswidth = 4,
	.mas_rpm_id = -1,
	.slv_rpm_id = -1,
	.num_links = ARRAY_SIZE(pcnoc_s_3_links),
	.links = pcnoc_s_3_links,
};

static const u16 pcnoc_s_4_links[] = {
	MSM8916_SLAVE_VENUS_CFG,
	MSM8916_SLAVE_CAMERA_CFG,
	MSM8916_SLAVE_DISPLAY_CFG
};

static struct qcom_icc_node pcnoc_s_4 = {
	.name = "pcnoc_s_4",
	.id = MSM8916_PNOC_SLV_4,
	.buswidth = 4,
	.mas_rpm_id = -1,
	.slv_rpm_id = -1,
	.num_links = ARRAY_SIZE(pcnoc_s_4_links),
	.links = pcnoc_s_4_links,
};

static const u16 pcnoc_s_8_links[] = {
	MSM8916_SLAVE_USB_HS,
	MSM8916_SLAVE_SDCC_1,
	MSM8916_SLAVE_BLSP_1
};

static struct qcom_icc_node pcnoc_s_8 = {
	.name = "pcnoc_s_8",
	.id = MSM8916_PNOC_SLV_8,
	.buswidth = 4,
	.mas_rpm_id = -1,
	.slv_rpm_id = -1,
	.num_links = ARRAY_SIZE(pcnoc_s_8_links),
	.links = pcnoc_s_8_links,
};

static const u16 pcnoc_s_9_links[] = {
	MSM8916_SLAVE_SDCC_2,
	MSM8916_SLAVE_LPASS,
	MSM8916_SLAVE_GRAPHICS_3D_CFG
};

static struct qcom_icc_node pcnoc_s_9 = {
	.name = "pcnoc_s_9",
	.id = MSM8916_PNOC_SLV_9,
	.buswidth = 4,
	.mas_rpm_id = -1,
	.slv_rpm_id = -1,
	.num_links = ARRAY_SIZE(pcnoc_s_9_links),
	.links = pcnoc_s_9_links,
};

static const u16 pcnoc_snoc_mas_links[] = {
	MSM8916_PNOC_SNOC_SLV
};

static struct qcom_icc_node pcnoc_snoc_mas = {
	.name = "pcnoc_snoc_mas",
	.id = MSM8916_PNOC_SNOC_MAS,
	.buswidth = 8,
	.mas_rpm_id = 29,
	.slv_rpm_id = -1,
	.num_links = ARRAY_SIZE(pcnoc_snoc_mas_links),
	.links = pcnoc_snoc_mas_links,
};

static const u16 pcnoc_snoc_slv_links[] = {
	MSM8916_SNOC_INT_0,
	MSM8916_SNOC_INT_BIMC,
	MSM8916_SNOC_INT_1
};

static struct qcom_icc_node pcnoc_snoc_slv = {
	.name = "pcnoc_snoc_slv",
	.id = MSM8916_PNOC_SNOC_SLV,
	.buswidth = 8,
	.mas_rpm_id = -1,
	.slv_rpm_id = 45,
	.num_links = ARRAY_SIZE(pcnoc_snoc_slv_links),
	.links = pcnoc_snoc_slv_links,
};

static const u16 qdss_int_links[] = {
	MSM8916_SNOC_INT_0,
	MSM8916_SNOC_INT_BIMC
};

static struct qcom_icc_node qdss_int = {
	.name = "qdss_int",
	.id = MSM8916_SNOC_QDSS_INT,
	.buswidth = 8,
	.mas_rpm_id = -1,
	.slv_rpm_id = -1,
	.qos.ap_owned = true,
	.qos.qos_mode = NOC_QOS_MODE_INVALID,
	.num_links = ARRAY_SIZE(qdss_int_links),
	.links = qdss_int_links,
};

static struct qcom_icc_node slv_apps_l2 = {
	.name = "slv_apps_l2",
	.id = MSM8916_SLAVE_AMPSS_L2,
	.buswidth = 8,
	.mas_rpm_id = -1,
	.slv_rpm_id = -1,
};

static struct qcom_icc_node slv_apss = {
	.name = "slv_apss",
	.id = MSM8916_SLAVE_APSS,
	.buswidth = 4,
	.mas_rpm_id = -1,
	.slv_rpm_id = -1,
};

static struct qcom_icc_node slv_audio = {
	.name = "slv_audio",
	.id = MSM8916_SLAVE_LPASS,
	.buswidth = 4,
	.mas_rpm_id = -1,
	.slv_rpm_id = -1,
};

static struct qcom_icc_node slv_bimc_cfg = {
	.name = "slv_bimc_cfg",
	.id = MSM8916_SLAVE_BIMC_CFG,
	.buswidth = 4,
	.mas_rpm_id = -1,
	.slv_rpm_id = -1,
};

static struct qcom_icc_node slv_blsp_1 = {
	.name = "slv_blsp_1",
	.id = MSM8916_SLAVE_BLSP_1,
	.buswidth = 4,
	.mas_rpm_id = -1,
	.slv_rpm_id = -1,
};

static struct qcom_icc_node slv_boot_rom = {
	.name = "slv_boot_rom",
	.id = MSM8916_SLAVE_BOOT_ROM,
	.buswidth = 4,
	.mas_rpm_id = -1,
	.slv_rpm_id = -1,
};

static struct qcom_icc_node slv_camera_cfg = {
	.name = "slv_camera_cfg",
	.id = MSM8916_SLAVE_CAMERA_CFG,
	.buswidth = 4,
	.mas_rpm_id = -1,
	.slv_rpm_id = -1,
};

static struct qcom_icc_node slv_cats_0 = {
	.name = "slv_cats_0",
	.id = MSM8916_SLAVE_CATS_128,
	.buswidth = 16,
	.mas_rpm_id = -1,
	.slv_rpm_id = -1,
};

static struct qcom_icc_node slv_cats_1 = {
	.name = "slv_cats_1",
	.id = MSM8916_SLAVE_OCMEM_64,
	.buswidth = 8,
	.mas_rpm_id = -1,
	.slv_rpm_id = -1,
};

static struct qcom_icc_node slv_clk_ctl = {
	.name = "slv_clk_ctl",
	.id = MSM8916_SLAVE_CLK_CTL,
	.buswidth = 4,
	.mas_rpm_id = -1,
	.slv_rpm_id = -1,
};

static struct qcom_icc_node slv_crypto_0_cfg = {
	.name = "slv_crypto_0_cfg",
	.id = MSM8916_SLAVE_CRYPTO_0_CFG,
	.buswidth = 4,
	.mas_rpm_id = -1,
	.slv_rpm_id = -1,
};

static struct qcom_icc_node slv_dehr_cfg = {
	.name = "slv_dehr_cfg",
	.id = MSM8916_SLAVE_DEHR_CFG,
	.buswidth = 4,
	.mas_rpm_id = -1,
	.slv_rpm_id = -1,
};

static struct qcom_icc_node slv_display_cfg = {
	.name = "slv_display_cfg",
	.id = MSM8916_SLAVE_DISPLAY_CFG,
	.buswidth = 4,
	.mas_rpm_id = -1,
	.slv_rpm_id = -1,
};

static struct qcom_icc_node slv_ebi_ch0 = {
	.name = "slv_ebi_ch0",
	.id = MSM8916_SLAVE_EBI_CH0,
	.buswidth = 8,
	.mas_rpm_id = -1,
	.slv_rpm_id = 0,
};

static struct qcom_icc_node slv_gfx_cfg = {
	.name = "slv_gfx_cfg",
	.id = MSM8916_SLAVE_GRAPHICS_3D_CFG,
	.buswidth = 4,
	.mas_rpm_id = -1,
	.slv_rpm_id = -1,
};

static struct qcom_icc_node slv_imem_cfg = {
	.name = "slv_imem_cfg",
	.id = MSM8916_SLAVE_IMEM_CFG,
	.buswidth = 4,
	.mas_rpm_id = -1,
	.slv_rpm_id = -1,
};

static struct qcom_icc_node slv_imem = {
	.name = "slv_imem",
	.id = MSM8916_SLAVE_IMEM,
	.buswidth = 8,
	.mas_rpm_id = -1,
	.slv_rpm_id = 26,
};

static struct qcom_icc_node slv_mpm = {
	.name = "slv_mpm",
	.id = MSM8916_SLAVE_MPM,
	.buswidth = 4,
	.mas_rpm_id = -1,
	.slv_rpm_id = -1,
};

static struct qcom_icc_node slv_msg_ram = {
	.name = "slv_msg_ram",
	.id = MSM8916_SLAVE_MSG_RAM,
	.buswidth = 4,
	.mas_rpm_id = -1,
	.slv_rpm_id = -1,
};

static struct qcom_icc_node slv_mss = {
	.name = "slv_mss",
	.id = MSM8916_SLAVE_MSS,
	.buswidth = 4,
	.mas_rpm_id = -1,
	.slv_rpm_id = -1,
};

static struct qcom_icc_node slv_pdm = {
	.name = "slv_pdm",
	.id = MSM8916_SLAVE_PDM,
	.buswidth = 4,
	.mas_rpm_id = -1,
	.slv_rpm_id = -1,
};

static struct qcom_icc_node slv_pmic_arb = {
	.name = "slv_pmic_arb",
	.id = MSM8916_SLAVE_PMIC_ARB,
	.buswidth = 4,
	.mas_rpm_id = -1,
	.slv_rpm_id = -1,
};

static struct qcom_icc_node slv_pcnoc_cfg = {
	.name = "slv_pcnoc_cfg",
	.id = MSM8916_SLAVE_PNOC_CFG,
	.buswidth = 4,
	.mas_rpm_id = -1,
	.slv_rpm_id = -1,
};

static struct qcom_icc_node slv_prng = {
	.name = "slv_prng",
	.id = MSM8916_SLAVE_PRNG,
	.buswidth = 4,
	.mas_rpm_id = -1,
	.slv_rpm_id = -1,
};

static struct qcom_icc_node slv_qdss_cfg = {
	.name = "slv_qdss_cfg",
	.id = MSM8916_SLAVE_QDSS_CFG,
	.buswidth = 4,
	.mas_rpm_id = -1,
	.slv_rpm_id = -1,
};

static struct qcom_icc_node slv_qdss_stm = {
	.name = "slv_qdss_stm",
	.id = MSM8916_SLAVE_QDSS_STM,
	.buswidth = 4,
	.mas_rpm_id = -1,
	.slv_rpm_id = 30,
};

static struct qcom_icc_node slv_rbcpr_cfg = {
	.name = "slv_rbcpr_cfg",
	.id = MSM8916_SLAVE_RBCPR_CFG,
	.buswidth = 4,
	.mas_rpm_id = -1,
	.slv_rpm_id = -1,
};

static struct qcom_icc_node slv_sdcc_1 = {
	.name = "slv_sdcc_1",
	.id = MSM8916_SLAVE_SDCC_1,
	.buswidth = 4,
	.mas_rpm_id = -1,
	.slv_rpm_id = -1,
};

static struct qcom_icc_node slv_sdcc_2 = {
	.name = "slv_sdcc_2",
	.id = MSM8916_SLAVE_SDCC_2,
	.buswidth = 4,
	.mas_rpm_id = -1,
	.slv_rpm_id = -1,
};

static struct qcom_icc_node slv_security = {
	.name = "slv_security",
	.id = MSM8916_SLAVE_SECURITY,
	.buswidth = 4,
	.mas_rpm_id = -1,
	.slv_rpm_id = -1,
};

static struct qcom_icc_node slv_snoc_cfg = {
	.name = "slv_snoc_cfg",
	.id = MSM8916_SLAVE_SNOC_CFG,
	.buswidth = 4,
	.mas_rpm_id = -1,
	.slv_rpm_id = -1,
};

static struct qcom_icc_node slv_spdm = {
	.name = "slv_spdm",
	.id = MSM8916_SLAVE_SPDM,
	.buswidth = 4,
	.mas_rpm_id = -1,
	.slv_rpm_id = -1,
};

static struct qcom_icc_node slv_srvc_snoc = {
	.name = "slv_srvc_snoc",
	.id = MSM8916_SLAVE_SRVC_SNOC,
	.buswidth = 8,
	.mas_rpm_id = -1,
	.slv_rpm_id = -1,
};

static struct qcom_icc_node slv_tcsr = {
	.name = "slv_tcsr",
	.id = MSM8916_SLAVE_TCSR,
	.buswidth = 4,
	.mas_rpm_id = -1,
	.slv_rpm_id = -1,
};

static struct qcom_icc_node slv_tlmm = {
	.name = "slv_tlmm",
	.id = MSM8916_SLAVE_TLMM,
	.buswidth = 4,
	.mas_rpm_id = -1,
	.slv_rpm_id = -1,
};

static struct qcom_icc_node slv_usb_hs = {
	.name = "slv_usb_hs",
	.id = MSM8916_SLAVE_USB_HS,
	.buswidth = 4,
	.mas_rpm_id = -1,
	.slv_rpm_id = -1,
};

static struct qcom_icc_node slv_venus_cfg = {
	.name = "slv_venus_cfg",
	.id = MSM8916_SLAVE_VENUS_CFG,
	.buswidth = 4,
	.mas_rpm_id = -1,
	.slv_rpm_id = -1,
};

static const u16 snoc_bimc_0_mas_links[] = {
	MSM8916_SNOC_BIMC_0_SLV
};

static struct qcom_icc_node snoc_bimc_0_mas = {
	.name = "snoc_bimc_0_mas",
	.id = MSM8916_SNOC_BIMC_0_MAS,
	.buswidth = 8,
	.mas_rpm_id = 3,
	.slv_rpm_id = -1,
	.num_links = ARRAY_SIZE(snoc_bimc_0_mas_links),
	.links = snoc_bimc_0_mas_links,
};

static const u16 snoc_bimc_0_slv_links[] = {
	MSM8916_SLAVE_EBI_CH0
};

static struct qcom_icc_node snoc_bimc_0_slv = {
	.name = "snoc_bimc_0_slv",
	.id = MSM8916_SNOC_BIMC_0_SLV,
	.buswidth = 8,
	.mas_rpm_id = -1,
	.slv_rpm_id = 24,
	.num_links = ARRAY_SIZE(snoc_bimc_0_slv_links),
	.links = snoc_bimc_0_slv_links,
};

static const u16 snoc_bimc_1_mas_links[] = {
	MSM8916_SNOC_BIMC_1_SLV
};

static struct qcom_icc_node snoc_bimc_1_mas = {
	.name = "snoc_bimc_1_mas",
	.id = MSM8916_SNOC_BIMC_1_MAS,
	.buswidth = 16,
	.mas_rpm_id = -1,
	.slv_rpm_id = -1,
	.qos.ap_owned = true,
	.qos.qos_mode = NOC_QOS_MODE_INVALID,
	.num_links = ARRAY_SIZE(snoc_bimc_1_mas_links),
	.links = snoc_bimc_1_mas_links,
};

static const u16 snoc_bimc_1_slv_links[] = {
	MSM8916_SLAVE_EBI_CH0
};

static struct qcom_icc_node snoc_bimc_1_slv = {
	.name = "snoc_bimc_1_slv",
	.id = MSM8916_SNOC_BIMC_1_SLV,
	.buswidth = 8,
	.mas_rpm_id = -1,
	.slv_rpm_id = -1,
	.qos.ap_owned = true,
	.qos.qos_mode = NOC_QOS_MODE_INVALID,
	.num_links = ARRAY_SIZE(snoc_bimc_1_slv_links),
	.links = snoc_bimc_1_slv_links,
};

static const u16 snoc_int_0_links[] = {
	MSM8916_SLAVE_QDSS_STM,
	MSM8916_SLAVE_IMEM,
	MSM8916_SNOC_PNOC_MAS
};

static struct qcom_icc_node snoc_int_0 = {
	.name = "snoc_int_0",
	.id = MSM8916_SNOC_INT_0,
	.buswidth = 8,
	.mas_rpm_id = 99,
	.slv_rpm_id = 130,
	.num_links = ARRAY_SIZE(snoc_int_0_links),
	.links = snoc_int_0_links,
};

static const u16 snoc_int_1_links[] = {
	MSM8916_SLAVE_APSS,
	MSM8916_SLAVE_CATS_128,
	MSM8916_SLAVE_OCMEM_64
};

static struct qcom_icc_node snoc_int_1 = {
	.name = "snoc_int_1",
	.id = MSM8916_SNOC_INT_1,
	.buswidth = 8,
	.mas_rpm_id = -1,
	.slv_rpm_id = -1,
	.num_links = ARRAY_SIZE(snoc_int_1_links),
	.links = snoc_int_1_links,
};

static const u16 snoc_int_bimc_links[] = {
	MSM8916_SNOC_BIMC_0_MAS
};

static struct qcom_icc_node snoc_int_bimc = {
	.name = "snoc_int_bimc",
	.id = MSM8916_SNOC_INT_BIMC,
	.buswidth = 8,
	.mas_rpm_id = 101,
	.slv_rpm_id = 132,
	.num_links = ARRAY_SIZE(snoc_int_bimc_links),
	.links = snoc_int_bimc_links,
};

static const u16 snoc_pcnoc_mas_links[] = {
	MSM8916_SNOC_PNOC_SLV
};

static struct qcom_icc_node snoc_pcnoc_mas = {
	.name = "snoc_pcnoc_mas",
	.id = MSM8916_SNOC_PNOC_MAS,
	.buswidth = 8,
	.mas_rpm_id = -1,
	.slv_rpm_id = -1,
	.num_links = ARRAY_SIZE(snoc_pcnoc_mas_links),
	.links = snoc_pcnoc_mas_links,
};

static const u16 snoc_pcnoc_slv_links[] = {
	MSM8916_PNOC_INT_0
};

static struct qcom_icc_node snoc_pcnoc_slv = {
	.name = "snoc_pcnoc_slv",
	.id = MSM8916_SNOC_PNOC_SLV,
	.buswidth = 8,
	.mas_rpm_id = -1,
	.slv_rpm_id = -1,
	.num_links = ARRAY_SIZE(snoc_pcnoc_slv_links),
	.links = snoc_pcnoc_slv_links,
};

static struct qcom_icc_node *msm8916_snoc_nodes[] = {
	[BIMC_SNOC_SLV] = &bimc_snoc_slv,
	[MASTER_JPEG] = &mas_jpeg,
	[MASTER_MDP_PORT0] = &mas_mdp,
	[MASTER_QDSS_BAM] = &mas_qdss_bam,
	[MASTER_QDSS_ETR] = &mas_qdss_etr,
	[MASTER_SNOC_CFG] = &mas_snoc_cfg,
	[MASTER_VFE] = &mas_vfe,
	[MASTER_VIDEO_P0] = &mas_video,
	[SNOC_MM_INT_0] = &mm_int_0,
	[SNOC_MM_INT_1] = &mm_int_1,
	[SNOC_MM_INT_2] = &mm_int_2,
	[SNOC_MM_INT_BIMC] = &mm_int_bimc,
	[PCNOC_SNOC_SLV] = &pcnoc_snoc_slv,
	[SLAVE_APSS] = &slv_apss,
	[SLAVE_CATS_128] = &slv_cats_0,
	[SLAVE_OCMEM_64] = &slv_cats_1,
	[SLAVE_IMEM] = &slv_imem,
	[SLAVE_QDSS_STM] = &slv_qdss_stm,
	[SLAVE_SRVC_SNOC] = &slv_srvc_snoc,
	[SNOC_BIMC_0_MAS] = &snoc_bimc_0_mas,
	[SNOC_BIMC_1_MAS] = &snoc_bimc_1_mas,
	[SNOC_INT_0] = &snoc_int_0,
	[SNOC_INT_1] = &snoc_int_1,
	[SNOC_INT_BIMC] = &snoc_int_bimc,
	[SNOC_PCNOC_MAS] = &snoc_pcnoc_mas,
	[SNOC_QDSS_INT] = &qdss_int,
};

static const struct regmap_config msm8916_snoc_regmap_config = {
	.reg_bits	= 32,
	.reg_stride	= 4,
	.val_bits	= 32,
	.max_register	= 0x14000,
	.fast_io	= true,
};

static struct qcom_icc_desc msm8916_snoc = {
	.type = QCOM_ICC_NOC,
	.nodes = msm8916_snoc_nodes,
	.num_nodes = ARRAY_SIZE(msm8916_snoc_nodes),
	.regmap_cfg = &msm8916_snoc_regmap_config,
	.qos_offset = 0x7000,
};

static struct qcom_icc_node *msm8916_bimc_nodes[] = {
	[BIMC_SNOC_MAS] = &bimc_snoc_mas,
	[MASTER_AMPSS_M0] = &mas_apss,
	[MASTER_GRAPHICS_3D] = &mas_gfx,
	[MASTER_TCU0] = &mas_tcu0,
	[MASTER_TCU1] = &mas_tcu1,
	[SLAVE_AMPSS_L2] = &slv_apps_l2,
	[SLAVE_EBI_CH0] = &slv_ebi_ch0,
	[SNOC_BIMC_0_SLV] = &snoc_bimc_0_slv,
	[SNOC_BIMC_1_SLV] = &snoc_bimc_1_slv,
};

static const struct regmap_config msm8916_bimc_regmap_config = {
	.reg_bits	= 32,
	.reg_stride	= 4,
	.val_bits	= 32,
	.max_register	= 0x62000,
	.fast_io	= true,
};

static struct qcom_icc_desc msm8916_bimc = {
	.type = QCOM_ICC_BIMC,
	.nodes = msm8916_bimc_nodes,
	.num_nodes = ARRAY_SIZE(msm8916_bimc_nodes),
<<<<<<< HEAD
	.is_bimc_node = true,
=======
>>>>>>> 754e0b0e
	.regmap_cfg = &msm8916_bimc_regmap_config,
	.qos_offset = 0x8000,
};

static struct qcom_icc_node *msm8916_pcnoc_nodes[] = {
	[MASTER_BLSP_1] = &mas_blsp_1,
	[MASTER_DEHR] = &mas_dehr,
	[MASTER_LPASS] = &mas_audio,
	[MASTER_CRYPTO_CORE0] = &mas_pcnoc_crypto_0,
	[MASTER_SDCC_1] = &mas_pcnoc_sdcc_1,
	[MASTER_SDCC_2] = &mas_pcnoc_sdcc_2,
	[MASTER_SPDM] = &mas_spdm,
	[MASTER_USB_HS] = &mas_usb_hs,
	[PCNOC_INT_0] = &pcnoc_int_0,
	[PCNOC_INT_1] = &pcnoc_int_1,
	[PCNOC_MAS_0] = &pcnoc_m_0,
	[PCNOC_MAS_1] = &pcnoc_m_1,
	[PCNOC_SLV_0] = &pcnoc_s_0,
	[PCNOC_SLV_1] = &pcnoc_s_1,
	[PCNOC_SLV_2] = &pcnoc_s_2,
	[PCNOC_SLV_3] = &pcnoc_s_3,
	[PCNOC_SLV_4] = &pcnoc_s_4,
	[PCNOC_SLV_8] = &pcnoc_s_8,
	[PCNOC_SLV_9] = &pcnoc_s_9,
	[PCNOC_SNOC_MAS] = &pcnoc_snoc_mas,
	[SLAVE_BIMC_CFG] = &slv_bimc_cfg,
	[SLAVE_BLSP_1] = &slv_blsp_1,
	[SLAVE_BOOT_ROM] = &slv_boot_rom,
	[SLAVE_CAMERA_CFG] = &slv_camera_cfg,
	[SLAVE_CLK_CTL] = &slv_clk_ctl,
	[SLAVE_CRYPTO_0_CFG] = &slv_crypto_0_cfg,
	[SLAVE_DEHR_CFG] = &slv_dehr_cfg,
	[SLAVE_DISPLAY_CFG] = &slv_display_cfg,
	[SLAVE_GRAPHICS_3D_CFG] = &slv_gfx_cfg,
	[SLAVE_IMEM_CFG] = &slv_imem_cfg,
	[SLAVE_LPASS] = &slv_audio,
	[SLAVE_MPM] = &slv_mpm,
	[SLAVE_MSG_RAM] = &slv_msg_ram,
	[SLAVE_MSS] = &slv_mss,
	[SLAVE_PDM] = &slv_pdm,
	[SLAVE_PMIC_ARB] = &slv_pmic_arb,
	[SLAVE_PCNOC_CFG] = &slv_pcnoc_cfg,
	[SLAVE_PRNG] = &slv_prng,
	[SLAVE_QDSS_CFG] = &slv_qdss_cfg,
	[SLAVE_RBCPR_CFG] = &slv_rbcpr_cfg,
	[SLAVE_SDCC_1] = &slv_sdcc_1,
	[SLAVE_SDCC_2] = &slv_sdcc_2,
	[SLAVE_SECURITY] = &slv_security,
	[SLAVE_SNOC_CFG] = &slv_snoc_cfg,
	[SLAVE_SPDM] = &slv_spdm,
	[SLAVE_TCSR] = &slv_tcsr,
	[SLAVE_TLMM] = &slv_tlmm,
	[SLAVE_USB_HS] = &slv_usb_hs,
	[SLAVE_VENUS_CFG] = &slv_venus_cfg,
	[SNOC_PCNOC_SLV] = &snoc_pcnoc_slv,
};

static const struct regmap_config msm8916_pcnoc_regmap_config = {
	.reg_bits	= 32,
	.reg_stride	= 4,
	.val_bits	= 32,
	.max_register	= 0x11000,
	.fast_io	= true,
};

static struct qcom_icc_desc msm8916_pcnoc = {
	.type = QCOM_ICC_NOC,
	.nodes = msm8916_pcnoc_nodes,
	.num_nodes = ARRAY_SIZE(msm8916_pcnoc_nodes),
	.regmap_cfg = &msm8916_pcnoc_regmap_config,
	.qos_offset = 0x7000,
};

static const struct of_device_id msm8916_noc_of_match[] = {
	{ .compatible = "qcom,msm8916-bimc", .data = &msm8916_bimc },
	{ .compatible = "qcom,msm8916-pcnoc", .data = &msm8916_pcnoc },
	{ .compatible = "qcom,msm8916-snoc", .data = &msm8916_snoc },
	{ }
};
MODULE_DEVICE_TABLE(of, msm8916_noc_of_match);

static struct platform_driver msm8916_noc_driver = {
	.probe = qnoc_probe,
	.remove = qnoc_remove,
	.driver = {
		.name = "qnoc-msm8916",
		.of_match_table = msm8916_noc_of_match,
	},
};
module_platform_driver(msm8916_noc_driver);
MODULE_AUTHOR("Georgi Djakov <georgi.djakov@linaro.org>");
MODULE_DESCRIPTION("Qualcomm MSM8916 NoC driver");
MODULE_LICENSE("GPL v2");<|MERGE_RESOLUTION|>--- conflicted
+++ resolved
@@ -1260,10 +1260,6 @@
 	.type = QCOM_ICC_BIMC,
 	.nodes = msm8916_bimc_nodes,
 	.num_nodes = ARRAY_SIZE(msm8916_bimc_nodes),
-<<<<<<< HEAD
-	.is_bimc_node = true,
-=======
->>>>>>> 754e0b0e
 	.regmap_cfg = &msm8916_bimc_regmap_config,
 	.qos_offset = 0x8000,
 };
