--- conflicted
+++ resolved
@@ -193,13 +193,9 @@
 		break;
 	default:
 		pr_debug("%s: found clockevent timer\n", __func__);
-<<<<<<< HEAD
-		add_clockevent(timer);
-=======
 		ret = add_clockevent(timer);
 		if (ret)
 			return ret;
->>>>>>> 7d2a07b7
 		break;
 	}
 
