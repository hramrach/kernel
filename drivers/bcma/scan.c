/*
 * Broadcom specific AMBA
 * Bus scanning
 *
 * Licensed under the GNU/GPL. See COPYING for details.
 */

#include "scan.h"
#include "bcma_private.h"

#include <linux/bcma/bcma.h>
#include <linux/bcma/bcma_regs.h>
#include <linux/pci.h>
#include <linux/io.h>
#include <linux/dma-mapping.h>
#include <linux/slab.h>

struct bcma_device_id_name {
	u16 id;
	const char *name;
};

static const struct bcma_device_id_name bcma_arm_device_names[] = {
	{ BCMA_CORE_4706_MAC_GBIT_COMMON, "BCM4706 GBit MAC Common" },
	{ BCMA_CORE_ARM_1176, "ARM 1176" },
	{ BCMA_CORE_ARM_7TDMI, "ARM 7TDMI" },
	{ BCMA_CORE_ARM_CM3, "ARM CM3" },
};

static const struct bcma_device_id_name bcma_bcm_device_names[] = {
	{ BCMA_CORE_OOB_ROUTER, "OOB Router" },
	{ BCMA_CORE_4706_CHIPCOMMON, "BCM4706 ChipCommon" },
	{ BCMA_CORE_4706_SOC_RAM, "BCM4706 SOC RAM" },
	{ BCMA_CORE_4706_MAC_GBIT, "BCM4706 GBit MAC" },
	{ BCMA_CORE_NS_PCIEG2, "PCIe Gen 2" },
	{ BCMA_CORE_NS_DMA, "DMA" },
	{ BCMA_CORE_NS_SDIO3, "SDIO3" },
	{ BCMA_CORE_NS_USB20, "USB 2.0" },
	{ BCMA_CORE_NS_USB30, "USB 3.0" },
	{ BCMA_CORE_NS_A9JTAG, "ARM Cortex A9 JTAG" },
	{ BCMA_CORE_NS_DDR23, "Denali DDR2/DDR3 memory controller" },
	{ BCMA_CORE_NS_ROM, "ROM" },
	{ BCMA_CORE_NS_NAND, "NAND flash controller" },
	{ BCMA_CORE_NS_QSPI, "SPI flash controller" },
	{ BCMA_CORE_NS_CHIPCOMMON_B, "Chipcommon B" },
	{ BCMA_CORE_ARMCA9, "ARM Cortex A9 core (ihost)" },
	{ BCMA_CORE_AMEMC, "AMEMC (DDR)" },
	{ BCMA_CORE_ALTA, "ALTA (I2S)" },
	{ BCMA_CORE_INVALID, "Invalid" },
	{ BCMA_CORE_CHIPCOMMON, "ChipCommon" },
	{ BCMA_CORE_ILINE20, "ILine 20" },
	{ BCMA_CORE_SRAM, "SRAM" },
	{ BCMA_CORE_SDRAM, "SDRAM" },
	{ BCMA_CORE_PCI, "PCI" },
	{ BCMA_CORE_ETHERNET, "Fast Ethernet" },
	{ BCMA_CORE_V90, "V90" },
	{ BCMA_CORE_USB11_HOSTDEV, "USB 1.1 Hostdev" },
	{ BCMA_CORE_ADSL, "ADSL" },
	{ BCMA_CORE_ILINE100, "ILine 100" },
	{ BCMA_CORE_IPSEC, "IPSEC" },
	{ BCMA_CORE_UTOPIA, "UTOPIA" },
	{ BCMA_CORE_PCMCIA, "PCMCIA" },
	{ BCMA_CORE_INTERNAL_MEM, "Internal Memory" },
	{ BCMA_CORE_MEMC_SDRAM, "MEMC SDRAM" },
	{ BCMA_CORE_OFDM, "OFDM" },
	{ BCMA_CORE_EXTIF, "EXTIF" },
	{ BCMA_CORE_80211, "IEEE 802.11" },
	{ BCMA_CORE_PHY_A, "PHY A" },
	{ BCMA_CORE_PHY_B, "PHY B" },
	{ BCMA_CORE_PHY_G, "PHY G" },
	{ BCMA_CORE_USB11_HOST, "USB 1.1 Host" },
	{ BCMA_CORE_USB11_DEV, "USB 1.1 Device" },
	{ BCMA_CORE_USB20_HOST, "USB 2.0 Host" },
	{ BCMA_CORE_USB20_DEV, "USB 2.0 Device" },
	{ BCMA_CORE_SDIO_HOST, "SDIO Host" },
	{ BCMA_CORE_ROBOSWITCH, "Roboswitch" },
	{ BCMA_CORE_PARA_ATA, "PATA" },
	{ BCMA_CORE_SATA_XORDMA, "SATA XOR-DMA" },
	{ BCMA_CORE_ETHERNET_GBIT, "GBit Ethernet" },
	{ BCMA_CORE_PCIE, "PCIe" },
	{ BCMA_CORE_PHY_N, "PHY N" },
	{ BCMA_CORE_SRAM_CTL, "SRAM Controller" },
	{ BCMA_CORE_MINI_MACPHY, "Mini MACPHY" },
	{ BCMA_CORE_PHY_LP, "PHY LP" },
	{ BCMA_CORE_PMU, "PMU" },
	{ BCMA_CORE_PHY_SSN, "PHY SSN" },
	{ BCMA_CORE_SDIO_DEV, "SDIO Device" },
	{ BCMA_CORE_PHY_HT, "PHY HT" },
	{ BCMA_CORE_MAC_GBIT, "GBit MAC" },
	{ BCMA_CORE_DDR12_MEM_CTL, "DDR1/DDR2 Memory Controller" },
	{ BCMA_CORE_PCIE_RC, "PCIe Root Complex" },
	{ BCMA_CORE_OCP_OCP_BRIDGE, "OCP to OCP Bridge" },
	{ BCMA_CORE_SHARED_COMMON, "Common Shared" },
	{ BCMA_CORE_OCP_AHB_BRIDGE, "OCP to AHB Bridge" },
	{ BCMA_CORE_SPI_HOST, "SPI Host" },
	{ BCMA_CORE_I2S, "I2S" },
	{ BCMA_CORE_SDR_DDR1_MEM_CTL, "SDR/DDR1 Memory Controller" },
	{ BCMA_CORE_SHIM, "SHIM" },
	{ BCMA_CORE_PCIE2, "PCIe Gen2" },
	{ BCMA_CORE_ARM_CR4, "ARM CR4" },
	{ BCMA_CORE_GCI, "GCI" },
	{ BCMA_CORE_CMEM, "CNDS DDR2/3 memory controller" },
	{ BCMA_CORE_ARM_CA7, "ARM CA7" },
	{ BCMA_CORE_DEFAULT, "Default" },
};

static const struct bcma_device_id_name bcma_mips_device_names[] = {
	{ BCMA_CORE_MIPS, "MIPS" },
	{ BCMA_CORE_MIPS_3302, "MIPS 3302" },
	{ BCMA_CORE_MIPS_74K, "MIPS 74K" },
};

static const char *bcma_device_name(const struct bcma_device_id *id)
{
	const struct bcma_device_id_name *names;
	int size, i;

	/* search manufacturer specific names */
	switch (id->manuf) {
	case BCMA_MANUF_ARM:
		names = bcma_arm_device_names;
		size = ARRAY_SIZE(bcma_arm_device_names);
		break;
	case BCMA_MANUF_BCM:
		names = bcma_bcm_device_names;
		size = ARRAY_SIZE(bcma_bcm_device_names);
		break;
	case BCMA_MANUF_MIPS:
		names = bcma_mips_device_names;
		size = ARRAY_SIZE(bcma_mips_device_names);
		break;
	default:
		return "UNKNOWN";
	}

	for (i = 0; i < size; i++) {
		if (names[i].id == id->id)
			return names[i].name;
	}

	return "UNKNOWN";
}

static u32 bcma_scan_read32(struct bcma_bus *bus, u8 current_coreidx,
		       u16 offset)
{
	return readl(bus->mmio + offset);
}

static void bcma_scan_switch_core(struct bcma_bus *bus, u32 addr)
{
	if (bus->hosttype == BCMA_HOSTTYPE_PCI)
		pci_write_config_dword(bus->host_pci, BCMA_PCI_BAR0_WIN,
				       addr);
}

static u32 bcma_erom_get_ent(struct bcma_bus *bus, u32 __iomem **eromptr)
{
	u32 ent = readl(*eromptr);
	(*eromptr)++;
	return ent;
}

static void bcma_erom_push_ent(u32 __iomem **eromptr)
{
	(*eromptr)--;
}

static s32 bcma_erom_get_ci(struct bcma_bus *bus, u32 __iomem **eromptr)
{
	u32 ent = bcma_erom_get_ent(bus, eromptr);
	if (!(ent & SCAN_ER_VALID))
		return -ENOENT;
	if ((ent & SCAN_ER_TAG) != SCAN_ER_TAG_CI)
		return -ENOENT;
	return ent;
}

static bool bcma_erom_is_end(struct bcma_bus *bus, u32 __iomem **eromptr)
{
	u32 ent = bcma_erom_get_ent(bus, eromptr);
	bcma_erom_push_ent(eromptr);
	return (ent == (SCAN_ER_TAG_END | SCAN_ER_VALID));
}

static bool bcma_erom_is_bridge(struct bcma_bus *bus, u32 __iomem **eromptr)
{
	u32 ent = bcma_erom_get_ent(bus, eromptr);
	bcma_erom_push_ent(eromptr);
	return (((ent & SCAN_ER_VALID)) &&
		((ent & SCAN_ER_TAGX) == SCAN_ER_TAG_ADDR) &&
		((ent & SCAN_ADDR_TYPE) == SCAN_ADDR_TYPE_BRIDGE));
}

static void bcma_erom_skip_component(struct bcma_bus *bus, u32 __iomem **eromptr)
{
	u32 ent;
	while (1) {
		ent = bcma_erom_get_ent(bus, eromptr);
		if ((ent & SCAN_ER_VALID) &&
		    ((ent & SCAN_ER_TAG) == SCAN_ER_TAG_CI))
			break;
		if (ent == (SCAN_ER_TAG_END | SCAN_ER_VALID))
			break;
	}
	bcma_erom_push_ent(eromptr);
}

static s32 bcma_erom_get_mst_port(struct bcma_bus *bus, u32 __iomem **eromptr)
{
	u32 ent = bcma_erom_get_ent(bus, eromptr);
	if (!(ent & SCAN_ER_VALID))
		return -ENOENT;
	if ((ent & SCAN_ER_TAG) != SCAN_ER_TAG_MP)
		return -ENOENT;
	return ent;
}

static u32 bcma_erom_get_addr_desc(struct bcma_bus *bus, u32 __iomem **eromptr,
				  u32 type, u8 port)
{
<<<<<<< HEAD
	u32 addrl, addrh, sizeh = 0;
=======
	u32 addrl;
>>>>>>> 7d2a07b7
	u32 size;

	u32 ent = bcma_erom_get_ent(bus, eromptr);
	if ((!(ent & SCAN_ER_VALID)) ||
	    ((ent & SCAN_ER_TAGX) != SCAN_ER_TAG_ADDR) ||
	    ((ent & SCAN_ADDR_TYPE) != type) ||
	    (((ent & SCAN_ADDR_PORT) >> SCAN_ADDR_PORT_SHIFT) != port)) {
		bcma_erom_push_ent(eromptr);
		return (u32)-EINVAL;
	}

	addrl = ent & SCAN_ADDR_ADDR;
	if (ent & SCAN_ADDR_AG32)
		bcma_erom_get_ent(bus, eromptr);

	if ((ent & SCAN_ADDR_SZ) == SCAN_ADDR_SZ_SZD) {
		size = bcma_erom_get_ent(bus, eromptr);
		if (size & SCAN_SIZE_SG32)
<<<<<<< HEAD
			sizeh = bcma_erom_get_ent(bus, eromptr);
=======
			bcma_erom_get_ent(bus, eromptr);
>>>>>>> 7d2a07b7
	}

	return addrl;
}

static struct bcma_device *bcma_find_core_by_index(struct bcma_bus *bus,
						   u16 index)
{
	struct bcma_device *core;

	list_for_each_entry(core, &bus->cores, list) {
		if (core->core_index == index)
			return core;
	}
	return NULL;
}

static struct bcma_device *bcma_find_core_reverse(struct bcma_bus *bus, u16 coreid)
{
	struct bcma_device *core;

	list_for_each_entry_reverse(core, &bus->cores, list) {
		if (core->id.id == coreid)
			return core;
	}
	return NULL;
}

#define IS_ERR_VALUE_U32(x) ((x) >= (u32)-MAX_ERRNO)

static int bcma_get_next_core(struct bcma_bus *bus, u32 __iomem **eromptr,
			      struct bcma_device_id *match, int core_num,
			      struct bcma_device *core)
{
	u32 tmp;
	u8 i, j, k;
	s32 cia, cib;
	u8 ports[2], wrappers[2];

	/* get CIs */
	cia = bcma_erom_get_ci(bus, eromptr);
	if (cia < 0) {
		bcma_erom_push_ent(eromptr);
		if (bcma_erom_is_end(bus, eromptr))
			return -ESPIPE;
		return -EILSEQ;
	}
	cib = bcma_erom_get_ci(bus, eromptr);
	if (cib < 0)
		return -EILSEQ;

	/* parse CIs */
	core->id.class = (cia & SCAN_CIA_CLASS) >> SCAN_CIA_CLASS_SHIFT;
	core->id.id = (cia & SCAN_CIA_ID) >> SCAN_CIA_ID_SHIFT;
	core->id.manuf = (cia & SCAN_CIA_MANUF) >> SCAN_CIA_MANUF_SHIFT;
	ports[0] = (cib & SCAN_CIB_NMP) >> SCAN_CIB_NMP_SHIFT;
	ports[1] = (cib & SCAN_CIB_NSP) >> SCAN_CIB_NSP_SHIFT;
	wrappers[0] = (cib & SCAN_CIB_NMW) >> SCAN_CIB_NMW_SHIFT;
	wrappers[1] = (cib & SCAN_CIB_NSW) >> SCAN_CIB_NSW_SHIFT;
	core->id.rev = (cib & SCAN_CIB_REV) >> SCAN_CIB_REV_SHIFT;

	if (((core->id.manuf == BCMA_MANUF_ARM) &&
	     (core->id.id == 0xFFF)) ||
	    (ports[1] == 0)) {
		bcma_erom_skip_component(bus, eromptr);
		return -ENXIO;
	}

	/* check if component is a core at all */
	if (wrappers[0] + wrappers[1] == 0) {
		/* Some specific cores don't need wrappers */
		switch (core->id.id) {
		case BCMA_CORE_4706_MAC_GBIT_COMMON:
		case BCMA_CORE_NS_CHIPCOMMON_B:
		case BCMA_CORE_PMU:
		case BCMA_CORE_GCI:
		/* Not used yet: case BCMA_CORE_OOB_ROUTER: */
			break;
		default:
			bcma_erom_skip_component(bus, eromptr);
			return -ENXIO;
		}
	}

	if (bcma_erom_is_bridge(bus, eromptr)) {
		bcma_erom_skip_component(bus, eromptr);
		return -ENXIO;
	}

	if (bcma_find_core_by_index(bus, core_num)) {
		bcma_erom_skip_component(bus, eromptr);
		return -ENODEV;
	}

	if (match && ((match->manuf != BCMA_ANY_MANUF &&
	      match->manuf != core->id.manuf) ||
	     (match->id != BCMA_ANY_ID && match->id != core->id.id) ||
	     (match->rev != BCMA_ANY_REV && match->rev != core->id.rev) ||
	     (match->class != BCMA_ANY_CLASS && match->class != core->id.class)
	    )) {
		bcma_erom_skip_component(bus, eromptr);
		return -ENODEV;
	}

	/* get & parse master ports */
	for (i = 0; i < ports[0]; i++) {
		s32 mst_port_d = bcma_erom_get_mst_port(bus, eromptr);
		if (mst_port_d < 0)
			return -EILSEQ;
	}

	/* First Slave Address Descriptor should be port 0:
	 * the main register space for the core
	 */
	tmp = bcma_erom_get_addr_desc(bus, eromptr, SCAN_ADDR_TYPE_SLAVE, 0);
	if (tmp == 0 || IS_ERR_VALUE_U32(tmp)) {
		/* Try again to see if it is a bridge */
		tmp = bcma_erom_get_addr_desc(bus, eromptr,
					      SCAN_ADDR_TYPE_BRIDGE, 0);
		if (tmp == 0 || IS_ERR_VALUE_U32(tmp)) {
			return -EILSEQ;
		} else {
			bcma_info(bus, "Bridge found\n");
			return -ENXIO;
		}
	}
	core->addr = tmp;

	/* get & parse slave ports */
	k = 0;
	for (i = 0; i < ports[1]; i++) {
		for (j = 0; ; j++) {
			tmp = bcma_erom_get_addr_desc(bus, eromptr,
				SCAN_ADDR_TYPE_SLAVE, i);
			if (IS_ERR_VALUE_U32(tmp)) {
				/* no more entries for port _i_ */
				/* pr_debug("erom: slave port %d "
				 * "has %d descriptors\n", i, j); */
				break;
			} else if (k < ARRAY_SIZE(core->addr_s)) {
				core->addr_s[k] = tmp;
				k++;
			}
		}
	}

	/* get & parse master wrappers */
	for (i = 0; i < wrappers[0]; i++) {
		for (j = 0; ; j++) {
			tmp = bcma_erom_get_addr_desc(bus, eromptr,
				SCAN_ADDR_TYPE_MWRAP, i);
			if (IS_ERR_VALUE_U32(tmp)) {
				/* no more entries for port _i_ */
				/* pr_debug("erom: master wrapper %d "
				 * "has %d descriptors\n", i, j); */
				break;
			} else {
				if (i == 0 && j == 0)
					core->wrap = tmp;
			}
		}
	}

	/* get & parse slave wrappers */
	for (i = 0; i < wrappers[1]; i++) {
		u8 hack = (ports[1] == 1) ? 0 : 1;
		for (j = 0; ; j++) {
			tmp = bcma_erom_get_addr_desc(bus, eromptr,
				SCAN_ADDR_TYPE_SWRAP, i + hack);
			if (IS_ERR_VALUE_U32(tmp)) {
				/* no more entries for port _i_ */
				/* pr_debug("erom: master wrapper %d "
				 * has %d descriptors\n", i, j); */
				break;
			} else {
				if (wrappers[0] == 0 && !i && !j)
					core->wrap = tmp;
			}
		}
	}
	if (bus->hosttype == BCMA_HOSTTYPE_SOC) {
		core->io_addr = ioremap(core->addr, BCMA_CORE_SIZE);
		if (!core->io_addr)
			return -ENOMEM;
		if (core->wrap) {
			core->io_wrap = ioremap(core->wrap,
							BCMA_CORE_SIZE);
			if (!core->io_wrap) {
				iounmap(core->io_addr);
				return -ENOMEM;
			}
		}
	}
	return 0;
}

void bcma_detect_chip(struct bcma_bus *bus)
{
	s32 tmp;
	struct bcma_chipinfo *chipinfo = &(bus->chipinfo);
	char chip_id[8];

	bcma_scan_switch_core(bus, BCMA_ADDR_BASE);

	tmp = bcma_scan_read32(bus, 0, BCMA_CC_ID);
	chipinfo->id = (tmp & BCMA_CC_ID_ID) >> BCMA_CC_ID_ID_SHIFT;
	chipinfo->rev = (tmp & BCMA_CC_ID_REV) >> BCMA_CC_ID_REV_SHIFT;
	chipinfo->pkg = (tmp & BCMA_CC_ID_PKG) >> BCMA_CC_ID_PKG_SHIFT;

	snprintf(chip_id, ARRAY_SIZE(chip_id),
		 (chipinfo->id > 0x9999) ? "%d" : "0x%04X", chipinfo->id);
	bcma_info(bus, "Found chip with id %s, rev 0x%02X and package 0x%02X\n",
		  chip_id, chipinfo->rev, chipinfo->pkg);
}

int bcma_bus_scan(struct bcma_bus *bus)
{
	u32 erombase;
	u32 __iomem *eromptr, *eromend;

	int err, core_num = 0;

	/* Skip if bus was already scanned (e.g. during early register) */
	if (bus->nr_cores)
		return 0;

	erombase = bcma_scan_read32(bus, 0, BCMA_CC_EROM);
	if (bus->hosttype == BCMA_HOSTTYPE_SOC) {
		eromptr = ioremap(erombase, BCMA_CORE_SIZE);
		if (!eromptr)
			return -ENOMEM;
	} else {
		eromptr = bus->mmio;
	}

	eromend = eromptr + BCMA_CORE_SIZE / sizeof(u32);

	bcma_scan_switch_core(bus, erombase);

	while (eromptr < eromend) {
		struct bcma_device *other_core;
		struct bcma_device *core = kzalloc(sizeof(*core), GFP_KERNEL);
		if (!core) {
			err = -ENOMEM;
			goto out;
		}
		INIT_LIST_HEAD(&core->list);
		core->bus = bus;

		err = bcma_get_next_core(bus, &eromptr, NULL, core_num, core);
		if (err < 0) {
			kfree(core);
			if (err == -ENODEV) {
				core_num++;
				continue;
			} else if (err == -ENXIO) {
				continue;
			} else if (err == -ESPIPE) {
				break;
			}
			goto out;
		}

		core->core_index = core_num++;
		bus->nr_cores++;
		other_core = bcma_find_core_reverse(bus, core->id.id);
		core->core_unit = (other_core == NULL) ? 0 : other_core->core_unit + 1;
		bcma_prepare_core(bus, core);

		bcma_info(bus, "Core %d found: %s (manuf 0x%03X, id 0x%03X, rev 0x%02X, class 0x%X)\n",
			  core->core_index, bcma_device_name(&core->id),
			  core->id.manuf, core->id.id, core->id.rev,
			  core->id.class);

		list_add_tail(&core->list, &bus->cores);
	}

	err = 0;
out:
	if (bus->hosttype == BCMA_HOSTTYPE_SOC)
		iounmap(eromptr);

	return err;
}<|MERGE_RESOLUTION|>--- conflicted
+++ resolved
@@ -219,11 +219,7 @@
 static u32 bcma_erom_get_addr_desc(struct bcma_bus *bus, u32 __iomem **eromptr,
 				  u32 type, u8 port)
 {
-<<<<<<< HEAD
-	u32 addrl, addrh, sizeh = 0;
-=======
 	u32 addrl;
->>>>>>> 7d2a07b7
 	u32 size;
 
 	u32 ent = bcma_erom_get_ent(bus, eromptr);
@@ -242,11 +238,7 @@
 	if ((ent & SCAN_ADDR_SZ) == SCAN_ADDR_SZ_SZD) {
 		size = bcma_erom_get_ent(bus, eromptr);
 		if (size & SCAN_SIZE_SG32)
-<<<<<<< HEAD
-			sizeh = bcma_erom_get_ent(bus, eromptr);
-=======
 			bcma_erom_get_ent(bus, eromptr);
->>>>>>> 7d2a07b7
 	}
 
 	return addrl;
