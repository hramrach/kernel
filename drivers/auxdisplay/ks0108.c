/*
 *    Filename: ks0108.c
 *     Version: 0.1.0
 * Description: ks0108 LCD Controller driver
 *     License: GPLv2
 *     Depends: parport
 *
 *      Author: Copyright (C) Miguel Ojeda Sandonis
 *        Date: 2006-10-31
 *
 *  This program is free software; you can redistribute it and/or modify
 *  it under the terms of the GNU General Public License version 2 as
 *  published by the Free Software Foundation.
 *
 *  This program is distributed in the hope that it will be useful,
 *  but WITHOUT ANY WARRANTY; without even the implied warranty of
 *  MERCHANTABILITY or FITNESS FOR A PARTICULAR PURPOSE.  See the
 *  GNU General Public License for more details.
 *
 *  You should have received a copy of the GNU General Public License
 *  along with this program; if not, write to the Free Software
 *  Foundation, Inc., 59 Temple Place, Suite 330, Boston, MA  02111-1307  USA
 *
 */

#define pr_fmt(fmt) KBUILD_MODNAME ": " fmt

#include <linux/init.h>
#include <linux/module.h>
#include <linux/kernel.h>
#include <linux/delay.h>
#include <linux/fs.h>
#include <linux/io.h>
#include <linux/parport.h>
#include <linux/uaccess.h>
#include <linux/ks0108.h>

#define KS0108_NAME "ks0108"

/*
 * Module Parameters
 */

static unsigned int ks0108_port = CONFIG_KS0108_PORT;
module_param(ks0108_port, uint, S_IRUGO);
MODULE_PARM_DESC(ks0108_port, "Parallel port where the LCD is connected");

static unsigned int ks0108_delay = CONFIG_KS0108_DELAY;
module_param(ks0108_delay, uint, S_IRUGO);
MODULE_PARM_DESC(ks0108_delay, "Delay between each control writing (microseconds)");

/*
 * Device
 */

static struct parport *ks0108_parport;
static struct pardevice *ks0108_pardevice;

/*
 * ks0108 Exported Commands (don't lock)
 *
 *   You _should_ lock in the top driver: This functions _should not_
 *   get race conditions in any way. Locking for each byte here would be
 *   so slow and useless.
 *
 *   There are not bit definitions because they are not flags,
 *   just arbitrary combinations defined by the documentation for each
 *   function in the ks0108 LCD controller. If you want to know what means
 *   a specific combination, look at the function's name.
 *
 *   The ks0108_writecontrol bits need to be reverted ^(0,1,3) because
 *   the parallel port also revert them using a "not" logic gate.
 */

#define bit(n) (((unsigned char)1)<<(n))

void ks0108_writedata(unsigned char byte)
{
	parport_write_data(ks0108_parport, byte);
}

void ks0108_writecontrol(unsigned char byte)
{
	udelay(ks0108_delay);
	parport_write_control(ks0108_parport, byte ^ (bit(0) | bit(1) | bit(3)));
}

void ks0108_displaystate(unsigned char state)
{
	ks0108_writedata((state ? bit(0) : 0) | bit(1) | bit(2) | bit(3) | bit(4) | bit(5));
}

void ks0108_startline(unsigned char startline)
{
	ks0108_writedata(min_t(unsigned char, startline, 63) | bit(6) |
			 bit(7));
}

void ks0108_address(unsigned char address)
{
	ks0108_writedata(min_t(unsigned char, address, 63) | bit(6));
}

void ks0108_page(unsigned char page)
{
	ks0108_writedata(min_t(unsigned char, page, 7) | bit(3) | bit(4) |
			 bit(5) | bit(7));
}

EXPORT_SYMBOL_GPL(ks0108_writedata);
EXPORT_SYMBOL_GPL(ks0108_writecontrol);
EXPORT_SYMBOL_GPL(ks0108_displaystate);
EXPORT_SYMBOL_GPL(ks0108_startline);
EXPORT_SYMBOL_GPL(ks0108_address);
EXPORT_SYMBOL_GPL(ks0108_page);

/*
 * Is the module inited?
 */

static unsigned char ks0108_inited;
unsigned char ks0108_isinited(void)
{
	return ks0108_inited;
}
EXPORT_SYMBOL_GPL(ks0108_isinited);

static void ks0108_parport_attach(struct parport *port)
{
<<<<<<< HEAD
	int result;
	int ret = -EINVAL;

	ks0108_parport = parport_find_base(ks0108_port);
	if (ks0108_parport == NULL) {
		printk(KERN_ERR KS0108_NAME ": ERROR: "
			"parport didn't find %i port\n", ks0108_port);
		goto none;
	}

	ks0108_pardevice = parport_register_device(ks0108_parport, KS0108_NAME,
		NULL, NULL, NULL, PARPORT_DEV_EXCL, NULL);
	parport_put_port(ks0108_parport);
	if (ks0108_pardevice == NULL) {
		printk(KERN_ERR KS0108_NAME ": ERROR: "
			"parport didn't register new device\n");
		goto none;
=======
	struct pardev_cb ks0108_cb;

	if (port->base != ks0108_port)
		return;

	memset(&ks0108_cb, 0, sizeof(ks0108_cb));
	ks0108_cb.flags = PARPORT_DEV_EXCL;
	ks0108_pardevice = parport_register_dev_model(port, KS0108_NAME,
						      &ks0108_cb, 0);
	if (!ks0108_pardevice) {
		pr_err("ERROR: parport didn't register new device\n");
		return;
>>>>>>> 61328de2
	}
	if (parport_claim(ks0108_pardevice)) {
		pr_err("could not claim access to parport %i. Aborting.\n",
		       ks0108_port);
		goto err_unreg_device;
	}

	ks0108_parport = port;
	ks0108_inited = 1;
	return;

err_unreg_device:
	parport_unregister_device(ks0108_pardevice);
	ks0108_pardevice = NULL;
}

static void ks0108_parport_detach(struct parport *port)
{
	if (port->base != ks0108_port)
		return;

	if (!ks0108_pardevice) {
		pr_err("%s: already unregistered.\n", KS0108_NAME);
		return;
	}

	parport_release(ks0108_pardevice);
	parport_unregister_device(ks0108_pardevice);
	ks0108_pardevice = NULL;
	ks0108_parport = NULL;
}

/*
 * Module Init & Exit
 */

static struct parport_driver ks0108_parport_driver = {
	.name = "ks0108",
	.match_port = ks0108_parport_attach,
	.detach = ks0108_parport_detach,
	.devmodel = true,
};

static int __init ks0108_init(void)
{
	return parport_register_driver(&ks0108_parport_driver);
}

static void __exit ks0108_exit(void)
{
	parport_unregister_driver(&ks0108_parport_driver);
}

module_init(ks0108_init);
module_exit(ks0108_exit);

MODULE_LICENSE("GPL v2");
MODULE_AUTHOR("Miguel Ojeda Sandonis <miguel.ojeda.sandonis@gmail.com>");
MODULE_DESCRIPTION("ks0108 LCD Controller driver");
<|MERGE_RESOLUTION|>--- conflicted
+++ resolved
@@ -127,25 +127,6 @@
 
 static void ks0108_parport_attach(struct parport *port)
 {
-<<<<<<< HEAD
-	int result;
-	int ret = -EINVAL;
-
-	ks0108_parport = parport_find_base(ks0108_port);
-	if (ks0108_parport == NULL) {
-		printk(KERN_ERR KS0108_NAME ": ERROR: "
-			"parport didn't find %i port\n", ks0108_port);
-		goto none;
-	}
-
-	ks0108_pardevice = parport_register_device(ks0108_parport, KS0108_NAME,
-		NULL, NULL, NULL, PARPORT_DEV_EXCL, NULL);
-	parport_put_port(ks0108_parport);
-	if (ks0108_pardevice == NULL) {
-		printk(KERN_ERR KS0108_NAME ": ERROR: "
-			"parport didn't register new device\n");
-		goto none;
-=======
 	struct pardev_cb ks0108_cb;
 
 	if (port->base != ks0108_port)
@@ -158,7 +139,6 @@
 	if (!ks0108_pardevice) {
 		pr_err("ERROR: parport didn't register new device\n");
 		return;
->>>>>>> 61328de2
 	}
 	if (parport_claim(ks0108_pardevice)) {
 		pr_err("could not claim access to parport %i. Aborting.\n",
