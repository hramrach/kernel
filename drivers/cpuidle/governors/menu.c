--- conflicted
+++ resolved
@@ -291,13 +291,8 @@
 	data->bucket = which_bucket(data->next_timer_ns, nr_iowaiters);
 
 	if (unlikely(drv->state_count <= 1 || latency_req == 0) ||
-<<<<<<< HEAD
-	    ((data->next_timer_us < drv->states[1].target_residency ||
-	      latency_req < drv->states[1].exit_latency) &&
-=======
 	    ((data->next_timer_ns < drv->states[1].target_residency_ns ||
 	      latency_req < drv->states[1].exit_latency_ns) &&
->>>>>>> 7d2a07b7
 	     !dev->states_usage[0].disable)) {
 		/*
 		 * In this case state[0] will be used no matter what, so return
@@ -392,11 +387,7 @@
 
 			return idx;
 		}
-<<<<<<< HEAD
-		if (s->exit_latency > latency_req)
-=======
 		if (s->exit_latency_ns > latency_req)
->>>>>>> 7d2a07b7
 			break;
 
 		idx = i;
