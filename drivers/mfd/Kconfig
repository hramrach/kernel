--- conflicted
+++ resolved
@@ -659,36 +659,6 @@
 	  This driver supports Intel Low Power Subsystem (LPSS) devices such as
 	  I2C, SPI and HS-UART starting from Intel Sunrisepoint (Intel Skylake
 	  PCH) in PCI mode.
-
-<<<<<<< HEAD
-config MFD_INTEL_MSIC
-	bool "Intel MSIC"
-	depends on INTEL_SCU
-=======
-config MFD_INTEL_PMC_BXT
-	tristate "Intel PMC Driver for Broxton"
-	depends on X86
-	depends on X86_PLATFORM_DEVICES
-	depends on ACPI
-	select INTEL_SCU_IPC
-	select MFD_CORE
-	help
-	  This driver provides support for the PMC (Power Management
-	  Controller) on Intel Broxton and Apollo Lake. The PMC is a
-	  multi-function device that exposes IPC, General Control
-	  Register and P-unit access. In addition this creates devices
-	  for iTCO watchdog and telemetry that are part of the PMC.
-
-config MFD_INTEL_PMT
-	tristate "Intel Platform Monitoring Technology (PMT) support"
-	depends on PCI
->>>>>>> 7d2a07b7
-	select MFD_CORE
-	help
-	  The Intel Platform Monitoring Technology (PMT) is an interface that
-	  provides access to hardware monitor registers. This driver supports
-	  Telemetry, Watcher, and Crashlog PMT capabilities/devices for
-	  platforms starting from Tiger Lake.
 
 config MFD_INTEL_PMC_BXT
 	tristate "Intel PMC Driver for Broxton"
@@ -2080,8 +2050,6 @@
 	  This driver provides common support WCD934x audio codec and its
 	  associated Pin Controller, Soundwire Controller and Audio codec.
 
-<<<<<<< HEAD
-=======
 config MFD_ATC260X
 	tristate
 	select MFD_CORE
@@ -2146,7 +2114,6 @@
 	  under it in the device tree. Additional drivers must be enabled in
 	  order to use the functionality of the device.
 
->>>>>>> 7d2a07b7
 menu "Multimedia Capabilities Port drivers"
 	depends on ARCH_SA1100
 
