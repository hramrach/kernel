--- conflicted
+++ resolved
@@ -144,12 +144,7 @@
 	ctx->cword.encrypt.keygen = 1;
 	ctx->cword.decrypt.keygen = 1;
 
-<<<<<<< HEAD
-	if (aes_expandkey(&gen_aes, in_key, key_len)) {
-		*flags |= CRYPTO_TFM_RES_BAD_KEY_LEN;
-=======
 	if (aes_expandkey(&gen_aes, in_key, key_len))
->>>>>>> 7d2a07b7
 		return -EINVAL;
 
 	memcpy(ctx->E, gen_aes.key_enc, AES_MAX_KEYLENGTH);
