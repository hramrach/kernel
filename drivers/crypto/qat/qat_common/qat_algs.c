--- conflicted
+++ resolved
@@ -4,10 +4,7 @@
 #include <linux/slab.h>
 #include <linux/crypto.h>
 #include <crypto/internal/aead.h>
-<<<<<<< HEAD
-=======
 #include <crypto/internal/cipher.h>
->>>>>>> 7d2a07b7
 #include <crypto/internal/skcipher.h>
 #include <crypto/aes.h>
 #include <crypto/sha1.h>
@@ -93,8 +90,6 @@
 	};
 	char ipad[SHA512_BLOCK_SIZE]; /* sufficient for SHA-1/SHA-256 as well */
 	char opad[SHA512_BLOCK_SIZE];
-
-	void *suse_kabi_padding;
 };
 
 struct qat_alg_skcipher_ctx {
@@ -109,11 +104,6 @@
 	struct crypto_cipher *tweak;
 	bool fallback;
 	int mode;
-<<<<<<< HEAD
-
-	void *suse_kabi_padding;
-=======
->>>>>>> 7d2a07b7
 };
 
 static int qat_get_inter_state_size(enum icp_qat_hw_auth_algo qat_hash_alg)
@@ -607,12 +597,6 @@
 	qat_alg_skcipher_init_enc(ctx, alg, key, keylen, mode);
 	qat_alg_skcipher_init_dec(ctx, alg, key, keylen, mode);
 	return 0;
-<<<<<<< HEAD
-bad_key:
-	crypto_skcipher_set_flags(ctx->ftfm, CRYPTO_TFM_RES_BAD_KEY_LEN);
-	return -EINVAL;
-=======
->>>>>>> 7d2a07b7
 }
 
 static int qat_alg_aead_rekey(struct crypto_aead *tfm, const u8 *key,
@@ -734,13 +718,8 @@
 	int n = sg_nents(sgl);
 	struct qat_alg_buf_list *bufl;
 	struct qat_alg_buf_list *buflout = NULL;
-<<<<<<< HEAD
-	dma_addr_t blp;
-	dma_addr_t bloutp;
-=======
 	dma_addr_t blp = DMA_MAPPING_ERROR;
 	dma_addr_t bloutp = DMA_MAPPING_ERROR;
->>>>>>> 7d2a07b7
 	struct scatterlist *sg;
 	size_t sz_out, sz = struct_size(bufl, bufers, n + 1);
 
@@ -754,13 +733,6 @@
 
 	for_each_sg(sgl, sg, n, i)
 		bufl->bufers[i].addr = DMA_MAPPING_ERROR;
-<<<<<<< HEAD
-
-	blp = dma_map_single(dev, bufl, sz, DMA_TO_DEVICE);
-	if (unlikely(dma_mapping_error(dev, blp)))
-		goto err_in;
-=======
->>>>>>> 7d2a07b7
 
 	for_each_sg(sgl, sg, n, i) {
 		int y = sg_nctr;
@@ -799,12 +771,6 @@
 		for_each_sg(sglout, sg, n, i)
 			bufers[i].addr = DMA_MAPPING_ERROR;
 
-<<<<<<< HEAD
-		bloutp = dma_map_single(dev, buflout, sz_out, DMA_TO_DEVICE);
-		if (unlikely(dma_mapping_error(dev, bloutp)))
-			goto err_out;
-=======
->>>>>>> 7d2a07b7
 		for_each_sg(sglout, sg, n, i) {
 			int y = sg_nctr;
 
@@ -1147,7 +1113,6 @@
 {
 	return qat_alg_skcipher_setkey(tfm, key, keylen,
 				       ICP_QAT_HW_CIPHER_CTR_MODE);
-<<<<<<< HEAD
 }
 
 static int qat_alg_skcipher_xts_setkey(struct crypto_skcipher *tfm,
@@ -1186,46 +1151,6 @@
 
 static void qat_alg_set_req_iv(struct qat_crypto_request *qat_req)
 {
-=======
-}
-
-static int qat_alg_skcipher_xts_setkey(struct crypto_skcipher *tfm,
-				       const u8 *key, unsigned int keylen)
-{
-	struct qat_alg_skcipher_ctx *ctx = crypto_skcipher_ctx(tfm);
-	int ret;
-
-	ret = xts_verify_key(tfm, key, keylen);
-	if (ret)
-		return ret;
-
-	if (keylen >> 1 == AES_KEYSIZE_192) {
-		ret = crypto_skcipher_setkey(ctx->ftfm, key, keylen);
-		if (ret)
-			return ret;
-
-		ctx->fallback = true;
-
-		return 0;
-	}
-
-	ctx->fallback = false;
-
-	ret = qat_alg_skcipher_setkey(tfm, key, keylen,
-				      ICP_QAT_HW_CIPHER_XTS_MODE);
-	if (ret)
-		return ret;
-
-	if (HW_CAP_AES_V2(ctx->inst->accel_dev))
-		ret = crypto_cipher_setkey(ctx->tweak, key + (keylen / 2),
-					   keylen / 2);
-
-	return ret;
-}
-
-static void qat_alg_set_req_iv(struct qat_crypto_request *qat_req)
-{
->>>>>>> 7d2a07b7
 	struct icp_qat_fw_la_cipher_req_params *cipher_param;
 	struct qat_alg_skcipher_ctx *ctx = qat_req->skcipher_ctx;
 	bool aes_v2_capable = HW_CAP_AES_V2(ctx->inst->accel_dev);
@@ -1285,7 +1210,6 @@
 }
 
 static int qat_alg_skcipher_blk_encrypt(struct skcipher_request *req)
-<<<<<<< HEAD
 {
 	if (req->cryptlen % AES_BLOCK_SIZE != 0)
 		return -EINVAL;
@@ -1314,36 +1238,6 @@
 static int qat_alg_skcipher_decrypt(struct skcipher_request *req)
 {
 	struct crypto_skcipher *stfm = crypto_skcipher_reqtfm(req);
-=======
-{
-	if (req->cryptlen % AES_BLOCK_SIZE != 0)
-		return -EINVAL;
-
-	return qat_alg_skcipher_encrypt(req);
-}
-
-static int qat_alg_skcipher_xts_encrypt(struct skcipher_request *req)
-{
-	struct crypto_skcipher *stfm = crypto_skcipher_reqtfm(req);
-	struct qat_alg_skcipher_ctx *ctx = crypto_skcipher_ctx(stfm);
-	struct skcipher_request *nreq = skcipher_request_ctx(req);
-
-	if (req->cryptlen < XTS_BLOCK_SIZE)
-		return -EINVAL;
-
-	if (ctx->fallback) {
-		memcpy(nreq, req, sizeof(*req));
-		skcipher_request_set_tfm(nreq, ctx->ftfm);
-		return crypto_skcipher_encrypt(nreq);
-	}
-
-	return qat_alg_skcipher_encrypt(req);
-}
-
-static int qat_alg_skcipher_decrypt(struct skcipher_request *req)
-{
-	struct crypto_skcipher *stfm = crypto_skcipher_reqtfm(req);
->>>>>>> 7d2a07b7
 	struct crypto_tfm *tfm = crypto_skcipher_tfm(stfm);
 	struct qat_alg_skcipher_ctx *ctx = crypto_tfm_ctx(tfm);
 	struct qat_crypto_request *qat_req = skcipher_request_ctx(req);
