/* SPDX-License-Identifier: GPL-2.0 */
/* Copyright (C) 2012-2018 ARM Limited or its affiliates. */

/* \file cc_pm.h
 */

#ifndef __CC_POWER_MGR_H__
#define __CC_POWER_MGR_H__

#include "cc_driver.h"

#define CC_SUSPEND_TIMEOUT 3000

#if defined(CONFIG_PM)

extern const struct dev_pm_ops ccree_pm;

int cc_pm_init(struct cc_drvdata *drvdata);
void cc_pm_go(struct cc_drvdata *drvdata);
void cc_pm_fini(struct cc_drvdata *drvdata);
int cc_pm_suspend(struct device *dev);
int cc_pm_resume(struct device *dev);
int cc_pm_get(struct device *dev);
int cc_pm_put_suspend(struct device *dev);

#else

static inline int cc_pm_init(struct cc_drvdata *drvdata)
{
	return 0;
}

<<<<<<< HEAD
static void cc_pm_go(struct cc_drvdata *drvdata) {}
=======
static inline void cc_pm_go(struct cc_drvdata *drvdata) {}
>>>>>>> 8ccc0d69

static inline void cc_pm_fini(struct cc_drvdata *drvdata) {}

static inline int cc_pm_suspend(struct device *dev)
{
	return 0;
}

static inline int cc_pm_resume(struct device *dev)
{
	return 0;
}

static inline int cc_pm_get(struct device *dev)
{
	return 0;
}

static inline int cc_pm_put_suspend(struct device *dev)
{
	return 0;
}

#endif

#endif /*__POWER_MGR_H__*/<|MERGE_RESOLUTION|>--- conflicted
+++ resolved
@@ -30,11 +30,7 @@
 	return 0;
 }
 
-<<<<<<< HEAD
-static void cc_pm_go(struct cc_drvdata *drvdata) {}
-=======
 static inline void cc_pm_go(struct cc_drvdata *drvdata) {}
->>>>>>> 8ccc0d69
 
 static inline void cc_pm_fini(struct cc_drvdata *drvdata) {}
 
