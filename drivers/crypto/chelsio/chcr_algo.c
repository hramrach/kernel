--- conflicted
+++ resolved
@@ -3273,10 +3273,6 @@
 		ck_size = CHCR_KEYCTX_CIPHER_KEY_SIZE_256;
 		mk_size = CHCR_KEYCTX_MAC_KEY_SIZE_256;
 	} else {
-<<<<<<< HEAD
-		crypto_aead_set_flags(aead, CRYPTO_TFM_RES_BAD_KEY_LEN);
-=======
->>>>>>> bb6d3fb3
 		aeadctx->enckey_len = 0;
 		return	-EINVAL;
 	}
@@ -3311,10 +3307,6 @@
 	int error;
 
 	if (keylen < 3) {
-<<<<<<< HEAD
-		crypto_aead_set_flags(aead, CRYPTO_TFM_RES_BAD_KEY_LEN);
-=======
->>>>>>> bb6d3fb3
 		aeadctx->enckey_len = 0;
 		return	-EINVAL;
 	}
@@ -3358,10 +3350,6 @@
 	} else if (keylen == AES_KEYSIZE_256) {
 		ck_size = CHCR_KEYCTX_CIPHER_KEY_SIZE_256;
 	} else {
-<<<<<<< HEAD
-		crypto_aead_set_flags(aead, CRYPTO_TFM_RES_BAD_KEY_LEN);
-=======
->>>>>>> bb6d3fb3
 		pr_err("GCM: Invalid key length %d\n", keylen);
 		ret = -EINVAL;
 		goto out;
