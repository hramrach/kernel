--- conflicted
+++ resolved
@@ -1025,16 +1025,6 @@
 		req->fake_busy = true;
 	else
 		req->fake_busy = false;
-<<<<<<< HEAD
-
-	ret = ctx->req_op->get_res(ctx, req);
-	if (ret) {
-		atomic_dec(&qp_ctx->pending_reqs);
-		sec_request_uninit(ctx, req);
-		dev_err(SEC_CTX_DEV(ctx), "get resources failed!\n");
-	}
-=======
->>>>>>> 7117be3f
 
 	return 0;
 }
