// SPDX-License-Identifier: GPL-2.0-only
/*
 * AMD Cryptographic Coprocessor (CCP) DES3 crypto API support
 *
 * Copyright (C) 2016,2017 Advanced Micro Devices, Inc.
 *
 * Author: Gary R Hook <ghook@amd.com>
 */

#include <linux/module.h>
#include <linux/sched.h>
#include <linux/delay.h>
#include <linux/scatterlist.h>
#include <linux/crypto.h>
#include <crypto/algapi.h>
#include <crypto/scatterwalk.h>
#include <crypto/internal/des.h>

#include "ccp-crypto.h"

static int ccp_des3_complete(struct crypto_async_request *async_req, int ret)
{
	struct skcipher_request *req = skcipher_request_cast(async_req);
	struct ccp_ctx *ctx = crypto_tfm_ctx(req->base.tfm);
	struct ccp_des3_req_ctx *rctx = skcipher_request_ctx(req);

	if (ret)
		return ret;

	if (ctx->u.des3.mode != CCP_DES3_MODE_ECB)
		memcpy(req->iv, rctx->iv, DES3_EDE_BLOCK_SIZE);

	return 0;
}

static int ccp_des3_setkey(struct crypto_skcipher *tfm, const u8 *key,
		unsigned int key_len)
{
<<<<<<< HEAD
	struct ccp_ctx *ctx = crypto_tfm_ctx(crypto_ablkcipher_tfm(tfm));
	struct ccp_crypto_ablkcipher_alg *alg =
		ccp_crypto_ablkcipher_alg(crypto_ablkcipher_tfm(tfm));
	int err;

	err = verify_ablkcipher_des3_key(tfm, key);
=======
	struct ccp_crypto_skcipher_alg *alg = ccp_crypto_skcipher_alg(tfm);
	struct ccp_ctx *ctx = crypto_skcipher_ctx(tfm);
	int err;

	err = verify_skcipher_des3_key(tfm, key);
>>>>>>> 7d2a07b7
	if (err)
		return err;

	/* It's not clear that there is any support for a keysize of 112.
	 * If needed, the caller should make K1 == K3
	 */
	ctx->u.des3.type = CCP_DES3_TYPE_168;
	ctx->u.des3.mode = alg->mode;
	ctx->u.des3.key_len = key_len;

	memcpy(ctx->u.des3.key, key, key_len);
	sg_init_one(&ctx->u.des3.key_sg, ctx->u.des3.key, key_len);

	return 0;
}

static int ccp_des3_crypt(struct skcipher_request *req, bool encrypt)
{
	struct crypto_skcipher *tfm = crypto_skcipher_reqtfm(req);
	struct ccp_ctx *ctx = crypto_skcipher_ctx(tfm);
	struct ccp_des3_req_ctx *rctx = skcipher_request_ctx(req);
	struct scatterlist *iv_sg = NULL;
	unsigned int iv_len = 0;
	int ret;

	if (!ctx->u.des3.key_len)
		return -EINVAL;

	if (((ctx->u.des3.mode == CCP_DES3_MODE_ECB) ||
	     (ctx->u.des3.mode == CCP_DES3_MODE_CBC)) &&
	    (req->cryptlen & (DES3_EDE_BLOCK_SIZE - 1)))
		return -EINVAL;

	if (ctx->u.des3.mode != CCP_DES3_MODE_ECB) {
		if (!req->iv)
			return -EINVAL;

		memcpy(rctx->iv, req->iv, DES3_EDE_BLOCK_SIZE);
		iv_sg = &rctx->iv_sg;
		iv_len = DES3_EDE_BLOCK_SIZE;
		sg_init_one(iv_sg, rctx->iv, iv_len);
	}

	memset(&rctx->cmd, 0, sizeof(rctx->cmd));
	INIT_LIST_HEAD(&rctx->cmd.entry);
	rctx->cmd.engine = CCP_ENGINE_DES3;
	rctx->cmd.u.des3.type = ctx->u.des3.type;
	rctx->cmd.u.des3.mode = ctx->u.des3.mode;
	rctx->cmd.u.des3.action = (encrypt)
				  ? CCP_DES3_ACTION_ENCRYPT
				  : CCP_DES3_ACTION_DECRYPT;
	rctx->cmd.u.des3.key = &ctx->u.des3.key_sg;
	rctx->cmd.u.des3.key_len = ctx->u.des3.key_len;
	rctx->cmd.u.des3.iv = iv_sg;
	rctx->cmd.u.des3.iv_len = iv_len;
	rctx->cmd.u.des3.src = req->src;
	rctx->cmd.u.des3.src_len = req->cryptlen;
	rctx->cmd.u.des3.dst = req->dst;

	ret = ccp_crypto_enqueue_request(&req->base, &rctx->cmd);

	return ret;
}

static int ccp_des3_encrypt(struct skcipher_request *req)
{
	return ccp_des3_crypt(req, true);
}

static int ccp_des3_decrypt(struct skcipher_request *req)
{
	return ccp_des3_crypt(req, false);
}

static int ccp_des3_init_tfm(struct crypto_skcipher *tfm)
{
	struct ccp_ctx *ctx = crypto_skcipher_ctx(tfm);

	ctx->complete = ccp_des3_complete;
	ctx->u.des3.key_len = 0;

	crypto_skcipher_set_reqsize(tfm, sizeof(struct ccp_des3_req_ctx));

	return 0;
}

<<<<<<< HEAD
static void ccp_des3_cra_exit(struct crypto_tfm *tfm)
{
}

static struct crypto_alg ccp_des3_defaults = {
	.cra_flags	= CRYPTO_ALG_TYPE_ABLKCIPHER |
		CRYPTO_ALG_ASYNC |
		CRYPTO_ALG_ALLOCATES_MEMORY |
		CRYPTO_ALG_KERN_DRIVER_ONLY |
		CRYPTO_ALG_NEED_FALLBACK,
	.cra_blocksize	= DES3_EDE_BLOCK_SIZE,
	.cra_ctxsize	= sizeof(struct ccp_ctx),
	.cra_priority	= CCP_CRA_PRIORITY,
	.cra_type	= &crypto_ablkcipher_type,
	.cra_init	= ccp_des3_cra_init,
	.cra_exit	= ccp_des3_cra_exit,
	.cra_module	= THIS_MODULE,
	.cra_ablkcipher	= {
		.setkey		= ccp_des3_setkey,
		.encrypt	= ccp_des3_encrypt,
		.decrypt	= ccp_des3_decrypt,
		.min_keysize	= DES3_EDE_KEY_SIZE,
		.max_keysize	= DES3_EDE_KEY_SIZE,
	},
=======
static const struct skcipher_alg ccp_des3_defaults = {
	.setkey			= ccp_des3_setkey,
	.encrypt		= ccp_des3_encrypt,
	.decrypt		= ccp_des3_decrypt,
	.min_keysize		= DES3_EDE_KEY_SIZE,
	.max_keysize		= DES3_EDE_KEY_SIZE,
	.init			= ccp_des3_init_tfm,

	.base.cra_flags		= CRYPTO_ALG_ASYNC |
				  CRYPTO_ALG_ALLOCATES_MEMORY |
				  CRYPTO_ALG_KERN_DRIVER_ONLY |
				  CRYPTO_ALG_NEED_FALLBACK,
	.base.cra_blocksize	= DES3_EDE_BLOCK_SIZE,
	.base.cra_ctxsize	= sizeof(struct ccp_ctx),
	.base.cra_priority	= CCP_CRA_PRIORITY,
	.base.cra_module	= THIS_MODULE,
>>>>>>> 7d2a07b7
};

struct ccp_des3_def {
	enum ccp_des3_mode mode;
	unsigned int version;
	const char *name;
	const char *driver_name;
	unsigned int blocksize;
	unsigned int ivsize;
	const struct skcipher_alg *alg_defaults;
};

static const struct ccp_des3_def des3_algs[] = {
	{
		.mode		= CCP_DES3_MODE_ECB,
		.version	= CCP_VERSION(5, 0),
		.name		= "ecb(des3_ede)",
		.driver_name	= "ecb-des3-ccp",
		.blocksize	= DES3_EDE_BLOCK_SIZE,
		.ivsize		= 0,
		.alg_defaults	= &ccp_des3_defaults,
	},
	{
		.mode		= CCP_DES3_MODE_CBC,
		.version	= CCP_VERSION(5, 0),
		.name		= "cbc(des3_ede)",
		.driver_name	= "cbc-des3-ccp",
		.blocksize	= DES3_EDE_BLOCK_SIZE,
		.ivsize		= DES3_EDE_BLOCK_SIZE,
		.alg_defaults	= &ccp_des3_defaults,
	},
};

static int ccp_register_des3_alg(struct list_head *head,
				 const struct ccp_des3_def *def)
{
	struct ccp_crypto_skcipher_alg *ccp_alg;
	struct skcipher_alg *alg;
	int ret;

	ccp_alg = kzalloc(sizeof(*ccp_alg), GFP_KERNEL);
	if (!ccp_alg)
		return -ENOMEM;

	INIT_LIST_HEAD(&ccp_alg->entry);

	ccp_alg->mode = def->mode;

	/* Copy the defaults and override as necessary */
	alg = &ccp_alg->alg;
	*alg = *def->alg_defaults;
	snprintf(alg->base.cra_name, CRYPTO_MAX_ALG_NAME, "%s", def->name);
	snprintf(alg->base.cra_driver_name, CRYPTO_MAX_ALG_NAME, "%s",
			def->driver_name);
	alg->base.cra_blocksize = def->blocksize;
	alg->ivsize = def->ivsize;

	ret = crypto_register_skcipher(alg);
	if (ret) {
		pr_err("%s skcipher algorithm registration error (%d)\n",
				alg->base.cra_name, ret);
		kfree(ccp_alg);
		return ret;
	}

	list_add(&ccp_alg->entry, head);

	return 0;
}

int ccp_register_des3_algs(struct list_head *head)
{
	int i, ret;
	unsigned int ccpversion = ccp_version();

	for (i = 0; i < ARRAY_SIZE(des3_algs); i++) {
		if (des3_algs[i].version > ccpversion)
			continue;
		ret = ccp_register_des3_alg(head, &des3_algs[i]);
		if (ret)
			return ret;
	}

	return 0;
}<|MERGE_RESOLUTION|>--- conflicted
+++ resolved
@@ -36,20 +36,11 @@
 static int ccp_des3_setkey(struct crypto_skcipher *tfm, const u8 *key,
 		unsigned int key_len)
 {
-<<<<<<< HEAD
-	struct ccp_ctx *ctx = crypto_tfm_ctx(crypto_ablkcipher_tfm(tfm));
-	struct ccp_crypto_ablkcipher_alg *alg =
-		ccp_crypto_ablkcipher_alg(crypto_ablkcipher_tfm(tfm));
-	int err;
-
-	err = verify_ablkcipher_des3_key(tfm, key);
-=======
 	struct ccp_crypto_skcipher_alg *alg = ccp_crypto_skcipher_alg(tfm);
 	struct ccp_ctx *ctx = crypto_skcipher_ctx(tfm);
 	int err;
 
 	err = verify_skcipher_des3_key(tfm, key);
->>>>>>> 7d2a07b7
 	if (err)
 		return err;
 
@@ -136,32 +127,6 @@
 	return 0;
 }
 
-<<<<<<< HEAD
-static void ccp_des3_cra_exit(struct crypto_tfm *tfm)
-{
-}
-
-static struct crypto_alg ccp_des3_defaults = {
-	.cra_flags	= CRYPTO_ALG_TYPE_ABLKCIPHER |
-		CRYPTO_ALG_ASYNC |
-		CRYPTO_ALG_ALLOCATES_MEMORY |
-		CRYPTO_ALG_KERN_DRIVER_ONLY |
-		CRYPTO_ALG_NEED_FALLBACK,
-	.cra_blocksize	= DES3_EDE_BLOCK_SIZE,
-	.cra_ctxsize	= sizeof(struct ccp_ctx),
-	.cra_priority	= CCP_CRA_PRIORITY,
-	.cra_type	= &crypto_ablkcipher_type,
-	.cra_init	= ccp_des3_cra_init,
-	.cra_exit	= ccp_des3_cra_exit,
-	.cra_module	= THIS_MODULE,
-	.cra_ablkcipher	= {
-		.setkey		= ccp_des3_setkey,
-		.encrypt	= ccp_des3_encrypt,
-		.decrypt	= ccp_des3_decrypt,
-		.min_keysize	= DES3_EDE_KEY_SIZE,
-		.max_keysize	= DES3_EDE_KEY_SIZE,
-	},
-=======
 static const struct skcipher_alg ccp_des3_defaults = {
 	.setkey			= ccp_des3_setkey,
 	.encrypt		= ccp_des3_encrypt,
@@ -178,7 +143,6 @@
 	.base.cra_ctxsize	= sizeof(struct ccp_ctx),
 	.base.cra_priority	= CCP_CRA_PRIORITY,
 	.base.cra_module	= THIS_MODULE,
->>>>>>> 7d2a07b7
 };
 
 struct ccp_des3_def {
