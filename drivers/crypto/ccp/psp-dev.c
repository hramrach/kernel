/*
 * AMD Platform Security Processor (PSP) interface
 *
 * Copyright (C) 2016-2017 Advanced Micro Devices, Inc.
 *
 * Author: Brijesh Singh <brijesh.singh@amd.com>
 *
 * This program is free software; you can redistribute it and/or modify
 * it under the terms of the GNU General Public License version 2 as
 * published by the Free Software Foundation.
 */

#include <linux/module.h>
#include <linux/kernel.h>
#include <linux/kthread.h>
#include <linux/sched.h>
#include <linux/interrupt.h>
#include <linux/spinlock.h>
#include <linux/spinlock_types.h>
#include <linux/types.h>
#include <linux/mutex.h>
#include <linux/delay.h>
#include <linux/hw_random.h>
#include <linux/ccp.h>
#include <linux/firmware.h>

#include "sp-dev.h"
#include "psp-dev.h"

#define DEVICE_NAME		"sev"
#define SEV_FW_FILE		"amd/sev.fw"
#define SEV_FW_NAME_SIZE	64

static DEFINE_MUTEX(sev_cmd_mutex);
static struct sev_misc_dev *misc_dev;
static struct psp_device *psp_master;

static int psp_cmd_timeout = 100;
module_param(psp_cmd_timeout, int, 0644);
MODULE_PARM_DESC(psp_cmd_timeout, " default timeout value, in seconds, for PSP commands");

static int psp_probe_timeout = 5;
module_param(psp_probe_timeout, int, 0644);
MODULE_PARM_DESC(psp_probe_timeout, " default timeout value, in seconds, during PSP device probe");

static bool psp_dead;
static int psp_timeout;

static inline bool sev_version_greater_or_equal(u8 maj, u8 min)
{
	if (psp_master->api_major > maj)
		return true;
	if (psp_master->api_major == maj && psp_master->api_minor >= min)
		return true;
	return false;
}

static struct psp_device *psp_alloc_struct(struct sp_device *sp)
{
	struct device *dev = sp->dev;
	struct psp_device *psp;

	psp = devm_kzalloc(dev, sizeof(*psp), GFP_KERNEL);
	if (!psp)
		return NULL;

	psp->dev = dev;
	psp->sp = sp;

	snprintf(psp->name, sizeof(psp->name), "psp-%u", sp->ord);

	return psp;
}

static irqreturn_t psp_irq_handler(int irq, void *data)
{
	struct psp_device *psp = data;
	unsigned int status;
	int reg;

	/* Read the interrupt status: */
	status = ioread32(psp->io_regs + psp->vdata->intsts_reg);

	/* Check if it is command completion: */
	if (!(status & PSP_CMD_COMPLETE))
		goto done;

	/* Check if it is SEV command completion: */
	reg = ioread32(psp->io_regs + psp->vdata->cmdresp_reg);
	if (reg & PSP_CMDRESP_RESP) {
		psp->sev_int_rcvd = 1;
		wake_up(&psp->sev_int_queue);
	}

done:
	/* Clear the interrupt status by writing the same value we read. */
	iowrite32(status, psp->io_regs + psp->vdata->intsts_reg);

	return IRQ_HANDLED;
}

static int sev_wait_cmd_ioc(struct psp_device *psp,
			    unsigned int *reg, unsigned int timeout)
{
	int ret;

	ret = wait_event_timeout(psp->sev_int_queue,
			psp->sev_int_rcvd, timeout * HZ);
	if (!ret)
		return -ETIMEDOUT;

	*reg = ioread32(psp->io_regs + psp->vdata->cmdresp_reg);

	return 0;
}

static int sev_cmd_buffer_len(int cmd)
{
	switch (cmd) {
	case SEV_CMD_INIT:			return sizeof(struct sev_data_init);
	case SEV_CMD_PLATFORM_STATUS:		return sizeof(struct sev_user_data_status);
	case SEV_CMD_PEK_CSR:			return sizeof(struct sev_data_pek_csr);
	case SEV_CMD_PEK_CERT_IMPORT:		return sizeof(struct sev_data_pek_cert_import);
	case SEV_CMD_PDH_CERT_EXPORT:		return sizeof(struct sev_data_pdh_cert_export);
	case SEV_CMD_LAUNCH_START:		return sizeof(struct sev_data_launch_start);
	case SEV_CMD_LAUNCH_UPDATE_DATA:	return sizeof(struct sev_data_launch_update_data);
	case SEV_CMD_LAUNCH_UPDATE_VMSA:	return sizeof(struct sev_data_launch_update_vmsa);
	case SEV_CMD_LAUNCH_FINISH:		return sizeof(struct sev_data_launch_finish);
	case SEV_CMD_LAUNCH_MEASURE:		return sizeof(struct sev_data_launch_measure);
	case SEV_CMD_ACTIVATE:			return sizeof(struct sev_data_activate);
	case SEV_CMD_DEACTIVATE:		return sizeof(struct sev_data_deactivate);
	case SEV_CMD_DECOMMISSION:		return sizeof(struct sev_data_decommission);
	case SEV_CMD_GUEST_STATUS:		return sizeof(struct sev_data_guest_status);
	case SEV_CMD_DBG_DECRYPT:		return sizeof(struct sev_data_dbg);
	case SEV_CMD_DBG_ENCRYPT:		return sizeof(struct sev_data_dbg);
	case SEV_CMD_SEND_START:		return sizeof(struct sev_data_send_start);
	case SEV_CMD_SEND_UPDATE_DATA:		return sizeof(struct sev_data_send_update_data);
	case SEV_CMD_SEND_UPDATE_VMSA:		return sizeof(struct sev_data_send_update_vmsa);
	case SEV_CMD_SEND_FINISH:		return sizeof(struct sev_data_send_finish);
	case SEV_CMD_RECEIVE_START:		return sizeof(struct sev_data_receive_start);
	case SEV_CMD_RECEIVE_FINISH:		return sizeof(struct sev_data_receive_finish);
	case SEV_CMD_RECEIVE_UPDATE_DATA:	return sizeof(struct sev_data_receive_update_data);
	case SEV_CMD_RECEIVE_UPDATE_VMSA:	return sizeof(struct sev_data_receive_update_vmsa);
	case SEV_CMD_LAUNCH_UPDATE_SECRET:	return sizeof(struct sev_data_launch_secret);
	case SEV_CMD_DOWNLOAD_FIRMWARE:		return sizeof(struct sev_data_download_firmware);
	case SEV_CMD_GET_ID:			return sizeof(struct sev_data_get_id);
	default:				return 0;
	}

	return 0;
}

static int __sev_do_cmd_locked(int cmd, void *data, int *psp_ret)
{
	struct psp_device *psp = psp_master;
	unsigned int phys_lsb, phys_msb;
	unsigned int reg, ret = 0;

	if (!psp)
		return -ENODEV;

	if (psp_dead)
		return -EBUSY;

	/* Get the physical address of the command buffer */
	phys_lsb = data ? lower_32_bits(__psp_pa(data)) : 0;
	phys_msb = data ? upper_32_bits(__psp_pa(data)) : 0;

	dev_dbg(psp->dev, "sev command id %#x buffer 0x%08x%08x timeout %us\n",
		cmd, phys_msb, phys_lsb, psp_timeout);

	print_hex_dump_debug("(in):  ", DUMP_PREFIX_OFFSET, 16, 2, data,
			     sev_cmd_buffer_len(cmd), false);

	iowrite32(phys_lsb, psp->io_regs + psp->vdata->cmdbuff_addr_lo_reg);
	iowrite32(phys_msb, psp->io_regs + psp->vdata->cmdbuff_addr_hi_reg);

	psp->sev_int_rcvd = 0;

	reg = cmd;
	reg <<= PSP_CMDRESP_CMD_SHIFT;
	reg |= PSP_CMDRESP_IOC;
	iowrite32(reg, psp->io_regs + psp->vdata->cmdresp_reg);

	/* wait for command completion */
	ret = sev_wait_cmd_ioc(psp, &reg, psp_timeout);
	if (ret) {
		if (psp_ret)
			*psp_ret = 0;

		dev_err(psp->dev, "sev command %#x timed out, disabling PSP \n", cmd);
		psp_dead = true;

		return ret;
	}

	psp_timeout = psp_cmd_timeout;

	if (psp_ret)
		*psp_ret = reg & PSP_CMDRESP_ERR_MASK;

	if (reg & PSP_CMDRESP_ERR_MASK) {
		dev_dbg(psp->dev, "sev command %#x failed (%#010x)\n",
			cmd, reg & PSP_CMDRESP_ERR_MASK);
		ret = -EIO;
	}

	print_hex_dump_debug("(out): ", DUMP_PREFIX_OFFSET, 16, 2, data,
			     sev_cmd_buffer_len(cmd), false);

	return ret;
}

static int sev_do_cmd(int cmd, void *data, int *psp_ret)
{
	int rc;

	mutex_lock(&sev_cmd_mutex);
	rc = __sev_do_cmd_locked(cmd, data, psp_ret);
	mutex_unlock(&sev_cmd_mutex);

	return rc;
}

static int __sev_platform_init_locked(int *error)
{
	struct psp_device *psp = psp_master;
	int rc = 0;

	if (!psp)
		return -ENODEV;

	if (psp->sev_state == SEV_STATE_INIT)
		return 0;

	rc = __sev_do_cmd_locked(SEV_CMD_INIT, &psp->init_cmd_buf, error);
	if (rc)
		return rc;

	psp->sev_state = SEV_STATE_INIT;
	dev_dbg(psp->dev, "SEV firmware initialized\n");

	return rc;
}

int sev_platform_init(int *error)
{
	int rc;

	mutex_lock(&sev_cmd_mutex);
	rc = __sev_platform_init_locked(error);
	mutex_unlock(&sev_cmd_mutex);

	return rc;
}
EXPORT_SYMBOL_GPL(sev_platform_init);

static int __sev_platform_shutdown_locked(int *error)
{
	int ret;

	ret = __sev_do_cmd_locked(SEV_CMD_SHUTDOWN, NULL, error);
	if (ret)
		return ret;

	psp_master->sev_state = SEV_STATE_UNINIT;
	dev_dbg(psp_master->dev, "SEV firmware shutdown\n");

	return ret;
}

static int sev_platform_shutdown(int *error)
{
	int rc;

	mutex_lock(&sev_cmd_mutex);
	rc = __sev_platform_shutdown_locked(NULL);
	mutex_unlock(&sev_cmd_mutex);

	return rc;
}

static int sev_get_platform_state(int *state, int *error)
{
	int rc;

	rc = __sev_do_cmd_locked(SEV_CMD_PLATFORM_STATUS,
				 &psp_master->status_cmd_buf, error);
	if (rc)
		return rc;

	*state = psp_master->status_cmd_buf.state;
	return rc;
}

static int sev_ioctl_do_reset(struct sev_issue_cmd *argp)
{
	int state, rc;

	/*
	 * The SEV spec requires that FACTORY_RESET must be issued in
	 * UNINIT state. Before we go further lets check if any guest is
	 * active.
	 *
	 * If FW is in WORKING state then deny the request otherwise issue
	 * SHUTDOWN command do INIT -> UNINIT before issuing the FACTORY_RESET.
	 *
	 */
	rc = sev_get_platform_state(&state, &argp->error);
	if (rc)
		return rc;

	if (state == SEV_STATE_WORKING)
		return -EBUSY;

	if (state == SEV_STATE_INIT) {
		rc = __sev_platform_shutdown_locked(&argp->error);
		if (rc)
			return rc;
	}

	return __sev_do_cmd_locked(SEV_CMD_FACTORY_RESET, NULL, &argp->error);
}

static int sev_ioctl_do_platform_status(struct sev_issue_cmd *argp)
{
	struct sev_user_data_status *data = &psp_master->status_cmd_buf;
	int ret;

	ret = __sev_do_cmd_locked(SEV_CMD_PLATFORM_STATUS, data, &argp->error);
	if (ret)
		return ret;

	if (copy_to_user((void __user *)argp->data, data, sizeof(*data)))
		ret = -EFAULT;

	return ret;
}

static int sev_ioctl_do_pek_pdh_gen(int cmd, struct sev_issue_cmd *argp)
{
	int rc;

	if (psp_master->sev_state == SEV_STATE_UNINIT) {
		rc = __sev_platform_init_locked(&argp->error);
		if (rc)
			return rc;
	}

	return __sev_do_cmd_locked(cmd, NULL, &argp->error);
}

static int sev_ioctl_do_pek_csr(struct sev_issue_cmd *argp)
{
	struct sev_user_data_pek_csr input;
	struct sev_data_pek_csr *data;
	void *blob = NULL;
	int ret;

	if (copy_from_user(&input, (void __user *)argp->data, sizeof(input)))
		return -EFAULT;

	data = kzalloc(sizeof(*data), GFP_KERNEL);
	if (!data)
		return -ENOMEM;

	/* userspace wants to query CSR length */
	if (!input.address || !input.length)
		goto cmd;

	/* allocate a physically contiguous buffer to store the CSR blob */
	if (!access_ok(VERIFY_WRITE, input.address, input.length) ||
	    input.length > SEV_FW_BLOB_MAX_SIZE) {
		ret = -EFAULT;
		goto e_free;
	}

	blob = kmalloc(input.length, GFP_KERNEL);
	if (!blob) {
		ret = -ENOMEM;
		goto e_free;
	}

	data->address = __psp_pa(blob);
	data->len = input.length;

cmd:
	if (psp_master->sev_state == SEV_STATE_UNINIT) {
		ret = __sev_platform_init_locked(&argp->error);
		if (ret)
			goto e_free_blob;
	}

	ret = __sev_do_cmd_locked(SEV_CMD_PEK_CSR, data, &argp->error);

	 /* If we query the CSR length, FW responded with expected data. */
	input.length = data->len;

	if (copy_to_user((void __user *)argp->data, &input, sizeof(input))) {
		ret = -EFAULT;
		goto e_free_blob;
	}

	if (blob) {
		if (copy_to_user((void __user *)input.address, blob, input.length))
			ret = -EFAULT;
	}

e_free_blob:
	kfree(blob);
e_free:
	kfree(data);
	return ret;
}

void *psp_copy_user_blob(u64 __user uaddr, u32 len)
{
	void *data;

	if (!uaddr || !len)
		return ERR_PTR(-EINVAL);

	/* verify that blob length does not exceed our limit */
	if (len > SEV_FW_BLOB_MAX_SIZE)
		return ERR_PTR(-EINVAL);

	data = kmalloc(len, GFP_KERNEL);
	if (!data)
		return ERR_PTR(-ENOMEM);

	if (copy_from_user(data, (void __user *)(uintptr_t)uaddr, len))
		goto e_free;

	return data;

e_free:
	kfree(data);
	return ERR_PTR(-EFAULT);
}
EXPORT_SYMBOL_GPL(psp_copy_user_blob);

static int sev_get_api_version(void)
{
	struct sev_user_data_status *status;
	int error = 0, ret;

	status = &psp_master->status_cmd_buf;
	ret = sev_platform_status(status, &error);
	if (ret) {
		dev_err(psp_master->dev,
			"SEV: failed to get status. Error: %#x\n", error);
		return 1;
	}

	psp_master->api_major = status->api_major;
	psp_master->api_minor = status->api_minor;
	psp_master->build = status->build;
	psp_master->sev_state = status->state;

	return 0;
}

int sev_get_firmware(struct device *dev, const struct firmware **firmware)
{
	char fw_name_specific[SEV_FW_NAME_SIZE];
	char fw_name_subset[SEV_FW_NAME_SIZE];

	snprintf(fw_name_specific, sizeof(fw_name_specific),
		 "amd/amd_sev_fam%.2xh_model%.2xh.sbin",
		 boot_cpu_data.x86, boot_cpu_data.x86_model);

	snprintf(fw_name_subset, sizeof(fw_name_subset),
		 "amd/amd_sev_fam%.2xh_model%.1xxh.sbin",
		 boot_cpu_data.x86, (boot_cpu_data.x86_model & 0xf0) >> 4);

	/* Check for SEV FW for a particular model.
	 * Ex. amd_sev_fam17h_model00h.sbin for Family 17h Model 00h
	 *
	 * or
	 *
	 * Check for SEV FW common to a subset of models.
	 * Ex. amd_sev_fam17h_model0xh.sbin for
	 *     Family 17h Model 00h -- Family 17h Model 0Fh
	 *
	 * or
	 *
	 * Fall-back to using generic name: sev.fw
	 */
	if ((firmware_request_nowarn(firmware, fw_name_specific, dev) >= 0) ||
	    (firmware_request_nowarn(firmware, fw_name_subset, dev) >= 0) ||
	    (firmware_request_nowarn(firmware, SEV_FW_FILE, dev) >= 0))
		return 0;

	return -ENOENT;
}

/* Don't fail if SEV FW couldn't be updated. Continue with existing SEV FW */
static int sev_update_firmware(struct device *dev)
{
	struct sev_data_download_firmware *data;
	const struct firmware *firmware;
	int ret, error, order;
	struct page *p;
	u64 data_size;

	if (sev_get_firmware(dev, &firmware) == -ENOENT) {
		dev_dbg(dev, "No SEV firmware file present\n");
		return -1;
	}

	/*
	 * SEV FW expects the physical address given to it to be 32
	 * byte aligned. Memory allocated has structure placed at the
	 * beginning followed by the firmware being passed to the SEV
	 * FW. Allocate enough memory for data structure + alignment
	 * padding + SEV FW.
	 */
	data_size = ALIGN(sizeof(struct sev_data_download_firmware), 32);

	order = get_order(firmware->size + data_size);
	p = alloc_pages(GFP_KERNEL, order);
	if (!p) {
		ret = -1;
		goto fw_err;
	}

	/*
	 * Copy firmware data to a kernel allocated contiguous
	 * memory region.
	 */
	data = page_address(p);
	memcpy(page_address(p) + data_size, firmware->data, firmware->size);

	data->address = __psp_pa(page_address(p) + data_size);
	data->len = firmware->size;

	ret = sev_do_cmd(SEV_CMD_DOWNLOAD_FIRMWARE, data, &error);
	if (ret)
		dev_dbg(dev, "Failed to update SEV firmware: %#x\n", error);
	else
		dev_info(dev, "SEV firmware update successful\n");

	__free_pages(p, order);

fw_err:
	release_firmware(firmware);

	return ret;
}

static int sev_ioctl_do_pek_import(struct sev_issue_cmd *argp)
{
	struct sev_user_data_pek_cert_import input;
	struct sev_data_pek_cert_import *data;
	void *pek_blob, *oca_blob;
	int ret;

	if (copy_from_user(&input, (void __user *)argp->data, sizeof(input)))
		return -EFAULT;

	data = kzalloc(sizeof(*data), GFP_KERNEL);
	if (!data)
		return -ENOMEM;

	/* copy PEK certificate blobs from userspace */
	pek_blob = psp_copy_user_blob(input.pek_cert_address, input.pek_cert_len);
	if (IS_ERR(pek_blob)) {
		ret = PTR_ERR(pek_blob);
		goto e_free;
	}

	data->pek_cert_address = __psp_pa(pek_blob);
	data->pek_cert_len = input.pek_cert_len;

	/* copy PEK certificate blobs from userspace */
	oca_blob = psp_copy_user_blob(input.oca_cert_address, input.oca_cert_len);
	if (IS_ERR(oca_blob)) {
		ret = PTR_ERR(oca_blob);
		goto e_free_pek;
	}

	data->oca_cert_address = __psp_pa(oca_blob);
	data->oca_cert_len = input.oca_cert_len;

	/* If platform is not in INIT state then transition it to INIT */
	if (psp_master->sev_state != SEV_STATE_INIT) {
		ret = __sev_platform_init_locked(&argp->error);
		if (ret)
			goto e_free_oca;
	}

	ret = __sev_do_cmd_locked(SEV_CMD_PEK_CERT_IMPORT, data, &argp->error);

e_free_oca:
	kfree(oca_blob);
e_free_pek:
	kfree(pek_blob);
e_free:
	kfree(data);
	return ret;
}

static int sev_ioctl_do_get_id(struct sev_issue_cmd *argp)
{
	struct sev_data_get_id *data;
	u64 data_size, user_size;
	void *id_blob, *mem;
	int ret;

	/* SEV GET_ID available from SEV API v0.16 and up */
	if (!sev_version_greater_or_equal(0, 16))
		return -ENOTSUPP;

	/* SEV FW expects the buffer it fills with the ID to be
	 * 8-byte aligned. Memory allocated should be enough to
	 * hold data structure + alignment padding + memory
	 * where SEV FW writes the ID.
	 */
	data_size = ALIGN(sizeof(struct sev_data_get_id), 8);
	user_size = sizeof(struct sev_user_data_get_id);

	mem = kzalloc(data_size + user_size, GFP_KERNEL);
	if (!mem)
		return -ENOMEM;

	data = mem;
	id_blob = mem + data_size;

	data->address = __psp_pa(id_blob);
	data->len = user_size;

	ret = __sev_do_cmd_locked(SEV_CMD_GET_ID, data, &argp->error);
	if (!ret) {
		if (copy_to_user((void __user *)argp->data, id_blob, data->len))
			ret = -EFAULT;
	}

	kfree(mem);

	return ret;
}

static int sev_ioctl_do_pdh_export(struct sev_issue_cmd *argp)
{
	struct sev_user_data_pdh_cert_export input;
	void *pdh_blob = NULL, *cert_blob = NULL;
	struct sev_data_pdh_cert_export *data;
	int ret;

	if (copy_from_user(&input, (void __user *)argp->data, sizeof(input)))
		return -EFAULT;

	data = kzalloc(sizeof(*data), GFP_KERNEL);
	if (!data)
		return -ENOMEM;

	/* Userspace wants to query the certificate length. */
	if (!input.pdh_cert_address ||
	    !input.pdh_cert_len ||
	    !input.cert_chain_address)
		goto cmd;

	/* Allocate a physically contiguous buffer to store the PDH blob. */
	if ((input.pdh_cert_len > SEV_FW_BLOB_MAX_SIZE) ||
	    !access_ok(VERIFY_WRITE, input.pdh_cert_address, input.pdh_cert_len)) {
		ret = -EFAULT;
		goto e_free;
	}

	/* Allocate a physically contiguous buffer to store the cert chain blob. */
	if ((input.cert_chain_len > SEV_FW_BLOB_MAX_SIZE) ||
	    !access_ok(VERIFY_WRITE, input.cert_chain_address, input.cert_chain_len)) {
		ret = -EFAULT;
		goto e_free;
	}

	pdh_blob = kmalloc(input.pdh_cert_len, GFP_KERNEL);
	if (!pdh_blob) {
		ret = -ENOMEM;
		goto e_free;
	}

	data->pdh_cert_address = __psp_pa(pdh_blob);
	data->pdh_cert_len = input.pdh_cert_len;

	cert_blob = kmalloc(input.cert_chain_len, GFP_KERNEL);
	if (!cert_blob) {
		ret = -ENOMEM;
		goto e_free_pdh;
	}

	data->cert_chain_address = __psp_pa(cert_blob);
	data->cert_chain_len = input.cert_chain_len;

cmd:
	/* If platform is not in INIT state then transition it to INIT. */
	if (psp_master->sev_state != SEV_STATE_INIT) {
		ret = __sev_platform_init_locked(&argp->error);
		if (ret)
			goto e_free_cert;
	}

	ret = __sev_do_cmd_locked(SEV_CMD_PDH_CERT_EXPORT, data, &argp->error);

	/* If we query the length, FW responded with expected data. */
	input.cert_chain_len = data->cert_chain_len;
	input.pdh_cert_len = data->pdh_cert_len;

	if (copy_to_user((void __user *)argp->data, &input, sizeof(input))) {
		ret = -EFAULT;
		goto e_free_cert;
	}

	if (pdh_blob) {
		if (copy_to_user((void __user *)input.pdh_cert_address,
				 pdh_blob, input.pdh_cert_len)) {
			ret = -EFAULT;
			goto e_free_cert;
		}
	}

	if (cert_blob) {
		if (copy_to_user((void __user *)input.cert_chain_address,
				 cert_blob, input.cert_chain_len))
			ret = -EFAULT;
	}

e_free_cert:
	kfree(cert_blob);
e_free_pdh:
	kfree(pdh_blob);
e_free:
	kfree(data);
	return ret;
}

static long sev_ioctl(struct file *file, unsigned int ioctl, unsigned long arg)
{
	void __user *argp = (void __user *)arg;
	struct sev_issue_cmd input;
	int ret = -EFAULT;

	if (!psp_master)
		return -ENODEV;

	if (ioctl != SEV_ISSUE_CMD)
		return -EINVAL;

	if (copy_from_user(&input, argp, sizeof(struct sev_issue_cmd)))
		return -EFAULT;

	if (input.cmd > SEV_MAX)
		return -EINVAL;

	mutex_lock(&sev_cmd_mutex);

	switch (input.cmd) {

	case SEV_FACTORY_RESET:
		ret = sev_ioctl_do_reset(&input);
		break;
	case SEV_PLATFORM_STATUS:
		ret = sev_ioctl_do_platform_status(&input);
		break;
	case SEV_PEK_GEN:
		ret = sev_ioctl_do_pek_pdh_gen(SEV_CMD_PEK_GEN, &input);
		break;
	case SEV_PDH_GEN:
		ret = sev_ioctl_do_pek_pdh_gen(SEV_CMD_PDH_GEN, &input);
		break;
	case SEV_PEK_CSR:
		ret = sev_ioctl_do_pek_csr(&input);
		break;
	case SEV_PEK_CERT_IMPORT:
		ret = sev_ioctl_do_pek_import(&input);
		break;
	case SEV_PDH_CERT_EXPORT:
		ret = sev_ioctl_do_pdh_export(&input);
		break;
	case SEV_GET_ID:
		ret = sev_ioctl_do_get_id(&input);
		break;
	default:
		ret = -EINVAL;
		goto out;
	}

	if (copy_to_user(argp, &input, sizeof(struct sev_issue_cmd)))
		ret = -EFAULT;
out:
	mutex_unlock(&sev_cmd_mutex);

	return ret;
}

static const struct file_operations sev_fops = {
	.owner	= THIS_MODULE,
	.unlocked_ioctl = sev_ioctl,
};

int sev_platform_status(struct sev_user_data_status *data, int *error)
{
	return sev_do_cmd(SEV_CMD_PLATFORM_STATUS, data, error);
}
EXPORT_SYMBOL_GPL(sev_platform_status);

int sev_guest_deactivate(struct sev_data_deactivate *data, int *error)
{
	return sev_do_cmd(SEV_CMD_DEACTIVATE, data, error);
}
EXPORT_SYMBOL_GPL(sev_guest_deactivate);

int sev_guest_activate(struct sev_data_activate *data, int *error)
{
	return sev_do_cmd(SEV_CMD_ACTIVATE, data, error);
}
EXPORT_SYMBOL_GPL(sev_guest_activate);

int sev_guest_decommission(struct sev_data_decommission *data, int *error)
{
	return sev_do_cmd(SEV_CMD_DECOMMISSION, data, error);
}
EXPORT_SYMBOL_GPL(sev_guest_decommission);

int sev_guest_df_flush(int *error)
{
	return sev_do_cmd(SEV_CMD_DF_FLUSH, NULL, error);
}
EXPORT_SYMBOL_GPL(sev_guest_df_flush);

static void sev_exit(struct kref *ref)
{
	struct sev_misc_dev *misc_dev = container_of(ref, struct sev_misc_dev, refcount);

	misc_deregister(&misc_dev->misc);
}

static int sev_misc_init(struct psp_device *psp)
{
	struct device *dev = psp->dev;
	int ret;

	/*
	 * SEV feature support can be detected on multiple devices but the SEV
	 * FW commands must be issued on the master. During probe, we do not
	 * know the master hence we create /dev/sev on the first device probe.
	 * sev_do_cmd() finds the right master device to which to issue the
	 * command to the firmware.
	 */
	if (!misc_dev) {
		struct miscdevice *misc;

		misc_dev = devm_kzalloc(dev, sizeof(*misc_dev), GFP_KERNEL);
		if (!misc_dev)
			return -ENOMEM;

		misc = &misc_dev->misc;
		misc->minor = MISC_DYNAMIC_MINOR;
		misc->name = DEVICE_NAME;
		misc->fops = &sev_fops;

		ret = misc_register(misc);
		if (ret)
			return ret;

		kref_init(&misc_dev->refcount);
	} else {
		kref_get(&misc_dev->refcount);
	}

	init_waitqueue_head(&psp->sev_int_queue);
	psp->sev_misc = misc_dev;
	dev_dbg(dev, "registered SEV device\n");

	return 0;
}

static int sev_init(struct psp_device *psp)
{
	/* Check if device supports SEV feature */
	if (!(ioread32(psp->io_regs + psp->vdata->feature_reg) & 1)) {
		dev_dbg(psp->dev, "device does not support SEV\n");
		return 1;
	}

	return sev_misc_init(psp);
}

int psp_dev_init(struct sp_device *sp)
{
	struct device *dev = sp->dev;
	struct psp_device *psp;
	int ret;

	ret = -ENOMEM;
	psp = psp_alloc_struct(sp);
	if (!psp)
		goto e_err;

	sp->psp_data = psp;

	psp->vdata = (struct psp_vdata *)sp->dev_vdata->psp_vdata;
	if (!psp->vdata) {
		ret = -ENODEV;
		dev_err(dev, "missing driver data\n");
		goto e_err;
	}

	psp->io_regs = sp->io_map;

	/* Disable and clear interrupts until ready */
	iowrite32(0, psp->io_regs + psp->vdata->inten_reg);
	iowrite32(-1, psp->io_regs + psp->vdata->intsts_reg);

	/* Request an irq */
	ret = sp_request_psp_irq(psp->sp, psp_irq_handler, psp->name, psp);
	if (ret) {
		dev_err(dev, "psp: unable to allocate an IRQ\n");
		goto e_err;
	}

	ret = sev_init(psp);
	if (ret)
		goto e_irq;

	if (sp->set_psp_master_device)
		sp->set_psp_master_device(sp);

	/* Enable interrupt */
	iowrite32(-1, psp->io_regs + psp->vdata->inten_reg);

	dev_notice(dev, "psp enabled\n");

	return 0;

e_irq:
	sp_free_psp_irq(psp->sp, psp);
e_err:
	sp->psp_data = NULL;

	dev_notice(dev, "psp initialization failed\n");

	return ret;
}

void psp_dev_destroy(struct sp_device *sp)
{
	struct psp_device *psp = sp->psp_data;

	if (!psp)
		return;

	if (psp->sev_misc)
		kref_put(&misc_dev->refcount, sev_exit);

	sp_free_psp_irq(sp, psp);
}

int sev_issue_cmd_external_user(struct file *filep, unsigned int cmd,
				void *data, int *error)
{
	if (!filep || filep->f_op != &sev_fops)
		return -EBADF;

	return  sev_do_cmd(cmd, data, error);
}
EXPORT_SYMBOL_GPL(sev_issue_cmd_external_user);

void psp_pci_init(void)
{
	struct sp_device *sp;
	int error, rc;

	sp = sp_get_psp_master_device();
	if (!sp)
		return;

	psp_master = sp->psp_data;

	psp_timeout = psp_probe_timeout;

	if (sev_get_api_version())
		goto err;

<<<<<<< HEAD
	/*
	 * If platform is not in UNINIT state then firmware upgrade and/or
	 * platform INIT command will fail. These command require UNINIT state.
	 *
	 * In a normal boot we should never run into case where the firmware
	 * is not in UNINIT state on boot. But in case of kexec boot, a reboot
	 * may not go through a typical shutdown sequence and may leave the
	 * firmware in INIT or WORKING state.
	 */

	if (psp_master->sev_state != SEV_STATE_UNINIT) {
		sev_platform_shutdown(NULL);
		psp_master->sev_state = SEV_STATE_UNINIT;
	}

	if (SEV_VERSION_GREATER_OR_EQUAL(0, 15) &&
=======
	if (sev_version_greater_or_equal(0, 15) &&
>>>>>>> f7ad3648
	    sev_update_firmware(psp_master->dev) == 0)
		sev_get_api_version();

	/* Initialize the platform */
	rc = sev_platform_init(&error);
	if (rc) {
		dev_err(sp->dev, "SEV: failed to INIT error %#x\n", error);
		return;
	}

	dev_info(sp->dev, "SEV API:%d.%d build:%d\n", psp_master->api_major,
		 psp_master->api_minor, psp_master->build);

	return;

err:
	psp_master = NULL;
}

void psp_pci_exit(void)
{
	if (!psp_master)
		return;

	sev_platform_shutdown(NULL);
}<|MERGE_RESOLUTION|>--- conflicted
+++ resolved
@@ -982,7 +982,6 @@
 	if (sev_get_api_version())
 		goto err;
 
-<<<<<<< HEAD
 	/*
 	 * If platform is not in UNINIT state then firmware upgrade and/or
 	 * platform INIT command will fail. These command require UNINIT state.
@@ -998,10 +997,7 @@
 		psp_master->sev_state = SEV_STATE_UNINIT;
 	}
 
-	if (SEV_VERSION_GREATER_OR_EQUAL(0, 15) &&
-=======
 	if (sev_version_greater_or_equal(0, 15) &&
->>>>>>> f7ad3648
 	    sev_update_firmware(psp_master->dev) == 0)
 		sev_get_api_version();
 
