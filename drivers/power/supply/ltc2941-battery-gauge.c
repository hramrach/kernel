--- conflicted
+++ resolved
@@ -446,18 +446,6 @@
 	POWER_SUPPLY_PROP_CURRENT_NOW,
 };
 
-<<<<<<< HEAD
-static int ltc294x_i2c_remove(struct i2c_client *client)
-{
-	struct ltc294x_info *info = i2c_get_clientdata(client);
-
-	cancel_delayed_work_sync(&info->work);
-	power_supply_unregister(info->supply);
-	return 0;
-}
-
-=======
->>>>>>> 7d2a07b7
 static int ltc294x_i2c_probe(struct i2c_client *client,
 	const struct i2c_device_id *id)
 {
