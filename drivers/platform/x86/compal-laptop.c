--- conflicted
+++ resolved
@@ -1039,11 +1039,6 @@
 
 	/* Power supply */
 	initialize_power_supply_data(data);
-<<<<<<< HEAD
-	err = power_supply_register(&compal_device->dev, &data->psy);
-	if (err < 0)
-		goto remove;
-=======
 	psy_cfg.drv_data = data;
 	data->psy = power_supply_register(&compal_device->dev, &psy_bat_desc,
 					  &psy_cfg);
@@ -1051,7 +1046,6 @@
 		err = PTR_ERR(data->psy);
 		goto remove;
 	}
->>>>>>> 53b729de
 
 	platform_set_drvdata(pdev, data);
 
