// SPDX-License-Identifier: GPL-2.0
/*
 * Intel SOC Telemetry Platform Driver: Currently supports APL
 * Copyright (c) 2015, Intel Corporation.
 * All Rights Reserved.
 *
 * This file provides the platform specific telemetry implementation for APL.
 * It used the PUNIT and PMC IPC interfaces for configuring the counters.
 * The accumulated results are fetched from SRAM.
 */

#include <linux/io.h>
#include <linux/module.h>
#include <linux/platform_device.h>

#include <asm/cpu_device_id.h>
#include <asm/intel-family.h>
#include <asm/intel_punit_ipc.h>
#include <asm/intel_telemetry.h>

#define DRIVER_NAME	"intel_telemetry"
#define DRIVER_VERSION	"1.0.0"

#define TELEM_TRC_VERBOSITY_MASK	0x3

#define TELEM_MIN_PERIOD(x)		((x) & 0x7F0000)
#define TELEM_MAX_PERIOD(x)		((x) & 0x7F000000)
#define TELEM_SAMPLE_PERIOD_INVALID(x)	((x) & (BIT(7)))
#define TELEM_CLEAR_SAMPLE_PERIOD(x)	((x) &= ~0x7F)

#define TELEM_SAMPLING_DEFAULT_PERIOD	0xD

#define TELEM_MAX_EVENTS_SRAM		28
#define TELEM_SSRAM_STARTTIME_OFFSET	8
#define TELEM_SSRAM_EVTLOG_OFFSET	16

#define IOSS_TELEM			0xeb
#define IOSS_TELEM_EVENT_READ		0x0
#define IOSS_TELEM_EVENT_WRITE		0x1
#define IOSS_TELEM_INFO_READ		0x2
#define IOSS_TELEM_TRACE_CTL_READ	0x5
#define IOSS_TELEM_TRACE_CTL_WRITE	0x6
#define IOSS_TELEM_EVENT_CTL_READ	0x7
#define IOSS_TELEM_EVENT_CTL_WRITE	0x8
#define IOSS_TELEM_EVT_WRITE_SIZE	0x3

#define TELEM_INFO_SRAMEVTS_MASK	0xFF00
#define TELEM_INFO_SRAMEVTS_SHIFT	0x8
#define TELEM_SSRAM_READ_TIMEOUT	10

#define TELEM_INFO_NENABLES_MASK	0xFF
#define TELEM_EVENT_ENABLE		0x8000

#define TELEM_MASK_BIT			1
#define TELEM_MASK_BYTE			0xFF
#define BYTES_PER_LONG			8
#define TELEM_MASK_PCS_STATE		0xF

#define TELEM_DISABLE(x)		((x) &= ~(BIT(31)))
#define TELEM_CLEAR_EVENTS(x)		((x) |= (BIT(30)))
#define TELEM_ENABLE_SRAM_EVT_TRACE(x)	((x) &= ~(BIT(30) | BIT(24)))
#define TELEM_ENABLE_PERIODIC(x)	((x) |= (BIT(23) | BIT(31) | BIT(7)))
#define TELEM_EXTRACT_VERBOSITY(x, y)	((y) = (((x) >> 27) & 0x3))
#define TELEM_CLEAR_VERBOSITY_BITS(x)	((x) &= ~(BIT(27) | BIT(28)))
#define TELEM_SET_VERBOSITY_BITS(x, y)	((x) |= ((y) << 27))

enum telemetry_action {
	TELEM_UPDATE = 0,
	TELEM_ADD,
	TELEM_RESET,
	TELEM_ACTION_NONE
};

struct telem_ssram_region {
	u64 timestamp;
	u64 start_time;
	u64 events[TELEM_MAX_EVENTS_SRAM];
};

static struct telemetry_plt_config *telm_conf;

/*
 * The following counters are programmed by default during setup.
 * Only 20 allocated to kernel driver
 */
static struct telemetry_evtmap
	telemetry_apl_ioss_default_events[TELEM_MAX_OS_ALLOCATED_EVENTS] = {
	{"SOC_S0IX_TOTAL_RES",			0x4800},
	{"SOC_S0IX_TOTAL_OCC",			0x4000},
	{"SOC_S0IX_SHALLOW_RES",		0x4801},
	{"SOC_S0IX_SHALLOW_OCC",		0x4001},
	{"SOC_S0IX_DEEP_RES",			0x4802},
	{"SOC_S0IX_DEEP_OCC",			0x4002},
	{"PMC_POWER_GATE",			0x5818},
	{"PMC_D3_STATES",			0x5819},
	{"PMC_D0I3_STATES",			0x581A},
	{"PMC_S0IX_WAKE_REASON_GPIO",		0x6000},
	{"PMC_S0IX_WAKE_REASON_TIMER",		0x6001},
	{"PMC_S0IX_WAKE_REASON_VNNREQ",         0x6002},
	{"PMC_S0IX_WAKE_REASON_LOWPOWER",       0x6003},
	{"PMC_S0IX_WAKE_REASON_EXTERNAL",       0x6004},
	{"PMC_S0IX_WAKE_REASON_MISC",           0x6005},
	{"PMC_S0IX_BLOCKING_IPS_D3_D0I3",       0x6006},
	{"PMC_S0IX_BLOCKING_IPS_PG",            0x6007},
	{"PMC_S0IX_BLOCKING_MISC_IPS_PG",       0x6008},
	{"PMC_S0IX_BLOCK_IPS_VNN_REQ",          0x6009},
	{"PMC_S0IX_BLOCK_IPS_CLOCKS",           0x600B},
};


static struct telemetry_evtmap
	telemetry_apl_pss_default_events[TELEM_MAX_OS_ALLOCATED_EVENTS] = {
	{"IA_CORE0_C6_RES",			0x0400},
	{"IA_CORE0_C6_CTR",			0x0000},
	{"IA_MODULE0_C7_RES",			0x0410},
	{"IA_MODULE0_C7_CTR",			0x000E},
	{"IA_C0_RES",				0x0805},
	{"PCS_LTR",				0x2801},
	{"PSTATES",				0x2802},
	{"SOC_S0I3_RES",			0x0409},
	{"SOC_S0I3_CTR",			0x000A},
	{"PCS_S0I3_CTR",			0x0009},
	{"PCS_C1E_RES",				0x041A},
	{"PCS_IDLE_STATUS",			0x2806},
	{"IA_PERF_LIMITS",			0x280B},
	{"GT_PERF_LIMITS",			0x280C},
	{"PCS_WAKEUP_S0IX_CTR",			0x0030},
	{"PCS_IDLE_BLOCKED",			0x2C00},
	{"PCS_S0IX_BLOCKED",			0x2C01},
	{"PCS_S0IX_WAKE_REASONS",		0x2C02},
	{"PCS_LTR_BLOCKING",			0x2C03},
	{"PC2_AND_MEM_SHALLOW_IDLE_RES",	0x1D40},
};

static struct telemetry_evtmap
	telemetry_glk_pss_default_events[TELEM_MAX_OS_ALLOCATED_EVENTS] = {
	{"IA_CORE0_C6_RES",			0x0400},
	{"IA_CORE0_C6_CTR",			0x0000},
	{"IA_MODULE0_C7_RES",			0x0410},
	{"IA_MODULE0_C7_CTR",			0x000C},
	{"IA_C0_RES",				0x0805},
	{"PCS_LTR",				0x2801},
	{"PSTATES",				0x2802},
	{"SOC_S0I3_RES",			0x0407},
	{"SOC_S0I3_CTR",			0x0008},
	{"PCS_S0I3_CTR",			0x0007},
	{"PCS_C1E_RES",				0x0414},
	{"PCS_IDLE_STATUS",			0x2806},
	{"IA_PERF_LIMITS",			0x280B},
	{"GT_PERF_LIMITS",			0x280C},
	{"PCS_WAKEUP_S0IX_CTR",			0x0025},
	{"PCS_IDLE_BLOCKED",			0x2C00},
	{"PCS_S0IX_BLOCKED",			0x2C01},
	{"PCS_S0IX_WAKE_REASONS",		0x2C02},
	{"PCS_LTR_BLOCKING",			0x2C03},
	{"PC2_AND_MEM_SHALLOW_IDLE_RES",	0x1D40},
};

/* APL specific Data */
static struct telemetry_plt_config telem_apl_config = {
	.pss_config = {
		.telem_evts = telemetry_apl_pss_default_events,
	},
	.ioss_config = {
		.telem_evts = telemetry_apl_ioss_default_events,
	},
};

/* GLK specific Data */
static struct telemetry_plt_config telem_glk_config = {
	.pss_config = {
		.telem_evts = telemetry_glk_pss_default_events,
	},
	.ioss_config = {
		.telem_evts = telemetry_apl_ioss_default_events,
	},
};

static const struct x86_cpu_id telemetry_cpu_ids[] = {
	X86_MATCH_INTEL_FAM6_MODEL(ATOM_GOLDMONT,	&telem_apl_config),
	X86_MATCH_INTEL_FAM6_MODEL(ATOM_GOLDMONT_PLUS,	&telem_glk_config),
	{}
};

MODULE_DEVICE_TABLE(x86cpu, telemetry_cpu_ids);

static inline int telem_get_unitconfig(enum telemetry_unit telem_unit,
				     struct telemetry_unit_config **unit_config)
{
	if (telem_unit == TELEM_PSS)
		*unit_config = &(telm_conf->pss_config);
	else if (telem_unit == TELEM_IOSS)
		*unit_config = &(telm_conf->ioss_config);
	else
		return -EINVAL;

	return 0;

}

static int telemetry_check_evtid(enum telemetry_unit telem_unit,
				 u32 *evtmap, u8 len,
				 enum telemetry_action action)
{
	struct telemetry_unit_config *unit_config;
	int ret;

	ret = telem_get_unitconfig(telem_unit, &unit_config);
	if (ret < 0)
		return ret;

	switch (action) {
	case TELEM_RESET:
		if (len > TELEM_MAX_EVENTS_SRAM)
			return -EINVAL;

		break;

	case TELEM_UPDATE:
		if (len > TELEM_MAX_EVENTS_SRAM)
			return -EINVAL;

		if ((len > 0) && (evtmap == NULL))
			return -EINVAL;

		break;

	case TELEM_ADD:
		if ((len + unit_config->ssram_evts_used) >
		    TELEM_MAX_EVENTS_SRAM)
			return -EINVAL;

		if ((len > 0) && (evtmap == NULL))
			return -EINVAL;

		break;

	default:
		pr_err("Unknown Telemetry action specified %d\n", action);
		return -EINVAL;
	}

	return 0;
}


static inline int telemetry_plt_config_ioss_event(u32 evt_id, int index)
{
	u32 write_buf;

	write_buf = evt_id | TELEM_EVENT_ENABLE;
	write_buf <<= BITS_PER_BYTE;
	write_buf |= index;

	return intel_scu_ipc_dev_command(telm_conf->scu, IOSS_TELEM,
					 IOSS_TELEM_EVENT_WRITE, &write_buf,
					 IOSS_TELEM_EVT_WRITE_SIZE, NULL, 0);
}

static inline int telemetry_plt_config_pss_event(u32 evt_id, int index)
{
	u32 write_buf;
	int ret;

	write_buf = evt_id | TELEM_EVENT_ENABLE;
	ret = intel_punit_ipc_command(IPC_PUNIT_BIOS_WRITE_TELE_EVENT,
				      index, 0, &write_buf, NULL);

	return ret;
}

static int telemetry_setup_iossevtconfig(struct telemetry_evtconfig evtconfig,
					 enum telemetry_action action)
{
	struct intel_scu_ipc_dev *scu = telm_conf->scu;
	u8 num_ioss_evts, ioss_period;
	int ret, index, idx;
	u32 *ioss_evtmap;
	u32 telem_ctrl;

	num_ioss_evts = evtconfig.num_evts;
	ioss_period = evtconfig.period;
	ioss_evtmap = evtconfig.evtmap;

	/* Get telemetry EVENT CTL */
	ret = intel_scu_ipc_dev_command(scu, IOSS_TELEM,
				    IOSS_TELEM_EVENT_CTL_READ, NULL, 0,
				    &telem_ctrl, sizeof(telem_ctrl));
	if (ret) {
		pr_err("IOSS TELEM_CTRL Read Failed\n");
		return ret;
	}

	/* Disable Telemetry */
	TELEM_DISABLE(telem_ctrl);

	ret = intel_scu_ipc_dev_command(scu, IOSS_TELEM,
				    IOSS_TELEM_EVENT_CTL_WRITE, &telem_ctrl,
				    sizeof(telem_ctrl), NULL, 0);
	if (ret) {
		pr_err("IOSS TELEM_CTRL Event Disable Write Failed\n");
		return ret;
	}


	/* Reset Everything */
	if (action == TELEM_RESET) {
		/* Clear All Events */
		TELEM_CLEAR_EVENTS(telem_ctrl);

		ret = intel_scu_ipc_dev_command(scu, IOSS_TELEM,
					    IOSS_TELEM_EVENT_CTL_WRITE,
					    &telem_ctrl, sizeof(telem_ctrl),
					    NULL, 0);
		if (ret) {
			pr_err("IOSS TELEM_CTRL Event Disable Write Failed\n");
			return ret;
		}
		telm_conf->ioss_config.ssram_evts_used = 0;

		/* Configure Events */
		for (idx = 0; idx < num_ioss_evts; idx++) {
			if (telemetry_plt_config_ioss_event(
			    telm_conf->ioss_config.telem_evts[idx].evt_id,
			    idx)) {
				pr_err("IOSS TELEM_RESET Fail for data: %x\n",
				telm_conf->ioss_config.telem_evts[idx].evt_id);
				continue;
			}
			telm_conf->ioss_config.ssram_evts_used++;
		}
	}

	/* Re-Configure Everything */
	if (action == TELEM_UPDATE) {
		/* Clear All Events */
		TELEM_CLEAR_EVENTS(telem_ctrl);

		ret = intel_scu_ipc_dev_command(scu, IOSS_TELEM,
					    IOSS_TELEM_EVENT_CTL_WRITE,
					    &telem_ctrl, sizeof(telem_ctrl),
					    NULL, 0);
		if (ret) {
			pr_err("IOSS TELEM_CTRL Event Disable Write Failed\n");
			return ret;
		}
		telm_conf->ioss_config.ssram_evts_used = 0;

		/* Configure Events */
		for (index = 0; index < num_ioss_evts; index++) {
			telm_conf->ioss_config.telem_evts[index].evt_id =
			ioss_evtmap[index];

			if (telemetry_plt_config_ioss_event(
			    telm_conf->ioss_config.telem_evts[index].evt_id,
			    index)) {
				pr_err("IOSS TELEM_UPDATE Fail for Evt%x\n",
					ioss_evtmap[index]);
				continue;
			}
			telm_conf->ioss_config.ssram_evts_used++;
		}
	}

	/* Add some Events */
	if (action == TELEM_ADD) {
		/* Configure Events */
		for (index = telm_conf->ioss_config.ssram_evts_used, idx = 0;
		     idx < num_ioss_evts; index++, idx++) {
			telm_conf->ioss_config.telem_evts[index].evt_id =
			ioss_evtmap[idx];

			if (telemetry_plt_config_ioss_event(
			    telm_conf->ioss_config.telem_evts[index].evt_id,
			    index)) {
				pr_err("IOSS TELEM_ADD Fail for Event %x\n",
					ioss_evtmap[idx]);
				continue;
			}
			telm_conf->ioss_config.ssram_evts_used++;
		}
	}

	/* Enable Periodic Telemetry Events and enable SRAM trace */
	TELEM_CLEAR_SAMPLE_PERIOD(telem_ctrl);
	TELEM_ENABLE_SRAM_EVT_TRACE(telem_ctrl);
	TELEM_ENABLE_PERIODIC(telem_ctrl);
	telem_ctrl |= ioss_period;

	ret = intel_scu_ipc_dev_command(scu, IOSS_TELEM,
				    IOSS_TELEM_EVENT_CTL_WRITE,
				    &telem_ctrl, sizeof(telem_ctrl), NULL, 0);
	if (ret) {
		pr_err("IOSS TELEM_CTRL Event Enable Write Failed\n");
		return ret;
	}

	telm_conf->ioss_config.curr_period = ioss_period;

	return 0;
}


static int telemetry_setup_pssevtconfig(struct telemetry_evtconfig evtconfig,
					enum telemetry_action action)
{
	u8 num_pss_evts, pss_period;
	int ret, index, idx;
	u32 *pss_evtmap;
	u32 telem_ctrl;

	num_pss_evts = evtconfig.num_evts;
	pss_period = evtconfig.period;
	pss_evtmap = evtconfig.evtmap;

	/* PSS Config */
	/* Get telemetry EVENT CTL */
	ret = intel_punit_ipc_command(IPC_PUNIT_BIOS_READ_TELE_EVENT_CTRL,
				      0, 0, NULL, &telem_ctrl);
	if (ret) {
		pr_err("PSS TELEM_CTRL Read Failed\n");
		return ret;
	}

	/* Disable Telemetry */
	TELEM_DISABLE(telem_ctrl);
	ret = intel_punit_ipc_command(IPC_PUNIT_BIOS_WRITE_TELE_EVENT_CTRL,
				      0, 0, &telem_ctrl, NULL);
	if (ret) {
		pr_err("PSS TELEM_CTRL Event Disable Write Failed\n");
		return ret;
	}

	/* Reset Everything */
	if (action == TELEM_RESET) {
		/* Clear All Events */
		TELEM_CLEAR_EVENTS(telem_ctrl);

		ret = intel_punit_ipc_command(
				IPC_PUNIT_BIOS_WRITE_TELE_EVENT_CTRL,
				0, 0, &telem_ctrl, NULL);
		if (ret) {
			pr_err("PSS TELEM_CTRL Event Disable Write Failed\n");
			return ret;
		}
		telm_conf->pss_config.ssram_evts_used = 0;
		/* Configure Events */
		for (idx = 0; idx < num_pss_evts; idx++) {
			if (telemetry_plt_config_pss_event(
			    telm_conf->pss_config.telem_evts[idx].evt_id,
			    idx)) {
				pr_err("PSS TELEM_RESET Fail for Event %x\n",
				telm_conf->pss_config.telem_evts[idx].evt_id);
				continue;
			}
			telm_conf->pss_config.ssram_evts_used++;
		}
	}

	/* Re-Configure Everything */
	if (action == TELEM_UPDATE) {
		/* Clear All Events */
		TELEM_CLEAR_EVENTS(telem_ctrl);

		ret = intel_punit_ipc_command(
				IPC_PUNIT_BIOS_WRITE_TELE_EVENT_CTRL,
				0, 0, &telem_ctrl, NULL);
		if (ret) {
			pr_err("PSS TELEM_CTRL Event Disable Write Failed\n");
			return ret;
		}
		telm_conf->pss_config.ssram_evts_used = 0;

		/* Configure Events */
		for (index = 0; index < num_pss_evts; index++) {
			telm_conf->pss_config.telem_evts[index].evt_id =
			pss_evtmap[index];

			if (telemetry_plt_config_pss_event(
			    telm_conf->pss_config.telem_evts[index].evt_id,
			    index)) {
				pr_err("PSS TELEM_UPDATE Fail for Event %x\n",
					pss_evtmap[index]);
				continue;
			}
			telm_conf->pss_config.ssram_evts_used++;
		}
	}

	/* Add some Events */
	if (action == TELEM_ADD) {
		/* Configure Events */
		for (index = telm_conf->pss_config.ssram_evts_used, idx = 0;
		     idx < num_pss_evts; index++, idx++) {

			telm_conf->pss_config.telem_evts[index].evt_id =
			pss_evtmap[idx];

			if (telemetry_plt_config_pss_event(
			    telm_conf->pss_config.telem_evts[index].evt_id,
			    index)) {
				pr_err("PSS TELEM_ADD Fail for Event %x\n",
					pss_evtmap[idx]);
				continue;
			}
			telm_conf->pss_config.ssram_evts_used++;
		}
	}

	/* Enable Periodic Telemetry Events and enable SRAM trace */
	TELEM_CLEAR_SAMPLE_PERIOD(telem_ctrl);
	TELEM_ENABLE_SRAM_EVT_TRACE(telem_ctrl);
	TELEM_ENABLE_PERIODIC(telem_ctrl);
	telem_ctrl |= pss_period;

	ret = intel_punit_ipc_command(IPC_PUNIT_BIOS_WRITE_TELE_EVENT_CTRL,
				      0, 0, &telem_ctrl, NULL);
	if (ret) {
		pr_err("PSS TELEM_CTRL Event Enable Write Failed\n");
		return ret;
	}

	telm_conf->pss_config.curr_period = pss_period;

	return 0;
}

static int telemetry_setup_evtconfig(struct telemetry_evtconfig pss_evtconfig,
				     struct telemetry_evtconfig ioss_evtconfig,
				     enum telemetry_action action)
{
	int ret;

	mutex_lock(&(telm_conf->telem_lock));

	if ((action == TELEM_UPDATE) && (telm_conf->telem_in_use)) {
		ret = -EBUSY;
		goto out;
	}

	ret = telemetry_check_evtid(TELEM_PSS, pss_evtconfig.evtmap,
				    pss_evtconfig.num_evts, action);
	if (ret)
		goto out;

	ret = telemetry_check_evtid(TELEM_IOSS, ioss_evtconfig.evtmap,
				    ioss_evtconfig.num_evts, action);
	if (ret)
		goto out;

	if (ioss_evtconfig.num_evts) {
		ret = telemetry_setup_iossevtconfig(ioss_evtconfig, action);
		if (ret)
			goto out;
	}

	if (pss_evtconfig.num_evts) {
		ret = telemetry_setup_pssevtconfig(pss_evtconfig, action);
		if (ret)
			goto out;
	}

	if ((action == TELEM_UPDATE) || (action == TELEM_ADD))
		telm_conf->telem_in_use = true;
	else
		telm_conf->telem_in_use = false;

out:
	mutex_unlock(&(telm_conf->telem_lock));
	return ret;
}

static int telemetry_setup(struct platform_device *pdev)
{
	struct telemetry_evtconfig pss_evtconfig, ioss_evtconfig;
	u32 read_buf, events, event_regs;
	int ret;

	ret = intel_scu_ipc_dev_command(telm_conf->scu, IOSS_TELEM,
					IOSS_TELEM_INFO_READ, NULL, 0,
					&read_buf, sizeof(read_buf));
	if (ret) {
		dev_err(&pdev->dev, "IOSS TELEM_INFO Read Failed\n");
		return ret;
	}

	/* Get telemetry Info */
	events = (read_buf & TELEM_INFO_SRAMEVTS_MASK) >>
		  TELEM_INFO_SRAMEVTS_SHIFT;
	event_regs = read_buf & TELEM_INFO_NENABLES_MASK;
	if ((events < TELEM_MAX_EVENTS_SRAM) ||
	    (event_regs < TELEM_MAX_EVENTS_SRAM)) {
		dev_err(&pdev->dev, "IOSS:Insufficient Space for SRAM Trace\n");
		dev_err(&pdev->dev, "SRAM Events %d; Event Regs %d\n",
			events, event_regs);
		return -ENOMEM;
	}

	telm_conf->ioss_config.min_period = TELEM_MIN_PERIOD(read_buf);
	telm_conf->ioss_config.max_period = TELEM_MAX_PERIOD(read_buf);

	/* PUNIT Mailbox Setup */
	ret = intel_punit_ipc_command(IPC_PUNIT_BIOS_READ_TELE_INFO, 0, 0,
				      NULL, &read_buf);
	if (ret) {
		dev_err(&pdev->dev, "PSS TELEM_INFO Read Failed\n");
		return ret;
	}

	/* Get telemetry Info */
	events = (read_buf & TELEM_INFO_SRAMEVTS_MASK) >>
		  TELEM_INFO_SRAMEVTS_SHIFT;
	event_regs = read_buf & TELEM_INFO_SRAMEVTS_MASK;
	if ((events < TELEM_MAX_EVENTS_SRAM) ||
	    (event_regs < TELEM_MAX_EVENTS_SRAM)) {
		dev_err(&pdev->dev, "PSS:Insufficient Space for SRAM Trace\n");
		dev_err(&pdev->dev, "SRAM Events %d; Event Regs %d\n",
			events, event_regs);
		return -ENOMEM;
	}

	telm_conf->pss_config.min_period = TELEM_MIN_PERIOD(read_buf);
	telm_conf->pss_config.max_period = TELEM_MAX_PERIOD(read_buf);

	pss_evtconfig.evtmap = NULL;
	pss_evtconfig.num_evts = TELEM_MAX_OS_ALLOCATED_EVENTS;
	pss_evtconfig.period = TELEM_SAMPLING_DEFAULT_PERIOD;

	ioss_evtconfig.evtmap = NULL;
	ioss_evtconfig.num_evts = TELEM_MAX_OS_ALLOCATED_EVENTS;
	ioss_evtconfig.period = TELEM_SAMPLING_DEFAULT_PERIOD;

	ret = telemetry_setup_evtconfig(pss_evtconfig, ioss_evtconfig,
					TELEM_RESET);
	if (ret) {
		dev_err(&pdev->dev, "TELEMETRY Setup Failed\n");
		return ret;
	}
	return 0;
}

static int telemetry_plt_update_events(struct telemetry_evtconfig pss_evtconfig,
				struct telemetry_evtconfig ioss_evtconfig)
{
	int ret;

	if ((pss_evtconfig.num_evts > 0) &&
	    (TELEM_SAMPLE_PERIOD_INVALID(pss_evtconfig.period))) {
		pr_err("PSS Sampling Period Out of Range\n");
		return -EINVAL;
	}

	if ((ioss_evtconfig.num_evts > 0) &&
	    (TELEM_SAMPLE_PERIOD_INVALID(ioss_evtconfig.period))) {
		pr_err("IOSS Sampling Period Out of Range\n");
		return -EINVAL;
	}

	ret = telemetry_setup_evtconfig(pss_evtconfig, ioss_evtconfig,
					TELEM_UPDATE);
	if (ret)
		pr_err("TELEMETRY Config Failed\n");

	return ret;
}


static int telemetry_plt_set_sampling_period(u8 pss_period, u8 ioss_period)
{
	u32 telem_ctrl = 0;
	int ret = 0;

	mutex_lock(&(telm_conf->telem_lock));
	if (ioss_period) {
		struct intel_scu_ipc_dev *scu = telm_conf->scu;

		if (TELEM_SAMPLE_PERIOD_INVALID(ioss_period)) {
			pr_err("IOSS Sampling Period Out of Range\n");
			ret = -EINVAL;
			goto out;
		}

		/* Get telemetry EVENT CTL */
		ret = intel_scu_ipc_dev_command(scu, IOSS_TELEM,
					    IOSS_TELEM_EVENT_CTL_READ, NULL, 0,
					    &telem_ctrl, sizeof(telem_ctrl));
		if (ret) {
			pr_err("IOSS TELEM_CTRL Read Failed\n");
			goto out;
		}

		/* Disable Telemetry */
		TELEM_DISABLE(telem_ctrl);

		ret = intel_scu_ipc_dev_command(scu, IOSS_TELEM,
						IOSS_TELEM_EVENT_CTL_WRITE,
						&telem_ctrl, sizeof(telem_ctrl),
						NULL, 0);
		if (ret) {
			pr_err("IOSS TELEM_CTRL Event Disable Write Failed\n");
			goto out;
		}

		/* Enable Periodic Telemetry Events and enable SRAM trace */
		TELEM_CLEAR_SAMPLE_PERIOD(telem_ctrl);
		TELEM_ENABLE_SRAM_EVT_TRACE(telem_ctrl);
		TELEM_ENABLE_PERIODIC(telem_ctrl);
		telem_ctrl |= ioss_period;

		ret = intel_scu_ipc_dev_command(scu, IOSS_TELEM,
						IOSS_TELEM_EVENT_CTL_WRITE,
						&telem_ctrl, sizeof(telem_ctrl),
						NULL, 0);
		if (ret) {
			pr_err("IOSS TELEM_CTRL Event Enable Write Failed\n");
			goto out;
		}
		telm_conf->ioss_config.curr_period = ioss_period;
	}

	if (pss_period) {
		if (TELEM_SAMPLE_PERIOD_INVALID(pss_period)) {
			pr_err("PSS Sampling Period Out of Range\n");
			ret = -EINVAL;
			goto out;
		}

		/* Get telemetry EVENT CTL */
		ret = intel_punit_ipc_command(
				IPC_PUNIT_BIOS_READ_TELE_EVENT_CTRL,
				0, 0, NULL, &telem_ctrl);
		if (ret) {
			pr_err("PSS TELEM_CTRL Read Failed\n");
			goto out;
		}

		/* Disable Telemetry */
		TELEM_DISABLE(telem_ctrl);
		ret = intel_punit_ipc_command(
				IPC_PUNIT_BIOS_WRITE_TELE_EVENT_CTRL,
				0, 0, &telem_ctrl, NULL);
		if (ret) {
			pr_err("PSS TELEM_CTRL Event Disable Write Failed\n");
			goto out;
		}

		/* Enable Periodic Telemetry Events and enable SRAM trace */
		TELEM_CLEAR_SAMPLE_PERIOD(telem_ctrl);
		TELEM_ENABLE_SRAM_EVT_TRACE(telem_ctrl);
		TELEM_ENABLE_PERIODIC(telem_ctrl);
		telem_ctrl |= pss_period;

		ret = intel_punit_ipc_command(
				IPC_PUNIT_BIOS_WRITE_TELE_EVENT_CTRL,
				0, 0, &telem_ctrl, NULL);
		if (ret) {
			pr_err("PSS TELEM_CTRL Event Enable Write Failed\n");
			goto out;
		}
		telm_conf->pss_config.curr_period = pss_period;
	}

out:
	mutex_unlock(&(telm_conf->telem_lock));
	return ret;
}


static int telemetry_plt_get_sampling_period(u8 *pss_min_period,
					     u8 *pss_max_period,
					     u8 *ioss_min_period,
					     u8 *ioss_max_period)
{
	*pss_min_period = telm_conf->pss_config.min_period;
	*pss_max_period = telm_conf->pss_config.max_period;
	*ioss_min_period = telm_conf->ioss_config.min_period;
	*ioss_max_period = telm_conf->ioss_config.max_period;

	return 0;
}


static int telemetry_plt_reset_events(void)
{
	struct telemetry_evtconfig pss_evtconfig, ioss_evtconfig;
	int ret;

	pss_evtconfig.evtmap = NULL;
	pss_evtconfig.num_evts = TELEM_MAX_OS_ALLOCATED_EVENTS;
	pss_evtconfig.period = TELEM_SAMPLING_DEFAULT_PERIOD;

	ioss_evtconfig.evtmap = NULL;
	ioss_evtconfig.num_evts = TELEM_MAX_OS_ALLOCATED_EVENTS;
	ioss_evtconfig.period = TELEM_SAMPLING_DEFAULT_PERIOD;

	ret = telemetry_setup_evtconfig(pss_evtconfig, ioss_evtconfig,
					TELEM_RESET);
	if (ret)
		pr_err("TELEMETRY Reset Failed\n");

	return ret;
}


static int telemetry_plt_get_eventconfig(struct telemetry_evtconfig *pss_config,
					struct telemetry_evtconfig *ioss_config,
					int pss_len, int ioss_len)
{
	u32 *pss_evtmap, *ioss_evtmap;
	u32 index;

	pss_evtmap = pss_config->evtmap;
	ioss_evtmap = ioss_config->evtmap;

	mutex_lock(&(telm_conf->telem_lock));
	pss_config->num_evts = telm_conf->pss_config.ssram_evts_used;
	ioss_config->num_evts = telm_conf->ioss_config.ssram_evts_used;

	pss_config->period = telm_conf->pss_config.curr_period;
	ioss_config->period = telm_conf->ioss_config.curr_period;

	if ((pss_len < telm_conf->pss_config.ssram_evts_used) ||
	    (ioss_len < telm_conf->ioss_config.ssram_evts_used)) {
		mutex_unlock(&(telm_conf->telem_lock));
		return -EINVAL;
	}

	for (index = 0; index < telm_conf->pss_config.ssram_evts_used;
	     index++) {
		pss_evtmap[index] =
		telm_conf->pss_config.telem_evts[index].evt_id;
	}

	for (index = 0; index < telm_conf->ioss_config.ssram_evts_used;
	     index++) {
		ioss_evtmap[index] =
		telm_conf->ioss_config.telem_evts[index].evt_id;
	}

	mutex_unlock(&(telm_conf->telem_lock));
	return 0;
}


static int telemetry_plt_add_events(u8 num_pss_evts, u8 num_ioss_evts,
				    u32 *pss_evtmap, u32 *ioss_evtmap)
{
	struct telemetry_evtconfig pss_evtconfig, ioss_evtconfig;
	int ret;

	pss_evtconfig.evtmap = pss_evtmap;
	pss_evtconfig.num_evts = num_pss_evts;
	pss_evtconfig.period = telm_conf->pss_config.curr_period;

	ioss_evtconfig.evtmap = ioss_evtmap;
	ioss_evtconfig.num_evts = num_ioss_evts;
	ioss_evtconfig.period = telm_conf->ioss_config.curr_period;

	ret = telemetry_setup_evtconfig(pss_evtconfig, ioss_evtconfig,
					TELEM_ADD);
	if (ret)
		pr_err("TELEMETRY ADD Failed\n");

	return ret;
}

static int telem_evtlog_read(enum telemetry_unit telem_unit,
			     struct telem_ssram_region *ssram_region, u8 len)
{
	struct telemetry_unit_config *unit_config;
	u64 timestamp_prev, timestamp_next;
	int ret, index, timeout = 0;

	ret = telem_get_unitconfig(telem_unit, &unit_config);
	if (ret < 0)
		return ret;

	if (len > unit_config->ssram_evts_used)
		len = unit_config->ssram_evts_used;

	do {
		timestamp_prev = readq(unit_config->regmap);
		if (!timestamp_prev) {
			pr_err("Ssram under update. Please Try Later\n");
			return -EBUSY;
		}

		ssram_region->start_time = readq(unit_config->regmap +
						 TELEM_SSRAM_STARTTIME_OFFSET);

		for (index = 0; index < len; index++) {
			ssram_region->events[index] =
			readq(unit_config->regmap + TELEM_SSRAM_EVTLOG_OFFSET +
			      BYTES_PER_LONG*index);
		}

		timestamp_next = readq(unit_config->regmap);
		if (!timestamp_next) {
			pr_err("Ssram under update. Please Try Later\n");
			return -EBUSY;
		}

		if (timeout++ > TELEM_SSRAM_READ_TIMEOUT) {
			pr_err("Timeout while reading Events\n");
			return -EBUSY;
		}

	} while (timestamp_prev != timestamp_next);

	ssram_region->timestamp = timestamp_next;

	return len;
}

static int telemetry_plt_raw_read_eventlog(enum telemetry_unit telem_unit,
					   struct telemetry_evtlog *evtlog,
					   int len, int log_all_evts)
{
	int index, idx1, ret, readlen = len;
	struct telem_ssram_region ssram_region;
	struct telemetry_evtmap *evtmap;

	switch (telem_unit)	{
	case TELEM_PSS:
		evtmap = telm_conf->pss_config.telem_evts;
		break;

	case TELEM_IOSS:
		evtmap = telm_conf->ioss_config.telem_evts;
		break;

	default:
		pr_err("Unknown Telemetry Unit Specified %d\n", telem_unit);
		return -EINVAL;
	}

	if (!log_all_evts)
		readlen = TELEM_MAX_EVENTS_SRAM;

	ret = telem_evtlog_read(telem_unit, &ssram_region, readlen);
	if (ret < 0)
		return ret;

	/* Invalid evt-id array specified via length mismatch */
	if ((!log_all_evts) && (len > ret))
		return -EINVAL;

	if (log_all_evts)
		for (index = 0; index < ret; index++) {
			evtlog[index].telem_evtlog = ssram_region.events[index];
			evtlog[index].telem_evtid = evtmap[index].evt_id;
		}
	else
		for (index = 0, readlen = 0; (index < ret) && (readlen < len);
		     index++) {
			for (idx1 = 0; idx1 < len; idx1++) {
				/* Elements matched */
				if (evtmap[index].evt_id ==
				    evtlog[idx1].telem_evtid) {
					evtlog[idx1].telem_evtlog =
					ssram_region.events[index];
					readlen++;

					break;
				}
			}
		}

	return readlen;
}

static int telemetry_plt_read_eventlog(enum telemetry_unit telem_unit,
		struct telemetry_evtlog *evtlog, int len, int log_all_evts)
{
	int ret;

	mutex_lock(&(telm_conf->telem_lock));
	ret = telemetry_plt_raw_read_eventlog(telem_unit, evtlog,
					      len, log_all_evts);
	mutex_unlock(&(telm_conf->telem_lock));

	return ret;
}

static int telemetry_plt_get_trace_verbosity(enum telemetry_unit telem_unit,
					     u32 *verbosity)
{
	u32 temp = 0;
	int ret;

	if (verbosity == NULL)
		return -EINVAL;

	mutex_lock(&(telm_conf->telem_trace_lock));
	switch (telem_unit) {
	case TELEM_PSS:
		ret = intel_punit_ipc_command(
				IPC_PUNIT_BIOS_READ_TELE_TRACE_CTRL,
				0, 0, NULL, &temp);
		if (ret) {
			pr_err("PSS TRACE_CTRL Read Failed\n");
			goto out;
		}

		break;

	case TELEM_IOSS:
		ret = intel_scu_ipc_dev_command(telm_conf->scu,
				IOSS_TELEM, IOSS_TELEM_TRACE_CTL_READ,
				NULL, 0, &temp, sizeof(temp));
		if (ret) {
			pr_err("IOSS TRACE_CTL Read Failed\n");
			goto out;
		}

		break;

	default:
		pr_err("Unknown Telemetry Unit Specified %d\n", telem_unit);
		ret = -EINVAL;
		break;
	}
	TELEM_EXTRACT_VERBOSITY(temp, *verbosity);

out:
	mutex_unlock(&(telm_conf->telem_trace_lock));
	return ret;
}

static int telemetry_plt_set_trace_verbosity(enum telemetry_unit telem_unit,
					     u32 verbosity)
{
	u32 temp = 0;
	int ret;

	verbosity &= TELEM_TRC_VERBOSITY_MASK;

	mutex_lock(&(telm_conf->telem_trace_lock));
	switch (telem_unit) {
	case TELEM_PSS:
		ret = intel_punit_ipc_command(
				IPC_PUNIT_BIOS_READ_TELE_TRACE_CTRL,
				0, 0, NULL, &temp);
		if (ret) {
			pr_err("PSS TRACE_CTRL Read Failed\n");
			goto out;
		}

		TELEM_CLEAR_VERBOSITY_BITS(temp);
		TELEM_SET_VERBOSITY_BITS(temp, verbosity);

		ret = intel_punit_ipc_command(
				IPC_PUNIT_BIOS_WRITE_TELE_TRACE_CTRL,
				0, 0, &temp, NULL);
		if (ret) {
			pr_err("PSS TRACE_CTRL Verbosity Set Failed\n");
			goto out;
		}
		break;

	case TELEM_IOSS:
		ret = intel_scu_ipc_dev_command(telm_conf->scu, IOSS_TELEM,
						IOSS_TELEM_TRACE_CTL_READ,
						NULL, 0, &temp, sizeof(temp));
		if (ret) {
			pr_err("IOSS TRACE_CTL Read Failed\n");
			goto out;
		}

		TELEM_CLEAR_VERBOSITY_BITS(temp);
		TELEM_SET_VERBOSITY_BITS(temp, verbosity);

		ret = intel_scu_ipc_dev_command(telm_conf->scu, IOSS_TELEM,
						IOSS_TELEM_TRACE_CTL_WRITE,
						&temp, sizeof(temp), NULL, 0);
		if (ret) {
			pr_err("IOSS TRACE_CTL Verbosity Set Failed\n");
			goto out;
		}
		break;

	default:
		pr_err("Unknown Telemetry Unit Specified %d\n", telem_unit);
		ret = -EINVAL;
		break;
	}

out:
	mutex_unlock(&(telm_conf->telem_trace_lock));
	return ret;
}

static const struct telemetry_core_ops telm_pltops = {
	.get_trace_verbosity = telemetry_plt_get_trace_verbosity,
	.set_trace_verbosity = telemetry_plt_set_trace_verbosity,
	.set_sampling_period = telemetry_plt_set_sampling_period,
	.get_sampling_period = telemetry_plt_get_sampling_period,
	.raw_read_eventlog = telemetry_plt_raw_read_eventlog,
	.get_eventconfig = telemetry_plt_get_eventconfig,
	.update_events = telemetry_plt_update_events,
	.read_eventlog = telemetry_plt_read_eventlog,
	.reset_events = telemetry_plt_reset_events,
	.add_events = telemetry_plt_add_events,
};

static int telemetry_pltdrv_probe(struct platform_device *pdev)
{
	const struct x86_cpu_id *id;
	void __iomem *mem;
	int ret;

	id = x86_match_cpu(telemetry_cpu_ids);
	if (!id)
		return -ENODEV;

	telm_conf = (struct telemetry_plt_config *)id->driver_data;

	telm_conf->pmc = dev_get_drvdata(pdev->dev.parent);
<<<<<<< HEAD

	res0 = platform_get_resource(pdev, IORESOURCE_MEM, 0);
	if (!res0) {
		ret = -EINVAL;
		goto out;
	}
	size = resource_size(res0);
	if (!devm_request_mem_region(&pdev->dev, res0->start, size,
				     pdev->name)) {
		ret = -EBUSY;
		goto out;
	}
	telm_conf->pss_config.ssram_base_addr = res0->start;
	telm_conf->pss_config.ssram_size = size;
=======
>>>>>>> 7d2a07b7

	mem = devm_platform_ioremap_resource(pdev, 0);
	if (IS_ERR(mem))
		return PTR_ERR(mem);

	telm_conf->pss_config.regmap = mem;

	mem = devm_platform_ioremap_resource(pdev, 1);
	if (IS_ERR(mem))
		return PTR_ERR(mem);

	telm_conf->ioss_config.regmap = mem;

	telm_conf->scu = devm_intel_scu_ipc_dev_get(&pdev->dev);
	if (!telm_conf->scu) {
		ret = -EPROBE_DEFER;
		goto out;
	}

	telm_conf->scu = devm_intel_scu_ipc_dev_get(&pdev->dev);
	if (!telm_conf->scu) {
		ret = -EPROBE_DEFER;
		goto out;
	}

	mutex_init(&telm_conf->telem_lock);
	mutex_init(&telm_conf->telem_trace_lock);

	ret = telemetry_setup(pdev);
	if (ret)
		goto out;

	ret = telemetry_set_pltdata(&telm_pltops, telm_conf);
	if (ret) {
		dev_err(&pdev->dev, "TELEMETRY Set Pltops Failed.\n");
		goto out;
	}

	return 0;

out:
	dev_err(&pdev->dev, "TELEMETRY Setup Failed.\n");

	return ret;
}

static int telemetry_pltdrv_remove(struct platform_device *pdev)
{
	telemetry_clear_pltdata();
	return 0;
}

static struct platform_driver telemetry_soc_driver = {
	.probe		= telemetry_pltdrv_probe,
	.remove		= telemetry_pltdrv_remove,
	.driver		= {
		.name	= DRIVER_NAME,
	},
};

static int __init telemetry_module_init(void)
{
	return platform_driver_register(&telemetry_soc_driver);
}

static void __exit telemetry_module_exit(void)
{
	platform_driver_unregister(&telemetry_soc_driver);
}

device_initcall(telemetry_module_init);
module_exit(telemetry_module_exit);

MODULE_AUTHOR("Souvik Kumar Chakravarty <souvik.k.chakravarty@intel.com>");
MODULE_DESCRIPTION("Intel SoC Telemetry Platform Driver");
MODULE_VERSION(DRIVER_VERSION);
MODULE_LICENSE("GPL v2");<|MERGE_RESOLUTION|>--- conflicted
+++ resolved
@@ -1116,23 +1116,6 @@
 	telm_conf = (struct telemetry_plt_config *)id->driver_data;
 
 	telm_conf->pmc = dev_get_drvdata(pdev->dev.parent);
-<<<<<<< HEAD
-
-	res0 = platform_get_resource(pdev, IORESOURCE_MEM, 0);
-	if (!res0) {
-		ret = -EINVAL;
-		goto out;
-	}
-	size = resource_size(res0);
-	if (!devm_request_mem_region(&pdev->dev, res0->start, size,
-				     pdev->name)) {
-		ret = -EBUSY;
-		goto out;
-	}
-	telm_conf->pss_config.ssram_base_addr = res0->start;
-	telm_conf->pss_config.ssram_size = size;
-=======
->>>>>>> 7d2a07b7
 
 	mem = devm_platform_ioremap_resource(pdev, 0);
 	if (IS_ERR(mem))
@@ -1145,12 +1128,6 @@
 		return PTR_ERR(mem);
 
 	telm_conf->ioss_config.regmap = mem;
-
-	telm_conf->scu = devm_intel_scu_ipc_dev_get(&pdev->dev);
-	if (!telm_conf->scu) {
-		ret = -EPROBE_DEFER;
-		goto out;
-	}
 
 	telm_conf->scu = devm_intel_scu_ipc_dev_get(&pdev->dev);
 	if (!telm_conf->scu) {
