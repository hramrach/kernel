// SPDX-License-Identifier: GPL-2.0
/*
 * Intel Speed Select Interface: Mbox via PCI Interface
 * Copyright (c) 2019, Intel Corporation.
 * All rights reserved.
 *
 * Author: Srinivas Pandruvada <srinivas.pandruvada@linux.intel.com>
 */

#include <linux/cpufeature.h>
#include <linux/module.h>
#include <linux/pci.h>
#include <linux/sched/signal.h>
#include <linux/uaccess.h>
#include <uapi/linux/isst_if.h>

#include "isst_if_common.h"

#define PUNIT_MAILBOX_DATA		0xA0
#define PUNIT_MAILBOX_INTERFACE		0xA4
#define PUNIT_MAILBOX_BUSY_BIT		31

/*
<<<<<<< HEAD
 * The average time to complete some commands is about 40us. The current
 * count is enough to satisfy 40us. But when the firmware is very busy, this
 * causes timeout occasionally.  So increase to deal with some worst case
 * scenarios. Most of the command still complete in few us.
 */
#define OS_MAILBOX_RETRY_COUNT		100
=======
 * The average time to complete mailbox commands is less than 40us. Most of
 * the commands complete in few micro seconds. But the same firmware handles
 * requests from all power management features.
 * We can create a scenario where we flood the firmware with requests then
 * the mailbox response can be delayed for 100s of micro seconds. So define
 * two timeouts. One for average case and one for long.
 * If the firmware is taking more than average, just call cond_resched().
 */
#define OS_MAILBOX_TIMEOUT_AVG_US	40
#define OS_MAILBOX_TIMEOUT_MAX_US	1000
>>>>>>> 7d2a07b7

struct isst_if_device {
	struct mutex mutex;
};

static int isst_if_mbox_cmd(struct pci_dev *pdev,
			    struct isst_if_mbox_cmd *mbox_cmd)
{
	s64 tm_delta = 0;
	ktime_t tm;
	u32 data;
	int ret;

	/* Poll for rb bit == 0 */
	tm = ktime_get();
	do {
		ret = pci_read_config_dword(pdev, PUNIT_MAILBOX_INTERFACE,
					    &data);
		if (ret)
			return ret;

		if (data & BIT_ULL(PUNIT_MAILBOX_BUSY_BIT)) {
			ret = -EBUSY;
			tm_delta = ktime_us_delta(ktime_get(), tm);
			if (tm_delta > OS_MAILBOX_TIMEOUT_AVG_US)
				cond_resched();
			continue;
		}
		ret = 0;
		break;
	} while (tm_delta < OS_MAILBOX_TIMEOUT_MAX_US);

	if (ret)
		return ret;

	/* Write DATA register */
	ret = pci_write_config_dword(pdev, PUNIT_MAILBOX_DATA,
				     mbox_cmd->req_data);
	if (ret)
		return ret;

	/* Write command register */
	data = BIT_ULL(PUNIT_MAILBOX_BUSY_BIT) |
		      (mbox_cmd->parameter & GENMASK_ULL(13, 0)) << 16 |
		      (mbox_cmd->sub_command << 8) |
		      mbox_cmd->command;

	ret = pci_write_config_dword(pdev, PUNIT_MAILBOX_INTERFACE, data);
	if (ret)
		return ret;

	/* Poll for rb bit == 0 */
	tm_delta = 0;
	tm = ktime_get();
	do {
		ret = pci_read_config_dword(pdev, PUNIT_MAILBOX_INTERFACE,
					    &data);
		if (ret)
			return ret;

		if (data & BIT_ULL(PUNIT_MAILBOX_BUSY_BIT)) {
			ret = -EBUSY;
			tm_delta = ktime_us_delta(ktime_get(), tm);
			if (tm_delta > OS_MAILBOX_TIMEOUT_AVG_US)
				cond_resched();
			continue;
		}

		if (data & 0xff)
			return -ENXIO;

		ret = pci_read_config_dword(pdev, PUNIT_MAILBOX_DATA, &data);
		if (ret)
			return ret;

		mbox_cmd->resp_data = data;
		ret = 0;
		break;
	} while (tm_delta < OS_MAILBOX_TIMEOUT_MAX_US);

	return ret;
}

static long isst_if_mbox_proc_cmd(u8 *cmd_ptr, int *write_only, int resume)
{
	struct isst_if_mbox_cmd *mbox_cmd;
	struct isst_if_device *punit_dev;
	struct pci_dev *pdev;
	int ret;

	mbox_cmd = (struct isst_if_mbox_cmd *)cmd_ptr;

	if (isst_if_mbox_cmd_invalid(mbox_cmd))
		return -EINVAL;

	if (isst_if_mbox_cmd_set_req(mbox_cmd) && !capable(CAP_SYS_ADMIN))
		return -EPERM;

	pdev = isst_if_get_pci_dev(mbox_cmd->logical_cpu, 1, 30, 1);
	if (!pdev)
		return -EINVAL;

	punit_dev = pci_get_drvdata(pdev);
	if (!punit_dev)
		return -EINVAL;

	/*
	 * Basically we are allowing one complete mailbox transaction on
	 * a mapped PCI device at a time.
	 */
	mutex_lock(&punit_dev->mutex);
	ret = isst_if_mbox_cmd(pdev, mbox_cmd);
	if (!ret && !resume && isst_if_mbox_cmd_set_req(mbox_cmd))
		ret = isst_store_cmd(mbox_cmd->command,
				     mbox_cmd->sub_command,
				     mbox_cmd->logical_cpu, 1,
				     mbox_cmd->parameter,
				     mbox_cmd->req_data);
	mutex_unlock(&punit_dev->mutex);
	if (ret)
		return ret;

	*write_only = 0;

	return 0;
}

static const struct pci_device_id isst_if_mbox_ids[] = {
<<<<<<< HEAD
	{ PCI_DEVICE(PCI_VENDOR_ID_INTEL, INTEL_CFG_MBOX_DEVID_0)},
	{ PCI_DEVICE(PCI_VENDOR_ID_INTEL, INTEL_CFG_MBOX_DEVID_1)},
=======
	{ PCI_VDEVICE(INTEL, PCI_DEVICE_ID_INTEL_CFG_MBOX_DEVID_0)},
	{ PCI_VDEVICE(INTEL, PCI_DEVICE_ID_INTEL_CFG_MBOX_DEVID_1)},
>>>>>>> 7d2a07b7
	{ 0 },
};
MODULE_DEVICE_TABLE(pci, isst_if_mbox_ids);

static int isst_if_mbox_probe(struct pci_dev *pdev,
			      const struct pci_device_id *ent)
{
	struct isst_if_device *punit_dev;
	struct isst_if_cmd_cb cb;
	int ret;

	punit_dev = devm_kzalloc(&pdev->dev, sizeof(*punit_dev), GFP_KERNEL);
	if (!punit_dev)
		return -ENOMEM;

	ret = pcim_enable_device(pdev);
	if (ret)
		return ret;

	mutex_init(&punit_dev->mutex);
	pci_set_drvdata(pdev, punit_dev);

	memset(&cb, 0, sizeof(cb));
	cb.cmd_size = sizeof(struct isst_if_mbox_cmd);
	cb.offset = offsetof(struct isst_if_mbox_cmds, mbox_cmd);
	cb.cmd_callback = isst_if_mbox_proc_cmd;
	cb.owner = THIS_MODULE;
	ret = isst_if_cdev_register(ISST_IF_DEV_MBOX, &cb);

	if (ret)
		mutex_destroy(&punit_dev->mutex);

	return ret;
}

static void isst_if_mbox_remove(struct pci_dev *pdev)
{
	struct isst_if_device *punit_dev;

	punit_dev = pci_get_drvdata(pdev);
	isst_if_cdev_unregister(ISST_IF_DEV_MBOX);
	mutex_destroy(&punit_dev->mutex);
}

static int __maybe_unused isst_if_resume(struct device *device)
{
	isst_resume_common();
	return 0;
}

static SIMPLE_DEV_PM_OPS(isst_if_pm_ops, NULL, isst_if_resume);

static struct pci_driver isst_if_pci_driver = {
	.name			= "isst_if_mbox_pci",
	.id_table		= isst_if_mbox_ids,
	.probe			= isst_if_mbox_probe,
	.remove			= isst_if_mbox_remove,
	.driver.pm		= &isst_if_pm_ops,
};

module_pci_driver(isst_if_pci_driver);

MODULE_LICENSE("GPL v2");
MODULE_DESCRIPTION("Intel speed select interface pci mailbox driver");<|MERGE_RESOLUTION|>--- conflicted
+++ resolved
@@ -21,14 +21,6 @@
 #define PUNIT_MAILBOX_BUSY_BIT		31
 
 /*
-<<<<<<< HEAD
- * The average time to complete some commands is about 40us. The current
- * count is enough to satisfy 40us. But when the firmware is very busy, this
- * causes timeout occasionally.  So increase to deal with some worst case
- * scenarios. Most of the command still complete in few us.
- */
-#define OS_MAILBOX_RETRY_COUNT		100
-=======
  * The average time to complete mailbox commands is less than 40us. Most of
  * the commands complete in few micro seconds. But the same firmware handles
  * requests from all power management features.
@@ -39,7 +31,6 @@
  */
 #define OS_MAILBOX_TIMEOUT_AVG_US	40
 #define OS_MAILBOX_TIMEOUT_MAX_US	1000
->>>>>>> 7d2a07b7
 
 struct isst_if_device {
 	struct mutex mutex;
@@ -168,13 +159,8 @@
 }
 
 static const struct pci_device_id isst_if_mbox_ids[] = {
-<<<<<<< HEAD
-	{ PCI_DEVICE(PCI_VENDOR_ID_INTEL, INTEL_CFG_MBOX_DEVID_0)},
-	{ PCI_DEVICE(PCI_VENDOR_ID_INTEL, INTEL_CFG_MBOX_DEVID_1)},
-=======
 	{ PCI_VDEVICE(INTEL, PCI_DEVICE_ID_INTEL_CFG_MBOX_DEVID_0)},
 	{ PCI_VDEVICE(INTEL, PCI_DEVICE_ID_INTEL_CFG_MBOX_DEVID_1)},
->>>>>>> 7d2a07b7
 	{ 0 },
 };
 MODULE_DEVICE_TABLE(pci, isst_if_mbox_ids);
