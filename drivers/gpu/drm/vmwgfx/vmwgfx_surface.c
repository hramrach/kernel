--- conflicted
+++ resolved
@@ -71,11 +71,7 @@
 };
 
 /**
-<<<<<<< HEAD
- * vmw_surface_dirty - Surface dirty-tracker
-=======
  * struct vmw_surface_dirty - Surface dirty-tracker
->>>>>>> 7d2a07b7
  * @cache: Cached layout information of the surface.
  * @size: Accounting size for the struct vmw_surface_dirty.
  * @num_subres: Number of subresources.
@@ -1243,13 +1239,6 @@
 
 	res->backup_dirty = false;
 
-	if (res->backup->dirty && res->backup_dirty) {
-		/* We've just made a full upload. Cear dirty regions. */
-		vmw_bo_dirty_clear_res(res);
-	}
-
-	res->backup_dirty = false;
-
 	return 0;
 }
 
@@ -1617,11 +1606,7 @@
 	if (res->backup) {
 		rep->buffer_map_handle =
 			drm_vma_node_offset_addr(&res->backup->base.base.vma_node);
-<<<<<<< HEAD
-		rep->buffer_size = res->backup->base.num_pages * PAGE_SIZE;
-=======
 		rep->buffer_size = res->backup->base.base.size;
->>>>>>> 7d2a07b7
 		rep->buffer_handle = backup_handle;
 	} else {
 		rep->buffer_map_handle = 0;
@@ -1698,11 +1683,7 @@
 	rep->crep.buffer_handle = backup_handle;
 	rep->crep.buffer_map_handle =
 		drm_vma_node_offset_addr(&srf->res.backup->base.base.vma_node);
-<<<<<<< HEAD
-	rep->crep.buffer_size = srf->res.backup->base.num_pages * PAGE_SIZE;
-=======
 	rep->crep.buffer_size = srf->res.backup->base.base.size;
->>>>>>> 7d2a07b7
 
 	rep->creq.version = drm_vmw_gb_surface_v1;
 	rep->creq.svga3d_flags_upper_32_bits =
@@ -1919,11 +1900,7 @@
 		goto out;
 
 	alloc_size = num_dirty * ((has_dx) ? sizeof(*cmd1) : sizeof(*cmd2));
-<<<<<<< HEAD
-	cmd = VMW_FIFO_RESERVE(dev_priv, alloc_size);
-=======
 	cmd = VMW_CMD_RESERVE(dev_priv, alloc_size);
->>>>>>> 7d2a07b7
 	if (!cmd)
 		return -ENOMEM;
 
@@ -1959,11 +1936,7 @@
 		}
 
 	}
-<<<<<<< HEAD
-	vmw_fifo_commit(dev_priv, alloc_size);
-=======
 	vmw_cmd_commit(dev_priv, alloc_size);
->>>>>>> 7d2a07b7
  out:
 	memset(&dirty->boxes[0], 0, sizeof(dirty->boxes[0]) *
 	       dirty->num_subres);
@@ -2063,22 +2036,14 @@
 	} *cmd;
 
 	alloc_size = sizeof(*cmd);
-<<<<<<< HEAD
-	cmd = VMW_FIFO_RESERVE(dev_priv, alloc_size);
-=======
 	cmd = VMW_CMD_RESERVE(dev_priv, alloc_size);
->>>>>>> 7d2a07b7
 	if (!cmd)
 		return -ENOMEM;
 
 	cmd->header.id = SVGA_3D_CMD_READBACK_GB_SURFACE;
 	cmd->header.size = sizeof(cmd->body);
 	cmd->body.sid = res->id;
-<<<<<<< HEAD
-	vmw_fifo_commit(dev_priv, alloc_size);
-=======
 	vmw_cmd_commit(dev_priv, alloc_size);
->>>>>>> 7d2a07b7
 
 	return 0;
 }
@@ -2149,13 +2114,6 @@
 	if (req->sizes != NULL)
 		return -EINVAL;
 
-<<<<<<< HEAD
-	ret = ttm_read_lock(&dev_priv->reservation_sem, true);
-	if (unlikely(ret != 0))
-		return ret;
-
-=======
->>>>>>> 7d2a07b7
 	ret = ttm_mem_global_alloc(vmw_mem_glob(dev_priv),
 				   user_accounting_size, &ctx);
 	if (ret != 0) {
@@ -2219,19 +2177,11 @@
 	 */
 	ret = vmw_surface_init(dev_priv, srf, vmw_user_surface_free);
 
-<<<<<<< HEAD
-	ttm_read_unlock(&dev_priv->reservation_sem);
-=======
->>>>>>> 7d2a07b7
 	return ret;
 
 out_no_user_srf:
 	ttm_mem_global_free(vmw_mem_glob(dev_priv), user_accounting_size);
 
 out_unlock:
-<<<<<<< HEAD
-	ttm_read_unlock(&dev_priv->reservation_sem);
-=======
->>>>>>> 7d2a07b7
 	return ret;
 }