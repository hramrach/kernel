/**************************************************************************
 *
 * Copyright © 2009-2015 VMware, Inc., Palo Alto, CA., USA
 * All Rights Reserved.
 *
 * Permission is hereby granted, free of charge, to any person obtaining a
 * copy of this software and associated documentation files (the
 * "Software"), to deal in the Software without restriction, including
 * without limitation the rights to use, copy, modify, merge, publish,
 * distribute, sub license, and/or sell copies of the Software, and to
 * permit persons to whom the Software is furnished to do so, subject to
 * the following conditions:
 *
 * The above copyright notice and this permission notice (including the
 * next paragraph) shall be included in all copies or substantial portions
 * of the Software.
 *
 * THE SOFTWARE IS PROVIDED "AS IS", WITHOUT WARRANTY OF ANY KIND, EXPRESS OR
 * IMPLIED, INCLUDING BUT NOT LIMITED TO THE WARRANTIES OF MERCHANTABILITY,
 * FITNESS FOR A PARTICULAR PURPOSE AND NON-INFRINGEMENT. IN NO EVENT SHALL
 * THE COPYRIGHT HOLDERS, AUTHORS AND/OR ITS SUPPLIERS BE LIABLE FOR ANY CLAIM,
 * DAMAGES OR OTHER LIABILITY, WHETHER IN AN ACTION OF CONTRACT, TORT OR
 * OTHERWISE, ARISING FROM, OUT OF OR IN CONNECTION WITH THE SOFTWARE OR THE
 * USE OR OTHER DEALINGS IN THE SOFTWARE.
 *
 **************************************************************************/

#include "vmwgfx_drv.h"
#include "vmwgfx_resource_priv.h"
#include "vmwgfx_binding.h"
#include "ttm/ttm_placement.h"

struct vmw_user_context {
	struct ttm_base_object base;
	struct vmw_resource res;
	struct vmw_ctx_binding_state *cbs;
	struct vmw_cmdbuf_res_manager *man;
	struct vmw_resource *cotables[SVGA_COTABLE_DX10_MAX];
	spinlock_t cotable_lock;
	struct vmw_dma_buffer *dx_query_mob;
};

static void vmw_user_context_free(struct vmw_resource *res);
static struct vmw_resource *
vmw_user_context_base_to_res(struct ttm_base_object *base);

static int vmw_gb_context_create(struct vmw_resource *res);
static int vmw_gb_context_bind(struct vmw_resource *res,
			       struct ttm_validate_buffer *val_buf);
static int vmw_gb_context_unbind(struct vmw_resource *res,
				 bool readback,
				 struct ttm_validate_buffer *val_buf);
static int vmw_gb_context_destroy(struct vmw_resource *res);
static int vmw_dx_context_create(struct vmw_resource *res);
static int vmw_dx_context_bind(struct vmw_resource *res,
			       struct ttm_validate_buffer *val_buf);
static int vmw_dx_context_unbind(struct vmw_resource *res,
				 bool readback,
				 struct ttm_validate_buffer *val_buf);
static int vmw_dx_context_destroy(struct vmw_resource *res);

static uint64_t vmw_user_context_size;

static const struct vmw_user_resource_conv user_context_conv = {
	.object_type = VMW_RES_CONTEXT,
	.base_obj_to_res = vmw_user_context_base_to_res,
	.res_free = vmw_user_context_free
};

const struct vmw_user_resource_conv *user_context_converter =
	&user_context_conv;


static const struct vmw_res_func vmw_legacy_context_func = {
	.res_type = vmw_res_context,
	.needs_backup = false,
	.may_evict = false,
	.type_name = "legacy contexts",
	.backup_placement = NULL,
	.create = NULL,
	.destroy = NULL,
	.bind = NULL,
	.unbind = NULL
};

static const struct vmw_res_func vmw_gb_context_func = {
	.res_type = vmw_res_context,
	.needs_backup = true,
	.may_evict = true,
	.type_name = "guest backed contexts",
	.backup_placement = &vmw_mob_placement,
	.create = vmw_gb_context_create,
	.destroy = vmw_gb_context_destroy,
	.bind = vmw_gb_context_bind,
	.unbind = vmw_gb_context_unbind
};

static const struct vmw_res_func vmw_dx_context_func = {
	.res_type = vmw_res_dx_context,
	.needs_backup = true,
	.may_evict = true,
	.type_name = "dx contexts",
	.backup_placement = &vmw_mob_placement,
	.create = vmw_dx_context_create,
	.destroy = vmw_dx_context_destroy,
	.bind = vmw_dx_context_bind,
	.unbind = vmw_dx_context_unbind
};

/**
 * Context management:
 */

static void vmw_context_cotables_unref(struct vmw_user_context *uctx)
{
	struct vmw_resource *res;
	int i;

	for (i = 0; i < SVGA_COTABLE_DX10_MAX; ++i) {
		spin_lock(&uctx->cotable_lock);
		res = uctx->cotables[i];
		uctx->cotables[i] = NULL;
		spin_unlock(&uctx->cotable_lock);

		if (res)
			vmw_resource_unreference(&res);
	}
}

static void vmw_hw_context_destroy(struct vmw_resource *res)
{
	struct vmw_user_context *uctx =
		container_of(res, struct vmw_user_context, res);
	struct vmw_private *dev_priv = res->dev_priv;
	struct {
		SVGA3dCmdHeader header;
		SVGA3dCmdDestroyContext body;
	} *cmd;


	if (res->func->destroy == vmw_gb_context_destroy ||
	    res->func->destroy == vmw_dx_context_destroy) {
		mutex_lock(&dev_priv->cmdbuf_mutex);
		vmw_cmdbuf_res_man_destroy(uctx->man);
		mutex_lock(&dev_priv->binding_mutex);
		vmw_binding_state_kill(uctx->cbs);
		(void) res->func->destroy(res);
		mutex_unlock(&dev_priv->binding_mutex);
		if (dev_priv->pinned_bo != NULL &&
		    !dev_priv->query_cid_valid)
			__vmw_execbuf_release_pinned_bo(dev_priv, NULL);
		mutex_unlock(&dev_priv->cmdbuf_mutex);
		vmw_context_cotables_unref(uctx);
		return;
	}

	vmw_execbuf_release_pinned_bo(dev_priv);
	cmd = vmw_fifo_reserve(dev_priv, sizeof(*cmd));
	if (unlikely(cmd == NULL)) {
		DRM_ERROR("Failed reserving FIFO space for surface "
			  "destruction.\n");
		return;
	}

	cmd->header.id = SVGA_3D_CMD_CONTEXT_DESTROY;
	cmd->header.size = sizeof(cmd->body);
	cmd->body.cid = res->id;

	vmw_fifo_commit(dev_priv, sizeof(*cmd));
	vmw_fifo_resource_dec(dev_priv);
}

static int vmw_gb_context_init(struct vmw_private *dev_priv,
			       bool dx,
			       struct vmw_resource *res,
			       void (*res_free)(struct vmw_resource *res))
{
	int ret, i;
	struct vmw_user_context *uctx =
		container_of(res, struct vmw_user_context, res);

	res->backup_size = (dx ? sizeof(SVGADXContextMobFormat) :
			    SVGA3D_CONTEXT_DATA_SIZE);
	ret = vmw_resource_init(dev_priv, res, true,
				res_free,
				dx ? &vmw_dx_context_func :
				&vmw_gb_context_func);
	if (unlikely(ret != 0))
		goto out_err;

	if (dev_priv->has_mob) {
		uctx->man = vmw_cmdbuf_res_man_create(dev_priv);
		if (IS_ERR(uctx->man)) {
			ret = PTR_ERR(uctx->man);
			uctx->man = NULL;
			goto out_err;
		}
	}

	uctx->cbs = vmw_binding_state_alloc(dev_priv);
	if (IS_ERR(uctx->cbs)) {
		ret = PTR_ERR(uctx->cbs);
		goto out_err;
	}

	spin_lock_init(&uctx->cotable_lock);

	if (dx) {
		for (i = 0; i < SVGA_COTABLE_DX10_MAX; ++i) {
			uctx->cotables[i] = vmw_cotable_alloc(dev_priv,
							      &uctx->res, i);
			if (unlikely(uctx->cotables[i] == NULL)) {
				ret = -ENOMEM;
				goto out_cotables;
			}
		}
	}



	vmw_resource_activate(res, vmw_hw_context_destroy);
	return 0;

out_cotables:
	vmw_context_cotables_unref(uctx);
out_err:
	if (res_free)
		res_free(res);
	else
		kfree(res);
	return ret;
}

static int vmw_context_init(struct vmw_private *dev_priv,
			    struct vmw_resource *res,
			    void (*res_free)(struct vmw_resource *res),
			    bool dx)
{
	int ret;

	struct {
		SVGA3dCmdHeader header;
		SVGA3dCmdDefineContext body;
	} *cmd;

	if (dev_priv->has_mob)
		return vmw_gb_context_init(dev_priv, dx, res, res_free);

	ret = vmw_resource_init(dev_priv, res, false,
				res_free, &vmw_legacy_context_func);

	if (unlikely(ret != 0)) {
		DRM_ERROR("Failed to allocate a resource id.\n");
		goto out_early;
	}

	if (unlikely(res->id >= SVGA3D_MAX_CONTEXT_IDS)) {
		DRM_ERROR("Out of hw context ids.\n");
		vmw_resource_unreference(&res);
		return -ENOMEM;
	}

	cmd = vmw_fifo_reserve(dev_priv, sizeof(*cmd));
	if (unlikely(cmd == NULL)) {
		DRM_ERROR("Fifo reserve failed.\n");
		vmw_resource_unreference(&res);
		return -ENOMEM;
	}

	cmd->header.id = SVGA_3D_CMD_CONTEXT_DEFINE;
	cmd->header.size = sizeof(cmd->body);
	cmd->body.cid = res->id;

	vmw_fifo_commit(dev_priv, sizeof(*cmd));
	vmw_fifo_resource_inc(dev_priv);
	vmw_resource_activate(res, vmw_hw_context_destroy);
	return 0;

out_early:
	if (res_free == NULL)
		kfree(res);
	else
		res_free(res);
	return ret;
}


/*
 * GB context.
 */

static int vmw_gb_context_create(struct vmw_resource *res)
{
	struct vmw_private *dev_priv = res->dev_priv;
	int ret;
	struct {
		SVGA3dCmdHeader header;
		SVGA3dCmdDefineGBContext body;
	} *cmd;

	if (likely(res->id != -1))
		return 0;

	ret = vmw_resource_alloc_id(res);
	if (unlikely(ret != 0)) {
		DRM_ERROR("Failed to allocate a context id.\n");
		goto out_no_id;
	}

	if (unlikely(res->id >= VMWGFX_NUM_GB_CONTEXT)) {
		ret = -EBUSY;
		goto out_no_fifo;
	}

	cmd = vmw_fifo_reserve(dev_priv, sizeof(*cmd));
	if (unlikely(cmd == NULL)) {
		DRM_ERROR("Failed reserving FIFO space for context "
			  "creation.\n");
		ret = -ENOMEM;
		goto out_no_fifo;
	}

	cmd->header.id = SVGA_3D_CMD_DEFINE_GB_CONTEXT;
	cmd->header.size = sizeof(cmd->body);
	cmd->body.cid = res->id;
	vmw_fifo_commit(dev_priv, sizeof(*cmd));
	vmw_fifo_resource_inc(dev_priv);

	return 0;

out_no_fifo:
	vmw_resource_release_id(res);
out_no_id:
	return ret;
}

static int vmw_gb_context_bind(struct vmw_resource *res,
			       struct ttm_validate_buffer *val_buf)
{
	struct vmw_private *dev_priv = res->dev_priv;
	struct {
		SVGA3dCmdHeader header;
		SVGA3dCmdBindGBContext body;
	} *cmd;
	struct ttm_buffer_object *bo = val_buf->bo;

	BUG_ON(bo->mem.mem_type != VMW_PL_MOB);

	cmd = vmw_fifo_reserve(dev_priv, sizeof(*cmd));
	if (unlikely(cmd == NULL)) {
		DRM_ERROR("Failed reserving FIFO space for context "
			  "binding.\n");
		return -ENOMEM;
	}
	cmd->header.id = SVGA_3D_CMD_BIND_GB_CONTEXT;
	cmd->header.size = sizeof(cmd->body);
	cmd->body.cid = res->id;
	cmd->body.mobid = bo->mem.start;
	cmd->body.validContents = res->backup_dirty;
	res->backup_dirty = false;
	vmw_fifo_commit(dev_priv, sizeof(*cmd));

	return 0;
}

static int vmw_gb_context_unbind(struct vmw_resource *res,
				 bool readback,
				 struct ttm_validate_buffer *val_buf)
{
	struct vmw_private *dev_priv = res->dev_priv;
	struct ttm_buffer_object *bo = val_buf->bo;
	struct vmw_fence_obj *fence;
	struct vmw_user_context *uctx =
		container_of(res, struct vmw_user_context, res);

	struct {
		SVGA3dCmdHeader header;
		SVGA3dCmdReadbackGBContext body;
	} *cmd1;
	struct {
		SVGA3dCmdHeader header;
		SVGA3dCmdBindGBContext body;
	} *cmd2;
	uint32_t submit_size;
	uint8_t *cmd;


	BUG_ON(bo->mem.mem_type != VMW_PL_MOB);

	mutex_lock(&dev_priv->binding_mutex);
	vmw_binding_state_scrub(uctx->cbs);

	submit_size = sizeof(*cmd2) + (readback ? sizeof(*cmd1) : 0);

	cmd = vmw_fifo_reserve(dev_priv, submit_size);
	if (unlikely(cmd == NULL)) {
		DRM_ERROR("Failed reserving FIFO space for context "
			  "unbinding.\n");
		mutex_unlock(&dev_priv->binding_mutex);
		return -ENOMEM;
	}

	cmd2 = (void *) cmd;
	if (readback) {
		cmd1 = (void *) cmd;
		cmd1->header.id = SVGA_3D_CMD_READBACK_GB_CONTEXT;
		cmd1->header.size = sizeof(cmd1->body);
		cmd1->body.cid = res->id;
		cmd2 = (void *) (&cmd1[1]);
	}
	cmd2->header.id = SVGA_3D_CMD_BIND_GB_CONTEXT;
	cmd2->header.size = sizeof(cmd2->body);
	cmd2->body.cid = res->id;
	cmd2->body.mobid = SVGA3D_INVALID_ID;

	vmw_fifo_commit(dev_priv, submit_size);
	mutex_unlock(&dev_priv->binding_mutex);

	/*
	 * Create a fence object and fence the backup buffer.
	 */

	(void) vmw_execbuf_fence_commands(NULL, dev_priv,
					  &fence, NULL);

	vmw_fence_single_bo(bo, fence);

	if (likely(fence != NULL))
		vmw_fence_obj_unreference(&fence);

	return 0;
}

static int vmw_gb_context_destroy(struct vmw_resource *res)
{
	struct vmw_private *dev_priv = res->dev_priv;
	struct {
		SVGA3dCmdHeader header;
		SVGA3dCmdDestroyGBContext body;
	} *cmd;

	if (likely(res->id == -1))
		return 0;

	cmd = vmw_fifo_reserve(dev_priv, sizeof(*cmd));
	if (unlikely(cmd == NULL)) {
		DRM_ERROR("Failed reserving FIFO space for context "
			  "destruction.\n");
		return -ENOMEM;
	}

	cmd->header.id = SVGA_3D_CMD_DESTROY_GB_CONTEXT;
	cmd->header.size = sizeof(cmd->body);
	cmd->body.cid = res->id;
	vmw_fifo_commit(dev_priv, sizeof(*cmd));
	if (dev_priv->query_cid == res->id)
		dev_priv->query_cid_valid = false;
	vmw_resource_release_id(res);
	vmw_fifo_resource_dec(dev_priv);
<<<<<<< HEAD
=======

	return 0;
}

/*
 * DX context.
 */

static int vmw_dx_context_create(struct vmw_resource *res)
{
	struct vmw_private *dev_priv = res->dev_priv;
	int ret;
	struct {
		SVGA3dCmdHeader header;
		SVGA3dCmdDXDefineContext body;
	} *cmd;

	if (likely(res->id != -1))
		return 0;

	ret = vmw_resource_alloc_id(res);
	if (unlikely(ret != 0)) {
		DRM_ERROR("Failed to allocate a context id.\n");
		goto out_no_id;
	}

	if (unlikely(res->id >= VMWGFX_NUM_DXCONTEXT)) {
		ret = -EBUSY;
		goto out_no_fifo;
	}

	cmd = vmw_fifo_reserve(dev_priv, sizeof(*cmd));
	if (unlikely(cmd == NULL)) {
		DRM_ERROR("Failed reserving FIFO space for context "
			  "creation.\n");
		ret = -ENOMEM;
		goto out_no_fifo;
	}

	cmd->header.id = SVGA_3D_CMD_DX_DEFINE_CONTEXT;
	cmd->header.size = sizeof(cmd->body);
	cmd->body.cid = res->id;
	vmw_fifo_commit(dev_priv, sizeof(*cmd));
	vmw_fifo_resource_inc(dev_priv);

	return 0;

out_no_fifo:
	vmw_resource_release_id(res);
out_no_id:
	return ret;
}

static int vmw_dx_context_bind(struct vmw_resource *res,
			       struct ttm_validate_buffer *val_buf)
{
	struct vmw_private *dev_priv = res->dev_priv;
	struct {
		SVGA3dCmdHeader header;
		SVGA3dCmdDXBindContext body;
	} *cmd;
	struct ttm_buffer_object *bo = val_buf->bo;

	BUG_ON(bo->mem.mem_type != VMW_PL_MOB);

	cmd = vmw_fifo_reserve(dev_priv, sizeof(*cmd));
	if (unlikely(cmd == NULL)) {
		DRM_ERROR("Failed reserving FIFO space for context "
			  "binding.\n");
		return -ENOMEM;
	}

	cmd->header.id = SVGA_3D_CMD_DX_BIND_CONTEXT;
	cmd->header.size = sizeof(cmd->body);
	cmd->body.cid = res->id;
	cmd->body.mobid = bo->mem.start;
	cmd->body.validContents = res->backup_dirty;
	res->backup_dirty = false;
	vmw_fifo_commit(dev_priv, sizeof(*cmd));


	return 0;
}

/**
 * vmw_dx_context_scrub_cotables - Scrub all bindings and
 * cotables from a context
 *
 * @ctx: Pointer to the context resource
 * @readback: Whether to save the otable contents on scrubbing.
 *
 * COtables must be unbound before their context, but unbinding requires
 * the backup buffer being reserved, whereas scrubbing does not.
 * This function scrubs all cotables of a context, potentially reading back
 * the contents into their backup buffers. However, scrubbing cotables
 * also makes the device context invalid, so scrub all bindings first so
 * that doesn't have to be done later with an invalid context.
 */
void vmw_dx_context_scrub_cotables(struct vmw_resource *ctx,
				   bool readback)
{
	struct vmw_user_context *uctx =
		container_of(ctx, struct vmw_user_context, res);
	int i;

	vmw_binding_state_scrub(uctx->cbs);
	for (i = 0; i < SVGA_COTABLE_DX10_MAX; ++i) {
		struct vmw_resource *res;

		/* Avoid racing with ongoing cotable destruction. */
		spin_lock(&uctx->cotable_lock);
		res = uctx->cotables[vmw_cotable_scrub_order[i]];
		if (res)
			res = vmw_resource_reference_unless_doomed(res);
		spin_unlock(&uctx->cotable_lock);
		if (!res)
			continue;

		WARN_ON(vmw_cotable_scrub(res, readback));
		vmw_resource_unreference(&res);
	}
}

static int vmw_dx_context_unbind(struct vmw_resource *res,
				 bool readback,
				 struct ttm_validate_buffer *val_buf)
{
	struct vmw_private *dev_priv = res->dev_priv;
	struct ttm_buffer_object *bo = val_buf->bo;
	struct vmw_fence_obj *fence;
	struct vmw_user_context *uctx =
		container_of(res, struct vmw_user_context, res);

	struct {
		SVGA3dCmdHeader header;
		SVGA3dCmdDXReadbackContext body;
	} *cmd1;
	struct {
		SVGA3dCmdHeader header;
		SVGA3dCmdDXBindContext body;
	} *cmd2;
	uint32_t submit_size;
	uint8_t *cmd;


	BUG_ON(bo->mem.mem_type != VMW_PL_MOB);

	mutex_lock(&dev_priv->binding_mutex);
	vmw_dx_context_scrub_cotables(res, readback);

	if (uctx->dx_query_mob && uctx->dx_query_mob->dx_query_ctx &&
	    readback) {
		WARN_ON(uctx->dx_query_mob->dx_query_ctx != res);
		if (vmw_query_readback_all(uctx->dx_query_mob))
			DRM_ERROR("Failed to read back query states\n");
	}

	submit_size = sizeof(*cmd2) + (readback ? sizeof(*cmd1) : 0);

	cmd = vmw_fifo_reserve(dev_priv, submit_size);
	if (unlikely(cmd == NULL)) {
		DRM_ERROR("Failed reserving FIFO space for context "
			  "unbinding.\n");
		mutex_unlock(&dev_priv->binding_mutex);
		return -ENOMEM;
	}

	cmd2 = (void *) cmd;
	if (readback) {
		cmd1 = (void *) cmd;
		cmd1->header.id = SVGA_3D_CMD_DX_READBACK_CONTEXT;
		cmd1->header.size = sizeof(cmd1->body);
		cmd1->body.cid = res->id;
		cmd2 = (void *) (&cmd1[1]);
	}
	cmd2->header.id = SVGA_3D_CMD_DX_BIND_CONTEXT;
	cmd2->header.size = sizeof(cmd2->body);
	cmd2->body.cid = res->id;
	cmd2->body.mobid = SVGA3D_INVALID_ID;

	vmw_fifo_commit(dev_priv, submit_size);
	mutex_unlock(&dev_priv->binding_mutex);

	/*
	 * Create a fence object and fence the backup buffer.
	 */

	(void) vmw_execbuf_fence_commands(NULL, dev_priv,
					  &fence, NULL);

	vmw_fence_single_bo(bo, fence);

	if (likely(fence != NULL))
		vmw_fence_obj_unreference(&fence);

	return 0;
}

static int vmw_dx_context_destroy(struct vmw_resource *res)
{
	struct vmw_private *dev_priv = res->dev_priv;
	struct {
		SVGA3dCmdHeader header;
		SVGA3dCmdDXDestroyContext body;
	} *cmd;

	if (likely(res->id == -1))
		return 0;

	cmd = vmw_fifo_reserve(dev_priv, sizeof(*cmd));
	if (unlikely(cmd == NULL)) {
		DRM_ERROR("Failed reserving FIFO space for context "
			  "destruction.\n");
		return -ENOMEM;
	}

	cmd->header.id = SVGA_3D_CMD_DX_DESTROY_CONTEXT;
	cmd->header.size = sizeof(cmd->body);
	cmd->body.cid = res->id;
	vmw_fifo_commit(dev_priv, sizeof(*cmd));
	if (dev_priv->query_cid == res->id)
		dev_priv->query_cid_valid = false;
	vmw_resource_release_id(res);
	vmw_fifo_resource_dec(dev_priv);
>>>>>>> 25cb62b7

	return 0;
}

/**
 * User-space context management:
 */

static struct vmw_resource *
vmw_user_context_base_to_res(struct ttm_base_object *base)
{
	return &(container_of(base, struct vmw_user_context, base)->res);
}

static void vmw_user_context_free(struct vmw_resource *res)
{
	struct vmw_user_context *ctx =
	    container_of(res, struct vmw_user_context, res);
	struct vmw_private *dev_priv = res->dev_priv;

	if (ctx->cbs)
		vmw_binding_state_free(ctx->cbs);

	(void) vmw_context_bind_dx_query(res, NULL);

	ttm_base_object_kfree(ctx, base);
	ttm_mem_global_free(vmw_mem_glob(dev_priv),
			    vmw_user_context_size);
}

/**
 * This function is called when user space has no more references on the
 * base object. It releases the base-object's reference on the resource object.
 */

static void vmw_user_context_base_release(struct ttm_base_object **p_base)
{
	struct ttm_base_object *base = *p_base;
	struct vmw_user_context *ctx =
	    container_of(base, struct vmw_user_context, base);
	struct vmw_resource *res = &ctx->res;

	*p_base = NULL;
	vmw_resource_unreference(&res);
}

int vmw_context_destroy_ioctl(struct drm_device *dev, void *data,
			      struct drm_file *file_priv)
{
	struct drm_vmw_context_arg *arg = (struct drm_vmw_context_arg *)data;
	struct ttm_object_file *tfile = vmw_fpriv(file_priv)->tfile;

	return ttm_ref_object_base_unref(tfile, arg->cid, TTM_REF_USAGE);
}

static int vmw_context_define(struct drm_device *dev, void *data,
			      struct drm_file *file_priv, bool dx)
{
	struct vmw_private *dev_priv = vmw_priv(dev);
	struct vmw_user_context *ctx;
	struct vmw_resource *res;
	struct vmw_resource *tmp;
	struct drm_vmw_context_arg *arg = (struct drm_vmw_context_arg *)data;
	struct ttm_object_file *tfile = vmw_fpriv(file_priv)->tfile;
	int ret;

	if (!dev_priv->has_dx && dx) {
		DRM_ERROR("DX contexts not supported by device.\n");
		return -EINVAL;
	}

	/*
	 * Approximate idr memory usage with 128 bytes. It will be limited
	 * by maximum number_of contexts anyway.
	 */

	if (unlikely(vmw_user_context_size == 0))
		vmw_user_context_size = ttm_round_pot(sizeof(*ctx)) + 128 +
		  ((dev_priv->has_mob) ? vmw_cmdbuf_res_man_size() : 0);

	ret = ttm_read_lock(&dev_priv->reservation_sem, true);
	if (unlikely(ret != 0))
		return ret;

	ret = ttm_mem_global_alloc(vmw_mem_glob(dev_priv),
				   vmw_user_context_size,
				   false, true);
	if (unlikely(ret != 0)) {
		if (ret != -ERESTARTSYS)
			DRM_ERROR("Out of graphics memory for context"
				  " creation.\n");
		goto out_unlock;
	}

	ctx = kzalloc(sizeof(*ctx), GFP_KERNEL);
	if (unlikely(ctx == NULL)) {
		ttm_mem_global_free(vmw_mem_glob(dev_priv),
				    vmw_user_context_size);
		ret = -ENOMEM;
		goto out_unlock;
	}

	res = &ctx->res;
	ctx->base.shareable = false;
	ctx->base.tfile = NULL;

	/*
	 * From here on, the destructor takes over resource freeing.
	 */

	ret = vmw_context_init(dev_priv, res, vmw_user_context_free, dx);
	if (unlikely(ret != 0))
		goto out_unlock;

	tmp = vmw_resource_reference(&ctx->res);
	ret = ttm_base_object_init(tfile, &ctx->base, false, VMW_RES_CONTEXT,
				   &vmw_user_context_base_release, NULL);

	if (unlikely(ret != 0)) {
		vmw_resource_unreference(&tmp);
		goto out_err;
	}

	arg->cid = ctx->base.hash.key;
out_err:
	vmw_resource_unreference(&res);
out_unlock:
	ttm_read_unlock(&dev_priv->reservation_sem);
	return ret;
}

int vmw_context_define_ioctl(struct drm_device *dev, void *data,
			     struct drm_file *file_priv)
{
	return vmw_context_define(dev, data, file_priv, false);
}

int vmw_extended_context_define_ioctl(struct drm_device *dev, void *data,
				      struct drm_file *file_priv)
{
	union drm_vmw_extended_context_arg *arg = (typeof(arg)) data;
	struct drm_vmw_context_arg *rep = &arg->rep;

	switch (arg->req) {
	case drm_vmw_context_legacy:
		return vmw_context_define(dev, rep, file_priv, false);
	case drm_vmw_context_dx:
		return vmw_context_define(dev, rep, file_priv, true);
	default:
		break;
	}
	return -EINVAL;
}

/**
 * vmw_context_binding_list - Return a list of context bindings
 *
 * @ctx: The context resource
 *
 * Returns the current list of bindings of the given context. Note that
 * this list becomes stale as soon as the dev_priv::binding_mutex is unlocked.
 */
struct list_head *vmw_context_binding_list(struct vmw_resource *ctx)
{
	struct vmw_user_context *uctx =
		container_of(ctx, struct vmw_user_context, res);

	return vmw_binding_state_list(uctx->cbs);
}

struct vmw_cmdbuf_res_manager *vmw_context_res_man(struct vmw_resource *ctx)
{
	return container_of(ctx, struct vmw_user_context, res)->man;
}

struct vmw_resource *vmw_context_cotable(struct vmw_resource *ctx,
					 SVGACOTableType cotable_type)
{
	if (cotable_type >= SVGA_COTABLE_DX10_MAX)
		return ERR_PTR(-EINVAL);

	return vmw_resource_reference
		(container_of(ctx, struct vmw_user_context, res)->
		 cotables[cotable_type]);
}

/**
 * vmw_context_binding_state -
 * Return a pointer to a context binding state structure
 *
 * @ctx: The context resource
 *
 * Returns the current state of bindings of the given context. Note that
 * this state becomes stale as soon as the dev_priv::binding_mutex is unlocked.
 */
struct vmw_ctx_binding_state *
vmw_context_binding_state(struct vmw_resource *ctx)
{
	return container_of(ctx, struct vmw_user_context, res)->cbs;
}

/**
 * vmw_context_bind_dx_query -
 * Sets query MOB for the context.  If @mob is NULL, then this function will
 * remove the association between the MOB and the context.  This function
 * assumes the binding_mutex is held.
 *
 * @ctx_res: The context resource
 * @mob: a reference to the query MOB
 *
 * Returns -EINVAL if a MOB has already been set and does not match the one
 * specified in the parameter.  0 otherwise.
 */
int vmw_context_bind_dx_query(struct vmw_resource *ctx_res,
			      struct vmw_dma_buffer *mob)
{
	struct vmw_user_context *uctx =
		container_of(ctx_res, struct vmw_user_context, res);

	if (mob == NULL) {
		if (uctx->dx_query_mob) {
			uctx->dx_query_mob->dx_query_ctx = NULL;
			vmw_dmabuf_unreference(&uctx->dx_query_mob);
			uctx->dx_query_mob = NULL;
		}

		return 0;
	}

	/* Can only have one MOB per context for queries */
	if (uctx->dx_query_mob && uctx->dx_query_mob != mob)
		return -EINVAL;

	mob->dx_query_ctx  = ctx_res;

	if (!uctx->dx_query_mob)
		uctx->dx_query_mob = vmw_dmabuf_reference(mob);

	return 0;
}

/**
 * vmw_context_get_dx_query_mob - Returns non-counted reference to DX query mob
 *
 * @ctx_res: The context resource
 */
struct vmw_dma_buffer *
vmw_context_get_dx_query_mob(struct vmw_resource *ctx_res)
{
	struct vmw_user_context *uctx =
		container_of(ctx_res, struct vmw_user_context, res);

	return uctx->dx_query_mob;
}<|MERGE_RESOLUTION|>--- conflicted
+++ resolved
@@ -457,8 +457,6 @@
 		dev_priv->query_cid_valid = false;
 	vmw_resource_release_id(res);
 	vmw_fifo_resource_dec(dev_priv);
-<<<<<<< HEAD
-=======
 
 	return 0;
 }
@@ -683,7 +681,6 @@
 		dev_priv->query_cid_valid = false;
 	vmw_resource_release_id(res);
 	vmw_fifo_resource_dec(dev_priv);
->>>>>>> 25cb62b7
 
 	return 0;
 }
