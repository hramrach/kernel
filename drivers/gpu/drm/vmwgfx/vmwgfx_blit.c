--- conflicted
+++ resolved
@@ -460,15 +460,9 @@
 	int ret = 0;
 
 	/* Buffer objects need to be either pinned or reserved: */
-<<<<<<< HEAD
-	if (!(dst->mem.placement & TTM_PL_FLAG_NO_EVICT))
-		dma_resv_assert_held(dst->base.resv);
-	if (!(src->mem.placement & TTM_PL_FLAG_NO_EVICT))
-=======
 	if (!(dst->pin_count))
 		dma_resv_assert_held(dst->base.resv);
 	if (!(src->pin_count))
->>>>>>> 7d2a07b7
 		dma_resv_assert_held(src->base.resv);
 
 	if (!ttm_tt_is_populated(dst->ttm)) {
