--- conflicted
+++ resolved
@@ -31,22 +31,14 @@
 #include <linux/pci.h>
 #include <linux/mem_encrypt.h>
 
-<<<<<<< HEAD
-=======
 #include <drm/drm_aperture.h>
->>>>>>> 7d2a07b7
 #include <drm/drm_drv.h>
 #include <drm/drm_ioctl.h>
 #include <drm/drm_sysfs.h>
 #include <drm/ttm/ttm_bo_driver.h>
-<<<<<<< HEAD
-#include <drm/ttm/ttm_module.h>
-#include <drm/ttm/ttm_placement.h>
-=======
 #include <drm/ttm/ttm_range_manager.h>
 #include <drm/ttm/ttm_placement.h>
 #include <generated/utsrelease.h>
->>>>>>> 7d2a07b7
 
 #include "ttm_object.h"
 #include "vmwgfx_binding.h"
@@ -651,13 +643,6 @@
 	else
 		dev_priv->map_mode = vmw_dma_map_populate;
 
-<<<<<<< HEAD
-        if (!IS_ENABLED(CONFIG_DRM_TTM_DMA_PAGE_POOL) &&
-	    (dev_priv->map_mode == vmw_dma_alloc_coherent))
-		return -EINVAL;
-
-=======
->>>>>>> 7d2a07b7
 	DRM_INFO("DMA map mode: %s\n", names[dev_priv->map_mode]);
 	return 0;
 }
@@ -938,26 +923,8 @@
 		DRM_INFO("Max dedicated hypervisor surface memory is %u kiB\n",
 			 (unsigned)dev_priv->memory_size / 1024);
 	}
-<<<<<<< HEAD
-	DRM_INFO("Maximum display memory size is %u kiB\n",
-		 dev_priv->prim_bb_mem / 1024);
-	DRM_INFO("VRAM at 0x%08x size is %u kiB\n",
-		 dev_priv->vram_start, dev_priv->vram_size / 1024);
-	DRM_INFO("MMIO at 0x%08x size is %u kiB\n",
-		 dev_priv->mmio_start, dev_priv->mmio_size / 1024);
-
-	dev_priv->mmio_virt = memremap(dev_priv->mmio_start,
-				       dev_priv->mmio_size, MEMREMAP_WB);
-
-	if (unlikely(dev_priv->mmio_virt == NULL)) {
-		ret = -ENOMEM;
-		DRM_ERROR("Failed mapping MMIO.\n");
-		goto out_err0;
-	}
-=======
 	DRM_INFO("Maximum display memory size is %llu kiB\n",
 		 (uint64_t)dev_priv->prim_bb_mem / 1024);
->>>>>>> 7d2a07b7
 
 	/* Need mmio memory to check for fifo pitchlock cap. */
 	if (!(dev_priv->capabilities & SVGA_CAP_DISPLAY_TOPOLOGY) &&
@@ -994,20 +961,12 @@
 	drm_vma_offset_manager_init(&dev_priv->vma_manager,
 				    DRM_FILE_PAGE_OFFSET_START,
 				    DRM_FILE_PAGE_OFFSET_SIZE);
-<<<<<<< HEAD
-	ret = ttm_bo_device_init(&dev_priv->bdev,
-				 &vmw_bo_driver,
-				 dev->anon_inode->i_mapping,
-				 &dev_priv->vma_manager,
-				 false);
-=======
 	ret = ttm_device_init(&dev_priv->bdev, &vmw_bo_driver,
 			      dev_priv->drm.dev,
 			      dev_priv->drm.anon_inode->i_mapping,
 			      &dev_priv->vma_manager,
 			      dev_priv->map_mode == vmw_dma_alloc_coherent,
 			      false);
->>>>>>> 7d2a07b7
 	if (unlikely(ret != 0)) {
 		DRM_ERROR("Failed initializing TTM buffer object driver.\n");
 		goto out_no_bdev;
@@ -1084,25 +1043,13 @@
 	if (ret)
 		goto out_no_fifo;
 
-<<<<<<< HEAD
-	DRM_INFO("Atomic: %s\n", (dev->driver->driver_features & DRIVER_ATOMIC)
-		 ? "yes." : "no.");
-=======
->>>>>>> 7d2a07b7
 	if (dev_priv->sm_type == VMW_SM_5)
 		DRM_INFO("SM5 support available.\n");
 	if (dev_priv->sm_type == VMW_SM_4_1)
 		DRM_INFO("SM4_1 support available.\n");
 	if (dev_priv->sm_type == VMW_SM_4)
 		DRM_INFO("SM4 support available.\n");
-<<<<<<< HEAD
-
-	snprintf(host_log, sizeof(host_log), "vmwgfx: %s-%s",
-		VMWGFX_REPO, VMWGFX_GIT_VERSION);
-	vmw_host_log(host_log);
-=======
 	DRM_INFO("Running without reservation semaphore\n");
->>>>>>> 7d2a07b7
 
 	vmw_host_printf("vmwgfx: Module Version: %d.%d.%d (kernel: %s)",
 			VMWGFX_DRIVER_MAJOR, VMWGFX_DRIVER_MINOR,
@@ -1174,14 +1121,9 @@
 
 	vmw_release_device_early(dev_priv);
 	if (dev_priv->has_mob)
-<<<<<<< HEAD
-		(void) ttm_bo_clean_mm(&dev_priv->bdev, VMW_PL_MOB);
-	(void) ttm_bo_device_release(&dev_priv->bdev);
-=======
 		vmw_gmrid_man_fini(dev_priv, VMW_PL_MOB);
 	vmw_vram_manager_fini(dev_priv);
 	ttm_device_fini(&dev_priv->bdev);
->>>>>>> 7d2a07b7
 	drm_vma_offset_manager_destroy(&dev_priv->vma_manager);
 	vmw_release_device_late(dev_priv);
 	vmw_fence_manager_takedown(dev_priv->fman);
@@ -1391,16 +1333,9 @@
 {
 	struct drm_device *dev = pci_get_drvdata(pdev);
 
-<<<<<<< HEAD
-	drm_dev_unregister(dev);
-	vmw_driver_unload(dev);
-	drm_dev_put(dev);
-	pci_disable_device(pdev);
-=======
 	ttm_mem_global_release(&ttm_mem_glob);
 	drm_dev_unregister(dev);
 	vmw_driver_unload(dev);
->>>>>>> 7d2a07b7
 }
 
 static unsigned long
@@ -1508,11 +1443,7 @@
 	vmw_execbuf_release_pinned_bo(dev_priv);
 	vmw_resource_evict_all(dev_priv);
 	vmw_release_device_early(dev_priv);
-<<<<<<< HEAD
-	ttm_bo_swapout_all();
-=======
 	while (ttm_device_swapout(&dev_priv->bdev, &ctx, GFP_KERNEL) > 0);
->>>>>>> 7d2a07b7
 	if (dev_priv->enable_fb)
 		vmw_fifo_resource_dec(dev_priv);
 	if (atomic_read(&dev_priv->num_fifo_resources) != 0) {
@@ -1626,41 +1557,6 @@
 
 static int vmw_probe(struct pci_dev *pdev, const struct pci_device_id *ent)
 {
-<<<<<<< HEAD
-	struct drm_device *dev;
-	int ret;
-
-	ret = pci_enable_device(pdev);
-	if (ret)
-		return ret;
-
-	dev = drm_dev_alloc(&driver, &pdev->dev);
-	if (IS_ERR(dev)) {
-		ret = PTR_ERR(dev);
-		goto err_pci_disable_device;
-	}
-
-	dev->pdev = pdev;
-	pci_set_drvdata(pdev, dev);
-
-	ret = vmw_driver_load(dev, ent->driver_data);
-	if (ret)
-		goto err_drm_dev_put;
-
-	ret = drm_dev_register(dev, ent->driver_data);
-	if (ret)
-		goto err_vmw_driver_unload;
-
-	return 0;
-
-err_vmw_driver_unload:
-	vmw_driver_unload(dev);
-err_drm_dev_put:
-	drm_dev_put(dev);
-err_pci_disable_device:
-	pci_disable_device(pdev);
-	return ret;
-=======
 	struct vmw_private *vmw;
 	int ret;
 
@@ -1694,7 +1590,6 @@
 	}
 
 	return 0;
->>>>>>> 7d2a07b7
 }
 
 static int __init vmwgfx_init(void)
