/*
 * Copyright 2008 Advanced Micro Devices, Inc.
 * Copyright 2008 Red Hat Inc.
 * Copyright 2009 Jerome Glisse.
 *
 * Permission is hereby granted, free of charge, to any person obtaining a
 * copy of this software and associated documentation files (the "Software"),
 * to deal in the Software without restriction, including without limitation
 * the rights to use, copy, modify, merge, publish, distribute, sublicense,
 * and/or sell copies of the Software, and to permit persons to whom the
 * Software is furnished to do so, subject to the following conditions:
 *
 * The above copyright notice and this permission notice shall be included in
 * all copies or substantial portions of the Software.
 *
 * THE SOFTWARE IS PROVIDED "AS IS", WITHOUT WARRANTY OF ANY KIND, EXPRESS OR
 * IMPLIED, INCLUDING BUT NOT LIMITED TO THE WARRANTIES OF MERCHANTABILITY,
 * FITNESS FOR A PARTICULAR PURPOSE AND NONINFRINGEMENT.  IN NO EVENT SHALL
 * THE COPYRIGHT HOLDER(S) OR AUTHOR(S) BE LIABLE FOR ANY CLAIM, DAMAGES OR
 * OTHER LIABILITY, WHETHER IN AN ACTION OF CONTRACT, TORT OR OTHERWISE,
 * ARISING FROM, OUT OF OR IN CONNECTION WITH THE SOFTWARE OR THE USE OR
 * OTHER DEALINGS IN THE SOFTWARE.
 *
 * Authors: Dave Airlie
 *          Alex Deucher
 *          Jerome Glisse
 */
#include <linux/console.h>
#include <linux/slab.h>
#include <drm/drmP.h>
#include <drm/drm_crtc_helper.h>
#include <drm/radeon_drm.h>
#include <linux/vgaarb.h>
#include <linux/vga_switcheroo.h>
#include <linux/efi.h>
#include "radeon_reg.h"
#include "radeon.h"
#include "atom.h"

static const char radeon_family_name[][16] = {
	"R100",
	"RV100",
	"RS100",
	"RV200",
	"RS200",
	"R200",
	"RV250",
	"RS300",
	"RV280",
	"R300",
	"R350",
	"RV350",
	"RV380",
	"R420",
	"R423",
	"RV410",
	"RS400",
	"RS480",
	"RS600",
	"RS690",
	"RS740",
	"RV515",
	"R520",
	"RV530",
	"RV560",
	"RV570",
	"R580",
	"R600",
	"RV610",
	"RV630",
	"RV670",
	"RV620",
	"RV635",
	"RS780",
	"RS880",
	"RV770",
	"RV730",
	"RV710",
	"RV740",
	"CEDAR",
	"REDWOOD",
	"JUNIPER",
	"CYPRESS",
	"HEMLOCK",
	"PALM",
	"SUMO",
	"SUMO2",
	"BARTS",
	"TURKS",
	"CAICOS",
	"CAYMAN",
	"ARUBA",
	"TAHITI",
	"PITCAIRN",
	"VERDE",
	"OLAND",
	"HAINAN",
	"BONAIRE",
	"KAVERI",
	"KABINI",
	"HAWAII",
	"MULLINS",
	"LAST",
};

#define RADEON_PX_QUIRK_DISABLE_PX  (1 << 0)
#define RADEON_PX_QUIRK_LONG_WAKEUP (1 << 1)

struct radeon_px_quirk {
	u32 chip_vendor;
	u32 chip_device;
	u32 subsys_vendor;
	u32 subsys_device;
	u32 px_quirk_flags;
};

static struct radeon_px_quirk radeon_px_quirk_list[] = {
	/* Acer aspire 5560g (CPU: AMD A4-3305M; GPU: AMD Radeon HD 6480g + 7470m)
	 * https://bugzilla.kernel.org/show_bug.cgi?id=74551
	 */
	{ PCI_VENDOR_ID_ATI, 0x6760, 0x1025, 0x0672, RADEON_PX_QUIRK_DISABLE_PX },
	/* Asus K73TA laptop with AMD A6-3400M APU and Radeon 6550 GPU
	 * https://bugzilla.kernel.org/show_bug.cgi?id=51381
	 */
	{ PCI_VENDOR_ID_ATI, 0x6741, 0x1043, 0x108c, RADEON_PX_QUIRK_DISABLE_PX },
	/* Asus K53TK laptop with AMD A6-3420M APU and Radeon 7670m GPU
	 * https://bugzilla.kernel.org/show_bug.cgi?id=51381
	 */
	{ PCI_VENDOR_ID_ATI, 0x6840, 0x1043, 0x2122, RADEON_PX_QUIRK_DISABLE_PX },
	/* macbook pro 8.2 */
	{ PCI_VENDOR_ID_ATI, 0x6741, PCI_VENDOR_ID_APPLE, 0x00e2, RADEON_PX_QUIRK_LONG_WAKEUP },
	{ 0, 0, 0, 0, 0 },
};

bool radeon_is_px(struct drm_device *dev)
{
	struct radeon_device *rdev = dev->dev_private;

	if (rdev->flags & RADEON_IS_PX)
		return true;
	return false;
}

static void radeon_device_handle_px_quirks(struct radeon_device *rdev)
{
	struct radeon_px_quirk *p = radeon_px_quirk_list;

	/* Apply PX quirks */
	while (p && p->chip_device != 0) {
		if (rdev->pdev->vendor == p->chip_vendor &&
		    rdev->pdev->device == p->chip_device &&
		    rdev->pdev->subsystem_vendor == p->subsys_vendor &&
		    rdev->pdev->subsystem_device == p->subsys_device) {
			rdev->px_quirk_flags = p->px_quirk_flags;
			break;
		}
		++p;
	}

	if (rdev->px_quirk_flags & RADEON_PX_QUIRK_DISABLE_PX)
		rdev->flags &= ~RADEON_IS_PX;
}

/**
 * radeon_program_register_sequence - program an array of registers.
 *
 * @rdev: radeon_device pointer
 * @registers: pointer to the register array
 * @array_size: size of the register array
 *
 * Programs an array or registers with and and or masks.
 * This is a helper for setting golden registers.
 */
void radeon_program_register_sequence(struct radeon_device *rdev,
				      const u32 *registers,
				      const u32 array_size)
{
	u32 tmp, reg, and_mask, or_mask;
	int i;

	if (array_size % 3)
		return;

	for (i = 0; i < array_size; i +=3) {
		reg = registers[i + 0];
		and_mask = registers[i + 1];
		or_mask = registers[i + 2];

		if (and_mask == 0xffffffff) {
			tmp = or_mask;
		} else {
			tmp = RREG32(reg);
			tmp &= ~and_mask;
			tmp |= or_mask;
		}
		WREG32(reg, tmp);
	}
}

void radeon_pci_config_reset(struct radeon_device *rdev)
{
	pci_write_config_dword(rdev->pdev, 0x7c, RADEON_ASIC_RESET_DATA);
}

/**
 * radeon_surface_init - Clear GPU surface registers.
 *
 * @rdev: radeon_device pointer
 *
 * Clear GPU surface registers (r1xx-r5xx).
 */
void radeon_surface_init(struct radeon_device *rdev)
{
	/* FIXME: check this out */
	if (rdev->family < CHIP_R600) {
		int i;

		for (i = 0; i < RADEON_GEM_MAX_SURFACES; i++) {
			if (rdev->surface_regs[i].bo)
				radeon_bo_get_surface_reg(rdev->surface_regs[i].bo);
			else
				radeon_clear_surface_reg(rdev, i);
		}
		/* enable surfaces */
		WREG32(RADEON_SURFACE_CNTL, 0);
	}
}

/*
 * GPU scratch registers helpers function.
 */
/**
 * radeon_scratch_init - Init scratch register driver information.
 *
 * @rdev: radeon_device pointer
 *
 * Init CP scratch register driver information (r1xx-r5xx)
 */
void radeon_scratch_init(struct radeon_device *rdev)
{
	int i;

	/* FIXME: check this out */
	if (rdev->family < CHIP_R300) {
		rdev->scratch.num_reg = 5;
	} else {
		rdev->scratch.num_reg = 7;
	}
	rdev->scratch.reg_base = RADEON_SCRATCH_REG0;
	for (i = 0; i < rdev->scratch.num_reg; i++) {
		rdev->scratch.free[i] = true;
		rdev->scratch.reg[i] = rdev->scratch.reg_base + (i * 4);
	}
}

/**
 * radeon_scratch_get - Allocate a scratch register
 *
 * @rdev: radeon_device pointer
 * @reg: scratch register mmio offset
 *
 * Allocate a CP scratch register for use by the driver (all asics).
 * Returns 0 on success or -EINVAL on failure.
 */
int radeon_scratch_get(struct radeon_device *rdev, uint32_t *reg)
{
	int i;

	for (i = 0; i < rdev->scratch.num_reg; i++) {
		if (rdev->scratch.free[i]) {
			rdev->scratch.free[i] = false;
			*reg = rdev->scratch.reg[i];
			return 0;
		}
	}
	return -EINVAL;
}

/**
 * radeon_scratch_free - Free a scratch register
 *
 * @rdev: radeon_device pointer
 * @reg: scratch register mmio offset
 *
 * Free a CP scratch register allocated for use by the driver (all asics)
 */
void radeon_scratch_free(struct radeon_device *rdev, uint32_t reg)
{
	int i;

	for (i = 0; i < rdev->scratch.num_reg; i++) {
		if (rdev->scratch.reg[i] == reg) {
			rdev->scratch.free[i] = true;
			return;
		}
	}
}

/*
 * GPU doorbell aperture helpers function.
 */
/**
 * radeon_doorbell_init - Init doorbell driver information.
 *
 * @rdev: radeon_device pointer
 *
 * Init doorbell driver information (CIK)
 * Returns 0 on success, error on failure.
 */
static int radeon_doorbell_init(struct radeon_device *rdev)
{
	/* doorbell bar mapping */
	rdev->doorbell.base = pci_resource_start(rdev->pdev, 2);
	rdev->doorbell.size = pci_resource_len(rdev->pdev, 2);

	rdev->doorbell.num_doorbells = min_t(u32, rdev->doorbell.size / sizeof(u32), RADEON_MAX_DOORBELLS);
	if (rdev->doorbell.num_doorbells == 0)
		return -EINVAL;

	rdev->doorbell.ptr = ioremap(rdev->doorbell.base, rdev->doorbell.num_doorbells * sizeof(u32));
	if (rdev->doorbell.ptr == NULL) {
		return -ENOMEM;
	}
	DRM_INFO("doorbell mmio base: 0x%08X\n", (uint32_t)rdev->doorbell.base);
	DRM_INFO("doorbell mmio size: %u\n", (unsigned)rdev->doorbell.size);

	memset(&rdev->doorbell.used, 0, sizeof(rdev->doorbell.used));

	return 0;
}

/**
 * radeon_doorbell_fini - Tear down doorbell driver information.
 *
 * @rdev: radeon_device pointer
 *
 * Tear down doorbell driver information (CIK)
 */
static void radeon_doorbell_fini(struct radeon_device *rdev)
{
	iounmap(rdev->doorbell.ptr);
	rdev->doorbell.ptr = NULL;
}

/**
 * radeon_doorbell_get - Allocate a doorbell entry
 *
 * @rdev: radeon_device pointer
 * @doorbell: doorbell index
 *
 * Allocate a doorbell for use by the driver (all asics).
 * Returns 0 on success or -EINVAL on failure.
 */
int radeon_doorbell_get(struct radeon_device *rdev, u32 *doorbell)
{
	unsigned long offset = find_first_zero_bit(rdev->doorbell.used, rdev->doorbell.num_doorbells);
	if (offset < rdev->doorbell.num_doorbells) {
		__set_bit(offset, rdev->doorbell.used);
		*doorbell = offset;
		return 0;
	} else {
		return -EINVAL;
	}
}

/**
 * radeon_doorbell_free - Free a doorbell entry
 *
 * @rdev: radeon_device pointer
 * @doorbell: doorbell index
 *
 * Free a doorbell allocated for use by the driver (all asics)
 */
void radeon_doorbell_free(struct radeon_device *rdev, u32 doorbell)
{
	if (doorbell < rdev->doorbell.num_doorbells)
		__clear_bit(doorbell, rdev->doorbell.used);
}

/*
 * radeon_wb_*()
 * Writeback is the the method by which the the GPU updates special pages
 * in memory with the status of certain GPU events (fences, ring pointers,
 * etc.).
 */

/**
 * radeon_wb_disable - Disable Writeback
 *
 * @rdev: radeon_device pointer
 *
 * Disables Writeback (all asics).  Used for suspend.
 */
void radeon_wb_disable(struct radeon_device *rdev)
{
	rdev->wb.enabled = false;
}

/**
 * radeon_wb_fini - Disable Writeback and free memory
 *
 * @rdev: radeon_device pointer
 *
 * Disables Writeback and frees the Writeback memory (all asics).
 * Used at driver shutdown.
 */
void radeon_wb_fini(struct radeon_device *rdev)
{
	radeon_wb_disable(rdev);
	if (rdev->wb.wb_obj) {
		if (!radeon_bo_reserve(rdev->wb.wb_obj, false)) {
			radeon_bo_kunmap(rdev->wb.wb_obj);
			radeon_bo_unpin(rdev->wb.wb_obj);
			radeon_bo_unreserve(rdev->wb.wb_obj);
		}
		radeon_bo_unref(&rdev->wb.wb_obj);
		rdev->wb.wb = NULL;
		rdev->wb.wb_obj = NULL;
	}
}

/**
 * radeon_wb_init- Init Writeback driver info and allocate memory
 *
 * @rdev: radeon_device pointer
 *
 * Disables Writeback and frees the Writeback memory (all asics).
 * Used at driver startup.
 * Returns 0 on success or an -error on failure.
 */
int radeon_wb_init(struct radeon_device *rdev)
{
	int r;

	if (rdev->wb.wb_obj == NULL) {
		r = radeon_bo_create(rdev, RADEON_GPU_PAGE_SIZE, PAGE_SIZE, true,
				     RADEON_GEM_DOMAIN_GTT, 0, NULL,
				     &rdev->wb.wb_obj);
		if (r) {
			dev_warn(rdev->dev, "(%d) create WB bo failed\n", r);
			return r;
		}
		r = radeon_bo_reserve(rdev->wb.wb_obj, false);
		if (unlikely(r != 0)) {
			radeon_wb_fini(rdev);
			return r;
		}
		r = radeon_bo_pin(rdev->wb.wb_obj, RADEON_GEM_DOMAIN_GTT,
				&rdev->wb.gpu_addr);
		if (r) {
			radeon_bo_unreserve(rdev->wb.wb_obj);
			dev_warn(rdev->dev, "(%d) pin WB bo failed\n", r);
			radeon_wb_fini(rdev);
			return r;
		}
		r = radeon_bo_kmap(rdev->wb.wb_obj, (void **)&rdev->wb.wb);
		radeon_bo_unreserve(rdev->wb.wb_obj);
		if (r) {
			dev_warn(rdev->dev, "(%d) map WB bo failed\n", r);
			radeon_wb_fini(rdev);
			return r;
		}
	}

	/* clear wb memory */
	memset((char *)rdev->wb.wb, 0, RADEON_GPU_PAGE_SIZE);
	/* disable event_write fences */
	rdev->wb.use_event = false;
	/* disabled via module param */
	if (radeon_no_wb == 1) {
		rdev->wb.enabled = false;
	} else {
		if (rdev->flags & RADEON_IS_AGP) {
			/* often unreliable on AGP */
			rdev->wb.enabled = false;
		} else if (rdev->family < CHIP_R300) {
			/* often unreliable on pre-r300 */
			rdev->wb.enabled = false;
		} else {
			rdev->wb.enabled = true;
			/* event_write fences are only available on r600+ */
			if (rdev->family >= CHIP_R600) {
				rdev->wb.use_event = true;
			}
		}
	}
	/* always use writeback/events on NI, APUs */
	if (rdev->family >= CHIP_PALM) {
		rdev->wb.enabled = true;
		rdev->wb.use_event = true;
	}

	dev_info(rdev->dev, "WB %sabled\n", rdev->wb.enabled ? "en" : "dis");

	return 0;
}

/**
 * radeon_vram_location - try to find VRAM location
 * @rdev: radeon device structure holding all necessary informations
 * @mc: memory controller structure holding memory informations
 * @base: base address at which to put VRAM
 *
 * Function will place try to place VRAM at base address provided
 * as parameter (which is so far either PCI aperture address or
 * for IGP TOM base address).
 *
 * If there is not enough space to fit the unvisible VRAM in the 32bits
 * address space then we limit the VRAM size to the aperture.
 *
 * If we are using AGP and if the AGP aperture doesn't allow us to have
 * room for all the VRAM than we restrict the VRAM to the PCI aperture
 * size and print a warning.
 *
 * This function will never fails, worst case are limiting VRAM.
 *
 * Note: GTT start, end, size should be initialized before calling this
 * function on AGP platform.
 *
 * Note: We don't explicitly enforce VRAM start to be aligned on VRAM size,
 * this shouldn't be a problem as we are using the PCI aperture as a reference.
 * Otherwise this would be needed for rv280, all r3xx, and all r4xx, but
 * not IGP.
 *
 * Note: we use mc_vram_size as on some board we need to program the mc to
 * cover the whole aperture even if VRAM size is inferior to aperture size
 * Novell bug 204882 + along with lots of ubuntu ones
 *
 * Note: when limiting vram it's safe to overwritte real_vram_size because
 * we are not in case where real_vram_size is inferior to mc_vram_size (ie
 * note afected by bogus hw of Novell bug 204882 + along with lots of ubuntu
 * ones)
 *
 * Note: IGP TOM addr should be the same as the aperture addr, we don't
 * explicitly check for that thought.
 *
 * FIXME: when reducing VRAM size align new size on power of 2.
 */
void radeon_vram_location(struct radeon_device *rdev, struct radeon_mc *mc, u64 base)
{
	uint64_t limit = (uint64_t)radeon_vram_limit << 20;

	mc->vram_start = base;
	if (mc->mc_vram_size > (rdev->mc.mc_mask - base + 1)) {
		dev_warn(rdev->dev, "limiting VRAM to PCI aperture size\n");
		mc->real_vram_size = mc->aper_size;
		mc->mc_vram_size = mc->aper_size;
	}
	mc->vram_end = mc->vram_start + mc->mc_vram_size - 1;
	if (rdev->flags & RADEON_IS_AGP && mc->vram_end > mc->gtt_start && mc->vram_start <= mc->gtt_end) {
		dev_warn(rdev->dev, "limiting VRAM to PCI aperture size\n");
		mc->real_vram_size = mc->aper_size;
		mc->mc_vram_size = mc->aper_size;
	}
	mc->vram_end = mc->vram_start + mc->mc_vram_size - 1;
	if (limit && limit < mc->real_vram_size)
		mc->real_vram_size = limit;
	dev_info(rdev->dev, "VRAM: %lluM 0x%016llX - 0x%016llX (%lluM used)\n",
			mc->mc_vram_size >> 20, mc->vram_start,
			mc->vram_end, mc->real_vram_size >> 20);
}

/**
 * radeon_gtt_location - try to find GTT location
 * @rdev: radeon device structure holding all necessary informations
 * @mc: memory controller structure holding memory informations
 *
 * Function will place try to place GTT before or after VRAM.
 *
 * If GTT size is bigger than space left then we ajust GTT size.
 * Thus function will never fails.
 *
 * FIXME: when reducing GTT size align new size on power of 2.
 */
void radeon_gtt_location(struct radeon_device *rdev, struct radeon_mc *mc)
{
	u64 size_af, size_bf;

	size_af = ((rdev->mc.mc_mask - mc->vram_end) + mc->gtt_base_align) & ~mc->gtt_base_align;
	size_bf = mc->vram_start & ~mc->gtt_base_align;
	if (size_bf > size_af) {
		if (mc->gtt_size > size_bf) {
			dev_warn(rdev->dev, "limiting GTT\n");
			mc->gtt_size = size_bf;
		}
		mc->gtt_start = (mc->vram_start & ~mc->gtt_base_align) - mc->gtt_size;
	} else {
		if (mc->gtt_size > size_af) {
			dev_warn(rdev->dev, "limiting GTT\n");
			mc->gtt_size = size_af;
		}
		mc->gtt_start = (mc->vram_end + 1 + mc->gtt_base_align) & ~mc->gtt_base_align;
	}
	mc->gtt_end = mc->gtt_start + mc->gtt_size - 1;
	dev_info(rdev->dev, "GTT: %lluM 0x%016llX - 0x%016llX\n",
			mc->gtt_size >> 20, mc->gtt_start, mc->gtt_end);
}

/*
 * GPU helpers function.
 */
/**
 * radeon_card_posted - check if the hw has already been initialized
 *
 * @rdev: radeon_device pointer
 *
 * Check if the asic has been initialized (all asics).
 * Used at driver startup.
 * Returns true if initialized or false if not.
 */
bool radeon_card_posted(struct radeon_device *rdev)
{
	uint32_t reg;

	/* required for EFI mode on macbook2,1 which uses an r5xx asic */
	if (efi_enabled(EFI_BOOT) &&
	    (rdev->pdev->subsystem_vendor == PCI_VENDOR_ID_APPLE) &&
	    (rdev->family < CHIP_R600))
		return false;

	if (ASIC_IS_NODCE(rdev))
		goto check_memsize;

	/* first check CRTCs */
	if (ASIC_IS_DCE4(rdev)) {
		reg = RREG32(EVERGREEN_CRTC_CONTROL + EVERGREEN_CRTC0_REGISTER_OFFSET) |
			RREG32(EVERGREEN_CRTC_CONTROL + EVERGREEN_CRTC1_REGISTER_OFFSET);
			if (rdev->num_crtc >= 4) {
				reg |= RREG32(EVERGREEN_CRTC_CONTROL + EVERGREEN_CRTC2_REGISTER_OFFSET) |
					RREG32(EVERGREEN_CRTC_CONTROL + EVERGREEN_CRTC3_REGISTER_OFFSET);
			}
			if (rdev->num_crtc >= 6) {
				reg |= RREG32(EVERGREEN_CRTC_CONTROL + EVERGREEN_CRTC4_REGISTER_OFFSET) |
					RREG32(EVERGREEN_CRTC_CONTROL + EVERGREEN_CRTC5_REGISTER_OFFSET);
			}
		if (reg & EVERGREEN_CRTC_MASTER_EN)
			return true;
	} else if (ASIC_IS_AVIVO(rdev)) {
		reg = RREG32(AVIVO_D1CRTC_CONTROL) |
		      RREG32(AVIVO_D2CRTC_CONTROL);
		if (reg & AVIVO_CRTC_EN) {
			return true;
		}
	} else {
		reg = RREG32(RADEON_CRTC_GEN_CNTL) |
		      RREG32(RADEON_CRTC2_GEN_CNTL);
		if (reg & RADEON_CRTC_EN) {
			return true;
		}
	}

check_memsize:
	/* then check MEM_SIZE, in case the crtcs are off */
	if (rdev->family >= CHIP_R600)
		reg = RREG32(R600_CONFIG_MEMSIZE);
	else
		reg = RREG32(RADEON_CONFIG_MEMSIZE);

	if (reg)
		return true;

	return false;

}

/**
 * radeon_update_bandwidth_info - update display bandwidth params
 *
 * @rdev: radeon_device pointer
 *
 * Used when sclk/mclk are switched or display modes are set.
 * params are used to calculate display watermarks (all asics)
 */
void radeon_update_bandwidth_info(struct radeon_device *rdev)
{
	fixed20_12 a;
	u32 sclk = rdev->pm.current_sclk;
	u32 mclk = rdev->pm.current_mclk;

	/* sclk/mclk in Mhz */
	a.full = dfixed_const(100);
	rdev->pm.sclk.full = dfixed_const(sclk);
	rdev->pm.sclk.full = dfixed_div(rdev->pm.sclk, a);
	rdev->pm.mclk.full = dfixed_const(mclk);
	rdev->pm.mclk.full = dfixed_div(rdev->pm.mclk, a);

	if (rdev->flags & RADEON_IS_IGP) {
		a.full = dfixed_const(16);
		/* core_bandwidth = sclk(Mhz) * 16 */
		rdev->pm.core_bandwidth.full = dfixed_div(rdev->pm.sclk, a);
	}
}

/**
 * radeon_boot_test_post_card - check and possibly initialize the hw
 *
 * @rdev: radeon_device pointer
 *
 * Check if the asic is initialized and if not, attempt to initialize
 * it (all asics).
 * Returns true if initialized or false if not.
 */
bool radeon_boot_test_post_card(struct radeon_device *rdev)
{
	if (radeon_card_posted(rdev))
		return true;

	if (rdev->bios) {
		DRM_INFO("GPU not posted. posting now...\n");
		if (rdev->is_atom_bios)
			atom_asic_init(rdev->mode_info.atom_context);
		else
			radeon_combios_asic_init(rdev->ddev);
		return true;
	} else {
		dev_err(rdev->dev, "Card not posted and no BIOS - ignoring\n");
		return false;
	}
}

/**
 * radeon_dummy_page_init - init dummy page used by the driver
 *
 * @rdev: radeon_device pointer
 *
 * Allocate the dummy page used by the driver (all asics).
 * This dummy page is used by the driver as a filler for gart entries
 * when pages are taken out of the GART
 * Returns 0 on sucess, -ENOMEM on failure.
 */
int radeon_dummy_page_init(struct radeon_device *rdev)
{
	if (rdev->dummy_page.page)
		return 0;
	rdev->dummy_page.page = alloc_page(GFP_DMA32 | GFP_KERNEL | __GFP_ZERO);
	if (rdev->dummy_page.page == NULL)
		return -ENOMEM;
#ifdef CONFIG_XEN
	{
		int ret = xen_limit_pages_to_max_mfn(rdev->dummy_page.page,
						     0, 32);

		if (!ret)
			clear_page(page_address(rdev->dummy_page.page));
		else
			dev_warn(rdev->dev,
				 "Error restricting dummy page: %d\n", ret);
	}
#endif
	rdev->dummy_page.addr = pci_map_page(rdev->pdev, rdev->dummy_page.page,
					0, PAGE_SIZE, PCI_DMA_BIDIRECTIONAL);
	if (pci_dma_mapping_error(rdev->pdev, rdev->dummy_page.addr)) {
		dev_err(&rdev->pdev->dev, "Failed to DMA MAP the dummy page\n");
		__free_page(rdev->dummy_page.page);
		rdev->dummy_page.page = NULL;
		return -ENOMEM;
	}
	return 0;
}

/**
 * radeon_dummy_page_fini - free dummy page used by the driver
 *
 * @rdev: radeon_device pointer
 *
 * Frees the dummy page used by the driver (all asics).
 */
void radeon_dummy_page_fini(struct radeon_device *rdev)
{
	if (rdev->dummy_page.page == NULL)
		return;
	pci_unmap_page(rdev->pdev, rdev->dummy_page.addr,
			PAGE_SIZE, PCI_DMA_BIDIRECTIONAL);
	__free_page(rdev->dummy_page.page);
	rdev->dummy_page.page = NULL;
}


/* ATOM accessor methods */
/*
 * ATOM is an interpreted byte code stored in tables in the vbios.  The
 * driver registers callbacks to access registers and the interpreter
 * in the driver parses the tables and executes then to program specific
 * actions (set display modes, asic init, etc.).  See radeon_atombios.c,
 * atombios.h, and atom.c
 */

/**
 * cail_pll_read - read PLL register
 *
 * @info: atom card_info pointer
 * @reg: PLL register offset
 *
 * Provides a PLL register accessor for the atom interpreter (r4xx+).
 * Returns the value of the PLL register.
 */
static uint32_t cail_pll_read(struct card_info *info, uint32_t reg)
{
	struct radeon_device *rdev = info->dev->dev_private;
	uint32_t r;

	r = rdev->pll_rreg(rdev, reg);
	return r;
}

/**
 * cail_pll_write - write PLL register
 *
 * @info: atom card_info pointer
 * @reg: PLL register offset
 * @val: value to write to the pll register
 *
 * Provides a PLL register accessor for the atom interpreter (r4xx+).
 */
static void cail_pll_write(struct card_info *info, uint32_t reg, uint32_t val)
{
	struct radeon_device *rdev = info->dev->dev_private;

	rdev->pll_wreg(rdev, reg, val);
}

/**
 * cail_mc_read - read MC (Memory Controller) register
 *
 * @info: atom card_info pointer
 * @reg: MC register offset
 *
 * Provides an MC register accessor for the atom interpreter (r4xx+).
 * Returns the value of the MC register.
 */
static uint32_t cail_mc_read(struct card_info *info, uint32_t reg)
{
	struct radeon_device *rdev = info->dev->dev_private;
	uint32_t r;

	r = rdev->mc_rreg(rdev, reg);
	return r;
}

/**
 * cail_mc_write - write MC (Memory Controller) register
 *
 * @info: atom card_info pointer
 * @reg: MC register offset
 * @val: value to write to the pll register
 *
 * Provides a MC register accessor for the atom interpreter (r4xx+).
 */
static void cail_mc_write(struct card_info *info, uint32_t reg, uint32_t val)
{
	struct radeon_device *rdev = info->dev->dev_private;

	rdev->mc_wreg(rdev, reg, val);
}

/**
 * cail_reg_write - write MMIO register
 *
 * @info: atom card_info pointer
 * @reg: MMIO register offset
 * @val: value to write to the pll register
 *
 * Provides a MMIO register accessor for the atom interpreter (r4xx+).
 */
static void cail_reg_write(struct card_info *info, uint32_t reg, uint32_t val)
{
	struct radeon_device *rdev = info->dev->dev_private;

	WREG32(reg*4, val);
}

/**
 * cail_reg_read - read MMIO register
 *
 * @info: atom card_info pointer
 * @reg: MMIO register offset
 *
 * Provides an MMIO register accessor for the atom interpreter (r4xx+).
 * Returns the value of the MMIO register.
 */
static uint32_t cail_reg_read(struct card_info *info, uint32_t reg)
{
	struct radeon_device *rdev = info->dev->dev_private;
	uint32_t r;

	r = RREG32(reg*4);
	return r;
}

/**
 * cail_ioreg_write - write IO register
 *
 * @info: atom card_info pointer
 * @reg: IO register offset
 * @val: value to write to the pll register
 *
 * Provides a IO register accessor for the atom interpreter (r4xx+).
 */
static void cail_ioreg_write(struct card_info *info, uint32_t reg, uint32_t val)
{
	struct radeon_device *rdev = info->dev->dev_private;

	WREG32_IO(reg*4, val);
}

/**
 * cail_ioreg_read - read IO register
 *
 * @info: atom card_info pointer
 * @reg: IO register offset
 *
 * Provides an IO register accessor for the atom interpreter (r4xx+).
 * Returns the value of the IO register.
 */
static uint32_t cail_ioreg_read(struct card_info *info, uint32_t reg)
{
	struct radeon_device *rdev = info->dev->dev_private;
	uint32_t r;

	r = RREG32_IO(reg*4);
	return r;
}

/**
 * radeon_atombios_init - init the driver info and callbacks for atombios
 *
 * @rdev: radeon_device pointer
 *
 * Initializes the driver info and register access callbacks for the
 * ATOM interpreter (r4xx+).
 * Returns 0 on sucess, -ENOMEM on failure.
 * Called at driver startup.
 */
int radeon_atombios_init(struct radeon_device *rdev)
{
	struct card_info *atom_card_info =
	    kzalloc(sizeof(struct card_info), GFP_KERNEL);

	if (!atom_card_info)
		return -ENOMEM;

	rdev->mode_info.atom_card_info = atom_card_info;
	atom_card_info->dev = rdev->ddev;
	atom_card_info->reg_read = cail_reg_read;
	atom_card_info->reg_write = cail_reg_write;
	/* needed for iio ops */
	if (rdev->rio_mem) {
		atom_card_info->ioreg_read = cail_ioreg_read;
		atom_card_info->ioreg_write = cail_ioreg_write;
	} else {
		DRM_ERROR("Unable to find PCI I/O BAR; using MMIO for ATOM IIO\n");
		atom_card_info->ioreg_read = cail_reg_read;
		atom_card_info->ioreg_write = cail_reg_write;
	}
	atom_card_info->mc_read = cail_mc_read;
	atom_card_info->mc_write = cail_mc_write;
	atom_card_info->pll_read = cail_pll_read;
	atom_card_info->pll_write = cail_pll_write;

	rdev->mode_info.atom_context = atom_parse(atom_card_info, rdev->bios);
	if (!rdev->mode_info.atom_context) {
		radeon_atombios_fini(rdev);
		return -ENOMEM;
	}

	mutex_init(&rdev->mode_info.atom_context->mutex);
	radeon_atom_initialize_bios_scratch_regs(rdev->ddev);
	atom_allocate_fb_scratch(rdev->mode_info.atom_context);
	return 0;
}

/**
 * radeon_atombios_fini - free the driver info and callbacks for atombios
 *
 * @rdev: radeon_device pointer
 *
 * Frees the driver info and register access callbacks for the ATOM
 * interpreter (r4xx+).
 * Called at driver shutdown.
 */
void radeon_atombios_fini(struct radeon_device *rdev)
{
	if (rdev->mode_info.atom_context) {
		kfree(rdev->mode_info.atom_context->scratch);
	}
	kfree(rdev->mode_info.atom_context);
	rdev->mode_info.atom_context = NULL;
	kfree(rdev->mode_info.atom_card_info);
	rdev->mode_info.atom_card_info = NULL;
}

/* COMBIOS */
/*
 * COMBIOS is the bios format prior to ATOM. It provides
 * command tables similar to ATOM, but doesn't have a unified
 * parser.  See radeon_combios.c
 */

/**
 * radeon_combios_init - init the driver info for combios
 *
 * @rdev: radeon_device pointer
 *
 * Initializes the driver info for combios (r1xx-r3xx).
 * Returns 0 on sucess.
 * Called at driver startup.
 */
int radeon_combios_init(struct radeon_device *rdev)
{
	radeon_combios_initialize_bios_scratch_regs(rdev->ddev);
	return 0;
}

/**
 * radeon_combios_fini - free the driver info for combios
 *
 * @rdev: radeon_device pointer
 *
 * Frees the driver info for combios (r1xx-r3xx).
 * Called at driver shutdown.
 */
void radeon_combios_fini(struct radeon_device *rdev)
{
}

/* if we get transitioned to only one device, take VGA back */
/**
 * radeon_vga_set_decode - enable/disable vga decode
 *
 * @cookie: radeon_device pointer
 * @state: enable/disable vga decode
 *
 * Enable/disable vga decode (all asics).
 * Returns VGA resource flags.
 */
static unsigned int radeon_vga_set_decode(void *cookie, bool state)
{
	struct radeon_device *rdev = cookie;
	radeon_vga_set_state(rdev, state);
	if (state)
		return VGA_RSRC_LEGACY_IO | VGA_RSRC_LEGACY_MEM |
		       VGA_RSRC_NORMAL_IO | VGA_RSRC_NORMAL_MEM;
	else
		return VGA_RSRC_NORMAL_IO | VGA_RSRC_NORMAL_MEM;
}

/**
 * radeon_check_pot_argument - check that argument is a power of two
 *
 * @arg: value to check
 *
 * Validates that a certain argument is a power of two (all asics).
 * Returns true if argument is valid.
 */
static bool radeon_check_pot_argument(int arg)
{
	return (arg & (arg - 1)) == 0;
}

/**
 * radeon_check_arguments - validate module params
 *
 * @rdev: radeon_device pointer
 *
 * Validates certain module parameters and updates
 * the associated values used by the driver (all asics).
 */
static void radeon_check_arguments(struct radeon_device *rdev)
{
	/* vramlimit must be a power of two */
	if (!radeon_check_pot_argument(radeon_vram_limit)) {
		dev_warn(rdev->dev, "vram limit (%d) must be a power of 2\n",
				radeon_vram_limit);
		radeon_vram_limit = 0;
	}

	if (radeon_gart_size == -1) {
		/* default to a larger gart size on newer asics */
		if (rdev->family >= CHIP_RV770)
			radeon_gart_size = 1024;
		else
			radeon_gart_size = 512;
	}
	/* gtt size must be power of two and greater or equal to 32M */
	if (radeon_gart_size < 32) {
		dev_warn(rdev->dev, "gart size (%d) too small\n",
				radeon_gart_size);
		if (rdev->family >= CHIP_RV770)
			radeon_gart_size = 1024;
		else
			radeon_gart_size = 512;
	} else if (!radeon_check_pot_argument(radeon_gart_size)) {
		dev_warn(rdev->dev, "gart size (%d) must be a power of 2\n",
				radeon_gart_size);
		if (rdev->family >= CHIP_RV770)
			radeon_gart_size = 1024;
		else
			radeon_gart_size = 512;
	}
	rdev->mc.gtt_size = (uint64_t)radeon_gart_size << 20;

	/* AGP mode can only be -1, 1, 2, 4, 8 */
	switch (radeon_agpmode) {
	case -1:
	case 0:
	case 1:
	case 2:
	case 4:
	case 8:
		break;
	default:
		dev_warn(rdev->dev, "invalid AGP mode %d (valid mode: "
				"-1, 0, 1, 2, 4, 8)\n", radeon_agpmode);
		radeon_agpmode = 0;
		break;
	}

	if (!radeon_check_pot_argument(radeon_vm_size)) {
		dev_warn(rdev->dev, "VM size (%d) must be a power of 2\n",
			 radeon_vm_size);
		radeon_vm_size = 4;
	}

	if (radeon_vm_size < 1) {
		dev_warn(rdev->dev, "VM size (%d) to small, min is 1GB\n",
			 radeon_vm_size);
		radeon_vm_size = 4;
	}

       /*
        * Max GPUVM size for Cayman, SI and CI are 40 bits.
        */
	if (radeon_vm_size > 1024) {
		dev_warn(rdev->dev, "VM size (%d) too large, max is 1TB\n",
			 radeon_vm_size);
		radeon_vm_size = 4;
	}

	/* defines number of bits in page table versus page directory,
	 * a page is 4KB so we have 12 bits offset, minimum 9 bits in the
	 * page table and the remaining bits are in the page directory */
	if (radeon_vm_block_size == -1) {

		/* Total bits covered by PD + PTs */
		unsigned bits = ilog2(radeon_vm_size) + 17;

		/* Make sure the PD is 4K in size up to 8GB address space.
		   Above that split equal between PD and PTs */
		if (radeon_vm_size <= 8)
			radeon_vm_block_size = bits - 9;
		else
			radeon_vm_block_size = (bits + 3) / 2;

	} else if (radeon_vm_block_size < 9) {
		dev_warn(rdev->dev, "VM page table size (%d) too small\n",
			 radeon_vm_block_size);
		radeon_vm_block_size = 9;
	}

	if (radeon_vm_block_size > 24 ||
	    (radeon_vm_size * 1024) < (1ull << radeon_vm_block_size)) {
		dev_warn(rdev->dev, "VM page table size (%d) too large\n",
			 radeon_vm_block_size);
		radeon_vm_block_size = 9;
	}
}

/**
 * radeon_switcheroo_set_state - set switcheroo state
 *
 * @pdev: pci dev pointer
 * @state: vga switcheroo state
 *
 * Callback for the switcheroo driver.  Suspends or resumes the
 * the asics before or after it is powered up using ACPI methods.
 */
static void radeon_switcheroo_set_state(struct pci_dev *pdev, enum vga_switcheroo_state state)
{
	struct drm_device *dev = pci_get_drvdata(pdev);
	struct radeon_device *rdev = dev->dev_private;

	if (radeon_is_px(dev) && state == VGA_SWITCHEROO_OFF)
		return;

	if (state == VGA_SWITCHEROO_ON) {
		unsigned d3_delay = dev->pdev->d3_delay;

		printk(KERN_INFO "radeon: switched on\n");
		/* don't suspend or resume card normally */
		dev->switch_power_state = DRM_SWITCH_POWER_CHANGING;

		if (d3_delay < 20 && (rdev->px_quirk_flags & RADEON_PX_QUIRK_LONG_WAKEUP))
			dev->pdev->d3_delay = 20;

		radeon_resume_kms(dev, true, true);

		dev->pdev->d3_delay = d3_delay;

		dev->switch_power_state = DRM_SWITCH_POWER_ON;
		drm_kms_helper_poll_enable(dev);
	} else {
		printk(KERN_INFO "radeon: switched off\n");
		drm_kms_helper_poll_disable(dev);
		dev->switch_power_state = DRM_SWITCH_POWER_CHANGING;
		radeon_suspend_kms(dev, true, true);
		dev->switch_power_state = DRM_SWITCH_POWER_OFF;
	}
}

/**
 * radeon_switcheroo_can_switch - see if switcheroo state can change
 *
 * @pdev: pci dev pointer
 *
 * Callback for the switcheroo driver.  Check of the switcheroo
 * state can be changed.
 * Returns true if the state can be changed, false if not.
 */
static bool radeon_switcheroo_can_switch(struct pci_dev *pdev)
{
	struct drm_device *dev = pci_get_drvdata(pdev);

	/*
	 * FIXME: open_count is protected by drm_global_mutex but that would lead to
	 * locking inversion with the driver load path. And the access here is
	 * completely racy anyway. So don't bother with locking for now.
	 */
	return dev->open_count == 0;
}

static const struct vga_switcheroo_client_ops radeon_switcheroo_ops = {
	.set_gpu_state = radeon_switcheroo_set_state,
	.reprobe = NULL,
	.can_switch = radeon_switcheroo_can_switch,
};

/**
 * radeon_device_init - initialize the driver
 *
 * @rdev: radeon_device pointer
 * @pdev: drm dev pointer
 * @pdev: pci dev pointer
 * @flags: driver flags
 *
 * Initializes the driver info and hw (all asics).
 * Returns 0 for success or an error on failure.
 * Called at driver startup.
 */
int radeon_device_init(struct radeon_device *rdev,
		       struct drm_device *ddev,
		       struct pci_dev *pdev,
		       uint32_t flags)
{
	int r, i;
	int dma_bits;
	bool runtime = false;

	rdev->shutdown = false;
	rdev->dev = &pdev->dev;
	rdev->ddev = ddev;
	rdev->pdev = pdev;
	rdev->flags = flags;
	rdev->family = flags & RADEON_FAMILY_MASK;
	rdev->is_atom_bios = false;
	rdev->usec_timeout = RADEON_MAX_USEC_TIMEOUT;
	rdev->mc.gtt_size = 512 * 1024 * 1024;
	rdev->accel_working = false;
	/* set up ring ids */
	for (i = 0; i < RADEON_NUM_RINGS; i++) {
		rdev->ring[i].idx = i;
	}

	DRM_INFO("initializing kernel modesetting (%s 0x%04X:0x%04X 0x%04X:0x%04X).\n",
		radeon_family_name[rdev->family], pdev->vendor, pdev->device,
		pdev->subsystem_vendor, pdev->subsystem_device);

	/* mutex initialization are all done here so we
	 * can recall function without having locking issues */
	mutex_init(&rdev->ring_lock);
	mutex_init(&rdev->dc_hw_i2c_mutex);
	atomic_set(&rdev->ih.lock, 0);
	mutex_init(&rdev->gem.mutex);
	mutex_init(&rdev->pm.mutex);
	mutex_init(&rdev->gpu_clock_mutex);
	mutex_init(&rdev->srbm_mutex);
	init_rwsem(&rdev->pm.mclk_lock);
	init_rwsem(&rdev->exclusive_lock);
	init_waitqueue_head(&rdev->irq.vblank_queue);
	r = radeon_gem_init(rdev);
	if (r)
		return r;

	radeon_check_arguments(rdev);
	/* Adjust VM size here.
	 * Max GPUVM size for cayman+ is 40 bits.
	 */
	rdev->vm_manager.max_pfn = radeon_vm_size << 18;

	/* Set asic functions */
	r = radeon_asic_init(rdev);
	if (r)
		return r;

	/* all of the newer IGP chips have an internal gart
	 * However some rs4xx report as AGP, so remove that here.
	 */
	if ((rdev->family >= CHIP_RS400) &&
	    (rdev->flags & RADEON_IS_IGP)) {
		rdev->flags &= ~RADEON_IS_AGP;
	}

	if (rdev->flags & RADEON_IS_AGP && radeon_agpmode == -1) {
		radeon_agp_disable(rdev);
	}

	/* Set the internal MC address mask
	 * This is the max address of the GPU's
	 * internal address space.
	 */
	if (rdev->family >= CHIP_CAYMAN)
		rdev->mc.mc_mask = 0xffffffffffULL; /* 40 bit MC */
	else if (rdev->family >= CHIP_CEDAR)
		rdev->mc.mc_mask = 0xfffffffffULL; /* 36 bit MC */
	else
		rdev->mc.mc_mask = 0xffffffffULL; /* 32 bit MC */

	/* set DMA mask + need_dma32 flags.
	 * PCIE - can handle 40-bits.
	 * IGP - can handle 40-bits
	 * AGP - generally dma32 is safest
	 * PCI - dma32 for legacy pci gart, 40 bits on newer asics
	 */
	rdev->need_dma32 = false;
	if (rdev->flags & RADEON_IS_AGP)
		rdev->need_dma32 = true;
	if ((rdev->flags & RADEON_IS_PCI) &&
	    (rdev->family <= CHIP_RS740))
		rdev->need_dma32 = true;

	dma_bits = rdev->need_dma32 ? 32 : 40;
	r = pci_set_dma_mask(rdev->pdev, DMA_BIT_MASK(dma_bits));
	if (r) {
		rdev->need_dma32 = true;
		dma_bits = 32;
		printk(KERN_WARNING "radeon: No suitable DMA available.\n");
	}
	r = pci_set_consistent_dma_mask(rdev->pdev, DMA_BIT_MASK(dma_bits));
	if (r) {
		pci_set_consistent_dma_mask(rdev->pdev, DMA_BIT_MASK(32));
		printk(KERN_WARNING "radeon: No coherent DMA available.\n");
	}

	/* Registers mapping */
	/* TODO: block userspace mapping of io register */
	spin_lock_init(&rdev->mmio_idx_lock);
	spin_lock_init(&rdev->smc_idx_lock);
	spin_lock_init(&rdev->pll_idx_lock);
	spin_lock_init(&rdev->mc_idx_lock);
	spin_lock_init(&rdev->pcie_idx_lock);
	spin_lock_init(&rdev->pciep_idx_lock);
	spin_lock_init(&rdev->pif_idx_lock);
	spin_lock_init(&rdev->cg_idx_lock);
	spin_lock_init(&rdev->uvd_idx_lock);
	spin_lock_init(&rdev->rcu_idx_lock);
	spin_lock_init(&rdev->didt_idx_lock);
	spin_lock_init(&rdev->end_idx_lock);
	if (rdev->family >= CHIP_BONAIRE) {
		rdev->rmmio_base = pci_resource_start(rdev->pdev, 5);
		rdev->rmmio_size = pci_resource_len(rdev->pdev, 5);
	} else {
		rdev->rmmio_base = pci_resource_start(rdev->pdev, 2);
		rdev->rmmio_size = pci_resource_len(rdev->pdev, 2);
	}
	rdev->rmmio = ioremap(rdev->rmmio_base, rdev->rmmio_size);
	if (rdev->rmmio == NULL) {
		return -ENOMEM;
	}
	DRM_INFO("register mmio base: 0x%08X\n", (uint32_t)rdev->rmmio_base);
	DRM_INFO("register mmio size: %u\n", (unsigned)rdev->rmmio_size);

	/* doorbell bar mapping */
	if (rdev->family >= CHIP_BONAIRE)
		radeon_doorbell_init(rdev);

	/* io port mapping */
	for (i = 0; i < DEVICE_COUNT_RESOURCE; i++) {
		if (pci_resource_flags(rdev->pdev, i) & IORESOURCE_IO) {
			rdev->rio_mem_size = pci_resource_len(rdev->pdev, i);
			rdev->rio_mem = pci_iomap(rdev->pdev, i, rdev->rio_mem_size);
			break;
		}
	}
	if (rdev->rio_mem == NULL)
		DRM_ERROR("Unable to find PCI I/O BAR\n");

	if (rdev->flags & RADEON_IS_PX)
		radeon_device_handle_px_quirks(rdev);

	/* if we have > 1 VGA cards, then disable the radeon VGA resources */
	/* this will fail for cards that aren't VGA class devices, just
	 * ignore it */
	vga_client_register(rdev->pdev, rdev, NULL, radeon_vga_set_decode);

	if (rdev->flags & RADEON_IS_PX)
		runtime = true;
	vga_switcheroo_register_client(rdev->pdev, &radeon_switcheroo_ops, runtime);
	if (runtime)
		vga_switcheroo_init_domain_pm_ops(rdev->dev, &rdev->vga_pm_domain);

	r = radeon_init(rdev);
	if (r)
		goto failed;

	r = radeon_ib_ring_tests(rdev);
	if (r)
		DRM_ERROR("ib ring test failed (%d).\n", r);

	r = radeon_gem_debugfs_init(rdev);
	if (r) {
		DRM_ERROR("registering gem debugfs failed (%d).\n", r);
	}

	if (rdev->flags & RADEON_IS_AGP && !rdev->accel_working) {
		/* Acceleration not working on AGP card try again
		 * with fallback to PCI or PCIE GART
		 */
		radeon_asic_reset(rdev);
		radeon_fini(rdev);
		radeon_agp_disable(rdev);
		r = radeon_init(rdev);
		if (r)
			goto failed;
	}

	if ((radeon_testing & 1)) {
		if (rdev->accel_working)
			radeon_test_moves(rdev);
		else
			DRM_INFO("radeon: acceleration disabled, skipping move tests\n");
	}
	if ((radeon_testing & 2)) {
		if (rdev->accel_working)
			radeon_test_syncing(rdev);
		else
			DRM_INFO("radeon: acceleration disabled, skipping sync tests\n");
	}
	if (radeon_benchmarking) {
		if (rdev->accel_working)
			radeon_benchmark(rdev, radeon_benchmarking);
		else
			DRM_INFO("radeon: acceleration disabled, skipping benchmarks\n");
	}
	return 0;

failed:
	if (runtime)
		vga_switcheroo_fini_domain_pm_ops(rdev->dev);
	return r;
}

static void radeon_debugfs_remove_files(struct radeon_device *rdev);

/**
 * radeon_device_fini - tear down the driver
 *
 * @rdev: radeon_device pointer
 *
 * Tear down the driver info (all asics).
 * Called at driver shutdown.
 */
void radeon_device_fini(struct radeon_device *rdev)
{
	DRM_INFO("radeon: finishing device.\n");
	rdev->shutdown = true;
	/* evict vram memory */
	radeon_bo_evict_vram(rdev);
	radeon_fini(rdev);
	vga_switcheroo_unregister_client(rdev->pdev);
	if (rdev->flags & RADEON_IS_PX)
		vga_switcheroo_fini_domain_pm_ops(rdev->dev);
	vga_client_register(rdev->pdev, NULL, NULL, NULL);
	if (rdev->rio_mem)
		pci_iounmap(rdev->pdev, rdev->rio_mem);
	rdev->rio_mem = NULL;
	iounmap(rdev->rmmio);
	rdev->rmmio = NULL;
	if (rdev->family >= CHIP_BONAIRE)
		radeon_doorbell_fini(rdev);
	radeon_debugfs_remove_files(rdev);
}


/*
 * Suspend & resume.
 */
/**
 * radeon_suspend_kms - initiate device suspend
 *
 * @pdev: drm dev pointer
 * @state: suspend state
 *
 * Puts the hw in the suspend state (all asics).
 * Returns 0 for success or an error on failure.
 * Called at driver suspend.
 */
int radeon_suspend_kms(struct drm_device *dev, bool suspend, bool fbcon)
{
	struct radeon_device *rdev;
	struct drm_crtc *crtc;
	struct drm_connector *connector;
	int i, r;
	bool force_completion = false;

	if (dev == NULL || dev->dev_private == NULL) {
		return -ENODEV;
	}

	rdev = dev->dev_private;

	if (dev->switch_power_state == DRM_SWITCH_POWER_OFF)
		return 0;

	drm_kms_helper_poll_disable(dev);

	/* turn off display hw */
	list_for_each_entry(connector, &dev->mode_config.connector_list, head) {
		drm_helper_connector_dpms(connector, DRM_MODE_DPMS_OFF);
	}

	/* unpin the front buffers */
	list_for_each_entry(crtc, &dev->mode_config.crtc_list, head) {
		struct radeon_framebuffer *rfb = to_radeon_framebuffer(crtc->primary->fb);
		struct radeon_bo *robj;

		if (rfb == NULL || rfb->obj == NULL) {
			continue;
		}
		robj = gem_to_radeon_bo(rfb->obj);
		/* don't unpin kernel fb objects */
		if (!radeon_fbdev_robj_is_fb(rdev, robj)) {
			r = radeon_bo_reserve(robj, false);
			if (r == 0) {
				radeon_bo_unpin(robj);
				radeon_bo_unreserve(robj);
			}
		}
	}
	/* evict vram memory */
	radeon_bo_evict_vram(rdev);

	/* wait for gpu to finish processing current batch */
	for (i = 0; i < RADEON_NUM_RINGS; i++) {
		r = radeon_fence_wait_empty(rdev, i);
		if (r) {
			/* delay GPU reset to resume */
			force_completion = true;
		}
	}
	if (force_completion) {
		radeon_fence_driver_force_completion(rdev);
	}

	radeon_save_bios_scratch_regs(rdev);

	radeon_suspend(rdev);
	radeon_hpd_fini(rdev);
	/* evict remaining vram memory */
	radeon_bo_evict_vram(rdev);

	radeon_agp_suspend(rdev);

	pci_save_state(dev->pdev);
	if (suspend) {
		/* Shut down the device */
		pci_disable_device(dev->pdev);
		pci_set_power_state(dev->pdev, PCI_D3hot);
	}

	if (fbcon) {
		console_lock();
		radeon_fbdev_set_suspend(rdev, 1);
		console_unlock();
	}
	return 0;
}

/**
 * radeon_resume_kms - initiate device resume
 *
 * @pdev: drm dev pointer
 *
 * Bring the hw back to operating state (all asics).
 * Returns 0 for success or an error on failure.
 * Called at driver resume.
 */
int radeon_resume_kms(struct drm_device *dev, bool resume, bool fbcon)
{
	struct drm_connector *connector;
	struct radeon_device *rdev = dev->dev_private;
	int r;

	if (dev->switch_power_state == DRM_SWITCH_POWER_OFF)
		return 0;

	if (fbcon) {
		console_lock();
	}
	if (resume) {
		pci_set_power_state(dev->pdev, PCI_D0);
		pci_restore_state(dev->pdev);
		if (pci_enable_device(dev->pdev)) {
			if (fbcon)
				console_unlock();
			return -1;
		}
	}
	/* resume AGP if in use */
	radeon_agp_resume(rdev);
	radeon_resume(rdev);

	r = radeon_ib_ring_tests(rdev);
	if (r)
		DRM_ERROR("ib ring test failed (%d).\n", r);

	if ((rdev->pm.pm_method == PM_METHOD_DPM) && rdev->pm.dpm_enabled) {
		/* do dpm late init */
		r = radeon_pm_late_init(rdev);
		if (r) {
			rdev->pm.dpm_enabled = false;
			DRM_ERROR("radeon_pm_late_init failed, disabling dpm\n");
		}
	} else {
		/* resume old pm late */
		radeon_pm_resume(rdev);
	}

	radeon_restore_bios_scratch_regs(rdev);

	/* init dig PHYs, disp eng pll */
	if (rdev->is_atom_bios) {
		radeon_atom_encoder_init(rdev);
		radeon_atom_disp_eng_pll_init(rdev);
		/* turn on the BL */
		if (rdev->mode_info.bl_encoder) {
			u8 bl_level = radeon_get_backlight_level(rdev,
								 rdev->mode_info.bl_encoder);
			radeon_set_backlight_level(rdev, rdev->mode_info.bl_encoder,
						   bl_level);
		}
	}
	/* reset hpd state */
	radeon_hpd_init(rdev);
	/* blat the mode back in */
	if (fbcon) {
		drm_helper_resume_force_mode(dev);
		/* turn on display hw */
		list_for_each_entry(connector, &dev->mode_config.connector_list, head) {
			drm_helper_connector_dpms(connector, DRM_MODE_DPMS_ON);
		}
	}

	drm_kms_helper_poll_enable(dev);

	/* set the power state here in case we are a PX system or headless */
	if ((rdev->pm.pm_method == PM_METHOD_DPM) && rdev->pm.dpm_enabled)
		radeon_pm_compute_clocks(rdev);

	if (fbcon) {
		radeon_fbdev_set_suspend(rdev, 0);
		console_unlock();
	}

	return 0;
}

/**
 * radeon_gpu_reset - reset the asic
 *
 * @rdev: radeon device pointer
 *
 * Attempt the reset the GPU if it has hung (all asics).
 * Returns 0 for success or an error on failure.
 */
int radeon_gpu_reset(struct radeon_device *rdev)
{
	unsigned ring_sizes[RADEON_NUM_RINGS];
	uint32_t *ring_data[RADEON_NUM_RINGS];

	bool saved = false;

	int i, r;
	int resched;

	down_write(&rdev->exclusive_lock);

	if (!rdev->needs_reset) {
		up_write(&rdev->exclusive_lock);
		return 0;
	}

	rdev->needs_reset = false;

	radeon_save_bios_scratch_regs(rdev);
	/* block TTM */
	resched = ttm_bo_lock_delayed_workqueue(&rdev->mman.bdev);
	radeon_suspend(rdev);
	radeon_hpd_fini(rdev);

	for (i = 0; i < RADEON_NUM_RINGS; ++i) {
		ring_sizes[i] = radeon_ring_backup(rdev, &rdev->ring[i],
						   &ring_data[i]);
		if (ring_sizes[i]) {
			saved = true;
			dev_info(rdev->dev, "Saved %d dwords of commands "
				 "on ring %d.\n", ring_sizes[i], i);
		}
	}

retry:
	r = radeon_asic_reset(rdev);
	if (!r) {
		dev_info(rdev->dev, "GPU reset succeeded, trying to resume\n");
		radeon_resume(rdev);
	}

	radeon_restore_bios_scratch_regs(rdev);

	if (!r) {
		for (i = 0; i < RADEON_NUM_RINGS; ++i) {
			radeon_ring_restore(rdev, &rdev->ring[i],
					    ring_sizes[i], ring_data[i]);
			ring_sizes[i] = 0;
			ring_data[i] = NULL;
		}

		r = radeon_ib_ring_tests(rdev);
		if (r) {
			dev_err(rdev->dev, "ib ring test failed (%d).\n", r);
			if (saved) {
				saved = false;
				radeon_suspend(rdev);
				goto retry;
			}
		}
	} else {
		radeon_fence_driver_force_completion(rdev);
		for (i = 0; i < RADEON_NUM_RINGS; ++i) {
			kfree(ring_data[i]);
		}
	}

	if ((rdev->pm.pm_method == PM_METHOD_DPM) && rdev->pm.dpm_enabled) {
		/* do dpm late init */
		r = radeon_pm_late_init(rdev);
		if (r) {
			rdev->pm.dpm_enabled = false;
			DRM_ERROR("radeon_pm_late_init failed, disabling dpm\n");
		}
	} else {
		/* resume old pm late */
		radeon_pm_resume(rdev);
	}

<<<<<<< HEAD
=======
	/* init dig PHYs, disp eng pll */
	if (rdev->is_atom_bios) {
		radeon_atom_encoder_init(rdev);
		radeon_atom_disp_eng_pll_init(rdev);
		/* turn on the BL */
		if (rdev->mode_info.bl_encoder) {
			u8 bl_level = radeon_get_backlight_level(rdev,
								 rdev->mode_info.bl_encoder);
			radeon_set_backlight_level(rdev, rdev->mode_info.bl_encoder,
						   bl_level);
		}
	}
	/* reset hpd state */
	radeon_hpd_init(rdev);

>>>>>>> 4a53ddf5
	drm_helper_resume_force_mode(rdev->ddev);

	/* set the power state here in case we are a PX system or headless */
	if ((rdev->pm.pm_method == PM_METHOD_DPM) && rdev->pm.dpm_enabled)
		radeon_pm_compute_clocks(rdev);

	ttm_bo_unlock_delayed_workqueue(&rdev->mman.bdev, resched);
	if (r) {
		/* bad news, how to tell it to userspace ? */
		dev_info(rdev->dev, "GPU reset failed\n");
	}

	up_write(&rdev->exclusive_lock);
	return r;
}


/*
 * Debugfs
 */
int radeon_debugfs_add_files(struct radeon_device *rdev,
			     struct drm_info_list *files,
			     unsigned nfiles)
{
	unsigned i;

	for (i = 0; i < rdev->debugfs_count; i++) {
		if (rdev->debugfs[i].files == files) {
			/* Already registered */
			return 0;
		}
	}

	i = rdev->debugfs_count + 1;
	if (i > RADEON_DEBUGFS_MAX_COMPONENTS) {
		DRM_ERROR("Reached maximum number of debugfs components.\n");
		DRM_ERROR("Report so we increase "
		          "RADEON_DEBUGFS_MAX_COMPONENTS.\n");
		return -EINVAL;
	}
	rdev->debugfs[rdev->debugfs_count].files = files;
	rdev->debugfs[rdev->debugfs_count].num_files = nfiles;
	rdev->debugfs_count = i;
#if defined(CONFIG_DEBUG_FS)
	drm_debugfs_create_files(files, nfiles,
				 rdev->ddev->control->debugfs_root,
				 rdev->ddev->control);
	drm_debugfs_create_files(files, nfiles,
				 rdev->ddev->primary->debugfs_root,
				 rdev->ddev->primary);
#endif
	return 0;
}

static void radeon_debugfs_remove_files(struct radeon_device *rdev)
{
#if defined(CONFIG_DEBUG_FS)
	unsigned i;

	for (i = 0; i < rdev->debugfs_count; i++) {
		drm_debugfs_remove_files(rdev->debugfs[i].files,
					 rdev->debugfs[i].num_files,
					 rdev->ddev->control);
		drm_debugfs_remove_files(rdev->debugfs[i].files,
					 rdev->debugfs[i].num_files,
					 rdev->ddev->primary);
	}
#endif
}

#if defined(CONFIG_DEBUG_FS)
int radeon_debugfs_init(struct drm_minor *minor)
{
	return 0;
}

void radeon_debugfs_cleanup(struct drm_minor *minor)
{
}
#endif<|MERGE_RESOLUTION|>--- conflicted
+++ resolved
@@ -1761,8 +1761,6 @@
 		radeon_pm_resume(rdev);
 	}
 
-<<<<<<< HEAD
-=======
 	/* init dig PHYs, disp eng pll */
 	if (rdev->is_atom_bios) {
 		radeon_atom_encoder_init(rdev);
@@ -1778,7 +1776,6 @@
 	/* reset hpd state */
 	radeon_hpd_init(rdev);
 
->>>>>>> 4a53ddf5
 	drm_helper_resume_force_mode(rdev->ddev);
 
 	/* set the power state here in case we are a PX system or headless */
