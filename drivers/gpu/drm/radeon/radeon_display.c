/*
 * Copyright 2007-8 Advanced Micro Devices, Inc.
 * Copyright 2008 Red Hat Inc.
 *
 * Permission is hereby granted, free of charge, to any person obtaining a
 * copy of this software and associated documentation files (the "Software"),
 * to deal in the Software without restriction, including without limitation
 * the rights to use, copy, modify, merge, publish, distribute, sublicense,
 * and/or sell copies of the Software, and to permit persons to whom the
 * Software is furnished to do so, subject to the following conditions:
 *
 * The above copyright notice and this permission notice shall be included in
 * all copies or substantial portions of the Software.
 *
 * THE SOFTWARE IS PROVIDED "AS IS", WITHOUT WARRANTY OF ANY KIND, EXPRESS OR
 * IMPLIED, INCLUDING BUT NOT LIMITED TO THE WARRANTIES OF MERCHANTABILITY,
 * FITNESS FOR A PARTICULAR PURPOSE AND NONINFRINGEMENT.  IN NO EVENT SHALL
 * THE COPYRIGHT HOLDER(S) OR AUTHOR(S) BE LIABLE FOR ANY CLAIM, DAMAGES OR
 * OTHER LIABILITY, WHETHER IN AN ACTION OF CONTRACT, TORT OR OTHERWISE,
 * ARISING FROM, OUT OF OR IN CONNECTION WITH THE SOFTWARE OR THE USE OR
 * OTHER DEALINGS IN THE SOFTWARE.
 *
 * Authors: Dave Airlie
 *          Alex Deucher
 */
#include <drm/drmP.h>
#include <drm/radeon_drm.h>
#include "radeon.h"

#include "atom.h"
#include <asm/div64.h>

#include <linux/pm_runtime.h>
#include <drm/drm_crtc_helper.h>
#include <drm/drm_plane_helper.h>
#include <drm/drm_edid.h>

#include <linux/gcd.h>

static void avivo_crtc_load_lut(struct drm_crtc *crtc)
{
	struct radeon_crtc *radeon_crtc = to_radeon_crtc(crtc);
	struct drm_device *dev = crtc->dev;
	struct radeon_device *rdev = dev->dev_private;
	int i;

	DRM_DEBUG_KMS("%d\n", radeon_crtc->crtc_id);
	WREG32(AVIVO_DC_LUTA_CONTROL + radeon_crtc->crtc_offset, 0);

	WREG32(AVIVO_DC_LUTA_BLACK_OFFSET_BLUE + radeon_crtc->crtc_offset, 0);
	WREG32(AVIVO_DC_LUTA_BLACK_OFFSET_GREEN + radeon_crtc->crtc_offset, 0);
	WREG32(AVIVO_DC_LUTA_BLACK_OFFSET_RED + radeon_crtc->crtc_offset, 0);

	WREG32(AVIVO_DC_LUTA_WHITE_OFFSET_BLUE + radeon_crtc->crtc_offset, 0xffff);
	WREG32(AVIVO_DC_LUTA_WHITE_OFFSET_GREEN + radeon_crtc->crtc_offset, 0xffff);
	WREG32(AVIVO_DC_LUTA_WHITE_OFFSET_RED + radeon_crtc->crtc_offset, 0xffff);

	WREG32(AVIVO_DC_LUT_RW_SELECT, radeon_crtc->crtc_id);
	WREG32(AVIVO_DC_LUT_RW_MODE, 0);
	WREG32(AVIVO_DC_LUT_WRITE_EN_MASK, 0x0000003f);

	WREG8(AVIVO_DC_LUT_RW_INDEX, 0);
	for (i = 0; i < 256; i++) {
		WREG32(AVIVO_DC_LUT_30_COLOR,
			     (radeon_crtc->lut_r[i] << 20) |
			     (radeon_crtc->lut_g[i] << 10) |
			     (radeon_crtc->lut_b[i] << 0));
	}

	/* Only change bit 0 of LUT_SEL, other bits are set elsewhere */
	WREG32_P(AVIVO_D1GRPH_LUT_SEL + radeon_crtc->crtc_offset, radeon_crtc->crtc_id, ~1);
}

static void dce4_crtc_load_lut(struct drm_crtc *crtc)
{
	struct radeon_crtc *radeon_crtc = to_radeon_crtc(crtc);
	struct drm_device *dev = crtc->dev;
	struct radeon_device *rdev = dev->dev_private;
	int i;

	DRM_DEBUG_KMS("%d\n", radeon_crtc->crtc_id);
	WREG32(EVERGREEN_DC_LUT_CONTROL + radeon_crtc->crtc_offset, 0);

	WREG32(EVERGREEN_DC_LUT_BLACK_OFFSET_BLUE + radeon_crtc->crtc_offset, 0);
	WREG32(EVERGREEN_DC_LUT_BLACK_OFFSET_GREEN + radeon_crtc->crtc_offset, 0);
	WREG32(EVERGREEN_DC_LUT_BLACK_OFFSET_RED + radeon_crtc->crtc_offset, 0);

	WREG32(EVERGREEN_DC_LUT_WHITE_OFFSET_BLUE + radeon_crtc->crtc_offset, 0xffff);
	WREG32(EVERGREEN_DC_LUT_WHITE_OFFSET_GREEN + radeon_crtc->crtc_offset, 0xffff);
	WREG32(EVERGREEN_DC_LUT_WHITE_OFFSET_RED + radeon_crtc->crtc_offset, 0xffff);

	WREG32(EVERGREEN_DC_LUT_RW_MODE + radeon_crtc->crtc_offset, 0);
	WREG32(EVERGREEN_DC_LUT_WRITE_EN_MASK + radeon_crtc->crtc_offset, 0x00000007);

	WREG32(EVERGREEN_DC_LUT_RW_INDEX + radeon_crtc->crtc_offset, 0);
	for (i = 0; i < 256; i++) {
		WREG32(EVERGREEN_DC_LUT_30_COLOR + radeon_crtc->crtc_offset,
		       (radeon_crtc->lut_r[i] << 20) |
		       (radeon_crtc->lut_g[i] << 10) |
		       (radeon_crtc->lut_b[i] << 0));
	}
}

static void dce5_crtc_load_lut(struct drm_crtc *crtc)
{
	struct radeon_crtc *radeon_crtc = to_radeon_crtc(crtc);
	struct drm_device *dev = crtc->dev;
	struct radeon_device *rdev = dev->dev_private;
	int i;

	DRM_DEBUG_KMS("%d\n", radeon_crtc->crtc_id);

	WREG32(NI_INPUT_CSC_CONTROL + radeon_crtc->crtc_offset,
	       (NI_INPUT_CSC_GRPH_MODE(NI_INPUT_CSC_BYPASS) |
		NI_INPUT_CSC_OVL_MODE(NI_INPUT_CSC_BYPASS)));
	WREG32(NI_PRESCALE_GRPH_CONTROL + radeon_crtc->crtc_offset,
	       NI_GRPH_PRESCALE_BYPASS);
	WREG32(NI_PRESCALE_OVL_CONTROL + radeon_crtc->crtc_offset,
	       NI_OVL_PRESCALE_BYPASS);
	WREG32(NI_INPUT_GAMMA_CONTROL + radeon_crtc->crtc_offset,
	       (NI_GRPH_INPUT_GAMMA_MODE(NI_INPUT_GAMMA_USE_LUT) |
		NI_OVL_INPUT_GAMMA_MODE(NI_INPUT_GAMMA_USE_LUT)));

	WREG32(EVERGREEN_DC_LUT_CONTROL + radeon_crtc->crtc_offset, 0);

	WREG32(EVERGREEN_DC_LUT_BLACK_OFFSET_BLUE + radeon_crtc->crtc_offset, 0);
	WREG32(EVERGREEN_DC_LUT_BLACK_OFFSET_GREEN + radeon_crtc->crtc_offset, 0);
	WREG32(EVERGREEN_DC_LUT_BLACK_OFFSET_RED + radeon_crtc->crtc_offset, 0);

	WREG32(EVERGREEN_DC_LUT_WHITE_OFFSET_BLUE + radeon_crtc->crtc_offset, 0xffff);
	WREG32(EVERGREEN_DC_LUT_WHITE_OFFSET_GREEN + radeon_crtc->crtc_offset, 0xffff);
	WREG32(EVERGREEN_DC_LUT_WHITE_OFFSET_RED + radeon_crtc->crtc_offset, 0xffff);

	WREG32(EVERGREEN_DC_LUT_RW_MODE + radeon_crtc->crtc_offset, 0);
	WREG32(EVERGREEN_DC_LUT_WRITE_EN_MASK + radeon_crtc->crtc_offset, 0x00000007);

	WREG32(EVERGREEN_DC_LUT_RW_INDEX + radeon_crtc->crtc_offset, 0);
	for (i = 0; i < 256; i++) {
		WREG32(EVERGREEN_DC_LUT_30_COLOR + radeon_crtc->crtc_offset,
		       (radeon_crtc->lut_r[i] << 20) |
		       (radeon_crtc->lut_g[i] << 10) |
		       (radeon_crtc->lut_b[i] << 0));
	}

	WREG32(NI_DEGAMMA_CONTROL + radeon_crtc->crtc_offset,
	       (NI_GRPH_DEGAMMA_MODE(NI_DEGAMMA_BYPASS) |
		NI_OVL_DEGAMMA_MODE(NI_DEGAMMA_BYPASS) |
		NI_ICON_DEGAMMA_MODE(NI_DEGAMMA_BYPASS) |
		NI_CURSOR_DEGAMMA_MODE(NI_DEGAMMA_BYPASS)));
	WREG32(NI_GAMUT_REMAP_CONTROL + radeon_crtc->crtc_offset,
	       (NI_GRPH_GAMUT_REMAP_MODE(NI_GAMUT_REMAP_BYPASS) |
		NI_OVL_GAMUT_REMAP_MODE(NI_GAMUT_REMAP_BYPASS)));
	WREG32(NI_REGAMMA_CONTROL + radeon_crtc->crtc_offset,
	       (NI_GRPH_REGAMMA_MODE(NI_REGAMMA_BYPASS) |
		NI_OVL_REGAMMA_MODE(NI_REGAMMA_BYPASS)));
	WREG32(NI_OUTPUT_CSC_CONTROL + radeon_crtc->crtc_offset,
	       (NI_OUTPUT_CSC_GRPH_MODE(radeon_crtc->output_csc) |
		NI_OUTPUT_CSC_OVL_MODE(NI_OUTPUT_CSC_BYPASS)));
	/* XXX match this to the depth of the crtc fmt block, move to modeset? */
	WREG32(0x6940 + radeon_crtc->crtc_offset, 0);
	if (ASIC_IS_DCE8(rdev)) {
		/* XXX this only needs to be programmed once per crtc at startup,
		 * not sure where the best place for it is
		 */
		WREG32(CIK_ALPHA_CONTROL + radeon_crtc->crtc_offset,
		       CIK_CURSOR_ALPHA_BLND_ENA);
	}
}

static void legacy_crtc_load_lut(struct drm_crtc *crtc)
{
	struct radeon_crtc *radeon_crtc = to_radeon_crtc(crtc);
	struct drm_device *dev = crtc->dev;
	struct radeon_device *rdev = dev->dev_private;
	int i;
	uint32_t dac2_cntl;

	dac2_cntl = RREG32(RADEON_DAC_CNTL2);
	if (radeon_crtc->crtc_id == 0)
		dac2_cntl &= (uint32_t)~RADEON_DAC2_PALETTE_ACC_CTL;
	else
		dac2_cntl |= RADEON_DAC2_PALETTE_ACC_CTL;
	WREG32(RADEON_DAC_CNTL2, dac2_cntl);

	WREG8(RADEON_PALETTE_INDEX, 0);
	for (i = 0; i < 256; i++) {
		WREG32(RADEON_PALETTE_30_DATA,
			     (radeon_crtc->lut_r[i] << 20) |
			     (radeon_crtc->lut_g[i] << 10) |
			     (radeon_crtc->lut_b[i] << 0));
	}
}

void radeon_crtc_load_lut(struct drm_crtc *crtc)
{
	struct drm_device *dev = crtc->dev;
	struct radeon_device *rdev = dev->dev_private;

	if (!crtc->enabled)
		return;

	if (ASIC_IS_DCE5(rdev))
		dce5_crtc_load_lut(crtc);
	else if (ASIC_IS_DCE4(rdev))
		dce4_crtc_load_lut(crtc);
	else if (ASIC_IS_AVIVO(rdev))
		avivo_crtc_load_lut(crtc);
	else
		legacy_crtc_load_lut(crtc);
}

/** Sets the color ramps on behalf of fbcon */
void radeon_crtc_fb_gamma_set(struct drm_crtc *crtc, u16 red, u16 green,
			      u16 blue, int regno)
{
	struct radeon_crtc *radeon_crtc = to_radeon_crtc(crtc);

	radeon_crtc->lut_r[regno] = red >> 6;
	radeon_crtc->lut_g[regno] = green >> 6;
	radeon_crtc->lut_b[regno] = blue >> 6;
}

/** Gets the color ramps on behalf of fbcon */
void radeon_crtc_fb_gamma_get(struct drm_crtc *crtc, u16 *red, u16 *green,
			      u16 *blue, int regno)
{
	struct radeon_crtc *radeon_crtc = to_radeon_crtc(crtc);

	*red = radeon_crtc->lut_r[regno] << 6;
	*green = radeon_crtc->lut_g[regno] << 6;
	*blue = radeon_crtc->lut_b[regno] << 6;
}

static void radeon_crtc_gamma_set(struct drm_crtc *crtc, u16 *red, u16 *green,
				  u16 *blue, uint32_t start, uint32_t size)
{
	struct radeon_crtc *radeon_crtc = to_radeon_crtc(crtc);
	int end = (start + size > 256) ? 256 : start + size, i;

	/* userspace palettes are always correct as is */
	for (i = start; i < end; i++) {
		radeon_crtc->lut_r[i] = red[i] >> 6;
		radeon_crtc->lut_g[i] = green[i] >> 6;
		radeon_crtc->lut_b[i] = blue[i] >> 6;
	}
	radeon_crtc_load_lut(crtc);
}

static void radeon_crtc_destroy(struct drm_crtc *crtc)
{
	struct radeon_crtc *radeon_crtc = to_radeon_crtc(crtc);

	drm_crtc_cleanup(crtc);
	destroy_workqueue(radeon_crtc->flip_queue);
	kfree(radeon_crtc);
}

/**
 * radeon_unpin_work_func - unpin old buffer object
 *
 * @__work - kernel work item
 *
 * Unpin the old frame buffer object outside of the interrupt handler
 */
static void radeon_unpin_work_func(struct work_struct *__work)
{
	struct radeon_flip_work *work =
		container_of(__work, struct radeon_flip_work, unpin_work);
	int r;

	/* unpin of the old buffer */
	r = radeon_bo_reserve(work->old_rbo, false);
	if (likely(r == 0)) {
		r = radeon_bo_unpin(work->old_rbo);
		if (unlikely(r != 0)) {
			DRM_ERROR("failed to unpin buffer after flip\n");
		}
		radeon_bo_unreserve(work->old_rbo);
	} else
		DRM_ERROR("failed to reserve buffer after flip\n");

	drm_gem_object_unreference_unlocked(&work->old_rbo->gem_base);
	kfree(work);
}

void radeon_crtc_handle_vblank(struct radeon_device *rdev, int crtc_id)
{
	struct radeon_crtc *radeon_crtc = rdev->mode_info.crtcs[crtc_id];
	unsigned long flags;
	u32 update_pending;
	int vpos, hpos;

	/* can happen during initialization */
	if (radeon_crtc == NULL)
		return;

	/* Skip the pageflip completion check below (based on polling) on
	 * asics which reliably support hw pageflip completion irqs. pflip
	 * irqs are a reliable and race-free method of handling pageflip
	 * completion detection. A use_pflipirq module parameter < 2 allows
	 * to override this in case of asics with faulty pflip irqs.
	 * A module parameter of 0 would only use this polling based path,
	 * a parameter of 1 would use pflip irq only as a backup to this
	 * path, as in Linux 3.16.
	 */
	if ((radeon_use_pflipirq == 2) && ASIC_IS_DCE4(rdev))
		return;

	spin_lock_irqsave(&rdev->ddev->event_lock, flags);
	if (radeon_crtc->flip_status != RADEON_FLIP_SUBMITTED) {
		DRM_DEBUG_DRIVER("radeon_crtc->flip_status = %d != "
				 "RADEON_FLIP_SUBMITTED(%d)\n",
				 radeon_crtc->flip_status,
				 RADEON_FLIP_SUBMITTED);
		spin_unlock_irqrestore(&rdev->ddev->event_lock, flags);
		return;
	}

	update_pending = radeon_page_flip_pending(rdev, crtc_id);

	/* Has the pageflip already completed in crtc, or is it certain
	 * to complete in this vblank?
	 */
	if (update_pending &&
	    (DRM_SCANOUTPOS_VALID & radeon_get_crtc_scanoutpos(rdev->ddev,
							       crtc_id,
							       USE_REAL_VBLANKSTART,
							       &vpos, &hpos, NULL, NULL,
							       &rdev->mode_info.crtcs[crtc_id]->base.hwmode)) &&
	    ((vpos >= (99 * rdev->mode_info.crtcs[crtc_id]->base.hwmode.crtc_vdisplay)/100) ||
	     (vpos < 0 && !ASIC_IS_AVIVO(rdev)))) {
		/* crtc didn't flip in this target vblank interval,
		 * but flip is pending in crtc. Based on the current
		 * scanout position we know that the current frame is
		 * (nearly) complete and the flip will (likely)
		 * complete before the start of the next frame.
		 */
		update_pending = 0;
	}
	spin_unlock_irqrestore(&rdev->ddev->event_lock, flags);
	if (!update_pending)
		radeon_crtc_handle_flip(rdev, crtc_id);
}

/**
 * radeon_crtc_handle_flip - page flip completed
 *
 * @rdev: radeon device pointer
 * @crtc_id: crtc number this event is for
 *
 * Called when we are sure that a page flip for this crtc is completed.
 */
void radeon_crtc_handle_flip(struct radeon_device *rdev, int crtc_id)
{
	struct radeon_crtc *radeon_crtc = rdev->mode_info.crtcs[crtc_id];
	struct radeon_flip_work *work;
	unsigned long flags;

	/* this can happen at init */
	if (radeon_crtc == NULL)
		return;

	spin_lock_irqsave(&rdev->ddev->event_lock, flags);
	work = radeon_crtc->flip_work;
	if (radeon_crtc->flip_status != RADEON_FLIP_SUBMITTED) {
		DRM_DEBUG_DRIVER("radeon_crtc->flip_status = %d != "
				 "RADEON_FLIP_SUBMITTED(%d)\n",
				 radeon_crtc->flip_status,
				 RADEON_FLIP_SUBMITTED);
		spin_unlock_irqrestore(&rdev->ddev->event_lock, flags);
		return;
	}

	/* Pageflip completed. Clean up. */
	radeon_crtc->flip_status = RADEON_FLIP_NONE;
	radeon_crtc->flip_work = NULL;

	/* wakeup userspace */
	if (work->event)
		drm_send_vblank_event(rdev->ddev, crtc_id, work->event);

	spin_unlock_irqrestore(&rdev->ddev->event_lock, flags);

	drm_vblank_put(rdev->ddev, radeon_crtc->crtc_id);
	radeon_irq_kms_pflip_irq_put(rdev, work->crtc_id);
	queue_work(radeon_crtc->flip_queue, &work->unpin_work);
}

/**
 * radeon_flip_work_func - page flip framebuffer
 *
 * @work - kernel work item
 *
 * Wait for the buffer object to become idle and do the actual page flip
 */
static void radeon_flip_work_func(struct work_struct *__work)
{
	struct radeon_flip_work *work =
		container_of(__work, struct radeon_flip_work, flip_work);
	struct radeon_device *rdev = work->rdev;
	struct radeon_crtc *radeon_crtc = rdev->mode_info.crtcs[work->crtc_id];

	struct drm_crtc *crtc = &radeon_crtc->base;
	unsigned long flags;
	int r;
	int vpos, hpos, stat, min_udelay = 0;
	unsigned repcnt = 4;
	struct drm_vblank_crtc *vblank = &crtc->dev->vblank[work->crtc_id];

        down_read(&rdev->exclusive_lock);
	if (work->fence) {
		struct radeon_fence *fence;

		fence = to_radeon_fence(work->fence);
		if (fence && fence->rdev == rdev) {
			r = radeon_fence_wait(fence, false);
			if (r == -EDEADLK) {
				up_read(&rdev->exclusive_lock);
				do {
					r = radeon_gpu_reset(rdev);
				} while (r == -EAGAIN);
				down_read(&rdev->exclusive_lock);
			}
		} else
			r = fence_wait(work->fence, false);

		if (r)
			DRM_ERROR("failed to wait on page flip fence (%d)!\n", r);

		/* We continue with the page flip even if we failed to wait on
		 * the fence, otherwise the DRM core and userspace will be
		 * confused about which BO the CRTC is scanning out
		 */

		fence_put(work->fence);
		work->fence = NULL;
	}

	/* We borrow the event spin lock for protecting flip_status */
	spin_lock_irqsave(&crtc->dev->event_lock, flags);

	/* set the proper interrupt */
	radeon_irq_kms_pflip_irq_get(rdev, radeon_crtc->crtc_id);

	/* If this happens to execute within the "virtually extended" vblank
	 * interval before the start of the real vblank interval then it needs
	 * to delay programming the mmio flip until the real vblank is entered.
	 * This prevents completing a flip too early due to the way we fudge
	 * our vblank counter and vblank timestamps in order to work around the
	 * problem that the hw fires vblank interrupts before actual start of
	 * vblank (when line buffer refilling is done for a frame). It
	 * complements the fudging logic in radeon_get_crtc_scanoutpos() for
	 * timestamping and radeon_get_vblank_counter_kms() for vblank counts.
	 *
	 * In practice this won't execute very often unless on very fast
	 * machines because the time window for this to happen is very small.
	 */
<<<<<<< HEAD
	while (radeon_crtc->enabled && repcnt--) {
=======
	while (radeon_crtc->enabled && --repcnt) {
>>>>>>> 05ec7de7
		/* GET_DISTANCE_TO_VBLANKSTART returns distance to real vblank
		 * start in hpos, and to the "fudged earlier" vblank start in
		 * vpos.
		 */
		stat = radeon_get_crtc_scanoutpos(rdev->ddev, work->crtc_id,
						  GET_DISTANCE_TO_VBLANKSTART,
						  &vpos, &hpos, NULL, NULL,
						  &crtc->hwmode);

		if ((stat & (DRM_SCANOUTPOS_VALID | DRM_SCANOUTPOS_ACCURATE)) !=
		    (DRM_SCANOUTPOS_VALID | DRM_SCANOUTPOS_ACCURATE) ||
		    !(vpos >= 0 && hpos <= 0))
			break;

		/* Sleep at least until estimated real start of hw vblank */
		min_udelay = (-hpos + 1) * max(vblank->linedur_ns / 1000, 5);
		if (min_udelay > vblank->framedur_ns / 2000) {
			/* Don't wait ridiculously long - something is wrong */
			repcnt = 0;
			break;
		}
<<<<<<< HEAD
=======
		spin_unlock_irqrestore(&crtc->dev->event_lock, flags);
>>>>>>> 05ec7de7
		usleep_range(min_udelay, 2 * min_udelay);
		spin_lock_irqsave(&crtc->dev->event_lock, flags);
	};

	if (!repcnt)
		DRM_DEBUG_DRIVER("Delay problem on crtc %d: min_udelay %d, "
				 "framedur %d, linedur %d, stat %d, vpos %d, "
				 "hpos %d\n", work->crtc_id, min_udelay,
				 vblank->framedur_ns / 1000,
				 vblank->linedur_ns / 1000, stat, vpos, hpos);

	/* do the flip (mmio) */
	radeon_page_flip(rdev, radeon_crtc->crtc_id, work->base);

	radeon_crtc->flip_status = RADEON_FLIP_SUBMITTED;
	spin_unlock_irqrestore(&crtc->dev->event_lock, flags);
	up_read(&rdev->exclusive_lock);
}

static int radeon_crtc_page_flip(struct drm_crtc *crtc,
				 struct drm_framebuffer *fb,
				 struct drm_pending_vblank_event *event,
				 uint32_t page_flip_flags)
{
	struct drm_device *dev = crtc->dev;
	struct radeon_device *rdev = dev->dev_private;
	struct radeon_crtc *radeon_crtc = to_radeon_crtc(crtc);
	struct radeon_framebuffer *old_radeon_fb;
	struct radeon_framebuffer *new_radeon_fb;
	struct drm_gem_object *obj;
	struct radeon_flip_work *work;
	struct radeon_bo *new_rbo;
	uint32_t tiling_flags, pitch_pixels;
	uint64_t base;
	unsigned long flags;
	int r;

	work = kzalloc(sizeof *work, GFP_KERNEL);
	if (work == NULL)
		return -ENOMEM;

	INIT_WORK(&work->flip_work, radeon_flip_work_func);
	INIT_WORK(&work->unpin_work, radeon_unpin_work_func);

	work->rdev = rdev;
	work->crtc_id = radeon_crtc->crtc_id;
	work->event = event;

	/* schedule unpin of the old buffer */
	old_radeon_fb = to_radeon_framebuffer(crtc->primary->fb);
	obj = old_radeon_fb->obj;

	/* take a reference to the old object */
	drm_gem_object_reference(obj);
	work->old_rbo = gem_to_radeon_bo(obj);

	new_radeon_fb = to_radeon_framebuffer(fb);
	obj = new_radeon_fb->obj;
	new_rbo = gem_to_radeon_bo(obj);

	/* pin the new buffer */
	DRM_DEBUG_DRIVER("flip-ioctl() cur_rbo = %p, new_rbo = %p\n",
			 work->old_rbo, new_rbo);

	r = radeon_bo_reserve(new_rbo, false);
	if (unlikely(r != 0)) {
		DRM_ERROR("failed to reserve new rbo buffer before flip\n");
		goto cleanup;
	}
	/* Only 27 bit offset for legacy CRTC */
	r = radeon_bo_pin_restricted(new_rbo, RADEON_GEM_DOMAIN_VRAM,
				     ASIC_IS_AVIVO(rdev) ? 0 : 1 << 27, &base);
	if (unlikely(r != 0)) {
		radeon_bo_unreserve(new_rbo);
		r = -EINVAL;
		DRM_ERROR("failed to pin new rbo buffer before flip\n");
		goto cleanup;
	}
	work->fence = fence_get(reservation_object_get_excl(new_rbo->tbo.resv));
	radeon_bo_get_tiling_flags(new_rbo, &tiling_flags, NULL);
	radeon_bo_unreserve(new_rbo);

	if (!ASIC_IS_AVIVO(rdev)) {
		/* crtc offset is from display base addr not FB location */
		base -= radeon_crtc->legacy_display_base_addr;
		pitch_pixels = fb->pitches[0] / (fb->bits_per_pixel / 8);

		if (tiling_flags & RADEON_TILING_MACRO) {
			if (ASIC_IS_R300(rdev)) {
				base &= ~0x7ff;
			} else {
				int byteshift = fb->bits_per_pixel >> 4;
				int tile_addr = (((crtc->y >> 3) * pitch_pixels +  crtc->x) >> (8 - byteshift)) << 11;
				base += tile_addr + ((crtc->x << byteshift) % 256) + ((crtc->y % 8) << 8);
			}
		} else {
			int offset = crtc->y * pitch_pixels + crtc->x;
			switch (fb->bits_per_pixel) {
			case 8:
			default:
				offset *= 1;
				break;
			case 15:
			case 16:
				offset *= 2;
				break;
			case 24:
				offset *= 3;
				break;
			case 32:
				offset *= 4;
				break;
			}
			base += offset;
		}
		base &= ~7;
	}
	work->base = base;

	r = drm_vblank_get(crtc->dev, radeon_crtc->crtc_id);
	if (r) {
		DRM_ERROR("failed to get vblank before flip\n");
		goto pflip_cleanup;
	}

	/* We borrow the event spin lock for protecting flip_work */
	spin_lock_irqsave(&crtc->dev->event_lock, flags);

	if (radeon_crtc->flip_status != RADEON_FLIP_NONE) {
		DRM_DEBUG_DRIVER("flip queue: crtc already busy\n");
		spin_unlock_irqrestore(&crtc->dev->event_lock, flags);
		r = -EBUSY;
		goto vblank_cleanup;
	}
	radeon_crtc->flip_status = RADEON_FLIP_PENDING;
	radeon_crtc->flip_work = work;

	/* update crtc fb */
	crtc->primary->fb = fb;

	spin_unlock_irqrestore(&crtc->dev->event_lock, flags);

	queue_work(radeon_crtc->flip_queue, &work->flip_work);
	return 0;

vblank_cleanup:
	drm_vblank_put(crtc->dev, radeon_crtc->crtc_id);

pflip_cleanup:
	if (unlikely(radeon_bo_reserve(new_rbo, false) != 0)) {
		DRM_ERROR("failed to reserve new rbo in error path\n");
		goto cleanup;
	}
	if (unlikely(radeon_bo_unpin(new_rbo) != 0)) {
		DRM_ERROR("failed to unpin new rbo in error path\n");
	}
	radeon_bo_unreserve(new_rbo);

cleanup:
	drm_gem_object_unreference_unlocked(&work->old_rbo->gem_base);
	fence_put(work->fence);
	kfree(work);
	return r;
}

static int
radeon_crtc_set_config(struct drm_mode_set *set)
{
	struct drm_device *dev;
	struct radeon_device *rdev;
	struct drm_crtc *crtc;
	bool active = false;
	int ret;

	if (!set || !set->crtc)
		return -EINVAL;

	dev = set->crtc->dev;

	ret = pm_runtime_get_sync(dev->dev);
	if (ret < 0)
		return ret;

	ret = drm_crtc_helper_set_config(set);

	list_for_each_entry(crtc, &dev->mode_config.crtc_list, head)
		if (crtc->enabled)
			active = true;

	pm_runtime_mark_last_busy(dev->dev);

	rdev = dev->dev_private;
	/* if we have active crtcs and we don't have a power ref,
	   take the current one */
	if (active && !rdev->have_disp_power_ref) {
		rdev->have_disp_power_ref = true;
		return ret;
	}
	/* if we have no active crtcs, then drop the power ref
	   we got before */
	if (!active && rdev->have_disp_power_ref) {
		pm_runtime_put_autosuspend(dev->dev);
		rdev->have_disp_power_ref = false;
	}

	/* drop the power reference we got coming in here */
	pm_runtime_put_autosuspend(dev->dev);
	return ret;
}
static const struct drm_crtc_funcs radeon_crtc_funcs = {
	.cursor_set2 = radeon_crtc_cursor_set2,
	.cursor_move = radeon_crtc_cursor_move,
	.gamma_set = radeon_crtc_gamma_set,
	.set_config = radeon_crtc_set_config,
	.destroy = radeon_crtc_destroy,
	.page_flip = radeon_crtc_page_flip,
};

static void radeon_crtc_init(struct drm_device *dev, int index)
{
	struct radeon_device *rdev = dev->dev_private;
	struct radeon_crtc *radeon_crtc;
	int i;

	radeon_crtc = kzalloc(sizeof(struct radeon_crtc) + (RADEONFB_CONN_LIMIT * sizeof(struct drm_connector *)), GFP_KERNEL);
	if (radeon_crtc == NULL)
		return;

	drm_crtc_init(dev, &radeon_crtc->base, &radeon_crtc_funcs);

	drm_mode_crtc_set_gamma_size(&radeon_crtc->base, 256);
	radeon_crtc->crtc_id = index;
	radeon_crtc->flip_queue = create_singlethread_workqueue("radeon-crtc");
	rdev->mode_info.crtcs[index] = radeon_crtc;

	if (rdev->family >= CHIP_BONAIRE) {
		radeon_crtc->max_cursor_width = CIK_CURSOR_WIDTH;
		radeon_crtc->max_cursor_height = CIK_CURSOR_HEIGHT;
	} else {
		radeon_crtc->max_cursor_width = CURSOR_WIDTH;
		radeon_crtc->max_cursor_height = CURSOR_HEIGHT;
	}
	dev->mode_config.cursor_width = radeon_crtc->max_cursor_width;
	dev->mode_config.cursor_height = radeon_crtc->max_cursor_height;

#if 0
	radeon_crtc->mode_set.crtc = &radeon_crtc->base;
	radeon_crtc->mode_set.connectors = (struct drm_connector **)(radeon_crtc + 1);
	radeon_crtc->mode_set.num_connectors = 0;
#endif

	for (i = 0; i < 256; i++) {
		radeon_crtc->lut_r[i] = i << 2;
		radeon_crtc->lut_g[i] = i << 2;
		radeon_crtc->lut_b[i] = i << 2;
	}

	if (rdev->is_atom_bios && (ASIC_IS_AVIVO(rdev) || radeon_r4xx_atom))
		radeon_atombios_init_crtc(dev, radeon_crtc);
	else
		radeon_legacy_init_crtc(dev, radeon_crtc);
}

static const char *encoder_names[38] = {
	"NONE",
	"INTERNAL_LVDS",
	"INTERNAL_TMDS1",
	"INTERNAL_TMDS2",
	"INTERNAL_DAC1",
	"INTERNAL_DAC2",
	"INTERNAL_SDVOA",
	"INTERNAL_SDVOB",
	"SI170B",
	"CH7303",
	"CH7301",
	"INTERNAL_DVO1",
	"EXTERNAL_SDVOA",
	"EXTERNAL_SDVOB",
	"TITFP513",
	"INTERNAL_LVTM1",
	"VT1623",
	"HDMI_SI1930",
	"HDMI_INTERNAL",
	"INTERNAL_KLDSCP_TMDS1",
	"INTERNAL_KLDSCP_DVO1",
	"INTERNAL_KLDSCP_DAC1",
	"INTERNAL_KLDSCP_DAC2",
	"SI178",
	"MVPU_FPGA",
	"INTERNAL_DDI",
	"VT1625",
	"HDMI_SI1932",
	"DP_AN9801",
	"DP_DP501",
	"INTERNAL_UNIPHY",
	"INTERNAL_KLDSCP_LVTMA",
	"INTERNAL_UNIPHY1",
	"INTERNAL_UNIPHY2",
	"NUTMEG",
	"TRAVIS",
	"INTERNAL_VCE",
	"INTERNAL_UNIPHY3",
};

static const char *hpd_names[6] = {
	"HPD1",
	"HPD2",
	"HPD3",
	"HPD4",
	"HPD5",
	"HPD6",
};

static void radeon_print_display_setup(struct drm_device *dev)
{
	struct drm_connector *connector;
	struct radeon_connector *radeon_connector;
	struct drm_encoder *encoder;
	struct radeon_encoder *radeon_encoder;
	uint32_t devices;
	int i = 0;

	DRM_INFO("Radeon Display Connectors\n");
	list_for_each_entry(connector, &dev->mode_config.connector_list, head) {
		radeon_connector = to_radeon_connector(connector);
		DRM_INFO("Connector %d:\n", i);
		DRM_INFO("  %s\n", connector->name);
		if (radeon_connector->hpd.hpd != RADEON_HPD_NONE)
			DRM_INFO("  %s\n", hpd_names[radeon_connector->hpd.hpd]);
		if (radeon_connector->ddc_bus) {
			DRM_INFO("  DDC: 0x%x 0x%x 0x%x 0x%x 0x%x 0x%x 0x%x 0x%x\n",
				 radeon_connector->ddc_bus->rec.mask_clk_reg,
				 radeon_connector->ddc_bus->rec.mask_data_reg,
				 radeon_connector->ddc_bus->rec.a_clk_reg,
				 radeon_connector->ddc_bus->rec.a_data_reg,
				 radeon_connector->ddc_bus->rec.en_clk_reg,
				 radeon_connector->ddc_bus->rec.en_data_reg,
				 radeon_connector->ddc_bus->rec.y_clk_reg,
				 radeon_connector->ddc_bus->rec.y_data_reg);
			if (radeon_connector->router.ddc_valid)
				DRM_INFO("  DDC Router 0x%x/0x%x\n",
					 radeon_connector->router.ddc_mux_control_pin,
					 radeon_connector->router.ddc_mux_state);
			if (radeon_connector->router.cd_valid)
				DRM_INFO("  Clock/Data Router 0x%x/0x%x\n",
					 radeon_connector->router.cd_mux_control_pin,
					 radeon_connector->router.cd_mux_state);
		} else {
			if (connector->connector_type == DRM_MODE_CONNECTOR_VGA ||
			    connector->connector_type == DRM_MODE_CONNECTOR_DVII ||
			    connector->connector_type == DRM_MODE_CONNECTOR_DVID ||
			    connector->connector_type == DRM_MODE_CONNECTOR_DVIA ||
			    connector->connector_type == DRM_MODE_CONNECTOR_HDMIA ||
			    connector->connector_type == DRM_MODE_CONNECTOR_HDMIB)
				DRM_INFO("  DDC: no ddc bus - possible BIOS bug - please report to xorg-driver-ati@lists.x.org\n");
		}
		DRM_INFO("  Encoders:\n");
		list_for_each_entry(encoder, &dev->mode_config.encoder_list, head) {
			radeon_encoder = to_radeon_encoder(encoder);
			devices = radeon_encoder->devices & radeon_connector->devices;
			if (devices) {
				if (devices & ATOM_DEVICE_CRT1_SUPPORT)
					DRM_INFO("    CRT1: %s\n", encoder_names[radeon_encoder->encoder_id]);
				if (devices & ATOM_DEVICE_CRT2_SUPPORT)
					DRM_INFO("    CRT2: %s\n", encoder_names[radeon_encoder->encoder_id]);
				if (devices & ATOM_DEVICE_LCD1_SUPPORT)
					DRM_INFO("    LCD1: %s\n", encoder_names[radeon_encoder->encoder_id]);
				if (devices & ATOM_DEVICE_DFP1_SUPPORT)
					DRM_INFO("    DFP1: %s\n", encoder_names[radeon_encoder->encoder_id]);
				if (devices & ATOM_DEVICE_DFP2_SUPPORT)
					DRM_INFO("    DFP2: %s\n", encoder_names[radeon_encoder->encoder_id]);
				if (devices & ATOM_DEVICE_DFP3_SUPPORT)
					DRM_INFO("    DFP3: %s\n", encoder_names[radeon_encoder->encoder_id]);
				if (devices & ATOM_DEVICE_DFP4_SUPPORT)
					DRM_INFO("    DFP4: %s\n", encoder_names[radeon_encoder->encoder_id]);
				if (devices & ATOM_DEVICE_DFP5_SUPPORT)
					DRM_INFO("    DFP5: %s\n", encoder_names[radeon_encoder->encoder_id]);
				if (devices & ATOM_DEVICE_DFP6_SUPPORT)
					DRM_INFO("    DFP6: %s\n", encoder_names[radeon_encoder->encoder_id]);
				if (devices & ATOM_DEVICE_TV1_SUPPORT)
					DRM_INFO("    TV1: %s\n", encoder_names[radeon_encoder->encoder_id]);
				if (devices & ATOM_DEVICE_CV_SUPPORT)
					DRM_INFO("    CV: %s\n", encoder_names[radeon_encoder->encoder_id]);
			}
		}
		i++;
	}
}

static bool radeon_setup_enc_conn(struct drm_device *dev)
{
	struct radeon_device *rdev = dev->dev_private;
	bool ret = false;

	if (rdev->bios) {
		if (rdev->is_atom_bios) {
			ret = radeon_get_atom_connector_info_from_supported_devices_table(dev);
			if (ret == false)
				ret = radeon_get_atom_connector_info_from_object_table(dev);
		} else {
			ret = radeon_get_legacy_connector_info_from_bios(dev);
			if (ret == false)
				ret = radeon_get_legacy_connector_info_from_table(dev);
		}
	} else {
		if (!ASIC_IS_AVIVO(rdev))
			ret = radeon_get_legacy_connector_info_from_table(dev);
	}
	if (ret) {
		radeon_setup_encoder_clones(dev);
		radeon_print_display_setup(dev);
	}

	return ret;
}

/* avivo */

/**
 * avivo_reduce_ratio - fractional number reduction
 *
 * @nom: nominator
 * @den: denominator
 * @nom_min: minimum value for nominator
 * @den_min: minimum value for denominator
 *
 * Find the greatest common divisor and apply it on both nominator and
 * denominator, but make nominator and denominator are at least as large
 * as their minimum values.
 */
static void avivo_reduce_ratio(unsigned *nom, unsigned *den,
			       unsigned nom_min, unsigned den_min)
{
	unsigned tmp;

	/* reduce the numbers to a simpler ratio */
	tmp = gcd(*nom, *den);
	*nom /= tmp;
	*den /= tmp;

	/* make sure nominator is large enough */
        if (*nom < nom_min) {
		tmp = DIV_ROUND_UP(nom_min, *nom);
		*nom *= tmp;
		*den *= tmp;
	}

	/* make sure the denominator is large enough */
	if (*den < den_min) {
		tmp = DIV_ROUND_UP(den_min, *den);
		*nom *= tmp;
		*den *= tmp;
	}
}

/**
 * avivo_get_fb_ref_div - feedback and ref divider calculation
 *
 * @nom: nominator
 * @den: denominator
 * @post_div: post divider
 * @fb_div_max: feedback divider maximum
 * @ref_div_max: reference divider maximum
 * @fb_div: resulting feedback divider
 * @ref_div: resulting reference divider
 *
 * Calculate feedback and reference divider for a given post divider. Makes
 * sure we stay within the limits.
 */
static void avivo_get_fb_ref_div(unsigned nom, unsigned den, unsigned post_div,
				 unsigned fb_div_max, unsigned ref_div_max,
				 unsigned *fb_div, unsigned *ref_div)
{
	/* limit reference * post divider to a maximum */
	ref_div_max = max(min(100 / post_div, ref_div_max), 1u);

	/* get matching reference and feedback divider */
	*ref_div = min(max(DIV_ROUND_CLOSEST(den, post_div), 1u), ref_div_max);
	*fb_div = DIV_ROUND_CLOSEST(nom * *ref_div * post_div, den);

	/* limit fb divider to its maximum */
        if (*fb_div > fb_div_max) {
		*ref_div = DIV_ROUND_CLOSEST(*ref_div * fb_div_max, *fb_div);
		*fb_div = fb_div_max;
	}
}

/**
 * radeon_compute_pll_avivo - compute PLL paramaters
 *
 * @pll: information about the PLL
 * @dot_clock_p: resulting pixel clock
 * fb_div_p: resulting feedback divider
 * frac_fb_div_p: fractional part of the feedback divider
 * ref_div_p: resulting reference divider
 * post_div_p: resulting reference divider
 *
 * Try to calculate the PLL parameters to generate the given frequency:
 * dot_clock = (ref_freq * feedback_div) / (ref_div * post_div)
 */
void radeon_compute_pll_avivo(struct radeon_pll *pll,
			      u32 freq,
			      u32 *dot_clock_p,
			      u32 *fb_div_p,
			      u32 *frac_fb_div_p,
			      u32 *ref_div_p,
			      u32 *post_div_p)
{
	unsigned target_clock = pll->flags & RADEON_PLL_USE_FRAC_FB_DIV ?
		freq : freq / 10;

	unsigned fb_div_min, fb_div_max, fb_div;
	unsigned post_div_min, post_div_max, post_div;
	unsigned ref_div_min, ref_div_max, ref_div;
	unsigned post_div_best, diff_best;
	unsigned nom, den;

	/* determine allowed feedback divider range */
	fb_div_min = pll->min_feedback_div;
	fb_div_max = pll->max_feedback_div;

	if (pll->flags & RADEON_PLL_USE_FRAC_FB_DIV) {
		fb_div_min *= 10;
		fb_div_max *= 10;
	}

	/* determine allowed ref divider range */
	if (pll->flags & RADEON_PLL_USE_REF_DIV)
		ref_div_min = pll->reference_div;
	else
		ref_div_min = pll->min_ref_div;

	if (pll->flags & RADEON_PLL_USE_FRAC_FB_DIV &&
	    pll->flags & RADEON_PLL_USE_REF_DIV)
		ref_div_max = pll->reference_div;
	else if (pll->flags & RADEON_PLL_PREFER_MINM_OVER_MAXP)
		/* fix for problems on RS880 */
		ref_div_max = min(pll->max_ref_div, 7u);
	else
		ref_div_max = pll->max_ref_div;

	/* determine allowed post divider range */
	if (pll->flags & RADEON_PLL_USE_POST_DIV) {
		post_div_min = pll->post_div;
		post_div_max = pll->post_div;
	} else {
		unsigned vco_min, vco_max;

		if (pll->flags & RADEON_PLL_IS_LCD) {
			vco_min = pll->lcd_pll_out_min;
			vco_max = pll->lcd_pll_out_max;
		} else {
			vco_min = pll->pll_out_min;
			vco_max = pll->pll_out_max;
		}

		if (pll->flags & RADEON_PLL_USE_FRAC_FB_DIV) {
			vco_min *= 10;
			vco_max *= 10;
		}

		post_div_min = vco_min / target_clock;
		if ((target_clock * post_div_min) < vco_min)
			++post_div_min;
		if (post_div_min < pll->min_post_div)
			post_div_min = pll->min_post_div;

		post_div_max = vco_max / target_clock;
		if ((target_clock * post_div_max) > vco_max)
			--post_div_max;
		if (post_div_max > pll->max_post_div)
			post_div_max = pll->max_post_div;
	}

	/* represent the searched ratio as fractional number */
	nom = target_clock;
	den = pll->reference_freq;

	/* reduce the numbers to a simpler ratio */
	avivo_reduce_ratio(&nom, &den, fb_div_min, post_div_min);

	/* now search for a post divider */
	if (pll->flags & RADEON_PLL_PREFER_MINM_OVER_MAXP)
		post_div_best = post_div_min;
	else
		post_div_best = post_div_max;
	diff_best = ~0;

	for (post_div = post_div_min; post_div <= post_div_max; ++post_div) {
		unsigned diff;
		avivo_get_fb_ref_div(nom, den, post_div, fb_div_max,
				     ref_div_max, &fb_div, &ref_div);
		diff = abs(target_clock - (pll->reference_freq * fb_div) /
			(ref_div * post_div));

		if (diff < diff_best || (diff == diff_best &&
		    !(pll->flags & RADEON_PLL_PREFER_MINM_OVER_MAXP))) {

			post_div_best = post_div;
			diff_best = diff;
		}
	}
	post_div = post_div_best;

	/* get the feedback and reference divider for the optimal value */
	avivo_get_fb_ref_div(nom, den, post_div, fb_div_max, ref_div_max,
			     &fb_div, &ref_div);

	/* reduce the numbers to a simpler ratio once more */
	/* this also makes sure that the reference divider is large enough */
	avivo_reduce_ratio(&fb_div, &ref_div, fb_div_min, ref_div_min);

	/* avoid high jitter with small fractional dividers */
	if (pll->flags & RADEON_PLL_USE_FRAC_FB_DIV && (fb_div % 10)) {
		fb_div_min = max(fb_div_min, (9 - (fb_div % 10)) * 20 + 50);
		if (fb_div < fb_div_min) {
			unsigned tmp = DIV_ROUND_UP(fb_div_min, fb_div);
			fb_div *= tmp;
			ref_div *= tmp;
		}
	}

	/* and finally save the result */
	if (pll->flags & RADEON_PLL_USE_FRAC_FB_DIV) {
		*fb_div_p = fb_div / 10;
		*frac_fb_div_p = fb_div % 10;
	} else {
		*fb_div_p = fb_div;
		*frac_fb_div_p = 0;
	}

	*dot_clock_p = ((pll->reference_freq * *fb_div_p * 10) +
			(pll->reference_freq * *frac_fb_div_p)) /
		       (ref_div * post_div * 10);
	*ref_div_p = ref_div;
	*post_div_p = post_div;

	DRM_DEBUG_KMS("%d - %d, pll dividers - fb: %d.%d ref: %d, post %d\n",
		      freq, *dot_clock_p * 10, *fb_div_p, *frac_fb_div_p,
		      ref_div, post_div);
}

/* pre-avivo */
static inline uint32_t radeon_div(uint64_t n, uint32_t d)
{
	uint64_t mod;

	n += d / 2;

	mod = do_div(n, d);
	return n;
}

void radeon_compute_pll_legacy(struct radeon_pll *pll,
			       uint64_t freq,
			       uint32_t *dot_clock_p,
			       uint32_t *fb_div_p,
			       uint32_t *frac_fb_div_p,
			       uint32_t *ref_div_p,
			       uint32_t *post_div_p)
{
	uint32_t min_ref_div = pll->min_ref_div;
	uint32_t max_ref_div = pll->max_ref_div;
	uint32_t min_post_div = pll->min_post_div;
	uint32_t max_post_div = pll->max_post_div;
	uint32_t min_fractional_feed_div = 0;
	uint32_t max_fractional_feed_div = 0;
	uint32_t best_vco = pll->best_vco;
	uint32_t best_post_div = 1;
	uint32_t best_ref_div = 1;
	uint32_t best_feedback_div = 1;
	uint32_t best_frac_feedback_div = 0;
	uint32_t best_freq = -1;
	uint32_t best_error = 0xffffffff;
	uint32_t best_vco_diff = 1;
	uint32_t post_div;
	u32 pll_out_min, pll_out_max;

	DRM_DEBUG_KMS("PLL freq %llu %u %u\n", freq, pll->min_ref_div, pll->max_ref_div);
	freq = freq * 1000;

	if (pll->flags & RADEON_PLL_IS_LCD) {
		pll_out_min = pll->lcd_pll_out_min;
		pll_out_max = pll->lcd_pll_out_max;
	} else {
		pll_out_min = pll->pll_out_min;
		pll_out_max = pll->pll_out_max;
	}

	if (pll_out_min > 64800)
		pll_out_min = 64800;

	if (pll->flags & RADEON_PLL_USE_REF_DIV)
		min_ref_div = max_ref_div = pll->reference_div;
	else {
		while (min_ref_div < max_ref_div-1) {
			uint32_t mid = (min_ref_div + max_ref_div) / 2;
			uint32_t pll_in = pll->reference_freq / mid;
			if (pll_in < pll->pll_in_min)
				max_ref_div = mid;
			else if (pll_in > pll->pll_in_max)
				min_ref_div = mid;
			else
				break;
		}
	}

	if (pll->flags & RADEON_PLL_USE_POST_DIV)
		min_post_div = max_post_div = pll->post_div;

	if (pll->flags & RADEON_PLL_USE_FRAC_FB_DIV) {
		min_fractional_feed_div = pll->min_frac_feedback_div;
		max_fractional_feed_div = pll->max_frac_feedback_div;
	}

	for (post_div = max_post_div; post_div >= min_post_div; --post_div) {
		uint32_t ref_div;

		if ((pll->flags & RADEON_PLL_NO_ODD_POST_DIV) && (post_div & 1))
			continue;

		/* legacy radeons only have a few post_divs */
		if (pll->flags & RADEON_PLL_LEGACY) {
			if ((post_div == 5) ||
			    (post_div == 7) ||
			    (post_div == 9) ||
			    (post_div == 10) ||
			    (post_div == 11) ||
			    (post_div == 13) ||
			    (post_div == 14) ||
			    (post_div == 15))
				continue;
		}

		for (ref_div = min_ref_div; ref_div <= max_ref_div; ++ref_div) {
			uint32_t feedback_div, current_freq = 0, error, vco_diff;
			uint32_t pll_in = pll->reference_freq / ref_div;
			uint32_t min_feed_div = pll->min_feedback_div;
			uint32_t max_feed_div = pll->max_feedback_div + 1;

			if (pll_in < pll->pll_in_min || pll_in > pll->pll_in_max)
				continue;

			while (min_feed_div < max_feed_div) {
				uint32_t vco;
				uint32_t min_frac_feed_div = min_fractional_feed_div;
				uint32_t max_frac_feed_div = max_fractional_feed_div + 1;
				uint32_t frac_feedback_div;
				uint64_t tmp;

				feedback_div = (min_feed_div + max_feed_div) / 2;

				tmp = (uint64_t)pll->reference_freq * feedback_div;
				vco = radeon_div(tmp, ref_div);

				if (vco < pll_out_min) {
					min_feed_div = feedback_div + 1;
					continue;
				} else if (vco > pll_out_max) {
					max_feed_div = feedback_div;
					continue;
				}

				while (min_frac_feed_div < max_frac_feed_div) {
					frac_feedback_div = (min_frac_feed_div + max_frac_feed_div) / 2;
					tmp = (uint64_t)pll->reference_freq * 10000 * feedback_div;
					tmp += (uint64_t)pll->reference_freq * 1000 * frac_feedback_div;
					current_freq = radeon_div(tmp, ref_div * post_div);

					if (pll->flags & RADEON_PLL_PREFER_CLOSEST_LOWER) {
						if (freq < current_freq)
							error = 0xffffffff;
						else
							error = freq - current_freq;
					} else
						error = abs(current_freq - freq);
					vco_diff = abs(vco - best_vco);

					if ((best_vco == 0 && error < best_error) ||
					    (best_vco != 0 &&
					     ((best_error > 100 && error < best_error - 100) ||
					      (abs(error - best_error) < 100 && vco_diff < best_vco_diff)))) {
						best_post_div = post_div;
						best_ref_div = ref_div;
						best_feedback_div = feedback_div;
						best_frac_feedback_div = frac_feedback_div;
						best_freq = current_freq;
						best_error = error;
						best_vco_diff = vco_diff;
					} else if (current_freq == freq) {
						if (best_freq == -1) {
							best_post_div = post_div;
							best_ref_div = ref_div;
							best_feedback_div = feedback_div;
							best_frac_feedback_div = frac_feedback_div;
							best_freq = current_freq;
							best_error = error;
							best_vco_diff = vco_diff;
						} else if (((pll->flags & RADEON_PLL_PREFER_LOW_REF_DIV) && (ref_div < best_ref_div)) ||
							   ((pll->flags & RADEON_PLL_PREFER_HIGH_REF_DIV) && (ref_div > best_ref_div)) ||
							   ((pll->flags & RADEON_PLL_PREFER_LOW_FB_DIV) && (feedback_div < best_feedback_div)) ||
							   ((pll->flags & RADEON_PLL_PREFER_HIGH_FB_DIV) && (feedback_div > best_feedback_div)) ||
							   ((pll->flags & RADEON_PLL_PREFER_LOW_POST_DIV) && (post_div < best_post_div)) ||
							   ((pll->flags & RADEON_PLL_PREFER_HIGH_POST_DIV) && (post_div > best_post_div))) {
							best_post_div = post_div;
							best_ref_div = ref_div;
							best_feedback_div = feedback_div;
							best_frac_feedback_div = frac_feedback_div;
							best_freq = current_freq;
							best_error = error;
							best_vco_diff = vco_diff;
						}
					}
					if (current_freq < freq)
						min_frac_feed_div = frac_feedback_div + 1;
					else
						max_frac_feed_div = frac_feedback_div;
				}
				if (current_freq < freq)
					min_feed_div = feedback_div + 1;
				else
					max_feed_div = feedback_div;
			}
		}
	}

	*dot_clock_p = best_freq / 10000;
	*fb_div_p = best_feedback_div;
	*frac_fb_div_p = best_frac_feedback_div;
	*ref_div_p = best_ref_div;
	*post_div_p = best_post_div;
	DRM_DEBUG_KMS("%lld %d, pll dividers - fb: %d.%d ref: %d, post %d\n",
		      (long long)freq,
		      best_freq / 1000, best_feedback_div, best_frac_feedback_div,
		      best_ref_div, best_post_div);

}

static void radeon_user_framebuffer_destroy(struct drm_framebuffer *fb)
{
	struct radeon_framebuffer *radeon_fb = to_radeon_framebuffer(fb);

	if (radeon_fb->obj) {
		drm_gem_object_unreference_unlocked(radeon_fb->obj);
	}
	drm_framebuffer_cleanup(fb);
	kfree(radeon_fb);
}

static int radeon_user_framebuffer_create_handle(struct drm_framebuffer *fb,
						  struct drm_file *file_priv,
						  unsigned int *handle)
{
	struct radeon_framebuffer *radeon_fb = to_radeon_framebuffer(fb);

	return drm_gem_handle_create(file_priv, radeon_fb->obj, handle);
}

static const struct drm_framebuffer_funcs radeon_fb_funcs = {
	.destroy = radeon_user_framebuffer_destroy,
	.create_handle = radeon_user_framebuffer_create_handle,
};

int
radeon_framebuffer_init(struct drm_device *dev,
			struct radeon_framebuffer *rfb,
			const struct drm_mode_fb_cmd2 *mode_cmd,
			struct drm_gem_object *obj)
{
	int ret;
	rfb->obj = obj;
	drm_helper_mode_fill_fb_struct(&rfb->base, mode_cmd);
	ret = drm_framebuffer_init(dev, &rfb->base, &radeon_fb_funcs);
	if (ret) {
		rfb->obj = NULL;
		return ret;
	}
	return 0;
}

static struct drm_framebuffer *
radeon_user_framebuffer_create(struct drm_device *dev,
			       struct drm_file *file_priv,
			       const struct drm_mode_fb_cmd2 *mode_cmd)
{
	struct drm_gem_object *obj;
	struct radeon_framebuffer *radeon_fb;
	int ret;

	obj = drm_gem_object_lookup(dev, file_priv, mode_cmd->handles[0]);
	if (obj ==  NULL) {
		dev_err(&dev->pdev->dev, "No GEM object associated to handle 0x%08X, "
			"can't create framebuffer\n", mode_cmd->handles[0]);
		return ERR_PTR(-ENOENT);
	}

	radeon_fb = kzalloc(sizeof(*radeon_fb), GFP_KERNEL);
	if (radeon_fb == NULL) {
		drm_gem_object_unreference_unlocked(obj);
		return ERR_PTR(-ENOMEM);
	}

	ret = radeon_framebuffer_init(dev, radeon_fb, mode_cmd, obj);
	if (ret) {
		kfree(radeon_fb);
		drm_gem_object_unreference_unlocked(obj);
		return ERR_PTR(ret);
	}

	return &radeon_fb->base;
}

static void radeon_output_poll_changed(struct drm_device *dev)
{
	struct radeon_device *rdev = dev->dev_private;
	radeon_fb_output_poll_changed(rdev);
}

static const struct drm_mode_config_funcs radeon_mode_funcs = {
	.fb_create = radeon_user_framebuffer_create,
	.output_poll_changed = radeon_output_poll_changed
};

static struct drm_prop_enum_list radeon_tmds_pll_enum_list[] =
{	{ 0, "driver" },
	{ 1, "bios" },
};

static struct drm_prop_enum_list radeon_tv_std_enum_list[] =
{	{ TV_STD_NTSC, "ntsc" },
	{ TV_STD_PAL, "pal" },
	{ TV_STD_PAL_M, "pal-m" },
	{ TV_STD_PAL_60, "pal-60" },
	{ TV_STD_NTSC_J, "ntsc-j" },
	{ TV_STD_SCART_PAL, "scart-pal" },
	{ TV_STD_PAL_CN, "pal-cn" },
	{ TV_STD_SECAM, "secam" },
};

static struct drm_prop_enum_list radeon_underscan_enum_list[] =
{	{ UNDERSCAN_OFF, "off" },
	{ UNDERSCAN_ON, "on" },
	{ UNDERSCAN_AUTO, "auto" },
};

static struct drm_prop_enum_list radeon_audio_enum_list[] =
{	{ RADEON_AUDIO_DISABLE, "off" },
	{ RADEON_AUDIO_ENABLE, "on" },
	{ RADEON_AUDIO_AUTO, "auto" },
};

/* XXX support different dither options? spatial, temporal, both, etc. */
static struct drm_prop_enum_list radeon_dither_enum_list[] =
{	{ RADEON_FMT_DITHER_DISABLE, "off" },
	{ RADEON_FMT_DITHER_ENABLE, "on" },
};

static struct drm_prop_enum_list radeon_output_csc_enum_list[] =
{	{ RADEON_OUTPUT_CSC_BYPASS, "bypass" },
	{ RADEON_OUTPUT_CSC_TVRGB, "tvrgb" },
	{ RADEON_OUTPUT_CSC_YCBCR601, "ycbcr601" },
	{ RADEON_OUTPUT_CSC_YCBCR709, "ycbcr709" },
};

static int radeon_modeset_create_props(struct radeon_device *rdev)
{
	int sz;

	if (rdev->is_atom_bios) {
		rdev->mode_info.coherent_mode_property =
			drm_property_create_range(rdev->ddev, 0 , "coherent", 0, 1);
		if (!rdev->mode_info.coherent_mode_property)
			return -ENOMEM;
	}

	if (!ASIC_IS_AVIVO(rdev)) {
		sz = ARRAY_SIZE(radeon_tmds_pll_enum_list);
		rdev->mode_info.tmds_pll_property =
			drm_property_create_enum(rdev->ddev, 0,
					    "tmds_pll",
					    radeon_tmds_pll_enum_list, sz);
	}

	rdev->mode_info.load_detect_property =
		drm_property_create_range(rdev->ddev, 0, "load detection", 0, 1);
	if (!rdev->mode_info.load_detect_property)
		return -ENOMEM;

	drm_mode_create_scaling_mode_property(rdev->ddev);

	sz = ARRAY_SIZE(radeon_tv_std_enum_list);
	rdev->mode_info.tv_std_property =
		drm_property_create_enum(rdev->ddev, 0,
				    "tv standard",
				    radeon_tv_std_enum_list, sz);

	sz = ARRAY_SIZE(radeon_underscan_enum_list);
	rdev->mode_info.underscan_property =
		drm_property_create_enum(rdev->ddev, 0,
				    "underscan",
				    radeon_underscan_enum_list, sz);

	rdev->mode_info.underscan_hborder_property =
		drm_property_create_range(rdev->ddev, 0,
					"underscan hborder", 0, 128);
	if (!rdev->mode_info.underscan_hborder_property)
		return -ENOMEM;

	rdev->mode_info.underscan_vborder_property =
		drm_property_create_range(rdev->ddev, 0,
					"underscan vborder", 0, 128);
	if (!rdev->mode_info.underscan_vborder_property)
		return -ENOMEM;

	sz = ARRAY_SIZE(radeon_audio_enum_list);
	rdev->mode_info.audio_property =
		drm_property_create_enum(rdev->ddev, 0,
					 "audio",
					 radeon_audio_enum_list, sz);

	sz = ARRAY_SIZE(radeon_dither_enum_list);
	rdev->mode_info.dither_property =
		drm_property_create_enum(rdev->ddev, 0,
					 "dither",
					 radeon_dither_enum_list, sz);

	sz = ARRAY_SIZE(radeon_output_csc_enum_list);
	rdev->mode_info.output_csc_property =
		drm_property_create_enum(rdev->ddev, 0,
					 "output_csc",
					 radeon_output_csc_enum_list, sz);

	return 0;
}

void radeon_update_display_priority(struct radeon_device *rdev)
{
	/* adjustment options for the display watermarks */
	if ((radeon_disp_priority == 0) || (radeon_disp_priority > 2)) {
		/* set display priority to high for r3xx, rv515 chips
		 * this avoids flickering due to underflow to the
		 * display controllers during heavy acceleration.
		 * Don't force high on rs4xx igp chips as it seems to
		 * affect the sound card.  See kernel bug 15982.
		 */
		if ((ASIC_IS_R300(rdev) || (rdev->family == CHIP_RV515)) &&
		    !(rdev->flags & RADEON_IS_IGP))
			rdev->disp_priority = 2;
		else
			rdev->disp_priority = 0;
	} else
		rdev->disp_priority = radeon_disp_priority;

}

/*
 * Allocate hdmi structs and determine register offsets
 */
static void radeon_afmt_init(struct radeon_device *rdev)
{
	int i;

	for (i = 0; i < RADEON_MAX_AFMT_BLOCKS; i++)
		rdev->mode_info.afmt[i] = NULL;

	if (ASIC_IS_NODCE(rdev)) {
		/* nothing to do */
	} else if (ASIC_IS_DCE4(rdev)) {
		static uint32_t eg_offsets[] = {
			EVERGREEN_CRTC0_REGISTER_OFFSET,
			EVERGREEN_CRTC1_REGISTER_OFFSET,
			EVERGREEN_CRTC2_REGISTER_OFFSET,
			EVERGREEN_CRTC3_REGISTER_OFFSET,
			EVERGREEN_CRTC4_REGISTER_OFFSET,
			EVERGREEN_CRTC5_REGISTER_OFFSET,
			0x13830 - 0x7030,
		};
		int num_afmt;

		/* DCE8 has 7 audio blocks tied to DIG encoders */
		/* DCE6 has 6 audio blocks tied to DIG encoders */
		/* DCE4/5 has 6 audio blocks tied to DIG encoders */
		/* DCE4.1 has 2 audio blocks tied to DIG encoders */
		if (ASIC_IS_DCE8(rdev))
			num_afmt = 7;
		else if (ASIC_IS_DCE6(rdev))
			num_afmt = 6;
		else if (ASIC_IS_DCE5(rdev))
			num_afmt = 6;
		else if (ASIC_IS_DCE41(rdev))
			num_afmt = 2;
		else /* DCE4 */
			num_afmt = 6;

		BUG_ON(num_afmt > ARRAY_SIZE(eg_offsets));
		for (i = 0; i < num_afmt; i++) {
			rdev->mode_info.afmt[i] = kzalloc(sizeof(struct radeon_afmt), GFP_KERNEL);
			if (rdev->mode_info.afmt[i]) {
				rdev->mode_info.afmt[i]->offset = eg_offsets[i];
				rdev->mode_info.afmt[i]->id = i;
			}
		}
	} else if (ASIC_IS_DCE3(rdev)) {
		/* DCE3.x has 2 audio blocks tied to DIG encoders */
		rdev->mode_info.afmt[0] = kzalloc(sizeof(struct radeon_afmt), GFP_KERNEL);
		if (rdev->mode_info.afmt[0]) {
			rdev->mode_info.afmt[0]->offset = DCE3_HDMI_OFFSET0;
			rdev->mode_info.afmt[0]->id = 0;
		}
		rdev->mode_info.afmt[1] = kzalloc(sizeof(struct radeon_afmt), GFP_KERNEL);
		if (rdev->mode_info.afmt[1]) {
			rdev->mode_info.afmt[1]->offset = DCE3_HDMI_OFFSET1;
			rdev->mode_info.afmt[1]->id = 1;
		}
	} else if (ASIC_IS_DCE2(rdev)) {
		/* DCE2 has at least 1 routable audio block */
		rdev->mode_info.afmt[0] = kzalloc(sizeof(struct radeon_afmt), GFP_KERNEL);
		if (rdev->mode_info.afmt[0]) {
			rdev->mode_info.afmt[0]->offset = DCE2_HDMI_OFFSET0;
			rdev->mode_info.afmt[0]->id = 0;
		}
		/* r6xx has 2 routable audio blocks */
		if (rdev->family >= CHIP_R600) {
			rdev->mode_info.afmt[1] = kzalloc(sizeof(struct radeon_afmt), GFP_KERNEL);
			if (rdev->mode_info.afmt[1]) {
				rdev->mode_info.afmt[1]->offset = DCE2_HDMI_OFFSET1;
				rdev->mode_info.afmt[1]->id = 1;
			}
		}
	}
}

static void radeon_afmt_fini(struct radeon_device *rdev)
{
	int i;

	for (i = 0; i < RADEON_MAX_AFMT_BLOCKS; i++) {
		kfree(rdev->mode_info.afmt[i]);
		rdev->mode_info.afmt[i] = NULL;
	}
}

int radeon_modeset_init(struct radeon_device *rdev)
{
	int i;
	int ret;

	drm_mode_config_init(rdev->ddev);
	rdev->mode_info.mode_config_initialized = true;

	rdev->ddev->mode_config.funcs = &radeon_mode_funcs;

	if (ASIC_IS_DCE5(rdev)) {
		rdev->ddev->mode_config.max_width = 16384;
		rdev->ddev->mode_config.max_height = 16384;
	} else if (ASIC_IS_AVIVO(rdev)) {
		rdev->ddev->mode_config.max_width = 8192;
		rdev->ddev->mode_config.max_height = 8192;
	} else {
		rdev->ddev->mode_config.max_width = 4096;
		rdev->ddev->mode_config.max_height = 4096;
	}

	rdev->ddev->mode_config.preferred_depth = 24;
	rdev->ddev->mode_config.prefer_shadow = 1;

	rdev->ddev->mode_config.fb_base = rdev->mc.aper_base;

	ret = radeon_modeset_create_props(rdev);
	if (ret) {
		return ret;
	}

	/* init i2c buses */
	radeon_i2c_init(rdev);

	/* check combios for a valid hardcoded EDID - Sun servers */
	if (!rdev->is_atom_bios) {
		/* check for hardcoded EDID in BIOS */
		radeon_combios_check_hardcoded_edid(rdev);
	}

	/* allocate crtcs */
	for (i = 0; i < rdev->num_crtc; i++) {
		radeon_crtc_init(rdev->ddev, i);
	}

	/* okay we should have all the bios connectors */
	ret = radeon_setup_enc_conn(rdev->ddev);
	if (!ret) {
		return ret;
	}

	/* init dig PHYs, disp eng pll */
	if (rdev->is_atom_bios) {
		radeon_atom_encoder_init(rdev);
		radeon_atom_disp_eng_pll_init(rdev);
	}

	/* initialize hpd */
	radeon_hpd_init(rdev);

	/* setup afmt */
	radeon_afmt_init(rdev);

	if (!list_empty(&rdev->ddev->mode_config.connector_list)) {
		radeon_fbdev_init(rdev);
		drm_kms_helper_poll_init(rdev->ddev);
	}

	/* do pm late init */
	ret = radeon_pm_late_init(rdev);

	return 0;
}

void radeon_modeset_fini(struct radeon_device *rdev)
{
	radeon_fbdev_fini(rdev);
	kfree(rdev->mode_info.bios_hardcoded_edid);

	if (rdev->mode_info.mode_config_initialized) {
		radeon_afmt_fini(rdev);
		drm_kms_helper_poll_fini(rdev->ddev);
		radeon_hpd_fini(rdev);
		drm_mode_config_cleanup(rdev->ddev);
		rdev->mode_info.mode_config_initialized = false;
	}
	/* free i2c buses */
	radeon_i2c_fini(rdev);
}

static bool is_hdtv_mode(const struct drm_display_mode *mode)
{
	/* try and guess if this is a tv or a monitor */
	if ((mode->vdisplay == 480 && mode->hdisplay == 720) || /* 480p */
	    (mode->vdisplay == 576) || /* 576p */
	    (mode->vdisplay == 720) || /* 720p */
	    (mode->vdisplay == 1080)) /* 1080p */
		return true;
	else
		return false;
}

bool radeon_crtc_scaling_mode_fixup(struct drm_crtc *crtc,
				const struct drm_display_mode *mode,
				struct drm_display_mode *adjusted_mode)
{
	struct drm_device *dev = crtc->dev;
	struct radeon_device *rdev = dev->dev_private;
	struct drm_encoder *encoder;
	struct radeon_crtc *radeon_crtc = to_radeon_crtc(crtc);
	struct radeon_encoder *radeon_encoder;
	struct drm_connector *connector;
	struct radeon_connector *radeon_connector;
	bool first = true;
	u32 src_v = 1, dst_v = 1;
	u32 src_h = 1, dst_h = 1;

	radeon_crtc->h_border = 0;
	radeon_crtc->v_border = 0;

	list_for_each_entry(encoder, &dev->mode_config.encoder_list, head) {
		if (encoder->crtc != crtc)
			continue;
		radeon_encoder = to_radeon_encoder(encoder);
		connector = radeon_get_connector_for_encoder(encoder);
		radeon_connector = to_radeon_connector(connector);

		if (first) {
			/* set scaling */
			if (radeon_encoder->rmx_type == RMX_OFF)
				radeon_crtc->rmx_type = RMX_OFF;
			else if (mode->hdisplay < radeon_encoder->native_mode.hdisplay ||
				 mode->vdisplay < radeon_encoder->native_mode.vdisplay)
				radeon_crtc->rmx_type = radeon_encoder->rmx_type;
			else
				radeon_crtc->rmx_type = RMX_OFF;
			/* copy native mode */
			memcpy(&radeon_crtc->native_mode,
			       &radeon_encoder->native_mode,
				sizeof(struct drm_display_mode));
			src_v = crtc->mode.vdisplay;
			dst_v = radeon_crtc->native_mode.vdisplay;
			src_h = crtc->mode.hdisplay;
			dst_h = radeon_crtc->native_mode.hdisplay;

			/* fix up for overscan on hdmi */
			if (ASIC_IS_AVIVO(rdev) &&
			    (!(mode->flags & DRM_MODE_FLAG_INTERLACE)) &&
			    ((radeon_encoder->underscan_type == UNDERSCAN_ON) ||
			     ((radeon_encoder->underscan_type == UNDERSCAN_AUTO) &&
			      drm_detect_hdmi_monitor(radeon_connector_edid(connector)) &&
			      is_hdtv_mode(mode)))) {
				if (radeon_encoder->underscan_hborder != 0)
					radeon_crtc->h_border = radeon_encoder->underscan_hborder;
				else
					radeon_crtc->h_border = (mode->hdisplay >> 5) + 16;
				if (radeon_encoder->underscan_vborder != 0)
					radeon_crtc->v_border = radeon_encoder->underscan_vborder;
				else
					radeon_crtc->v_border = (mode->vdisplay >> 5) + 16;
				radeon_crtc->rmx_type = RMX_FULL;
				src_v = crtc->mode.vdisplay;
				dst_v = crtc->mode.vdisplay - (radeon_crtc->v_border * 2);
				src_h = crtc->mode.hdisplay;
				dst_h = crtc->mode.hdisplay - (radeon_crtc->h_border * 2);
			}
			first = false;
		} else {
			if (radeon_crtc->rmx_type != radeon_encoder->rmx_type) {
				/* WARNING: Right now this can't happen but
				 * in the future we need to check that scaling
				 * are consistent across different encoder
				 * (ie all encoder can work with the same
				 *  scaling).
				 */
				DRM_ERROR("Scaling not consistent across encoder.\n");
				return false;
			}
		}
	}
	if (radeon_crtc->rmx_type != RMX_OFF) {
		fixed20_12 a, b;
		a.full = dfixed_const(src_v);
		b.full = dfixed_const(dst_v);
		radeon_crtc->vsc.full = dfixed_div(a, b);
		a.full = dfixed_const(src_h);
		b.full = dfixed_const(dst_h);
		radeon_crtc->hsc.full = dfixed_div(a, b);
	} else {
		radeon_crtc->vsc.full = dfixed_const(1);
		radeon_crtc->hsc.full = dfixed_const(1);
	}
	return true;
}

/*
 * Retrieve current video scanout position of crtc on a given gpu, and
 * an optional accurate timestamp of when query happened.
 *
 * \param dev Device to query.
 * \param crtc Crtc to query.
 * \param flags Flags from caller (DRM_CALLED_FROM_VBLIRQ or 0).
 *              For driver internal use only also supports these flags:
 *
 *              USE_REAL_VBLANKSTART to use the real start of vblank instead
 *              of a fudged earlier start of vblank.
 *
 *              GET_DISTANCE_TO_VBLANKSTART to return distance to the
 *              fudged earlier start of vblank in *vpos and the distance
 *              to true start of vblank in *hpos.
 *
 * \param *vpos Location where vertical scanout position should be stored.
 * \param *hpos Location where horizontal scanout position should go.
 * \param *stime Target location for timestamp taken immediately before
 *               scanout position query. Can be NULL to skip timestamp.
 * \param *etime Target location for timestamp taken immediately after
 *               scanout position query. Can be NULL to skip timestamp.
 *
 * Returns vpos as a positive number while in active scanout area.
 * Returns vpos as a negative number inside vblank, counting the number
 * of scanlines to go until end of vblank, e.g., -1 means "one scanline
 * until start of active scanout / end of vblank."
 *
 * \return Flags, or'ed together as follows:
 *
 * DRM_SCANOUTPOS_VALID = Query successful.
 * DRM_SCANOUTPOS_INVBL = Inside vblank.
 * DRM_SCANOUTPOS_ACCURATE = Returned position is accurate. A lack of
 * this flag means that returned position may be offset by a constant but
 * unknown small number of scanlines wrt. real scanout position.
 *
 */
int radeon_get_crtc_scanoutpos(struct drm_device *dev, unsigned int pipe,
			       unsigned int flags, int *vpos, int *hpos,
			       ktime_t *stime, ktime_t *etime,
			       const struct drm_display_mode *mode)
{
	u32 stat_crtc = 0, vbl = 0, position = 0;
	int vbl_start, vbl_end, vtotal, ret = 0;
	bool in_vbl = true;

	struct radeon_device *rdev = dev->dev_private;

	/* preempt_disable_rt() should go right here in PREEMPT_RT patchset. */

	/* Get optional system timestamp before query. */
	if (stime)
		*stime = ktime_get();

	if (ASIC_IS_DCE4(rdev)) {
		if (pipe == 0) {
			vbl = RREG32(EVERGREEN_CRTC_V_BLANK_START_END +
				     EVERGREEN_CRTC0_REGISTER_OFFSET);
			position = RREG32(EVERGREEN_CRTC_STATUS_POSITION +
					  EVERGREEN_CRTC0_REGISTER_OFFSET);
			ret |= DRM_SCANOUTPOS_VALID;
		}
		if (pipe == 1) {
			vbl = RREG32(EVERGREEN_CRTC_V_BLANK_START_END +
				     EVERGREEN_CRTC1_REGISTER_OFFSET);
			position = RREG32(EVERGREEN_CRTC_STATUS_POSITION +
					  EVERGREEN_CRTC1_REGISTER_OFFSET);
			ret |= DRM_SCANOUTPOS_VALID;
		}
		if (pipe == 2) {
			vbl = RREG32(EVERGREEN_CRTC_V_BLANK_START_END +
				     EVERGREEN_CRTC2_REGISTER_OFFSET);
			position = RREG32(EVERGREEN_CRTC_STATUS_POSITION +
					  EVERGREEN_CRTC2_REGISTER_OFFSET);
			ret |= DRM_SCANOUTPOS_VALID;
		}
		if (pipe == 3) {
			vbl = RREG32(EVERGREEN_CRTC_V_BLANK_START_END +
				     EVERGREEN_CRTC3_REGISTER_OFFSET);
			position = RREG32(EVERGREEN_CRTC_STATUS_POSITION +
					  EVERGREEN_CRTC3_REGISTER_OFFSET);
			ret |= DRM_SCANOUTPOS_VALID;
		}
		if (pipe == 4) {
			vbl = RREG32(EVERGREEN_CRTC_V_BLANK_START_END +
				     EVERGREEN_CRTC4_REGISTER_OFFSET);
			position = RREG32(EVERGREEN_CRTC_STATUS_POSITION +
					  EVERGREEN_CRTC4_REGISTER_OFFSET);
			ret |= DRM_SCANOUTPOS_VALID;
		}
		if (pipe == 5) {
			vbl = RREG32(EVERGREEN_CRTC_V_BLANK_START_END +
				     EVERGREEN_CRTC5_REGISTER_OFFSET);
			position = RREG32(EVERGREEN_CRTC_STATUS_POSITION +
					  EVERGREEN_CRTC5_REGISTER_OFFSET);
			ret |= DRM_SCANOUTPOS_VALID;
		}
	} else if (ASIC_IS_AVIVO(rdev)) {
		if (pipe == 0) {
			vbl = RREG32(AVIVO_D1CRTC_V_BLANK_START_END);
			position = RREG32(AVIVO_D1CRTC_STATUS_POSITION);
			ret |= DRM_SCANOUTPOS_VALID;
		}
		if (pipe == 1) {
			vbl = RREG32(AVIVO_D2CRTC_V_BLANK_START_END);
			position = RREG32(AVIVO_D2CRTC_STATUS_POSITION);
			ret |= DRM_SCANOUTPOS_VALID;
		}
	} else {
		/* Pre-AVIVO: Different encoding of scanout pos and vblank interval. */
		if (pipe == 0) {
			/* Assume vbl_end == 0, get vbl_start from
			 * upper 16 bits.
			 */
			vbl = (RREG32(RADEON_CRTC_V_TOTAL_DISP) &
				RADEON_CRTC_V_DISP) >> RADEON_CRTC_V_DISP_SHIFT;
			/* Only retrieve vpos from upper 16 bits, set hpos == 0. */
			position = (RREG32(RADEON_CRTC_VLINE_CRNT_VLINE) >> 16) & RADEON_CRTC_V_TOTAL;
			stat_crtc = RREG32(RADEON_CRTC_STATUS);
			if (!(stat_crtc & 1))
				in_vbl = false;

			ret |= DRM_SCANOUTPOS_VALID;
		}
		if (pipe == 1) {
			vbl = (RREG32(RADEON_CRTC2_V_TOTAL_DISP) &
				RADEON_CRTC_V_DISP) >> RADEON_CRTC_V_DISP_SHIFT;
			position = (RREG32(RADEON_CRTC2_VLINE_CRNT_VLINE) >> 16) & RADEON_CRTC_V_TOTAL;
			stat_crtc = RREG32(RADEON_CRTC2_STATUS);
			if (!(stat_crtc & 1))
				in_vbl = false;

			ret |= DRM_SCANOUTPOS_VALID;
		}
	}

	/* Get optional system timestamp after query. */
	if (etime)
		*etime = ktime_get();

	/* preempt_enable_rt() should go right here in PREEMPT_RT patchset. */

	/* Decode into vertical and horizontal scanout position. */
	*vpos = position & 0x1fff;
	*hpos = (position >> 16) & 0x1fff;

	/* Valid vblank area boundaries from gpu retrieved? */
	if (vbl > 0) {
		/* Yes: Decode. */
		ret |= DRM_SCANOUTPOS_ACCURATE;
		vbl_start = vbl & 0x1fff;
		vbl_end = (vbl >> 16) & 0x1fff;
	}
	else {
		/* No: Fake something reasonable which gives at least ok results. */
		vbl_start = mode->crtc_vdisplay;
		vbl_end = 0;
	}

	/* Called from driver internal vblank counter query code? */
	if (flags & GET_DISTANCE_TO_VBLANKSTART) {
	    /* Caller wants distance from real vbl_start in *hpos */
	    *hpos = *vpos - vbl_start;
	}

	/* Fudge vblank to start a few scanlines earlier to handle the
	 * problem that vblank irqs fire a few scanlines before start
	 * of vblank. Some driver internal callers need the true vblank
	 * start to be used and signal this via the USE_REAL_VBLANKSTART flag.
	 *
	 * The cause of the "early" vblank irq is that the irq is triggered
	 * by the line buffer logic when the line buffer read position enters
	 * the vblank, whereas our crtc scanout position naturally lags the
	 * line buffer read position.
	 */
	if (!(flags & USE_REAL_VBLANKSTART))
		vbl_start -= rdev->mode_info.crtcs[pipe]->lb_vblank_lead_lines;

	/* Test scanout position against vblank region. */
	if ((*vpos < vbl_start) && (*vpos >= vbl_end))
		in_vbl = false;

	/* In vblank? */
	if (in_vbl)
	    ret |= DRM_SCANOUTPOS_IN_VBLANK;

	/* Called from driver internal vblank counter query code? */
	if (flags & GET_DISTANCE_TO_VBLANKSTART) {
		/* Caller wants distance from fudged earlier vbl_start */
		*vpos -= vbl_start;
		return ret;
	}

	/* Check if inside vblank area and apply corrective offsets:
	 * vpos will then be >=0 in video scanout area, but negative
	 * within vblank area, counting down the number of lines until
	 * start of scanout.
	 */

	/* Inside "upper part" of vblank area? Apply corrective offset if so: */
	if (in_vbl && (*vpos >= vbl_start)) {
		vtotal = mode->crtc_vtotal;
		*vpos = *vpos - vtotal;
	}

	/* Correct for shifted end of vbl at vbl_end. */
	*vpos = *vpos - vbl_end;

	return ret;
}<|MERGE_RESOLUTION|>--- conflicted
+++ resolved
@@ -455,11 +455,7 @@
 	 * In practice this won't execute very often unless on very fast
 	 * machines because the time window for this to happen is very small.
 	 */
-<<<<<<< HEAD
-	while (radeon_crtc->enabled && repcnt--) {
-=======
 	while (radeon_crtc->enabled && --repcnt) {
->>>>>>> 05ec7de7
 		/* GET_DISTANCE_TO_VBLANKSTART returns distance to real vblank
 		 * start in hpos, and to the "fudged earlier" vblank start in
 		 * vpos.
@@ -481,10 +477,7 @@
 			repcnt = 0;
 			break;
 		}
-<<<<<<< HEAD
-=======
 		spin_unlock_irqrestore(&crtc->dev->event_lock, flags);
->>>>>>> 05ec7de7
 		usleep_range(min_udelay, 2 * min_udelay);
 		spin_lock_irqsave(&crtc->dev->event_lock, flags);
 	};
