--- conflicted
+++ resolved
@@ -3,11 +3,7 @@
 # Makefile for the drm device driver.  This driver provides support for the
 # Direct Rendering Infrastructure (DRI) in XFree86 4.1.0 and higher.
 
-<<<<<<< HEAD
-hostprogs-y := mkregtable
-=======
 hostprogs := mkregtable
->>>>>>> 7d2a07b7
 targets := rn50_reg_safe.h r100_reg_safe.h r200_reg_safe.h rv515_reg_safe.h r300_reg_safe.h r420_reg_safe.h rs600_reg_safe.h r600_reg_safe.h evergreen_reg_safe.h cayman_reg_safe.h
 
 quiet_cmd_mkregtable = MKREG   $@
