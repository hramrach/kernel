/*
 * Copyright 2008 Advanced Micro Devices, Inc.
 * Copyright 2008 Red Hat Inc.
 * Copyright 2009 Jerome Glisse.
 *
 * Permission is hereby granted, free of charge, to any person obtaining a
 * copy of this software and associated documentation files (the "Software"),
 * to deal in the Software without restriction, including without limitation
 * the rights to use, copy, modify, merge, publish, distribute, sublicense,
 * and/or sell copies of the Software, and to permit persons to whom the
 * Software is furnished to do so, subject to the following conditions:
 *
 * The above copyright notice and this permission notice shall be included in
 * all copies or substantial portions of the Software.
 *
 * THE SOFTWARE IS PROVIDED "AS IS", WITHOUT WARRANTY OF ANY KIND, EXPRESS OR
 * IMPLIED, INCLUDING BUT NOT LIMITED TO THE WARRANTIES OF MERCHANTABILITY,
 * FITNESS FOR A PARTICULAR PURPOSE AND NONINFRINGEMENT.  IN NO EVENT SHALL
 * THE COPYRIGHT HOLDER(S) OR AUTHOR(S) BE LIABLE FOR ANY CLAIM, DAMAGES OR
 * OTHER LIABILITY, WHETHER IN AN ACTION OF CONTRACT, TORT OR OTHERWISE,
 * ARISING FROM, OUT OF OR IN CONNECTION WITH THE SOFTWARE OR THE USE OR
 * OTHER DEALINGS IN THE SOFTWARE.
 *
 * Authors: Dave Airlie
 *          Alex Deucher
 *          Jerome Glisse
 */
#include <linux/seq_file.h>
#include "drmP.h"
#include "drm.h"
#include "radeon_reg.h"
#include "radeon.h"
#include "radeon_drm.h"
#include "r100_track.h"
#include "r300d.h"
#include "rv350d.h"
#include "r300_reg_safe.h"

/* This files gather functions specifics to: r300,r350,rv350,rv370,rv380
 *
 * GPU Errata:
 * - HOST_PATH_CNTL: r300 family seems to dislike write to HOST_PATH_CNTL
 *   using MMIO to flush host path read cache, this lead to HARDLOCKUP.
 *   However, scheduling such write to the ring seems harmless, i suspect
 *   the CP read collide with the flush somehow, or maybe the MC, hard to
 *   tell. (Jerome Glisse)
 */

/*
 * rv370,rv380 PCIE GART
 */
static int rv370_debugfs_pcie_gart_info_init(struct radeon_device *rdev);

void rv370_pcie_gart_tlb_flush(struct radeon_device *rdev)
{
	uint32_t tmp;
	int i;

	/* Workaround HW bug do flush 2 times */
	for (i = 0; i < 2; i++) {
		tmp = RREG32_PCIE(RADEON_PCIE_TX_GART_CNTL);
		WREG32_PCIE(RADEON_PCIE_TX_GART_CNTL, tmp | RADEON_PCIE_TX_GART_INVALIDATE_TLB);
		(void)RREG32_PCIE(RADEON_PCIE_TX_GART_CNTL);
		WREG32_PCIE(RADEON_PCIE_TX_GART_CNTL, tmp);
	}
	mb();
}

int rv370_pcie_gart_set_page(struct radeon_device *rdev, int i, uint64_t addr)
{
	void __iomem *ptr = (void *)rdev->gart.table.vram.ptr;

	if (i < 0 || i > rdev->gart.num_gpu_pages) {
		return -EINVAL;
	}
	addr = (lower_32_bits(addr) >> 8) |
	       ((upper_32_bits(addr) & 0xff) << 24) |
	       0xc;
	/* on x86 we want this to be CPU endian, on powerpc
	 * on powerpc without HW swappers, it'll get swapped on way
	 * into VRAM - so no need for cpu_to_le32 on VRAM tables */
	writel(addr, ((void __iomem *)ptr) + (i * 4));
	return 0;
}

int rv370_pcie_gart_init(struct radeon_device *rdev)
{
	int r;

	if (rdev->gart.table.vram.robj) {
		WARN(1, "RV370 PCIE GART already initialized.\n");
		return 0;
	}
	/* Initialize common gart structure */
	r = radeon_gart_init(rdev);
	if (r)
		return r;
	r = rv370_debugfs_pcie_gart_info_init(rdev);
	if (r)
		DRM_ERROR("Failed to register debugfs file for PCIE gart !\n");
	rdev->gart.table_size = rdev->gart.num_gpu_pages * 4;
	rdev->asic->gart_tlb_flush = &rv370_pcie_gart_tlb_flush;
	rdev->asic->gart_set_page = &rv370_pcie_gart_set_page;
	return radeon_gart_table_vram_alloc(rdev);
}

int rv370_pcie_gart_enable(struct radeon_device *rdev)
{
	uint32_t table_addr;
	uint32_t tmp;
	int r;

	if (rdev->gart.table.vram.robj == NULL) {
		dev_err(rdev->dev, "No VRAM object for PCIE GART.\n");
		return -EINVAL;
	}
	r = radeon_gart_table_vram_pin(rdev);
	if (r)
		return r;
	/* discard memory request outside of configured range */
	tmp = RADEON_PCIE_TX_GART_UNMAPPED_ACCESS_DISCARD;
	WREG32_PCIE(RADEON_PCIE_TX_GART_CNTL, tmp);
	WREG32_PCIE(RADEON_PCIE_TX_GART_START_LO, rdev->mc.gtt_location);
	tmp = rdev->mc.gtt_location + rdev->mc.gtt_size - RADEON_GPU_PAGE_SIZE;
	WREG32_PCIE(RADEON_PCIE_TX_GART_END_LO, tmp);
	WREG32_PCIE(RADEON_PCIE_TX_GART_START_HI, 0);
	WREG32_PCIE(RADEON_PCIE_TX_GART_END_HI, 0);
	table_addr = rdev->gart.table_addr;
	WREG32_PCIE(RADEON_PCIE_TX_GART_BASE, table_addr);
	/* FIXME: setup default page */
	WREG32_PCIE(RADEON_PCIE_TX_DISCARD_RD_ADDR_LO, rdev->mc.vram_location);
	WREG32_PCIE(RADEON_PCIE_TX_DISCARD_RD_ADDR_HI, 0);
	/* Clear error */
	WREG32_PCIE(0x18, 0);
	tmp = RREG32_PCIE(RADEON_PCIE_TX_GART_CNTL);
	tmp |= RADEON_PCIE_TX_GART_EN;
	tmp |= RADEON_PCIE_TX_GART_UNMAPPED_ACCESS_DISCARD;
	WREG32_PCIE(RADEON_PCIE_TX_GART_CNTL, tmp);
	rv370_pcie_gart_tlb_flush(rdev);
	DRM_INFO("PCIE GART of %uM enabled (table at 0x%08X).\n",
		 (unsigned)(rdev->mc.gtt_size >> 20), table_addr);
	rdev->gart.ready = true;
	return 0;
}

void rv370_pcie_gart_disable(struct radeon_device *rdev)
{
	u32 tmp;
	int r;

	tmp = RREG32_PCIE(RADEON_PCIE_TX_GART_CNTL);
	tmp |= RADEON_PCIE_TX_GART_UNMAPPED_ACCESS_DISCARD;
	WREG32_PCIE(RADEON_PCIE_TX_GART_CNTL, tmp & ~RADEON_PCIE_TX_GART_EN);
	if (rdev->gart.table.vram.robj) {
		r = radeon_bo_reserve(rdev->gart.table.vram.robj, false);
		if (likely(r == 0)) {
			radeon_bo_kunmap(rdev->gart.table.vram.robj);
			radeon_bo_unpin(rdev->gart.table.vram.robj);
			radeon_bo_unreserve(rdev->gart.table.vram.robj);
		}
	}
}

void rv370_pcie_gart_fini(struct radeon_device *rdev)
{
	rv370_pcie_gart_disable(rdev);
	radeon_gart_table_vram_free(rdev);
	radeon_gart_fini(rdev);
}

void r300_fence_ring_emit(struct radeon_device *rdev,
			  struct radeon_fence *fence)
{
	/* Who ever call radeon_fence_emit should call ring_lock and ask
	 * for enough space (today caller are ib schedule and buffer move) */
	/* Write SC register so SC & US assert idle */
	radeon_ring_write(rdev, PACKET0(0x43E0, 0));
	radeon_ring_write(rdev, 0);
	radeon_ring_write(rdev, PACKET0(0x43E4, 0));
	radeon_ring_write(rdev, 0);
	/* Flush 3D cache */
	radeon_ring_write(rdev, PACKET0(0x4E4C, 0));
	radeon_ring_write(rdev, (2 << 0));
	radeon_ring_write(rdev, PACKET0(0x4F18, 0));
	radeon_ring_write(rdev, (1 << 0));
	/* Wait until IDLE & CLEAN */
	radeon_ring_write(rdev, PACKET0(0x1720, 0));
	radeon_ring_write(rdev, (1 << 17) | (1 << 16)  | (1 << 9));
	radeon_ring_write(rdev, PACKET0(RADEON_HOST_PATH_CNTL, 0));
	radeon_ring_write(rdev, rdev->config.r300.hdp_cntl |
				RADEON_HDP_READ_BUFFER_INVALIDATE);
	radeon_ring_write(rdev, PACKET0(RADEON_HOST_PATH_CNTL, 0));
	radeon_ring_write(rdev, rdev->config.r300.hdp_cntl);
	/* Emit fence sequence & fire IRQ */
	radeon_ring_write(rdev, PACKET0(rdev->fence_drv.scratch_reg, 0));
	radeon_ring_write(rdev, fence->seq);
	radeon_ring_write(rdev, PACKET0(RADEON_GEN_INT_STATUS, 0));
	radeon_ring_write(rdev, RADEON_SW_INT_FIRE);
}

int r300_copy_dma(struct radeon_device *rdev,
		  uint64_t src_offset,
		  uint64_t dst_offset,
		  unsigned num_pages,
		  struct radeon_fence *fence)
{
	uint32_t size;
	uint32_t cur_size;
	int i, num_loops;
	int r = 0;

	/* radeon pitch is /64 */
	size = num_pages << PAGE_SHIFT;
	num_loops = DIV_ROUND_UP(size, 0x1FFFFF);
	r = radeon_ring_lock(rdev, num_loops * 4 + 64);
	if (r) {
		DRM_ERROR("radeon: moving bo (%d).\n", r);
		return r;
	}
	/* Must wait for 2D idle & clean before DMA or hangs might happen */
	radeon_ring_write(rdev, PACKET0(RADEON_WAIT_UNTIL, 0 ));
	radeon_ring_write(rdev, (1 << 16));
	for (i = 0; i < num_loops; i++) {
		cur_size = size;
		if (cur_size > 0x1FFFFF) {
			cur_size = 0x1FFFFF;
		}
		size -= cur_size;
		radeon_ring_write(rdev, PACKET0(0x720, 2));
		radeon_ring_write(rdev, src_offset);
		radeon_ring_write(rdev, dst_offset);
		radeon_ring_write(rdev, cur_size | (1 << 31) | (1 << 30));
		src_offset += cur_size;
		dst_offset += cur_size;
	}
	radeon_ring_write(rdev, PACKET0(RADEON_WAIT_UNTIL, 0));
	radeon_ring_write(rdev, RADEON_WAIT_DMA_GUI_IDLE);
	if (fence) {
		r = radeon_fence_emit(rdev, fence);
	}
	radeon_ring_unlock_commit(rdev);
	return r;
}

void r300_ring_start(struct radeon_device *rdev)
{
	unsigned gb_tile_config;
	int r;

	/* Sub pixel 1/12 so we can have 4K rendering according to doc */
	gb_tile_config = (R300_ENABLE_TILING | R300_TILE_SIZE_16);
	switch(rdev->num_gb_pipes) {
	case 2:
		gb_tile_config |= R300_PIPE_COUNT_R300;
		break;
	case 3:
		gb_tile_config |= R300_PIPE_COUNT_R420_3P;
		break;
	case 4:
		gb_tile_config |= R300_PIPE_COUNT_R420;
		break;
	case 1:
	default:
		gb_tile_config |= R300_PIPE_COUNT_RV350;
		break;
	}

	r = radeon_ring_lock(rdev, 64);
	if (r) {
		return;
	}
	radeon_ring_write(rdev, PACKET0(RADEON_ISYNC_CNTL, 0));
	radeon_ring_write(rdev,
			  RADEON_ISYNC_ANY2D_IDLE3D |
			  RADEON_ISYNC_ANY3D_IDLE2D |
			  RADEON_ISYNC_WAIT_IDLEGUI |
			  RADEON_ISYNC_CPSCRATCH_IDLEGUI);
	radeon_ring_write(rdev, PACKET0(R300_GB_TILE_CONFIG, 0));
	radeon_ring_write(rdev, gb_tile_config);
	radeon_ring_write(rdev, PACKET0(RADEON_WAIT_UNTIL, 0));
	radeon_ring_write(rdev,
			  RADEON_WAIT_2D_IDLECLEAN |
			  RADEON_WAIT_3D_IDLECLEAN);
	radeon_ring_write(rdev, PACKET0(0x170C, 0));
	radeon_ring_write(rdev, 1 << 31);
	radeon_ring_write(rdev, PACKET0(R300_GB_SELECT, 0));
	radeon_ring_write(rdev, 0);
	radeon_ring_write(rdev, PACKET0(R300_GB_ENABLE, 0));
	radeon_ring_write(rdev, 0);
	radeon_ring_write(rdev, PACKET0(R300_RB3D_DSTCACHE_CTLSTAT, 0));
	radeon_ring_write(rdev, R300_RB3D_DC_FLUSH | R300_RB3D_DC_FREE);
	radeon_ring_write(rdev, PACKET0(R300_RB3D_ZCACHE_CTLSTAT, 0));
	radeon_ring_write(rdev, R300_ZC_FLUSH | R300_ZC_FREE);
	radeon_ring_write(rdev, PACKET0(RADEON_WAIT_UNTIL, 0));
	radeon_ring_write(rdev,
			  RADEON_WAIT_2D_IDLECLEAN |
			  RADEON_WAIT_3D_IDLECLEAN);
	radeon_ring_write(rdev, PACKET0(R300_GB_AA_CONFIG, 0));
	radeon_ring_write(rdev, 0);
	radeon_ring_write(rdev, PACKET0(R300_RB3D_DSTCACHE_CTLSTAT, 0));
	radeon_ring_write(rdev, R300_RB3D_DC_FLUSH | R300_RB3D_DC_FREE);
	radeon_ring_write(rdev, PACKET0(R300_RB3D_ZCACHE_CTLSTAT, 0));
	radeon_ring_write(rdev, R300_ZC_FLUSH | R300_ZC_FREE);
	radeon_ring_write(rdev, PACKET0(R300_GB_MSPOS0, 0));
	radeon_ring_write(rdev,
			  ((6 << R300_MS_X0_SHIFT) |
			   (6 << R300_MS_Y0_SHIFT) |
			   (6 << R300_MS_X1_SHIFT) |
			   (6 << R300_MS_Y1_SHIFT) |
			   (6 << R300_MS_X2_SHIFT) |
			   (6 << R300_MS_Y2_SHIFT) |
			   (6 << R300_MSBD0_Y_SHIFT) |
			   (6 << R300_MSBD0_X_SHIFT)));
	radeon_ring_write(rdev, PACKET0(R300_GB_MSPOS1, 0));
	radeon_ring_write(rdev,
			  ((6 << R300_MS_X3_SHIFT) |
			   (6 << R300_MS_Y3_SHIFT) |
			   (6 << R300_MS_X4_SHIFT) |
			   (6 << R300_MS_Y4_SHIFT) |
			   (6 << R300_MS_X5_SHIFT) |
			   (6 << R300_MS_Y5_SHIFT) |
			   (6 << R300_MSBD1_SHIFT)));
	radeon_ring_write(rdev, PACKET0(R300_GA_ENHANCE, 0));
	radeon_ring_write(rdev, R300_GA_DEADLOCK_CNTL | R300_GA_FASTSYNC_CNTL);
	radeon_ring_write(rdev, PACKET0(R300_GA_POLY_MODE, 0));
	radeon_ring_write(rdev,
			  R300_FRONT_PTYPE_TRIANGE | R300_BACK_PTYPE_TRIANGE);
	radeon_ring_write(rdev, PACKET0(R300_GA_ROUND_MODE, 0));
	radeon_ring_write(rdev,
			  R300_GEOMETRY_ROUND_NEAREST |
			  R300_COLOR_ROUND_NEAREST);
	radeon_ring_unlock_commit(rdev);
}

void r300_errata(struct radeon_device *rdev)
{
	rdev->pll_errata = 0;

	if (rdev->family == CHIP_R300 &&
	    (RREG32(RADEON_CONFIG_CNTL) & RADEON_CFG_ATI_REV_ID_MASK) == RADEON_CFG_ATI_REV_A11) {
		rdev->pll_errata |= CHIP_ERRATA_R300_CG;
	}
}

int r300_mc_wait_for_idle(struct radeon_device *rdev)
{
	unsigned i;
	uint32_t tmp;

	for (i = 0; i < rdev->usec_timeout; i++) {
		/* read MC_STATUS */
		tmp = RREG32(0x0150);
		if (tmp & (1 << 4)) {
			return 0;
		}
		DRM_UDELAY(1);
	}
	return -1;
}

void r300_gpu_init(struct radeon_device *rdev)
{
	uint32_t gb_tile_config, tmp;

	r100_hdp_reset(rdev);
	/* FIXME: rv380 one pipes ? */
	if ((rdev->family == CHIP_R300) || (rdev->family == CHIP_R350)) {
		/* r300,r350 */
		rdev->num_gb_pipes = 2;
	} else {
		/* rv350,rv370,rv380 */
		rdev->num_gb_pipes = 1;
	}
	rdev->num_z_pipes = 1;
	gb_tile_config = (R300_ENABLE_TILING | R300_TILE_SIZE_16);
	switch (rdev->num_gb_pipes) {
	case 2:
		gb_tile_config |= R300_PIPE_COUNT_R300;
		break;
	case 3:
		gb_tile_config |= R300_PIPE_COUNT_R420_3P;
		break;
	case 4:
		gb_tile_config |= R300_PIPE_COUNT_R420;
		break;
	default:
	case 1:
		gb_tile_config |= R300_PIPE_COUNT_RV350;
		break;
	}
	WREG32(R300_GB_TILE_CONFIG, gb_tile_config);

	if (r100_gui_wait_for_idle(rdev)) {
		printk(KERN_WARNING "Failed to wait GUI idle while "
		       "programming pipes. Bad things might happen.\n");
	}

	tmp = RREG32(0x170C);
	WREG32(0x170C, tmp | (1 << 31));

	WREG32(R300_RB2D_DSTCACHE_MODE,
	       R300_DC_AUTOFLUSH_ENABLE |
	       R300_DC_DC_DISABLE_IGNORE_PE);

	if (r100_gui_wait_for_idle(rdev)) {
		printk(KERN_WARNING "Failed to wait GUI idle while "
		       "programming pipes. Bad things might happen.\n");
	}
	if (r300_mc_wait_for_idle(rdev)) {
		printk(KERN_WARNING "Failed to wait MC idle while "
		       "programming pipes. Bad things might happen.\n");
	}
	DRM_INFO("radeon: %d quad pipes, %d Z pipes initialized.\n",
		 rdev->num_gb_pipes, rdev->num_z_pipes);
}

int r300_ga_reset(struct radeon_device *rdev)
{
	uint32_t tmp;
	bool reinit_cp;
	int i;

	reinit_cp = rdev->cp.ready;
	rdev->cp.ready = false;
	for (i = 0; i < rdev->usec_timeout; i++) {
		WREG32(RADEON_CP_CSQ_MODE, 0);
		WREG32(RADEON_CP_CSQ_CNTL, 0);
		WREG32(RADEON_RBBM_SOFT_RESET, 0x32005);
		(void)RREG32(RADEON_RBBM_SOFT_RESET);
		udelay(200);
		WREG32(RADEON_RBBM_SOFT_RESET, 0);
		/* Wait to prevent race in RBBM_STATUS */
		mdelay(1);
		tmp = RREG32(RADEON_RBBM_STATUS);
		if (tmp & ((1 << 20) | (1 << 26))) {
			DRM_ERROR("VAP & CP still busy (RBBM_STATUS=0x%08X)", tmp);
			/* GA still busy soft reset it */
			WREG32(0x429C, 0x200);
			WREG32(R300_VAP_PVS_STATE_FLUSH_REG, 0);
			WREG32(0x43E0, 0);
			WREG32(0x43E4, 0);
			WREG32(0x24AC, 0);
		}
		/* Wait to prevent race in RBBM_STATUS */
		mdelay(1);
		tmp = RREG32(RADEON_RBBM_STATUS);
		if (!(tmp & ((1 << 20) | (1 << 26)))) {
			break;
		}
	}
	for (i = 0; i < rdev->usec_timeout; i++) {
		tmp = RREG32(RADEON_RBBM_STATUS);
		if (!(tmp & ((1 << 20) | (1 << 26)))) {
			DRM_INFO("GA reset succeed (RBBM_STATUS=0x%08X)\n",
				 tmp);
			if (reinit_cp) {
				return r100_cp_init(rdev, rdev->cp.ring_size);
			}
			return 0;
		}
		DRM_UDELAY(1);
	}
	tmp = RREG32(RADEON_RBBM_STATUS);
	DRM_ERROR("Failed to reset GA ! (RBBM_STATUS=0x%08X)\n", tmp);
	return -1;
}

int r300_gpu_reset(struct radeon_device *rdev)
{
	uint32_t status;

	/* reset order likely matter */
	status = RREG32(RADEON_RBBM_STATUS);
	/* reset HDP */
	r100_hdp_reset(rdev);
	/* reset rb2d */
	if (status & ((1 << 17) | (1 << 18) | (1 << 27))) {
		r100_rb2d_reset(rdev);
	}
	/* reset GA */
	if (status & ((1 << 20) | (1 << 26))) {
		r300_ga_reset(rdev);
	}
	/* reset CP */
	status = RREG32(RADEON_RBBM_STATUS);
	if (status & (1 << 16)) {
		r100_cp_reset(rdev);
	}
	/* Check if GPU is idle */
	status = RREG32(RADEON_RBBM_STATUS);
	if (status & (1 << 31)) {
		DRM_ERROR("Failed to reset GPU (RBBM_STATUS=0x%08X)\n", status);
		return -1;
	}
	DRM_INFO("GPU reset succeed (RBBM_STATUS=0x%08X)\n", status);
	return 0;
}


/*
 * r300,r350,rv350,rv380 VRAM info
 */
void r300_vram_info(struct radeon_device *rdev)
{
	uint32_t tmp;

	/* DDR for all card after R300 & IGP */
	rdev->mc.vram_is_ddr = true;

	tmp = RREG32(RADEON_MEM_CNTL);
	tmp &= R300_MEM_NUM_CHANNELS_MASK;
	switch (tmp) {
	case 0: rdev->mc.vram_width = 64; break;
	case 1: rdev->mc.vram_width = 128; break;
	case 2: rdev->mc.vram_width = 256; break;
	default:  rdev->mc.vram_width = 128; break;
	}

	r100_vram_init_sizes(rdev);
}

void rv370_set_pcie_lanes(struct radeon_device *rdev, int lanes)
{
	uint32_t link_width_cntl, mask;

	if (rdev->flags & RADEON_IS_IGP)
		return;

	if (!(rdev->flags & RADEON_IS_PCIE))
		return;

	/* FIXME wait for idle */

	switch (lanes) {
	case 0:
		mask = RADEON_PCIE_LC_LINK_WIDTH_X0;
		break;
	case 1:
		mask = RADEON_PCIE_LC_LINK_WIDTH_X1;
		break;
	case 2:
		mask = RADEON_PCIE_LC_LINK_WIDTH_X2;
		break;
	case 4:
		mask = RADEON_PCIE_LC_LINK_WIDTH_X4;
		break;
	case 8:
		mask = RADEON_PCIE_LC_LINK_WIDTH_X8;
		break;
	case 12:
		mask = RADEON_PCIE_LC_LINK_WIDTH_X12;
		break;
	case 16:
	default:
		mask = RADEON_PCIE_LC_LINK_WIDTH_X16;
		break;
	}

	link_width_cntl = RREG32_PCIE(RADEON_PCIE_LC_LINK_WIDTH_CNTL);

	if ((link_width_cntl & RADEON_PCIE_LC_LINK_WIDTH_RD_MASK) ==
	    (mask << RADEON_PCIE_LC_LINK_WIDTH_RD_SHIFT))
		return;

	link_width_cntl &= ~(RADEON_PCIE_LC_LINK_WIDTH_MASK |
			     RADEON_PCIE_LC_RECONFIG_NOW |
			     RADEON_PCIE_LC_RECONFIG_LATER |
			     RADEON_PCIE_LC_SHORT_RECONFIG_EN);
	link_width_cntl |= mask;
	WREG32_PCIE(RADEON_PCIE_LC_LINK_WIDTH_CNTL, link_width_cntl);
	WREG32_PCIE(RADEON_PCIE_LC_LINK_WIDTH_CNTL, (link_width_cntl |
						     RADEON_PCIE_LC_RECONFIG_NOW));

	/* wait for lane set to complete */
	link_width_cntl = RREG32_PCIE(RADEON_PCIE_LC_LINK_WIDTH_CNTL);
	while (link_width_cntl == 0xffffffff)
		link_width_cntl = RREG32_PCIE(RADEON_PCIE_LC_LINK_WIDTH_CNTL);

}

#if defined(CONFIG_DEBUG_FS)
static int rv370_debugfs_pcie_gart_info(struct seq_file *m, void *data)
{
	struct drm_info_node *node = (struct drm_info_node *) m->private;
	struct drm_device *dev = node->minor->dev;
	struct radeon_device *rdev = dev->dev_private;
	uint32_t tmp;

	tmp = RREG32_PCIE(RADEON_PCIE_TX_GART_CNTL);
	seq_printf(m, "PCIE_TX_GART_CNTL 0x%08x\n", tmp);
	tmp = RREG32_PCIE(RADEON_PCIE_TX_GART_BASE);
	seq_printf(m, "PCIE_TX_GART_BASE 0x%08x\n", tmp);
	tmp = RREG32_PCIE(RADEON_PCIE_TX_GART_START_LO);
	seq_printf(m, "PCIE_TX_GART_START_LO 0x%08x\n", tmp);
	tmp = RREG32_PCIE(RADEON_PCIE_TX_GART_START_HI);
	seq_printf(m, "PCIE_TX_GART_START_HI 0x%08x\n", tmp);
	tmp = RREG32_PCIE(RADEON_PCIE_TX_GART_END_LO);
	seq_printf(m, "PCIE_TX_GART_END_LO 0x%08x\n", tmp);
	tmp = RREG32_PCIE(RADEON_PCIE_TX_GART_END_HI);
	seq_printf(m, "PCIE_TX_GART_END_HI 0x%08x\n", tmp);
	tmp = RREG32_PCIE(RADEON_PCIE_TX_GART_ERROR);
	seq_printf(m, "PCIE_TX_GART_ERROR 0x%08x\n", tmp);
	return 0;
}

static struct drm_info_list rv370_pcie_gart_info_list[] = {
	{"rv370_pcie_gart_info", rv370_debugfs_pcie_gart_info, 0, NULL},
};
#endif

static int rv370_debugfs_pcie_gart_info_init(struct radeon_device *rdev)
{
#if defined(CONFIG_DEBUG_FS)
	return radeon_debugfs_add_files(rdev, rv370_pcie_gart_info_list, 1);
#else
	return 0;
#endif
}

<<<<<<< HEAD

/*
 * CS functions
 */
struct r300_cs_track_cb {
	struct radeon_object	*robj;
	unsigned		pitch;
	unsigned		cpp;
	unsigned		offset;
};

struct r300_cs_track_array {
	struct radeon_object	*robj;
	unsigned		esize;
};

struct r300_cs_track_texture {
	struct radeon_object	*robj;
	unsigned		pitch;
	unsigned		width;
	unsigned		height;
	unsigned		num_levels;
	unsigned		cpp;
	unsigned		tex_coord_type;
	unsigned		txdepth;
	unsigned		width_11;
	unsigned		height_11;
	bool			use_pitch;
	bool			enabled;
	bool			roundup_w;
	bool			roundup_h;
};

struct r300_cs_track {
	unsigned			num_cb;
	unsigned			maxy;
	unsigned			vtx_size;
	unsigned			vap_vf_cntl;
	unsigned			immd_dwords;
	unsigned			num_arrays;
	unsigned			max_indx;
	struct r300_cs_track_array	arrays[11];
	struct r300_cs_track_cb 	cb[4];
	struct r300_cs_track_cb 	zb;
	struct r300_cs_track_texture	textures[16];
	bool				z_enabled;
};

static inline void r300_cs_track_texture_print(struct r300_cs_track_texture *t)
{
	DRM_ERROR("pitch                      %d\n", t->pitch);
	DRM_ERROR("width                      %d\n", t->width);
	DRM_ERROR("height                     %d\n", t->height);
	DRM_ERROR("num levels                 %d\n", t->num_levels);
	DRM_ERROR("depth                      %d\n", t->txdepth);
	DRM_ERROR("bpp                        %d\n", t->cpp);
	DRM_ERROR("coordinate type            %d\n", t->tex_coord_type);
	DRM_ERROR("width round to power of 2  %d\n", t->roundup_w);
	DRM_ERROR("height round to power of 2 %d\n", t->roundup_h);
}

static inline int r300_cs_track_texture_check(struct radeon_device *rdev,
					      struct r300_cs_track *track)
{
	struct radeon_object *robj;
	unsigned long size;
	unsigned u, i, w, h;

	for (u = 0; u < 16; u++) {
		if (!track->textures[u].enabled)
			continue;
		robj = track->textures[u].robj;
		if (robj == NULL) {
			DRM_ERROR("No texture bound to unit %u\n", u);
			return -EINVAL;
		}
		size = 0;
		for (i = 0; i <= track->textures[u].num_levels; i++) {
			if (track->textures[u].use_pitch) {
				w = track->textures[u].pitch / (1 << i);
			} else {
				w = track->textures[u].width / (1 << i);
				if (rdev->family >= CHIP_RV515)
					w |= track->textures[u].width_11;
				if (track->textures[u].roundup_w)
					w = roundup_pow_of_two(w);
			}
			h = track->textures[u].height / (1 << i);
			if (rdev->family >= CHIP_RV515)
				h |= track->textures[u].height_11;
			if (track->textures[u].roundup_h)
				h = roundup_pow_of_two(h);
			size += w * h;
		}
		size *= track->textures[u].cpp;
		switch (track->textures[u].tex_coord_type) {
		case 0:
			break;
		case 1:
			size *= (1 << track->textures[u].txdepth);
			break;
		case 2:
			size *= 6;
			break;
		default:
			DRM_ERROR("Invalid texture coordinate type %u for unit "
				  "%u\n", track->textures[u].tex_coord_type, u);
			return -EINVAL;
		}
		if (size > radeon_object_size(robj)) {
			DRM_ERROR("Texture of unit %u needs %lu bytes but is "
				  "%lu\n", u, size, radeon_object_size(robj));
			r300_cs_track_texture_print(&track->textures[u]);
			return -EINVAL;
		}
	}
	return 0;
}

int r300_cs_track_check(struct radeon_device *rdev, struct r300_cs_track *track)
{
	unsigned i;
	unsigned long size;
	unsigned prim_walk;
	unsigned nverts;

	for (i = 0; i < track->num_cb; i++) {
		if (track->cb[i].robj == NULL) {
			DRM_ERROR("[drm] No buffer for color buffer %d !\n", i);
			return -EINVAL;
		}
		size = track->cb[i].pitch * track->cb[i].cpp * track->maxy;
		size += track->cb[i].offset;
		if (size > radeon_object_size(track->cb[i].robj)) {
			DRM_ERROR("[drm] Buffer too small for color buffer %d "
				  "(need %lu have %lu) !\n", i, size,
				  radeon_object_size(track->cb[i].robj));
			DRM_ERROR("[drm] color buffer %d (%u %u %u %u)\n",
				  i, track->cb[i].pitch, track->cb[i].cpp,
				  track->cb[i].offset, track->maxy);
			return -EINVAL;
		}
	}
	if (track->z_enabled) {
		if (track->zb.robj == NULL) {
			DRM_ERROR("[drm] No buffer for z buffer !\n");
			return -EINVAL;
		}
		size = track->zb.pitch * track->zb.cpp * track->maxy;
		size += track->zb.offset;
		if (size > radeon_object_size(track->zb.robj)) {
			DRM_ERROR("[drm] Buffer too small for z buffer "
				  "(need %lu have %lu) !\n", size,
				  radeon_object_size(track->zb.robj));
			return -EINVAL;
		}
	}
	prim_walk = (track->vap_vf_cntl >> 4) & 0x3;
	nverts = (track->vap_vf_cntl >> 16) & 0xFFFF;
	switch (prim_walk) {
	case 1:
		for (i = 0; i < track->num_arrays; i++) {
			size = track->arrays[i].esize * track->max_indx * 4;
			if (track->arrays[i].robj == NULL) {
				DRM_ERROR("(PW %u) Vertex array %u no buffer "
					  "bound\n", prim_walk, i);
				return -EINVAL;
			}
			if (size > radeon_object_size(track->arrays[i].robj)) {
				DRM_ERROR("(PW %u) Vertex array %u need %lu dwords "
					   "have %lu dwords\n", prim_walk, i,
					   size >> 2,
					   radeon_object_size(track->arrays[i].robj) >> 2);
				DRM_ERROR("Max indices %u\n", track->max_indx);
				return -EINVAL;
			}
		}
		break;
	case 2:
		for (i = 0; i < track->num_arrays; i++) {
			size = track->arrays[i].esize * (nverts - 1) * 4;
			if (track->arrays[i].robj == NULL) {
				DRM_ERROR("(PW %u) Vertex array %u no buffer "
					  "bound\n", prim_walk, i);
				return -EINVAL;
			}
			if (size > radeon_object_size(track->arrays[i].robj)) {
				DRM_ERROR("(PW %u) Vertex array %u need %lu dwords "
					   "have %lu dwords\n", prim_walk, i, size >> 2,
					   radeon_object_size(track->arrays[i].robj) >> 2);
				return -EINVAL;
			}
		}
		break;
	case 3:
		size = track->vtx_size * nverts;
		if (size != track->immd_dwords) {
			DRM_ERROR("IMMD draw %u dwors but needs %lu dwords\n",
				  track->immd_dwords, size);
			DRM_ERROR("VAP_VF_CNTL.NUM_VERTICES %u, VTX_SIZE %u\n",
				  nverts, track->vtx_size);
			return -EINVAL;
		}
		break;
	default:
		DRM_ERROR("[drm] Invalid primitive walk %d for VAP_VF_CNTL\n",
			  prim_walk);
		return -EINVAL;
	}
	return r300_cs_track_texture_check(rdev, track);
}

static inline void r300_cs_track_clear(struct r300_cs_track *track)
{
	unsigned i;

	track->num_cb = 4;
	track->maxy = 4096;
	for (i = 0; i < track->num_cb; i++) {
		track->cb[i].robj = NULL;
		track->cb[i].pitch = 8192;
		track->cb[i].cpp = 16;
		track->cb[i].offset = 0;
	}
	track->z_enabled = true;
	track->zb.robj = NULL;
	track->zb.pitch = 8192;
	track->zb.cpp = 4;
	track->zb.offset = 0;
	track->vtx_size = 0x7F;
	track->immd_dwords = 0xFFFFFFFFUL;
	track->num_arrays = 11;
	track->max_indx = 0x00FFFFFFUL;
	for (i = 0; i < track->num_arrays; i++) {
		track->arrays[i].robj = NULL;
		track->arrays[i].esize = 0x7F;
	}
	for (i = 0; i < 16; i++) {
		track->textures[i].pitch = 16536;
		track->textures[i].width = 16536;
		track->textures[i].height = 16536;
		track->textures[i].width_11 = 1 << 11;
		track->textures[i].height_11 = 1 << 11;
		track->textures[i].num_levels = 12;
		track->textures[i].txdepth = 16;
		track->textures[i].cpp = 64;
		track->textures[i].tex_coord_type = 1;
		track->textures[i].robj = NULL;
		/* CS IB emission code makes sure texture unit are disabled */
		track->textures[i].enabled = false;
		track->textures[i].roundup_w = true;
		track->textures[i].roundup_h = true;
	}
}

static const unsigned r300_reg_safe_bm[159] = {
	0xFFFFFFFF, 0xFFFFFFFF, 0xFFFFFFFF, 0xFFFFFFFF,
	0xFFFFFFFF, 0xFFFFFFFF, 0xFFFFFFFF, 0xFFFFFFFF,
	0xFFFFFFFF, 0xFFFFFFFF, 0xFFFFFFFF, 0xFFFFFFFF,
	0xFFFFFFFF, 0xFFFFFFFF, 0xFFFFFFFF, 0xFFFFFFFF,
	0xFFFFFFFF, 0xFFFFFFFF, 0xFFFFFFFF, 0xFFFFFFFF,
	0xFFFFFFFF, 0xFFFFFFFF, 0xFFFFFFFF, 0xFFFFFFFF,
	0xFFFFFFFF, 0xFFFFFFFF, 0xFFFFFFFF, 0xFFFFFFFF,
	0xFFFFFFFF, 0xFFFFFFFF, 0xFFFFFFFF, 0xFFFFFFFF,
	0xFFFFFFFF, 0xFFFFFFFF, 0xFFFFFFFF, 0xFFFFFFFF,
	0xFFFFFFFF, 0xFFFFFFFF, 0xFFFFFFFF, 0xFFFFFFFF,
	0x17FF1FFF, 0xFFFFFFFC, 0xFFFFFFFF, 0xFF30FFBF,
	0xFFFFFFF8, 0xC3E6FFFF, 0xFFFFF6DF, 0xFFFFFFFF,
	0xFFFFFFFF, 0xFFFFFFFF, 0xFFFFFFFF, 0xFFFFFFFF,
	0xFFFFFFFF, 0xFFFFFFFF, 0xFFFFFFFF, 0xFFFFFFFF,
	0xFFFFFFFF, 0xFFFFFFFF, 0xFFFFFFFF, 0xFFFFF03F,
	0xFFFFFFFF, 0xFFFFFFFF, 0xFFFFFFFF, 0xFFFFFFFF,
	0xFFFFFFFF, 0xFFFFEFCE, 0xF00EBFFF, 0x007C0000,
	0xF0000078, 0xFF000009, 0xFFFFFFFF, 0xFFFFFFFF,
	0xFFFFFFFF, 0xFFFFFFFF, 0xFFFFFFFF, 0xFFFFFFFF,
	0xFFFFFFFF, 0xFFFFFFFF, 0xFFFFFFFF, 0xFFFFFFFF,
	0xFFFFFFFF, 0xFFFFFFFF, 0xFFFFFFFF, 0xFFFFFFFF,
	0xFFFFFFFF, 0xFFFFFFFF, 0xFFFFFFFF, 0xFFFFFFFF,
	0xFFFFFFFF, 0xFFFFFFFF, 0xFFFFFFFF, 0xFFFFFFFF,
	0xFFFFFFFF, 0xFFFFFFFF, 0xFFFFFFFF, 0xFFFFFFFF,
	0xFFFFFFFF, 0xFFFFFFFF, 0xFFFFFFFF, 0xFFFFFFFF,
	0xFFFFFFFF, 0xFFFFFFFF, 0xFFFFFFFF, 0xFFFFFFFF,
	0xFFFFF7FF, 0xFFFFFFFF, 0xFFFFFFFF, 0xFFFFFFFF,
	0xFFFFFFFF, 0xFFFFFFFF, 0xFFFFFFFF, 0xFFFFFFFF,
	0xFFFFFFFF, 0xFFFFFFFF, 0xFFFFFFFF, 0xFFFFFFFF,
	0xFFFFFFFF, 0xFFFFFFFF, 0xFFFFFFFF, 0xFFFFFFFF,
	0xFFFFFFFF, 0xFFFFFFFF, 0xFFFFFFFF, 0xFFFFFFFF,
	0xFFFFFFFF, 0xFFFFFFFF, 0xFFFFFFFF, 0xFFFFFFFF,
	0xFFFFFC78, 0xFFFFFFFF, 0xFFFFFFFE, 0xFFFFFFFF,
	0x38FF8F50, 0xFFF88082, 0xF000000C, 0xFAE009FF,
	0x0000FFFF, 0xFFFFFFFF, 0xFFFFFFFF, 0x00000000,
	0x00000000, 0x0000C100, 0x00000000, 0x00000000,
	0x00000000, 0x00000000, 0x00000000, 0x00000000,
	0x00000000, 0xFFFF0000, 0xFFFFFFFF, 0xFF80FFFF,
	0x00000000, 0x00000000, 0x00000000, 0x00000000,
	0x0003FC01, 0xFFFFFCF8, 0xFF800B19,
};

=======
>>>>>>> 4ec62b2b
static int r300_packet0_check(struct radeon_cs_parser *p,
		struct radeon_cs_packet *pkt,
		unsigned idx, unsigned reg)
{
	struct radeon_cs_reloc *reloc;
	struct r100_cs_track *track;
	volatile uint32_t *ib;
	uint32_t tmp, tile_flags = 0;
	unsigned i;
	int r;
	u32 idx_value;

	ib = p->ib->ptr;
	track = (struct r100_cs_track *)p->track;
	idx_value = radeon_get_ib_value(p, idx);

	switch(reg) {
	case AVIVO_D1MODE_VLINE_START_END:
	case RADEON_CRTC_GUI_TRIG_VLINE:
		r = r100_cs_packet_parse_vline(p);
		if (r) {
			DRM_ERROR("No reloc for ib[%d]=0x%04X\n",
					idx, reg);
			r100_cs_dump_packet(p, pkt);
			return r;
		}
		break;
	case RADEON_DST_PITCH_OFFSET:
	case RADEON_SRC_PITCH_OFFSET:
		r = r100_reloc_pitch_offset(p, pkt, idx, reg);
		if (r)
			return r;
		break;
	case R300_RB3D_COLOROFFSET0:
	case R300_RB3D_COLOROFFSET1:
	case R300_RB3D_COLOROFFSET2:
	case R300_RB3D_COLOROFFSET3:
		i = (reg - R300_RB3D_COLOROFFSET0) >> 2;
		r = r100_cs_packet_next_reloc(p, &reloc);
		if (r) {
			DRM_ERROR("No reloc for ib[%d]=0x%04X\n",
					idx, reg);
			r100_cs_dump_packet(p, pkt);
			return r;
		}
		track->cb[i].robj = reloc->robj;
		track->cb[i].offset = idx_value;
		ib[idx] = idx_value + ((u32)reloc->lobj.gpu_offset);
		break;
	case R300_ZB_DEPTHOFFSET:
		r = r100_cs_packet_next_reloc(p, &reloc);
		if (r) {
			DRM_ERROR("No reloc for ib[%d]=0x%04X\n",
					idx, reg);
			r100_cs_dump_packet(p, pkt);
			return r;
		}
		track->zb.robj = reloc->robj;
		track->zb.offset = idx_value;
		ib[idx] = idx_value + ((u32)reloc->lobj.gpu_offset);
		break;
	case R300_TX_OFFSET_0:
	case R300_TX_OFFSET_0+4:
	case R300_TX_OFFSET_0+8:
	case R300_TX_OFFSET_0+12:
	case R300_TX_OFFSET_0+16:
	case R300_TX_OFFSET_0+20:
	case R300_TX_OFFSET_0+24:
	case R300_TX_OFFSET_0+28:
	case R300_TX_OFFSET_0+32:
	case R300_TX_OFFSET_0+36:
	case R300_TX_OFFSET_0+40:
	case R300_TX_OFFSET_0+44:
	case R300_TX_OFFSET_0+48:
	case R300_TX_OFFSET_0+52:
	case R300_TX_OFFSET_0+56:
	case R300_TX_OFFSET_0+60:
		i = (reg - R300_TX_OFFSET_0) >> 2;
		r = r100_cs_packet_next_reloc(p, &reloc);
		if (r) {
			DRM_ERROR("No reloc for ib[%d]=0x%04X\n",
					idx, reg);
			r100_cs_dump_packet(p, pkt);
			return r;
		}

		if (reloc->lobj.tiling_flags & RADEON_TILING_MACRO)
			tile_flags |= R300_TXO_MACRO_TILE;
		if (reloc->lobj.tiling_flags & RADEON_TILING_MICRO)
			tile_flags |= R300_TXO_MICRO_TILE;

		tmp = idx_value + ((u32)reloc->lobj.gpu_offset);
		tmp |= tile_flags;
		ib[idx] = tmp;
		track->textures[i].robj = reloc->robj;
		break;
	/* Tracked registers */
	case 0x2084:
		/* VAP_VF_CNTL */
		track->vap_vf_cntl = idx_value;
		break;
	case 0x20B4:
		/* VAP_VTX_SIZE */
		track->vtx_size = idx_value & 0x7F;
		break;
	case 0x2134:
		/* VAP_VF_MAX_VTX_INDX */
		track->max_indx = idx_value & 0x00FFFFFFUL;
		break;
	case 0x43E4:
		/* SC_SCISSOR1 */
		track->maxy = ((idx_value >> 13) & 0x1FFF) + 1;
		if (p->rdev->family < CHIP_RV515) {
			track->maxy -= 1440;
		}
		break;
	case 0x4E00:
		/* RB3D_CCTL */
		track->num_cb = ((idx_value >> 5) & 0x3) + 1;
		break;
	case 0x4E38:
	case 0x4E3C:
	case 0x4E40:
	case 0x4E44:
		/* RB3D_COLORPITCH0 */
		/* RB3D_COLORPITCH1 */
		/* RB3D_COLORPITCH2 */
		/* RB3D_COLORPITCH3 */
		r = r100_cs_packet_next_reloc(p, &reloc);
		if (r) {
			DRM_ERROR("No reloc for ib[%d]=0x%04X\n",
				  idx, reg);
			r100_cs_dump_packet(p, pkt);
			return r;
		}

		if (reloc->lobj.tiling_flags & RADEON_TILING_MACRO)
			tile_flags |= R300_COLOR_TILE_ENABLE;
		if (reloc->lobj.tiling_flags & RADEON_TILING_MICRO)
			tile_flags |= R300_COLOR_MICROTILE_ENABLE;

		tmp = idx_value & ~(0x7 << 16);
		tmp |= tile_flags;
		ib[idx] = tmp;

		i = (reg - 0x4E38) >> 2;
		track->cb[i].pitch = idx_value & 0x3FFE;
		switch (((idx_value >> 21) & 0xF)) {
		case 9:
		case 11:
		case 12:
			track->cb[i].cpp = 1;
			break;
		case 3:
		case 4:
		case 13:
		case 15:
			track->cb[i].cpp = 2;
			break;
		case 6:
			track->cb[i].cpp = 4;
			break;
		case 10:
			track->cb[i].cpp = 8;
			break;
		case 7:
			track->cb[i].cpp = 16;
			break;
		default:
			DRM_ERROR("Invalid color buffer format (%d) !\n",
				  ((idx_value >> 21) & 0xF));
			return -EINVAL;
		}
		break;
	case 0x4F00:
		/* ZB_CNTL */
		if (idx_value & 2) {
			track->z_enabled = true;
		} else {
			track->z_enabled = false;
		}
		break;
	case 0x4F10:
		/* ZB_FORMAT */
		switch ((idx_value & 0xF)) {
		case 0:
		case 1:
			track->zb.cpp = 2;
			break;
		case 2:
			track->zb.cpp = 4;
			break;
		default:
			DRM_ERROR("Invalid z buffer format (%d) !\n",
				  (idx_value & 0xF));
			return -EINVAL;
		}
		break;
	case 0x4F24:
		/* ZB_DEPTHPITCH */
		r = r100_cs_packet_next_reloc(p, &reloc);
		if (r) {
			DRM_ERROR("No reloc for ib[%d]=0x%04X\n",
				  idx, reg);
			r100_cs_dump_packet(p, pkt);
			return r;
		}

		if (reloc->lobj.tiling_flags & RADEON_TILING_MACRO)
			tile_flags |= R300_DEPTHMACROTILE_ENABLE;
		if (reloc->lobj.tiling_flags & RADEON_TILING_MICRO)
			tile_flags |= R300_DEPTHMICROTILE_TILED;;

		tmp = idx_value & ~(0x7 << 16);
		tmp |= tile_flags;
		ib[idx] = tmp;

		track->zb.pitch = idx_value & 0x3FFC;
		break;
	case 0x4104:
		for (i = 0; i < 16; i++) {
			bool enabled;

			enabled = !!(idx_value & (1 << i));
			track->textures[i].enabled = enabled;
		}
		break;
	case 0x44C0:
	case 0x44C4:
	case 0x44C8:
	case 0x44CC:
	case 0x44D0:
	case 0x44D4:
	case 0x44D8:
	case 0x44DC:
	case 0x44E0:
	case 0x44E4:
	case 0x44E8:
	case 0x44EC:
	case 0x44F0:
	case 0x44F4:
	case 0x44F8:
	case 0x44FC:
		/* TX_FORMAT1_[0-15] */
		i = (reg - 0x44C0) >> 2;
		tmp = (idx_value >> 25) & 0x3;
		track->textures[i].tex_coord_type = tmp;
		switch ((idx_value & 0x1F)) {
		case R300_TX_FORMAT_X8:
		case R300_TX_FORMAT_Y4X4:
		case R300_TX_FORMAT_Z3Y3X2:
			track->textures[i].cpp = 1;
			break;
		case R300_TX_FORMAT_X16:
		case R300_TX_FORMAT_Y8X8:
		case R300_TX_FORMAT_Z5Y6X5:
		case R300_TX_FORMAT_Z6Y5X5:
		case R300_TX_FORMAT_W4Z4Y4X4:
		case R300_TX_FORMAT_W1Z5Y5X5:
		case R300_TX_FORMAT_D3DMFT_CxV8U8:
		case R300_TX_FORMAT_B8G8_B8G8:
		case R300_TX_FORMAT_G8R8_G8B8:
			track->textures[i].cpp = 2;
			break;
		case R300_TX_FORMAT_Y16X16:
		case R300_TX_FORMAT_Z11Y11X10:
		case R300_TX_FORMAT_Z10Y11X11:
		case R300_TX_FORMAT_W8Z8Y8X8:
		case R300_TX_FORMAT_W2Z10Y10X10:
		case 0x17:
		case R300_TX_FORMAT_FL_I32:
		case 0x1e:
			track->textures[i].cpp = 4;
			break;
		case R300_TX_FORMAT_W16Z16Y16X16:
		case R300_TX_FORMAT_FL_R16G16B16A16:
		case R300_TX_FORMAT_FL_I32A32:
			track->textures[i].cpp = 8;
			break;
		case R300_TX_FORMAT_FL_R32G32B32A32:
			track->textures[i].cpp = 16;
			break;
		case R300_TX_FORMAT_DXT1:
			track->textures[i].cpp = 1;
			track->textures[i].compress_format = R100_TRACK_COMP_DXT1;
			break;
		case R300_TX_FORMAT_ATI2N:
			if (p->rdev->family < CHIP_R420) {
				DRM_ERROR("Invalid texture format %u\n",
					  (idx_value & 0x1F));
				return -EINVAL;
			}
			/* The same rules apply as for DXT3/5. */
			/* Pass through. */
		case R300_TX_FORMAT_DXT3:
		case R300_TX_FORMAT_DXT5:
			track->textures[i].cpp = 1;
			track->textures[i].compress_format = R100_TRACK_COMP_DXT35;
			break;
		default:
			DRM_ERROR("Invalid texture format %u\n",
				  (idx_value & 0x1F));
			return -EINVAL;
			break;
		}
		break;
	case 0x4400:
	case 0x4404:
	case 0x4408:
	case 0x440C:
	case 0x4410:
	case 0x4414:
	case 0x4418:
	case 0x441C:
	case 0x4420:
	case 0x4424:
	case 0x4428:
	case 0x442C:
	case 0x4430:
	case 0x4434:
	case 0x4438:
	case 0x443C:
		/* TX_FILTER0_[0-15] */
		i = (reg - 0x4400) >> 2;
		tmp = idx_value & 0x7;
		if (tmp == 2 || tmp == 4 || tmp == 6) {
			track->textures[i].roundup_w = false;
		}
		tmp = (idx_value >> 3) & 0x7;
		if (tmp == 2 || tmp == 4 || tmp == 6) {
			track->textures[i].roundup_h = false;
		}
		break;
	case 0x4500:
	case 0x4504:
	case 0x4508:
	case 0x450C:
	case 0x4510:
	case 0x4514:
	case 0x4518:
	case 0x451C:
	case 0x4520:
	case 0x4524:
	case 0x4528:
	case 0x452C:
	case 0x4530:
	case 0x4534:
	case 0x4538:
	case 0x453C:
		/* TX_FORMAT2_[0-15] */
		i = (reg - 0x4500) >> 2;
		tmp = idx_value & 0x3FFF;
		track->textures[i].pitch = tmp + 1;
		if (p->rdev->family >= CHIP_RV515) {
			tmp = ((idx_value >> 15) & 1) << 11;
			track->textures[i].width_11 = tmp;
			tmp = ((idx_value >> 16) & 1) << 11;
			track->textures[i].height_11 = tmp;

			/* ATI1N */
			if (idx_value & (1 << 14)) {
				/* The same rules apply as for DXT1. */
				track->textures[i].compress_format =
					R100_TRACK_COMP_DXT1;
			}
		} else if (idx_value & (1 << 14)) {
			DRM_ERROR("Forbidden bit TXFORMAT_MSB\n");
			return -EINVAL;
		}
		break;
	case 0x4480:
	case 0x4484:
	case 0x4488:
	case 0x448C:
	case 0x4490:
	case 0x4494:
	case 0x4498:
	case 0x449C:
	case 0x44A0:
	case 0x44A4:
	case 0x44A8:
	case 0x44AC:
	case 0x44B0:
	case 0x44B4:
	case 0x44B8:
	case 0x44BC:
		/* TX_FORMAT0_[0-15] */
		i = (reg - 0x4480) >> 2;
		tmp = idx_value & 0x7FF;
		track->textures[i].width = tmp + 1;
		tmp = (idx_value >> 11) & 0x7FF;
		track->textures[i].height = tmp + 1;
		tmp = (idx_value >> 26) & 0xF;
		track->textures[i].num_levels = tmp;
		tmp = idx_value & (1 << 31);
		track->textures[i].use_pitch = !!tmp;
		tmp = (idx_value >> 22) & 0xF;
		track->textures[i].txdepth = tmp;
		break;
	case R300_ZB_ZPASS_ADDR:
		r = r100_cs_packet_next_reloc(p, &reloc);
		if (r) {
			DRM_ERROR("No reloc for ib[%d]=0x%04X\n",
					idx, reg);
			r100_cs_dump_packet(p, pkt);
			return r;
		}
		ib[idx] = idx_value + ((u32)reloc->lobj.gpu_offset);
		break;
	case 0x4e0c:
		/* RB3D_COLOR_CHANNEL_MASK */
		track->color_channel_mask = idx_value;
		break;
	case 0x4d1c:
		/* ZB_BW_CNTL */
		track->fastfill = !!(idx_value & (1 << 2));
		break;
	case 0x4e04:
		/* RB3D_BLENDCNTL */
		track->blend_read_enable = !!(idx_value & (1 << 2));
		break;
	case 0x4be8:
		/* valid register only on RV530 */
		if (p->rdev->family == CHIP_RV530)
			break;
		/* fallthrough do not move */
	default:
		printk(KERN_ERR "Forbidden register 0x%04X in cs at %d\n",
		       reg, idx);
		return -EINVAL;
	}
	return 0;
}

static int r300_packet3_check(struct radeon_cs_parser *p,
			      struct radeon_cs_packet *pkt)
{
	struct radeon_cs_reloc *reloc;
	struct r100_cs_track *track;
	volatile uint32_t *ib;
	unsigned idx;
	int r;

	ib = p->ib->ptr;
	idx = pkt->idx + 1;
	track = (struct r100_cs_track *)p->track;
	switch(pkt->opcode) {
	case PACKET3_3D_LOAD_VBPNTR:
		r = r100_packet3_load_vbpntr(p, pkt, idx);
		if (r)
			return r;
		break;
	case PACKET3_INDX_BUFFER:
		r = r100_cs_packet_next_reloc(p, &reloc);
		if (r) {
			DRM_ERROR("No reloc for packet3 %d\n", pkt->opcode);
			r100_cs_dump_packet(p, pkt);
			return r;
		}
		ib[idx+1] = radeon_get_ib_value(p, idx + 1) + ((u32)reloc->lobj.gpu_offset);
		r = r100_cs_track_check_pkt3_indx_buffer(p, pkt, reloc->robj);
		if (r) {
			return r;
		}
		break;
	/* Draw packet */
	case PACKET3_3D_DRAW_IMMD:
		/* Number of dwords is vtx_size * (num_vertices - 1)
		 * PRIM_WALK must be equal to 3 vertex data in embedded
		 * in cmd stream */
		if (((radeon_get_ib_value(p, idx + 1) >> 4) & 0x3) != 3) {
			DRM_ERROR("PRIM_WALK must be 3 for IMMD draw\n");
			return -EINVAL;
		}
		track->vap_vf_cntl = radeon_get_ib_value(p, idx + 1);
		track->immd_dwords = pkt->count - 1;
		r = r100_cs_track_check(p->rdev, track);
		if (r) {
			return r;
		}
		break;
	case PACKET3_3D_DRAW_IMMD_2:
		/* Number of dwords is vtx_size * (num_vertices - 1)
		 * PRIM_WALK must be equal to 3 vertex data in embedded
		 * in cmd stream */
		if (((radeon_get_ib_value(p, idx) >> 4) & 0x3) != 3) {
			DRM_ERROR("PRIM_WALK must be 3 for IMMD draw\n");
			return -EINVAL;
		}
		track->vap_vf_cntl = radeon_get_ib_value(p, idx);
		track->immd_dwords = pkt->count;
		r = r100_cs_track_check(p->rdev, track);
		if (r) {
			return r;
		}
		break;
	case PACKET3_3D_DRAW_VBUF:
		track->vap_vf_cntl = radeon_get_ib_value(p, idx + 1);
		r = r100_cs_track_check(p->rdev, track);
		if (r) {
			return r;
		}
		break;
	case PACKET3_3D_DRAW_VBUF_2:
		track->vap_vf_cntl = radeon_get_ib_value(p, idx);
		r = r100_cs_track_check(p->rdev, track);
		if (r) {
			return r;
		}
		break;
	case PACKET3_3D_DRAW_INDX:
		track->vap_vf_cntl = radeon_get_ib_value(p, idx + 1);
		r = r100_cs_track_check(p->rdev, track);
		if (r) {
			return r;
		}
		break;
	case PACKET3_3D_DRAW_INDX_2:
		track->vap_vf_cntl = radeon_get_ib_value(p, idx);
		r = r100_cs_track_check(p->rdev, track);
		if (r) {
			return r;
		}
		break;
	case PACKET3_NOP:
		break;
	default:
		DRM_ERROR("Packet3 opcode %x not supported\n", pkt->opcode);
		return -EINVAL;
	}
	return 0;
}

int r300_cs_parse(struct radeon_cs_parser *p)
{
	struct radeon_cs_packet pkt;
	struct r100_cs_track *track;
	int r;

	track = kzalloc(sizeof(*track), GFP_KERNEL);
	r100_cs_track_clear(p->rdev, track);
	p->track = track;
	do {
		r = r100_cs_packet_parse(p, &pkt, p->idx);
		if (r) {
			return r;
		}
		p->idx += pkt.count + 2;
		switch (pkt.type) {
		case PACKET_TYPE0:
			r = r100_cs_parse_packet0(p, &pkt,
						  p->rdev->config.r300.reg_safe_bm,
						  p->rdev->config.r300.reg_safe_bm_size,
						  &r300_packet0_check);
			break;
		case PACKET_TYPE2:
			break;
		case PACKET_TYPE3:
			r = r300_packet3_check(p, &pkt);
			break;
		default:
			DRM_ERROR("Unknown packet type %d !\n", pkt.type);
			return -EINVAL;
		}
		if (r) {
			return r;
		}
	} while (p->idx < p->chunks[p->chunk_ib_idx].length_dw);
	return 0;
}

void r300_set_reg_safe(struct radeon_device *rdev)
{
	rdev->config.r300.reg_safe_bm = r300_reg_safe_bm;
	rdev->config.r300.reg_safe_bm_size = ARRAY_SIZE(r300_reg_safe_bm);
}

void r300_mc_program(struct radeon_device *rdev)
{
	struct r100_mc_save save;
	int r;

	r = r100_debugfs_mc_info_init(rdev);
	if (r) {
		dev_err(rdev->dev, "Failed to create r100_mc debugfs file.\n");
	}

	/* Stops all mc clients */
	r100_mc_stop(rdev, &save);
	if (rdev->flags & RADEON_IS_AGP) {
		WREG32(R_00014C_MC_AGP_LOCATION,
			S_00014C_MC_AGP_START(rdev->mc.gtt_start >> 16) |
			S_00014C_MC_AGP_TOP(rdev->mc.gtt_end >> 16));
		WREG32(R_000170_AGP_BASE, lower_32_bits(rdev->mc.agp_base));
		WREG32(R_00015C_AGP_BASE_2,
			upper_32_bits(rdev->mc.agp_base) & 0xff);
	} else {
		WREG32(R_00014C_MC_AGP_LOCATION, 0x0FFFFFFF);
		WREG32(R_000170_AGP_BASE, 0);
		WREG32(R_00015C_AGP_BASE_2, 0);
	}
	/* Wait for mc idle */
	if (r300_mc_wait_for_idle(rdev))
		DRM_INFO("Failed to wait MC idle before programming MC.\n");
	/* Program MC, should be a 32bits limited address space */
	WREG32(R_000148_MC_FB_LOCATION,
		S_000148_MC_FB_START(rdev->mc.vram_start >> 16) |
		S_000148_MC_FB_TOP(rdev->mc.vram_end >> 16));
	r100_mc_resume(rdev, &save);
}

void r300_clock_startup(struct radeon_device *rdev)
{
	u32 tmp;

	if (radeon_dynclks != -1 && radeon_dynclks)
		radeon_legacy_set_clock_gating(rdev, 1);
	/* We need to force on some of the block */
	tmp = RREG32_PLL(R_00000D_SCLK_CNTL);
	tmp |= S_00000D_FORCE_CP(1) | S_00000D_FORCE_VIP(1);
	if ((rdev->family == CHIP_RV350) || (rdev->family == CHIP_RV380))
		tmp |= S_00000D_FORCE_VAP(1);
	WREG32_PLL(R_00000D_SCLK_CNTL, tmp);
}

static int r300_startup(struct radeon_device *rdev)
{
	int r;

	/* set common regs */
	r100_set_common_regs(rdev);
	/* program mc */
	r300_mc_program(rdev);
	/* Resume clock */
	r300_clock_startup(rdev);
	/* Initialize GPU configuration (# pipes, ...) */
	r300_gpu_init(rdev);
	/* Initialize GART (initialize after TTM so we can allocate
	 * memory through TTM but finalize after TTM) */
	if (rdev->flags & RADEON_IS_PCIE) {
		r = rv370_pcie_gart_enable(rdev);
		if (r)
			return r;
	}

	if (rdev->family == CHIP_R300 ||
	    rdev->family == CHIP_R350 ||
	    rdev->family == CHIP_RV350)
		r100_enable_bm(rdev);

	if (rdev->flags & RADEON_IS_PCI) {
		r = r100_pci_gart_enable(rdev);
		if (r)
			return r;
	}
	/* Enable IRQ */
	r100_irq_set(rdev);
	rdev->config.r300.hdp_cntl = RREG32(RADEON_HOST_PATH_CNTL);
	/* 1M ring buffer */
	r = r100_cp_init(rdev, 1024 * 1024);
	if (r) {
		dev_err(rdev->dev, "failled initializing CP (%d).\n", r);
		return r;
	}
	r = r100_wb_init(rdev);
	if (r)
		dev_err(rdev->dev, "failled initializing WB (%d).\n", r);
	r = r100_ib_init(rdev);
	if (r) {
		dev_err(rdev->dev, "failled initializing IB (%d).\n", r);
		return r;
	}
	return 0;
}

int r300_resume(struct radeon_device *rdev)
{
	/* Make sur GART are not working */
	if (rdev->flags & RADEON_IS_PCIE)
		rv370_pcie_gart_disable(rdev);
	if (rdev->flags & RADEON_IS_PCI)
		r100_pci_gart_disable(rdev);
	/* Resume clock before doing reset */
	r300_clock_startup(rdev);
	/* Reset gpu before posting otherwise ATOM will enter infinite loop */
	if (radeon_gpu_reset(rdev)) {
		dev_warn(rdev->dev, "GPU reset failed ! (0xE40=0x%08X, 0x7C0=0x%08X)\n",
			RREG32(R_000E40_RBBM_STATUS),
			RREG32(R_0007C0_CP_STAT));
	}
	/* post */
	radeon_combios_asic_init(rdev->ddev);
	/* Resume clock after posting */
	r300_clock_startup(rdev);
	/* Initialize surface registers */
	radeon_surface_init(rdev);
	return r300_startup(rdev);
}

int r300_suspend(struct radeon_device *rdev)
{
	r100_cp_disable(rdev);
	r100_wb_disable(rdev);
	r100_irq_disable(rdev);
	if (rdev->flags & RADEON_IS_PCIE)
		rv370_pcie_gart_disable(rdev);
	if (rdev->flags & RADEON_IS_PCI)
		r100_pci_gart_disable(rdev);
	return 0;
}

void r300_fini(struct radeon_device *rdev)
{
	r100_cp_fini(rdev);
	r100_wb_fini(rdev);
	r100_ib_fini(rdev);
	radeon_gem_fini(rdev);
	if (rdev->flags & RADEON_IS_PCIE)
		rv370_pcie_gart_fini(rdev);
	if (rdev->flags & RADEON_IS_PCI)
		r100_pci_gart_fini(rdev);
	radeon_agp_fini(rdev);
	radeon_irq_kms_fini(rdev);
	radeon_fence_driver_fini(rdev);
	radeon_bo_fini(rdev);
	radeon_atombios_fini(rdev);
	kfree(rdev->bios);
	rdev->bios = NULL;
}

int r300_init(struct radeon_device *rdev)
{
	int r;

	/* Disable VGA */
	r100_vga_render_disable(rdev);
	/* Initialize scratch registers */
	radeon_scratch_init(rdev);
	/* Initialize surface registers */
	radeon_surface_init(rdev);
	/* TODO: disable VGA need to use VGA request */
	/* BIOS*/
	if (!radeon_get_bios(rdev)) {
		if (ASIC_IS_AVIVO(rdev))
			return -EINVAL;
	}
	if (rdev->is_atom_bios) {
		dev_err(rdev->dev, "Expecting combios for RS400/RS480 GPU\n");
		return -EINVAL;
	} else {
		r = radeon_combios_init(rdev);
		if (r)
			return r;
	}
	/* Reset gpu before posting otherwise ATOM will enter infinite loop */
	if (radeon_gpu_reset(rdev)) {
		dev_warn(rdev->dev,
			"GPU reset failed ! (0xE40=0x%08X, 0x7C0=0x%08X)\n",
			RREG32(R_000E40_RBBM_STATUS),
			RREG32(R_0007C0_CP_STAT));
	}
	/* check if cards are posted or not */
	if (radeon_boot_test_post_card(rdev) == false)
		return -EINVAL;
	/* Set asic errata */
	r300_errata(rdev);
	/* Initialize clocks */
	radeon_get_clock_info(rdev->ddev);
	/* Initialize power management */
	radeon_pm_init(rdev);
	/* Get vram informations */
	r300_vram_info(rdev);
	/* Initialize memory controller (also test AGP) */
	r = r420_mc_init(rdev);
	if (r)
		return r;
	/* Fence driver */
	r = radeon_fence_driver_init(rdev);
	if (r)
		return r;
	r = radeon_irq_kms_init(rdev);
	if (r)
		return r;
	/* Memory manager */
	r = radeon_bo_init(rdev);
	if (r)
		return r;
	if (rdev->flags & RADEON_IS_PCIE) {
		r = rv370_pcie_gart_init(rdev);
		if (r)
			return r;
	}
	if (rdev->flags & RADEON_IS_PCI) {
		r = r100_pci_gart_init(rdev);
		if (r)
			return r;
	}
	r300_set_reg_safe(rdev);
	rdev->accel_working = true;
	r = r300_startup(rdev);
	if (r) {
		/* Somethings want wront with the accel init stop accel */
		dev_err(rdev->dev, "Disabling GPU acceleration\n");
		r100_cp_fini(rdev);
		r100_wb_fini(rdev);
		r100_ib_fini(rdev);
		radeon_irq_kms_fini(rdev);
		if (rdev->flags & RADEON_IS_PCIE)
			rv370_pcie_gart_fini(rdev);
		if (rdev->flags & RADEON_IS_PCI)
			r100_pci_gart_fini(rdev);
		radeon_agp_fini(rdev);
		rdev->accel_working = false;
	}
	return 0;
}<|MERGE_RESOLUTION|>--- conflicted
+++ resolved
@@ -617,307 +617,6 @@
 #endif
 }
 
-<<<<<<< HEAD
-
-/*
- * CS functions
- */
-struct r300_cs_track_cb {
-	struct radeon_object	*robj;
-	unsigned		pitch;
-	unsigned		cpp;
-	unsigned		offset;
-};
-
-struct r300_cs_track_array {
-	struct radeon_object	*robj;
-	unsigned		esize;
-};
-
-struct r300_cs_track_texture {
-	struct radeon_object	*robj;
-	unsigned		pitch;
-	unsigned		width;
-	unsigned		height;
-	unsigned		num_levels;
-	unsigned		cpp;
-	unsigned		tex_coord_type;
-	unsigned		txdepth;
-	unsigned		width_11;
-	unsigned		height_11;
-	bool			use_pitch;
-	bool			enabled;
-	bool			roundup_w;
-	bool			roundup_h;
-};
-
-struct r300_cs_track {
-	unsigned			num_cb;
-	unsigned			maxy;
-	unsigned			vtx_size;
-	unsigned			vap_vf_cntl;
-	unsigned			immd_dwords;
-	unsigned			num_arrays;
-	unsigned			max_indx;
-	struct r300_cs_track_array	arrays[11];
-	struct r300_cs_track_cb 	cb[4];
-	struct r300_cs_track_cb 	zb;
-	struct r300_cs_track_texture	textures[16];
-	bool				z_enabled;
-};
-
-static inline void r300_cs_track_texture_print(struct r300_cs_track_texture *t)
-{
-	DRM_ERROR("pitch                      %d\n", t->pitch);
-	DRM_ERROR("width                      %d\n", t->width);
-	DRM_ERROR("height                     %d\n", t->height);
-	DRM_ERROR("num levels                 %d\n", t->num_levels);
-	DRM_ERROR("depth                      %d\n", t->txdepth);
-	DRM_ERROR("bpp                        %d\n", t->cpp);
-	DRM_ERROR("coordinate type            %d\n", t->tex_coord_type);
-	DRM_ERROR("width round to power of 2  %d\n", t->roundup_w);
-	DRM_ERROR("height round to power of 2 %d\n", t->roundup_h);
-}
-
-static inline int r300_cs_track_texture_check(struct radeon_device *rdev,
-					      struct r300_cs_track *track)
-{
-	struct radeon_object *robj;
-	unsigned long size;
-	unsigned u, i, w, h;
-
-	for (u = 0; u < 16; u++) {
-		if (!track->textures[u].enabled)
-			continue;
-		robj = track->textures[u].robj;
-		if (robj == NULL) {
-			DRM_ERROR("No texture bound to unit %u\n", u);
-			return -EINVAL;
-		}
-		size = 0;
-		for (i = 0; i <= track->textures[u].num_levels; i++) {
-			if (track->textures[u].use_pitch) {
-				w = track->textures[u].pitch / (1 << i);
-			} else {
-				w = track->textures[u].width / (1 << i);
-				if (rdev->family >= CHIP_RV515)
-					w |= track->textures[u].width_11;
-				if (track->textures[u].roundup_w)
-					w = roundup_pow_of_two(w);
-			}
-			h = track->textures[u].height / (1 << i);
-			if (rdev->family >= CHIP_RV515)
-				h |= track->textures[u].height_11;
-			if (track->textures[u].roundup_h)
-				h = roundup_pow_of_two(h);
-			size += w * h;
-		}
-		size *= track->textures[u].cpp;
-		switch (track->textures[u].tex_coord_type) {
-		case 0:
-			break;
-		case 1:
-			size *= (1 << track->textures[u].txdepth);
-			break;
-		case 2:
-			size *= 6;
-			break;
-		default:
-			DRM_ERROR("Invalid texture coordinate type %u for unit "
-				  "%u\n", track->textures[u].tex_coord_type, u);
-			return -EINVAL;
-		}
-		if (size > radeon_object_size(robj)) {
-			DRM_ERROR("Texture of unit %u needs %lu bytes but is "
-				  "%lu\n", u, size, radeon_object_size(robj));
-			r300_cs_track_texture_print(&track->textures[u]);
-			return -EINVAL;
-		}
-	}
-	return 0;
-}
-
-int r300_cs_track_check(struct radeon_device *rdev, struct r300_cs_track *track)
-{
-	unsigned i;
-	unsigned long size;
-	unsigned prim_walk;
-	unsigned nverts;
-
-	for (i = 0; i < track->num_cb; i++) {
-		if (track->cb[i].robj == NULL) {
-			DRM_ERROR("[drm] No buffer for color buffer %d !\n", i);
-			return -EINVAL;
-		}
-		size = track->cb[i].pitch * track->cb[i].cpp * track->maxy;
-		size += track->cb[i].offset;
-		if (size > radeon_object_size(track->cb[i].robj)) {
-			DRM_ERROR("[drm] Buffer too small for color buffer %d "
-				  "(need %lu have %lu) !\n", i, size,
-				  radeon_object_size(track->cb[i].robj));
-			DRM_ERROR("[drm] color buffer %d (%u %u %u %u)\n",
-				  i, track->cb[i].pitch, track->cb[i].cpp,
-				  track->cb[i].offset, track->maxy);
-			return -EINVAL;
-		}
-	}
-	if (track->z_enabled) {
-		if (track->zb.robj == NULL) {
-			DRM_ERROR("[drm] No buffer for z buffer !\n");
-			return -EINVAL;
-		}
-		size = track->zb.pitch * track->zb.cpp * track->maxy;
-		size += track->zb.offset;
-		if (size > radeon_object_size(track->zb.robj)) {
-			DRM_ERROR("[drm] Buffer too small for z buffer "
-				  "(need %lu have %lu) !\n", size,
-				  radeon_object_size(track->zb.robj));
-			return -EINVAL;
-		}
-	}
-	prim_walk = (track->vap_vf_cntl >> 4) & 0x3;
-	nverts = (track->vap_vf_cntl >> 16) & 0xFFFF;
-	switch (prim_walk) {
-	case 1:
-		for (i = 0; i < track->num_arrays; i++) {
-			size = track->arrays[i].esize * track->max_indx * 4;
-			if (track->arrays[i].robj == NULL) {
-				DRM_ERROR("(PW %u) Vertex array %u no buffer "
-					  "bound\n", prim_walk, i);
-				return -EINVAL;
-			}
-			if (size > radeon_object_size(track->arrays[i].robj)) {
-				DRM_ERROR("(PW %u) Vertex array %u need %lu dwords "
-					   "have %lu dwords\n", prim_walk, i,
-					   size >> 2,
-					   radeon_object_size(track->arrays[i].robj) >> 2);
-				DRM_ERROR("Max indices %u\n", track->max_indx);
-				return -EINVAL;
-			}
-		}
-		break;
-	case 2:
-		for (i = 0; i < track->num_arrays; i++) {
-			size = track->arrays[i].esize * (nverts - 1) * 4;
-			if (track->arrays[i].robj == NULL) {
-				DRM_ERROR("(PW %u) Vertex array %u no buffer "
-					  "bound\n", prim_walk, i);
-				return -EINVAL;
-			}
-			if (size > radeon_object_size(track->arrays[i].robj)) {
-				DRM_ERROR("(PW %u) Vertex array %u need %lu dwords "
-					   "have %lu dwords\n", prim_walk, i, size >> 2,
-					   radeon_object_size(track->arrays[i].robj) >> 2);
-				return -EINVAL;
-			}
-		}
-		break;
-	case 3:
-		size = track->vtx_size * nverts;
-		if (size != track->immd_dwords) {
-			DRM_ERROR("IMMD draw %u dwors but needs %lu dwords\n",
-				  track->immd_dwords, size);
-			DRM_ERROR("VAP_VF_CNTL.NUM_VERTICES %u, VTX_SIZE %u\n",
-				  nverts, track->vtx_size);
-			return -EINVAL;
-		}
-		break;
-	default:
-		DRM_ERROR("[drm] Invalid primitive walk %d for VAP_VF_CNTL\n",
-			  prim_walk);
-		return -EINVAL;
-	}
-	return r300_cs_track_texture_check(rdev, track);
-}
-
-static inline void r300_cs_track_clear(struct r300_cs_track *track)
-{
-	unsigned i;
-
-	track->num_cb = 4;
-	track->maxy = 4096;
-	for (i = 0; i < track->num_cb; i++) {
-		track->cb[i].robj = NULL;
-		track->cb[i].pitch = 8192;
-		track->cb[i].cpp = 16;
-		track->cb[i].offset = 0;
-	}
-	track->z_enabled = true;
-	track->zb.robj = NULL;
-	track->zb.pitch = 8192;
-	track->zb.cpp = 4;
-	track->zb.offset = 0;
-	track->vtx_size = 0x7F;
-	track->immd_dwords = 0xFFFFFFFFUL;
-	track->num_arrays = 11;
-	track->max_indx = 0x00FFFFFFUL;
-	for (i = 0; i < track->num_arrays; i++) {
-		track->arrays[i].robj = NULL;
-		track->arrays[i].esize = 0x7F;
-	}
-	for (i = 0; i < 16; i++) {
-		track->textures[i].pitch = 16536;
-		track->textures[i].width = 16536;
-		track->textures[i].height = 16536;
-		track->textures[i].width_11 = 1 << 11;
-		track->textures[i].height_11 = 1 << 11;
-		track->textures[i].num_levels = 12;
-		track->textures[i].txdepth = 16;
-		track->textures[i].cpp = 64;
-		track->textures[i].tex_coord_type = 1;
-		track->textures[i].robj = NULL;
-		/* CS IB emission code makes sure texture unit are disabled */
-		track->textures[i].enabled = false;
-		track->textures[i].roundup_w = true;
-		track->textures[i].roundup_h = true;
-	}
-}
-
-static const unsigned r300_reg_safe_bm[159] = {
-	0xFFFFFFFF, 0xFFFFFFFF, 0xFFFFFFFF, 0xFFFFFFFF,
-	0xFFFFFFFF, 0xFFFFFFFF, 0xFFFFFFFF, 0xFFFFFFFF,
-	0xFFFFFFFF, 0xFFFFFFFF, 0xFFFFFFFF, 0xFFFFFFFF,
-	0xFFFFFFFF, 0xFFFFFFFF, 0xFFFFFFFF, 0xFFFFFFFF,
-	0xFFFFFFFF, 0xFFFFFFFF, 0xFFFFFFFF, 0xFFFFFFFF,
-	0xFFFFFFFF, 0xFFFFFFFF, 0xFFFFFFFF, 0xFFFFFFFF,
-	0xFFFFFFFF, 0xFFFFFFFF, 0xFFFFFFFF, 0xFFFFFFFF,
-	0xFFFFFFFF, 0xFFFFFFFF, 0xFFFFFFFF, 0xFFFFFFFF,
-	0xFFFFFFFF, 0xFFFFFFFF, 0xFFFFFFFF, 0xFFFFFFFF,
-	0xFFFFFFFF, 0xFFFFFFFF, 0xFFFFFFFF, 0xFFFFFFFF,
-	0x17FF1FFF, 0xFFFFFFFC, 0xFFFFFFFF, 0xFF30FFBF,
-	0xFFFFFFF8, 0xC3E6FFFF, 0xFFFFF6DF, 0xFFFFFFFF,
-	0xFFFFFFFF, 0xFFFFFFFF, 0xFFFFFFFF, 0xFFFFFFFF,
-	0xFFFFFFFF, 0xFFFFFFFF, 0xFFFFFFFF, 0xFFFFFFFF,
-	0xFFFFFFFF, 0xFFFFFFFF, 0xFFFFFFFF, 0xFFFFF03F,
-	0xFFFFFFFF, 0xFFFFFFFF, 0xFFFFFFFF, 0xFFFFFFFF,
-	0xFFFFFFFF, 0xFFFFEFCE, 0xF00EBFFF, 0x007C0000,
-	0xF0000078, 0xFF000009, 0xFFFFFFFF, 0xFFFFFFFF,
-	0xFFFFFFFF, 0xFFFFFFFF, 0xFFFFFFFF, 0xFFFFFFFF,
-	0xFFFFFFFF, 0xFFFFFFFF, 0xFFFFFFFF, 0xFFFFFFFF,
-	0xFFFFFFFF, 0xFFFFFFFF, 0xFFFFFFFF, 0xFFFFFFFF,
-	0xFFFFFFFF, 0xFFFFFFFF, 0xFFFFFFFF, 0xFFFFFFFF,
-	0xFFFFFFFF, 0xFFFFFFFF, 0xFFFFFFFF, 0xFFFFFFFF,
-	0xFFFFFFFF, 0xFFFFFFFF, 0xFFFFFFFF, 0xFFFFFFFF,
-	0xFFFFFFFF, 0xFFFFFFFF, 0xFFFFFFFF, 0xFFFFFFFF,
-	0xFFFFFFFF, 0xFFFFFFFF, 0xFFFFFFFF, 0xFFFFFFFF,
-	0xFFFFF7FF, 0xFFFFFFFF, 0xFFFFFFFF, 0xFFFFFFFF,
-	0xFFFFFFFF, 0xFFFFFFFF, 0xFFFFFFFF, 0xFFFFFFFF,
-	0xFFFFFFFF, 0xFFFFFFFF, 0xFFFFFFFF, 0xFFFFFFFF,
-	0xFFFFFFFF, 0xFFFFFFFF, 0xFFFFFFFF, 0xFFFFFFFF,
-	0xFFFFFFFF, 0xFFFFFFFF, 0xFFFFFFFF, 0xFFFFFFFF,
-	0xFFFFFFFF, 0xFFFFFFFF, 0xFFFFFFFF, 0xFFFFFFFF,
-	0xFFFFFC78, 0xFFFFFFFF, 0xFFFFFFFE, 0xFFFFFFFF,
-	0x38FF8F50, 0xFFF88082, 0xF000000C, 0xFAE009FF,
-	0x0000FFFF, 0xFFFFFFFF, 0xFFFFFFFF, 0x00000000,
-	0x00000000, 0x0000C100, 0x00000000, 0x00000000,
-	0x00000000, 0x00000000, 0x00000000, 0x00000000,
-	0x00000000, 0xFFFF0000, 0xFFFFFFFF, 0xFF80FFFF,
-	0x00000000, 0x00000000, 0x00000000, 0x00000000,
-	0x0003FC01, 0xFFFFFCF8, 0xFF800B19,
-};
-
-=======
->>>>>>> 4ec62b2b
 static int r300_packet0_check(struct radeon_cs_parser *p,
 		struct radeon_cs_packet *pkt,
 		unsigned idx, unsigned reg)
