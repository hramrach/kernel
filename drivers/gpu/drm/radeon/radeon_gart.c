--- conflicted
+++ resolved
@@ -251,10 +251,6 @@
 	for (i = 0; i < pages; i++, p++) {
 		if (rdev->gart.pages[p]) {
 			rdev->gart.pages[p] = NULL;
-<<<<<<< HEAD
-			rdev->gart.pages_addr[p] = rdev->dummy_page.addr;
-=======
->>>>>>> 07f0dc60
 			for (j = 0; j < (PAGE_SIZE / RADEON_GPU_PAGE_SIZE); j++, t++) {
 				rdev->gart.pages_entry[t] = rdev->dummy_page.entry;
 				if (rdev->gart.ptr) {
@@ -355,18 +351,7 @@
 		radeon_gart_fini(rdev);
 		return -ENOMEM;
 	}
-	rdev->gart.pages_entry = vmalloc(sizeof(uint64_t) *
-					 rdev->gart.num_gpu_pages);
-	if (rdev->gart.pages_entry == NULL) {
-		radeon_gart_fini(rdev);
-		return -ENOMEM;
-	}
 	/* set GART entry to point to the dummy page by default */
-<<<<<<< HEAD
-	for (i = 0; i < rdev->gart.num_cpu_pages; i++)
-		rdev->gart.pages_addr[i] = rdev->dummy_page.addr;
-=======
->>>>>>> 07f0dc60
 	for (i = 0; i < rdev->gart.num_gpu_pages; i++)
 		rdev->gart.pages_entry[i] = rdev->dummy_page.entry;
 	return 0;
@@ -387,15 +372,8 @@
 	}
 	rdev->gart.ready = false;
 	vfree(rdev->gart.pages);
-<<<<<<< HEAD
-	vfree(rdev->gart.pages_addr);
 	vfree(rdev->gart.pages_entry);
 	rdev->gart.pages = NULL;
-	rdev->gart.pages_addr = NULL;
-=======
-	vfree(rdev->gart.pages_entry);
-	rdev->gart.pages = NULL;
->>>>>>> 07f0dc60
 	rdev->gart.pages_entry = NULL;
 
 	radeon_dummy_page_fini(rdev);
