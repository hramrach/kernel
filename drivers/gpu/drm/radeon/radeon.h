--- conflicted
+++ resolved
@@ -646,10 +646,6 @@
 	unsigned			num_cpu_pages;
 	unsigned			table_size;
 	struct page			**pages;
-<<<<<<< HEAD
-	dma_addr_t			*pages_addr;
-=======
->>>>>>> 07f0dc60
 	uint64_t			*pages_entry;
 	bool				ready;
 };
