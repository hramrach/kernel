// SPDX-License-Identifier: GPL-2.0-only
/*
 * Copyright (c) 2015 MediaTek Inc.
 */

#include <drm/drm_fourcc.h>

#include <linux/clk.h>
#include <linux/component.h>
#include <linux/module.h>
#include <linux/of_device.h>
#include <linux/of_irq.h>
#include <linux/platform_device.h>
#include <linux/soc/mediatek/mtk-cmdq.h>

#include "mtk_disp_drv.h"
#include "mtk_drm_crtc.h"
#include "mtk_drm_ddp_comp.h"

#define DISP_REG_OVL_INTEN			0x0004
#define OVL_FME_CPL_INT					BIT(1)
#define DISP_REG_OVL_INTSTA			0x0008
#define DISP_REG_OVL_EN				0x000c
#define DISP_REG_OVL_RST			0x0014
#define DISP_REG_OVL_ROI_SIZE			0x0020
#define DISP_REG_OVL_DATAPATH_CON		0x0024
<<<<<<< HEAD
=======
#define OVL_LAYER_SMI_ID_EN				BIT(0)
>>>>>>> 7d2a07b7
#define OVL_BGCLR_SEL_IN				BIT(2)
#define DISP_REG_OVL_ROI_BGCLR			0x0028
#define DISP_REG_OVL_SRC_CON			0x002c
#define DISP_REG_OVL_CON(n)			(0x0030 + 0x20 * (n))
#define DISP_REG_OVL_SRC_SIZE(n)		(0x0038 + 0x20 * (n))
#define DISP_REG_OVL_OFFSET(n)			(0x003c + 0x20 * (n))
#define DISP_REG_OVL_PITCH(n)			(0x0044 + 0x20 * (n))
#define DISP_REG_OVL_RDMA_CTRL(n)		(0x00c0 + 0x20 * (n))
#define DISP_REG_OVL_RDMA_GMC(n)		(0x00c8 + 0x20 * (n))
#define DISP_REG_OVL_ADDR_MT2701		0x0040
#define DISP_REG_OVL_ADDR_MT8173		0x0f40
#define DISP_REG_OVL_ADDR(ovl, n)		((ovl)->data->addr + 0x20 * (n))

#define GMC_THRESHOLD_BITS	16
#define GMC_THRESHOLD_HIGH	((1 << GMC_THRESHOLD_BITS) / 4)
#define GMC_THRESHOLD_LOW	((1 << GMC_THRESHOLD_BITS) / 8)

#define OVL_CON_BYTE_SWAP	BIT(24)
#define OVL_CON_MTX_YUV_TO_RGB	(6 << 16)
#define OVL_CON_CLRFMT_RGB	(1 << 12)
#define OVL_CON_CLRFMT_RGBA8888	(2 << 12)
#define OVL_CON_CLRFMT_ARGB8888	(3 << 12)
#define OVL_CON_CLRFMT_UYVY	(4 << 12)
#define OVL_CON_CLRFMT_YUYV	(5 << 12)
#define OVL_CON_CLRFMT_RGB565(ovl)	((ovl)->data->fmt_rgb565_is_0 ? \
					0 : OVL_CON_CLRFMT_RGB)
#define OVL_CON_CLRFMT_RGB888(ovl)	((ovl)->data->fmt_rgb565_is_0 ? \
					OVL_CON_CLRFMT_RGB : 0)
#define	OVL_CON_AEN		BIT(8)
#define	OVL_CON_ALPHA		0xff
#define	OVL_CON_VIRT_FLIP	BIT(9)
#define	OVL_CON_HORZ_FLIP	BIT(10)

struct mtk_disp_ovl_data {
	unsigned int addr;
	unsigned int gmc_bits;
	unsigned int layer_nr;
	bool fmt_rgb565_is_0;
	bool smi_id_en;
};

/*
 * struct mtk_disp_ovl - DISP_OVL driver structure
 * @crtc: associated crtc to report vblank events to
 * @data: platform data
 */
struct mtk_disp_ovl {
	struct drm_crtc			*crtc;
	struct clk			*clk;
	void __iomem			*regs;
	struct cmdq_client_reg		cmdq_reg;
	const struct mtk_disp_ovl_data	*data;
	void				(*vblank_cb)(void *data);
	void				*vblank_cb_data;
};

static irqreturn_t mtk_disp_ovl_irq_handler(int irq, void *dev_id)
{
	struct mtk_disp_ovl *priv = dev_id;

	/* Clear frame completion interrupt */
	writel(0x0, priv->regs + DISP_REG_OVL_INTSTA);

	if (!priv->vblank_cb)
		return IRQ_NONE;

	priv->vblank_cb(priv->vblank_cb_data);

	return IRQ_HANDLED;
}

void mtk_ovl_enable_vblank(struct device *dev,
			   void (*vblank_cb)(void *),
			   void *vblank_cb_data)
{
	struct mtk_disp_ovl *ovl = dev_get_drvdata(dev);

	ovl->vblank_cb = vblank_cb;
	ovl->vblank_cb_data = vblank_cb_data;
	writel(0x0, ovl->regs + DISP_REG_OVL_INTSTA);
	writel_relaxed(OVL_FME_CPL_INT, ovl->regs + DISP_REG_OVL_INTEN);
}

void mtk_ovl_disable_vblank(struct device *dev)
{
	struct mtk_disp_ovl *ovl = dev_get_drvdata(dev);

	ovl->vblank_cb = NULL;
	ovl->vblank_cb_data = NULL;
	writel_relaxed(0x0, ovl->regs + DISP_REG_OVL_INTEN);
}

int mtk_ovl_clk_enable(struct device *dev)
{
	struct mtk_disp_ovl *ovl = dev_get_drvdata(dev);

	return clk_prepare_enable(ovl->clk);
}

void mtk_ovl_clk_disable(struct device *dev)
{
	struct mtk_disp_ovl *ovl = dev_get_drvdata(dev);

	clk_disable_unprepare(ovl->clk);
}

<<<<<<< HEAD
static void mtk_ovl_config(struct mtk_ddp_comp *comp, unsigned int w,
			   unsigned int h, unsigned int vrefresh,
			   unsigned int bpc, struct cmdq_pkt *cmdq_pkt)
=======
void mtk_ovl_start(struct device *dev)
>>>>>>> 7d2a07b7
{
	struct mtk_disp_ovl *ovl = dev_get_drvdata(dev);

	if (ovl->data->smi_id_en) {
		unsigned int reg;

		reg = readl(ovl->regs + DISP_REG_OVL_DATAPATH_CON);
		reg = reg | OVL_LAYER_SMI_ID_EN;
		writel_relaxed(reg, ovl->regs + DISP_REG_OVL_DATAPATH_CON);
	}
	writel_relaxed(0x1, ovl->regs + DISP_REG_OVL_EN);
}

void mtk_ovl_stop(struct device *dev)
{
	struct mtk_disp_ovl *ovl = dev_get_drvdata(dev);

	writel_relaxed(0x0, ovl->regs + DISP_REG_OVL_EN);
	if (ovl->data->smi_id_en) {
		unsigned int reg;

		reg = readl(ovl->regs + DISP_REG_OVL_DATAPATH_CON);
		reg = reg & ~OVL_LAYER_SMI_ID_EN;
		writel_relaxed(reg, ovl->regs + DISP_REG_OVL_DATAPATH_CON);
	}

}

void mtk_ovl_config(struct device *dev, unsigned int w,
		    unsigned int h, unsigned int vrefresh,
		    unsigned int bpc, struct cmdq_pkt *cmdq_pkt)
{
	struct mtk_disp_ovl *ovl = dev_get_drvdata(dev);

	if (w != 0 && h != 0)
<<<<<<< HEAD
		mtk_ddp_write_relaxed(cmdq_pkt, h << 16 | w, comp,
				      DISP_REG_OVL_ROI_SIZE);
	mtk_ddp_write_relaxed(cmdq_pkt, 0x0, comp, DISP_REG_OVL_ROI_BGCLR);

	mtk_ddp_write(cmdq_pkt, 0x1, comp, DISP_REG_OVL_RST);
	mtk_ddp_write(cmdq_pkt, 0x0, comp, DISP_REG_OVL_RST);
=======
		mtk_ddp_write_relaxed(cmdq_pkt, h << 16 | w, &ovl->cmdq_reg, ovl->regs,
				      DISP_REG_OVL_ROI_SIZE);
	mtk_ddp_write_relaxed(cmdq_pkt, 0x0, &ovl->cmdq_reg, ovl->regs, DISP_REG_OVL_ROI_BGCLR);

	mtk_ddp_write(cmdq_pkt, 0x1, &ovl->cmdq_reg, ovl->regs, DISP_REG_OVL_RST);
	mtk_ddp_write(cmdq_pkt, 0x0, &ovl->cmdq_reg, ovl->regs, DISP_REG_OVL_RST);
>>>>>>> 7d2a07b7
}

unsigned int mtk_ovl_layer_nr(struct device *dev)
{
<<<<<<< HEAD
	struct mtk_disp_ovl *ovl = comp_to_ovl(comp);
=======
	struct mtk_disp_ovl *ovl = dev_get_drvdata(dev);
>>>>>>> 7d2a07b7

	return ovl->data->layer_nr;
}

<<<<<<< HEAD
static unsigned int mtk_ovl_supported_rotations(struct mtk_ddp_comp *comp)
=======
unsigned int mtk_ovl_supported_rotations(struct device *dev)
>>>>>>> 7d2a07b7
{
	return DRM_MODE_ROTATE_0 | DRM_MODE_ROTATE_180 |
	       DRM_MODE_REFLECT_X | DRM_MODE_REFLECT_Y;
}

<<<<<<< HEAD
static int mtk_ovl_layer_check(struct mtk_ddp_comp *comp, unsigned int idx,
			       struct mtk_plane_state *mtk_state)
=======
int mtk_ovl_layer_check(struct device *dev, unsigned int idx,
			struct mtk_plane_state *mtk_state)
>>>>>>> 7d2a07b7
{
	struct drm_plane_state *state = &mtk_state->base;
	unsigned int rotation = 0;

	rotation = drm_rotation_simplify(state->rotation,
					 DRM_MODE_ROTATE_0 |
					 DRM_MODE_REFLECT_X |
					 DRM_MODE_REFLECT_Y);
	rotation &= ~DRM_MODE_ROTATE_0;

	/* We can only do reflection, not rotation */
	if ((rotation & DRM_MODE_ROTATE_MASK) != 0)
		return -EINVAL;

	/*
	 * TODO: Rotating/reflecting YUV buffers is not supported at this time.
	 *	 Only RGB[AX] variants are supported.
	 */
	if (state->fb->format->is_yuv && rotation != 0)
		return -EINVAL;

	state->rotation = rotation;

	return 0;
}

<<<<<<< HEAD
static void mtk_ovl_layer_on(struct mtk_ddp_comp *comp, unsigned int idx,
			     struct cmdq_pkt *cmdq_pkt)
=======
void mtk_ovl_layer_on(struct device *dev, unsigned int idx,
		      struct cmdq_pkt *cmdq_pkt)
>>>>>>> 7d2a07b7
{
	unsigned int gmc_thrshd_l;
	unsigned int gmc_thrshd_h;
	unsigned int gmc_value;
<<<<<<< HEAD
	struct mtk_disp_ovl *ovl = comp_to_ovl(comp);

	mtk_ddp_write(cmdq_pkt, 0x1, comp,
		      DISP_REG_OVL_RDMA_CTRL(idx));
	gmc_thrshd_l = GMC_THRESHOLD_LOW >>
		      (GMC_THRESHOLD_BITS - ovl->data->gmc_bits);
	gmc_thrshd_h = GMC_THRESHOLD_HIGH >>
		      (GMC_THRESHOLD_BITS - ovl->data->gmc_bits);
	if (ovl->data->gmc_bits == 10)
		gmc_value = gmc_thrshd_h | gmc_thrshd_h << 16;
	else
		gmc_value = gmc_thrshd_l | gmc_thrshd_l << 8 |
			    gmc_thrshd_h << 16 | gmc_thrshd_h << 24;
	mtk_ddp_write(cmdq_pkt, gmc_value,
		      comp, DISP_REG_OVL_RDMA_GMC(idx));
	mtk_ddp_write_mask(cmdq_pkt, BIT(idx), comp,
			   DISP_REG_OVL_SRC_CON, BIT(idx));
}

static void mtk_ovl_layer_off(struct mtk_ddp_comp *comp, unsigned int idx,
			      struct cmdq_pkt *cmdq_pkt)
{
	mtk_ddp_write_mask(cmdq_pkt, 0, comp,
			   DISP_REG_OVL_SRC_CON, BIT(idx));
	mtk_ddp_write(cmdq_pkt, 0, comp,
=======
	struct mtk_disp_ovl *ovl = dev_get_drvdata(dev);

	mtk_ddp_write(cmdq_pkt, 0x1, &ovl->cmdq_reg, ovl->regs,
		      DISP_REG_OVL_RDMA_CTRL(idx));
	gmc_thrshd_l = GMC_THRESHOLD_LOW >>
		      (GMC_THRESHOLD_BITS - ovl->data->gmc_bits);
	gmc_thrshd_h = GMC_THRESHOLD_HIGH >>
		      (GMC_THRESHOLD_BITS - ovl->data->gmc_bits);
	if (ovl->data->gmc_bits == 10)
		gmc_value = gmc_thrshd_h | gmc_thrshd_h << 16;
	else
		gmc_value = gmc_thrshd_l | gmc_thrshd_l << 8 |
			    gmc_thrshd_h << 16 | gmc_thrshd_h << 24;
	mtk_ddp_write(cmdq_pkt, gmc_value,
		      &ovl->cmdq_reg, ovl->regs, DISP_REG_OVL_RDMA_GMC(idx));
	mtk_ddp_write_mask(cmdq_pkt, BIT(idx), &ovl->cmdq_reg, ovl->regs,
			   DISP_REG_OVL_SRC_CON, BIT(idx));
}

void mtk_ovl_layer_off(struct device *dev, unsigned int idx,
		       struct cmdq_pkt *cmdq_pkt)
{
	struct mtk_disp_ovl *ovl = dev_get_drvdata(dev);

	mtk_ddp_write_mask(cmdq_pkt, 0, &ovl->cmdq_reg, ovl->regs,
			   DISP_REG_OVL_SRC_CON, BIT(idx));
	mtk_ddp_write(cmdq_pkt, 0, &ovl->cmdq_reg, ovl->regs,
>>>>>>> 7d2a07b7
		      DISP_REG_OVL_RDMA_CTRL(idx));
}

static unsigned int ovl_fmt_convert(struct mtk_disp_ovl *ovl, unsigned int fmt)
{
	/* The return value in switch "MEM_MODE_INPUT_FORMAT_XXX"
	 * is defined in mediatek HW data sheet.
	 * The alphabet order in XXX is no relation to data
	 * arrangement in memory.
	 */
	switch (fmt) {
	default:
	case DRM_FORMAT_RGB565:
		return OVL_CON_CLRFMT_RGB565(ovl);
	case DRM_FORMAT_BGR565:
		return OVL_CON_CLRFMT_RGB565(ovl) | OVL_CON_BYTE_SWAP;
	case DRM_FORMAT_RGB888:
		return OVL_CON_CLRFMT_RGB888(ovl);
	case DRM_FORMAT_BGR888:
		return OVL_CON_CLRFMT_RGB888(ovl) | OVL_CON_BYTE_SWAP;
	case DRM_FORMAT_RGBX8888:
	case DRM_FORMAT_RGBA8888:
		return OVL_CON_CLRFMT_ARGB8888;
	case DRM_FORMAT_BGRX8888:
	case DRM_FORMAT_BGRA8888:
		return OVL_CON_CLRFMT_ARGB8888 | OVL_CON_BYTE_SWAP;
	case DRM_FORMAT_XRGB8888:
	case DRM_FORMAT_ARGB8888:
		return OVL_CON_CLRFMT_RGBA8888;
	case DRM_FORMAT_XBGR8888:
	case DRM_FORMAT_ABGR8888:
		return OVL_CON_CLRFMT_RGBA8888 | OVL_CON_BYTE_SWAP;
	case DRM_FORMAT_UYVY:
		return OVL_CON_CLRFMT_UYVY | OVL_CON_MTX_YUV_TO_RGB;
	case DRM_FORMAT_YUYV:
		return OVL_CON_CLRFMT_YUYV | OVL_CON_MTX_YUV_TO_RGB;
	}
}

<<<<<<< HEAD
static void mtk_ovl_layer_config(struct mtk_ddp_comp *comp, unsigned int idx,
				 struct mtk_plane_state *state,
				 struct cmdq_pkt *cmdq_pkt)
=======
void mtk_ovl_layer_config(struct device *dev, unsigned int idx,
			  struct mtk_plane_state *state,
			  struct cmdq_pkt *cmdq_pkt)
>>>>>>> 7d2a07b7
{
	struct mtk_disp_ovl *ovl = dev_get_drvdata(dev);
	struct mtk_plane_pending_state *pending = &state->pending;
	unsigned int addr = pending->addr;
	unsigned int pitch = pending->pitch & 0xffff;
	unsigned int fmt = pending->format;
	unsigned int offset = (pending->y << 16) | pending->x;
	unsigned int src_size = (pending->height << 16) | pending->width;
	unsigned int con;

	if (!pending->enable) {
<<<<<<< HEAD
		mtk_ovl_layer_off(comp, idx, cmdq_pkt);
=======
		mtk_ovl_layer_off(dev, idx, cmdq_pkt);
>>>>>>> 7d2a07b7
		return;
	}

	con = ovl_fmt_convert(ovl, fmt);
	if (state->base.fb && state->base.fb->format->has_alpha)
		con |= OVL_CON_AEN | OVL_CON_ALPHA;

	if (pending->rotation & DRM_MODE_REFLECT_Y) {
		con |= OVL_CON_VIRT_FLIP;
		addr += (pending->height - 1) * pending->pitch;
	}
<<<<<<< HEAD

	if (pending->rotation & DRM_MODE_REFLECT_X) {
		con |= OVL_CON_HORZ_FLIP;
		addr += pending->pitch - 1;
	}

	mtk_ddp_write_relaxed(cmdq_pkt, con, comp,
			      DISP_REG_OVL_CON(idx));
	mtk_ddp_write_relaxed(cmdq_pkt, pitch, comp,
			      DISP_REG_OVL_PITCH(idx));
	mtk_ddp_write_relaxed(cmdq_pkt, src_size, comp,
			      DISP_REG_OVL_SRC_SIZE(idx));
	mtk_ddp_write_relaxed(cmdq_pkt, offset, comp,
			      DISP_REG_OVL_OFFSET(idx));
	mtk_ddp_write_relaxed(cmdq_pkt, addr, comp,
			      DISP_REG_OVL_ADDR(ovl, idx));

	mtk_ovl_layer_on(comp, idx, cmdq_pkt);
}

static void mtk_ovl_bgclr_in_on(struct mtk_ddp_comp *comp)
{
	unsigned int reg;

	reg = readl(comp->regs + DISP_REG_OVL_DATAPATH_CON);
	reg = reg | OVL_BGCLR_SEL_IN;
	writel(reg, comp->regs + DISP_REG_OVL_DATAPATH_CON);
}

static void mtk_ovl_bgclr_in_off(struct mtk_ddp_comp *comp)
{
	unsigned int reg;

	reg = readl(comp->regs + DISP_REG_OVL_DATAPATH_CON);
	reg = reg & ~OVL_BGCLR_SEL_IN;
	writel(reg, comp->regs + DISP_REG_OVL_DATAPATH_CON);
}

static const struct mtk_ddp_comp_funcs mtk_disp_ovl_funcs = {
	.config = mtk_ovl_config,
	.start = mtk_ovl_start,
	.stop = mtk_ovl_stop,
	.enable_vblank = mtk_ovl_enable_vblank,
	.disable_vblank = mtk_ovl_disable_vblank,
	.supported_rotations = mtk_ovl_supported_rotations,
	.layer_nr = mtk_ovl_layer_nr,
	.layer_check = mtk_ovl_layer_check,
	.layer_config = mtk_ovl_layer_config,
	.bgclr_in_on = mtk_ovl_bgclr_in_on,
	.bgclr_in_off = mtk_ovl_bgclr_in_off,
};
=======

	if (pending->rotation & DRM_MODE_REFLECT_X) {
		con |= OVL_CON_HORZ_FLIP;
		addr += pending->pitch - 1;
	}

	mtk_ddp_write_relaxed(cmdq_pkt, con, &ovl->cmdq_reg, ovl->regs,
			      DISP_REG_OVL_CON(idx));
	mtk_ddp_write_relaxed(cmdq_pkt, pitch, &ovl->cmdq_reg, ovl->regs,
			      DISP_REG_OVL_PITCH(idx));
	mtk_ddp_write_relaxed(cmdq_pkt, src_size, &ovl->cmdq_reg, ovl->regs,
			      DISP_REG_OVL_SRC_SIZE(idx));
	mtk_ddp_write_relaxed(cmdq_pkt, offset, &ovl->cmdq_reg, ovl->regs,
			      DISP_REG_OVL_OFFSET(idx));
	mtk_ddp_write_relaxed(cmdq_pkt, addr, &ovl->cmdq_reg, ovl->regs,
			      DISP_REG_OVL_ADDR(ovl, idx));

	mtk_ovl_layer_on(dev, idx, cmdq_pkt);
}

void mtk_ovl_bgclr_in_on(struct device *dev)
{
	struct mtk_disp_ovl *ovl = dev_get_drvdata(dev);
	unsigned int reg;
>>>>>>> 7d2a07b7

	reg = readl(ovl->regs + DISP_REG_OVL_DATAPATH_CON);
	reg = reg | OVL_BGCLR_SEL_IN;
	writel(reg, ovl->regs + DISP_REG_OVL_DATAPATH_CON);
}

void mtk_ovl_bgclr_in_off(struct device *dev)
{
	struct mtk_disp_ovl *ovl = dev_get_drvdata(dev);
	unsigned int reg;

	reg = readl(ovl->regs + DISP_REG_OVL_DATAPATH_CON);
	reg = reg & ~OVL_BGCLR_SEL_IN;
	writel(reg, ovl->regs + DISP_REG_OVL_DATAPATH_CON);
}

static int mtk_disp_ovl_bind(struct device *dev, struct device *master,
			     void *data)
{
	return 0;
}

static void mtk_disp_ovl_unbind(struct device *dev, struct device *master,
				void *data)
{
}

static const struct component_ops mtk_disp_ovl_component_ops = {
	.bind	= mtk_disp_ovl_bind,
	.unbind = mtk_disp_ovl_unbind,
};

static int mtk_disp_ovl_probe(struct platform_device *pdev)
{
	struct device *dev = &pdev->dev;
	struct mtk_disp_ovl *priv;
	struct resource *res;
	int irq;
	int ret;

	priv = devm_kzalloc(dev, sizeof(*priv), GFP_KERNEL);
	if (!priv)
		return -ENOMEM;

	irq = platform_get_irq(pdev, 0);
	if (irq < 0)
		return irq;

<<<<<<< HEAD
	priv->data = of_device_get_match_data(dev);

	comp_id = mtk_ddp_comp_get_id(dev->of_node,
				      priv->data->layer_nr == 4 ?
				      MTK_DISP_OVL :
				      MTK_DISP_OVL_2L);
	if (comp_id < 0) {
		dev_err(dev, "Failed to identify by alias: %d\n", comp_id);
		return comp_id;
=======
	priv->clk = devm_clk_get(dev, NULL);
	if (IS_ERR(priv->clk)) {
		dev_err(dev, "failed to get ovl clk\n");
		return PTR_ERR(priv->clk);
>>>>>>> 7d2a07b7
	}

	res = platform_get_resource(pdev, IORESOURCE_MEM, 0);
	priv->regs = devm_ioremap_resource(dev, res);
	if (IS_ERR(priv->regs)) {
		dev_err(dev, "failed to ioremap ovl\n");
		return PTR_ERR(priv->regs);
	}
#if IS_REACHABLE(CONFIG_MTK_CMDQ)
	ret = cmdq_dev_get_client_reg(dev, &priv->cmdq_reg, 0);
	if (ret)
		dev_dbg(dev, "get mediatek,gce-client-reg fail!\n");
#endif

<<<<<<< HEAD
=======
	priv->data = of_device_get_match_data(dev);
>>>>>>> 7d2a07b7
	platform_set_drvdata(pdev, priv);

	ret = devm_request_irq(dev, irq, mtk_disp_ovl_irq_handler,
			       IRQF_TRIGGER_NONE, dev_name(dev), priv);
	if (ret < 0) {
		dev_err(dev, "Failed to request irq %d: %d\n", irq, ret);
		return ret;
	}

	ret = component_add(dev, &mtk_disp_ovl_component_ops);
	if (ret)
		dev_err(dev, "Failed to add component: %d\n", ret);

	return ret;
}

static int mtk_disp_ovl_remove(struct platform_device *pdev)
{
	component_del(&pdev->dev, &mtk_disp_ovl_component_ops);

	return 0;
}

static const struct mtk_disp_ovl_data mt2701_ovl_driver_data = {
	.addr = DISP_REG_OVL_ADDR_MT2701,
	.gmc_bits = 8,
	.layer_nr = 4,
	.fmt_rgb565_is_0 = false,
};

static const struct mtk_disp_ovl_data mt8173_ovl_driver_data = {
	.addr = DISP_REG_OVL_ADDR_MT8173,
	.gmc_bits = 8,
	.layer_nr = 4,
<<<<<<< HEAD
=======
	.fmt_rgb565_is_0 = true,
};

static const struct mtk_disp_ovl_data mt8183_ovl_driver_data = {
	.addr = DISP_REG_OVL_ADDR_MT8173,
	.gmc_bits = 10,
	.layer_nr = 4,
	.fmt_rgb565_is_0 = true,
};

static const struct mtk_disp_ovl_data mt8183_ovl_2l_driver_data = {
	.addr = DISP_REG_OVL_ADDR_MT8173,
	.gmc_bits = 10,
	.layer_nr = 2,
>>>>>>> 7d2a07b7
	.fmt_rgb565_is_0 = true,
};

static const struct of_device_id mtk_disp_ovl_driver_dt_match[] = {
	{ .compatible = "mediatek,mt2701-disp-ovl",
	  .data = &mt2701_ovl_driver_data},
	{ .compatible = "mediatek,mt8173-disp-ovl",
	  .data = &mt8173_ovl_driver_data},
	{ .compatible = "mediatek,mt8183-disp-ovl",
	  .data = &mt8183_ovl_driver_data},
	{ .compatible = "mediatek,mt8183-disp-ovl-2l",
	  .data = &mt8183_ovl_2l_driver_data},
	{},
};
MODULE_DEVICE_TABLE(of, mtk_disp_ovl_driver_dt_match);

struct platform_driver mtk_disp_ovl_driver = {
	.probe		= mtk_disp_ovl_probe,
	.remove		= mtk_disp_ovl_remove,
	.driver		= {
		.name	= "mediatek-disp-ovl",
		.owner	= THIS_MODULE,
		.of_match_table = mtk_disp_ovl_driver_dt_match,
	},
};<|MERGE_RESOLUTION|>--- conflicted
+++ resolved
@@ -24,10 +24,7 @@
 #define DISP_REG_OVL_RST			0x0014
 #define DISP_REG_OVL_ROI_SIZE			0x0020
 #define DISP_REG_OVL_DATAPATH_CON		0x0024
-<<<<<<< HEAD
-=======
 #define OVL_LAYER_SMI_ID_EN				BIT(0)
->>>>>>> 7d2a07b7
 #define OVL_BGCLR_SEL_IN				BIT(2)
 #define DISP_REG_OVL_ROI_BGCLR			0x0028
 #define DISP_REG_OVL_SRC_CON			0x002c
@@ -134,13 +131,7 @@
 	clk_disable_unprepare(ovl->clk);
 }
 
-<<<<<<< HEAD
-static void mtk_ovl_config(struct mtk_ddp_comp *comp, unsigned int w,
-			   unsigned int h, unsigned int vrefresh,
-			   unsigned int bpc, struct cmdq_pkt *cmdq_pkt)
-=======
 void mtk_ovl_start(struct device *dev)
->>>>>>> 7d2a07b7
 {
 	struct mtk_disp_ovl *ovl = dev_get_drvdata(dev);
 
@@ -176,51 +167,29 @@
 	struct mtk_disp_ovl *ovl = dev_get_drvdata(dev);
 
 	if (w != 0 && h != 0)
-<<<<<<< HEAD
-		mtk_ddp_write_relaxed(cmdq_pkt, h << 16 | w, comp,
-				      DISP_REG_OVL_ROI_SIZE);
-	mtk_ddp_write_relaxed(cmdq_pkt, 0x0, comp, DISP_REG_OVL_ROI_BGCLR);
-
-	mtk_ddp_write(cmdq_pkt, 0x1, comp, DISP_REG_OVL_RST);
-	mtk_ddp_write(cmdq_pkt, 0x0, comp, DISP_REG_OVL_RST);
-=======
 		mtk_ddp_write_relaxed(cmdq_pkt, h << 16 | w, &ovl->cmdq_reg, ovl->regs,
 				      DISP_REG_OVL_ROI_SIZE);
 	mtk_ddp_write_relaxed(cmdq_pkt, 0x0, &ovl->cmdq_reg, ovl->regs, DISP_REG_OVL_ROI_BGCLR);
 
 	mtk_ddp_write(cmdq_pkt, 0x1, &ovl->cmdq_reg, ovl->regs, DISP_REG_OVL_RST);
 	mtk_ddp_write(cmdq_pkt, 0x0, &ovl->cmdq_reg, ovl->regs, DISP_REG_OVL_RST);
->>>>>>> 7d2a07b7
 }
 
 unsigned int mtk_ovl_layer_nr(struct device *dev)
 {
-<<<<<<< HEAD
-	struct mtk_disp_ovl *ovl = comp_to_ovl(comp);
-=======
-	struct mtk_disp_ovl *ovl = dev_get_drvdata(dev);
->>>>>>> 7d2a07b7
+	struct mtk_disp_ovl *ovl = dev_get_drvdata(dev);
 
 	return ovl->data->layer_nr;
 }
 
-<<<<<<< HEAD
-static unsigned int mtk_ovl_supported_rotations(struct mtk_ddp_comp *comp)
-=======
 unsigned int mtk_ovl_supported_rotations(struct device *dev)
->>>>>>> 7d2a07b7
 {
 	return DRM_MODE_ROTATE_0 | DRM_MODE_ROTATE_180 |
 	       DRM_MODE_REFLECT_X | DRM_MODE_REFLECT_Y;
 }
 
-<<<<<<< HEAD
-static int mtk_ovl_layer_check(struct mtk_ddp_comp *comp, unsigned int idx,
-			       struct mtk_plane_state *mtk_state)
-=======
 int mtk_ovl_layer_check(struct device *dev, unsigned int idx,
 			struct mtk_plane_state *mtk_state)
->>>>>>> 7d2a07b7
 {
 	struct drm_plane_state *state = &mtk_state->base;
 	unsigned int rotation = 0;
@@ -247,44 +216,12 @@
 	return 0;
 }
 
-<<<<<<< HEAD
-static void mtk_ovl_layer_on(struct mtk_ddp_comp *comp, unsigned int idx,
-			     struct cmdq_pkt *cmdq_pkt)
-=======
 void mtk_ovl_layer_on(struct device *dev, unsigned int idx,
 		      struct cmdq_pkt *cmdq_pkt)
->>>>>>> 7d2a07b7
 {
 	unsigned int gmc_thrshd_l;
 	unsigned int gmc_thrshd_h;
 	unsigned int gmc_value;
-<<<<<<< HEAD
-	struct mtk_disp_ovl *ovl = comp_to_ovl(comp);
-
-	mtk_ddp_write(cmdq_pkt, 0x1, comp,
-		      DISP_REG_OVL_RDMA_CTRL(idx));
-	gmc_thrshd_l = GMC_THRESHOLD_LOW >>
-		      (GMC_THRESHOLD_BITS - ovl->data->gmc_bits);
-	gmc_thrshd_h = GMC_THRESHOLD_HIGH >>
-		      (GMC_THRESHOLD_BITS - ovl->data->gmc_bits);
-	if (ovl->data->gmc_bits == 10)
-		gmc_value = gmc_thrshd_h | gmc_thrshd_h << 16;
-	else
-		gmc_value = gmc_thrshd_l | gmc_thrshd_l << 8 |
-			    gmc_thrshd_h << 16 | gmc_thrshd_h << 24;
-	mtk_ddp_write(cmdq_pkt, gmc_value,
-		      comp, DISP_REG_OVL_RDMA_GMC(idx));
-	mtk_ddp_write_mask(cmdq_pkt, BIT(idx), comp,
-			   DISP_REG_OVL_SRC_CON, BIT(idx));
-}
-
-static void mtk_ovl_layer_off(struct mtk_ddp_comp *comp, unsigned int idx,
-			      struct cmdq_pkt *cmdq_pkt)
-{
-	mtk_ddp_write_mask(cmdq_pkt, 0, comp,
-			   DISP_REG_OVL_SRC_CON, BIT(idx));
-	mtk_ddp_write(cmdq_pkt, 0, comp,
-=======
 	struct mtk_disp_ovl *ovl = dev_get_drvdata(dev);
 
 	mtk_ddp_write(cmdq_pkt, 0x1, &ovl->cmdq_reg, ovl->regs,
@@ -312,7 +249,6 @@
 	mtk_ddp_write_mask(cmdq_pkt, 0, &ovl->cmdq_reg, ovl->regs,
 			   DISP_REG_OVL_SRC_CON, BIT(idx));
 	mtk_ddp_write(cmdq_pkt, 0, &ovl->cmdq_reg, ovl->regs,
->>>>>>> 7d2a07b7
 		      DISP_REG_OVL_RDMA_CTRL(idx));
 }
 
@@ -352,15 +288,9 @@
 	}
 }
 
-<<<<<<< HEAD
-static void mtk_ovl_layer_config(struct mtk_ddp_comp *comp, unsigned int idx,
-				 struct mtk_plane_state *state,
-				 struct cmdq_pkt *cmdq_pkt)
-=======
 void mtk_ovl_layer_config(struct device *dev, unsigned int idx,
 			  struct mtk_plane_state *state,
 			  struct cmdq_pkt *cmdq_pkt)
->>>>>>> 7d2a07b7
 {
 	struct mtk_disp_ovl *ovl = dev_get_drvdata(dev);
 	struct mtk_plane_pending_state *pending = &state->pending;
@@ -372,11 +302,7 @@
 	unsigned int con;
 
 	if (!pending->enable) {
-<<<<<<< HEAD
-		mtk_ovl_layer_off(comp, idx, cmdq_pkt);
-=======
 		mtk_ovl_layer_off(dev, idx, cmdq_pkt);
->>>>>>> 7d2a07b7
 		return;
 	}
 
@@ -388,59 +314,6 @@
 		con |= OVL_CON_VIRT_FLIP;
 		addr += (pending->height - 1) * pending->pitch;
 	}
-<<<<<<< HEAD
-
-	if (pending->rotation & DRM_MODE_REFLECT_X) {
-		con |= OVL_CON_HORZ_FLIP;
-		addr += pending->pitch - 1;
-	}
-
-	mtk_ddp_write_relaxed(cmdq_pkt, con, comp,
-			      DISP_REG_OVL_CON(idx));
-	mtk_ddp_write_relaxed(cmdq_pkt, pitch, comp,
-			      DISP_REG_OVL_PITCH(idx));
-	mtk_ddp_write_relaxed(cmdq_pkt, src_size, comp,
-			      DISP_REG_OVL_SRC_SIZE(idx));
-	mtk_ddp_write_relaxed(cmdq_pkt, offset, comp,
-			      DISP_REG_OVL_OFFSET(idx));
-	mtk_ddp_write_relaxed(cmdq_pkt, addr, comp,
-			      DISP_REG_OVL_ADDR(ovl, idx));
-
-	mtk_ovl_layer_on(comp, idx, cmdq_pkt);
-}
-
-static void mtk_ovl_bgclr_in_on(struct mtk_ddp_comp *comp)
-{
-	unsigned int reg;
-
-	reg = readl(comp->regs + DISP_REG_OVL_DATAPATH_CON);
-	reg = reg | OVL_BGCLR_SEL_IN;
-	writel(reg, comp->regs + DISP_REG_OVL_DATAPATH_CON);
-}
-
-static void mtk_ovl_bgclr_in_off(struct mtk_ddp_comp *comp)
-{
-	unsigned int reg;
-
-	reg = readl(comp->regs + DISP_REG_OVL_DATAPATH_CON);
-	reg = reg & ~OVL_BGCLR_SEL_IN;
-	writel(reg, comp->regs + DISP_REG_OVL_DATAPATH_CON);
-}
-
-static const struct mtk_ddp_comp_funcs mtk_disp_ovl_funcs = {
-	.config = mtk_ovl_config,
-	.start = mtk_ovl_start,
-	.stop = mtk_ovl_stop,
-	.enable_vblank = mtk_ovl_enable_vblank,
-	.disable_vblank = mtk_ovl_disable_vblank,
-	.supported_rotations = mtk_ovl_supported_rotations,
-	.layer_nr = mtk_ovl_layer_nr,
-	.layer_check = mtk_ovl_layer_check,
-	.layer_config = mtk_ovl_layer_config,
-	.bgclr_in_on = mtk_ovl_bgclr_in_on,
-	.bgclr_in_off = mtk_ovl_bgclr_in_off,
-};
-=======
 
 	if (pending->rotation & DRM_MODE_REFLECT_X) {
 		con |= OVL_CON_HORZ_FLIP;
@@ -465,7 +338,6 @@
 {
 	struct mtk_disp_ovl *ovl = dev_get_drvdata(dev);
 	unsigned int reg;
->>>>>>> 7d2a07b7
 
 	reg = readl(ovl->regs + DISP_REG_OVL_DATAPATH_CON);
 	reg = reg | OVL_BGCLR_SEL_IN;
@@ -514,22 +386,10 @@
 	if (irq < 0)
 		return irq;
 
-<<<<<<< HEAD
-	priv->data = of_device_get_match_data(dev);
-
-	comp_id = mtk_ddp_comp_get_id(dev->of_node,
-				      priv->data->layer_nr == 4 ?
-				      MTK_DISP_OVL :
-				      MTK_DISP_OVL_2L);
-	if (comp_id < 0) {
-		dev_err(dev, "Failed to identify by alias: %d\n", comp_id);
-		return comp_id;
-=======
 	priv->clk = devm_clk_get(dev, NULL);
 	if (IS_ERR(priv->clk)) {
 		dev_err(dev, "failed to get ovl clk\n");
 		return PTR_ERR(priv->clk);
->>>>>>> 7d2a07b7
 	}
 
 	res = platform_get_resource(pdev, IORESOURCE_MEM, 0);
@@ -544,10 +404,7 @@
 		dev_dbg(dev, "get mediatek,gce-client-reg fail!\n");
 #endif
 
-<<<<<<< HEAD
-=======
 	priv->data = of_device_get_match_data(dev);
->>>>>>> 7d2a07b7
 	platform_set_drvdata(pdev, priv);
 
 	ret = devm_request_irq(dev, irq, mtk_disp_ovl_irq_handler,
@@ -582,8 +439,6 @@
 	.addr = DISP_REG_OVL_ADDR_MT8173,
 	.gmc_bits = 8,
 	.layer_nr = 4,
-<<<<<<< HEAD
-=======
 	.fmt_rgb565_is_0 = true,
 };
 
@@ -598,7 +453,6 @@
 	.addr = DISP_REG_OVL_ADDR_MT8173,
 	.gmc_bits = 10,
 	.layer_nr = 2,
->>>>>>> 7d2a07b7
 	.fmt_rgb565_is_0 = true,
 };
 
