// SPDX-License-Identifier: GPL-2.0+
/*
 * i.MX IPUv3 DP Overlay Planes
 *
 * Copyright (C) 2013 Philipp Zabel, Pengutronix
 */

#include <drm/drm_atomic.h>
#include <drm/drm_atomic_helper.h>
#include <drm/drm_fb_cma_helper.h>
#include <drm/drm_fourcc.h>
<<<<<<< HEAD
=======
#include <drm/drm_gem_atomic_helper.h>
>>>>>>> 7d2a07b7
#include <drm/drm_gem_cma_helper.h>
#include <drm/drm_managed.h>
#include <drm/drm_plane_helper.h>

#include <video/imx-ipu-v3.h>

#include "imx-drm.h"
#include "ipuv3-plane.h"

struct ipu_plane_state {
	struct drm_plane_state base;
	bool use_pre;
};

static inline struct ipu_plane_state *
to_ipu_plane_state(struct drm_plane_state *p)
{
	return container_of(p, struct ipu_plane_state, base);
}

static unsigned int ipu_src_rect_width(const struct drm_plane_state *state)
{
	return ALIGN(drm_rect_width(&state->src) >> 16, 8);
}

static inline struct ipu_plane *to_ipu_plane(struct drm_plane *p)
{
	return container_of(p, struct ipu_plane, base);
}

static const uint32_t ipu_plane_all_formats[] = {
	DRM_FORMAT_ARGB1555,
	DRM_FORMAT_XRGB1555,
	DRM_FORMAT_ABGR1555,
	DRM_FORMAT_XBGR1555,
	DRM_FORMAT_RGBA5551,
	DRM_FORMAT_BGRA5551,
	DRM_FORMAT_ARGB4444,
	DRM_FORMAT_ARGB8888,
	DRM_FORMAT_XRGB8888,
	DRM_FORMAT_ABGR8888,
	DRM_FORMAT_XBGR8888,
	DRM_FORMAT_RGBA8888,
	DRM_FORMAT_RGBX8888,
	DRM_FORMAT_BGRA8888,
	DRM_FORMAT_BGRX8888,
	DRM_FORMAT_UYVY,
	DRM_FORMAT_VYUY,
	DRM_FORMAT_YUYV,
	DRM_FORMAT_YVYU,
	DRM_FORMAT_YUV420,
	DRM_FORMAT_YVU420,
	DRM_FORMAT_YUV422,
	DRM_FORMAT_YVU422,
	DRM_FORMAT_YUV444,
	DRM_FORMAT_YVU444,
	DRM_FORMAT_NV12,
	DRM_FORMAT_NV16,
	DRM_FORMAT_RGB565,
	DRM_FORMAT_RGB565_A8,
	DRM_FORMAT_BGR565_A8,
	DRM_FORMAT_RGB888_A8,
	DRM_FORMAT_BGR888_A8,
	DRM_FORMAT_RGBX8888_A8,
	DRM_FORMAT_BGRX8888_A8,
};

static const uint32_t ipu_plane_rgb_formats[] = {
	DRM_FORMAT_ARGB1555,
	DRM_FORMAT_XRGB1555,
	DRM_FORMAT_ABGR1555,
	DRM_FORMAT_XBGR1555,
	DRM_FORMAT_RGBA5551,
	DRM_FORMAT_BGRA5551,
	DRM_FORMAT_ARGB4444,
	DRM_FORMAT_ARGB8888,
	DRM_FORMAT_XRGB8888,
	DRM_FORMAT_ABGR8888,
	DRM_FORMAT_XBGR8888,
	DRM_FORMAT_RGBA8888,
	DRM_FORMAT_RGBX8888,
	DRM_FORMAT_BGRA8888,
	DRM_FORMAT_BGRX8888,
	DRM_FORMAT_RGB565,
	DRM_FORMAT_RGB565_A8,
	DRM_FORMAT_BGR565_A8,
	DRM_FORMAT_RGB888_A8,
	DRM_FORMAT_BGR888_A8,
	DRM_FORMAT_RGBX8888_A8,
	DRM_FORMAT_BGRX8888_A8,
};

static const uint64_t ipu_format_modifiers[] = {
	DRM_FORMAT_MOD_LINEAR,
	DRM_FORMAT_MOD_INVALID
};

static const uint64_t pre_format_modifiers[] = {
	DRM_FORMAT_MOD_LINEAR,
	DRM_FORMAT_MOD_VIVANTE_TILED,
	DRM_FORMAT_MOD_VIVANTE_SUPER_TILED,
	DRM_FORMAT_MOD_INVALID
};

int ipu_plane_irq(struct ipu_plane *ipu_plane)
{
	return ipu_idmac_channel_irq(ipu_plane->ipu, ipu_plane->ipu_ch,
				     IPU_IRQ_EOF);
}

static inline unsigned long
drm_plane_state_to_eba(struct drm_plane_state *state, int plane)
{
	struct drm_framebuffer *fb = state->fb;
	struct drm_gem_cma_object *cma_obj;
	int x = state->src.x1 >> 16;
	int y = state->src.y1 >> 16;

	cma_obj = drm_fb_cma_get_gem_obj(fb, plane);
	BUG_ON(!cma_obj);

	return cma_obj->paddr + fb->offsets[plane] + fb->pitches[plane] * y +
	       fb->format->cpp[plane] * x;
}

static inline unsigned long
drm_plane_state_to_ubo(struct drm_plane_state *state)
{
	struct drm_framebuffer *fb = state->fb;
	struct drm_gem_cma_object *cma_obj;
	unsigned long eba = drm_plane_state_to_eba(state, 0);
	int x = state->src.x1 >> 16;
	int y = state->src.y1 >> 16;

	cma_obj = drm_fb_cma_get_gem_obj(fb, 1);
	BUG_ON(!cma_obj);

	x /= fb->format->hsub;
	y /= fb->format->vsub;

	return cma_obj->paddr + fb->offsets[1] + fb->pitches[1] * y +
	       fb->format->cpp[1] * x - eba;
}

static inline unsigned long
drm_plane_state_to_vbo(struct drm_plane_state *state)
{
	struct drm_framebuffer *fb = state->fb;
	struct drm_gem_cma_object *cma_obj;
	unsigned long eba = drm_plane_state_to_eba(state, 0);
	int x = state->src.x1 >> 16;
	int y = state->src.y1 >> 16;

	cma_obj = drm_fb_cma_get_gem_obj(fb, 2);
	BUG_ON(!cma_obj);

	x /= fb->format->hsub;
	y /= fb->format->vsub;

	return cma_obj->paddr + fb->offsets[2] + fb->pitches[2] * y +
	       fb->format->cpp[2] * x - eba;
}

static void ipu_plane_put_resources(struct drm_device *dev, void *ptr)
{
	struct ipu_plane *ipu_plane = ptr;

	if (!IS_ERR_OR_NULL(ipu_plane->dp))
		ipu_dp_put(ipu_plane->dp);
	if (!IS_ERR_OR_NULL(ipu_plane->dmfc))
		ipu_dmfc_put(ipu_plane->dmfc);
	if (!IS_ERR_OR_NULL(ipu_plane->ipu_ch))
		ipu_idmac_put(ipu_plane->ipu_ch);
	if (!IS_ERR_OR_NULL(ipu_plane->alpha_ch))
		ipu_idmac_put(ipu_plane->alpha_ch);
}

static int ipu_plane_get_resources(struct drm_device *dev,
				   struct ipu_plane *ipu_plane)
{
	int ret;
	int alpha_ch;

	ipu_plane->ipu_ch = ipu_idmac_get(ipu_plane->ipu, ipu_plane->dma);
	if (IS_ERR(ipu_plane->ipu_ch)) {
		ret = PTR_ERR(ipu_plane->ipu_ch);
		DRM_ERROR("failed to get idmac channel: %d\n", ret);
		return ret;
	}

	ret = drmm_add_action_or_reset(dev, ipu_plane_put_resources, ipu_plane);
	if (ret)
		return ret;

	alpha_ch = ipu_channel_alpha_channel(ipu_plane->dma);
	if (alpha_ch >= 0) {
		ipu_plane->alpha_ch = ipu_idmac_get(ipu_plane->ipu, alpha_ch);
		if (IS_ERR(ipu_plane->alpha_ch)) {
			ret = PTR_ERR(ipu_plane->alpha_ch);
			DRM_ERROR("failed to get alpha idmac channel %d: %d\n",
				  alpha_ch, ret);
			return ret;
		}
	}

	ipu_plane->dmfc = ipu_dmfc_get(ipu_plane->ipu, ipu_plane->dma);
	if (IS_ERR(ipu_plane->dmfc)) {
		ret = PTR_ERR(ipu_plane->dmfc);
		DRM_ERROR("failed to get dmfc: ret %d\n", ret);
		return ret;
	}

	if (ipu_plane->dp_flow >= 0) {
		ipu_plane->dp = ipu_dp_get(ipu_plane->ipu, ipu_plane->dp_flow);
		if (IS_ERR(ipu_plane->dp)) {
			ret = PTR_ERR(ipu_plane->dp);
			DRM_ERROR("failed to get dp flow: %d\n", ret);
			return ret;
		}
	}

	return 0;
}

static bool ipu_plane_separate_alpha(struct ipu_plane *ipu_plane)
{
	switch (ipu_plane->base.state->fb->format->format) {
	case DRM_FORMAT_RGB565_A8:
	case DRM_FORMAT_BGR565_A8:
	case DRM_FORMAT_RGB888_A8:
	case DRM_FORMAT_BGR888_A8:
	case DRM_FORMAT_RGBX8888_A8:
	case DRM_FORMAT_BGRX8888_A8:
		return true;
	default:
		return false;
	}
}

static void ipu_plane_enable(struct ipu_plane *ipu_plane)
{
	if (ipu_plane->dp)
		ipu_dp_enable(ipu_plane->ipu);
	ipu_dmfc_enable_channel(ipu_plane->dmfc);
	ipu_idmac_enable_channel(ipu_plane->ipu_ch);
	if (ipu_plane_separate_alpha(ipu_plane))
		ipu_idmac_enable_channel(ipu_plane->alpha_ch);
	if (ipu_plane->dp)
		ipu_dp_enable_channel(ipu_plane->dp);
}

void ipu_plane_disable(struct ipu_plane *ipu_plane, bool disable_dp_channel)
{
	int ret;

	DRM_DEBUG_KMS("[%d] %s\n", __LINE__, __func__);

	ret = ipu_idmac_wait_busy(ipu_plane->ipu_ch, 50);
	if (ret == -ETIMEDOUT) {
		DRM_ERROR("[PLANE:%d] IDMAC timeout\n",
			  ipu_plane->base.base.id);
	}

	if (ipu_plane->dp && disable_dp_channel)
		ipu_dp_disable_channel(ipu_plane->dp, false);
	ipu_idmac_disable_channel(ipu_plane->ipu_ch);
	if (ipu_plane->alpha_ch)
		ipu_idmac_disable_channel(ipu_plane->alpha_ch);
	ipu_dmfc_disable_channel(ipu_plane->dmfc);
	if (ipu_plane->dp)
		ipu_dp_disable(ipu_plane->ipu);
	if (ipu_prg_present(ipu_plane->ipu))
		ipu_prg_channel_disable(ipu_plane->ipu_ch);
}

void ipu_plane_disable_deferred(struct drm_plane *plane)
{
	struct ipu_plane *ipu_plane = to_ipu_plane(plane);

	if (ipu_plane->disabling) {
		ipu_plane->disabling = false;
		ipu_plane_disable(ipu_plane, false);
	}
}

static void ipu_plane_state_reset(struct drm_plane *plane)
{
	unsigned int zpos = (plane->type == DRM_PLANE_TYPE_PRIMARY) ? 0 : 1;
	struct ipu_plane_state *ipu_state;

	if (plane->state) {
		ipu_state = to_ipu_plane_state(plane->state);
		__drm_atomic_helper_plane_destroy_state(plane->state);
		kfree(ipu_state);
		plane->state = NULL;
	}

	ipu_state = kzalloc(sizeof(*ipu_state), GFP_KERNEL);

	if (ipu_state) {
		__drm_atomic_helper_plane_reset(plane, &ipu_state->base);
		ipu_state->base.zpos = zpos;
		ipu_state->base.normalized_zpos = zpos;
		ipu_state->base.color_encoding = DRM_COLOR_YCBCR_BT601;
		ipu_state->base.color_range = DRM_COLOR_YCBCR_LIMITED_RANGE;
	}
}

static struct drm_plane_state *
ipu_plane_duplicate_state(struct drm_plane *plane)
{
	struct ipu_plane_state *state;

	if (WARN_ON(!plane->state))
		return NULL;

	state = kmalloc(sizeof(*state), GFP_KERNEL);
	if (state)
		__drm_atomic_helper_plane_duplicate_state(plane, &state->base);

	return &state->base;
}

static void ipu_plane_destroy_state(struct drm_plane *plane,
				    struct drm_plane_state *state)
{
	struct ipu_plane_state *ipu_state = to_ipu_plane_state(state);

	__drm_atomic_helper_plane_destroy_state(state);
	kfree(ipu_state);
}

static bool ipu_plane_format_mod_supported(struct drm_plane *plane,
					   uint32_t format, uint64_t modifier)
{
	struct ipu_soc *ipu = to_ipu_plane(plane)->ipu;

	/* linear is supported for all planes and formats */
	if (modifier == DRM_FORMAT_MOD_LINEAR)
		return true;

	/*
	 * Without a PRG the possible modifiers list only includes the linear
	 * modifier, so we always take the early return from this function and
	 * only end up here if the PRG is present.
	 */
	return ipu_prg_format_supported(ipu, format, modifier);
}

static const struct drm_plane_funcs ipu_plane_funcs = {
	.update_plane	= drm_atomic_helper_update_plane,
	.disable_plane	= drm_atomic_helper_disable_plane,
	.reset		= ipu_plane_state_reset,
	.atomic_duplicate_state	= ipu_plane_duplicate_state,
	.atomic_destroy_state	= ipu_plane_destroy_state,
	.format_mod_supported = ipu_plane_format_mod_supported,
};

static int ipu_plane_atomic_check(struct drm_plane *plane,
				  struct drm_atomic_state *state)
{
	struct drm_plane_state *new_state = drm_atomic_get_new_plane_state(state,
									   plane);
	struct drm_plane_state *old_state = drm_atomic_get_old_plane_state(state,
									   plane);
	struct drm_crtc_state *crtc_state;
	struct device *dev = plane->dev->dev;
	struct drm_framebuffer *fb = new_state->fb;
	struct drm_framebuffer *old_fb = old_state->fb;
	unsigned long eba, ubo, vbo, old_ubo, old_vbo, alpha_eba;
	bool can_position = (plane->type == DRM_PLANE_TYPE_OVERLAY);
	int ret;

	/* Ok to disable */
	if (!fb)
		return 0;

<<<<<<< HEAD
	if (WARN_ON(!state->crtc))
=======
	if (WARN_ON(!new_state->crtc))
>>>>>>> 7d2a07b7
		return -EINVAL;

	crtc_state =
		drm_atomic_get_existing_crtc_state(state,
						   new_state->crtc);
	if (WARN_ON(!crtc_state))
		return -EINVAL;

	ret = drm_atomic_helper_check_plane_state(new_state, crtc_state,
						  DRM_PLANE_HELPER_NO_SCALING,
						  DRM_PLANE_HELPER_NO_SCALING,
						  can_position, true);
	if (ret)
		return ret;

	/* nothing to check when disabling or disabled */
	if (!crtc_state->enable)
		return 0;

	switch (plane->type) {
	case DRM_PLANE_TYPE_PRIMARY:
		/* full plane minimum width is 13 pixels */
		if (drm_rect_width(&new_state->dst) < 13)
			return -EINVAL;
		break;
	case DRM_PLANE_TYPE_OVERLAY:
		break;
	default:
		dev_warn(dev, "Unsupported plane type %d\n", plane->type);
		return -EINVAL;
	}

	if (drm_rect_height(&new_state->dst) < 2)
		return -EINVAL;

	/*
	 * We support resizing active plane or changing its format by
	 * forcing CRTC mode change in plane's ->atomic_check callback
	 * and disabling all affected active planes in CRTC's ->atomic_disable
	 * callback.  The planes will be reenabled in plane's ->atomic_update
	 * callback.
	 */
	if (old_fb &&
	    (drm_rect_width(&new_state->dst) != drm_rect_width(&old_state->dst) ||
	     drm_rect_height(&new_state->dst) != drm_rect_height(&old_state->dst) ||
	     fb->format != old_fb->format))
		crtc_state->mode_changed = true;

	eba = drm_plane_state_to_eba(new_state, 0);

	if (eba & 0x7)
		return -EINVAL;

	if (fb->pitches[0] < 1 || fb->pitches[0] > 16384)
		return -EINVAL;

	if (old_fb && fb->pitches[0] != old_fb->pitches[0])
		crtc_state->mode_changed = true;

	if (ALIGN(fb->width, 8) * fb->format->cpp[0] >
	    fb->pitches[0] + fb->offsets[0]) {
		dev_warn(dev, "pitch is not big enough for 8 pixels alignment");
		return -EINVAL;
	}

	switch (fb->format->format) {
	case DRM_FORMAT_YUV420:
	case DRM_FORMAT_YVU420:
	case DRM_FORMAT_YUV422:
	case DRM_FORMAT_YVU422:
	case DRM_FORMAT_YUV444:
	case DRM_FORMAT_YVU444:
		/*
		 * Multiplanar formats have to meet the following restrictions:
		 * - The (up to) three plane addresses are EBA, EBA+UBO, EBA+VBO
		 * - EBA, UBO and VBO are a multiple of 8
		 * - UBO and VBO are unsigned and not larger than 0xfffff8
		 * - Only EBA may be changed while scanout is active
		 * - The strides of U and V planes must be identical.
		 */
		vbo = drm_plane_state_to_vbo(new_state);

		if (vbo & 0x7 || vbo > 0xfffff8)
			return -EINVAL;

		if (old_fb && (fb->format == old_fb->format)) {
			old_vbo = drm_plane_state_to_vbo(old_state);
			if (vbo != old_vbo)
				crtc_state->mode_changed = true;
		}

		if (fb->pitches[1] != fb->pitches[2])
			return -EINVAL;

		fallthrough;
	case DRM_FORMAT_NV12:
	case DRM_FORMAT_NV16:
		ubo = drm_plane_state_to_ubo(new_state);

		if (ubo & 0x7 || ubo > 0xfffff8)
			return -EINVAL;

		if (old_fb && (fb->format == old_fb->format)) {
			old_ubo = drm_plane_state_to_ubo(old_state);
			if (ubo != old_ubo)
				crtc_state->mode_changed = true;
		}

		if (fb->pitches[1] < 1 || fb->pitches[1] > 16384)
			return -EINVAL;

		if (old_fb && old_fb->pitches[1] != fb->pitches[1])
			crtc_state->mode_changed = true;

		/*
		 * The x/y offsets must be even in case of horizontal/vertical
		 * chroma subsampling.
		 */
		if (((new_state->src.x1 >> 16) & (fb->format->hsub - 1)) ||
		    ((new_state->src.y1 >> 16) & (fb->format->vsub - 1)))
			return -EINVAL;
		break;
	case DRM_FORMAT_RGB565_A8:
	case DRM_FORMAT_BGR565_A8:
	case DRM_FORMAT_RGB888_A8:
	case DRM_FORMAT_BGR888_A8:
	case DRM_FORMAT_RGBX8888_A8:
	case DRM_FORMAT_BGRX8888_A8:
		alpha_eba = drm_plane_state_to_eba(new_state, 1);
		if (alpha_eba & 0x7)
			return -EINVAL;

		if (fb->pitches[1] < 1 || fb->pitches[1] > 16384)
			return -EINVAL;

		if (old_fb && old_fb->pitches[1] != fb->pitches[1])
			crtc_state->mode_changed = true;
		break;
	}

	return 0;
}

static void ipu_plane_atomic_disable(struct drm_plane *plane,
				     struct drm_atomic_state *state)
{
	struct ipu_plane *ipu_plane = to_ipu_plane(plane);

	if (ipu_plane->dp)
		ipu_dp_disable_channel(ipu_plane->dp, true);
	ipu_plane->disabling = true;
}

static int ipu_chan_assign_axi_id(int ipu_chan)
{
	switch (ipu_chan) {
	case IPUV3_CHANNEL_MEM_BG_SYNC:
		return 1;
	case IPUV3_CHANNEL_MEM_FG_SYNC:
		return 2;
	case IPUV3_CHANNEL_MEM_DC_SYNC:
		return 3;
	default:
		return 0;
	}
}

static void ipu_calculate_bursts(u32 width, u32 cpp, u32 stride,
				 u8 *burstsize, u8 *num_bursts)
{
	const unsigned int width_bytes = width * cpp;
	unsigned int npb, bursts;

	/* Maximum number of pixels per burst without overshooting stride */
	for (npb = 64 / cpp; npb > 0; --npb) {
		if (round_up(width_bytes, npb * cpp) <= stride)
			break;
	}
	*burstsize = npb;

	/* Maximum number of consecutive bursts without overshooting stride */
	for (bursts = 8; bursts > 1; bursts /= 2) {
		if (round_up(width_bytes, npb * cpp * bursts) <= stride)
			break;
	}
	*num_bursts = bursts;
}

static void ipu_plane_atomic_update(struct drm_plane *plane,
				    struct drm_atomic_state *state)
{
	struct drm_plane_state *old_state = drm_atomic_get_old_plane_state(state,
									   plane);
	struct ipu_plane *ipu_plane = to_ipu_plane(plane);
	struct drm_plane_state *new_state = drm_atomic_get_new_plane_state(state,
									   plane);
	struct ipu_plane_state *ipu_state = to_ipu_plane_state(new_state);
	struct drm_crtc_state *crtc_state = new_state->crtc->state;
	struct drm_framebuffer *fb = new_state->fb;
	struct drm_rect *dst = &new_state->dst;
	unsigned long eba, ubo, vbo;
	unsigned long alpha_eba = 0;
	enum ipu_color_space ics;
	unsigned int axi_id = 0;
	const struct drm_format_info *info;
	u8 burstsize, num_bursts;
	u32 width, height;
	int active;

	if (ipu_plane->dp_flow == IPU_DP_FLOW_SYNC_FG)
		ipu_dp_set_window_pos(ipu_plane->dp, dst->x1, dst->y1);

	switch (ipu_plane->dp_flow) {
	case IPU_DP_FLOW_SYNC_BG:
		if (new_state->normalized_zpos == 1) {
			ipu_dp_set_global_alpha(ipu_plane->dp,
						!fb->format->has_alpha, 0xff,
						true);
		} else {
			ipu_dp_set_global_alpha(ipu_plane->dp, true, 0, true);
		}
		break;
	case IPU_DP_FLOW_SYNC_FG:
		if (new_state->normalized_zpos == 1) {
			ipu_dp_set_global_alpha(ipu_plane->dp,
						!fb->format->has_alpha, 0xff,
						false);
		}
		break;
	}

	eba = drm_plane_state_to_eba(new_state, 0);

	/*
	 * Configure PRG channel and attached PRE, this changes the EBA to an
	 * internal SRAM location.
	 */
	if (ipu_state->use_pre) {
		axi_id = ipu_chan_assign_axi_id(ipu_plane->dma);
		ipu_prg_channel_configure(ipu_plane->ipu_ch, axi_id,
					  ipu_src_rect_width(new_state),
					  drm_rect_height(&new_state->src) >> 16,
					  fb->pitches[0], fb->format->format,
					  fb->modifier, &eba);
	}

	if (!old_state->fb ||
	    old_state->fb->format->format != fb->format->format ||
	    old_state->color_encoding != new_state->color_encoding ||
	    old_state->color_range != new_state->color_range) {
		ics = ipu_drm_fourcc_to_colorspace(fb->format->format);
		switch (ipu_plane->dp_flow) {
		case IPU_DP_FLOW_SYNC_BG:
			ipu_dp_setup_channel(ipu_plane->dp, new_state->color_encoding,
					     new_state->color_range, ics,
					     IPUV3_COLORSPACE_RGB);
			break;
		case IPU_DP_FLOW_SYNC_FG:
			ipu_dp_setup_channel(ipu_plane->dp, new_state->color_encoding,
					     new_state->color_range, ics,
					     IPUV3_COLORSPACE_UNKNOWN);
			break;
		}
	}

	if (old_state->fb && !drm_atomic_crtc_needs_modeset(crtc_state)) {
		/* nothing to do if PRE is used */
		if (ipu_state->use_pre)
			return;
		active = ipu_idmac_get_current_buffer(ipu_plane->ipu_ch);
		ipu_cpmem_set_buffer(ipu_plane->ipu_ch, !active, eba);
		ipu_idmac_select_buffer(ipu_plane->ipu_ch, !active);
		if (ipu_plane_separate_alpha(ipu_plane)) {
			active = ipu_idmac_get_current_buffer(ipu_plane->alpha_ch);
			ipu_cpmem_set_buffer(ipu_plane->alpha_ch, !active,
					     alpha_eba);
			ipu_idmac_select_buffer(ipu_plane->alpha_ch, !active);
		}
		return;
	}

	ics = ipu_drm_fourcc_to_colorspace(fb->format->format);
	switch (ipu_plane->dp_flow) {
	case IPU_DP_FLOW_SYNC_BG:
		ipu_dp_setup_channel(ipu_plane->dp, DRM_COLOR_YCBCR_BT601,
				     DRM_COLOR_YCBCR_LIMITED_RANGE, ics,
				     IPUV3_COLORSPACE_RGB);
		break;
	case IPU_DP_FLOW_SYNC_FG:
		ipu_dp_setup_channel(ipu_plane->dp, DRM_COLOR_YCBCR_BT601,
				     DRM_COLOR_YCBCR_LIMITED_RANGE, ics,
				     IPUV3_COLORSPACE_UNKNOWN);
		break;
	}

	ipu_dmfc_config_wait4eot(ipu_plane->dmfc, ALIGN(drm_rect_width(dst), 8));

	width = ipu_src_rect_width(new_state);
	height = drm_rect_height(&new_state->src) >> 16;
	info = drm_format_info(fb->format->format);
	ipu_calculate_bursts(width, info->cpp[0], fb->pitches[0],
			     &burstsize, &num_bursts);

	ipu_cpmem_zero(ipu_plane->ipu_ch);
	ipu_cpmem_set_resolution(ipu_plane->ipu_ch, width, height);
	ipu_cpmem_set_fmt(ipu_plane->ipu_ch, fb->format->format);
	ipu_cpmem_set_burstsize(ipu_plane->ipu_ch, burstsize);
	ipu_cpmem_set_high_priority(ipu_plane->ipu_ch);
	ipu_idmac_enable_watermark(ipu_plane->ipu_ch, true);
	ipu_idmac_set_double_buffer(ipu_plane->ipu_ch, 1);
	ipu_cpmem_set_stride(ipu_plane->ipu_ch, fb->pitches[0]);
	ipu_cpmem_set_axi_id(ipu_plane->ipu_ch, axi_id);

	switch (fb->format->format) {
	case DRM_FORMAT_YUV420:
	case DRM_FORMAT_YVU420:
	case DRM_FORMAT_YUV422:
	case DRM_FORMAT_YVU422:
	case DRM_FORMAT_YUV444:
	case DRM_FORMAT_YVU444:
		ubo = drm_plane_state_to_ubo(new_state);
		vbo = drm_plane_state_to_vbo(new_state);
		if (fb->format->format == DRM_FORMAT_YVU420 ||
		    fb->format->format == DRM_FORMAT_YVU422 ||
		    fb->format->format == DRM_FORMAT_YVU444)
			swap(ubo, vbo);

		ipu_cpmem_set_yuv_planar_full(ipu_plane->ipu_ch,
					      fb->pitches[1], ubo, vbo);

		dev_dbg(ipu_plane->base.dev->dev,
			"phy = %lu %lu %lu, x = %d, y = %d", eba, ubo, vbo,
			new_state->src.x1 >> 16, new_state->src.y1 >> 16);
		break;
	case DRM_FORMAT_NV12:
	case DRM_FORMAT_NV16:
		ubo = drm_plane_state_to_ubo(new_state);

		ipu_cpmem_set_yuv_planar_full(ipu_plane->ipu_ch,
					      fb->pitches[1], ubo, ubo);

		dev_dbg(ipu_plane->base.dev->dev,
			"phy = %lu %lu, x = %d, y = %d", eba, ubo,
			new_state->src.x1 >> 16, new_state->src.y1 >> 16);
		break;
	case DRM_FORMAT_RGB565_A8:
	case DRM_FORMAT_BGR565_A8:
	case DRM_FORMAT_RGB888_A8:
	case DRM_FORMAT_BGR888_A8:
	case DRM_FORMAT_RGBX8888_A8:
	case DRM_FORMAT_BGRX8888_A8:
		alpha_eba = drm_plane_state_to_eba(new_state, 1);
		num_bursts = 0;

		dev_dbg(ipu_plane->base.dev->dev, "phys = %lu %lu, x = %d, y = %d",
			eba, alpha_eba, new_state->src.x1 >> 16,
			new_state->src.y1 >> 16);

		ipu_cpmem_set_burstsize(ipu_plane->ipu_ch, 16);

		ipu_cpmem_zero(ipu_plane->alpha_ch);
		ipu_cpmem_set_resolution(ipu_plane->alpha_ch,
					 ipu_src_rect_width(new_state),
					 drm_rect_height(&new_state->src) >> 16);
		ipu_cpmem_set_format_passthrough(ipu_plane->alpha_ch, 8);
		ipu_cpmem_set_high_priority(ipu_plane->alpha_ch);
		ipu_idmac_set_double_buffer(ipu_plane->alpha_ch, 1);
		ipu_cpmem_set_stride(ipu_plane->alpha_ch, fb->pitches[1]);
		ipu_cpmem_set_burstsize(ipu_plane->alpha_ch, 16);
		ipu_cpmem_set_buffer(ipu_plane->alpha_ch, 0, alpha_eba);
		ipu_cpmem_set_buffer(ipu_plane->alpha_ch, 1, alpha_eba);
		break;
	default:
		dev_dbg(ipu_plane->base.dev->dev, "phys = %lu, x = %d, y = %d",
			eba, new_state->src.x1 >> 16, new_state->src.y1 >> 16);
		break;
	}
	ipu_cpmem_set_buffer(ipu_plane->ipu_ch, 0, eba);
	ipu_cpmem_set_buffer(ipu_plane->ipu_ch, 1, eba);
	ipu_idmac_lock_enable(ipu_plane->ipu_ch, num_bursts);
	ipu_plane_enable(ipu_plane);
}

static const struct drm_plane_helper_funcs ipu_plane_helper_funcs = {
	.prepare_fb = drm_gem_plane_helper_prepare_fb,
	.atomic_check = ipu_plane_atomic_check,
	.atomic_disable = ipu_plane_atomic_disable,
	.atomic_update = ipu_plane_atomic_update,
};

bool ipu_plane_atomic_update_pending(struct drm_plane *plane)
{
	struct ipu_plane *ipu_plane = to_ipu_plane(plane);
	struct drm_plane_state *state = plane->state;
	struct ipu_plane_state *ipu_state = to_ipu_plane_state(state);

	/* disabled crtcs must not block the update */
	if (!state->crtc)
		return false;

	if (ipu_state->use_pre)
		return ipu_prg_channel_configure_pending(ipu_plane->ipu_ch);

	/*
	 * Pretend no update is pending in the non-PRE/PRG case. For this to
	 * happen, an atomic update would have to be deferred until after the
	 * start of the next frame and simultaneously interrupt latency would
	 * have to be high enough to let the atomic update finish and issue an
	 * event before the previous end of frame interrupt handler can be
	 * executed.
	 */
	return false;
}
int ipu_planes_assign_pre(struct drm_device *dev,
			  struct drm_atomic_state *state)
{
	struct drm_crtc_state *old_crtc_state, *crtc_state;
	struct drm_plane_state *plane_state;
	struct ipu_plane_state *ipu_state;
	struct ipu_plane *ipu_plane;
	struct drm_plane *plane;
	struct drm_crtc *crtc;
	int available_pres = ipu_prg_max_active_channels();
	int ret, i;

	for_each_oldnew_crtc_in_state(state, crtc, old_crtc_state, crtc_state, i) {
		ret = drm_atomic_add_affected_planes(state, crtc);
		if (ret)
			return ret;
	}

	/*
	 * We are going over the planes in 2 passes: first we assign PREs to
	 * planes with a tiling modifier, which need the PREs to resolve into
	 * linear. Any failure to assign a PRE there is fatal. In the second
	 * pass we try to assign PREs to linear FBs, to improve memory access
	 * patterns for them. Failure at this point is non-fatal, as we can
	 * scan out linear FBs without a PRE.
	 */
	for_each_new_plane_in_state(state, plane, plane_state, i) {
		ipu_state = to_ipu_plane_state(plane_state);
		ipu_plane = to_ipu_plane(plane);

		if (!plane_state->fb) {
			ipu_state->use_pre = false;
			continue;
		}

		if (!(plane_state->fb->flags & DRM_MODE_FB_MODIFIERS) ||
		    plane_state->fb->modifier == DRM_FORMAT_MOD_LINEAR)
			continue;

		if (!ipu_prg_present(ipu_plane->ipu) || !available_pres)
			return -EINVAL;

		if (!ipu_prg_format_supported(ipu_plane->ipu,
					      plane_state->fb->format->format,
					      plane_state->fb->modifier))
			return -EINVAL;

		ipu_state->use_pre = true;
		available_pres--;
	}

	for_each_new_plane_in_state(state, plane, plane_state, i) {
		ipu_state = to_ipu_plane_state(plane_state);
		ipu_plane = to_ipu_plane(plane);

		if (!plane_state->fb) {
			ipu_state->use_pre = false;
			continue;
		}

		if ((plane_state->fb->flags & DRM_MODE_FB_MODIFIERS) &&
		    plane_state->fb->modifier != DRM_FORMAT_MOD_LINEAR)
			continue;

		/* make sure that modifier is initialized */
		plane_state->fb->modifier = DRM_FORMAT_MOD_LINEAR;

		if (ipu_prg_present(ipu_plane->ipu) && available_pres &&
		    ipu_prg_format_supported(ipu_plane->ipu,
					     plane_state->fb->format->format,
					     plane_state->fb->modifier)) {
			ipu_state->use_pre = true;
			available_pres--;
		} else {
			ipu_state->use_pre = false;
		}
	}

	return 0;
}

struct ipu_plane *ipu_plane_init(struct drm_device *dev, struct ipu_soc *ipu,
				 int dma, int dp, unsigned int possible_crtcs,
				 enum drm_plane_type type)
{
	struct ipu_plane *ipu_plane;
	const uint64_t *modifiers = ipu_format_modifiers;
	unsigned int zpos = (type == DRM_PLANE_TYPE_PRIMARY) ? 0 : 1;
	unsigned int format_count;
	const uint32_t *formats;
	int ret;

	DRM_DEBUG_KMS("channel %d, dp flow %d, possible_crtcs=0x%x\n",
		      dma, dp, possible_crtcs);

	if (dp == IPU_DP_FLOW_SYNC_BG || dp == IPU_DP_FLOW_SYNC_FG) {
		formats = ipu_plane_all_formats;
		format_count = ARRAY_SIZE(ipu_plane_all_formats);
	} else {
		formats = ipu_plane_rgb_formats;
		format_count = ARRAY_SIZE(ipu_plane_rgb_formats);
	}

	if (ipu_prg_present(ipu))
		modifiers = pre_format_modifiers;

	ipu_plane = drmm_universal_plane_alloc(dev, struct ipu_plane, base,
					       possible_crtcs, &ipu_plane_funcs,
					       formats, format_count, modifiers,
					       type, NULL);
	if (IS_ERR(ipu_plane)) {
		DRM_ERROR("failed to allocate and initialize %s plane\n",
			  zpos ? "overlay" : "primary");
		return ipu_plane;
	}

	ipu_plane->ipu = ipu;
	ipu_plane->dma = dma;
	ipu_plane->dp_flow = dp;

	drm_plane_helper_add(&ipu_plane->base, &ipu_plane_helper_funcs);

	if (dp == IPU_DP_FLOW_SYNC_BG || dp == IPU_DP_FLOW_SYNC_FG)
		ret = drm_plane_create_zpos_property(&ipu_plane->base, zpos, 0,
						     1);
	else
		ret = drm_plane_create_zpos_immutable_property(&ipu_plane->base,
							       0);
	if (ret)
		return ERR_PTR(ret);

	ret = drm_plane_create_color_properties(&ipu_plane->base,
			BIT(DRM_COLOR_YCBCR_BT601) |
			BIT(DRM_COLOR_YCBCR_BT709),
			BIT(DRM_COLOR_YCBCR_LIMITED_RANGE),
			DRM_COLOR_YCBCR_BT601,
			DRM_COLOR_YCBCR_LIMITED_RANGE);
	if (ret)
		return ERR_PTR(ret);

	ret = ipu_plane_get_resources(dev, ipu_plane);
	if (ret) {
		DRM_ERROR("failed to get %s plane resources: %pe\n",
			  zpos ? "overlay" : "primary", &ret);
		return ERR_PTR(ret);
	}

	return ipu_plane;
}<|MERGE_RESOLUTION|>--- conflicted
+++ resolved
@@ -9,10 +9,7 @@
 #include <drm/drm_atomic_helper.h>
 #include <drm/drm_fb_cma_helper.h>
 #include <drm/drm_fourcc.h>
-<<<<<<< HEAD
-=======
 #include <drm/drm_gem_atomic_helper.h>
->>>>>>> 7d2a07b7
 #include <drm/drm_gem_cma_helper.h>
 #include <drm/drm_managed.h>
 #include <drm/drm_plane_helper.h>
@@ -390,11 +387,7 @@
 	if (!fb)
 		return 0;
 
-<<<<<<< HEAD
-	if (WARN_ON(!state->crtc))
-=======
 	if (WARN_ON(!new_state->crtc))
->>>>>>> 7d2a07b7
 		return -EINVAL;
 
 	crtc_state =
