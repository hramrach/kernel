--- conflicted
+++ resolved
@@ -32,12 +32,6 @@
 	struct clk			*clk_axi;
 	struct clk			*clk_disp_axi;
 
-<<<<<<< HEAD
-	struct drm_simple_display_pipe	pipe;
-	struct drm_connector		panel_connector;
-	struct drm_connector		*connector;
-	struct drm_panel		*panel;
-=======
 	struct drm_device		*drm;
 	struct {
 		struct drm_plane	primary;
@@ -46,7 +40,6 @@
 	struct drm_crtc			crtc;
 	struct drm_encoder		encoder;
 	struct drm_connector		*connector;
->>>>>>> 7d2a07b7
 	struct drm_bridge		*bridge;
 };
 
