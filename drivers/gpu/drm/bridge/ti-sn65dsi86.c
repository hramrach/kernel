--- conflicted
+++ resolved
@@ -4,10 +4,7 @@
  * datasheet: https://www.ti.com/lit/ds/symlink/sn65dsi86.pdf
  */
 
-<<<<<<< HEAD
-=======
 #include <linux/auxiliary_bus.h>
->>>>>>> 7d2a07b7
 #include <linux/bits.h>
 #include <linux/clk.h>
 #include <linux/debugfs.h>
@@ -113,11 +110,6 @@
 #define SN_NUM_GPIOS			4
 #define SN_GPIO_PHYSICAL_OFFSET		1
 
-<<<<<<< HEAD
-/**
- * struct ti_sn_bridge - Platform data for ti-sn65dsi86 driver.
- * @dev:          Pointer to our device.
-=======
 #define SN_LINK_TRAINING_TRIES		10
 
 /**
@@ -126,20 +118,13 @@
  * @gpio_aux:     AUX-bus sub device for GPIO controller functionality.
  *
  * @dev:          Pointer to the top level (i2c) device.
->>>>>>> 7d2a07b7
  * @regmap:       Regmap for accessing i2c.
  * @aux:          Our aux channel.
  * @bridge:       Our bridge.
  * @connector:    Our connector.
-<<<<<<< HEAD
- * @debugfs:      Used for managing our debugfs.
- * @host_node:    Remote DSI node.
- * @dsi:          Our MIPI DSI source.
-=======
  * @host_node:    Remote DSI node.
  * @dsi:          Our MIPI DSI source.
  * @edid:         Detected EDID of eDP panel.
->>>>>>> 7d2a07b7
  * @refclk:       Our reference clock.
  * @panel:        Our panel.
  * @enable_gpio:  The GPIO we toggle to enable the bridge.
@@ -147,11 +132,8 @@
  * @dp_lanes:     Count of dp_lanes we're using.
  * @ln_assign:    Value to program to the LN_ASSIGN register.
  * @ln_polrs:     Value for the 4-bit LN_POLRS field of SN_ENH_FRAME_REG.
-<<<<<<< HEAD
-=======
  * @comms_enabled: If true then communication over the aux channel is enabled.
  * @comms_mutex:   Protects modification of comms_enabled.
->>>>>>> 7d2a07b7
  *
  * @gchip:        If we expose our GPIOs, this is used.
  * @gchip_output: A cache of whether we've set GPIOs to output.  This
@@ -163,24 +145,16 @@
  *                lock so concurrent users of our 4 GPIOs don't stomp on
  *                each other's read-modify-write.
  */
-<<<<<<< HEAD
-struct ti_sn_bridge {
-=======
 struct ti_sn65dsi86 {
 	struct auxiliary_device		bridge_aux;
 	struct auxiliary_device		gpio_aux;
 
->>>>>>> 7d2a07b7
 	struct device			*dev;
 	struct regmap			*regmap;
 	struct drm_dp_aux		aux;
 	struct drm_bridge		bridge;
 	struct drm_connector		connector;
-<<<<<<< HEAD
-	struct dentry			*debugfs;
-=======
 	struct edid			*edid;
->>>>>>> 7d2a07b7
 	struct device_node		*host_node;
 	struct mipi_dsi_device		*dsi;
 	struct clk			*refclk;
@@ -190,11 +164,8 @@
 	int				dp_lanes;
 	u8				ln_assign;
 	u8				ln_polrs;
-<<<<<<< HEAD
-=======
 	bool				comms_enabled;
 	struct mutex			comms_mutex;
->>>>>>> 7d2a07b7
 
 #if defined(CONFIG_OF_GPIO)
 	struct gpio_chip		gchip;
@@ -367,24 +338,15 @@
 	return ret;
 }
 
-<<<<<<< HEAD
-static const struct dev_pm_ops ti_sn_bridge_pm_ops = {
-	SET_RUNTIME_PM_OPS(ti_sn_bridge_suspend, ti_sn_bridge_resume, NULL)
-=======
 static const struct dev_pm_ops ti_sn65dsi86_pm_ops = {
 	SET_RUNTIME_PM_OPS(ti_sn65dsi86_suspend, ti_sn65dsi86_resume, NULL)
->>>>>>> 7d2a07b7
 	SET_SYSTEM_SLEEP_PM_OPS(pm_runtime_force_suspend,
 				pm_runtime_force_resume)
 };
 
 static int status_show(struct seq_file *s, void *data)
 {
-<<<<<<< HEAD
-	struct ti_sn_bridge *pdata = s->private;
-=======
 	struct ti_sn65dsi86 *pdata = s->private;
->>>>>>> 7d2a07b7
 	unsigned int reg, val;
 
 	seq_puts(s, "STATUS REGISTERS:\n");
@@ -397,31 +359,13 @@
 		seq_printf(s, "[0x%02x] = 0x%08x\n", reg, val);
 	}
 
-<<<<<<< HEAD
-	pm_runtime_put(pdata->dev);
-=======
 	pm_runtime_put_autosuspend(pdata->dev);
->>>>>>> 7d2a07b7
 
 	return 0;
 }
 
 DEFINE_SHOW_ATTRIBUTE(status);
 
-<<<<<<< HEAD
-static void ti_sn_debugfs_init(struct ti_sn_bridge *pdata)
-{
-	pdata->debugfs = debugfs_create_dir(dev_name(pdata->dev), NULL);
-
-	debugfs_create_file("status", 0600, pdata->debugfs, pdata,
-			&status_fops);
-}
-
-static void ti_sn_debugfs_remove(struct ti_sn_bridge *pdata)
-{
-	debugfs_remove_recursive(pdata->debugfs);
-	pdata->debugfs = NULL;
-=======
 static void ti_sn65dsi86_debugfs_remove(void *data)
 {
 	debugfs_remove_recursive(data);
@@ -447,7 +391,6 @@
 		return;
 
 	debugfs_create_file("status", 0600, debugfs, pdata, &status_fops);
->>>>>>> 7d2a07b7
 }
 
 /* Connector funcs */
@@ -541,8 +484,6 @@
 		return -EINVAL;
 	}
 
-<<<<<<< HEAD
-=======
 	pdata->aux.drm_dev = bridge->dev;
 	ret = drm_dp_aux_register(&pdata->aux);
 	if (ret < 0) {
@@ -550,7 +491,6 @@
 		return ret;
 	}
 
->>>>>>> 7d2a07b7
 	ret = drm_connector_init(bridge->dev, &pdata->connector,
 				 &ti_sn_bridge_connector_funcs,
 				 DRM_MODE_CONNECTOR_eDP);
@@ -663,12 +603,6 @@
 		return 24;
 }
 
-<<<<<<< HEAD
-static void ti_sn_bridge_set_dsi_rate(struct ti_sn_bridge *pdata)
-{
-	unsigned int bit_rate_mhz, clk_freq_mhz;
-	unsigned int val;
-=======
 /*
  * LUT index corresponds to register value and
  * LUT values corresponds to dp data rate supported
@@ -682,41 +616,6 @@
 {
 	unsigned int bit_rate_khz, dp_rate_mhz;
 	unsigned int i;
->>>>>>> 7d2a07b7
-	struct drm_display_mode *mode =
-		&pdata->bridge.encoder->crtc->state->adjusted_mode;
-
-	/* Calculate minimum bit rate based on our pixel clock. */
-	bit_rate_khz = mode->clock * ti_sn_bridge_get_bpp(pdata);
-
-<<<<<<< HEAD
-	/* for each increment in val, frequency increases by 5MHz */
-	val = (MIN_DSI_CLK_FREQ_MHZ / 5) +
-		(((clk_freq_mhz - MIN_DSI_CLK_FREQ_MHZ) / 5) & 0xFF);
-	regmap_write(pdata->regmap, SN_DSIA_CLK_FREQ_REG, val);
-}
-
-static unsigned int ti_sn_bridge_get_bpp(struct ti_sn_bridge *pdata)
-{
-	if (pdata->connector.display_info.bpc <= 6)
-		return 18;
-	else
-		return 24;
-}
-
-/*
- * LUT index corresponds to register value and
- * LUT values corresponds to dp data rate supported
- * by the bridge in Mbps unit.
- */
-static const unsigned int ti_sn_bridge_dp_rate_lut[] = {
-	0, 1620, 2160, 2430, 2700, 3240, 4320, 5400
-};
-
-static int ti_sn_bridge_calc_min_dp_rate_idx(struct ti_sn_bridge *pdata)
-{
-	unsigned int bit_rate_khz, dp_rate_mhz;
-	unsigned int i;
 	struct drm_display_mode *mode =
 		&pdata->bridge.encoder->crtc->state->adjusted_mode;
 
@@ -727,12 +626,6 @@
 	dp_rate_mhz = DIV_ROUND_UP(bit_rate_khz * DP_CLK_FUDGE_NUM,
 				   1000 * pdata->dp_lanes * DP_CLK_FUDGE_DEN);
 
-=======
-	/* Calculate minimum DP data rate, taking 80% as per DP spec */
-	dp_rate_mhz = DIV_ROUND_UP(bit_rate_khz * DP_CLK_FUDGE_NUM,
-				   1000 * pdata->dp_lanes * DP_CLK_FUDGE_DEN);
-
->>>>>>> 7d2a07b7
 	for (i = 1; i < ARRAY_SIZE(ti_sn_bridge_dp_rate_lut) - 1; i++)
 		if (ti_sn_bridge_dp_rate_lut[i] >= dp_rate_mhz)
 			break;
@@ -740,11 +633,7 @@
 	return i;
 }
 
-<<<<<<< HEAD
-static void ti_sn_bridge_read_valid_rates(struct ti_sn_bridge *pdata,
-=======
 static void ti_sn_bridge_read_valid_rates(struct ti_sn65dsi86 *pdata,
->>>>>>> 7d2a07b7
 					  bool rate_valid[])
 {
 	unsigned int rate_per_200khz;
@@ -864,11 +753,7 @@
 	usleep_range(10000, 10500); /* 10ms delay recommended by spec */
 }
 
-<<<<<<< HEAD
-static unsigned int ti_sn_get_max_lanes(struct ti_sn_bridge *pdata)
-=======
 static unsigned int ti_sn_get_max_lanes(struct ti_sn65dsi86 *pdata)
->>>>>>> 7d2a07b7
 {
 	u8 data;
 	int ret;
@@ -882,15 +767,6 @@
 
 	return data & DP_LANE_COUNT_MASK;
 }
-<<<<<<< HEAD
-
-static int ti_sn_link_training(struct ti_sn_bridge *pdata, int dp_rate_idx,
-			       const char **last_err_str)
-{
-	unsigned int val;
-	int ret;
-
-=======
 
 static int ti_sn_link_training(struct ti_sn65dsi86 *pdata, int dp_rate_idx,
 			       const char **last_err_str)
@@ -899,7 +775,6 @@
 	int ret;
 	int i;
 
->>>>>>> 7d2a07b7
 	/* set dp clk frequency value */
 	regmap_update_bits(pdata->regmap, SN_DATARATE_CONFIG_REG,
 			   DP_DATARATE_MASK, DP_DATARATE(dp_rate_idx));
@@ -913,61 +788,6 @@
 	if (ret) {
 		*last_err_str = "DP_PLL_LOCK polling failed";
 		goto exit;
-<<<<<<< HEAD
-	}
-
-	/* Semi auto link training mode */
-	regmap_write(pdata->regmap, SN_ML_TX_MODE_REG, 0x0A);
-	ret = regmap_read_poll_timeout(pdata->regmap, SN_ML_TX_MODE_REG, val,
-				       val == ML_TX_MAIN_LINK_OFF ||
-				       val == ML_TX_NORMAL_MODE, 1000,
-				       500 * 1000);
-	if (ret) {
-		*last_err_str = "Training complete polling failed";
-	} else if (val == ML_TX_MAIN_LINK_OFF) {
-		*last_err_str = "Link training failed, link is off";
-		ret = -EIO;
-	}
-
-exit:
-	/* Disable the PLL if we failed */
-	if (ret)
-		regmap_write(pdata->regmap, SN_PLL_ENABLE_REG, 0);
-
-	return ret;
-}
-
-static void ti_sn_bridge_enable(struct drm_bridge *bridge)
-{
-	struct ti_sn_bridge *pdata = bridge_to_ti_sn_bridge(bridge);
-	bool rate_valid[ARRAY_SIZE(ti_sn_bridge_dp_rate_lut)] = { };
-	const char *last_err_str = "No supported DP rate";
-	int dp_rate_idx;
-	unsigned int val;
-	int ret = -EINVAL;
-	int max_dp_lanes;
-
-	max_dp_lanes = ti_sn_get_max_lanes(pdata);
-	pdata->dp_lanes = min(pdata->dp_lanes, max_dp_lanes);
-
-	/* DSI_A lane config */
-	val = CHA_DSI_LANES(SN_MAX_DP_LANES - pdata->dsi->lanes);
-	regmap_update_bits(pdata->regmap, SN_DSI_LANES_REG,
-			   CHA_DSI_LANES_MASK, val);
-
-	regmap_write(pdata->regmap, SN_LN_ASSIGN_REG, pdata->ln_assign);
-	regmap_update_bits(pdata->regmap, SN_ENH_FRAME_REG, LN_POLRS_MASK,
-			   pdata->ln_polrs << LN_POLRS_OFFSET);
-
-	/* set dsi clk frequency value */
-	ti_sn_bridge_set_dsi_rate(pdata);
-
-	/**
-	 * The SN65DSI86 only supports ASSR Display Authentication method and
-	 * this method is enabled by default. An eDP panel must support this
-	 * authentication method. We need to enable this method in the eDP panel
-	 * at DisplayPort address 0x0010A prior to link training.
-=======
 	}
 
 	/*
@@ -975,7 +795,6 @@
 	 * the bridge chip will write DP_SET_POWER_D0 to DP_SET_POWER.  If
 	 * the panel isn't ready quite it might respond NAK here which means
 	 * we need to try again.
->>>>>>> 7d2a07b7
 	 */
 	for (i = 0; i < SN_LINK_TRAINING_TRIES; i++) {
 		/* Semi auto link training mode */
@@ -992,8 +811,6 @@
 			continue;
 		}
 
-<<<<<<< HEAD
-=======
 		break;
 	}
 
@@ -1043,7 +860,6 @@
 	drm_dp_dpcd_writeb(&pdata->aux, DP_EDP_CONFIGURATION_SET,
 			   DP_ALTERNATE_SCRAMBLER_RESET_ENABLE);
 
->>>>>>> 7d2a07b7
 	/* Set the DP output format (18 bpp or 24 bpp) */
 	val = (ti_sn_bridge_get_bpp(pdata) == 18) ? BPP_18_RGB : 0;
 	regmap_update_bits(pdata->regmap, SN_DATA_FORMAT_REG, BPP_18_RGB, val);
@@ -1170,12 +986,6 @@
 
 	if (request == DP_AUX_NATIVE_WRITE || request == DP_AUX_I2C_WRITE)
 		regmap_bulk_write(pdata->regmap, SN_AUX_WDATA_REG(0), buf, len);
-
-	/* Clear old status bits before start so we don't get confused */
-	regmap_write(pdata->regmap, SN_AUX_CMD_STATUS_REG,
-		     AUX_IRQ_STATUS_NAT_I2C_FAIL |
-		     AUX_IRQ_STATUS_AUX_RPLY_TOUT |
-		     AUX_IRQ_STATUS_AUX_SHORT);
 
 	/* Clear old status bits before start so we don't get confused */
 	regmap_write(pdata->regmap, SN_AUX_CMD_STATUS_REG,
@@ -1256,7 +1066,6 @@
 static int tn_sn_bridge_of_xlate(struct gpio_chip *chip,
 				 const struct of_phandle_args *gpiospec,
 				 u32 *flags)
-<<<<<<< HEAD
 {
 	if (WARN_ON(gpiospec->args_count < chip->of_gpio_n_cells))
 		return -EINVAL;
@@ -1273,7 +1082,7 @@
 static int ti_sn_bridge_gpio_get_direction(struct gpio_chip *chip,
 					   unsigned int offset)
 {
-	struct ti_sn_bridge *pdata = gpiochip_get_data(chip);
+	struct ti_sn65dsi86 *pdata = gpiochip_get_data(chip);
 
 	/*
 	 * We already have to keep track of the direction because we use
@@ -1287,7 +1096,7 @@
 
 static int ti_sn_bridge_gpio_get(struct gpio_chip *chip, unsigned int offset)
 {
-	struct ti_sn_bridge *pdata = gpiochip_get_data(chip);
+	struct ti_sn65dsi86 *pdata = gpiochip_get_data(chip);
 	unsigned int val;
 	int ret;
 
@@ -1301,7 +1110,7 @@
 	 */
 	pm_runtime_get_sync(pdata->dev);
 	ret = regmap_read(pdata->regmap, SN_GPIO_IO_REG, &val);
-	pm_runtime_put(pdata->dev);
+	pm_runtime_put_autosuspend(pdata->dev);
 
 	if (ret)
 		return ret;
@@ -1312,7 +1121,7 @@
 static void ti_sn_bridge_gpio_set(struct gpio_chip *chip, unsigned int offset,
 				  int val)
 {
-	struct ti_sn_bridge *pdata = gpiochip_get_data(chip);
+	struct ti_sn65dsi86 *pdata = gpiochip_get_data(chip);
 	int ret;
 
 	if (!test_bit(offset, pdata->gchip_output)) {
@@ -1332,7 +1141,7 @@
 static int ti_sn_bridge_gpio_direction_input(struct gpio_chip *chip,
 					     unsigned int offset)
 {
-	struct ti_sn_bridge *pdata = gpiochip_get_data(chip);
+	struct ti_sn65dsi86 *pdata = gpiochip_get_data(chip);
 	int shift = offset * 2;
 	int ret;
 
@@ -1352,7 +1161,7 @@
 	 * it off and when it comes back it will have lost all state, but
 	 * that's OK because the default is input and we're now an input.
 	 */
-	pm_runtime_put(pdata->dev);
+	pm_runtime_put_autosuspend(pdata->dev);
 
 	return 0;
 }
@@ -1360,7 +1169,7 @@
 static int ti_sn_bridge_gpio_direction_output(struct gpio_chip *chip,
 					      unsigned int offset, int val)
 {
-	struct ti_sn_bridge *pdata = gpiochip_get_data(chip);
+	struct ti_sn65dsi86 *pdata = gpiochip_get_data(chip);
 	int shift = offset * 2;
 	int ret;
 
@@ -1378,7 +1187,7 @@
 				 SN_GPIO_MUX_OUTPUT << shift);
 	if (ret) {
 		clear_bit(offset, pdata->gchip_output);
-		pm_runtime_put(pdata->dev);
+		pm_runtime_put_autosuspend(pdata->dev);
 	}
 
 	return ret;
@@ -1394,8 +1203,10 @@
 	"GPIO1", "GPIO2", "GPIO3", "GPIO4"
 };
 
-static int ti_sn_setup_gpio_controller(struct ti_sn_bridge *pdata)
-{
+static int ti_sn_gpio_probe(struct auxiliary_device *adev,
+			    const struct auxiliary_device_id *id)
+{
+	struct ti_sn65dsi86 *pdata = dev_get_drvdata(adev->dev.parent);
 	int ret;
 
 	/* Only init if someone is going to use us as a GPIO controller */
@@ -1417,23 +1228,44 @@
 	pdata->gchip.names = ti_sn_bridge_gpio_names;
 	pdata->gchip.ngpio = SN_NUM_GPIOS;
 	pdata->gchip.base = -1;
-	ret = devm_gpiochip_add_data(pdata->dev, &pdata->gchip, pdata);
+	ret = devm_gpiochip_add_data(&adev->dev, &pdata->gchip, pdata);
 	if (ret)
 		dev_err(pdata->dev, "can't add gpio chip\n");
 
 	return ret;
 }
 
+static const struct auxiliary_device_id ti_sn_gpio_id_table[] = {
+	{ .name = "ti_sn65dsi86.gpio", },
+	{},
+};
+
+MODULE_DEVICE_TABLE(auxiliary, ti_sn_gpio_id_table);
+
+static struct auxiliary_driver ti_sn_gpio_driver = {
+	.name = "gpio",
+	.probe = ti_sn_gpio_probe,
+	.id_table = ti_sn_gpio_id_table,
+};
+
+static int __init ti_sn_gpio_register(void)
+{
+	return auxiliary_driver_register(&ti_sn_gpio_driver);
+}
+
+static void ti_sn_gpio_unregister(void)
+{
+	auxiliary_driver_unregister(&ti_sn_gpio_driver);
+}
+
 #else
 
-static inline int ti_sn_setup_gpio_controller(struct ti_sn_bridge *pdata)
-{
-	return 0;
-}
+static inline int ti_sn_gpio_register(void) { return 0; }
+static inline void ti_sn_gpio_unregister(void) {}
 
 #endif
 
-static void ti_sn_bridge_parse_lanes(struct ti_sn_bridge *pdata,
+static void ti_sn_bridge_parse_lanes(struct ti_sn65dsi86 *pdata,
 				     struct device_node *np)
 {
 	u32 lane_assignments[SN_MAX_DP_LANES] = { 0, 1, 2, 3 };
@@ -1482,263 +1314,6 @@
 	pdata->ln_polrs = ln_polrs;
 }
 
-static int ti_sn_bridge_probe(struct i2c_client *client,
-			      const struct i2c_device_id *id)
-=======
->>>>>>> 7d2a07b7
-{
-	if (WARN_ON(gpiospec->args_count < chip->of_gpio_n_cells))
-		return -EINVAL;
-
-	if (gpiospec->args[0] > chip->ngpio || gpiospec->args[0] < 1)
-		return -EINVAL;
-
-	if (flags)
-		*flags = gpiospec->args[1];
-
-	return gpiospec->args[0] - SN_GPIO_PHYSICAL_OFFSET;
-}
-
-static int ti_sn_bridge_gpio_get_direction(struct gpio_chip *chip,
-					   unsigned int offset)
-{
-	struct ti_sn65dsi86 *pdata = gpiochip_get_data(chip);
-
-	/*
-	 * We already have to keep track of the direction because we use
-	 * that to figure out whether we've powered the device.  We can
-	 * just return that rather than (maybe) powering up the device
-	 * to ask its direction.
-	 */
-	return test_bit(offset, pdata->gchip_output) ?
-		GPIO_LINE_DIRECTION_OUT : GPIO_LINE_DIRECTION_IN;
-}
-
-static int ti_sn_bridge_gpio_get(struct gpio_chip *chip, unsigned int offset)
-{
-	struct ti_sn65dsi86 *pdata = gpiochip_get_data(chip);
-	unsigned int val;
-	int ret;
-
-	/*
-	 * When the pin is an input we don't forcibly keep the bridge
-	 * powered--we just power it on to read the pin.  NOTE: part of
-	 * the reason this works is that the bridge defaults (when
-	 * powered back on) to all 4 GPIOs being configured as GPIO input.
-	 * Also note that if something else is keeping the chip powered the
-	 * pm_runtime functions are lightweight increments of a refcount.
-	 */
-	pm_runtime_get_sync(pdata->dev);
-	ret = regmap_read(pdata->regmap, SN_GPIO_IO_REG, &val);
-	pm_runtime_put_autosuspend(pdata->dev);
-
-	if (ret)
-		return ret;
-
-	return !!(val & BIT(SN_GPIO_INPUT_SHIFT + offset));
-}
-
-static void ti_sn_bridge_gpio_set(struct gpio_chip *chip, unsigned int offset,
-				  int val)
-{
-	struct ti_sn65dsi86 *pdata = gpiochip_get_data(chip);
-	int ret;
-
-	if (!test_bit(offset, pdata->gchip_output)) {
-		dev_err(pdata->dev, "Ignoring GPIO set while input\n");
-		return;
-	}
-
-	val &= 1;
-	ret = regmap_update_bits(pdata->regmap, SN_GPIO_IO_REG,
-				 BIT(SN_GPIO_OUTPUT_SHIFT + offset),
-				 val << (SN_GPIO_OUTPUT_SHIFT + offset));
-	if (ret)
-		dev_warn(pdata->dev,
-			 "Failed to set bridge GPIO %u: %d\n", offset, ret);
-}
-
-static int ti_sn_bridge_gpio_direction_input(struct gpio_chip *chip,
-					     unsigned int offset)
-{
-	struct ti_sn65dsi86 *pdata = gpiochip_get_data(chip);
-	int shift = offset * 2;
-	int ret;
-
-	if (!test_and_clear_bit(offset, pdata->gchip_output))
-		return 0;
-
-	ret = regmap_update_bits(pdata->regmap, SN_GPIO_CTRL_REG,
-				 SN_GPIO_MUX_MASK << shift,
-				 SN_GPIO_MUX_INPUT << shift);
-	if (ret) {
-		set_bit(offset, pdata->gchip_output);
-		return ret;
-	}
-
-	/*
-	 * NOTE: if nobody else is powering the device this may fully power
-	 * it off and when it comes back it will have lost all state, but
-	 * that's OK because the default is input and we're now an input.
-	 */
-	pm_runtime_put_autosuspend(pdata->dev);
-
-	return 0;
-}
-
-static int ti_sn_bridge_gpio_direction_output(struct gpio_chip *chip,
-					      unsigned int offset, int val)
-{
-	struct ti_sn65dsi86 *pdata = gpiochip_get_data(chip);
-	int shift = offset * 2;
-	int ret;
-
-	if (test_and_set_bit(offset, pdata->gchip_output))
-		return 0;
-
-	pm_runtime_get_sync(pdata->dev);
-
-	/* Set value first to avoid glitching */
-	ti_sn_bridge_gpio_set(chip, offset, val);
-
-	/* Set direction */
-	ret = regmap_update_bits(pdata->regmap, SN_GPIO_CTRL_REG,
-				 SN_GPIO_MUX_MASK << shift,
-				 SN_GPIO_MUX_OUTPUT << shift);
-	if (ret) {
-		clear_bit(offset, pdata->gchip_output);
-		pm_runtime_put_autosuspend(pdata->dev);
-	}
-
-	return ret;
-}
-
-static void ti_sn_bridge_gpio_free(struct gpio_chip *chip, unsigned int offset)
-{
-	/* We won't keep pm_runtime if we're input, so switch there on free */
-	ti_sn_bridge_gpio_direction_input(chip, offset);
-}
-
-static const char * const ti_sn_bridge_gpio_names[SN_NUM_GPIOS] = {
-	"GPIO1", "GPIO2", "GPIO3", "GPIO4"
-};
-
-static int ti_sn_gpio_probe(struct auxiliary_device *adev,
-			    const struct auxiliary_device_id *id)
-{
-	struct ti_sn65dsi86 *pdata = dev_get_drvdata(adev->dev.parent);
-	int ret;
-
-	/* Only init if someone is going to use us as a GPIO controller */
-	if (!of_property_read_bool(pdata->dev->of_node, "gpio-controller"))
-		return 0;
-
-	pdata->gchip.label = dev_name(pdata->dev);
-	pdata->gchip.parent = pdata->dev;
-	pdata->gchip.owner = THIS_MODULE;
-	pdata->gchip.of_xlate = tn_sn_bridge_of_xlate;
-	pdata->gchip.of_gpio_n_cells = 2;
-	pdata->gchip.free = ti_sn_bridge_gpio_free;
-	pdata->gchip.get_direction = ti_sn_bridge_gpio_get_direction;
-	pdata->gchip.direction_input = ti_sn_bridge_gpio_direction_input;
-	pdata->gchip.direction_output = ti_sn_bridge_gpio_direction_output;
-	pdata->gchip.get = ti_sn_bridge_gpio_get;
-	pdata->gchip.set = ti_sn_bridge_gpio_set;
-	pdata->gchip.can_sleep = true;
-	pdata->gchip.names = ti_sn_bridge_gpio_names;
-	pdata->gchip.ngpio = SN_NUM_GPIOS;
-	pdata->gchip.base = -1;
-	ret = devm_gpiochip_add_data(&adev->dev, &pdata->gchip, pdata);
-	if (ret)
-		dev_err(pdata->dev, "can't add gpio chip\n");
-
-	return ret;
-}
-
-static const struct auxiliary_device_id ti_sn_gpio_id_table[] = {
-	{ .name = "ti_sn65dsi86.gpio", },
-	{},
-};
-
-MODULE_DEVICE_TABLE(auxiliary, ti_sn_gpio_id_table);
-
-static struct auxiliary_driver ti_sn_gpio_driver = {
-	.name = "gpio",
-	.probe = ti_sn_gpio_probe,
-	.id_table = ti_sn_gpio_id_table,
-};
-
-static int __init ti_sn_gpio_register(void)
-{
-	return auxiliary_driver_register(&ti_sn_gpio_driver);
-}
-
-static void ti_sn_gpio_unregister(void)
-{
-	auxiliary_driver_unregister(&ti_sn_gpio_driver);
-}
-
-#else
-
-static inline int ti_sn_gpio_register(void) { return 0; }
-static inline void ti_sn_gpio_unregister(void) {}
-
-#endif
-
-static void ti_sn_bridge_parse_lanes(struct ti_sn65dsi86 *pdata,
-				     struct device_node *np)
-{
-	u32 lane_assignments[SN_MAX_DP_LANES] = { 0, 1, 2, 3 };
-	u32 lane_polarities[SN_MAX_DP_LANES] = { };
-	struct device_node *endpoint;
-	u8 ln_assign = 0;
-	u8 ln_polrs = 0;
-	int dp_lanes;
-	int i;
-
-	/*
-	 * Read config from the device tree about lane remapping and lane
-	 * polarities.  These are optional and we assume identity map and
-	 * normal polarity if nothing is specified.  It's OK to specify just
-	 * data-lanes but not lane-polarities but not vice versa.
-	 *
-	 * Error checking is light (we just make sure we don't crash or
-	 * buffer overrun) and we assume dts is well formed and specifying
-	 * mappings that the hardware supports.
-	 */
-	endpoint = of_graph_get_endpoint_by_regs(np, 1, -1);
-	dp_lanes = of_property_count_u32_elems(endpoint, "data-lanes");
-	if (dp_lanes > 0 && dp_lanes <= SN_MAX_DP_LANES) {
-		of_property_read_u32_array(endpoint, "data-lanes",
-					   lane_assignments, dp_lanes);
-		of_property_read_u32_array(endpoint, "lane-polarities",
-					   lane_polarities, dp_lanes);
-	} else {
-		dp_lanes = SN_MAX_DP_LANES;
-	}
-	of_node_put(endpoint);
-
-	/*
-	 * Convert into register format.  Loop over all lanes even if
-	 * data-lanes had fewer elements so that we nicely initialize
-	 * the LN_ASSIGN register.
-	 */
-	for (i = SN_MAX_DP_LANES - 1; i >= 0; i--) {
-		ln_assign = ln_assign << LN_ASSIGN_WIDTH | lane_assignments[i];
-		ln_polrs = ln_polrs << 1 | lane_polarities[i];
-	}
-
-<<<<<<< HEAD
-	ti_sn_bridge_parse_lanes(pdata, client->dev.of_node);
-
-	ret = ti_sn_bridge_parse_regulators(pdata);
-=======
-	/* Stash in our struct for when we power on */
-	pdata->dp_lanes = dp_lanes;
-	pdata->ln_assign = ln_assign;
-	pdata->ln_polrs = ln_polrs;
-}
-
 static int ti_sn_bridge_probe(struct auxiliary_device *adev,
 			      const struct auxiliary_device_id *id)
 {
@@ -1747,7 +1322,6 @@
 	int ret;
 
 	ret = drm_of_find_panel_or_bridge(np, 1, 0, &pdata->panel, NULL);
->>>>>>> 7d2a07b7
 	if (ret) {
 		DRM_ERROR("could not find any panel node\n");
 		return ret;
@@ -1759,19 +1333,6 @@
 	if (ret)
 		return ret;
 
-<<<<<<< HEAD
-	pm_runtime_enable(pdata->dev);
-
-	ret = ti_sn_setup_gpio_controller(pdata);
-	if (ret) {
-		pm_runtime_disable(pdata->dev);
-		return ret;
-	}
-
-	i2c_set_clientdata(client, pdata);
-
-=======
->>>>>>> 7d2a07b7
 	pdata->aux.name = "ti-sn65dsi86-aux";
 	pdata->aux.dev = pdata->dev;
 	pdata->aux.transfer = ti_sn_aux_transfer;
@@ -1782,8 +1343,6 @@
 
 	drm_bridge_add(&pdata->bridge);
 
-	ti_sn_debugfs_init(pdata);
-
 	return 0;
 }
 
@@ -1792,17 +1351,7 @@
 	struct ti_sn65dsi86 *pdata = dev_get_drvdata(adev->dev.parent);
 
 	if (!pdata)
-<<<<<<< HEAD
-		return -EINVAL;
-
-	ti_sn_debugfs_remove(pdata);
-
-	of_node_put(pdata->host_node);
-
-	pm_runtime_disable(pdata->dev);
-=======
 		return;
->>>>>>> 7d2a07b7
 
 	if (pdata->dsi) {
 		mipi_dsi_detach(pdata->dsi);
