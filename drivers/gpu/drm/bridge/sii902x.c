--- conflicted
+++ resolved
@@ -775,11 +775,7 @@
 		sii902x->audio.i2s_fifo_sequence[i] |= audio_fifo_id[i] |
 			i2s_lane_id[lanes[i]] |	SII902X_TPI_I2S_FIFO_ENABLE;
 
-<<<<<<< HEAD
-	sii902x->audio.mclk = devm_clk_get(dev, "mclk");
-=======
 	sii902x->audio.mclk = devm_clk_get_optional(dev, "mclk");
->>>>>>> fec38890
 	if (IS_ERR(sii902x->audio.mclk)) {
 		dev_err(dev, "%s: No clock (audio mclk) found: %ld\n",
 			__func__, PTR_ERR(sii902x->audio.mclk));
