// SPDX-License-Identifier: GPL-2.0

#include <linux/delay.h>
#include <linux/firmware.h>
#include <linux/module.h>

#include "ast_drv.h"

MODULE_FIRMWARE("ast_dp501_fw.bin");

static void ast_release_firmware(void *data)
{
	struct ast_private *ast = data;

	release_firmware(ast->dp501_fw);
	ast->dp501_fw = NULL;
}

static int ast_load_dp501_microcode(struct drm_device *dev)
{
	struct ast_private *ast = to_ast_private(dev);
<<<<<<< HEAD
=======
	int ret;
>>>>>>> 7d2a07b7

	ret = request_firmware(&ast->dp501_fw, "ast_dp501_fw.bin", dev->dev);
	if (ret)
		return ret;

	return devm_add_action_or_reset(dev->dev, ast_release_firmware, ast);
}

static void send_ack(struct ast_private *ast)
{
	u8 sendack;
	sendack = ast_get_index_reg_mask(ast, AST_IO_CRTC_PORT, 0x9b, 0xff);
	sendack |= 0x80;
	ast_set_index_reg_mask(ast, AST_IO_CRTC_PORT, 0x9b, 0x00, sendack);
}

static void send_nack(struct ast_private *ast)
{
	u8 sendack;
	sendack = ast_get_index_reg_mask(ast, AST_IO_CRTC_PORT, 0x9b, 0xff);
	sendack &= ~0x80;
	ast_set_index_reg_mask(ast, AST_IO_CRTC_PORT, 0x9b, 0x00, sendack);
}

static bool wait_ack(struct ast_private *ast)
{
	u8 waitack;
	u32 retry = 0;
	do {
		waitack = ast_get_index_reg_mask(ast, AST_IO_CRTC_PORT, 0xd2, 0xff);
		waitack &= 0x80;
		udelay(100);
	} while ((!waitack) && (retry++ < 1000));

	if (retry < 1000)
		return true;
	else
		return false;
}

static bool wait_nack(struct ast_private *ast)
{
	u8 waitack;
	u32 retry = 0;
	do {
		waitack = ast_get_index_reg_mask(ast, AST_IO_CRTC_PORT, 0xd2, 0xff);
		waitack &= 0x80;
		udelay(100);
	} while ((waitack) && (retry++ < 1000));

	if (retry < 1000)
		return true;
	else
		return false;
}

static void set_cmd_trigger(struct ast_private *ast)
{
	ast_set_index_reg_mask(ast, AST_IO_CRTC_PORT, 0x9b, ~0x40, 0x40);
}

static void clear_cmd_trigger(struct ast_private *ast)
{
	ast_set_index_reg_mask(ast, AST_IO_CRTC_PORT, 0x9b, ~0x40, 0x00);
}

#if 0
static bool wait_fw_ready(struct ast_private *ast)
{
	u8 waitready;
	u32 retry = 0;
	do {
		waitready = ast_get_index_reg_mask(ast, AST_IO_CRTC_PORT, 0xd2, 0xff);
		waitready &= 0x40;
		udelay(100);
	} while ((!waitready) && (retry++ < 1000));

	if (retry < 1000)
		return true;
	else
		return false;
}
#endif

static bool ast_write_cmd(struct drm_device *dev, u8 data)
{
	struct ast_private *ast = to_ast_private(dev);
	int retry = 0;
	if (wait_nack(ast)) {
		send_nack(ast);
		ast_set_index_reg_mask(ast, AST_IO_CRTC_PORT, 0x9a, 0x00, data);
		send_ack(ast);
		set_cmd_trigger(ast);
		do {
			if (wait_ack(ast)) {
				clear_cmd_trigger(ast);
				send_nack(ast);
				return true;
			}
		} while (retry++ < 100);
	}
	clear_cmd_trigger(ast);
	send_nack(ast);
	return false;
}

static bool ast_write_data(struct drm_device *dev, u8 data)
{
	struct ast_private *ast = to_ast_private(dev);

	if (wait_nack(ast)) {
		send_nack(ast);
		ast_set_index_reg_mask(ast, AST_IO_CRTC_PORT, 0x9a, 0x00, data);
		send_ack(ast);
		if (wait_ack(ast)) {
			send_nack(ast);
			return true;
		}
	}
	send_nack(ast);
	return false;
}

#if 0
static bool ast_read_data(struct drm_device *dev, u8 *data)
{
	struct ast_private *ast = to_ast_private(dev);
	u8 tmp;

	*data = 0;

	if (wait_ack(ast) == false)
		return false;
	tmp = ast_get_index_reg_mask(ast, AST_IO_CRTC_PORT, 0xd3, 0xff);
	*data = tmp;
	if (wait_nack(ast) == false) {
		send_nack(ast);
		return false;
	}
	send_nack(ast);
	return true;
}

static void clear_cmd(struct ast_private *ast)
{
	send_nack(ast);
	ast_set_index_reg_mask(ast, AST_IO_CRTC_PORT, 0x9a, 0x00, 0x00);
}
#endif

void ast_set_dp501_video_output(struct drm_device *dev, u8 mode)
{
	ast_write_cmd(dev, 0x40);
	ast_write_data(dev, mode);

	msleep(10);
}

static u32 get_fw_base(struct ast_private *ast)
{
	if (ast->chip == AST2500)
		return ast_mindwm(ast, 0x1e6e2104) & 0xfffffffe;
	else
		return ast_mindwm(ast, 0x1e6e2104) & 0x7fffffff;
}

bool ast_backup_fw(struct drm_device *dev, u8 *addr, u32 size)
{
	struct ast_private *ast = to_ast_private(dev);
	u32 i, data;
	u32 boot_address;

	if (ast->config_mode != ast_use_p2a)
		return false;

	data = ast_mindwm(ast, 0x1e6e2100) & 0x01;
	if (data) {
		boot_address = get_fw_base(ast);
		for (i = 0; i < size; i += 4)
			*(u32 *)(addr + i) = ast_mindwm(ast, boot_address + i);
		return true;
	}
	return false;
}

static bool ast_launch_m68k(struct drm_device *dev)
{
	struct ast_private *ast = to_ast_private(dev);
	u32 i, data, len = 0;
	u32 boot_address;
	u8 *fw_addr = NULL;
	u8 jreg;

	if (ast->config_mode != ast_use_p2a)
		return false;

	data = ast_mindwm(ast, 0x1e6e2100) & 0x01;
	if (!data) {

		if (ast->dp501_fw_addr) {
			fw_addr = ast->dp501_fw_addr;
			len = 32*1024;
		} else {
			if (!ast->dp501_fw &&
			    ast_load_dp501_microcode(dev) < 0)
				return false;

			fw_addr = (u8 *)ast->dp501_fw->data;
			len = ast->dp501_fw->size;
		}
		/* Get BootAddress */
		ast_moutdwm(ast, 0x1e6e2000, 0x1688a8a8);
		data = ast_mindwm(ast, 0x1e6e0004);
		if (ast->chip == AST2500)
			boot_address = 0x8000000;               /* 128MB */
		else
			boot_address = 0x4000000;               /* 64MB */
		boot_address <<= (data & 0x03);
		if (ast->chip == AST2500)
			boot_address |= 0x80000000;             /* Base = 0x80000000 */
		else
			boot_address |= 0x40000000;             /* Base = 0x40000000 */
		boot_address -= 0x200000; /* -2MB */

		/* copy image to buffer */
		for (i = 0; i < len; i += 4) {
			data = *(u32 *)(fw_addr + i);
			ast_moutdwm(ast, boot_address + i, data);
		}

		/* Init SCU */
		ast_moutdwm(ast, 0x1e6e2000, 0x1688a8a8);

		/* Launch FW */
		if (ast->chip == AST2500)
			ast_moutdwm(ast, 0x1e6e2104, boot_address | 0x00000001);
		else
			ast_moutdwm(ast, 0x1e6e2104, boot_address | 0x80000000);
		ast_moutdwm(ast, 0x1e6e2100, 1);

		/* Update Scratch */
		data = ast_mindwm(ast, 0x1e6e2040) & 0xfffff1ff;		/* D[11:9] = 100b: UEFI handling */
		data |= 0x800;
		ast_moutdwm(ast, 0x1e6e2040, data);

		jreg = ast_get_index_reg_mask(ast, AST_IO_CRTC_PORT, 0x99, 0xfc); /* D[1:0]: Reserved Video Buffer */
		jreg |= 0x02;
		ast_set_index_reg(ast, AST_IO_CRTC_PORT, 0x99, jreg);
	}
	return true;
}

static u32 ast_peek(struct ast_private *ast, u32 address, u32 offset)
{
	if (ast->config_mode == ast_use_p2a)
		return ast_mindwm(ast, address + offset);
	else
		return *(u32 *) (ast->reservedbuffer + offset);
}

u8 ast_get_dp501_max_clk(struct drm_device *dev)
{
	struct ast_private *ast = to_ast_private(dev);
<<<<<<< HEAD
	u32 boot_address, data;
=======
	u32 boot_address, offset, data;
>>>>>>> 7d2a07b7
	u8 linkcap[4], linkrate, linklanes, maxclk = 0xff;
	u32 *plinkcap;

	if (ast->config_mode == ast_use_p2a) {
		boot_address = get_fw_base(ast);

<<<<<<< HEAD
	if (ast->config_mode == ast_use_p2a) {
		boot_address = get_fw_base(ast);
	} else {
		boot_address = 0;
		if (!ast->reservedbuffer)
			return 65;	/* 1024x768 as default */
		ast_peek(ast, boot_address, 0x0000); /* dummy read */
	}

	/* validate FW version */
	data = ast_peek(ast, boot_address, 0xf000);
	if ((data & 0xf0) != 0x10) /* version: 1x */
		return maxclk;

	/* Read Link Capability */
	*(u32 *)linkcap = ast_peek(ast, boot_address, 0xf014);
	if (linkcap[2] == 0) {
		linkrate = linkcap[0];
		linklanes = linkcap[1];
		data = (linkrate == 0x0a) ? (90 * linklanes) : (54 * linklanes);
		if (data > 0xff)
			data = 0xff;
		maxclk = (u8)data;
=======
		/* validate FW version */
		offset = AST_DP501_GBL_VERSION;
		data = ast_mindwm(ast, boot_address + offset);
		if ((data & AST_DP501_FW_VERSION_MASK) != AST_DP501_FW_VERSION_1) /* version: 1x */
			return maxclk;

		/* Read Link Capability */
		offset  = AST_DP501_LINKRATE;
		plinkcap = (u32 *)linkcap;
		*plinkcap  = ast_mindwm(ast, boot_address + offset);
		if (linkcap[2] == 0) {
			linkrate = linkcap[0];
			linklanes = linkcap[1];
			data = (linkrate == 0x0a) ? (90 * linklanes) : (54 * linklanes);
			if (data > 0xff)
				data = 0xff;
			maxclk = (u8)data;
		}
	} else {
		if (!ast->dp501_fw_buf)
			return AST_DP501_DEFAULT_DCLK;	/* 1024x768 as default */

		/* dummy read */
		offset = 0x0000;
		data = readl(ast->dp501_fw_buf + offset);

		/* validate FW version */
		offset = AST_DP501_GBL_VERSION;
		data = readl(ast->dp501_fw_buf + offset);
		if ((data & AST_DP501_FW_VERSION_MASK) != AST_DP501_FW_VERSION_1) /* version: 1x */
			return maxclk;

		/* Read Link Capability */
		offset = AST_DP501_LINKRATE;
		plinkcap = (u32 *)linkcap;
		*plinkcap = readl(ast->dp501_fw_buf + offset);
		if (linkcap[2] == 0) {
			linkrate = linkcap[0];
			linklanes = linkcap[1];
			data = (linkrate == 0x0a) ? (90 * linklanes) : (54 * linklanes);
			if (data > 0xff)
				data = 0xff;
			maxclk = (u8)data;
		}
>>>>>>> 7d2a07b7
	}
	return maxclk;
}

bool ast_dp501_read_edid(struct drm_device *dev, u8 *ediddata)
{
	struct ast_private *ast = to_ast_private(dev);
<<<<<<< HEAD
	u32 i, boot_address, data;

	if (ast->config_mode == ast_use_p2a) {
		boot_address = get_fw_base(ast);
	} else {
		boot_address = 0;
		if (!ast->reservedbuffer)
			return false;
		ast_peek(ast, boot_address, 0x0000); /* dummy read */
	}

	/* validate FW version */
	data = ast_peek(ast, boot_address, 0xf000);
	if ((data & 0xf0) != 0x10)
		return false;

	/* validate PnP Monitor */
	data = ast_peek(ast, boot_address, 0xf010);
	if (!(data & 0x01))
		return false;

	/* Read EDID */
	for (i = 0; i < 128; i += 4) {
		data = ast_peek(ast, boot_address, 0xf020 + i);
		*(u32 *)(ediddata + i) = data;
=======
	u32 i, boot_address, offset, data;
	u32 *pEDIDidx;

	if (ast->config_mode == ast_use_p2a) {
		boot_address = get_fw_base(ast);

		/* validate FW version */
		offset = AST_DP501_GBL_VERSION;
		data = ast_mindwm(ast, boot_address + offset);
		if ((data & AST_DP501_FW_VERSION_MASK) != AST_DP501_FW_VERSION_1)
			return false;

		/* validate PnP Monitor */
		offset = AST_DP501_PNPMONITOR;
		data = ast_mindwm(ast, boot_address + offset);
		if (!(data & AST_DP501_PNP_CONNECTED))
			return false;

		/* Read EDID */
		offset = AST_DP501_EDID_DATA;
		for (i = 0; i < 128; i += 4) {
			data = ast_mindwm(ast, boot_address + offset + i);
			pEDIDidx = (u32 *)(ediddata + i);
			*pEDIDidx = data;
		}
	} else {
		if (!ast->dp501_fw_buf)
			return false;

		/* dummy read */
		offset = 0x0000;
		data = readl(ast->dp501_fw_buf + offset);

		/* validate FW version */
		offset = AST_DP501_GBL_VERSION;
		data = readl(ast->dp501_fw_buf + offset);
		if ((data & AST_DP501_FW_VERSION_MASK) != AST_DP501_FW_VERSION_1)
			return false;

		/* validate PnP Monitor */
		offset = AST_DP501_PNPMONITOR;
		data = readl(ast->dp501_fw_buf + offset);
		if (!(data & AST_DP501_PNP_CONNECTED))
			return false;

		/* Read EDID */
		offset = AST_DP501_EDID_DATA;
		for (i = 0; i < 128; i += 4) {
			data = readl(ast->dp501_fw_buf + offset + i);
			pEDIDidx = (u32 *)(ediddata + i);
			*pEDIDidx = data;
		}
>>>>>>> 7d2a07b7
	}

	return true;
}

static bool ast_init_dvo(struct drm_device *dev)
{
	struct ast_private *ast = to_ast_private(dev);
	u8 jreg;
	u32 data;
	ast_write32(ast, 0xf004, 0x1e6e0000);
	ast_write32(ast, 0xf000, 0x1);
	ast_write32(ast, 0x12000, 0x1688a8a8);

	jreg = ast_get_index_reg_mask(ast, AST_IO_CRTC_PORT, 0xd0, 0xff);
	if (!(jreg & 0x80)) {
		/* Init SCU DVO Settings */
		data = ast_read32(ast, 0x12008);
		/* delay phase */
		data &= 0xfffff8ff;
		data |= 0x00000500;
		ast_write32(ast, 0x12008, data);

		if (ast->chip == AST2300) {
			data = ast_read32(ast, 0x12084);
			/* multi-pins for DVO single-edge */
			data |= 0xfffe0000;
			ast_write32(ast, 0x12084, data);

			data = ast_read32(ast, 0x12088);
			/* multi-pins for DVO single-edge */
			data |= 0x000fffff;
			ast_write32(ast, 0x12088, data);

			data = ast_read32(ast, 0x12090);
			/* multi-pins for DVO single-edge */
			data &= 0xffffffcf;
			data |= 0x00000020;
			ast_write32(ast, 0x12090, data);
		} else { /* AST2400 */
			data = ast_read32(ast, 0x12088);
			/* multi-pins for DVO single-edge */
			data |= 0x30000000;
			ast_write32(ast, 0x12088, data);

			data = ast_read32(ast, 0x1208c);
			/* multi-pins for DVO single-edge */
			data |= 0x000000cf;
			ast_write32(ast, 0x1208c, data);

			data = ast_read32(ast, 0x120a4);
			/* multi-pins for DVO single-edge */
			data |= 0xffff0000;
			ast_write32(ast, 0x120a4, data);

			data = ast_read32(ast, 0x120a8);
			/* multi-pins for DVO single-edge */
			data |= 0x0000000f;
			ast_write32(ast, 0x120a8, data);

			data = ast_read32(ast, 0x12094);
			/* multi-pins for DVO single-edge */
			data |= 0x00000002;
			ast_write32(ast, 0x12094, data);
		}
	}

	/* Force to DVO */
	data = ast_read32(ast, 0x1202c);
	data &= 0xfffbffff;
	ast_write32(ast, 0x1202c, data);

	/* Init VGA DVO Settings */
	ast_set_index_reg_mask(ast, AST_IO_CRTC_PORT, 0xa3, 0xcf, 0x80);
	return true;
}


static void ast_init_analog(struct drm_device *dev)
{
	struct ast_private *ast = to_ast_private(dev);
	u32 data;

	/*
	 * Set DAC source to VGA mode in SCU2C via the P2A
	 * bridge. First configure the P2U to target the SCU
	 * in case it isn't at this stage.
	 */
	ast_write32(ast, 0xf004, 0x1e6e0000);
	ast_write32(ast, 0xf000, 0x1);

	/* Then unlock the SCU with the magic password */
	ast_write32(ast, 0x12000, 0x1688a8a8);
	ast_write32(ast, 0x12000, 0x1688a8a8);
	ast_write32(ast, 0x12000, 0x1688a8a8);

	/* Finally, clear bits [17:16] of SCU2c */
	data = ast_read32(ast, 0x1202c);
	data &= 0xfffcffff;
	ast_write32(ast, 0, data);

	/* Disable DVO */
	ast_set_index_reg_mask(ast, AST_IO_CRTC_PORT, 0xa3, 0xcf, 0x00);
}

void ast_init_3rdtx(struct drm_device *dev)
{
	struct ast_private *ast = to_ast_private(dev);
	u8 jreg;

	if (ast->chip == AST2300 || ast->chip == AST2400) {
		jreg = ast_get_index_reg_mask(ast, AST_IO_CRTC_PORT, 0xd1, 0xff);
		switch (jreg & 0x0e) {
		case 0x04:
			ast_init_dvo(dev);
			break;
		case 0x08:
			ast_launch_m68k(dev);
			break;
		case 0x0c:
			ast_init_dvo(dev);
			break;
		default:
			if (ast->tx_chip_type == AST_TX_SIL164)
				ast_init_dvo(dev);
			else
				ast_init_analog(dev);
		}
	}
<<<<<<< HEAD
}

void ast_release_firmware(struct drm_device *dev)
{
	struct ast_private *ast = to_ast_private(dev);

	release_firmware(ast->dp501_fw);
	ast->dp501_fw = NULL;
=======
>>>>>>> 7d2a07b7
}<|MERGE_RESOLUTION|>--- conflicted
+++ resolved
@@ -19,10 +19,7 @@
 static int ast_load_dp501_microcode(struct drm_device *dev)
 {
 	struct ast_private *ast = to_ast_private(dev);
-<<<<<<< HEAD
-=======
 	int ret;
->>>>>>> 7d2a07b7
 
 	ret = request_firmware(&ast->dp501_fw, "ast_dp501_fw.bin", dev->dev);
 	if (ret)
@@ -183,10 +180,7 @@
 
 static u32 get_fw_base(struct ast_private *ast)
 {
-	if (ast->chip == AST2500)
-		return ast_mindwm(ast, 0x1e6e2104) & 0xfffffffe;
-	else
-		return ast_mindwm(ast, 0x1e6e2104) & 0x7fffffff;
+	return ast_mindwm(ast, 0x1e6e2104) & 0x7fffffff;
 }
 
 bool ast_backup_fw(struct drm_device *dev, u8 *addr, u32 size)
@@ -236,15 +230,21 @@
 		/* Get BootAddress */
 		ast_moutdwm(ast, 0x1e6e2000, 0x1688a8a8);
 		data = ast_mindwm(ast, 0x1e6e0004);
-		if (ast->chip == AST2500)
-			boot_address = 0x8000000;               /* 128MB */
-		else
-			boot_address = 0x4000000;               /* 64MB */
-		boot_address <<= (data & 0x03);
-		if (ast->chip == AST2500)
-			boot_address |= 0x80000000;             /* Base = 0x80000000 */
-		else
-			boot_address |= 0x40000000;             /* Base = 0x40000000 */
+		switch (data & 0x03) {
+		case 0:
+			boot_address = 0x44000000;
+			break;
+		default:
+		case 1:
+			boot_address = 0x48000000;
+			break;
+		case 2:
+			boot_address = 0x50000000;
+			break;
+		case 3:
+			boot_address = 0x60000000;
+			break;
+		}
 		boot_address -= 0x200000; /* -2MB */
 
 		/* copy image to buffer */
@@ -257,10 +257,7 @@
 		ast_moutdwm(ast, 0x1e6e2000, 0x1688a8a8);
 
 		/* Launch FW */
-		if (ast->chip == AST2500)
-			ast_moutdwm(ast, 0x1e6e2104, boot_address | 0x00000001);
-		else
-			ast_moutdwm(ast, 0x1e6e2104, boot_address | 0x80000000);
+		ast_moutdwm(ast, 0x1e6e2104, 0x80000000 + boot_address);
 		ast_moutdwm(ast, 0x1e6e2100, 1);
 
 		/* Update Scratch */
@@ -275,53 +272,16 @@
 	return true;
 }
 
-static u32 ast_peek(struct ast_private *ast, u32 address, u32 offset)
-{
-	if (ast->config_mode == ast_use_p2a)
-		return ast_mindwm(ast, address + offset);
-	else
-		return *(u32 *) (ast->reservedbuffer + offset);
-}
-
 u8 ast_get_dp501_max_clk(struct drm_device *dev)
 {
 	struct ast_private *ast = to_ast_private(dev);
-<<<<<<< HEAD
-	u32 boot_address, data;
-=======
 	u32 boot_address, offset, data;
->>>>>>> 7d2a07b7
 	u8 linkcap[4], linkrate, linklanes, maxclk = 0xff;
 	u32 *plinkcap;
 
 	if (ast->config_mode == ast_use_p2a) {
 		boot_address = get_fw_base(ast);
 
-<<<<<<< HEAD
-	if (ast->config_mode == ast_use_p2a) {
-		boot_address = get_fw_base(ast);
-	} else {
-		boot_address = 0;
-		if (!ast->reservedbuffer)
-			return 65;	/* 1024x768 as default */
-		ast_peek(ast, boot_address, 0x0000); /* dummy read */
-	}
-
-	/* validate FW version */
-	data = ast_peek(ast, boot_address, 0xf000);
-	if ((data & 0xf0) != 0x10) /* version: 1x */
-		return maxclk;
-
-	/* Read Link Capability */
-	*(u32 *)linkcap = ast_peek(ast, boot_address, 0xf014);
-	if (linkcap[2] == 0) {
-		linkrate = linkcap[0];
-		linklanes = linkcap[1];
-		data = (linkrate == 0x0a) ? (90 * linklanes) : (54 * linklanes);
-		if (data > 0xff)
-			data = 0xff;
-		maxclk = (u8)data;
-=======
 		/* validate FW version */
 		offset = AST_DP501_GBL_VERSION;
 		data = ast_mindwm(ast, boot_address + offset);
@@ -366,7 +326,6 @@
 				data = 0xff;
 			maxclk = (u8)data;
 		}
->>>>>>> 7d2a07b7
 	}
 	return maxclk;
 }
@@ -374,33 +333,6 @@
 bool ast_dp501_read_edid(struct drm_device *dev, u8 *ediddata)
 {
 	struct ast_private *ast = to_ast_private(dev);
-<<<<<<< HEAD
-	u32 i, boot_address, data;
-
-	if (ast->config_mode == ast_use_p2a) {
-		boot_address = get_fw_base(ast);
-	} else {
-		boot_address = 0;
-		if (!ast->reservedbuffer)
-			return false;
-		ast_peek(ast, boot_address, 0x0000); /* dummy read */
-	}
-
-	/* validate FW version */
-	data = ast_peek(ast, boot_address, 0xf000);
-	if ((data & 0xf0) != 0x10)
-		return false;
-
-	/* validate PnP Monitor */
-	data = ast_peek(ast, boot_address, 0xf010);
-	if (!(data & 0x01))
-		return false;
-
-	/* Read EDID */
-	for (i = 0; i < 128; i += 4) {
-		data = ast_peek(ast, boot_address, 0xf020 + i);
-		*(u32 *)(ediddata + i) = data;
-=======
 	u32 i, boot_address, offset, data;
 	u32 *pEDIDidx;
 
@@ -453,7 +385,6 @@
 			pEDIDidx = (u32 *)(ediddata + i);
 			*pEDIDidx = data;
 		}
->>>>>>> 7d2a07b7
 	}
 
 	return true;
@@ -583,15 +514,4 @@
 				ast_init_analog(dev);
 		}
 	}
-<<<<<<< HEAD
-}
-
-void ast_release_firmware(struct drm_device *dev)
-{
-	struct ast_private *ast = to_ast_private(dev);
-
-	release_firmware(ast->dp501_fw);
-	ast->dp501_fw = NULL;
-=======
->>>>>>> 7d2a07b7
 }