/*
 * Copyright 2012 Red Hat Inc.
 * Parts based on xf86-video-ast
 * Copyright (c) 2005 ASPEED Technology Inc.
 *
 * Permission is hereby granted, free of charge, to any person obtaining a
 * copy of this software and associated documentation files (the
 * "Software"), to deal in the Software without restriction, including
 * without limitation the rights to use, copy, modify, merge, publish,
 * distribute, sub license, and/or sell copies of the Software, and to
 * permit persons to whom the Software is furnished to do so, subject to
 * the following conditions:
 *
 * THE SOFTWARE IS PROVIDED "AS IS", WITHOUT WARRANTY OF ANY KIND, EXPRESS OR
 * IMPLIED, INCLUDING BUT NOT LIMITED TO THE WARRANTIES OF MERCHANTABILITY,
 * FITNESS FOR A PARTICULAR PURPOSE AND NON-INFRINGEMENT. IN NO EVENT SHALL
 * THE COPYRIGHT HOLDERS, AUTHORS AND/OR ITS SUPPLIERS BE LIABLE FOR ANY CLAIM,
 * DAMAGES OR OTHER LIABILITY, WHETHER IN AN ACTION OF CONTRACT, TORT OR
 * OTHERWISE, ARISING FROM, OUT OF OR IN CONNECTION WITH THE SOFTWARE OR THE
 * USE OR OTHER DEALINGS IN THE SOFTWARE.
 *
 * The above copyright notice and this permission notice (including the
 * next paragraph) shall be included in all copies or substantial portions
 * of the Software.
 *
 */
/*
 * Authors: Dave Airlie <airlied@redhat.com>
 */

#include <linux/export.h>
#include <linux/pci.h>

#include <drm/drm_atomic.h>
#include <drm/drm_atomic_helper.h>
#include <drm/drm_atomic_state_helper.h>
#include <drm/drm_crtc.h>
#include <drm/drm_crtc_helper.h>
#include <drm/drm_fourcc.h>
<<<<<<< HEAD
=======
#include <drm/drm_gem_atomic_helper.h>
>>>>>>> 7d2a07b7
#include <drm/drm_gem_framebuffer_helper.h>
#include <drm/drm_gem_vram_helper.h>
#include <drm/drm_plane_helper.h>
#include <drm/drm_probe_helper.h>
#include <drm/drm_simple_kms_helper.h>

#include "ast_drv.h"
#include "ast_tables.h"

static struct ast_i2c_chan *ast_i2c_create(struct drm_device *dev);
static void ast_i2c_destroy(struct ast_i2c_chan *i2c);

static inline void ast_load_palette_index(struct ast_private *ast,
				     u8 index, u8 red, u8 green,
				     u8 blue)
{
	ast_io_write8(ast, AST_IO_DAC_INDEX_WRITE, index);
	ast_io_read8(ast, AST_IO_SEQ_PORT);
	ast_io_write8(ast, AST_IO_DAC_DATA, red);
	ast_io_read8(ast, AST_IO_SEQ_PORT);
	ast_io_write8(ast, AST_IO_DAC_DATA, green);
	ast_io_read8(ast, AST_IO_SEQ_PORT);
	ast_io_write8(ast, AST_IO_DAC_DATA, blue);
	ast_io_read8(ast, AST_IO_SEQ_PORT);
}

static void ast_crtc_load_lut(struct ast_private *ast, struct drm_crtc *crtc)
{
	u16 *r, *g, *b;
	int i;

	if (!crtc->enabled)
		return;

	r = crtc->gamma_store;
	g = r + crtc->gamma_size;
	b = g + crtc->gamma_size;

	for (i = 0; i < 256; i++)
		ast_load_palette_index(ast, i, *r++ >> 8, *g++ >> 8, *b++ >> 8);
}

static bool ast_get_vbios_mode_info(const struct drm_format_info *format,
				    const struct drm_display_mode *mode,
				    struct drm_display_mode *adjusted_mode,
				    struct ast_vbios_mode_info *vbios_mode)
{
	u32 refresh_rate_index = 0, refresh_rate;
	const struct ast_vbios_enhtable *best = NULL;
	u32 hborder, vborder;
	bool check_sync;

	switch (format->cpp[0] * 8) {
	case 8:
		vbios_mode->std_table = &vbios_stdtable[VGAModeIndex];
		break;
	case 16:
		vbios_mode->std_table = &vbios_stdtable[HiCModeIndex];
		break;
	case 24:
	case 32:
		vbios_mode->std_table = &vbios_stdtable[TrueCModeIndex];
		break;
	default:
		return false;
	}

	switch (mode->crtc_hdisplay) {
	case 640:
		vbios_mode->enh_table = &res_640x480[refresh_rate_index];
		break;
	case 800:
		vbios_mode->enh_table = &res_800x600[refresh_rate_index];
		break;
	case 1024:
		vbios_mode->enh_table = &res_1024x768[refresh_rate_index];
		break;
	case 1152:
		vbios_mode->enh_table = &res_1152x864[refresh_rate_index];
		break;
	case 1280:
		if (mode->crtc_vdisplay == 800)
			vbios_mode->enh_table = &res_1280x800[refresh_rate_index];
		else
			vbios_mode->enh_table = &res_1280x1024[refresh_rate_index];
		break;
	case 1360:
		vbios_mode->enh_table = &res_1360x768[refresh_rate_index];
		break;
	case 1440:
		vbios_mode->enh_table = &res_1440x900[refresh_rate_index];
		break;
	case 1600:
		if (mode->crtc_vdisplay == 900)
			vbios_mode->enh_table = &res_1600x900[refresh_rate_index];
		else
			vbios_mode->enh_table = &res_1600x1200[refresh_rate_index];
		break;
	case 1680:
		vbios_mode->enh_table = &res_1680x1050[refresh_rate_index];
		break;
	case 1920:
		if (mode->crtc_vdisplay == 1080)
			vbios_mode->enh_table = &res_1920x1080[refresh_rate_index];
		else
			vbios_mode->enh_table = &res_1920x1200[refresh_rate_index];
		break;
	default:
		return false;
	}

	refresh_rate = drm_mode_vrefresh(mode);
	check_sync = vbios_mode->enh_table->flags & WideScreenMode;

	while (1) {
		const struct ast_vbios_enhtable *loop = vbios_mode->enh_table;

		while (loop->refresh_rate != 0xff) {
			if ((check_sync) &&
			    (((mode->flags & DRM_MODE_FLAG_NVSYNC)  &&
			      (loop->flags & PVSync))  ||
			     ((mode->flags & DRM_MODE_FLAG_PVSYNC)  &&
			      (loop->flags & NVSync))  ||
			     ((mode->flags & DRM_MODE_FLAG_NHSYNC)  &&
			      (loop->flags & PHSync))  ||
			     ((mode->flags & DRM_MODE_FLAG_PHSYNC)  &&
			      (loop->flags & NHSync)))) {
				loop++;
				continue;
			}
			if (loop->refresh_rate <= refresh_rate
			    && (!best || loop->refresh_rate > best->refresh_rate))
				best = loop;
			loop++;
		}
		if (best || !check_sync)
			break;
		check_sync = 0;
	}

	if (best)
		vbios_mode->enh_table = best;

	hborder = (vbios_mode->enh_table->flags & HBorder) ? 8 : 0;
	vborder = (vbios_mode->enh_table->flags & VBorder) ? 8 : 0;

	adjusted_mode->crtc_htotal = vbios_mode->enh_table->ht;
	adjusted_mode->crtc_hblank_start = vbios_mode->enh_table->hde + hborder;
	adjusted_mode->crtc_hblank_end = vbios_mode->enh_table->ht - hborder;
	adjusted_mode->crtc_hsync_start = vbios_mode->enh_table->hde + hborder +
		vbios_mode->enh_table->hfp;
	adjusted_mode->crtc_hsync_end = (vbios_mode->enh_table->hde + hborder +
					 vbios_mode->enh_table->hfp +
					 vbios_mode->enh_table->hsync);

	adjusted_mode->crtc_vtotal = vbios_mode->enh_table->vt;
	adjusted_mode->crtc_vblank_start = vbios_mode->enh_table->vde + vborder;
	adjusted_mode->crtc_vblank_end = vbios_mode->enh_table->vt - vborder;
	adjusted_mode->crtc_vsync_start = vbios_mode->enh_table->vde + vborder +
		vbios_mode->enh_table->vfp;
	adjusted_mode->crtc_vsync_end = (vbios_mode->enh_table->vde + vborder +
					 vbios_mode->enh_table->vfp +
					 vbios_mode->enh_table->vsync);

	return true;
}

static void ast_set_vbios_color_reg(struct ast_private *ast,
				    const struct drm_format_info *format,
				    const struct ast_vbios_mode_info *vbios_mode)
{
	u32 color_index;

	switch (format->cpp[0]) {
	case 1:
		color_index = VGAModeIndex - 1;
		break;
	case 2:
		color_index = HiCModeIndex;
		break;
	case 3:
	case 4:
		color_index = TrueCModeIndex;
		break;
	default:
		return;
	}

	ast_set_index_reg(ast, AST_IO_CRTC_PORT, 0x8c, (u8)((color_index & 0x0f) << 4));

	ast_set_index_reg(ast, AST_IO_CRTC_PORT, 0x91, 0x00);

	if (vbios_mode->enh_table->flags & NewModeInfo) {
		ast_set_index_reg(ast, AST_IO_CRTC_PORT, 0x91, 0xa8);
		ast_set_index_reg(ast, AST_IO_CRTC_PORT, 0x92, format->cpp[0] * 8);
	}
}

static void ast_set_vbios_mode_reg(struct ast_private *ast,
				   const struct drm_display_mode *adjusted_mode,
				   const struct ast_vbios_mode_info *vbios_mode)
{
	u32 refresh_rate_index, mode_id;

	refresh_rate_index = vbios_mode->enh_table->refresh_rate_index;
	mode_id = vbios_mode->enh_table->mode_id;

	ast_set_index_reg(ast, AST_IO_CRTC_PORT, 0x8d, refresh_rate_index & 0xff);
	ast_set_index_reg(ast, AST_IO_CRTC_PORT, 0x8e, mode_id & 0xff);

	ast_set_index_reg(ast, AST_IO_CRTC_PORT, 0x91, 0x00);

	if (vbios_mode->enh_table->flags & NewModeInfo) {
		ast_set_index_reg(ast, AST_IO_CRTC_PORT, 0x91, 0xa8);
		ast_set_index_reg(ast, AST_IO_CRTC_PORT, 0x93, adjusted_mode->clock / 1000);
		ast_set_index_reg(ast, AST_IO_CRTC_PORT, 0x94, adjusted_mode->crtc_hdisplay);
		ast_set_index_reg(ast, AST_IO_CRTC_PORT, 0x95, adjusted_mode->crtc_hdisplay >> 8);
		ast_set_index_reg(ast, AST_IO_CRTC_PORT, 0x96, adjusted_mode->crtc_vdisplay);
		ast_set_index_reg(ast, AST_IO_CRTC_PORT, 0x97, adjusted_mode->crtc_vdisplay >> 8);
	}
}

static void ast_set_std_reg(struct ast_private *ast,
			    struct drm_display_mode *mode,
			    struct ast_vbios_mode_info *vbios_mode)
{
	const struct ast_vbios_stdtable *stdtable;
	u32 i;
	u8 jreg;

	stdtable = vbios_mode->std_table;

	jreg = stdtable->misc;
	ast_io_write8(ast, AST_IO_MISC_PORT_WRITE, jreg);

	/* Set SEQ; except Screen Disable field */
	ast_set_index_reg(ast, AST_IO_SEQ_PORT, 0x00, 0x03);
	ast_set_index_reg_mask(ast, AST_IO_SEQ_PORT, 0x01, 0xdf, stdtable->seq[0]);
	for (i = 1; i < 4; i++) {
		jreg = stdtable->seq[i];
		ast_set_index_reg(ast, AST_IO_SEQ_PORT, (i + 1) , jreg);
	}

	/* Set CRTC; except base address and offset */
	ast_set_index_reg_mask(ast, AST_IO_CRTC_PORT, 0x11, 0x7f, 0x00);
	for (i = 0; i < 12; i++)
		ast_set_index_reg(ast, AST_IO_CRTC_PORT, i, stdtable->crtc[i]);
	for (i = 14; i < 19; i++)
		ast_set_index_reg(ast, AST_IO_CRTC_PORT, i, stdtable->crtc[i]);
	for (i = 20; i < 25; i++)
		ast_set_index_reg(ast, AST_IO_CRTC_PORT, i, stdtable->crtc[i]);

	/* set AR */
	jreg = ast_io_read8(ast, AST_IO_INPUT_STATUS1_READ);
	for (i = 0; i < 20; i++) {
		jreg = stdtable->ar[i];
		ast_io_write8(ast, AST_IO_AR_PORT_WRITE, (u8)i);
		ast_io_write8(ast, AST_IO_AR_PORT_WRITE, jreg);
	}
	ast_io_write8(ast, AST_IO_AR_PORT_WRITE, 0x14);
	ast_io_write8(ast, AST_IO_AR_PORT_WRITE, 0x00);

	jreg = ast_io_read8(ast, AST_IO_INPUT_STATUS1_READ);
	ast_io_write8(ast, AST_IO_AR_PORT_WRITE, 0x20);

	/* Set GR */
	for (i = 0; i < 9; i++)
		ast_set_index_reg(ast, AST_IO_GR_PORT, i, stdtable->gr[i]);
}

static void ast_set_crtc_reg(struct ast_private *ast,
			     struct drm_display_mode *mode,
			     struct ast_vbios_mode_info *vbios_mode)
{
	u8 jreg05 = 0, jreg07 = 0, jreg09 = 0, jregAC = 0, jregAD = 0, jregAE = 0;
	u16 temp, precache = 0;

	if ((ast->chip == AST2500) &&
	    (vbios_mode->enh_table->flags & AST2500PreCatchCRT))
		precache = 40;

	ast_set_index_reg_mask(ast, AST_IO_CRTC_PORT, 0x11, 0x7f, 0x00);

	temp = (mode->crtc_htotal >> 3) - 5;
	if (temp & 0x100)
		jregAC |= 0x01; /* HT D[8] */
	ast_set_index_reg_mask(ast, AST_IO_CRTC_PORT, 0x00, 0x00, temp);

	temp = (mode->crtc_hdisplay >> 3) - 1;
	if (temp & 0x100)
		jregAC |= 0x04; /* HDE D[8] */
	ast_set_index_reg_mask(ast, AST_IO_CRTC_PORT, 0x01, 0x00, temp);

	temp = (mode->crtc_hblank_start >> 3) - 1;
	if (temp & 0x100)
		jregAC |= 0x10; /* HBS D[8] */
	ast_set_index_reg_mask(ast, AST_IO_CRTC_PORT, 0x02, 0x00, temp);

	temp = ((mode->crtc_hblank_end >> 3) - 1) & 0x7f;
	if (temp & 0x20)
		jreg05 |= 0x80;  /* HBE D[5] */
	if (temp & 0x40)
		jregAD |= 0x01;  /* HBE D[5] */
	ast_set_index_reg_mask(ast, AST_IO_CRTC_PORT, 0x03, 0xE0, (temp & 0x1f));

	temp = ((mode->crtc_hsync_start-precache) >> 3) - 1;
	if (temp & 0x100)
		jregAC |= 0x40; /* HRS D[5] */
	ast_set_index_reg_mask(ast, AST_IO_CRTC_PORT, 0x04, 0x00, temp);

	temp = (((mode->crtc_hsync_end-precache) >> 3) - 1) & 0x3f;
	if (temp & 0x20)
		jregAD |= 0x04; /* HRE D[5] */
	ast_set_index_reg_mask(ast, AST_IO_CRTC_PORT, 0x05, 0x60, (u8)((temp & 0x1f) | jreg05));

	ast_set_index_reg_mask(ast, AST_IO_CRTC_PORT, 0xAC, 0x00, jregAC);
	ast_set_index_reg_mask(ast, AST_IO_CRTC_PORT, 0xAD, 0x00, jregAD);

	/* vert timings */
	temp = (mode->crtc_vtotal) - 2;
	if (temp & 0x100)
		jreg07 |= 0x01;
	if (temp & 0x200)
		jreg07 |= 0x20;
	if (temp & 0x400)
		jregAE |= 0x01;
	ast_set_index_reg_mask(ast, AST_IO_CRTC_PORT, 0x06, 0x00, temp);

	temp = (mode->crtc_vsync_start) - 1;
	if (temp & 0x100)
		jreg07 |= 0x04;
	if (temp & 0x200)
		jreg07 |= 0x80;
	if (temp & 0x400)
		jregAE |= 0x08;
	ast_set_index_reg_mask(ast, AST_IO_CRTC_PORT, 0x10, 0x00, temp);

	temp = (mode->crtc_vsync_end - 1) & 0x3f;
	if (temp & 0x10)
		jregAE |= 0x20;
	if (temp & 0x20)
		jregAE |= 0x40;
	ast_set_index_reg_mask(ast, AST_IO_CRTC_PORT, 0x11, 0x70, temp & 0xf);

	temp = mode->crtc_vdisplay - 1;
	if (temp & 0x100)
		jreg07 |= 0x02;
	if (temp & 0x200)
		jreg07 |= 0x40;
	if (temp & 0x400)
		jregAE |= 0x02;
	ast_set_index_reg_mask(ast, AST_IO_CRTC_PORT, 0x12, 0x00, temp);

	temp = mode->crtc_vblank_start - 1;
	if (temp & 0x100)
		jreg07 |= 0x08;
	if (temp & 0x200)
		jreg09 |= 0x20;
	if (temp & 0x400)
		jregAE |= 0x04;
	ast_set_index_reg_mask(ast, AST_IO_CRTC_PORT, 0x15, 0x00, temp);

	temp = mode->crtc_vblank_end - 1;
	if (temp & 0x100)
		jregAE |= 0x10;
	ast_set_index_reg_mask(ast, AST_IO_CRTC_PORT, 0x16, 0x00, temp);

	ast_set_index_reg_mask(ast, AST_IO_CRTC_PORT, 0x07, 0x00, jreg07);
	ast_set_index_reg_mask(ast, AST_IO_CRTC_PORT, 0x09, 0xdf, jreg09);
	ast_set_index_reg_mask(ast, AST_IO_CRTC_PORT, 0xAE, 0x00, (jregAE | 0x80));

	if (precache)
		ast_set_index_reg_mask(ast, AST_IO_CRTC_PORT, 0xb6, 0x3f, 0x80);
	else
		ast_set_index_reg_mask(ast, AST_IO_CRTC_PORT, 0xb6, 0x3f, 0x00);

	ast_set_index_reg_mask(ast, AST_IO_CRTC_PORT, 0x11, 0x7f, 0x80);
}

static void ast_set_offset_reg(struct ast_private *ast,
			       struct drm_framebuffer *fb)
{
	u16 offset;

	offset = fb->pitches[0] >> 3;
	ast_set_index_reg(ast, AST_IO_CRTC_PORT, 0x13, (offset & 0xff));
	ast_set_index_reg(ast, AST_IO_CRTC_PORT, 0xb0, (offset >> 8) & 0x3f);
}

static void ast_set_dclk_reg(struct ast_private *ast,
			     struct drm_display_mode *mode,
			     struct ast_vbios_mode_info *vbios_mode)
{
	const struct ast_vbios_dclk_info *clk_info;

	if (ast->chip == AST2500) {
		if (ast->refclk_25mhz)
			clk_info = &dclk_table_ast2500_25mhz[vbios_mode->enh_table->dclk_index];
		else
			clk_info = &dclk_table_ast2500[vbios_mode->enh_table->dclk_index];
	} else {
		if (ast->refclk_25mhz)
			clk_info = &dclk_table_25mhz[vbios_mode->enh_table->dclk_index];
		else
			clk_info = &dclk_table[vbios_mode->enh_table->dclk_index];
	}

	ast_set_index_reg_mask(ast, AST_IO_CRTC_PORT, 0xc0, 0x00, clk_info->param1);
	ast_set_index_reg_mask(ast, AST_IO_CRTC_PORT, 0xc1, 0x00, clk_info->param2);
	ast_set_index_reg_mask(ast, AST_IO_CRTC_PORT, 0xbb, 0x0f,
			       (clk_info->param3 & 0xc0) |
			       ((clk_info->param3 & 0x3) << 4));
}

static void ast_set_color_reg(struct ast_private *ast,
			      const struct drm_format_info *format)
{
	u8 jregA0 = 0, jregA3 = 0, jregA8 = 0;

	switch (format->cpp[0] * 8) {
	case 8:
		jregA0 = 0x70;
		jregA3 = 0x01;
		jregA8 = 0x00;
		break;
	case 15:
	case 16:
		jregA0 = 0x70;
		jregA3 = 0x04;
		jregA8 = 0x02;
		break;
	case 32:
		jregA0 = 0x70;
		jregA3 = 0x08;
		jregA8 = 0x02;
		break;
	}

	ast_set_index_reg_mask(ast, AST_IO_CRTC_PORT, 0xa0, 0x8f, jregA0);
	ast_set_index_reg_mask(ast, AST_IO_CRTC_PORT, 0xa3, 0xf0, jregA3);
	ast_set_index_reg_mask(ast, AST_IO_CRTC_PORT, 0xa8, 0xfd, jregA8);
}

static void ast_set_crtthd_reg(struct ast_private *ast)
{
	/* Set Threshold */
	if (ast->chip == AST2300 || ast->chip == AST2400 ||
	    ast->chip == AST2500 || ast->chip == AIP200) {
		ast_set_index_reg(ast, AST_IO_CRTC_PORT, 0xa7, 0x78);
		ast_set_index_reg(ast, AST_IO_CRTC_PORT, 0xa6, 0x60);
	} else if (ast->chip == AST2100 ||
		   ast->chip == AST1100 ||
		   ast->chip == AST2200 ||
		   ast->chip == AST2150) {
		ast_set_index_reg(ast, AST_IO_CRTC_PORT, 0xa7, 0x3f);
		ast_set_index_reg(ast, AST_IO_CRTC_PORT, 0xa6, 0x2f);
	} else {
		ast_set_index_reg(ast, AST_IO_CRTC_PORT, 0xa7, 0x2f);
		ast_set_index_reg(ast, AST_IO_CRTC_PORT, 0xa6, 0x1f);
	}
}

static void ast_set_sync_reg(struct ast_private *ast,
			     struct drm_display_mode *mode,
			     struct ast_vbios_mode_info *vbios_mode)
{
	u8 jreg;

	jreg  = ast_io_read8(ast, AST_IO_MISC_PORT_READ);
	jreg &= ~0xC0;
	if (vbios_mode->enh_table->flags & NVSync) jreg |= 0x80;
	if (vbios_mode->enh_table->flags & NHSync) jreg |= 0x40;
	ast_io_write8(ast, AST_IO_MISC_PORT_WRITE, jreg);
}

static void ast_set_start_address_crt1(struct ast_private *ast,
				       unsigned offset)
{
	u32 addr;

	addr = offset >> 2;
	ast_set_index_reg(ast, AST_IO_CRTC_PORT, 0x0d, (u8)(addr & 0xff));
	ast_set_index_reg(ast, AST_IO_CRTC_PORT, 0x0c, (u8)((addr >> 8) & 0xff));
	ast_set_index_reg(ast, AST_IO_CRTC_PORT, 0xaf, (u8)((addr >> 16) & 0xff));

}

<<<<<<< HEAD
/*
 * Primary plane
 */

=======
static void ast_wait_for_vretrace(struct ast_private *ast)
{
	unsigned long timeout = jiffies + HZ;
	u8 vgair1;

	do {
		vgair1 = ast_io_read8(ast, AST_IO_INPUT_STATUS1_READ);
	} while (!(vgair1 & AST_IO_VGAIR1_VREFRESH) && time_before(jiffies, timeout));
}

/*
 * Primary plane
 */

>>>>>>> 7d2a07b7
static const uint32_t ast_primary_plane_formats[] = {
	DRM_FORMAT_XRGB8888,
	DRM_FORMAT_RGB565,
	DRM_FORMAT_C8,
};
<<<<<<< HEAD

static int ast_primary_plane_helper_atomic_check(struct drm_plane *plane,
						 struct drm_plane_state *state)
{
	struct drm_crtc_state *crtc_state;
	struct ast_crtc_state *ast_crtc_state;
	int ret;

	if (!state->crtc)
		return 0;

	crtc_state = drm_atomic_get_new_crtc_state(state->state, state->crtc);

	ret = drm_atomic_helper_check_plane_state(state, crtc_state,
						  DRM_PLANE_HELPER_NO_SCALING,
						  DRM_PLANE_HELPER_NO_SCALING,
						  false, true);
	if (ret)
		return ret;

	if (!state->visible)
		return 0;

	ast_crtc_state = to_ast_crtc_state(crtc_state);

	ast_crtc_state->format = state->fb->format;

	return 0;
}

static void
ast_primary_plane_helper_atomic_update(struct drm_plane *plane,
				       struct drm_plane_state *old_state)
{
	struct drm_device *dev = plane->dev;
	struct ast_private *ast = to_ast_private(dev);
	struct drm_plane_state *state = plane->state;
	struct drm_gem_vram_object *gbo;
	s64 gpu_addr;

	gbo = drm_gem_vram_of_gem(state->fb->obj[0]);
	gpu_addr = drm_gem_vram_offset(gbo);
	if (drm_WARN_ON_ONCE(dev, gpu_addr < 0))
		return; /* Bug: we didn't pin the BO to VRAM in prepare_fb. */

	ast_set_offset_reg(ast, state->fb);
	ast_set_start_address_crt1(ast, (u32)gpu_addr);

	ast_set_index_reg_mask(ast, AST_IO_SEQ_PORT, 0x1, 0xdf, 0x00);
}

static void
ast_primary_plane_helper_atomic_disable(struct drm_plane *plane,
					struct drm_plane_state *old_state)
{
	struct ast_private *ast = to_ast_private(plane->dev);

	ast_set_index_reg_mask(ast, AST_IO_SEQ_PORT, 0x1, 0xdf, 0x20);
}

static const struct drm_plane_helper_funcs ast_primary_plane_helper_funcs = {
	.prepare_fb = drm_gem_vram_plane_helper_prepare_fb,
	.cleanup_fb = drm_gem_vram_plane_helper_cleanup_fb,
	.atomic_check = ast_primary_plane_helper_atomic_check,
	.atomic_update = ast_primary_plane_helper_atomic_update,
	.atomic_disable = ast_primary_plane_helper_atomic_disable,
};

static const struct drm_plane_funcs ast_primary_plane_funcs = {
	.update_plane = drm_atomic_helper_update_plane,
	.disable_plane = drm_atomic_helper_disable_plane,
	.destroy = drm_plane_cleanup,
	.reset = drm_atomic_helper_plane_reset,
	.atomic_duplicate_state = drm_atomic_helper_plane_duplicate_state,
	.atomic_destroy_state = drm_atomic_helper_plane_destroy_state,
};

/*
 * Cursor plane
 */

static const uint32_t ast_cursor_plane_formats[] = {
	DRM_FORMAT_ARGB8888,
};

static int
ast_cursor_plane_helper_prepare_fb(struct drm_plane *plane,
				   struct drm_plane_state *new_state)
{
	struct drm_framebuffer *fb = new_state->fb;
	struct drm_crtc *crtc = new_state->crtc;
	struct ast_private *ast;
	int ret;

	if (!crtc || !fb)
		return 0;

	ast = to_ast_private(plane->dev);

	ret = ast_cursor_blit(ast, fb);
	if (ret)
		return ret;
=======

static int ast_primary_plane_helper_atomic_check(struct drm_plane *plane,
						 struct drm_atomic_state *state)
{
	struct drm_plane_state *new_plane_state = drm_atomic_get_new_plane_state(state,
										 plane);
	struct drm_crtc_state *crtc_state;
	struct ast_crtc_state *ast_crtc_state;
	int ret;

	if (!new_plane_state->crtc)
		return 0;

	crtc_state = drm_atomic_get_new_crtc_state(state,
						   new_plane_state->crtc);

	ret = drm_atomic_helper_check_plane_state(new_plane_state, crtc_state,
						  DRM_PLANE_HELPER_NO_SCALING,
						  DRM_PLANE_HELPER_NO_SCALING,
						  false, true);
	if (ret)
		return ret;

	if (!new_plane_state->visible)
		return 0;

	ast_crtc_state = to_ast_crtc_state(crtc_state);

	ast_crtc_state->format = new_plane_state->fb->format;

	return 0;
}

static void
ast_primary_plane_helper_atomic_update(struct drm_plane *plane,
				       struct drm_atomic_state *state)
{
	struct drm_plane_state *old_state = drm_atomic_get_old_plane_state(state,
									   plane);
	struct drm_device *dev = plane->dev;
	struct ast_private *ast = to_ast_private(dev);
	struct drm_plane_state *new_state = drm_atomic_get_new_plane_state(state,
									   plane);
	struct drm_gem_vram_object *gbo;
	s64 gpu_addr;
	struct drm_framebuffer *fb = new_state->fb;
	struct drm_framebuffer *old_fb = old_state->fb;

	if (!old_fb || (fb->format != old_fb->format)) {
		struct drm_crtc_state *crtc_state = new_state->crtc->state;
		struct ast_crtc_state *ast_crtc_state = to_ast_crtc_state(crtc_state);
		struct ast_vbios_mode_info *vbios_mode_info = &ast_crtc_state->vbios_mode_info;

		ast_set_color_reg(ast, fb->format);
		ast_set_vbios_color_reg(ast, fb->format, vbios_mode_info);
	}

	gbo = drm_gem_vram_of_gem(fb->obj[0]);
	gpu_addr = drm_gem_vram_offset(gbo);
	if (drm_WARN_ON_ONCE(dev, gpu_addr < 0))
		return; /* Bug: we didn't pin the BO to VRAM in prepare_fb. */

	ast_set_offset_reg(ast, fb);
	ast_set_start_address_crt1(ast, (u32)gpu_addr);

	ast_set_index_reg_mask(ast, AST_IO_SEQ_PORT, 0x1, 0xdf, 0x00);
}

static void
ast_primary_plane_helper_atomic_disable(struct drm_plane *plane,
					struct drm_atomic_state *state)
{
	struct ast_private *ast = to_ast_private(plane->dev);

	ast_set_index_reg_mask(ast, AST_IO_SEQ_PORT, 0x1, 0xdf, 0x20);
}

static const struct drm_plane_helper_funcs ast_primary_plane_helper_funcs = {
	.prepare_fb = drm_gem_vram_plane_helper_prepare_fb,
	.cleanup_fb = drm_gem_vram_plane_helper_cleanup_fb,
	.atomic_check = ast_primary_plane_helper_atomic_check,
	.atomic_update = ast_primary_plane_helper_atomic_update,
	.atomic_disable = ast_primary_plane_helper_atomic_disable,
};

static const struct drm_plane_funcs ast_primary_plane_funcs = {
	.update_plane = drm_atomic_helper_update_plane,
	.disable_plane = drm_atomic_helper_disable_plane,
	.destroy = drm_plane_cleanup,
	.reset = drm_atomic_helper_plane_reset,
	.atomic_duplicate_state = drm_atomic_helper_plane_duplicate_state,
	.atomic_destroy_state = drm_atomic_helper_plane_destroy_state,
};

static int ast_primary_plane_init(struct ast_private *ast)
{
	struct drm_device *dev = &ast->base;
	struct drm_plane *primary_plane = &ast->primary_plane;
	int ret;

	ret = drm_universal_plane_init(dev, primary_plane, 0x01,
				       &ast_primary_plane_funcs,
				       ast_primary_plane_formats,
				       ARRAY_SIZE(ast_primary_plane_formats),
				       NULL, DRM_PLANE_TYPE_PRIMARY, NULL);
	if (ret) {
		drm_err(dev, "drm_universal_plane_init() failed: %d\n", ret);
		return ret;
	}
	drm_plane_helper_add(primary_plane, &ast_primary_plane_helper_funcs);

	return 0;
}

/*
 * Cursor plane
 */

static void ast_update_cursor_image(u8 __iomem *dst, const u8 *src, int width, int height)
{
	union {
		u32 ul;
		u8 b[4];
	} srcdata32[2], data32;
	union {
		u16 us;
		u8 b[2];
	} data16;
	u32 csum = 0;
	s32 alpha_dst_delta, last_alpha_dst_delta;
	u8 __iomem *dstxor;
	const u8 *srcxor;
	int i, j;
	u32 per_pixel_copy, two_pixel_copy;

	alpha_dst_delta = AST_MAX_HWC_WIDTH << 1;
	last_alpha_dst_delta = alpha_dst_delta - (width << 1);

	srcxor = src;
	dstxor = (u8 *)dst + last_alpha_dst_delta + (AST_MAX_HWC_HEIGHT - height) * alpha_dst_delta;
	per_pixel_copy = width & 1;
	two_pixel_copy = width >> 1;

	for (j = 0; j < height; j++) {
		for (i = 0; i < two_pixel_copy; i++) {
			srcdata32[0].ul = *((u32 *)srcxor) & 0xf0f0f0f0;
			srcdata32[1].ul = *((u32 *)(srcxor + 4)) & 0xf0f0f0f0;
			data32.b[0] = srcdata32[0].b[1] | (srcdata32[0].b[0] >> 4);
			data32.b[1] = srcdata32[0].b[3] | (srcdata32[0].b[2] >> 4);
			data32.b[2] = srcdata32[1].b[1] | (srcdata32[1].b[0] >> 4);
			data32.b[3] = srcdata32[1].b[3] | (srcdata32[1].b[2] >> 4);

			writel(data32.ul, dstxor);
			csum += data32.ul;

			dstxor += 4;
			srcxor += 8;

		}

		for (i = 0; i < per_pixel_copy; i++) {
			srcdata32[0].ul = *((u32 *)srcxor) & 0xf0f0f0f0;
			data16.b[0] = srcdata32[0].b[1] | (srcdata32[0].b[0] >> 4);
			data16.b[1] = srcdata32[0].b[3] | (srcdata32[0].b[2] >> 4);
			writew(data16.us, dstxor);
			csum += (u32)data16.us;

			dstxor += 2;
			srcxor += 4;
		}
		dstxor += last_alpha_dst_delta;
	}

	/* write checksum + signature */
	dst += AST_HWC_SIZE;
	writel(csum, dst);
	writel(width, dst + AST_HWC_SIGNATURE_SizeX);
	writel(height, dst + AST_HWC_SIGNATURE_SizeY);
	writel(0, dst + AST_HWC_SIGNATURE_HOTSPOTX);
	writel(0, dst + AST_HWC_SIGNATURE_HOTSPOTY);
}

static void ast_set_cursor_base(struct ast_private *ast, u64 address)
{
	u8 addr0 = (address >> 3) & 0xff;
	u8 addr1 = (address >> 11) & 0xff;
	u8 addr2 = (address >> 19) & 0xff;

	ast_set_index_reg(ast, AST_IO_CRTC_PORT, 0xc8, addr0);
	ast_set_index_reg(ast, AST_IO_CRTC_PORT, 0xc9, addr1);
	ast_set_index_reg(ast, AST_IO_CRTC_PORT, 0xca, addr2);
}

static void ast_set_cursor_location(struct ast_private *ast, u16 x, u16 y,
				    u8 x_offset, u8 y_offset)
{
	u8 x0 = (x & 0x00ff);
	u8 x1 = (x & 0x0f00) >> 8;
	u8 y0 = (y & 0x00ff);
	u8 y1 = (y & 0x0700) >> 8;

	ast_set_index_reg(ast, AST_IO_CRTC_PORT, 0xc2, x_offset);
	ast_set_index_reg(ast, AST_IO_CRTC_PORT, 0xc3, y_offset);
	ast_set_index_reg(ast, AST_IO_CRTC_PORT, 0xc4, x0);
	ast_set_index_reg(ast, AST_IO_CRTC_PORT, 0xc5, x1);
	ast_set_index_reg(ast, AST_IO_CRTC_PORT, 0xc6, y0);
	ast_set_index_reg(ast, AST_IO_CRTC_PORT, 0xc7, y1);
}

static void ast_set_cursor_enabled(struct ast_private *ast, bool enabled)
{
	static const u8 mask = (u8)~(AST_IO_VGACRCB_HWC_16BPP |
				     AST_IO_VGACRCB_HWC_ENABLED);

	u8 vgacrcb = AST_IO_VGACRCB_HWC_16BPP;

	if (enabled)
		vgacrcb |= AST_IO_VGACRCB_HWC_ENABLED;

	ast_set_index_reg_mask(ast, AST_IO_CRTC_PORT, 0xcb, mask, vgacrcb);
}

static const uint32_t ast_cursor_plane_formats[] = {
	DRM_FORMAT_ARGB8888,
};

static int ast_cursor_plane_helper_atomic_check(struct drm_plane *plane,
						struct drm_atomic_state *state)
{
	struct drm_plane_state *new_plane_state = drm_atomic_get_new_plane_state(state,
										 plane);
	struct drm_framebuffer *fb = new_plane_state->fb;
	struct drm_crtc_state *crtc_state;
	int ret;

	if (!new_plane_state->crtc)
		return 0;

	crtc_state = drm_atomic_get_new_crtc_state(state,
						   new_plane_state->crtc);

	ret = drm_atomic_helper_check_plane_state(new_plane_state, crtc_state,
						  DRM_PLANE_HELPER_NO_SCALING,
						  DRM_PLANE_HELPER_NO_SCALING,
						  true, true);
	if (ret)
		return ret;

	if (!new_plane_state->visible)
		return 0;

	if (fb->width > AST_MAX_HWC_WIDTH || fb->height > AST_MAX_HWC_HEIGHT)
		return -EINVAL;
>>>>>>> 7d2a07b7

	return 0;
}

<<<<<<< HEAD
static int ast_cursor_plane_helper_atomic_check(struct drm_plane *plane,
						struct drm_plane_state *state)
{
	struct drm_framebuffer *fb = state->fb;
	struct drm_crtc_state *crtc_state;
	int ret;

	if (!state->crtc)
		return 0;

	crtc_state = drm_atomic_get_new_crtc_state(state->state, state->crtc);

	ret = drm_atomic_helper_check_plane_state(state, crtc_state,
						  DRM_PLANE_HELPER_NO_SCALING,
						  DRM_PLANE_HELPER_NO_SCALING,
						  true, true);
	if (ret)
		return ret;

	if (!state->visible)
		return 0;

	if (fb->width > AST_MAX_HWC_WIDTH || fb->height > AST_MAX_HWC_HEIGHT)
		return -EINVAL;

	return 0;
}

static void
ast_cursor_plane_helper_atomic_update(struct drm_plane *plane,
				      struct drm_plane_state *old_state)
{
	struct drm_plane_state *state = plane->state;
	struct drm_framebuffer *fb = state->fb;
	struct ast_private *ast = plane->dev->dev_private;
	unsigned int offset_x, offset_y;

	offset_x = AST_MAX_HWC_WIDTH - fb->width;
	offset_y = AST_MAX_HWC_HEIGHT - fb->height;

	if (state->fb != old_state->fb) {
		/* A new cursor image was installed. */
		ast_cursor_page_flip(ast);
	}

	ast_cursor_show(ast, state->crtc_x, state->crtc_y,
			offset_x, offset_y);
}

static void
ast_cursor_plane_helper_atomic_disable(struct drm_plane *plane,
				       struct drm_plane_state *old_state)
{
	struct ast_private *ast = to_ast_private(plane->dev);

	ast_cursor_hide(ast);
}

static const struct drm_plane_helper_funcs ast_cursor_plane_helper_funcs = {
	.prepare_fb = ast_cursor_plane_helper_prepare_fb,
	.cleanup_fb = NULL, /* not required for cursor plane */
	.atomic_check = ast_cursor_plane_helper_atomic_check,
	.atomic_update = ast_cursor_plane_helper_atomic_update,
	.atomic_disable = ast_cursor_plane_helper_atomic_disable,
};
=======
static void
ast_cursor_plane_helper_atomic_update(struct drm_plane *plane,
				      struct drm_atomic_state *state)
{
	struct ast_cursor_plane *ast_cursor_plane = to_ast_cursor_plane(plane);
	struct drm_plane_state *old_state = drm_atomic_get_old_plane_state(state,
									   plane);
	struct drm_plane_state *new_state = drm_atomic_get_new_plane_state(state,
									   plane);
	struct drm_shadow_plane_state *shadow_plane_state = to_drm_shadow_plane_state(new_state);
	struct drm_framebuffer *fb = new_state->fb;
	struct ast_private *ast = to_ast_private(plane->dev);
	struct dma_buf_map dst_map =
		ast_cursor_plane->hwc[ast_cursor_plane->next_hwc_index].map;
	u64 dst_off =
		ast_cursor_plane->hwc[ast_cursor_plane->next_hwc_index].off;
	struct dma_buf_map src_map = shadow_plane_state->map[0];
	unsigned int offset_x, offset_y;
	u16 x, y;
	u8 x_offset, y_offset;
	u8 __iomem *dst;
	u8 __iomem *sig;
	const u8 *src;

	src = src_map.vaddr; /* TODO: Use mapping abstraction properly */
	dst = dst_map.vaddr_iomem; /* TODO: Use mapping abstraction properly */
	sig = dst + AST_HWC_SIZE; /* TODO: Use mapping abstraction properly */

	/*
	 * Do data transfer to HW cursor BO. If a new cursor image was installed,
	 * point the scanout engine to dst_gbo's offset and page-flip the HWC buffers.
	 */

	ast_update_cursor_image(dst, src, fb->width, fb->height);

	if (new_state->fb != old_state->fb) {
		ast_set_cursor_base(ast, dst_off);

		++ast_cursor_plane->next_hwc_index;
		ast_cursor_plane->next_hwc_index %= ARRAY_SIZE(ast_cursor_plane->hwc);
	}

	/*
	 * Update location in HWC signature and registers.
	 */

	writel(new_state->crtc_x, sig + AST_HWC_SIGNATURE_X);
	writel(new_state->crtc_y, sig + AST_HWC_SIGNATURE_Y);

	offset_x = AST_MAX_HWC_WIDTH - fb->width;
	offset_y = AST_MAX_HWC_HEIGHT - fb->height;

	if (new_state->crtc_x < 0) {
		x_offset = (-new_state->crtc_x) + offset_x;
		x = 0;
	} else {
		x_offset = offset_x;
		x = new_state->crtc_x;
	}
	if (new_state->crtc_y < 0) {
		y_offset = (-new_state->crtc_y) + offset_y;
		y = 0;
	} else {
		y_offset = offset_y;
		y = new_state->crtc_y;
	}

	ast_set_cursor_location(ast, x, y, x_offset, y_offset);

	/* Dummy write to enable HWC and make the HW pick-up the changes. */
	ast_set_cursor_enabled(ast, true);
}

static void
ast_cursor_plane_helper_atomic_disable(struct drm_plane *plane,
				       struct drm_atomic_state *state)
{
	struct ast_private *ast = to_ast_private(plane->dev);

	ast_set_cursor_enabled(ast, false);
}

static const struct drm_plane_helper_funcs ast_cursor_plane_helper_funcs = {
	DRM_GEM_SHADOW_PLANE_HELPER_FUNCS,
	.atomic_check = ast_cursor_plane_helper_atomic_check,
	.atomic_update = ast_cursor_plane_helper_atomic_update,
	.atomic_disable = ast_cursor_plane_helper_atomic_disable,
};

static void ast_cursor_plane_destroy(struct drm_plane *plane)
{
	struct ast_cursor_plane *ast_cursor_plane = to_ast_cursor_plane(plane);
	size_t i;
	struct drm_gem_vram_object *gbo;
	struct dma_buf_map map;

	for (i = 0; i < ARRAY_SIZE(ast_cursor_plane->hwc); ++i) {
		gbo = ast_cursor_plane->hwc[i].gbo;
		map = ast_cursor_plane->hwc[i].map;
		drm_gem_vram_vunmap(gbo, &map);
		drm_gem_vram_unpin(gbo);
		drm_gem_vram_put(gbo);
	}

	drm_plane_cleanup(plane);
}
>>>>>>> 7d2a07b7

static const struct drm_plane_funcs ast_cursor_plane_funcs = {
	.update_plane = drm_atomic_helper_update_plane,
	.disable_plane = drm_atomic_helper_disable_plane,
<<<<<<< HEAD
	.destroy = drm_plane_cleanup,
	.reset = drm_atomic_helper_plane_reset,
	.atomic_duplicate_state = drm_atomic_helper_plane_duplicate_state,
	.atomic_destroy_state = drm_atomic_helper_plane_destroy_state,
};

/*
 * CRTC
 */

static void ast_crtc_dpms(struct drm_crtc *crtc, int mode)
{
	struct ast_private *ast = to_ast_private(crtc->dev);

	/* TODO: Maybe control display signal generation with
	 *       Sync Enable (bit CR17.7).
	 */
	switch (mode) {
	case DRM_MODE_DPMS_ON:
	case DRM_MODE_DPMS_STANDBY:
	case DRM_MODE_DPMS_SUSPEND:
		if (ast->tx_chip_type == AST_TX_DP501)
			ast_set_dp501_video_output(crtc->dev, 1);
		ast_crtc_load_lut(ast, crtc);
		break;
	case DRM_MODE_DPMS_OFF:
		if (ast->tx_chip_type == AST_TX_DP501)
			ast_set_dp501_video_output(crtc->dev, 0);
		break;
	}
}

static int ast_crtc_helper_atomic_check(struct drm_crtc *crtc,
					struct drm_crtc_state *state)
{
	struct ast_crtc_state *ast_state;
	const struct drm_format_info *format;
	bool succ;

	if (!state->enable)
		return 0; /* no mode checks if CRTC is being disabled */

	ast_state = to_ast_crtc_state(state);

	format = ast_state->format;
	if (!format)
		return 0;

	succ = ast_get_vbios_mode_info(format, &state->mode,
				       &state->adjusted_mode,
				       &ast_state->vbios_mode_info);
	if (!succ)
		return -EINVAL;
=======
	.destroy = ast_cursor_plane_destroy,
	DRM_GEM_SHADOW_PLANE_FUNCS,
};

static int ast_cursor_plane_init(struct ast_private *ast)
{
	struct drm_device *dev = &ast->base;
	struct ast_cursor_plane *ast_cursor_plane = &ast->cursor_plane;
	struct drm_plane *cursor_plane = &ast_cursor_plane->base;
	size_t size, i;
	struct drm_gem_vram_object *gbo;
	struct dma_buf_map map;
	int ret;
	s64 off;

	/*
	 * Allocate backing storage for cursors. The BOs are permanently
	 * pinned to the top end of the VRAM.
	 */

	size = roundup(AST_HWC_SIZE + AST_HWC_SIGNATURE_SIZE, PAGE_SIZE);

	for (i = 0; i < ARRAY_SIZE(ast_cursor_plane->hwc); ++i) {
		gbo = drm_gem_vram_create(dev, size, 0);
		if (IS_ERR(gbo)) {
			ret = PTR_ERR(gbo);
			goto err_hwc;
		}
		ret = drm_gem_vram_pin(gbo, DRM_GEM_VRAM_PL_FLAG_VRAM |
					    DRM_GEM_VRAM_PL_FLAG_TOPDOWN);
		if (ret)
			goto err_drm_gem_vram_put;
		ret = drm_gem_vram_vmap(gbo, &map);
		if (ret)
			goto err_drm_gem_vram_unpin;
		off = drm_gem_vram_offset(gbo);
		if (off < 0) {
			ret = off;
			goto err_drm_gem_vram_vunmap;
		}
		ast_cursor_plane->hwc[i].gbo = gbo;
		ast_cursor_plane->hwc[i].map = map;
		ast_cursor_plane->hwc[i].off = off;
	}

	/*
	 * Create the cursor plane. The plane's destroy callback will release
	 * the backing storages' BO memory.
	 */

	ret = drm_universal_plane_init(dev, cursor_plane, 0x01,
				       &ast_cursor_plane_funcs,
				       ast_cursor_plane_formats,
				       ARRAY_SIZE(ast_cursor_plane_formats),
				       NULL, DRM_PLANE_TYPE_CURSOR, NULL);
	if (ret) {
		drm_err(dev, "drm_universal_plane failed(): %d\n", ret);
		goto err_hwc;
	}
	drm_plane_helper_add(cursor_plane, &ast_cursor_plane_helper_funcs);
>>>>>>> 7d2a07b7

	return 0;

err_hwc:
	while (i) {
		--i;
		gbo = ast_cursor_plane->hwc[i].gbo;
		map = ast_cursor_plane->hwc[i].map;
err_drm_gem_vram_vunmap:
		drm_gem_vram_vunmap(gbo, &map);
err_drm_gem_vram_unpin:
		drm_gem_vram_unpin(gbo);
err_drm_gem_vram_put:
		drm_gem_vram_put(gbo);
	}
	return ret;
}

<<<<<<< HEAD
static void ast_crtc_helper_atomic_begin(struct drm_crtc *crtc,
					 struct drm_crtc_state *old_crtc_state)
{
	struct ast_private *ast = to_ast_private(crtc->dev);

	ast_open_key(ast);
}

static void ast_crtc_helper_atomic_flush(struct drm_crtc *crtc,
					 struct drm_crtc_state *old_crtc_state)
{
	struct drm_device *dev = crtc->dev;
	struct ast_private *ast = to_ast_private(dev);
	struct ast_crtc_state *ast_state;
	const struct drm_format_info *format;
	struct ast_vbios_mode_info *vbios_mode_info;
	struct drm_display_mode *adjusted_mode;

	ast_state = to_ast_crtc_state(crtc->state);

	format = ast_state->format;
	if (!format)
		return;

	vbios_mode_info = &ast_state->vbios_mode_info;

	ast_set_color_reg(ast, format);
	ast_set_vbios_color_reg(ast, format, vbios_mode_info);

	if (!crtc->state->mode_changed)
		return;

	adjusted_mode = &crtc->state->adjusted_mode;

	ast_set_vbios_mode_reg(ast, adjusted_mode, vbios_mode_info);
	ast_set_index_reg(ast, AST_IO_CRTC_PORT, 0xa1, 0x06);
	ast_set_std_reg(ast, adjusted_mode, vbios_mode_info);
	ast_set_crtc_reg(ast, adjusted_mode, vbios_mode_info);
	ast_set_dclk_reg(ast, adjusted_mode, vbios_mode_info);
	ast_set_crtthd_reg(ast);
	ast_set_sync_reg(ast, adjusted_mode, vbios_mode_info);
}

static void
ast_crtc_helper_atomic_enable(struct drm_crtc *crtc,
			      struct drm_crtc_state *old_crtc_state)
{
	ast_crtc_dpms(crtc, DRM_MODE_DPMS_ON);
}

static void
ast_crtc_helper_atomic_disable(struct drm_crtc *crtc,
			       struct drm_crtc_state *old_crtc_state)
{
	ast_crtc_dpms(crtc, DRM_MODE_DPMS_OFF);
}

static const struct drm_crtc_helper_funcs ast_crtc_helper_funcs = {
	.atomic_check = ast_crtc_helper_atomic_check,
	.atomic_begin = ast_crtc_helper_atomic_begin,
=======
/*
 * CRTC
 */

static void ast_crtc_dpms(struct drm_crtc *crtc, int mode)
{
	struct ast_private *ast = to_ast_private(crtc->dev);

	/* TODO: Maybe control display signal generation with
	 *       Sync Enable (bit CR17.7).
	 */
	switch (mode) {
	case DRM_MODE_DPMS_ON:
	case DRM_MODE_DPMS_STANDBY:
	case DRM_MODE_DPMS_SUSPEND:
		if (ast->tx_chip_type == AST_TX_DP501)
			ast_set_dp501_video_output(crtc->dev, 1);
		break;
	case DRM_MODE_DPMS_OFF:
		if (ast->tx_chip_type == AST_TX_DP501)
			ast_set_dp501_video_output(crtc->dev, 0);
		break;
	}
}

static int ast_crtc_helper_atomic_check(struct drm_crtc *crtc,
					struct drm_atomic_state *state)
{
	struct drm_crtc_state *crtc_state = drm_atomic_get_new_crtc_state(state,
									  crtc);
	struct drm_device *dev = crtc->dev;
	struct ast_crtc_state *ast_state;
	const struct drm_format_info *format;
	bool succ;

	if (!crtc_state->enable)
		return 0; /* no mode checks if CRTC is being disabled */

	ast_state = to_ast_crtc_state(crtc_state);

	format = ast_state->format;
	if (drm_WARN_ON_ONCE(dev, !format))
		return -EINVAL; /* BUG: We didn't set format in primary check(). */

	succ = ast_get_vbios_mode_info(format, &crtc_state->mode,
				       &crtc_state->adjusted_mode,
				       &ast_state->vbios_mode_info);
	if (!succ)
		return -EINVAL;

	return 0;
}

static void
ast_crtc_helper_atomic_flush(struct drm_crtc *crtc,
			     struct drm_atomic_state *state)
{
	struct drm_crtc_state *crtc_state = drm_atomic_get_new_crtc_state(state,
									  crtc);
	struct drm_crtc_state *old_crtc_state = drm_atomic_get_old_crtc_state(state,
									      crtc);
	struct ast_private *ast = to_ast_private(crtc->dev);
	struct ast_crtc_state *ast_crtc_state = to_ast_crtc_state(crtc_state);
	struct ast_crtc_state *old_ast_crtc_state = to_ast_crtc_state(old_crtc_state);

	/*
	 * The gamma LUT has to be reloaded after changing the primary
	 * plane's color format.
	 */
	if (old_ast_crtc_state->format != ast_crtc_state->format)
		ast_crtc_load_lut(ast, crtc);
}

static void
ast_crtc_helper_atomic_enable(struct drm_crtc *crtc,
			      struct drm_atomic_state *state)
{
	struct drm_device *dev = crtc->dev;
	struct ast_private *ast = to_ast_private(dev);
	struct drm_crtc_state *crtc_state = crtc->state;
	struct ast_crtc_state *ast_crtc_state = to_ast_crtc_state(crtc_state);
	struct ast_vbios_mode_info *vbios_mode_info =
		&ast_crtc_state->vbios_mode_info;
	struct drm_display_mode *adjusted_mode = &crtc_state->adjusted_mode;

	ast_set_vbios_mode_reg(ast, adjusted_mode, vbios_mode_info);
	ast_set_index_reg(ast, AST_IO_CRTC_PORT, 0xa1, 0x06);
	ast_set_std_reg(ast, adjusted_mode, vbios_mode_info);
	ast_set_crtc_reg(ast, adjusted_mode, vbios_mode_info);
	ast_set_dclk_reg(ast, adjusted_mode, vbios_mode_info);
	ast_set_crtthd_reg(ast);
	ast_set_sync_reg(ast, adjusted_mode, vbios_mode_info);

	ast_crtc_dpms(crtc, DRM_MODE_DPMS_ON);
}

static void
ast_crtc_helper_atomic_disable(struct drm_crtc *crtc,
			       struct drm_atomic_state *state)
{
	struct drm_crtc_state *old_crtc_state = drm_atomic_get_old_crtc_state(state,
									      crtc);
	struct drm_device *dev = crtc->dev;
	struct ast_private *ast = to_ast_private(dev);

	ast_crtc_dpms(crtc, DRM_MODE_DPMS_OFF);

	/*
	 * HW cursors require the underlying primary plane and CRTC to
	 * display a valid mode and image. This is not the case during
	 * full modeset operations. So we temporarily disable any active
	 * plane, including the HW cursor. Each plane's atomic_update()
	 * helper will re-enable it if necessary.
	 *
	 * We only do this during *full* modesets. It does not affect
	 * simple pageflips on the planes.
	 */
	drm_atomic_helper_disable_planes_on_crtc(old_crtc_state, false);

	/*
	 * Ensure that no scanout takes place before reprogramming mode
	 * and format registers.
	 */
	ast_wait_for_vretrace(ast);
}

static const struct drm_crtc_helper_funcs ast_crtc_helper_funcs = {
	.atomic_check = ast_crtc_helper_atomic_check,
>>>>>>> 7d2a07b7
	.atomic_flush = ast_crtc_helper_atomic_flush,
	.atomic_enable = ast_crtc_helper_atomic_enable,
	.atomic_disable = ast_crtc_helper_atomic_disable,
};

static void ast_crtc_reset(struct drm_crtc *crtc)
{
	struct ast_crtc_state *ast_state =
		kzalloc(sizeof(*ast_state), GFP_KERNEL);
<<<<<<< HEAD

	if (crtc->state)
		crtc->funcs->atomic_destroy_state(crtc, crtc->state);

	__drm_atomic_helper_crtc_reset(crtc, &ast_state->base);
}

static void ast_crtc_destroy(struct drm_crtc *crtc)
{
	drm_crtc_cleanup(crtc);
	kfree(crtc);
}

static struct drm_crtc_state *
ast_crtc_atomic_duplicate_state(struct drm_crtc *crtc)
{
	struct ast_crtc_state *new_ast_state, *ast_state;
	struct drm_device *dev = crtc->dev;

	if (drm_WARN_ON(dev, !crtc->state))
		return NULL;

	new_ast_state = kmalloc(sizeof(*new_ast_state), GFP_KERNEL);
	if (!new_ast_state)
		return NULL;
	__drm_atomic_helper_crtc_duplicate_state(crtc, &new_ast_state->base);

	ast_state = to_ast_crtc_state(crtc->state);

	new_ast_state->format = ast_state->format;
	memcpy(&new_ast_state->vbios_mode_info, &ast_state->vbios_mode_info,
	       sizeof(new_ast_state->vbios_mode_info));

	return &new_ast_state->base;
}

static void ast_crtc_atomic_destroy_state(struct drm_crtc *crtc,
					  struct drm_crtc_state *state)
{
	struct ast_crtc_state *ast_state = to_ast_crtc_state(state);

	__drm_atomic_helper_crtc_destroy_state(&ast_state->base);
	kfree(ast_state);
}

static const struct drm_crtc_funcs ast_crtc_funcs = {
	.reset = ast_crtc_reset,
	.gamma_set = drm_atomic_helper_legacy_gamma_set,
	.destroy = ast_crtc_destroy,
	.set_config = drm_atomic_helper_set_config,
	.page_flip = drm_atomic_helper_page_flip,
	.atomic_duplicate_state = ast_crtc_atomic_duplicate_state,
	.atomic_destroy_state = ast_crtc_atomic_destroy_state,
};
=======

	if (crtc->state)
		crtc->funcs->atomic_destroy_state(crtc, crtc->state);

	__drm_atomic_helper_crtc_reset(crtc, &ast_state->base);
}

static struct drm_crtc_state *
ast_crtc_atomic_duplicate_state(struct drm_crtc *crtc)
{
	struct ast_crtc_state *new_ast_state, *ast_state;
	struct drm_device *dev = crtc->dev;

	if (drm_WARN_ON(dev, !crtc->state))
		return NULL;

	new_ast_state = kmalloc(sizeof(*new_ast_state), GFP_KERNEL);
	if (!new_ast_state)
		return NULL;
	__drm_atomic_helper_crtc_duplicate_state(crtc, &new_ast_state->base);

	ast_state = to_ast_crtc_state(crtc->state);

	new_ast_state->format = ast_state->format;
	memcpy(&new_ast_state->vbios_mode_info, &ast_state->vbios_mode_info,
	       sizeof(new_ast_state->vbios_mode_info));

	return &new_ast_state->base;
}

static void ast_crtc_atomic_destroy_state(struct drm_crtc *crtc,
					  struct drm_crtc_state *state)
{
	struct ast_crtc_state *ast_state = to_ast_crtc_state(state);

	__drm_atomic_helper_crtc_destroy_state(&ast_state->base);
	kfree(ast_state);
}

static const struct drm_crtc_funcs ast_crtc_funcs = {
	.reset = ast_crtc_reset,
	.destroy = drm_crtc_cleanup,
	.set_config = drm_atomic_helper_set_config,
	.page_flip = drm_atomic_helper_page_flip,
	.atomic_duplicate_state = ast_crtc_atomic_duplicate_state,
	.atomic_destroy_state = ast_crtc_atomic_destroy_state,
};

static int ast_crtc_init(struct drm_device *dev)
{
	struct ast_private *ast = to_ast_private(dev);
	struct drm_crtc *crtc = &ast->crtc;
	int ret;

	ret = drm_crtc_init_with_planes(dev, crtc, &ast->primary_plane,
					&ast->cursor_plane.base, &ast_crtc_funcs,
					NULL);
	if (ret)
		return ret;

	drm_mode_crtc_set_gamma_size(crtc, 256);
	drm_crtc_helper_add(crtc, &ast_crtc_helper_funcs);

	return 0;
}

/*
 * Encoder
 */
>>>>>>> 7d2a07b7

static int ast_crtc_init(struct drm_device *dev)
{
	struct ast_private *ast = to_ast_private(dev);
<<<<<<< HEAD
	struct drm_crtc *crtc;
	int ret;

	crtc = kzalloc(sizeof(*crtc), GFP_KERNEL);
	if (!crtc)
		return -ENOMEM;

	ret = drm_crtc_init_with_planes(dev, crtc, &ast->primary_plane,
					&ast->cursor_plane, &ast_crtc_funcs,
					NULL);
	if (ret)
		goto err_kfree;

	drm_mode_crtc_set_gamma_size(crtc, 256);
	drm_crtc_helper_add(crtc, &ast_crtc_helper_funcs);

	return 0;

err_kfree:
	kfree(crtc);
	return ret;
}

/*
 * Encoder
 */

static int ast_encoder_init(struct drm_device *dev)
{
	struct ast_private *ast = to_ast_private(dev);
	struct drm_encoder *encoder = &ast->encoder;
	int ret;

	ret = drm_simple_encoder_init(dev, encoder, DRM_MODE_ENCODER_DAC);
	if (ret)
		return ret;

=======
	struct drm_encoder *encoder = &ast->encoder;
	int ret;

	ret = drm_simple_encoder_init(dev, encoder, DRM_MODE_ENCODER_DAC);
	if (ret)
		return ret;

>>>>>>> 7d2a07b7
	encoder->possible_crtcs = 1;

	return 0;
}

/*
 * Connector
 */

static int ast_get_modes(struct drm_connector *connector)
{
	struct ast_connector *ast_connector = to_ast_connector(connector);
	struct ast_private *ast = to_ast_private(connector->dev);
	struct edid *edid;
	int ret;
	bool flags = false;
	if (ast->tx_chip_type == AST_TX_DP501) {
		ast->dp501_maxclk = 0xff;
		edid = kmalloc(128, GFP_KERNEL);
		if (!edid)
			return -ENOMEM;

		flags = ast_dp501_read_edid(connector->dev, (u8 *)edid);
		if (flags)
			ast->dp501_maxclk = ast_get_dp501_max_clk(connector->dev);
		else
			kfree(edid);
	}
	if (!flags)
		edid = drm_get_edid(connector, &ast_connector->i2c->adapter);
	if (edid) {
		drm_connector_update_edid_property(&ast_connector->base, edid);
		ret = drm_add_edid_modes(connector, edid);
		kfree(edid);
		return ret;
	} else
		drm_connector_update_edid_property(&ast_connector->base, NULL);
	return 0;
}

static enum drm_mode_status ast_mode_valid(struct drm_connector *connector,
			  struct drm_display_mode *mode)
{
	struct ast_private *ast = to_ast_private(connector->dev);
	int flags = MODE_NOMODE;
	uint32_t jtemp;

	if (ast->support_newvga_mode) {
		if ((mode->hdisplay == 1152) && (mode->vdisplay == 864))
			return MODE_OK;
		if ((mode->hdisplay == 1680) && (mode->vdisplay == 1050))
			return MODE_OK;
		if ((mode->hdisplay == 1280) && (mode->vdisplay == 800))
			return MODE_OK;
		if ((mode->hdisplay == 1440) && (mode->vdisplay == 900))
			return MODE_OK;
		if ((mode->hdisplay == 1360) && (mode->vdisplay == 768))
			return MODE_OK;
		if ((mode->hdisplay == 1600) && (mode->vdisplay == 900))
			return MODE_OK;

		if ((ast->chip == AST2100) || (ast->chip == AST2200) ||
		    (ast->chip == AST2300) || (ast->chip == AST2400) ||
<<<<<<< HEAD
		    (ast->chip == AST2500) || (ast->chip == AIP200)) {
=======
		    (ast->chip == AST2500)) {
>>>>>>> 7d2a07b7
			if ((mode->hdisplay == 1920) && (mode->vdisplay == 1080))
				return MODE_OK;

			if ((mode->hdisplay == 1920) && (mode->vdisplay == 1200)) {
				jtemp = ast_get_index_reg_mask(ast, AST_IO_CRTC_PORT, 0xd1, 0xff);
				if (jtemp & 0x01)
					return MODE_NOMODE;
				else
					return MODE_OK;
			}
		}
	}
	switch (mode->hdisplay) {
	case 640:
		if (mode->vdisplay == 480) flags = MODE_OK;
		break;
	case 800:
		if (mode->vdisplay == 600) flags = MODE_OK;
		break;
	case 1024:
		if (mode->vdisplay == 768) flags = MODE_OK;
		break;
	case 1280:
		if (mode->vdisplay == 1024) flags = MODE_OK;
		break;
	case 1600:
		if (mode->vdisplay == 1200) flags = MODE_OK;
		break;
	default:
		return flags;
	}

	return flags;
}

static void ast_connector_destroy(struct drm_connector *connector)
{
	struct ast_connector *ast_connector = to_ast_connector(connector);
	ast_i2c_destroy(ast_connector->i2c);
	drm_connector_cleanup(connector);
}

static const struct drm_connector_helper_funcs ast_connector_helper_funcs = {
	.get_modes = ast_get_modes,
	.mode_valid = ast_mode_valid,
};

static const struct drm_connector_funcs ast_connector_funcs = {
	.reset = drm_atomic_helper_connector_reset,
	.fill_modes = drm_helper_probe_single_connector_modes,
	.destroy = ast_connector_destroy,
	.atomic_duplicate_state = drm_atomic_helper_connector_duplicate_state,
	.atomic_destroy_state = drm_atomic_helper_connector_destroy_state,
};

static int ast_connector_init(struct drm_device *dev)
{
	struct ast_private *ast = to_ast_private(dev);
	struct ast_connector *ast_connector = &ast->connector;
	struct drm_connector *connector = &ast_connector->base;
	struct drm_encoder *encoder = &ast->encoder;

	ast_connector->i2c = ast_i2c_create(dev);
	if (!ast_connector->i2c)
		drm_err(dev, "failed to add ddc bus for connector\n");

<<<<<<< HEAD
	connector = &ast_connector->base;
	ast_connector->i2c = ast_i2c_create(dev);
	if (!ast_connector->i2c)
		drm_err(dev, "failed to add ddc bus for connector\n");

=======
>>>>>>> 7d2a07b7
	drm_connector_init_with_ddc(dev, connector,
				    &ast_connector_funcs,
				    DRM_MODE_CONNECTOR_VGA,
				    &ast_connector->i2c->adapter);

	drm_connector_helper_add(connector, &ast_connector_helper_funcs);

	connector->interlace_allowed = 0;
	connector->doublescan_allowed = 0;

	connector->polled = DRM_CONNECTOR_POLL_CONNECT;

	drm_connector_attach_encoder(connector, encoder);

	return 0;
}

/*
 * Mode config
 */

<<<<<<< HEAD
=======
static const struct drm_mode_config_helper_funcs
ast_mode_config_helper_funcs = {
	.atomic_commit_tail = drm_atomic_helper_commit_tail_rpm,
};

>>>>>>> 7d2a07b7
static const struct drm_mode_config_funcs ast_mode_config_funcs = {
	.fb_create = drm_gem_fb_create,
	.mode_valid = drm_vram_helper_mode_valid,
	.atomic_check = drm_atomic_helper_check,
	.atomic_commit = drm_atomic_helper_commit,
};

int ast_mode_config_init(struct ast_private *ast)
{
<<<<<<< HEAD
	struct drm_device *dev = ast->dev;
	int ret;

	ret = ast_cursor_init(ast);
	if (ret)
		return ret;

	ret = drmm_mode_config_init(dev);
	if (ret)
		return ret;
=======
	struct drm_device *dev = &ast->base;
	struct pci_dev *pdev = to_pci_dev(dev->dev);
	int ret;

	ret = drmm_mode_config_init(dev);
	if (ret)
		return ret;
>>>>>>> 7d2a07b7

	dev->mode_config.funcs = &ast_mode_config_funcs;
	dev->mode_config.min_width = 0;
	dev->mode_config.min_height = 0;
	dev->mode_config.preferred_depth = 24;
	dev->mode_config.prefer_shadow = 1;
<<<<<<< HEAD
	dev->mode_config.fb_base = pci_resource_start(ast->dev->pdev, 0);
=======
	dev->mode_config.fb_base = pci_resource_start(pdev, 0);
>>>>>>> 7d2a07b7

	if (ast->chip == AST2100 ||
	    ast->chip == AST2200 ||
	    ast->chip == AST2300 ||
	    ast->chip == AST2400 ||
<<<<<<< HEAD
	    ast->chip == AST2500 ||
	    ast->chip == AIP200) {
=======
	    ast->chip == AST2500) {
>>>>>>> 7d2a07b7
		dev->mode_config.max_width = 1920;
		dev->mode_config.max_height = 2048;
	} else {
		dev->mode_config.max_width = 1600;
		dev->mode_config.max_height = 1200;
	}

<<<<<<< HEAD
	memset(&ast->primary_plane, 0, sizeof(ast->primary_plane));
	ret = drm_universal_plane_init(dev, &ast->primary_plane, 0x01,
				       &ast_primary_plane_funcs,
				       ast_primary_plane_formats,
				       ARRAY_SIZE(ast_primary_plane_formats),
				       NULL, DRM_PLANE_TYPE_PRIMARY, NULL);
	if (ret) {
		drm_err(dev, "ast: drm_universal_plane_init() failed: %d\n", ret);
		return ret;
	}
	drm_plane_helper_add(&ast->primary_plane,
			     &ast_primary_plane_helper_funcs);

	ret = drm_universal_plane_init(dev, &ast->cursor_plane, 0x01,
				       &ast_cursor_plane_funcs,
				       ast_cursor_plane_formats,
				       ARRAY_SIZE(ast_cursor_plane_formats),
				       NULL, DRM_PLANE_TYPE_CURSOR, NULL);
	if (ret) {
		drm_err(dev, "drm_universal_plane_failed(): %d\n", ret);
		return ret;
	}
	drm_plane_helper_add(&ast->cursor_plane,
			     &ast_cursor_plane_helper_funcs);

=======
	dev->mode_config.helper_private = &ast_mode_config_helper_funcs;


	ret = ast_primary_plane_init(ast);
	if (ret)
		return ret;

	ret = ast_cursor_plane_init(ast);
	if (ret)
		return ret;

>>>>>>> 7d2a07b7
	ast_crtc_init(dev);
	ast_encoder_init(dev);
	ast_connector_init(dev);

	drm_mode_config_reset(dev);

	return 0;
}

static int get_clock(void *i2c_priv)
{
	struct ast_i2c_chan *i2c = i2c_priv;
	struct ast_private *ast = to_ast_private(i2c->dev);
	uint32_t val, val2, count, pass;

	count = 0;
	pass = 0;
	val = (ast_get_index_reg_mask(ast, AST_IO_CRTC_PORT, 0xb7, 0x10) >> 4) & 0x01;
	do {
		val2 = (ast_get_index_reg_mask(ast, AST_IO_CRTC_PORT, 0xb7, 0x10) >> 4) & 0x01;
		if (val == val2) {
			pass++;
		} else {
			pass = 0;
			val = (ast_get_index_reg_mask(ast, AST_IO_CRTC_PORT, 0xb7, 0x10) >> 4) & 0x01;
		}
	} while ((pass < 5) && (count++ < 0x10000));

	return val & 1 ? 1 : 0;
}

static int get_data(void *i2c_priv)
{
	struct ast_i2c_chan *i2c = i2c_priv;
	struct ast_private *ast = to_ast_private(i2c->dev);
	uint32_t val, val2, count, pass;

	count = 0;
	pass = 0;
	val = (ast_get_index_reg_mask(ast, AST_IO_CRTC_PORT, 0xb7, 0x20) >> 5) & 0x01;
	do {
		val2 = (ast_get_index_reg_mask(ast, AST_IO_CRTC_PORT, 0xb7, 0x20) >> 5) & 0x01;
		if (val == val2) {
			pass++;
		} else {
			pass = 0;
			val = (ast_get_index_reg_mask(ast, AST_IO_CRTC_PORT, 0xb7, 0x20) >> 5) & 0x01;
		}
	} while ((pass < 5) && (count++ < 0x10000));

	return val & 1 ? 1 : 0;
}

static void set_clock(void *i2c_priv, int clock)
{
	struct ast_i2c_chan *i2c = i2c_priv;
	struct ast_private *ast = to_ast_private(i2c->dev);
	int i;
	u8 ujcrb7, jtemp;

	for (i = 0; i < 0x10000; i++) {
		ujcrb7 = ((clock & 0x01) ? 0 : 1);
		ast_set_index_reg_mask(ast, AST_IO_CRTC_PORT, 0xb7, 0xf4, ujcrb7);
		jtemp = ast_get_index_reg_mask(ast, AST_IO_CRTC_PORT, 0xb7, 0x01);
		if (ujcrb7 == jtemp)
			break;
	}
}

static void set_data(void *i2c_priv, int data)
{
	struct ast_i2c_chan *i2c = i2c_priv;
	struct ast_private *ast = to_ast_private(i2c->dev);
	int i;
	u8 ujcrb7, jtemp;

	for (i = 0; i < 0x10000; i++) {
		ujcrb7 = ((data & 0x01) ? 0 : 1) << 2;
		ast_set_index_reg_mask(ast, AST_IO_CRTC_PORT, 0xb7, 0xf1, ujcrb7);
		jtemp = ast_get_index_reg_mask(ast, AST_IO_CRTC_PORT, 0xb7, 0x04);
		if (ujcrb7 == jtemp)
			break;
	}
}

static struct ast_i2c_chan *ast_i2c_create(struct drm_device *dev)
{
	struct ast_i2c_chan *i2c;
	int ret;

	i2c = kzalloc(sizeof(struct ast_i2c_chan), GFP_KERNEL);
	if (!i2c)
		return NULL;

	i2c->adapter.owner = THIS_MODULE;
	i2c->adapter.class = I2C_CLASS_DDC;
	i2c->adapter.dev.parent = dev->dev;
	i2c->dev = dev;
	i2c_set_adapdata(&i2c->adapter, i2c);
	snprintf(i2c->adapter.name, sizeof(i2c->adapter.name),
		 "AST i2c bit bus");
	i2c->adapter.algo_data = &i2c->bit;

	i2c->bit.udelay = 20;
	i2c->bit.timeout = 2;
	i2c->bit.data = i2c;
	i2c->bit.setsda = set_data;
	i2c->bit.setscl = set_clock;
	i2c->bit.getsda = get_data;
	i2c->bit.getscl = get_clock;
	ret = i2c_bit_add_bus(&i2c->adapter);
	if (ret) {
		drm_err(dev, "Failed to register bit i2c\n");
		goto out_free;
	}

	return i2c;
out_free:
	kfree(i2c);
	return NULL;
}

static void ast_i2c_destroy(struct ast_i2c_chan *i2c)
{
	if (!i2c)
		return;
	i2c_del_adapter(&i2c->adapter);
	kfree(i2c);
}<|MERGE_RESOLUTION|>--- conflicted
+++ resolved
@@ -37,10 +37,7 @@
 #include <drm/drm_crtc.h>
 #include <drm/drm_crtc_helper.h>
 #include <drm/drm_fourcc.h>
-<<<<<<< HEAD
-=======
 #include <drm/drm_gem_atomic_helper.h>
->>>>>>> 7d2a07b7
 #include <drm/drm_gem_framebuffer_helper.h>
 #include <drm/drm_gem_vram_helper.h>
 #include <drm/drm_plane_helper.h>
@@ -117,9 +114,6 @@
 		break;
 	case 1024:
 		vbios_mode->enh_table = &res_1024x768[refresh_rate_index];
-		break;
-	case 1152:
-		vbios_mode->enh_table = &res_1152x864[refresh_rate_index];
 		break;
 	case 1280:
 		if (mode->crtc_vdisplay == 800)
@@ -436,17 +430,10 @@
 {
 	const struct ast_vbios_dclk_info *clk_info;
 
-	if (ast->chip == AST2500) {
-		if (ast->refclk_25mhz)
-			clk_info = &dclk_table_ast2500_25mhz[vbios_mode->enh_table->dclk_index];
-		else
-			clk_info = &dclk_table_ast2500[vbios_mode->enh_table->dclk_index];
-	} else {
-		if (ast->refclk_25mhz)
-			clk_info = &dclk_table_25mhz[vbios_mode->enh_table->dclk_index];
-		else
-			clk_info = &dclk_table[vbios_mode->enh_table->dclk_index];
-	}
+	if (ast->chip == AST2500)
+		clk_info = &dclk_table_ast2500[vbios_mode->enh_table->dclk_index];
+	else
+		clk_info = &dclk_table[vbios_mode->enh_table->dclk_index];
 
 	ast_set_index_reg_mask(ast, AST_IO_CRTC_PORT, 0xc0, 0x00, clk_info->param1);
 	ast_set_index_reg_mask(ast, AST_IO_CRTC_PORT, 0xc1, 0x00, clk_info->param2);
@@ -488,7 +475,7 @@
 {
 	/* Set Threshold */
 	if (ast->chip == AST2300 || ast->chip == AST2400 ||
-	    ast->chip == AST2500 || ast->chip == AIP200) {
+	    ast->chip == AST2500) {
 		ast_set_index_reg(ast, AST_IO_CRTC_PORT, 0xa7, 0x78);
 		ast_set_index_reg(ast, AST_IO_CRTC_PORT, 0xa6, 0x60);
 	} else if (ast->chip == AST2100 ||
@@ -528,136 +515,25 @@
 
 }
 
-<<<<<<< HEAD
+static void ast_wait_for_vretrace(struct ast_private *ast)
+{
+	unsigned long timeout = jiffies + HZ;
+	u8 vgair1;
+
+	do {
+		vgair1 = ast_io_read8(ast, AST_IO_INPUT_STATUS1_READ);
+	} while (!(vgair1 & AST_IO_VGAIR1_VREFRESH) && time_before(jiffies, timeout));
+}
+
 /*
  * Primary plane
  */
 
-=======
-static void ast_wait_for_vretrace(struct ast_private *ast)
-{
-	unsigned long timeout = jiffies + HZ;
-	u8 vgair1;
-
-	do {
-		vgair1 = ast_io_read8(ast, AST_IO_INPUT_STATUS1_READ);
-	} while (!(vgair1 & AST_IO_VGAIR1_VREFRESH) && time_before(jiffies, timeout));
-}
-
-/*
- * Primary plane
- */
-
->>>>>>> 7d2a07b7
 static const uint32_t ast_primary_plane_formats[] = {
 	DRM_FORMAT_XRGB8888,
 	DRM_FORMAT_RGB565,
 	DRM_FORMAT_C8,
 };
-<<<<<<< HEAD
-
-static int ast_primary_plane_helper_atomic_check(struct drm_plane *plane,
-						 struct drm_plane_state *state)
-{
-	struct drm_crtc_state *crtc_state;
-	struct ast_crtc_state *ast_crtc_state;
-	int ret;
-
-	if (!state->crtc)
-		return 0;
-
-	crtc_state = drm_atomic_get_new_crtc_state(state->state, state->crtc);
-
-	ret = drm_atomic_helper_check_plane_state(state, crtc_state,
-						  DRM_PLANE_HELPER_NO_SCALING,
-						  DRM_PLANE_HELPER_NO_SCALING,
-						  false, true);
-	if (ret)
-		return ret;
-
-	if (!state->visible)
-		return 0;
-
-	ast_crtc_state = to_ast_crtc_state(crtc_state);
-
-	ast_crtc_state->format = state->fb->format;
-
-	return 0;
-}
-
-static void
-ast_primary_plane_helper_atomic_update(struct drm_plane *plane,
-				       struct drm_plane_state *old_state)
-{
-	struct drm_device *dev = plane->dev;
-	struct ast_private *ast = to_ast_private(dev);
-	struct drm_plane_state *state = plane->state;
-	struct drm_gem_vram_object *gbo;
-	s64 gpu_addr;
-
-	gbo = drm_gem_vram_of_gem(state->fb->obj[0]);
-	gpu_addr = drm_gem_vram_offset(gbo);
-	if (drm_WARN_ON_ONCE(dev, gpu_addr < 0))
-		return; /* Bug: we didn't pin the BO to VRAM in prepare_fb. */
-
-	ast_set_offset_reg(ast, state->fb);
-	ast_set_start_address_crt1(ast, (u32)gpu_addr);
-
-	ast_set_index_reg_mask(ast, AST_IO_SEQ_PORT, 0x1, 0xdf, 0x00);
-}
-
-static void
-ast_primary_plane_helper_atomic_disable(struct drm_plane *plane,
-					struct drm_plane_state *old_state)
-{
-	struct ast_private *ast = to_ast_private(plane->dev);
-
-	ast_set_index_reg_mask(ast, AST_IO_SEQ_PORT, 0x1, 0xdf, 0x20);
-}
-
-static const struct drm_plane_helper_funcs ast_primary_plane_helper_funcs = {
-	.prepare_fb = drm_gem_vram_plane_helper_prepare_fb,
-	.cleanup_fb = drm_gem_vram_plane_helper_cleanup_fb,
-	.atomic_check = ast_primary_plane_helper_atomic_check,
-	.atomic_update = ast_primary_plane_helper_atomic_update,
-	.atomic_disable = ast_primary_plane_helper_atomic_disable,
-};
-
-static const struct drm_plane_funcs ast_primary_plane_funcs = {
-	.update_plane = drm_atomic_helper_update_plane,
-	.disable_plane = drm_atomic_helper_disable_plane,
-	.destroy = drm_plane_cleanup,
-	.reset = drm_atomic_helper_plane_reset,
-	.atomic_duplicate_state = drm_atomic_helper_plane_duplicate_state,
-	.atomic_destroy_state = drm_atomic_helper_plane_destroy_state,
-};
-
-/*
- * Cursor plane
- */
-
-static const uint32_t ast_cursor_plane_formats[] = {
-	DRM_FORMAT_ARGB8888,
-};
-
-static int
-ast_cursor_plane_helper_prepare_fb(struct drm_plane *plane,
-				   struct drm_plane_state *new_state)
-{
-	struct drm_framebuffer *fb = new_state->fb;
-	struct drm_crtc *crtc = new_state->crtc;
-	struct ast_private *ast;
-	int ret;
-
-	if (!crtc || !fb)
-		return 0;
-
-	ast = to_ast_private(plane->dev);
-
-	ret = ast_cursor_blit(ast, fb);
-	if (ret)
-		return ret;
-=======
 
 static int ast_primary_plane_helper_atomic_check(struct drm_plane *plane,
 						 struct drm_atomic_state *state)
@@ -911,78 +787,10 @@
 
 	if (fb->width > AST_MAX_HWC_WIDTH || fb->height > AST_MAX_HWC_HEIGHT)
 		return -EINVAL;
->>>>>>> 7d2a07b7
 
 	return 0;
 }
 
-<<<<<<< HEAD
-static int ast_cursor_plane_helper_atomic_check(struct drm_plane *plane,
-						struct drm_plane_state *state)
-{
-	struct drm_framebuffer *fb = state->fb;
-	struct drm_crtc_state *crtc_state;
-	int ret;
-
-	if (!state->crtc)
-		return 0;
-
-	crtc_state = drm_atomic_get_new_crtc_state(state->state, state->crtc);
-
-	ret = drm_atomic_helper_check_plane_state(state, crtc_state,
-						  DRM_PLANE_HELPER_NO_SCALING,
-						  DRM_PLANE_HELPER_NO_SCALING,
-						  true, true);
-	if (ret)
-		return ret;
-
-	if (!state->visible)
-		return 0;
-
-	if (fb->width > AST_MAX_HWC_WIDTH || fb->height > AST_MAX_HWC_HEIGHT)
-		return -EINVAL;
-
-	return 0;
-}
-
-static void
-ast_cursor_plane_helper_atomic_update(struct drm_plane *plane,
-				      struct drm_plane_state *old_state)
-{
-	struct drm_plane_state *state = plane->state;
-	struct drm_framebuffer *fb = state->fb;
-	struct ast_private *ast = plane->dev->dev_private;
-	unsigned int offset_x, offset_y;
-
-	offset_x = AST_MAX_HWC_WIDTH - fb->width;
-	offset_y = AST_MAX_HWC_HEIGHT - fb->height;
-
-	if (state->fb != old_state->fb) {
-		/* A new cursor image was installed. */
-		ast_cursor_page_flip(ast);
-	}
-
-	ast_cursor_show(ast, state->crtc_x, state->crtc_y,
-			offset_x, offset_y);
-}
-
-static void
-ast_cursor_plane_helper_atomic_disable(struct drm_plane *plane,
-				       struct drm_plane_state *old_state)
-{
-	struct ast_private *ast = to_ast_private(plane->dev);
-
-	ast_cursor_hide(ast);
-}
-
-static const struct drm_plane_helper_funcs ast_cursor_plane_helper_funcs = {
-	.prepare_fb = ast_cursor_plane_helper_prepare_fb,
-	.cleanup_fb = NULL, /* not required for cursor plane */
-	.atomic_check = ast_cursor_plane_helper_atomic_check,
-	.atomic_update = ast_cursor_plane_helper_atomic_update,
-	.atomic_disable = ast_cursor_plane_helper_atomic_disable,
-};
-=======
 static void
 ast_cursor_plane_helper_atomic_update(struct drm_plane *plane,
 				      struct drm_atomic_state *state)
@@ -1089,66 +897,10 @@
 
 	drm_plane_cleanup(plane);
 }
->>>>>>> 7d2a07b7
 
 static const struct drm_plane_funcs ast_cursor_plane_funcs = {
 	.update_plane = drm_atomic_helper_update_plane,
 	.disable_plane = drm_atomic_helper_disable_plane,
-<<<<<<< HEAD
-	.destroy = drm_plane_cleanup,
-	.reset = drm_atomic_helper_plane_reset,
-	.atomic_duplicate_state = drm_atomic_helper_plane_duplicate_state,
-	.atomic_destroy_state = drm_atomic_helper_plane_destroy_state,
-};
-
-/*
- * CRTC
- */
-
-static void ast_crtc_dpms(struct drm_crtc *crtc, int mode)
-{
-	struct ast_private *ast = to_ast_private(crtc->dev);
-
-	/* TODO: Maybe control display signal generation with
-	 *       Sync Enable (bit CR17.7).
-	 */
-	switch (mode) {
-	case DRM_MODE_DPMS_ON:
-	case DRM_MODE_DPMS_STANDBY:
-	case DRM_MODE_DPMS_SUSPEND:
-		if (ast->tx_chip_type == AST_TX_DP501)
-			ast_set_dp501_video_output(crtc->dev, 1);
-		ast_crtc_load_lut(ast, crtc);
-		break;
-	case DRM_MODE_DPMS_OFF:
-		if (ast->tx_chip_type == AST_TX_DP501)
-			ast_set_dp501_video_output(crtc->dev, 0);
-		break;
-	}
-}
-
-static int ast_crtc_helper_atomic_check(struct drm_crtc *crtc,
-					struct drm_crtc_state *state)
-{
-	struct ast_crtc_state *ast_state;
-	const struct drm_format_info *format;
-	bool succ;
-
-	if (!state->enable)
-		return 0; /* no mode checks if CRTC is being disabled */
-
-	ast_state = to_ast_crtc_state(state);
-
-	format = ast_state->format;
-	if (!format)
-		return 0;
-
-	succ = ast_get_vbios_mode_info(format, &state->mode,
-				       &state->adjusted_mode,
-				       &ast_state->vbios_mode_info);
-	if (!succ)
-		return -EINVAL;
-=======
 	.destroy = ast_cursor_plane_destroy,
 	DRM_GEM_SHADOW_PLANE_FUNCS,
 };
@@ -1209,7 +961,6 @@
 		goto err_hwc;
 	}
 	drm_plane_helper_add(cursor_plane, &ast_cursor_plane_helper_funcs);
->>>>>>> 7d2a07b7
 
 	return 0;
 
@@ -1228,68 +979,6 @@
 	return ret;
 }
 
-<<<<<<< HEAD
-static void ast_crtc_helper_atomic_begin(struct drm_crtc *crtc,
-					 struct drm_crtc_state *old_crtc_state)
-{
-	struct ast_private *ast = to_ast_private(crtc->dev);
-
-	ast_open_key(ast);
-}
-
-static void ast_crtc_helper_atomic_flush(struct drm_crtc *crtc,
-					 struct drm_crtc_state *old_crtc_state)
-{
-	struct drm_device *dev = crtc->dev;
-	struct ast_private *ast = to_ast_private(dev);
-	struct ast_crtc_state *ast_state;
-	const struct drm_format_info *format;
-	struct ast_vbios_mode_info *vbios_mode_info;
-	struct drm_display_mode *adjusted_mode;
-
-	ast_state = to_ast_crtc_state(crtc->state);
-
-	format = ast_state->format;
-	if (!format)
-		return;
-
-	vbios_mode_info = &ast_state->vbios_mode_info;
-
-	ast_set_color_reg(ast, format);
-	ast_set_vbios_color_reg(ast, format, vbios_mode_info);
-
-	if (!crtc->state->mode_changed)
-		return;
-
-	adjusted_mode = &crtc->state->adjusted_mode;
-
-	ast_set_vbios_mode_reg(ast, adjusted_mode, vbios_mode_info);
-	ast_set_index_reg(ast, AST_IO_CRTC_PORT, 0xa1, 0x06);
-	ast_set_std_reg(ast, adjusted_mode, vbios_mode_info);
-	ast_set_crtc_reg(ast, adjusted_mode, vbios_mode_info);
-	ast_set_dclk_reg(ast, adjusted_mode, vbios_mode_info);
-	ast_set_crtthd_reg(ast);
-	ast_set_sync_reg(ast, adjusted_mode, vbios_mode_info);
-}
-
-static void
-ast_crtc_helper_atomic_enable(struct drm_crtc *crtc,
-			      struct drm_crtc_state *old_crtc_state)
-{
-	ast_crtc_dpms(crtc, DRM_MODE_DPMS_ON);
-}
-
-static void
-ast_crtc_helper_atomic_disable(struct drm_crtc *crtc,
-			       struct drm_crtc_state *old_crtc_state)
-{
-	ast_crtc_dpms(crtc, DRM_MODE_DPMS_OFF);
-}
-
-static const struct drm_crtc_helper_funcs ast_crtc_helper_funcs = {
-	.atomic_check = ast_crtc_helper_atomic_check,
-	.atomic_begin = ast_crtc_helper_atomic_begin,
-=======
 /*
  * CRTC
  */
@@ -1418,7 +1107,6 @@
 
 static const struct drm_crtc_helper_funcs ast_crtc_helper_funcs = {
 	.atomic_check = ast_crtc_helper_atomic_check,
->>>>>>> 7d2a07b7
 	.atomic_flush = ast_crtc_helper_atomic_flush,
 	.atomic_enable = ast_crtc_helper_atomic_enable,
 	.atomic_disable = ast_crtc_helper_atomic_disable,
@@ -1428,62 +1116,6 @@
 {
 	struct ast_crtc_state *ast_state =
 		kzalloc(sizeof(*ast_state), GFP_KERNEL);
-<<<<<<< HEAD
-
-	if (crtc->state)
-		crtc->funcs->atomic_destroy_state(crtc, crtc->state);
-
-	__drm_atomic_helper_crtc_reset(crtc, &ast_state->base);
-}
-
-static void ast_crtc_destroy(struct drm_crtc *crtc)
-{
-	drm_crtc_cleanup(crtc);
-	kfree(crtc);
-}
-
-static struct drm_crtc_state *
-ast_crtc_atomic_duplicate_state(struct drm_crtc *crtc)
-{
-	struct ast_crtc_state *new_ast_state, *ast_state;
-	struct drm_device *dev = crtc->dev;
-
-	if (drm_WARN_ON(dev, !crtc->state))
-		return NULL;
-
-	new_ast_state = kmalloc(sizeof(*new_ast_state), GFP_KERNEL);
-	if (!new_ast_state)
-		return NULL;
-	__drm_atomic_helper_crtc_duplicate_state(crtc, &new_ast_state->base);
-
-	ast_state = to_ast_crtc_state(crtc->state);
-
-	new_ast_state->format = ast_state->format;
-	memcpy(&new_ast_state->vbios_mode_info, &ast_state->vbios_mode_info,
-	       sizeof(new_ast_state->vbios_mode_info));
-
-	return &new_ast_state->base;
-}
-
-static void ast_crtc_atomic_destroy_state(struct drm_crtc *crtc,
-					  struct drm_crtc_state *state)
-{
-	struct ast_crtc_state *ast_state = to_ast_crtc_state(state);
-
-	__drm_atomic_helper_crtc_destroy_state(&ast_state->base);
-	kfree(ast_state);
-}
-
-static const struct drm_crtc_funcs ast_crtc_funcs = {
-	.reset = ast_crtc_reset,
-	.gamma_set = drm_atomic_helper_legacy_gamma_set,
-	.destroy = ast_crtc_destroy,
-	.set_config = drm_atomic_helper_set_config,
-	.page_flip = drm_atomic_helper_page_flip,
-	.atomic_duplicate_state = ast_crtc_atomic_duplicate_state,
-	.atomic_destroy_state = ast_crtc_atomic_destroy_state,
-};
-=======
 
 	if (crtc->state)
 		crtc->funcs->atomic_destroy_state(crtc, crtc->state);
@@ -1553,38 +1185,6 @@
 /*
  * Encoder
  */
->>>>>>> 7d2a07b7
-
-static int ast_crtc_init(struct drm_device *dev)
-{
-	struct ast_private *ast = to_ast_private(dev);
-<<<<<<< HEAD
-	struct drm_crtc *crtc;
-	int ret;
-
-	crtc = kzalloc(sizeof(*crtc), GFP_KERNEL);
-	if (!crtc)
-		return -ENOMEM;
-
-	ret = drm_crtc_init_with_planes(dev, crtc, &ast->primary_plane,
-					&ast->cursor_plane, &ast_crtc_funcs,
-					NULL);
-	if (ret)
-		goto err_kfree;
-
-	drm_mode_crtc_set_gamma_size(crtc, 256);
-	drm_crtc_helper_add(crtc, &ast_crtc_helper_funcs);
-
-	return 0;
-
-err_kfree:
-	kfree(crtc);
-	return ret;
-}
-
-/*
- * Encoder
- */
 
 static int ast_encoder_init(struct drm_device *dev)
 {
@@ -1596,15 +1196,6 @@
 	if (ret)
 		return ret;
 
-=======
-	struct drm_encoder *encoder = &ast->encoder;
-	int ret;
-
-	ret = drm_simple_encoder_init(dev, encoder, DRM_MODE_ENCODER_DAC);
-	if (ret)
-		return ret;
-
->>>>>>> 7d2a07b7
 	encoder->possible_crtcs = 1;
 
 	return 0;
@@ -1652,9 +1243,7 @@
 	int flags = MODE_NOMODE;
 	uint32_t jtemp;
 
-	if (ast->support_newvga_mode) {
-		if ((mode->hdisplay == 1152) && (mode->vdisplay == 864))
-			return MODE_OK;
+	if (ast->support_wide_screen) {
 		if ((mode->hdisplay == 1680) && (mode->vdisplay == 1050))
 			return MODE_OK;
 		if ((mode->hdisplay == 1280) && (mode->vdisplay == 800))
@@ -1668,11 +1257,7 @@
 
 		if ((ast->chip == AST2100) || (ast->chip == AST2200) ||
 		    (ast->chip == AST2300) || (ast->chip == AST2400) ||
-<<<<<<< HEAD
-		    (ast->chip == AST2500) || (ast->chip == AIP200)) {
-=======
 		    (ast->chip == AST2500)) {
->>>>>>> 7d2a07b7
 			if ((mode->hdisplay == 1920) && (mode->vdisplay == 1080))
 				return MODE_OK;
 
@@ -1739,14 +1324,6 @@
 	if (!ast_connector->i2c)
 		drm_err(dev, "failed to add ddc bus for connector\n");
 
-<<<<<<< HEAD
-	connector = &ast_connector->base;
-	ast_connector->i2c = ast_i2c_create(dev);
-	if (!ast_connector->i2c)
-		drm_err(dev, "failed to add ddc bus for connector\n");
-
-=======
->>>>>>> 7d2a07b7
 	drm_connector_init_with_ddc(dev, connector,
 				    &ast_connector_funcs,
 				    DRM_MODE_CONNECTOR_VGA,
@@ -1768,14 +1345,11 @@
  * Mode config
  */
 
-<<<<<<< HEAD
-=======
 static const struct drm_mode_config_helper_funcs
 ast_mode_config_helper_funcs = {
 	.atomic_commit_tail = drm_atomic_helper_commit_tail_rpm,
 };
 
->>>>>>> 7d2a07b7
 static const struct drm_mode_config_funcs ast_mode_config_funcs = {
 	.fb_create = drm_gem_fb_create,
 	.mode_valid = drm_vram_helper_mode_valid,
@@ -1785,48 +1359,26 @@
 
 int ast_mode_config_init(struct ast_private *ast)
 {
-<<<<<<< HEAD
-	struct drm_device *dev = ast->dev;
+	struct drm_device *dev = &ast->base;
+	struct pci_dev *pdev = to_pci_dev(dev->dev);
 	int ret;
-
-	ret = ast_cursor_init(ast);
-	if (ret)
-		return ret;
 
 	ret = drmm_mode_config_init(dev);
 	if (ret)
 		return ret;
-=======
-	struct drm_device *dev = &ast->base;
-	struct pci_dev *pdev = to_pci_dev(dev->dev);
-	int ret;
-
-	ret = drmm_mode_config_init(dev);
-	if (ret)
-		return ret;
->>>>>>> 7d2a07b7
 
 	dev->mode_config.funcs = &ast_mode_config_funcs;
 	dev->mode_config.min_width = 0;
 	dev->mode_config.min_height = 0;
 	dev->mode_config.preferred_depth = 24;
 	dev->mode_config.prefer_shadow = 1;
-<<<<<<< HEAD
-	dev->mode_config.fb_base = pci_resource_start(ast->dev->pdev, 0);
-=======
 	dev->mode_config.fb_base = pci_resource_start(pdev, 0);
->>>>>>> 7d2a07b7
 
 	if (ast->chip == AST2100 ||
 	    ast->chip == AST2200 ||
 	    ast->chip == AST2300 ||
 	    ast->chip == AST2400 ||
-<<<<<<< HEAD
-	    ast->chip == AST2500 ||
-	    ast->chip == AIP200) {
-=======
 	    ast->chip == AST2500) {
->>>>>>> 7d2a07b7
 		dev->mode_config.max_width = 1920;
 		dev->mode_config.max_height = 2048;
 	} else {
@@ -1834,33 +1386,6 @@
 		dev->mode_config.max_height = 1200;
 	}
 
-<<<<<<< HEAD
-	memset(&ast->primary_plane, 0, sizeof(ast->primary_plane));
-	ret = drm_universal_plane_init(dev, &ast->primary_plane, 0x01,
-				       &ast_primary_plane_funcs,
-				       ast_primary_plane_formats,
-				       ARRAY_SIZE(ast_primary_plane_formats),
-				       NULL, DRM_PLANE_TYPE_PRIMARY, NULL);
-	if (ret) {
-		drm_err(dev, "ast: drm_universal_plane_init() failed: %d\n", ret);
-		return ret;
-	}
-	drm_plane_helper_add(&ast->primary_plane,
-			     &ast_primary_plane_helper_funcs);
-
-	ret = drm_universal_plane_init(dev, &ast->cursor_plane, 0x01,
-				       &ast_cursor_plane_funcs,
-				       ast_cursor_plane_formats,
-				       ARRAY_SIZE(ast_cursor_plane_formats),
-				       NULL, DRM_PLANE_TYPE_CURSOR, NULL);
-	if (ret) {
-		drm_err(dev, "drm_universal_plane_failed(): %d\n", ret);
-		return ret;
-	}
-	drm_plane_helper_add(&ast->cursor_plane,
-			     &ast_cursor_plane_helper_funcs);
-
-=======
 	dev->mode_config.helper_private = &ast_mode_config_helper_funcs;
 
 
@@ -1872,7 +1397,6 @@
 	if (ret)
 		return ret;
 
->>>>>>> 7d2a07b7
 	ast_crtc_init(dev);
 	ast_encoder_init(dev);
 	ast_connector_init(dev);
