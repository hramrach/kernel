--- conflicted
+++ resolved
@@ -63,10 +63,7 @@
 		PANFROST_FEATURE(THREAD_MAX_BARRIER_SZ,
 				thread_max_barrier_sz);
 		PANFROST_FEATURE(COHERENCY_FEATURES, coherency_features);
-<<<<<<< HEAD
-=======
 		PANFROST_FEATURE(AFBC_FEATURES, afbc_features);
->>>>>>> 7d2a07b7
 		PANFROST_FEATURE_ARRAY(TEXTURE_FEATURES, texture_features, 3);
 		PANFROST_FEATURE_ARRAY(JS_FEATURES, js_features, 15);
 		PANFROST_FEATURE(NR_CORE_GROUPS, nr_core_groups);
@@ -99,7 +96,6 @@
 					     &args->handle);
 	if (IS_ERR(bo))
 		return PTR_ERR(bo);
-<<<<<<< HEAD
 
 	mapping = panfrost_gem_mapping_get(bo, priv);
 	if (!mapping) {
@@ -110,18 +106,6 @@
 	args->offset = mapping->mmnode.start << PAGE_SHIFT;
 	panfrost_gem_mapping_put(mapping);
 
-=======
-
-	mapping = panfrost_gem_mapping_get(bo, priv);
-	if (!mapping) {
-		drm_gem_object_put(&bo->base.base);
-		return -EINVAL;
-	}
-
-	args->offset = mapping->mmnode.start << PAGE_SHIFT;
-	panfrost_gem_mapping_put(mapping);
-
->>>>>>> 7d2a07b7
 	return 0;
 }
 
@@ -328,12 +312,7 @@
 	if (!gem_obj)
 		return -ENOENT;
 
-<<<<<<< HEAD
-	ret = dma_resv_wait_timeout_rcu(gem_obj->resv, true,
-						  true, timeout);
-=======
 	ret = dma_resv_wait_timeout(gem_obj->resv, true, true, timeout);
->>>>>>> 7d2a07b7
 	if (!ret)
 		ret = timeout ? -ETIMEDOUT : -EBUSY;
 
@@ -568,14 +547,9 @@
  * Panfrost driver version:
  * - 1.0 - initial interface
  * - 1.1 - adds HEAP and NOEXEC flags for CREATE_BO
-<<<<<<< HEAD
- */
-static struct drm_driver panfrost_drm_driver = {
-=======
  * - 1.2 - adds AFBC_FEATURES query
  */
 static const struct drm_driver panfrost_drm_driver = {
->>>>>>> 7d2a07b7
 	.driver_features	= DRIVER_RENDER | DRIVER_GEM | DRIVER_SYNCOBJ,
 	.open			= panfrost_open,
 	.postclose		= panfrost_postclose,
@@ -586,11 +560,7 @@
 	.desc			= "panfrost DRM",
 	.date			= "20180908",
 	.major			= 1,
-<<<<<<< HEAD
-	.minor			= 1,
-=======
 	.minor			= 2,
->>>>>>> 7d2a07b7
 
 	.gem_create_object	= panfrost_gem_create_object,
 	.prime_handle_to_fd	= drm_gem_prime_handle_to_fd,
@@ -696,8 +666,6 @@
 	.vendor_quirk = panfrost_gpu_amlogic_quirk,
 };
 
-<<<<<<< HEAD
-=======
 const char * const mediatek_mt8183_supplies[] = { "mali", "sram" };
 const char * const mediatek_mt8183_pm_domains[] = { "core0", "core1", "core2" };
 static const struct panfrost_compatible mediatek_mt8183_data = {
@@ -707,7 +675,6 @@
 	.pm_domain_names = mediatek_mt8183_pm_domains,
 };
 
->>>>>>> 7d2a07b7
 static const struct of_device_id dt_match[] = {
 	/* Set first to probe before the generic compatibles */
 	{ .compatible = "amlogic,meson-gxm-mali",
@@ -723,11 +690,8 @@
 	{ .compatible = "arm,mali-t830", .data = &default_data, },
 	{ .compatible = "arm,mali-t860", .data = &default_data, },
 	{ .compatible = "arm,mali-t880", .data = &default_data, },
-<<<<<<< HEAD
-=======
 	{ .compatible = "arm,mali-bifrost", .data = &default_data, },
 	{ .compatible = "mediatek,mt8183-mali", .data = &mediatek_mt8183_data },
->>>>>>> 7d2a07b7
 	{}
 };
 MODULE_DEVICE_TABLE(of, dt_match);
