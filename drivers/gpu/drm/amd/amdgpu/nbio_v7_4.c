--- conflicted
+++ resolved
@@ -88,28 +88,6 @@
 static void nbio_v7_4_query_ras_error_count(struct amdgpu_device *adev,
 					void *ras_error_status);
 
-/*
- * These are nbio v7_4_1 registers mask. Temporarily define these here since
- * nbio v7_4_1 header is incomplete.
- */
-#define GPU_HDP_FLUSH_DONE__RSVD_ENG0_MASK	0x00001000L
-#define GPU_HDP_FLUSH_DONE__RSVD_ENG1_MASK	0x00002000L
-#define GPU_HDP_FLUSH_DONE__RSVD_ENG2_MASK	0x00004000L
-#define GPU_HDP_FLUSH_DONE__RSVD_ENG3_MASK	0x00008000L
-#define GPU_HDP_FLUSH_DONE__RSVD_ENG4_MASK	0x00010000L
-#define GPU_HDP_FLUSH_DONE__RSVD_ENG5_MASK	0x00020000L
-
-#define mmBIF_MMSCH1_DOORBELL_RANGE                     0x01dc
-#define mmBIF_MMSCH1_DOORBELL_RANGE_BASE_IDX            2
-//BIF_MMSCH1_DOORBELL_RANGE
-#define BIF_MMSCH1_DOORBELL_RANGE__OFFSET__SHIFT        0x2
-#define BIF_MMSCH1_DOORBELL_RANGE__SIZE__SHIFT          0x10
-#define BIF_MMSCH1_DOORBELL_RANGE__OFFSET_MASK          0x00000FFCL
-#define BIF_MMSCH1_DOORBELL_RANGE__SIZE_MASK            0x001F0000L
-
-static void nbio_v7_4_query_ras_error_count(struct amdgpu_device *adev,
-					void *ras_error_status);
-
 static void nbio_v7_4_remap_hdp_registers(struct amdgpu_device *adev)
 {
 	WREG32_SOC15(NBIO, 0, mmREMAP_HDP_MEM_FLUSH_CNTL,
@@ -151,24 +129,6 @@
 			bool use_doorbell, int doorbell_index, int doorbell_size)
 {
 	u32 reg, doorbell_range;
-<<<<<<< HEAD
-
-	if (instance < 2)
-		reg = instance +
-			SOC15_REG_OFFSET(NBIO, 0, mmBIF_SDMA0_DOORBELL_RANGE);
-	else
-		/*
-		 * These registers address of SDMA2~7 is not consecutive
-		 * from SDMA0~1. Need plus 4 dwords offset.
-		 *
-		 *   BIF_SDMA0_DOORBELL_RANGE:  0x3bc0
-		 *   BIF_SDMA1_DOORBELL_RANGE:  0x3bc4
-		 *   BIF_SDMA2_DOORBELL_RANGE:  0x3bd8
-		 */
-		reg = instance + 0x4 +
-			SOC15_REG_OFFSET(NBIO, 0, mmBIF_SDMA0_DOORBELL_RANGE);
-
-=======
 
 	if (instance < 2) {
 		reg = instance +
@@ -195,7 +155,6 @@
 						 mmBIF_SDMA0_DOORBELL_RANGE);
 	}
 
->>>>>>> 7d2a07b7
 	doorbell_range = RREG32(reg);
 
 	if (use_doorbell) {
@@ -213,18 +172,12 @@
 	u32 reg;
 	u32 doorbell_range;
 
-<<<<<<< HEAD
-	if (instance)
-		reg = SOC15_REG_OFFSET(NBIO, 0, mmBIF_MMSCH1_DOORBELL_RANGE);
-	else
-=======
 	if (instance) {
 		if (adev->asic_type == CHIP_ALDEBARAN)
 			reg = SOC15_REG_OFFSET(NBIO, 0, mmBIF_MMSCH1_DOORBELL_RANGE_ALDE);
 		else
 			reg = SOC15_REG_OFFSET(NBIO, 0, mmBIF_MMSCH1_DOORBELL_RANGE);
 	} else
->>>>>>> 7d2a07b7
 		reg = SOC15_REG_OFFSET(NBIO, 0, mmBIF_MMSCH0_DOORBELL_RANGE);
 
 	doorbell_range = RREG32(reg);
@@ -391,10 +344,7 @@
 	uint32_t bif_doorbell_intr_cntl;
 	struct ras_manager *obj = amdgpu_ras_find_obj(adev, adev->nbio.ras_if);
 	struct ras_err_data err_data = {0, 0, 0, NULL};
-<<<<<<< HEAD
-=======
 	struct amdgpu_ras *ras = amdgpu_ras_get_context(adev);
->>>>>>> 7d2a07b7
 
 	bif_doorbell_intr_cntl = RREG32_SOC15(NBIO, 0, mmBIF_DOORBELL_INT_CNTL);
 	if (REG_GET_FIELD(bif_doorbell_intr_cntl,
@@ -405,30 +355,6 @@
 						RAS_CNTLR_INTERRUPT_CLEAR, 1);
 		WREG32_SOC15(NBIO, 0, mmBIF_DOORBELL_INT_CNTL, bif_doorbell_intr_cntl);
 
-<<<<<<< HEAD
-		/*
-		 * clear error status after ras_controller_intr according to
-		 * hw team and count ue number for query
-		 */
-		nbio_v7_4_query_ras_error_count(adev, &err_data);
-
-		/* logging on error counter and printing for awareness */
-		obj->err_data.ue_count += err_data.ue_count;
-		obj->err_data.ce_count += err_data.ce_count;
-
-		if (err_data.ce_count)
-			dev_info(adev->dev, "%ld correctable hardware "
-					"errors detected in %s block, "
-					"no user action is needed.\n",
-					obj->err_data.ce_count,
-					adev->nbio.ras_if->name);
-
-		if (err_data.ue_count)
-			dev_info(adev->dev, "%ld uncorrectable hardware "
-					"errors detected in %s block\n",
-					obj->err_data.ue_count,
-					adev->nbio.ras_if->name);
-=======
 		if (!ras->disable_ras_err_cnt_harvest) {
 			/*
 			 * clear error status after ras_controller_intr
@@ -454,7 +380,6 @@
 						obj->err_data.ue_count,
 						adev->nbio.ras_if->name);
 		}
->>>>>>> 7d2a07b7
 
 		dev_info(adev->dev, "RAS controller interrupt triggered "
 					"by NBIF error\n");
@@ -488,8 +413,6 @@
 						  struct amdgpu_irq_src *src,
 						  unsigned type,
 						  enum amdgpu_interrupt_state state)
-<<<<<<< HEAD
-=======
 {
 	/* The ras_controller_irq enablement should be done in psp bl when it
 	 * tries to enable ras feature. Driver only need to set the correct interrupt
@@ -686,170 +609,9 @@
 }
 
 static void nbio_v7_4_program_aspm(struct amdgpu_device *adev)
->>>>>>> 7d2a07b7
-{
-	/* The ras_controller_irq enablement should be done in psp bl when it
-	 * tries to enable ras feature. Driver only need to set the correct interrupt
-	 * vector for bare-metal and sriov use case respectively
-	 */
-	uint32_t bif_intr_cntl;
-
-	bif_intr_cntl = RREG32_SOC15(NBIO, 0, mmBIF_INTR_CNTL);
-	if (state == AMDGPU_IRQ_STATE_ENABLE) {
-		/* set interrupt vector select bit to 0 to select
-		 * vetcor 1 for bare metal case */
-		bif_intr_cntl = REG_SET_FIELD(bif_intr_cntl,
-					      BIF_INTR_CNTL,
-					      RAS_INTR_VEC_SEL, 0);
-		WREG32_SOC15(NBIO, 0, mmBIF_INTR_CNTL, bif_intr_cntl);
-	}
-
-<<<<<<< HEAD
-	return 0;
-}
-
-static int nbio_v7_4_process_ras_controller_irq(struct amdgpu_device *adev,
-						struct amdgpu_irq_src *source,
-						struct amdgpu_iv_entry *entry)
-{
-	/* By design, the ih cookie for ras_controller_irq should be written
-	 * to BIFring instead of general iv ring. However, due to known bif ring
-	 * hw bug, it has to be disabled. There is no chance the process function
-	 * will be involked. Just left it as a dummy one.
-	 */
-	return 0;
-}
-
-static int nbio_v7_4_set_ras_err_event_athub_irq_state(struct amdgpu_device *adev,
-						       struct amdgpu_irq_src *src,
-						       unsigned type,
-						       enum amdgpu_interrupt_state state)
-{
-	/* The ras_controller_irq enablement should be done in psp bl when it
-	 * tries to enable ras feature. Driver only need to set the correct interrupt
-	 * vector for bare-metal and sriov use case respectively
-	 */
-	uint32_t bif_intr_cntl;
-
-	bif_intr_cntl = RREG32_SOC15(NBIO, 0, mmBIF_INTR_CNTL);
-	if (state == AMDGPU_IRQ_STATE_ENABLE) {
-		/* set interrupt vector select bit to 0 to select
-		 * vetcor 1 for bare metal case */
-		bif_intr_cntl = REG_SET_FIELD(bif_intr_cntl,
-					      BIF_INTR_CNTL,
-					      RAS_INTR_VEC_SEL, 0);
-		WREG32_SOC15(NBIO, 0, mmBIF_INTR_CNTL, bif_intr_cntl);
-	}
-
-	return 0;
-}
-
-static int nbio_v7_4_process_err_event_athub_irq(struct amdgpu_device *adev,
-						 struct amdgpu_irq_src *source,
-						 struct amdgpu_iv_entry *entry)
-{
-	/* By design, the ih cookie for err_event_athub_irq should be written
-	 * to BIFring instead of general iv ring. However, due to known bif ring
-	 * hw bug, it has to be disabled. There is no chance the process function
-	 * will be involked. Just left it as a dummy one.
-	 */
-	return 0;
-}
-
-static const struct amdgpu_irq_src_funcs nbio_v7_4_ras_controller_irq_funcs = {
-	.set = nbio_v7_4_set_ras_controller_irq_state,
-	.process = nbio_v7_4_process_ras_controller_irq,
-};
-
-static const struct amdgpu_irq_src_funcs nbio_v7_4_ras_err_event_athub_irq_funcs = {
-	.set = nbio_v7_4_set_ras_err_event_athub_irq_state,
-	.process = nbio_v7_4_process_err_event_athub_irq,
-};
-
-static int nbio_v7_4_init_ras_controller_interrupt (struct amdgpu_device *adev)
-{
-	int r;
-
-	/* init the irq funcs */
-	adev->nbio.ras_controller_irq.funcs =
-		&nbio_v7_4_ras_controller_irq_funcs;
-	adev->nbio.ras_controller_irq.num_types = 1;
-
-	/* register ras controller interrupt */
-	r = amdgpu_irq_add_id(adev, SOC15_IH_CLIENTID_BIF,
-			      NBIF_7_4__SRCID__RAS_CONTROLLER_INTERRUPT,
-			      &adev->nbio.ras_controller_irq);
-
-	return r;
-}
-
-static int nbio_v7_4_init_ras_err_event_athub_interrupt (struct amdgpu_device *adev)
-{
-
-	int r;
-
-	/* init the irq funcs */
-	adev->nbio.ras_err_event_athub_irq.funcs =
-		&nbio_v7_4_ras_err_event_athub_irq_funcs;
-	adev->nbio.ras_err_event_athub_irq.num_types = 1;
-
-	/* register ras err event athub interrupt */
-	r = amdgpu_irq_add_id(adev, SOC15_IH_CLIENTID_BIF,
-			      NBIF_7_4__SRCID__ERREVENT_ATHUB_INTERRUPT,
-			      &adev->nbio.ras_err_event_athub_irq);
-
-	return r;
-}
-
-#define smnPARITY_ERROR_STATUS_UNCORR_GRP2	0x13a20030
-
-static void nbio_v7_4_query_ras_error_count(struct amdgpu_device *adev,
-					void *ras_error_status)
-{
-	uint32_t global_sts, central_sts, int_eoi, parity_sts;
-	uint32_t corr, fatal, non_fatal;
-	struct ras_err_data *err_data = (struct ras_err_data *)ras_error_status;
-
-	global_sts = RREG32_PCIE(smnRAS_GLOBAL_STATUS_LO);
-	corr = REG_GET_FIELD(global_sts, RAS_GLOBAL_STATUS_LO, ParityErrCorr);
-	fatal = REG_GET_FIELD(global_sts, RAS_GLOBAL_STATUS_LO, ParityErrFatal);
-	non_fatal = REG_GET_FIELD(global_sts, RAS_GLOBAL_STATUS_LO,
-				ParityErrNonFatal);
-	parity_sts = RREG32_PCIE(smnPARITY_ERROR_STATUS_UNCORR_GRP2);
-
-	if (corr)
-		err_data->ce_count++;
-	if (fatal)
-		err_data->ue_count++;
-
-	if (corr || fatal || non_fatal) {
-		central_sts = RREG32_PCIE(smnBIFL_RAS_CENTRAL_STATUS);
-		/* clear error status register */
-		WREG32_PCIE(smnRAS_GLOBAL_STATUS_LO, global_sts);
-
-		if (fatal)
-			/* clear parity fatal error indication field */
-			WREG32_PCIE(smnPARITY_ERROR_STATUS_UNCORR_GRP2,
-				    parity_sts);
-
-		if (REG_GET_FIELD(central_sts, BIFL_RAS_CENTRAL_STATUS,
-				BIFL_RasContller_Intr_Recv)) {
-			/* clear interrupt status register */
-			WREG32_PCIE(smnBIFL_RAS_CENTRAL_STATUS, central_sts);
-			int_eoi = RREG32_PCIE(smnIOHC_INTERRUPT_EOI);
-			int_eoi = REG_SET_FIELD(int_eoi,
-					IOHC_INTERRUPT_EOI, SMI_EOI, 1);
-			WREG32_PCIE(smnIOHC_INTERRUPT_EOI, int_eoi);
-		}
-	}
-}
-
-static void nbio_v7_4_enable_doorbell_interrupt(struct amdgpu_device *adev,
-						bool enable)
-{
-	WREG32_FIELD15(NBIO, 0, BIF_DOORBELL_INT_CNTL,
-		       DOORBELL_INTERRUPT_DISABLE, enable ? 0 : 1);
-=======
+{
+	uint32_t def, data;
+
 	def = data = RREG32_PCIE(smnPCIE_LC_CNTL);
 	data &= ~PCIE_LC_CNTL__LC_L1_INACTIVITY_MASK;
 	data &= ~PCIE_LC_CNTL__LC_L0S_INACTIVITY_MASK;
@@ -927,7 +689,6 @@
 	data &= ~PCIE_LC_CNTL3__LC_DSC_DONT_ENTER_L23_AFTER_PME_ACK_MASK;
 	if (def != data)
 		WREG32_PCIE(smnPCIE_LC_CNTL3, data);
->>>>>>> 7d2a07b7
 }
 
 const struct amdgpu_nbio_funcs nbio_v7_4_funcs = {
@@ -950,14 +711,5 @@
 	.ih_control = nbio_v7_4_ih_control,
 	.init_registers = nbio_v7_4_init_registers,
 	.remap_hdp_registers = nbio_v7_4_remap_hdp_registers,
-<<<<<<< HEAD
-	.handle_ras_controller_intr_no_bifring = nbio_v7_4_handle_ras_controller_intr_no_bifring,
-	.handle_ras_err_event_athub_intr_no_bifring = nbio_v7_4_handle_ras_err_event_athub_intr_no_bifring,
-	.init_ras_controller_interrupt = nbio_v7_4_init_ras_controller_interrupt,
-	.init_ras_err_event_athub_interrupt = nbio_v7_4_init_ras_err_event_athub_interrupt,
-	.query_ras_error_count = nbio_v7_4_query_ras_error_count,
-	.ras_late_init = amdgpu_nbio_ras_late_init,
-=======
 	.program_aspm =  nbio_v7_4_program_aspm,
->>>>>>> 7d2a07b7
 };