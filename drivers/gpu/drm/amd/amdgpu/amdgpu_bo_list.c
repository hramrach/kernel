--- conflicted
+++ resolved
@@ -264,11 +264,7 @@
 
 	r = amdgpu_bo_create_list_entry_array(&args->in, &info);
 	if (r)
-<<<<<<< HEAD
-		goto error_free;
-=======
 		return r;
->>>>>>> 17d93760
 
 	switch (args->in.operation) {
 	case AMDGPU_BO_LIST_OP_CREATE:
@@ -281,12 +277,7 @@
 		r = idr_alloc(&fpriv->bo_list_handles, list, 1, 0, GFP_KERNEL);
 		mutex_unlock(&fpriv->bo_list_lock);
 		if (r < 0) {
-<<<<<<< HEAD
-			amdgpu_bo_list_put(list);
-			return r;
-=======
 			goto error_put_list;
->>>>>>> 17d93760
 		}
 
 		handle = r;
@@ -301,7 +292,6 @@
 		r = amdgpu_bo_list_create(adev, filp, info, args->in.bo_number,
 					  &list);
 		if (r)
-<<<<<<< HEAD
 			goto error_free;
 
 		mutex_lock(&fpriv->bo_list_lock);
@@ -309,25 +299,10 @@
 		mutex_unlock(&fpriv->bo_list_lock);
 
 		if (IS_ERR(old)) {
-			amdgpu_bo_list_put(list);
-			r = PTR_ERR(old);
-=======
->>>>>>> 17d93760
-			goto error_free;
-		}
-
-<<<<<<< HEAD
-=======
-		mutex_lock(&fpriv->bo_list_lock);
-		old = idr_replace(&fpriv->bo_list_handles, list, handle);
-		mutex_unlock(&fpriv->bo_list_lock);
-
-		if (IS_ERR(old)) {
 			r = PTR_ERR(old);
 			goto error_put_list;
 		}
 
->>>>>>> 17d93760
 		amdgpu_bo_list_put(old);
 		break;
 
@@ -346,11 +321,6 @@
 	amdgpu_bo_list_put(list);
 
 error_free:
-<<<<<<< HEAD
-	if (info)
-		kvfree(info);
-=======
 	kvfree(info);
->>>>>>> 17d93760
 	return r;
 }