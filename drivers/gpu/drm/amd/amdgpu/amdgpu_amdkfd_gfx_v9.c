--- conflicted
+++ resolved
@@ -36,14 +36,8 @@
 #include "v9_structs.h"
 #include "soc15.h"
 #include "soc15d.h"
-<<<<<<< HEAD
-#include "mmhub_v1_0.h"
-#include "gfxhub_v1_0.h"
-
-=======
 #include "gfx_v9_0.h"
 #include "amdgpu_amdkfd_gfx_v9.h"
->>>>>>> 7d2a07b7
 
 enum hqd_dequeue_request_type {
 	NO_ACTION = 0,
@@ -115,11 +109,7 @@
 	unlock_srbm(kgd);
 }
 
-<<<<<<< HEAD
-int kgd_gfx_v9_set_pasid_vmid_mapping(struct kgd_dev *kgd, unsigned int pasid,
-=======
 int kgd_gfx_v9_set_pasid_vmid_mapping(struct kgd_dev *kgd, u32 pasid,
->>>>>>> 7d2a07b7
 					unsigned int vmid)
 {
 	struct amdgpu_device *adev = get_amdgpu_device(kgd);
@@ -206,7 +196,6 @@
 {
 	uint32_t sdma_engine_reg_base = 0;
 	uint32_t sdma_rlc_reg_offset;
-<<<<<<< HEAD
 
 	switch (engine_id) {
 	default:
@@ -230,31 +219,6 @@
 	pr_debug("RLC register offset for SDMA%d RLC%d: 0x%x\n", engine_id,
 		 queue_id, sdma_rlc_reg_offset);
 
-=======
-
-	switch (engine_id) {
-	default:
-		dev_warn(adev->dev,
-			 "Invalid sdma engine id (%d), using engine id 0\n",
-			 engine_id);
-		fallthrough;
-	case 0:
-		sdma_engine_reg_base = SOC15_REG_OFFSET(SDMA0, 0,
-				mmSDMA0_RLC0_RB_CNTL) - mmSDMA0_RLC0_RB_CNTL;
-		break;
-	case 1:
-		sdma_engine_reg_base = SOC15_REG_OFFSET(SDMA1, 0,
-				mmSDMA1_RLC0_RB_CNTL) - mmSDMA0_RLC0_RB_CNTL;
-		break;
-	}
-
-	sdma_rlc_reg_offset = sdma_engine_reg_base
-		+ queue_id * (mmSDMA0_RLC1_RB_CNTL - mmSDMA0_RLC0_RB_CNTL);
-
-	pr_debug("RLC register offset for SDMA%d RLC%d: 0x%x\n", engine_id,
-		 queue_id, sdma_rlc_reg_offset);
-
->>>>>>> 7d2a07b7
 	return sdma_rlc_reg_offset;
 }
 
@@ -671,19 +635,11 @@
 {
 	uint32_t value;
 	struct amdgpu_device *adev = (struct amdgpu_device *) kgd;
-<<<<<<< HEAD
 
 	value = RREG32(SOC15_REG_OFFSET(ATHUB, 0, mmATC_VMID0_PASID_MAPPING)
 		     + vmid);
 	*p_pasid = value & ATC_VMID0_PASID_MAPPING__PASID_MASK;
 
-=======
-
-	value = RREG32(SOC15_REG_OFFSET(ATHUB, 0, mmATC_VMID0_PASID_MAPPING)
-		     + vmid);
-	*p_pasid = value & ATC_VMID0_PASID_MAPPING__PASID_MASK;
-
->>>>>>> 7d2a07b7
 	return !!(value & ATC_VMID0_PASID_MAPPING__VALID_MASK);
 }
 
@@ -733,11 +689,7 @@
 	return 0;
 }
 
-<<<<<<< HEAD
-static void kgd_gfx_v9_set_vm_context_page_table_base(struct kgd_dev *kgd,
-=======
 void kgd_gfx_v9_set_vm_context_page_table_base(struct kgd_dev *kgd,
->>>>>>> 7d2a07b7
 			uint32_t vmid, uint64_t page_table_base)
 {
 	struct amdgpu_device *adev = get_amdgpu_device(kgd);
@@ -748,11 +700,6 @@
 		return;
 	}
 
-<<<<<<< HEAD
-	mmhub_v1_0_setup_vm_pt_regs(adev, vmid, page_table_base);
-
-	gfxhub_v1_0_setup_vm_pt_regs(adev, vmid, page_table_base);
-=======
 	adev->mmhub.funcs->setup_vm_pt_regs(adev, vmid, page_table_base);
 
 	adev->gfxhub.funcs->setup_vm_pt_regs(adev, vmid, page_table_base);
@@ -929,7 +876,6 @@
 	*pasid_wave_cnt = vmid_wave_cnt;
 	*max_waves_per_cu = adev->gfx.cu_info.simd_per_cu *
 				adev->gfx.cu_info.max_waves_per_simd;
->>>>>>> 7d2a07b7
 }
 
 const struct kfd2kgd_calls gfx_v9_kfd2kgd = {
@@ -952,10 +898,5 @@
 	.get_atc_vmid_pasid_mapping_info =
 			kgd_gfx_v9_get_atc_vmid_pasid_mapping_info,
 	.set_vm_context_page_table_base = kgd_gfx_v9_set_vm_context_page_table_base,
-<<<<<<< HEAD
-	.get_hive_id = amdgpu_amdkfd_get_hive_id,
-	.get_unique_id = amdgpu_amdkfd_get_unique_id,
-=======
 	.get_cu_occupancy = kgd_gfx_v9_get_cu_occupancy,
->>>>>>> 7d2a07b7
 };