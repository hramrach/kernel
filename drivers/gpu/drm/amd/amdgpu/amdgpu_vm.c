/*
 * Copyright 2008 Advanced Micro Devices, Inc.
 * Copyright 2008 Red Hat Inc.
 * Copyright 2009 Jerome Glisse.
 *
 * Permission is hereby granted, free of charge, to any person obtaining a
 * copy of this software and associated documentation files (the "Software"),
 * to deal in the Software without restriction, including without limitation
 * the rights to use, copy, modify, merge, publish, distribute, sublicense,
 * and/or sell copies of the Software, and to permit persons to whom the
 * Software is furnished to do so, subject to the following conditions:
 *
 * The above copyright notice and this permission notice shall be included in
 * all copies or substantial portions of the Software.
 *
 * THE SOFTWARE IS PROVIDED "AS IS", WITHOUT WARRANTY OF ANY KIND, EXPRESS OR
 * IMPLIED, INCLUDING BUT NOT LIMITED TO THE WARRANTIES OF MERCHANTABILITY,
 * FITNESS FOR A PARTICULAR PURPOSE AND NONINFRINGEMENT.  IN NO EVENT SHALL
 * THE COPYRIGHT HOLDER(S) OR AUTHOR(S) BE LIABLE FOR ANY CLAIM, DAMAGES OR
 * OTHER LIABILITY, WHETHER IN AN ACTION OF CONTRACT, TORT OR OTHERWISE,
 * ARISING FROM, OUT OF OR IN CONNECTION WITH THE SOFTWARE OR THE USE OR
 * OTHER DEALINGS IN THE SOFTWARE.
 *
 * Authors: Dave Airlie
 *          Alex Deucher
 *          Jerome Glisse
 */
#include <drm/drmP.h>
#include <drm/amdgpu_drm.h>
#include "amdgpu.h"
#include "amdgpu_trace.h"

/*
 * GPUVM
 * GPUVM is similar to the legacy gart on older asics, however
 * rather than there being a single global gart table
 * for the entire GPU, there are multiple VM page tables active
 * at any given time.  The VM page tables can contain a mix
 * vram pages and system memory pages and system memory pages
 * can be mapped as snooped (cached system pages) or unsnooped
 * (uncached system pages).
 * Each VM has an ID associated with it and there is a page table
 * associated with each VMID.  When execting a command buffer,
 * the kernel tells the the ring what VMID to use for that command
 * buffer.  VMIDs are allocated dynamically as commands are submitted.
 * The userspace drivers maintain their own address space and the kernel
 * sets up their pages tables accordingly when they submit their
 * command buffers and a VMID is assigned.
 * Cayman/Trinity support up to 8 active VMs at any given time;
 * SI supports 16.
 */

/**
 * amdgpu_vm_num_pde - return the number of page directory entries
 *
 * @adev: amdgpu_device pointer
 *
 * Calculate the number of page directory entries (cayman+).
 */
static unsigned amdgpu_vm_num_pdes(struct amdgpu_device *adev)
{
	return adev->vm_manager.max_pfn >> amdgpu_vm_block_size;
}

/**
 * amdgpu_vm_directory_size - returns the size of the page directory in bytes
 *
 * @adev: amdgpu_device pointer
 *
 * Calculate the size of the page directory in bytes (cayman+).
 */
static unsigned amdgpu_vm_directory_size(struct amdgpu_device *adev)
{
	return AMDGPU_GPU_PAGE_ALIGN(amdgpu_vm_num_pdes(adev) * 8);
}

/**
 * amdgpu_vm_get_pd_bo - add the VM PD to a validation list
 *
 * @vm: vm providing the BOs
 * @validated: head of validation list
 * @entry: entry to add
 *
 * Add the page directory to the list of BOs to
 * validate for command submission.
 */
void amdgpu_vm_get_pd_bo(struct amdgpu_vm *vm,
			 struct list_head *validated,
			 struct amdgpu_bo_list_entry *entry)
{
	entry->robj = vm->page_directory;
	entry->prefered_domains = AMDGPU_GEM_DOMAIN_VRAM;
	entry->allowed_domains = AMDGPU_GEM_DOMAIN_VRAM;
	entry->priority = 0;
	entry->tv.bo = &vm->page_directory->tbo;
	entry->tv.shared = true;
	list_add(&entry->tv.head, validated);
}

/**
 * amdgpu_vm_get_bos - add the vm BOs to a duplicates list
 *
 * @vm: vm providing the BOs
 * @duplicates: head of duplicates list
 *
 * Add the page directory to the BO duplicates list
 * for command submission.
 */
void amdgpu_vm_get_pt_bos(struct amdgpu_vm *vm, struct list_head *duplicates)
{
	unsigned i;

	/* add the vm page table to the list */
	for (i = 0; i <= vm->max_pde_used; ++i) {
		struct amdgpu_bo_list_entry *entry = &vm->page_tables[i].entry;

		if (!entry->robj)
			continue;

		list_add(&entry->tv.head, duplicates);
	}

}

/**
 * amdgpu_vm_move_pt_bos_in_lru - move the PT BOs to the LRU tail
 *
 * @adev: amdgpu device instance
 * @vm: vm providing the BOs
 *
 * Move the PT BOs to the tail of the LRU.
 */
void amdgpu_vm_move_pt_bos_in_lru(struct amdgpu_device *adev,
				  struct amdgpu_vm *vm)
{
	struct ttm_bo_global *glob = adev->mman.bdev.glob;
	unsigned i;

	spin_lock(&glob->lru_lock);
	for (i = 0; i <= vm->max_pde_used; ++i) {
		struct amdgpu_bo_list_entry *entry = &vm->page_tables[i].entry;

		if (!entry->robj)
			continue;

		ttm_bo_move_to_lru_tail(&entry->robj->tbo);
	}
	spin_unlock(&glob->lru_lock);
}

/**
 * amdgpu_vm_grab_id - allocate the next free VMID
 *
 * @vm: vm to allocate id for
 * @ring: ring we want to submit job to
 * @sync: sync object where we add dependencies
 *
 * Allocate an id for the vm, adding fences to the sync obj as necessary.
 *
 * Global mutex must be locked!
 */
int amdgpu_vm_grab_id(struct amdgpu_vm *vm, struct amdgpu_ring *ring,
		      struct amdgpu_sync *sync)
{
	struct fence *best[AMDGPU_MAX_RINGS] = {};
	struct amdgpu_vm_id *vm_id = &vm->ids[ring->idx];
	struct amdgpu_device *adev = ring->adev;

	unsigned choices[2] = {};
	unsigned i;

	/* check if the id is still valid */
	if (vm_id->id) {
		unsigned id = vm_id->id;
		long owner;

		owner = atomic_long_read(&adev->vm_manager.ids[id].owner);
		if (owner == (long)vm) {
			trace_amdgpu_vm_grab_id(vm_id->id, ring->idx);
			return 0;
		}
	}

	/* we definately need to flush */
	vm_id->pd_gpu_addr = ~0ll;

	/* skip over VMID 0, since it is the system VM */
	for (i = 1; i < adev->vm_manager.nvm; ++i) {
		struct fence *fence = adev->vm_manager.ids[i].active;
		struct amdgpu_ring *fring;

		if (fence == NULL) {
			/* found a free one */
			vm_id->id = i;
			trace_amdgpu_vm_grab_id(i, ring->idx);
			return 0;
		}

		fring = amdgpu_ring_from_fence(fence);
		if (best[fring->idx] == NULL ||
		    fence_is_later(best[fring->idx], fence)) {
			best[fring->idx] = fence;
			choices[fring == ring ? 0 : 1] = i;
		}
	}

	for (i = 0; i < 2; ++i) {
		if (choices[i]) {
			struct fence *fence;

			fence  = adev->vm_manager.ids[choices[i]].active;
			vm_id->id = choices[i];

			trace_amdgpu_vm_grab_id(choices[i], ring->idx);
			return amdgpu_sync_fence(ring->adev, sync, fence);
		}
	}

	/* should never happen */
	BUG();
	return -EINVAL;
}

/**
 * amdgpu_vm_flush - hardware flush the vm
 *
 * @ring: ring to use for flush
 * @vm: vm we want to flush
 * @updates: last vm update that we waited for
 *
 * Flush the vm (cayman+).
 *
 * Global and local mutex must be locked!
 */
void amdgpu_vm_flush(struct amdgpu_ring *ring,
		     struct amdgpu_vm *vm,
		     struct fence *updates)
{
	uint64_t pd_addr = amdgpu_bo_gpu_offset(vm->page_directory);
	struct amdgpu_vm_id *vm_id = &vm->ids[ring->idx];
	struct fence *flushed_updates = vm_id->flushed_updates;
	bool is_later;

	if (!flushed_updates)
		is_later = true;
	else if (!updates)
		is_later = false;
	else
		is_later = fence_is_later(updates, flushed_updates);

	if (pd_addr != vm_id->pd_gpu_addr || is_later) {
		trace_amdgpu_vm_flush(pd_addr, ring->idx, vm_id->id);
		if (is_later) {
			vm_id->flushed_updates = fence_get(updates);
			fence_put(flushed_updates);
		}
		vm_id->pd_gpu_addr = pd_addr;
		amdgpu_ring_emit_vm_flush(ring, vm_id->id, vm_id->pd_gpu_addr);
	}
}

/**
 * amdgpu_vm_fence - remember fence for vm
 *
 * @adev: amdgpu_device pointer
 * @vm: vm we want to fence
 * @fence: fence to remember
 *
 * Fence the vm (cayman+).
 * Set the fence used to protect page table and id.
 *
 * Global and local mutex must be locked!
 */
void amdgpu_vm_fence(struct amdgpu_device *adev,
		     struct amdgpu_vm *vm,
		     struct fence *fence)
{
	struct amdgpu_ring *ring = amdgpu_ring_from_fence(fence);
	unsigned vm_id = vm->ids[ring->idx].id;

	fence_put(adev->vm_manager.ids[vm_id].active);
	adev->vm_manager.ids[vm_id].active = fence_get(fence);
	atomic_long_set(&adev->vm_manager.ids[vm_id].owner, (long)vm);
}

/**
 * amdgpu_vm_bo_find - find the bo_va for a specific vm & bo
 *
 * @vm: requested vm
 * @bo: requested buffer object
 *
 * Find @bo inside the requested vm (cayman+).
 * Search inside the @bos vm list for the requested vm
 * Returns the found bo_va or NULL if none is found
 *
 * Object has to be reserved!
 */
struct amdgpu_bo_va *amdgpu_vm_bo_find(struct amdgpu_vm *vm,
				       struct amdgpu_bo *bo)
{
	struct amdgpu_bo_va *bo_va;

	list_for_each_entry(bo_va, &bo->va, bo_list) {
		if (bo_va->vm == vm) {
			return bo_va;
		}
	}
	return NULL;
}

/**
 * amdgpu_vm_update_pages - helper to call the right asic function
 *
 * @adev: amdgpu_device pointer
 * @ib: indirect buffer to fill with commands
 * @pe: addr of the page entry
 * @addr: dst addr to write into pe
 * @count: number of page entries to update
 * @incr: increase next addr by incr bytes
 * @flags: hw access flags
 * @gtt_flags: GTT hw access flags
 *
 * Traces the parameters and calls the right asic functions
 * to setup the page table using the DMA.
 */
static void amdgpu_vm_update_pages(struct amdgpu_device *adev,
				   struct amdgpu_ib *ib,
				   uint64_t pe, uint64_t addr,
				   unsigned count, uint32_t incr,
				   uint32_t flags, uint32_t gtt_flags)
{
	trace_amdgpu_vm_set_page(pe, addr, count, incr, flags);

	if ((flags & AMDGPU_PTE_SYSTEM) && (flags == gtt_flags)) {
		uint64_t src = adev->gart.table_addr + (addr >> 12) * 8;
		amdgpu_vm_copy_pte(adev, ib, pe, src, count);

	} else if ((flags & AMDGPU_PTE_SYSTEM) || (count < 3)) {
		amdgpu_vm_write_pte(adev, ib, pe, addr,
				      count, incr, flags);

	} else {
		amdgpu_vm_set_pte_pde(adev, ib, pe, addr,
				      count, incr, flags);
	}
}

int amdgpu_vm_free_job(struct amdgpu_job *job)
{
	int i;
	for (i = 0; i < job->num_ibs; i++)
		amdgpu_ib_free(job->adev, &job->ibs[i]);
	kfree(job->ibs);
	return 0;
}

/**
 * amdgpu_vm_clear_bo - initially clear the page dir/table
 *
 * @adev: amdgpu_device pointer
 * @bo: bo to clear
 *
 * need to reserve bo first before calling it.
 */
static int amdgpu_vm_clear_bo(struct amdgpu_device *adev,
			      struct amdgpu_bo *bo)
{
	struct amdgpu_ring *ring = adev->vm_manager.vm_pte_funcs_ring;
	struct fence *fence = NULL;
	struct amdgpu_ib *ib;
	unsigned entries;
	uint64_t addr;
	int r;

	r = reservation_object_reserve_shared(bo->tbo.resv);
	if (r)
		return r;

	r = ttm_bo_validate(&bo->tbo, &bo->placement, true, false);
	if (r)
		goto error;

	addr = amdgpu_bo_gpu_offset(bo);
	entries = amdgpu_bo_size(bo) / 8;

	ib = kzalloc(sizeof(struct amdgpu_ib), GFP_KERNEL);
	if (!ib)
		goto error;

	r = amdgpu_ib_get(ring, NULL, entries * 2 + 64, ib);
	if (r)
		goto error_free;

	ib->length_dw = 0;

	amdgpu_vm_update_pages(adev, ib, addr, 0, entries, 0, 0, 0);
	amdgpu_vm_pad_ib(adev, ib);
	WARN_ON(ib->length_dw > 64);
	r = amdgpu_sched_ib_submit_kernel_helper(adev, ring, ib, 1,
						 &amdgpu_vm_free_job,
						 AMDGPU_FENCE_OWNER_VM,
						 &fence);
	if (!r)
		amdgpu_bo_fence(bo, fence, true);
	fence_put(fence);
	if (amdgpu_enable_scheduler)
		return 0;

error_free:
	amdgpu_ib_free(adev, ib);
	kfree(ib);

error:
	return r;
}

/**
 * amdgpu_vm_map_gart - get the physical address of a gart page
 *
 * @adev: amdgpu_device pointer
 * @addr: the unmapped addr
 *
 * Look up the physical address of the page that the pte resolves
 * to (cayman+).
 * Returns the physical address of the page.
 */
uint64_t amdgpu_vm_map_gart(struct amdgpu_device *adev, uint64_t addr)
{
	uint64_t result;

	/* page table offset */
	result = adev->gart.pages_addr[addr >> PAGE_SHIFT];

	/* in case cpu page size != gpu page size*/
	result |= addr & (~PAGE_MASK);

	return result;
}

/**
 * amdgpu_vm_update_pdes - make sure that page directory is valid
 *
 * @adev: amdgpu_device pointer
 * @vm: requested vm
 * @start: start of GPU address range
 * @end: end of GPU address range
 *
 * Allocates new page tables if necessary
 * and updates the page directory (cayman+).
 * Returns 0 for success, error for failure.
 *
 * Global and local mutex must be locked!
 */
int amdgpu_vm_update_page_directory(struct amdgpu_device *adev,
				    struct amdgpu_vm *vm)
{
	struct amdgpu_ring *ring = adev->vm_manager.vm_pte_funcs_ring;
	struct amdgpu_bo *pd = vm->page_directory;
	uint64_t pd_addr = amdgpu_bo_gpu_offset(pd);
	uint32_t incr = AMDGPU_VM_PTE_COUNT * 8;
	uint64_t last_pde = ~0, last_pt = ~0;
	unsigned count = 0, pt_idx, ndw;
	struct amdgpu_ib *ib;
	struct fence *fence = NULL;

	int r;

	/* padding, etc. */
	ndw = 64;

	/* assume the worst case */
	ndw += vm->max_pde_used * 6;

	/* update too big for an IB */
	if (ndw > 0xfffff)
		return -ENOMEM;

	ib = kzalloc(sizeof(struct amdgpu_ib), GFP_KERNEL);
	if (!ib)
		return -ENOMEM;

	r = amdgpu_ib_get(ring, NULL, ndw * 4, ib);
	if (r) {
		kfree(ib);
		return r;
	}
	ib->length_dw = 0;

	/* walk over the address space and update the page directory */
	for (pt_idx = 0; pt_idx <= vm->max_pde_used; ++pt_idx) {
		struct amdgpu_bo *bo = vm->page_tables[pt_idx].entry.robj;
		uint64_t pde, pt;

		if (bo == NULL)
			continue;

		pt = amdgpu_bo_gpu_offset(bo);
		if (vm->page_tables[pt_idx].addr == pt)
			continue;
		vm->page_tables[pt_idx].addr = pt;

		pde = pd_addr + pt_idx * 8;
		if (((last_pde + 8 * count) != pde) ||
		    ((last_pt + incr * count) != pt)) {

			if (count) {
				amdgpu_vm_update_pages(adev, ib, last_pde,
						       last_pt, count, incr,
						       AMDGPU_PTE_VALID, 0);
			}

			count = 1;
			last_pde = pde;
			last_pt = pt;
		} else {
			++count;
		}
	}

	if (count)
		amdgpu_vm_update_pages(adev, ib, last_pde, last_pt, count,
				       incr, AMDGPU_PTE_VALID, 0);

	if (ib->length_dw != 0) {
		amdgpu_vm_pad_ib(adev, ib);
		amdgpu_sync_resv(adev, &ib->sync, pd->tbo.resv, AMDGPU_FENCE_OWNER_VM);
		WARN_ON(ib->length_dw > ndw);
		r = amdgpu_sched_ib_submit_kernel_helper(adev, ring, ib, 1,
							 &amdgpu_vm_free_job,
							 AMDGPU_FENCE_OWNER_VM,
							 &fence);
		if (r)
			goto error_free;

		amdgpu_bo_fence(pd, fence, true);
		fence_put(vm->page_directory_fence);
		vm->page_directory_fence = fence_get(fence);
		fence_put(fence);
	}

	if (!amdgpu_enable_scheduler || ib->length_dw == 0) {
		amdgpu_ib_free(adev, ib);
		kfree(ib);
	}

	return 0;

error_free:
	amdgpu_ib_free(adev, ib);
	kfree(ib);
	return r;
}

/**
 * amdgpu_vm_frag_ptes - add fragment information to PTEs
 *
 * @adev: amdgpu_device pointer
 * @ib: IB for the update
 * @pe_start: first PTE to handle
 * @pe_end: last PTE to handle
 * @addr: addr those PTEs should point to
 * @flags: hw mapping flags
 * @gtt_flags: GTT hw mapping flags
 *
 * Global and local mutex must be locked!
 */
static void amdgpu_vm_frag_ptes(struct amdgpu_device *adev,
				struct amdgpu_ib *ib,
				uint64_t pe_start, uint64_t pe_end,
				uint64_t addr, uint32_t flags,
				uint32_t gtt_flags)
{
	/**
	 * The MC L1 TLB supports variable sized pages, based on a fragment
	 * field in the PTE. When this field is set to a non-zero value, page
	 * granularity is increased from 4KB to (1 << (12 + frag)). The PTE
	 * flags are considered valid for all PTEs within the fragment range
	 * and corresponding mappings are assumed to be physically contiguous.
	 *
	 * The L1 TLB can store a single PTE for the whole fragment,
	 * significantly increasing the space available for translation
	 * caching. This leads to large improvements in throughput when the
	 * TLB is under pressure.
	 *
	 * The L2 TLB distributes small and large fragments into two
	 * asymmetric partitions. The large fragment cache is significantly
	 * larger. Thus, we try to use large fragments wherever possible.
	 * Userspace can support this by aligning virtual base address and
	 * allocation size to the fragment size.
	 */

	/* SI and newer are optimized for 64KB */
	uint64_t frag_flags = AMDGPU_PTE_FRAG_64KB;
	uint64_t frag_align = 0x80;

	uint64_t frag_start = ALIGN(pe_start, frag_align);
	uint64_t frag_end = pe_end & ~(frag_align - 1);

	unsigned count;

	/* system pages are non continuously */
	if ((flags & AMDGPU_PTE_SYSTEM) || !(flags & AMDGPU_PTE_VALID) ||
	    (frag_start >= frag_end)) {

		count = (pe_end - pe_start) / 8;
		amdgpu_vm_update_pages(adev, ib, pe_start, addr, count,
				       AMDGPU_GPU_PAGE_SIZE, flags, gtt_flags);
		return;
	}

	/* handle the 4K area at the beginning */
	if (pe_start != frag_start) {
		count = (frag_start - pe_start) / 8;
		amdgpu_vm_update_pages(adev, ib, pe_start, addr, count,
				       AMDGPU_GPU_PAGE_SIZE, flags, gtt_flags);
		addr += AMDGPU_GPU_PAGE_SIZE * count;
	}

	/* handle the area in the middle */
	count = (frag_end - frag_start) / 8;
	amdgpu_vm_update_pages(adev, ib, frag_start, addr, count,
			       AMDGPU_GPU_PAGE_SIZE, flags | frag_flags,
			       gtt_flags);

	/* handle the 4K area at the end */
	if (frag_end != pe_end) {
		addr += AMDGPU_GPU_PAGE_SIZE * count;
		count = (pe_end - frag_end) / 8;
		amdgpu_vm_update_pages(adev, ib, frag_end, addr, count,
				       AMDGPU_GPU_PAGE_SIZE, flags, gtt_flags);
	}
}

/**
 * amdgpu_vm_update_ptes - make sure that page tables are valid
 *
 * @adev: amdgpu_device pointer
 * @vm: requested vm
 * @start: start of GPU address range
 * @end: end of GPU address range
 * @dst: destination address to map to
 * @flags: mapping flags
 *
 * Update the page tables in the range @start - @end (cayman+).
 *
 * Global and local mutex must be locked!
 */
static int amdgpu_vm_update_ptes(struct amdgpu_device *adev,
				 struct amdgpu_vm *vm,
				 struct amdgpu_ib *ib,
				 uint64_t start, uint64_t end,
				 uint64_t dst, uint32_t flags,
				 uint32_t gtt_flags)
{
	uint64_t mask = AMDGPU_VM_PTE_COUNT - 1;
	uint64_t last_pte = ~0, last_dst = ~0;
	void *owner = AMDGPU_FENCE_OWNER_VM;
	unsigned count = 0;
	uint64_t addr;

	/* sync to everything on unmapping */
	if (!(flags & AMDGPU_PTE_VALID))
		owner = AMDGPU_FENCE_OWNER_UNDEFINED;

	/* walk over the address space and update the page tables */
	for (addr = start; addr < end; ) {
		uint64_t pt_idx = addr >> amdgpu_vm_block_size;
		struct amdgpu_bo *pt = vm->page_tables[pt_idx].entry.robj;
		unsigned nptes;
		uint64_t pte;
		int r;

		amdgpu_sync_resv(adev, &ib->sync, pt->tbo.resv, owner);
		r = reservation_object_reserve_shared(pt->tbo.resv);
		if (r)
			return r;

		if ((addr & ~mask) == (end & ~mask))
			nptes = end - addr;
		else
			nptes = AMDGPU_VM_PTE_COUNT - (addr & mask);

		pte = amdgpu_bo_gpu_offset(pt);
		pte += (addr & mask) * 8;

		if ((last_pte + 8 * count) != pte) {

			if (count) {
				amdgpu_vm_frag_ptes(adev, ib, last_pte,
						    last_pte + 8 * count,
						    last_dst, flags,
						    gtt_flags);
			}

			count = nptes;
			last_pte = pte;
			last_dst = dst;
		} else {
			count += nptes;
		}

		addr += nptes;
		dst += nptes * AMDGPU_GPU_PAGE_SIZE;
	}

	if (count) {
		amdgpu_vm_frag_ptes(adev, ib, last_pte,
				    last_pte + 8 * count,
				    last_dst, flags, gtt_flags);
	}

	return 0;
}

/**
 * amdgpu_vm_bo_update_mapping - update a mapping in the vm page table
 *
 * @adev: amdgpu_device pointer
 * @vm: requested vm
 * @mapping: mapped range and flags to use for the update
 * @addr: addr to set the area to
 * @gtt_flags: flags as they are used for GTT
 * @fence: optional resulting fence
 *
 * Fill in the page table entries for @mapping.
 * Returns 0 for success, -EINVAL for failure.
 *
 * Object have to be reserved and mutex must be locked!
 */
static int amdgpu_vm_bo_update_mapping(struct amdgpu_device *adev,
				       struct amdgpu_vm *vm,
				       struct amdgpu_bo_va_mapping *mapping,
				       uint64_t addr, uint32_t gtt_flags,
				       struct fence **fence)
{
	struct amdgpu_ring *ring = adev->vm_manager.vm_pte_funcs_ring;
	unsigned nptes, ncmds, ndw;
	uint32_t flags = gtt_flags;
	struct amdgpu_ib *ib;
	struct fence *f = NULL;
	int r;

	/* normally,bo_va->flags only contians READABLE and WIRTEABLE bit go here
	 * but in case of something, we filter the flags in first place
	 */
	if (!(mapping->flags & AMDGPU_PTE_READABLE))
		flags &= ~AMDGPU_PTE_READABLE;
	if (!(mapping->flags & AMDGPU_PTE_WRITEABLE))
		flags &= ~AMDGPU_PTE_WRITEABLE;

	trace_amdgpu_vm_bo_update(mapping);

	nptes = mapping->it.last - mapping->it.start + 1;

	/*
	 * reserve space for one command every (1 << BLOCK_SIZE)
	 *  entries or 2k dwords (whatever is smaller)
	 */
	ncmds = (nptes >> min(amdgpu_vm_block_size, 11)) + 1;

	/* padding, etc. */
	ndw = 64;

	if ((flags & AMDGPU_PTE_SYSTEM) && (flags == gtt_flags)) {
		/* only copy commands needed */
		ndw += ncmds * 7;

	} else if (flags & AMDGPU_PTE_SYSTEM) {
		/* header for write data commands */
		ndw += ncmds * 4;

		/* body of write data command */
		ndw += nptes * 2;

	} else {
		/* set page commands needed */
		ndw += ncmds * 10;

		/* two extra commands for begin/end of fragment */
		ndw += 2 * 10;
	}

	/* update too big for an IB */
	if (ndw > 0xfffff)
		return -ENOMEM;

	ib = kzalloc(sizeof(struct amdgpu_ib), GFP_KERNEL);
	if (!ib)
		return -ENOMEM;

	r = amdgpu_ib_get(ring, NULL, ndw * 4, ib);
	if (r) {
		kfree(ib);
		return r;
	}

	ib->length_dw = 0;

	r = amdgpu_vm_update_ptes(adev, vm, ib, mapping->it.start,
				  mapping->it.last + 1, addr + mapping->offset,
				  flags, gtt_flags);

	if (r) {
		amdgpu_ib_free(adev, ib);
		kfree(ib);
		return r;
	}

	amdgpu_vm_pad_ib(adev, ib);
	WARN_ON(ib->length_dw > ndw);
	r = amdgpu_sched_ib_submit_kernel_helper(adev, ring, ib, 1,
						 &amdgpu_vm_free_job,
						 AMDGPU_FENCE_OWNER_VM,
						 &f);
	if (r)
		goto error_free;

	amdgpu_bo_fence(vm->page_directory, f, true);
	if (fence) {
		fence_put(*fence);
		*fence = fence_get(f);
	}
	fence_put(f);
	if (!amdgpu_enable_scheduler) {
		amdgpu_ib_free(adev, ib);
		kfree(ib);
	}
	return 0;

error_free:
	amdgpu_ib_free(adev, ib);
	kfree(ib);
	return r;
}

/**
 * amdgpu_vm_bo_update - update all BO mappings in the vm page table
 *
 * @adev: amdgpu_device pointer
 * @bo_va: requested BO and VM object
 * @mem: ttm mem
 *
 * Fill in the page table entries for @bo_va.
 * Returns 0 for success, -EINVAL for failure.
 *
 * Object have to be reserved and mutex must be locked!
 */
int amdgpu_vm_bo_update(struct amdgpu_device *adev,
			struct amdgpu_bo_va *bo_va,
			struct ttm_mem_reg *mem)
{
	struct amdgpu_vm *vm = bo_va->vm;
	struct amdgpu_bo_va_mapping *mapping;
	uint32_t flags;
	uint64_t addr;
	int r;

	if (mem) {
		addr = (u64)mem->start << PAGE_SHIFT;
		if (mem->mem_type != TTM_PL_TT)
			addr += adev->vm_manager.vram_base_offset;
	} else {
		addr = 0;
	}

	flags = amdgpu_ttm_tt_pte_flags(adev, bo_va->bo->tbo.ttm, mem);

	spin_lock(&vm->status_lock);
	if (!list_empty(&bo_va->vm_status))
		list_splice_init(&bo_va->valids, &bo_va->invalids);
	spin_unlock(&vm->status_lock);

	list_for_each_entry(mapping, &bo_va->invalids, list) {
		r = amdgpu_vm_bo_update_mapping(adev, vm, mapping, addr,
						flags, &bo_va->last_pt_update);
		if (r)
			return r;
	}

	if (trace_amdgpu_vm_bo_mapping_enabled()) {
		list_for_each_entry(mapping, &bo_va->valids, list)
			trace_amdgpu_vm_bo_mapping(mapping);

		list_for_each_entry(mapping, &bo_va->invalids, list)
			trace_amdgpu_vm_bo_mapping(mapping);
	}

	spin_lock(&vm->status_lock);
	list_splice_init(&bo_va->invalids, &bo_va->valids);
	list_del_init(&bo_va->vm_status);
	if (!mem)
		list_add(&bo_va->vm_status, &vm->cleared);
	spin_unlock(&vm->status_lock);

	return 0;
}

/**
 * amdgpu_vm_clear_freed - clear freed BOs in the PT
 *
 * @adev: amdgpu_device pointer
 * @vm: requested vm
 *
 * Make sure all freed BOs are cleared in the PT.
 * Returns 0 for success.
 *
 * PTs have to be reserved and mutex must be locked!
 */
int amdgpu_vm_clear_freed(struct amdgpu_device *adev,
			  struct amdgpu_vm *vm)
{
	struct amdgpu_bo_va_mapping *mapping;
	int r;

	spin_lock(&vm->freed_lock);
	while (!list_empty(&vm->freed)) {
		mapping = list_first_entry(&vm->freed,
			struct amdgpu_bo_va_mapping, list);
		list_del(&mapping->list);
		spin_unlock(&vm->freed_lock);
		r = amdgpu_vm_bo_update_mapping(adev, vm, mapping, 0, 0, NULL);
		kfree(mapping);
		if (r)
			return r;

		spin_lock(&vm->freed_lock);
	}
	spin_unlock(&vm->freed_lock);

	return 0;

}

/**
 * amdgpu_vm_clear_invalids - clear invalidated BOs in the PT
 *
 * @adev: amdgpu_device pointer
 * @vm: requested vm
 *
 * Make sure all invalidated BOs are cleared in the PT.
 * Returns 0 for success.
 *
 * PTs have to be reserved and mutex must be locked!
 */
int amdgpu_vm_clear_invalids(struct amdgpu_device *adev,
			     struct amdgpu_vm *vm, struct amdgpu_sync *sync)
{
	struct amdgpu_bo_va *bo_va = NULL;
	int r = 0;

	spin_lock(&vm->status_lock);
	while (!list_empty(&vm->invalidated)) {
		bo_va = list_first_entry(&vm->invalidated,
			struct amdgpu_bo_va, vm_status);
		spin_unlock(&vm->status_lock);
		mutex_lock(&bo_va->mutex);
		r = amdgpu_vm_bo_update(adev, bo_va, NULL);
		mutex_unlock(&bo_va->mutex);
		if (r)
			return r;

		spin_lock(&vm->status_lock);
	}
	spin_unlock(&vm->status_lock);

	if (bo_va)
		r = amdgpu_sync_fence(adev, sync, bo_va->last_pt_update);

	return r;
}

/**
 * amdgpu_vm_bo_add - add a bo to a specific vm
 *
 * @adev: amdgpu_device pointer
 * @vm: requested vm
 * @bo: amdgpu buffer object
 *
 * Add @bo into the requested vm (cayman+).
 * Add @bo to the list of bos associated with the vm
 * Returns newly added bo_va or NULL for failure
 *
 * Object has to be reserved!
 */
struct amdgpu_bo_va *amdgpu_vm_bo_add(struct amdgpu_device *adev,
				      struct amdgpu_vm *vm,
				      struct amdgpu_bo *bo)
{
	struct amdgpu_bo_va *bo_va;

	bo_va = kzalloc(sizeof(struct amdgpu_bo_va), GFP_KERNEL);
	if (bo_va == NULL) {
		return NULL;
	}
	bo_va->vm = vm;
	bo_va->bo = bo;
	bo_va->ref_count = 1;
	INIT_LIST_HEAD(&bo_va->bo_list);
	INIT_LIST_HEAD(&bo_va->valids);
	INIT_LIST_HEAD(&bo_va->invalids);
	INIT_LIST_HEAD(&bo_va->vm_status);
	mutex_init(&bo_va->mutex);
	list_add_tail(&bo_va->bo_list, &bo->va);

	return bo_va;
}

/**
 * amdgpu_vm_bo_map - map bo inside a vm
 *
 * @adev: amdgpu_device pointer
 * @bo_va: bo_va to store the address
 * @saddr: where to map the BO
 * @offset: requested offset in the BO
 * @flags: attributes of pages (read/write/valid/etc.)
 *
 * Add a mapping of the BO at the specefied addr into the VM.
 * Returns 0 for success, error for failure.
 *
 * Object has to be reserved and unreserved outside!
 */
int amdgpu_vm_bo_map(struct amdgpu_device *adev,
		     struct amdgpu_bo_va *bo_va,
		     uint64_t saddr, uint64_t offset,
		     uint64_t size, uint32_t flags)
{
	struct amdgpu_bo_va_mapping *mapping;
	struct amdgpu_vm *vm = bo_va->vm;
	struct interval_tree_node *it;
	unsigned last_pfn, pt_idx;
	uint64_t eaddr;
	int r;

	/* validate the parameters */
	if (saddr & AMDGPU_GPU_PAGE_MASK || offset & AMDGPU_GPU_PAGE_MASK ||
	    size == 0 || size & AMDGPU_GPU_PAGE_MASK)
		return -EINVAL;

	/* make sure object fit at this offset */
	eaddr = saddr + size - 1;
	if ((saddr >= eaddr) || (offset + size > amdgpu_bo_size(bo_va->bo)))
		return -EINVAL;

	last_pfn = eaddr / AMDGPU_GPU_PAGE_SIZE;
	if (last_pfn >= adev->vm_manager.max_pfn) {
		dev_err(adev->dev, "va above limit (0x%08X >= 0x%08X)\n",
			last_pfn, adev->vm_manager.max_pfn);
		return -EINVAL;
	}

	saddr /= AMDGPU_GPU_PAGE_SIZE;
	eaddr /= AMDGPU_GPU_PAGE_SIZE;

	spin_lock(&vm->it_lock);
	it = interval_tree_iter_first(&vm->va, saddr, eaddr);
	spin_unlock(&vm->it_lock);
	if (it) {
		struct amdgpu_bo_va_mapping *tmp;
		tmp = container_of(it, struct amdgpu_bo_va_mapping, it);
		/* bo and tmp overlap, invalid addr */
		dev_err(adev->dev, "bo %p va 0x%010Lx-0x%010Lx conflict with "
			"0x%010lx-0x%010lx\n", bo_va->bo, saddr, eaddr,
			tmp->it.start, tmp->it.last + 1);
		r = -EINVAL;
		goto error;
	}

	mapping = kmalloc(sizeof(*mapping), GFP_KERNEL);
	if (!mapping) {
		r = -ENOMEM;
		goto error;
	}

	INIT_LIST_HEAD(&mapping->list);
	mapping->it.start = saddr;
	mapping->it.last = eaddr;
	mapping->offset = offset;
	mapping->flags = flags;

	mutex_lock(&bo_va->mutex);
	list_add(&mapping->list, &bo_va->invalids);
	mutex_unlock(&bo_va->mutex);
	spin_lock(&vm->it_lock);
	interval_tree_insert(&mapping->it, &vm->va);
	spin_unlock(&vm->it_lock);
	trace_amdgpu_vm_bo_map(bo_va, mapping);

	/* Make sure the page tables are allocated */
	saddr >>= amdgpu_vm_block_size;
	eaddr >>= amdgpu_vm_block_size;

	BUG_ON(eaddr >= amdgpu_vm_num_pdes(adev));

	if (eaddr > vm->max_pde_used)
		vm->max_pde_used = eaddr;

	/* walk over the address space and allocate the page tables */
	for (pt_idx = saddr; pt_idx <= eaddr; ++pt_idx) {
		struct reservation_object *resv = vm->page_directory->tbo.resv;
		struct amdgpu_bo_list_entry *entry;
		struct amdgpu_bo *pt;

		entry = &vm->page_tables[pt_idx].entry;
		if (entry->robj)
			continue;

		r = amdgpu_bo_create(adev, AMDGPU_VM_PTE_COUNT * 8,
				     AMDGPU_GPU_PAGE_SIZE, true,
				     AMDGPU_GEM_DOMAIN_VRAM,
				     AMDGPU_GEM_CREATE_NO_CPU_ACCESS,
				     NULL, resv, &pt);
		if (r)
			goto error_free;

		/* Keep a reference to the page table to avoid freeing
		 * them up in the wrong order.
		 */
		pt->parent = amdgpu_bo_ref(vm->page_directory);

		r = amdgpu_vm_clear_bo(adev, pt);
		if (r) {
			amdgpu_bo_unref(&pt);
			goto error_free;
		}

		entry->robj = pt;
		entry->prefered_domains = AMDGPU_GEM_DOMAIN_VRAM;
		entry->allowed_domains = AMDGPU_GEM_DOMAIN_VRAM;
		entry->priority = 0;
		entry->tv.bo = &entry->robj->tbo;
		entry->tv.shared = true;
		vm->page_tables[pt_idx].addr = 0;
	}

	return 0;

error_free:
	list_del(&mapping->list);
	spin_lock(&vm->it_lock);
	interval_tree_remove(&mapping->it, &vm->va);
	spin_unlock(&vm->it_lock);
	trace_amdgpu_vm_bo_unmap(bo_va, mapping);
	kfree(mapping);

error:
	return r;
}

/**
 * amdgpu_vm_bo_unmap - remove bo mapping from vm
 *
 * @adev: amdgpu_device pointer
 * @bo_va: bo_va to remove the address from
 * @saddr: where to the BO is mapped
 *
 * Remove a mapping of the BO at the specefied addr from the VM.
 * Returns 0 for success, error for failure.
 *
 * Object has to be reserved and unreserved outside!
 */
int amdgpu_vm_bo_unmap(struct amdgpu_device *adev,
		       struct amdgpu_bo_va *bo_va,
		       uint64_t saddr)
{
	struct amdgpu_bo_va_mapping *mapping;
	struct amdgpu_vm *vm = bo_va->vm;
	bool valid = true;

	saddr /= AMDGPU_GPU_PAGE_SIZE;
	mutex_lock(&bo_va->mutex);
	list_for_each_entry(mapping, &bo_va->valids, list) {
		if (mapping->it.start == saddr)
			break;
	}

	if (&mapping->list == &bo_va->valids) {
		valid = false;

		list_for_each_entry(mapping, &bo_va->invalids, list) {
			if (mapping->it.start == saddr)
				break;
		}

		if (&mapping->list == &bo_va->invalids) {
			mutex_unlock(&bo_va->mutex);
			return -ENOENT;
		}
	}
	mutex_unlock(&bo_va->mutex);
	list_del(&mapping->list);
	spin_lock(&vm->it_lock);
	interval_tree_remove(&mapping->it, &vm->va);
	spin_unlock(&vm->it_lock);
	trace_amdgpu_vm_bo_unmap(bo_va, mapping);

	if (valid) {
		spin_lock(&vm->freed_lock);
		list_add(&mapping->list, &vm->freed);
		spin_unlock(&vm->freed_lock);
	} else {
		kfree(mapping);
	}

	return 0;
}

/**
 * amdgpu_vm_bo_rmv - remove a bo to a specific vm
 *
 * @adev: amdgpu_device pointer
 * @bo_va: requested bo_va
 *
 * Remove @bo_va->bo from the requested vm (cayman+).
 *
 * Object have to be reserved!
 */
void amdgpu_vm_bo_rmv(struct amdgpu_device *adev,
		      struct amdgpu_bo_va *bo_va)
{
	struct amdgpu_bo_va_mapping *mapping, *next;
	struct amdgpu_vm *vm = bo_va->vm;

	list_del(&bo_va->bo_list);

	spin_lock(&vm->status_lock);
	list_del(&bo_va->vm_status);
	spin_unlock(&vm->status_lock);

	list_for_each_entry_safe(mapping, next, &bo_va->valids, list) {
		list_del(&mapping->list);
		spin_lock(&vm->it_lock);
		interval_tree_remove(&mapping->it, &vm->va);
		spin_unlock(&vm->it_lock);
		trace_amdgpu_vm_bo_unmap(bo_va, mapping);
		spin_lock(&vm->freed_lock);
		list_add(&mapping->list, &vm->freed);
		spin_unlock(&vm->freed_lock);
	}
	list_for_each_entry_safe(mapping, next, &bo_va->invalids, list) {
		list_del(&mapping->list);
		spin_lock(&vm->it_lock);
		interval_tree_remove(&mapping->it, &vm->va);
		spin_unlock(&vm->it_lock);
		kfree(mapping);
	}
	fence_put(bo_va->last_pt_update);
	mutex_destroy(&bo_va->mutex);
	kfree(bo_va);
}

/**
 * amdgpu_vm_bo_invalidate - mark the bo as invalid
 *
 * @adev: amdgpu_device pointer
 * @vm: requested vm
 * @bo: amdgpu buffer object
 *
 * Mark @bo as invalid (cayman+).
 */
void amdgpu_vm_bo_invalidate(struct amdgpu_device *adev,
			     struct amdgpu_bo *bo)
{
	struct amdgpu_bo_va *bo_va;

	list_for_each_entry(bo_va, &bo->va, bo_list) {
		spin_lock(&bo_va->vm->status_lock);
		if (list_empty(&bo_va->vm_status))
			list_add(&bo_va->vm_status, &bo_va->vm->invalidated);
		spin_unlock(&bo_va->vm->status_lock);
	}
}

/**
 * amdgpu_vm_init - initialize a vm instance
 *
 * @adev: amdgpu_device pointer
 * @vm: requested vm
 *
 * Init @vm fields (cayman+).
 */
int amdgpu_vm_init(struct amdgpu_device *adev, struct amdgpu_vm *vm)
{
	const unsigned align = min(AMDGPU_VM_PTB_ALIGN_SIZE,
		AMDGPU_VM_PTE_COUNT * 8);
	unsigned pd_size, pd_entries;
	int i, r;

	for (i = 0; i < AMDGPU_MAX_RINGS; ++i) {
		vm->ids[i].id = 0;
		vm->ids[i].flushed_updates = NULL;
	}
	vm->va = RB_ROOT;
	spin_lock_init(&vm->status_lock);
	INIT_LIST_HEAD(&vm->invalidated);
	INIT_LIST_HEAD(&vm->cleared);
	INIT_LIST_HEAD(&vm->freed);
	spin_lock_init(&vm->it_lock);
	spin_lock_init(&vm->freed_lock);
	pd_size = amdgpu_vm_directory_size(adev);
	pd_entries = amdgpu_vm_num_pdes(adev);

	/* allocate page table array */
	vm->page_tables = drm_calloc_large(pd_entries, sizeof(struct amdgpu_vm_pt));
	if (vm->page_tables == NULL) {
		DRM_ERROR("Cannot allocate memory for page table array\n");
		return -ENOMEM;
	}

	vm->page_directory_fence = NULL;

	r = amdgpu_bo_create(adev, pd_size, align, true,
			     AMDGPU_GEM_DOMAIN_VRAM,
			     AMDGPU_GEM_CREATE_NO_CPU_ACCESS,
			     NULL, NULL, &vm->page_directory);
	if (r)
		return r;
	r = amdgpu_bo_reserve(vm->page_directory, false);
	if (r) {
		amdgpu_bo_unref(&vm->page_directory);
		vm->page_directory = NULL;
		return r;
	}
	r = amdgpu_vm_clear_bo(adev, vm->page_directory);
	amdgpu_bo_unreserve(vm->page_directory);
	if (r) {
		amdgpu_bo_unref(&vm->page_directory);
		vm->page_directory = NULL;
		return r;
	}

	return 0;
}

/**
 * amdgpu_vm_fini - tear down a vm instance
 *
 * @adev: amdgpu_device pointer
 * @vm: requested vm
 *
 * Tear down @vm (cayman+).
 * Unbind the VM and remove all bos from the vm bo list
 */
void amdgpu_vm_fini(struct amdgpu_device *adev, struct amdgpu_vm *vm)
{
	struct amdgpu_bo_va_mapping *mapping, *tmp;
	int i;

	if (!RB_EMPTY_ROOT(&vm->va)) {
		dev_err(adev->dev, "still active bo inside vm\n");
	}
	rbtree_postorder_for_each_entry_safe(mapping, tmp, &vm->va, it.rb) {
		list_del(&mapping->list);
		interval_tree_remove(&mapping->it, &vm->va);
		kfree(mapping);
	}
	list_for_each_entry_safe(mapping, tmp, &vm->freed, list) {
		list_del(&mapping->list);
		kfree(mapping);
	}

	for (i = 0; i < amdgpu_vm_num_pdes(adev); i++)
<<<<<<< HEAD
		amdgpu_bo_unref(&vm->page_tables[i].bo);
=======
		amdgpu_bo_unref(&vm->page_tables[i].entry.robj);
>>>>>>> 05ec7de7
	drm_free_large(vm->page_tables);

	amdgpu_bo_unref(&vm->page_directory);
	fence_put(vm->page_directory_fence);
	for (i = 0; i < AMDGPU_MAX_RINGS; ++i) {
		unsigned id = vm->ids[i].id;

		atomic_long_cmpxchg(&adev->vm_manager.ids[id].owner,
				    (long)vm, 0);
		fence_put(vm->ids[i].flushed_updates);
	}

}

/**
 * amdgpu_vm_manager_fini - cleanup VM manager
 *
 * @adev: amdgpu_device pointer
 *
 * Cleanup the VM manager and free resources.
 */
void amdgpu_vm_manager_fini(struct amdgpu_device *adev)
{
	unsigned i;

	for (i = 0; i < AMDGPU_NUM_VM; ++i)
		fence_put(adev->vm_manager.ids[i].active);
}<|MERGE_RESOLUTION|>--- conflicted
+++ resolved
@@ -1359,11 +1359,7 @@
 	}
 
 	for (i = 0; i < amdgpu_vm_num_pdes(adev); i++)
-<<<<<<< HEAD
-		amdgpu_bo_unref(&vm->page_tables[i].bo);
-=======
 		amdgpu_bo_unref(&vm->page_tables[i].entry.robj);
->>>>>>> 05ec7de7
 	drm_free_large(vm->page_tables);
 
 	amdgpu_bo_unref(&vm->page_directory);
