--- conflicted
+++ resolved
@@ -66,11 +66,7 @@
 {
 	struct amdgpu_bo *bo = container_of(mni, struct amdgpu_bo, notifier);
 	struct amdgpu_device *adev = amdgpu_ttm_adev(bo->tbo.bdev);
-<<<<<<< HEAD
- 	long r;
-=======
 	long r;
->>>>>>> 7d2a07b7
 
 	if (!mmu_notifier_range_blockable(range))
 		return false;
@@ -79,13 +75,8 @@
 
 	mmu_interval_set_seq(mni, cur_seq);
 
-<<<<<<< HEAD
-	r = dma_resv_wait_timeout_rcu(bo->tbo.base.resv, true, false,
-				      MAX_SCHEDULE_TIMEOUT);
-=======
 	r = dma_resv_wait_timeout(bo->tbo.base.resv, true, false,
 				  MAX_SCHEDULE_TIMEOUT);
->>>>>>> 7d2a07b7
 	mutex_unlock(&adev->notifier_lock);
 	if (r <= 0)
 		DRM_ERROR("(%ld) failed to wait for user bo\n", r);
@@ -163,8 +154,6 @@
 		return;
 	mmu_interval_notifier_remove(&bo->notifier);
 	bo->notifier.mm = NULL;
-<<<<<<< HEAD
-=======
 }
 
 int amdgpu_hmm_range_get_pages(struct mmu_interval_notifier *notifier,
@@ -252,5 +241,4 @@
 	kfree(hmm_range);
 
 	return r;
->>>>>>> 7d2a07b7
 }