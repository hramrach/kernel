/*
 * Copyright 2018 Advanced Micro Devices, Inc.
 *
 * Permission is hereby granted, free of charge, to any person obtaining a
 * copy of this software and associated documentation files (the "Software"),
 * to deal in the Software without restriction, including without limitation
 * the rights to use, copy, modify, merge, publish, distribute, sublicense,
 * and/or sell copies of the Software, and to permit persons to whom the
 * Software is furnished to do so, subject to the following conditions:
 *
 * The above copyright notice and this permission notice shall be included in
 * all copies or substantial portions of the Software.
 *
 * THE SOFTWARE IS PROVIDED "AS IS", WITHOUT WARRANTY OF ANY KIND, EXPRESS OR
 * IMPLIED, INCLUDING BUT NOT LIMITED TO THE WARRANTIES OF MERCHANTABILITY,
 * FITNESS FOR A PARTICULAR PURPOSE AND NONINFRINGEMENT.  IN NO EVENT SHALL
 * THE COPYRIGHT HOLDER(S) OR AUTHOR(S) BE LIABLE FOR ANY CLAIM, DAMAGES OR
 * OTHER LIABILITY, WHETHER IN AN ACTION OF CONTRACT, TORT OR OTHERWISE,
 * ARISING FROM, OUT OF OR IN CONNECTION WITH THE SOFTWARE OR THE USE OR
 * OTHER DEALINGS IN THE SOFTWARE.
 *
 *
 */
#include <linux/list.h>
#include "amdgpu.h"
#include "amdgpu_xgmi.h"
<<<<<<< HEAD
=======
#include "amdgpu_smu.h"
>>>>>>> 0ecfebd2


static DEFINE_MUTEX(xgmi_mutex);

#define AMDGPU_MAX_XGMI_HIVE			8
#define AMDGPU_MAX_XGMI_DEVICE_PER_HIVE		4

static struct amdgpu_hive_info xgmi_hives[AMDGPU_MAX_XGMI_HIVE];
static unsigned hive_count = 0;

<<<<<<< HEAD

=======
>>>>>>> 0ecfebd2
void *amdgpu_xgmi_hive_try_lock(struct amdgpu_hive_info *hive)
{
	return &hive->device_list;
}

<<<<<<< HEAD
=======
static ssize_t amdgpu_xgmi_show_hive_id(struct device *dev,
		struct device_attribute *attr, char *buf)
{
	struct amdgpu_hive_info *hive =
			container_of(attr, struct amdgpu_hive_info, dev_attr);

	return snprintf(buf, PAGE_SIZE, "%llu\n", hive->hive_id);
}

static int amdgpu_xgmi_sysfs_create(struct amdgpu_device *adev,
				    struct amdgpu_hive_info *hive)
{
	int ret = 0;

	if (WARN_ON(hive->kobj))
		return -EINVAL;

	hive->kobj = kobject_create_and_add("xgmi_hive_info", &adev->dev->kobj);
	if (!hive->kobj) {
		dev_err(adev->dev, "XGMI: Failed to allocate sysfs entry!\n");
		return -EINVAL;
	}

	hive->dev_attr = (struct device_attribute) {
		.attr = {
			.name = "xgmi_hive_id",
			.mode = S_IRUGO,

		},
		.show = amdgpu_xgmi_show_hive_id,
	};

	ret = sysfs_create_file(hive->kobj, &hive->dev_attr.attr);
	if (ret) {
		dev_err(adev->dev, "XGMI: Failed to create device file xgmi_hive_id\n");
		kobject_del(hive->kobj);
		kobject_put(hive->kobj);
		hive->kobj = NULL;
	}

	return ret;
}

static void amdgpu_xgmi_sysfs_destroy(struct amdgpu_device *adev,
				    struct amdgpu_hive_info *hive)
{
	sysfs_remove_file(hive->kobj, &hive->dev_attr.attr);
	kobject_del(hive->kobj);
	kobject_put(hive->kobj);
	hive->kobj = NULL;
}

static ssize_t amdgpu_xgmi_show_device_id(struct device *dev,
				     struct device_attribute *attr,
				     char *buf)
{
	struct drm_device *ddev = dev_get_drvdata(dev);
	struct amdgpu_device *adev = ddev->dev_private;

	return snprintf(buf, PAGE_SIZE, "%llu\n", adev->gmc.xgmi.node_id);

}


static DEVICE_ATTR(xgmi_device_id, S_IRUGO, amdgpu_xgmi_show_device_id, NULL);


static int amdgpu_xgmi_sysfs_add_dev_info(struct amdgpu_device *adev,
					 struct amdgpu_hive_info *hive)
{
	int ret = 0;
	char node[10] = { 0 };

	/* Create xgmi device id file */
	ret = device_create_file(adev->dev, &dev_attr_xgmi_device_id);
	if (ret) {
		dev_err(adev->dev, "XGMI: Failed to create device file xgmi_device_id\n");
		return ret;
	}

	/* Create sysfs link to hive info folder on the first device */
	if (adev != hive->adev) {
		ret = sysfs_create_link(&adev->dev->kobj, hive->kobj,
					"xgmi_hive_info");
		if (ret) {
			dev_err(adev->dev, "XGMI: Failed to create link to hive info");
			goto remove_file;
		}
	}

	sprintf(node, "node%d", hive->number_devices);
	/* Create sysfs link form the hive folder to yourself */
	ret = sysfs_create_link(hive->kobj, &adev->dev->kobj, node);
	if (ret) {
		dev_err(adev->dev, "XGMI: Failed to create link from hive info");
		goto remove_link;
	}

	goto success;


remove_link:
	sysfs_remove_link(&adev->dev->kobj, adev->ddev->unique);

remove_file:
	device_remove_file(adev->dev, &dev_attr_xgmi_device_id);

success:
	return ret;
}

static void amdgpu_xgmi_sysfs_rem_dev_info(struct amdgpu_device *adev,
					  struct amdgpu_hive_info *hive)
{
	device_remove_file(adev->dev, &dev_attr_xgmi_device_id);
	sysfs_remove_link(&adev->dev->kobj, adev->ddev->unique);
	sysfs_remove_link(hive->kobj, adev->ddev->unique);
}



>>>>>>> 0ecfebd2
struct amdgpu_hive_info *amdgpu_get_xgmi_hive(struct amdgpu_device *adev, int lock)
{
	int i;
	struct amdgpu_hive_info *tmp;

	if (!adev->gmc.xgmi.hive_id)
		return NULL;

	mutex_lock(&xgmi_mutex);

	for (i = 0 ; i < hive_count; ++i) {
		tmp = &xgmi_hives[i];
		if (tmp->hive_id == adev->gmc.xgmi.hive_id) {
			if (lock)
				mutex_lock(&tmp->hive_lock);
			mutex_unlock(&xgmi_mutex);
			return tmp;
		}
	}
	if (i >= AMDGPU_MAX_XGMI_HIVE) {
		mutex_unlock(&xgmi_mutex);
		return NULL;
	}

	/* initialize new hive if not exist */
	tmp = &xgmi_hives[hive_count++];

	if (amdgpu_xgmi_sysfs_create(adev, tmp)) {
		mutex_unlock(&xgmi_mutex);
		return NULL;
	}

	tmp->adev = adev;
	tmp->hive_id = adev->gmc.xgmi.hive_id;
	INIT_LIST_HEAD(&tmp->device_list);
	mutex_init(&tmp->hive_lock);
	mutex_init(&tmp->reset_lock);
<<<<<<< HEAD
	if (lock)
		mutex_lock(&tmp->hive_lock);

=======

	if (lock)
		mutex_lock(&tmp->hive_lock);
	tmp->pstate = -1;
>>>>>>> 0ecfebd2
	mutex_unlock(&xgmi_mutex);

	return tmp;
}

<<<<<<< HEAD
=======
int amdgpu_xgmi_set_pstate(struct amdgpu_device *adev, int pstate)
{
	int ret = 0;
	struct amdgpu_hive_info *hive = amdgpu_get_xgmi_hive(adev, 0);

	if (!hive)
		return 0;

	if (hive->pstate == pstate)
		return 0;

	dev_dbg(adev->dev, "Set xgmi pstate %d.\n", pstate);

	if (is_support_sw_smu(adev))
		ret = smu_set_xgmi_pstate(&adev->smu, pstate);
	if (ret)
		dev_err(adev->dev,
			"XGMI: Set pstate failure on device %llx, hive %llx, ret %d",
			adev->gmc.xgmi.node_id,
			adev->gmc.xgmi.hive_id, ret);

	return ret;
}

>>>>>>> 0ecfebd2
int amdgpu_xgmi_update_topology(struct amdgpu_hive_info *hive, struct amdgpu_device *adev)
{
	int ret = -EINVAL;

	/* Each psp need to set the latest topology */
	ret = psp_xgmi_set_topology_info(&adev->psp,
					 hive->number_devices,
					 &hive->topology_info);
	if (ret)
		dev_err(adev->dev,
			"XGMI: Set topology failure on device %llx, hive %llx, ret %d",
			adev->gmc.xgmi.node_id,
			adev->gmc.xgmi.hive_id, ret);

	return ret;
}

int amdgpu_xgmi_add_device(struct amdgpu_device *adev)
{
	struct psp_xgmi_topology_info *hive_topology;
	struct amdgpu_hive_info *hive;
	struct amdgpu_xgmi	*entry;
	struct amdgpu_device *tmp_adev = NULL;

	int count = 0, ret = -EINVAL;

	if (!adev->gmc.xgmi.supported)
		return 0;

	ret = psp_xgmi_get_node_id(&adev->psp, &adev->gmc.xgmi.node_id);
	if (ret) {
		dev_err(adev->dev,
			"XGMI: Failed to get node id\n");
		return ret;
	}

	ret = psp_xgmi_get_hive_id(&adev->psp, &adev->gmc.xgmi.hive_id);
	if (ret) {
		dev_err(adev->dev,
			"XGMI: Failed to get hive id\n");
		return ret;
	}

	hive = amdgpu_get_xgmi_hive(adev, 1);
	if (!hive) {
		ret = -EINVAL;
		dev_err(adev->dev,
			"XGMI: node 0x%llx, can not match hive 0x%llx in the hive list.\n",
			adev->gmc.xgmi.node_id, adev->gmc.xgmi.hive_id);
		goto exit;
	}

	hive_topology = &hive->topology_info;

	list_add_tail(&adev->gmc.xgmi.head, &hive->device_list);
	list_for_each_entry(entry, &hive->device_list, head)
		hive_topology->nodes[count++].node_id = entry->node_id;
	hive->number_devices = count;

	/* Each psp need to get the latest topology */
	list_for_each_entry(tmp_adev, &hive->device_list, gmc.xgmi.head) {
		ret = psp_xgmi_get_topology_info(&tmp_adev->psp, count, hive_topology);
		if (ret) {
			dev_err(tmp_adev->dev,
				"XGMI: Get topology failure on device %llx, hive %llx, ret %d",
				tmp_adev->gmc.xgmi.node_id,
				tmp_adev->gmc.xgmi.hive_id, ret);
			/* To do : continue with some node failed or disable the whole hive */
			break;
		}
	}
<<<<<<< HEAD

	list_for_each_entry(tmp_adev, &hive->device_list, gmc.xgmi.head) {
		ret = amdgpu_xgmi_update_topology(hive, tmp_adev);
		if (ret)
			break;
	}

	dev_info(adev->dev, "XGMI: Add node %d, hive 0x%llx.\n",
		 adev->gmc.xgmi.physical_node_id, adev->gmc.xgmi.hive_id);
=======

	list_for_each_entry(tmp_adev, &hive->device_list, gmc.xgmi.head) {
		ret = amdgpu_xgmi_update_topology(hive, tmp_adev);
		if (ret)
			break;
	}

	if (!ret)
		ret = amdgpu_xgmi_sysfs_add_dev_info(adev, hive);

	if (!ret)
		dev_info(adev->dev, "XGMI: Add node %d, hive 0x%llx.\n",
			 adev->gmc.xgmi.physical_node_id, adev->gmc.xgmi.hive_id);
	else
		dev_err(adev->dev, "XGMI: Failed to add node %d, hive 0x%llx ret: %d\n",
			adev->gmc.xgmi.physical_node_id, adev->gmc.xgmi.hive_id,
			ret);

>>>>>>> 0ecfebd2

	mutex_unlock(&hive->hive_lock);
exit:
	return ret;
}

void amdgpu_xgmi_remove_device(struct amdgpu_device *adev)
{
	struct amdgpu_hive_info *hive;

	if (!adev->gmc.xgmi.supported)
		return;

	hive = amdgpu_get_xgmi_hive(adev, 1);
	if (!hive)
		return;

	if (!(hive->number_devices--)) {
<<<<<<< HEAD
		mutex_destroy(&hive->hive_lock);
		mutex_destroy(&hive->reset_lock);
	} else {
=======
		amdgpu_xgmi_sysfs_destroy(adev, hive);
		mutex_destroy(&hive->hive_lock);
		mutex_destroy(&hive->reset_lock);
	} else {
		amdgpu_xgmi_sysfs_rem_dev_info(adev, hive);
>>>>>>> 0ecfebd2
		mutex_unlock(&hive->hive_lock);
	}
}<|MERGE_RESOLUTION|>--- conflicted
+++ resolved
@@ -24,10 +24,7 @@
 #include <linux/list.h>
 #include "amdgpu.h"
 #include "amdgpu_xgmi.h"
-<<<<<<< HEAD
-=======
 #include "amdgpu_smu.h"
->>>>>>> 0ecfebd2
 
 
 static DEFINE_MUTEX(xgmi_mutex);
@@ -38,17 +35,11 @@
 static struct amdgpu_hive_info xgmi_hives[AMDGPU_MAX_XGMI_HIVE];
 static unsigned hive_count = 0;
 
-<<<<<<< HEAD
-
-=======
->>>>>>> 0ecfebd2
 void *amdgpu_xgmi_hive_try_lock(struct amdgpu_hive_info *hive)
 {
 	return &hive->device_list;
 }
 
-<<<<<<< HEAD
-=======
 static ssize_t amdgpu_xgmi_show_hive_id(struct device *dev,
 		struct device_attribute *attr, char *buf)
 {
@@ -170,7 +161,6 @@
 
 
 
->>>>>>> 0ecfebd2
 struct amdgpu_hive_info *amdgpu_get_xgmi_hive(struct amdgpu_device *adev, int lock)
 {
 	int i;
@@ -208,23 +198,15 @@
 	INIT_LIST_HEAD(&tmp->device_list);
 	mutex_init(&tmp->hive_lock);
 	mutex_init(&tmp->reset_lock);
-<<<<<<< HEAD
-	if (lock)
-		mutex_lock(&tmp->hive_lock);
-
-=======
 
 	if (lock)
 		mutex_lock(&tmp->hive_lock);
 	tmp->pstate = -1;
->>>>>>> 0ecfebd2
 	mutex_unlock(&xgmi_mutex);
 
 	return tmp;
 }
 
-<<<<<<< HEAD
-=======
 int amdgpu_xgmi_set_pstate(struct amdgpu_device *adev, int pstate)
 {
 	int ret = 0;
@@ -249,7 +231,6 @@
 	return ret;
 }
 
->>>>>>> 0ecfebd2
 int amdgpu_xgmi_update_topology(struct amdgpu_hive_info *hive, struct amdgpu_device *adev)
 {
 	int ret = -EINVAL;
@@ -321,17 +302,6 @@
 			break;
 		}
 	}
-<<<<<<< HEAD
-
-	list_for_each_entry(tmp_adev, &hive->device_list, gmc.xgmi.head) {
-		ret = amdgpu_xgmi_update_topology(hive, tmp_adev);
-		if (ret)
-			break;
-	}
-
-	dev_info(adev->dev, "XGMI: Add node %d, hive 0x%llx.\n",
-		 adev->gmc.xgmi.physical_node_id, adev->gmc.xgmi.hive_id);
-=======
 
 	list_for_each_entry(tmp_adev, &hive->device_list, gmc.xgmi.head) {
 		ret = amdgpu_xgmi_update_topology(hive, tmp_adev);
@@ -350,7 +320,6 @@
 			adev->gmc.xgmi.physical_node_id, adev->gmc.xgmi.hive_id,
 			ret);
 
->>>>>>> 0ecfebd2
 
 	mutex_unlock(&hive->hive_lock);
 exit:
@@ -369,17 +338,11 @@
 		return;
 
 	if (!(hive->number_devices--)) {
-<<<<<<< HEAD
-		mutex_destroy(&hive->hive_lock);
-		mutex_destroy(&hive->reset_lock);
-	} else {
-=======
 		amdgpu_xgmi_sysfs_destroy(adev, hive);
 		mutex_destroy(&hive->hive_lock);
 		mutex_destroy(&hive->reset_lock);
 	} else {
 		amdgpu_xgmi_sysfs_rem_dev_info(adev, hive);
->>>>>>> 0ecfebd2
 		mutex_unlock(&hive->hive_lock);
 	}
 }