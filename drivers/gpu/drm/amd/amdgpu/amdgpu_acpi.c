/*
 * Copyright 2012 Advanced Micro Devices, Inc.
 *
 * Permission is hereby granted, free of charge, to any person obtaining a
 * copy of this software and associated documentation files (the "Software"),
 * to deal in the Software without restriction, including without limitation
 * the rights to use, copy, modify, merge, publish, distribute, sublicense,
 * and/or sell copies of the Software, and to permit persons to whom the
 * Software is furnished to do so, subject to the following conditions:
 *
 * The above copyright notice and this permission notice shall be included in
 * all copies or substantial portions of the Software.
 *
 * THE SOFTWARE IS PROVIDED "AS IS", WITHOUT WARRANTY OF ANY KIND, EXPRESS OR
 * IMPLIED, INCLUDING BUT NOT LIMITED TO THE WARRANTIES OF MERCHANTABILITY,
 * FITNESS FOR A PARTICULAR PURPOSE AND NONINFRINGEMENT.  IN NO EVENT SHALL
 * THE COPYRIGHT HOLDER(S) OR AUTHOR(S) BE LIABLE FOR ANY CLAIM, DAMAGES OR
 * OTHER LIABILITY, WHETHER IN AN ACTION OF CONTRACT, TORT OR OTHERWISE,
 * ARISING FROM, OUT OF OR IN CONNECTION WITH THE SOFTWARE OR THE USE OR
 * OTHER DEALINGS IN THE SOFTWARE.
 *
 */

#include <linux/pci.h>
#include <linux/acpi.h>
#include <linux/slab.h>
#include <linux/power_supply.h>
#include <linux/pm_runtime.h>
#include <linux/suspend.h>
#include <acpi/video.h>
#include <acpi/actbl.h>

#include <drm/drm_crtc_helper.h>
#include "amdgpu.h"
#include "amdgpu_pm.h"
#include "amdgpu_display.h"
#include "amd_acpi.h"
#include "atom.h"

struct amdgpu_atif_notification_cfg {
	bool enabled;
	int command_code;
};

struct amdgpu_atif_notifications {
	bool thermal_state;
	bool forced_power_state;
	bool system_power_state;
	bool brightness_change;
	bool dgpu_display_event;
	bool gpu_package_power_limit;
};

struct amdgpu_atif_functions {
	bool system_params;
	bool sbios_requests;
	bool temperature_change;
	bool query_backlight_transfer_characteristics;
	bool ready_to_undock;
	bool external_gpu_information;
};

struct amdgpu_atif {
	acpi_handle handle;

	struct amdgpu_atif_notifications notifications;
	struct amdgpu_atif_functions functions;
	struct amdgpu_atif_notification_cfg notification_cfg;
#if defined(CONFIG_BACKLIGHT_CLASS_DEVICE) || defined(CONFIG_BACKLIGHT_CLASS_DEVICE_MODULE)
	struct backlight_device *bd;
#endif
	struct amdgpu_dm_backlight_caps backlight_caps;
};

struct amdgpu_atcs_functions {
	bool get_ext_state;
	bool pcie_perf_req;
	bool pcie_dev_rdy;
	bool pcie_bus_width;
	bool power_shift_control;
};

struct amdgpu_atcs {
	acpi_handle handle;

	struct amdgpu_atcs_functions functions;
};

static struct amdgpu_acpi_priv {
	struct amdgpu_atif atif;
	struct amdgpu_atcs atcs;
} amdgpu_acpi_priv;

/* Call the ATIF method
 */
/**
 * amdgpu_atif_call - call an ATIF method
 *
 * @atif: atif structure
 * @function: the ATIF function to execute
 * @params: ATIF function params
 *
 * Executes the requested ATIF function (all asics).
 * Returns a pointer to the acpi output buffer.
 */
static union acpi_object *amdgpu_atif_call(struct amdgpu_atif *atif,
					   int function,
					   struct acpi_buffer *params)
{
	acpi_status status;
	union acpi_object atif_arg_elements[2];
	struct acpi_object_list atif_arg;
	struct acpi_buffer buffer = { ACPI_ALLOCATE_BUFFER, NULL };

	atif_arg.count = 2;
	atif_arg.pointer = &atif_arg_elements[0];

	atif_arg_elements[0].type = ACPI_TYPE_INTEGER;
	atif_arg_elements[0].integer.value = function;

	if (params) {
		atif_arg_elements[1].type = ACPI_TYPE_BUFFER;
		atif_arg_elements[1].buffer.length = params->length;
		atif_arg_elements[1].buffer.pointer = params->pointer;
	} else {
		/* We need a second fake parameter */
		atif_arg_elements[1].type = ACPI_TYPE_INTEGER;
		atif_arg_elements[1].integer.value = 0;
	}

	status = acpi_evaluate_object(atif->handle, NULL, &atif_arg,
				      &buffer);

	/* Fail only if calling the method fails and ATIF is supported */
	if (ACPI_FAILURE(status) && status != AE_NOT_FOUND) {
		DRM_DEBUG_DRIVER("failed to evaluate ATIF got %s\n",
				 acpi_format_exception(status));
		kfree(buffer.pointer);
		return NULL;
	}

	return buffer.pointer;
}

/**
 * amdgpu_atif_parse_notification - parse supported notifications
 *
 * @n: supported notifications struct
 * @mask: supported notifications mask from ATIF
 *
 * Use the supported notifications mask from ATIF function
 * ATIF_FUNCTION_VERIFY_INTERFACE to determine what notifications
 * are supported (all asics).
 */
static void amdgpu_atif_parse_notification(struct amdgpu_atif_notifications *n, u32 mask)
{
	n->thermal_state = mask & ATIF_THERMAL_STATE_CHANGE_REQUEST_SUPPORTED;
	n->forced_power_state = mask & ATIF_FORCED_POWER_STATE_CHANGE_REQUEST_SUPPORTED;
	n->system_power_state = mask & ATIF_SYSTEM_POWER_SOURCE_CHANGE_REQUEST_SUPPORTED;
	n->brightness_change = mask & ATIF_PANEL_BRIGHTNESS_CHANGE_REQUEST_SUPPORTED;
	n->dgpu_display_event = mask & ATIF_DGPU_DISPLAY_EVENT_SUPPORTED;
	n->gpu_package_power_limit = mask & ATIF_GPU_PACKAGE_POWER_LIMIT_REQUEST_SUPPORTED;
}

/**
 * amdgpu_atif_parse_functions - parse supported functions
 *
 * @f: supported functions struct
 * @mask: supported functions mask from ATIF
 *
 * Use the supported functions mask from ATIF function
 * ATIF_FUNCTION_VERIFY_INTERFACE to determine what functions
 * are supported (all asics).
 */
static void amdgpu_atif_parse_functions(struct amdgpu_atif_functions *f, u32 mask)
{
	f->system_params = mask & ATIF_GET_SYSTEM_PARAMETERS_SUPPORTED;
	f->sbios_requests = mask & ATIF_GET_SYSTEM_BIOS_REQUESTS_SUPPORTED;
	f->temperature_change = mask & ATIF_TEMPERATURE_CHANGE_NOTIFICATION_SUPPORTED;
	f->query_backlight_transfer_characteristics =
		mask & ATIF_QUERY_BACKLIGHT_TRANSFER_CHARACTERISTICS_SUPPORTED;
	f->ready_to_undock = mask & ATIF_READY_TO_UNDOCK_NOTIFICATION_SUPPORTED;
	f->external_gpu_information = mask & ATIF_GET_EXTERNAL_GPU_INFORMATION_SUPPORTED;
}

/**
 * amdgpu_atif_verify_interface - verify ATIF
 *
 * @atif: amdgpu atif struct
 *
 * Execute the ATIF_FUNCTION_VERIFY_INTERFACE ATIF function
 * to initialize ATIF and determine what features are supported
 * (all asics).
 * returns 0 on success, error on failure.
 */
static int amdgpu_atif_verify_interface(struct amdgpu_atif *atif)
{
	union acpi_object *info;
	struct atif_verify_interface output;
	size_t size;
	int err = 0;

	info = amdgpu_atif_call(atif, ATIF_FUNCTION_VERIFY_INTERFACE, NULL);
	if (!info)
		return -EIO;

	memset(&output, 0, sizeof(output));

	size = *(u16 *) info->buffer.pointer;
	if (size < 12) {
		DRM_INFO("ATIF buffer is too small: %zu\n", size);
		err = -EINVAL;
		goto out;
	}
	size = min(sizeof(output), size);

	memcpy(&output, info->buffer.pointer, size);

	/* TODO: check version? */
	DRM_DEBUG_DRIVER("ATIF version %u\n", output.version);

	amdgpu_atif_parse_notification(&atif->notifications, output.notification_mask);
	amdgpu_atif_parse_functions(&atif->functions, output.function_bits);

out:
	kfree(info);
	return err;
}

/**
 * amdgpu_atif_get_notification_params - determine notify configuration
 *
 * @atif: acpi handle
 *
 * Execute the ATIF_FUNCTION_GET_SYSTEM_PARAMETERS ATIF function
 * to determine if a notifier is used and if so which one
 * (all asics).  This is either Notify(VGA, 0x81) or Notify(VGA, n)
 * where n is specified in the result if a notifier is used.
 * Returns 0 on success, error on failure.
 */
static int amdgpu_atif_get_notification_params(struct amdgpu_atif *atif)
{
	union acpi_object *info;
	struct amdgpu_atif_notification_cfg *n = &atif->notification_cfg;
	struct atif_system_params params;
	size_t size;
	int err = 0;

	info = amdgpu_atif_call(atif, ATIF_FUNCTION_GET_SYSTEM_PARAMETERS,
				NULL);
	if (!info) {
		err = -EIO;
		goto out;
	}

	size = *(u16 *) info->buffer.pointer;
	if (size < 10) {
		err = -EINVAL;
		goto out;
	}

	memset(&params, 0, sizeof(params));
	size = min(sizeof(params), size);
	memcpy(&params, info->buffer.pointer, size);

	DRM_DEBUG_DRIVER("SYSTEM_PARAMS: mask = %#x, flags = %#x\n",
			params.flags, params.valid_mask);
	params.flags = params.flags & params.valid_mask;

	if ((params.flags & ATIF_NOTIFY_MASK) == ATIF_NOTIFY_NONE) {
		n->enabled = false;
		n->command_code = 0;
	} else if ((params.flags & ATIF_NOTIFY_MASK) == ATIF_NOTIFY_81) {
		n->enabled = true;
		n->command_code = 0x81;
	} else {
		if (size < 11) {
			err = -EINVAL;
			goto out;
		}
		n->enabled = true;
		n->command_code = params.command_code;
	}

out:
	DRM_DEBUG_DRIVER("Notification %s, command code = %#x\n",
			(n->enabled ? "enabled" : "disabled"),
			n->command_code);
	kfree(info);
	return err;
}

/**
 * amdgpu_atif_query_backlight_caps - get min and max backlight input signal
 *
 * @atif: acpi handle
 *
 * Execute the QUERY_BRIGHTNESS_TRANSFER_CHARACTERISTICS ATIF function
 * to determine the acceptable range of backlight values
 *
 * Backlight_caps.caps_valid will be set to true if the query is successful
 *
 * The input signals are in range 0-255
 *
 * This function assumes the display with backlight is the first LCD
 *
 * Returns 0 on success, error on failure.
 */
static int amdgpu_atif_query_backlight_caps(struct amdgpu_atif *atif)
{
	union acpi_object *info;
	struct atif_qbtc_output characteristics;
	struct atif_qbtc_arguments arguments;
	struct acpi_buffer params;
	size_t size;
	int err = 0;

	arguments.size = sizeof(arguments);
	arguments.requested_display = ATIF_QBTC_REQUEST_LCD1;

	params.length = sizeof(arguments);
	params.pointer = (void *)&arguments;

	info = amdgpu_atif_call(atif,
		ATIF_FUNCTION_QUERY_BRIGHTNESS_TRANSFER_CHARACTERISTICS,
		&params);
	if (!info) {
		err = -EIO;
		goto out;
	}

	size = *(u16 *) info->buffer.pointer;
	if (size < 10) {
		err = -EINVAL;
		goto out;
	}

	memset(&characteristics, 0, sizeof(characteristics));
	size = min(sizeof(characteristics), size);
	memcpy(&characteristics, info->buffer.pointer, size);

	atif->backlight_caps.caps_valid = true;
	atif->backlight_caps.min_input_signal =
			characteristics.min_input_signal;
	atif->backlight_caps.max_input_signal =
			characteristics.max_input_signal;
out:
	kfree(info);
	return err;
}

/**
 * amdgpu_atif_get_sbios_requests - get requested sbios event
 *
 * @atif: acpi handle
 * @req: atif sbios request struct
 *
 * Execute the ATIF_FUNCTION_GET_SYSTEM_BIOS_REQUESTS ATIF function
 * to determine what requests the sbios is making to the driver
 * (all asics).
 * Returns 0 on success, error on failure.
 */
static int amdgpu_atif_get_sbios_requests(struct amdgpu_atif *atif,
					  struct atif_sbios_requests *req)
{
	union acpi_object *info;
	size_t size;
	int count = 0;

	info = amdgpu_atif_call(atif, ATIF_FUNCTION_GET_SYSTEM_BIOS_REQUESTS,
				NULL);
	if (!info)
		return -EIO;

	size = *(u16 *)info->buffer.pointer;
	if (size < 0xd) {
		count = -EINVAL;
		goto out;
	}
	memset(req, 0, sizeof(*req));

	size = min(sizeof(*req), size);
	memcpy(req, info->buffer.pointer, size);
	DRM_DEBUG_DRIVER("SBIOS pending requests: %#x\n", req->pending);

	count = hweight32(req->pending);

out:
	kfree(info);
	return count;
}

/**
 * amdgpu_atif_handler - handle ATIF notify requests
 *
 * @adev: amdgpu_device pointer
 * @event: atif sbios request struct
 *
 * Checks the acpi event and if it matches an atif event,
 * handles it.
 *
 * Returns:
 * NOTIFY_BAD or NOTIFY_DONE, depending on the event.
 */
static int amdgpu_atif_handler(struct amdgpu_device *adev,
			       struct acpi_bus_event *event)
{
	struct amdgpu_atif *atif = &amdgpu_acpi_priv.atif;
	int count;

	DRM_DEBUG_DRIVER("event, device_class = %s, type = %#x\n",
			event->device_class, event->type);

	if (strcmp(event->device_class, ACPI_VIDEO_CLASS) != 0)
		return NOTIFY_DONE;

	/* Is this actually our event? */
	if (!atif->notification_cfg.enabled ||
	    event->type != atif->notification_cfg.command_code) {
		/* These events will generate keypresses otherwise */
		if (event->type == ACPI_VIDEO_NOTIFY_PROBE)
			return NOTIFY_BAD;
		else
			return NOTIFY_DONE;
	}

	if (atif->functions.sbios_requests) {
		struct atif_sbios_requests req;

		/* Check pending SBIOS requests */
		count = amdgpu_atif_get_sbios_requests(atif, &req);

		if (count <= 0)
			return NOTIFY_BAD;

		DRM_DEBUG_DRIVER("ATIF: %d pending SBIOS requests\n", count);

		if (req.pending & ATIF_PANEL_BRIGHTNESS_CHANGE_REQUEST) {
#if defined(CONFIG_BACKLIGHT_CLASS_DEVICE) || defined(CONFIG_BACKLIGHT_CLASS_DEVICE_MODULE)
			if (atif->bd) {
				DRM_DEBUG_DRIVER("Changing brightness to %d\n",
						 req.backlight_level);
				/*
				 * XXX backlight_device_set_brightness() is
				 * hardwired to post BACKLIGHT_UPDATE_SYSFS.
				 * It probably should accept 'reason' parameter.
				 */
				backlight_device_set_brightness(atif->bd, req.backlight_level);
			}
#endif
		}

		if (req.pending & ATIF_DGPU_DISPLAY_EVENT) {
			if (adev->flags & AMD_IS_PX) {
				pm_runtime_get_sync(adev_to_drm(adev)->dev);
				/* Just fire off a uevent and let userspace tell us what to do */
				drm_helper_hpd_irq_event(adev_to_drm(adev));
				pm_runtime_mark_last_busy(adev_to_drm(adev)->dev);
				pm_runtime_put_autosuspend(adev_to_drm(adev)->dev);
			}
		}
		/* TODO: check other events */
	}

	/* We've handled the event, stop the notifier chain. The ACPI interface
	 * overloads ACPI_VIDEO_NOTIFY_PROBE, we don't want to send that to
	 * userspace if the event was generated only to signal a SBIOS
	 * request.
	 */
	return NOTIFY_BAD;
}

/* Call the ATCS method
 */
/**
 * amdgpu_atcs_call - call an ATCS method
 *
 * @atcs: atcs structure
 * @function: the ATCS function to execute
 * @params: ATCS function params
 *
 * Executes the requested ATCS function (all asics).
 * Returns a pointer to the acpi output buffer.
 */
static union acpi_object *amdgpu_atcs_call(struct amdgpu_atcs *atcs,
					   int function,
					   struct acpi_buffer *params)
{
	acpi_status status;
	union acpi_object atcs_arg_elements[2];
	struct acpi_object_list atcs_arg;
	struct acpi_buffer buffer = { ACPI_ALLOCATE_BUFFER, NULL };

	atcs_arg.count = 2;
	atcs_arg.pointer = &atcs_arg_elements[0];

	atcs_arg_elements[0].type = ACPI_TYPE_INTEGER;
	atcs_arg_elements[0].integer.value = function;

	if (params) {
		atcs_arg_elements[1].type = ACPI_TYPE_BUFFER;
		atcs_arg_elements[1].buffer.length = params->length;
		atcs_arg_elements[1].buffer.pointer = params->pointer;
	} else {
		/* We need a second fake parameter */
		atcs_arg_elements[1].type = ACPI_TYPE_INTEGER;
		atcs_arg_elements[1].integer.value = 0;
	}

	status = acpi_evaluate_object(atcs->handle, NULL, &atcs_arg, &buffer);

	/* Fail only if calling the method fails and ATIF is supported */
	if (ACPI_FAILURE(status) && status != AE_NOT_FOUND) {
		DRM_DEBUG_DRIVER("failed to evaluate ATCS got %s\n",
				 acpi_format_exception(status));
		kfree(buffer.pointer);
		return NULL;
	}

	return buffer.pointer;
}

/**
 * amdgpu_atcs_parse_functions - parse supported functions
 *
 * @f: supported functions struct
 * @mask: supported functions mask from ATCS
 *
 * Use the supported functions mask from ATCS function
 * ATCS_FUNCTION_VERIFY_INTERFACE to determine what functions
 * are supported (all asics).
 */
static void amdgpu_atcs_parse_functions(struct amdgpu_atcs_functions *f, u32 mask)
{
	f->get_ext_state = mask & ATCS_GET_EXTERNAL_STATE_SUPPORTED;
	f->pcie_perf_req = mask & ATCS_PCIE_PERFORMANCE_REQUEST_SUPPORTED;
	f->pcie_dev_rdy = mask & ATCS_PCIE_DEVICE_READY_NOTIFICATION_SUPPORTED;
	f->pcie_bus_width = mask & ATCS_SET_PCIE_BUS_WIDTH_SUPPORTED;
	f->power_shift_control = mask & ATCS_SET_POWER_SHIFT_CONTROL_SUPPORTED;
}

/**
 * amdgpu_atcs_verify_interface - verify ATCS
 *
 * @atcs: amdgpu atcs struct
 *
 * Execute the ATCS_FUNCTION_VERIFY_INTERFACE ATCS function
 * to initialize ATCS and determine what features are supported
 * (all asics).
 * returns 0 on success, error on failure.
 */
static int amdgpu_atcs_verify_interface(struct amdgpu_atcs *atcs)
{
	union acpi_object *info;
	struct atcs_verify_interface output;
	size_t size;
	int err = 0;

	info = amdgpu_atcs_call(atcs, ATCS_FUNCTION_VERIFY_INTERFACE, NULL);
	if (!info)
		return -EIO;

	memset(&output, 0, sizeof(output));

	size = *(u16 *) info->buffer.pointer;
	if (size < 8) {
		DRM_INFO("ATCS buffer is too small: %zu\n", size);
		err = -EINVAL;
		goto out;
	}
	size = min(sizeof(output), size);

	memcpy(&output, info->buffer.pointer, size);

	/* TODO: check version? */
	DRM_DEBUG_DRIVER("ATCS version %u\n", output.version);

	amdgpu_atcs_parse_functions(&atcs->functions, output.function_bits);

out:
	kfree(info);
	return err;
}

/**
 * amdgpu_acpi_is_pcie_performance_request_supported
 *
 * @adev: amdgpu_device pointer
 *
 * Check if the ATCS pcie_perf_req and pcie_dev_rdy methods
 * are supported (all asics).
 * returns true if supported, false if not.
 */
bool amdgpu_acpi_is_pcie_performance_request_supported(struct amdgpu_device *adev)
{
	struct amdgpu_atcs *atcs = &amdgpu_acpi_priv.atcs;

	if (atcs->functions.pcie_perf_req && atcs->functions.pcie_dev_rdy)
		return true;

	return false;
}

/**
 * amdgpu_acpi_is_power_shift_control_supported
 *
 * Check if the ATCS power shift control method
 * is supported.
 * returns true if supported, false if not.
 */
bool amdgpu_acpi_is_power_shift_control_supported(void)
{
	return amdgpu_acpi_priv.atcs.functions.power_shift_control;
}

/**
 * amdgpu_acpi_pcie_notify_device_ready
 *
 * @adev: amdgpu_device pointer
 *
 * Executes the PCIE_DEVICE_READY_NOTIFICATION method
 * (all asics).
 * returns 0 on success, error on failure.
 */
int amdgpu_acpi_pcie_notify_device_ready(struct amdgpu_device *adev)
{
	union acpi_object *info;
	struct amdgpu_atcs *atcs = &amdgpu_acpi_priv.atcs;

	if (!atcs->functions.pcie_dev_rdy)
		return -EINVAL;

	info = amdgpu_atcs_call(atcs, ATCS_FUNCTION_PCIE_DEVICE_READY_NOTIFICATION, NULL);
	if (!info)
		return -EIO;

	kfree(info);

	return 0;
}

/**
 * amdgpu_acpi_pcie_performance_request
 *
 * @adev: amdgpu_device pointer
 * @perf_req: requested perf level (pcie gen speed)
 * @advertise: set advertise caps flag if set
 *
 * Executes the PCIE_PERFORMANCE_REQUEST method to
 * change the pcie gen speed (all asics).
 * returns 0 on success, error on failure.
 */
int amdgpu_acpi_pcie_performance_request(struct amdgpu_device *adev,
					 u8 perf_req, bool advertise)
{
	union acpi_object *info;
	struct amdgpu_atcs *atcs = &amdgpu_acpi_priv.atcs;
	struct atcs_pref_req_input atcs_input;
	struct atcs_pref_req_output atcs_output;
	struct acpi_buffer params;
	size_t size;
	u32 retry = 3;

	if (amdgpu_acpi_pcie_notify_device_ready(adev))
		return -EINVAL;

	if (!atcs->functions.pcie_perf_req)
		return -EINVAL;

	atcs_input.size = sizeof(struct atcs_pref_req_input);
	/* client id (bit 2-0: func num, 7-3: dev num, 15-8: bus num) */
	atcs_input.client_id = adev->pdev->devfn | (adev->pdev->bus->number << 8);
	atcs_input.valid_flags_mask = ATCS_VALID_FLAGS_MASK;
	atcs_input.flags = ATCS_WAIT_FOR_COMPLETION;
	if (advertise)
		atcs_input.flags |= ATCS_ADVERTISE_CAPS;
	atcs_input.req_type = ATCS_PCIE_LINK_SPEED;
	atcs_input.perf_req = perf_req;

	params.length = sizeof(struct atcs_pref_req_input);
	params.pointer = &atcs_input;

	while (retry--) {
		info = amdgpu_atcs_call(atcs, ATCS_FUNCTION_PCIE_PERFORMANCE_REQUEST, &params);
		if (!info)
			return -EIO;

		memset(&atcs_output, 0, sizeof(atcs_output));

		size = *(u16 *) info->buffer.pointer;
		if (size < 3) {
			DRM_INFO("ATCS buffer is too small: %zu\n", size);
			kfree(info);
			return -EINVAL;
		}
		size = min(sizeof(atcs_output), size);

		memcpy(&atcs_output, info->buffer.pointer, size);

		kfree(info);

		switch (atcs_output.ret_val) {
		case ATCS_REQUEST_REFUSED:
		default:
			return -EINVAL;
		case ATCS_REQUEST_COMPLETE:
			return 0;
		case ATCS_REQUEST_IN_PROGRESS:
			udelay(10);
			break;
		}
	}

	return 0;
}

/**
 * amdgpu_acpi_power_shift_control
 *
 * @adev: amdgpu_device pointer
 * @dev_state: device acpi state
 * @drv_state: driver state
 *
 * Executes the POWER_SHIFT_CONTROL method to
 * communicate current dGPU device state and
 * driver state to APU/SBIOS.
 * returns 0 on success, error on failure.
 */
int amdgpu_acpi_power_shift_control(struct amdgpu_device *adev,
				    u8 dev_state, bool drv_state)
{
	union acpi_object *info;
	struct amdgpu_atcs *atcs = &amdgpu_acpi_priv.atcs;
	struct atcs_pwr_shift_input atcs_input;
	struct acpi_buffer params;

	if (!amdgpu_acpi_is_power_shift_control_supported())
		return -EINVAL;

	atcs_input.size = sizeof(struct atcs_pwr_shift_input);
	/* dGPU id (bit 2-0: func num, 7-3: dev num, 15-8: bus num) */
	atcs_input.dgpu_id = adev->pdev->devfn | (adev->pdev->bus->number << 8);
	atcs_input.dev_acpi_state = dev_state;
	atcs_input.drv_state = drv_state;

	params.length = sizeof(struct atcs_pwr_shift_input);
	params.pointer = &atcs_input;

	info = amdgpu_atcs_call(atcs, ATCS_FUNCTION_POWER_SHIFT_CONTROL, &params);
	if (!info) {
		DRM_ERROR("ATCS PSC update failed\n");
		return -EIO;
	}

	return 0;
}

/**
 * amdgpu_acpi_smart_shift_update - update dGPU device state to SBIOS
 *
 * @dev: drm_device pointer
 * @ss_state: current smart shift event
 *
 * returns 0 on success,
 * otherwise return error number.
 */
int amdgpu_acpi_smart_shift_update(struct drm_device *dev, enum amdgpu_ss ss_state)
{
	struct amdgpu_device *adev = drm_to_adev(dev);
	int r;

	if (!amdgpu_device_supports_smart_shift(dev))
		return 0;

	switch (ss_state) {
	/* SBIOS trigger “stop”, “enable” and “start” at D0, Driver Operational.
	 * SBIOS trigger “stop” at D3, Driver Not Operational.
	 * SBIOS trigger “stop” and “disable” at D0, Driver NOT operational.
	 */
	case AMDGPU_SS_DRV_LOAD:
		r = amdgpu_acpi_power_shift_control(adev,
						    AMDGPU_ATCS_PSC_DEV_STATE_D0,
						    AMDGPU_ATCS_PSC_DRV_STATE_OPR);
		break;
	case AMDGPU_SS_DEV_D0:
		r = amdgpu_acpi_power_shift_control(adev,
						    AMDGPU_ATCS_PSC_DEV_STATE_D0,
						    AMDGPU_ATCS_PSC_DRV_STATE_OPR);
		break;
	case AMDGPU_SS_DEV_D3:
		r = amdgpu_acpi_power_shift_control(adev,
						    AMDGPU_ATCS_PSC_DEV_STATE_D3_HOT,
						    AMDGPU_ATCS_PSC_DRV_STATE_NOT_OPR);
		break;
	case AMDGPU_SS_DRV_UNLOAD:
		r = amdgpu_acpi_power_shift_control(adev,
						    AMDGPU_ATCS_PSC_DEV_STATE_D0,
						    AMDGPU_ATCS_PSC_DRV_STATE_NOT_OPR);
		break;
	default:
		return -EINVAL;
	}

	return r;
}

/**
 * amdgpu_acpi_event - handle notify events
 *
 * @nb: notifier block
 * @val: val
 * @data: acpi event
 *
 * Calls relevant amdgpu functions in response to various
 * acpi events.
 * Returns NOTIFY code
 */
static int amdgpu_acpi_event(struct notifier_block *nb,
			     unsigned long val,
			     void *data)
{
	struct amdgpu_device *adev = container_of(nb, struct amdgpu_device, acpi_nb);
	struct acpi_bus_event *entry = (struct acpi_bus_event *)data;

	if (strcmp(entry->device_class, ACPI_AC_CLASS) == 0) {
		if (power_supply_is_system_supplied() > 0)
			DRM_DEBUG_DRIVER("pm: AC\n");
		else
			DRM_DEBUG_DRIVER("pm: DC\n");

		amdgpu_pm_acpi_event_handler(adev);
	}

	/* Check for pending SBIOS requests */
	return amdgpu_atif_handler(adev, entry);
}

/* Call all ACPI methods here */
/**
 * amdgpu_acpi_init - init driver acpi support
 *
 * @adev: amdgpu_device pointer
 *
 * Verifies the AMD ACPI interfaces and registers with the acpi
 * notifier chain (all asics).
 * Returns 0 on success, error on failure.
 */
int amdgpu_acpi_init(struct amdgpu_device *adev)
{
	struct amdgpu_atif *atif = &amdgpu_acpi_priv.atif;

#if defined(CONFIG_BACKLIGHT_CLASS_DEVICE) || defined(CONFIG_BACKLIGHT_CLASS_DEVICE_MODULE)
	if (atif->notifications.brightness_change) {
		if (amdgpu_device_has_dc_support(adev)) {
#if defined(CONFIG_DRM_AMD_DC)
			struct amdgpu_display_manager *dm = &adev->dm;
			if (dm->backlight_dev)
				atif->bd = dm->backlight_dev;
#endif
		} else {
			struct drm_encoder *tmp;

			/* Find the encoder controlling the brightness */
			list_for_each_entry(tmp, &adev_to_drm(adev)->mode_config.encoder_list,
					    head) {
				struct amdgpu_encoder *enc = to_amdgpu_encoder(tmp);

				if ((enc->devices & (ATOM_DEVICE_LCD_SUPPORT)) &&
				    enc->enc_priv) {
					struct amdgpu_encoder_atom_dig *dig = enc->enc_priv;
					if (dig->bl_dev) {
						atif->bd = dig->bl_dev;
						break;
					}
				}
			}
		}
	}
#endif
	adev->acpi_nb.notifier_call = amdgpu_acpi_event;
	register_acpi_notifier(&adev->acpi_nb);

	return 0;
}

void amdgpu_acpi_get_backlight_caps(struct amdgpu_dm_backlight_caps *caps)
{
	struct amdgpu_atif *atif = &amdgpu_acpi_priv.atif;

	caps->caps_valid = atif->backlight_caps.caps_valid;
	caps->min_input_signal = atif->backlight_caps.min_input_signal;
	caps->max_input_signal = atif->backlight_caps.max_input_signal;
}

/**
 * amdgpu_acpi_fini - tear down driver acpi support
 *
 * @adev: amdgpu_device pointer
 *
 * Unregisters with the acpi notifier chain (all asics).
 */
void amdgpu_acpi_fini(struct amdgpu_device *adev)
{
	unregister_acpi_notifier(&adev->acpi_nb);
}

/**
 * amdgpu_atif_pci_probe_handle - look up the ATIF handle
 *
 * @pdev: pci device
 *
 * Look up the ATIF handles (all asics).
 * Returns true if the handle is found, false if not.
 */
static bool amdgpu_atif_pci_probe_handle(struct pci_dev *pdev)
{
	char acpi_method_name[255] = { 0 };
	struct acpi_buffer buffer = {sizeof(acpi_method_name), acpi_method_name};
	acpi_handle dhandle, atif_handle;
	acpi_status status;
	int ret;

	dhandle = ACPI_HANDLE(&pdev->dev);
	if (!dhandle)
		return false;

	status = acpi_get_handle(dhandle, "ATIF", &atif_handle);
	if (ACPI_FAILURE(status)) {
		return false;
	}
	amdgpu_acpi_priv.atif.handle = atif_handle;
	acpi_get_name(amdgpu_acpi_priv.atif.handle, ACPI_FULL_PATHNAME, &buffer);
	DRM_DEBUG_DRIVER("Found ATIF handle %s\n", acpi_method_name);
	ret = amdgpu_atif_verify_interface(&amdgpu_acpi_priv.atif);
	if (ret) {
		amdgpu_acpi_priv.atif.handle = 0;
		return false;
	}
	return true;
}

/**
 * amdgpu_atcs_pci_probe_handle - look up the ATCS handle
 *
 * @pdev: pci device
 *
 * Look up the ATCS handles (all asics).
 * Returns true if the handle is found, false if not.
 */
static bool amdgpu_atcs_pci_probe_handle(struct pci_dev *pdev)
{
	char acpi_method_name[255] = { 0 };
	struct acpi_buffer buffer = { sizeof(acpi_method_name), acpi_method_name };
	acpi_handle dhandle, atcs_handle;
	acpi_status status;
	int ret;

	dhandle = ACPI_HANDLE(&pdev->dev);
	if (!dhandle)
		return false;

	status = acpi_get_handle(dhandle, "ATCS", &atcs_handle);
	if (ACPI_FAILURE(status)) {
		return false;
	}
	amdgpu_acpi_priv.atcs.handle = atcs_handle;
	acpi_get_name(amdgpu_acpi_priv.atcs.handle, ACPI_FULL_PATHNAME, &buffer);
	DRM_DEBUG_DRIVER("Found ATCS handle %s\n", acpi_method_name);
	ret = amdgpu_atcs_verify_interface(&amdgpu_acpi_priv.atcs);
	if (ret) {
		amdgpu_acpi_priv.atcs.handle = 0;
		return false;
	}
	return true;
}

/*
 * amdgpu_acpi_detect - detect ACPI ATIF/ATCS methods
 *
 * Check if we have the ATIF/ATCS methods and populate
 * the structures in the driver.
 */
void amdgpu_acpi_detect(void)
{
	struct amdgpu_atif *atif = &amdgpu_acpi_priv.atif;
	struct amdgpu_atcs *atcs = &amdgpu_acpi_priv.atcs;
	struct pci_dev *pdev = NULL;
	int ret;

	while ((pdev = pci_get_class(PCI_CLASS_DISPLAY_VGA << 8, pdev)) != NULL) {
		if (!atif->handle)
			amdgpu_atif_pci_probe_handle(pdev);
		if (!atcs->handle)
			amdgpu_atcs_pci_probe_handle(pdev);
	}

	while ((pdev = pci_get_class(PCI_CLASS_DISPLAY_OTHER << 8, pdev)) != NULL) {
		if (!atif->handle)
			amdgpu_atif_pci_probe_handle(pdev);
		if (!atcs->handle)
			amdgpu_atcs_pci_probe_handle(pdev);
	}

	if (atif->functions.sbios_requests && !atif->functions.system_params) {
		/* XXX check this workraround, if sbios request function is
		 * present we have to see how it's configured in the system
		 * params
		 */
		atif->functions.system_params = true;
	}

	if (atif->functions.system_params) {
		ret = amdgpu_atif_get_notification_params(atif);
		if (ret) {
			DRM_DEBUG_DRIVER("Call to GET_SYSTEM_PARAMS failed: %d\n",
					ret);
			/* Disable notification */
			atif->notification_cfg.enabled = false;
		}
	}

	if (atif->functions.query_backlight_transfer_characteristics) {
		ret = amdgpu_atif_query_backlight_caps(atif);
		if (ret) {
			DRM_DEBUG_DRIVER("Call to QUERY_BACKLIGHT_TRANSFER_CHARACTERISTICS failed: %d\n",
					ret);
			atif->backlight_caps.caps_valid = false;
		}
	} else {
		atif->backlight_caps.caps_valid = false;
	}
}

/**
 * amdgpu_acpi_is_s0ix_supported
 *
 * @adev: amdgpu_device_pointer
 *
 * returns true if supported, false if not.
 */
bool amdgpu_acpi_is_s0ix_supported(struct amdgpu_device *adev)
{
<<<<<<< HEAD
#if IS_ENABLED(CONFIG_AMD_PMC) && IS_ENABLED(CONFIG_PM_SLEEP)
=======
#if IS_ENABLED(CONFIG_AMD_PMC) && IS_ENABLED(CONFIG_SUSPEND)
>>>>>>> f20ef843
	if (acpi_gbl_FADT.flags & ACPI_FADT_LOW_POWER_S0) {
		if (adev->flags & AMD_IS_APU)
			return pm_suspend_target_state == PM_SUSPEND_TO_IDLE;
	}
#endif
	return false;
}<|MERGE_RESOLUTION|>--- conflicted
+++ resolved
@@ -1040,11 +1040,7 @@
  */
 bool amdgpu_acpi_is_s0ix_supported(struct amdgpu_device *adev)
 {
-<<<<<<< HEAD
-#if IS_ENABLED(CONFIG_AMD_PMC) && IS_ENABLED(CONFIG_PM_SLEEP)
-=======
 #if IS_ENABLED(CONFIG_AMD_PMC) && IS_ENABLED(CONFIG_SUSPEND)
->>>>>>> f20ef843
 	if (acpi_gbl_FADT.flags & ACPI_FADT_LOW_POWER_S0) {
 		if (adev->flags & AMD_IS_APU)
 			return pm_suspend_target_state == PM_SUSPEND_TO_IDLE;
