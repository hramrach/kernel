--- conflicted
+++ resolved
@@ -137,11 +137,7 @@
 	uint64_t pos = vram_size - DISCOVERY_TMR_OFFSET;
 
 	amdgpu_device_vram_access(adev, pos, (uint32_t *)binary,
-<<<<<<< HEAD
-				  adev->discovery_tmr_size, false);
-=======
 				  adev->mman.discovery_tmr_size, false);
->>>>>>> 7d2a07b7
 	return 0;
 }
 
@@ -173,31 +169,18 @@
 	uint16_t checksum;
 	int r;
 
-<<<<<<< HEAD
-	adev->discovery_tmr_size = DISCOVERY_TMR_SIZE;
-	adev->discovery_bin = kzalloc(adev->discovery_tmr_size, GFP_KERNEL);
-	if (!adev->discovery_bin)
-		return -ENOMEM;
-
-	r = amdgpu_discovery_read_binary(adev, adev->discovery_bin);
-=======
 	adev->mman.discovery_tmr_size = DISCOVERY_TMR_SIZE;
 	adev->mman.discovery_bin = kzalloc(adev->mman.discovery_tmr_size, GFP_KERNEL);
 	if (!adev->mman.discovery_bin)
 		return -ENOMEM;
 
 	r = amdgpu_discovery_read_binary(adev, adev->mman.discovery_bin);
->>>>>>> 7d2a07b7
 	if (r) {
 		DRM_ERROR("failed to read ip discovery binary\n");
 		goto out;
 	}
 
-<<<<<<< HEAD
-	bhdr = (struct binary_header *)adev->discovery_bin;
-=======
 	bhdr = (struct binary_header *)adev->mman.discovery_bin;
->>>>>>> 7d2a07b7
 
 	if (le32_to_cpu(bhdr->binary_signature) != BINARY_SIGNATURE) {
 		DRM_ERROR("invalid ip discovery binary signature\n");
@@ -210,11 +193,7 @@
 	size = bhdr->binary_size - offset;
 	checksum = bhdr->binary_checksum;
 
-<<<<<<< HEAD
-	if (!amdgpu_discovery_verify_checksum(adev->discovery_bin + offset,
-=======
 	if (!amdgpu_discovery_verify_checksum(adev->mman.discovery_bin + offset,
->>>>>>> 7d2a07b7
 					      size, checksum)) {
 		DRM_ERROR("invalid ip discovery binary checksum\n");
 		r = -EINVAL;
@@ -224,11 +203,7 @@
 	info = &bhdr->table_list[IP_DISCOVERY];
 	offset = le16_to_cpu(info->offset);
 	checksum = le16_to_cpu(info->checksum);
-<<<<<<< HEAD
-	ihdr = (struct ip_discovery_header *)(adev->discovery_bin + offset);
-=======
 	ihdr = (struct ip_discovery_header *)(adev->mman.discovery_bin + offset);
->>>>>>> 7d2a07b7
 
 	if (le32_to_cpu(ihdr->signature) != DISCOVERY_TABLE_SIGNATURE) {
 		DRM_ERROR("invalid ip discovery data table signature\n");
@@ -236,11 +211,7 @@
 		goto out;
 	}
 
-<<<<<<< HEAD
-	if (!amdgpu_discovery_verify_checksum(adev->discovery_bin + offset,
-=======
 	if (!amdgpu_discovery_verify_checksum(adev->mman.discovery_bin + offset,
->>>>>>> 7d2a07b7
 					      ihdr->size, checksum)) {
 		DRM_ERROR("invalid ip discovery data table checksum\n");
 		r = -EINVAL;
@@ -250,15 +221,9 @@
 	info = &bhdr->table_list[GC];
 	offset = le16_to_cpu(info->offset);
 	checksum = le16_to_cpu(info->checksum);
-<<<<<<< HEAD
-	ghdr = (struct gpu_info_header *)(adev->discovery_bin + offset);
-
-	if (!amdgpu_discovery_verify_checksum(adev->discovery_bin + offset,
-=======
 	ghdr = (struct gpu_info_header *)(adev->mman.discovery_bin + offset);
 
 	if (!amdgpu_discovery_verify_checksum(adev->mman.discovery_bin + offset,
->>>>>>> 7d2a07b7
 				              ghdr->size, checksum)) {
 		DRM_ERROR("invalid gc data table checksum\n");
 		r = -EINVAL;
@@ -268,26 +233,16 @@
 	return 0;
 
 out:
-<<<<<<< HEAD
-	kfree(adev->discovery_bin);
-	adev->discovery_bin = NULL;
-=======
 	kfree(adev->mman.discovery_bin);
 	adev->mman.discovery_bin = NULL;
->>>>>>> 7d2a07b7
 
 	return r;
 }
 
 void amdgpu_discovery_fini(struct amdgpu_device *adev)
 {
-<<<<<<< HEAD
-	kfree(adev->discovery_bin);
-	adev->discovery_bin = NULL;
-=======
 	kfree(adev->mman.discovery_bin);
 	adev->mman.discovery_bin = NULL;
->>>>>>> 7d2a07b7
 }
 
 int amdgpu_discovery_reg_base_init(struct amdgpu_device *adev)
@@ -311,13 +266,8 @@
 		return r;
 	}
 
-<<<<<<< HEAD
-	bhdr = (struct binary_header *)adev->discovery_bin;
-	ihdr = (struct ip_discovery_header *)(adev->discovery_bin +
-=======
 	bhdr = (struct binary_header *)adev->mman.discovery_bin;
 	ihdr = (struct ip_discovery_header *)(adev->mman.discovery_bin +
->>>>>>> 7d2a07b7
 			le16_to_cpu(bhdr->table_list[IP_DISCOVERY].offset));
 	num_dies = le16_to_cpu(ihdr->num_dies);
 
@@ -325,11 +275,7 @@
 
 	for (i = 0; i < num_dies; i++) {
 		die_offset = le16_to_cpu(ihdr->die_info[i].die_offset);
-<<<<<<< HEAD
-		dhdr = (struct die_header *)(adev->discovery_bin + die_offset);
-=======
 		dhdr = (struct die_header *)(adev->mman.discovery_bin + die_offset);
->>>>>>> 7d2a07b7
 		num_ips = le16_to_cpu(dhdr->num_ips);
 		ip_offset = die_offset + sizeof(*dhdr);
 
@@ -343,11 +289,7 @@
 				le16_to_cpu(dhdr->die_id), num_ips);
 
 		for (j = 0; j < num_ips; j++) {
-<<<<<<< HEAD
-			ip = (struct ip *)(adev->discovery_bin + ip_offset);
-=======
 			ip = (struct ip *)(adev->mman.discovery_bin + ip_offset);
->>>>>>> 7d2a07b7
 			num_base_address = ip->num_base_address;
 
 			DRM_DEBUG("%s(%d) #%d v%d.%d.%d:\n",
@@ -386,11 +328,7 @@
 	return 0;
 }
 
-<<<<<<< HEAD
-int amdgpu_discovery_get_ip_version(struct amdgpu_device *adev, int hw_id,
-=======
 int amdgpu_discovery_get_ip_version(struct amdgpu_device *adev, int hw_id, int number_instance,
->>>>>>> 7d2a07b7
 				    int *major, int *minor, int *revision)
 {
 	struct binary_header *bhdr;
@@ -403,41 +341,24 @@
 	uint16_t num_ips;
 	int i, j;
 
-<<<<<<< HEAD
-	if (!adev->discovery_bin) {
-=======
 	if (!adev->mman.discovery_bin) {
->>>>>>> 7d2a07b7
 		DRM_ERROR("ip discovery uninitialized\n");
 		return -EINVAL;
 	}
 
-<<<<<<< HEAD
-	bhdr = (struct binary_header *)adev->discovery_bin;
-	ihdr = (struct ip_discovery_header *)(adev->discovery_bin +
-=======
 	bhdr = (struct binary_header *)adev->mman.discovery_bin;
 	ihdr = (struct ip_discovery_header *)(adev->mman.discovery_bin +
->>>>>>> 7d2a07b7
 			le16_to_cpu(bhdr->table_list[IP_DISCOVERY].offset));
 	num_dies = le16_to_cpu(ihdr->num_dies);
 
 	for (i = 0; i < num_dies; i++) {
 		die_offset = le16_to_cpu(ihdr->die_info[i].die_offset);
-<<<<<<< HEAD
-		dhdr = (struct die_header *)(adev->discovery_bin + die_offset);
-=======
 		dhdr = (struct die_header *)(adev->mman.discovery_bin + die_offset);
->>>>>>> 7d2a07b7
 		num_ips = le16_to_cpu(dhdr->num_ips);
 		ip_offset = die_offset + sizeof(*dhdr);
 
 		for (j = 0; j < num_ips; j++) {
-<<<<<<< HEAD
-			ip = (struct ip *)(adev->discovery_bin + ip_offset);
-=======
 			ip = (struct ip *)(adev->mman.discovery_bin + ip_offset);
->>>>>>> 7d2a07b7
 
 			if ((le16_to_cpu(ip->hw_id) == hw_id) && (ip->number_instance == number_instance)) {
 				if (major)
@@ -499,22 +420,13 @@
 	struct binary_header *bhdr;
 	struct gc_info_v1_0 *gc_info;
 
-<<<<<<< HEAD
-	if (!adev->discovery_bin) {
-=======
 	if (!adev->mman.discovery_bin) {
->>>>>>> 7d2a07b7
 		DRM_ERROR("ip discovery uninitialized\n");
 		return -EINVAL;
 	}
 
-<<<<<<< HEAD
-	bhdr = (struct binary_header *)adev->discovery_bin;
-	gc_info = (struct gc_info_v1_0 *)(adev->discovery_bin +
-=======
 	bhdr = (struct binary_header *)adev->mman.discovery_bin;
 	gc_info = (struct gc_info_v1_0 *)(adev->mman.discovery_bin +
->>>>>>> 7d2a07b7
 			le16_to_cpu(bhdr->table_list[GC].offset));
 
 	adev->gfx.config.max_shader_engines = le32_to_cpu(gc_info->gc_num_se);
