/*
 * Copyright 2014 Advanced Micro Devices, Inc.
 *
 * Permission is hereby granted, free of charge, to any person obtaining a
 * copy of this software and associated documentation files (the "Software"),
 * to deal in the Software without restriction, including without limitation
 * the rights to use, copy, modify, merge, publish, distribute, sublicense,
 * and/or sell copies of the Software, and to permit persons to whom the
 * Software is furnished to do so, subject to the following conditions:
 *
 * The above copyright notice and this permission notice shall be included in
 * all copies or substantial portions of the Software.
 *
 * THE SOFTWARE IS PROVIDED "AS IS", WITHOUT WARRANTY OF ANY KIND, EXPRESS OR
 * IMPLIED, INCLUDING BUT NOT LIMITED TO THE WARRANTIES OF MERCHANTABILITY,
 * FITNESS FOR A PARTICULAR PURPOSE AND NONINFRINGEMENT.  IN NO EVENT SHALL
 * THE COPYRIGHT HOLDER(S) OR AUTHOR(S) BE LIABLE FOR ANY CLAIM, DAMAGES OR
 * OTHER LIABILITY, WHETHER IN AN ACTION OF CONTRACT, TORT OR OTHERWISE,
 * ARISING FROM, OUT OF OR IN CONNECTION WITH THE SOFTWARE OR THE USE OR
 * OTHER DEALINGS IN THE SOFTWARE.
 *
 */

#include <linux/firmware.h>
#include <linux/module.h>
#include <linux/pci.h>

#include <drm/drm_cache.h>
#include "amdgpu.h"
#include "cikd.h"
#include "cik.h"
#include "gmc_v7_0.h"
#include "amdgpu_ucode.h"
#include "amdgpu_amdkfd.h"
#include "amdgpu_gem.h"

#include "bif/bif_4_1_d.h"
#include "bif/bif_4_1_sh_mask.h"

#include "gmc/gmc_7_1_d.h"
#include "gmc/gmc_7_1_sh_mask.h"

#include "oss/oss_2_0_d.h"
#include "oss/oss_2_0_sh_mask.h"

#include "dce/dce_8_0_d.h"
#include "dce/dce_8_0_sh_mask.h"

#include "amdgpu_atombios.h"

#include "ivsrcid/ivsrcid_vislands30.h"

static void gmc_v7_0_set_gmc_funcs(struct amdgpu_device *adev);
static void gmc_v7_0_set_irq_funcs(struct amdgpu_device *adev);
static int gmc_v7_0_wait_for_idle(void *handle);

MODULE_FIRMWARE("amdgpu/bonaire_mc.bin");
MODULE_FIRMWARE("amdgpu/hawaii_mc.bin");
MODULE_FIRMWARE("amdgpu/topaz_mc.bin");

static const u32 golden_settings_iceland_a11[] =
{
	mmVM_PRT_APERTURE0_LOW_ADDR, 0x0fffffff, 0x0fffffff,
	mmVM_PRT_APERTURE1_LOW_ADDR, 0x0fffffff, 0x0fffffff,
	mmVM_PRT_APERTURE2_LOW_ADDR, 0x0fffffff, 0x0fffffff,
	mmVM_PRT_APERTURE3_LOW_ADDR, 0x0fffffff, 0x0fffffff
};

static const u32 iceland_mgcg_cgcg_init[] =
{
	mmMC_MEM_POWER_LS, 0xffffffff, 0x00000104
};

static void gmc_v7_0_init_golden_registers(struct amdgpu_device *adev)
{
	switch (adev->asic_type) {
	case CHIP_TOPAZ:
		amdgpu_device_program_register_sequence(adev,
							iceland_mgcg_cgcg_init,
							ARRAY_SIZE(iceland_mgcg_cgcg_init));
		amdgpu_device_program_register_sequence(adev,
							golden_settings_iceland_a11,
							ARRAY_SIZE(golden_settings_iceland_a11));
		break;
	default:
		break;
	}
}

static void gmc_v7_0_mc_stop(struct amdgpu_device *adev)
{
	u32 blackout;

	gmc_v7_0_wait_for_idle((void *)adev);

	blackout = RREG32(mmMC_SHARED_BLACKOUT_CNTL);
	if (REG_GET_FIELD(blackout, MC_SHARED_BLACKOUT_CNTL, BLACKOUT_MODE) != 1) {
		/* Block CPU access */
		WREG32(mmBIF_FB_EN, 0);
		/* blackout the MC */
		blackout = REG_SET_FIELD(blackout,
					 MC_SHARED_BLACKOUT_CNTL, BLACKOUT_MODE, 0);
		WREG32(mmMC_SHARED_BLACKOUT_CNTL, blackout | 1);
	}
	/* wait for the MC to settle */
	udelay(100);
}

static void gmc_v7_0_mc_resume(struct amdgpu_device *adev)
{
	u32 tmp;

	/* unblackout the MC */
	tmp = RREG32(mmMC_SHARED_BLACKOUT_CNTL);
	tmp = REG_SET_FIELD(tmp, MC_SHARED_BLACKOUT_CNTL, BLACKOUT_MODE, 0);
	WREG32(mmMC_SHARED_BLACKOUT_CNTL, tmp);
	/* allow CPU access */
	tmp = REG_SET_FIELD(0, BIF_FB_EN, FB_READ_EN, 1);
	tmp = REG_SET_FIELD(tmp, BIF_FB_EN, FB_WRITE_EN, 1);
	WREG32(mmBIF_FB_EN, tmp);
}

/**
 * gmc_v7_0_init_microcode - load ucode images from disk
 *
 * @adev: amdgpu_device pointer
 *
 * Use the firmware interface to load the ucode images into
 * the driver (not loaded into hw).
 * Returns 0 on success, error on failure.
 */
static int gmc_v7_0_init_microcode(struct amdgpu_device *adev)
{
	const char *chip_name;
	char fw_name[30];
	int err;

	DRM_DEBUG("\n");

	switch (adev->asic_type) {
	case CHIP_BONAIRE:
		chip_name = "bonaire";
		break;
	case CHIP_HAWAII:
		chip_name = "hawaii";
		break;
	case CHIP_TOPAZ:
		chip_name = "topaz";
		break;
	case CHIP_KAVERI:
	case CHIP_KABINI:
	case CHIP_MULLINS:
		return 0;
	default: BUG();
	}

	snprintf(fw_name, sizeof(fw_name), "amdgpu/%s_mc.bin", chip_name);

	err = request_firmware(&adev->gmc.fw, fw_name, adev->dev);
	if (err)
		goto out;
	err = amdgpu_ucode_validate(adev->gmc.fw);

out:
	if (err) {
		pr_err("cik_mc: Failed to load firmware \"%s\"\n", fw_name);
		release_firmware(adev->gmc.fw);
		adev->gmc.fw = NULL;
	}
	return err;
}

/**
 * gmc_v7_0_mc_load_microcode - load MC ucode into the hw
 *
 * @adev: amdgpu_device pointer
 *
 * Load the GDDR MC ucode into the hw (CIK).
 * Returns 0 on success, error on failure.
 */
static int gmc_v7_0_mc_load_microcode(struct amdgpu_device *adev)
{
	const struct mc_firmware_header_v1_0 *hdr;
	const __le32 *fw_data = NULL;
	const __le32 *io_mc_regs = NULL;
	u32 running;
	int i, ucode_size, regs_size;

	if (!adev->gmc.fw)
		return -EINVAL;

	hdr = (const struct mc_firmware_header_v1_0 *)adev->gmc.fw->data;
	amdgpu_ucode_print_mc_hdr(&hdr->header);

	adev->gmc.fw_version = le32_to_cpu(hdr->header.ucode_version);
	regs_size = le32_to_cpu(hdr->io_debug_size_bytes) / (4 * 2);
	io_mc_regs = (const __le32 *)
		(adev->gmc.fw->data + le32_to_cpu(hdr->io_debug_array_offset_bytes));
	ucode_size = le32_to_cpu(hdr->header.ucode_size_bytes) / 4;
	fw_data = (const __le32 *)
		(adev->gmc.fw->data + le32_to_cpu(hdr->header.ucode_array_offset_bytes));

	running = REG_GET_FIELD(RREG32(mmMC_SEQ_SUP_CNTL), MC_SEQ_SUP_CNTL, RUN);

	if (running == 0) {
		/* reset the engine and set to writable */
		WREG32(mmMC_SEQ_SUP_CNTL, 0x00000008);
		WREG32(mmMC_SEQ_SUP_CNTL, 0x00000010);

		/* load mc io regs */
		for (i = 0; i < regs_size; i++) {
			WREG32(mmMC_SEQ_IO_DEBUG_INDEX, le32_to_cpup(io_mc_regs++));
			WREG32(mmMC_SEQ_IO_DEBUG_DATA, le32_to_cpup(io_mc_regs++));
		}
		/* load the MC ucode */
		for (i = 0; i < ucode_size; i++)
			WREG32(mmMC_SEQ_SUP_PGM, le32_to_cpup(fw_data++));

		/* put the engine back into the active state */
		WREG32(mmMC_SEQ_SUP_CNTL, 0x00000008);
		WREG32(mmMC_SEQ_SUP_CNTL, 0x00000004);
		WREG32(mmMC_SEQ_SUP_CNTL, 0x00000001);

		/* wait for training to complete */
		for (i = 0; i < adev->usec_timeout; i++) {
			if (REG_GET_FIELD(RREG32(mmMC_SEQ_TRAIN_WAKEUP_CNTL),
					  MC_SEQ_TRAIN_WAKEUP_CNTL, TRAIN_DONE_D0))
				break;
			udelay(1);
		}
		for (i = 0; i < adev->usec_timeout; i++) {
			if (REG_GET_FIELD(RREG32(mmMC_SEQ_TRAIN_WAKEUP_CNTL),
					  MC_SEQ_TRAIN_WAKEUP_CNTL, TRAIN_DONE_D1))
				break;
			udelay(1);
		}
	}

	return 0;
}

static void gmc_v7_0_vram_gtt_location(struct amdgpu_device *adev,
				       struct amdgpu_gmc *mc)
{
	u64 base = RREG32(mmMC_VM_FB_LOCATION) & 0xFFFF;
	base <<= 24;

	amdgpu_gmc_vram_location(adev, mc, base);
	amdgpu_gmc_gart_location(adev, mc);
}

/**
 * gmc_v7_0_mc_program - program the GPU memory controller
 *
 * @adev: amdgpu_device pointer
 *
 * Set the location of vram, gart, and AGP in the GPU's
 * physical address space (CIK).
 */
static void gmc_v7_0_mc_program(struct amdgpu_device *adev)
{
	u32 tmp;
	int i, j;

	/* Initialize HDP */
	for (i = 0, j = 0; i < 32; i++, j += 0x6) {
		WREG32((0xb05 + j), 0x00000000);
		WREG32((0xb06 + j), 0x00000000);
		WREG32((0xb07 + j), 0x00000000);
		WREG32((0xb08 + j), 0x00000000);
		WREG32((0xb09 + j), 0x00000000);
	}
	WREG32(mmHDP_REG_COHERENCY_FLUSH_CNTL, 0);

	if (gmc_v7_0_wait_for_idle((void *)adev)) {
		dev_warn(adev->dev, "Wait for MC idle timedout !\n");
	}
	if (adev->mode_info.num_crtc) {
		/* Lockout access through VGA aperture*/
		tmp = RREG32(mmVGA_HDP_CONTROL);
		tmp = REG_SET_FIELD(tmp, VGA_HDP_CONTROL, VGA_MEMORY_DISABLE, 1);
		WREG32(mmVGA_HDP_CONTROL, tmp);

		/* disable VGA render */
		tmp = RREG32(mmVGA_RENDER_CONTROL);
		tmp = REG_SET_FIELD(tmp, VGA_RENDER_CONTROL, VGA_VSTATUS_CNTL, 0);
		WREG32(mmVGA_RENDER_CONTROL, tmp);
	}
	/* Update configuration */
	WREG32(mmMC_VM_SYSTEM_APERTURE_LOW_ADDR,
	       adev->gmc.vram_start >> 12);
	WREG32(mmMC_VM_SYSTEM_APERTURE_HIGH_ADDR,
	       adev->gmc.vram_end >> 12);
	WREG32(mmMC_VM_SYSTEM_APERTURE_DEFAULT_ADDR,
	       adev->vram_scratch.gpu_addr >> 12);
	WREG32(mmMC_VM_AGP_BASE, 0);
	WREG32(mmMC_VM_AGP_TOP, 0x0FFFFFFF);
	WREG32(mmMC_VM_AGP_BOT, 0x0FFFFFFF);
	if (gmc_v7_0_wait_for_idle((void *)adev)) {
		dev_warn(adev->dev, "Wait for MC idle timedout !\n");
	}

	WREG32(mmBIF_FB_EN, BIF_FB_EN__FB_READ_EN_MASK | BIF_FB_EN__FB_WRITE_EN_MASK);

	tmp = RREG32(mmHDP_MISC_CNTL);
	tmp = REG_SET_FIELD(tmp, HDP_MISC_CNTL, FLUSH_INVALIDATE_CACHE, 0);
	WREG32(mmHDP_MISC_CNTL, tmp);

	tmp = RREG32(mmHDP_HOST_PATH_CNTL);
	WREG32(mmHDP_HOST_PATH_CNTL, tmp);
}

/**
 * gmc_v7_0_mc_init - initialize the memory controller driver params
 *
 * @adev: amdgpu_device pointer
 *
 * Look up the amount of vram, vram width, and decide how to place
 * vram and gart within the GPU's physical address space (CIK).
 * Returns 0 for success.
 */
static int gmc_v7_0_mc_init(struct amdgpu_device *adev)
{
	int r;

	adev->gmc.vram_width = amdgpu_atombios_get_vram_width(adev);
	if (!adev->gmc.vram_width) {
		u32 tmp;
		int chansize, numchan;

		/* Get VRAM informations */
		tmp = RREG32(mmMC_ARB_RAMCFG);
		if (REG_GET_FIELD(tmp, MC_ARB_RAMCFG, CHANSIZE)) {
			chansize = 64;
		} else {
			chansize = 32;
		}
		tmp = RREG32(mmMC_SHARED_CHMAP);
		switch (REG_GET_FIELD(tmp, MC_SHARED_CHMAP, NOOFCHAN)) {
		case 0:
		default:
			numchan = 1;
			break;
		case 1:
			numchan = 2;
			break;
		case 2:
			numchan = 4;
			break;
		case 3:
			numchan = 8;
			break;
		case 4:
			numchan = 3;
			break;
		case 5:
			numchan = 6;
			break;
		case 6:
			numchan = 10;
			break;
		case 7:
			numchan = 12;
			break;
		case 8:
			numchan = 16;
			break;
		}
		adev->gmc.vram_width = numchan * chansize;
	}
	/* size in MB on si */
	adev->gmc.mc_vram_size = RREG32(mmCONFIG_MEMSIZE) * 1024ULL * 1024ULL;
	adev->gmc.real_vram_size = RREG32(mmCONFIG_MEMSIZE) * 1024ULL * 1024ULL;

	if (!(adev->flags & AMD_IS_APU)) {
		r = amdgpu_device_resize_fb_bar(adev);
		if (r)
			return r;
	}
	adev->gmc.aper_base = pci_resource_start(adev->pdev, 0);
	adev->gmc.aper_size = pci_resource_len(adev->pdev, 0);

#ifdef CONFIG_X86_64
	if (adev->flags & AMD_IS_APU &&
	    adev->gmc.real_vram_size > adev->gmc.aper_size) {
		adev->gmc.aper_base = ((u64)RREG32(mmMC_VM_FB_OFFSET)) << 22;
		adev->gmc.aper_size = adev->gmc.real_vram_size;
	}
#endif

	/* In case the PCI BAR is larger than the actual amount of vram */
	adev->gmc.visible_vram_size = adev->gmc.aper_size;
	if (adev->gmc.visible_vram_size > adev->gmc.real_vram_size)
		adev->gmc.visible_vram_size = adev->gmc.real_vram_size;

	/* set the gart size */
	if (amdgpu_gart_size == -1) {
		switch (adev->asic_type) {
		case CHIP_TOPAZ:     /* no MM engines */
		default:
			adev->gmc.gart_size = 256ULL << 20;
			break;
#ifdef CONFIG_DRM_AMDGPU_CIK
		case CHIP_BONAIRE: /* UVD, VCE do not support GPUVM */
		case CHIP_HAWAII:  /* UVD, VCE do not support GPUVM */
		case CHIP_KAVERI:  /* UVD, VCE do not support GPUVM */
		case CHIP_KABINI:  /* UVD, VCE do not support GPUVM */
		case CHIP_MULLINS: /* UVD, VCE do not support GPUVM */
			adev->gmc.gart_size = 1024ULL << 20;
			break;
#endif
		}
	} else {
		adev->gmc.gart_size = (u64)amdgpu_gart_size << 20;
	}

	adev->gmc.gart_size += adev->pm.smu_prv_buffer_size;
	gmc_v7_0_vram_gtt_location(adev, &adev->gmc);

	return 0;
}

/**
 * gmc_v7_0_flush_gpu_tlb_pasid - tlb flush via pasid
 *
 * @adev: amdgpu_device pointer
 * @pasid: pasid to be flush
<<<<<<< HEAD
=======
 * @flush_type: type of flush
 * @all_hub: flush all hubs
>>>>>>> 7d2a07b7
 *
 * Flush the TLB for the requested pasid.
 */
static int gmc_v7_0_flush_gpu_tlb_pasid(struct amdgpu_device *adev,
					uint16_t pasid, uint32_t flush_type,
					bool all_hub)
{
	int vmid;
	unsigned int tmp;

<<<<<<< HEAD
	if (adev->in_gpu_reset)
=======
	if (amdgpu_in_reset(adev))
>>>>>>> 7d2a07b7
		return -EIO;

	for (vmid = 1; vmid < 16; vmid++) {

		tmp = RREG32(mmATC_VMID0_PASID_MAPPING + vmid);
		if ((tmp & ATC_VMID0_PASID_MAPPING__VALID_MASK) &&
			(tmp & ATC_VMID0_PASID_MAPPING__PASID_MASK) == pasid) {
			WREG32(mmVM_INVALIDATE_REQUEST, 1 << vmid);
			RREG32(mmVM_INVALIDATE_RESPONSE);
			break;
		}
	}

	return 0;
}

/*
 * GART
 * VMID 0 is the physical GPU addresses as used by the kernel.
 * VMIDs 1-15 are used for userspace clients and are handled
 * by the amdgpu vm/hsa code.
 */

/**
 * gmc_v7_0_flush_gpu_tlb - gart tlb flush callback
 *
 * @adev: amdgpu_device pointer
 * @vmid: vm instance to flush
 * @vmhub: which hub to flush
 * @flush_type: type of flush
 * *
 * Flush the TLB for the requested page table (CIK).
 */
static void gmc_v7_0_flush_gpu_tlb(struct amdgpu_device *adev, uint32_t vmid,
					uint32_t vmhub, uint32_t flush_type)
{
	/* bits 0-15 are the VM contexts0-15 */
	WREG32(mmVM_INVALIDATE_REQUEST, 1 << vmid);
}

static uint64_t gmc_v7_0_emit_flush_gpu_tlb(struct amdgpu_ring *ring,
					    unsigned vmid, uint64_t pd_addr)
{
	uint32_t reg;

	if (vmid < 8)
		reg = mmVM_CONTEXT0_PAGE_TABLE_BASE_ADDR + vmid;
	else
		reg = mmVM_CONTEXT8_PAGE_TABLE_BASE_ADDR + vmid - 8;
	amdgpu_ring_emit_wreg(ring, reg, pd_addr >> 12);

	/* bits 0-15 are the VM contexts0-15 */
	amdgpu_ring_emit_wreg(ring, mmVM_INVALIDATE_REQUEST, 1 << vmid);

	return pd_addr;
}

static void gmc_v7_0_emit_pasid_mapping(struct amdgpu_ring *ring, unsigned vmid,
					unsigned pasid)
{
	amdgpu_ring_emit_wreg(ring, mmIH_VMID_0_LUT + vmid, pasid);
}

static void gmc_v7_0_get_vm_pde(struct amdgpu_device *adev, int level,
				uint64_t *addr, uint64_t *flags)
{
	BUG_ON(*addr & 0xFFFFFF0000000FFFULL);
}

static void gmc_v7_0_get_vm_pte(struct amdgpu_device *adev,
				struct amdgpu_bo_va_mapping *mapping,
				uint64_t *flags)
{
	*flags &= ~AMDGPU_PTE_EXECUTABLE;
	*flags &= ~AMDGPU_PTE_PRT;
}

/**
 * gmc_v7_0_set_fault_enable_default - update VM fault handling
 *
 * @adev: amdgpu_device pointer
 * @value: true redirects VM faults to the default page
 */
static void gmc_v7_0_set_fault_enable_default(struct amdgpu_device *adev,
					      bool value)
{
	u32 tmp;

	tmp = RREG32(mmVM_CONTEXT1_CNTL);
	tmp = REG_SET_FIELD(tmp, VM_CONTEXT1_CNTL,
			    RANGE_PROTECTION_FAULT_ENABLE_DEFAULT, value);
	tmp = REG_SET_FIELD(tmp, VM_CONTEXT1_CNTL,
			    DUMMY_PAGE_PROTECTION_FAULT_ENABLE_DEFAULT, value);
	tmp = REG_SET_FIELD(tmp, VM_CONTEXT1_CNTL,
			    PDE0_PROTECTION_FAULT_ENABLE_DEFAULT, value);
	tmp = REG_SET_FIELD(tmp, VM_CONTEXT1_CNTL,
			    VALID_PROTECTION_FAULT_ENABLE_DEFAULT, value);
	tmp = REG_SET_FIELD(tmp, VM_CONTEXT1_CNTL,
			    READ_PROTECTION_FAULT_ENABLE_DEFAULT, value);
	tmp = REG_SET_FIELD(tmp, VM_CONTEXT1_CNTL,
			    WRITE_PROTECTION_FAULT_ENABLE_DEFAULT, value);
	WREG32(mmVM_CONTEXT1_CNTL, tmp);
}

/**
 * gmc_v7_0_set_prt - set PRT VM fault
 *
 * @adev: amdgpu_device pointer
 * @enable: enable/disable VM fault handling for PRT
 */
static void gmc_v7_0_set_prt(struct amdgpu_device *adev, bool enable)
{
	uint32_t tmp;

	if (enable && !adev->gmc.prt_warning) {
		dev_warn(adev->dev, "Disabling VM faults because of PRT request!\n");
		adev->gmc.prt_warning = true;
	}

	tmp = RREG32(mmVM_PRT_CNTL);
	tmp = REG_SET_FIELD(tmp, VM_PRT_CNTL,
			    CB_DISABLE_READ_FAULT_ON_UNMAPPED_ACCESS, enable);
	tmp = REG_SET_FIELD(tmp, VM_PRT_CNTL,
			    CB_DISABLE_WRITE_FAULT_ON_UNMAPPED_ACCESS, enable);
	tmp = REG_SET_FIELD(tmp, VM_PRT_CNTL,
			    TC_DISABLE_READ_FAULT_ON_UNMAPPED_ACCESS, enable);
	tmp = REG_SET_FIELD(tmp, VM_PRT_CNTL,
			    TC_DISABLE_WRITE_FAULT_ON_UNMAPPED_ACCESS, enable);
	tmp = REG_SET_FIELD(tmp, VM_PRT_CNTL,
			    L2_CACHE_STORE_INVALID_ENTRIES, enable);
	tmp = REG_SET_FIELD(tmp, VM_PRT_CNTL,
			    L1_TLB_STORE_INVALID_ENTRIES, enable);
	tmp = REG_SET_FIELD(tmp, VM_PRT_CNTL,
			    MASK_PDE0_FAULT, enable);
	WREG32(mmVM_PRT_CNTL, tmp);

	if (enable) {
		uint32_t low = AMDGPU_VA_RESERVED_SIZE >> AMDGPU_GPU_PAGE_SHIFT;
		uint32_t high = adev->vm_manager.max_pfn -
			(AMDGPU_VA_RESERVED_SIZE >> AMDGPU_GPU_PAGE_SHIFT);

		WREG32(mmVM_PRT_APERTURE0_LOW_ADDR, low);
		WREG32(mmVM_PRT_APERTURE1_LOW_ADDR, low);
		WREG32(mmVM_PRT_APERTURE2_LOW_ADDR, low);
		WREG32(mmVM_PRT_APERTURE3_LOW_ADDR, low);
		WREG32(mmVM_PRT_APERTURE0_HIGH_ADDR, high);
		WREG32(mmVM_PRT_APERTURE1_HIGH_ADDR, high);
		WREG32(mmVM_PRT_APERTURE2_HIGH_ADDR, high);
		WREG32(mmVM_PRT_APERTURE3_HIGH_ADDR, high);
	} else {
		WREG32(mmVM_PRT_APERTURE0_LOW_ADDR, 0xfffffff);
		WREG32(mmVM_PRT_APERTURE1_LOW_ADDR, 0xfffffff);
		WREG32(mmVM_PRT_APERTURE2_LOW_ADDR, 0xfffffff);
		WREG32(mmVM_PRT_APERTURE3_LOW_ADDR, 0xfffffff);
		WREG32(mmVM_PRT_APERTURE0_HIGH_ADDR, 0x0);
		WREG32(mmVM_PRT_APERTURE1_HIGH_ADDR, 0x0);
		WREG32(mmVM_PRT_APERTURE2_HIGH_ADDR, 0x0);
		WREG32(mmVM_PRT_APERTURE3_HIGH_ADDR, 0x0);
	}
}

/**
 * gmc_v7_0_gart_enable - gart enable
 *
 * @adev: amdgpu_device pointer
 *
 * This sets up the TLBs, programs the page tables for VMID0,
 * sets up the hw for VMIDs 1-15 which are allocated on
 * demand, and sets up the global locations for the LDS, GDS,
 * and GPUVM for FSA64 clients (CIK).
 * Returns 0 for success, errors for failure.
 */
static int gmc_v7_0_gart_enable(struct amdgpu_device *adev)
{
	uint64_t table_addr;
	int r, i;
	u32 tmp, field;

	if (adev->gart.bo == NULL) {
		dev_err(adev->dev, "No VRAM object for PCIE GART.\n");
		return -EINVAL;
	}
	r = amdgpu_gart_table_vram_pin(adev);
	if (r)
		return r;

	table_addr = amdgpu_bo_gpu_offset(adev->gart.bo);

	/* Setup TLB control */
	tmp = RREG32(mmMC_VM_MX_L1_TLB_CNTL);
	tmp = REG_SET_FIELD(tmp, MC_VM_MX_L1_TLB_CNTL, ENABLE_L1_TLB, 1);
	tmp = REG_SET_FIELD(tmp, MC_VM_MX_L1_TLB_CNTL, ENABLE_L1_FRAGMENT_PROCESSING, 1);
	tmp = REG_SET_FIELD(tmp, MC_VM_MX_L1_TLB_CNTL, SYSTEM_ACCESS_MODE, 3);
	tmp = REG_SET_FIELD(tmp, MC_VM_MX_L1_TLB_CNTL, ENABLE_ADVANCED_DRIVER_MODEL, 1);
	tmp = REG_SET_FIELD(tmp, MC_VM_MX_L1_TLB_CNTL, SYSTEM_APERTURE_UNMAPPED_ACCESS, 0);
	WREG32(mmMC_VM_MX_L1_TLB_CNTL, tmp);
	/* Setup L2 cache */
	tmp = RREG32(mmVM_L2_CNTL);
	tmp = REG_SET_FIELD(tmp, VM_L2_CNTL, ENABLE_L2_CACHE, 1);
	tmp = REG_SET_FIELD(tmp, VM_L2_CNTL, ENABLE_L2_FRAGMENT_PROCESSING, 1);
	tmp = REG_SET_FIELD(tmp, VM_L2_CNTL, ENABLE_L2_PTE_CACHE_LRU_UPDATE_BY_WRITE, 1);
	tmp = REG_SET_FIELD(tmp, VM_L2_CNTL, ENABLE_L2_PDE0_CACHE_LRU_UPDATE_BY_WRITE, 1);
	tmp = REG_SET_FIELD(tmp, VM_L2_CNTL, EFFECTIVE_L2_QUEUE_SIZE, 7);
	tmp = REG_SET_FIELD(tmp, VM_L2_CNTL, CONTEXT1_IDENTITY_ACCESS_MODE, 1);
	tmp = REG_SET_FIELD(tmp, VM_L2_CNTL, ENABLE_DEFAULT_PAGE_OUT_TO_SYSTEM_MEMORY, 1);
	WREG32(mmVM_L2_CNTL, tmp);
	tmp = REG_SET_FIELD(0, VM_L2_CNTL2, INVALIDATE_ALL_L1_TLBS, 1);
	tmp = REG_SET_FIELD(tmp, VM_L2_CNTL2, INVALIDATE_L2_CACHE, 1);
	WREG32(mmVM_L2_CNTL2, tmp);

	field = adev->vm_manager.fragment_size;
	tmp = RREG32(mmVM_L2_CNTL3);
	tmp = REG_SET_FIELD(tmp, VM_L2_CNTL3, L2_CACHE_BIGK_ASSOCIATIVITY, 1);
	tmp = REG_SET_FIELD(tmp, VM_L2_CNTL3, BANK_SELECT, field);
	tmp = REG_SET_FIELD(tmp, VM_L2_CNTL3, L2_CACHE_BIGK_FRAGMENT_SIZE, field);
	WREG32(mmVM_L2_CNTL3, tmp);
	/* setup context0 */
	WREG32(mmVM_CONTEXT0_PAGE_TABLE_START_ADDR, adev->gmc.gart_start >> 12);
	WREG32(mmVM_CONTEXT0_PAGE_TABLE_END_ADDR, adev->gmc.gart_end >> 12);
	WREG32(mmVM_CONTEXT0_PAGE_TABLE_BASE_ADDR, table_addr >> 12);
	WREG32(mmVM_CONTEXT0_PROTECTION_FAULT_DEFAULT_ADDR,
			(u32)(adev->dummy_page_addr >> 12));
	WREG32(mmVM_CONTEXT0_CNTL2, 0);
	tmp = RREG32(mmVM_CONTEXT0_CNTL);
	tmp = REG_SET_FIELD(tmp, VM_CONTEXT0_CNTL, ENABLE_CONTEXT, 1);
	tmp = REG_SET_FIELD(tmp, VM_CONTEXT0_CNTL, PAGE_TABLE_DEPTH, 0);
	tmp = REG_SET_FIELD(tmp, VM_CONTEXT0_CNTL, RANGE_PROTECTION_FAULT_ENABLE_DEFAULT, 1);
	WREG32(mmVM_CONTEXT0_CNTL, tmp);

	WREG32(0x575, 0);
	WREG32(0x576, 0);
	WREG32(0x577, 0);

	/* empty context1-15 */
	/* FIXME start with 4G, once using 2 level pt switch to full
	 * vm size space
	 */
	/* set vm size, must be a multiple of 4 */
	WREG32(mmVM_CONTEXT1_PAGE_TABLE_START_ADDR, 0);
	WREG32(mmVM_CONTEXT1_PAGE_TABLE_END_ADDR, adev->vm_manager.max_pfn - 1);
	for (i = 1; i < AMDGPU_NUM_VMID; i++) {
		if (i < 8)
			WREG32(mmVM_CONTEXT0_PAGE_TABLE_BASE_ADDR + i,
			       table_addr >> 12);
		else
			WREG32(mmVM_CONTEXT8_PAGE_TABLE_BASE_ADDR + i - 8,
			       table_addr >> 12);
	}

	/* enable context1-15 */
	WREG32(mmVM_CONTEXT1_PROTECTION_FAULT_DEFAULT_ADDR,
	       (u32)(adev->dummy_page_addr >> 12));
	WREG32(mmVM_CONTEXT1_CNTL2, 4);
	tmp = RREG32(mmVM_CONTEXT1_CNTL);
	tmp = REG_SET_FIELD(tmp, VM_CONTEXT1_CNTL, ENABLE_CONTEXT, 1);
	tmp = REG_SET_FIELD(tmp, VM_CONTEXT1_CNTL, PAGE_TABLE_DEPTH, 1);
	tmp = REG_SET_FIELD(tmp, VM_CONTEXT1_CNTL, PAGE_TABLE_BLOCK_SIZE,
			    adev->vm_manager.block_size - 9);
	WREG32(mmVM_CONTEXT1_CNTL, tmp);
	if (amdgpu_vm_fault_stop == AMDGPU_VM_FAULT_STOP_ALWAYS)
		gmc_v7_0_set_fault_enable_default(adev, false);
	else
		gmc_v7_0_set_fault_enable_default(adev, true);

	if (adev->asic_type == CHIP_KAVERI) {
		tmp = RREG32(mmCHUB_CONTROL);
		tmp &= ~BYPASS_VM;
		WREG32(mmCHUB_CONTROL, tmp);
	}

	gmc_v7_0_flush_gpu_tlb(adev, 0, 0, 0);
	DRM_INFO("PCIE GART of %uM enabled (table at 0x%016llX).\n",
		 (unsigned)(adev->gmc.gart_size >> 20),
		 (unsigned long long)table_addr);
	adev->gart.ready = true;
	return 0;
}

static int gmc_v7_0_gart_init(struct amdgpu_device *adev)
{
	int r;

	if (adev->gart.bo) {
		WARN(1, "R600 PCIE GART already initialized\n");
		return 0;
	}
	/* Initialize common gart structure */
	r = amdgpu_gart_init(adev);
	if (r)
		return r;
	adev->gart.table_size = adev->gart.num_gpu_pages * 8;
	adev->gart.gart_pte_flags = 0;
	return amdgpu_gart_table_vram_alloc(adev);
}

/**
 * gmc_v7_0_gart_disable - gart disable
 *
 * @adev: amdgpu_device pointer
 *
 * This disables all VM page table (CIK).
 */
static void gmc_v7_0_gart_disable(struct amdgpu_device *adev)
{
	u32 tmp;

	/* Disable all tables */
	WREG32(mmVM_CONTEXT0_CNTL, 0);
	WREG32(mmVM_CONTEXT1_CNTL, 0);
	/* Setup TLB control */
	tmp = RREG32(mmMC_VM_MX_L1_TLB_CNTL);
	tmp = REG_SET_FIELD(tmp, MC_VM_MX_L1_TLB_CNTL, ENABLE_L1_TLB, 0);
	tmp = REG_SET_FIELD(tmp, MC_VM_MX_L1_TLB_CNTL, ENABLE_L1_FRAGMENT_PROCESSING, 0);
	tmp = REG_SET_FIELD(tmp, MC_VM_MX_L1_TLB_CNTL, ENABLE_ADVANCED_DRIVER_MODEL, 0);
	WREG32(mmMC_VM_MX_L1_TLB_CNTL, tmp);
	/* Setup L2 cache */
	tmp = RREG32(mmVM_L2_CNTL);
	tmp = REG_SET_FIELD(tmp, VM_L2_CNTL, ENABLE_L2_CACHE, 0);
	WREG32(mmVM_L2_CNTL, tmp);
	WREG32(mmVM_L2_CNTL2, 0);
	amdgpu_gart_table_vram_unpin(adev);
}

/**
 * gmc_v7_0_vm_decode_fault - print human readable fault info
 *
 * @adev: amdgpu_device pointer
 * @status: VM_CONTEXT1_PROTECTION_FAULT_STATUS register value
 * @addr: VM_CONTEXT1_PROTECTION_FAULT_ADDR register value
 * @mc_client: VM_CONTEXT1_PROTECTION_FAULT_MCCLIENT register value
<<<<<<< HEAD
=======
 * @pasid: debug logging only - no functional use
>>>>>>> 7d2a07b7
 *
 * Print human readable fault information (CIK).
 */
static void gmc_v7_0_vm_decode_fault(struct amdgpu_device *adev, u32 status,
				     u32 addr, u32 mc_client, unsigned pasid)
{
	u32 vmid = REG_GET_FIELD(status, VM_CONTEXT1_PROTECTION_FAULT_STATUS, VMID);
	u32 protections = REG_GET_FIELD(status, VM_CONTEXT1_PROTECTION_FAULT_STATUS,
					PROTECTIONS);
	char block[5] = { mc_client >> 24, (mc_client >> 16) & 0xff,
		(mc_client >> 8) & 0xff, mc_client & 0xff, 0 };
	u32 mc_id;

	mc_id = REG_GET_FIELD(status, VM_CONTEXT1_PROTECTION_FAULT_STATUS,
			      MEMORY_CLIENT_ID);

	dev_err(adev->dev, "VM fault (0x%02x, vmid %d, pasid %d) at page %u, %s from '%s' (0x%08x) (%d)\n",
	       protections, vmid, pasid, addr,
	       REG_GET_FIELD(status, VM_CONTEXT1_PROTECTION_FAULT_STATUS,
			     MEMORY_CLIENT_RW) ?
	       "write" : "read", block, mc_client, mc_id);
}


static const u32 mc_cg_registers[] = {
	mmMC_HUB_MISC_HUB_CG,
	mmMC_HUB_MISC_SIP_CG,
	mmMC_HUB_MISC_VM_CG,
	mmMC_XPB_CLK_GAT,
	mmATC_MISC_CG,
	mmMC_CITF_MISC_WR_CG,
	mmMC_CITF_MISC_RD_CG,
	mmMC_CITF_MISC_VM_CG,
	mmVM_L2_CG,
};

static const u32 mc_cg_ls_en[] = {
	MC_HUB_MISC_HUB_CG__MEM_LS_ENABLE_MASK,
	MC_HUB_MISC_SIP_CG__MEM_LS_ENABLE_MASK,
	MC_HUB_MISC_VM_CG__MEM_LS_ENABLE_MASK,
	MC_XPB_CLK_GAT__MEM_LS_ENABLE_MASK,
	ATC_MISC_CG__MEM_LS_ENABLE_MASK,
	MC_CITF_MISC_WR_CG__MEM_LS_ENABLE_MASK,
	MC_CITF_MISC_RD_CG__MEM_LS_ENABLE_MASK,
	MC_CITF_MISC_VM_CG__MEM_LS_ENABLE_MASK,
	VM_L2_CG__MEM_LS_ENABLE_MASK,
};

static const u32 mc_cg_en[] = {
	MC_HUB_MISC_HUB_CG__ENABLE_MASK,
	MC_HUB_MISC_SIP_CG__ENABLE_MASK,
	MC_HUB_MISC_VM_CG__ENABLE_MASK,
	MC_XPB_CLK_GAT__ENABLE_MASK,
	ATC_MISC_CG__ENABLE_MASK,
	MC_CITF_MISC_WR_CG__ENABLE_MASK,
	MC_CITF_MISC_RD_CG__ENABLE_MASK,
	MC_CITF_MISC_VM_CG__ENABLE_MASK,
	VM_L2_CG__ENABLE_MASK,
};

static void gmc_v7_0_enable_mc_ls(struct amdgpu_device *adev,
				  bool enable)
{
	int i;
	u32 orig, data;

	for (i = 0; i < ARRAY_SIZE(mc_cg_registers); i++) {
		orig = data = RREG32(mc_cg_registers[i]);
		if (enable && (adev->cg_flags & AMD_CG_SUPPORT_MC_LS))
			data |= mc_cg_ls_en[i];
		else
			data &= ~mc_cg_ls_en[i];
		if (data != orig)
			WREG32(mc_cg_registers[i], data);
	}
}

static void gmc_v7_0_enable_mc_mgcg(struct amdgpu_device *adev,
				    bool enable)
{
	int i;
	u32 orig, data;

	for (i = 0; i < ARRAY_SIZE(mc_cg_registers); i++) {
		orig = data = RREG32(mc_cg_registers[i]);
		if (enable && (adev->cg_flags & AMD_CG_SUPPORT_MC_MGCG))
			data |= mc_cg_en[i];
		else
			data &= ~mc_cg_en[i];
		if (data != orig)
			WREG32(mc_cg_registers[i], data);
	}
}

static void gmc_v7_0_enable_bif_mgls(struct amdgpu_device *adev,
				     bool enable)
{
	u32 orig, data;

	orig = data = RREG32_PCIE(ixPCIE_CNTL2);

	if (enable && (adev->cg_flags & AMD_CG_SUPPORT_BIF_LS)) {
		data = REG_SET_FIELD(data, PCIE_CNTL2, SLV_MEM_LS_EN, 1);
		data = REG_SET_FIELD(data, PCIE_CNTL2, MST_MEM_LS_EN, 1);
		data = REG_SET_FIELD(data, PCIE_CNTL2, REPLAY_MEM_LS_EN, 1);
		data = REG_SET_FIELD(data, PCIE_CNTL2, SLV_MEM_AGGRESSIVE_LS_EN, 1);
	} else {
		data = REG_SET_FIELD(data, PCIE_CNTL2, SLV_MEM_LS_EN, 0);
		data = REG_SET_FIELD(data, PCIE_CNTL2, MST_MEM_LS_EN, 0);
		data = REG_SET_FIELD(data, PCIE_CNTL2, REPLAY_MEM_LS_EN, 0);
		data = REG_SET_FIELD(data, PCIE_CNTL2, SLV_MEM_AGGRESSIVE_LS_EN, 0);
	}

	if (orig != data)
		WREG32_PCIE(ixPCIE_CNTL2, data);
}

static void gmc_v7_0_enable_hdp_mgcg(struct amdgpu_device *adev,
				     bool enable)
{
	u32 orig, data;

	orig = data = RREG32(mmHDP_HOST_PATH_CNTL);

	if (enable && (adev->cg_flags & AMD_CG_SUPPORT_HDP_MGCG))
		data = REG_SET_FIELD(data, HDP_HOST_PATH_CNTL, CLOCK_GATING_DIS, 0);
	else
		data = REG_SET_FIELD(data, HDP_HOST_PATH_CNTL, CLOCK_GATING_DIS, 1);

	if (orig != data)
		WREG32(mmHDP_HOST_PATH_CNTL, data);
}

static void gmc_v7_0_enable_hdp_ls(struct amdgpu_device *adev,
				   bool enable)
{
	u32 orig, data;

	orig = data = RREG32(mmHDP_MEM_POWER_LS);

	if (enable && (adev->cg_flags & AMD_CG_SUPPORT_HDP_LS))
		data = REG_SET_FIELD(data, HDP_MEM_POWER_LS, LS_ENABLE, 1);
	else
		data = REG_SET_FIELD(data, HDP_MEM_POWER_LS, LS_ENABLE, 0);

	if (orig != data)
		WREG32(mmHDP_MEM_POWER_LS, data);
}

static int gmc_v7_0_convert_vram_type(int mc_seq_vram_type)
{
	switch (mc_seq_vram_type) {
	case MC_SEQ_MISC0__MT__GDDR1:
		return AMDGPU_VRAM_TYPE_GDDR1;
	case MC_SEQ_MISC0__MT__DDR2:
		return AMDGPU_VRAM_TYPE_DDR2;
	case MC_SEQ_MISC0__MT__GDDR3:
		return AMDGPU_VRAM_TYPE_GDDR3;
	case MC_SEQ_MISC0__MT__GDDR4:
		return AMDGPU_VRAM_TYPE_GDDR4;
	case MC_SEQ_MISC0__MT__GDDR5:
		return AMDGPU_VRAM_TYPE_GDDR5;
	case MC_SEQ_MISC0__MT__HBM:
		return AMDGPU_VRAM_TYPE_HBM;
	case MC_SEQ_MISC0__MT__DDR3:
		return AMDGPU_VRAM_TYPE_DDR3;
	default:
		return AMDGPU_VRAM_TYPE_UNKNOWN;
	}
}

static int gmc_v7_0_early_init(void *handle)
{
	struct amdgpu_device *adev = (struct amdgpu_device *)handle;

	gmc_v7_0_set_gmc_funcs(adev);
	gmc_v7_0_set_irq_funcs(adev);

	adev->gmc.shared_aperture_start = 0x2000000000000000ULL;
	adev->gmc.shared_aperture_end =
		adev->gmc.shared_aperture_start + (4ULL << 30) - 1;
	adev->gmc.private_aperture_start =
		adev->gmc.shared_aperture_end + 1;
	adev->gmc.private_aperture_end =
		adev->gmc.private_aperture_start + (4ULL << 30) - 1;

	return 0;
}

static int gmc_v7_0_late_init(void *handle)
{
	struct amdgpu_device *adev = (struct amdgpu_device *)handle;

	if (amdgpu_vm_fault_stop != AMDGPU_VM_FAULT_STOP_ALWAYS)
		return amdgpu_irq_get(adev, &adev->gmc.vm_fault, 0);
	else
		return 0;
}

static unsigned gmc_v7_0_get_vbios_fb_size(struct amdgpu_device *adev)
{
	u32 d1vga_control = RREG32(mmD1VGA_CONTROL);
	unsigned size;

	if (REG_GET_FIELD(d1vga_control, D1VGA_CONTROL, D1VGA_MODE_ENABLE)) {
		size = AMDGPU_VBIOS_VGA_ALLOCATION;
	} else {
		u32 viewport = RREG32(mmVIEWPORT_SIZE);
		size = (REG_GET_FIELD(viewport, VIEWPORT_SIZE, VIEWPORT_HEIGHT) *
			REG_GET_FIELD(viewport, VIEWPORT_SIZE, VIEWPORT_WIDTH) *
			4);
	}

	return size;
}

static int gmc_v7_0_sw_init(void *handle)
{
	int r;
	struct amdgpu_device *adev = (struct amdgpu_device *)handle;

	adev->num_vmhubs = 1;

	if (adev->flags & AMD_IS_APU) {
		adev->gmc.vram_type = AMDGPU_VRAM_TYPE_UNKNOWN;
	} else {
		u32 tmp = RREG32(mmMC_SEQ_MISC0);
		tmp &= MC_SEQ_MISC0__MT__MASK;
		adev->gmc.vram_type = gmc_v7_0_convert_vram_type(tmp);
	}

	r = amdgpu_irq_add_id(adev, AMDGPU_IRQ_CLIENTID_LEGACY, VISLANDS30_IV_SRCID_GFX_PAGE_INV_FAULT, &adev->gmc.vm_fault);
	if (r)
		return r;

	r = amdgpu_irq_add_id(adev, AMDGPU_IRQ_CLIENTID_LEGACY, VISLANDS30_IV_SRCID_GFX_MEM_PROT_FAULT, &adev->gmc.vm_fault);
	if (r)
		return r;

	/* Adjust VM size here.
	 * Currently set to 4GB ((1 << 20) 4k pages).
	 * Max GPUVM size for cayman and SI is 40 bits.
	 */
	amdgpu_vm_adjust_size(adev, 64, 9, 1, 40);

	/* Set the internal MC address mask
	 * This is the max address of the GPU's
	 * internal address space.
	 */
	adev->gmc.mc_mask = 0xffffffffffULL; /* 40 bit MC */

	r = dma_set_mask_and_coherent(adev->dev, DMA_BIT_MASK(40));
	if (r) {
		pr_warn("No suitable DMA available\n");
		return r;
	}
	adev->need_swiotlb = drm_need_swiotlb(40);

	r = gmc_v7_0_init_microcode(adev);
	if (r) {
		DRM_ERROR("Failed to load mc firmware!\n");
		return r;
	}

	r = gmc_v7_0_mc_init(adev);
	if (r)
		return r;

	amdgpu_gmc_get_vbios_allocations(adev);

	/* Memory manager */
	r = amdgpu_bo_init(adev);
	if (r)
		return r;

	r = gmc_v7_0_gart_init(adev);
	if (r)
		return r;

	/*
	 * number of VMs
	 * VMID 0 is reserved for System
	 * amdgpu graphics/compute will use VMIDs 1-7
	 * amdkfd will use VMIDs 8-15
	 */
	adev->vm_manager.first_kfd_vmid = 8;
	amdgpu_vm_manager_init(adev);

	/* base offset of vram pages */
	if (adev->flags & AMD_IS_APU) {
		u64 tmp = RREG32(mmMC_VM_FB_OFFSET);

		tmp <<= 22;
		adev->vm_manager.vram_base_offset = tmp;
	} else {
		adev->vm_manager.vram_base_offset = 0;
	}

	adev->gmc.vm_fault_info = kmalloc(sizeof(struct kfd_vm_fault_info),
					GFP_KERNEL);
	if (!adev->gmc.vm_fault_info)
		return -ENOMEM;
	atomic_set(&adev->gmc.vm_fault_info_updated, 0);

	return 0;
}

static int gmc_v7_0_sw_fini(void *handle)
{
	struct amdgpu_device *adev = (struct amdgpu_device *)handle;

	amdgpu_gem_force_release(adev);
	amdgpu_vm_manager_fini(adev);
	kfree(adev->gmc.vm_fault_info);
	amdgpu_gart_table_vram_free(adev);
	amdgpu_bo_fini(adev);
	release_firmware(adev->gmc.fw);
	adev->gmc.fw = NULL;

	return 0;
}

static int gmc_v7_0_hw_init(void *handle)
{
	int r;
	struct amdgpu_device *adev = (struct amdgpu_device *)handle;

	gmc_v7_0_init_golden_registers(adev);

	gmc_v7_0_mc_program(adev);

	if (!(adev->flags & AMD_IS_APU)) {
		r = gmc_v7_0_mc_load_microcode(adev);
		if (r) {
			DRM_ERROR("Failed to load MC firmware!\n");
			return r;
		}
	}

	r = gmc_v7_0_gart_enable(adev);
	if (r)
		return r;

	return r;
}

static int gmc_v7_0_hw_fini(void *handle)
{
	struct amdgpu_device *adev = (struct amdgpu_device *)handle;

	amdgpu_irq_put(adev, &adev->gmc.vm_fault, 0);
	gmc_v7_0_gart_disable(adev);

	return 0;
}

static int gmc_v7_0_suspend(void *handle)
{
	struct amdgpu_device *adev = (struct amdgpu_device *)handle;

	gmc_v7_0_hw_fini(adev);

	return 0;
}

static int gmc_v7_0_resume(void *handle)
{
	int r;
	struct amdgpu_device *adev = (struct amdgpu_device *)handle;

	r = gmc_v7_0_hw_init(adev);
	if (r)
		return r;

	amdgpu_vmid_reset_all(adev);

	return 0;
}

static bool gmc_v7_0_is_idle(void *handle)
{
	struct amdgpu_device *adev = (struct amdgpu_device *)handle;
	u32 tmp = RREG32(mmSRBM_STATUS);

	if (tmp & (SRBM_STATUS__MCB_BUSY_MASK | SRBM_STATUS__MCB_NON_DISPLAY_BUSY_MASK |
		   SRBM_STATUS__MCC_BUSY_MASK | SRBM_STATUS__MCD_BUSY_MASK | SRBM_STATUS__VMC_BUSY_MASK))
		return false;

	return true;
}

static int gmc_v7_0_wait_for_idle(void *handle)
{
	unsigned i;
	u32 tmp;
	struct amdgpu_device *adev = (struct amdgpu_device *)handle;

	for (i = 0; i < adev->usec_timeout; i++) {
		/* read MC_STATUS */
		tmp = RREG32(mmSRBM_STATUS) & (SRBM_STATUS__MCB_BUSY_MASK |
					       SRBM_STATUS__MCB_NON_DISPLAY_BUSY_MASK |
					       SRBM_STATUS__MCC_BUSY_MASK |
					       SRBM_STATUS__MCD_BUSY_MASK |
					       SRBM_STATUS__VMC_BUSY_MASK);
		if (!tmp)
			return 0;
		udelay(1);
	}
	return -ETIMEDOUT;

}

static int gmc_v7_0_soft_reset(void *handle)
{
	struct amdgpu_device *adev = (struct amdgpu_device *)handle;
	u32 srbm_soft_reset = 0;
	u32 tmp = RREG32(mmSRBM_STATUS);

	if (tmp & SRBM_STATUS__VMC_BUSY_MASK)
		srbm_soft_reset = REG_SET_FIELD(srbm_soft_reset,
						SRBM_SOFT_RESET, SOFT_RESET_VMC, 1);

	if (tmp & (SRBM_STATUS__MCB_BUSY_MASK | SRBM_STATUS__MCB_NON_DISPLAY_BUSY_MASK |
		   SRBM_STATUS__MCC_BUSY_MASK | SRBM_STATUS__MCD_BUSY_MASK)) {
		if (!(adev->flags & AMD_IS_APU))
			srbm_soft_reset = REG_SET_FIELD(srbm_soft_reset,
							SRBM_SOFT_RESET, SOFT_RESET_MC, 1);
	}

	if (srbm_soft_reset) {
		gmc_v7_0_mc_stop(adev);
		if (gmc_v7_0_wait_for_idle((void *)adev)) {
			dev_warn(adev->dev, "Wait for GMC idle timed out !\n");
		}


		tmp = RREG32(mmSRBM_SOFT_RESET);
		tmp |= srbm_soft_reset;
		dev_info(adev->dev, "SRBM_SOFT_RESET=0x%08X\n", tmp);
		WREG32(mmSRBM_SOFT_RESET, tmp);
		tmp = RREG32(mmSRBM_SOFT_RESET);

		udelay(50);

		tmp &= ~srbm_soft_reset;
		WREG32(mmSRBM_SOFT_RESET, tmp);
		tmp = RREG32(mmSRBM_SOFT_RESET);

		/* Wait a little for things to settle down */
		udelay(50);

		gmc_v7_0_mc_resume(adev);
		udelay(50);
	}

	return 0;
}

static int gmc_v7_0_vm_fault_interrupt_state(struct amdgpu_device *adev,
					     struct amdgpu_irq_src *src,
					     unsigned type,
					     enum amdgpu_interrupt_state state)
{
	u32 tmp;
	u32 bits = (VM_CONTEXT1_CNTL__RANGE_PROTECTION_FAULT_ENABLE_INTERRUPT_MASK |
		    VM_CONTEXT1_CNTL__DUMMY_PAGE_PROTECTION_FAULT_ENABLE_INTERRUPT_MASK |
		    VM_CONTEXT1_CNTL__PDE0_PROTECTION_FAULT_ENABLE_INTERRUPT_MASK |
		    VM_CONTEXT1_CNTL__VALID_PROTECTION_FAULT_ENABLE_INTERRUPT_MASK |
		    VM_CONTEXT1_CNTL__READ_PROTECTION_FAULT_ENABLE_INTERRUPT_MASK |
		    VM_CONTEXT1_CNTL__WRITE_PROTECTION_FAULT_ENABLE_INTERRUPT_MASK);

	switch (state) {
	case AMDGPU_IRQ_STATE_DISABLE:
		/* system context */
		tmp = RREG32(mmVM_CONTEXT0_CNTL);
		tmp &= ~bits;
		WREG32(mmVM_CONTEXT0_CNTL, tmp);
		/* VMs */
		tmp = RREG32(mmVM_CONTEXT1_CNTL);
		tmp &= ~bits;
		WREG32(mmVM_CONTEXT1_CNTL, tmp);
		break;
	case AMDGPU_IRQ_STATE_ENABLE:
		/* system context */
		tmp = RREG32(mmVM_CONTEXT0_CNTL);
		tmp |= bits;
		WREG32(mmVM_CONTEXT0_CNTL, tmp);
		/* VMs */
		tmp = RREG32(mmVM_CONTEXT1_CNTL);
		tmp |= bits;
		WREG32(mmVM_CONTEXT1_CNTL, tmp);
		break;
	default:
		break;
	}

	return 0;
}

static int gmc_v7_0_process_interrupt(struct amdgpu_device *adev,
				      struct amdgpu_irq_src *source,
				      struct amdgpu_iv_entry *entry)
{
	u32 addr, status, mc_client, vmid;

	addr = RREG32(mmVM_CONTEXT1_PROTECTION_FAULT_ADDR);
	status = RREG32(mmVM_CONTEXT1_PROTECTION_FAULT_STATUS);
	mc_client = RREG32(mmVM_CONTEXT1_PROTECTION_FAULT_MCCLIENT);
	/* reset addr and status */
	WREG32_P(mmVM_CONTEXT1_CNTL2, 1, ~1);

	if (!addr && !status)
		return 0;

	if (amdgpu_vm_fault_stop == AMDGPU_VM_FAULT_STOP_FIRST)
		gmc_v7_0_set_fault_enable_default(adev, false);

	if (printk_ratelimit()) {
		dev_err(adev->dev, "GPU fault detected: %d 0x%08x\n",
			entry->src_id, entry->src_data[0]);
		dev_err(adev->dev, "  VM_CONTEXT1_PROTECTION_FAULT_ADDR   0x%08X\n",
			addr);
		dev_err(adev->dev, "  VM_CONTEXT1_PROTECTION_FAULT_STATUS 0x%08X\n",
			status);
		gmc_v7_0_vm_decode_fault(adev, status, addr, mc_client,
					 entry->pasid);
	}

	vmid = REG_GET_FIELD(status, VM_CONTEXT1_PROTECTION_FAULT_STATUS,
			     VMID);
	if (amdgpu_amdkfd_is_kfd_vmid(adev, vmid)
		&& !atomic_read(&adev->gmc.vm_fault_info_updated)) {
		struct kfd_vm_fault_info *info = adev->gmc.vm_fault_info;
		u32 protections = REG_GET_FIELD(status,
					VM_CONTEXT1_PROTECTION_FAULT_STATUS,
					PROTECTIONS);

		info->vmid = vmid;
		info->mc_id = REG_GET_FIELD(status,
					    VM_CONTEXT1_PROTECTION_FAULT_STATUS,
					    MEMORY_CLIENT_ID);
		info->status = status;
		info->page_addr = addr;
		info->prot_valid = protections & 0x7 ? true : false;
		info->prot_read = protections & 0x8 ? true : false;
		info->prot_write = protections & 0x10 ? true : false;
		info->prot_exec = protections & 0x20 ? true : false;
		mb();
		atomic_set(&adev->gmc.vm_fault_info_updated, 1);
	}

	return 0;
}

static int gmc_v7_0_set_clockgating_state(void *handle,
					  enum amd_clockgating_state state)
{
	bool gate = false;
	struct amdgpu_device *adev = (struct amdgpu_device *)handle;

	if (state == AMD_CG_STATE_GATE)
		gate = true;

	if (!(adev->flags & AMD_IS_APU)) {
		gmc_v7_0_enable_mc_mgcg(adev, gate);
		gmc_v7_0_enable_mc_ls(adev, gate);
	}
	gmc_v7_0_enable_bif_mgls(adev, gate);
	gmc_v7_0_enable_hdp_mgcg(adev, gate);
	gmc_v7_0_enable_hdp_ls(adev, gate);

	return 0;
}

static int gmc_v7_0_set_powergating_state(void *handle,
					  enum amd_powergating_state state)
{
	return 0;
}

static const struct amd_ip_funcs gmc_v7_0_ip_funcs = {
	.name = "gmc_v7_0",
	.early_init = gmc_v7_0_early_init,
	.late_init = gmc_v7_0_late_init,
	.sw_init = gmc_v7_0_sw_init,
	.sw_fini = gmc_v7_0_sw_fini,
	.hw_init = gmc_v7_0_hw_init,
	.hw_fini = gmc_v7_0_hw_fini,
	.suspend = gmc_v7_0_suspend,
	.resume = gmc_v7_0_resume,
	.is_idle = gmc_v7_0_is_idle,
	.wait_for_idle = gmc_v7_0_wait_for_idle,
	.soft_reset = gmc_v7_0_soft_reset,
	.set_clockgating_state = gmc_v7_0_set_clockgating_state,
	.set_powergating_state = gmc_v7_0_set_powergating_state,
};

static const struct amdgpu_gmc_funcs gmc_v7_0_gmc_funcs = {
	.flush_gpu_tlb = gmc_v7_0_flush_gpu_tlb,
	.flush_gpu_tlb_pasid = gmc_v7_0_flush_gpu_tlb_pasid,
	.emit_flush_gpu_tlb = gmc_v7_0_emit_flush_gpu_tlb,
	.emit_pasid_mapping = gmc_v7_0_emit_pasid_mapping,
	.set_prt = gmc_v7_0_set_prt,
	.get_vm_pde = gmc_v7_0_get_vm_pde,
<<<<<<< HEAD
	.get_vm_pte = gmc_v7_0_get_vm_pte
=======
	.get_vm_pte = gmc_v7_0_get_vm_pte,
	.get_vbios_fb_size = gmc_v7_0_get_vbios_fb_size,
>>>>>>> 7d2a07b7
};

static const struct amdgpu_irq_src_funcs gmc_v7_0_irq_funcs = {
	.set = gmc_v7_0_vm_fault_interrupt_state,
	.process = gmc_v7_0_process_interrupt,
};

static void gmc_v7_0_set_gmc_funcs(struct amdgpu_device *adev)
{
	adev->gmc.gmc_funcs = &gmc_v7_0_gmc_funcs;
}

static void gmc_v7_0_set_irq_funcs(struct amdgpu_device *adev)
{
	adev->gmc.vm_fault.num_types = 1;
	adev->gmc.vm_fault.funcs = &gmc_v7_0_irq_funcs;
}

const struct amdgpu_ip_block_version gmc_v7_0_ip_block =
{
	.type = AMD_IP_BLOCK_TYPE_GMC,
	.major = 7,
	.minor = 0,
	.rev = 0,
	.funcs = &gmc_v7_0_ip_funcs,
};

const struct amdgpu_ip_block_version gmc_v7_4_ip_block =
{
	.type = AMD_IP_BLOCK_TYPE_GMC,
	.major = 7,
	.minor = 4,
	.rev = 0,
	.funcs = &gmc_v7_0_ip_funcs,
};<|MERGE_RESOLUTION|>--- conflicted
+++ resolved
@@ -425,11 +425,8 @@
  *
  * @adev: amdgpu_device pointer
  * @pasid: pasid to be flush
-<<<<<<< HEAD
-=======
  * @flush_type: type of flush
  * @all_hub: flush all hubs
->>>>>>> 7d2a07b7
  *
  * Flush the TLB for the requested pasid.
  */
@@ -440,11 +437,7 @@
 	int vmid;
 	unsigned int tmp;
 
-<<<<<<< HEAD
-	if (adev->in_gpu_reset)
-=======
 	if (amdgpu_in_reset(adev))
->>>>>>> 7d2a07b7
 		return -EIO;
 
 	for (vmid = 1; vmid < 16; vmid++) {
@@ -775,10 +768,7 @@
  * @status: VM_CONTEXT1_PROTECTION_FAULT_STATUS register value
  * @addr: VM_CONTEXT1_PROTECTION_FAULT_ADDR register value
  * @mc_client: VM_CONTEXT1_PROTECTION_FAULT_MCCLIENT register value
-<<<<<<< HEAD
-=======
  * @pasid: debug logging only - no functional use
->>>>>>> 7d2a07b7
  *
  * Print human readable fault information (CIK).
  */
@@ -1383,12 +1373,8 @@
 	.emit_pasid_mapping = gmc_v7_0_emit_pasid_mapping,
 	.set_prt = gmc_v7_0_set_prt,
 	.get_vm_pde = gmc_v7_0_get_vm_pde,
-<<<<<<< HEAD
-	.get_vm_pte = gmc_v7_0_get_vm_pte
-=======
 	.get_vm_pte = gmc_v7_0_get_vm_pte,
 	.get_vbios_fb_size = gmc_v7_0_get_vbios_fb_size,
->>>>>>> 7d2a07b7
 };
 
 static const struct amdgpu_irq_src_funcs gmc_v7_0_irq_funcs = {
