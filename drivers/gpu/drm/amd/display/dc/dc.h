--- conflicted
+++ resolved
@@ -421,14 +421,11 @@
 	int force_clock_mode;/*every mode change.*/
 
 	bool nv12_iflip_vm_wa;
-<<<<<<< HEAD
-=======
 	bool disable_dram_clock_change_vactive_support;
 	bool validate_dml_output;
 	bool enable_dmcub_surface_flip;
 	bool usbc_combo_phy_reset_wa;
 	bool disable_dsc;
->>>>>>> 7117be3f
 };
 
 struct dc_debug_data {
