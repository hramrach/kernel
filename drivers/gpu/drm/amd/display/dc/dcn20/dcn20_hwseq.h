/*
* Copyright 2016 Advanced Micro Devices, Inc.
 *
 * Permission is hereby granted, free of charge, to any person obtaining a
 * copy of this software and associated documentation files (the "Software"),
 * to deal in the Software without restriction, including without limitation
 * the rights to use, copy, modify, merge, publish, distribute, sublicense,
 * and/or sell copies of the Software, and to permit persons to whom the
 * Software is furnished to do so, subject to the following conditions:
 *
 * The above copyright notice and this permission notice shall be included in
 * all copies or substantial portions of the Software.
 *
 * THE SOFTWARE IS PROVIDED "AS IS", WITHOUT WARRANTY OF ANY KIND, EXPRESS OR
 * IMPLIED, INCLUDING BUT NOT LIMITED TO THE WARRANTIES OF MERCHANTABILITY,
 * FITNESS FOR A PARTICULAR PURPOSE AND NONINFRINGEMENT.  IN NO EVENT SHALL
 * THE COPYRIGHT HOLDER(S) OR AUTHOR(S) BE LIABLE FOR ANY CLAIM, DAMAGES OR
 * OTHER LIABILITY, WHETHER IN AN ACTION OF CONTRACT, TORT OR OTHERWISE,
 * ARISING FROM, OUT OF OR IN CONNECTION WITH THE SOFTWARE OR THE USE OR
 * OTHER DEALINGS IN THE SOFTWARE.
 *
 * Authors: AMD
 *
 */

#ifndef __DC_HWSS_DCN20_H__
#define __DC_HWSS_DCN20_H__

#include "hw_sequencer_private.h"

bool dcn20_set_blend_lut(
	struct pipe_ctx *pipe_ctx, const struct dc_plane_state *plane_state);
bool dcn20_set_shaper_3dlut(
	struct pipe_ctx *pipe_ctx, const struct dc_plane_state *plane_state);
void dcn20_program_front_end_for_ctx(
		struct dc *dc,
		struct dc_state *context);
void dcn20_post_unlock_program_front_end(
		struct dc *dc,
		struct dc_state *context);
void dcn20_update_plane_addr(const struct dc *dc, struct pipe_ctx *pipe_ctx);
void dcn20_update_mpcc(struct dc *dc, struct pipe_ctx *pipe_ctx);
bool dcn20_set_input_transfer_func(struct dc *dc, struct pipe_ctx *pipe_ctx,
			const struct dc_plane_state *plane_state);
bool dcn20_set_output_transfer_func(struct dc *dc, struct pipe_ctx *pipe_ctx,
			const struct dc_stream_state *stream);
void dcn20_program_output_csc(struct dc *dc,
		struct pipe_ctx *pipe_ctx,
		enum dc_color_space colorspace,
		uint16_t *matrix,
		int opp_id);
void dcn20_enable_stream(struct pipe_ctx *pipe_ctx);
void dcn20_unblank_stream(struct pipe_ctx *pipe_ctx,
		struct dc_link_settings *link_settings);
void dcn20_disable_plane(struct dc *dc, struct pipe_ctx *pipe_ctx);
void dcn20_blank_pixel_data(
		struct dc *dc,
		struct pipe_ctx *pipe_ctx,
		bool blank);
void dcn20_pipe_control_lock(
	struct dc *dc,
	struct pipe_ctx *pipe,
	bool lock);
void dcn20_prepare_bandwidth(
		struct dc *dc,
		struct dc_state *context);
void dcn20_optimize_bandwidth(
		struct dc *dc,
		struct dc_state *context);
bool dcn20_update_bandwidth(
		struct dc *dc,
		struct dc_state *context);
void dcn20_reset_hw_ctx_wrap(
		struct dc *dc,
		struct dc_state *context);
enum dc_status dcn20_enable_stream_timing(
		struct pipe_ctx *pipe_ctx,
		struct dc_state *context,
		struct dc *dc);
void dcn20_disable_stream_gating(struct dc *dc, struct pipe_ctx *pipe_ctx);
void dcn20_enable_stream_gating(struct dc *dc, struct pipe_ctx *pipe_ctx);
void dcn20_setup_vupdate_interrupt(struct dc *dc, struct pipe_ctx *pipe_ctx);
void dcn20_init_blank(
		struct dc *dc,
		struct timing_generator *tg);
void dcn20_disable_vga(
	struct dce_hwseq *hws);
void dcn20_plane_atomic_disable(struct dc *dc, struct pipe_ctx *pipe_ctx);
void dcn20_enable_power_gating_plane(
	struct dce_hwseq *hws,
	bool enable);
void dcn20_dpp_pg_control(
		struct dce_hwseq *hws,
		unsigned int dpp_inst,
		bool power_on);
void dcn20_hubp_pg_control(
		struct dce_hwseq *hws,
		unsigned int hubp_inst,
		bool power_on);
void dcn20_program_triple_buffer(
	const struct dc *dc,
	struct pipe_ctx *pipe_ctx,
	bool enable_triple_buffer);
void dcn20_enable_writeback(
		struct dc *dc,
		struct dc_writeback_info *wb_info,
		struct dc_state *context);
void dcn20_disable_writeback(
		struct dc *dc,
		unsigned int dwb_pipe_inst);
void dcn20_update_odm(struct dc *dc, struct dc_state *context, struct pipe_ctx *pipe_ctx);
bool dcn20_dmdata_status_done(struct pipe_ctx *pipe_ctx);
void dcn20_program_dmdata_engine(struct pipe_ctx *pipe_ctx);
void dcn20_set_dmdata_attributes(struct pipe_ctx *pipe_ctx);
void dcn20_init_vm_ctx(
		struct dce_hwseq *hws,
		struct dc *dc,
		struct dc_virtual_addr_space_config *va_config,
		int vmid);
void dcn20_set_flip_control_gsl(
<<<<<<< HEAD
		struct pipe_ctx *pipe_ctx,
		bool flip_immediate);
void dcn20_dsc_pg_control(
		struct dce_hwseq *hws,
		unsigned int dsc_inst,
		bool power_on);
void dcn20_fpga_init_hw(struct dc *dc);
bool dcn20_wait_for_blank_complete(
		struct output_pixel_processor *opp);
void dcn20_dccg_init(struct dce_hwseq *hws);
int dcn20_init_sys_ctx(struct dce_hwseq *hws,
		struct dc *dc,
		struct dc_phy_addr_space_config *pa_config);

#ifndef TRIM_FSFT
bool dcn20_optimize_timing_for_fsft(struct dc *dc,
		struct dc_crtc_timing *timing,
		unsigned int max_input_rate_in_khz);
#endif
=======
		struct pipe_ctx *pipe_ctx,
		bool flip_immediate);
void dcn20_dsc_pg_control(
		struct dce_hwseq *hws,
		unsigned int dsc_inst,
		bool power_on);
void dcn20_fpga_init_hw(struct dc *dc);
bool dcn20_wait_for_blank_complete(
		struct output_pixel_processor *opp);
void dcn20_dccg_init(struct dce_hwseq *hws);
int dcn20_init_sys_ctx(struct dce_hwseq *hws,
		struct dc *dc,
		struct dc_phy_addr_space_config *pa_config);

#ifndef TRIM_FSFT
bool dcn20_optimize_timing_for_fsft(struct dc *dc,
		struct dc_crtc_timing *timing,
		unsigned int max_input_rate_in_khz);
#endif

void dcn20_set_disp_pattern_generator(const struct dc *dc,
		struct pipe_ctx *pipe_ctx,
		enum controller_dp_test_pattern test_pattern,
		enum controller_dp_color_space color_space,
		enum dc_color_depth color_depth,
		const struct tg_color *solid_color,
		int width, int height, int offset);

void dcn20_update_visual_confirm_color(struct dc *dc,
		struct pipe_ctx *pipe_ctx,
		struct tg_color *color,
		int mpcc_id);

>>>>>>> 7d2a07b7
#endif /* __DC_HWSS_DCN20_H__ */
<|MERGE_RESOLUTION|>--- conflicted
+++ resolved
@@ -118,27 +118,6 @@
 		struct dc_virtual_addr_space_config *va_config,
 		int vmid);
 void dcn20_set_flip_control_gsl(
-<<<<<<< HEAD
-		struct pipe_ctx *pipe_ctx,
-		bool flip_immediate);
-void dcn20_dsc_pg_control(
-		struct dce_hwseq *hws,
-		unsigned int dsc_inst,
-		bool power_on);
-void dcn20_fpga_init_hw(struct dc *dc);
-bool dcn20_wait_for_blank_complete(
-		struct output_pixel_processor *opp);
-void dcn20_dccg_init(struct dce_hwseq *hws);
-int dcn20_init_sys_ctx(struct dce_hwseq *hws,
-		struct dc *dc,
-		struct dc_phy_addr_space_config *pa_config);
-
-#ifndef TRIM_FSFT
-bool dcn20_optimize_timing_for_fsft(struct dc *dc,
-		struct dc_crtc_timing *timing,
-		unsigned int max_input_rate_in_khz);
-#endif
-=======
 		struct pipe_ctx *pipe_ctx,
 		bool flip_immediate);
 void dcn20_dsc_pg_control(
@@ -172,5 +151,4 @@
 		struct tg_color *color,
 		int mpcc_id);
 
->>>>>>> 7d2a07b7
 #endif /* __DC_HWSS_DCN20_H__ */
