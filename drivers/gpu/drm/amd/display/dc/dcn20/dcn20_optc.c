--- conflicted
+++ resolved
@@ -223,12 +223,6 @@
 	int mpcc_hactive = (timing->h_addressable + timing->h_border_left + timing->h_border_right)
 			/ opp_cnt;
 	uint32_t memory_mask;
-<<<<<<< HEAD
-	uint32_t data_fmt = 0;
-=======
-
-	ASSERT(opp_cnt == 2);
->>>>>>> 7d2a07b7
 
 	ASSERT(opp_cnt == 2);
 
@@ -239,7 +233,6 @@
 	 *		MASTER_UPDATE_LOCK_DB_X, 160,
 	 *		MASTER_UPDATE_LOCK_DB_Y, 240);
 	 */
-<<<<<<< HEAD
 
 	/* 2 pieces of memory required for up to 5120 displays, 4 for up to 8192,
 	 * however, for ODM combine we can simplify by always using 4.
@@ -247,24 +240,6 @@
 	 * they are uniquely combined here.
 	 */
 	memory_mask = 0x3 << (opp_id[0] * 2) | 0x3 << (opp_id[1] * 2);
-
-	if (REG(OPTC_MEMORY_CONFIG))
-		REG_SET(OPTC_MEMORY_CONFIG, 0,
-			OPTC_MEM_SEL, memory_mask);
-
-	if (timing->pixel_encoding == PIXEL_ENCODING_YCBCR422)
-		data_fmt = 1;
-	else if (timing->pixel_encoding == PIXEL_ENCODING_YCBCR420)
-		data_fmt = 2;
-=======
-
-	/* 2 pieces of memory required for up to 5120 displays, 4 for up to 8192,
-	 * however, for ODM combine we can simplify by always using 4.
-	 * To make sure there's no overlap, each instance "reserves" 2 memories and
-	 * they are uniquely combined here.
-	 */
-	memory_mask = 0x3 << (opp_id[0] * 2) | 0x3 << (opp_id[1] * 2);
->>>>>>> 7d2a07b7
 
 	if (REG(OPTC_MEMORY_CONFIG))
 		REG_SET(OPTC_MEMORY_CONFIG, 0,
@@ -409,8 +384,6 @@
 	REG_SET(OTG_MASTER_UPDATE_LOCK, 0,
 			OTG_MASTER_UPDATE_LOCK, 0);
 
-<<<<<<< HEAD
-=======
 	/* accessing slave OTG registers */
 	optc1 = DCN10TG_FROM_TG(optc_slave);
 
@@ -474,7 +447,6 @@
 
 }
 
->>>>>>> 7d2a07b7
 void optc2_lock_doublebuffer_enable(struct timing_generator *optc)
 {
 	struct optc *optc1 = DCN10TG_FROM_TG(optc);
@@ -548,8 +520,6 @@
 	return optc1_configure_crc(optc, params);
 }
 
-<<<<<<< HEAD
-=======
 
 void optc2_get_last_used_drr_vtotal(struct timing_generator *optc, uint32_t *refresh_rate)
 {
@@ -558,7 +528,6 @@
 	REG_GET(OTG_DRR_CONTROL, OTG_V_TOTAL_LAST_USED_BY_DRR, refresh_rate);
 }
 
->>>>>>> 7d2a07b7
 static struct timing_generator_funcs dcn20_tg_funcs = {
 		.validate_timing = optc1_validate_timing,
 		.program_timing = optc1_program_timing,
@@ -615,10 +584,7 @@
 		.program_manual_trigger = optc2_program_manual_trigger,
 		.setup_manual_trigger = optc2_setup_manual_trigger,
 		.get_hw_timing = optc1_get_hw_timing,
-<<<<<<< HEAD
-=======
 		.align_vblanks = optc2_align_vblanks,
->>>>>>> 7d2a07b7
 };
 
 void dcn20_timing_generator_init(struct optc *optc1)
@@ -633,8 +599,4 @@
 	optc1->min_v_blank_interlace = 5;
 	optc1->min_h_sync_width = 4;//	Minimum HSYNC = 8 pixels asked By HW in the first place for no actual reason. Oculus Rift S will not light up with 8 as it's hsyncWidth is 6. Changing it to 4 to fix that issue.
 	optc1->min_v_sync_width = 1;
-<<<<<<< HEAD
-}
-=======
-}
->>>>>>> 7d2a07b7
+}