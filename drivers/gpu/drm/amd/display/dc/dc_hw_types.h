--- conflicted
+++ resolved
@@ -62,13 +62,7 @@
 	PLN_ADDR_TYPE_GRAPHICS = 0,
 	PLN_ADDR_TYPE_GRPH_STEREO,
 	PLN_ADDR_TYPE_VIDEO_PROGRESSIVE,
-<<<<<<< HEAD
-#if defined(CONFIG_DRM_AMD_DC_DCN3_0)
 	PLN_ADDR_TYPE_RGBEA
-#endif
-=======
-	PLN_ADDR_TYPE_RGBEA
->>>>>>> 7d2a07b7
 };
 
 struct dc_plane_address {
@@ -92,10 +86,6 @@
 			PHYSICAL_ADDRESS_LOC right_meta_addr;
 			union large_integer right_dcc_const_color;
 
-<<<<<<< HEAD
-#if defined(CONFIG_DRM_AMD_DC_DCN3_0)
-=======
->>>>>>> 7d2a07b7
 			PHYSICAL_ADDRESS_LOC left_alpha_addr;
 			PHYSICAL_ADDRESS_LOC left_alpha_meta_addr;
 			union large_integer left_alpha_dcc_const_color;
@@ -103,10 +93,6 @@
 			PHYSICAL_ADDRESS_LOC right_alpha_addr;
 			PHYSICAL_ADDRESS_LOC right_alpha_meta_addr;
 			union large_integer right_alpha_dcc_const_color;
-<<<<<<< HEAD
-#endif
-=======
->>>>>>> 7d2a07b7
 
 		} grph_stereo;
 
@@ -121,10 +107,6 @@
 			union large_integer chroma_dcc_const_color;
 		} video_progressive;
 
-<<<<<<< HEAD
-#if defined(CONFIG_DRM_AMD_DC_DCN3_0)
-=======
->>>>>>> 7d2a07b7
 		struct {
 			PHYSICAL_ADDRESS_LOC addr;
 			PHYSICAL_ADDRESS_LOC meta_addr;
@@ -134,10 +116,6 @@
 			PHYSICAL_ADDRESS_LOC alpha_meta_addr;
 			union large_integer alpha_dcc_const_color;
 		} rgbea;
-<<<<<<< HEAD
-#endif
-=======
->>>>>>> 7d2a07b7
 	};
 
 	union large_integer page_table_base;
@@ -173,23 +151,11 @@
 
 	int meta_pitch;
 	bool independent_64b_blks;
-<<<<<<< HEAD
-#if defined(CONFIG_DRM_AMD_DC_DCN3_0)
-	uint8_t dcc_ind_blk;
-#endif
-
-	int meta_pitch_c;
-	bool independent_64b_blks_c;
-#if defined(CONFIG_DRM_AMD_DC_DCN3_0)
-	uint8_t dcc_ind_blk_c;
-#endif
-=======
 	uint8_t dcc_ind_blk;
 
 	int meta_pitch_c;
 	bool independent_64b_blks_c;
 	uint8_t dcc_ind_blk_c;
->>>>>>> 7d2a07b7
 };
 
 /*Displayable pixel format in fb*/
@@ -227,15 +193,8 @@
 	SURFACE_PIXEL_FORMAT_GRPH_BGR101111_FIX,
 	SURFACE_PIXEL_FORMAT_GRPH_RGB111110_FLOAT,
 	SURFACE_PIXEL_FORMAT_GRPH_BGR101111_FLOAT,
-<<<<<<< HEAD
-#if defined(CONFIG_DRM_AMD_DC_DCN3_0)
 	SURFACE_PIXEL_FORMAT_GRPH_RGBE,
 	SURFACE_PIXEL_FORMAT_GRPH_RGBE_ALPHA,
-#endif
-=======
-	SURFACE_PIXEL_FORMAT_GRPH_RGBE,
-	SURFACE_PIXEL_FORMAT_GRPH_RGBE_ALPHA,
->>>>>>> 7d2a07b7
 	SURFACE_PIXEL_FORMAT_VIDEO_BEGIN,
 	SURFACE_PIXEL_FORMAT_VIDEO_420_YCbCr =
 		SURFACE_PIXEL_FORMAT_VIDEO_BEGIN,
@@ -814,10 +773,7 @@
 #endif
 
 	struct dc_crtc_timing_flags flags;
-<<<<<<< HEAD
-=======
 	uint32_t dsc_fixed_bits_per_pixel_x16; /* DSC target bitrate in 1/16 of bpp (e.g. 128 -> 8bpp) */
->>>>>>> 7d2a07b7
 	struct dc_dsc_config dsc_cfg;
 };
 
@@ -894,11 +850,6 @@
 	DWB_STEREO_TYPE_FRAME_SEQUENTIAL = 3,	/* Frame sequential */
 };
 
-<<<<<<< HEAD
-#ifdef CONFIG_DRM_AMD_DC_DCN3_0
-
-=======
->>>>>>> 7d2a07b7
 enum dwb_out_format {
 	DWB_OUT_FORMAT_32BPP_ARGB = 0,
 	DWB_OUT_FORMAT_32BPP_RGBA = 1,
@@ -931,11 +882,6 @@
 	unsigned int		p_vmid;
 };
 
-<<<<<<< HEAD
-#endif
-
-=======
->>>>>>> 7d2a07b7
 #define MCIF_BUF_COUNT	4
 
 struct mcif_buf_params {
@@ -945,13 +891,7 @@
 	unsigned int		chroma_pitch;
 	unsigned int		warmup_pitch;
 	unsigned int		swlock;
-<<<<<<< HEAD
-#ifdef CONFIG_DRM_AMD_DC_DCN3_0
 	unsigned int		p_vmid;
-#endif
-=======
-	unsigned int		p_vmid;
->>>>>>> 7d2a07b7
 };
 
 
