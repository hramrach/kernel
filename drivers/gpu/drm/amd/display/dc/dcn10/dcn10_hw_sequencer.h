--- conflicted
+++ resolved
@@ -80,14 +80,6 @@
 		struct dc *dc,
 		struct dc_state *context,
 		bool lock);
-<<<<<<< HEAD
-void dcn10_apply_ctx_for_surface(
-		struct dc *dc,
-		const struct dc_stream_state *stream,
-		int num_planes,
-		struct dc_state *context);
-=======
->>>>>>> 7d2a07b7
 void dcn10_post_unlock_program_front_end(
 		struct dc *dc,
 		struct dc_state *context);
@@ -114,7 +106,6 @@
 void dcn10_init_pipes(struct dc *dc, struct dc_state *context);
 void dcn10_power_down_on_boot(struct dc *dc);
 enum dc_status dce110_apply_ctx_to_hw(
-<<<<<<< HEAD
 		struct dc *dc,
 		struct dc_state *context);
 void dcn10_plane_atomic_disconnect(struct dc *dc, struct pipe_ctx *pipe_ctx);
@@ -123,21 +114,11 @@
 void dce110_power_down(struct dc *dc);
 void dce110_enable_accelerated_mode(struct dc *dc, struct dc_state *context);
 void dcn10_enable_timing_synchronization(
-=======
-		struct dc *dc,
-		struct dc_state *context);
-void dcn10_plane_atomic_disconnect(struct dc *dc, struct pipe_ctx *pipe_ctx);
-void dcn10_update_dchub(struct dce_hwseq *hws, struct dchub_init_data *dh_data);
-void dcn10_update_pending_status(struct pipe_ctx *pipe_ctx);
-void dce110_power_down(struct dc *dc);
-void dce110_enable_accelerated_mode(struct dc *dc, struct dc_state *context);
-void dcn10_enable_timing_synchronization(
 		struct dc *dc,
 		int group_index,
 		int group_size,
 		struct pipe_ctx *grouped_pipes[]);
 void dcn10_enable_vblanks_synchronization(
->>>>>>> 7d2a07b7
 		struct dc *dc,
 		int group_index,
 		int group_size,
@@ -159,12 +140,7 @@
 		struct dc_bios *dcb,
 		enum pipe_gating_control power_gating);
 void dcn10_set_drr(struct pipe_ctx **pipe_ctx,
-<<<<<<< HEAD
-		int num_pipes, unsigned int vmin, unsigned int vmax,
-		unsigned int vmid, unsigned int vmid_frame_number);
-=======
 		int num_pipes, struct dc_crtc_timing_adjust adjust);
->>>>>>> 7d2a07b7
 void dcn10_get_position(struct pipe_ctx **pipe_ctx,
 		int num_pipes,
 		struct crtc_position *position);
@@ -186,11 +162,8 @@
 void dce110_edp_backlight_control(
 		struct dc_link *link,
 		bool enable);
-<<<<<<< HEAD
-=======
 void dce110_edp_wait_for_T12(
 		struct dc_link *link);
->>>>>>> 7d2a07b7
 void dce110_edp_power_control(
 		struct dc_link *link,
 		bool power_up);
@@ -202,36 +175,6 @@
 void dcn10_set_cursor_sdr_white_level(struct pipe_ctx *pipe_ctx);
 void dcn10_setup_periodic_interrupt(
 		struct dc *dc,
-<<<<<<< HEAD
-		struct pipe_ctx *pipe_ctx,
-		enum vline_select vline);
-enum dc_status dcn10_set_clock(struct dc *dc,
-		enum dc_clock_type clock_type,
-		uint32_t clk_khz,
-		uint32_t stepping);
-void dcn10_get_clock(struct dc *dc,
-		enum dc_clock_type clock_type,
-		struct dc_clock_config *clock_cfg);
-bool dcn10_did_underflow_occur(struct dc *dc, struct pipe_ctx *pipe_ctx);
-void dcn10_bios_golden_init(struct dc *dc);
-void dcn10_plane_atomic_power_down(struct dc *dc,
-		struct dpp *dpp,
-		struct hubp *hubp);
-void dcn10_get_surface_visual_confirm_color(
-		const struct pipe_ctx *pipe_ctx,
-		struct tg_color *color);
-void dcn10_get_hdr_visual_confirm_color(
-		struct pipe_ctx *pipe_ctx,
-		struct tg_color *color);
-bool dcn10_disconnect_pipes(
-		struct dc *dc,
-		struct dc_state *context);
-
-void dcn10_wait_for_pending_cleared(struct dc *dc,
-		struct dc_state *context);
-void dcn10_set_hdr_multiplier(struct pipe_ctx *pipe_ctx);
-void dcn10_verify_allow_pstate_change_high(struct dc *dc);
-=======
 		struct pipe_ctx *pipe_ctx,
 		enum vline_select vline);
 enum dc_status dcn10_set_clock(struct dc *dc,
@@ -262,6 +205,5 @@
 		struct pipe_ctx *pipe_ctx,
 		struct tg_color *color,
 		int mpcc_id);
->>>>>>> 7d2a07b7
 
 #endif /* __DC_HWSS_DCN10_H__ */