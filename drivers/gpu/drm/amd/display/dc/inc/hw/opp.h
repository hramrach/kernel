/*
 * Copyright 2012-15 Advanced Micro Devices, Inc.
 *
 * Permission is hereby granted, free of charge, to any person obtaining a
 * copy of this software and associated documentation files (the "Software"),
 * to deal in the Software without restriction, including without limitation
 * the rights to use, copy, modify, merge, publish, distribute, sublicense,
 * and/or sell copies of the Software, and to permit persons to whom the
 * Software is furnished to do so, subject to the following conditions:
 *
 * The above copyright notice and this permission notice shall be included in
 * all copies or substantial portions of the Software.
 *
 * THE SOFTWARE IS PROVIDED "AS IS", WITHOUT WARRANTY OF ANY KIND, EXPRESS OR
 * IMPLIED, INCLUDING BUT NOT LIMITED TO THE WARRANTIES OF MERCHANTABILITY,
 * FITNESS FOR A PARTICULAR PURPOSE AND NONINFRINGEMENT.  IN NO EVENT SHALL
 * THE COPYRIGHT HOLDER(S) OR AUTHOR(S) BE LIABLE FOR ANY CLAIM, DAMAGES OR
 * OTHER LIABILITY, WHETHER IN AN ACTION OF CONTRACT, TORT OR OTHERWISE,
 * ARISING FROM, OUT OF OR IN CONNECTION WITH THE SOFTWARE OR THE USE OR
 * OTHER DEALINGS IN THE SOFTWARE.
 *
 * Authors: AMD
 *
 */

#ifndef __DAL_OPP_H__
#define __DAL_OPP_H__

#include "hw_shared.h"
#include "dc_hw_types.h"
#include "transform.h"
#include "mpc.h"

struct fixed31_32;

/* TODO: Need cleanup */
enum clamping_range {
	CLAMPING_FULL_RANGE = 0,	   /* No Clamping */
	CLAMPING_LIMITED_RANGE_8BPC,   /* 8  bpc: Clamping 1  to FE */
	CLAMPING_LIMITED_RANGE_10BPC, /* 10 bpc: Clamping 4  to 3FB */
	CLAMPING_LIMITED_RANGE_12BPC, /* 12 bpc: Clamping 10 to FEF */
	/* Use programmable clampping value on FMT_CLAMP_COMPONENT_R/G/B. */
	CLAMPING_LIMITED_RANGE_PROGRAMMABLE
};

struct clamping_and_pixel_encoding_params {
	enum dc_pixel_encoding pixel_encoding; /* Pixel Encoding */
	enum clamping_range clamping_level; /* Clamping identifier */
	enum dc_color_depth c_depth; /* Deep color use. */
};

struct bit_depth_reduction_params {
	struct {
		/* truncate/round */
		/* trunc/round enabled*/
		uint32_t TRUNCATE_ENABLED:1;
		/* 2 bits: 0=6 bpc, 1=8 bpc, 2 = 10bpc*/
		uint32_t TRUNCATE_DEPTH:2;
		/* truncate or round*/
		uint32_t TRUNCATE_MODE:1;

		/* spatial dither */
		/* Spatial Bit Depth Reduction enabled*/
		uint32_t SPATIAL_DITHER_ENABLED:1;
		/* 2 bits: 0=6 bpc, 1 = 8 bpc, 2 = 10bpc*/
		uint32_t SPATIAL_DITHER_DEPTH:2;
		/* 0-3 to select patterns*/
		uint32_t SPATIAL_DITHER_MODE:2;
		/* Enable RGB random dithering*/
		uint32_t RGB_RANDOM:1;
		/* Enable Frame random dithering*/
		uint32_t FRAME_RANDOM:1;
		/* Enable HighPass random dithering*/
		uint32_t HIGHPASS_RANDOM:1;

		/* temporal dither*/
		 /* frame modulation enabled*/
		uint32_t FRAME_MODULATION_ENABLED:1;
		/* same as for trunc/spatial*/
		uint32_t FRAME_MODULATION_DEPTH:2;
		/* 2/4 gray levels*/
		uint32_t TEMPORAL_LEVEL:1;
		uint32_t FRC25:2;
		uint32_t FRC50:2;
		uint32_t FRC75:2;
	} flags;

	uint32_t r_seed_value;
	uint32_t b_seed_value;
	uint32_t g_seed_value;
	enum dc_pixel_encoding pixel_encoding;
};

enum wide_gamut_regamma_mode {
	/*  0x0  - BITS2:0 Bypass */
	WIDE_GAMUT_REGAMMA_MODE_GRAPHICS_BYPASS,
	/*  0x1  - Fixed curve sRGB 2.4 */
	WIDE_GAMUT_REGAMMA_MODE_GRAPHICS_SRGB24,
	/*  0x2  - Fixed curve xvYCC 2.22 */
	WIDE_GAMUT_REGAMMA_MODE_GRAPHICS_XYYCC22,
	/*  0x3  - Programmable control A */
	WIDE_GAMUT_REGAMMA_MODE_GRAPHICS_MATRIX_A,
	/*  0x4  - Programmable control B */
	WIDE_GAMUT_REGAMMA_MODE_GRAPHICS_MATRIX_B,
	/*  0x0  - BITS6:4 Bypass */
	WIDE_GAMUT_REGAMMA_MODE_OVL_BYPASS,
	/*  0x1  - Fixed curve sRGB 2.4 */
	WIDE_GAMUT_REGAMMA_MODE_OVL_SRGB24,
	/*  0x2  - Fixed curve xvYCC 2.22 */
	WIDE_GAMUT_REGAMMA_MODE_OVL_XYYCC22,
	/*  0x3  - Programmable control A */
	WIDE_GAMUT_REGAMMA_MODE_OVL_MATRIX_A,
	/*  0x4  - Programmable control B */
	WIDE_GAMUT_REGAMMA_MODE_OVL_MATRIX_B
};

struct gamma_pixel {
	struct fixed31_32 r;
	struct fixed31_32 g;
	struct fixed31_32 b;
};

enum channel_name {
	CHANNEL_NAME_RED,
	CHANNEL_NAME_GREEN,
	CHANNEL_NAME_BLUE
};

struct custom_float_format {
	uint32_t mantissa_bits;
	uint32_t exponenta_bits;
	bool sign;
};

struct custom_float_value {
	uint32_t mantissa;
	uint32_t exponenta;
	uint32_t value;
	bool negative;
};

struct hw_x_point {
	uint32_t custom_float_x;
	struct fixed31_32 x;
	struct fixed31_32 regamma_y_red;
	struct fixed31_32 regamma_y_green;
	struct fixed31_32 regamma_y_blue;

};

struct pwl_float_data_ex {
	struct fixed31_32 r;
	struct fixed31_32 g;
	struct fixed31_32 b;
	struct fixed31_32 delta_r;
	struct fixed31_32 delta_g;
	struct fixed31_32 delta_b;
};

enum hw_point_position {
	/* hw point sits between left and right sw points */
	HW_POINT_POSITION_MIDDLE,
	/* hw point lays left from left (smaller) sw point */
	HW_POINT_POSITION_LEFT,
	/* hw point lays stays from right (bigger) sw point */
	HW_POINT_POSITION_RIGHT
};

struct gamma_point {
	int32_t left_index;
	int32_t right_index;
	enum hw_point_position pos;
	struct fixed31_32 coeff;
};

struct pixel_gamma_point {
	struct gamma_point r;
	struct gamma_point g;
	struct gamma_point b;
};

struct gamma_coefficients {
	struct fixed31_32 a0[3];
	struct fixed31_32 a1[3];
	struct fixed31_32 a2[3];
	struct fixed31_32 a3[3];
	struct fixed31_32 user_gamma[3];
	struct fixed31_32 user_contrast;
	struct fixed31_32 user_brightness;
};

struct pwl_float_data {
	struct fixed31_32 r;
	struct fixed31_32 g;
	struct fixed31_32 b;
};

struct mpc_tree_cfg {
	int num_pipes;
	int dpp[MAX_PIPES];
	int mpcc[MAX_PIPES];
};

struct output_pixel_processor {
	struct dc_context *ctx;
	uint32_t inst;
	struct pwl_params regamma_params;
	struct mpc_tree mpc_tree_params;
	bool mpcc_disconnect_pending[MAX_PIPES];
	const struct opp_funcs *funcs;
	uint32_t dyn_expansion;
};

enum fmt_stereo_action {
	FMT_STEREO_ACTION_ENABLE = 0,
	FMT_STEREO_ACTION_DISABLE,
	FMT_STEREO_ACTION_UPDATE_POLARITY
};

struct opp_grph_csc_adjustment {
	//enum grph_color_adjust_option color_adjust_option;
	enum dc_color_space c_space;
	enum dc_color_depth color_depth; /* clean up to uint32_t */
	enum graphics_csc_adjust_type   csc_adjust_type;
	int32_t adjust_divider;
	int32_t grph_cont;
	int32_t grph_sat;
	int32_t grph_bright;
	int32_t grph_hue;
};

/* Underlay related types */

struct hw_adjustment_range {
	int32_t hw_default;
	int32_t min;
	int32_t max;
	int32_t step;
	uint32_t divider; /* (actually HW range is min/divider; divider !=0) */
};

enum ovl_csc_adjust_item {
	OVERLAY_BRIGHTNESS = 0,
	OVERLAY_GAMMA,
	OVERLAY_CONTRAST,
	OVERLAY_SATURATION,
	OVERLAY_HUE,
	OVERLAY_ALPHA,
	OVERLAY_ALPHA_PER_PIX,
	OVERLAY_COLOR_TEMPERATURE
};

enum oppbuf_display_segmentation {
	OPPBUF_DISPLAY_SEGMENTATION_1_SEGMENT = 0,
	OPPBUF_DISPLAY_SEGMENTATION_2_SEGMENT = 1,
	OPPBUF_DISPLAY_SEGMENTATION_4_SEGMENT = 2,
	OPPBUF_DISPLAY_SEGMENTATION_4_SEGMENT_SPLIT_LEFT = 3,
	OPPBUF_DISPLAY_SEGMENTATION_4_SEGMENT_SPLIT_RIGHT = 4
};

struct oppbuf_params {
	uint32_t active_width;
	enum oppbuf_display_segmentation mso_segmentation;
	uint32_t mso_overlap_pixel_num;
	uint32_t pixel_repetition;
	uint32_t num_segment_padded_pixels;
};

struct opp_funcs {


	/* FORMATTER RELATED */

	void (*opp_program_fmt)(
			struct output_pixel_processor *opp,
			struct bit_depth_reduction_params *fmt_bit_depth,
			struct clamping_and_pixel_encoding_params *clamping);

	void (*opp_set_dyn_expansion)(
		struct output_pixel_processor *opp,
		enum dc_color_space color_sp,
		enum dc_color_depth color_dpth,
		enum signal_type signal);

	void (*opp_program_bit_depth_reduction)(
		struct output_pixel_processor *opp,
		const struct bit_depth_reduction_params *params);

	/* underlay related */
	void (*opp_get_underlay_adjustment_range)(
			struct output_pixel_processor *opp,
			enum ovl_csc_adjust_item overlay_adjust_item,
			struct hw_adjustment_range *range);

	void (*opp_destroy)(struct output_pixel_processor **opp);

	void (*opp_program_stereo)(
		struct output_pixel_processor *opp,
		bool enable,
		const struct dc_crtc_timing *timing);

	void (*opp_pipe_clock_control)(
			struct output_pixel_processor *opp,
			bool enable);

	void (*opp_set_disp_pattern_generator)(
			struct output_pixel_processor *opp,
			enum controller_dp_test_pattern test_pattern,
			enum controller_dp_color_space color_space,
			enum dc_color_depth color_depth,
			const struct tg_color *solid_color,
			int width,
			int height,
			int offset);
<<<<<<< HEAD
=======

	void (*opp_program_dpg_dimensions)(
				struct output_pixel_processor *opp,
				int width,
				int height);
>>>>>>> 7d2a07b7

	bool (*dpg_is_blanked)(
			struct output_pixel_processor *opp);

	void (*opp_dpg_set_blank_color)(
			struct output_pixel_processor *opp,
			const struct tg_color *color);

	void (*opp_program_left_edge_extra_pixel)(
			struct output_pixel_processor *opp,
			bool count);

};

#endif<|MERGE_RESOLUTION|>--- conflicted
+++ resolved
@@ -312,14 +312,11 @@
 			int width,
 			int height,
 			int offset);
-<<<<<<< HEAD
-=======
 
 	void (*opp_program_dpg_dimensions)(
 				struct output_pixel_processor *opp,
 				int width,
 				int height);
->>>>>>> 7d2a07b7
 
 	bool (*dpg_is_blanked)(
 			struct output_pixel_processor *opp);
