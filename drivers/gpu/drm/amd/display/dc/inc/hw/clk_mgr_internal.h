--- conflicted
+++ resolved
@@ -107,17 +107,9 @@
 	CLK_SRI(CLK3_CLK_PLL_REQ, CLK3, 0), \
 	CLK_SRI(CLK3_CLK2_DFS_CNTL, CLK3, 0)
 
-<<<<<<< HEAD
-#ifdef CONFIG_DRM_AMD_DC_DCN3_0
 // TODO:
 #define CLK_REG_LIST_DCN3()	  \
 	SR(DENTIST_DISPCLK_CNTL)
-#endif
-=======
-// TODO:
-#define CLK_REG_LIST_DCN3()	  \
-	SR(DENTIST_DISPCLK_CNTL)
->>>>>>> 7d2a07b7
 
 #define CLK_SF(reg_name, field_name, post_fix)\
 	.field_name = reg_name ## __ ## field_name ## post_fix
@@ -190,17 +182,10 @@
 
 	uint32_t CLK3_CLK2_DFS_CNTL;
 	uint32_t CLK3_CLK_PLL_REQ;
-<<<<<<< HEAD
-=======
 
 	uint32_t CLK0_CLK2_DFS_CNTL;
 	uint32_t CLK0_CLK_PLL_REQ;
->>>>>>> 7d2a07b7
-
-#ifdef CONFIG_DRM_AMD_DC_DCN3_0
-	uint32_t CLK0_CLK2_DFS_CNTL;
-	uint32_t CLK0_CLK_PLL_REQ;
-#endif
+
 	uint32_t MP1_SMN_C2PMSG_67;
 	uint32_t MP1_SMN_C2PMSG_83;
 	uint32_t MP1_SMN_C2PMSG_91;
@@ -297,18 +282,10 @@
 	bool periodic_retraining_disabled;
 
 	unsigned int cur_phyclk_req_table[MAX_PIPES * 2];
-<<<<<<< HEAD
-#ifdef CONFIG_DRM_AMD_DC_DCN3_0
-=======
->>>>>>> 7d2a07b7
 
 	bool smu_present;
 	void *wm_range_table;
 	long long wm_range_table_addr;
-<<<<<<< HEAD
-#endif
-=======
->>>>>>> 7d2a07b7
 };
 
 struct clk_mgr_internal_funcs {
@@ -332,15 +309,9 @@
 static inline bool should_update_pstate_support(bool safe_to_lower, bool calc_support, bool cur_support)
 {
 	if (cur_support != calc_support) {
-<<<<<<< HEAD
-		if (calc_support == true && safe_to_lower)
-			return true;
-		else if (calc_support == false && !safe_to_lower)
-=======
 		if (calc_support && safe_to_lower)
 			return true;
 		else if (!calc_support && !safe_to_lower)
->>>>>>> 7d2a07b7
 			return true;
 	}
 
