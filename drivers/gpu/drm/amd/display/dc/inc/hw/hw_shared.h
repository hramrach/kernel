/*
 * Copyright 2015 Advanced Micro Devices, Inc.
 *
 * Permission is hereby granted, free of charge, to any person obtaining a
 * copy of this software and associated documentation files (the "Software"),
 * to deal in the Software without restriction, including without limitation
 * the rights to use, copy, modify, merge, publish, distribute, sublicense,
 * and/or sell copies of the Software, and to permit persons to whom the
 * Software is furnished to do so, subject to the following conditions:
 *
 * The above copyright notice and this permission notice shall be included in
 * all copies or substantial portions of the Software.
 *
 * THE SOFTWARE IS PROVIDED "AS IS", WITHOUT WARRANTY OF ANY KIND, EXPRESS OR
 * IMPLIED, INCLUDING BUT NOT LIMITED TO THE WARRANTIES OF MERCHANTABILITY,
 * FITNESS FOR A PARTICULAR PURPOSE AND NONINFRINGEMENT.  IN NO EVENT SHALL
 * THE COPYRIGHT HOLDER(S) OR AUTHOR(S) BE LIABLE FOR ANY CLAIM, DAMAGES OR
 * OTHER LIABILITY, WHETHER IN AN ACTION OF CONTRACT, TORT OR OTHERWISE,
 * ARISING FROM, OUT OF OR IN CONNECTION WITH THE SOFTWARE OR THE USE OR
 * OTHER DEALINGS IN THE SOFTWARE.
 *
 * Authors: AMD
 *
 */

#ifndef __DAL_HW_SHARED_H__
#define __DAL_HW_SHARED_H__

#include "os_types.h"
#include "fixed31_32.h"
#include "dc_hw_types.h"

/******************************************************************************
 * Data types shared between different Virtual HW blocks
 ******************************************************************************/

#define MAX_AUDIOS 7
#define MAX_PIPES 6
<<<<<<< HEAD
=======
#define MAX_DIG_LINK_ENCODERS 7
>>>>>>> 7d2a07b7
#define MAX_DWB_PIPES	1

struct gamma_curve {
	uint32_t offset;
	uint32_t segments_num;
};

struct curve_points {
	struct fixed31_32 x;
	struct fixed31_32 y;
	struct fixed31_32 offset;
	struct fixed31_32 slope;

	uint32_t custom_float_x;
	uint32_t custom_float_y;
	uint32_t custom_float_offset;
	uint32_t custom_float_slope;
};

struct curve_points3 {
	struct curve_points red;
	struct curve_points green;
	struct curve_points blue;
};

struct pwl_result_data {
	struct fixed31_32 red;
	struct fixed31_32 green;
	struct fixed31_32 blue;

	struct fixed31_32 delta_red;
	struct fixed31_32 delta_green;
	struct fixed31_32 delta_blue;

	uint32_t red_reg;
	uint32_t green_reg;
	uint32_t blue_reg;

	uint32_t delta_red_reg;
	uint32_t delta_green_reg;
	uint32_t delta_blue_reg;
};

struct dc_rgb {
	uint32_t red;
	uint32_t green;
	uint32_t blue;
};

struct tetrahedral_17x17x17 {
	struct dc_rgb lut0[1229];
	struct dc_rgb lut1[1228];
	struct dc_rgb lut2[1228];
	struct dc_rgb lut3[1228];
};
struct tetrahedral_9x9x9 {
	struct dc_rgb lut0[183];
	struct dc_rgb lut1[182];
	struct dc_rgb lut2[182];
	struct dc_rgb lut3[182];
};

struct tetrahedral_params {
	union {
		struct tetrahedral_17x17x17 tetrahedral_17;
		struct tetrahedral_9x9x9 tetrahedral_9;
	};
	bool use_tetrahedral_9;
	bool use_12bits;

};

/* arr_curve_points - regamma regions/segments specification
 * arr_points - beginning and end point specified separately (only one on DCE)
 * corner_points - beginning and end point for all 3 colors (DCN)
 * rgb_resulted - final curve
 */
struct pwl_params {
	struct gamma_curve arr_curve_points[34];
	union {
		struct curve_points arr_points[2];
		struct curve_points3 corner_points[2];
	};
	struct pwl_result_data rgb_resulted[256 + 3];
	uint32_t hw_points_num;
};

/* move to dpp
 * while we are moving functionality out of opp to dpp to align
 * HW programming to HW IP, we define these struct in hw_shared
 * so we can still compile while refactoring
 */

enum lb_pixel_depth {
	/* do not change the values because it is used as bit vector */
	LB_PIXEL_DEPTH_18BPP = 1,
	LB_PIXEL_DEPTH_24BPP = 2,
	LB_PIXEL_DEPTH_30BPP = 4,
	LB_PIXEL_DEPTH_36BPP = 8
};

enum graphics_csc_adjust_type {
	GRAPHICS_CSC_ADJUST_TYPE_BYPASS = 0,
	GRAPHICS_CSC_ADJUST_TYPE_HW, /* without adjustments */
	GRAPHICS_CSC_ADJUST_TYPE_SW  /*use adjustments */
};

enum ipp_degamma_mode {
	IPP_DEGAMMA_MODE_BYPASS,
	IPP_DEGAMMA_MODE_HW_sRGB,
	IPP_DEGAMMA_MODE_HW_xvYCC,
	IPP_DEGAMMA_MODE_USER_PWL
};

<<<<<<< HEAD
#if defined(CONFIG_DRM_AMD_DC_DCN3_0)
=======
>>>>>>> 7d2a07b7
enum gamcor_mode {
	GAMCOR_MODE_BYPASS,
	GAMCOR_MODE_RESERVED_1,
	GAMCOR_MODE_USER_PWL,
	GAMCOR_MODE_RESERVED_3
};
<<<<<<< HEAD
#endif
=======
>>>>>>> 7d2a07b7

enum ipp_output_format {
	IPP_OUTPUT_FORMAT_12_BIT_FIX,
	IPP_OUTPUT_FORMAT_16_BIT_BYPASS,
	IPP_OUTPUT_FORMAT_FLOAT
};

enum expansion_mode {
	EXPANSION_MODE_DYNAMIC,
	EXPANSION_MODE_ZERO
};

struct default_adjustment {
	enum lb_pixel_depth lb_color_depth;
	enum dc_color_space out_color_space;
	enum dc_color_space in_color_space;
	enum dc_color_depth color_depth;
	enum pixel_format surface_pixel_format;
	enum graphics_csc_adjust_type csc_adjust_type;
	bool force_hw_default;
};


struct out_csc_color_matrix {
	enum dc_color_space color_space;
	uint16_t regval[12];
};

enum gamut_remap_select {
	GAMUT_REMAP_BYPASS = 0,
	GAMUT_REMAP_COEFF,
	GAMUT_REMAP_COMA_COEFF,
	GAMUT_REMAP_COMB_COEFF
};

enum opp_regamma {
	OPP_REGAMMA_BYPASS = 0,
	OPP_REGAMMA_SRGB,
	OPP_REGAMMA_XVYCC,
	OPP_REGAMMA_USER
};

enum optc_dsc_mode {
	OPTC_DSC_DISABLED = 0,
	OPTC_DSC_ENABLED_444 = 1, /* 'RGB 444' or 'Simple YCbCr 4:2:2' (4:2:2 upsampled to 4:4:4) */
	OPTC_DSC_ENABLED_NATIVE_SUBSAMPLED = 2 /* Native 4:2:2 or 4:2:0 */
};

struct dc_bias_and_scale {
	uint16_t scale_red;
	uint16_t bias_red;
	uint16_t scale_green;
	uint16_t bias_green;
	uint16_t scale_blue;
	uint16_t bias_blue;
};

enum test_pattern_dyn_range {
	TEST_PATTERN_DYN_RANGE_VESA = 0,
	TEST_PATTERN_DYN_RANGE_CEA
};

enum test_pattern_mode {
	TEST_PATTERN_MODE_COLORSQUARES_RGB = 0,
	TEST_PATTERN_MODE_COLORSQUARES_YCBCR601,
	TEST_PATTERN_MODE_COLORSQUARES_YCBCR709,
	TEST_PATTERN_MODE_VERTICALBARS,
	TEST_PATTERN_MODE_HORIZONTALBARS,
	TEST_PATTERN_MODE_SINGLERAMP_RGB,
	TEST_PATTERN_MODE_DUALRAMP_RGB,
	TEST_PATTERN_MODE_XR_BIAS_RGB
};

enum test_pattern_color_format {
	TEST_PATTERN_COLOR_FORMAT_BPC_6 = 0,
	TEST_PATTERN_COLOR_FORMAT_BPC_8,
	TEST_PATTERN_COLOR_FORMAT_BPC_10,
	TEST_PATTERN_COLOR_FORMAT_BPC_12
};

enum controller_dp_test_pattern {
	CONTROLLER_DP_TEST_PATTERN_D102 = 0,
	CONTROLLER_DP_TEST_PATTERN_SYMBOLERROR,
	CONTROLLER_DP_TEST_PATTERN_PRBS7,
	CONTROLLER_DP_TEST_PATTERN_COLORSQUARES,
	CONTROLLER_DP_TEST_PATTERN_VERTICALBARS,
	CONTROLLER_DP_TEST_PATTERN_HORIZONTALBARS,
	CONTROLLER_DP_TEST_PATTERN_COLORRAMP,
	CONTROLLER_DP_TEST_PATTERN_VIDEOMODE,
	CONTROLLER_DP_TEST_PATTERN_RESERVED_8,
	CONTROLLER_DP_TEST_PATTERN_RESERVED_9,
	CONTROLLER_DP_TEST_PATTERN_RESERVED_A,
	CONTROLLER_DP_TEST_PATTERN_COLORSQUARES_CEA,
	CONTROLLER_DP_TEST_PATTERN_SOLID_COLOR
};

enum controller_dp_color_space {
	CONTROLLER_DP_COLOR_SPACE_RGB,
	CONTROLLER_DP_COLOR_SPACE_YCBCR601,
	CONTROLLER_DP_COLOR_SPACE_YCBCR709,
	CONTROLLER_DP_COLOR_SPACE_UDEFINED
};

enum dc_lut_mode {
	LUT_BYPASS,
	LUT_RAM_A,
	LUT_RAM_B
};

/**
 * speakersToChannels
 *
 * @brief
 *  translate speakers to channels
 *
 *  FL  - Front Left
 *  FR  - Front Right
 *  RL  - Rear Left
 *  RR  - Rear Right
 *  RC  - Rear Center
 *  FC  - Front Center
 *  FLC - Front Left Center
 *  FRC - Front Right Center
 *  RLC - Rear Left Center
 *  RRC - Rear Right Center
 *  LFE - Low Freq Effect
 *
 *               FC
 *          FLC      FRC
 *    FL                    FR
 *
 *                    LFE
 *              ()
 *
 *
 *    RL                    RR
 *          RLC      RRC
 *               RC
 *
 *             ch  8   7   6   5   4   3   2   1
 * 0b00000011      -   -   -   -   -   -   FR  FL
 * 0b00000111      -   -   -   -   -   LFE FR  FL
 * 0b00001011      -   -   -   -   FC  -   FR  FL
 * 0b00001111      -   -   -   -   FC  LFE FR  FL
 * 0b00010011      -   -   -   RC  -   -   FR  FL
 * 0b00010111      -   -   -   RC  -   LFE FR  FL
 * 0b00011011      -   -   -   RC  FC  -   FR  FL
 * 0b00011111      -   -   -   RC  FC  LFE FR  FL
 * 0b00110011      -   -   RR  RL  -   -   FR  FL
 * 0b00110111      -   -   RR  RL  -   LFE FR  FL
 * 0b00111011      -   -   RR  RL  FC  -   FR  FL
 * 0b00111111      -   -   RR  RL  FC  LFE FR  FL
 * 0b01110011      -   RC  RR  RL  -   -   FR  FL
 * 0b01110111      -   RC  RR  RL  -   LFE FR  FL
 * 0b01111011      -   RC  RR  RL  FC  -   FR  FL
 * 0b01111111      -   RC  RR  RL  FC  LFE FR  FL
 * 0b11110011      RRC RLC RR  RL  -   -   FR  FL
 * 0b11110111      RRC RLC RR  RL  -   LFE FR  FL
 * 0b11111011      RRC RLC RR  RL  FC  -   FR  FL
 * 0b11111111      RRC RLC RR  RL  FC  LFE FR  FL
 * 0b11000011      FRC FLC -   -   -   -   FR  FL
 * 0b11000111      FRC FLC -   -   -   LFE FR  FL
 * 0b11001011      FRC FLC -   -   FC  -   FR  FL
 * 0b11001111      FRC FLC -   -   FC  LFE FR  FL
 * 0b11010011      FRC FLC -   RC  -   -   FR  FL
 * 0b11010111      FRC FLC -   RC  -   LFE FR  FL
 * 0b11011011      FRC FLC -   RC  FC  -   FR  FL
 * 0b11011111      FRC FLC -   RC  FC  LFE FR  FL
 * 0b11110011      FRC FLC RR  RL  -   -   FR  FL
 * 0b11110111      FRC FLC RR  RL  -   LFE FR  FL
 * 0b11111011      FRC FLC RR  RL  FC  -   FR  FL
 * 0b11111111      FRC FLC RR  RL  FC  LFE FR  FL
 *
 * @param
 *  speakers - speaker information as it comes from CEA audio block
 */
/* translate speakers to channels */

union audio_cea_channels {
	uint8_t all;
	struct audio_cea_channels_bits {
		uint32_t FL:1;
		uint32_t FR:1;
		uint32_t LFE:1;
		uint32_t FC:1;
		uint32_t RL_RC:1;
		uint32_t RR:1;
		uint32_t RC_RLC_FLC:1;
		uint32_t RRC_FRC:1;
	} channels;
};

#endif /* __DAL_HW_SHARED_H__ */<|MERGE_RESOLUTION|>--- conflicted
+++ resolved
@@ -36,10 +36,7 @@
 
 #define MAX_AUDIOS 7
 #define MAX_PIPES 6
-<<<<<<< HEAD
-=======
 #define MAX_DIG_LINK_ENCODERS 7
->>>>>>> 7d2a07b7
 #define MAX_DWB_PIPES	1
 
 struct gamma_curve {
@@ -154,20 +151,12 @@
 	IPP_DEGAMMA_MODE_USER_PWL
 };
 
-<<<<<<< HEAD
-#if defined(CONFIG_DRM_AMD_DC_DCN3_0)
-=======
->>>>>>> 7d2a07b7
 enum gamcor_mode {
 	GAMCOR_MODE_BYPASS,
 	GAMCOR_MODE_RESERVED_1,
 	GAMCOR_MODE_USER_PWL,
 	GAMCOR_MODE_RESERVED_3
 };
-<<<<<<< HEAD
-#endif
-=======
->>>>>>> 7d2a07b7
 
 enum ipp_output_format {
 	IPP_OUTPUT_FORMAT_12_BIT_FIX,
