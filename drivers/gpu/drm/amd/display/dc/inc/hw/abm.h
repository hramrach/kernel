--- conflicted
+++ resolved
@@ -52,12 +52,8 @@
 	unsigned int (*get_target_backlight)(struct abm *abm);
 	bool (*init_abm_config)(struct abm *abm,
 			const char *src,
-<<<<<<< HEAD
-			unsigned int bytes);
-=======
 			unsigned int bytes,
 			unsigned int inst);
->>>>>>> 7d2a07b7
 };
 
 #endif