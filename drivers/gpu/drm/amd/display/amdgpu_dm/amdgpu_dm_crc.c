/*
 * Copyright 2015 Advanced Micro Devices, Inc.
 *
 * Permission is hereby granted, free of charge, to any person obtaining a
 * copy of this software and associated documentation files (the "Software"),
 * to deal in the Software without restriction, including without limitation
 * the rights to use, copy, modify, merge, publish, distribute, sublicense,
 * and/or sell copies of the Software, and to permit persons to whom the
 * Software is furnished to do so, subject to the following conditions:
 *
 * The above copyright notice and this permission notice shall be included in
 * all copies or substantial portions of the Software.
 *
 * THE SOFTWARE IS PROVIDED "AS IS", WITHOUT WARRANTY OF ANY KIND, EXPRESS OR
 * IMPLIED, INCLUDING BUT NOT LIMITED TO THE WARRANTIES OF MERCHANTABILITY,
 * FITNESS FOR A PARTICULAR PURPOSE AND NONINFRINGEMENT.  IN NO EVENT SHALL
 * THE COPYRIGHT HOLDER(S) OR AUTHOR(S) BE LIABLE FOR ANY CLAIM, DAMAGES OR
 * OTHER LIABILITY, WHETHER IN AN ACTION OF CONTRACT, TORT OR OTHERWISE,
 * ARISING FROM, OUT OF OR IN CONNECTION WITH THE SOFTWARE OR THE USE OR
 * OTHER DEALINGS IN THE SOFTWARE.
 *
 * Authors: AMD
 *
 */

#include <drm/drm_crtc.h>

#include "amdgpu.h"
#include "amdgpu_dm.h"
#include "dc.h"

enum amdgpu_dm_pipe_crc_source {
	AMDGPU_DM_PIPE_CRC_SOURCE_NONE = 0,
	AMDGPU_DM_PIPE_CRC_SOURCE_AUTO,
	AMDGPU_DM_PIPE_CRC_SOURCE_MAX,
	AMDGPU_DM_PIPE_CRC_SOURCE_INVALID = -1,
};

static enum amdgpu_dm_pipe_crc_source dm_parse_crc_source(const char *source)
{
	if (!source || !strcmp(source, "none"))
		return AMDGPU_DM_PIPE_CRC_SOURCE_NONE;
	if (!strcmp(source, "auto"))
		return AMDGPU_DM_PIPE_CRC_SOURCE_AUTO;

	return AMDGPU_DM_PIPE_CRC_SOURCE_INVALID;
}

int
amdgpu_dm_crtc_verify_crc_source(struct drm_crtc *crtc, const char *src_name,
				 size_t *values_cnt)
{
	enum amdgpu_dm_pipe_crc_source source = dm_parse_crc_source(src_name);

	if (source < 0) {
		DRM_DEBUG_DRIVER("Unknown CRC source %s for CRTC%d\n",
				 src_name, crtc->index);
		return -EINVAL;
	}

	*values_cnt = 3;
	return 0;
}

int amdgpu_dm_crtc_set_crc_source(struct drm_crtc *crtc, const char *src_name)
{
	struct amdgpu_device *adev = crtc->dev->dev_private;
	struct dm_crtc_state *crtc_state = to_dm_crtc_state(crtc->state);
	struct dc_stream_state *stream_state = crtc_state->stream;
	bool enable;

	enum amdgpu_dm_pipe_crc_source source = dm_parse_crc_source(src_name);

	if (source < 0) {
		DRM_DEBUG_DRIVER("Unknown CRC source %s for CRTC%d\n",
				 src_name, crtc->index);
		return -EINVAL;
	}

	if (!stream_state) {
		DRM_ERROR("No stream state for CRTC%d\n", crtc->index);
		return -EINVAL;
	}

	enable = (source == AMDGPU_DM_PIPE_CRC_SOURCE_AUTO);

<<<<<<< HEAD
	if (!dc_stream_configure_crc(stream_state->ctx->dc, stream_state,
				     enable, enable))
		return -EINVAL;

	/* When enabling CRC, we should also disable dithering. */
	dc_stream_set_dither_option(stream_state,
				    enable ? DITHER_OPTION_TRUN8
					   : DITHER_OPTION_DEFAULT);

	/*
	 * Reading the CRC requires the vblank interrupt handler to be
	 * enabled. Keep a reference until CRC capture stops.
	 */
	if (!crtc_state->crc_enabled && enable)
		drm_crtc_vblank_get(crtc);
	else if (crtc_state->crc_enabled && !enable)
		drm_crtc_vblank_put(crtc);

	crtc_state->crc_enabled = enable;
=======
	mutex_lock(&adev->dm.dc_lock);
	if (!dc_stream_configure_crc(stream_state->ctx->dc, stream_state,
				     enable, enable)) {
		mutex_unlock(&adev->dm.dc_lock);
		return -EINVAL;
	}
>>>>>>> 1a03a6ab

	/* When enabling CRC, we should also disable dithering. */
	dc_stream_set_dither_option(stream_state,
				    enable ? DITHER_OPTION_TRUN8
					   : DITHER_OPTION_DEFAULT);

	mutex_unlock(&adev->dm.dc_lock);

	/*
	 * Reading the CRC requires the vblank interrupt handler to be
	 * enabled. Keep a reference until CRC capture stops.
	 */
	if (!crtc_state->crc_enabled && enable)
		drm_crtc_vblank_get(crtc);
	else if (crtc_state->crc_enabled && !enable)
		drm_crtc_vblank_put(crtc);

	crtc_state->crc_enabled = enable;

	/* Reset crc_skipped on dm state */
	crtc_state->crc_skip_count = 0;
	return 0;
}

/**
 * amdgpu_dm_crtc_handle_crc_irq: Report to DRM the CRC on given CRTC.
 * @crtc: DRM CRTC object.
 *
 * This function should be called at the end of a vblank, when the fb has been
 * fully processed through the pipe.
 */
void amdgpu_dm_crtc_handle_crc_irq(struct drm_crtc *crtc)
{
	struct dm_crtc_state *crtc_state;
	struct dc_stream_state *stream_state;
	uint32_t crcs[3];

	if (crtc == NULL)
		return;

	crtc_state = to_dm_crtc_state(crtc->state);
	stream_state = crtc_state->stream;

	/* Early return if CRC capture is not enabled. */
	if (!crtc_state->crc_enabled)
		return;

	/*
	 * Since flipping and crc enablement happen asynchronously, we - more
	 * often than not - will be returning an 'uncooked' crc on first frame.
	 * Probably because hw isn't ready yet. For added security, skip the
	 * first two CRC values.
	 */
	if (crtc_state->crc_skip_count < 2) {
		crtc_state->crc_skip_count += 1;
		return;
	}

	if (!dc_stream_get_crc(stream_state->ctx->dc, stream_state,
			       &crcs[0], &crcs[1], &crcs[2]))
		return;

	drm_crtc_add_crc_entry(crtc, true,
			       drm_crtc_accurate_vblank_count(crtc), crcs);
}<|MERGE_RESOLUTION|>--- conflicted
+++ resolved
@@ -84,34 +84,12 @@
 
 	enable = (source == AMDGPU_DM_PIPE_CRC_SOURCE_AUTO);
 
-<<<<<<< HEAD
-	if (!dc_stream_configure_crc(stream_state->ctx->dc, stream_state,
-				     enable, enable))
-		return -EINVAL;
-
-	/* When enabling CRC, we should also disable dithering. */
-	dc_stream_set_dither_option(stream_state,
-				    enable ? DITHER_OPTION_TRUN8
-					   : DITHER_OPTION_DEFAULT);
-
-	/*
-	 * Reading the CRC requires the vblank interrupt handler to be
-	 * enabled. Keep a reference until CRC capture stops.
-	 */
-	if (!crtc_state->crc_enabled && enable)
-		drm_crtc_vblank_get(crtc);
-	else if (crtc_state->crc_enabled && !enable)
-		drm_crtc_vblank_put(crtc);
-
-	crtc_state->crc_enabled = enable;
-=======
 	mutex_lock(&adev->dm.dc_lock);
 	if (!dc_stream_configure_crc(stream_state->ctx->dc, stream_state,
 				     enable, enable)) {
 		mutex_unlock(&adev->dm.dc_lock);
 		return -EINVAL;
 	}
->>>>>>> 1a03a6ab
 
 	/* When enabling CRC, we should also disable dithering. */
 	dc_stream_set_dither_option(stream_state,
