--- conflicted
+++ resolved
@@ -1972,11 +1972,6 @@
 				drm_dp_cec_set_edid(&aconnector->dm_dp_aux.aux,
 						    aconnector->edid);
 		}
-<<<<<<< HEAD
-
-		amdgpu_dm_update_freesync_caps(connector, aconnector->edid);
-=======
->>>>>>> a222011a
 
 		amdgpu_dm_update_freesync_caps(connector, aconnector->edid);
 		update_connector_ext_caps(aconnector);
@@ -7885,16 +7880,6 @@
 			return -EINVAL;
 		}
 
-<<<<<<< HEAD
-		if (new_plane_state->crtc_x <= -new_acrtc->max_cursor_width ||
-			new_plane_state->crtc_y <= -new_acrtc->max_cursor_height) {
-			DRM_DEBUG_ATOMIC("Bad cursor position %d, %d\n",
-							 new_plane_state->crtc_x, new_plane_state->crtc_y);
-			return -EINVAL;
-		}
-
-=======
->>>>>>> a222011a
 		return 0;
 	}
 
