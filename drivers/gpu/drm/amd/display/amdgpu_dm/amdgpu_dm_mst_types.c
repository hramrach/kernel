--- conflicted
+++ resolved
@@ -84,10 +84,7 @@
 {
 	ssize_t result = 0;
 	struct aux_payload payload;
-<<<<<<< HEAD
-=======
 	enum aux_channel_operation_result operation_result;
->>>>>>> 0ecfebd2
 
 	if (WARN_ON(msg->size > 16))
 		return -E2BIG;
@@ -101,15 +98,8 @@
 	payload.mot = (msg->request & DP_AUX_I2C_MOT) != 0;
 	payload.defer_delay = 0;
 
-<<<<<<< HEAD
-	result = dc_link_aux_transfer(TO_DM_AUX(aux)->ddc_service, &payload);
-
-	if (payload.write)
-		result = msg->size;
-=======
 	result = dc_link_aux_transfer_raw(TO_DM_AUX(aux)->ddc_service, &payload,
 				      &operation_result);
->>>>>>> 0ecfebd2
 
 	if (payload.write)
 		result = msg->size;
