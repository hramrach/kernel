/*
 * Copyright 2016 Advanced Micro Devices, Inc.
 *
 * Permission is hereby granted, free of charge, to any person obtaining a
 * copy of this software and associated documentation files (the "Software"),
 * to deal in the Software without restriction, including without limitation
 * the rights to use, copy, modify, merge, publish, distribute, sublicense,
 * and/or sell copies of the Software, and to permit persons to whom the
 * Software is furnished to do so, subject to the following conditions:
 *
 * The above copyright notice and this permission notice shall be included in
 * all copies or substantial portions of the Software.
 *
 * THE SOFTWARE IS PROVIDED "AS IS", WITHOUT WARRANTY OF ANY KIND, EXPRESS OR
 * IMPLIED, INCLUDING BUT NOT LIMITED TO THE WARRANTIES OF MERCHANTABILITY,
 * FITNESS FOR A PARTICULAR PURPOSE AND NONINFRINGEMENT.  IN NO EVENT SHALL
 * THE COPYRIGHT HOLDER(S) OR AUTHOR(S) BE LIABLE FOR ANY CLAIM, DAMAGES OR
 * OTHER LIABILITY, WHETHER IN AN ACTION OF CONTRACT, TORT OR OTHERWISE,
 * ARISING FROM, OUT OF OR IN CONNECTION WITH THE SOFTWARE OR THE USE OR
 * OTHER DEALINGS IN THE SOFTWARE.
 *
 * Authors: AMD
 *
 */




/*
 * Copyright 2016 Advanced Micro Devices, Inc.
 *
 * Permission is hereby granted, free of charge, to any person obtaining a
 * copy of this software and associated documentation files (the "Software"),
 * to deal in the Software without restriction, including without limitation
 * the rights to use, copy, modify, merge, publish, distribute, sublicense,
 * and/or sell copies of the Software, and to permit persons to whom the
 * Software is furnished to do so, subject to the following conditions:
 *
 * The above copyright notice and this permission notice shall be included in
 * all copies or substantial portions of the Software.
 *
 * THE SOFTWARE IS PROVIDED "AS IS", WITHOUT WARRANTY OF ANY KIND, EXPRESS OR
 * IMPLIED, INCLUDING BUT NOT LIMITED TO THE WARRANTIES OF MERCHANTABILITY,
 * FITNESS FOR A PARTICULAR PURPOSE AND NONINFRINGEMENT.  IN NO EVENT SHALL
 * THE COPYRIGHT HOLDER(S) OR AUTHOR(S) BE LIABLE FOR ANY CLAIM, DAMAGES OR
 * OTHER LIABILITY, WHETHER IN AN ACTION OF CONTRACT, TORT OR OTHERWISE,
 * ARISING FROM, OUT OF OR IN CONNECTION WITH THE SOFTWARE OR THE USE OR
 * OTHER DEALINGS IN THE SOFTWARE.
 *
 * Authors: AMD
 *
 */

#ifndef MOD_FREESYNC_H_
#define MOD_FREESYNC_H_

#include "mod_shared.h"

// Access structures
struct mod_freesync {
	int dummy;
};

// TODO: References to this should be removed
struct mod_freesync_caps {
	bool supported;
	unsigned int min_refresh_in_micro_hz;
	unsigned int max_refresh_in_micro_hz;
};

enum mod_vrr_state {
	VRR_STATE_UNSUPPORTED = 0,
	VRR_STATE_DISABLED,
	VRR_STATE_INACTIVE,
	VRR_STATE_ACTIVE_VARIABLE,
	VRR_STATE_ACTIVE_FIXED
};

struct mod_freesync_config {
	enum mod_vrr_state state;
	bool vsif_supported;
	bool ramping;
	bool btr;
	unsigned int min_refresh_in_uhz;
	unsigned int max_refresh_in_uhz;
	unsigned int fixed_refresh_in_uhz;

};

struct mod_vrr_params_btr {
	bool btr_enabled;
	bool btr_active;
	uint32_t mid_point_in_us;
	uint32_t inserted_duration_in_us;
	uint32_t frames_to_insert;
	uint32_t frame_counter;
	uint32_t margin_in_us;
};

struct mod_vrr_params_fixed_refresh {
	bool fixed_active;
	bool ramping_active;
	bool ramping_done;
	uint32_t target_refresh_in_uhz;
	uint32_t frame_counter;
};

struct mod_vrr_params {
	bool supported;
	bool send_info_frame;
	enum mod_vrr_state state;

	uint32_t min_refresh_in_uhz;
	uint32_t max_duration_in_us;
	uint32_t max_refresh_in_uhz;
	uint32_t min_duration_in_us;
	uint32_t fixed_refresh_in_uhz;

	struct dc_crtc_timing_adjust adjust;

	struct mod_vrr_params_fixed_refresh fixed;

	struct mod_vrr_params_btr btr;
};

struct mod_freesync *mod_freesync_create(struct dc *dc);
void mod_freesync_destroy(struct mod_freesync *mod_freesync);

bool mod_freesync_get_vmin_vmax(struct mod_freesync *mod_freesync,
		const struct dc_stream_state *stream,
		unsigned int *vmin,
		unsigned int *vmax);

bool mod_freesync_get_v_position(struct mod_freesync *mod_freesync,
		struct dc_stream_state *stream,
		unsigned int *nom_v_pos,
		unsigned int *v_pos);

void mod_freesync_get_settings(struct mod_freesync *mod_freesync,
		const struct mod_vrr_params *vrr,
		unsigned int *v_total_min, unsigned int *v_total_max,
		unsigned int *event_triggers,
		unsigned int *window_min, unsigned int *window_max,
		unsigned int *lfc_mid_point_in_us,
		unsigned int *inserted_frames,
		unsigned int *inserted_duration_in_us);

void mod_freesync_build_vrr_infopacket(struct mod_freesync *mod_freesync,
		const struct dc_stream_state *stream,
		const struct mod_vrr_params *vrr,
		enum vrr_packet_type packet_type,
		enum color_transfer_func app_tf,
		struct dc_info_packet *infopacket,
		bool pack_sdp_v1_3);

void mod_freesync_build_vrr_params(struct mod_freesync *mod_freesync,
		const struct dc_stream_state *stream,
		struct mod_freesync_config *in_config,
		struct mod_vrr_params *in_out_vrr);

void mod_freesync_handle_preflip(struct mod_freesync *mod_freesync,
		const struct dc_plane_state *plane,
		const struct dc_stream_state *stream,
		unsigned int curr_time_stamp_in_us,
		struct mod_vrr_params *in_out_vrr);

void mod_freesync_handle_v_update(struct mod_freesync *mod_freesync,
		const struct dc_stream_state *stream,
		struct mod_vrr_params *in_out_vrr);

unsigned long long mod_freesync_calc_nominal_field_rate(
			const struct dc_stream_state *stream);

<<<<<<< HEAD
=======
unsigned long long mod_freesync_calc_field_rate_from_timing(
		unsigned int vtotal, unsigned int htotal, unsigned int pix_clk);

>>>>>>> 7d2a07b7
bool mod_freesync_is_valid_range(uint32_t min_refresh_cap_in_uhz,
		uint32_t max_refresh_cap_in_uhz,
		uint32_t nominal_field_rate_in_uhz);

<<<<<<< HEAD

=======
unsigned int mod_freesync_calc_v_total_from_refresh(
		const struct dc_stream_state *stream,
		unsigned int refresh_in_uhz);
>>>>>>> 7d2a07b7

#endif<|MERGE_RESOLUTION|>--- conflicted
+++ resolved
@@ -171,22 +171,15 @@
 unsigned long long mod_freesync_calc_nominal_field_rate(
 			const struct dc_stream_state *stream);
 
-<<<<<<< HEAD
-=======
 unsigned long long mod_freesync_calc_field_rate_from_timing(
 		unsigned int vtotal, unsigned int htotal, unsigned int pix_clk);
 
->>>>>>> 7d2a07b7
 bool mod_freesync_is_valid_range(uint32_t min_refresh_cap_in_uhz,
 		uint32_t max_refresh_cap_in_uhz,
 		uint32_t nominal_field_rate_in_uhz);
 
-<<<<<<< HEAD
-
-=======
 unsigned int mod_freesync_calc_v_total_from_refresh(
 		const struct dc_stream_state *stream,
 		unsigned int refresh_in_uhz);
->>>>>>> 7d2a07b7
 
 #endif