/*
 * Copyright 2017 Red Hat
 * Parts ported from amdgpu (fence wait code).
 * Copyright 2016 Advanced Micro Devices, Inc.
 *
 * Permission is hereby granted, free of charge, to any person obtaining a
 * copy of this software and associated documentation files (the "Software"),
 * to deal in the Software without restriction, including without limitation
 * the rights to use, copy, modify, merge, publish, distribute, sublicense,
 * and/or sell copies of the Software, and to permit persons to whom the
 * Software is furnished to do so, subject to the following conditions:
 *
 * The above copyright notice and this permission notice (including the next
 * paragraph) shall be included in all copies or substantial portions of the
 * Software.
 *
 * THE SOFTWARE IS PROVIDED "AS IS", WITHOUT WARRANTY OF ANY KIND, EXPRESS OR
 * IMPLIED, INCLUDING BUT NOT LIMITED TO THE WARRANTIES OF MERCHANTABILITY,
 * FITNESS FOR A PARTICULAR PURPOSE AND NONINFRINGEMENT.  IN NO EVENT SHALL
 * THE AUTHORS OR COPYRIGHT HOLDERS BE LIABLE FOR ANY CLAIM, DAMAGES OR OTHER
 * LIABILITY, WHETHER IN AN ACTION OF CONTRACT, TORT OR OTHERWISE, ARISING
 * FROM, OUT OF OR IN CONNECTION WITH THE SOFTWARE OR THE USE OR OTHER DEALINGS
 * IN THE SOFTWARE.
 *
 * Authors:
 *
 */

/**
 * DOC: Overview
 *
 * DRM synchronisation objects (syncobj, see struct &drm_syncobj) provide a
 * container for a synchronization primitive which can be used by userspace
 * to explicitly synchronize GPU commands, can be shared between userspace
 * processes, and can be shared between different DRM drivers.
 * Their primary use-case is to implement Vulkan fences and semaphores.
 * The syncobj userspace API provides ioctls for several operations:
 *
 *  - Creation and destruction of syncobjs
 *  - Import and export of syncobjs to/from a syncobj file descriptor
 *  - Import and export a syncobj's underlying fence to/from a sync file
 *  - Reset a syncobj (set its fence to NULL)
 *  - Signal a syncobj (set a trivially signaled fence)
 *  - Wait for a syncobj's fence to appear and be signaled
 *
 * The syncobj userspace API also provides operations to manipulate a syncobj
 * in terms of a timeline of struct &dma_fence_chain rather than a single
 * struct &dma_fence, through the following operations:
 *
 *   - Signal a given point on the timeline
 *   - Wait for a given point to appear and/or be signaled
 *   - Import and export from/to a given point of a timeline
 *
 * At it's core, a syncobj is simply a wrapper around a pointer to a struct
 * &dma_fence which may be NULL.
 * When a syncobj is first created, its pointer is either NULL or a pointer
 * to an already signaled fence depending on whether the
 * &DRM_SYNCOBJ_CREATE_SIGNALED flag is passed to
 * &DRM_IOCTL_SYNCOBJ_CREATE.
 *
 * If the syncobj is considered as a binary (its state is either signaled or
 * unsignaled) primitive, when GPU work is enqueued in a DRM driver to signal
 * the syncobj, the syncobj's fence is replaced with a fence which will be
 * signaled by the completion of that work.
 * If the syncobj is considered as a timeline primitive, when GPU work is
 * enqueued in a DRM driver to signal the a given point of the syncobj, a new
 * struct &dma_fence_chain pointing to the DRM driver's fence and also
 * pointing to the previous fence that was in the syncobj. The new struct
 * &dma_fence_chain fence replace the syncobj's fence and will be signaled by
 * completion of the DRM driver's work and also any work associated with the
 * fence previously in the syncobj.
 *
 * When GPU work which waits on a syncobj is enqueued in a DRM driver, at the
 * time the work is enqueued, it waits on the syncobj's fence before
 * submitting the work to hardware. That fence is either :
 *
 *    - The syncobj's current fence if the syncobj is considered as a binary
 *      primitive.
 *    - The struct &dma_fence associated with a given point if the syncobj is
 *      considered as a timeline primitive.
 *
 * If the syncobj's fence is NULL or not present in the syncobj's timeline,
 * the enqueue operation is expected to fail.
 *
 * With binary syncobj, all manipulation of the syncobjs's fence happens in
 * terms of the current fence at the time the ioctl is called by userspace
 * regardless of whether that operation is an immediate host-side operation
 * (signal or reset) or or an operation which is enqueued in some driver
 * queue. &DRM_IOCTL_SYNCOBJ_RESET and &DRM_IOCTL_SYNCOBJ_SIGNAL can be used
 * to manipulate a syncobj from the host by resetting its pointer to NULL or
 * setting its pointer to a fence which is already signaled.
 *
 * With a timeline syncobj, all manipulation of the synobj's fence happens in
 * terms of a u64 value referring to point in the timeline. See
 * dma_fence_chain_find_seqno() to see how a given point is found in the
 * timeline.
 *
 * Note that applications should be careful to always use timeline set of
 * ioctl() when dealing with syncobj considered as timeline. Using a binary
 * set of ioctl() with a syncobj considered as timeline could result incorrect
 * synchronization. The use of binary syncobj is supported through the
 * timeline set of ioctl() by using a point value of 0, this will reproduce
 * the behavior of the binary set of ioctl() (for example replace the
 * syncobj's fence when signaling).
 *
 *
 * Host-side wait on syncobjs
 * --------------------------
 *
 * &DRM_IOCTL_SYNCOBJ_WAIT takes an array of syncobj handles and does a
 * host-side wait on all of the syncobj fences simultaneously.
 * If &DRM_SYNCOBJ_WAIT_FLAGS_WAIT_ALL is set, the wait ioctl will wait on
 * all of the syncobj fences to be signaled before it returns.
 * Otherwise, it returns once at least one syncobj fence has been signaled
 * and the index of a signaled fence is written back to the client.
<<<<<<< HEAD
 *
 * Unlike the enqueued GPU work dependencies which fail if they see a NULL
 * fence in a syncobj, if &DRM_SYNCOBJ_WAIT_FLAGS_WAIT_FOR_SUBMIT is set,
 * the host-side wait will first wait for the syncobj to receive a non-NULL
 * fence and then wait on that fence.
 * If &DRM_SYNCOBJ_WAIT_FLAGS_WAIT_FOR_SUBMIT is not set and any one of the
 * syncobjs in the array has a NULL fence, -EINVAL will be returned.
 * Assuming the syncobj starts off with a NULL fence, this allows a client
 * to do a host wait in one thread (or process) which waits on GPU work
 * submitted in another thread (or process) without having to manually
 * synchronize between the two.
 * This requirement is inherited from the Vulkan fence API.
 *
 * Similarly, &DRM_IOCTL_SYNCOBJ_TIMELINE_WAIT takes an array of syncobj
 * handles as well as an array of u64 points and does a host-side wait on all
 * of syncobj fences at the given points simultaneously.
 *
 * &DRM_IOCTL_SYNCOBJ_TIMELINE_WAIT also adds the ability to wait for a given
 * fence to materialize on the timeline without waiting for the fence to be
 * signaled by using the &DRM_SYNCOBJ_WAIT_FLAGS_WAIT_AVAILABLE flag. This
 * requirement is inherited from the wait-before-signal behavior required by
 * the Vulkan timeline semaphore API.
 *
 *
 * Import/export of syncobjs
 * -------------------------
 *
 * &DRM_IOCTL_SYNCOBJ_FD_TO_HANDLE and &DRM_IOCTL_SYNCOBJ_HANDLE_TO_FD
 * provide two mechanisms for import/export of syncobjs.
 *
=======
 *
 * Unlike the enqueued GPU work dependencies which fail if they see a NULL
 * fence in a syncobj, if &DRM_SYNCOBJ_WAIT_FLAGS_WAIT_FOR_SUBMIT is set,
 * the host-side wait will first wait for the syncobj to receive a non-NULL
 * fence and then wait on that fence.
 * If &DRM_SYNCOBJ_WAIT_FLAGS_WAIT_FOR_SUBMIT is not set and any one of the
 * syncobjs in the array has a NULL fence, -EINVAL will be returned.
 * Assuming the syncobj starts off with a NULL fence, this allows a client
 * to do a host wait in one thread (or process) which waits on GPU work
 * submitted in another thread (or process) without having to manually
 * synchronize between the two.
 * This requirement is inherited from the Vulkan fence API.
 *
 * Similarly, &DRM_IOCTL_SYNCOBJ_TIMELINE_WAIT takes an array of syncobj
 * handles as well as an array of u64 points and does a host-side wait on all
 * of syncobj fences at the given points simultaneously.
 *
 * &DRM_IOCTL_SYNCOBJ_TIMELINE_WAIT also adds the ability to wait for a given
 * fence to materialize on the timeline without waiting for the fence to be
 * signaled by using the &DRM_SYNCOBJ_WAIT_FLAGS_WAIT_AVAILABLE flag. This
 * requirement is inherited from the wait-before-signal behavior required by
 * the Vulkan timeline semaphore API.
 *
 *
 * Import/export of syncobjs
 * -------------------------
 *
 * &DRM_IOCTL_SYNCOBJ_FD_TO_HANDLE and &DRM_IOCTL_SYNCOBJ_HANDLE_TO_FD
 * provide two mechanisms for import/export of syncobjs.
 *
>>>>>>> 7d2a07b7
 * The first lets the client import or export an entire syncobj to a file
 * descriptor.
 * These fd's are opaque and have no other use case, except passing the
 * syncobj between processes.
 * All exported file descriptors and any syncobj handles created as a
 * result of importing those file descriptors own a reference to the
 * same underlying struct &drm_syncobj and the syncobj can be used
 * persistently across all the processes with which it is shared.
 * The syncobj is freed only once the last reference is dropped.
 * Unlike dma-buf, importing a syncobj creates a new handle (with its own
 * reference) for every import instead of de-duplicating.
 * The primary use-case of this persistent import/export is for shared
 * Vulkan fences and semaphores.
 *
 * The second import/export mechanism, which is indicated by
 * &DRM_SYNCOBJ_FD_TO_HANDLE_FLAGS_IMPORT_SYNC_FILE or
 * &DRM_SYNCOBJ_HANDLE_TO_FD_FLAGS_EXPORT_SYNC_FILE lets the client
 * import/export the syncobj's current fence from/to a &sync_file.
 * When a syncobj is exported to a sync file, that sync file wraps the
 * sycnobj's fence at the time of export and any later signal or reset
 * operations on the syncobj will not affect the exported sync file.
 * When a sync file is imported into a syncobj, the syncobj's fence is set
 * to the fence wrapped by that sync file.
 * Because sync files are immutable, resetting or signaling the syncobj
 * will not affect any sync files whose fences have been imported into the
 * syncobj.
 *
 *
 * Import/export of timeline points in timeline syncobjs
 * -----------------------------------------------------
 *
 * &DRM_IOCTL_SYNCOBJ_TRANSFER provides a mechanism to transfer a struct
 * &dma_fence_chain of a syncobj at a given u64 point to another u64 point
 * into another syncobj.
 *
 * Note that if you want to transfer a struct &dma_fence_chain from a given
 * point on a timeline syncobj from/into a binary syncobj, you can use the
 * point 0 to mean take/replace the fence in the syncobj.
 */

#include <linux/anon_inodes.h>
#include <linux/file.h>
#include <linux/fs.h>
#include <linux/sched/signal.h>
#include <linux/sync_file.h>
#include <linux/uaccess.h>

#include <drm/drm.h>
#include <drm/drm_drv.h>
#include <drm/drm_file.h>
#include <drm/drm_gem.h>
#include <drm/drm_print.h>
#include <drm/drm_syncobj.h>
#include <drm/drm_utils.h>

#include "drm_internal.h"

struct syncobj_wait_entry {
	struct list_head node;
	struct task_struct *task;
	struct dma_fence *fence;
	struct dma_fence_cb fence_cb;
	u64    point;
};

static void syncobj_wait_syncobj_func(struct drm_syncobj *syncobj,
				      struct syncobj_wait_entry *wait);

/**
 * drm_syncobj_find - lookup and reference a sync object.
 * @file_private: drm file private pointer
 * @handle: sync object handle to lookup.
 *
 * Returns a reference to the syncobj pointed to by handle or NULL. The
 * reference must be released by calling drm_syncobj_put().
 */
struct drm_syncobj *drm_syncobj_find(struct drm_file *file_private,
				     u32 handle)
{
	struct drm_syncobj *syncobj;

	spin_lock(&file_private->syncobj_table_lock);

	/* Check if we currently have a reference on the object */
	syncobj = idr_find(&file_private->syncobj_idr, handle);
	if (syncobj)
		drm_syncobj_get(syncobj);

	spin_unlock(&file_private->syncobj_table_lock);

	return syncobj;
}
EXPORT_SYMBOL(drm_syncobj_find);

static void drm_syncobj_fence_add_wait(struct drm_syncobj *syncobj,
				       struct syncobj_wait_entry *wait)
{
	struct dma_fence *fence;

	if (wait->fence)
		return;

	spin_lock(&syncobj->lock);
	/* We've already tried once to get a fence and failed.  Now that we
	 * have the lock, try one more time just to be sure we don't add a
	 * callback when a fence has already been set.
	 */
	fence = dma_fence_get(rcu_dereference_protected(syncobj->fence, 1));
	if (!fence || dma_fence_chain_find_seqno(&fence, wait->point)) {
		dma_fence_put(fence);
		list_add_tail(&wait->node, &syncobj->cb_list);
	} else if (!fence) {
		wait->fence = dma_fence_get_stub();
	} else {
		wait->fence = fence;
	}
	spin_unlock(&syncobj->lock);
}

static void drm_syncobj_remove_wait(struct drm_syncobj *syncobj,
				    struct syncobj_wait_entry *wait)
{
	if (!wait->node.next)
		return;

	spin_lock(&syncobj->lock);
	list_del_init(&wait->node);
	spin_unlock(&syncobj->lock);
}

/**
 * drm_syncobj_add_point - add new timeline point to the syncobj
 * @syncobj: sync object to add timeline point do
 * @chain: chain node to use to add the point
 * @fence: fence to encapsulate in the chain node
 * @point: sequence number to use for the point
 *
 * Add the chain node as new timeline point to the syncobj.
 */
void drm_syncobj_add_point(struct drm_syncobj *syncobj,
			   struct dma_fence_chain *chain,
			   struct dma_fence *fence,
			   uint64_t point)
{
	struct syncobj_wait_entry *cur, *tmp;
	struct dma_fence *prev;

	dma_fence_get(fence);

	spin_lock(&syncobj->lock);

	prev = drm_syncobj_fence_get(syncobj);
	/* You are adding an unorder point to timeline, which could cause payload returned from query_ioctl is 0! */
	if (prev && prev->seqno >= point)
		DRM_DEBUG("You are adding an unorder point to timeline!\n");
	dma_fence_chain_init(chain, prev, fence, point);
	rcu_assign_pointer(syncobj->fence, &chain->base);

	list_for_each_entry_safe(cur, tmp, &syncobj->cb_list, node)
		syncobj_wait_syncobj_func(syncobj, cur);
	spin_unlock(&syncobj->lock);

	/* Walk the chain once to trigger garbage collection */
	dma_fence_chain_for_each(fence, prev);
	dma_fence_put(prev);
}
EXPORT_SYMBOL(drm_syncobj_add_point);

/**
 * drm_syncobj_replace_fence - replace fence in a sync object.
 * @syncobj: Sync object to replace fence in
 * @fence: fence to install in sync file.
 *
 * This replaces the fence on a sync object.
 */
void drm_syncobj_replace_fence(struct drm_syncobj *syncobj,
			       struct dma_fence *fence)
{
	struct dma_fence *old_fence;
	struct syncobj_wait_entry *cur, *tmp;

	if (fence)
		dma_fence_get(fence);

	spin_lock(&syncobj->lock);

	old_fence = rcu_dereference_protected(syncobj->fence,
					      lockdep_is_held(&syncobj->lock));
	rcu_assign_pointer(syncobj->fence, fence);

	if (fence != old_fence) {
		list_for_each_entry_safe(cur, tmp, &syncobj->cb_list, node)
			syncobj_wait_syncobj_func(syncobj, cur);
	}

	spin_unlock(&syncobj->lock);

	dma_fence_put(old_fence);
}
EXPORT_SYMBOL(drm_syncobj_replace_fence);

/**
 * drm_syncobj_assign_null_handle - assign a stub fence to the sync object
 * @syncobj: sync object to assign the fence on
 *
 * Assign a already signaled stub fence to the sync object.
 */
static int drm_syncobj_assign_null_handle(struct drm_syncobj *syncobj)
{
	struct dma_fence *fence = dma_fence_allocate_private_stub();

	if (IS_ERR(fence))
		return PTR_ERR(fence);

	drm_syncobj_replace_fence(syncobj, fence);
	dma_fence_put(fence);
	return 0;
}

/* 5s default for wait submission */
#define DRM_SYNCOBJ_WAIT_FOR_SUBMIT_TIMEOUT 5000000000ULL
/**
 * drm_syncobj_find_fence - lookup and reference the fence in a sync object
 * @file_private: drm file private pointer
 * @handle: sync object handle to lookup.
 * @point: timeline point
 * @flags: DRM_SYNCOBJ_WAIT_FLAGS_WAIT_FOR_SUBMIT or not
 * @fence: out parameter for the fence
 *
 * This is just a convenience function that combines drm_syncobj_find() and
 * drm_syncobj_fence_get().
 *
 * Returns 0 on success or a negative error value on failure. On success @fence
 * contains a reference to the fence, which must be released by calling
 * dma_fence_put().
 */
int drm_syncobj_find_fence(struct drm_file *file_private,
			   u32 handle, u64 point, u64 flags,
			   struct dma_fence **fence)
{
	struct drm_syncobj *syncobj = drm_syncobj_find(file_private, handle);
	struct syncobj_wait_entry wait;
	u64 timeout = nsecs_to_jiffies64(DRM_SYNCOBJ_WAIT_FOR_SUBMIT_TIMEOUT);
	int ret;

	if (!syncobj)
		return -ENOENT;

	/* Waiting for userspace with locks help is illegal cause that can
	 * trivial deadlock with page faults for example. Make lockdep complain
	 * about it early on.
	 */
	if (flags & DRM_SYNCOBJ_WAIT_FLAGS_WAIT_FOR_SUBMIT) {
		might_sleep();
		lockdep_assert_none_held_once();
	}

	*fence = drm_syncobj_fence_get(syncobj);

	if (*fence) {
		ret = dma_fence_chain_find_seqno(fence, point);
		if (!ret)
			goto out;
		dma_fence_put(*fence);
	} else {
		ret = -EINVAL;
	}

	if (!(flags & DRM_SYNCOBJ_WAIT_FLAGS_WAIT_FOR_SUBMIT))
		goto out;

	memset(&wait, 0, sizeof(wait));
	wait.task = current;
	wait.point = point;
	drm_syncobj_fence_add_wait(syncobj, &wait);

	do {
		set_current_state(TASK_INTERRUPTIBLE);
		if (wait.fence) {
			ret = 0;
			break;
		}
                if (timeout == 0) {
                        ret = -ETIME;
                        break;
                }

		if (signal_pending(current)) {
			ret = -ERESTARTSYS;
			break;
		}

                timeout = schedule_timeout(timeout);
	} while (1);

	__set_current_state(TASK_RUNNING);
	*fence = wait.fence;

	if (wait.node.next)
		drm_syncobj_remove_wait(syncobj, &wait);

out:
	drm_syncobj_put(syncobj);

	return ret;
}
EXPORT_SYMBOL(drm_syncobj_find_fence);

/**
 * drm_syncobj_free - free a sync object.
 * @kref: kref to free.
 *
 * Only to be called from kref_put in drm_syncobj_put.
 */
void drm_syncobj_free(struct kref *kref)
{
	struct drm_syncobj *syncobj = container_of(kref,
						   struct drm_syncobj,
						   refcount);
	drm_syncobj_replace_fence(syncobj, NULL);
	kfree(syncobj);
}
EXPORT_SYMBOL(drm_syncobj_free);

/**
 * drm_syncobj_create - create a new syncobj
 * @out_syncobj: returned syncobj
 * @flags: DRM_SYNCOBJ_* flags
 * @fence: if non-NULL, the syncobj will represent this fence
 *
 * This is the first function to create a sync object. After creating, drivers
 * probably want to make it available to userspace, either through
 * drm_syncobj_get_handle() or drm_syncobj_get_fd().
 *
 * Returns 0 on success or a negative error value on failure.
 */
int drm_syncobj_create(struct drm_syncobj **out_syncobj, uint32_t flags,
		       struct dma_fence *fence)
{
	int ret;
	struct drm_syncobj *syncobj;

	syncobj = kzalloc(sizeof(struct drm_syncobj), GFP_KERNEL);
	if (!syncobj)
		return -ENOMEM;

	kref_init(&syncobj->refcount);
	INIT_LIST_HEAD(&syncobj->cb_list);
	spin_lock_init(&syncobj->lock);

	if (flags & DRM_SYNCOBJ_CREATE_SIGNALED) {
		ret = drm_syncobj_assign_null_handle(syncobj);
		if (ret < 0) {
			drm_syncobj_put(syncobj);
			return ret;
		}
	}

	if (fence)
		drm_syncobj_replace_fence(syncobj, fence);

	*out_syncobj = syncobj;
	return 0;
}
EXPORT_SYMBOL(drm_syncobj_create);

/**
 * drm_syncobj_get_handle - get a handle from a syncobj
 * @file_private: drm file private pointer
 * @syncobj: Sync object to export
 * @handle: out parameter with the new handle
 *
 * Exports a sync object created with drm_syncobj_create() as a handle on
 * @file_private to userspace.
 *
 * Returns 0 on success or a negative error value on failure.
 */
int drm_syncobj_get_handle(struct drm_file *file_private,
			   struct drm_syncobj *syncobj, u32 *handle)
{
	int ret;

	/* take a reference to put in the idr */
	drm_syncobj_get(syncobj);

	idr_preload(GFP_KERNEL);
	spin_lock(&file_private->syncobj_table_lock);
	ret = idr_alloc(&file_private->syncobj_idr, syncobj, 1, 0, GFP_NOWAIT);
	spin_unlock(&file_private->syncobj_table_lock);

	idr_preload_end();

	if (ret < 0) {
		drm_syncobj_put(syncobj);
		return ret;
	}

	*handle = ret;
	return 0;
}
EXPORT_SYMBOL(drm_syncobj_get_handle);

static int drm_syncobj_create_as_handle(struct drm_file *file_private,
					u32 *handle, uint32_t flags)
{
	int ret;
	struct drm_syncobj *syncobj;

	ret = drm_syncobj_create(&syncobj, flags, NULL);
	if (ret)
		return ret;

	ret = drm_syncobj_get_handle(file_private, syncobj, handle);
	drm_syncobj_put(syncobj);
	return ret;
}

static int drm_syncobj_destroy(struct drm_file *file_private,
			       u32 handle)
{
	struct drm_syncobj *syncobj;

	spin_lock(&file_private->syncobj_table_lock);
	syncobj = idr_remove(&file_private->syncobj_idr, handle);
	spin_unlock(&file_private->syncobj_table_lock);

	if (!syncobj)
		return -EINVAL;

	drm_syncobj_put(syncobj);
	return 0;
}

static int drm_syncobj_file_release(struct inode *inode, struct file *file)
{
	struct drm_syncobj *syncobj = file->private_data;

	drm_syncobj_put(syncobj);
	return 0;
}

static const struct file_operations drm_syncobj_file_fops = {
	.release = drm_syncobj_file_release,
};

/**
 * drm_syncobj_get_fd - get a file descriptor from a syncobj
 * @syncobj: Sync object to export
 * @p_fd: out parameter with the new file descriptor
 *
 * Exports a sync object created with drm_syncobj_create() as a file descriptor.
 *
 * Returns 0 on success or a negative error value on failure.
 */
int drm_syncobj_get_fd(struct drm_syncobj *syncobj, int *p_fd)
{
	struct file *file;
	int fd;

	fd = get_unused_fd_flags(O_CLOEXEC);
	if (fd < 0)
		return fd;

	file = anon_inode_getfile("syncobj_file",
				  &drm_syncobj_file_fops,
				  syncobj, 0);
	if (IS_ERR(file)) {
		put_unused_fd(fd);
		return PTR_ERR(file);
	}

	drm_syncobj_get(syncobj);
	fd_install(fd, file);

	*p_fd = fd;
	return 0;
}
EXPORT_SYMBOL(drm_syncobj_get_fd);

static int drm_syncobj_handle_to_fd(struct drm_file *file_private,
				    u32 handle, int *p_fd)
{
	struct drm_syncobj *syncobj = drm_syncobj_find(file_private, handle);
	int ret;

	if (!syncobj)
		return -EINVAL;

	ret = drm_syncobj_get_fd(syncobj, p_fd);
	drm_syncobj_put(syncobj);
	return ret;
}

static int drm_syncobj_fd_to_handle(struct drm_file *file_private,
				    int fd, u32 *handle)
{
	struct drm_syncobj *syncobj;
	struct fd f = fdget(fd);
	int ret;

	if (!f.file)
		return -EINVAL;

	if (f.file->f_op != &drm_syncobj_file_fops) {
		fdput(f);
		return -EINVAL;
	}

	/* take a reference to put in the idr */
	syncobj = f.file->private_data;
	drm_syncobj_get(syncobj);

	idr_preload(GFP_KERNEL);
	spin_lock(&file_private->syncobj_table_lock);
	ret = idr_alloc(&file_private->syncobj_idr, syncobj, 1, 0, GFP_NOWAIT);
	spin_unlock(&file_private->syncobj_table_lock);
	idr_preload_end();

	if (ret > 0) {
		*handle = ret;
		ret = 0;
	} else
		drm_syncobj_put(syncobj);

	fdput(f);
	return ret;
}

static int drm_syncobj_import_sync_file_fence(struct drm_file *file_private,
					      int fd, int handle)
{
	struct dma_fence *fence = sync_file_get_fence(fd);
	struct drm_syncobj *syncobj;

	if (!fence)
		return -EINVAL;

	syncobj = drm_syncobj_find(file_private, handle);
	if (!syncobj) {
		dma_fence_put(fence);
		return -ENOENT;
	}

	drm_syncobj_replace_fence(syncobj, fence);
	dma_fence_put(fence);
	drm_syncobj_put(syncobj);
	return 0;
}

static int drm_syncobj_export_sync_file(struct drm_file *file_private,
					int handle, int *p_fd)
{
	int ret;
	struct dma_fence *fence;
	struct sync_file *sync_file;
	int fd = get_unused_fd_flags(O_CLOEXEC);

	if (fd < 0)
		return fd;

	ret = drm_syncobj_find_fence(file_private, handle, 0, 0, &fence);
	if (ret)
		goto err_put_fd;

	sync_file = sync_file_create(fence);

	dma_fence_put(fence);

	if (!sync_file) {
		ret = -EINVAL;
		goto err_put_fd;
	}

	fd_install(fd, sync_file->file);

	*p_fd = fd;
	return 0;
err_put_fd:
	put_unused_fd(fd);
	return ret;
}
/**
 * drm_syncobj_open - initalizes syncobj file-private structures at devnode open time
 * @file_private: drm file-private structure to set up
 *
 * Called at device open time, sets up the structure for handling refcounting
 * of sync objects.
 */
void
drm_syncobj_open(struct drm_file *file_private)
{
	idr_init_base(&file_private->syncobj_idr, 1);
	spin_lock_init(&file_private->syncobj_table_lock);
}

static int
drm_syncobj_release_handle(int id, void *ptr, void *data)
{
	struct drm_syncobj *syncobj = ptr;

	drm_syncobj_put(syncobj);
	return 0;
}

/**
 * drm_syncobj_release - release file-private sync object resources
 * @file_private: drm file-private structure to clean up
 *
 * Called at close time when the filp is going away.
 *
 * Releases any remaining references on objects by this filp.
 */
void
drm_syncobj_release(struct drm_file *file_private)
{
	idr_for_each(&file_private->syncobj_idr,
		     &drm_syncobj_release_handle, file_private);
	idr_destroy(&file_private->syncobj_idr);
}

int
drm_syncobj_create_ioctl(struct drm_device *dev, void *data,
			 struct drm_file *file_private)
{
	struct drm_syncobj_create *args = data;

	if (!drm_core_check_feature(dev, DRIVER_SYNCOBJ))
		return -EOPNOTSUPP;

	/* no valid flags yet */
	if (args->flags & ~DRM_SYNCOBJ_CREATE_SIGNALED)
		return -EINVAL;

	return drm_syncobj_create_as_handle(file_private,
					    &args->handle, args->flags);
}

int
drm_syncobj_destroy_ioctl(struct drm_device *dev, void *data,
			  struct drm_file *file_private)
{
	struct drm_syncobj_destroy *args = data;

	if (!drm_core_check_feature(dev, DRIVER_SYNCOBJ))
		return -EOPNOTSUPP;

	/* make sure padding is empty */
	if (args->pad)
		return -EINVAL;
	return drm_syncobj_destroy(file_private, args->handle);
}

int
drm_syncobj_handle_to_fd_ioctl(struct drm_device *dev, void *data,
				   struct drm_file *file_private)
{
	struct drm_syncobj_handle *args = data;

	if (!drm_core_check_feature(dev, DRIVER_SYNCOBJ))
		return -EOPNOTSUPP;

	if (args->pad)
		return -EINVAL;

	if (args->flags != 0 &&
	    args->flags != DRM_SYNCOBJ_HANDLE_TO_FD_FLAGS_EXPORT_SYNC_FILE)
		return -EINVAL;

	if (args->flags & DRM_SYNCOBJ_HANDLE_TO_FD_FLAGS_EXPORT_SYNC_FILE)
		return drm_syncobj_export_sync_file(file_private, args->handle,
						    &args->fd);

	return drm_syncobj_handle_to_fd(file_private, args->handle,
					&args->fd);
}

int
drm_syncobj_fd_to_handle_ioctl(struct drm_device *dev, void *data,
				   struct drm_file *file_private)
{
	struct drm_syncobj_handle *args = data;

	if (!drm_core_check_feature(dev, DRIVER_SYNCOBJ))
		return -EOPNOTSUPP;

	if (args->pad)
		return -EINVAL;

	if (args->flags != 0 &&
	    args->flags != DRM_SYNCOBJ_FD_TO_HANDLE_FLAGS_IMPORT_SYNC_FILE)
		return -EINVAL;

	if (args->flags & DRM_SYNCOBJ_FD_TO_HANDLE_FLAGS_IMPORT_SYNC_FILE)
		return drm_syncobj_import_sync_file_fence(file_private,
							  args->fd,
							  args->handle);

	return drm_syncobj_fd_to_handle(file_private, args->fd,
					&args->handle);
}

static int drm_syncobj_transfer_to_timeline(struct drm_file *file_private,
					    struct drm_syncobj_transfer *args)
{
	struct drm_syncobj *timeline_syncobj = NULL;
	struct dma_fence *fence;
	struct dma_fence_chain *chain;
	int ret;

	timeline_syncobj = drm_syncobj_find(file_private, args->dst_handle);
	if (!timeline_syncobj) {
		return -ENOENT;
	}
	ret = drm_syncobj_find_fence(file_private, args->src_handle,
				     args->src_point, args->flags,
				     &fence);
	if (ret)
		goto err;
	chain = kzalloc(sizeof(struct dma_fence_chain), GFP_KERNEL);
	if (!chain) {
		ret = -ENOMEM;
		goto err1;
	}
	drm_syncobj_add_point(timeline_syncobj, chain, fence, args->dst_point);
err1:
	dma_fence_put(fence);
err:
	drm_syncobj_put(timeline_syncobj);

	return ret;
}

static int
drm_syncobj_transfer_to_binary(struct drm_file *file_private,
			       struct drm_syncobj_transfer *args)
{
	struct drm_syncobj *binary_syncobj = NULL;
	struct dma_fence *fence;
	int ret;

	binary_syncobj = drm_syncobj_find(file_private, args->dst_handle);
	if (!binary_syncobj)
		return -ENOENT;
	ret = drm_syncobj_find_fence(file_private, args->src_handle,
				     args->src_point, args->flags, &fence);
	if (ret)
		goto err;
	drm_syncobj_replace_fence(binary_syncobj, fence);
	dma_fence_put(fence);
err:
	drm_syncobj_put(binary_syncobj);

	return ret;
}
int
drm_syncobj_transfer_ioctl(struct drm_device *dev, void *data,
			   struct drm_file *file_private)
{
	struct drm_syncobj_transfer *args = data;
	int ret;

	if (!drm_core_check_feature(dev, DRIVER_SYNCOBJ_TIMELINE))
		return -EOPNOTSUPP;

	if (args->pad)
		return -EINVAL;

	if (args->dst_point)
		ret = drm_syncobj_transfer_to_timeline(file_private, args);
	else
		ret = drm_syncobj_transfer_to_binary(file_private, args);

	return ret;
}

static void syncobj_wait_fence_func(struct dma_fence *fence,
				    struct dma_fence_cb *cb)
{
	struct syncobj_wait_entry *wait =
		container_of(cb, struct syncobj_wait_entry, fence_cb);

	wake_up_process(wait->task);
}

static void syncobj_wait_syncobj_func(struct drm_syncobj *syncobj,
				      struct syncobj_wait_entry *wait)
{
	struct dma_fence *fence;

	/* This happens inside the syncobj lock */
	fence = rcu_dereference_protected(syncobj->fence,
					  lockdep_is_held(&syncobj->lock));
	dma_fence_get(fence);
	if (!fence || dma_fence_chain_find_seqno(&fence, wait->point)) {
		dma_fence_put(fence);
		return;
	} else if (!fence) {
		wait->fence = dma_fence_get_stub();
	} else {
		wait->fence = fence;
	}

	wake_up_process(wait->task);
	list_del_init(&wait->node);
}

static signed long drm_syncobj_array_wait_timeout(struct drm_syncobj **syncobjs,
						  void __user *user_points,
						  uint32_t count,
						  uint32_t flags,
						  signed long timeout,
						  uint32_t *idx)
{
	struct syncobj_wait_entry *entries;
	struct dma_fence *fence;
	uint64_t *points;
	uint32_t signaled_count, i;

	if (flags & DRM_SYNCOBJ_WAIT_FLAGS_WAIT_FOR_SUBMIT)
		lockdep_assert_none_held_once();

	points = kmalloc_array(count, sizeof(*points), GFP_KERNEL);
	if (points == NULL)
		return -ENOMEM;

	if (!user_points) {
		memset(points, 0, count * sizeof(uint64_t));

	} else if (copy_from_user(points, user_points,
				  sizeof(uint64_t) * count)) {
		timeout = -EFAULT;
		goto err_free_points;
	}

	entries = kcalloc(count, sizeof(*entries), GFP_KERNEL);
	if (!entries) {
		timeout = -ENOMEM;
		goto err_free_points;
	}
	/* Walk the list of sync objects and initialize entries.  We do
	 * this up-front so that we can properly return -EINVAL if there is
	 * a syncobj with a missing fence and then never have the chance of
	 * returning -EINVAL again.
	 */
	signaled_count = 0;
	for (i = 0; i < count; ++i) {
		struct dma_fence *fence;

		entries[i].task = current;
		entries[i].point = points[i];
		fence = drm_syncobj_fence_get(syncobjs[i]);
		if (!fence || dma_fence_chain_find_seqno(&fence, points[i])) {
			dma_fence_put(fence);
			if (flags & DRM_SYNCOBJ_WAIT_FLAGS_WAIT_FOR_SUBMIT) {
				continue;
			} else {
				timeout = -EINVAL;
				goto cleanup_entries;
			}
		}

		if (fence)
			entries[i].fence = fence;
		else
			entries[i].fence = dma_fence_get_stub();

		if ((flags & DRM_SYNCOBJ_WAIT_FLAGS_WAIT_AVAILABLE) ||
		    dma_fence_is_signaled(entries[i].fence)) {
			if (signaled_count == 0 && idx)
				*idx = i;
			signaled_count++;
		}
	}

	if (signaled_count == count ||
	    (signaled_count > 0 &&
	     !(flags & DRM_SYNCOBJ_WAIT_FLAGS_WAIT_ALL)))
		goto cleanup_entries;

	/* There's a very annoying laxness in the dma_fence API here, in
	 * that backends are not required to automatically report when a
	 * fence is signaled prior to fence->ops->enable_signaling() being
	 * called.  So here if we fail to match signaled_count, we need to
	 * fallthough and try a 0 timeout wait!
	 */

	if (flags & DRM_SYNCOBJ_WAIT_FLAGS_WAIT_FOR_SUBMIT) {
		for (i = 0; i < count; ++i)
			drm_syncobj_fence_add_wait(syncobjs[i], &entries[i]);
	}

	do {
		set_current_state(TASK_INTERRUPTIBLE);

		signaled_count = 0;
		for (i = 0; i < count; ++i) {
			fence = entries[i].fence;
			if (!fence)
				continue;

			if ((flags & DRM_SYNCOBJ_WAIT_FLAGS_WAIT_AVAILABLE) ||
			    dma_fence_is_signaled(fence) ||
			    (!entries[i].fence_cb.func &&
			     dma_fence_add_callback(fence,
						    &entries[i].fence_cb,
						    syncobj_wait_fence_func))) {
				/* The fence has been signaled */
				if (flags & DRM_SYNCOBJ_WAIT_FLAGS_WAIT_ALL) {
					signaled_count++;
				} else {
					if (idx)
						*idx = i;
					goto done_waiting;
				}
			}
		}

		if (signaled_count == count)
			goto done_waiting;

		if (timeout == 0) {
			timeout = -ETIME;
			goto done_waiting;
		}

		if (signal_pending(current)) {
			timeout = -ERESTARTSYS;
			goto done_waiting;
		}

		timeout = schedule_timeout(timeout);
	} while (1);

done_waiting:
	__set_current_state(TASK_RUNNING);

cleanup_entries:
	for (i = 0; i < count; ++i) {
		drm_syncobj_remove_wait(syncobjs[i], &entries[i]);
		if (entries[i].fence_cb.func)
			dma_fence_remove_callback(entries[i].fence,
						  &entries[i].fence_cb);
		dma_fence_put(entries[i].fence);
	}
	kfree(entries);

err_free_points:
	kfree(points);

	return timeout;
}

/**
 * drm_timeout_abs_to_jiffies - calculate jiffies timeout from absolute value
 *
 * @timeout_nsec: timeout nsec component in ns, 0 for poll
 *
 * Calculate the timeout in jiffies from an absolute time in sec/nsec.
 */
signed long drm_timeout_abs_to_jiffies(int64_t timeout_nsec)
{
	ktime_t abs_timeout, now;
	u64 timeout_ns, timeout_jiffies64;

	/* make 0 timeout means poll - absolute 0 doesn't seem valid */
	if (timeout_nsec == 0)
		return 0;

	abs_timeout = ns_to_ktime(timeout_nsec);
	now = ktime_get();

	if (!ktime_after(abs_timeout, now))
		return 0;

	timeout_ns = ktime_to_ns(ktime_sub(abs_timeout, now));

	timeout_jiffies64 = nsecs_to_jiffies64(timeout_ns);
	/*  clamp timeout to avoid infinite timeout */
	if (timeout_jiffies64 >= MAX_SCHEDULE_TIMEOUT - 1)
		return MAX_SCHEDULE_TIMEOUT - 1;

	return timeout_jiffies64 + 1;
}
EXPORT_SYMBOL(drm_timeout_abs_to_jiffies);

static int drm_syncobj_array_wait(struct drm_device *dev,
				  struct drm_file *file_private,
				  struct drm_syncobj_wait *wait,
				  struct drm_syncobj_timeline_wait *timeline_wait,
				  struct drm_syncobj **syncobjs, bool timeline)
{
	signed long timeout = 0;
	uint32_t first = ~0;

	if (!timeline) {
		timeout = drm_timeout_abs_to_jiffies(wait->timeout_nsec);
		timeout = drm_syncobj_array_wait_timeout(syncobjs,
							 NULL,
							 wait->count_handles,
							 wait->flags,
							 timeout, &first);
		if (timeout < 0)
			return timeout;
		wait->first_signaled = first;
	} else {
		timeout = drm_timeout_abs_to_jiffies(timeline_wait->timeout_nsec);
		timeout = drm_syncobj_array_wait_timeout(syncobjs,
							 u64_to_user_ptr(timeline_wait->points),
							 timeline_wait->count_handles,
							 timeline_wait->flags,
							 timeout, &first);
		if (timeout < 0)
			return timeout;
		timeline_wait->first_signaled = first;
	}
	return 0;
}

static int drm_syncobj_array_find(struct drm_file *file_private,
				  void __user *user_handles,
				  uint32_t count_handles,
				  struct drm_syncobj ***syncobjs_out)
{
	uint32_t i, *handles;
	struct drm_syncobj **syncobjs;
	int ret;

	handles = kmalloc_array(count_handles, sizeof(*handles), GFP_KERNEL);
	if (handles == NULL)
		return -ENOMEM;

	if (copy_from_user(handles, user_handles,
			   sizeof(uint32_t) * count_handles)) {
		ret = -EFAULT;
		goto err_free_handles;
	}

	syncobjs = kmalloc_array(count_handles, sizeof(*syncobjs), GFP_KERNEL);
	if (syncobjs == NULL) {
		ret = -ENOMEM;
		goto err_free_handles;
	}

	for (i = 0; i < count_handles; i++) {
		syncobjs[i] = drm_syncobj_find(file_private, handles[i]);
		if (!syncobjs[i]) {
			ret = -ENOENT;
			goto err_put_syncobjs;
		}
	}

	kfree(handles);
	*syncobjs_out = syncobjs;
	return 0;

err_put_syncobjs:
	while (i-- > 0)
		drm_syncobj_put(syncobjs[i]);
	kfree(syncobjs);
err_free_handles:
	kfree(handles);

	return ret;
}

static void drm_syncobj_array_free(struct drm_syncobj **syncobjs,
				   uint32_t count)
{
	uint32_t i;

	for (i = 0; i < count; i++)
		drm_syncobj_put(syncobjs[i]);
	kfree(syncobjs);
}

int
drm_syncobj_wait_ioctl(struct drm_device *dev, void *data,
		       struct drm_file *file_private)
{
	struct drm_syncobj_wait *args = data;
	struct drm_syncobj **syncobjs;
	int ret = 0;

	if (!drm_core_check_feature(dev, DRIVER_SYNCOBJ))
		return -EOPNOTSUPP;

	if (args->flags & ~(DRM_SYNCOBJ_WAIT_FLAGS_WAIT_ALL |
			    DRM_SYNCOBJ_WAIT_FLAGS_WAIT_FOR_SUBMIT))
		return -EINVAL;

	if (args->count_handles == 0)
		return -EINVAL;

	ret = drm_syncobj_array_find(file_private,
				     u64_to_user_ptr(args->handles),
				     args->count_handles,
				     &syncobjs);
	if (ret < 0)
		return ret;

	ret = drm_syncobj_array_wait(dev, file_private,
				     args, NULL, syncobjs, false);

	drm_syncobj_array_free(syncobjs, args->count_handles);

	return ret;
}

int
drm_syncobj_timeline_wait_ioctl(struct drm_device *dev, void *data,
				struct drm_file *file_private)
{
	struct drm_syncobj_timeline_wait *args = data;
	struct drm_syncobj **syncobjs;
	int ret = 0;

	if (!drm_core_check_feature(dev, DRIVER_SYNCOBJ_TIMELINE))
		return -EOPNOTSUPP;

	if (args->flags & ~(DRM_SYNCOBJ_WAIT_FLAGS_WAIT_ALL |
			    DRM_SYNCOBJ_WAIT_FLAGS_WAIT_FOR_SUBMIT |
			    DRM_SYNCOBJ_WAIT_FLAGS_WAIT_AVAILABLE))
		return -EINVAL;

	if (args->count_handles == 0)
		return -EINVAL;

	ret = drm_syncobj_array_find(file_private,
				     u64_to_user_ptr(args->handles),
				     args->count_handles,
				     &syncobjs);
	if (ret < 0)
		return ret;

	ret = drm_syncobj_array_wait(dev, file_private,
				     NULL, args, syncobjs, true);

	drm_syncobj_array_free(syncobjs, args->count_handles);

	return ret;
}


int
drm_syncobj_reset_ioctl(struct drm_device *dev, void *data,
			struct drm_file *file_private)
{
	struct drm_syncobj_array *args = data;
	struct drm_syncobj **syncobjs;
	uint32_t i;
	int ret;

	if (!drm_core_check_feature(dev, DRIVER_SYNCOBJ))
		return -EOPNOTSUPP;

	if (args->pad != 0)
		return -EINVAL;

	if (args->count_handles == 0)
		return -EINVAL;

	ret = drm_syncobj_array_find(file_private,
				     u64_to_user_ptr(args->handles),
				     args->count_handles,
				     &syncobjs);
	if (ret < 0)
		return ret;

	for (i = 0; i < args->count_handles; i++)
		drm_syncobj_replace_fence(syncobjs[i], NULL);

	drm_syncobj_array_free(syncobjs, args->count_handles);

	return 0;
}

int
drm_syncobj_signal_ioctl(struct drm_device *dev, void *data,
			 struct drm_file *file_private)
{
	struct drm_syncobj_array *args = data;
	struct drm_syncobj **syncobjs;
	uint32_t i;
	int ret;

	if (!drm_core_check_feature(dev, DRIVER_SYNCOBJ))
		return -EOPNOTSUPP;

	if (args->pad != 0)
		return -EINVAL;

	if (args->count_handles == 0)
		return -EINVAL;

	ret = drm_syncobj_array_find(file_private,
				     u64_to_user_ptr(args->handles),
				     args->count_handles,
				     &syncobjs);
	if (ret < 0)
		return ret;

	for (i = 0; i < args->count_handles; i++) {
		ret = drm_syncobj_assign_null_handle(syncobjs[i]);
		if (ret < 0)
			break;
	}

	drm_syncobj_array_free(syncobjs, args->count_handles);

	return ret;
}

int
drm_syncobj_timeline_signal_ioctl(struct drm_device *dev, void *data,
				  struct drm_file *file_private)
{
	struct drm_syncobj_timeline_array *args = data;
	struct drm_syncobj **syncobjs;
	struct dma_fence_chain **chains;
	uint64_t *points;
	uint32_t i, j;
	int ret;

	if (!drm_core_check_feature(dev, DRIVER_SYNCOBJ_TIMELINE))
		return -EOPNOTSUPP;

	if (args->flags != 0)
		return -EINVAL;

	if (args->count_handles == 0)
		return -EINVAL;

	ret = drm_syncobj_array_find(file_private,
				     u64_to_user_ptr(args->handles),
				     args->count_handles,
				     &syncobjs);
	if (ret < 0)
		return ret;

	points = kmalloc_array(args->count_handles, sizeof(*points),
			       GFP_KERNEL);
	if (!points) {
		ret = -ENOMEM;
		goto out;
	}
	if (!u64_to_user_ptr(args->points)) {
		memset(points, 0, args->count_handles * sizeof(uint64_t));
	} else if (copy_from_user(points, u64_to_user_ptr(args->points),
				  sizeof(uint64_t) * args->count_handles)) {
		ret = -EFAULT;
		goto err_points;
	}

	chains = kmalloc_array(args->count_handles, sizeof(void *), GFP_KERNEL);
	if (!chains) {
		ret = -ENOMEM;
		goto err_points;
	}
	for (i = 0; i < args->count_handles; i++) {
		chains[i] = kzalloc(sizeof(struct dma_fence_chain), GFP_KERNEL);
		if (!chains[i]) {
			for (j = 0; j < i; j++)
				kfree(chains[j]);
			ret = -ENOMEM;
			goto err_chains;
		}
	}

	for (i = 0; i < args->count_handles; i++) {
		struct dma_fence *fence = dma_fence_get_stub();

		drm_syncobj_add_point(syncobjs[i], chains[i],
				      fence, points[i]);
		dma_fence_put(fence);
	}
err_chains:
	kfree(chains);
err_points:
	kfree(points);
out:
	drm_syncobj_array_free(syncobjs, args->count_handles);

	return ret;
}

int drm_syncobj_query_ioctl(struct drm_device *dev, void *data,
			    struct drm_file *file_private)
{
	struct drm_syncobj_timeline_array *args = data;
	struct drm_syncobj **syncobjs;
	uint64_t __user *points = u64_to_user_ptr(args->points);
	uint32_t i;
	int ret;

	if (!drm_core_check_feature(dev, DRIVER_SYNCOBJ_TIMELINE))
		return -EOPNOTSUPP;

	if (args->flags & ~DRM_SYNCOBJ_QUERY_FLAGS_LAST_SUBMITTED)
		return -EINVAL;

	if (args->count_handles == 0)
		return -EINVAL;

	ret = drm_syncobj_array_find(file_private,
				     u64_to_user_ptr(args->handles),
				     args->count_handles,
				     &syncobjs);
	if (ret < 0)
		return ret;

	for (i = 0; i < args->count_handles; i++) {
		struct dma_fence_chain *chain;
		struct dma_fence *fence;
		uint64_t point;

		fence = drm_syncobj_fence_get(syncobjs[i]);
		chain = to_dma_fence_chain(fence);
		if (chain) {
			struct dma_fence *iter, *last_signaled =
				dma_fence_get(fence);

			if (args->flags &
			    DRM_SYNCOBJ_QUERY_FLAGS_LAST_SUBMITTED) {
				point = fence->seqno;
			} else {
				dma_fence_chain_for_each(iter, fence) {
					if (iter->context != fence->context) {
						dma_fence_put(iter);
						/* It is most likely that timeline has
						* unorder points. */
						break;
					}
					dma_fence_put(last_signaled);
					last_signaled = dma_fence_get(iter);
				}
				point = dma_fence_is_signaled(last_signaled) ?
					last_signaled->seqno :
					to_dma_fence_chain(last_signaled)->prev_seqno;
			}
			dma_fence_put(last_signaled);
		} else {
			point = 0;
		}
		dma_fence_put(fence);
		ret = copy_to_user(&points[i], &point, sizeof(uint64_t));
		ret = ret ? -EFAULT : 0;
		if (ret)
			break;
	}
	drm_syncobj_array_free(syncobjs, args->count_handles);

	return ret;
}<|MERGE_RESOLUTION|>--- conflicted
+++ resolved
@@ -113,7 +113,6 @@
  * all of the syncobj fences to be signaled before it returns.
  * Otherwise, it returns once at least one syncobj fence has been signaled
  * and the index of a signaled fence is written back to the client.
-<<<<<<< HEAD
  *
  * Unlike the enqueued GPU work dependencies which fail if they see a NULL
  * fence in a syncobj, if &DRM_SYNCOBJ_WAIT_FLAGS_WAIT_FOR_SUBMIT is set,
@@ -144,38 +143,6 @@
  * &DRM_IOCTL_SYNCOBJ_FD_TO_HANDLE and &DRM_IOCTL_SYNCOBJ_HANDLE_TO_FD
  * provide two mechanisms for import/export of syncobjs.
  *
-=======
- *
- * Unlike the enqueued GPU work dependencies which fail if they see a NULL
- * fence in a syncobj, if &DRM_SYNCOBJ_WAIT_FLAGS_WAIT_FOR_SUBMIT is set,
- * the host-side wait will first wait for the syncobj to receive a non-NULL
- * fence and then wait on that fence.
- * If &DRM_SYNCOBJ_WAIT_FLAGS_WAIT_FOR_SUBMIT is not set and any one of the
- * syncobjs in the array has a NULL fence, -EINVAL will be returned.
- * Assuming the syncobj starts off with a NULL fence, this allows a client
- * to do a host wait in one thread (or process) which waits on GPU work
- * submitted in another thread (or process) without having to manually
- * synchronize between the two.
- * This requirement is inherited from the Vulkan fence API.
- *
- * Similarly, &DRM_IOCTL_SYNCOBJ_TIMELINE_WAIT takes an array of syncobj
- * handles as well as an array of u64 points and does a host-side wait on all
- * of syncobj fences at the given points simultaneously.
- *
- * &DRM_IOCTL_SYNCOBJ_TIMELINE_WAIT also adds the ability to wait for a given
- * fence to materialize on the timeline without waiting for the fence to be
- * signaled by using the &DRM_SYNCOBJ_WAIT_FLAGS_WAIT_AVAILABLE flag. This
- * requirement is inherited from the wait-before-signal behavior required by
- * the Vulkan timeline semaphore API.
- *
- *
- * Import/export of syncobjs
- * -------------------------
- *
- * &DRM_IOCTL_SYNCOBJ_FD_TO_HANDLE and &DRM_IOCTL_SYNCOBJ_HANDLE_TO_FD
- * provide two mechanisms for import/export of syncobjs.
- *
->>>>>>> 7d2a07b7
  * The first lets the client import or export an entire syncobj to a file
  * descriptor.
  * These fd's are opaque and have no other use case, except passing the
