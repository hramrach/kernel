--- conflicted
+++ resolved
@@ -149,11 +149,6 @@
 {
 	d->mcde->mdsi = d->mdsi;
 
-<<<<<<< HEAD
-	d->mcde->video_mode = !!(d->mdsi->mode_flags & MIPI_DSI_MODE_VIDEO);
-	/* Enable use of the TE signal for all command mode panels */
-	d->mcde->te_sync = !d->mcde->video_mode;
-=======
 	/*
 	 * Select the way the DSI data flow is pushing to the display:
 	 * currently we just support video or command mode depending
@@ -170,7 +165,6 @@
 		d->mcde->flow_mode = MCDE_VIDEO_FORMATTER_FLOW;
 	else
 		d->mcde->flow_mode = MCDE_COMMAND_TE_FLOW;
->>>>>>> 7d2a07b7
 }
 
 static int mcde_dsi_host_attach(struct mipi_dsi_host *host,
@@ -302,35 +296,20 @@
 {
 	struct mcde_dsi *d = host_to_mcde_dsi(host);
 	const u8 *tx = msg->tx_buf;
-<<<<<<< HEAD
-	u32 loop_counter;
-	size_t txlen = msg->tx_len;
-	size_t rxlen = msg->rx_len;
-=======
 	size_t txlen = msg->tx_len;
 	size_t rxlen = msg->rx_len;
 	unsigned int retries = 0;
->>>>>>> 7d2a07b7
 	u32 val;
 	int ret;
 	int i;
 
 	if (txlen > 16) {
-<<<<<<< HEAD
 		dev_err(d->dev,
 			"dunno how to write more than 16 bytes yet\n");
 		return -EIO;
 	}
 	if (rxlen > 4) {
 		dev_err(d->dev,
-=======
-		dev_err(d->dev,
-			"dunno how to write more than 16 bytes yet\n");
-		return -EIO;
-	}
-	if (rxlen > 4) {
-		dev_err(d->dev,
->>>>>>> 7d2a07b7
 			"dunno how to read more than 4 bytes yet\n");
 		return -EIO;
 	}
@@ -385,78 +364,11 @@
 		writel(val, d->regs + DSI_DIRECT_CMD_WRDAT3);
 	}
 
-<<<<<<< HEAD
-	writel(~0, d->regs + DSI_DIRECT_CMD_STS_CLR);
-	writel(~0, d->regs + DSI_CMD_MODE_STS_CLR);
-	/* Send command */
-	writel(1, d->regs + DSI_DIRECT_CMD_SEND);
-
-	loop_counter = 1000 * 1000 / loop_delay_us;
-	if (MCDE_DSI_HOST_IS_READ(msg->type)) {
-		/* Read command */
-		while (!(readl(d->regs + DSI_DIRECT_CMD_STS) &
-			 (DSI_DIRECT_CMD_STS_READ_COMPLETED |
-			  DSI_DIRECT_CMD_STS_READ_COMPLETED_WITH_ERR))
-		       && --loop_counter)
-			usleep_range(loop_delay_us, (loop_delay_us * 3) / 2);
-		if (!loop_counter) {
-			dev_err(d->dev, "DSI read timeout!\n");
-			return -ETIME;
-		}
-	} else {
-		/* Writing only */
-		while (!(readl(d->regs + DSI_DIRECT_CMD_STS) &
-			 DSI_DIRECT_CMD_STS_WRITE_COMPLETED)
-		       && --loop_counter)
-			usleep_range(loop_delay_us, (loop_delay_us * 3) / 2);
-
-		if (!loop_counter) {
-			dev_err(d->dev, "DSI write timeout!\n");
-			return -ETIME;
-		}
-	}
-
-	val = readl(d->regs + DSI_DIRECT_CMD_STS);
-	if (val & DSI_DIRECT_CMD_STS_READ_COMPLETED_WITH_ERR) {
-		dev_err(d->dev, "read completed with error\n");
-		writel(1, d->regs + DSI_DIRECT_CMD_RD_INIT);
-		return -EIO;
-	}
-	if (val & DSI_DIRECT_CMD_STS_ACKNOWLEDGE_WITH_ERR_RECEIVED) {
-		val >>= DSI_DIRECT_CMD_STS_ACK_VAL_SHIFT;
-		dev_err(d->dev, "error during transmission: %04x\n",
-			val);
-		return -EIO;
-	}
-
-	if (!MCDE_DSI_HOST_IS_READ(msg->type)) {
-		/* Return number of bytes written */
-		ret = txlen;
-	} else {
-		/* OK this is a read command, get the response */
-		u32 rdsz;
-		u32 rddat;
-		u8 *rx = msg->rx_buf;
-
-		rdsz = readl(d->regs + DSI_DIRECT_CMD_RD_PROPERTY);
-		rdsz &= DSI_DIRECT_CMD_RD_PROPERTY_RD_SIZE_MASK;
-		rddat = readl(d->regs + DSI_DIRECT_CMD_RDDAT);
-		if (rdsz < rxlen) {
-			dev_err(d->dev, "read error, requested %zd got %d\n",
-				rxlen, rdsz);
-			return -EIO;
-		}
-		/* FIXME: read more than 4 bytes */
-		for (i = 0; i < 4 && i < rxlen; i++)
-			rx[i] = (rddat >> (i * 8)) & 0xff;
-		ret = rdsz;
-=======
 	while (retries < 3) {
 		ret = mcde_dsi_execute_transfer(d, msg);
 		if (ret >= 0)
 			break;
 		retries++;
->>>>>>> 7d2a07b7
 	}
 	if (ret < 0 && retries)
 		dev_err(d->dev, "gave up after %d retries\n", retries);
@@ -940,31 +852,11 @@
 	dev_info(d->dev, "DSI link enabled\n");
 }
 
-<<<<<<< HEAD
-
-static void mcde_dsi_bridge_enable(struct drm_bridge *bridge)
-{
-	struct mcde_dsi *d = bridge_to_mcde_dsi(bridge);
-	u32 val;
-
-	if (d->mdsi->mode_flags & MIPI_DSI_MODE_VIDEO) {
-		/* Enable video mode */
-		val = readl(d->regs + DSI_MCTL_MAIN_DATA_CTL);
-		val |= DSI_MCTL_MAIN_DATA_CTL_VID_EN;
-		writel(val, d->regs + DSI_MCTL_MAIN_DATA_CTL);
-	}
-
-	dev_info(d->dev, "enable DSI master\n");
-};
-
-static void mcde_dsi_bridge_pre_enable(struct drm_bridge *bridge)
-=======
 /*
  * Notice that this is called from inside the display controller
  * and not from the bridge callbacks.
  */
 void mcde_dsi_enable(struct drm_bridge *bridge)
->>>>>>> 7d2a07b7
 {
 	struct mcde_dsi *d = bridge_to_mcde_dsi(bridge);
 	unsigned long hs_freq, lp_freq;
@@ -1024,12 +916,9 @@
 	mcde_dsi_start(d);
 
 	if (d->mdsi->mode_flags & MIPI_DSI_MODE_VIDEO) {
-<<<<<<< HEAD
-=======
 		/* Set up the video mode from the DRM mode */
 		mcde_dsi_setup_video_mode(d, d->mode);
 
->>>>>>> 7d2a07b7
 		/* Put IF1 into video mode */
 		val = readl(d->regs + DSI_MCTL_MAIN_DATA_CTL);
 		val |= DSI_MCTL_MAIN_DATA_CTL_IF1_MODE;
@@ -1045,14 +934,11 @@
 		val |= DSI_VID_MODE_STS_CTL_ERR_MISSING_VSYNC;
 		val |= DSI_VID_MODE_STS_CTL_ERR_MISSING_DATA;
 		writel(val, d->regs + DSI_VID_MODE_STS_CTL);
-<<<<<<< HEAD
-=======
 
 		/* Enable video mode */
 		val = readl(d->regs + DSI_MCTL_MAIN_DATA_CTL);
 		val |= DSI_MCTL_MAIN_DATA_CTL_VID_EN;
 		writel(val, d->regs + DSI_MCTL_MAIN_DATA_CTL);
->>>>>>> 7d2a07b7
 	} else {
 		/* Command mode, clear IF1 ID */
 		val = readl(d->regs + DSI_CMD_MODE_CTL);
@@ -1088,26 +974,6 @@
 		);
 }
 
-static void mcde_dsi_bridge_mode_set(struct drm_bridge *bridge,
-				     const struct drm_display_mode *mode,
-				     const struct drm_display_mode *adj)
-{
-	struct mcde_dsi *d = bridge_to_mcde_dsi(bridge);
-
-	if (!d->mdsi) {
-		dev_err(d->dev, "no DSI device attached to encoder!\n");
-		return;
-	}
-
-	dev_info(d->dev, "set DSI master to %dx%d %u Hz %s mode\n",
-		 mode->hdisplay, mode->vdisplay, mode->clock * 1000,
-		 (d->mdsi->mode_flags & MIPI_DSI_MODE_VIDEO) ? "VIDEO" : "CMD"
-		);
-
-	if (d->mdsi->mode_flags & MIPI_DSI_MODE_VIDEO)
-		mcde_dsi_setup_video_mode(d, mode);
-}
-
 static void mcde_dsi_wait_for_command_mode_stop(struct mcde_dsi *d)
 {
 	u32 val;
@@ -1206,12 +1072,6 @@
 static const struct drm_bridge_funcs mcde_dsi_bridge_funcs = {
 	.attach = mcde_dsi_bridge_attach,
 	.mode_set = mcde_dsi_bridge_mode_set,
-<<<<<<< HEAD
-	.disable = mcde_dsi_bridge_disable,
-	.enable = mcde_dsi_bridge_enable,
-	.pre_enable = mcde_dsi_bridge_pre_enable,
-=======
->>>>>>> 7d2a07b7
 };
 
 static int mcde_dsi_bind(struct device *dev, struct device *master,
