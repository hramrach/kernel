--- conflicted
+++ resolved
@@ -22,13 +22,8 @@
  * The hardware has four display pipes, and the layout is a little
  * bit like this::
  *
-<<<<<<< HEAD
- *   Memory     -> Overlay -> Channel -> FIFO -> 5 formatters -> DSI/DPI
- *   External      0..5       0..3       A,B,    3 x DSI         bridge
-=======
  *   Memory     -> Overlay -> Channel -> FIFO -> 8 formatters -> DSI/DPI
  *   External      0..5       0..3       A,B,    6 x DSI         bridge
->>>>>>> 7d2a07b7
  *   source 0..9                         C0,C1   2 x DPI
  *
  * FIFOs A and B are for LCD and HDMI while FIFO CO/C1 are for
@@ -294,12 +289,6 @@
 	mcde->dev = dev;
 	platform_set_drvdata(pdev, drm);
 
-<<<<<<< HEAD
-	/* Enable continuous updates: this is what Linux' framebuffer expects */
-	mcde->oneshot_mode = false;
-
-=======
->>>>>>> 7d2a07b7
 	/* First obtain and turn on the main power */
 	mcde->epod = devm_regulator_get(dev, "epod");
 	if (IS_ERR(mcde->epod)) {
