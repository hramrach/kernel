// SPDX-License-Identifier: GPL-2.0+
/*
 * Copyright (c) 2016 Allwinnertech Co., Ltd.
 * Copyright (C) 2017-2018 Bootlin
 *
 * Maxime Ripard <maxime.ripard@bootlin.com>
 */

#include <linux/clk.h>
#include <linux/component.h>
#include <linux/crc-ccitt.h>
#include <linux/module.h>
#include <linux/of_address.h>
#include <linux/phy/phy-mipi-dphy.h>
#include <linux/phy/phy.h>
#include <linux/platform_device.h>
#include <linux/regmap.h>
#include <linux/regulator/consumer.h>
#include <linux/reset.h>
#include <linux/slab.h>

#include <drm/drm_atomic_helper.h>
#include <drm/drm_mipi_dsi.h>
#include <drm/drm_panel.h>
#include <drm/drm_print.h>
#include <drm/drm_probe_helper.h>
#include <drm/drm_simple_kms_helper.h>

#include "sun4i_crtc.h"
#include "sun4i_tcon.h"
#include "sun6i_mipi_dsi.h"

#include <video/mipi_display.h>

#define SUN6I_DSI_CTL_REG		0x000
#define SUN6I_DSI_CTL_EN			BIT(0)

#define SUN6I_DSI_BASIC_CTL_REG		0x00c
#define SUN6I_DSI_BASIC_CTL_TRAIL_INV(n)		(((n) & 0xf) << 4)
#define SUN6I_DSI_BASIC_CTL_TRAIL_FILL		BIT(3)
#define SUN6I_DSI_BASIC_CTL_HBP_DIS		BIT(2)
#define SUN6I_DSI_BASIC_CTL_HSA_HSE_DIS		BIT(1)
#define SUN6I_DSI_BASIC_CTL_VIDEO_BURST		BIT(0)

#define SUN6I_DSI_BASIC_CTL0_REG	0x010
#define SUN6I_DSI_BASIC_CTL0_HS_EOTP_EN		BIT(18)
#define SUN6I_DSI_BASIC_CTL0_CRC_EN		BIT(17)
#define SUN6I_DSI_BASIC_CTL0_ECC_EN		BIT(16)
#define SUN6I_DSI_BASIC_CTL0_INST_ST		BIT(0)

#define SUN6I_DSI_BASIC_CTL1_REG	0x014
#define SUN6I_DSI_BASIC_CTL1_VIDEO_ST_DELAY(n)	(((n) & 0x1fff) << 4)
#define SUN6I_DSI_BASIC_CTL1_VIDEO_FILL		BIT(2)
#define SUN6I_DSI_BASIC_CTL1_VIDEO_PRECISION	BIT(1)
#define SUN6I_DSI_BASIC_CTL1_VIDEO_MODE		BIT(0)

#define SUN6I_DSI_BASIC_SIZE0_REG	0x018
#define SUN6I_DSI_BASIC_SIZE0_VBP(n)		(((n) & 0xfff) << 16)
#define SUN6I_DSI_BASIC_SIZE0_VSA(n)		((n) & 0xfff)

#define SUN6I_DSI_BASIC_SIZE1_REG	0x01c
#define SUN6I_DSI_BASIC_SIZE1_VT(n)		(((n) & 0xfff) << 16)
#define SUN6I_DSI_BASIC_SIZE1_VACT(n)		((n) & 0xfff)

#define SUN6I_DSI_INST_FUNC_REG(n)	(0x020 + (n) * 0x04)
#define SUN6I_DSI_INST_FUNC_INST_MODE(n)	(((n) & 0xf) << 28)
#define SUN6I_DSI_INST_FUNC_ESCAPE_ENTRY(n)	(((n) & 0xf) << 24)
#define SUN6I_DSI_INST_FUNC_TRANS_PACKET(n)	(((n) & 0xf) << 20)
#define SUN6I_DSI_INST_FUNC_LANE_CEN		BIT(4)
#define SUN6I_DSI_INST_FUNC_LANE_DEN(n)		((n) & 0xf)

#define SUN6I_DSI_INST_LOOP_SEL_REG	0x040

#define SUN6I_DSI_INST_LOOP_NUM_REG(n)	(0x044 + (n) * 0x10)
#define SUN6I_DSI_INST_LOOP_NUM_N1(n)		(((n) & 0xfff) << 16)
#define SUN6I_DSI_INST_LOOP_NUM_N0(n)		((n) & 0xfff)

#define SUN6I_DSI_INST_JUMP_SEL_REG	0x048

#define SUN6I_DSI_INST_JUMP_CFG_REG(n)	(0x04c + (n) * 0x04)
#define SUN6I_DSI_INST_JUMP_CFG_TO(n)		(((n) & 0xf) << 20)
#define SUN6I_DSI_INST_JUMP_CFG_POINT(n)	(((n) & 0xf) << 16)
#define SUN6I_DSI_INST_JUMP_CFG_NUM(n)		((n) & 0xffff)

#define SUN6I_DSI_TRANS_START_REG	0x060

#define SUN6I_DSI_TRANS_ZERO_REG	0x078

#define SUN6I_DSI_TCON_DRQ_REG		0x07c
#define SUN6I_DSI_TCON_DRQ_ENABLE_MODE		BIT(28)
#define SUN6I_DSI_TCON_DRQ_SET(n)		((n) & 0x3ff)

#define SUN6I_DSI_PIXEL_CTL0_REG	0x080
#define SUN6I_DSI_PIXEL_CTL0_PD_PLUG_DISABLE	BIT(16)
#define SUN6I_DSI_PIXEL_CTL0_FORMAT(n)		((n) & 0xf)

#define SUN6I_DSI_PIXEL_CTL1_REG	0x084

#define SUN6I_DSI_PIXEL_PH_REG		0x090
#define SUN6I_DSI_PIXEL_PH_ECC(n)		(((n) & 0xff) << 24)
#define SUN6I_DSI_PIXEL_PH_WC(n)		(((n) & 0xffff) << 8)
#define SUN6I_DSI_PIXEL_PH_VC(n)		(((n) & 3) << 6)
#define SUN6I_DSI_PIXEL_PH_DT(n)		((n) & 0x3f)

#define SUN6I_DSI_PIXEL_PF0_REG		0x098
#define SUN6I_DSI_PIXEL_PF0_CRC_FORCE(n)	((n) & 0xffff)

#define SUN6I_DSI_PIXEL_PF1_REG		0x09c
#define SUN6I_DSI_PIXEL_PF1_CRC_INIT_LINEN(n)	(((n) & 0xffff) << 16)
#define SUN6I_DSI_PIXEL_PF1_CRC_INIT_LINE0(n)	((n) & 0xffff)

#define SUN6I_DSI_SYNC_HSS_REG		0x0b0

#define SUN6I_DSI_SYNC_HSE_REG		0x0b4

#define SUN6I_DSI_SYNC_VSS_REG		0x0b8

#define SUN6I_DSI_SYNC_VSE_REG		0x0bc

#define SUN6I_DSI_BLK_HSA0_REG		0x0c0

#define SUN6I_DSI_BLK_HSA1_REG		0x0c4
#define SUN6I_DSI_BLK_PF(n)			(((n) & 0xffff) << 16)
#define SUN6I_DSI_BLK_PD(n)			((n) & 0xff)

#define SUN6I_DSI_BLK_HBP0_REG		0x0c8

#define SUN6I_DSI_BLK_HBP1_REG		0x0cc

#define SUN6I_DSI_BLK_HFP0_REG		0x0d0

#define SUN6I_DSI_BLK_HFP1_REG		0x0d4

#define SUN6I_DSI_BLK_HBLK0_REG		0x0e0

#define SUN6I_DSI_BLK_HBLK1_REG		0x0e4

#define SUN6I_DSI_BLK_VBLK0_REG		0x0e8

#define SUN6I_DSI_BLK_VBLK1_REG		0x0ec

#define SUN6I_DSI_BURST_LINE_REG	0x0f0
#define SUN6I_DSI_BURST_LINE_SYNC_POINT(n)	(((n) & 0xffff) << 16)
#define SUN6I_DSI_BURST_LINE_NUM(n)		((n) & 0xffff)

#define SUN6I_DSI_BURST_DRQ_REG		0x0f4
#define SUN6I_DSI_BURST_DRQ_EDGE1(n)		(((n) & 0xffff) << 16)
#define SUN6I_DSI_BURST_DRQ_EDGE0(n)		((n) & 0xffff)

#define SUN6I_DSI_CMD_CTL_REG		0x200
#define SUN6I_DSI_CMD_CTL_RX_OVERFLOW		BIT(26)
#define SUN6I_DSI_CMD_CTL_RX_FLAG		BIT(25)
#define SUN6I_DSI_CMD_CTL_TX_FLAG		BIT(9)

#define SUN6I_DSI_CMD_RX_REG(n)		(0x240 + (n) * 0x04)

#define SUN6I_DSI_DEBUG_DATA_REG	0x2f8

#define SUN6I_DSI_CMD_TX_REG(n)		(0x300 + (n) * 0x04)

#define SUN6I_DSI_SYNC_POINT		40

enum sun6i_dsi_start_inst {
	DSI_START_LPRX,
	DSI_START_LPTX,
	DSI_START_HSC,
	DSI_START_HSD,
};

enum sun6i_dsi_inst_id {
	DSI_INST_ID_LP11	= 0,
	DSI_INST_ID_TBA,
	DSI_INST_ID_HSC,
	DSI_INST_ID_HSD,
	DSI_INST_ID_LPDT,
	DSI_INST_ID_HSCEXIT,
	DSI_INST_ID_NOP,
	DSI_INST_ID_DLY,
	DSI_INST_ID_END		= 15,
};

enum sun6i_dsi_inst_mode {
	DSI_INST_MODE_STOP	= 0,
	DSI_INST_MODE_TBA,
	DSI_INST_MODE_HS,
	DSI_INST_MODE_ESCAPE,
	DSI_INST_MODE_HSCEXIT,
	DSI_INST_MODE_NOP,
};

enum sun6i_dsi_inst_escape {
	DSI_INST_ESCA_LPDT	= 0,
	DSI_INST_ESCA_ULPS,
	DSI_INST_ESCA_UN1,
	DSI_INST_ESCA_UN2,
	DSI_INST_ESCA_RESET,
	DSI_INST_ESCA_UN3,
	DSI_INST_ESCA_UN4,
	DSI_INST_ESCA_UN5,
};

enum sun6i_dsi_inst_packet {
	DSI_INST_PACK_PIXEL	= 0,
	DSI_INST_PACK_COMMAND,
};

static const u32 sun6i_dsi_ecc_array[] = {
	[0] = (BIT(0) | BIT(1) | BIT(2) | BIT(4) | BIT(5) | BIT(7) | BIT(10) |
	       BIT(11) | BIT(13) | BIT(16) | BIT(20) | BIT(21) | BIT(22) |
	       BIT(23)),
	[1] = (BIT(0) | BIT(1) | BIT(3) | BIT(4) | BIT(6) | BIT(8) | BIT(10) |
	       BIT(12) | BIT(14) | BIT(17) | BIT(20) | BIT(21) | BIT(22) |
	       BIT(23)),
	[2] = (BIT(0) | BIT(2) | BIT(3) | BIT(5) | BIT(6) | BIT(9) | BIT(11) |
	       BIT(12) | BIT(15) | BIT(18) | BIT(20) | BIT(21) | BIT(22)),
	[3] = (BIT(1) | BIT(2) | BIT(3) | BIT(7) | BIT(8) | BIT(9) | BIT(13) |
	       BIT(14) | BIT(15) | BIT(19) | BIT(20) | BIT(21) | BIT(23)),
	[4] = (BIT(4) | BIT(5) | BIT(6) | BIT(7) | BIT(8) | BIT(9) | BIT(16) |
	       BIT(17) | BIT(18) | BIT(19) | BIT(20) | BIT(22) | BIT(23)),
	[5] = (BIT(10) | BIT(11) | BIT(12) | BIT(13) | BIT(14) | BIT(15) |
	       BIT(16) | BIT(17) | BIT(18) | BIT(19) | BIT(21) | BIT(22) |
	       BIT(23)),
};

static u32 sun6i_dsi_ecc_compute(unsigned int data)
{
	int i;
	u8 ecc = 0;

	for (i = 0; i < ARRAY_SIZE(sun6i_dsi_ecc_array); i++) {
		u32 field = sun6i_dsi_ecc_array[i];
		bool init = false;
		u8 val = 0;
		int j;

		for (j = 0; j < 24; j++) {
			if (!(BIT(j) & field))
				continue;

			if (!init) {
				val = (BIT(j) & data) ? 1 : 0;
				init = true;
			} else {
				val ^= (BIT(j) & data) ? 1 : 0;
			}
		}

		ecc |= val << i;
	}

	return ecc;
}

static u16 sun6i_dsi_crc_compute(u8 const *buffer, size_t len)
{
	return crc_ccitt(0xffff, buffer, len);
}

static u16 sun6i_dsi_crc_repeat(u8 pd, u8 *buffer, size_t len)
{
	memset(buffer, pd, len);

	return sun6i_dsi_crc_compute(buffer, len);
}

static u32 sun6i_dsi_build_sync_pkt(u8 dt, u8 vc, u8 d0, u8 d1)
{
	u32 val = dt & 0x3f;

	val |= (vc & 3) << 6;
	val |= (d0 & 0xff) << 8;
	val |= (d1 & 0xff) << 16;
	val |= sun6i_dsi_ecc_compute(val) << 24;

	return val;
}

static u32 sun6i_dsi_build_blk0_pkt(u8 vc, u16 wc)
{
	return sun6i_dsi_build_sync_pkt(MIPI_DSI_BLANKING_PACKET, vc,
					wc & 0xff, wc >> 8);
}

static u32 sun6i_dsi_build_blk1_pkt(u16 pd, u8 *buffer, size_t len)
{
	u32 val = SUN6I_DSI_BLK_PD(pd);

	return val | SUN6I_DSI_BLK_PF(sun6i_dsi_crc_repeat(pd, buffer, len));
}

static void sun6i_dsi_inst_abort(struct sun6i_dsi *dsi)
{
	regmap_update_bits(dsi->regs, SUN6I_DSI_BASIC_CTL0_REG,
			   SUN6I_DSI_BASIC_CTL0_INST_ST, 0);
}

static void sun6i_dsi_inst_commit(struct sun6i_dsi *dsi)
{
	regmap_update_bits(dsi->regs, SUN6I_DSI_BASIC_CTL0_REG,
			   SUN6I_DSI_BASIC_CTL0_INST_ST,
			   SUN6I_DSI_BASIC_CTL0_INST_ST);
}

static int sun6i_dsi_inst_wait_for_completion(struct sun6i_dsi *dsi)
{
	u32 val;

	return regmap_read_poll_timeout(dsi->regs, SUN6I_DSI_BASIC_CTL0_REG,
					val,
					!(val & SUN6I_DSI_BASIC_CTL0_INST_ST),
					100, 5000);
}

static void sun6i_dsi_inst_setup(struct sun6i_dsi *dsi,
				 enum sun6i_dsi_inst_id id,
				 enum sun6i_dsi_inst_mode mode,
				 bool clock, u8 data,
				 enum sun6i_dsi_inst_packet packet,
				 enum sun6i_dsi_inst_escape escape)
{
	regmap_write(dsi->regs, SUN6I_DSI_INST_FUNC_REG(id),
		     SUN6I_DSI_INST_FUNC_INST_MODE(mode) |
		     SUN6I_DSI_INST_FUNC_ESCAPE_ENTRY(escape) |
		     SUN6I_DSI_INST_FUNC_TRANS_PACKET(packet) |
		     (clock ? SUN6I_DSI_INST_FUNC_LANE_CEN : 0) |
		     SUN6I_DSI_INST_FUNC_LANE_DEN(data));
}

static void sun6i_dsi_inst_init(struct sun6i_dsi *dsi,
				struct mipi_dsi_device *device)
{
	u8 lanes_mask = GENMASK(device->lanes - 1, 0);

	sun6i_dsi_inst_setup(dsi, DSI_INST_ID_LP11, DSI_INST_MODE_STOP,
			     true, lanes_mask, 0, 0);

	sun6i_dsi_inst_setup(dsi, DSI_INST_ID_TBA, DSI_INST_MODE_TBA,
			     false, 1, 0, 0);

	sun6i_dsi_inst_setup(dsi, DSI_INST_ID_HSC, DSI_INST_MODE_HS,
			     true, 0, DSI_INST_PACK_PIXEL, 0);

	sun6i_dsi_inst_setup(dsi, DSI_INST_ID_HSD, DSI_INST_MODE_HS,
			     false, lanes_mask, DSI_INST_PACK_PIXEL, 0);

	sun6i_dsi_inst_setup(dsi, DSI_INST_ID_LPDT, DSI_INST_MODE_ESCAPE,
			     false, 1, DSI_INST_PACK_COMMAND,
			     DSI_INST_ESCA_LPDT);

	sun6i_dsi_inst_setup(dsi, DSI_INST_ID_HSCEXIT, DSI_INST_MODE_HSCEXIT,
			     true, 0, 0, 0);

	sun6i_dsi_inst_setup(dsi, DSI_INST_ID_NOP, DSI_INST_MODE_STOP,
			     false, lanes_mask, 0, 0);

	sun6i_dsi_inst_setup(dsi, DSI_INST_ID_DLY, DSI_INST_MODE_NOP,
			     true, lanes_mask, 0, 0);

	regmap_write(dsi->regs, SUN6I_DSI_INST_JUMP_CFG_REG(0),
		     SUN6I_DSI_INST_JUMP_CFG_POINT(DSI_INST_ID_NOP) |
		     SUN6I_DSI_INST_JUMP_CFG_TO(DSI_INST_ID_HSCEXIT) |
		     SUN6I_DSI_INST_JUMP_CFG_NUM(1));
};

static u16 sun6i_dsi_get_video_start_delay(struct sun6i_dsi *dsi,
					   struct drm_display_mode *mode)
{
	u16 delay = mode->vtotal - (mode->vsync_start - mode->vdisplay) + 1;

	if (delay > mode->vtotal)
		delay = delay % mode->vtotal;

	return max_t(u16, delay, 1);
}

static u16 sun6i_dsi_get_line_num(struct sun6i_dsi *dsi,
				  struct drm_display_mode *mode)
{
	struct mipi_dsi_device *device = dsi->device;
	unsigned int Bpp = mipi_dsi_pixel_format_to_bpp(device->format) / 8;

	return mode->htotal * Bpp / device->lanes;
}

static u16 sun6i_dsi_get_drq_edge0(struct sun6i_dsi *dsi,
				   struct drm_display_mode *mode,
				   u16 line_num, u16 edge1)
{
	u16 edge0 = edge1;

	edge0 += (mode->hdisplay + 40) * SUN6I_DSI_TCON_DIV / 8;

	if (edge0 > line_num)
		return edge0 - line_num;

	return 1;
}

static u16 sun6i_dsi_get_drq_edge1(struct sun6i_dsi *dsi,
				   struct drm_display_mode *mode,
				   u16 line_num)
{
	struct mipi_dsi_device *device = dsi->device;
	unsigned int Bpp = mipi_dsi_pixel_format_to_bpp(device->format) / 8;
	unsigned int hbp = mode->htotal - mode->hsync_end;
	u16 edge1;

	edge1 = SUN6I_DSI_SYNC_POINT;
	edge1 += (mode->hdisplay + hbp + 20) * Bpp / device->lanes;

	if (edge1 > line_num)
		return line_num;

	return edge1;
}

static void sun6i_dsi_setup_burst(struct sun6i_dsi *dsi,
				  struct drm_display_mode *mode)
{
	struct mipi_dsi_device *device = dsi->device;
	u32 val = 0;

	if (device->mode_flags & MIPI_DSI_MODE_VIDEO_BURST) {
		u16 line_num = sun6i_dsi_get_line_num(dsi, mode);
		u16 edge0, edge1;

		edge1 = sun6i_dsi_get_drq_edge1(dsi, mode, line_num);
		edge0 = sun6i_dsi_get_drq_edge0(dsi, mode, line_num, edge1);

		regmap_write(dsi->regs, SUN6I_DSI_BURST_DRQ_REG,
			     SUN6I_DSI_BURST_DRQ_EDGE0(edge0) |
			     SUN6I_DSI_BURST_DRQ_EDGE1(edge1));

		regmap_write(dsi->regs, SUN6I_DSI_BURST_LINE_REG,
			     SUN6I_DSI_BURST_LINE_NUM(line_num) |
			     SUN6I_DSI_BURST_LINE_SYNC_POINT(SUN6I_DSI_SYNC_POINT));

		val = SUN6I_DSI_TCON_DRQ_ENABLE_MODE;
	} else if ((mode->hsync_start - mode->hdisplay) > 20) {
		/* Maaaaaagic */
		u16 drq = (mode->hsync_start - mode->hdisplay) - 20;

		drq *= mipi_dsi_pixel_format_to_bpp(device->format);
		drq /= 32;

		val = (SUN6I_DSI_TCON_DRQ_ENABLE_MODE |
		       SUN6I_DSI_TCON_DRQ_SET(drq));
	}

	regmap_write(dsi->regs, SUN6I_DSI_TCON_DRQ_REG, val);
}

static void sun6i_dsi_setup_inst_loop(struct sun6i_dsi *dsi,
				      struct drm_display_mode *mode)
{
	struct mipi_dsi_device *device = dsi->device;
	u16 delay = 50 - 1;

	if (device->mode_flags & MIPI_DSI_MODE_VIDEO_BURST) {
		u32 hsync_porch = (mode->htotal - mode->hdisplay) * 150;

		delay = (hsync_porch / ((mode->clock / 1000) * 8));
		delay -= 50;
	}

	regmap_write(dsi->regs, SUN6I_DSI_INST_LOOP_SEL_REG,
		     2 << (4 * DSI_INST_ID_LP11) |
		     3 << (4 * DSI_INST_ID_DLY));

	regmap_write(dsi->regs, SUN6I_DSI_INST_LOOP_NUM_REG(0),
		     SUN6I_DSI_INST_LOOP_NUM_N0(50 - 1) |
		     SUN6I_DSI_INST_LOOP_NUM_N1(delay));
	regmap_write(dsi->regs, SUN6I_DSI_INST_LOOP_NUM_REG(1),
		     SUN6I_DSI_INST_LOOP_NUM_N0(50 - 1) |
		     SUN6I_DSI_INST_LOOP_NUM_N1(delay));
}

static void sun6i_dsi_setup_format(struct sun6i_dsi *dsi,
				   struct drm_display_mode *mode)
{
	struct mipi_dsi_device *device = dsi->device;
	u32 val = SUN6I_DSI_PIXEL_PH_VC(device->channel);
	u8 dt, fmt;
	u16 wc;

	/*
	 * TODO: The format defines are only valid in video mode and
	 * change in command mode.
	 */
	switch (device->format) {
	case MIPI_DSI_FMT_RGB888:
		dt = MIPI_DSI_PACKED_PIXEL_STREAM_24;
		fmt = 8;
		break;
	case MIPI_DSI_FMT_RGB666:
		dt = MIPI_DSI_PIXEL_STREAM_3BYTE_18;
		fmt = 9;
		break;
	case MIPI_DSI_FMT_RGB666_PACKED:
		dt = MIPI_DSI_PACKED_PIXEL_STREAM_18;
		fmt = 10;
		break;
	case MIPI_DSI_FMT_RGB565:
		dt = MIPI_DSI_PACKED_PIXEL_STREAM_16;
		fmt = 11;
		break;
	default:
		return;
	}
	val |= SUN6I_DSI_PIXEL_PH_DT(dt);

	wc = mode->hdisplay * mipi_dsi_pixel_format_to_bpp(device->format) / 8;
	val |= SUN6I_DSI_PIXEL_PH_WC(wc);
	val |= SUN6I_DSI_PIXEL_PH_ECC(sun6i_dsi_ecc_compute(val));

	regmap_write(dsi->regs, SUN6I_DSI_PIXEL_PH_REG, val);

	regmap_write(dsi->regs, SUN6I_DSI_PIXEL_PF0_REG,
		     SUN6I_DSI_PIXEL_PF0_CRC_FORCE(0xffff));

	regmap_write(dsi->regs, SUN6I_DSI_PIXEL_PF1_REG,
		     SUN6I_DSI_PIXEL_PF1_CRC_INIT_LINE0(0xffff) |
		     SUN6I_DSI_PIXEL_PF1_CRC_INIT_LINEN(0xffff));

	regmap_write(dsi->regs, SUN6I_DSI_PIXEL_CTL0_REG,
		     SUN6I_DSI_PIXEL_CTL0_PD_PLUG_DISABLE |
		     SUN6I_DSI_PIXEL_CTL0_FORMAT(fmt));
}

static void sun6i_dsi_setup_timings(struct sun6i_dsi *dsi,
				    struct drm_display_mode *mode)
{
	struct mipi_dsi_device *device = dsi->device;
	unsigned int Bpp = mipi_dsi_pixel_format_to_bpp(device->format) / 8;
	u16 hbp = 0, hfp = 0, hsa = 0, hblk = 0, vblk = 0;
	u32 basic_ctl = 0;
	size_t bytes;
	u8 *buffer;

	/* Do all timing calculations up front to allocate buffer space */

	if (device->mode_flags & MIPI_DSI_MODE_VIDEO_BURST) {
		hblk = mode->hdisplay * Bpp;
		basic_ctl = SUN6I_DSI_BASIC_CTL_VIDEO_BURST |
			    SUN6I_DSI_BASIC_CTL_HSA_HSE_DIS |
			    SUN6I_DSI_BASIC_CTL_HBP_DIS;

		if (device->lanes == 4)
			basic_ctl |= SUN6I_DSI_BASIC_CTL_TRAIL_FILL |
				     SUN6I_DSI_BASIC_CTL_TRAIL_INV(0xc);
	} else {
		/*
		 * A sync period is composed of a blanking packet (4
		 * bytes + payload + 2 bytes) and a sync event packet
		 * (4 bytes). Its minimal size is therefore 10 bytes
		 */
#define HSA_PACKET_OVERHEAD	10
		hsa = max((unsigned int)HSA_PACKET_OVERHEAD,
			  (mode->hsync_end - mode->hsync_start) * Bpp - HSA_PACKET_OVERHEAD);

		/*
		 * The backporch is set using a blanking packet (4
		 * bytes + payload + 2 bytes). Its minimal size is
		 * therefore 6 bytes
		 */
#define HBP_PACKET_OVERHEAD	6
		hbp = max((unsigned int)HBP_PACKET_OVERHEAD,
			  (mode->htotal - mode->hsync_end) * Bpp - HBP_PACKET_OVERHEAD);

		/*
		 * The frontporch is set using a sync event (4 bytes)
		 * and two blanking packets (each one is 4 bytes +
		 * payload + 2 bytes). Its minimal size is therefore
		 * 16 bytes
		 */
#define HFP_PACKET_OVERHEAD	16
		hfp = max((unsigned int)HFP_PACKET_OVERHEAD,
			  (mode->hsync_start - mode->hdisplay) * Bpp - HFP_PACKET_OVERHEAD);

		/*
		 * The blanking is set using a sync event (4 bytes)
		 * and a blanking packet (4 bytes + payload + 2
		 * bytes). Its minimal size is therefore 10 bytes.
		 */
#define HBLK_PACKET_OVERHEAD	10
		hblk = max((unsigned int)HBLK_PACKET_OVERHEAD,
			   (mode->htotal - (mode->hsync_end - mode->hsync_start)) * Bpp -
			   HBLK_PACKET_OVERHEAD);

		/*
		 * And I'm not entirely sure what vblk is about. The driver in
		 * Allwinner BSP is using a rather convoluted calculation
		 * there only for 4 lanes. However, using 0 (the !4 lanes
		 * case) even with a 4 lanes screen seems to work...
		 */
		vblk = 0;
	}

	/* How many bytes do we need to send all payloads? */
	bytes = max_t(size_t, max(max(hfp, hblk), max(hsa, hbp)), vblk);
	buffer = kmalloc(bytes, GFP_KERNEL);
	if (WARN_ON(!buffer))
		return;

	regmap_write(dsi->regs, SUN6I_DSI_BASIC_CTL_REG, basic_ctl);

	regmap_write(dsi->regs, SUN6I_DSI_SYNC_HSS_REG,
		     sun6i_dsi_build_sync_pkt(MIPI_DSI_H_SYNC_START,
					      device->channel,
					      0, 0));

	regmap_write(dsi->regs, SUN6I_DSI_SYNC_HSE_REG,
		     sun6i_dsi_build_sync_pkt(MIPI_DSI_H_SYNC_END,
					      device->channel,
					      0, 0));

	regmap_write(dsi->regs, SUN6I_DSI_SYNC_VSS_REG,
		     sun6i_dsi_build_sync_pkt(MIPI_DSI_V_SYNC_START,
					      device->channel,
					      0, 0));

	regmap_write(dsi->regs, SUN6I_DSI_SYNC_VSE_REG,
		     sun6i_dsi_build_sync_pkt(MIPI_DSI_V_SYNC_END,
					      device->channel,
					      0, 0));

	regmap_write(dsi->regs, SUN6I_DSI_BASIC_SIZE0_REG,
		     SUN6I_DSI_BASIC_SIZE0_VSA(mode->vsync_end -
					       mode->vsync_start) |
		     SUN6I_DSI_BASIC_SIZE0_VBP(mode->vtotal -
					       mode->vsync_end));

	regmap_write(dsi->regs, SUN6I_DSI_BASIC_SIZE1_REG,
		     SUN6I_DSI_BASIC_SIZE1_VACT(mode->vdisplay) |
		     SUN6I_DSI_BASIC_SIZE1_VT(mode->vtotal));

	/* sync */
	regmap_write(dsi->regs, SUN6I_DSI_BLK_HSA0_REG,
		     sun6i_dsi_build_blk0_pkt(device->channel, hsa));
	regmap_write(dsi->regs, SUN6I_DSI_BLK_HSA1_REG,
		     sun6i_dsi_build_blk1_pkt(0, buffer, hsa));

	/* backporch */
	regmap_write(dsi->regs, SUN6I_DSI_BLK_HBP0_REG,
		     sun6i_dsi_build_blk0_pkt(device->channel, hbp));
	regmap_write(dsi->regs, SUN6I_DSI_BLK_HBP1_REG,
		     sun6i_dsi_build_blk1_pkt(0, buffer, hbp));

	/* frontporch */
	regmap_write(dsi->regs, SUN6I_DSI_BLK_HFP0_REG,
		     sun6i_dsi_build_blk0_pkt(device->channel, hfp));
	regmap_write(dsi->regs, SUN6I_DSI_BLK_HFP1_REG,
		     sun6i_dsi_build_blk1_pkt(0, buffer, hfp));

	/* hblk */
	regmap_write(dsi->regs, SUN6I_DSI_BLK_HBLK0_REG,
		     sun6i_dsi_build_blk0_pkt(device->channel, hblk));
	regmap_write(dsi->regs, SUN6I_DSI_BLK_HBLK1_REG,
		     sun6i_dsi_build_blk1_pkt(0, buffer, hblk));

	/* vblk */
	regmap_write(dsi->regs, SUN6I_DSI_BLK_VBLK0_REG,
		     sun6i_dsi_build_blk0_pkt(device->channel, vblk));
	regmap_write(dsi->regs, SUN6I_DSI_BLK_VBLK1_REG,
		     sun6i_dsi_build_blk1_pkt(0, buffer, vblk));

	kfree(buffer);
}

static int sun6i_dsi_start(struct sun6i_dsi *dsi,
			   enum sun6i_dsi_start_inst func)
{
	switch (func) {
	case DSI_START_LPTX:
		regmap_write(dsi->regs, SUN6I_DSI_INST_JUMP_SEL_REG,
			     DSI_INST_ID_LPDT << (4 * DSI_INST_ID_LP11) |
			     DSI_INST_ID_END  << (4 * DSI_INST_ID_LPDT));
		break;
	case DSI_START_LPRX:
		regmap_write(dsi->regs, SUN6I_DSI_INST_JUMP_SEL_REG,
			     DSI_INST_ID_LPDT << (4 * DSI_INST_ID_LP11) |
			     DSI_INST_ID_DLY  << (4 * DSI_INST_ID_LPDT) |
			     DSI_INST_ID_TBA  << (4 * DSI_INST_ID_DLY) |
			     DSI_INST_ID_END  << (4 * DSI_INST_ID_TBA));
		break;
	case DSI_START_HSC:
		regmap_write(dsi->regs, SUN6I_DSI_INST_JUMP_SEL_REG,
			     DSI_INST_ID_HSC  << (4 * DSI_INST_ID_LP11) |
			     DSI_INST_ID_END  << (4 * DSI_INST_ID_HSC));
		break;
	case DSI_START_HSD:
		regmap_write(dsi->regs, SUN6I_DSI_INST_JUMP_SEL_REG,
			     DSI_INST_ID_NOP  << (4 * DSI_INST_ID_LP11) |
			     DSI_INST_ID_HSD  << (4 * DSI_INST_ID_NOP) |
			     DSI_INST_ID_DLY  << (4 * DSI_INST_ID_HSD) |
			     DSI_INST_ID_NOP  << (4 * DSI_INST_ID_DLY) |
			     DSI_INST_ID_END  << (4 * DSI_INST_ID_HSCEXIT));
		break;
	default:
		regmap_write(dsi->regs, SUN6I_DSI_INST_JUMP_SEL_REG,
			     DSI_INST_ID_END  << (4 * DSI_INST_ID_LP11));
		break;
	}

	sun6i_dsi_inst_abort(dsi);
	sun6i_dsi_inst_commit(dsi);

	if (func == DSI_START_HSC)
		regmap_write_bits(dsi->regs,
				  SUN6I_DSI_INST_FUNC_REG(DSI_INST_ID_LP11),
				  SUN6I_DSI_INST_FUNC_LANE_CEN, 0);

	return 0;
}

static void sun6i_dsi_encoder_enable(struct drm_encoder *encoder)
{
	struct drm_display_mode *mode = &encoder->crtc->state->adjusted_mode;
	struct sun6i_dsi *dsi = encoder_to_sun6i_dsi(encoder);
	struct mipi_dsi_device *device = dsi->device;
	union phy_configure_opts opts = { };
	struct phy_configure_opts_mipi_dphy *cfg = &opts.mipi_dphy;
	u16 delay;
	int err;

	DRM_DEBUG_DRIVER("Enabling DSI output\n");

	err = regulator_enable(dsi->regulator);
	if (err)
		dev_warn(dsi->dev, "failed to enable VCC-DSI supply: %d\n", err);

	reset_control_deassert(dsi->reset);
	clk_prepare_enable(dsi->mod_clk);

	/*
	 * Enable the DSI block.
	 */
	regmap_write(dsi->regs, SUN6I_DSI_CTL_REG, SUN6I_DSI_CTL_EN);

	regmap_write(dsi->regs, SUN6I_DSI_BASIC_CTL0_REG,
		     SUN6I_DSI_BASIC_CTL0_ECC_EN | SUN6I_DSI_BASIC_CTL0_CRC_EN);

	regmap_write(dsi->regs, SUN6I_DSI_TRANS_START_REG, 10);
	regmap_write(dsi->regs, SUN6I_DSI_TRANS_ZERO_REG, 0);

	sun6i_dsi_inst_init(dsi, dsi->device);

	regmap_write(dsi->regs, SUN6I_DSI_DEBUG_DATA_REG, 0xff);

	delay = sun6i_dsi_get_video_start_delay(dsi, mode);
	regmap_write(dsi->regs, SUN6I_DSI_BASIC_CTL1_REG,
		     SUN6I_DSI_BASIC_CTL1_VIDEO_ST_DELAY(delay) |
		     SUN6I_DSI_BASIC_CTL1_VIDEO_FILL |
		     SUN6I_DSI_BASIC_CTL1_VIDEO_PRECISION |
		     SUN6I_DSI_BASIC_CTL1_VIDEO_MODE);

	sun6i_dsi_setup_burst(dsi, mode);
	sun6i_dsi_setup_inst_loop(dsi, mode);
	sun6i_dsi_setup_format(dsi, mode);
	sun6i_dsi_setup_timings(dsi, mode);

	phy_init(dsi->dphy);

	phy_mipi_dphy_get_default_config(mode->clock * 1000,
					 mipi_dsi_pixel_format_to_bpp(device->format),
					 device->lanes, cfg);

	phy_set_mode(dsi->dphy, PHY_MODE_MIPI_DPHY);
	phy_configure(dsi->dphy, &opts);
	phy_power_on(dsi->dphy);

	if (dsi->panel)
		drm_panel_prepare(dsi->panel);

	/*
	 * FIXME: This should be moved after the switch to HS mode.
	 *
	 * Unfortunately, once in HS mode, it seems like we're not
	 * able to send DCS commands anymore, which would prevent any
	 * panel to send any DCS command as part as their enable
	 * method, which is quite common.
	 *
	 * I haven't seen any artifact due to that sub-optimal
	 * ordering on the panels I've tested it with, so I guess this
	 * will do for now, until that IP is better understood.
	 */
	if (dsi->panel)
		drm_panel_enable(dsi->panel);

	sun6i_dsi_start(dsi, DSI_START_HSC);

	udelay(1000);

	sun6i_dsi_start(dsi, DSI_START_HSD);
}

static void sun6i_dsi_encoder_disable(struct drm_encoder *encoder)
{
	struct sun6i_dsi *dsi = encoder_to_sun6i_dsi(encoder);

	DRM_DEBUG_DRIVER("Disabling DSI output\n");

	if (dsi->panel) {
		drm_panel_disable(dsi->panel);
		drm_panel_unprepare(dsi->panel);
	}

	phy_power_off(dsi->dphy);
	phy_exit(dsi->dphy);

	clk_disable_unprepare(dsi->mod_clk);
	reset_control_assert(dsi->reset);
	regulator_disable(dsi->regulator);
}

static int sun6i_dsi_get_modes(struct drm_connector *connector)
{
	struct sun6i_dsi *dsi = connector_to_sun6i_dsi(connector);

	return drm_panel_get_modes(dsi->panel, connector);
}

static const struct drm_connector_helper_funcs sun6i_dsi_connector_helper_funcs = {
	.get_modes	= sun6i_dsi_get_modes,
};

static enum drm_connector_status
sun6i_dsi_connector_detect(struct drm_connector *connector, bool force)
{
	struct sun6i_dsi *dsi = connector_to_sun6i_dsi(connector);

	return dsi->panel ? connector_status_connected :
			    connector_status_disconnected;
}

static const struct drm_connector_funcs sun6i_dsi_connector_funcs = {
	.detect			= sun6i_dsi_connector_detect,
	.fill_modes		= drm_helper_probe_single_connector_modes,
	.destroy		= drm_connector_cleanup,
	.reset			= drm_atomic_helper_connector_reset,
	.atomic_duplicate_state	= drm_atomic_helper_connector_duplicate_state,
	.atomic_destroy_state	= drm_atomic_helper_connector_destroy_state,
};

static const struct drm_encoder_helper_funcs sun6i_dsi_enc_helper_funcs = {
	.disable	= sun6i_dsi_encoder_disable,
	.enable		= sun6i_dsi_encoder_enable,
};

static u32 sun6i_dsi_dcs_build_pkt_hdr(struct sun6i_dsi *dsi,
				       const struct mipi_dsi_msg *msg)
{
	u32 pkt = msg->type;

	if (msg->type == MIPI_DSI_DCS_LONG_WRITE) {
		pkt |= ((msg->tx_len) & 0xffff) << 8;
		pkt |= (((msg->tx_len) >> 8) & 0xffff) << 16;
	} else {
		pkt |= (((u8 *)msg->tx_buf)[0] << 8);
		if (msg->tx_len > 1)
			pkt |= (((u8 *)msg->tx_buf)[1] << 16);
	}

	pkt |= sun6i_dsi_ecc_compute(pkt) << 24;

	return pkt;
}

static int sun6i_dsi_dcs_write_short(struct sun6i_dsi *dsi,
				     const struct mipi_dsi_msg *msg)
{
	regmap_write(dsi->regs, SUN6I_DSI_CMD_TX_REG(0),
		     sun6i_dsi_dcs_build_pkt_hdr(dsi, msg));
	regmap_write_bits(dsi->regs, SUN6I_DSI_CMD_CTL_REG,
			  0xff, (4 - 1));

	sun6i_dsi_start(dsi, DSI_START_LPTX);

	return msg->tx_len;
}

static int sun6i_dsi_dcs_write_long(struct sun6i_dsi *dsi,
				    const struct mipi_dsi_msg *msg)
{
	int ret, len = 0;
	u8 *bounce;
	u16 crc;

	regmap_write(dsi->regs, SUN6I_DSI_CMD_TX_REG(0),
		     sun6i_dsi_dcs_build_pkt_hdr(dsi, msg));

	bounce = kzalloc(ALIGN(msg->tx_len + sizeof(crc), 4), GFP_KERNEL);
	if (!bounce)
		return -ENOMEM;

	memcpy(bounce, msg->tx_buf, msg->tx_len);
	len += msg->tx_len;

	crc = sun6i_dsi_crc_compute(bounce, msg->tx_len);
	memcpy((u8 *)bounce + msg->tx_len, &crc, sizeof(crc));
	len += sizeof(crc);

	regmap_bulk_write(dsi->regs, SUN6I_DSI_CMD_TX_REG(1), bounce, DIV_ROUND_UP(len, 4));
	regmap_write(dsi->regs, SUN6I_DSI_CMD_CTL_REG, len + 4 - 1);
	kfree(bounce);

	sun6i_dsi_start(dsi, DSI_START_LPTX);

	ret = sun6i_dsi_inst_wait_for_completion(dsi);
	if (ret < 0) {
		sun6i_dsi_inst_abort(dsi);
		return ret;
	}

	/*
	 * TODO: There's some bits (reg 0x200, bits 8/9) that
	 * apparently can be used to check whether the data have been
	 * sent, but I couldn't get it to work reliably.
	 */
	return msg->tx_len;
}

static int sun6i_dsi_dcs_read(struct sun6i_dsi *dsi,
			      const struct mipi_dsi_msg *msg)
{
	u32 val;
	int ret;
	u8 byte0;

	regmap_write(dsi->regs, SUN6I_DSI_CMD_TX_REG(0),
		     sun6i_dsi_dcs_build_pkt_hdr(dsi, msg));
	regmap_write(dsi->regs, SUN6I_DSI_CMD_CTL_REG,
		     (4 - 1));

	sun6i_dsi_start(dsi, DSI_START_LPRX);

	ret = sun6i_dsi_inst_wait_for_completion(dsi);
	if (ret < 0) {
		sun6i_dsi_inst_abort(dsi);
		return ret;
	}

	/*
	 * TODO: There's some bits (reg 0x200, bits 24/25) that
	 * apparently can be used to check whether the data have been
	 * received, but I couldn't get it to work reliably.
	 */
	regmap_read(dsi->regs, SUN6I_DSI_CMD_CTL_REG, &val);
	if (val & SUN6I_DSI_CMD_CTL_RX_OVERFLOW)
		return -EIO;

	regmap_read(dsi->regs, SUN6I_DSI_CMD_RX_REG(0), &val);
	byte0 = val & 0xff;
	if (byte0 == MIPI_DSI_RX_ACKNOWLEDGE_AND_ERROR_REPORT)
		return -EIO;

	((u8 *)msg->rx_buf)[0] = (val >> 8);

	return 1;
}

static int sun6i_dsi_attach(struct mipi_dsi_host *host,
			    struct mipi_dsi_device *device)
{
	struct sun6i_dsi *dsi = host_to_sun6i_dsi(host);
	struct drm_panel *panel = of_drm_find_panel(device->dev.of_node);

	if (IS_ERR(panel))
		return PTR_ERR(panel);
	if (!dsi->drm || !dsi->drm->registered)
		return -EPROBE_DEFER;

	dsi->panel = panel;
	dsi->device = device;

<<<<<<< HEAD
	drm_panel_attach(dsi->panel, &dsi->connector);
=======
>>>>>>> 7d2a07b7
	drm_kms_helper_hotplug_event(dsi->drm);

	dev_info(host->dev, "Attached device %s\n", device->name);

	return 0;
}

static int sun6i_dsi_detach(struct mipi_dsi_host *host,
			    struct mipi_dsi_device *device)
{
	struct sun6i_dsi *dsi = host_to_sun6i_dsi(host);
	struct drm_panel *panel = dsi->panel;

	dsi->panel = NULL;
	dsi->device = NULL;

<<<<<<< HEAD
	drm_panel_detach(panel);
=======
>>>>>>> 7d2a07b7
	drm_kms_helper_hotplug_event(dsi->drm);

	return 0;
}

static ssize_t sun6i_dsi_transfer(struct mipi_dsi_host *host,
				  const struct mipi_dsi_msg *msg)
{
	struct sun6i_dsi *dsi = host_to_sun6i_dsi(host);
	int ret;

	ret = sun6i_dsi_inst_wait_for_completion(dsi);
	if (ret < 0)
		sun6i_dsi_inst_abort(dsi);

	regmap_write(dsi->regs, SUN6I_DSI_CMD_CTL_REG,
		     SUN6I_DSI_CMD_CTL_RX_OVERFLOW |
		     SUN6I_DSI_CMD_CTL_RX_FLAG |
		     SUN6I_DSI_CMD_CTL_TX_FLAG);

	switch (msg->type) {
	case MIPI_DSI_DCS_SHORT_WRITE:
	case MIPI_DSI_DCS_SHORT_WRITE_PARAM:
	case MIPI_DSI_GENERIC_SHORT_WRITE_2_PARAM:
		ret = sun6i_dsi_dcs_write_short(dsi, msg);
		break;

	case MIPI_DSI_DCS_LONG_WRITE:
		ret = sun6i_dsi_dcs_write_long(dsi, msg);
		break;

	case MIPI_DSI_DCS_READ:
		if (msg->rx_len == 1) {
			ret = sun6i_dsi_dcs_read(dsi, msg);
			break;
		}
		fallthrough;

	default:
		ret = -EINVAL;
	}

	return ret;
}

static const struct mipi_dsi_host_ops sun6i_dsi_host_ops = {
	.attach		= sun6i_dsi_attach,
	.detach		= sun6i_dsi_detach,
	.transfer	= sun6i_dsi_transfer,
};

static const struct regmap_config sun6i_dsi_regmap_config = {
	.reg_bits	= 32,
	.val_bits	= 32,
	.reg_stride	= 4,
	.max_register	= SUN6I_DSI_CMD_TX_REG(255),
	.name		= "mipi-dsi",
};

static int sun6i_dsi_bind(struct device *dev, struct device *master,
			 void *data)
{
	struct drm_device *drm = data;
	struct sun6i_dsi *dsi = dev_get_drvdata(dev);
	int ret;

	drm_encoder_helper_add(&dsi->encoder,
			       &sun6i_dsi_enc_helper_funcs);
	ret = drm_simple_encoder_init(drm, &dsi->encoder,
				      DRM_MODE_ENCODER_DSI);
	if (ret) {
		dev_err(dsi->dev, "Couldn't initialise the DSI encoder\n");
		return ret;
	}
	dsi->encoder.possible_crtcs = BIT(0);

	drm_connector_helper_add(&dsi->connector,
				 &sun6i_dsi_connector_helper_funcs);
	ret = drm_connector_init(drm, &dsi->connector,
				 &sun6i_dsi_connector_funcs,
				 DRM_MODE_CONNECTOR_DSI);
	if (ret) {
		dev_err(dsi->dev,
			"Couldn't initialise the DSI connector\n");
		goto err_cleanup_connector;
	}

	drm_connector_attach_encoder(&dsi->connector, &dsi->encoder);

	dsi->drm = drm;

	return 0;

err_cleanup_connector:
	drm_encoder_cleanup(&dsi->encoder);
	return ret;
}

static void sun6i_dsi_unbind(struct device *dev, struct device *master,
			    void *data)
{
	struct sun6i_dsi *dsi = dev_get_drvdata(dev);

	dsi->drm = NULL;
}

static const struct component_ops sun6i_dsi_ops = {
	.bind	= sun6i_dsi_bind,
	.unbind	= sun6i_dsi_unbind,
};

static int sun6i_dsi_probe(struct platform_device *pdev)
{
	struct device *dev = &pdev->dev;
	const char *bus_clk_name = NULL;
	struct sun6i_dsi *dsi;
	struct resource *res;
	void __iomem *base;
	int ret;

	dsi = devm_kzalloc(dev, sizeof(*dsi), GFP_KERNEL);
	if (!dsi)
		return -ENOMEM;
	dev_set_drvdata(dev, dsi);
	dsi->dev = dev;
	dsi->host.ops = &sun6i_dsi_host_ops;
	dsi->host.dev = dev;

	if (of_device_is_compatible(dev->of_node,
				    "allwinner,sun6i-a31-mipi-dsi"))
		bus_clk_name = "bus";

	res = platform_get_resource(pdev, IORESOURCE_MEM, 0);
	base = devm_ioremap_resource(dev, res);
	if (IS_ERR(base)) {
		dev_err(dev, "Couldn't map the DSI encoder registers\n");
		return PTR_ERR(base);
	}

	dsi->regulator = devm_regulator_get(dev, "vcc-dsi");
	if (IS_ERR(dsi->regulator)) {
		dev_err(dev, "Couldn't get VCC-DSI supply\n");
		return PTR_ERR(dsi->regulator);
	}

	dsi->reset = devm_reset_control_get_shared(dev, NULL);
	if (IS_ERR(dsi->reset)) {
		dev_err(dev, "Couldn't get our reset line\n");
		return PTR_ERR(dsi->reset);
	}

	dsi->regs = devm_regmap_init_mmio(dev, base, &sun6i_dsi_regmap_config);
	if (IS_ERR(dsi->regs)) {
		dev_err(dev, "Couldn't init regmap\n");
		return PTR_ERR(dsi->regs);
	}

	dsi->bus_clk = devm_clk_get(dev, bus_clk_name);
	if (IS_ERR(dsi->bus_clk)) {
		dev_err(dev, "Couldn't get the DSI bus clock\n");
		return PTR_ERR(dsi->bus_clk);
	}

	ret = regmap_mmio_attach_clk(dsi->regs, dsi->bus_clk);
	if (ret)
		return ret;

	if (of_device_is_compatible(dev->of_node,
				    "allwinner,sun6i-a31-mipi-dsi")) {
		dsi->mod_clk = devm_clk_get(dev, "mod");
		if (IS_ERR(dsi->mod_clk)) {
			dev_err(dev, "Couldn't get the DSI mod clock\n");
			ret = PTR_ERR(dsi->mod_clk);
			goto err_attach_clk;
		}
	}

	/*
	 * In order to operate properly, that clock seems to be always
	 * set to 297MHz.
	 */
	clk_set_rate_exclusive(dsi->mod_clk, 297000000);

	dsi->dphy = devm_phy_get(dev, "dphy");
	if (IS_ERR(dsi->dphy)) {
		dev_err(dev, "Couldn't get the MIPI D-PHY\n");
		ret = PTR_ERR(dsi->dphy);
		goto err_unprotect_clk;
	}

	ret = mipi_dsi_host_register(&dsi->host);
	if (ret) {
		dev_err(dev, "Couldn't register MIPI-DSI host\n");
		goto err_unprotect_clk;
	}

	ret = component_add(&pdev->dev, &sun6i_dsi_ops);
	if (ret) {
		dev_err(dev, "Couldn't register our component\n");
		goto err_remove_dsi_host;
	}

	return 0;

err_remove_dsi_host:
	mipi_dsi_host_unregister(&dsi->host);
err_unprotect_clk:
	clk_rate_exclusive_put(dsi->mod_clk);
err_attach_clk:
	if (!IS_ERR(dsi->bus_clk))
		regmap_mmio_detach_clk(dsi->regs);
	return ret;
}

static int sun6i_dsi_remove(struct platform_device *pdev)
{
	struct device *dev = &pdev->dev;
	struct sun6i_dsi *dsi = dev_get_drvdata(dev);

	component_del(&pdev->dev, &sun6i_dsi_ops);
	mipi_dsi_host_unregister(&dsi->host);
	clk_rate_exclusive_put(dsi->mod_clk);

	if (!IS_ERR(dsi->bus_clk))
		regmap_mmio_detach_clk(dsi->regs);

	return 0;
}

static const struct of_device_id sun6i_dsi_of_table[] = {
	{ .compatible = "allwinner,sun6i-a31-mipi-dsi" },
	{ .compatible = "allwinner,sun50i-a64-mipi-dsi" },
	{ }
};
MODULE_DEVICE_TABLE(of, sun6i_dsi_of_table);

static struct platform_driver sun6i_dsi_platform_driver = {
	.probe		= sun6i_dsi_probe,
	.remove		= sun6i_dsi_remove,
	.driver		= {
		.name		= "sun6i-mipi-dsi",
		.of_match_table	= sun6i_dsi_of_table,
	},
};
module_platform_driver(sun6i_dsi_platform_driver);

MODULE_AUTHOR("Maxime Ripard <maxime.ripard@free-electrons.com>");
MODULE_DESCRIPTION("Allwinner A31 DSI Driver");
MODULE_LICENSE("GPL");<|MERGE_RESOLUTION|>--- conflicted
+++ resolved
@@ -973,10 +973,6 @@
 	dsi->panel = panel;
 	dsi->device = device;
 
-<<<<<<< HEAD
-	drm_panel_attach(dsi->panel, &dsi->connector);
-=======
->>>>>>> 7d2a07b7
 	drm_kms_helper_hotplug_event(dsi->drm);
 
 	dev_info(host->dev, "Attached device %s\n", device->name);
@@ -988,15 +984,10 @@
 			    struct mipi_dsi_device *device)
 {
 	struct sun6i_dsi *dsi = host_to_sun6i_dsi(host);
-	struct drm_panel *panel = dsi->panel;
 
 	dsi->panel = NULL;
 	dsi->device = NULL;
 
-<<<<<<< HEAD
-	drm_panel_detach(panel);
-=======
->>>>>>> 7d2a07b7
 	drm_kms_helper_hotplug_event(dsi->drm);
 
 	return 0;
