/*
 * SPDX-License-Identifier: MIT
 *
 * Copyright © 2018 Intel Corporation
 */

#ifndef _I915_PRIOLIST_TYPES_H_
#define _I915_PRIOLIST_TYPES_H_

#include <linux/list.h>
#include <linux/rbtree.h>

#include <uapi/drm/i915_drm.h>

enum {
	I915_PRIORITY_MIN = I915_CONTEXT_MIN_USER_PRIORITY - 1,
	I915_PRIORITY_NORMAL = I915_CONTEXT_DEFAULT_PRIORITY,
	I915_PRIORITY_MAX = I915_CONTEXT_MAX_USER_PRIORITY + 1,

	/* A preemptive pulse used to monitor the health of each engine */
	I915_PRIORITY_HEARTBEAT,
<<<<<<< HEAD

	/* Interactive workload, scheduled for immediate pageflipping */
	I915_PRIORITY_DISPLAY,
};

#define I915_USER_PRIORITY_SHIFT 0
#define I915_USER_PRIORITY(x) ((x) << I915_USER_PRIORITY_SHIFT)
=======
>>>>>>> 7d2a07b7

	/* Interactive workload, scheduled for immediate pageflipping */
	I915_PRIORITY_DISPLAY,
};

/* Smallest priority value that cannot be bumped. */
<<<<<<< HEAD
#define I915_PRIORITY_INVALID (INT_MIN | (u8)I915_PRIORITY_MASK)
=======
#define I915_PRIORITY_INVALID (INT_MIN)
>>>>>>> 7d2a07b7

/*
 * Requests containing performance queries must not be preempted by
 * another context. They get scheduled with their default priority and
 * once they reach the execlist ports we ensure that they stick on the
 * HW until finished by pretending that they have maximum priority,
 * i.e. nothing can have higher priority and force us to usurp the
 * active request.
 */
#define I915_PRIORITY_UNPREEMPTABLE INT_MAX
#define I915_PRIORITY_BARRIER (I915_PRIORITY_UNPREEMPTABLE - 1)

struct i915_priolist {
	struct list_head requests;
	struct rb_node node;
	int priority;
};

#endif /* _I915_PRIOLIST_TYPES_H_ */<|MERGE_RESOLUTION|>--- conflicted
+++ resolved
@@ -19,27 +19,13 @@
 
 	/* A preemptive pulse used to monitor the health of each engine */
 	I915_PRIORITY_HEARTBEAT,
-<<<<<<< HEAD
-
-	/* Interactive workload, scheduled for immediate pageflipping */
-	I915_PRIORITY_DISPLAY,
-};
-
-#define I915_USER_PRIORITY_SHIFT 0
-#define I915_USER_PRIORITY(x) ((x) << I915_USER_PRIORITY_SHIFT)
-=======
->>>>>>> 7d2a07b7
 
 	/* Interactive workload, scheduled for immediate pageflipping */
 	I915_PRIORITY_DISPLAY,
 };
 
 /* Smallest priority value that cannot be bumped. */
-<<<<<<< HEAD
-#define I915_PRIORITY_INVALID (INT_MIN | (u8)I915_PRIORITY_MASK)
-=======
 #define I915_PRIORITY_INVALID (INT_MIN)
->>>>>>> 7d2a07b7
 
 /*
  * Requests containing performance queries must not be preempted by
