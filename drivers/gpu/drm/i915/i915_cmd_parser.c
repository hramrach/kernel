/*
 * Copyright © 2013 Intel Corporation
 *
 * Permission is hereby granted, free of charge, to any person obtaining a
 * copy of this software and associated documentation files (the "Software"),
 * to deal in the Software without restriction, including without limitation
 * the rights to use, copy, modify, merge, publish, distribute, sublicense,
 * and/or sell copies of the Software, and to permit persons to whom the
 * Software is furnished to do so, subject to the following conditions:
 *
 * The above copyright notice and this permission notice (including the next
 * paragraph) shall be included in all copies or substantial portions of the
 * Software.
 *
 * THE SOFTWARE IS PROVIDED "AS IS", WITHOUT WARRANTY OF ANY KIND, EXPRESS OR
 * IMPLIED, INCLUDING BUT NOT LIMITED TO THE WARRANTIES OF MERCHANTABILITY,
 * FITNESS FOR A PARTICULAR PURPOSE AND NONINFRINGEMENT.  IN NO EVENT SHALL
 * THE AUTHORS OR COPYRIGHT HOLDERS BE LIABLE FOR ANY CLAIM, DAMAGES OR OTHER
 * LIABILITY, WHETHER IN AN ACTION OF CONTRACT, TORT OR OTHERWISE, ARISING
 * FROM, OUT OF OR IN CONNECTION WITH THE SOFTWARE OR THE USE OR OTHER DEALINGS
 * IN THE SOFTWARE.
 *
 * Authors:
 *    Brad Volkin <bradley.d.volkin@intel.com>
 *
 */

#include "gt/intel_engine.h"
#include "gt/intel_gpu_commands.h"

#include "i915_drv.h"
#include "i915_memcpy.h"

/**
 * DOC: batch buffer command parser
 *
 * Motivation:
 * Certain OpenGL features (e.g. transform feedback, performance monitoring)
 * require userspace code to submit batches containing commands such as
 * MI_LOAD_REGISTER_IMM to access various registers. Unfortunately, some
 * generations of the hardware will noop these commands in "unsecure" batches
 * (which includes all userspace batches submitted via i915) even though the
 * commands may be safe and represent the intended programming model of the
 * device.
 *
 * The software command parser is similar in operation to the command parsing
 * done in hardware for unsecure batches. However, the software parser allows
 * some operations that would be noop'd by hardware, if the parser determines
 * the operation is safe, and submits the batch as "secure" to prevent hardware
 * parsing.
 *
 * Threats:
 * At a high level, the hardware (and software) checks attempt to prevent
 * granting userspace undue privileges. There are three categories of privilege.
 *
 * First, commands which are explicitly defined as privileged or which should
 * only be used by the kernel driver. The parser rejects such commands
 *
 * Second, commands which access registers. To support correct/enhanced
 * userspace functionality, particularly certain OpenGL extensions, the parser
 * provides a whitelist of registers which userspace may safely access
 *
 * Third, commands which access privileged memory (i.e. GGTT, HWS page, etc).
 * The parser always rejects such commands.
 *
 * The majority of the problematic commands fall in the MI_* range, with only a
 * few specific commands on each engine (e.g. PIPE_CONTROL and MI_FLUSH_DW).
 *
 * Implementation:
 * Each engine maintains tables of commands and registers which the parser
 * uses in scanning batch buffers submitted to that engine.
 *
 * Since the set of commands that the parser must check for is significantly
 * smaller than the number of commands supported, the parser tables contain only
 * those commands required by the parser. This generally works because command
 * opcode ranges have standard command length encodings. So for commands that
 * the parser does not need to check, it can easily skip them. This is
 * implemented via a per-engine length decoding vfunc.
 *
 * Unfortunately, there are a number of commands that do not follow the standard
 * length encoding for their opcode range, primarily amongst the MI_* commands.
 * To handle this, the parser provides a way to define explicit "skip" entries
 * in the per-engine command tables.
 *
 * Other command table entries map fairly directly to high level categories
 * mentioned above: rejected, register whitelist. The parser implements a number
 * of checks, including the privileged memory checks, via a general bitmasking
 * mechanism.
 */

/*
 * A command that requires special handling by the command parser.
 */
struct drm_i915_cmd_descriptor {
	/*
	 * Flags describing how the command parser processes the command.
	 *
	 * CMD_DESC_FIXED: The command has a fixed length if this is set,
	 *                 a length mask if not set
	 * CMD_DESC_SKIP: The command is allowed but does not follow the
	 *                standard length encoding for the opcode range in
	 *                which it falls
	 * CMD_DESC_REJECT: The command is never allowed
	 * CMD_DESC_REGISTER: The command should be checked against the
	 *                    register whitelist for the appropriate ring
	 */
	u32 flags;
#define CMD_DESC_FIXED    (1<<0)
#define CMD_DESC_SKIP     (1<<1)
#define CMD_DESC_REJECT   (1<<2)
#define CMD_DESC_REGISTER (1<<3)
#define CMD_DESC_BITMASK  (1<<4)

	/*
	 * The command's unique identification bits and the bitmask to get them.
	 * This isn't strictly the opcode field as defined in the spec and may
	 * also include type, subtype, and/or subop fields.
	 */
	struct {
		u32 value;
		u32 mask;
	} cmd;

	/*
	 * The command's length. The command is either fixed length (i.e. does
	 * not include a length field) or has a length field mask. The flag
	 * CMD_DESC_FIXED indicates a fixed length. Otherwise, the command has
	 * a length mask. All command entries in a command table must include
	 * length information.
	 */
	union {
		u32 fixed;
		u32 mask;
	} length;

	/*
	 * Describes where to find a register address in the command to check
	 * against the ring's register whitelist. Only valid if flags has the
	 * CMD_DESC_REGISTER bit set.
	 *
	 * A non-zero step value implies that the command may access multiple
	 * registers in sequence (e.g. LRI), in that case step gives the
	 * distance in dwords between individual offset fields.
	 */
	struct {
		u32 offset;
		u32 mask;
		u32 step;
	} reg;

#define MAX_CMD_DESC_BITMASKS 3
	/*
	 * Describes command checks where a particular dword is masked and
	 * compared against an expected value. If the command does not match
	 * the expected value, the parser rejects it. Only valid if flags has
	 * the CMD_DESC_BITMASK bit set. Only entries where mask is non-zero
	 * are valid.
	 *
	 * If the check specifies a non-zero condition_mask then the parser
	 * only performs the check when the bits specified by condition_mask
	 * are non-zero.
	 */
	struct {
		u32 offset;
		u32 mask;
		u32 expected;
		u32 condition_offset;
		u32 condition_mask;
	} bits[MAX_CMD_DESC_BITMASKS];
};

/*
 * A table of commands requiring special handling by the command parser.
 *
 * Each engine has an array of tables. Each table consists of an array of
 * command descriptors, which must be sorted with command opcodes in
 * ascending order.
 */
struct drm_i915_cmd_table {
	const struct drm_i915_cmd_descriptor *table;
	int count;
};

#define STD_MI_OPCODE_SHIFT  (32 - 9)
#define STD_3D_OPCODE_SHIFT  (32 - 16)
#define STD_2D_OPCODE_SHIFT  (32 - 10)
#define STD_MFX_OPCODE_SHIFT (32 - 16)
#define MIN_OPCODE_SHIFT 16

#define CMD(op, opm, f, lm, fl, ...)				\
	{							\
		.flags = (fl) | ((f) ? CMD_DESC_FIXED : 0),	\
		.cmd = { (op & ~0u << (opm)), ~0u << (opm) },	\
		.length = { (lm) },				\
		__VA_ARGS__					\
	}

/* Convenience macros to compress the tables */
#define SMI STD_MI_OPCODE_SHIFT
#define S3D STD_3D_OPCODE_SHIFT
#define S2D STD_2D_OPCODE_SHIFT
#define SMFX STD_MFX_OPCODE_SHIFT
#define F true
#define S CMD_DESC_SKIP
#define R CMD_DESC_REJECT
#define W CMD_DESC_REGISTER
#define B CMD_DESC_BITMASK

/*            Command                          Mask   Fixed Len   Action
	      ---------------------------------------------------------- */
static const struct drm_i915_cmd_descriptor gen7_common_cmds[] = {
	CMD(  MI_NOOP,                          SMI,    F,  1,      S  ),
	CMD(  MI_USER_INTERRUPT,                SMI,    F,  1,      R  ),
	CMD(  MI_WAIT_FOR_EVENT,                SMI,    F,  1,      R  ),
	CMD(  MI_ARB_CHECK,                     SMI,    F,  1,      S  ),
	CMD(  MI_REPORT_HEAD,                   SMI,    F,  1,      S  ),
	CMD(  MI_SUSPEND_FLUSH,                 SMI,    F,  1,      S  ),
	CMD(  MI_SEMAPHORE_MBOX,                SMI,   !F,  0xFF,   R  ),
	CMD(  MI_STORE_DWORD_INDEX,             SMI,   !F,  0xFF,   R  ),
	CMD(  MI_LOAD_REGISTER_IMM(1),          SMI,   !F,  0xFF,   W,
	      .reg = { .offset = 1, .mask = 0x007FFFFC, .step = 2 }    ),
	CMD(  MI_STORE_REGISTER_MEM,            SMI,    F,  3,     W | B,
	      .reg = { .offset = 1, .mask = 0x007FFFFC },
	      .bits = {{
			.offset = 0,
			.mask = MI_GLOBAL_GTT,
			.expected = 0,
	      }},						       ),
	CMD(  MI_LOAD_REGISTER_MEM,             SMI,    F,  3,     W | B,
	      .reg = { .offset = 1, .mask = 0x007FFFFC },
	      .bits = {{
			.offset = 0,
			.mask = MI_GLOBAL_GTT,
			.expected = 0,
	      }},						       ),
	/*
	 * MI_BATCH_BUFFER_START requires some special handling. It's not
	 * really a 'skip' action but it doesn't seem like it's worth adding
	 * a new action. See intel_engine_cmd_parser().
	 */
	CMD(  MI_BATCH_BUFFER_START,            SMI,   !F,  0xFF,   S  ),
};

static const struct drm_i915_cmd_descriptor gen7_render_cmds[] = {
	CMD(  MI_FLUSH,                         SMI,    F,  1,      S  ),
	CMD(  MI_ARB_ON_OFF,                    SMI,    F,  1,      R  ),
	CMD(  MI_PREDICATE,                     SMI,    F,  1,      S  ),
	CMD(  MI_TOPOLOGY_FILTER,               SMI,    F,  1,      S  ),
	CMD(  MI_SET_APPID,                     SMI,    F,  1,      S  ),
	CMD(  MI_DISPLAY_FLIP,                  SMI,   !F,  0xFF,   R  ),
	CMD(  MI_SET_CONTEXT,                   SMI,   !F,  0xFF,   R  ),
	CMD(  MI_URB_CLEAR,                     SMI,   !F,  0xFF,   S  ),
	CMD(  MI_STORE_DWORD_IMM,               SMI,   !F,  0x3F,   B,
	      .bits = {{
			.offset = 0,
			.mask = MI_GLOBAL_GTT,
			.expected = 0,
	      }},						       ),
	CMD(  MI_UPDATE_GTT,                    SMI,   !F,  0xFF,   R  ),
	CMD(  MI_CLFLUSH,                       SMI,   !F,  0x3FF,  B,
	      .bits = {{
			.offset = 0,
			.mask = MI_GLOBAL_GTT,
			.expected = 0,
	      }},						       ),
	CMD(  MI_REPORT_PERF_COUNT,             SMI,   !F,  0x3F,   B,
	      .bits = {{
			.offset = 1,
			.mask = MI_REPORT_PERF_COUNT_GGTT,
			.expected = 0,
	      }},						       ),
	CMD(  MI_CONDITIONAL_BATCH_BUFFER_END,  SMI,   !F,  0xFF,   B,
	      .bits = {{
			.offset = 0,
			.mask = MI_GLOBAL_GTT,
			.expected = 0,
	      }},						       ),
	CMD(  GFX_OP_3DSTATE_VF_STATISTICS,     S3D,    F,  1,      S  ),
	CMD(  PIPELINE_SELECT,                  S3D,    F,  1,      S  ),
	CMD(  MEDIA_VFE_STATE,			S3D,   !F,  0xFFFF, B,
	      .bits = {{
			.offset = 2,
			.mask = MEDIA_VFE_STATE_MMIO_ACCESS_MASK,
			.expected = 0,
	      }},						       ),
	CMD(  GPGPU_OBJECT,                     S3D,   !F,  0xFF,   S  ),
	CMD(  GPGPU_WALKER,                     S3D,   !F,  0xFF,   S  ),
	CMD(  GFX_OP_3DSTATE_SO_DECL_LIST,      S3D,   !F,  0x1FF,  S  ),
	CMD(  GFX_OP_PIPE_CONTROL(5),           S3D,   !F,  0xFF,   B,
	      .bits = {{
			.offset = 1,
			.mask = (PIPE_CONTROL_MMIO_WRITE | PIPE_CONTROL_NOTIFY),
			.expected = 0,
	      },
	      {
			.offset = 1,
		        .mask = (PIPE_CONTROL_GLOBAL_GTT_IVB |
				 PIPE_CONTROL_STORE_DATA_INDEX),
			.expected = 0,
			.condition_offset = 1,
			.condition_mask = PIPE_CONTROL_POST_SYNC_OP_MASK,
	      }},						       ),
};

static const struct drm_i915_cmd_descriptor hsw_render_cmds[] = {
	CMD(  MI_SET_PREDICATE,                 SMI,    F,  1,      S  ),
	CMD(  MI_RS_CONTROL,                    SMI,    F,  1,      S  ),
	CMD(  MI_URB_ATOMIC_ALLOC,              SMI,    F,  1,      S  ),
	CMD(  MI_SET_APPID,                     SMI,    F,  1,      S  ),
	CMD(  MI_RS_CONTEXT,                    SMI,    F,  1,      S  ),
	CMD(  MI_LOAD_SCAN_LINES_INCL,          SMI,   !F,  0x3F,   R  ),
	CMD(  MI_LOAD_SCAN_LINES_EXCL,          SMI,   !F,  0x3F,   R  ),
	CMD(  MI_LOAD_REGISTER_REG,             SMI,   !F,  0xFF,   W,
	      .reg = { .offset = 1, .mask = 0x007FFFFC, .step = 1 }    ),
	CMD(  MI_RS_STORE_DATA_IMM,             SMI,   !F,  0xFF,   S  ),
	CMD(  MI_LOAD_URB_MEM,                  SMI,   !F,  0xFF,   S  ),
	CMD(  MI_STORE_URB_MEM,                 SMI,   !F,  0xFF,   S  ),
	CMD(  GFX_OP_3DSTATE_DX9_CONSTANTF_VS,  S3D,   !F,  0x7FF,  S  ),
	CMD(  GFX_OP_3DSTATE_DX9_CONSTANTF_PS,  S3D,   !F,  0x7FF,  S  ),

	CMD(  GFX_OP_3DSTATE_BINDING_TABLE_EDIT_VS,  S3D,   !F,  0x1FF,  S  ),
	CMD(  GFX_OP_3DSTATE_BINDING_TABLE_EDIT_GS,  S3D,   !F,  0x1FF,  S  ),
	CMD(  GFX_OP_3DSTATE_BINDING_TABLE_EDIT_HS,  S3D,   !F,  0x1FF,  S  ),
	CMD(  GFX_OP_3DSTATE_BINDING_TABLE_EDIT_DS,  S3D,   !F,  0x1FF,  S  ),
	CMD(  GFX_OP_3DSTATE_BINDING_TABLE_EDIT_PS,  S3D,   !F,  0x1FF,  S  ),
};

static const struct drm_i915_cmd_descriptor gen7_video_cmds[] = {
	CMD(  MI_ARB_ON_OFF,                    SMI,    F,  1,      R  ),
	CMD(  MI_SET_APPID,                     SMI,    F,  1,      S  ),
	CMD(  MI_STORE_DWORD_IMM,               SMI,   !F,  0xFF,   B,
	      .bits = {{
			.offset = 0,
			.mask = MI_GLOBAL_GTT,
			.expected = 0,
	      }},						       ),
	CMD(  MI_UPDATE_GTT,                    SMI,   !F,  0x3F,   R  ),
	CMD(  MI_FLUSH_DW,                      SMI,   !F,  0x3F,   B,
	      .bits = {{
			.offset = 0,
			.mask = MI_FLUSH_DW_NOTIFY,
			.expected = 0,
	      },
	      {
			.offset = 1,
			.mask = MI_FLUSH_DW_USE_GTT,
			.expected = 0,
			.condition_offset = 0,
			.condition_mask = MI_FLUSH_DW_OP_MASK,
	      },
	      {
			.offset = 0,
			.mask = MI_FLUSH_DW_STORE_INDEX,
			.expected = 0,
			.condition_offset = 0,
			.condition_mask = MI_FLUSH_DW_OP_MASK,
	      }},						       ),
	CMD(  MI_CONDITIONAL_BATCH_BUFFER_END,  SMI,   !F,  0xFF,   B,
	      .bits = {{
			.offset = 0,
			.mask = MI_GLOBAL_GTT,
			.expected = 0,
	      }},						       ),
	/*
	 * MFX_WAIT doesn't fit the way we handle length for most commands.
	 * It has a length field but it uses a non-standard length bias.
	 * It is always 1 dword though, so just treat it as fixed length.
	 */
	CMD(  MFX_WAIT,                         SMFX,   F,  1,      S  ),
};

static const struct drm_i915_cmd_descriptor gen7_vecs_cmds[] = {
	CMD(  MI_ARB_ON_OFF,                    SMI,    F,  1,      R  ),
	CMD(  MI_SET_APPID,                     SMI,    F,  1,      S  ),
	CMD(  MI_STORE_DWORD_IMM,               SMI,   !F,  0xFF,   B,
	      .bits = {{
			.offset = 0,
			.mask = MI_GLOBAL_GTT,
			.expected = 0,
	      }},						       ),
	CMD(  MI_UPDATE_GTT,                    SMI,   !F,  0x3F,   R  ),
	CMD(  MI_FLUSH_DW,                      SMI,   !F,  0x3F,   B,
	      .bits = {{
			.offset = 0,
			.mask = MI_FLUSH_DW_NOTIFY,
			.expected = 0,
	      },
	      {
			.offset = 1,
			.mask = MI_FLUSH_DW_USE_GTT,
			.expected = 0,
			.condition_offset = 0,
			.condition_mask = MI_FLUSH_DW_OP_MASK,
	      },
	      {
			.offset = 0,
			.mask = MI_FLUSH_DW_STORE_INDEX,
			.expected = 0,
			.condition_offset = 0,
			.condition_mask = MI_FLUSH_DW_OP_MASK,
	      }},						       ),
	CMD(  MI_CONDITIONAL_BATCH_BUFFER_END,  SMI,   !F,  0xFF,   B,
	      .bits = {{
			.offset = 0,
			.mask = MI_GLOBAL_GTT,
			.expected = 0,
	      }},						       ),
};

static const struct drm_i915_cmd_descriptor gen7_blt_cmds[] = {
	CMD(  MI_DISPLAY_FLIP,                  SMI,   !F,  0xFF,   R  ),
	CMD(  MI_STORE_DWORD_IMM,               SMI,   !F,  0x3FF,  B,
	      .bits = {{
			.offset = 0,
			.mask = MI_GLOBAL_GTT,
			.expected = 0,
	      }},						       ),
	CMD(  MI_UPDATE_GTT,                    SMI,   !F,  0x3F,   R  ),
	CMD(  MI_FLUSH_DW,                      SMI,   !F,  0x3F,   B,
	      .bits = {{
			.offset = 0,
			.mask = MI_FLUSH_DW_NOTIFY,
			.expected = 0,
	      },
	      {
			.offset = 1,
			.mask = MI_FLUSH_DW_USE_GTT,
			.expected = 0,
			.condition_offset = 0,
			.condition_mask = MI_FLUSH_DW_OP_MASK,
	      },
	      {
			.offset = 0,
			.mask = MI_FLUSH_DW_STORE_INDEX,
			.expected = 0,
			.condition_offset = 0,
			.condition_mask = MI_FLUSH_DW_OP_MASK,
	      }},						       ),
	CMD(  COLOR_BLT,                        S2D,   !F,  0x3F,   S  ),
	CMD(  SRC_COPY_BLT,                     S2D,   !F,  0x3F,   S  ),
};

static const struct drm_i915_cmd_descriptor hsw_blt_cmds[] = {
	CMD(  MI_LOAD_SCAN_LINES_INCL,          SMI,   !F,  0x3F,   R  ),
	CMD(  MI_LOAD_SCAN_LINES_EXCL,          SMI,   !F,  0x3F,   R  ),
};

/*
 * For Gen9 we can still rely on the h/w to enforce cmd security, and only
 * need to re-enforce the register access checks. We therefore only need to
 * teach the cmdparser how to find the end of each command, and identify
 * register accesses. The table doesn't need to reject any commands, and so
 * the only commands listed here are:
 *   1) Those that touch registers
 *   2) Those that do not have the default 8-bit length
 *
 * Note that the default MI length mask chosen for this table is 0xFF, not
 * the 0x3F used on older devices. This is because the vast majority of MI
 * cmds on Gen9 use a standard 8-bit Length field.
 * All the Gen9 blitter instructions are standard 0xFF length mask, and
 * none allow access to non-general registers, so in fact no BLT cmds are
 * included in the table at all.
 *
 */
static const struct drm_i915_cmd_descriptor gen9_blt_cmds[] = {
	CMD(  MI_NOOP,                          SMI,    F,  1,      S  ),
	CMD(  MI_USER_INTERRUPT,                SMI,    F,  1,      S  ),
	CMD(  MI_WAIT_FOR_EVENT,                SMI,    F,  1,      S  ),
	CMD(  MI_FLUSH,                         SMI,    F,  1,      S  ),
	CMD(  MI_ARB_CHECK,                     SMI,    F,  1,      S  ),
	CMD(  MI_REPORT_HEAD,                   SMI,    F,  1,      S  ),
	CMD(  MI_ARB_ON_OFF,                    SMI,    F,  1,      S  ),
	CMD(  MI_SUSPEND_FLUSH,                 SMI,    F,  1,      S  ),
	CMD(  MI_LOAD_SCAN_LINES_INCL,          SMI,   !F,  0x3F,   S  ),
	CMD(  MI_LOAD_SCAN_LINES_EXCL,          SMI,   !F,  0x3F,   S  ),
	CMD(  MI_STORE_DWORD_IMM,               SMI,   !F,  0x3FF,  S  ),
	CMD(  MI_LOAD_REGISTER_IMM(1),          SMI,   !F,  0xFF,   W,
	      .reg = { .offset = 1, .mask = 0x007FFFFC, .step = 2 }    ),
	CMD(  MI_UPDATE_GTT,                    SMI,   !F,  0x3FF,  S  ),
	CMD(  MI_STORE_REGISTER_MEM_GEN8,       SMI,    F,  4,      W,
	      .reg = { .offset = 1, .mask = 0x007FFFFC }               ),
	CMD(  MI_FLUSH_DW,                      SMI,   !F,  0x3F,   S  ),
	CMD(  MI_LOAD_REGISTER_MEM_GEN8,        SMI,    F,  4,      W,
	      .reg = { .offset = 1, .mask = 0x007FFFFC }               ),
	CMD(  MI_LOAD_REGISTER_REG,             SMI,    !F,  0xFF,  W,
	      .reg = { .offset = 1, .mask = 0x007FFFFC, .step = 1 }    ),

	/*
	 * We allow BB_START but apply further checks. We just sanitize the
	 * basic fields here.
	 */
#define MI_BB_START_OPERAND_MASK   GENMASK(SMI-1, 0)
#define MI_BB_START_OPERAND_EXPECT (MI_BATCH_PPGTT_HSW | 1)
	CMD(  MI_BATCH_BUFFER_START_GEN8,       SMI,    !F,  0xFF,  B,
	      .bits = {{
			.offset = 0,
			.mask = MI_BB_START_OPERAND_MASK,
			.expected = MI_BB_START_OPERAND_EXPECT,
	      }},						       ),
};

static const struct drm_i915_cmd_descriptor noop_desc =
	CMD(MI_NOOP, SMI, F, 1, S);

#undef CMD
#undef SMI
#undef S3D
#undef S2D
#undef SMFX
#undef F
#undef S
#undef R
#undef W
#undef B

static const struct drm_i915_cmd_table gen7_render_cmd_table[] = {
	{ gen7_common_cmds, ARRAY_SIZE(gen7_common_cmds) },
	{ gen7_render_cmds, ARRAY_SIZE(gen7_render_cmds) },
};

static const struct drm_i915_cmd_table hsw_render_ring_cmd_table[] = {
	{ gen7_common_cmds, ARRAY_SIZE(gen7_common_cmds) },
	{ gen7_render_cmds, ARRAY_SIZE(gen7_render_cmds) },
	{ hsw_render_cmds, ARRAY_SIZE(hsw_render_cmds) },
};

static const struct drm_i915_cmd_table gen7_video_cmd_table[] = {
	{ gen7_common_cmds, ARRAY_SIZE(gen7_common_cmds) },
	{ gen7_video_cmds, ARRAY_SIZE(gen7_video_cmds) },
};

static const struct drm_i915_cmd_table hsw_vebox_cmd_table[] = {
	{ gen7_common_cmds, ARRAY_SIZE(gen7_common_cmds) },
	{ gen7_vecs_cmds, ARRAY_SIZE(gen7_vecs_cmds) },
};

static const struct drm_i915_cmd_table gen7_blt_cmd_table[] = {
	{ gen7_common_cmds, ARRAY_SIZE(gen7_common_cmds) },
	{ gen7_blt_cmds, ARRAY_SIZE(gen7_blt_cmds) },
};

static const struct drm_i915_cmd_table hsw_blt_ring_cmd_table[] = {
	{ gen7_common_cmds, ARRAY_SIZE(gen7_common_cmds) },
	{ gen7_blt_cmds, ARRAY_SIZE(gen7_blt_cmds) },
	{ hsw_blt_cmds, ARRAY_SIZE(hsw_blt_cmds) },
};

static const struct drm_i915_cmd_table gen9_blt_cmd_table[] = {
	{ gen9_blt_cmds, ARRAY_SIZE(gen9_blt_cmds) },
};


/*
 * Register whitelists, sorted by increasing register offset.
 */

/*
 * An individual whitelist entry granting access to register addr.  If
 * mask is non-zero the argument of immediate register writes will be
 * AND-ed with mask, and the command will be rejected if the result
 * doesn't match value.
 *
 * Registers with non-zero mask are only allowed to be written using
 * LRI.
 */
struct drm_i915_reg_descriptor {
	i915_reg_t addr;
	u32 mask;
	u32 value;
};

/* Convenience macro for adding 32-bit registers. */
#define REG32(_reg, ...) \
	{ .addr = (_reg), __VA_ARGS__ }

#define REG32_IDX(_reg, idx) \
	{ .addr = _reg(idx) }

/*
 * Convenience macro for adding 64-bit registers.
 *
 * Some registers that userspace accesses are 64 bits. The register
 * access commands only allow 32-bit accesses. Hence, we have to include
 * entries for both halves of the 64-bit registers.
 */
#define REG64(_reg) \
	{ .addr = _reg }, \
	{ .addr = _reg ## _UDW }

#define REG64_IDX(_reg, idx) \
	{ .addr = _reg(idx) }, \
	{ .addr = _reg ## _UDW(idx) }

static const struct drm_i915_reg_descriptor gen7_render_regs[] = {
	REG64(GPGPU_THREADS_DISPATCHED),
	REG64(HS_INVOCATION_COUNT),
	REG64(DS_INVOCATION_COUNT),
	REG64(IA_VERTICES_COUNT),
	REG64(IA_PRIMITIVES_COUNT),
	REG64(VS_INVOCATION_COUNT),
	REG64(GS_INVOCATION_COUNT),
	REG64(GS_PRIMITIVES_COUNT),
	REG64(CL_INVOCATION_COUNT),
	REG64(CL_PRIMITIVES_COUNT),
	REG64(PS_INVOCATION_COUNT),
	REG64(PS_DEPTH_COUNT),
	REG64_IDX(RING_TIMESTAMP, RENDER_RING_BASE),
	REG64(MI_PREDICATE_SRC0),
	REG64(MI_PREDICATE_SRC1),
	REG32(GEN7_3DPRIM_END_OFFSET),
	REG32(GEN7_3DPRIM_START_VERTEX),
	REG32(GEN7_3DPRIM_VERTEX_COUNT),
	REG32(GEN7_3DPRIM_INSTANCE_COUNT),
	REG32(GEN7_3DPRIM_START_INSTANCE),
	REG32(GEN7_3DPRIM_BASE_VERTEX),
	REG32(GEN7_GPGPU_DISPATCHDIMX),
	REG32(GEN7_GPGPU_DISPATCHDIMY),
	REG32(GEN7_GPGPU_DISPATCHDIMZ),
	REG64_IDX(RING_TIMESTAMP, BSD_RING_BASE),
	REG64_IDX(GEN7_SO_NUM_PRIMS_WRITTEN, 0),
	REG64_IDX(GEN7_SO_NUM_PRIMS_WRITTEN, 1),
	REG64_IDX(GEN7_SO_NUM_PRIMS_WRITTEN, 2),
	REG64_IDX(GEN7_SO_NUM_PRIMS_WRITTEN, 3),
	REG64_IDX(GEN7_SO_PRIM_STORAGE_NEEDED, 0),
	REG64_IDX(GEN7_SO_PRIM_STORAGE_NEEDED, 1),
	REG64_IDX(GEN7_SO_PRIM_STORAGE_NEEDED, 2),
	REG64_IDX(GEN7_SO_PRIM_STORAGE_NEEDED, 3),
	REG32(GEN7_SO_WRITE_OFFSET(0)),
	REG32(GEN7_SO_WRITE_OFFSET(1)),
	REG32(GEN7_SO_WRITE_OFFSET(2)),
	REG32(GEN7_SO_WRITE_OFFSET(3)),
	REG32(GEN7_L3SQCREG1),
	REG32(GEN7_L3CNTLREG2),
	REG32(GEN7_L3CNTLREG3),
	REG64_IDX(RING_TIMESTAMP, BLT_RING_BASE),
};

static const struct drm_i915_reg_descriptor hsw_render_regs[] = {
	REG64_IDX(HSW_CS_GPR, 0),
	REG64_IDX(HSW_CS_GPR, 1),
	REG64_IDX(HSW_CS_GPR, 2),
	REG64_IDX(HSW_CS_GPR, 3),
	REG64_IDX(HSW_CS_GPR, 4),
	REG64_IDX(HSW_CS_GPR, 5),
	REG64_IDX(HSW_CS_GPR, 6),
	REG64_IDX(HSW_CS_GPR, 7),
	REG64_IDX(HSW_CS_GPR, 8),
	REG64_IDX(HSW_CS_GPR, 9),
	REG64_IDX(HSW_CS_GPR, 10),
	REG64_IDX(HSW_CS_GPR, 11),
	REG64_IDX(HSW_CS_GPR, 12),
	REG64_IDX(HSW_CS_GPR, 13),
	REG64_IDX(HSW_CS_GPR, 14),
	REG64_IDX(HSW_CS_GPR, 15),
	REG32(HSW_SCRATCH1,
	      .mask = ~HSW_SCRATCH1_L3_DATA_ATOMICS_DISABLE,
	      .value = 0),
	REG32(HSW_ROW_CHICKEN3,
	      .mask = ~(HSW_ROW_CHICKEN3_L3_GLOBAL_ATOMICS_DISABLE << 16 |
                        HSW_ROW_CHICKEN3_L3_GLOBAL_ATOMICS_DISABLE),
	      .value = 0),
};

static const struct drm_i915_reg_descriptor gen7_blt_regs[] = {
	REG64_IDX(RING_TIMESTAMP, RENDER_RING_BASE),
	REG64_IDX(RING_TIMESTAMP, BSD_RING_BASE),
	REG32(BCS_SWCTRL),
	REG64_IDX(RING_TIMESTAMP, BLT_RING_BASE),
};

static const struct drm_i915_reg_descriptor gen9_blt_regs[] = {
	REG64_IDX(RING_TIMESTAMP, RENDER_RING_BASE),
	REG64_IDX(RING_TIMESTAMP, BSD_RING_BASE),
	REG32(BCS_SWCTRL),
	REG64_IDX(RING_TIMESTAMP, BLT_RING_BASE),
	REG32_IDX(RING_CTX_TIMESTAMP, BLT_RING_BASE),
	REG64_IDX(BCS_GPR, 0),
	REG64_IDX(BCS_GPR, 1),
	REG64_IDX(BCS_GPR, 2),
	REG64_IDX(BCS_GPR, 3),
	REG64_IDX(BCS_GPR, 4),
	REG64_IDX(BCS_GPR, 5),
	REG64_IDX(BCS_GPR, 6),
	REG64_IDX(BCS_GPR, 7),
	REG64_IDX(BCS_GPR, 8),
	REG64_IDX(BCS_GPR, 9),
	REG64_IDX(BCS_GPR, 10),
	REG64_IDX(BCS_GPR, 11),
	REG64_IDX(BCS_GPR, 12),
	REG64_IDX(BCS_GPR, 13),
	REG64_IDX(BCS_GPR, 14),
	REG64_IDX(BCS_GPR, 15),
};

#undef REG64
#undef REG32

struct drm_i915_reg_table {
	const struct drm_i915_reg_descriptor *regs;
	int num_regs;
};

static const struct drm_i915_reg_table ivb_render_reg_tables[] = {
	{ gen7_render_regs, ARRAY_SIZE(gen7_render_regs) },
};

static const struct drm_i915_reg_table ivb_blt_reg_tables[] = {
	{ gen7_blt_regs, ARRAY_SIZE(gen7_blt_regs) },
};

static const struct drm_i915_reg_table hsw_render_reg_tables[] = {
	{ gen7_render_regs, ARRAY_SIZE(gen7_render_regs) },
	{ hsw_render_regs, ARRAY_SIZE(hsw_render_regs) },
};

static const struct drm_i915_reg_table hsw_blt_reg_tables[] = {
	{ gen7_blt_regs, ARRAY_SIZE(gen7_blt_regs) },
};

static const struct drm_i915_reg_table gen9_blt_reg_tables[] = {
	{ gen9_blt_regs, ARRAY_SIZE(gen9_blt_regs) },
};

static u32 gen7_render_get_cmd_length_mask(u32 cmd_header)
{
	u32 client = cmd_header >> INSTR_CLIENT_SHIFT;
	u32 subclient =
		(cmd_header & INSTR_SUBCLIENT_MASK) >> INSTR_SUBCLIENT_SHIFT;

	if (client == INSTR_MI_CLIENT)
		return 0x3F;
	else if (client == INSTR_RC_CLIENT) {
		if (subclient == INSTR_MEDIA_SUBCLIENT)
			return 0xFFFF;
		else
			return 0xFF;
	}

	DRM_DEBUG("CMD: Abnormal rcs cmd length! 0x%08X\n", cmd_header);
	return 0;
}

static u32 gen7_bsd_get_cmd_length_mask(u32 cmd_header)
{
	u32 client = cmd_header >> INSTR_CLIENT_SHIFT;
	u32 subclient =
		(cmd_header & INSTR_SUBCLIENT_MASK) >> INSTR_SUBCLIENT_SHIFT;
	u32 op = (cmd_header & INSTR_26_TO_24_MASK) >> INSTR_26_TO_24_SHIFT;

	if (client == INSTR_MI_CLIENT)
		return 0x3F;
	else if (client == INSTR_RC_CLIENT) {
		if (subclient == INSTR_MEDIA_SUBCLIENT) {
			if (op == 6)
				return 0xFFFF;
			else
				return 0xFFF;
		} else
			return 0xFF;
	}

	DRM_DEBUG("CMD: Abnormal bsd cmd length! 0x%08X\n", cmd_header);
	return 0;
}

static u32 gen7_blt_get_cmd_length_mask(u32 cmd_header)
{
	u32 client = cmd_header >> INSTR_CLIENT_SHIFT;

	if (client == INSTR_MI_CLIENT)
		return 0x3F;
	else if (client == INSTR_BC_CLIENT)
		return 0xFF;

	DRM_DEBUG("CMD: Abnormal blt cmd length! 0x%08X\n", cmd_header);
	return 0;
}

static u32 gen9_blt_get_cmd_length_mask(u32 cmd_header)
{
	u32 client = cmd_header >> INSTR_CLIENT_SHIFT;

	if (client == INSTR_MI_CLIENT || client == INSTR_BC_CLIENT)
		return 0xFF;

	DRM_DEBUG("CMD: Abnormal blt cmd length! 0x%08X\n", cmd_header);
	return 0;
}

static bool validate_cmds_sorted(const struct intel_engine_cs *engine,
				 const struct drm_i915_cmd_table *cmd_tables,
				 int cmd_table_count)
{
	int i;
	bool ret = true;

	if (!cmd_tables || cmd_table_count == 0)
		return true;

	for (i = 0; i < cmd_table_count; i++) {
		const struct drm_i915_cmd_table *table = &cmd_tables[i];
		u32 previous = 0;
		int j;

		for (j = 0; j < table->count; j++) {
			const struct drm_i915_cmd_descriptor *desc =
				&table->table[j];
			u32 curr = desc->cmd.value & desc->cmd.mask;

			if (curr < previous) {
				drm_err(&engine->i915->drm,
					"CMD: %s [%d] command table not sorted: "
					"table=%d entry=%d cmd=0x%08X prev=0x%08X\n",
					engine->name, engine->id,
					i, j, curr, previous);
				ret = false;
			}

			previous = curr;
		}
	}

	return ret;
}

static bool check_sorted(const struct intel_engine_cs *engine,
			 const struct drm_i915_reg_descriptor *reg_table,
			 int reg_count)
{
	int i;
	u32 previous = 0;
	bool ret = true;

	for (i = 0; i < reg_count; i++) {
		u32 curr = i915_mmio_reg_offset(reg_table[i].addr);

		if (curr < previous) {
			drm_err(&engine->i915->drm,
				"CMD: %s [%d] register table not sorted: "
				"entry=%d reg=0x%08X prev=0x%08X\n",
				engine->name, engine->id,
				i, curr, previous);
			ret = false;
		}

		previous = curr;
	}

	return ret;
}

static bool validate_regs_sorted(struct intel_engine_cs *engine)
{
	int i;
	const struct drm_i915_reg_table *table;

	for (i = 0; i < engine->reg_table_count; i++) {
		table = &engine->reg_tables[i];
		if (!check_sorted(engine, table->regs, table->num_regs))
			return false;
	}

	return true;
}

struct cmd_node {
	const struct drm_i915_cmd_descriptor *desc;
	struct hlist_node node;
};

/*
 * Different command ranges have different numbers of bits for the opcode. For
 * example, MI commands use bits 31:23 while 3D commands use bits 31:16. The
 * problem is that, for example, MI commands use bits 22:16 for other fields
 * such as GGTT vs PPGTT bits. If we include those bits in the mask then when
 * we mask a command from a batch it could hash to the wrong bucket due to
 * non-opcode bits being set. But if we don't include those bits, some 3D
 * commands may hash to the same bucket due to not including opcode bits that
 * make the command unique. For now, we will risk hashing to the same bucket.
 */
static inline u32 cmd_header_key(u32 x)
{
	switch (x >> INSTR_CLIENT_SHIFT) {
	default:
	case INSTR_MI_CLIENT:
		return x >> STD_MI_OPCODE_SHIFT;
	case INSTR_RC_CLIENT:
		return x >> STD_3D_OPCODE_SHIFT;
	case INSTR_BC_CLIENT:
		return x >> STD_2D_OPCODE_SHIFT;
	}
}

static int init_hash_table(struct intel_engine_cs *engine,
			   const struct drm_i915_cmd_table *cmd_tables,
			   int cmd_table_count)
{
	int i, j;

	hash_init(engine->cmd_hash);

	for (i = 0; i < cmd_table_count; i++) {
		const struct drm_i915_cmd_table *table = &cmd_tables[i];

		for (j = 0; j < table->count; j++) {
			const struct drm_i915_cmd_descriptor *desc =
				&table->table[j];
			struct cmd_node *desc_node =
				kmalloc(sizeof(*desc_node), GFP_KERNEL);

			if (!desc_node)
				return -ENOMEM;

			desc_node->desc = desc;
			hash_add(engine->cmd_hash, &desc_node->node,
				 cmd_header_key(desc->cmd.value));
		}
	}

	return 0;
}

static void fini_hash_table(struct intel_engine_cs *engine)
{
	struct hlist_node *tmp;
	struct cmd_node *desc_node;
	int i;

	hash_for_each_safe(engine->cmd_hash, i, tmp, desc_node, node) {
		hash_del(&desc_node->node);
		kfree(desc_node);
	}
}

/**
 * intel_engine_init_cmd_parser() - set cmd parser related fields for an engine
 * @engine: the engine to initialize
 *
 * Optionally initializes fields related to batch buffer command parsing in the
 * struct intel_engine_cs based on whether the platform requires software
 * command parsing.
 */
int intel_engine_init_cmd_parser(struct intel_engine_cs *engine)
{
	const struct drm_i915_cmd_table *cmd_tables;
	int cmd_table_count;
	int ret;

<<<<<<< HEAD
	if (!IS_GEN(engine->i915, 7) && !(IS_GEN(engine->i915, 9) &&
					  engine->class == COPY_ENGINE_CLASS))
=======
	if (GRAPHICS_VER(engine->i915) != 7 && !(GRAPHICS_VER(engine->i915) == 9 &&
						 engine->class == COPY_ENGINE_CLASS))
>>>>>>> 7d2a07b7
		return 0;

	switch (engine->class) {
	case RENDER_CLASS:
		if (IS_HASWELL(engine->i915)) {
			cmd_tables = hsw_render_ring_cmd_table;
			cmd_table_count =
				ARRAY_SIZE(hsw_render_ring_cmd_table);
		} else {
			cmd_tables = gen7_render_cmd_table;
			cmd_table_count = ARRAY_SIZE(gen7_render_cmd_table);
		}

		if (IS_HASWELL(engine->i915)) {
			engine->reg_tables = hsw_render_reg_tables;
			engine->reg_table_count = ARRAY_SIZE(hsw_render_reg_tables);
		} else {
			engine->reg_tables = ivb_render_reg_tables;
			engine->reg_table_count = ARRAY_SIZE(ivb_render_reg_tables);
		}
		engine->get_cmd_length_mask = gen7_render_get_cmd_length_mask;
		break;
	case VIDEO_DECODE_CLASS:
		cmd_tables = gen7_video_cmd_table;
		cmd_table_count = ARRAY_SIZE(gen7_video_cmd_table);
		engine->get_cmd_length_mask = gen7_bsd_get_cmd_length_mask;
		break;
	case COPY_ENGINE_CLASS:
		engine->get_cmd_length_mask = gen7_blt_get_cmd_length_mask;
<<<<<<< HEAD
		if (IS_GEN(engine->i915, 9)) {
=======
		if (GRAPHICS_VER(engine->i915) == 9) {
>>>>>>> 7d2a07b7
			cmd_tables = gen9_blt_cmd_table;
			cmd_table_count = ARRAY_SIZE(gen9_blt_cmd_table);
			engine->get_cmd_length_mask =
				gen9_blt_get_cmd_length_mask;

			/* BCS Engine unsafe without parser */
			engine->flags |= I915_ENGINE_REQUIRES_CMD_PARSER;
		} else if (IS_HASWELL(engine->i915)) {
			cmd_tables = hsw_blt_ring_cmd_table;
			cmd_table_count = ARRAY_SIZE(hsw_blt_ring_cmd_table);
		} else {
			cmd_tables = gen7_blt_cmd_table;
			cmd_table_count = ARRAY_SIZE(gen7_blt_cmd_table);
		}

<<<<<<< HEAD
		if (IS_GEN(engine->i915, 9)) {
=======
		if (GRAPHICS_VER(engine->i915) == 9) {
>>>>>>> 7d2a07b7
			engine->reg_tables = gen9_blt_reg_tables;
			engine->reg_table_count =
				ARRAY_SIZE(gen9_blt_reg_tables);
		} else if (IS_HASWELL(engine->i915)) {
			engine->reg_tables = hsw_blt_reg_tables;
			engine->reg_table_count = ARRAY_SIZE(hsw_blt_reg_tables);
		} else {
			engine->reg_tables = ivb_blt_reg_tables;
			engine->reg_table_count = ARRAY_SIZE(ivb_blt_reg_tables);
		}
		break;
	case VIDEO_ENHANCEMENT_CLASS:
		cmd_tables = hsw_vebox_cmd_table;
		cmd_table_count = ARRAY_SIZE(hsw_vebox_cmd_table);
		/* VECS can use the same length_mask function as VCS */
		engine->get_cmd_length_mask = gen7_bsd_get_cmd_length_mask;
		break;
	default:
		MISSING_CASE(engine->class);
		goto out;
	}

	if (!validate_cmds_sorted(engine, cmd_tables, cmd_table_count)) {
		drm_err(&engine->i915->drm,
			"%s: command descriptions are not sorted\n",
			engine->name);
		goto out;
	}
	if (!validate_regs_sorted(engine)) {
		drm_err(&engine->i915->drm,
			"%s: registers are not sorted\n", engine->name);
		goto out;
	}

	ret = init_hash_table(engine, cmd_tables, cmd_table_count);
	if (ret) {
		drm_err(&engine->i915->drm,
			"%s: initialised failed!\n", engine->name);
		fini_hash_table(engine);
		goto out;
	}

	engine->flags |= I915_ENGINE_USING_CMD_PARSER;

out:
	if (intel_engine_requires_cmd_parser(engine) &&
	    !intel_engine_using_cmd_parser(engine))
		return -EINVAL;

	return 0;
}

/**
 * intel_engine_cleanup_cmd_parser() - clean up cmd parser related fields
 * @engine: the engine to clean up
 *
 * Releases any resources related to command parsing that may have been
 * initialized for the specified engine.
 */
void intel_engine_cleanup_cmd_parser(struct intel_engine_cs *engine)
{
	if (!intel_engine_using_cmd_parser(engine))
		return;

	fini_hash_table(engine);
}

static const struct drm_i915_cmd_descriptor*
find_cmd_in_table(struct intel_engine_cs *engine,
		  u32 cmd_header)
{
	struct cmd_node *desc_node;

	hash_for_each_possible(engine->cmd_hash, desc_node, node,
			       cmd_header_key(cmd_header)) {
		const struct drm_i915_cmd_descriptor *desc = desc_node->desc;
		if (((cmd_header ^ desc->cmd.value) & desc->cmd.mask) == 0)
			return desc;
	}

	return NULL;
}

/*
 * Returns a pointer to a descriptor for the command specified by cmd_header.
 *
 * The caller must supply space for a default descriptor via the default_desc
 * parameter. If no descriptor for the specified command exists in the engine's
 * command parser tables, this function fills in default_desc based on the
 * engine's default length encoding and returns default_desc.
 */
static const struct drm_i915_cmd_descriptor*
find_cmd(struct intel_engine_cs *engine,
	 u32 cmd_header,
	 const struct drm_i915_cmd_descriptor *desc,
	 struct drm_i915_cmd_descriptor *default_desc)
{
	u32 mask;

	if (((cmd_header ^ desc->cmd.value) & desc->cmd.mask) == 0)
		return desc;

	desc = find_cmd_in_table(engine, cmd_header);
	if (desc)
		return desc;

	mask = engine->get_cmd_length_mask(cmd_header);
	if (!mask)
		return NULL;

	default_desc->cmd.value = cmd_header;
	default_desc->cmd.mask = ~0u << MIN_OPCODE_SHIFT;
	default_desc->length.mask = mask;
	default_desc->flags = CMD_DESC_SKIP;
	return default_desc;
}

static const struct drm_i915_reg_descriptor *
__find_reg(const struct drm_i915_reg_descriptor *table, int count, u32 addr)
{
	int start = 0, end = count;
	while (start < end) {
		int mid = start + (end - start) / 2;
		int ret = addr - i915_mmio_reg_offset(table[mid].addr);
		if (ret < 0)
			end = mid;
		else if (ret > 0)
			start = mid + 1;
		else
			return &table[mid];
	}
	return NULL;
}

static const struct drm_i915_reg_descriptor *
find_reg(const struct intel_engine_cs *engine, u32 addr)
{
	const struct drm_i915_reg_table *table = engine->reg_tables;
	const struct drm_i915_reg_descriptor *reg = NULL;
	int count = engine->reg_table_count;

	for (; !reg && (count > 0); ++table, --count)
		reg = __find_reg(table->regs, table->num_regs, addr);

	return reg;
}

/* Returns a vmap'd pointer to dst_obj, which the caller must unmap */
static u32 *copy_batch(struct drm_i915_gem_object *dst_obj,
		       struct drm_i915_gem_object *src_obj,
<<<<<<< HEAD
		       unsigned long offset, unsigned long length)
=======
		       unsigned long offset, unsigned long length,
		       bool *needs_clflush_after)
>>>>>>> 7d2a07b7
{
	bool needs_clflush;
	void *dst, *src;
	int ret;

<<<<<<< HEAD
	dst = i915_gem_object_pin_map(dst_obj, I915_MAP_FORCE_WB);
=======
	ret = i915_gem_object_prepare_write(dst_obj, &dst_needs_clflush);
	if (ret)
		return ERR_PTR(ret);

	dst = i915_gem_object_pin_map(dst_obj, I915_MAP_WB);
	i915_gem_object_finish_access(dst_obj);
>>>>>>> 7d2a07b7
	if (IS_ERR(dst))
		return dst;

	ret = i915_gem_object_pin_pages(src_obj);
	if (ret) {
		i915_gem_object_unpin_map(dst_obj);
		return ERR_PTR(ret);
	}

	needs_clflush =
		!(src_obj->cache_coherent & I915_BO_CACHE_COHERENT_FOR_READ);

	src = ERR_PTR(-ENODEV);
<<<<<<< HEAD
	if (needs_clflush && i915_has_memcpy_from_wc()) {
=======
	if (src_needs_clflush && i915_has_memcpy_from_wc()) {
>>>>>>> 7d2a07b7
		src = i915_gem_object_pin_map(src_obj, I915_MAP_WC);
		if (!IS_ERR(src)) {
			i915_unaligned_memcpy_from_wc(dst,
						      src + offset,
						      length);
			i915_gem_object_unpin_map(src_obj);
		}
	}
	if (IS_ERR(src)) {
		unsigned long x, n, remain;
		void *ptr;

		/*
		 * We can avoid clflushing partial cachelines before the write
		 * if we only every write full cache-lines. Since we know that
		 * both the source and destination are in multiples of
		 * PAGE_SIZE, we can simply round up to the next cacheline.
		 * We don't care about copying too much here as we only
		 * validate up to the end of the batch.
		 */
		remain = length;
<<<<<<< HEAD
		if (!(dst_obj->cache_coherent & I915_BO_CACHE_COHERENT_FOR_READ))
=======
		if (dst_needs_clflush & CLFLUSH_BEFORE)
>>>>>>> 7d2a07b7
			remain = round_up(remain,
					  boot_cpu_data.x86_clflush_size);

		ptr = dst;
		x = offset_in_page(offset);
		for (n = offset >> PAGE_SHIFT; remain; n++) {
			int len = min(remain, PAGE_SIZE - x);

			src = kmap_atomic(i915_gem_object_get_page(src_obj, n));
<<<<<<< HEAD
			if (needs_clflush)
=======
			if (src_needs_clflush)
>>>>>>> 7d2a07b7
				drm_clflush_virt_range(src + x, len);
			memcpy(ptr, src + x, len);
			kunmap_atomic(src);

			ptr += len;
			remain -= len;
			x = 0;
		}
	}

	i915_gem_object_unpin_pages(src_obj);

	memset32(dst + length, 0, (dst_obj->base.size - length) / sizeof(u32));
<<<<<<< HEAD
=======

	/* dst_obj is returned with vmap pinned */
	*needs_clflush_after = dst_needs_clflush & CLFLUSH_AFTER;
>>>>>>> 7d2a07b7

	/* dst_obj is returned with vmap pinned */
	return dst;
}

static inline bool cmd_desc_is(const struct drm_i915_cmd_descriptor * const desc,
			       const u32 cmd)
{
	return desc->cmd.value == (cmd & desc->cmd.mask);
}

static bool check_cmd(const struct intel_engine_cs *engine,
		      const struct drm_i915_cmd_descriptor *desc,
		      const u32 *cmd, u32 length)
{
	if (desc->flags & CMD_DESC_SKIP)
		return true;

	if (desc->flags & CMD_DESC_REJECT) {
		DRM_DEBUG("CMD: Rejected command: 0x%08X\n", *cmd);
		return false;
	}

	if (desc->flags & CMD_DESC_REGISTER) {
		/*
		 * Get the distance between individual register offset
		 * fields if the command can perform more than one
		 * access at a time.
		 */
		const u32 step = desc->reg.step ? desc->reg.step : length;
		u32 offset;

		for (offset = desc->reg.offset; offset < length;
		     offset += step) {
			const u32 reg_addr = cmd[offset] & desc->reg.mask;
			const struct drm_i915_reg_descriptor *reg =
				find_reg(engine, reg_addr);

			if (!reg) {
				DRM_DEBUG("CMD: Rejected register 0x%08X in command: 0x%08X (%s)\n",
					  reg_addr, *cmd, engine->name);
				return false;
			}

			/*
			 * Check the value written to the register against the
			 * allowed mask/value pair given in the whitelist entry.
			 */
			if (reg->mask) {
				if (cmd_desc_is(desc, MI_LOAD_REGISTER_MEM)) {
					DRM_DEBUG("CMD: Rejected LRM to masked register 0x%08X\n",
						  reg_addr);
					return false;
				}

				if (cmd_desc_is(desc, MI_LOAD_REGISTER_REG)) {
					DRM_DEBUG("CMD: Rejected LRR to masked register 0x%08X\n",
						  reg_addr);
					return false;
				}

				if (cmd_desc_is(desc, MI_LOAD_REGISTER_IMM(1)) &&
				    (offset + 2 > length ||
				     (cmd[offset + 1] & reg->mask) != reg->value)) {
					DRM_DEBUG("CMD: Rejected LRI to masked register 0x%08X\n",
						  reg_addr);
					return false;
				}
			}
		}
	}

	if (desc->flags & CMD_DESC_BITMASK) {
		int i;

		for (i = 0; i < MAX_CMD_DESC_BITMASKS; i++) {
			u32 dword;

			if (desc->bits[i].mask == 0)
				break;

			if (desc->bits[i].condition_mask != 0) {
				u32 offset =
					desc->bits[i].condition_offset;
				u32 condition = cmd[offset] &
					desc->bits[i].condition_mask;

				if (condition == 0)
					continue;
			}

			if (desc->bits[i].offset >= length) {
				DRM_DEBUG("CMD: Rejected command 0x%08X, too short to check bitmask (%s)\n",
					  *cmd, engine->name);
				return false;
			}

			dword = cmd[desc->bits[i].offset] &
				desc->bits[i].mask;

			if (dword != desc->bits[i].expected) {
				DRM_DEBUG("CMD: Rejected command 0x%08X for bitmask 0x%08X (exp=0x%08X act=0x%08X) (%s)\n",
					  *cmd,
					  desc->bits[i].mask,
					  desc->bits[i].expected,
					  dword, engine->name);
				return false;
			}
		}
	}

	return true;
}

static int check_bbstart(u32 *cmd, u32 offset, u32 length,
			 u32 batch_length,
			 u64 batch_addr,
			 u64 shadow_addr,
			 const unsigned long *jump_whitelist)
{
	u64 jump_offset, jump_target;
	u32 target_cmd_offset, target_cmd_index;

	/* For igt compatibility on older platforms */
	if (!jump_whitelist) {
		DRM_DEBUG("CMD: Rejecting BB_START for ggtt based submission\n");
		return -EACCES;
	}

	if (length != 3) {
		DRM_DEBUG("CMD: Recursive BB_START with bad length(%u)\n",
			  length);
		return -EINVAL;
	}

	jump_target = *(u64 *)(cmd + 1);
	jump_offset = jump_target - batch_addr;

	/*
	 * Any underflow of jump_target is guaranteed to be outside the range
	 * of a u32, so >= test catches both too large and too small
	 */
	if (jump_offset >= batch_length) {
		DRM_DEBUG("CMD: BB_START to 0x%llx jumps out of BB\n",
			  jump_target);
		return -EINVAL;
	}

	/*
	 * This cannot overflow a u32 because we already checked jump_offset
	 * is within the BB, and the batch_length is a u32
	 */
	target_cmd_offset = lower_32_bits(jump_offset);
	target_cmd_index = target_cmd_offset / sizeof(u32);

	*(u64 *)(cmd + 1) = shadow_addr + target_cmd_offset;

	if (target_cmd_index == offset)
		return 0;

	if (IS_ERR(jump_whitelist))
		return PTR_ERR(jump_whitelist);

	if (!test_bit(target_cmd_index, jump_whitelist)) {
		DRM_DEBUG("CMD: BB_START to 0x%llx not a previously executed cmd\n",
			  jump_target);
		return -EINVAL;
	}

	return 0;
}

static unsigned long *alloc_whitelist(u32 batch_length)
{
	unsigned long *jmp;

	/*
	 * We expect batch_length to be less than 256KiB for known users,
	 * i.e. we need at most an 8KiB bitmap allocation which should be
	 * reasonably cheap due to kmalloc caches.
	 */

	/* Prefer to report transient allocation failure rather than hit oom */
	jmp = bitmap_zalloc(DIV_ROUND_UP(batch_length, sizeof(u32)),
			    GFP_KERNEL | __GFP_RETRY_MAYFAIL | __GFP_NOWARN);
	if (!jmp)
		return ERR_PTR(-ENOMEM);

	return jmp;
}

#define LENGTH_BIAS 2

/**
 * intel_engine_cmd_parser() - parse a batch buffer for privilege violations
 * @engine: the engine on which the batch is to execute
 * @batch: the batch buffer in question
 * @batch_offset: byte offset in the batch at which execution starts
 * @batch_length: length of the commands in batch_obj
 * @shadow: validated copy of the batch buffer in question
<<<<<<< HEAD
 * @trampoline: whether to emit a conditional trampoline at the end of the batch
=======
 * @trampoline: true if we need to trampoline into privileged execution
>>>>>>> 7d2a07b7
 *
 * Parses the specified batch buffer looking for privilege violations as
 * described in the overview.
 *
 * Return: non-zero if the parser finds violations or otherwise fails; -EACCES
 * if the batch appears legal but should use hardware parsing
 */

int intel_engine_cmd_parser(struct intel_engine_cs *engine,
			    struct i915_vma *batch,
			    unsigned long batch_offset,
			    unsigned long batch_length,
			    struct i915_vma *shadow,
			    bool trampoline)
{
	u32 *cmd, *batch_end, offset = 0;
	struct drm_i915_cmd_descriptor default_desc = noop_desc;
	const struct drm_i915_cmd_descriptor *desc = &default_desc;
<<<<<<< HEAD
=======
	bool needs_clflush_after = false;
>>>>>>> 7d2a07b7
	unsigned long *jump_whitelist;
	u64 batch_addr, shadow_addr;
	int ret = 0;

	GEM_BUG_ON(!IS_ALIGNED(batch_offset, sizeof(*cmd)));
	GEM_BUG_ON(!IS_ALIGNED(batch_length, sizeof(*cmd)));
	GEM_BUG_ON(range_overflows_t(u64, batch_offset, batch_length,
				     batch->size));
	GEM_BUG_ON(!batch_length);

<<<<<<< HEAD
	cmd = copy_batch(shadow->obj, batch->obj, batch_offset, batch_length);
=======
	cmd = copy_batch(shadow->obj, batch->obj,
			 batch_offset, batch_length,
			 &needs_clflush_after);
>>>>>>> 7d2a07b7
	if (IS_ERR(cmd)) {
		DRM_DEBUG("CMD: Failed to copy batch\n");
		return PTR_ERR(cmd);
	}

	jump_whitelist = NULL;
	if (!trampoline)
		/* Defer failure until attempted use */
		jump_whitelist = alloc_whitelist(batch_length);

	shadow_addr = gen8_canonical_addr(shadow->node.start);
	batch_addr = gen8_canonical_addr(batch->node.start + batch_offset);

	/*
	 * We use the batch length as size because the shadow object is as
	 * large or larger and copy_batch() will write MI_NOPs to the extra
	 * space. Parsing should be faster in some cases this way.
	 */
	batch_end = cmd + batch_length / sizeof(*batch_end);
<<<<<<< HEAD
	do {
		u32 length;

		if (*cmd == MI_BATCH_BUFFER_END)
			break;

		desc = find_cmd(engine, *cmd, desc, &default_desc);
		if (!desc) {
			DRM_DEBUG("CMD: Unrecognized command: 0x%08X\n", *cmd);
=======
	while (*cmd != MI_BATCH_BUFFER_END) {
		u32 length = 1;

		if (*cmd != MI_NOOP) { /* MI_NOOP == 0 */
			desc = find_cmd(engine, *cmd, desc, &default_desc);
			if (!desc) {
				DRM_DEBUG("CMD: Unrecognized command: 0x%08X\n", *cmd);
				ret = -EINVAL;
				break;
			}

			if (desc->flags & CMD_DESC_FIXED)
				length = desc->length.fixed;
			else
				length = (*cmd & desc->length.mask) + LENGTH_BIAS;

			if ((batch_end - cmd) < length) {
				DRM_DEBUG("CMD: Command length exceeds batch length: 0x%08X length=%u batchlen=%td\n",
					  *cmd,
					  length,
					  batch_end - cmd);
				ret = -EINVAL;
				break;
			}

			if (!check_cmd(engine, desc, cmd, length)) {
				ret = -EACCES;
				break;
			}

			if (cmd_desc_is(desc, MI_BATCH_BUFFER_START)) {
				ret = check_bbstart(cmd, offset, length, batch_length,
						    batch_addr, shadow_addr,
						    jump_whitelist);
				break;
			}
		}

		if (!IS_ERR_OR_NULL(jump_whitelist))
			__set_bit(offset, jump_whitelist);

		cmd += length;
		offset += length;
		if  (cmd >= batch_end) {
			DRM_DEBUG("CMD: Got to the end of the buffer w/o a BBE cmd!\n");
>>>>>>> 7d2a07b7
			ret = -EINVAL;
			break;
		}
	}

<<<<<<< HEAD
		if (desc->flags & CMD_DESC_FIXED)
			length = desc->length.fixed;
		else
			length = (*cmd & desc->length.mask) + LENGTH_BIAS;

		if ((batch_end - cmd) < length) {
			DRM_DEBUG("CMD: Command length exceeds batch length: 0x%08X length=%u batchlen=%td\n",
				  *cmd,
				  length,
				  batch_end - cmd);
			ret = -EINVAL;
			break;
		}

		if (!check_cmd(engine, desc, cmd, length)) {
			ret = -EACCES;
			break;
		}

		if (cmd_desc_is(desc, MI_BATCH_BUFFER_START)) {
			ret = check_bbstart(cmd, offset, length, batch_length,
					    batch_addr, shadow_addr,
					    jump_whitelist);
			break;
		}

		if (!IS_ERR_OR_NULL(jump_whitelist))
			__set_bit(offset, jump_whitelist);

		cmd += length;
		offset += length;
		if  (cmd >= batch_end) {
			DRM_DEBUG("CMD: Got to the end of the buffer w/o a BBE cmd!\n");
			ret = -EINVAL;
			break;
=======
	if (trampoline) {
		/*
		 * With the trampoline, the shadow is executed twice.
		 *
		 *   1 - starting at offset 0, in privileged mode
		 *   2 - starting at offset batch_len, as non-privileged
		 *
		 * Only if the batch is valid and safe to execute, do we
		 * allow the first privileged execution to proceed. If not,
		 * we terminate the first batch and use the second batchbuffer
		 * entry to chain to the original unsafe non-privileged batch,
		 * leaving it to the HW to validate.
		 */
		*batch_end = MI_BATCH_BUFFER_END;

		if (ret) {
			/* Batch unsafe to execute with privileges, cancel! */
			cmd = page_mask_bits(shadow->obj->mm.mapping);
			*cmd = MI_BATCH_BUFFER_END;

			/* If batch is unsafe but valid, jump to the original */
			if (ret == -EACCES) {
				unsigned int flags;

				flags = MI_BATCH_NON_SECURE_I965;
				if (IS_HASWELL(engine->i915))
					flags = MI_BATCH_NON_SECURE_HSW;

				GEM_BUG_ON(!IS_GRAPHICS_VER(engine->i915, 6, 7));
				__gen6_emit_bb_start(batch_end,
						     batch_addr,
						     flags);

				ret = 0; /* allow execution */
			}
>>>>>>> 7d2a07b7
		}
	}

	i915_gem_object_flush_map(shadow->obj);

<<<<<<< HEAD
	if (trampoline) {
		/*
		 * With the trampoline, the shadow is executed twice.
		 *
		 *   1 - starting at offset 0, in privileged mode
		 *   2 - starting at offset batch_len, as non-privileged
		 *
		 * Only if the batch is valid and safe to execute, do we
		 * allow the first privileged execution to proceed. If not,
		 * we terminate the first batch and use the second batchbuffer
		 * entry to chain to the original unsafe non-privileged batch,
		 * leaving it to the HW to validate.
		 */
		*batch_end = MI_BATCH_BUFFER_END;

		if (ret) {
			/* Batch unsafe to execute with privileges, cancel! */
			cmd = page_mask_bits(shadow->obj->mm.mapping);
			*cmd = MI_BATCH_BUFFER_END;

			/* If batch is unsafe but valid, jump to the original */
			if (ret == -EACCES) {
				unsigned int flags;

				flags = MI_BATCH_NON_SECURE_I965;
				if (IS_HASWELL(engine->i915))
					flags = MI_BATCH_NON_SECURE_HSW;

				GEM_BUG_ON(!IS_GEN_RANGE(engine->i915, 6, 7));
				__gen6_emit_bb_start(batch_end,
						     batch_addr,
						     flags);

				ret = 0; /* allow execution */
			}
		}
	}

	i915_gem_object_flush_map(shadow->obj);

=======
>>>>>>> 7d2a07b7
	if (!IS_ERR_OR_NULL(jump_whitelist))
		kfree(jump_whitelist);
	i915_gem_object_unpin_map(shadow->obj);
	return ret;
}

/**
 * i915_cmd_parser_get_version() - get the cmd parser version number
 * @dev_priv: i915 device private
 *
 * The cmd parser maintains a simple increasing integer version number suitable
 * for passing to userspace clients to determine what operations are permitted.
 *
 * Return: the current version number of the cmd parser
 */
int i915_cmd_parser_get_version(struct drm_i915_private *dev_priv)
{
	struct intel_engine_cs *engine;
	bool active = false;

	/* If the command parser is not enabled, report 0 - unsupported */
	for_each_uabi_engine(engine, dev_priv) {
		if (intel_engine_using_cmd_parser(engine)) {
			active = true;
			break;
		}
	}
	if (!active)
		return 0;

	/*
	 * Command parser version history
	 *
	 * 1. Initial version. Checks batches and reports violations, but leaves
	 *    hardware parsing enabled (so does not allow new use cases).
	 * 2. Allow access to the MI_PREDICATE_SRC0 and
	 *    MI_PREDICATE_SRC1 registers.
	 * 3. Allow access to the GPGPU_THREADS_DISPATCHED register.
	 * 4. L3 atomic chicken bits of HSW_SCRATCH1 and HSW_ROW_CHICKEN3.
	 * 5. GPGPU dispatch compute indirect registers.
	 * 6. TIMESTAMP register and Haswell CS GPR registers
	 * 7. Allow MI_LOAD_REGISTER_REG between whitelisted registers.
	 * 8. Don't report cmd_check() failures as EINVAL errors to userspace;
	 *    rely on the HW to NOOP disallowed commands as it would without
	 *    the parser enabled.
	 * 9. Don't whitelist or handle oacontrol specially, as ownership
	 *    for oacontrol state is moving to i915-perf.
	 * 10. Support for Gen9 BCS Parsing
	 */
	return 10;
}<|MERGE_RESOLUTION|>--- conflicted
+++ resolved
@@ -946,13 +946,8 @@
 	int cmd_table_count;
 	int ret;
 
-<<<<<<< HEAD
-	if (!IS_GEN(engine->i915, 7) && !(IS_GEN(engine->i915, 9) &&
-					  engine->class == COPY_ENGINE_CLASS))
-=======
 	if (GRAPHICS_VER(engine->i915) != 7 && !(GRAPHICS_VER(engine->i915) == 9 &&
 						 engine->class == COPY_ENGINE_CLASS))
->>>>>>> 7d2a07b7
 		return 0;
 
 	switch (engine->class) {
@@ -982,11 +977,7 @@
 		break;
 	case COPY_ENGINE_CLASS:
 		engine->get_cmd_length_mask = gen7_blt_get_cmd_length_mask;
-<<<<<<< HEAD
-		if (IS_GEN(engine->i915, 9)) {
-=======
 		if (GRAPHICS_VER(engine->i915) == 9) {
->>>>>>> 7d2a07b7
 			cmd_tables = gen9_blt_cmd_table;
 			cmd_table_count = ARRAY_SIZE(gen9_blt_cmd_table);
 			engine->get_cmd_length_mask =
@@ -1002,11 +993,7 @@
 			cmd_table_count = ARRAY_SIZE(gen7_blt_cmd_table);
 		}
 
-<<<<<<< HEAD
-		if (IS_GEN(engine->i915, 9)) {
-=======
 		if (GRAPHICS_VER(engine->i915) == 9) {
->>>>>>> 7d2a07b7
 			engine->reg_tables = gen9_blt_reg_tables;
 			engine->reg_table_count =
 				ARRAY_SIZE(gen9_blt_reg_tables);
@@ -1157,45 +1144,31 @@
 /* Returns a vmap'd pointer to dst_obj, which the caller must unmap */
 static u32 *copy_batch(struct drm_i915_gem_object *dst_obj,
 		       struct drm_i915_gem_object *src_obj,
-<<<<<<< HEAD
-		       unsigned long offset, unsigned long length)
-=======
 		       unsigned long offset, unsigned long length,
 		       bool *needs_clflush_after)
->>>>>>> 7d2a07b7
-{
-	bool needs_clflush;
+{
+	unsigned int src_needs_clflush;
+	unsigned int dst_needs_clflush;
 	void *dst, *src;
 	int ret;
 
-<<<<<<< HEAD
-	dst = i915_gem_object_pin_map(dst_obj, I915_MAP_FORCE_WB);
-=======
 	ret = i915_gem_object_prepare_write(dst_obj, &dst_needs_clflush);
 	if (ret)
 		return ERR_PTR(ret);
 
 	dst = i915_gem_object_pin_map(dst_obj, I915_MAP_WB);
 	i915_gem_object_finish_access(dst_obj);
->>>>>>> 7d2a07b7
 	if (IS_ERR(dst))
 		return dst;
 
-	ret = i915_gem_object_pin_pages(src_obj);
+	ret = i915_gem_object_prepare_read(src_obj, &src_needs_clflush);
 	if (ret) {
 		i915_gem_object_unpin_map(dst_obj);
 		return ERR_PTR(ret);
 	}
 
-	needs_clflush =
-		!(src_obj->cache_coherent & I915_BO_CACHE_COHERENT_FOR_READ);
-
 	src = ERR_PTR(-ENODEV);
-<<<<<<< HEAD
-	if (needs_clflush && i915_has_memcpy_from_wc()) {
-=======
 	if (src_needs_clflush && i915_has_memcpy_from_wc()) {
->>>>>>> 7d2a07b7
 		src = i915_gem_object_pin_map(src_obj, I915_MAP_WC);
 		if (!IS_ERR(src)) {
 			i915_unaligned_memcpy_from_wc(dst,
@@ -1217,11 +1190,7 @@
 		 * validate up to the end of the batch.
 		 */
 		remain = length;
-<<<<<<< HEAD
-		if (!(dst_obj->cache_coherent & I915_BO_CACHE_COHERENT_FOR_READ))
-=======
 		if (dst_needs_clflush & CLFLUSH_BEFORE)
->>>>>>> 7d2a07b7
 			remain = round_up(remain,
 					  boot_cpu_data.x86_clflush_size);
 
@@ -1231,11 +1200,7 @@
 			int len = min(remain, PAGE_SIZE - x);
 
 			src = kmap_atomic(i915_gem_object_get_page(src_obj, n));
-<<<<<<< HEAD
-			if (needs_clflush)
-=======
 			if (src_needs_clflush)
->>>>>>> 7d2a07b7
 				drm_clflush_virt_range(src + x, len);
 			memcpy(ptr, src + x, len);
 			kunmap_atomic(src);
@@ -1246,17 +1211,13 @@
 		}
 	}
 
-	i915_gem_object_unpin_pages(src_obj);
+	i915_gem_object_finish_access(src_obj);
 
 	memset32(dst + length, 0, (dst_obj->base.size - length) / sizeof(u32));
-<<<<<<< HEAD
-=======
 
 	/* dst_obj is returned with vmap pinned */
 	*needs_clflush_after = dst_needs_clflush & CLFLUSH_AFTER;
->>>>>>> 7d2a07b7
-
-	/* dst_obj is returned with vmap pinned */
+
 	return dst;
 }
 
@@ -1455,11 +1416,7 @@
  * @batch_offset: byte offset in the batch at which execution starts
  * @batch_length: length of the commands in batch_obj
  * @shadow: validated copy of the batch buffer in question
-<<<<<<< HEAD
- * @trampoline: whether to emit a conditional trampoline at the end of the batch
-=======
  * @trampoline: true if we need to trampoline into privileged execution
->>>>>>> 7d2a07b7
  *
  * Parses the specified batch buffer looking for privilege violations as
  * described in the overview.
@@ -1478,10 +1435,7 @@
 	u32 *cmd, *batch_end, offset = 0;
 	struct drm_i915_cmd_descriptor default_desc = noop_desc;
 	const struct drm_i915_cmd_descriptor *desc = &default_desc;
-<<<<<<< HEAD
-=======
 	bool needs_clflush_after = false;
->>>>>>> 7d2a07b7
 	unsigned long *jump_whitelist;
 	u64 batch_addr, shadow_addr;
 	int ret = 0;
@@ -1492,13 +1446,9 @@
 				     batch->size));
 	GEM_BUG_ON(!batch_length);
 
-<<<<<<< HEAD
-	cmd = copy_batch(shadow->obj, batch->obj, batch_offset, batch_length);
-=======
 	cmd = copy_batch(shadow->obj, batch->obj,
 			 batch_offset, batch_length,
 			 &needs_clflush_after);
->>>>>>> 7d2a07b7
 	if (IS_ERR(cmd)) {
 		DRM_DEBUG("CMD: Failed to copy batch\n");
 		return PTR_ERR(cmd);
@@ -1518,17 +1468,6 @@
 	 * space. Parsing should be faster in some cases this way.
 	 */
 	batch_end = cmd + batch_length / sizeof(*batch_end);
-<<<<<<< HEAD
-	do {
-		u32 length;
-
-		if (*cmd == MI_BATCH_BUFFER_END)
-			break;
-
-		desc = find_cmd(engine, *cmd, desc, &default_desc);
-		if (!desc) {
-			DRM_DEBUG("CMD: Unrecognized command: 0x%08X\n", *cmd);
-=======
 	while (*cmd != MI_BATCH_BUFFER_END) {
 		u32 length = 1;
 
@@ -1574,49 +1513,11 @@
 		offset += length;
 		if  (cmd >= batch_end) {
 			DRM_DEBUG("CMD: Got to the end of the buffer w/o a BBE cmd!\n");
->>>>>>> 7d2a07b7
 			ret = -EINVAL;
 			break;
 		}
 	}
 
-<<<<<<< HEAD
-		if (desc->flags & CMD_DESC_FIXED)
-			length = desc->length.fixed;
-		else
-			length = (*cmd & desc->length.mask) + LENGTH_BIAS;
-
-		if ((batch_end - cmd) < length) {
-			DRM_DEBUG("CMD: Command length exceeds batch length: 0x%08X length=%u batchlen=%td\n",
-				  *cmd,
-				  length,
-				  batch_end - cmd);
-			ret = -EINVAL;
-			break;
-		}
-
-		if (!check_cmd(engine, desc, cmd, length)) {
-			ret = -EACCES;
-			break;
-		}
-
-		if (cmd_desc_is(desc, MI_BATCH_BUFFER_START)) {
-			ret = check_bbstart(cmd, offset, length, batch_length,
-					    batch_addr, shadow_addr,
-					    jump_whitelist);
-			break;
-		}
-
-		if (!IS_ERR_OR_NULL(jump_whitelist))
-			__set_bit(offset, jump_whitelist);
-
-		cmd += length;
-		offset += length;
-		if  (cmd >= batch_end) {
-			DRM_DEBUG("CMD: Got to the end of the buffer w/o a BBE cmd!\n");
-			ret = -EINVAL;
-			break;
-=======
 	if (trampoline) {
 		/*
 		 * With the trampoline, the shadow is executed twice.
@@ -1652,55 +1553,11 @@
 
 				ret = 0; /* allow execution */
 			}
->>>>>>> 7d2a07b7
 		}
 	}
 
 	i915_gem_object_flush_map(shadow->obj);
 
-<<<<<<< HEAD
-	if (trampoline) {
-		/*
-		 * With the trampoline, the shadow is executed twice.
-		 *
-		 *   1 - starting at offset 0, in privileged mode
-		 *   2 - starting at offset batch_len, as non-privileged
-		 *
-		 * Only if the batch is valid and safe to execute, do we
-		 * allow the first privileged execution to proceed. If not,
-		 * we terminate the first batch and use the second batchbuffer
-		 * entry to chain to the original unsafe non-privileged batch,
-		 * leaving it to the HW to validate.
-		 */
-		*batch_end = MI_BATCH_BUFFER_END;
-
-		if (ret) {
-			/* Batch unsafe to execute with privileges, cancel! */
-			cmd = page_mask_bits(shadow->obj->mm.mapping);
-			*cmd = MI_BATCH_BUFFER_END;
-
-			/* If batch is unsafe but valid, jump to the original */
-			if (ret == -EACCES) {
-				unsigned int flags;
-
-				flags = MI_BATCH_NON_SECURE_I965;
-				if (IS_HASWELL(engine->i915))
-					flags = MI_BATCH_NON_SECURE_HSW;
-
-				GEM_BUG_ON(!IS_GEN_RANGE(engine->i915, 6, 7));
-				__gen6_emit_bb_start(batch_end,
-						     batch_addr,
-						     flags);
-
-				ret = 0; /* allow execution */
-			}
-		}
-	}
-
-	i915_gem_object_flush_map(shadow->obj);
-
-=======
->>>>>>> 7d2a07b7
 	if (!IS_ERR_OR_NULL(jump_whitelist))
 		kfree(jump_whitelist);
 	i915_gem_object_unpin_map(shadow->obj);
