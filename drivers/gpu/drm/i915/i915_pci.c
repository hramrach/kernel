--- conflicted
+++ resolved
@@ -29,11 +29,7 @@
 #include "i915_drv.h"
 #include "i915_selftest.h"
 
-<<<<<<< HEAD
-#define PLATFORM(x) .platform = (x), .platform_mask = BIT(x)
-=======
 #define PLATFORM(x) .platform = (x)
->>>>>>> 7ce58816
 #define GEN(x) .gen = (x), .gen_mask = BIT((x) - 1)
 
 #define GEN_DEFAULT_PIPEOFFSETS \
@@ -170,8 +166,6 @@
 static const struct intel_device_info intel_pineview_g_info = {
 	GEN3_FEATURES,
 	PLATFORM(INTEL_PINEVIEW),
-<<<<<<< HEAD
-=======
 	.has_hotplug = 1,
 	.has_overlay = 1,
 };
@@ -179,7 +173,6 @@
 static const struct intel_device_info intel_pineview_m_info = {
 	GEN3_FEATURES,
 	PLATFORM(INTEL_PINEVIEW),
->>>>>>> 7ce58816
 	.is_mobile = 1,
 	.has_hotplug = 1,
 	.has_overlay = 1,
