/*
 * Copyright © 2012 Intel Corporation
 *
 * Permission is hereby granted, free of charge, to any person obtaining a
 * copy of this software and associated documentation files (the "Software"),
 * to deal in the Software without restriction, including without limitation
 * the rights to use, copy, modify, merge, publish, distribute, sublicense,
 * and/or sell copies of the Software, and to permit persons to whom the
 * Software is furnished to do so, subject to the following conditions:
 *
 * The above copyright notice and this permission notice (including the next
 * paragraph) shall be included in all copies or substantial portions of the
 * Software.
 *
 * THE SOFTWARE IS PROVIDED "AS IS", WITHOUT WARRANTY OF ANY KIND, EXPRESS OR
 * IMPLIED, INCLUDING BUT NOT LIMITED TO THE WARRANTIES OF MERCHANTABILITY,
 * FITNESS FOR A PARTICULAR PURPOSE AND NONINFRINGEMENT.  IN NO EVENT SHALL
 * THE AUTHORS OR COPYRIGHT HOLDERS BE LIABLE FOR ANY CLAIM, DAMAGES OR OTHER
 * LIABILITY, WHETHER IN AN ACTION OF CONTRACT, TORT OR OTHERWISE, ARISING
 * FROM, OUT OF OR IN CONNECTION WITH THE SOFTWARE OR THE USE OR OTHER DEALINGS
 * IN THE SOFTWARE.
 *
 * Authors:
 *    Eugeni Dodonov <eugeni.dodonov@intel.com>
 *
 */

#include <linux/cpufreq.h>
#include <linux/module.h>
#include <linux/pm_runtime.h>

#include <drm/drm_atomic_helper.h>
#include <drm/drm_fourcc.h>
#include <drm/drm_plane_helper.h>

#include "display/intel_atomic.h"
#include "display/intel_display_types.h"
#include "display/intel_fbc.h"
#include "display/intel_sprite.h"

#include "i915_drv.h"
#include "i915_irq.h"
#include "i915_trace.h"
#include "intel_pm.h"
#include "intel_sideband.h"
#include "../../../platform/x86/intel_ips.h"

/**
 * DOC: RC6
 *
 * RC6 is a special power stage which allows the GPU to enter an very
 * low-voltage mode when idle, using down to 0V while at this stage.  This
 * stage is entered automatically when the GPU is idle when RC6 support is
 * enabled, and as soon as new workload arises GPU wakes up automatically as well.
 *
 * There are different RC6 modes available in Intel GPU, which differentiate
 * among each other with the latency required to enter and leave RC6 and
 * voltage consumed by the GPU in different states.
 *
 * The combination of the following flags define which states GPU is allowed
 * to enter, while RC6 is the normal RC6 state, RC6p is the deep RC6, and
 * RC6pp is deepest RC6. Their support by hardware varies according to the
 * GPU, BIOS, chipset and platform. RC6 is usually the safest one and the one
 * which brings the most power savings; deeper states save more power, but
 * require higher latency to switch to and wake up.
 */

static void gen9_init_clock_gating(struct drm_i915_private *dev_priv)
{
	if (HAS_LLC(dev_priv)) {
		/*
		 * WaCompressedResourceDisplayNewHashMode:skl,kbl
		 * Display WA #0390: skl,kbl
		 *
		 * Must match Sampler, Pixel Back End, and Media. See
		 * WaCompressedResourceSamplerPbeMediaNewHashMode.
		 */
		I915_WRITE(CHICKEN_PAR1_1,
			   I915_READ(CHICKEN_PAR1_1) |
			   SKL_DE_COMPRESSED_HASH_MODE);
	}

	/* See Bspec note for PSR2_CTL bit 31, Wa#828:skl,bxt,kbl,cfl */
	I915_WRITE(CHICKEN_PAR1_1,
		   I915_READ(CHICKEN_PAR1_1) | SKL_EDP_PSR_FIX_RDWRAP);

	/* WaEnableChickenDCPR:skl,bxt,kbl,glk,cfl */
	I915_WRITE(GEN8_CHICKEN_DCPR_1,
		   I915_READ(GEN8_CHICKEN_DCPR_1) | MASK_WAKEMEM);

	/* WaFbcTurnOffFbcWatermark:skl,bxt,kbl,cfl */
	/* WaFbcWakeMemOn:skl,bxt,kbl,glk,cfl */
	I915_WRITE(DISP_ARB_CTL, I915_READ(DISP_ARB_CTL) |
		   DISP_FBC_WM_DIS |
		   DISP_FBC_MEMORY_WAKE);

	/* WaFbcHighMemBwCorruptionAvoidance:skl,bxt,kbl,cfl */
	I915_WRITE(ILK_DPFC_CHICKEN, I915_READ(ILK_DPFC_CHICKEN) |
		   ILK_DPFC_DISABLE_DUMMY0);

	if (IS_SKYLAKE(dev_priv)) {
		/* WaDisableDopClockGating */
		I915_WRITE(GEN7_MISCCPCTL, I915_READ(GEN7_MISCCPCTL)
			   & ~GEN7_DOP_CLOCK_GATE_ENABLE);
	}
}

static void bxt_init_clock_gating(struct drm_i915_private *dev_priv)
{
	gen9_init_clock_gating(dev_priv);

	/* WaDisableSDEUnitClockGating:bxt */
	I915_WRITE(GEN8_UCGCTL6, I915_READ(GEN8_UCGCTL6) |
		   GEN8_SDEUNIT_CLOCK_GATE_DISABLE);

	/*
	 * FIXME:
	 * GEN8_HDCUNIT_CLOCK_GATE_DISABLE_HDCREQ applies on 3x6 GT SKUs only.
	 */
	I915_WRITE(GEN8_UCGCTL6, I915_READ(GEN8_UCGCTL6) |
		   GEN8_HDCUNIT_CLOCK_GATE_DISABLE_HDCREQ);

	/*
	 * Wa: Backlight PWM may stop in the asserted state, causing backlight
	 * to stay fully on.
	 */
	I915_WRITE(GEN9_CLKGATE_DIS_0, I915_READ(GEN9_CLKGATE_DIS_0) |
		   PWM1_GATING_DIS | PWM2_GATING_DIS);

	/*
	 * Lower the display internal timeout.
	 * This is needed to avoid any hard hangs when DSI port PLL
	 * is off and a MMIO access is attempted by any privilege
	 * application, using batch buffers or any other means.
	 */
	I915_WRITE(RM_TIMEOUT, MMIO_TIMEOUT_US(950));
}

static void glk_init_clock_gating(struct drm_i915_private *dev_priv)
{
	gen9_init_clock_gating(dev_priv);

	/*
	 * WaDisablePWMClockGating:glk
	 * Backlight PWM may stop in the asserted state, causing backlight
	 * to stay fully on.
	 */
	I915_WRITE(GEN9_CLKGATE_DIS_0, I915_READ(GEN9_CLKGATE_DIS_0) |
		   PWM1_GATING_DIS | PWM2_GATING_DIS);

	/* WaDDIIOTimeout:glk */
	if (IS_GLK_REVID(dev_priv, 0, GLK_REVID_A1)) {
		u32 val = I915_READ(CHICKEN_MISC_2);
		val &= ~(GLK_CL0_PWR_DOWN |
			 GLK_CL1_PWR_DOWN |
			 GLK_CL2_PWR_DOWN);
		I915_WRITE(CHICKEN_MISC_2, val);
	}

}

static void i915_pineview_get_mem_freq(struct drm_i915_private *dev_priv)
{
	u32 tmp;

	tmp = I915_READ(CLKCFG);

	switch (tmp & CLKCFG_FSB_MASK) {
	case CLKCFG_FSB_533:
		dev_priv->fsb_freq = 533; /* 133*4 */
		break;
	case CLKCFG_FSB_800:
		dev_priv->fsb_freq = 800; /* 200*4 */
		break;
	case CLKCFG_FSB_667:
		dev_priv->fsb_freq =  667; /* 167*4 */
		break;
	case CLKCFG_FSB_400:
		dev_priv->fsb_freq = 400; /* 100*4 */
		break;
	}

	switch (tmp & CLKCFG_MEM_MASK) {
	case CLKCFG_MEM_533:
		dev_priv->mem_freq = 533;
		break;
	case CLKCFG_MEM_667:
		dev_priv->mem_freq = 667;
		break;
	case CLKCFG_MEM_800:
		dev_priv->mem_freq = 800;
		break;
	}

	/* detect pineview DDR3 setting */
	tmp = I915_READ(CSHRDDR3CTL);
	dev_priv->is_ddr3 = (tmp & CSHRDDR3CTL_DDR3) ? 1 : 0;
}

static void i915_ironlake_get_mem_freq(struct drm_i915_private *dev_priv)
{
	u16 ddrpll, csipll;

	ddrpll = intel_uncore_read16(&dev_priv->uncore, DDRMPLL1);
	csipll = intel_uncore_read16(&dev_priv->uncore, CSIPLL0);

	switch (ddrpll & 0xff) {
	case 0xc:
		dev_priv->mem_freq = 800;
		break;
	case 0x10:
		dev_priv->mem_freq = 1066;
		break;
	case 0x14:
		dev_priv->mem_freq = 1333;
		break;
	case 0x18:
		dev_priv->mem_freq = 1600;
		break;
	default:
		DRM_DEBUG_DRIVER("unknown memory frequency 0x%02x\n",
				 ddrpll & 0xff);
		dev_priv->mem_freq = 0;
		break;
	}

	dev_priv->ips.r_t = dev_priv->mem_freq;

	switch (csipll & 0x3ff) {
	case 0x00c:
		dev_priv->fsb_freq = 3200;
		break;
	case 0x00e:
		dev_priv->fsb_freq = 3733;
		break;
	case 0x010:
		dev_priv->fsb_freq = 4266;
		break;
	case 0x012:
		dev_priv->fsb_freq = 4800;
		break;
	case 0x014:
		dev_priv->fsb_freq = 5333;
		break;
	case 0x016:
		dev_priv->fsb_freq = 5866;
		break;
	case 0x018:
		dev_priv->fsb_freq = 6400;
		break;
	default:
		DRM_DEBUG_DRIVER("unknown fsb frequency 0x%04x\n",
				 csipll & 0x3ff);
		dev_priv->fsb_freq = 0;
		break;
	}

	if (dev_priv->fsb_freq == 3200) {
		dev_priv->ips.c_m = 0;
	} else if (dev_priv->fsb_freq > 3200 && dev_priv->fsb_freq <= 4800) {
		dev_priv->ips.c_m = 1;
	} else {
		dev_priv->ips.c_m = 2;
	}
}

static const struct cxsr_latency cxsr_latency_table[] = {
	{1, 0, 800, 400, 3382, 33382, 3983, 33983},    /* DDR2-400 SC */
	{1, 0, 800, 667, 3354, 33354, 3807, 33807},    /* DDR2-667 SC */
	{1, 0, 800, 800, 3347, 33347, 3763, 33763},    /* DDR2-800 SC */
	{1, 1, 800, 667, 6420, 36420, 6873, 36873},    /* DDR3-667 SC */
	{1, 1, 800, 800, 5902, 35902, 6318, 36318},    /* DDR3-800 SC */

	{1, 0, 667, 400, 3400, 33400, 4021, 34021},    /* DDR2-400 SC */
	{1, 0, 667, 667, 3372, 33372, 3845, 33845},    /* DDR2-667 SC */
	{1, 0, 667, 800, 3386, 33386, 3822, 33822},    /* DDR2-800 SC */
	{1, 1, 667, 667, 6438, 36438, 6911, 36911},    /* DDR3-667 SC */
	{1, 1, 667, 800, 5941, 35941, 6377, 36377},    /* DDR3-800 SC */

	{1, 0, 400, 400, 3472, 33472, 4173, 34173},    /* DDR2-400 SC */
	{1, 0, 400, 667, 3443, 33443, 3996, 33996},    /* DDR2-667 SC */
	{1, 0, 400, 800, 3430, 33430, 3946, 33946},    /* DDR2-800 SC */
	{1, 1, 400, 667, 6509, 36509, 7062, 37062},    /* DDR3-667 SC */
	{1, 1, 400, 800, 5985, 35985, 6501, 36501},    /* DDR3-800 SC */

	{0, 0, 800, 400, 3438, 33438, 4065, 34065},    /* DDR2-400 SC */
	{0, 0, 800, 667, 3410, 33410, 3889, 33889},    /* DDR2-667 SC */
	{0, 0, 800, 800, 3403, 33403, 3845, 33845},    /* DDR2-800 SC */
	{0, 1, 800, 667, 6476, 36476, 6955, 36955},    /* DDR3-667 SC */
	{0, 1, 800, 800, 5958, 35958, 6400, 36400},    /* DDR3-800 SC */

	{0, 0, 667, 400, 3456, 33456, 4103, 34106},    /* DDR2-400 SC */
	{0, 0, 667, 667, 3428, 33428, 3927, 33927},    /* DDR2-667 SC */
	{0, 0, 667, 800, 3443, 33443, 3905, 33905},    /* DDR2-800 SC */
	{0, 1, 667, 667, 6494, 36494, 6993, 36993},    /* DDR3-667 SC */
	{0, 1, 667, 800, 5998, 35998, 6460, 36460},    /* DDR3-800 SC */

	{0, 0, 400, 400, 3528, 33528, 4255, 34255},    /* DDR2-400 SC */
	{0, 0, 400, 667, 3500, 33500, 4079, 34079},    /* DDR2-667 SC */
	{0, 0, 400, 800, 3487, 33487, 4029, 34029},    /* DDR2-800 SC */
	{0, 1, 400, 667, 6566, 36566, 7145, 37145},    /* DDR3-667 SC */
	{0, 1, 400, 800, 6042, 36042, 6584, 36584},    /* DDR3-800 SC */
};

static const struct cxsr_latency *intel_get_cxsr_latency(bool is_desktop,
							 bool is_ddr3,
							 int fsb,
							 int mem)
{
	const struct cxsr_latency *latency;
	int i;

	if (fsb == 0 || mem == 0)
		return NULL;

	for (i = 0; i < ARRAY_SIZE(cxsr_latency_table); i++) {
		latency = &cxsr_latency_table[i];
		if (is_desktop == latency->is_desktop &&
		    is_ddr3 == latency->is_ddr3 &&
		    fsb == latency->fsb_freq && mem == latency->mem_freq)
			return latency;
	}

	DRM_DEBUG_KMS("Unknown FSB/MEM found, disable CxSR\n");

	return NULL;
}

static void chv_set_memory_dvfs(struct drm_i915_private *dev_priv, bool enable)
{
	u32 val;

	vlv_punit_get(dev_priv);

	val = vlv_punit_read(dev_priv, PUNIT_REG_DDR_SETUP2);
	if (enable)
		val &= ~FORCE_DDR_HIGH_FREQ;
	else
		val |= FORCE_DDR_HIGH_FREQ;
	val &= ~FORCE_DDR_LOW_FREQ;
	val |= FORCE_DDR_FREQ_REQ_ACK;
	vlv_punit_write(dev_priv, PUNIT_REG_DDR_SETUP2, val);

	if (wait_for((vlv_punit_read(dev_priv, PUNIT_REG_DDR_SETUP2) &
		      FORCE_DDR_FREQ_REQ_ACK) == 0, 3))
		DRM_ERROR("timed out waiting for Punit DDR DVFS request\n");

	vlv_punit_put(dev_priv);
}

static void chv_set_memory_pm5(struct drm_i915_private *dev_priv, bool enable)
{
	u32 val;

	vlv_punit_get(dev_priv);

	val = vlv_punit_read(dev_priv, PUNIT_REG_DSPSSPM);
	if (enable)
		val |= DSP_MAXFIFO_PM5_ENABLE;
	else
		val &= ~DSP_MAXFIFO_PM5_ENABLE;
	vlv_punit_write(dev_priv, PUNIT_REG_DSPSSPM, val);

	vlv_punit_put(dev_priv);
}

#define FW_WM(value, plane) \
	(((value) << DSPFW_ ## plane ## _SHIFT) & DSPFW_ ## plane ## _MASK)

static bool _intel_set_memory_cxsr(struct drm_i915_private *dev_priv, bool enable)
{
	bool was_enabled;
	u32 val;

	if (IS_VALLEYVIEW(dev_priv) || IS_CHERRYVIEW(dev_priv)) {
		was_enabled = I915_READ(FW_BLC_SELF_VLV) & FW_CSPWRDWNEN;
		I915_WRITE(FW_BLC_SELF_VLV, enable ? FW_CSPWRDWNEN : 0);
		POSTING_READ(FW_BLC_SELF_VLV);
	} else if (IS_G4X(dev_priv) || IS_I965GM(dev_priv)) {
		was_enabled = I915_READ(FW_BLC_SELF) & FW_BLC_SELF_EN;
		I915_WRITE(FW_BLC_SELF, enable ? FW_BLC_SELF_EN : 0);
		POSTING_READ(FW_BLC_SELF);
	} else if (IS_PINEVIEW(dev_priv)) {
		val = I915_READ(DSPFW3);
		was_enabled = val & PINEVIEW_SELF_REFRESH_EN;
		if (enable)
			val |= PINEVIEW_SELF_REFRESH_EN;
		else
			val &= ~PINEVIEW_SELF_REFRESH_EN;
		I915_WRITE(DSPFW3, val);
		POSTING_READ(DSPFW3);
	} else if (IS_I945G(dev_priv) || IS_I945GM(dev_priv)) {
		was_enabled = I915_READ(FW_BLC_SELF) & FW_BLC_SELF_EN;
		val = enable ? _MASKED_BIT_ENABLE(FW_BLC_SELF_EN) :
			       _MASKED_BIT_DISABLE(FW_BLC_SELF_EN);
		I915_WRITE(FW_BLC_SELF, val);
		POSTING_READ(FW_BLC_SELF);
	} else if (IS_I915GM(dev_priv)) {
		/*
		 * FIXME can't find a bit like this for 915G, and
		 * and yet it does have the related watermark in
		 * FW_BLC_SELF. What's going on?
		 */
		was_enabled = I915_READ(INSTPM) & INSTPM_SELF_EN;
		val = enable ? _MASKED_BIT_ENABLE(INSTPM_SELF_EN) :
			       _MASKED_BIT_DISABLE(INSTPM_SELF_EN);
		I915_WRITE(INSTPM, val);
		POSTING_READ(INSTPM);
	} else {
		return false;
	}

	trace_intel_memory_cxsr(dev_priv, was_enabled, enable);

	DRM_DEBUG_KMS("memory self-refresh is %s (was %s)\n",
		      enableddisabled(enable),
		      enableddisabled(was_enabled));

	return was_enabled;
}

/**
 * intel_set_memory_cxsr - Configure CxSR state
 * @dev_priv: i915 device
 * @enable: Allow vs. disallow CxSR
 *
 * Allow or disallow the system to enter a special CxSR
 * (C-state self refresh) state. What typically happens in CxSR mode
 * is that several display FIFOs may get combined into a single larger
 * FIFO for a particular plane (so called max FIFO mode) to allow the
 * system to defer memory fetches longer, and the memory will enter
 * self refresh.
 *
 * Note that enabling CxSR does not guarantee that the system enter
 * this special mode, nor does it guarantee that the system stays
 * in that mode once entered. So this just allows/disallows the system
 * to autonomously utilize the CxSR mode. Other factors such as core
 * C-states will affect when/if the system actually enters/exits the
 * CxSR mode.
 *
 * Note that on VLV/CHV this actually only controls the max FIFO mode,
 * and the system is free to enter/exit memory self refresh at any time
 * even when the use of CxSR has been disallowed.
 *
 * While the system is actually in the CxSR/max FIFO mode, some plane
 * control registers will not get latched on vblank. Thus in order to
 * guarantee the system will respond to changes in the plane registers
 * we must always disallow CxSR prior to making changes to those registers.
 * Unfortunately the system will re-evaluate the CxSR conditions at
 * frame start which happens after vblank start (which is when the plane
 * registers would get latched), so we can't proceed with the plane update
 * during the same frame where we disallowed CxSR.
 *
 * Certain platforms also have a deeper HPLL SR mode. Fortunately the
 * HPLL SR mode depends on CxSR itself, so we don't have to hand hold
 * the hardware w.r.t. HPLL SR when writing to plane registers.
 * Disallowing just CxSR is sufficient.
 */
bool intel_set_memory_cxsr(struct drm_i915_private *dev_priv, bool enable)
{
	bool ret;

	mutex_lock(&dev_priv->wm.wm_mutex);
	ret = _intel_set_memory_cxsr(dev_priv, enable);
	if (IS_VALLEYVIEW(dev_priv) || IS_CHERRYVIEW(dev_priv))
		dev_priv->wm.vlv.cxsr = enable;
	else if (IS_G4X(dev_priv))
		dev_priv->wm.g4x.cxsr = enable;
	mutex_unlock(&dev_priv->wm.wm_mutex);

	return ret;
}

/*
 * Latency for FIFO fetches is dependent on several factors:
 *   - memory configuration (speed, channels)
 *   - chipset
 *   - current MCH state
 * It can be fairly high in some situations, so here we assume a fairly
 * pessimal value.  It's a tradeoff between extra memory fetches (if we
 * set this value too high, the FIFO will fetch frequently to stay full)
 * and power consumption (set it too low to save power and we might see
 * FIFO underruns and display "flicker").
 *
 * A value of 5us seems to be a good balance; safe for very low end
 * platforms but not overly aggressive on lower latency configs.
 */
static const int pessimal_latency_ns = 5000;

#define VLV_FIFO_START(dsparb, dsparb2, lo_shift, hi_shift) \
	((((dsparb) >> (lo_shift)) & 0xff) | ((((dsparb2) >> (hi_shift)) & 0x1) << 8))

static void vlv_get_fifo_size(struct intel_crtc_state *crtc_state)
{
	struct intel_crtc *crtc = to_intel_crtc(crtc_state->base.crtc);
	struct drm_i915_private *dev_priv = to_i915(crtc->base.dev);
	struct vlv_fifo_state *fifo_state = &crtc_state->wm.vlv.fifo_state;
	enum pipe pipe = crtc->pipe;
	int sprite0_start, sprite1_start;

	switch (pipe) {
		u32 dsparb, dsparb2, dsparb3;
	case PIPE_A:
		dsparb = I915_READ(DSPARB);
		dsparb2 = I915_READ(DSPARB2);
		sprite0_start = VLV_FIFO_START(dsparb, dsparb2, 0, 0);
		sprite1_start = VLV_FIFO_START(dsparb, dsparb2, 8, 4);
		break;
	case PIPE_B:
		dsparb = I915_READ(DSPARB);
		dsparb2 = I915_READ(DSPARB2);
		sprite0_start = VLV_FIFO_START(dsparb, dsparb2, 16, 8);
		sprite1_start = VLV_FIFO_START(dsparb, dsparb2, 24, 12);
		break;
	case PIPE_C:
		dsparb2 = I915_READ(DSPARB2);
		dsparb3 = I915_READ(DSPARB3);
		sprite0_start = VLV_FIFO_START(dsparb3, dsparb2, 0, 16);
		sprite1_start = VLV_FIFO_START(dsparb3, dsparb2, 8, 20);
		break;
	default:
		MISSING_CASE(pipe);
		return;
	}

	fifo_state->plane[PLANE_PRIMARY] = sprite0_start;
	fifo_state->plane[PLANE_SPRITE0] = sprite1_start - sprite0_start;
	fifo_state->plane[PLANE_SPRITE1] = 511 - sprite1_start;
	fifo_state->plane[PLANE_CURSOR] = 63;
}

static int i9xx_get_fifo_size(struct drm_i915_private *dev_priv,
			      enum i9xx_plane_id i9xx_plane)
{
	u32 dsparb = I915_READ(DSPARB);
	int size;

	size = dsparb & 0x7f;
	if (i9xx_plane == PLANE_B)
		size = ((dsparb >> DSPARB_CSTART_SHIFT) & 0x7f) - size;

	DRM_DEBUG_KMS("FIFO size - (0x%08x) %c: %d\n",
		      dsparb, plane_name(i9xx_plane), size);

	return size;
}

static int i830_get_fifo_size(struct drm_i915_private *dev_priv,
			      enum i9xx_plane_id i9xx_plane)
{
	u32 dsparb = I915_READ(DSPARB);
	int size;

	size = dsparb & 0x1ff;
	if (i9xx_plane == PLANE_B)
		size = ((dsparb >> DSPARB_BEND_SHIFT) & 0x1ff) - size;
	size >>= 1; /* Convert to cachelines */

	DRM_DEBUG_KMS("FIFO size - (0x%08x) %c: %d\n",
		      dsparb, plane_name(i9xx_plane), size);

	return size;
}

static int i845_get_fifo_size(struct drm_i915_private *dev_priv,
			      enum i9xx_plane_id i9xx_plane)
{
	u32 dsparb = I915_READ(DSPARB);
	int size;

	size = dsparb & 0x7f;
	size >>= 2; /* Convert to cachelines */

	DRM_DEBUG_KMS("FIFO size - (0x%08x) %c: %d\n",
		      dsparb, plane_name(i9xx_plane), size);

	return size;
}

/* Pineview has different values for various configs */
static const struct intel_watermark_params pineview_display_wm = {
	.fifo_size = PINEVIEW_DISPLAY_FIFO,
	.max_wm = PINEVIEW_MAX_WM,
	.default_wm = PINEVIEW_DFT_WM,
	.guard_size = PINEVIEW_GUARD_WM,
	.cacheline_size = PINEVIEW_FIFO_LINE_SIZE,
};
static const struct intel_watermark_params pineview_display_hplloff_wm = {
	.fifo_size = PINEVIEW_DISPLAY_FIFO,
	.max_wm = PINEVIEW_MAX_WM,
	.default_wm = PINEVIEW_DFT_HPLLOFF_WM,
	.guard_size = PINEVIEW_GUARD_WM,
	.cacheline_size = PINEVIEW_FIFO_LINE_SIZE,
};
static const struct intel_watermark_params pineview_cursor_wm = {
	.fifo_size = PINEVIEW_CURSOR_FIFO,
	.max_wm = PINEVIEW_CURSOR_MAX_WM,
	.default_wm = PINEVIEW_CURSOR_DFT_WM,
	.guard_size = PINEVIEW_CURSOR_GUARD_WM,
	.cacheline_size = PINEVIEW_FIFO_LINE_SIZE,
};
static const struct intel_watermark_params pineview_cursor_hplloff_wm = {
	.fifo_size = PINEVIEW_CURSOR_FIFO,
	.max_wm = PINEVIEW_CURSOR_MAX_WM,
	.default_wm = PINEVIEW_CURSOR_DFT_WM,
	.guard_size = PINEVIEW_CURSOR_GUARD_WM,
	.cacheline_size = PINEVIEW_FIFO_LINE_SIZE,
};
static const struct intel_watermark_params i965_cursor_wm_info = {
	.fifo_size = I965_CURSOR_FIFO,
	.max_wm = I965_CURSOR_MAX_WM,
	.default_wm = I965_CURSOR_DFT_WM,
	.guard_size = 2,
	.cacheline_size = I915_FIFO_LINE_SIZE,
};
static const struct intel_watermark_params i945_wm_info = {
	.fifo_size = I945_FIFO_SIZE,
	.max_wm = I915_MAX_WM,
	.default_wm = 1,
	.guard_size = 2,
	.cacheline_size = I915_FIFO_LINE_SIZE,
};
static const struct intel_watermark_params i915_wm_info = {
	.fifo_size = I915_FIFO_SIZE,
	.max_wm = I915_MAX_WM,
	.default_wm = 1,
	.guard_size = 2,
	.cacheline_size = I915_FIFO_LINE_SIZE,
};
static const struct intel_watermark_params i830_a_wm_info = {
	.fifo_size = I855GM_FIFO_SIZE,
	.max_wm = I915_MAX_WM,
	.default_wm = 1,
	.guard_size = 2,
	.cacheline_size = I830_FIFO_LINE_SIZE,
};
static const struct intel_watermark_params i830_bc_wm_info = {
	.fifo_size = I855GM_FIFO_SIZE,
	.max_wm = I915_MAX_WM/2,
	.default_wm = 1,
	.guard_size = 2,
	.cacheline_size = I830_FIFO_LINE_SIZE,
};
static const struct intel_watermark_params i845_wm_info = {
	.fifo_size = I830_FIFO_SIZE,
	.max_wm = I915_MAX_WM,
	.default_wm = 1,
	.guard_size = 2,
	.cacheline_size = I830_FIFO_LINE_SIZE,
};

/**
 * intel_wm_method1 - Method 1 / "small buffer" watermark formula
 * @pixel_rate: Pipe pixel rate in kHz
 * @cpp: Plane bytes per pixel
 * @latency: Memory wakeup latency in 0.1us units
 *
 * Compute the watermark using the method 1 or "small buffer"
 * formula. The caller may additonally add extra cachelines
 * to account for TLB misses and clock crossings.
 *
 * This method is concerned with the short term drain rate
 * of the FIFO, ie. it does not account for blanking periods
 * which would effectively reduce the average drain rate across
 * a longer period. The name "small" refers to the fact the
 * FIFO is relatively small compared to the amount of data
 * fetched.
 *
 * The FIFO level vs. time graph might look something like:
 *
 *   |\   |\
 *   | \  | \
 * __---__---__ (- plane active, _ blanking)
 * -> time
 *
 * or perhaps like this:
 *
 *   |\|\  |\|\
 * __----__----__ (- plane active, _ blanking)
 * -> time
 *
 * Returns:
 * The watermark in bytes
 */
static unsigned int intel_wm_method1(unsigned int pixel_rate,
				     unsigned int cpp,
				     unsigned int latency)
{
	u64 ret;

	ret = mul_u32_u32(pixel_rate, cpp * latency);
	ret = DIV_ROUND_UP_ULL(ret, 10000);

	return ret;
}

/**
 * intel_wm_method2 - Method 2 / "large buffer" watermark formula
 * @pixel_rate: Pipe pixel rate in kHz
 * @htotal: Pipe horizontal total
 * @width: Plane width in pixels
 * @cpp: Plane bytes per pixel
 * @latency: Memory wakeup latency in 0.1us units
 *
 * Compute the watermark using the method 2 or "large buffer"
 * formula. The caller may additonally add extra cachelines
 * to account for TLB misses and clock crossings.
 *
 * This method is concerned with the long term drain rate
 * of the FIFO, ie. it does account for blanking periods
 * which effectively reduce the average drain rate across
 * a longer period. The name "large" refers to the fact the
 * FIFO is relatively large compared to the amount of data
 * fetched.
 *
 * The FIFO level vs. time graph might look something like:
 *
 *    |\___       |\___
 *    |    \___   |    \___
 *    |        \  |        \
 * __ --__--__--__--__--__--__ (- plane active, _ blanking)
 * -> time
 *
 * Returns:
 * The watermark in bytes
 */
static unsigned int intel_wm_method2(unsigned int pixel_rate,
				     unsigned int htotal,
				     unsigned int width,
				     unsigned int cpp,
				     unsigned int latency)
{
	unsigned int ret;

	/*
	 * FIXME remove once all users are computing
	 * watermarks in the correct place.
	 */
	if (WARN_ON_ONCE(htotal == 0))
		htotal = 1;

	ret = (latency * pixel_rate) / (htotal * 10000);
	ret = (ret + 1) * width * cpp;

	return ret;
}

/**
 * intel_calculate_wm - calculate watermark level
 * @pixel_rate: pixel clock
 * @wm: chip FIFO params
 * @fifo_size: size of the FIFO buffer
 * @cpp: bytes per pixel
 * @latency_ns: memory latency for the platform
 *
 * Calculate the watermark level (the level at which the display plane will
 * start fetching from memory again).  Each chip has a different display
 * FIFO size and allocation, so the caller needs to figure that out and pass
 * in the correct intel_watermark_params structure.
 *
 * As the pixel clock runs, the FIFO will be drained at a rate that depends
 * on the pixel size.  When it reaches the watermark level, it'll start
 * fetching FIFO line sized based chunks from memory until the FIFO fills
 * past the watermark point.  If the FIFO drains completely, a FIFO underrun
 * will occur, and a display engine hang could result.
 */
static unsigned int intel_calculate_wm(int pixel_rate,
				       const struct intel_watermark_params *wm,
				       int fifo_size, int cpp,
				       unsigned int latency_ns)
{
	int entries, wm_size;

	/*
	 * Note: we need to make sure we don't overflow for various clock &
	 * latency values.
	 * clocks go from a few thousand to several hundred thousand.
	 * latency is usually a few thousand
	 */
	entries = intel_wm_method1(pixel_rate, cpp,
				   latency_ns / 100);
	entries = DIV_ROUND_UP(entries, wm->cacheline_size) +
		wm->guard_size;
	DRM_DEBUG_KMS("FIFO entries required for mode: %d\n", entries);

	wm_size = fifo_size - entries;
	DRM_DEBUG_KMS("FIFO watermark level: %d\n", wm_size);

	/* Don't promote wm_size to unsigned... */
	if (wm_size > wm->max_wm)
		wm_size = wm->max_wm;
	if (wm_size <= 0)
		wm_size = wm->default_wm;

	/*
	 * Bspec seems to indicate that the value shouldn't be lower than
	 * 'burst size + 1'. Certainly 830 is quite unhappy with low values.
	 * Lets go for 8 which is the burst size since certain platforms
	 * already use a hardcoded 8 (which is what the spec says should be
	 * done).
	 */
	if (wm_size <= 8)
		wm_size = 8;

	return wm_size;
}

static bool is_disabling(int old, int new, int threshold)
{
	return old >= threshold && new < threshold;
}

static bool is_enabling(int old, int new, int threshold)
{
	return old < threshold && new >= threshold;
}

static int intel_wm_num_levels(struct drm_i915_private *dev_priv)
{
	return dev_priv->wm.max_level + 1;
}

static bool intel_wm_plane_visible(const struct intel_crtc_state *crtc_state,
				   const struct intel_plane_state *plane_state)
{
	struct intel_plane *plane = to_intel_plane(plane_state->base.plane);

	/* FIXME check the 'enable' instead */
	if (!crtc_state->base.active)
		return false;

	/*
	 * Treat cursor with fb as always visible since cursor updates
	 * can happen faster than the vrefresh rate, and the current
	 * watermark code doesn't handle that correctly. Cursor updates
	 * which set/clear the fb or change the cursor size are going
	 * to get throttled by intel_legacy_cursor_update() to work
	 * around this problem with the watermark code.
	 */
	if (plane->id == PLANE_CURSOR)
		return plane_state->base.fb != NULL;
	else
		return plane_state->base.visible;
}

static struct intel_crtc *single_enabled_crtc(struct drm_i915_private *dev_priv)
{
	struct intel_crtc *crtc, *enabled = NULL;

	for_each_intel_crtc(&dev_priv->drm, crtc) {
		if (intel_crtc_active(crtc)) {
			if (enabled)
				return NULL;
			enabled = crtc;
		}
	}

	return enabled;
}

static void pineview_update_wm(struct intel_crtc *unused_crtc)
{
	struct drm_i915_private *dev_priv = to_i915(unused_crtc->base.dev);
	struct intel_crtc *crtc;
	const struct cxsr_latency *latency;
	u32 reg;
	unsigned int wm;

	latency = intel_get_cxsr_latency(!IS_MOBILE(dev_priv),
					 dev_priv->is_ddr3,
					 dev_priv->fsb_freq,
					 dev_priv->mem_freq);
	if (!latency) {
		DRM_DEBUG_KMS("Unknown FSB/MEM found, disable CxSR\n");
		intel_set_memory_cxsr(dev_priv, false);
		return;
	}

	crtc = single_enabled_crtc(dev_priv);
	if (crtc) {
		const struct drm_display_mode *adjusted_mode =
			&crtc->config->base.adjusted_mode;
		const struct drm_framebuffer *fb =
			crtc->base.primary->state->fb;
		int cpp = fb->format->cpp[0];
		int clock = adjusted_mode->crtc_clock;

		/* Display SR */
		wm = intel_calculate_wm(clock, &pineview_display_wm,
					pineview_display_wm.fifo_size,
					cpp, latency->display_sr);
		reg = I915_READ(DSPFW1);
		reg &= ~DSPFW_SR_MASK;
		reg |= FW_WM(wm, SR);
		I915_WRITE(DSPFW1, reg);
		DRM_DEBUG_KMS("DSPFW1 register is %x\n", reg);

		/* cursor SR */
		wm = intel_calculate_wm(clock, &pineview_cursor_wm,
					pineview_display_wm.fifo_size,
					4, latency->cursor_sr);
		reg = I915_READ(DSPFW3);
		reg &= ~DSPFW_CURSOR_SR_MASK;
		reg |= FW_WM(wm, CURSOR_SR);
		I915_WRITE(DSPFW3, reg);

		/* Display HPLL off SR */
		wm = intel_calculate_wm(clock, &pineview_display_hplloff_wm,
					pineview_display_hplloff_wm.fifo_size,
					cpp, latency->display_hpll_disable);
		reg = I915_READ(DSPFW3);
		reg &= ~DSPFW_HPLL_SR_MASK;
		reg |= FW_WM(wm, HPLL_SR);
		I915_WRITE(DSPFW3, reg);

		/* cursor HPLL off SR */
		wm = intel_calculate_wm(clock, &pineview_cursor_hplloff_wm,
					pineview_display_hplloff_wm.fifo_size,
					4, latency->cursor_hpll_disable);
		reg = I915_READ(DSPFW3);
		reg &= ~DSPFW_HPLL_CURSOR_MASK;
		reg |= FW_WM(wm, HPLL_CURSOR);
		I915_WRITE(DSPFW3, reg);
		DRM_DEBUG_KMS("DSPFW3 register is %x\n", reg);

		intel_set_memory_cxsr(dev_priv, true);
	} else {
		intel_set_memory_cxsr(dev_priv, false);
	}
}

/*
 * Documentation says:
 * "If the line size is small, the TLB fetches can get in the way of the
 *  data fetches, causing some lag in the pixel data return which is not
 *  accounted for in the above formulas. The following adjustment only
 *  needs to be applied if eight whole lines fit in the buffer at once.
 *  The WM is adjusted upwards by the difference between the FIFO size
 *  and the size of 8 whole lines. This adjustment is always performed
 *  in the actual pixel depth regardless of whether FBC is enabled or not."
 */
static unsigned int g4x_tlb_miss_wa(int fifo_size, int width, int cpp)
{
	int tlb_miss = fifo_size * 64 - width * cpp * 8;

	return max(0, tlb_miss);
}

static void g4x_write_wm_values(struct drm_i915_private *dev_priv,
				const struct g4x_wm_values *wm)
{
	enum pipe pipe;

	for_each_pipe(dev_priv, pipe)
		trace_g4x_wm(intel_get_crtc_for_pipe(dev_priv, pipe), wm);

	I915_WRITE(DSPFW1,
		   FW_WM(wm->sr.plane, SR) |
		   FW_WM(wm->pipe[PIPE_B].plane[PLANE_CURSOR], CURSORB) |
		   FW_WM(wm->pipe[PIPE_B].plane[PLANE_PRIMARY], PLANEB) |
		   FW_WM(wm->pipe[PIPE_A].plane[PLANE_PRIMARY], PLANEA));
	I915_WRITE(DSPFW2,
		   (wm->fbc_en ? DSPFW_FBC_SR_EN : 0) |
		   FW_WM(wm->sr.fbc, FBC_SR) |
		   FW_WM(wm->hpll.fbc, FBC_HPLL_SR) |
		   FW_WM(wm->pipe[PIPE_B].plane[PLANE_SPRITE0], SPRITEB) |
		   FW_WM(wm->pipe[PIPE_A].plane[PLANE_CURSOR], CURSORA) |
		   FW_WM(wm->pipe[PIPE_A].plane[PLANE_SPRITE0], SPRITEA));
	I915_WRITE(DSPFW3,
		   (wm->hpll_en ? DSPFW_HPLL_SR_EN : 0) |
		   FW_WM(wm->sr.cursor, CURSOR_SR) |
		   FW_WM(wm->hpll.cursor, HPLL_CURSOR) |
		   FW_WM(wm->hpll.plane, HPLL_SR));

	POSTING_READ(DSPFW1);
}

#define FW_WM_VLV(value, plane) \
	(((value) << DSPFW_ ## plane ## _SHIFT) & DSPFW_ ## plane ## _MASK_VLV)

static void vlv_write_wm_values(struct drm_i915_private *dev_priv,
				const struct vlv_wm_values *wm)
{
	enum pipe pipe;

	for_each_pipe(dev_priv, pipe) {
		trace_vlv_wm(intel_get_crtc_for_pipe(dev_priv, pipe), wm);

		I915_WRITE(VLV_DDL(pipe),
			   (wm->ddl[pipe].plane[PLANE_CURSOR] << DDL_CURSOR_SHIFT) |
			   (wm->ddl[pipe].plane[PLANE_SPRITE1] << DDL_SPRITE_SHIFT(1)) |
			   (wm->ddl[pipe].plane[PLANE_SPRITE0] << DDL_SPRITE_SHIFT(0)) |
			   (wm->ddl[pipe].plane[PLANE_PRIMARY] << DDL_PLANE_SHIFT));
	}

	/*
	 * Zero the (unused) WM1 watermarks, and also clear all the
	 * high order bits so that there are no out of bounds values
	 * present in the registers during the reprogramming.
	 */
	I915_WRITE(DSPHOWM, 0);
	I915_WRITE(DSPHOWM1, 0);
	I915_WRITE(DSPFW4, 0);
	I915_WRITE(DSPFW5, 0);
	I915_WRITE(DSPFW6, 0);

	I915_WRITE(DSPFW1,
		   FW_WM(wm->sr.plane, SR) |
		   FW_WM(wm->pipe[PIPE_B].plane[PLANE_CURSOR], CURSORB) |
		   FW_WM_VLV(wm->pipe[PIPE_B].plane[PLANE_PRIMARY], PLANEB) |
		   FW_WM_VLV(wm->pipe[PIPE_A].plane[PLANE_PRIMARY], PLANEA));
	I915_WRITE(DSPFW2,
		   FW_WM_VLV(wm->pipe[PIPE_A].plane[PLANE_SPRITE1], SPRITEB) |
		   FW_WM(wm->pipe[PIPE_A].plane[PLANE_CURSOR], CURSORA) |
		   FW_WM_VLV(wm->pipe[PIPE_A].plane[PLANE_SPRITE0], SPRITEA));
	I915_WRITE(DSPFW3,
		   FW_WM(wm->sr.cursor, CURSOR_SR));

	if (IS_CHERRYVIEW(dev_priv)) {
		I915_WRITE(DSPFW7_CHV,
			   FW_WM_VLV(wm->pipe[PIPE_B].plane[PLANE_SPRITE1], SPRITED) |
			   FW_WM_VLV(wm->pipe[PIPE_B].plane[PLANE_SPRITE0], SPRITEC));
		I915_WRITE(DSPFW8_CHV,
			   FW_WM_VLV(wm->pipe[PIPE_C].plane[PLANE_SPRITE1], SPRITEF) |
			   FW_WM_VLV(wm->pipe[PIPE_C].plane[PLANE_SPRITE0], SPRITEE));
		I915_WRITE(DSPFW9_CHV,
			   FW_WM_VLV(wm->pipe[PIPE_C].plane[PLANE_PRIMARY], PLANEC) |
			   FW_WM(wm->pipe[PIPE_C].plane[PLANE_CURSOR], CURSORC));
		I915_WRITE(DSPHOWM,
			   FW_WM(wm->sr.plane >> 9, SR_HI) |
			   FW_WM(wm->pipe[PIPE_C].plane[PLANE_SPRITE1] >> 8, SPRITEF_HI) |
			   FW_WM(wm->pipe[PIPE_C].plane[PLANE_SPRITE0] >> 8, SPRITEE_HI) |
			   FW_WM(wm->pipe[PIPE_C].plane[PLANE_PRIMARY] >> 8, PLANEC_HI) |
			   FW_WM(wm->pipe[PIPE_B].plane[PLANE_SPRITE1] >> 8, SPRITED_HI) |
			   FW_WM(wm->pipe[PIPE_B].plane[PLANE_SPRITE0] >> 8, SPRITEC_HI) |
			   FW_WM(wm->pipe[PIPE_B].plane[PLANE_PRIMARY] >> 8, PLANEB_HI) |
			   FW_WM(wm->pipe[PIPE_A].plane[PLANE_SPRITE1] >> 8, SPRITEB_HI) |
			   FW_WM(wm->pipe[PIPE_A].plane[PLANE_SPRITE0] >> 8, SPRITEA_HI) |
			   FW_WM(wm->pipe[PIPE_A].plane[PLANE_PRIMARY] >> 8, PLANEA_HI));
	} else {
		I915_WRITE(DSPFW7,
			   FW_WM_VLV(wm->pipe[PIPE_B].plane[PLANE_SPRITE1], SPRITED) |
			   FW_WM_VLV(wm->pipe[PIPE_B].plane[PLANE_SPRITE0], SPRITEC));
		I915_WRITE(DSPHOWM,
			   FW_WM(wm->sr.plane >> 9, SR_HI) |
			   FW_WM(wm->pipe[PIPE_B].plane[PLANE_SPRITE1] >> 8, SPRITED_HI) |
			   FW_WM(wm->pipe[PIPE_B].plane[PLANE_SPRITE0] >> 8, SPRITEC_HI) |
			   FW_WM(wm->pipe[PIPE_B].plane[PLANE_PRIMARY] >> 8, PLANEB_HI) |
			   FW_WM(wm->pipe[PIPE_A].plane[PLANE_SPRITE1] >> 8, SPRITEB_HI) |
			   FW_WM(wm->pipe[PIPE_A].plane[PLANE_SPRITE0] >> 8, SPRITEA_HI) |
			   FW_WM(wm->pipe[PIPE_A].plane[PLANE_PRIMARY] >> 8, PLANEA_HI));
	}

	POSTING_READ(DSPFW1);
}

#undef FW_WM_VLV

static void g4x_setup_wm_latency(struct drm_i915_private *dev_priv)
{
	/* all latencies in usec */
	dev_priv->wm.pri_latency[G4X_WM_LEVEL_NORMAL] = 5;
	dev_priv->wm.pri_latency[G4X_WM_LEVEL_SR] = 12;
	dev_priv->wm.pri_latency[G4X_WM_LEVEL_HPLL] = 35;

	dev_priv->wm.max_level = G4X_WM_LEVEL_HPLL;
}

static int g4x_plane_fifo_size(enum plane_id plane_id, int level)
{
	/*
	 * DSPCNTR[13] supposedly controls whether the
	 * primary plane can use the FIFO space otherwise
	 * reserved for the sprite plane. It's not 100% clear
	 * what the actual FIFO size is, but it looks like we
	 * can happily set both primary and sprite watermarks
	 * up to 127 cachelines. So that would seem to mean
	 * that either DSPCNTR[13] doesn't do anything, or that
	 * the total FIFO is >= 256 cachelines in size. Either
	 * way, we don't seem to have to worry about this
	 * repartitioning as the maximum watermark value the
	 * register can hold for each plane is lower than the
	 * minimum FIFO size.
	 */
	switch (plane_id) {
	case PLANE_CURSOR:
		return 63;
	case PLANE_PRIMARY:
		return level == G4X_WM_LEVEL_NORMAL ? 127 : 511;
	case PLANE_SPRITE0:
		return level == G4X_WM_LEVEL_NORMAL ? 127 : 0;
	default:
		MISSING_CASE(plane_id);
		return 0;
	}
}

static int g4x_fbc_fifo_size(int level)
{
	switch (level) {
	case G4X_WM_LEVEL_SR:
		return 7;
	case G4X_WM_LEVEL_HPLL:
		return 15;
	default:
		MISSING_CASE(level);
		return 0;
	}
}

static u16 g4x_compute_wm(const struct intel_crtc_state *crtc_state,
			  const struct intel_plane_state *plane_state,
			  int level)
{
	struct intel_plane *plane = to_intel_plane(plane_state->base.plane);
	struct drm_i915_private *dev_priv = to_i915(plane->base.dev);
	const struct drm_display_mode *adjusted_mode =
		&crtc_state->base.adjusted_mode;
	unsigned int latency = dev_priv->wm.pri_latency[level] * 10;
	unsigned int clock, htotal, cpp, width, wm;

	if (latency == 0)
		return USHRT_MAX;

	if (!intel_wm_plane_visible(crtc_state, plane_state))
		return 0;

	cpp = plane_state->base.fb->format->cpp[0];

	/*
	 * Not 100% sure which way ELK should go here as the
	 * spec only says CL/CTG should assume 32bpp and BW
	 * doesn't need to. But as these things followed the
	 * mobile vs. desktop lines on gen3 as well, let's
	 * assume ELK doesn't need this.
	 *
	 * The spec also fails to list such a restriction for
	 * the HPLL watermark, which seems a little strange.
	 * Let's use 32bpp for the HPLL watermark as well.
	 */
	if (IS_GM45(dev_priv) && plane->id == PLANE_PRIMARY &&
	    level != G4X_WM_LEVEL_NORMAL)
		cpp = max(cpp, 4u);

	clock = adjusted_mode->crtc_clock;
	htotal = adjusted_mode->crtc_htotal;

	if (plane->id == PLANE_CURSOR)
		width = plane_state->base.crtc_w;
	else
		width = drm_rect_width(&plane_state->base.dst);

	if (plane->id == PLANE_CURSOR) {
		wm = intel_wm_method2(clock, htotal, width, cpp, latency);
	} else if (plane->id == PLANE_PRIMARY &&
		   level == G4X_WM_LEVEL_NORMAL) {
		wm = intel_wm_method1(clock, cpp, latency);
	} else {
		unsigned int small, large;

		small = intel_wm_method1(clock, cpp, latency);
		large = intel_wm_method2(clock, htotal, width, cpp, latency);

		wm = min(small, large);
	}

	wm += g4x_tlb_miss_wa(g4x_plane_fifo_size(plane->id, level),
			      width, cpp);

	wm = DIV_ROUND_UP(wm, 64) + 2;

	return min_t(unsigned int, wm, USHRT_MAX);
}

static bool g4x_raw_plane_wm_set(struct intel_crtc_state *crtc_state,
				 int level, enum plane_id plane_id, u16 value)
{
	struct drm_i915_private *dev_priv = to_i915(crtc_state->base.crtc->dev);
	bool dirty = false;

	for (; level < intel_wm_num_levels(dev_priv); level++) {
		struct g4x_pipe_wm *raw = &crtc_state->wm.g4x.raw[level];

		dirty |= raw->plane[plane_id] != value;
		raw->plane[plane_id] = value;
	}

	return dirty;
}

static bool g4x_raw_fbc_wm_set(struct intel_crtc_state *crtc_state,
			       int level, u16 value)
{
	struct drm_i915_private *dev_priv = to_i915(crtc_state->base.crtc->dev);
	bool dirty = false;

	/* NORMAL level doesn't have an FBC watermark */
	level = max(level, G4X_WM_LEVEL_SR);

	for (; level < intel_wm_num_levels(dev_priv); level++) {
		struct g4x_pipe_wm *raw = &crtc_state->wm.g4x.raw[level];

		dirty |= raw->fbc != value;
		raw->fbc = value;
	}

	return dirty;
}

static u32 ilk_compute_fbc_wm(const struct intel_crtc_state *crtc_state,
			      const struct intel_plane_state *plane_state,
			      u32 pri_val);

static bool g4x_raw_plane_wm_compute(struct intel_crtc_state *crtc_state,
				     const struct intel_plane_state *plane_state)
{
	struct intel_plane *plane = to_intel_plane(plane_state->base.plane);
	int num_levels = intel_wm_num_levels(to_i915(plane->base.dev));
	enum plane_id plane_id = plane->id;
	bool dirty = false;
	int level;

	if (!intel_wm_plane_visible(crtc_state, plane_state)) {
		dirty |= g4x_raw_plane_wm_set(crtc_state, 0, plane_id, 0);
		if (plane_id == PLANE_PRIMARY)
			dirty |= g4x_raw_fbc_wm_set(crtc_state, 0, 0);
		goto out;
	}

	for (level = 0; level < num_levels; level++) {
		struct g4x_pipe_wm *raw = &crtc_state->wm.g4x.raw[level];
		int wm, max_wm;

		wm = g4x_compute_wm(crtc_state, plane_state, level);
		max_wm = g4x_plane_fifo_size(plane_id, level);

		if (wm > max_wm)
			break;

		dirty |= raw->plane[plane_id] != wm;
		raw->plane[plane_id] = wm;

		if (plane_id != PLANE_PRIMARY ||
		    level == G4X_WM_LEVEL_NORMAL)
			continue;

		wm = ilk_compute_fbc_wm(crtc_state, plane_state,
					raw->plane[plane_id]);
		max_wm = g4x_fbc_fifo_size(level);

		/*
		 * FBC wm is not mandatory as we
		 * can always just disable its use.
		 */
		if (wm > max_wm)
			wm = USHRT_MAX;

		dirty |= raw->fbc != wm;
		raw->fbc = wm;
	}

	/* mark watermarks as invalid */
	dirty |= g4x_raw_plane_wm_set(crtc_state, level, plane_id, USHRT_MAX);

	if (plane_id == PLANE_PRIMARY)
		dirty |= g4x_raw_fbc_wm_set(crtc_state, level, USHRT_MAX);

 out:
	if (dirty) {
		DRM_DEBUG_KMS("%s watermarks: normal=%d, SR=%d, HPLL=%d\n",
			      plane->base.name,
			      crtc_state->wm.g4x.raw[G4X_WM_LEVEL_NORMAL].plane[plane_id],
			      crtc_state->wm.g4x.raw[G4X_WM_LEVEL_SR].plane[plane_id],
			      crtc_state->wm.g4x.raw[G4X_WM_LEVEL_HPLL].plane[plane_id]);

		if (plane_id == PLANE_PRIMARY)
			DRM_DEBUG_KMS("FBC watermarks: SR=%d, HPLL=%d\n",
				      crtc_state->wm.g4x.raw[G4X_WM_LEVEL_SR].fbc,
				      crtc_state->wm.g4x.raw[G4X_WM_LEVEL_HPLL].fbc);
	}

	return dirty;
}

static bool g4x_raw_plane_wm_is_valid(const struct intel_crtc_state *crtc_state,
				      enum plane_id plane_id, int level)
{
	const struct g4x_pipe_wm *raw = &crtc_state->wm.g4x.raw[level];

	return raw->plane[plane_id] <= g4x_plane_fifo_size(plane_id, level);
}

static bool g4x_raw_crtc_wm_is_valid(const struct intel_crtc_state *crtc_state,
				     int level)
{
	struct drm_i915_private *dev_priv = to_i915(crtc_state->base.crtc->dev);

	if (level > dev_priv->wm.max_level)
		return false;

	return g4x_raw_plane_wm_is_valid(crtc_state, PLANE_PRIMARY, level) &&
		g4x_raw_plane_wm_is_valid(crtc_state, PLANE_SPRITE0, level) &&
		g4x_raw_plane_wm_is_valid(crtc_state, PLANE_CURSOR, level);
}

/* mark all levels starting from 'level' as invalid */
static void g4x_invalidate_wms(struct intel_crtc *crtc,
			       struct g4x_wm_state *wm_state, int level)
{
	if (level <= G4X_WM_LEVEL_NORMAL) {
		enum plane_id plane_id;

		for_each_plane_id_on_crtc(crtc, plane_id)
			wm_state->wm.plane[plane_id] = USHRT_MAX;
	}

	if (level <= G4X_WM_LEVEL_SR) {
		wm_state->cxsr = false;
		wm_state->sr.cursor = USHRT_MAX;
		wm_state->sr.plane = USHRT_MAX;
		wm_state->sr.fbc = USHRT_MAX;
	}

	if (level <= G4X_WM_LEVEL_HPLL) {
		wm_state->hpll_en = false;
		wm_state->hpll.cursor = USHRT_MAX;
		wm_state->hpll.plane = USHRT_MAX;
		wm_state->hpll.fbc = USHRT_MAX;
	}
}

static int g4x_compute_pipe_wm(struct intel_crtc_state *crtc_state)
{
	struct intel_crtc *crtc = to_intel_crtc(crtc_state->base.crtc);
	struct intel_atomic_state *state =
		to_intel_atomic_state(crtc_state->base.state);
	struct g4x_wm_state *wm_state = &crtc_state->wm.g4x.optimal;
	int num_active_planes = hweight32(crtc_state->active_planes &
					  ~BIT(PLANE_CURSOR));
	const struct g4x_pipe_wm *raw;
	const struct intel_plane_state *old_plane_state;
	const struct intel_plane_state *new_plane_state;
	struct intel_plane *plane;
	enum plane_id plane_id;
	int i, level;
	unsigned int dirty = 0;

	for_each_oldnew_intel_plane_in_state(state, plane,
					     old_plane_state,
					     new_plane_state, i) {
		if (new_plane_state->base.crtc != &crtc->base &&
		    old_plane_state->base.crtc != &crtc->base)
			continue;

		if (g4x_raw_plane_wm_compute(crtc_state, new_plane_state))
			dirty |= BIT(plane->id);
	}

	if (!dirty)
		return 0;

	level = G4X_WM_LEVEL_NORMAL;
	if (!g4x_raw_crtc_wm_is_valid(crtc_state, level))
		goto out;

	raw = &crtc_state->wm.g4x.raw[level];
	for_each_plane_id_on_crtc(crtc, plane_id)
		wm_state->wm.plane[plane_id] = raw->plane[plane_id];

	level = G4X_WM_LEVEL_SR;

	if (!g4x_raw_crtc_wm_is_valid(crtc_state, level))
		goto out;

	raw = &crtc_state->wm.g4x.raw[level];
	wm_state->sr.plane = raw->plane[PLANE_PRIMARY];
	wm_state->sr.cursor = raw->plane[PLANE_CURSOR];
	wm_state->sr.fbc = raw->fbc;

	wm_state->cxsr = num_active_planes == BIT(PLANE_PRIMARY);

	level = G4X_WM_LEVEL_HPLL;

	if (!g4x_raw_crtc_wm_is_valid(crtc_state, level))
		goto out;

	raw = &crtc_state->wm.g4x.raw[level];
	wm_state->hpll.plane = raw->plane[PLANE_PRIMARY];
	wm_state->hpll.cursor = raw->plane[PLANE_CURSOR];
	wm_state->hpll.fbc = raw->fbc;

	wm_state->hpll_en = wm_state->cxsr;

	level++;

 out:
	if (level == G4X_WM_LEVEL_NORMAL)
		return -EINVAL;

	/* invalidate the higher levels */
	g4x_invalidate_wms(crtc, wm_state, level);

	/*
	 * Determine if the FBC watermark(s) can be used. IF
	 * this isn't the case we prefer to disable the FBC
	 ( watermark(s) rather than disable the SR/HPLL
	 * level(s) entirely.
	 */
	wm_state->fbc_en = level > G4X_WM_LEVEL_NORMAL;

	if (level >= G4X_WM_LEVEL_SR &&
	    wm_state->sr.fbc > g4x_fbc_fifo_size(G4X_WM_LEVEL_SR))
		wm_state->fbc_en = false;
	else if (level >= G4X_WM_LEVEL_HPLL &&
		 wm_state->hpll.fbc > g4x_fbc_fifo_size(G4X_WM_LEVEL_HPLL))
		wm_state->fbc_en = false;

	return 0;
}

static int g4x_compute_intermediate_wm(struct intel_crtc_state *new_crtc_state)
{
	struct intel_crtc *crtc = to_intel_crtc(new_crtc_state->base.crtc);
	struct g4x_wm_state *intermediate = &new_crtc_state->wm.g4x.intermediate;
	const struct g4x_wm_state *optimal = &new_crtc_state->wm.g4x.optimal;
	struct intel_atomic_state *intel_state =
		to_intel_atomic_state(new_crtc_state->base.state);
	const struct intel_crtc_state *old_crtc_state =
		intel_atomic_get_old_crtc_state(intel_state, crtc);
	const struct g4x_wm_state *active = &old_crtc_state->wm.g4x.optimal;
	enum plane_id plane_id;

	if (!new_crtc_state->base.active || drm_atomic_crtc_needs_modeset(&new_crtc_state->base)) {
		*intermediate = *optimal;

		intermediate->cxsr = false;
		intermediate->hpll_en = false;
		goto out;
	}

	intermediate->cxsr = optimal->cxsr && active->cxsr &&
		!new_crtc_state->disable_cxsr;
	intermediate->hpll_en = optimal->hpll_en && active->hpll_en &&
		!new_crtc_state->disable_cxsr;
	intermediate->fbc_en = optimal->fbc_en && active->fbc_en;

	for_each_plane_id_on_crtc(crtc, plane_id) {
		intermediate->wm.plane[plane_id] =
			max(optimal->wm.plane[plane_id],
			    active->wm.plane[plane_id]);

		WARN_ON(intermediate->wm.plane[plane_id] >
			g4x_plane_fifo_size(plane_id, G4X_WM_LEVEL_NORMAL));
	}

	intermediate->sr.plane = max(optimal->sr.plane,
				     active->sr.plane);
	intermediate->sr.cursor = max(optimal->sr.cursor,
				      active->sr.cursor);
	intermediate->sr.fbc = max(optimal->sr.fbc,
				   active->sr.fbc);

	intermediate->hpll.plane = max(optimal->hpll.plane,
				       active->hpll.plane);
	intermediate->hpll.cursor = max(optimal->hpll.cursor,
					active->hpll.cursor);
	intermediate->hpll.fbc = max(optimal->hpll.fbc,
				     active->hpll.fbc);

	WARN_ON((intermediate->sr.plane >
		 g4x_plane_fifo_size(PLANE_PRIMARY, G4X_WM_LEVEL_SR) ||
		 intermediate->sr.cursor >
		 g4x_plane_fifo_size(PLANE_CURSOR, G4X_WM_LEVEL_SR)) &&
		intermediate->cxsr);
	WARN_ON((intermediate->sr.plane >
		 g4x_plane_fifo_size(PLANE_PRIMARY, G4X_WM_LEVEL_HPLL) ||
		 intermediate->sr.cursor >
		 g4x_plane_fifo_size(PLANE_CURSOR, G4X_WM_LEVEL_HPLL)) &&
		intermediate->hpll_en);

	WARN_ON(intermediate->sr.fbc > g4x_fbc_fifo_size(1) &&
		intermediate->fbc_en && intermediate->cxsr);
	WARN_ON(intermediate->hpll.fbc > g4x_fbc_fifo_size(2) &&
		intermediate->fbc_en && intermediate->hpll_en);

out:
	/*
	 * If our intermediate WM are identical to the final WM, then we can
	 * omit the post-vblank programming; only update if it's different.
	 */
	if (memcmp(intermediate, optimal, sizeof(*intermediate)) != 0)
		new_crtc_state->wm.need_postvbl_update = true;

	return 0;
}

static void g4x_merge_wm(struct drm_i915_private *dev_priv,
			 struct g4x_wm_values *wm)
{
	struct intel_crtc *crtc;
	int num_active_crtcs = 0;

	wm->cxsr = true;
	wm->hpll_en = true;
	wm->fbc_en = true;

	for_each_intel_crtc(&dev_priv->drm, crtc) {
		const struct g4x_wm_state *wm_state = &crtc->wm.active.g4x;

		if (!crtc->active)
			continue;

		if (!wm_state->cxsr)
			wm->cxsr = false;
		if (!wm_state->hpll_en)
			wm->hpll_en = false;
		if (!wm_state->fbc_en)
			wm->fbc_en = false;

		num_active_crtcs++;
	}

	if (num_active_crtcs != 1) {
		wm->cxsr = false;
		wm->hpll_en = false;
		wm->fbc_en = false;
	}

	for_each_intel_crtc(&dev_priv->drm, crtc) {
		const struct g4x_wm_state *wm_state = &crtc->wm.active.g4x;
		enum pipe pipe = crtc->pipe;

		wm->pipe[pipe] = wm_state->wm;
		if (crtc->active && wm->cxsr)
			wm->sr = wm_state->sr;
		if (crtc->active && wm->hpll_en)
			wm->hpll = wm_state->hpll;
	}
}

static void g4x_program_watermarks(struct drm_i915_private *dev_priv)
{
	struct g4x_wm_values *old_wm = &dev_priv->wm.g4x;
	struct g4x_wm_values new_wm = {};

	g4x_merge_wm(dev_priv, &new_wm);

	if (memcmp(old_wm, &new_wm, sizeof(new_wm)) == 0)
		return;

	if (is_disabling(old_wm->cxsr, new_wm.cxsr, true))
		_intel_set_memory_cxsr(dev_priv, false);

	g4x_write_wm_values(dev_priv, &new_wm);

	if (is_enabling(old_wm->cxsr, new_wm.cxsr, true))
		_intel_set_memory_cxsr(dev_priv, true);

	*old_wm = new_wm;
}

static void g4x_initial_watermarks(struct intel_atomic_state *state,
				   struct intel_crtc_state *crtc_state)
{
	struct drm_i915_private *dev_priv = to_i915(crtc_state->base.crtc->dev);
	struct intel_crtc *crtc = to_intel_crtc(crtc_state->base.crtc);

	mutex_lock(&dev_priv->wm.wm_mutex);
	crtc->wm.active.g4x = crtc_state->wm.g4x.intermediate;
	g4x_program_watermarks(dev_priv);
	mutex_unlock(&dev_priv->wm.wm_mutex);
}

static void g4x_optimize_watermarks(struct intel_atomic_state *state,
				    struct intel_crtc_state *crtc_state)
{
	struct drm_i915_private *dev_priv = to_i915(crtc_state->base.crtc->dev);
	struct intel_crtc *crtc = to_intel_crtc(crtc_state->base.crtc);

	if (!crtc_state->wm.need_postvbl_update)
		return;

	mutex_lock(&dev_priv->wm.wm_mutex);
	crtc->wm.active.g4x = crtc_state->wm.g4x.optimal;
	g4x_program_watermarks(dev_priv);
	mutex_unlock(&dev_priv->wm.wm_mutex);
}

/* latency must be in 0.1us units. */
static unsigned int vlv_wm_method2(unsigned int pixel_rate,
				   unsigned int htotal,
				   unsigned int width,
				   unsigned int cpp,
				   unsigned int latency)
{
	unsigned int ret;

	ret = intel_wm_method2(pixel_rate, htotal,
			       width, cpp, latency);
	ret = DIV_ROUND_UP(ret, 64);

	return ret;
}

static void vlv_setup_wm_latency(struct drm_i915_private *dev_priv)
{
	/* all latencies in usec */
	dev_priv->wm.pri_latency[VLV_WM_LEVEL_PM2] = 3;

	dev_priv->wm.max_level = VLV_WM_LEVEL_PM2;

	if (IS_CHERRYVIEW(dev_priv)) {
		dev_priv->wm.pri_latency[VLV_WM_LEVEL_PM5] = 12;
		dev_priv->wm.pri_latency[VLV_WM_LEVEL_DDR_DVFS] = 33;

		dev_priv->wm.max_level = VLV_WM_LEVEL_DDR_DVFS;
	}
}

static u16 vlv_compute_wm_level(const struct intel_crtc_state *crtc_state,
				const struct intel_plane_state *plane_state,
				int level)
{
	struct intel_plane *plane = to_intel_plane(plane_state->base.plane);
	struct drm_i915_private *dev_priv = to_i915(plane->base.dev);
	const struct drm_display_mode *adjusted_mode =
		&crtc_state->base.adjusted_mode;
	unsigned int clock, htotal, cpp, width, wm;

	if (dev_priv->wm.pri_latency[level] == 0)
		return USHRT_MAX;

	if (!intel_wm_plane_visible(crtc_state, plane_state))
		return 0;

	cpp = plane_state->base.fb->format->cpp[0];
	clock = adjusted_mode->crtc_clock;
	htotal = adjusted_mode->crtc_htotal;
	width = crtc_state->pipe_src_w;

	if (plane->id == PLANE_CURSOR) {
		/*
		 * FIXME the formula gives values that are
		 * too big for the cursor FIFO, and hence we
		 * would never be able to use cursors. For
		 * now just hardcode the watermark.
		 */
		wm = 63;
	} else {
		wm = vlv_wm_method2(clock, htotal, width, cpp,
				    dev_priv->wm.pri_latency[level] * 10);
	}

	return min_t(unsigned int, wm, USHRT_MAX);
}

static bool vlv_need_sprite0_fifo_workaround(unsigned int active_planes)
{
	return (active_planes & (BIT(PLANE_SPRITE0) |
				 BIT(PLANE_SPRITE1))) == BIT(PLANE_SPRITE1);
}

static int vlv_compute_fifo(struct intel_crtc_state *crtc_state)
{
	struct intel_crtc *crtc = to_intel_crtc(crtc_state->base.crtc);
	const struct g4x_pipe_wm *raw =
		&crtc_state->wm.vlv.raw[VLV_WM_LEVEL_PM2];
	struct vlv_fifo_state *fifo_state = &crtc_state->wm.vlv.fifo_state;
	unsigned int active_planes = crtc_state->active_planes & ~BIT(PLANE_CURSOR);
	int num_active_planes = hweight32(active_planes);
	const int fifo_size = 511;
	int fifo_extra, fifo_left = fifo_size;
	int sprite0_fifo_extra = 0;
	unsigned int total_rate;
	enum plane_id plane_id;

	/*
	 * When enabling sprite0 after sprite1 has already been enabled
	 * we tend to get an underrun unless sprite0 already has some
	 * FIFO space allcoated. Hence we always allocate at least one
	 * cacheline for sprite0 whenever sprite1 is enabled.
	 *
	 * All other plane enable sequences appear immune to this problem.
	 */
	if (vlv_need_sprite0_fifo_workaround(active_planes))
		sprite0_fifo_extra = 1;

	total_rate = raw->plane[PLANE_PRIMARY] +
		raw->plane[PLANE_SPRITE0] +
		raw->plane[PLANE_SPRITE1] +
		sprite0_fifo_extra;

	if (total_rate > fifo_size)
		return -EINVAL;

	if (total_rate == 0)
		total_rate = 1;

	for_each_plane_id_on_crtc(crtc, plane_id) {
		unsigned int rate;

		if ((active_planes & BIT(plane_id)) == 0) {
			fifo_state->plane[plane_id] = 0;
			continue;
		}

		rate = raw->plane[plane_id];
		fifo_state->plane[plane_id] = fifo_size * rate / total_rate;
		fifo_left -= fifo_state->plane[plane_id];
	}

	fifo_state->plane[PLANE_SPRITE0] += sprite0_fifo_extra;
	fifo_left -= sprite0_fifo_extra;

	fifo_state->plane[PLANE_CURSOR] = 63;

	fifo_extra = DIV_ROUND_UP(fifo_left, num_active_planes ?: 1);

	/* spread the remainder evenly */
	for_each_plane_id_on_crtc(crtc, plane_id) {
		int plane_extra;

		if (fifo_left == 0)
			break;

		if ((active_planes & BIT(plane_id)) == 0)
			continue;

		plane_extra = min(fifo_extra, fifo_left);
		fifo_state->plane[plane_id] += plane_extra;
		fifo_left -= plane_extra;
	}

	WARN_ON(active_planes != 0 && fifo_left != 0);

	/* give it all to the first plane if none are active */
	if (active_planes == 0) {
		WARN_ON(fifo_left != fifo_size);
		fifo_state->plane[PLANE_PRIMARY] = fifo_left;
	}

	return 0;
}

/* mark all levels starting from 'level' as invalid */
static void vlv_invalidate_wms(struct intel_crtc *crtc,
			       struct vlv_wm_state *wm_state, int level)
{
	struct drm_i915_private *dev_priv = to_i915(crtc->base.dev);

	for (; level < intel_wm_num_levels(dev_priv); level++) {
		enum plane_id plane_id;

		for_each_plane_id_on_crtc(crtc, plane_id)
			wm_state->wm[level].plane[plane_id] = USHRT_MAX;

		wm_state->sr[level].cursor = USHRT_MAX;
		wm_state->sr[level].plane = USHRT_MAX;
	}
}

static u16 vlv_invert_wm_value(u16 wm, u16 fifo_size)
{
	if (wm > fifo_size)
		return USHRT_MAX;
	else
		return fifo_size - wm;
}

/*
 * Starting from 'level' set all higher
 * levels to 'value' in the "raw" watermarks.
 */
static bool vlv_raw_plane_wm_set(struct intel_crtc_state *crtc_state,
				 int level, enum plane_id plane_id, u16 value)
{
	struct drm_i915_private *dev_priv = to_i915(crtc_state->base.crtc->dev);
	int num_levels = intel_wm_num_levels(dev_priv);
	bool dirty = false;

	for (; level < num_levels; level++) {
		struct g4x_pipe_wm *raw = &crtc_state->wm.vlv.raw[level];

		dirty |= raw->plane[plane_id] != value;
		raw->plane[plane_id] = value;
	}

	return dirty;
}

static bool vlv_raw_plane_wm_compute(struct intel_crtc_state *crtc_state,
				     const struct intel_plane_state *plane_state)
{
	struct intel_plane *plane = to_intel_plane(plane_state->base.plane);
	enum plane_id plane_id = plane->id;
	int num_levels = intel_wm_num_levels(to_i915(plane->base.dev));
	int level;
	bool dirty = false;

	if (!intel_wm_plane_visible(crtc_state, plane_state)) {
		dirty |= vlv_raw_plane_wm_set(crtc_state, 0, plane_id, 0);
		goto out;
	}

	for (level = 0; level < num_levels; level++) {
		struct g4x_pipe_wm *raw = &crtc_state->wm.vlv.raw[level];
		int wm = vlv_compute_wm_level(crtc_state, plane_state, level);
		int max_wm = plane_id == PLANE_CURSOR ? 63 : 511;

		if (wm > max_wm)
			break;

		dirty |= raw->plane[plane_id] != wm;
		raw->plane[plane_id] = wm;
	}

	/* mark all higher levels as invalid */
	dirty |= vlv_raw_plane_wm_set(crtc_state, level, plane_id, USHRT_MAX);

out:
	if (dirty)
		DRM_DEBUG_KMS("%s watermarks: PM2=%d, PM5=%d, DDR DVFS=%d\n",
			      plane->base.name,
			      crtc_state->wm.vlv.raw[VLV_WM_LEVEL_PM2].plane[plane_id],
			      crtc_state->wm.vlv.raw[VLV_WM_LEVEL_PM5].plane[plane_id],
			      crtc_state->wm.vlv.raw[VLV_WM_LEVEL_DDR_DVFS].plane[plane_id]);

	return dirty;
}

static bool vlv_raw_plane_wm_is_valid(const struct intel_crtc_state *crtc_state,
				      enum plane_id plane_id, int level)
{
	const struct g4x_pipe_wm *raw =
		&crtc_state->wm.vlv.raw[level];
	const struct vlv_fifo_state *fifo_state =
		&crtc_state->wm.vlv.fifo_state;

	return raw->plane[plane_id] <= fifo_state->plane[plane_id];
}

static bool vlv_raw_crtc_wm_is_valid(const struct intel_crtc_state *crtc_state, int level)
{
	return vlv_raw_plane_wm_is_valid(crtc_state, PLANE_PRIMARY, level) &&
		vlv_raw_plane_wm_is_valid(crtc_state, PLANE_SPRITE0, level) &&
		vlv_raw_plane_wm_is_valid(crtc_state, PLANE_SPRITE1, level) &&
		vlv_raw_plane_wm_is_valid(crtc_state, PLANE_CURSOR, level);
}

static int vlv_compute_pipe_wm(struct intel_crtc_state *crtc_state)
{
	struct intel_crtc *crtc = to_intel_crtc(crtc_state->base.crtc);
	struct drm_i915_private *dev_priv = to_i915(crtc->base.dev);
	struct intel_atomic_state *state =
		to_intel_atomic_state(crtc_state->base.state);
	struct vlv_wm_state *wm_state = &crtc_state->wm.vlv.optimal;
	const struct vlv_fifo_state *fifo_state =
		&crtc_state->wm.vlv.fifo_state;
	int num_active_planes = hweight32(crtc_state->active_planes &
					  ~BIT(PLANE_CURSOR));
	bool needs_modeset = drm_atomic_crtc_needs_modeset(&crtc_state->base);
	const struct intel_plane_state *old_plane_state;
	const struct intel_plane_state *new_plane_state;
	struct intel_plane *plane;
	enum plane_id plane_id;
	int level, ret, i;
	unsigned int dirty = 0;

	for_each_oldnew_intel_plane_in_state(state, plane,
					     old_plane_state,
					     new_plane_state, i) {
		if (new_plane_state->base.crtc != &crtc->base &&
		    old_plane_state->base.crtc != &crtc->base)
			continue;

		if (vlv_raw_plane_wm_compute(crtc_state, new_plane_state))
			dirty |= BIT(plane->id);
	}

	/*
	 * DSPARB registers may have been reset due to the
	 * power well being turned off. Make sure we restore
	 * them to a consistent state even if no primary/sprite
	 * planes are initially active.
	 */
	if (needs_modeset)
		crtc_state->fifo_changed = true;

	if (!dirty)
		return 0;

	/* cursor changes don't warrant a FIFO recompute */
	if (dirty & ~BIT(PLANE_CURSOR)) {
		const struct intel_crtc_state *old_crtc_state =
			intel_atomic_get_old_crtc_state(state, crtc);
		const struct vlv_fifo_state *old_fifo_state =
			&old_crtc_state->wm.vlv.fifo_state;

		ret = vlv_compute_fifo(crtc_state);
		if (ret)
			return ret;

		if (needs_modeset ||
		    memcmp(old_fifo_state, fifo_state,
			   sizeof(*fifo_state)) != 0)
			crtc_state->fifo_changed = true;
	}

	/* initially allow all levels */
	wm_state->num_levels = intel_wm_num_levels(dev_priv);
	/*
	 * Note that enabling cxsr with no primary/sprite planes
	 * enabled can wedge the pipe. Hence we only allow cxsr
	 * with exactly one enabled primary/sprite plane.
	 */
	wm_state->cxsr = crtc->pipe != PIPE_C && num_active_planes == 1;

	for (level = 0; level < wm_state->num_levels; level++) {
		const struct g4x_pipe_wm *raw = &crtc_state->wm.vlv.raw[level];
		const int sr_fifo_size = INTEL_INFO(dev_priv)->num_pipes * 512 - 1;

		if (!vlv_raw_crtc_wm_is_valid(crtc_state, level))
			break;

		for_each_plane_id_on_crtc(crtc, plane_id) {
			wm_state->wm[level].plane[plane_id] =
				vlv_invert_wm_value(raw->plane[plane_id],
						    fifo_state->plane[plane_id]);
		}

		wm_state->sr[level].plane =
			vlv_invert_wm_value(max3(raw->plane[PLANE_PRIMARY],
						 raw->plane[PLANE_SPRITE0],
						 raw->plane[PLANE_SPRITE1]),
					    sr_fifo_size);

		wm_state->sr[level].cursor =
			vlv_invert_wm_value(raw->plane[PLANE_CURSOR],
					    63);
	}

	if (level == 0)
		return -EINVAL;

	/* limit to only levels we can actually handle */
	wm_state->num_levels = level;

	/* invalidate the higher levels */
	vlv_invalidate_wms(crtc, wm_state, level);

	return 0;
}

#define VLV_FIFO(plane, value) \
	(((value) << DSPARB_ ## plane ## _SHIFT_VLV) & DSPARB_ ## plane ## _MASK_VLV)

static void vlv_atomic_update_fifo(struct intel_atomic_state *state,
				   struct intel_crtc_state *crtc_state)
{
	struct intel_crtc *crtc = to_intel_crtc(crtc_state->base.crtc);
	struct drm_i915_private *dev_priv = to_i915(crtc->base.dev);
	struct intel_uncore *uncore = &dev_priv->uncore;
	const struct vlv_fifo_state *fifo_state =
		&crtc_state->wm.vlv.fifo_state;
	int sprite0_start, sprite1_start, fifo_size;

	if (!crtc_state->fifo_changed)
		return;

	sprite0_start = fifo_state->plane[PLANE_PRIMARY];
	sprite1_start = fifo_state->plane[PLANE_SPRITE0] + sprite0_start;
	fifo_size = fifo_state->plane[PLANE_SPRITE1] + sprite1_start;

	WARN_ON(fifo_state->plane[PLANE_CURSOR] != 63);
	WARN_ON(fifo_size != 511);

	trace_vlv_fifo_size(crtc, sprite0_start, sprite1_start, fifo_size);

	/*
	 * uncore.lock serves a double purpose here. It allows us to
	 * use the less expensive I915_{READ,WRITE}_FW() functions, and
	 * it protects the DSPARB registers from getting clobbered by
	 * parallel updates from multiple pipes.
	 *
	 * intel_pipe_update_start() has already disabled interrupts
	 * for us, so a plain spin_lock() is sufficient here.
	 */
	spin_lock(&uncore->lock);

	switch (crtc->pipe) {
		u32 dsparb, dsparb2, dsparb3;
	case PIPE_A:
		dsparb = intel_uncore_read_fw(uncore, DSPARB);
		dsparb2 = intel_uncore_read_fw(uncore, DSPARB2);

		dsparb &= ~(VLV_FIFO(SPRITEA, 0xff) |
			    VLV_FIFO(SPRITEB, 0xff));
		dsparb |= (VLV_FIFO(SPRITEA, sprite0_start) |
			   VLV_FIFO(SPRITEB, sprite1_start));

		dsparb2 &= ~(VLV_FIFO(SPRITEA_HI, 0x1) |
			     VLV_FIFO(SPRITEB_HI, 0x1));
		dsparb2 |= (VLV_FIFO(SPRITEA_HI, sprite0_start >> 8) |
			   VLV_FIFO(SPRITEB_HI, sprite1_start >> 8));

		intel_uncore_write_fw(uncore, DSPARB, dsparb);
		intel_uncore_write_fw(uncore, DSPARB2, dsparb2);
		break;
	case PIPE_B:
		dsparb = intel_uncore_read_fw(uncore, DSPARB);
		dsparb2 = intel_uncore_read_fw(uncore, DSPARB2);

		dsparb &= ~(VLV_FIFO(SPRITEC, 0xff) |
			    VLV_FIFO(SPRITED, 0xff));
		dsparb |= (VLV_FIFO(SPRITEC, sprite0_start) |
			   VLV_FIFO(SPRITED, sprite1_start));

		dsparb2 &= ~(VLV_FIFO(SPRITEC_HI, 0xff) |
			     VLV_FIFO(SPRITED_HI, 0xff));
		dsparb2 |= (VLV_FIFO(SPRITEC_HI, sprite0_start >> 8) |
			   VLV_FIFO(SPRITED_HI, sprite1_start >> 8));

		intel_uncore_write_fw(uncore, DSPARB, dsparb);
		intel_uncore_write_fw(uncore, DSPARB2, dsparb2);
		break;
	case PIPE_C:
		dsparb3 = intel_uncore_read_fw(uncore, DSPARB3);
		dsparb2 = intel_uncore_read_fw(uncore, DSPARB2);

		dsparb3 &= ~(VLV_FIFO(SPRITEE, 0xff) |
			     VLV_FIFO(SPRITEF, 0xff));
		dsparb3 |= (VLV_FIFO(SPRITEE, sprite0_start) |
			    VLV_FIFO(SPRITEF, sprite1_start));

		dsparb2 &= ~(VLV_FIFO(SPRITEE_HI, 0xff) |
			     VLV_FIFO(SPRITEF_HI, 0xff));
		dsparb2 |= (VLV_FIFO(SPRITEE_HI, sprite0_start >> 8) |
			   VLV_FIFO(SPRITEF_HI, sprite1_start >> 8));

		intel_uncore_write_fw(uncore, DSPARB3, dsparb3);
		intel_uncore_write_fw(uncore, DSPARB2, dsparb2);
		break;
	default:
		break;
	}

	intel_uncore_posting_read_fw(uncore, DSPARB);

	spin_unlock(&uncore->lock);
}

#undef VLV_FIFO

static int vlv_compute_intermediate_wm(struct intel_crtc_state *new_crtc_state)
{
	struct intel_crtc *crtc = to_intel_crtc(new_crtc_state->base.crtc);
	struct vlv_wm_state *intermediate = &new_crtc_state->wm.vlv.intermediate;
	const struct vlv_wm_state *optimal = &new_crtc_state->wm.vlv.optimal;
	struct intel_atomic_state *intel_state =
		to_intel_atomic_state(new_crtc_state->base.state);
	const struct intel_crtc_state *old_crtc_state =
		intel_atomic_get_old_crtc_state(intel_state, crtc);
	const struct vlv_wm_state *active = &old_crtc_state->wm.vlv.optimal;
	int level;

	if (!new_crtc_state->base.active || drm_atomic_crtc_needs_modeset(&new_crtc_state->base)) {
		*intermediate = *optimal;

		intermediate->cxsr = false;
		goto out;
	}

	intermediate->num_levels = min(optimal->num_levels, active->num_levels);
	intermediate->cxsr = optimal->cxsr && active->cxsr &&
		!new_crtc_state->disable_cxsr;

	for (level = 0; level < intermediate->num_levels; level++) {
		enum plane_id plane_id;

		for_each_plane_id_on_crtc(crtc, plane_id) {
			intermediate->wm[level].plane[plane_id] =
				min(optimal->wm[level].plane[plane_id],
				    active->wm[level].plane[plane_id]);
		}

		intermediate->sr[level].plane = min(optimal->sr[level].plane,
						    active->sr[level].plane);
		intermediate->sr[level].cursor = min(optimal->sr[level].cursor,
						     active->sr[level].cursor);
	}

	vlv_invalidate_wms(crtc, intermediate, level);

out:
	/*
	 * If our intermediate WM are identical to the final WM, then we can
	 * omit the post-vblank programming; only update if it's different.
	 */
	if (memcmp(intermediate, optimal, sizeof(*intermediate)) != 0)
		new_crtc_state->wm.need_postvbl_update = true;

	return 0;
}

static void vlv_merge_wm(struct drm_i915_private *dev_priv,
			 struct vlv_wm_values *wm)
{
	struct intel_crtc *crtc;
	int num_active_crtcs = 0;

	wm->level = dev_priv->wm.max_level;
	wm->cxsr = true;

	for_each_intel_crtc(&dev_priv->drm, crtc) {
		const struct vlv_wm_state *wm_state = &crtc->wm.active.vlv;

		if (!crtc->active)
			continue;

		if (!wm_state->cxsr)
			wm->cxsr = false;

		num_active_crtcs++;
		wm->level = min_t(int, wm->level, wm_state->num_levels - 1);
	}

	if (num_active_crtcs != 1)
		wm->cxsr = false;

	if (num_active_crtcs > 1)
		wm->level = VLV_WM_LEVEL_PM2;

	for_each_intel_crtc(&dev_priv->drm, crtc) {
		const struct vlv_wm_state *wm_state = &crtc->wm.active.vlv;
		enum pipe pipe = crtc->pipe;

		wm->pipe[pipe] = wm_state->wm[wm->level];
		if (crtc->active && wm->cxsr)
			wm->sr = wm_state->sr[wm->level];

		wm->ddl[pipe].plane[PLANE_PRIMARY] = DDL_PRECISION_HIGH | 2;
		wm->ddl[pipe].plane[PLANE_SPRITE0] = DDL_PRECISION_HIGH | 2;
		wm->ddl[pipe].plane[PLANE_SPRITE1] = DDL_PRECISION_HIGH | 2;
		wm->ddl[pipe].plane[PLANE_CURSOR] = DDL_PRECISION_HIGH | 2;
	}
}

static void vlv_program_watermarks(struct drm_i915_private *dev_priv)
{
	struct vlv_wm_values *old_wm = &dev_priv->wm.vlv;
	struct vlv_wm_values new_wm = {};

	vlv_merge_wm(dev_priv, &new_wm);

	if (memcmp(old_wm, &new_wm, sizeof(new_wm)) == 0)
		return;

	if (is_disabling(old_wm->level, new_wm.level, VLV_WM_LEVEL_DDR_DVFS))
		chv_set_memory_dvfs(dev_priv, false);

	if (is_disabling(old_wm->level, new_wm.level, VLV_WM_LEVEL_PM5))
		chv_set_memory_pm5(dev_priv, false);

	if (is_disabling(old_wm->cxsr, new_wm.cxsr, true))
		_intel_set_memory_cxsr(dev_priv, false);

	vlv_write_wm_values(dev_priv, &new_wm);

	if (is_enabling(old_wm->cxsr, new_wm.cxsr, true))
		_intel_set_memory_cxsr(dev_priv, true);

	if (is_enabling(old_wm->level, new_wm.level, VLV_WM_LEVEL_PM5))
		chv_set_memory_pm5(dev_priv, true);

	if (is_enabling(old_wm->level, new_wm.level, VLV_WM_LEVEL_DDR_DVFS))
		chv_set_memory_dvfs(dev_priv, true);

	*old_wm = new_wm;
}

static void vlv_initial_watermarks(struct intel_atomic_state *state,
				   struct intel_crtc_state *crtc_state)
{
	struct drm_i915_private *dev_priv = to_i915(crtc_state->base.crtc->dev);
	struct intel_crtc *crtc = to_intel_crtc(crtc_state->base.crtc);

	mutex_lock(&dev_priv->wm.wm_mutex);
	crtc->wm.active.vlv = crtc_state->wm.vlv.intermediate;
	vlv_program_watermarks(dev_priv);
	mutex_unlock(&dev_priv->wm.wm_mutex);
}

static void vlv_optimize_watermarks(struct intel_atomic_state *state,
				    struct intel_crtc_state *crtc_state)
{
	struct drm_i915_private *dev_priv = to_i915(crtc_state->base.crtc->dev);
	struct intel_crtc *crtc = to_intel_crtc(crtc_state->base.crtc);

	if (!crtc_state->wm.need_postvbl_update)
		return;

	mutex_lock(&dev_priv->wm.wm_mutex);
	crtc->wm.active.vlv = crtc_state->wm.vlv.optimal;
	vlv_program_watermarks(dev_priv);
	mutex_unlock(&dev_priv->wm.wm_mutex);
}

static void i965_update_wm(struct intel_crtc *unused_crtc)
{
	struct drm_i915_private *dev_priv = to_i915(unused_crtc->base.dev);
	struct intel_crtc *crtc;
	int srwm = 1;
	int cursor_sr = 16;
	bool cxsr_enabled;

	/* Calc sr entries for one plane configs */
	crtc = single_enabled_crtc(dev_priv);
	if (crtc) {
		/* self-refresh has much higher latency */
		static const int sr_latency_ns = 12000;
		const struct drm_display_mode *adjusted_mode =
			&crtc->config->base.adjusted_mode;
		const struct drm_framebuffer *fb =
			crtc->base.primary->state->fb;
		int clock = adjusted_mode->crtc_clock;
		int htotal = adjusted_mode->crtc_htotal;
		int hdisplay = crtc->config->pipe_src_w;
		int cpp = fb->format->cpp[0];
		int entries;

		entries = intel_wm_method2(clock, htotal,
					   hdisplay, cpp, sr_latency_ns / 100);
		entries = DIV_ROUND_UP(entries, I915_FIFO_LINE_SIZE);
		srwm = I965_FIFO_SIZE - entries;
		if (srwm < 0)
			srwm = 1;
		srwm &= 0x1ff;
		DRM_DEBUG_KMS("self-refresh entries: %d, wm: %d\n",
			      entries, srwm);

		entries = intel_wm_method2(clock, htotal,
					   crtc->base.cursor->state->crtc_w, 4,
					   sr_latency_ns / 100);
		entries = DIV_ROUND_UP(entries,
				       i965_cursor_wm_info.cacheline_size) +
			i965_cursor_wm_info.guard_size;

		cursor_sr = i965_cursor_wm_info.fifo_size - entries;
		if (cursor_sr > i965_cursor_wm_info.max_wm)
			cursor_sr = i965_cursor_wm_info.max_wm;

		DRM_DEBUG_KMS("self-refresh watermark: display plane %d "
			      "cursor %d\n", srwm, cursor_sr);

		cxsr_enabled = true;
	} else {
		cxsr_enabled = false;
		/* Turn off self refresh if both pipes are enabled */
		intel_set_memory_cxsr(dev_priv, false);
	}

	DRM_DEBUG_KMS("Setting FIFO watermarks - A: 8, B: 8, C: 8, SR %d\n",
		      srwm);

	/* 965 has limitations... */
	I915_WRITE(DSPFW1, FW_WM(srwm, SR) |
		   FW_WM(8, CURSORB) |
		   FW_WM(8, PLANEB) |
		   FW_WM(8, PLANEA));
	I915_WRITE(DSPFW2, FW_WM(8, CURSORA) |
		   FW_WM(8, PLANEC_OLD));
	/* update cursor SR watermark */
	I915_WRITE(DSPFW3, FW_WM(cursor_sr, CURSOR_SR));

	if (cxsr_enabled)
		intel_set_memory_cxsr(dev_priv, true);
}

#undef FW_WM

static void i9xx_update_wm(struct intel_crtc *unused_crtc)
{
	struct drm_i915_private *dev_priv = to_i915(unused_crtc->base.dev);
	const struct intel_watermark_params *wm_info;
	u32 fwater_lo;
	u32 fwater_hi;
	int cwm, srwm = 1;
	int fifo_size;
	int planea_wm, planeb_wm;
	struct intel_crtc *crtc, *enabled = NULL;

	if (IS_I945GM(dev_priv))
		wm_info = &i945_wm_info;
	else if (!IS_GEN(dev_priv, 2))
		wm_info = &i915_wm_info;
	else
		wm_info = &i830_a_wm_info;

	fifo_size = dev_priv->display.get_fifo_size(dev_priv, PLANE_A);
	crtc = intel_get_crtc_for_plane(dev_priv, PLANE_A);
	if (intel_crtc_active(crtc)) {
		const struct drm_display_mode *adjusted_mode =
			&crtc->config->base.adjusted_mode;
		const struct drm_framebuffer *fb =
			crtc->base.primary->state->fb;
		int cpp;

		if (IS_GEN(dev_priv, 2))
			cpp = 4;
		else
			cpp = fb->format->cpp[0];

		planea_wm = intel_calculate_wm(adjusted_mode->crtc_clock,
					       wm_info, fifo_size, cpp,
					       pessimal_latency_ns);
		enabled = crtc;
	} else {
		planea_wm = fifo_size - wm_info->guard_size;
		if (planea_wm > (long)wm_info->max_wm)
			planea_wm = wm_info->max_wm;
	}

	if (IS_GEN(dev_priv, 2))
		wm_info = &i830_bc_wm_info;

	fifo_size = dev_priv->display.get_fifo_size(dev_priv, PLANE_B);
	crtc = intel_get_crtc_for_plane(dev_priv, PLANE_B);
	if (intel_crtc_active(crtc)) {
		const struct drm_display_mode *adjusted_mode =
			&crtc->config->base.adjusted_mode;
		const struct drm_framebuffer *fb =
			crtc->base.primary->state->fb;
		int cpp;

		if (IS_GEN(dev_priv, 2))
			cpp = 4;
		else
			cpp = fb->format->cpp[0];

		planeb_wm = intel_calculate_wm(adjusted_mode->crtc_clock,
					       wm_info, fifo_size, cpp,
					       pessimal_latency_ns);
		if (enabled == NULL)
			enabled = crtc;
		else
			enabled = NULL;
	} else {
		planeb_wm = fifo_size - wm_info->guard_size;
		if (planeb_wm > (long)wm_info->max_wm)
			planeb_wm = wm_info->max_wm;
	}

	DRM_DEBUG_KMS("FIFO watermarks - A: %d, B: %d\n", planea_wm, planeb_wm);

	if (IS_I915GM(dev_priv) && enabled) {
		struct drm_i915_gem_object *obj;

		obj = intel_fb_obj(enabled->base.primary->state->fb);

		/* self-refresh seems busted with untiled */
		if (!i915_gem_object_is_tiled(obj))
			enabled = NULL;
	}

	/*
	 * Overlay gets an aggressive default since video jitter is bad.
	 */
	cwm = 2;

	/* Play safe and disable self-refresh before adjusting watermarks. */
	intel_set_memory_cxsr(dev_priv, false);

	/* Calc sr entries for one plane configs */
	if (HAS_FW_BLC(dev_priv) && enabled) {
		/* self-refresh has much higher latency */
		static const int sr_latency_ns = 6000;
		const struct drm_display_mode *adjusted_mode =
			&enabled->config->base.adjusted_mode;
		const struct drm_framebuffer *fb =
			enabled->base.primary->state->fb;
		int clock = adjusted_mode->crtc_clock;
		int htotal = adjusted_mode->crtc_htotal;
		int hdisplay = enabled->config->pipe_src_w;
		int cpp;
		int entries;

		if (IS_I915GM(dev_priv) || IS_I945GM(dev_priv))
			cpp = 4;
		else
			cpp = fb->format->cpp[0];

		entries = intel_wm_method2(clock, htotal, hdisplay, cpp,
					   sr_latency_ns / 100);
		entries = DIV_ROUND_UP(entries, wm_info->cacheline_size);
		DRM_DEBUG_KMS("self-refresh entries: %d\n", entries);
		srwm = wm_info->fifo_size - entries;
		if (srwm < 0)
			srwm = 1;

		if (IS_I945G(dev_priv) || IS_I945GM(dev_priv))
			I915_WRITE(FW_BLC_SELF,
				   FW_BLC_SELF_FIFO_MASK | (srwm & 0xff));
		else
			I915_WRITE(FW_BLC_SELF, srwm & 0x3f);
	}

	DRM_DEBUG_KMS("Setting FIFO watermarks - A: %d, B: %d, C: %d, SR %d\n",
		      planea_wm, planeb_wm, cwm, srwm);

	fwater_lo = ((planeb_wm & 0x3f) << 16) | (planea_wm & 0x3f);
	fwater_hi = (cwm & 0x1f);

	/* Set request length to 8 cachelines per fetch */
	fwater_lo = fwater_lo | (1 << 24) | (1 << 8);
	fwater_hi = fwater_hi | (1 << 8);

	I915_WRITE(FW_BLC, fwater_lo);
	I915_WRITE(FW_BLC2, fwater_hi);

	if (enabled)
		intel_set_memory_cxsr(dev_priv, true);
}

static void i845_update_wm(struct intel_crtc *unused_crtc)
{
	struct drm_i915_private *dev_priv = to_i915(unused_crtc->base.dev);
	struct intel_crtc *crtc;
	const struct drm_display_mode *adjusted_mode;
	u32 fwater_lo;
	int planea_wm;

	crtc = single_enabled_crtc(dev_priv);
	if (crtc == NULL)
		return;

	adjusted_mode = &crtc->config->base.adjusted_mode;
	planea_wm = intel_calculate_wm(adjusted_mode->crtc_clock,
				       &i845_wm_info,
				       dev_priv->display.get_fifo_size(dev_priv, PLANE_A),
				       4, pessimal_latency_ns);
	fwater_lo = I915_READ(FW_BLC) & ~0xfff;
	fwater_lo |= (3<<8) | planea_wm;

	DRM_DEBUG_KMS("Setting FIFO watermarks - A: %d\n", planea_wm);

	I915_WRITE(FW_BLC, fwater_lo);
}

/* latency must be in 0.1us units. */
static unsigned int ilk_wm_method1(unsigned int pixel_rate,
				   unsigned int cpp,
				   unsigned int latency)
{
	unsigned int ret;

	ret = intel_wm_method1(pixel_rate, cpp, latency);
	ret = DIV_ROUND_UP(ret, 64) + 2;

	return ret;
}

/* latency must be in 0.1us units. */
static unsigned int ilk_wm_method2(unsigned int pixel_rate,
				   unsigned int htotal,
				   unsigned int width,
				   unsigned int cpp,
				   unsigned int latency)
{
	unsigned int ret;

	ret = intel_wm_method2(pixel_rate, htotal,
			       width, cpp, latency);
	ret = DIV_ROUND_UP(ret, 64) + 2;

	return ret;
}

static u32 ilk_wm_fbc(u32 pri_val, u32 horiz_pixels, u8 cpp)
{
	/*
	 * Neither of these should be possible since this function shouldn't be
	 * called if the CRTC is off or the plane is invisible.  But let's be
	 * extra paranoid to avoid a potential divide-by-zero if we screw up
	 * elsewhere in the driver.
	 */
	if (WARN_ON(!cpp))
		return 0;
	if (WARN_ON(!horiz_pixels))
		return 0;

	return DIV_ROUND_UP(pri_val * 64, horiz_pixels * cpp) + 2;
}

struct ilk_wm_maximums {
	u16 pri;
	u16 spr;
	u16 cur;
	u16 fbc;
};

/*
 * For both WM_PIPE and WM_LP.
 * mem_value must be in 0.1us units.
 */
static u32 ilk_compute_pri_wm(const struct intel_crtc_state *crtc_state,
			      const struct intel_plane_state *plane_state,
			      u32 mem_value, bool is_lp)
{
	u32 method1, method2;
	int cpp;

	if (mem_value == 0)
		return U32_MAX;

	if (!intel_wm_plane_visible(crtc_state, plane_state))
		return 0;

	cpp = plane_state->base.fb->format->cpp[0];

	method1 = ilk_wm_method1(crtc_state->pixel_rate, cpp, mem_value);

	if (!is_lp)
		return method1;

	method2 = ilk_wm_method2(crtc_state->pixel_rate,
				 crtc_state->base.adjusted_mode.crtc_htotal,
				 drm_rect_width(&plane_state->base.dst),
				 cpp, mem_value);

	return min(method1, method2);
}

/*
 * For both WM_PIPE and WM_LP.
 * mem_value must be in 0.1us units.
 */
static u32 ilk_compute_spr_wm(const struct intel_crtc_state *crtc_state,
			      const struct intel_plane_state *plane_state,
			      u32 mem_value)
{
	u32 method1, method2;
	int cpp;

	if (mem_value == 0)
		return U32_MAX;

	if (!intel_wm_plane_visible(crtc_state, plane_state))
		return 0;

	cpp = plane_state->base.fb->format->cpp[0];

	method1 = ilk_wm_method1(crtc_state->pixel_rate, cpp, mem_value);
	method2 = ilk_wm_method2(crtc_state->pixel_rate,
				 crtc_state->base.adjusted_mode.crtc_htotal,
				 drm_rect_width(&plane_state->base.dst),
				 cpp, mem_value);
	return min(method1, method2);
}

/*
 * For both WM_PIPE and WM_LP.
 * mem_value must be in 0.1us units.
 */
static u32 ilk_compute_cur_wm(const struct intel_crtc_state *crtc_state,
			      const struct intel_plane_state *plane_state,
			      u32 mem_value)
{
	int cpp;

	if (mem_value == 0)
		return U32_MAX;

	if (!intel_wm_plane_visible(crtc_state, plane_state))
		return 0;

	cpp = plane_state->base.fb->format->cpp[0];

	return ilk_wm_method2(crtc_state->pixel_rate,
			      crtc_state->base.adjusted_mode.crtc_htotal,
			      plane_state->base.crtc_w, cpp, mem_value);
}

/* Only for WM_LP. */
static u32 ilk_compute_fbc_wm(const struct intel_crtc_state *crtc_state,
			      const struct intel_plane_state *plane_state,
			      u32 pri_val)
{
	int cpp;

	if (!intel_wm_plane_visible(crtc_state, plane_state))
		return 0;

	cpp = plane_state->base.fb->format->cpp[0];

	return ilk_wm_fbc(pri_val, drm_rect_width(&plane_state->base.dst), cpp);
}

static unsigned int
ilk_display_fifo_size(const struct drm_i915_private *dev_priv)
{
	if (INTEL_GEN(dev_priv) >= 8)
		return 3072;
	else if (INTEL_GEN(dev_priv) >= 7)
		return 768;
	else
		return 512;
}

static unsigned int
ilk_plane_wm_reg_max(const struct drm_i915_private *dev_priv,
		     int level, bool is_sprite)
{
	if (INTEL_GEN(dev_priv) >= 8)
		/* BDW primary/sprite plane watermarks */
		return level == 0 ? 255 : 2047;
	else if (INTEL_GEN(dev_priv) >= 7)
		/* IVB/HSW primary/sprite plane watermarks */
		return level == 0 ? 127 : 1023;
	else if (!is_sprite)
		/* ILK/SNB primary plane watermarks */
		return level == 0 ? 127 : 511;
	else
		/* ILK/SNB sprite plane watermarks */
		return level == 0 ? 63 : 255;
}

static unsigned int
ilk_cursor_wm_reg_max(const struct drm_i915_private *dev_priv, int level)
{
	if (INTEL_GEN(dev_priv) >= 7)
		return level == 0 ? 63 : 255;
	else
		return level == 0 ? 31 : 63;
}

static unsigned int ilk_fbc_wm_reg_max(const struct drm_i915_private *dev_priv)
{
	if (INTEL_GEN(dev_priv) >= 8)
		return 31;
	else
		return 15;
}

/* Calculate the maximum primary/sprite plane watermark */
static unsigned int ilk_plane_wm_max(const struct drm_i915_private *dev_priv,
				     int level,
				     const struct intel_wm_config *config,
				     enum intel_ddb_partitioning ddb_partitioning,
				     bool is_sprite)
{
	unsigned int fifo_size = ilk_display_fifo_size(dev_priv);

	/* if sprites aren't enabled, sprites get nothing */
	if (is_sprite && !config->sprites_enabled)
		return 0;

	/* HSW allows LP1+ watermarks even with multiple pipes */
	if (level == 0 || config->num_pipes_active > 1) {
		fifo_size /= INTEL_INFO(dev_priv)->num_pipes;

		/*
		 * For some reason the non self refresh
		 * FIFO size is only half of the self
		 * refresh FIFO size on ILK/SNB.
		 */
		if (INTEL_GEN(dev_priv) <= 6)
			fifo_size /= 2;
	}

	if (config->sprites_enabled) {
		/* level 0 is always calculated with 1:1 split */
		if (level > 0 && ddb_partitioning == INTEL_DDB_PART_5_6) {
			if (is_sprite)
				fifo_size *= 5;
			fifo_size /= 6;
		} else {
			fifo_size /= 2;
		}
	}

	/* clamp to max that the registers can hold */
	return min(fifo_size, ilk_plane_wm_reg_max(dev_priv, level, is_sprite));
}

/* Calculate the maximum cursor plane watermark */
static unsigned int ilk_cursor_wm_max(const struct drm_i915_private *dev_priv,
				      int level,
				      const struct intel_wm_config *config)
{
	/* HSW LP1+ watermarks w/ multiple pipes */
	if (level > 0 && config->num_pipes_active > 1)
		return 64;

	/* otherwise just report max that registers can hold */
	return ilk_cursor_wm_reg_max(dev_priv, level);
}

static void ilk_compute_wm_maximums(const struct drm_i915_private *dev_priv,
				    int level,
				    const struct intel_wm_config *config,
				    enum intel_ddb_partitioning ddb_partitioning,
				    struct ilk_wm_maximums *max)
{
	max->pri = ilk_plane_wm_max(dev_priv, level, config, ddb_partitioning, false);
	max->spr = ilk_plane_wm_max(dev_priv, level, config, ddb_partitioning, true);
	max->cur = ilk_cursor_wm_max(dev_priv, level, config);
	max->fbc = ilk_fbc_wm_reg_max(dev_priv);
}

static void ilk_compute_wm_reg_maximums(const struct drm_i915_private *dev_priv,
					int level,
					struct ilk_wm_maximums *max)
{
	max->pri = ilk_plane_wm_reg_max(dev_priv, level, false);
	max->spr = ilk_plane_wm_reg_max(dev_priv, level, true);
	max->cur = ilk_cursor_wm_reg_max(dev_priv, level);
	max->fbc = ilk_fbc_wm_reg_max(dev_priv);
}

static bool ilk_validate_wm_level(int level,
				  const struct ilk_wm_maximums *max,
				  struct intel_wm_level *result)
{
	bool ret;

	/* already determined to be invalid? */
	if (!result->enable)
		return false;

	result->enable = result->pri_val <= max->pri &&
			 result->spr_val <= max->spr &&
			 result->cur_val <= max->cur;

	ret = result->enable;

	/*
	 * HACK until we can pre-compute everything,
	 * and thus fail gracefully if LP0 watermarks
	 * are exceeded...
	 */
	if (level == 0 && !result->enable) {
		if (result->pri_val > max->pri)
			DRM_DEBUG_KMS("Primary WM%d too large %u (max %u)\n",
				      level, result->pri_val, max->pri);
		if (result->spr_val > max->spr)
			DRM_DEBUG_KMS("Sprite WM%d too large %u (max %u)\n",
				      level, result->spr_val, max->spr);
		if (result->cur_val > max->cur)
			DRM_DEBUG_KMS("Cursor WM%d too large %u (max %u)\n",
				      level, result->cur_val, max->cur);

		result->pri_val = min_t(u32, result->pri_val, max->pri);
		result->spr_val = min_t(u32, result->spr_val, max->spr);
		result->cur_val = min_t(u32, result->cur_val, max->cur);
		result->enable = true;
	}

	return ret;
}

static void ilk_compute_wm_level(const struct drm_i915_private *dev_priv,
				 const struct intel_crtc *intel_crtc,
				 int level,
				 struct intel_crtc_state *crtc_state,
				 const struct intel_plane_state *pristate,
				 const struct intel_plane_state *sprstate,
				 const struct intel_plane_state *curstate,
				 struct intel_wm_level *result)
{
	u16 pri_latency = dev_priv->wm.pri_latency[level];
	u16 spr_latency = dev_priv->wm.spr_latency[level];
	u16 cur_latency = dev_priv->wm.cur_latency[level];

	/* WM1+ latency values stored in 0.5us units */
	if (level > 0) {
		pri_latency *= 5;
		spr_latency *= 5;
		cur_latency *= 5;
	}

	if (pristate) {
		result->pri_val = ilk_compute_pri_wm(crtc_state, pristate,
						     pri_latency, level);
		result->fbc_val = ilk_compute_fbc_wm(crtc_state, pristate, result->pri_val);
	}

	if (sprstate)
		result->spr_val = ilk_compute_spr_wm(crtc_state, sprstate, spr_latency);

	if (curstate)
		result->cur_val = ilk_compute_cur_wm(crtc_state, curstate, cur_latency);

	result->enable = true;
}

static u32
hsw_compute_linetime_wm(const struct intel_crtc_state *crtc_state)
{
	const struct intel_atomic_state *intel_state =
		to_intel_atomic_state(crtc_state->base.state);
	const struct drm_display_mode *adjusted_mode =
		&crtc_state->base.adjusted_mode;
	u32 linetime, ips_linetime;

	if (!crtc_state->base.active)
		return 0;
	if (WARN_ON(adjusted_mode->crtc_clock == 0))
		return 0;
	if (WARN_ON(intel_state->cdclk.logical.cdclk == 0))
		return 0;

	/* The WM are computed with base on how long it takes to fill a single
	 * row at the given clock rate, multiplied by 8.
	 * */
	linetime = DIV_ROUND_CLOSEST(adjusted_mode->crtc_htotal * 1000 * 8,
				     adjusted_mode->crtc_clock);
	ips_linetime = DIV_ROUND_CLOSEST(adjusted_mode->crtc_htotal * 1000 * 8,
					 intel_state->cdclk.logical.cdclk);

	return PIPE_WM_LINETIME_IPS_LINETIME(ips_linetime) |
	       PIPE_WM_LINETIME_TIME(linetime);
}

static void intel_read_wm_latency(struct drm_i915_private *dev_priv,
				  u16 wm[8])
{
	struct intel_uncore *uncore = &dev_priv->uncore;

	if (INTEL_GEN(dev_priv) >= 9) {
		u32 val;
		int ret, i;
		int level, max_level = ilk_wm_max_level(dev_priv);

		/* read the first set of memory latencies[0:3] */
		val = 0; /* data0 to be programmed to 0 for first set */
		ret = sandybridge_pcode_read(dev_priv,
					     GEN9_PCODE_READ_MEM_LATENCY,
					     &val, NULL);

		if (ret) {
			DRM_ERROR("SKL Mailbox read error = %d\n", ret);
			return;
		}

		wm[0] = val & GEN9_MEM_LATENCY_LEVEL_MASK;
		wm[1] = (val >> GEN9_MEM_LATENCY_LEVEL_1_5_SHIFT) &
				GEN9_MEM_LATENCY_LEVEL_MASK;
		wm[2] = (val >> GEN9_MEM_LATENCY_LEVEL_2_6_SHIFT) &
				GEN9_MEM_LATENCY_LEVEL_MASK;
		wm[3] = (val >> GEN9_MEM_LATENCY_LEVEL_3_7_SHIFT) &
				GEN9_MEM_LATENCY_LEVEL_MASK;

		/* read the second set of memory latencies[4:7] */
		val = 1; /* data0 to be programmed to 1 for second set */
		ret = sandybridge_pcode_read(dev_priv,
					     GEN9_PCODE_READ_MEM_LATENCY,
					     &val, NULL);
		if (ret) {
			DRM_ERROR("SKL Mailbox read error = %d\n", ret);
			return;
		}

		wm[4] = val & GEN9_MEM_LATENCY_LEVEL_MASK;
		wm[5] = (val >> GEN9_MEM_LATENCY_LEVEL_1_5_SHIFT) &
				GEN9_MEM_LATENCY_LEVEL_MASK;
		wm[6] = (val >> GEN9_MEM_LATENCY_LEVEL_2_6_SHIFT) &
				GEN9_MEM_LATENCY_LEVEL_MASK;
		wm[7] = (val >> GEN9_MEM_LATENCY_LEVEL_3_7_SHIFT) &
				GEN9_MEM_LATENCY_LEVEL_MASK;

		/*
		 * If a level n (n > 1) has a 0us latency, all levels m (m >= n)
		 * need to be disabled. We make sure to sanitize the values out
		 * of the punit to satisfy this requirement.
		 */
		for (level = 1; level <= max_level; level++) {
			if (wm[level] == 0) {
				for (i = level + 1; i <= max_level; i++)
					wm[i] = 0;
				break;
			}
		}

		/*
		 * WaWmMemoryReadLatency:skl+,glk
		 *
		 * punit doesn't take into account the read latency so we need
		 * to add 2us to the various latency levels we retrieve from the
		 * punit when level 0 response data us 0us.
		 */
		if (wm[0] == 0) {
			wm[0] += 2;
			for (level = 1; level <= max_level; level++) {
				if (wm[level] == 0)
					break;
				wm[level] += 2;
			}
		}

		/*
		 * WA Level-0 adjustment for 16GB DIMMs: SKL+
		 * If we could not get dimm info enable this WA to prevent from
		 * any underrun. If not able to get Dimm info assume 16GB dimm
		 * to avoid any underrun.
		 */
		if (dev_priv->dram_info.is_16gb_dimm)
			wm[0] += 1;

	} else if (IS_HASWELL(dev_priv) || IS_BROADWELL(dev_priv)) {
		u64 sskpd = intel_uncore_read64(uncore, MCH_SSKPD);

		wm[0] = (sskpd >> 56) & 0xFF;
		if (wm[0] == 0)
			wm[0] = sskpd & 0xF;
		wm[1] = (sskpd >> 4) & 0xFF;
		wm[2] = (sskpd >> 12) & 0xFF;
		wm[3] = (sskpd >> 20) & 0x1FF;
		wm[4] = (sskpd >> 32) & 0x1FF;
	} else if (INTEL_GEN(dev_priv) >= 6) {
		u32 sskpd = intel_uncore_read(uncore, MCH_SSKPD);

		wm[0] = (sskpd >> SSKPD_WM0_SHIFT) & SSKPD_WM_MASK;
		wm[1] = (sskpd >> SSKPD_WM1_SHIFT) & SSKPD_WM_MASK;
		wm[2] = (sskpd >> SSKPD_WM2_SHIFT) & SSKPD_WM_MASK;
		wm[3] = (sskpd >> SSKPD_WM3_SHIFT) & SSKPD_WM_MASK;
	} else if (INTEL_GEN(dev_priv) >= 5) {
		u32 mltr = intel_uncore_read(uncore, MLTR_ILK);

		/* ILK primary LP0 latency is 700 ns */
		wm[0] = 7;
		wm[1] = (mltr >> MLTR_WM1_SHIFT) & ILK_SRLT_MASK;
		wm[2] = (mltr >> MLTR_WM2_SHIFT) & ILK_SRLT_MASK;
	} else {
		MISSING_CASE(INTEL_DEVID(dev_priv));
	}
}

static void intel_fixup_spr_wm_latency(struct drm_i915_private *dev_priv,
				       u16 wm[5])
{
	/* ILK sprite LP0 latency is 1300 ns */
	if (IS_GEN(dev_priv, 5))
		wm[0] = 13;
}

static void intel_fixup_cur_wm_latency(struct drm_i915_private *dev_priv,
				       u16 wm[5])
{
	/* ILK cursor LP0 latency is 1300 ns */
	if (IS_GEN(dev_priv, 5))
		wm[0] = 13;
}

int ilk_wm_max_level(const struct drm_i915_private *dev_priv)
{
	/* how many WM levels are we expecting */
	if (INTEL_GEN(dev_priv) >= 9)
		return 7;
	else if (IS_HASWELL(dev_priv) || IS_BROADWELL(dev_priv))
		return 4;
	else if (INTEL_GEN(dev_priv) >= 6)
		return 3;
	else
		return 2;
}

static void intel_print_wm_latency(struct drm_i915_private *dev_priv,
				   const char *name,
				   const u16 wm[8])
{
	int level, max_level = ilk_wm_max_level(dev_priv);

	for (level = 0; level <= max_level; level++) {
		unsigned int latency = wm[level];

		if (latency == 0) {
			DRM_DEBUG_KMS("%s WM%d latency not provided\n",
				      name, level);
			continue;
		}

		/*
		 * - latencies are in us on gen9.
		 * - before then, WM1+ latency values are in 0.5us units
		 */
		if (INTEL_GEN(dev_priv) >= 9)
			latency *= 10;
		else if (level > 0)
			latency *= 5;

		DRM_DEBUG_KMS("%s WM%d latency %u (%u.%u usec)\n",
			      name, level, wm[level],
			      latency / 10, latency % 10);
	}
}

static bool ilk_increase_wm_latency(struct drm_i915_private *dev_priv,
				    u16 wm[5], u16 min)
{
	int level, max_level = ilk_wm_max_level(dev_priv);

	if (wm[0] >= min)
		return false;

	wm[0] = max(wm[0], min);
	for (level = 1; level <= max_level; level++)
		wm[level] = max_t(u16, wm[level], DIV_ROUND_UP(min, 5));

	return true;
}

static void snb_wm_latency_quirk(struct drm_i915_private *dev_priv)
{
	bool changed;

	/*
	 * The BIOS provided WM memory latency values are often
	 * inadequate for high resolution displays. Adjust them.
	 */
	changed = ilk_increase_wm_latency(dev_priv, dev_priv->wm.pri_latency, 12) |
		ilk_increase_wm_latency(dev_priv, dev_priv->wm.spr_latency, 12) |
		ilk_increase_wm_latency(dev_priv, dev_priv->wm.cur_latency, 12);

	if (!changed)
		return;

	DRM_DEBUG_KMS("WM latency values increased to avoid potential underruns\n");
	intel_print_wm_latency(dev_priv, "Primary", dev_priv->wm.pri_latency);
	intel_print_wm_latency(dev_priv, "Sprite", dev_priv->wm.spr_latency);
	intel_print_wm_latency(dev_priv, "Cursor", dev_priv->wm.cur_latency);
}

static void snb_wm_lp3_irq_quirk(struct drm_i915_private *dev_priv)
{
	/*
	 * On some SNB machines (Thinkpad X220 Tablet at least)
	 * LP3 usage can cause vblank interrupts to be lost.
	 * The DEIIR bit will go high but it looks like the CPU
	 * never gets interrupted.
	 *
	 * It's not clear whether other interrupt source could
	 * be affected or if this is somehow limited to vblank
	 * interrupts only. To play it safe we disable LP3
	 * watermarks entirely.
	 */
	if (dev_priv->wm.pri_latency[3] == 0 &&
	    dev_priv->wm.spr_latency[3] == 0 &&
	    dev_priv->wm.cur_latency[3] == 0)
		return;

	dev_priv->wm.pri_latency[3] = 0;
	dev_priv->wm.spr_latency[3] = 0;
	dev_priv->wm.cur_latency[3] = 0;

	DRM_DEBUG_KMS("LP3 watermarks disabled due to potential for lost interrupts\n");
	intel_print_wm_latency(dev_priv, "Primary", dev_priv->wm.pri_latency);
	intel_print_wm_latency(dev_priv, "Sprite", dev_priv->wm.spr_latency);
	intel_print_wm_latency(dev_priv, "Cursor", dev_priv->wm.cur_latency);
}

static void ilk_setup_wm_latency(struct drm_i915_private *dev_priv)
{
	intel_read_wm_latency(dev_priv, dev_priv->wm.pri_latency);

	memcpy(dev_priv->wm.spr_latency, dev_priv->wm.pri_latency,
	       sizeof(dev_priv->wm.pri_latency));
	memcpy(dev_priv->wm.cur_latency, dev_priv->wm.pri_latency,
	       sizeof(dev_priv->wm.pri_latency));

	intel_fixup_spr_wm_latency(dev_priv, dev_priv->wm.spr_latency);
	intel_fixup_cur_wm_latency(dev_priv, dev_priv->wm.cur_latency);

	intel_print_wm_latency(dev_priv, "Primary", dev_priv->wm.pri_latency);
	intel_print_wm_latency(dev_priv, "Sprite", dev_priv->wm.spr_latency);
	intel_print_wm_latency(dev_priv, "Cursor", dev_priv->wm.cur_latency);

	if (IS_GEN(dev_priv, 6)) {
		snb_wm_latency_quirk(dev_priv);
		snb_wm_lp3_irq_quirk(dev_priv);
	}
}

static void skl_setup_wm_latency(struct drm_i915_private *dev_priv)
{
	intel_read_wm_latency(dev_priv, dev_priv->wm.skl_latency);
	intel_print_wm_latency(dev_priv, "Gen9 Plane", dev_priv->wm.skl_latency);
}

static bool ilk_validate_pipe_wm(const struct drm_i915_private *dev_priv,
				 struct intel_pipe_wm *pipe_wm)
{
	/* LP0 watermark maximums depend on this pipe alone */
	const struct intel_wm_config config = {
		.num_pipes_active = 1,
		.sprites_enabled = pipe_wm->sprites_enabled,
		.sprites_scaled = pipe_wm->sprites_scaled,
	};
	struct ilk_wm_maximums max;

	/* LP0 watermarks always use 1/2 DDB partitioning */
	ilk_compute_wm_maximums(dev_priv, 0, &config, INTEL_DDB_PART_1_2, &max);

	/* At least LP0 must be valid */
	if (!ilk_validate_wm_level(0, &max, &pipe_wm->wm[0])) {
		DRM_DEBUG_KMS("LP0 watermark invalid\n");
		return false;
	}

	return true;
}

/* Compute new watermarks for the pipe */
static int ilk_compute_pipe_wm(struct intel_crtc_state *crtc_state)
{
	struct drm_atomic_state *state = crtc_state->base.state;
	struct intel_crtc *intel_crtc = to_intel_crtc(crtc_state->base.crtc);
	struct intel_pipe_wm *pipe_wm;
	struct drm_device *dev = state->dev;
	const struct drm_i915_private *dev_priv = to_i915(dev);
	struct drm_plane *plane;
	const struct drm_plane_state *plane_state;
	const struct intel_plane_state *pristate = NULL;
	const struct intel_plane_state *sprstate = NULL;
	const struct intel_plane_state *curstate = NULL;
	int level, max_level = ilk_wm_max_level(dev_priv), usable_level;
	struct ilk_wm_maximums max;

	pipe_wm = &crtc_state->wm.ilk.optimal;

	drm_atomic_crtc_state_for_each_plane_state(plane, plane_state, &crtc_state->base) {
		const struct intel_plane_state *ps = to_intel_plane_state(plane_state);

		if (plane->type == DRM_PLANE_TYPE_PRIMARY)
			pristate = ps;
		else if (plane->type == DRM_PLANE_TYPE_OVERLAY)
			sprstate = ps;
		else if (plane->type == DRM_PLANE_TYPE_CURSOR)
			curstate = ps;
	}

	pipe_wm->pipe_enabled = crtc_state->base.active;
	if (sprstate) {
		pipe_wm->sprites_enabled = sprstate->base.visible;
		pipe_wm->sprites_scaled = sprstate->base.visible &&
			(drm_rect_width(&sprstate->base.dst) != drm_rect_width(&sprstate->base.src) >> 16 ||
			 drm_rect_height(&sprstate->base.dst) != drm_rect_height(&sprstate->base.src) >> 16);
	}

	usable_level = max_level;

	/* ILK/SNB: LP2+ watermarks only w/o sprites */
	if (INTEL_GEN(dev_priv) <= 6 && pipe_wm->sprites_enabled)
		usable_level = 1;

	/* ILK/SNB/IVB: LP1+ watermarks only w/o scaling */
	if (pipe_wm->sprites_scaled)
		usable_level = 0;

	memset(&pipe_wm->wm, 0, sizeof(pipe_wm->wm));
	ilk_compute_wm_level(dev_priv, intel_crtc, 0, crtc_state,
			     pristate, sprstate, curstate, &pipe_wm->wm[0]);

	if (IS_HASWELL(dev_priv) || IS_BROADWELL(dev_priv))
		pipe_wm->linetime = hsw_compute_linetime_wm(crtc_state);

	if (!ilk_validate_pipe_wm(dev_priv, pipe_wm))
		return -EINVAL;

	ilk_compute_wm_reg_maximums(dev_priv, 1, &max);

	for (level = 1; level <= usable_level; level++) {
		struct intel_wm_level *wm = &pipe_wm->wm[level];

		ilk_compute_wm_level(dev_priv, intel_crtc, level, crtc_state,
				     pristate, sprstate, curstate, wm);

		/*
		 * Disable any watermark level that exceeds the
		 * register maximums since such watermarks are
		 * always invalid.
		 */
		if (!ilk_validate_wm_level(level, &max, wm)) {
			memset(wm, 0, sizeof(*wm));
			break;
		}
	}

	return 0;
}

/*
 * Build a set of 'intermediate' watermark values that satisfy both the old
 * state and the new state.  These can be programmed to the hardware
 * immediately.
 */
static int ilk_compute_intermediate_wm(struct intel_crtc_state *newstate)
{
	struct intel_crtc *intel_crtc = to_intel_crtc(newstate->base.crtc);
	struct drm_i915_private *dev_priv = to_i915(intel_crtc->base.dev);
	struct intel_pipe_wm *a = &newstate->wm.ilk.intermediate;
	struct intel_atomic_state *intel_state =
		to_intel_atomic_state(newstate->base.state);
	const struct intel_crtc_state *oldstate =
		intel_atomic_get_old_crtc_state(intel_state, intel_crtc);
	const struct intel_pipe_wm *b = &oldstate->wm.ilk.optimal;
	int level, max_level = ilk_wm_max_level(dev_priv);

	/*
	 * Start with the final, target watermarks, then combine with the
	 * currently active watermarks to get values that are safe both before
	 * and after the vblank.
	 */
	*a = newstate->wm.ilk.optimal;
	if (!newstate->base.active || drm_atomic_crtc_needs_modeset(&newstate->base) ||
	    intel_state->skip_intermediate_wm)
		return 0;

	a->pipe_enabled |= b->pipe_enabled;
	a->sprites_enabled |= b->sprites_enabled;
	a->sprites_scaled |= b->sprites_scaled;

	for (level = 0; level <= max_level; level++) {
		struct intel_wm_level *a_wm = &a->wm[level];
		const struct intel_wm_level *b_wm = &b->wm[level];

		a_wm->enable &= b_wm->enable;
		a_wm->pri_val = max(a_wm->pri_val, b_wm->pri_val);
		a_wm->spr_val = max(a_wm->spr_val, b_wm->spr_val);
		a_wm->cur_val = max(a_wm->cur_val, b_wm->cur_val);
		a_wm->fbc_val = max(a_wm->fbc_val, b_wm->fbc_val);
	}

	/*
	 * We need to make sure that these merged watermark values are
	 * actually a valid configuration themselves.  If they're not,
	 * there's no safe way to transition from the old state to
	 * the new state, so we need to fail the atomic transaction.
	 */
	if (!ilk_validate_pipe_wm(dev_priv, a))
		return -EINVAL;

	/*
	 * If our intermediate WM are identical to the final WM, then we can
	 * omit the post-vblank programming; only update if it's different.
	 */
	if (memcmp(a, &newstate->wm.ilk.optimal, sizeof(*a)) != 0)
		newstate->wm.need_postvbl_update = true;

	return 0;
}

/*
 * Merge the watermarks from all active pipes for a specific level.
 */
static void ilk_merge_wm_level(struct drm_i915_private *dev_priv,
			       int level,
			       struct intel_wm_level *ret_wm)
{
	const struct intel_crtc *intel_crtc;

	ret_wm->enable = true;

	for_each_intel_crtc(&dev_priv->drm, intel_crtc) {
		const struct intel_pipe_wm *active = &intel_crtc->wm.active.ilk;
		const struct intel_wm_level *wm = &active->wm[level];

		if (!active->pipe_enabled)
			continue;

		/*
		 * The watermark values may have been used in the past,
		 * so we must maintain them in the registers for some
		 * time even if the level is now disabled.
		 */
		if (!wm->enable)
			ret_wm->enable = false;

		ret_wm->pri_val = max(ret_wm->pri_val, wm->pri_val);
		ret_wm->spr_val = max(ret_wm->spr_val, wm->spr_val);
		ret_wm->cur_val = max(ret_wm->cur_val, wm->cur_val);
		ret_wm->fbc_val = max(ret_wm->fbc_val, wm->fbc_val);
	}
}

/*
 * Merge all low power watermarks for all active pipes.
 */
static void ilk_wm_merge(struct drm_i915_private *dev_priv,
			 const struct intel_wm_config *config,
			 const struct ilk_wm_maximums *max,
			 struct intel_pipe_wm *merged)
{
	int level, max_level = ilk_wm_max_level(dev_priv);
	int last_enabled_level = max_level;

	/* ILK/SNB/IVB: LP1+ watermarks only w/ single pipe */
	if ((INTEL_GEN(dev_priv) <= 6 || IS_IVYBRIDGE(dev_priv)) &&
	    config->num_pipes_active > 1)
		last_enabled_level = 0;

	/* ILK: FBC WM must be disabled always */
	merged->fbc_wm_enabled = INTEL_GEN(dev_priv) >= 6;

	/* merge each WM1+ level */
	for (level = 1; level <= max_level; level++) {
		struct intel_wm_level *wm = &merged->wm[level];

		ilk_merge_wm_level(dev_priv, level, wm);

		if (level > last_enabled_level)
			wm->enable = false;
		else if (!ilk_validate_wm_level(level, max, wm))
			/* make sure all following levels get disabled */
			last_enabled_level = level - 1;

		/*
		 * The spec says it is preferred to disable
		 * FBC WMs instead of disabling a WM level.
		 */
		if (wm->fbc_val > max->fbc) {
			if (wm->enable)
				merged->fbc_wm_enabled = false;
			wm->fbc_val = 0;
		}
	}

	/* ILK: LP2+ must be disabled when FBC WM is disabled but FBC enabled */
	/*
	 * FIXME this is racy. FBC might get enabled later.
	 * What we should check here is whether FBC can be
	 * enabled sometime later.
	 */
	if (IS_GEN(dev_priv, 5) && !merged->fbc_wm_enabled &&
	    intel_fbc_is_active(dev_priv)) {
		for (level = 2; level <= max_level; level++) {
			struct intel_wm_level *wm = &merged->wm[level];

			wm->enable = false;
		}
	}
}

static int ilk_wm_lp_to_level(int wm_lp, const struct intel_pipe_wm *pipe_wm)
{
	/* LP1,LP2,LP3 levels are either 1,2,3 or 1,3,4 */
	return wm_lp + (wm_lp >= 2 && pipe_wm->wm[4].enable);
}

/* The value we need to program into the WM_LPx latency field */
static unsigned int ilk_wm_lp_latency(struct drm_i915_private *dev_priv,
				      int level)
{
	if (IS_HASWELL(dev_priv) || IS_BROADWELL(dev_priv))
		return 2 * level;
	else
		return dev_priv->wm.pri_latency[level];
}

static void ilk_compute_wm_results(struct drm_i915_private *dev_priv,
				   const struct intel_pipe_wm *merged,
				   enum intel_ddb_partitioning partitioning,
				   struct ilk_wm_values *results)
{
	struct intel_crtc *intel_crtc;
	int level, wm_lp;

	results->enable_fbc_wm = merged->fbc_wm_enabled;
	results->partitioning = partitioning;

	/* LP1+ register values */
	for (wm_lp = 1; wm_lp <= 3; wm_lp++) {
		const struct intel_wm_level *r;

		level = ilk_wm_lp_to_level(wm_lp, merged);

		r = &merged->wm[level];

		/*
		 * Maintain the watermark values even if the level is
		 * disabled. Doing otherwise could cause underruns.
		 */
		results->wm_lp[wm_lp - 1] =
			(ilk_wm_lp_latency(dev_priv, level) << WM1_LP_LATENCY_SHIFT) |
			(r->pri_val << WM1_LP_SR_SHIFT) |
			r->cur_val;

		if (r->enable)
			results->wm_lp[wm_lp - 1] |= WM1_LP_SR_EN;

		if (INTEL_GEN(dev_priv) >= 8)
			results->wm_lp[wm_lp - 1] |=
				r->fbc_val << WM1_LP_FBC_SHIFT_BDW;
		else
			results->wm_lp[wm_lp - 1] |=
				r->fbc_val << WM1_LP_FBC_SHIFT;

		/*
		 * Always set WM1S_LP_EN when spr_val != 0, even if the
		 * level is disabled. Doing otherwise could cause underruns.
		 */
		if (INTEL_GEN(dev_priv) <= 6 && r->spr_val) {
			WARN_ON(wm_lp != 1);
			results->wm_lp_spr[wm_lp - 1] = WM1S_LP_EN | r->spr_val;
		} else
			results->wm_lp_spr[wm_lp - 1] = r->spr_val;
	}

	/* LP0 register values */
	for_each_intel_crtc(&dev_priv->drm, intel_crtc) {
		enum pipe pipe = intel_crtc->pipe;
		const struct intel_wm_level *r =
			&intel_crtc->wm.active.ilk.wm[0];

		if (WARN_ON(!r->enable))
			continue;

		results->wm_linetime[pipe] = intel_crtc->wm.active.ilk.linetime;

		results->wm_pipe[pipe] =
			(r->pri_val << WM0_PIPE_PLANE_SHIFT) |
			(r->spr_val << WM0_PIPE_SPRITE_SHIFT) |
			r->cur_val;
	}
}

/* Find the result with the highest level enabled. Check for enable_fbc_wm in
 * case both are at the same level. Prefer r1 in case they're the same. */
static struct intel_pipe_wm *
ilk_find_best_result(struct drm_i915_private *dev_priv,
		     struct intel_pipe_wm *r1,
		     struct intel_pipe_wm *r2)
{
	int level, max_level = ilk_wm_max_level(dev_priv);
	int level1 = 0, level2 = 0;

	for (level = 1; level <= max_level; level++) {
		if (r1->wm[level].enable)
			level1 = level;
		if (r2->wm[level].enable)
			level2 = level;
	}

	if (level1 == level2) {
		if (r2->fbc_wm_enabled && !r1->fbc_wm_enabled)
			return r2;
		else
			return r1;
	} else if (level1 > level2) {
		return r1;
	} else {
		return r2;
	}
}

/* dirty bits used to track which watermarks need changes */
#define WM_DIRTY_PIPE(pipe) (1 << (pipe))
#define WM_DIRTY_LINETIME(pipe) (1 << (8 + (pipe)))
#define WM_DIRTY_LP(wm_lp) (1 << (15 + (wm_lp)))
#define WM_DIRTY_LP_ALL (WM_DIRTY_LP(1) | WM_DIRTY_LP(2) | WM_DIRTY_LP(3))
#define WM_DIRTY_FBC (1 << 24)
#define WM_DIRTY_DDB (1 << 25)

static unsigned int ilk_compute_wm_dirty(struct drm_i915_private *dev_priv,
					 const struct ilk_wm_values *old,
					 const struct ilk_wm_values *new)
{
	unsigned int dirty = 0;
	enum pipe pipe;
	int wm_lp;

	for_each_pipe(dev_priv, pipe) {
		if (old->wm_linetime[pipe] != new->wm_linetime[pipe]) {
			dirty |= WM_DIRTY_LINETIME(pipe);
			/* Must disable LP1+ watermarks too */
			dirty |= WM_DIRTY_LP_ALL;
		}

		if (old->wm_pipe[pipe] != new->wm_pipe[pipe]) {
			dirty |= WM_DIRTY_PIPE(pipe);
			/* Must disable LP1+ watermarks too */
			dirty |= WM_DIRTY_LP_ALL;
		}
	}

	if (old->enable_fbc_wm != new->enable_fbc_wm) {
		dirty |= WM_DIRTY_FBC;
		/* Must disable LP1+ watermarks too */
		dirty |= WM_DIRTY_LP_ALL;
	}

	if (old->partitioning != new->partitioning) {
		dirty |= WM_DIRTY_DDB;
		/* Must disable LP1+ watermarks too */
		dirty |= WM_DIRTY_LP_ALL;
	}

	/* LP1+ watermarks already deemed dirty, no need to continue */
	if (dirty & WM_DIRTY_LP_ALL)
		return dirty;

	/* Find the lowest numbered LP1+ watermark in need of an update... */
	for (wm_lp = 1; wm_lp <= 3; wm_lp++) {
		if (old->wm_lp[wm_lp - 1] != new->wm_lp[wm_lp - 1] ||
		    old->wm_lp_spr[wm_lp - 1] != new->wm_lp_spr[wm_lp - 1])
			break;
	}

	/* ...and mark it and all higher numbered LP1+ watermarks as dirty */
	for (; wm_lp <= 3; wm_lp++)
		dirty |= WM_DIRTY_LP(wm_lp);

	return dirty;
}

static bool _ilk_disable_lp_wm(struct drm_i915_private *dev_priv,
			       unsigned int dirty)
{
	struct ilk_wm_values *previous = &dev_priv->wm.hw;
	bool changed = false;

	if (dirty & WM_DIRTY_LP(3) && previous->wm_lp[2] & WM1_LP_SR_EN) {
		previous->wm_lp[2] &= ~WM1_LP_SR_EN;
		I915_WRITE(WM3_LP_ILK, previous->wm_lp[2]);
		changed = true;
	}
	if (dirty & WM_DIRTY_LP(2) && previous->wm_lp[1] & WM1_LP_SR_EN) {
		previous->wm_lp[1] &= ~WM1_LP_SR_EN;
		I915_WRITE(WM2_LP_ILK, previous->wm_lp[1]);
		changed = true;
	}
	if (dirty & WM_DIRTY_LP(1) && previous->wm_lp[0] & WM1_LP_SR_EN) {
		previous->wm_lp[0] &= ~WM1_LP_SR_EN;
		I915_WRITE(WM1_LP_ILK, previous->wm_lp[0]);
		changed = true;
	}

	/*
	 * Don't touch WM1S_LP_EN here.
	 * Doing so could cause underruns.
	 */

	return changed;
}

/*
 * The spec says we shouldn't write when we don't need, because every write
 * causes WMs to be re-evaluated, expending some power.
 */
static void ilk_write_wm_values(struct drm_i915_private *dev_priv,
				struct ilk_wm_values *results)
{
	struct ilk_wm_values *previous = &dev_priv->wm.hw;
	unsigned int dirty;
	u32 val;

	dirty = ilk_compute_wm_dirty(dev_priv, previous, results);
	if (!dirty)
		return;

	_ilk_disable_lp_wm(dev_priv, dirty);

	if (dirty & WM_DIRTY_PIPE(PIPE_A))
		I915_WRITE(WM0_PIPEA_ILK, results->wm_pipe[0]);
	if (dirty & WM_DIRTY_PIPE(PIPE_B))
		I915_WRITE(WM0_PIPEB_ILK, results->wm_pipe[1]);
	if (dirty & WM_DIRTY_PIPE(PIPE_C))
		I915_WRITE(WM0_PIPEC_IVB, results->wm_pipe[2]);

	if (dirty & WM_DIRTY_LINETIME(PIPE_A))
		I915_WRITE(PIPE_WM_LINETIME(PIPE_A), results->wm_linetime[0]);
	if (dirty & WM_DIRTY_LINETIME(PIPE_B))
		I915_WRITE(PIPE_WM_LINETIME(PIPE_B), results->wm_linetime[1]);
	if (dirty & WM_DIRTY_LINETIME(PIPE_C))
		I915_WRITE(PIPE_WM_LINETIME(PIPE_C), results->wm_linetime[2]);

	if (dirty & WM_DIRTY_DDB) {
		if (IS_HASWELL(dev_priv) || IS_BROADWELL(dev_priv)) {
			val = I915_READ(WM_MISC);
			if (results->partitioning == INTEL_DDB_PART_1_2)
				val &= ~WM_MISC_DATA_PARTITION_5_6;
			else
				val |= WM_MISC_DATA_PARTITION_5_6;
			I915_WRITE(WM_MISC, val);
		} else {
			val = I915_READ(DISP_ARB_CTL2);
			if (results->partitioning == INTEL_DDB_PART_1_2)
				val &= ~DISP_DATA_PARTITION_5_6;
			else
				val |= DISP_DATA_PARTITION_5_6;
			I915_WRITE(DISP_ARB_CTL2, val);
		}
	}

	if (dirty & WM_DIRTY_FBC) {
		val = I915_READ(DISP_ARB_CTL);
		if (results->enable_fbc_wm)
			val &= ~DISP_FBC_WM_DIS;
		else
			val |= DISP_FBC_WM_DIS;
		I915_WRITE(DISP_ARB_CTL, val);
	}

	if (dirty & WM_DIRTY_LP(1) &&
	    previous->wm_lp_spr[0] != results->wm_lp_spr[0])
		I915_WRITE(WM1S_LP_ILK, results->wm_lp_spr[0]);

	if (INTEL_GEN(dev_priv) >= 7) {
		if (dirty & WM_DIRTY_LP(2) && previous->wm_lp_spr[1] != results->wm_lp_spr[1])
			I915_WRITE(WM2S_LP_IVB, results->wm_lp_spr[1]);
		if (dirty & WM_DIRTY_LP(3) && previous->wm_lp_spr[2] != results->wm_lp_spr[2])
			I915_WRITE(WM3S_LP_IVB, results->wm_lp_spr[2]);
	}

	if (dirty & WM_DIRTY_LP(1) && previous->wm_lp[0] != results->wm_lp[0])
		I915_WRITE(WM1_LP_ILK, results->wm_lp[0]);
	if (dirty & WM_DIRTY_LP(2) && previous->wm_lp[1] != results->wm_lp[1])
		I915_WRITE(WM2_LP_ILK, results->wm_lp[1]);
	if (dirty & WM_DIRTY_LP(3) && previous->wm_lp[2] != results->wm_lp[2])
		I915_WRITE(WM3_LP_ILK, results->wm_lp[2]);

	dev_priv->wm.hw = *results;
}

bool ilk_disable_lp_wm(struct drm_device *dev)
{
	struct drm_i915_private *dev_priv = to_i915(dev);

	return _ilk_disable_lp_wm(dev_priv, WM_DIRTY_LP_ALL);
}

static u8 intel_enabled_dbuf_slices_num(struct drm_i915_private *dev_priv)
{
	u8 enabled_slices;

	/* Slice 1 will always be enabled */
	enabled_slices = 1;

	/* Gen prior to GEN11 have only one DBuf slice */
	if (INTEL_GEN(dev_priv) < 11)
		return enabled_slices;

	/*
	 * FIXME: for now we'll only ever use 1 slice; pretend that we have
	 * only that 1 slice enabled until we have a proper way for on-demand
	 * toggling of the second slice.
	 */
	if (0 && I915_READ(DBUF_CTL_S2) & DBUF_POWER_STATE)
		enabled_slices++;

	return enabled_slices;
}

/*
 * FIXME: We still don't have the proper code detect if we need to apply the WA,
 * so assume we'll always need it in order to avoid underruns.
 */
static bool skl_needs_memory_bw_wa(struct drm_i915_private *dev_priv)
{
	return IS_GEN9_BC(dev_priv) || IS_BROXTON(dev_priv);
}

static bool
intel_has_sagv(struct drm_i915_private *dev_priv)
{
	return (IS_GEN9_BC(dev_priv) || INTEL_GEN(dev_priv) >= 10) &&
		dev_priv->sagv_status != I915_SAGV_NOT_CONTROLLED;
}

/*
 * SAGV dynamically adjusts the system agent voltage and clock frequencies
 * depending on power and performance requirements. The display engine access
 * to system memory is blocked during the adjustment time. Because of the
 * blocking time, having this enabled can cause full system hangs and/or pipe
 * underruns if we don't meet all of the following requirements:
 *
 *  - <= 1 pipe enabled
 *  - All planes can enable watermarks for latencies >= SAGV engine block time
 *  - We're not using an interlaced display configuration
 */
int
intel_enable_sagv(struct drm_i915_private *dev_priv)
{
	int ret;

	if (!intel_has_sagv(dev_priv))
		return 0;

	if (dev_priv->sagv_status == I915_SAGV_ENABLED)
		return 0;

	DRM_DEBUG_KMS("Enabling SAGV\n");
	ret = sandybridge_pcode_write(dev_priv, GEN9_PCODE_SAGV_CONTROL,
				      GEN9_SAGV_ENABLE);

	/* We don't need to wait for SAGV when enabling */

	/*
	 * Some skl systems, pre-release machines in particular,
	 * don't actually have SAGV.
	 */
	if (IS_SKYLAKE(dev_priv) && ret == -ENXIO) {
		DRM_DEBUG_DRIVER("No SAGV found on system, ignoring\n");
		dev_priv->sagv_status = I915_SAGV_NOT_CONTROLLED;
		return 0;
	} else if (ret < 0) {
		DRM_ERROR("Failed to enable SAGV\n");
		return ret;
	}

	dev_priv->sagv_status = I915_SAGV_ENABLED;
	return 0;
}

int
intel_disable_sagv(struct drm_i915_private *dev_priv)
{
	int ret;

	if (!intel_has_sagv(dev_priv))
		return 0;

	if (dev_priv->sagv_status == I915_SAGV_DISABLED)
		return 0;

	DRM_DEBUG_KMS("Disabling SAGV\n");
	/* bspec says to keep retrying for at least 1 ms */
	ret = skl_pcode_request(dev_priv, GEN9_PCODE_SAGV_CONTROL,
				GEN9_SAGV_DISABLE,
				GEN9_SAGV_IS_DISABLED, GEN9_SAGV_IS_DISABLED,
				1);
	/*
	 * Some skl systems, pre-release machines in particular,
	 * don't actually have SAGV.
	 */
	if (IS_SKYLAKE(dev_priv) && ret == -ENXIO) {
		DRM_DEBUG_DRIVER("No SAGV found on system, ignoring\n");
		dev_priv->sagv_status = I915_SAGV_NOT_CONTROLLED;
		return 0;
	} else if (ret < 0) {
		DRM_ERROR("Failed to disable SAGV (%d)\n", ret);
		return ret;
	}

	dev_priv->sagv_status = I915_SAGV_DISABLED;
	return 0;
}

bool intel_can_enable_sagv(struct intel_atomic_state *state)
{
	struct drm_device *dev = state->base.dev;
	struct drm_i915_private *dev_priv = to_i915(dev);
	struct intel_crtc *crtc;
	struct intel_plane *plane;
	struct intel_crtc_state *crtc_state;
	enum pipe pipe;
	int level, latency;
	int sagv_block_time_us;

	if (!intel_has_sagv(dev_priv))
		return false;

	if (IS_GEN(dev_priv, 9))
		sagv_block_time_us = 30;
	else if (IS_GEN(dev_priv, 10))
		sagv_block_time_us = 20;
	else
		sagv_block_time_us = 10;

	/*
	 * If there are no active CRTCs, no additional checks need be performed
	 */
	if (hweight32(state->active_crtcs) == 0)
		return true;

	/*
	 * SKL+ workaround: bspec recommends we disable SAGV when we have
	 * more then one pipe enabled
	 */
	if (hweight32(state->active_crtcs) > 1)
		return false;

	/* Since we're now guaranteed to only have one active CRTC... */
	pipe = ffs(state->active_crtcs) - 1;
	crtc = intel_get_crtc_for_pipe(dev_priv, pipe);
	crtc_state = to_intel_crtc_state(crtc->base.state);

	if (crtc->base.state->adjusted_mode.flags & DRM_MODE_FLAG_INTERLACE)
		return false;

	for_each_intel_plane_on_crtc(dev, crtc, plane) {
		struct skl_plane_wm *wm =
			&crtc_state->wm.skl.optimal.planes[plane->id];

		/* Skip this plane if it's not enabled */
		if (!wm->wm[0].plane_en)
			continue;

		/* Find the highest enabled wm level for this plane */
		for (level = ilk_wm_max_level(dev_priv);
		     !wm->wm[level].plane_en; --level)
		     { }

		latency = dev_priv->wm.skl_latency[level];

		if (skl_needs_memory_bw_wa(dev_priv) &&
		    plane->base.state->fb->modifier ==
		    I915_FORMAT_MOD_X_TILED)
			latency += 15;

		/*
		 * If any of the planes on this pipe don't enable wm levels that
		 * incur memory latencies higher than sagv_block_time_us we
		 * can't enable SAGV.
		 */
		if (latency < sagv_block_time_us)
			return false;
	}

	return true;
}

static u16 intel_get_ddb_size(struct drm_i915_private *dev_priv,
			      const struct intel_crtc_state *crtc_state,
			      const u64 total_data_rate,
			      const int num_active,
			      struct skl_ddb_allocation *ddb)
{
	const struct drm_display_mode *adjusted_mode;
	u64 total_data_bw;
	u16 ddb_size = INTEL_INFO(dev_priv)->ddb_size;

	WARN_ON(ddb_size == 0);

	if (INTEL_GEN(dev_priv) < 11)
		return ddb_size - 4; /* 4 blocks for bypass path allocation */

	adjusted_mode = &crtc_state->base.adjusted_mode;
	total_data_bw = total_data_rate * drm_mode_vrefresh(adjusted_mode);

	/*
	 * 12GB/s is maximum BW supported by single DBuf slice.
	 *
	 * FIXME dbuf slice code is broken:
	 * - must wait for planes to stop using the slice before powering it off
	 * - plane straddling both slices is illegal in multi-pipe scenarios
	 * - should validate we stay within the hw bandwidth limits
	 */
	if (0 && (num_active > 1 || total_data_bw >= GBps(12))) {
		ddb->enabled_slices = 2;
	} else {
		ddb->enabled_slices = 1;
		ddb_size /= 2;
	}

	return ddb_size;
}

static void
skl_ddb_get_pipe_allocation_limits(struct drm_i915_private *dev_priv,
				   const struct intel_crtc_state *crtc_state,
				   const u64 total_data_rate,
				   struct skl_ddb_allocation *ddb,
				   struct skl_ddb_entry *alloc, /* out */
				   int *num_active /* out */)
{
	struct drm_atomic_state *state = crtc_state->base.state;
	struct intel_atomic_state *intel_state = to_intel_atomic_state(state);
	struct drm_crtc *for_crtc = crtc_state->base.crtc;
	const struct intel_crtc *crtc;
	u32 pipe_width = 0, total_width = 0, width_before_pipe = 0;
	enum pipe for_pipe = to_intel_crtc(for_crtc)->pipe;
	u16 ddb_size;
	u32 i;

	if (WARN_ON(!state) || !crtc_state->base.active) {
		alloc->start = 0;
		alloc->end = 0;
		*num_active = hweight32(dev_priv->active_crtcs);
		return;
	}

	if (intel_state->active_pipe_changes)
		*num_active = hweight32(intel_state->active_crtcs);
	else
		*num_active = hweight32(dev_priv->active_crtcs);

	ddb_size = intel_get_ddb_size(dev_priv, crtc_state, total_data_rate,
				      *num_active, ddb);

	/*
	 * If the state doesn't change the active CRTC's or there is no
	 * modeset request, then there's no need to recalculate;
	 * the existing pipe allocation limits should remain unchanged.
	 * Note that we're safe from racing commits since any racing commit
	 * that changes the active CRTC list or do modeset would need to
	 * grab _all_ crtc locks, including the one we currently hold.
	 */
	if (!intel_state->active_pipe_changes && !intel_state->modeset) {
		/*
		 * alloc may be cleared by clear_intel_crtc_state,
		 * copy from old state to be sure
		 */
		*alloc = to_intel_crtc_state(for_crtc->state)->wm.skl.ddb;
		return;
	}

	/*
	 * Watermark/ddb requirement highly depends upon width of the
	 * framebuffer, So instead of allocating DDB equally among pipes
	 * distribute DDB based on resolution/width of the display.
	 */
	for_each_new_intel_crtc_in_state(intel_state, crtc, crtc_state, i) {
		const struct drm_display_mode *adjusted_mode =
			&crtc_state->base.adjusted_mode;
		enum pipe pipe = crtc->pipe;
		int hdisplay, vdisplay;

		if (!crtc_state->base.enable)
			continue;

		drm_mode_get_hv_timing(adjusted_mode, &hdisplay, &vdisplay);
		total_width += hdisplay;

		if (pipe < for_pipe)
			width_before_pipe += hdisplay;
		else if (pipe == for_pipe)
			pipe_width = hdisplay;
	}

	alloc->start = ddb_size * width_before_pipe / total_width;
	alloc->end = ddb_size * (width_before_pipe + pipe_width) / total_width;
}

static int skl_compute_wm_params(const struct intel_crtc_state *crtc_state,
				 int width, const struct drm_format_info *format,
				 u64 modifier, unsigned int rotation,
				 u32 plane_pixel_rate, struct skl_wm_params *wp,
				 int color_plane);
static void skl_compute_plane_wm(const struct intel_crtc_state *crtc_state,
				 int level,
				 const struct skl_wm_params *wp,
				 const struct skl_wm_level *result_prev,
				 struct skl_wm_level *result /* out */);

static unsigned int
skl_cursor_allocation(const struct intel_crtc_state *crtc_state,
		      int num_active)
{
	struct drm_i915_private *dev_priv = to_i915(crtc_state->base.crtc->dev);
	int level, max_level = ilk_wm_max_level(dev_priv);
	struct skl_wm_level wm = {};
	int ret, min_ddb_alloc = 0;
	struct skl_wm_params wp;

	ret = skl_compute_wm_params(crtc_state, 256,
				    drm_format_info(DRM_FORMAT_ARGB8888),
				    DRM_FORMAT_MOD_LINEAR,
				    DRM_MODE_ROTATE_0,
				    crtc_state->pixel_rate, &wp, 0);
	WARN_ON(ret);

	for (level = 0; level <= max_level; level++) {
		skl_compute_plane_wm(crtc_state, level, &wp, &wm, &wm);
		if (wm.min_ddb_alloc == U16_MAX)
			break;

		min_ddb_alloc = wm.min_ddb_alloc;
	}

	return max(num_active == 1 ? 32 : 8, min_ddb_alloc);
}

static void skl_ddb_entry_init_from_hw(struct drm_i915_private *dev_priv,
				       struct skl_ddb_entry *entry, u32 reg)
{

	entry->start = reg & DDB_ENTRY_MASK;
	entry->end = (reg >> DDB_ENTRY_END_SHIFT) & DDB_ENTRY_MASK;

	if (entry->end)
		entry->end += 1;
}

static void
skl_ddb_get_hw_plane_state(struct drm_i915_private *dev_priv,
			   const enum pipe pipe,
			   const enum plane_id plane_id,
			   struct skl_ddb_entry *ddb_y,
			   struct skl_ddb_entry *ddb_uv)
{
	u32 val, val2;
	u32 fourcc = 0;

	/* Cursor doesn't support NV12/planar, so no extra calculation needed */
	if (plane_id == PLANE_CURSOR) {
		val = I915_READ(CUR_BUF_CFG(pipe));
		skl_ddb_entry_init_from_hw(dev_priv, ddb_y, val);
		return;
	}

	val = I915_READ(PLANE_CTL(pipe, plane_id));

	/* No DDB allocated for disabled planes */
	if (val & PLANE_CTL_ENABLE)
		fourcc = skl_format_to_fourcc(val & PLANE_CTL_FORMAT_MASK,
					      val & PLANE_CTL_ORDER_RGBX,
					      val & PLANE_CTL_ALPHA_MASK);

	if (INTEL_GEN(dev_priv) >= 11) {
		val = I915_READ(PLANE_BUF_CFG(pipe, plane_id));
		skl_ddb_entry_init_from_hw(dev_priv, ddb_y, val);
	} else {
		val = I915_READ(PLANE_BUF_CFG(pipe, plane_id));
		val2 = I915_READ(PLANE_NV12_BUF_CFG(pipe, plane_id));

		if (is_planar_yuv_format(fourcc))
			swap(val, val2);

		skl_ddb_entry_init_from_hw(dev_priv, ddb_y, val);
		skl_ddb_entry_init_from_hw(dev_priv, ddb_uv, val2);
	}
}

void skl_pipe_ddb_get_hw_state(struct intel_crtc *crtc,
			       struct skl_ddb_entry *ddb_y,
			       struct skl_ddb_entry *ddb_uv)
{
	struct drm_i915_private *dev_priv = to_i915(crtc->base.dev);
	enum intel_display_power_domain power_domain;
	enum pipe pipe = crtc->pipe;
	intel_wakeref_t wakeref;
	enum plane_id plane_id;

	power_domain = POWER_DOMAIN_PIPE(pipe);
	wakeref = intel_display_power_get_if_enabled(dev_priv, power_domain);
	if (!wakeref)
		return;

	for_each_plane_id_on_crtc(crtc, plane_id)
		skl_ddb_get_hw_plane_state(dev_priv, pipe,
					   plane_id,
					   &ddb_y[plane_id],
					   &ddb_uv[plane_id]);

	intel_display_power_put(dev_priv, power_domain, wakeref);
}

void skl_ddb_get_hw_state(struct drm_i915_private *dev_priv,
			  struct skl_ddb_allocation *ddb /* out */)
{
	ddb->enabled_slices = intel_enabled_dbuf_slices_num(dev_priv);
}

/*
 * Determines the downscale amount of a plane for the purposes of watermark calculations.
 * The bspec defines downscale amount as:
 *
 * """
 * Horizontal down scale amount = maximum[1, Horizontal source size /
 *                                           Horizontal destination size]
 * Vertical down scale amount = maximum[1, Vertical source size /
 *                                         Vertical destination size]
 * Total down scale amount = Horizontal down scale amount *
 *                           Vertical down scale amount
 * """
 *
 * Return value is provided in 16.16 fixed point form to retain fractional part.
 * Caller should take care of dividing & rounding off the value.
 */
static uint_fixed_16_16_t
skl_plane_downscale_amount(const struct intel_crtc_state *crtc_state,
			   const struct intel_plane_state *plane_state)
{
	struct intel_plane *plane = to_intel_plane(plane_state->base.plane);
	u32 src_w, src_h, dst_w, dst_h;
	uint_fixed_16_16_t fp_w_ratio, fp_h_ratio;
	uint_fixed_16_16_t downscale_h, downscale_w;

	if (WARN_ON(!intel_wm_plane_visible(crtc_state, plane_state)))
		return u32_to_fixed16(0);

	/* n.b., src is 16.16 fixed point, dst is whole integer */
	if (plane->id == PLANE_CURSOR) {
		/*
		 * Cursors only support 0/180 degree rotation,
		 * hence no need to account for rotation here.
		 */
		src_w = plane_state->base.src_w >> 16;
		src_h = plane_state->base.src_h >> 16;
		dst_w = plane_state->base.crtc_w;
		dst_h = plane_state->base.crtc_h;
	} else {
		/*
		 * Src coordinates are already rotated by 270 degrees for
		 * the 90/270 degree plane rotation cases (to match the
		 * GTT mapping), hence no need to account for rotation here.
		 */
		src_w = drm_rect_width(&plane_state->base.src) >> 16;
		src_h = drm_rect_height(&plane_state->base.src) >> 16;
		dst_w = drm_rect_width(&plane_state->base.dst);
		dst_h = drm_rect_height(&plane_state->base.dst);
	}

	fp_w_ratio = div_fixed16(src_w, dst_w);
	fp_h_ratio = div_fixed16(src_h, dst_h);
	downscale_w = max_fixed16(fp_w_ratio, u32_to_fixed16(1));
	downscale_h = max_fixed16(fp_h_ratio, u32_to_fixed16(1));

	return mul_fixed16(downscale_w, downscale_h);
}

static uint_fixed_16_16_t
skl_pipe_downscale_amount(const struct intel_crtc_state *crtc_state)
{
	uint_fixed_16_16_t pipe_downscale = u32_to_fixed16(1);

	if (!crtc_state->base.enable)
		return pipe_downscale;

	if (crtc_state->pch_pfit.enabled) {
		u32 src_w, src_h, dst_w, dst_h;
		u32 pfit_size = crtc_state->pch_pfit.size;
		uint_fixed_16_16_t fp_w_ratio, fp_h_ratio;
		uint_fixed_16_16_t downscale_h, downscale_w;

		src_w = crtc_state->pipe_src_w;
		src_h = crtc_state->pipe_src_h;
		dst_w = pfit_size >> 16;
		dst_h = pfit_size & 0xffff;

		if (!dst_w || !dst_h)
			return pipe_downscale;

		fp_w_ratio = div_fixed16(src_w, dst_w);
		fp_h_ratio = div_fixed16(src_h, dst_h);
		downscale_w = max_fixed16(fp_w_ratio, u32_to_fixed16(1));
		downscale_h = max_fixed16(fp_h_ratio, u32_to_fixed16(1));

		pipe_downscale = mul_fixed16(downscale_w, downscale_h);
	}

	return pipe_downscale;
}

int skl_check_pipe_max_pixel_rate(struct intel_crtc *intel_crtc,
				  struct intel_crtc_state *crtc_state)
{
	struct drm_i915_private *dev_priv = to_i915(intel_crtc->base.dev);
	struct drm_atomic_state *state = crtc_state->base.state;
	struct drm_plane *plane;
	const struct drm_plane_state *drm_plane_state;
	int crtc_clock, dotclk;
	u32 pipe_max_pixel_rate;
	uint_fixed_16_16_t pipe_downscale;
	uint_fixed_16_16_t max_downscale = u32_to_fixed16(1);

	if (!crtc_state->base.enable)
		return 0;

	drm_atomic_crtc_state_for_each_plane_state(plane, drm_plane_state, &crtc_state->base) {
		uint_fixed_16_16_t plane_downscale;
		uint_fixed_16_16_t fp_9_div_8 = div_fixed16(9, 8);
		int bpp;
		const struct intel_plane_state *plane_state =
			to_intel_plane_state(drm_plane_state);

		if (!intel_wm_plane_visible(crtc_state, plane_state))
			continue;

		if (WARN_ON(!plane_state->base.fb))
			return -EINVAL;

		plane_downscale = skl_plane_downscale_amount(crtc_state, plane_state);
		bpp = plane_state->base.fb->format->cpp[0] * 8;
		if (bpp == 64)
			plane_downscale = mul_fixed16(plane_downscale,
						      fp_9_div_8);

		max_downscale = max_fixed16(plane_downscale, max_downscale);
	}
	pipe_downscale = skl_pipe_downscale_amount(crtc_state);

	pipe_downscale = mul_fixed16(pipe_downscale, max_downscale);

	crtc_clock = crtc_state->base.adjusted_mode.crtc_clock;
	dotclk = to_intel_atomic_state(state)->cdclk.logical.cdclk;

	if (IS_GEMINILAKE(dev_priv) || INTEL_GEN(dev_priv) >= 10)
		dotclk *= 2;

	pipe_max_pixel_rate = div_round_up_u32_fixed16(dotclk, pipe_downscale);

	if (pipe_max_pixel_rate < crtc_clock) {
		DRM_DEBUG_KMS("Max supported pixel clock with scaling exceeded\n");
		return -EINVAL;
	}

	return 0;
}

static u64
skl_plane_relative_data_rate(const struct intel_crtc_state *crtc_state,
			     const struct intel_plane_state *plane_state,
			     const int plane)
{
	struct intel_plane *intel_plane = to_intel_plane(plane_state->base.plane);
	u32 data_rate;
	u32 width = 0, height = 0;
	struct drm_framebuffer *fb;
	u32 format;
	uint_fixed_16_16_t down_scale_amount;
	u64 rate;

	if (!plane_state->base.visible)
		return 0;

	fb = plane_state->base.fb;
	format = fb->format->format;

	if (intel_plane->id == PLANE_CURSOR)
		return 0;
	if (plane == 1 && !is_planar_yuv_format(format))
		return 0;

	/*
	 * Src coordinates are already rotated by 270 degrees for
	 * the 90/270 degree plane rotation cases (to match the
	 * GTT mapping), hence no need to account for rotation here.
	 */
	width = drm_rect_width(&plane_state->base.src) >> 16;
	height = drm_rect_height(&plane_state->base.src) >> 16;

	/* UV plane does 1/2 pixel sub-sampling */
	if (plane == 1 && is_planar_yuv_format(format)) {
		width /= 2;
		height /= 2;
	}

	data_rate = width * height;

	down_scale_amount = skl_plane_downscale_amount(crtc_state, plane_state);

	rate = mul_round_up_u32_fixed16(data_rate, down_scale_amount);

	rate *= fb->format->cpp[plane];
	return rate;
}

static u64
skl_get_total_relative_data_rate(struct intel_crtc_state *crtc_state,
				 u64 *plane_data_rate,
				 u64 *uv_plane_data_rate)
{
	struct drm_atomic_state *state = crtc_state->base.state;
	struct drm_plane *plane;
	const struct drm_plane_state *drm_plane_state;
	u64 total_data_rate = 0;

	if (WARN_ON(!state))
		return 0;

	/* Calculate and cache data rate for each plane */
	drm_atomic_crtc_state_for_each_plane_state(plane, drm_plane_state, &crtc_state->base) {
		enum plane_id plane_id = to_intel_plane(plane)->id;
		const struct intel_plane_state *plane_state =
			to_intel_plane_state(drm_plane_state);
		u64 rate;

		/* packed/y */
		rate = skl_plane_relative_data_rate(crtc_state, plane_state, 0);
		plane_data_rate[plane_id] = rate;
		total_data_rate += rate;

		/* uv-plane */
		rate = skl_plane_relative_data_rate(crtc_state, plane_state, 1);
		uv_plane_data_rate[plane_id] = rate;
		total_data_rate += rate;
	}

	return total_data_rate;
}

static u64
icl_get_total_relative_data_rate(struct intel_crtc_state *crtc_state,
				 u64 *plane_data_rate)
{
	struct drm_plane *plane;
	const struct drm_plane_state *drm_plane_state;
	u64 total_data_rate = 0;

	if (WARN_ON(!crtc_state->base.state))
		return 0;

	/* Calculate and cache data rate for each plane */
	drm_atomic_crtc_state_for_each_plane_state(plane, drm_plane_state, &crtc_state->base) {
		const struct intel_plane_state *plane_state =
			to_intel_plane_state(drm_plane_state);
		enum plane_id plane_id = to_intel_plane(plane)->id;
		u64 rate;

		if (!plane_state->linked_plane) {
			rate = skl_plane_relative_data_rate(crtc_state, plane_state, 0);
			plane_data_rate[plane_id] = rate;
			total_data_rate += rate;
		} else {
			enum plane_id y_plane_id;

			/*
			 * The slave plane might not iterate in
			 * drm_atomic_crtc_state_for_each_plane_state(),
			 * and needs the master plane state which may be
			 * NULL if we try get_new_plane_state(), so we
			 * always calculate from the master.
			 */
			if (plane_state->slave)
				continue;

			/* Y plane rate is calculated on the slave */
			rate = skl_plane_relative_data_rate(crtc_state, plane_state, 0);
			y_plane_id = plane_state->linked_plane->id;
			plane_data_rate[y_plane_id] = rate;
			total_data_rate += rate;

			rate = skl_plane_relative_data_rate(crtc_state, plane_state, 1);
			plane_data_rate[plane_id] = rate;
			total_data_rate += rate;
		}
	}

	return total_data_rate;
}

static int
skl_allocate_pipe_ddb(struct intel_crtc_state *crtc_state,
		      struct skl_ddb_allocation *ddb /* out */)
{
	struct drm_atomic_state *state = crtc_state->base.state;
	struct drm_crtc *crtc = crtc_state->base.crtc;
	struct drm_i915_private *dev_priv = to_i915(crtc->dev);
	struct intel_crtc *intel_crtc = to_intel_crtc(crtc);
	struct skl_ddb_entry *alloc = &crtc_state->wm.skl.ddb;
	u16 alloc_size, start = 0;
	u16 total[I915_MAX_PLANES] = {};
	u16 uv_total[I915_MAX_PLANES] = {};
	u64 total_data_rate;
	enum plane_id plane_id;
	int num_active;
	u64 plane_data_rate[I915_MAX_PLANES] = {};
	u64 uv_plane_data_rate[I915_MAX_PLANES] = {};
	u32 blocks;
	int level;

	/* Clear the partitioning for disabled planes. */
	memset(crtc_state->wm.skl.plane_ddb_y, 0, sizeof(crtc_state->wm.skl.plane_ddb_y));
	memset(crtc_state->wm.skl.plane_ddb_uv, 0, sizeof(crtc_state->wm.skl.plane_ddb_uv));

	if (WARN_ON(!state))
		return 0;

	if (!crtc_state->base.active) {
		alloc->start = alloc->end = 0;
		return 0;
	}

	if (INTEL_GEN(dev_priv) >= 11)
		total_data_rate =
			icl_get_total_relative_data_rate(crtc_state,
							 plane_data_rate);
	else
		total_data_rate =
			skl_get_total_relative_data_rate(crtc_state,
							 plane_data_rate,
							 uv_plane_data_rate);


	skl_ddb_get_pipe_allocation_limits(dev_priv, crtc_state, total_data_rate,
					   ddb, alloc, &num_active);
	alloc_size = skl_ddb_entry_size(alloc);
	if (alloc_size == 0)
		return 0;

	/* Allocate fixed number of blocks for cursor. */
	total[PLANE_CURSOR] = skl_cursor_allocation(crtc_state, num_active);
	alloc_size -= total[PLANE_CURSOR];
	crtc_state->wm.skl.plane_ddb_y[PLANE_CURSOR].start =
		alloc->end - total[PLANE_CURSOR];
	crtc_state->wm.skl.plane_ddb_y[PLANE_CURSOR].end = alloc->end;

	if (total_data_rate == 0)
		return 0;

	/*
	 * Find the highest watermark level for which we can satisfy the block
	 * requirement of active planes.
	 */
	for (level = ilk_wm_max_level(dev_priv); level >= 0; level--) {
		blocks = 0;
		for_each_plane_id_on_crtc(intel_crtc, plane_id) {
			const struct skl_plane_wm *wm =
				&crtc_state->wm.skl.optimal.planes[plane_id];

			if (plane_id == PLANE_CURSOR) {
				if (WARN_ON(wm->wm[level].min_ddb_alloc >
					    total[PLANE_CURSOR])) {
					blocks = U32_MAX;
					break;
				}
				continue;
			}

			blocks += wm->wm[level].min_ddb_alloc;
			blocks += wm->uv_wm[level].min_ddb_alloc;
		}

		if (blocks <= alloc_size) {
			alloc_size -= blocks;
			break;
		}
	}

	if (level < 0) {
		DRM_DEBUG_KMS("Requested display configuration exceeds system DDB limitations");
		DRM_DEBUG_KMS("minimum required %d/%d\n", blocks,
			      alloc_size);
		return -EINVAL;
	}

	/*
	 * Grant each plane the blocks it requires at the highest achievable
	 * watermark level, plus an extra share of the leftover blocks
	 * proportional to its relative data rate.
	 */
	for_each_plane_id_on_crtc(intel_crtc, plane_id) {
		const struct skl_plane_wm *wm =
			&crtc_state->wm.skl.optimal.planes[plane_id];
		u64 rate;
		u16 extra;

		if (plane_id == PLANE_CURSOR)
			continue;

		/*
		 * We've accounted for all active planes; remaining planes are
		 * all disabled.
		 */
		if (total_data_rate == 0)
			break;

		rate = plane_data_rate[plane_id];
		extra = min_t(u16, alloc_size,
			      DIV64_U64_ROUND_UP(alloc_size * rate,
						 total_data_rate));
		total[plane_id] = wm->wm[level].min_ddb_alloc + extra;
		alloc_size -= extra;
		total_data_rate -= rate;

		if (total_data_rate == 0)
			break;

		rate = uv_plane_data_rate[plane_id];
		extra = min_t(u16, alloc_size,
			      DIV64_U64_ROUND_UP(alloc_size * rate,
						 total_data_rate));
		uv_total[plane_id] = wm->uv_wm[level].min_ddb_alloc + extra;
		alloc_size -= extra;
		total_data_rate -= rate;
	}
	WARN_ON(alloc_size != 0 || total_data_rate != 0);

	/* Set the actual DDB start/end points for each plane */
	start = alloc->start;
	for_each_plane_id_on_crtc(intel_crtc, plane_id) {
		struct skl_ddb_entry *plane_alloc =
			&crtc_state->wm.skl.plane_ddb_y[plane_id];
		struct skl_ddb_entry *uv_plane_alloc =
			&crtc_state->wm.skl.plane_ddb_uv[plane_id];

		if (plane_id == PLANE_CURSOR)
			continue;

		/* Gen11+ uses a separate plane for UV watermarks */
		WARN_ON(INTEL_GEN(dev_priv) >= 11 && uv_total[plane_id]);

		/* Leave disabled planes at (0,0) */
		if (total[plane_id]) {
			plane_alloc->start = start;
			start += total[plane_id];
			plane_alloc->end = start;
		}

		if (uv_total[plane_id]) {
			uv_plane_alloc->start = start;
			start += uv_total[plane_id];
			uv_plane_alloc->end = start;
		}
	}

	/*
	 * When we calculated watermark values we didn't know how high
	 * of a level we'd actually be able to hit, so we just marked
	 * all levels as "enabled."  Go back now and disable the ones
	 * that aren't actually possible.
	 */
	for (level++; level <= ilk_wm_max_level(dev_priv); level++) {
		for_each_plane_id_on_crtc(intel_crtc, plane_id) {
			struct skl_plane_wm *wm =
				&crtc_state->wm.skl.optimal.planes[plane_id];

			/*
			 * We only disable the watermarks for each plane if
			 * they exceed the ddb allocation of said plane. This
			 * is done so that we don't end up touching cursor
			 * watermarks needlessly when some other plane reduces
			 * our max possible watermark level.
			 *
			 * Bspec has this to say about the PLANE_WM enable bit:
			 * "All the watermarks at this level for all enabled
			 *  planes must be enabled before the level will be used."
			 * So this is actually safe to do.
			 */
			if (wm->wm[level].min_ddb_alloc > total[plane_id] ||
			    wm->uv_wm[level].min_ddb_alloc > uv_total[plane_id])
				memset(&wm->wm[level], 0, sizeof(wm->wm[level]));

			/*
			 * Wa_1408961008:icl, ehl
			 * Underruns with WM1+ disabled
			 */
			if (IS_GEN(dev_priv, 11) &&
			    level == 1 && wm->wm[0].plane_en) {
				wm->wm[level].plane_res_b = wm->wm[0].plane_res_b;
				wm->wm[level].plane_res_l = wm->wm[0].plane_res_l;
				wm->wm[level].ignore_lines = wm->wm[0].ignore_lines;
			}
		}
	}

	/*
	 * Go back and disable the transition watermark if it turns out we
	 * don't have enough DDB blocks for it.
	 */
	for_each_plane_id_on_crtc(intel_crtc, plane_id) {
		struct skl_plane_wm *wm =
			&crtc_state->wm.skl.optimal.planes[plane_id];

		if (wm->trans_wm.plane_res_b >= total[plane_id])
			memset(&wm->trans_wm, 0, sizeof(wm->trans_wm));
	}

	return 0;
}

/*
 * The max latency should be 257 (max the punit can code is 255 and we add 2us
 * for the read latency) and cpp should always be <= 8, so that
 * should allow pixel_rate up to ~2 GHz which seems sufficient since max
 * 2xcdclk is 1350 MHz and the pixel rate should never exceed that.
*/
static uint_fixed_16_16_t
skl_wm_method1(const struct drm_i915_private *dev_priv, u32 pixel_rate,
	       u8 cpp, u32 latency, u32 dbuf_block_size)
{
	u32 wm_intermediate_val;
	uint_fixed_16_16_t ret;

	if (latency == 0)
		return FP_16_16_MAX;

	wm_intermediate_val = latency * pixel_rate * cpp;
	ret = div_fixed16(wm_intermediate_val, 1000 * dbuf_block_size);

	if (INTEL_GEN(dev_priv) >= 10)
		ret = add_fixed16_u32(ret, 1);

	return ret;
}

static uint_fixed_16_16_t
skl_wm_method2(u32 pixel_rate, u32 pipe_htotal, u32 latency,
	       uint_fixed_16_16_t plane_blocks_per_line)
{
	u32 wm_intermediate_val;
	uint_fixed_16_16_t ret;

	if (latency == 0)
		return FP_16_16_MAX;

	wm_intermediate_val = latency * pixel_rate;
	wm_intermediate_val = DIV_ROUND_UP(wm_intermediate_val,
					   pipe_htotal * 1000);
	ret = mul_u32_fixed16(wm_intermediate_val, plane_blocks_per_line);
	return ret;
}

static uint_fixed_16_16_t
intel_get_linetime_us(const struct intel_crtc_state *crtc_state)
{
	u32 pixel_rate;
	u32 crtc_htotal;
	uint_fixed_16_16_t linetime_us;

	if (!crtc_state->base.active)
		return u32_to_fixed16(0);

	pixel_rate = crtc_state->pixel_rate;

	if (WARN_ON(pixel_rate == 0))
		return u32_to_fixed16(0);

	crtc_htotal = crtc_state->base.adjusted_mode.crtc_htotal;
	linetime_us = div_fixed16(crtc_htotal * 1000, pixel_rate);

	return linetime_us;
}

static u32
skl_adjusted_plane_pixel_rate(const struct intel_crtc_state *crtc_state,
			      const struct intel_plane_state *plane_state)
{
	u64 adjusted_pixel_rate;
	uint_fixed_16_16_t downscale_amount;

	/* Shouldn't reach here on disabled planes... */
	if (WARN_ON(!intel_wm_plane_visible(crtc_state, plane_state)))
		return 0;

	/*
	 * Adjusted plane pixel rate is just the pipe's adjusted pixel rate
	 * with additional adjustments for plane-specific scaling.
	 */
	adjusted_pixel_rate = crtc_state->pixel_rate;
	downscale_amount = skl_plane_downscale_amount(crtc_state, plane_state);

	return mul_round_up_u32_fixed16(adjusted_pixel_rate,
					    downscale_amount);
}

static int
skl_compute_wm_params(const struct intel_crtc_state *crtc_state,
		      int width, const struct drm_format_info *format,
		      u64 modifier, unsigned int rotation,
		      u32 plane_pixel_rate, struct skl_wm_params *wp,
		      int color_plane)
{
	struct intel_crtc *crtc = to_intel_crtc(crtc_state->base.crtc);
	struct drm_i915_private *dev_priv = to_i915(crtc->base.dev);
	u32 interm_pbpl;

	/* only planar format has two planes */
	if (color_plane == 1 && !is_planar_yuv_format(format->format)) {
		DRM_DEBUG_KMS("Non planar format have single plane\n");
		return -EINVAL;
	}

	wp->y_tiled = modifier == I915_FORMAT_MOD_Y_TILED ||
		      modifier == I915_FORMAT_MOD_Yf_TILED ||
		      modifier == I915_FORMAT_MOD_Y_TILED_CCS ||
		      modifier == I915_FORMAT_MOD_Yf_TILED_CCS;
	wp->x_tiled = modifier == I915_FORMAT_MOD_X_TILED;
	wp->rc_surface = modifier == I915_FORMAT_MOD_Y_TILED_CCS ||
			 modifier == I915_FORMAT_MOD_Yf_TILED_CCS;
	wp->is_planar = is_planar_yuv_format(format->format);

	wp->width = width;
	if (color_plane == 1 && wp->is_planar)
		wp->width /= 2;

	wp->cpp = format->cpp[color_plane];
	wp->plane_pixel_rate = plane_pixel_rate;

	if (INTEL_GEN(dev_priv) >= 11 &&
	    modifier == I915_FORMAT_MOD_Yf_TILED  && wp->cpp == 1)
		wp->dbuf_block_size = 256;
	else
		wp->dbuf_block_size = 512;

	if (drm_rotation_90_or_270(rotation)) {
		switch (wp->cpp) {
		case 1:
			wp->y_min_scanlines = 16;
			break;
		case 2:
			wp->y_min_scanlines = 8;
			break;
		case 4:
			wp->y_min_scanlines = 4;
			break;
		default:
			MISSING_CASE(wp->cpp);
			return -EINVAL;
		}
	} else {
		wp->y_min_scanlines = 4;
	}

	if (skl_needs_memory_bw_wa(dev_priv))
		wp->y_min_scanlines *= 2;

	wp->plane_bytes_per_line = wp->width * wp->cpp;
	if (wp->y_tiled) {
		interm_pbpl = DIV_ROUND_UP(wp->plane_bytes_per_line *
					   wp->y_min_scanlines,
					   wp->dbuf_block_size);

		if (INTEL_GEN(dev_priv) >= 10)
			interm_pbpl++;

		wp->plane_blocks_per_line = div_fixed16(interm_pbpl,
							wp->y_min_scanlines);
	} else if (wp->x_tiled && IS_GEN(dev_priv, 9)) {
		interm_pbpl = DIV_ROUND_UP(wp->plane_bytes_per_line,
					   wp->dbuf_block_size);
		wp->plane_blocks_per_line = u32_to_fixed16(interm_pbpl);
	} else {
		interm_pbpl = DIV_ROUND_UP(wp->plane_bytes_per_line,
					   wp->dbuf_block_size) + 1;
		wp->plane_blocks_per_line = u32_to_fixed16(interm_pbpl);
	}

	wp->y_tile_minimum = mul_u32_fixed16(wp->y_min_scanlines,
					     wp->plane_blocks_per_line);

	wp->linetime_us = fixed16_to_u32_round_up(
					intel_get_linetime_us(crtc_state));

	return 0;
}

static int
skl_compute_plane_wm_params(const struct intel_crtc_state *crtc_state,
			    const struct intel_plane_state *plane_state,
			    struct skl_wm_params *wp, int color_plane)
{
	struct intel_plane *plane = to_intel_plane(plane_state->base.plane);
	const struct drm_framebuffer *fb = plane_state->base.fb;
	int width;

	if (plane->id == PLANE_CURSOR) {
		width = plane_state->base.crtc_w;
	} else {
		/*
		 * Src coordinates are already rotated by 270 degrees for
		 * the 90/270 degree plane rotation cases (to match the
		 * GTT mapping), hence no need to account for rotation here.
		 */
		width = drm_rect_width(&plane_state->base.src) >> 16;
	}

	return skl_compute_wm_params(crtc_state, width,
				     fb->format, fb->modifier,
				     plane_state->base.rotation,
				     skl_adjusted_plane_pixel_rate(crtc_state, plane_state),
				     wp, color_plane);
}

static bool skl_wm_has_lines(struct drm_i915_private *dev_priv, int level)
{
	if (INTEL_GEN(dev_priv) >= 10 || IS_GEMINILAKE(dev_priv))
		return true;

	/* The number of lines are ignored for the level 0 watermark. */
	return level > 0;
}

static void skl_compute_plane_wm(const struct intel_crtc_state *crtc_state,
				 int level,
				 const struct skl_wm_params *wp,
				 const struct skl_wm_level *result_prev,
				 struct skl_wm_level *result /* out */)
{
	struct drm_i915_private *dev_priv = to_i915(crtc_state->base.crtc->dev);
	u32 latency = dev_priv->wm.skl_latency[level];
	uint_fixed_16_16_t method1, method2;
	uint_fixed_16_16_t selected_result;
	u32 res_blocks, res_lines, min_ddb_alloc = 0;

	if (latency == 0) {
		/* reject it */
		result->min_ddb_alloc = U16_MAX;
		return;
	}

	/*
	 * WaIncreaseLatencyIPCEnabled: kbl,cfl
	 * Display WA #1141: kbl,cfl
	 */
	if ((IS_KABYLAKE(dev_priv) || IS_COFFEELAKE(dev_priv)) ||
	    dev_priv->ipc_enabled)
		latency += 4;

	if (skl_needs_memory_bw_wa(dev_priv) && wp->x_tiled)
		latency += 15;

	method1 = skl_wm_method1(dev_priv, wp->plane_pixel_rate,
				 wp->cpp, latency, wp->dbuf_block_size);
	method2 = skl_wm_method2(wp->plane_pixel_rate,
				 crtc_state->base.adjusted_mode.crtc_htotal,
				 latency,
				 wp->plane_blocks_per_line);

	if (wp->y_tiled) {
		selected_result = max_fixed16(method2, wp->y_tile_minimum);
	} else {
		if ((wp->cpp * crtc_state->base.adjusted_mode.crtc_htotal /
		     wp->dbuf_block_size < 1) &&
		     (wp->plane_bytes_per_line / wp->dbuf_block_size < 1)) {
			selected_result = method2;
		} else if (latency >= wp->linetime_us) {
			if (IS_GEN(dev_priv, 9) &&
			    !IS_GEMINILAKE(dev_priv))
				selected_result = min_fixed16(method1, method2);
			else
				selected_result = method2;
		} else {
			selected_result = method1;
		}
	}

	res_blocks = fixed16_to_u32_round_up(selected_result) + 1;
	res_lines = div_round_up_fixed16(selected_result,
					 wp->plane_blocks_per_line);

	if (IS_GEN9_BC(dev_priv) || IS_BROXTON(dev_priv)) {
		/* Display WA #1125: skl,bxt,kbl */
		if (level == 0 && wp->rc_surface)
			res_blocks +=
				fixed16_to_u32_round_up(wp->y_tile_minimum);

		/* Display WA #1126: skl,bxt,kbl */
		if (level >= 1 && level <= 7) {
			if (wp->y_tiled) {
				res_blocks +=
				    fixed16_to_u32_round_up(wp->y_tile_minimum);
				res_lines += wp->y_min_scanlines;
			} else {
				res_blocks++;
			}

			/*
			 * Make sure result blocks for higher latency levels are
			 * atleast as high as level below the current level.
			 * Assumption in DDB algorithm optimization for special
			 * cases. Also covers Display WA #1125 for RC.
			 */
			if (result_prev->plane_res_b > res_blocks)
				res_blocks = result_prev->plane_res_b;
		}
	}

	if (INTEL_GEN(dev_priv) >= 11) {
		if (wp->y_tiled) {
			int extra_lines;

			if (res_lines % wp->y_min_scanlines == 0)
				extra_lines = wp->y_min_scanlines;
			else
				extra_lines = wp->y_min_scanlines * 2 -
					res_lines % wp->y_min_scanlines;

			min_ddb_alloc = mul_round_up_u32_fixed16(res_lines + extra_lines,
								 wp->plane_blocks_per_line);
		} else {
			min_ddb_alloc = res_blocks +
				DIV_ROUND_UP(res_blocks, 10);
		}
	}

	if (!skl_wm_has_lines(dev_priv, level))
		res_lines = 0;

	if (res_lines > 31) {
		/* reject it */
		result->min_ddb_alloc = U16_MAX;
		return;
	}

	/*
	 * If res_lines is valid, assume we can use this watermark level
	 * for now.  We'll come back and disable it after we calculate the
	 * DDB allocation if it turns out we don't actually have enough
	 * blocks to satisfy it.
	 */
	result->plane_res_b = res_blocks;
	result->plane_res_l = res_lines;
	/* Bspec says: value >= plane ddb allocation -> invalid, hence the +1 here */
	result->min_ddb_alloc = max(min_ddb_alloc, res_blocks) + 1;
	result->plane_en = true;
}

static void
skl_compute_wm_levels(const struct intel_crtc_state *crtc_state,
		      const struct skl_wm_params *wm_params,
		      struct skl_wm_level *levels)
{
	struct drm_i915_private *dev_priv = to_i915(crtc_state->base.crtc->dev);
	int level, max_level = ilk_wm_max_level(dev_priv);
	struct skl_wm_level *result_prev = &levels[0];

	for (level = 0; level <= max_level; level++) {
		struct skl_wm_level *result = &levels[level];

		skl_compute_plane_wm(crtc_state, level, wm_params,
				     result_prev, result);

		result_prev = result;
	}
}

static u32
skl_compute_linetime_wm(const struct intel_crtc_state *crtc_state)
{
	struct drm_atomic_state *state = crtc_state->base.state;
	struct drm_i915_private *dev_priv = to_i915(state->dev);
	uint_fixed_16_16_t linetime_us;
	u32 linetime_wm;

	linetime_us = intel_get_linetime_us(crtc_state);
	linetime_wm = fixed16_to_u32_round_up(mul_u32_fixed16(8, linetime_us));

	/* Display WA #1135: BXT:ALL GLK:ALL */
	if (IS_GEN9_LP(dev_priv) && dev_priv->ipc_enabled)
		linetime_wm /= 2;

	return linetime_wm;
}

static void skl_compute_transition_wm(const struct intel_crtc_state *crtc_state,
				      const struct skl_wm_params *wp,
				      struct skl_plane_wm *wm)
{
	struct drm_device *dev = crtc_state->base.crtc->dev;
	const struct drm_i915_private *dev_priv = to_i915(dev);
	u16 trans_min, trans_y_tile_min;
	const u16 trans_amount = 10; /* This is configurable amount */
	u16 wm0_sel_res_b, trans_offset_b, res_blocks;

	/* Transition WM are not recommended by HW team for GEN9 */
	if (INTEL_GEN(dev_priv) <= 9)
		return;

	/* Transition WM don't make any sense if ipc is disabled */
	if (!dev_priv->ipc_enabled)
		return;

	trans_min = 14;
	if (INTEL_GEN(dev_priv) >= 11)
		trans_min = 4;

	trans_offset_b = trans_min + trans_amount;

	/*
	 * The spec asks for Selected Result Blocks for wm0 (the real value),
	 * not Result Blocks (the integer value). Pay attention to the capital
	 * letters. The value wm_l0->plane_res_b is actually Result Blocks, but
	 * since Result Blocks is the ceiling of Selected Result Blocks plus 1,
	 * and since we later will have to get the ceiling of the sum in the
	 * transition watermarks calculation, we can just pretend Selected
	 * Result Blocks is Result Blocks minus 1 and it should work for the
	 * current platforms.
	 */
	wm0_sel_res_b = wm->wm[0].plane_res_b - 1;

	if (wp->y_tiled) {
		trans_y_tile_min =
			(u16)mul_round_up_u32_fixed16(2, wp->y_tile_minimum);
		res_blocks = max(wm0_sel_res_b, trans_y_tile_min) +
				trans_offset_b;
	} else {
		res_blocks = wm0_sel_res_b + trans_offset_b;

		/* WA BUG:1938466 add one block for non y-tile planes */
		if (IS_CNL_REVID(dev_priv, CNL_REVID_A0, CNL_REVID_A0))
			res_blocks += 1;

	}

	/*
	 * Just assume we can enable the transition watermark.  After
	 * computing the DDB we'll come back and disable it if that
	 * assumption turns out to be false.
	 */
	wm->trans_wm.plane_res_b = res_blocks + 1;
	wm->trans_wm.plane_en = true;
}

static int skl_build_plane_wm_single(struct intel_crtc_state *crtc_state,
				     const struct intel_plane_state *plane_state,
				     enum plane_id plane_id, int color_plane)
{
	struct skl_plane_wm *wm = &crtc_state->wm.skl.optimal.planes[plane_id];
	struct skl_wm_params wm_params;
	int ret;

	ret = skl_compute_plane_wm_params(crtc_state, plane_state,
					  &wm_params, color_plane);
	if (ret)
		return ret;

	skl_compute_wm_levels(crtc_state, &wm_params, wm->wm);
	skl_compute_transition_wm(crtc_state, &wm_params, wm);

	return 0;
}

static int skl_build_plane_wm_uv(struct intel_crtc_state *crtc_state,
				 const struct intel_plane_state *plane_state,
				 enum plane_id plane_id)
{
	struct skl_plane_wm *wm = &crtc_state->wm.skl.optimal.planes[plane_id];
	struct skl_wm_params wm_params;
	int ret;

	wm->is_planar = true;

	/* uv plane watermarks must also be validated for NV12/Planar */
	ret = skl_compute_plane_wm_params(crtc_state, plane_state,
					  &wm_params, 1);
	if (ret)
		return ret;

	skl_compute_wm_levels(crtc_state, &wm_params, wm->uv_wm);

	return 0;
}

static int skl_build_plane_wm(struct intel_crtc_state *crtc_state,
			      const struct intel_plane_state *plane_state)
{
	struct intel_plane *plane = to_intel_plane(plane_state->base.plane);
	const struct drm_framebuffer *fb = plane_state->base.fb;
	enum plane_id plane_id = plane->id;
	int ret;

	if (!intel_wm_plane_visible(crtc_state, plane_state))
		return 0;

	ret = skl_build_plane_wm_single(crtc_state, plane_state,
					plane_id, 0);
	if (ret)
		return ret;

	if (fb->format->is_yuv && fb->format->num_planes > 1) {
		ret = skl_build_plane_wm_uv(crtc_state, plane_state,
					    plane_id);
		if (ret)
			return ret;
	}

	return 0;
}

static int icl_build_plane_wm(struct intel_crtc_state *crtc_state,
			      const struct intel_plane_state *plane_state)
{
	enum plane_id plane_id = to_intel_plane(plane_state->base.plane)->id;
	int ret;

	/* Watermarks calculated in master */
	if (plane_state->slave)
		return 0;

	if (plane_state->linked_plane) {
		const struct drm_framebuffer *fb = plane_state->base.fb;
		enum plane_id y_plane_id = plane_state->linked_plane->id;

		WARN_ON(!intel_wm_plane_visible(crtc_state, plane_state));
		WARN_ON(!fb->format->is_yuv ||
			fb->format->num_planes == 1);

		ret = skl_build_plane_wm_single(crtc_state, plane_state,
						y_plane_id, 0);
		if (ret)
			return ret;

		ret = skl_build_plane_wm_single(crtc_state, plane_state,
						plane_id, 1);
		if (ret)
			return ret;
	} else if (intel_wm_plane_visible(crtc_state, plane_state)) {
		ret = skl_build_plane_wm_single(crtc_state, plane_state,
						plane_id, 0);
		if (ret)
			return ret;
	}

	return 0;
}

static int skl_build_pipe_wm(struct intel_crtc_state *crtc_state)
{
	struct drm_i915_private *dev_priv = to_i915(crtc_state->base.crtc->dev);
	struct skl_pipe_wm *pipe_wm = &crtc_state->wm.skl.optimal;
	struct drm_plane *plane;
	const struct drm_plane_state *drm_plane_state;
	int ret;

	/*
	 * We'll only calculate watermarks for planes that are actually
	 * enabled, so make sure all other planes are set as disabled.
	 */
	memset(pipe_wm->planes, 0, sizeof(pipe_wm->planes));

	drm_atomic_crtc_state_for_each_plane_state(plane, drm_plane_state,
						   &crtc_state->base) {
		const struct intel_plane_state *plane_state =
			to_intel_plane_state(drm_plane_state);

		if (INTEL_GEN(dev_priv) >= 11)
			ret = icl_build_plane_wm(crtc_state, plane_state);
		else
			ret = skl_build_plane_wm(crtc_state, plane_state);
		if (ret)
			return ret;
	}

	pipe_wm->linetime = skl_compute_linetime_wm(crtc_state);

	return 0;
}

static void skl_ddb_entry_write(struct drm_i915_private *dev_priv,
				i915_reg_t reg,
				const struct skl_ddb_entry *entry)
{
	if (entry->end)
		I915_WRITE_FW(reg, (entry->end - 1) << 16 | entry->start);
	else
		I915_WRITE_FW(reg, 0);
}

static void skl_write_wm_level(struct drm_i915_private *dev_priv,
			       i915_reg_t reg,
			       const struct skl_wm_level *level)
{
	u32 val = 0;

	if (level->plane_en)
		val |= PLANE_WM_EN;
	if (level->ignore_lines)
		val |= PLANE_WM_IGNORE_LINES;
	val |= level->plane_res_b;
	val |= level->plane_res_l << PLANE_WM_LINES_SHIFT;

	I915_WRITE_FW(reg, val);
}

void skl_write_plane_wm(struct intel_plane *plane,
			const struct intel_crtc_state *crtc_state)
{
	struct drm_i915_private *dev_priv = to_i915(plane->base.dev);
	int level, max_level = ilk_wm_max_level(dev_priv);
	enum plane_id plane_id = plane->id;
	enum pipe pipe = plane->pipe;
	const struct skl_plane_wm *wm =
		&crtc_state->wm.skl.optimal.planes[plane_id];
	const struct skl_ddb_entry *ddb_y =
		&crtc_state->wm.skl.plane_ddb_y[plane_id];
	const struct skl_ddb_entry *ddb_uv =
		&crtc_state->wm.skl.plane_ddb_uv[plane_id];

	for (level = 0; level <= max_level; level++) {
		skl_write_wm_level(dev_priv, PLANE_WM(pipe, plane_id, level),
				   &wm->wm[level]);
	}
	skl_write_wm_level(dev_priv, PLANE_WM_TRANS(pipe, plane_id),
			   &wm->trans_wm);

	if (INTEL_GEN(dev_priv) >= 11) {
		skl_ddb_entry_write(dev_priv,
				    PLANE_BUF_CFG(pipe, plane_id), ddb_y);
		return;
	}

	if (wm->is_planar)
		swap(ddb_y, ddb_uv);

	skl_ddb_entry_write(dev_priv,
			    PLANE_BUF_CFG(pipe, plane_id), ddb_y);
	skl_ddb_entry_write(dev_priv,
			    PLANE_NV12_BUF_CFG(pipe, plane_id), ddb_uv);
}

void skl_write_cursor_wm(struct intel_plane *plane,
			 const struct intel_crtc_state *crtc_state)
{
	struct drm_i915_private *dev_priv = to_i915(plane->base.dev);
	int level, max_level = ilk_wm_max_level(dev_priv);
	enum plane_id plane_id = plane->id;
	enum pipe pipe = plane->pipe;
	const struct skl_plane_wm *wm =
		&crtc_state->wm.skl.optimal.planes[plane_id];
	const struct skl_ddb_entry *ddb =
		&crtc_state->wm.skl.plane_ddb_y[plane_id];

	for (level = 0; level <= max_level; level++) {
		skl_write_wm_level(dev_priv, CUR_WM(pipe, level),
				   &wm->wm[level]);
	}
	skl_write_wm_level(dev_priv, CUR_WM_TRANS(pipe), &wm->trans_wm);

	skl_ddb_entry_write(dev_priv, CUR_BUF_CFG(pipe), ddb);
}

bool skl_wm_level_equals(const struct skl_wm_level *l1,
			 const struct skl_wm_level *l2)
{
	return l1->plane_en == l2->plane_en &&
		l1->ignore_lines == l2->ignore_lines &&
		l1->plane_res_l == l2->plane_res_l &&
		l1->plane_res_b == l2->plane_res_b;
}

static bool skl_plane_wm_equals(struct drm_i915_private *dev_priv,
				const struct skl_plane_wm *wm1,
				const struct skl_plane_wm *wm2)
{
	int level, max_level = ilk_wm_max_level(dev_priv);

	for (level = 0; level <= max_level; level++) {
		if (!skl_wm_level_equals(&wm1->wm[level], &wm2->wm[level]) ||
		    !skl_wm_level_equals(&wm1->uv_wm[level], &wm2->uv_wm[level]))
			return false;
	}

	return skl_wm_level_equals(&wm1->trans_wm, &wm2->trans_wm);
}

static bool skl_pipe_wm_equals(struct intel_crtc *crtc,
			       const struct skl_pipe_wm *wm1,
			       const struct skl_pipe_wm *wm2)
{
	struct drm_i915_private *dev_priv = to_i915(crtc->base.dev);
	enum plane_id plane_id;

	for_each_plane_id_on_crtc(crtc, plane_id) {
		if (!skl_plane_wm_equals(dev_priv,
					 &wm1->planes[plane_id],
					 &wm2->planes[plane_id]))
			return false;
	}

	return wm1->linetime == wm2->linetime;
}

static inline bool skl_ddb_entries_overlap(const struct skl_ddb_entry *a,
					   const struct skl_ddb_entry *b)
{
	return a->start < b->end && b->start < a->end;
}

bool skl_ddb_allocation_overlaps(const struct skl_ddb_entry *ddb,
				 const struct skl_ddb_entry *entries,
				 int num_entries, int ignore_idx)
{
	int i;

	for (i = 0; i < num_entries; i++) {
		if (i != ignore_idx &&
		    skl_ddb_entries_overlap(ddb, &entries[i]))
			return true;
	}

	return false;
}

static u32
pipes_modified(struct intel_atomic_state *state)
{
	struct intel_crtc *crtc;
	struct intel_crtc_state *crtc_state;
	u32 i, ret = 0;

	for_each_new_intel_crtc_in_state(state, crtc, crtc_state, i)
		ret |= drm_crtc_mask(&crtc->base);

	return ret;
}

static int
skl_ddb_add_affected_planes(const struct intel_crtc_state *old_crtc_state,
			    struct intel_crtc_state *new_crtc_state)
{
	struct intel_atomic_state *state = to_intel_atomic_state(new_crtc_state->base.state);
	struct intel_crtc *crtc = to_intel_crtc(new_crtc_state->base.crtc);
	struct drm_i915_private *dev_priv = to_i915(crtc->base.dev);
	struct intel_plane *plane;

	for_each_intel_plane_on_crtc(&dev_priv->drm, crtc, plane) {
		struct intel_plane_state *plane_state;
		enum plane_id plane_id = plane->id;

		if (skl_ddb_entry_equal(&old_crtc_state->wm.skl.plane_ddb_y[plane_id],
					&new_crtc_state->wm.skl.plane_ddb_y[plane_id]) &&
		    skl_ddb_entry_equal(&old_crtc_state->wm.skl.plane_ddb_uv[plane_id],
					&new_crtc_state->wm.skl.plane_ddb_uv[plane_id]))
			continue;

		plane_state = intel_atomic_get_plane_state(state, plane);
		if (IS_ERR(plane_state))
			return PTR_ERR(plane_state);

		new_crtc_state->update_planes |= BIT(plane_id);
	}

	return 0;
}

static int
skl_compute_ddb(struct intel_atomic_state *state)
{
	const struct drm_i915_private *dev_priv = to_i915(state->base.dev);
	struct skl_ddb_allocation *ddb = &state->wm_results.ddb;
	struct intel_crtc_state *old_crtc_state;
	struct intel_crtc_state *new_crtc_state;
	struct intel_crtc *crtc;
	int ret, i;

	memcpy(ddb, &dev_priv->wm.skl_hw.ddb, sizeof(*ddb));

	for_each_oldnew_intel_crtc_in_state(state, crtc, old_crtc_state,
					    new_crtc_state, i) {
		ret = skl_allocate_pipe_ddb(new_crtc_state, ddb);
		if (ret)
			return ret;

		ret = skl_ddb_add_affected_planes(old_crtc_state,
						  new_crtc_state);
		if (ret)
			return ret;
	}

	return 0;
}

static char enast(bool enable)
{
	return enable ? '*' : ' ';
}

static void
skl_print_wm_changes(struct intel_atomic_state *state)
{
	struct drm_i915_private *dev_priv = to_i915(state->base.dev);
	const struct intel_crtc_state *old_crtc_state;
	const struct intel_crtc_state *new_crtc_state;
	struct intel_plane *plane;
	struct intel_crtc *crtc;
	int i;

	if ((drm_debug & DRM_UT_KMS) == 0)
		return;

	for_each_oldnew_intel_crtc_in_state(state, crtc, old_crtc_state,
					    new_crtc_state, i) {
		const struct skl_pipe_wm *old_pipe_wm, *new_pipe_wm;

		old_pipe_wm = &old_crtc_state->wm.skl.optimal;
		new_pipe_wm = &new_crtc_state->wm.skl.optimal;

		for_each_intel_plane_on_crtc(&dev_priv->drm, crtc, plane) {
			enum plane_id plane_id = plane->id;
			const struct skl_ddb_entry *old, *new;

			old = &old_crtc_state->wm.skl.plane_ddb_y[plane_id];
			new = &new_crtc_state->wm.skl.plane_ddb_y[plane_id];

			if (skl_ddb_entry_equal(old, new))
				continue;

			DRM_DEBUG_KMS("[PLANE:%d:%s] ddb (%4d - %4d) -> (%4d - %4d), size %4d -> %4d\n",
				      plane->base.base.id, plane->base.name,
				      old->start, old->end, new->start, new->end,
				      skl_ddb_entry_size(old), skl_ddb_entry_size(new));
		}

		for_each_intel_plane_on_crtc(&dev_priv->drm, crtc, plane) {
			enum plane_id plane_id = plane->id;
			const struct skl_plane_wm *old_wm, *new_wm;

			old_wm = &old_pipe_wm->planes[plane_id];
			new_wm = &new_pipe_wm->planes[plane_id];

			if (skl_plane_wm_equals(dev_priv, old_wm, new_wm))
				continue;

			DRM_DEBUG_KMS("[PLANE:%d:%s]   level %cwm0,%cwm1,%cwm2,%cwm3,%cwm4,%cwm5,%cwm6,%cwm7,%ctwm"
				      " -> %cwm0,%cwm1,%cwm2,%cwm3,%cwm4,%cwm5,%cwm6,%cwm7,%ctwm\n",
				      plane->base.base.id, plane->base.name,
				      enast(old_wm->wm[0].plane_en), enast(old_wm->wm[1].plane_en),
				      enast(old_wm->wm[2].plane_en), enast(old_wm->wm[3].plane_en),
				      enast(old_wm->wm[4].plane_en), enast(old_wm->wm[5].plane_en),
				      enast(old_wm->wm[6].plane_en), enast(old_wm->wm[7].plane_en),
				      enast(old_wm->trans_wm.plane_en),
				      enast(new_wm->wm[0].plane_en), enast(new_wm->wm[1].plane_en),
				      enast(new_wm->wm[2].plane_en), enast(new_wm->wm[3].plane_en),
				      enast(new_wm->wm[4].plane_en), enast(new_wm->wm[5].plane_en),
				      enast(new_wm->wm[6].plane_en), enast(new_wm->wm[7].plane_en),
				      enast(new_wm->trans_wm.plane_en));

			DRM_DEBUG_KMS("[PLANE:%d:%s]   lines %c%3d,%c%3d,%c%3d,%c%3d,%c%3d,%c%3d,%c%3d,%c%3d,%c%3d"
				      " -> %c%3d,%c%3d,%c%3d,%c%3d,%c%3d,%c%3d,%c%3d,%c%3d,%c%3d\n",
				      plane->base.base.id, plane->base.name,
				      enast(old_wm->wm[0].ignore_lines), old_wm->wm[0].plane_res_l,
				      enast(old_wm->wm[1].ignore_lines), old_wm->wm[1].plane_res_l,
				      enast(old_wm->wm[2].ignore_lines), old_wm->wm[2].plane_res_l,
				      enast(old_wm->wm[3].ignore_lines), old_wm->wm[3].plane_res_l,
				      enast(old_wm->wm[4].ignore_lines), old_wm->wm[4].plane_res_l,
				      enast(old_wm->wm[5].ignore_lines), old_wm->wm[5].plane_res_l,
				      enast(old_wm->wm[6].ignore_lines), old_wm->wm[6].plane_res_l,
				      enast(old_wm->wm[7].ignore_lines), old_wm->wm[7].plane_res_l,
				      enast(old_wm->trans_wm.ignore_lines), old_wm->trans_wm.plane_res_l,

				      enast(new_wm->wm[0].ignore_lines), new_wm->wm[0].plane_res_l,
				      enast(new_wm->wm[1].ignore_lines), new_wm->wm[1].plane_res_l,
				      enast(new_wm->wm[2].ignore_lines), new_wm->wm[2].plane_res_l,
				      enast(new_wm->wm[3].ignore_lines), new_wm->wm[3].plane_res_l,
				      enast(new_wm->wm[4].ignore_lines), new_wm->wm[4].plane_res_l,
				      enast(new_wm->wm[5].ignore_lines), new_wm->wm[5].plane_res_l,
				      enast(new_wm->wm[6].ignore_lines), new_wm->wm[6].plane_res_l,
				      enast(new_wm->wm[7].ignore_lines), new_wm->wm[7].plane_res_l,
				      enast(new_wm->trans_wm.ignore_lines), new_wm->trans_wm.plane_res_l);

			DRM_DEBUG_KMS("[PLANE:%d:%s]  blocks %4d,%4d,%4d,%4d,%4d,%4d,%4d,%4d,%4d"
				      " -> %4d,%4d,%4d,%4d,%4d,%4d,%4d,%4d,%4d\n",
				      plane->base.base.id, plane->base.name,
				      old_wm->wm[0].plane_res_b, old_wm->wm[1].plane_res_b,
				      old_wm->wm[2].plane_res_b, old_wm->wm[3].plane_res_b,
				      old_wm->wm[4].plane_res_b, old_wm->wm[5].plane_res_b,
				      old_wm->wm[6].plane_res_b, old_wm->wm[7].plane_res_b,
				      old_wm->trans_wm.plane_res_b,
				      new_wm->wm[0].plane_res_b, new_wm->wm[1].plane_res_b,
				      new_wm->wm[2].plane_res_b, new_wm->wm[3].plane_res_b,
				      new_wm->wm[4].plane_res_b, new_wm->wm[5].plane_res_b,
				      new_wm->wm[6].plane_res_b, new_wm->wm[7].plane_res_b,
				      new_wm->trans_wm.plane_res_b);

			DRM_DEBUG_KMS("[PLANE:%d:%s] min_ddb %4d,%4d,%4d,%4d,%4d,%4d,%4d,%4d,%4d"
				      " -> %4d,%4d,%4d,%4d,%4d,%4d,%4d,%4d,%4d\n",
				      plane->base.base.id, plane->base.name,
				      old_wm->wm[0].min_ddb_alloc, old_wm->wm[1].min_ddb_alloc,
				      old_wm->wm[2].min_ddb_alloc, old_wm->wm[3].min_ddb_alloc,
				      old_wm->wm[4].min_ddb_alloc, old_wm->wm[5].min_ddb_alloc,
				      old_wm->wm[6].min_ddb_alloc, old_wm->wm[7].min_ddb_alloc,
				      old_wm->trans_wm.min_ddb_alloc,
				      new_wm->wm[0].min_ddb_alloc, new_wm->wm[1].min_ddb_alloc,
				      new_wm->wm[2].min_ddb_alloc, new_wm->wm[3].min_ddb_alloc,
				      new_wm->wm[4].min_ddb_alloc, new_wm->wm[5].min_ddb_alloc,
				      new_wm->wm[6].min_ddb_alloc, new_wm->wm[7].min_ddb_alloc,
				      new_wm->trans_wm.min_ddb_alloc);
		}
	}
}

static int
skl_ddb_add_affected_pipes(struct intel_atomic_state *state, bool *changed)
{
	struct drm_device *dev = state->base.dev;
	const struct drm_i915_private *dev_priv = to_i915(dev);
	struct intel_crtc *crtc;
	struct intel_crtc_state *crtc_state;
	u32 realloc_pipes = pipes_modified(state);
	int ret, i;

	/*
	 * When we distrust bios wm we always need to recompute to set the
	 * expected DDB allocations for each CRTC.
	 */
	if (dev_priv->wm.distrust_bios_wm)
		(*changed) = true;

	/*
	 * If this transaction isn't actually touching any CRTC's, don't
	 * bother with watermark calculation.  Note that if we pass this
	 * test, we're guaranteed to hold at least one CRTC state mutex,
	 * which means we can safely use values like dev_priv->active_crtcs
	 * since any racing commits that want to update them would need to
	 * hold _all_ CRTC state mutexes.
	 */
	for_each_new_intel_crtc_in_state(state, crtc, crtc_state, i)
		(*changed) = true;

	if (!*changed)
		return 0;

	/*
	 * If this is our first atomic update following hardware readout,
	 * we can't trust the DDB that the BIOS programmed for us.  Let's
	 * pretend that all pipes switched active status so that we'll
	 * ensure a full DDB recompute.
	 */
	if (dev_priv->wm.distrust_bios_wm) {
		ret = drm_modeset_lock(&dev->mode_config.connection_mutex,
				       state->base.acquire_ctx);
		if (ret)
			return ret;

		state->active_pipe_changes = ~0;

		/*
		 * We usually only initialize state->active_crtcs if we
		 * we're doing a modeset; make sure this field is always
		 * initialized during the sanitization process that happens
		 * on the first commit too.
		 */
		if (!state->modeset)
			state->active_crtcs = dev_priv->active_crtcs;
	}

	/*
	 * If the modeset changes which CRTC's are active, we need to
	 * recompute the DDB allocation for *all* active pipes, even
	 * those that weren't otherwise being modified in any way by this
	 * atomic commit.  Due to the shrinking of the per-pipe allocations
	 * when new active CRTC's are added, it's possible for a pipe that
	 * we were already using and aren't changing at all here to suddenly
	 * become invalid if its DDB needs exceeds its new allocation.
	 *
	 * Note that if we wind up doing a full DDB recompute, we can't let
	 * any other display updates race with this transaction, so we need
	 * to grab the lock on *all* CRTC's.
	 */
	if (state->active_pipe_changes || state->modeset) {
		realloc_pipes = ~0;
		state->wm_results.dirty_pipes = ~0;
	}

	/*
	 * We're not recomputing for the pipes not included in the commit, so
	 * make sure we start with the current state.
	 */
	for_each_intel_crtc_mask(dev, crtc, realloc_pipes) {
		crtc_state = intel_atomic_get_crtc_state(&state->base, crtc);
		if (IS_ERR(crtc_state))
			return PTR_ERR(crtc_state);
	}

	return 0;
}

/*
 * To make sure the cursor watermark registers are always consistent
 * with our computed state the following scenario needs special
 * treatment:
 *
 * 1. enable cursor
 * 2. move cursor entirely offscreen
 * 3. disable cursor
 *
 * Step 2. does call .disable_plane() but does not zero the watermarks
 * (since we consider an offscreen cursor still active for the purposes
 * of watermarks). Step 3. would not normally call .disable_plane()
 * because the actual plane visibility isn't changing, and we don't
 * deallocate the cursor ddb until the pipe gets disabled. So we must
 * force step 3. to call .disable_plane() to update the watermark
 * registers properly.
 *
 * Other planes do not suffer from this issues as their watermarks are
 * calculated based on the actual plane visibility. The only time this
 * can trigger for the other planes is during the initial readout as the
 * default value of the watermarks registers is not zero.
 */
static int skl_wm_add_affected_planes(struct intel_atomic_state *state,
				      struct intel_crtc *crtc)
{
	struct drm_i915_private *dev_priv = to_i915(crtc->base.dev);
	const struct intel_crtc_state *old_crtc_state =
		intel_atomic_get_old_crtc_state(state, crtc);
	struct intel_crtc_state *new_crtc_state =
		intel_atomic_get_new_crtc_state(state, crtc);
	struct intel_plane *plane;

	for_each_intel_plane_on_crtc(&dev_priv->drm, crtc, plane) {
		struct intel_plane_state *plane_state;
		enum plane_id plane_id = plane->id;

		/*
		 * Force a full wm update for every plane on modeset.
		 * Required because the reset value of the wm registers
		 * is non-zero, whereas we want all disabled planes to
		 * have zero watermarks. So if we turn off the relevant
		 * power well the hardware state will go out of sync
		 * with the software state.
		 */
		if (!drm_atomic_crtc_needs_modeset(&new_crtc_state->base) &&
		    skl_plane_wm_equals(dev_priv,
					&old_crtc_state->wm.skl.optimal.planes[plane_id],
					&new_crtc_state->wm.skl.optimal.planes[plane_id]))
			continue;

		plane_state = intel_atomic_get_plane_state(state, plane);
		if (IS_ERR(plane_state))
			return PTR_ERR(plane_state);

		new_crtc_state->update_planes |= BIT(plane_id);
	}

	return 0;
}

static int
skl_compute_wm(struct intel_atomic_state *state)
{
	struct intel_crtc *crtc;
	struct intel_crtc_state *new_crtc_state;
	struct intel_crtc_state *old_crtc_state;
	struct skl_ddb_values *results = &state->wm_results;
	bool changed = false;
	int ret, i;

	/* Clear all dirty flags */
	results->dirty_pipes = 0;

	ret = skl_ddb_add_affected_pipes(state, &changed);
	if (ret || !changed)
		return ret;

	/*
	 * Calculate WM's for all pipes that are part of this transaction.
	 * Note that skl_ddb_add_affected_pipes may have added more CRTC's that
	 * weren't otherwise being modified (and set bits in dirty_pipes) if
	 * pipe allocations had to change.
	 */
	for_each_oldnew_intel_crtc_in_state(state, crtc, old_crtc_state,
					    new_crtc_state, i) {
		ret = skl_build_pipe_wm(new_crtc_state);
		if (ret)
			return ret;

		ret = skl_wm_add_affected_planes(state, crtc);
		if (ret)
			return ret;

		if (!skl_pipe_wm_equals(crtc,
					&old_crtc_state->wm.skl.optimal,
					&new_crtc_state->wm.skl.optimal))
			results->dirty_pipes |= drm_crtc_mask(&crtc->base);
	}

	ret = skl_compute_ddb(state);
	if (ret)
		return ret;

	skl_print_wm_changes(state);

	return 0;
}

static void skl_atomic_update_crtc_wm(struct intel_atomic_state *state,
				      struct intel_crtc_state *crtc_state)
{
	struct intel_crtc *crtc = to_intel_crtc(crtc_state->base.crtc);
	struct drm_i915_private *dev_priv = to_i915(state->base.dev);
	struct skl_pipe_wm *pipe_wm = &crtc_state->wm.skl.optimal;
	enum pipe pipe = crtc->pipe;

	if (!(state->wm_results.dirty_pipes & drm_crtc_mask(&crtc->base)))
		return;

	I915_WRITE(PIPE_WM_LINETIME(pipe), pipe_wm->linetime);
}

static void skl_initial_wm(struct intel_atomic_state *state,
			   struct intel_crtc_state *crtc_state)
{
	struct intel_crtc *intel_crtc = to_intel_crtc(crtc_state->base.crtc);
	struct drm_device *dev = intel_crtc->base.dev;
	struct drm_i915_private *dev_priv = to_i915(dev);
	struct skl_ddb_values *results = &state->wm_results;

	if ((results->dirty_pipes & drm_crtc_mask(&intel_crtc->base)) == 0)
		return;

	mutex_lock(&dev_priv->wm.wm_mutex);

	if (crtc_state->base.active_changed)
		skl_atomic_update_crtc_wm(state, crtc_state);

	mutex_unlock(&dev_priv->wm.wm_mutex);
}

static void ilk_compute_wm_config(struct drm_i915_private *dev_priv,
				  struct intel_wm_config *config)
{
	struct intel_crtc *crtc;

	/* Compute the currently _active_ config */
	for_each_intel_crtc(&dev_priv->drm, crtc) {
		const struct intel_pipe_wm *wm = &crtc->wm.active.ilk;

		if (!wm->pipe_enabled)
			continue;

		config->sprites_enabled |= wm->sprites_enabled;
		config->sprites_scaled |= wm->sprites_scaled;
		config->num_pipes_active++;
	}
}

static void ilk_program_watermarks(struct drm_i915_private *dev_priv)
{
	struct intel_pipe_wm lp_wm_1_2 = {}, lp_wm_5_6 = {}, *best_lp_wm;
	struct ilk_wm_maximums max;
	struct intel_wm_config config = {};
	struct ilk_wm_values results = {};
	enum intel_ddb_partitioning partitioning;

	ilk_compute_wm_config(dev_priv, &config);

	ilk_compute_wm_maximums(dev_priv, 1, &config, INTEL_DDB_PART_1_2, &max);
	ilk_wm_merge(dev_priv, &config, &max, &lp_wm_1_2);

	/* 5/6 split only in single pipe config on IVB+ */
	if (INTEL_GEN(dev_priv) >= 7 &&
	    config.num_pipes_active == 1 && config.sprites_enabled) {
		ilk_compute_wm_maximums(dev_priv, 1, &config, INTEL_DDB_PART_5_6, &max);
		ilk_wm_merge(dev_priv, &config, &max, &lp_wm_5_6);

		best_lp_wm = ilk_find_best_result(dev_priv, &lp_wm_1_2, &lp_wm_5_6);
	} else {
		best_lp_wm = &lp_wm_1_2;
	}

	partitioning = (best_lp_wm == &lp_wm_1_2) ?
		       INTEL_DDB_PART_1_2 : INTEL_DDB_PART_5_6;

	ilk_compute_wm_results(dev_priv, best_lp_wm, partitioning, &results);

	ilk_write_wm_values(dev_priv, &results);
}

static void ilk_initial_watermarks(struct intel_atomic_state *state,
				   struct intel_crtc_state *crtc_state)
{
	struct drm_i915_private *dev_priv = to_i915(crtc_state->base.crtc->dev);
	struct intel_crtc *crtc = to_intel_crtc(crtc_state->base.crtc);

	mutex_lock(&dev_priv->wm.wm_mutex);
	crtc->wm.active.ilk = crtc_state->wm.ilk.intermediate;
	ilk_program_watermarks(dev_priv);
	mutex_unlock(&dev_priv->wm.wm_mutex);
}

static void ilk_optimize_watermarks(struct intel_atomic_state *state,
				    struct intel_crtc_state *crtc_state)
{
	struct drm_i915_private *dev_priv = to_i915(crtc_state->base.crtc->dev);
	struct intel_crtc *crtc = to_intel_crtc(crtc_state->base.crtc);

	if (!crtc_state->wm.need_postvbl_update)
		return;

	mutex_lock(&dev_priv->wm.wm_mutex);
	crtc->wm.active.ilk = crtc_state->wm.ilk.optimal;
	ilk_program_watermarks(dev_priv);
	mutex_unlock(&dev_priv->wm.wm_mutex);
}

static inline void skl_wm_level_from_reg_val(u32 val,
					     struct skl_wm_level *level)
{
	level->plane_en = val & PLANE_WM_EN;
	level->ignore_lines = val & PLANE_WM_IGNORE_LINES;
	level->plane_res_b = val & PLANE_WM_BLOCKS_MASK;
	level->plane_res_l = (val >> PLANE_WM_LINES_SHIFT) &
		PLANE_WM_LINES_MASK;
}

void skl_pipe_wm_get_hw_state(struct intel_crtc *crtc,
			      struct skl_pipe_wm *out)
{
	struct drm_i915_private *dev_priv = to_i915(crtc->base.dev);
	enum pipe pipe = crtc->pipe;
	int level, max_level;
	enum plane_id plane_id;
	u32 val;

	max_level = ilk_wm_max_level(dev_priv);

	for_each_plane_id_on_crtc(crtc, plane_id) {
		struct skl_plane_wm *wm = &out->planes[plane_id];

		for (level = 0; level <= max_level; level++) {
			if (plane_id != PLANE_CURSOR)
				val = I915_READ(PLANE_WM(pipe, plane_id, level));
			else
				val = I915_READ(CUR_WM(pipe, level));

			skl_wm_level_from_reg_val(val, &wm->wm[level]);
		}

		if (plane_id != PLANE_CURSOR)
			val = I915_READ(PLANE_WM_TRANS(pipe, plane_id));
		else
			val = I915_READ(CUR_WM_TRANS(pipe));

		skl_wm_level_from_reg_val(val, &wm->trans_wm);
	}

	if (!crtc->active)
		return;

	out->linetime = I915_READ(PIPE_WM_LINETIME(pipe));
}

void skl_wm_get_hw_state(struct drm_i915_private *dev_priv)
{
	struct skl_ddb_values *hw = &dev_priv->wm.skl_hw;
	struct skl_ddb_allocation *ddb = &dev_priv->wm.skl_hw.ddb;
	struct intel_crtc *crtc;
	struct intel_crtc_state *crtc_state;

	skl_ddb_get_hw_state(dev_priv, ddb);
	for_each_intel_crtc(&dev_priv->drm, crtc) {
		crtc_state = to_intel_crtc_state(crtc->base.state);

		skl_pipe_wm_get_hw_state(crtc, &crtc_state->wm.skl.optimal);

		if (crtc->active)
			hw->dirty_pipes |= drm_crtc_mask(&crtc->base);
	}

	if (dev_priv->active_crtcs) {
		/* Fully recompute DDB on first atomic commit */
		dev_priv->wm.distrust_bios_wm = true;
	}
}

static void ilk_pipe_wm_get_hw_state(struct intel_crtc *crtc)
{
	struct drm_device *dev = crtc->base.dev;
	struct drm_i915_private *dev_priv = to_i915(dev);
	struct ilk_wm_values *hw = &dev_priv->wm.hw;
	struct intel_crtc_state *crtc_state = to_intel_crtc_state(crtc->base.state);
	struct intel_pipe_wm *active = &crtc_state->wm.ilk.optimal;
	enum pipe pipe = crtc->pipe;
	static const i915_reg_t wm0_pipe_reg[] = {
		[PIPE_A] = WM0_PIPEA_ILK,
		[PIPE_B] = WM0_PIPEB_ILK,
		[PIPE_C] = WM0_PIPEC_IVB,
	};

	hw->wm_pipe[pipe] = I915_READ(wm0_pipe_reg[pipe]);
	if (IS_HASWELL(dev_priv) || IS_BROADWELL(dev_priv))
		hw->wm_linetime[pipe] = I915_READ(PIPE_WM_LINETIME(pipe));

	memset(active, 0, sizeof(*active));

	active->pipe_enabled = crtc->active;

	if (active->pipe_enabled) {
		u32 tmp = hw->wm_pipe[pipe];

		/*
		 * For active pipes LP0 watermark is marked as
		 * enabled, and LP1+ watermaks as disabled since
		 * we can't really reverse compute them in case
		 * multiple pipes are active.
		 */
		active->wm[0].enable = true;
		active->wm[0].pri_val = (tmp & WM0_PIPE_PLANE_MASK) >> WM0_PIPE_PLANE_SHIFT;
		active->wm[0].spr_val = (tmp & WM0_PIPE_SPRITE_MASK) >> WM0_PIPE_SPRITE_SHIFT;
		active->wm[0].cur_val = tmp & WM0_PIPE_CURSOR_MASK;
		active->linetime = hw->wm_linetime[pipe];
	} else {
		int level, max_level = ilk_wm_max_level(dev_priv);

		/*
		 * For inactive pipes, all watermark levels
		 * should be marked as enabled but zeroed,
		 * which is what we'd compute them to.
		 */
		for (level = 0; level <= max_level; level++)
			active->wm[level].enable = true;
	}

	crtc->wm.active.ilk = *active;
}

#define _FW_WM(value, plane) \
	(((value) & DSPFW_ ## plane ## _MASK) >> DSPFW_ ## plane ## _SHIFT)
#define _FW_WM_VLV(value, plane) \
	(((value) & DSPFW_ ## plane ## _MASK_VLV) >> DSPFW_ ## plane ## _SHIFT)

static void g4x_read_wm_values(struct drm_i915_private *dev_priv,
			       struct g4x_wm_values *wm)
{
	u32 tmp;

	tmp = I915_READ(DSPFW1);
	wm->sr.plane = _FW_WM(tmp, SR);
	wm->pipe[PIPE_B].plane[PLANE_CURSOR] = _FW_WM(tmp, CURSORB);
	wm->pipe[PIPE_B].plane[PLANE_PRIMARY] = _FW_WM(tmp, PLANEB);
	wm->pipe[PIPE_A].plane[PLANE_PRIMARY] = _FW_WM(tmp, PLANEA);

	tmp = I915_READ(DSPFW2);
	wm->fbc_en = tmp & DSPFW_FBC_SR_EN;
	wm->sr.fbc = _FW_WM(tmp, FBC_SR);
	wm->hpll.fbc = _FW_WM(tmp, FBC_HPLL_SR);
	wm->pipe[PIPE_B].plane[PLANE_SPRITE0] = _FW_WM(tmp, SPRITEB);
	wm->pipe[PIPE_A].plane[PLANE_CURSOR] = _FW_WM(tmp, CURSORA);
	wm->pipe[PIPE_A].plane[PLANE_SPRITE0] = _FW_WM(tmp, SPRITEA);

	tmp = I915_READ(DSPFW3);
	wm->hpll_en = tmp & DSPFW_HPLL_SR_EN;
	wm->sr.cursor = _FW_WM(tmp, CURSOR_SR);
	wm->hpll.cursor = _FW_WM(tmp, HPLL_CURSOR);
	wm->hpll.plane = _FW_WM(tmp, HPLL_SR);
}

static void vlv_read_wm_values(struct drm_i915_private *dev_priv,
			       struct vlv_wm_values *wm)
{
	enum pipe pipe;
	u32 tmp;

	for_each_pipe(dev_priv, pipe) {
		tmp = I915_READ(VLV_DDL(pipe));

		wm->ddl[pipe].plane[PLANE_PRIMARY] =
			(tmp >> DDL_PLANE_SHIFT) & (DDL_PRECISION_HIGH | DRAIN_LATENCY_MASK);
		wm->ddl[pipe].plane[PLANE_CURSOR] =
			(tmp >> DDL_CURSOR_SHIFT) & (DDL_PRECISION_HIGH | DRAIN_LATENCY_MASK);
		wm->ddl[pipe].plane[PLANE_SPRITE0] =
			(tmp >> DDL_SPRITE_SHIFT(0)) & (DDL_PRECISION_HIGH | DRAIN_LATENCY_MASK);
		wm->ddl[pipe].plane[PLANE_SPRITE1] =
			(tmp >> DDL_SPRITE_SHIFT(1)) & (DDL_PRECISION_HIGH | DRAIN_LATENCY_MASK);
	}

	tmp = I915_READ(DSPFW1);
	wm->sr.plane = _FW_WM(tmp, SR);
	wm->pipe[PIPE_B].plane[PLANE_CURSOR] = _FW_WM(tmp, CURSORB);
	wm->pipe[PIPE_B].plane[PLANE_PRIMARY] = _FW_WM_VLV(tmp, PLANEB);
	wm->pipe[PIPE_A].plane[PLANE_PRIMARY] = _FW_WM_VLV(tmp, PLANEA);

	tmp = I915_READ(DSPFW2);
	wm->pipe[PIPE_A].plane[PLANE_SPRITE1] = _FW_WM_VLV(tmp, SPRITEB);
	wm->pipe[PIPE_A].plane[PLANE_CURSOR] = _FW_WM(tmp, CURSORA);
	wm->pipe[PIPE_A].plane[PLANE_SPRITE0] = _FW_WM_VLV(tmp, SPRITEA);

	tmp = I915_READ(DSPFW3);
	wm->sr.cursor = _FW_WM(tmp, CURSOR_SR);

	if (IS_CHERRYVIEW(dev_priv)) {
		tmp = I915_READ(DSPFW7_CHV);
		wm->pipe[PIPE_B].plane[PLANE_SPRITE1] = _FW_WM_VLV(tmp, SPRITED);
		wm->pipe[PIPE_B].plane[PLANE_SPRITE0] = _FW_WM_VLV(tmp, SPRITEC);

		tmp = I915_READ(DSPFW8_CHV);
		wm->pipe[PIPE_C].plane[PLANE_SPRITE1] = _FW_WM_VLV(tmp, SPRITEF);
		wm->pipe[PIPE_C].plane[PLANE_SPRITE0] = _FW_WM_VLV(tmp, SPRITEE);

		tmp = I915_READ(DSPFW9_CHV);
		wm->pipe[PIPE_C].plane[PLANE_PRIMARY] = _FW_WM_VLV(tmp, PLANEC);
		wm->pipe[PIPE_C].plane[PLANE_CURSOR] = _FW_WM(tmp, CURSORC);

		tmp = I915_READ(DSPHOWM);
		wm->sr.plane |= _FW_WM(tmp, SR_HI) << 9;
		wm->pipe[PIPE_C].plane[PLANE_SPRITE1] |= _FW_WM(tmp, SPRITEF_HI) << 8;
		wm->pipe[PIPE_C].plane[PLANE_SPRITE0] |= _FW_WM(tmp, SPRITEE_HI) << 8;
		wm->pipe[PIPE_C].plane[PLANE_PRIMARY] |= _FW_WM(tmp, PLANEC_HI) << 8;
		wm->pipe[PIPE_B].plane[PLANE_SPRITE1] |= _FW_WM(tmp, SPRITED_HI) << 8;
		wm->pipe[PIPE_B].plane[PLANE_SPRITE0] |= _FW_WM(tmp, SPRITEC_HI) << 8;
		wm->pipe[PIPE_B].plane[PLANE_PRIMARY] |= _FW_WM(tmp, PLANEB_HI) << 8;
		wm->pipe[PIPE_A].plane[PLANE_SPRITE1] |= _FW_WM(tmp, SPRITEB_HI) << 8;
		wm->pipe[PIPE_A].plane[PLANE_SPRITE0] |= _FW_WM(tmp, SPRITEA_HI) << 8;
		wm->pipe[PIPE_A].plane[PLANE_PRIMARY] |= _FW_WM(tmp, PLANEA_HI) << 8;
	} else {
		tmp = I915_READ(DSPFW7);
		wm->pipe[PIPE_B].plane[PLANE_SPRITE1] = _FW_WM_VLV(tmp, SPRITED);
		wm->pipe[PIPE_B].plane[PLANE_SPRITE0] = _FW_WM_VLV(tmp, SPRITEC);

		tmp = I915_READ(DSPHOWM);
		wm->sr.plane |= _FW_WM(tmp, SR_HI) << 9;
		wm->pipe[PIPE_B].plane[PLANE_SPRITE1] |= _FW_WM(tmp, SPRITED_HI) << 8;
		wm->pipe[PIPE_B].plane[PLANE_SPRITE0] |= _FW_WM(tmp, SPRITEC_HI) << 8;
		wm->pipe[PIPE_B].plane[PLANE_PRIMARY] |= _FW_WM(tmp, PLANEB_HI) << 8;
		wm->pipe[PIPE_A].plane[PLANE_SPRITE1] |= _FW_WM(tmp, SPRITEB_HI) << 8;
		wm->pipe[PIPE_A].plane[PLANE_SPRITE0] |= _FW_WM(tmp, SPRITEA_HI) << 8;
		wm->pipe[PIPE_A].plane[PLANE_PRIMARY] |= _FW_WM(tmp, PLANEA_HI) << 8;
	}
}

#undef _FW_WM
#undef _FW_WM_VLV

void g4x_wm_get_hw_state(struct drm_i915_private *dev_priv)
{
	struct g4x_wm_values *wm = &dev_priv->wm.g4x;
	struct intel_crtc *crtc;

	g4x_read_wm_values(dev_priv, wm);

	wm->cxsr = I915_READ(FW_BLC_SELF) & FW_BLC_SELF_EN;

	for_each_intel_crtc(&dev_priv->drm, crtc) {
		struct intel_crtc_state *crtc_state =
			to_intel_crtc_state(crtc->base.state);
		struct g4x_wm_state *active = &crtc->wm.active.g4x;
		struct g4x_pipe_wm *raw;
		enum pipe pipe = crtc->pipe;
		enum plane_id plane_id;
		int level, max_level;

		active->cxsr = wm->cxsr;
		active->hpll_en = wm->hpll_en;
		active->fbc_en = wm->fbc_en;

		active->sr = wm->sr;
		active->hpll = wm->hpll;

		for_each_plane_id_on_crtc(crtc, plane_id) {
			active->wm.plane[plane_id] =
				wm->pipe[pipe].plane[plane_id];
		}

		if (wm->cxsr && wm->hpll_en)
			max_level = G4X_WM_LEVEL_HPLL;
		else if (wm->cxsr)
			max_level = G4X_WM_LEVEL_SR;
		else
			max_level = G4X_WM_LEVEL_NORMAL;

		level = G4X_WM_LEVEL_NORMAL;
		raw = &crtc_state->wm.g4x.raw[level];
		for_each_plane_id_on_crtc(crtc, plane_id)
			raw->plane[plane_id] = active->wm.plane[plane_id];

		if (++level > max_level)
			goto out;

		raw = &crtc_state->wm.g4x.raw[level];
		raw->plane[PLANE_PRIMARY] = active->sr.plane;
		raw->plane[PLANE_CURSOR] = active->sr.cursor;
		raw->plane[PLANE_SPRITE0] = 0;
		raw->fbc = active->sr.fbc;

		if (++level > max_level)
			goto out;

		raw = &crtc_state->wm.g4x.raw[level];
		raw->plane[PLANE_PRIMARY] = active->hpll.plane;
		raw->plane[PLANE_CURSOR] = active->hpll.cursor;
		raw->plane[PLANE_SPRITE0] = 0;
		raw->fbc = active->hpll.fbc;

	out:
		for_each_plane_id_on_crtc(crtc, plane_id)
			g4x_raw_plane_wm_set(crtc_state, level,
					     plane_id, USHRT_MAX);
		g4x_raw_fbc_wm_set(crtc_state, level, USHRT_MAX);

		crtc_state->wm.g4x.optimal = *active;
		crtc_state->wm.g4x.intermediate = *active;

		DRM_DEBUG_KMS("Initial watermarks: pipe %c, plane=%d, cursor=%d, sprite=%d\n",
			      pipe_name(pipe),
			      wm->pipe[pipe].plane[PLANE_PRIMARY],
			      wm->pipe[pipe].plane[PLANE_CURSOR],
			      wm->pipe[pipe].plane[PLANE_SPRITE0]);
	}

	DRM_DEBUG_KMS("Initial SR watermarks: plane=%d, cursor=%d fbc=%d\n",
		      wm->sr.plane, wm->sr.cursor, wm->sr.fbc);
	DRM_DEBUG_KMS("Initial HPLL watermarks: plane=%d, SR cursor=%d fbc=%d\n",
		      wm->hpll.plane, wm->hpll.cursor, wm->hpll.fbc);
	DRM_DEBUG_KMS("Initial SR=%s HPLL=%s FBC=%s\n",
		      yesno(wm->cxsr), yesno(wm->hpll_en), yesno(wm->fbc_en));
}

void g4x_wm_sanitize(struct drm_i915_private *dev_priv)
{
	struct intel_plane *plane;
	struct intel_crtc *crtc;

	mutex_lock(&dev_priv->wm.wm_mutex);

	for_each_intel_plane(&dev_priv->drm, plane) {
		struct intel_crtc *crtc =
			intel_get_crtc_for_pipe(dev_priv, plane->pipe);
		struct intel_crtc_state *crtc_state =
			to_intel_crtc_state(crtc->base.state);
		struct intel_plane_state *plane_state =
			to_intel_plane_state(plane->base.state);
		struct g4x_wm_state *wm_state = &crtc_state->wm.g4x.optimal;
		enum plane_id plane_id = plane->id;
		int level;

		if (plane_state->base.visible)
			continue;

		for (level = 0; level < 3; level++) {
			struct g4x_pipe_wm *raw =
				&crtc_state->wm.g4x.raw[level];

			raw->plane[plane_id] = 0;
			wm_state->wm.plane[plane_id] = 0;
		}

		if (plane_id == PLANE_PRIMARY) {
			for (level = 0; level < 3; level++) {
				struct g4x_pipe_wm *raw =
					&crtc_state->wm.g4x.raw[level];
				raw->fbc = 0;
			}

			wm_state->sr.fbc = 0;
			wm_state->hpll.fbc = 0;
			wm_state->fbc_en = false;
		}
	}

	for_each_intel_crtc(&dev_priv->drm, crtc) {
		struct intel_crtc_state *crtc_state =
			to_intel_crtc_state(crtc->base.state);

		crtc_state->wm.g4x.intermediate =
			crtc_state->wm.g4x.optimal;
		crtc->wm.active.g4x = crtc_state->wm.g4x.optimal;
	}

	g4x_program_watermarks(dev_priv);

	mutex_unlock(&dev_priv->wm.wm_mutex);
}

void vlv_wm_get_hw_state(struct drm_i915_private *dev_priv)
{
	struct vlv_wm_values *wm = &dev_priv->wm.vlv;
	struct intel_crtc *crtc;
	u32 val;

	vlv_read_wm_values(dev_priv, wm);

	wm->cxsr = I915_READ(FW_BLC_SELF_VLV) & FW_CSPWRDWNEN;
	wm->level = VLV_WM_LEVEL_PM2;

	if (IS_CHERRYVIEW(dev_priv)) {
		vlv_punit_get(dev_priv);

		val = vlv_punit_read(dev_priv, PUNIT_REG_DSPSSPM);
		if (val & DSP_MAXFIFO_PM5_ENABLE)
			wm->level = VLV_WM_LEVEL_PM5;

		/*
		 * If DDR DVFS is disabled in the BIOS, Punit
		 * will never ack the request. So if that happens
		 * assume we don't have to enable/disable DDR DVFS
		 * dynamically. To test that just set the REQ_ACK
		 * bit to poke the Punit, but don't change the
		 * HIGH/LOW bits so that we don't actually change
		 * the current state.
		 */
		val = vlv_punit_read(dev_priv, PUNIT_REG_DDR_SETUP2);
		val |= FORCE_DDR_FREQ_REQ_ACK;
		vlv_punit_write(dev_priv, PUNIT_REG_DDR_SETUP2, val);

		if (wait_for((vlv_punit_read(dev_priv, PUNIT_REG_DDR_SETUP2) &
			      FORCE_DDR_FREQ_REQ_ACK) == 0, 3)) {
			DRM_DEBUG_KMS("Punit not acking DDR DVFS request, "
				      "assuming DDR DVFS is disabled\n");
			dev_priv->wm.max_level = VLV_WM_LEVEL_PM5;
		} else {
			val = vlv_punit_read(dev_priv, PUNIT_REG_DDR_SETUP2);
			if ((val & FORCE_DDR_HIGH_FREQ) == 0)
				wm->level = VLV_WM_LEVEL_DDR_DVFS;
		}

		vlv_punit_put(dev_priv);
	}

	for_each_intel_crtc(&dev_priv->drm, crtc) {
		struct intel_crtc_state *crtc_state =
			to_intel_crtc_state(crtc->base.state);
		struct vlv_wm_state *active = &crtc->wm.active.vlv;
		const struct vlv_fifo_state *fifo_state =
			&crtc_state->wm.vlv.fifo_state;
		enum pipe pipe = crtc->pipe;
		enum plane_id plane_id;
		int level;

		vlv_get_fifo_size(crtc_state);

		active->num_levels = wm->level + 1;
		active->cxsr = wm->cxsr;

		for (level = 0; level < active->num_levels; level++) {
			struct g4x_pipe_wm *raw =
				&crtc_state->wm.vlv.raw[level];

			active->sr[level].plane = wm->sr.plane;
			active->sr[level].cursor = wm->sr.cursor;

			for_each_plane_id_on_crtc(crtc, plane_id) {
				active->wm[level].plane[plane_id] =
					wm->pipe[pipe].plane[plane_id];

				raw->plane[plane_id] =
					vlv_invert_wm_value(active->wm[level].plane[plane_id],
							    fifo_state->plane[plane_id]);
			}
		}

		for_each_plane_id_on_crtc(crtc, plane_id)
			vlv_raw_plane_wm_set(crtc_state, level,
					     plane_id, USHRT_MAX);
		vlv_invalidate_wms(crtc, active, level);

		crtc_state->wm.vlv.optimal = *active;
		crtc_state->wm.vlv.intermediate = *active;

		DRM_DEBUG_KMS("Initial watermarks: pipe %c, plane=%d, cursor=%d, sprite0=%d, sprite1=%d\n",
			      pipe_name(pipe),
			      wm->pipe[pipe].plane[PLANE_PRIMARY],
			      wm->pipe[pipe].plane[PLANE_CURSOR],
			      wm->pipe[pipe].plane[PLANE_SPRITE0],
			      wm->pipe[pipe].plane[PLANE_SPRITE1]);
	}

	DRM_DEBUG_KMS("Initial watermarks: SR plane=%d, SR cursor=%d level=%d cxsr=%d\n",
		      wm->sr.plane, wm->sr.cursor, wm->level, wm->cxsr);
}

void vlv_wm_sanitize(struct drm_i915_private *dev_priv)
{
	struct intel_plane *plane;
	struct intel_crtc *crtc;

	mutex_lock(&dev_priv->wm.wm_mutex);

	for_each_intel_plane(&dev_priv->drm, plane) {
		struct intel_crtc *crtc =
			intel_get_crtc_for_pipe(dev_priv, plane->pipe);
		struct intel_crtc_state *crtc_state =
			to_intel_crtc_state(crtc->base.state);
		struct intel_plane_state *plane_state =
			to_intel_plane_state(plane->base.state);
		struct vlv_wm_state *wm_state = &crtc_state->wm.vlv.optimal;
		const struct vlv_fifo_state *fifo_state =
			&crtc_state->wm.vlv.fifo_state;
		enum plane_id plane_id = plane->id;
		int level;

		if (plane_state->base.visible)
			continue;

		for (level = 0; level < wm_state->num_levels; level++) {
			struct g4x_pipe_wm *raw =
				&crtc_state->wm.vlv.raw[level];

			raw->plane[plane_id] = 0;

			wm_state->wm[level].plane[plane_id] =
				vlv_invert_wm_value(raw->plane[plane_id],
						    fifo_state->plane[plane_id]);
		}
	}

	for_each_intel_crtc(&dev_priv->drm, crtc) {
		struct intel_crtc_state *crtc_state =
			to_intel_crtc_state(crtc->base.state);

		crtc_state->wm.vlv.intermediate =
			crtc_state->wm.vlv.optimal;
		crtc->wm.active.vlv = crtc_state->wm.vlv.optimal;
	}

	vlv_program_watermarks(dev_priv);

	mutex_unlock(&dev_priv->wm.wm_mutex);
}

/*
 * FIXME should probably kill this and improve
 * the real watermark readout/sanitation instead
 */
static void ilk_init_lp_watermarks(struct drm_i915_private *dev_priv)
{
	I915_WRITE(WM3_LP_ILK, I915_READ(WM3_LP_ILK) & ~WM1_LP_SR_EN);
	I915_WRITE(WM2_LP_ILK, I915_READ(WM2_LP_ILK) & ~WM1_LP_SR_EN);
	I915_WRITE(WM1_LP_ILK, I915_READ(WM1_LP_ILK) & ~WM1_LP_SR_EN);

	/*
	 * Don't touch WM1S_LP_EN here.
	 * Doing so could cause underruns.
	 */
}

void ilk_wm_get_hw_state(struct drm_i915_private *dev_priv)
{
	struct ilk_wm_values *hw = &dev_priv->wm.hw;
	struct intel_crtc *crtc;

	ilk_init_lp_watermarks(dev_priv);

	for_each_intel_crtc(&dev_priv->drm, crtc)
		ilk_pipe_wm_get_hw_state(crtc);

	hw->wm_lp[0] = I915_READ(WM1_LP_ILK);
	hw->wm_lp[1] = I915_READ(WM2_LP_ILK);
	hw->wm_lp[2] = I915_READ(WM3_LP_ILK);

	hw->wm_lp_spr[0] = I915_READ(WM1S_LP_ILK);
	if (INTEL_GEN(dev_priv) >= 7) {
		hw->wm_lp_spr[1] = I915_READ(WM2S_LP_IVB);
		hw->wm_lp_spr[2] = I915_READ(WM3S_LP_IVB);
	}

	if (IS_HASWELL(dev_priv) || IS_BROADWELL(dev_priv))
		hw->partitioning = (I915_READ(WM_MISC) & WM_MISC_DATA_PARTITION_5_6) ?
			INTEL_DDB_PART_5_6 : INTEL_DDB_PART_1_2;
	else if (IS_IVYBRIDGE(dev_priv))
		hw->partitioning = (I915_READ(DISP_ARB_CTL2) & DISP_DATA_PARTITION_5_6) ?
			INTEL_DDB_PART_5_6 : INTEL_DDB_PART_1_2;

	hw->enable_fbc_wm =
		!(I915_READ(DISP_ARB_CTL) & DISP_FBC_WM_DIS);
}

/**
 * intel_update_watermarks - update FIFO watermark values based on current modes
 * @crtc: the #intel_crtc on which to compute the WM
 *
 * Calculate watermark values for the various WM regs based on current mode
 * and plane configuration.
 *
 * There are several cases to deal with here:
 *   - normal (i.e. non-self-refresh)
 *   - self-refresh (SR) mode
 *   - lines are large relative to FIFO size (buffer can hold up to 2)
 *   - lines are small relative to FIFO size (buffer can hold more than 2
 *     lines), so need to account for TLB latency
 *
 *   The normal calculation is:
 *     watermark = dotclock * bytes per pixel * latency
 *   where latency is platform & configuration dependent (we assume pessimal
 *   values here).
 *
 *   The SR calculation is:
 *     watermark = (trunc(latency/line time)+1) * surface width *
 *       bytes per pixel
 *   where
 *     line time = htotal / dotclock
 *     surface width = hdisplay for normal plane and 64 for cursor
 *   and latency is assumed to be high, as above.
 *
 * The final value programmed to the register should always be rounded up,
 * and include an extra 2 entries to account for clock crossings.
 *
 * We don't use the sprite, so we can ignore that.  And on Crestline we have
 * to set the non-SR watermarks to 8.
 */
void intel_update_watermarks(struct intel_crtc *crtc)
{
	struct drm_i915_private *dev_priv = to_i915(crtc->base.dev);

	if (dev_priv->display.update_wm)
		dev_priv->display.update_wm(crtc);
}

void intel_enable_ipc(struct drm_i915_private *dev_priv)
{
	u32 val;

	if (!HAS_IPC(dev_priv))
		return;

	val = I915_READ(DISP_ARB_CTL2);

	if (dev_priv->ipc_enabled)
		val |= DISP_IPC_ENABLE;
	else
		val &= ~DISP_IPC_ENABLE;

	I915_WRITE(DISP_ARB_CTL2, val);
}

static bool intel_can_enable_ipc(struct drm_i915_private *dev_priv)
{
	/* Display WA #0477 WaDisableIPC: skl */
	if (IS_SKYLAKE(dev_priv))
		return false;

	/* Display WA #1141: SKL:all KBL:all CFL */
	if (IS_KABYLAKE(dev_priv) || IS_COFFEELAKE(dev_priv))
		return dev_priv->dram_info.symmetric_memory;

	return true;
}

void intel_init_ipc(struct drm_i915_private *dev_priv)
{
	if (!HAS_IPC(dev_priv))
		return;

	dev_priv->ipc_enabled = intel_can_enable_ipc(dev_priv);

	intel_enable_ipc(dev_priv);
}

/*
 * Lock protecting IPS related data structures
 */
DEFINE_SPINLOCK(mchdev_lock);

bool ironlake_set_drps(struct drm_i915_private *i915, u8 val)
{
	struct intel_uncore *uncore = &i915->uncore;
	u16 rgvswctl;

	lockdep_assert_held(&mchdev_lock);

	rgvswctl = intel_uncore_read16(uncore, MEMSWCTL);
	if (rgvswctl & MEMCTL_CMD_STS) {
		DRM_DEBUG("gpu busy, RCS change rejected\n");
		return false; /* still busy with another command */
	}

	rgvswctl = (MEMCTL_CMD_CHFREQ << MEMCTL_CMD_SHIFT) |
		(val << MEMCTL_FREQ_SHIFT) | MEMCTL_SFCAVM;
	intel_uncore_write16(uncore, MEMSWCTL, rgvswctl);
	intel_uncore_posting_read16(uncore, MEMSWCTL);

	rgvswctl |= MEMCTL_CMD_STS;
	intel_uncore_write16(uncore, MEMSWCTL, rgvswctl);

	return true;
}

static void ironlake_enable_drps(struct drm_i915_private *dev_priv)
{
	struct intel_uncore *uncore = &dev_priv->uncore;
	u32 rgvmodectl;
	u8 fmax, fmin, fstart, vstart;

	spin_lock_irq(&mchdev_lock);

	rgvmodectl = intel_uncore_read(uncore, MEMMODECTL);

	/* Enable temp reporting */
	intel_uncore_write16(uncore, PMMISC, I915_READ(PMMISC) | MCPPCE_EN);
	intel_uncore_write16(uncore, TSC1, I915_READ(TSC1) | TSE);

	/* 100ms RC evaluation intervals */
	intel_uncore_write(uncore, RCUPEI, 100000);
	intel_uncore_write(uncore, RCDNEI, 100000);

	/* Set max/min thresholds to 90ms and 80ms respectively */
	intel_uncore_write(uncore, RCBMAXAVG, 90000);
	intel_uncore_write(uncore, RCBMINAVG, 80000);

	intel_uncore_write(uncore, MEMIHYST, 1);

	/* Set up min, max, and cur for interrupt handling */
	fmax = (rgvmodectl & MEMMODE_FMAX_MASK) >> MEMMODE_FMAX_SHIFT;
	fmin = (rgvmodectl & MEMMODE_FMIN_MASK);
	fstart = (rgvmodectl & MEMMODE_FSTART_MASK) >>
		MEMMODE_FSTART_SHIFT;

	vstart = (intel_uncore_read(uncore, PXVFREQ(fstart)) &
		  PXVFREQ_PX_MASK) >> PXVFREQ_PX_SHIFT;

	dev_priv->ips.fmax = fmax; /* IPS callback will increase this */
	dev_priv->ips.fstart = fstart;

	dev_priv->ips.max_delay = fstart;
	dev_priv->ips.min_delay = fmin;
	dev_priv->ips.cur_delay = fstart;

	DRM_DEBUG_DRIVER("fmax: %d, fmin: %d, fstart: %d\n",
			 fmax, fmin, fstart);

	intel_uncore_write(uncore,
			   MEMINTREN,
			   MEMINT_CX_SUPR_EN | MEMINT_EVAL_CHG_EN);

	/*
	 * Interrupts will be enabled in ironlake_irq_postinstall
	 */

	intel_uncore_write(uncore, VIDSTART, vstart);
	intel_uncore_posting_read(uncore, VIDSTART);

	rgvmodectl |= MEMMODE_SWMODE_EN;
	intel_uncore_write(uncore, MEMMODECTL, rgvmodectl);

	if (wait_for_atomic((intel_uncore_read(uncore, MEMSWCTL) &
			     MEMCTL_CMD_STS) == 0, 10))
		DRM_ERROR("stuck trying to change perf mode\n");
	mdelay(1);

	ironlake_set_drps(dev_priv, fstart);

	dev_priv->ips.last_count1 =
		intel_uncore_read(uncore, DMIEC) +
		intel_uncore_read(uncore, DDREC) +
		intel_uncore_read(uncore, CSIEC);
	dev_priv->ips.last_time1 = jiffies_to_msecs(jiffies);
	dev_priv->ips.last_count2 = intel_uncore_read(uncore, GFXEC);
	dev_priv->ips.last_time2 = ktime_get_raw_ns();

	spin_unlock_irq(&mchdev_lock);
}

static void ironlake_disable_drps(struct drm_i915_private *i915)
{
	struct intel_uncore *uncore = &i915->uncore;
	u16 rgvswctl;

	spin_lock_irq(&mchdev_lock);

	rgvswctl = intel_uncore_read16(uncore, MEMSWCTL);

	/* Ack interrupts, disable EFC interrupt */
	intel_uncore_write(uncore,
			   MEMINTREN,
			   intel_uncore_read(uncore, MEMINTREN) &
			   ~MEMINT_EVAL_CHG_EN);
	intel_uncore_write(uncore, MEMINTRSTS, MEMINT_EVAL_CHG);
	intel_uncore_write(uncore,
			   DEIER,
			   intel_uncore_read(uncore, DEIER) & ~DE_PCU_EVENT);
	intel_uncore_write(uncore, DEIIR, DE_PCU_EVENT);
	intel_uncore_write(uncore,
			   DEIMR,
			   intel_uncore_read(uncore, DEIMR) | DE_PCU_EVENT);

	/* Go back to the starting frequency */
	ironlake_set_drps(i915, i915->ips.fstart);
	mdelay(1);
	rgvswctl |= MEMCTL_CMD_STS;
	intel_uncore_write(uncore, MEMSWCTL, rgvswctl);
	mdelay(1);

	spin_unlock_irq(&mchdev_lock);
}

/* There's a funny hw issue where the hw returns all 0 when reading from
 * GEN6_RP_INTERRUPT_LIMITS. Hence we always need to compute the desired value
 * ourselves, instead of doing a rmw cycle (which might result in us clearing
 * all limits and the gpu stuck at whatever frequency it is at atm).
 */
static u32 intel_rps_limits(struct drm_i915_private *dev_priv, u8 val)
{
	struct intel_rps *rps = &dev_priv->gt_pm.rps;
	u32 limits;

	/* Only set the down limit when we've reached the lowest level to avoid
	 * getting more interrupts, otherwise leave this clear. This prevents a
	 * race in the hw when coming out of rc6: There's a tiny window where
	 * the hw runs at the minimal clock before selecting the desired
	 * frequency, if the down threshold expires in that window we will not
	 * receive a down interrupt. */
	if (INTEL_GEN(dev_priv) >= 9) {
		limits = (rps->max_freq_softlimit) << 23;
		if (val <= rps->min_freq_softlimit)
			limits |= (rps->min_freq_softlimit) << 14;
	} else {
		limits = rps->max_freq_softlimit << 24;
		if (val <= rps->min_freq_softlimit)
			limits |= rps->min_freq_softlimit << 16;
	}

	return limits;
}

static void rps_set_power(struct drm_i915_private *dev_priv, int new_power)
{
	struct intel_rps *rps = &dev_priv->gt_pm.rps;
	u32 threshold_up = 0, threshold_down = 0; /* in % */
	u32 ei_up = 0, ei_down = 0;

	lockdep_assert_held(&rps->power.mutex);

	if (new_power == rps->power.mode)
		return;

	/* Note the units here are not exactly 1us, but 1280ns. */
	switch (new_power) {
	case LOW_POWER:
		/* Upclock if more than 95% busy over 16ms */
		ei_up = 16000;
		threshold_up = 95;

		/* Downclock if less than 85% busy over 32ms */
		ei_down = 32000;
		threshold_down = 85;
		break;

	case BETWEEN:
		/* Upclock if more than 90% busy over 13ms */
		ei_up = 13000;
		threshold_up = 90;

		/* Downclock if less than 75% busy over 32ms */
		ei_down = 32000;
		threshold_down = 75;
		break;

	case HIGH_POWER:
		/* Upclock if more than 85% busy over 10ms */
		ei_up = 10000;
		threshold_up = 85;

		/* Downclock if less than 60% busy over 32ms */
		ei_down = 32000;
		threshold_down = 60;
		break;
	}

	/* When byt can survive without system hang with dynamic
	 * sw freq adjustments, this restriction can be lifted.
	 */
	if (IS_VALLEYVIEW(dev_priv))
		goto skip_hw_write;

	I915_WRITE(GEN6_RP_UP_EI,
		   GT_INTERVAL_FROM_US(dev_priv, ei_up));
	I915_WRITE(GEN6_RP_UP_THRESHOLD,
		   GT_INTERVAL_FROM_US(dev_priv,
				       ei_up * threshold_up / 100));

	I915_WRITE(GEN6_RP_DOWN_EI,
		   GT_INTERVAL_FROM_US(dev_priv, ei_down));
	I915_WRITE(GEN6_RP_DOWN_THRESHOLD,
		   GT_INTERVAL_FROM_US(dev_priv,
				       ei_down * threshold_down / 100));

	I915_WRITE(GEN6_RP_CONTROL,
		   (INTEL_GEN(dev_priv) > 9 ? 0 : GEN6_RP_MEDIA_TURBO) |
		   GEN6_RP_MEDIA_HW_NORMAL_MODE |
		   GEN6_RP_MEDIA_IS_GFX |
		   GEN6_RP_ENABLE |
		   GEN6_RP_UP_BUSY_AVG |
		   GEN6_RP_DOWN_IDLE_AVG);

skip_hw_write:
	rps->power.mode = new_power;
	rps->power.up_threshold = threshold_up;
	rps->power.down_threshold = threshold_down;
}

static void gen6_set_rps_thresholds(struct drm_i915_private *dev_priv, u8 val)
{
	struct intel_rps *rps = &dev_priv->gt_pm.rps;
	int new_power;

	new_power = rps->power.mode;
	switch (rps->power.mode) {
	case LOW_POWER:
		if (val > rps->efficient_freq + 1 &&
		    val > rps->cur_freq)
			new_power = BETWEEN;
		break;

	case BETWEEN:
		if (val <= rps->efficient_freq &&
		    val < rps->cur_freq)
			new_power = LOW_POWER;
		else if (val >= rps->rp0_freq &&
			 val > rps->cur_freq)
			new_power = HIGH_POWER;
		break;

	case HIGH_POWER:
		if (val < (rps->rp1_freq + rps->rp0_freq) >> 1 &&
		    val < rps->cur_freq)
			new_power = BETWEEN;
		break;
	}
	/* Max/min bins are special */
	if (val <= rps->min_freq_softlimit)
		new_power = LOW_POWER;
	if (val >= rps->max_freq_softlimit)
		new_power = HIGH_POWER;

	mutex_lock(&rps->power.mutex);
	if (rps->power.interactive)
		new_power = HIGH_POWER;
	rps_set_power(dev_priv, new_power);
	mutex_unlock(&rps->power.mutex);
}

void intel_rps_mark_interactive(struct drm_i915_private *i915, bool interactive)
{
	struct intel_rps *rps = &i915->gt_pm.rps;

	if (INTEL_GEN(i915) < 6)
		return;

	mutex_lock(&rps->power.mutex);
	if (interactive) {
		if (!rps->power.interactive++ && READ_ONCE(i915->gt.awake))
			rps_set_power(i915, HIGH_POWER);
	} else {
		GEM_BUG_ON(!rps->power.interactive);
		rps->power.interactive--;
	}
	mutex_unlock(&rps->power.mutex);
}

static u32 gen6_rps_pm_mask(struct drm_i915_private *dev_priv, u8 val)
{
	struct intel_rps *rps = &dev_priv->gt_pm.rps;
	u32 mask = 0;

	/* We use UP_EI_EXPIRED interupts for both up/down in manual mode */
	if (val > rps->min_freq_softlimit)
		mask |= GEN6_PM_RP_UP_EI_EXPIRED | GEN6_PM_RP_DOWN_THRESHOLD | GEN6_PM_RP_DOWN_TIMEOUT;
	if (val < rps->max_freq_softlimit)
		mask |= GEN6_PM_RP_UP_EI_EXPIRED | GEN6_PM_RP_UP_THRESHOLD;

	mask &= dev_priv->pm_rps_events;

	return gen6_sanitize_rps_pm_mask(dev_priv, ~mask);
}

/* gen6_set_rps is called to update the frequency request, but should also be
 * called when the range (min_delay and max_delay) is modified so that we can
 * update the GEN6_RP_INTERRUPT_LIMITS register accordingly. */
static int gen6_set_rps(struct drm_i915_private *dev_priv, u8 val)
{
	struct intel_rps *rps = &dev_priv->gt_pm.rps;

	/* min/max delay may still have been modified so be sure to
	 * write the limits value.
	 */
	if (val != rps->cur_freq) {
		gen6_set_rps_thresholds(dev_priv, val);

		if (INTEL_GEN(dev_priv) >= 9)
			I915_WRITE(GEN6_RPNSWREQ,
				   GEN9_FREQUENCY(val));
		else if (IS_HASWELL(dev_priv) || IS_BROADWELL(dev_priv))
			I915_WRITE(GEN6_RPNSWREQ,
				   HSW_FREQUENCY(val));
		else
			I915_WRITE(GEN6_RPNSWREQ,
				   GEN6_FREQUENCY(val) |
				   GEN6_OFFSET(0) |
				   GEN6_AGGRESSIVE_TURBO);
	}

	/* Make sure we continue to get interrupts
	 * until we hit the minimum or maximum frequencies.
	 */
	I915_WRITE(GEN6_RP_INTERRUPT_LIMITS, intel_rps_limits(dev_priv, val));
	I915_WRITE(GEN6_PMINTRMSK, gen6_rps_pm_mask(dev_priv, val));

	rps->cur_freq = val;
	trace_intel_gpu_freq_change(intel_gpu_freq(dev_priv, val));

	return 0;
}

static int valleyview_set_rps(struct drm_i915_private *dev_priv, u8 val)
{
	int err;

	if (WARN_ONCE(IS_CHERRYVIEW(dev_priv) && (val & 1),
		      "Odd GPU freq value\n"))
		val &= ~1;

	I915_WRITE(GEN6_PMINTRMSK, gen6_rps_pm_mask(dev_priv, val));

	if (val != dev_priv->gt_pm.rps.cur_freq) {
		vlv_punit_get(dev_priv);
		err = vlv_punit_write(dev_priv, PUNIT_REG_GPU_FREQ_REQ, val);
		vlv_punit_put(dev_priv);
		if (err)
			return err;

		gen6_set_rps_thresholds(dev_priv, val);
	}

	dev_priv->gt_pm.rps.cur_freq = val;
	trace_intel_gpu_freq_change(intel_gpu_freq(dev_priv, val));

	return 0;
}

/* vlv_set_rps_idle: Set the frequency to idle, if Gfx clocks are down
 *
 * * If Gfx is Idle, then
 * 1. Forcewake Media well.
 * 2. Request idle freq.
 * 3. Release Forcewake of Media well.
*/
static void vlv_set_rps_idle(struct drm_i915_private *dev_priv)
{
	struct intel_rps *rps = &dev_priv->gt_pm.rps;
	u32 val = rps->idle_freq;
	int err;

	if (rps->cur_freq <= val)
		return;

	/* The punit delays the write of the frequency and voltage until it
	 * determines the GPU is awake. During normal usage we don't want to
	 * waste power changing the frequency if the GPU is sleeping (rc6).
	 * However, the GPU and driver is now idle and we do not want to delay
	 * switching to minimum voltage (reducing power whilst idle) as we do
	 * not expect to be woken in the near future and so must flush the
	 * change by waking the device.
	 *
	 * We choose to take the media powerwell (either would do to trick the
	 * punit into committing the voltage change) as that takes a lot less
	 * power than the render powerwell.
	 */
	intel_uncore_forcewake_get(&dev_priv->uncore, FORCEWAKE_MEDIA);
	err = valleyview_set_rps(dev_priv, val);
	intel_uncore_forcewake_put(&dev_priv->uncore, FORCEWAKE_MEDIA);

	if (err)
		DRM_ERROR("Failed to set RPS for idle\n");
}

void gen6_rps_busy(struct drm_i915_private *dev_priv)
{
	struct intel_rps *rps = &dev_priv->gt_pm.rps;

	mutex_lock(&rps->lock);
	if (rps->enabled) {
		u8 freq;

		if (dev_priv->pm_rps_events & GEN6_PM_RP_UP_EI_EXPIRED)
			gen6_rps_reset_ei(dev_priv);
		I915_WRITE(GEN6_PMINTRMSK,
			   gen6_rps_pm_mask(dev_priv, rps->cur_freq));

		gen6_enable_rps_interrupts(dev_priv);

		/* Use the user's desired frequency as a guide, but for better
		 * performance, jump directly to RPe as our starting frequency.
		 */
		freq = max(rps->cur_freq,
			   rps->efficient_freq);

		if (intel_set_rps(dev_priv,
				  clamp(freq,
					rps->min_freq_softlimit,
					rps->max_freq_softlimit)))
			DRM_DEBUG_DRIVER("Failed to set idle frequency\n");
	}
	mutex_unlock(&rps->lock);
}

void gen6_rps_idle(struct drm_i915_private *dev_priv)
{
	struct intel_rps *rps = &dev_priv->gt_pm.rps;

	/* Flush our bottom-half so that it does not race with us
	 * setting the idle frequency and so that it is bounded by
	 * our rpm wakeref. And then disable the interrupts to stop any
	 * futher RPS reclocking whilst we are asleep.
	 */
	gen6_disable_rps_interrupts(dev_priv);

	mutex_lock(&rps->lock);
	if (rps->enabled) {
		if (IS_VALLEYVIEW(dev_priv) || IS_CHERRYVIEW(dev_priv))
			vlv_set_rps_idle(dev_priv);
		else
			gen6_set_rps(dev_priv, rps->idle_freq);
		rps->last_adj = 0;
		I915_WRITE(GEN6_PMINTRMSK,
			   gen6_sanitize_rps_pm_mask(dev_priv, ~0));
	}
	mutex_unlock(&rps->lock);
}

void gen6_rps_boost(struct i915_request *rq)
{
	struct intel_rps *rps = &rq->i915->gt_pm.rps;
	unsigned long flags;
	bool boost;

	/* This is intentionally racy! We peek at the state here, then
	 * validate inside the RPS worker.
	 */
	if (!rps->enabled)
		return;

	if (i915_request_signaled(rq))
		return;

	/* Serializes with i915_request_retire() */
	boost = false;
	spin_lock_irqsave(&rq->lock, flags);
	if (!i915_request_has_waitboost(rq) &&
	    !dma_fence_is_signaled_locked(&rq->fence)) {
		boost = !atomic_fetch_inc(&rps->num_waiters);
		rq->flags |= I915_REQUEST_WAITBOOST;
	}
	spin_unlock_irqrestore(&rq->lock, flags);
	if (!boost)
		return;

	if (READ_ONCE(rps->cur_freq) < rps->boost_freq)
		schedule_work(&rps->work);

	atomic_inc(&rps->boosts);
}

int intel_set_rps(struct drm_i915_private *dev_priv, u8 val)
{
	struct intel_rps *rps = &dev_priv->gt_pm.rps;
	int err;

	lockdep_assert_held(&rps->lock);
	GEM_BUG_ON(val > rps->max_freq);
	GEM_BUG_ON(val < rps->min_freq);

	if (!rps->enabled) {
		rps->cur_freq = val;
		return 0;
	}

	if (IS_VALLEYVIEW(dev_priv) || IS_CHERRYVIEW(dev_priv))
		err = valleyview_set_rps(dev_priv, val);
	else
		err = gen6_set_rps(dev_priv, val);

	return err;
}

static void gen9_disable_rc6(struct drm_i915_private *dev_priv)
{
	I915_WRITE(GEN6_RC_CONTROL, 0);
	I915_WRITE(GEN9_PG_ENABLE, 0);
}

static void gen9_disable_rps(struct drm_i915_private *dev_priv)
{
	I915_WRITE(GEN6_RP_CONTROL, 0);
}

static void gen6_disable_rc6(struct drm_i915_private *dev_priv)
{
	I915_WRITE(GEN6_RC_CONTROL, 0);
}

static void gen6_disable_rps(struct drm_i915_private *dev_priv)
{
	I915_WRITE(GEN6_RPNSWREQ, 1 << 31);
	I915_WRITE(GEN6_RP_CONTROL, 0);
}

static void cherryview_disable_rc6(struct drm_i915_private *dev_priv)
{
	I915_WRITE(GEN6_RC_CONTROL, 0);
}

static void cherryview_disable_rps(struct drm_i915_private *dev_priv)
{
	I915_WRITE(GEN6_RP_CONTROL, 0);
}

static void valleyview_disable_rc6(struct drm_i915_private *dev_priv)
{
	/* We're doing forcewake before Disabling RC6,
	 * This what the BIOS expects when going into suspend */
	intel_uncore_forcewake_get(&dev_priv->uncore, FORCEWAKE_ALL);

	I915_WRITE(GEN6_RC_CONTROL, 0);

	intel_uncore_forcewake_put(&dev_priv->uncore, FORCEWAKE_ALL);
}

static void valleyview_disable_rps(struct drm_i915_private *dev_priv)
{
	I915_WRITE(GEN6_RP_CONTROL, 0);
}

static bool bxt_check_bios_rc6_setup(struct drm_i915_private *dev_priv)
{
	bool enable_rc6 = true;
	unsigned long rc6_ctx_base;
	u32 rc_ctl;
	int rc_sw_target;

	rc_ctl = I915_READ(GEN6_RC_CONTROL);
	rc_sw_target = (I915_READ(GEN6_RC_STATE) & RC_SW_TARGET_STATE_MASK) >>
		       RC_SW_TARGET_STATE_SHIFT;
	DRM_DEBUG_DRIVER("BIOS enabled RC states: "
			 "HW_CTRL %s HW_RC6 %s SW_TARGET_STATE %x\n",
			 onoff(rc_ctl & GEN6_RC_CTL_HW_ENABLE),
			 onoff(rc_ctl & GEN6_RC_CTL_RC6_ENABLE),
			 rc_sw_target);

	if (!(I915_READ(RC6_LOCATION) & RC6_CTX_IN_DRAM)) {
		DRM_DEBUG_DRIVER("RC6 Base location not set properly.\n");
		enable_rc6 = false;
	}

	/*
	 * The exact context size is not known for BXT, so assume a page size
	 * for this check.
	 */
	rc6_ctx_base = I915_READ(RC6_CTX_BASE) & RC6_CTX_BASE_MASK;
	if (!((rc6_ctx_base >= dev_priv->dsm_reserved.start) &&
	      (rc6_ctx_base + PAGE_SIZE < dev_priv->dsm_reserved.end))) {
		DRM_DEBUG_DRIVER("RC6 Base address not as expected.\n");
		enable_rc6 = false;
	}

	if (!(((I915_READ(PWRCTX_MAXCNT_RCSUNIT) & IDLE_TIME_MASK) > 1) &&
	      ((I915_READ(PWRCTX_MAXCNT_VCSUNIT0) & IDLE_TIME_MASK) > 1) &&
	      ((I915_READ(PWRCTX_MAXCNT_BCSUNIT) & IDLE_TIME_MASK) > 1) &&
	      ((I915_READ(PWRCTX_MAXCNT_VECSUNIT) & IDLE_TIME_MASK) > 1))) {
		DRM_DEBUG_DRIVER("Engine Idle wait time not set properly.\n");
		enable_rc6 = false;
	}

	if (!I915_READ(GEN8_PUSHBUS_CONTROL) ||
	    !I915_READ(GEN8_PUSHBUS_ENABLE) ||
	    !I915_READ(GEN8_PUSHBUS_SHIFT)) {
		DRM_DEBUG_DRIVER("Pushbus not setup properly.\n");
		enable_rc6 = false;
	}

	if (!I915_READ(GEN6_GFXPAUSE)) {
		DRM_DEBUG_DRIVER("GFX pause not setup properly.\n");
		enable_rc6 = false;
	}

	if (!I915_READ(GEN8_MISC_CTRL0)) {
		DRM_DEBUG_DRIVER("GPM control not setup properly.\n");
		enable_rc6 = false;
	}

	return enable_rc6;
}

static bool sanitize_rc6(struct drm_i915_private *i915)
{
	struct intel_device_info *info = mkwrite_device_info(i915);

	/* Powersaving is controlled by the host when inside a VM */
	if (intel_vgpu_active(i915)) {
		info->has_rc6 = 0;
		info->has_rps = false;
	}

	if (info->has_rc6 &&
	    IS_GEN9_LP(i915) && !bxt_check_bios_rc6_setup(i915)) {
		DRM_INFO("RC6 disabled by BIOS\n");
		info->has_rc6 = 0;
	}

	/*
	 * We assume that we do not have any deep rc6 levels if we don't have
	 * have the previous rc6 level supported, i.e. we use HAS_RC6()
	 * as the initial coarse check for rc6 in general, moving on to
	 * progressively finer/deeper levels.
	 */
	if (!info->has_rc6 && info->has_rc6p)
		info->has_rc6p = 0;

	return info->has_rc6;
}

static void gen6_init_rps_frequencies(struct drm_i915_private *dev_priv)
{
	struct intel_rps *rps = &dev_priv->gt_pm.rps;

	/* All of these values are in units of 50MHz */

	/* static values from HW: RP0 > RP1 > RPn (min_freq) */
	if (IS_GEN9_LP(dev_priv)) {
		u32 rp_state_cap = I915_READ(BXT_RP_STATE_CAP);
		rps->rp0_freq = (rp_state_cap >> 16) & 0xff;
		rps->rp1_freq = (rp_state_cap >>  8) & 0xff;
		rps->min_freq = (rp_state_cap >>  0) & 0xff;
	} else {
		u32 rp_state_cap = I915_READ(GEN6_RP_STATE_CAP);
		rps->rp0_freq = (rp_state_cap >>  0) & 0xff;
		rps->rp1_freq = (rp_state_cap >>  8) & 0xff;
		rps->min_freq = (rp_state_cap >> 16) & 0xff;
	}
	/* hw_max = RP0 until we check for overclocking */
	rps->max_freq = rps->rp0_freq;

	rps->efficient_freq = rps->rp1_freq;
	if (IS_HASWELL(dev_priv) || IS_BROADWELL(dev_priv) ||
	    IS_GEN9_BC(dev_priv) || INTEL_GEN(dev_priv) >= 10) {
		u32 ddcc_status = 0;

		if (sandybridge_pcode_read(dev_priv,
					   HSW_PCODE_DYNAMIC_DUTY_CYCLE_CONTROL,
					   &ddcc_status, NULL) == 0)
			rps->efficient_freq =
				clamp_t(u8,
					((ddcc_status >> 8) & 0xff),
					rps->min_freq,
					rps->max_freq);
	}

	if (IS_GEN9_BC(dev_priv) || INTEL_GEN(dev_priv) >= 10) {
		/* Store the frequency values in 16.66 MHZ units, which is
		 * the natural hardware unit for SKL
		 */
		rps->rp0_freq *= GEN9_FREQ_SCALER;
		rps->rp1_freq *= GEN9_FREQ_SCALER;
		rps->min_freq *= GEN9_FREQ_SCALER;
		rps->max_freq *= GEN9_FREQ_SCALER;
		rps->efficient_freq *= GEN9_FREQ_SCALER;
	}
}

static void reset_rps(struct drm_i915_private *dev_priv,
		      int (*set)(struct drm_i915_private *, u8))
{
	struct intel_rps *rps = &dev_priv->gt_pm.rps;
	u8 freq = rps->cur_freq;

	/* force a reset */
	rps->power.mode = -1;
	rps->cur_freq = -1;

	if (set(dev_priv, freq))
		DRM_ERROR("Failed to reset RPS to initial values\n");
}

/* See the Gen9_GT_PM_Programming_Guide doc for the below */
static void gen9_enable_rps(struct drm_i915_private *dev_priv)
{
	intel_uncore_forcewake_get(&dev_priv->uncore, FORCEWAKE_ALL);

	/* Program defaults and thresholds for RPS */
	if (IS_GEN(dev_priv, 9))
		I915_WRITE(GEN6_RC_VIDEO_FREQ,
			GEN9_FREQUENCY(dev_priv->gt_pm.rps.rp1_freq));

	/* 1 second timeout*/
	I915_WRITE(GEN6_RP_DOWN_TIMEOUT,
		GT_INTERVAL_FROM_US(dev_priv, 1000000));

	I915_WRITE(GEN6_RP_IDLE_HYSTERSIS, 0xa);

	/* Leaning on the below call to gen6_set_rps to program/setup the
	 * Up/Down EI & threshold registers, as well as the RP_CONTROL,
	 * RP_INTERRUPT_LIMITS & RPNSWREQ registers */
	reset_rps(dev_priv, gen6_set_rps);

	intel_uncore_forcewake_put(&dev_priv->uncore, FORCEWAKE_ALL);
}

static void gen11_enable_rc6(struct drm_i915_private *dev_priv)
{
	struct intel_engine_cs *engine;
	enum intel_engine_id id;

	/* 1a: Software RC state - RC0 */
	I915_WRITE(GEN6_RC_STATE, 0);

	/*
	 * 1b: Get forcewake during program sequence. Although the driver
	 * hasn't enabled a state yet where we need forcewake, BIOS may have.
	 */
	intel_uncore_forcewake_get(&dev_priv->uncore, FORCEWAKE_ALL);

	/* 2a: Disable RC states. */
	I915_WRITE(GEN6_RC_CONTROL, 0);

	/* 2b: Program RC6 thresholds.*/
	I915_WRITE(GEN6_RC6_WAKE_RATE_LIMIT, 54 << 16 | 85);
	I915_WRITE(GEN10_MEDIA_WAKE_RATE_LIMIT, 150);

	I915_WRITE(GEN6_RC_EVALUATION_INTERVAL, 125000); /* 12500 * 1280ns */
	I915_WRITE(GEN6_RC_IDLE_HYSTERSIS, 25); /* 25 * 1280ns */
	for_each_engine(engine, dev_priv, id)
		I915_WRITE(RING_MAX_IDLE(engine->mmio_base), 10);

	if (HAS_GT_UC(dev_priv))
		I915_WRITE(GUC_MAX_IDLE_COUNT, 0xA);

	I915_WRITE(GEN6_RC_SLEEP, 0);

	I915_WRITE(GEN6_RC6_THRESHOLD, 50000); /* 50/125ms per EI */

	/*
	 * 2c: Program Coarse Power Gating Policies.
	 *
	 * Bspec's guidance is to use 25us (really 25 * 1280ns) here. What we
	 * use instead is a more conservative estimate for the maximum time
	 * it takes us to service a CS interrupt and submit a new ELSP - that
	 * is the time which the GPU is idle waiting for the CPU to select the
	 * next request to execute. If the idle hysteresis is less than that
	 * interrupt service latency, the hardware will automatically gate
	 * the power well and we will then incur the wake up cost on top of
	 * the service latency. A similar guide from plane_state is that we
	 * do not want the enable hysteresis to less than the wakeup latency.
	 *
	 * igt/gem_exec_nop/sequential provides a rough estimate for the
	 * service latency, and puts it around 10us for Broadwell (and other
	 * big core) and around 40us for Broxton (and other low power cores).
	 * [Note that for legacy ringbuffer submission, this is less than 1us!]
	 * However, the wakeup latency on Broxton is closer to 100us. To be
	 * conservative, we have to factor in a context switch on top (due
	 * to ksoftirqd).
	 */
	I915_WRITE(GEN9_MEDIA_PG_IDLE_HYSTERESIS, 250);
	I915_WRITE(GEN9_RENDER_PG_IDLE_HYSTERESIS, 250);

	/* 3a: Enable RC6 */
	I915_WRITE(GEN6_RC_CONTROL,
		   GEN6_RC_CTL_HW_ENABLE |
		   GEN6_RC_CTL_RC6_ENABLE |
		   GEN6_RC_CTL_EI_MODE(1));

	/* 3b: Enable Coarse Power Gating only when RC6 is enabled. */
	I915_WRITE(GEN9_PG_ENABLE,
		   GEN9_RENDER_PG_ENABLE |
		   GEN9_MEDIA_PG_ENABLE |
		   GEN11_MEDIA_SAMPLER_PG_ENABLE);

	intel_uncore_forcewake_put(&dev_priv->uncore, FORCEWAKE_ALL);
}

static void gen9_enable_rc6(struct drm_i915_private *dev_priv)
{
	struct intel_engine_cs *engine;
	enum intel_engine_id id;
	u32 rc6_mode;

	/* 1a: Software RC state - RC0 */
	I915_WRITE(GEN6_RC_STATE, 0);

	/* 1b: Get forcewake during program sequence. Although the driver
	 * hasn't enabled a state yet where we need forcewake, BIOS may have.*/
	intel_uncore_forcewake_get(&dev_priv->uncore, FORCEWAKE_ALL);

	/* 2a: Disable RC states. */
	I915_WRITE(GEN6_RC_CONTROL, 0);

	/* 2b: Program RC6 thresholds.*/
	if (INTEL_GEN(dev_priv) >= 10) {
		I915_WRITE(GEN6_RC6_WAKE_RATE_LIMIT, 54 << 16 | 85);
		I915_WRITE(GEN10_MEDIA_WAKE_RATE_LIMIT, 150);
	} else if (IS_SKYLAKE(dev_priv)) {
		/*
		 * WaRsDoubleRc6WrlWithCoarsePowerGating:skl Doubling WRL only
		 * when CPG is enabled
		 */
		I915_WRITE(GEN6_RC6_WAKE_RATE_LIMIT, 108 << 16);
	} else {
		I915_WRITE(GEN6_RC6_WAKE_RATE_LIMIT, 54 << 16);
	}

	I915_WRITE(GEN6_RC_EVALUATION_INTERVAL, 125000); /* 12500 * 1280ns */
	I915_WRITE(GEN6_RC_IDLE_HYSTERSIS, 25); /* 25 * 1280ns */
	for_each_engine(engine, dev_priv, id)
		I915_WRITE(RING_MAX_IDLE(engine->mmio_base), 10);

	if (HAS_GT_UC(dev_priv))
		I915_WRITE(GUC_MAX_IDLE_COUNT, 0xA);

	I915_WRITE(GEN6_RC_SLEEP, 0);

	/*
	 * 2c: Program Coarse Power Gating Policies.
	 *
	 * Bspec's guidance is to use 25us (really 25 * 1280ns) here. What we
	 * use instead is a more conservative estimate for the maximum time
	 * it takes us to service a CS interrupt and submit a new ELSP - that
	 * is the time which the GPU is idle waiting for the CPU to select the
	 * next request to execute. If the idle hysteresis is less than that
	 * interrupt service latency, the hardware will automatically gate
	 * the power well and we will then incur the wake up cost on top of
	 * the service latency. A similar guide from plane_state is that we
	 * do not want the enable hysteresis to less than the wakeup latency.
	 *
	 * igt/gem_exec_nop/sequential provides a rough estimate for the
	 * service latency, and puts it around 10us for Broadwell (and other
	 * big core) and around 40us for Broxton (and other low power cores).
	 * [Note that for legacy ringbuffer submission, this is less than 1us!]
	 * However, the wakeup latency on Broxton is closer to 100us. To be
	 * conservative, we have to factor in a context switch on top (due
	 * to ksoftirqd).
	 */
	I915_WRITE(GEN9_MEDIA_PG_IDLE_HYSTERESIS, 250);
	I915_WRITE(GEN9_RENDER_PG_IDLE_HYSTERESIS, 250);

	/* 3a: Enable RC6 */
	I915_WRITE(GEN6_RC6_THRESHOLD, 37500); /* 37.5/125ms per EI */

	/* WaRsUseTimeoutMode:cnl (pre-prod) */
	if (IS_CNL_REVID(dev_priv, CNL_REVID_A0, CNL_REVID_C0))
		rc6_mode = GEN7_RC_CTL_TO_MODE;
	else
		rc6_mode = GEN6_RC_CTL_EI_MODE(1);

	I915_WRITE(GEN6_RC_CONTROL,
		   GEN6_RC_CTL_HW_ENABLE |
		   GEN6_RC_CTL_RC6_ENABLE |
		   rc6_mode);

	/*
	 * 3b: Enable Coarse Power Gating only when RC6 is enabled.
	 * WaRsDisableCoarsePowerGating:skl,cnl - Render/Media PG need to be disabled with RC6.
	 */
	if (NEEDS_WaRsDisableCoarsePowerGating(dev_priv))
		I915_WRITE(GEN9_PG_ENABLE, 0);
	else
		I915_WRITE(GEN9_PG_ENABLE,
			   GEN9_RENDER_PG_ENABLE | GEN9_MEDIA_PG_ENABLE);

	intel_uncore_forcewake_put(&dev_priv->uncore, FORCEWAKE_ALL);
}

static void gen8_enable_rc6(struct drm_i915_private *dev_priv)
{
	struct intel_engine_cs *engine;
	enum intel_engine_id id;

	/* 1a: Software RC state - RC0 */
	I915_WRITE(GEN6_RC_STATE, 0);

	/* 1b: Get forcewake during program sequence. Although the driver
	 * hasn't enabled a state yet where we need forcewake, BIOS may have.*/
	intel_uncore_forcewake_get(&dev_priv->uncore, FORCEWAKE_ALL);

	/* 2a: Disable RC states. */
	I915_WRITE(GEN6_RC_CONTROL, 0);

	/* 2b: Program RC6 thresholds.*/
	I915_WRITE(GEN6_RC6_WAKE_RATE_LIMIT, 40 << 16);
	I915_WRITE(GEN6_RC_EVALUATION_INTERVAL, 125000); /* 12500 * 1280ns */
	I915_WRITE(GEN6_RC_IDLE_HYSTERSIS, 25); /* 25 * 1280ns */
	for_each_engine(engine, dev_priv, id)
		I915_WRITE(RING_MAX_IDLE(engine->mmio_base), 10);
	I915_WRITE(GEN6_RC_SLEEP, 0);
	I915_WRITE(GEN6_RC6_THRESHOLD, 625); /* 800us/1.28 for TO */

	/* 3: Enable RC6 */

	I915_WRITE(GEN6_RC_CONTROL,
		   GEN6_RC_CTL_HW_ENABLE |
		   GEN7_RC_CTL_TO_MODE |
		   GEN6_RC_CTL_RC6_ENABLE);

	intel_uncore_forcewake_put(&dev_priv->uncore, FORCEWAKE_ALL);
}

static void gen8_enable_rps(struct drm_i915_private *dev_priv)
{
	struct intel_rps *rps = &dev_priv->gt_pm.rps;

	intel_uncore_forcewake_get(&dev_priv->uncore, FORCEWAKE_ALL);

	/* 1 Program defaults and thresholds for RPS*/
	I915_WRITE(GEN6_RPNSWREQ,
		   HSW_FREQUENCY(rps->rp1_freq));
	I915_WRITE(GEN6_RC_VIDEO_FREQ,
		   HSW_FREQUENCY(rps->rp1_freq));
	/* NB: Docs say 1s, and 1000000 - which aren't equivalent */
	I915_WRITE(GEN6_RP_DOWN_TIMEOUT, 100000000 / 128); /* 1 second timeout */

	/* Docs recommend 900MHz, and 300 MHz respectively */
	I915_WRITE(GEN6_RP_INTERRUPT_LIMITS,
		   rps->max_freq_softlimit << 24 |
		   rps->min_freq_softlimit << 16);

	I915_WRITE(GEN6_RP_UP_THRESHOLD, 7600000 / 128); /* 76ms busyness per EI, 90% */
	I915_WRITE(GEN6_RP_DOWN_THRESHOLD, 31300000 / 128); /* 313ms busyness per EI, 70%*/
	I915_WRITE(GEN6_RP_UP_EI, 66000); /* 84.48ms, XXX: random? */
	I915_WRITE(GEN6_RP_DOWN_EI, 350000); /* 448ms, XXX: random? */

	I915_WRITE(GEN6_RP_IDLE_HYSTERSIS, 10);

	/* 2: Enable RPS */
	I915_WRITE(GEN6_RP_CONTROL,
		   GEN6_RP_MEDIA_TURBO |
		   GEN6_RP_MEDIA_HW_NORMAL_MODE |
		   GEN6_RP_MEDIA_IS_GFX |
		   GEN6_RP_ENABLE |
		   GEN6_RP_UP_BUSY_AVG |
		   GEN6_RP_DOWN_IDLE_AVG);

	reset_rps(dev_priv, gen6_set_rps);

	intel_uncore_forcewake_put(&dev_priv->uncore, FORCEWAKE_ALL);
}

static void gen6_enable_rc6(struct drm_i915_private *dev_priv)
{
	struct intel_engine_cs *engine;
	enum intel_engine_id id;
	u32 rc6vids, rc6_mask;
	u32 gtfifodbg;
	int ret;

	I915_WRITE(GEN6_RC_STATE, 0);

	/* Clear the DBG now so we don't confuse earlier errors */
	gtfifodbg = I915_READ(GTFIFODBG);
	if (gtfifodbg) {
		DRM_ERROR("GT fifo had a previous error %x\n", gtfifodbg);
		I915_WRITE(GTFIFODBG, gtfifodbg);
	}

	intel_uncore_forcewake_get(&dev_priv->uncore, FORCEWAKE_ALL);

	/* disable the counters and set deterministic thresholds */
	I915_WRITE(GEN6_RC_CONTROL, 0);

	I915_WRITE(GEN6_RC1_WAKE_RATE_LIMIT, 1000 << 16);
	I915_WRITE(GEN6_RC6_WAKE_RATE_LIMIT, 40 << 16 | 30);
	I915_WRITE(GEN6_RC6pp_WAKE_RATE_LIMIT, 30);
	I915_WRITE(GEN6_RC_EVALUATION_INTERVAL, 125000);
	I915_WRITE(GEN6_RC_IDLE_HYSTERSIS, 25);

	for_each_engine(engine, dev_priv, id)
		I915_WRITE(RING_MAX_IDLE(engine->mmio_base), 10);

	I915_WRITE(GEN6_RC_SLEEP, 0);
	I915_WRITE(GEN6_RC1e_THRESHOLD, 1000);
	if (IS_IVYBRIDGE(dev_priv))
		I915_WRITE(GEN6_RC6_THRESHOLD, 125000);
	else
		I915_WRITE(GEN6_RC6_THRESHOLD, 50000);
	I915_WRITE(GEN6_RC6p_THRESHOLD, 150000);
	I915_WRITE(GEN6_RC6pp_THRESHOLD, 64000); /* unused */

	/* We don't use those on Haswell */
	rc6_mask = GEN6_RC_CTL_RC6_ENABLE;
	if (HAS_RC6p(dev_priv))
		rc6_mask |= GEN6_RC_CTL_RC6p_ENABLE;
	if (HAS_RC6pp(dev_priv))
		rc6_mask |= GEN6_RC_CTL_RC6pp_ENABLE;
	I915_WRITE(GEN6_RC_CONTROL,
		   rc6_mask |
		   GEN6_RC_CTL_EI_MODE(1) |
		   GEN6_RC_CTL_HW_ENABLE);

	rc6vids = 0;
	ret = sandybridge_pcode_read(dev_priv, GEN6_PCODE_READ_RC6VIDS,
				     &rc6vids, NULL);
	if (IS_GEN(dev_priv, 6) && ret) {
		DRM_DEBUG_DRIVER("Couldn't check for BIOS workaround\n");
	} else if (IS_GEN(dev_priv, 6) && (GEN6_DECODE_RC6_VID(rc6vids & 0xff) < 450)) {
		DRM_DEBUG_DRIVER("You should update your BIOS. Correcting minimum rc6 voltage (%dmV->%dmV)\n",
			  GEN6_DECODE_RC6_VID(rc6vids & 0xff), 450);
		rc6vids &= 0xffff00;
		rc6vids |= GEN6_ENCODE_RC6_VID(450);
		ret = sandybridge_pcode_write(dev_priv, GEN6_PCODE_WRITE_RC6VIDS, rc6vids);
		if (ret)
			DRM_ERROR("Couldn't fix incorrect rc6 voltage\n");
	}

	intel_uncore_forcewake_put(&dev_priv->uncore, FORCEWAKE_ALL);
}

static void gen6_enable_rps(struct drm_i915_private *dev_priv)
{
	/* Here begins a magic sequence of register writes to enable
	 * auto-downclocking.
	 *
	 * Perhaps there might be some value in exposing these to
	 * userspace...
	 */
	intel_uncore_forcewake_get(&dev_priv->uncore, FORCEWAKE_ALL);

	/* Power down if completely idle for over 50ms */
	I915_WRITE(GEN6_RP_DOWN_TIMEOUT, 50000);
	I915_WRITE(GEN6_RP_IDLE_HYSTERSIS, 10);

	reset_rps(dev_priv, gen6_set_rps);

	intel_uncore_forcewake_put(&dev_priv->uncore, FORCEWAKE_ALL);
}

static void gen6_update_ring_freq(struct drm_i915_private *dev_priv)
{
	struct intel_rps *rps = &dev_priv->gt_pm.rps;
	const int min_freq = 15;
	const int scaling_factor = 180;
	unsigned int gpu_freq;
	unsigned int max_ia_freq, min_ring_freq;
	unsigned int max_gpu_freq, min_gpu_freq;
	struct cpufreq_policy *policy;

	lockdep_assert_held(&rps->lock);

	if (rps->max_freq <= rps->min_freq)
		return;

	policy = cpufreq_cpu_get(0);
	if (policy) {
		max_ia_freq = policy->cpuinfo.max_freq;
		cpufreq_cpu_put(policy);
	} else {
		/*
		 * Default to measured freq if none found, PCU will ensure we
		 * don't go over
		 */
		max_ia_freq = tsc_khz;
	}

	/* Convert from kHz to MHz */
	max_ia_freq /= 1000;

	min_ring_freq = I915_READ(DCLK) & 0xf;
	/* convert DDR frequency from units of 266.6MHz to bandwidth */
	min_ring_freq = mult_frac(min_ring_freq, 8, 3);

	min_gpu_freq = rps->min_freq;
	max_gpu_freq = rps->max_freq;
	if (IS_GEN9_BC(dev_priv) || INTEL_GEN(dev_priv) >= 10) {
		/* Convert GT frequency to 50 HZ units */
		min_gpu_freq /= GEN9_FREQ_SCALER;
		max_gpu_freq /= GEN9_FREQ_SCALER;
	}

	/*
	 * For each potential GPU frequency, load a ring frequency we'd like
	 * to use for memory access.  We do this by specifying the IA frequency
	 * the PCU should use as a reference to determine the ring frequency.
	 */
	for (gpu_freq = max_gpu_freq; gpu_freq >= min_gpu_freq; gpu_freq--) {
		const int diff = max_gpu_freq - gpu_freq;
		unsigned int ia_freq = 0, ring_freq = 0;

		if (IS_GEN9_BC(dev_priv) || INTEL_GEN(dev_priv) >= 10) {
			/*
			 * ring_freq = 2 * GT. ring_freq is in 100MHz units
			 * No floor required for ring frequency on SKL.
			 */
			ring_freq = gpu_freq;
		} else if (INTEL_GEN(dev_priv) >= 8) {
			/* max(2 * GT, DDR). NB: GT is 50MHz units */
			ring_freq = max(min_ring_freq, gpu_freq);
		} else if (IS_HASWELL(dev_priv)) {
			ring_freq = mult_frac(gpu_freq, 5, 4);
			ring_freq = max(min_ring_freq, ring_freq);
			/* leave ia_freq as the default, chosen by cpufreq */
		} else {
			/* On older processors, there is no separate ring
			 * clock domain, so in order to boost the bandwidth
			 * of the ring, we need to upclock the CPU (ia_freq).
			 *
			 * For GPU frequencies less than 750MHz,
			 * just use the lowest ring freq.
			 */
			if (gpu_freq < min_freq)
				ia_freq = 800;
			else
				ia_freq = max_ia_freq - ((diff * scaling_factor) / 2);
			ia_freq = DIV_ROUND_CLOSEST(ia_freq, 100);
		}

		sandybridge_pcode_write(dev_priv,
					GEN6_PCODE_WRITE_MIN_FREQ_TABLE,
					ia_freq << GEN6_PCODE_FREQ_IA_RATIO_SHIFT |
					ring_freq << GEN6_PCODE_FREQ_RING_RATIO_SHIFT |
					gpu_freq);
	}
}

static int cherryview_rps_max_freq(struct drm_i915_private *dev_priv)
{
	u32 val, rp0;

	val = vlv_punit_read(dev_priv, FB_GFX_FMAX_AT_VMAX_FUSE);

	switch (RUNTIME_INFO(dev_priv)->sseu.eu_total) {
	case 8:
		/* (2 * 4) config */
		rp0 = (val >> FB_GFX_FMAX_AT_VMAX_2SS4EU_FUSE_SHIFT);
		break;
	case 12:
		/* (2 * 6) config */
		rp0 = (val >> FB_GFX_FMAX_AT_VMAX_2SS6EU_FUSE_SHIFT);
		break;
	case 16:
		/* (2 * 8) config */
	default:
		/* Setting (2 * 8) Min RP0 for any other combination */
		rp0 = (val >> FB_GFX_FMAX_AT_VMAX_2SS8EU_FUSE_SHIFT);
		break;
	}

	rp0 = (rp0 & FB_GFX_FREQ_FUSE_MASK);

	return rp0;
}

static int cherryview_rps_rpe_freq(struct drm_i915_private *dev_priv)
{
	u32 val, rpe;

	val = vlv_punit_read(dev_priv, PUNIT_GPU_DUTYCYCLE_REG);
	rpe = (val >> PUNIT_GPU_DUTYCYCLE_RPE_FREQ_SHIFT) & PUNIT_GPU_DUTYCYCLE_RPE_FREQ_MASK;

	return rpe;
}

static int cherryview_rps_guar_freq(struct drm_i915_private *dev_priv)
{
	u32 val, rp1;

	val = vlv_punit_read(dev_priv, FB_GFX_FMAX_AT_VMAX_FUSE);
	rp1 = (val & FB_GFX_FREQ_FUSE_MASK);

	return rp1;
}

static u32 cherryview_rps_min_freq(struct drm_i915_private *dev_priv)
{
	u32 val, rpn;

	val = vlv_punit_read(dev_priv, FB_GFX_FMIN_AT_VMIN_FUSE);
	rpn = ((val >> FB_GFX_FMIN_AT_VMIN_FUSE_SHIFT) &
		       FB_GFX_FREQ_FUSE_MASK);

	return rpn;
}

static int valleyview_rps_guar_freq(struct drm_i915_private *dev_priv)
{
	u32 val, rp1;

	val = vlv_nc_read(dev_priv, IOSF_NC_FB_GFX_FREQ_FUSE);

	rp1 = (val & FB_GFX_FGUARANTEED_FREQ_FUSE_MASK) >> FB_GFX_FGUARANTEED_FREQ_FUSE_SHIFT;

	return rp1;
}

static int valleyview_rps_max_freq(struct drm_i915_private *dev_priv)
{
	u32 val, rp0;

	val = vlv_nc_read(dev_priv, IOSF_NC_FB_GFX_FREQ_FUSE);

	rp0 = (val & FB_GFX_MAX_FREQ_FUSE_MASK) >> FB_GFX_MAX_FREQ_FUSE_SHIFT;
	/* Clamp to max */
	rp0 = min_t(u32, rp0, 0xea);

	return rp0;
}

static int valleyview_rps_rpe_freq(struct drm_i915_private *dev_priv)
{
	u32 val, rpe;

	val = vlv_nc_read(dev_priv, IOSF_NC_FB_GFX_FMAX_FUSE_LO);
	rpe = (val & FB_FMAX_VMIN_FREQ_LO_MASK) >> FB_FMAX_VMIN_FREQ_LO_SHIFT;
	val = vlv_nc_read(dev_priv, IOSF_NC_FB_GFX_FMAX_FUSE_HI);
	rpe |= (val & FB_FMAX_VMIN_FREQ_HI_MASK) << 5;

	return rpe;
}

static int valleyview_rps_min_freq(struct drm_i915_private *dev_priv)
{
	u32 val;

	val = vlv_punit_read(dev_priv, PUNIT_REG_GPU_LFM) & 0xff;
	/*
	 * According to the BYT Punit GPU turbo HAS 1.1.6.3 the minimum value
	 * for the minimum frequency in GPLL mode is 0xc1. Contrary to this on
	 * a BYT-M B0 the above register contains 0xbf. Moreover when setting
	 * a frequency Punit will not allow values below 0xc0. Clamp it 0xc0
	 * to make sure it matches what Punit accepts.
	 */
	return max_t(u32, val, 0xc0);
}

/* Check that the pctx buffer wasn't move under us. */
static void valleyview_check_pctx(struct drm_i915_private *dev_priv)
{
	unsigned long pctx_addr = I915_READ(VLV_PCBR) & ~4095;

	WARN_ON(pctx_addr != dev_priv->dsm.start +
			     dev_priv->vlv_pctx->stolen->start);
}


/* Check that the pcbr address is not empty. */
static void cherryview_check_pctx(struct drm_i915_private *dev_priv)
{
	unsigned long pctx_addr = I915_READ(VLV_PCBR) & ~4095;

	WARN_ON((pctx_addr >> VLV_PCBR_ADDR_SHIFT) == 0);
}

static void cherryview_setup_pctx(struct drm_i915_private *dev_priv)
{
	resource_size_t pctx_paddr, paddr;
	resource_size_t pctx_size = 32*1024;
	u32 pcbr;

	pcbr = I915_READ(VLV_PCBR);
	if ((pcbr >> VLV_PCBR_ADDR_SHIFT) == 0) {
		DRM_DEBUG_DRIVER("BIOS didn't set up PCBR, fixing up\n");
		paddr = dev_priv->dsm.end + 1 - pctx_size;
		GEM_BUG_ON(paddr > U32_MAX);

		pctx_paddr = (paddr & (~4095));
		I915_WRITE(VLV_PCBR, pctx_paddr);
	}

	DRM_DEBUG_DRIVER("PCBR: 0x%08x\n", I915_READ(VLV_PCBR));
}

static void valleyview_setup_pctx(struct drm_i915_private *dev_priv)
{
	struct drm_i915_gem_object *pctx;
	resource_size_t pctx_paddr;
	resource_size_t pctx_size = 24*1024;
	u32 pcbr;

	pcbr = I915_READ(VLV_PCBR);
	if (pcbr) {
		/* BIOS set it up already, grab the pre-alloc'd space */
		resource_size_t pcbr_offset;

		pcbr_offset = (pcbr & (~4095)) - dev_priv->dsm.start;
		pctx = i915_gem_object_create_stolen_for_preallocated(dev_priv,
								      pcbr_offset,
								      I915_GTT_OFFSET_NONE,
								      pctx_size);
		goto out;
	}

	DRM_DEBUG_DRIVER("BIOS didn't set up PCBR, fixing up\n");

	/*
	 * From the Gunit register HAS:
	 * The Gfx driver is expected to program this register and ensure
	 * proper allocation within Gfx stolen memory.  For example, this
	 * register should be programmed such than the PCBR range does not
	 * overlap with other ranges, such as the frame buffer, protected
	 * memory, or any other relevant ranges.
	 */
	pctx = i915_gem_object_create_stolen(dev_priv, pctx_size);
	if (!pctx) {
		DRM_DEBUG("not enough stolen space for PCTX, disabling\n");
		goto out;
	}

	GEM_BUG_ON(range_overflows_t(u64,
				     dev_priv->dsm.start,
				     pctx->stolen->start,
				     U32_MAX));
	pctx_paddr = dev_priv->dsm.start + pctx->stolen->start;
	I915_WRITE(VLV_PCBR, pctx_paddr);

out:
	DRM_DEBUG_DRIVER("PCBR: 0x%08x\n", I915_READ(VLV_PCBR));
	dev_priv->vlv_pctx = pctx;
}

static void valleyview_cleanup_pctx(struct drm_i915_private *dev_priv)
{
	struct drm_i915_gem_object *pctx;

	pctx = fetch_and_zero(&dev_priv->vlv_pctx);
	if (pctx)
		i915_gem_object_put(pctx);
}

static void vlv_init_gpll_ref_freq(struct drm_i915_private *dev_priv)
{
	dev_priv->gt_pm.rps.gpll_ref_freq =
		vlv_get_cck_clock(dev_priv, "GPLL ref",
				  CCK_GPLL_CLOCK_CONTROL,
				  dev_priv->czclk_freq);

	DRM_DEBUG_DRIVER("GPLL reference freq: %d kHz\n",
			 dev_priv->gt_pm.rps.gpll_ref_freq);
}

static void valleyview_init_gt_powersave(struct drm_i915_private *dev_priv)
{
	struct intel_rps *rps = &dev_priv->gt_pm.rps;
	u32 val;

	valleyview_setup_pctx(dev_priv);

	vlv_iosf_sb_get(dev_priv,
			BIT(VLV_IOSF_SB_PUNIT) |
			BIT(VLV_IOSF_SB_NC) |
			BIT(VLV_IOSF_SB_CCK));

	vlv_init_gpll_ref_freq(dev_priv);

	val = vlv_punit_read(dev_priv, PUNIT_REG_GPU_FREQ_STS);
	switch ((val >> 6) & 3) {
	case 0:
	case 1:
		dev_priv->mem_freq = 800;
		break;
	case 2:
		dev_priv->mem_freq = 1066;
		break;
	case 3:
		dev_priv->mem_freq = 1333;
		break;
	}
	DRM_DEBUG_DRIVER("DDR speed: %d MHz\n", dev_priv->mem_freq);

	rps->max_freq = valleyview_rps_max_freq(dev_priv);
	rps->rp0_freq = rps->max_freq;
	DRM_DEBUG_DRIVER("max GPU freq: %d MHz (%u)\n",
			 intel_gpu_freq(dev_priv, rps->max_freq),
			 rps->max_freq);

	rps->efficient_freq = valleyview_rps_rpe_freq(dev_priv);
	DRM_DEBUG_DRIVER("RPe GPU freq: %d MHz (%u)\n",
			 intel_gpu_freq(dev_priv, rps->efficient_freq),
			 rps->efficient_freq);

	rps->rp1_freq = valleyview_rps_guar_freq(dev_priv);
	DRM_DEBUG_DRIVER("RP1(Guar Freq) GPU freq: %d MHz (%u)\n",
			 intel_gpu_freq(dev_priv, rps->rp1_freq),
			 rps->rp1_freq);

	rps->min_freq = valleyview_rps_min_freq(dev_priv);
	DRM_DEBUG_DRIVER("min GPU freq: %d MHz (%u)\n",
			 intel_gpu_freq(dev_priv, rps->min_freq),
			 rps->min_freq);

	vlv_iosf_sb_put(dev_priv,
			BIT(VLV_IOSF_SB_PUNIT) |
			BIT(VLV_IOSF_SB_NC) |
			BIT(VLV_IOSF_SB_CCK));
}

static void cherryview_init_gt_powersave(struct drm_i915_private *dev_priv)
{
	struct intel_rps *rps = &dev_priv->gt_pm.rps;
	u32 val;

	cherryview_setup_pctx(dev_priv);

	vlv_iosf_sb_get(dev_priv,
			BIT(VLV_IOSF_SB_PUNIT) |
			BIT(VLV_IOSF_SB_NC) |
			BIT(VLV_IOSF_SB_CCK));

	vlv_init_gpll_ref_freq(dev_priv);

	val = vlv_cck_read(dev_priv, CCK_FUSE_REG);

	switch ((val >> 2) & 0x7) {
	case 3:
		dev_priv->mem_freq = 2000;
		break;
	default:
		dev_priv->mem_freq = 1600;
		break;
	}
	DRM_DEBUG_DRIVER("DDR speed: %d MHz\n", dev_priv->mem_freq);

	rps->max_freq = cherryview_rps_max_freq(dev_priv);
	rps->rp0_freq = rps->max_freq;
	DRM_DEBUG_DRIVER("max GPU freq: %d MHz (%u)\n",
			 intel_gpu_freq(dev_priv, rps->max_freq),
			 rps->max_freq);

	rps->efficient_freq = cherryview_rps_rpe_freq(dev_priv);
	DRM_DEBUG_DRIVER("RPe GPU freq: %d MHz (%u)\n",
			 intel_gpu_freq(dev_priv, rps->efficient_freq),
			 rps->efficient_freq);

	rps->rp1_freq = cherryview_rps_guar_freq(dev_priv);
	DRM_DEBUG_DRIVER("RP1(Guar) GPU freq: %d MHz (%u)\n",
			 intel_gpu_freq(dev_priv, rps->rp1_freq),
			 rps->rp1_freq);

	rps->min_freq = cherryview_rps_min_freq(dev_priv);
	DRM_DEBUG_DRIVER("min GPU freq: %d MHz (%u)\n",
			 intel_gpu_freq(dev_priv, rps->min_freq),
			 rps->min_freq);

	vlv_iosf_sb_put(dev_priv,
			BIT(VLV_IOSF_SB_PUNIT) |
			BIT(VLV_IOSF_SB_NC) |
			BIT(VLV_IOSF_SB_CCK));

	WARN_ONCE((rps->max_freq | rps->efficient_freq | rps->rp1_freq |
		   rps->min_freq) & 1,
		  "Odd GPU freq values\n");
}

static void valleyview_cleanup_gt_powersave(struct drm_i915_private *dev_priv)
{
	valleyview_cleanup_pctx(dev_priv);
}

static void cherryview_enable_rc6(struct drm_i915_private *dev_priv)
{
	struct intel_engine_cs *engine;
	enum intel_engine_id id;
	u32 gtfifodbg, rc6_mode, pcbr;

	gtfifodbg = I915_READ(GTFIFODBG) & ~(GT_FIFO_SBDEDICATE_FREE_ENTRY_CHV |
					     GT_FIFO_FREE_ENTRIES_CHV);
	if (gtfifodbg) {
		DRM_DEBUG_DRIVER("GT fifo had a previous error %x\n",
				 gtfifodbg);
		I915_WRITE(GTFIFODBG, gtfifodbg);
	}

	cherryview_check_pctx(dev_priv);

	/* 1a & 1b: Get forcewake during program sequence. Although the driver
	 * hasn't enabled a state yet where we need forcewake, BIOS may have.*/
	intel_uncore_forcewake_get(&dev_priv->uncore, FORCEWAKE_ALL);

	/*  Disable RC states. */
	I915_WRITE(GEN6_RC_CONTROL, 0);

	/* 2a: Program RC6 thresholds.*/
	I915_WRITE(GEN6_RC6_WAKE_RATE_LIMIT, 40 << 16);
	I915_WRITE(GEN6_RC_EVALUATION_INTERVAL, 125000); /* 12500 * 1280ns */
	I915_WRITE(GEN6_RC_IDLE_HYSTERSIS, 25); /* 25 * 1280ns */

	for_each_engine(engine, dev_priv, id)
		I915_WRITE(RING_MAX_IDLE(engine->mmio_base), 10);
	I915_WRITE(GEN6_RC_SLEEP, 0);

	/* TO threshold set to 500 us ( 0x186 * 1.28 us) */
	I915_WRITE(GEN6_RC6_THRESHOLD, 0x186);

	/* Allows RC6 residency counter to work */
	I915_WRITE(VLV_COUNTER_CONTROL,
		   _MASKED_BIT_ENABLE(VLV_COUNT_RANGE_HIGH |
				      VLV_MEDIA_RC6_COUNT_EN |
				      VLV_RENDER_RC6_COUNT_EN));

	/* For now we assume BIOS is allocating and populating the PCBR  */
	pcbr = I915_READ(VLV_PCBR);

	/* 3: Enable RC6 */
	rc6_mode = 0;
	if (pcbr >> VLV_PCBR_ADDR_SHIFT)
		rc6_mode = GEN7_RC_CTL_TO_MODE;
	I915_WRITE(GEN6_RC_CONTROL, rc6_mode);

	intel_uncore_forcewake_put(&dev_priv->uncore, FORCEWAKE_ALL);
}

static void cherryview_enable_rps(struct drm_i915_private *dev_priv)
{
	u32 val;

	intel_uncore_forcewake_get(&dev_priv->uncore, FORCEWAKE_ALL);

	/* 1: Program defaults and thresholds for RPS*/
	I915_WRITE(GEN6_RP_DOWN_TIMEOUT, 1000000);
	I915_WRITE(GEN6_RP_UP_THRESHOLD, 59400);
	I915_WRITE(GEN6_RP_DOWN_THRESHOLD, 245000);
	I915_WRITE(GEN6_RP_UP_EI, 66000);
	I915_WRITE(GEN6_RP_DOWN_EI, 350000);

	I915_WRITE(GEN6_RP_IDLE_HYSTERSIS, 10);

	/* 2: Enable RPS */
	I915_WRITE(GEN6_RP_CONTROL,
		   GEN6_RP_MEDIA_HW_NORMAL_MODE |
		   GEN6_RP_MEDIA_IS_GFX |
		   GEN6_RP_ENABLE |
		   GEN6_RP_UP_BUSY_AVG |
		   GEN6_RP_DOWN_IDLE_AVG);

	/* Setting Fixed Bias */
	vlv_punit_get(dev_priv);

	val = VLV_OVERRIDE_EN | VLV_SOC_TDP_EN | CHV_BIAS_CPU_50_SOC_50;
	vlv_punit_write(dev_priv, VLV_TURBO_SOC_OVERRIDE, val);

	val = vlv_punit_read(dev_priv, PUNIT_REG_GPU_FREQ_STS);

	vlv_punit_put(dev_priv);

	/* RPS code assumes GPLL is used */
	WARN_ONCE((val & GPLLENABLE) == 0, "GPLL not enabled\n");

	DRM_DEBUG_DRIVER("GPLL enabled? %s\n", yesno(val & GPLLENABLE));
	DRM_DEBUG_DRIVER("GPU status: 0x%08x\n", val);

	reset_rps(dev_priv, valleyview_set_rps);

	intel_uncore_forcewake_put(&dev_priv->uncore, FORCEWAKE_ALL);
}

static void valleyview_enable_rc6(struct drm_i915_private *dev_priv)
{
	struct intel_engine_cs *engine;
	enum intel_engine_id id;
	u32 gtfifodbg;

	valleyview_check_pctx(dev_priv);

	gtfifodbg = I915_READ(GTFIFODBG);
	if (gtfifodbg) {
		DRM_DEBUG_DRIVER("GT fifo had a previous error %x\n",
				 gtfifodbg);
		I915_WRITE(GTFIFODBG, gtfifodbg);
	}

	intel_uncore_forcewake_get(&dev_priv->uncore, FORCEWAKE_ALL);

	/*  Disable RC states. */
	I915_WRITE(GEN6_RC_CONTROL, 0);

	I915_WRITE(GEN6_RC6_WAKE_RATE_LIMIT, 0x00280000);
	I915_WRITE(GEN6_RC_EVALUATION_INTERVAL, 125000);
	I915_WRITE(GEN6_RC_IDLE_HYSTERSIS, 25);

	for_each_engine(engine, dev_priv, id)
		I915_WRITE(RING_MAX_IDLE(engine->mmio_base), 10);

	I915_WRITE(GEN6_RC6_THRESHOLD, 0x557);

	/* Allows RC6 residency counter to work */
	I915_WRITE(VLV_COUNTER_CONTROL,
		   _MASKED_BIT_ENABLE(VLV_COUNT_RANGE_HIGH |
				      VLV_MEDIA_RC0_COUNT_EN |
				      VLV_RENDER_RC0_COUNT_EN |
				      VLV_MEDIA_RC6_COUNT_EN |
				      VLV_RENDER_RC6_COUNT_EN));

	I915_WRITE(GEN6_RC_CONTROL,
		   GEN7_RC_CTL_TO_MODE | VLV_RC_CTL_CTX_RST_PARALLEL);

	intel_uncore_forcewake_put(&dev_priv->uncore, FORCEWAKE_ALL);
}

static void valleyview_enable_rps(struct drm_i915_private *dev_priv)
{
	u32 val;

	intel_uncore_forcewake_get(&dev_priv->uncore, FORCEWAKE_ALL);

	I915_WRITE(GEN6_RP_DOWN_TIMEOUT, 1000000);
	I915_WRITE(GEN6_RP_UP_THRESHOLD, 59400);
	I915_WRITE(GEN6_RP_DOWN_THRESHOLD, 245000);
	I915_WRITE(GEN6_RP_UP_EI, 66000);
	I915_WRITE(GEN6_RP_DOWN_EI, 350000);

	I915_WRITE(GEN6_RP_IDLE_HYSTERSIS, 10);

	I915_WRITE(GEN6_RP_CONTROL,
		   GEN6_RP_MEDIA_TURBO |
		   GEN6_RP_MEDIA_HW_NORMAL_MODE |
		   GEN6_RP_MEDIA_IS_GFX |
		   GEN6_RP_ENABLE |
		   GEN6_RP_UP_BUSY_AVG |
		   GEN6_RP_DOWN_IDLE_CONT);

	vlv_punit_get(dev_priv);

	/* Setting Fixed Bias */
	val = VLV_OVERRIDE_EN | VLV_SOC_TDP_EN | VLV_BIAS_CPU_125_SOC_875;
	vlv_punit_write(dev_priv, VLV_TURBO_SOC_OVERRIDE, val);

	val = vlv_punit_read(dev_priv, PUNIT_REG_GPU_FREQ_STS);

	vlv_punit_put(dev_priv);

	/* RPS code assumes GPLL is used */
	WARN_ONCE((val & GPLLENABLE) == 0, "GPLL not enabled\n");

	DRM_DEBUG_DRIVER("GPLL enabled? %s\n", yesno(val & GPLLENABLE));
	DRM_DEBUG_DRIVER("GPU status: 0x%08x\n", val);

	reset_rps(dev_priv, valleyview_set_rps);

	intel_uncore_forcewake_put(&dev_priv->uncore, FORCEWAKE_ALL);
}

static unsigned long intel_pxfreq(u32 vidfreq)
{
	unsigned long freq;
	int div = (vidfreq & 0x3f0000) >> 16;
	int post = (vidfreq & 0x3000) >> 12;
	int pre = (vidfreq & 0x7);

	if (!pre)
		return 0;

	freq = ((div * 133333) / ((1<<post) * pre));

	return freq;
}

static const struct cparams {
	u16 i;
	u16 t;
	u16 m;
	u16 c;
} cparams[] = {
	{ 1, 1333, 301, 28664 },
	{ 1, 1066, 294, 24460 },
	{ 1, 800, 294, 25192 },
	{ 0, 1333, 276, 27605 },
	{ 0, 1066, 276, 27605 },
	{ 0, 800, 231, 23784 },
};

static unsigned long __i915_chipset_val(struct drm_i915_private *dev_priv)
{
	u64 total_count, diff, ret;
	u32 count1, count2, count3, m = 0, c = 0;
	unsigned long now = jiffies_to_msecs(jiffies), diff1;
	int i;

	lockdep_assert_held(&mchdev_lock);

	diff1 = now - dev_priv->ips.last_time1;

	/* Prevent division-by-zero if we are asking too fast.
	 * Also, we don't get interesting results if we are polling
	 * faster than once in 10ms, so just return the saved value
	 * in such cases.
	 */
	if (diff1 <= 10)
		return dev_priv->ips.chipset_power;

	count1 = I915_READ(DMIEC);
	count2 = I915_READ(DDREC);
	count3 = I915_READ(CSIEC);

	total_count = count1 + count2 + count3;

	/* FIXME: handle per-counter overflow */
	if (total_count < dev_priv->ips.last_count1) {
		diff = ~0UL - dev_priv->ips.last_count1;
		diff += total_count;
	} else {
		diff = total_count - dev_priv->ips.last_count1;
	}

	for (i = 0; i < ARRAY_SIZE(cparams); i++) {
		if (cparams[i].i == dev_priv->ips.c_m &&
		    cparams[i].t == dev_priv->ips.r_t) {
			m = cparams[i].m;
			c = cparams[i].c;
			break;
		}
	}

	diff = div_u64(diff, diff1);
	ret = ((m * diff) + c);
	ret = div_u64(ret, 10);

	dev_priv->ips.last_count1 = total_count;
	dev_priv->ips.last_time1 = now;

	dev_priv->ips.chipset_power = ret;

	return ret;
}

unsigned long i915_chipset_val(struct drm_i915_private *dev_priv)
{
	intel_wakeref_t wakeref;
	unsigned long val = 0;

	if (!IS_GEN(dev_priv, 5))
		return 0;

	with_intel_runtime_pm(&dev_priv->runtime_pm, wakeref) {
		spin_lock_irq(&mchdev_lock);
		val = __i915_chipset_val(dev_priv);
		spin_unlock_irq(&mchdev_lock);
	}

	return val;
}

unsigned long i915_mch_val(struct drm_i915_private *i915)
{
	unsigned long m, x, b;
	u32 tsfs;

	tsfs = intel_uncore_read(&i915->uncore, TSFS);

	m = ((tsfs & TSFS_SLOPE_MASK) >> TSFS_SLOPE_SHIFT);
	x = intel_uncore_read8(&i915->uncore, TR1);

	b = tsfs & TSFS_INTR_MASK;

	return ((m * x) / 127) - b;
}

static int _pxvid_to_vd(u8 pxvid)
{
	if (pxvid == 0)
		return 0;

	if (pxvid >= 8 && pxvid < 31)
		pxvid = 31;

	return (pxvid + 2) * 125;
}

static u32 pvid_to_extvid(struct drm_i915_private *dev_priv, u8 pxvid)
{
	const int vd = _pxvid_to_vd(pxvid);
	const int vm = vd - 1125;

	if (INTEL_INFO(dev_priv)->is_mobile)
		return vm > 0 ? vm : 0;

	return vd;
}

static void __i915_update_gfx_val(struct drm_i915_private *dev_priv)
{
	u64 now, diff, diffms;
	u32 count;

	lockdep_assert_held(&mchdev_lock);

	now = ktime_get_raw_ns();
	diffms = now - dev_priv->ips.last_time2;
	do_div(diffms, NSEC_PER_MSEC);

	/* Don't divide by 0 */
	if (!diffms)
		return;

	count = I915_READ(GFXEC);

	if (count < dev_priv->ips.last_count2) {
		diff = ~0UL - dev_priv->ips.last_count2;
		diff += count;
	} else {
		diff = count - dev_priv->ips.last_count2;
	}

	dev_priv->ips.last_count2 = count;
	dev_priv->ips.last_time2 = now;

	/* More magic constants... */
	diff = diff * 1181;
	diff = div_u64(diff, diffms * 10);
	dev_priv->ips.gfx_power = diff;
}

void i915_update_gfx_val(struct drm_i915_private *dev_priv)
{
	intel_wakeref_t wakeref;

	if (!IS_GEN(dev_priv, 5))
		return;

	with_intel_runtime_pm(&dev_priv->runtime_pm, wakeref) {
		spin_lock_irq(&mchdev_lock);
		__i915_update_gfx_val(dev_priv);
		spin_unlock_irq(&mchdev_lock);
	}
}

static unsigned long __i915_gfx_val(struct drm_i915_private *dev_priv)
{
	unsigned long t, corr, state1, corr2, state2;
	u32 pxvid, ext_v;

	lockdep_assert_held(&mchdev_lock);

	pxvid = I915_READ(PXVFREQ(dev_priv->gt_pm.rps.cur_freq));
	pxvid = (pxvid >> 24) & 0x7f;
	ext_v = pvid_to_extvid(dev_priv, pxvid);

	state1 = ext_v;

	t = i915_mch_val(dev_priv);

	/* Revel in the empirically derived constants */

	/* Correction factor in 1/100000 units */
	if (t > 80)
		corr = ((t * 2349) + 135940);
	else if (t >= 50)
		corr = ((t * 964) + 29317);
	else /* < 50 */
		corr = ((t * 301) + 1004);

	corr = corr * ((150142 * state1) / 10000 - 78642);
	corr /= 100000;
	corr2 = (corr * dev_priv->ips.corr);

	state2 = (corr2 * state1) / 10000;
	state2 /= 100; /* convert to mW */

	__i915_update_gfx_val(dev_priv);

	return dev_priv->ips.gfx_power + state2;
}

unsigned long i915_gfx_val(struct drm_i915_private *dev_priv)
{
	intel_wakeref_t wakeref;
	unsigned long val = 0;

	if (!IS_GEN(dev_priv, 5))
		return 0;

	with_intel_runtime_pm(&dev_priv->runtime_pm, wakeref) {
		spin_lock_irq(&mchdev_lock);
		val = __i915_gfx_val(dev_priv);
		spin_unlock_irq(&mchdev_lock);
	}

	return val;
}

static struct drm_i915_private __rcu *i915_mch_dev;

static struct drm_i915_private *mchdev_get(void)
{
	struct drm_i915_private *i915;

	rcu_read_lock();
	i915 = rcu_dereference(i915_mch_dev);
	if (!kref_get_unless_zero(&i915->drm.ref))
		i915 = NULL;
	rcu_read_unlock();

	return i915;
}

/**
 * i915_read_mch_val - return value for IPS use
 *
 * Calculate and return a value for the IPS driver to use when deciding whether
 * we have thermal and power headroom to increase CPU or GPU power budget.
 */
unsigned long i915_read_mch_val(void)
{
	struct drm_i915_private *i915;
	unsigned long chipset_val = 0;
	unsigned long graphics_val = 0;
	intel_wakeref_t wakeref;

	i915 = mchdev_get();
	if (!i915)
		return 0;

	with_intel_runtime_pm(&i915->runtime_pm, wakeref) {
		spin_lock_irq(&mchdev_lock);
		chipset_val = __i915_chipset_val(i915);
		graphics_val = __i915_gfx_val(i915);
		spin_unlock_irq(&mchdev_lock);
	}

	drm_dev_put(&i915->drm);
	return chipset_val + graphics_val;
}
EXPORT_SYMBOL_GPL(i915_read_mch_val);

/**
 * i915_gpu_raise - raise GPU frequency limit
 *
 * Raise the limit; IPS indicates we have thermal headroom.
 */
bool i915_gpu_raise(void)
{
	struct drm_i915_private *i915;

	i915 = mchdev_get();
	if (!i915)
		return false;

	spin_lock_irq(&mchdev_lock);
	if (i915->ips.max_delay > i915->ips.fmax)
		i915->ips.max_delay--;
	spin_unlock_irq(&mchdev_lock);

	drm_dev_put(&i915->drm);
	return true;
}
EXPORT_SYMBOL_GPL(i915_gpu_raise);

/**
 * i915_gpu_lower - lower GPU frequency limit
 *
 * IPS indicates we're close to a thermal limit, so throttle back the GPU
 * frequency maximum.
 */
bool i915_gpu_lower(void)
{
	struct drm_i915_private *i915;

	i915 = mchdev_get();
	if (!i915)
		return false;

	spin_lock_irq(&mchdev_lock);
	if (i915->ips.max_delay < i915->ips.min_delay)
		i915->ips.max_delay++;
	spin_unlock_irq(&mchdev_lock);

	drm_dev_put(&i915->drm);
	return true;
}
EXPORT_SYMBOL_GPL(i915_gpu_lower);

/**
 * i915_gpu_busy - indicate GPU business to IPS
 *
 * Tell the IPS driver whether or not the GPU is busy.
 */
bool i915_gpu_busy(void)
{
	struct drm_i915_private *i915;
	bool ret;

	i915 = mchdev_get();
	if (!i915)
		return false;

	ret = i915->gt.awake;

	drm_dev_put(&i915->drm);
	return ret;
}
EXPORT_SYMBOL_GPL(i915_gpu_busy);

/**
 * i915_gpu_turbo_disable - disable graphics turbo
 *
 * Disable graphics turbo by resetting the max frequency and setting the
 * current frequency to the default.
 */
bool i915_gpu_turbo_disable(void)
{
	struct drm_i915_private *i915;
	bool ret;

	i915 = mchdev_get();
	if (!i915)
		return false;

	spin_lock_irq(&mchdev_lock);
	i915->ips.max_delay = i915->ips.fstart;
	ret = ironlake_set_drps(i915, i915->ips.fstart);
	spin_unlock_irq(&mchdev_lock);

	drm_dev_put(&i915->drm);
	return ret;
}
EXPORT_SYMBOL_GPL(i915_gpu_turbo_disable);

/**
 * Tells the intel_ips driver that the i915 driver is now loaded, if
 * IPS got loaded first.
 *
 * This awkward dance is so that neither module has to depend on the
 * other in order for IPS to do the appropriate communication of
 * GPU turbo limits to i915.
 */
static void
ips_ping_for_i915_load(void)
{
	void (*link)(void);

	link = symbol_get(ips_link_to_i915_driver);
	if (link) {
		link();
		symbol_put(ips_link_to_i915_driver);
	}
}

void intel_gpu_ips_init(struct drm_i915_private *dev_priv)
{
	/* We only register the i915 ips part with intel-ips once everything is
	 * set up, to avoid intel-ips sneaking in and reading bogus values. */
	rcu_assign_pointer(i915_mch_dev, dev_priv);

	ips_ping_for_i915_load();
}

void intel_gpu_ips_teardown(void)
{
	rcu_assign_pointer(i915_mch_dev, NULL);
}

static void intel_init_emon(struct drm_i915_private *dev_priv)
{
	u32 lcfuse;
	u8 pxw[16];
	int i;

	/* Disable to program */
	I915_WRITE(ECR, 0);
	POSTING_READ(ECR);

	/* Program energy weights for various events */
	I915_WRITE(SDEW, 0x15040d00);
	I915_WRITE(CSIEW0, 0x007f0000);
	I915_WRITE(CSIEW1, 0x1e220004);
	I915_WRITE(CSIEW2, 0x04000004);

	for (i = 0; i < 5; i++)
		I915_WRITE(PEW(i), 0);
	for (i = 0; i < 3; i++)
		I915_WRITE(DEW(i), 0);

	/* Program P-state weights to account for frequency power adjustment */
	for (i = 0; i < 16; i++) {
		u32 pxvidfreq = I915_READ(PXVFREQ(i));
		unsigned long freq = intel_pxfreq(pxvidfreq);
		unsigned long vid = (pxvidfreq & PXVFREQ_PX_MASK) >>
			PXVFREQ_PX_SHIFT;
		unsigned long val;

		val = vid * vid;
		val *= (freq / 1000);
		val *= 255;
		val /= (127*127*900);
		if (val > 0xff)
			DRM_ERROR("bad pxval: %ld\n", val);
		pxw[i] = val;
	}
	/* Render standby states get 0 weight */
	pxw[14] = 0;
	pxw[15] = 0;

	for (i = 0; i < 4; i++) {
		u32 val = (pxw[i*4] << 24) | (pxw[(i*4)+1] << 16) |
			(pxw[(i*4)+2] << 8) | (pxw[(i*4)+3]);
		I915_WRITE(PXW(i), val);
	}

	/* Adjust magic regs to magic values (more experimental results) */
	I915_WRITE(OGW0, 0);
	I915_WRITE(OGW1, 0);
	I915_WRITE(EG0, 0x00007f00);
	I915_WRITE(EG1, 0x0000000e);
	I915_WRITE(EG2, 0x000e0000);
	I915_WRITE(EG3, 0x68000300);
	I915_WRITE(EG4, 0x42000000);
	I915_WRITE(EG5, 0x00140031);
	I915_WRITE(EG6, 0);
	I915_WRITE(EG7, 0);

	for (i = 0; i < 8; i++)
		I915_WRITE(PXWL(i), 0);

	/* Enable PMON + select events */
	I915_WRITE(ECR, 0x80000019);

	lcfuse = I915_READ(LCFUSE02);

	dev_priv->ips.corr = (lcfuse & LCFUSE_HIV_MASK);
}

<<<<<<< HEAD
static bool intel_rc6_ctx_corrupted(struct drm_i915_private *dev_priv)
=======
static bool i915_rc6_ctx_corrupted(struct drm_i915_private *dev_priv)
>>>>>>> fec38890
{
	return !I915_READ(GEN8_RC6_CTX_INFO);
}

<<<<<<< HEAD
static void intel_rc6_ctx_wa_init(struct drm_i915_private *i915)
=======
static void i915_rc6_ctx_wa_init(struct drm_i915_private *i915)
>>>>>>> fec38890
{
	if (!NEEDS_RC6_CTX_CORRUPTION_WA(i915))
		return;

<<<<<<< HEAD
	if (intel_rc6_ctx_corrupted(i915)) {
=======
	if (i915_rc6_ctx_corrupted(i915)) {
>>>>>>> fec38890
		DRM_INFO("RC6 context corrupted, disabling runtime power management\n");
		i915->gt_pm.rc6.ctx_corrupted = true;
		i915->gt_pm.rc6.ctx_corrupted_wakeref =
			intel_runtime_pm_get(&i915->runtime_pm);
	}
}

<<<<<<< HEAD
static void intel_rc6_ctx_wa_cleanup(struct drm_i915_private *i915)
=======
static void i915_rc6_ctx_wa_cleanup(struct drm_i915_private *i915)
>>>>>>> fec38890
{
	if (i915->gt_pm.rc6.ctx_corrupted) {
		intel_runtime_pm_put(&i915->runtime_pm,
				     i915->gt_pm.rc6.ctx_corrupted_wakeref);
		i915->gt_pm.rc6.ctx_corrupted = false;
	}
}

/**
<<<<<<< HEAD
 * intel_rc6_ctx_wa_suspend - system suspend sequence for the RC6 CTX WA
=======
 * i915_rc6_ctx_wa_suspend - system suspend sequence for the RC6 CTX WA
>>>>>>> fec38890
 * @i915: i915 device
 *
 * Perform any steps needed to clean up the RC6 CTX WA before system suspend.
 */
<<<<<<< HEAD
void intel_rc6_ctx_wa_suspend(struct drm_i915_private *i915)
=======
void i915_rc6_ctx_wa_suspend(struct drm_i915_private *i915)
>>>>>>> fec38890
{
	if (i915->gt_pm.rc6.ctx_corrupted)
		intel_runtime_pm_put(&i915->runtime_pm,
				     i915->gt_pm.rc6.ctx_corrupted_wakeref);
}

/**
<<<<<<< HEAD
 * intel_rc6_ctx_wa_resume - system resume sequence for the RC6 CTX WA
=======
 * i915_rc6_ctx_wa_resume - system resume sequence for the RC6 CTX WA
>>>>>>> fec38890
 * @i915: i915 device
 *
 * Perform any steps needed to re-init the RC6 CTX WA after system resume.
 */
<<<<<<< HEAD
void intel_rc6_ctx_wa_resume(struct drm_i915_private *i915)
=======
void i915_rc6_ctx_wa_resume(struct drm_i915_private *i915)
>>>>>>> fec38890
{
	if (!i915->gt_pm.rc6.ctx_corrupted)
		return;

<<<<<<< HEAD
	if (intel_rc6_ctx_corrupted(i915)) {
=======
	if (i915_rc6_ctx_corrupted(i915)) {
>>>>>>> fec38890
		i915->gt_pm.rc6.ctx_corrupted_wakeref =
			intel_runtime_pm_get(&i915->runtime_pm);
		return;
	}

	DRM_INFO("RC6 context restored, re-enabling runtime power management\n");
	i915->gt_pm.rc6.ctx_corrupted = false;
}

static void intel_disable_rc6(struct drm_i915_private *dev_priv);

/**
<<<<<<< HEAD
 * intel_rc6_ctx_wa_check - check for a new RC6 CTX corruption
=======
 * i915_rc6_ctx_wa_check - check for a new RC6 CTX corruption
>>>>>>> fec38890
 * @i915: i915 device
 *
 * Check if an RC6 CTX corruption has happened since the last check and if so
 * disable RC6 and runtime power management.
<<<<<<< HEAD
*/
void intel_rc6_ctx_wa_check(struct drm_i915_private *i915)
{
	if (!NEEDS_RC6_CTX_CORRUPTION_WA(i915))
		return;

	if (i915->gt_pm.rc6.ctx_corrupted)
		return;

	if (!intel_rc6_ctx_corrupted(i915))
		return;
=======
 *
 * Return false if no context corruption has happened since the last call of
 * this function, true otherwise.
*/
bool i915_rc6_ctx_wa_check(struct drm_i915_private *i915)
{
	if (!NEEDS_RC6_CTX_CORRUPTION_WA(i915))
		return false;

	if (i915->gt_pm.rc6.ctx_corrupted)
		return false;

	if (!i915_rc6_ctx_corrupted(i915))
		return false;
>>>>>>> fec38890

	DRM_NOTE("RC6 context corruption, disabling runtime power management\n");

	intel_disable_rc6(i915);
	i915->gt_pm.rc6.ctx_corrupted = true;
	i915->gt_pm.rc6.ctx_corrupted_wakeref =
		intel_runtime_pm_get_noresume(&i915->runtime_pm);
<<<<<<< HEAD
=======

	return true;
>>>>>>> fec38890
}

void intel_init_gt_powersave(struct drm_i915_private *dev_priv)
{
	struct intel_rps *rps = &dev_priv->gt_pm.rps;

	/*
	 * RPM depends on RC6 to save restore the GT HW context, so make RC6 a
	 * requirement.
	 */
	if (!sanitize_rc6(dev_priv)) {
		DRM_INFO("RC6 disabled, disabling runtime PM support\n");
		pm_runtime_get(&dev_priv->drm.pdev->dev);
	}

<<<<<<< HEAD
	intel_rc6_ctx_wa_init(dev_priv);
=======
	i915_rc6_ctx_wa_init(dev_priv);
>>>>>>> fec38890

	/* Initialize RPS limits (for userspace) */
	if (IS_CHERRYVIEW(dev_priv))
		cherryview_init_gt_powersave(dev_priv);
	else if (IS_VALLEYVIEW(dev_priv))
		valleyview_init_gt_powersave(dev_priv);
	else if (INTEL_GEN(dev_priv) >= 6)
		gen6_init_rps_frequencies(dev_priv);

	/* Derive initial user preferences/limits from the hardware limits */
	rps->max_freq_softlimit = rps->max_freq;
	rps->min_freq_softlimit = rps->min_freq;

	/* After setting max-softlimit, find the overclock max freq */
	if (IS_GEN(dev_priv, 6) ||
	    IS_IVYBRIDGE(dev_priv) || IS_HASWELL(dev_priv)) {
		u32 params = 0;

		sandybridge_pcode_read(dev_priv, GEN6_READ_OC_PARAMS,
				       &params, NULL);
		if (params & BIT(31)) { /* OC supported */
			DRM_DEBUG_DRIVER("Overclocking supported, max: %dMHz, overclock: %dMHz\n",
					 (rps->max_freq & 0xff) * 50,
					 (params & 0xff) * 50);
			rps->max_freq = params & 0xff;
		}
	}

	/* Finally allow us to boost to max by default */
	rps->boost_freq = rps->max_freq;
	rps->idle_freq = rps->min_freq;
	rps->cur_freq = rps->idle_freq;
}

void intel_cleanup_gt_powersave(struct drm_i915_private *dev_priv)
{
	if (IS_VALLEYVIEW(dev_priv))
		valleyview_cleanup_gt_powersave(dev_priv);

<<<<<<< HEAD
	intel_rc6_ctx_wa_cleanup(dev_priv);
=======
	i915_rc6_ctx_wa_cleanup(dev_priv);
>>>>>>> fec38890

	if (!HAS_RC6(dev_priv))
		pm_runtime_put(&dev_priv->drm.pdev->dev);
}

void intel_sanitize_gt_powersave(struct drm_i915_private *dev_priv)
{
	dev_priv->gt_pm.rps.enabled = true; /* force RPS disabling */
	dev_priv->gt_pm.rc6.enabled = true; /* force RC6 disabling */
	intel_disable_gt_powersave(dev_priv);

	if (INTEL_GEN(dev_priv) >= 11)
		gen11_reset_rps_interrupts(dev_priv);
	else if (INTEL_GEN(dev_priv) >= 6)
		gen6_reset_rps_interrupts(dev_priv);
}

static inline void intel_disable_llc_pstate(struct drm_i915_private *i915)
{
	lockdep_assert_held(&i915->gt_pm.rps.lock);

	if (!i915->gt_pm.llc_pstate.enabled)
		return;

	/* Currently there is no HW configuration to be done to disable. */

	i915->gt_pm.llc_pstate.enabled = false;
}

static void __intel_disable_rc6(struct drm_i915_private *dev_priv)
{
	lockdep_assert_held(&dev_priv->gt_pm.rps.lock);

	if (!dev_priv->gt_pm.rc6.enabled)
		return;

	if (INTEL_GEN(dev_priv) >= 9)
		gen9_disable_rc6(dev_priv);
	else if (IS_CHERRYVIEW(dev_priv))
		cherryview_disable_rc6(dev_priv);
	else if (IS_VALLEYVIEW(dev_priv))
		valleyview_disable_rc6(dev_priv);
	else if (INTEL_GEN(dev_priv) >= 6)
		gen6_disable_rc6(dev_priv);

	dev_priv->gt_pm.rc6.enabled = false;
}

static void intel_disable_rc6(struct drm_i915_private *dev_priv)
{
<<<<<<< HEAD
	mutex_lock(&dev_priv->gt_pm.rps.lock);
	__intel_disable_rc6(dev_priv);
	mutex_unlock(&dev_priv->gt_pm.rps.lock);
=======
	struct intel_rps *rps = &dev_priv->gt_pm.rps;

	mutex_lock(&rps->lock);
	__intel_disable_rc6(dev_priv);
	mutex_unlock(&rps->lock);
>>>>>>> fec38890
}

static void intel_disable_rps(struct drm_i915_private *dev_priv)
{
	lockdep_assert_held(&dev_priv->gt_pm.rps.lock);

	if (!dev_priv->gt_pm.rps.enabled)
		return;

	if (INTEL_GEN(dev_priv) >= 9)
		gen9_disable_rps(dev_priv);
	else if (IS_CHERRYVIEW(dev_priv))
		cherryview_disable_rps(dev_priv);
	else if (IS_VALLEYVIEW(dev_priv))
		valleyview_disable_rps(dev_priv);
	else if (INTEL_GEN(dev_priv) >= 6)
		gen6_disable_rps(dev_priv);
	else if (IS_IRONLAKE_M(dev_priv))
		ironlake_disable_drps(dev_priv);

	dev_priv->gt_pm.rps.enabled = false;
}

void intel_disable_gt_powersave(struct drm_i915_private *dev_priv)
{
	mutex_lock(&dev_priv->gt_pm.rps.lock);

	__intel_disable_rc6(dev_priv);
	intel_disable_rps(dev_priv);
	if (HAS_LLC(dev_priv))
		intel_disable_llc_pstate(dev_priv);

	mutex_unlock(&dev_priv->gt_pm.rps.lock);
}

static inline void intel_enable_llc_pstate(struct drm_i915_private *i915)
{
	lockdep_assert_held(&i915->gt_pm.rps.lock);

	if (i915->gt_pm.llc_pstate.enabled)
		return;

	gen6_update_ring_freq(i915);

	i915->gt_pm.llc_pstate.enabled = true;
}

static void intel_enable_rc6(struct drm_i915_private *dev_priv)
{
	lockdep_assert_held(&dev_priv->gt_pm.rps.lock);

	if (dev_priv->gt_pm.rc6.enabled)
		return;

	if (dev_priv->gt_pm.rc6.ctx_corrupted)
		return;

	if (IS_CHERRYVIEW(dev_priv))
		cherryview_enable_rc6(dev_priv);
	else if (IS_VALLEYVIEW(dev_priv))
		valleyview_enable_rc6(dev_priv);
	else if (INTEL_GEN(dev_priv) >= 11)
		gen11_enable_rc6(dev_priv);
	else if (INTEL_GEN(dev_priv) >= 9)
		gen9_enable_rc6(dev_priv);
	else if (IS_BROADWELL(dev_priv))
		gen8_enable_rc6(dev_priv);
	else if (INTEL_GEN(dev_priv) >= 6)
		gen6_enable_rc6(dev_priv);

	dev_priv->gt_pm.rc6.enabled = true;
}

static void intel_enable_rps(struct drm_i915_private *dev_priv)
{
	struct intel_rps *rps = &dev_priv->gt_pm.rps;

	lockdep_assert_held(&rps->lock);

	if (rps->enabled)
		return;

	if (IS_CHERRYVIEW(dev_priv)) {
		cherryview_enable_rps(dev_priv);
	} else if (IS_VALLEYVIEW(dev_priv)) {
		valleyview_enable_rps(dev_priv);
	} else if (INTEL_GEN(dev_priv) >= 9) {
		gen9_enable_rps(dev_priv);
	} else if (IS_BROADWELL(dev_priv)) {
		gen8_enable_rps(dev_priv);
	} else if (INTEL_GEN(dev_priv) >= 6) {
		gen6_enable_rps(dev_priv);
	} else if (IS_IRONLAKE_M(dev_priv)) {
		ironlake_enable_drps(dev_priv);
		intel_init_emon(dev_priv);
	}

	WARN_ON(rps->max_freq < rps->min_freq);
	WARN_ON(rps->idle_freq > rps->max_freq);

	WARN_ON(rps->efficient_freq < rps->min_freq);
	WARN_ON(rps->efficient_freq > rps->max_freq);

	rps->enabled = true;
}

void intel_enable_gt_powersave(struct drm_i915_private *dev_priv)
{
	/* Powersaving is controlled by the host when inside a VM */
	if (intel_vgpu_active(dev_priv))
		return;

	mutex_lock(&dev_priv->gt_pm.rps.lock);

	if (HAS_RC6(dev_priv))
		intel_enable_rc6(dev_priv);
	if (HAS_RPS(dev_priv))
		intel_enable_rps(dev_priv);
	if (HAS_LLC(dev_priv))
		intel_enable_llc_pstate(dev_priv);

	mutex_unlock(&dev_priv->gt_pm.rps.lock);
}

static void ibx_init_clock_gating(struct drm_i915_private *dev_priv)
{
	/*
	 * On Ibex Peak and Cougar Point, we need to disable clock
	 * gating for the panel power sequencer or it will fail to
	 * start up when no ports are active.
	 */
	I915_WRITE(SOUTH_DSPCLK_GATE_D, PCH_DPLSUNIT_CLOCK_GATE_DISABLE);
}

static void g4x_disable_trickle_feed(struct drm_i915_private *dev_priv)
{
	enum pipe pipe;

	for_each_pipe(dev_priv, pipe) {
		I915_WRITE(DSPCNTR(pipe),
			   I915_READ(DSPCNTR(pipe)) |
			   DISPPLANE_TRICKLE_FEED_DISABLE);

		I915_WRITE(DSPSURF(pipe), I915_READ(DSPSURF(pipe)));
		POSTING_READ(DSPSURF(pipe));
	}
}

static void ilk_init_clock_gating(struct drm_i915_private *dev_priv)
{
	u32 dspclk_gate = ILK_VRHUNIT_CLOCK_GATE_DISABLE;

	/*
	 * Required for FBC
	 * WaFbcDisableDpfcClockGating:ilk
	 */
	dspclk_gate |= ILK_DPFCRUNIT_CLOCK_GATE_DISABLE |
		   ILK_DPFCUNIT_CLOCK_GATE_DISABLE |
		   ILK_DPFDUNIT_CLOCK_GATE_ENABLE;

	I915_WRITE(PCH_3DCGDIS0,
		   MARIUNIT_CLOCK_GATE_DISABLE |
		   SVSMUNIT_CLOCK_GATE_DISABLE);
	I915_WRITE(PCH_3DCGDIS1,
		   VFMUNIT_CLOCK_GATE_DISABLE);

	/*
	 * According to the spec the following bits should be set in
	 * order to enable memory self-refresh
	 * The bit 22/21 of 0x42004
	 * The bit 5 of 0x42020
	 * The bit 15 of 0x45000
	 */
	I915_WRITE(ILK_DISPLAY_CHICKEN2,
		   (I915_READ(ILK_DISPLAY_CHICKEN2) |
		    ILK_DPARB_GATE | ILK_VSDPFD_FULL));
	dspclk_gate |= ILK_DPARBUNIT_CLOCK_GATE_ENABLE;
	I915_WRITE(DISP_ARB_CTL,
		   (I915_READ(DISP_ARB_CTL) |
		    DISP_FBC_WM_DIS));

	/*
	 * Based on the document from hardware guys the following bits
	 * should be set unconditionally in order to enable FBC.
	 * The bit 22 of 0x42000
	 * The bit 22 of 0x42004
	 * The bit 7,8,9 of 0x42020.
	 */
	if (IS_IRONLAKE_M(dev_priv)) {
		/* WaFbcAsynchFlipDisableFbcQueue:ilk */
		I915_WRITE(ILK_DISPLAY_CHICKEN1,
			   I915_READ(ILK_DISPLAY_CHICKEN1) |
			   ILK_FBCQ_DIS);
		I915_WRITE(ILK_DISPLAY_CHICKEN2,
			   I915_READ(ILK_DISPLAY_CHICKEN2) |
			   ILK_DPARB_GATE);
	}

	I915_WRITE(ILK_DSPCLK_GATE_D, dspclk_gate);

	I915_WRITE(ILK_DISPLAY_CHICKEN2,
		   I915_READ(ILK_DISPLAY_CHICKEN2) |
		   ILK_ELPIN_409_SELECT);
	I915_WRITE(_3D_CHICKEN2,
		   _3D_CHICKEN2_WM_READ_PIPELINED << 16 |
		   _3D_CHICKEN2_WM_READ_PIPELINED);

	/* WaDisableRenderCachePipelinedFlush:ilk */
	I915_WRITE(CACHE_MODE_0,
		   _MASKED_BIT_ENABLE(CM0_PIPELINED_RENDER_FLUSH_DISABLE));

	/* WaDisable_RenderCache_OperationalFlush:ilk */
	I915_WRITE(CACHE_MODE_0, _MASKED_BIT_DISABLE(RC_OP_FLUSH_ENABLE));

	g4x_disable_trickle_feed(dev_priv);

	ibx_init_clock_gating(dev_priv);
}

static void cpt_init_clock_gating(struct drm_i915_private *dev_priv)
{
	int pipe;
	u32 val;

	/*
	 * On Ibex Peak and Cougar Point, we need to disable clock
	 * gating for the panel power sequencer or it will fail to
	 * start up when no ports are active.
	 */
	I915_WRITE(SOUTH_DSPCLK_GATE_D, PCH_DPLSUNIT_CLOCK_GATE_DISABLE |
		   PCH_DPLUNIT_CLOCK_GATE_DISABLE |
		   PCH_CPUNIT_CLOCK_GATE_DISABLE);
	I915_WRITE(SOUTH_CHICKEN2, I915_READ(SOUTH_CHICKEN2) |
		   DPLS_EDP_PPS_FIX_DIS);
	/* The below fixes the weird display corruption, a few pixels shifted
	 * downward, on (only) LVDS of some HP laptops with IVY.
	 */
	for_each_pipe(dev_priv, pipe) {
		val = I915_READ(TRANS_CHICKEN2(pipe));
		val |= TRANS_CHICKEN2_TIMING_OVERRIDE;
		val &= ~TRANS_CHICKEN2_FDI_POLARITY_REVERSED;
		if (dev_priv->vbt.fdi_rx_polarity_inverted)
			val |= TRANS_CHICKEN2_FDI_POLARITY_REVERSED;
		val &= ~TRANS_CHICKEN2_FRAME_START_DELAY_MASK;
		val &= ~TRANS_CHICKEN2_DISABLE_DEEP_COLOR_COUNTER;
		val &= ~TRANS_CHICKEN2_DISABLE_DEEP_COLOR_MODESWITCH;
		I915_WRITE(TRANS_CHICKEN2(pipe), val);
	}
	/* WADP0ClockGatingDisable */
	for_each_pipe(dev_priv, pipe) {
		I915_WRITE(TRANS_CHICKEN1(pipe),
			   TRANS_CHICKEN1_DP0UNIT_GC_DISABLE);
	}
}

static void gen6_check_mch_setup(struct drm_i915_private *dev_priv)
{
	u32 tmp;

	tmp = I915_READ(MCH_SSKPD);
	if ((tmp & MCH_SSKPD_WM0_MASK) != MCH_SSKPD_WM0_VAL)
		DRM_DEBUG_KMS("Wrong MCH_SSKPD value: 0x%08x This can cause underruns.\n",
			      tmp);
}

static void gen6_init_clock_gating(struct drm_i915_private *dev_priv)
{
	u32 dspclk_gate = ILK_VRHUNIT_CLOCK_GATE_DISABLE;

	I915_WRITE(ILK_DSPCLK_GATE_D, dspclk_gate);

	I915_WRITE(ILK_DISPLAY_CHICKEN2,
		   I915_READ(ILK_DISPLAY_CHICKEN2) |
		   ILK_ELPIN_409_SELECT);

	/* WaDisableHiZPlanesWhenMSAAEnabled:snb */
	I915_WRITE(_3D_CHICKEN,
		   _MASKED_BIT_ENABLE(_3D_CHICKEN_HIZ_PLANE_DISABLE_MSAA_4X_SNB));

	/* WaDisable_RenderCache_OperationalFlush:snb */
	I915_WRITE(CACHE_MODE_0, _MASKED_BIT_DISABLE(RC_OP_FLUSH_ENABLE));

	/*
	 * BSpec recoomends 8x4 when MSAA is used,
	 * however in practice 16x4 seems fastest.
	 *
	 * Note that PS/WM thread counts depend on the WIZ hashing
	 * disable bit, which we don't touch here, but it's good
	 * to keep in mind (see 3DSTATE_PS and 3DSTATE_WM).
	 */
	I915_WRITE(GEN6_GT_MODE,
		   _MASKED_FIELD(GEN6_WIZ_HASHING_MASK, GEN6_WIZ_HASHING_16x4));

	I915_WRITE(CACHE_MODE_0,
		   _MASKED_BIT_DISABLE(CM0_STC_EVICT_DISABLE_LRA_SNB));

	I915_WRITE(GEN6_UCGCTL1,
		   I915_READ(GEN6_UCGCTL1) |
		   GEN6_BLBUNIT_CLOCK_GATE_DISABLE |
		   GEN6_CSUNIT_CLOCK_GATE_DISABLE);

	/* According to the BSpec vol1g, bit 12 (RCPBUNIT) clock
	 * gating disable must be set.  Failure to set it results in
	 * flickering pixels due to Z write ordering failures after
	 * some amount of runtime in the Mesa "fire" demo, and Unigine
	 * Sanctuary and Tropics, and apparently anything else with
	 * alpha test or pixel discard.
	 *
	 * According to the spec, bit 11 (RCCUNIT) must also be set,
	 * but we didn't debug actual testcases to find it out.
	 *
	 * WaDisableRCCUnitClockGating:snb
	 * WaDisableRCPBUnitClockGating:snb
	 */
	I915_WRITE(GEN6_UCGCTL2,
		   GEN6_RCPBUNIT_CLOCK_GATE_DISABLE |
		   GEN6_RCCUNIT_CLOCK_GATE_DISABLE);

	/* WaStripsFansDisableFastClipPerformanceFix:snb */
	I915_WRITE(_3D_CHICKEN3,
		   _MASKED_BIT_ENABLE(_3D_CHICKEN3_SF_DISABLE_FASTCLIP_CULL));

	/*
	 * Bspec says:
	 * "This bit must be set if 3DSTATE_CLIP clip mode is set to normal and
	 * 3DSTATE_SF number of SF output attributes is more than 16."
	 */
	I915_WRITE(_3D_CHICKEN3,
		   _MASKED_BIT_ENABLE(_3D_CHICKEN3_SF_DISABLE_PIPELINED_ATTR_FETCH));

	/*
	 * According to the spec the following bits should be
	 * set in order to enable memory self-refresh and fbc:
	 * The bit21 and bit22 of 0x42000
	 * The bit21 and bit22 of 0x42004
	 * The bit5 and bit7 of 0x42020
	 * The bit14 of 0x70180
	 * The bit14 of 0x71180
	 *
	 * WaFbcAsynchFlipDisableFbcQueue:snb
	 */
	I915_WRITE(ILK_DISPLAY_CHICKEN1,
		   I915_READ(ILK_DISPLAY_CHICKEN1) |
		   ILK_FBCQ_DIS | ILK_PABSTRETCH_DIS);
	I915_WRITE(ILK_DISPLAY_CHICKEN2,
		   I915_READ(ILK_DISPLAY_CHICKEN2) |
		   ILK_DPARB_GATE | ILK_VSDPFD_FULL);
	I915_WRITE(ILK_DSPCLK_GATE_D,
		   I915_READ(ILK_DSPCLK_GATE_D) |
		   ILK_DPARBUNIT_CLOCK_GATE_ENABLE  |
		   ILK_DPFDUNIT_CLOCK_GATE_ENABLE);

	g4x_disable_trickle_feed(dev_priv);

	cpt_init_clock_gating(dev_priv);

	gen6_check_mch_setup(dev_priv);
}

static void gen7_setup_fixed_func_scheduler(struct drm_i915_private *dev_priv)
{
	u32 reg = I915_READ(GEN7_FF_THREAD_MODE);

	/*
	 * WaVSThreadDispatchOverride:ivb,vlv
	 *
	 * This actually overrides the dispatch
	 * mode for all thread types.
	 */
	reg &= ~GEN7_FF_SCHED_MASK;
	reg |= GEN7_FF_TS_SCHED_HW;
	reg |= GEN7_FF_VS_SCHED_HW;
	reg |= GEN7_FF_DS_SCHED_HW;

	I915_WRITE(GEN7_FF_THREAD_MODE, reg);
}

static void lpt_init_clock_gating(struct drm_i915_private *dev_priv)
{
	/*
	 * TODO: this bit should only be enabled when really needed, then
	 * disabled when not needed anymore in order to save power.
	 */
	if (HAS_PCH_LPT_LP(dev_priv))
		I915_WRITE(SOUTH_DSPCLK_GATE_D,
			   I915_READ(SOUTH_DSPCLK_GATE_D) |
			   PCH_LP_PARTITION_LEVEL_DISABLE);

	/* WADPOClockGatingDisable:hsw */
	I915_WRITE(TRANS_CHICKEN1(PIPE_A),
		   I915_READ(TRANS_CHICKEN1(PIPE_A)) |
		   TRANS_CHICKEN1_DP0UNIT_GC_DISABLE);
}

static void lpt_suspend_hw(struct drm_i915_private *dev_priv)
{
	if (HAS_PCH_LPT_LP(dev_priv)) {
		u32 val = I915_READ(SOUTH_DSPCLK_GATE_D);

		val &= ~PCH_LP_PARTITION_LEVEL_DISABLE;
		I915_WRITE(SOUTH_DSPCLK_GATE_D, val);
	}
}

static void gen8_set_l3sqc_credits(struct drm_i915_private *dev_priv,
				   int general_prio_credits,
				   int high_prio_credits)
{
	u32 misccpctl;
	u32 val;

	/* WaTempDisableDOPClkGating:bdw */
	misccpctl = I915_READ(GEN7_MISCCPCTL);
	I915_WRITE(GEN7_MISCCPCTL, misccpctl & ~GEN7_DOP_CLOCK_GATE_ENABLE);

	val = I915_READ(GEN8_L3SQCREG1);
	val &= ~L3_PRIO_CREDITS_MASK;
	val |= L3_GENERAL_PRIO_CREDITS(general_prio_credits);
	val |= L3_HIGH_PRIO_CREDITS(high_prio_credits);
	I915_WRITE(GEN8_L3SQCREG1, val);

	/*
	 * Wait at least 100 clocks before re-enabling clock gating.
	 * See the definition of L3SQCREG1 in BSpec.
	 */
	POSTING_READ(GEN8_L3SQCREG1);
	udelay(1);
	I915_WRITE(GEN7_MISCCPCTL, misccpctl);
}

static void icl_init_clock_gating(struct drm_i915_private *dev_priv)
{
	/* This is not an Wa. Enable to reduce Sampler power */
	I915_WRITE(GEN10_DFR_RATIO_EN_AND_CHICKEN,
		   I915_READ(GEN10_DFR_RATIO_EN_AND_CHICKEN) & ~DFR_DISABLE);

	/* WaEnable32PlaneMode:icl */
	I915_WRITE(GEN9_CSFE_CHICKEN1_RCS,
		   _MASKED_BIT_ENABLE(GEN11_ENABLE_32_PLANE_MODE));
}

static void cnp_init_clock_gating(struct drm_i915_private *dev_priv)
{
	if (!HAS_PCH_CNP(dev_priv))
		return;

	/* Display WA #1181 WaSouthDisplayDisablePWMCGEGating: cnp */
	I915_WRITE(SOUTH_DSPCLK_GATE_D, I915_READ(SOUTH_DSPCLK_GATE_D) |
		   CNP_PWM_CGE_GATING_DISABLE);
}

static void cnl_init_clock_gating(struct drm_i915_private *dev_priv)
{
	u32 val;
	cnp_init_clock_gating(dev_priv);

	/* This is not an Wa. Enable for better image quality */
	I915_WRITE(_3D_CHICKEN3,
		   _MASKED_BIT_ENABLE(_3D_CHICKEN3_AA_LINE_QUALITY_FIX_ENABLE));

	/* WaEnableChickenDCPR:cnl */
	I915_WRITE(GEN8_CHICKEN_DCPR_1,
		   I915_READ(GEN8_CHICKEN_DCPR_1) | MASK_WAKEMEM);

	/* WaFbcWakeMemOn:cnl */
	I915_WRITE(DISP_ARB_CTL, I915_READ(DISP_ARB_CTL) |
		   DISP_FBC_MEMORY_WAKE);

	val = I915_READ(SLICE_UNIT_LEVEL_CLKGATE);
	/* ReadHitWriteOnlyDisable:cnl */
	val |= RCCUNIT_CLKGATE_DIS;
	/* WaSarbUnitClockGatingDisable:cnl (pre-prod) */
	if (IS_CNL_REVID(dev_priv, CNL_REVID_A0, CNL_REVID_B0))
		val |= SARBUNIT_CLKGATE_DIS;
	I915_WRITE(SLICE_UNIT_LEVEL_CLKGATE, val);

	/* Wa_2201832410:cnl */
	val = I915_READ(SUBSLICE_UNIT_LEVEL_CLKGATE);
	val |= GWUNIT_CLKGATE_DIS;
	I915_WRITE(SUBSLICE_UNIT_LEVEL_CLKGATE, val);

	/* WaDisableVFclkgate:cnl */
	/* WaVFUnitClockGatingDisable:cnl */
	val = I915_READ(UNSLICE_UNIT_LEVEL_CLKGATE);
	val |= VFUNIT_CLKGATE_DIS;
	I915_WRITE(UNSLICE_UNIT_LEVEL_CLKGATE, val);
}

static void cfl_init_clock_gating(struct drm_i915_private *dev_priv)
{
	cnp_init_clock_gating(dev_priv);
	gen9_init_clock_gating(dev_priv);

	/* WaFbcNukeOnHostModify:cfl */
	I915_WRITE(ILK_DPFC_CHICKEN, I915_READ(ILK_DPFC_CHICKEN) |
		   ILK_DPFC_NUKE_ON_ANY_MODIFICATION);
}

static void kbl_init_clock_gating(struct drm_i915_private *dev_priv)
{
	gen9_init_clock_gating(dev_priv);

	/* WaDisableSDEUnitClockGating:kbl */
	if (IS_KBL_REVID(dev_priv, 0, KBL_REVID_B0))
		I915_WRITE(GEN8_UCGCTL6, I915_READ(GEN8_UCGCTL6) |
			   GEN8_SDEUNIT_CLOCK_GATE_DISABLE);

	/* WaDisableGamClockGating:kbl */
	if (IS_KBL_REVID(dev_priv, 0, KBL_REVID_B0))
		I915_WRITE(GEN6_UCGCTL1, I915_READ(GEN6_UCGCTL1) |
			   GEN6_GAMUNIT_CLOCK_GATE_DISABLE);

	/* WaFbcNukeOnHostModify:kbl */
	I915_WRITE(ILK_DPFC_CHICKEN, I915_READ(ILK_DPFC_CHICKEN) |
		   ILK_DPFC_NUKE_ON_ANY_MODIFICATION);
}

static void skl_init_clock_gating(struct drm_i915_private *dev_priv)
{
	gen9_init_clock_gating(dev_priv);

	/* WAC6entrylatency:skl */
	I915_WRITE(FBC_LLC_READ_CTRL, I915_READ(FBC_LLC_READ_CTRL) |
		   FBC_LLC_FULLY_OPEN);

	/* WaFbcNukeOnHostModify:skl */
	I915_WRITE(ILK_DPFC_CHICKEN, I915_READ(ILK_DPFC_CHICKEN) |
		   ILK_DPFC_NUKE_ON_ANY_MODIFICATION);
}

static void bdw_init_clock_gating(struct drm_i915_private *dev_priv)
{
	enum pipe pipe;

	/* WaSwitchSolVfFArbitrationPriority:bdw */
	I915_WRITE(GAM_ECOCHK, I915_READ(GAM_ECOCHK) | HSW_ECOCHK_ARB_PRIO_SOL);

	/* WaPsrDPAMaskVBlankInSRD:bdw */
	I915_WRITE(CHICKEN_PAR1_1,
		   I915_READ(CHICKEN_PAR1_1) | DPA_MASK_VBLANK_SRD);

	/* WaPsrDPRSUnmaskVBlankInSRD:bdw */
	for_each_pipe(dev_priv, pipe) {
		I915_WRITE(CHICKEN_PIPESL_1(pipe),
			   I915_READ(CHICKEN_PIPESL_1(pipe)) |
			   BDW_DPRS_MASK_VBLANK_SRD);
	}

	/* WaVSRefCountFullforceMissDisable:bdw */
	/* WaDSRefCountFullforceMissDisable:bdw */
	I915_WRITE(GEN7_FF_THREAD_MODE,
		   I915_READ(GEN7_FF_THREAD_MODE) &
		   ~(GEN8_FF_DS_REF_CNT_FFME | GEN7_FF_VS_REF_CNT_FFME));

	I915_WRITE(GEN6_RC_SLEEP_PSMI_CONTROL,
		   _MASKED_BIT_ENABLE(GEN8_RC_SEMA_IDLE_MSG_DISABLE));

	/* WaDisableSDEUnitClockGating:bdw */
	I915_WRITE(GEN8_UCGCTL6, I915_READ(GEN8_UCGCTL6) |
		   GEN8_SDEUNIT_CLOCK_GATE_DISABLE);

	/* WaProgramL3SqcReg1Default:bdw */
	gen8_set_l3sqc_credits(dev_priv, 30, 2);

	/* WaKVMNotificationOnConfigChange:bdw */
	I915_WRITE(CHICKEN_PAR2_1, I915_READ(CHICKEN_PAR2_1)
		   | KVM_CONFIG_CHANGE_NOTIFICATION_SELECT);

	lpt_init_clock_gating(dev_priv);

	/* WaDisableDopClockGating:bdw
	 *
	 * Also see the CHICKEN2 write in bdw_init_workarounds() to disable DOP
	 * clock gating.
	 */
	I915_WRITE(GEN6_UCGCTL1,
		   I915_READ(GEN6_UCGCTL1) | GEN6_EU_TCUNIT_CLOCK_GATE_DISABLE);
}

static void hsw_init_clock_gating(struct drm_i915_private *dev_priv)
{
	/* L3 caching of data atomics doesn't work -- disable it. */
	I915_WRITE(HSW_SCRATCH1, HSW_SCRATCH1_L3_DATA_ATOMICS_DISABLE);
	I915_WRITE(HSW_ROW_CHICKEN3,
		   _MASKED_BIT_ENABLE(HSW_ROW_CHICKEN3_L3_GLOBAL_ATOMICS_DISABLE));

	/* This is required by WaCatErrorRejectionIssue:hsw */
	I915_WRITE(GEN7_SQ_CHICKEN_MBCUNIT_CONFIG,
			I915_READ(GEN7_SQ_CHICKEN_MBCUNIT_CONFIG) |
			GEN7_SQ_CHICKEN_MBCUNIT_SQINTMOB);

	/* WaVSRefCountFullforceMissDisable:hsw */
	I915_WRITE(GEN7_FF_THREAD_MODE,
		   I915_READ(GEN7_FF_THREAD_MODE) & ~GEN7_FF_VS_REF_CNT_FFME);

	/* WaDisable_RenderCache_OperationalFlush:hsw */
	I915_WRITE(CACHE_MODE_0_GEN7, _MASKED_BIT_DISABLE(RC_OP_FLUSH_ENABLE));

	/* enable HiZ Raw Stall Optimization */
	I915_WRITE(CACHE_MODE_0_GEN7,
		   _MASKED_BIT_DISABLE(HIZ_RAW_STALL_OPT_DISABLE));

	/* WaDisable4x2SubspanOptimization:hsw */
	I915_WRITE(CACHE_MODE_1,
		   _MASKED_BIT_ENABLE(PIXEL_SUBSPAN_COLLECT_OPT_DISABLE));

	/*
	 * BSpec recommends 8x4 when MSAA is used,
	 * however in practice 16x4 seems fastest.
	 *
	 * Note that PS/WM thread counts depend on the WIZ hashing
	 * disable bit, which we don't touch here, but it's good
	 * to keep in mind (see 3DSTATE_PS and 3DSTATE_WM).
	 */
	I915_WRITE(GEN7_GT_MODE,
		   _MASKED_FIELD(GEN6_WIZ_HASHING_MASK, GEN6_WIZ_HASHING_16x4));

	/* WaSampleCChickenBitEnable:hsw */
	I915_WRITE(HALF_SLICE_CHICKEN3,
		   _MASKED_BIT_ENABLE(HSW_SAMPLE_C_PERFORMANCE));

	/* WaSwitchSolVfFArbitrationPriority:hsw */
	I915_WRITE(GAM_ECOCHK, I915_READ(GAM_ECOCHK) | HSW_ECOCHK_ARB_PRIO_SOL);

	lpt_init_clock_gating(dev_priv);
}

static void ivb_init_clock_gating(struct drm_i915_private *dev_priv)
{
	u32 snpcr;

	I915_WRITE(ILK_DSPCLK_GATE_D, ILK_VRHUNIT_CLOCK_GATE_DISABLE);

	/* WaDisableEarlyCull:ivb */
	I915_WRITE(_3D_CHICKEN3,
		   _MASKED_BIT_ENABLE(_3D_CHICKEN_SF_DISABLE_OBJEND_CULL));

	/* WaDisableBackToBackFlipFix:ivb */
	I915_WRITE(IVB_CHICKEN3,
		   CHICKEN3_DGMG_REQ_OUT_FIX_DISABLE |
		   CHICKEN3_DGMG_DONE_FIX_DISABLE);

	/* WaDisablePSDDualDispatchEnable:ivb */
	if (IS_IVB_GT1(dev_priv))
		I915_WRITE(GEN7_HALF_SLICE_CHICKEN1,
			   _MASKED_BIT_ENABLE(GEN7_PSD_SINGLE_PORT_DISPATCH_ENABLE));

	/* WaDisable_RenderCache_OperationalFlush:ivb */
	I915_WRITE(CACHE_MODE_0_GEN7, _MASKED_BIT_DISABLE(RC_OP_FLUSH_ENABLE));

	/* Apply the WaDisableRHWOOptimizationForRenderHang:ivb workaround. */
	I915_WRITE(GEN7_COMMON_SLICE_CHICKEN1,
		   GEN7_CSC1_RHWO_OPT_DISABLE_IN_RCC);

	/* WaApplyL3ControlAndL3ChickenMode:ivb */
	I915_WRITE(GEN7_L3CNTLREG1,
			GEN7_WA_FOR_GEN7_L3_CONTROL);
	I915_WRITE(GEN7_L3_CHICKEN_MODE_REGISTER,
		   GEN7_WA_L3_CHICKEN_MODE);
	if (IS_IVB_GT1(dev_priv))
		I915_WRITE(GEN7_ROW_CHICKEN2,
			   _MASKED_BIT_ENABLE(DOP_CLOCK_GATING_DISABLE));
	else {
		/* must write both registers */
		I915_WRITE(GEN7_ROW_CHICKEN2,
			   _MASKED_BIT_ENABLE(DOP_CLOCK_GATING_DISABLE));
		I915_WRITE(GEN7_ROW_CHICKEN2_GT2,
			   _MASKED_BIT_ENABLE(DOP_CLOCK_GATING_DISABLE));
	}

	/* WaForceL3Serialization:ivb */
	I915_WRITE(GEN7_L3SQCREG4, I915_READ(GEN7_L3SQCREG4) &
		   ~L3SQ_URB_READ_CAM_MATCH_DISABLE);

	/*
	 * According to the spec, bit 13 (RCZUNIT) must be set on IVB.
	 * This implements the WaDisableRCZUnitClockGating:ivb workaround.
	 */
	I915_WRITE(GEN6_UCGCTL2,
		   GEN6_RCZUNIT_CLOCK_GATE_DISABLE);

	/* This is required by WaCatErrorRejectionIssue:ivb */
	I915_WRITE(GEN7_SQ_CHICKEN_MBCUNIT_CONFIG,
			I915_READ(GEN7_SQ_CHICKEN_MBCUNIT_CONFIG) |
			GEN7_SQ_CHICKEN_MBCUNIT_SQINTMOB);

	g4x_disable_trickle_feed(dev_priv);

	gen7_setup_fixed_func_scheduler(dev_priv);

	if (0) { /* causes HiZ corruption on ivb:gt1 */
		/* enable HiZ Raw Stall Optimization */
		I915_WRITE(CACHE_MODE_0_GEN7,
			   _MASKED_BIT_DISABLE(HIZ_RAW_STALL_OPT_DISABLE));
	}

	/* WaDisable4x2SubspanOptimization:ivb */
	I915_WRITE(CACHE_MODE_1,
		   _MASKED_BIT_ENABLE(PIXEL_SUBSPAN_COLLECT_OPT_DISABLE));

	/*
	 * BSpec recommends 8x4 when MSAA is used,
	 * however in practice 16x4 seems fastest.
	 *
	 * Note that PS/WM thread counts depend on the WIZ hashing
	 * disable bit, which we don't touch here, but it's good
	 * to keep in mind (see 3DSTATE_PS and 3DSTATE_WM).
	 */
	I915_WRITE(GEN7_GT_MODE,
		   _MASKED_FIELD(GEN6_WIZ_HASHING_MASK, GEN6_WIZ_HASHING_16x4));

	snpcr = I915_READ(GEN6_MBCUNIT_SNPCR);
	snpcr &= ~GEN6_MBC_SNPCR_MASK;
	snpcr |= GEN6_MBC_SNPCR_MED;
	I915_WRITE(GEN6_MBCUNIT_SNPCR, snpcr);

	if (!HAS_PCH_NOP(dev_priv))
		cpt_init_clock_gating(dev_priv);

	gen6_check_mch_setup(dev_priv);
}

static void vlv_init_clock_gating(struct drm_i915_private *dev_priv)
{
	/* WaDisableEarlyCull:vlv */
	I915_WRITE(_3D_CHICKEN3,
		   _MASKED_BIT_ENABLE(_3D_CHICKEN_SF_DISABLE_OBJEND_CULL));

	/* WaDisableBackToBackFlipFix:vlv */
	I915_WRITE(IVB_CHICKEN3,
		   CHICKEN3_DGMG_REQ_OUT_FIX_DISABLE |
		   CHICKEN3_DGMG_DONE_FIX_DISABLE);

	/* WaPsdDispatchEnable:vlv */
	/* WaDisablePSDDualDispatchEnable:vlv */
	I915_WRITE(GEN7_HALF_SLICE_CHICKEN1,
		   _MASKED_BIT_ENABLE(GEN7_MAX_PS_THREAD_DEP |
				      GEN7_PSD_SINGLE_PORT_DISPATCH_ENABLE));

	/* WaDisable_RenderCache_OperationalFlush:vlv */
	I915_WRITE(CACHE_MODE_0_GEN7, _MASKED_BIT_DISABLE(RC_OP_FLUSH_ENABLE));

	/* WaForceL3Serialization:vlv */
	I915_WRITE(GEN7_L3SQCREG4, I915_READ(GEN7_L3SQCREG4) &
		   ~L3SQ_URB_READ_CAM_MATCH_DISABLE);

	/* WaDisableDopClockGating:vlv */
	I915_WRITE(GEN7_ROW_CHICKEN2,
		   _MASKED_BIT_ENABLE(DOP_CLOCK_GATING_DISABLE));

	/* This is required by WaCatErrorRejectionIssue:vlv */
	I915_WRITE(GEN7_SQ_CHICKEN_MBCUNIT_CONFIG,
		   I915_READ(GEN7_SQ_CHICKEN_MBCUNIT_CONFIG) |
		   GEN7_SQ_CHICKEN_MBCUNIT_SQINTMOB);

	gen7_setup_fixed_func_scheduler(dev_priv);

	/*
	 * According to the spec, bit 13 (RCZUNIT) must be set on IVB.
	 * This implements the WaDisableRCZUnitClockGating:vlv workaround.
	 */
	I915_WRITE(GEN6_UCGCTL2,
		   GEN6_RCZUNIT_CLOCK_GATE_DISABLE);

	/* WaDisableL3Bank2xClockGate:vlv
	 * Disabling L3 clock gating- MMIO 940c[25] = 1
	 * Set bit 25, to disable L3_BANK_2x_CLK_GATING */
	I915_WRITE(GEN7_UCGCTL4,
		   I915_READ(GEN7_UCGCTL4) | GEN7_L3BANK2X_CLOCK_GATE_DISABLE);

	/*
	 * BSpec says this must be set, even though
	 * WaDisable4x2SubspanOptimization isn't listed for VLV.
	 */
	I915_WRITE(CACHE_MODE_1,
		   _MASKED_BIT_ENABLE(PIXEL_SUBSPAN_COLLECT_OPT_DISABLE));

	/*
	 * BSpec recommends 8x4 when MSAA is used,
	 * however in practice 16x4 seems fastest.
	 *
	 * Note that PS/WM thread counts depend on the WIZ hashing
	 * disable bit, which we don't touch here, but it's good
	 * to keep in mind (see 3DSTATE_PS and 3DSTATE_WM).
	 */
	I915_WRITE(GEN7_GT_MODE,
		   _MASKED_FIELD(GEN6_WIZ_HASHING_MASK, GEN6_WIZ_HASHING_16x4));

	/*
	 * WaIncreaseL3CreditsForVLVB0:vlv
	 * This is the hardware default actually.
	 */
	I915_WRITE(GEN7_L3SQCREG1, VLV_B0_WA_L3SQCREG1_VALUE);

	/*
	 * WaDisableVLVClockGating_VBIIssue:vlv
	 * Disable clock gating on th GCFG unit to prevent a delay
	 * in the reporting of vblank events.
	 */
	I915_WRITE(VLV_GUNIT_CLOCK_GATE, GCFG_DIS);
}

static void chv_init_clock_gating(struct drm_i915_private *dev_priv)
{
	/* WaVSRefCountFullforceMissDisable:chv */
	/* WaDSRefCountFullforceMissDisable:chv */
	I915_WRITE(GEN7_FF_THREAD_MODE,
		   I915_READ(GEN7_FF_THREAD_MODE) &
		   ~(GEN8_FF_DS_REF_CNT_FFME | GEN7_FF_VS_REF_CNT_FFME));

	/* WaDisableSemaphoreAndSyncFlipWait:chv */
	I915_WRITE(GEN6_RC_SLEEP_PSMI_CONTROL,
		   _MASKED_BIT_ENABLE(GEN8_RC_SEMA_IDLE_MSG_DISABLE));

	/* WaDisableCSUnitClockGating:chv */
	I915_WRITE(GEN6_UCGCTL1, I915_READ(GEN6_UCGCTL1) |
		   GEN6_CSUNIT_CLOCK_GATE_DISABLE);

	/* WaDisableSDEUnitClockGating:chv */
	I915_WRITE(GEN8_UCGCTL6, I915_READ(GEN8_UCGCTL6) |
		   GEN8_SDEUNIT_CLOCK_GATE_DISABLE);

	/*
	 * WaProgramL3SqcReg1Default:chv
	 * See gfxspecs/Related Documents/Performance Guide/
	 * LSQC Setting Recommendations.
	 */
	gen8_set_l3sqc_credits(dev_priv, 38, 2);
}

static void g4x_init_clock_gating(struct drm_i915_private *dev_priv)
{
	u32 dspclk_gate;

	I915_WRITE(RENCLK_GATE_D1, 0);
	I915_WRITE(RENCLK_GATE_D2, VF_UNIT_CLOCK_GATE_DISABLE |
		   GS_UNIT_CLOCK_GATE_DISABLE |
		   CL_UNIT_CLOCK_GATE_DISABLE);
	I915_WRITE(RAMCLK_GATE_D, 0);
	dspclk_gate = VRHUNIT_CLOCK_GATE_DISABLE |
		OVRUNIT_CLOCK_GATE_DISABLE |
		OVCUNIT_CLOCK_GATE_DISABLE;
	if (IS_GM45(dev_priv))
		dspclk_gate |= DSSUNIT_CLOCK_GATE_DISABLE;
	I915_WRITE(DSPCLK_GATE_D, dspclk_gate);

	/* WaDisableRenderCachePipelinedFlush */
	I915_WRITE(CACHE_MODE_0,
		   _MASKED_BIT_ENABLE(CM0_PIPELINED_RENDER_FLUSH_DISABLE));

	/* WaDisable_RenderCache_OperationalFlush:g4x */
	I915_WRITE(CACHE_MODE_0, _MASKED_BIT_DISABLE(RC_OP_FLUSH_ENABLE));

	g4x_disable_trickle_feed(dev_priv);
}

static void i965gm_init_clock_gating(struct drm_i915_private *dev_priv)
{
	struct intel_uncore *uncore = &dev_priv->uncore;

	intel_uncore_write(uncore, RENCLK_GATE_D1, I965_RCC_CLOCK_GATE_DISABLE);
	intel_uncore_write(uncore, RENCLK_GATE_D2, 0);
	intel_uncore_write(uncore, DSPCLK_GATE_D, 0);
	intel_uncore_write(uncore, RAMCLK_GATE_D, 0);
	intel_uncore_write16(uncore, DEUC, 0);
	intel_uncore_write(uncore,
			   MI_ARB_STATE,
			   _MASKED_BIT_ENABLE(MI_ARB_DISPLAY_TRICKLE_FEED_DISABLE));

	/* WaDisable_RenderCache_OperationalFlush:gen4 */
	intel_uncore_write(uncore,
			   CACHE_MODE_0,
			   _MASKED_BIT_DISABLE(RC_OP_FLUSH_ENABLE));
}

static void i965g_init_clock_gating(struct drm_i915_private *dev_priv)
{
	I915_WRITE(RENCLK_GATE_D1, I965_RCZ_CLOCK_GATE_DISABLE |
		   I965_RCC_CLOCK_GATE_DISABLE |
		   I965_RCPB_CLOCK_GATE_DISABLE |
		   I965_ISC_CLOCK_GATE_DISABLE |
		   I965_FBC_CLOCK_GATE_DISABLE);
	I915_WRITE(RENCLK_GATE_D2, 0);
	I915_WRITE(MI_ARB_STATE,
		   _MASKED_BIT_ENABLE(MI_ARB_DISPLAY_TRICKLE_FEED_DISABLE));

	/* WaDisable_RenderCache_OperationalFlush:gen4 */
	I915_WRITE(CACHE_MODE_0, _MASKED_BIT_DISABLE(RC_OP_FLUSH_ENABLE));
}

static void gen3_init_clock_gating(struct drm_i915_private *dev_priv)
{
	u32 dstate = I915_READ(D_STATE);

	dstate |= DSTATE_PLL_D3_OFF | DSTATE_GFX_CLOCK_GATING |
		DSTATE_DOT_CLOCK_GATING;
	I915_WRITE(D_STATE, dstate);

	if (IS_PINEVIEW(dev_priv))
		I915_WRITE(ECOSKPD, _MASKED_BIT_ENABLE(ECO_GATING_CX_ONLY));

	/* IIR "flip pending" means done if this bit is set */
	I915_WRITE(ECOSKPD, _MASKED_BIT_DISABLE(ECO_FLIP_DONE));

	/* interrupts should cause a wake up from C3 */
	I915_WRITE(INSTPM, _MASKED_BIT_ENABLE(INSTPM_AGPBUSY_INT_EN));

	/* On GEN3 we really need to make sure the ARB C3 LP bit is set */
	I915_WRITE(MI_ARB_STATE, _MASKED_BIT_ENABLE(MI_ARB_C3_LP_WRITE_ENABLE));

	I915_WRITE(MI_ARB_STATE,
		   _MASKED_BIT_ENABLE(MI_ARB_DISPLAY_TRICKLE_FEED_DISABLE));
}

static void i85x_init_clock_gating(struct drm_i915_private *dev_priv)
{
	I915_WRITE(RENCLK_GATE_D1, SV_CLOCK_GATE_DISABLE);

	/* interrupts should cause a wake up from C3 */
	I915_WRITE(MI_STATE, _MASKED_BIT_ENABLE(MI_AGPBUSY_INT_EN) |
		   _MASKED_BIT_DISABLE(MI_AGPBUSY_830_MODE));

	I915_WRITE(MEM_MODE,
		   _MASKED_BIT_ENABLE(MEM_DISPLAY_TRICKLE_FEED_DISABLE));
}

static void i830_init_clock_gating(struct drm_i915_private *dev_priv)
{
	I915_WRITE(MEM_MODE,
		   _MASKED_BIT_ENABLE(MEM_DISPLAY_A_TRICKLE_FEED_DISABLE) |
		   _MASKED_BIT_ENABLE(MEM_DISPLAY_B_TRICKLE_FEED_DISABLE));
}

void intel_init_clock_gating(struct drm_i915_private *dev_priv)
{
	dev_priv->display.init_clock_gating(dev_priv);
}

void intel_suspend_hw(struct drm_i915_private *dev_priv)
{
	if (HAS_PCH_LPT(dev_priv))
		lpt_suspend_hw(dev_priv);
}

static void nop_init_clock_gating(struct drm_i915_private *dev_priv)
{
	DRM_DEBUG_KMS("No clock gating settings or workarounds applied.\n");
}

/**
 * intel_init_clock_gating_hooks - setup the clock gating hooks
 * @dev_priv: device private
 *
 * Setup the hooks that configure which clocks of a given platform can be
 * gated and also apply various GT and display specific workarounds for these
 * platforms. Note that some GT specific workarounds are applied separately
 * when GPU contexts or batchbuffers start their execution.
 */
void intel_init_clock_gating_hooks(struct drm_i915_private *dev_priv)
{
	if (IS_GEN(dev_priv, 12))
		dev_priv->display.init_clock_gating = nop_init_clock_gating;
	else if (IS_GEN(dev_priv, 11))
		dev_priv->display.init_clock_gating = icl_init_clock_gating;
	else if (IS_CANNONLAKE(dev_priv))
		dev_priv->display.init_clock_gating = cnl_init_clock_gating;
	else if (IS_COFFEELAKE(dev_priv))
		dev_priv->display.init_clock_gating = cfl_init_clock_gating;
	else if (IS_SKYLAKE(dev_priv))
		dev_priv->display.init_clock_gating = skl_init_clock_gating;
	else if (IS_KABYLAKE(dev_priv))
		dev_priv->display.init_clock_gating = kbl_init_clock_gating;
	else if (IS_BROXTON(dev_priv))
		dev_priv->display.init_clock_gating = bxt_init_clock_gating;
	else if (IS_GEMINILAKE(dev_priv))
		dev_priv->display.init_clock_gating = glk_init_clock_gating;
	else if (IS_BROADWELL(dev_priv))
		dev_priv->display.init_clock_gating = bdw_init_clock_gating;
	else if (IS_CHERRYVIEW(dev_priv))
		dev_priv->display.init_clock_gating = chv_init_clock_gating;
	else if (IS_HASWELL(dev_priv))
		dev_priv->display.init_clock_gating = hsw_init_clock_gating;
	else if (IS_IVYBRIDGE(dev_priv))
		dev_priv->display.init_clock_gating = ivb_init_clock_gating;
	else if (IS_VALLEYVIEW(dev_priv))
		dev_priv->display.init_clock_gating = vlv_init_clock_gating;
	else if (IS_GEN(dev_priv, 6))
		dev_priv->display.init_clock_gating = gen6_init_clock_gating;
	else if (IS_GEN(dev_priv, 5))
		dev_priv->display.init_clock_gating = ilk_init_clock_gating;
	else if (IS_G4X(dev_priv))
		dev_priv->display.init_clock_gating = g4x_init_clock_gating;
	else if (IS_I965GM(dev_priv))
		dev_priv->display.init_clock_gating = i965gm_init_clock_gating;
	else if (IS_I965G(dev_priv))
		dev_priv->display.init_clock_gating = i965g_init_clock_gating;
	else if (IS_GEN(dev_priv, 3))
		dev_priv->display.init_clock_gating = gen3_init_clock_gating;
	else if (IS_I85X(dev_priv) || IS_I865G(dev_priv))
		dev_priv->display.init_clock_gating = i85x_init_clock_gating;
	else if (IS_GEN(dev_priv, 2))
		dev_priv->display.init_clock_gating = i830_init_clock_gating;
	else {
		MISSING_CASE(INTEL_DEVID(dev_priv));
		dev_priv->display.init_clock_gating = nop_init_clock_gating;
	}
}

/* Set up chip specific power management-related functions */
void intel_init_pm(struct drm_i915_private *dev_priv)
{
	/* For cxsr */
	if (IS_PINEVIEW(dev_priv))
		i915_pineview_get_mem_freq(dev_priv);
	else if (IS_GEN(dev_priv, 5))
		i915_ironlake_get_mem_freq(dev_priv);

	/* For FIFO watermark updates */
	if (INTEL_GEN(dev_priv) >= 9) {
		skl_setup_wm_latency(dev_priv);
		dev_priv->display.initial_watermarks = skl_initial_wm;
		dev_priv->display.atomic_update_watermarks = skl_atomic_update_crtc_wm;
		dev_priv->display.compute_global_watermarks = skl_compute_wm;
	} else if (HAS_PCH_SPLIT(dev_priv)) {
		ilk_setup_wm_latency(dev_priv);

		if ((IS_GEN(dev_priv, 5) && dev_priv->wm.pri_latency[1] &&
		     dev_priv->wm.spr_latency[1] && dev_priv->wm.cur_latency[1]) ||
		    (!IS_GEN(dev_priv, 5) && dev_priv->wm.pri_latency[0] &&
		     dev_priv->wm.spr_latency[0] && dev_priv->wm.cur_latency[0])) {
			dev_priv->display.compute_pipe_wm = ilk_compute_pipe_wm;
			dev_priv->display.compute_intermediate_wm =
				ilk_compute_intermediate_wm;
			dev_priv->display.initial_watermarks =
				ilk_initial_watermarks;
			dev_priv->display.optimize_watermarks =
				ilk_optimize_watermarks;
		} else {
			DRM_DEBUG_KMS("Failed to read display plane latency. "
				      "Disable CxSR\n");
		}
	} else if (IS_VALLEYVIEW(dev_priv) || IS_CHERRYVIEW(dev_priv)) {
		vlv_setup_wm_latency(dev_priv);
		dev_priv->display.compute_pipe_wm = vlv_compute_pipe_wm;
		dev_priv->display.compute_intermediate_wm = vlv_compute_intermediate_wm;
		dev_priv->display.initial_watermarks = vlv_initial_watermarks;
		dev_priv->display.optimize_watermarks = vlv_optimize_watermarks;
		dev_priv->display.atomic_update_watermarks = vlv_atomic_update_fifo;
	} else if (IS_G4X(dev_priv)) {
		g4x_setup_wm_latency(dev_priv);
		dev_priv->display.compute_pipe_wm = g4x_compute_pipe_wm;
		dev_priv->display.compute_intermediate_wm = g4x_compute_intermediate_wm;
		dev_priv->display.initial_watermarks = g4x_initial_watermarks;
		dev_priv->display.optimize_watermarks = g4x_optimize_watermarks;
	} else if (IS_PINEVIEW(dev_priv)) {
		if (!intel_get_cxsr_latency(!IS_MOBILE(dev_priv),
					    dev_priv->is_ddr3,
					    dev_priv->fsb_freq,
					    dev_priv->mem_freq)) {
			DRM_INFO("failed to find known CxSR latency "
				 "(found ddr%s fsb freq %d, mem freq %d), "
				 "disabling CxSR\n",
				 (dev_priv->is_ddr3 == 1) ? "3" : "2",
				 dev_priv->fsb_freq, dev_priv->mem_freq);
			/* Disable CxSR and never update its watermark again */
			intel_set_memory_cxsr(dev_priv, false);
			dev_priv->display.update_wm = NULL;
		} else
			dev_priv->display.update_wm = pineview_update_wm;
	} else if (IS_GEN(dev_priv, 4)) {
		dev_priv->display.update_wm = i965_update_wm;
	} else if (IS_GEN(dev_priv, 3)) {
		dev_priv->display.update_wm = i9xx_update_wm;
		dev_priv->display.get_fifo_size = i9xx_get_fifo_size;
	} else if (IS_GEN(dev_priv, 2)) {
		if (INTEL_INFO(dev_priv)->num_pipes == 1) {
			dev_priv->display.update_wm = i845_update_wm;
			dev_priv->display.get_fifo_size = i845_get_fifo_size;
		} else {
			dev_priv->display.update_wm = i9xx_update_wm;
			dev_priv->display.get_fifo_size = i830_get_fifo_size;
		}
	} else {
		DRM_ERROR("unexpected fall-through in intel_init_pm\n");
	}
}

static int byt_gpu_freq(struct drm_i915_private *dev_priv, int val)
{
	struct intel_rps *rps = &dev_priv->gt_pm.rps;

	/*
	 * N = val - 0xb7
	 * Slow = Fast = GPLL ref * N
	 */
	return DIV_ROUND_CLOSEST(rps->gpll_ref_freq * (val - 0xb7), 1000);
}

static int byt_freq_opcode(struct drm_i915_private *dev_priv, int val)
{
	struct intel_rps *rps = &dev_priv->gt_pm.rps;

	return DIV_ROUND_CLOSEST(1000 * val, rps->gpll_ref_freq) + 0xb7;
}

static int chv_gpu_freq(struct drm_i915_private *dev_priv, int val)
{
	struct intel_rps *rps = &dev_priv->gt_pm.rps;

	/*
	 * N = val / 2
	 * CU (slow) = CU2x (fast) / 2 = GPLL ref * N / 2
	 */
	return DIV_ROUND_CLOSEST(rps->gpll_ref_freq * val, 2 * 2 * 1000);
}

static int chv_freq_opcode(struct drm_i915_private *dev_priv, int val)
{
	struct intel_rps *rps = &dev_priv->gt_pm.rps;

	/* CHV needs even values */
	return DIV_ROUND_CLOSEST(2 * 1000 * val, rps->gpll_ref_freq) * 2;
}

int intel_gpu_freq(struct drm_i915_private *dev_priv, int val)
{
	if (INTEL_GEN(dev_priv) >= 9)
		return DIV_ROUND_CLOSEST(val * GT_FREQUENCY_MULTIPLIER,
					 GEN9_FREQ_SCALER);
	else if (IS_CHERRYVIEW(dev_priv))
		return chv_gpu_freq(dev_priv, val);
	else if (IS_VALLEYVIEW(dev_priv))
		return byt_gpu_freq(dev_priv, val);
	else
		return val * GT_FREQUENCY_MULTIPLIER;
}

int intel_freq_opcode(struct drm_i915_private *dev_priv, int val)
{
	if (INTEL_GEN(dev_priv) >= 9)
		return DIV_ROUND_CLOSEST(val * GEN9_FREQ_SCALER,
					 GT_FREQUENCY_MULTIPLIER);
	else if (IS_CHERRYVIEW(dev_priv))
		return chv_freq_opcode(dev_priv, val);
	else if (IS_VALLEYVIEW(dev_priv))
		return byt_freq_opcode(dev_priv, val);
	else
		return DIV_ROUND_CLOSEST(val, GT_FREQUENCY_MULTIPLIER);
}

void intel_pm_setup(struct drm_i915_private *dev_priv)
{
	mutex_init(&dev_priv->gt_pm.rps.lock);
	mutex_init(&dev_priv->gt_pm.rps.power.mutex);

	atomic_set(&dev_priv->gt_pm.rps.num_waiters, 0);

	dev_priv->runtime_pm.suspended = false;
	atomic_set(&dev_priv->runtime_pm.wakeref_count, 0);
}

static u64 vlv_residency_raw(struct drm_i915_private *dev_priv,
			     const i915_reg_t reg)
{
	u32 lower, upper, tmp;
	int loop = 2;

	/*
	 * The register accessed do not need forcewake. We borrow
	 * uncore lock to prevent concurrent access to range reg.
	 */
	lockdep_assert_held(&dev_priv->uncore.lock);

	/*
	 * vlv and chv residency counters are 40 bits in width.
	 * With a control bit, we can choose between upper or lower
	 * 32bit window into this counter.
	 *
	 * Although we always use the counter in high-range mode elsewhere,
	 * userspace may attempt to read the value before rc6 is initialised,
	 * before we have set the default VLV_COUNTER_CONTROL value. So always
	 * set the high bit to be safe.
	 */
	I915_WRITE_FW(VLV_COUNTER_CONTROL,
		      _MASKED_BIT_ENABLE(VLV_COUNT_RANGE_HIGH));
	upper = I915_READ_FW(reg);
	do {
		tmp = upper;

		I915_WRITE_FW(VLV_COUNTER_CONTROL,
			      _MASKED_BIT_DISABLE(VLV_COUNT_RANGE_HIGH));
		lower = I915_READ_FW(reg);

		I915_WRITE_FW(VLV_COUNTER_CONTROL,
			      _MASKED_BIT_ENABLE(VLV_COUNT_RANGE_HIGH));
		upper = I915_READ_FW(reg);
	} while (upper != tmp && --loop);

	/*
	 * Everywhere else we always use VLV_COUNTER_CONTROL with the
	 * VLV_COUNT_RANGE_HIGH bit set - so it is safe to leave it set
	 * now.
	 */

	return lower | (u64)upper << 8;
}

u64 intel_rc6_residency_ns(struct drm_i915_private *dev_priv,
			   const i915_reg_t reg)
{
	struct intel_uncore *uncore = &dev_priv->uncore;
	u64 time_hw, prev_hw, overflow_hw;
	unsigned int fw_domains;
	unsigned long flags;
	unsigned int i;
	u32 mul, div;

	if (!HAS_RC6(dev_priv))
		return 0;

	/*
	 * Store previous hw counter values for counter wrap-around handling.
	 *
	 * There are only four interesting registers and they live next to each
	 * other so we can use the relative address, compared to the smallest
	 * one as the index into driver storage.
	 */
	i = (i915_mmio_reg_offset(reg) -
	     i915_mmio_reg_offset(GEN6_GT_GFX_RC6_LOCKED)) / sizeof(u32);
	if (WARN_ON_ONCE(i >= ARRAY_SIZE(dev_priv->gt_pm.rc6.cur_residency)))
		return 0;

	fw_domains = intel_uncore_forcewake_for_reg(uncore, reg, FW_REG_READ);

	spin_lock_irqsave(&uncore->lock, flags);
	intel_uncore_forcewake_get__locked(uncore, fw_domains);

	/* On VLV and CHV, residency time is in CZ units rather than 1.28us */
	if (IS_VALLEYVIEW(dev_priv) || IS_CHERRYVIEW(dev_priv)) {
		mul = 1000000;
		div = dev_priv->czclk_freq;
		overflow_hw = BIT_ULL(40);
		time_hw = vlv_residency_raw(dev_priv, reg);
	} else {
		/* 833.33ns units on Gen9LP, 1.28us elsewhere. */
		if (IS_GEN9_LP(dev_priv)) {
			mul = 10000;
			div = 12;
		} else {
			mul = 1280;
			div = 1;
		}

		overflow_hw = BIT_ULL(32);
		time_hw = intel_uncore_read_fw(uncore, reg);
	}

	/*
	 * Counter wrap handling.
	 *
	 * But relying on a sufficient frequency of queries otherwise counters
	 * can still wrap.
	 */
	prev_hw = dev_priv->gt_pm.rc6.prev_hw_residency[i];
	dev_priv->gt_pm.rc6.prev_hw_residency[i] = time_hw;

	/* RC6 delta from last sample. */
	if (time_hw >= prev_hw)
		time_hw -= prev_hw;
	else
		time_hw += overflow_hw - prev_hw;

	/* Add delta to RC6 extended raw driver copy. */
	time_hw += dev_priv->gt_pm.rc6.cur_residency[i];
	dev_priv->gt_pm.rc6.cur_residency[i] = time_hw;

	intel_uncore_forcewake_put__locked(uncore, fw_domains);
	spin_unlock_irqrestore(&uncore->lock, flags);

	return mul_u64_u32_div(time_hw, mul, div);
}

u64 intel_rc6_residency_us(struct drm_i915_private *dev_priv,
			   i915_reg_t reg)
{
	return DIV_ROUND_UP_ULL(intel_rc6_residency_ns(dev_priv, reg), 1000);
}

u32 intel_get_cagf(struct drm_i915_private *dev_priv, u32 rpstat)
{
	u32 cagf;

	if (INTEL_GEN(dev_priv) >= 9)
		cagf = (rpstat & GEN9_CAGF_MASK) >> GEN9_CAGF_SHIFT;
	else if (IS_HASWELL(dev_priv) || IS_BROADWELL(dev_priv))
		cagf = (rpstat & HSW_CAGF_MASK) >> HSW_CAGF_SHIFT;
	else
		cagf = (rpstat & GEN6_CAGF_MASK) >> GEN6_CAGF_SHIFT;

	return  cagf;
}<|MERGE_RESOLUTION|>--- conflicted
+++ resolved
@@ -8552,29 +8552,17 @@
 	dev_priv->ips.corr = (lcfuse & LCFUSE_HIV_MASK);
 }
 
-<<<<<<< HEAD
-static bool intel_rc6_ctx_corrupted(struct drm_i915_private *dev_priv)
-=======
 static bool i915_rc6_ctx_corrupted(struct drm_i915_private *dev_priv)
->>>>>>> fec38890
 {
 	return !I915_READ(GEN8_RC6_CTX_INFO);
 }
 
-<<<<<<< HEAD
-static void intel_rc6_ctx_wa_init(struct drm_i915_private *i915)
-=======
 static void i915_rc6_ctx_wa_init(struct drm_i915_private *i915)
->>>>>>> fec38890
 {
 	if (!NEEDS_RC6_CTX_CORRUPTION_WA(i915))
 		return;
 
-<<<<<<< HEAD
-	if (intel_rc6_ctx_corrupted(i915)) {
-=======
 	if (i915_rc6_ctx_corrupted(i915)) {
->>>>>>> fec38890
 		DRM_INFO("RC6 context corrupted, disabling runtime power management\n");
 		i915->gt_pm.rc6.ctx_corrupted = true;
 		i915->gt_pm.rc6.ctx_corrupted_wakeref =
@@ -8582,11 +8570,7 @@
 	}
 }
 
-<<<<<<< HEAD
-static void intel_rc6_ctx_wa_cleanup(struct drm_i915_private *i915)
-=======
 static void i915_rc6_ctx_wa_cleanup(struct drm_i915_private *i915)
->>>>>>> fec38890
 {
 	if (i915->gt_pm.rc6.ctx_corrupted) {
 		intel_runtime_pm_put(&i915->runtime_pm,
@@ -8596,20 +8580,12 @@
 }
 
 /**
-<<<<<<< HEAD
- * intel_rc6_ctx_wa_suspend - system suspend sequence for the RC6 CTX WA
-=======
  * i915_rc6_ctx_wa_suspend - system suspend sequence for the RC6 CTX WA
->>>>>>> fec38890
  * @i915: i915 device
  *
  * Perform any steps needed to clean up the RC6 CTX WA before system suspend.
  */
-<<<<<<< HEAD
-void intel_rc6_ctx_wa_suspend(struct drm_i915_private *i915)
-=======
 void i915_rc6_ctx_wa_suspend(struct drm_i915_private *i915)
->>>>>>> fec38890
 {
 	if (i915->gt_pm.rc6.ctx_corrupted)
 		intel_runtime_pm_put(&i915->runtime_pm,
@@ -8617,29 +8593,17 @@
 }
 
 /**
-<<<<<<< HEAD
- * intel_rc6_ctx_wa_resume - system resume sequence for the RC6 CTX WA
-=======
  * i915_rc6_ctx_wa_resume - system resume sequence for the RC6 CTX WA
->>>>>>> fec38890
  * @i915: i915 device
  *
  * Perform any steps needed to re-init the RC6 CTX WA after system resume.
  */
-<<<<<<< HEAD
-void intel_rc6_ctx_wa_resume(struct drm_i915_private *i915)
-=======
 void i915_rc6_ctx_wa_resume(struct drm_i915_private *i915)
->>>>>>> fec38890
 {
 	if (!i915->gt_pm.rc6.ctx_corrupted)
 		return;
 
-<<<<<<< HEAD
-	if (intel_rc6_ctx_corrupted(i915)) {
-=======
 	if (i915_rc6_ctx_corrupted(i915)) {
->>>>>>> fec38890
 		i915->gt_pm.rc6.ctx_corrupted_wakeref =
 			intel_runtime_pm_get(&i915->runtime_pm);
 		return;
@@ -8652,28 +8616,11 @@
 static void intel_disable_rc6(struct drm_i915_private *dev_priv);
 
 /**
-<<<<<<< HEAD
- * intel_rc6_ctx_wa_check - check for a new RC6 CTX corruption
-=======
  * i915_rc6_ctx_wa_check - check for a new RC6 CTX corruption
->>>>>>> fec38890
  * @i915: i915 device
  *
  * Check if an RC6 CTX corruption has happened since the last check and if so
  * disable RC6 and runtime power management.
-<<<<<<< HEAD
-*/
-void intel_rc6_ctx_wa_check(struct drm_i915_private *i915)
-{
-	if (!NEEDS_RC6_CTX_CORRUPTION_WA(i915))
-		return;
-
-	if (i915->gt_pm.rc6.ctx_corrupted)
-		return;
-
-	if (!intel_rc6_ctx_corrupted(i915))
-		return;
-=======
  *
  * Return false if no context corruption has happened since the last call of
  * this function, true otherwise.
@@ -8688,7 +8635,6 @@
 
 	if (!i915_rc6_ctx_corrupted(i915))
 		return false;
->>>>>>> fec38890
 
 	DRM_NOTE("RC6 context corruption, disabling runtime power management\n");
 
@@ -8696,11 +8642,8 @@
 	i915->gt_pm.rc6.ctx_corrupted = true;
 	i915->gt_pm.rc6.ctx_corrupted_wakeref =
 		intel_runtime_pm_get_noresume(&i915->runtime_pm);
-<<<<<<< HEAD
-=======
 
 	return true;
->>>>>>> fec38890
 }
 
 void intel_init_gt_powersave(struct drm_i915_private *dev_priv)
@@ -8716,11 +8659,7 @@
 		pm_runtime_get(&dev_priv->drm.pdev->dev);
 	}
 
-<<<<<<< HEAD
-	intel_rc6_ctx_wa_init(dev_priv);
-=======
 	i915_rc6_ctx_wa_init(dev_priv);
->>>>>>> fec38890
 
 	/* Initialize RPS limits (for userspace) */
 	if (IS_CHERRYVIEW(dev_priv))
@@ -8760,11 +8699,7 @@
 	if (IS_VALLEYVIEW(dev_priv))
 		valleyview_cleanup_gt_powersave(dev_priv);
 
-<<<<<<< HEAD
-	intel_rc6_ctx_wa_cleanup(dev_priv);
-=======
 	i915_rc6_ctx_wa_cleanup(dev_priv);
->>>>>>> fec38890
 
 	if (!HAS_RC6(dev_priv))
 		pm_runtime_put(&dev_priv->drm.pdev->dev);
@@ -8815,17 +8750,11 @@
 
 static void intel_disable_rc6(struct drm_i915_private *dev_priv)
 {
-<<<<<<< HEAD
-	mutex_lock(&dev_priv->gt_pm.rps.lock);
-	__intel_disable_rc6(dev_priv);
-	mutex_unlock(&dev_priv->gt_pm.rps.lock);
-=======
 	struct intel_rps *rps = &dev_priv->gt_pm.rps;
 
 	mutex_lock(&rps->lock);
 	__intel_disable_rc6(dev_priv);
 	mutex_unlock(&rps->lock);
->>>>>>> fec38890
 }
 
 static void intel_disable_rps(struct drm_i915_private *dev_priv)
