--- conflicted
+++ resolved
@@ -745,7 +745,6 @@
 
 static void glk_force_audio_cdclk(struct drm_i915_private *dev_priv,
 				  bool enable)
-<<<<<<< HEAD
 {
 	struct drm_modeset_acquire_ctx ctx;
 	struct drm_atomic_state *state;
@@ -787,75 +786,20 @@
 	drm_modeset_acquire_fini(&ctx);
 }
 
-static void i915_audio_component_get_power(struct device *kdev)
+static unsigned long i915_audio_component_get_power(struct device *kdev)
 {
 	struct drm_i915_private *dev_priv = kdev_to_i915(kdev);
-
-	intel_display_power_get(dev_priv, POWER_DOMAIN_AUDIO);
+	intel_wakeref_t ret;
+
+	/* Catch potential impedance mismatches before they occur! */
+	BUILD_BUG_ON(sizeof(intel_wakeref_t) > sizeof(unsigned long));
+
+	ret = intel_display_power_get(dev_priv, POWER_DOMAIN_AUDIO);
 
 	/* Force CDCLK to 2*BCLK as long as we need audio to be powered. */
 	if (dev_priv->audio_power_refcount++ == 0)
 		if (IS_CANNONLAKE(dev_priv) || IS_GEMINILAKE(dev_priv))
 			glk_force_audio_cdclk(dev_priv, true);
-=======
-{
-	struct drm_modeset_acquire_ctx ctx;
-	struct drm_atomic_state *state;
-	int ret;
-
-	drm_modeset_acquire_init(&ctx, 0);
-	state = drm_atomic_state_alloc(&dev_priv->drm);
-	if (WARN_ON(!state))
-		return;
-
-	state->acquire_ctx = &ctx;
-
-retry:
-	to_intel_atomic_state(state)->cdclk.force_min_cdclk_changed = true;
-	to_intel_atomic_state(state)->cdclk.force_min_cdclk =
-		enable ? 2 * 96000 : 0;
-
-	/*
-	 * Protects dev_priv->cdclk.force_min_cdclk
-	 * Need to lock this here in case we have no active pipes
-	 * and thus wouldn't lock it during the commit otherwise.
-	 */
-	ret = drm_modeset_lock(&dev_priv->drm.mode_config.connection_mutex,
-			       &ctx);
-	if (!ret)
-		ret = drm_atomic_commit(state);
-
-	if (ret == -EDEADLK) {
-		drm_atomic_state_clear(state);
-		drm_modeset_backoff(&ctx);
-		goto retry;
-	}
-
-	WARN_ON(ret);
-
-	drm_atomic_state_put(state);
-
-	drm_modeset_drop_locks(&ctx);
-	drm_modeset_acquire_fini(&ctx);
->>>>>>> c59c1e66
-}
-
-static unsigned long i915_audio_component_get_power(struct device *kdev)
-{
-	struct drm_i915_private *dev_priv = kdev_to_i915(kdev);
-<<<<<<< HEAD
-=======
-	intel_wakeref_t ret;
-
-	/* Catch potential impedance mismatches before they occur! */
-	BUILD_BUG_ON(sizeof(intel_wakeref_t) > sizeof(unsigned long));
-
-	ret = intel_display_power_get(dev_priv, POWER_DOMAIN_AUDIO);
-
-	/* Force CDCLK to 2*BCLK as long as we need audio to be powered. */
-	if (dev_priv->audio_power_refcount++ == 0)
-		if (IS_CANNONLAKE(dev_priv) || IS_GEMINILAKE(dev_priv))
-			glk_force_audio_cdclk(dev_priv, true);
 
 	return ret;
 }
@@ -864,18 +808,13 @@
 					   unsigned long cookie)
 {
 	struct drm_i915_private *dev_priv = kdev_to_i915(kdev);
->>>>>>> c59c1e66
 
 	/* Stop forcing CDCLK to 2*BCLK if no need for audio to be powered. */
 	if (--dev_priv->audio_power_refcount == 0)
 		if (IS_CANNONLAKE(dev_priv) || IS_GEMINILAKE(dev_priv))
 			glk_force_audio_cdclk(dev_priv, false);
 
-<<<<<<< HEAD
-	intel_display_power_put_unchecked(dev_priv, POWER_DOMAIN_AUDIO);
-=======
 	intel_display_power_put(dev_priv, POWER_DOMAIN_AUDIO, cookie);
->>>>>>> c59c1e66
 }
 
 static void i915_audio_component_codec_wake_override(struct device *kdev,
