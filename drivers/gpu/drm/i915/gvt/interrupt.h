--- conflicted
+++ resolved
@@ -32,14 +32,10 @@
 #ifndef _GVT_INTERRUPT_H_
 #define _GVT_INTERRUPT_H_
 
-<<<<<<< HEAD
-#include <linux/types.h>
-=======
 #include <linux/hrtimer.h>
 #include <linux/kernel.h>
 
 #include "i915_reg.h"
->>>>>>> 7d2a07b7
 
 enum intel_gvt_event_type {
 	RCS_MI_USER_INTERRUPT = 0,
