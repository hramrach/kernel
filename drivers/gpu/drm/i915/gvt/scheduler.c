/*
 * Copyright(c) 2011-2016 Intel Corporation. All rights reserved.
 *
 * Permission is hereby granted, free of charge, to any person obtaining a
 * copy of this software and associated documentation files (the "Software"),
 * to deal in the Software without restriction, including without limitation
 * the rights to use, copy, modify, merge, publish, distribute, sublicense,
 * and/or sell copies of the Software, and to permit persons to whom the
 * Software is furnished to do so, subject to the following conditions:
 *
 * The above copyright notice and this permission notice (including the next
 * paragraph) shall be included in all copies or substantial portions of the
 * Software.
 *
 * THE SOFTWARE IS PROVIDED "AS IS", WITHOUT WARRANTY OF ANY KIND, EXPRESS OR
 * IMPLIED, INCLUDING BUT NOT LIMITED TO THE WARRANTIES OF MERCHANTABILITY,
 * FITNESS FOR A PARTICULAR PURPOSE AND NONINFRINGEMENT.  IN NO EVENT SHALL
 * THE AUTHORS OR COPYRIGHT HOLDERS BE LIABLE FOR ANY CLAIM, DAMAGES OR OTHER
 * LIABILITY, WHETHER IN AN ACTION OF CONTRACT, TORT OR OTHERWISE, ARISING FROM,
 * OUT OF OR IN CONNECTION WITH THE SOFTWARE OR THE USE OR OTHER DEALINGS IN THE
 * SOFTWARE.
 *
 * Authors:
 *    Zhi Wang <zhi.a.wang@intel.com>
 *
 * Contributors:
 *    Ping Gao <ping.a.gao@intel.com>
 *    Tina Zhang <tina.zhang@intel.com>
 *    Chanbin Du <changbin.du@intel.com>
 *    Min He <min.he@intel.com>
 *    Bing Niu <bing.niu@intel.com>
 *    Zhenyu Wang <zhenyuw@linux.intel.com>
 *
 */

#include <linux/kthread.h>

#include "i915_drv.h"
#include "gvt.h"

#define RING_CTX_OFF(x) \
	offsetof(struct execlist_ring_context, x)

static void set_context_pdp_root_pointer(
		struct execlist_ring_context *ring_context,
		u32 pdp[8])
{
	struct execlist_mmio_pair *pdp_pair = &ring_context->pdp3_UDW;
	int i;

	for (i = 0; i < 8; i++)
		pdp_pair[i].val = pdp[7 - i];
}

static void update_shadow_pdps(struct intel_vgpu_workload *workload)
{
	struct intel_vgpu *vgpu = workload->vgpu;
	int ring_id = workload->ring_id;
	struct i915_gem_context *shadow_ctx = vgpu->submission.shadow_ctx;
	struct drm_i915_gem_object *ctx_obj =
		shadow_ctx->engine[ring_id].state->obj;
	struct execlist_ring_context *shadow_ring_context;
	struct page *page;

	if (WARN_ON(!workload->shadow_mm))
		return;

	if (WARN_ON(!atomic_read(&workload->shadow_mm->pincount)))
		return;

	page = i915_gem_object_get_page(ctx_obj, LRC_STATE_PN);
	shadow_ring_context = kmap(page);
	set_context_pdp_root_pointer(shadow_ring_context,
			(void *)workload->shadow_mm->ppgtt_mm.shadow_pdps);
	kunmap(page);
}

/*
 * when populating shadow ctx from guest, we should not overrride oa related
 * registers, so that they will not be overlapped by guest oa configs. Thus
 * made it possible to capture oa data from host for both host and guests.
 */
static void sr_oa_regs(struct intel_vgpu_workload *workload,
		u32 *reg_state, bool save)
{
	struct drm_i915_private *dev_priv = workload->vgpu->gvt->dev_priv;
	u32 ctx_oactxctrl = dev_priv->perf.oa.ctx_oactxctrl_offset;
	u32 ctx_flexeu0 = dev_priv->perf.oa.ctx_flexeu0_offset;
	int i = 0;
	u32 flex_mmio[] = {
		i915_mmio_reg_offset(EU_PERF_CNTL0),
		i915_mmio_reg_offset(EU_PERF_CNTL1),
		i915_mmio_reg_offset(EU_PERF_CNTL2),
		i915_mmio_reg_offset(EU_PERF_CNTL3),
		i915_mmio_reg_offset(EU_PERF_CNTL4),
		i915_mmio_reg_offset(EU_PERF_CNTL5),
		i915_mmio_reg_offset(EU_PERF_CNTL6),
	};

	if (!workload || !reg_state || workload->ring_id != RCS)
		return;

	if (save) {
		workload->oactxctrl = reg_state[ctx_oactxctrl + 1];

		for (i = 0; i < ARRAY_SIZE(workload->flex_mmio); i++) {
			u32 state_offset = ctx_flexeu0 + i * 2;

			workload->flex_mmio[i] = reg_state[state_offset + 1];
		}
	} else {
		reg_state[ctx_oactxctrl] =
			i915_mmio_reg_offset(GEN8_OACTXCONTROL);
		reg_state[ctx_oactxctrl + 1] = workload->oactxctrl;

		for (i = 0; i < ARRAY_SIZE(workload->flex_mmio); i++) {
			u32 state_offset = ctx_flexeu0 + i * 2;
			u32 mmio = flex_mmio[i];

			reg_state[state_offset] = mmio;
			reg_state[state_offset + 1] = workload->flex_mmio[i];
		}
	}
}

static int populate_shadow_context(struct intel_vgpu_workload *workload)
{
	struct intel_vgpu *vgpu = workload->vgpu;
	struct intel_gvt *gvt = vgpu->gvt;
	int ring_id = workload->ring_id;
	struct i915_gem_context *shadow_ctx = vgpu->submission.shadow_ctx;
	struct drm_i915_gem_object *ctx_obj =
		shadow_ctx->engine[ring_id].state->obj;
	struct execlist_ring_context *shadow_ring_context;
	struct page *page;
	void *dst;
	unsigned long context_gpa, context_page_num;
	int i;

	gvt_dbg_sched("ring id %d workload lrca %x", ring_id,
			workload->ctx_desc.lrca);

	context_page_num = gvt->dev_priv->engine[ring_id]->context_size;

	context_page_num = context_page_num >> PAGE_SHIFT;

	if (IS_BROADWELL(gvt->dev_priv) && ring_id == RCS)
		context_page_num = 19;

	i = 2;

	while (i < context_page_num) {
		context_gpa = intel_vgpu_gma_to_gpa(vgpu->gtt.ggtt_mm,
				(u32)((workload->ctx_desc.lrca + i) <<
				I915_GTT_PAGE_SHIFT));
		if (context_gpa == INTEL_GVT_INVALID_ADDR) {
			gvt_vgpu_err("Invalid guest context descriptor\n");
			return -EFAULT;
		}

		page = i915_gem_object_get_page(ctx_obj, LRC_HEADER_PAGES + i);
		dst = kmap(page);
		intel_gvt_hypervisor_read_gpa(vgpu, context_gpa, dst,
				I915_GTT_PAGE_SIZE);
		kunmap(page);
		i++;
	}

	page = i915_gem_object_get_page(ctx_obj, LRC_STATE_PN);
	shadow_ring_context = kmap(page);

	sr_oa_regs(workload, (u32 *)shadow_ring_context, true);
#define COPY_REG(name) \
	intel_gvt_hypervisor_read_gpa(vgpu, workload->ring_context_gpa \
		+ RING_CTX_OFF(name.val), &shadow_ring_context->name.val, 4)
#define COPY_REG_MASKED(name) {\
		intel_gvt_hypervisor_read_gpa(vgpu, workload->ring_context_gpa \
					      + RING_CTX_OFF(name.val),\
					      &shadow_ring_context->name.val, 4);\
		shadow_ring_context->name.val |= 0xffff << 16;\
	}

	COPY_REG_MASKED(ctx_ctrl);
	COPY_REG(ctx_timestamp);

	if (ring_id == RCS) {
		COPY_REG(bb_per_ctx_ptr);
		COPY_REG(rcs_indirect_ctx);
		COPY_REG(rcs_indirect_ctx_offset);
	}
#undef COPY_REG
#undef COPY_REG_MASKED

	intel_gvt_hypervisor_read_gpa(vgpu,
			workload->ring_context_gpa +
			sizeof(*shadow_ring_context),
			(void *)shadow_ring_context +
			sizeof(*shadow_ring_context),
			I915_GTT_PAGE_SIZE - sizeof(*shadow_ring_context));

	sr_oa_regs(workload, (u32 *)shadow_ring_context, false);
	kunmap(page);
	return 0;
}

static inline bool is_gvt_request(struct i915_request *req)
{
	return i915_gem_context_force_single_submission(req->ctx);
}

static void save_ring_hw_state(struct intel_vgpu *vgpu, int ring_id)
{
	struct drm_i915_private *dev_priv = vgpu->gvt->dev_priv;
	u32 ring_base = dev_priv->engine[ring_id]->mmio_base;
	i915_reg_t reg;

	reg = RING_INSTDONE(ring_base);
	vgpu_vreg(vgpu, i915_mmio_reg_offset(reg)) = I915_READ_FW(reg);
	reg = RING_ACTHD(ring_base);
	vgpu_vreg(vgpu, i915_mmio_reg_offset(reg)) = I915_READ_FW(reg);
	reg = RING_ACTHD_UDW(ring_base);
	vgpu_vreg(vgpu, i915_mmio_reg_offset(reg)) = I915_READ_FW(reg);
}

static int shadow_context_status_change(struct notifier_block *nb,
		unsigned long action, void *data)
{
	struct i915_request *req = data;
	struct intel_gvt *gvt = container_of(nb, struct intel_gvt,
				shadow_ctx_notifier_block[req->engine->id]);
	struct intel_gvt_workload_scheduler *scheduler = &gvt->scheduler;
	enum intel_engine_id ring_id = req->engine->id;
	struct intel_vgpu_workload *workload;
	unsigned long flags;

	if (!is_gvt_request(req)) {
		spin_lock_irqsave(&scheduler->mmio_context_lock, flags);
		if (action == INTEL_CONTEXT_SCHEDULE_IN &&
		    scheduler->engine_owner[ring_id]) {
			/* Switch ring from vGPU to host. */
			intel_gvt_switch_mmio(scheduler->engine_owner[ring_id],
					      NULL, ring_id);
			scheduler->engine_owner[ring_id] = NULL;
		}
		spin_unlock_irqrestore(&scheduler->mmio_context_lock, flags);

		return NOTIFY_OK;
	}

	workload = scheduler->current_workload[ring_id];
	if (unlikely(!workload))
		return NOTIFY_OK;

	switch (action) {
	case INTEL_CONTEXT_SCHEDULE_IN:
		spin_lock_irqsave(&scheduler->mmio_context_lock, flags);
		if (workload->vgpu != scheduler->engine_owner[ring_id]) {
			/* Switch ring from host to vGPU or vGPU to vGPU. */
			intel_gvt_switch_mmio(scheduler->engine_owner[ring_id],
					      workload->vgpu, ring_id);
			scheduler->engine_owner[ring_id] = workload->vgpu;
		} else
			gvt_dbg_sched("skip ring %d mmio switch for vgpu%d\n",
				      ring_id, workload->vgpu->id);
		spin_unlock_irqrestore(&scheduler->mmio_context_lock, flags);
		atomic_set(&workload->shadow_ctx_active, 1);
		break;
	case INTEL_CONTEXT_SCHEDULE_OUT:
		save_ring_hw_state(workload->vgpu, ring_id);
		atomic_set(&workload->shadow_ctx_active, 0);
		break;
	case INTEL_CONTEXT_SCHEDULE_PREEMPTED:
		save_ring_hw_state(workload->vgpu, ring_id);
		break;
	default:
		WARN_ON(1);
		return NOTIFY_OK;
	}
	wake_up(&workload->shadow_ctx_status_wq);
	return NOTIFY_OK;
}

static void shadow_context_descriptor_update(struct i915_gem_context *ctx,
		struct intel_engine_cs *engine)
{
	struct intel_context *ce = &ctx->engine[engine->id];
	u64 desc = 0;

	desc = ce->lrc_desc;

	/* Update bits 0-11 of the context descriptor which includes flags
	 * like GEN8_CTX_* cached in desc_template
	 */
	desc &= U64_MAX << 12;
	desc |= ctx->desc_template & ((1ULL << 12) - 1);

	ce->lrc_desc = desc;
}

static int copy_workload_to_ring_buffer(struct intel_vgpu_workload *workload)
{
	struct intel_vgpu *vgpu = workload->vgpu;
	void *shadow_ring_buffer_va;
	u32 *cs;
<<<<<<< HEAD
	struct drm_i915_gem_request *req = workload->req;
=======
	struct i915_request *req = workload->req;
>>>>>>> 144482d4

	if (IS_KABYLAKE(req->i915) &&
	    is_inhibit_context(req->ctx, req->engine->id))
		intel_vgpu_restore_inhibit_context(vgpu, req);

	/* allocate shadow ring buffer */
	cs = intel_ring_begin(workload->req, workload->rb_len / sizeof(u32));
	if (IS_ERR(cs)) {
		gvt_vgpu_err("fail to alloc size =%ld shadow  ring buffer\n",
			workload->rb_len);
		return PTR_ERR(cs);
	}

	shadow_ring_buffer_va = workload->shadow_ring_buffer_va;

	/* get shadow ring buffer va */
	workload->shadow_ring_buffer_va = cs;

	memcpy(cs, shadow_ring_buffer_va,
			workload->rb_len);

	cs += workload->rb_len / sizeof(u32);
	intel_ring_advance(workload->req, cs);

	return 0;
}

static void release_shadow_wa_ctx(struct intel_shadow_wa_ctx *wa_ctx)
{
	if (!wa_ctx->indirect_ctx.obj)
		return;

	i915_gem_object_unpin_map(wa_ctx->indirect_ctx.obj);
	i915_gem_object_put(wa_ctx->indirect_ctx.obj);
}

/**
 * intel_gvt_scan_and_shadow_workload - audit the workload by scanning and
 * shadow it as well, include ringbuffer,wa_ctx and ctx.
 * @workload: an abstract entity for each execlist submission.
 *
 * This function is called before the workload submitting to i915, to make
 * sure the content of the workload is valid.
 */
int intel_gvt_scan_and_shadow_workload(struct intel_vgpu_workload *workload)
{
	struct intel_vgpu *vgpu = workload->vgpu;
	struct intel_vgpu_submission *s = &vgpu->submission;
	struct i915_gem_context *shadow_ctx = s->shadow_ctx;
	struct drm_i915_private *dev_priv = vgpu->gvt->dev_priv;
	int ring_id = workload->ring_id;
	struct intel_engine_cs *engine = dev_priv->engine[ring_id];
	struct intel_ring *ring;
	int ret;

	lockdep_assert_held(&dev_priv->drm.struct_mutex);

	if (workload->shadowed)
		return 0;

	shadow_ctx->desc_template &= ~(0x3 << GEN8_CTX_ADDRESSING_MODE_SHIFT);
	shadow_ctx->desc_template |= workload->ctx_desc.addressing_mode <<
				    GEN8_CTX_ADDRESSING_MODE_SHIFT;

	if (!test_and_set_bit(ring_id, s->shadow_ctx_desc_updated))
		shadow_context_descriptor_update(shadow_ctx,
					dev_priv->engine[ring_id]);

	ret = intel_gvt_scan_and_shadow_ringbuffer(workload);
	if (ret)
		goto err_scan;

	if ((workload->ring_id == RCS) &&
	    (workload->wa_ctx.indirect_ctx.size != 0)) {
		ret = intel_gvt_scan_and_shadow_wa_ctx(&workload->wa_ctx);
		if (ret)
			goto err_scan;
	}

	/* pin shadow context by gvt even the shadow context will be pinned
	 * when i915 alloc request. That is because gvt will update the guest
	 * context from shadow context when workload is completed, and at that
	 * moment, i915 may already unpined the shadow context to make the
	 * shadow_ctx pages invalid. So gvt need to pin itself. After update
	 * the guest context, gvt can unpin the shadow_ctx safely.
	 */
	ring = engine->context_pin(engine, shadow_ctx);
	if (IS_ERR(ring)) {
		ret = PTR_ERR(ring);
		gvt_vgpu_err("fail to pin shadow context\n");
		goto err_shadow;
	}

	ret = populate_shadow_context(workload);
	if (ret)
		goto err_unpin;
	workload->shadowed = true;
	return 0;

err_unpin:
	engine->context_unpin(engine, shadow_ctx);
err_shadow:
	release_shadow_wa_ctx(&workload->wa_ctx);
err_scan:
	return ret;
}

static int intel_gvt_generate_request(struct intel_vgpu_workload *workload)
{
	int ring_id = workload->ring_id;
	struct drm_i915_private *dev_priv = workload->vgpu->gvt->dev_priv;
	struct intel_engine_cs *engine = dev_priv->engine[ring_id];
	struct i915_request *rq;
	struct intel_vgpu *vgpu = workload->vgpu;
	struct intel_vgpu_submission *s = &vgpu->submission;
	struct i915_gem_context *shadow_ctx = s->shadow_ctx;
	int ret;

	rq = i915_request_alloc(dev_priv->engine[ring_id], shadow_ctx);
	if (IS_ERR(rq)) {
		gvt_vgpu_err("fail to allocate gem request\n");
		ret = PTR_ERR(rq);
		goto err_unpin;
	}

	gvt_dbg_sched("ring id %d get i915 gem request %p\n", ring_id, rq);

	workload->req = i915_request_get(rq);
	ret = copy_workload_to_ring_buffer(workload);
	if (ret)
		goto err_unpin;
	return 0;

err_unpin:
	engine->context_unpin(engine, shadow_ctx);
	release_shadow_wa_ctx(&workload->wa_ctx);
	return ret;
}

static void release_shadow_batch_buffer(struct intel_vgpu_workload *workload);

static int prepare_shadow_batch_buffer(struct intel_vgpu_workload *workload)
{
	struct intel_gvt *gvt = workload->vgpu->gvt;
	const int gmadr_bytes = gvt->device_info.gmadr_bytes_in_cmd;
	struct intel_vgpu_shadow_bb *bb;
	int ret;

	list_for_each_entry(bb, &workload->shadow_bb, list) {
		bb->vma = i915_gem_object_ggtt_pin(bb->obj, NULL, 0, 0, 0);
		if (IS_ERR(bb->vma)) {
			ret = PTR_ERR(bb->vma);
			goto err;
		}

		/* For privilge batch buffer and not wa_ctx, the bb_start_cmd_va
		 * is only updated into ring_scan_buffer, not real ring address
		 * allocated in later copy_workload_to_ring_buffer. pls be noted
		 * shadow_ring_buffer_va is now pointed to real ring buffer va
		 * in copy_workload_to_ring_buffer.
		 */

		if (bb->bb_offset)
			bb->bb_start_cmd_va = workload->shadow_ring_buffer_va
				+ bb->bb_offset;

		/* relocate shadow batch buffer */
		bb->bb_start_cmd_va[1] = i915_ggtt_offset(bb->vma);
		if (gmadr_bytes == 8)
			bb->bb_start_cmd_va[2] = 0;

		/* No one is going to touch shadow bb from now on. */
		if (bb->clflush & CLFLUSH_AFTER) {
			drm_clflush_virt_range(bb->va, bb->obj->base.size);
			bb->clflush &= ~CLFLUSH_AFTER;
		}

		ret = i915_gem_object_set_to_gtt_domain(bb->obj, false);
		if (ret)
			goto err;

		i915_gem_obj_finish_shmem_access(bb->obj);
		bb->accessing = false;

		i915_vma_move_to_active(bb->vma, workload->req, 0);
	}
	return 0;
err:
	release_shadow_batch_buffer(workload);
	return ret;
}

static int update_wa_ctx_2_shadow_ctx(struct intel_shadow_wa_ctx *wa_ctx)
{
	struct intel_vgpu_workload *workload = container_of(wa_ctx,
					struct intel_vgpu_workload,
					wa_ctx);
	int ring_id = workload->ring_id;
	struct intel_vgpu_submission *s = &workload->vgpu->submission;
	struct i915_gem_context *shadow_ctx = s->shadow_ctx;
	struct drm_i915_gem_object *ctx_obj =
		shadow_ctx->engine[ring_id].state->obj;
	struct execlist_ring_context *shadow_ring_context;
	struct page *page;

	page = i915_gem_object_get_page(ctx_obj, LRC_STATE_PN);
	shadow_ring_context = kmap_atomic(page);

	shadow_ring_context->bb_per_ctx_ptr.val =
		(shadow_ring_context->bb_per_ctx_ptr.val &
		(~PER_CTX_ADDR_MASK)) | wa_ctx->per_ctx.shadow_gma;
	shadow_ring_context->rcs_indirect_ctx.val =
		(shadow_ring_context->rcs_indirect_ctx.val &
		(~INDIRECT_CTX_ADDR_MASK)) | wa_ctx->indirect_ctx.shadow_gma;

	kunmap_atomic(shadow_ring_context);
	return 0;
}

static int prepare_shadow_wa_ctx(struct intel_shadow_wa_ctx *wa_ctx)
{
	struct i915_vma *vma;
	unsigned char *per_ctx_va =
		(unsigned char *)wa_ctx->indirect_ctx.shadow_va +
		wa_ctx->indirect_ctx.size;

	if (wa_ctx->indirect_ctx.size == 0)
		return 0;

	vma = i915_gem_object_ggtt_pin(wa_ctx->indirect_ctx.obj, NULL,
				       0, CACHELINE_BYTES, 0);
	if (IS_ERR(vma))
		return PTR_ERR(vma);

	/* FIXME: we are not tracking our pinned VMA leaving it
	 * up to the core to fix up the stray pin_count upon
	 * free.
	 */

	wa_ctx->indirect_ctx.shadow_gma = i915_ggtt_offset(vma);

	wa_ctx->per_ctx.shadow_gma = *((unsigned int *)per_ctx_va + 1);
	memset(per_ctx_va, 0, CACHELINE_BYTES);

	update_wa_ctx_2_shadow_ctx(wa_ctx);
	return 0;
}

static void release_shadow_batch_buffer(struct intel_vgpu_workload *workload)
{
	struct intel_vgpu *vgpu = workload->vgpu;
	struct drm_i915_private *dev_priv = vgpu->gvt->dev_priv;
	struct intel_vgpu_shadow_bb *bb, *pos;

	if (list_empty(&workload->shadow_bb))
		return;

	bb = list_first_entry(&workload->shadow_bb,
			struct intel_vgpu_shadow_bb, list);

	mutex_lock(&dev_priv->drm.struct_mutex);

	list_for_each_entry_safe(bb, pos, &workload->shadow_bb, list) {
		if (bb->obj) {
			if (bb->accessing)
				i915_gem_obj_finish_shmem_access(bb->obj);

			if (bb->va && !IS_ERR(bb->va))
				i915_gem_object_unpin_map(bb->obj);

			if (bb->vma && !IS_ERR(bb->vma)) {
				i915_vma_unpin(bb->vma);
				i915_vma_close(bb->vma);
			}
			__i915_gem_object_release_unless_active(bb->obj);
		}
		list_del(&bb->list);
		kfree(bb);
	}

	mutex_unlock(&dev_priv->drm.struct_mutex);
}

static int prepare_workload(struct intel_vgpu_workload *workload)
{
	struct intel_vgpu *vgpu = workload->vgpu;
	int ret = 0;

	ret = intel_vgpu_pin_mm(workload->shadow_mm);
	if (ret) {
		gvt_vgpu_err("fail to vgpu pin mm\n");
		return ret;
	}

	update_shadow_pdps(workload);

	ret = intel_vgpu_sync_oos_pages(workload->vgpu);
	if (ret) {
		gvt_vgpu_err("fail to vgpu sync oos pages\n");
		goto err_unpin_mm;
	}

	ret = intel_vgpu_flush_post_shadow(workload->vgpu);
	if (ret) {
		gvt_vgpu_err("fail to flush post shadow\n");
		goto err_unpin_mm;
	}

	ret = intel_gvt_generate_request(workload);
	if (ret) {
		gvt_vgpu_err("fail to generate request\n");
		goto err_unpin_mm;
	}

	ret = prepare_shadow_batch_buffer(workload);
	if (ret) {
		gvt_vgpu_err("fail to prepare_shadow_batch_buffer\n");
		goto err_unpin_mm;
	}

	ret = prepare_shadow_wa_ctx(&workload->wa_ctx);
	if (ret) {
		gvt_vgpu_err("fail to prepare_shadow_wa_ctx\n");
		goto err_shadow_batch;
	}

	if (workload->prepare) {
		ret = workload->prepare(workload);
		if (ret)
			goto err_shadow_wa_ctx;
	}

	return 0;
err_shadow_wa_ctx:
	release_shadow_wa_ctx(&workload->wa_ctx);
err_shadow_batch:
	release_shadow_batch_buffer(workload);
err_unpin_mm:
	intel_vgpu_unpin_mm(workload->shadow_mm);
	return ret;
}

static int dispatch_workload(struct intel_vgpu_workload *workload)
{
	struct intel_vgpu *vgpu = workload->vgpu;
	struct intel_vgpu_submission *s = &vgpu->submission;
	struct i915_gem_context *shadow_ctx = s->shadow_ctx;
	struct drm_i915_private *dev_priv = vgpu->gvt->dev_priv;
	int ring_id = workload->ring_id;
	struct intel_engine_cs *engine = dev_priv->engine[ring_id];
	int ret = 0;

	gvt_dbg_sched("ring id %d prepare to dispatch workload %p\n",
		ring_id, workload);

	mutex_lock(&dev_priv->drm.struct_mutex);

	ret = intel_gvt_scan_and_shadow_workload(workload);
	if (ret)
		goto out;

	ret = prepare_workload(workload);
	if (ret) {
		engine->context_unpin(engine, shadow_ctx);
		goto out;
	}

out:
	if (ret)
		workload->status = ret;

	if (!IS_ERR_OR_NULL(workload->req)) {
		gvt_dbg_sched("ring id %d submit workload to i915 %p\n",
				ring_id, workload->req);
		i915_request_add(workload->req);
		workload->dispatched = true;
	}

	mutex_unlock(&dev_priv->drm.struct_mutex);
	return ret;
}

static struct intel_vgpu_workload *pick_next_workload(
		struct intel_gvt *gvt, int ring_id)
{
	struct intel_gvt_workload_scheduler *scheduler = &gvt->scheduler;
	struct intel_vgpu_workload *workload = NULL;

	mutex_lock(&gvt->lock);

	/*
	 * no current vgpu / will be scheduled out / no workload
	 * bail out
	 */
	if (!scheduler->current_vgpu) {
		gvt_dbg_sched("ring id %d stop - no current vgpu\n", ring_id);
		goto out;
	}

	if (scheduler->need_reschedule) {
		gvt_dbg_sched("ring id %d stop - will reschedule\n", ring_id);
		goto out;
	}

	if (list_empty(workload_q_head(scheduler->current_vgpu, ring_id)))
		goto out;

	/*
	 * still have current workload, maybe the workload disptacher
	 * fail to submit it for some reason, resubmit it.
	 */
	if (scheduler->current_workload[ring_id]) {
		workload = scheduler->current_workload[ring_id];
		gvt_dbg_sched("ring id %d still have current workload %p\n",
				ring_id, workload);
		goto out;
	}

	/*
	 * pick a workload as current workload
	 * once current workload is set, schedule policy routines
	 * will wait the current workload is finished when trying to
	 * schedule out a vgpu.
	 */
	scheduler->current_workload[ring_id] = container_of(
			workload_q_head(scheduler->current_vgpu, ring_id)->next,
			struct intel_vgpu_workload, list);

	workload = scheduler->current_workload[ring_id];

	gvt_dbg_sched("ring id %d pick new workload %p\n", ring_id, workload);

	atomic_inc(&workload->vgpu->submission.running_workload_num);
out:
	mutex_unlock(&gvt->lock);
	return workload;
}

static void update_guest_context(struct intel_vgpu_workload *workload)
{
	struct intel_vgpu *vgpu = workload->vgpu;
	struct intel_gvt *gvt = vgpu->gvt;
	struct intel_vgpu_submission *s = &vgpu->submission;
	struct i915_gem_context *shadow_ctx = s->shadow_ctx;
	int ring_id = workload->ring_id;
	struct drm_i915_gem_object *ctx_obj =
		shadow_ctx->engine[ring_id].state->obj;
	struct execlist_ring_context *shadow_ring_context;
	struct page *page;
	void *src;
	unsigned long context_gpa, context_page_num;
	int i;

	gvt_dbg_sched("ring id %d workload lrca %x\n", ring_id,
			workload->ctx_desc.lrca);

	context_page_num = gvt->dev_priv->engine[ring_id]->context_size;

	context_page_num = context_page_num >> PAGE_SHIFT;

	if (IS_BROADWELL(gvt->dev_priv) && ring_id == RCS)
		context_page_num = 19;

	i = 2;

	while (i < context_page_num) {
		context_gpa = intel_vgpu_gma_to_gpa(vgpu->gtt.ggtt_mm,
				(u32)((workload->ctx_desc.lrca + i) <<
					I915_GTT_PAGE_SHIFT));
		if (context_gpa == INTEL_GVT_INVALID_ADDR) {
			gvt_vgpu_err("invalid guest context descriptor\n");
			return;
		}

		page = i915_gem_object_get_page(ctx_obj, LRC_HEADER_PAGES + i);
		src = kmap(page);
		intel_gvt_hypervisor_write_gpa(vgpu, context_gpa, src,
				I915_GTT_PAGE_SIZE);
		kunmap(page);
		i++;
	}

	intel_gvt_hypervisor_write_gpa(vgpu, workload->ring_context_gpa +
		RING_CTX_OFF(ring_header.val), &workload->rb_tail, 4);

	page = i915_gem_object_get_page(ctx_obj, LRC_STATE_PN);
	shadow_ring_context = kmap(page);

#define COPY_REG(name) \
	intel_gvt_hypervisor_write_gpa(vgpu, workload->ring_context_gpa + \
		RING_CTX_OFF(name.val), &shadow_ring_context->name.val, 4)

	COPY_REG(ctx_ctrl);
	COPY_REG(ctx_timestamp);

#undef COPY_REG

	intel_gvt_hypervisor_write_gpa(vgpu,
			workload->ring_context_gpa +
			sizeof(*shadow_ring_context),
			(void *)shadow_ring_context +
			sizeof(*shadow_ring_context),
			I915_GTT_PAGE_SIZE - sizeof(*shadow_ring_context));

	kunmap(page);
}

static void clean_workloads(struct intel_vgpu *vgpu, unsigned long engine_mask)
{
	struct intel_vgpu_submission *s = &vgpu->submission;
	struct drm_i915_private *dev_priv = vgpu->gvt->dev_priv;
	struct intel_engine_cs *engine;
	struct intel_vgpu_workload *pos, *n;
	unsigned int tmp;

	/* free the unsubmited workloads in the queues. */
	for_each_engine_masked(engine, dev_priv, engine_mask, tmp) {
		list_for_each_entry_safe(pos, n,
			&s->workload_q_head[engine->id], list) {
			list_del_init(&pos->list);
			intel_vgpu_destroy_workload(pos);
		}
		clear_bit(engine->id, s->shadow_ctx_desc_updated);
	}
}

static void complete_current_workload(struct intel_gvt *gvt, int ring_id)
{
	struct intel_gvt_workload_scheduler *scheduler = &gvt->scheduler;
	struct intel_vgpu_workload *workload =
		scheduler->current_workload[ring_id];
	struct intel_vgpu *vgpu = workload->vgpu;
	struct intel_vgpu_submission *s = &vgpu->submission;
	int event;

	mutex_lock(&gvt->lock);

	/* For the workload w/ request, needs to wait for the context
	 * switch to make sure request is completed.
	 * For the workload w/o request, directly complete the workload.
	 */
	if (workload->req) {
		struct drm_i915_private *dev_priv =
			workload->vgpu->gvt->dev_priv;
		struct intel_engine_cs *engine =
			dev_priv->engine[workload->ring_id];
		wait_event(workload->shadow_ctx_status_wq,
			   !atomic_read(&workload->shadow_ctx_active));

		/* If this request caused GPU hang, req->fence.error will
		 * be set to -EIO. Use -EIO to set workload status so
		 * that when this request caused GPU hang, didn't trigger
		 * context switch interrupt to guest.
		 */
		if (likely(workload->status == -EINPROGRESS)) {
			if (workload->req->fence.error == -EIO)
				workload->status = -EIO;
			else
				workload->status = 0;
		}

		i915_request_put(fetch_and_zero(&workload->req));

		if (!workload->status && !(vgpu->resetting_eng &
					   ENGINE_MASK(ring_id))) {
			update_guest_context(workload);

			for_each_set_bit(event, workload->pending_events,
					 INTEL_GVT_EVENT_MAX)
				intel_vgpu_trigger_virtual_event(vgpu, event);
		}
		mutex_lock(&dev_priv->drm.struct_mutex);
		/* unpin shadow ctx as the shadow_ctx update is done */
		engine->context_unpin(engine, s->shadow_ctx);
		mutex_unlock(&dev_priv->drm.struct_mutex);
	}

	gvt_dbg_sched("ring id %d complete workload %p status %d\n",
			ring_id, workload, workload->status);

	scheduler->current_workload[ring_id] = NULL;

	list_del_init(&workload->list);

	if (!workload->status) {
		release_shadow_batch_buffer(workload);
		release_shadow_wa_ctx(&workload->wa_ctx);
	}

	if (workload->status || (vgpu->resetting_eng & ENGINE_MASK(ring_id))) {
		/* if workload->status is not successful means HW GPU
		 * has occurred GPU hang or something wrong with i915/GVT,
		 * and GVT won't inject context switch interrupt to guest.
		 * So this error is a vGPU hang actually to the guest.
		 * According to this we should emunlate a vGPU hang. If
		 * there are pending workloads which are already submitted
		 * from guest, we should clean them up like HW GPU does.
		 *
		 * if it is in middle of engine resetting, the pending
		 * workloads won't be submitted to HW GPU and will be
		 * cleaned up during the resetting process later, so doing
		 * the workload clean up here doesn't have any impact.
		 **/
		clean_workloads(vgpu, ENGINE_MASK(ring_id));
	}

	workload->complete(workload);

	atomic_dec(&s->running_workload_num);
	wake_up(&scheduler->workload_complete_wq);

	if (gvt->scheduler.need_reschedule)
		intel_gvt_request_service(gvt, INTEL_GVT_REQUEST_EVENT_SCHED);

	mutex_unlock(&gvt->lock);
}

struct workload_thread_param {
	struct intel_gvt *gvt;
	int ring_id;
};

static int workload_thread(void *priv)
{
	struct workload_thread_param *p = (struct workload_thread_param *)priv;
	struct intel_gvt *gvt = p->gvt;
	int ring_id = p->ring_id;
	struct intel_gvt_workload_scheduler *scheduler = &gvt->scheduler;
	struct intel_vgpu_workload *workload = NULL;
	struct intel_vgpu *vgpu = NULL;
	int ret;
	bool need_force_wake = IS_SKYLAKE(gvt->dev_priv)
			|| IS_KABYLAKE(gvt->dev_priv);
	DEFINE_WAIT_FUNC(wait, woken_wake_function);

	kfree(p);

	gvt_dbg_core("workload thread for ring %d started\n", ring_id);

	while (!kthread_should_stop()) {
		add_wait_queue(&scheduler->waitq[ring_id], &wait);
		do {
			workload = pick_next_workload(gvt, ring_id);
			if (workload)
				break;
			wait_woken(&wait, TASK_INTERRUPTIBLE,
				   MAX_SCHEDULE_TIMEOUT);
		} while (!kthread_should_stop());
		remove_wait_queue(&scheduler->waitq[ring_id], &wait);

		if (!workload)
			break;

		gvt_dbg_sched("ring id %d next workload %p vgpu %d\n",
				workload->ring_id, workload,
				workload->vgpu->id);

		intel_runtime_pm_get(gvt->dev_priv);

		gvt_dbg_sched("ring id %d will dispatch workload %p\n",
				workload->ring_id, workload);

		if (need_force_wake)
			intel_uncore_forcewake_get(gvt->dev_priv,
					FORCEWAKE_ALL);

		mutex_lock(&gvt->lock);
		ret = dispatch_workload(workload);
		mutex_unlock(&gvt->lock);

		if (ret) {
			vgpu = workload->vgpu;
			gvt_vgpu_err("fail to dispatch workload, skip\n");
			goto complete;
		}

		gvt_dbg_sched("ring id %d wait workload %p\n",
				workload->ring_id, workload);
		i915_request_wait(workload->req, 0, MAX_SCHEDULE_TIMEOUT);

complete:
		gvt_dbg_sched("will complete workload %p, status: %d\n",
				workload, workload->status);

		complete_current_workload(gvt, ring_id);

		if (need_force_wake)
			intel_uncore_forcewake_put(gvt->dev_priv,
					FORCEWAKE_ALL);

		intel_runtime_pm_put(gvt->dev_priv);
		if (ret && (vgpu_is_vm_unhealthy(ret)))
			enter_failsafe_mode(vgpu, GVT_FAILSAFE_GUEST_ERR);
	}
	return 0;
}

void intel_gvt_wait_vgpu_idle(struct intel_vgpu *vgpu)
{
	struct intel_vgpu_submission *s = &vgpu->submission;
	struct intel_gvt *gvt = vgpu->gvt;
	struct intel_gvt_workload_scheduler *scheduler = &gvt->scheduler;

	if (atomic_read(&s->running_workload_num)) {
		gvt_dbg_sched("wait vgpu idle\n");

		wait_event(scheduler->workload_complete_wq,
				!atomic_read(&s->running_workload_num));
	}
}

void intel_gvt_clean_workload_scheduler(struct intel_gvt *gvt)
{
	struct intel_gvt_workload_scheduler *scheduler = &gvt->scheduler;
	struct intel_engine_cs *engine;
	enum intel_engine_id i;

	gvt_dbg_core("clean workload scheduler\n");

	for_each_engine(engine, gvt->dev_priv, i) {
		atomic_notifier_chain_unregister(
					&engine->context_status_notifier,
					&gvt->shadow_ctx_notifier_block[i]);
		kthread_stop(scheduler->thread[i]);
	}
}

int intel_gvt_init_workload_scheduler(struct intel_gvt *gvt)
{
	struct intel_gvt_workload_scheduler *scheduler = &gvt->scheduler;
	struct workload_thread_param *param = NULL;
	struct intel_engine_cs *engine;
	enum intel_engine_id i;
	int ret;

	gvt_dbg_core("init workload scheduler\n");

	init_waitqueue_head(&scheduler->workload_complete_wq);

	for_each_engine(engine, gvt->dev_priv, i) {
		init_waitqueue_head(&scheduler->waitq[i]);

		param = kzalloc(sizeof(*param), GFP_KERNEL);
		if (!param) {
			ret = -ENOMEM;
			goto err;
		}

		param->gvt = gvt;
		param->ring_id = i;

		scheduler->thread[i] = kthread_run(workload_thread, param,
			"gvt workload %d", i);
		if (IS_ERR(scheduler->thread[i])) {
			gvt_err("fail to create workload thread\n");
			ret = PTR_ERR(scheduler->thread[i]);
			goto err;
		}

		gvt->shadow_ctx_notifier_block[i].notifier_call =
					shadow_context_status_change;
		atomic_notifier_chain_register(&engine->context_status_notifier,
					&gvt->shadow_ctx_notifier_block[i]);
	}
	return 0;
err:
	intel_gvt_clean_workload_scheduler(gvt);
	kfree(param);
	param = NULL;
	return ret;
}

/**
 * intel_vgpu_clean_submission - free submission-related resource for vGPU
 * @vgpu: a vGPU
 *
 * This function is called when a vGPU is being destroyed.
 *
 */
void intel_vgpu_clean_submission(struct intel_vgpu *vgpu)
{
	struct intel_vgpu_submission *s = &vgpu->submission;

	intel_vgpu_select_submission_ops(vgpu, ALL_ENGINES, 0);
	i915_gem_context_put(s->shadow_ctx);
	kmem_cache_destroy(s->workloads);
}


/**
 * intel_vgpu_reset_submission - reset submission-related resource for vGPU
 * @vgpu: a vGPU
 * @engine_mask: engines expected to be reset
 *
 * This function is called when a vGPU is being destroyed.
 *
 */
void intel_vgpu_reset_submission(struct intel_vgpu *vgpu,
		unsigned long engine_mask)
{
	struct intel_vgpu_submission *s = &vgpu->submission;

	if (!s->active)
		return;

	clean_workloads(vgpu, engine_mask);
	s->ops->reset(vgpu, engine_mask);
}

/**
 * intel_vgpu_setup_submission - setup submission-related resource for vGPU
 * @vgpu: a vGPU
 *
 * This function is called when a vGPU is being created.
 *
 * Returns:
 * Zero on success, negative error code if failed.
 *
 */
int intel_vgpu_setup_submission(struct intel_vgpu *vgpu)
{
	struct intel_vgpu_submission *s = &vgpu->submission;
	enum intel_engine_id i;
	struct intel_engine_cs *engine;
	int ret;

	s->shadow_ctx = i915_gem_context_create_gvt(
			&vgpu->gvt->dev_priv->drm);
	if (IS_ERR(s->shadow_ctx))
		return PTR_ERR(s->shadow_ctx);

	if (HAS_LOGICAL_RING_PREEMPTION(vgpu->gvt->dev_priv))
		s->shadow_ctx->priority = INT_MAX;

	bitmap_zero(s->shadow_ctx_desc_updated, I915_NUM_ENGINES);

	s->workloads = kmem_cache_create_usercopy("gvt-g_vgpu_workload",
						  sizeof(struct intel_vgpu_workload), 0,
						  SLAB_HWCACHE_ALIGN,
						  offsetof(struct intel_vgpu_workload, rb_tail),
						  sizeof_field(struct intel_vgpu_workload, rb_tail),
						  NULL);

	if (!s->workloads) {
		ret = -ENOMEM;
		goto out_shadow_ctx;
	}

	for_each_engine(engine, vgpu->gvt->dev_priv, i)
		INIT_LIST_HEAD(&s->workload_q_head[i]);

	atomic_set(&s->running_workload_num, 0);
	bitmap_zero(s->tlb_handle_pending, I915_NUM_ENGINES);

	return 0;

out_shadow_ctx:
	i915_gem_context_put(s->shadow_ctx);
	return ret;
}

/**
 * intel_vgpu_select_submission_ops - select virtual submission interface
 * @vgpu: a vGPU
 * @interface: expected vGPU virtual submission interface
 *
 * This function is called when guest configures submission interface.
 *
 * Returns:
 * Zero on success, negative error code if failed.
 *
 */
int intel_vgpu_select_submission_ops(struct intel_vgpu *vgpu,
				     unsigned long engine_mask,
				     unsigned int interface)
{
	struct intel_vgpu_submission *s = &vgpu->submission;
	const struct intel_vgpu_submission_ops *ops[] = {
		[INTEL_VGPU_EXECLIST_SUBMISSION] =
			&intel_vgpu_execlist_submission_ops,
	};
	int ret;

	if (WARN_ON(interface >= ARRAY_SIZE(ops)))
		return -EINVAL;

	if (WARN_ON(interface == 0 && engine_mask != ALL_ENGINES))
		return -EINVAL;

	if (s->active)
		s->ops->clean(vgpu, engine_mask);

	if (interface == 0) {
		s->ops = NULL;
		s->virtual_submission_interface = 0;
		s->active = false;
		gvt_dbg_core("vgpu%d: remove submission ops\n", vgpu->id);
		return 0;
	}

	ret = ops[interface]->init(vgpu, engine_mask);
	if (ret)
		return ret;

	s->ops = ops[interface];
	s->virtual_submission_interface = interface;
	s->active = true;

	gvt_dbg_core("vgpu%d: activate ops [ %s ]\n",
			vgpu->id, s->ops->name);

	return 0;
}

/**
 * intel_vgpu_destroy_workload - destroy a vGPU workload
 * @vgpu: a vGPU
 *
 * This function is called when destroy a vGPU workload.
 *
 */
void intel_vgpu_destroy_workload(struct intel_vgpu_workload *workload)
{
	struct intel_vgpu_submission *s = &workload->vgpu->submission;

	if (workload->shadow_mm)
		intel_vgpu_mm_put(workload->shadow_mm);

	kmem_cache_free(s->workloads, workload);
}

static struct intel_vgpu_workload *
alloc_workload(struct intel_vgpu *vgpu)
{
	struct intel_vgpu_submission *s = &vgpu->submission;
	struct intel_vgpu_workload *workload;

	workload = kmem_cache_zalloc(s->workloads, GFP_KERNEL);
	if (!workload)
		return ERR_PTR(-ENOMEM);

	INIT_LIST_HEAD(&workload->list);
	INIT_LIST_HEAD(&workload->shadow_bb);

	init_waitqueue_head(&workload->shadow_ctx_status_wq);
	atomic_set(&workload->shadow_ctx_active, 0);

	workload->status = -EINPROGRESS;
	workload->shadowed = false;
	workload->vgpu = vgpu;

	return workload;
}

#define RING_CTX_OFF(x) \
	offsetof(struct execlist_ring_context, x)

static void read_guest_pdps(struct intel_vgpu *vgpu,
		u64 ring_context_gpa, u32 pdp[8])
{
	u64 gpa;
	int i;

	gpa = ring_context_gpa + RING_CTX_OFF(pdp3_UDW.val);

	for (i = 0; i < 8; i++)
		intel_gvt_hypervisor_read_gpa(vgpu,
				gpa + i * 8, &pdp[7 - i], 4);
}

static int prepare_mm(struct intel_vgpu_workload *workload)
{
	struct execlist_ctx_descriptor_format *desc = &workload->ctx_desc;
	struct intel_vgpu_mm *mm;
	struct intel_vgpu *vgpu = workload->vgpu;
	intel_gvt_gtt_type_t root_entry_type;
	u64 pdps[GVT_RING_CTX_NR_PDPS];

	switch (desc->addressing_mode) {
	case 1: /* legacy 32-bit */
		root_entry_type = GTT_TYPE_PPGTT_ROOT_L3_ENTRY;
		break;
	case 3: /* legacy 64-bit */
		root_entry_type = GTT_TYPE_PPGTT_ROOT_L4_ENTRY;
		break;
	default:
		gvt_vgpu_err("Advanced Context mode(SVM) is not supported!\n");
		return -EINVAL;
	}

	read_guest_pdps(workload->vgpu, workload->ring_context_gpa, (void *)pdps);

	mm = intel_vgpu_get_ppgtt_mm(workload->vgpu, root_entry_type, pdps);
	if (IS_ERR(mm))
		return PTR_ERR(mm);

	workload->shadow_mm = mm;
	return 0;
}

#define same_context(a, b) (((a)->context_id == (b)->context_id) && \
		((a)->lrca == (b)->lrca))

#define get_last_workload(q) \
	(list_empty(q) ? NULL : container_of(q->prev, \
	struct intel_vgpu_workload, list))
/**
 * intel_vgpu_create_workload - create a vGPU workload
 * @vgpu: a vGPU
 * @desc: a guest context descriptor
 *
 * This function is called when creating a vGPU workload.
 *
 * Returns:
 * struct intel_vgpu_workload * on success, negative error code in
 * pointer if failed.
 *
 */
struct intel_vgpu_workload *
intel_vgpu_create_workload(struct intel_vgpu *vgpu, int ring_id,
			   struct execlist_ctx_descriptor_format *desc)
{
	struct intel_vgpu_submission *s = &vgpu->submission;
	struct list_head *q = workload_q_head(vgpu, ring_id);
	struct intel_vgpu_workload *last_workload = get_last_workload(q);
	struct intel_vgpu_workload *workload = NULL;
	struct drm_i915_private *dev_priv = vgpu->gvt->dev_priv;
	u64 ring_context_gpa;
	u32 head, tail, start, ctl, ctx_ctl, per_ctx, indirect_ctx;
	int ret;

	ring_context_gpa = intel_vgpu_gma_to_gpa(vgpu->gtt.ggtt_mm,
			(u32)((desc->lrca + 1) << I915_GTT_PAGE_SHIFT));
	if (ring_context_gpa == INTEL_GVT_INVALID_ADDR) {
		gvt_vgpu_err("invalid guest context LRCA: %x\n", desc->lrca);
		return ERR_PTR(-EINVAL);
	}

	intel_gvt_hypervisor_read_gpa(vgpu, ring_context_gpa +
			RING_CTX_OFF(ring_header.val), &head, 4);

	intel_gvt_hypervisor_read_gpa(vgpu, ring_context_gpa +
			RING_CTX_OFF(ring_tail.val), &tail, 4);

	head &= RB_HEAD_OFF_MASK;
	tail &= RB_TAIL_OFF_MASK;

	if (last_workload && same_context(&last_workload->ctx_desc, desc)) {
		gvt_dbg_el("ring id %d cur workload == last\n", ring_id);
		gvt_dbg_el("ctx head %x real head %lx\n", head,
				last_workload->rb_tail);
		/*
		 * cannot use guest context head pointer here,
		 * as it might not be updated at this time
		 */
		head = last_workload->rb_tail;
	}

	gvt_dbg_el("ring id %d begin a new workload\n", ring_id);

	/* record some ring buffer register values for scan and shadow */
	intel_gvt_hypervisor_read_gpa(vgpu, ring_context_gpa +
			RING_CTX_OFF(rb_start.val), &start, 4);
	intel_gvt_hypervisor_read_gpa(vgpu, ring_context_gpa +
			RING_CTX_OFF(rb_ctrl.val), &ctl, 4);
	intel_gvt_hypervisor_read_gpa(vgpu, ring_context_gpa +
			RING_CTX_OFF(ctx_ctrl.val), &ctx_ctl, 4);

	workload = alloc_workload(vgpu);
	if (IS_ERR(workload))
		return workload;

	workload->ring_id = ring_id;
	workload->ctx_desc = *desc;
	workload->ring_context_gpa = ring_context_gpa;
	workload->rb_head = head;
	workload->rb_tail = tail;
	workload->rb_start = start;
	workload->rb_ctl = ctl;

	if (ring_id == RCS) {
		intel_gvt_hypervisor_read_gpa(vgpu, ring_context_gpa +
			RING_CTX_OFF(bb_per_ctx_ptr.val), &per_ctx, 4);
		intel_gvt_hypervisor_read_gpa(vgpu, ring_context_gpa +
			RING_CTX_OFF(rcs_indirect_ctx.val), &indirect_ctx, 4);

		workload->wa_ctx.indirect_ctx.guest_gma =
			indirect_ctx & INDIRECT_CTX_ADDR_MASK;
		workload->wa_ctx.indirect_ctx.size =
			(indirect_ctx & INDIRECT_CTX_SIZE_MASK) *
			CACHELINE_BYTES;
		workload->wa_ctx.per_ctx.guest_gma =
			per_ctx & PER_CTX_ADDR_MASK;
		workload->wa_ctx.per_ctx.valid = per_ctx & 1;
	}

	gvt_dbg_el("workload %p ring id %d head %x tail %x start %x ctl %x\n",
			workload, ring_id, head, tail, start, ctl);

	ret = prepare_mm(workload);
	if (ret) {
		kmem_cache_free(s->workloads, workload);
		return ERR_PTR(ret);
	}

	/* Only scan and shadow the first workload in the queue
	 * as there is only one pre-allocated buf-obj for shadow.
	 */
	if (list_empty(workload_q_head(vgpu, ring_id))) {
		intel_runtime_pm_get(dev_priv);
		mutex_lock(&dev_priv->drm.struct_mutex);
		ret = intel_gvt_scan_and_shadow_workload(workload);
		mutex_unlock(&dev_priv->drm.struct_mutex);
		intel_runtime_pm_put(dev_priv);
	}

	if (ret && (vgpu_is_vm_unhealthy(ret))) {
		enter_failsafe_mode(vgpu, GVT_FAILSAFE_GUEST_ERR);
		intel_vgpu_destroy_workload(workload);
		return ERR_PTR(ret);
	}

	return workload;
}

/**
 * intel_vgpu_queue_workload - Qeue a vGPU workload
 * @workload: the workload to queue in
 */
void intel_vgpu_queue_workload(struct intel_vgpu_workload *workload)
{
	list_add_tail(&workload->list,
		workload_q_head(workload->vgpu, workload->ring_id));
	intel_gvt_kick_schedule(workload->vgpu->gvt);
	wake_up(&workload->vgpu->gvt->scheduler.waitq[workload->ring_id]);
}<|MERGE_RESOLUTION|>--- conflicted
+++ resolved
@@ -302,11 +302,7 @@
 	struct intel_vgpu *vgpu = workload->vgpu;
 	void *shadow_ring_buffer_va;
 	u32 *cs;
-<<<<<<< HEAD
-	struct drm_i915_gem_request *req = workload->req;
-=======
 	struct i915_request *req = workload->req;
->>>>>>> 144482d4
 
 	if (IS_KABYLAKE(req->i915) &&
 	    is_inhibit_context(req->ctx, req->engine->id))
