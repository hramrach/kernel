/*
 * KVMGT - the implementation of Intel mediated pass-through framework for KVM
 *
 * Copyright(c) 2014-2016 Intel Corporation. All rights reserved.
 *
 * Permission is hereby granted, free of charge, to any person obtaining a
 * copy of this software and associated documentation files (the "Software"),
 * to deal in the Software without restriction, including without limitation
 * the rights to use, copy, modify, merge, publish, distribute, sublicense,
 * and/or sell copies of the Software, and to permit persons to whom the
 * Software is furnished to do so, subject to the following conditions:
 *
 * The above copyright notice and this permission notice (including the next
 * paragraph) shall be included in all copies or substantial portions of the
 * Software.
 *
 * THE SOFTWARE IS PROVIDED "AS IS", WITHOUT WARRANTY OF ANY KIND, EXPRESS OR
 * IMPLIED, INCLUDING BUT NOT LIMITED TO THE WARRANTIES OF MERCHANTABILITY,
 * FITNESS FOR A PARTICULAR PURPOSE AND NONINFRINGEMENT.  IN NO EVENT SHALL
 * THE AUTHORS OR COPYRIGHT HOLDERS BE LIABLE FOR ANY CLAIM, DAMAGES OR OTHER
 * LIABILITY, WHETHER IN AN ACTION OF CONTRACT, TORT OR OTHERWISE, ARISING FROM,
 * OUT OF OR IN CONNECTION WITH THE SOFTWARE OR THE USE OR OTHER DEALINGS IN THE
 * SOFTWARE.
 *
 * Authors:
 *    Kevin Tian <kevin.tian@intel.com>
 *    Jike Song <jike.song@intel.com>
 *    Xiaoguang Chen <xiaoguang.chen@intel.com>
 */

#include <linux/init.h>
#include <linux/device.h>
#include <linux/mm.h>
#include <linux/kthread.h>
#include <linux/sched/mm.h>
#include <linux/types.h>
#include <linux/list.h>
#include <linux/rbtree.h>
#include <linux/spinlock.h>
#include <linux/eventfd.h>
#include <linux/uuid.h>
#include <linux/kvm_host.h>
#include <linux/vfio.h>
#include <linux/mdev.h>
#include <linux/debugfs.h>

#include <linux/nospec.h>

#include "i915_drv.h"
#include "gvt.h"

static const struct intel_gvt_ops *intel_gvt_ops;

/* helper macros copied from vfio-pci */
#define VFIO_PCI_OFFSET_SHIFT   40
#define VFIO_PCI_OFFSET_TO_INDEX(off)   (off >> VFIO_PCI_OFFSET_SHIFT)
#define VFIO_PCI_INDEX_TO_OFFSET(index) ((u64)(index) << VFIO_PCI_OFFSET_SHIFT)
#define VFIO_PCI_OFFSET_MASK    (((u64)(1) << VFIO_PCI_OFFSET_SHIFT) - 1)

#define EDID_BLOB_OFFSET (PAGE_SIZE/2)

#define OPREGION_SIGNATURE "IntelGraphicsMem"

struct vfio_region;
struct intel_vgpu_regops {
	size_t (*rw)(struct intel_vgpu *vgpu, char *buf,
			size_t count, loff_t *ppos, bool iswrite);
	void (*release)(struct intel_vgpu *vgpu,
			struct vfio_region *region);
};

struct vfio_region {
	u32				type;
	u32				subtype;
	size_t				size;
	u32				flags;
	const struct intel_vgpu_regops	*ops;
	void				*data;
};

struct vfio_edid_region {
	struct vfio_region_gfx_edid vfio_edid_regs;
	void *edid_blob;
};

struct kvmgt_pgfn {
	gfn_t gfn;
	struct hlist_node hnode;
};

#define KVMGT_DEBUGFS_FILENAME "kvmgt_nr_cache_entries"
struct kvmgt_guest_info {
	struct kvm *kvm;
	struct intel_vgpu *vgpu;
	struct kvm_page_track_notifier_node track_node;
#define NR_BKT (1 << 18)
	struct hlist_head ptable[NR_BKT];
#undef NR_BKT
};

struct gvt_dma {
	struct intel_vgpu *vgpu;
	struct rb_node gfn_node;
	struct rb_node dma_addr_node;
	gfn_t gfn;
	dma_addr_t dma_addr;
	unsigned long size;
	struct kref ref;
};

struct kvmgt_vdev {
	struct intel_vgpu *vgpu;
	struct mdev_device *mdev;
	struct vfio_region *region;
	int num_regions;
	struct eventfd_ctx *intx_trigger;
	struct eventfd_ctx *msi_trigger;

	/*
	 * Two caches are used to avoid mapping duplicated pages (eg.
	 * scratch pages). This help to reduce dma setup overhead.
	 */
	struct rb_root gfn_cache;
	struct rb_root dma_addr_cache;
	unsigned long nr_cache_entries;
	struct mutex cache_lock;

	struct notifier_block iommu_notifier;
	struct notifier_block group_notifier;
	struct kvm *kvm;
	struct work_struct release_work;
	atomic_t released;
	struct vfio_device *vfio_device;
<<<<<<< HEAD
=======
	struct vfio_group *vfio_group;
>>>>>>> 7d2a07b7
};

static inline struct kvmgt_vdev *kvmgt_vdev(struct intel_vgpu *vgpu)
{
	return intel_vgpu_vdev(vgpu);
}

static inline bool handle_valid(unsigned long handle)
{
	return !!(handle & ~0xff);
}

static ssize_t available_instances_show(struct mdev_type *mtype,
					struct mdev_type_attribute *attr,
					char *buf)
{
	struct intel_vgpu_type *type;
	unsigned int num = 0;
	struct intel_gvt *gvt = kdev_to_i915(mtype_get_parent_dev(mtype))->gvt;

	type = &gvt->types[mtype_get_type_group_id(mtype)];
	if (!type)
		num = 0;
	else
		num = type->avail_instance;

	return sprintf(buf, "%u\n", num);
}

static ssize_t device_api_show(struct mdev_type *mtype,
			       struct mdev_type_attribute *attr, char *buf)
{
	return sprintf(buf, "%s\n", VFIO_DEVICE_API_PCI_STRING);
}

static ssize_t description_show(struct mdev_type *mtype,
				struct mdev_type_attribute *attr, char *buf)
{
	struct intel_vgpu_type *type;
	struct intel_gvt *gvt = kdev_to_i915(mtype_get_parent_dev(mtype))->gvt;

	type = &gvt->types[mtype_get_type_group_id(mtype)];
	if (!type)
		return 0;

	return sprintf(buf, "low_gm_size: %dMB\nhigh_gm_size: %dMB\n"
		       "fence: %d\nresolution: %s\n"
		       "weight: %d\n",
		       BYTES_TO_MB(type->low_gm_size),
		       BYTES_TO_MB(type->high_gm_size),
		       type->fence, vgpu_edid_str(type->resolution),
		       type->weight);
}

static MDEV_TYPE_ATTR_RO(available_instances);
static MDEV_TYPE_ATTR_RO(device_api);
static MDEV_TYPE_ATTR_RO(description);

static struct attribute *gvt_type_attrs[] = {
	&mdev_type_attr_available_instances.attr,
	&mdev_type_attr_device_api.attr,
	&mdev_type_attr_description.attr,
	NULL,
};

static struct attribute_group *gvt_vgpu_type_groups[] = {
	[0 ... NR_MAX_INTEL_VGPU_TYPES - 1] = NULL,
};

static int intel_gvt_init_vgpu_type_groups(struct intel_gvt *gvt)
{
	int i, j;
	struct intel_vgpu_type *type;
	struct attribute_group *group;

	for (i = 0; i < gvt->num_types; i++) {
		type = &gvt->types[i];

		group = kzalloc(sizeof(struct attribute_group), GFP_KERNEL);
		if (!group)
			goto unwind;

		group->name = type->name;
		group->attrs = gvt_type_attrs;
		gvt_vgpu_type_groups[i] = group;
	}

	return 0;

unwind:
	for (j = 0; j < i; j++) {
		group = gvt_vgpu_type_groups[j];
		kfree(group);
	}

	return -ENOMEM;
}

static void intel_gvt_cleanup_vgpu_type_groups(struct intel_gvt *gvt)
{
	int i;
	struct attribute_group *group;

	for (i = 0; i < gvt->num_types; i++) {
		group = gvt_vgpu_type_groups[i];
		gvt_vgpu_type_groups[i] = NULL;
		kfree(group);
	}
}

static int kvmgt_guest_init(struct mdev_device *mdev);
static void intel_vgpu_release_work(struct work_struct *work);
static bool kvmgt_guest_exit(struct kvmgt_guest_info *info);

static void gvt_unpin_guest_page(struct intel_vgpu *vgpu, unsigned long gfn,
		unsigned long size)
{
	struct drm_i915_private *i915 = vgpu->gvt->gt->i915;
<<<<<<< HEAD
=======
	struct kvmgt_vdev *vdev = kvmgt_vdev(vgpu);
>>>>>>> 7d2a07b7
	int total_pages;
	int npage;
	int ret;

	total_pages = roundup(size, PAGE_SIZE) / PAGE_SIZE;

	for (npage = 0; npage < total_pages; npage++) {
		unsigned long cur_gfn = gfn + npage;

<<<<<<< HEAD
		ret = vfio_unpin_pages(mdev_dev(kvmgt_vdev(vgpu)->mdev), &cur_gfn, 1);
=======
		ret = vfio_group_unpin_pages(vdev->vfio_group, &cur_gfn, 1);
>>>>>>> 7d2a07b7
		drm_WARN_ON(&i915->drm, ret != 1);
	}
}

/* Pin a normal or compound guest page for dma. */
static int gvt_pin_guest_page(struct intel_vgpu *vgpu, unsigned long gfn,
		unsigned long size, struct page **page)
{
	struct kvmgt_vdev *vdev = kvmgt_vdev(vgpu);
	unsigned long base_pfn = 0;
	int total_pages;
	int npage;
	int ret;

	total_pages = roundup(size, PAGE_SIZE) / PAGE_SIZE;
	/*
	 * We pin the pages one-by-one to avoid allocating a big arrary
	 * on stack to hold pfns.
	 */
	for (npage = 0; npage < total_pages; npage++) {
		unsigned long cur_gfn = gfn + npage;
		unsigned long pfn;

<<<<<<< HEAD
		ret = vfio_pin_pages(mdev_dev(kvmgt_vdev(vgpu)->mdev), &cur_gfn, 1,
				     IOMMU_READ | IOMMU_WRITE, &pfn);
=======
		ret = vfio_group_pin_pages(vdev->vfio_group, &cur_gfn, 1,
					   IOMMU_READ | IOMMU_WRITE, &pfn);
>>>>>>> 7d2a07b7
		if (ret != 1) {
			gvt_vgpu_err("vfio_pin_pages failed for gfn 0x%lx, ret %d\n",
				     cur_gfn, ret);
			goto err;
		}

		if (!pfn_valid(pfn)) {
			gvt_vgpu_err("pfn 0x%lx is not mem backed\n", pfn);
			npage++;
			ret = -EFAULT;
			goto err;
		}

		if (npage == 0)
			base_pfn = pfn;
		else if (base_pfn + npage != pfn) {
			gvt_vgpu_err("The pages are not continuous\n");
			ret = -EINVAL;
			npage++;
			goto err;
		}
	}

	*page = pfn_to_page(base_pfn);
	return 0;
err:
	gvt_unpin_guest_page(vgpu, gfn, npage * PAGE_SIZE);
	return ret;
}

static int gvt_dma_map_page(struct intel_vgpu *vgpu, unsigned long gfn,
		dma_addr_t *dma_addr, unsigned long size)
{
<<<<<<< HEAD
	struct device *dev = &vgpu->gvt->gt->i915->drm.pdev->dev;
=======
	struct device *dev = vgpu->gvt->gt->i915->drm.dev;
>>>>>>> 7d2a07b7
	struct page *page = NULL;
	int ret;

	ret = gvt_pin_guest_page(vgpu, gfn, size, &page);
	if (ret)
		return ret;

	/* Setup DMA mapping. */
	*dma_addr = dma_map_page(dev, page, 0, size, PCI_DMA_BIDIRECTIONAL);
	if (dma_mapping_error(dev, *dma_addr)) {
		gvt_vgpu_err("DMA mapping failed for pfn 0x%lx, ret %d\n",
			     page_to_pfn(page), ret);
		gvt_unpin_guest_page(vgpu, gfn, size);
		return -ENOMEM;
	}

	return 0;
}

static void gvt_dma_unmap_page(struct intel_vgpu *vgpu, unsigned long gfn,
		dma_addr_t dma_addr, unsigned long size)
{
<<<<<<< HEAD
	struct device *dev = &vgpu->gvt->gt->i915->drm.pdev->dev;
=======
	struct device *dev = vgpu->gvt->gt->i915->drm.dev;
>>>>>>> 7d2a07b7

	dma_unmap_page(dev, dma_addr, size, PCI_DMA_BIDIRECTIONAL);
	gvt_unpin_guest_page(vgpu, gfn, size);
}

static struct gvt_dma *__gvt_cache_find_dma_addr(struct intel_vgpu *vgpu,
		dma_addr_t dma_addr)
{
	struct rb_node *node = kvmgt_vdev(vgpu)->dma_addr_cache.rb_node;
	struct gvt_dma *itr;

	while (node) {
		itr = rb_entry(node, struct gvt_dma, dma_addr_node);

		if (dma_addr < itr->dma_addr)
			node = node->rb_left;
		else if (dma_addr > itr->dma_addr)
			node = node->rb_right;
		else
			return itr;
	}
	return NULL;
}

static struct gvt_dma *__gvt_cache_find_gfn(struct intel_vgpu *vgpu, gfn_t gfn)
{
	struct rb_node *node = kvmgt_vdev(vgpu)->gfn_cache.rb_node;
	struct gvt_dma *itr;

	while (node) {
		itr = rb_entry(node, struct gvt_dma, gfn_node);

		if (gfn < itr->gfn)
			node = node->rb_left;
		else if (gfn > itr->gfn)
			node = node->rb_right;
		else
			return itr;
	}
	return NULL;
}

static int __gvt_cache_add(struct intel_vgpu *vgpu, gfn_t gfn,
		dma_addr_t dma_addr, unsigned long size)
{
	struct gvt_dma *new, *itr;
	struct rb_node **link, *parent = NULL;
	struct kvmgt_vdev *vdev = kvmgt_vdev(vgpu);

	new = kzalloc(sizeof(struct gvt_dma), GFP_KERNEL);
	if (!new)
		return -ENOMEM;

	new->vgpu = vgpu;
	new->gfn = gfn;
	new->dma_addr = dma_addr;
	new->size = size;
	kref_init(&new->ref);

	/* gfn_cache maps gfn to struct gvt_dma. */
	link = &vdev->gfn_cache.rb_node;
	while (*link) {
		parent = *link;
		itr = rb_entry(parent, struct gvt_dma, gfn_node);

		if (gfn < itr->gfn)
			link = &parent->rb_left;
		else
			link = &parent->rb_right;
	}
	rb_link_node(&new->gfn_node, parent, link);
	rb_insert_color(&new->gfn_node, &vdev->gfn_cache);

	/* dma_addr_cache maps dma addr to struct gvt_dma. */
	parent = NULL;
	link = &vdev->dma_addr_cache.rb_node;
	while (*link) {
		parent = *link;
		itr = rb_entry(parent, struct gvt_dma, dma_addr_node);

		if (dma_addr < itr->dma_addr)
			link = &parent->rb_left;
		else
			link = &parent->rb_right;
	}
	rb_link_node(&new->dma_addr_node, parent, link);
	rb_insert_color(&new->dma_addr_node, &vdev->dma_addr_cache);

	vdev->nr_cache_entries++;
	return 0;
}

static void __gvt_cache_remove_entry(struct intel_vgpu *vgpu,
				struct gvt_dma *entry)
{
	struct kvmgt_vdev *vdev = kvmgt_vdev(vgpu);

	rb_erase(&entry->gfn_node, &vdev->gfn_cache);
	rb_erase(&entry->dma_addr_node, &vdev->dma_addr_cache);
	kfree(entry);
	vdev->nr_cache_entries--;
}

static void gvt_cache_destroy(struct intel_vgpu *vgpu)
{
	struct gvt_dma *dma;
	struct rb_node *node = NULL;
	struct kvmgt_vdev *vdev = kvmgt_vdev(vgpu);

	for (;;) {
		mutex_lock(&vdev->cache_lock);
		node = rb_first(&vdev->gfn_cache);
		if (!node) {
			mutex_unlock(&vdev->cache_lock);
			break;
		}
		dma = rb_entry(node, struct gvt_dma, gfn_node);
		gvt_dma_unmap_page(vgpu, dma->gfn, dma->dma_addr, dma->size);
		__gvt_cache_remove_entry(vgpu, dma);
		mutex_unlock(&vdev->cache_lock);
	}
}

static void gvt_cache_init(struct intel_vgpu *vgpu)
{
	struct kvmgt_vdev *vdev = kvmgt_vdev(vgpu);

	vdev->gfn_cache = RB_ROOT;
	vdev->dma_addr_cache = RB_ROOT;
	vdev->nr_cache_entries = 0;
	mutex_init(&vdev->cache_lock);
}

static void kvmgt_protect_table_init(struct kvmgt_guest_info *info)
{
	hash_init(info->ptable);
}

static void kvmgt_protect_table_destroy(struct kvmgt_guest_info *info)
{
	struct kvmgt_pgfn *p;
	struct hlist_node *tmp;
	int i;

	hash_for_each_safe(info->ptable, i, tmp, p, hnode) {
		hash_del(&p->hnode);
		kfree(p);
	}
}

static struct kvmgt_pgfn *
__kvmgt_protect_table_find(struct kvmgt_guest_info *info, gfn_t gfn)
{
	struct kvmgt_pgfn *p, *res = NULL;

	hash_for_each_possible(info->ptable, p, hnode, gfn) {
		if (gfn == p->gfn) {
			res = p;
			break;
		}
	}

	return res;
}

static bool kvmgt_gfn_is_write_protected(struct kvmgt_guest_info *info,
				gfn_t gfn)
{
	struct kvmgt_pgfn *p;

	p = __kvmgt_protect_table_find(info, gfn);
	return !!p;
}

static void kvmgt_protect_table_add(struct kvmgt_guest_info *info, gfn_t gfn)
{
	struct kvmgt_pgfn *p;

	if (kvmgt_gfn_is_write_protected(info, gfn))
		return;

	p = kzalloc(sizeof(struct kvmgt_pgfn), GFP_ATOMIC);
	if (WARN(!p, "gfn: 0x%llx\n", gfn))
		return;

	p->gfn = gfn;
	hash_add(info->ptable, &p->hnode, gfn);
}

static void kvmgt_protect_table_del(struct kvmgt_guest_info *info,
				gfn_t gfn)
{
	struct kvmgt_pgfn *p;

	p = __kvmgt_protect_table_find(info, gfn);
	if (p) {
		hash_del(&p->hnode);
		kfree(p);
	}
}

static size_t intel_vgpu_reg_rw_opregion(struct intel_vgpu *vgpu, char *buf,
		size_t count, loff_t *ppos, bool iswrite)
{
	struct kvmgt_vdev *vdev = kvmgt_vdev(vgpu);
	unsigned int i = VFIO_PCI_OFFSET_TO_INDEX(*ppos) -
			VFIO_PCI_NUM_REGIONS;
	void *base = vdev->region[i].data;
	loff_t pos = *ppos & VFIO_PCI_OFFSET_MASK;


	if (pos >= vdev->region[i].size || iswrite) {
		gvt_vgpu_err("invalid op or offset for Intel vgpu OpRegion\n");
		return -EINVAL;
	}
	count = min(count, (size_t)(vdev->region[i].size - pos));
	memcpy(buf, base + pos, count);

	return count;
}

static void intel_vgpu_reg_release_opregion(struct intel_vgpu *vgpu,
		struct vfio_region *region)
{
}

static const struct intel_vgpu_regops intel_vgpu_regops_opregion = {
	.rw = intel_vgpu_reg_rw_opregion,
	.release = intel_vgpu_reg_release_opregion,
};

static int handle_edid_regs(struct intel_vgpu *vgpu,
			struct vfio_edid_region *region, char *buf,
			size_t count, u16 offset, bool is_write)
{
	struct vfio_region_gfx_edid *regs = &region->vfio_edid_regs;
	unsigned int data;

	if (offset + count > sizeof(*regs))
		return -EINVAL;

	if (count != 4)
		return -EINVAL;

	if (is_write) {
		data = *((unsigned int *)buf);
		switch (offset) {
		case offsetof(struct vfio_region_gfx_edid, link_state):
			if (data == VFIO_DEVICE_GFX_LINK_STATE_UP) {
				if (!drm_edid_block_valid(
					(u8 *)region->edid_blob,
					0,
					true,
					NULL)) {
					gvt_vgpu_err("invalid EDID blob\n");
					return -EINVAL;
				}
				intel_gvt_ops->emulate_hotplug(vgpu, true);
			} else if (data == VFIO_DEVICE_GFX_LINK_STATE_DOWN)
				intel_gvt_ops->emulate_hotplug(vgpu, false);
			else {
				gvt_vgpu_err("invalid EDID link state %d\n",
					regs->link_state);
				return -EINVAL;
			}
			regs->link_state = data;
			break;
		case offsetof(struct vfio_region_gfx_edid, edid_size):
			if (data > regs->edid_max_size) {
				gvt_vgpu_err("EDID size is bigger than %d!\n",
					regs->edid_max_size);
				return -EINVAL;
			}
			regs->edid_size = data;
			break;
		default:
			/* read-only regs */
			gvt_vgpu_err("write read-only EDID region at offset %d\n",
				offset);
			return -EPERM;
		}
	} else {
		memcpy(buf, (char *)regs + offset, count);
	}

	return count;
}

static int handle_edid_blob(struct vfio_edid_region *region, char *buf,
			size_t count, u16 offset, bool is_write)
{
	if (offset + count > region->vfio_edid_regs.edid_size)
		return -EINVAL;

	if (is_write)
		memcpy(region->edid_blob + offset, buf, count);
	else
		memcpy(buf, region->edid_blob + offset, count);

	return count;
}

static size_t intel_vgpu_reg_rw_edid(struct intel_vgpu *vgpu, char *buf,
		size_t count, loff_t *ppos, bool iswrite)
{
	int ret;
	unsigned int i = VFIO_PCI_OFFSET_TO_INDEX(*ppos) -
			VFIO_PCI_NUM_REGIONS;
	struct vfio_edid_region *region =
		(struct vfio_edid_region *)kvmgt_vdev(vgpu)->region[i].data;
	loff_t pos = *ppos & VFIO_PCI_OFFSET_MASK;

	if (pos < region->vfio_edid_regs.edid_offset) {
		ret = handle_edid_regs(vgpu, region, buf, count, pos, iswrite);
	} else {
		pos -= EDID_BLOB_OFFSET;
		ret = handle_edid_blob(region, buf, count, pos, iswrite);
	}

	if (ret < 0)
		gvt_vgpu_err("failed to access EDID region\n");

	return ret;
}

static void intel_vgpu_reg_release_edid(struct intel_vgpu *vgpu,
					struct vfio_region *region)
{
	kfree(region->data);
}

static const struct intel_vgpu_regops intel_vgpu_regops_edid = {
	.rw = intel_vgpu_reg_rw_edid,
	.release = intel_vgpu_reg_release_edid,
};

static int intel_vgpu_register_reg(struct intel_vgpu *vgpu,
		unsigned int type, unsigned int subtype,
		const struct intel_vgpu_regops *ops,
		size_t size, u32 flags, void *data)
{
	struct kvmgt_vdev *vdev = kvmgt_vdev(vgpu);
	struct vfio_region *region;

	region = krealloc(vdev->region,
			(vdev->num_regions + 1) * sizeof(*region),
			GFP_KERNEL);
	if (!region)
		return -ENOMEM;

	vdev->region = region;
	vdev->region[vdev->num_regions].type = type;
	vdev->region[vdev->num_regions].subtype = subtype;
	vdev->region[vdev->num_regions].ops = ops;
	vdev->region[vdev->num_regions].size = size;
	vdev->region[vdev->num_regions].flags = flags;
	vdev->region[vdev->num_regions].data = data;
	vdev->num_regions++;
	return 0;
}

static int kvmgt_get_vfio_device(void *p_vgpu)
{
	struct intel_vgpu *vgpu = (struct intel_vgpu *)p_vgpu;
	struct kvmgt_vdev *vdev = kvmgt_vdev(vgpu);

	vdev->vfio_device = vfio_device_get_from_dev(
		mdev_dev(vdev->mdev));
	if (!vdev->vfio_device) {
		gvt_vgpu_err("failed to get vfio device\n");
		return -ENODEV;
	}
	return 0;
}


static int kvmgt_set_opregion(void *p_vgpu)
{
	struct intel_vgpu *vgpu = (struct intel_vgpu *)p_vgpu;
	void *base;
	int ret;

	/* Each vgpu has its own opregion, although VFIO would create another
	 * one later. This one is used to expose opregion to VFIO. And the
	 * other one created by VFIO later, is used by guest actually.
	 */
	base = vgpu_opregion(vgpu)->va;
	if (!base)
		return -ENOMEM;

	if (memcmp(base, OPREGION_SIGNATURE, 16)) {
		memunmap(base);
		return -EINVAL;
	}

	ret = intel_vgpu_register_reg(vgpu,
			PCI_VENDOR_ID_INTEL | VFIO_REGION_TYPE_PCI_VENDOR_TYPE,
			VFIO_REGION_SUBTYPE_INTEL_IGD_OPREGION,
			&intel_vgpu_regops_opregion, OPREGION_SIZE,
			VFIO_REGION_INFO_FLAG_READ, base);

	return ret;
}

static int kvmgt_set_edid(void *p_vgpu, int port_num)
{
	struct intel_vgpu *vgpu = (struct intel_vgpu *)p_vgpu;
	struct intel_vgpu_port *port = intel_vgpu_port(vgpu, port_num);
	struct vfio_edid_region *base;
	int ret;

	base = kzalloc(sizeof(*base), GFP_KERNEL);
	if (!base)
		return -ENOMEM;

	/* TODO: Add multi-port and EDID extension block support */
	base->vfio_edid_regs.edid_offset = EDID_BLOB_OFFSET;
	base->vfio_edid_regs.edid_max_size = EDID_SIZE;
	base->vfio_edid_regs.edid_size = EDID_SIZE;
	base->vfio_edid_regs.max_xres = vgpu_edid_xres(port->id);
	base->vfio_edid_regs.max_yres = vgpu_edid_yres(port->id);
	base->edid_blob = port->edid->edid_block;

	ret = intel_vgpu_register_reg(vgpu,
			VFIO_REGION_TYPE_GFX,
			VFIO_REGION_SUBTYPE_GFX_EDID,
			&intel_vgpu_regops_edid, EDID_SIZE,
			VFIO_REGION_INFO_FLAG_READ |
			VFIO_REGION_INFO_FLAG_WRITE |
			VFIO_REGION_INFO_FLAG_CAPS, base);

	return ret;
}

static void kvmgt_put_vfio_device(void *vgpu)
{
	struct kvmgt_vdev *vdev = kvmgt_vdev((struct intel_vgpu *)vgpu);

	if (WARN_ON(!vdev->vfio_device))
		return;

	vfio_device_put(vdev->vfio_device);
}

static int intel_vgpu_create(struct mdev_device *mdev)
{
	struct intel_vgpu *vgpu = NULL;
	struct intel_vgpu_type *type;
	struct device *pdev;
	struct intel_gvt *gvt;
	int ret;

	pdev = mdev_parent_dev(mdev);
	gvt = kdev_to_i915(pdev)->gvt;

	type = &gvt->types[mdev_get_type_group_id(mdev)];
	if (!type) {
		ret = -EINVAL;
		goto out;
	}

	vgpu = intel_gvt_ops->vgpu_create(gvt, type);
	if (IS_ERR_OR_NULL(vgpu)) {
		ret = vgpu == NULL ? -EFAULT : PTR_ERR(vgpu);
		gvt_err("failed to create intel vgpu: %d\n", ret);
		goto out;
	}

	INIT_WORK(&kvmgt_vdev(vgpu)->release_work, intel_vgpu_release_work);

	kvmgt_vdev(vgpu)->mdev = mdev;
	mdev_set_drvdata(mdev, vgpu);

	gvt_dbg_core("intel_vgpu_create succeeded for mdev: %s\n",
		     dev_name(mdev_dev(mdev)));
	ret = 0;

out:
	return ret;
}

static int intel_vgpu_remove(struct mdev_device *mdev)
{
	struct intel_vgpu *vgpu = mdev_get_drvdata(mdev);

	if (handle_valid(vgpu->handle))
		return -EBUSY;

	intel_gvt_ops->vgpu_destroy(vgpu);
	return 0;
}

static int intel_vgpu_iommu_notifier(struct notifier_block *nb,
				     unsigned long action, void *data)
{
	struct kvmgt_vdev *vdev = container_of(nb,
					       struct kvmgt_vdev,
					       iommu_notifier);
	struct intel_vgpu *vgpu = vdev->vgpu;

	if (action == VFIO_IOMMU_NOTIFY_DMA_UNMAP) {
		struct vfio_iommu_type1_dma_unmap *unmap = data;
		struct gvt_dma *entry;
		unsigned long iov_pfn, end_iov_pfn;

		iov_pfn = unmap->iova >> PAGE_SHIFT;
		end_iov_pfn = iov_pfn + unmap->size / PAGE_SIZE;

		mutex_lock(&vdev->cache_lock);
		for (; iov_pfn < end_iov_pfn; iov_pfn++) {
			entry = __gvt_cache_find_gfn(vgpu, iov_pfn);
			if (!entry)
				continue;

			gvt_dma_unmap_page(vgpu, entry->gfn, entry->dma_addr,
					   entry->size);
			__gvt_cache_remove_entry(vgpu, entry);
		}
		mutex_unlock(&vdev->cache_lock);
	}

	return NOTIFY_OK;
}

static int intel_vgpu_group_notifier(struct notifier_block *nb,
				     unsigned long action, void *data)
{
	struct kvmgt_vdev *vdev = container_of(nb,
					       struct kvmgt_vdev,
					       group_notifier);

	/* the only action we care about */
	if (action == VFIO_GROUP_NOTIFY_SET_KVM) {
		vdev->kvm = data;

		if (!data)
			schedule_work(&vdev->release_work);
	}

	return NOTIFY_OK;
}

static int intel_vgpu_open(struct mdev_device *mdev)
{
	struct intel_vgpu *vgpu = mdev_get_drvdata(mdev);
	struct kvmgt_vdev *vdev = kvmgt_vdev(vgpu);
	unsigned long events;
	int ret;
	struct vfio_group *vfio_group;

	vdev->iommu_notifier.notifier_call = intel_vgpu_iommu_notifier;
	vdev->group_notifier.notifier_call = intel_vgpu_group_notifier;

	events = VFIO_IOMMU_NOTIFY_DMA_UNMAP;
	ret = vfio_register_notifier(mdev_dev(mdev), VFIO_IOMMU_NOTIFY, &events,
				&vdev->iommu_notifier);
	if (ret != 0) {
		gvt_vgpu_err("vfio_register_notifier for iommu failed: %d\n",
			ret);
		goto out;
	}

	events = VFIO_GROUP_NOTIFY_SET_KVM;
	ret = vfio_register_notifier(mdev_dev(mdev), VFIO_GROUP_NOTIFY, &events,
				&vdev->group_notifier);
	if (ret != 0) {
		gvt_vgpu_err("vfio_register_notifier for group failed: %d\n",
			ret);
		goto undo_iommu;
	}

	vfio_group = vfio_group_get_external_user_from_dev(mdev_dev(mdev));
	if (IS_ERR_OR_NULL(vfio_group)) {
		ret = !vfio_group ? -EFAULT : PTR_ERR(vfio_group);
		gvt_vgpu_err("vfio_group_get_external_user_from_dev failed\n");
		goto undo_register;
	}
	vdev->vfio_group = vfio_group;

	/* Take a module reference as mdev core doesn't take
	 * a reference for vendor driver.
	 */
	if (!try_module_get(THIS_MODULE)) {
		ret = -ENODEV;
		goto undo_group;
	}

	ret = kvmgt_guest_init(mdev);
	if (ret)
		goto undo_group;

	intel_gvt_ops->vgpu_activate(vgpu);

	atomic_set(&vdev->released, 0);
	return ret;

undo_group:
	vfio_group_put_external_user(vdev->vfio_group);
	vdev->vfio_group = NULL;

undo_register:
	vfio_unregister_notifier(mdev_dev(mdev), VFIO_GROUP_NOTIFY,
					&vdev->group_notifier);

undo_iommu:
	vfio_unregister_notifier(mdev_dev(mdev), VFIO_IOMMU_NOTIFY,
					&vdev->iommu_notifier);
out:
	return ret;
}

static void intel_vgpu_release_msi_eventfd_ctx(struct intel_vgpu *vgpu)
{
	struct kvmgt_vdev *vdev = kvmgt_vdev(vgpu);
	struct eventfd_ctx *trigger;

	trigger = vdev->msi_trigger;
	if (trigger) {
		eventfd_ctx_put(trigger);
		vdev->msi_trigger = NULL;
	}
}

static void __intel_vgpu_release(struct intel_vgpu *vgpu)
{
	struct kvmgt_vdev *vdev = kvmgt_vdev(vgpu);
	struct drm_i915_private *i915 = vgpu->gvt->gt->i915;
	struct kvmgt_guest_info *info;
	int ret;

	if (!handle_valid(vgpu->handle))
		return;

	if (atomic_cmpxchg(&vdev->released, 0, 1))
		return;

	intel_gvt_ops->vgpu_release(vgpu);

	ret = vfio_unregister_notifier(mdev_dev(vdev->mdev), VFIO_IOMMU_NOTIFY,
					&vdev->iommu_notifier);
	drm_WARN(&i915->drm, ret,
		 "vfio_unregister_notifier for iommu failed: %d\n", ret);

	ret = vfio_unregister_notifier(mdev_dev(vdev->mdev), VFIO_GROUP_NOTIFY,
					&vdev->group_notifier);
	drm_WARN(&i915->drm, ret,
		 "vfio_unregister_notifier for group failed: %d\n", ret);

	/* dereference module reference taken at open */
	module_put(THIS_MODULE);

	info = (struct kvmgt_guest_info *)vgpu->handle;
	kvmgt_guest_exit(info);

	intel_vgpu_release_msi_eventfd_ctx(vgpu);
	vfio_group_put_external_user(vdev->vfio_group);

	vdev->kvm = NULL;
	vgpu->handle = 0;
}

static void intel_vgpu_release(struct mdev_device *mdev)
{
	struct intel_vgpu *vgpu = mdev_get_drvdata(mdev);

	__intel_vgpu_release(vgpu);
}

static void intel_vgpu_release_work(struct work_struct *work)
{
	struct kvmgt_vdev *vdev = container_of(work, struct kvmgt_vdev,
					       release_work);

	__intel_vgpu_release(vdev->vgpu);
}

static u64 intel_vgpu_get_bar_addr(struct intel_vgpu *vgpu, int bar)
{
	u32 start_lo, start_hi;
	u32 mem_type;

	start_lo = (*(u32 *)(vgpu->cfg_space.virtual_cfg_space + bar)) &
			PCI_BASE_ADDRESS_MEM_MASK;
	mem_type = (*(u32 *)(vgpu->cfg_space.virtual_cfg_space + bar)) &
			PCI_BASE_ADDRESS_MEM_TYPE_MASK;

	switch (mem_type) {
	case PCI_BASE_ADDRESS_MEM_TYPE_64:
		start_hi = (*(u32 *)(vgpu->cfg_space.virtual_cfg_space
						+ bar + 4));
		break;
	case PCI_BASE_ADDRESS_MEM_TYPE_32:
	case PCI_BASE_ADDRESS_MEM_TYPE_1M:
		/* 1M mem BAR treated as 32-bit BAR */
	default:
		/* mem unknown type treated as 32-bit BAR */
		start_hi = 0;
		break;
	}

	return ((u64)start_hi << 32) | start_lo;
}

static int intel_vgpu_bar_rw(struct intel_vgpu *vgpu, int bar, u64 off,
			     void *buf, unsigned int count, bool is_write)
{
	u64 bar_start = intel_vgpu_get_bar_addr(vgpu, bar);
	int ret;

	if (is_write)
		ret = intel_gvt_ops->emulate_mmio_write(vgpu,
					bar_start + off, buf, count);
	else
		ret = intel_gvt_ops->emulate_mmio_read(vgpu,
					bar_start + off, buf, count);
	return ret;
}

static inline bool intel_vgpu_in_aperture(struct intel_vgpu *vgpu, u64 off)
{
	return off >= vgpu_aperture_offset(vgpu) &&
	       off < vgpu_aperture_offset(vgpu) + vgpu_aperture_sz(vgpu);
}

static int intel_vgpu_aperture_rw(struct intel_vgpu *vgpu, u64 off,
		void *buf, unsigned long count, bool is_write)
{
	void __iomem *aperture_va;

	if (!intel_vgpu_in_aperture(vgpu, off) ||
	    !intel_vgpu_in_aperture(vgpu, off + count)) {
		gvt_vgpu_err("Invalid aperture offset %llu\n", off);
		return -EINVAL;
	}

	aperture_va = io_mapping_map_wc(&vgpu->gvt->gt->ggtt->iomap,
					ALIGN_DOWN(off, PAGE_SIZE),
					count + offset_in_page(off));
	if (!aperture_va)
		return -EIO;

	if (is_write)
		memcpy_toio(aperture_va + offset_in_page(off), buf, count);
	else
		memcpy_fromio(buf, aperture_va + offset_in_page(off), count);

	io_mapping_unmap(aperture_va);

	return 0;
}

static ssize_t intel_vgpu_rw(struct mdev_device *mdev, char *buf,
			size_t count, loff_t *ppos, bool is_write)
{
	struct intel_vgpu *vgpu = mdev_get_drvdata(mdev);
	struct kvmgt_vdev *vdev = kvmgt_vdev(vgpu);
	unsigned int index = VFIO_PCI_OFFSET_TO_INDEX(*ppos);
	u64 pos = *ppos & VFIO_PCI_OFFSET_MASK;
	int ret = -EINVAL;


	if (index >= VFIO_PCI_NUM_REGIONS + vdev->num_regions) {
		gvt_vgpu_err("invalid index: %u\n", index);
		return -EINVAL;
	}

	switch (index) {
	case VFIO_PCI_CONFIG_REGION_INDEX:
		if (is_write)
			ret = intel_gvt_ops->emulate_cfg_write(vgpu, pos,
						buf, count);
		else
			ret = intel_gvt_ops->emulate_cfg_read(vgpu, pos,
						buf, count);
		break;
	case VFIO_PCI_BAR0_REGION_INDEX:
		ret = intel_vgpu_bar_rw(vgpu, PCI_BASE_ADDRESS_0, pos,
					buf, count, is_write);
		break;
	case VFIO_PCI_BAR2_REGION_INDEX:
		ret = intel_vgpu_aperture_rw(vgpu, pos, buf, count, is_write);
		break;
	case VFIO_PCI_BAR1_REGION_INDEX:
	case VFIO_PCI_BAR3_REGION_INDEX:
	case VFIO_PCI_BAR4_REGION_INDEX:
	case VFIO_PCI_BAR5_REGION_INDEX:
	case VFIO_PCI_VGA_REGION_INDEX:
	case VFIO_PCI_ROM_REGION_INDEX:
		break;
	default:
		if (index >= VFIO_PCI_NUM_REGIONS + vdev->num_regions)
			return -EINVAL;

		index -= VFIO_PCI_NUM_REGIONS;
		return vdev->region[index].ops->rw(vgpu, buf, count,
				ppos, is_write);
	}

	return ret == 0 ? count : ret;
}

static bool gtt_entry(struct mdev_device *mdev, loff_t *ppos)
{
	struct intel_vgpu *vgpu = mdev_get_drvdata(mdev);
	unsigned int index = VFIO_PCI_OFFSET_TO_INDEX(*ppos);
	struct intel_gvt *gvt = vgpu->gvt;
	int offset;

	/* Only allow MMIO GGTT entry access */
	if (index != PCI_BASE_ADDRESS_0)
		return false;

	offset = (u64)(*ppos & VFIO_PCI_OFFSET_MASK) -
		intel_vgpu_get_bar_gpa(vgpu, PCI_BASE_ADDRESS_0);

	return (offset >= gvt->device_info.gtt_start_offset &&
		offset < gvt->device_info.gtt_start_offset + gvt_ggtt_sz(gvt)) ?
			true : false;
}

static ssize_t intel_vgpu_read(struct mdev_device *mdev, char __user *buf,
			size_t count, loff_t *ppos)
{
	unsigned int done = 0;
	int ret;

	while (count) {
		size_t filled;

		/* Only support GGTT entry 8 bytes read */
		if (count >= 8 && !(*ppos % 8) &&
			gtt_entry(mdev, ppos)) {
			u64 val;

			ret = intel_vgpu_rw(mdev, (char *)&val, sizeof(val),
					ppos, false);
			if (ret <= 0)
				goto read_err;

			if (copy_to_user(buf, &val, sizeof(val)))
				goto read_err;

			filled = 8;
		} else if (count >= 4 && !(*ppos % 4)) {
			u32 val;

			ret = intel_vgpu_rw(mdev, (char *)&val, sizeof(val),
					ppos, false);
			if (ret <= 0)
				goto read_err;

			if (copy_to_user(buf, &val, sizeof(val)))
				goto read_err;

			filled = 4;
		} else if (count >= 2 && !(*ppos % 2)) {
			u16 val;

			ret = intel_vgpu_rw(mdev, (char *)&val, sizeof(val),
					ppos, false);
			if (ret <= 0)
				goto read_err;

			if (copy_to_user(buf, &val, sizeof(val)))
				goto read_err;

			filled = 2;
		} else {
			u8 val;

			ret = intel_vgpu_rw(mdev, &val, sizeof(val), ppos,
					false);
			if (ret <= 0)
				goto read_err;

			if (copy_to_user(buf, &val, sizeof(val)))
				goto read_err;

			filled = 1;
		}

		count -= filled;
		done += filled;
		*ppos += filled;
		buf += filled;
	}

	return done;

read_err:
	return -EFAULT;
}

static ssize_t intel_vgpu_write(struct mdev_device *mdev,
				const char __user *buf,
				size_t count, loff_t *ppos)
{
	unsigned int done = 0;
	int ret;

	while (count) {
		size_t filled;

		/* Only support GGTT entry 8 bytes write */
		if (count >= 8 && !(*ppos % 8) &&
			gtt_entry(mdev, ppos)) {
			u64 val;

			if (copy_from_user(&val, buf, sizeof(val)))
				goto write_err;

			ret = intel_vgpu_rw(mdev, (char *)&val, sizeof(val),
					ppos, true);
			if (ret <= 0)
				goto write_err;

			filled = 8;
		} else if (count >= 4 && !(*ppos % 4)) {
			u32 val;

			if (copy_from_user(&val, buf, sizeof(val)))
				goto write_err;

			ret = intel_vgpu_rw(mdev, (char *)&val, sizeof(val),
					ppos, true);
			if (ret <= 0)
				goto write_err;

			filled = 4;
		} else if (count >= 2 && !(*ppos % 2)) {
			u16 val;

			if (copy_from_user(&val, buf, sizeof(val)))
				goto write_err;

			ret = intel_vgpu_rw(mdev, (char *)&val,
					sizeof(val), ppos, true);
			if (ret <= 0)
				goto write_err;

			filled = 2;
		} else {
			u8 val;

			if (copy_from_user(&val, buf, sizeof(val)))
				goto write_err;

			ret = intel_vgpu_rw(mdev, &val, sizeof(val),
					ppos, true);
			if (ret <= 0)
				goto write_err;

			filled = 1;
		}

		count -= filled;
		done += filled;
		*ppos += filled;
		buf += filled;
	}

	return done;
write_err:
	return -EFAULT;
}

static int intel_vgpu_mmap(struct mdev_device *mdev, struct vm_area_struct *vma)
{
	unsigned int index;
	u64 virtaddr;
	unsigned long req_size, pgoff, req_start;
	pgprot_t pg_prot;
	struct intel_vgpu *vgpu = mdev_get_drvdata(mdev);

	index = vma->vm_pgoff >> (VFIO_PCI_OFFSET_SHIFT - PAGE_SHIFT);
	if (index >= VFIO_PCI_ROM_REGION_INDEX)
		return -EINVAL;

	if (vma->vm_end < vma->vm_start)
		return -EINVAL;
	if ((vma->vm_flags & VM_SHARED) == 0)
		return -EINVAL;
	if (index != VFIO_PCI_BAR2_REGION_INDEX)
		return -EINVAL;

	pg_prot = vma->vm_page_prot;
	virtaddr = vma->vm_start;
	req_size = vma->vm_end - vma->vm_start;
	pgoff = vma->vm_pgoff &
		((1U << (VFIO_PCI_OFFSET_SHIFT - PAGE_SHIFT)) - 1);
	req_start = pgoff << PAGE_SHIFT;

	if (!intel_vgpu_in_aperture(vgpu, req_start))
		return -EINVAL;
	if (req_start + req_size >
	    vgpu_aperture_offset(vgpu) + vgpu_aperture_sz(vgpu))
		return -EINVAL;

	pgoff = (gvt_aperture_pa_base(vgpu->gvt) >> PAGE_SHIFT) + pgoff;

	return remap_pfn_range(vma, virtaddr, pgoff, req_size, pg_prot);
}

static int intel_vgpu_get_irq_count(struct intel_vgpu *vgpu, int type)
{
	if (type == VFIO_PCI_INTX_IRQ_INDEX || type == VFIO_PCI_MSI_IRQ_INDEX)
		return 1;

	return 0;
}

static int intel_vgpu_set_intx_mask(struct intel_vgpu *vgpu,
			unsigned int index, unsigned int start,
			unsigned int count, u32 flags,
			void *data)
{
	return 0;
}

static int intel_vgpu_set_intx_unmask(struct intel_vgpu *vgpu,
			unsigned int index, unsigned int start,
			unsigned int count, u32 flags, void *data)
{
	return 0;
}

static int intel_vgpu_set_intx_trigger(struct intel_vgpu *vgpu,
		unsigned int index, unsigned int start, unsigned int count,
		u32 flags, void *data)
{
	return 0;
}

static int intel_vgpu_set_msi_trigger(struct intel_vgpu *vgpu,
		unsigned int index, unsigned int start, unsigned int count,
		u32 flags, void *data)
{
	struct eventfd_ctx *trigger;

	if (flags & VFIO_IRQ_SET_DATA_EVENTFD) {
		int fd = *(int *)data;

		trigger = eventfd_ctx_fdget(fd);
		if (IS_ERR(trigger)) {
			gvt_vgpu_err("eventfd_ctx_fdget failed\n");
			return PTR_ERR(trigger);
		}
		kvmgt_vdev(vgpu)->msi_trigger = trigger;
	} else if ((flags & VFIO_IRQ_SET_DATA_NONE) && !count)
		intel_vgpu_release_msi_eventfd_ctx(vgpu);

	return 0;
}

static int intel_vgpu_set_irqs(struct intel_vgpu *vgpu, u32 flags,
		unsigned int index, unsigned int start, unsigned int count,
		void *data)
{
	int (*func)(struct intel_vgpu *vgpu, unsigned int index,
			unsigned int start, unsigned int count, u32 flags,
			void *data) = NULL;

	switch (index) {
	case VFIO_PCI_INTX_IRQ_INDEX:
		switch (flags & VFIO_IRQ_SET_ACTION_TYPE_MASK) {
		case VFIO_IRQ_SET_ACTION_MASK:
			func = intel_vgpu_set_intx_mask;
			break;
		case VFIO_IRQ_SET_ACTION_UNMASK:
			func = intel_vgpu_set_intx_unmask;
			break;
		case VFIO_IRQ_SET_ACTION_TRIGGER:
			func = intel_vgpu_set_intx_trigger;
			break;
		}
		break;
	case VFIO_PCI_MSI_IRQ_INDEX:
		switch (flags & VFIO_IRQ_SET_ACTION_TYPE_MASK) {
		case VFIO_IRQ_SET_ACTION_MASK:
		case VFIO_IRQ_SET_ACTION_UNMASK:
			/* XXX Need masking support exported */
			break;
		case VFIO_IRQ_SET_ACTION_TRIGGER:
			func = intel_vgpu_set_msi_trigger;
			break;
		}
		break;
	}

	if (!func)
		return -ENOTTY;

	return func(vgpu, index, start, count, flags, data);
}

static long intel_vgpu_ioctl(struct mdev_device *mdev, unsigned int cmd,
			     unsigned long arg)
{
	struct intel_vgpu *vgpu = mdev_get_drvdata(mdev);
	struct kvmgt_vdev *vdev = kvmgt_vdev(vgpu);
	unsigned long minsz;

	gvt_dbg_core("vgpu%d ioctl, cmd: %d\n", vgpu->id, cmd);

	if (cmd == VFIO_DEVICE_GET_INFO) {
		struct vfio_device_info info;

		minsz = offsetofend(struct vfio_device_info, num_irqs);

		if (copy_from_user(&info, (void __user *)arg, minsz))
			return -EFAULT;

		if (info.argsz < minsz)
			return -EINVAL;

		info.flags = VFIO_DEVICE_FLAGS_PCI;
		info.flags |= VFIO_DEVICE_FLAGS_RESET;
		info.num_regions = VFIO_PCI_NUM_REGIONS +
				vdev->num_regions;
		info.num_irqs = VFIO_PCI_NUM_IRQS;

		return copy_to_user((void __user *)arg, &info, minsz) ?
			-EFAULT : 0;

	} else if (cmd == VFIO_DEVICE_GET_REGION_INFO) {
		struct vfio_region_info info;
		struct vfio_info_cap caps = { .buf = NULL, .size = 0 };
		unsigned int i;
		int ret;
		struct vfio_region_info_cap_sparse_mmap *sparse = NULL;
		int nr_areas = 1;
		int cap_type_id;

		minsz = offsetofend(struct vfio_region_info, offset);

		if (copy_from_user(&info, (void __user *)arg, minsz))
			return -EFAULT;

		if (info.argsz < minsz)
			return -EINVAL;

		switch (info.index) {
		case VFIO_PCI_CONFIG_REGION_INDEX:
			info.offset = VFIO_PCI_INDEX_TO_OFFSET(info.index);
			info.size = vgpu->gvt->device_info.cfg_space_size;
			info.flags = VFIO_REGION_INFO_FLAG_READ |
				     VFIO_REGION_INFO_FLAG_WRITE;
			break;
		case VFIO_PCI_BAR0_REGION_INDEX:
			info.offset = VFIO_PCI_INDEX_TO_OFFSET(info.index);
			info.size = vgpu->cfg_space.bar[info.index].size;
			if (!info.size) {
				info.flags = 0;
				break;
			}

			info.flags = VFIO_REGION_INFO_FLAG_READ |
				     VFIO_REGION_INFO_FLAG_WRITE;
			break;
		case VFIO_PCI_BAR1_REGION_INDEX:
			info.offset = VFIO_PCI_INDEX_TO_OFFSET(info.index);
			info.size = 0;
			info.flags = 0;
			break;
		case VFIO_PCI_BAR2_REGION_INDEX:
			info.offset = VFIO_PCI_INDEX_TO_OFFSET(info.index);
			info.flags = VFIO_REGION_INFO_FLAG_CAPS |
					VFIO_REGION_INFO_FLAG_MMAP |
					VFIO_REGION_INFO_FLAG_READ |
					VFIO_REGION_INFO_FLAG_WRITE;
			info.size = gvt_aperture_sz(vgpu->gvt);

			sparse = kzalloc(struct_size(sparse, areas, nr_areas),
					 GFP_KERNEL);
			if (!sparse)
				return -ENOMEM;

			sparse->header.id = VFIO_REGION_INFO_CAP_SPARSE_MMAP;
			sparse->header.version = 1;
			sparse->nr_areas = nr_areas;
			cap_type_id = VFIO_REGION_INFO_CAP_SPARSE_MMAP;
			sparse->areas[0].offset =
					PAGE_ALIGN(vgpu_aperture_offset(vgpu));
			sparse->areas[0].size = vgpu_aperture_sz(vgpu);
			break;

		case VFIO_PCI_BAR3_REGION_INDEX ... VFIO_PCI_BAR5_REGION_INDEX:
			info.offset = VFIO_PCI_INDEX_TO_OFFSET(info.index);
			info.size = 0;
			info.flags = 0;

			gvt_dbg_core("get region info bar:%d\n", info.index);
			break;

		case VFIO_PCI_ROM_REGION_INDEX:
		case VFIO_PCI_VGA_REGION_INDEX:
			info.offset = VFIO_PCI_INDEX_TO_OFFSET(info.index);
			info.size = 0;
			info.flags = 0;

			gvt_dbg_core("get region info index:%d\n", info.index);
			break;
		default:
			{
				struct vfio_region_info_cap_type cap_type = {
					.header.id = VFIO_REGION_INFO_CAP_TYPE,
					.header.version = 1 };

				if (info.index >= VFIO_PCI_NUM_REGIONS +
						vdev->num_regions)
					return -EINVAL;
				info.index =
					array_index_nospec(info.index,
							VFIO_PCI_NUM_REGIONS +
							vdev->num_regions);

				i = info.index - VFIO_PCI_NUM_REGIONS;

				info.offset =
					VFIO_PCI_INDEX_TO_OFFSET(info.index);
				info.size = vdev->region[i].size;
				info.flags = vdev->region[i].flags;

				cap_type.type = vdev->region[i].type;
				cap_type.subtype = vdev->region[i].subtype;

				ret = vfio_info_add_capability(&caps,
							&cap_type.header,
							sizeof(cap_type));
				if (ret)
					return ret;
			}
		}

		if ((info.flags & VFIO_REGION_INFO_FLAG_CAPS) && sparse) {
			switch (cap_type_id) {
			case VFIO_REGION_INFO_CAP_SPARSE_MMAP:
				ret = vfio_info_add_capability(&caps,
					&sparse->header,
					struct_size(sparse, areas,
						    sparse->nr_areas));
				if (ret) {
					kfree(sparse);
					return ret;
				}
				break;
			default:
				kfree(sparse);
				return -EINVAL;
			}
		}

		if (caps.size) {
			info.flags |= VFIO_REGION_INFO_FLAG_CAPS;
			if (info.argsz < sizeof(info) + caps.size) {
				info.argsz = sizeof(info) + caps.size;
				info.cap_offset = 0;
			} else {
				vfio_info_cap_shift(&caps, sizeof(info));
				if (copy_to_user((void __user *)arg +
						  sizeof(info), caps.buf,
						  caps.size)) {
					kfree(caps.buf);
					kfree(sparse);
					return -EFAULT;
				}
				info.cap_offset = sizeof(info);
			}

			kfree(caps.buf);
		}

		kfree(sparse);
		return copy_to_user((void __user *)arg, &info, minsz) ?
			-EFAULT : 0;
	} else if (cmd == VFIO_DEVICE_GET_IRQ_INFO) {
		struct vfio_irq_info info;

		minsz = offsetofend(struct vfio_irq_info, count);

		if (copy_from_user(&info, (void __user *)arg, minsz))
			return -EFAULT;

		if (info.argsz < minsz || info.index >= VFIO_PCI_NUM_IRQS)
			return -EINVAL;

		switch (info.index) {
		case VFIO_PCI_INTX_IRQ_INDEX:
		case VFIO_PCI_MSI_IRQ_INDEX:
			break;
		default:
			return -EINVAL;
		}

		info.flags = VFIO_IRQ_INFO_EVENTFD;

		info.count = intel_vgpu_get_irq_count(vgpu, info.index);

		if (info.index == VFIO_PCI_INTX_IRQ_INDEX)
			info.flags |= (VFIO_IRQ_INFO_MASKABLE |
				       VFIO_IRQ_INFO_AUTOMASKED);
		else
			info.flags |= VFIO_IRQ_INFO_NORESIZE;

		return copy_to_user((void __user *)arg, &info, minsz) ?
			-EFAULT : 0;
	} else if (cmd == VFIO_DEVICE_SET_IRQS) {
		struct vfio_irq_set hdr;
		u8 *data = NULL;
		int ret = 0;
		size_t data_size = 0;

		minsz = offsetofend(struct vfio_irq_set, count);

		if (copy_from_user(&hdr, (void __user *)arg, minsz))
			return -EFAULT;

		if (!(hdr.flags & VFIO_IRQ_SET_DATA_NONE)) {
			int max = intel_vgpu_get_irq_count(vgpu, hdr.index);

			ret = vfio_set_irqs_validate_and_prepare(&hdr, max,
						VFIO_PCI_NUM_IRQS, &data_size);
			if (ret) {
				gvt_vgpu_err("intel:vfio_set_irqs_validate_and_prepare failed\n");
				return -EINVAL;
			}
			if (data_size) {
				data = memdup_user((void __user *)(arg + minsz),
						   data_size);
				if (IS_ERR(data))
					return PTR_ERR(data);
			}
		}

		ret = intel_vgpu_set_irqs(vgpu, hdr.flags, hdr.index,
					hdr.start, hdr.count, data);
		kfree(data);

		return ret;
	} else if (cmd == VFIO_DEVICE_RESET) {
		intel_gvt_ops->vgpu_reset(vgpu);
		return 0;
	} else if (cmd == VFIO_DEVICE_QUERY_GFX_PLANE) {
		struct vfio_device_gfx_plane_info dmabuf;
		int ret = 0;

		minsz = offsetofend(struct vfio_device_gfx_plane_info,
				    dmabuf_id);
		if (copy_from_user(&dmabuf, (void __user *)arg, minsz))
			return -EFAULT;
		if (dmabuf.argsz < minsz)
			return -EINVAL;

		ret = intel_gvt_ops->vgpu_query_plane(vgpu, &dmabuf);
		if (ret != 0)
			return ret;

		return copy_to_user((void __user *)arg, &dmabuf, minsz) ?
								-EFAULT : 0;
	} else if (cmd == VFIO_DEVICE_GET_GFX_DMABUF) {
		__u32 dmabuf_id;
		__s32 dmabuf_fd;

		if (get_user(dmabuf_id, (__u32 __user *)arg))
			return -EFAULT;

		dmabuf_fd = intel_gvt_ops->vgpu_get_dmabuf(vgpu, dmabuf_id);
		return dmabuf_fd;

	}

	return -ENOTTY;
}

static ssize_t
vgpu_id_show(struct device *dev, struct device_attribute *attr,
	     char *buf)
{
	struct mdev_device *mdev = mdev_from_dev(dev);

	if (mdev) {
		struct intel_vgpu *vgpu = (struct intel_vgpu *)
			mdev_get_drvdata(mdev);
		return sprintf(buf, "%d\n", vgpu->id);
	}
	return sprintf(buf, "\n");
}

static DEVICE_ATTR_RO(vgpu_id);

static struct attribute *intel_vgpu_attrs[] = {
	&dev_attr_vgpu_id.attr,
	NULL
};

static const struct attribute_group intel_vgpu_group = {
	.name = "intel_vgpu",
	.attrs = intel_vgpu_attrs,
};

static const struct attribute_group *intel_vgpu_groups[] = {
	&intel_vgpu_group,
	NULL,
};

static struct mdev_parent_ops intel_vgpu_ops = {
	.mdev_attr_groups       = intel_vgpu_groups,
	.create			= intel_vgpu_create,
	.remove			= intel_vgpu_remove,

	.open			= intel_vgpu_open,
	.release		= intel_vgpu_release,

	.read			= intel_vgpu_read,
	.write			= intel_vgpu_write,
	.mmap			= intel_vgpu_mmap,
	.ioctl			= intel_vgpu_ioctl,
};

static int kvmgt_host_init(struct device *dev, void *gvt, const void *ops)
{
<<<<<<< HEAD
	struct attribute_group **kvm_vgpu_type_groups;

	intel_gvt_ops = ops;
	if (!intel_gvt_ops->get_gvt_attrs(&kvm_vgpu_type_groups))
		return -EFAULT;
	intel_vgpu_ops.supported_type_groups = kvm_vgpu_type_groups;
=======
	int ret;

	ret = intel_gvt_init_vgpu_type_groups((struct intel_gvt *)gvt);
	if (ret)
		return ret;

	intel_gvt_ops = ops;
	intel_vgpu_ops.supported_type_groups = gvt_vgpu_type_groups;
>>>>>>> 7d2a07b7

	ret = mdev_register_device(dev, &intel_vgpu_ops);
	if (ret)
		intel_gvt_cleanup_vgpu_type_groups((struct intel_gvt *)gvt);

	return ret;
}

static void kvmgt_host_exit(struct device *dev, void *gvt)
{
	mdev_unregister_device(dev);
	intel_gvt_cleanup_vgpu_type_groups((struct intel_gvt *)gvt);
}

static int kvmgt_page_track_add(unsigned long handle, u64 gfn)
{
	struct kvmgt_guest_info *info;
	struct kvm *kvm;
	struct kvm_memory_slot *slot;
	int idx;

	if (!handle_valid(handle))
		return -ESRCH;

	info = (struct kvmgt_guest_info *)handle;
	kvm = info->kvm;

	idx = srcu_read_lock(&kvm->srcu);
	slot = gfn_to_memslot(kvm, gfn);
	if (!slot) {
		srcu_read_unlock(&kvm->srcu, idx);
		return -EINVAL;
	}

	write_lock(&kvm->mmu_lock);

	if (kvmgt_gfn_is_write_protected(info, gfn))
		goto out;

	kvm_slot_page_track_add_page(kvm, slot, gfn, KVM_PAGE_TRACK_WRITE);
	kvmgt_protect_table_add(info, gfn);

out:
	write_unlock(&kvm->mmu_lock);
	srcu_read_unlock(&kvm->srcu, idx);
	return 0;
}

static int kvmgt_page_track_remove(unsigned long handle, u64 gfn)
{
	struct kvmgt_guest_info *info;
	struct kvm *kvm;
	struct kvm_memory_slot *slot;
	int idx;

	if (!handle_valid(handle))
		return 0;

	info = (struct kvmgt_guest_info *)handle;
	kvm = info->kvm;

	idx = srcu_read_lock(&kvm->srcu);
	slot = gfn_to_memslot(kvm, gfn);
	if (!slot) {
		srcu_read_unlock(&kvm->srcu, idx);
		return -EINVAL;
	}

	write_lock(&kvm->mmu_lock);

	if (!kvmgt_gfn_is_write_protected(info, gfn))
		goto out;

	kvm_slot_page_track_remove_page(kvm, slot, gfn, KVM_PAGE_TRACK_WRITE);
	kvmgt_protect_table_del(info, gfn);

out:
	write_unlock(&kvm->mmu_lock);
	srcu_read_unlock(&kvm->srcu, idx);
	return 0;
}

static void kvmgt_page_track_write(struct kvm_vcpu *vcpu, gpa_t gpa,
		const u8 *val, int len,
		struct kvm_page_track_notifier_node *node)
{
	struct kvmgt_guest_info *info = container_of(node,
					struct kvmgt_guest_info, track_node);

	if (kvmgt_gfn_is_write_protected(info, gpa_to_gfn(gpa)))
		intel_gvt_ops->write_protect_handler(info->vgpu, gpa,
						     (void *)val, len);
}

static void kvmgt_page_track_flush_slot(struct kvm *kvm,
		struct kvm_memory_slot *slot,
		struct kvm_page_track_notifier_node *node)
{
	int i;
	gfn_t gfn;
	struct kvmgt_guest_info *info = container_of(node,
					struct kvmgt_guest_info, track_node);

	write_lock(&kvm->mmu_lock);
	for (i = 0; i < slot->npages; i++) {
		gfn = slot->base_gfn + i;
		if (kvmgt_gfn_is_write_protected(info, gfn)) {
			kvm_slot_page_track_remove_page(kvm, slot, gfn,
						KVM_PAGE_TRACK_WRITE);
			kvmgt_protect_table_del(info, gfn);
		}
	}
	write_unlock(&kvm->mmu_lock);
}

static bool __kvmgt_vgpu_exist(struct intel_vgpu *vgpu, struct kvm *kvm)
{
	struct intel_vgpu *itr;
	struct kvmgt_guest_info *info;
	int id;
	bool ret = false;

	mutex_lock(&vgpu->gvt->lock);
	for_each_active_vgpu(vgpu->gvt, itr, id) {
		if (!handle_valid(itr->handle))
			continue;

		info = (struct kvmgt_guest_info *)itr->handle;
		if (kvm && kvm == info->kvm) {
			ret = true;
			goto out;
		}
	}
out:
	mutex_unlock(&vgpu->gvt->lock);
	return ret;
}

static int kvmgt_guest_init(struct mdev_device *mdev)
{
	struct kvmgt_guest_info *info;
	struct intel_vgpu *vgpu;
	struct kvmgt_vdev *vdev;
	struct kvm *kvm;

	vgpu = mdev_get_drvdata(mdev);
	if (handle_valid(vgpu->handle))
		return -EEXIST;

	vdev = kvmgt_vdev(vgpu);
	kvm = vdev->kvm;
	if (!kvm || kvm->mm != current->mm) {
		gvt_vgpu_err("KVM is required to use Intel vGPU\n");
		return -ESRCH;
	}

	if (__kvmgt_vgpu_exist(vgpu, kvm))
		return -EEXIST;

	info = vzalloc(sizeof(struct kvmgt_guest_info));
	if (!info)
		return -ENOMEM;

	vgpu->handle = (unsigned long)info;
	info->vgpu = vgpu;
	info->kvm = kvm;
	kvm_get_kvm(info->kvm);

	kvmgt_protect_table_init(info);
	gvt_cache_init(vgpu);

	info->track_node.track_write = kvmgt_page_track_write;
	info->track_node.track_flush_slot = kvmgt_page_track_flush_slot;
	kvm_page_track_register_notifier(kvm, &info->track_node);

<<<<<<< HEAD
	info->debugfs_cache_entries = debugfs_create_ulong(
						"kvmgt_nr_cache_entries",
						0444, vgpu->debugfs,
						&vdev->nr_cache_entries);
=======
	debugfs_create_ulong(KVMGT_DEBUGFS_FILENAME, 0444, vgpu->debugfs,
			     &vdev->nr_cache_entries);
>>>>>>> 7d2a07b7
	return 0;
}

static bool kvmgt_guest_exit(struct kvmgt_guest_info *info)
{
	debugfs_remove(debugfs_lookup(KVMGT_DEBUGFS_FILENAME,
				      info->vgpu->debugfs));

	kvm_page_track_unregister_notifier(info->kvm, &info->track_node);
	kvm_put_kvm(info->kvm);
	kvmgt_protect_table_destroy(info);
	gvt_cache_destroy(info->vgpu);
	vfree(info);

	return true;
}

static int kvmgt_attach_vgpu(void *p_vgpu, unsigned long *handle)
{
	struct intel_vgpu *vgpu = (struct intel_vgpu *)p_vgpu;

	vgpu->vdev = kzalloc(sizeof(struct kvmgt_vdev), GFP_KERNEL);

	if (!vgpu->vdev)
		return -ENOMEM;

	kvmgt_vdev(vgpu)->vgpu = vgpu;

	return 0;
}

static void kvmgt_detach_vgpu(void *p_vgpu)
{
	int i;
	struct intel_vgpu *vgpu = (struct intel_vgpu *)p_vgpu;
	struct kvmgt_vdev *vdev = kvmgt_vdev(vgpu);

	if (!vdev->region)
		return;

	for (i = 0; i < vdev->num_regions; i++)
		if (vdev->region[i].ops->release)
			vdev->region[i].ops->release(vgpu,
					&vdev->region[i]);
	vdev->num_regions = 0;
	kfree(vdev->region);
	vdev->region = NULL;

	kfree(vdev);
}

static int kvmgt_inject_msi(unsigned long handle, u32 addr, u16 data)
{
	struct kvmgt_guest_info *info;
	struct intel_vgpu *vgpu;
	struct kvmgt_vdev *vdev;

	if (!handle_valid(handle))
		return -ESRCH;

	info = (struct kvmgt_guest_info *)handle;
	vgpu = info->vgpu;
	vdev = kvmgt_vdev(vgpu);

	/*
	 * When guest is poweroff, msi_trigger is set to NULL, but vgpu's
	 * config and mmio register isn't restored to default during guest
	 * poweroff. If this vgpu is still used in next vm, this vgpu's pipe
	 * may be enabled, then once this vgpu is active, it will get inject
	 * vblank interrupt request. But msi_trigger is null until msi is
	 * enabled by guest. so if msi_trigger is null, success is still
	 * returned and don't inject interrupt into guest.
	 */
	if (vdev->msi_trigger == NULL)
		return 0;

	if (eventfd_signal(vdev->msi_trigger, 1) == 1)
		return 0;

	return -EFAULT;
}

static unsigned long kvmgt_gfn_to_pfn(unsigned long handle, unsigned long gfn)
{
	struct kvmgt_guest_info *info;
	kvm_pfn_t pfn;

	if (!handle_valid(handle))
		return INTEL_GVT_INVALID_ADDR;

	info = (struct kvmgt_guest_info *)handle;

	pfn = gfn_to_pfn(info->kvm, gfn);
	if (is_error_noslot_pfn(pfn))
		return INTEL_GVT_INVALID_ADDR;

	return pfn;
}

static int kvmgt_dma_map_guest_page(unsigned long handle, unsigned long gfn,
		unsigned long size, dma_addr_t *dma_addr)
{
	struct intel_vgpu *vgpu;
	struct kvmgt_vdev *vdev;
	struct gvt_dma *entry;
	int ret;

	if (!handle_valid(handle))
		return -EINVAL;

	vgpu = ((struct kvmgt_guest_info *)handle)->vgpu;
	vdev = kvmgt_vdev(vgpu);

	mutex_lock(&vdev->cache_lock);

	entry = __gvt_cache_find_gfn(vgpu, gfn);
	if (!entry) {
		ret = gvt_dma_map_page(vgpu, gfn, dma_addr, size);
		if (ret)
			goto err_unlock;

		ret = __gvt_cache_add(vgpu, gfn, *dma_addr, size);
		if (ret)
			goto err_unmap;
	} else if (entry->size != size) {
		/* the same gfn with different size: unmap and re-map */
		gvt_dma_unmap_page(vgpu, gfn, entry->dma_addr, entry->size);
		__gvt_cache_remove_entry(vgpu, entry);

		ret = gvt_dma_map_page(vgpu, gfn, dma_addr, size);
		if (ret)
			goto err_unlock;

		ret = __gvt_cache_add(vgpu, gfn, *dma_addr, size);
		if (ret)
			goto err_unmap;
	} else {
		kref_get(&entry->ref);
		*dma_addr = entry->dma_addr;
	}

	mutex_unlock(&vdev->cache_lock);
	return 0;

err_unmap:
	gvt_dma_unmap_page(vgpu, gfn, *dma_addr, size);
err_unlock:
	mutex_unlock(&vdev->cache_lock);
	return ret;
}

static int kvmgt_dma_pin_guest_page(unsigned long handle, dma_addr_t dma_addr)
{
	struct kvmgt_guest_info *info;
	struct kvmgt_vdev *vdev;
	struct gvt_dma *entry;
	int ret = 0;

	if (!handle_valid(handle))
		return -ENODEV;

	info = (struct kvmgt_guest_info *)handle;
	vdev = kvmgt_vdev(info->vgpu);

	mutex_lock(&vdev->cache_lock);
	entry = __gvt_cache_find_dma_addr(info->vgpu, dma_addr);
	if (entry)
		kref_get(&entry->ref);
	else
		ret = -ENOMEM;
	mutex_unlock(&vdev->cache_lock);

	return ret;
}

static void __gvt_dma_release(struct kref *ref)
{
	struct gvt_dma *entry = container_of(ref, typeof(*entry), ref);

	gvt_dma_unmap_page(entry->vgpu, entry->gfn, entry->dma_addr,
			   entry->size);
	__gvt_cache_remove_entry(entry->vgpu, entry);
}

static void kvmgt_dma_unmap_guest_page(unsigned long handle, dma_addr_t dma_addr)
{
	struct intel_vgpu *vgpu;
	struct kvmgt_vdev *vdev;
	struct gvt_dma *entry;

	if (!handle_valid(handle))
		return;

	vgpu = ((struct kvmgt_guest_info *)handle)->vgpu;
	vdev = kvmgt_vdev(vgpu);

	mutex_lock(&vdev->cache_lock);
	entry = __gvt_cache_find_dma_addr(vgpu, dma_addr);
	if (entry)
		kref_put(&entry->ref, __gvt_dma_release);
	mutex_unlock(&vdev->cache_lock);
}

static int kvmgt_rw_gpa(unsigned long handle, unsigned long gpa,
			void *buf, unsigned long len, bool write)
{
	struct kvmgt_guest_info *info;

	if (!handle_valid(handle))
		return -ESRCH;

	info = (struct kvmgt_guest_info *)handle;

<<<<<<< HEAD
	if (kthread) {
		if (!mmget_not_zero(kvm->mm))
			return -EFAULT;
		kthread_use_mm(kvm->mm);
	}

	idx = srcu_read_lock(&kvm->srcu);
	ret = write ? kvm_write_guest(kvm, gpa, buf, len) :
		      kvm_read_guest(kvm, gpa, buf, len);
	srcu_read_unlock(&kvm->srcu, idx);

	if (kthread) {
		kthread_unuse_mm(kvm->mm);
		mmput(kvm->mm);
	}

	return ret;
=======
	return vfio_dma_rw(kvmgt_vdev(info->vgpu)->vfio_group,
			   gpa, buf, len, write);
>>>>>>> 7d2a07b7
}

static int kvmgt_read_gpa(unsigned long handle, unsigned long gpa,
			void *buf, unsigned long len)
{
	return kvmgt_rw_gpa(handle, gpa, buf, len, false);
}

static int kvmgt_write_gpa(unsigned long handle, unsigned long gpa,
			void *buf, unsigned long len)
{
	return kvmgt_rw_gpa(handle, gpa, buf, len, true);
}

static unsigned long kvmgt_virt_to_pfn(void *addr)
{
	return PFN_DOWN(__pa(addr));
}

static bool kvmgt_is_valid_gfn(unsigned long handle, unsigned long gfn)
{
	struct kvmgt_guest_info *info;
	struct kvm *kvm;
	int idx;
	bool ret;

	if (!handle_valid(handle))
		return false;

	info = (struct kvmgt_guest_info *)handle;
	kvm = info->kvm;

	idx = srcu_read_lock(&kvm->srcu);
	ret = kvm_is_visible_gfn(kvm, gfn);
	srcu_read_unlock(&kvm->srcu, idx);

	return ret;
}

static const struct intel_gvt_mpt kvmgt_mpt = {
	.type = INTEL_GVT_HYPERVISOR_KVM,
	.host_init = kvmgt_host_init,
	.host_exit = kvmgt_host_exit,
	.attach_vgpu = kvmgt_attach_vgpu,
	.detach_vgpu = kvmgt_detach_vgpu,
	.inject_msi = kvmgt_inject_msi,
	.from_virt_to_mfn = kvmgt_virt_to_pfn,
	.enable_page_track = kvmgt_page_track_add,
	.disable_page_track = kvmgt_page_track_remove,
	.read_gpa = kvmgt_read_gpa,
	.write_gpa = kvmgt_write_gpa,
	.gfn_to_mfn = kvmgt_gfn_to_pfn,
	.dma_map_guest_page = kvmgt_dma_map_guest_page,
	.dma_unmap_guest_page = kvmgt_dma_unmap_guest_page,
	.dma_pin_guest_page = kvmgt_dma_pin_guest_page,
	.set_opregion = kvmgt_set_opregion,
	.set_edid = kvmgt_set_edid,
	.get_vfio_device = kvmgt_get_vfio_device,
	.put_vfio_device = kvmgt_put_vfio_device,
	.is_valid_gfn = kvmgt_is_valid_gfn,
};

static int __init kvmgt_init(void)
{
	if (intel_gvt_register_hypervisor(&kvmgt_mpt) < 0)
		return -ENODEV;
	return 0;
}

static void __exit kvmgt_exit(void)
{
	intel_gvt_unregister_hypervisor();
}

module_init(kvmgt_init);
module_exit(kvmgt_exit);

MODULE_LICENSE("GPL and additional rights");
MODULE_AUTHOR("Intel Corporation");<|MERGE_RESOLUTION|>--- conflicted
+++ resolved
@@ -131,10 +131,7 @@
 	struct work_struct release_work;
 	atomic_t released;
 	struct vfio_device *vfio_device;
-<<<<<<< HEAD
-=======
 	struct vfio_group *vfio_group;
->>>>>>> 7d2a07b7
 };
 
 static inline struct kvmgt_vdev *kvmgt_vdev(struct intel_vgpu *vgpu)
@@ -253,10 +250,7 @@
 		unsigned long size)
 {
 	struct drm_i915_private *i915 = vgpu->gvt->gt->i915;
-<<<<<<< HEAD
-=======
 	struct kvmgt_vdev *vdev = kvmgt_vdev(vgpu);
->>>>>>> 7d2a07b7
 	int total_pages;
 	int npage;
 	int ret;
@@ -266,11 +260,7 @@
 	for (npage = 0; npage < total_pages; npage++) {
 		unsigned long cur_gfn = gfn + npage;
 
-<<<<<<< HEAD
-		ret = vfio_unpin_pages(mdev_dev(kvmgt_vdev(vgpu)->mdev), &cur_gfn, 1);
-=======
 		ret = vfio_group_unpin_pages(vdev->vfio_group, &cur_gfn, 1);
->>>>>>> 7d2a07b7
 		drm_WARN_ON(&i915->drm, ret != 1);
 	}
 }
@@ -294,13 +284,8 @@
 		unsigned long cur_gfn = gfn + npage;
 		unsigned long pfn;
 
-<<<<<<< HEAD
-		ret = vfio_pin_pages(mdev_dev(kvmgt_vdev(vgpu)->mdev), &cur_gfn, 1,
-				     IOMMU_READ | IOMMU_WRITE, &pfn);
-=======
 		ret = vfio_group_pin_pages(vdev->vfio_group, &cur_gfn, 1,
 					   IOMMU_READ | IOMMU_WRITE, &pfn);
->>>>>>> 7d2a07b7
 		if (ret != 1) {
 			gvt_vgpu_err("vfio_pin_pages failed for gfn 0x%lx, ret %d\n",
 				     cur_gfn, ret);
@@ -334,11 +319,7 @@
 static int gvt_dma_map_page(struct intel_vgpu *vgpu, unsigned long gfn,
 		dma_addr_t *dma_addr, unsigned long size)
 {
-<<<<<<< HEAD
-	struct device *dev = &vgpu->gvt->gt->i915->drm.pdev->dev;
-=======
 	struct device *dev = vgpu->gvt->gt->i915->drm.dev;
->>>>>>> 7d2a07b7
 	struct page *page = NULL;
 	int ret;
 
@@ -361,11 +342,7 @@
 static void gvt_dma_unmap_page(struct intel_vgpu *vgpu, unsigned long gfn,
 		dma_addr_t dma_addr, unsigned long size)
 {
-<<<<<<< HEAD
-	struct device *dev = &vgpu->gvt->gt->i915->drm.pdev->dev;
-=======
 	struct device *dev = vgpu->gvt->gt->i915->drm.dev;
->>>>>>> 7d2a07b7
 
 	dma_unmap_page(dev, dma_addr, size, PCI_DMA_BIDIRECTIONAL);
 	gvt_unpin_guest_page(vgpu, gfn, size);
@@ -1787,14 +1764,6 @@
 
 static int kvmgt_host_init(struct device *dev, void *gvt, const void *ops)
 {
-<<<<<<< HEAD
-	struct attribute_group **kvm_vgpu_type_groups;
-
-	intel_gvt_ops = ops;
-	if (!intel_gvt_ops->get_gvt_attrs(&kvm_vgpu_type_groups))
-		return -EFAULT;
-	intel_vgpu_ops.supported_type_groups = kvm_vgpu_type_groups;
-=======
 	int ret;
 
 	ret = intel_gvt_init_vgpu_type_groups((struct intel_gvt *)gvt);
@@ -1803,7 +1772,6 @@
 
 	intel_gvt_ops = ops;
 	intel_vgpu_ops.supported_type_groups = gvt_vgpu_type_groups;
->>>>>>> 7d2a07b7
 
 	ret = mdev_register_device(dev, &intel_vgpu_ops);
 	if (ret)
@@ -1979,15 +1947,8 @@
 	info->track_node.track_flush_slot = kvmgt_page_track_flush_slot;
 	kvm_page_track_register_notifier(kvm, &info->track_node);
 
-<<<<<<< HEAD
-	info->debugfs_cache_entries = debugfs_create_ulong(
-						"kvmgt_nr_cache_entries",
-						0444, vgpu->debugfs,
-						&vdev->nr_cache_entries);
-=======
 	debugfs_create_ulong(KVMGT_DEBUGFS_FILENAME, 0444, vgpu->debugfs,
 			     &vdev->nr_cache_entries);
->>>>>>> 7d2a07b7
 	return 0;
 }
 
@@ -2201,28 +2162,8 @@
 
 	info = (struct kvmgt_guest_info *)handle;
 
-<<<<<<< HEAD
-	if (kthread) {
-		if (!mmget_not_zero(kvm->mm))
-			return -EFAULT;
-		kthread_use_mm(kvm->mm);
-	}
-
-	idx = srcu_read_lock(&kvm->srcu);
-	ret = write ? kvm_write_guest(kvm, gpa, buf, len) :
-		      kvm_read_guest(kvm, gpa, buf, len);
-	srcu_read_unlock(&kvm->srcu, idx);
-
-	if (kthread) {
-		kthread_unuse_mm(kvm->mm);
-		mmput(kvm->mm);
-	}
-
-	return ret;
-=======
 	return vfio_dma_rw(kvmgt_vdev(info->vgpu)->vfio_group,
 			   gpa, buf, len, write);
->>>>>>> 7d2a07b7
 }
 
 static int kvmgt_read_gpa(unsigned long handle, unsigned long gpa,
