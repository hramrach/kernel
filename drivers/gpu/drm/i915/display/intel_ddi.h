--- conflicted
+++ resolved
@@ -20,21 +20,14 @@
 struct intel_shared_dpll;
 enum transcoder;
 
-<<<<<<< HEAD
-=======
 i915_reg_t dp_tp_ctl_reg(struct intel_encoder *encoder,
 			 const struct intel_crtc_state *crtc_state);
 i915_reg_t dp_tp_status_reg(struct intel_encoder *encoder,
 			    const struct intel_crtc_state *crtc_state);
->>>>>>> 7d2a07b7
 void intel_ddi_fdi_post_disable(struct intel_atomic_state *state,
 				struct intel_encoder *intel_encoder,
 				const struct intel_crtc_state *old_crtc_state,
 				const struct drm_connector_state *old_conn_state);
-<<<<<<< HEAD
-void hsw_fdi_link_train(struct intel_encoder *encoder,
-			const struct intel_crtc_state *crtc_state);
-=======
 void intel_ddi_enable_clock(struct intel_encoder *encoder,
 			    const struct intel_crtc_state *crtc_state);
 void intel_ddi_get_clock(struct intel_encoder *encoder,
@@ -51,7 +44,6 @@
 				  const struct intel_crtc_state *crtc_state);
 void intel_wait_ddi_buf_idle(struct drm_i915_private *dev_priv,
 			     enum port port);
->>>>>>> 7d2a07b7
 void intel_ddi_init(struct drm_i915_private *dev_priv, enum port port);
 bool intel_ddi_get_hw_state(struct intel_encoder *encoder, enum pipe *pipe);
 void intel_ddi_enable_transcoder_func(struct intel_encoder *encoder,
@@ -67,13 +59,6 @@
 				    bool state);
 void intel_ddi_compute_min_voltage_level(struct drm_i915_private *dev_priv,
 					 struct intel_crtc_state *crtc_state);
-<<<<<<< HEAD
-u32 bxt_signal_levels(struct intel_dp *intel_dp);
-u32 ddi_signal_levels(struct intel_dp *intel_dp);
-int intel_ddi_toggle_hdcp_signalling(struct intel_encoder *intel_encoder,
-				     bool enable);
-void icl_sanitize_encoder_pll_mapping(struct intel_encoder *encoder);
-=======
 u32 bxt_signal_levels(struct intel_dp *intel_dp,
 		      const struct intel_crtc_state *crtc_state);
 u32 ddi_signal_levels(struct intel_dp *intel_dp,
@@ -82,6 +67,5 @@
 			       enum transcoder cpu_transcoder,
 			       bool enable, u32 hdcp_mask);
 void intel_ddi_sanitize_encoder_pll_mapping(struct intel_encoder *encoder);
->>>>>>> 7d2a07b7
 
 #endif /* __INTEL_DDI_H__ */