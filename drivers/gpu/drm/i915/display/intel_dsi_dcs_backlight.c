/*
 * Copyright © 2016 Intel Corporation
 *
 * Permission is hereby granted, free of charge, to any person obtaining a
 * copy of this software and associated documentation files (the "Software"),
 * to deal in the Software without restriction, including without limitation
 * the rights to use, copy, modify, merge, publish, distribute, sublicense,
 * and/or sell copies of the Software, and to permit persons to whom the
 * Software is furnished to do so, subject to the following conditions:
 *
 * The above copyright notice and this permission notice (including the next
 * paragraph) shall be included in all copies or substantial portions of the
 * Software.
 *
 * THE SOFTWARE IS PROVIDED "AS IS", WITHOUT WARRANTY OF ANY KIND, EXPRESS OR
 * IMPLIED, INCLUDING BUT NOT LIMITED TO THE WARRANTIES OF MERCHANTABILITY,
 * FITNESS FOR A PARTICULAR PURPOSE AND NONINFRINGEMENT.  IN NO EVENT SHALL
 * THE AUTHORS OR COPYRIGHT HOLDERS BE LIABLE FOR ANY CLAIM, DAMAGES OR OTHER
 * LIABILITY, WHETHER IN AN ACTION OF CONTRACT, TORT OR OTHERWISE, ARISING
 * FROM, OUT OF OR IN CONNECTION WITH THE SOFTWARE OR THE USE OR OTHER
 * DEALINGS IN THE SOFTWARE.
 *
 * Author: Deepak M <m.deepak at intel.com>
 */

#include <drm/drm_mipi_dsi.h>
#include <video/mipi_display.h>

#include "i915_drv.h"
#include "intel_display_types.h"
#include "intel_dsi.h"
#include "intel_dsi_dcs_backlight.h"

#define CONTROL_DISPLAY_BCTRL		(1 << 5)
#define CONTROL_DISPLAY_DD		(1 << 3)
#define CONTROL_DISPLAY_BL		(1 << 2)

#define POWER_SAVE_OFF			(0 << 0)
#define POWER_SAVE_LOW			(1 << 0)
#define POWER_SAVE_MEDIUM		(2 << 0)
#define POWER_SAVE_HIGH			(3 << 0)
#define POWER_SAVE_OUTDOOR_MODE		(4 << 0)

#define PANEL_PWM_MAX_VALUE		0xFF

static u32 dcs_get_backlight(struct intel_connector *connector, enum pipe unused)
{
	struct intel_encoder *encoder = intel_attached_encoder(connector);
	struct intel_dsi *intel_dsi = enc_to_intel_dsi(encoder);
	struct mipi_dsi_device *dsi_device;
	u8 data = 0;
	enum port port;

	/* FIXME: Need to take care of 16 bit brightness level */
	for_each_dsi_port(port, intel_dsi->dcs_backlight_ports) {
		dsi_device = intel_dsi->dsi_hosts[port]->device;
		mipi_dsi_dcs_read(dsi_device, MIPI_DCS_GET_DISPLAY_BRIGHTNESS,
				  &data, sizeof(data));
		break;
	}

	return data;
}

static void dcs_set_backlight(const struct drm_connector_state *conn_state, u32 level)
{
	struct intel_dsi *intel_dsi = enc_to_intel_dsi(to_intel_encoder(conn_state->best_encoder));
	struct mipi_dsi_device *dsi_device;
	u8 data = level;
	enum port port;

	/* FIXME: Need to take care of 16 bit brightness level */
	for_each_dsi_port(port, intel_dsi->dcs_backlight_ports) {
		dsi_device = intel_dsi->dsi_hosts[port]->device;
		mipi_dsi_dcs_write(dsi_device, MIPI_DCS_SET_DISPLAY_BRIGHTNESS,
				   &data, sizeof(data));
	}
}

static void dcs_disable_backlight(const struct drm_connector_state *conn_state, u32 level)
{
	struct intel_dsi *intel_dsi = enc_to_intel_dsi(to_intel_encoder(conn_state->best_encoder));
	struct mipi_dsi_device *dsi_device;
	enum port port;

	dcs_set_backlight(conn_state, 0);

	for_each_dsi_port(port, intel_dsi->dcs_cabc_ports) {
		u8 cabc = POWER_SAVE_OFF;

		dsi_device = intel_dsi->dsi_hosts[port]->device;
		mipi_dsi_dcs_write(dsi_device, MIPI_DCS_WRITE_POWER_SAVE,
				   &cabc, sizeof(cabc));
	}

	for_each_dsi_port(port, intel_dsi->dcs_backlight_ports) {
		u8 ctrl = 0;

		dsi_device = intel_dsi->dsi_hosts[port]->device;

		mipi_dsi_dcs_read(dsi_device, MIPI_DCS_GET_CONTROL_DISPLAY,
				  &ctrl, sizeof(ctrl));

		ctrl &= ~CONTROL_DISPLAY_BL;
		ctrl &= ~CONTROL_DISPLAY_DD;
		ctrl &= ~CONTROL_DISPLAY_BCTRL;

		mipi_dsi_dcs_write(dsi_device, MIPI_DCS_WRITE_CONTROL_DISPLAY,
				   &ctrl, sizeof(ctrl));
	}
}

static void dcs_enable_backlight(const struct intel_crtc_state *crtc_state,
				 const struct drm_connector_state *conn_state, u32 level)
{
	struct intel_dsi *intel_dsi = enc_to_intel_dsi(to_intel_encoder(conn_state->best_encoder));
<<<<<<< HEAD
	struct intel_panel *panel = &to_intel_connector(conn_state->connector)->panel;
=======
>>>>>>> 7d2a07b7
	struct mipi_dsi_device *dsi_device;
	enum port port;

	for_each_dsi_port(port, intel_dsi->dcs_backlight_ports) {
		u8 ctrl = 0;

		dsi_device = intel_dsi->dsi_hosts[port]->device;

		mipi_dsi_dcs_read(dsi_device, MIPI_DCS_GET_CONTROL_DISPLAY,
				  &ctrl, sizeof(ctrl));

		ctrl |= CONTROL_DISPLAY_BL;
		ctrl |= CONTROL_DISPLAY_DD;
		ctrl |= CONTROL_DISPLAY_BCTRL;

		mipi_dsi_dcs_write(dsi_device, MIPI_DCS_WRITE_CONTROL_DISPLAY,
				   &ctrl, sizeof(ctrl));
	}

	for_each_dsi_port(port, intel_dsi->dcs_cabc_ports) {
		u8 cabc = POWER_SAVE_MEDIUM;

		dsi_device = intel_dsi->dsi_hosts[port]->device;
		mipi_dsi_dcs_write(dsi_device, MIPI_DCS_WRITE_POWER_SAVE,
				   &cabc, sizeof(cabc));
	}

	dcs_set_backlight(conn_state, level);
}

static int dcs_setup_backlight(struct intel_connector *connector,
			       enum pipe unused)
{
	struct intel_panel *panel = &connector->panel;

	panel->backlight.max = PANEL_PWM_MAX_VALUE;
	panel->backlight.level = PANEL_PWM_MAX_VALUE;

	return 0;
}

static const struct intel_panel_bl_funcs dcs_bl_funcs = {
	.setup = dcs_setup_backlight,
	.enable = dcs_enable_backlight,
	.disable = dcs_disable_backlight,
	.set = dcs_set_backlight,
	.get = dcs_get_backlight,
};

int intel_dsi_dcs_init_backlight_funcs(struct intel_connector *intel_connector)
{
	struct drm_device *dev = intel_connector->base.dev;
	struct drm_i915_private *dev_priv = to_i915(dev);
	struct intel_encoder *encoder = intel_attached_encoder(intel_connector);
	struct intel_panel *panel = &intel_connector->panel;

	if (dev_priv->vbt.backlight.type != INTEL_BACKLIGHT_DSI_DCS)
		return -ENODEV;

	if (drm_WARN_ON(dev, encoder->type != INTEL_OUTPUT_DSI))
		return -EINVAL;

	panel->backlight.funcs = &dcs_bl_funcs;

	return 0;
}<|MERGE_RESOLUTION|>--- conflicted
+++ resolved
@@ -114,10 +114,6 @@
 				 const struct drm_connector_state *conn_state, u32 level)
 {
 	struct intel_dsi *intel_dsi = enc_to_intel_dsi(to_intel_encoder(conn_state->best_encoder));
-<<<<<<< HEAD
-	struct intel_panel *panel = &to_intel_connector(conn_state->connector)->panel;
-=======
->>>>>>> 7d2a07b7
 	struct mipi_dsi_device *dsi_device;
 	enum port port;
 
