/*
 * Copyright © 2018 Intel Corporation
 *
 * Permission is hereby granted, free of charge, to any person obtaining a
 * copy of this software and associated documentation files (the "Software"),
 * to deal in the Software without restriction, including without limitation
 * the rights to use, copy, modify, merge, publish, distribute, sublicense,
 * and/or sell copies of the Software, and to permit persons to whom the
 * Software is furnished to do so, subject to the following conditions:
 *
 * The above copyright notice and this permission notice (including the next
 * paragraph) shall be included in all copies or substantial portions of the
 * Software.
 *
 * THE SOFTWARE IS PROVIDED "AS IS", WITHOUT WARRANTY OF ANY KIND, EXPRESS OR
 * IMPLIED, INCLUDING BUT NOT LIMITED TO THE WARRANTIES OF MERCHANTABILITY,
 * FITNESS FOR A PARTICULAR PURPOSE AND NONINFRINGEMENT.  IN NO EVENT SHALL
 * THE AUTHORS OR COPYRIGHT HOLDERS BE LIABLE FOR ANY CLAIM, DAMAGES OR OTHER
 * LIABILITY, WHETHER IN AN ACTION OF CONTRACT, TORT OR OTHERWISE, ARISING
 * FROM, OUT OF OR IN CONNECTION WITH THE SOFTWARE OR THE USE OR OTHER
 * DEALINGS IN THE SOFTWARE.
 *
 * Authors:
 *   Madhav Chauhan <madhav.chauhan@intel.com>
 *   Jani Nikula <jani.nikula@intel.com>
 */

#include <drm/drm_atomic_helper.h>
#include <drm/drm_mipi_dsi.h>

#include "intel_atomic.h"
#include "intel_combo_phy.h"
#include "intel_connector.h"
#include "intel_crtc.h"
#include "intel_ddi.h"
#include "intel_de.h"
#include "intel_dsi.h"
#include "intel_panel.h"
#include "intel_vdsc.h"
<<<<<<< HEAD
=======
#include "skl_scaler.h"
#include "skl_universal_plane.h"
>>>>>>> 7d2a07b7

static int header_credits_available(struct drm_i915_private *dev_priv,
				    enum transcoder dsi_trans)
{
	return (intel_de_read(dev_priv, DSI_CMD_TXCTL(dsi_trans)) & FREE_HEADER_CREDIT_MASK)
		>> FREE_HEADER_CREDIT_SHIFT;
}

static int payload_credits_available(struct drm_i915_private *dev_priv,
				     enum transcoder dsi_trans)
{
	return (intel_de_read(dev_priv, DSI_CMD_TXCTL(dsi_trans)) & FREE_PLOAD_CREDIT_MASK)
		>> FREE_PLOAD_CREDIT_SHIFT;
}

static void wait_for_header_credits(struct drm_i915_private *dev_priv,
				    enum transcoder dsi_trans)
{
	if (wait_for_us(header_credits_available(dev_priv, dsi_trans) >=
			MAX_HEADER_CREDIT, 100))
		drm_err(&dev_priv->drm, "DSI header credits not released\n");
}

static void wait_for_payload_credits(struct drm_i915_private *dev_priv,
				     enum transcoder dsi_trans)
{
	if (wait_for_us(payload_credits_available(dev_priv, dsi_trans) >=
			MAX_PLOAD_CREDIT, 100))
		drm_err(&dev_priv->drm, "DSI payload credits not released\n");
}

static enum transcoder dsi_port_to_transcoder(enum port port)
{
	if (port == PORT_A)
		return TRANSCODER_DSI_0;
	else
		return TRANSCODER_DSI_1;
}

static void wait_for_cmds_dispatched_to_panel(struct intel_encoder *encoder)
{
	struct drm_i915_private *dev_priv = to_i915(encoder->base.dev);
	struct intel_dsi *intel_dsi = enc_to_intel_dsi(encoder);
	struct mipi_dsi_device *dsi;
	enum port port;
	enum transcoder dsi_trans;
	int ret;

	/* wait for header/payload credits to be released */
	for_each_dsi_port(port, intel_dsi->ports) {
		dsi_trans = dsi_port_to_transcoder(port);
		wait_for_header_credits(dev_priv, dsi_trans);
		wait_for_payload_credits(dev_priv, dsi_trans);
	}

	/* send nop DCS command */
	for_each_dsi_port(port, intel_dsi->ports) {
		dsi = intel_dsi->dsi_hosts[port]->device;
		dsi->mode_flags |= MIPI_DSI_MODE_LPM;
		dsi->channel = 0;
		ret = mipi_dsi_dcs_nop(dsi);
		if (ret < 0)
			drm_err(&dev_priv->drm,
				"error sending DCS NOP command\n");
	}

	/* wait for header credits to be released */
	for_each_dsi_port(port, intel_dsi->ports) {
		dsi_trans = dsi_port_to_transcoder(port);
		wait_for_header_credits(dev_priv, dsi_trans);
	}

	/* wait for LP TX in progress bit to be cleared */
	for_each_dsi_port(port, intel_dsi->ports) {
		dsi_trans = dsi_port_to_transcoder(port);
		if (wait_for_us(!(intel_de_read(dev_priv, DSI_LP_MSG(dsi_trans)) &
				  LPTX_IN_PROGRESS), 20))
			drm_err(&dev_priv->drm, "LPTX bit not cleared\n");
	}
}

static bool add_payld_to_queue(struct intel_dsi_host *host, const u8 *data,
			       u32 len)
{
	struct intel_dsi *intel_dsi = host->intel_dsi;
	struct drm_i915_private *dev_priv = to_i915(intel_dsi->base.base.dev);
	enum transcoder dsi_trans = dsi_port_to_transcoder(host->port);
	int free_credits;
	int i, j;

	for (i = 0; i < len; i += 4) {
		u32 tmp = 0;

		free_credits = payload_credits_available(dev_priv, dsi_trans);
		if (free_credits < 1) {
			drm_err(&dev_priv->drm,
				"Payload credit not available\n");
			return false;
		}

		for (j = 0; j < min_t(u32, len - i, 4); j++)
			tmp |= *data++ << 8 * j;

		intel_de_write(dev_priv, DSI_CMD_TXPYLD(dsi_trans), tmp);
	}

	return true;
}

static int dsi_send_pkt_hdr(struct intel_dsi_host *host,
			    struct mipi_dsi_packet pkt, bool enable_lpdt)
{
	struct intel_dsi *intel_dsi = host->intel_dsi;
	struct drm_i915_private *dev_priv = to_i915(intel_dsi->base.base.dev);
	enum transcoder dsi_trans = dsi_port_to_transcoder(host->port);
	u32 tmp;
	int free_credits;

	/* check if header credit available */
	free_credits = header_credits_available(dev_priv, dsi_trans);
	if (free_credits < 1) {
		drm_err(&dev_priv->drm,
			"send pkt header failed, not enough hdr credits\n");
		return -1;
	}

	tmp = intel_de_read(dev_priv, DSI_CMD_TXHDR(dsi_trans));

	if (pkt.payload)
		tmp |= PAYLOAD_PRESENT;
	else
		tmp &= ~PAYLOAD_PRESENT;

	tmp &= ~VBLANK_FENCE;

	if (enable_lpdt)
		tmp |= LP_DATA_TRANSFER;

	tmp &= ~(PARAM_WC_MASK | VC_MASK | DT_MASK);
	tmp |= ((pkt.header[0] & VC_MASK) << VC_SHIFT);
	tmp |= ((pkt.header[0] & DT_MASK) << DT_SHIFT);
	tmp |= (pkt.header[1] << PARAM_WC_LOWER_SHIFT);
	tmp |= (pkt.header[2] << PARAM_WC_UPPER_SHIFT);
	intel_de_write(dev_priv, DSI_CMD_TXHDR(dsi_trans), tmp);

	return 0;
}

static int dsi_send_pkt_payld(struct intel_dsi_host *host,
			      struct mipi_dsi_packet pkt)
{
	struct intel_dsi *intel_dsi = host->intel_dsi;
	struct drm_i915_private *i915 = to_i915(intel_dsi->base.base.dev);

	/* payload queue can accept *256 bytes*, check limit */
	if (pkt.payload_length > MAX_PLOAD_CREDIT * 4) {
		drm_err(&i915->drm, "payload size exceeds max queue limit\n");
		return -1;
	}

	/* load data into command payload queue */
	if (!add_payld_to_queue(host, pkt.payload,
				pkt.payload_length)) {
		drm_err(&i915->drm, "adding payload to queue failed\n");
		return -1;
	}

	return 0;
}

void icl_dsi_frame_update(struct intel_crtc_state *crtc_state)
{
	struct intel_crtc *crtc = to_intel_crtc(crtc_state->uapi.crtc);
	struct drm_i915_private *dev_priv = to_i915(crtc->base.dev);
	u32 tmp, mode_flags;
	enum port port;

	mode_flags = crtc_state->mode_flags;

	/*
	 * case 1 also covers dual link
	 * In case of dual link, frame update should be set on
	 * DSI_0
	 */
	if (mode_flags & I915_MODE_FLAG_DSI_USE_TE0)
		port = PORT_A;
	else if (mode_flags & I915_MODE_FLAG_DSI_USE_TE1)
		port = PORT_B;
	else
		return;

	tmp = intel_de_read(dev_priv, DSI_CMD_FRMCTL(port));
	tmp |= DSI_FRAME_UPDATE_REQUEST;
	intel_de_write(dev_priv, DSI_CMD_FRMCTL(port), tmp);
}

static void dsi_program_swing_and_deemphasis(struct intel_encoder *encoder)
{
	struct drm_i915_private *dev_priv = to_i915(encoder->base.dev);
	struct intel_dsi *intel_dsi = enc_to_intel_dsi(encoder);
	enum phy phy;
	u32 tmp;
	int lane;

	for_each_dsi_phy(phy, intel_dsi->phys) {
		/*
		 * Program voltage swing and pre-emphasis level values as per
		 * table in BSPEC under DDI buffer programing
		 */
		tmp = intel_de_read(dev_priv, ICL_PORT_TX_DW5_LN0(phy));
		tmp &= ~(SCALING_MODE_SEL_MASK | RTERM_SELECT_MASK);
		tmp |= SCALING_MODE_SEL(0x2);
		tmp |= TAP2_DISABLE | TAP3_DISABLE;
		tmp |= RTERM_SELECT(0x6);
		intel_de_write(dev_priv, ICL_PORT_TX_DW5_GRP(phy), tmp);

		tmp = intel_de_read(dev_priv, ICL_PORT_TX_DW5_AUX(phy));
		tmp &= ~(SCALING_MODE_SEL_MASK | RTERM_SELECT_MASK);
		tmp |= SCALING_MODE_SEL(0x2);
		tmp |= TAP2_DISABLE | TAP3_DISABLE;
		tmp |= RTERM_SELECT(0x6);
		intel_de_write(dev_priv, ICL_PORT_TX_DW5_AUX(phy), tmp);

		tmp = intel_de_read(dev_priv, ICL_PORT_TX_DW2_LN0(phy));
		tmp &= ~(SWING_SEL_LOWER_MASK | SWING_SEL_UPPER_MASK |
			 RCOMP_SCALAR_MASK);
		tmp |= SWING_SEL_UPPER(0x2);
		tmp |= SWING_SEL_LOWER(0x2);
		tmp |= RCOMP_SCALAR(0x98);
		intel_de_write(dev_priv, ICL_PORT_TX_DW2_GRP(phy), tmp);

		tmp = intel_de_read(dev_priv, ICL_PORT_TX_DW2_AUX(phy));
		tmp &= ~(SWING_SEL_LOWER_MASK | SWING_SEL_UPPER_MASK |
			 RCOMP_SCALAR_MASK);
		tmp |= SWING_SEL_UPPER(0x2);
		tmp |= SWING_SEL_LOWER(0x2);
		tmp |= RCOMP_SCALAR(0x98);
		intel_de_write(dev_priv, ICL_PORT_TX_DW2_AUX(phy), tmp);

		tmp = intel_de_read(dev_priv, ICL_PORT_TX_DW4_AUX(phy));
		tmp &= ~(POST_CURSOR_1_MASK | POST_CURSOR_2_MASK |
			 CURSOR_COEFF_MASK);
		tmp |= POST_CURSOR_1(0x0);
		tmp |= POST_CURSOR_2(0x0);
		tmp |= CURSOR_COEFF(0x3f);
		intel_de_write(dev_priv, ICL_PORT_TX_DW4_AUX(phy), tmp);

		for (lane = 0; lane <= 3; lane++) {
			/* Bspec: must not use GRP register for write */
			tmp = intel_de_read(dev_priv,
					    ICL_PORT_TX_DW4_LN(lane, phy));
			tmp &= ~(POST_CURSOR_1_MASK | POST_CURSOR_2_MASK |
				 CURSOR_COEFF_MASK);
			tmp |= POST_CURSOR_1(0x0);
			tmp |= POST_CURSOR_2(0x0);
			tmp |= CURSOR_COEFF(0x3f);
			intel_de_write(dev_priv,
				       ICL_PORT_TX_DW4_LN(lane, phy), tmp);
		}
	}
}

static void configure_dual_link_mode(struct intel_encoder *encoder,
				     const struct intel_crtc_state *pipe_config)
{
	struct drm_i915_private *dev_priv = to_i915(encoder->base.dev);
	struct intel_dsi *intel_dsi = enc_to_intel_dsi(encoder);
	u32 dss_ctl1;

	dss_ctl1 = intel_de_read(dev_priv, DSS_CTL1);
	dss_ctl1 |= SPLITTER_ENABLE;
	dss_ctl1 &= ~OVERLAP_PIXELS_MASK;
	dss_ctl1 |= OVERLAP_PIXELS(intel_dsi->pixel_overlap);

	if (intel_dsi->dual_link == DSI_DUAL_LINK_FRONT_BACK) {
		const struct drm_display_mode *adjusted_mode =
					&pipe_config->hw.adjusted_mode;
		u32 dss_ctl2;
		u16 hactive = adjusted_mode->crtc_hdisplay;
		u16 dl_buffer_depth;

		dss_ctl1 &= ~DUAL_LINK_MODE_INTERLEAVE;
		dl_buffer_depth = hactive / 2 + intel_dsi->pixel_overlap;

		if (dl_buffer_depth > MAX_DL_BUFFER_TARGET_DEPTH)
			drm_err(&dev_priv->drm,
				"DL buffer depth exceed max value\n");

		dss_ctl1 &= ~LEFT_DL_BUF_TARGET_DEPTH_MASK;
		dss_ctl1 |= LEFT_DL_BUF_TARGET_DEPTH(dl_buffer_depth);
		dss_ctl2 = intel_de_read(dev_priv, DSS_CTL2);
		dss_ctl2 &= ~RIGHT_DL_BUF_TARGET_DEPTH_MASK;
		dss_ctl2 |= RIGHT_DL_BUF_TARGET_DEPTH(dl_buffer_depth);
		intel_de_write(dev_priv, DSS_CTL2, dss_ctl2);
	} else {
		/* Interleave */
		dss_ctl1 |= DUAL_LINK_MODE_INTERLEAVE;
	}

	intel_de_write(dev_priv, DSS_CTL1, dss_ctl1);
}

/* aka DSI 8X clock */
static int afe_clk(struct intel_encoder *encoder,
		   const struct intel_crtc_state *crtc_state)
{
	struct intel_dsi *intel_dsi = enc_to_intel_dsi(encoder);
	int bpp;

	if (crtc_state->dsc.compression_enable)
		bpp = crtc_state->dsc.compressed_bpp;
	else
		bpp = mipi_dsi_pixel_format_to_bpp(intel_dsi->pixel_format);

	return DIV_ROUND_CLOSEST(intel_dsi->pclk * bpp, intel_dsi->lane_count);
}

static void gen11_dsi_program_esc_clk_div(struct intel_encoder *encoder,
					  const struct intel_crtc_state *crtc_state)
{
	struct drm_i915_private *dev_priv = to_i915(encoder->base.dev);
	struct intel_dsi *intel_dsi = enc_to_intel_dsi(encoder);
	enum port port;
	int afe_clk_khz;
<<<<<<< HEAD
	u32 esc_clk_div_m;

	afe_clk_khz = afe_clk(encoder, crtc_state);
	esc_clk_div_m = DIV_ROUND_UP(afe_clk_khz, DSI_MAX_ESC_CLK);
=======
	int theo_word_clk, act_word_clk;
	u32 esc_clk_div_m, esc_clk_div_m_phy;

	afe_clk_khz = afe_clk(encoder, crtc_state);

	if (IS_ALDERLAKE_S(dev_priv) || IS_ALDERLAKE_P(dev_priv)) {
		theo_word_clk = DIV_ROUND_UP(afe_clk_khz, 8 * DSI_MAX_ESC_CLK);
		act_word_clk = max(3, theo_word_clk + (theo_word_clk + 1) % 2);
		esc_clk_div_m = act_word_clk * 8;
		esc_clk_div_m_phy = (act_word_clk - 1) / 2;
	} else {
		esc_clk_div_m = DIV_ROUND_UP(afe_clk_khz, DSI_MAX_ESC_CLK);
	}
>>>>>>> 7d2a07b7

	for_each_dsi_port(port, intel_dsi->ports) {
		intel_de_write(dev_priv, ICL_DSI_ESC_CLK_DIV(port),
			       esc_clk_div_m & ICL_ESC_CLK_DIV_MASK);
		intel_de_posting_read(dev_priv, ICL_DSI_ESC_CLK_DIV(port));
	}

	for_each_dsi_port(port, intel_dsi->ports) {
		intel_de_write(dev_priv, ICL_DPHY_ESC_CLK_DIV(port),
			       esc_clk_div_m & ICL_ESC_CLK_DIV_MASK);
		intel_de_posting_read(dev_priv, ICL_DPHY_ESC_CLK_DIV(port));
<<<<<<< HEAD
=======
	}

	if (IS_ALDERLAKE_S(dev_priv) || IS_ALDERLAKE_P(dev_priv)) {
		for_each_dsi_port(port, intel_dsi->ports) {
			intel_de_write(dev_priv, ADL_MIPIO_DW(port, 8),
				       esc_clk_div_m_phy & TX_ESC_CLK_DIV_PHY);
			intel_de_posting_read(dev_priv, ADL_MIPIO_DW(port, 8));
		}
>>>>>>> 7d2a07b7
	}
}

static void get_dsi_io_power_domains(struct drm_i915_private *dev_priv,
				     struct intel_dsi *intel_dsi)
{
	enum port port;

	for_each_dsi_port(port, intel_dsi->ports) {
		drm_WARN_ON(&dev_priv->drm, intel_dsi->io_wakeref[port]);
		intel_dsi->io_wakeref[port] =
			intel_display_power_get(dev_priv,
						port == PORT_A ?
						POWER_DOMAIN_PORT_DDI_A_IO :
						POWER_DOMAIN_PORT_DDI_B_IO);
	}
}

static void gen11_dsi_enable_io_power(struct intel_encoder *encoder)
{
	struct drm_i915_private *dev_priv = to_i915(encoder->base.dev);
	struct intel_dsi *intel_dsi = enc_to_intel_dsi(encoder);
	enum port port;
	u32 tmp;

	for_each_dsi_port(port, intel_dsi->ports) {
		tmp = intel_de_read(dev_priv, ICL_DSI_IO_MODECTL(port));
		tmp |= COMBO_PHY_MODE_DSI;
		intel_de_write(dev_priv, ICL_DSI_IO_MODECTL(port), tmp);
	}

	get_dsi_io_power_domains(dev_priv, intel_dsi);
}

static void gen11_dsi_power_up_lanes(struct intel_encoder *encoder)
{
	struct drm_i915_private *dev_priv = to_i915(encoder->base.dev);
	struct intel_dsi *intel_dsi = enc_to_intel_dsi(encoder);
	enum phy phy;

	for_each_dsi_phy(phy, intel_dsi->phys)
		intel_combo_phy_power_up_lanes(dev_priv, phy, true,
					       intel_dsi->lane_count, false);
}

static void gen11_dsi_config_phy_lanes_sequence(struct intel_encoder *encoder)
{
	struct drm_i915_private *dev_priv = to_i915(encoder->base.dev);
	struct intel_dsi *intel_dsi = enc_to_intel_dsi(encoder);
	enum phy phy;
	u32 tmp;
	int lane;

	/* Step 4b(i) set loadgen select for transmit and aux lanes */
	for_each_dsi_phy(phy, intel_dsi->phys) {
		tmp = intel_de_read(dev_priv, ICL_PORT_TX_DW4_AUX(phy));
		tmp &= ~LOADGEN_SELECT;
		intel_de_write(dev_priv, ICL_PORT_TX_DW4_AUX(phy), tmp);
		for (lane = 0; lane <= 3; lane++) {
			tmp = intel_de_read(dev_priv,
					    ICL_PORT_TX_DW4_LN(lane, phy));
			tmp &= ~LOADGEN_SELECT;
			if (lane != 2)
				tmp |= LOADGEN_SELECT;
			intel_de_write(dev_priv,
				       ICL_PORT_TX_DW4_LN(lane, phy), tmp);
		}
	}

	/* Step 4b(ii) set latency optimization for transmit and aux lanes */
	for_each_dsi_phy(phy, intel_dsi->phys) {
		tmp = intel_de_read(dev_priv, ICL_PORT_TX_DW2_AUX(phy));
		tmp &= ~FRC_LATENCY_OPTIM_MASK;
		tmp |= FRC_LATENCY_OPTIM_VAL(0x5);
		intel_de_write(dev_priv, ICL_PORT_TX_DW2_AUX(phy), tmp);
		tmp = intel_de_read(dev_priv, ICL_PORT_TX_DW2_LN0(phy));
		tmp &= ~FRC_LATENCY_OPTIM_MASK;
		tmp |= FRC_LATENCY_OPTIM_VAL(0x5);
		intel_de_write(dev_priv, ICL_PORT_TX_DW2_GRP(phy), tmp);

		/* For EHL, TGL, set latency optimization for PCS_DW1 lanes */
<<<<<<< HEAD
		if (IS_ELKHARTLAKE(dev_priv) || (INTEL_GEN(dev_priv) >= 12)) {
=======
		if (IS_JSL_EHL(dev_priv) || (DISPLAY_VER(dev_priv) >= 12)) {
>>>>>>> 7d2a07b7
			tmp = intel_de_read(dev_priv,
					    ICL_PORT_PCS_DW1_AUX(phy));
			tmp &= ~LATENCY_OPTIM_MASK;
			tmp |= LATENCY_OPTIM_VAL(0);
			intel_de_write(dev_priv, ICL_PORT_PCS_DW1_AUX(phy),
				       tmp);

			tmp = intel_de_read(dev_priv,
					    ICL_PORT_PCS_DW1_LN0(phy));
			tmp &= ~LATENCY_OPTIM_MASK;
			tmp |= LATENCY_OPTIM_VAL(0x1);
			intel_de_write(dev_priv, ICL_PORT_PCS_DW1_GRP(phy),
				       tmp);
		}
	}

}

static void gen11_dsi_voltage_swing_program_seq(struct intel_encoder *encoder)
{
	struct drm_i915_private *dev_priv = to_i915(encoder->base.dev);
	struct intel_dsi *intel_dsi = enc_to_intel_dsi(encoder);
	u32 tmp;
	enum phy phy;

	/* clear common keeper enable bit */
	for_each_dsi_phy(phy, intel_dsi->phys) {
		tmp = intel_de_read(dev_priv, ICL_PORT_PCS_DW1_LN0(phy));
		tmp &= ~COMMON_KEEPER_EN;
		intel_de_write(dev_priv, ICL_PORT_PCS_DW1_GRP(phy), tmp);
		tmp = intel_de_read(dev_priv, ICL_PORT_PCS_DW1_AUX(phy));
		tmp &= ~COMMON_KEEPER_EN;
		intel_de_write(dev_priv, ICL_PORT_PCS_DW1_AUX(phy), tmp);
	}

	/*
	 * Set SUS Clock Config bitfield to 11b
	 * Note: loadgen select program is done
	 * as part of lane phy sequence configuration
	 */
	for_each_dsi_phy(phy, intel_dsi->phys) {
		tmp = intel_de_read(dev_priv, ICL_PORT_CL_DW5(phy));
		tmp |= SUS_CLOCK_CONFIG;
		intel_de_write(dev_priv, ICL_PORT_CL_DW5(phy), tmp);
	}

	/* Clear training enable to change swing values */
	for_each_dsi_phy(phy, intel_dsi->phys) {
		tmp = intel_de_read(dev_priv, ICL_PORT_TX_DW5_LN0(phy));
		tmp &= ~TX_TRAINING_EN;
		intel_de_write(dev_priv, ICL_PORT_TX_DW5_GRP(phy), tmp);
		tmp = intel_de_read(dev_priv, ICL_PORT_TX_DW5_AUX(phy));
		tmp &= ~TX_TRAINING_EN;
		intel_de_write(dev_priv, ICL_PORT_TX_DW5_AUX(phy), tmp);
	}

	/* Program swing and de-emphasis */
	dsi_program_swing_and_deemphasis(encoder);

	/* Set training enable to trigger update */
	for_each_dsi_phy(phy, intel_dsi->phys) {
		tmp = intel_de_read(dev_priv, ICL_PORT_TX_DW5_LN0(phy));
		tmp |= TX_TRAINING_EN;
		intel_de_write(dev_priv, ICL_PORT_TX_DW5_GRP(phy), tmp);
		tmp = intel_de_read(dev_priv, ICL_PORT_TX_DW5_AUX(phy));
		tmp |= TX_TRAINING_EN;
		intel_de_write(dev_priv, ICL_PORT_TX_DW5_AUX(phy), tmp);
	}
}

static void gen11_dsi_enable_ddi_buffer(struct intel_encoder *encoder)
{
	struct drm_i915_private *dev_priv = to_i915(encoder->base.dev);
	struct intel_dsi *intel_dsi = enc_to_intel_dsi(encoder);
	u32 tmp;
	enum port port;

	for_each_dsi_port(port, intel_dsi->ports) {
		tmp = intel_de_read(dev_priv, DDI_BUF_CTL(port));
		tmp |= DDI_BUF_CTL_ENABLE;
		intel_de_write(dev_priv, DDI_BUF_CTL(port), tmp);

		if (wait_for_us(!(intel_de_read(dev_priv, DDI_BUF_CTL(port)) &
				  DDI_BUF_IS_IDLE),
				  500))
			drm_err(&dev_priv->drm, "DDI port:%c buffer idle\n",
				port_name(port));
	}
}

static void
gen11_dsi_setup_dphy_timings(struct intel_encoder *encoder,
			     const struct intel_crtc_state *crtc_state)
{
	struct drm_i915_private *dev_priv = to_i915(encoder->base.dev);
	struct intel_dsi *intel_dsi = enc_to_intel_dsi(encoder);
	u32 tmp;
	enum port port;
	enum phy phy;

	/* Program T-INIT master registers */
	for_each_dsi_port(port, intel_dsi->ports) {
		tmp = intel_de_read(dev_priv, ICL_DSI_T_INIT_MASTER(port));
		tmp &= ~MASTER_INIT_TIMER_MASK;
		tmp |= intel_dsi->init_count;
		intel_de_write(dev_priv, ICL_DSI_T_INIT_MASTER(port), tmp);
	}

	/* Program DPHY clock lanes timings */
	for_each_dsi_port(port, intel_dsi->ports) {
		intel_de_write(dev_priv, DPHY_CLK_TIMING_PARAM(port),
			       intel_dsi->dphy_reg);

		/* shadow register inside display core */
		intel_de_write(dev_priv, DSI_CLK_TIMING_PARAM(port),
			       intel_dsi->dphy_reg);
	}

	/* Program DPHY data lanes timings */
	for_each_dsi_port(port, intel_dsi->ports) {
		intel_de_write(dev_priv, DPHY_DATA_TIMING_PARAM(port),
			       intel_dsi->dphy_data_lane_reg);

		/* shadow register inside display core */
		intel_de_write(dev_priv, DSI_DATA_TIMING_PARAM(port),
			       intel_dsi->dphy_data_lane_reg);
	}

	/*
	 * If DSI link operating at or below an 800 MHz,
	 * TA_SURE should be override and programmed to
	 * a value '0' inside TA_PARAM_REGISTERS otherwise
	 * leave all fields at HW default values.
	 */
<<<<<<< HEAD
	if (IS_GEN(dev_priv, 11)) {
=======
	if (DISPLAY_VER(dev_priv) == 11) {
>>>>>>> 7d2a07b7
		if (afe_clk(encoder, crtc_state) <= 800000) {
			for_each_dsi_port(port, intel_dsi->ports) {
				tmp = intel_de_read(dev_priv,
						    DPHY_TA_TIMING_PARAM(port));
				tmp &= ~TA_SURE_MASK;
				tmp |= TA_SURE_OVERRIDE | TA_SURE(0);
				intel_de_write(dev_priv,
					       DPHY_TA_TIMING_PARAM(port),
					       tmp);

				/* shadow register inside display core */
				tmp = intel_de_read(dev_priv,
						    DSI_TA_TIMING_PARAM(port));
				tmp &= ~TA_SURE_MASK;
				tmp |= TA_SURE_OVERRIDE | TA_SURE(0);
				intel_de_write(dev_priv,
					       DSI_TA_TIMING_PARAM(port), tmp);
			}
		}
	}

<<<<<<< HEAD
	if (IS_ELKHARTLAKE(dev_priv)) {
=======
	if (IS_JSL_EHL(dev_priv)) {
>>>>>>> 7d2a07b7
		for_each_dsi_phy(phy, intel_dsi->phys) {
			tmp = intel_de_read(dev_priv, ICL_DPHY_CHKN(phy));
			tmp |= ICL_DPHY_CHKN_AFE_OVER_PPI_STRAP;
			intel_de_write(dev_priv, ICL_DPHY_CHKN(phy), tmp);
		}
	}
}

static void gen11_dsi_gate_clocks(struct intel_encoder *encoder)
{
	struct drm_i915_private *dev_priv = to_i915(encoder->base.dev);
	struct intel_dsi *intel_dsi = enc_to_intel_dsi(encoder);
	u32 tmp;
	enum phy phy;

	mutex_lock(&dev_priv->dpll.lock);
	tmp = intel_de_read(dev_priv, ICL_DPCLKA_CFGCR0);
	for_each_dsi_phy(phy, intel_dsi->phys)
		tmp |= ICL_DPCLKA_CFGCR0_DDI_CLK_OFF(phy);

	intel_de_write(dev_priv, ICL_DPCLKA_CFGCR0, tmp);
	mutex_unlock(&dev_priv->dpll.lock);
}

static void gen11_dsi_ungate_clocks(struct intel_encoder *encoder)
{
	struct drm_i915_private *dev_priv = to_i915(encoder->base.dev);
	struct intel_dsi *intel_dsi = enc_to_intel_dsi(encoder);
	u32 tmp;
	enum phy phy;

	mutex_lock(&dev_priv->dpll.lock);
	tmp = intel_de_read(dev_priv, ICL_DPCLKA_CFGCR0);
	for_each_dsi_phy(phy, intel_dsi->phys)
		tmp &= ~ICL_DPCLKA_CFGCR0_DDI_CLK_OFF(phy);
<<<<<<< HEAD

	intel_de_write(dev_priv, ICL_DPCLKA_CFGCR0, tmp);
	mutex_unlock(&dev_priv->dpll.lock);
=======

	intel_de_write(dev_priv, ICL_DPCLKA_CFGCR0, tmp);
	mutex_unlock(&dev_priv->dpll.lock);
}

static bool gen11_dsi_is_clock_enabled(struct intel_encoder *encoder)
{
	struct drm_i915_private *dev_priv = to_i915(encoder->base.dev);
	struct intel_dsi *intel_dsi = enc_to_intel_dsi(encoder);
	bool clock_enabled = false;
	enum phy phy;
	u32 tmp;

	tmp = intel_de_read(dev_priv, ICL_DPCLKA_CFGCR0);

	for_each_dsi_phy(phy, intel_dsi->phys) {
		if (!(tmp & ICL_DPCLKA_CFGCR0_DDI_CLK_OFF(phy)))
			clock_enabled = true;
	}

	return clock_enabled;
>>>>>>> 7d2a07b7
}

static void gen11_dsi_map_pll(struct intel_encoder *encoder,
			      const struct intel_crtc_state *crtc_state)
{
	struct drm_i915_private *dev_priv = to_i915(encoder->base.dev);
	struct intel_dsi *intel_dsi = enc_to_intel_dsi(encoder);
	struct intel_shared_dpll *pll = crtc_state->shared_dpll;
	enum phy phy;
	u32 val;

	mutex_lock(&dev_priv->dpll.lock);

	val = intel_de_read(dev_priv, ICL_DPCLKA_CFGCR0);
	for_each_dsi_phy(phy, intel_dsi->phys) {
		val &= ~ICL_DPCLKA_CFGCR0_DDI_CLK_SEL_MASK(phy);
		val |= ICL_DPCLKA_CFGCR0_DDI_CLK_SEL(pll->info->id, phy);
	}
	intel_de_write(dev_priv, ICL_DPCLKA_CFGCR0, val);

	for_each_dsi_phy(phy, intel_dsi->phys) {
<<<<<<< HEAD
		if (INTEL_GEN(dev_priv) >= 12)
=======
		if (DISPLAY_VER(dev_priv) >= 12)
>>>>>>> 7d2a07b7
			val |= ICL_DPCLKA_CFGCR0_DDI_CLK_OFF(phy);
		else
			val &= ~ICL_DPCLKA_CFGCR0_DDI_CLK_OFF(phy);
	}
	intel_de_write(dev_priv, ICL_DPCLKA_CFGCR0, val);

	intel_de_posting_read(dev_priv, ICL_DPCLKA_CFGCR0);

	mutex_unlock(&dev_priv->dpll.lock);
}

static void
gen11_dsi_configure_transcoder(struct intel_encoder *encoder,
			       const struct intel_crtc_state *pipe_config)
{
	struct drm_i915_private *dev_priv = to_i915(encoder->base.dev);
	struct intel_dsi *intel_dsi = enc_to_intel_dsi(encoder);
	struct intel_crtc *intel_crtc = to_intel_crtc(pipe_config->uapi.crtc);
	enum pipe pipe = intel_crtc->pipe;
	u32 tmp;
	enum port port;
	enum transcoder dsi_trans;

	for_each_dsi_port(port, intel_dsi->ports) {
		dsi_trans = dsi_port_to_transcoder(port);
		tmp = intel_de_read(dev_priv, DSI_TRANS_FUNC_CONF(dsi_trans));

		if (intel_dsi->eotp_pkt)
			tmp &= ~EOTP_DISABLED;
		else
			tmp |= EOTP_DISABLED;

		/* enable link calibration if freq > 1.5Gbps */
		if (afe_clk(encoder, pipe_config) >= 1500 * 1000) {
			tmp &= ~LINK_CALIBRATION_MASK;
			tmp |= CALIBRATION_ENABLED_INITIAL_ONLY;
		}

		/* configure continuous clock */
		tmp &= ~CONTINUOUS_CLK_MASK;
		if (intel_dsi->clock_stop)
			tmp |= CLK_ENTER_LP_AFTER_DATA;
		else
			tmp |= CLK_HS_CONTINUOUS;

		/* configure buffer threshold limit to minimum */
		tmp &= ~PIX_BUF_THRESHOLD_MASK;
		tmp |= PIX_BUF_THRESHOLD_1_4;

		/* set virtual channel to '0' */
		tmp &= ~PIX_VIRT_CHAN_MASK;
		tmp |= PIX_VIRT_CHAN(0);

		/* program BGR transmission */
		if (intel_dsi->bgr_enabled)
			tmp |= BGR_TRANSMISSION;

		/* select pixel format */
		tmp &= ~PIX_FMT_MASK;
		if (pipe_config->dsc.compression_enable) {
			tmp |= PIX_FMT_COMPRESSED;
		} else {
			switch (intel_dsi->pixel_format) {
			default:
				MISSING_CASE(intel_dsi->pixel_format);
				fallthrough;
			case MIPI_DSI_FMT_RGB565:
				tmp |= PIX_FMT_RGB565;
				break;
			case MIPI_DSI_FMT_RGB666_PACKED:
				tmp |= PIX_FMT_RGB666_PACKED;
				break;
			case MIPI_DSI_FMT_RGB666:
				tmp |= PIX_FMT_RGB666_LOOSE;
				break;
			case MIPI_DSI_FMT_RGB888:
				tmp |= PIX_FMT_RGB888;
				break;
			}
		}

<<<<<<< HEAD
		if (INTEL_GEN(dev_priv) >= 12) {
=======
		if (DISPLAY_VER(dev_priv) >= 12) {
>>>>>>> 7d2a07b7
			if (is_vid_mode(intel_dsi))
				tmp |= BLANKING_PACKET_ENABLE;
		}

		/* program DSI operation mode */
		if (is_vid_mode(intel_dsi)) {
			tmp &= ~OP_MODE_MASK;
			switch (intel_dsi->video_mode_format) {
			default:
				MISSING_CASE(intel_dsi->video_mode_format);
				fallthrough;
			case VIDEO_MODE_NON_BURST_WITH_SYNC_EVENTS:
				tmp |= VIDEO_MODE_SYNC_EVENT;
				break;
			case VIDEO_MODE_NON_BURST_WITH_SYNC_PULSE:
				tmp |= VIDEO_MODE_SYNC_PULSE;
				break;
			}
		} else {
			/*
			 * FIXME: Retrieve this info from VBT.
			 * As per the spec when dsi transcoder is operating
			 * in TE GATE mode, TE comes from GPIO
			 * which is UTIL PIN for DSI 0.
			 * Also this GPIO would not be used for other
			 * purposes is an assumption.
			 */
			tmp &= ~OP_MODE_MASK;
			tmp |= CMD_MODE_TE_GATE;
			tmp |= TE_SOURCE_GPIO;
		}

		intel_de_write(dev_priv, DSI_TRANS_FUNC_CONF(dsi_trans), tmp);
	}

	/* enable port sync mode if dual link */
	if (intel_dsi->dual_link) {
		for_each_dsi_port(port, intel_dsi->ports) {
			dsi_trans = dsi_port_to_transcoder(port);
			tmp = intel_de_read(dev_priv,
					    TRANS_DDI_FUNC_CTL2(dsi_trans));
			tmp |= PORT_SYNC_MODE_ENABLE;
			intel_de_write(dev_priv,
				       TRANS_DDI_FUNC_CTL2(dsi_trans), tmp);
		}

		/* configure stream splitting */
		configure_dual_link_mode(encoder, pipe_config);
	}

	for_each_dsi_port(port, intel_dsi->ports) {
		dsi_trans = dsi_port_to_transcoder(port);

		/* select data lane width */
		tmp = intel_de_read(dev_priv, TRANS_DDI_FUNC_CTL(dsi_trans));
		tmp &= ~DDI_PORT_WIDTH_MASK;
		tmp |= DDI_PORT_WIDTH(intel_dsi->lane_count);

		/* select input pipe */
		tmp &= ~TRANS_DDI_EDP_INPUT_MASK;
		switch (pipe) {
		default:
			MISSING_CASE(pipe);
			fallthrough;
		case PIPE_A:
			tmp |= TRANS_DDI_EDP_INPUT_A_ON;
			break;
		case PIPE_B:
			tmp |= TRANS_DDI_EDP_INPUT_B_ONOFF;
			break;
		case PIPE_C:
			tmp |= TRANS_DDI_EDP_INPUT_C_ONOFF;
			break;
		case PIPE_D:
			tmp |= TRANS_DDI_EDP_INPUT_D_ONOFF;
			break;
		}

		/* enable DDI buffer */
		tmp |= TRANS_DDI_FUNC_ENABLE;
		intel_de_write(dev_priv, TRANS_DDI_FUNC_CTL(dsi_trans), tmp);
	}

	/* wait for link ready */
	for_each_dsi_port(port, intel_dsi->ports) {
		dsi_trans = dsi_port_to_transcoder(port);
		if (wait_for_us((intel_de_read(dev_priv, DSI_TRANS_FUNC_CONF(dsi_trans)) &
				 LINK_READY), 2500))
			drm_err(&dev_priv->drm, "DSI link not ready\n");
	}
}

static void
gen11_dsi_set_transcoder_timings(struct intel_encoder *encoder,
				 const struct intel_crtc_state *crtc_state)
{
	struct drm_i915_private *dev_priv = to_i915(encoder->base.dev);
	struct intel_dsi *intel_dsi = enc_to_intel_dsi(encoder);
	const struct drm_display_mode *adjusted_mode =
		&crtc_state->hw.adjusted_mode;
	enum port port;
	enum transcoder dsi_trans;
	/* horizontal timings */
	u16 htotal, hactive, hsync_start, hsync_end, hsync_size;
	u16 hback_porch;
	/* vertical timings */
	u16 vtotal, vactive, vsync_start, vsync_end, vsync_shift;
	int mul = 1, div = 1;

	/*
	 * Adjust horizontal timings (htotal, hsync_start, hsync_end) to account
	 * for slower link speed if DSC is enabled.
	 *
	 * The compression frequency ratio is the ratio between compressed and
	 * non-compressed link speeds, and simplifies down to the ratio between
	 * compressed and non-compressed bpp.
	 */
	if (crtc_state->dsc.compression_enable) {
		mul = crtc_state->dsc.compressed_bpp;
		div = mipi_dsi_pixel_format_to_bpp(intel_dsi->pixel_format);
	}

	hactive = adjusted_mode->crtc_hdisplay;

	if (is_vid_mode(intel_dsi))
		htotal = DIV_ROUND_UP(adjusted_mode->crtc_htotal * mul, div);
	else
		htotal = DIV_ROUND_UP((hactive + 160) * mul, div);

	hsync_start = DIV_ROUND_UP(adjusted_mode->crtc_hsync_start * mul, div);
	hsync_end = DIV_ROUND_UP(adjusted_mode->crtc_hsync_end * mul, div);
	hsync_size  = hsync_end - hsync_start;
	hback_porch = (adjusted_mode->crtc_htotal -
		       adjusted_mode->crtc_hsync_end);
	vactive = adjusted_mode->crtc_vdisplay;

	if (is_vid_mode(intel_dsi)) {
		vtotal = adjusted_mode->crtc_vtotal;
	} else {
		int bpp, line_time_us, byte_clk_period_ns;

		if (crtc_state->dsc.compression_enable)
			bpp = crtc_state->dsc.compressed_bpp;
		else
			bpp = mipi_dsi_pixel_format_to_bpp(intel_dsi->pixel_format);

		byte_clk_period_ns = 1000000 / afe_clk(encoder, crtc_state);
		line_time_us = (htotal * (bpp / 8) * byte_clk_period_ns) / (1000 * intel_dsi->lane_count);
		vtotal = vactive + DIV_ROUND_UP(400, line_time_us);
	}
	vsync_start = adjusted_mode->crtc_vsync_start;
	vsync_end = adjusted_mode->crtc_vsync_end;
	vsync_shift = hsync_start - htotal / 2;

	if (intel_dsi->dual_link) {
		hactive /= 2;
		if (intel_dsi->dual_link == DSI_DUAL_LINK_FRONT_BACK)
			hactive += intel_dsi->pixel_overlap;
		htotal /= 2;
	}

	/* minimum hactive as per bspec: 256 pixels */
	if (adjusted_mode->crtc_hdisplay < 256)
		drm_err(&dev_priv->drm, "hactive is less then 256 pixels\n");

	/* if RGB666 format, then hactive must be multiple of 4 pixels */
	if (intel_dsi->pixel_format == MIPI_DSI_FMT_RGB666 && hactive % 4 != 0)
		drm_err(&dev_priv->drm,
			"hactive pixels are not multiple of 4\n");

	/* program TRANS_HTOTAL register */
	for_each_dsi_port(port, intel_dsi->ports) {
		dsi_trans = dsi_port_to_transcoder(port);
		intel_de_write(dev_priv, HTOTAL(dsi_trans),
			       (hactive - 1) | ((htotal - 1) << 16));
	}

	/* TRANS_HSYNC register to be programmed only for video mode */
	if (is_vid_mode(intel_dsi)) {
		if (intel_dsi->video_mode_format ==
		    VIDEO_MODE_NON_BURST_WITH_SYNC_PULSE) {
			/* BSPEC: hsync size should be atleast 16 pixels */
			if (hsync_size < 16)
				drm_err(&dev_priv->drm,
					"hsync size < 16 pixels\n");
		}

		if (hback_porch < 16)
			drm_err(&dev_priv->drm, "hback porch < 16 pixels\n");

		if (intel_dsi->dual_link) {
			hsync_start /= 2;
			hsync_end /= 2;
		}

		for_each_dsi_port(port, intel_dsi->ports) {
			dsi_trans = dsi_port_to_transcoder(port);
			intel_de_write(dev_priv, HSYNC(dsi_trans),
				       (hsync_start - 1) | ((hsync_end - 1) << 16));
		}
	}

	/* program TRANS_VTOTAL register */
	for_each_dsi_port(port, intel_dsi->ports) {
		dsi_trans = dsi_port_to_transcoder(port);
		/*
		 * FIXME: Programing this by assuming progressive mode, since
		 * non-interlaced info from VBT is not saved inside
		 * struct drm_display_mode.
		 * For interlace mode: program required pixel minus 2
		 */
		intel_de_write(dev_priv, VTOTAL(dsi_trans),
			       (vactive - 1) | ((vtotal - 1) << 16));
	}

	if (vsync_end < vsync_start || vsync_end > vtotal)
		drm_err(&dev_priv->drm, "Invalid vsync_end value\n");

	if (vsync_start < vactive)
		drm_err(&dev_priv->drm, "vsync_start less than vactive\n");

	/* program TRANS_VSYNC register for video mode only */
	if (is_vid_mode(intel_dsi)) {
		for_each_dsi_port(port, intel_dsi->ports) {
			dsi_trans = dsi_port_to_transcoder(port);
			intel_de_write(dev_priv, VSYNC(dsi_trans),
				       (vsync_start - 1) | ((vsync_end - 1) << 16));
		}
	}

	/*
	 * FIXME: It has to be programmed only for video modes and interlaced
	 * modes. Put the check condition here once interlaced
	 * info available as described above.
	 * program TRANS_VSYNCSHIFT register
	 */
	if (is_vid_mode(intel_dsi)) {
		for_each_dsi_port(port, intel_dsi->ports) {
			dsi_trans = dsi_port_to_transcoder(port);
			intel_de_write(dev_priv, VSYNCSHIFT(dsi_trans),
				       vsync_shift);
		}
	}

	/* program TRANS_VBLANK register, should be same as vtotal programmed */
<<<<<<< HEAD
	if (INTEL_GEN(dev_priv) >= 12) {
=======
	if (DISPLAY_VER(dev_priv) >= 12) {
>>>>>>> 7d2a07b7
		for_each_dsi_port(port, intel_dsi->ports) {
			dsi_trans = dsi_port_to_transcoder(port);
			intel_de_write(dev_priv, VBLANK(dsi_trans),
				       (vactive - 1) | ((vtotal - 1) << 16));
		}
	}
}

static void gen11_dsi_enable_transcoder(struct intel_encoder *encoder)
{
	struct drm_i915_private *dev_priv = to_i915(encoder->base.dev);
	struct intel_dsi *intel_dsi = enc_to_intel_dsi(encoder);
	enum port port;
	enum transcoder dsi_trans;
	u32 tmp;

	for_each_dsi_port(port, intel_dsi->ports) {
		dsi_trans = dsi_port_to_transcoder(port);
		tmp = intel_de_read(dev_priv, PIPECONF(dsi_trans));
		tmp |= PIPECONF_ENABLE;
		intel_de_write(dev_priv, PIPECONF(dsi_trans), tmp);

		/* wait for transcoder to be enabled */
		if (intel_de_wait_for_set(dev_priv, PIPECONF(dsi_trans),
					  I965_PIPECONF_ACTIVE, 10))
			drm_err(&dev_priv->drm,
				"DSI transcoder not enabled\n");
	}
}

static void gen11_dsi_setup_timeouts(struct intel_encoder *encoder,
				     const struct intel_crtc_state *crtc_state)
{
	struct drm_i915_private *dev_priv = to_i915(encoder->base.dev);
	struct intel_dsi *intel_dsi = enc_to_intel_dsi(encoder);
	enum port port;
	enum transcoder dsi_trans;
	u32 tmp, hs_tx_timeout, lp_rx_timeout, ta_timeout, divisor, mul;

	/*
	 * escape clock count calculation:
	 * BYTE_CLK_COUNT = TIME_NS/(8 * UI)
	 * UI (nsec) = (10^6)/Bitrate
	 * TIME_NS = (BYTE_CLK_COUNT * 8 * 10^6)/ Bitrate
	 * ESCAPE_CLK_COUNT  = TIME_NS/ESC_CLK_NS
	 */
	divisor = intel_dsi_tlpx_ns(intel_dsi) * afe_clk(encoder, crtc_state) * 1000;
	mul = 8 * 1000000;
	hs_tx_timeout = DIV_ROUND_UP(intel_dsi->hs_tx_timeout * mul,
				     divisor);
	lp_rx_timeout = DIV_ROUND_UP(intel_dsi->lp_rx_timeout * mul, divisor);
	ta_timeout = DIV_ROUND_UP(intel_dsi->turn_arnd_val * mul, divisor);

	for_each_dsi_port(port, intel_dsi->ports) {
		dsi_trans = dsi_port_to_transcoder(port);

		/* program hst_tx_timeout */
		tmp = intel_de_read(dev_priv, DSI_HSTX_TO(dsi_trans));
		tmp &= ~HSTX_TIMEOUT_VALUE_MASK;
		tmp |= HSTX_TIMEOUT_VALUE(hs_tx_timeout);
		intel_de_write(dev_priv, DSI_HSTX_TO(dsi_trans), tmp);

		/* FIXME: DSI_CALIB_TO */

		/* program lp_rx_host timeout */
		tmp = intel_de_read(dev_priv, DSI_LPRX_HOST_TO(dsi_trans));
		tmp &= ~LPRX_TIMEOUT_VALUE_MASK;
		tmp |= LPRX_TIMEOUT_VALUE(lp_rx_timeout);
		intel_de_write(dev_priv, DSI_LPRX_HOST_TO(dsi_trans), tmp);

		/* FIXME: DSI_PWAIT_TO */

		/* program turn around timeout */
		tmp = intel_de_read(dev_priv, DSI_TA_TO(dsi_trans));
		tmp &= ~TA_TIMEOUT_VALUE_MASK;
		tmp |= TA_TIMEOUT_VALUE(ta_timeout);
		intel_de_write(dev_priv, DSI_TA_TO(dsi_trans), tmp);
	}
}

static void gen11_dsi_config_util_pin(struct intel_encoder *encoder,
				      bool enable)
{
	struct drm_i915_private *dev_priv = to_i915(encoder->base.dev);
	struct intel_dsi *intel_dsi = enc_to_intel_dsi(encoder);
	u32 tmp;

	/*
	 * used as TE i/p for DSI0,
	 * for dual link/DSI1 TE is from slave DSI1
	 * through GPIO.
	 */
	if (is_vid_mode(intel_dsi) || (intel_dsi->ports & BIT(PORT_B)))
		return;

	tmp = intel_de_read(dev_priv, UTIL_PIN_CTL);

	if (enable) {
		tmp |= UTIL_PIN_DIRECTION_INPUT;
		tmp |= UTIL_PIN_ENABLE;
	} else {
		tmp &= ~UTIL_PIN_ENABLE;
	}
	intel_de_write(dev_priv, UTIL_PIN_CTL, tmp);
}

static void
gen11_dsi_enable_port_and_phy(struct intel_encoder *encoder,
			      const struct intel_crtc_state *crtc_state)
{
	struct drm_i915_private *dev_priv = to_i915(encoder->base.dev);

	/* step 4a: power up all lanes of the DDI used by DSI */
	gen11_dsi_power_up_lanes(encoder);

	/* step 4b: configure lane sequencing of the Combo-PHY transmitters */
	gen11_dsi_config_phy_lanes_sequence(encoder);

	/* step 4c: configure voltage swing and skew */
	gen11_dsi_voltage_swing_program_seq(encoder);

	/* enable DDI buffer */
	gen11_dsi_enable_ddi_buffer(encoder);

	/* setup D-PHY timings */
	gen11_dsi_setup_dphy_timings(encoder, crtc_state);

	/* Since transcoder is configured to take events from GPIO */
	gen11_dsi_config_util_pin(encoder, true);

	/* step 4h: setup DSI protocol timeouts */
	gen11_dsi_setup_timeouts(encoder, crtc_state);

	/* Step (4h, 4i, 4j, 4k): Configure transcoder */
	gen11_dsi_configure_transcoder(encoder, crtc_state);

	/* Step 4l: Gate DDI clocks */
<<<<<<< HEAD
	if (IS_GEN(dev_priv, 11))
=======
	if (DISPLAY_VER(dev_priv) == 11)
>>>>>>> 7d2a07b7
		gen11_dsi_gate_clocks(encoder);
}

static void gen11_dsi_powerup_panel(struct intel_encoder *encoder)
{
	struct drm_i915_private *dev_priv = to_i915(encoder->base.dev);
	struct intel_dsi *intel_dsi = enc_to_intel_dsi(encoder);
	struct mipi_dsi_device *dsi;
	enum port port;
	enum transcoder dsi_trans;
	u32 tmp;
	int ret;

	/* set maximum return packet size */
	for_each_dsi_port(port, intel_dsi->ports) {
		dsi_trans = dsi_port_to_transcoder(port);

		/*
		 * FIXME: This uses the number of DW's currently in the payload
		 * receive queue. This is probably not what we want here.
		 */
		tmp = intel_de_read(dev_priv, DSI_CMD_RXCTL(dsi_trans));
		tmp &= NUMBER_RX_PLOAD_DW_MASK;
		/* multiply "Number Rx Payload DW" by 4 to get max value */
		tmp = tmp * 4;
		dsi = intel_dsi->dsi_hosts[port]->device;
		ret = mipi_dsi_set_maximum_return_packet_size(dsi, tmp);
		if (ret < 0)
			drm_err(&dev_priv->drm,
				"error setting max return pkt size%d\n", tmp);
	}

	/* panel power on related mipi dsi vbt sequences */
	intel_dsi_vbt_exec_sequence(intel_dsi, MIPI_SEQ_POWER_ON);
	intel_dsi_msleep(intel_dsi, intel_dsi->panel_on_delay);
	intel_dsi_vbt_exec_sequence(intel_dsi, MIPI_SEQ_DEASSERT_RESET);
	intel_dsi_vbt_exec_sequence(intel_dsi, MIPI_SEQ_INIT_OTP);
	intel_dsi_vbt_exec_sequence(intel_dsi, MIPI_SEQ_DISPLAY_ON);

	/* ensure all panel commands dispatched before enabling transcoder */
	wait_for_cmds_dispatched_to_panel(encoder);
}

static void gen11_dsi_pre_pll_enable(struct intel_atomic_state *state,
				     struct intel_encoder *encoder,
				     const struct intel_crtc_state *crtc_state,
				     const struct drm_connector_state *conn_state)
{
	/* step2: enable IO power */
	gen11_dsi_enable_io_power(encoder);

	/* step3: enable DSI PLL */
	gen11_dsi_program_esc_clk_div(encoder, crtc_state);
}

static void gen11_dsi_pre_enable(struct intel_atomic_state *state,
				 struct intel_encoder *encoder,
				 const struct intel_crtc_state *pipe_config,
				 const struct drm_connector_state *conn_state)
{
	/* step3b */
	gen11_dsi_map_pll(encoder, pipe_config);

	/* step4: enable DSI port and DPHY */
	gen11_dsi_enable_port_and_phy(encoder, pipe_config);

	/* step5: program and powerup panel */
	gen11_dsi_powerup_panel(encoder);

	intel_dsc_enable(encoder, pipe_config);

	/* step6c: configure transcoder timings */
	gen11_dsi_set_transcoder_timings(encoder, pipe_config);
}

static void gen11_dsi_enable(struct intel_atomic_state *state,
			     struct intel_encoder *encoder,
			     const struct intel_crtc_state *crtc_state,
			     const struct drm_connector_state *conn_state)
{
	struct intel_dsi *intel_dsi = enc_to_intel_dsi(encoder);

	drm_WARN_ON(state->base.dev, crtc_state->has_pch_encoder);

	/* step6d: enable dsi transcoder */
	gen11_dsi_enable_transcoder(encoder);

	/* step7: enable backlight */
	intel_panel_enable_backlight(crtc_state, conn_state);
	intel_dsi_vbt_exec_sequence(intel_dsi, MIPI_SEQ_BACKLIGHT_ON);

	intel_crtc_vblank_on(crtc_state);
}

static void gen11_dsi_disable_transcoder(struct intel_encoder *encoder)
{
	struct drm_i915_private *dev_priv = to_i915(encoder->base.dev);
	struct intel_dsi *intel_dsi = enc_to_intel_dsi(encoder);
	enum port port;
	enum transcoder dsi_trans;
	u32 tmp;

	for_each_dsi_port(port, intel_dsi->ports) {
		dsi_trans = dsi_port_to_transcoder(port);

		/* disable transcoder */
		tmp = intel_de_read(dev_priv, PIPECONF(dsi_trans));
		tmp &= ~PIPECONF_ENABLE;
		intel_de_write(dev_priv, PIPECONF(dsi_trans), tmp);

		/* wait for transcoder to be disabled */
		if (intel_de_wait_for_clear(dev_priv, PIPECONF(dsi_trans),
					    I965_PIPECONF_ACTIVE, 50))
			drm_err(&dev_priv->drm,
				"DSI trancoder not disabled\n");
	}
}

static void gen11_dsi_powerdown_panel(struct intel_encoder *encoder)
{
	struct intel_dsi *intel_dsi = enc_to_intel_dsi(encoder);

	intel_dsi_vbt_exec_sequence(intel_dsi, MIPI_SEQ_DISPLAY_OFF);
	intel_dsi_vbt_exec_sequence(intel_dsi, MIPI_SEQ_ASSERT_RESET);
	intel_dsi_vbt_exec_sequence(intel_dsi, MIPI_SEQ_POWER_OFF);

	/* ensure cmds dispatched to panel */
	wait_for_cmds_dispatched_to_panel(encoder);
}

static void gen11_dsi_deconfigure_trancoder(struct intel_encoder *encoder)
{
	struct drm_i915_private *dev_priv = to_i915(encoder->base.dev);
	struct intel_dsi *intel_dsi = enc_to_intel_dsi(encoder);
	enum port port;
	enum transcoder dsi_trans;
	u32 tmp;

	/* disable periodic update mode */
	if (is_cmd_mode(intel_dsi)) {
		for_each_dsi_port(port, intel_dsi->ports) {
			tmp = intel_de_read(dev_priv, DSI_CMD_FRMCTL(port));
			tmp &= ~DSI_PERIODIC_FRAME_UPDATE_ENABLE;
			intel_de_write(dev_priv, DSI_CMD_FRMCTL(port), tmp);
		}
	}

	/* put dsi link in ULPS */
	for_each_dsi_port(port, intel_dsi->ports) {
		dsi_trans = dsi_port_to_transcoder(port);
		tmp = intel_de_read(dev_priv, DSI_LP_MSG(dsi_trans));
		tmp |= LINK_ENTER_ULPS;
		tmp &= ~LINK_ULPS_TYPE_LP11;
		intel_de_write(dev_priv, DSI_LP_MSG(dsi_trans), tmp);

		if (wait_for_us((intel_de_read(dev_priv, DSI_LP_MSG(dsi_trans)) &
				 LINK_IN_ULPS),
				10))
			drm_err(&dev_priv->drm, "DSI link not in ULPS\n");
	}

	/* disable ddi function */
	for_each_dsi_port(port, intel_dsi->ports) {
		dsi_trans = dsi_port_to_transcoder(port);
		tmp = intel_de_read(dev_priv, TRANS_DDI_FUNC_CTL(dsi_trans));
		tmp &= ~TRANS_DDI_FUNC_ENABLE;
		intel_de_write(dev_priv, TRANS_DDI_FUNC_CTL(dsi_trans), tmp);
	}

	/* disable port sync mode if dual link */
	if (intel_dsi->dual_link) {
		for_each_dsi_port(port, intel_dsi->ports) {
			dsi_trans = dsi_port_to_transcoder(port);
			tmp = intel_de_read(dev_priv,
					    TRANS_DDI_FUNC_CTL2(dsi_trans));
			tmp &= ~PORT_SYNC_MODE_ENABLE;
			intel_de_write(dev_priv,
				       TRANS_DDI_FUNC_CTL2(dsi_trans), tmp);
		}
	}
}

static void gen11_dsi_disable_port(struct intel_encoder *encoder)
{
	struct drm_i915_private *dev_priv = to_i915(encoder->base.dev);
	struct intel_dsi *intel_dsi = enc_to_intel_dsi(encoder);
	u32 tmp;
	enum port port;

	gen11_dsi_ungate_clocks(encoder);
	for_each_dsi_port(port, intel_dsi->ports) {
		tmp = intel_de_read(dev_priv, DDI_BUF_CTL(port));
		tmp &= ~DDI_BUF_CTL_ENABLE;
		intel_de_write(dev_priv, DDI_BUF_CTL(port), tmp);

		if (wait_for_us((intel_de_read(dev_priv, DDI_BUF_CTL(port)) &
				 DDI_BUF_IS_IDLE),
				 8))
			drm_err(&dev_priv->drm,
				"DDI port:%c buffer not idle\n",
				port_name(port));
	}
	gen11_dsi_gate_clocks(encoder);
}

static void gen11_dsi_disable_io_power(struct intel_encoder *encoder)
{
	struct drm_i915_private *dev_priv = to_i915(encoder->base.dev);
	struct intel_dsi *intel_dsi = enc_to_intel_dsi(encoder);
	enum port port;
	u32 tmp;

	for_each_dsi_port(port, intel_dsi->ports) {
		intel_wakeref_t wakeref;

		wakeref = fetch_and_zero(&intel_dsi->io_wakeref[port]);
		intel_display_power_put(dev_priv,
					port == PORT_A ?
					POWER_DOMAIN_PORT_DDI_A_IO :
					POWER_DOMAIN_PORT_DDI_B_IO,
					wakeref);
	}

	/* set mode to DDI */
	for_each_dsi_port(port, intel_dsi->ports) {
		tmp = intel_de_read(dev_priv, ICL_DSI_IO_MODECTL(port));
		tmp &= ~COMBO_PHY_MODE_DSI;
		intel_de_write(dev_priv, ICL_DSI_IO_MODECTL(port), tmp);
	}
}

static void gen11_dsi_disable(struct intel_atomic_state *state,
			      struct intel_encoder *encoder,
			      const struct intel_crtc_state *old_crtc_state,
			      const struct drm_connector_state *old_conn_state)
{
	struct intel_dsi *intel_dsi = enc_to_intel_dsi(encoder);

	/* step1: turn off backlight */
	intel_dsi_vbt_exec_sequence(intel_dsi, MIPI_SEQ_BACKLIGHT_OFF);
	intel_panel_disable_backlight(old_conn_state);

	/* step2d,e: disable transcoder and wait */
	gen11_dsi_disable_transcoder(encoder);

	/* step2f,g: powerdown panel */
	gen11_dsi_powerdown_panel(encoder);

	/* step2h,i,j: deconfig trancoder */
	gen11_dsi_deconfigure_trancoder(encoder);

	/* step3: disable port */
	gen11_dsi_disable_port(encoder);

	gen11_dsi_config_util_pin(encoder, false);

	/* step4: disable IO power */
	gen11_dsi_disable_io_power(encoder);
}

static void gen11_dsi_post_disable(struct intel_atomic_state *state,
				   struct intel_encoder *encoder,
				   const struct intel_crtc_state *old_crtc_state,
				   const struct drm_connector_state *old_conn_state)
{
	intel_crtc_vblank_off(old_crtc_state);

	intel_dsc_disable(old_crtc_state);

	skl_scaler_disable(old_crtc_state);
}

static enum drm_mode_status gen11_dsi_mode_valid(struct drm_connector *connector,
						 struct drm_display_mode *mode)
{
	/* FIXME: DSC? */
	return intel_dsi_mode_valid(connector, mode);
}

static void gen11_dsi_get_timings(struct intel_encoder *encoder,
				  struct intel_crtc_state *pipe_config)
{
	struct intel_dsi *intel_dsi = enc_to_intel_dsi(encoder);
	struct drm_display_mode *adjusted_mode =
					&pipe_config->hw.adjusted_mode;

	if (pipe_config->dsc.compressed_bpp) {
		int div = pipe_config->dsc.compressed_bpp;
		int mul = mipi_dsi_pixel_format_to_bpp(intel_dsi->pixel_format);

		adjusted_mode->crtc_htotal =
			DIV_ROUND_UP(adjusted_mode->crtc_htotal * mul, div);
		adjusted_mode->crtc_hsync_start =
			DIV_ROUND_UP(adjusted_mode->crtc_hsync_start * mul, div);
		adjusted_mode->crtc_hsync_end =
			DIV_ROUND_UP(adjusted_mode->crtc_hsync_end * mul, div);
	}

	if (intel_dsi->dual_link) {
		adjusted_mode->crtc_hdisplay *= 2;
		if (intel_dsi->dual_link == DSI_DUAL_LINK_FRONT_BACK)
			adjusted_mode->crtc_hdisplay -=
						intel_dsi->pixel_overlap;
		adjusted_mode->crtc_htotal *= 2;
	}
	adjusted_mode->crtc_hblank_start = adjusted_mode->crtc_hdisplay;
	adjusted_mode->crtc_hblank_end = adjusted_mode->crtc_htotal;

	if (intel_dsi->operation_mode == INTEL_DSI_VIDEO_MODE) {
		if (intel_dsi->dual_link) {
			adjusted_mode->crtc_hsync_start *= 2;
			adjusted_mode->crtc_hsync_end *= 2;
		}
	}
	adjusted_mode->crtc_vblank_start = adjusted_mode->crtc_vdisplay;
	adjusted_mode->crtc_vblank_end = adjusted_mode->crtc_vtotal;
}

static bool gen11_dsi_is_periodic_cmd_mode(struct intel_dsi *intel_dsi)
{
	struct drm_device *dev = intel_dsi->base.base.dev;
	struct drm_i915_private *dev_priv = to_i915(dev);
	enum transcoder dsi_trans;
	u32 val;

	if (intel_dsi->ports == BIT(PORT_B))
		dsi_trans = TRANSCODER_DSI_1;
	else
		dsi_trans = TRANSCODER_DSI_0;

	val = intel_de_read(dev_priv, DSI_TRANS_FUNC_CONF(dsi_trans));
	return (val & DSI_PERIODIC_FRAME_UPDATE_ENABLE);
}

<<<<<<< HEAD
static void gen11_dsi_get_config(struct intel_encoder *encoder,
				 struct intel_crtc_state *pipe_config)
{
	struct drm_i915_private *i915 = to_i915(encoder->base.dev);
	struct intel_crtc *crtc = to_intel_crtc(pipe_config->uapi.crtc);
	struct intel_dsi *intel_dsi = enc_to_intel_dsi(encoder);

	intel_dsc_get_config(encoder, pipe_config);

	/* FIXME: adapt icl_ddi_clock_get() for DSI and use that? */
	pipe_config->port_clock = intel_dpll_get_freq(i915,
						      pipe_config->shared_dpll);
=======
static void gen11_dsi_get_cmd_mode_config(struct intel_dsi *intel_dsi,
					  struct intel_crtc_state *pipe_config)
{
	if (intel_dsi->ports == (BIT(PORT_B) | BIT(PORT_A)))
		pipe_config->mode_flags |= I915_MODE_FLAG_DSI_USE_TE1 |
					    I915_MODE_FLAG_DSI_USE_TE0;
	else if (intel_dsi->ports == BIT(PORT_B))
		pipe_config->mode_flags |= I915_MODE_FLAG_DSI_USE_TE1;
	else
		pipe_config->mode_flags |= I915_MODE_FLAG_DSI_USE_TE0;
}

static void gen11_dsi_get_config(struct intel_encoder *encoder,
				 struct intel_crtc_state *pipe_config)
{
	struct intel_crtc *crtc = to_intel_crtc(pipe_config->uapi.crtc);
	struct intel_dsi *intel_dsi = enc_to_intel_dsi(encoder);

	intel_ddi_get_clock(encoder, pipe_config, icl_ddi_combo_get_pll(encoder));
>>>>>>> 7d2a07b7

	pipe_config->hw.adjusted_mode.crtc_clock = intel_dsi->pclk;
	if (intel_dsi->dual_link)
		pipe_config->hw.adjusted_mode.crtc_clock *= 2;

	gen11_dsi_get_timings(encoder, pipe_config);
	pipe_config->output_types |= BIT(INTEL_OUTPUT_DSI);
	pipe_config->pipe_bpp = bdw_get_pipemisc_bpp(crtc);

<<<<<<< HEAD
=======
	/* Get the details on which TE should be enabled */
	if (is_cmd_mode(intel_dsi))
		gen11_dsi_get_cmd_mode_config(intel_dsi, pipe_config);

>>>>>>> 7d2a07b7
	if (gen11_dsi_is_periodic_cmd_mode(intel_dsi))
		pipe_config->mode_flags |= I915_MODE_FLAG_DSI_PERIODIC_CMD_MODE;
}

static int gen11_dsi_dsc_compute_config(struct intel_encoder *encoder,
					struct intel_crtc_state *crtc_state)
{
	struct drm_i915_private *dev_priv = to_i915(encoder->base.dev);
	struct drm_dsc_config *vdsc_cfg = &crtc_state->dsc.config;
<<<<<<< HEAD
	int dsc_max_bpc = INTEL_GEN(dev_priv) >= 12 ? 12 : 10;
=======
	int dsc_max_bpc = DISPLAY_VER(dev_priv) >= 12 ? 12 : 10;
>>>>>>> 7d2a07b7
	bool use_dsc;
	int ret;

	use_dsc = intel_bios_get_dsc_params(encoder, crtc_state, dsc_max_bpc);
	if (!use_dsc)
		return 0;

	if (crtc_state->pipe_bpp < 8 * 3)
		return -EINVAL;

	/* FIXME: split only when necessary */
	if (crtc_state->dsc.slice_count > 1)
		crtc_state->dsc.dsc_split = true;

	vdsc_cfg->convert_rgb = true;

<<<<<<< HEAD
=======
	/* FIXME: initialize from VBT */
	vdsc_cfg->rc_model_size = DSC_RC_MODEL_SIZE_CONST;

>>>>>>> 7d2a07b7
	ret = intel_dsc_compute_params(encoder, crtc_state);
	if (ret)
		return ret;

	/* DSI specific sanity checks on the common code */
	drm_WARN_ON(&dev_priv->drm, vdsc_cfg->vbr_enable);
	drm_WARN_ON(&dev_priv->drm, vdsc_cfg->simple_422);
	drm_WARN_ON(&dev_priv->drm,
		    vdsc_cfg->pic_width % vdsc_cfg->slice_width);
	drm_WARN_ON(&dev_priv->drm, vdsc_cfg->slice_height < 8);
	drm_WARN_ON(&dev_priv->drm,
		    vdsc_cfg->pic_height % vdsc_cfg->slice_height);

	ret = drm_dsc_compute_rc_parameters(vdsc_cfg);
	if (ret)
		return ret;

	crtc_state->dsc.compression_enable = true;

	return 0;
}

static int gen11_dsi_compute_config(struct intel_encoder *encoder,
				    struct intel_crtc_state *pipe_config,
				    struct drm_connector_state *conn_state)
{
	struct drm_i915_private *i915 = to_i915(encoder->base.dev);
	struct intel_dsi *intel_dsi = container_of(encoder, struct intel_dsi,
						   base);
	struct intel_connector *intel_connector = intel_dsi->attached_connector;
	const struct drm_display_mode *fixed_mode =
		intel_connector->panel.fixed_mode;
	struct drm_display_mode *adjusted_mode =
		&pipe_config->hw.adjusted_mode;
	int ret;

	pipe_config->output_format = INTEL_OUTPUT_FORMAT_RGB;
	intel_fixed_panel_mode(fixed_mode, adjusted_mode);

	ret = intel_pch_panel_fitting(pipe_config, conn_state);
	if (ret)
		return ret;

	adjusted_mode->flags = 0;

	/* Dual link goes to trancoder DSI'0' */
	if (intel_dsi->ports == BIT(PORT_B))
		pipe_config->cpu_transcoder = TRANSCODER_DSI_1;
	else
		pipe_config->cpu_transcoder = TRANSCODER_DSI_0;

	if (intel_dsi->pixel_format == MIPI_DSI_FMT_RGB888)
		pipe_config->pipe_bpp = 24;
	else
		pipe_config->pipe_bpp = 18;

	pipe_config->clock_set = true;

	if (gen11_dsi_dsc_compute_config(encoder, pipe_config))
		drm_dbg_kms(&i915->drm, "Attempting to use DSC failed\n");

	pipe_config->port_clock = afe_clk(encoder, pipe_config) / 5;

	/*
	 * In case of TE GATE cmd mode, we
	 * receive TE from the slave if
	 * dual link is enabled
	 */
<<<<<<< HEAD
	if (is_cmd_mode(intel_dsi)) {
		if (intel_dsi->ports == (BIT(PORT_B) | BIT(PORT_A)))
			pipe_config->mode_flags |=
						I915_MODE_FLAG_DSI_USE_TE1 |
						I915_MODE_FLAG_DSI_USE_TE0;
		else if (intel_dsi->ports == BIT(PORT_B))
			pipe_config->mode_flags |=
						I915_MODE_FLAG_DSI_USE_TE1;
		else
			pipe_config->mode_flags |=
						I915_MODE_FLAG_DSI_USE_TE0;
	}
=======
	if (is_cmd_mode(intel_dsi))
		gen11_dsi_get_cmd_mode_config(intel_dsi, pipe_config);
>>>>>>> 7d2a07b7

	return 0;
}

static void gen11_dsi_get_power_domains(struct intel_encoder *encoder,
					struct intel_crtc_state *crtc_state)
{
	struct drm_i915_private *i915 = to_i915(encoder->base.dev);

	get_dsi_io_power_domains(i915,
				 enc_to_intel_dsi(encoder));
}

static bool gen11_dsi_get_hw_state(struct intel_encoder *encoder,
				   enum pipe *pipe)
{
	struct drm_i915_private *dev_priv = to_i915(encoder->base.dev);
	struct intel_dsi *intel_dsi = enc_to_intel_dsi(encoder);
	enum transcoder dsi_trans;
	intel_wakeref_t wakeref;
	enum port port;
	bool ret = false;
	u32 tmp;

	wakeref = intel_display_power_get_if_enabled(dev_priv,
						     encoder->power_domain);
	if (!wakeref)
		return false;

	for_each_dsi_port(port, intel_dsi->ports) {
		dsi_trans = dsi_port_to_transcoder(port);
		tmp = intel_de_read(dev_priv, TRANS_DDI_FUNC_CTL(dsi_trans));
		switch (tmp & TRANS_DDI_EDP_INPUT_MASK) {
		case TRANS_DDI_EDP_INPUT_A_ON:
			*pipe = PIPE_A;
			break;
		case TRANS_DDI_EDP_INPUT_B_ONOFF:
			*pipe = PIPE_B;
			break;
		case TRANS_DDI_EDP_INPUT_C_ONOFF:
			*pipe = PIPE_C;
			break;
		case TRANS_DDI_EDP_INPUT_D_ONOFF:
			*pipe = PIPE_D;
			break;
		default:
			drm_err(&dev_priv->drm, "Invalid PIPE input\n");
			goto out;
		}

		tmp = intel_de_read(dev_priv, PIPECONF(dsi_trans));
		ret = tmp & PIPECONF_ENABLE;
	}
out:
	intel_display_power_put(dev_priv, encoder->power_domain, wakeref);
	return ret;
}

static bool gen11_dsi_initial_fastset_check(struct intel_encoder *encoder,
					    struct intel_crtc_state *crtc_state)
{
	if (crtc_state->dsc.compression_enable) {
		drm_dbg_kms(encoder->base.dev, "Forcing full modeset due to DSC being enabled\n");
		crtc_state->uapi.mode_changed = true;

		return false;
	}

	return true;
}

static void gen11_dsi_encoder_destroy(struct drm_encoder *encoder)
{
	intel_encoder_destroy(encoder);
}

static const struct drm_encoder_funcs gen11_dsi_encoder_funcs = {
	.destroy = gen11_dsi_encoder_destroy,
};

static const struct drm_connector_funcs gen11_dsi_connector_funcs = {
	.detect = intel_panel_detect,
	.late_register = intel_connector_register,
	.early_unregister = intel_connector_unregister,
	.destroy = intel_connector_destroy,
	.fill_modes = drm_helper_probe_single_connector_modes,
	.atomic_get_property = intel_digital_connector_atomic_get_property,
	.atomic_set_property = intel_digital_connector_atomic_set_property,
	.atomic_destroy_state = drm_atomic_helper_connector_destroy_state,
	.atomic_duplicate_state = intel_digital_connector_duplicate_state,
};

static const struct drm_connector_helper_funcs gen11_dsi_connector_helper_funcs = {
	.get_modes = intel_dsi_get_modes,
	.mode_valid = gen11_dsi_mode_valid,
	.atomic_check = intel_digital_connector_atomic_check,
};

static int gen11_dsi_host_attach(struct mipi_dsi_host *host,
				 struct mipi_dsi_device *dsi)
{
	return 0;
}

static int gen11_dsi_host_detach(struct mipi_dsi_host *host,
				 struct mipi_dsi_device *dsi)
{
	return 0;
}

static ssize_t gen11_dsi_host_transfer(struct mipi_dsi_host *host,
				       const struct mipi_dsi_msg *msg)
{
	struct intel_dsi_host *intel_dsi_host = to_intel_dsi_host(host);
	struct mipi_dsi_packet dsi_pkt;
	ssize_t ret;
	bool enable_lpdt = false;

	ret = mipi_dsi_create_packet(&dsi_pkt, msg);
	if (ret < 0)
		return ret;

	if (msg->flags & MIPI_DSI_MSG_USE_LPM)
		enable_lpdt = true;

	/* send packet header */
	ret  = dsi_send_pkt_hdr(intel_dsi_host, dsi_pkt, enable_lpdt);
	if (ret < 0)
		return ret;

	/* only long packet contains payload */
	if (mipi_dsi_packet_format_is_long(msg->type)) {
		ret = dsi_send_pkt_payld(intel_dsi_host, dsi_pkt);
		if (ret < 0)
			return ret;
	}

	//TODO: add payload receive code if needed

	ret = sizeof(dsi_pkt.header) + dsi_pkt.payload_length;

	return ret;
}

static const struct mipi_dsi_host_ops gen11_dsi_host_ops = {
	.attach = gen11_dsi_host_attach,
	.detach = gen11_dsi_host_detach,
	.transfer = gen11_dsi_host_transfer,
};

#define ICL_PREPARE_CNT_MAX	0x7
#define ICL_CLK_ZERO_CNT_MAX	0xf
#define ICL_TRAIL_CNT_MAX	0x7
#define ICL_TCLK_PRE_CNT_MAX	0x3
#define ICL_TCLK_POST_CNT_MAX	0x7
#define ICL_HS_ZERO_CNT_MAX	0xf
#define ICL_EXIT_ZERO_CNT_MAX	0x7

static void icl_dphy_param_init(struct intel_dsi *intel_dsi)
{
	struct drm_device *dev = intel_dsi->base.base.dev;
	struct drm_i915_private *dev_priv = to_i915(dev);
	struct mipi_config *mipi_config = dev_priv->vbt.dsi.config;
	u32 tlpx_ns;
	u32 prepare_cnt, exit_zero_cnt, clk_zero_cnt, trail_cnt;
	u32 ths_prepare_ns, tclk_trail_ns;
	u32 hs_zero_cnt;
	u32 tclk_pre_cnt, tclk_post_cnt;

	tlpx_ns = intel_dsi_tlpx_ns(intel_dsi);

	tclk_trail_ns = max(mipi_config->tclk_trail, mipi_config->ths_trail);
	ths_prepare_ns = max(mipi_config->ths_prepare,
			     mipi_config->tclk_prepare);

	/*
	 * prepare cnt in escape clocks
	 * this field represents a hexadecimal value with a precision
	 * of 1.2 – i.e. the most significant bit is the integer
	 * and the least significant 2 bits are fraction bits.
	 * so, the field can represent a range of 0.25 to 1.75
	 */
	prepare_cnt = DIV_ROUND_UP(ths_prepare_ns * 4, tlpx_ns);
	if (prepare_cnt > ICL_PREPARE_CNT_MAX) {
		drm_dbg_kms(&dev_priv->drm, "prepare_cnt out of range (%d)\n",
			    prepare_cnt);
		prepare_cnt = ICL_PREPARE_CNT_MAX;
	}

	/* clk zero count in escape clocks */
	clk_zero_cnt = DIV_ROUND_UP(mipi_config->tclk_prepare_clkzero -
				    ths_prepare_ns, tlpx_ns);
	if (clk_zero_cnt > ICL_CLK_ZERO_CNT_MAX) {
		drm_dbg_kms(&dev_priv->drm,
			    "clk_zero_cnt out of range (%d)\n", clk_zero_cnt);
		clk_zero_cnt = ICL_CLK_ZERO_CNT_MAX;
	}

	/* trail cnt in escape clocks*/
	trail_cnt = DIV_ROUND_UP(tclk_trail_ns, tlpx_ns);
	if (trail_cnt > ICL_TRAIL_CNT_MAX) {
		drm_dbg_kms(&dev_priv->drm, "trail_cnt out of range (%d)\n",
			    trail_cnt);
		trail_cnt = ICL_TRAIL_CNT_MAX;
	}

	/* tclk pre count in escape clocks */
	tclk_pre_cnt = DIV_ROUND_UP(mipi_config->tclk_pre, tlpx_ns);
	if (tclk_pre_cnt > ICL_TCLK_PRE_CNT_MAX) {
		drm_dbg_kms(&dev_priv->drm,
			    "tclk_pre_cnt out of range (%d)\n", tclk_pre_cnt);
		tclk_pre_cnt = ICL_TCLK_PRE_CNT_MAX;
	}

	/* tclk post count in escape clocks */
	tclk_post_cnt = DIV_ROUND_UP(mipi_config->tclk_post, tlpx_ns);
	if (tclk_post_cnt > ICL_TCLK_POST_CNT_MAX) {
		drm_dbg_kms(&dev_priv->drm,
			    "tclk_post_cnt out of range (%d)\n",
			    tclk_post_cnt);
		tclk_post_cnt = ICL_TCLK_POST_CNT_MAX;
	}

	/* hs zero cnt in escape clocks */
	hs_zero_cnt = DIV_ROUND_UP(mipi_config->ths_prepare_hszero -
				   ths_prepare_ns, tlpx_ns);
	if (hs_zero_cnt > ICL_HS_ZERO_CNT_MAX) {
		drm_dbg_kms(&dev_priv->drm, "hs_zero_cnt out of range (%d)\n",
			    hs_zero_cnt);
		hs_zero_cnt = ICL_HS_ZERO_CNT_MAX;
	}

	/* hs exit zero cnt in escape clocks */
	exit_zero_cnt = DIV_ROUND_UP(mipi_config->ths_exit, tlpx_ns);
	if (exit_zero_cnt > ICL_EXIT_ZERO_CNT_MAX) {
		drm_dbg_kms(&dev_priv->drm,
			    "exit_zero_cnt out of range (%d)\n",
			    exit_zero_cnt);
		exit_zero_cnt = ICL_EXIT_ZERO_CNT_MAX;
	}

	/* clock lane dphy timings */
	intel_dsi->dphy_reg = (CLK_PREPARE_OVERRIDE |
			       CLK_PREPARE(prepare_cnt) |
			       CLK_ZERO_OVERRIDE |
			       CLK_ZERO(clk_zero_cnt) |
			       CLK_PRE_OVERRIDE |
			       CLK_PRE(tclk_pre_cnt) |
			       CLK_POST_OVERRIDE |
			       CLK_POST(tclk_post_cnt) |
			       CLK_TRAIL_OVERRIDE |
			       CLK_TRAIL(trail_cnt));

	/* data lanes dphy timings */
	intel_dsi->dphy_data_lane_reg = (HS_PREPARE_OVERRIDE |
					 HS_PREPARE(prepare_cnt) |
					 HS_ZERO_OVERRIDE |
					 HS_ZERO(hs_zero_cnt) |
					 HS_TRAIL_OVERRIDE |
					 HS_TRAIL(trail_cnt) |
					 HS_EXIT_OVERRIDE |
					 HS_EXIT(exit_zero_cnt));

	intel_dsi_log_params(intel_dsi);
}

static void icl_dsi_add_properties(struct intel_connector *connector)
{
	u32 allowed_scalers;

	allowed_scalers = BIT(DRM_MODE_SCALE_ASPECT) |
			   BIT(DRM_MODE_SCALE_FULLSCREEN) |
			   BIT(DRM_MODE_SCALE_CENTER);

	drm_connector_attach_scaling_mode_property(&connector->base,
						   allowed_scalers);

	connector->base.state->scaling_mode = DRM_MODE_SCALE_ASPECT;

	drm_connector_set_panel_orientation_with_quirk(&connector->base,
				intel_dsi_get_panel_orientation(connector),
				connector->panel.fixed_mode->hdisplay,
				connector->panel.fixed_mode->vdisplay);
}

void icl_dsi_init(struct drm_i915_private *dev_priv)
{
	struct drm_device *dev = &dev_priv->drm;
	struct intel_dsi *intel_dsi;
	struct intel_encoder *encoder;
	struct intel_connector *intel_connector;
	struct drm_connector *connector;
	struct drm_display_mode *fixed_mode;
	enum port port;

	if (!intel_bios_is_dsi_present(dev_priv, &port))
		return;

	intel_dsi = kzalloc(sizeof(*intel_dsi), GFP_KERNEL);
	if (!intel_dsi)
		return;

	intel_connector = intel_connector_alloc();
	if (!intel_connector) {
		kfree(intel_dsi);
		return;
	}

	encoder = &intel_dsi->base;
	intel_dsi->attached_connector = intel_connector;
	connector = &intel_connector->base;

	/* register DSI encoder with DRM subsystem */
	drm_encoder_init(dev, &encoder->base, &gen11_dsi_encoder_funcs,
			 DRM_MODE_ENCODER_DSI, "DSI %c", port_name(port));

	encoder->pre_pll_enable = gen11_dsi_pre_pll_enable;
	encoder->pre_enable = gen11_dsi_pre_enable;
	encoder->enable = gen11_dsi_enable;
	encoder->disable = gen11_dsi_disable;
	encoder->post_disable = gen11_dsi_post_disable;
	encoder->port = port;
	encoder->get_config = gen11_dsi_get_config;
	encoder->update_pipe = intel_panel_update_backlight;
	encoder->compute_config = gen11_dsi_compute_config;
	encoder->get_hw_state = gen11_dsi_get_hw_state;
	encoder->initial_fastset_check = gen11_dsi_initial_fastset_check;
	encoder->type = INTEL_OUTPUT_DSI;
	encoder->cloneable = 0;
	encoder->pipe_mask = ~0;
	encoder->power_domain = POWER_DOMAIN_PORT_DSI;
	encoder->get_power_domains = gen11_dsi_get_power_domains;
	encoder->disable_clock = gen11_dsi_gate_clocks;
	encoder->is_clock_enabled = gen11_dsi_is_clock_enabled;

	/* register DSI connector with DRM subsystem */
	drm_connector_init(dev, connector, &gen11_dsi_connector_funcs,
			   DRM_MODE_CONNECTOR_DSI);
	drm_connector_helper_add(connector, &gen11_dsi_connector_helper_funcs);
	connector->display_info.subpixel_order = SubPixelHorizontalRGB;
	connector->interlace_allowed = false;
	connector->doublescan_allowed = false;
	intel_connector->get_hw_state = intel_connector_get_hw_state;

	/* attach connector to encoder */
	intel_connector_attach_encoder(intel_connector, encoder);

	mutex_lock(&dev->mode_config.mutex);
	fixed_mode = intel_panel_vbt_fixed_mode(intel_connector);
	mutex_unlock(&dev->mode_config.mutex);

	if (!fixed_mode) {
		drm_err(&dev_priv->drm, "DSI fixed mode info missing\n");
		goto err;
	}

	intel_panel_init(&intel_connector->panel, fixed_mode, NULL);
	intel_panel_setup_backlight(connector, INVALID_PIPE);

	if (dev_priv->vbt.dsi.config->dual_link)
		intel_dsi->ports = BIT(PORT_A) | BIT(PORT_B);
	else
		intel_dsi->ports = BIT(port);

	intel_dsi->dcs_backlight_ports = dev_priv->vbt.dsi.bl_ports;
	intel_dsi->dcs_cabc_ports = dev_priv->vbt.dsi.cabc_ports;

	for_each_dsi_port(port, intel_dsi->ports) {
		struct intel_dsi_host *host;

		host = intel_dsi_host_init(intel_dsi, &gen11_dsi_host_ops, port);
		if (!host)
			goto err;

		intel_dsi->dsi_hosts[port] = host;
	}

	if (!intel_dsi_vbt_init(intel_dsi, MIPI_DSI_GENERIC_PANEL_ID)) {
		drm_dbg_kms(&dev_priv->drm, "no device found\n");
		goto err;
	}

	icl_dphy_param_init(intel_dsi);

	icl_dsi_add_properties(intel_connector);
	return;

err:
	drm_connector_cleanup(connector);
	drm_encoder_cleanup(&encoder->base);
	kfree(intel_dsi);
	kfree(intel_connector);
}<|MERGE_RESOLUTION|>--- conflicted
+++ resolved
@@ -37,11 +37,8 @@
 #include "intel_dsi.h"
 #include "intel_panel.h"
 #include "intel_vdsc.h"
-<<<<<<< HEAD
-=======
 #include "skl_scaler.h"
 #include "skl_universal_plane.h"
->>>>>>> 7d2a07b7
 
 static int header_credits_available(struct drm_i915_private *dev_priv,
 				    enum transcoder dsi_trans)
@@ -366,12 +363,6 @@
 	struct intel_dsi *intel_dsi = enc_to_intel_dsi(encoder);
 	enum port port;
 	int afe_clk_khz;
-<<<<<<< HEAD
-	u32 esc_clk_div_m;
-
-	afe_clk_khz = afe_clk(encoder, crtc_state);
-	esc_clk_div_m = DIV_ROUND_UP(afe_clk_khz, DSI_MAX_ESC_CLK);
-=======
 	int theo_word_clk, act_word_clk;
 	u32 esc_clk_div_m, esc_clk_div_m_phy;
 
@@ -385,7 +376,6 @@
 	} else {
 		esc_clk_div_m = DIV_ROUND_UP(afe_clk_khz, DSI_MAX_ESC_CLK);
 	}
->>>>>>> 7d2a07b7
 
 	for_each_dsi_port(port, intel_dsi->ports) {
 		intel_de_write(dev_priv, ICL_DSI_ESC_CLK_DIV(port),
@@ -397,8 +387,6 @@
 		intel_de_write(dev_priv, ICL_DPHY_ESC_CLK_DIV(port),
 			       esc_clk_div_m & ICL_ESC_CLK_DIV_MASK);
 		intel_de_posting_read(dev_priv, ICL_DPHY_ESC_CLK_DIV(port));
-<<<<<<< HEAD
-=======
 	}
 
 	if (IS_ALDERLAKE_S(dev_priv) || IS_ALDERLAKE_P(dev_priv)) {
@@ -407,7 +395,6 @@
 				       esc_clk_div_m_phy & TX_ESC_CLK_DIV_PHY);
 			intel_de_posting_read(dev_priv, ADL_MIPIO_DW(port, 8));
 		}
->>>>>>> 7d2a07b7
 	}
 }
 
@@ -489,11 +476,7 @@
 		intel_de_write(dev_priv, ICL_PORT_TX_DW2_GRP(phy), tmp);
 
 		/* For EHL, TGL, set latency optimization for PCS_DW1 lanes */
-<<<<<<< HEAD
-		if (IS_ELKHARTLAKE(dev_priv) || (INTEL_GEN(dev_priv) >= 12)) {
-=======
 		if (IS_JSL_EHL(dev_priv) || (DISPLAY_VER(dev_priv) >= 12)) {
->>>>>>> 7d2a07b7
 			tmp = intel_de_read(dev_priv,
 					    ICL_PORT_PCS_DW1_AUX(phy));
 			tmp &= ~LATENCY_OPTIM_MASK;
@@ -628,11 +611,7 @@
 	 * a value '0' inside TA_PARAM_REGISTERS otherwise
 	 * leave all fields at HW default values.
 	 */
-<<<<<<< HEAD
-	if (IS_GEN(dev_priv, 11)) {
-=======
 	if (DISPLAY_VER(dev_priv) == 11) {
->>>>>>> 7d2a07b7
 		if (afe_clk(encoder, crtc_state) <= 800000) {
 			for_each_dsi_port(port, intel_dsi->ports) {
 				tmp = intel_de_read(dev_priv,
@@ -654,11 +633,7 @@
 		}
 	}
 
-<<<<<<< HEAD
-	if (IS_ELKHARTLAKE(dev_priv)) {
-=======
 	if (IS_JSL_EHL(dev_priv)) {
->>>>>>> 7d2a07b7
 		for_each_dsi_phy(phy, intel_dsi->phys) {
 			tmp = intel_de_read(dev_priv, ICL_DPHY_CHKN(phy));
 			tmp |= ICL_DPHY_CHKN_AFE_OVER_PPI_STRAP;
@@ -694,11 +669,6 @@
 	tmp = intel_de_read(dev_priv, ICL_DPCLKA_CFGCR0);
 	for_each_dsi_phy(phy, intel_dsi->phys)
 		tmp &= ~ICL_DPCLKA_CFGCR0_DDI_CLK_OFF(phy);
-<<<<<<< HEAD
-
-	intel_de_write(dev_priv, ICL_DPCLKA_CFGCR0, tmp);
-	mutex_unlock(&dev_priv->dpll.lock);
-=======
 
 	intel_de_write(dev_priv, ICL_DPCLKA_CFGCR0, tmp);
 	mutex_unlock(&dev_priv->dpll.lock);
@@ -720,7 +690,6 @@
 	}
 
 	return clock_enabled;
->>>>>>> 7d2a07b7
 }
 
 static void gen11_dsi_map_pll(struct intel_encoder *encoder,
@@ -742,11 +711,7 @@
 	intel_de_write(dev_priv, ICL_DPCLKA_CFGCR0, val);
 
 	for_each_dsi_phy(phy, intel_dsi->phys) {
-<<<<<<< HEAD
-		if (INTEL_GEN(dev_priv) >= 12)
-=======
 		if (DISPLAY_VER(dev_priv) >= 12)
->>>>>>> 7d2a07b7
 			val |= ICL_DPCLKA_CFGCR0_DDI_CLK_OFF(phy);
 		else
 			val &= ~ICL_DPCLKA_CFGCR0_DDI_CLK_OFF(phy);
@@ -828,11 +793,7 @@
 			}
 		}
 
-<<<<<<< HEAD
-		if (INTEL_GEN(dev_priv) >= 12) {
-=======
 		if (DISPLAY_VER(dev_priv) >= 12) {
->>>>>>> 7d2a07b7
 			if (is_vid_mode(intel_dsi))
 				tmp |= BLANKING_PACKET_ENABLE;
 		}
@@ -1078,11 +1039,7 @@
 	}
 
 	/* program TRANS_VBLANK register, should be same as vtotal programmed */
-<<<<<<< HEAD
-	if (INTEL_GEN(dev_priv) >= 12) {
-=======
 	if (DISPLAY_VER(dev_priv) >= 12) {
->>>>>>> 7d2a07b7
 		for_each_dsi_port(port, intel_dsi->ports) {
 			dsi_trans = dsi_port_to_transcoder(port);
 			intel_de_write(dev_priv, VBLANK(dsi_trans),
@@ -1220,11 +1177,7 @@
 	gen11_dsi_configure_transcoder(encoder, crtc_state);
 
 	/* Step 4l: Gate DDI clocks */
-<<<<<<< HEAD
-	if (IS_GEN(dev_priv, 11))
-=======
 	if (DISPLAY_VER(dev_priv) == 11)
->>>>>>> 7d2a07b7
 		gen11_dsi_gate_clocks(encoder);
 }
 
@@ -1559,20 +1512,6 @@
 	return (val & DSI_PERIODIC_FRAME_UPDATE_ENABLE);
 }
 
-<<<<<<< HEAD
-static void gen11_dsi_get_config(struct intel_encoder *encoder,
-				 struct intel_crtc_state *pipe_config)
-{
-	struct drm_i915_private *i915 = to_i915(encoder->base.dev);
-	struct intel_crtc *crtc = to_intel_crtc(pipe_config->uapi.crtc);
-	struct intel_dsi *intel_dsi = enc_to_intel_dsi(encoder);
-
-	intel_dsc_get_config(encoder, pipe_config);
-
-	/* FIXME: adapt icl_ddi_clock_get() for DSI and use that? */
-	pipe_config->port_clock = intel_dpll_get_freq(i915,
-						      pipe_config->shared_dpll);
-=======
 static void gen11_dsi_get_cmd_mode_config(struct intel_dsi *intel_dsi,
 					  struct intel_crtc_state *pipe_config)
 {
@@ -1592,7 +1531,6 @@
 	struct intel_dsi *intel_dsi = enc_to_intel_dsi(encoder);
 
 	intel_ddi_get_clock(encoder, pipe_config, icl_ddi_combo_get_pll(encoder));
->>>>>>> 7d2a07b7
 
 	pipe_config->hw.adjusted_mode.crtc_clock = intel_dsi->pclk;
 	if (intel_dsi->dual_link)
@@ -1602,13 +1540,10 @@
 	pipe_config->output_types |= BIT(INTEL_OUTPUT_DSI);
 	pipe_config->pipe_bpp = bdw_get_pipemisc_bpp(crtc);
 
-<<<<<<< HEAD
-=======
 	/* Get the details on which TE should be enabled */
 	if (is_cmd_mode(intel_dsi))
 		gen11_dsi_get_cmd_mode_config(intel_dsi, pipe_config);
 
->>>>>>> 7d2a07b7
 	if (gen11_dsi_is_periodic_cmd_mode(intel_dsi))
 		pipe_config->mode_flags |= I915_MODE_FLAG_DSI_PERIODIC_CMD_MODE;
 }
@@ -1618,11 +1553,7 @@
 {
 	struct drm_i915_private *dev_priv = to_i915(encoder->base.dev);
 	struct drm_dsc_config *vdsc_cfg = &crtc_state->dsc.config;
-<<<<<<< HEAD
-	int dsc_max_bpc = INTEL_GEN(dev_priv) >= 12 ? 12 : 10;
-=======
 	int dsc_max_bpc = DISPLAY_VER(dev_priv) >= 12 ? 12 : 10;
->>>>>>> 7d2a07b7
 	bool use_dsc;
 	int ret;
 
@@ -1639,12 +1570,9 @@
 
 	vdsc_cfg->convert_rgb = true;
 
-<<<<<<< HEAD
-=======
 	/* FIXME: initialize from VBT */
 	vdsc_cfg->rc_model_size = DSC_RC_MODEL_SIZE_CONST;
 
->>>>>>> 7d2a07b7
 	ret = intel_dsc_compute_params(encoder, crtc_state);
 	if (ret)
 		return ret;
@@ -1713,23 +1641,8 @@
 	 * receive TE from the slave if
 	 * dual link is enabled
 	 */
-<<<<<<< HEAD
-	if (is_cmd_mode(intel_dsi)) {
-		if (intel_dsi->ports == (BIT(PORT_B) | BIT(PORT_A)))
-			pipe_config->mode_flags |=
-						I915_MODE_FLAG_DSI_USE_TE1 |
-						I915_MODE_FLAG_DSI_USE_TE0;
-		else if (intel_dsi->ports == BIT(PORT_B))
-			pipe_config->mode_flags |=
-						I915_MODE_FLAG_DSI_USE_TE1;
-		else
-			pipe_config->mode_flags |=
-						I915_MODE_FLAG_DSI_USE_TE0;
-	}
-=======
 	if (is_cmd_mode(intel_dsi))
 		gen11_dsi_get_cmd_mode_config(intel_dsi, pipe_config);
->>>>>>> 7d2a07b7
 
 	return 0;
 }
