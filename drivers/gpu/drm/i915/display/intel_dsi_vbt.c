/*
 * Copyright © 2014 Intel Corporation
 *
 * Permission is hereby granted, free of charge, to any person obtaining a
 * copy of this software and associated documentation files (the "Software"),
 * to deal in the Software without restriction, including without limitation
 * the rights to use, copy, modify, merge, publish, distribute, sublicense,
 * and/or sell copies of the Software, and to permit persons to whom the
 * Software is furnished to do so, subject to the following conditions:
 *
 * The above copyright notice and this permission notice (including the next
 * paragraph) shall be included in all copies or substantial portions of the
 * Software.
 *
 * THE SOFTWARE IS PROVIDED "AS IS", WITHOUT WARRANTY OF ANY KIND, EXPRESS OR
 * IMPLIED, INCLUDING BUT NOT LIMITED TO THE WARRANTIES OF MERCHANTABILITY,
 * FITNESS FOR A PARTICULAR PURPOSE AND NONINFRINGEMENT.  IN NO EVENT SHALL
 * THE AUTHORS OR COPYRIGHT HOLDERS BE LIABLE FOR ANY CLAIM, DAMAGES OR OTHER
 * LIABILITY, WHETHER IN AN ACTION OF CONTRACT, TORT OR OTHERWISE, ARISING
 * FROM, OUT OF OR IN CONNECTION WITH THE SOFTWARE OR THE USE OR OTHER
 * DEALINGS IN THE SOFTWARE.
 *
 * Author: Shobhit Kumar <shobhit.kumar@intel.com>
 *
 */

#include <linux/gpio/consumer.h>
#include <linux/gpio/machine.h>
#include <linux/mfd/intel_soc_pmic.h>
#include <linux/pinctrl/consumer.h>
#include <linux/pinctrl/machine.h>
#include <linux/slab.h>

#include <asm/intel-mid.h>
#include <asm/unaligned.h>

#include <drm/drm_crtc.h>
#include <drm/drm_edid.h>

#include <video/mipi_display.h>

#include "i915_drv.h"
#include "intel_display_types.h"
#include "intel_dsi.h"
#include "intel_sideband.h"

#define MIPI_TRANSFER_MODE_SHIFT	0
#define MIPI_VIRTUAL_CHANNEL_SHIFT	1
#define MIPI_PORT_SHIFT			3

/* base offsets for gpio pads */
#define VLV_GPIO_NC_0_HV_DDI0_HPD	0x4130
#define VLV_GPIO_NC_1_HV_DDI0_DDC_SDA	0x4120
#define VLV_GPIO_NC_2_HV_DDI0_DDC_SCL	0x4110
#define VLV_GPIO_NC_3_PANEL0_VDDEN	0x4140
#define VLV_GPIO_NC_4_PANEL0_BKLTEN	0x4150
#define VLV_GPIO_NC_5_PANEL0_BKLTCTL	0x4160
#define VLV_GPIO_NC_6_HV_DDI1_HPD	0x4180
#define VLV_GPIO_NC_7_HV_DDI1_DDC_SDA	0x4190
#define VLV_GPIO_NC_8_HV_DDI1_DDC_SCL	0x4170
#define VLV_GPIO_NC_9_PANEL1_VDDEN	0x4100
#define VLV_GPIO_NC_10_PANEL1_BKLTEN	0x40E0
#define VLV_GPIO_NC_11_PANEL1_BKLTCTL	0x40F0

#define VLV_GPIO_PCONF0(base_offset)	(base_offset)
#define VLV_GPIO_PAD_VAL(base_offset)	((base_offset) + 8)

struct gpio_map {
	u16 base_offset;
	bool init;
};

static struct gpio_map vlv_gpio_table[] = {
	{ VLV_GPIO_NC_0_HV_DDI0_HPD },
	{ VLV_GPIO_NC_1_HV_DDI0_DDC_SDA },
	{ VLV_GPIO_NC_2_HV_DDI0_DDC_SCL },
	{ VLV_GPIO_NC_3_PANEL0_VDDEN },
	{ VLV_GPIO_NC_4_PANEL0_BKLTEN },
	{ VLV_GPIO_NC_5_PANEL0_BKLTCTL },
	{ VLV_GPIO_NC_6_HV_DDI1_HPD },
	{ VLV_GPIO_NC_7_HV_DDI1_DDC_SDA },
	{ VLV_GPIO_NC_8_HV_DDI1_DDC_SCL },
	{ VLV_GPIO_NC_9_PANEL1_VDDEN },
	{ VLV_GPIO_NC_10_PANEL1_BKLTEN },
	{ VLV_GPIO_NC_11_PANEL1_BKLTCTL },
};

struct i2c_adapter_lookup {
	u16 slave_addr;
	struct intel_dsi *intel_dsi;
	acpi_handle dev_handle;
};

#define CHV_GPIO_IDX_START_N		0
#define CHV_GPIO_IDX_START_E		73
#define CHV_GPIO_IDX_START_SW		100
#define CHV_GPIO_IDX_START_SE		198

#define CHV_VBT_MAX_PINS_PER_FMLY	15

#define CHV_GPIO_PAD_CFG0(f, i)		(0x4400 + (f) * 0x400 + (i) * 8)
#define  CHV_GPIO_GPIOEN		(1 << 15)
#define  CHV_GPIO_GPIOCFG_GPIO		(0 << 8)
#define  CHV_GPIO_GPIOCFG_GPO		(1 << 8)
#define  CHV_GPIO_GPIOCFG_GPI		(2 << 8)
#define  CHV_GPIO_GPIOCFG_HIZ		(3 << 8)
#define  CHV_GPIO_GPIOTXSTATE(state)	((!!(state)) << 1)

#define CHV_GPIO_PAD_CFG1(f, i)		(0x4400 + (f) * 0x400 + (i) * 8 + 4)
#define  CHV_GPIO_CFGLOCK		(1 << 31)

/* ICL DSI Display GPIO Pins */
#define  ICL_GPIO_DDSP_HPD_A		0
#define  ICL_GPIO_L_VDDEN_1		1
#define  ICL_GPIO_L_BKLTEN_1		2
#define  ICL_GPIO_DDPA_CTRLCLK_1	3
#define  ICL_GPIO_DDPA_CTRLDATA_1	4
#define  ICL_GPIO_DDSP_HPD_B		5
#define  ICL_GPIO_L_VDDEN_2		6
#define  ICL_GPIO_L_BKLTEN_2		7
#define  ICL_GPIO_DDPA_CTRLCLK_2	8
#define  ICL_GPIO_DDPA_CTRLDATA_2	9

static enum port intel_dsi_seq_port_to_port(u8 port)
{
	return port ? PORT_C : PORT_A;
}

static const u8 *mipi_exec_send_packet(struct intel_dsi *intel_dsi,
				       const u8 *data)
{
	struct drm_i915_private *dev_priv = to_i915(intel_dsi->base.base.dev);
	struct mipi_dsi_device *dsi_device;
	u8 type, flags, seq_port;
	u16 len;
	enum port port;

	drm_dbg_kms(&dev_priv->drm, "\n");

	flags = *data++;
	type = *data++;

	len = *((u16 *) data);
	data += 2;

	seq_port = (flags >> MIPI_PORT_SHIFT) & 3;

	/* For DSI single link on Port A & C, the seq_port value which is
	 * parsed from Sequence Block#53 of VBT has been set to 0
	 * Now, read/write of packets for the DSI single link on Port A and
	 * Port C will based on the DVO port from VBT block 2.
	 */
	if (intel_dsi->ports == (1 << PORT_C))
		port = PORT_C;
	else
		port = intel_dsi_seq_port_to_port(seq_port);

	dsi_device = intel_dsi->dsi_hosts[port]->device;
	if (!dsi_device) {
		drm_dbg_kms(&dev_priv->drm, "no dsi device for port %c\n",
			    port_name(port));
		goto out;
	}

	if ((flags >> MIPI_TRANSFER_MODE_SHIFT) & 1)
		dsi_device->mode_flags &= ~MIPI_DSI_MODE_LPM;
	else
		dsi_device->mode_flags |= MIPI_DSI_MODE_LPM;

	dsi_device->channel = (flags >> MIPI_VIRTUAL_CHANNEL_SHIFT) & 3;

	switch (type) {
	case MIPI_DSI_GENERIC_SHORT_WRITE_0_PARAM:
		mipi_dsi_generic_write(dsi_device, NULL, 0);
		break;
	case MIPI_DSI_GENERIC_SHORT_WRITE_1_PARAM:
		mipi_dsi_generic_write(dsi_device, data, 1);
		break;
	case MIPI_DSI_GENERIC_SHORT_WRITE_2_PARAM:
		mipi_dsi_generic_write(dsi_device, data, 2);
		break;
	case MIPI_DSI_GENERIC_READ_REQUEST_0_PARAM:
	case MIPI_DSI_GENERIC_READ_REQUEST_1_PARAM:
	case MIPI_DSI_GENERIC_READ_REQUEST_2_PARAM:
		drm_dbg(&dev_priv->drm,
			"Generic Read not yet implemented or used\n");
		break;
	case MIPI_DSI_GENERIC_LONG_WRITE:
		mipi_dsi_generic_write(dsi_device, data, len);
		break;
	case MIPI_DSI_DCS_SHORT_WRITE:
		mipi_dsi_dcs_write_buffer(dsi_device, data, 1);
		break;
	case MIPI_DSI_DCS_SHORT_WRITE_PARAM:
		mipi_dsi_dcs_write_buffer(dsi_device, data, 2);
		break;
	case MIPI_DSI_DCS_READ:
		drm_dbg(&dev_priv->drm,
			"DCS Read not yet implemented or used\n");
		break;
	case MIPI_DSI_DCS_LONG_WRITE:
		mipi_dsi_dcs_write_buffer(dsi_device, data, len);
		break;
	}

	if (DISPLAY_VER(dev_priv) < 11)
		vlv_dsi_wait_for_fifo_empty(intel_dsi, port);

out:
	data += len;

	return data;
}

static const u8 *mipi_exec_delay(struct intel_dsi *intel_dsi, const u8 *data)
{
	struct drm_i915_private *i915 = to_i915(intel_dsi->base.base.dev);
	u32 delay = *((const u32 *) data);

	drm_dbg_kms(&i915->drm, "\n");

	usleep_range(delay, delay + 10);
	data += 4;

	return data;
}

static void vlv_exec_gpio(struct drm_i915_private *dev_priv,
			  u8 gpio_source, u8 gpio_index, bool value)
{
	struct gpio_map *map;
	u16 pconf0, padval;
	u32 tmp;
	u8 port;

	if (gpio_index >= ARRAY_SIZE(vlv_gpio_table)) {
		drm_dbg_kms(&dev_priv->drm, "unknown gpio index %u\n",
			    gpio_index);
		return;
	}

	map = &vlv_gpio_table[gpio_index];

	if (dev_priv->vbt.dsi.seq_version >= 3) {
		/* XXX: this assumes vlv_gpio_table only has NC GPIOs. */
		port = IOSF_PORT_GPIO_NC;
	} else {
		if (gpio_source == 0) {
			port = IOSF_PORT_GPIO_NC;
		} else if (gpio_source == 1) {
			drm_dbg_kms(&dev_priv->drm, "SC gpio not supported\n");
			return;
		} else {
			drm_dbg_kms(&dev_priv->drm,
				    "unknown gpio source %u\n", gpio_source);
			return;
		}
	}

	pconf0 = VLV_GPIO_PCONF0(map->base_offset);
	padval = VLV_GPIO_PAD_VAL(map->base_offset);

	vlv_iosf_sb_get(dev_priv, BIT(VLV_IOSF_SB_GPIO));
	if (!map->init) {
		/* FIXME: remove constant below */
		vlv_iosf_sb_write(dev_priv, port, pconf0, 0x2000CC00);
		map->init = true;
	}

	tmp = 0x4 | value;
	vlv_iosf_sb_write(dev_priv, port, padval, tmp);
	vlv_iosf_sb_put(dev_priv, BIT(VLV_IOSF_SB_GPIO));
}

static void chv_exec_gpio(struct drm_i915_private *dev_priv,
			  u8 gpio_source, u8 gpio_index, bool value)
{
	u16 cfg0, cfg1;
	u16 family_num;
	u8 port;

	if (dev_priv->vbt.dsi.seq_version >= 3) {
		if (gpio_index >= CHV_GPIO_IDX_START_SE) {
			/* XXX: it's unclear whether 255->57 is part of SE. */
			gpio_index -= CHV_GPIO_IDX_START_SE;
			port = CHV_IOSF_PORT_GPIO_SE;
		} else if (gpio_index >= CHV_GPIO_IDX_START_SW) {
			gpio_index -= CHV_GPIO_IDX_START_SW;
			port = CHV_IOSF_PORT_GPIO_SW;
		} else if (gpio_index >= CHV_GPIO_IDX_START_E) {
			gpio_index -= CHV_GPIO_IDX_START_E;
			port = CHV_IOSF_PORT_GPIO_E;
		} else {
			port = CHV_IOSF_PORT_GPIO_N;
		}
	} else {
		/* XXX: The spec is unclear about CHV GPIO on seq v2 */
		if (gpio_source != 0) {
			drm_dbg_kms(&dev_priv->drm,
				    "unknown gpio source %u\n", gpio_source);
			return;
		}

		if (gpio_index >= CHV_GPIO_IDX_START_E) {
			drm_dbg_kms(&dev_priv->drm,
				    "invalid gpio index %u for GPIO N\n",
				    gpio_index);
			return;
		}

		port = CHV_IOSF_PORT_GPIO_N;
	}

	family_num = gpio_index / CHV_VBT_MAX_PINS_PER_FMLY;
	gpio_index = gpio_index % CHV_VBT_MAX_PINS_PER_FMLY;

	cfg0 = CHV_GPIO_PAD_CFG0(family_num, gpio_index);
	cfg1 = CHV_GPIO_PAD_CFG1(family_num, gpio_index);

	vlv_iosf_sb_get(dev_priv, BIT(VLV_IOSF_SB_GPIO));
	vlv_iosf_sb_write(dev_priv, port, cfg1, 0);
	vlv_iosf_sb_write(dev_priv, port, cfg0,
			  CHV_GPIO_GPIOEN | CHV_GPIO_GPIOCFG_GPO |
			  CHV_GPIO_GPIOTXSTATE(value));
	vlv_iosf_sb_put(dev_priv, BIT(VLV_IOSF_SB_GPIO));
}

static void bxt_exec_gpio(struct drm_i915_private *dev_priv,
			  u8 gpio_source, u8 gpio_index, bool value)
{
	/* XXX: this table is a quick ugly hack. */
	static struct gpio_desc *bxt_gpio_table[U8_MAX + 1];
	struct gpio_desc *gpio_desc = bxt_gpio_table[gpio_index];

	if (!gpio_desc) {
		gpio_desc = devm_gpiod_get_index(dev_priv->drm.dev,
						 NULL, gpio_index,
						 value ? GPIOD_OUT_LOW :
						 GPIOD_OUT_HIGH);

		if (IS_ERR_OR_NULL(gpio_desc)) {
			drm_err(&dev_priv->drm,
				"GPIO index %u request failed (%ld)\n",
				gpio_index, PTR_ERR(gpio_desc));
			return;
		}

		bxt_gpio_table[gpio_index] = gpio_desc;
	}

	gpiod_set_value(gpio_desc, value);
}

static void icl_exec_gpio(struct drm_i915_private *dev_priv,
			  u8 gpio_source, u8 gpio_index, bool value)
{
	drm_dbg_kms(&dev_priv->drm, "Skipping ICL GPIO element execution\n");
}

static const u8 *mipi_exec_gpio(struct intel_dsi *intel_dsi, const u8 *data)
{
	struct drm_device *dev = intel_dsi->base.base.dev;
	struct drm_i915_private *dev_priv = to_i915(dev);
	u8 gpio_source, gpio_index = 0, gpio_number;
	bool value;

	drm_dbg_kms(&dev_priv->drm, "\n");

	if (dev_priv->vbt.dsi.seq_version >= 3)
		gpio_index = *data++;

	gpio_number = *data++;

	/* gpio source in sequence v2 only */
	if (dev_priv->vbt.dsi.seq_version == 2)
		gpio_source = (*data >> 1) & 3;
	else
		gpio_source = 0;

	/* pull up/down */
	value = *data++ & 1;

	if (DISPLAY_VER(dev_priv) >= 11)
		icl_exec_gpio(dev_priv, gpio_source, gpio_index, value);
	else if (IS_VALLEYVIEW(dev_priv))
		vlv_exec_gpio(dev_priv, gpio_source, gpio_number, value);
	else if (IS_CHERRYVIEW(dev_priv))
		chv_exec_gpio(dev_priv, gpio_source, gpio_number, value);
	else
		bxt_exec_gpio(dev_priv, gpio_source, gpio_index, value);

	return data;
}

#ifdef CONFIG_ACPI
static int i2c_adapter_lookup(struct acpi_resource *ares, void *data)
{
	struct i2c_adapter_lookup *lookup = data;
	struct intel_dsi *intel_dsi = lookup->intel_dsi;
	struct acpi_resource_i2c_serialbus *sb;
	struct i2c_adapter *adapter;
	acpi_handle adapter_handle;
	acpi_status status;

	if (!i2c_acpi_get_i2c_resource(ares, &sb))
		return 1;

	if (lookup->slave_addr != sb->slave_address)
		return 1;

	status = acpi_get_handle(lookup->dev_handle,
				 sb->resource_source.string_ptr,
				 &adapter_handle);
	if (ACPI_FAILURE(status))
		return 1;

	adapter = i2c_acpi_find_adapter_by_handle(adapter_handle);
	if (adapter)
		intel_dsi->i2c_bus_num = adapter->nr;

	return 1;
}

static void i2c_acpi_find_adapter(struct intel_dsi *intel_dsi,
				  const u16 slave_addr)
{
	struct drm_device *drm_dev = intel_dsi->base.base.dev;
<<<<<<< HEAD
	struct device *dev = &drm_dev->pdev->dev;
=======
	struct device *dev = drm_dev->dev;
>>>>>>> 7d2a07b7
	struct acpi_device *acpi_dev;
	struct list_head resource_list;
	struct i2c_adapter_lookup lookup;

	acpi_dev = ACPI_COMPANION(dev);
	if (acpi_dev) {
		memset(&lookup, 0, sizeof(lookup));
		lookup.slave_addr = slave_addr;
		lookup.intel_dsi = intel_dsi;
		lookup.dev_handle = acpi_device_handle(acpi_dev);

		INIT_LIST_HEAD(&resource_list);
		acpi_dev_get_resources(acpi_dev, &resource_list,
				       i2c_adapter_lookup,
				       &lookup);
		acpi_dev_free_resource_list(&resource_list);
	}
}
#else
static inline void i2c_acpi_find_adapter(struct intel_dsi *intel_dsi,
					 const u16 slave_addr)
{
}
#endif

static const u8 *mipi_exec_i2c(struct intel_dsi *intel_dsi, const u8 *data)
{
	struct drm_i915_private *i915 = to_i915(intel_dsi->base.base.dev);
	struct i2c_adapter *adapter;
	struct i2c_msg msg;
	int ret;
	u8 vbt_i2c_bus_num = *(data + 2);
	u16 slave_addr = *(u16 *)(data + 3);
	u8 reg_offset = *(data + 5);
	u8 payload_size = *(data + 6);
	u8 *payload_data;

	if (intel_dsi->i2c_bus_num < 0) {
		intel_dsi->i2c_bus_num = vbt_i2c_bus_num;
		i2c_acpi_find_adapter(intel_dsi, slave_addr);
	}

	adapter = i2c_get_adapter(intel_dsi->i2c_bus_num);
	if (!adapter) {
		drm_err(&i915->drm, "Cannot find a valid i2c bus for xfer\n");
		goto err_bus;
	}

	payload_data = kzalloc(payload_size + 1, GFP_KERNEL);
	if (!payload_data)
		goto err_alloc;

	payload_data[0] = reg_offset;
	memcpy(&payload_data[1], (data + 7), payload_size);

	msg.addr = slave_addr;
	msg.flags = 0;
	msg.len = payload_size + 1;
	msg.buf = payload_data;

	ret = i2c_transfer(adapter, &msg, 1);
	if (ret < 0)
		drm_err(&i915->drm,
			"Failed to xfer payload of size (%u) to reg (%u)\n",
			payload_size, reg_offset);

	kfree(payload_data);
err_alloc:
	i2c_put_adapter(adapter);
err_bus:
	return data + payload_size + 7;
}

static const u8 *mipi_exec_spi(struct intel_dsi *intel_dsi, const u8 *data)
{
	struct drm_i915_private *i915 = to_i915(intel_dsi->base.base.dev);

	drm_dbg_kms(&i915->drm, "Skipping SPI element execution\n");

	return data + *(data + 5) + 6;
}

static const u8 *mipi_exec_pmic(struct intel_dsi *intel_dsi, const u8 *data)
{
	struct drm_i915_private *i915 = to_i915(intel_dsi->base.base.dev);
#ifdef CONFIG_PMIC_OPREGION
	u32 value, mask, reg_address;
	u16 i2c_address;
	int ret;

	/* byte 0 aka PMIC Flag is reserved */
	i2c_address	= get_unaligned_le16(data + 1);
	reg_address	= get_unaligned_le32(data + 3);
	value		= get_unaligned_le32(data + 7);
	mask		= get_unaligned_le32(data + 11);

	ret = intel_soc_pmic_exec_mipi_pmic_seq_element(i2c_address,
							reg_address,
							value, mask);
	if (ret)
		drm_err(&i915->drm, "%s failed, error: %d\n", __func__, ret);
#else
	drm_err(&i915->drm,
		"Your hardware requires CONFIG_PMIC_OPREGION and it is not set\n");
#endif

	return data + 15;
}

typedef const u8 * (*fn_mipi_elem_exec)(struct intel_dsi *intel_dsi,
					const u8 *data);
static const fn_mipi_elem_exec exec_elem[] = {
	[MIPI_SEQ_ELEM_SEND_PKT] = mipi_exec_send_packet,
	[MIPI_SEQ_ELEM_DELAY] = mipi_exec_delay,
	[MIPI_SEQ_ELEM_GPIO] = mipi_exec_gpio,
	[MIPI_SEQ_ELEM_I2C] = mipi_exec_i2c,
	[MIPI_SEQ_ELEM_SPI] = mipi_exec_spi,
	[MIPI_SEQ_ELEM_PMIC] = mipi_exec_pmic,
};

/*
 * MIPI Sequence from VBT #53 parsing logic
 * We have already separated each seqence during bios parsing
 * Following is generic execution function for any sequence
 */

static const char * const seq_name[] = {
	[MIPI_SEQ_DEASSERT_RESET] = "MIPI_SEQ_DEASSERT_RESET",
	[MIPI_SEQ_INIT_OTP] = "MIPI_SEQ_INIT_OTP",
	[MIPI_SEQ_DISPLAY_ON] = "MIPI_SEQ_DISPLAY_ON",
	[MIPI_SEQ_DISPLAY_OFF]  = "MIPI_SEQ_DISPLAY_OFF",
	[MIPI_SEQ_ASSERT_RESET] = "MIPI_SEQ_ASSERT_RESET",
	[MIPI_SEQ_BACKLIGHT_ON] = "MIPI_SEQ_BACKLIGHT_ON",
	[MIPI_SEQ_BACKLIGHT_OFF] = "MIPI_SEQ_BACKLIGHT_OFF",
	[MIPI_SEQ_TEAR_ON] = "MIPI_SEQ_TEAR_ON",
	[MIPI_SEQ_TEAR_OFF] = "MIPI_SEQ_TEAR_OFF",
	[MIPI_SEQ_POWER_ON] = "MIPI_SEQ_POWER_ON",
	[MIPI_SEQ_POWER_OFF] = "MIPI_SEQ_POWER_OFF",
};

static const char *sequence_name(enum mipi_seq seq_id)
{
	if (seq_id < ARRAY_SIZE(seq_name) && seq_name[seq_id])
		return seq_name[seq_id];
	else
		return "(unknown)";
}

static void intel_dsi_vbt_exec(struct intel_dsi *intel_dsi,
			       enum mipi_seq seq_id)
{
	struct drm_i915_private *dev_priv = to_i915(intel_dsi->base.base.dev);
	const u8 *data;
	fn_mipi_elem_exec mipi_elem_exec;

	if (drm_WARN_ON(&dev_priv->drm,
			seq_id >= ARRAY_SIZE(dev_priv->vbt.dsi.sequence)))
		return;

	data = dev_priv->vbt.dsi.sequence[seq_id];
	if (!data)
		return;

	drm_WARN_ON(&dev_priv->drm, *data != seq_id);

	drm_dbg_kms(&dev_priv->drm, "Starting MIPI sequence %d - %s\n",
		    seq_id, sequence_name(seq_id));

	/* Skip Sequence Byte. */
	data++;

	/* Skip Size of Sequence. */
	if (dev_priv->vbt.dsi.seq_version >= 3)
		data += 4;

	while (1) {
		u8 operation_byte = *data++;
		u8 operation_size = 0;

		if (operation_byte == MIPI_SEQ_ELEM_END)
			break;

		if (operation_byte < ARRAY_SIZE(exec_elem))
			mipi_elem_exec = exec_elem[operation_byte];
		else
			mipi_elem_exec = NULL;

		/* Size of Operation. */
		if (dev_priv->vbt.dsi.seq_version >= 3)
			operation_size = *data++;

		if (mipi_elem_exec) {
			const u8 *next = data + operation_size;

			data = mipi_elem_exec(intel_dsi, data);

			/* Consistency check if we have size. */
			if (operation_size && data != next) {
				drm_err(&dev_priv->drm,
					"Inconsistent operation size\n");
				return;
			}
		} else if (operation_size) {
			/* We have size, skip. */
			drm_dbg_kms(&dev_priv->drm,
				    "Unsupported MIPI operation byte %u\n",
				    operation_byte);
			data += operation_size;
		} else {
			/* No size, can't skip without parsing. */
			drm_err(&dev_priv->drm,
				"Unsupported MIPI operation byte %u\n",
				operation_byte);
			return;
		}
	}
}

void intel_dsi_vbt_exec_sequence(struct intel_dsi *intel_dsi,
				 enum mipi_seq seq_id)
{
	if (seq_id == MIPI_SEQ_POWER_ON && intel_dsi->gpio_panel)
		gpiod_set_value_cansleep(intel_dsi->gpio_panel, 1);
	if (seq_id == MIPI_SEQ_BACKLIGHT_ON && intel_dsi->gpio_backlight)
		gpiod_set_value_cansleep(intel_dsi->gpio_backlight, 1);

	intel_dsi_vbt_exec(intel_dsi, seq_id);

	if (seq_id == MIPI_SEQ_POWER_OFF && intel_dsi->gpio_panel)
		gpiod_set_value_cansleep(intel_dsi->gpio_panel, 0);
	if (seq_id == MIPI_SEQ_BACKLIGHT_OFF && intel_dsi->gpio_backlight)
		gpiod_set_value_cansleep(intel_dsi->gpio_backlight, 0);
}

void intel_dsi_msleep(struct intel_dsi *intel_dsi, int msec)
{
	struct drm_i915_private *dev_priv = to_i915(intel_dsi->base.base.dev);

	/* For v3 VBTs in vid-mode the delays are part of the VBT sequences */
	if (is_vid_mode(intel_dsi) && dev_priv->vbt.dsi.seq_version >= 3)
		return;

	msleep(msec);
}

void intel_dsi_log_params(struct intel_dsi *intel_dsi)
{
	struct drm_i915_private *i915 = to_i915(intel_dsi->base.base.dev);

	drm_dbg_kms(&i915->drm, "Pclk %d\n", intel_dsi->pclk);
	drm_dbg_kms(&i915->drm, "Pixel overlap %d\n",
		    intel_dsi->pixel_overlap);
	drm_dbg_kms(&i915->drm, "Lane count %d\n", intel_dsi->lane_count);
	drm_dbg_kms(&i915->drm, "DPHY param reg 0x%x\n", intel_dsi->dphy_reg);
	drm_dbg_kms(&i915->drm, "Video mode format %s\n",
		    intel_dsi->video_mode_format == VIDEO_MODE_NON_BURST_WITH_SYNC_PULSE ?
		    "non-burst with sync pulse" :
		    intel_dsi->video_mode_format == VIDEO_MODE_NON_BURST_WITH_SYNC_EVENTS ?
		    "non-burst with sync events" :
		    intel_dsi->video_mode_format == VIDEO_MODE_BURST ?
		    "burst" : "<unknown>");
	drm_dbg_kms(&i915->drm, "Burst mode ratio %d\n",
		    intel_dsi->burst_mode_ratio);
	drm_dbg_kms(&i915->drm, "Reset timer %d\n", intel_dsi->rst_timer_val);
	drm_dbg_kms(&i915->drm, "Eot %s\n",
		    enableddisabled(intel_dsi->eotp_pkt));
	drm_dbg_kms(&i915->drm, "Clockstop %s\n",
		    enableddisabled(!intel_dsi->clock_stop));
	drm_dbg_kms(&i915->drm, "Mode %s\n",
		    intel_dsi->operation_mode ? "command" : "video");
	if (intel_dsi->dual_link == DSI_DUAL_LINK_FRONT_BACK)
		drm_dbg_kms(&i915->drm,
			    "Dual link: DSI_DUAL_LINK_FRONT_BACK\n");
	else if (intel_dsi->dual_link == DSI_DUAL_LINK_PIXEL_ALT)
		drm_dbg_kms(&i915->drm,
			    "Dual link: DSI_DUAL_LINK_PIXEL_ALT\n");
	else
		drm_dbg_kms(&i915->drm, "Dual link: NONE\n");
	drm_dbg_kms(&i915->drm, "Pixel Format %d\n", intel_dsi->pixel_format);
	drm_dbg_kms(&i915->drm, "TLPX %d\n", intel_dsi->escape_clk_div);
	drm_dbg_kms(&i915->drm, "LP RX Timeout 0x%x\n",
		    intel_dsi->lp_rx_timeout);
	drm_dbg_kms(&i915->drm, "Turnaround Timeout 0x%x\n",
		    intel_dsi->turn_arnd_val);
	drm_dbg_kms(&i915->drm, "Init Count 0x%x\n", intel_dsi->init_count);
	drm_dbg_kms(&i915->drm, "HS to LP Count 0x%x\n",
		    intel_dsi->hs_to_lp_count);
	drm_dbg_kms(&i915->drm, "LP Byte Clock %d\n", intel_dsi->lp_byte_clk);
	drm_dbg_kms(&i915->drm, "DBI BW Timer 0x%x\n", intel_dsi->bw_timer);
	drm_dbg_kms(&i915->drm, "LP to HS Clock Count 0x%x\n",
		    intel_dsi->clk_lp_to_hs_count);
	drm_dbg_kms(&i915->drm, "HS to LP Clock Count 0x%x\n",
		    intel_dsi->clk_hs_to_lp_count);
	drm_dbg_kms(&i915->drm, "BTA %s\n",
		    enableddisabled(!(intel_dsi->video_frmt_cfg_bits & DISABLE_VIDEO_BTA)));
}

bool intel_dsi_vbt_init(struct intel_dsi *intel_dsi, u16 panel_id)
{
	struct drm_device *dev = intel_dsi->base.base.dev;
	struct drm_i915_private *dev_priv = to_i915(dev);
	struct mipi_config *mipi_config = dev_priv->vbt.dsi.config;
	struct mipi_pps_data *pps = dev_priv->vbt.dsi.pps;
	struct drm_display_mode *mode = dev_priv->vbt.lfp_lvds_vbt_mode;
	u16 burst_mode_ratio;
	enum port port;

	drm_dbg_kms(&dev_priv->drm, "\n");

	intel_dsi->eotp_pkt = mipi_config->eot_pkt_disabled ? 0 : 1;
	intel_dsi->clock_stop = mipi_config->enable_clk_stop ? 1 : 0;
	intel_dsi->lane_count = mipi_config->lane_cnt + 1;
	intel_dsi->pixel_format =
			pixel_format_from_register_bits(
				mipi_config->videomode_color_format << 7);

	intel_dsi->dual_link = mipi_config->dual_link;
	intel_dsi->pixel_overlap = mipi_config->pixel_overlap;
	intel_dsi->operation_mode = mipi_config->is_cmd_mode;
	intel_dsi->video_mode_format = mipi_config->video_transfer_mode;
	intel_dsi->escape_clk_div = mipi_config->byte_clk_sel;
	intel_dsi->lp_rx_timeout = mipi_config->lp_rx_timeout;
	intel_dsi->hs_tx_timeout = mipi_config->hs_tx_timeout;
	intel_dsi->turn_arnd_val = mipi_config->turn_around_timeout;
	intel_dsi->rst_timer_val = mipi_config->device_reset_timer;
	intel_dsi->init_count = mipi_config->master_init_timer;
	intel_dsi->bw_timer = mipi_config->dbi_bw_timer;
	intel_dsi->video_frmt_cfg_bits =
		mipi_config->bta_enabled ? DISABLE_VIDEO_BTA : 0;
	intel_dsi->bgr_enabled = mipi_config->rgb_flip;

	/* Starting point, adjusted depending on dual link and burst mode */
	intel_dsi->pclk = mode->clock;

	/* In dual link mode each port needs half of pixel clock */
	if (intel_dsi->dual_link) {
		intel_dsi->pclk /= 2;

		/* we can enable pixel_overlap if needed by panel. In this
		 * case we need to increase the pixelclock for extra pixels
		 */
		if (intel_dsi->dual_link == DSI_DUAL_LINK_FRONT_BACK) {
			intel_dsi->pclk += DIV_ROUND_UP(mode->vtotal * intel_dsi->pixel_overlap * 60, 1000);
		}
	}

	/* Burst Mode Ratio
	 * Target ddr frequency from VBT / non burst ddr freq
	 * multiply by 100 to preserve remainder
	 */
	if (intel_dsi->video_mode_format == VIDEO_MODE_BURST) {
		if (mipi_config->target_burst_mode_freq) {
			u32 bitrate = intel_dsi_bitrate(intel_dsi);

			/*
			 * Sometimes the VBT contains a slightly lower clock,
			 * then the bitrate we have calculated, in this case
			 * just replace it with the calculated bitrate.
			 */
			if (mipi_config->target_burst_mode_freq < bitrate &&
			    intel_fuzzy_clock_check(
					mipi_config->target_burst_mode_freq,
					bitrate))
				mipi_config->target_burst_mode_freq = bitrate;

			if (mipi_config->target_burst_mode_freq < bitrate) {
				drm_err(&dev_priv->drm,
					"Burst mode freq is less than computed\n");
				return false;
			}

			burst_mode_ratio = DIV_ROUND_UP(
				mipi_config->target_burst_mode_freq * 100,
				bitrate);

			intel_dsi->pclk = DIV_ROUND_UP(intel_dsi->pclk * burst_mode_ratio, 100);
		} else {
			drm_err(&dev_priv->drm,
				"Burst mode target is not set\n");
			return false;
		}
	} else
		burst_mode_ratio = 100;

	intel_dsi->burst_mode_ratio = burst_mode_ratio;

	/* delays in VBT are in unit of 100us, so need to convert
	 * here in ms
	 * Delay (100us) * 100 /1000 = Delay / 10 (ms) */
	intel_dsi->backlight_off_delay = pps->bl_disable_delay / 10;
	intel_dsi->backlight_on_delay = pps->bl_enable_delay / 10;
	intel_dsi->panel_on_delay = pps->panel_on_delay / 10;
	intel_dsi->panel_off_delay = pps->panel_off_delay / 10;
	intel_dsi->panel_pwr_cycle_delay = pps->panel_power_cycle_delay / 10;

	intel_dsi->i2c_bus_num = -1;

	/* a regular driver would get the device in probe */
	for_each_dsi_port(port, intel_dsi->ports) {
		mipi_dsi_attach(intel_dsi->dsi_hosts[port]->device);
	}

	return true;
}

/*
 * On some BYT/CHT devs some sequences are incomplete and we need to manually
 * control some GPIOs. We need to add a GPIO lookup table before we get these.
 * If the GOP did not initialize the panel (HDMI inserted) we may need to also
 * change the pinmux for the SoC's PWM0 pin from GPIO to PWM.
 */
static struct gpiod_lookup_table pmic_panel_gpio_table = {
	/* Intel GFX is consumer */
	.dev_id = "0000:00:02.0",
	.table = {
		/* Panel EN/DISABLE */
		GPIO_LOOKUP("gpio_crystalcove", 94, "panel", GPIO_ACTIVE_HIGH),
		{ }
	},
};

static struct gpiod_lookup_table soc_panel_gpio_table = {
	.dev_id = "0000:00:02.0",
	.table = {
		GPIO_LOOKUP("INT33FC:01", 10, "backlight", GPIO_ACTIVE_HIGH),
		GPIO_LOOKUP("INT33FC:01", 11, "panel", GPIO_ACTIVE_HIGH),
		{ }
	},
};

static const struct pinctrl_map soc_pwm_pinctrl_map[] = {
	PIN_MAP_MUX_GROUP("0000:00:02.0", "soc_pwm0", "INT33FC:00",
			  "pwm0_grp", "pwm"),
};

void intel_dsi_vbt_gpio_init(struct intel_dsi *intel_dsi, bool panel_is_on)
{
	struct drm_device *dev = intel_dsi->base.base.dev;
	struct drm_i915_private *dev_priv = to_i915(dev);
	struct mipi_config *mipi_config = dev_priv->vbt.dsi.config;
	enum gpiod_flags flags = panel_is_on ? GPIOD_OUT_HIGH : GPIOD_OUT_LOW;
	bool want_backlight_gpio = false;
	bool want_panel_gpio = false;
	struct pinctrl *pinctrl;
	int ret;

	if ((IS_VALLEYVIEW(dev_priv) || IS_CHERRYVIEW(dev_priv)) &&
	    mipi_config->pwm_blc == PPS_BLC_PMIC) {
		gpiod_add_lookup_table(&pmic_panel_gpio_table);
		want_panel_gpio = true;
	}

	if (IS_VALLEYVIEW(dev_priv) && mipi_config->pwm_blc == PPS_BLC_SOC) {
		gpiod_add_lookup_table(&soc_panel_gpio_table);
		want_panel_gpio = true;
		want_backlight_gpio = true;

		/* Ensure PWM0 pin is muxed as PWM instead of GPIO */
		ret = pinctrl_register_mappings(soc_pwm_pinctrl_map,
					     ARRAY_SIZE(soc_pwm_pinctrl_map));
		if (ret)
			drm_err(&dev_priv->drm,
				"Failed to register pwm0 pinmux mapping\n");

		pinctrl = devm_pinctrl_get_select(dev->dev, "soc_pwm0");
		if (IS_ERR(pinctrl))
			drm_err(&dev_priv->drm,
				"Failed to set pinmux to PWM\n");
	}

	if (want_panel_gpio) {
		intel_dsi->gpio_panel = gpiod_get(dev->dev, "panel", flags);
		if (IS_ERR(intel_dsi->gpio_panel)) {
			drm_err(&dev_priv->drm,
				"Failed to own gpio for panel control\n");
			intel_dsi->gpio_panel = NULL;
		}
	}

	if (want_backlight_gpio) {
		intel_dsi->gpio_backlight =
			gpiod_get(dev->dev, "backlight", flags);
		if (IS_ERR(intel_dsi->gpio_backlight)) {
			drm_err(&dev_priv->drm,
				"Failed to own gpio for backlight control\n");
			intel_dsi->gpio_backlight = NULL;
		}
	}
}

void intel_dsi_vbt_gpio_cleanup(struct intel_dsi *intel_dsi)
{
	struct drm_device *dev = intel_dsi->base.base.dev;
	struct drm_i915_private *dev_priv = to_i915(dev);
	struct mipi_config *mipi_config = dev_priv->vbt.dsi.config;

	if (intel_dsi->gpio_panel) {
		gpiod_put(intel_dsi->gpio_panel);
		intel_dsi->gpio_panel = NULL;
	}

	if (intel_dsi->gpio_backlight) {
		gpiod_put(intel_dsi->gpio_backlight);
		intel_dsi->gpio_backlight = NULL;
	}

	if ((IS_VALLEYVIEW(dev_priv) || IS_CHERRYVIEW(dev_priv)) &&
	    mipi_config->pwm_blc == PPS_BLC_PMIC)
		gpiod_remove_lookup_table(&pmic_panel_gpio_table);

	if (IS_VALLEYVIEW(dev_priv) && mipi_config->pwm_blc == PPS_BLC_SOC) {
		pinctrl_unregister_mappings(soc_pwm_pinctrl_map);
		gpiod_remove_lookup_table(&soc_panel_gpio_table);
	}
}<|MERGE_RESOLUTION|>--- conflicted
+++ resolved
@@ -425,11 +425,7 @@
 				  const u16 slave_addr)
 {
 	struct drm_device *drm_dev = intel_dsi->base.base.dev;
-<<<<<<< HEAD
-	struct device *dev = &drm_dev->pdev->dev;
-=======
 	struct device *dev = drm_dev->dev;
->>>>>>> 7d2a07b7
 	struct acpi_device *acpi_dev;
 	struct list_head resource_list;
 	struct i2c_adapter_lookup lookup;
