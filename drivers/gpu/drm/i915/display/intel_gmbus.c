/*
 * Copyright (c) 2006 Dave Airlie <airlied@linux.ie>
 * Copyright © 2006-2008,2010 Intel Corporation
 *   Jesse Barnes <jesse.barnes@intel.com>
 *
 * Permission is hereby granted, free of charge, to any person obtaining a
 * copy of this software and associated documentation files (the "Software"),
 * to deal in the Software without restriction, including without limitation
 * the rights to use, copy, modify, merge, publish, distribute, sublicense,
 * and/or sell copies of the Software, and to permit persons to whom the
 * Software is furnished to do so, subject to the following conditions:
 *
 * The above copyright notice and this permission notice (including the next
 * paragraph) shall be included in all copies or substantial portions of the
 * Software.
 *
 * THE SOFTWARE IS PROVIDED "AS IS", WITHOUT WARRANTY OF ANY KIND, EXPRESS OR
 * IMPLIED, INCLUDING BUT NOT LIMITED TO THE WARRANTIES OF MERCHANTABILITY,
 * FITNESS FOR A PARTICULAR PURPOSE AND NONINFRINGEMENT.  IN NO EVENT SHALL
 * THE AUTHORS OR COPYRIGHT HOLDERS BE LIABLE FOR ANY CLAIM, DAMAGES OR OTHER
 * LIABILITY, WHETHER IN AN ACTION OF CONTRACT, TORT OR OTHERWISE, ARISING
 * FROM, OUT OF OR IN CONNECTION WITH THE SOFTWARE OR THE USE OR OTHER
 * DEALINGS IN THE SOFTWARE.
 *
 * Authors:
 *	Eric Anholt <eric@anholt.net>
 *	Chris Wilson <chris@chris-wilson.co.uk>
 */

#include <linux/export.h>
#include <linux/i2c-algo-bit.h>
#include <linux/i2c.h>

#include <drm/drm_hdcp.h>

#include "i915_drv.h"
<<<<<<< HEAD
=======
#include "intel_de.h"
>>>>>>> 7d2a07b7
#include "intel_display_types.h"
#include "intel_gmbus.h"

struct gmbus_pin {
	const char *name;
	enum i915_gpio gpio;
};

/* Map gmbus pin pairs to names and registers. */
static const struct gmbus_pin gmbus_pins[] = {
	[GMBUS_PIN_SSC] = { "ssc", GPIOB },
	[GMBUS_PIN_VGADDC] = { "vga", GPIOA },
	[GMBUS_PIN_PANEL] = { "panel", GPIOC },
	[GMBUS_PIN_DPC] = { "dpc", GPIOD },
	[GMBUS_PIN_DPB] = { "dpb", GPIOE },
	[GMBUS_PIN_DPD] = { "dpd", GPIOF },
};

static const struct gmbus_pin gmbus_pins_bdw[] = {
	[GMBUS_PIN_VGADDC] = { "vga", GPIOA },
	[GMBUS_PIN_DPC] = { "dpc", GPIOD },
	[GMBUS_PIN_DPB] = { "dpb", GPIOE },
	[GMBUS_PIN_DPD] = { "dpd", GPIOF },
};

static const struct gmbus_pin gmbus_pins_skl[] = {
	[GMBUS_PIN_DPC] = { "dpc", GPIOD },
	[GMBUS_PIN_DPB] = { "dpb", GPIOE },
	[GMBUS_PIN_DPD] = { "dpd", GPIOF },
};

static const struct gmbus_pin gmbus_pins_bxt[] = {
	[GMBUS_PIN_1_BXT] = { "dpb", GPIOB },
	[GMBUS_PIN_2_BXT] = { "dpc", GPIOC },
	[GMBUS_PIN_3_BXT] = { "misc", GPIOD },
};

static const struct gmbus_pin gmbus_pins_cnp[] = {
	[GMBUS_PIN_1_BXT] = { "dpb", GPIOB },
	[GMBUS_PIN_2_BXT] = { "dpc", GPIOC },
	[GMBUS_PIN_3_BXT] = { "misc", GPIOD },
	[GMBUS_PIN_4_CNP] = { "dpd", GPIOE },
};

static const struct gmbus_pin gmbus_pins_icp[] = {
	[GMBUS_PIN_1_BXT] = { "dpa", GPIOB },
	[GMBUS_PIN_2_BXT] = { "dpb", GPIOC },
	[GMBUS_PIN_3_BXT] = { "dpc", GPIOD },
	[GMBUS_PIN_9_TC1_ICP] = { "tc1", GPIOJ },
	[GMBUS_PIN_10_TC2_ICP] = { "tc2", GPIOK },
	[GMBUS_PIN_11_TC3_ICP] = { "tc3", GPIOL },
	[GMBUS_PIN_12_TC4_ICP] = { "tc4", GPIOM },
	[GMBUS_PIN_13_TC5_TGP] = { "tc5", GPION },
	[GMBUS_PIN_14_TC6_TGP] = { "tc6", GPIOO },
<<<<<<< HEAD
=======
};

static const struct gmbus_pin gmbus_pins_dg1[] = {
	[GMBUS_PIN_1_BXT] = { "dpa", GPIOB },
	[GMBUS_PIN_2_BXT] = { "dpb", GPIOC },
	[GMBUS_PIN_3_BXT] = { "dpc", GPIOD },
	[GMBUS_PIN_4_CNP] = { "dpd", GPIOE },
>>>>>>> 7d2a07b7
};

/* pin is expected to be valid */
static const struct gmbus_pin *get_gmbus_pin(struct drm_i915_private *dev_priv,
					     unsigned int pin)
{
<<<<<<< HEAD
	if (INTEL_PCH_TYPE(dev_priv) >= PCH_ICP)
=======
	if (INTEL_PCH_TYPE(dev_priv) >= PCH_DG1)
		return &gmbus_pins_dg1[pin];
	else if (INTEL_PCH_TYPE(dev_priv) >= PCH_ICP)
>>>>>>> 7d2a07b7
		return &gmbus_pins_icp[pin];
	else if (HAS_PCH_CNP(dev_priv))
		return &gmbus_pins_cnp[pin];
	else if (IS_GEMINILAKE(dev_priv) || IS_BROXTON(dev_priv))
		return &gmbus_pins_bxt[pin];
	else if (DISPLAY_VER(dev_priv) == 9)
		return &gmbus_pins_skl[pin];
	else if (IS_BROADWELL(dev_priv))
		return &gmbus_pins_bdw[pin];
	else
		return &gmbus_pins[pin];
}

bool intel_gmbus_is_valid_pin(struct drm_i915_private *dev_priv,
			      unsigned int pin)
{
	unsigned int size;

<<<<<<< HEAD
	if (INTEL_PCH_TYPE(dev_priv) >= PCH_ICP)
=======
	if (INTEL_PCH_TYPE(dev_priv) >= PCH_DG1)
		size = ARRAY_SIZE(gmbus_pins_dg1);
	else if (INTEL_PCH_TYPE(dev_priv) >= PCH_ICP)
>>>>>>> 7d2a07b7
		size = ARRAY_SIZE(gmbus_pins_icp);
	else if (HAS_PCH_CNP(dev_priv))
		size = ARRAY_SIZE(gmbus_pins_cnp);
	else if (IS_GEMINILAKE(dev_priv) || IS_BROXTON(dev_priv))
		size = ARRAY_SIZE(gmbus_pins_bxt);
	else if (DISPLAY_VER(dev_priv) == 9)
		size = ARRAY_SIZE(gmbus_pins_skl);
	else if (IS_BROADWELL(dev_priv))
		size = ARRAY_SIZE(gmbus_pins_bdw);
	else
		size = ARRAY_SIZE(gmbus_pins);

	return pin < size && get_gmbus_pin(dev_priv, pin)->name;
}

/* Intel GPIO access functions */

#define I2C_RISEFALL_TIME 10

static inline struct intel_gmbus *
to_intel_gmbus(struct i2c_adapter *i2c)
{
	return container_of(i2c, struct intel_gmbus, adapter);
}

void
intel_gmbus_reset(struct drm_i915_private *dev_priv)
{
	intel_de_write(dev_priv, GMBUS0, 0);
	intel_de_write(dev_priv, GMBUS4, 0);
}

static void pnv_gmbus_clock_gating(struct drm_i915_private *dev_priv,
				   bool enable)
{
	u32 val;

	/* When using bit bashing for I2C, this bit needs to be set to 1 */
	val = intel_de_read(dev_priv, DSPCLK_GATE_D);
	if (!enable)
		val |= PNV_GMBUSUNIT_CLOCK_GATE_DISABLE;
	else
		val &= ~PNV_GMBUSUNIT_CLOCK_GATE_DISABLE;
	intel_de_write(dev_priv, DSPCLK_GATE_D, val);
}

static void pch_gmbus_clock_gating(struct drm_i915_private *dev_priv,
				   bool enable)
{
	u32 val;

	val = intel_de_read(dev_priv, SOUTH_DSPCLK_GATE_D);
	if (!enable)
		val |= PCH_GMBUSUNIT_CLOCK_GATE_DISABLE;
	else
		val &= ~PCH_GMBUSUNIT_CLOCK_GATE_DISABLE;
	intel_de_write(dev_priv, SOUTH_DSPCLK_GATE_D, val);
}

static void bxt_gmbus_clock_gating(struct drm_i915_private *dev_priv,
				   bool enable)
{
	u32 val;

	val = intel_de_read(dev_priv, GEN9_CLKGATE_DIS_4);
	if (!enable)
		val |= BXT_GMBUS_GATING_DIS;
	else
		val &= ~BXT_GMBUS_GATING_DIS;
	intel_de_write(dev_priv, GEN9_CLKGATE_DIS_4, val);
}

static u32 get_reserved(struct intel_gmbus *bus)
{
	struct drm_i915_private *i915 = bus->dev_priv;
	struct intel_uncore *uncore = &i915->uncore;
	u32 reserved = 0;

	/* On most chips, these bits must be preserved in software. */
	if (!IS_I830(i915) && !IS_I845G(i915))
		reserved = intel_uncore_read_notrace(uncore, bus->gpio_reg) &
			   (GPIO_DATA_PULLUP_DISABLE |
			    GPIO_CLOCK_PULLUP_DISABLE);

	return reserved;
}

static int get_clock(void *data)
{
	struct intel_gmbus *bus = data;
	struct intel_uncore *uncore = &bus->dev_priv->uncore;
	u32 reserved = get_reserved(bus);

	intel_uncore_write_notrace(uncore,
				   bus->gpio_reg,
				   reserved | GPIO_CLOCK_DIR_MASK);
	intel_uncore_write_notrace(uncore, bus->gpio_reg, reserved);

	return (intel_uncore_read_notrace(uncore, bus->gpio_reg) &
		GPIO_CLOCK_VAL_IN) != 0;
}

static int get_data(void *data)
{
	struct intel_gmbus *bus = data;
	struct intel_uncore *uncore = &bus->dev_priv->uncore;
	u32 reserved = get_reserved(bus);

	intel_uncore_write_notrace(uncore,
				   bus->gpio_reg,
				   reserved | GPIO_DATA_DIR_MASK);
	intel_uncore_write_notrace(uncore, bus->gpio_reg, reserved);

	return (intel_uncore_read_notrace(uncore, bus->gpio_reg) &
		GPIO_DATA_VAL_IN) != 0;
}

static void set_clock(void *data, int state_high)
{
	struct intel_gmbus *bus = data;
	struct intel_uncore *uncore = &bus->dev_priv->uncore;
	u32 reserved = get_reserved(bus);
	u32 clock_bits;

	if (state_high)
		clock_bits = GPIO_CLOCK_DIR_IN | GPIO_CLOCK_DIR_MASK;
	else
		clock_bits = GPIO_CLOCK_DIR_OUT | GPIO_CLOCK_DIR_MASK |
			     GPIO_CLOCK_VAL_MASK;

	intel_uncore_write_notrace(uncore,
				   bus->gpio_reg,
				   reserved | clock_bits);
	intel_uncore_posting_read(uncore, bus->gpio_reg);
}

static void set_data(void *data, int state_high)
{
	struct intel_gmbus *bus = data;
	struct intel_uncore *uncore = &bus->dev_priv->uncore;
	u32 reserved = get_reserved(bus);
	u32 data_bits;

	if (state_high)
		data_bits = GPIO_DATA_DIR_IN | GPIO_DATA_DIR_MASK;
	else
		data_bits = GPIO_DATA_DIR_OUT | GPIO_DATA_DIR_MASK |
			GPIO_DATA_VAL_MASK;

	intel_uncore_write_notrace(uncore, bus->gpio_reg, reserved | data_bits);
	intel_uncore_posting_read(uncore, bus->gpio_reg);
}

static int
intel_gpio_pre_xfer(struct i2c_adapter *adapter)
{
	struct intel_gmbus *bus = container_of(adapter,
					       struct intel_gmbus,
					       adapter);
	struct drm_i915_private *dev_priv = bus->dev_priv;

	intel_gmbus_reset(dev_priv);

	if (IS_PINEVIEW(dev_priv))
		pnv_gmbus_clock_gating(dev_priv, false);

	set_data(bus, 1);
	set_clock(bus, 1);
	udelay(I2C_RISEFALL_TIME);
	return 0;
}

static void
intel_gpio_post_xfer(struct i2c_adapter *adapter)
{
	struct intel_gmbus *bus = container_of(adapter,
					       struct intel_gmbus,
					       adapter);
	struct drm_i915_private *dev_priv = bus->dev_priv;

	set_data(bus, 1);
	set_clock(bus, 1);

	if (IS_PINEVIEW(dev_priv))
		pnv_gmbus_clock_gating(dev_priv, true);
}

static void
intel_gpio_setup(struct intel_gmbus *bus, unsigned int pin)
{
	struct drm_i915_private *dev_priv = bus->dev_priv;
	struct i2c_algo_bit_data *algo;

	algo = &bus->bit_algo;

	bus->gpio_reg = GPIO(get_gmbus_pin(dev_priv, pin)->gpio);
	bus->adapter.algo_data = algo;
	algo->setsda = set_data;
	algo->setscl = set_clock;
	algo->getsda = get_data;
	algo->getscl = get_clock;
	algo->pre_xfer = intel_gpio_pre_xfer;
	algo->post_xfer = intel_gpio_post_xfer;
	algo->udelay = I2C_RISEFALL_TIME;
	algo->timeout = usecs_to_jiffies(2200);
	algo->data = bus;
}

static int gmbus_wait(struct drm_i915_private *dev_priv, u32 status, u32 irq_en)
{
	DEFINE_WAIT(wait);
	u32 gmbus2;
	int ret;

	/* Important: The hw handles only the first bit, so set only one! Since
	 * we also need to check for NAKs besides the hw ready/idle signal, we
	 * need to wake up periodically and check that ourselves.
	 */
	if (!HAS_GMBUS_IRQ(dev_priv))
		irq_en = 0;

	add_wait_queue(&dev_priv->gmbus_wait_queue, &wait);
	intel_de_write_fw(dev_priv, GMBUS4, irq_en);

	status |= GMBUS_SATOER;
	ret = wait_for_us((gmbus2 = intel_de_read_fw(dev_priv, GMBUS2)) & status,
			  2);
	if (ret)
		ret = wait_for((gmbus2 = intel_de_read_fw(dev_priv, GMBUS2)) & status,
			       50);

	intel_de_write_fw(dev_priv, GMBUS4, 0);
	remove_wait_queue(&dev_priv->gmbus_wait_queue, &wait);

	if (gmbus2 & GMBUS_SATOER)
		return -ENXIO;

	return ret;
}

static int
gmbus_wait_idle(struct drm_i915_private *dev_priv)
{
	DEFINE_WAIT(wait);
	u32 irq_enable;
	int ret;

	/* Important: The hw handles only the first bit, so set only one! */
	irq_enable = 0;
	if (HAS_GMBUS_IRQ(dev_priv))
		irq_enable = GMBUS_IDLE_EN;

	add_wait_queue(&dev_priv->gmbus_wait_queue, &wait);
	intel_de_write_fw(dev_priv, GMBUS4, irq_enable);

	ret = intel_wait_for_register_fw(&dev_priv->uncore,
					 GMBUS2, GMBUS_ACTIVE, 0,
					 10);

	intel_de_write_fw(dev_priv, GMBUS4, 0);
	remove_wait_queue(&dev_priv->gmbus_wait_queue, &wait);

	return ret;
}

static unsigned int gmbus_max_xfer_size(struct drm_i915_private *dev_priv)
{
	return DISPLAY_VER(dev_priv) >= 9 ? GEN9_GMBUS_BYTE_COUNT_MAX :
	       GMBUS_BYTE_COUNT_MAX;
}

static int
gmbus_xfer_read_chunk(struct drm_i915_private *dev_priv,
		      unsigned short addr, u8 *buf, unsigned int len,
		      u32 gmbus0_reg, u32 gmbus1_index)
{
	unsigned int size = len;
	bool burst_read = len > gmbus_max_xfer_size(dev_priv);
	bool extra_byte_added = false;

	if (burst_read) {
		/*
		 * As per HW Spec, for 512Bytes need to read extra Byte and
		 * Ignore the extra byte read.
		 */
		if (len == 512) {
			extra_byte_added = true;
			len++;
		}
		size = len % 256 + 256;
		intel_de_write_fw(dev_priv, GMBUS0,
				  gmbus0_reg | GMBUS_BYTE_CNT_OVERRIDE);
	}

	intel_de_write_fw(dev_priv, GMBUS1,
			  gmbus1_index | GMBUS_CYCLE_WAIT | (size << GMBUS_BYTE_COUNT_SHIFT) | (addr << GMBUS_SLAVE_ADDR_SHIFT) | GMBUS_SLAVE_READ | GMBUS_SW_RDY);
	while (len) {
		int ret;
		u32 val, loop = 0;

		ret = gmbus_wait(dev_priv, GMBUS_HW_RDY, GMBUS_HW_RDY_EN);
		if (ret)
			return ret;

		val = intel_de_read_fw(dev_priv, GMBUS3);
		do {
			if (extra_byte_added && len == 1)
				break;

			*buf++ = val & 0xff;
			val >>= 8;
		} while (--len && ++loop < 4);

		if (burst_read && len == size - 4)
			/* Reset the override bit */
			intel_de_write_fw(dev_priv, GMBUS0, gmbus0_reg);
	}

	return 0;
}

/*
 * HW spec says that 512Bytes in Burst read need special treatment.
 * But it doesn't talk about other multiple of 256Bytes. And couldn't locate
 * an I2C slave, which supports such a lengthy burst read too for experiments.
 *
 * So until things get clarified on HW support, to avoid the burst read length
 * in fold of 256Bytes except 512, max burst read length is fixed at 767Bytes.
 */
#define INTEL_GMBUS_BURST_READ_MAX_LEN		767U

static int
gmbus_xfer_read(struct drm_i915_private *dev_priv, struct i2c_msg *msg,
		u32 gmbus0_reg, u32 gmbus1_index)
{
	u8 *buf = msg->buf;
	unsigned int rx_size = msg->len;
	unsigned int len;
	int ret;

	do {
		if (HAS_GMBUS_BURST_READ(dev_priv))
			len = min(rx_size, INTEL_GMBUS_BURST_READ_MAX_LEN);
		else
			len = min(rx_size, gmbus_max_xfer_size(dev_priv));

		ret = gmbus_xfer_read_chunk(dev_priv, msg->addr, buf, len,
					    gmbus0_reg, gmbus1_index);
		if (ret)
			return ret;

		rx_size -= len;
		buf += len;
	} while (rx_size != 0);

	return 0;
}

static int
gmbus_xfer_write_chunk(struct drm_i915_private *dev_priv,
		       unsigned short addr, u8 *buf, unsigned int len,
		       u32 gmbus1_index)
{
	unsigned int chunk_size = len;
	u32 val, loop;

	val = loop = 0;
	while (len && loop < 4) {
		val |= *buf++ << (8 * loop++);
		len -= 1;
	}

	intel_de_write_fw(dev_priv, GMBUS3, val);
	intel_de_write_fw(dev_priv, GMBUS1,
			  gmbus1_index | GMBUS_CYCLE_WAIT | (chunk_size << GMBUS_BYTE_COUNT_SHIFT) | (addr << GMBUS_SLAVE_ADDR_SHIFT) | GMBUS_SLAVE_WRITE | GMBUS_SW_RDY);
	while (len) {
		int ret;

		val = loop = 0;
		do {
			val |= *buf++ << (8 * loop);
		} while (--len && ++loop < 4);

		intel_de_write_fw(dev_priv, GMBUS3, val);

		ret = gmbus_wait(dev_priv, GMBUS_HW_RDY, GMBUS_HW_RDY_EN);
		if (ret)
			return ret;
	}

	return 0;
}

static int
gmbus_xfer_write(struct drm_i915_private *dev_priv, struct i2c_msg *msg,
		 u32 gmbus1_index)
{
	u8 *buf = msg->buf;
	unsigned int tx_size = msg->len;
	unsigned int len;
	int ret;

	do {
		len = min(tx_size, gmbus_max_xfer_size(dev_priv));

		ret = gmbus_xfer_write_chunk(dev_priv, msg->addr, buf, len,
					     gmbus1_index);
		if (ret)
			return ret;

		buf += len;
		tx_size -= len;
	} while (tx_size != 0);

	return 0;
}

/*
 * The gmbus controller can combine a 1 or 2 byte write with another read/write
 * that immediately follows it by using an "INDEX" cycle.
 */
static bool
gmbus_is_index_xfer(struct i2c_msg *msgs, int i, int num)
{
	return (i + 1 < num &&
		msgs[i].addr == msgs[i + 1].addr &&
		!(msgs[i].flags & I2C_M_RD) &&
		(msgs[i].len == 1 || msgs[i].len == 2) &&
		msgs[i + 1].len > 0);
}

static int
gmbus_index_xfer(struct drm_i915_private *dev_priv, struct i2c_msg *msgs,
		 u32 gmbus0_reg)
{
	u32 gmbus1_index = 0;
	u32 gmbus5 = 0;
	int ret;

	if (msgs[0].len == 2)
		gmbus5 = GMBUS_2BYTE_INDEX_EN |
			 msgs[0].buf[1] | (msgs[0].buf[0] << 8);
	if (msgs[0].len == 1)
		gmbus1_index = GMBUS_CYCLE_INDEX |
			       (msgs[0].buf[0] << GMBUS_SLAVE_INDEX_SHIFT);

	/* GMBUS5 holds 16-bit index */
	if (gmbus5)
		intel_de_write_fw(dev_priv, GMBUS5, gmbus5);

	if (msgs[1].flags & I2C_M_RD)
		ret = gmbus_xfer_read(dev_priv, &msgs[1], gmbus0_reg,
				      gmbus1_index);
	else
		ret = gmbus_xfer_write(dev_priv, &msgs[1], gmbus1_index);

	/* Clear GMBUS5 after each index transfer */
	if (gmbus5)
		intel_de_write_fw(dev_priv, GMBUS5, 0);

	return ret;
}

static int
do_gmbus_xfer(struct i2c_adapter *adapter, struct i2c_msg *msgs, int num,
	      u32 gmbus0_source)
{
	struct intel_gmbus *bus = container_of(adapter,
					       struct intel_gmbus,
					       adapter);
	struct drm_i915_private *dev_priv = bus->dev_priv;
	int i = 0, inc, try = 0;
	int ret = 0;

	/* Display WA #0868: skl,bxt,kbl,cfl,glk,cnl */
	if (IS_GEMINILAKE(dev_priv) || IS_BROXTON(dev_priv))
		bxt_gmbus_clock_gating(dev_priv, false);
	else if (HAS_PCH_SPT(dev_priv) || HAS_PCH_CNP(dev_priv))
		pch_gmbus_clock_gating(dev_priv, false);

retry:
	intel_de_write_fw(dev_priv, GMBUS0, gmbus0_source | bus->reg0);

	for (; i < num; i += inc) {
		inc = 1;
		if (gmbus_is_index_xfer(msgs, i, num)) {
			ret = gmbus_index_xfer(dev_priv, &msgs[i],
					       gmbus0_source | bus->reg0);
			inc = 2; /* an index transmission is two msgs */
		} else if (msgs[i].flags & I2C_M_RD) {
			ret = gmbus_xfer_read(dev_priv, &msgs[i],
					      gmbus0_source | bus->reg0, 0);
		} else {
			ret = gmbus_xfer_write(dev_priv, &msgs[i], 0);
		}

		if (!ret)
			ret = gmbus_wait(dev_priv,
					 GMBUS_HW_WAIT_PHASE, GMBUS_HW_WAIT_EN);
		if (ret == -ETIMEDOUT)
			goto timeout;
		else if (ret)
			goto clear_err;
	}

	/* Generate a STOP condition on the bus. Note that gmbus can't generata
	 * a STOP on the very first cycle. To simplify the code we
	 * unconditionally generate the STOP condition with an additional gmbus
	 * cycle. */
	intel_de_write_fw(dev_priv, GMBUS1, GMBUS_CYCLE_STOP | GMBUS_SW_RDY);

	/* Mark the GMBUS interface as disabled after waiting for idle.
	 * We will re-enable it at the start of the next xfer,
	 * till then let it sleep.
	 */
	if (gmbus_wait_idle(dev_priv)) {
		drm_dbg_kms(&dev_priv->drm,
			    "GMBUS [%s] timed out waiting for idle\n",
			    adapter->name);
		ret = -ETIMEDOUT;
	}
	intel_de_write_fw(dev_priv, GMBUS0, 0);
	ret = ret ?: i;
	goto out;

clear_err:
	/*
	 * Wait for bus to IDLE before clearing NAK.
	 * If we clear the NAK while bus is still active, then it will stay
	 * active and the next transaction may fail.
	 *
	 * If no ACK is received during the address phase of a transaction, the
	 * adapter must report -ENXIO. It is not clear what to return if no ACK
	 * is received at other times. But we have to be careful to not return
	 * spurious -ENXIO because that will prevent i2c and drm edid functions
	 * from retrying. So return -ENXIO only when gmbus properly quiescents -
	 * timing out seems to happen when there _is_ a ddc chip present, but
	 * it's slow responding and only answers on the 2nd retry.
	 */
	ret = -ENXIO;
	if (gmbus_wait_idle(dev_priv)) {
		drm_dbg_kms(&dev_priv->drm,
			    "GMBUS [%s] timed out after NAK\n",
			    adapter->name);
		ret = -ETIMEDOUT;
	}

	/* Toggle the Software Clear Interrupt bit. This has the effect
	 * of resetting the GMBUS controller and so clearing the
	 * BUS_ERROR raised by the slave's NAK.
	 */
	intel_de_write_fw(dev_priv, GMBUS1, GMBUS_SW_CLR_INT);
	intel_de_write_fw(dev_priv, GMBUS1, 0);
	intel_de_write_fw(dev_priv, GMBUS0, 0);

	drm_dbg_kms(&dev_priv->drm, "GMBUS [%s] NAK for addr: %04x %c(%d)\n",
		    adapter->name, msgs[i].addr,
		    (msgs[i].flags & I2C_M_RD) ? 'r' : 'w', msgs[i].len);

	/*
	 * Passive adapters sometimes NAK the first probe. Retry the first
	 * message once on -ENXIO for GMBUS transfers; the bit banging algorithm
	 * has retries internally. See also the retry loop in
	 * drm_do_probe_ddc_edid, which bails out on the first -ENXIO.
	 */
	if (ret == -ENXIO && i == 0 && try++ == 0) {
		drm_dbg_kms(&dev_priv->drm,
			    "GMBUS [%s] NAK on first message, retry\n",
			    adapter->name);
		goto retry;
	}

	goto out;

timeout:
	drm_dbg_kms(&dev_priv->drm,
		    "GMBUS [%s] timed out, falling back to bit banging on pin %d\n",
		    bus->adapter.name, bus->reg0 & 0xff);
	intel_de_write_fw(dev_priv, GMBUS0, 0);

	/*
	 * Hardware may not support GMBUS over these pins? Try GPIO bitbanging
	 * instead. Use EAGAIN to have i2c core retry.
	 */
	ret = -EAGAIN;

out:
	/* Display WA #0868: skl,bxt,kbl,cfl,glk,cnl */
	if (IS_GEMINILAKE(dev_priv) || IS_BROXTON(dev_priv))
		bxt_gmbus_clock_gating(dev_priv, true);
	else if (HAS_PCH_SPT(dev_priv) || HAS_PCH_CNP(dev_priv))
		pch_gmbus_clock_gating(dev_priv, true);

	return ret;
}

static int
gmbus_xfer(struct i2c_adapter *adapter, struct i2c_msg *msgs, int num)
{
	struct intel_gmbus *bus =
		container_of(adapter, struct intel_gmbus, adapter);
	struct drm_i915_private *dev_priv = bus->dev_priv;
	intel_wakeref_t wakeref;
	int ret;

	wakeref = intel_display_power_get(dev_priv, POWER_DOMAIN_GMBUS);

	if (bus->force_bit) {
		ret = i2c_bit_algo.master_xfer(adapter, msgs, num);
		if (ret < 0)
			bus->force_bit &= ~GMBUS_FORCE_BIT_RETRY;
	} else {
		ret = do_gmbus_xfer(adapter, msgs, num, 0);
		if (ret == -EAGAIN)
			bus->force_bit |= GMBUS_FORCE_BIT_RETRY;
	}

	intel_display_power_put(dev_priv, POWER_DOMAIN_GMBUS, wakeref);

	return ret;
}

int intel_gmbus_output_aksv(struct i2c_adapter *adapter)
{
	struct intel_gmbus *bus =
		container_of(adapter, struct intel_gmbus, adapter);
	struct drm_i915_private *dev_priv = bus->dev_priv;
	u8 cmd = DRM_HDCP_DDC_AKSV;
	u8 buf[DRM_HDCP_KSV_LEN] = { 0 };
	struct i2c_msg msgs[] = {
		{
			.addr = DRM_HDCP_DDC_ADDR,
			.flags = 0,
			.len = sizeof(cmd),
			.buf = &cmd,
		},
		{
			.addr = DRM_HDCP_DDC_ADDR,
			.flags = 0,
			.len = sizeof(buf),
			.buf = buf,
		}
	};
	intel_wakeref_t wakeref;
	int ret;

	wakeref = intel_display_power_get(dev_priv, POWER_DOMAIN_GMBUS);
	mutex_lock(&dev_priv->gmbus_mutex);

	/*
	 * In order to output Aksv to the receiver, use an indexed write to
	 * pass the i2c command, and tell GMBUS to use the HW-provided value
	 * instead of sourcing GMBUS3 for the data.
	 */
	ret = do_gmbus_xfer(adapter, msgs, ARRAY_SIZE(msgs), GMBUS_AKSV_SELECT);

	mutex_unlock(&dev_priv->gmbus_mutex);
	intel_display_power_put(dev_priv, POWER_DOMAIN_GMBUS, wakeref);

	return ret;
}

static u32 gmbus_func(struct i2c_adapter *adapter)
{
	return i2c_bit_algo.functionality(adapter) &
		(I2C_FUNC_I2C | I2C_FUNC_SMBUS_EMUL |
		/* I2C_FUNC_10BIT_ADDR | */
		I2C_FUNC_SMBUS_READ_BLOCK_DATA |
		I2C_FUNC_SMBUS_BLOCK_PROC_CALL);
}

static const struct i2c_algorithm gmbus_algorithm = {
	.master_xfer	= gmbus_xfer,
	.functionality	= gmbus_func
};

static void gmbus_lock_bus(struct i2c_adapter *adapter,
			   unsigned int flags)
{
	struct intel_gmbus *bus = to_intel_gmbus(adapter);
	struct drm_i915_private *dev_priv = bus->dev_priv;

	mutex_lock(&dev_priv->gmbus_mutex);
}

static int gmbus_trylock_bus(struct i2c_adapter *adapter,
			     unsigned int flags)
{
	struct intel_gmbus *bus = to_intel_gmbus(adapter);
	struct drm_i915_private *dev_priv = bus->dev_priv;

	return mutex_trylock(&dev_priv->gmbus_mutex);
}

static void gmbus_unlock_bus(struct i2c_adapter *adapter,
			     unsigned int flags)
{
	struct intel_gmbus *bus = to_intel_gmbus(adapter);
	struct drm_i915_private *dev_priv = bus->dev_priv;

	mutex_unlock(&dev_priv->gmbus_mutex);
}

static const struct i2c_lock_operations gmbus_lock_ops = {
	.lock_bus =    gmbus_lock_bus,
	.trylock_bus = gmbus_trylock_bus,
	.unlock_bus =  gmbus_unlock_bus,
};

/**
 * intel_gmbus_setup - instantiate all Intel i2c GMBuses
 * @dev_priv: i915 device private
 */
int intel_gmbus_setup(struct drm_i915_private *dev_priv)
{
	struct pci_dev *pdev = to_pci_dev(dev_priv->drm.dev);
	struct intel_gmbus *bus;
	unsigned int pin;
	int ret;

<<<<<<< HEAD
	if (!HAS_DISPLAY(dev_priv) || !INTEL_DISPLAY_ENABLED(dev_priv))
		return 0;

=======
>>>>>>> 7d2a07b7
	if (IS_VALLEYVIEW(dev_priv) || IS_CHERRYVIEW(dev_priv))
		dev_priv->gpio_mmio_base = VLV_DISPLAY_BASE;
	else if (!HAS_GMCH(dev_priv))
		/*
		 * Broxton uses the same PCH offsets for South Display Engine,
		 * even though it doesn't have a PCH.
		 */
		dev_priv->gpio_mmio_base = PCH_DISPLAY_BASE;

	mutex_init(&dev_priv->gmbus_mutex);
	init_waitqueue_head(&dev_priv->gmbus_wait_queue);

	for (pin = 0; pin < ARRAY_SIZE(dev_priv->gmbus); pin++) {
		if (!intel_gmbus_is_valid_pin(dev_priv, pin))
			continue;

		bus = &dev_priv->gmbus[pin];

		bus->adapter.owner = THIS_MODULE;
		bus->adapter.class = I2C_CLASS_DDC;
		snprintf(bus->adapter.name,
			 sizeof(bus->adapter.name),
			 "i915 gmbus %s",
			 get_gmbus_pin(dev_priv, pin)->name);

		bus->adapter.dev.parent = &pdev->dev;
		bus->dev_priv = dev_priv;

		bus->adapter.algo = &gmbus_algorithm;
		bus->adapter.lock_ops = &gmbus_lock_ops;

		/*
		 * We wish to retry with bit banging
		 * after a timed out GMBUS attempt.
		 */
		bus->adapter.retries = 1;

		/* By default use a conservative clock rate */
		bus->reg0 = pin | GMBUS_RATE_100KHZ;

		/* gmbus seems to be broken on i830 */
		if (IS_I830(dev_priv))
			bus->force_bit = 1;

		intel_gpio_setup(bus, pin);

		ret = i2c_add_adapter(&bus->adapter);
		if (ret)
			goto err;
	}

	intel_gmbus_reset(dev_priv);

	return 0;

err:
	while (pin--) {
		if (!intel_gmbus_is_valid_pin(dev_priv, pin))
			continue;

		bus = &dev_priv->gmbus[pin];
		i2c_del_adapter(&bus->adapter);
	}
	return ret;
}

struct i2c_adapter *intel_gmbus_get_adapter(struct drm_i915_private *dev_priv,
					    unsigned int pin)
{
	if (drm_WARN_ON(&dev_priv->drm,
			!intel_gmbus_is_valid_pin(dev_priv, pin)))
		return NULL;

	return &dev_priv->gmbus[pin].adapter;
}

void intel_gmbus_set_speed(struct i2c_adapter *adapter, int speed)
{
	struct intel_gmbus *bus = to_intel_gmbus(adapter);

	bus->reg0 = (bus->reg0 & ~(0x3 << 8)) | speed;
}

void intel_gmbus_force_bit(struct i2c_adapter *adapter, bool force_bit)
{
	struct intel_gmbus *bus = to_intel_gmbus(adapter);
	struct drm_i915_private *dev_priv = bus->dev_priv;

	mutex_lock(&dev_priv->gmbus_mutex);

	bus->force_bit += force_bit ? 1 : -1;
	drm_dbg_kms(&dev_priv->drm,
		    "%sabling bit-banging on %s. force bit now %d\n",
		    force_bit ? "en" : "dis", adapter->name,
		    bus->force_bit);

	mutex_unlock(&dev_priv->gmbus_mutex);
}

bool intel_gmbus_is_forced_bit(struct i2c_adapter *adapter)
{
	struct intel_gmbus *bus = to_intel_gmbus(adapter);

	return bus->force_bit;
}

void intel_gmbus_teardown(struct drm_i915_private *dev_priv)
{
	struct intel_gmbus *bus;
	unsigned int pin;

	for (pin = 0; pin < ARRAY_SIZE(dev_priv->gmbus); pin++) {
		if (!intel_gmbus_is_valid_pin(dev_priv, pin))
			continue;

		bus = &dev_priv->gmbus[pin];
		i2c_del_adapter(&bus->adapter);
	}
}<|MERGE_RESOLUTION|>--- conflicted
+++ resolved
@@ -34,10 +34,7 @@
 #include <drm/drm_hdcp.h>
 
 #include "i915_drv.h"
-<<<<<<< HEAD
-=======
 #include "intel_de.h"
->>>>>>> 7d2a07b7
 #include "intel_display_types.h"
 #include "intel_gmbus.h"
 
@@ -92,8 +89,6 @@
 	[GMBUS_PIN_12_TC4_ICP] = { "tc4", GPIOM },
 	[GMBUS_PIN_13_TC5_TGP] = { "tc5", GPION },
 	[GMBUS_PIN_14_TC6_TGP] = { "tc6", GPIOO },
-<<<<<<< HEAD
-=======
 };
 
 static const struct gmbus_pin gmbus_pins_dg1[] = {
@@ -101,20 +96,15 @@
 	[GMBUS_PIN_2_BXT] = { "dpb", GPIOC },
 	[GMBUS_PIN_3_BXT] = { "dpc", GPIOD },
 	[GMBUS_PIN_4_CNP] = { "dpd", GPIOE },
->>>>>>> 7d2a07b7
 };
 
 /* pin is expected to be valid */
 static const struct gmbus_pin *get_gmbus_pin(struct drm_i915_private *dev_priv,
 					     unsigned int pin)
 {
-<<<<<<< HEAD
-	if (INTEL_PCH_TYPE(dev_priv) >= PCH_ICP)
-=======
 	if (INTEL_PCH_TYPE(dev_priv) >= PCH_DG1)
 		return &gmbus_pins_dg1[pin];
 	else if (INTEL_PCH_TYPE(dev_priv) >= PCH_ICP)
->>>>>>> 7d2a07b7
 		return &gmbus_pins_icp[pin];
 	else if (HAS_PCH_CNP(dev_priv))
 		return &gmbus_pins_cnp[pin];
@@ -133,13 +123,9 @@
 {
 	unsigned int size;
 
-<<<<<<< HEAD
-	if (INTEL_PCH_TYPE(dev_priv) >= PCH_ICP)
-=======
 	if (INTEL_PCH_TYPE(dev_priv) >= PCH_DG1)
 		size = ARRAY_SIZE(gmbus_pins_dg1);
 	else if (INTEL_PCH_TYPE(dev_priv) >= PCH_ICP)
->>>>>>> 7d2a07b7
 		size = ARRAY_SIZE(gmbus_pins_icp);
 	else if (HAS_PCH_CNP(dev_priv))
 		size = ARRAY_SIZE(gmbus_pins_cnp);
@@ -860,12 +846,6 @@
 	unsigned int pin;
 	int ret;
 
-<<<<<<< HEAD
-	if (!HAS_DISPLAY(dev_priv) || !INTEL_DISPLAY_ENABLED(dev_priv))
-		return 0;
-
-=======
->>>>>>> 7d2a07b7
 	if (IS_VALLEYVIEW(dev_priv) || IS_CHERRYVIEW(dev_priv))
 		dev_priv->gpio_mmio_base = VLV_DISPLAY_BASE;
 	else if (!HAS_GMCH(dev_priv))
