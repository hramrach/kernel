--- conflicted
+++ resolved
@@ -75,11 +75,7 @@
 			return MODE_CLOCK_HIGH;
 	}
 
-<<<<<<< HEAD
-	return intel_mode_valid_max_plane_size(dev_priv, mode);
-=======
 	return intel_mode_valid_max_plane_size(dev_priv, mode, false);
->>>>>>> 7d2a07b7
 }
 
 struct intel_dsi_host *intel_dsi_host_init(struct intel_dsi *intel_dsi,
