--- conflicted
+++ resolved
@@ -1568,10 +1568,6 @@
 	struct drm_i915_private *dev_priv = to_i915(dev);
 	struct pci_dev *pdev = dev_priv->drm.pdev;
 	pci_power_t opregion_target_state;
-<<<<<<< HEAD
-	int error;
-=======
->>>>>>> 8e6fbfc0
 
 	disable_rpm_wakeref_asserts(dev_priv);
 
