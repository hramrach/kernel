/* i915_drv.c -- i830,i845,i855,i865,i915 driver -*- linux-c -*-
 */
/*
 *
 * Copyright 2003 Tungsten Graphics, Inc., Cedar Park, Texas.
 * All Rights Reserved.
 *
 * Permission is hereby granted, free of charge, to any person obtaining a
 * copy of this software and associated documentation files (the
 * "Software"), to deal in the Software without restriction, including
 * without limitation the rights to use, copy, modify, merge, publish,
 * distribute, sub license, and/or sell copies of the Software, and to
 * permit persons to whom the Software is furnished to do so, subject to
 * the following conditions:
 *
 * The above copyright notice and this permission notice (including the
 * next paragraph) shall be included in all copies or substantial portions
 * of the Software.
 *
 * THE SOFTWARE IS PROVIDED "AS IS", WITHOUT WARRANTY OF ANY KIND, EXPRESS
 * OR IMPLIED, INCLUDING BUT NOT LIMITED TO THE WARRANTIES OF
 * MERCHANTABILITY, FITNESS FOR A PARTICULAR PURPOSE AND NON-INFRINGEMENT.
 * IN NO EVENT SHALL TUNGSTEN GRAPHICS AND/OR ITS SUPPLIERS BE LIABLE FOR
 * ANY CLAIM, DAMAGES OR OTHER LIABILITY, WHETHER IN AN ACTION OF CONTRACT,
 * TORT OR OTHERWISE, ARISING FROM, OUT OF OR IN CONNECTION WITH THE
 * SOFTWARE OR THE USE OR OTHER DEALINGS IN THE SOFTWARE.
 *
 */

#include <linux/acpi.h>
#include <linux/device.h>
#include <linux/oom.h>
#include <linux/module.h>
#include <linux/pci.h>
#include <linux/pm.h>
#include <linux/pm_runtime.h>
#include <linux/pnp.h>
#include <linux/slab.h>
#include <linux/vgaarb.h>
#include <linux/vga_switcheroo.h>
#include <linux/vt.h>
#include <acpi/video.h>

#include <drm/drmP.h>
#include <drm/drm_crtc_helper.h>
#include <drm/i915_drm.h>

#include "i915_drv.h"
#include "i915_trace.h"
#include "i915_vgpu.h"
#include "intel_drv.h"
#include "intel_uc.h"

static struct drm_driver driver;

static unsigned int i915_load_fail_count;

bool __i915_inject_load_failure(const char *func, int line)
{
	if (i915_load_fail_count >= i915.inject_load_failure)
		return false;

	if (++i915_load_fail_count == i915.inject_load_failure) {
		DRM_INFO("Injecting failure at checkpoint %u [%s:%d]\n",
			 i915.inject_load_failure, func, line);
		return true;
	}

	return false;
}

#define FDO_BUG_URL "https://bugs.freedesktop.org/enter_bug.cgi?product=DRI"
#define FDO_BUG_MSG "Please file a bug at " FDO_BUG_URL " against DRM/Intel " \
		    "providing the dmesg log by booting with drm.debug=0xf"

void
__i915_printk(struct drm_i915_private *dev_priv, const char *level,
	      const char *fmt, ...)
{
	static bool shown_bug_once;
	struct device *kdev = dev_priv->drm.dev;
	bool is_error = level[1] <= KERN_ERR[1];
	bool is_debug = level[1] == KERN_DEBUG[1];
	struct va_format vaf;
	va_list args;

	if (is_debug && !(drm_debug & DRM_UT_DRIVER))
		return;

	va_start(args, fmt);

	vaf.fmt = fmt;
	vaf.va = &args;

	dev_printk(level, kdev, "[" DRM_NAME ":%ps] %pV",
		   __builtin_return_address(0), &vaf);

	if (is_error && !shown_bug_once) {
		dev_notice(kdev, "%s", FDO_BUG_MSG);
		shown_bug_once = true;
	}

	va_end(args);
}

static bool i915_error_injected(struct drm_i915_private *dev_priv)
{
	return i915.inject_load_failure &&
	       i915_load_fail_count == i915.inject_load_failure;
}

#define i915_load_error(dev_priv, fmt, ...)				     \
	__i915_printk(dev_priv,						     \
		      i915_error_injected(dev_priv) ? KERN_DEBUG : KERN_ERR, \
		      fmt, ##__VA_ARGS__)


static enum intel_pch intel_virt_detect_pch(struct drm_i915_private *dev_priv)
{
	enum intel_pch ret = PCH_NOP;

	/*
	 * In a virtualized passthrough environment we can be in a
	 * setup where the ISA bridge is not able to be passed through.
	 * In this case, a south bridge can be emulated and we have to
	 * make an educated guess as to which PCH is really there.
	 */

	if (IS_GEN5(dev_priv)) {
		ret = PCH_IBX;
		DRM_DEBUG_KMS("Assuming Ibex Peak PCH\n");
	} else if (IS_GEN6(dev_priv) || IS_IVYBRIDGE(dev_priv)) {
		ret = PCH_CPT;
		DRM_DEBUG_KMS("Assuming CouarPoint PCH\n");
	} else if (IS_HASWELL(dev_priv) || IS_BROADWELL(dev_priv)) {
		ret = PCH_LPT;
		DRM_DEBUG_KMS("Assuming LynxPoint PCH\n");
	} else if (IS_SKYLAKE(dev_priv) || IS_KABYLAKE(dev_priv)) {
		ret = PCH_SPT;
		DRM_DEBUG_KMS("Assuming SunrisePoint PCH\n");
	}

	return ret;
}

static void intel_detect_pch(struct drm_i915_private *dev_priv)
{
	struct pci_dev *pch = NULL;

	/* In all current cases, num_pipes is equivalent to the PCH_NOP setting
	 * (which really amounts to a PCH but no South Display).
	 */
	if (INTEL_INFO(dev_priv)->num_pipes == 0) {
		dev_priv->pch_type = PCH_NOP;
		return;
	}

	/*
	 * The reason to probe ISA bridge instead of Dev31:Fun0 is to
	 * make graphics device passthrough work easy for VMM, that only
	 * need to expose ISA bridge to let driver know the real hardware
	 * underneath. This is a requirement from virtualization team.
	 *
	 * In some virtualized environments (e.g. XEN), there is irrelevant
	 * ISA bridge in the system. To work reliably, we should scan trhough
	 * all the ISA bridge devices and check for the first match, instead
	 * of only checking the first one.
	 */
	while ((pch = pci_get_class(PCI_CLASS_BRIDGE_ISA << 8, pch))) {
		if (pch->vendor == PCI_VENDOR_ID_INTEL) {
			unsigned short id = pch->device & INTEL_PCH_DEVICE_ID_MASK;
			dev_priv->pch_id = id;

			if (id == INTEL_PCH_IBX_DEVICE_ID_TYPE) {
				dev_priv->pch_type = PCH_IBX;
				DRM_DEBUG_KMS("Found Ibex Peak PCH\n");
				WARN_ON(!IS_GEN5(dev_priv));
			} else if (id == INTEL_PCH_CPT_DEVICE_ID_TYPE) {
				dev_priv->pch_type = PCH_CPT;
				DRM_DEBUG_KMS("Found CougarPoint PCH\n");
				WARN_ON(!(IS_GEN6(dev_priv) ||
					IS_IVYBRIDGE(dev_priv)));
			} else if (id == INTEL_PCH_PPT_DEVICE_ID_TYPE) {
				/* PantherPoint is CPT compatible */
				dev_priv->pch_type = PCH_CPT;
				DRM_DEBUG_KMS("Found PantherPoint PCH\n");
				WARN_ON(!(IS_GEN6(dev_priv) ||
					IS_IVYBRIDGE(dev_priv)));
			} else if (id == INTEL_PCH_LPT_DEVICE_ID_TYPE) {
				dev_priv->pch_type = PCH_LPT;
				DRM_DEBUG_KMS("Found LynxPoint PCH\n");
				WARN_ON(!IS_HASWELL(dev_priv) &&
					!IS_BROADWELL(dev_priv));
				WARN_ON(IS_HSW_ULT(dev_priv) ||
					IS_BDW_ULT(dev_priv));
			} else if (id == INTEL_PCH_LPT_LP_DEVICE_ID_TYPE) {
				dev_priv->pch_type = PCH_LPT;
				DRM_DEBUG_KMS("Found LynxPoint LP PCH\n");
				WARN_ON(!IS_HASWELL(dev_priv) &&
					!IS_BROADWELL(dev_priv));
				WARN_ON(!IS_HSW_ULT(dev_priv) &&
					!IS_BDW_ULT(dev_priv));
			} else if (id == INTEL_PCH_SPT_DEVICE_ID_TYPE) {
				dev_priv->pch_type = PCH_SPT;
				DRM_DEBUG_KMS("Found SunrisePoint PCH\n");
				WARN_ON(!IS_SKYLAKE(dev_priv) &&
					!IS_KABYLAKE(dev_priv));
			} else if (id == INTEL_PCH_SPT_LP_DEVICE_ID_TYPE) {
				dev_priv->pch_type = PCH_SPT;
				DRM_DEBUG_KMS("Found SunrisePoint LP PCH\n");
				WARN_ON(!IS_SKYLAKE(dev_priv) &&
					!IS_KABYLAKE(dev_priv));
			} else if (id == INTEL_PCH_KBP_DEVICE_ID_TYPE) {
				dev_priv->pch_type = PCH_KBP;
				DRM_DEBUG_KMS("Found KabyPoint PCH\n");
				WARN_ON(!IS_SKYLAKE(dev_priv) &&
					!IS_KABYLAKE(dev_priv));
			} else if ((id == INTEL_PCH_P2X_DEVICE_ID_TYPE) ||
				   (id == INTEL_PCH_P3X_DEVICE_ID_TYPE) ||
				   ((id == INTEL_PCH_QEMU_DEVICE_ID_TYPE) &&
				    pch->subsystem_vendor ==
					    PCI_SUBVENDOR_ID_REDHAT_QUMRANET &&
				    pch->subsystem_device ==
					    PCI_SUBDEVICE_ID_QEMU)) {
				dev_priv->pch_type =
					intel_virt_detect_pch(dev_priv);
			} else
				continue;

			break;
		}
	}
	if (!pch)
		DRM_DEBUG_KMS("No PCH found.\n");

	pci_dev_put(pch);
}

static int i915_getparam(struct drm_device *dev, void *data,
			 struct drm_file *file_priv)
{
	struct drm_i915_private *dev_priv = to_i915(dev);
	struct pci_dev *pdev = dev_priv->drm.pdev;
	drm_i915_getparam_t *param = data;
	int value;

	switch (param->param) {
	case I915_PARAM_IRQ_ACTIVE:
	case I915_PARAM_ALLOW_BATCHBUFFER:
	case I915_PARAM_LAST_DISPATCH:
	case I915_PARAM_HAS_EXEC_CONSTANTS:
		/* Reject all old ums/dri params. */
		return -ENODEV;
	case I915_PARAM_CHIPSET_ID:
		value = pdev->device;
		break;
	case I915_PARAM_REVISION:
		value = pdev->revision;
		break;
	case I915_PARAM_NUM_FENCES_AVAIL:
		value = dev_priv->num_fence_regs;
		break;
	case I915_PARAM_HAS_OVERLAY:
		value = dev_priv->overlay ? 1 : 0;
		break;
	case I915_PARAM_HAS_BSD:
		value = !!dev_priv->engine[VCS];
		break;
	case I915_PARAM_HAS_BLT:
		value = !!dev_priv->engine[BCS];
		break;
	case I915_PARAM_HAS_VEBOX:
		value = !!dev_priv->engine[VECS];
		break;
	case I915_PARAM_HAS_BSD2:
		value = !!dev_priv->engine[VCS2];
		break;
	case I915_PARAM_HAS_LLC:
		value = HAS_LLC(dev_priv);
		break;
	case I915_PARAM_HAS_WT:
		value = HAS_WT(dev_priv);
		break;
	case I915_PARAM_HAS_ALIASING_PPGTT:
		value = USES_PPGTT(dev_priv);
		break;
	case I915_PARAM_HAS_SEMAPHORES:
		value = i915.semaphores;
		break;
	case I915_PARAM_HAS_SECURE_BATCHES:
		value = capable(CAP_SYS_ADMIN);
		break;
	case I915_PARAM_CMD_PARSER_VERSION:
		value = i915_cmd_parser_get_version(dev_priv);
		break;
	case I915_PARAM_SUBSLICE_TOTAL:
		value = sseu_subslice_total(&INTEL_INFO(dev_priv)->sseu);
		if (!value)
			return -ENODEV;
		break;
	case I915_PARAM_EU_TOTAL:
		value = INTEL_INFO(dev_priv)->sseu.eu_total;
		if (!value)
			return -ENODEV;
		break;
	case I915_PARAM_HAS_GPU_RESET:
		value = i915.enable_hangcheck && intel_has_gpu_reset(dev_priv);
		break;
	case I915_PARAM_HAS_RESOURCE_STREAMER:
		value = HAS_RESOURCE_STREAMER(dev_priv);
		break;
	case I915_PARAM_HAS_POOLED_EU:
		value = HAS_POOLED_EU(dev_priv);
		break;
	case I915_PARAM_MIN_EU_IN_POOL:
		value = INTEL_INFO(dev_priv)->sseu.min_eu_in_pool;
		break;
	case I915_PARAM_HUC_STATUS:
		/* The register is already force-woken. We dont need
		 * any rpm here
		 */
		value = I915_READ(HUC_STATUS2) & HUC_FW_VERIFIED;
		break;
	case I915_PARAM_MMAP_GTT_VERSION:
		/* Though we've started our numbering from 1, and so class all
		 * earlier versions as 0, in effect their value is undefined as
		 * the ioctl will report EINVAL for the unknown param!
		 */
		value = i915_gem_mmap_gtt_version();
		break;
	case I915_PARAM_HAS_SCHEDULER:
		value = dev_priv->engine[RCS] &&
			dev_priv->engine[RCS]->schedule;
		break;
	case I915_PARAM_MMAP_VERSION:
		/* Remember to bump this if the version changes! */
	case I915_PARAM_HAS_GEM:
	case I915_PARAM_HAS_PAGEFLIPPING:
	case I915_PARAM_HAS_EXECBUF2: /* depends on GEM */
	case I915_PARAM_HAS_RELAXED_FENCING:
	case I915_PARAM_HAS_COHERENT_RINGS:
	case I915_PARAM_HAS_RELAXED_DELTA:
	case I915_PARAM_HAS_GEN7_SOL_RESET:
	case I915_PARAM_HAS_WAIT_TIMEOUT:
	case I915_PARAM_HAS_PRIME_VMAP_FLUSH:
	case I915_PARAM_HAS_PINNED_BATCHES:
	case I915_PARAM_HAS_EXEC_NO_RELOC:
	case I915_PARAM_HAS_EXEC_HANDLE_LUT:
	case I915_PARAM_HAS_COHERENT_PHYS_GTT:
	case I915_PARAM_HAS_EXEC_SOFTPIN:
		/* For the time being all of these are always true;
		 * if some supported hardware does not have one of these
		 * features this value needs to be provided from
		 * INTEL_INFO(), a feature macro, or similar.
		 */
		value = 1;
		break;
	default:
		DRM_DEBUG("Unknown parameter %d\n", param->param);
		return -EINVAL;
	}

	if (put_user(value, param->value))
		return -EFAULT;

	return 0;
}

static int i915_get_bridge_dev(struct drm_i915_private *dev_priv)
{
	dev_priv->bridge_dev = pci_get_bus_and_slot(0, PCI_DEVFN(0, 0));
	if (!dev_priv->bridge_dev) {
		DRM_ERROR("bridge device not found\n");
		return -1;
	}
	return 0;
}

/* Allocate space for the MCH regs if needed, return nonzero on error */
static int
intel_alloc_mchbar_resource(struct drm_i915_private *dev_priv)
{
	int reg = INTEL_GEN(dev_priv) >= 4 ? MCHBAR_I965 : MCHBAR_I915;
	u32 temp_lo, temp_hi = 0;
	u64 mchbar_addr;
	int ret;

	if (INTEL_GEN(dev_priv) >= 4)
		pci_read_config_dword(dev_priv->bridge_dev, reg + 4, &temp_hi);
	pci_read_config_dword(dev_priv->bridge_dev, reg, &temp_lo);
	mchbar_addr = ((u64)temp_hi << 32) | temp_lo;

	/* If ACPI doesn't have it, assume we need to allocate it ourselves */
#ifdef CONFIG_PNP
	if (mchbar_addr &&
	    pnp_range_reserved(mchbar_addr, mchbar_addr + MCHBAR_SIZE))
		return 0;
#endif

	/* Get some space for it */
	dev_priv->mch_res.name = "i915 MCHBAR";
	dev_priv->mch_res.flags = IORESOURCE_MEM;
	ret = pci_bus_alloc_resource(dev_priv->bridge_dev->bus,
				     &dev_priv->mch_res,
				     MCHBAR_SIZE, MCHBAR_SIZE,
				     PCIBIOS_MIN_MEM,
				     0, pcibios_align_resource,
				     dev_priv->bridge_dev);
	if (ret) {
		DRM_DEBUG_DRIVER("failed bus alloc: %d\n", ret);
		dev_priv->mch_res.start = 0;
		return ret;
	}

	if (INTEL_GEN(dev_priv) >= 4)
		pci_write_config_dword(dev_priv->bridge_dev, reg + 4,
				       upper_32_bits(dev_priv->mch_res.start));

	pci_write_config_dword(dev_priv->bridge_dev, reg,
			       lower_32_bits(dev_priv->mch_res.start));
	return 0;
}

/* Setup MCHBAR if possible, return true if we should disable it again */
static void
intel_setup_mchbar(struct drm_i915_private *dev_priv)
{
	int mchbar_reg = INTEL_GEN(dev_priv) >= 4 ? MCHBAR_I965 : MCHBAR_I915;
	u32 temp;
	bool enabled;

	if (IS_VALLEYVIEW(dev_priv) || IS_CHERRYVIEW(dev_priv))
		return;

	dev_priv->mchbar_need_disable = false;

	if (IS_I915G(dev_priv) || IS_I915GM(dev_priv)) {
		pci_read_config_dword(dev_priv->bridge_dev, DEVEN, &temp);
		enabled = !!(temp & DEVEN_MCHBAR_EN);
	} else {
		pci_read_config_dword(dev_priv->bridge_dev, mchbar_reg, &temp);
		enabled = temp & 1;
	}

	/* If it's already enabled, don't have to do anything */
	if (enabled)
		return;

	if (intel_alloc_mchbar_resource(dev_priv))
		return;

	dev_priv->mchbar_need_disable = true;

	/* Space is allocated or reserved, so enable it. */
	if (IS_I915G(dev_priv) || IS_I915GM(dev_priv)) {
		pci_write_config_dword(dev_priv->bridge_dev, DEVEN,
				       temp | DEVEN_MCHBAR_EN);
	} else {
		pci_read_config_dword(dev_priv->bridge_dev, mchbar_reg, &temp);
		pci_write_config_dword(dev_priv->bridge_dev, mchbar_reg, temp | 1);
	}
}

static void
intel_teardown_mchbar(struct drm_i915_private *dev_priv)
{
	int mchbar_reg = INTEL_GEN(dev_priv) >= 4 ? MCHBAR_I965 : MCHBAR_I915;

	if (dev_priv->mchbar_need_disable) {
		if (IS_I915G(dev_priv) || IS_I915GM(dev_priv)) {
			u32 deven_val;

			pci_read_config_dword(dev_priv->bridge_dev, DEVEN,
					      &deven_val);
			deven_val &= ~DEVEN_MCHBAR_EN;
			pci_write_config_dword(dev_priv->bridge_dev, DEVEN,
					       deven_val);
		} else {
			u32 mchbar_val;

			pci_read_config_dword(dev_priv->bridge_dev, mchbar_reg,
					      &mchbar_val);
			mchbar_val &= ~1;
			pci_write_config_dword(dev_priv->bridge_dev, mchbar_reg,
					       mchbar_val);
		}
	}

	if (dev_priv->mch_res.start)
		release_resource(&dev_priv->mch_res);
}

/* true = enable decode, false = disable decoder */
static unsigned int i915_vga_set_decode(void *cookie, bool state)
{
	struct drm_i915_private *dev_priv = cookie;

	intel_modeset_vga_set_state(dev_priv, state);
	if (state)
		return VGA_RSRC_LEGACY_IO | VGA_RSRC_LEGACY_MEM |
		       VGA_RSRC_NORMAL_IO | VGA_RSRC_NORMAL_MEM;
	else
		return VGA_RSRC_NORMAL_IO | VGA_RSRC_NORMAL_MEM;
}

static int i915_resume_switcheroo(struct drm_device *dev);
static int i915_suspend_switcheroo(struct drm_device *dev, pm_message_t state);

static void i915_switcheroo_set_state(struct pci_dev *pdev, enum vga_switcheroo_state state)
{
	struct drm_device *dev = pci_get_drvdata(pdev);
	pm_message_t pmm = { .event = PM_EVENT_SUSPEND };

	if (state == VGA_SWITCHEROO_ON) {
		pr_info("switched on\n");
		dev->switch_power_state = DRM_SWITCH_POWER_CHANGING;
		/* i915 resume handler doesn't set to D0 */
		pci_set_power_state(pdev, PCI_D0);
		i915_resume_switcheroo(dev);
		dev->switch_power_state = DRM_SWITCH_POWER_ON;
	} else {
		pr_info("switched off\n");
		dev->switch_power_state = DRM_SWITCH_POWER_CHANGING;
		i915_suspend_switcheroo(dev, pmm);
		dev->switch_power_state = DRM_SWITCH_POWER_OFF;
	}
}

static bool i915_switcheroo_can_switch(struct pci_dev *pdev)
{
	struct drm_device *dev = pci_get_drvdata(pdev);

	/*
	 * FIXME: open_count is protected by drm_global_mutex but that would lead to
	 * locking inversion with the driver load path. And the access here is
	 * completely racy anyway. So don't bother with locking for now.
	 */
	return dev->open_count == 0;
}

static const struct vga_switcheroo_client_ops i915_switcheroo_ops = {
	.set_gpu_state = i915_switcheroo_set_state,
	.reprobe = NULL,
	.can_switch = i915_switcheroo_can_switch,
};

static void i915_gem_fini(struct drm_i915_private *dev_priv)
{
	mutex_lock(&dev_priv->drm.struct_mutex);
	i915_gem_cleanup_engines(dev_priv);
	i915_gem_context_fini(dev_priv);
	mutex_unlock(&dev_priv->drm.struct_mutex);

	i915_gem_drain_freed_objects(dev_priv);

	WARN_ON(!list_empty(&dev_priv->context_list));
}

static int i915_load_modeset_init(struct drm_device *dev)
{
	struct drm_i915_private *dev_priv = to_i915(dev);
	struct pci_dev *pdev = dev_priv->drm.pdev;
	int ret;

	if (i915_inject_load_failure())
		return -ENODEV;

	ret = intel_bios_init(dev_priv);
	if (ret)
		DRM_INFO("failed to find VBIOS tables\n");

	/* If we have > 1 VGA cards, then we need to arbitrate access
	 * to the common VGA resources.
	 *
	 * If we are a secondary display controller (!PCI_DISPLAY_CLASS_VGA),
	 * then we do not take part in VGA arbitration and the
	 * vga_client_register() fails with -ENODEV.
	 */
	ret = vga_client_register(pdev, dev_priv, NULL, i915_vga_set_decode);
	if (ret && ret != -ENODEV)
		goto out;

	intel_register_dsm_handler();

	ret = vga_switcheroo_register_client(pdev, &i915_switcheroo_ops, false);
	if (ret)
		goto cleanup_vga_client;

	/* must happen before intel_power_domains_init_hw() on VLV/CHV */
	intel_update_rawclk(dev_priv);

	intel_power_domains_init_hw(dev_priv, false);

	intel_csr_ucode_init(dev_priv);

	ret = intel_irq_install(dev_priv);
	if (ret)
		goto cleanup_csr;

	intel_setup_gmbus(dev_priv);

	/* Important: The output setup functions called by modeset_init need
	 * working irqs for e.g. gmbus and dp aux transfers. */
	ret = intel_modeset_init(dev);
	if (ret)
		goto cleanup_irq;

	intel_huc_init(dev_priv);
	intel_guc_init(dev_priv);

	ret = i915_gem_init(dev_priv);
	if (ret)
		goto cleanup_irq;

	intel_modeset_gem_init(dev);

	if (INTEL_INFO(dev_priv)->num_pipes == 0)
		return 0;

	ret = intel_fbdev_init(dev);
	if (ret)
		goto cleanup_gem;

	/* Only enable hotplug handling once the fbdev is fully set up. */
	intel_hpd_init(dev_priv);

	drm_kms_helper_poll_init(dev);

	return 0;

cleanup_gem:
	if (i915_gem_suspend(dev_priv))
		DRM_ERROR("failed to idle hardware; continuing to unload!\n");
	i915_gem_fini(dev_priv);
cleanup_irq:
	intel_guc_fini(dev_priv);
	intel_huc_fini(dev_priv);
	drm_irq_uninstall(dev);
	intel_teardown_gmbus(dev_priv);
cleanup_csr:
	intel_csr_ucode_fini(dev_priv);
	intel_power_domains_fini(dev_priv);
	vga_switcheroo_unregister_client(pdev);
cleanup_vga_client:
	vga_client_register(pdev, NULL, NULL, NULL);
out:
	return ret;
}

static int i915_kick_out_firmware_fb(struct drm_i915_private *dev_priv)
{
	struct apertures_struct *ap;
	struct pci_dev *pdev = dev_priv->drm.pdev;
	struct i915_ggtt *ggtt = &dev_priv->ggtt;
	bool primary;
	int ret;

	ap = alloc_apertures(1);
	if (!ap)
		return -ENOMEM;

	ap->ranges[0].base = ggtt->mappable_base;
	ap->ranges[0].size = ggtt->mappable_end;

	primary =
		pdev->resource[PCI_ROM_RESOURCE].flags & IORESOURCE_ROM_SHADOW;

	ret = drm_fb_helper_remove_conflicting_framebuffers(ap, "inteldrmfb", primary);

	kfree(ap);

	return ret;
}

#if !defined(CONFIG_VGA_CONSOLE)
static int i915_kick_out_vgacon(struct drm_i915_private *dev_priv)
{
	return 0;
}
#elif !defined(CONFIG_DUMMY_CONSOLE)
static int i915_kick_out_vgacon(struct drm_i915_private *dev_priv)
{
	return -ENODEV;
}
#else
static int i915_kick_out_vgacon(struct drm_i915_private *dev_priv)
{
	int ret = 0;

	DRM_INFO("Replacing VGA console driver\n");

	console_lock();
	if (con_is_bound(&vga_con))
		ret = do_take_over_console(&dummy_con, 0, MAX_NR_CONSOLES - 1, 1);
	if (ret == 0) {
		ret = do_unregister_con_driver(&vga_con);

		/* Ignore "already unregistered". */
		if (ret == -ENODEV)
			ret = 0;
	}
	console_unlock();

	return ret;
}
#endif

static void intel_init_dpio(struct drm_i915_private *dev_priv)
{
	/*
	 * IOSF_PORT_DPIO is used for VLV x2 PHY (DP/HDMI B and C),
	 * CHV x1 PHY (DP/HDMI D)
	 * IOSF_PORT_DPIO_2 is used for CHV x2 PHY (DP/HDMI B and C)
	 */
	if (IS_CHERRYVIEW(dev_priv)) {
		DPIO_PHY_IOSF_PORT(DPIO_PHY0) = IOSF_PORT_DPIO_2;
		DPIO_PHY_IOSF_PORT(DPIO_PHY1) = IOSF_PORT_DPIO;
	} else if (IS_VALLEYVIEW(dev_priv)) {
		DPIO_PHY_IOSF_PORT(DPIO_PHY0) = IOSF_PORT_DPIO;
	}
}

static int i915_workqueues_init(struct drm_i915_private *dev_priv)
{
	/*
	 * The i915 workqueue is primarily used for batched retirement of
	 * requests (and thus managing bo) once the task has been completed
	 * by the GPU. i915_gem_retire_requests() is called directly when we
	 * need high-priority retirement, such as waiting for an explicit
	 * bo.
	 *
	 * It is also used for periodic low-priority events, such as
	 * idle-timers and recording error state.
	 *
	 * All tasks on the workqueue are expected to acquire the dev mutex
	 * so there is no point in running more than one instance of the
	 * workqueue at any time.  Use an ordered one.
	 */
	dev_priv->wq = alloc_ordered_workqueue("i915", 0);
	if (dev_priv->wq == NULL)
		goto out_err;

	dev_priv->hotplug.dp_wq = alloc_ordered_workqueue("i915-dp", 0);
	if (dev_priv->hotplug.dp_wq == NULL)
		goto out_free_wq;

	return 0;

out_free_wq:
	destroy_workqueue(dev_priv->wq);
out_err:
	DRM_ERROR("Failed to allocate workqueues.\n");

	return -ENOMEM;
}

static void i915_workqueues_cleanup(struct drm_i915_private *dev_priv)
{
	destroy_workqueue(dev_priv->hotplug.dp_wq);
	destroy_workqueue(dev_priv->wq);
}

/*
 * We don't keep the workarounds for pre-production hardware, so we expect our
 * driver to fail on these machines in one way or another. A little warning on
 * dmesg may help both the user and the bug triagers.
 */
static void intel_detect_preproduction_hw(struct drm_i915_private *dev_priv)
{
	if (IS_HSW_EARLY_SDV(dev_priv) ||
	    IS_SKL_REVID(dev_priv, 0, SKL_REVID_F0))
		DRM_ERROR("This is a pre-production stepping. "
			  "It may not be fully functional.\n");
}

/**
 * i915_driver_init_early - setup state not requiring device access
 * @dev_priv: device private
 *
 * Initialize everything that is a "SW-only" state, that is state not
 * requiring accessing the device or exposing the driver via kernel internal
 * or userspace interfaces. Example steps belonging here: lock initialization,
 * system memory allocation, setting up device specific attributes and
 * function hooks not requiring accessing the device.
 */
static int i915_driver_init_early(struct drm_i915_private *dev_priv,
				  const struct pci_device_id *ent)
{
	const struct intel_device_info *match_info =
		(struct intel_device_info *)ent->driver_data;
	struct intel_device_info *device_info;
	int ret = 0;

	if (i915_inject_load_failure())
		return -ENODEV;

	/* Setup the write-once "constant" device info */
	device_info = mkwrite_device_info(dev_priv);
	memcpy(device_info, match_info, sizeof(*device_info));
	device_info->device_id = dev_priv->drm.pdev->device;

	BUG_ON(device_info->gen > sizeof(device_info->gen_mask) * BITS_PER_BYTE);
	device_info->gen_mask = BIT(device_info->gen - 1);

	spin_lock_init(&dev_priv->irq_lock);
	spin_lock_init(&dev_priv->gpu_error.lock);
	mutex_init(&dev_priv->backlight_lock);
	spin_lock_init(&dev_priv->uncore.lock);
	spin_lock_init(&dev_priv->mm.object_stat_lock);
	spin_lock_init(&dev_priv->mmio_flip_lock);
	spin_lock_init(&dev_priv->wm.dsparb_lock);
	mutex_init(&dev_priv->sb_lock);
	mutex_init(&dev_priv->modeset_restore_lock);
	mutex_init(&dev_priv->av_mutex);
	mutex_init(&dev_priv->wm.wm_mutex);
	mutex_init(&dev_priv->pps_mutex);

	intel_uc_init_early(dev_priv);

	i915_memcpy_init_early(dev_priv);

	ret = i915_workqueues_init(dev_priv);
	if (ret < 0)
		return ret;

	/* This must be called before any calls to HAS_PCH_* */
	intel_detect_pch(dev_priv);

	intel_pm_setup(dev_priv);
	intel_init_dpio(dev_priv);
	intel_power_domains_init(dev_priv);
	intel_irq_init(dev_priv);
	intel_hangcheck_init(dev_priv);
	intel_init_display_hooks(dev_priv);
	intel_init_clock_gating_hooks(dev_priv);
	intel_init_audio_hooks(dev_priv);
	ret = i915_gem_load_init(dev_priv);
	if (ret < 0)
		goto err_workqueues;

	intel_display_crc_init(dev_priv);

	intel_device_info_dump(dev_priv);

	intel_detect_preproduction_hw(dev_priv);

	i915_perf_init(dev_priv);

	return 0;

err_workqueues:
	i915_workqueues_cleanup(dev_priv);
	return ret;
}

/**
 * i915_driver_cleanup_early - cleanup the setup done in i915_driver_init_early()
 * @dev_priv: device private
 */
static void i915_driver_cleanup_early(struct drm_i915_private *dev_priv)
{
	i915_perf_fini(dev_priv);
	i915_gem_load_cleanup(dev_priv);
	i915_workqueues_cleanup(dev_priv);
}

static int i915_mmio_setup(struct drm_i915_private *dev_priv)
{
	struct pci_dev *pdev = dev_priv->drm.pdev;
	int mmio_bar;
	int mmio_size;

	mmio_bar = IS_GEN2(dev_priv) ? 1 : 0;
	/*
	 * Before gen4, the registers and the GTT are behind different BARs.
	 * However, from gen4 onwards, the registers and the GTT are shared
	 * in the same BAR, so we want to restrict this ioremap from
	 * clobbering the GTT which we want ioremap_wc instead. Fortunately,
	 * the register BAR remains the same size for all the earlier
	 * generations up to Ironlake.
	 */
	if (INTEL_GEN(dev_priv) < 5)
		mmio_size = 512 * 1024;
	else
		mmio_size = 2 * 1024 * 1024;
	dev_priv->regs = pci_iomap(pdev, mmio_bar, mmio_size);
	if (dev_priv->regs == NULL) {
		DRM_ERROR("failed to map registers\n");

		return -EIO;
	}

	/* Try to make sure MCHBAR is enabled before poking at it */
	intel_setup_mchbar(dev_priv);

	return 0;
}

static void i915_mmio_cleanup(struct drm_i915_private *dev_priv)
{
	struct pci_dev *pdev = dev_priv->drm.pdev;

	intel_teardown_mchbar(dev_priv);
	pci_iounmap(pdev, dev_priv->regs);
}

/**
 * i915_driver_init_mmio - setup device MMIO
 * @dev_priv: device private
 *
 * Setup minimal device state necessary for MMIO accesses later in the
 * initialization sequence. The setup here should avoid any other device-wide
 * side effects or exposing the driver via kernel internal or user space
 * interfaces.
 */
static int i915_driver_init_mmio(struct drm_i915_private *dev_priv)
{
	int ret;

	if (i915_inject_load_failure())
		return -ENODEV;

	if (i915_get_bridge_dev(dev_priv))
		return -EIO;

	ret = i915_mmio_setup(dev_priv);
	if (ret < 0)
		goto put_bridge;

	intel_uncore_init(dev_priv);

	return 0;

put_bridge:
	pci_dev_put(dev_priv->bridge_dev);

	return ret;
}

/**
 * i915_driver_cleanup_mmio - cleanup the setup done in i915_driver_init_mmio()
 * @dev_priv: device private
 */
static void i915_driver_cleanup_mmio(struct drm_i915_private *dev_priv)
{
	intel_uncore_fini(dev_priv);
	i915_mmio_cleanup(dev_priv);
	pci_dev_put(dev_priv->bridge_dev);
}

static void intel_sanitize_options(struct drm_i915_private *dev_priv)
{
	i915.enable_execlists =
		intel_sanitize_enable_execlists(dev_priv,
						i915.enable_execlists);

	/*
	 * i915.enable_ppgtt is read-only, so do an early pass to validate the
	 * user's requested state against the hardware/driver capabilities.  We
	 * do this now so that we can print out any log messages once rather
	 * than every time we check intel_enable_ppgtt().
	 */
	i915.enable_ppgtt =
		intel_sanitize_enable_ppgtt(dev_priv, i915.enable_ppgtt);
	DRM_DEBUG_DRIVER("ppgtt mode: %i\n", i915.enable_ppgtt);

	i915.semaphores = intel_sanitize_semaphores(dev_priv, i915.semaphores);
	DRM_DEBUG_DRIVER("use GPU sempahores? %s\n", yesno(i915.semaphores));
}

/**
 * i915_driver_init_hw - setup state requiring device access
 * @dev_priv: device private
 *
 * Setup state that requires accessing the device, but doesn't require
 * exposing the driver via kernel internal or userspace interfaces.
 */
static int i915_driver_init_hw(struct drm_i915_private *dev_priv)
{
	struct pci_dev *pdev = dev_priv->drm.pdev;
	int ret;

	if (i915_inject_load_failure())
		return -ENODEV;

	intel_device_info_runtime_init(dev_priv);

	intel_sanitize_options(dev_priv);

	ret = i915_ggtt_probe_hw(dev_priv);
	if (ret)
		return ret;

	/* WARNING: Apparently we must kick fbdev drivers before vgacon,
	 * otherwise the vga fbdev driver falls over. */
	ret = i915_kick_out_firmware_fb(dev_priv);
	if (ret) {
		DRM_ERROR("failed to remove conflicting framebuffer drivers\n");
		goto out_ggtt;
	}

	ret = i915_kick_out_vgacon(dev_priv);
	if (ret) {
		DRM_ERROR("failed to remove conflicting VGA console\n");
		goto out_ggtt;
	}

	ret = i915_ggtt_init_hw(dev_priv);
	if (ret)
		return ret;

	ret = i915_ggtt_enable_hw(dev_priv);
	if (ret) {
		DRM_ERROR("failed to enable GGTT\n");
		goto out_ggtt;
	}

	pci_set_master(pdev);

	/* overlay on gen2 is broken and can't address above 1G */
	if (IS_GEN2(dev_priv)) {
		ret = dma_set_coherent_mask(&pdev->dev, DMA_BIT_MASK(30));
		if (ret) {
			DRM_ERROR("failed to set DMA mask\n");

			goto out_ggtt;
		}
	}

	/* 965GM sometimes incorrectly writes to hardware status page (HWS)
	 * using 32bit addressing, overwriting memory if HWS is located
	 * above 4GB.
	 *
	 * The documentation also mentions an issue with undefined
	 * behaviour if any general state is accessed within a page above 4GB,
	 * which also needs to be handled carefully.
	 */
	if (IS_I965G(dev_priv) || IS_I965GM(dev_priv)) {
		ret = dma_set_coherent_mask(&pdev->dev, DMA_BIT_MASK(32));

		if (ret) {
			DRM_ERROR("failed to set DMA mask\n");

			goto out_ggtt;
		}
	}

	pm_qos_add_request(&dev_priv->pm_qos, PM_QOS_CPU_DMA_LATENCY,
			   PM_QOS_DEFAULT_VALUE);

	intel_uncore_sanitize(dev_priv);

	intel_opregion_setup(dev_priv);

	i915_gem_load_init_fences(dev_priv);

	/* On the 945G/GM, the chipset reports the MSI capability on the
	 * integrated graphics even though the support isn't actually there
	 * according to the published specs.  It doesn't appear to function
	 * correctly in testing on 945G.
	 * This may be a side effect of MSI having been made available for PEG
	 * and the registers being closely associated.
	 *
	 * According to chipset errata, on the 965GM, MSI interrupts may
	 * be lost or delayed, but we use them anyways to avoid
	 * stuck interrupts on some machines.
	 */
	if (!IS_I945G(dev_priv) && !IS_I945GM(dev_priv)) {
		if (pci_enable_msi(pdev) < 0)
			DRM_DEBUG_DRIVER("can't enable MSI");
	}

	ret = intel_gvt_init(dev_priv);
	if (ret)
		goto out_ggtt;

	return 0;

out_ggtt:
	i915_ggtt_cleanup_hw(dev_priv);

	return ret;
}

/**
 * i915_driver_cleanup_hw - cleanup the setup done in i915_driver_init_hw()
 * @dev_priv: device private
 */
static void i915_driver_cleanup_hw(struct drm_i915_private *dev_priv)
{
	struct pci_dev *pdev = dev_priv->drm.pdev;

	if (pdev->msi_enabled)
		pci_disable_msi(pdev);

	pm_qos_remove_request(&dev_priv->pm_qos);
	i915_ggtt_cleanup_hw(dev_priv);
}

/**
 * i915_driver_register - register the driver with the rest of the system
 * @dev_priv: device private
 *
 * Perform any steps necessary to make the driver available via kernel
 * internal or userspace interfaces.
 */
static void i915_driver_register(struct drm_i915_private *dev_priv)
{
	struct drm_device *dev = &dev_priv->drm;

	i915_gem_shrinker_init(dev_priv);

	/*
	 * Notify a valid surface after modesetting,
	 * when running inside a VM.
	 */
	if (intel_vgpu_active(dev_priv))
		I915_WRITE(vgtif_reg(display_ready), VGT_DRV_DISPLAY_READY);

	/* Reveal our presence to userspace */
	if (drm_dev_register(dev, 0) == 0) {
		i915_debugfs_register(dev_priv);
		i915_guc_log_register(dev_priv);
		i915_setup_sysfs(dev_priv);

		/* Depends on sysfs having been initialized */
		i915_perf_register(dev_priv);
	} else
		DRM_ERROR("Failed to register driver for userspace access!\n");

	if (INTEL_INFO(dev_priv)->num_pipes) {
		/* Must be done after probing outputs */
		intel_opregion_register(dev_priv);
		acpi_video_register();
	}

	if (IS_GEN5(dev_priv))
		intel_gpu_ips_init(dev_priv);

	intel_audio_init(dev_priv);

	/*
	 * Some ports require correctly set-up hpd registers for detection to
	 * work properly (leading to ghost connected connector status), e.g. VGA
	 * on gm45.  Hence we can only set up the initial fbdev config after hpd
	 * irqs are fully enabled. We do it last so that the async config
	 * cannot run before the connectors are registered.
	 */
	intel_fbdev_initial_config_async(dev);
}

/**
 * i915_driver_unregister - cleanup the registration done in i915_driver_regiser()
 * @dev_priv: device private
 */
static void i915_driver_unregister(struct drm_i915_private *dev_priv)
{
	intel_audio_deinit(dev_priv);

	intel_gpu_ips_teardown();
	acpi_video_unregister();
	intel_opregion_unregister(dev_priv);

	i915_perf_unregister(dev_priv);

	i915_teardown_sysfs(dev_priv);
	i915_guc_log_unregister(dev_priv);
	i915_debugfs_unregister(dev_priv);
	drm_dev_unregister(&dev_priv->drm);

	i915_gem_shrinker_cleanup(dev_priv);
}

/**
 * i915_driver_load - setup chip and create an initial config
 * @pdev: PCI device
 * @ent: matching PCI ID entry
 *
 * The driver load routine has to do several things:
 *   - drive output discovery via intel_modeset_init()
 *   - initialize the memory manager
 *   - allocate initial config memory
 *   - setup the DRM framebuffer with the allocated memory
 */
int i915_driver_load(struct pci_dev *pdev, const struct pci_device_id *ent)
{
	struct drm_i915_private *dev_priv;
	int ret;

	if (i915.nuclear_pageflip)
		driver.driver_features |= DRIVER_ATOMIC;

	ret = -ENOMEM;
	dev_priv = kzalloc(sizeof(*dev_priv), GFP_KERNEL);
	if (dev_priv)
		ret = drm_dev_init(&dev_priv->drm, &driver, &pdev->dev);
	if (ret) {
		DRM_DEV_ERROR(&pdev->dev, "allocation failed\n");
		kfree(dev_priv);
		return ret;
	}

	dev_priv->drm.pdev = pdev;
	dev_priv->drm.dev_private = dev_priv;

	ret = pci_enable_device(pdev);
	if (ret)
		goto out_free_priv;

	pci_set_drvdata(pdev, &dev_priv->drm);

	ret = i915_driver_init_early(dev_priv, ent);
	if (ret < 0)
		goto out_pci_disable;

	intel_runtime_pm_get(dev_priv);

	ret = i915_driver_init_mmio(dev_priv);
	if (ret < 0)
		goto out_runtime_pm_put;

	ret = i915_driver_init_hw(dev_priv);
	if (ret < 0)
		goto out_cleanup_mmio;

	/*
	 * TODO: move the vblank init and parts of modeset init steps into one
	 * of the i915_driver_init_/i915_driver_register functions according
	 * to the role/effect of the given init step.
	 */
	if (INTEL_INFO(dev_priv)->num_pipes) {
		ret = drm_vblank_init(&dev_priv->drm,
				      INTEL_INFO(dev_priv)->num_pipes);
		if (ret)
			goto out_cleanup_hw;
	}

	ret = i915_load_modeset_init(&dev_priv->drm);
	if (ret < 0)
		goto out_cleanup_vblank;

	i915_driver_register(dev_priv);

	intel_runtime_pm_enable(dev_priv);

	dev_priv->ipc_enabled = false;

	/* Everything is in place, we can now relax! */
	DRM_INFO("Initialized %s %d.%d.%d %s for %s on minor %d\n",
		 driver.name, driver.major, driver.minor, driver.patchlevel,
		 driver.date, pci_name(pdev), dev_priv->drm.primary->index);
	if (IS_ENABLED(CONFIG_DRM_I915_DEBUG))
		DRM_INFO("DRM_I915_DEBUG enabled\n");
	if (IS_ENABLED(CONFIG_DRM_I915_DEBUG_GEM))
		DRM_INFO("DRM_I915_DEBUG_GEM enabled\n");

	intel_runtime_pm_put(dev_priv);

	return 0;

out_cleanup_vblank:
	drm_vblank_cleanup(&dev_priv->drm);
out_cleanup_hw:
	i915_driver_cleanup_hw(dev_priv);
out_cleanup_mmio:
	i915_driver_cleanup_mmio(dev_priv);
out_runtime_pm_put:
	intel_runtime_pm_put(dev_priv);
	i915_driver_cleanup_early(dev_priv);
out_pci_disable:
	pci_disable_device(pdev);
out_free_priv:
	i915_load_error(dev_priv, "Device initialization failed (%d)\n", ret);
	drm_dev_unref(&dev_priv->drm);
	return ret;
}

void i915_driver_unload(struct drm_device *dev)
{
	struct drm_i915_private *dev_priv = to_i915(dev);
	struct pci_dev *pdev = dev_priv->drm.pdev;

	intel_fbdev_fini(dev);

	if (i915_gem_suspend(dev_priv))
		DRM_ERROR("failed to idle hardware; continuing to unload!\n");

	intel_display_power_get(dev_priv, POWER_DOMAIN_INIT);

	intel_gvt_cleanup(dev_priv);

	i915_driver_unregister(dev_priv);

	drm_vblank_cleanup(dev);

	intel_modeset_cleanup(dev);

	/*
	 * free the memory space allocated for the child device
	 * config parsed from VBT
	 */
	if (dev_priv->vbt.child_dev && dev_priv->vbt.child_dev_num) {
		kfree(dev_priv->vbt.child_dev);
		dev_priv->vbt.child_dev = NULL;
		dev_priv->vbt.child_dev_num = 0;
	}
	kfree(dev_priv->vbt.sdvo_lvds_vbt_mode);
	dev_priv->vbt.sdvo_lvds_vbt_mode = NULL;
	kfree(dev_priv->vbt.lfp_lvds_vbt_mode);
	dev_priv->vbt.lfp_lvds_vbt_mode = NULL;

	vga_switcheroo_unregister_client(pdev);
	vga_client_register(pdev, NULL, NULL, NULL);

	intel_csr_ucode_fini(dev_priv);

	/* Free error state after interrupts are fully disabled. */
	cancel_delayed_work_sync(&dev_priv->gpu_error.hangcheck_work);
	i915_destroy_error_state(dev_priv);

	/* Flush any outstanding unpin_work. */
	drain_workqueue(dev_priv->wq);

	intel_guc_fini(dev_priv);
	intel_huc_fini(dev_priv);
	i915_gem_fini(dev_priv);
	intel_fbc_cleanup_cfb(dev_priv);

	intel_power_domains_fini(dev_priv);

	i915_driver_cleanup_hw(dev_priv);
	i915_driver_cleanup_mmio(dev_priv);

	intel_display_power_put(dev_priv, POWER_DOMAIN_INIT);

	i915_driver_cleanup_early(dev_priv);
}

static int i915_driver_open(struct drm_device *dev, struct drm_file *file)
{
	int ret;

	ret = i915_gem_open(dev, file);
	if (ret)
		return ret;

	return 0;
}

/**
 * i915_driver_lastclose - clean up after all DRM clients have exited
 * @dev: DRM device
 *
 * Take care of cleaning up after all DRM clients have exited.  In the
 * mode setting case, we want to restore the kernel's initial mode (just
 * in case the last client left us in a bad state).
 *
 * Additionally, in the non-mode setting case, we'll tear down the GTT
 * and DMA structures, since the kernel won't be using them, and clea
 * up any GEM state.
 */
static void i915_driver_lastclose(struct drm_device *dev)
{
	intel_fbdev_restore_mode(dev);
	vga_switcheroo_process_delayed_switch();
}

static void i915_driver_preclose(struct drm_device *dev, struct drm_file *file)
{
	mutex_lock(&dev->struct_mutex);
	i915_gem_context_close(dev, file);
	i915_gem_release(dev, file);
	mutex_unlock(&dev->struct_mutex);
}

static void i915_driver_postclose(struct drm_device *dev, struct drm_file *file)
{
	struct drm_i915_file_private *file_priv = file->driver_priv;

	kfree(file_priv);
}

static void intel_suspend_encoders(struct drm_i915_private *dev_priv)
{
	struct drm_device *dev = &dev_priv->drm;
	struct intel_encoder *encoder;

	drm_modeset_lock_all(dev);
	for_each_intel_encoder(dev, encoder)
		if (encoder->suspend)
			encoder->suspend(encoder);
	drm_modeset_unlock_all(dev);
}

static int vlv_resume_prepare(struct drm_i915_private *dev_priv,
			      bool rpm_resume);
static int vlv_suspend_complete(struct drm_i915_private *dev_priv);

static bool suspend_to_idle(struct drm_i915_private *dev_priv)
{
#if IS_ENABLED(CONFIG_ACPI_SLEEP)
	if (acpi_target_system_state() < ACPI_STATE_S3)
		return true;
#endif
	return false;
}

static int i915_drm_suspend(struct drm_device *dev)
{
	struct drm_i915_private *dev_priv = to_i915(dev);
	struct pci_dev *pdev = dev_priv->drm.pdev;
	pci_power_t opregion_target_state;
	int error;

	/* ignore lid events during suspend */
	mutex_lock(&dev_priv->modeset_restore_lock);
	dev_priv->modeset_restore = MODESET_SUSPENDED;
	mutex_unlock(&dev_priv->modeset_restore_lock);

	disable_rpm_wakeref_asserts(dev_priv);

	/* We do a lot of poking in a lot of registers, make sure they work
	 * properly. */
	intel_display_set_init_power(dev_priv, true);

	drm_kms_helper_poll_disable(dev);

	pci_save_state(pdev);

	error = i915_gem_suspend(dev_priv);
	if (error) {
		dev_err(&pdev->dev,
			"GEM idle failed, resume might fail\n");
		goto out;
	}

	intel_display_suspend(dev);

	intel_dp_mst_suspend(dev);

	intel_runtime_pm_disable_interrupts(dev_priv);
	intel_hpd_cancel_work(dev_priv);

	intel_suspend_encoders(dev_priv);

	intel_suspend_hw(dev_priv);

	i915_gem_suspend_gtt_mappings(dev_priv);

	i915_save_state(dev_priv);

	opregion_target_state = suspend_to_idle(dev_priv) ? PCI_D1 : PCI_D3cold;
	intel_opregion_notify_adapter(dev_priv, opregion_target_state);

	intel_uncore_suspend(dev_priv);
	intel_opregion_unregister(dev_priv);

	intel_fbdev_set_suspend(dev, FBINFO_STATE_SUSPENDED, true);

	dev_priv->suspend_count++;

	intel_csr_ucode_suspend(dev_priv);

out:
	enable_rpm_wakeref_asserts(dev_priv);

	return error;
}

static int i915_drm_suspend_late(struct drm_device *dev, bool hibernation)
{
	struct drm_i915_private *dev_priv = to_i915(dev);
	struct pci_dev *pdev = dev_priv->drm.pdev;
	bool fw_csr;
	int ret;

	disable_rpm_wakeref_asserts(dev_priv);

	intel_display_set_init_power(dev_priv, false);

	fw_csr = !IS_GEN9_LP(dev_priv) &&
		suspend_to_idle(dev_priv) && dev_priv->csr.dmc_payload;
	/*
	 * In case of firmware assisted context save/restore don't manually
	 * deinit the power domains. This also means the CSR/DMC firmware will
	 * stay active, it will power down any HW resources as required and
	 * also enable deeper system power states that would be blocked if the
	 * firmware was inactive.
	 */
	if (!fw_csr)
		intel_power_domains_suspend(dev_priv);

	ret = 0;
	if (IS_GEN9_LP(dev_priv))
		bxt_enable_dc9(dev_priv);
	else if (IS_HASWELL(dev_priv) || IS_BROADWELL(dev_priv))
		hsw_enable_pc8(dev_priv);
	else if (IS_VALLEYVIEW(dev_priv) || IS_CHERRYVIEW(dev_priv))
		ret = vlv_suspend_complete(dev_priv);

	if (ret) {
		DRM_ERROR("Suspend complete failed: %d\n", ret);
		if (!fw_csr)
			intel_power_domains_init_hw(dev_priv, true);

		goto out;
	}

	pci_disable_device(pdev);
	/*
	 * During hibernation on some platforms the BIOS may try to access
	 * the device even though it's already in D3 and hang the machine. So
	 * leave the device in D0 on those platforms and hope the BIOS will
	 * power down the device properly. The issue was seen on multiple old
	 * GENs with different BIOS vendors, so having an explicit blacklist
	 * is inpractical; apply the workaround on everything pre GEN6. The
	 * platforms where the issue was seen:
	 * Lenovo Thinkpad X301, X61s, X60, T60, X41
	 * Fujitsu FSC S7110
	 * Acer Aspire 1830T
	 */
	if (!(hibernation && INTEL_GEN(dev_priv) < 6))
		pci_set_power_state(pdev, PCI_D3hot);

	dev_priv->suspended_to_idle = suspend_to_idle(dev_priv);

out:
	enable_rpm_wakeref_asserts(dev_priv);

	return ret;
}

static int i915_suspend_switcheroo(struct drm_device *dev, pm_message_t state)
{
	int error;

	if (!dev) {
		DRM_ERROR("dev: %p\n", dev);
		DRM_ERROR("DRM not initialized, aborting suspend.\n");
		return -ENODEV;
	}

	if (WARN_ON_ONCE(state.event != PM_EVENT_SUSPEND &&
			 state.event != PM_EVENT_FREEZE))
		return -EINVAL;

	if (dev->switch_power_state == DRM_SWITCH_POWER_OFF)
		return 0;

	error = i915_drm_suspend(dev);
	if (error)
		return error;

	return i915_drm_suspend_late(dev, false);
}

static int i915_drm_resume(struct drm_device *dev)
{
	struct drm_i915_private *dev_priv = to_i915(dev);
	int ret;

	disable_rpm_wakeref_asserts(dev_priv);
	intel_sanitize_gt_powersave(dev_priv);

	ret = i915_ggtt_enable_hw(dev_priv);
	if (ret)
		DRM_ERROR("failed to re-enable GGTT\n");

	intel_csr_ucode_resume(dev_priv);

	i915_gem_resume(dev_priv);

	i915_restore_state(dev_priv);
	intel_pps_unlock_regs_wa(dev_priv);
	intel_opregion_setup(dev_priv);

<<<<<<< HEAD
	intel_init_pch_refclk(dev);
=======
	intel_init_pch_refclk(dev_priv);
>>>>>>> f2e5fa84

	/*
	 * Interrupts have to be enabled before any batches are run. If not the
	 * GPU will hang. i915_gem_init_hw() will initiate batches to
	 * update/restore the context.
	 *
	 * drm_mode_config_reset() needs AUX interrupts.
	 *
	 * Modeset enabling in intel_modeset_init_hw() also needs working
	 * interrupts.
	 */
	intel_runtime_pm_enable_interrupts(dev_priv);

	drm_mode_config_reset(dev);

	mutex_lock(&dev->struct_mutex);
	if (i915_gem_init_hw(dev_priv)) {
		DRM_ERROR("failed to re-initialize GPU, declaring wedged!\n");
		i915_gem_set_wedged(dev_priv);
	}
	mutex_unlock(&dev->struct_mutex);

	intel_guc_resume(dev_priv);

	intel_modeset_init_hw(dev);

	spin_lock_irq(&dev_priv->irq_lock);
	if (dev_priv->display.hpd_irq_setup)
		dev_priv->display.hpd_irq_setup(dev_priv);
	spin_unlock_irq(&dev_priv->irq_lock);

	intel_dp_mst_resume(dev);

	intel_display_resume(dev);

	drm_kms_helper_poll_enable(dev);

	/*
	 * ... but also need to make sure that hotplug processing
	 * doesn't cause havoc. Like in the driver load code we don't
	 * bother with the tiny race here where we might loose hotplug
	 * notifications.
	 * */
	intel_hpd_init(dev_priv);

	intel_opregion_register(dev_priv);

	intel_fbdev_set_suspend(dev, FBINFO_STATE_RUNNING, false);

	mutex_lock(&dev_priv->modeset_restore_lock);
	dev_priv->modeset_restore = MODESET_DONE;
	mutex_unlock(&dev_priv->modeset_restore_lock);

	intel_opregion_notify_adapter(dev_priv, PCI_D0);

	intel_autoenable_gt_powersave(dev_priv);

	enable_rpm_wakeref_asserts(dev_priv);

	return 0;
}

static int i915_drm_resume_early(struct drm_device *dev)
{
	struct drm_i915_private *dev_priv = to_i915(dev);
	struct pci_dev *pdev = dev_priv->drm.pdev;
	int ret;

	/*
	 * We have a resume ordering issue with the snd-hda driver also
	 * requiring our device to be power up. Due to the lack of a
	 * parent/child relationship we currently solve this with an early
	 * resume hook.
	 *
	 * FIXME: This should be solved with a special hdmi sink device or
	 * similar so that power domains can be employed.
	 */

	/*
	 * Note that we need to set the power state explicitly, since we
	 * powered off the device during freeze and the PCI core won't power
	 * it back up for us during thaw. Powering off the device during
	 * freeze is not a hard requirement though, and during the
	 * suspend/resume phases the PCI core makes sure we get here with the
	 * device powered on. So in case we change our freeze logic and keep
	 * the device powered we can also remove the following set power state
	 * call.
	 */
	ret = pci_set_power_state(pdev, PCI_D0);
	if (ret) {
		DRM_ERROR("failed to set PCI D0 power state (%d)\n", ret);
		goto out;
	}

	/*
	 * Note that pci_enable_device() first enables any parent bridge
	 * device and only then sets the power state for this device. The
	 * bridge enabling is a nop though, since bridge devices are resumed
	 * first. The order of enabling power and enabling the device is
	 * imposed by the PCI core as described above, so here we preserve the
	 * same order for the freeze/thaw phases.
	 *
	 * TODO: eventually we should remove pci_disable_device() /
	 * pci_enable_enable_device() from suspend/resume. Due to how they
	 * depend on the device enable refcount we can't anyway depend on them
	 * disabling/enabling the device.
	 */
	if (pci_enable_device(pdev)) {
		ret = -EIO;
		goto out;
	}

	pci_set_master(pdev);

	disable_rpm_wakeref_asserts(dev_priv);

	if (IS_VALLEYVIEW(dev_priv) || IS_CHERRYVIEW(dev_priv))
		ret = vlv_resume_prepare(dev_priv, false);
	if (ret)
		DRM_ERROR("Resume prepare failed: %d, continuing anyway\n",
			  ret);

	intel_uncore_resume_early(dev_priv);

	if (IS_GEN9_LP(dev_priv)) {
		if (!dev_priv->suspended_to_idle)
			gen9_sanitize_dc_state(dev_priv);
		bxt_disable_dc9(dev_priv);
	} else if (IS_HASWELL(dev_priv) || IS_BROADWELL(dev_priv)) {
		hsw_disable_pc8(dev_priv);
	}

	intel_uncore_sanitize(dev_priv);

	if (IS_GEN9_LP(dev_priv) ||
	    !(dev_priv->suspended_to_idle && dev_priv->csr.dmc_payload))
		intel_power_domains_init_hw(dev_priv, true);

	enable_rpm_wakeref_asserts(dev_priv);

out:
	dev_priv->suspended_to_idle = false;

	return ret;
}

static int i915_resume_switcheroo(struct drm_device *dev)
{
	int ret;

	if (dev->switch_power_state == DRM_SWITCH_POWER_OFF)
		return 0;

	ret = i915_drm_resume_early(dev);
	if (ret)
		return ret;

	return i915_drm_resume(dev);
}

/**
 * i915_reset - reset chip after a hang
 * @dev_priv: device private to reset
 *
 * Reset the chip.  Useful if a hang is detected. Marks the device as wedged
 * on failure.
 *
 * Caller must hold the struct_mutex.
 *
 * Procedure is fairly simple:
 *   - reset the chip using the reset reg
 *   - re-init context state
 *   - re-init hardware status page
 *   - re-init ring buffer
 *   - re-init interrupt state
 *   - re-init display
 */
void i915_reset(struct drm_i915_private *dev_priv)
{
	struct i915_gpu_error *error = &dev_priv->gpu_error;
	int ret;

	lockdep_assert_held(&dev_priv->drm.struct_mutex);

	if (!test_and_clear_bit(I915_RESET_IN_PROGRESS, &error->flags))
		return;

	/* Clear any previous failed attempts at recovery. Time to try again. */
	__clear_bit(I915_WEDGED, &error->flags);
	error->reset_count++;

	pr_notice("drm/i915: Resetting chip after gpu hang\n");
	disable_irq(dev_priv->drm.irq);
	ret = i915_gem_reset_prepare(dev_priv);
	if (ret) {
		DRM_ERROR("GPU recovery failed\n");
		intel_gpu_reset(dev_priv, ALL_ENGINES);
		goto error;
	}

	ret = intel_gpu_reset(dev_priv, ALL_ENGINES);
	if (ret) {
		if (ret != -ENODEV)
			DRM_ERROR("Failed to reset chip: %i\n", ret);
		else
			DRM_DEBUG_DRIVER("GPU reset disabled\n");
		goto error;
	}

	i915_gem_reset(dev_priv);
	intel_overlay_reset(dev_priv);

	/* Ok, now get things going again... */

	/*
	 * Everything depends on having the GTT running, so we need to start
	 * there.  Fortunately we don't need to do this unless we reset the
	 * chip at a PCI level.
	 *
	 * Next we need to restore the context, but we don't use those
	 * yet either...
	 *
	 * Ring buffer needs to be re-initialized in the KMS case, or if X
	 * was running at the time of the reset (i.e. we weren't VT
	 * switched away).
	 */
	ret = i915_gem_init_hw(dev_priv);
	if (ret) {
		DRM_ERROR("Failed hw init on reset %d\n", ret);
		goto error;
	}

	i915_queue_hangcheck(dev_priv);

wakeup:
	i915_gem_reset_finish(dev_priv);
	enable_irq(dev_priv->drm.irq);
	wake_up_bit(&error->flags, I915_RESET_IN_PROGRESS);
	return;

error:
	i915_gem_set_wedged(dev_priv);
	goto wakeup;
}

static int i915_pm_suspend(struct device *kdev)
{
	struct pci_dev *pdev = to_pci_dev(kdev);
	struct drm_device *dev = pci_get_drvdata(pdev);

	if (!dev) {
		dev_err(kdev, "DRM not initialized, aborting suspend.\n");
		return -ENODEV;
	}

	if (dev->switch_power_state == DRM_SWITCH_POWER_OFF)
		return 0;

	return i915_drm_suspend(dev);
}

static int i915_pm_suspend_late(struct device *kdev)
{
	struct drm_device *dev = &kdev_to_i915(kdev)->drm;

	/*
	 * We have a suspend ordering issue with the snd-hda driver also
	 * requiring our device to be power up. Due to the lack of a
	 * parent/child relationship we currently solve this with an late
	 * suspend hook.
	 *
	 * FIXME: This should be solved with a special hdmi sink device or
	 * similar so that power domains can be employed.
	 */
	if (dev->switch_power_state == DRM_SWITCH_POWER_OFF)
		return 0;

	return i915_drm_suspend_late(dev, false);
}

static int i915_pm_poweroff_late(struct device *kdev)
{
	struct drm_device *dev = &kdev_to_i915(kdev)->drm;

	if (dev->switch_power_state == DRM_SWITCH_POWER_OFF)
		return 0;

	return i915_drm_suspend_late(dev, true);
}

static int i915_pm_resume_early(struct device *kdev)
{
	struct drm_device *dev = &kdev_to_i915(kdev)->drm;

	if (dev->switch_power_state == DRM_SWITCH_POWER_OFF)
		return 0;

	return i915_drm_resume_early(dev);
}

static int i915_pm_resume(struct device *kdev)
{
	struct drm_device *dev = &kdev_to_i915(kdev)->drm;

	if (dev->switch_power_state == DRM_SWITCH_POWER_OFF)
		return 0;

	return i915_drm_resume(dev);
}

/* freeze: before creating the hibernation_image */
static int i915_pm_freeze(struct device *kdev)
{
	int ret;

	ret = i915_pm_suspend(kdev);
	if (ret)
		return ret;

	ret = i915_gem_freeze(kdev_to_i915(kdev));
	if (ret)
		return ret;

	return 0;
}

static int i915_pm_freeze_late(struct device *kdev)
{
	int ret;

	ret = i915_pm_suspend_late(kdev);
	if (ret)
		return ret;

	ret = i915_gem_freeze_late(kdev_to_i915(kdev));
	if (ret)
		return ret;

	return 0;
}

/* thaw: called after creating the hibernation image, but before turning off. */
static int i915_pm_thaw_early(struct device *kdev)
{
	return i915_pm_resume_early(kdev);
}

static int i915_pm_thaw(struct device *kdev)
{
	return i915_pm_resume(kdev);
}

/* restore: called after loading the hibernation image. */
static int i915_pm_restore_early(struct device *kdev)
{
	struct pci_dev *pdev = to_pci_dev(kdev);
	struct drm_device *dev = pci_get_drvdata(pdev);

	/* for avoiding the memory corruption at S4 resume (bsc#984624) */
	intel_gpu_reset(to_i915(dev), ALL_ENGINES);
	return i915_pm_resume_early(kdev);
}

static int i915_pm_restore(struct device *kdev)
{
	return i915_pm_resume(kdev);
}

/*
 * Save all Gunit registers that may be lost after a D3 and a subsequent
 * S0i[R123] transition. The list of registers needing a save/restore is
 * defined in the VLV2_S0IXRegs document. This documents marks all Gunit
 * registers in the following way:
 * - Driver: saved/restored by the driver
 * - Punit : saved/restored by the Punit firmware
 * - No, w/o marking: no need to save/restore, since the register is R/O or
 *                    used internally by the HW in a way that doesn't depend
 *                    keeping the content across a suspend/resume.
 * - Debug : used for debugging
 *
 * We save/restore all registers marked with 'Driver', with the following
 * exceptions:
 * - Registers out of use, including also registers marked with 'Debug'.
 *   These have no effect on the driver's operation, so we don't save/restore
 *   them to reduce the overhead.
 * - Registers that are fully setup by an initialization function called from
 *   the resume path. For example many clock gating and RPS/RC6 registers.
 * - Registers that provide the right functionality with their reset defaults.
 *
 * TODO: Except for registers that based on the above 3 criteria can be safely
 * ignored, we save/restore all others, practically treating the HW context as
 * a black-box for the driver. Further investigation is needed to reduce the
 * saved/restored registers even further, by following the same 3 criteria.
 */
static void vlv_save_gunit_s0ix_state(struct drm_i915_private *dev_priv)
{
	struct vlv_s0ix_state *s = &dev_priv->vlv_s0ix_state;
	int i;

	/* GAM 0x4000-0x4770 */
	s->wr_watermark		= I915_READ(GEN7_WR_WATERMARK);
	s->gfx_prio_ctrl	= I915_READ(GEN7_GFX_PRIO_CTRL);
	s->arb_mode		= I915_READ(ARB_MODE);
	s->gfx_pend_tlb0	= I915_READ(GEN7_GFX_PEND_TLB0);
	s->gfx_pend_tlb1	= I915_READ(GEN7_GFX_PEND_TLB1);

	for (i = 0; i < ARRAY_SIZE(s->lra_limits); i++)
		s->lra_limits[i] = I915_READ(GEN7_LRA_LIMITS(i));

	s->media_max_req_count	= I915_READ(GEN7_MEDIA_MAX_REQ_COUNT);
	s->gfx_max_req_count	= I915_READ(GEN7_GFX_MAX_REQ_COUNT);

	s->render_hwsp		= I915_READ(RENDER_HWS_PGA_GEN7);
	s->ecochk		= I915_READ(GAM_ECOCHK);
	s->bsd_hwsp		= I915_READ(BSD_HWS_PGA_GEN7);
	s->blt_hwsp		= I915_READ(BLT_HWS_PGA_GEN7);

	s->tlb_rd_addr		= I915_READ(GEN7_TLB_RD_ADDR);

	/* MBC 0x9024-0x91D0, 0x8500 */
	s->g3dctl		= I915_READ(VLV_G3DCTL);
	s->gsckgctl		= I915_READ(VLV_GSCKGCTL);
	s->mbctl		= I915_READ(GEN6_MBCTL);

	/* GCP 0x9400-0x9424, 0x8100-0x810C */
	s->ucgctl1		= I915_READ(GEN6_UCGCTL1);
	s->ucgctl3		= I915_READ(GEN6_UCGCTL3);
	s->rcgctl1		= I915_READ(GEN6_RCGCTL1);
	s->rcgctl2		= I915_READ(GEN6_RCGCTL2);
	s->rstctl		= I915_READ(GEN6_RSTCTL);
	s->misccpctl		= I915_READ(GEN7_MISCCPCTL);

	/* GPM 0xA000-0xAA84, 0x8000-0x80FC */
	s->gfxpause		= I915_READ(GEN6_GFXPAUSE);
	s->rpdeuhwtc		= I915_READ(GEN6_RPDEUHWTC);
	s->rpdeuc		= I915_READ(GEN6_RPDEUC);
	s->ecobus		= I915_READ(ECOBUS);
	s->pwrdwnupctl		= I915_READ(VLV_PWRDWNUPCTL);
	s->rp_down_timeout	= I915_READ(GEN6_RP_DOWN_TIMEOUT);
	s->rp_deucsw		= I915_READ(GEN6_RPDEUCSW);
	s->rcubmabdtmr		= I915_READ(GEN6_RCUBMABDTMR);
	s->rcedata		= I915_READ(VLV_RCEDATA);
	s->spare2gh		= I915_READ(VLV_SPAREG2H);

	/* Display CZ domain, 0x4400C-0x4402C, 0x4F000-0x4F11F */
	s->gt_imr		= I915_READ(GTIMR);
	s->gt_ier		= I915_READ(GTIER);
	s->pm_imr		= I915_READ(GEN6_PMIMR);
	s->pm_ier		= I915_READ(GEN6_PMIER);

	for (i = 0; i < ARRAY_SIZE(s->gt_scratch); i++)
		s->gt_scratch[i] = I915_READ(GEN7_GT_SCRATCH(i));

	/* GT SA CZ domain, 0x100000-0x138124 */
	s->tilectl		= I915_READ(TILECTL);
	s->gt_fifoctl		= I915_READ(GTFIFOCTL);
	s->gtlc_wake_ctrl	= I915_READ(VLV_GTLC_WAKE_CTRL);
	s->gtlc_survive		= I915_READ(VLV_GTLC_SURVIVABILITY_REG);
	s->pmwgicz		= I915_READ(VLV_PMWGICZ);

	/* Gunit-Display CZ domain, 0x182028-0x1821CF */
	s->gu_ctl0		= I915_READ(VLV_GU_CTL0);
	s->gu_ctl1		= I915_READ(VLV_GU_CTL1);
	s->pcbr			= I915_READ(VLV_PCBR);
	s->clock_gate_dis2	= I915_READ(VLV_GUNIT_CLOCK_GATE2);

	/*
	 * Not saving any of:
	 * DFT,		0x9800-0x9EC0
	 * SARB,	0xB000-0xB1FC
	 * GAC,		0x5208-0x524C, 0x14000-0x14C000
	 * PCI CFG
	 */
}

static void vlv_restore_gunit_s0ix_state(struct drm_i915_private *dev_priv)
{
	struct vlv_s0ix_state *s = &dev_priv->vlv_s0ix_state;
	u32 val;
	int i;

	/* GAM 0x4000-0x4770 */
	I915_WRITE(GEN7_WR_WATERMARK,	s->wr_watermark);
	I915_WRITE(GEN7_GFX_PRIO_CTRL,	s->gfx_prio_ctrl);
	I915_WRITE(ARB_MODE,		s->arb_mode | (0xffff << 16));
	I915_WRITE(GEN7_GFX_PEND_TLB0,	s->gfx_pend_tlb0);
	I915_WRITE(GEN7_GFX_PEND_TLB1,	s->gfx_pend_tlb1);

	for (i = 0; i < ARRAY_SIZE(s->lra_limits); i++)
		I915_WRITE(GEN7_LRA_LIMITS(i), s->lra_limits[i]);

	I915_WRITE(GEN7_MEDIA_MAX_REQ_COUNT, s->media_max_req_count);
	I915_WRITE(GEN7_GFX_MAX_REQ_COUNT, s->gfx_max_req_count);

	I915_WRITE(RENDER_HWS_PGA_GEN7,	s->render_hwsp);
	I915_WRITE(GAM_ECOCHK,		s->ecochk);
	I915_WRITE(BSD_HWS_PGA_GEN7,	s->bsd_hwsp);
	I915_WRITE(BLT_HWS_PGA_GEN7,	s->blt_hwsp);

	I915_WRITE(GEN7_TLB_RD_ADDR,	s->tlb_rd_addr);

	/* MBC 0x9024-0x91D0, 0x8500 */
	I915_WRITE(VLV_G3DCTL,		s->g3dctl);
	I915_WRITE(VLV_GSCKGCTL,	s->gsckgctl);
	I915_WRITE(GEN6_MBCTL,		s->mbctl);

	/* GCP 0x9400-0x9424, 0x8100-0x810C */
	I915_WRITE(GEN6_UCGCTL1,	s->ucgctl1);
	I915_WRITE(GEN6_UCGCTL3,	s->ucgctl3);
	I915_WRITE(GEN6_RCGCTL1,	s->rcgctl1);
	I915_WRITE(GEN6_RCGCTL2,	s->rcgctl2);
	I915_WRITE(GEN6_RSTCTL,		s->rstctl);
	I915_WRITE(GEN7_MISCCPCTL,	s->misccpctl);

	/* GPM 0xA000-0xAA84, 0x8000-0x80FC */
	I915_WRITE(GEN6_GFXPAUSE,	s->gfxpause);
	I915_WRITE(GEN6_RPDEUHWTC,	s->rpdeuhwtc);
	I915_WRITE(GEN6_RPDEUC,		s->rpdeuc);
	I915_WRITE(ECOBUS,		s->ecobus);
	I915_WRITE(VLV_PWRDWNUPCTL,	s->pwrdwnupctl);
	I915_WRITE(GEN6_RP_DOWN_TIMEOUT,s->rp_down_timeout);
	I915_WRITE(GEN6_RPDEUCSW,	s->rp_deucsw);
	I915_WRITE(GEN6_RCUBMABDTMR,	s->rcubmabdtmr);
	I915_WRITE(VLV_RCEDATA,		s->rcedata);
	I915_WRITE(VLV_SPAREG2H,	s->spare2gh);

	/* Display CZ domain, 0x4400C-0x4402C, 0x4F000-0x4F11F */
	I915_WRITE(GTIMR,		s->gt_imr);
	I915_WRITE(GTIER,		s->gt_ier);
	I915_WRITE(GEN6_PMIMR,		s->pm_imr);
	I915_WRITE(GEN6_PMIER,		s->pm_ier);

	for (i = 0; i < ARRAY_SIZE(s->gt_scratch); i++)
		I915_WRITE(GEN7_GT_SCRATCH(i), s->gt_scratch[i]);

	/* GT SA CZ domain, 0x100000-0x138124 */
	I915_WRITE(TILECTL,			s->tilectl);
	I915_WRITE(GTFIFOCTL,			s->gt_fifoctl);
	/*
	 * Preserve the GT allow wake and GFX force clock bit, they are not
	 * be restored, as they are used to control the s0ix suspend/resume
	 * sequence by the caller.
	 */
	val = I915_READ(VLV_GTLC_WAKE_CTRL);
	val &= VLV_GTLC_ALLOWWAKEREQ;
	val |= s->gtlc_wake_ctrl & ~VLV_GTLC_ALLOWWAKEREQ;
	I915_WRITE(VLV_GTLC_WAKE_CTRL, val);

	val = I915_READ(VLV_GTLC_SURVIVABILITY_REG);
	val &= VLV_GFX_CLK_FORCE_ON_BIT;
	val |= s->gtlc_survive & ~VLV_GFX_CLK_FORCE_ON_BIT;
	I915_WRITE(VLV_GTLC_SURVIVABILITY_REG, val);

	I915_WRITE(VLV_PMWGICZ,			s->pmwgicz);

	/* Gunit-Display CZ domain, 0x182028-0x1821CF */
	I915_WRITE(VLV_GU_CTL0,			s->gu_ctl0);
	I915_WRITE(VLV_GU_CTL1,			s->gu_ctl1);
	I915_WRITE(VLV_PCBR,			s->pcbr);
	I915_WRITE(VLV_GUNIT_CLOCK_GATE2,	s->clock_gate_dis2);
}

int vlv_force_gfx_clock(struct drm_i915_private *dev_priv, bool force_on)
{
	u32 val;
	int err;

	val = I915_READ(VLV_GTLC_SURVIVABILITY_REG);
	val &= ~VLV_GFX_CLK_FORCE_ON_BIT;
	if (force_on)
		val |= VLV_GFX_CLK_FORCE_ON_BIT;
	I915_WRITE(VLV_GTLC_SURVIVABILITY_REG, val);

	if (!force_on)
		return 0;

	err = intel_wait_for_register(dev_priv,
				      VLV_GTLC_SURVIVABILITY_REG,
				      VLV_GFX_CLK_STATUS_BIT,
				      VLV_GFX_CLK_STATUS_BIT,
				      20);
	if (err)
		DRM_ERROR("timeout waiting for GFX clock force-on (%08x)\n",
			  I915_READ(VLV_GTLC_SURVIVABILITY_REG));

	return err;
}

static int vlv_allow_gt_wake(struct drm_i915_private *dev_priv, bool allow)
{
	u32 val;
	int err = 0;

	val = I915_READ(VLV_GTLC_WAKE_CTRL);
	val &= ~VLV_GTLC_ALLOWWAKEREQ;
	if (allow)
		val |= VLV_GTLC_ALLOWWAKEREQ;
	I915_WRITE(VLV_GTLC_WAKE_CTRL, val);
	POSTING_READ(VLV_GTLC_WAKE_CTRL);

	err = intel_wait_for_register(dev_priv,
				      VLV_GTLC_PW_STATUS,
				      VLV_GTLC_ALLOWWAKEACK,
				      allow,
				      1);
	if (err)
		DRM_ERROR("timeout disabling GT waking\n");

	return err;
}

static int vlv_wait_for_gt_wells(struct drm_i915_private *dev_priv,
				 bool wait_for_on)
{
	u32 mask;
	u32 val;
	int err;

	mask = VLV_GTLC_PW_MEDIA_STATUS_MASK | VLV_GTLC_PW_RENDER_STATUS_MASK;
	val = wait_for_on ? mask : 0;
	if ((I915_READ(VLV_GTLC_PW_STATUS) & mask) == val)
		return 0;

	DRM_DEBUG_KMS("waiting for GT wells to go %s (%08x)\n",
		      onoff(wait_for_on),
		      I915_READ(VLV_GTLC_PW_STATUS));

	/*
	 * RC6 transitioning can be delayed up to 2 msec (see
	 * valleyview_enable_rps), use 3 msec for safety.
	 */
	err = intel_wait_for_register(dev_priv,
				      VLV_GTLC_PW_STATUS, mask, val,
				      3);
	if (err)
		DRM_ERROR("timeout waiting for GT wells to go %s\n",
			  onoff(wait_for_on));

	return err;
}

static void vlv_check_no_gt_access(struct drm_i915_private *dev_priv)
{
	if (!(I915_READ(VLV_GTLC_PW_STATUS) & VLV_GTLC_ALLOWWAKEERR))
		return;

	DRM_DEBUG_DRIVER("GT register access while GT waking disabled\n");
	I915_WRITE(VLV_GTLC_PW_STATUS, VLV_GTLC_ALLOWWAKEERR);
}

static int vlv_suspend_complete(struct drm_i915_private *dev_priv)
{
	u32 mask;
	int err;

	/*
	 * Bspec defines the following GT well on flags as debug only, so
	 * don't treat them as hard failures.
	 */
	(void)vlv_wait_for_gt_wells(dev_priv, false);

	mask = VLV_GTLC_RENDER_CTX_EXISTS | VLV_GTLC_MEDIA_CTX_EXISTS;
	WARN_ON((I915_READ(VLV_GTLC_WAKE_CTRL) & mask) != mask);

	vlv_check_no_gt_access(dev_priv);

	err = vlv_force_gfx_clock(dev_priv, true);
	if (err)
		goto err1;

	err = vlv_allow_gt_wake(dev_priv, false);
	if (err)
		goto err2;

	if (!IS_CHERRYVIEW(dev_priv))
		vlv_save_gunit_s0ix_state(dev_priv);

	err = vlv_force_gfx_clock(dev_priv, false);
	if (err)
		goto err2;

	return 0;

err2:
	/* For safety always re-enable waking and disable gfx clock forcing */
	vlv_allow_gt_wake(dev_priv, true);
err1:
	vlv_force_gfx_clock(dev_priv, false);

	return err;
}

static int vlv_resume_prepare(struct drm_i915_private *dev_priv,
				bool rpm_resume)
{
	int err;
	int ret;

	/*
	 * If any of the steps fail just try to continue, that's the best we
	 * can do at this point. Return the first error code (which will also
	 * leave RPM permanently disabled).
	 */
	ret = vlv_force_gfx_clock(dev_priv, true);

	if (!IS_CHERRYVIEW(dev_priv))
		vlv_restore_gunit_s0ix_state(dev_priv);

	err = vlv_allow_gt_wake(dev_priv, true);
	if (!ret)
		ret = err;

	err = vlv_force_gfx_clock(dev_priv, false);
	if (!ret)
		ret = err;

	vlv_check_no_gt_access(dev_priv);

	if (rpm_resume)
		intel_init_clock_gating(dev_priv);

	return ret;
}

static int intel_runtime_suspend(struct device *kdev)
{
	struct pci_dev *pdev = to_pci_dev(kdev);
	struct drm_device *dev = pci_get_drvdata(pdev);
	struct drm_i915_private *dev_priv = to_i915(dev);
	int ret;

	if (WARN_ON_ONCE(!(dev_priv->rps.enabled && intel_enable_rc6())))
		return -ENODEV;

	if (WARN_ON_ONCE(!HAS_RUNTIME_PM(dev_priv)))
		return -ENODEV;

	DRM_DEBUG_KMS("Suspending device\n");

	disable_rpm_wakeref_asserts(dev_priv);

	/*
	 * We are safe here against re-faults, since the fault handler takes
	 * an RPM reference.
	 */
	i915_gem_runtime_suspend(dev_priv);

	intel_guc_suspend(dev_priv);

	intel_runtime_pm_disable_interrupts(dev_priv);

	ret = 0;
	if (IS_GEN9_LP(dev_priv)) {
		bxt_display_core_uninit(dev_priv);
		bxt_enable_dc9(dev_priv);
	} else if (IS_HASWELL(dev_priv) || IS_BROADWELL(dev_priv)) {
		hsw_enable_pc8(dev_priv);
	} else if (IS_VALLEYVIEW(dev_priv) || IS_CHERRYVIEW(dev_priv)) {
		ret = vlv_suspend_complete(dev_priv);
	}

	if (ret) {
		DRM_ERROR("Runtime suspend failed, disabling it (%d)\n", ret);
		intel_runtime_pm_enable_interrupts(dev_priv);

		enable_rpm_wakeref_asserts(dev_priv);

		return ret;
	}

	intel_uncore_suspend(dev_priv);

	enable_rpm_wakeref_asserts(dev_priv);
	WARN_ON_ONCE(atomic_read(&dev_priv->pm.wakeref_count));

	if (intel_uncore_arm_unclaimed_mmio_detection(dev_priv))
		DRM_ERROR("Unclaimed access detected prior to suspending\n");

	dev_priv->pm.suspended = true;

	/*
	 * FIXME: We really should find a document that references the arguments
	 * used below!
	 */
	if (IS_BROADWELL(dev_priv)) {
		/*
		 * On Broadwell, if we use PCI_D1 the PCH DDI ports will stop
		 * being detected, and the call we do at intel_runtime_resume()
		 * won't be able to restore them. Since PCI_D3hot matches the
		 * actual specification and appears to be working, use it.
		 */
		intel_opregion_notify_adapter(dev_priv, PCI_D3hot);
	} else {
		/*
		 * current versions of firmware which depend on this opregion
		 * notification have repurposed the D1 definition to mean
		 * "runtime suspended" vs. what you would normally expect (D3)
		 * to distinguish it from notifications that might be sent via
		 * the suspend path.
		 */
		intel_opregion_notify_adapter(dev_priv, PCI_D1);
	}

	assert_forcewakes_inactive(dev_priv);

	if (!IS_VALLEYVIEW(dev_priv) && !IS_CHERRYVIEW(dev_priv))
		intel_hpd_poll_init(dev_priv);

	DRM_DEBUG_KMS("Device suspended\n");
	return 0;
}

static int intel_runtime_resume(struct device *kdev)
{
	struct pci_dev *pdev = to_pci_dev(kdev);
	struct drm_device *dev = pci_get_drvdata(pdev);
	struct drm_i915_private *dev_priv = to_i915(dev);
	int ret = 0;

	if (WARN_ON_ONCE(!HAS_RUNTIME_PM(dev_priv)))
		return -ENODEV;

	DRM_DEBUG_KMS("Resuming device\n");

	WARN_ON_ONCE(atomic_read(&dev_priv->pm.wakeref_count));
	disable_rpm_wakeref_asserts(dev_priv);

	intel_opregion_notify_adapter(dev_priv, PCI_D0);
	dev_priv->pm.suspended = false;
	if (intel_uncore_unclaimed_mmio(dev_priv))
		DRM_DEBUG_DRIVER("Unclaimed access during suspend, bios?\n");

	intel_guc_resume(dev_priv);

	if (IS_GEN6(dev_priv))
		intel_init_pch_refclk(dev_priv);

	if (IS_GEN9_LP(dev_priv)) {
		bxt_disable_dc9(dev_priv);
		bxt_display_core_init(dev_priv, true);
		if (dev_priv->csr.dmc_payload &&
		    (dev_priv->csr.allowed_dc_mask & DC_STATE_EN_UPTO_DC5))
			gen9_enable_dc5(dev_priv);
	} else if (IS_HASWELL(dev_priv) || IS_BROADWELL(dev_priv)) {
		hsw_disable_pc8(dev_priv);
	} else if (IS_VALLEYVIEW(dev_priv) || IS_CHERRYVIEW(dev_priv)) {
		ret = vlv_resume_prepare(dev_priv, true);
	}

	/*
	 * No point of rolling back things in case of an error, as the best
	 * we can do is to hope that things will still work (and disable RPM).
	 */
	i915_gem_init_swizzling(dev_priv);
	i915_gem_restore_fences(dev_priv);

	intel_runtime_pm_enable_interrupts(dev_priv);

	/*
	 * On VLV/CHV display interrupts are part of the display
	 * power well, so hpd is reinitialized from there. For
	 * everyone else do it here.
	 */
	if (!IS_VALLEYVIEW(dev_priv) && !IS_CHERRYVIEW(dev_priv))
		intel_hpd_init(dev_priv);

	enable_rpm_wakeref_asserts(dev_priv);

	if (ret)
		DRM_ERROR("Runtime resume failed, disabling it (%d)\n", ret);
	else
		DRM_DEBUG_KMS("Device resumed\n");

	return ret;
}

const struct dev_pm_ops i915_pm_ops = {
	/*
	 * S0ix (via system suspend) and S3 event handlers [PMSG_SUSPEND,
	 * PMSG_RESUME]
	 */
	.suspend = i915_pm_suspend,
	.suspend_late = i915_pm_suspend_late,
	.resume_early = i915_pm_resume_early,
	.resume = i915_pm_resume,

	/*
	 * S4 event handlers
	 * @freeze, @freeze_late    : called (1) before creating the
	 *                            hibernation image [PMSG_FREEZE] and
	 *                            (2) after rebooting, before restoring
	 *                            the image [PMSG_QUIESCE]
	 * @thaw, @thaw_early       : called (1) after creating the hibernation
	 *                            image, before writing it [PMSG_THAW]
	 *                            and (2) after failing to create or
	 *                            restore the image [PMSG_RECOVER]
	 * @poweroff, @poweroff_late: called after writing the hibernation
	 *                            image, before rebooting [PMSG_HIBERNATE]
	 * @restore, @restore_early : called after rebooting and restoring the
	 *                            hibernation image [PMSG_RESTORE]
	 */
	.freeze = i915_pm_freeze,
	.freeze_late = i915_pm_freeze_late,
	.thaw_early = i915_pm_thaw_early,
	.thaw = i915_pm_thaw,
	.poweroff = i915_pm_suspend,
	.poweroff_late = i915_pm_poweroff_late,
	.restore_early = i915_pm_restore_early,
	.restore = i915_pm_restore,

	/* S0ix (via runtime suspend) event handlers */
	.runtime_suspend = intel_runtime_suspend,
	.runtime_resume = intel_runtime_resume,
};

static const struct vm_operations_struct i915_gem_vm_ops = {
	.fault = i915_gem_fault,
	.open = drm_gem_vm_open,
	.close = drm_gem_vm_close,
};

static const struct file_operations i915_driver_fops = {
	.owner = THIS_MODULE,
	.open = drm_open,
	.release = drm_release,
	.unlocked_ioctl = drm_ioctl,
	.mmap = drm_gem_mmap,
	.poll = drm_poll,
	.read = drm_read,
	.compat_ioctl = i915_compat_ioctl,
	.llseek = noop_llseek,
};

static int
i915_gem_reject_pin_ioctl(struct drm_device *dev, void *data,
			  struct drm_file *file)
{
	return -ENODEV;
}

static const struct drm_ioctl_desc i915_ioctls[] = {
	DRM_IOCTL_DEF_DRV(I915_INIT, drm_noop, DRM_AUTH|DRM_MASTER|DRM_ROOT_ONLY),
	DRM_IOCTL_DEF_DRV(I915_FLUSH, drm_noop, DRM_AUTH),
	DRM_IOCTL_DEF_DRV(I915_FLIP, drm_noop, DRM_AUTH),
	DRM_IOCTL_DEF_DRV(I915_BATCHBUFFER, drm_noop, DRM_AUTH),
	DRM_IOCTL_DEF_DRV(I915_IRQ_EMIT, drm_noop, DRM_AUTH),
	DRM_IOCTL_DEF_DRV(I915_IRQ_WAIT, drm_noop, DRM_AUTH),
	DRM_IOCTL_DEF_DRV(I915_GETPARAM, i915_getparam, DRM_AUTH|DRM_RENDER_ALLOW),
	DRM_IOCTL_DEF_DRV(I915_SETPARAM, drm_noop, DRM_AUTH|DRM_MASTER|DRM_ROOT_ONLY),
	DRM_IOCTL_DEF_DRV(I915_ALLOC, drm_noop, DRM_AUTH),
	DRM_IOCTL_DEF_DRV(I915_FREE, drm_noop, DRM_AUTH),
	DRM_IOCTL_DEF_DRV(I915_INIT_HEAP, drm_noop, DRM_AUTH|DRM_MASTER|DRM_ROOT_ONLY),
	DRM_IOCTL_DEF_DRV(I915_CMDBUFFER, drm_noop, DRM_AUTH),
	DRM_IOCTL_DEF_DRV(I915_DESTROY_HEAP,  drm_noop, DRM_AUTH|DRM_MASTER|DRM_ROOT_ONLY),
	DRM_IOCTL_DEF_DRV(I915_SET_VBLANK_PIPE,  drm_noop, DRM_AUTH|DRM_MASTER|DRM_ROOT_ONLY),
	DRM_IOCTL_DEF_DRV(I915_GET_VBLANK_PIPE,  drm_noop, DRM_AUTH),
	DRM_IOCTL_DEF_DRV(I915_VBLANK_SWAP, drm_noop, DRM_AUTH),
	DRM_IOCTL_DEF_DRV(I915_HWS_ADDR, drm_noop, DRM_AUTH|DRM_MASTER|DRM_ROOT_ONLY),
	DRM_IOCTL_DEF_DRV(I915_GEM_INIT, drm_noop, DRM_AUTH|DRM_MASTER|DRM_ROOT_ONLY),
	DRM_IOCTL_DEF_DRV(I915_GEM_EXECBUFFER, i915_gem_execbuffer, DRM_AUTH),
	DRM_IOCTL_DEF_DRV(I915_GEM_EXECBUFFER2, i915_gem_execbuffer2, DRM_AUTH|DRM_RENDER_ALLOW),
	DRM_IOCTL_DEF_DRV(I915_GEM_PIN, i915_gem_reject_pin_ioctl, DRM_AUTH|DRM_ROOT_ONLY),
	DRM_IOCTL_DEF_DRV(I915_GEM_UNPIN, i915_gem_reject_pin_ioctl, DRM_AUTH|DRM_ROOT_ONLY),
	DRM_IOCTL_DEF_DRV(I915_GEM_BUSY, i915_gem_busy_ioctl, DRM_AUTH|DRM_RENDER_ALLOW),
	DRM_IOCTL_DEF_DRV(I915_GEM_SET_CACHING, i915_gem_set_caching_ioctl, DRM_RENDER_ALLOW),
	DRM_IOCTL_DEF_DRV(I915_GEM_GET_CACHING, i915_gem_get_caching_ioctl, DRM_RENDER_ALLOW),
	DRM_IOCTL_DEF_DRV(I915_GEM_THROTTLE, i915_gem_throttle_ioctl, DRM_AUTH|DRM_RENDER_ALLOW),
	DRM_IOCTL_DEF_DRV(I915_GEM_ENTERVT, drm_noop, DRM_AUTH|DRM_MASTER|DRM_ROOT_ONLY),
	DRM_IOCTL_DEF_DRV(I915_GEM_LEAVEVT, drm_noop, DRM_AUTH|DRM_MASTER|DRM_ROOT_ONLY),
	DRM_IOCTL_DEF_DRV(I915_GEM_CREATE, i915_gem_create_ioctl, DRM_RENDER_ALLOW),
	DRM_IOCTL_DEF_DRV(I915_GEM_PREAD, i915_gem_pread_ioctl, DRM_RENDER_ALLOW),
	DRM_IOCTL_DEF_DRV(I915_GEM_PWRITE, i915_gem_pwrite_ioctl, DRM_RENDER_ALLOW),
	DRM_IOCTL_DEF_DRV(I915_GEM_MMAP, i915_gem_mmap_ioctl, DRM_RENDER_ALLOW),
	DRM_IOCTL_DEF_DRV(I915_GEM_MMAP_GTT, i915_gem_mmap_gtt_ioctl, DRM_RENDER_ALLOW),
	DRM_IOCTL_DEF_DRV(I915_GEM_SET_DOMAIN, i915_gem_set_domain_ioctl, DRM_RENDER_ALLOW),
	DRM_IOCTL_DEF_DRV(I915_GEM_SW_FINISH, i915_gem_sw_finish_ioctl, DRM_RENDER_ALLOW),
	DRM_IOCTL_DEF_DRV(I915_GEM_SET_TILING, i915_gem_set_tiling_ioctl, DRM_RENDER_ALLOW),
	DRM_IOCTL_DEF_DRV(I915_GEM_GET_TILING, i915_gem_get_tiling_ioctl, DRM_RENDER_ALLOW),
	DRM_IOCTL_DEF_DRV(I915_GEM_GET_APERTURE, i915_gem_get_aperture_ioctl, DRM_RENDER_ALLOW),
	DRM_IOCTL_DEF_DRV(I915_GET_PIPE_FROM_CRTC_ID, intel_get_pipe_from_crtc_id, 0),
	DRM_IOCTL_DEF_DRV(I915_GEM_MADVISE, i915_gem_madvise_ioctl, DRM_RENDER_ALLOW),
	DRM_IOCTL_DEF_DRV(I915_OVERLAY_PUT_IMAGE, intel_overlay_put_image_ioctl, DRM_MASTER|DRM_CONTROL_ALLOW),
	DRM_IOCTL_DEF_DRV(I915_OVERLAY_ATTRS, intel_overlay_attrs_ioctl, DRM_MASTER|DRM_CONTROL_ALLOW),
	DRM_IOCTL_DEF_DRV(I915_SET_SPRITE_COLORKEY, intel_sprite_set_colorkey, DRM_MASTER|DRM_CONTROL_ALLOW),
	DRM_IOCTL_DEF_DRV(I915_GET_SPRITE_COLORKEY, drm_noop, DRM_MASTER|DRM_CONTROL_ALLOW),
	DRM_IOCTL_DEF_DRV(I915_GEM_WAIT, i915_gem_wait_ioctl, DRM_AUTH|DRM_RENDER_ALLOW),
	DRM_IOCTL_DEF_DRV(I915_GEM_CONTEXT_CREATE, i915_gem_context_create_ioctl, DRM_RENDER_ALLOW),
	DRM_IOCTL_DEF_DRV(I915_GEM_CONTEXT_DESTROY, i915_gem_context_destroy_ioctl, DRM_RENDER_ALLOW),
	DRM_IOCTL_DEF_DRV(I915_REG_READ, i915_reg_read_ioctl, DRM_RENDER_ALLOW),
	DRM_IOCTL_DEF_DRV(I915_GET_RESET_STATS, i915_gem_context_reset_stats_ioctl, DRM_RENDER_ALLOW),
	DRM_IOCTL_DEF_DRV(I915_GEM_USERPTR, i915_gem_userptr_ioctl, DRM_RENDER_ALLOW),
	DRM_IOCTL_DEF_DRV(I915_GEM_CONTEXT_GETPARAM, i915_gem_context_getparam_ioctl, DRM_RENDER_ALLOW),
	DRM_IOCTL_DEF_DRV(I915_GEM_CONTEXT_SETPARAM, i915_gem_context_setparam_ioctl, DRM_RENDER_ALLOW),
	DRM_IOCTL_DEF_DRV(I915_PERF_OPEN, i915_perf_open_ioctl, DRM_RENDER_ALLOW),
};

static struct drm_driver driver = {
	/* Don't use MTRRs here; the Xserver or userspace app should
	 * deal with them for Intel hardware.
	 */
	.driver_features =
	    DRIVER_HAVE_IRQ | DRIVER_IRQ_SHARED | DRIVER_GEM | DRIVER_PRIME |
	    DRIVER_RENDER | DRIVER_MODESET,
	.open = i915_driver_open,
	.lastclose = i915_driver_lastclose,
	.preclose = i915_driver_preclose,
	.postclose = i915_driver_postclose,
	.set_busid = drm_pci_set_busid,

	.gem_close_object = i915_gem_close_object,
	.gem_free_object_unlocked = i915_gem_free_object,
	.gem_vm_ops = &i915_gem_vm_ops,

	.prime_handle_to_fd = drm_gem_prime_handle_to_fd,
	.prime_fd_to_handle = drm_gem_prime_fd_to_handle,
	.gem_prime_export = i915_gem_prime_export,
	.gem_prime_import = i915_gem_prime_import,

	.dumb_create = i915_gem_dumb_create,
	.dumb_map_offset = i915_gem_mmap_gtt,
	.dumb_destroy = drm_gem_dumb_destroy,
	.ioctls = i915_ioctls,
	.num_ioctls = ARRAY_SIZE(i915_ioctls),
	.fops = &i915_driver_fops,
	.name = DRIVER_NAME,
	.desc = DRIVER_DESC,
	.date = DRIVER_DATE,
	.major = DRIVER_MAJOR,
	.minor = DRIVER_MINOR,
	.patchlevel = DRIVER_PATCHLEVEL,
};<|MERGE_RESOLUTION|>--- conflicted
+++ resolved
@@ -1574,11 +1574,7 @@
 	intel_pps_unlock_regs_wa(dev_priv);
 	intel_opregion_setup(dev_priv);
 
-<<<<<<< HEAD
-	intel_init_pch_refclk(dev);
-=======
 	intel_init_pch_refclk(dev_priv);
->>>>>>> f2e5fa84
 
 	/*
 	 * Interrupts have to be enabled before any batches are run. If not the
