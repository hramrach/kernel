--- conflicted
+++ resolved
@@ -41,31 +41,17 @@
 
 static void skip_context(struct i915_request *rq)
 {
-<<<<<<< HEAD
-	struct intel_engine_cs *engine = rq->engine;
-	struct intel_context *hung_ctx = rq->context;
-
-	if (!i915_request_is_active(rq))
-		return;
-
-	lockdep_assert_held(&engine->active.lock);
-	list_for_each_entry_continue(rq, &engine->active.requests, sched.link)
-=======
 	struct intel_context *hung_ctx = rq->context;
 
 	list_for_each_entry_from_rcu(rq, &hung_ctx->timeline->requests, link) {
 		if (!i915_request_is_active(rq))
 			return;
 
->>>>>>> 7d2a07b7
 		if (rq->context == hung_ctx) {
 			i915_request_set_error_once(rq, -EIO);
 			__i915_request_skip(rq);
 		}
-<<<<<<< HEAD
-=======
-	}
->>>>>>> 7d2a07b7
+	}
 }
 
 static void client_mark_guilty(struct i915_gem_context *ctx, bool banned)
@@ -164,23 +150,14 @@
 void __i915_request_reset(struct i915_request *rq, bool guilty)
 {
 	RQ_TRACE(rq, "guilty? %s\n", yesno(guilty));
-<<<<<<< HEAD
-
-	GEM_BUG_ON(i915_request_completed(rq));
-=======
 	GEM_BUG_ON(__i915_request_is_complete(rq));
->>>>>>> 7d2a07b7
 
 	rcu_read_lock(); /* protect the GEM context */
 	if (guilty) {
 		i915_request_set_error_once(rq, -EIO);
 		__i915_request_skip(rq);
 		if (mark_guilty(rq))
-<<<<<<< HEAD
-			engine_skip_context(rq);
-=======
 			skip_context(rq);
->>>>>>> 7d2a07b7
 	} else {
 		i915_request_set_error_once(rq, -EAGAIN);
 		mark_innocent(rq);
@@ -200,11 +177,7 @@
 			 intel_engine_mask_t engine_mask,
 			 unsigned int retry)
 {
-<<<<<<< HEAD
-	struct pci_dev *pdev = gt->i915->drm.pdev;
-=======
 	struct pci_dev *pdev = to_pci_dev(gt->i915->drm.dev);
->>>>>>> 7d2a07b7
 	int err;
 
 	/* Assert reset for at least 20 usec, and wait for acknowledgement. */
@@ -233,11 +206,7 @@
 			intel_engine_mask_t engine_mask,
 			unsigned int retry)
 {
-<<<<<<< HEAD
-	struct pci_dev *pdev = gt->i915->drm.pdev;
-=======
 	struct pci_dev *pdev = to_pci_dev(gt->i915->drm.dev);
->>>>>>> 7d2a07b7
 
 	pci_write_config_byte(pdev, I915_GDRST, GRDOM_RESET_ENABLE);
 	return wait_for_atomic(g4x_reset_complete(pdev), 50);
@@ -247,11 +216,7 @@
 			intel_engine_mask_t engine_mask,
 			unsigned int retry)
 {
-<<<<<<< HEAD
-	struct pci_dev *pdev = gt->i915->drm.pdev;
-=======
 	struct pci_dev *pdev = to_pci_dev(gt->i915->drm.dev);
->>>>>>> 7d2a07b7
 	struct intel_uncore *uncore = gt->uncore;
 	int ret;
 
@@ -263,11 +228,7 @@
 			      GRDOM_MEDIA | GRDOM_RESET_ENABLE);
 	ret =  wait_for_atomic(g4x_reset_complete(pdev), 50);
 	if (ret) {
-<<<<<<< HEAD
-		drm_dbg(&gt->i915->drm, "Wait for media reset failed\n");
-=======
 		GT_TRACE(gt, "Wait for media reset failed\n");
->>>>>>> 7d2a07b7
 		goto out;
 	}
 
@@ -275,11 +236,7 @@
 			      GRDOM_RENDER | GRDOM_RESET_ENABLE);
 	ret =  wait_for_atomic(g4x_reset_complete(pdev), 50);
 	if (ret) {
-<<<<<<< HEAD
-		drm_dbg(&gt->i915->drm, "Wait for render reset failed\n");
-=======
 		GT_TRACE(gt, "Wait for render reset failed\n");
->>>>>>> 7d2a07b7
 		goto out;
 	}
 
@@ -305,11 +262,7 @@
 					   5000, 0,
 					   NULL);
 	if (ret) {
-<<<<<<< HEAD
-		drm_dbg(&gt->i915->drm, "Wait for render reset failed\n");
-=======
 		GT_TRACE(gt, "Wait for render reset failed\n");
->>>>>>> 7d2a07b7
 		goto out;
 	}
 
@@ -320,11 +273,7 @@
 					   5000, 0,
 					   NULL);
 	if (ret) {
-<<<<<<< HEAD
-		drm_dbg(&gt->i915->drm, "Wait for media reset failed\n");
-=======
 		GT_TRACE(gt, "Wait for media reset failed\n");
->>>>>>> 7d2a07b7
 		goto out;
 	}
 
@@ -353,15 +302,9 @@
 					   500, 0,
 					   NULL);
 	if (err)
-<<<<<<< HEAD
-		drm_dbg(&gt->i915->drm,
-			"Wait for 0x%08x engines reset failed\n",
-			hw_domain_mask);
-=======
 		GT_TRACE(gt,
 			 "Wait for 0x%08x engines reset failed\n",
 			 hw_domain_mask);
->>>>>>> 7d2a07b7
 
 	return err;
 }
@@ -395,18 +338,6 @@
 	return gen6_hw_domain_reset(gt, hw_mask);
 }
 
-<<<<<<< HEAD
-static int gen11_lock_sfc(struct intel_engine_cs *engine, u32 *hw_mask)
-{
-	struct intel_uncore *uncore = engine->uncore;
-	u8 vdbox_sfc_access = engine->gt->info.vdbox_sfc_access;
-	i915_reg_t sfc_forced_lock, sfc_forced_lock_ack;
-	u32 sfc_forced_lock_bit, sfc_forced_lock_ack_bit;
-	i915_reg_t sfc_usage;
-	u32 sfc_usage_bit;
-	u32 sfc_reset_bit;
-	int ret;
-=======
 static struct intel_engine_cs *find_sfc_paired_vecs_engine(struct intel_engine_cs *engine)
 {
 	int vecs_id;
@@ -417,7 +348,6 @@
 
 	return engine->gt->engine[vecs_id];
 }
->>>>>>> 7d2a07b7
 
 struct sfc_lock_data {
 	i915_reg_t lock_reg;
@@ -530,36 +460,6 @@
 					   1000, 0, NULL);
 
 	/*
-<<<<<<< HEAD
-	 * If the engine is using a SFC, tell the engine that a software reset
-	 * is going to happen. The engine will then try to force lock the SFC.
-	 * If SFC ends up being locked to the engine we want to reset, we have
-	 * to reset it as well (we will unlock it once the reset sequence is
-	 * completed).
-	 */
-	if (!(intel_uncore_read_fw(uncore, sfc_usage) & sfc_usage_bit))
-		return 0;
-
-	rmw_set_fw(uncore, sfc_forced_lock, sfc_forced_lock_bit);
-
-	ret = __intel_wait_for_register_fw(uncore,
-					   sfc_forced_lock_ack,
-					   sfc_forced_lock_ack_bit,
-					   sfc_forced_lock_ack_bit,
-					   1000, 0, NULL);
-
-	/* Was the SFC released while we were trying to lock it? */
-	if (!(intel_uncore_read_fw(uncore, sfc_usage) & sfc_usage_bit))
-		return 0;
-
-	if (ret) {
-		drm_dbg(&engine->i915->drm,
-			"Wait for SFC forced lock ack failed\n");
-		return ret;
-	}
-
-	*hw_mask |= sfc_reset_bit;
-=======
 	 * Was the SFC released while we were trying to lock it?
 	 *
 	 * We should reset both the engine and the SFC if:
@@ -582,7 +482,6 @@
 	}
 
 	*reset_mask |= sfc_lock.reset_bit;
->>>>>>> 7d2a07b7
 	return 0;
 }
 
@@ -590,12 +489,7 @@
 {
 	struct intel_uncore *uncore = engine->uncore;
 	u8 vdbox_sfc_access = engine->gt->info.vdbox_sfc_access;
-<<<<<<< HEAD
-	i915_reg_t sfc_forced_lock;
-	u32 sfc_forced_lock_bit;
-=======
 	struct sfc_lock_data sfc_lock = {};
->>>>>>> 7d2a07b7
 
 	if (engine->class != VIDEO_DECODE_CLASS &&
 	    engine->class != VIDEO_ENHANCEMENT_CLASS)
@@ -632,29 +526,17 @@
 	if (engine_mask == ALL_ENGINES) {
 		reset_mask = GEN11_GRDOM_FULL;
 	} else {
-<<<<<<< HEAD
-		hw_mask = 0;
-		for_each_engine_masked(engine, gt, engine_mask, tmp) {
-			GEM_BUG_ON(engine->id >= ARRAY_SIZE(hw_engine_mask));
-			hw_mask |= hw_engine_mask[engine->id];
-			ret = gen11_lock_sfc(engine, &hw_mask);
-=======
 		reset_mask = 0;
 		for_each_engine_masked(engine, gt, engine_mask, tmp) {
 			GEM_BUG_ON(engine->id >= ARRAY_SIZE(hw_engine_mask));
 			reset_mask |= hw_engine_mask[engine->id];
 			ret = gen11_lock_sfc(engine, &reset_mask, &unlock_mask);
->>>>>>> 7d2a07b7
 			if (ret)
 				goto sfc_unlock;
 		}
 	}
 
-<<<<<<< HEAD
-	ret = gen6_hw_domain_reset(gt, hw_mask);
-=======
 	ret = gen6_hw_domain_reset(gt, reset_mask);
->>>>>>> 7d2a07b7
 
 sfc_unlock:
 	/*
@@ -662,12 +544,6 @@
 	 * gen11_lock_sfc to make sure that we clean properly if something
 	 * wrong happened during the lock (e.g. lock acquired after timeout
 	 * expiration).
-<<<<<<< HEAD
-	 */
-	if (engine_mask != ALL_ENGINES)
-		for_each_engine_masked(engine, gt, engine_mask, tmp)
-			gen11_unlock_sfc(engine);
-=======
 	 *
 	 * Due to Wa_14010733141, we may have locked an SFC to an engine that
 	 * wasn't being reset.  So instead of calling gen11_unlock_sfc()
@@ -676,7 +552,6 @@
 	 */
 	for_each_engine_masked(engine, gt, unlock_mask, tmp)
 		gen11_unlock_sfc(engine);
->>>>>>> 7d2a07b7
 
 	return ret;
 }
@@ -758,11 +633,7 @@
 		 */
 	}
 
-<<<<<<< HEAD
-	if (INTEL_GEN(gt->i915) >= 11)
-=======
 	if (GRAPHICS_VER(gt->i915) >= 11)
->>>>>>> 7d2a07b7
 		ret = gen11_reset_engines(gt, engine_mask, retry);
 	else
 		ret = gen6_reset_engines(gt, engine_mask, retry);
@@ -791,19 +662,11 @@
 
 	if (is_mock_gt(gt))
 		return mock_reset;
-<<<<<<< HEAD
-	else if (INTEL_GEN(i915) >= 8)
-=======
 	else if (GRAPHICS_VER(i915) >= 8)
->>>>>>> 7d2a07b7
 		return gen8_reset_engines;
 	else if (GRAPHICS_VER(i915) >= 6)
 		return gen6_reset_engines;
-<<<<<<< HEAD
-	else if (INTEL_GEN(i915) >= 5)
-=======
 	else if (GRAPHICS_VER(i915) >= 5)
->>>>>>> 7d2a07b7
 		return ilk_do_reset;
 	else if (IS_G4X(i915))
 		return g4x_do_reset;
@@ -861,11 +724,7 @@
 int intel_reset_guc(struct intel_gt *gt)
 {
 	u32 guc_domain =
-<<<<<<< HEAD
-		INTEL_GEN(gt->i915) >= 11 ? GEN11_GRDOM_GUC : GEN9_GRDOM_GUC;
-=======
 		GRAPHICS_VER(gt->i915) >= 11 ? GEN11_GRDOM_GUC : GEN9_GRDOM_GUC;
->>>>>>> 7d2a07b7
 	int ret;
 
 	GEM_BUG_ON(!HAS_GT_UC(gt->i915));
@@ -932,10 +791,6 @@
 	intel_engine_mask_t awake = 0;
 	enum intel_engine_id id;
 
-<<<<<<< HEAD
-	intel_gt_pm_get(gt);
-=======
->>>>>>> 7d2a07b7
 	for_each_engine(engine, gt, id) {
 		if (intel_engine_pm_get_if_awake(engine))
 			awake |= engine->mask;
@@ -966,15 +821,10 @@
 	if (err)
 		return err;
 
-<<<<<<< HEAD
-	for_each_engine(engine, gt, id)
-		__intel_engine_reset(engine, stalled_mask & engine->mask);
-=======
 	local_bh_disable();
 	for_each_engine(engine, gt, id)
 		__intel_engine_reset(engine, stalled_mask & engine->mask);
 	local_bh_enable();
->>>>>>> 7d2a07b7
 
 	intel_ggtt_restore_fences(gt->ggtt);
 
@@ -1000,32 +850,19 @@
 		if (awake & engine->mask)
 			intel_engine_pm_put(engine);
 	}
-	intel_gt_pm_put(gt);
 }
 
 static void nop_submit_request(struct i915_request *request)
 {
-<<<<<<< HEAD
-	struct intel_engine_cs *engine = request->engine;
-	unsigned long flags;
-
 	RQ_TRACE(request, "-EIO\n");
-	i915_request_set_error_once(request, -EIO);
-=======
-	RQ_TRACE(request, "-EIO\n");
->>>>>>> 7d2a07b7
 
 	request = i915_request_mark_eio(request);
 	if (request) {
 		i915_request_submit(request);
 		intel_engine_signal_breadcrumbs(request->engine);
 
-<<<<<<< HEAD
-	intel_engine_signal_breadcrumbs(engine);
-=======
 		i915_request_put(request);
 	}
->>>>>>> 7d2a07b7
 }
 
 static void __intel_gt_set_wedged(struct intel_gt *gt)
@@ -1062,17 +899,11 @@
 	set_bit(I915_WEDGED, &gt->reset.flags);
 
 	/* Mark all executing requests as skipped */
-<<<<<<< HEAD
-	for_each_engine(engine, gt, id)
-		if (engine->reset.cancel)
-			engine->reset.cancel(engine);
-=======
 	local_bh_disable();
 	for_each_engine(engine, gt, id)
 		if (engine->reset.cancel)
 			engine->reset.cancel(engine);
 	local_bh_enable();
->>>>>>> 7d2a07b7
 
 	reset_finish(gt, awake);
 
@@ -1207,11 +1038,6 @@
 {
 	int err, i;
 
-<<<<<<< HEAD
-	gt_revoke(gt);
-
-=======
->>>>>>> 7d2a07b7
 	err = __intel_gt_reset(gt, ALL_ENGINES);
 	for (i = 0; err && i < RESET_MAX_RETRIES; i++) {
 		msleep(10 * (i + 1));
@@ -1266,8 +1092,6 @@
 
 	might_sleep();
 	GEM_BUG_ON(!test_bit(I915_RESET_BACKOFF, &gt->reset.flags));
-<<<<<<< HEAD
-=======
 
 	/*
 	 * FIXME: Revoking cpu mmap ptes cannot be done from a dma_fence
@@ -1275,7 +1099,6 @@
 	 */
 	gt_revoke(gt);
 
->>>>>>> 7d2a07b7
 	mutex_lock(&gt->reset.mutex);
 
 	/* Clear any previous failed attempts at recovery. Time to try again. */
@@ -1355,16 +1178,60 @@
 	goto finish;
 }
 
-<<<<<<< HEAD
-static inline int intel_gt_reset_engine(struct intel_engine_cs *engine)
-=======
 static int intel_gt_reset_engine(struct intel_engine_cs *engine)
->>>>>>> 7d2a07b7
 {
 	return __intel_gt_reset(engine->gt, engine->mask);
 }
 
-<<<<<<< HEAD
+int __intel_engine_reset_bh(struct intel_engine_cs *engine, const char *msg)
+{
+	struct intel_gt *gt = engine->gt;
+	int ret;
+
+	ENGINE_TRACE(engine, "flags=%lx\n", gt->reset.flags);
+	GEM_BUG_ON(!test_bit(I915_RESET_ENGINE + engine->id, &gt->reset.flags));
+
+	if (!intel_engine_pm_get_if_awake(engine))
+		return 0;
+
+	reset_prepare_engine(engine);
+
+	if (msg)
+		drm_notice(&engine->i915->drm,
+			   "Resetting %s for %s\n", engine->name, msg);
+	atomic_inc(&engine->i915->gpu_error.reset_engine_count[engine->uabi_class]);
+
+	if (intel_engine_uses_guc(engine))
+		ret = intel_guc_reset_engine(&engine->gt->uc.guc, engine);
+	else
+		ret = intel_gt_reset_engine(engine);
+	if (ret) {
+		/* If we fail here, we expect to fallback to a global reset */
+		ENGINE_TRACE(engine, "Failed to reset, err: %d\n", ret);
+		goto out;
+	}
+
+	/*
+	 * The request that caused the hang is stuck on elsp, we know the
+	 * active request and can drop it, adjust head to skip the offending
+	 * request to resume executing remaining requests in the queue.
+	 */
+	__intel_engine_reset(engine, true);
+
+	/*
+	 * The engine and its registers (and workarounds in case of render)
+	 * have been reset to their default values. Follow the init_ring
+	 * process to program RING_MODE, HWSP and re-enable submission.
+	 */
+	ret = intel_engine_resume(engine);
+
+out:
+	intel_engine_cancel_stop_cs(engine);
+	reset_finish_engine(engine);
+	intel_engine_pm_put_async(engine);
+	return ret;
+}
+
 /**
  * intel_engine_reset - reset GPU engine to recover from a hang
  * @engine: engine to reset
@@ -1380,87 +1247,6 @@
  */
 int intel_engine_reset(struct intel_engine_cs *engine, const char *msg)
 {
-	struct intel_gt *gt = engine->gt;
-	bool uses_guc = intel_engine_in_guc_submission_mode(engine);
-=======
-int __intel_engine_reset_bh(struct intel_engine_cs *engine, const char *msg)
-{
-	struct intel_gt *gt = engine->gt;
->>>>>>> 7d2a07b7
-	int ret;
-
-	ENGINE_TRACE(engine, "flags=%lx\n", gt->reset.flags);
-	GEM_BUG_ON(!test_bit(I915_RESET_ENGINE + engine->id, &gt->reset.flags));
-
-	if (!intel_engine_pm_is_awake(engine))
-		return 0;
-
-	reset_prepare_engine(engine);
-
-	if (msg)
-		drm_notice(&engine->i915->drm,
-			   "Resetting %s for %s\n", engine->name, msg);
-	atomic_inc(&engine->i915->gpu_error.reset_engine_count[engine->uabi_class]);
-
-<<<<<<< HEAD
-	if (!uses_guc)
-		ret = intel_gt_reset_engine(engine);
-	else
-		ret = intel_guc_reset_engine(&engine->gt->uc.guc, engine);
-	if (ret) {
-		/* If we fail here, we expect to fallback to a global reset */
-		drm_dbg(&gt->i915->drm, "%sFailed to reset %s, ret=%d\n",
-			uses_guc ? "GuC " : "", engine->name, ret);
-=======
-	if (intel_engine_uses_guc(engine))
-		ret = intel_guc_reset_engine(&engine->gt->uc.guc, engine);
-	else
-		ret = intel_gt_reset_engine(engine);
-	if (ret) {
-		/* If we fail here, we expect to fallback to a global reset */
-		ENGINE_TRACE(engine, "Failed to reset, err: %d\n", ret);
->>>>>>> 7d2a07b7
-		goto out;
-	}
-
-	/*
-	 * The request that caused the hang is stuck on elsp, we know the
-	 * active request and can drop it, adjust head to skip the offending
-	 * request to resume executing remaining requests in the queue.
-	 */
-	__intel_engine_reset(engine, true);
-
-	/*
-	 * The engine and its registers (and workarounds in case of render)
-	 * have been reset to their default values. Follow the init_ring
-	 * process to program RING_MODE, HWSP and re-enable submission.
-	 */
-	ret = intel_engine_resume(engine);
-
-out:
-	intel_engine_cancel_stop_cs(engine);
-	reset_finish_engine(engine);
-	intel_engine_pm_put_async(engine);
-	return ret;
-}
-
-<<<<<<< HEAD
-=======
-/**
- * intel_engine_reset - reset GPU engine to recover from a hang
- * @engine: engine to reset
- * @msg: reason for GPU reset; or NULL for no drm_notice()
- *
- * Reset a specific GPU engine. Useful if a hang is detected.
- * Returns zero on successful reset or otherwise an error code.
- *
- * Procedure is:
- *  - identifies the request that caused the hang and it is dropped
- *  - reset engine (which will force the engine to idle)
- *  - re-init/configure engine
- */
-int intel_engine_reset(struct intel_engine_cs *engine, const char *msg)
-{
 	int err;
 
 	local_bh_disable();
@@ -1470,7 +1256,6 @@
 	return err;
 }
 
->>>>>>> 7d2a07b7
 static void intel_gt_reset_global(struct intel_gt *gt,
 				  u32 engine_mask,
 				  const char *reason)
@@ -1483,31 +1268,19 @@
 
 	kobject_uevent_env(kobj, KOBJ_CHANGE, error_event);
 
-<<<<<<< HEAD
-	drm_dbg(&gt->i915->drm, "resetting chip, engines=%x\n", engine_mask);
-=======
 	GT_TRACE(gt, "resetting chip, engines=%x\n", engine_mask);
->>>>>>> 7d2a07b7
 	kobject_uevent_env(kobj, KOBJ_CHANGE, reset_event);
 
 	/* Use a watchdog to ensure that our reset completes */
 	intel_wedge_on_timeout(&w, gt, 5 * HZ) {
-<<<<<<< HEAD
-		intel_prepare_reset(gt->i915);
-=======
 		intel_display_prepare_reset(gt->i915);
->>>>>>> 7d2a07b7
 
 		/* Flush everyone using a resource about to be clobbered */
 		synchronize_srcu_expedited(&gt->reset.backoff_srcu);
 
 		intel_gt_reset(gt, engine_mask, reason);
 
-<<<<<<< HEAD
-		intel_finish_reset(gt->i915);
-=======
 		intel_display_finish_reset(gt->i915);
->>>>>>> 7d2a07b7
 	}
 
 	if (!test_bit(I915_WEDGED, &gt->reset.flags))
@@ -1560,11 +1333,7 @@
 	engine_mask &= gt->info.engine_mask;
 
 	if (flags & I915_ERROR_CAPTURE) {
-<<<<<<< HEAD
-		i915_capture_error_state(gt->i915);
-=======
 		i915_capture_error_state(gt, engine_mask);
->>>>>>> 7d2a07b7
 		intel_gt_clear_error_registers(gt, engine_mask);
 	}
 
@@ -1573,21 +1342,14 @@
 	 * single reset fails.
 	 */
 	if (intel_has_reset_engine(gt) && !intel_gt_is_wedged(gt)) {
-<<<<<<< HEAD
-=======
 		local_bh_disable();
->>>>>>> 7d2a07b7
 		for_each_engine_masked(engine, gt, engine_mask, tmp) {
 			BUILD_BUG_ON(I915_RESET_MODESET >= I915_RESET_ENGINE);
 			if (test_and_set_bit(I915_RESET_ENGINE + engine->id,
 					     &gt->reset.flags))
 				continue;
 
-<<<<<<< HEAD
-			if (intel_engine_reset(engine, msg) == 0)
-=======
 			if (__intel_engine_reset_bh(engine, msg) == 0)
->>>>>>> 7d2a07b7
 				engine_mask &= ~engine->mask;
 
 			clear_and_wake_up_bit(I915_RESET_ENGINE + engine->id,
@@ -1693,10 +1455,7 @@
 {
 	intel_gt_set_wedged(gt);
 	set_bit(I915_WEDGED_ON_FINI, &gt->reset.flags);
-<<<<<<< HEAD
-=======
 	intel_gt_retire_requests(gt); /* cleanup any wedged requests */
->>>>>>> 7d2a07b7
 }
 
 void intel_gt_init_reset(struct intel_gt *gt)
@@ -1705,8 +1464,6 @@
 	mutex_init(&gt->reset.mutex);
 	init_srcu_struct(&gt->reset.backoff_srcu);
 
-<<<<<<< HEAD
-=======
 	/*
 	 * While undesirable to wait inside the shrinker, complain anyway.
 	 *
@@ -1718,7 +1475,6 @@
 	 */
 	i915_gem_shrinker_taints_mutex(gt->i915, &gt->reset.mutex);
 
->>>>>>> 7d2a07b7
 	/* no GPU until we are ready! */
 	__set_bit(I915_WEDGED, &gt->reset.flags);
 }
