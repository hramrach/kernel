--- conflicted
+++ resolved
@@ -9,12 +9,6 @@
 
 #include "i915_drv.h"
 #include "i915_trace.h"
-<<<<<<< HEAD
-#include "intel_gt_pm.h"
-#include "intel_gt_requests.h"
-
-static void irq_enable(struct intel_engine_cs *engine)
-=======
 #include "intel_breadcrumbs.h"
 #include "intel_context.h"
 #include "intel_engine_pm.h"
@@ -22,7 +16,6 @@
 #include "intel_gt_requests.h"
 
 static bool irq_enable(struct intel_engine_cs *engine)
->>>>>>> 7d2a07b7
 {
 	if (!engine->irq_enable)
 		return false;
@@ -31,11 +24,8 @@
 	spin_lock(&engine->gt->irq_lock);
 	engine->irq_enable(engine);
 	spin_unlock(&engine->gt->irq_lock);
-<<<<<<< HEAD
-=======
 
 	return true;
->>>>>>> 7d2a07b7
 }
 
 static void irq_disable(struct intel_engine_cs *engine)
@@ -51,19 +41,6 @@
 
 static void __intel_breadcrumbs_arm_irq(struct intel_breadcrumbs *b)
 {
-<<<<<<< HEAD
-	struct intel_engine_cs *engine =
-		container_of(b, struct intel_engine_cs, breadcrumbs);
-
-	lockdep_assert_held(&b->irq_lock);
-
-	GEM_BUG_ON(!b->irq_enabled);
-	if (!--b->irq_enabled)
-		irq_disable(engine);
-
-	WRITE_ONCE(b->irq_armed, false);
-	intel_gt_pm_put_async(engine->gt);
-=======
 	/*
 	 * Since we are waiting on a request, the GPU should be busy
 	 * and should have its own rpm reference.
@@ -82,23 +59,10 @@
 	/* Requests may have completed before we could enable the interrupt. */
 	if (!b->irq_enabled++ && irq_enable(b->irq_engine))
 		irq_work_queue(&b->irq_work);
->>>>>>> 7d2a07b7
 }
 
 static void intel_breadcrumbs_arm_irq(struct intel_breadcrumbs *b)
 {
-<<<<<<< HEAD
-	struct intel_breadcrumbs *b = &engine->breadcrumbs;
-	unsigned long flags;
-
-	if (!READ_ONCE(b->irq_armed))
-		return;
-
-	spin_lock_irqsave(&b->irq_lock, flags);
-	if (b->irq_armed)
-		__intel_breadcrumbs_disarm_irq(b);
-	spin_unlock_irqrestore(&b->irq_lock, flags);
-=======
 	if (!b->irq_engine)
 		return;
 
@@ -134,7 +98,6 @@
 	spin_lock(&b->signalers_lock);
 	list_add_rcu(&ce->signal_link, &b->signalers);
 	spin_unlock(&b->signalers_lock);
->>>>>>> 7d2a07b7
 }
 
 static bool remove_signaling_context(struct intel_breadcrumbs *b,
@@ -201,40 +164,9 @@
 
 static void add_retire(struct intel_breadcrumbs *b, struct intel_timeline *tl)
 {
-<<<<<<< HEAD
-	struct intel_engine_cs *engine =
-		container_of(b, struct intel_engine_cs, breadcrumbs);
-
-	if (unlikely(intel_engine_is_virtual(engine)))
-		engine = intel_virtual_engine_get_sibling(engine, 0);
-
-	intel_engine_add_retire(engine, tl);
-}
-
-static void __signal_request(struct i915_request *rq, struct list_head *signals)
-{
-	GEM_BUG_ON(!test_bit(I915_FENCE_FLAG_SIGNAL, &rq->fence.flags));
-	clear_bit(I915_FENCE_FLAG_SIGNAL, &rq->fence.flags);
-
-	if (!__dma_fence_signal(&rq->fence))
-		return;
-
-	i915_request_get(rq);
-	list_add_tail(&rq->signal_link, signals);
-}
-
-static void signal_irq_work(struct irq_work *work)
-{
-	struct intel_breadcrumbs *b = container_of(work, typeof(*b), irq_work);
-	const ktime_t timestamp = ktime_get();
-	struct intel_context *ce, *cn;
-	struct list_head *pos, *next;
-	LIST_HEAD(signal);
-=======
 	if (b->irq_engine)
 		intel_engine_add_retire(b->irq_engine, tl);
 }
->>>>>>> 7d2a07b7
 
 static struct llist_node *
 slist_add(struct llist_node *node, struct llist_node *head)
@@ -254,12 +186,6 @@
 	if (unlikely(!llist_empty(&b->signaled_requests)))
 		signal = llist_del_all(&b->signaled_requests);
 
-<<<<<<< HEAD
-	list_splice_init(&b->signaled_requests, &signal);
-
-	list_for_each_entry_safe(ce, cn, &b->signalers, signal_link) {
-		GEM_BUG_ON(list_empty(&ce->signals));
-=======
 	/*
 	 * Keep the irq armed until the interrupt after all listeners are gone.
 	 *
@@ -287,19 +213,12 @@
 	 */
 	if (!signal && READ_ONCE(b->irq_armed) && list_empty(&b->signalers))
 		intel_breadcrumbs_disarm_irq(b);
->>>>>>> 7d2a07b7
 
 	rcu_read_lock();
 	atomic_inc(&b->signaler_active);
 	list_for_each_entry_rcu(ce, &b->signalers, signal_link) {
 		struct i915_request *rq;
 
-<<<<<<< HEAD
-			GEM_BUG_ON(!check_signal_order(ce, rq));
-			if (!__request_completed(rq))
-				break;
-
-=======
 		list_for_each_entry_rcu(rq, &ce->signals, signal_link) {
 			bool release;
 
@@ -310,29 +229,11 @@
 						&rq->fence.flags))
 				break;
 
->>>>>>> 7d2a07b7
 			/*
 			 * Queue for execution after dropping the signaling
 			 * spinlock as the callback chain may end up adding
 			 * more signalers to the same context or engine.
 			 */
-<<<<<<< HEAD
-			__signal_request(rq, &signal);
-		}
-
-		/*
-		 * We process the list deletion in bulk, only using a list_add
-		 * (not list_move) above but keeping the status of
-		 * rq->signal_link known with the I915_FENCE_FLAG_SIGNAL bit.
-		 */
-		if (!list_is_first(pos, &ce->signals)) {
-			/* Advance the list to the first incomplete request */
-			__list_del_many(&ce->signals, pos);
-			if (&ce->signals == pos) { /* now empty */
-				list_del_init(&ce->signal_link);
-				add_retire(b, ce->timeline);
-			}
-=======
 			spin_lock(&ce->signal_lock);
 			list_del_rcu(&rq->signal_link);
 			release = remove_signaling_context(b, ce);
@@ -348,7 +249,6 @@
 				signal = slist_add(&rq->signal_node, signal);
 			else
 				i915_request_put(rq);
->>>>>>> 7d2a07b7
 		}
 	}
 	atomic_dec(&b->signaler_active);
@@ -356,11 +256,7 @@
 
 	llist_for_each_safe(signal, sn, signal) {
 		struct i915_request *rq =
-<<<<<<< HEAD
-			list_entry(pos, typeof(*rq), signal_link);
-=======
 			llist_entry(signal, typeof(*rq), signal_node);
->>>>>>> 7d2a07b7
 		struct list_head cb_list;
 
 		spin_lock(&rq->lock);
@@ -372,9 +268,6 @@
 		i915_request_put(rq);
 	}
 
-<<<<<<< HEAD
-static bool __intel_breadcrumbs_arm_irq(struct intel_breadcrumbs *b)
-=======
 	if (!READ_ONCE(b->irq_armed) && !list_empty(&b->signalers))
 		intel_breadcrumbs_arm_irq(b);
 }
@@ -401,59 +294,26 @@
 }
 
 void intel_breadcrumbs_reset(struct intel_breadcrumbs *b)
->>>>>>> 7d2a07b7
 {
 	unsigned long flags;
 
-<<<<<<< HEAD
-	lockdep_assert_held(&b->irq_lock);
-	if (b->irq_armed)
-		return true;
-
-	if (!intel_gt_pm_get_if_awake(engine->gt))
-		return false;
-
-	/*
-	 * The breadcrumb irq will be disarmed on the interrupt after the
-	 * waiters are signaled. This gives us a single interrupt window in
-	 * which we can add a new waiter and avoid the cost of re-enabling
-	 * the irq.
-	 */
-	WRITE_ONCE(b->irq_armed, true);
-=======
 	if (!b->irq_engine)
 		return;
 
 	spin_lock_irqsave(&b->irq_lock, flags);
->>>>>>> 7d2a07b7
 
 	if (b->irq_enabled)
 		irq_enable(b->irq_engine);
 	else
 		irq_disable(b->irq_engine);
 
-<<<<<<< HEAD
-	if (!b->irq_enabled++)
-		irq_enable(engine);
-
-	return true;
-=======
 	spin_unlock_irqrestore(&b->irq_lock, flags);
->>>>>>> 7d2a07b7
 }
 
 void __intel_breadcrumbs_park(struct intel_breadcrumbs *b)
 {
-<<<<<<< HEAD
-	struct intel_breadcrumbs *b = &engine->breadcrumbs;
-
-	spin_lock_init(&b->irq_lock);
-	INIT_LIST_HEAD(&b->signalers);
-	INIT_LIST_HEAD(&b->signaled_requests);
-=======
 	if (!READ_ONCE(b->irq_armed))
 		return;
->>>>>>> 7d2a07b7
 
 	/* Kick the work once more to drain the signalers, and disarm the irq */
 	irq_work_sync(&b->irq_work);
@@ -473,38 +333,8 @@
 	kfree(b);
 }
 
-<<<<<<< HEAD
-void intel_engine_transfer_stale_breadcrumbs(struct intel_engine_cs *engine,
-					     struct intel_context *ce)
-{
-	struct intel_breadcrumbs *b = &engine->breadcrumbs;
-	unsigned long flags;
-
-	spin_lock_irqsave(&b->irq_lock, flags);
-	if (!list_empty(&ce->signals)) {
-		struct i915_request *rq, *next;
-
-		/* Queue for executing the signal callbacks in the irq_work */
-		list_for_each_entry_safe(rq, next, &ce->signals, signal_link) {
-			GEM_BUG_ON(rq->engine != engine);
-			GEM_BUG_ON(!__request_completed(rq));
-
-			__signal_request(rq, &b->signaled_requests);
-		}
-
-		INIT_LIST_HEAD(&ce->signals);
-		list_del_init(&ce->signal_link);
-
-		irq_work_queue(&b->irq_work);
-	}
-	spin_unlock_irqrestore(&b->irq_lock, flags);
-}
-
-void intel_engine_fini_breadcrumbs(struct intel_engine_cs *engine)
-=======
 static void irq_signal_request(struct i915_request *rq,
 			       struct intel_breadcrumbs *b)
->>>>>>> 7d2a07b7
 {
 	if (!__dma_fence_signal(&rq->fence))
 		return;
@@ -516,25 +346,6 @@
 
 static void insert_breadcrumb(struct i915_request *rq)
 {
-<<<<<<< HEAD
-	lockdep_assert_held(&rq->lock);
-
-	if (test_bit(DMA_FENCE_FLAG_SIGNALED_BIT, &rq->fence.flags))
-		return true;
-
-	if (test_bit(I915_FENCE_FLAG_ACTIVE, &rq->fence.flags)) {
-		struct intel_breadcrumbs *b = &rq->engine->breadcrumbs;
-		struct intel_context *ce = rq->context;
-		struct list_head *pos;
-
-		spin_lock(&b->irq_lock);
-
-		if (test_bit(I915_FENCE_FLAG_SIGNAL, &rq->fence.flags))
-			goto unlock;
-
-		if (!__intel_breadcrumbs_arm_irq(b))
-			goto unlock;
-=======
 	struct intel_breadcrumbs *b = READ_ONCE(rq->engine)->breadcrumbs;
 	struct intel_context *ce = rq->context;
 	struct list_head *pos;
@@ -551,7 +362,6 @@
 		irq_signal_request(rq, b);
 		return;
 	}
->>>>>>> 7d2a07b7
 
 	if (list_empty(&ce->signals)) {
 		intel_context_get(ce);
@@ -579,17 +389,6 @@
 			if (i915_seqno_passed(rq->fence.seqno, it->fence.seqno))
 				break;
 		}
-<<<<<<< HEAD
-		list_add(&rq->signal_link, pos);
-		if (pos == &ce->signals) /* catch transitions from empty list */
-			list_move_tail(&ce->signal_link, &b->signalers);
-		GEM_BUG_ON(!check_signal_order(ce, rq));
-
-		set_bit(I915_FENCE_FLAG_SIGNAL, &rq->fence.flags);
-unlock:
-		spin_unlock(&b->irq_lock);
-=======
->>>>>>> 7d2a07b7
 	}
 
 	i915_request_get(rq);
@@ -610,13 +409,9 @@
 {
 	struct intel_context *ce = rq->context;
 
-<<<<<<< HEAD
-	lockdep_assert_held(&rq->lock);
-=======
 	/* Serialises with i915_request_retire() using rq->lock */
 	if (test_bit(DMA_FENCE_FLAG_SIGNALED_BIT, &rq->fence.flags))
 		return true;
->>>>>>> 7d2a07b7
 
 	/*
 	 * Peek at i915_request_submit()/i915_request_unsubmit() status.
@@ -624,11 +419,6 @@
 	 * If the request is not yet active (and not signaled), we will
 	 * attach the breadcrumb later.
 	 */
-<<<<<<< HEAD
-	spin_lock(&b->irq_lock);
-	if (test_bit(I915_FENCE_FLAG_SIGNAL, &rq->fence.flags)) {
-		struct intel_context *ce = rq->context;
-=======
 	if (!test_bit(I915_FENCE_FLAG_ACTIVE, &rq->fence.flags))
 		return true;
 
@@ -636,7 +426,6 @@
 	if (test_bit(I915_FENCE_FLAG_ACTIVE, &rq->fence.flags))
 		insert_breadcrumb(rq);
 	spin_unlock(&ce->signal_lock);
->>>>>>> 7d2a07b7
 
 	return true;
 }
