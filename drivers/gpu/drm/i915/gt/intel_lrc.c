/*
 * Copyright © 2014 Intel Corporation
 *
 * Permission is hereby granted, free of charge, to any person obtaining a
 * copy of this software and associated documentation files (the "Software"),
 * to deal in the Software without restriction, including without limitation
 * the rights to use, copy, modify, merge, publish, distribute, sublicense,
 * and/or sell copies of the Software, and to permit persons to whom the
 * Software is furnished to do so, subject to the following conditions:
 *
 * The above copyright notice and this permission notice (including the next
 * paragraph) shall be included in all copies or substantial portions of the
 * Software.
 *
 * THE SOFTWARE IS PROVIDED "AS IS", WITHOUT WARRANTY OF ANY KIND, EXPRESS OR
 * IMPLIED, INCLUDING BUT NOT LIMITED TO THE WARRANTIES OF MERCHANTABILITY,
 * FITNESS FOR A PARTICULAR PURPOSE AND NONINFRINGEMENT.  IN NO EVENT SHALL
 * THE AUTHORS OR COPYRIGHT HOLDERS BE LIABLE FOR ANY CLAIM, DAMAGES OR OTHER
 * LIABILITY, WHETHER IN AN ACTION OF CONTRACT, TORT OR OTHERWISE, ARISING
 * FROM, OUT OF OR IN CONNECTION WITH THE SOFTWARE OR THE USE OR OTHER DEALINGS
 * IN THE SOFTWARE.
 *
 * Authors:
 *    Ben Widawsky <ben@bwidawsk.net>
 *    Michel Thierry <michel.thierry@intel.com>
 *    Thomas Daniel <thomas.daniel@intel.com>
 *    Oscar Mateo <oscar.mateo@intel.com>
 *
 */

/**
 * DOC: Logical Rings, Logical Ring Contexts and Execlists
 *
 * Motivation:
 * GEN8 brings an expansion of the HW contexts: "Logical Ring Contexts".
 * These expanded contexts enable a number of new abilities, especially
 * "Execlists" (also implemented in this file).
 *
 * One of the main differences with the legacy HW contexts is that logical
 * ring contexts incorporate many more things to the context's state, like
 * PDPs or ringbuffer control registers:
 *
 * The reason why PDPs are included in the context is straightforward: as
 * PPGTTs (per-process GTTs) are actually per-context, having the PDPs
 * contained there mean you don't need to do a ppgtt->switch_mm yourself,
 * instead, the GPU will do it for you on the context switch.
 *
 * But, what about the ringbuffer control registers (head, tail, etc..)?
 * shouldn't we just need a set of those per engine command streamer? This is
 * where the name "Logical Rings" starts to make sense: by virtualizing the
 * rings, the engine cs shifts to a new "ring buffer" with every context
 * switch. When you want to submit a workload to the GPU you: A) choose your
 * context, B) find its appropriate virtualized ring, C) write commands to it
 * and then, finally, D) tell the GPU to switch to that context.
 *
 * Instead of the legacy MI_SET_CONTEXT, the way you tell the GPU to switch
 * to a contexts is via a context execution list, ergo "Execlists".
 *
 * LRC implementation:
 * Regarding the creation of contexts, we have:
 *
 * - One global default context.
 * - One local default context for each opened fd.
 * - One local extra context for each context create ioctl call.
 *
 * Now that ringbuffers belong per-context (and not per-engine, like before)
 * and that contexts are uniquely tied to a given engine (and not reusable,
 * like before) we need:
 *
 * - One ringbuffer per-engine inside each context.
 * - One backing object per-engine inside each context.
 *
 * The global default context starts its life with these new objects fully
 * allocated and populated. The local default context for each opened fd is
 * more complex, because we don't know at creation time which engine is going
 * to use them. To handle this, we have implemented a deferred creation of LR
 * contexts:
 *
 * The local context starts its life as a hollow or blank holder, that only
 * gets populated for a given engine once we receive an execbuffer. If later
 * on we receive another execbuffer ioctl for the same context but a different
 * engine, we allocate/populate a new ringbuffer and context backing object and
 * so on.
 *
 * Finally, regarding local contexts created using the ioctl call: as they are
 * only allowed with the render ring, we can allocate & populate them right
 * away (no need to defer anything, at least for now).
 *
 * Execlists implementation:
 * Execlists are the new method by which, on gen8+ hardware, workloads are
 * submitted for execution (as opposed to the legacy, ringbuffer-based, method).
 * This method works as follows:
 *
 * When a request is committed, its commands (the BB start and any leading or
 * trailing commands, like the seqno breadcrumbs) are placed in the ringbuffer
 * for the appropriate context. The tail pointer in the hardware context is not
 * updated at this time, but instead, kept by the driver in the ringbuffer
 * structure. A structure representing this request is added to a request queue
 * for the appropriate engine: this structure contains a copy of the context's
 * tail after the request was written to the ring buffer and a pointer to the
 * context itself.
 *
 * If the engine's request queue was empty before the request was added, the
 * queue is processed immediately. Otherwise the queue will be processed during
 * a context switch interrupt. In any case, elements on the queue will get sent
 * (in pairs) to the GPU's ExecLists Submit Port (ELSP, for short) with a
 * globally unique 20-bits submission ID.
 *
 * When execution of a request completes, the GPU updates the context status
 * buffer with a context complete event and generates a context switch interrupt.
 * During the interrupt handling, the driver examines the events in the buffer:
 * for each context complete event, if the announced ID matches that on the head
 * of the request queue, then that request is retired and removed from the queue.
 *
 * After processing, if any requests were retired and the queue is not empty
 * then a new execution list can be submitted. The two requests at the front of
 * the queue are next to be submitted but since a context may not occur twice in
 * an execution list, if subsequent requests have the same ID as the first then
 * the two requests must be combined. This is done simply by discarding requests
 * at the head of the queue until either only one requests is left (in which case
 * we use a NULL second context) or the first two requests have unique IDs.
 *
 * By always executing the first two requests in the queue the driver ensures
 * that the GPU is kept as busy as possible. In the case where a single context
 * completes but a second context is still executing, the request for this second
 * context will be at the head of the queue when we remove the first one. This
 * request will then be resubmitted along with a new request for a different context,
 * which will cause the hardware to continue executing the second request and queue
 * the new request (the GPU detects the condition of a context getting preempted
 * with the same context and optimizes the context switch flow by not doing
 * preemption, but just sampling the new tail pointer).
 *
 */
#include <linux/interrupt.h>

#include "gem/i915_gem_context.h"

#include "i915_drv.h"
#include "i915_perf.h"
#include "i915_trace.h"
#include "i915_vgpu.h"
#include "intel_engine_pm.h"
#include "intel_gt.h"
#include "intel_gt_pm.h"
#include "intel_gt_requests.h"
#include "intel_lrc_reg.h"
#include "intel_mocs.h"
#include "intel_reset.h"
#include "intel_ring.h"
#include "intel_workarounds.h"

#define RING_EXECLIST_QFULL		(1 << 0x2)
#define RING_EXECLIST1_VALID		(1 << 0x3)
#define RING_EXECLIST0_VALID		(1 << 0x4)
#define RING_EXECLIST_ACTIVE_STATUS	(3 << 0xE)
#define RING_EXECLIST1_ACTIVE		(1 << 0x11)
#define RING_EXECLIST0_ACTIVE		(1 << 0x12)

#define GEN8_CTX_STATUS_IDLE_ACTIVE	(1 << 0)
#define GEN8_CTX_STATUS_PREEMPTED	(1 << 1)
#define GEN8_CTX_STATUS_ELEMENT_SWITCH	(1 << 2)
#define GEN8_CTX_STATUS_ACTIVE_IDLE	(1 << 3)
#define GEN8_CTX_STATUS_COMPLETE	(1 << 4)
#define GEN8_CTX_STATUS_LITE_RESTORE	(1 << 15)

#define GEN8_CTX_STATUS_COMPLETED_MASK \
	 (GEN8_CTX_STATUS_COMPLETE | GEN8_CTX_STATUS_PREEMPTED)

#define CTX_DESC_FORCE_RESTORE BIT_ULL(2)

#define GEN12_CTX_STATUS_SWITCHED_TO_NEW_QUEUE	(0x1) /* lower csb dword */
#define GEN12_CTX_SWITCH_DETAIL(csb_dw)	((csb_dw) & 0xF) /* upper csb dword */
#define GEN12_CSB_SW_CTX_ID_MASK		GENMASK(25, 15)
#define GEN12_IDLE_CTX_ID		0x7FF
#define GEN12_CSB_CTX_VALID(csb_dw) \
	(FIELD_GET(GEN12_CSB_SW_CTX_ID_MASK, csb_dw) != GEN12_IDLE_CTX_ID)

/* Typical size of the average request (2 pipecontrols and a MI_BB) */
#define EXECLISTS_REQUEST_SIZE 64 /* bytes */
#define WA_TAIL_DWORDS 2
#define WA_TAIL_BYTES (sizeof(u32) * WA_TAIL_DWORDS)

struct virtual_engine {
	struct intel_engine_cs base;
	struct intel_context context;

	/*
	 * We allow only a single request through the virtual engine at a time
	 * (each request in the timeline waits for the completion fence of
	 * the previous before being submitted). By restricting ourselves to
	 * only submitting a single request, each request is placed on to a
	 * physical to maximise load spreading (by virtue of the late greedy
	 * scheduling -- each real engine takes the next available request
	 * upon idling).
	 */
	struct i915_request *request;

	/*
	 * We keep a rbtree of available virtual engines inside each physical
	 * engine, sorted by priority. Here we preallocate the nodes we need
	 * for the virtual engine, indexed by physical_engine->id.
	 */
	struct ve_node {
		struct rb_node rb;
		int prio;
	} nodes[I915_NUM_ENGINES];

	/*
	 * Keep track of bonded pairs -- restrictions upon on our selection
	 * of physical engines any particular request may be submitted to.
	 * If we receive a submit-fence from a master engine, we will only
	 * use one of sibling_mask physical engines.
	 */
	struct ve_bond {
		const struct intel_engine_cs *master;
		intel_engine_mask_t sibling_mask;
	} *bonds;
	unsigned int num_bonds;

	/* And finally, which physical engines this virtual engine maps onto. */
	unsigned int num_siblings;
	struct intel_engine_cs *siblings[0];
};

static struct virtual_engine *to_virtual_engine(struct intel_engine_cs *engine)
{
	GEM_BUG_ON(!intel_engine_is_virtual(engine));
	return container_of(engine, struct virtual_engine, base);
}

static int __execlists_context_alloc(struct intel_context *ce,
				     struct intel_engine_cs *engine);

static void execlists_init_reg_state(u32 *reg_state,
				     const struct intel_context *ce,
				     const struct intel_engine_cs *engine,
				     const struct intel_ring *ring,
				     bool close);
static void
__execlists_update_reg_state(const struct intel_context *ce,
			     const struct intel_engine_cs *engine);

static void mark_eio(struct i915_request *rq)
{
	if (i915_request_completed(rq))
		return;

	GEM_BUG_ON(i915_request_signaled(rq));

	dma_fence_set_error(&rq->fence, -EIO);
	i915_request_mark_complete(rq);
}

static struct i915_request *
active_request(const struct intel_timeline * const tl, struct i915_request *rq)
{
	struct i915_request *active = rq;

	rcu_read_lock();
	list_for_each_entry_continue_reverse(rq, &tl->requests, link) {
		if (i915_request_completed(rq))
			break;

		active = rq;
	}
	rcu_read_unlock();

	return active;
}

static inline u32 intel_hws_preempt_address(struct intel_engine_cs *engine)
{
	return (i915_ggtt_offset(engine->status_page.vma) +
		I915_GEM_HWS_PREEMPT_ADDR);
}

static inline void
ring_set_paused(const struct intel_engine_cs *engine, int state)
{
	/*
	 * We inspect HWS_PREEMPT with a semaphore inside
	 * engine->emit_fini_breadcrumb. If the dword is true,
	 * the ring is paused as the semaphore will busywait
	 * until the dword is false.
	 */
	engine->status_page.addr[I915_GEM_HWS_PREEMPT] = state;
	if (state)
		wmb();
}

static inline struct i915_priolist *to_priolist(struct rb_node *rb)
{
	return rb_entry(rb, struct i915_priolist, node);
}

static inline int rq_prio(const struct i915_request *rq)
{
	return rq->sched.attr.priority;
}

static int effective_prio(const struct i915_request *rq)
{
	int prio = rq_prio(rq);

	/*
	 * If this request is special and must not be interrupted at any
	 * cost, so be it. Note we are only checking the most recent request
	 * in the context and so may be masking an earlier vip request. It
	 * is hoped that under the conditions where nopreempt is used, this
	 * will not matter (i.e. all requests to that context will be
	 * nopreempt for as long as desired).
	 */
	if (i915_request_has_nopreempt(rq))
		prio = I915_PRIORITY_UNPREEMPTABLE;

	/*
	 * On unwinding the active request, we give it a priority bump
	 * if it has completed waiting on any semaphore. If we know that
	 * the request has already started, we can prevent an unwanted
	 * preempt-to-idle cycle by taking that into account now.
	 */
	if (__i915_request_has_started(rq))
		prio |= I915_PRIORITY_NOSEMAPHORE;

	/* Restrict mere WAIT boosts from triggering preemption */
	BUILD_BUG_ON(__NO_PREEMPTION & ~I915_PRIORITY_MASK); /* only internal */
	return prio | __NO_PREEMPTION;
}

static int queue_prio(const struct intel_engine_execlists *execlists)
{
	struct i915_priolist *p;
	struct rb_node *rb;

	rb = rb_first_cached(&execlists->queue);
	if (!rb)
		return INT_MIN;

	/*
	 * As the priolist[] are inverted, with the highest priority in [0],
	 * we have to flip the index value to become priority.
	 */
	p = to_priolist(rb);
	return ((p->priority + 1) << I915_USER_PRIORITY_SHIFT) - ffs(p->used);
}

static inline bool need_preempt(const struct intel_engine_cs *engine,
				const struct i915_request *rq,
				struct rb_node *rb)
{
	int last_prio;

	if (!intel_engine_has_semaphores(engine))
		return false;

	/*
	 * Check if the current priority hint merits a preemption attempt.
	 *
	 * We record the highest value priority we saw during rescheduling
	 * prior to this dequeue, therefore we know that if it is strictly
	 * less than the current tail of ESLP[0], we do not need to force
	 * a preempt-to-idle cycle.
	 *
	 * However, the priority hint is a mere hint that we may need to
	 * preempt. If that hint is stale or we may be trying to preempt
	 * ourselves, ignore the request.
	 *
	 * More naturally we would write
	 *      prio >= max(0, last);
	 * except that we wish to prevent triggering preemption at the same
	 * priority level: the task that is running should remain running
	 * to preserve FIFO ordering of dependencies.
	 */
	last_prio = max(effective_prio(rq), I915_PRIORITY_NORMAL - 1);
	if (engine->execlists.queue_priority_hint <= last_prio)
		return false;

	/*
	 * Check against the first request in ELSP[1], it will, thanks to the
	 * power of PI, be the highest priority of that context.
	 */
	if (!list_is_last(&rq->sched.link, &engine->active.requests) &&
	    rq_prio(list_next_entry(rq, sched.link)) > last_prio)
		return true;

	if (rb) {
		struct virtual_engine *ve =
			rb_entry(rb, typeof(*ve), nodes[engine->id].rb);
		bool preempt = false;

		if (engine == ve->siblings[0]) { /* only preempt one sibling */
			struct i915_request *next;

			rcu_read_lock();
			next = READ_ONCE(ve->request);
			if (next)
				preempt = rq_prio(next) > last_prio;
			rcu_read_unlock();
		}

		if (preempt)
			return preempt;
	}

	/*
	 * If the inflight context did not trigger the preemption, then maybe
	 * it was the set of queued requests? Pick the highest priority in
	 * the queue (the first active priolist) and see if it deserves to be
	 * running instead of ELSP[0].
	 *
	 * The highest priority request in the queue can not be either
	 * ELSP[0] or ELSP[1] as, thanks again to PI, if it was the same
	 * context, it's priority would not exceed ELSP[0] aka last_prio.
	 */
	return queue_prio(&engine->execlists) > last_prio;
}

__maybe_unused static inline bool
assert_priority_queue(const struct i915_request *prev,
		      const struct i915_request *next)
{
	/*
	 * Without preemption, the prev may refer to the still active element
	 * which we refuse to let go.
	 *
	 * Even with preemption, there are times when we think it is better not
	 * to preempt and leave an ostensibly lower priority request in flight.
	 */
	if (i915_request_is_active(prev))
		return true;

	return rq_prio(prev) >= rq_prio(next);
}

/*
 * The context descriptor encodes various attributes of a context,
 * including its GTT address and some flags. Because it's fairly
 * expensive to calculate, we'll just do it once and cache the result,
 * which remains valid until the context is unpinned.
 *
 * This is what a descriptor looks like, from LSB to MSB::
 *
 *      bits  0-11:    flags, GEN8_CTX_* (cached in ctx->desc_template)
 *      bits 12-31:    LRCA, GTT address of (the HWSP of) this context
 *      bits 32-52:    ctx ID, a globally unique tag (highest bit used by GuC)
 *      bits 53-54:    mbz, reserved for use by hardware
 *      bits 55-63:    group ID, currently unused and set to 0
 *
 * Starting from Gen11, the upper dword of the descriptor has a new format:
 *
 *      bits 32-36:    reserved
 *      bits 37-47:    SW context ID
 *      bits 48:53:    engine instance
 *      bit 54:        mbz, reserved for use by hardware
 *      bits 55-60:    SW counter
 *      bits 61-63:    engine class
 *
 * engine info, SW context ID and SW counter need to form a unique number
 * (Context ID) per lrc.
 */
static u64
lrc_descriptor(struct intel_context *ce, struct intel_engine_cs *engine)
{
	u64 desc;

	desc = INTEL_LEGACY_32B_CONTEXT;
	if (i915_vm_is_4lvl(ce->vm))
		desc = INTEL_LEGACY_64B_CONTEXT;
	desc <<= GEN8_CTX_ADDRESSING_MODE_SHIFT;

	desc |= GEN8_CTX_VALID | GEN8_CTX_PRIVILEGE;
	if (IS_GEN(engine->i915, 8))
		desc |= GEN8_CTX_L3LLC_COHERENT;

	desc |= i915_ggtt_offset(ce->state); /* bits 12-31 */
	/*
	 * The following 32bits are copied into the OA reports (dword 2).
	 * Consider updating oa_get_render_ctx_id in i915_perf.c when changing
	 * anything below.
	 */
	if (INTEL_GEN(engine->i915) >= 11) {
		desc |= (u64)engine->instance << GEN11_ENGINE_INSTANCE_SHIFT;
								/* bits 48-53 */

		desc |= (u64)engine->class << GEN11_ENGINE_CLASS_SHIFT;
								/* bits 61-63 */
	}

	return desc;
}

<<<<<<< HEAD
=======
static u32 *set_offsets(u32 *regs,
			const u8 *data,
			const struct intel_engine_cs *engine)
#define NOP(x) (BIT(7) | (x))
#define LRI(count, flags) ((flags) << 6 | (count))
#define POSTED BIT(0)
#define REG(x) (((x) >> 2) | BUILD_BUG_ON_ZERO(x >= 0x200))
#define REG16(x) \
	(((x) >> 9) | BIT(7) | BUILD_BUG_ON_ZERO(x >= 0x10000)), \
	(((x) >> 2) & 0x7f)
#define END() 0
{
	const u32 base = engine->mmio_base;

	while (*data) {
		u8 count, flags;

		if (*data & BIT(7)) { /* skip */
			regs += *data++ & ~BIT(7);
			continue;
		}

		count = *data & 0x3f;
		flags = *data >> 6;
		data++;

		*regs = MI_LOAD_REGISTER_IMM(count);
		if (flags & POSTED)
			*regs |= MI_LRI_FORCE_POSTED;
		if (INTEL_GEN(engine->i915) >= 11)
			*regs |= MI_LRI_CS_MMIO;
		regs++;

		GEM_BUG_ON(!count);
		do {
			u32 offset = 0;
			u8 v;

			do {
				v = *data++;
				offset <<= 7;
				offset |= v & ~BIT(7);
			} while (v & BIT(7));

			*regs = base + (offset << 2);
			regs += 2;
		} while (--count);
	}

	return regs;
}

static const u8 gen8_xcs_offsets[] = {
	NOP(1),
	LRI(11, 0),
	REG16(0x244),
	REG(0x034),
	REG(0x030),
	REG(0x038),
	REG(0x03c),
	REG(0x168),
	REG(0x140),
	REG(0x110),
	REG(0x11c),
	REG(0x114),
	REG(0x118),

	NOP(9),
	LRI(9, 0),
	REG16(0x3a8),
	REG16(0x28c),
	REG16(0x288),
	REG16(0x284),
	REG16(0x280),
	REG16(0x27c),
	REG16(0x278),
	REG16(0x274),
	REG16(0x270),

	NOP(13),
	LRI(2, 0),
	REG16(0x200),
	REG(0x028),

	END(),
};

static const u8 gen9_xcs_offsets[] = {
	NOP(1),
	LRI(14, POSTED),
	REG16(0x244),
	REG(0x034),
	REG(0x030),
	REG(0x038),
	REG(0x03c),
	REG(0x168),
	REG(0x140),
	REG(0x110),
	REG(0x11c),
	REG(0x114),
	REG(0x118),
	REG(0x1c0),
	REG(0x1c4),
	REG(0x1c8),

	NOP(3),
	LRI(9, POSTED),
	REG16(0x3a8),
	REG16(0x28c),
	REG16(0x288),
	REG16(0x284),
	REG16(0x280),
	REG16(0x27c),
	REG16(0x278),
	REG16(0x274),
	REG16(0x270),

	NOP(13),
	LRI(1, POSTED),
	REG16(0x200),

	NOP(13),
	LRI(44, POSTED),
	REG(0x028),
	REG(0x09c),
	REG(0x0c0),
	REG(0x178),
	REG(0x17c),
	REG16(0x358),
	REG(0x170),
	REG(0x150),
	REG(0x154),
	REG(0x158),
	REG16(0x41c),
	REG16(0x600),
	REG16(0x604),
	REG16(0x608),
	REG16(0x60c),
	REG16(0x610),
	REG16(0x614),
	REG16(0x618),
	REG16(0x61c),
	REG16(0x620),
	REG16(0x624),
	REG16(0x628),
	REG16(0x62c),
	REG16(0x630),
	REG16(0x634),
	REG16(0x638),
	REG16(0x63c),
	REG16(0x640),
	REG16(0x644),
	REG16(0x648),
	REG16(0x64c),
	REG16(0x650),
	REG16(0x654),
	REG16(0x658),
	REG16(0x65c),
	REG16(0x660),
	REG16(0x664),
	REG16(0x668),
	REG16(0x66c),
	REG16(0x670),
	REG16(0x674),
	REG16(0x678),
	REG16(0x67c),
	REG(0x068),

	END(),
};

static const u8 gen12_xcs_offsets[] = {
	NOP(1),
	LRI(13, POSTED),
	REG16(0x244),
	REG(0x034),
	REG(0x030),
	REG(0x038),
	REG(0x03c),
	REG(0x168),
	REG(0x140),
	REG(0x110),
	REG(0x1c0),
	REG(0x1c4),
	REG(0x1c8),
	REG(0x180),
	REG16(0x2b4),

	NOP(5),
	LRI(9, POSTED),
	REG16(0x3a8),
	REG16(0x28c),
	REG16(0x288),
	REG16(0x284),
	REG16(0x280),
	REG16(0x27c),
	REG16(0x278),
	REG16(0x274),
	REG16(0x270),

	END(),
};

static const u8 gen8_rcs_offsets[] = {
	NOP(1),
	LRI(14, POSTED),
	REG16(0x244),
	REG(0x034),
	REG(0x030),
	REG(0x038),
	REG(0x03c),
	REG(0x168),
	REG(0x140),
	REG(0x110),
	REG(0x11c),
	REG(0x114),
	REG(0x118),
	REG(0x1c0),
	REG(0x1c4),
	REG(0x1c8),

	NOP(3),
	LRI(9, POSTED),
	REG16(0x3a8),
	REG16(0x28c),
	REG16(0x288),
	REG16(0x284),
	REG16(0x280),
	REG16(0x27c),
	REG16(0x278),
	REG16(0x274),
	REG16(0x270),

	NOP(13),
	LRI(1, 0),
	REG(0x0c8),

	END(),
};

static const u8 gen11_rcs_offsets[] = {
	NOP(1),
	LRI(15, POSTED),
	REG16(0x244),
	REG(0x034),
	REG(0x030),
	REG(0x038),
	REG(0x03c),
	REG(0x168),
	REG(0x140),
	REG(0x110),
	REG(0x11c),
	REG(0x114),
	REG(0x118),
	REG(0x1c0),
	REG(0x1c4),
	REG(0x1c8),
	REG(0x180),

	NOP(1),
	LRI(9, POSTED),
	REG16(0x3a8),
	REG16(0x28c),
	REG16(0x288),
	REG16(0x284),
	REG16(0x280),
	REG16(0x27c),
	REG16(0x278),
	REG16(0x274),
	REG16(0x270),

	LRI(1, POSTED),
	REG(0x1b0),

	NOP(10),
	LRI(1, 0),
	REG(0x0c8),

	END(),
};

static const u8 gen12_rcs_offsets[] = {
	NOP(1),
	LRI(13, POSTED),
	REG16(0x244),
	REG(0x034),
	REG(0x030),
	REG(0x038),
	REG(0x03c),
	REG(0x168),
	REG(0x140),
	REG(0x110),
	REG(0x1c0),
	REG(0x1c4),
	REG(0x1c8),
	REG(0x180),
	REG16(0x2b4),

	NOP(5),
	LRI(9, POSTED),
	REG16(0x3a8),
	REG16(0x28c),
	REG16(0x288),
	REG16(0x284),
	REG16(0x280),
	REG16(0x27c),
	REG16(0x278),
	REG16(0x274),
	REG16(0x270),

	LRI(3, POSTED),
	REG(0x1b0),
	REG16(0x5a8),
	REG16(0x5ac),

	NOP(6),
	LRI(1, 0),
	REG(0x0c8),

	END(),
};

#undef END
#undef REG16
#undef REG
#undef LRI
#undef NOP

static const u8 *reg_offsets(const struct intel_engine_cs *engine)
{
	/*
	 * The gen12+ lists only have the registers we program in the basic
	 * default state. We rely on the context image using relative
	 * addressing to automatic fixup the register state between the
	 * physical engines for virtual engine.
	 */
	GEM_BUG_ON(INTEL_GEN(engine->i915) >= 12 &&
		   !intel_engine_has_relative_mmio(engine));

	if (engine->class == RENDER_CLASS) {
		if (INTEL_GEN(engine->i915) >= 12)
			return gen12_rcs_offsets;
		else if (INTEL_GEN(engine->i915) >= 11)
			return gen11_rcs_offsets;
		else
			return gen8_rcs_offsets;
	} else {
		if (INTEL_GEN(engine->i915) >= 12)
			return gen12_xcs_offsets;
		else if (INTEL_GEN(engine->i915) >= 9)
			return gen9_xcs_offsets;
		else
			return gen8_xcs_offsets;
	}
}

>>>>>>> 0d3821eb
static struct i915_request *
__unwind_incomplete_requests(struct intel_engine_cs *engine)
{
	struct i915_request *rq, *rn, *active = NULL;
	struct list_head *uninitialized_var(pl);
	int prio = I915_PRIORITY_INVALID;

	lockdep_assert_held(&engine->active.lock);

	list_for_each_entry_safe_reverse(rq, rn,
					 &engine->active.requests,
					 sched.link) {
		if (i915_request_completed(rq))
			continue; /* XXX */

		__i915_request_unsubmit(rq);

		/*
		 * Push the request back into the queue for later resubmission.
		 * If this request is not native to this physical engine (i.e.
		 * it came from a virtual source), push it back onto the virtual
		 * engine so that it can be moved across onto another physical
		 * engine as load dictates.
		 */
		if (likely(rq->execution_mask == engine->mask)) {
			GEM_BUG_ON(rq_prio(rq) == I915_PRIORITY_INVALID);
			if (rq_prio(rq) != prio) {
				prio = rq_prio(rq);
				pl = i915_sched_lookup_priolist(engine, prio);
			}
			GEM_BUG_ON(RB_EMPTY_ROOT(&engine->execlists.queue.rb_root));

			list_move(&rq->sched.link, pl);
			active = rq;
		} else {
			struct intel_engine_cs *owner = rq->hw_context->engine;

			/*
			 * Decouple the virtual breadcrumb before moving it
			 * back to the virtual engine -- we don't want the
			 * request to complete in the background and try
			 * and cancel the breadcrumb on the virtual engine
			 * (instead of the old engine where it is linked)!
			 */
			if (test_bit(DMA_FENCE_FLAG_ENABLE_SIGNAL_BIT,
				     &rq->fence.flags)) {
				spin_lock_nested(&rq->lock,
						 SINGLE_DEPTH_NESTING);
				i915_request_cancel_breadcrumb(rq);
				spin_unlock(&rq->lock);
			}
			rq->engine = owner;
			owner->submit_request(rq);
			active = NULL;
		}
	}

	return active;
}

struct i915_request *
execlists_unwind_incomplete_requests(struct intel_engine_execlists *execlists)
{
	struct intel_engine_cs *engine =
		container_of(execlists, typeof(*engine), execlists);

	return __unwind_incomplete_requests(engine);
}

static inline void
execlists_context_status_change(struct i915_request *rq, unsigned long status)
{
	/*
	 * Only used when GVT-g is enabled now. When GVT-g is disabled,
	 * The compiler should eliminate this function as dead-code.
	 */
	if (!IS_ENABLED(CONFIG_DRM_I915_GVT))
		return;

	atomic_notifier_call_chain(&rq->engine->context_status_notifier,
				   status, rq);
}

static void intel_engine_context_in(struct intel_engine_cs *engine)
{
	unsigned long flags;

	if (READ_ONCE(engine->stats.enabled) == 0)
		return;

	write_seqlock_irqsave(&engine->stats.lock, flags);

	if (engine->stats.enabled > 0) {
		if (engine->stats.active++ == 0)
			engine->stats.start = ktime_get();
		GEM_BUG_ON(engine->stats.active == 0);
	}

	write_sequnlock_irqrestore(&engine->stats.lock, flags);
}

static void intel_engine_context_out(struct intel_engine_cs *engine)
{
	unsigned long flags;

	if (READ_ONCE(engine->stats.enabled) == 0)
		return;

	write_seqlock_irqsave(&engine->stats.lock, flags);

	if (engine->stats.enabled > 0) {
		ktime_t last;

		if (engine->stats.active && --engine->stats.active == 0) {
			/*
			 * Decrement the active context count and in case GPU
			 * is now idle add up to the running total.
			 */
			last = ktime_sub(ktime_get(), engine->stats.start);

			engine->stats.total = ktime_add(engine->stats.total,
							last);
		} else if (engine->stats.active == 0) {
			/*
			 * After turning on engine stats, context out might be
			 * the first event in which case we account from the
			 * time stats gathering was turned on.
			 */
			last = ktime_sub(ktime_get(), engine->stats.enabled_at);

			engine->stats.total = ktime_add(engine->stats.total,
							last);
		}
	}

	write_sequnlock_irqrestore(&engine->stats.lock, flags);
}

static void restore_default_state(struct intel_context *ce,
				  struct intel_engine_cs *engine)
{
	u32 *regs = ce->lrc_reg_state;

	if (engine->pinned_default_state)
		memcpy(regs, /* skip restoring the vanilla PPHWSP */
		       engine->pinned_default_state + LRC_STATE_PN * PAGE_SIZE,
		       engine->context_size - PAGE_SIZE);

	execlists_init_reg_state(regs, ce, engine, ce->ring, false);
}

static void reset_active(struct i915_request *rq,
			 struct intel_engine_cs *engine)
{
	struct intel_context * const ce = rq->hw_context;
	u32 head;

	/*
	 * The executing context has been cancelled. We want to prevent
	 * further execution along this context and propagate the error on
	 * to anything depending on its results.
	 *
	 * In __i915_request_submit(), we apply the -EIO and remove the
	 * requests' payloads for any banned requests. But first, we must
	 * rewind the context back to the start of the incomplete request so
	 * that we do not jump back into the middle of the batch.
	 *
	 * We preserve the breadcrumbs and semaphores of the incomplete
	 * requests so that inter-timeline dependencies (i.e other timelines)
	 * remain correctly ordered. And we defer to __i915_request_submit()
	 * so that all asynchronous waits are correctly handled.
	 */
	GEM_TRACE("%s(%s): { rq=%llx:%lld }\n",
		  __func__, engine->name, rq->fence.context, rq->fence.seqno);

	/* On resubmission of the active request, payload will be scrubbed */
	if (i915_request_completed(rq))
		head = rq->tail;
	else
		head = active_request(ce->timeline, rq)->head;
	ce->ring->head = intel_ring_wrap(ce->ring, head);
	intel_ring_update_space(ce->ring);

	/* Scrub the context image to prevent replaying the previous batch */
	restore_default_state(ce, engine);
	__execlists_update_reg_state(ce, engine);

	/* We've switched away, so this should be a no-op, but intent matters */
	ce->lrc_desc |= CTX_DESC_FORCE_RESTORE;
}

static inline struct intel_engine_cs *
__execlists_schedule_in(struct i915_request *rq)
{
	struct intel_engine_cs * const engine = rq->engine;
	struct intel_context * const ce = rq->hw_context;

	intel_context_get(ce);

	if (unlikely(i915_gem_context_is_banned(ce->gem_context)))
		reset_active(rq, engine);

	if (ce->tag) {
		/* Use a fixed tag for OA and friends */
		ce->lrc_desc |= (u64)ce->tag << 32;
	} else {
		/* We don't need a strict matching tag, just different values */
		ce->lrc_desc &= ~GENMASK_ULL(47, 37);
		ce->lrc_desc |=
			(u64)(engine->context_tag++ % NUM_CONTEXT_TAG) <<
			GEN11_SW_CTX_ID_SHIFT;
		BUILD_BUG_ON(NUM_CONTEXT_TAG > GEN12_MAX_CONTEXT_HW_ID);
	}

	intel_gt_pm_get(engine->gt);
	execlists_context_status_change(rq, INTEL_CONTEXT_SCHEDULE_IN);
	intel_engine_context_in(engine);

	return engine;
}

static inline struct i915_request *
execlists_schedule_in(struct i915_request *rq, int idx)
{
	struct intel_context * const ce = rq->hw_context;
	struct intel_engine_cs *old;

	GEM_BUG_ON(!intel_engine_pm_is_awake(rq->engine));
	trace_i915_request_in(rq, idx);

	old = READ_ONCE(ce->inflight);
	do {
		if (!old) {
			WRITE_ONCE(ce->inflight, __execlists_schedule_in(rq));
			break;
		}
	} while (!try_cmpxchg(&ce->inflight, &old, ptr_inc(old)));

	GEM_BUG_ON(intel_context_inflight(ce) != rq->engine);
	return i915_request_get(rq);
}

static void kick_siblings(struct i915_request *rq, struct intel_context *ce)
{
	struct virtual_engine *ve = container_of(ce, typeof(*ve), context);
	struct i915_request *next = READ_ONCE(ve->request);

	if (next && next->execution_mask & ~rq->execution_mask)
		tasklet_schedule(&ve->base.execlists.tasklet);
}

static inline void
__execlists_schedule_out(struct i915_request *rq,
			 struct intel_engine_cs * const engine)
{
	struct intel_context * const ce = rq->hw_context;

	/*
	 * NB process_csb() is not under the engine->active.lock and hence
	 * schedule_out can race with schedule_in meaning that we should
	 * refrain from doing non-trivial work here.
	 */

	/*
	 * If we have just completed this context, the engine may now be
	 * idle and we want to re-enter powersaving.
	 */
	if (list_is_last(&rq->link, &ce->timeline->requests) &&
	    i915_request_completed(rq))
		intel_engine_add_retire(engine, ce->timeline);

	intel_engine_context_out(engine);
	execlists_context_status_change(rq, INTEL_CONTEXT_SCHEDULE_OUT);
	intel_gt_pm_put_async(engine->gt);

	/*
	 * If this is part of a virtual engine, its next request may
	 * have been blocked waiting for access to the active context.
	 * We have to kick all the siblings again in case we need to
	 * switch (e.g. the next request is not runnable on this
	 * engine). Hopefully, we will already have submitted the next
	 * request before the tasklet runs and do not need to rebuild
	 * each virtual tree and kick everyone again.
	 */
	if (ce->engine != engine)
		kick_siblings(rq, ce);

	intel_context_put(ce);
}

static inline void
execlists_schedule_out(struct i915_request *rq)
{
	struct intel_context * const ce = rq->hw_context;
	struct intel_engine_cs *cur, *old;

	trace_i915_request_out(rq);

	old = READ_ONCE(ce->inflight);
	do
		cur = ptr_unmask_bits(old, 2) ? ptr_dec(old) : NULL;
	while (!try_cmpxchg(&ce->inflight, &old, cur));
	if (!cur)
		__execlists_schedule_out(rq, old);

	i915_request_put(rq);
}

static u64 execlists_update_context(struct i915_request *rq)
{
	struct intel_context *ce = rq->hw_context;
	u64 desc = ce->lrc_desc;
	u32 tail;

	/*
	 * WaIdleLiteRestore:bdw,skl
	 *
	 * We should never submit the context with the same RING_TAIL twice
	 * just in case we submit an empty ring, which confuses the HW.
	 *
	 * We append a couple of NOOPs (gen8_emit_wa_tail) after the end of
	 * the normal request to be able to always advance the RING_TAIL on
	 * subsequent resubmissions (for lite restore). Should that fail us,
	 * and we try and submit the same tail again, force the context
	 * reload.
	 */
	tail = intel_ring_set_tail(rq->ring, rq->tail);
	if (unlikely(ce->lrc_reg_state[CTX_RING_TAIL] == tail))
		desc |= CTX_DESC_FORCE_RESTORE;
	ce->lrc_reg_state[CTX_RING_TAIL] = tail;
	rq->tail = rq->wa_tail;

	/*
	 * Make sure the context image is complete before we submit it to HW.
	 *
	 * Ostensibly, writes (including the WCB) should be flushed prior to
	 * an uncached write such as our mmio register access, the empirical
	 * evidence (esp. on Braswell) suggests that the WC write into memory
	 * may not be visible to the HW prior to the completion of the UC
	 * register write and that we may begin execution from the context
	 * before its image is complete leading to invalid PD chasing.
	 *
	 * Furthermore, Braswell, at least, wants a full mb to be sure that
	 * the writes are coherent in memory (visible to the GPU) prior to
	 * execution, and not just visible to other CPUs (as is the result of
	 * wmb).
	 */
	mb();

<<<<<<< HEAD
=======
	/* Wa_1607138340:tgl */
	if (IS_TGL_REVID(rq->i915, TGL_REVID_A0, TGL_REVID_A0))
		desc |= CTX_DESC_FORCE_RESTORE;

>>>>>>> 0d3821eb
	ce->lrc_desc &= ~CTX_DESC_FORCE_RESTORE;
	return desc;
}

static inline void write_desc(struct intel_engine_execlists *execlists, u64 desc, u32 port)
{
	if (execlists->ctrl_reg) {
		writel(lower_32_bits(desc), execlists->submit_reg + port * 2);
		writel(upper_32_bits(desc), execlists->submit_reg + port * 2 + 1);
	} else {
		writel(upper_32_bits(desc), execlists->submit_reg);
		writel(lower_32_bits(desc), execlists->submit_reg);
	}
}

static __maybe_unused void
trace_ports(const struct intel_engine_execlists *execlists,
	    const char *msg,
	    struct i915_request * const *ports)
{
	const struct intel_engine_cs *engine =
		container_of(execlists, typeof(*engine), execlists);

	if (!ports[0])
		return;

	GEM_TRACE("%s: %s { %llx:%lld%s, %llx:%lld }\n",
		  engine->name, msg,
		  ports[0]->fence.context,
		  ports[0]->fence.seqno,
		  i915_request_completed(ports[0]) ? "!" :
		  i915_request_started(ports[0]) ? "*" :
		  "",
		  ports[1] ? ports[1]->fence.context : 0,
		  ports[1] ? ports[1]->fence.seqno : 0);
}

static __maybe_unused bool
assert_pending_valid(const struct intel_engine_execlists *execlists,
		     const char *msg)
{
	struct i915_request * const *port, *rq;
	struct intel_context *ce = NULL;

	trace_ports(execlists, msg, execlists->pending);

	if (!execlists->pending[0]) {
		GEM_TRACE_ERR("Nothing pending for promotion!\n");
		return false;
	}

	if (execlists->pending[execlists_num_ports(execlists)]) {
		GEM_TRACE_ERR("Excess pending[%d] for promotion!\n",
			      execlists_num_ports(execlists));
		return false;
	}

	for (port = execlists->pending; (rq = *port); port++) {
		if (ce == rq->hw_context) {
			GEM_TRACE_ERR("Duplicate context in pending[%zd]\n",
				      port - execlists->pending);
			return false;
		}

		ce = rq->hw_context;
		if (i915_request_completed(rq))
			continue;

		if (i915_active_is_idle(&ce->active)) {
			GEM_TRACE_ERR("Inactive context in pending[%zd]\n",
				      port - execlists->pending);
			return false;
		}

		if (!i915_vma_is_pinned(ce->state)) {
			GEM_TRACE_ERR("Unpinned context in pending[%zd]\n",
				      port - execlists->pending);
			return false;
		}

		if (!i915_vma_is_pinned(ce->ring->vma)) {
			GEM_TRACE_ERR("Unpinned ringbuffer in pending[%zd]\n",
				      port - execlists->pending);
			return false;
		}
	}

	return ce;
}

static void execlists_submit_ports(struct intel_engine_cs *engine)
{
	struct intel_engine_execlists *execlists = &engine->execlists;
	unsigned int n;

	GEM_BUG_ON(!assert_pending_valid(execlists, "submit"));

	/*
	 * We can skip acquiring intel_runtime_pm_get() here as it was taken
	 * on our behalf by the request (see i915_gem_mark_busy()) and it will
	 * not be relinquished until the device is idle (see
	 * i915_gem_idle_work_handler()). As a precaution, we make sure
	 * that all ELSP are drained i.e. we have processed the CSB,
	 * before allowing ourselves to idle and calling intel_runtime_pm_put().
	 */
	GEM_BUG_ON(!intel_engine_pm_is_awake(engine));

	/*
	 * ELSQ note: the submit queue is not cleared after being submitted
	 * to the HW so we need to make sure we always clean it up. This is
	 * currently ensured by the fact that we always write the same number
	 * of elsq entries, keep this in mind before changing the loop below.
	 */
	for (n = execlists_num_ports(execlists); n--; ) {
		struct i915_request *rq = execlists->pending[n];

		write_desc(execlists,
			   rq ? execlists_update_context(rq) : 0,
			   n);
	}

	/* we need to manually load the submit queue */
	if (execlists->ctrl_reg)
		writel(EL_CTRL_LOAD, execlists->ctrl_reg);
}

static bool ctx_single_port_submission(const struct intel_context *ce)
{
	return (IS_ENABLED(CONFIG_DRM_I915_GVT) &&
		i915_gem_context_force_single_submission(ce->gem_context));
}

static bool can_merge_ctx(const struct intel_context *prev,
			  const struct intel_context *next)
{
	if (prev != next)
		return false;

	if (ctx_single_port_submission(prev))
		return false;

	return true;
}

static bool can_merge_rq(const struct i915_request *prev,
			 const struct i915_request *next)
{
	GEM_BUG_ON(prev == next);
	GEM_BUG_ON(!assert_priority_queue(prev, next));

	/*
	 * We do not submit known completed requests. Therefore if the next
	 * request is already completed, we can pretend to merge it in
	 * with the previous context (and we will skip updating the ELSP
	 * and tracking). Thus hopefully keeping the ELSP full with active
	 * contexts, despite the best efforts of preempt-to-busy to confuse
	 * us.
	 */
	if (i915_request_completed(next))
		return true;

	if (unlikely((prev->flags ^ next->flags) &
		     (I915_REQUEST_NOPREEMPT | I915_REQUEST_SENTINEL)))
		return false;

	if (!can_merge_ctx(prev->hw_context, next->hw_context))
		return false;

	return true;
}

static void virtual_update_register_offsets(u32 *regs,
					    struct intel_engine_cs *engine)
{
	set_offsets(regs, reg_offsets(engine), engine);
}

static bool virtual_matches(const struct virtual_engine *ve,
			    const struct i915_request *rq,
			    const struct intel_engine_cs *engine)
{
	const struct intel_engine_cs *inflight;

	if (!(rq->execution_mask & engine->mask)) /* We peeked too soon! */
		return false;

	/*
	 * We track when the HW has completed saving the context image
	 * (i.e. when we have seen the final CS event switching out of
	 * the context) and must not overwrite the context image before
	 * then. This restricts us to only using the active engine
	 * while the previous virtualized request is inflight (so
	 * we reuse the register offsets). This is a very small
	 * hystersis on the greedy seelction algorithm.
	 */
	inflight = intel_context_inflight(&ve->context);
	if (inflight && inflight != engine)
		return false;

	return true;
}

static void virtual_xfer_breadcrumbs(struct virtual_engine *ve,
				     struct intel_engine_cs *engine)
{
	struct intel_engine_cs *old = ve->siblings[0];

	/* All unattached (rq->engine == old) must already be completed */

	spin_lock(&old->breadcrumbs.irq_lock);
	if (!list_empty(&ve->context.signal_link)) {
		list_move_tail(&ve->context.signal_link,
			       &engine->breadcrumbs.signalers);
		intel_engine_queue_breadcrumbs(engine);
	}
	spin_unlock(&old->breadcrumbs.irq_lock);
}

static struct i915_request *
last_active(const struct intel_engine_execlists *execlists)
{
	struct i915_request * const *last = READ_ONCE(execlists->active);

	while (*last && i915_request_completed(*last))
		last++;

	return *last;
}

static void defer_request(struct i915_request *rq, struct list_head * const pl)
{
	LIST_HEAD(list);

	/*
	 * We want to move the interrupted request to the back of
	 * the round-robin list (i.e. its priority level), but
	 * in doing so, we must then move all requests that were in
	 * flight and were waiting for the interrupted request to
	 * be run after it again.
	 */
	do {
		struct i915_dependency *p;

		GEM_BUG_ON(i915_request_is_active(rq));
		list_move_tail(&rq->sched.link, pl);

		list_for_each_entry(p, &rq->sched.waiters_list, wait_link) {
			struct i915_request *w =
				container_of(p->waiter, typeof(*w), sched);

			/* Leave semaphores spinning on the other engines */
			if (w->engine != rq->engine)
				continue;

			/* No waiter should start before its signaler */
			GEM_BUG_ON(i915_request_started(w) &&
				   !i915_request_completed(rq));

			GEM_BUG_ON(i915_request_is_active(w));
			if (list_empty(&w->sched.link))
				continue; /* Not yet submitted; unready */

			if (rq_prio(w) < rq_prio(rq))
				continue;

			GEM_BUG_ON(rq_prio(w) > rq_prio(rq));
			list_move_tail(&w->sched.link, &list);
		}

		rq = list_first_entry_or_null(&list, typeof(*rq), sched.link);
	} while (rq);
}

static void defer_active(struct intel_engine_cs *engine)
{
	struct i915_request *rq;

	rq = __unwind_incomplete_requests(engine);
	if (!rq)
		return;

	defer_request(rq, i915_sched_lookup_priolist(engine, rq_prio(rq)));
}

static bool
need_timeslice(struct intel_engine_cs *engine, const struct i915_request *rq)
{
	int hint;

	if (!intel_engine_has_timeslices(engine))
		return false;

	if (list_is_last(&rq->sched.link, &engine->active.requests))
		return false;

	hint = max(rq_prio(list_next_entry(rq, sched.link)),
		   engine->execlists.queue_priority_hint);

	return hint >= effective_prio(rq);
}

static int
switch_prio(struct intel_engine_cs *engine, const struct i915_request *rq)
{
	if (list_is_last(&rq->sched.link, &engine->active.requests))
		return INT_MIN;

	return rq_prio(list_next_entry(rq, sched.link));
}

static inline unsigned long
timeslice(const struct intel_engine_cs *engine)
{
	return READ_ONCE(engine->props.timeslice_duration_ms);
}

static unsigned long
active_timeslice(const struct intel_engine_cs *engine)
{
	const struct i915_request *rq = *engine->execlists.active;

	if (i915_request_completed(rq))
		return 0;

	if (engine->execlists.switch_priority_hint < effective_prio(rq))
		return 0;

	return timeslice(engine);
}

static void set_timeslice(struct intel_engine_cs *engine)
{
	if (!intel_engine_has_timeslices(engine))
		return;

	set_timer_ms(&engine->execlists.timer, active_timeslice(engine));
}

static void record_preemption(struct intel_engine_execlists *execlists)
{
	(void)I915_SELFTEST_ONLY(execlists->preempt_hang.count++);
}

static unsigned long active_preempt_timeout(struct intel_engine_cs *engine)
{
	struct i915_request *rq;

	rq = last_active(&engine->execlists);
	if (!rq)
		return 0;

	/* Force a fast reset for terminated contexts (ignoring sysfs!) */
	if (unlikely(i915_gem_context_is_banned(rq->gem_context)))
		return 1;

	return READ_ONCE(engine->props.preempt_timeout_ms);
}

static void set_preempt_timeout(struct intel_engine_cs *engine)
{
	if (!intel_engine_has_preempt_reset(engine))
		return;

	set_timer_ms(&engine->execlists.preempt,
		     active_preempt_timeout(engine));
}

static void execlists_dequeue(struct intel_engine_cs *engine)
{
	struct intel_engine_execlists * const execlists = &engine->execlists;
	struct i915_request **port = execlists->pending;
	struct i915_request ** const last_port = port + execlists->port_mask;
	struct i915_request *last;
	struct rb_node *rb;
	bool submit = false;

	/*
	 * Hardware submission is through 2 ports. Conceptually each port
	 * has a (RING_START, RING_HEAD, RING_TAIL) tuple. RING_START is
	 * static for a context, and unique to each, so we only execute
	 * requests belonging to a single context from each ring. RING_HEAD
	 * is maintained by the CS in the context image, it marks the place
	 * where it got up to last time, and through RING_TAIL we tell the CS
	 * where we want to execute up to this time.
	 *
	 * In this list the requests are in order of execution. Consecutive
	 * requests from the same context are adjacent in the ringbuffer. We
	 * can combine these requests into a single RING_TAIL update:
	 *
	 *              RING_HEAD...req1...req2
	 *                                    ^- RING_TAIL
	 * since to execute req2 the CS must first execute req1.
	 *
	 * Our goal then is to point each port to the end of a consecutive
	 * sequence of requests as being the most optimal (fewest wake ups
	 * and context switches) submission.
	 */

	for (rb = rb_first_cached(&execlists->virtual); rb; ) {
		struct virtual_engine *ve =
			rb_entry(rb, typeof(*ve), nodes[engine->id].rb);
		struct i915_request *rq = READ_ONCE(ve->request);

		if (!rq) { /* lazily cleanup after another engine handled rq */
			rb_erase_cached(rb, &execlists->virtual);
			RB_CLEAR_NODE(rb);
			rb = rb_first_cached(&execlists->virtual);
			continue;
		}

		if (!virtual_matches(ve, rq, engine)) {
			rb = rb_next(rb);
			continue;
		}

		break;
	}

	/*
	 * If the queue is higher priority than the last
	 * request in the currently active context, submit afresh.
	 * We will resubmit again afterwards in case we need to split
	 * the active context to interject the preemption request,
	 * i.e. we will retrigger preemption following the ack in case
	 * of trouble.
	 */
	last = last_active(execlists);
	if (last) {
		if (need_preempt(engine, last, rb)) {
			GEM_TRACE("%s: preempting last=%llx:%lld, prio=%d, hint=%d\n",
				  engine->name,
				  last->fence.context,
				  last->fence.seqno,
				  last->sched.attr.priority,
				  execlists->queue_priority_hint);
			record_preemption(execlists);

			/*
			 * Don't let the RING_HEAD advance past the breadcrumb
			 * as we unwind (and until we resubmit) so that we do
			 * not accidentally tell it to go backwards.
			 */
			ring_set_paused(engine, 1);

			/*
			 * Note that we have not stopped the GPU at this point,
			 * so we are unwinding the incomplete requests as they
			 * remain inflight and so by the time we do complete
			 * the preemption, some of the unwound requests may
			 * complete!
			 */
			__unwind_incomplete_requests(engine);

			/*
			 * If we need to return to the preempted context, we
			 * need to skip the lite-restore and force it to
			 * reload the RING_TAIL. Otherwise, the HW has a
			 * tendency to ignore us rewinding the TAIL to the
			 * end of an earlier request.
			 */
			last->hw_context->lrc_desc |= CTX_DESC_FORCE_RESTORE;
			last = NULL;
		} else if (need_timeslice(engine, last) &&
			   timer_expired(&engine->execlists.timer)) {
			GEM_TRACE("%s: expired last=%llx:%lld, prio=%d, hint=%d\n",
				  engine->name,
				  last->fence.context,
				  last->fence.seqno,
				  last->sched.attr.priority,
				  execlists->queue_priority_hint);

			ring_set_paused(engine, 1);
			defer_active(engine);

			/*
			 * Unlike for preemption, if we rewind and continue
			 * executing the same context as previously active,
			 * the order of execution will remain the same and
			 * the tail will only advance. We do not need to
			 * force a full context restore, as a lite-restore
			 * is sufficient to resample the monotonic TAIL.
			 *
			 * If we switch to any other context, similarly we
			 * will not rewind TAIL of current context, and
			 * normal save/restore will preserve state and allow
			 * us to later continue executing the same request.
			 */
			last = NULL;
		} else {
			/*
			 * Otherwise if we already have a request pending
			 * for execution after the current one, we can
			 * just wait until the next CS event before
			 * queuing more. In either case we will force a
			 * lite-restore preemption event, but if we wait
			 * we hopefully coalesce several updates into a single
			 * submission.
			 */
			if (!list_is_last(&last->sched.link,
<<<<<<< HEAD
					  &engine->active.requests))
				return;
=======
					  &engine->active.requests)) {
				/*
				 * Even if ELSP[1] is occupied and not worthy
				 * of timeslices, our queue might be.
				 */
				if (!execlists->timer.expires &&
				    need_timeslice(engine, last))
					set_timer_ms(&execlists->timer,
						     timeslice(engine));

				return;
			}
>>>>>>> 0d3821eb
		}
	}

	while (rb) { /* XXX virtual is always taking precedence */
		struct virtual_engine *ve =
			rb_entry(rb, typeof(*ve), nodes[engine->id].rb);
		struct i915_request *rq;

		spin_lock(&ve->base.active.lock);

		rq = ve->request;
		if (unlikely(!rq)) { /* lost the race to a sibling */
			spin_unlock(&ve->base.active.lock);
			rb_erase_cached(rb, &execlists->virtual);
			RB_CLEAR_NODE(rb);
			rb = rb_first_cached(&execlists->virtual);
			continue;
		}

		GEM_BUG_ON(rq != ve->request);
		GEM_BUG_ON(rq->engine != &ve->base);
		GEM_BUG_ON(rq->hw_context != &ve->context);

		if (rq_prio(rq) >= queue_prio(execlists)) {
			if (!virtual_matches(ve, rq, engine)) {
				spin_unlock(&ve->base.active.lock);
				rb = rb_next(rb);
				continue;
			}

			if (last && !can_merge_rq(last, rq)) {
				spin_unlock(&ve->base.active.lock);
				return; /* leave this for another */
			}

			GEM_TRACE("%s: virtual rq=%llx:%lld%s, new engine? %s\n",
				  engine->name,
				  rq->fence.context,
				  rq->fence.seqno,
				  i915_request_completed(rq) ? "!" :
				  i915_request_started(rq) ? "*" :
				  "",
				  yesno(engine != ve->siblings[0]));

			ve->request = NULL;
			ve->base.execlists.queue_priority_hint = INT_MIN;
			rb_erase_cached(rb, &execlists->virtual);
			RB_CLEAR_NODE(rb);

			GEM_BUG_ON(!(rq->execution_mask & engine->mask));
			rq->engine = engine;

			if (engine != ve->siblings[0]) {
				u32 *regs = ve->context.lrc_reg_state;
				unsigned int n;

				GEM_BUG_ON(READ_ONCE(ve->context.inflight));

				if (!intel_engine_has_relative_mmio(engine))
					virtual_update_register_offsets(regs,
									engine);

				if (!list_empty(&ve->context.signals))
					virtual_xfer_breadcrumbs(ve, engine);

				/*
				 * Move the bound engine to the top of the list
				 * for future execution. We then kick this
				 * tasklet first before checking others, so that
				 * we preferentially reuse this set of bound
				 * registers.
				 */
				for (n = 1; n < ve->num_siblings; n++) {
					if (ve->siblings[n] == engine) {
						swap(ve->siblings[n],
						     ve->siblings[0]);
						break;
					}
				}

				GEM_BUG_ON(ve->siblings[0] != engine);
			}

			if (__i915_request_submit(rq)) {
				submit = true;
				last = rq;
			}
			i915_request_put(rq);

			/*
			 * Hmm, we have a bunch of virtual engine requests,
			 * but the first one was already completed (thanks
			 * preempt-to-busy!). Keep looking at the veng queue
			 * until we have no more relevant requests (i.e.
			 * the normal submit queue has higher priority).
			 */
			if (!submit) {
				spin_unlock(&ve->base.active.lock);
				rb = rb_first_cached(&execlists->virtual);
				continue;
			}
		}

		spin_unlock(&ve->base.active.lock);
		break;
	}

	while ((rb = rb_first_cached(&execlists->queue))) {
		struct i915_priolist *p = to_priolist(rb);
		struct i915_request *rq, *rn;
		int i;

		priolist_for_each_request_consume(rq, rn, p, i) {
			bool merge = true;

			/*
			 * Can we combine this request with the current port?
			 * It has to be the same context/ringbuffer and not
			 * have any exceptions (e.g. GVT saying never to
			 * combine contexts).
			 *
			 * If we can combine the requests, we can execute both
			 * by updating the RING_TAIL to point to the end of the
			 * second request, and so we never need to tell the
			 * hardware about the first.
			 */
			if (last && !can_merge_rq(last, rq)) {
				/*
				 * If we are on the second port and cannot
				 * combine this request with the last, then we
				 * are done.
				 */
				if (port == last_port)
					goto done;

				/*
				 * We must not populate both ELSP[] with the
				 * same LRCA, i.e. we must submit 2 different
				 * contexts if we submit 2 ELSP.
				 */
				if (last->hw_context == rq->hw_context)
					goto done;

				if (i915_request_has_sentinel(last))
					goto done;

				/*
				 * If GVT overrides us we only ever submit
				 * port[0], leaving port[1] empty. Note that we
				 * also have to be careful that we don't queue
				 * the same context (even though a different
				 * request) to the second port.
				 */
				if (ctx_single_port_submission(last->hw_context) ||
				    ctx_single_port_submission(rq->hw_context))
					goto done;

				merge = false;
			}

			if (__i915_request_submit(rq)) {
				if (!merge) {
					*port = execlists_schedule_in(last, port - execlists->pending);
					port++;
					last = NULL;
				}

				GEM_BUG_ON(last &&
					   !can_merge_ctx(last->hw_context,
							  rq->hw_context));

				submit = true;
				last = rq;
			}
		}

		rb_erase_cached(&p->node, &execlists->queue);
		i915_priolist_free(p);
	}

done:
	/*
	 * Here be a bit of magic! Or sleight-of-hand, whichever you prefer.
	 *
	 * We choose the priority hint such that if we add a request of greater
	 * priority than this, we kick the submission tasklet to decide on
	 * the right order of submitting the requests to hardware. We must
	 * also be prepared to reorder requests as they are in-flight on the
	 * HW. We derive the priority hint then as the first "hole" in
	 * the HW submission ports and if there are no available slots,
	 * the priority of the lowest executing request, i.e. last.
	 *
	 * When we do receive a higher priority request ready to run from the
	 * user, see queue_request(), the priority hint is bumped to that
	 * request triggering preemption on the next dequeue (or subsequent
	 * interrupt for secondary ports).
	 */
	execlists->queue_priority_hint = queue_prio(execlists);
	GEM_TRACE("%s: queue_priority_hint:%d, submit:%s\n",
		  engine->name, execlists->queue_priority_hint,
		  yesno(submit));

	if (submit) {
		*port = execlists_schedule_in(last, port - execlists->pending);
		execlists->switch_priority_hint =
			switch_prio(engine, *execlists->pending);

		/*
		 * Skip if we ended up with exactly the same set of requests,
		 * e.g. trying to timeslice a pair of ordered contexts
		 */
		if (!memcmp(execlists->active, execlists->pending,
			    (port - execlists->pending + 1) * sizeof(*port))) {
			do
				execlists_schedule_out(fetch_and_zero(port));
			while (port-- != execlists->pending);

			goto skip_submit;
		}

		memset(port + 1, 0, (last_port - port) * sizeof(*port));
		execlists_submit_ports(engine);

		set_preempt_timeout(engine);
	} else {
skip_submit:
		ring_set_paused(engine, 0);
	}
}

static void
cancel_port_requests(struct intel_engine_execlists * const execlists)
{
	struct i915_request * const *port;

	for (port = execlists->pending; *port; port++)
		execlists_schedule_out(*port);
	memset(execlists->pending, 0, sizeof(execlists->pending));

	/* Mark the end of active before we overwrite *active */
	for (port = xchg(&execlists->active, execlists->pending); *port; port++)
		execlists_schedule_out(*port);
	WRITE_ONCE(execlists->active,
		   memset(execlists->inflight, 0, sizeof(execlists->inflight)));
}

static inline void
invalidate_csb_entries(const u32 *first, const u32 *last)
{
	clflush((void *)first);
	clflush((void *)last);
}

static inline bool
reset_in_progress(const struct intel_engine_execlists *execlists)
{
	return unlikely(!__tasklet_is_enabled(&execlists->tasklet));
}

/*
 * Starting with Gen12, the status has a new format:
 *
 *     bit  0:     switched to new queue
 *     bit  1:     reserved
 *     bit  2:     semaphore wait mode (poll or signal), only valid when
 *                 switch detail is set to "wait on semaphore"
 *     bits 3-5:   engine class
 *     bits 6-11:  engine instance
 *     bits 12-14: reserved
 *     bits 15-25: sw context id of the lrc the GT switched to
 *     bits 26-31: sw counter of the lrc the GT switched to
 *     bits 32-35: context switch detail
 *                  - 0: ctx complete
 *                  - 1: wait on sync flip
 *                  - 2: wait on vblank
 *                  - 3: wait on scanline
 *                  - 4: wait on semaphore
 *                  - 5: context preempted (not on SEMAPHORE_WAIT or
 *                       WAIT_FOR_EVENT)
 *     bit  36:    reserved
 *     bits 37-43: wait detail (for switch detail 1 to 4)
 *     bits 44-46: reserved
 *     bits 47-57: sw context id of the lrc the GT switched away from
 *     bits 58-63: sw counter of the lrc the GT switched away from
 */
static inline bool
gen12_csb_parse(const struct intel_engine_execlists *execlists, const u32 *csb)
{
	u32 lower_dw = csb[0];
	u32 upper_dw = csb[1];
	bool ctx_to_valid = GEN12_CSB_CTX_VALID(lower_dw);
	bool ctx_away_valid = GEN12_CSB_CTX_VALID(upper_dw);
	bool new_queue = lower_dw & GEN12_CTX_STATUS_SWITCHED_TO_NEW_QUEUE;

	/*
	 * The context switch detail is not guaranteed to be 5 when a preemption
	 * occurs, so we can't just check for that. The check below works for
	 * all the cases we care about, including preemptions of WAIT
	 * instructions and lite-restore. Preempt-to-idle via the CTRL register
	 * would require some extra handling, but we don't support that.
	 */
	if (!ctx_away_valid || new_queue) {
		GEM_BUG_ON(!ctx_to_valid);
		return true;
	}

	/*
	 * switch detail = 5 is covered by the case above and we do not expect a
	 * context switch on an unsuccessful wait instruction since we always
	 * use polling mode.
	 */
	GEM_BUG_ON(GEN12_CTX_SWITCH_DETAIL(upper_dw));
	return false;
}

static inline bool
gen8_csb_parse(const struct intel_engine_execlists *execlists, const u32 *csb)
{
	return *csb & (GEN8_CTX_STATUS_IDLE_ACTIVE | GEN8_CTX_STATUS_PREEMPTED);
}

static void process_csb(struct intel_engine_cs *engine)
{
	struct intel_engine_execlists * const execlists = &engine->execlists;
	const u32 * const buf = execlists->csb_status;
	const u8 num_entries = execlists->csb_size;
	u8 head, tail;

	/*
	 * As we modify our execlists state tracking we require exclusive
	 * access. Either we are inside the tasklet, or the tasklet is disabled
	 * and we assume that is only inside the reset paths and so serialised.
	 */
	GEM_BUG_ON(!tasklet_is_locked(&execlists->tasklet) &&
		   !reset_in_progress(execlists));
	GEM_BUG_ON(!intel_engine_in_execlists_submission_mode(engine));

	/*
	 * Note that csb_write, csb_status may be either in HWSP or mmio.
	 * When reading from the csb_write mmio register, we have to be
	 * careful to only use the GEN8_CSB_WRITE_PTR portion, which is
	 * the low 4bits. As it happens we know the next 4bits are always
	 * zero and so we can simply masked off the low u8 of the register
	 * and treat it identically to reading from the HWSP (without having
	 * to use explicit shifting and masking, and probably bifurcating
	 * the code to handle the legacy mmio read).
	 */
	head = execlists->csb_head;
	tail = READ_ONCE(*execlists->csb_write);
	GEM_TRACE("%s cs-irq head=%d, tail=%d\n", engine->name, head, tail);
	if (unlikely(head == tail))
		return;

	/*
	 * Hopefully paired with a wmb() in HW!
	 *
	 * We must complete the read of the write pointer before any reads
	 * from the CSB, so that we do not see stale values. Without an rmb
	 * (lfence) the HW may speculatively perform the CSB[] reads *before*
	 * we perform the READ_ONCE(*csb_write).
	 */
	rmb();

	do {
		bool promote;

		if (++head == num_entries)
			head = 0;

		/*
		 * We are flying near dragons again.
		 *
		 * We hold a reference to the request in execlist_port[]
		 * but no more than that. We are operating in softirq
		 * context and so cannot hold any mutex or sleep. That
		 * prevents us stopping the requests we are processing
		 * in port[] from being retired simultaneously (the
		 * breadcrumb will be complete before we see the
		 * context-switch). As we only hold the reference to the
		 * request, any pointer chasing underneath the request
		 * is subject to a potential use-after-free. Thus we
		 * store all of the bookkeeping within port[] as
		 * required, and avoid using unguarded pointers beneath
		 * request itself. The same applies to the atomic
		 * status notifier.
		 */

		GEM_TRACE("%s csb[%d]: status=0x%08x:0x%08x\n",
			  engine->name, head,
			  buf[2 * head + 0], buf[2 * head + 1]);

		if (INTEL_GEN(engine->i915) >= 12)
			promote = gen12_csb_parse(execlists, buf + 2 * head);
		else
			promote = gen8_csb_parse(execlists, buf + 2 * head);
		if (promote) {
			struct i915_request * const *old = execlists->active;

			/* Point active to the new ELSP; prevent overwriting */
			WRITE_ONCE(execlists->active, execlists->pending);
			set_timeslice(engine);

			if (!inject_preempt_hang(execlists))
				ring_set_paused(engine, 0);

			/* cancel old inflight, prepare for switch */
			trace_ports(execlists, "preempted", old);
			while (*old)
				execlists_schedule_out(*old++);

			/* switch pending to inflight */
			GEM_BUG_ON(!assert_pending_valid(execlists, "promote"));
			WRITE_ONCE(execlists->active,
				   memcpy(execlists->inflight,
					  execlists->pending,
					  execlists_num_ports(execlists) *
					  sizeof(*execlists->pending)));

			WRITE_ONCE(execlists->pending[0], NULL);
		} else {
			GEM_BUG_ON(!*execlists->active);

			/* port0 completed, advanced to port1 */
			trace_ports(execlists, "completed", execlists->active);

			/*
			 * We rely on the hardware being strongly
			 * ordered, that the breadcrumb write is
			 * coherent (visible from the CPU) before the
			 * user interrupt and CSB is processed.
			 */
			GEM_BUG_ON(!i915_request_completed(*execlists->active) &&
				   !reset_in_progress(execlists));
			execlists_schedule_out(*execlists->active++);

			GEM_BUG_ON(execlists->active - execlists->inflight >
				   execlists_num_ports(execlists));
		}
	} while (head != tail);

	execlists->csb_head = head;

	/*
	 * Gen11 has proven to fail wrt global observation point between
	 * entry and tail update, failing on the ordering and thus
	 * we see an old entry in the context status buffer.
	 *
	 * Forcibly evict out entries for the next gpu csb update,
	 * to increase the odds that we get a fresh entries with non
	 * working hardware. The cost for doing so comes out mostly with
	 * the wash as hardware, working or not, will need to do the
	 * invalidation before.
	 */
	invalidate_csb_entries(&buf[0], &buf[num_entries - 1]);
}

static void __execlists_submission_tasklet(struct intel_engine_cs *const engine)
{
	lockdep_assert_held(&engine->active.lock);
	if (!engine->execlists.pending[0]) {
		rcu_read_lock(); /* protect peeking at execlists->active */
		execlists_dequeue(engine);
		rcu_read_unlock();
	}
}

static noinline void preempt_reset(struct intel_engine_cs *engine)
{
	const unsigned int bit = I915_RESET_ENGINE + engine->id;
	unsigned long *lock = &engine->gt->reset.flags;

	if (i915_modparams.reset < 3)
		return;

	if (test_and_set_bit(bit, lock))
		return;

	/* Mark this tasklet as disabled to avoid waiting for it to complete */
	tasklet_disable_nosync(&engine->execlists.tasklet);

	GEM_TRACE("%s: preempt timeout %lu+%ums\n",
		  engine->name,
		  READ_ONCE(engine->props.preempt_timeout_ms),
		  jiffies_to_msecs(jiffies - engine->execlists.preempt.expires));
	intel_engine_reset(engine, "preemption time out");

	tasklet_enable(&engine->execlists.tasklet);
	clear_and_wake_up_bit(bit, lock);
}

static bool preempt_timeout(const struct intel_engine_cs *const engine)
{
	const struct timer_list *t = &engine->execlists.preempt;

	if (!CONFIG_DRM_I915_PREEMPT_TIMEOUT)
		return false;

	if (!timer_expired(t))
		return false;

	return READ_ONCE(engine->execlists.pending[0]);
}

/*
 * Check the unread Context Status Buffers and manage the submission of new
 * contexts to the ELSP accordingly.
 */
static void execlists_submission_tasklet(unsigned long data)
{
	struct intel_engine_cs * const engine = (struct intel_engine_cs *)data;
	bool timeout = preempt_timeout(engine);

	process_csb(engine);
	if (!READ_ONCE(engine->execlists.pending[0]) || timeout) {
		unsigned long flags;

		spin_lock_irqsave(&engine->active.lock, flags);
		__execlists_submission_tasklet(engine);
		spin_unlock_irqrestore(&engine->active.lock, flags);

		/* Recheck after serialising with direct-submission */
		if (timeout && preempt_timeout(engine))
			preempt_reset(engine);
	}
}

static void __execlists_kick(struct intel_engine_execlists *execlists)
{
	/* Kick the tasklet for some interrupt coalescing and reset handling */
	tasklet_hi_schedule(&execlists->tasklet);
}

#define execlists_kick(t, member) \
	__execlists_kick(container_of(t, struct intel_engine_execlists, member))

static void execlists_timeslice(struct timer_list *timer)
{
	execlists_kick(timer, timer);
}

static void execlists_preempt(struct timer_list *timer)
{
	execlists_kick(timer, preempt);
}

static void queue_request(struct intel_engine_cs *engine,
			  struct i915_sched_node *node,
			  int prio)
{
	GEM_BUG_ON(!list_empty(&node->link));
	list_add_tail(&node->link, i915_sched_lookup_priolist(engine, prio));
}

static void __submit_queue_imm(struct intel_engine_cs *engine)
{
	struct intel_engine_execlists * const execlists = &engine->execlists;

	if (reset_in_progress(execlists))
		return; /* defer until we restart the engine following reset */

	if (execlists->tasklet.func == execlists_submission_tasklet)
		__execlists_submission_tasklet(engine);
	else
		tasklet_hi_schedule(&execlists->tasklet);
}

static void submit_queue(struct intel_engine_cs *engine,
			 const struct i915_request *rq)
{
	struct intel_engine_execlists *execlists = &engine->execlists;

	if (rq_prio(rq) <= execlists->queue_priority_hint)
		return;

	execlists->queue_priority_hint = rq_prio(rq);
	__submit_queue_imm(engine);
}

static void execlists_submit_request(struct i915_request *request)
{
	struct intel_engine_cs *engine = request->engine;
	unsigned long flags;

	/* Will be called from irq-context when using foreign fences. */
	spin_lock_irqsave(&engine->active.lock, flags);

	queue_request(engine, &request->sched, rq_prio(request));

	GEM_BUG_ON(RB_EMPTY_ROOT(&engine->execlists.queue.rb_root));
	GEM_BUG_ON(list_empty(&request->sched.link));

	submit_queue(engine, request);

	spin_unlock_irqrestore(&engine->active.lock, flags);
}

static void __execlists_context_fini(struct intel_context *ce)
{
	intel_ring_put(ce->ring);
	i915_vma_put(ce->state);
}

static void execlists_context_destroy(struct kref *kref)
{
	struct intel_context *ce = container_of(kref, typeof(*ce), ref);

	GEM_BUG_ON(!i915_active_is_idle(&ce->active));
	GEM_BUG_ON(intel_context_is_pinned(ce));

	if (ce->state)
		__execlists_context_fini(ce);

	intel_context_fini(ce);
	intel_context_free(ce);
}

static void
set_redzone(void *vaddr, const struct intel_engine_cs *engine)
{
	if (!IS_ENABLED(CONFIG_DRM_I915_DEBUG_GEM))
		return;

	vaddr += engine->context_size;

	memset(vaddr, POISON_INUSE, I915_GTT_PAGE_SIZE);
}

static void
check_redzone(const void *vaddr, const struct intel_engine_cs *engine)
{
	if (!IS_ENABLED(CONFIG_DRM_I915_DEBUG_GEM))
		return;

	vaddr += engine->context_size;

	if (memchr_inv(vaddr, POISON_INUSE, I915_GTT_PAGE_SIZE))
		dev_err_once(engine->i915->drm.dev,
			     "%s context redzone overwritten!\n",
			     engine->name);
}

static void execlists_context_unpin(struct intel_context *ce)
{
	check_redzone((void *)ce->lrc_reg_state - LRC_STATE_PN * PAGE_SIZE,
		      ce->engine);

	i915_gem_object_unpin_map(ce->state->obj);
	intel_ring_reset(ce->ring, ce->ring->tail);
}

static void
__execlists_update_reg_state(const struct intel_context *ce,
			     const struct intel_engine_cs *engine)
{
	struct intel_ring *ring = ce->ring;
	u32 *regs = ce->lrc_reg_state;

	GEM_BUG_ON(!intel_ring_offset_valid(ring, ring->head));
	GEM_BUG_ON(!intel_ring_offset_valid(ring, ring->tail));

	regs[CTX_RING_BUFFER_START] = i915_ggtt_offset(ring->vma);
	regs[CTX_RING_HEAD] = ring->head;
	regs[CTX_RING_TAIL] = ring->tail;

	/* RPCS */
	if (engine->class == RENDER_CLASS) {
		regs[CTX_R_PWR_CLK_STATE] =
			intel_sseu_make_rpcs(engine->i915, &ce->sseu);

		i915_oa_init_reg_state(ce, engine);
	}
}

static int
__execlists_context_pin(struct intel_context *ce,
			struct intel_engine_cs *engine)
{
	void *vaddr;
	int ret;

	GEM_BUG_ON(!ce->state);

	ret = intel_context_active_acquire(ce);
	if (ret)
		goto err;
	GEM_BUG_ON(!i915_vma_is_pinned(ce->state));

	vaddr = i915_gem_object_pin_map(ce->state->obj,
					i915_coherent_map_type(engine->i915) |
					I915_MAP_OVERRIDE);
	if (IS_ERR(vaddr)) {
		ret = PTR_ERR(vaddr);
		goto unpin_active;
	}

	ce->lrc_desc = lrc_descriptor(ce, engine);
	ce->lrc_reg_state = vaddr + LRC_STATE_PN * PAGE_SIZE;
	__execlists_update_reg_state(ce, engine);

	return 0;

unpin_active:
	intel_context_active_release(ce);
err:
	return ret;
}

static int execlists_context_pin(struct intel_context *ce)
{
	return __execlists_context_pin(ce, ce->engine);
}

static int execlists_context_alloc(struct intel_context *ce)
{
	return __execlists_context_alloc(ce, ce->engine);
}

static void execlists_context_reset(struct intel_context *ce)
{
	/*
	 * Because we emit WA_TAIL_DWORDS there may be a disparity
	 * between our bookkeeping in ce->ring->head and ce->ring->tail and
	 * that stored in context. As we only write new commands from
	 * ce->ring->tail onwards, everything before that is junk. If the GPU
	 * starts reading from its RING_HEAD from the context, it may try to
	 * execute that junk and die.
	 *
	 * The contexts that are stilled pinned on resume belong to the
	 * kernel, and are local to each engine. All other contexts will
	 * have their head/tail sanitized upon pinning before use, so they
	 * will never see garbage,
	 *
	 * So to avoid that we reset the context images upon resume. For
	 * simplicity, we just zero everything out.
	 */
	intel_ring_reset(ce->ring, 0);
	__execlists_update_reg_state(ce, ce->engine);
}

static const struct intel_context_ops execlists_context_ops = {
	.alloc = execlists_context_alloc,

	.pin = execlists_context_pin,
	.unpin = execlists_context_unpin,

	.enter = intel_context_enter_engine,
	.exit = intel_context_exit_engine,

	.reset = execlists_context_reset,
	.destroy = execlists_context_destroy,
};

static int gen8_emit_init_breadcrumb(struct i915_request *rq)
{
	u32 *cs;

	GEM_BUG_ON(!i915_request_timeline(rq)->has_initial_breadcrumb);

	cs = intel_ring_begin(rq, 6);
	if (IS_ERR(cs))
		return PTR_ERR(cs);

	/*
	 * Check if we have been preempted before we even get started.
	 *
	 * After this point i915_request_started() reports true, even if
	 * we get preempted and so are no longer running.
	 */
	*cs++ = MI_ARB_CHECK;
	*cs++ = MI_NOOP;

	*cs++ = MI_STORE_DWORD_IMM_GEN4 | MI_USE_GGTT;
	*cs++ = i915_request_timeline(rq)->hwsp_offset;
	*cs++ = 0;
	*cs++ = rq->fence.seqno - 1;

	intel_ring_advance(rq, cs);

	/* Record the updated position of the request's payload */
	rq->infix = intel_ring_offset(rq, cs);

	return 0;
}

static int execlists_request_alloc(struct i915_request *request)
{
	int ret;

	GEM_BUG_ON(!intel_context_is_pinned(request->hw_context));

	/*
	 * Flush enough space to reduce the likelihood of waiting after
	 * we start building the request - in which case we will just
	 * have to repeat work.
	 */
	request->reserved_space += EXECLISTS_REQUEST_SIZE;

	/*
	 * Note that after this point, we have committed to using
	 * this request as it is being used to both track the
	 * state of engine initialisation and liveness of the
	 * golden renderstate above. Think twice before you try
	 * to cancel/unwind this request now.
	 */

	/* Unconditionally invalidate GPU caches and TLBs. */
	ret = request->engine->emit_flush(request, EMIT_INVALIDATE);
	if (ret)
		return ret;

	request->reserved_space -= EXECLISTS_REQUEST_SIZE;
	return 0;
}

/*
 * In this WA we need to set GEN8_L3SQCREG4[21:21] and reset it after
 * PIPE_CONTROL instruction. This is required for the flush to happen correctly
 * but there is a slight complication as this is applied in WA batch where the
 * values are only initialized once so we cannot take register value at the
 * beginning and reuse it further; hence we save its value to memory, upload a
 * constant value with bit21 set and then we restore it back with the saved value.
 * To simplify the WA, a constant value is formed by using the default value
 * of this register. This shouldn't be a problem because we are only modifying
 * it for a short period and this batch in non-premptible. We can ofcourse
 * use additional instructions that read the actual value of the register
 * at that time and set our bit of interest but it makes the WA complicated.
 *
 * This WA is also required for Gen9 so extracting as a function avoids
 * code duplication.
 */
static u32 *
gen8_emit_flush_coherentl3_wa(struct intel_engine_cs *engine, u32 *batch)
{
	/* NB no one else is allowed to scribble over scratch + 256! */
	*batch++ = MI_STORE_REGISTER_MEM_GEN8 | MI_SRM_LRM_GLOBAL_GTT;
	*batch++ = i915_mmio_reg_offset(GEN8_L3SQCREG4);
	*batch++ = intel_gt_scratch_offset(engine->gt,
					   INTEL_GT_SCRATCH_FIELD_COHERENTL3_WA);
	*batch++ = 0;

	*batch++ = MI_LOAD_REGISTER_IMM(1);
	*batch++ = i915_mmio_reg_offset(GEN8_L3SQCREG4);
	*batch++ = 0x40400000 | GEN8_LQSC_FLUSH_COHERENT_LINES;

	batch = gen8_emit_pipe_control(batch,
				       PIPE_CONTROL_CS_STALL |
				       PIPE_CONTROL_DC_FLUSH_ENABLE,
				       0);

	*batch++ = MI_LOAD_REGISTER_MEM_GEN8 | MI_SRM_LRM_GLOBAL_GTT;
	*batch++ = i915_mmio_reg_offset(GEN8_L3SQCREG4);
	*batch++ = intel_gt_scratch_offset(engine->gt,
					   INTEL_GT_SCRATCH_FIELD_COHERENTL3_WA);
	*batch++ = 0;

	return batch;
}

/*
 * Typically we only have one indirect_ctx and per_ctx batch buffer which are
 * initialized at the beginning and shared across all contexts but this field
 * helps us to have multiple batches at different offsets and select them based
 * on a criteria. At the moment this batch always start at the beginning of the page
 * and at this point we don't have multiple wa_ctx batch buffers.
 *
 * The number of WA applied are not known at the beginning; we use this field
 * to return the no of DWORDS written.
 *
 * It is to be noted that this batch does not contain MI_BATCH_BUFFER_END
 * so it adds NOOPs as padding to make it cacheline aligned.
 * MI_BATCH_BUFFER_END will be added to perctx batch and both of them together
 * makes a complete batch buffer.
 */
static u32 *gen8_init_indirectctx_bb(struct intel_engine_cs *engine, u32 *batch)
{
	/* WaDisableCtxRestoreArbitration:bdw,chv */
	*batch++ = MI_ARB_ON_OFF | MI_ARB_DISABLE;

	/* WaFlushCoherentL3CacheLinesAtContextSwitch:bdw */
	if (IS_BROADWELL(engine->i915))
		batch = gen8_emit_flush_coherentl3_wa(engine, batch);

	/* WaClearSlmSpaceAtContextSwitch:bdw,chv */
	/* Actual scratch location is at 128 bytes offset */
	batch = gen8_emit_pipe_control(batch,
				       PIPE_CONTROL_FLUSH_L3 |
				       PIPE_CONTROL_STORE_DATA_INDEX |
				       PIPE_CONTROL_CS_STALL |
				       PIPE_CONTROL_QW_WRITE,
				       LRC_PPHWSP_SCRATCH_ADDR);

	*batch++ = MI_ARB_ON_OFF | MI_ARB_ENABLE;

	/* Pad to end of cacheline */
	while ((unsigned long)batch % CACHELINE_BYTES)
		*batch++ = MI_NOOP;

	/*
	 * MI_BATCH_BUFFER_END is not required in Indirect ctx BB because
	 * execution depends on the length specified in terms of cache lines
	 * in the register CTX_RCS_INDIRECT_CTX
	 */

	return batch;
}

struct lri {
	i915_reg_t reg;
	u32 value;
};

static u32 *emit_lri(u32 *batch, const struct lri *lri, unsigned int count)
{
	GEM_BUG_ON(!count || count > 63);

	*batch++ = MI_LOAD_REGISTER_IMM(count);
	do {
		*batch++ = i915_mmio_reg_offset(lri->reg);
		*batch++ = lri->value;
	} while (lri++, --count);
	*batch++ = MI_NOOP;

	return batch;
}

static u32 *gen9_init_indirectctx_bb(struct intel_engine_cs *engine, u32 *batch)
{
	static const struct lri lri[] = {
		/* WaDisableGatherAtSetShaderCommonSlice:skl,bxt,kbl,glk */
		{
			COMMON_SLICE_CHICKEN2,
			__MASKED_FIELD(GEN9_DISABLE_GATHER_AT_SET_SHADER_COMMON_SLICE,
				       0),
		},

		/* BSpec: 11391 */
		{
			FF_SLICE_CHICKEN,
			__MASKED_FIELD(FF_SLICE_CHICKEN_CL_PROVOKING_VERTEX_FIX,
				       FF_SLICE_CHICKEN_CL_PROVOKING_VERTEX_FIX),
		},

		/* BSpec: 11299 */
		{
			_3D_CHICKEN3,
			__MASKED_FIELD(_3D_CHICKEN_SF_PROVOKING_VERTEX_FIX,
				       _3D_CHICKEN_SF_PROVOKING_VERTEX_FIX),
		}
	};

	*batch++ = MI_ARB_ON_OFF | MI_ARB_DISABLE;

	/* WaFlushCoherentL3CacheLinesAtContextSwitch:skl,bxt,glk */
	batch = gen8_emit_flush_coherentl3_wa(engine, batch);

	/* WaClearSlmSpaceAtContextSwitch:skl,bxt,kbl,glk,cfl */
	batch = gen8_emit_pipe_control(batch,
				       PIPE_CONTROL_FLUSH_L3 |
<<<<<<< HEAD
				       PIPE_CONTROL_GLOBAL_GTT_IVB |
				       PIPE_CONTROL_CS_STALL |
				       PIPE_CONTROL_QW_WRITE,
				       slm_offset(engine));
=======
				       PIPE_CONTROL_STORE_DATA_INDEX |
				       PIPE_CONTROL_CS_STALL |
				       PIPE_CONTROL_QW_WRITE,
				       LRC_PPHWSP_SCRATCH_ADDR);
>>>>>>> 0d3821eb

	batch = emit_lri(batch, lri, ARRAY_SIZE(lri));

	/* WaMediaPoolStateCmdInWABB:bxt,glk */
	if (HAS_POOLED_EU(engine->i915)) {
		/*
		 * EU pool configuration is setup along with golden context
		 * during context initialization. This value depends on
		 * device type (2x6 or 3x6) and needs to be updated based
		 * on which subslice is disabled especially for 2x6
		 * devices, however it is safe to load default
		 * configuration of 3x6 device instead of masking off
		 * corresponding bits because HW ignores bits of a disabled
		 * subslice and drops down to appropriate config. Please
		 * see render_state_setup() in i915_gem_render_state.c for
		 * possible configurations, to avoid duplication they are
		 * not shown here again.
		 */
		*batch++ = GEN9_MEDIA_POOL_STATE;
		*batch++ = GEN9_MEDIA_POOL_ENABLE;
		*batch++ = 0x00777000;
		*batch++ = 0;
		*batch++ = 0;
		*batch++ = 0;
	}

	*batch++ = MI_ARB_ON_OFF | MI_ARB_ENABLE;

	/* Pad to end of cacheline */
	while ((unsigned long)batch % CACHELINE_BYTES)
		*batch++ = MI_NOOP;

	return batch;
}

static u32 *
gen10_init_indirectctx_bb(struct intel_engine_cs *engine, u32 *batch)
{
	int i;

	/*
	 * WaPipeControlBefore3DStateSamplePattern: cnl
	 *
	 * Ensure the engine is idle prior to programming a
	 * 3DSTATE_SAMPLE_PATTERN during a context restore.
	 */
	batch = gen8_emit_pipe_control(batch,
				       PIPE_CONTROL_CS_STALL,
				       0);
	/*
	 * WaPipeControlBefore3DStateSamplePattern says we need 4 dwords for
	 * the PIPE_CONTROL followed by 12 dwords of 0x0, so 16 dwords in
	 * total. However, a PIPE_CONTROL is 6 dwords long, not 4, which is
	 * confusing. Since gen8_emit_pipe_control() already advances the
	 * batch by 6 dwords, we advance the other 10 here, completing a
	 * cacheline. It's not clear if the workaround requires this padding
	 * before other commands, or if it's just the regular padding we would
	 * already have for the workaround bb, so leave it here for now.
	 */
	for (i = 0; i < 10; i++)
		*batch++ = MI_NOOP;

	/* Pad to end of cacheline */
	while ((unsigned long)batch % CACHELINE_BYTES)
		*batch++ = MI_NOOP;

	return batch;
}

#define CTX_WA_BB_OBJ_SIZE (PAGE_SIZE)

static int lrc_setup_wa_ctx(struct intel_engine_cs *engine)
{
	struct drm_i915_gem_object *obj;
	struct i915_vma *vma;
	int err;

	obj = i915_gem_object_create_shmem(engine->i915, CTX_WA_BB_OBJ_SIZE);
	if (IS_ERR(obj))
		return PTR_ERR(obj);

	vma = i915_vma_instance(obj, &engine->gt->ggtt->vm, NULL);
	if (IS_ERR(vma)) {
		err = PTR_ERR(vma);
		goto err;
	}

	err = i915_vma_pin(vma, 0, 0, PIN_GLOBAL | PIN_HIGH);
	if (err)
		goto err;

	engine->wa_ctx.vma = vma;
	return 0;

err:
	i915_gem_object_put(obj);
	return err;
}

static void lrc_destroy_wa_ctx(struct intel_engine_cs *engine)
{
	i915_vma_unpin_and_release(&engine->wa_ctx.vma, 0);
}

typedef u32 *(*wa_bb_func_t)(struct intel_engine_cs *engine, u32 *batch);

static int intel_init_workaround_bb(struct intel_engine_cs *engine)
{
	struct i915_ctx_workarounds *wa_ctx = &engine->wa_ctx;
	struct i915_wa_ctx_bb *wa_bb[2] = { &wa_ctx->indirect_ctx,
					    &wa_ctx->per_ctx };
	wa_bb_func_t wa_bb_fn[2];
	struct page *page;
	void *batch, *batch_ptr;
	unsigned int i;
	int ret;

	if (engine->class != RENDER_CLASS)
		return 0;

	switch (INTEL_GEN(engine->i915)) {
	case 12:
	case 11:
		return 0;
	case 10:
		wa_bb_fn[0] = gen10_init_indirectctx_bb;
		wa_bb_fn[1] = NULL;
		break;
	case 9:
		wa_bb_fn[0] = gen9_init_indirectctx_bb;
		wa_bb_fn[1] = NULL;
		break;
	case 8:
		wa_bb_fn[0] = gen8_init_indirectctx_bb;
		wa_bb_fn[1] = NULL;
		break;
	default:
		MISSING_CASE(INTEL_GEN(engine->i915));
		return 0;
	}

	ret = lrc_setup_wa_ctx(engine);
	if (ret) {
		DRM_DEBUG_DRIVER("Failed to setup context WA page: %d\n", ret);
		return ret;
	}

	page = i915_gem_object_get_dirty_page(wa_ctx->vma->obj, 0);
	batch = batch_ptr = kmap_atomic(page);

	/*
	 * Emit the two workaround batch buffers, recording the offset from the
	 * start of the workaround batch buffer object for each and their
	 * respective sizes.
	 */
	for (i = 0; i < ARRAY_SIZE(wa_bb_fn); i++) {
		wa_bb[i]->offset = batch_ptr - batch;
		if (GEM_DEBUG_WARN_ON(!IS_ALIGNED(wa_bb[i]->offset,
						  CACHELINE_BYTES))) {
			ret = -EINVAL;
			break;
		}
		if (wa_bb_fn[i])
			batch_ptr = wa_bb_fn[i](engine, batch_ptr);
		wa_bb[i]->size = batch_ptr - (batch + wa_bb[i]->offset);
	}

	BUG_ON(batch_ptr - batch > CTX_WA_BB_OBJ_SIZE);

	kunmap_atomic(batch);
	if (ret)
		lrc_destroy_wa_ctx(engine);

	return ret;
}

static void enable_execlists(struct intel_engine_cs *engine)
{
	u32 mode;

	assert_forcewakes_active(engine->uncore, FORCEWAKE_ALL);

	intel_engine_set_hwsp_writemask(engine, ~0u); /* HWSTAM */

	if (INTEL_GEN(engine->i915) >= 11)
		mode = _MASKED_BIT_ENABLE(GEN11_GFX_DISABLE_LEGACY_MODE);
	else
		mode = _MASKED_BIT_ENABLE(GFX_RUN_LIST_ENABLE);
	ENGINE_WRITE_FW(engine, RING_MODE_GEN7, mode);

	ENGINE_WRITE_FW(engine, RING_MI_MODE, _MASKED_BIT_DISABLE(STOP_RING));

	ENGINE_WRITE_FW(engine,
			RING_HWS_PGA,
			i915_ggtt_offset(engine->status_page.vma));
	ENGINE_POSTING_READ(engine, RING_HWS_PGA);
}

static bool unexpected_starting_state(struct intel_engine_cs *engine)
{
	bool unexpected = false;

	if (ENGINE_READ_FW(engine, RING_MI_MODE) & STOP_RING) {
		DRM_DEBUG_DRIVER("STOP_RING still set in RING_MI_MODE\n");
		unexpected = true;
	}

	return unexpected;
}

static int execlists_resume(struct intel_engine_cs *engine)
{
	intel_engine_apply_workarounds(engine);
	intel_engine_apply_whitelist(engine);

	intel_mocs_init_engine(engine);

	intel_engine_reset_breadcrumbs(engine);

	if (GEM_SHOW_DEBUG() && unexpected_starting_state(engine)) {
		struct drm_printer p = drm_debug_printer(__func__);

		intel_engine_dump(engine, &p, NULL);
	}

	enable_execlists(engine);

	return 0;
}

static void execlists_reset_prepare(struct intel_engine_cs *engine)
{
	struct intel_engine_execlists * const execlists = &engine->execlists;
	unsigned long flags;

	GEM_TRACE("%s: depth<-%d\n", engine->name,
		  atomic_read(&execlists->tasklet.count));

	/*
	 * Prevent request submission to the hardware until we have
	 * completed the reset in i915_gem_reset_finish(). If a request
	 * is completed by one engine, it may then queue a request
	 * to a second via its execlists->tasklet *just* as we are
	 * calling engine->resume() and also writing the ELSP.
	 * Turning off the execlists->tasklet until the reset is over
	 * prevents the race.
	 */
	__tasklet_disable_sync_once(&execlists->tasklet);
	GEM_BUG_ON(!reset_in_progress(execlists));

	/* And flush any current direct submission. */
	spin_lock_irqsave(&engine->active.lock, flags);
	spin_unlock_irqrestore(&engine->active.lock, flags);

	/*
	 * We stop engines, otherwise we might get failed reset and a
	 * dead gpu (on elk). Also as modern gpu as kbl can suffer
	 * from system hang if batchbuffer is progressing when
	 * the reset is issued, regardless of READY_TO_RESET ack.
	 * Thus assume it is best to stop engines on all gens
	 * where we have a gpu reset.
	 *
	 * WaKBLVECSSemaphoreWaitPoll:kbl (on ALL_ENGINES)
	 *
	 * FIXME: Wa for more modern gens needs to be validated
	 */
	intel_engine_stop_cs(engine);
}

static void reset_csb_pointers(struct intel_engine_cs *engine)
{
	struct intel_engine_execlists * const execlists = &engine->execlists;
	const unsigned int reset_value = execlists->csb_size - 1;

	ring_set_paused(engine, 0);

	/*
	 * After a reset, the HW starts writing into CSB entry [0]. We
	 * therefore have to set our HEAD pointer back one entry so that
	 * the *first* entry we check is entry 0. To complicate this further,
	 * as we don't wait for the first interrupt after reset, we have to
	 * fake the HW write to point back to the last entry so that our
	 * inline comparison of our cached head position against the last HW
	 * write works even before the first interrupt.
	 */
	execlists->csb_head = reset_value;
	WRITE_ONCE(*execlists->csb_write, reset_value);
	wmb(); /* Make sure this is visible to HW (paranoia?) */

	invalidate_csb_entries(&execlists->csb_status[0],
			       &execlists->csb_status[reset_value]);
}

static int lrc_ring_mi_mode(const struct intel_engine_cs *engine)
{
	if (INTEL_GEN(engine->i915) >= 12)
		return 0x60;
	else if (INTEL_GEN(engine->i915) >= 9)
		return 0x54;
	else if (engine->class == RENDER_CLASS)
		return 0x58;
	else
		return -1;
}

static void __execlists_reset_reg_state(const struct intel_context *ce,
					const struct intel_engine_cs *engine)
{
	u32 *regs = ce->lrc_reg_state;
	int x;

	x = lrc_ring_mi_mode(engine);
	if (x != -1) {
		regs[x + 1] &= ~STOP_RING;
		regs[x + 1] |= STOP_RING << 16;
	}
}

static void __execlists_reset(struct intel_engine_cs *engine, bool stalled)
{
	struct intel_engine_execlists * const execlists = &engine->execlists;
	struct intel_context *ce;
	struct i915_request *rq;

	mb(); /* paranoia: read the CSB pointers from after the reset */
	clflush(execlists->csb_write);
	mb();

	process_csb(engine); /* drain preemption events */

	/* Following the reset, we need to reload the CSB read/write pointers */
	reset_csb_pointers(engine);

	/*
	 * Save the currently executing context, even if we completed
	 * its request, it was still running at the time of the
	 * reset and will have been clobbered.
	 */
	rq = execlists_active(execlists);
	if (!rq)
		goto unwind;

	/* We still have requests in-flight; the engine should be active */
	GEM_BUG_ON(!intel_engine_pm_is_awake(engine));

	ce = rq->hw_context;
	GEM_BUG_ON(!i915_vma_is_pinned(ce->state));

	if (i915_request_completed(rq)) {
		/* Idle context; tidy up the ring so we can restart afresh */
		ce->ring->head = intel_ring_wrap(ce->ring, rq->tail);
		goto out_replay;
	}

	/* Context has requests still in-flight; it should not be idle! */
	GEM_BUG_ON(i915_active_is_idle(&ce->active));
	rq = active_request(ce->timeline, rq);
	ce->ring->head = intel_ring_wrap(ce->ring, rq->head);
	GEM_BUG_ON(ce->ring->head == ce->ring->tail);

	/*
	 * If this request hasn't started yet, e.g. it is waiting on a
	 * semaphore, we need to avoid skipping the request or else we
	 * break the signaling chain. However, if the context is corrupt
	 * the request will not restart and we will be stuck with a wedged
	 * device. It is quite often the case that if we issue a reset
	 * while the GPU is loading the context image, that the context
	 * image becomes corrupt.
	 *
	 * Otherwise, if we have not started yet, the request should replay
	 * perfectly and we do not need to flag the result as being erroneous.
	 */
	if (!i915_request_started(rq))
		goto out_replay;

	/*
	 * If the request was innocent, we leave the request in the ELSP
	 * and will try to replay it on restarting. The context image may
	 * have been corrupted by the reset, in which case we may have
	 * to service a new GPU hang, but more likely we can continue on
	 * without impact.
	 *
	 * If the request was guilty, we presume the context is corrupt
	 * and have to at least restore the RING register in the context
	 * image back to the expected values to skip over the guilty request.
	 */
	__i915_request_reset(rq, stalled);
	if (!stalled)
		goto out_replay;

	/*
	 * We want a simple context + ring to execute the breadcrumb update.
	 * We cannot rely on the context being intact across the GPU hang,
	 * so clear it and rebuild just what we need for the breadcrumb.
	 * All pending requests for this context will be zapped, and any
	 * future request will be after userspace has had the opportunity
	 * to recreate its own state.
	 */
	GEM_BUG_ON(!intel_context_is_pinned(ce));
	restore_default_state(ce, engine);

out_replay:
	GEM_TRACE("%s replay {head:%04x, tail:%04x}\n",
		  engine->name, ce->ring->head, ce->ring->tail);
	intel_ring_update_space(ce->ring);
	__execlists_reset_reg_state(ce, engine);
	__execlists_update_reg_state(ce, engine);
	ce->lrc_desc |= CTX_DESC_FORCE_RESTORE; /* paranoid: GPU was reset! */

unwind:
	/* Push back any incomplete requests for replay after the reset. */
	cancel_port_requests(execlists);
	__unwind_incomplete_requests(engine);
}

static void execlists_reset(struct intel_engine_cs *engine, bool stalled)
{
	unsigned long flags;

	GEM_TRACE("%s\n", engine->name);

	spin_lock_irqsave(&engine->active.lock, flags);

	__execlists_reset(engine, stalled);

	spin_unlock_irqrestore(&engine->active.lock, flags);
}

static void nop_submission_tasklet(unsigned long data)
{
	/* The driver is wedged; don't process any more events. */
}

static void execlists_cancel_requests(struct intel_engine_cs *engine)
{
	struct intel_engine_execlists * const execlists = &engine->execlists;
	struct i915_request *rq, *rn;
	struct rb_node *rb;
	unsigned long flags;

	GEM_TRACE("%s\n", engine->name);

	/*
	 * Before we call engine->cancel_requests(), we should have exclusive
	 * access to the submission state. This is arranged for us by the
	 * caller disabling the interrupt generation, the tasklet and other
	 * threads that may then access the same state, giving us a free hand
	 * to reset state. However, we still need to let lockdep be aware that
	 * we know this state may be accessed in hardirq context, so we
	 * disable the irq around this manipulation and we want to keep
	 * the spinlock focused on its duties and not accidentally conflate
	 * coverage to the submission's irq state. (Similarly, although we
	 * shouldn't need to disable irq around the manipulation of the
	 * submission's irq state, we also wish to remind ourselves that
	 * it is irq state.)
	 */
	spin_lock_irqsave(&engine->active.lock, flags);

	__execlists_reset(engine, true);

	/* Mark all executing requests as skipped. */
	list_for_each_entry(rq, &engine->active.requests, sched.link)
		mark_eio(rq);

	/* Flush the queued requests to the timeline list (for retiring). */
	while ((rb = rb_first_cached(&execlists->queue))) {
		struct i915_priolist *p = to_priolist(rb);
		int i;

		priolist_for_each_request_consume(rq, rn, p, i) {
			mark_eio(rq);
			__i915_request_submit(rq);
		}

		rb_erase_cached(&p->node, &execlists->queue);
		i915_priolist_free(p);
	}

	/* Cancel all attached virtual engines */
	while ((rb = rb_first_cached(&execlists->virtual))) {
		struct virtual_engine *ve =
			rb_entry(rb, typeof(*ve), nodes[engine->id].rb);

		rb_erase_cached(rb, &execlists->virtual);
		RB_CLEAR_NODE(rb);

		spin_lock(&ve->base.active.lock);
		rq = fetch_and_zero(&ve->request);
		if (rq) {
			mark_eio(rq);

			rq->engine = engine;
			__i915_request_submit(rq);
			i915_request_put(rq);

			ve->base.execlists.queue_priority_hint = INT_MIN;
		}
		spin_unlock(&ve->base.active.lock);
	}

	/* Remaining _unready_ requests will be nop'ed when submitted */

	execlists->queue_priority_hint = INT_MIN;
	execlists->queue = RB_ROOT_CACHED;

	GEM_BUG_ON(__tasklet_is_enabled(&execlists->tasklet));
	execlists->tasklet.func = nop_submission_tasklet;

	spin_unlock_irqrestore(&engine->active.lock, flags);
}

static void execlists_reset_finish(struct intel_engine_cs *engine)
{
	struct intel_engine_execlists * const execlists = &engine->execlists;

	/*
	 * After a GPU reset, we may have requests to replay. Do so now while
	 * we still have the forcewake to be sure that the GPU is not allowed
	 * to sleep before we restart and reload a context.
	 */
	GEM_BUG_ON(!reset_in_progress(execlists));
	if (!RB_EMPTY_ROOT(&execlists->queue.rb_root))
		execlists->tasklet.func(execlists->tasklet.data);

	if (__tasklet_enable(&execlists->tasklet))
		/* And kick in case we missed a new request submission. */
		tasklet_hi_schedule(&execlists->tasklet);
	GEM_TRACE("%s: depth->%d\n", engine->name,
		  atomic_read(&execlists->tasklet.count));
}

static int gen8_emit_bb_start(struct i915_request *rq,
			      u64 offset, u32 len,
			      const unsigned int flags)
{
	u32 *cs;

	cs = intel_ring_begin(rq, 4);
	if (IS_ERR(cs))
		return PTR_ERR(cs);

	/*
	 * WaDisableCtxRestoreArbitration:bdw,chv
	 *
	 * We don't need to perform MI_ARB_ENABLE as often as we do (in
	 * particular all the gen that do not need the w/a at all!), if we
	 * took care to make sure that on every switch into this context
	 * (both ordinary and for preemption) that arbitrartion was enabled
	 * we would be fine.  However, for gen8 there is another w/a that
	 * requires us to not preempt inside GPGPU execution, so we keep
	 * arbitration disabled for gen8 batches. Arbitration will be
	 * re-enabled before we close the request
	 * (engine->emit_fini_breadcrumb).
	 */
	*cs++ = MI_ARB_ON_OFF | MI_ARB_DISABLE;

	/* FIXME(BDW+): Address space and security selectors. */
	*cs++ = MI_BATCH_BUFFER_START_GEN8 |
		(flags & I915_DISPATCH_SECURE ? 0 : BIT(8));
	*cs++ = lower_32_bits(offset);
	*cs++ = upper_32_bits(offset);

	intel_ring_advance(rq, cs);

	return 0;
}

static int gen9_emit_bb_start(struct i915_request *rq,
			      u64 offset, u32 len,
			      const unsigned int flags)
{
	u32 *cs;

	cs = intel_ring_begin(rq, 6);
	if (IS_ERR(cs))
		return PTR_ERR(cs);

	*cs++ = MI_ARB_ON_OFF | MI_ARB_ENABLE;

	*cs++ = MI_BATCH_BUFFER_START_GEN8 |
		(flags & I915_DISPATCH_SECURE ? 0 : BIT(8));
	*cs++ = lower_32_bits(offset);
	*cs++ = upper_32_bits(offset);

	*cs++ = MI_ARB_ON_OFF | MI_ARB_DISABLE;
	*cs++ = MI_NOOP;

	intel_ring_advance(rq, cs);

	return 0;
}

static void gen8_logical_ring_enable_irq(struct intel_engine_cs *engine)
{
	ENGINE_WRITE(engine, RING_IMR,
		     ~(engine->irq_enable_mask | engine->irq_keep_mask));
	ENGINE_POSTING_READ(engine, RING_IMR);
}

static void gen8_logical_ring_disable_irq(struct intel_engine_cs *engine)
{
	ENGINE_WRITE(engine, RING_IMR, ~engine->irq_keep_mask);
}

static int gen8_emit_flush(struct i915_request *request, u32 mode)
{
	u32 cmd, *cs;

	cs = intel_ring_begin(request, 4);
	if (IS_ERR(cs))
		return PTR_ERR(cs);

	cmd = MI_FLUSH_DW + 1;

	/* We always require a command barrier so that subsequent
	 * commands, such as breadcrumb interrupts, are strictly ordered
	 * wrt the contents of the write cache being flushed to memory
	 * (and thus being coherent from the CPU).
	 */
	cmd |= MI_FLUSH_DW_STORE_INDEX | MI_FLUSH_DW_OP_STOREDW;

	if (mode & EMIT_INVALIDATE) {
		cmd |= MI_INVALIDATE_TLB;
		if (request->engine->class == VIDEO_DECODE_CLASS)
			cmd |= MI_INVALIDATE_BSD;
	}

	*cs++ = cmd;
	*cs++ = LRC_PPHWSP_SCRATCH_ADDR;
	*cs++ = 0; /* upper addr */
	*cs++ = 0; /* value */
	intel_ring_advance(request, cs);

	return 0;
}

static int gen8_emit_flush_render(struct i915_request *request,
				  u32 mode)
{
	bool vf_flush_wa = false, dc_flush_wa = false;
	u32 *cs, flags = 0;
	int len;

	flags |= PIPE_CONTROL_CS_STALL;

	if (mode & EMIT_FLUSH) {
		flags |= PIPE_CONTROL_RENDER_TARGET_CACHE_FLUSH;
		flags |= PIPE_CONTROL_DEPTH_CACHE_FLUSH;
		flags |= PIPE_CONTROL_DC_FLUSH_ENABLE;
		flags |= PIPE_CONTROL_FLUSH_ENABLE;
	}

	if (mode & EMIT_INVALIDATE) {
		flags |= PIPE_CONTROL_TLB_INVALIDATE;
		flags |= PIPE_CONTROL_INSTRUCTION_CACHE_INVALIDATE;
		flags |= PIPE_CONTROL_TEXTURE_CACHE_INVALIDATE;
		flags |= PIPE_CONTROL_VF_CACHE_INVALIDATE;
		flags |= PIPE_CONTROL_CONST_CACHE_INVALIDATE;
		flags |= PIPE_CONTROL_STATE_CACHE_INVALIDATE;
		flags |= PIPE_CONTROL_QW_WRITE;
		flags |= PIPE_CONTROL_STORE_DATA_INDEX;

		/*
		 * On GEN9: before VF_CACHE_INVALIDATE we need to emit a NULL
		 * pipe control.
		 */
		if (IS_GEN(request->i915, 9))
			vf_flush_wa = true;

		/* WaForGAMHang:kbl */
		if (IS_KBL_REVID(request->i915, 0, KBL_REVID_B0))
			dc_flush_wa = true;
	}

	len = 6;

	if (vf_flush_wa)
		len += 6;

	if (dc_flush_wa)
		len += 12;

	cs = intel_ring_begin(request, len);
	if (IS_ERR(cs))
		return PTR_ERR(cs);

	if (vf_flush_wa)
		cs = gen8_emit_pipe_control(cs, 0, 0);

	if (dc_flush_wa)
		cs = gen8_emit_pipe_control(cs, PIPE_CONTROL_DC_FLUSH_ENABLE,
					    0);

	cs = gen8_emit_pipe_control(cs, flags, LRC_PPHWSP_SCRATCH_ADDR);

	if (dc_flush_wa)
		cs = gen8_emit_pipe_control(cs, PIPE_CONTROL_CS_STALL, 0);

	intel_ring_advance(request, cs);

	return 0;
}

static int gen11_emit_flush_render(struct i915_request *request,
				   u32 mode)
{
	if (mode & EMIT_FLUSH) {
		u32 *cs;
		u32 flags = 0;

		flags |= PIPE_CONTROL_CS_STALL;

		flags |= PIPE_CONTROL_TILE_CACHE_FLUSH;
		flags |= PIPE_CONTROL_RENDER_TARGET_CACHE_FLUSH;
		flags |= PIPE_CONTROL_DEPTH_CACHE_FLUSH;
		flags |= PIPE_CONTROL_DC_FLUSH_ENABLE;
		flags |= PIPE_CONTROL_FLUSH_ENABLE;
		flags |= PIPE_CONTROL_QW_WRITE;
		flags |= PIPE_CONTROL_STORE_DATA_INDEX;

		cs = intel_ring_begin(request, 6);
		if (IS_ERR(cs))
			return PTR_ERR(cs);

		cs = gen8_emit_pipe_control(cs, flags, LRC_PPHWSP_SCRATCH_ADDR);
		intel_ring_advance(request, cs);
	}

	if (mode & EMIT_INVALIDATE) {
		u32 *cs;
		u32 flags = 0;

		flags |= PIPE_CONTROL_CS_STALL;

		flags |= PIPE_CONTROL_COMMAND_CACHE_INVALIDATE;
		flags |= PIPE_CONTROL_TLB_INVALIDATE;
		flags |= PIPE_CONTROL_INSTRUCTION_CACHE_INVALIDATE;
		flags |= PIPE_CONTROL_TEXTURE_CACHE_INVALIDATE;
		flags |= PIPE_CONTROL_VF_CACHE_INVALIDATE;
		flags |= PIPE_CONTROL_CONST_CACHE_INVALIDATE;
		flags |= PIPE_CONTROL_STATE_CACHE_INVALIDATE;
		flags |= PIPE_CONTROL_QW_WRITE;
		flags |= PIPE_CONTROL_STORE_DATA_INDEX;

		cs = intel_ring_begin(request, 6);
		if (IS_ERR(cs))
			return PTR_ERR(cs);

		cs = gen8_emit_pipe_control(cs, flags, LRC_PPHWSP_SCRATCH_ADDR);
		intel_ring_advance(request, cs);
	}

	return 0;
}

static u32 preparser_disable(bool state)
{
	return MI_ARB_CHECK | 1 << 8 | state;
}

static int gen12_emit_flush_render(struct i915_request *request,
				   u32 mode)
{
	if (mode & EMIT_FLUSH) {
		u32 flags = 0;
		u32 *cs;

		flags |= PIPE_CONTROL_TILE_CACHE_FLUSH;
		flags |= PIPE_CONTROL_RENDER_TARGET_CACHE_FLUSH;
		flags |= PIPE_CONTROL_DEPTH_CACHE_FLUSH;
		/* Wa_1409600907:tgl */
		flags |= PIPE_CONTROL_DEPTH_STALL;
		flags |= PIPE_CONTROL_DC_FLUSH_ENABLE;
		flags |= PIPE_CONTROL_FLUSH_ENABLE;
		flags |= PIPE_CONTROL_HDC_PIPELINE_FLUSH;

		flags |= PIPE_CONTROL_STORE_DATA_INDEX;
		flags |= PIPE_CONTROL_QW_WRITE;

		flags |= PIPE_CONTROL_CS_STALL;

		cs = intel_ring_begin(request, 6);
		if (IS_ERR(cs))
			return PTR_ERR(cs);

		cs = gen8_emit_pipe_control(cs, flags, LRC_PPHWSP_SCRATCH_ADDR);
		intel_ring_advance(request, cs);
	}

	if (mode & EMIT_INVALIDATE) {
		u32 flags = 0;
		u32 *cs;

		flags |= PIPE_CONTROL_COMMAND_CACHE_INVALIDATE;
		flags |= PIPE_CONTROL_TLB_INVALIDATE;
		flags |= PIPE_CONTROL_INSTRUCTION_CACHE_INVALIDATE;
		flags |= PIPE_CONTROL_TEXTURE_CACHE_INVALIDATE;
		flags |= PIPE_CONTROL_VF_CACHE_INVALIDATE;
		flags |= PIPE_CONTROL_CONST_CACHE_INVALIDATE;
		flags |= PIPE_CONTROL_STATE_CACHE_INVALIDATE;
		flags |= PIPE_CONTROL_L3_RO_CACHE_INVALIDATE;

		flags |= PIPE_CONTROL_STORE_DATA_INDEX;
		flags |= PIPE_CONTROL_QW_WRITE;

		flags |= PIPE_CONTROL_CS_STALL;

		cs = intel_ring_begin(request, 8);
		if (IS_ERR(cs))
			return PTR_ERR(cs);

		/*
		 * Prevent the pre-parser from skipping past the TLB
		 * invalidate and loading a stale page for the batch
		 * buffer / request payload.
		 */
		*cs++ = preparser_disable(true);

		cs = gen8_emit_pipe_control(cs, flags, LRC_PPHWSP_SCRATCH_ADDR);

		*cs++ = preparser_disable(false);
		intel_ring_advance(request, cs);

		/*
		 * Wa_1604544889:tgl
		 */
		if (IS_TGL_REVID(request->i915, TGL_REVID_A0, TGL_REVID_A0)) {
			flags = 0;
			flags |= PIPE_CONTROL_CS_STALL;
			flags |= PIPE_CONTROL_HDC_PIPELINE_FLUSH;

			flags |= PIPE_CONTROL_STORE_DATA_INDEX;
			flags |= PIPE_CONTROL_QW_WRITE;

			cs = intel_ring_begin(request, 6);
			if (IS_ERR(cs))
				return PTR_ERR(cs);

			cs = gen8_emit_pipe_control(cs, flags,
						    LRC_PPHWSP_SCRATCH_ADDR);
			intel_ring_advance(request, cs);
		}
	}

	return 0;
}

/*
 * Reserve space for 2 NOOPs at the end of each request to be
 * used as a workaround for not being allowed to do lite
 * restore with HEAD==TAIL (WaIdleLiteRestore).
 */
static u32 *gen8_emit_wa_tail(struct i915_request *request, u32 *cs)
{
	/* Ensure there's always at least one preemption point per-request. */
	*cs++ = MI_ARB_CHECK;
	*cs++ = MI_NOOP;
	request->wa_tail = intel_ring_offset(request, cs);

	return cs;
}

static u32 *emit_preempt_busywait(struct i915_request *request, u32 *cs)
{
	*cs++ = MI_SEMAPHORE_WAIT |
		MI_SEMAPHORE_GLOBAL_GTT |
		MI_SEMAPHORE_POLL |
		MI_SEMAPHORE_SAD_EQ_SDD;
	*cs++ = 0;
	*cs++ = intel_hws_preempt_address(request->engine);
	*cs++ = 0;

	return cs;
}

static __always_inline u32*
gen8_emit_fini_breadcrumb_footer(struct i915_request *request,
				 u32 *cs)
{
	*cs++ = MI_USER_INTERRUPT;

	*cs++ = MI_ARB_ON_OFF | MI_ARB_ENABLE;
	if (intel_engine_has_semaphores(request->engine))
		cs = emit_preempt_busywait(request, cs);

	request->tail = intel_ring_offset(request, cs);
	assert_ring_tail_valid(request->ring, request->tail);

	return gen8_emit_wa_tail(request, cs);
}

static u32 *gen8_emit_fini_breadcrumb(struct i915_request *request, u32 *cs)
{
	cs = gen8_emit_ggtt_write(cs,
				  request->fence.seqno,
				  i915_request_active_timeline(request)->hwsp_offset,
				  0);

	return gen8_emit_fini_breadcrumb_footer(request, cs);
}

static u32 *gen8_emit_fini_breadcrumb_rcs(struct i915_request *request, u32 *cs)
{
	cs = gen8_emit_pipe_control(cs,
				    PIPE_CONTROL_RENDER_TARGET_CACHE_FLUSH |
				    PIPE_CONTROL_DEPTH_CACHE_FLUSH |
				    PIPE_CONTROL_DC_FLUSH_ENABLE,
				    0);

	/* XXX flush+write+CS_STALL all in one upsets gem_concurrent_blt:kbl */
	cs = gen8_emit_ggtt_write_rcs(cs,
				      request->fence.seqno,
				      i915_request_active_timeline(request)->hwsp_offset,
				      PIPE_CONTROL_FLUSH_ENABLE |
				      PIPE_CONTROL_CS_STALL);

	return gen8_emit_fini_breadcrumb_footer(request, cs);
}

static u32 *
gen11_emit_fini_breadcrumb_rcs(struct i915_request *request, u32 *cs)
{
	cs = gen8_emit_ggtt_write_rcs(cs,
				      request->fence.seqno,
				      i915_request_active_timeline(request)->hwsp_offset,
				      PIPE_CONTROL_CS_STALL |
				      PIPE_CONTROL_TILE_CACHE_FLUSH |
				      PIPE_CONTROL_RENDER_TARGET_CACHE_FLUSH |
				      PIPE_CONTROL_DEPTH_CACHE_FLUSH |
				      PIPE_CONTROL_DC_FLUSH_ENABLE |
				      PIPE_CONTROL_FLUSH_ENABLE);

	return gen8_emit_fini_breadcrumb_footer(request, cs);
}

/*
 * Note that the CS instruction pre-parser will not stall on the breadcrumb
 * flush and will continue pre-fetching the instructions after it before the
 * memory sync is completed. On pre-gen12 HW, the pre-parser will stop at
 * BB_START/END instructions, so, even though we might pre-fetch the pre-amble
 * of the next request before the memory has been flushed, we're guaranteed that
 * we won't access the batch itself too early.
 * However, on gen12+ the parser can pre-fetch across the BB_START/END commands,
 * so, if the current request is modifying an instruction in the next request on
 * the same intel_context, we might pre-fetch and then execute the pre-update
 * instruction. To avoid this, the users of self-modifying code should either
 * disable the parser around the code emitting the memory writes, via a new flag
 * added to MI_ARB_CHECK, or emit the writes from a different intel_context. For
 * the in-kernel use-cases we've opted to use a separate context, see
 * reloc_gpu() as an example.
 * All the above applies only to the instructions themselves. Non-inline data
 * used by the instructions is not pre-fetched.
 */

static u32 *gen12_emit_preempt_busywait(struct i915_request *request, u32 *cs)
{
	*cs++ = MI_SEMAPHORE_WAIT_TOKEN |
		MI_SEMAPHORE_GLOBAL_GTT |
		MI_SEMAPHORE_POLL |
		MI_SEMAPHORE_SAD_EQ_SDD;
	*cs++ = 0;
	*cs++ = intel_hws_preempt_address(request->engine);
	*cs++ = 0;
	*cs++ = 0;
	*cs++ = MI_NOOP;

	return cs;
}

static __always_inline u32*
gen12_emit_fini_breadcrumb_footer(struct i915_request *request, u32 *cs)
{
	*cs++ = MI_USER_INTERRUPT;

	*cs++ = MI_ARB_ON_OFF | MI_ARB_ENABLE;
	if (intel_engine_has_semaphores(request->engine))
		cs = gen12_emit_preempt_busywait(request, cs);

	request->tail = intel_ring_offset(request, cs);
	assert_ring_tail_valid(request->ring, request->tail);

	return gen8_emit_wa_tail(request, cs);
}

static u32 *gen12_emit_fini_breadcrumb(struct i915_request *request, u32 *cs)
{
	cs = gen8_emit_ggtt_write(cs,
				  request->fence.seqno,
				  i915_request_active_timeline(request)->hwsp_offset,
				  0);

	return gen12_emit_fini_breadcrumb_footer(request, cs);
}

static u32 *
gen12_emit_fini_breadcrumb_rcs(struct i915_request *request, u32 *cs)
{
	cs = gen8_emit_ggtt_write_rcs(cs,
				      request->fence.seqno,
				      i915_request_active_timeline(request)->hwsp_offset,
				      PIPE_CONTROL_CS_STALL |
				      PIPE_CONTROL_TILE_CACHE_FLUSH |
				      PIPE_CONTROL_RENDER_TARGET_CACHE_FLUSH |
				      PIPE_CONTROL_DEPTH_CACHE_FLUSH |
				      /* Wa_1409600907:tgl */
				      PIPE_CONTROL_DEPTH_STALL |
				      PIPE_CONTROL_DC_FLUSH_ENABLE |
				      PIPE_CONTROL_FLUSH_ENABLE |
				      PIPE_CONTROL_HDC_PIPELINE_FLUSH);

	return gen12_emit_fini_breadcrumb_footer(request, cs);
}

static void execlists_park(struct intel_engine_cs *engine)
{
	cancel_timer(&engine->execlists.timer);
	cancel_timer(&engine->execlists.preempt);
}

void intel_execlists_set_default_submission(struct intel_engine_cs *engine)
{
	engine->submit_request = execlists_submit_request;
	engine->cancel_requests = execlists_cancel_requests;
	engine->schedule = i915_schedule;
	engine->execlists.tasklet.func = execlists_submission_tasklet;

	engine->reset.prepare = execlists_reset_prepare;
	engine->reset.reset = execlists_reset;
	engine->reset.finish = execlists_reset_finish;

	engine->park = execlists_park;
	engine->unpark = NULL;

	engine->flags |= I915_ENGINE_SUPPORTS_STATS;
	if (!intel_vgpu_active(engine->i915)) {
		engine->flags |= I915_ENGINE_HAS_SEMAPHORES;
		if (HAS_LOGICAL_RING_PREEMPTION(engine->i915))
			engine->flags |= I915_ENGINE_HAS_PREEMPTION;
	}

	if (INTEL_GEN(engine->i915) >= 12)
		engine->flags |= I915_ENGINE_HAS_RELATIVE_MMIO;
}

static void execlists_destroy(struct intel_engine_cs *engine)
{
	intel_engine_cleanup_common(engine);
	lrc_destroy_wa_ctx(engine);
	kfree(engine);
}

static void
logical_ring_default_vfuncs(struct intel_engine_cs *engine)
{
	/* Default vfuncs which can be overriden by each engine. */

	engine->destroy = execlists_destroy;
	engine->resume = execlists_resume;

	engine->reset.prepare = execlists_reset_prepare;
	engine->reset.reset = execlists_reset;
	engine->reset.finish = execlists_reset_finish;

	engine->cops = &execlists_context_ops;
	engine->request_alloc = execlists_request_alloc;

	engine->emit_flush = gen8_emit_flush;
	engine->emit_init_breadcrumb = gen8_emit_init_breadcrumb;
	engine->emit_fini_breadcrumb = gen8_emit_fini_breadcrumb;
	if (INTEL_GEN(engine->i915) >= 12)
		engine->emit_fini_breadcrumb = gen12_emit_fini_breadcrumb;

	engine->set_default_submission = intel_execlists_set_default_submission;

	if (INTEL_GEN(engine->i915) < 11) {
		engine->irq_enable = gen8_logical_ring_enable_irq;
		engine->irq_disable = gen8_logical_ring_disable_irq;
	} else {
		/*
		 * TODO: On Gen11 interrupt masks need to be clear
		 * to allow C6 entry. Keep interrupts enabled at
		 * and take the hit of generating extra interrupts
		 * until a more refined solution exists.
		 */
	}
	if (IS_GEN(engine->i915, 8))
		engine->emit_bb_start = gen8_emit_bb_start;
	else
		engine->emit_bb_start = gen9_emit_bb_start;
}

static inline void
logical_ring_default_irqs(struct intel_engine_cs *engine)
{
	unsigned int shift = 0;

	if (INTEL_GEN(engine->i915) < 11) {
		const u8 irq_shifts[] = {
			[RCS0]  = GEN8_RCS_IRQ_SHIFT,
			[BCS0]  = GEN8_BCS_IRQ_SHIFT,
			[VCS0]  = GEN8_VCS0_IRQ_SHIFT,
			[VCS1]  = GEN8_VCS1_IRQ_SHIFT,
			[VECS0] = GEN8_VECS_IRQ_SHIFT,
		};

		shift = irq_shifts[engine->id];
	}

	engine->irq_enable_mask = GT_RENDER_USER_INTERRUPT << shift;
	engine->irq_keep_mask = GT_CONTEXT_SWITCH_INTERRUPT << shift;
}

static void rcs_submission_override(struct intel_engine_cs *engine)
{
	switch (INTEL_GEN(engine->i915)) {
	case 12:
		engine->emit_flush = gen12_emit_flush_render;
		engine->emit_fini_breadcrumb = gen12_emit_fini_breadcrumb_rcs;
		break;
	case 11:
		engine->emit_flush = gen11_emit_flush_render;
		engine->emit_fini_breadcrumb = gen11_emit_fini_breadcrumb_rcs;
		break;
	default:
		engine->emit_flush = gen8_emit_flush_render;
		engine->emit_fini_breadcrumb = gen8_emit_fini_breadcrumb_rcs;
		break;
	}
}

int intel_execlists_submission_setup(struct intel_engine_cs *engine)
{
	tasklet_init(&engine->execlists.tasklet,
		     execlists_submission_tasklet, (unsigned long)engine);
	timer_setup(&engine->execlists.timer, execlists_timeslice, 0);
	timer_setup(&engine->execlists.preempt, execlists_preempt, 0);

	logical_ring_default_vfuncs(engine);
	logical_ring_default_irqs(engine);

	if (engine->class == RENDER_CLASS)
		rcs_submission_override(engine);

	return 0;
}

int intel_execlists_submission_init(struct intel_engine_cs *engine)
{
	struct intel_engine_execlists * const execlists = &engine->execlists;
	struct drm_i915_private *i915 = engine->i915;
	struct intel_uncore *uncore = engine->uncore;
	u32 base = engine->mmio_base;
	int ret;

	ret = intel_engine_init_common(engine);
	if (ret)
		return ret;

	if (intel_init_workaround_bb(engine))
		/*
		 * We continue even if we fail to initialize WA batch
		 * because we only expect rare glitches but nothing
		 * critical to prevent us from using GPU
		 */
		DRM_ERROR("WA batch buffer initialization failed\n");

	if (HAS_LOGICAL_RING_ELSQ(i915)) {
		execlists->submit_reg = uncore->regs +
			i915_mmio_reg_offset(RING_EXECLIST_SQ_CONTENTS(base));
		execlists->ctrl_reg = uncore->regs +
			i915_mmio_reg_offset(RING_EXECLIST_CONTROL(base));
	} else {
		execlists->submit_reg = uncore->regs +
			i915_mmio_reg_offset(RING_ELSP(base));
	}

	execlists->csb_status =
		&engine->status_page.addr[I915_HWS_CSB_BUF0_INDEX];

	execlists->csb_write =
		&engine->status_page.addr[intel_hws_csb_write_index(i915)];

	if (INTEL_GEN(i915) < 11)
		execlists->csb_size = GEN8_CSB_ENTRIES;
	else
		execlists->csb_size = GEN11_CSB_ENTRIES;

	reset_csb_pointers(engine);

	return 0;
}

static u32 intel_lr_indirect_ctx_offset(const struct intel_engine_cs *engine)
{
	u32 indirect_ctx_offset;

	switch (INTEL_GEN(engine->i915)) {
	default:
		MISSING_CASE(INTEL_GEN(engine->i915));
		/* fall through */
	case 12:
		indirect_ctx_offset =
			GEN12_CTX_RCS_INDIRECT_CTX_OFFSET_DEFAULT;
		break;
	case 11:
		indirect_ctx_offset =
			GEN11_CTX_RCS_INDIRECT_CTX_OFFSET_DEFAULT;
		break;
	case 10:
		indirect_ctx_offset =
			GEN10_CTX_RCS_INDIRECT_CTX_OFFSET_DEFAULT;
		break;
	case 9:
		indirect_ctx_offset =
			GEN9_CTX_RCS_INDIRECT_CTX_OFFSET_DEFAULT;
		break;
	case 8:
		indirect_ctx_offset =
			GEN8_CTX_RCS_INDIRECT_CTX_OFFSET_DEFAULT;
		break;
	}

	return indirect_ctx_offset;
}


static void init_common_reg_state(u32 * const regs,
				  const struct intel_engine_cs *engine,
				  const struct intel_ring *ring)
{
	regs[CTX_CONTEXT_CONTROL] =
		_MASKED_BIT_DISABLE(CTX_CTRL_ENGINE_CTX_RESTORE_INHIBIT) |
		_MASKED_BIT_ENABLE(CTX_CTRL_INHIBIT_SYN_CTX_SWITCH);
	if (INTEL_GEN(engine->i915) < 11)
		regs[CTX_CONTEXT_CONTROL] |=
			_MASKED_BIT_DISABLE(CTX_CTRL_ENGINE_CTX_SAVE_INHIBIT |
					    CTX_CTRL_RS_CTX_ENABLE);

	regs[CTX_RING_BUFFER_CONTROL] = RING_CTL_SIZE(ring->size) | RING_VALID;
	regs[CTX_BB_STATE] = RING_BB_PPGTT;
}

static void init_wa_bb_reg_state(u32 * const regs,
				 const struct intel_engine_cs *engine,
				 u32 pos_bb_per_ctx)
{
	const struct i915_ctx_workarounds * const wa_ctx = &engine->wa_ctx;

	if (wa_ctx->per_ctx.size) {
		const u32 ggtt_offset = i915_ggtt_offset(wa_ctx->vma);

		regs[pos_bb_per_ctx] =
			(ggtt_offset + wa_ctx->per_ctx.offset) | 0x01;
	}

	if (wa_ctx->indirect_ctx.size) {
		const u32 ggtt_offset = i915_ggtt_offset(wa_ctx->vma);

		regs[pos_bb_per_ctx + 2] =
			(ggtt_offset + wa_ctx->indirect_ctx.offset) |
			(wa_ctx->indirect_ctx.size / CACHELINE_BYTES);

		regs[pos_bb_per_ctx + 4] =
			intel_lr_indirect_ctx_offset(engine) << 6;
	}
}

static void init_ppgtt_reg_state(u32 *regs, const struct i915_ppgtt *ppgtt)
{
	if (i915_vm_is_4lvl(&ppgtt->vm)) {
		/* 64b PPGTT (48bit canonical)
		 * PDP0_DESCRIPTOR contains the base address to PML4 and
		 * other PDP Descriptors are ignored.
		 */
		ASSIGN_CTX_PML4(ppgtt, regs);
	} else {
		ASSIGN_CTX_PDP(ppgtt, regs, 3);
		ASSIGN_CTX_PDP(ppgtt, regs, 2);
		ASSIGN_CTX_PDP(ppgtt, regs, 1);
		ASSIGN_CTX_PDP(ppgtt, regs, 0);
	}
}

static struct i915_ppgtt *vm_alias(struct i915_address_space *vm)
{
	if (i915_is_ggtt(vm))
		return i915_vm_to_ggtt(vm)->alias;
	else
		return i915_vm_to_ppgtt(vm);
}

static void execlists_init_reg_state(u32 *regs,
				     const struct intel_context *ce,
				     const struct intel_engine_cs *engine,
				     const struct intel_ring *ring,
				     bool close)
{
	/*
	 * A context is actually a big batch buffer with several
	 * MI_LOAD_REGISTER_IMM commands followed by (reg, value) pairs. The
	 * values we are setting here are only for the first context restore:
	 * on a subsequent save, the GPU will recreate this batchbuffer with new
	 * values (including all the missing MI_LOAD_REGISTER_IMM commands that
	 * we are not initializing here).
	 *
	 * Must keep consistent with virtual_update_register_offsets().
	 */
	u32 *bbe = set_offsets(regs, reg_offsets(engine), engine);

	if (close) { /* Close the batch; used mainly by live_lrc_layout() */
		*bbe = MI_BATCH_BUFFER_END;
		if (INTEL_GEN(engine->i915) >= 10)
			*bbe |= BIT(0);
	}

	init_common_reg_state(regs, engine, ring);
	init_ppgtt_reg_state(regs, vm_alias(ce->vm));

	init_wa_bb_reg_state(regs, engine,
			     INTEL_GEN(engine->i915) >= 12 ?
			     GEN12_CTX_BB_PER_CTX_PTR :
			     CTX_BB_PER_CTX_PTR);
}

static int
populate_lr_context(struct intel_context *ce,
		    struct drm_i915_gem_object *ctx_obj,
		    struct intel_engine_cs *engine,
		    struct intel_ring *ring)
{
	bool inhibit = true;
	void *vaddr;
	u32 *regs;
	int ret;

	vaddr = i915_gem_object_pin_map(ctx_obj, I915_MAP_WB);
	if (IS_ERR(vaddr)) {
		ret = PTR_ERR(vaddr);
		DRM_DEBUG_DRIVER("Could not map object pages! (%d)\n", ret);
		return ret;
	}

	set_redzone(vaddr, engine);

	if (engine->default_state) {
		void *defaults;

		defaults = i915_gem_object_pin_map(engine->default_state,
						   I915_MAP_WB);
		if (IS_ERR(defaults)) {
			ret = PTR_ERR(defaults);
			goto err_unpin_ctx;
		}

		memcpy(vaddr, defaults, engine->context_size);
		i915_gem_object_unpin_map(engine->default_state);
		inhibit = false;
	}

	/* The second page of the context object contains some fields which must
	 * be set up prior to the first execution. */
	regs = vaddr + LRC_STATE_PN * PAGE_SIZE;
	execlists_init_reg_state(regs, ce, engine, ring, inhibit);
	if (inhibit)
		regs[CTX_CONTEXT_CONTROL] |=
			_MASKED_BIT_ENABLE(CTX_CTRL_ENGINE_CTX_RESTORE_INHIBIT);

	ret = 0;
err_unpin_ctx:
	__i915_gem_object_flush_map(ctx_obj, 0, engine->context_size);
	i915_gem_object_unpin_map(ctx_obj);
	return ret;
}

static int __execlists_context_alloc(struct intel_context *ce,
				     struct intel_engine_cs *engine)
{
	struct drm_i915_gem_object *ctx_obj;
	struct intel_ring *ring;
	struct i915_vma *vma;
	u32 context_size;
	int ret;

	GEM_BUG_ON(ce->state);
	context_size = round_up(engine->context_size, I915_GTT_PAGE_SIZE);

	if (IS_ENABLED(CONFIG_DRM_I915_DEBUG_GEM))
		context_size += I915_GTT_PAGE_SIZE; /* for redzone */

	ctx_obj = i915_gem_object_create_shmem(engine->i915, context_size);
	if (IS_ERR(ctx_obj))
		return PTR_ERR(ctx_obj);

	vma = i915_vma_instance(ctx_obj, &engine->gt->ggtt->vm, NULL);
	if (IS_ERR(vma)) {
		ret = PTR_ERR(vma);
		goto error_deref_obj;
	}

	if (!ce->timeline) {
		struct intel_timeline *tl;

		tl = intel_timeline_create(engine->gt, NULL);
		if (IS_ERR(tl)) {
			ret = PTR_ERR(tl);
			goto error_deref_obj;
		}

		ce->timeline = tl;
	}

	ring = intel_engine_create_ring(engine, (unsigned long)ce->ring);
	if (IS_ERR(ring)) {
		ret = PTR_ERR(ring);
		goto error_deref_obj;
	}

	ret = populate_lr_context(ce, ctx_obj, engine, ring);
	if (ret) {
		DRM_DEBUG_DRIVER("Failed to populate LRC: %d\n", ret);
		goto error_ring_free;
	}

	ce->ring = ring;
	ce->state = vma;

	return 0;

error_ring_free:
	intel_ring_put(ring);
error_deref_obj:
	i915_gem_object_put(ctx_obj);
	return ret;
}

static struct list_head *virtual_queue(struct virtual_engine *ve)
{
	return &ve->base.execlists.default_priolist.requests[0];
}

static void virtual_context_destroy(struct kref *kref)
{
	struct virtual_engine *ve =
		container_of(kref, typeof(*ve), context.ref);
	unsigned int n;

	GEM_BUG_ON(!list_empty(virtual_queue(ve)));
	GEM_BUG_ON(ve->request);
	GEM_BUG_ON(ve->context.inflight);

	for (n = 0; n < ve->num_siblings; n++) {
		struct intel_engine_cs *sibling = ve->siblings[n];
		struct rb_node *node = &ve->nodes[sibling->id].rb;
		unsigned long flags;

		if (RB_EMPTY_NODE(node))
			continue;

		spin_lock_irqsave(&sibling->active.lock, flags);

		/* Detachment is lazily performed in the execlists tasklet */
		if (!RB_EMPTY_NODE(node))
			rb_erase_cached(node, &sibling->execlists.virtual);

		spin_unlock_irqrestore(&sibling->active.lock, flags);
	}
	GEM_BUG_ON(__tasklet_is_scheduled(&ve->base.execlists.tasklet));

	if (ve->context.state)
		__execlists_context_fini(&ve->context);
	intel_context_fini(&ve->context);

	kfree(ve->bonds);
	kfree(ve);
}

static void virtual_engine_initial_hint(struct virtual_engine *ve)
{
	int swp;

	/*
	 * Pick a random sibling on starting to help spread the load around.
	 *
	 * New contexts are typically created with exactly the same order
	 * of siblings, and often started in batches. Due to the way we iterate
	 * the array of sibling when submitting requests, sibling[0] is
	 * prioritised for dequeuing. If we make sure that sibling[0] is fairly
	 * randomised across the system, we also help spread the load by the
	 * first engine we inspect being different each time.
	 *
	 * NB This does not force us to execute on this engine, it will just
	 * typically be the first we inspect for submission.
	 */
	swp = prandom_u32_max(ve->num_siblings);
	if (!swp)
		return;

	swap(ve->siblings[swp], ve->siblings[0]);
	if (!intel_engine_has_relative_mmio(ve->siblings[0]))
		virtual_update_register_offsets(ve->context.lrc_reg_state,
						ve->siblings[0]);
}

static int virtual_context_pin(struct intel_context *ce)
{
	struct virtual_engine *ve = container_of(ce, typeof(*ve), context);
	int err;

	/* Note: we must use a real engine class for setting up reg state */
	err = __execlists_context_pin(ce, ve->siblings[0]);
	if (err)
		return err;

	virtual_engine_initial_hint(ve);
	return 0;
}

static void virtual_context_enter(struct intel_context *ce)
{
	struct virtual_engine *ve = container_of(ce, typeof(*ve), context);
	unsigned int n;

	for (n = 0; n < ve->num_siblings; n++)
		intel_engine_pm_get(ve->siblings[n]);

	intel_timeline_enter(ce->timeline);
}

static void virtual_context_exit(struct intel_context *ce)
{
	struct virtual_engine *ve = container_of(ce, typeof(*ve), context);
	unsigned int n;

	intel_timeline_exit(ce->timeline);

	for (n = 0; n < ve->num_siblings; n++)
		intel_engine_pm_put(ve->siblings[n]);
}

static const struct intel_context_ops virtual_context_ops = {
	.pin = virtual_context_pin,
	.unpin = execlists_context_unpin,

	.enter = virtual_context_enter,
	.exit = virtual_context_exit,

	.destroy = virtual_context_destroy,
};

static intel_engine_mask_t virtual_submission_mask(struct virtual_engine *ve)
{
	struct i915_request *rq;
	intel_engine_mask_t mask;

	rq = READ_ONCE(ve->request);
	if (!rq)
		return 0;

	/* The rq is ready for submission; rq->execution_mask is now stable. */
	mask = rq->execution_mask;
	if (unlikely(!mask)) {
		/* Invalid selection, submit to a random engine in error */
		i915_request_skip(rq, -ENODEV);
		mask = ve->siblings[0]->mask;
	}

	GEM_TRACE("%s: rq=%llx:%lld, mask=%x, prio=%d\n",
		  ve->base.name,
		  rq->fence.context, rq->fence.seqno,
		  mask, ve->base.execlists.queue_priority_hint);

	return mask;
}

static void virtual_submission_tasklet(unsigned long data)
{
	struct virtual_engine * const ve = (struct virtual_engine *)data;
	const int prio = ve->base.execlists.queue_priority_hint;
	intel_engine_mask_t mask;
	unsigned int n;

	rcu_read_lock();
	mask = virtual_submission_mask(ve);
	rcu_read_unlock();
	if (unlikely(!mask))
		return;

	local_irq_disable();
	for (n = 0; READ_ONCE(ve->request) && n < ve->num_siblings; n++) {
		struct intel_engine_cs *sibling = ve->siblings[n];
		struct ve_node * const node = &ve->nodes[sibling->id];
		struct rb_node **parent, *rb;
		bool first;

		if (unlikely(!(mask & sibling->mask))) {
			if (!RB_EMPTY_NODE(&node->rb)) {
				spin_lock(&sibling->active.lock);
				rb_erase_cached(&node->rb,
						&sibling->execlists.virtual);
				RB_CLEAR_NODE(&node->rb);
				spin_unlock(&sibling->active.lock);
			}
			continue;
		}

		spin_lock(&sibling->active.lock);

		if (!RB_EMPTY_NODE(&node->rb)) {
			/*
			 * Cheat and avoid rebalancing the tree if we can
			 * reuse this node in situ.
			 */
			first = rb_first_cached(&sibling->execlists.virtual) ==
				&node->rb;
			if (prio == node->prio || (prio > node->prio && first))
				goto submit_engine;

			rb_erase_cached(&node->rb, &sibling->execlists.virtual);
		}

		rb = NULL;
		first = true;
		parent = &sibling->execlists.virtual.rb_root.rb_node;
		while (*parent) {
			struct ve_node *other;

			rb = *parent;
			other = rb_entry(rb, typeof(*other), rb);
			if (prio > other->prio) {
				parent = &rb->rb_left;
			} else {
				parent = &rb->rb_right;
				first = false;
			}
		}

		rb_link_node(&node->rb, rb, parent);
		rb_insert_color_cached(&node->rb,
				       &sibling->execlists.virtual,
				       first);

submit_engine:
		GEM_BUG_ON(RB_EMPTY_NODE(&node->rb));
		node->prio = prio;
		if (first && prio > sibling->execlists.queue_priority_hint) {
			sibling->execlists.queue_priority_hint = prio;
			tasklet_hi_schedule(&sibling->execlists.tasklet);
		}

		spin_unlock(&sibling->active.lock);
	}
	local_irq_enable();
}

static void virtual_submit_request(struct i915_request *rq)
{
	struct virtual_engine *ve = to_virtual_engine(rq->engine);
	struct i915_request *old;
	unsigned long flags;

	GEM_TRACE("%s: rq=%llx:%lld\n",
		  ve->base.name,
		  rq->fence.context,
		  rq->fence.seqno);

	GEM_BUG_ON(ve->base.submit_request != virtual_submit_request);

	spin_lock_irqsave(&ve->base.active.lock, flags);

	old = ve->request;
	if (old) { /* background completion event from preempt-to-busy */
		GEM_BUG_ON(!i915_request_completed(old));
		__i915_request_submit(old);
		i915_request_put(old);
	}

	if (i915_request_completed(rq)) {
		__i915_request_submit(rq);

		ve->base.execlists.queue_priority_hint = INT_MIN;
		ve->request = NULL;
	} else {
		ve->base.execlists.queue_priority_hint = rq_prio(rq);
		ve->request = i915_request_get(rq);

		GEM_BUG_ON(!list_empty(virtual_queue(ve)));
		list_move_tail(&rq->sched.link, virtual_queue(ve));

		tasklet_schedule(&ve->base.execlists.tasklet);
	}

	spin_unlock_irqrestore(&ve->base.active.lock, flags);
}

static struct ve_bond *
virtual_find_bond(struct virtual_engine *ve,
		  const struct intel_engine_cs *master)
{
	int i;

	for (i = 0; i < ve->num_bonds; i++) {
		if (ve->bonds[i].master == master)
			return &ve->bonds[i];
	}

	return NULL;
}

static void
virtual_bond_execute(struct i915_request *rq, struct dma_fence *signal)
{
	struct virtual_engine *ve = to_virtual_engine(rq->engine);
	intel_engine_mask_t allowed, exec;
	struct ve_bond *bond;

	allowed = ~to_request(signal)->engine->mask;

	bond = virtual_find_bond(ve, to_request(signal)->engine);
	if (bond)
		allowed &= bond->sibling_mask;

	/* Restrict the bonded request to run on only the available engines */
	exec = READ_ONCE(rq->execution_mask);
	while (!try_cmpxchg(&rq->execution_mask, &exec, exec & allowed))
		;

	/* Prevent the master from being re-run on the bonded engines */
	to_request(signal)->execution_mask &= ~allowed;
}

struct intel_context *
intel_execlists_create_virtual(struct i915_gem_context *ctx,
			       struct intel_engine_cs **siblings,
			       unsigned int count)
{
	struct virtual_engine *ve;
	unsigned int n;
	int err;

	if (count == 0)
		return ERR_PTR(-EINVAL);

	if (count == 1)
		return intel_context_create(ctx, siblings[0]);

	ve = kzalloc(struct_size(ve, siblings, count), GFP_KERNEL);
	if (!ve)
		return ERR_PTR(-ENOMEM);

	ve->base.i915 = ctx->i915;
	ve->base.gt = siblings[0]->gt;
	ve->base.uncore = siblings[0]->uncore;
	ve->base.id = -1;

	ve->base.class = OTHER_CLASS;
	ve->base.uabi_class = I915_ENGINE_CLASS_INVALID;
	ve->base.instance = I915_ENGINE_CLASS_INVALID_VIRTUAL;
	ve->base.uabi_instance = I915_ENGINE_CLASS_INVALID_VIRTUAL;

	/*
	 * The decision on whether to submit a request using semaphores
	 * depends on the saturated state of the engine. We only compute
	 * this during HW submission of the request, and we need for this
	 * state to be globally applied to all requests being submitted
	 * to this engine. Virtual engines encompass more than one physical
	 * engine and so we cannot accurately tell in advance if one of those
	 * engines is already saturated and so cannot afford to use a semaphore
	 * and be pessimized in priority for doing so -- if we are the only
	 * context using semaphores after all other clients have stopped, we
	 * will be starved on the saturated system. Such a global switch for
	 * semaphores is less than ideal, but alas is the current compromise.
	 */
	ve->base.saturated = ALL_ENGINES;

	snprintf(ve->base.name, sizeof(ve->base.name), "virtual");

	intel_engine_init_active(&ve->base, ENGINE_VIRTUAL);
	intel_engine_init_breadcrumbs(&ve->base);

	intel_engine_init_execlists(&ve->base);

	ve->base.cops = &virtual_context_ops;
	ve->base.request_alloc = execlists_request_alloc;

	ve->base.schedule = i915_schedule;
	ve->base.submit_request = virtual_submit_request;
	ve->base.bond_execute = virtual_bond_execute;

	INIT_LIST_HEAD(virtual_queue(ve));
	ve->base.execlists.queue_priority_hint = INT_MIN;
	tasklet_init(&ve->base.execlists.tasklet,
		     virtual_submission_tasklet,
		     (unsigned long)ve);

	intel_context_init(&ve->context, ctx, &ve->base);

	for (n = 0; n < count; n++) {
		struct intel_engine_cs *sibling = siblings[n];

		GEM_BUG_ON(!is_power_of_2(sibling->mask));
		if (sibling->mask & ve->base.mask) {
			DRM_DEBUG("duplicate %s entry in load balancer\n",
				  sibling->name);
			err = -EINVAL;
			goto err_put;
		}

		/*
		 * The virtual engine implementation is tightly coupled to
		 * the execlists backend -- we push out request directly
		 * into a tree inside each physical engine. We could support
		 * layering if we handle cloning of the requests and
		 * submitting a copy into each backend.
		 */
		if (sibling->execlists.tasklet.func !=
		    execlists_submission_tasklet) {
			err = -ENODEV;
			goto err_put;
		}

		GEM_BUG_ON(RB_EMPTY_NODE(&ve->nodes[sibling->id].rb));
		RB_CLEAR_NODE(&ve->nodes[sibling->id].rb);

		ve->siblings[ve->num_siblings++] = sibling;
		ve->base.mask |= sibling->mask;

		/*
		 * All physical engines must be compatible for their emission
		 * functions (as we build the instructions during request
		 * construction and do not alter them before submission
		 * on the physical engine). We use the engine class as a guide
		 * here, although that could be refined.
		 */
		if (ve->base.class != OTHER_CLASS) {
			if (ve->base.class != sibling->class) {
				DRM_DEBUG("invalid mixing of engine class, sibling %d, already %d\n",
					  sibling->class, ve->base.class);
				err = -EINVAL;
				goto err_put;
			}
			continue;
		}

		ve->base.class = sibling->class;
		ve->base.uabi_class = sibling->uabi_class;
		snprintf(ve->base.name, sizeof(ve->base.name),
			 "v%dx%d", ve->base.class, count);
		ve->base.context_size = sibling->context_size;

		ve->base.emit_bb_start = sibling->emit_bb_start;
		ve->base.emit_flush = sibling->emit_flush;
		ve->base.emit_init_breadcrumb = sibling->emit_init_breadcrumb;
		ve->base.emit_fini_breadcrumb = sibling->emit_fini_breadcrumb;
		ve->base.emit_fini_breadcrumb_dw =
			sibling->emit_fini_breadcrumb_dw;

		ve->base.flags = sibling->flags;
	}

	ve->base.flags |= I915_ENGINE_IS_VIRTUAL;

	err = __execlists_context_alloc(&ve->context, siblings[0]);
	if (err)
		goto err_put;

	__set_bit(CONTEXT_ALLOC_BIT, &ve->context.flags);

	return &ve->context;

err_put:
	intel_context_put(&ve->context);
	return ERR_PTR(err);
}

struct intel_context *
intel_execlists_clone_virtual(struct i915_gem_context *ctx,
			      struct intel_engine_cs *src)
{
	struct virtual_engine *se = to_virtual_engine(src);
	struct intel_context *dst;

	dst = intel_execlists_create_virtual(ctx,
					     se->siblings,
					     se->num_siblings);
	if (IS_ERR(dst))
		return dst;

	if (se->num_bonds) {
		struct virtual_engine *de = to_virtual_engine(dst->engine);

		de->bonds = kmemdup(se->bonds,
				    sizeof(*se->bonds) * se->num_bonds,
				    GFP_KERNEL);
		if (!de->bonds) {
			intel_context_put(dst);
			return ERR_PTR(-ENOMEM);
		}

		de->num_bonds = se->num_bonds;
	}

	return dst;
}

int intel_virtual_engine_attach_bond(struct intel_engine_cs *engine,
				     const struct intel_engine_cs *master,
				     const struct intel_engine_cs *sibling)
{
	struct virtual_engine *ve = to_virtual_engine(engine);
	struct ve_bond *bond;
	int n;

	/* Sanity check the sibling is part of the virtual engine */
	for (n = 0; n < ve->num_siblings; n++)
		if (sibling == ve->siblings[n])
			break;
	if (n == ve->num_siblings)
		return -EINVAL;

	bond = virtual_find_bond(ve, master);
	if (bond) {
		bond->sibling_mask |= sibling->mask;
		return 0;
	}

	bond = krealloc(ve->bonds,
			sizeof(*bond) * (ve->num_bonds + 1),
			GFP_KERNEL);
	if (!bond)
		return -ENOMEM;

	bond[ve->num_bonds].master = master;
	bond[ve->num_bonds].sibling_mask = sibling->mask;

	ve->bonds = bond;
	ve->num_bonds++;

	return 0;
}

struct intel_engine_cs *
intel_virtual_engine_get_sibling(struct intel_engine_cs *engine,
				 unsigned int sibling)
{
	struct virtual_engine *ve = to_virtual_engine(engine);

	if (sibling >= ve->num_siblings)
		return NULL;

	return ve->siblings[sibling];
}

void intel_execlists_show_requests(struct intel_engine_cs *engine,
				   struct drm_printer *m,
				   void (*show_request)(struct drm_printer *m,
							struct i915_request *rq,
							const char *prefix),
				   unsigned int max)
{
	const struct intel_engine_execlists *execlists = &engine->execlists;
	struct i915_request *rq, *last;
	unsigned long flags;
	unsigned int count;
	struct rb_node *rb;

	spin_lock_irqsave(&engine->active.lock, flags);

	last = NULL;
	count = 0;
	list_for_each_entry(rq, &engine->active.requests, sched.link) {
		if (count++ < max - 1)
			show_request(m, rq, "\t\tE ");
		else
			last = rq;
	}
	if (last) {
		if (count > max) {
			drm_printf(m,
				   "\t\t...skipping %d executing requests...\n",
				   count - max);
		}
		show_request(m, last, "\t\tE ");
	}

	last = NULL;
	count = 0;
	if (execlists->queue_priority_hint != INT_MIN)
		drm_printf(m, "\t\tQueue priority hint: %d\n",
			   execlists->queue_priority_hint);
	for (rb = rb_first_cached(&execlists->queue); rb; rb = rb_next(rb)) {
		struct i915_priolist *p = rb_entry(rb, typeof(*p), node);
		int i;

		priolist_for_each_request(rq, p, i) {
			if (count++ < max - 1)
				show_request(m, rq, "\t\tQ ");
			else
				last = rq;
		}
	}
	if (last) {
		if (count > max) {
			drm_printf(m,
				   "\t\t...skipping %d queued requests...\n",
				   count - max);
		}
		show_request(m, last, "\t\tQ ");
	}

	last = NULL;
	count = 0;
	for (rb = rb_first_cached(&execlists->virtual); rb; rb = rb_next(rb)) {
		struct virtual_engine *ve =
			rb_entry(rb, typeof(*ve), nodes[engine->id].rb);
		struct i915_request *rq = READ_ONCE(ve->request);

		if (rq) {
			if (count++ < max - 1)
				show_request(m, rq, "\t\tV ");
			else
				last = rq;
		}
	}
	if (last) {
		if (count > max) {
			drm_printf(m,
				   "\t\t...skipping %d virtual requests...\n",
				   count - max);
		}
		show_request(m, last, "\t\tV ");
	}

	spin_unlock_irqrestore(&engine->active.lock, flags);
}

void intel_lr_context_reset(struct intel_engine_cs *engine,
			    struct intel_context *ce,
			    u32 head,
			    bool scrub)
{
	GEM_BUG_ON(!intel_context_is_pinned(ce));

	/*
	 * We want a simple context + ring to execute the breadcrumb update.
	 * We cannot rely on the context being intact across the GPU hang,
	 * so clear it and rebuild just what we need for the breadcrumb.
	 * All pending requests for this context will be zapped, and any
	 * future request will be after userspace has had the opportunity
	 * to recreate its own state.
	 */
	if (scrub)
		restore_default_state(ce, engine);

	/* Rerun the request; its payload has been neutered (if guilty). */
	ce->ring->head = head;
	intel_ring_update_space(ce->ring);

	__execlists_update_reg_state(ce, engine);
}

bool
intel_engine_in_execlists_submission_mode(const struct intel_engine_cs *engine)
{
	return engine->set_default_submission ==
	       intel_execlists_set_default_submission;
}

#if IS_ENABLED(CONFIG_DRM_I915_SELFTEST)
#include "selftest_lrc.c"
#endif<|MERGE_RESOLUTION|>--- conflicted
+++ resolved
@@ -489,8 +489,6 @@
 	return desc;
 }
 
-<<<<<<< HEAD
-=======
 static u32 *set_offsets(u32 *regs,
 			const u8 *data,
 			const struct intel_engine_cs *engine)
@@ -847,7 +845,6 @@
 	}
 }
 
->>>>>>> 0d3821eb
 static struct i915_request *
 __unwind_incomplete_requests(struct intel_engine_cs *engine)
 {
@@ -1197,13 +1194,10 @@
 	 */
 	mb();
 
-<<<<<<< HEAD
-=======
 	/* Wa_1607138340:tgl */
 	if (IS_TGL_REVID(rq->i915, TGL_REVID_A0, TGL_REVID_A0))
 		desc |= CTX_DESC_FORCE_RESTORE;
 
->>>>>>> 0d3821eb
 	ce->lrc_desc &= ~CTX_DESC_FORCE_RESTORE;
 	return desc;
 }
@@ -1703,10 +1697,6 @@
 			 * submission.
 			 */
 			if (!list_is_last(&last->sched.link,
-<<<<<<< HEAD
-					  &engine->active.requests))
-				return;
-=======
 					  &engine->active.requests)) {
 				/*
 				 * Even if ELSP[1] is occupied and not worthy
@@ -1719,7 +1709,6 @@
 
 				return;
 			}
->>>>>>> 0d3821eb
 		}
 	}
 
@@ -2678,17 +2667,10 @@
 	/* WaClearSlmSpaceAtContextSwitch:skl,bxt,kbl,glk,cfl */
 	batch = gen8_emit_pipe_control(batch,
 				       PIPE_CONTROL_FLUSH_L3 |
-<<<<<<< HEAD
-				       PIPE_CONTROL_GLOBAL_GTT_IVB |
-				       PIPE_CONTROL_CS_STALL |
-				       PIPE_CONTROL_QW_WRITE,
-				       slm_offset(engine));
-=======
 				       PIPE_CONTROL_STORE_DATA_INDEX |
 				       PIPE_CONTROL_CS_STALL |
 				       PIPE_CONTROL_QW_WRITE,
 				       LRC_PPHWSP_SCRATCH_ADDR);
->>>>>>> 0d3821eb
 
 	batch = emit_lri(batch, lri, ARRAY_SIZE(lri));
 
