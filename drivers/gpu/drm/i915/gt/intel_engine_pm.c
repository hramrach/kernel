--- conflicted
+++ resolved
@@ -5,10 +5,7 @@
 
 #include "i915_drv.h"
 
-<<<<<<< HEAD
-=======
 #include "intel_breadcrumbs.h"
->>>>>>> 7d2a07b7
 #include "intel_context.h"
 #include "intel_engine.h"
 #include "intel_engine_heartbeat.h"
@@ -18,8 +15,6 @@
 #include "intel_rc6.h"
 #include "intel_ring.h"
 #include "shmem_utils.h"
-<<<<<<< HEAD
-=======
 
 static void dbg_poison_ce(struct intel_context *ce)
 {
@@ -43,40 +38,12 @@
 		i915_gem_object_unlock(obj);
 	}
 }
->>>>>>> 7d2a07b7
 
 static int __engine_unpark(struct intel_wakeref *wf)
 {
 	struct intel_engine_cs *engine =
 		container_of(wf, typeof(*engine), wakeref);
 	struct intel_context *ce;
-<<<<<<< HEAD
-
-	ENGINE_TRACE(engine, "\n");
-
-	intel_gt_pm_get(engine->gt);
-
-	/* Discard stale context state from across idling */
-	ce = engine->kernel_context;
-	if (ce) {
-		GEM_BUG_ON(test_bit(CONTEXT_VALID_BIT, &ce->flags));
-
-		/* First poison the image to verify we never fully trust it */
-		if (IS_ENABLED(CONFIG_DRM_I915_DEBUG_GEM) && ce->state) {
-			struct drm_i915_gem_object *obj = ce->state->obj;
-			int type = i915_coherent_map_type(engine->i915);
-			void *map;
-
-			map = i915_gem_object_pin_map(obj, type);
-			if (!IS_ERR(map)) {
-				memset(map, CONTEXT_REDZONE, obj->base.size);
-				i915_gem_object_flush_map(obj);
-				i915_gem_object_unpin_map(obj);
-			}
-		}
-
-		ce->ops->reset(ce);
-=======
 
 	ENGINE_TRACE(engine, "\n");
 
@@ -103,24 +70,19 @@
 			 ce->ring->emit);
 		GEM_BUG_ON(ce->timeline->seqno !=
 			   READ_ONCE(*ce->timeline->hwsp_seqno));
->>>>>>> 7d2a07b7
 	}
 
 	if (engine->unpark)
 		engine->unpark(engine);
 
-<<<<<<< HEAD
-=======
 	intel_breadcrumbs_unpark(engine->breadcrumbs);
->>>>>>> 7d2a07b7
 	intel_engine_unpark_heartbeat(engine);
 	return 0;
 }
 
 #if IS_ENABLED(CONFIG_LOCKDEP)
 
-<<<<<<< HEAD
-static inline unsigned long __timeline_mark_lock(struct intel_context *ce)
+static unsigned long __timeline_mark_lock(struct intel_context *ce)
 {
 	unsigned long flags;
 
@@ -130,8 +92,8 @@
 	return flags;
 }
 
-static inline void __timeline_mark_unlock(struct intel_context *ce,
-					  unsigned long flags)
+static void __timeline_mark_unlock(struct intel_context *ce,
+				   unsigned long flags)
 {
 	mutex_release(&ce->timeline->mutex.dep_map, _THIS_IP_);
 	local_irq_restore(flags);
@@ -139,13 +101,13 @@
 
 #else
 
-static inline unsigned long __timeline_mark_lock(struct intel_context *ce)
+static unsigned long __timeline_mark_lock(struct intel_context *ce)
 {
 	return 0;
 }
 
-static inline void __timeline_mark_unlock(struct intel_context *ce,
-					  unsigned long flags)
+static void __timeline_mark_unlock(struct intel_context *ce,
+				   unsigned long flags)
 {
 }
 
@@ -165,53 +127,6 @@
 		       struct intel_timeline *tl,
 		       struct intel_engine_cs *engine)
 {
-=======
-static unsigned long __timeline_mark_lock(struct intel_context *ce)
-{
-	unsigned long flags;
-
-	local_irq_save(flags);
-	mutex_acquire(&ce->timeline->mutex.dep_map, 2, 0, _THIS_IP_);
-
-	return flags;
-}
-
-static void __timeline_mark_unlock(struct intel_context *ce,
-				   unsigned long flags)
-{
-	mutex_release(&ce->timeline->mutex.dep_map, _THIS_IP_);
-	local_irq_restore(flags);
-}
-
-#else
-
-static unsigned long __timeline_mark_lock(struct intel_context *ce)
-{
-	return 0;
-}
-
-static void __timeline_mark_unlock(struct intel_context *ce,
-				   unsigned long flags)
-{
-}
-
-#endif /* !IS_ENABLED(CONFIG_LOCKDEP) */
-
-static void duration(struct dma_fence *fence, struct dma_fence_cb *cb)
-{
-	struct i915_request *rq = to_request(fence);
-
-	ewma__engine_latency_add(&rq->engine->latency,
-				 ktime_us_delta(rq->fence.timestamp,
-						rq->duration.emitted));
-}
-
-static void
-__queue_and_release_pm(struct i915_request *rq,
-		       struct intel_timeline *tl,
-		       struct intel_engine_cs *engine)
-{
->>>>>>> 7d2a07b7
 	struct intel_gt_timelines *timelines = &engine->gt->timelines;
 
 	ENGINE_TRACE(engine, "parking\n");
@@ -232,11 +147,7 @@
 		list_add_tail(&tl->link, &timelines->active_list);
 
 	/* Hand the request over to HW and so engine_retire() */
-<<<<<<< HEAD
-	__i915_request_queue(rq, NULL);
-=======
 	__i915_request_queue_bh(rq);
->>>>>>> 7d2a07b7
 
 	/* Let new submissions commence (and maybe retire this timeline) */
 	__intel_wakeref_defer_park(&engine->wakeref);
@@ -316,17 +227,10 @@
 		dma_fence_add_callback(&rq->fence, &rq->duration.cb, duration);
 		rq->duration.emitted = ktime_get();
 	}
-<<<<<<< HEAD
 
 	/* Expose ourselves to the world */
 	__queue_and_release_pm(rq, ce->timeline, engine);
 
-=======
-
-	/* Expose ourselves to the world */
-	__queue_and_release_pm(rq, ce->timeline, engine);
-
->>>>>>> 7d2a07b7
 	result = false;
 out_unlock:
 	__timeline_mark_unlock(ce, flags);
@@ -368,11 +272,7 @@
 	call_idle_barriers(engine); /* cleanup after wedging */
 
 	intel_engine_park_heartbeat(engine);
-<<<<<<< HEAD
-	intel_engine_disarm_breadcrumbs(engine);
-=======
 	intel_breadcrumbs_park(engine->breadcrumbs);
->>>>>>> 7d2a07b7
 
 	/* Must be reset upon idling, or we may miss the busy wakeup. */
 	GEM_BUG_ON(engine->execlists.queue_priority_hint != INT_MIN);
