--- conflicted
+++ resolved
@@ -254,22 +254,15 @@
 		     area->vm_flags & VM_WRITE))
 		return VM_FAULT_SIGBUS;
 
-<<<<<<< HEAD
-=======
 	if (i915_gem_object_lock_interruptible(obj, NULL))
 		return VM_FAULT_NOPAGE;
 
->>>>>>> 7d2a07b7
 	err = i915_gem_object_pin_pages(obj);
 	if (err)
 		goto out;
 
 	iomap = -1;
-<<<<<<< HEAD
-	if (!i915_gem_object_type_has(obj, I915_GEM_OBJECT_HAS_STRUCT_PAGE)) {
-=======
 	if (!i915_gem_object_has_struct_page(obj)) {
->>>>>>> 7d2a07b7
 		iomap = obj->mm.region->iomap.base;
 		iomap -= obj->mm.region->region.start;
 	}
@@ -287,10 +280,7 @@
 	i915_gem_object_unpin_pages(obj);
 
 out:
-<<<<<<< HEAD
-=======
 	i915_gem_object_unlock(obj);
->>>>>>> 7d2a07b7
 	return i915_error_to_vmf_fault(err);
 }
 
@@ -319,18 +309,6 @@
 
 	wakeref = intel_runtime_pm_get(rpm);
 
-<<<<<<< HEAD
-	ret = intel_gt_reset_trylock(ggtt->vm.gt, &srcu);
-	if (ret)
-		goto err_rpm;
-
-	/* Now pin it into the GTT as needed */
-	vma = i915_gem_object_ggtt_pin(obj, NULL, 0, 0,
-				       PIN_MAPPABLE |
-				       PIN_NONBLOCK /* NOWARN */ |
-				       PIN_NOEVICT);
-	if (IS_ERR(vma)) {
-=======
 	i915_gem_ww_ctx_init(&ww, true);
 retry:
 	ret = i915_gem_object_lock(obj, &ww);
@@ -357,7 +335,6 @@
 					  PIN_NONBLOCK /* NOWARN */ |
 					  PIN_NOEVICT);
 	if (IS_ERR(vma) && vma != ERR_PTR(-EDEADLK)) {
->>>>>>> 7d2a07b7
 		/* Use a partial view if it is bigger than available space */
 		struct i915_ggtt_view view =
 			compute_partial_view(obj, page_offset, MIN_CHUNK_PAGES);
@@ -372,13 +349,8 @@
 		 * all hope that the hardware is able to track future writes.
 		 */
 
-<<<<<<< HEAD
-		vma = i915_gem_object_ggtt_pin(obj, &view, 0, 0, flags);
-		if (IS_ERR(vma)) {
-=======
 		vma = i915_gem_object_ggtt_pin_ww(obj, &ww, &view, 0, 0, flags);
 		if (IS_ERR(vma) && vma != ERR_PTR(-EDEADLK)) {
->>>>>>> 7d2a07b7
 			flags = PIN_MAPPABLE;
 			view.type = I915_GGTT_VIEW_PARTIAL;
 			vma = i915_gem_object_ggtt_pin_ww(obj, &ww, &view, 0, 0, flags);
@@ -438,11 +410,8 @@
 	__i915_vma_unpin(vma);
 err_reset:
 	intel_gt_reset_unlock(ggtt->vm.gt, srcu);
-<<<<<<< HEAD
-=======
 err_pages:
 	i915_gem_object_unpin_pages(obj);
->>>>>>> 7d2a07b7
 err_rpm:
 	if (ret == -EDEADLK) {
 		ret = i915_gem_ww_ctx_backoff(&ww);
@@ -451,11 +420,6 @@
 	}
 	i915_gem_ww_ctx_fini(&ww);
 	intel_runtime_pm_put(rpm, wakeref);
-<<<<<<< HEAD
-	i915_gem_object_unpin_pages(obj);
-err:
-=======
->>>>>>> 7d2a07b7
 	return i915_error_to_vmf_fault(ret);
 }
 
@@ -465,13 +429,9 @@
 {
 	struct i915_mmap_offset *mmo = area->vm_private_data;
 	struct drm_i915_gem_object *obj = mmo->obj;
-<<<<<<< HEAD
-	void *vaddr;
-=======
 	struct i915_gem_ww_ctx ww;
 	void *vaddr;
 	int err = 0;
->>>>>>> 7d2a07b7
 
 	if (i915_gem_object_is_readonly(obj) && write)
 		return -EACCES;
@@ -480,12 +440,6 @@
 	if (addr >= obj->base.size)
 		return -EINVAL;
 
-<<<<<<< HEAD
-	/* As this is primarily for debugging, let's focus on simplicity */
-	vaddr = i915_gem_object_pin_map(obj, I915_MAP_FORCE_WC);
-	if (IS_ERR(vaddr))
-		return PTR_ERR(vaddr);
-=======
 	i915_gem_ww_ctx_init(&ww, true);
 retry:
 	err = i915_gem_object_lock(obj, &ww);
@@ -498,18 +452,12 @@
 		err = PTR_ERR(vaddr);
 		goto out;
 	}
->>>>>>> 7d2a07b7
 
 	if (write) {
 		memcpy(vaddr + addr, buf, len);
 		__i915_gem_object_flush_map(obj, addr, len);
 	} else {
 		memcpy(buf, vaddr + addr, len);
-<<<<<<< HEAD
-	}
-
-	i915_gem_object_unpin_map(obj);
-=======
 	}
 
 	i915_gem_object_unpin_map(obj);
@@ -523,7 +471,6 @@
 
 	if (err)
 		return err;
->>>>>>> 7d2a07b7
 
 	return len;
 }
@@ -698,7 +645,6 @@
 	err = intel_gt_retire_requests_timeout(&i915->gt, MAX_SCHEDULE_TIMEOUT);
 	if (err)
 		goto err;
-<<<<<<< HEAD
 
 	i915_gem_drain_freed_objects(i915);
 	err = drm_vma_offset_add(obj->base.dev->vma_offset_manager,
@@ -714,23 +660,6 @@
 		drm_vma_node_allow(&mmo->vma_node, file);
 	return mmo;
 
-=======
-
-	i915_gem_drain_freed_objects(i915);
-	err = drm_vma_offset_add(obj->base.dev->vma_offset_manager,
-				 &mmo->vma_node, obj->base.size / PAGE_SIZE);
-	if (err)
-		goto err;
-
-insert:
-	mmo = insert_mmo(obj, mmo);
-	GEM_BUG_ON(lookup_mmo(obj, mmap_type) != mmo);
-out:
-	if (file)
-		drm_vma_node_allow(&mmo->vma_node, file);
-	return mmo;
-
->>>>>>> 7d2a07b7
 err:
 	kfree(mmo);
 	return ERR_PTR(err);
@@ -756,14 +685,8 @@
 	}
 
 	if (mmap_type != I915_MMAP_TYPE_GTT &&
-<<<<<<< HEAD
-	    !i915_gem_object_type_has(obj,
-				      I915_GEM_OBJECT_HAS_STRUCT_PAGE |
-				      I915_GEM_OBJECT_HAS_IOMEM)) {
-=======
 	    !i915_gem_object_has_struct_page(obj) &&
 	    !i915_gem_object_type_has(obj, I915_GEM_OBJECT_HAS_IOMEM)) {
->>>>>>> 7d2a07b7
 		err = -ENODEV;
 		goto out;
 	}
@@ -1001,14 +924,9 @@
 	 * requires avoiding extraneous references to their filp, hence why
 	 * we prefer to use an anonymous file for their mmaps.
 	 */
-<<<<<<< HEAD
-	fput(vma->vm_file);
-	vma->vm_file = anon;
-=======
 	vma_set_file(vma, anon);
 	/* Drop the initial creation reference, the vma is now holding one. */
 	fput(anon);
->>>>>>> 7d2a07b7
 
 	switch (mmo->mmap_type) {
 	case I915_MMAP_TYPE_WC:
