--- conflicted
+++ resolved
@@ -524,74 +524,12 @@
 		      I915_MM_SHRINKER, 0, _RET_IP_);
 
 	mutex_acquire(&mutex->dep_map, 0, 0, _RET_IP_);
-	mutex_release(&mutex->dep_map, _RET_IP_);
-
-	mutex_release(&i915->drm.struct_mutex.dep_map, _RET_IP_);
+	mutex_release(&mutex->dep_map, 0, _RET_IP_);
+
+	mutex_release(&i915->drm.struct_mutex.dep_map, 0, _RET_IP_);
 
 	fs_reclaim_release(GFP_KERNEL);
 
 	if (unlock)
-<<<<<<< HEAD
-		mutex_release(&i915->drm.struct_mutex.dep_map, _RET_IP_);
-}
-
-#define obj_to_i915(obj__) to_i915((obj__)->base.dev)
-
-void i915_gem_object_make_unshrinkable(struct drm_i915_gem_object *obj)
-{
-	/*
-	 * We can only be called while the pages are pinned or when
-	 * the pages are released. If pinned, we should only be called
-	 * from a single caller under controlled conditions; and on release
-	 * only one caller may release us. Neither the two may cross.
-	 */
-	if (!list_empty(&obj->mm.link)) { /* pinned by caller */
-		struct drm_i915_private *i915 = obj_to_i915(obj);
-		unsigned long flags;
-
-		spin_lock_irqsave(&i915->mm.obj_lock, flags);
-		GEM_BUG_ON(list_empty(&obj->mm.link));
-
-		list_del_init(&obj->mm.link);
-		i915->mm.shrink_count--;
-		i915->mm.shrink_memory -= obj->base.size;
-
-		spin_unlock_irqrestore(&i915->mm.obj_lock, flags);
-	}
-}
-
-static void __i915_gem_object_make_shrinkable(struct drm_i915_gem_object *obj,
-					      struct list_head *head)
-{
-	GEM_BUG_ON(!i915_gem_object_has_pages(obj));
-	GEM_BUG_ON(!list_empty(&obj->mm.link));
-
-	if (i915_gem_object_is_shrinkable(obj)) {
-		struct drm_i915_private *i915 = obj_to_i915(obj);
-		unsigned long flags;
-
-		spin_lock_irqsave(&i915->mm.obj_lock, flags);
-		GEM_BUG_ON(!kref_read(&obj->base.refcount));
-
-		list_add_tail(&obj->mm.link, head);
-		i915->mm.shrink_count++;
-		i915->mm.shrink_memory += obj->base.size;
-
-		spin_unlock_irqrestore(&i915->mm.obj_lock, flags);
-	}
-}
-
-void i915_gem_object_make_shrinkable(struct drm_i915_gem_object *obj)
-{
-	__i915_gem_object_make_shrinkable(obj,
-					  &obj_to_i915(obj)->mm.shrink_list);
-}
-
-void i915_gem_object_make_purgeable(struct drm_i915_gem_object *obj)
-{
-	__i915_gem_object_make_shrinkable(obj,
-					  &obj_to_i915(obj)->mm.purge_list);
-=======
 		mutex_release(&i915->drm.struct_mutex.dep_map, 0, _RET_IP_);
->>>>>>> 12e6286f
 }