/*
 * Copyright © 2008,2010 Intel Corporation
 *
 * Permission is hereby granted, free of charge, to any person obtaining a
 * copy of this software and associated documentation files (the "Software"),
 * to deal in the Software without restriction, including without limitation
 * the rights to use, copy, modify, merge, publish, distribute, sublicense,
 * and/or sell copies of the Software, and to permit persons to whom the
 * Software is furnished to do so, subject to the following conditions:
 *
 * The above copyright notice and this permission notice (including the next
 * paragraph) shall be included in all copies or substantial portions of the
 * Software.
 *
 * THE SOFTWARE IS PROVIDED "AS IS", WITHOUT WARRANTY OF ANY KIND, EXPRESS OR
 * IMPLIED, INCLUDING BUT NOT LIMITED TO THE WARRANTIES OF MERCHANTABILITY,
 * FITNESS FOR A PARTICULAR PURPOSE AND NONINFRINGEMENT.  IN NO EVENT SHALL
 * THE AUTHORS OR COPYRIGHT HOLDERS BE LIABLE FOR ANY CLAIM, DAMAGES OR OTHER
 * LIABILITY, WHETHER IN AN ACTION OF CONTRACT, TORT OR OTHERWISE, ARISING
 * FROM, OUT OF OR IN CONNECTION WITH THE SOFTWARE OR THE USE OR OTHER DEALINGS
 * IN THE SOFTWARE.
 *
 * Authors:
 *    Eric Anholt <eric@anholt.net>
 *    Chris Wilson <chris@chris-wilson.co.uk>
 *
 */

#include <drm/drmP.h>
#include <drm/i915_drm.h>
#include "i915_drv.h"
#include "i915_trace.h"
#include "intel_drv.h"
#include <linux/dma_remapping.h>

struct eb_objects {
	struct list_head objects;
	int and;
	union {
		struct drm_i915_gem_object *lut[0];
		struct hlist_head buckets[0];
	};
};

static struct eb_objects *
eb_create(struct drm_i915_gem_execbuffer2 *args)
{
	struct eb_objects *eb = NULL;

	if (args->flags & I915_EXEC_HANDLE_LUT) {
		int size = args->buffer_count;
		size *= sizeof(struct drm_i915_gem_object *);
		size += sizeof(struct eb_objects);
		eb = kmalloc(size, GFP_TEMPORARY | __GFP_NOWARN | __GFP_NORETRY);
	}

	if (eb == NULL) {
		int size = args->buffer_count;
		int count = PAGE_SIZE / sizeof(struct hlist_head) / 2;
		BUILD_BUG_ON(!is_power_of_2(PAGE_SIZE / sizeof(struct hlist_head)));
		while (count > 2*size)
			count >>= 1;
		eb = kzalloc(count*sizeof(struct hlist_head) +
			     sizeof(struct eb_objects),
			     GFP_TEMPORARY);
		if (eb == NULL)
			return eb;

		eb->and = count - 1;
	} else
		eb->and = -args->buffer_count;

	INIT_LIST_HEAD(&eb->objects);
	return eb;
}

static void
eb_reset(struct eb_objects *eb)
{
	if (eb->and >= 0)
		memset(eb->buckets, 0, (eb->and+1)*sizeof(struct hlist_head));
}

static int
eb_lookup_objects(struct eb_objects *eb,
		  struct drm_i915_gem_exec_object2 *exec,
		  const struct drm_i915_gem_execbuffer2 *args,
		  struct drm_file *file)
{
	int i;

	spin_lock(&file->table_lock);
	for (i = 0; i < args->buffer_count; i++) {
		struct drm_i915_gem_object *obj;

		obj = to_intel_bo(idr_find(&file->object_idr, exec[i].handle));
		if (obj == NULL) {
			spin_unlock(&file->table_lock);
			DRM_DEBUG("Invalid object handle %d at index %d\n",
				   exec[i].handle, i);
			return -ENOENT;
		}

		if (!list_empty(&obj->exec_list)) {
			spin_unlock(&file->table_lock);
			DRM_DEBUG("Object %p [handle %d, index %d] appears more than once in object list\n",
				   obj, exec[i].handle, i);
			return -EINVAL;
		}

		drm_gem_object_reference(&obj->base);
		list_add_tail(&obj->exec_list, &eb->objects);

		obj->exec_entry = &exec[i];
		if (eb->and < 0) {
			eb->lut[i] = obj;
		} else {
			uint32_t handle = args->flags & I915_EXEC_HANDLE_LUT ? i : exec[i].handle;
			obj->exec_handle = handle;
			hlist_add_head(&obj->exec_node,
				       &eb->buckets[handle & eb->and]);
		}
	}
	spin_unlock(&file->table_lock);

	return 0;
}

static struct drm_i915_gem_object *
eb_get_object(struct eb_objects *eb, unsigned long handle)
{
	if (eb->and < 0) {
		if (handle >= -eb->and)
			return NULL;
		return eb->lut[handle];
	} else {
		struct hlist_head *head;
		struct hlist_node *node;

		head = &eb->buckets[handle & eb->and];
		hlist_for_each(node, head) {
			struct drm_i915_gem_object *obj;

			obj = hlist_entry(node, struct drm_i915_gem_object, exec_node);
			if (obj->exec_handle == handle)
				return obj;
		}
		return NULL;
	}
}

static void
eb_destroy(struct eb_objects *eb)
{
	while (!list_empty(&eb->objects)) {
		struct drm_i915_gem_object *obj;

		obj = list_first_entry(&eb->objects,
				       struct drm_i915_gem_object,
				       exec_list);
		list_del_init(&obj->exec_list);
		drm_gem_object_unreference(&obj->base);
	}
	kfree(eb);
}

static inline int use_cpu_reloc(struct drm_i915_gem_object *obj)
{
	return (obj->base.write_domain == I915_GEM_DOMAIN_CPU ||
		!obj->map_and_fenceable ||
		obj->cache_level != I915_CACHE_NONE);
}

static int
i915_gem_execbuffer_relocate_entry(struct drm_i915_gem_object *obj,
				   struct eb_objects *eb,
				   struct drm_i915_gem_relocation_entry *reloc)
{
	struct drm_device *dev = obj->base.dev;
	struct drm_gem_object *target_obj;
	struct drm_i915_gem_object *target_i915_obj;
	uint32_t target_offset;
	int ret = -EINVAL;

	/* we've already hold a reference to all valid objects */
	target_obj = &eb_get_object(eb, reloc->target_handle)->base;
	if (unlikely(target_obj == NULL))
		return -ENOENT;

	target_i915_obj = to_intel_bo(target_obj);
	target_offset = target_i915_obj->gtt_offset;

	/* Sandybridge PPGTT errata: We need a global gtt mapping for MI and
	 * pipe_control writes because the gpu doesn't properly redirect them
	 * through the ppgtt for non_secure batchbuffers. */
	if (unlikely(IS_GEN6(dev) &&
	    reloc->write_domain == I915_GEM_DOMAIN_INSTRUCTION &&
	    !target_i915_obj->has_global_gtt_mapping)) {
		i915_gem_gtt_bind_object(target_i915_obj,
					 target_i915_obj->cache_level);
	}

	/* Validate that the target is in a valid r/w GPU domain */
	if (unlikely(reloc->write_domain & (reloc->write_domain - 1))) {
		DRM_DEBUG("reloc with multiple write domains: "
			  "obj %p target %d offset %d "
			  "read %08x write %08x",
			  obj, reloc->target_handle,
			  (int) reloc->offset,
			  reloc->read_domains,
			  reloc->write_domain);
		return ret;
	}
	if (unlikely((reloc->write_domain | reloc->read_domains)
		     & ~I915_GEM_GPU_DOMAINS)) {
		DRM_DEBUG("reloc with read/write non-GPU domains: "
			  "obj %p target %d offset %d "
			  "read %08x write %08x",
			  obj, reloc->target_handle,
			  (int) reloc->offset,
			  reloc->read_domains,
			  reloc->write_domain);
		return ret;
	}

	target_obj->pending_read_domains |= reloc->read_domains;
	target_obj->pending_write_domain |= reloc->write_domain;

	/* If the relocation already has the right value in it, no
	 * more work needs to be done.
	 */
	if (target_offset == reloc->presumed_offset)
		return 0;

	/* Check that the relocation address is valid... */
	if (unlikely(reloc->offset > obj->base.size - 4)) {
		DRM_DEBUG("Relocation beyond object bounds: "
			  "obj %p target %d offset %d size %d.\n",
			  obj, reloc->target_handle,
			  (int) reloc->offset,
			  (int) obj->base.size);
		return ret;
	}
	if (unlikely(reloc->offset & 3)) {
		DRM_DEBUG("Relocation not 4-byte aligned: "
			  "obj %p target %d offset %d.\n",
			  obj, reloc->target_handle,
			  (int) reloc->offset);
		return ret;
	}

	/* We can't wait for rendering with pagefaults disabled */
	if (obj->active && in_atomic())
		return -EFAULT;

	reloc->delta += target_offset;
	if (use_cpu_reloc(obj)) {
		uint32_t page_offset = reloc->offset & ~PAGE_MASK;
		char *vaddr;

		ret = i915_gem_object_set_to_cpu_domain(obj, 1);
		if (ret)
			return ret;

		vaddr = kmap_atomic(i915_gem_object_get_page(obj,
							     reloc->offset >> PAGE_SHIFT));
		*(uint32_t *)(vaddr + page_offset) = reloc->delta;
		kunmap_atomic(vaddr);
	} else {
		struct drm_i915_private *dev_priv = dev->dev_private;
		uint32_t __iomem *reloc_entry;
		void __iomem *reloc_page;

		ret = i915_gem_object_set_to_gtt_domain(obj, true);
		if (ret)
			return ret;

		ret = i915_gem_object_put_fence(obj);
		if (ret)
			return ret;

		/* Map the page containing the relocation we're going to perform.  */
		reloc->offset += obj->gtt_offset;
		reloc_page = io_mapping_map_atomic_wc(dev_priv->gtt.mappable,
						      reloc->offset & PAGE_MASK);
		reloc_entry = (uint32_t __iomem *)
			(reloc_page + (reloc->offset & ~PAGE_MASK));
		iowrite32(reloc->delta, reloc_entry);
		io_mapping_unmap_atomic(reloc_page);
	}

	/* and update the user's relocation entry */
	reloc->presumed_offset = target_offset;

	return 0;
}

static int
i915_gem_execbuffer_relocate_object(struct drm_i915_gem_object *obj,
				    struct eb_objects *eb)
{
#define N_RELOC(x) ((x) / sizeof(struct drm_i915_gem_relocation_entry))
	struct drm_i915_gem_relocation_entry stack_reloc[N_RELOC(512)];
	struct drm_i915_gem_relocation_entry __user *user_relocs;
	struct drm_i915_gem_exec_object2 *entry = obj->exec_entry;
	int remain, ret;

	user_relocs = (void __user *)(uintptr_t)entry->relocs_ptr;

	remain = entry->relocation_count;
	while (remain) {
		struct drm_i915_gem_relocation_entry *r = stack_reloc;
		int count = remain;
		if (count > ARRAY_SIZE(stack_reloc))
			count = ARRAY_SIZE(stack_reloc);
		remain -= count;

		if (__copy_from_user_inatomic(r, user_relocs, count*sizeof(r[0])))
			return -EFAULT;

		do {
			u64 offset = r->presumed_offset;

			ret = i915_gem_execbuffer_relocate_entry(obj, eb, r);
			if (ret)
				return ret;

			if (r->presumed_offset != offset &&
			    __copy_to_user_inatomic(&user_relocs->presumed_offset,
						    &r->presumed_offset,
						    sizeof(r->presumed_offset))) {
				return -EFAULT;
			}

			user_relocs++;
			r++;
		} while (--count);
	}

	return 0;
#undef N_RELOC
}

static int
i915_gem_execbuffer_relocate_object_slow(struct drm_i915_gem_object *obj,
					 struct eb_objects *eb,
					 struct drm_i915_gem_relocation_entry *relocs)
{
	const struct drm_i915_gem_exec_object2 *entry = obj->exec_entry;
	int i, ret;

	for (i = 0; i < entry->relocation_count; i++) {
		ret = i915_gem_execbuffer_relocate_entry(obj, eb, &relocs[i]);
		if (ret)
			return ret;
	}

	return 0;
}

static int
i915_gem_execbuffer_relocate(struct drm_device *dev,
			     struct eb_objects *eb)
{
	struct drm_i915_gem_object *obj;
	int ret = 0;

	/* This is the fast path and we cannot handle a pagefault whilst
	 * holding the struct mutex lest the user pass in the relocations
	 * contained within a mmaped bo. For in such a case we, the page
	 * fault handler would call i915_gem_fault() and we would try to
	 * acquire the struct mutex again. Obviously this is bad and so
	 * lockdep complains vehemently.
	 */
	pagefault_disable();
	list_for_each_entry(obj, &eb->objects, exec_list) {
		ret = i915_gem_execbuffer_relocate_object(obj, eb);
		if (ret)
			break;
	}
	pagefault_enable();

	return ret;
}

#define  __EXEC_OBJECT_HAS_PIN (1<<31)
#define  __EXEC_OBJECT_HAS_FENCE (1<<30)

static int
need_reloc_mappable(struct drm_i915_gem_object *obj)
{
	struct drm_i915_gem_exec_object2 *entry = obj->exec_entry;
	return entry->relocation_count && !use_cpu_reloc(obj);
}

static int
i915_gem_execbuffer_reserve_object(struct drm_i915_gem_object *obj,
				   struct intel_ring_buffer *ring,
				   bool *need_reloc)
{
	struct drm_i915_private *dev_priv = obj->base.dev->dev_private;
	struct drm_i915_gem_exec_object2 *entry = obj->exec_entry;
	bool has_fenced_gpu_access = INTEL_INFO(ring->dev)->gen < 4;
	bool need_fence, need_mappable;
	int ret;

	need_fence =
		has_fenced_gpu_access &&
		entry->flags & EXEC_OBJECT_NEEDS_FENCE &&
		obj->tiling_mode != I915_TILING_NONE;
	need_mappable = need_fence || need_reloc_mappable(obj);

	ret = i915_gem_object_pin(obj, entry->alignment, need_mappable, false);
	if (ret)
		return ret;

	entry->flags |= __EXEC_OBJECT_HAS_PIN;

	if (has_fenced_gpu_access) {
		if (entry->flags & EXEC_OBJECT_NEEDS_FENCE) {
			ret = i915_gem_object_get_fence(obj);
			if (ret)
				return ret;

			if (i915_gem_object_pin_fence(obj))
				entry->flags |= __EXEC_OBJECT_HAS_FENCE;

			obj->pending_fenced_gpu_access = true;
		}
	}

	/* Ensure ppgtt mapping exists if needed */
	if (dev_priv->mm.aliasing_ppgtt && !obj->has_aliasing_ppgtt_mapping) {
		i915_ppgtt_bind_object(dev_priv->mm.aliasing_ppgtt,
				       obj, obj->cache_level);

		obj->has_aliasing_ppgtt_mapping = 1;
	}

	if (entry->offset != obj->gtt_offset) {
		entry->offset = obj->gtt_offset;
		*need_reloc = true;
	}

	if (entry->flags & EXEC_OBJECT_WRITE) {
		obj->base.pending_read_domains = I915_GEM_DOMAIN_RENDER;
		obj->base.pending_write_domain = I915_GEM_DOMAIN_RENDER;
	}

	if (entry->flags & EXEC_OBJECT_NEEDS_GTT &&
	    !obj->has_global_gtt_mapping)
		i915_gem_gtt_bind_object(obj, obj->cache_level);

	return 0;
}

static void
i915_gem_execbuffer_unreserve_object(struct drm_i915_gem_object *obj)
{
	struct drm_i915_gem_exec_object2 *entry;

	if (!obj->gtt_space)
		return;

	entry = obj->exec_entry;

	if (entry->flags & __EXEC_OBJECT_HAS_FENCE)
		i915_gem_object_unpin_fence(obj);

	if (entry->flags & __EXEC_OBJECT_HAS_PIN)
		i915_gem_object_unpin(obj);

	entry->flags &= ~(__EXEC_OBJECT_HAS_FENCE | __EXEC_OBJECT_HAS_PIN);
}

static int
i915_gem_execbuffer_reserve(struct intel_ring_buffer *ring,
			    struct drm_file *file,
			    struct list_head *objects,
			    bool *need_relocs)
{
	struct drm_i915_gem_object *obj;
	struct list_head ordered_objects;
	bool has_fenced_gpu_access = INTEL_INFO(ring->dev)->gen < 4;
	int retry;

	INIT_LIST_HEAD(&ordered_objects);
	while (!list_empty(objects)) {
		struct drm_i915_gem_exec_object2 *entry;
		bool need_fence, need_mappable;

		obj = list_first_entry(objects,
				       struct drm_i915_gem_object,
				       exec_list);
		entry = obj->exec_entry;

		need_fence =
			has_fenced_gpu_access &&
			entry->flags & EXEC_OBJECT_NEEDS_FENCE &&
			obj->tiling_mode != I915_TILING_NONE;
		need_mappable = need_fence || need_reloc_mappable(obj);

		if (need_mappable)
			list_move(&obj->exec_list, &ordered_objects);
		else
			list_move_tail(&obj->exec_list, &ordered_objects);

		obj->base.pending_read_domains = I915_GEM_GPU_DOMAINS & ~I915_GEM_DOMAIN_COMMAND;
		obj->base.pending_write_domain = 0;
		obj->pending_fenced_gpu_access = false;
	}
	list_splice(&ordered_objects, objects);

	/* Attempt to pin all of the buffers into the GTT.
	 * This is done in 3 phases:
	 *
	 * 1a. Unbind all objects that do not match the GTT constraints for
	 *     the execbuffer (fenceable, mappable, alignment etc).
	 * 1b. Increment pin count for already bound objects.
	 * 2.  Bind new objects.
	 * 3.  Decrement pin count.
	 *
	 * This avoid unnecessary unbinding of later objects in order to make
	 * room for the earlier objects *unless* we need to defragment.
	 */
	retry = 0;
	do {
		int ret = 0;

		/* Unbind any ill-fitting objects or pin. */
		list_for_each_entry(obj, objects, exec_list) {
			struct drm_i915_gem_exec_object2 *entry = obj->exec_entry;
			bool need_fence, need_mappable;

			if (!obj->gtt_space)
				continue;

			need_fence =
				has_fenced_gpu_access &&
				entry->flags & EXEC_OBJECT_NEEDS_FENCE &&
				obj->tiling_mode != I915_TILING_NONE;
			need_mappable = need_fence || need_reloc_mappable(obj);

			if ((entry->alignment && obj->gtt_offset & (entry->alignment - 1)) ||
			    (need_mappable && !obj->map_and_fenceable))
				ret = i915_gem_object_unbind(obj);
			else
				ret = i915_gem_execbuffer_reserve_object(obj, ring, need_relocs);
			if (ret)
				goto err;
		}

		/* Bind fresh objects */
		list_for_each_entry(obj, objects, exec_list) {
			if (obj->gtt_space)
				continue;

			ret = i915_gem_execbuffer_reserve_object(obj, ring, need_relocs);
			if (ret)
				goto err;
		}

err:		/* Decrement pin count for bound objects */
		list_for_each_entry(obj, objects, exec_list)
			i915_gem_execbuffer_unreserve_object(obj);

		if (ret != -ENOSPC || retry++)
			return ret;

		ret = i915_gem_evict_everything(ring->dev);
		if (ret)
			return ret;
	} while (1);
}

static int
i915_gem_execbuffer_relocate_slow(struct drm_device *dev,
				  struct drm_i915_gem_execbuffer2 *args,
				  struct drm_file *file,
				  struct intel_ring_buffer *ring,
				  struct eb_objects *eb,
				  struct drm_i915_gem_exec_object2 *exec)
{
	struct drm_i915_gem_relocation_entry *reloc;
	struct drm_i915_gem_object *obj;
	bool need_relocs;
	int *reloc_offset;
	int i, total, ret;
	int count = args->buffer_count;

	/* We may process another execbuffer during the unlock... */
	while (!list_empty(&eb->objects)) {
		obj = list_first_entry(&eb->objects,
				       struct drm_i915_gem_object,
				       exec_list);
		list_del_init(&obj->exec_list);
		drm_gem_object_unreference(&obj->base);
	}

	mutex_unlock(&dev->struct_mutex);

	total = 0;
	for (i = 0; i < count; i++)
		total += exec[i].relocation_count;

	reloc_offset = drm_malloc_ab(count, sizeof(*reloc_offset));
	reloc = drm_malloc_ab(total, sizeof(*reloc));
	if (reloc == NULL || reloc_offset == NULL) {
		drm_free_large(reloc);
		drm_free_large(reloc_offset);
		mutex_lock(&dev->struct_mutex);
		return -ENOMEM;
	}

	total = 0;
	for (i = 0; i < count; i++) {
		struct drm_i915_gem_relocation_entry __user *user_relocs;
		u64 invalid_offset = (u64)-1;
		int j;

		user_relocs = (void __user *)(uintptr_t)exec[i].relocs_ptr;

		if (copy_from_user(reloc+total, user_relocs,
				   exec[i].relocation_count * sizeof(*reloc))) {
			ret = -EFAULT;
			mutex_lock(&dev->struct_mutex);
			goto err;
		}

		/* As we do not update the known relocation offsets after
		 * relocating (due to the complexities in lock handling),
		 * we need to mark them as invalid now so that we force the
		 * relocation processing next time. Just in case the target
		 * object is evicted and then rebound into its old
		 * presumed_offset before the next execbuffer - if that
		 * happened we would make the mistake of assuming that the
		 * relocations were valid.
		 */
		for (j = 0; j < exec[i].relocation_count; j++) {
			if (copy_to_user(&user_relocs[j].presumed_offset,
					 &invalid_offset,
					 sizeof(invalid_offset))) {
				ret = -EFAULT;
				mutex_lock(&dev->struct_mutex);
				goto err;
			}
		}

		reloc_offset[i] = total;
		total += exec[i].relocation_count;
	}

	ret = i915_mutex_lock_interruptible(dev);
	if (ret) {
		mutex_lock(&dev->struct_mutex);
		goto err;
	}

	/* reacquire the objects */
	eb_reset(eb);
	ret = eb_lookup_objects(eb, exec, args, file);
	if (ret)
		goto err;

	need_relocs = (args->flags & I915_EXEC_NO_RELOC) == 0;
	ret = i915_gem_execbuffer_reserve(ring, file, &eb->objects, &need_relocs);
	if (ret)
		goto err;

	list_for_each_entry(obj, &eb->objects, exec_list) {
		int offset = obj->exec_entry - exec;
		ret = i915_gem_execbuffer_relocate_object_slow(obj, eb,
							       reloc + reloc_offset[offset]);
		if (ret)
			goto err;
	}

	/* Leave the user relocations as are, this is the painfully slow path,
	 * and we want to avoid the complication of dropping the lock whilst
	 * having buffers reserved in the aperture and so causing spurious
	 * ENOSPC for random operations.
	 */

err:
	drm_free_large(reloc);
	drm_free_large(reloc_offset);
	return ret;
}

static int
i915_gem_execbuffer_move_to_gpu(struct intel_ring_buffer *ring,
				struct list_head *objects)
{
	struct drm_i915_gem_object *obj;
	uint32_t flush_domains = 0;
	int ret;

	list_for_each_entry(obj, objects, exec_list) {
		ret = i915_gem_object_sync(obj, ring);
		if (ret)
			return ret;

		if (obj->base.write_domain & I915_GEM_DOMAIN_CPU)
			i915_gem_clflush_object(obj);

		flush_domains |= obj->base.write_domain;
	}

	if (flush_domains & I915_GEM_DOMAIN_CPU)
		i915_gem_chipset_flush(ring->dev);

	if (flush_domains & I915_GEM_DOMAIN_GTT)
		wmb();

	/* Unconditionally invalidate gpu caches and ensure that we do flush
	 * any residual writes from the previous batch.
	 */
	return intel_ring_invalidate_all_caches(ring);
}

static bool
i915_gem_check_execbuffer(struct drm_i915_gem_execbuffer2 *exec)
{
	if (exec->flags & __I915_EXEC_UNKNOWN_FLAGS)
		return false;

	return ((exec->batch_start_offset | exec->batch_len) & 0x7) == 0;
}

static int
validate_exec_list(struct drm_i915_gem_exec_object2 *exec,
		   int count)
{
	int i;
	int relocs_total = 0;
	int relocs_max = INT_MAX / sizeof(struct drm_i915_gem_relocation_entry);

	for (i = 0; i < count; i++) {
		char __user *ptr = (char __user *)(uintptr_t)exec[i].relocs_ptr;
		int length; /* limited by fault_in_pages_readable() */

<<<<<<< HEAD
		/* First check for malicious input causing overflow in
		 * the worst case where we need to allocate the entire
		 * relocation tree as a single array.
		 */
		if (exec[i].relocation_count > relocs_max - relocs_total)
=======
		if (exec[i].flags & __EXEC_OBJECT_UNKNOWN_FLAGS)
			return -EINVAL;

		/* First check for malicious input causing overflow */
		if (exec[i].relocation_count >
		    INT_MAX / sizeof(struct drm_i915_gem_relocation_entry))
>>>>>>> f6161aa1
			return -EINVAL;
		relocs_total += exec[i].relocation_count;

		length = exec[i].relocation_count *
			sizeof(struct drm_i915_gem_relocation_entry);
		/* we may also need to update the presumed offsets */
		if (!access_ok(VERIFY_WRITE, ptr, length))
			return -EFAULT;

		if (fault_in_multipages_readable(ptr, length))
			return -EFAULT;
	}

	return 0;
}

static void
i915_gem_execbuffer_move_to_active(struct list_head *objects,
				   struct intel_ring_buffer *ring)
{
	struct drm_i915_gem_object *obj;

	list_for_each_entry(obj, objects, exec_list) {
		u32 old_read = obj->base.read_domains;
		u32 old_write = obj->base.write_domain;

		obj->base.write_domain = obj->base.pending_write_domain;
		if (obj->base.write_domain == 0)
			obj->base.pending_read_domains |= obj->base.read_domains;
		obj->base.read_domains = obj->base.pending_read_domains;
		obj->fenced_gpu_access = obj->pending_fenced_gpu_access;

		i915_gem_object_move_to_active(obj, ring);
		if (obj->base.write_domain) {
			obj->dirty = 1;
			obj->last_write_seqno = intel_ring_get_seqno(ring);
			if (obj->pin_count) /* check for potential scanout */
				intel_mark_fb_busy(obj);
		}

		trace_i915_gem_object_change_domain(obj, old_read, old_write);
	}
}

static void
i915_gem_execbuffer_retire_commands(struct drm_device *dev,
				    struct drm_file *file,
				    struct intel_ring_buffer *ring)
{
	/* Unconditionally force add_request to emit a full flush. */
	ring->gpu_caches_dirty = true;

	/* Add a breadcrumb for the completion of the batch buffer */
	(void)i915_add_request(ring, file, NULL);
}

static int
i915_reset_gen7_sol_offsets(struct drm_device *dev,
			    struct intel_ring_buffer *ring)
{
	drm_i915_private_t *dev_priv = dev->dev_private;
	int ret, i;

	if (!IS_GEN7(dev) || ring != &dev_priv->ring[RCS])
		return 0;

	ret = intel_ring_begin(ring, 4 * 3);
	if (ret)
		return ret;

	for (i = 0; i < 4; i++) {
		intel_ring_emit(ring, MI_LOAD_REGISTER_IMM(1));
		intel_ring_emit(ring, GEN7_SO_WRITE_OFFSET(i));
		intel_ring_emit(ring, 0);
	}

	intel_ring_advance(ring);

	return 0;
}

static int
i915_gem_do_execbuffer(struct drm_device *dev, void *data,
		       struct drm_file *file,
		       struct drm_i915_gem_execbuffer2 *args,
		       struct drm_i915_gem_exec_object2 *exec)
{
	drm_i915_private_t *dev_priv = dev->dev_private;
	struct eb_objects *eb;
	struct drm_i915_gem_object *batch_obj;
	struct drm_clip_rect *cliprects = NULL;
	struct intel_ring_buffer *ring;
	u32 ctx_id = i915_execbuffer2_get_context_id(*args);
	u32 exec_start, exec_len;
	u32 mask, flags;
	int ret, mode, i;
	bool need_relocs;

	if (!i915_gem_check_execbuffer(args))
		return -EINVAL;

	ret = validate_exec_list(exec, args->buffer_count);
	if (ret)
		return ret;

	flags = 0;
	if (args->flags & I915_EXEC_SECURE) {
		if (!file->is_master || !capable(CAP_SYS_ADMIN))
		    return -EPERM;

		flags |= I915_DISPATCH_SECURE;
	}
	if (args->flags & I915_EXEC_IS_PINNED)
		flags |= I915_DISPATCH_PINNED;

	switch (args->flags & I915_EXEC_RING_MASK) {
	case I915_EXEC_DEFAULT:
	case I915_EXEC_RENDER:
		ring = &dev_priv->ring[RCS];
		break;
	case I915_EXEC_BSD:
		ring = &dev_priv->ring[VCS];
		if (ctx_id != 0) {
			DRM_DEBUG("Ring %s doesn't support contexts\n",
				  ring->name);
			return -EPERM;
		}
		break;
	case I915_EXEC_BLT:
		ring = &dev_priv->ring[BCS];
		if (ctx_id != 0) {
			DRM_DEBUG("Ring %s doesn't support contexts\n",
				  ring->name);
			return -EPERM;
		}
		break;
	default:
		DRM_DEBUG("execbuf with unknown ring: %d\n",
			  (int)(args->flags & I915_EXEC_RING_MASK));
		return -EINVAL;
	}
	if (!intel_ring_initialized(ring)) {
		DRM_DEBUG("execbuf with invalid ring: %d\n",
			  (int)(args->flags & I915_EXEC_RING_MASK));
		return -EINVAL;
	}

	mode = args->flags & I915_EXEC_CONSTANTS_MASK;
	mask = I915_EXEC_CONSTANTS_MASK;
	switch (mode) {
	case I915_EXEC_CONSTANTS_REL_GENERAL:
	case I915_EXEC_CONSTANTS_ABSOLUTE:
	case I915_EXEC_CONSTANTS_REL_SURFACE:
		if (ring == &dev_priv->ring[RCS] &&
		    mode != dev_priv->relative_constants_mode) {
			if (INTEL_INFO(dev)->gen < 4)
				return -EINVAL;

			if (INTEL_INFO(dev)->gen > 5 &&
			    mode == I915_EXEC_CONSTANTS_REL_SURFACE)
				return -EINVAL;

			/* The HW changed the meaning on this bit on gen6 */
			if (INTEL_INFO(dev)->gen >= 6)
				mask &= ~I915_EXEC_CONSTANTS_REL_SURFACE;
		}
		break;
	default:
		DRM_DEBUG("execbuf with unknown constants: %d\n", mode);
		return -EINVAL;
	}

	if (args->buffer_count < 1) {
		DRM_DEBUG("execbuf with %d buffers\n", args->buffer_count);
		return -EINVAL;
	}

	if (args->num_cliprects != 0) {
		if (ring != &dev_priv->ring[RCS]) {
			DRM_DEBUG("clip rectangles are only valid with the render ring\n");
			return -EINVAL;
		}

		if (INTEL_INFO(dev)->gen >= 5) {
			DRM_DEBUG("clip rectangles are only valid on pre-gen5\n");
			return -EINVAL;
		}

		if (args->num_cliprects > UINT_MAX / sizeof(*cliprects)) {
			DRM_DEBUG("execbuf with %u cliprects\n",
				  args->num_cliprects);
			return -EINVAL;
		}

		cliprects = kmalloc(args->num_cliprects * sizeof(*cliprects),
				    GFP_KERNEL);
		if (cliprects == NULL) {
			ret = -ENOMEM;
			goto pre_mutex_err;
		}

		if (copy_from_user(cliprects,
				     (struct drm_clip_rect __user *)(uintptr_t)
				     args->cliprects_ptr,
				     sizeof(*cliprects)*args->num_cliprects)) {
			ret = -EFAULT;
			goto pre_mutex_err;
		}
	}

	ret = i915_mutex_lock_interruptible(dev);
	if (ret)
		goto pre_mutex_err;

	if (dev_priv->mm.suspended) {
		mutex_unlock(&dev->struct_mutex);
		ret = -EBUSY;
		goto pre_mutex_err;
	}

	eb = eb_create(args);
	if (eb == NULL) {
		mutex_unlock(&dev->struct_mutex);
		ret = -ENOMEM;
		goto pre_mutex_err;
	}

	/* Look up object handles */
	ret = eb_lookup_objects(eb, exec, args, file);
	if (ret)
		goto err;

	/* take note of the batch buffer before we might reorder the lists */
	batch_obj = list_entry(eb->objects.prev,
			       struct drm_i915_gem_object,
			       exec_list);

	/* Move the objects en-masse into the GTT, evicting if necessary. */
	need_relocs = (args->flags & I915_EXEC_NO_RELOC) == 0;
	ret = i915_gem_execbuffer_reserve(ring, file, &eb->objects, &need_relocs);
	if (ret)
		goto err;

	/* The objects are in their final locations, apply the relocations. */
	if (need_relocs)
		ret = i915_gem_execbuffer_relocate(dev, eb);
	if (ret) {
		if (ret == -EFAULT) {
			ret = i915_gem_execbuffer_relocate_slow(dev, args, file, ring,
								eb, exec);
			BUG_ON(!mutex_is_locked(&dev->struct_mutex));
		}
		if (ret)
			goto err;
	}

	/* Set the pending read domains for the batch buffer to COMMAND */
	if (batch_obj->base.pending_write_domain) {
		DRM_DEBUG("Attempting to use self-modifying batch buffer\n");
		ret = -EINVAL;
		goto err;
	}
	batch_obj->base.pending_read_domains |= I915_GEM_DOMAIN_COMMAND;

	/* snb/ivb/vlv conflate the "batch in ppgtt" bit with the "non-secure
	 * batch" bit. Hence we need to pin secure batches into the global gtt.
	 * hsw should have this fixed, but let's be paranoid and do it
	 * unconditionally for now. */
	if (flags & I915_DISPATCH_SECURE && !batch_obj->has_global_gtt_mapping)
		i915_gem_gtt_bind_object(batch_obj, batch_obj->cache_level);

	ret = i915_gem_execbuffer_move_to_gpu(ring, &eb->objects);
	if (ret)
		goto err;

	ret = i915_switch_context(ring, file, ctx_id);
	if (ret)
		goto err;

	if (ring == &dev_priv->ring[RCS] &&
	    mode != dev_priv->relative_constants_mode) {
		ret = intel_ring_begin(ring, 4);
		if (ret)
				goto err;

		intel_ring_emit(ring, MI_NOOP);
		intel_ring_emit(ring, MI_LOAD_REGISTER_IMM(1));
		intel_ring_emit(ring, INSTPM);
		intel_ring_emit(ring, mask << 16 | mode);
		intel_ring_advance(ring);

		dev_priv->relative_constants_mode = mode;
	}

	if (args->flags & I915_EXEC_GEN7_SOL_RESET) {
		ret = i915_reset_gen7_sol_offsets(dev, ring);
		if (ret)
			goto err;
	}

	exec_start = batch_obj->gtt_offset + args->batch_start_offset;
	exec_len = args->batch_len;
	if (cliprects) {
		for (i = 0; i < args->num_cliprects; i++) {
			ret = i915_emit_box(dev, &cliprects[i],
					    args->DR1, args->DR4);
			if (ret)
				goto err;

			ret = ring->dispatch_execbuffer(ring,
							exec_start, exec_len,
							flags);
			if (ret)
				goto err;
		}
	} else {
		ret = ring->dispatch_execbuffer(ring,
						exec_start, exec_len,
						flags);
		if (ret)
			goto err;
	}

	trace_i915_gem_ring_dispatch(ring, intel_ring_get_seqno(ring), flags);

	i915_gem_execbuffer_move_to_active(&eb->objects, ring);
	i915_gem_execbuffer_retire_commands(dev, file, ring);

err:
	eb_destroy(eb);

	mutex_unlock(&dev->struct_mutex);

pre_mutex_err:
	kfree(cliprects);
	return ret;
}

/*
 * Legacy execbuffer just creates an exec2 list from the original exec object
 * list array and passes it to the real function.
 */
int
i915_gem_execbuffer(struct drm_device *dev, void *data,
		    struct drm_file *file)
{
	struct drm_i915_gem_execbuffer *args = data;
	struct drm_i915_gem_execbuffer2 exec2;
	struct drm_i915_gem_exec_object *exec_list = NULL;
	struct drm_i915_gem_exec_object2 *exec2_list = NULL;
	int ret, i;

	if (args->buffer_count < 1) {
		DRM_DEBUG("execbuf with %d buffers\n", args->buffer_count);
		return -EINVAL;
	}

	/* Copy in the exec list from userland */
	exec_list = drm_malloc_ab(sizeof(*exec_list), args->buffer_count);
	exec2_list = drm_malloc_ab(sizeof(*exec2_list), args->buffer_count);
	if (exec_list == NULL || exec2_list == NULL) {
		DRM_DEBUG("Failed to allocate exec list for %d buffers\n",
			  args->buffer_count);
		drm_free_large(exec_list);
		drm_free_large(exec2_list);
		return -ENOMEM;
	}
	ret = copy_from_user(exec_list,
			     (void __user *)(uintptr_t)args->buffers_ptr,
			     sizeof(*exec_list) * args->buffer_count);
	if (ret != 0) {
		DRM_DEBUG("copy %d exec entries failed %d\n",
			  args->buffer_count, ret);
		drm_free_large(exec_list);
		drm_free_large(exec2_list);
		return -EFAULT;
	}

	for (i = 0; i < args->buffer_count; i++) {
		exec2_list[i].handle = exec_list[i].handle;
		exec2_list[i].relocation_count = exec_list[i].relocation_count;
		exec2_list[i].relocs_ptr = exec_list[i].relocs_ptr;
		exec2_list[i].alignment = exec_list[i].alignment;
		exec2_list[i].offset = exec_list[i].offset;
		if (INTEL_INFO(dev)->gen < 4)
			exec2_list[i].flags = EXEC_OBJECT_NEEDS_FENCE;
		else
			exec2_list[i].flags = 0;
	}

	exec2.buffers_ptr = args->buffers_ptr;
	exec2.buffer_count = args->buffer_count;
	exec2.batch_start_offset = args->batch_start_offset;
	exec2.batch_len = args->batch_len;
	exec2.DR1 = args->DR1;
	exec2.DR4 = args->DR4;
	exec2.num_cliprects = args->num_cliprects;
	exec2.cliprects_ptr = args->cliprects_ptr;
	exec2.flags = I915_EXEC_RENDER;
	i915_execbuffer2_set_context_id(exec2, 0);

	ret = i915_gem_do_execbuffer(dev, data, file, &exec2, exec2_list);
	if (!ret) {
		/* Copy the new buffer offsets back to the user's exec list. */
		for (i = 0; i < args->buffer_count; i++)
			exec_list[i].offset = exec2_list[i].offset;
		/* ... and back out to userspace */
		ret = copy_to_user((void __user *)(uintptr_t)args->buffers_ptr,
				   exec_list,
				   sizeof(*exec_list) * args->buffer_count);
		if (ret) {
			ret = -EFAULT;
			DRM_DEBUG("failed to copy %d exec entries "
				  "back to user (%d)\n",
				  args->buffer_count, ret);
		}
	}

	drm_free_large(exec_list);
	drm_free_large(exec2_list);
	return ret;
}

int
i915_gem_execbuffer2(struct drm_device *dev, void *data,
		     struct drm_file *file)
{
	struct drm_i915_gem_execbuffer2 *args = data;
	struct drm_i915_gem_exec_object2 *exec2_list = NULL;
	int ret;

	if (args->buffer_count < 1 ||
	    args->buffer_count > UINT_MAX / sizeof(*exec2_list)) {
		DRM_DEBUG("execbuf2 with %d buffers\n", args->buffer_count);
		return -EINVAL;
	}

	exec2_list = kmalloc(sizeof(*exec2_list)*args->buffer_count,
			     GFP_TEMPORARY | __GFP_NOWARN | __GFP_NORETRY);
	if (exec2_list == NULL)
		exec2_list = drm_malloc_ab(sizeof(*exec2_list),
					   args->buffer_count);
	if (exec2_list == NULL) {
		DRM_DEBUG("Failed to allocate exec list for %d buffers\n",
			  args->buffer_count);
		return -ENOMEM;
	}
	ret = copy_from_user(exec2_list,
			     (struct drm_i915_relocation_entry __user *)
			     (uintptr_t) args->buffers_ptr,
			     sizeof(*exec2_list) * args->buffer_count);
	if (ret != 0) {
		DRM_DEBUG("copy %d exec entries failed %d\n",
			  args->buffer_count, ret);
		drm_free_large(exec2_list);
		return -EFAULT;
	}

	ret = i915_gem_do_execbuffer(dev, data, file, args, exec2_list);
	if (!ret) {
		/* Copy the new buffer offsets back to the user's exec list. */
		ret = copy_to_user((void __user *)(uintptr_t)args->buffers_ptr,
				   exec2_list,
				   sizeof(*exec2_list) * args->buffer_count);
		if (ret) {
			ret = -EFAULT;
			DRM_DEBUG("failed to copy %d exec entries "
				  "back to user (%d)\n",
				  args->buffer_count, ret);
		}
	}

	drm_free_large(exec2_list);
	return ret;
}<|MERGE_RESOLUTION|>--- conflicted
+++ resolved
@@ -739,20 +739,14 @@
 		char __user *ptr = (char __user *)(uintptr_t)exec[i].relocs_ptr;
 		int length; /* limited by fault_in_pages_readable() */
 
-<<<<<<< HEAD
+		if (exec[i].flags & __EXEC_OBJECT_UNKNOWN_FLAGS)
+			return -EINVAL;
+
 		/* First check for malicious input causing overflow in
 		 * the worst case where we need to allocate the entire
 		 * relocation tree as a single array.
 		 */
 		if (exec[i].relocation_count > relocs_max - relocs_total)
-=======
-		if (exec[i].flags & __EXEC_OBJECT_UNKNOWN_FLAGS)
-			return -EINVAL;
-
-		/* First check for malicious input causing overflow */
-		if (exec[i].relocation_count >
-		    INT_MAX / sizeof(struct drm_i915_gem_relocation_entry))
->>>>>>> f6161aa1
 			return -EINVAL;
 		relocs_total += exec[i].relocation_count;
 
