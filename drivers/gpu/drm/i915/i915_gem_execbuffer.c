/*
 * Copyright © 2008,2010 Intel Corporation
 *
 * Permission is hereby granted, free of charge, to any person obtaining a
 * copy of this software and associated documentation files (the "Software"),
 * to deal in the Software without restriction, including without limitation
 * the rights to use, copy, modify, merge, publish, distribute, sublicense,
 * and/or sell copies of the Software, and to permit persons to whom the
 * Software is furnished to do so, subject to the following conditions:
 *
 * The above copyright notice and this permission notice (including the next
 * paragraph) shall be included in all copies or substantial portions of the
 * Software.
 *
 * THE SOFTWARE IS PROVIDED "AS IS", WITHOUT WARRANTY OF ANY KIND, EXPRESS OR
 * IMPLIED, INCLUDING BUT NOT LIMITED TO THE WARRANTIES OF MERCHANTABILITY,
 * FITNESS FOR A PARTICULAR PURPOSE AND NONINFRINGEMENT.  IN NO EVENT SHALL
 * THE AUTHORS OR COPYRIGHT HOLDERS BE LIABLE FOR ANY CLAIM, DAMAGES OR OTHER
 * LIABILITY, WHETHER IN AN ACTION OF CONTRACT, TORT OR OTHERWISE, ARISING
 * FROM, OUT OF OR IN CONNECTION WITH THE SOFTWARE OR THE USE OR OTHER DEALINGS
 * IN THE SOFTWARE.
 *
 * Authors:
 *    Eric Anholt <eric@anholt.net>
 *    Chris Wilson <chris@chris-wilson.co.uk>
 *
 */

#include <linux/dma_remapping.h>
#include <linux/reservation.h>
#include <linux/uaccess.h>

#include <drm/drmP.h>
#include <drm/i915_drm.h>

#include "i915_drv.h"
#include "i915_gem_dmabuf.h"
#include "i915_trace.h"
#include "intel_drv.h"
#include "intel_frontbuffer.h"

#define DBG_USE_CPU_RELOC 0 /* -1 force GTT relocs; 1 force CPU relocs */

#define  __EXEC_OBJECT_HAS_PIN		(1<<31)
#define  __EXEC_OBJECT_HAS_FENCE	(1<<30)
#define  __EXEC_OBJECT_NEEDS_MAP	(1<<29)
#define  __EXEC_OBJECT_NEEDS_BIAS	(1<<28)
#define  __EXEC_OBJECT_INTERNAL_FLAGS (0xf<<28) /* all of the above */

#define BATCH_OFFSET_BIAS (256*1024)

struct i915_execbuffer_params {
	struct drm_device               *dev;
	struct drm_file                 *file;
	struct i915_vma			*batch;
	u32				dispatch_flags;
	u32				args_batch_start_offset;
	struct intel_engine_cs          *engine;
	struct i915_gem_context         *ctx;
	struct drm_i915_gem_request     *request;
};

struct eb_vmas {
	struct drm_i915_private *i915;
	struct list_head vmas;
	int and;
	union {
		struct i915_vma *lut[0];
		struct hlist_head buckets[0];
	};
};

static struct eb_vmas *
eb_create(struct drm_i915_private *i915,
	  struct drm_i915_gem_execbuffer2 *args)
{
	struct eb_vmas *eb = NULL;

	if (args->flags & I915_EXEC_HANDLE_LUT) {
		unsigned size = args->buffer_count;
		size *= sizeof(struct i915_vma *);
		size += sizeof(struct eb_vmas);
		eb = kmalloc(size, GFP_TEMPORARY | __GFP_NOWARN | __GFP_NORETRY);
	}

	if (eb == NULL) {
		unsigned size = args->buffer_count;
		unsigned count = PAGE_SIZE / sizeof(struct hlist_head) / 2;
		BUILD_BUG_ON_NOT_POWER_OF_2(PAGE_SIZE / sizeof(struct hlist_head));
		while (count > 2*size)
			count >>= 1;
		eb = kzalloc(count*sizeof(struct hlist_head) +
			     sizeof(struct eb_vmas),
			     GFP_TEMPORARY);
		if (eb == NULL)
			return eb;

		eb->and = count - 1;
	} else
		eb->and = -args->buffer_count;

	eb->i915 = i915;
	INIT_LIST_HEAD(&eb->vmas);
	return eb;
}

static void
eb_reset(struct eb_vmas *eb)
{
	if (eb->and >= 0)
		memset(eb->buckets, 0, (eb->and+1)*sizeof(struct hlist_head));
}

static struct i915_vma *
eb_get_batch(struct eb_vmas *eb)
{
	struct i915_vma *vma = list_entry(eb->vmas.prev, typeof(*vma), exec_list);

	/*
	 * SNA is doing fancy tricks with compressing batch buffers, which leads
	 * to negative relocation deltas. Usually that works out ok since the
	 * relocate address is still positive, except when the batch is placed
	 * very low in the GTT. Ensure this doesn't happen.
	 *
	 * Note that actual hangs have only been observed on gen7, but for
	 * paranoia do it everywhere.
	 */
	if ((vma->exec_entry->flags & EXEC_OBJECT_PINNED) == 0)
		vma->exec_entry->flags |= __EXEC_OBJECT_NEEDS_BIAS;

	return vma;
}

static int
eb_lookup_vmas(struct eb_vmas *eb,
	       struct drm_i915_gem_exec_object2 *exec,
	       const struct drm_i915_gem_execbuffer2 *args,
	       struct i915_address_space *vm,
	       struct drm_file *file)
{
	struct drm_i915_gem_object *obj;
	struct list_head objects;
	int i, ret;

	INIT_LIST_HEAD(&objects);
	spin_lock(&file->table_lock);
	/* Grab a reference to the object and release the lock so we can lookup
	 * or create the VMA without using GFP_ATOMIC */
	for (i = 0; i < args->buffer_count; i++) {
		obj = to_intel_bo(idr_find(&file->object_idr, exec[i].handle));
		if (obj == NULL) {
			spin_unlock(&file->table_lock);
			DRM_DEBUG("Invalid object handle %d at index %d\n",
				   exec[i].handle, i);
			ret = -ENOENT;
			goto err;
		}

		if (!list_empty(&obj->obj_exec_link)) {
			spin_unlock(&file->table_lock);
			DRM_DEBUG("Object %p [handle %d, index %d] appears more than once in object list\n",
				   obj, exec[i].handle, i);
			ret = -EINVAL;
			goto err;
		}

		i915_gem_object_get(obj);
		list_add_tail(&obj->obj_exec_link, &objects);
	}
	spin_unlock(&file->table_lock);

	i = 0;
	while (!list_empty(&objects)) {
		struct i915_vma *vma;

		obj = list_first_entry(&objects,
				       struct drm_i915_gem_object,
				       obj_exec_link);

		/*
		 * NOTE: We can leak any vmas created here when something fails
		 * later on. But that's no issue since vma_unbind can deal with
		 * vmas which are not actually bound. And since only
		 * lookup_or_create exists as an interface to get at the vma
		 * from the (obj, vm) we don't run the risk of creating
		 * duplicated vmas for the same vm.
		 */
		vma = i915_gem_obj_lookup_or_create_vma(obj, vm, NULL);
		if (unlikely(IS_ERR(vma))) {
			DRM_DEBUG("Failed to lookup VMA\n");
			ret = PTR_ERR(vma);
			goto err;
		}

		/* Transfer ownership from the objects list to the vmas list. */
		list_add_tail(&vma->exec_list, &eb->vmas);
		list_del_init(&obj->obj_exec_link);

		vma->exec_entry = &exec[i];
		if (eb->and < 0) {
			eb->lut[i] = vma;
		} else {
			uint32_t handle = args->flags & I915_EXEC_HANDLE_LUT ? i : exec[i].handle;
			vma->exec_handle = handle;
			hlist_add_head(&vma->exec_node,
				       &eb->buckets[handle & eb->and]);
		}
		++i;
	}

	return 0;


err:
	while (!list_empty(&objects)) {
		obj = list_first_entry(&objects,
				       struct drm_i915_gem_object,
				       obj_exec_link);
		list_del_init(&obj->obj_exec_link);
		i915_gem_object_put(obj);
	}
	/*
	 * Objects already transfered to the vmas list will be unreferenced by
	 * eb_destroy.
	 */

	return ret;
}

static struct i915_vma *eb_get_vma(struct eb_vmas *eb, unsigned long handle)
{
	if (eb->and < 0) {
		if (handle >= -eb->and)
			return NULL;
		return eb->lut[handle];
	} else {
		struct hlist_head *head;
		struct i915_vma *vma;

		head = &eb->buckets[handle & eb->and];
		hlist_for_each_entry(vma, head, exec_node) {
			if (vma->exec_handle == handle)
				return vma;
		}
		return NULL;
	}
}

static void
i915_gem_execbuffer_unreserve_vma(struct i915_vma *vma)
{
	struct drm_i915_gem_exec_object2 *entry;

	if (!drm_mm_node_allocated(&vma->node))
		return;

	entry = vma->exec_entry;

	if (entry->flags & __EXEC_OBJECT_HAS_FENCE)
		i915_vma_unpin_fence(vma);

	if (entry->flags & __EXEC_OBJECT_HAS_PIN)
		__i915_vma_unpin(vma);

	entry->flags &= ~(__EXEC_OBJECT_HAS_FENCE | __EXEC_OBJECT_HAS_PIN);
}

static void eb_destroy(struct eb_vmas *eb)
{
	while (!list_empty(&eb->vmas)) {
		struct i915_vma *vma;

		vma = list_first_entry(&eb->vmas,
				       struct i915_vma,
				       exec_list);
		list_del_init(&vma->exec_list);
		i915_gem_execbuffer_unreserve_vma(vma);
		i915_vma_put(vma);
	}
	kfree(eb);
}

static inline int use_cpu_reloc(struct drm_i915_gem_object *obj)
{
	if (!i915_gem_object_has_struct_page(obj))
		return false;

	if (DBG_USE_CPU_RELOC)
		return DBG_USE_CPU_RELOC > 0;

	return (HAS_LLC(obj->base.dev) ||
		obj->base.write_domain == I915_GEM_DOMAIN_CPU ||
		obj->cache_level != I915_CACHE_NONE);
}

/* Used to convert any address to canonical form.
 * Starting from gen8, some commands (e.g. STATE_BASE_ADDRESS,
 * MI_LOAD_REGISTER_MEM and others, see Broadwell PRM Vol2a) require the
 * addresses to be in a canonical form:
 * "GraphicsAddress[63:48] are ignored by the HW and assumed to be in correct
 * canonical form [63:48] == [47]."
 */
#define GEN8_HIGH_ADDRESS_BIT 47
static inline uint64_t gen8_canonical_addr(uint64_t address)
{
	return sign_extend64(address, GEN8_HIGH_ADDRESS_BIT);
}

static inline uint64_t gen8_noncanonical_addr(uint64_t address)
{
	return address & ((1ULL << (GEN8_HIGH_ADDRESS_BIT + 1)) - 1);
}

static inline uint64_t
relocation_target(const struct drm_i915_gem_relocation_entry *reloc,
		  uint64_t target_offset)
{
	return gen8_canonical_addr((int)reloc->delta + target_offset);
}

struct reloc_cache {
	struct drm_i915_private *i915;
	struct drm_mm_node node;
	unsigned long vaddr;
	unsigned int page;
	bool use_64bit_reloc;
};

static void reloc_cache_init(struct reloc_cache *cache,
			     struct drm_i915_private *i915)
{
	cache->page = -1;
	cache->vaddr = 0;
	cache->i915 = i915;
	cache->use_64bit_reloc = INTEL_GEN(cache->i915) >= 8;
	cache->node.allocated = false;
}

static inline void *unmask_page(unsigned long p)
{
	return (void *)(uintptr_t)(p & PAGE_MASK);
}

static inline unsigned int unmask_flags(unsigned long p)
{
	return p & ~PAGE_MASK;
}

#define KMAP 0x4 /* after CLFLUSH_FLAGS */

static void reloc_cache_fini(struct reloc_cache *cache)
{
	void *vaddr;

	if (!cache->vaddr)
		return;

	vaddr = unmask_page(cache->vaddr);
	if (cache->vaddr & KMAP) {
		if (cache->vaddr & CLFLUSH_AFTER)
			mb();

		kunmap_atomic(vaddr);
		i915_gem_obj_finish_shmem_access((struct drm_i915_gem_object *)cache->node.mm);
	} else {
		wmb();
		io_mapping_unmap_atomic((void __iomem *)vaddr);
		if (cache->node.allocated) {
			struct i915_ggtt *ggtt = &cache->i915->ggtt;

			ggtt->base.clear_range(&ggtt->base,
					       cache->node.start,
					       cache->node.size,
					       true);
			drm_mm_remove_node(&cache->node);
		} else {
			i915_vma_unpin((struct i915_vma *)cache->node.mm);
		}
	}
}

static void *reloc_kmap(struct drm_i915_gem_object *obj,
			struct reloc_cache *cache,
			int page)
{
	void *vaddr;

	if (cache->vaddr) {
		kunmap_atomic(unmask_page(cache->vaddr));
	} else {
		unsigned int flushes;
		int ret;

		ret = i915_gem_obj_prepare_shmem_write(obj, &flushes);
		if (ret)
			return ERR_PTR(ret);

		BUILD_BUG_ON(KMAP & CLFLUSH_FLAGS);
		BUILD_BUG_ON((KMAP | CLFLUSH_FLAGS) & PAGE_MASK);

		cache->vaddr = flushes | KMAP;
		cache->node.mm = (void *)obj;
		if (flushes)
			mb();
	}

	vaddr = kmap_atomic(i915_gem_object_get_dirty_page(obj, page));
	cache->vaddr = unmask_flags(cache->vaddr) | (unsigned long)vaddr;
	cache->page = page;

	return vaddr;
}

static void *reloc_iomap(struct drm_i915_gem_object *obj,
			 struct reloc_cache *cache,
			 int page)
{
	struct i915_ggtt *ggtt = &cache->i915->ggtt;
	unsigned long offset;
	void *vaddr;

	if (cache->node.allocated) {
		wmb();
		ggtt->base.insert_page(&ggtt->base,
				       i915_gem_object_get_dma_address(obj, page),
				       cache->node.start, I915_CACHE_NONE, 0);
		cache->page = page;
		return unmask_page(cache->vaddr);
	}

	if (cache->vaddr) {
		io_mapping_unmap_atomic(unmask_page(cache->vaddr));
	} else {
		struct i915_vma *vma;
		int ret;

		if (use_cpu_reloc(obj))
			return NULL;

		ret = i915_gem_object_set_to_gtt_domain(obj, true);
		if (ret)
			return ERR_PTR(ret);

		vma = i915_gem_object_ggtt_pin(obj, NULL, 0, 0,
					       PIN_MAPPABLE | PIN_NONBLOCK);
		if (IS_ERR(vma)) {
			memset(&cache->node, 0, sizeof(cache->node));
			ret = drm_mm_insert_node_in_range_generic
				(&ggtt->base.mm, &cache->node,
				 4096, 0, 0,
				 0, ggtt->mappable_end,
				 DRM_MM_SEARCH_DEFAULT,
				 DRM_MM_CREATE_DEFAULT);
			if (ret) /* no inactive aperture space, use cpu reloc */
				return NULL;
		} else {
			ret = i915_vma_put_fence(vma);
			if (ret) {
				i915_vma_unpin(vma);
				return ERR_PTR(ret);
			}

			cache->node.start = vma->node.start;
			cache->node.mm = (void *)vma;
		}
	}

	offset = cache->node.start;
	if (cache->node.allocated) {
		ggtt->base.insert_page(&ggtt->base,
				       i915_gem_object_get_dma_address(obj, page),
				       offset, I915_CACHE_NONE, 0);
	} else {
		offset += page << PAGE_SHIFT;
	}

	vaddr = io_mapping_map_atomic_wc(&cache->i915->ggtt.mappable, offset);
	cache->page = page;
	cache->vaddr = (unsigned long)vaddr;

	return vaddr;
}

static void *reloc_vaddr(struct drm_i915_gem_object *obj,
			 struct reloc_cache *cache,
			 int page)
{
	void *vaddr;

	if (cache->page == page) {
		vaddr = unmask_page(cache->vaddr);
	} else {
		vaddr = NULL;
		if ((cache->vaddr & KMAP) == 0)
			vaddr = reloc_iomap(obj, cache, page);
		if (!vaddr)
			vaddr = reloc_kmap(obj, cache, page);
	}

	return vaddr;
}

static void clflush_write32(u32 *addr, u32 value, unsigned int flushes)
{
	if (unlikely(flushes & (CLFLUSH_BEFORE | CLFLUSH_AFTER))) {
		if (flushes & CLFLUSH_BEFORE) {
			clflushopt(addr);
			mb();
		}

		*addr = value;

		/* Writes to the same cacheline are serialised by the CPU
		 * (including clflush). On the write path, we only require
		 * that it hits memory in an orderly fashion and place
		 * mb barriers at the start and end of the relocation phase
		 * to ensure ordering of clflush wrt to the system.
		 */
		if (flushes & CLFLUSH_AFTER)
			clflushopt(addr);
	} else
		*addr = value;
}

static int
relocate_entry(struct drm_i915_gem_object *obj,
	       const struct drm_i915_gem_relocation_entry *reloc,
	       struct reloc_cache *cache,
	       u64 target_offset)
{
	u64 offset = reloc->offset;
	bool wide = cache->use_64bit_reloc;
	void *vaddr;

	target_offset = relocation_target(reloc, target_offset);
repeat:
	vaddr = reloc_vaddr(obj, cache, offset >> PAGE_SHIFT);
	if (IS_ERR(vaddr))
		return PTR_ERR(vaddr);

	clflush_write32(vaddr + offset_in_page(offset),
			lower_32_bits(target_offset),
			cache->vaddr);

	if (wide) {
		offset += sizeof(u32);
		target_offset >>= 32;
		wide = false;
		goto repeat;
	}

	return 0;
}

static bool object_is_idle(struct drm_i915_gem_object *obj)
{
	unsigned long active = i915_gem_object_get_active(obj);
	int idx;

	for_each_active(active, idx) {
		if (!i915_gem_active_is_idle(&obj->last_read[idx],
					     &obj->base.dev->struct_mutex))
			return false;
	}

	return true;
}

static int
i915_gem_execbuffer_relocate_entry(struct drm_i915_gem_object *obj,
				   struct eb_vmas *eb,
				   struct drm_i915_gem_relocation_entry *reloc,
				   struct reloc_cache *cache)
{
	struct drm_device *dev = obj->base.dev;
	struct drm_gem_object *target_obj;
	struct drm_i915_gem_object *target_i915_obj;
	struct i915_vma *target_vma;
	uint64_t target_offset;
	int ret;

	/* we've already hold a reference to all valid objects */
	target_vma = eb_get_vma(eb, reloc->target_handle);
	if (unlikely(target_vma == NULL))
		return -ENOENT;
	target_i915_obj = target_vma->obj;
	target_obj = &target_vma->obj->base;

	target_offset = gen8_canonical_addr(target_vma->node.start);

	/* Sandybridge PPGTT errata: We need a global gtt mapping for MI and
	 * pipe_control writes because the gpu doesn't properly redirect them
	 * through the ppgtt for non_secure batchbuffers. */
	if (unlikely(IS_GEN6(dev) &&
	    reloc->write_domain == I915_GEM_DOMAIN_INSTRUCTION)) {
		ret = i915_vma_bind(target_vma, target_i915_obj->cache_level,
				    PIN_GLOBAL);
		if (WARN_ONCE(ret, "Unexpected failure to bind target VMA!"))
			return ret;
	}

	/* Validate that the target is in a valid r/w GPU domain */
	if (unlikely(reloc->write_domain & (reloc->write_domain - 1))) {
		DRM_DEBUG("reloc with multiple write domains: "
			  "obj %p target %d offset %d "
			  "read %08x write %08x",
			  obj, reloc->target_handle,
			  (int) reloc->offset,
			  reloc->read_domains,
			  reloc->write_domain);
		return -EINVAL;
	}
	if (unlikely((reloc->write_domain | reloc->read_domains)
		     & ~I915_GEM_GPU_DOMAINS)) {
		DRM_DEBUG("reloc with read/write non-GPU domains: "
			  "obj %p target %d offset %d "
			  "read %08x write %08x",
			  obj, reloc->target_handle,
			  (int) reloc->offset,
			  reloc->read_domains,
			  reloc->write_domain);
		return -EINVAL;
	}

	target_obj->pending_read_domains |= reloc->read_domains;
	target_obj->pending_write_domain |= reloc->write_domain;

	/* If the relocation already has the right value in it, no
	 * more work needs to be done.
	 */
	if (target_offset == reloc->presumed_offset)
		return 0;

	/* Check that the relocation address is valid... */
	if (unlikely(reloc->offset >
		     obj->base.size - (cache->use_64bit_reloc ? 8 : 4))) {
		DRM_DEBUG("Relocation beyond object bounds: "
			  "obj %p target %d offset %d size %d.\n",
			  obj, reloc->target_handle,
			  (int) reloc->offset,
			  (int) obj->base.size);
		return -EINVAL;
	}
	if (unlikely(reloc->offset & 3)) {
		DRM_DEBUG("Relocation not 4-byte aligned: "
			  "obj %p target %d offset %d.\n",
			  obj, reloc->target_handle,
			  (int) reloc->offset);
		return -EINVAL;
	}

	/* We can't wait for rendering with pagefaults disabled */
	if (pagefault_disabled() && !object_is_idle(obj))
		return -EFAULT;

	ret = relocate_entry(obj, reloc, cache, target_offset);
	if (ret)
		return ret;

	/* and update the user's relocation entry */
	reloc->presumed_offset = target_offset;
	return 0;
}

static int
i915_gem_execbuffer_relocate_vma(struct i915_vma *vma,
				 struct eb_vmas *eb)
{
#define N_RELOC(x) ((x) / sizeof(struct drm_i915_gem_relocation_entry))
	struct drm_i915_gem_relocation_entry stack_reloc[N_RELOC(512)];
	struct drm_i915_gem_relocation_entry __user *user_relocs;
	struct drm_i915_gem_exec_object2 *entry = vma->exec_entry;
	struct reloc_cache cache;
	int remain, ret = 0;

	user_relocs = u64_to_user_ptr(entry->relocs_ptr);
	reloc_cache_init(&cache, eb->i915);

	remain = entry->relocation_count;
	while (remain) {
		struct drm_i915_gem_relocation_entry *r = stack_reloc;
		int count = remain;
		if (count > ARRAY_SIZE(stack_reloc))
			count = ARRAY_SIZE(stack_reloc);
		remain -= count;

		if (__copy_from_user_inatomic(r, user_relocs, count*sizeof(r[0]))) {
			ret = -EFAULT;
			goto out;
		}

		do {
			u64 offset = r->presumed_offset;

			ret = i915_gem_execbuffer_relocate_entry(vma->obj, eb, r, &cache);
			if (ret)
				goto out;

			if (r->presumed_offset != offset &&
			    __put_user(r->presumed_offset,
				       &user_relocs->presumed_offset)) {
				ret = -EFAULT;
				goto out;
			}

			user_relocs++;
			r++;
		} while (--count);
	}

out:
	reloc_cache_fini(&cache);
	return ret;
#undef N_RELOC
}

static int
i915_gem_execbuffer_relocate_vma_slow(struct i915_vma *vma,
				      struct eb_vmas *eb,
				      struct drm_i915_gem_relocation_entry *relocs)
{
	const struct drm_i915_gem_exec_object2 *entry = vma->exec_entry;
	struct reloc_cache cache;
	int i, ret = 0;

	reloc_cache_init(&cache, eb->i915);
	for (i = 0; i < entry->relocation_count; i++) {
		ret = i915_gem_execbuffer_relocate_entry(vma->obj, eb, &relocs[i], &cache);
		if (ret)
			break;
	}
	reloc_cache_fini(&cache);

	return ret;
}

static int
i915_gem_execbuffer_relocate(struct eb_vmas *eb)
{
	struct i915_vma *vma;
	int ret = 0;

	/* This is the fast path and we cannot handle a pagefault whilst
	 * holding the struct mutex lest the user pass in the relocations
	 * contained within a mmaped bo. For in such a case we, the page
	 * fault handler would call i915_gem_fault() and we would try to
	 * acquire the struct mutex again. Obviously this is bad and so
	 * lockdep complains vehemently.
	 */
	pagefault_disable();
	list_for_each_entry(vma, &eb->vmas, exec_list) {
		ret = i915_gem_execbuffer_relocate_vma(vma, eb);
		if (ret)
			break;
	}
	pagefault_enable();

	return ret;
}

static bool only_mappable_for_reloc(unsigned int flags)
{
	return (flags & (EXEC_OBJECT_NEEDS_FENCE | __EXEC_OBJECT_NEEDS_MAP)) ==
		__EXEC_OBJECT_NEEDS_MAP;
}

static int
i915_gem_execbuffer_reserve_vma(struct i915_vma *vma,
				struct intel_engine_cs *engine,
				bool *need_reloc)
{
	struct drm_i915_gem_object *obj = vma->obj;
	struct drm_i915_gem_exec_object2 *entry = vma->exec_entry;
	uint64_t flags;
	int ret;

	flags = PIN_USER;
	if (entry->flags & EXEC_OBJECT_NEEDS_GTT)
		flags |= PIN_GLOBAL;

	if (!drm_mm_node_allocated(&vma->node)) {
		/* Wa32bitGeneralStateOffset & Wa32bitInstructionBaseOffset,
		 * limit address to the first 4GBs for unflagged objects.
		 */
		if ((entry->flags & EXEC_OBJECT_SUPPORTS_48B_ADDRESS) == 0)
			flags |= PIN_ZONE_4G;
		if (entry->flags & __EXEC_OBJECT_NEEDS_MAP)
			flags |= PIN_GLOBAL | PIN_MAPPABLE;
		if (entry->flags & __EXEC_OBJECT_NEEDS_BIAS)
			flags |= BATCH_OFFSET_BIAS | PIN_OFFSET_BIAS;
		if (entry->flags & EXEC_OBJECT_PINNED)
			flags |= entry->offset | PIN_OFFSET_FIXED;
		if ((flags & PIN_MAPPABLE) == 0)
			flags |= PIN_HIGH;
	}

	ret = i915_vma_pin(vma,
			   entry->pad_to_size,
			   entry->alignment,
			   flags);
	if ((ret == -ENOSPC || ret == -E2BIG) &&
	    only_mappable_for_reloc(entry->flags))
		ret = i915_vma_pin(vma,
				   entry->pad_to_size,
				   entry->alignment,
				   flags & ~PIN_MAPPABLE);
	if (ret)
		return ret;

	entry->flags |= __EXEC_OBJECT_HAS_PIN;

	if (entry->flags & EXEC_OBJECT_NEEDS_FENCE) {
		ret = i915_vma_get_fence(vma);
		if (ret)
			return ret;

		if (i915_vma_pin_fence(vma))
			entry->flags |= __EXEC_OBJECT_HAS_FENCE;
	}

	if (entry->offset != vma->node.start) {
		entry->offset = vma->node.start;
		*need_reloc = true;
	}

	if (entry->flags & EXEC_OBJECT_WRITE) {
		obj->base.pending_read_domains = I915_GEM_DOMAIN_RENDER;
		obj->base.pending_write_domain = I915_GEM_DOMAIN_RENDER;
	}

	return 0;
}

static bool
need_reloc_mappable(struct i915_vma *vma)
{
	struct drm_i915_gem_exec_object2 *entry = vma->exec_entry;

	if (entry->relocation_count == 0)
		return false;

	if (!i915_vma_is_ggtt(vma))
		return false;

	/* See also use_cpu_reloc() */
	if (HAS_LLC(vma->obj->base.dev))
		return false;

	if (vma->obj->base.write_domain == I915_GEM_DOMAIN_CPU)
		return false;

	return true;
}

static bool
eb_vma_misplaced(struct i915_vma *vma)
{
	struct drm_i915_gem_exec_object2 *entry = vma->exec_entry;

	WARN_ON(entry->flags & __EXEC_OBJECT_NEEDS_MAP &&
		!i915_vma_is_ggtt(vma));

	if (entry->alignment &&
	    vma->node.start & (entry->alignment - 1))
		return true;

	if (vma->node.size < entry->pad_to_size)
		return true;

	if (entry->flags & EXEC_OBJECT_PINNED &&
	    vma->node.start != entry->offset)
		return true;

	if (entry->flags & __EXEC_OBJECT_NEEDS_BIAS &&
	    vma->node.start < BATCH_OFFSET_BIAS)
		return true;

	/* avoid costly ping-pong once a batch bo ended up non-mappable */
	if (entry->flags & __EXEC_OBJECT_NEEDS_MAP &&
	    !i915_vma_is_map_and_fenceable(vma))
		return !only_mappable_for_reloc(entry->flags);

	if ((entry->flags & EXEC_OBJECT_SUPPORTS_48B_ADDRESS) == 0 &&
	    (vma->node.start + vma->node.size - 1) >> 32)
		return true;

	return false;
}

static int
i915_gem_execbuffer_reserve(struct intel_engine_cs *engine,
			    struct list_head *vmas,
			    struct i915_gem_context *ctx,
			    bool *need_relocs)
{
	struct drm_i915_gem_object *obj;
	struct i915_vma *vma;
	struct i915_address_space *vm;
	struct list_head ordered_vmas;
	struct list_head pinned_vmas;
	bool has_fenced_gpu_access = INTEL_GEN(engine->i915) < 4;
	int retry;

	vm = list_first_entry(vmas, struct i915_vma, exec_list)->vm;

	INIT_LIST_HEAD(&ordered_vmas);
	INIT_LIST_HEAD(&pinned_vmas);
	while (!list_empty(vmas)) {
		struct drm_i915_gem_exec_object2 *entry;
		bool need_fence, need_mappable;

		vma = list_first_entry(vmas, struct i915_vma, exec_list);
		obj = vma->obj;
		entry = vma->exec_entry;

		if (ctx->flags & CONTEXT_NO_ZEROMAP)
			entry->flags |= __EXEC_OBJECT_NEEDS_BIAS;

		if (!has_fenced_gpu_access)
			entry->flags &= ~EXEC_OBJECT_NEEDS_FENCE;
		need_fence =
			entry->flags & EXEC_OBJECT_NEEDS_FENCE &&
			i915_gem_object_is_tiled(obj);
		need_mappable = need_fence || need_reloc_mappable(vma);

		if (entry->flags & EXEC_OBJECT_PINNED)
			list_move_tail(&vma->exec_list, &pinned_vmas);
		else if (need_mappable) {
			entry->flags |= __EXEC_OBJECT_NEEDS_MAP;
			list_move(&vma->exec_list, &ordered_vmas);
		} else
			list_move_tail(&vma->exec_list, &ordered_vmas);

		obj->base.pending_read_domains = I915_GEM_GPU_DOMAINS & ~I915_GEM_DOMAIN_COMMAND;
		obj->base.pending_write_domain = 0;
	}
	list_splice(&ordered_vmas, vmas);
	list_splice(&pinned_vmas, vmas);

	/* Attempt to pin all of the buffers into the GTT.
	 * This is done in 3 phases:
	 *
	 * 1a. Unbind all objects that do not match the GTT constraints for
	 *     the execbuffer (fenceable, mappable, alignment etc).
	 * 1b. Increment pin count for already bound objects.
	 * 2.  Bind new objects.
	 * 3.  Decrement pin count.
	 *
	 * This avoid unnecessary unbinding of later objects in order to make
	 * room for the earlier objects *unless* we need to defragment.
	 */
	retry = 0;
	do {
		int ret = 0;

		/* Unbind any ill-fitting objects or pin. */
		list_for_each_entry(vma, vmas, exec_list) {
			if (!drm_mm_node_allocated(&vma->node))
				continue;

			if (eb_vma_misplaced(vma))
				ret = i915_vma_unbind(vma);
			else
				ret = i915_gem_execbuffer_reserve_vma(vma,
								      engine,
								      need_relocs);
			if (ret)
				goto err;
		}

		/* Bind fresh objects */
		list_for_each_entry(vma, vmas, exec_list) {
			if (drm_mm_node_allocated(&vma->node))
				continue;

			ret = i915_gem_execbuffer_reserve_vma(vma, engine,
							      need_relocs);
			if (ret)
				goto err;
		}

err:
		if (ret != -ENOSPC || retry++)
			return ret;

		/* Decrement pin count for bound objects */
		list_for_each_entry(vma, vmas, exec_list)
			i915_gem_execbuffer_unreserve_vma(vma);

		ret = i915_gem_evict_vm(vm, true);
		if (ret)
			return ret;
	} while (1);
}

static int
i915_gem_execbuffer_relocate_slow(struct drm_device *dev,
				  struct drm_i915_gem_execbuffer2 *args,
				  struct drm_file *file,
				  struct intel_engine_cs *engine,
				  struct eb_vmas *eb,
				  struct drm_i915_gem_exec_object2 *exec,
				  struct i915_gem_context *ctx)
{
	struct drm_i915_gem_relocation_entry *reloc;
	struct i915_address_space *vm;
	struct i915_vma *vma;
	bool need_relocs;
	int *reloc_offset;
	int i, total, ret;
	unsigned count = args->buffer_count;

	vm = list_first_entry(&eb->vmas, struct i915_vma, exec_list)->vm;

	/* We may process another execbuffer during the unlock... */
	while (!list_empty(&eb->vmas)) {
		vma = list_first_entry(&eb->vmas, struct i915_vma, exec_list);
		list_del_init(&vma->exec_list);
		i915_gem_execbuffer_unreserve_vma(vma);
		i915_vma_put(vma);
	}

	mutex_unlock(&dev->struct_mutex);

	total = 0;
	for (i = 0; i < count; i++)
		total += exec[i].relocation_count;

	reloc_offset = drm_malloc_ab(count, sizeof(*reloc_offset));
	reloc = drm_malloc_ab(total, sizeof(*reloc));
	if (reloc == NULL || reloc_offset == NULL) {
		drm_free_large(reloc);
		drm_free_large(reloc_offset);
		mutex_lock(&dev->struct_mutex);
		return -ENOMEM;
	}

	total = 0;
	for (i = 0; i < count; i++) {
		struct drm_i915_gem_relocation_entry __user *user_relocs;
		u64 invalid_offset = (u64)-1;
		int j;

		user_relocs = u64_to_user_ptr(exec[i].relocs_ptr);

		if (copy_from_user(reloc+total, user_relocs,
				   exec[i].relocation_count * sizeof(*reloc))) {
			ret = -EFAULT;
			mutex_lock(&dev->struct_mutex);
			goto err;
		}

		/* As we do not update the known relocation offsets after
		 * relocating (due to the complexities in lock handling),
		 * we need to mark them as invalid now so that we force the
		 * relocation processing next time. Just in case the target
		 * object is evicted and then rebound into its old
		 * presumed_offset before the next execbuffer - if that
		 * happened we would make the mistake of assuming that the
		 * relocations were valid.
		 */
		for (j = 0; j < exec[i].relocation_count; j++) {
			if (__copy_to_user(&user_relocs[j].presumed_offset,
					   &invalid_offset,
					   sizeof(invalid_offset))) {
				ret = -EFAULT;
				mutex_lock(&dev->struct_mutex);
				goto err;
			}
		}

		reloc_offset[i] = total;
		total += exec[i].relocation_count;
	}

	ret = i915_mutex_lock_interruptible(dev);
	if (ret) {
		mutex_lock(&dev->struct_mutex);
		goto err;
	}

	/* reacquire the objects */
	eb_reset(eb);
	ret = eb_lookup_vmas(eb, exec, args, vm, file);
	if (ret)
		goto err;

	need_relocs = (args->flags & I915_EXEC_NO_RELOC) == 0;
	ret = i915_gem_execbuffer_reserve(engine, &eb->vmas, ctx,
					  &need_relocs);
	if (ret)
		goto err;

	list_for_each_entry(vma, &eb->vmas, exec_list) {
		int offset = vma->exec_entry - exec;
		ret = i915_gem_execbuffer_relocate_vma_slow(vma, eb,
							    reloc + reloc_offset[offset]);
		if (ret)
			goto err;
	}

	/* Leave the user relocations as are, this is the painfully slow path,
	 * and we want to avoid the complication of dropping the lock whilst
	 * having buffers reserved in the aperture and so causing spurious
	 * ENOSPC for random operations.
	 */

err:
	drm_free_large(reloc);
	drm_free_large(reloc_offset);
	return ret;
}

static unsigned int eb_other_engines(struct drm_i915_gem_request *req)
{
	unsigned int mask;

	mask = ~intel_engine_flag(req->engine) & I915_BO_ACTIVE_MASK;
	mask <<= I915_BO_ACTIVE_SHIFT;

	return mask;
}

static int
i915_gem_execbuffer_move_to_gpu(struct drm_i915_gem_request *req,
				struct list_head *vmas)
{
	const unsigned int other_rings = eb_other_engines(req);
	struct i915_vma *vma;
	int ret;

	list_for_each_entry(vma, vmas, exec_list) {
		struct drm_i915_gem_object *obj = vma->obj;
		struct reservation_object *resv;

		if (obj->flags & other_rings) {
			ret = i915_gem_request_await_object
				(req, obj, obj->base.pending_write_domain);
			if (ret)
				return ret;
		}

		resv = i915_gem_object_get_dmabuf_resv(obj);
		if (resv) {
			ret = i915_sw_fence_await_reservation
				(&req->submit, resv, &i915_fence_ops,
				 obj->base.pending_write_domain, 10*HZ,
				 GFP_KERNEL | __GFP_NOWARN);
			if (ret < 0)
				return ret;
		}

		if (obj->base.write_domain & I915_GEM_DOMAIN_CPU)
			i915_gem_clflush_object(obj, false);
	}

	/* Unconditionally flush any chipset caches (for streaming writes). */
	i915_gem_chipset_flush(req->engine->i915);

	/* Unconditionally invalidate GPU caches and TLBs. */
	return req->engine->emit_flush(req, EMIT_INVALIDATE);
}

static bool
i915_gem_check_execbuffer(struct drm_i915_gem_execbuffer2 *exec)
{
	if (exec->flags & __I915_EXEC_UNKNOWN_FLAGS)
		return false;

	/* Kernel clipping was a DRI1 misfeature */
	if (exec->num_cliprects || exec->cliprects_ptr)
		return false;

	if (exec->DR4 == 0xffffffff) {
		DRM_DEBUG("UXA submitting garbage DR4, fixing up\n");
		exec->DR4 = 0;
	}
	if (exec->DR1 || exec->DR4)
		return false;

	if ((exec->batch_start_offset | exec->batch_len) & 0x7)
		return false;

	return true;
}

static int
validate_exec_list(struct drm_device *dev,
		   struct drm_i915_gem_exec_object2 *exec,
		   int count)
{
	unsigned relocs_total = 0;
	unsigned relocs_max = UINT_MAX / sizeof(struct drm_i915_gem_relocation_entry);
	unsigned invalid_flags;
	int i;

	/* INTERNAL flags must not overlap with external ones */
	BUILD_BUG_ON(__EXEC_OBJECT_INTERNAL_FLAGS & ~__EXEC_OBJECT_UNKNOWN_FLAGS);

	invalid_flags = __EXEC_OBJECT_UNKNOWN_FLAGS;
	if (USES_FULL_PPGTT(dev))
		invalid_flags |= EXEC_OBJECT_NEEDS_GTT;

	for (i = 0; i < count; i++) {
		char __user *ptr = u64_to_user_ptr(exec[i].relocs_ptr);
		int length; /* limited by fault_in_pages_readable() */

		if (exec[i].flags & invalid_flags)
			return -EINVAL;

		/* Offset can be used as input (EXEC_OBJECT_PINNED), reject
		 * any non-page-aligned or non-canonical addresses.
		 */
		if (exec[i].flags & EXEC_OBJECT_PINNED) {
			if (exec[i].offset !=
			    gen8_canonical_addr(exec[i].offset & PAGE_MASK))
				return -EINVAL;

			/* From drm_mm perspective address space is continuous,
			 * so from this point we're always using non-canonical
			 * form internally.
			 */
			exec[i].offset = gen8_noncanonical_addr(exec[i].offset);
		}

		if (exec[i].alignment && !is_power_of_2(exec[i].alignment))
			return -EINVAL;

		/* pad_to_size was once a reserved field, so sanitize it */
		if (exec[i].flags & EXEC_OBJECT_PAD_TO_SIZE) {
			if (offset_in_page(exec[i].pad_to_size))
				return -EINVAL;
		} else {
			exec[i].pad_to_size = 0;
		}

		/* First check for malicious input causing overflow in
		 * the worst case where we need to allocate the entire
		 * relocation tree as a single array.
		 */
		if (exec[i].relocation_count > relocs_max - relocs_total)
			return -EINVAL;
		relocs_total += exec[i].relocation_count;

		length = exec[i].relocation_count *
			sizeof(struct drm_i915_gem_relocation_entry);
		/*
		 * We must check that the entire relocation array is safe
		 * to read, but since we may need to update the presumed
		 * offsets during execution, check for full write access.
		 */
		if (!access_ok(VERIFY_WRITE, ptr, length))
			return -EFAULT;

		if (likely(!i915.prefault_disable)) {
			if (fault_in_pages_readable(ptr, length))
				return -EFAULT;
		}
	}

	return 0;
}

static struct i915_gem_context *
i915_gem_validate_context(struct drm_device *dev, struct drm_file *file,
			  struct intel_engine_cs *engine, const u32 ctx_id)
{
	struct i915_gem_context *ctx;
	struct i915_ctx_hang_stats *hs;

	ctx = i915_gem_context_lookup(file->driver_priv, ctx_id);
	if (IS_ERR(ctx))
		return ctx;

	hs = &ctx->hang_stats;
	if (hs->banned) {
		DRM_DEBUG("Context %u tried to submit while banned\n", ctx_id);
		return ERR_PTR(-EIO);
	}

	return ctx;
}

static bool gpu_write_needs_clflush(struct drm_i915_gem_object *obj)
{
	return !(obj->cache_level == I915_CACHE_NONE ||
		 obj->cache_level == I915_CACHE_WT);
}

<<<<<<< HEAD
void
=======
void i915_vma_move_to_active(struct i915_vma *vma,
			     struct drm_i915_gem_request *req,
			     unsigned int flags)
{
	struct drm_i915_gem_object *obj = vma->obj;
	const unsigned int idx = req->engine->id;

	GEM_BUG_ON(!drm_mm_node_allocated(&vma->node));

	obj->dirty = 1; /* be paranoid  */

	/* Add a reference if we're newly entering the active list.
	 * The order in which we add operations to the retirement queue is
	 * vital here: mark_active adds to the start of the callback list,
	 * such that subsequent callbacks are called first. Therefore we
	 * add the active reference first and queue for it to be dropped
	 * *last*.
	 */
	if (!i915_gem_object_is_active(obj))
		i915_gem_object_get(obj);
	i915_gem_object_set_active(obj, idx);
	i915_gem_active_set(&obj->last_read[idx], req);

	if (flags & EXEC_OBJECT_WRITE) {
		i915_gem_active_set(&obj->last_write, req);

		intel_fb_obj_invalidate(obj, ORIGIN_CS);

		/* update for the implicit flush after a batch */
		obj->base.write_domain &= ~I915_GEM_GPU_DOMAINS;
		if (!obj->cache_dirty && gpu_write_needs_clflush(obj))
			obj->cache_dirty = true;
	}

	if (flags & EXEC_OBJECT_NEEDS_FENCE)
		i915_gem_active_set(&vma->last_fence, req);

	i915_vma_set_active(vma, idx);
	i915_gem_active_set(&vma->last_read[idx], req);
	list_move_tail(&vma->vm_link, &vma->vm->active_list);
}

static void eb_export_fence(struct drm_i915_gem_object *obj,
			    struct drm_i915_gem_request *req,
			    unsigned int flags)
{
	struct reservation_object *resv;

	resv = i915_gem_object_get_dmabuf_resv(obj);
	if (!resv)
		return;

	/* Ignore errors from failing to allocate the new fence, we can't
	 * handle an error right now. Worst case should be missed
	 * synchronisation leading to rendering corruption.
	 */
	ww_mutex_lock(&resv->lock, NULL);
	if (flags & EXEC_OBJECT_WRITE)
		reservation_object_add_excl_fence(resv, &req->fence);
	else if (reservation_object_reserve_shared(resv) == 0)
		reservation_object_add_shared_fence(resv, &req->fence);
	ww_mutex_unlock(&resv->lock);
}

static void
>>>>>>> 2cfef0c3
i915_gem_execbuffer_move_to_active(struct list_head *vmas,
				   struct drm_i915_gem_request *req)
{
	struct i915_vma *vma;

	list_for_each_entry(vma, vmas, exec_list) {
		struct drm_i915_gem_object *obj = vma->obj;
		u32 old_read = obj->base.read_domains;
		u32 old_write = obj->base.write_domain;

		obj->base.write_domain = obj->base.pending_write_domain;
		if (obj->base.write_domain)
			vma->exec_entry->flags |= EXEC_OBJECT_WRITE;
		else
			obj->base.pending_read_domains |= obj->base.read_domains;
		obj->base.read_domains = obj->base.pending_read_domains;

<<<<<<< HEAD
		i915_vma_move_to_active(vma, req);
		if (obj->base.write_domain) {
			i915_gem_request_assign(&obj->last_write_req, req);

			intel_fb_obj_invalidate(obj, ORIGIN_CS);

			/* update for the implicit flush after a batch */
			obj->base.write_domain &= ~I915_GEM_GPU_DOMAINS;
			if (!obj->cache_dirty && gpu_write_needs_clflush(obj))
				obj->cache_dirty = true;
		}
		if (entry->flags & EXEC_OBJECT_NEEDS_FENCE) {
			i915_gem_request_assign(&obj->last_fenced_req, req);
			if (entry->flags & __EXEC_OBJECT_HAS_FENCE) {
				struct drm_i915_private *dev_priv = engine->i915;
				list_move_tail(&dev_priv->fence_regs[obj->fence_reg].lru_list,
					       &dev_priv->mm.fence_list);
			}
		}

=======
		i915_vma_move_to_active(vma, req, vma->exec_entry->flags);
		eb_export_fence(obj, req, vma->exec_entry->flags);
>>>>>>> 2cfef0c3
		trace_i915_gem_object_change_domain(obj, old_read, old_write);
	}
}

static int
i915_reset_gen7_sol_offsets(struct drm_i915_gem_request *req)
{
	struct intel_ring *ring = req->ring;
	int ret, i;

	if (!IS_GEN7(req->i915) || req->engine->id != RCS) {
		DRM_DEBUG("sol reset is gen7/rcs only\n");
		return -EINVAL;
	}

	ret = intel_ring_begin(req, 4 * 3);
	if (ret)
		return ret;

	for (i = 0; i < 4; i++) {
		intel_ring_emit(ring, MI_LOAD_REGISTER_IMM(1));
		intel_ring_emit_reg(ring, GEN7_SO_WRITE_OFFSET(i));
		intel_ring_emit(ring, 0);
	}

	intel_ring_advance(ring);

	return 0;
}

static struct i915_vma *
i915_gem_execbuffer_parse(struct intel_engine_cs *engine,
			  struct drm_i915_gem_exec_object2 *shadow_exec_entry,
			  struct drm_i915_gem_object *batch_obj,
			  struct eb_vmas *eb,
			  u32 batch_start_offset,
			  u32 batch_len,
			  bool is_master)
{
	struct drm_i915_gem_object *shadow_batch_obj;
	struct i915_vma *vma;
	int ret;

	shadow_batch_obj = i915_gem_batch_pool_get(&engine->batch_pool,
						   PAGE_ALIGN(batch_len));
	if (IS_ERR(shadow_batch_obj))
		return ERR_CAST(shadow_batch_obj);

	ret = intel_engine_cmd_parser(engine,
				      batch_obj,
				      shadow_batch_obj,
				      batch_start_offset,
				      batch_len,
				      is_master);
	if (ret) {
		if (ret == -EACCES) /* unhandled chained batch */
			vma = NULL;
		else
			vma = ERR_PTR(ret);
		goto out;
	}

	vma = i915_gem_object_ggtt_pin(shadow_batch_obj, NULL, 0, 0, 0);
	if (IS_ERR(vma))
		goto out;

	memset(shadow_exec_entry, 0, sizeof(*shadow_exec_entry));

	vma->exec_entry = shadow_exec_entry;
	vma->exec_entry->flags = __EXEC_OBJECT_HAS_PIN;
	i915_gem_object_get(shadow_batch_obj);
	list_add_tail(&vma->exec_list, &eb->vmas);

out:
	i915_gem_object_unpin_pages(shadow_batch_obj);
	return vma;
}

static int
execbuf_submit(struct i915_execbuffer_params *params,
	       struct drm_i915_gem_execbuffer2 *args,
	       struct list_head *vmas)
{
	struct drm_i915_private *dev_priv = params->request->i915;
	u64 exec_start, exec_len;
	int instp_mode;
	u32 instp_mask;
	int ret;

	ret = i915_gem_execbuffer_move_to_gpu(params->request, vmas);
	if (ret)
		return ret;

	ret = i915_switch_context(params->request);
	if (ret)
		return ret;

	instp_mode = args->flags & I915_EXEC_CONSTANTS_MASK;
	instp_mask = I915_EXEC_CONSTANTS_MASK;
	switch (instp_mode) {
	case I915_EXEC_CONSTANTS_REL_GENERAL:
	case I915_EXEC_CONSTANTS_ABSOLUTE:
	case I915_EXEC_CONSTANTS_REL_SURFACE:
		if (instp_mode != 0 && params->engine->id != RCS) {
			DRM_DEBUG("non-0 rel constants mode on non-RCS\n");
			return -EINVAL;
		}

		if (instp_mode != dev_priv->relative_constants_mode) {
			if (INTEL_INFO(dev_priv)->gen < 4) {
				DRM_DEBUG("no rel constants on pre-gen4\n");
				return -EINVAL;
			}

			if (INTEL_INFO(dev_priv)->gen > 5 &&
			    instp_mode == I915_EXEC_CONSTANTS_REL_SURFACE) {
				DRM_DEBUG("rel surface constants mode invalid on gen5+\n");
				return -EINVAL;
			}

			/* The HW changed the meaning on this bit on gen6 */
			if (INTEL_INFO(dev_priv)->gen >= 6)
				instp_mask &= ~I915_EXEC_CONSTANTS_REL_SURFACE;
		}
		break;
	default:
		DRM_DEBUG("execbuf with unknown constants: %d\n", instp_mode);
		return -EINVAL;
	}

	if (params->engine->id == RCS &&
	    instp_mode != dev_priv->relative_constants_mode) {
		struct intel_ring *ring = params->request->ring;

		ret = intel_ring_begin(params->request, 4);
		if (ret)
			return ret;

		intel_ring_emit(ring, MI_NOOP);
		intel_ring_emit(ring, MI_LOAD_REGISTER_IMM(1));
		intel_ring_emit_reg(ring, INSTPM);
		intel_ring_emit(ring, instp_mask << 16 | instp_mode);
		intel_ring_advance(ring);

		dev_priv->relative_constants_mode = instp_mode;
	}

	if (args->flags & I915_EXEC_GEN7_SOL_RESET) {
		ret = i915_reset_gen7_sol_offsets(params->request);
		if (ret)
			return ret;
	}

	exec_len   = args->batch_len;
	exec_start = params->batch->node.start +
		     params->args_batch_start_offset;

	if (exec_len == 0)
		exec_len = params->batch->size - params->args_batch_start_offset;

	ret = params->engine->emit_bb_start(params->request,
					    exec_start, exec_len,
					    params->dispatch_flags);
	if (ret)
		return ret;

	trace_i915_gem_ring_dispatch(params->request, params->dispatch_flags);

	i915_gem_execbuffer_move_to_active(vmas, params->request);

	return 0;
}

/**
 * Find one BSD ring to dispatch the corresponding BSD command.
 * The engine index is returned.
 */
static unsigned int
gen8_dispatch_bsd_engine(struct drm_i915_private *dev_priv,
			 struct drm_file *file)
{
	struct drm_i915_file_private *file_priv = file->driver_priv;

	/* Check whether the file_priv has already selected one ring. */
	if ((int)file_priv->bsd_engine < 0)
		file_priv->bsd_engine = atomic_fetch_xor(1,
			 &dev_priv->mm.bsd_engine_dispatch_index);

	return file_priv->bsd_engine;
}

#define I915_USER_RINGS (4)

static const enum intel_engine_id user_ring_map[I915_USER_RINGS + 1] = {
	[I915_EXEC_DEFAULT]	= RCS,
	[I915_EXEC_RENDER]	= RCS,
	[I915_EXEC_BLT]		= BCS,
	[I915_EXEC_BSD]		= VCS,
	[I915_EXEC_VEBOX]	= VECS
};

static struct intel_engine_cs *
eb_select_engine(struct drm_i915_private *dev_priv,
		 struct drm_file *file,
		 struct drm_i915_gem_execbuffer2 *args)
{
	unsigned int user_ring_id = args->flags & I915_EXEC_RING_MASK;
	struct intel_engine_cs *engine;

	if (user_ring_id > I915_USER_RINGS) {
		DRM_DEBUG("execbuf with unknown ring: %u\n", user_ring_id);
		return NULL;
	}

	if ((user_ring_id != I915_EXEC_BSD) &&
	    ((args->flags & I915_EXEC_BSD_MASK) != 0)) {
		DRM_DEBUG("execbuf with non bsd ring but with invalid "
			  "bsd dispatch flags: %d\n", (int)(args->flags));
		return NULL;
	}

	if (user_ring_id == I915_EXEC_BSD && HAS_BSD2(dev_priv)) {
		unsigned int bsd_idx = args->flags & I915_EXEC_BSD_MASK;

		if (bsd_idx == I915_EXEC_BSD_DEFAULT) {
			bsd_idx = gen8_dispatch_bsd_engine(dev_priv, file);
		} else if (bsd_idx >= I915_EXEC_BSD_RING1 &&
			   bsd_idx <= I915_EXEC_BSD_RING2) {
			bsd_idx >>= I915_EXEC_BSD_SHIFT;
			bsd_idx--;
		} else {
			DRM_DEBUG("execbuf with unknown bsd ring: %u\n",
				  bsd_idx);
			return NULL;
		}

		engine = &dev_priv->engine[_VCS(bsd_idx)];
	} else {
		engine = &dev_priv->engine[user_ring_map[user_ring_id]];
	}

	if (!intel_engine_initialized(engine)) {
		DRM_DEBUG("execbuf with invalid ring: %u\n", user_ring_id);
		return NULL;
	}

	return engine;
}

static int
i915_gem_do_execbuffer(struct drm_device *dev, void *data,
		       struct drm_file *file,
		       struct drm_i915_gem_execbuffer2 *args,
		       struct drm_i915_gem_exec_object2 *exec)
{
	struct drm_i915_private *dev_priv = to_i915(dev);
	struct i915_ggtt *ggtt = &dev_priv->ggtt;
	struct eb_vmas *eb;
	struct drm_i915_gem_exec_object2 shadow_exec_entry;
	struct intel_engine_cs *engine;
	struct i915_gem_context *ctx;
	struct i915_address_space *vm;
	struct i915_execbuffer_params params_master; /* XXX: will be removed later */
	struct i915_execbuffer_params *params = &params_master;
	const u32 ctx_id = i915_execbuffer2_get_context_id(*args);
	u32 dispatch_flags;
	int ret;
	bool need_relocs;

	if (!i915_gem_check_execbuffer(args))
		return -EINVAL;

	ret = validate_exec_list(dev, exec, args->buffer_count);
	if (ret)
		return ret;

	dispatch_flags = 0;
	if (args->flags & I915_EXEC_SECURE) {
		if (!drm_is_current_master(file) || !capable(CAP_SYS_ADMIN))
		    return -EPERM;

		dispatch_flags |= I915_DISPATCH_SECURE;
	}
	if (args->flags & I915_EXEC_IS_PINNED)
		dispatch_flags |= I915_DISPATCH_PINNED;

	engine = eb_select_engine(dev_priv, file, args);
	if (!engine)
		return -EINVAL;

	if (args->buffer_count < 1) {
		DRM_DEBUG("execbuf with %d buffers\n", args->buffer_count);
		return -EINVAL;
	}

	if (args->flags & I915_EXEC_RESOURCE_STREAMER) {
		if (!HAS_RESOURCE_STREAMER(dev)) {
			DRM_DEBUG("RS is only allowed for Haswell, Gen8 and above\n");
			return -EINVAL;
		}
		if (engine->id != RCS) {
			DRM_DEBUG("RS is not available on %s\n",
				 engine->name);
			return -EINVAL;
		}

		dispatch_flags |= I915_DISPATCH_RS;
	}

	/* Take a local wakeref for preparing to dispatch the execbuf as
	 * we expect to access the hardware fairly frequently in the
	 * process. Upon first dispatch, we acquire another prolonged
	 * wakeref that we hold until the GPU has been idle for at least
	 * 100ms.
	 */
	intel_runtime_pm_get(dev_priv);

	ret = i915_mutex_lock_interruptible(dev);
	if (ret)
		goto pre_mutex_err;

	ctx = i915_gem_validate_context(dev, file, engine, ctx_id);
	if (IS_ERR(ctx)) {
		mutex_unlock(&dev->struct_mutex);
		ret = PTR_ERR(ctx);
		goto pre_mutex_err;
	}

	i915_gem_context_get(ctx);

	if (ctx->ppgtt)
		vm = &ctx->ppgtt->base;
	else
		vm = &ggtt->base;

	memset(&params_master, 0x00, sizeof(params_master));

	eb = eb_create(dev_priv, args);
	if (eb == NULL) {
		i915_gem_context_put(ctx);
		mutex_unlock(&dev->struct_mutex);
		ret = -ENOMEM;
		goto pre_mutex_err;
	}

	/* Look up object handles */
	ret = eb_lookup_vmas(eb, exec, args, vm, file);
	if (ret)
		goto err;

	/* take note of the batch buffer before we might reorder the lists */
	params->batch = eb_get_batch(eb);

	/* Move the objects en-masse into the GTT, evicting if necessary. */
	need_relocs = (args->flags & I915_EXEC_NO_RELOC) == 0;
	ret = i915_gem_execbuffer_reserve(engine, &eb->vmas, ctx,
					  &need_relocs);
	if (ret)
		goto err;

	/* The objects are in their final locations, apply the relocations. */
	if (need_relocs)
		ret = i915_gem_execbuffer_relocate(eb);
	if (ret) {
		if (ret == -EFAULT) {
			ret = i915_gem_execbuffer_relocate_slow(dev, args, file,
								engine,
								eb, exec, ctx);
			BUG_ON(!mutex_is_locked(&dev->struct_mutex));
		}
		if (ret)
			goto err;
	}

	/* Set the pending read domains for the batch buffer to COMMAND */
	if (params->batch->obj->base.pending_write_domain) {
		DRM_DEBUG("Attempting to use self-modifying batch buffer\n");
		ret = -EINVAL;
		goto err;
	}
	if (args->batch_start_offset > params->batch->size ||
	    args->batch_len > params->batch->size - args->batch_start_offset) {
		DRM_DEBUG("Attempting to use out-of-bounds batch\n");
		ret = -EINVAL;
		goto err;
	}

	params->args_batch_start_offset = args->batch_start_offset;
	if (intel_engine_needs_cmd_parser(engine) && args->batch_len) {
		struct i915_vma *vma;

		vma = i915_gem_execbuffer_parse(engine, &shadow_exec_entry,
						params->batch->obj,
						eb,
						args->batch_start_offset,
						args->batch_len,
						drm_is_current_master(file));
		if (IS_ERR(vma)) {
			ret = PTR_ERR(vma);
			goto err;
		}

		if (vma) {
			/*
			 * Batch parsed and accepted:
			 *
			 * Set the DISPATCH_SECURE bit to remove the NON_SECURE
			 * bit from MI_BATCH_BUFFER_START commands issued in
			 * the dispatch_execbuffer implementations. We
			 * specifically don't want that set on batches the
			 * command parser has accepted.
			 */
			dispatch_flags |= I915_DISPATCH_SECURE;
			params->args_batch_start_offset = 0;
			params->batch = vma;
		}
	}

	params->batch->obj->base.pending_read_domains |= I915_GEM_DOMAIN_COMMAND;

	/* snb/ivb/vlv conflate the "batch in ppgtt" bit with the "non-secure
	 * batch" bit. Hence we need to pin secure batches into the global gtt.
	 * hsw should have this fixed, but bdw mucks it up again. */
	if (dispatch_flags & I915_DISPATCH_SECURE) {
		struct drm_i915_gem_object *obj = params->batch->obj;
		struct i915_vma *vma;

		/*
		 * So on first glance it looks freaky that we pin the batch here
		 * outside of the reservation loop. But:
		 * - The batch is already pinned into the relevant ppgtt, so we
		 *   already have the backing storage fully allocated.
		 * - No other BO uses the global gtt (well contexts, but meh),
		 *   so we don't really have issues with multiple objects not
		 *   fitting due to fragmentation.
		 * So this is actually safe.
		 */
		vma = i915_gem_object_ggtt_pin(obj, NULL, 0, 0, 0);
		if (IS_ERR(vma)) {
			ret = PTR_ERR(vma);
			goto err;
		}

		params->batch = vma;
	}

	/* Allocate a request for this batch buffer nice and early. */
	params->request = i915_gem_request_alloc(engine, ctx);
	if (IS_ERR(params->request)) {
		ret = PTR_ERR(params->request);
		goto err_batch_unpin;
	}

	/* Whilst this request exists, batch_obj will be on the
	 * active_list, and so will hold the active reference. Only when this
	 * request is retired will the the batch_obj be moved onto the
	 * inactive_list and lose its active reference. Hence we do not need
	 * to explicitly hold another reference here.
	 */
	params->request->batch = params->batch;

	ret = i915_gem_request_add_to_client(params->request, file);
	if (ret)
		goto err_request;

	/*
	 * Save assorted stuff away to pass through to *_submission().
	 * NB: This data should be 'persistent' and not local as it will
	 * kept around beyond the duration of the IOCTL once the GPU
	 * scheduler arrives.
	 */
	params->dev                     = dev;
	params->file                    = file;
	params->engine                    = engine;
	params->dispatch_flags          = dispatch_flags;
	params->ctx                     = ctx;

	ret = execbuf_submit(params, args, &eb->vmas);
err_request:
	__i915_add_request(params->request, ret == 0);

err_batch_unpin:
	/*
	 * FIXME: We crucially rely upon the active tracking for the (ppgtt)
	 * batch vma for correctness. For less ugly and less fragility this
	 * needs to be adjusted to also track the ggtt batch vma properly as
	 * active.
	 */
	if (dispatch_flags & I915_DISPATCH_SECURE)
		i915_vma_unpin(params->batch);
err:
	/* the request owns the ref now */
	i915_gem_context_put(ctx);
	eb_destroy(eb);

	mutex_unlock(&dev->struct_mutex);

pre_mutex_err:
	/* intel_gpu_busy should also get a ref, so it will free when the device
	 * is really idle. */
	intel_runtime_pm_put(dev_priv);
	return ret;
}

/*
 * Legacy execbuffer just creates an exec2 list from the original exec object
 * list array and passes it to the real function.
 */
int
i915_gem_execbuffer(struct drm_device *dev, void *data,
		    struct drm_file *file)
{
	struct drm_i915_gem_execbuffer *args = data;
	struct drm_i915_gem_execbuffer2 exec2;
	struct drm_i915_gem_exec_object *exec_list = NULL;
	struct drm_i915_gem_exec_object2 *exec2_list = NULL;
	int ret, i;

	if (args->buffer_count < 1) {
		DRM_DEBUG("execbuf with %d buffers\n", args->buffer_count);
		return -EINVAL;
	}

	/* Copy in the exec list from userland */
	exec_list = drm_malloc_ab(sizeof(*exec_list), args->buffer_count);
	exec2_list = drm_malloc_ab(sizeof(*exec2_list), args->buffer_count);
	if (exec_list == NULL || exec2_list == NULL) {
		DRM_DEBUG("Failed to allocate exec list for %d buffers\n",
			  args->buffer_count);
		drm_free_large(exec_list);
		drm_free_large(exec2_list);
		return -ENOMEM;
	}
	ret = copy_from_user(exec_list,
			     u64_to_user_ptr(args->buffers_ptr),
			     sizeof(*exec_list) * args->buffer_count);
	if (ret != 0) {
		DRM_DEBUG("copy %d exec entries failed %d\n",
			  args->buffer_count, ret);
		drm_free_large(exec_list);
		drm_free_large(exec2_list);
		return -EFAULT;
	}

	for (i = 0; i < args->buffer_count; i++) {
		exec2_list[i].handle = exec_list[i].handle;
		exec2_list[i].relocation_count = exec_list[i].relocation_count;
		exec2_list[i].relocs_ptr = exec_list[i].relocs_ptr;
		exec2_list[i].alignment = exec_list[i].alignment;
		exec2_list[i].offset = exec_list[i].offset;
		if (INTEL_INFO(dev)->gen < 4)
			exec2_list[i].flags = EXEC_OBJECT_NEEDS_FENCE;
		else
			exec2_list[i].flags = 0;
	}

	exec2.buffers_ptr = args->buffers_ptr;
	exec2.buffer_count = args->buffer_count;
	exec2.batch_start_offset = args->batch_start_offset;
	exec2.batch_len = args->batch_len;
	exec2.DR1 = args->DR1;
	exec2.DR4 = args->DR4;
	exec2.num_cliprects = args->num_cliprects;
	exec2.cliprects_ptr = args->cliprects_ptr;
	exec2.flags = I915_EXEC_RENDER;
	i915_execbuffer2_set_context_id(exec2, 0);

	ret = i915_gem_do_execbuffer(dev, data, file, &exec2, exec2_list);
	if (!ret) {
		struct drm_i915_gem_exec_object __user *user_exec_list =
			u64_to_user_ptr(args->buffers_ptr);

		/* Copy the new buffer offsets back to the user's exec list. */
		for (i = 0; i < args->buffer_count; i++) {
			exec2_list[i].offset =
				gen8_canonical_addr(exec2_list[i].offset);
			ret = __copy_to_user(&user_exec_list[i].offset,
					     &exec2_list[i].offset,
					     sizeof(user_exec_list[i].offset));
			if (ret) {
				ret = -EFAULT;
				DRM_DEBUG("failed to copy %d exec entries "
					  "back to user (%d)\n",
					  args->buffer_count, ret);
				break;
			}
		}
	}

	drm_free_large(exec_list);
	drm_free_large(exec2_list);
	return ret;
}

int
i915_gem_execbuffer2(struct drm_device *dev, void *data,
		     struct drm_file *file)
{
	struct drm_i915_gem_execbuffer2 *args = data;
	struct drm_i915_gem_exec_object2 *exec2_list = NULL;
	int ret;

	if (args->buffer_count < 1 ||
	    args->buffer_count > UINT_MAX / sizeof(*exec2_list)) {
		DRM_DEBUG("execbuf2 with %d buffers\n", args->buffer_count);
		return -EINVAL;
	}

	if (args->rsvd2 != 0) {
		DRM_DEBUG("dirty rvsd2 field\n");
		return -EINVAL;
	}

	exec2_list = drm_malloc_gfp(args->buffer_count,
				    sizeof(*exec2_list),
				    GFP_TEMPORARY);
	if (exec2_list == NULL) {
		DRM_DEBUG("Failed to allocate exec list for %d buffers\n",
			  args->buffer_count);
		return -ENOMEM;
	}
	ret = copy_from_user(exec2_list,
			     u64_to_user_ptr(args->buffers_ptr),
			     sizeof(*exec2_list) * args->buffer_count);
	if (ret != 0) {
		DRM_DEBUG("copy %d exec entries failed %d\n",
			  args->buffer_count, ret);
		drm_free_large(exec2_list);
		return -EFAULT;
	}

	ret = i915_gem_do_execbuffer(dev, data, file, args, exec2_list);
	if (!ret) {
		/* Copy the new buffer offsets back to the user's exec list. */
		struct drm_i915_gem_exec_object2 __user *user_exec_list =
				   u64_to_user_ptr(args->buffers_ptr);
		int i;

		for (i = 0; i < args->buffer_count; i++) {
			exec2_list[i].offset =
				gen8_canonical_addr(exec2_list[i].offset);
			ret = __copy_to_user(&user_exec_list[i].offset,
					     &exec2_list[i].offset,
					     sizeof(user_exec_list[i].offset));
			if (ret) {
				ret = -EFAULT;
				DRM_DEBUG("failed to copy %d exec entries "
					  "back to user\n",
					  args->buffer_count);
				break;
			}
		}
	}

	drm_free_large(exec2_list);
	return ret;
}<|MERGE_RESOLUTION|>--- conflicted
+++ resolved
@@ -1287,9 +1287,6 @@
 		 obj->cache_level == I915_CACHE_WT);
 }
 
-<<<<<<< HEAD
-void
-=======
 void i915_vma_move_to_active(struct i915_vma *vma,
 			     struct drm_i915_gem_request *req,
 			     unsigned int flags)
@@ -1355,7 +1352,6 @@
 }
 
 static void
->>>>>>> 2cfef0c3
 i915_gem_execbuffer_move_to_active(struct list_head *vmas,
 				   struct drm_i915_gem_request *req)
 {
@@ -1373,31 +1369,8 @@
 			obj->base.pending_read_domains |= obj->base.read_domains;
 		obj->base.read_domains = obj->base.pending_read_domains;
 
-<<<<<<< HEAD
-		i915_vma_move_to_active(vma, req);
-		if (obj->base.write_domain) {
-			i915_gem_request_assign(&obj->last_write_req, req);
-
-			intel_fb_obj_invalidate(obj, ORIGIN_CS);
-
-			/* update for the implicit flush after a batch */
-			obj->base.write_domain &= ~I915_GEM_GPU_DOMAINS;
-			if (!obj->cache_dirty && gpu_write_needs_clflush(obj))
-				obj->cache_dirty = true;
-		}
-		if (entry->flags & EXEC_OBJECT_NEEDS_FENCE) {
-			i915_gem_request_assign(&obj->last_fenced_req, req);
-			if (entry->flags & __EXEC_OBJECT_HAS_FENCE) {
-				struct drm_i915_private *dev_priv = engine->i915;
-				list_move_tail(&dev_priv->fence_regs[obj->fence_reg].lru_list,
-					       &dev_priv->mm.fence_list);
-			}
-		}
-
-=======
 		i915_vma_move_to_active(vma, req, vma->exec_entry->flags);
 		eb_export_fence(obj, req, vma->exec_entry->flags);
->>>>>>> 2cfef0c3
 		trace_i915_gem_object_change_domain(obj, old_read, old_write);
 	}
 }
