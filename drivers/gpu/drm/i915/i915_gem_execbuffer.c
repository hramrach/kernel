/*
 * Copyright © 2008,2010 Intel Corporation
 *
 * Permission is hereby granted, free of charge, to any person obtaining a
 * copy of this software and associated documentation files (the "Software"),
 * to deal in the Software without restriction, including without limitation
 * the rights to use, copy, modify, merge, publish, distribute, sublicense,
 * and/or sell copies of the Software, and to permit persons to whom the
 * Software is furnished to do so, subject to the following conditions:
 *
 * The above copyright notice and this permission notice (including the next
 * paragraph) shall be included in all copies or substantial portions of the
 * Software.
 *
 * THE SOFTWARE IS PROVIDED "AS IS", WITHOUT WARRANTY OF ANY KIND, EXPRESS OR
 * IMPLIED, INCLUDING BUT NOT LIMITED TO THE WARRANTIES OF MERCHANTABILITY,
 * FITNESS FOR A PARTICULAR PURPOSE AND NONINFRINGEMENT.  IN NO EVENT SHALL
 * THE AUTHORS OR COPYRIGHT HOLDERS BE LIABLE FOR ANY CLAIM, DAMAGES OR OTHER
 * LIABILITY, WHETHER IN AN ACTION OF CONTRACT, TORT OR OTHERWISE, ARISING
 * FROM, OUT OF OR IN CONNECTION WITH THE SOFTWARE OR THE USE OR OTHER DEALINGS
 * IN THE SOFTWARE.
 *
 * Authors:
 *    Eric Anholt <eric@anholt.net>
 *    Chris Wilson <chris@chris-wilson.co.uk>
 *
 */

#include "drmP.h"
#include "drm.h"
#include "i915_drm.h"
#include "i915_drv.h"
#include "i915_trace.h"
#include "intel_drv.h"
#include <linux/dma_remapping.h>

struct change_domains {
	uint32_t invalidate_domains;
	uint32_t flush_domains;
	uint32_t flush_rings;
	uint32_t flips;
};

/*
 * Set the next domain for the specified object. This
 * may not actually perform the necessary flushing/invaliding though,
 * as that may want to be batched with other set_domain operations
 *
 * This is (we hope) the only really tricky part of gem. The goal
 * is fairly simple -- track which caches hold bits of the object
 * and make sure they remain coherent. A few concrete examples may
 * help to explain how it works. For shorthand, we use the notation
 * (read_domains, write_domain), e.g. (CPU, CPU) to indicate the
 * a pair of read and write domain masks.
 *
 * Case 1: the batch buffer
 *
 *	1. Allocated
 *	2. Written by CPU
 *	3. Mapped to GTT
 *	4. Read by GPU
 *	5. Unmapped from GTT
 *	6. Freed
 *
 *	Let's take these a step at a time
 *
 *	1. Allocated
 *		Pages allocated from the kernel may still have
 *		cache contents, so we set them to (CPU, CPU) always.
 *	2. Written by CPU (using pwrite)
 *		The pwrite function calls set_domain (CPU, CPU) and
 *		this function does nothing (as nothing changes)
 *	3. Mapped by GTT
 *		This function asserts that the object is not
 *		currently in any GPU-based read or write domains
 *	4. Read by GPU
 *		i915_gem_execbuffer calls set_domain (COMMAND, 0).
 *		As write_domain is zero, this function adds in the
 *		current read domains (CPU+COMMAND, 0).
 *		flush_domains is set to CPU.
 *		invalidate_domains is set to COMMAND
 *		clflush is run to get data out of the CPU caches
 *		then i915_dev_set_domain calls i915_gem_flush to
 *		emit an MI_FLUSH and drm_agp_chipset_flush
 *	5. Unmapped from GTT
 *		i915_gem_object_unbind calls set_domain (CPU, CPU)
 *		flush_domains and invalidate_domains end up both zero
 *		so no flushing/invalidating happens
 *	6. Freed
 *		yay, done
 *
 * Case 2: The shared render buffer
 *
 *	1. Allocated
 *	2. Mapped to GTT
 *	3. Read/written by GPU
 *	4. set_domain to (CPU,CPU)
 *	5. Read/written by CPU
 *	6. Read/written by GPU
 *
 *	1. Allocated
 *		Same as last example, (CPU, CPU)
 *	2. Mapped to GTT
 *		Nothing changes (assertions find that it is not in the GPU)
 *	3. Read/written by GPU
 *		execbuffer calls set_domain (RENDER, RENDER)
 *		flush_domains gets CPU
 *		invalidate_domains gets GPU
 *		clflush (obj)
 *		MI_FLUSH and drm_agp_chipset_flush
 *	4. set_domain (CPU, CPU)
 *		flush_domains gets GPU
 *		invalidate_domains gets CPU
 *		wait_rendering (obj) to make sure all drawing is complete.
 *		This will include an MI_FLUSH to get the data from GPU
 *		to memory
 *		clflush (obj) to invalidate the CPU cache
 *		Another MI_FLUSH in i915_gem_flush (eliminate this somehow?)
 *	5. Read/written by CPU
 *		cache lines are loaded and dirtied
 *	6. Read written by GPU
 *		Same as last GPU access
 *
 * Case 3: The constant buffer
 *
 *	1. Allocated
 *	2. Written by CPU
 *	3. Read by GPU
 *	4. Updated (written) by CPU again
 *	5. Read by GPU
 *
 *	1. Allocated
 *		(CPU, CPU)
 *	2. Written by CPU
 *		(CPU, CPU)
 *	3. Read by GPU
 *		(CPU+RENDER, 0)
 *		flush_domains = CPU
 *		invalidate_domains = RENDER
 *		clflush (obj)
 *		MI_FLUSH
 *		drm_agp_chipset_flush
 *	4. Updated (written) by CPU again
 *		(CPU, CPU)
 *		flush_domains = 0 (no previous write domain)
 *		invalidate_domains = 0 (no new read domains)
 *	5. Read by GPU
 *		(CPU+RENDER, 0)
 *		flush_domains = CPU
 *		invalidate_domains = RENDER
 *		clflush (obj)
 *		MI_FLUSH
 *		drm_agp_chipset_flush
 */
static void
i915_gem_object_set_to_gpu_domain(struct drm_i915_gem_object *obj,
				  struct intel_ring_buffer *ring,
				  struct change_domains *cd)
{
	uint32_t invalidate_domains = 0, flush_domains = 0;

	/*
	 * If the object isn't moving to a new write domain,
	 * let the object stay in multiple read domains
	 */
	if (obj->base.pending_write_domain == 0)
		obj->base.pending_read_domains |= obj->base.read_domains;

	/*
	 * Flush the current write domain if
	 * the new read domains don't match. Invalidate
	 * any read domains which differ from the old
	 * write domain
	 */
	if (obj->base.write_domain &&
	    (((obj->base.write_domain != obj->base.pending_read_domains ||
	       obj->ring != ring)) ||
	     (obj->fenced_gpu_access && !obj->pending_fenced_gpu_access))) {
		flush_domains |= obj->base.write_domain;
		invalidate_domains |=
			obj->base.pending_read_domains & ~obj->base.write_domain;
	}
	/*
	 * Invalidate any read caches which may have
	 * stale data. That is, any new read domains.
	 */
	invalidate_domains |= obj->base.pending_read_domains & ~obj->base.read_domains;
	if ((flush_domains | invalidate_domains) & I915_GEM_DOMAIN_CPU)
		i915_gem_clflush_object(obj);

	if (obj->base.pending_write_domain)
		cd->flips |= atomic_read(&obj->pending_flip);

	/* The actual obj->write_domain will be updated with
	 * pending_write_domain after we emit the accumulated flush for all
	 * of our domain changes in execbuffers (which clears objects'
	 * write_domains).  So if we have a current write domain that we
	 * aren't changing, set pending_write_domain to that.
	 */
	if (flush_domains == 0 && obj->base.pending_write_domain == 0)
		obj->base.pending_write_domain = obj->base.write_domain;

	cd->invalidate_domains |= invalidate_domains;
	cd->flush_domains |= flush_domains;
	if (flush_domains & I915_GEM_GPU_DOMAINS)
		cd->flush_rings |= intel_ring_flag(obj->ring);
	if (invalidate_domains & I915_GEM_GPU_DOMAINS)
		cd->flush_rings |= intel_ring_flag(ring);
}

struct eb_objects {
	int and;
	struct hlist_head buckets[0];
};

static struct eb_objects *
eb_create(int size)
{
	struct eb_objects *eb;
	int count = PAGE_SIZE / sizeof(struct hlist_head) / 2;
	while (count > size)
		count >>= 1;
	eb = kzalloc(count*sizeof(struct hlist_head) +
		     sizeof(struct eb_objects),
		     GFP_KERNEL);
	if (eb == NULL)
		return eb;

	eb->and = count - 1;
	return eb;
}

static void
eb_reset(struct eb_objects *eb)
{
	memset(eb->buckets, 0, (eb->and+1)*sizeof(struct hlist_head));
}

static void
eb_add_object(struct eb_objects *eb, struct drm_i915_gem_object *obj)
{
	hlist_add_head(&obj->exec_node,
		       &eb->buckets[obj->exec_handle & eb->and]);
}

static struct drm_i915_gem_object *
eb_get_object(struct eb_objects *eb, unsigned long handle)
{
	struct hlist_head *head;
	struct hlist_node *node;
	struct drm_i915_gem_object *obj;

	head = &eb->buckets[handle & eb->and];
	hlist_for_each(node, head) {
		obj = hlist_entry(node, struct drm_i915_gem_object, exec_node);
		if (obj->exec_handle == handle)
			return obj;
	}

	return NULL;
}

static void
eb_destroy(struct eb_objects *eb)
{
	kfree(eb);
}

static int
i915_gem_execbuffer_relocate_entry(struct drm_i915_gem_object *obj,
				   struct eb_objects *eb,
				   struct drm_i915_gem_relocation_entry *reloc)
{
	struct drm_device *dev = obj->base.dev;
	struct drm_gem_object *target_obj;
	uint32_t target_offset;
	int ret = -EINVAL;

	/* we've already hold a reference to all valid objects */
	target_obj = &eb_get_object(eb, reloc->target_handle)->base;
	if (unlikely(target_obj == NULL))
		return -ENOENT;

	target_offset = to_intel_bo(target_obj)->gtt_offset;

	/* The target buffer should have appeared before us in the
	 * exec_object list, so it should have a GTT space bound by now.
	 */
	if (unlikely(target_offset == 0)) {
		DRM_DEBUG("No GTT space found for object %d\n",
			  reloc->target_handle);
		return ret;
	}

	/* Validate that the target is in a valid r/w GPU domain */
	if (unlikely(reloc->write_domain & (reloc->write_domain - 1))) {
		DRM_DEBUG("reloc with multiple write domains: "
			  "obj %p target %d offset %d "
			  "read %08x write %08x",
			  obj, reloc->target_handle,
			  (int) reloc->offset,
			  reloc->read_domains,
			  reloc->write_domain);
		return ret;
	}
	if (unlikely((reloc->write_domain | reloc->read_domains)
		     & ~I915_GEM_GPU_DOMAINS)) {
		DRM_DEBUG("reloc with read/write non-GPU domains: "
			  "obj %p target %d offset %d "
			  "read %08x write %08x",
			  obj, reloc->target_handle,
			  (int) reloc->offset,
			  reloc->read_domains,
			  reloc->write_domain);
		return ret;
	}
	if (unlikely(reloc->write_domain && target_obj->pending_write_domain &&
		     reloc->write_domain != target_obj->pending_write_domain)) {
		DRM_DEBUG("Write domain conflict: "
			  "obj %p target %d offset %d "
			  "new %08x old %08x\n",
			  obj, reloc->target_handle,
			  (int) reloc->offset,
			  reloc->write_domain,
			  target_obj->pending_write_domain);
		return ret;
	}

	target_obj->pending_read_domains |= reloc->read_domains;
	target_obj->pending_write_domain |= reloc->write_domain;

	/* If the relocation already has the right value in it, no
	 * more work needs to be done.
	 */
	if (target_offset == reloc->presumed_offset)
		return 0;

	/* Check that the relocation address is valid... */
	if (unlikely(reloc->offset > obj->base.size - 4)) {
		DRM_DEBUG("Relocation beyond object bounds: "
			  "obj %p target %d offset %d size %d.\n",
			  obj, reloc->target_handle,
			  (int) reloc->offset,
			  (int) obj->base.size);
		return ret;
	}
	if (unlikely(reloc->offset & 3)) {
		DRM_DEBUG("Relocation not 4-byte aligned: "
			  "obj %p target %d offset %d.\n",
			  obj, reloc->target_handle,
			  (int) reloc->offset);
		return ret;
	}

	reloc->delta += target_offset;
	if (obj->base.write_domain == I915_GEM_DOMAIN_CPU) {
		uint32_t page_offset = reloc->offset & ~PAGE_MASK;
		char *vaddr;

		vaddr = kmap_atomic(obj->pages[reloc->offset >> PAGE_SHIFT]);
		*(uint32_t *)(vaddr + page_offset) = reloc->delta;
		kunmap_atomic(vaddr);
	} else {
		struct drm_i915_private *dev_priv = dev->dev_private;
		uint32_t __iomem *reloc_entry;
		void __iomem *reloc_page;

		/* We can't wait for rendering with pagefaults disabled */
		if (obj->active && in_atomic())
			return -EFAULT;

		ret = i915_gem_object_set_to_gtt_domain(obj, 1);
		if (ret)
			return ret;

		/* Map the page containing the relocation we're going to perform.  */
		reloc->offset += obj->gtt_offset;
		reloc_page = io_mapping_map_atomic_wc(dev_priv->mm.gtt_mapping,
						      reloc->offset & PAGE_MASK);
		reloc_entry = (uint32_t __iomem *)
			(reloc_page + (reloc->offset & ~PAGE_MASK));
		iowrite32(reloc->delta, reloc_entry);
		io_mapping_unmap_atomic(reloc_page);
	}

	/* and update the user's relocation entry */
	reloc->presumed_offset = target_offset;

	return 0;
}

static int
i915_gem_execbuffer_relocate_object(struct drm_i915_gem_object *obj,
				    struct eb_objects *eb)
{
	struct drm_i915_gem_relocation_entry __user *user_relocs;
	struct drm_i915_gem_exec_object2 *entry = obj->exec_entry;
	int i, ret;

	user_relocs = (void __user *)(uintptr_t)entry->relocs_ptr;
	for (i = 0; i < entry->relocation_count; i++) {
		struct drm_i915_gem_relocation_entry reloc;

		if (__copy_from_user_inatomic(&reloc,
					      user_relocs+i,
					      sizeof(reloc)))
			return -EFAULT;

		ret = i915_gem_execbuffer_relocate_entry(obj, eb, &reloc);
		if (ret)
			return ret;

		if (__copy_to_user_inatomic(&user_relocs[i].presumed_offset,
					    &reloc.presumed_offset,
					    sizeof(reloc.presumed_offset)))
			return -EFAULT;
	}

	return 0;
}

static int
i915_gem_execbuffer_relocate_object_slow(struct drm_i915_gem_object *obj,
					 struct eb_objects *eb,
					 struct drm_i915_gem_relocation_entry *relocs)
{
	const struct drm_i915_gem_exec_object2 *entry = obj->exec_entry;
	int i, ret;

	for (i = 0; i < entry->relocation_count; i++) {
		ret = i915_gem_execbuffer_relocate_entry(obj, eb, &relocs[i]);
		if (ret)
			return ret;
	}

	return 0;
}

static int
i915_gem_execbuffer_relocate(struct drm_device *dev,
			     struct eb_objects *eb,
			     struct list_head *objects)
{
	struct drm_i915_gem_object *obj;
	int ret = 0;

	/* This is the fast path and we cannot handle a pagefault whilst
	 * holding the struct mutex lest the user pass in the relocations
	 * contained within a mmaped bo. For in such a case we, the page
	 * fault handler would call i915_gem_fault() and we would try to
	 * acquire the struct mutex again. Obviously this is bad and so
	 * lockdep complains vehemently.
	 */
	pagefault_disable();
	list_for_each_entry(obj, objects, exec_list) {
		ret = i915_gem_execbuffer_relocate_object(obj, eb);
		if (ret)
			break;
	}
	pagefault_enable();

	return ret;
}

#define  __EXEC_OBJECT_HAS_FENCE (1<<31)

static int
pin_and_fence_object(struct drm_i915_gem_object *obj,
		     struct intel_ring_buffer *ring)
{
	struct drm_i915_gem_exec_object2 *entry = obj->exec_entry;
	bool has_fenced_gpu_access = INTEL_INFO(ring->dev)->gen < 4;
	bool need_fence, need_mappable;
	int ret;

	need_fence =
		has_fenced_gpu_access &&
		entry->flags & EXEC_OBJECT_NEEDS_FENCE &&
		obj->tiling_mode != I915_TILING_NONE;
	need_mappable =
		entry->relocation_count ? true : need_fence;

	ret = i915_gem_object_pin(obj, entry->alignment, need_mappable);
	if (ret)
		return ret;

	if (has_fenced_gpu_access) {
		if (entry->flags & EXEC_OBJECT_NEEDS_FENCE) {
			if (obj->tiling_mode) {
				ret = i915_gem_object_get_fence(obj, ring);
				if (ret)
					goto err_unpin;

				entry->flags |= __EXEC_OBJECT_HAS_FENCE;
				i915_gem_object_pin_fence(obj);
			} else {
				ret = i915_gem_object_put_fence(obj);
				if (ret)
					goto err_unpin;
			}
			obj->pending_fenced_gpu_access = true;
		}
	}

	entry->offset = obj->gtt_offset;
	return 0;

err_unpin:
	i915_gem_object_unpin(obj);
	return ret;
}

static int
i915_gem_execbuffer_reserve(struct intel_ring_buffer *ring,
			    struct drm_file *file,
			    struct list_head *objects)
{
	drm_i915_private_t *dev_priv = ring->dev->dev_private;
	struct drm_i915_gem_object *obj;
	int ret, retry;
	bool has_fenced_gpu_access = INTEL_INFO(ring->dev)->gen < 4;
	struct list_head ordered_objects;

	INIT_LIST_HEAD(&ordered_objects);
	while (!list_empty(objects)) {
		struct drm_i915_gem_exec_object2 *entry;
		bool need_fence, need_mappable;

		obj = list_first_entry(objects,
				       struct drm_i915_gem_object,
				       exec_list);
		entry = obj->exec_entry;

		need_fence =
			has_fenced_gpu_access &&
			entry->flags & EXEC_OBJECT_NEEDS_FENCE &&
			obj->tiling_mode != I915_TILING_NONE;
		need_mappable =
			entry->relocation_count ? true : need_fence;

		if (need_mappable)
			list_move(&obj->exec_list, &ordered_objects);
		else
			list_move_tail(&obj->exec_list, &ordered_objects);

		obj->base.pending_read_domains = 0;
		obj->base.pending_write_domain = 0;
	}
	list_splice(&ordered_objects, objects);

	/* Attempt to pin all of the buffers into the GTT.
	 * This is done in 3 phases:
	 *
	 * 1a. Unbind all objects that do not match the GTT constraints for
	 *     the execbuffer (fenceable, mappable, alignment etc).
	 * 1b. Increment pin count for already bound objects.
	 * 2.  Bind new objects.
	 * 3.  Decrement pin count.
	 *
	 * This avoid unnecessary unbinding of later objects in order to makr
	 * room for the earlier objects *unless* we need to defragment.
	 */
	retry = 0;
	do {
		ret = 0;

		/* Unbind any ill-fitting objects or pin. */
		list_for_each_entry(obj, objects, exec_list) {
			struct drm_i915_gem_exec_object2 *entry = obj->exec_entry;
			bool need_fence, need_mappable;

			if (!obj->gtt_space)
				continue;

			need_fence =
				has_fenced_gpu_access &&
				entry->flags & EXEC_OBJECT_NEEDS_FENCE &&
				obj->tiling_mode != I915_TILING_NONE;
			need_mappable =
				entry->relocation_count ? true : need_fence;

			if ((entry->alignment && obj->gtt_offset & (entry->alignment - 1)) ||
			    (need_mappable && !obj->map_and_fenceable))
				ret = i915_gem_object_unbind(obj);
			else
				ret = pin_and_fence_object(obj, ring);
			if (ret)
				goto err;
		}

		/* Bind fresh objects */
		list_for_each_entry(obj, objects, exec_list) {
			if (obj->gtt_space)
				continue;

			ret = pin_and_fence_object(obj, ring);
			if (ret) {
				int ret_ignore;

				/* This can potentially raise a harmless
				 * -EINVAL if we failed to bind in the above
				 * call. It cannot raise -EINTR since we know
				 * that the bo is freshly bound and so will
				 * not need to be flushed or waited upon.
				 */
				ret_ignore = i915_gem_object_unbind(obj);
				(void)ret_ignore;
				WARN_ON(obj->gtt_space);
				break;
			}
		}

		/* Decrement pin count for bound objects */
		list_for_each_entry(obj, objects, exec_list) {
			struct drm_i915_gem_exec_object2 *entry;

			if (!obj->gtt_space)
				continue;

			entry = obj->exec_entry;
			if (entry->flags & __EXEC_OBJECT_HAS_FENCE) {
				i915_gem_object_unpin_fence(obj);
				entry->flags &= ~__EXEC_OBJECT_HAS_FENCE;
			}

			i915_gem_object_unpin(obj);

			/* ... and ensure ppgtt mapping exist if needed. */
			if (dev_priv->mm.aliasing_ppgtt && !obj->has_aliasing_ppgtt_mapping) {
				i915_ppgtt_bind_object(dev_priv->mm.aliasing_ppgtt,
						       obj, obj->cache_level);

				obj->has_aliasing_ppgtt_mapping = 1;
			}
		}

		if (ret != -ENOSPC || retry > 1)
			return ret;

		/* First attempt, just clear anything that is purgeable.
		 * Second attempt, clear the entire GTT.
		 */
		ret = i915_gem_evict_everything(ring->dev, retry == 0);
		if (ret)
			return ret;

		retry++;
	} while (1);

err:
	list_for_each_entry_continue_reverse(obj, objects, exec_list) {
		struct drm_i915_gem_exec_object2 *entry;

		if (!obj->gtt_space)
			continue;

		entry = obj->exec_entry;
		if (entry->flags & __EXEC_OBJECT_HAS_FENCE) {
			i915_gem_object_unpin_fence(obj);
			entry->flags &= ~__EXEC_OBJECT_HAS_FENCE;
		}

		i915_gem_object_unpin(obj);
	}

	return ret;
}

static int
i915_gem_execbuffer_relocate_slow(struct drm_device *dev,
				  struct drm_file *file,
				  struct intel_ring_buffer *ring,
				  struct list_head *objects,
				  struct eb_objects *eb,
				  struct drm_i915_gem_exec_object2 *exec,
				  int count)
{
	struct drm_i915_gem_relocation_entry *reloc;
	struct drm_i915_gem_object *obj;
	int *reloc_offset;
	int i, total, ret;

	/* We may process another execbuffer during the unlock... */
	while (!list_empty(objects)) {
		obj = list_first_entry(objects,
				       struct drm_i915_gem_object,
				       exec_list);
		list_del_init(&obj->exec_list);
		drm_gem_object_unreference(&obj->base);
	}

	mutex_unlock(&dev->struct_mutex);

	total = 0;
	for (i = 0; i < count; i++)
		total += exec[i].relocation_count;

	reloc_offset = drm_malloc_ab(count, sizeof(*reloc_offset));
	reloc = drm_malloc_ab(total, sizeof(*reloc));
	if (reloc == NULL || reloc_offset == NULL) {
		drm_free_large(reloc);
		drm_free_large(reloc_offset);
		mutex_lock(&dev->struct_mutex);
		return -ENOMEM;
	}

	total = 0;
	for (i = 0; i < count; i++) {
		struct drm_i915_gem_relocation_entry __user *user_relocs;

		user_relocs = (void __user *)(uintptr_t)exec[i].relocs_ptr;

		if (copy_from_user(reloc+total, user_relocs,
				   exec[i].relocation_count * sizeof(*reloc))) {
			ret = -EFAULT;
			mutex_lock(&dev->struct_mutex);
			goto err;
		}

		reloc_offset[i] = total;
		total += exec[i].relocation_count;
	}

	ret = i915_mutex_lock_interruptible(dev);
	if (ret) {
		mutex_lock(&dev->struct_mutex);
		goto err;
	}

	/* reacquire the objects */
	eb_reset(eb);
	for (i = 0; i < count; i++) {
		obj = to_intel_bo(drm_gem_object_lookup(dev, file,
							exec[i].handle));
		if (&obj->base == NULL) {
			DRM_DEBUG("Invalid object handle %d at index %d\n",
				   exec[i].handle, i);
			ret = -ENOENT;
			goto err;
		}

		list_add_tail(&obj->exec_list, objects);
		obj->exec_handle = exec[i].handle;
		obj->exec_entry = &exec[i];
		eb_add_object(eb, obj);
	}

	ret = i915_gem_execbuffer_reserve(ring, file, objects);
	if (ret)
		goto err;

	list_for_each_entry(obj, objects, exec_list) {
		int offset = obj->exec_entry - exec;
		ret = i915_gem_execbuffer_relocate_object_slow(obj, eb,
							       reloc + reloc_offset[offset]);
		if (ret)
			goto err;
	}

	/* Leave the user relocations as are, this is the painfully slow path,
	 * and we want to avoid the complication of dropping the lock whilst
	 * having buffers reserved in the aperture and so causing spurious
	 * ENOSPC for random operations.
	 */

err:
	drm_free_large(reloc);
	drm_free_large(reloc_offset);
	return ret;
}

static int
i915_gem_execbuffer_flush(struct drm_device *dev,
			  uint32_t invalidate_domains,
			  uint32_t flush_domains,
			  uint32_t flush_rings)
{
	drm_i915_private_t *dev_priv = dev->dev_private;
	int i, ret;

	if (flush_domains & I915_GEM_DOMAIN_CPU)
		intel_gtt_chipset_flush();

	if (flush_domains & I915_GEM_DOMAIN_GTT)
		wmb();

	if ((flush_domains | invalidate_domains) & I915_GEM_GPU_DOMAINS) {
		for (i = 0; i < I915_NUM_RINGS; i++)
			if (flush_rings & (1 << i)) {
				ret = i915_gem_flush_ring(&dev_priv->ring[i],
							  invalidate_domains,
							  flush_domains);
				if (ret)
					return ret;
			}
	}

	return 0;
}

static bool
intel_enable_semaphores(struct drm_device *dev)
{
	if (INTEL_INFO(dev)->gen < 6)
		return 0;

	if (i915_semaphores >= 0)
		return i915_semaphores;

	/* Disable semaphores on SNB */
	if (INTEL_INFO(dev)->gen == 6)
		return 0;

	return 1;
}

static int
i915_gem_execbuffer_sync_rings(struct drm_i915_gem_object *obj,
			       struct intel_ring_buffer *to)
{
	struct intel_ring_buffer *from = obj->ring;
	u32 seqno;
	int ret, idx;

	if (from == NULL || to == from)
		return 0;

	/* XXX gpu semaphores are implicated in various hard hangs on SNB */
	if (!intel_enable_semaphores(obj->base.dev))
		return i915_gem_object_wait_rendering(obj);

	idx = intel_ring_sync_index(from, to);

	seqno = obj->last_rendering_seqno;
	if (seqno <= from->sync_seqno[idx])
		return 0;

	if (seqno == from->outstanding_lazy_request) {
		struct drm_i915_gem_request *request;

		request = kzalloc(sizeof(*request), GFP_KERNEL);
		if (request == NULL)
			return -ENOMEM;

		ret = i915_add_request(from, NULL, request);
		if (ret) {
			kfree(request);
			return ret;
		}

		seqno = request->seqno;
	}

	from->sync_seqno[idx] = seqno;

	return to->sync_to(to, from, seqno - 1);
}

static int
i915_gem_execbuffer_wait_for_flips(struct intel_ring_buffer *ring, u32 flips)
{
	u32 plane, flip_mask;
	int ret;

	/* Check for any pending flips. As we only maintain a flip queue depth
	 * of 1, we can simply insert a WAIT for the next display flip prior
	 * to executing the batch and avoid stalling the CPU.
	 */

	for (plane = 0; flips >> plane; plane++) {
		if (((flips >> plane) & 1) == 0)
			continue;

		if (plane)
			flip_mask = MI_WAIT_FOR_PLANE_B_FLIP;
		else
			flip_mask = MI_WAIT_FOR_PLANE_A_FLIP;

		ret = intel_ring_begin(ring, 2);
		if (ret)
			return ret;

		intel_ring_emit(ring, MI_WAIT_FOR_EVENT | flip_mask);
		intel_ring_emit(ring, MI_NOOP);
		intel_ring_advance(ring);
	}

	return 0;
}


static int
i915_gem_execbuffer_move_to_gpu(struct intel_ring_buffer *ring,
				struct list_head *objects)
{
	struct drm_i915_gem_object *obj;
	struct change_domains cd;
	int ret;

	memset(&cd, 0, sizeof(cd));
	list_for_each_entry(obj, objects, exec_list)
		i915_gem_object_set_to_gpu_domain(obj, ring, &cd);

	if (cd.invalidate_domains | cd.flush_domains) {
		ret = i915_gem_execbuffer_flush(ring->dev,
						cd.invalidate_domains,
						cd.flush_domains,
						cd.flush_rings);
		if (ret)
			return ret;
	}

	if (cd.flips) {
		ret = i915_gem_execbuffer_wait_for_flips(ring, cd.flips);
		if (ret)
			return ret;
	}

	list_for_each_entry(obj, objects, exec_list) {
		ret = i915_gem_execbuffer_sync_rings(obj, ring);
		if (ret)
			return ret;
	}

	return 0;
}

static bool
i915_gem_check_execbuffer(struct drm_i915_gem_execbuffer2 *exec)
{
	return ((exec->batch_start_offset | exec->batch_len) & 0x7) == 0;
}

static int
validate_exec_list(struct drm_i915_gem_exec_object2 *exec,
		   int count)
{
	int i;

	for (i = 0; i < count; i++) {
		char __user *ptr = (char __user *)(uintptr_t)exec[i].relocs_ptr;
		int length; /* limited by fault_in_pages_readable() */

		/* First check for malicious input causing overflow */
		if (exec[i].relocation_count >
		    INT_MAX / sizeof(struct drm_i915_gem_relocation_entry))
			return -EINVAL;

		length = exec[i].relocation_count *
			sizeof(struct drm_i915_gem_relocation_entry);
		if (!access_ok(VERIFY_READ, ptr, length))
			return -EFAULT;

		/* we may also need to update the presumed offsets */
		if (!access_ok(VERIFY_WRITE, ptr, length))
			return -EFAULT;

		if (fault_in_pages_readable(ptr, length))
			return -EFAULT;
	}

	return 0;
}

static void
i915_gem_execbuffer_move_to_active(struct list_head *objects,
				   struct intel_ring_buffer *ring,
				   u32 seqno)
{
	struct drm_i915_gem_object *obj;

	list_for_each_entry(obj, objects, exec_list) {
		  u32 old_read = obj->base.read_domains;
		  u32 old_write = obj->base.write_domain;


		obj->base.read_domains = obj->base.pending_read_domains;
		obj->base.write_domain = obj->base.pending_write_domain;
		obj->fenced_gpu_access = obj->pending_fenced_gpu_access;

		i915_gem_object_move_to_active(obj, ring, seqno);
		if (obj->base.write_domain) {
			obj->dirty = 1;
			obj->pending_gpu_write = true;
			list_move_tail(&obj->gpu_write_list,
				       &ring->gpu_write_list);
			intel_mark_busy(ring->dev, obj);
		}

		trace_i915_gem_object_change_domain(obj, old_read, old_write);
	}
}

static void
i915_gem_execbuffer_retire_commands(struct drm_device *dev,
				    struct drm_file *file,
				    struct intel_ring_buffer *ring)
{
	struct drm_i915_gem_request *request;
	u32 invalidate;

	/*
	 * Ensure that the commands in the batch buffer are
	 * finished before the interrupt fires.
	 *
	 * The sampler always gets flushed on i965 (sigh).
	 */
	invalidate = I915_GEM_DOMAIN_COMMAND;
	if (INTEL_INFO(dev)->gen >= 4)
		invalidate |= I915_GEM_DOMAIN_SAMPLER;
	if (ring->flush(ring, invalidate, 0)) {
		i915_gem_next_request_seqno(ring);
		return;
	}

	/* Add a breadcrumb for the completion of the batch buffer */
	request = kzalloc(sizeof(*request), GFP_KERNEL);
	if (request == NULL || i915_add_request(ring, file, request)) {
		i915_gem_next_request_seqno(ring);
		kfree(request);
	}
}

static int
i915_reset_gen7_sol_offsets(struct drm_device *dev,
			    struct intel_ring_buffer *ring)
{
	drm_i915_private_t *dev_priv = dev->dev_private;
	int ret, i;

	if (!IS_GEN7(dev) || ring != &dev_priv->ring[RCS])
		return 0;

	ret = intel_ring_begin(ring, 4 * 3);
	if (ret)
		return ret;

	for (i = 0; i < 4; i++) {
		intel_ring_emit(ring, MI_LOAD_REGISTER_IMM(1));
		intel_ring_emit(ring, GEN7_SO_WRITE_OFFSET(i));
		intel_ring_emit(ring, 0);
	}

	intel_ring_advance(ring);

	return 0;
}

static int
i915_gem_do_execbuffer(struct drm_device *dev, void *data,
		       struct drm_file *file,
		       struct drm_i915_gem_execbuffer2 *args,
		       struct drm_i915_gem_exec_object2 *exec)
{
	drm_i915_private_t *dev_priv = dev->dev_private;
	struct list_head objects;
	struct eb_objects *eb;
	struct drm_i915_gem_object *batch_obj;
	struct drm_clip_rect *cliprects = NULL;
	struct intel_ring_buffer *ring;
	u32 exec_start, exec_len;
	u32 seqno;
	u32 mask;
	int ret, mode, i;

	if (!i915_gem_check_execbuffer(args)) {
		DRM_DEBUG("execbuf with invalid offset/length\n");
		return -EINVAL;
	}

	ret = validate_exec_list(exec, args->buffer_count);
	if (ret)
		return ret;

	switch (args->flags & I915_EXEC_RING_MASK) {
	case I915_EXEC_DEFAULT:
	case I915_EXEC_RENDER:
		ring = &dev_priv->ring[RCS];
		break;
	case I915_EXEC_BSD:
		if (!HAS_BSD(dev)) {
			DRM_DEBUG("execbuf with invalid ring (BSD)\n");
			return -EINVAL;
		}
		ring = &dev_priv->ring[VCS];
		break;
	case I915_EXEC_BLT:
		if (!HAS_BLT(dev)) {
			DRM_DEBUG("execbuf with invalid ring (BLT)\n");
			return -EINVAL;
		}
		ring = &dev_priv->ring[BCS];
		break;
	default:
		DRM_DEBUG("execbuf with unknown ring: %d\n",
			  (int)(args->flags & I915_EXEC_RING_MASK));
		return -EINVAL;
	}

	mode = args->flags & I915_EXEC_CONSTANTS_MASK;
	mask = I915_EXEC_CONSTANTS_MASK;
	switch (mode) {
	case I915_EXEC_CONSTANTS_REL_GENERAL:
	case I915_EXEC_CONSTANTS_ABSOLUTE:
	case I915_EXEC_CONSTANTS_REL_SURFACE:
		if (ring == &dev_priv->ring[RCS] &&
		    mode != dev_priv->relative_constants_mode) {
			if (INTEL_INFO(dev)->gen < 4)
				return -EINVAL;

			if (INTEL_INFO(dev)->gen > 5 &&
			    mode == I915_EXEC_CONSTANTS_REL_SURFACE)
				return -EINVAL;

			/* The HW changed the meaning on this bit on gen6 */
			if (INTEL_INFO(dev)->gen >= 6)
				mask &= ~I915_EXEC_CONSTANTS_REL_SURFACE;
		}
		break;
	default:
		DRM_DEBUG("execbuf with unknown constants: %d\n", mode);
		return -EINVAL;
	}

	if (args->buffer_count < 1) {
		DRM_DEBUG("execbuf with %d buffers\n", args->buffer_count);
		return -EINVAL;
	}

	if (args->num_cliprects != 0) {
		if (ring != &dev_priv->ring[RCS]) {
			DRM_DEBUG("clip rectangles are only valid with the render ring\n");
			return -EINVAL;
		}

		if (args->num_cliprects > UINT_MAX / sizeof(*cliprects)) {
			DRM_DEBUG("execbuf with %u cliprects\n",
				  args->num_cliprects);
			return -EINVAL;
		}
		cliprects = kmalloc(args->num_cliprects * sizeof(*cliprects),
				    GFP_KERNEL);
		if (cliprects == NULL) {
			ret = -ENOMEM;
			goto pre_mutex_err;
		}

		if (copy_from_user(cliprects,
				     (struct drm_clip_rect __user *)(uintptr_t)
				     args->cliprects_ptr,
				     sizeof(*cliprects)*args->num_cliprects)) {
			ret = -EFAULT;
			goto pre_mutex_err;
		}
	}

	ret = i915_mutex_lock_interruptible(dev);
	if (ret)
		goto pre_mutex_err;

	if (dev_priv->mm.suspended) {
		mutex_unlock(&dev->struct_mutex);
		ret = -EBUSY;
		goto pre_mutex_err;
	}

	eb = eb_create(args->buffer_count);
	if (eb == NULL) {
		mutex_unlock(&dev->struct_mutex);
		ret = -ENOMEM;
		goto pre_mutex_err;
	}

	/* Look up object handles */
	INIT_LIST_HEAD(&objects);
	for (i = 0; i < args->buffer_count; i++) {
		struct drm_i915_gem_object *obj;

		obj = to_intel_bo(drm_gem_object_lookup(dev, file,
							exec[i].handle));
		if (&obj->base == NULL) {
			DRM_DEBUG("Invalid object handle %d at index %d\n",
				   exec[i].handle, i);
			/* prevent error path from reading uninitialized data */
			ret = -ENOENT;
			goto err;
		}

		if (!list_empty(&obj->exec_list)) {
			DRM_DEBUG("Object %p [handle %d, index %d] appears more than once in object list\n",
				   obj, exec[i].handle, i);
			ret = -EINVAL;
			goto err;
		}

		list_add_tail(&obj->exec_list, &objects);
		obj->exec_handle = exec[i].handle;
		obj->exec_entry = &exec[i];
		eb_add_object(eb, obj);
	}

	/* take note of the batch buffer before we might reorder the lists */
	batch_obj = list_entry(objects.prev,
			       struct drm_i915_gem_object,
			       exec_list);

	/* Move the objects en-masse into the GTT, evicting if necessary. */
	ret = i915_gem_execbuffer_reserve(ring, file, &objects);
	if (ret)
		goto err;

	/* The objects are in their final locations, apply the relocations. */
	ret = i915_gem_execbuffer_relocate(dev, eb, &objects);
	if (ret) {
		if (ret == -EFAULT) {
			ret = i915_gem_execbuffer_relocate_slow(dev, file, ring,
								&objects, eb,
								exec,
								args->buffer_count);
			BUG_ON(!mutex_is_locked(&dev->struct_mutex));
		}
		if (ret)
			goto err;
	}

	/* Set the pending read domains for the batch buffer to COMMAND */
	if (batch_obj->base.pending_write_domain) {
		DRM_DEBUG("Attempting to use self-modifying batch buffer\n");
		ret = -EINVAL;
		goto err;
	}
	batch_obj->base.pending_read_domains |= I915_GEM_DOMAIN_COMMAND;

	ret = i915_gem_execbuffer_move_to_gpu(ring, &objects);
	if (ret)
		goto err;

	seqno = i915_gem_next_request_seqno(ring);
	for (i = 0; i < ARRAY_SIZE(ring->sync_seqno); i++) {
		if (seqno < ring->sync_seqno[i]) {
			/* The GPU can not handle its semaphore value wrapping,
			 * so every billion or so execbuffers, we need to stall
			 * the GPU in order to reset the counters.
			 */
			ret = i915_gpu_idle(dev, true);
			if (ret)
				goto err;

			BUG_ON(ring->sync_seqno[i]);
		}
	}

	if (ring == &dev_priv->ring[RCS] &&
	    mode != dev_priv->relative_constants_mode) {
		ret = intel_ring_begin(ring, 4);
		if (ret)
				goto err;

		intel_ring_emit(ring, MI_NOOP);
		intel_ring_emit(ring, MI_LOAD_REGISTER_IMM(1));
		intel_ring_emit(ring, INSTPM);
		intel_ring_emit(ring, mask << 16 | mode);
		intel_ring_advance(ring);

		dev_priv->relative_constants_mode = mode;
	}

	if (args->flags & I915_EXEC_GEN7_SOL_RESET) {
		ret = i915_reset_gen7_sol_offsets(dev, ring);
		if (ret)
			goto err;
	}

	trace_i915_gem_ring_dispatch(ring, seqno);

	exec_start = batch_obj->gtt_offset + args->batch_start_offset;
	exec_len = args->batch_len;
	if (cliprects) {
		for (i = 0; i < args->num_cliprects; i++) {
			ret = i915_emit_box(dev, &cliprects[i],
					    args->DR1, args->DR4);
			if (ret)
				goto err;

			ret = ring->dispatch_execbuffer(ring,
							exec_start, exec_len);
			if (ret)
				goto err;
		}
	} else {
		ret = ring->dispatch_execbuffer(ring, exec_start, exec_len);
		if (ret)
			goto err;
	}

	i915_gem_execbuffer_move_to_active(&objects, ring, seqno);
	i915_gem_execbuffer_retire_commands(dev, file, ring);

err:
	eb_destroy(eb);
	while (!list_empty(&objects)) {
		struct drm_i915_gem_object *obj;

		obj = list_first_entry(&objects,
				       struct drm_i915_gem_object,
				       exec_list);
		list_del_init(&obj->exec_list);
		drm_gem_object_unreference(&obj->base);
	}

	mutex_unlock(&dev->struct_mutex);

pre_mutex_err:
	kfree(cliprects);
	return ret;
}

/*
 * Legacy execbuffer just creates an exec2 list from the original exec object
 * list array and passes it to the real function.
 */
int
i915_gem_execbuffer(struct drm_device *dev, void *data,
		    struct drm_file *file)
{
	struct drm_i915_gem_execbuffer *args = data;
	struct drm_i915_gem_execbuffer2 exec2;
	struct drm_i915_gem_exec_object *exec_list = NULL;
	struct drm_i915_gem_exec_object2 *exec2_list = NULL;
	int ret, i;

	if (args->buffer_count < 1) {
		DRM_DEBUG("execbuf with %d buffers\n", args->buffer_count);
		return -EINVAL;
	}

	/* Copy in the exec list from userland */
	exec_list = drm_malloc_ab(sizeof(*exec_list), args->buffer_count);
	exec2_list = drm_malloc_ab(sizeof(*exec2_list), args->buffer_count);
	if (exec_list == NULL || exec2_list == NULL) {
		DRM_DEBUG("Failed to allocate exec list for %d buffers\n",
			  args->buffer_count);
		drm_free_large(exec_list);
		drm_free_large(exec2_list);
		return -ENOMEM;
	}
	ret = copy_from_user(exec_list,
			     (struct drm_i915_relocation_entry __user *)
			     (uintptr_t) args->buffers_ptr,
			     sizeof(*exec_list) * args->buffer_count);
	if (ret != 0) {
		DRM_DEBUG("copy %d exec entries failed %d\n",
			  args->buffer_count, ret);
		drm_free_large(exec_list);
		drm_free_large(exec2_list);
		return -EFAULT;
	}

	for (i = 0; i < args->buffer_count; i++) {
		exec2_list[i].handle = exec_list[i].handle;
		exec2_list[i].relocation_count = exec_list[i].relocation_count;
		exec2_list[i].relocs_ptr = exec_list[i].relocs_ptr;
		exec2_list[i].alignment = exec_list[i].alignment;
		exec2_list[i].offset = exec_list[i].offset;
		if (INTEL_INFO(dev)->gen < 4)
			exec2_list[i].flags = EXEC_OBJECT_NEEDS_FENCE;
		else
			exec2_list[i].flags = 0;
	}

	exec2.buffers_ptr = args->buffers_ptr;
	exec2.buffer_count = args->buffer_count;
	exec2.batch_start_offset = args->batch_start_offset;
	exec2.batch_len = args->batch_len;
	exec2.DR1 = args->DR1;
	exec2.DR4 = args->DR4;
	exec2.num_cliprects = args->num_cliprects;
	exec2.cliprects_ptr = args->cliprects_ptr;
	exec2.flags = I915_EXEC_RENDER;

	ret = i915_gem_do_execbuffer(dev, data, file, &exec2, exec2_list);
	if (!ret) {
		/* Copy the new buffer offsets back to the user's exec list. */
		for (i = 0; i < args->buffer_count; i++)
			exec_list[i].offset = exec2_list[i].offset;
		/* ... and back out to userspace */
		ret = copy_to_user((struct drm_i915_relocation_entry __user *)
				   (uintptr_t) args->buffers_ptr,
				   exec_list,
				   sizeof(*exec_list) * args->buffer_count);
		if (ret) {
			ret = -EFAULT;
			DRM_DEBUG("failed to copy %d exec entries "
				  "back to user (%d)\n",
				  args->buffer_count, ret);
		}
	}

	drm_free_large(exec_list);
	drm_free_large(exec2_list);
	return ret;
}

int
i915_gem_execbuffer2(struct drm_device *dev, void *data,
		     struct drm_file *file)
{
	struct drm_i915_gem_execbuffer2 *args = data;
	struct drm_i915_gem_exec_object2 *exec2_list = NULL;
	int ret;

	if (args->buffer_count < 1 ||
	    args->buffer_count > UINT_MAX / sizeof(*exec2_list)) {
<<<<<<< HEAD
		DRM_ERROR("execbuf2 with %d buffers\n", args->buffer_count);
=======
		DRM_DEBUG("execbuf2 with %d buffers\n", args->buffer_count);
>>>>>>> b0b9e5c5
		return -EINVAL;
	}

	exec2_list = kmalloc(sizeof(*exec2_list)*args->buffer_count,
			     GFP_KERNEL | __GFP_NOWARN | __GFP_NORETRY);
	if (exec2_list == NULL)
		exec2_list = drm_malloc_ab(sizeof(*exec2_list),
					   args->buffer_count);
	if (exec2_list == NULL) {
		DRM_DEBUG("Failed to allocate exec list for %d buffers\n",
			  args->buffer_count);
		return -ENOMEM;
	}
	ret = copy_from_user(exec2_list,
			     (struct drm_i915_relocation_entry __user *)
			     (uintptr_t) args->buffers_ptr,
			     sizeof(*exec2_list) * args->buffer_count);
	if (ret != 0) {
		DRM_DEBUG("copy %d exec entries failed %d\n",
			  args->buffer_count, ret);
		drm_free_large(exec2_list);
		return -EFAULT;
	}

	ret = i915_gem_do_execbuffer(dev, data, file, args, exec2_list);
	if (!ret) {
		/* Copy the new buffer offsets back to the user's exec list. */
		ret = copy_to_user((struct drm_i915_relocation_entry __user *)
				   (uintptr_t) args->buffers_ptr,
				   exec2_list,
				   sizeof(*exec2_list) * args->buffer_count);
		if (ret) {
			ret = -EFAULT;
			DRM_DEBUG("failed to copy %d exec entries "
				  "back to user (%d)\n",
				  args->buffer_count, ret);
		}
	}

	drm_free_large(exec2_list);
	return ret;
}<|MERGE_RESOLUTION|>--- conflicted
+++ resolved
@@ -1411,11 +1411,7 @@
 
 	if (args->buffer_count < 1 ||
 	    args->buffer_count > UINT_MAX / sizeof(*exec2_list)) {
-<<<<<<< HEAD
-		DRM_ERROR("execbuf2 with %d buffers\n", args->buffer_count);
-=======
 		DRM_DEBUG("execbuf2 with %d buffers\n", args->buffer_count);
->>>>>>> b0b9e5c5
 		return -EINVAL;
 	}
 
