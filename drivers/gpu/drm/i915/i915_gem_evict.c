/*
 * Copyright © 2008-2010 Intel Corporation
 *
 * Permission is hereby granted, free of charge, to any person obtaining a
 * copy of this software and associated documentation files (the "Software"),
 * to deal in the Software without restriction, including without limitation
 * the rights to use, copy, modify, merge, publish, distribute, sublicense,
 * and/or sell copies of the Software, and to permit persons to whom the
 * Software is furnished to do so, subject to the following conditions:
 *
 * The above copyright notice and this permission notice (including the next
 * paragraph) shall be included in all copies or substantial portions of the
 * Software.
 *
 * THE SOFTWARE IS PROVIDED "AS IS", WITHOUT WARRANTY OF ANY KIND, EXPRESS OR
 * IMPLIED, INCLUDING BUT NOT LIMITED TO THE WARRANTIES OF MERCHANTABILITY,
 * FITNESS FOR A PARTICULAR PURPOSE AND NONINFRINGEMENT.  IN NO EVENT SHALL
 * THE AUTHORS OR COPYRIGHT HOLDERS BE LIABLE FOR ANY CLAIM, DAMAGES OR OTHER
 * LIABILITY, WHETHER IN AN ACTION OF CONTRACT, TORT OR OTHERWISE, ARISING
 * FROM, OUT OF OR IN CONNECTION WITH THE SOFTWARE OR THE USE OR OTHER DEALINGS
 * IN THE SOFTWARE.
 *
 * Authors:
 *    Eric Anholt <eric@anholt.net>
 *    Chris Wilson <chris@chris-wilson.co.uuk>
 *
 */

#include "gem/i915_gem_context.h"
#include "gt/intel_gt_requests.h"

#include "i915_drv.h"
#include "i915_trace.h"

I915_SELFTEST_DECLARE(static struct igt_evict_ctl {
	bool fail_if_busy:1;
} igt_evict_ctl;)

static int ggtt_flush(struct intel_gt *gt)
{
	/*
	 * Not everything in the GGTT is tracked via vma (otherwise we
	 * could evict as required with minimal stalling) so we are forced
	 * to idle the GPU and explicitly retire outstanding requests in
	 * the hopes that we can then remove contexts and the like only
	 * bound by their active reference.
	 */
	return intel_gt_wait_for_idle(gt, MAX_SCHEDULE_TIMEOUT);
}

static bool
mark_free(struct drm_mm_scan *scan,
	  struct i915_vma *vma,
	  unsigned int flags,
	  struct list_head *unwind)
{
	if (i915_vma_is_pinned(vma))
		return false;

	list_add(&vma->evict_link, unwind);
	return drm_mm_scan_add_block(scan, &vma->node);
}

static bool defer_evict(struct i915_vma *vma)
{
	if (i915_vma_is_active(vma))
		return true;

	if (i915_vma_is_scanout(vma))
		return true;

	return false;
}

/**
 * i915_gem_evict_something - Evict vmas to make room for binding a new one
 * @vm: address space to evict from
 * @min_size: size of the desired free space
 * @alignment: alignment constraint of the desired free space
 * @color: color for the desired space
 * @start: start (inclusive) of the range from which to evict objects
 * @end: end (exclusive) of the range from which to evict objects
 * @flags: additional flags to control the eviction algorithm
 *
 * This function will try to evict vmas until a free space satisfying the
 * requirements is found. Callers must check first whether any such hole exists
 * already before calling this function.
 *
 * This function is used by the object/vma binding code.
 *
 * Since this function is only used to free up virtual address space it only
 * ignores pinned vmas, and not object where the backing storage itself is
 * pinned. Hence obj->pages_pin_count does not protect against eviction.
 *
 * To clarify: This is for freeing up virtual address space, not for freeing
 * memory in e.g. the shrinker.
 */
int
i915_gem_evict_something(struct i915_address_space *vm,
			 u64 min_size, u64 alignment,
			 unsigned long color,
			 u64 start, u64 end,
			 unsigned flags)
{
	struct drm_mm_scan scan;
	struct list_head eviction_list;
	struct i915_vma *vma, *next;
	struct drm_mm_node *node;
	enum drm_mm_insert_mode mode;
	struct i915_vma *active;
	int ret;

	lockdep_assert_held(&vm->mutex);
	trace_i915_gem_evict(vm, min_size, alignment, flags);

	/*
	 * The goal is to evict objects and amalgamate space in rough LRU order.
	 * Since both active and inactive objects reside on the same list,
	 * in a mix of creation and last scanned order, as we process the list
	 * we sort it into inactive/active, which keeps the active portion
	 * in a rough MRU order.
	 *
	 * The retirement sequence is thus:
	 *   1. Inactive objects (already retired, random order)
	 *   2. Active objects (will stall on unbinding, oldest scanned first)
	 */
	mode = DRM_MM_INSERT_BEST;
	if (flags & PIN_HIGH)
		mode = DRM_MM_INSERT_HIGH;
	if (flags & PIN_MAPPABLE)
		mode = DRM_MM_INSERT_LOW;
	drm_mm_scan_init_with_range(&scan, &vm->mm,
				    min_size, alignment, color,
				    start, end, mode);

	intel_gt_retire_requests(vm->gt);

search_again:
	active = NULL;
	INIT_LIST_HEAD(&eviction_list);
	list_for_each_entry_safe(vma, next, &vm->bound_list, vm_link) {
		if (vma == active) { /* now seen this vma twice */
			if (flags & PIN_NONBLOCK)
				break;

			active = ERR_PTR(-EAGAIN);
		}

		/*
		 * We keep this list in a rough least-recently scanned order
		 * of active elements (inactive elements are cheap to reap).
		 * New entries are added to the end, and we move anything we
		 * scan to the end. The assumption is that the working set
		 * of applications is either steady state (and thanks to the
		 * userspace bo cache it almost always is) or volatile and
		 * frequently replaced after a frame, which are self-evicting!
		 * Given that assumption, the MRU order of the scan list is
		 * fairly static, and keeping it in least-recently scan order
		 * is suitable.
		 *
		 * To notice when we complete one full cycle, we record the
		 * first active element seen, before moving it to the tail.
		 */
<<<<<<< HEAD
		if (active != ERR_PTR(-EAGAIN) && i915_vma_is_active(vma)) {
=======
		if (active != ERR_PTR(-EAGAIN) && defer_evict(vma)) {
>>>>>>> 7d2a07b7
			if (!active)
				active = vma;

			list_move_tail(&vma->vm_link, &vm->bound_list);
			continue;
		}

		if (mark_free(&scan, vma, flags, &eviction_list))
			goto found;
	}

	/* Nothing found, clean up and bail out! */
	list_for_each_entry_safe(vma, next, &eviction_list, evict_link) {
		ret = drm_mm_scan_remove_block(&scan, &vma->node);
		BUG_ON(ret);
	}

	/*
	 * Can we unpin some objects such as idle hw contents,
	 * or pending flips? But since only the GGTT has global entries
	 * such as scanouts, rinbuffers and contexts, we can skip the
	 * purge when inspecting per-process local address spaces.
	 */
	if (!i915_is_ggtt(vm) || flags & PIN_NONBLOCK)
		return -ENOSPC;

	/*
	 * Not everything in the GGTT is tracked via VMA using
	 * i915_vma_move_to_active(), otherwise we could evict as required
	 * with minimal stalling. Instead we are forced to idle the GPU and
	 * explicitly retire outstanding requests which will then remove
	 * the pinning for active objects such as contexts and ring,
	 * enabling us to evict them on the next iteration.
	 *
	 * To ensure that all user contexts are evictable, we perform
	 * a switch to the perma-pinned kernel context. This all also gives
	 * us a termination condition, when the last retired context is
	 * the kernel's there is no more we can evict.
	 */
	if (I915_SELFTEST_ONLY(igt_evict_ctl.fail_if_busy))
		return -EBUSY;

	ret = ggtt_flush(vm->gt);
	if (ret)
		return ret;

	cond_resched();

	flags |= PIN_NONBLOCK;
	goto search_again;

found:
	/* drm_mm doesn't allow any other other operations while
	 * scanning, therefore store to-be-evicted objects on a
	 * temporary list and take a reference for all before
	 * calling unbind (which may remove the active reference
	 * of any of our objects, thus corrupting the list).
	 */
	list_for_each_entry_safe(vma, next, &eviction_list, evict_link) {
		if (drm_mm_scan_remove_block(&scan, &vma->node))
			__i915_vma_pin(vma);
		else
			list_del(&vma->evict_link);
	}

	/* Unbinding will emit any required flushes */
	ret = 0;
	list_for_each_entry_safe(vma, next, &eviction_list, evict_link) {
		__i915_vma_unpin(vma);
		if (ret == 0)
			ret = __i915_vma_unbind(vma);
	}

	while (ret == 0 && (node = drm_mm_scan_color_evict(&scan))) {
		vma = container_of(node, struct i915_vma, node);

		/* If we find any non-objects (!vma), we cannot evict them */
		if (vma->node.color != I915_COLOR_UNEVICTABLE)
			ret = __i915_vma_unbind(vma);
		else
			ret = -ENOSPC; /* XXX search failed, try again? */
	}

	return ret;
}

/**
 * i915_gem_evict_for_node - Evict vmas to make room for binding a new one
 * @vm: address space to evict from
 * @target: range (and color) to evict for
 * @flags: additional flags to control the eviction algorithm
 *
 * This function will try to evict vmas that overlap the target node.
 *
 * To clarify: This is for freeing up virtual address space, not for freeing
 * memory in e.g. the shrinker.
 */
int i915_gem_evict_for_node(struct i915_address_space *vm,
			    struct drm_mm_node *target,
			    unsigned int flags)
{
	LIST_HEAD(eviction_list);
	struct drm_mm_node *node;
	u64 start = target->start;
	u64 end = start + target->size;
	struct i915_vma *vma, *next;
	int ret = 0;

	lockdep_assert_held(&vm->mutex);
	GEM_BUG_ON(!IS_ALIGNED(start, I915_GTT_PAGE_SIZE));
	GEM_BUG_ON(!IS_ALIGNED(end, I915_GTT_PAGE_SIZE));

	trace_i915_gem_evict_node(vm, target, flags);

	/*
	 * Retire before we search the active list. Although we have
	 * reasonable accuracy in our retirement lists, we may have
	 * a stray pin (preventing eviction) that can only be resolved by
	 * retiring.
	 */
	intel_gt_retire_requests(vm->gt);

	if (i915_vm_has_cache_coloring(vm)) {
		/* Expand search to cover neighbouring guard pages (or lack!) */
		if (start)
			start -= I915_GTT_PAGE_SIZE;

		/* Always look at the page afterwards to avoid the end-of-GTT */
		end += I915_GTT_PAGE_SIZE;
	}
	GEM_BUG_ON(start >= end);

	drm_mm_for_each_node_in_range(node, &vm->mm, start, end) {
		/* If we find any non-objects (!vma), we cannot evict them */
		if (node->color == I915_COLOR_UNEVICTABLE) {
			ret = -ENOSPC;
			break;
		}

		GEM_BUG_ON(!drm_mm_node_allocated(node));
		vma = container_of(node, typeof(*vma), node);

		/*
		 * If we are using coloring to insert guard pages between
		 * different cache domains within the address space, we have
		 * to check whether the objects on either side of our range
		 * abutt and conflict. If they are in conflict, then we evict
		 * those as well to make room for our guard pages.
		 */
		if (i915_vm_has_cache_coloring(vm)) {
			if (node->start + node->size == target->start) {
				if (node->color == target->color)
					continue;
			}
			if (node->start == target->start + target->size) {
				if (node->color == target->color)
					continue;
			}
		}

		if (i915_vma_is_pinned(vma)) {
			ret = -ENOSPC;
			break;
		}

		if (flags & PIN_NONBLOCK && i915_vma_is_active(vma)) {
			ret = -ENOSPC;
			break;
		}

		/*
		 * Never show fear in the face of dragons!
		 *
		 * We cannot directly remove this node from within this
		 * iterator and as with i915_gem_evict_something() we employ
		 * the vma pin_count in order to prevent the action of
		 * unbinding one vma from freeing (by dropping its active
		 * reference) another in our eviction list.
		 */
		__i915_vma_pin(vma);
		list_add(&vma->evict_link, &eviction_list);
	}

	list_for_each_entry_safe(vma, next, &eviction_list, evict_link) {
		__i915_vma_unpin(vma);
		if (ret == 0)
			ret = __i915_vma_unbind(vma);
	}

	return ret;
}

/**
 * i915_gem_evict_vm - Evict all idle vmas from a vm
 * @vm: Address space to cleanse
 *
 * This function evicts all vmas from a vm.
 *
 * This is used by the execbuf code as a last-ditch effort to defragment the
 * address space.
 *
 * To clarify: This is for freeing up virtual address space, not for freeing
 * memory in e.g. the shrinker.
 */
int i915_gem_evict_vm(struct i915_address_space *vm)
{
	int ret = 0;

	lockdep_assert_held(&vm->mutex);
	trace_i915_gem_evict_vm(vm);

	/* Switch back to the default context in order to unpin
	 * the existing context objects. However, such objects only
	 * pin themselves inside the global GTT and performing the
	 * switch otherwise is ineffective.
	 */
	if (i915_is_ggtt(vm)) {
		ret = ggtt_flush(vm->gt);
		if (ret)
			return ret;
	}

	do {
		struct i915_vma *vma, *vn;
		LIST_HEAD(eviction_list);

		list_for_each_entry(vma, &vm->bound_list, vm_link) {
			if (i915_vma_is_pinned(vma))
				continue;

			__i915_vma_pin(vma);
			list_add(&vma->evict_link, &eviction_list);
		}
		if (list_empty(&eviction_list))
			break;

		ret = 0;
		list_for_each_entry_safe(vma, vn, &eviction_list, evict_link) {
			__i915_vma_unpin(vma);
			if (ret == 0)
				ret = __i915_vma_unbind(vma);
			if (ret != -EINTR) /* "Get me out of here!" */
				ret = 0;
		}
	} while (ret == 0);

	return ret;
}

#if IS_ENABLED(CONFIG_DRM_I915_SELFTEST)
#include "selftests/i915_gem_evict.c"
#endif<|MERGE_RESOLUTION|>--- conflicted
+++ resolved
@@ -161,11 +161,7 @@
 		 * To notice when we complete one full cycle, we record the
 		 * first active element seen, before moving it to the tail.
 		 */
-<<<<<<< HEAD
-		if (active != ERR_PTR(-EAGAIN) && i915_vma_is_active(vma)) {
-=======
 		if (active != ERR_PTR(-EAGAIN) && defer_evict(vma)) {
->>>>>>> 7d2a07b7
 			if (!active)
 				active = vma;
 
