// SPDX-License-Identifier: MIT
/*
 * Copyright © 2010 Daniel Vetter
 * Copyright © 2020 Intel Corporation
 */

#include <linux/slab.h> /* fault-inject.h is not standalone! */

#include <linux/fault-inject.h>
#include <linux/log2.h>
#include <linux/random.h>
#include <linux/seq_file.h>
#include <linux/stop_machine.h>

#include <asm/set_memory.h>
#include <asm/smp.h>

#include "display/intel_frontbuffer.h"
#include "gt/intel_gt.h"
#include "gt/intel_gt_requests.h"

#include "i915_drv.h"
#include "i915_scatterlist.h"
#include "i915_trace.h"
#include "i915_vgpu.h"

int i915_gem_gtt_prepare_pages(struct drm_i915_gem_object *obj,
			       struct sg_table *pages)
{
	do {
<<<<<<< HEAD
		if (dma_map_sg_attrs(&obj->base.dev->pdev->dev,
=======
		if (dma_map_sg_attrs(obj->base.dev->dev,
>>>>>>> 7d2a07b7
				     pages->sgl, pages->nents,
				     PCI_DMA_BIDIRECTIONAL,
				     DMA_ATTR_SKIP_CPU_SYNC |
				     DMA_ATTR_NO_KERNEL_MAPPING |
				     DMA_ATTR_NO_WARN))
			return 0;

		/*
		 * If the DMA remap fails, one cause can be that we have
		 * too many objects pinned in a small remapping table,
		 * such as swiotlb. Incrementally purge all other objects and
		 * try again - if there are no more pages to remove from
		 * the DMA remapper, i915_gem_shrink will return 0.
		 */
		GEM_BUG_ON(obj->mm.pages == pages);
<<<<<<< HEAD
	} while (i915_gem_shrink(to_i915(obj->base.dev),
=======
	} while (i915_gem_shrink(NULL, to_i915(obj->base.dev),
>>>>>>> 7d2a07b7
				 obj->base.size >> PAGE_SHIFT, NULL,
				 I915_SHRINK_BOUND |
				 I915_SHRINK_UNBOUND));

	return -ENOSPC;
}

void i915_gem_gtt_finish_pages(struct drm_i915_gem_object *obj,
			       struct sg_table *pages)
{
<<<<<<< HEAD
	struct drm_i915_private *dev_priv = to_i915(obj->base.dev);
	struct device *kdev = &dev_priv->drm.pdev->dev;
	struct i915_ggtt *ggtt = &dev_priv->ggtt;

	if (unlikely(ggtt->do_idle_maps)) {
		/* XXX This does not prevent more requests being submitted! */
		if (intel_gt_retire_requests_timeout(ggtt->vm.gt,
						     -MAX_SCHEDULE_TIMEOUT)) {
			drm_err(&dev_priv->drm,
				"Failed to wait for idle; VT'd may hang.\n");
			/* Wait a bit, in hopes it avoids the hang */
			udelay(10);
		}
	}

	dma_unmap_sg(kdev, pages->sgl, pages->nents, PCI_DMA_BIDIRECTIONAL);
=======
	struct drm_i915_private *i915 = to_i915(obj->base.dev);
	struct i915_ggtt *ggtt = &i915->ggtt;

	/* XXX This does not prevent more requests being submitted! */
	if (unlikely(ggtt->do_idle_maps))
		/* Wait a bit, in the hope it avoids the hang */
		usleep_range(100, 250);

	dma_unmap_sg(i915->drm.dev, pages->sgl, pages->nents,
		     PCI_DMA_BIDIRECTIONAL);
>>>>>>> 7d2a07b7
}

/**
 * i915_gem_gtt_reserve - reserve a node in an address_space (GTT)
 * @vm: the &struct i915_address_space
 * @node: the &struct drm_mm_node (typically i915_vma.mode)
 * @size: how much space to allocate inside the GTT,
 *        must be #I915_GTT_PAGE_SIZE aligned
 * @offset: where to insert inside the GTT,
 *          must be #I915_GTT_MIN_ALIGNMENT aligned, and the node
 *          (@offset + @size) must fit within the address space
 * @color: color to apply to node, if this node is not from a VMA,
 *         color must be #I915_COLOR_UNEVICTABLE
 * @flags: control search and eviction behaviour
 *
 * i915_gem_gtt_reserve() tries to insert the @node at the exact @offset inside
 * the address space (using @size and @color). If the @node does not fit, it
 * tries to evict any overlapping nodes from the GTT, including any
 * neighbouring nodes if the colors do not match (to ensure guard pages between
 * differing domains). See i915_gem_evict_for_node() for the gory details
 * on the eviction algorithm. #PIN_NONBLOCK may used to prevent waiting on
 * evicting active overlapping objects, and any overlapping node that is pinned
 * or marked as unevictable will also result in failure.
 *
 * Returns: 0 on success, -ENOSPC if no suitable hole is found, -EINTR if
 * asked to wait for eviction and interrupted.
 */
int i915_gem_gtt_reserve(struct i915_address_space *vm,
			 struct drm_mm_node *node,
			 u64 size, u64 offset, unsigned long color,
			 unsigned int flags)
{
	int err;

	GEM_BUG_ON(!size);
	GEM_BUG_ON(!IS_ALIGNED(size, I915_GTT_PAGE_SIZE));
	GEM_BUG_ON(!IS_ALIGNED(offset, I915_GTT_MIN_ALIGNMENT));
	GEM_BUG_ON(range_overflows(offset, size, vm->total));
	GEM_BUG_ON(vm == &vm->i915->ggtt.alias->vm);
	GEM_BUG_ON(drm_mm_node_allocated(node));

	node->size = size;
	node->start = offset;
	node->color = color;

	err = drm_mm_reserve_node(&vm->mm, node);
	if (err != -ENOSPC)
		return err;

	if (flags & PIN_NOEVICT)
		return -ENOSPC;

	err = i915_gem_evict_for_node(vm, node, flags);
	if (err == 0)
		err = drm_mm_reserve_node(&vm->mm, node);

	return err;
}

static u64 random_offset(u64 start, u64 end, u64 len, u64 align)
{
	u64 range, addr;

	GEM_BUG_ON(range_overflows(start, len, end));
	GEM_BUG_ON(round_up(start, align) > round_down(end - len, align));

	range = round_down(end - len, align) - round_up(start, align);
	if (range) {
		if (sizeof(unsigned long) == sizeof(u64)) {
			addr = get_random_long();
		} else {
			addr = get_random_int();
			if (range > U32_MAX) {
				addr <<= 32;
				addr |= get_random_int();
			}
		}
		div64_u64_rem(addr, range, &addr);
		start += addr;
	}

	return round_up(start, align);
}

/**
 * i915_gem_gtt_insert - insert a node into an address_space (GTT)
 * @vm: the &struct i915_address_space
 * @node: the &struct drm_mm_node (typically i915_vma.node)
 * @size: how much space to allocate inside the GTT,
 *        must be #I915_GTT_PAGE_SIZE aligned
 * @alignment: required alignment of starting offset, may be 0 but
 *             if specified, this must be a power-of-two and at least
 *             #I915_GTT_MIN_ALIGNMENT
 * @color: color to apply to node
 * @start: start of any range restriction inside GTT (0 for all),
 *         must be #I915_GTT_PAGE_SIZE aligned
 * @end: end of any range restriction inside GTT (U64_MAX for all),
 *       must be #I915_GTT_PAGE_SIZE aligned if not U64_MAX
 * @flags: control search and eviction behaviour
 *
 * i915_gem_gtt_insert() first searches for an available hole into which
 * is can insert the node. The hole address is aligned to @alignment and
 * its @size must then fit entirely within the [@start, @end] bounds. The
 * nodes on either side of the hole must match @color, or else a guard page
 * will be inserted between the two nodes (or the node evicted). If no
 * suitable hole is found, first a victim is randomly selected and tested
 * for eviction, otherwise then the LRU list of objects within the GTT
 * is scanned to find the first set of replacement nodes to create the hole.
 * Those old overlapping nodes are evicted from the GTT (and so must be
 * rebound before any future use). Any node that is currently pinned cannot
 * be evicted (see i915_vma_pin()). Similar if the node's VMA is currently
 * active and #PIN_NONBLOCK is specified, that node is also skipped when
 * searching for an eviction candidate. See i915_gem_evict_something() for
 * the gory details on the eviction algorithm.
 *
 * Returns: 0 on success, -ENOSPC if no suitable hole is found, -EINTR if
 * asked to wait for eviction and interrupted.
 */
int i915_gem_gtt_insert(struct i915_address_space *vm,
			struct drm_mm_node *node,
			u64 size, u64 alignment, unsigned long color,
			u64 start, u64 end, unsigned int flags)
{
	enum drm_mm_insert_mode mode;
	u64 offset;
	int err;

	lockdep_assert_held(&vm->mutex);

	GEM_BUG_ON(!size);
	GEM_BUG_ON(!IS_ALIGNED(size, I915_GTT_PAGE_SIZE));
	GEM_BUG_ON(alignment && !is_power_of_2(alignment));
	GEM_BUG_ON(alignment && !IS_ALIGNED(alignment, I915_GTT_MIN_ALIGNMENT));
	GEM_BUG_ON(start >= end);
	GEM_BUG_ON(start > 0  && !IS_ALIGNED(start, I915_GTT_PAGE_SIZE));
	GEM_BUG_ON(end < U64_MAX && !IS_ALIGNED(end, I915_GTT_PAGE_SIZE));
	GEM_BUG_ON(vm == &vm->i915->ggtt.alias->vm);
	GEM_BUG_ON(drm_mm_node_allocated(node));

	if (unlikely(range_overflows(start, size, end)))
		return -ENOSPC;

	if (unlikely(round_up(start, alignment) > round_down(end - size, alignment)))
		return -ENOSPC;

	mode = DRM_MM_INSERT_BEST;
	if (flags & PIN_HIGH)
		mode = DRM_MM_INSERT_HIGHEST;
	if (flags & PIN_MAPPABLE)
		mode = DRM_MM_INSERT_LOW;

	/* We only allocate in PAGE_SIZE/GTT_PAGE_SIZE (4096) chunks,
	 * so we know that we always have a minimum alignment of 4096.
	 * The drm_mm range manager is optimised to return results
	 * with zero alignment, so where possible use the optimal
	 * path.
	 */
	BUILD_BUG_ON(I915_GTT_MIN_ALIGNMENT > I915_GTT_PAGE_SIZE);
	if (alignment <= I915_GTT_MIN_ALIGNMENT)
		alignment = 0;

	err = drm_mm_insert_node_in_range(&vm->mm, node,
					  size, alignment, color,
					  start, end, mode);
	if (err != -ENOSPC)
		return err;

	if (mode & DRM_MM_INSERT_ONCE) {
		err = drm_mm_insert_node_in_range(&vm->mm, node,
						  size, alignment, color,
						  start, end,
						  DRM_MM_INSERT_BEST);
		if (err != -ENOSPC)
			return err;
	}

	if (flags & PIN_NOEVICT)
		return -ENOSPC;

	/*
	 * No free space, pick a slot at random.
	 *
	 * There is a pathological case here using a GTT shared between
	 * mmap and GPU (i.e. ggtt/aliasing_ppgtt but not full-ppgtt):
	 *
	 *    |<-- 256 MiB aperture -->||<-- 1792 MiB unmappable -->|
	 *         (64k objects)             (448k objects)
	 *
	 * Now imagine that the eviction LRU is ordered top-down (just because
	 * pathology meets real life), and that we need to evict an object to
	 * make room inside the aperture. The eviction scan then has to walk
	 * the 448k list before it finds one within range. And now imagine that
	 * it has to search for a new hole between every byte inside the memcpy,
	 * for several simultaneous clients.
	 *
	 * On a full-ppgtt system, if we have run out of available space, there
	 * will be lots and lots of objects in the eviction list! Again,
	 * searching that LRU list may be slow if we are also applying any
	 * range restrictions (e.g. restriction to low 4GiB) and so, for
	 * simplicity and similarilty between different GTT, try the single
	 * random replacement first.
	 */
	offset = random_offset(start, end,
			       size, alignment ?: I915_GTT_MIN_ALIGNMENT);
	err = i915_gem_gtt_reserve(vm, node, size, offset, color, flags);
	if (err != -ENOSPC)
		return err;

	if (flags & PIN_NOSEARCH)
		return -ENOSPC;

	/* Randomly selected placement is pinned, do a search */
	err = i915_gem_evict_something(vm, size, alignment, color,
				       start, end, flags);
	if (err)
		return err;

	return drm_mm_insert_node_in_range(&vm->mm, node,
					   size, alignment, color,
					   start, end, DRM_MM_INSERT_EVICT);
}

#if IS_ENABLED(CONFIG_DRM_I915_SELFTEST)
#include "selftests/i915_gem_gtt.c"
#endif<|MERGE_RESOLUTION|>--- conflicted
+++ resolved
@@ -28,11 +28,7 @@
 			       struct sg_table *pages)
 {
 	do {
-<<<<<<< HEAD
-		if (dma_map_sg_attrs(&obj->base.dev->pdev->dev,
-=======
 		if (dma_map_sg_attrs(obj->base.dev->dev,
->>>>>>> 7d2a07b7
 				     pages->sgl, pages->nents,
 				     PCI_DMA_BIDIRECTIONAL,
 				     DMA_ATTR_SKIP_CPU_SYNC |
@@ -48,11 +44,7 @@
 		 * the DMA remapper, i915_gem_shrink will return 0.
 		 */
 		GEM_BUG_ON(obj->mm.pages == pages);
-<<<<<<< HEAD
-	} while (i915_gem_shrink(to_i915(obj->base.dev),
-=======
 	} while (i915_gem_shrink(NULL, to_i915(obj->base.dev),
->>>>>>> 7d2a07b7
 				 obj->base.size >> PAGE_SHIFT, NULL,
 				 I915_SHRINK_BOUND |
 				 I915_SHRINK_UNBOUND));
@@ -63,24 +55,6 @@
 void i915_gem_gtt_finish_pages(struct drm_i915_gem_object *obj,
 			       struct sg_table *pages)
 {
-<<<<<<< HEAD
-	struct drm_i915_private *dev_priv = to_i915(obj->base.dev);
-	struct device *kdev = &dev_priv->drm.pdev->dev;
-	struct i915_ggtt *ggtt = &dev_priv->ggtt;
-
-	if (unlikely(ggtt->do_idle_maps)) {
-		/* XXX This does not prevent more requests being submitted! */
-		if (intel_gt_retire_requests_timeout(ggtt->vm.gt,
-						     -MAX_SCHEDULE_TIMEOUT)) {
-			drm_err(&dev_priv->drm,
-				"Failed to wait for idle; VT'd may hang.\n");
-			/* Wait a bit, in hopes it avoids the hang */
-			udelay(10);
-		}
-	}
-
-	dma_unmap_sg(kdev, pages->sgl, pages->nents, PCI_DMA_BIDIRECTIONAL);
-=======
 	struct drm_i915_private *i915 = to_i915(obj->base.dev);
 	struct i915_ggtt *ggtt = &i915->ggtt;
 
@@ -91,7 +65,6 @@
 
 	dma_unmap_sg(i915->drm.dev, pages->sgl, pages->nents,
 		     PCI_DMA_BIDIRECTIONAL);
->>>>>>> 7d2a07b7
 }
 
 /**
