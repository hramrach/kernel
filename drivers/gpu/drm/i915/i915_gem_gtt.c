/*
 * Copyright © 2010 Daniel Vetter
 *
 * Permission is hereby granted, free of charge, to any person obtaining a
 * copy of this software and associated documentation files (the "Software"),
 * to deal in the Software without restriction, including without limitation
 * the rights to use, copy, modify, merge, publish, distribute, sublicense,
 * and/or sell copies of the Software, and to permit persons to whom the
 * Software is furnished to do so, subject to the following conditions:
 *
 * The above copyright notice and this permission notice (including the next
 * paragraph) shall be included in all copies or substantial portions of the
 * Software.
 *
 * THE SOFTWARE IS PROVIDED "AS IS", WITHOUT WARRANTY OF ANY KIND, EXPRESS OR
 * IMPLIED, INCLUDING BUT NOT LIMITED TO THE WARRANTIES OF MERCHANTABILITY,
 * FITNESS FOR A PARTICULAR PURPOSE AND NONINFRINGEMENT.  IN NO EVENT SHALL
 * THE AUTHORS OR COPYRIGHT HOLDERS BE LIABLE FOR ANY CLAIM, DAMAGES OR OTHER
 * LIABILITY, WHETHER IN AN ACTION OF CONTRACT, TORT OR OTHERWISE, ARISING
 * FROM, OUT OF OR IN CONNECTION WITH THE SOFTWARE OR THE USE OR OTHER DEALINGS
 * IN THE SOFTWARE.
 *
 */

#include <drm/drmP.h>
#include <drm/i915_drm.h>
#include "i915_drv.h"
#include "i915_trace.h"
#include "intel_drv.h"

typedef uint32_t gen6_gtt_pte_t;

/* PPGTT stuff */
#define GEN6_GTT_ADDR_ENCODE(addr)	((addr) | (((addr) >> 28) & 0xff0))

#define GEN6_PDE_VALID			(1 << 0)
/* gen6+ has bit 11-4 for physical addr bit 39-32 */
#define GEN6_PDE_ADDR_ENCODE(addr)	GEN6_GTT_ADDR_ENCODE(addr)

#define GEN6_PTE_VALID			(1 << 0)
#define GEN6_PTE_UNCACHED		(1 << 1)
#define HSW_PTE_UNCACHED		(0)
#define GEN6_PTE_CACHE_LLC		(2 << 1)
#define GEN6_PTE_CACHE_LLC_MLC		(3 << 1)
#define GEN6_PTE_ADDR_ENCODE(addr)	GEN6_GTT_ADDR_ENCODE(addr)

static inline gen6_gtt_pte_t gen6_pte_encode(struct drm_device *dev,
					     dma_addr_t addr,
					     enum i915_cache_level level)
{
	gen6_gtt_pte_t pte = GEN6_PTE_VALID;
	pte |= GEN6_PTE_ADDR_ENCODE(addr);

	switch (level) {
	case I915_CACHE_LLC_MLC:
		/* Haswell doesn't set L3 this way */
		if (IS_HASWELL(dev))
			pte |= GEN6_PTE_CACHE_LLC;
		else
			pte |= GEN6_PTE_CACHE_LLC_MLC;
		break;
	case I915_CACHE_LLC:
		pte |= GEN6_PTE_CACHE_LLC;
		break;
	case I915_CACHE_NONE:
		if (IS_HASWELL(dev))
			pte |= HSW_PTE_UNCACHED;
		else
			pte |= GEN6_PTE_UNCACHED;
		break;
	default:
		BUG();
	}

	return pte;
}

static int gen6_ppgtt_enable(struct drm_device *dev)
{
	drm_i915_private_t *dev_priv = dev->dev_private;
	uint32_t pd_offset;
	struct intel_ring_buffer *ring;
	struct i915_hw_ppgtt *ppgtt = dev_priv->mm.aliasing_ppgtt;
	gen6_gtt_pte_t __iomem *pd_addr;
	uint32_t pd_entry;
	int i;

	pd_addr = (gen6_gtt_pte_t __iomem*)dev_priv->gtt.gsm +
		ppgtt->pd_offset / sizeof(gen6_gtt_pte_t);
	for (i = 0; i < ppgtt->num_pd_entries; i++) {
		dma_addr_t pt_addr;

		pt_addr = ppgtt->pt_dma_addr[i];
		pd_entry = GEN6_PDE_ADDR_ENCODE(pt_addr);
		pd_entry |= GEN6_PDE_VALID;

		writel(pd_entry, pd_addr + i);
	}
	readl(pd_addr);

	pd_offset = ppgtt->pd_offset;
	pd_offset /= 64; /* in cachelines, */
	pd_offset <<= 16;

	if (INTEL_INFO(dev)->gen == 6) {
		uint32_t ecochk, gab_ctl, ecobits;

		ecobits = I915_READ(GAC_ECO_BITS);
		I915_WRITE(GAC_ECO_BITS, ecobits | ECOBITS_SNB_BIT |
					 ECOBITS_PPGTT_CACHE64B);

		gab_ctl = I915_READ(GAB_CTL);
		I915_WRITE(GAB_CTL, gab_ctl | GAB_CTL_CONT_AFTER_PAGEFAULT);

		ecochk = I915_READ(GAM_ECOCHK);
		I915_WRITE(GAM_ECOCHK, ecochk | ECOCHK_SNB_BIT |
				       ECOCHK_PPGTT_CACHE64B);
		I915_WRITE(GFX_MODE, _MASKED_BIT_ENABLE(GFX_PPGTT_ENABLE));
	} else if (INTEL_INFO(dev)->gen >= 7) {
		uint32_t ecochk, ecobits;

		ecobits = I915_READ(GAC_ECO_BITS);
		I915_WRITE(GAC_ECO_BITS, ecobits | ECOBITS_PPGTT_CACHE64B);

		ecochk = I915_READ(GAM_ECOCHK);
		if (IS_HASWELL(dev)) {
			ecochk |= ECOCHK_PPGTT_WB_HSW;
		} else {
			ecochk |= ECOCHK_PPGTT_LLC_IVB;
			ecochk &= ~ECOCHK_PPGTT_GFDT_IVB;
		}
		I915_WRITE(GAM_ECOCHK, ecochk);
		/* GFX_MODE is per-ring on gen7+ */
	}

	for_each_ring(ring, dev_priv, i) {
		if (INTEL_INFO(dev)->gen >= 7)
			I915_WRITE(RING_MODE_GEN7(ring),
				   _MASKED_BIT_ENABLE(GFX_PPGTT_ENABLE));

		I915_WRITE(RING_PP_DIR_DCLV(ring), PP_DIR_DCLV_2G);
		I915_WRITE(RING_PP_DIR_BASE(ring), pd_offset);
	}
	return 0;
}

/* PPGTT support for Sandybdrige/Gen6 and later */
static void gen6_ppgtt_clear_range(struct i915_hw_ppgtt *ppgtt,
				   unsigned first_entry,
				   unsigned num_entries)
{
	gen6_gtt_pte_t *pt_vaddr, scratch_pte;
	unsigned act_pt = first_entry / I915_PPGTT_PT_ENTRIES;
	unsigned first_pte = first_entry % I915_PPGTT_PT_ENTRIES;
	unsigned last_pte, i;

	scratch_pte = gen6_pte_encode(ppgtt->dev,
				      ppgtt->scratch_page_dma_addr,
				      I915_CACHE_LLC);

	while (num_entries) {
		last_pte = first_pte + num_entries;
		if (last_pte > I915_PPGTT_PT_ENTRIES)
			last_pte = I915_PPGTT_PT_ENTRIES;

		pt_vaddr = kmap_atomic(ppgtt->pt_pages[act_pt]);

		for (i = first_pte; i < last_pte; i++)
			pt_vaddr[i] = scratch_pte;

		kunmap_atomic(pt_vaddr);

		num_entries -= last_pte - first_pte;
		first_pte = 0;
		act_pt++;
	}
}

static void gen6_ppgtt_insert_entries(struct i915_hw_ppgtt *ppgtt,
				      struct sg_table *pages,
				      unsigned first_entry,
				      enum i915_cache_level cache_level)
{
	gen6_gtt_pte_t *pt_vaddr;
	unsigned act_pt = first_entry / I915_PPGTT_PT_ENTRIES;
	unsigned act_pte = first_entry % I915_PPGTT_PT_ENTRIES;
	struct sg_page_iter sg_iter;

	pt_vaddr = kmap_atomic(ppgtt->pt_pages[act_pt]);
	for_each_sg_page(pages->sgl, &sg_iter, pages->nents, 0) {
		dma_addr_t page_addr;

		page_addr = sg_page_iter_dma_address(&sg_iter);
		pt_vaddr[act_pte] = gen6_pte_encode(ppgtt->dev, page_addr,
						    cache_level);
		if (++act_pte == I915_PPGTT_PT_ENTRIES) {
			kunmap_atomic(pt_vaddr);
			act_pt++;
			pt_vaddr = kmap_atomic(ppgtt->pt_pages[act_pt]);
			act_pte = 0;

		}
	}
	kunmap_atomic(pt_vaddr);
}

static void gen6_ppgtt_cleanup(struct i915_hw_ppgtt *ppgtt)
{
	int i;

	if (ppgtt->pt_dma_addr) {
		for (i = 0; i < ppgtt->num_pd_entries; i++)
			pci_unmap_page(ppgtt->dev->pdev,
				       ppgtt->pt_dma_addr[i],
				       4096, PCI_DMA_BIDIRECTIONAL);
	}

	kfree(ppgtt->pt_dma_addr);
	for (i = 0; i < ppgtt->num_pd_entries; i++)
		__free_page(ppgtt->pt_pages[i]);
	kfree(ppgtt->pt_pages);
	kfree(ppgtt);
}

static int gen6_ppgtt_init(struct i915_hw_ppgtt *ppgtt)
{
	struct drm_device *dev = ppgtt->dev;
	struct drm_i915_private *dev_priv = dev->dev_private;
	unsigned first_pd_entry_in_global_pt;
	int i;
	int ret = -ENOMEM;

	/* ppgtt PDEs reside in the global gtt pagetable, which has 512*1024
	 * entries. For aliasing ppgtt support we just steal them at the end for
	 * now. */
       first_pd_entry_in_global_pt = gtt_total_entries(dev_priv->gtt);

	ppgtt->num_pd_entries = I915_PPGTT_PD_ENTRIES;
	ppgtt->enable = gen6_ppgtt_enable;
	ppgtt->clear_range = gen6_ppgtt_clear_range;
	ppgtt->insert_entries = gen6_ppgtt_insert_entries;
	ppgtt->cleanup = gen6_ppgtt_cleanup;
	ppgtt->pt_pages = kzalloc(sizeof(struct page *)*ppgtt->num_pd_entries,
				  GFP_KERNEL);
	if (!ppgtt->pt_pages)
		return -ENOMEM;

	for (i = 0; i < ppgtt->num_pd_entries; i++) {
		ppgtt->pt_pages[i] = alloc_page(GFP_KERNEL);
		if (!ppgtt->pt_pages[i])
			goto err_pt_alloc;
	}

	ppgtt->pt_dma_addr = kzalloc(sizeof(dma_addr_t) *ppgtt->num_pd_entries,
				     GFP_KERNEL);
	if (!ppgtt->pt_dma_addr)
		goto err_pt_alloc;

	for (i = 0; i < ppgtt->num_pd_entries; i++) {
		dma_addr_t pt_addr;

		pt_addr = pci_map_page(dev->pdev, ppgtt->pt_pages[i], 0, 4096,
				       PCI_DMA_BIDIRECTIONAL);

		if (pci_dma_mapping_error(dev->pdev, pt_addr)) {
			ret = -EIO;
			goto err_pd_pin;

		}
		ppgtt->pt_dma_addr[i] = pt_addr;
	}

	ppgtt->clear_range(ppgtt, 0,
			   ppgtt->num_pd_entries*I915_PPGTT_PT_ENTRIES);

	ppgtt->pd_offset = first_pd_entry_in_global_pt * sizeof(gen6_gtt_pte_t);

	return 0;

err_pd_pin:
	if (ppgtt->pt_dma_addr) {
		for (i--; i >= 0; i--)
			pci_unmap_page(dev->pdev, ppgtt->pt_dma_addr[i],
				       4096, PCI_DMA_BIDIRECTIONAL);
	}
err_pt_alloc:
	kfree(ppgtt->pt_dma_addr);
	for (i = 0; i < ppgtt->num_pd_entries; i++) {
		if (ppgtt->pt_pages[i])
			__free_page(ppgtt->pt_pages[i]);
	}
	kfree(ppgtt->pt_pages);

	return ret;
}

static int i915_gem_init_aliasing_ppgtt(struct drm_device *dev)
{
	struct drm_i915_private *dev_priv = dev->dev_private;
	struct i915_hw_ppgtt *ppgtt;
	int ret;

	ppgtt = kzalloc(sizeof(*ppgtt), GFP_KERNEL);
	if (!ppgtt)
		return -ENOMEM;

	ppgtt->dev = dev;
	ppgtt->scratch_page_dma_addr = dev_priv->gtt.scratch_page_dma;

	if (INTEL_INFO(dev)->gen < 8)
		ret = gen6_ppgtt_init(ppgtt);
	else
		BUG();

	if (ret)
		kfree(ppgtt);
	else
		dev_priv->mm.aliasing_ppgtt = ppgtt;

	return ret;
}

void i915_gem_cleanup_aliasing_ppgtt(struct drm_device *dev)
{
	struct drm_i915_private *dev_priv = dev->dev_private;
	struct i915_hw_ppgtt *ppgtt = dev_priv->mm.aliasing_ppgtt;

	if (!ppgtt)
		return;

	ppgtt->cleanup(ppgtt);
	dev_priv->mm.aliasing_ppgtt = NULL;
}

void i915_ppgtt_bind_object(struct i915_hw_ppgtt *ppgtt,
			    struct drm_i915_gem_object *obj,
			    enum i915_cache_level cache_level)
{
	ppgtt->insert_entries(ppgtt, obj->pages,
			      obj->gtt_space->start >> PAGE_SHIFT,
			      cache_level);
}

void i915_ppgtt_unbind_object(struct i915_hw_ppgtt *ppgtt,
			      struct drm_i915_gem_object *obj)
{
	ppgtt->clear_range(ppgtt,
			   obj->gtt_space->start >> PAGE_SHIFT,
			   obj->base.size >> PAGE_SHIFT);
}

<<<<<<< HEAD
void i915_gem_init_ppgtt(struct drm_device *dev)
{
	drm_i915_private_t *dev_priv = dev->dev_private;
	uint32_t pd_offset;
	struct intel_ring_buffer *ring;
	struct i915_hw_ppgtt *ppgtt = dev_priv->mm.aliasing_ppgtt;
	gtt_pte_t __iomem *pd_addr;
	uint32_t pd_entry;
	int i;

	if (!dev_priv->mm.aliasing_ppgtt)
		return;


	pd_addr = (gtt_pte_t __iomem*)dev_priv->gtt.gsm + ppgtt->pd_offset/sizeof(gtt_pte_t);
	for (i = 0; i < ppgtt->num_pd_entries; i++) {
		dma_addr_t pt_addr;

		pt_addr = ppgtt->pt_dma_addr[i];
		pd_entry = GEN6_PDE_ADDR_ENCODE(pt_addr);
		pd_entry |= GEN6_PDE_VALID;

		writel(pd_entry, pd_addr + i);
	}
	readl(pd_addr);

	pd_offset = ppgtt->pd_offset;
	pd_offset /= 64; /* in cachelines, */
	pd_offset <<= 16;

	if (INTEL_INFO(dev)->gen == 6) {
		uint32_t ecochk, gab_ctl, ecobits;

		ecobits = I915_READ(GAC_ECO_BITS);
		I915_WRITE(GAC_ECO_BITS, ecobits | ECOBITS_PPGTT_CACHE64B);

		gab_ctl = I915_READ(GAB_CTL);
		I915_WRITE(GAB_CTL, gab_ctl | GAB_CTL_CONT_AFTER_PAGEFAULT);

		ecochk = I915_READ(GAM_ECOCHK);
		I915_WRITE(GAM_ECOCHK, ecochk | ECOCHK_SNB_BIT |
				       ECOCHK_PPGTT_CACHE64B);
		I915_WRITE(GFX_MODE, _MASKED_BIT_ENABLE(GFX_PPGTT_ENABLE));
	} else if (INTEL_INFO(dev)->gen >= 7) {
		I915_WRITE(GAM_ECOCHK, ECOCHK_PPGTT_CACHE64B);
		/* GFX_MODE is per-ring on gen7+ */
	}

	for_each_ring(ring, dev_priv, i) {
		if (INTEL_INFO(dev)->gen >= 7)
			I915_WRITE(RING_MODE_GEN7(ring),
				   _MASKED_BIT_ENABLE(GFX_PPGTT_ENABLE));

		I915_WRITE(RING_PP_DIR_DCLV(ring), PP_DIR_DCLV_2G);
		I915_WRITE(RING_PP_DIR_BASE(ring), pd_offset);
	}
}

=======
extern int intel_iommu_gfx_mapped;
>>>>>>> f722406f
/* Certain Gen5 chipsets require require idling the GPU before
 * unmapping anything from the GTT when VT-d is enabled.
 */
static inline bool needs_idle_maps(struct drm_device *dev)
{
#if defined(CONFIG_INTEL_IOMMU) || defined(CONFIG_XEN)
	/* Query intel_iommu to see if we need the workaround. Presumably that
	 * was loaded first.
	 */
	if (IS_GEN5(dev) && IS_MOBILE(dev) && intel_iommu_gfx_mapped)
		return true;
#endif
	return false;
}

static bool do_idling(struct drm_i915_private *dev_priv)
{
	bool ret = dev_priv->mm.interruptible;

	if (unlikely(dev_priv->gtt.do_idle_maps)) {
		dev_priv->mm.interruptible = false;
		if (i915_gpu_idle(dev_priv->dev)) {
			DRM_ERROR("Couldn't idle GPU\n");
			/* Wait a bit, in hopes it avoids the hang */
			udelay(10);
		}
	}

	return ret;
}

static void undo_idling(struct drm_i915_private *dev_priv, bool interruptible)
{
	if (unlikely(dev_priv->gtt.do_idle_maps))
		dev_priv->mm.interruptible = interruptible;
}

void i915_gem_restore_gtt_mappings(struct drm_device *dev)
{
	struct drm_i915_private *dev_priv = dev->dev_private;
	struct drm_i915_gem_object *obj;

	/* First fill our portion of the GTT with scratch pages */
	dev_priv->gtt.gtt_clear_range(dev, dev_priv->gtt.start / PAGE_SIZE,
				      dev_priv->gtt.total / PAGE_SIZE);

	list_for_each_entry(obj, &dev_priv->mm.bound_list, gtt_list) {
		i915_gem_clflush_object(obj);
		i915_gem_gtt_bind_object(obj, obj->cache_level);
	}

	i915_gem_chipset_flush(dev);
}

int i915_gem_gtt_prepare_object(struct drm_i915_gem_object *obj)
{
	if (obj->has_dma_mapping)
		return 0;

	if (!dma_map_sg(&obj->base.dev->pdev->dev,
			obj->pages->sgl, obj->pages->nents,
			PCI_DMA_BIDIRECTIONAL))
		return -ENOSPC;

	return 0;
}

/*
 * Binds an object into the global gtt with the specified cache level. The object
 * will be accessible to the GPU via commands whose operands reference offsets
 * within the global GTT as well as accessible by the GPU through the GMADR
 * mapped BAR (dev_priv->mm.gtt->gtt).
 */
static void gen6_ggtt_insert_entries(struct drm_device *dev,
				     struct sg_table *st,
				     unsigned int first_entry,
				     enum i915_cache_level level)
{
	struct drm_i915_private *dev_priv = dev->dev_private;
	gen6_gtt_pte_t __iomem *gtt_entries =
		(gen6_gtt_pte_t __iomem *)dev_priv->gtt.gsm + first_entry;
	int i = 0;
	struct sg_page_iter sg_iter;
	dma_addr_t addr;

	for_each_sg_page(st->sgl, &sg_iter, st->nents, 0) {
		addr = sg_page_iter_dma_address(&sg_iter);
		iowrite32(gen6_pte_encode(dev, addr, level), &gtt_entries[i]);
		i++;
	}

	/* XXX: This serves as a posting read to make sure that the PTE has
	 * actually been updated. There is some concern that even though
	 * registers and PTEs are within the same BAR that they are potentially
	 * of NUMA access patterns. Therefore, even with the way we assume
	 * hardware should work, we must keep this posting read for paranoia.
	 */
	if (i != 0)
		WARN_ON(readl(&gtt_entries[i-1])
			!= gen6_pte_encode(dev, addr, level));

	/* This next bit makes the above posting read even more important. We
	 * want to flush the TLBs only after we're certain all the PTE updates
	 * have finished.
	 */
	I915_WRITE(GFX_FLSH_CNTL_GEN6, GFX_FLSH_CNTL_EN);
	POSTING_READ(GFX_FLSH_CNTL_GEN6);
}

static void gen6_ggtt_clear_range(struct drm_device *dev,
				  unsigned int first_entry,
				  unsigned int num_entries)
{
	struct drm_i915_private *dev_priv = dev->dev_private;
	gen6_gtt_pte_t scratch_pte, __iomem *gtt_base =
		(gen6_gtt_pte_t __iomem *) dev_priv->gtt.gsm + first_entry;
	const int max_entries = gtt_total_entries(dev_priv->gtt) - first_entry;
	int i;

	if (WARN(num_entries > max_entries,
		 "First entry = %d; Num entries = %d (max=%d)\n",
		 first_entry, num_entries, max_entries))
		num_entries = max_entries;

	scratch_pte = gen6_pte_encode(dev, dev_priv->gtt.scratch_page_dma,
				      I915_CACHE_LLC);
	for (i = 0; i < num_entries; i++)
		iowrite32(scratch_pte, &gtt_base[i]);
	readl(gtt_base);
}


static void i915_ggtt_insert_entries(struct drm_device *dev,
				     struct sg_table *st,
				     unsigned int pg_start,
				     enum i915_cache_level cache_level)
{
	unsigned int flags = (cache_level == I915_CACHE_NONE) ?
		AGP_USER_MEMORY : AGP_USER_CACHED_MEMORY;

	intel_gtt_insert_sg_entries(st, pg_start, flags);

}

static void i915_ggtt_clear_range(struct drm_device *dev,
				  unsigned int first_entry,
				  unsigned int num_entries)
{
	intel_gtt_clear_range(first_entry, num_entries);
}


void i915_gem_gtt_bind_object(struct drm_i915_gem_object *obj,
			      enum i915_cache_level cache_level)
{
	struct drm_device *dev = obj->base.dev;
	struct drm_i915_private *dev_priv = dev->dev_private;

	dev_priv->gtt.gtt_insert_entries(dev, obj->pages,
					 obj->gtt_space->start >> PAGE_SHIFT,
					 cache_level);

	obj->has_global_gtt_mapping = 1;
}

void i915_gem_gtt_unbind_object(struct drm_i915_gem_object *obj)
{
	struct drm_device *dev = obj->base.dev;
	struct drm_i915_private *dev_priv = dev->dev_private;

	dev_priv->gtt.gtt_clear_range(obj->base.dev,
				      obj->gtt_space->start >> PAGE_SHIFT,
				      obj->base.size >> PAGE_SHIFT);

	obj->has_global_gtt_mapping = 0;
}

void i915_gem_gtt_finish_object(struct drm_i915_gem_object *obj)
{
	struct drm_device *dev = obj->base.dev;
	struct drm_i915_private *dev_priv = dev->dev_private;
	bool interruptible;

	interruptible = do_idling(dev_priv);

	if (!obj->has_dma_mapping)
		dma_unmap_sg(&dev->pdev->dev,
			     obj->pages->sgl, obj->pages->nents,
			     PCI_DMA_BIDIRECTIONAL);

	undo_idling(dev_priv, interruptible);
}

static void i915_gtt_color_adjust(struct drm_mm_node *node,
				  unsigned long color,
				  unsigned long *start,
				  unsigned long *end)
{
	if (node->color != color)
		*start += 4096;

	if (!list_empty(&node->node_list)) {
		node = list_entry(node->node_list.next,
				  struct drm_mm_node,
				  node_list);
		if (node->allocated && node->color != color)
			*end -= 4096;
	}
}
void i915_gem_setup_global_gtt(struct drm_device *dev,
			       unsigned long start,
			       unsigned long mappable_end,
			       unsigned long end)
{
	/* Let GEM Manage all of the aperture.
	 *
	 * However, leave one page at the end still bound to the scratch page.
	 * There are a number of places where the hardware apparently prefetches
	 * past the end of the object, and we've seen multiple hangs with the
	 * GPU head pointer stuck in a batchbuffer bound at the last page of the
	 * aperture.  One page should be enough to keep any prefetching inside
	 * of the aperture.
	 */
	drm_i915_private_t *dev_priv = dev->dev_private;
	struct drm_mm_node *entry;
	struct drm_i915_gem_object *obj;
	unsigned long hole_start, hole_end;

	BUG_ON(mappable_end > end);

	/* Subtract the guard page ... */
	drm_mm_init(&dev_priv->mm.gtt_space, start, end - start - PAGE_SIZE);
	if (!HAS_LLC(dev))
		dev_priv->mm.gtt_space.color_adjust = i915_gtt_color_adjust;

	/* Mark any preallocated objects as occupied */
	list_for_each_entry(obj, &dev_priv->mm.bound_list, gtt_list) {
		DRM_DEBUG_KMS("reserving preallocated space: %x + %zx\n",
			      obj->gtt_offset, obj->base.size);

		BUG_ON(obj->gtt_space != I915_GTT_RESERVED);
		obj->gtt_space = drm_mm_create_block(&dev_priv->mm.gtt_space,
						     obj->gtt_offset,
						     obj->base.size,
						     false);
		obj->has_global_gtt_mapping = 1;
	}

	dev_priv->gtt.start = start;
	dev_priv->gtt.total = end - start;

	/* Clear any non-preallocated blocks */
	drm_mm_for_each_hole(entry, &dev_priv->mm.gtt_space,
			     hole_start, hole_end) {
		DRM_DEBUG_KMS("clearing unused GTT space: [%lx, %lx]\n",
			      hole_start, hole_end);
		dev_priv->gtt.gtt_clear_range(dev, hole_start / PAGE_SIZE,
					      (hole_end-hole_start) / PAGE_SIZE);
	}

	/* And finally clear the reserved guard page */
	dev_priv->gtt.gtt_clear_range(dev, end / PAGE_SIZE - 1, 1);
}

static bool
intel_enable_ppgtt(struct drm_device *dev)
{
	if (i915_enable_ppgtt >= 0)
		return i915_enable_ppgtt;

#if defined(CONFIG_INTEL_IOMMU) || defined(CONFIG_XEN)
	/* Disable ppgtt on SNB if VT-d is on. */
	if (INTEL_INFO(dev)->gen == 6 && intel_iommu_gfx_mapped)
		return false;
#endif

	return true;
}

void i915_gem_init_global_gtt(struct drm_device *dev)
{
	struct drm_i915_private *dev_priv = dev->dev_private;
	unsigned long gtt_size, mappable_size;

	gtt_size = dev_priv->gtt.total;
	mappable_size = dev_priv->gtt.mappable_end;

	if (intel_enable_ppgtt(dev) && HAS_ALIASING_PPGTT(dev)) {
		int ret;

		if (INTEL_INFO(dev)->gen <= 7) {
			/* PPGTT pdes are stolen from global gtt ptes, so shrink the
			 * aperture accordingly when using aliasing ppgtt. */
			gtt_size -= I915_PPGTT_PD_ENTRIES*PAGE_SIZE;
		}

		i915_gem_setup_global_gtt(dev, 0, mappable_size, gtt_size);

		ret = i915_gem_init_aliasing_ppgtt(dev);
		if (!ret)
			return;

		DRM_ERROR("Aliased PPGTT setup failed %d\n", ret);
		drm_mm_takedown(&dev_priv->mm.gtt_space);
		gtt_size += I915_PPGTT_PD_ENTRIES*PAGE_SIZE;
	}
	i915_gem_setup_global_gtt(dev, 0, mappable_size, gtt_size);
}

static int setup_scratch_page(struct drm_device *dev)
{
	struct drm_i915_private *dev_priv = dev->dev_private;
	struct page *page;
	dma_addr_t dma_addr;

	page = alloc_page(GFP_KERNEL | GFP_DMA32 | __GFP_ZERO);
	if (page == NULL)
		return -ENOMEM;
	get_page(page);
	set_pages_uc(page, 1);

#if defined(CONFIG_INTEL_IOMMU) || defined(CONFIG_XEN)
	dma_addr = pci_map_page(dev->pdev, page, 0, PAGE_SIZE,
				PCI_DMA_BIDIRECTIONAL);
	if (pci_dma_mapping_error(dev->pdev, dma_addr))
		return -EINVAL;
#else
	dma_addr = page_to_phys(page);
#endif
	dev_priv->gtt.scratch_page = page;
	dev_priv->gtt.scratch_page_dma = dma_addr;

	return 0;
}

static void teardown_scratch_page(struct drm_device *dev)
{
	struct drm_i915_private *dev_priv = dev->dev_private;
	set_pages_wb(dev_priv->gtt.scratch_page, 1);
	pci_unmap_page(dev->pdev, dev_priv->gtt.scratch_page_dma,
		       PAGE_SIZE, PCI_DMA_BIDIRECTIONAL);
	put_page(dev_priv->gtt.scratch_page);
	__free_page(dev_priv->gtt.scratch_page);
}

static inline unsigned int gen6_get_total_gtt_size(u16 snb_gmch_ctl)
{
	snb_gmch_ctl >>= SNB_GMCH_GGMS_SHIFT;
	snb_gmch_ctl &= SNB_GMCH_GGMS_MASK;
	return snb_gmch_ctl << 20;
}

static inline size_t gen6_get_stolen_size(u16 snb_gmch_ctl)
{
	snb_gmch_ctl >>= SNB_GMCH_GMS_SHIFT;
	snb_gmch_ctl &= SNB_GMCH_GMS_MASK;
	return snb_gmch_ctl << 25; /* 32 MB units */
}

static inline size_t gen7_get_stolen_size(u16 snb_gmch_ctl)
{
	static const int stolen_decoder[] = {
		0, 0, 0, 0, 0, 32, 48, 64, 128, 256, 96, 160, 224, 352};
	snb_gmch_ctl >>= IVB_GMCH_GMS_SHIFT;
	snb_gmch_ctl &= IVB_GMCH_GMS_MASK;
	return stolen_decoder[snb_gmch_ctl] << 20;
}

static int gen6_gmch_probe(struct drm_device *dev,
			   size_t *gtt_total,
			   size_t *stolen,
			   phys_addr_t *mappable_base,
			   unsigned long *mappable_end)
{
	struct drm_i915_private *dev_priv = dev->dev_private;
	phys_addr_t gtt_bus_addr;
	unsigned int gtt_size;
	u16 snb_gmch_ctl;
	int ret;

	*mappable_base = pci_resource_start(dev->pdev, 2);
	*mappable_end = pci_resource_len(dev->pdev, 2);

	/* 64/512MB is the current min/max we actually know of, but this is just
	 * a coarse sanity check.
	 */
	if ((*mappable_end < (64<<20) || (*mappable_end > (512<<20)))) {
		DRM_ERROR("Unknown GMADR size (%lx)\n",
			  dev_priv->gtt.mappable_end);
		return -ENXIO;
	}

	if (!pci_set_dma_mask(dev->pdev, DMA_BIT_MASK(40)))
		pci_set_consistent_dma_mask(dev->pdev, DMA_BIT_MASK(40));
	pci_read_config_word(dev->pdev, SNB_GMCH_CTRL, &snb_gmch_ctl);
	gtt_size = gen6_get_total_gtt_size(snb_gmch_ctl);

	if (IS_GEN7(dev) && !IS_VALLEYVIEW(dev))
		*stolen = gen7_get_stolen_size(snb_gmch_ctl);
	else
		*stolen = gen6_get_stolen_size(snb_gmch_ctl);

	*gtt_total = (gtt_size / sizeof(gen6_gtt_pte_t)) << PAGE_SHIFT;

	/* For Modern GENs the PTEs and register space are split in the BAR */
	gtt_bus_addr = pci_resource_start(dev->pdev, 0) +
		(pci_resource_len(dev->pdev, 0) / 2);

	dev_priv->gtt.gsm = ioremap_wc(gtt_bus_addr, gtt_size);
	if (!dev_priv->gtt.gsm) {
		DRM_ERROR("Failed to map the gtt page table\n");
		return -ENOMEM;
	}

	ret = setup_scratch_page(dev);
	if (ret)
		DRM_ERROR("Scratch setup failed\n");

	dev_priv->gtt.gtt_clear_range = gen6_ggtt_clear_range;
	dev_priv->gtt.gtt_insert_entries = gen6_ggtt_insert_entries;

	return ret;
}

static void gen6_gmch_remove(struct drm_device *dev)
{
	struct drm_i915_private *dev_priv = dev->dev_private;
	iounmap(dev_priv->gtt.gsm);
	teardown_scratch_page(dev_priv->dev);
}

static int i915_gmch_probe(struct drm_device *dev,
			   size_t *gtt_total,
			   size_t *stolen,
			   phys_addr_t *mappable_base,
			   unsigned long *mappable_end)
{
	struct drm_i915_private *dev_priv = dev->dev_private;
	int ret;

	ret = intel_gmch_probe(dev_priv->bridge_dev, dev_priv->dev->pdev, NULL);
	if (!ret) {
		DRM_ERROR("failed to set up gmch\n");
		return -EIO;
	}

	intel_gtt_get(gtt_total, stolen, mappable_base, mappable_end);

	dev_priv->gtt.do_idle_maps = needs_idle_maps(dev_priv->dev);
	dev_priv->gtt.gtt_clear_range = i915_ggtt_clear_range;
	dev_priv->gtt.gtt_insert_entries = i915_ggtt_insert_entries;

	return 0;
}

static void i915_gmch_remove(struct drm_device *dev)
{
	intel_gmch_remove();
}

int i915_gem_gtt_init(struct drm_device *dev)
{
	struct drm_i915_private *dev_priv = dev->dev_private;
	struct i915_gtt *gtt = &dev_priv->gtt;
	int ret;

	if (INTEL_INFO(dev)->gen <= 5) {
		dev_priv->gtt.gtt_probe = i915_gmch_probe;
		dev_priv->gtt.gtt_remove = i915_gmch_remove;
	} else {
		dev_priv->gtt.gtt_probe = gen6_gmch_probe;
		dev_priv->gtt.gtt_remove = gen6_gmch_remove;
	}

	ret = dev_priv->gtt.gtt_probe(dev, &dev_priv->gtt.total,
				     &dev_priv->gtt.stolen_size,
				     &gtt->mappable_base,
				     &gtt->mappable_end);
	if (ret)
		return ret;

	/* GMADR is the PCI mmio aperture into the global GTT. */
	DRM_INFO("Memory usable by graphics device = %zdM\n",
		 dev_priv->gtt.total >> 20);
	DRM_DEBUG_DRIVER("GMADR size = %ldM\n",
			 dev_priv->gtt.mappable_end >> 20);
	DRM_DEBUG_DRIVER("GTT stolen size = %zdM\n",
			 dev_priv->gtt.stolen_size >> 20);

	return 0;
}<|MERGE_RESOLUTION|>--- conflicted
+++ resolved
@@ -349,74 +349,13 @@
 			   obj->base.size >> PAGE_SHIFT);
 }
 
-<<<<<<< HEAD
-void i915_gem_init_ppgtt(struct drm_device *dev)
-{
-	drm_i915_private_t *dev_priv = dev->dev_private;
-	uint32_t pd_offset;
-	struct intel_ring_buffer *ring;
-	struct i915_hw_ppgtt *ppgtt = dev_priv->mm.aliasing_ppgtt;
-	gtt_pte_t __iomem *pd_addr;
-	uint32_t pd_entry;
-	int i;
-
-	if (!dev_priv->mm.aliasing_ppgtt)
-		return;
-
-
-	pd_addr = (gtt_pte_t __iomem*)dev_priv->gtt.gsm + ppgtt->pd_offset/sizeof(gtt_pte_t);
-	for (i = 0; i < ppgtt->num_pd_entries; i++) {
-		dma_addr_t pt_addr;
-
-		pt_addr = ppgtt->pt_dma_addr[i];
-		pd_entry = GEN6_PDE_ADDR_ENCODE(pt_addr);
-		pd_entry |= GEN6_PDE_VALID;
-
-		writel(pd_entry, pd_addr + i);
-	}
-	readl(pd_addr);
-
-	pd_offset = ppgtt->pd_offset;
-	pd_offset /= 64; /* in cachelines, */
-	pd_offset <<= 16;
-
-	if (INTEL_INFO(dev)->gen == 6) {
-		uint32_t ecochk, gab_ctl, ecobits;
-
-		ecobits = I915_READ(GAC_ECO_BITS);
-		I915_WRITE(GAC_ECO_BITS, ecobits | ECOBITS_PPGTT_CACHE64B);
-
-		gab_ctl = I915_READ(GAB_CTL);
-		I915_WRITE(GAB_CTL, gab_ctl | GAB_CTL_CONT_AFTER_PAGEFAULT);
-
-		ecochk = I915_READ(GAM_ECOCHK);
-		I915_WRITE(GAM_ECOCHK, ecochk | ECOCHK_SNB_BIT |
-				       ECOCHK_PPGTT_CACHE64B);
-		I915_WRITE(GFX_MODE, _MASKED_BIT_ENABLE(GFX_PPGTT_ENABLE));
-	} else if (INTEL_INFO(dev)->gen >= 7) {
-		I915_WRITE(GAM_ECOCHK, ECOCHK_PPGTT_CACHE64B);
-		/* GFX_MODE is per-ring on gen7+ */
-	}
-
-	for_each_ring(ring, dev_priv, i) {
-		if (INTEL_INFO(dev)->gen >= 7)
-			I915_WRITE(RING_MODE_GEN7(ring),
-				   _MASKED_BIT_ENABLE(GFX_PPGTT_ENABLE));
-
-		I915_WRITE(RING_PP_DIR_DCLV(ring), PP_DIR_DCLV_2G);
-		I915_WRITE(RING_PP_DIR_BASE(ring), pd_offset);
-	}
-}
-
-=======
 extern int intel_iommu_gfx_mapped;
->>>>>>> f722406f
 /* Certain Gen5 chipsets require require idling the GPU before
  * unmapping anything from the GTT when VT-d is enabled.
  */
 static inline bool needs_idle_maps(struct drm_device *dev)
 {
-#if defined(CONFIG_INTEL_IOMMU) || defined(CONFIG_XEN)
+#ifdef CONFIG_INTEL_IOMMU
 	/* Query intel_iommu to see if we need the workaround. Presumably that
 	 * was loaded first.
 	 */
@@ -681,7 +620,7 @@
 	if (i915_enable_ppgtt >= 0)
 		return i915_enable_ppgtt;
 
-#if defined(CONFIG_INTEL_IOMMU) || defined(CONFIG_XEN)
+#ifdef CONFIG_INTEL_IOMMU
 	/* Disable ppgtt on SNB if VT-d is on. */
 	if (INTEL_INFO(dev)->gen == 6 && intel_iommu_gfx_mapped)
 		return false;
@@ -732,7 +671,7 @@
 	get_page(page);
 	set_pages_uc(page, 1);
 
-#if defined(CONFIG_INTEL_IOMMU) || defined(CONFIG_XEN)
+#ifdef CONFIG_INTEL_IOMMU
 	dma_addr = pci_map_page(dev->pdev, page, 0, PAGE_SIZE,
 				PCI_DMA_BIDIRECTIONAL);
 	if (pci_dma_mapping_error(dev->pdev, dma_addr))
