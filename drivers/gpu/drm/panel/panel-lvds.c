--- conflicted
+++ resolved
@@ -231,23 +231,12 @@
 	/* Register the panel. */
 	drm_panel_init(&lvds->panel, lvds->dev, &panel_lvds_funcs,
 		       DRM_MODE_CONNECTOR_LVDS);
-<<<<<<< HEAD
 
 	ret = drm_panel_of_backlight(&lvds->panel);
 	if (ret)
 		return ret;
 
-	ret = drm_panel_add(&lvds->panel);
-	if (ret < 0)
-		return ret;
-=======
-
-	ret = drm_panel_of_backlight(&lvds->panel);
-	if (ret)
-		return ret;
-
 	drm_panel_add(&lvds->panel);
->>>>>>> 7d2a07b7
 
 	dev_set_drvdata(lvds->dev, lvds);
 	return 0;
