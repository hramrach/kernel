// SPDX-License-Identifier: GPL-2.0+
/*
 * Copyright (C) 2018-2019, Bridge Systems BV
 * Copyright (C) 2018-2019, Bootlin
 * Copyright (C) 2017, Free Electrons
 *
 * This file based on panel-ilitek-ili9881c.c
 */

#include <linux/delay.h>
#include <linux/device.h>
#include <linux/err.h>
#include <linux/errno.h>
#include <linux/fb.h>
#include <linux/kernel.h>
#include <linux/media-bus-format.h>
#include <linux/module.h>

#include <linux/gpio/consumer.h>
#include <linux/regulator/consumer.h>

#include <drm/drm_connector.h>
#include <drm/drm_mipi_dsi.h>
#include <drm/drm_modes.h>
#include <drm/drm_panel.h>

struct rb070d30_panel {
	struct drm_panel panel;
	struct mipi_dsi_device *dsi;
	struct regulator *supply;

	struct {
		struct gpio_desc *power;
		struct gpio_desc *reset;
		struct gpio_desc *updn;
		struct gpio_desc *shlr;
	} gpios;
};

static inline struct rb070d30_panel *panel_to_rb070d30_panel(struct drm_panel *panel)
{
	return container_of(panel, struct rb070d30_panel, panel);
}

static int rb070d30_panel_prepare(struct drm_panel *panel)
{
	struct rb070d30_panel *ctx = panel_to_rb070d30_panel(panel);
	int ret;

	ret = regulator_enable(ctx->supply);
	if (ret < 0) {
		dev_err(&ctx->dsi->dev, "Failed to enable supply: %d\n", ret);
		return ret;
	}

	msleep(20);
	gpiod_set_value(ctx->gpios.power, 1);
	msleep(20);
	gpiod_set_value(ctx->gpios.reset, 1);
	msleep(20);
	return 0;
}

static int rb070d30_panel_unprepare(struct drm_panel *panel)
{
	struct rb070d30_panel *ctx = panel_to_rb070d30_panel(panel);

	gpiod_set_value(ctx->gpios.reset, 0);
	gpiod_set_value(ctx->gpios.power, 0);
	regulator_disable(ctx->supply);

	return 0;
}

static int rb070d30_panel_enable(struct drm_panel *panel)
{
	struct rb070d30_panel *ctx = panel_to_rb070d30_panel(panel);
<<<<<<< HEAD
	int ret;

	ret = mipi_dsi_dcs_exit_sleep_mode(ctx->dsi);
	if (ret)
		return ret;

	return 0;
=======

	return mipi_dsi_dcs_exit_sleep_mode(ctx->dsi);
>>>>>>> 7d2a07b7
}

static int rb070d30_panel_disable(struct drm_panel *panel)
{
	struct rb070d30_panel *ctx = panel_to_rb070d30_panel(panel);

	return mipi_dsi_dcs_enter_sleep_mode(ctx->dsi);
}

/* Default timings */
static const struct drm_display_mode default_mode = {
	.clock		= 51206,
	.hdisplay	= 1024,
	.hsync_start	= 1024 + 160,
	.hsync_end	= 1024 + 160 + 80,
	.htotal		= 1024 + 160 + 80 + 80,
	.vdisplay	= 600,
	.vsync_start	= 600 + 12,
	.vsync_end	= 600 + 12 + 10,
	.vtotal		= 600 + 12 + 10 + 13,

	.width_mm	= 154,
	.height_mm	= 85,
};

static int rb070d30_panel_get_modes(struct drm_panel *panel,
				    struct drm_connector *connector)
{
	struct rb070d30_panel *ctx = panel_to_rb070d30_panel(panel);
	struct drm_display_mode *mode;
	static const u32 bus_format = MEDIA_BUS_FMT_RGB888_1X24;

	mode = drm_mode_duplicate(connector->dev, &default_mode);
	if (!mode) {
		dev_err(&ctx->dsi->dev, "Failed to add mode " DRM_MODE_FMT "\n",
			DRM_MODE_ARG(&default_mode));
		return -EINVAL;
	}

	drm_mode_set_name(mode);

	mode->type = DRM_MODE_TYPE_DRIVER | DRM_MODE_TYPE_PREFERRED;
	drm_mode_probed_add(connector, mode);

	connector->display_info.bpc = 8;
	connector->display_info.width_mm = mode->width_mm;
	connector->display_info.height_mm = mode->height_mm;
	drm_display_info_set_bus_formats(&connector->display_info,
					 &bus_format, 1);

	return 1;
}

static const struct drm_panel_funcs rb070d30_panel_funcs = {
	.get_modes	= rb070d30_panel_get_modes,
	.prepare	= rb070d30_panel_prepare,
	.enable		= rb070d30_panel_enable,
	.disable	= rb070d30_panel_disable,
	.unprepare	= rb070d30_panel_unprepare,
};

static int rb070d30_panel_dsi_probe(struct mipi_dsi_device *dsi)
{
	struct rb070d30_panel *ctx;
	int ret;

	ctx = devm_kzalloc(&dsi->dev, sizeof(*ctx), GFP_KERNEL);
	if (!ctx)
		return -ENOMEM;

	ctx->supply = devm_regulator_get(&dsi->dev, "vcc-lcd");
	if (IS_ERR(ctx->supply))
		return PTR_ERR(ctx->supply);

	mipi_dsi_set_drvdata(dsi, ctx);
	ctx->dsi = dsi;

	drm_panel_init(&ctx->panel, &dsi->dev, &rb070d30_panel_funcs,
		       DRM_MODE_CONNECTOR_DSI);

	ctx->gpios.reset = devm_gpiod_get(&dsi->dev, "reset", GPIOD_OUT_LOW);
	if (IS_ERR(ctx->gpios.reset)) {
		dev_err(&dsi->dev, "Couldn't get our reset GPIO\n");
		return PTR_ERR(ctx->gpios.reset);
	}

	ctx->gpios.power = devm_gpiod_get(&dsi->dev, "power", GPIOD_OUT_LOW);
	if (IS_ERR(ctx->gpios.power)) {
		dev_err(&dsi->dev, "Couldn't get our power GPIO\n");
		return PTR_ERR(ctx->gpios.power);
	}

	/*
	 * We don't change the state of that GPIO later on but we need
	 * to force it into a low state.
	 */
	ctx->gpios.updn = devm_gpiod_get(&dsi->dev, "updn", GPIOD_OUT_LOW);
	if (IS_ERR(ctx->gpios.updn)) {
		dev_err(&dsi->dev, "Couldn't get our updn GPIO\n");
		return PTR_ERR(ctx->gpios.updn);
	}

	/*
	 * We don't change the state of that GPIO later on but we need
	 * to force it into a low state.
	 */
	ctx->gpios.shlr = devm_gpiod_get(&dsi->dev, "shlr", GPIOD_OUT_LOW);
	if (IS_ERR(ctx->gpios.shlr)) {
		dev_err(&dsi->dev, "Couldn't get our shlr GPIO\n");
		return PTR_ERR(ctx->gpios.shlr);
	}

	ret = drm_panel_of_backlight(&ctx->panel);
	if (ret)
<<<<<<< HEAD
		return ret;

	ret = drm_panel_add(&ctx->panel);
	if (ret < 0)
=======
>>>>>>> 7d2a07b7
		return ret;

	drm_panel_add(&ctx->panel);

	dsi->mode_flags = MIPI_DSI_MODE_VIDEO | MIPI_DSI_MODE_VIDEO_BURST | MIPI_DSI_MODE_LPM;
	dsi->format = MIPI_DSI_FMT_RGB888;
	dsi->lanes = 4;

	return mipi_dsi_attach(dsi);
}

static int rb070d30_panel_dsi_remove(struct mipi_dsi_device *dsi)
{
	struct rb070d30_panel *ctx = mipi_dsi_get_drvdata(dsi);

	mipi_dsi_detach(dsi);
	drm_panel_remove(&ctx->panel);

	return 0;
}

static const struct of_device_id rb070d30_panel_of_match[] = {
	{ .compatible = "ronbo,rb070d30" },
	{ /* sentinel */ },
};
MODULE_DEVICE_TABLE(of, rb070d30_panel_of_match);

static struct mipi_dsi_driver rb070d30_panel_driver = {
	.probe = rb070d30_panel_dsi_probe,
	.remove = rb070d30_panel_dsi_remove,
	.driver = {
		.name = "panel-ronbo-rb070d30",
		.of_match_table	= rb070d30_panel_of_match,
	},
};
module_mipi_dsi_driver(rb070d30_panel_driver);

MODULE_AUTHOR("Boris Brezillon <boris.brezillon@bootlin.com>");
MODULE_AUTHOR("Konstantin Sudakov <k.sudakov@integrasources.com>");
MODULE_DESCRIPTION("Ronbo RB070D30 Panel Driver");
MODULE_LICENSE("GPL");<|MERGE_RESOLUTION|>--- conflicted
+++ resolved
@@ -75,18 +75,8 @@
 static int rb070d30_panel_enable(struct drm_panel *panel)
 {
 	struct rb070d30_panel *ctx = panel_to_rb070d30_panel(panel);
-<<<<<<< HEAD
-	int ret;
-
-	ret = mipi_dsi_dcs_exit_sleep_mode(ctx->dsi);
-	if (ret)
-		return ret;
-
-	return 0;
-=======
 
 	return mipi_dsi_dcs_exit_sleep_mode(ctx->dsi);
->>>>>>> 7d2a07b7
 }
 
 static int rb070d30_panel_disable(struct drm_panel *panel)
@@ -201,13 +191,6 @@
 
 	ret = drm_panel_of_backlight(&ctx->panel);
 	if (ret)
-<<<<<<< HEAD
-		return ret;
-
-	ret = drm_panel_add(&ctx->panel);
-	if (ret < 0)
-=======
->>>>>>> 7d2a07b7
 		return ret;
 
 	drm_panel_add(&ctx->panel);
