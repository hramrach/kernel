// SPDX-License-Identifier: GPL-2.0+
/*
 * Copyright (C) 2019, Amarula Solutions.
 * Author: Jagan Teki <jagan@amarulasolutions.com>
 */

#include <drm/drm_mipi_dsi.h>
#include <drm/drm_modes.h>
#include <drm/drm_panel.h>

#include <linux/gpio/consumer.h>
#include <linux/delay.h>
#include <linux/module.h>
#include <linux/of_device.h>
#include <linux/regulator/consumer.h>

#include <video/mipi_display.h>

/* Command2 BKx selection command */
#define DSI_CMD2BKX_SEL			0xFF

/* Command2, BK0 commands */
#define DSI_CMD2_BK0_PVGAMCTRL		0xB0 /* Positive Voltage Gamma Control */
#define DSI_CMD2_BK0_NVGAMCTRL		0xB1 /* Negative Voltage Gamma Control */
#define DSI_CMD2_BK0_LNESET		0xC0 /* Display Line setting */
#define DSI_CMD2_BK0_PORCTRL		0xC1 /* Porch control */
#define DSI_CMD2_BK0_INVSEL		0xC2 /* Inversion selection, Frame Rate Control */

/* Command2, BK1 commands */
#define DSI_CMD2_BK1_VRHS		0xB0 /* Vop amplitude setting */
#define DSI_CMD2_BK1_VCOM		0xB1 /* VCOM amplitude setting */
#define DSI_CMD2_BK1_VGHSS		0xB2 /* VGH Voltage setting */
#define DSI_CMD2_BK1_TESTCMD		0xB3 /* TEST Command Setting */
#define DSI_CMD2_BK1_VGLS		0xB5 /* VGL Voltage setting */
#define DSI_CMD2_BK1_PWCTLR1		0xB7 /* Power Control 1 */
#define DSI_CMD2_BK1_PWCTLR2		0xB8 /* Power Control 2 */
#define DSI_CMD2_BK1_SPD1		0xC1 /* Source pre_drive timing set1 */
#define DSI_CMD2_BK1_SPD2		0xC2 /* Source EQ2 Setting */
#define DSI_CMD2_BK1_MIPISET1		0xD0 /* MIPI Setting 1 */

/*
 * Command2 with BK function selection.
 *
 * BIT[4, 0]: [CN2, BKXSEL]
 * 10 = CMD2BK0, Command2 BK0
 * 11 = CMD2BK1, Command2 BK1
 * 00 = Command2 disable
 */
#define DSI_CMD2BK1_SEL			0x11
#define DSI_CMD2BK0_SEL			0x10
#define DSI_CMD2BKX_SEL_NONE		0x00

/* Command2, BK0 bytes */
#define DSI_LINESET_LINE		0x69
#define DSI_LINESET_LDE_EN		BIT(7)
#define DSI_LINESET_LINEDELTA		GENMASK(1, 0)
#define DSI_CMD2_BK0_LNESET_B1		DSI_LINESET_LINEDELTA
#define DSI_CMD2_BK0_LNESET_B0		(DSI_LINESET_LDE_EN | DSI_LINESET_LINE)
#define DSI_INVSEL_DEFAULT		GENMASK(5, 4)
#define DSI_INVSEL_NLINV		GENMASK(2, 0)
#define DSI_INVSEL_RTNI			GENMASK(2, 1)
#define DSI_CMD2_BK0_INVSEL_B1		DSI_INVSEL_RTNI
#define DSI_CMD2_BK0_INVSEL_B0		(DSI_INVSEL_DEFAULT | DSI_INVSEL_NLINV)
#define DSI_CMD2_BK0_PORCTRL_B0(m)	((m)->vtotal - (m)->vsync_end)
#define DSI_CMD2_BK0_PORCTRL_B1(m)	((m)->vsync_start - (m)->vdisplay)

/* Command2, BK1 bytes */
#define DSI_CMD2_BK1_VRHA_SET		0x45
#define DSI_CMD2_BK1_VCOM_SET		0x13
#define DSI_CMD2_BK1_VGHSS_SET		GENMASK(2, 0)
#define DSI_CMD2_BK1_TESTCMD_VAL	BIT(7)
#define DSI_VGLS_DEFAULT		BIT(6)
#define DSI_VGLS_SEL			GENMASK(2, 0)
#define DSI_CMD2_BK1_VGLS_SET		(DSI_VGLS_DEFAULT | DSI_VGLS_SEL)
#define DSI_PWCTLR1_AP			BIT(7) /* Gamma OP bias, max */
#define DSI_PWCTLR1_APIS		BIT(2) /* Source OP input bias, min */
#define DSI_PWCTLR1_APOS		BIT(0) /* Source OP output bias, min */
#define DSI_CMD2_BK1_PWCTLR1_SET	(DSI_PWCTLR1_AP | DSI_PWCTLR1_APIS | \
					DSI_PWCTLR1_APOS)
#define DSI_PWCTLR2_AVDD		BIT(5) /* AVDD 6.6v */
#define DSI_PWCTLR2_AVCL		0x0    /* AVCL -4.4v */
#define DSI_CMD2_BK1_PWCTLR2_SET	(DSI_PWCTLR2_AVDD | DSI_PWCTLR2_AVCL)
#define DSI_SPD1_T2D			BIT(3)
#define DSI_CMD2_BK1_SPD1_SET		(GENMASK(6, 4) | DSI_SPD1_T2D)
#define DSI_CMD2_BK1_SPD2_SET		DSI_CMD2_BK1_SPD1_SET
#define DSI_MIPISET1_EOT_EN		BIT(3)
#define DSI_CMD2_BK1_MIPISET1_SET	(BIT(7) | DSI_MIPISET1_EOT_EN)

struct st7701_panel_desc {
	const struct drm_display_mode *mode;
	unsigned int lanes;
	unsigned long flags;
	enum mipi_dsi_pixel_format format;
	const char *const *supply_names;
	unsigned int num_supplies;
	unsigned int panel_sleep_delay;
};

struct st7701 {
	struct drm_panel panel;
	struct mipi_dsi_device *dsi;
	const struct st7701_panel_desc *desc;

	struct regulator_bulk_data *supplies;
	struct gpio_desc *reset;
	unsigned int sleep_delay;
};

static inline struct st7701 *panel_to_st7701(struct drm_panel *panel)
{
	return container_of(panel, struct st7701, panel);
}

static inline int st7701_dsi_write(struct st7701 *st7701, const void *seq,
				   size_t len)
{
	return mipi_dsi_dcs_write_buffer(st7701->dsi, seq, len);
}

#define ST7701_DSI(st7701, seq...)				\
	{							\
		const u8 d[] = { seq };				\
		st7701_dsi_write(st7701, d, ARRAY_SIZE(d));	\
	}

static void st7701_init_sequence(struct st7701 *st7701)
{
	const struct drm_display_mode *mode = st7701->desc->mode;

	ST7701_DSI(st7701, MIPI_DCS_SOFT_RESET, 0x00);

	/* We need to wait 5ms before sending new commands */
	msleep(5);

	ST7701_DSI(st7701, MIPI_DCS_EXIT_SLEEP_MODE, 0x00);

	msleep(st7701->sleep_delay);

	/* Command2, BK0 */
	ST7701_DSI(st7701, DSI_CMD2BKX_SEL,
		   0x77, 0x01, 0x00, 0x00, DSI_CMD2BK0_SEL);
	ST7701_DSI(st7701, DSI_CMD2_BK0_PVGAMCTRL, 0x00, 0x0E, 0x15, 0x0F,
		   0x11, 0x08, 0x08, 0x08, 0x08, 0x23, 0x04, 0x13, 0x12,
		   0x2B, 0x34, 0x1F);
	ST7701_DSI(st7701, DSI_CMD2_BK0_NVGAMCTRL, 0x00, 0x0E, 0x95, 0x0F,
		   0x13, 0x07, 0x09, 0x08, 0x08, 0x22, 0x04, 0x10, 0x0E,
		   0x2C, 0x34, 0x1F);
	ST7701_DSI(st7701, DSI_CMD2_BK0_LNESET,
		   DSI_CMD2_BK0_LNESET_B0, DSI_CMD2_BK0_LNESET_B1);
	ST7701_DSI(st7701, DSI_CMD2_BK0_PORCTRL,
		   DSI_CMD2_BK0_PORCTRL_B0(mode),
		   DSI_CMD2_BK0_PORCTRL_B1(mode));
	ST7701_DSI(st7701, DSI_CMD2_BK0_INVSEL,
		   DSI_CMD2_BK0_INVSEL_B0, DSI_CMD2_BK0_INVSEL_B1);

	/* Command2, BK1 */
	ST7701_DSI(st7701, DSI_CMD2BKX_SEL,
			0x77, 0x01, 0x00, 0x00, DSI_CMD2BK1_SEL);
	ST7701_DSI(st7701, DSI_CMD2_BK1_VRHS, DSI_CMD2_BK1_VRHA_SET);
	ST7701_DSI(st7701, DSI_CMD2_BK1_VCOM, DSI_CMD2_BK1_VCOM_SET);
	ST7701_DSI(st7701, DSI_CMD2_BK1_VGHSS, DSI_CMD2_BK1_VGHSS_SET);
	ST7701_DSI(st7701, DSI_CMD2_BK1_TESTCMD, DSI_CMD2_BK1_TESTCMD_VAL);
	ST7701_DSI(st7701, DSI_CMD2_BK1_VGLS, DSI_CMD2_BK1_VGLS_SET);
	ST7701_DSI(st7701, DSI_CMD2_BK1_PWCTLR1, DSI_CMD2_BK1_PWCTLR1_SET);
	ST7701_DSI(st7701, DSI_CMD2_BK1_PWCTLR2, DSI_CMD2_BK1_PWCTLR2_SET);
	ST7701_DSI(st7701, DSI_CMD2_BK1_SPD1, DSI_CMD2_BK1_SPD1_SET);
	ST7701_DSI(st7701, DSI_CMD2_BK1_SPD2, DSI_CMD2_BK1_SPD2_SET);
	ST7701_DSI(st7701, DSI_CMD2_BK1_MIPISET1, DSI_CMD2_BK1_MIPISET1_SET);

	/**
	 * ST7701_SPEC_V1.2 is unable to provide enough information above this
	 * specific command sequence, so grab the same from vendor BSP driver.
	 */
	ST7701_DSI(st7701, 0xE0, 0x00, 0x00, 0x02);
	ST7701_DSI(st7701, 0xE1, 0x0B, 0x00, 0x0D, 0x00, 0x0C, 0x00, 0x0E,
		   0x00, 0x00, 0x44, 0x44);
	ST7701_DSI(st7701, 0xE2, 0x33, 0x33, 0x44, 0x44, 0x64, 0x00, 0x66,
		   0x00, 0x65, 0x00, 0x67, 0x00, 0x00);
	ST7701_DSI(st7701, 0xE3, 0x00, 0x00, 0x33, 0x33);
	ST7701_DSI(st7701, 0xE4, 0x44, 0x44);
	ST7701_DSI(st7701, 0xE5, 0x0C, 0x78, 0x3C, 0xA0, 0x0E, 0x78, 0x3C,
		   0xA0, 0x10, 0x78, 0x3C, 0xA0, 0x12, 0x78, 0x3C, 0xA0);
	ST7701_DSI(st7701, 0xE6, 0x00, 0x00, 0x33, 0x33);
	ST7701_DSI(st7701, 0xE7, 0x44, 0x44);
	ST7701_DSI(st7701, 0xE8, 0x0D, 0x78, 0x3C, 0xA0, 0x0F, 0x78, 0x3C,
		   0xA0, 0x11, 0x78, 0x3C, 0xA0, 0x13, 0x78, 0x3C, 0xA0);
	ST7701_DSI(st7701, 0xEB, 0x02, 0x02, 0x39, 0x39, 0xEE, 0x44, 0x00);
	ST7701_DSI(st7701, 0xEC, 0x00, 0x00);
	ST7701_DSI(st7701, 0xED, 0xFF, 0xF1, 0x04, 0x56, 0x72, 0x3F, 0xFF,
		   0xFF, 0xFF, 0xFF, 0xF3, 0x27, 0x65, 0x40, 0x1F, 0xFF);

	/* disable Command2 */
	ST7701_DSI(st7701, DSI_CMD2BKX_SEL,
		   0x77, 0x01, 0x00, 0x00, DSI_CMD2BKX_SEL_NONE);
}

static int st7701_prepare(struct drm_panel *panel)
{
	struct st7701 *st7701 = panel_to_st7701(panel);
	int ret;

	gpiod_set_value(st7701->reset, 0);

	ret = regulator_bulk_enable(st7701->desc->num_supplies,
				    st7701->supplies);
	if (ret < 0)
		return ret;
	msleep(20);

	gpiod_set_value(st7701->reset, 1);
	msleep(150);

	st7701_init_sequence(st7701);

	return 0;
}

static int st7701_enable(struct drm_panel *panel)
{
	struct st7701 *st7701 = panel_to_st7701(panel);

	ST7701_DSI(st7701, MIPI_DCS_SET_DISPLAY_ON, 0x00);

	return 0;
}

static int st7701_disable(struct drm_panel *panel)
{
	struct st7701 *st7701 = panel_to_st7701(panel);

	ST7701_DSI(st7701, MIPI_DCS_SET_DISPLAY_OFF, 0x00);

	return 0;
}

static int st7701_unprepare(struct drm_panel *panel)
{
	struct st7701 *st7701 = panel_to_st7701(panel);

	ST7701_DSI(st7701, MIPI_DCS_ENTER_SLEEP_MODE, 0x00);

	msleep(st7701->sleep_delay);

	gpiod_set_value(st7701->reset, 0);

	/**
	 * During the Resetting period, the display will be blanked
	 * (The display is entering blanking sequence, which maximum
	 * time is 120 ms, when Reset Starts in Sleep Out –mode. The
	 * display remains the blank state in Sleep In –mode.) and
	 * then return to Default condition for Hardware Reset.
	 *
	 * So we need wait sleep_delay time to make sure reset completed.
	 */
	msleep(st7701->sleep_delay);

	regulator_bulk_disable(st7701->desc->num_supplies, st7701->supplies);

	return 0;
}

static int st7701_get_modes(struct drm_panel *panel,
			    struct drm_connector *connector)
{
	struct st7701 *st7701 = panel_to_st7701(panel);
	const struct drm_display_mode *desc_mode = st7701->desc->mode;
	struct drm_display_mode *mode;

	mode = drm_mode_duplicate(connector->dev, desc_mode);
	if (!mode) {
<<<<<<< HEAD
		DRM_DEV_ERROR(&st7701->dsi->dev,
			      "failed to add mode %ux%ux@%u\n",
			      desc_mode->hdisplay, desc_mode->vdisplay,
			      drm_mode_vrefresh(desc_mode));
=======
		dev_err(&st7701->dsi->dev, "failed to add mode %ux%u@%u\n",
			desc_mode->hdisplay, desc_mode->vdisplay,
			drm_mode_vrefresh(desc_mode));
>>>>>>> 7d2a07b7
		return -ENOMEM;
	}

	drm_mode_set_name(mode);
	drm_mode_probed_add(connector, mode);

	connector->display_info.width_mm = desc_mode->width_mm;
	connector->display_info.height_mm = desc_mode->height_mm;

	return 1;
}

static const struct drm_panel_funcs st7701_funcs = {
	.disable	= st7701_disable,
	.unprepare	= st7701_unprepare,
	.prepare	= st7701_prepare,
	.enable		= st7701_enable,
	.get_modes	= st7701_get_modes,
};

static const struct drm_display_mode ts8550b_mode = {
	.clock		= 27500,

	.hdisplay	= 480,
	.hsync_start	= 480 + 38,
	.hsync_end	= 480 + 38 + 12,
	.htotal		= 480 + 38 + 12 + 12,

	.vdisplay	= 854,
	.vsync_start	= 854 + 18,
	.vsync_end	= 854 + 18 + 8,
	.vtotal		= 854 + 18 + 8 + 4,

	.width_mm	= 69,
	.height_mm	= 139,

	.type = DRM_MODE_TYPE_DRIVER | DRM_MODE_TYPE_PREFERRED,
};

static const char * const ts8550b_supply_names[] = {
	"VCC",
	"IOVCC",
};

static const struct st7701_panel_desc ts8550b_desc = {
	.mode = &ts8550b_mode,
	.lanes = 2,
	.flags = MIPI_DSI_MODE_VIDEO,
	.format = MIPI_DSI_FMT_RGB888,
	.supply_names = ts8550b_supply_names,
	.num_supplies = ARRAY_SIZE(ts8550b_supply_names),
	.panel_sleep_delay = 80, /* panel need extra 80ms for sleep out cmd */
};

static int st7701_dsi_probe(struct mipi_dsi_device *dsi)
{
	const struct st7701_panel_desc *desc;
	struct st7701 *st7701;
	int ret, i;

	st7701 = devm_kzalloc(&dsi->dev, sizeof(*st7701), GFP_KERNEL);
	if (!st7701)
		return -ENOMEM;

	desc = of_device_get_match_data(&dsi->dev);
	dsi->mode_flags = desc->flags;
	dsi->format = desc->format;
	dsi->lanes = desc->lanes;

	st7701->supplies = devm_kcalloc(&dsi->dev, desc->num_supplies,
					sizeof(*st7701->supplies),
					GFP_KERNEL);
	if (!st7701->supplies)
		return -ENOMEM;

	for (i = 0; i < desc->num_supplies; i++)
		st7701->supplies[i].supply = desc->supply_names[i];

	ret = devm_regulator_bulk_get(&dsi->dev, desc->num_supplies,
				      st7701->supplies);
	if (ret < 0)
		return ret;

	st7701->reset = devm_gpiod_get(&dsi->dev, "reset", GPIOD_OUT_LOW);
	if (IS_ERR(st7701->reset)) {
		dev_err(&dsi->dev, "Couldn't get our reset GPIO\n");
		return PTR_ERR(st7701->reset);
	}

	drm_panel_init(&st7701->panel, &dsi->dev, &st7701_funcs,
		       DRM_MODE_CONNECTOR_DSI);

	/**
	 * Once sleep out has been issued, ST7701 IC required to wait 120ms
	 * before initiating new commands.
	 *
	 * On top of that some panels might need an extra delay to wait, so
	 * add panel specific delay for those cases. As now this panel specific
	 * delay information is referenced from those panel BSP driver, example
	 * ts8550b and there is no valid documentation for that.
	 */
	st7701->sleep_delay = 120 + desc->panel_sleep_delay;
<<<<<<< HEAD

	ret = drm_panel_of_backlight(&st7701->panel);
	if (ret)
		return ret;
=======
>>>>>>> 7d2a07b7

	ret = drm_panel_of_backlight(&st7701->panel);
	if (ret)
		return ret;

	drm_panel_add(&st7701->panel);

	mipi_dsi_set_drvdata(dsi, st7701);
	st7701->dsi = dsi;
	st7701->desc = desc;

	return mipi_dsi_attach(dsi);
}

static int st7701_dsi_remove(struct mipi_dsi_device *dsi)
{
	struct st7701 *st7701 = mipi_dsi_get_drvdata(dsi);

	mipi_dsi_detach(dsi);
	drm_panel_remove(&st7701->panel);

	return 0;
}

static const struct of_device_id st7701_of_match[] = {
	{ .compatible = "techstar,ts8550b", .data = &ts8550b_desc },
	{ }
};
MODULE_DEVICE_TABLE(of, st7701_of_match);

static struct mipi_dsi_driver st7701_dsi_driver = {
	.probe		= st7701_dsi_probe,
	.remove		= st7701_dsi_remove,
	.driver = {
		.name		= "st7701",
		.of_match_table	= st7701_of_match,
	},
};
module_mipi_dsi_driver(st7701_dsi_driver);

MODULE_AUTHOR("Jagan Teki <jagan@amarulasolutions.com>");
MODULE_DESCRIPTION("Sitronix ST7701 LCD Panel Driver");
MODULE_LICENSE("GPL");<|MERGE_RESOLUTION|>--- conflicted
+++ resolved
@@ -268,16 +268,9 @@
 
 	mode = drm_mode_duplicate(connector->dev, desc_mode);
 	if (!mode) {
-<<<<<<< HEAD
-		DRM_DEV_ERROR(&st7701->dsi->dev,
-			      "failed to add mode %ux%ux@%u\n",
-			      desc_mode->hdisplay, desc_mode->vdisplay,
-			      drm_mode_vrefresh(desc_mode));
-=======
 		dev_err(&st7701->dsi->dev, "failed to add mode %ux%u@%u\n",
 			desc_mode->hdisplay, desc_mode->vdisplay,
 			drm_mode_vrefresh(desc_mode));
->>>>>>> 7d2a07b7
 		return -ENOMEM;
 	}
 
@@ -380,13 +373,6 @@
 	 * ts8550b and there is no valid documentation for that.
 	 */
 	st7701->sleep_delay = 120 + desc->panel_sleep_delay;
-<<<<<<< HEAD
-
-	ret = drm_panel_of_backlight(&st7701->panel);
-	if (ret)
-		return ret;
-=======
->>>>>>> 7d2a07b7
 
 	ret = drm_panel_of_backlight(&st7701->panel);
 	if (ret)
