/* SPDX-License-Identifier: GPL-2.0-only */
/*
 * Copyright (c) 2015-2018, The Linux Foundation. All rights reserved.
 * Copyright (C) 2013 Red Hat
 * Author: Rob Clark <robdclark@gmail.com>
 */

#ifndef _DPU_PLANE_H_
#define _DPU_PLANE_H_

#include <drm/drm_crtc.h>

#include "dpu_kms.h"
#include "dpu_hw_mdss.h"
#include "dpu_hw_sspp.h"

/**
 * struct dpu_plane_state: Define dpu extension of drm plane state object
 * @base:	base drm plane state object
 * @aspace:	pointer to address space for input/output buffers
 * @stage:	assigned by crtc blender
 * @needs_qos_remap: qos remap settings need to be updated
 * @multirect_index: index of the rectangle of SSPP
 * @multirect_mode: parallel or time multiplex multirect mode
 * @pending:	whether the current update is still pending
 * @scaler3_cfg: configuration data for scaler3
 * @pixel_ext: configuration data for pixel extensions
 * @cdp_cfg:	CDP configuration
 * @plane_fetch_bw: calculated BW per plane
 * @plane_clk: calculated clk per plane
 */
struct dpu_plane_state {
	struct drm_plane_state base;
	struct msm_gem_address_space *aspace;
	enum dpu_stage stage;
	bool needs_qos_remap;
	uint32_t multirect_index;
	uint32_t multirect_mode;
	bool pending;

	/* scaler configuration */
	struct dpu_hw_scaler3_cfg scaler3_cfg;
	struct dpu_hw_pixel_ext pixel_ext;

	struct dpu_hw_pipe_cdp_cfg cdp_cfg;
	u64 plane_fetch_bw;
	u64 plane_clk;
};

/**
 * struct dpu_multirect_plane_states: Defines multirect pair of drm plane states
 * @r0: drm plane configured on rect 0
 * @r1: drm plane configured on rect 1
 */
struct dpu_multirect_plane_states {
	const struct drm_plane_state *r0;
	const struct drm_plane_state *r1;
};

#define to_dpu_plane_state(x) \
	container_of(x, struct dpu_plane_state, base)

/**
 * dpu_plane_pipe - return sspp identifier for the given plane
 * @plane:   Pointer to DRM plane object
 * Returns: sspp identifier of the given plane
 */
enum dpu_sspp dpu_plane_pipe(struct drm_plane *plane);

/**
 * is_dpu_plane_virtual - check for virtual plane
 * @plane: Pointer to DRM plane object
 * returns: true - if the plane is virtual
 *          false - if the plane is primary
 */
bool is_dpu_plane_virtual(struct drm_plane *plane);

/**
 * dpu_plane_get_ctl_flush - get control flush mask
 * @plane:   Pointer to DRM plane object
 * @ctl: Pointer to control hardware
 * @flush_sspp: Pointer to sspp flush control word
 */
void dpu_plane_get_ctl_flush(struct drm_plane *plane, struct dpu_hw_ctl *ctl,
		u32 *flush_sspp);

/**
<<<<<<< HEAD
 * dpu_plane_restore - restore hw state if previously power collapsed
 * @plane: Pointer to drm plane structure
 */
void dpu_plane_restore(struct drm_plane *plane, struct drm_atomic_state *state);

/**
=======
>>>>>>> 6efb943b
 * dpu_plane_flush - final plane operations before commit flush
 * @plane: Pointer to drm plane structure
 */
void dpu_plane_flush(struct drm_plane *plane);

/**
 * dpu_plane_set_error: enable/disable error condition
 * @plane: pointer to drm_plane structure
 */
void dpu_plane_set_error(struct drm_plane *plane, bool error);

/**
 * dpu_plane_init - create new dpu plane for the given pipe
 * @dev:   Pointer to DRM device
 * @pipe:  dpu hardware pipe identifier
 * @type:  Plane type - PRIMARY/OVERLAY/CURSOR
 * @possible_crtcs: bitmask of crtc that can be attached to the given pipe
 * @master_plane_id: primary plane id of a multirect pipe. 0 value passed for
 *                   a regular plane initialization. A non-zero primary plane
 *                   id will be passed for a virtual pipe initialization.
 *
 */
struct drm_plane *dpu_plane_init(struct drm_device *dev,
		uint32_t pipe, enum drm_plane_type type,
		unsigned long possible_crtcs, u32 master_plane_id);

/**
 * dpu_plane_validate_multirecti_v2 - validate the multirect planes
 *				      against hw limitations
 * @plane: drm plate states of the multirect pair
 */
int dpu_plane_validate_multirect_v2(struct dpu_multirect_plane_states *plane);

/**
 * dpu_plane_clear_multirect - clear multirect bits for the given pipe
 * @drm_state: Pointer to DRM plane state
 */
void dpu_plane_clear_multirect(const struct drm_plane_state *drm_state);

/**
 * dpu_plane_color_fill - enables color fill on plane
 * @plane:  Pointer to DRM plane object
 * @color:  RGB fill color value, [23..16] Blue, [15..8] Green, [7..0] Red
 * @alpha:  8-bit fill alpha value, 255 selects 100% alpha
 * Returns: 0 on success
 */
int dpu_plane_color_fill(struct drm_plane *plane,
		uint32_t color, uint32_t alpha);

#endif /* _DPU_PLANE_H_ */<|MERGE_RESOLUTION|>--- conflicted
+++ resolved
@@ -85,15 +85,6 @@
 		u32 *flush_sspp);
 
 /**
-<<<<<<< HEAD
- * dpu_plane_restore - restore hw state if previously power collapsed
- * @plane: Pointer to drm plane structure
- */
-void dpu_plane_restore(struct drm_plane *plane, struct drm_atomic_state *state);
-
-/**
-=======
->>>>>>> 6efb943b
  * dpu_plane_flush - final plane operations before commit flush
  * @plane: Pointer to drm plane structure
  */
