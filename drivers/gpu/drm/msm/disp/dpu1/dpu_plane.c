--- conflicted
+++ resolved
@@ -1258,25 +1258,6 @@
 	}
 }
 
-<<<<<<< HEAD
-void dpu_plane_restore(struct drm_plane *plane, struct drm_atomic_state *state)
-{
-	struct dpu_plane *pdpu;
-
-	if (!plane || !plane->state) {
-		DPU_ERROR("invalid plane\n");
-		return;
-	}
-
-	pdpu = to_dpu_plane(plane);
-
-	DPU_DEBUG_PLANE(pdpu, "\n");
-
-	dpu_plane_atomic_update(plane, state);
-}
-
-=======
->>>>>>> 6efb943b
 static void dpu_plane_destroy(struct drm_plane *plane)
 {
 	struct dpu_plane *pdpu = plane ? to_dpu_plane(plane) : NULL;
