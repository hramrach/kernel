--- conflicted
+++ resolved
@@ -52,34 +52,14 @@
 {
 	struct device *dev = msm_obj->base.dev->dev;
 
-<<<<<<< HEAD
-	if (get_dma_ops(dev) && IS_ENABLED(CONFIG_ARM64)) {
-		dma_sync_sg_for_device(dev, msm_obj->sgt->sgl,
-			msm_obj->sgt->nents, DMA_BIDIRECTIONAL);
-	} else {
-		dma_map_sg(dev, msm_obj->sgt->sgl,
-			msm_obj->sgt->nents, DMA_BIDIRECTIONAL);
-	}
-=======
 	dma_map_sgtable(dev, msm_obj->sgt, DMA_BIDIRECTIONAL, 0);
->>>>>>> 7d2a07b7
 }
 
 static void sync_for_cpu(struct msm_gem_object *msm_obj)
 {
 	struct device *dev = msm_obj->base.dev->dev;
 
-<<<<<<< HEAD
-	if (get_dma_ops(dev) && IS_ENABLED(CONFIG_ARM64)) {
-		dma_sync_sg_for_cpu(dev, msm_obj->sgt->sgl,
-			msm_obj->sgt->nents, DMA_BIDIRECTIONAL);
-	} else {
-		dma_unmap_sg(dev, msm_obj->sgt->sgl,
-			msm_obj->sgt->nents, DMA_BIDIRECTIONAL);
-	}
-=======
 	dma_unmap_sgtable(dev, msm_obj->sgt, DMA_BIDIRECTIONAL, 0);
->>>>>>> 7d2a07b7
 }
 
 /* allocate pages from VRAM carveout, used when no IOMMU: */
@@ -204,25 +184,18 @@
 
 	msm_gem_lock(obj);
 
-<<<<<<< HEAD
-	if (WARN_ON(msm_obj->madv != MSM_MADV_WILLNEED)) {
-=======
 	if (GEM_WARN_ON(msm_obj->madv != MSM_MADV_WILLNEED)) {
->>>>>>> 7d2a07b7
 		msm_gem_unlock(obj);
 		return ERR_PTR(-EBUSY);
 	}
 
 	p = get_pages(obj);
-<<<<<<< HEAD
-=======
 
 	if (!IS_ERR(p)) {
 		msm_obj->pin_count++;
 		update_inactive(msm_obj);
 	}
 
->>>>>>> 7d2a07b7
 	msm_gem_unlock(obj);
 	return p;
 }
@@ -291,11 +264,7 @@
 		goto out;
 	}
 
-<<<<<<< HEAD
-	if (WARN_ON(msm_obj->madv != MSM_MADV_WILLNEED)) {
-=======
 	if (GEM_WARN_ON(msm_obj->madv != MSM_MADV_WILLNEED)) {
->>>>>>> 7d2a07b7
 		msm_gem_unlock(obj);
 		return VM_FAULT_SIGBUS;
 	}
@@ -328,11 +297,7 @@
 	struct drm_device *dev = obj->dev;
 	int ret;
 
-<<<<<<< HEAD
-	WARN_ON(!msm_gem_is_locked(obj));
-=======
-	GEM_WARN_ON(!msm_gem_is_locked(obj));
->>>>>>> 7d2a07b7
+	GEM_WARN_ON(!msm_gem_is_locked(obj));
 
 	/* Make it mmapable */
 	ret = drm_gem_create_mmap_offset(obj);
@@ -361,11 +326,7 @@
 	struct msm_gem_object *msm_obj = to_msm_bo(obj);
 	struct msm_gem_vma *vma;
 
-<<<<<<< HEAD
-	WARN_ON(!msm_gem_is_locked(obj));
-=======
-	GEM_WARN_ON(!msm_gem_is_locked(obj));
->>>>>>> 7d2a07b7
+	GEM_WARN_ON(!msm_gem_is_locked(obj));
 
 	vma = kzalloc(sizeof(*vma), GFP_KERNEL);
 	if (!vma)
@@ -384,11 +345,7 @@
 	struct msm_gem_object *msm_obj = to_msm_bo(obj);
 	struct msm_gem_vma *vma;
 
-<<<<<<< HEAD
-	WARN_ON(!msm_gem_is_locked(obj));
-=======
-	GEM_WARN_ON(!msm_gem_is_locked(obj));
->>>>>>> 7d2a07b7
+	GEM_WARN_ON(!msm_gem_is_locked(obj));
 
 	list_for_each_entry(vma, &msm_obj->vmas, list) {
 		if (vma->aspace == aspace)
@@ -407,11 +364,6 @@
 	kfree(vma);
 }
 
-<<<<<<< HEAD
-/* Called with msm_obj locked */
-static void
-put_iova_spaces(struct drm_gem_object *obj)
-=======
 /*
  * If close is true, this also closes the VMA (releasing the allocated
  * iova range) in addition to removing the iommu mapping.  In the eviction
@@ -420,16 +372,11 @@
  */
 static void
 put_iova_spaces(struct drm_gem_object *obj, bool close)
->>>>>>> 7d2a07b7
 {
 	struct msm_gem_object *msm_obj = to_msm_bo(obj);
 	struct msm_gem_vma *vma;
 
-<<<<<<< HEAD
-	WARN_ON(!msm_gem_is_locked(obj));
-=======
-	GEM_WARN_ON(!msm_gem_is_locked(obj));
->>>>>>> 7d2a07b7
+	GEM_WARN_ON(!msm_gem_is_locked(obj));
 
 	list_for_each_entry(vma, &msm_obj->vmas, list) {
 		if (vma->aspace) {
@@ -437,7 +384,6 @@
 			if (close)
 				msm_gem_close_vma(vma->aspace, vma);
 		}
-<<<<<<< HEAD
 	}
 }
 
@@ -448,32 +394,6 @@
 	struct msm_gem_object *msm_obj = to_msm_bo(obj);
 	struct msm_gem_vma *vma, *tmp;
 
-	WARN_ON(!msm_gem_is_locked(obj));
-
-	list_for_each_entry_safe(vma, tmp, &msm_obj->vmas, list) {
-		del_vma(vma);
-	}
-}
-
-static int msm_gem_get_iova_locked(struct drm_gem_object *obj,
-		struct msm_gem_address_space *aspace, uint64_t *iova,
-		u64 range_start, u64 range_end)
-{
-	struct msm_gem_vma *vma;
-	int ret = 0;
-
-	WARN_ON(!msm_gem_is_locked(obj));
-=======
-	}
-}
-
-/* Called with msm_obj locked */
-static void
-put_iova_vmas(struct drm_gem_object *obj)
-{
-	struct msm_gem_object *msm_obj = to_msm_bo(obj);
-	struct msm_gem_vma *vma, *tmp;
-
 	GEM_WARN_ON(!msm_gem_is_locked(obj));
 
 	list_for_each_entry_safe(vma, tmp, &msm_obj->vmas, list) {
@@ -489,7 +409,6 @@
 	int ret = 0;
 
 	GEM_WARN_ON(!msm_gem_is_locked(obj));
->>>>>>> 7d2a07b7
 
 	vma = lookup_vma(obj, aspace);
 
@@ -523,11 +442,6 @@
 
 	if (msm_obj->flags & MSM_BO_MAP_PRIV)
 		prot |= IOMMU_PRIV;
-<<<<<<< HEAD
-
-	WARN_ON(!msm_gem_is_locked(obj));
-=======
->>>>>>> 7d2a07b7
 
 	if (msm_obj->flags & MSM_BO_CACHED_COHERENT)
 		prot |= IOMMU_CACHE;
@@ -554,30 +468,16 @@
 	return ret;
 }
 
-<<<<<<< HEAD
-/*
- * get iova and pin it. Should have a matching put
- * limits iova to specified range (in pages)
- */
-int msm_gem_get_and_pin_iova_range(struct drm_gem_object *obj,
-=======
 static int get_and_pin_iova_range_locked(struct drm_gem_object *obj,
->>>>>>> 7d2a07b7
 		struct msm_gem_address_space *aspace, uint64_t *iova,
 		u64 range_start, u64 range_end)
 {
 	u64 local;
 	int ret;
 
-<<<<<<< HEAD
-	msm_gem_lock(obj);
-
-	ret = msm_gem_get_iova_locked(obj, aspace, &local,
-=======
 	GEM_WARN_ON(!msm_gem_is_locked(obj));
 
 	ret = get_iova_locked(obj, aspace, &local,
->>>>>>> 7d2a07b7
 		range_start, range_end);
 
 	if (!ret)
@@ -586,18 +486,7 @@
 	if (!ret)
 		*iova = local;
 
-<<<<<<< HEAD
-	msm_gem_unlock(obj);
-=======
->>>>>>> 7d2a07b7
 	return ret;
-}
-
-/* get iova and pin it. Should have a matching put */
-int msm_gem_get_and_pin_iova(struct drm_gem_object *obj,
-		struct msm_gem_address_space *aspace, uint64_t *iova)
-{
-	return msm_gem_get_and_pin_iova_range(obj, aspace, iova, 0, U64_MAX);
 }
 
 /*
@@ -640,11 +529,7 @@
 	int ret;
 
 	msm_gem_lock(obj);
-<<<<<<< HEAD
-	ret = msm_gem_get_iova_locked(obj, aspace, iova, 0, U64_MAX);
-=======
 	ret = get_iova_locked(obj, aspace, iova, 0, U64_MAX);
->>>>>>> 7d2a07b7
 	msm_gem_unlock(obj);
 
 	return ret;
@@ -661,11 +546,7 @@
 	msm_gem_lock(obj);
 	vma = lookup_vma(obj, aspace);
 	msm_gem_unlock(obj);
-<<<<<<< HEAD
-	WARN_ON(!vma);
-=======
 	GEM_WARN_ON(!vma);
->>>>>>> 7d2a07b7
 
 	return vma ? vma->iova : 0;
 }
@@ -676,21 +557,16 @@
 void msm_gem_unpin_iova_locked(struct drm_gem_object *obj,
 		struct msm_gem_address_space *aspace)
 {
+	struct msm_gem_object *msm_obj = to_msm_bo(obj);
 	struct msm_gem_vma *vma;
 
-<<<<<<< HEAD
-	msm_gem_lock(obj);
-=======
-	GEM_WARN_ON(!msm_gem_is_locked(obj));
-
->>>>>>> 7d2a07b7
+	GEM_WARN_ON(!msm_gem_is_locked(obj));
+
 	vma = lookup_vma(obj, aspace);
 
 	if (!GEM_WARN_ON(!vma)) {
 		msm_gem_unmap_vma(aspace, vma);
 
-<<<<<<< HEAD
-=======
 		msm_obj->pin_count--;
 		GEM_WARN_ON(msm_obj->pin_count < 0);
 
@@ -708,7 +584,6 @@
 {
 	msm_gem_lock(obj);
 	msm_gem_unpin_iova_locked(obj, aspace);
->>>>>>> 7d2a07b7
 	msm_gem_unlock(obj);
 }
 
@@ -747,14 +622,7 @@
 	struct msm_gem_object *msm_obj = to_msm_bo(obj);
 	int ret = 0;
 
-<<<<<<< HEAD
-	if (obj->import_attach)
-		return ERR_PTR(-ENODEV);
-
-	msm_gem_lock(obj);
-=======
-	GEM_WARN_ON(!msm_gem_is_locked(obj));
->>>>>>> 7d2a07b7
+	GEM_WARN_ON(!msm_gem_is_locked(obj));
 
 	if (obj->import_attach)
 		return ERR_PTR(-ENODEV);
@@ -762,10 +630,6 @@
 	if (GEM_WARN_ON(msm_obj->madv > madv)) {
 		DRM_DEV_ERROR(obj->dev->dev, "Invalid madv state: %u vs %u\n",
 			msm_obj->madv, madv);
-<<<<<<< HEAD
-		msm_gem_unlock(obj);
-=======
->>>>>>> 7d2a07b7
 		return ERR_PTR(-EBUSY);
 	}
 
@@ -793,18 +657,10 @@
 		update_inactive(msm_obj);
 	}
 
-<<<<<<< HEAD
-	msm_gem_unlock(obj);
-=======
->>>>>>> 7d2a07b7
 	return msm_obj->vaddr;
 
 fail:
 	msm_obj->vmap_count--;
-<<<<<<< HEAD
-	msm_gem_unlock(obj);
-=======
->>>>>>> 7d2a07b7
 	return ERR_PTR(ret);
 }
 
@@ -839,11 +695,6 @@
 {
 	struct msm_gem_object *msm_obj = to_msm_bo(obj);
 
-<<<<<<< HEAD
-	msm_gem_lock(obj);
-	WARN_ON(msm_obj->vmap_count < 1);
-	msm_obj->vmap_count--;
-=======
 	GEM_WARN_ON(!msm_gem_is_locked(obj));
 	GEM_WARN_ON(msm_obj->vmap_count < 1);
 
@@ -854,7 +705,6 @@
 {
 	msm_gem_lock(obj);
 	msm_gem_put_vaddr_locked(obj);
->>>>>>> 7d2a07b7
 	msm_gem_unlock(obj);
 }
 
@@ -866,26 +716,18 @@
 	struct msm_gem_object *msm_obj = to_msm_bo(obj);
 
 	msm_gem_lock(obj);
-<<<<<<< HEAD
-
-	WARN_ON(!mutex_is_locked(&obj->dev->struct_mutex));
-=======
->>>>>>> 7d2a07b7
 
 	if (msm_obj->madv != __MSM_MADV_PURGED)
 		msm_obj->madv = madv;
 
 	madv = msm_obj->madv;
 
-<<<<<<< HEAD
-=======
 	/* If the obj is inactive, we might need to move it
 	 * between inactive lists
 	 */
 	if (msm_obj->active_count == 0)
 		update_inactive(msm_obj);
 
->>>>>>> 7d2a07b7
 	msm_gem_unlock(obj);
 
 	return (madv != __MSM_MADV_PURGED);
@@ -896,26 +738,13 @@
 	struct drm_device *dev = obj->dev;
 	struct msm_gem_object *msm_obj = to_msm_bo(obj);
 
-<<<<<<< HEAD
-	WARN_ON(!msm_gem_is_locked(obj));
-	WARN_ON(!mutex_is_locked(&dev->struct_mutex));
-	WARN_ON(!is_purgeable(msm_obj));
-	WARN_ON(obj->import_attach);
-=======
 	GEM_WARN_ON(!msm_gem_is_locked(obj));
 	GEM_WARN_ON(!is_purgeable(msm_obj));
->>>>>>> 7d2a07b7
 
 	/* Get rid of any iommu mapping(s): */
 	put_iova_spaces(obj, true);
 
-<<<<<<< HEAD
-	put_iova_spaces(obj);
-=======
 	msm_gem_vunmap(obj);
->>>>>>> 7d2a07b7
-
-	drm_vma_node_unmap(&obj->vma_node, dev->anon_inode->i_mapping);
 
 	drm_vma_node_unmap(&obj->vma_node, dev->anon_inode->i_mapping);
 
@@ -937,11 +766,6 @@
 
 	invalidate_mapping_pages(file_inode(obj->filp)->i_mapping,
 			0, (loff_t)-1);
-<<<<<<< HEAD
-
-	msm_gem_unlock(obj);
-=======
->>>>>>> 7d2a07b7
 }
 
 /*
@@ -952,14 +776,10 @@
 	struct drm_device *dev = obj->dev;
 	struct msm_gem_object *msm_obj = to_msm_bo(obj);
 
-<<<<<<< HEAD
-	WARN_ON(!msm_gem_is_locked(obj));
-=======
 	GEM_WARN_ON(!msm_gem_is_locked(obj));
 	GEM_WARN_ON(is_unevictable(msm_obj));
 	GEM_WARN_ON(!msm_obj->evictable);
 	GEM_WARN_ON(msm_obj->active_count);
->>>>>>> 7d2a07b7
 
 	/* Get rid of any iommu mapping(s): */
 	put_iova_spaces(obj, false);
@@ -975,11 +795,6 @@
 {
 	struct msm_gem_object *msm_obj = to_msm_bo(obj);
 
-<<<<<<< HEAD
-	mutex_lock_nested(&msm_obj->lock, subclass);
-	msm_gem_vunmap_locked(obj);
-	msm_gem_unlock(obj);
-=======
 	GEM_WARN_ON(!msm_gem_is_locked(obj));
 
 	if (!msm_obj->vaddr || GEM_WARN_ON(!is_vunmapable(msm_obj)))
@@ -987,7 +802,6 @@
 
 	vunmap(msm_obj->vaddr);
 	msm_obj->vaddr = NULL;
->>>>>>> 7d2a07b7
 }
 
 /* must be called before _move_to_active().. */
@@ -998,15 +812,9 @@
 	struct dma_fence *fence;
 	int i, ret;
 
-<<<<<<< HEAD
-	fobj = dma_resv_get_list(obj->resv);
-	if (!fobj || (fobj->shared_count == 0)) {
-		fence = dma_resv_get_excl(obj->resv);
-=======
 	fobj = dma_resv_shared_list(obj->resv);
 	if (!fobj || (fobj->shared_count == 0)) {
 		fence = dma_resv_excl_fence(obj->resv);
->>>>>>> 7d2a07b7
 		/* don't need to wait on our own fences, since ring is fifo */
 		if (fence && (fence->context != fctx->context)) {
 			ret = dma_fence_wait(fence, true);
@@ -1034,16 +842,6 @@
 void msm_gem_active_get(struct drm_gem_object *obj, struct msm_gpu *gpu)
 {
 	struct msm_gem_object *msm_obj = to_msm_bo(obj);
-<<<<<<< HEAD
-	WARN_ON(msm_obj->madv != MSM_MADV_WILLNEED);
-	msm_obj->gpu = gpu;
-	if (exclusive)
-		dma_resv_add_excl_fence(obj->resv, fence);
-	else
-		dma_resv_add_shared_fence(obj->resv, fence);
-	list_del_init(&msm_obj->mm_list);
-	list_add_tail(&msm_obj->mm_list, &gpu->active_list);
-=======
 	struct msm_drm_private *priv = obj->dev->dev_private;
 
 	might_sleep();
@@ -1060,7 +858,6 @@
 		list_add_tail(&msm_obj->mm_list, &gpu->active_list);
 		mutex_unlock(&priv->mm_lock);
 	}
->>>>>>> 7d2a07b7
 }
 
 void msm_gem_active_put(struct drm_gem_object *obj)
@@ -1113,12 +910,7 @@
 		op & MSM_PREP_NOSYNC ? 0 : timeout_to_jiffies(timeout);
 	long ret;
 
-<<<<<<< HEAD
-	ret = dma_resv_wait_timeout_rcu(obj->resv, write,
-						  true,  remain);
-=======
 	ret = dma_resv_wait_timeout(obj->resv, write, true,  remain);
->>>>>>> 7d2a07b7
 	if (ret == 0)
 		return remain == 0 ? -EBUSY : -ETIMEDOUT;
 	else if (ret < 0)
@@ -1158,8 +950,6 @@
 	const char *madv;
 
 	msm_gem_lock(obj);
-<<<<<<< HEAD
-=======
 
 	stats->all.count++;
 	stats->all.size += obj->size;
@@ -1173,7 +963,6 @@
 		stats->resident.count++;
 		stats->resident.size += obj->size;
 	}
->>>>>>> 7d2a07b7
 
 	switch (msm_obj->madv) {
 	case __MSM_MADV_PURGED:
@@ -1295,21 +1084,10 @@
 	/* object should not be on active list: */
 	GEM_WARN_ON(is_active(msm_obj));
 
-<<<<<<< HEAD
-	list_del(&msm_obj->mm_list);
-
-	msm_gem_lock(obj);
-
-	put_iova_spaces(obj);
-
-	if (obj->import_attach) {
-		WARN_ON(msm_obj->vaddr);
-=======
 	put_iova_spaces(obj, true);
 
 	if (obj->import_attach) {
 		GEM_WARN_ON(msm_obj->vaddr);
->>>>>>> 7d2a07b7
 
 		/* Don't drop the pages for imported dmabuf, as they are not
 		 * ours, just free the array we allocated:
@@ -1322,26 +1100,17 @@
 		 * prior to drm_prime_gem_destroy
 		 */
 		msm_gem_unlock(obj);
-
-		put_iova_vmas(obj);
 
 		drm_prime_gem_destroy(obj, msm_obj->sgt);
 	} else {
 		msm_gem_vunmap(obj);
 		put_pages(obj);
 		put_iova_vmas(obj);
-<<<<<<< HEAD
-=======
 		msm_gem_unlock(obj);
->>>>>>> 7d2a07b7
 	}
 
 	drm_gem_object_release(obj);
 
-<<<<<<< HEAD
-	msm_gem_unlock(obj);
-=======
->>>>>>> 7d2a07b7
 	kfree(msm_obj);
 }
 
@@ -1389,6 +1158,7 @@
 		uint32_t size, uint32_t flags,
 		struct drm_gem_object **obj)
 {
+	struct msm_drm_private *priv = dev->dev_private;
 	struct msm_gem_object *msm_obj;
 
 	switch (flags & MSM_BO_CACHE_MASK) {
@@ -1457,11 +1227,8 @@
 		struct msm_gem_vma *vma;
 		struct page **pages;
 
-<<<<<<< HEAD
-=======
 		drm_gem_private_object_init(dev, obj, size);
 
->>>>>>> 7d2a07b7
 		msm_gem_lock(obj);
 
 		vma = add_vma(obj, NULL);
@@ -1502,16 +1269,6 @@
 		mapping_set_gfp_mask(obj->filp->f_mapping, GFP_HIGHUSER);
 	}
 
-<<<<<<< HEAD
-	if (struct_mutex_locked) {
-		WARN_ON(!mutex_is_locked(&dev->struct_mutex));
-		list_add_tail(&msm_obj->mm_list, &priv->inactive_list);
-	} else {
-		mutex_lock(&dev->struct_mutex);
-		list_add_tail(&msm_obj->mm_list, &priv->inactive_list);
-		mutex_unlock(&dev->struct_mutex);
-	}
-=======
 	mutex_lock(&priv->mm_lock);
 	list_add_tail(&msm_obj->mm_list, &priv->inactive_unpinned);
 	mutex_unlock(&priv->mm_lock);
@@ -1519,20 +1276,15 @@
 	mutex_lock(&priv->obj_lock);
 	list_add_tail(&msm_obj->node, &priv->objects);
 	mutex_unlock(&priv->obj_lock);
->>>>>>> 7d2a07b7
 
 	return obj;
 
 fail:
-<<<<<<< HEAD
-	drm_gem_object_put(obj);
-=======
 	if (struct_mutex_locked) {
 		drm_gem_object_put_locked(obj);
 	} else {
 		drm_gem_object_put(obj);
 	}
->>>>>>> 7d2a07b7
 	return ERR_PTR(ret);
 }
 
@@ -1591,11 +1343,6 @@
 
 	msm_gem_unlock(obj);
 
-<<<<<<< HEAD
-	mutex_lock(&dev->struct_mutex);
-	list_add_tail(&msm_obj->mm_list, &priv->inactive_list);
-	mutex_unlock(&dev->struct_mutex);
-=======
 	mutex_lock(&priv->mm_lock);
 	list_add_tail(&msm_obj->mm_list, &priv->inactive_unpinned);
 	mutex_unlock(&priv->mm_lock);
@@ -1603,7 +1350,6 @@
 	mutex_lock(&priv->obj_lock);
 	list_add_tail(&msm_obj->node, &priv->objects);
 	mutex_unlock(&priv->obj_lock);
->>>>>>> 7d2a07b7
 
 	return obj;
 
