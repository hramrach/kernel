--- conflicted
+++ resolved
@@ -769,13 +769,6 @@
 		stats->alwayson_start, stats->alwayson_end);
 
 	for (i = 0; i < submit->nr_bos; i++) {
-<<<<<<< HEAD
-		struct msm_gem_object *msm_obj = submit->bos[i].obj;
-		/* move to inactive: */
-		msm_gem_move_to_inactive(&msm_obj->base);
-		msm_gem_unpin_iova(&msm_obj->base, submit->aspace);
-		drm_gem_object_put_locked(&msm_obj->base);
-=======
 		struct drm_gem_object *obj = &submit->bos[i].obj->base;
 
 		msm_gem_lock(obj);
@@ -783,7 +776,6 @@
 		msm_gem_unpin_iova_locked(obj, submit->aspace);
 		msm_gem_unlock(obj);
 		drm_gem_object_put(obj);
->>>>>>> 7d2a07b7
 	}
 
 	pm_runtime_mark_last_busy(&gpu->pdev->dev);
@@ -927,8 +919,6 @@
 	return 0;
 }
 
-<<<<<<< HEAD
-=======
 /* Return a new address space for a msm_drm_private instance */
 struct msm_gem_address_space *
 msm_gpu_create_private_address_space(struct msm_gpu *gpu, struct task_struct *task)
@@ -953,7 +943,6 @@
 	return aspace;
 }
 
->>>>>>> 7d2a07b7
 int msm_gpu_init(struct drm_device *drm, struct platform_device *pdev,
 		struct msm_gpu *gpu, const struct msm_gpu_funcs *funcs,
 		const char *name, struct msm_gpu_config *config)
