#ifndef DSI_XML
#define DSI_XML

/* Autogenerated file, DO NOT EDIT manually!

This file was generated by the rules-ng-ng headergen tool in this git repository:
http://github.com/freedreno/envytools/
git clone https://github.com/freedreno/envytools.git

The rules-ng-ng source files this header was generated from are:
<<<<<<< HEAD
- /home/robclark/src/envytools/rnndb/msm.xml                 (    676 bytes, from 2020-07-23 21:58:14)
- /home/robclark/src/envytools/rnndb/freedreno_copyright.xml (   1572 bytes, from 2020-07-23 21:58:14)
- /home/robclark/src/envytools/rnndb/mdp/mdp4.xml            (  20915 bytes, from 2020-07-23 21:58:14)
- /home/robclark/src/envytools/rnndb/mdp/mdp_common.xml      (   2849 bytes, from 2020-07-23 21:58:14)
- /home/robclark/src/envytools/rnndb/mdp/mdp5.xml            (  37411 bytes, from 2020-07-23 21:58:14)
- /home/robclark/src/envytools/rnndb/dsi/dsi.xml             (  42301 bytes, from 2020-07-23 21:58:14)
- /home/robclark/src/envytools/rnndb/dsi/sfpb.xml            (    602 bytes, from 2020-07-23 21:58:14)
- /home/robclark/src/envytools/rnndb/dsi/mmss_cc.xml         (   1686 bytes, from 2020-07-23 21:58:14)
- /home/robclark/src/envytools/rnndb/hdmi/qfprom.xml         (    600 bytes, from 2020-07-23 21:58:14)
- /home/robclark/src/envytools/rnndb/hdmi/hdmi.xml           (  41874 bytes, from 2020-07-23 21:58:14)
- /home/robclark/src/envytools/rnndb/edp/edp.xml             (  10416 bytes, from 2020-07-23 21:58:14)

Copyright (C) 2013-2020 by the following authors:
=======
- /home/robclark/src/mesa/mesa/src/freedreno/registers/msm.xml                   (    981 bytes, from 2021-06-05 21:37:42)
- /home/robclark/src/mesa/mesa/src/freedreno/registers/freedreno_copyright.xml   (   1572 bytes, from 2021-02-18 16:45:44)
- /home/robclark/src/mesa/mesa/src/freedreno/registers/mdp/mdp4.xml              (  20912 bytes, from 2021-02-18 16:45:44)
- /home/robclark/src/mesa/mesa/src/freedreno/registers/mdp/mdp_common.xml        (   2849 bytes, from 2021-02-18 16:45:44)
- /home/robclark/src/mesa/mesa/src/freedreno/registers/mdp/mdp5.xml              (  37461 bytes, from 2021-02-18 16:45:44)
- /home/robclark/src/mesa/mesa/src/freedreno/registers/dsi/dsi.xml               (  15291 bytes, from 2021-06-15 22:36:13)
- /home/robclark/src/mesa/mesa/src/freedreno/registers/dsi/dsi_phy_v2.xml        (   3236 bytes, from 2021-06-05 21:37:42)
- /home/robclark/src/mesa/mesa/src/freedreno/registers/dsi/dsi_phy_28nm_8960.xml (   4935 bytes, from 2021-05-21 19:18:08)
- /home/robclark/src/mesa/mesa/src/freedreno/registers/dsi/dsi_phy_28nm.xml      (   7004 bytes, from 2021-05-21 19:18:08)
- /home/robclark/src/mesa/mesa/src/freedreno/registers/dsi/dsi_phy_20nm.xml      (   3712 bytes, from 2021-05-21 19:18:08)
- /home/robclark/src/mesa/mesa/src/freedreno/registers/dsi/dsi_phy_14nm.xml      (   5381 bytes, from 2021-05-21 19:18:08)
- /home/robclark/src/mesa/mesa/src/freedreno/registers/dsi/dsi_phy_10nm.xml      (   4499 bytes, from 2021-05-21 19:18:08)
- /home/robclark/src/mesa/mesa/src/freedreno/registers/dsi/dsi_phy_7nm.xml       (  10953 bytes, from 2021-05-21 19:18:08)
- /home/robclark/src/mesa/mesa/src/freedreno/registers/dsi/dsi_phy_5nm.xml       (  10900 bytes, from 2021-05-21 19:18:08)
- /home/robclark/src/mesa/mesa/src/freedreno/registers/dsi/sfpb.xml              (    602 bytes, from 2021-02-18 16:45:44)
- /home/robclark/src/mesa/mesa/src/freedreno/registers/dsi/mmss_cc.xml           (   1686 bytes, from 2021-02-18 16:45:44)
- /home/robclark/src/mesa/mesa/src/freedreno/registers/hdmi/qfprom.xml           (    600 bytes, from 2021-02-18 16:45:44)
- /home/robclark/src/mesa/mesa/src/freedreno/registers/hdmi/hdmi.xml             (  41874 bytes, from 2021-02-18 16:45:44)
- /home/robclark/src/mesa/mesa/src/freedreno/registers/edp/edp.xml               (  10416 bytes, from 2021-02-18 16:45:44)

Copyright (C) 2013-2021 by the following authors:
>>>>>>> 7d2a07b7
- Rob Clark <robdclark@gmail.com> (robclark)
- Ilia Mirkin <imirkin@alum.mit.edu> (imirkin)

Permission is hereby granted, free of charge, to any person obtaining
a copy of this software and associated documentation files (the
"Software"), to deal in the Software without restriction, including
without limitation the rights to use, copy, modify, merge, publish,
distribute, sublicense, and/or sell copies of the Software, and to
permit persons to whom the Software is furnished to do so, subject to
the following conditions:

The above copyright notice and this permission notice (including the
next paragraph) shall be included in all copies or substantial
portions of the Software.

THE SOFTWARE IS PROVIDED "AS IS", WITHOUT WARRANTY OF ANY KIND,
EXPRESS OR IMPLIED, INCLUDING BUT NOT LIMITED TO THE WARRANTIES OF
MERCHANTABILITY, FITNESS FOR A PARTICULAR PURPOSE AND NONINFRINGEMENT.
IN NO EVENT SHALL THE COPYRIGHT OWNER(S) AND/OR ITS SUPPLIERS BE
LIABLE FOR ANY CLAIM, DAMAGES OR OTHER LIABILITY, WHETHER IN AN ACTION
OF CONTRACT, TORT OR OTHERWISE, ARISING FROM, OUT OF OR IN CONNECTION
WITH THE SOFTWARE OR THE USE OR OTHER DEALINGS IN THE SOFTWARE.
*/


enum dsi_traffic_mode {
	NON_BURST_SYNCH_PULSE = 0,
	NON_BURST_SYNCH_EVENT = 1,
	BURST_MODE = 2,
};

enum dsi_vid_dst_format {
	VID_DST_FORMAT_RGB565 = 0,
	VID_DST_FORMAT_RGB666 = 1,
	VID_DST_FORMAT_RGB666_LOOSE = 2,
	VID_DST_FORMAT_RGB888 = 3,
};

enum dsi_rgb_swap {
	SWAP_RGB = 0,
	SWAP_RBG = 1,
	SWAP_BGR = 2,
	SWAP_BRG = 3,
	SWAP_GRB = 4,
	SWAP_GBR = 5,
};

enum dsi_cmd_trigger {
	TRIGGER_NONE = 0,
	TRIGGER_SEOF = 1,
	TRIGGER_TE = 2,
	TRIGGER_SW = 4,
	TRIGGER_SW_SEOF = 5,
	TRIGGER_SW_TE = 6,
};

enum dsi_cmd_dst_format {
	CMD_DST_FORMAT_RGB111 = 0,
	CMD_DST_FORMAT_RGB332 = 3,
	CMD_DST_FORMAT_RGB444 = 4,
	CMD_DST_FORMAT_RGB565 = 6,
	CMD_DST_FORMAT_RGB666 = 7,
	CMD_DST_FORMAT_RGB888 = 8,
};

enum dsi_lane_swap {
	LANE_SWAP_0123 = 0,
	LANE_SWAP_3012 = 1,
	LANE_SWAP_2301 = 2,
	LANE_SWAP_1230 = 3,
	LANE_SWAP_0321 = 4,
	LANE_SWAP_1032 = 5,
	LANE_SWAP_2103 = 6,
	LANE_SWAP_3210 = 7,
};

#define DSI_IRQ_CMD_DMA_DONE					0x00000001
#define DSI_IRQ_MASK_CMD_DMA_DONE				0x00000002
#define DSI_IRQ_CMD_MDP_DONE					0x00000100
#define DSI_IRQ_MASK_CMD_MDP_DONE				0x00000200
#define DSI_IRQ_VIDEO_DONE					0x00010000
#define DSI_IRQ_MASK_VIDEO_DONE					0x00020000
#define DSI_IRQ_BTA_DONE					0x00100000
#define DSI_IRQ_MASK_BTA_DONE					0x00200000
#define DSI_IRQ_ERROR						0x01000000
#define DSI_IRQ_MASK_ERROR					0x02000000
#define REG_DSI_6G_HW_VERSION					0x00000000
#define DSI_6G_HW_VERSION_MAJOR__MASK				0xf0000000
#define DSI_6G_HW_VERSION_MAJOR__SHIFT				28
static inline uint32_t DSI_6G_HW_VERSION_MAJOR(uint32_t val)
{
	return ((val) << DSI_6G_HW_VERSION_MAJOR__SHIFT) & DSI_6G_HW_VERSION_MAJOR__MASK;
}
#define DSI_6G_HW_VERSION_MINOR__MASK				0x0fff0000
#define DSI_6G_HW_VERSION_MINOR__SHIFT				16
static inline uint32_t DSI_6G_HW_VERSION_MINOR(uint32_t val)
{
	return ((val) << DSI_6G_HW_VERSION_MINOR__SHIFT) & DSI_6G_HW_VERSION_MINOR__MASK;
}
#define DSI_6G_HW_VERSION_STEP__MASK				0x0000ffff
#define DSI_6G_HW_VERSION_STEP__SHIFT				0
static inline uint32_t DSI_6G_HW_VERSION_STEP(uint32_t val)
{
	return ((val) << DSI_6G_HW_VERSION_STEP__SHIFT) & DSI_6G_HW_VERSION_STEP__MASK;
}

#define REG_DSI_CTRL						0x00000000
#define DSI_CTRL_ENABLE						0x00000001
#define DSI_CTRL_VID_MODE_EN					0x00000002
#define DSI_CTRL_CMD_MODE_EN					0x00000004
#define DSI_CTRL_LANE0						0x00000010
#define DSI_CTRL_LANE1						0x00000020
#define DSI_CTRL_LANE2						0x00000040
#define DSI_CTRL_LANE3						0x00000080
#define DSI_CTRL_CLK_EN						0x00000100
#define DSI_CTRL_ECC_CHECK					0x00100000
#define DSI_CTRL_CRC_CHECK					0x01000000

#define REG_DSI_STATUS0						0x00000004
#define DSI_STATUS0_CMD_MODE_ENGINE_BUSY			0x00000001
#define DSI_STATUS0_CMD_MODE_DMA_BUSY				0x00000002
#define DSI_STATUS0_CMD_MODE_MDP_BUSY				0x00000004
#define DSI_STATUS0_VIDEO_MODE_ENGINE_BUSY			0x00000008
#define DSI_STATUS0_DSI_BUSY					0x00000010
#define DSI_STATUS0_INTERLEAVE_OP_CONTENTION			0x80000000

#define REG_DSI_FIFO_STATUS					0x00000008
#define DSI_FIFO_STATUS_VIDEO_MDP_FIFO_OVERFLOW			0x00000001
#define DSI_FIFO_STATUS_VIDEO_MDP_FIFO_UNDERFLOW		0x00000008
#define DSI_FIFO_STATUS_CMD_MDP_FIFO_UNDERFLOW			0x00000080
#define DSI_FIFO_STATUS_CMD_DMA_FIFO_RD_WATERMARK_REACH		0x00000100
#define DSI_FIFO_STATUS_CMD_DMA_FIFO_WR_WATERMARK_REACH		0x00000200
#define DSI_FIFO_STATUS_CMD_DMA_FIFO_UNDERFLOW			0x00000400
#define DSI_FIFO_STATUS_DLN0_LP_FIFO_EMPTY			0x00001000
#define DSI_FIFO_STATUS_DLN0_LP_FIFO_FULL			0x00002000
#define DSI_FIFO_STATUS_DLN0_LP_FIFO_OVERFLOW			0x00004000
#define DSI_FIFO_STATUS_DLN0_HS_FIFO_EMPTY			0x00010000
#define DSI_FIFO_STATUS_DLN0_HS_FIFO_FULL			0x00020000
#define DSI_FIFO_STATUS_DLN0_HS_FIFO_OVERFLOW			0x00040000
#define DSI_FIFO_STATUS_DLN0_HS_FIFO_UNDERFLOW			0x00080000
#define DSI_FIFO_STATUS_DLN1_HS_FIFO_EMPTY			0x00100000
#define DSI_FIFO_STATUS_DLN1_HS_FIFO_FULL			0x00200000
#define DSI_FIFO_STATUS_DLN1_HS_FIFO_OVERFLOW			0x00400000
#define DSI_FIFO_STATUS_DLN1_HS_FIFO_UNDERFLOW			0x00800000
#define DSI_FIFO_STATUS_DLN2_HS_FIFO_EMPTY			0x01000000
#define DSI_FIFO_STATUS_DLN2_HS_FIFO_FULL			0x02000000
#define DSI_FIFO_STATUS_DLN2_HS_FIFO_OVERFLOW			0x04000000
#define DSI_FIFO_STATUS_DLN2_HS_FIFO_UNDERFLOW			0x08000000
#define DSI_FIFO_STATUS_DLN3_HS_FIFO_EMPTY			0x10000000
#define DSI_FIFO_STATUS_DLN3_HS_FIFO_FULL			0x20000000
#define DSI_FIFO_STATUS_DLN3_HS_FIFO_OVERFLOW			0x40000000
#define DSI_FIFO_STATUS_DLN3_HS_FIFO_UNDERFLOW			0x80000000

#define REG_DSI_VID_CFG0					0x0000000c
#define DSI_VID_CFG0_VIRT_CHANNEL__MASK				0x00000003
#define DSI_VID_CFG0_VIRT_CHANNEL__SHIFT			0
static inline uint32_t DSI_VID_CFG0_VIRT_CHANNEL(uint32_t val)
{
	return ((val) << DSI_VID_CFG0_VIRT_CHANNEL__SHIFT) & DSI_VID_CFG0_VIRT_CHANNEL__MASK;
}
#define DSI_VID_CFG0_DST_FORMAT__MASK				0x00000030
#define DSI_VID_CFG0_DST_FORMAT__SHIFT				4
static inline uint32_t DSI_VID_CFG0_DST_FORMAT(enum dsi_vid_dst_format val)
{
	return ((val) << DSI_VID_CFG0_DST_FORMAT__SHIFT) & DSI_VID_CFG0_DST_FORMAT__MASK;
}
#define DSI_VID_CFG0_TRAFFIC_MODE__MASK				0x00000300
#define DSI_VID_CFG0_TRAFFIC_MODE__SHIFT			8
static inline uint32_t DSI_VID_CFG0_TRAFFIC_MODE(enum dsi_traffic_mode val)
{
	return ((val) << DSI_VID_CFG0_TRAFFIC_MODE__SHIFT) & DSI_VID_CFG0_TRAFFIC_MODE__MASK;
}
#define DSI_VID_CFG0_BLLP_POWER_STOP				0x00001000
#define DSI_VID_CFG0_EOF_BLLP_POWER_STOP			0x00008000
#define DSI_VID_CFG0_HSA_POWER_STOP				0x00010000
#define DSI_VID_CFG0_HBP_POWER_STOP				0x00100000
#define DSI_VID_CFG0_HFP_POWER_STOP				0x01000000
#define DSI_VID_CFG0_PULSE_MODE_HSA_HE				0x10000000

#define REG_DSI_VID_CFG1					0x0000001c
#define DSI_VID_CFG1_R_SEL					0x00000001
#define DSI_VID_CFG1_G_SEL					0x00000010
#define DSI_VID_CFG1_B_SEL					0x00000100
#define DSI_VID_CFG1_RGB_SWAP__MASK				0x00007000
#define DSI_VID_CFG1_RGB_SWAP__SHIFT				12
static inline uint32_t DSI_VID_CFG1_RGB_SWAP(enum dsi_rgb_swap val)
{
	return ((val) << DSI_VID_CFG1_RGB_SWAP__SHIFT) & DSI_VID_CFG1_RGB_SWAP__MASK;
}

#define REG_DSI_ACTIVE_H					0x00000020
#define DSI_ACTIVE_H_START__MASK				0x00000fff
#define DSI_ACTIVE_H_START__SHIFT				0
static inline uint32_t DSI_ACTIVE_H_START(uint32_t val)
{
	return ((val) << DSI_ACTIVE_H_START__SHIFT) & DSI_ACTIVE_H_START__MASK;
}
#define DSI_ACTIVE_H_END__MASK					0x0fff0000
#define DSI_ACTIVE_H_END__SHIFT					16
static inline uint32_t DSI_ACTIVE_H_END(uint32_t val)
{
	return ((val) << DSI_ACTIVE_H_END__SHIFT) & DSI_ACTIVE_H_END__MASK;
}

#define REG_DSI_ACTIVE_V					0x00000024
#define DSI_ACTIVE_V_START__MASK				0x00000fff
#define DSI_ACTIVE_V_START__SHIFT				0
static inline uint32_t DSI_ACTIVE_V_START(uint32_t val)
{
	return ((val) << DSI_ACTIVE_V_START__SHIFT) & DSI_ACTIVE_V_START__MASK;
}
#define DSI_ACTIVE_V_END__MASK					0x0fff0000
#define DSI_ACTIVE_V_END__SHIFT					16
static inline uint32_t DSI_ACTIVE_V_END(uint32_t val)
{
	return ((val) << DSI_ACTIVE_V_END__SHIFT) & DSI_ACTIVE_V_END__MASK;
}

#define REG_DSI_TOTAL						0x00000028
#define DSI_TOTAL_H_TOTAL__MASK					0x00000fff
#define DSI_TOTAL_H_TOTAL__SHIFT				0
static inline uint32_t DSI_TOTAL_H_TOTAL(uint32_t val)
{
	return ((val) << DSI_TOTAL_H_TOTAL__SHIFT) & DSI_TOTAL_H_TOTAL__MASK;
}
#define DSI_TOTAL_V_TOTAL__MASK					0x0fff0000
#define DSI_TOTAL_V_TOTAL__SHIFT				16
static inline uint32_t DSI_TOTAL_V_TOTAL(uint32_t val)
{
	return ((val) << DSI_TOTAL_V_TOTAL__SHIFT) & DSI_TOTAL_V_TOTAL__MASK;
}

#define REG_DSI_ACTIVE_HSYNC					0x0000002c
#define DSI_ACTIVE_HSYNC_START__MASK				0x00000fff
#define DSI_ACTIVE_HSYNC_START__SHIFT				0
static inline uint32_t DSI_ACTIVE_HSYNC_START(uint32_t val)
{
	return ((val) << DSI_ACTIVE_HSYNC_START__SHIFT) & DSI_ACTIVE_HSYNC_START__MASK;
}
#define DSI_ACTIVE_HSYNC_END__MASK				0x0fff0000
#define DSI_ACTIVE_HSYNC_END__SHIFT				16
static inline uint32_t DSI_ACTIVE_HSYNC_END(uint32_t val)
{
	return ((val) << DSI_ACTIVE_HSYNC_END__SHIFT) & DSI_ACTIVE_HSYNC_END__MASK;
}

#define REG_DSI_ACTIVE_VSYNC_HPOS				0x00000030
#define DSI_ACTIVE_VSYNC_HPOS_START__MASK			0x00000fff
#define DSI_ACTIVE_VSYNC_HPOS_START__SHIFT			0
static inline uint32_t DSI_ACTIVE_VSYNC_HPOS_START(uint32_t val)
{
	return ((val) << DSI_ACTIVE_VSYNC_HPOS_START__SHIFT) & DSI_ACTIVE_VSYNC_HPOS_START__MASK;
}
#define DSI_ACTIVE_VSYNC_HPOS_END__MASK				0x0fff0000
#define DSI_ACTIVE_VSYNC_HPOS_END__SHIFT			16
static inline uint32_t DSI_ACTIVE_VSYNC_HPOS_END(uint32_t val)
{
	return ((val) << DSI_ACTIVE_VSYNC_HPOS_END__SHIFT) & DSI_ACTIVE_VSYNC_HPOS_END__MASK;
}

#define REG_DSI_ACTIVE_VSYNC_VPOS				0x00000034
#define DSI_ACTIVE_VSYNC_VPOS_START__MASK			0x00000fff
#define DSI_ACTIVE_VSYNC_VPOS_START__SHIFT			0
static inline uint32_t DSI_ACTIVE_VSYNC_VPOS_START(uint32_t val)
{
	return ((val) << DSI_ACTIVE_VSYNC_VPOS_START__SHIFT) & DSI_ACTIVE_VSYNC_VPOS_START__MASK;
}
#define DSI_ACTIVE_VSYNC_VPOS_END__MASK				0x0fff0000
#define DSI_ACTIVE_VSYNC_VPOS_END__SHIFT			16
static inline uint32_t DSI_ACTIVE_VSYNC_VPOS_END(uint32_t val)
{
	return ((val) << DSI_ACTIVE_VSYNC_VPOS_END__SHIFT) & DSI_ACTIVE_VSYNC_VPOS_END__MASK;
}

#define REG_DSI_CMD_DMA_CTRL					0x00000038
#define DSI_CMD_DMA_CTRL_BROADCAST_EN				0x80000000
#define DSI_CMD_DMA_CTRL_FROM_FRAME_BUFFER			0x10000000
#define DSI_CMD_DMA_CTRL_LOW_POWER				0x04000000

#define REG_DSI_CMD_CFG0					0x0000003c
#define DSI_CMD_CFG0_DST_FORMAT__MASK				0x0000000f
#define DSI_CMD_CFG0_DST_FORMAT__SHIFT				0
static inline uint32_t DSI_CMD_CFG0_DST_FORMAT(enum dsi_cmd_dst_format val)
{
	return ((val) << DSI_CMD_CFG0_DST_FORMAT__SHIFT) & DSI_CMD_CFG0_DST_FORMAT__MASK;
}
#define DSI_CMD_CFG0_R_SEL					0x00000010
#define DSI_CMD_CFG0_G_SEL					0x00000100
#define DSI_CMD_CFG0_B_SEL					0x00001000
#define DSI_CMD_CFG0_INTERLEAVE_MAX__MASK			0x00f00000
#define DSI_CMD_CFG0_INTERLEAVE_MAX__SHIFT			20
static inline uint32_t DSI_CMD_CFG0_INTERLEAVE_MAX(uint32_t val)
{
	return ((val) << DSI_CMD_CFG0_INTERLEAVE_MAX__SHIFT) & DSI_CMD_CFG0_INTERLEAVE_MAX__MASK;
}
#define DSI_CMD_CFG0_RGB_SWAP__MASK				0x00070000
#define DSI_CMD_CFG0_RGB_SWAP__SHIFT				16
static inline uint32_t DSI_CMD_CFG0_RGB_SWAP(enum dsi_rgb_swap val)
{
	return ((val) << DSI_CMD_CFG0_RGB_SWAP__SHIFT) & DSI_CMD_CFG0_RGB_SWAP__MASK;
}

#define REG_DSI_CMD_CFG1					0x00000040
#define DSI_CMD_CFG1_WR_MEM_START__MASK				0x000000ff
#define DSI_CMD_CFG1_WR_MEM_START__SHIFT			0
static inline uint32_t DSI_CMD_CFG1_WR_MEM_START(uint32_t val)
{
	return ((val) << DSI_CMD_CFG1_WR_MEM_START__SHIFT) & DSI_CMD_CFG1_WR_MEM_START__MASK;
}
#define DSI_CMD_CFG1_WR_MEM_CONTINUE__MASK			0x0000ff00
#define DSI_CMD_CFG1_WR_MEM_CONTINUE__SHIFT			8
static inline uint32_t DSI_CMD_CFG1_WR_MEM_CONTINUE(uint32_t val)
{
	return ((val) << DSI_CMD_CFG1_WR_MEM_CONTINUE__SHIFT) & DSI_CMD_CFG1_WR_MEM_CONTINUE__MASK;
}
#define DSI_CMD_CFG1_INSERT_DCS_COMMAND				0x00010000

#define REG_DSI_DMA_BASE					0x00000044

#define REG_DSI_DMA_LEN						0x00000048

#define REG_DSI_CMD_MDP_STREAM0_CTRL				0x00000054
#define DSI_CMD_MDP_STREAM0_CTRL_DATA_TYPE__MASK		0x0000003f
#define DSI_CMD_MDP_STREAM0_CTRL_DATA_TYPE__SHIFT		0
static inline uint32_t DSI_CMD_MDP_STREAM0_CTRL_DATA_TYPE(uint32_t val)
<<<<<<< HEAD
{
	return ((val) << DSI_CMD_MDP_STREAM0_CTRL_DATA_TYPE__SHIFT) & DSI_CMD_MDP_STREAM0_CTRL_DATA_TYPE__MASK;
}
#define DSI_CMD_MDP_STREAM0_CTRL_VIRTUAL_CHANNEL__MASK		0x00000300
#define DSI_CMD_MDP_STREAM0_CTRL_VIRTUAL_CHANNEL__SHIFT		8
static inline uint32_t DSI_CMD_MDP_STREAM0_CTRL_VIRTUAL_CHANNEL(uint32_t val)
{
	return ((val) << DSI_CMD_MDP_STREAM0_CTRL_VIRTUAL_CHANNEL__SHIFT) & DSI_CMD_MDP_STREAM0_CTRL_VIRTUAL_CHANNEL__MASK;
}
#define DSI_CMD_MDP_STREAM0_CTRL_WORD_COUNT__MASK		0xffff0000
#define DSI_CMD_MDP_STREAM0_CTRL_WORD_COUNT__SHIFT		16
static inline uint32_t DSI_CMD_MDP_STREAM0_CTRL_WORD_COUNT(uint32_t val)
{
	return ((val) << DSI_CMD_MDP_STREAM0_CTRL_WORD_COUNT__SHIFT) & DSI_CMD_MDP_STREAM0_CTRL_WORD_COUNT__MASK;
}

#define REG_DSI_CMD_MDP_STREAM0_TOTAL				0x00000058
#define DSI_CMD_MDP_STREAM0_TOTAL_H_TOTAL__MASK			0x00000fff
#define DSI_CMD_MDP_STREAM0_TOTAL_H_TOTAL__SHIFT		0
static inline uint32_t DSI_CMD_MDP_STREAM0_TOTAL_H_TOTAL(uint32_t val)
{
	return ((val) << DSI_CMD_MDP_STREAM0_TOTAL_H_TOTAL__SHIFT) & DSI_CMD_MDP_STREAM0_TOTAL_H_TOTAL__MASK;
}
#define DSI_CMD_MDP_STREAM0_TOTAL_V_TOTAL__MASK			0x0fff0000
#define DSI_CMD_MDP_STREAM0_TOTAL_V_TOTAL__SHIFT		16
static inline uint32_t DSI_CMD_MDP_STREAM0_TOTAL_V_TOTAL(uint32_t val)
{
	return ((val) << DSI_CMD_MDP_STREAM0_TOTAL_V_TOTAL__SHIFT) & DSI_CMD_MDP_STREAM0_TOTAL_V_TOTAL__MASK;
}

#define REG_DSI_CMD_MDP_STREAM1_CTRL				0x0000005c
#define DSI_CMD_MDP_STREAM1_CTRL_DATA_TYPE__MASK		0x0000003f
#define DSI_CMD_MDP_STREAM1_CTRL_DATA_TYPE__SHIFT		0
static inline uint32_t DSI_CMD_MDP_STREAM1_CTRL_DATA_TYPE(uint32_t val)
{
	return ((val) << DSI_CMD_MDP_STREAM1_CTRL_DATA_TYPE__SHIFT) & DSI_CMD_MDP_STREAM1_CTRL_DATA_TYPE__MASK;
}
#define DSI_CMD_MDP_STREAM1_CTRL_VIRTUAL_CHANNEL__MASK		0x00000300
#define DSI_CMD_MDP_STREAM1_CTRL_VIRTUAL_CHANNEL__SHIFT		8
static inline uint32_t DSI_CMD_MDP_STREAM1_CTRL_VIRTUAL_CHANNEL(uint32_t val)
{
	return ((val) << DSI_CMD_MDP_STREAM1_CTRL_VIRTUAL_CHANNEL__SHIFT) & DSI_CMD_MDP_STREAM1_CTRL_VIRTUAL_CHANNEL__MASK;
}
#define DSI_CMD_MDP_STREAM1_CTRL_WORD_COUNT__MASK		0xffff0000
#define DSI_CMD_MDP_STREAM1_CTRL_WORD_COUNT__SHIFT		16
static inline uint32_t DSI_CMD_MDP_STREAM1_CTRL_WORD_COUNT(uint32_t val)
{
	return ((val) << DSI_CMD_MDP_STREAM1_CTRL_WORD_COUNT__SHIFT) & DSI_CMD_MDP_STREAM1_CTRL_WORD_COUNT__MASK;
}

#define REG_DSI_CMD_MDP_STREAM1_TOTAL				0x00000060
#define DSI_CMD_MDP_STREAM1_TOTAL_H_TOTAL__MASK			0x0000ffff
#define DSI_CMD_MDP_STREAM1_TOTAL_H_TOTAL__SHIFT		0
static inline uint32_t DSI_CMD_MDP_STREAM1_TOTAL_H_TOTAL(uint32_t val)
{
	return ((val) << DSI_CMD_MDP_STREAM1_TOTAL_H_TOTAL__SHIFT) & DSI_CMD_MDP_STREAM1_TOTAL_H_TOTAL__MASK;
}
#define DSI_CMD_MDP_STREAM1_TOTAL_V_TOTAL__MASK			0xffff0000
#define DSI_CMD_MDP_STREAM1_TOTAL_V_TOTAL__SHIFT		16
static inline uint32_t DSI_CMD_MDP_STREAM1_TOTAL_V_TOTAL(uint32_t val)
{
=======
{
	return ((val) << DSI_CMD_MDP_STREAM0_CTRL_DATA_TYPE__SHIFT) & DSI_CMD_MDP_STREAM0_CTRL_DATA_TYPE__MASK;
}
#define DSI_CMD_MDP_STREAM0_CTRL_VIRTUAL_CHANNEL__MASK		0x00000300
#define DSI_CMD_MDP_STREAM0_CTRL_VIRTUAL_CHANNEL__SHIFT		8
static inline uint32_t DSI_CMD_MDP_STREAM0_CTRL_VIRTUAL_CHANNEL(uint32_t val)
{
	return ((val) << DSI_CMD_MDP_STREAM0_CTRL_VIRTUAL_CHANNEL__SHIFT) & DSI_CMD_MDP_STREAM0_CTRL_VIRTUAL_CHANNEL__MASK;
}
#define DSI_CMD_MDP_STREAM0_CTRL_WORD_COUNT__MASK		0xffff0000
#define DSI_CMD_MDP_STREAM0_CTRL_WORD_COUNT__SHIFT		16
static inline uint32_t DSI_CMD_MDP_STREAM0_CTRL_WORD_COUNT(uint32_t val)
{
	return ((val) << DSI_CMD_MDP_STREAM0_CTRL_WORD_COUNT__SHIFT) & DSI_CMD_MDP_STREAM0_CTRL_WORD_COUNT__MASK;
}

#define REG_DSI_CMD_MDP_STREAM0_TOTAL				0x00000058
#define DSI_CMD_MDP_STREAM0_TOTAL_H_TOTAL__MASK			0x00000fff
#define DSI_CMD_MDP_STREAM0_TOTAL_H_TOTAL__SHIFT		0
static inline uint32_t DSI_CMD_MDP_STREAM0_TOTAL_H_TOTAL(uint32_t val)
{
	return ((val) << DSI_CMD_MDP_STREAM0_TOTAL_H_TOTAL__SHIFT) & DSI_CMD_MDP_STREAM0_TOTAL_H_TOTAL__MASK;
}
#define DSI_CMD_MDP_STREAM0_TOTAL_V_TOTAL__MASK			0x0fff0000
#define DSI_CMD_MDP_STREAM0_TOTAL_V_TOTAL__SHIFT		16
static inline uint32_t DSI_CMD_MDP_STREAM0_TOTAL_V_TOTAL(uint32_t val)
{
	return ((val) << DSI_CMD_MDP_STREAM0_TOTAL_V_TOTAL__SHIFT) & DSI_CMD_MDP_STREAM0_TOTAL_V_TOTAL__MASK;
}

#define REG_DSI_CMD_MDP_STREAM1_CTRL				0x0000005c
#define DSI_CMD_MDP_STREAM1_CTRL_DATA_TYPE__MASK		0x0000003f
#define DSI_CMD_MDP_STREAM1_CTRL_DATA_TYPE__SHIFT		0
static inline uint32_t DSI_CMD_MDP_STREAM1_CTRL_DATA_TYPE(uint32_t val)
{
	return ((val) << DSI_CMD_MDP_STREAM1_CTRL_DATA_TYPE__SHIFT) & DSI_CMD_MDP_STREAM1_CTRL_DATA_TYPE__MASK;
}
#define DSI_CMD_MDP_STREAM1_CTRL_VIRTUAL_CHANNEL__MASK		0x00000300
#define DSI_CMD_MDP_STREAM1_CTRL_VIRTUAL_CHANNEL__SHIFT		8
static inline uint32_t DSI_CMD_MDP_STREAM1_CTRL_VIRTUAL_CHANNEL(uint32_t val)
{
	return ((val) << DSI_CMD_MDP_STREAM1_CTRL_VIRTUAL_CHANNEL__SHIFT) & DSI_CMD_MDP_STREAM1_CTRL_VIRTUAL_CHANNEL__MASK;
}
#define DSI_CMD_MDP_STREAM1_CTRL_WORD_COUNT__MASK		0xffff0000
#define DSI_CMD_MDP_STREAM1_CTRL_WORD_COUNT__SHIFT		16
static inline uint32_t DSI_CMD_MDP_STREAM1_CTRL_WORD_COUNT(uint32_t val)
{
	return ((val) << DSI_CMD_MDP_STREAM1_CTRL_WORD_COUNT__SHIFT) & DSI_CMD_MDP_STREAM1_CTRL_WORD_COUNT__MASK;
}

#define REG_DSI_CMD_MDP_STREAM1_TOTAL				0x00000060
#define DSI_CMD_MDP_STREAM1_TOTAL_H_TOTAL__MASK			0x0000ffff
#define DSI_CMD_MDP_STREAM1_TOTAL_H_TOTAL__SHIFT		0
static inline uint32_t DSI_CMD_MDP_STREAM1_TOTAL_H_TOTAL(uint32_t val)
{
	return ((val) << DSI_CMD_MDP_STREAM1_TOTAL_H_TOTAL__SHIFT) & DSI_CMD_MDP_STREAM1_TOTAL_H_TOTAL__MASK;
}
#define DSI_CMD_MDP_STREAM1_TOTAL_V_TOTAL__MASK			0xffff0000
#define DSI_CMD_MDP_STREAM1_TOTAL_V_TOTAL__SHIFT		16
static inline uint32_t DSI_CMD_MDP_STREAM1_TOTAL_V_TOTAL(uint32_t val)
{
>>>>>>> 7d2a07b7
	return ((val) << DSI_CMD_MDP_STREAM1_TOTAL_V_TOTAL__SHIFT) & DSI_CMD_MDP_STREAM1_TOTAL_V_TOTAL__MASK;
}

#define REG_DSI_ACK_ERR_STATUS					0x00000064

static inline uint32_t REG_DSI_RDBK(uint32_t i0) { return 0x00000068 + 0x4*i0; }

static inline uint32_t REG_DSI_RDBK_DATA(uint32_t i0) { return 0x00000068 + 0x4*i0; }

#define REG_DSI_TRIG_CTRL					0x00000080
#define DSI_TRIG_CTRL_DMA_TRIGGER__MASK				0x00000007
#define DSI_TRIG_CTRL_DMA_TRIGGER__SHIFT			0
static inline uint32_t DSI_TRIG_CTRL_DMA_TRIGGER(enum dsi_cmd_trigger val)
{
	return ((val) << DSI_TRIG_CTRL_DMA_TRIGGER__SHIFT) & DSI_TRIG_CTRL_DMA_TRIGGER__MASK;
}
#define DSI_TRIG_CTRL_MDP_TRIGGER__MASK				0x00000070
#define DSI_TRIG_CTRL_MDP_TRIGGER__SHIFT			4
static inline uint32_t DSI_TRIG_CTRL_MDP_TRIGGER(enum dsi_cmd_trigger val)
{
	return ((val) << DSI_TRIG_CTRL_MDP_TRIGGER__SHIFT) & DSI_TRIG_CTRL_MDP_TRIGGER__MASK;
}
#define DSI_TRIG_CTRL_STREAM__MASK				0x00000300
#define DSI_TRIG_CTRL_STREAM__SHIFT				8
static inline uint32_t DSI_TRIG_CTRL_STREAM(uint32_t val)
{
	return ((val) << DSI_TRIG_CTRL_STREAM__SHIFT) & DSI_TRIG_CTRL_STREAM__MASK;
}
#define DSI_TRIG_CTRL_BLOCK_DMA_WITHIN_FRAME			0x00001000
#define DSI_TRIG_CTRL_TE					0x80000000

#define REG_DSI_TRIG_DMA					0x0000008c

#define REG_DSI_DLN0_PHY_ERR					0x000000b0
#define DSI_DLN0_PHY_ERR_DLN0_ERR_ESC				0x00000001
#define DSI_DLN0_PHY_ERR_DLN0_ERR_SYNC_ESC			0x00000010
#define DSI_DLN0_PHY_ERR_DLN0_ERR_CONTROL			0x00000100
#define DSI_DLN0_PHY_ERR_DLN0_ERR_CONTENTION_LP0		0x00001000
#define DSI_DLN0_PHY_ERR_DLN0_ERR_CONTENTION_LP1		0x00010000

#define REG_DSI_LP_TIMER_CTRL					0x000000b4
#define DSI_LP_TIMER_CTRL_LP_RX_TO__MASK			0x0000ffff
#define DSI_LP_TIMER_CTRL_LP_RX_TO__SHIFT			0
static inline uint32_t DSI_LP_TIMER_CTRL_LP_RX_TO(uint32_t val)
{
	return ((val) << DSI_LP_TIMER_CTRL_LP_RX_TO__SHIFT) & DSI_LP_TIMER_CTRL_LP_RX_TO__MASK;
}
#define DSI_LP_TIMER_CTRL_BTA_TO__MASK				0xffff0000
#define DSI_LP_TIMER_CTRL_BTA_TO__SHIFT				16
static inline uint32_t DSI_LP_TIMER_CTRL_BTA_TO(uint32_t val)
{
	return ((val) << DSI_LP_TIMER_CTRL_BTA_TO__SHIFT) & DSI_LP_TIMER_CTRL_BTA_TO__MASK;
}

#define REG_DSI_HS_TIMER_CTRL					0x000000b8
#define DSI_HS_TIMER_CTRL_HS_TX_TO__MASK			0x0000ffff
#define DSI_HS_TIMER_CTRL_HS_TX_TO__SHIFT			0
static inline uint32_t DSI_HS_TIMER_CTRL_HS_TX_TO(uint32_t val)
{
	return ((val) << DSI_HS_TIMER_CTRL_HS_TX_TO__SHIFT) & DSI_HS_TIMER_CTRL_HS_TX_TO__MASK;
}
#define DSI_HS_TIMER_CTRL_TIMER_RESOLUTION__MASK		0x000f0000
#define DSI_HS_TIMER_CTRL_TIMER_RESOLUTION__SHIFT		16
static inline uint32_t DSI_HS_TIMER_CTRL_TIMER_RESOLUTION(uint32_t val)
{
	return ((val) << DSI_HS_TIMER_CTRL_TIMER_RESOLUTION__SHIFT) & DSI_HS_TIMER_CTRL_TIMER_RESOLUTION__MASK;
}
#define DSI_HS_TIMER_CTRL_HS_TX_TO_STOP_EN			0x10000000

#define REG_DSI_TIMEOUT_STATUS					0x000000bc

#define REG_DSI_CLKOUT_TIMING_CTRL				0x000000c0
#define DSI_CLKOUT_TIMING_CTRL_T_CLK_PRE__MASK			0x0000003f
#define DSI_CLKOUT_TIMING_CTRL_T_CLK_PRE__SHIFT			0
static inline uint32_t DSI_CLKOUT_TIMING_CTRL_T_CLK_PRE(uint32_t val)
{
	return ((val) << DSI_CLKOUT_TIMING_CTRL_T_CLK_PRE__SHIFT) & DSI_CLKOUT_TIMING_CTRL_T_CLK_PRE__MASK;
}
#define DSI_CLKOUT_TIMING_CTRL_T_CLK_POST__MASK			0x00003f00
#define DSI_CLKOUT_TIMING_CTRL_T_CLK_POST__SHIFT		8
static inline uint32_t DSI_CLKOUT_TIMING_CTRL_T_CLK_POST(uint32_t val)
{
	return ((val) << DSI_CLKOUT_TIMING_CTRL_T_CLK_POST__SHIFT) & DSI_CLKOUT_TIMING_CTRL_T_CLK_POST__MASK;
}

#define REG_DSI_EOT_PACKET_CTRL					0x000000c8
#define DSI_EOT_PACKET_CTRL_TX_EOT_APPEND			0x00000001
#define DSI_EOT_PACKET_CTRL_RX_EOT_IGNORE			0x00000010

#define REG_DSI_LANE_STATUS					0x000000a4
#define DSI_LANE_STATUS_DLN0_STOPSTATE				0x00000001
#define DSI_LANE_STATUS_DLN1_STOPSTATE				0x00000002
#define DSI_LANE_STATUS_DLN2_STOPSTATE				0x00000004
#define DSI_LANE_STATUS_DLN3_STOPSTATE				0x00000008
#define DSI_LANE_STATUS_CLKLN_STOPSTATE				0x00000010
#define DSI_LANE_STATUS_DLN0_ULPS_ACTIVE_NOT			0x00000100
#define DSI_LANE_STATUS_DLN1_ULPS_ACTIVE_NOT			0x00000200
#define DSI_LANE_STATUS_DLN2_ULPS_ACTIVE_NOT			0x00000400
#define DSI_LANE_STATUS_DLN3_ULPS_ACTIVE_NOT			0x00000800
#define DSI_LANE_STATUS_CLKLN_ULPS_ACTIVE_NOT			0x00001000
#define DSI_LANE_STATUS_DLN0_DIRECTION				0x00010000

#define REG_DSI_LANE_CTRL					0x000000a8
#define DSI_LANE_CTRL_CLKLN_HS_FORCE_REQUEST			0x10000000

#define REG_DSI_LANE_SWAP_CTRL					0x000000ac
#define DSI_LANE_SWAP_CTRL_DLN_SWAP_SEL__MASK			0x00000007
#define DSI_LANE_SWAP_CTRL_DLN_SWAP_SEL__SHIFT			0
static inline uint32_t DSI_LANE_SWAP_CTRL_DLN_SWAP_SEL(enum dsi_lane_swap val)
{
	return ((val) << DSI_LANE_SWAP_CTRL_DLN_SWAP_SEL__SHIFT) & DSI_LANE_SWAP_CTRL_DLN_SWAP_SEL__MASK;
}

#define REG_DSI_ERR_INT_MASK0					0x00000108

#define REG_DSI_INTR_CTRL					0x0000010c

#define REG_DSI_RESET						0x00000114

#define REG_DSI_CLK_CTRL					0x00000118
#define DSI_CLK_CTRL_AHBS_HCLK_ON				0x00000001
#define DSI_CLK_CTRL_AHBM_SCLK_ON				0x00000002
#define DSI_CLK_CTRL_PCLK_ON					0x00000004
#define DSI_CLK_CTRL_DSICLK_ON					0x00000008
#define DSI_CLK_CTRL_BYTECLK_ON					0x00000010
#define DSI_CLK_CTRL_ESCCLK_ON					0x00000020
#define DSI_CLK_CTRL_FORCE_ON_DYN_AHBM_HCLK			0x00000200

#define REG_DSI_CLK_STATUS					0x0000011c
#define DSI_CLK_STATUS_DSI_AON_AHBM_HCLK_ACTIVE			0x00000001
#define DSI_CLK_STATUS_DSI_DYN_AHBM_HCLK_ACTIVE			0x00000002
#define DSI_CLK_STATUS_DSI_AON_AHBS_HCLK_ACTIVE			0x00000004
#define DSI_CLK_STATUS_DSI_DYN_AHBS_HCLK_ACTIVE			0x00000008
#define DSI_CLK_STATUS_DSI_AON_DSICLK_ACTIVE			0x00000010
#define DSI_CLK_STATUS_DSI_DYN_DSICLK_ACTIVE			0x00000020
#define DSI_CLK_STATUS_DSI_AON_BYTECLK_ACTIVE			0x00000040
#define DSI_CLK_STATUS_DSI_DYN_BYTECLK_ACTIVE			0x00000080
#define DSI_CLK_STATUS_DSI_AON_ESCCLK_ACTIVE			0x00000100
#define DSI_CLK_STATUS_DSI_AON_PCLK_ACTIVE			0x00000200
#define DSI_CLK_STATUS_DSI_DYN_PCLK_ACTIVE			0x00000400
#define DSI_CLK_STATUS_DSI_DYN_CMD_PCLK_ACTIVE			0x00001000
#define DSI_CLK_STATUS_DSI_CMD_PCLK_ACTIVE			0x00002000
#define DSI_CLK_STATUS_DSI_VID_PCLK_ACTIVE			0x00004000
#define DSI_CLK_STATUS_DSI_CAM_BIST_PCLK_ACT			0x00008000
#define DSI_CLK_STATUS_PLL_UNLOCKED				0x00010000

#define REG_DSI_PHY_RESET					0x00000128
#define DSI_PHY_RESET_RESET					0x00000001

#define REG_DSI_T_CLK_PRE_EXTEND				0x0000017c
#define DSI_T_CLK_PRE_EXTEND_INC_BY_2_BYTECLK			0x00000001

#define REG_DSI_CMD_MODE_MDP_CTRL2				0x000001b4
#define DSI_CMD_MODE_MDP_CTRL2_DST_FORMAT2__MASK		0x0000000f
#define DSI_CMD_MODE_MDP_CTRL2_DST_FORMAT2__SHIFT		0
static inline uint32_t DSI_CMD_MODE_MDP_CTRL2_DST_FORMAT2(enum dsi_cmd_dst_format val)
<<<<<<< HEAD
{
	return ((val) << DSI_CMD_MODE_MDP_CTRL2_DST_FORMAT2__SHIFT) & DSI_CMD_MODE_MDP_CTRL2_DST_FORMAT2__MASK;
}
#define DSI_CMD_MODE_MDP_CTRL2_R_SEL				0x00000010
#define DSI_CMD_MODE_MDP_CTRL2_G_SEL				0x00000020
#define DSI_CMD_MODE_MDP_CTRL2_B_SEL				0x00000040
#define DSI_CMD_MODE_MDP_CTRL2_BYTE_MSB_LSB_FLIP		0x00000080
#define DSI_CMD_MODE_MDP_CTRL2_RGB_SWAP__MASK			0x00000700
#define DSI_CMD_MODE_MDP_CTRL2_RGB_SWAP__SHIFT			8
static inline uint32_t DSI_CMD_MODE_MDP_CTRL2_RGB_SWAP(enum dsi_rgb_swap val)
{
	return ((val) << DSI_CMD_MODE_MDP_CTRL2_RGB_SWAP__SHIFT) & DSI_CMD_MODE_MDP_CTRL2_RGB_SWAP__MASK;
}
#define DSI_CMD_MODE_MDP_CTRL2_INPUT_RGB_SWAP__MASK		0x00007000
#define DSI_CMD_MODE_MDP_CTRL2_INPUT_RGB_SWAP__SHIFT		12
static inline uint32_t DSI_CMD_MODE_MDP_CTRL2_INPUT_RGB_SWAP(enum dsi_rgb_swap val)
{
	return ((val) << DSI_CMD_MODE_MDP_CTRL2_INPUT_RGB_SWAP__SHIFT) & DSI_CMD_MODE_MDP_CTRL2_INPUT_RGB_SWAP__MASK;
}
#define DSI_CMD_MODE_MDP_CTRL2_BURST_MODE			0x00010000

#define REG_DSI_CMD_MODE_MDP_STREAM2_CTRL			0x000001b8
#define DSI_CMD_MODE_MDP_STREAM2_CTRL_DATA_TYPE__MASK		0x0000003f
#define DSI_CMD_MODE_MDP_STREAM2_CTRL_DATA_TYPE__SHIFT		0
static inline uint32_t DSI_CMD_MODE_MDP_STREAM2_CTRL_DATA_TYPE(uint32_t val)
{
	return ((val) << DSI_CMD_MODE_MDP_STREAM2_CTRL_DATA_TYPE__SHIFT) & DSI_CMD_MODE_MDP_STREAM2_CTRL_DATA_TYPE__MASK;
}
#define DSI_CMD_MODE_MDP_STREAM2_CTRL_VIRTUAL_CHANNEL__MASK	0x00000300
#define DSI_CMD_MODE_MDP_STREAM2_CTRL_VIRTUAL_CHANNEL__SHIFT	8
static inline uint32_t DSI_CMD_MODE_MDP_STREAM2_CTRL_VIRTUAL_CHANNEL(uint32_t val)
{
	return ((val) << DSI_CMD_MODE_MDP_STREAM2_CTRL_VIRTUAL_CHANNEL__SHIFT) & DSI_CMD_MODE_MDP_STREAM2_CTRL_VIRTUAL_CHANNEL__MASK;
}
#define DSI_CMD_MODE_MDP_STREAM2_CTRL_WORD_COUNT__MASK		0xffff0000
#define DSI_CMD_MODE_MDP_STREAM2_CTRL_WORD_COUNT__SHIFT		16
static inline uint32_t DSI_CMD_MODE_MDP_STREAM2_CTRL_WORD_COUNT(uint32_t val)
{
	return ((val) << DSI_CMD_MODE_MDP_STREAM2_CTRL_WORD_COUNT__SHIFT) & DSI_CMD_MODE_MDP_STREAM2_CTRL_WORD_COUNT__MASK;
}

#define REG_DSI_RDBK_DATA_CTRL					0x000001d0
#define DSI_RDBK_DATA_CTRL_COUNT__MASK				0x00ff0000
#define DSI_RDBK_DATA_CTRL_COUNT__SHIFT				16
static inline uint32_t DSI_RDBK_DATA_CTRL_COUNT(uint32_t val)
{
	return ((val) << DSI_RDBK_DATA_CTRL_COUNT__SHIFT) & DSI_RDBK_DATA_CTRL_COUNT__MASK;
}
#define DSI_RDBK_DATA_CTRL_CLR					0x00000001

#define REG_DSI_VERSION						0x000001f0
#define DSI_VERSION_MAJOR__MASK					0xff000000
#define DSI_VERSION_MAJOR__SHIFT				24
static inline uint32_t DSI_VERSION_MAJOR(uint32_t val)
{
	return ((val) << DSI_VERSION_MAJOR__SHIFT) & DSI_VERSION_MAJOR__MASK;
}

#define REG_DSI_PHY_PLL_CTRL_0					0x00000200
#define DSI_PHY_PLL_CTRL_0_ENABLE				0x00000001

#define REG_DSI_PHY_PLL_CTRL_1					0x00000204

#define REG_DSI_PHY_PLL_CTRL_2					0x00000208

#define REG_DSI_PHY_PLL_CTRL_3					0x0000020c

#define REG_DSI_PHY_PLL_CTRL_4					0x00000210

#define REG_DSI_PHY_PLL_CTRL_5					0x00000214

#define REG_DSI_PHY_PLL_CTRL_6					0x00000218

#define REG_DSI_PHY_PLL_CTRL_7					0x0000021c

#define REG_DSI_PHY_PLL_CTRL_8					0x00000220

#define REG_DSI_PHY_PLL_CTRL_9					0x00000224

#define REG_DSI_PHY_PLL_CTRL_10					0x00000228

#define REG_DSI_PHY_PLL_CTRL_11					0x0000022c

#define REG_DSI_PHY_PLL_CTRL_12					0x00000230

#define REG_DSI_PHY_PLL_CTRL_13					0x00000234

#define REG_DSI_PHY_PLL_CTRL_14					0x00000238

#define REG_DSI_PHY_PLL_CTRL_15					0x0000023c

#define REG_DSI_PHY_PLL_CTRL_16					0x00000240

#define REG_DSI_PHY_PLL_CTRL_17					0x00000244

#define REG_DSI_PHY_PLL_CTRL_18					0x00000248

#define REG_DSI_PHY_PLL_CTRL_19					0x0000024c

#define REG_DSI_PHY_PLL_CTRL_20					0x00000250

#define REG_DSI_PHY_PLL_STATUS					0x00000280
#define DSI_PHY_PLL_STATUS_PLL_BUSY				0x00000001

#define REG_DSI_8x60_PHY_TPA_CTRL_1				0x00000258

#define REG_DSI_8x60_PHY_TPA_CTRL_2				0x0000025c

#define REG_DSI_8x60_PHY_TIMING_CTRL_0				0x00000260

#define REG_DSI_8x60_PHY_TIMING_CTRL_1				0x00000264

#define REG_DSI_8x60_PHY_TIMING_CTRL_2				0x00000268

#define REG_DSI_8x60_PHY_TIMING_CTRL_3				0x0000026c

#define REG_DSI_8x60_PHY_TIMING_CTRL_4				0x00000270

#define REG_DSI_8x60_PHY_TIMING_CTRL_5				0x00000274

#define REG_DSI_8x60_PHY_TIMING_CTRL_6				0x00000278

#define REG_DSI_8x60_PHY_TIMING_CTRL_7				0x0000027c

#define REG_DSI_8x60_PHY_TIMING_CTRL_8				0x00000280

#define REG_DSI_8x60_PHY_TIMING_CTRL_9				0x00000284

#define REG_DSI_8x60_PHY_TIMING_CTRL_10				0x00000288

#define REG_DSI_8x60_PHY_TIMING_CTRL_11				0x0000028c

#define REG_DSI_8x60_PHY_CTRL_0					0x00000290

#define REG_DSI_8x60_PHY_CTRL_1					0x00000294

#define REG_DSI_8x60_PHY_CTRL_2					0x00000298

#define REG_DSI_8x60_PHY_CTRL_3					0x0000029c

#define REG_DSI_8x60_PHY_STRENGTH_0				0x000002a0

#define REG_DSI_8x60_PHY_STRENGTH_1				0x000002a4

#define REG_DSI_8x60_PHY_STRENGTH_2				0x000002a8

#define REG_DSI_8x60_PHY_STRENGTH_3				0x000002ac

#define REG_DSI_8x60_PHY_REGULATOR_CTRL_0			0x000002cc

#define REG_DSI_8x60_PHY_REGULATOR_CTRL_1			0x000002d0

#define REG_DSI_8x60_PHY_REGULATOR_CTRL_2			0x000002d4

#define REG_DSI_8x60_PHY_REGULATOR_CTRL_3			0x000002d8

#define REG_DSI_8x60_PHY_REGULATOR_CTRL_4			0x000002dc

#define REG_DSI_8x60_PHY_CAL_HW_TRIGGER				0x000000f0

#define REG_DSI_8x60_PHY_CAL_CTRL				0x000000f4

#define REG_DSI_8x60_PHY_CAL_STATUS				0x000000fc
#define DSI_8x60_PHY_CAL_STATUS_CAL_BUSY			0x10000000

static inline uint32_t REG_DSI_28nm_8960_PHY_LN(uint32_t i0) { return 0x00000000 + 0x40*i0; }

static inline uint32_t REG_DSI_28nm_8960_PHY_LN_CFG_0(uint32_t i0) { return 0x00000000 + 0x40*i0; }

static inline uint32_t REG_DSI_28nm_8960_PHY_LN_CFG_1(uint32_t i0) { return 0x00000004 + 0x40*i0; }

static inline uint32_t REG_DSI_28nm_8960_PHY_LN_CFG_2(uint32_t i0) { return 0x00000008 + 0x40*i0; }

static inline uint32_t REG_DSI_28nm_8960_PHY_LN_TEST_DATAPATH(uint32_t i0) { return 0x0000000c + 0x40*i0; }

static inline uint32_t REG_DSI_28nm_8960_PHY_LN_TEST_STR_0(uint32_t i0) { return 0x00000014 + 0x40*i0; }

static inline uint32_t REG_DSI_28nm_8960_PHY_LN_TEST_STR_1(uint32_t i0) { return 0x00000018 + 0x40*i0; }

#define REG_DSI_28nm_8960_PHY_LNCK_CFG_0			0x00000100

#define REG_DSI_28nm_8960_PHY_LNCK_CFG_1			0x00000104

#define REG_DSI_28nm_8960_PHY_LNCK_CFG_2			0x00000108

#define REG_DSI_28nm_8960_PHY_LNCK_TEST_DATAPATH		0x0000010c

#define REG_DSI_28nm_8960_PHY_LNCK_TEST_STR0			0x00000114

#define REG_DSI_28nm_8960_PHY_LNCK_TEST_STR1			0x00000118

#define REG_DSI_28nm_8960_PHY_TIMING_CTRL_0			0x00000140
#define DSI_28nm_8960_PHY_TIMING_CTRL_0_CLK_ZERO__MASK		0x000000ff
#define DSI_28nm_8960_PHY_TIMING_CTRL_0_CLK_ZERO__SHIFT		0
static inline uint32_t DSI_28nm_8960_PHY_TIMING_CTRL_0_CLK_ZERO(uint32_t val)
{
	return ((val) << DSI_28nm_8960_PHY_TIMING_CTRL_0_CLK_ZERO__SHIFT) & DSI_28nm_8960_PHY_TIMING_CTRL_0_CLK_ZERO__MASK;
}

#define REG_DSI_28nm_8960_PHY_TIMING_CTRL_1			0x00000144
#define DSI_28nm_8960_PHY_TIMING_CTRL_1_CLK_TRAIL__MASK		0x000000ff
#define DSI_28nm_8960_PHY_TIMING_CTRL_1_CLK_TRAIL__SHIFT	0
static inline uint32_t DSI_28nm_8960_PHY_TIMING_CTRL_1_CLK_TRAIL(uint32_t val)
{
	return ((val) << DSI_28nm_8960_PHY_TIMING_CTRL_1_CLK_TRAIL__SHIFT) & DSI_28nm_8960_PHY_TIMING_CTRL_1_CLK_TRAIL__MASK;
}

#define REG_DSI_28nm_8960_PHY_TIMING_CTRL_2			0x00000148
#define DSI_28nm_8960_PHY_TIMING_CTRL_2_CLK_PREPARE__MASK	0x000000ff
#define DSI_28nm_8960_PHY_TIMING_CTRL_2_CLK_PREPARE__SHIFT	0
static inline uint32_t DSI_28nm_8960_PHY_TIMING_CTRL_2_CLK_PREPARE(uint32_t val)
{
	return ((val) << DSI_28nm_8960_PHY_TIMING_CTRL_2_CLK_PREPARE__SHIFT) & DSI_28nm_8960_PHY_TIMING_CTRL_2_CLK_PREPARE__MASK;
}

#define REG_DSI_28nm_8960_PHY_TIMING_CTRL_3			0x0000014c

#define REG_DSI_28nm_8960_PHY_TIMING_CTRL_4			0x00000150
#define DSI_28nm_8960_PHY_TIMING_CTRL_4_HS_EXIT__MASK		0x000000ff
#define DSI_28nm_8960_PHY_TIMING_CTRL_4_HS_EXIT__SHIFT		0
static inline uint32_t DSI_28nm_8960_PHY_TIMING_CTRL_4_HS_EXIT(uint32_t val)
{
	return ((val) << DSI_28nm_8960_PHY_TIMING_CTRL_4_HS_EXIT__SHIFT) & DSI_28nm_8960_PHY_TIMING_CTRL_4_HS_EXIT__MASK;
}

#define REG_DSI_28nm_8960_PHY_TIMING_CTRL_5			0x00000154
#define DSI_28nm_8960_PHY_TIMING_CTRL_5_HS_ZERO__MASK		0x000000ff
#define DSI_28nm_8960_PHY_TIMING_CTRL_5_HS_ZERO__SHIFT		0
static inline uint32_t DSI_28nm_8960_PHY_TIMING_CTRL_5_HS_ZERO(uint32_t val)
{
	return ((val) << DSI_28nm_8960_PHY_TIMING_CTRL_5_HS_ZERO__SHIFT) & DSI_28nm_8960_PHY_TIMING_CTRL_5_HS_ZERO__MASK;
}

#define REG_DSI_28nm_8960_PHY_TIMING_CTRL_6			0x00000158
#define DSI_28nm_8960_PHY_TIMING_CTRL_6_HS_PREPARE__MASK	0x000000ff
#define DSI_28nm_8960_PHY_TIMING_CTRL_6_HS_PREPARE__SHIFT	0
static inline uint32_t DSI_28nm_8960_PHY_TIMING_CTRL_6_HS_PREPARE(uint32_t val)
{
	return ((val) << DSI_28nm_8960_PHY_TIMING_CTRL_6_HS_PREPARE__SHIFT) & DSI_28nm_8960_PHY_TIMING_CTRL_6_HS_PREPARE__MASK;
}

#define REG_DSI_28nm_8960_PHY_TIMING_CTRL_7			0x0000015c
#define DSI_28nm_8960_PHY_TIMING_CTRL_7_HS_TRAIL__MASK		0x000000ff
#define DSI_28nm_8960_PHY_TIMING_CTRL_7_HS_TRAIL__SHIFT		0
static inline uint32_t DSI_28nm_8960_PHY_TIMING_CTRL_7_HS_TRAIL(uint32_t val)
{
	return ((val) << DSI_28nm_8960_PHY_TIMING_CTRL_7_HS_TRAIL__SHIFT) & DSI_28nm_8960_PHY_TIMING_CTRL_7_HS_TRAIL__MASK;
}

#define REG_DSI_28nm_8960_PHY_TIMING_CTRL_8			0x00000160
#define DSI_28nm_8960_PHY_TIMING_CTRL_8_HS_RQST__MASK		0x000000ff
#define DSI_28nm_8960_PHY_TIMING_CTRL_8_HS_RQST__SHIFT		0
static inline uint32_t DSI_28nm_8960_PHY_TIMING_CTRL_8_HS_RQST(uint32_t val)
=======
>>>>>>> 7d2a07b7
{
	return ((val) << DSI_CMD_MODE_MDP_CTRL2_DST_FORMAT2__SHIFT) & DSI_CMD_MODE_MDP_CTRL2_DST_FORMAT2__MASK;
}
#define DSI_CMD_MODE_MDP_CTRL2_R_SEL				0x00000010
#define DSI_CMD_MODE_MDP_CTRL2_G_SEL				0x00000020
#define DSI_CMD_MODE_MDP_CTRL2_B_SEL				0x00000040
#define DSI_CMD_MODE_MDP_CTRL2_BYTE_MSB_LSB_FLIP		0x00000080
#define DSI_CMD_MODE_MDP_CTRL2_RGB_SWAP__MASK			0x00000700
#define DSI_CMD_MODE_MDP_CTRL2_RGB_SWAP__SHIFT			8
static inline uint32_t DSI_CMD_MODE_MDP_CTRL2_RGB_SWAP(enum dsi_rgb_swap val)
{
	return ((val) << DSI_CMD_MODE_MDP_CTRL2_RGB_SWAP__SHIFT) & DSI_CMD_MODE_MDP_CTRL2_RGB_SWAP__MASK;
}
#define DSI_CMD_MODE_MDP_CTRL2_INPUT_RGB_SWAP__MASK		0x00007000
#define DSI_CMD_MODE_MDP_CTRL2_INPUT_RGB_SWAP__SHIFT		12
static inline uint32_t DSI_CMD_MODE_MDP_CTRL2_INPUT_RGB_SWAP(enum dsi_rgb_swap val)
{
	return ((val) << DSI_CMD_MODE_MDP_CTRL2_INPUT_RGB_SWAP__SHIFT) & DSI_CMD_MODE_MDP_CTRL2_INPUT_RGB_SWAP__MASK;
}
#define DSI_CMD_MODE_MDP_CTRL2_BURST_MODE			0x00010000

#define REG_DSI_CMD_MODE_MDP_STREAM2_CTRL			0x000001b8
#define DSI_CMD_MODE_MDP_STREAM2_CTRL_DATA_TYPE__MASK		0x0000003f
#define DSI_CMD_MODE_MDP_STREAM2_CTRL_DATA_TYPE__SHIFT		0
static inline uint32_t DSI_CMD_MODE_MDP_STREAM2_CTRL_DATA_TYPE(uint32_t val)
{
	return ((val) << DSI_CMD_MODE_MDP_STREAM2_CTRL_DATA_TYPE__SHIFT) & DSI_CMD_MODE_MDP_STREAM2_CTRL_DATA_TYPE__MASK;
}
#define DSI_CMD_MODE_MDP_STREAM2_CTRL_VIRTUAL_CHANNEL__MASK	0x00000300
#define DSI_CMD_MODE_MDP_STREAM2_CTRL_VIRTUAL_CHANNEL__SHIFT	8
static inline uint32_t DSI_CMD_MODE_MDP_STREAM2_CTRL_VIRTUAL_CHANNEL(uint32_t val)
{
	return ((val) << DSI_CMD_MODE_MDP_STREAM2_CTRL_VIRTUAL_CHANNEL__SHIFT) & DSI_CMD_MODE_MDP_STREAM2_CTRL_VIRTUAL_CHANNEL__MASK;
}
#define DSI_CMD_MODE_MDP_STREAM2_CTRL_WORD_COUNT__MASK		0xffff0000
#define DSI_CMD_MODE_MDP_STREAM2_CTRL_WORD_COUNT__SHIFT		16
static inline uint32_t DSI_CMD_MODE_MDP_STREAM2_CTRL_WORD_COUNT(uint32_t val)
{
	return ((val) << DSI_CMD_MODE_MDP_STREAM2_CTRL_WORD_COUNT__SHIFT) & DSI_CMD_MODE_MDP_STREAM2_CTRL_WORD_COUNT__MASK;
}

#define REG_DSI_RDBK_DATA_CTRL					0x000001d0
#define DSI_RDBK_DATA_CTRL_COUNT__MASK				0x00ff0000
#define DSI_RDBK_DATA_CTRL_COUNT__SHIFT				16
static inline uint32_t DSI_RDBK_DATA_CTRL_COUNT(uint32_t val)
{
	return ((val) << DSI_RDBK_DATA_CTRL_COUNT__SHIFT) & DSI_RDBK_DATA_CTRL_COUNT__MASK;
}
#define DSI_RDBK_DATA_CTRL_CLR					0x00000001

#define REG_DSI_VERSION						0x000001f0
#define DSI_VERSION_MAJOR__MASK					0xff000000
#define DSI_VERSION_MAJOR__SHIFT				24
static inline uint32_t DSI_VERSION_MAJOR(uint32_t val)
{
	return ((val) << DSI_VERSION_MAJOR__SHIFT) & DSI_VERSION_MAJOR__MASK;
}

#define REG_DSI_CPHY_MODE_CTRL					0x000002d4


#endif /* DSI_XML */<|MERGE_RESOLUTION|>--- conflicted
+++ resolved
@@ -8,21 +8,6 @@
 git clone https://github.com/freedreno/envytools.git
 
 The rules-ng-ng source files this header was generated from are:
-<<<<<<< HEAD
-- /home/robclark/src/envytools/rnndb/msm.xml                 (    676 bytes, from 2020-07-23 21:58:14)
-- /home/robclark/src/envytools/rnndb/freedreno_copyright.xml (   1572 bytes, from 2020-07-23 21:58:14)
-- /home/robclark/src/envytools/rnndb/mdp/mdp4.xml            (  20915 bytes, from 2020-07-23 21:58:14)
-- /home/robclark/src/envytools/rnndb/mdp/mdp_common.xml      (   2849 bytes, from 2020-07-23 21:58:14)
-- /home/robclark/src/envytools/rnndb/mdp/mdp5.xml            (  37411 bytes, from 2020-07-23 21:58:14)
-- /home/robclark/src/envytools/rnndb/dsi/dsi.xml             (  42301 bytes, from 2020-07-23 21:58:14)
-- /home/robclark/src/envytools/rnndb/dsi/sfpb.xml            (    602 bytes, from 2020-07-23 21:58:14)
-- /home/robclark/src/envytools/rnndb/dsi/mmss_cc.xml         (   1686 bytes, from 2020-07-23 21:58:14)
-- /home/robclark/src/envytools/rnndb/hdmi/qfprom.xml         (    600 bytes, from 2020-07-23 21:58:14)
-- /home/robclark/src/envytools/rnndb/hdmi/hdmi.xml           (  41874 bytes, from 2020-07-23 21:58:14)
-- /home/robclark/src/envytools/rnndb/edp/edp.xml             (  10416 bytes, from 2020-07-23 21:58:14)
-
-Copyright (C) 2013-2020 by the following authors:
-=======
 - /home/robclark/src/mesa/mesa/src/freedreno/registers/msm.xml                   (    981 bytes, from 2021-06-05 21:37:42)
 - /home/robclark/src/mesa/mesa/src/freedreno/registers/freedreno_copyright.xml   (   1572 bytes, from 2021-02-18 16:45:44)
 - /home/robclark/src/mesa/mesa/src/freedreno/registers/mdp/mdp4.xml              (  20912 bytes, from 2021-02-18 16:45:44)
@@ -44,7 +29,6 @@
 - /home/robclark/src/mesa/mesa/src/freedreno/registers/edp/edp.xml               (  10416 bytes, from 2021-02-18 16:45:44)
 
 Copyright (C) 2013-2021 by the following authors:
->>>>>>> 7d2a07b7
 - Rob Clark <robdclark@gmail.com> (robclark)
 - Ilia Mirkin <imirkin@alum.mit.edu> (imirkin)
 
@@ -370,7 +354,6 @@
 #define DSI_CMD_MDP_STREAM0_CTRL_DATA_TYPE__MASK		0x0000003f
 #define DSI_CMD_MDP_STREAM0_CTRL_DATA_TYPE__SHIFT		0
 static inline uint32_t DSI_CMD_MDP_STREAM0_CTRL_DATA_TYPE(uint32_t val)
-<<<<<<< HEAD
 {
 	return ((val) << DSI_CMD_MDP_STREAM0_CTRL_DATA_TYPE__SHIFT) & DSI_CMD_MDP_STREAM0_CTRL_DATA_TYPE__MASK;
 }
@@ -432,69 +415,6 @@
 #define DSI_CMD_MDP_STREAM1_TOTAL_V_TOTAL__SHIFT		16
 static inline uint32_t DSI_CMD_MDP_STREAM1_TOTAL_V_TOTAL(uint32_t val)
 {
-=======
-{
-	return ((val) << DSI_CMD_MDP_STREAM0_CTRL_DATA_TYPE__SHIFT) & DSI_CMD_MDP_STREAM0_CTRL_DATA_TYPE__MASK;
-}
-#define DSI_CMD_MDP_STREAM0_CTRL_VIRTUAL_CHANNEL__MASK		0x00000300
-#define DSI_CMD_MDP_STREAM0_CTRL_VIRTUAL_CHANNEL__SHIFT		8
-static inline uint32_t DSI_CMD_MDP_STREAM0_CTRL_VIRTUAL_CHANNEL(uint32_t val)
-{
-	return ((val) << DSI_CMD_MDP_STREAM0_CTRL_VIRTUAL_CHANNEL__SHIFT) & DSI_CMD_MDP_STREAM0_CTRL_VIRTUAL_CHANNEL__MASK;
-}
-#define DSI_CMD_MDP_STREAM0_CTRL_WORD_COUNT__MASK		0xffff0000
-#define DSI_CMD_MDP_STREAM0_CTRL_WORD_COUNT__SHIFT		16
-static inline uint32_t DSI_CMD_MDP_STREAM0_CTRL_WORD_COUNT(uint32_t val)
-{
-	return ((val) << DSI_CMD_MDP_STREAM0_CTRL_WORD_COUNT__SHIFT) & DSI_CMD_MDP_STREAM0_CTRL_WORD_COUNT__MASK;
-}
-
-#define REG_DSI_CMD_MDP_STREAM0_TOTAL				0x00000058
-#define DSI_CMD_MDP_STREAM0_TOTAL_H_TOTAL__MASK			0x00000fff
-#define DSI_CMD_MDP_STREAM0_TOTAL_H_TOTAL__SHIFT		0
-static inline uint32_t DSI_CMD_MDP_STREAM0_TOTAL_H_TOTAL(uint32_t val)
-{
-	return ((val) << DSI_CMD_MDP_STREAM0_TOTAL_H_TOTAL__SHIFT) & DSI_CMD_MDP_STREAM0_TOTAL_H_TOTAL__MASK;
-}
-#define DSI_CMD_MDP_STREAM0_TOTAL_V_TOTAL__MASK			0x0fff0000
-#define DSI_CMD_MDP_STREAM0_TOTAL_V_TOTAL__SHIFT		16
-static inline uint32_t DSI_CMD_MDP_STREAM0_TOTAL_V_TOTAL(uint32_t val)
-{
-	return ((val) << DSI_CMD_MDP_STREAM0_TOTAL_V_TOTAL__SHIFT) & DSI_CMD_MDP_STREAM0_TOTAL_V_TOTAL__MASK;
-}
-
-#define REG_DSI_CMD_MDP_STREAM1_CTRL				0x0000005c
-#define DSI_CMD_MDP_STREAM1_CTRL_DATA_TYPE__MASK		0x0000003f
-#define DSI_CMD_MDP_STREAM1_CTRL_DATA_TYPE__SHIFT		0
-static inline uint32_t DSI_CMD_MDP_STREAM1_CTRL_DATA_TYPE(uint32_t val)
-{
-	return ((val) << DSI_CMD_MDP_STREAM1_CTRL_DATA_TYPE__SHIFT) & DSI_CMD_MDP_STREAM1_CTRL_DATA_TYPE__MASK;
-}
-#define DSI_CMD_MDP_STREAM1_CTRL_VIRTUAL_CHANNEL__MASK		0x00000300
-#define DSI_CMD_MDP_STREAM1_CTRL_VIRTUAL_CHANNEL__SHIFT		8
-static inline uint32_t DSI_CMD_MDP_STREAM1_CTRL_VIRTUAL_CHANNEL(uint32_t val)
-{
-	return ((val) << DSI_CMD_MDP_STREAM1_CTRL_VIRTUAL_CHANNEL__SHIFT) & DSI_CMD_MDP_STREAM1_CTRL_VIRTUAL_CHANNEL__MASK;
-}
-#define DSI_CMD_MDP_STREAM1_CTRL_WORD_COUNT__MASK		0xffff0000
-#define DSI_CMD_MDP_STREAM1_CTRL_WORD_COUNT__SHIFT		16
-static inline uint32_t DSI_CMD_MDP_STREAM1_CTRL_WORD_COUNT(uint32_t val)
-{
-	return ((val) << DSI_CMD_MDP_STREAM1_CTRL_WORD_COUNT__SHIFT) & DSI_CMD_MDP_STREAM1_CTRL_WORD_COUNT__MASK;
-}
-
-#define REG_DSI_CMD_MDP_STREAM1_TOTAL				0x00000060
-#define DSI_CMD_MDP_STREAM1_TOTAL_H_TOTAL__MASK			0x0000ffff
-#define DSI_CMD_MDP_STREAM1_TOTAL_H_TOTAL__SHIFT		0
-static inline uint32_t DSI_CMD_MDP_STREAM1_TOTAL_H_TOTAL(uint32_t val)
-{
-	return ((val) << DSI_CMD_MDP_STREAM1_TOTAL_H_TOTAL__SHIFT) & DSI_CMD_MDP_STREAM1_TOTAL_H_TOTAL__MASK;
-}
-#define DSI_CMD_MDP_STREAM1_TOTAL_V_TOTAL__MASK			0xffff0000
-#define DSI_CMD_MDP_STREAM1_TOTAL_V_TOTAL__SHIFT		16
-static inline uint32_t DSI_CMD_MDP_STREAM1_TOTAL_V_TOTAL(uint32_t val)
-{
->>>>>>> 7d2a07b7
 	return ((val) << DSI_CMD_MDP_STREAM1_TOTAL_V_TOTAL__SHIFT) & DSI_CMD_MDP_STREAM1_TOTAL_V_TOTAL__MASK;
 }
 
@@ -651,7 +571,6 @@
 #define DSI_CMD_MODE_MDP_CTRL2_DST_FORMAT2__MASK		0x0000000f
 #define DSI_CMD_MODE_MDP_CTRL2_DST_FORMAT2__SHIFT		0
 static inline uint32_t DSI_CMD_MODE_MDP_CTRL2_DST_FORMAT2(enum dsi_cmd_dst_format val)
-<<<<<<< HEAD
 {
 	return ((val) << DSI_CMD_MODE_MDP_CTRL2_DST_FORMAT2__SHIFT) & DSI_CMD_MODE_MDP_CTRL2_DST_FORMAT2__MASK;
 }
@@ -710,261 +629,6 @@
 	return ((val) << DSI_VERSION_MAJOR__SHIFT) & DSI_VERSION_MAJOR__MASK;
 }
 
-#define REG_DSI_PHY_PLL_CTRL_0					0x00000200
-#define DSI_PHY_PLL_CTRL_0_ENABLE				0x00000001
-
-#define REG_DSI_PHY_PLL_CTRL_1					0x00000204
-
-#define REG_DSI_PHY_PLL_CTRL_2					0x00000208
-
-#define REG_DSI_PHY_PLL_CTRL_3					0x0000020c
-
-#define REG_DSI_PHY_PLL_CTRL_4					0x00000210
-
-#define REG_DSI_PHY_PLL_CTRL_5					0x00000214
-
-#define REG_DSI_PHY_PLL_CTRL_6					0x00000218
-
-#define REG_DSI_PHY_PLL_CTRL_7					0x0000021c
-
-#define REG_DSI_PHY_PLL_CTRL_8					0x00000220
-
-#define REG_DSI_PHY_PLL_CTRL_9					0x00000224
-
-#define REG_DSI_PHY_PLL_CTRL_10					0x00000228
-
-#define REG_DSI_PHY_PLL_CTRL_11					0x0000022c
-
-#define REG_DSI_PHY_PLL_CTRL_12					0x00000230
-
-#define REG_DSI_PHY_PLL_CTRL_13					0x00000234
-
-#define REG_DSI_PHY_PLL_CTRL_14					0x00000238
-
-#define REG_DSI_PHY_PLL_CTRL_15					0x0000023c
-
-#define REG_DSI_PHY_PLL_CTRL_16					0x00000240
-
-#define REG_DSI_PHY_PLL_CTRL_17					0x00000244
-
-#define REG_DSI_PHY_PLL_CTRL_18					0x00000248
-
-#define REG_DSI_PHY_PLL_CTRL_19					0x0000024c
-
-#define REG_DSI_PHY_PLL_CTRL_20					0x00000250
-
-#define REG_DSI_PHY_PLL_STATUS					0x00000280
-#define DSI_PHY_PLL_STATUS_PLL_BUSY				0x00000001
-
-#define REG_DSI_8x60_PHY_TPA_CTRL_1				0x00000258
-
-#define REG_DSI_8x60_PHY_TPA_CTRL_2				0x0000025c
-
-#define REG_DSI_8x60_PHY_TIMING_CTRL_0				0x00000260
-
-#define REG_DSI_8x60_PHY_TIMING_CTRL_1				0x00000264
-
-#define REG_DSI_8x60_PHY_TIMING_CTRL_2				0x00000268
-
-#define REG_DSI_8x60_PHY_TIMING_CTRL_3				0x0000026c
-
-#define REG_DSI_8x60_PHY_TIMING_CTRL_4				0x00000270
-
-#define REG_DSI_8x60_PHY_TIMING_CTRL_5				0x00000274
-
-#define REG_DSI_8x60_PHY_TIMING_CTRL_6				0x00000278
-
-#define REG_DSI_8x60_PHY_TIMING_CTRL_7				0x0000027c
-
-#define REG_DSI_8x60_PHY_TIMING_CTRL_8				0x00000280
-
-#define REG_DSI_8x60_PHY_TIMING_CTRL_9				0x00000284
-
-#define REG_DSI_8x60_PHY_TIMING_CTRL_10				0x00000288
-
-#define REG_DSI_8x60_PHY_TIMING_CTRL_11				0x0000028c
-
-#define REG_DSI_8x60_PHY_CTRL_0					0x00000290
-
-#define REG_DSI_8x60_PHY_CTRL_1					0x00000294
-
-#define REG_DSI_8x60_PHY_CTRL_2					0x00000298
-
-#define REG_DSI_8x60_PHY_CTRL_3					0x0000029c
-
-#define REG_DSI_8x60_PHY_STRENGTH_0				0x000002a0
-
-#define REG_DSI_8x60_PHY_STRENGTH_1				0x000002a4
-
-#define REG_DSI_8x60_PHY_STRENGTH_2				0x000002a8
-
-#define REG_DSI_8x60_PHY_STRENGTH_3				0x000002ac
-
-#define REG_DSI_8x60_PHY_REGULATOR_CTRL_0			0x000002cc
-
-#define REG_DSI_8x60_PHY_REGULATOR_CTRL_1			0x000002d0
-
-#define REG_DSI_8x60_PHY_REGULATOR_CTRL_2			0x000002d4
-
-#define REG_DSI_8x60_PHY_REGULATOR_CTRL_3			0x000002d8
-
-#define REG_DSI_8x60_PHY_REGULATOR_CTRL_4			0x000002dc
-
-#define REG_DSI_8x60_PHY_CAL_HW_TRIGGER				0x000000f0
-
-#define REG_DSI_8x60_PHY_CAL_CTRL				0x000000f4
-
-#define REG_DSI_8x60_PHY_CAL_STATUS				0x000000fc
-#define DSI_8x60_PHY_CAL_STATUS_CAL_BUSY			0x10000000
-
-static inline uint32_t REG_DSI_28nm_8960_PHY_LN(uint32_t i0) { return 0x00000000 + 0x40*i0; }
-
-static inline uint32_t REG_DSI_28nm_8960_PHY_LN_CFG_0(uint32_t i0) { return 0x00000000 + 0x40*i0; }
-
-static inline uint32_t REG_DSI_28nm_8960_PHY_LN_CFG_1(uint32_t i0) { return 0x00000004 + 0x40*i0; }
-
-static inline uint32_t REG_DSI_28nm_8960_PHY_LN_CFG_2(uint32_t i0) { return 0x00000008 + 0x40*i0; }
-
-static inline uint32_t REG_DSI_28nm_8960_PHY_LN_TEST_DATAPATH(uint32_t i0) { return 0x0000000c + 0x40*i0; }
-
-static inline uint32_t REG_DSI_28nm_8960_PHY_LN_TEST_STR_0(uint32_t i0) { return 0x00000014 + 0x40*i0; }
-
-static inline uint32_t REG_DSI_28nm_8960_PHY_LN_TEST_STR_1(uint32_t i0) { return 0x00000018 + 0x40*i0; }
-
-#define REG_DSI_28nm_8960_PHY_LNCK_CFG_0			0x00000100
-
-#define REG_DSI_28nm_8960_PHY_LNCK_CFG_1			0x00000104
-
-#define REG_DSI_28nm_8960_PHY_LNCK_CFG_2			0x00000108
-
-#define REG_DSI_28nm_8960_PHY_LNCK_TEST_DATAPATH		0x0000010c
-
-#define REG_DSI_28nm_8960_PHY_LNCK_TEST_STR0			0x00000114
-
-#define REG_DSI_28nm_8960_PHY_LNCK_TEST_STR1			0x00000118
-
-#define REG_DSI_28nm_8960_PHY_TIMING_CTRL_0			0x00000140
-#define DSI_28nm_8960_PHY_TIMING_CTRL_0_CLK_ZERO__MASK		0x000000ff
-#define DSI_28nm_8960_PHY_TIMING_CTRL_0_CLK_ZERO__SHIFT		0
-static inline uint32_t DSI_28nm_8960_PHY_TIMING_CTRL_0_CLK_ZERO(uint32_t val)
-{
-	return ((val) << DSI_28nm_8960_PHY_TIMING_CTRL_0_CLK_ZERO__SHIFT) & DSI_28nm_8960_PHY_TIMING_CTRL_0_CLK_ZERO__MASK;
-}
-
-#define REG_DSI_28nm_8960_PHY_TIMING_CTRL_1			0x00000144
-#define DSI_28nm_8960_PHY_TIMING_CTRL_1_CLK_TRAIL__MASK		0x000000ff
-#define DSI_28nm_8960_PHY_TIMING_CTRL_1_CLK_TRAIL__SHIFT	0
-static inline uint32_t DSI_28nm_8960_PHY_TIMING_CTRL_1_CLK_TRAIL(uint32_t val)
-{
-	return ((val) << DSI_28nm_8960_PHY_TIMING_CTRL_1_CLK_TRAIL__SHIFT) & DSI_28nm_8960_PHY_TIMING_CTRL_1_CLK_TRAIL__MASK;
-}
-
-#define REG_DSI_28nm_8960_PHY_TIMING_CTRL_2			0x00000148
-#define DSI_28nm_8960_PHY_TIMING_CTRL_2_CLK_PREPARE__MASK	0x000000ff
-#define DSI_28nm_8960_PHY_TIMING_CTRL_2_CLK_PREPARE__SHIFT	0
-static inline uint32_t DSI_28nm_8960_PHY_TIMING_CTRL_2_CLK_PREPARE(uint32_t val)
-{
-	return ((val) << DSI_28nm_8960_PHY_TIMING_CTRL_2_CLK_PREPARE__SHIFT) & DSI_28nm_8960_PHY_TIMING_CTRL_2_CLK_PREPARE__MASK;
-}
-
-#define REG_DSI_28nm_8960_PHY_TIMING_CTRL_3			0x0000014c
-
-#define REG_DSI_28nm_8960_PHY_TIMING_CTRL_4			0x00000150
-#define DSI_28nm_8960_PHY_TIMING_CTRL_4_HS_EXIT__MASK		0x000000ff
-#define DSI_28nm_8960_PHY_TIMING_CTRL_4_HS_EXIT__SHIFT		0
-static inline uint32_t DSI_28nm_8960_PHY_TIMING_CTRL_4_HS_EXIT(uint32_t val)
-{
-	return ((val) << DSI_28nm_8960_PHY_TIMING_CTRL_4_HS_EXIT__SHIFT) & DSI_28nm_8960_PHY_TIMING_CTRL_4_HS_EXIT__MASK;
-}
-
-#define REG_DSI_28nm_8960_PHY_TIMING_CTRL_5			0x00000154
-#define DSI_28nm_8960_PHY_TIMING_CTRL_5_HS_ZERO__MASK		0x000000ff
-#define DSI_28nm_8960_PHY_TIMING_CTRL_5_HS_ZERO__SHIFT		0
-static inline uint32_t DSI_28nm_8960_PHY_TIMING_CTRL_5_HS_ZERO(uint32_t val)
-{
-	return ((val) << DSI_28nm_8960_PHY_TIMING_CTRL_5_HS_ZERO__SHIFT) & DSI_28nm_8960_PHY_TIMING_CTRL_5_HS_ZERO__MASK;
-}
-
-#define REG_DSI_28nm_8960_PHY_TIMING_CTRL_6			0x00000158
-#define DSI_28nm_8960_PHY_TIMING_CTRL_6_HS_PREPARE__MASK	0x000000ff
-#define DSI_28nm_8960_PHY_TIMING_CTRL_6_HS_PREPARE__SHIFT	0
-static inline uint32_t DSI_28nm_8960_PHY_TIMING_CTRL_6_HS_PREPARE(uint32_t val)
-{
-	return ((val) << DSI_28nm_8960_PHY_TIMING_CTRL_6_HS_PREPARE__SHIFT) & DSI_28nm_8960_PHY_TIMING_CTRL_6_HS_PREPARE__MASK;
-}
-
-#define REG_DSI_28nm_8960_PHY_TIMING_CTRL_7			0x0000015c
-#define DSI_28nm_8960_PHY_TIMING_CTRL_7_HS_TRAIL__MASK		0x000000ff
-#define DSI_28nm_8960_PHY_TIMING_CTRL_7_HS_TRAIL__SHIFT		0
-static inline uint32_t DSI_28nm_8960_PHY_TIMING_CTRL_7_HS_TRAIL(uint32_t val)
-{
-	return ((val) << DSI_28nm_8960_PHY_TIMING_CTRL_7_HS_TRAIL__SHIFT) & DSI_28nm_8960_PHY_TIMING_CTRL_7_HS_TRAIL__MASK;
-}
-
-#define REG_DSI_28nm_8960_PHY_TIMING_CTRL_8			0x00000160
-#define DSI_28nm_8960_PHY_TIMING_CTRL_8_HS_RQST__MASK		0x000000ff
-#define DSI_28nm_8960_PHY_TIMING_CTRL_8_HS_RQST__SHIFT		0
-static inline uint32_t DSI_28nm_8960_PHY_TIMING_CTRL_8_HS_RQST(uint32_t val)
-=======
->>>>>>> 7d2a07b7
-{
-	return ((val) << DSI_CMD_MODE_MDP_CTRL2_DST_FORMAT2__SHIFT) & DSI_CMD_MODE_MDP_CTRL2_DST_FORMAT2__MASK;
-}
-#define DSI_CMD_MODE_MDP_CTRL2_R_SEL				0x00000010
-#define DSI_CMD_MODE_MDP_CTRL2_G_SEL				0x00000020
-#define DSI_CMD_MODE_MDP_CTRL2_B_SEL				0x00000040
-#define DSI_CMD_MODE_MDP_CTRL2_BYTE_MSB_LSB_FLIP		0x00000080
-#define DSI_CMD_MODE_MDP_CTRL2_RGB_SWAP__MASK			0x00000700
-#define DSI_CMD_MODE_MDP_CTRL2_RGB_SWAP__SHIFT			8
-static inline uint32_t DSI_CMD_MODE_MDP_CTRL2_RGB_SWAP(enum dsi_rgb_swap val)
-{
-	return ((val) << DSI_CMD_MODE_MDP_CTRL2_RGB_SWAP__SHIFT) & DSI_CMD_MODE_MDP_CTRL2_RGB_SWAP__MASK;
-}
-#define DSI_CMD_MODE_MDP_CTRL2_INPUT_RGB_SWAP__MASK		0x00007000
-#define DSI_CMD_MODE_MDP_CTRL2_INPUT_RGB_SWAP__SHIFT		12
-static inline uint32_t DSI_CMD_MODE_MDP_CTRL2_INPUT_RGB_SWAP(enum dsi_rgb_swap val)
-{
-	return ((val) << DSI_CMD_MODE_MDP_CTRL2_INPUT_RGB_SWAP__SHIFT) & DSI_CMD_MODE_MDP_CTRL2_INPUT_RGB_SWAP__MASK;
-}
-#define DSI_CMD_MODE_MDP_CTRL2_BURST_MODE			0x00010000
-
-#define REG_DSI_CMD_MODE_MDP_STREAM2_CTRL			0x000001b8
-#define DSI_CMD_MODE_MDP_STREAM2_CTRL_DATA_TYPE__MASK		0x0000003f
-#define DSI_CMD_MODE_MDP_STREAM2_CTRL_DATA_TYPE__SHIFT		0
-static inline uint32_t DSI_CMD_MODE_MDP_STREAM2_CTRL_DATA_TYPE(uint32_t val)
-{
-	return ((val) << DSI_CMD_MODE_MDP_STREAM2_CTRL_DATA_TYPE__SHIFT) & DSI_CMD_MODE_MDP_STREAM2_CTRL_DATA_TYPE__MASK;
-}
-#define DSI_CMD_MODE_MDP_STREAM2_CTRL_VIRTUAL_CHANNEL__MASK	0x00000300
-#define DSI_CMD_MODE_MDP_STREAM2_CTRL_VIRTUAL_CHANNEL__SHIFT	8
-static inline uint32_t DSI_CMD_MODE_MDP_STREAM2_CTRL_VIRTUAL_CHANNEL(uint32_t val)
-{
-	return ((val) << DSI_CMD_MODE_MDP_STREAM2_CTRL_VIRTUAL_CHANNEL__SHIFT) & DSI_CMD_MODE_MDP_STREAM2_CTRL_VIRTUAL_CHANNEL__MASK;
-}
-#define DSI_CMD_MODE_MDP_STREAM2_CTRL_WORD_COUNT__MASK		0xffff0000
-#define DSI_CMD_MODE_MDP_STREAM2_CTRL_WORD_COUNT__SHIFT		16
-static inline uint32_t DSI_CMD_MODE_MDP_STREAM2_CTRL_WORD_COUNT(uint32_t val)
-{
-	return ((val) << DSI_CMD_MODE_MDP_STREAM2_CTRL_WORD_COUNT__SHIFT) & DSI_CMD_MODE_MDP_STREAM2_CTRL_WORD_COUNT__MASK;
-}
-
-#define REG_DSI_RDBK_DATA_CTRL					0x000001d0
-#define DSI_RDBK_DATA_CTRL_COUNT__MASK				0x00ff0000
-#define DSI_RDBK_DATA_CTRL_COUNT__SHIFT				16
-static inline uint32_t DSI_RDBK_DATA_CTRL_COUNT(uint32_t val)
-{
-	return ((val) << DSI_RDBK_DATA_CTRL_COUNT__SHIFT) & DSI_RDBK_DATA_CTRL_COUNT__MASK;
-}
-#define DSI_RDBK_DATA_CTRL_CLR					0x00000001
-
-#define REG_DSI_VERSION						0x000001f0
-#define DSI_VERSION_MAJOR__MASK					0xff000000
-#define DSI_VERSION_MAJOR__SHIFT				24
-static inline uint32_t DSI_VERSION_MAJOR(uint32_t val)
-{
-	return ((val) << DSI_VERSION_MAJOR__SHIFT) & DSI_VERSION_MAJOR__MASK;
-}
-
 #define REG_DSI_CPHY_MODE_CTRL					0x000002d4
 
 
