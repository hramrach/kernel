--- conflicted
+++ resolved
@@ -132,24 +132,15 @@
 }
 EXPORT_SYMBOL(drm_dp_get_adjust_request_post_cursor);
 
-<<<<<<< HEAD
-void drm_dp_link_train_clock_recovery_delay(const u8 dpcd[DP_RECEIVER_CAP_SIZE])
-=======
 void drm_dp_link_train_clock_recovery_delay(const struct drm_dp_aux *aux,
 					    const u8 dpcd[DP_RECEIVER_CAP_SIZE])
->>>>>>> 7d2a07b7
 {
 	unsigned long rd_interval = dpcd[DP_TRAINING_AUX_RD_INTERVAL] &
 					 DP_TRAINING_AUX_RD_MASK;
 
 	if (rd_interval > 4)
-<<<<<<< HEAD
-		DRM_DEBUG_KMS("AUX interval %lu, out of range (max 4)\n",
-			      rd_interval);
-=======
 		drm_dbg_kms(aux->drm_dev, "%s: AUX interval %lu, out of range (max 4)\n",
 			    aux->name, rd_interval);
->>>>>>> 7d2a07b7
 
 	if (rd_interval == 0 || dpcd[DP_DPCD_REV] >= DP_DPCD_REV_14)
 		rd_interval = 100;
@@ -160,23 +151,12 @@
 }
 EXPORT_SYMBOL(drm_dp_link_train_clock_recovery_delay);
 
-<<<<<<< HEAD
-void drm_dp_link_train_channel_eq_delay(const u8 dpcd[DP_RECEIVER_CAP_SIZE])
-{
-	unsigned long rd_interval = dpcd[DP_TRAINING_AUX_RD_INTERVAL] &
-					 DP_TRAINING_AUX_RD_MASK;
-
-	if (rd_interval > 4)
-		DRM_DEBUG_KMS("AUX interval %lu, out of range (max 4)\n",
-			      rd_interval);
-=======
 static void __drm_dp_link_train_channel_eq_delay(const struct drm_dp_aux *aux,
 						 unsigned long rd_interval)
 {
 	if (rd_interval > 4)
 		drm_dbg_kms(aux->drm_dev, "%s: AUX interval %lu, out of range (max 4)\n",
 			    aux->name, rd_interval);
->>>>>>> 7d2a07b7
 
 	if (rd_interval == 0)
 		rd_interval = 400;
@@ -184,8 +164,6 @@
 		rd_interval *= 4 * USEC_PER_MSEC;
 
 	usleep_range(rd_interval, rd_interval * 2);
-<<<<<<< HEAD
-=======
 }
 
 void drm_dp_link_train_channel_eq_delay(const struct drm_dp_aux *aux,
@@ -194,7 +172,6 @@
 	__drm_dp_link_train_channel_eq_delay(aux,
 					     dpcd[DP_TRAINING_AUX_RD_INTERVAL] &
 					     DP_TRAINING_AUX_RD_MASK);
->>>>>>> 7d2a07b7
 }
 EXPORT_SYMBOL(drm_dp_link_train_channel_eq_delay);
 
@@ -310,13 +287,8 @@
 			err = ret;
 	}
 
-<<<<<<< HEAD
-	DRM_DEBUG_KMS("%s: Too many retries, giving up. First error: %d\n",
-		      aux->name, err);
-=======
 	drm_dbg_kms(aux->drm_dev, "%s: Too many retries, giving up. First error: %d\n",
 		    aux->name, err);
->>>>>>> 7d2a07b7
 	ret = err;
 
 unlock:
@@ -421,62 +393,6 @@
 EXPORT_SYMBOL(drm_dp_dpcd_read_link_status);
 
 /**
-<<<<<<< HEAD
- * drm_dp_send_real_edid_checksum() - send back real edid checksum value
- * @aux: DisplayPort AUX channel
- * @real_edid_checksum: real edid checksum for the last block
- *
- * Returns:
- * True on success
- */
-bool drm_dp_send_real_edid_checksum(struct drm_dp_aux *aux,
-				    u8 real_edid_checksum)
-{
-	u8 link_edid_read = 0, auto_test_req = 0, test_resp = 0;
-
-	if (drm_dp_dpcd_read(aux, DP_DEVICE_SERVICE_IRQ_VECTOR,
-			     &auto_test_req, 1) < 1) {
-		DRM_ERROR("%s: DPCD failed read at register 0x%x\n",
-			  aux->name, DP_DEVICE_SERVICE_IRQ_VECTOR);
-		return false;
-	}
-	auto_test_req &= DP_AUTOMATED_TEST_REQUEST;
-
-	if (drm_dp_dpcd_read(aux, DP_TEST_REQUEST, &link_edid_read, 1) < 1) {
-		DRM_ERROR("%s: DPCD failed read at register 0x%x\n",
-			  aux->name, DP_TEST_REQUEST);
-		return false;
-	}
-	link_edid_read &= DP_TEST_LINK_EDID_READ;
-
-	if (!auto_test_req || !link_edid_read) {
-		DRM_DEBUG_KMS("%s: Source DUT does not support TEST_EDID_READ\n",
-			      aux->name);
-		return false;
-	}
-
-	if (drm_dp_dpcd_write(aux, DP_DEVICE_SERVICE_IRQ_VECTOR,
-			      &auto_test_req, 1) < 1) {
-		DRM_ERROR("%s: DPCD failed write at register 0x%x\n",
-			  aux->name, DP_DEVICE_SERVICE_IRQ_VECTOR);
-		return false;
-	}
-
-	/* send back checksum for the last edid extension block data */
-	if (drm_dp_dpcd_write(aux, DP_TEST_EDID_CHECKSUM,
-			      &real_edid_checksum, 1) < 1) {
-		DRM_ERROR("%s: DPCD failed write at register 0x%x\n",
-			  aux->name, DP_TEST_EDID_CHECKSUM);
-		return false;
-	}
-
-	test_resp |= DP_TEST_EDID_CHECKSUM_WRITE;
-	if (drm_dp_dpcd_write(aux, DP_TEST_RESPONSE, &test_resp, 1) < 1) {
-		DRM_ERROR("%s: DPCD failed write at register 0x%x\n",
-			  aux->name, DP_TEST_RESPONSE);
-		return false;
-	}
-=======
  * drm_dp_dpcd_read_phy_link_status - get the link status information for a DP PHY
  * @aux: DisplayPort AUX channel
  * @dp_phy: the DP PHY to get the link status for
@@ -782,15 +698,10 @@
 		return -EIO;
 
 	drm_dbg_kms(aux->drm_dev, "%s: DPCD DFP: %*ph\n", aux->name, len, downstream_ports);
->>>>>>> 7d2a07b7
-
-	return true;
-}
-<<<<<<< HEAD
-EXPORT_SYMBOL(drm_dp_send_real_edid_checksum);
-=======
+
+	return 0;
+}
 EXPORT_SYMBOL(drm_dp_read_downstream_info);
->>>>>>> 7d2a07b7
 
 /**
  * drm_dp_downstream_max_dotclock() - extract downstream facing port max dot clock
@@ -978,11 +889,7 @@
 		default:
 			return 8;
 		}
-<<<<<<< HEAD
-		fallthrough;
-=======
 		break;
->>>>>>> 7d2a07b7
 	default:
 		return 8;
 	}
@@ -1507,19 +1414,11 @@
 			 * Avoid spamming the kernel log with timeout errors.
 			 */
 			if (ret == -ETIMEDOUT)
-<<<<<<< HEAD
-				DRM_DEBUG_KMS_RATELIMITED("%s: transaction timed out\n",
-							  aux->name);
-			else
-				DRM_DEBUG_KMS("%s: transaction failed: %d\n",
-					      aux->name, ret);
-=======
 				drm_dbg_kms_ratelimited(aux->drm_dev, "%s: transaction timed out\n",
 							aux->name);
 			else
 				drm_dbg_kms(aux->drm_dev, "%s: transaction failed: %d\n",
 					    aux->name, ret);
->>>>>>> 7d2a07b7
 			return ret;
 		}
 
@@ -1533,21 +1432,12 @@
 			break;
 
 		case DP_AUX_NATIVE_REPLY_NACK:
-<<<<<<< HEAD
-			DRM_DEBUG_KMS("%s: native nack (result=%d, size=%zu)\n",
-				      aux->name, ret, msg->size);
-			return -EREMOTEIO;
-
-		case DP_AUX_NATIVE_REPLY_DEFER:
-			DRM_DEBUG_KMS("%s: native defer\n", aux->name);
-=======
 			drm_dbg_kms(aux->drm_dev, "%s: native nack (result=%d, size=%zu)\n",
 				    aux->name, ret, msg->size);
 			return -EREMOTEIO;
 
 		case DP_AUX_NATIVE_REPLY_DEFER:
 			drm_dbg_kms(aux->drm_dev, "%s: native defer\n", aux->name);
->>>>>>> 7d2a07b7
 			/*
 			 * We could check for I2C bit rate capabilities and if
 			 * available adjust this interval. We could also be
@@ -1561,13 +1451,8 @@
 			continue;
 
 		default:
-<<<<<<< HEAD
-			DRM_ERROR("%s: invalid native reply %#04x\n",
-				  aux->name, msg->reply);
-=======
 			drm_err(aux->drm_dev, "%s: invalid native reply %#04x\n",
 				aux->name, msg->reply);
->>>>>>> 7d2a07b7
 			return -EREMOTEIO;
 		}
 
@@ -1582,22 +1467,13 @@
 			return ret;
 
 		case DP_AUX_I2C_REPLY_NACK:
-<<<<<<< HEAD
-			DRM_DEBUG_KMS("%s: I2C nack (result=%d, size=%zu)\n",
-				      aux->name, ret, msg->size);
-=======
 			drm_dbg_kms(aux->drm_dev, "%s: I2C nack (result=%d, size=%zu)\n",
 				    aux->name, ret, msg->size);
->>>>>>> 7d2a07b7
 			aux->i2c_nack_count++;
 			return -EREMOTEIO;
 
 		case DP_AUX_I2C_REPLY_DEFER:
-<<<<<<< HEAD
-			DRM_DEBUG_KMS("%s: I2C defer\n", aux->name);
-=======
 			drm_dbg_kms(aux->drm_dev, "%s: I2C defer\n", aux->name);
->>>>>>> 7d2a07b7
 			/* DP Compliance Test 4.2.2.5 Requirement:
 			 * Must have at least 7 retries for I2C defers on the
 			 * transaction to pass this test
@@ -1611,22 +1487,13 @@
 			continue;
 
 		default:
-<<<<<<< HEAD
-			DRM_ERROR("%s: invalid I2C reply %#04x\n",
-				  aux->name, msg->reply);
-=======
 			drm_err(aux->drm_dev, "%s: invalid I2C reply %#04x\n",
 				aux->name, msg->reply);
->>>>>>> 7d2a07b7
 			return -EREMOTEIO;
 		}
 	}
 
-<<<<<<< HEAD
-	DRM_DEBUG_KMS("%s: Too many retries, giving up\n", aux->name);
-=======
 	drm_dbg_kms(aux->drm_dev, "%s: Too many retries, giving up\n", aux->name);
->>>>>>> 7d2a07b7
 	return -EREMOTEIO;
 }
 
@@ -1655,14 +1522,9 @@
 			return err == 0 ? -EPROTO : err;
 
 		if (err < msg.size && err < ret) {
-<<<<<<< HEAD
-			DRM_DEBUG_KMS("%s: Partial I2C reply: requested %zu bytes got %d bytes\n",
-				      aux->name, msg.size, err);
-=======
 			drm_dbg_kms(aux->drm_dev,
 				    "%s: Partial I2C reply: requested %zu bytes got %d bytes\n",
 				    aux->name, msg.size, err);
->>>>>>> 7d2a07b7
 			ret = err;
 		}
 
@@ -1841,20 +1703,11 @@
 		}
 
 		if (ret == -EAGAIN) {
-<<<<<<< HEAD
-			DRM_DEBUG_KMS("%s: Get CRC failed after retrying: %d\n",
-				      aux->name, ret);
-			continue;
-		} else if (ret) {
-			DRM_DEBUG_KMS("%s: Failed to get a CRC: %d\n",
-				      aux->name, ret);
-=======
 			drm_dbg_kms(aux->drm_dev, "%s: Get CRC failed after retrying: %d\n",
 				    aux->name, ret);
 			continue;
 		} else if (ret) {
 			drm_dbg_kms(aux->drm_dev, "%s: Failed to get a CRC: %d\n", aux->name, ret);
->>>>>>> 7d2a07b7
 			continue;
 		}
 
@@ -1913,17 +1766,6 @@
  * drm_dp_aux_register() - initialise and register aux channel
  * @aux: DisplayPort AUX channel
  *
-<<<<<<< HEAD
- * Automatically calls drm_dp_aux_init() if this hasn't been done yet.
- * This should only be called when the underlying &struct drm_connector is
- * initialiazed already. Therefore the best place to call this is from
- * &drm_connector_funcs.late_register. Not that drivers which don't follow this
- * will Oops when CONFIG_DRM_DP_AUX_CHARDEV is enabled.
- *
- * Drivers which need to use the aux channel before that point (e.g. at driver
- * load time, before drm_dev_register() has been called) need to call
- * drm_dp_aux_init().
-=======
  * Automatically calls drm_dp_aux_init() if this hasn't been done yet. This
  * should only be called once the parent of @aux, &drm_dp_aux.dev, is
  * initialized. For devices which are grandparents of their AUX channels,
@@ -1944,7 +1786,6 @@
  * Drivers which need to use the aux channel before either of the two points
  * mentioned above need to call drm_dp_aux_init() in order to use the AUX
  * channel before registration.
->>>>>>> 7d2a07b7
  *
  * Returns 0 on success or a negative error code on failure.
  */
@@ -2144,86 +1985,6 @@
 #undef DEVICE_ID_ANY
 #undef DEVICE_ID
 
-struct edid_quirk {
-	u8 mfg_id[2];
-	u8 prod_id[2];
-	u32 quirks;
-};
-
-#define MFG(first, second) { (first), (second) }
-#define PROD_ID(first, second) { (first), (second) }
-
-/*
- * Some devices have unreliable OUIDs where they don't set the device ID
- * correctly, and as a result we need to use the EDID for finding additional
- * DP quirks in such cases.
- */
-static const struct edid_quirk edid_quirk_list[] = {
-	/* Optional 4K AMOLED panel in the ThinkPad X1 Extreme 2nd Generation
-	 * only supports DPCD backlight controls
-	 */
-	{ MFG(0x4c, 0x83), PROD_ID(0x41, 0x41), BIT(DP_QUIRK_FORCE_DPCD_BACKLIGHT) },
-	/*
-	 * Some Dell CML 2020 systems have panels support both AUX and PWM
-	 * backlight control, and some only support AUX backlight control. All
-	 * said panels start up in AUX mode by default, and we don't have any
-	 * support for disabling HDR mode on these panels which would be
-	 * required to switch to PWM backlight control mode (plus, I'm not
-	 * even sure we want PWM backlight controls over DPCD backlight
-	 * controls anyway...). Until we have a better way of detecting these,
-	 * force DPCD backlight mode on all of them.
-	 */
-	{ MFG(0x06, 0xaf), PROD_ID(0x9b, 0x32), BIT(DP_QUIRK_FORCE_DPCD_BACKLIGHT) },
-	{ MFG(0x06, 0xaf), PROD_ID(0xeb, 0x41), BIT(DP_QUIRK_FORCE_DPCD_BACKLIGHT) },
-	{ MFG(0x4d, 0x10), PROD_ID(0xc7, 0x14), BIT(DP_QUIRK_FORCE_DPCD_BACKLIGHT) },
-	{ MFG(0x4d, 0x10), PROD_ID(0xe6, 0x14), BIT(DP_QUIRK_FORCE_DPCD_BACKLIGHT) },
-	{ MFG(0x4c, 0x83), PROD_ID(0x47, 0x41), BIT(DP_QUIRK_FORCE_DPCD_BACKLIGHT) },
-};
-
-#undef MFG
-#undef PROD_ID
-
-/**
- * drm_dp_get_edid_quirks() - Check the EDID of a DP device to find additional
- * DP-specific quirks
- * @edid: The EDID to check
- *
- * While OUIDs are meant to be used to recognize a DisplayPort device, a lot
- * of manufacturers don't seem to like following standards and neglect to fill
- * the dev-ID in, making it impossible to only use OUIDs for determining
- * quirks in some cases. This function can be used to check the EDID and look
- * up any additional DP quirks. The bits returned by this function correspond
- * to the quirk bits in &drm_dp_quirk.
- *
- * Returns: a bitmask of quirks, if any. The driver can check this using
- * drm_dp_has_quirk().
- */
-u32 drm_dp_get_edid_quirks(const struct edid *edid)
-{
-	const struct edid_quirk *quirk;
-	u32 quirks = 0;
-	int i;
-
-	if (!edid)
-		return 0;
-
-	for (i = 0; i < ARRAY_SIZE(edid_quirk_list); i++) {
-		quirk = &edid_quirk_list[i];
-		if (memcmp(quirk->mfg_id, edid->mfg_id,
-			   sizeof(edid->mfg_id)) == 0 &&
-		    memcmp(quirk->prod_id, edid->prod_code,
-			   sizeof(edid->prod_code)) == 0)
-			quirks |= quirk->quirks;
-	}
-
-	DRM_DEBUG_KMS("DP sink: EDID mfg %*phD prod-ID %*phD quirks: 0x%04x\n",
-		      (int)sizeof(edid->mfg_id), edid->mfg_id,
-		      (int)sizeof(edid->prod_code), edid->prod_code, quirks);
-
-	return quirks;
-}
-EXPORT_SYMBOL(drm_dp_get_edid_quirks);
-
 /**
  * drm_dp_read_desc - read sink/branch descriptor from DPCD
  * @aux: DisplayPort AUX channel
@@ -2250,22 +2011,12 @@
 
 	dev_id_len = strnlen(ident->device_id, sizeof(ident->device_id));
 
-<<<<<<< HEAD
-	DRM_DEBUG_KMS("%s: DP %s: OUI %*phD dev-ID %*pE HW-rev %d.%d SW-rev %d.%d quirks 0x%04x\n",
-		      aux->name, is_branch ? "branch" : "sink",
-		      (int)sizeof(ident->oui), ident->oui,
-		      dev_id_len, ident->device_id,
-		      ident->hw_rev >> 4, ident->hw_rev & 0xf,
-		      ident->sw_major_rev, ident->sw_minor_rev,
-		      desc->quirks);
-=======
 	drm_dbg_kms(aux->drm_dev,
 		    "%s: DP %s: OUI %*phD dev-ID %*pE HW-rev %d.%d SW-rev %d.%d quirks 0x%04x\n",
 		    aux->name, is_branch ? "branch" : "sink",
 		    (int)sizeof(ident->oui), ident->oui, dev_id_len,
 		    ident->device_id, ident->hw_rev >> 4, ident->hw_rev & 0xf,
 		    ident->sw_major_rev, ident->sw_minor_rev, desc->quirks);
->>>>>>> 7d2a07b7
 
 	return 0;
 }
@@ -2409,8 +2160,6 @@
 EXPORT_SYMBOL(drm_dp_dsc_sink_supported_input_bpcs);
 
 /**
-<<<<<<< HEAD
-=======
  * drm_dp_read_lttpr_common_caps - read the LTTPR common capabilities
  * @aux: DisplayPort AUX channel
  * @caps: buffer to return the capability info in
@@ -2558,7 +2307,6 @@
 EXPORT_SYMBOL(drm_dp_lttpr_pre_emphasis_level_3_supported);
 
 /**
->>>>>>> 7d2a07b7
  * drm_dp_get_phy_test_pattern() - get the requested pattern from the sink.
  * @aux: DisplayPort AUX channel
  * @data: DP phy compliance test parameters.
@@ -2825,9 +2573,6 @@
 		   dp_content_type_get_name(vsc->content_type));
 #undef DP_SDP_LOG
 }
-<<<<<<< HEAD
-EXPORT_SYMBOL(drm_dp_vsc_sdp_log);
-=======
 EXPORT_SYMBOL(drm_dp_vsc_sdp_log);
 
 /**
@@ -3369,5 +3114,4 @@
 
 	return 0;
 }
-EXPORT_SYMBOL(drm_dp_pcon_convert_rgb_to_ycbcr);
->>>>>>> 7d2a07b7
+EXPORT_SYMBOL(drm_dp_pcon_convert_rgb_to_ycbcr);