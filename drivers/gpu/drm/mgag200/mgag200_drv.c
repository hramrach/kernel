--- conflicted
+++ resolved
@@ -90,35 +90,6 @@
 					     pg_align, false, args);
 }
 
-static bool mgag200_pin_bo_at_0(const struct mga_device *mdev)
-{
-	return mdev->flags & MGAG200_FLAG_HW_BUG_NO_STARTADD;
-}
-
-int mgag200_driver_dumb_create(struct drm_file *file,
-			       struct drm_device *dev,
-			       struct drm_mode_create_dumb *args)
-{
-	struct mga_device *mdev = dev->dev_private;
-	unsigned long pg_align;
-
-	if (WARN_ONCE(!dev->vram_mm, "VRAM MM not initialized"))
-		return -EINVAL;
-
-	pg_align = 0ul;
-
-	/*
-	 * Aligning scanout buffers to the size of the video ram forces
-	 * placement at offset 0. Works around a bug where HW does not
-	 * respect 'startadd' field.
-	 */
-	if (mgag200_pin_bo_at_0(mdev))
-		pg_align = PFN_UP(mdev->mc.vram_size);
-
-	return drm_gem_vram_fill_create_dumb(file, dev, &dev->vram_mm->bdev,
-					     pg_align, false, args);
-}
-
 static struct drm_driver driver = {
 	.driver_features = DRIVER_GEM | DRIVER_MODESET,
 	.load = mgag200_driver_load,
@@ -130,10 +101,7 @@
 	.major = DRIVER_MAJOR,
 	.minor = DRIVER_MINOR,
 	.patchlevel = DRIVER_PATCHLEVEL,
-<<<<<<< HEAD
-=======
 	.debugfs_init = drm_vram_mm_debugfs_init,
->>>>>>> 0d3821eb
 	.dumb_create = mgag200_driver_dumb_create,
 	.dumb_map_offset = drm_gem_vram_driver_dumb_mmap_offset,
 	.gem_prime_mmap = drm_gem_prime_mmap,
