--- conflicted
+++ resolved
@@ -570,10 +570,6 @@
 	}
 
 	client->route = NVDRM_OBJECT_ABI16;
-<<<<<<< HEAD
-	client->super = true;
-=======
->>>>>>> 7d2a07b7
 	ret = nvif_object_ctor(&chan->chan->user, "abi16Ntfy", info->handle,
 			       NV_DMA_IN_MEMORY, &args, sizeof(args),
 			       &ntfy->object);
