--- conflicted
+++ resolved
@@ -26,12 +26,7 @@
 static void
 tu102_vmm_flush(struct nvkm_vmm *vmm, int depth)
 {
-<<<<<<< HEAD
-	struct nvkm_subdev *subdev = &vmm->mmu->subdev;
-	struct nvkm_device *device = subdev->device;
-=======
 	struct nvkm_device *device = vmm->mmu->subdev.device;
->>>>>>> 7d2a07b7
 	u32 type = (5 /* CACHE_LEVEL_UP_TO_PDE3 */ - depth) << 24;
 
 	type |= 0x00000001; /* PAGE_ALL */
