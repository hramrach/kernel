--- conflicted
+++ resolved
@@ -1113,12 +1113,8 @@
 
 	if (created && !port->input) {
 		char proppath[255];
-<<<<<<< HEAD
-		build_mst_prop_path(port, mstb, proppath, sizeof(proppath));
-=======
 
 		build_mst_prop_path(mstb, port->port_num, proppath, sizeof(proppath));
->>>>>>> 61328de2
 		port->connector = (*mstb->mgr->cbs->add_connector)(mstb->mgr, port, proppath);
 		if (!port->connector) {
 			/* remove it from the port list */
@@ -1129,11 +1125,7 @@
 			drm_dp_put_port(port);
 			goto out;
 		}
-<<<<<<< HEAD
-		if (port->port_num >= 8) {
-=======
 		if (port->port_num >= DP_MST_LOGICAL_PORT_0) {
->>>>>>> 61328de2
 			port->cached_edid = drm_get_edid(port->connector, &port->aux.ddc);
 			drm_mode_connector_set_tile_property(port->connector);
 		}
