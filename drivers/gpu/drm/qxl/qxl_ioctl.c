--- conflicted
+++ resolved
@@ -370,10 +370,7 @@
 				  struct drm_file *file_priv)
 {
 	struct qxl_device *qdev = to_qxl(dev);
-<<<<<<< HEAD
-=======
 	struct pci_dev *pdev = to_pci_dev(dev->dev);
->>>>>>> 7d2a07b7
 	struct drm_qxl_clientcap *param = data;
 	int byte, idx;
 
