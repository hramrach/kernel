/* qxl_drv.c -- QXL driver -*- linux-c -*-
 *
 * Copyright 2011 Red Hat, Inc.
 * All Rights Reserved.
 *
 * Permission is hereby granted, free of charge, to any person obtaining a
 * copy of this software and associated documentation files (the "Software"),
 * to deal in the Software without restriction, including without limitation
 * the rights to use, copy, modify, merge, publish, distribute, sublicense,
 * and/or sell copies of the Software, and to permit persons to whom the
 * Software is furnished to do so, subject to the following conditions:
 *
 * The above copyright notice and this permission notice (including the next
 * paragraph) shall be included in all copies or substantial portions of the
 * Software.
 *
 * THE SOFTWARE IS PROVIDED "AS IS", WITHOUT WARRANTY OF ANY KIND, EXPRESS OR
 * IMPLIED, INCLUDING BUT NOT LIMITED TO THE WARRANTIES OF MERCHANTABILITY,
 * FITNESS FOR A PARTICULAR PURPOSE AND NONINFRINGEMENT.  IN NO EVENT SHALL
 * VA LINUX SYSTEMS AND/OR ITS SUPPLIERS BE LIABLE FOR ANY CLAIM, DAMAGES OR
 * OTHER LIABILITY, WHETHER IN AN ACTION OF CONTRACT, TORT OR OTHERWISE,
 * ARISING FROM, OUT OF OR IN CONNECTION WITH THE SOFTWARE OR THE USE OR
 * OTHER DEALINGS IN THE SOFTWARE.
 *
 * Authors:
 *    Dave Airlie <airlie@redhat.com>
 *    Alon Levy <alevy@redhat.com>
 */

#include "qxl_drv.h"
<<<<<<< HEAD
#include <linux/console.h>
#include <linux/module.h>
#include <linux/pci.h>

#include <drm/drm.h>
#include <drm/drm_atomic_helper.h>
#include <drm/drm_drv.h>
#include <drm/drm_file.h>
=======

#include <linux/console.h>
#include <linux/module.h>
#include <linux/pci.h>
#include <linux/vgaarb.h>

#include <drm/drm.h>
#include <drm/drm_aperture.h>
#include <drm/drm_atomic_helper.h>
#include <drm/drm_drv.h>
#include <drm/drm_file.h>
#include <drm/drm_gem_ttm_helper.h>
>>>>>>> 7d2a07b7
#include <drm/drm_modeset_helper.h>
#include <drm/drm_prime.h>
#include <drm/drm_probe_helper.h>

#include "qxl_object.h"

static const struct pci_device_id pciidlist[] = {
	{ 0x1b36, 0x100, PCI_ANY_ID, PCI_ANY_ID, PCI_CLASS_DISPLAY_VGA << 8,
	  0xffff00, 0 },
	{ 0x1b36, 0x100, PCI_ANY_ID, PCI_ANY_ID, PCI_CLASS_DISPLAY_OTHER << 8,
	  0xffff00, 0 },
	{ 0, 0, 0 },
};
MODULE_DEVICE_TABLE(pci, pciidlist);

static int qxl_modeset = -1;
int qxl_num_crtc = 4;

MODULE_PARM_DESC(modeset, "Disable/Enable modesetting");
module_param_named(modeset, qxl_modeset, int, 0400);

MODULE_PARM_DESC(num_heads, "Number of virtual crtcs to expose (default 4)");
module_param_named(num_heads, qxl_num_crtc, int, 0400);

static struct drm_driver qxl_driver;
static struct pci_driver qxl_pci_driver;

static bool is_vga(struct pci_dev *pdev)
{
	return pdev->class == PCI_CLASS_DISPLAY_VGA << 8;
}

static int
qxl_pci_probe(struct pci_dev *pdev, const struct pci_device_id *ent)
{
	struct qxl_device *qdev;
	int ret;

	if (pdev->revision < 4) {
		DRM_ERROR("qxl too old, doesn't support client_monitors_config,"
			  " use xf86-video-qxl in user mode");
		return -EINVAL; /* TODO: ENODEV ? */
	}

	qdev = devm_drm_dev_alloc(&pdev->dev, &qxl_driver,
				  struct qxl_device, ddev);
	if (IS_ERR(qdev)) {
		pr_err("Unable to init drm dev");
		return -ENOMEM;
	}

	ret = pci_enable_device(pdev);
	if (ret)
		return ret;

<<<<<<< HEAD
	ret = drm_fb_helper_remove_conflicting_pci_framebuffers(pdev, "qxl");
=======
	ret = drm_aperture_remove_conflicting_pci_framebuffers(pdev, "qxl");
>>>>>>> 7d2a07b7
	if (ret)
		goto disable_pci;

	if (is_vga(pdev) && pdev->revision < 5) {
		ret = vga_get_interruptible(pdev, VGA_RSRC_LEGACY_IO);
		if (ret) {
			DRM_ERROR("can't get legacy vga ioports\n");
			goto disable_pci;
		}
	}

	ret = qxl_device_init(qdev, pdev);
	if (ret)
		goto put_vga;

	ret = qxl_modeset_init(qdev);
	if (ret)
		goto unload;

	drm_kms_helper_poll_init(&qdev->ddev);

	/* Complete initialization. */
	ret = drm_dev_register(&qdev->ddev, ent->driver_data);
	if (ret)
		goto modeset_cleanup;

	drm_fbdev_generic_setup(&qdev->ddev, 32);
	return 0;

modeset_cleanup:
	qxl_modeset_fini(qdev);
unload:
	qxl_device_fini(qdev);
put_vga:
	if (is_vga(pdev) && pdev->revision < 5)
		vga_put(pdev, VGA_RSRC_LEGACY_IO);
disable_pci:
	pci_disable_device(pdev);

	return ret;
}

static void qxl_drm_release(struct drm_device *dev)
{
	struct qxl_device *qdev = to_qxl(dev);

	/*
	 * TODO: qxl_device_fini() call should be in qxl_pci_remove(),
<<<<<<< HEAD
	 * reodering qxl_modeset_fini() + qxl_device_fini() calls is
=======
	 * reordering qxl_modeset_fini() + qxl_device_fini() calls is
>>>>>>> 7d2a07b7
	 * non-trivial though.
	 */
	qxl_modeset_fini(qdev);
	qxl_device_fini(qdev);
}

static void
qxl_pci_remove(struct pci_dev *pdev)
{
	struct drm_device *dev = pci_get_drvdata(pdev);

	drm_dev_unregister(dev);
	drm_atomic_helper_shutdown(dev);
<<<<<<< HEAD
	if (is_vga(pdev))
=======
	if (is_vga(pdev) && pdev->revision < 5)
>>>>>>> 7d2a07b7
		vga_put(pdev, VGA_RSRC_LEGACY_IO);
}

DEFINE_DRM_GEM_FOPS(qxl_fops);

static int qxl_drm_freeze(struct drm_device *dev)
{
<<<<<<< HEAD
	struct pci_dev *pdev = dev->pdev;
=======
	struct pci_dev *pdev = to_pci_dev(dev->dev);
>>>>>>> 7d2a07b7
	struct qxl_device *qdev = to_qxl(dev);
	int ret;

	ret = drm_mode_config_helper_suspend(dev);
	if (ret)
		return ret;

	qxl_destroy_monitors_object(qdev);
	qxl_surf_evict(qdev);
	qxl_vram_evict(qdev);

	while (!qxl_check_idle(qdev->command_ring));
	while (!qxl_check_idle(qdev->release_ring))
		qxl_queue_garbage_collect(qdev, 1);

	pci_save_state(pdev);

	return 0;
}

static int qxl_drm_resume(struct drm_device *dev, bool thaw)
{
	struct qxl_device *qdev = to_qxl(dev);

	qdev->ram_header->int_mask = QXL_INTERRUPT_MASK;
	if (!thaw) {
		qxl_reinit_memslots(qdev);
		qxl_ring_init_hdr(qdev->release_ring);
	}

	qxl_create_monitors_object(qdev);
	return drm_mode_config_helper_resume(dev);
}

static int qxl_pm_suspend(struct device *dev)
{
	struct pci_dev *pdev = to_pci_dev(dev);
	struct drm_device *drm_dev = pci_get_drvdata(pdev);
	int error;

	error = qxl_drm_freeze(drm_dev);
	if (error)
		return error;

	pci_disable_device(pdev);
	pci_set_power_state(pdev, PCI_D3hot);
	return 0;
}

static int qxl_pm_resume(struct device *dev)
{
	struct pci_dev *pdev = to_pci_dev(dev);
	struct drm_device *drm_dev = pci_get_drvdata(pdev);

	pci_set_power_state(pdev, PCI_D0);
	pci_restore_state(pdev);
	if (pci_enable_device(pdev)) {
		return -EIO;
	}

	return qxl_drm_resume(drm_dev, false);
}

static int qxl_pm_thaw(struct device *dev)
{
	struct drm_device *drm_dev = dev_get_drvdata(dev);

	return qxl_drm_resume(drm_dev, true);
}

static int qxl_pm_freeze(struct device *dev)
{
	struct drm_device *drm_dev = dev_get_drvdata(dev);

	return qxl_drm_freeze(drm_dev);
}

static int qxl_pm_restore(struct device *dev)
{
	struct pci_dev *pdev = to_pci_dev(dev);
	struct drm_device *drm_dev = pci_get_drvdata(pdev);
	struct qxl_device *qdev = to_qxl(drm_dev);

	qxl_io_reset(qdev);
	return qxl_drm_resume(drm_dev, false);
}

static const struct dev_pm_ops qxl_pm_ops = {
	.suspend = qxl_pm_suspend,
	.resume = qxl_pm_resume,
	.freeze = qxl_pm_freeze,
	.thaw = qxl_pm_thaw,
	.poweroff = qxl_pm_freeze,
	.restore = qxl_pm_restore,
};
static struct pci_driver qxl_pci_driver = {
	 .name = DRIVER_NAME,
	 .id_table = pciidlist,
	 .probe = qxl_pci_probe,
	 .remove = qxl_pci_remove,
	 .driver.pm = &qxl_pm_ops,
};

static struct drm_driver qxl_driver = {
	.driver_features = DRIVER_GEM | DRIVER_MODESET | DRIVER_ATOMIC,

	.dumb_create = qxl_mode_dumb_create,
	.dumb_map_offset = drm_gem_ttm_dumb_map_offset,
#if defined(CONFIG_DEBUG_FS)
	.debugfs_init = qxl_debugfs_init,
#endif
	.prime_handle_to_fd = drm_gem_prime_handle_to_fd,
	.prime_fd_to_handle = drm_gem_prime_fd_to_handle,
	.gem_prime_import_sg_table = qxl_gem_prime_import_sg_table,
	.gem_prime_mmap = qxl_gem_prime_mmap,
	.fops = &qxl_fops,
	.ioctls = qxl_ioctls,
	.irq_handler = qxl_irq_handler,
	.name = DRIVER_NAME,
	.desc = DRIVER_DESC,
	.date = DRIVER_DATE,
	.major = 0,
	.minor = 1,
	.patchlevel = 0,

	.release = qxl_drm_release,
};

static int __init qxl_init(void)
{
	if (vgacon_text_force() && qxl_modeset == -1)
		return -EINVAL;

	if (qxl_modeset == 0)
		return -EINVAL;
	qxl_driver.num_ioctls = qxl_max_ioctls;
	return pci_register_driver(&qxl_pci_driver);
}

static void __exit qxl_exit(void)
{
	pci_unregister_driver(&qxl_pci_driver);
}

module_init(qxl_init);
module_exit(qxl_exit);

MODULE_AUTHOR(DRIVER_AUTHOR);
MODULE_DESCRIPTION(DRIVER_DESC);
MODULE_LICENSE("GPL and additional rights");<|MERGE_RESOLUTION|>--- conflicted
+++ resolved
@@ -28,16 +28,6 @@
  */
 
 #include "qxl_drv.h"
-<<<<<<< HEAD
-#include <linux/console.h>
-#include <linux/module.h>
-#include <linux/pci.h>
-
-#include <drm/drm.h>
-#include <drm/drm_atomic_helper.h>
-#include <drm/drm_drv.h>
-#include <drm/drm_file.h>
-=======
 
 #include <linux/console.h>
 #include <linux/module.h>
@@ -50,7 +40,6 @@
 #include <drm/drm_drv.h>
 #include <drm/drm_file.h>
 #include <drm/drm_gem_ttm_helper.h>
->>>>>>> 7d2a07b7
 #include <drm/drm_modeset_helper.h>
 #include <drm/drm_prime.h>
 #include <drm/drm_probe_helper.h>
@@ -106,11 +95,7 @@
 	if (ret)
 		return ret;
 
-<<<<<<< HEAD
-	ret = drm_fb_helper_remove_conflicting_pci_framebuffers(pdev, "qxl");
-=======
 	ret = drm_aperture_remove_conflicting_pci_framebuffers(pdev, "qxl");
->>>>>>> 7d2a07b7
 	if (ret)
 		goto disable_pci;
 
@@ -159,11 +144,7 @@
 
 	/*
 	 * TODO: qxl_device_fini() call should be in qxl_pci_remove(),
-<<<<<<< HEAD
-	 * reodering qxl_modeset_fini() + qxl_device_fini() calls is
-=======
 	 * reordering qxl_modeset_fini() + qxl_device_fini() calls is
->>>>>>> 7d2a07b7
 	 * non-trivial though.
 	 */
 	qxl_modeset_fini(qdev);
@@ -177,11 +158,7 @@
 
 	drm_dev_unregister(dev);
 	drm_atomic_helper_shutdown(dev);
-<<<<<<< HEAD
-	if (is_vga(pdev))
-=======
 	if (is_vga(pdev) && pdev->revision < 5)
->>>>>>> 7d2a07b7
 		vga_put(pdev, VGA_RSRC_LEGACY_IO);
 }
 
@@ -189,11 +166,7 @@
 
 static int qxl_drm_freeze(struct drm_device *dev)
 {
-<<<<<<< HEAD
-	struct pci_dev *pdev = dev->pdev;
-=======
 	struct pci_dev *pdev = to_pci_dev(dev->dev);
->>>>>>> 7d2a07b7
 	struct qxl_device *qdev = to_qxl(dev);
 	int ret;
 
