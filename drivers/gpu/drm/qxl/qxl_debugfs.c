--- conflicted
+++ resolved
@@ -61,21 +61,13 @@
 		int rel;
 
 		rcu_read_lock();
-<<<<<<< HEAD
-		fobj = rcu_dereference(bo->tbo.base.resv->fence);
-=======
 		fobj = dma_resv_shared_list(bo->tbo.base.resv);
->>>>>>> 7d2a07b7
 		rel = fobj ? fobj->shared_count : 0;
 		rcu_read_unlock();
 
 		seq_printf(m, "size %ld, pc %d, num releases %d\n",
 			   (unsigned long)bo->tbo.base.size,
-<<<<<<< HEAD
-			   bo->pin_count, rel);
-=======
 			   bo->tbo.pin_count, rel);
->>>>>>> 7d2a07b7
 	}
 	return 0;
 }
