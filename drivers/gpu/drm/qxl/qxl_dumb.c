--- conflicted
+++ resolved
@@ -70,24 +70,4 @@
 	args->pitch = pitch;
 	args->handle = handle;
 	return 0;
-<<<<<<< HEAD
-}
-
-int qxl_mode_dumb_mmap(struct drm_file *file_priv,
-		       struct drm_device *dev,
-		       uint32_t handle, uint64_t *offset_p)
-{
-	struct drm_gem_object *gobj;
-	struct qxl_bo *qobj;
-
-	BUG_ON(!offset_p);
-	gobj = drm_gem_object_lookup(file_priv, handle);
-	if (gobj == NULL)
-		return -ENOENT;
-	qobj = gem_to_qxl_bo(gobj);
-	*offset_p = qxl_bo_mmap_offset(qobj);
-	drm_gem_object_put(gobj);
-	return 0;
-=======
->>>>>>> 7d2a07b7
 }