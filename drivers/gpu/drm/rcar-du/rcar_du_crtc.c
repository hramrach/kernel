/*
 * rcar_du_crtc.c  --  R-Car Display Unit CRTCs
 *
 * Copyright (C) 2013-2015 Renesas Electronics Corporation
 *
 * Contact: Laurent Pinchart (laurent.pinchart@ideasonboard.com)
 *
 * This program is free software; you can redistribute it and/or modify
 * it under the terms of the GNU General Public License as published by
 * the Free Software Foundation; either version 2 of the License, or
 * (at your option) any later version.
 */

#include <linux/clk.h>
#include <linux/mutex.h>
#include <linux/sys_soc.h>

#include <drm/drmP.h>
#include <drm/drm_atomic.h>
#include <drm/drm_atomic_helper.h>
#include <drm/drm_crtc.h>
#include <drm/drm_crtc_helper.h>
#include <drm/drm_fb_cma_helper.h>
#include <drm/drm_gem_cma_helper.h>
#include <drm/drm_plane_helper.h>

#include "rcar_du_crtc.h"
#include "rcar_du_drv.h"
#include "rcar_du_kms.h"
#include "rcar_du_plane.h"
#include "rcar_du_regs.h"
#include "rcar_du_vsp.h"

static u32 rcar_du_crtc_read(struct rcar_du_crtc *rcrtc, u32 reg)
{
	struct rcar_du_device *rcdu = rcrtc->group->dev;

	return rcar_du_read(rcdu, rcrtc->mmio_offset + reg);
}

static void rcar_du_crtc_write(struct rcar_du_crtc *rcrtc, u32 reg, u32 data)
{
	struct rcar_du_device *rcdu = rcrtc->group->dev;

	rcar_du_write(rcdu, rcrtc->mmio_offset + reg, data);
}

static void rcar_du_crtc_clr(struct rcar_du_crtc *rcrtc, u32 reg, u32 clr)
{
	struct rcar_du_device *rcdu = rcrtc->group->dev;

	rcar_du_write(rcdu, rcrtc->mmio_offset + reg,
		      rcar_du_read(rcdu, rcrtc->mmio_offset + reg) & ~clr);
}

static void rcar_du_crtc_set(struct rcar_du_crtc *rcrtc, u32 reg, u32 set)
{
	struct rcar_du_device *rcdu = rcrtc->group->dev;

	rcar_du_write(rcdu, rcrtc->mmio_offset + reg,
		      rcar_du_read(rcdu, rcrtc->mmio_offset + reg) | set);
}

static void rcar_du_crtc_clr_set(struct rcar_du_crtc *rcrtc, u32 reg,
				 u32 clr, u32 set)
{
	struct rcar_du_device *rcdu = rcrtc->group->dev;
	u32 value = rcar_du_read(rcdu, rcrtc->mmio_offset + reg);

	rcar_du_write(rcdu, rcrtc->mmio_offset + reg, (value & ~clr) | set);
}

static int rcar_du_crtc_get(struct rcar_du_crtc *rcrtc)
{
	int ret;

	ret = clk_prepare_enable(rcrtc->clock);
	if (ret < 0)
		return ret;

	ret = clk_prepare_enable(rcrtc->extclock);
	if (ret < 0)
		goto error_clock;

	ret = rcar_du_group_get(rcrtc->group);
	if (ret < 0)
		goto error_group;

	return 0;

error_group:
	clk_disable_unprepare(rcrtc->extclock);
error_clock:
	clk_disable_unprepare(rcrtc->clock);
	return ret;
}

static void rcar_du_crtc_put(struct rcar_du_crtc *rcrtc)
{
	rcar_du_group_put(rcrtc->group);

	clk_disable_unprepare(rcrtc->extclock);
	clk_disable_unprepare(rcrtc->clock);
}

/* -----------------------------------------------------------------------------
 * Hardware Setup
 */

struct dpll_info {
	unsigned int output;
	unsigned int fdpll;
	unsigned int n;
	unsigned int m;
};

static void rcar_du_dpll_divider(struct rcar_du_crtc *rcrtc,
				 struct dpll_info *dpll,
				 unsigned long input,
				 unsigned long target)
{
	unsigned long best_diff = (unsigned long)-1;
	unsigned long diff;
	unsigned int fdpll;
	unsigned int m;
	unsigned int n;

	/*
	 *   fin                                 fvco        fout       fclkout
	 * in --> [1/M] --> |PD| -> [LPF] -> [VCO] -> [1/P] -+-> [1/FDPLL] -> out
	 *              +-> |  |                             |
	 *              |                                    |
	 *              +---------------- [1/N] <------------+
	 *
	 *	fclkout = fvco / P / FDPLL -- (1)
	 *
	 * fin/M = fvco/P/N
	 *
	 *	fvco = fin * P *  N / M -- (2)
	 *
	 * (1) + (2) indicates
	 *
	 *	fclkout = fin * N / M / FDPLL
	 *
	 * NOTES
	 *	N	: (n + 1)
	 *	M	: (m + 1)
	 *	FDPLL	: (fdpll + 1)
	 *	P	: 2
	 *	2kHz < fvco < 4096MHz
	 *
	 * To minimize the jitter,
	 * N : as large as possible
	 * M : as small as possible
	 */
	for (m = 0; m < 4; m++) {
		for (n = 119; n > 38; n--) {
			/*
			 * This code only runs on 64-bit architectures, the
			 * unsigned long type can thus be used for 64-bit
			 * computation. It will still compile without any
			 * warning on 32-bit architectures.
			 *
			 * To optimize calculations, use fout instead of fvco
			 * to verify the VCO frequency constraint.
			 */
			unsigned long fout = input * (n + 1) / (m + 1);

			if (fout < 1000 || fout > 2048 * 1000 * 1000U)
				continue;

			for (fdpll = 1; fdpll < 32; fdpll++) {
				unsigned long output;

				output = fout / (fdpll + 1);
				if (output >= 400 * 1000 * 1000)
					continue;

				diff = abs((long)output - (long)target);
				if (best_diff > diff) {
					best_diff = diff;
					dpll->n = n;
					dpll->m = m;
					dpll->fdpll = fdpll;
					dpll->output = output;
				}

				if (diff == 0)
					goto done;
			}
		}
	}

done:
	dev_dbg(rcrtc->group->dev->dev,
		"output:%u, fdpll:%u, n:%u, m:%u, diff:%lu\n",
		 dpll->output, dpll->fdpll, dpll->n, dpll->m,
		 best_diff);
}

static const struct soc_device_attribute rcar_du_r8a7795_es1[] = {
	{ .soc_id = "r8a7795", .revision = "ES1.*" },
	{ /* sentinel */ }
};

static void rcar_du_crtc_set_display_timing(struct rcar_du_crtc *rcrtc)
{
	const struct drm_display_mode *mode = &rcrtc->crtc.state->adjusted_mode;
	struct rcar_du_device *rcdu = rcrtc->group->dev;
	unsigned long mode_clock = mode->clock * 1000;
	unsigned long clk;
	u32 value;
	u32 escr;
	u32 div;

	/*
	 * Compute the clock divisor and select the internal or external dot
	 * clock based on the requested frequency.
	 */
	clk = clk_get_rate(rcrtc->clock);
	div = DIV_ROUND_CLOSEST(clk, mode_clock);
	div = clamp(div, 1U, 64U) - 1;
	escr = div | ESCR_DCLKSEL_CLKS;

	if (rcrtc->extclock) {
		struct dpll_info dpll = { 0 };
		unsigned long extclk;
		unsigned long extrate;
		unsigned long rate;
		u32 extdiv;

		extclk = clk_get_rate(rcrtc->extclock);
		if (rcdu->info->dpll_ch & (1 << rcrtc->index)) {
			unsigned long target = mode_clock;

			/*
			 * The H3 ES1.x exhibits dot clock duty cycle stability
			 * issues. We can work around them by configuring the
			 * DPLL to twice the desired frequency, coupled with a
			 * /2 post-divider. This isn't needed on other SoCs and
			 * breaks HDMI output on M3-W for a currently unknown
			 * reason, so restrict the workaround to H3 ES1.x.
			 */
			if (soc_device_match(rcar_du_r8a7795_es1))
				target *= 2;

			rcar_du_dpll_divider(rcrtc, &dpll, extclk, target);
			extclk = dpll.output;
		}

		extdiv = DIV_ROUND_CLOSEST(extclk, mode_clock);
		extdiv = clamp(extdiv, 1U, 64U) - 1;

		rate = clk / (div + 1);
		extrate = extclk / (extdiv + 1);

		if (abs((long)extrate - (long)mode_clock) <
		    abs((long)rate - (long)mode_clock)) {

			if (rcdu->info->dpll_ch & (1 << rcrtc->index)) {
				u32 dpllcr = DPLLCR_CODE | DPLLCR_CLKE
					   | DPLLCR_FDPLL(dpll.fdpll)
					   | DPLLCR_N(dpll.n) | DPLLCR_M(dpll.m)
					   | DPLLCR_STBY;

				if (rcrtc->index == 1)
					dpllcr |= DPLLCR_PLCS1
					       |  DPLLCR_INCS_DOTCLKIN1;
				else
					dpllcr |= DPLLCR_PLCS0
					       |  DPLLCR_INCS_DOTCLKIN0;

				rcar_du_group_write(rcrtc->group, DPLLCR,
						    dpllcr);
			}

			escr = ESCR_DCLKSEL_DCLKIN | extdiv;
		}

		dev_dbg(rcrtc->group->dev->dev,
			"mode clock %lu extrate %lu rate %lu ESCR 0x%08x\n",
			mode_clock, extrate, rate, escr);
	}

	rcar_du_group_write(rcrtc->group, rcrtc->index % 2 ? ESCR2 : ESCR,
			    escr);
	rcar_du_group_write(rcrtc->group, rcrtc->index % 2 ? OTAR2 : OTAR, 0);

	/* Signal polarities */
	value = ((mode->flags & DRM_MODE_FLAG_PVSYNC) ? DSMR_VSL : 0)
	      | ((mode->flags & DRM_MODE_FLAG_PHSYNC) ? DSMR_HSL : 0)
	      | DSMR_DIPM_DISP | DSMR_CSPM;
	rcar_du_crtc_write(rcrtc, DSMR, value);

	/* Display timings */
	rcar_du_crtc_write(rcrtc, HDSR, mode->htotal - mode->hsync_start - 19);
	rcar_du_crtc_write(rcrtc, HDER, mode->htotal - mode->hsync_start +
					mode->hdisplay - 19);
	rcar_du_crtc_write(rcrtc, HSWR, mode->hsync_end -
					mode->hsync_start - 1);
	rcar_du_crtc_write(rcrtc, HCR,  mode->htotal - 1);

	rcar_du_crtc_write(rcrtc, VDSR, mode->crtc_vtotal -
					mode->crtc_vsync_end - 2);
	rcar_du_crtc_write(rcrtc, VDER, mode->crtc_vtotal -
					mode->crtc_vsync_end +
					mode->crtc_vdisplay - 2);
	rcar_du_crtc_write(rcrtc, VSPR, mode->crtc_vtotal -
					mode->crtc_vsync_end +
					mode->crtc_vsync_start - 1);
	rcar_du_crtc_write(rcrtc, VCR,  mode->crtc_vtotal - 1);

	rcar_du_crtc_write(rcrtc, DESR,  mode->htotal - mode->hsync_start - 1);
	rcar_du_crtc_write(rcrtc, DEWR,  mode->hdisplay);
}

void rcar_du_crtc_route_output(struct drm_crtc *crtc,
			       enum rcar_du_output output)
{
	struct rcar_du_crtc *rcrtc = to_rcar_crtc(crtc);
	struct rcar_du_device *rcdu = rcrtc->group->dev;

	/*
	 * Store the route from the CRTC output to the DU output. The DU will be
	 * configured when starting the CRTC.
	 */
	rcrtc->outputs |= BIT(output);

	/*
	 * Store RGB routing to DPAD0, the hardware will be configured when
	 * starting the CRTC.
	 */
	if (output == RCAR_DU_OUTPUT_DPAD0)
		rcdu->dpad0_source = rcrtc->index;
}

static unsigned int plane_zpos(struct rcar_du_plane *plane)
{
	return plane->plane.state->normalized_zpos;
}

static const struct rcar_du_format_info *
plane_format(struct rcar_du_plane *plane)
{
	return to_rcar_plane_state(plane->plane.state)->format;
}

static void rcar_du_crtc_update_planes(struct rcar_du_crtc *rcrtc)
{
	struct rcar_du_plane *planes[RCAR_DU_NUM_HW_PLANES];
	struct rcar_du_device *rcdu = rcrtc->group->dev;
	unsigned int num_planes = 0;
	unsigned int dptsr_planes;
	unsigned int hwplanes = 0;
	unsigned int prio = 0;
	unsigned int i;
	u32 dspr = 0;

	for (i = 0; i < rcrtc->group->num_planes; ++i) {
		struct rcar_du_plane *plane = &rcrtc->group->planes[i];
		unsigned int j;

		if (plane->plane.state->crtc != &rcrtc->crtc ||
		    !plane->plane.state->visible)
			continue;

		/* Insert the plane in the sorted planes array. */
		for (j = num_planes++; j > 0; --j) {
			if (plane_zpos(planes[j-1]) <= plane_zpos(plane))
				break;
			planes[j] = planes[j-1];
		}

		planes[j] = plane;
		prio += plane_format(plane)->planes * 4;
	}

	for (i = 0; i < num_planes; ++i) {
		struct rcar_du_plane *plane = planes[i];
		struct drm_plane_state *state = plane->plane.state;
		unsigned int index = to_rcar_plane_state(state)->hwindex;

		prio -= 4;
		dspr |= (index + 1) << prio;
		hwplanes |= 1 << index;

		if (plane_format(plane)->planes == 2) {
			index = (index + 1) % 8;

			prio -= 4;
			dspr |= (index + 1) << prio;
			hwplanes |= 1 << index;
		}
	}

	/* If VSP+DU integration is enabled the plane assignment is fixed. */
	if (rcar_du_has(rcdu, RCAR_DU_FEATURE_VSP1_SOURCE)) {
		if (rcdu->info->gen < 3) {
			dspr = (rcrtc->index % 2) + 1;
			hwplanes = 1 << (rcrtc->index % 2);
		} else {
			dspr = (rcrtc->index % 2) ? 3 : 1;
			hwplanes = 1 << ((rcrtc->index % 2) ? 2 : 0);
		}
	}

	/*
	 * Update the planes to display timing and dot clock generator
	 * associations.
	 *
	 * Updating the DPTSR register requires restarting the CRTC group,
	 * resulting in visible flicker. To mitigate the issue only update the
	 * association if needed by enabled planes. Planes being disabled will
	 * keep their current association.
	 */
	mutex_lock(&rcrtc->group->lock);

	dptsr_planes = rcrtc->index % 2 ? rcrtc->group->dptsr_planes | hwplanes
		     : rcrtc->group->dptsr_planes & ~hwplanes;

	if (dptsr_planes != rcrtc->group->dptsr_planes) {
		rcar_du_group_write(rcrtc->group, DPTSR,
				    (dptsr_planes << 16) | dptsr_planes);
		rcrtc->group->dptsr_planes = dptsr_planes;

		if (rcrtc->group->used_crtcs)
			rcar_du_group_restart(rcrtc->group);
	}

	/* Restart the group if plane sources have changed. */
	if (rcrtc->group->need_restart)
		rcar_du_group_restart(rcrtc->group);

	mutex_unlock(&rcrtc->group->lock);

	rcar_du_group_write(rcrtc->group, rcrtc->index % 2 ? DS2PR : DS1PR,
			    dspr);
}

/* -----------------------------------------------------------------------------
 * Page Flip
 */

void rcar_du_crtc_finish_page_flip(struct rcar_du_crtc *rcrtc)
{
	struct drm_pending_vblank_event *event;
	struct drm_device *dev = rcrtc->crtc.dev;
	unsigned long flags;

	spin_lock_irqsave(&dev->event_lock, flags);
	event = rcrtc->event;
	rcrtc->event = NULL;
	spin_unlock_irqrestore(&dev->event_lock, flags);

	if (event == NULL)
		return;

	spin_lock_irqsave(&dev->event_lock, flags);
	drm_crtc_send_vblank_event(&rcrtc->crtc, event);
	wake_up(&rcrtc->flip_wait);
	spin_unlock_irqrestore(&dev->event_lock, flags);

	drm_crtc_vblank_put(&rcrtc->crtc);
}

static bool rcar_du_crtc_page_flip_pending(struct rcar_du_crtc *rcrtc)
{
	struct drm_device *dev = rcrtc->crtc.dev;
	unsigned long flags;
	bool pending;

	spin_lock_irqsave(&dev->event_lock, flags);
	pending = rcrtc->event != NULL;
	spin_unlock_irqrestore(&dev->event_lock, flags);

	return pending;
}

static void rcar_du_crtc_wait_page_flip(struct rcar_du_crtc *rcrtc)
{
	struct rcar_du_device *rcdu = rcrtc->group->dev;

	if (wait_event_timeout(rcrtc->flip_wait,
			       !rcar_du_crtc_page_flip_pending(rcrtc),
			       msecs_to_jiffies(50)))
		return;

	dev_warn(rcdu->dev, "page flip timeout\n");

	rcar_du_crtc_finish_page_flip(rcrtc);
}

/* -----------------------------------------------------------------------------
 * Start/Stop and Suspend/Resume
 */

static void rcar_du_crtc_setup(struct rcar_du_crtc *rcrtc)
{
	/* Set display off and background to black */
	rcar_du_crtc_write(rcrtc, DOOR, DOOR_RGB(0, 0, 0));
	rcar_du_crtc_write(rcrtc, BPOR, BPOR_RGB(0, 0, 0));

	/* Configure display timings and output routing */
	rcar_du_crtc_set_display_timing(rcrtc);
	rcar_du_group_set_routing(rcrtc->group);

	/* Start with all planes disabled. */
	rcar_du_group_write(rcrtc->group, rcrtc->index % 2 ? DS2PR : DS1PR, 0);

	/* Enable the VSP compositor. */
	if (rcar_du_has(rcrtc->group->dev, RCAR_DU_FEATURE_VSP1_SOURCE))
		rcar_du_vsp_enable(rcrtc);

	/* Turn vertical blanking interrupt reporting on. */
	drm_crtc_vblank_on(&rcrtc->crtc);
}

static void rcar_du_crtc_start(struct rcar_du_crtc *rcrtc)
{
	bool interlaced;

	/*
	 * Select master sync mode. This enables display operation in master
	 * sync mode (with the HSYNC and VSYNC signals configured as outputs and
	 * actively driven).
	 */
	interlaced = rcrtc->crtc.mode.flags & DRM_MODE_FLAG_INTERLACE;
	rcar_du_crtc_clr_set(rcrtc, DSYSR, DSYSR_TVM_MASK | DSYSR_SCM_MASK,
			     (interlaced ? DSYSR_SCM_INT_VIDEO : 0) |
			     DSYSR_TVM_MASTER);

	rcar_du_group_start_stop(rcrtc->group, true);
}

static void rcar_du_crtc_disable_planes(struct rcar_du_crtc *rcrtc)
{
	struct rcar_du_device *rcdu = rcrtc->group->dev;
	struct drm_crtc *crtc = &rcrtc->crtc;
	u32 status;

	/* Make sure vblank interrupts are enabled. */
	drm_crtc_vblank_get(crtc);

	/*
	 * Disable planes and calculate how many vertical blanking interrupts we
	 * have to wait for. If a vertical blanking interrupt has been triggered
	 * but not processed yet, we don't know whether it occurred before or
	 * after the planes got disabled. We thus have to wait for two vblank
	 * interrupts in that case.
	 */
	spin_lock_irq(&rcrtc->vblank_lock);
	rcar_du_group_write(rcrtc->group, rcrtc->index % 2 ? DS2PR : DS1PR, 0);
	status = rcar_du_crtc_read(rcrtc, DSSR);
	rcrtc->vblank_count = status & DSSR_VBK ? 2 : 1;
	spin_unlock_irq(&rcrtc->vblank_lock);

	if (!wait_event_timeout(rcrtc->vblank_wait, rcrtc->vblank_count == 0,
				msecs_to_jiffies(100)))
		dev_warn(rcdu->dev, "vertical blanking timeout\n");

	drm_crtc_vblank_put(crtc);
}

static void rcar_du_crtc_stop(struct rcar_du_crtc *rcrtc)
{
	struct drm_crtc *crtc = &rcrtc->crtc;

	/*
	 * Disable all planes and wait for the change to take effect. This is
	 * required as the plane enable registers are updated on vblank, and no
	 * vblank will occur once the CRTC is stopped. Disabling planes when
	 * starting the CRTC thus wouldn't be enough as it would start scanning
	 * out immediately from old frame buffers until the next vblank.
	 *
	 * This increases the CRTC stop delay, especially when multiple CRTCs
	 * are stopped in one operation as we now wait for one vblank per CRTC.
	 * Whether this can be improved needs to be researched.
	 */
	rcar_du_crtc_disable_planes(rcrtc);

	/*
	 * Disable vertical blanking interrupt reporting. We first need to wait
	 * for page flip completion before stopping the CRTC as userspace
	 * expects page flips to eventually complete.
	 */
	rcar_du_crtc_wait_page_flip(rcrtc);
	drm_crtc_vblank_off(crtc);

	/* Disable the VSP compositor. */
	if (rcar_du_has(rcrtc->group->dev, RCAR_DU_FEATURE_VSP1_SOURCE))
		rcar_du_vsp_disable(rcrtc);

	/*
	 * Select switch sync mode. This stops display operation and configures
	 * the HSYNC and VSYNC signals as inputs.
	 */
	rcar_du_crtc_clr_set(rcrtc, DSYSR, DSYSR_TVM_MASK, DSYSR_TVM_SWITCH);

	rcar_du_group_start_stop(rcrtc->group, false);
}

/* -----------------------------------------------------------------------------
 * CRTC Functions
 */

static void rcar_du_crtc_atomic_enable(struct drm_crtc *crtc,
				       struct drm_crtc_state *old_state)
{
	struct rcar_du_crtc *rcrtc = to_rcar_crtc(crtc);

	/*
	 * If the CRTC has already been setup by the .atomic_begin() handler we
	 * can skip the setup stage.
	 */
	if (!rcrtc->initialized) {
		rcar_du_crtc_get(rcrtc);
		rcar_du_crtc_setup(rcrtc);
		rcrtc->initialized = true;
	}

	rcar_du_crtc_start(rcrtc);
}

static void rcar_du_crtc_atomic_disable(struct drm_crtc *crtc,
					struct drm_crtc_state *old_state)
{
	struct rcar_du_crtc *rcrtc = to_rcar_crtc(crtc);

	rcar_du_crtc_stop(rcrtc);
	rcar_du_crtc_put(rcrtc);

	spin_lock_irq(&crtc->dev->event_lock);
	if (crtc->state->event) {
		drm_crtc_send_vblank_event(crtc, crtc->state->event);
		crtc->state->event = NULL;
	}
	spin_unlock_irq(&crtc->dev->event_lock);

	rcrtc->initialized = false;
	rcrtc->outputs = 0;
}

static void rcar_du_crtc_atomic_begin(struct drm_crtc *crtc,
				      struct drm_crtc_state *old_crtc_state)
{
	struct rcar_du_crtc *rcrtc = to_rcar_crtc(crtc);

	WARN_ON(!crtc->state->enable);

	/*
	 * If a mode set is in progress we can be called with the CRTC disabled.
	 * We then need to first setup the CRTC in order to configure planes.
	 * The .atomic_enable() handler will notice and skip the CRTC setup.
	 */
	if (!rcrtc->initialized) {
		rcar_du_crtc_get(rcrtc);
		rcar_du_crtc_setup(rcrtc);
		rcrtc->initialized = true;
	}

	if (rcar_du_has(rcrtc->group->dev, RCAR_DU_FEATURE_VSP1_SOURCE))
		rcar_du_vsp_atomic_begin(rcrtc);
}

static void rcar_du_crtc_atomic_flush(struct drm_crtc *crtc,
				      struct drm_crtc_state *old_crtc_state)
{
	struct rcar_du_crtc *rcrtc = to_rcar_crtc(crtc);
	struct drm_device *dev = rcrtc->crtc.dev;
	unsigned long flags;

	rcar_du_crtc_update_planes(rcrtc);

	if (crtc->state->event) {
		WARN_ON(drm_crtc_vblank_get(crtc) != 0);

		spin_lock_irqsave(&dev->event_lock, flags);
		rcrtc->event = crtc->state->event;
		crtc->state->event = NULL;
		spin_unlock_irqrestore(&dev->event_lock, flags);
	}

	if (rcar_du_has(rcrtc->group->dev, RCAR_DU_FEATURE_VSP1_SOURCE))
		rcar_du_vsp_atomic_flush(rcrtc);
}

static const struct drm_crtc_helper_funcs crtc_helper_funcs = {
	.atomic_begin = rcar_du_crtc_atomic_begin,
	.atomic_flush = rcar_du_crtc_atomic_flush,
	.atomic_enable = rcar_du_crtc_atomic_enable,
	.atomic_disable = rcar_du_crtc_atomic_disable,
};

static int rcar_du_crtc_enable_vblank(struct drm_crtc *crtc)
{
	struct rcar_du_crtc *rcrtc = to_rcar_crtc(crtc);

	rcar_du_crtc_write(rcrtc, DSRCR, DSRCR_VBCL);
	rcar_du_crtc_set(rcrtc, DIER, DIER_VBE);

	return 0;
}

static void rcar_du_crtc_disable_vblank(struct drm_crtc *crtc)
{
	struct rcar_du_crtc *rcrtc = to_rcar_crtc(crtc);

	rcar_du_crtc_clr(rcrtc, DIER, DIER_VBE);
}

static const struct drm_crtc_funcs crtc_funcs = {
	.reset = drm_atomic_helper_crtc_reset,
	.destroy = drm_crtc_cleanup,
	.set_config = drm_atomic_helper_set_config,
	.page_flip = drm_atomic_helper_page_flip,
	.atomic_duplicate_state = drm_atomic_helper_crtc_duplicate_state,
	.atomic_destroy_state = drm_atomic_helper_crtc_destroy_state,
	.enable_vblank = rcar_du_crtc_enable_vblank,
	.disable_vblank = rcar_du_crtc_disable_vblank,
};

/* -----------------------------------------------------------------------------
 * Interrupt Handling
 */

static irqreturn_t rcar_du_crtc_irq(int irq, void *arg)
{
	struct rcar_du_crtc *rcrtc = arg;
	struct rcar_du_device *rcdu = rcrtc->group->dev;
	irqreturn_t ret = IRQ_NONE;
	u32 status;

	spin_lock(&rcrtc->vblank_lock);

	status = rcar_du_crtc_read(rcrtc, DSSR);
	rcar_du_crtc_write(rcrtc, DSRCR, status & DSRCR_MASK);

	if (status & DSSR_VBK) {
		/*
		 * Wake up the vblank wait if the counter reaches 0. This must
		 * be protected by the vblank_lock to avoid races in
		 * rcar_du_crtc_disable_planes().
		 */
		if (rcrtc->vblank_count) {
			if (--rcrtc->vblank_count == 0)
				wake_up(&rcrtc->vblank_wait);
		}
	}

	spin_unlock(&rcrtc->vblank_lock);

	if (status & DSSR_VBK) {
		drm_crtc_handle_vblank(&rcrtc->crtc);

		if (rcdu->info->gen < 3)
			rcar_du_crtc_finish_page_flip(rcrtc);

		ret = IRQ_HANDLED;
	}

	return ret;
}

/* -----------------------------------------------------------------------------
 * Initialization
 */

int rcar_du_crtc_create(struct rcar_du_group *rgrp, unsigned int swindex,
			unsigned int hwindex)
{
	static const unsigned int mmio_offsets[] = {
		DU0_REG_OFFSET, DU1_REG_OFFSET, DU2_REG_OFFSET, DU3_REG_OFFSET
	};

	struct rcar_du_device *rcdu = rgrp->dev;
	struct platform_device *pdev = to_platform_device(rcdu->dev);
	struct rcar_du_crtc *rcrtc = &rcdu->crtcs[swindex];
	struct drm_crtc *crtc = &rcrtc->crtc;
	struct drm_plane *primary;
	unsigned int irqflags;
	struct clk *clk;
	char clk_name[9];
	char *name;
	int irq;
	int ret;

	/* Get the CRTC clock and the optional external clock. */
	if (rcar_du_has(rcdu, RCAR_DU_FEATURE_CRTC_IRQ_CLOCK)) {
		sprintf(clk_name, "du.%u", hwindex);
		name = clk_name;
	} else {
		name = NULL;
	}

	rcrtc->clock = devm_clk_get(rcdu->dev, name);
	if (IS_ERR(rcrtc->clock)) {
		dev_err(rcdu->dev, "no clock for DU channel %u\n", hwindex);
		return PTR_ERR(rcrtc->clock);
	}

	sprintf(clk_name, "dclkin.%u", hwindex);
	clk = devm_clk_get(rcdu->dev, clk_name);
	if (!IS_ERR(clk)) {
		rcrtc->extclock = clk;
<<<<<<< HEAD
	} else if (PTR_ERR(rcrtc->clock) == -EPROBE_DEFER) {
		dev_info(rcdu->dev, "can't get external clock %u\n", hwindex);
=======
	} else if (PTR_ERR(clk) == -EPROBE_DEFER) {
>>>>>>> 8507a484
		return -EPROBE_DEFER;
	} else if (rcdu->info->dpll_mask & BIT(hwindex)) {
		/*
		 * DU channels that have a display PLL can't use the internal
		 * system clock and thus require an external clock.
		 */
		ret = PTR_ERR(clk);
		dev_err(rcdu->dev, "can't get dclkin.%u: %d\n", hwindex, ret);
		return ret;
	}

	init_waitqueue_head(&rcrtc->flip_wait);
	init_waitqueue_head(&rcrtc->vblank_wait);
	spin_lock_init(&rcrtc->vblank_lock);

	rcrtc->group = rgrp;
	rcrtc->mmio_offset = mmio_offsets[hwindex];
	rcrtc->index = hwindex;

	if (rcar_du_has(rcdu, RCAR_DU_FEATURE_VSP1_SOURCE))
		primary = &rcrtc->vsp->planes[rcrtc->vsp_pipe].plane;
	else
		primary = &rgrp->planes[swindex % 2].plane;

	ret = drm_crtc_init_with_planes(rcdu->ddev, crtc, primary,
					NULL, &crtc_funcs, NULL);
	if (ret < 0)
		return ret;

	drm_crtc_helper_add(crtc, &crtc_helper_funcs);

	/* Start with vertical blanking interrupt reporting disabled. */
	drm_crtc_vblank_off(crtc);

	/* Register the interrupt handler. */
	if (rcar_du_has(rcdu, RCAR_DU_FEATURE_CRTC_IRQ_CLOCK)) {
		/* The IRQ's are associated with the CRTC (sw)index. */
		irq = platform_get_irq(pdev, swindex);
		irqflags = 0;
	} else {
		irq = platform_get_irq(pdev, 0);
		irqflags = IRQF_SHARED;
	}

	if (irq < 0) {
		dev_err(rcdu->dev, "no IRQ for CRTC %u\n", swindex);
		return irq;
	}

	ret = devm_request_irq(rcdu->dev, irq, rcar_du_crtc_irq, irqflags,
			       dev_name(rcdu->dev), rcrtc);
	if (ret < 0) {
		dev_err(rcdu->dev,
			"failed to register IRQ for CRTC %u\n", swindex);
		return ret;
	}

	return 0;
}<|MERGE_RESOLUTION|>--- conflicted
+++ resolved
@@ -802,12 +802,7 @@
 	clk = devm_clk_get(rcdu->dev, clk_name);
 	if (!IS_ERR(clk)) {
 		rcrtc->extclock = clk;
-<<<<<<< HEAD
-	} else if (PTR_ERR(rcrtc->clock) == -EPROBE_DEFER) {
-		dev_info(rcdu->dev, "can't get external clock %u\n", hwindex);
-=======
 	} else if (PTR_ERR(clk) == -EPROBE_DEFER) {
->>>>>>> 8507a484
 		return -EPROBE_DEFER;
 	} else if (rcdu->info->dpll_mask & BIT(hwindex)) {
 		/*
