--- conflicted
+++ resolved
@@ -15,7 +15,6 @@
 #include <drm/drm_managed.h>
 #include <drm/drm_modeset_helper_vtables.h>
 #include <drm/drm_panel.h>
-#include <drm/drm_simple_kms_helper.h>
 
 #include "rcar_du_drv.h"
 #include "rcar_du_encoder.h"
@@ -55,20 +54,6 @@
 {
 	struct rcar_du_encoder *renc;
 	struct drm_bridge *bridge;
-<<<<<<< HEAD
-	int ret;
-
-	renc = devm_kzalloc(rcdu->dev, sizeof(*renc), GFP_KERNEL);
-	if (renc == NULL)
-		return -ENOMEM;
-
-	renc->output = output;
-	encoder = rcar_encoder_to_drm_encoder(renc);
-
-	dev_dbg(rcdu->dev, "initializing encoder %pOF for output %u\n",
-		enc_node, output);
-=======
->>>>>>> 7d2a07b7
 
 	/*
 	 * Locate the DRM bridge from the DT node. For the DPAD outputs, if the
@@ -80,25 +65,6 @@
 	    rcar_du_encoder_count_ports(enc_node) == 1) {
 		struct drm_panel *panel = of_drm_find_panel(enc_node);
 
-<<<<<<< HEAD
-		if (IS_ERR(panel)) {
-			ret = PTR_ERR(panel);
-			goto done;
-		}
-
-		bridge = devm_drm_panel_bridge_add_typed(rcdu->dev, panel,
-							 DRM_MODE_CONNECTOR_DPI);
-		if (IS_ERR(bridge)) {
-			ret = PTR_ERR(bridge);
-			goto done;
-		}
-	} else {
-		bridge = of_drm_find_bridge(enc_node);
-		if (!bridge) {
-			ret = -EPROBE_DEFER;
-			goto done;
-		}
-=======
 		if (IS_ERR(panel))
 			return PTR_ERR(panel);
 
@@ -110,7 +76,6 @@
 		bridge = of_drm_find_bridge(enc_node);
 		if (!bridge)
 			return -EPROBE_DEFER;
->>>>>>> 7d2a07b7
 
 		if (output == RCAR_DU_OUTPUT_LVDS0 ||
 		    output == RCAR_DU_OUTPUT_LVDS1)
@@ -127,13 +92,6 @@
 			return -ENOLINK;
 	}
 
-<<<<<<< HEAD
-	ret = drm_simple_encoder_init(rcdu->ddev, encoder,
-				      DRM_MODE_ENCODER_NONE);
-	if (ret < 0)
-		goto done;
-
-=======
 	dev_dbg(rcdu->dev, "initializing encoder %pOF for output %u\n",
 		enc_node, output);
 
@@ -145,27 +103,9 @@
 
 	renc->output = output;
 
->>>>>>> 7d2a07b7
 	/*
 	 * Attach the bridge to the encoder. The bridge will create the
 	 * connector.
 	 */
-<<<<<<< HEAD
-	ret = drm_bridge_attach(encoder, bridge, NULL, 0);
-	if (ret) {
-		drm_encoder_cleanup(encoder);
-		return ret;
-	}
-
-done:
-	if (ret < 0) {
-		if (encoder->name)
-			encoder->funcs->destroy(encoder);
-		devm_kfree(rcdu->dev, renc);
-	}
-
-	return ret;
-=======
 	return drm_bridge_attach(&renc->base, bridge, NULL, 0);
->>>>>>> 7d2a07b7
 }