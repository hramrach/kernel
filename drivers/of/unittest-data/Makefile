# SPDX-License-Identifier: GPL-2.0
obj-y += testcases.dtb.o

obj-$(CONFIG_OF_OVERLAY) += overlay.dtb.o \
			    overlay_0.dtb.o \
			    overlay_1.dtb.o \
			    overlay_2.dtb.o \
			    overlay_3.dtb.o \
			    overlay_4.dtb.o \
			    overlay_5.dtb.o \
			    overlay_6.dtb.o \
			    overlay_7.dtb.o \
			    overlay_8.dtb.o \
			    overlay_9.dtb.o \
			    overlay_10.dtb.o \
			    overlay_11.dtb.o \
			    overlay_12.dtb.o \
			    overlay_13.dtb.o \
			    overlay_15.dtb.o \
			    overlay_bad_phandle.dtb.o \
			    overlay_bad_symbol.dtb.o \
			    overlay_base.dtb.o

# enable creation of __symbols__ node
DTC_FLAGS_overlay += -@
DTC_FLAGS_overlay_bad_phandle += -@
DTC_FLAGS_overlay_bad_symbol += -@
DTC_FLAGS_overlay_base += -@
DTC_FLAGS_testcases += -@
<<<<<<< HEAD

# suppress warnings about intentional errors
DTC_FLAGS_testcases += -Wno-interrupts_property
=======
>>>>>>> 60cc43fc

# suppress warnings about intentional errors
DTC_FLAGS_testcases += -Wno-interrupts_property<|MERGE_RESOLUTION|>--- conflicted
+++ resolved
@@ -27,12 +27,6 @@
 DTC_FLAGS_overlay_bad_symbol += -@
 DTC_FLAGS_overlay_base += -@
 DTC_FLAGS_testcases += -@
-<<<<<<< HEAD
-
-# suppress warnings about intentional errors
-DTC_FLAGS_testcases += -Wno-interrupts_property
-=======
->>>>>>> 60cc43fc
 
 # suppress warnings about intentional errors
 DTC_FLAGS_testcases += -Wno-interrupts_property