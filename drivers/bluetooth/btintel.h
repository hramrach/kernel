--- conflicted
+++ resolved
@@ -148,11 +148,7 @@
 int btintel_set_diag_mfg(struct hci_dev *hdev, bool enable);
 void btintel_hw_error(struct hci_dev *hdev, u8 code);
 
-<<<<<<< HEAD
-int __btintel_version_info(struct hci_dev *hdev, struct intel_version *ver);
-=======
 int btintel_version_info(struct hci_dev *hdev, struct intel_version *ver);
->>>>>>> 7d2a07b7
 int btintel_version_info_tlv(struct hci_dev *hdev, struct intel_version_tlv *version);
 int btintel_secure_send(struct hci_dev *hdev, u8 fragment_type, u32 plen,
 			const void *param);
@@ -167,11 +163,7 @@
 int btintel_send_intel_reset(struct hci_dev *hdev, u32 boot_param);
 int btintel_read_boot_params(struct hci_dev *hdev,
 			     struct intel_boot_params *params);
-<<<<<<< HEAD
-int __btintel_download_firmware(struct hci_dev *dev, struct intel_version *ver,
-=======
 int btintel_download_firmware(struct hci_dev *dev, struct intel_version *ver,
->>>>>>> 7d2a07b7
 			      const struct firmware *fw, u32 *boot_param);
 int btintel_download_firmware_newgen(struct hci_dev *hdev,
 				     struct intel_version_tlv *ver,
@@ -183,12 +175,6 @@
 				struct intel_debug_features *features);
 int btintel_set_debug_features(struct hci_dev *hdev,
 			       const struct intel_debug_features *features);
-<<<<<<< HEAD
-/* XXX SLE15-SP3 kABI compatibility */
-#define btintel_version_info(h, v) __btintel_version_info(h, v)
-#define btintel_download_firmware(h, v, f, b) __btintel_download_firmware(h, v, f, b)
-=======
->>>>>>> 7d2a07b7
 #else
 
 static inline int btintel_check_bdaddr(struct hci_dev *hdev)
