// SPDX-License-Identifier: GPL-2.0-or-later
/*
 *
 *  Generic Bluetooth USB driver
 *
 *  Copyright (C) 2005-2008  Marcel Holtmann <marcel@holtmann.org>
 */

#include <linux/dmi.h>
#include <linux/module.h>
#include <linux/usb.h>
#include <linux/usb/quirks.h>
#include <linux/firmware.h>
#include <linux/iopoll.h>
#include <linux/of_device.h>
#include <linux/of_irq.h>
#include <linux/suspend.h>
#include <linux/gpio/consumer.h>
#include <asm/unaligned.h>

#include <net/bluetooth/bluetooth.h>
#include <net/bluetooth/hci_core.h>

#include "btintel.h"
#include "btbcm.h"
#include "btrtl.h"

#define VERSION "0.8"

static bool disable_scofix;
static bool force_scofix;
static bool enable_autosuspend = IS_ENABLED(CONFIG_BT_HCIBTUSB_AUTOSUSPEND);

static bool reset = true;

static struct usb_driver btusb_driver;

#define BTUSB_IGNORE		0x01
#define BTUSB_DIGIANSWER	0x02
#define BTUSB_CSR		0x04
#define BTUSB_SNIFFER		0x08
#define BTUSB_BCM92035		0x10
#define BTUSB_BROKEN_ISOC	0x20
#define BTUSB_WRONG_SCO_MTU	0x40
#define BTUSB_ATH3012		0x80
#define BTUSB_INTEL_COMBINED	0x100
#define BTUSB_INTEL_BOOT	0x200
#define BTUSB_BCM_PATCHRAM	0x400
#define BTUSB_MARVELL		0x800
#define BTUSB_SWAVE		0x1000
#define BTUSB_AMP		0x4000
#define BTUSB_QCA_ROME		0x8000
#define BTUSB_BCM_APPLE		0x10000
#define BTUSB_REALTEK		0x20000
#define BTUSB_BCM2045		0x40000
#define BTUSB_IFNUM_2		0x80000
#define BTUSB_CW6622		0x100000
#define BTUSB_MEDIATEK		0x200000
#define BTUSB_WIDEBAND_SPEECH	0x400000
#define BTUSB_VALID_LE_STATES   0x800000
#define BTUSB_QCA_WCN6855	0x1000000
#define BTUSB_INTEL_BROKEN_SHUTDOWN_LED	0x2000000
#define BTUSB_INTEL_BROKEN_INITIAL_NCMD 0x4000000

static const struct usb_device_id btusb_table[] = {
	/* Generic Bluetooth USB device */
	{ USB_DEVICE_INFO(0xe0, 0x01, 0x01) },

	/* Generic Bluetooth AMP device */
	{ USB_DEVICE_INFO(0xe0, 0x01, 0x04), .driver_info = BTUSB_AMP },

	/* Generic Bluetooth USB interface */
	{ USB_INTERFACE_INFO(0xe0, 0x01, 0x01) },

	/* Apple-specific (Broadcom) devices */
	{ USB_VENDOR_AND_INTERFACE_INFO(0x05ac, 0xff, 0x01, 0x01),
	  .driver_info = BTUSB_BCM_APPLE | BTUSB_IFNUM_2 },

	/* MediaTek MT76x0E */
	{ USB_DEVICE(0x0e8d, 0x763f) },

	/* Broadcom SoftSailing reporting vendor specific */
	{ USB_DEVICE(0x0a5c, 0x21e1) },

	/* Apple MacBookPro 7,1 */
	{ USB_DEVICE(0x05ac, 0x8213) },

	/* Apple iMac11,1 */
	{ USB_DEVICE(0x05ac, 0x8215) },

	/* Apple MacBookPro6,2 */
	{ USB_DEVICE(0x05ac, 0x8218) },

	/* Apple MacBookAir3,1, MacBookAir3,2 */
	{ USB_DEVICE(0x05ac, 0x821b) },

	/* Apple MacBookAir4,1 */
	{ USB_DEVICE(0x05ac, 0x821f) },

	/* Apple MacBookPro8,2 */
	{ USB_DEVICE(0x05ac, 0x821a) },

	/* Apple MacMini5,1 */
	{ USB_DEVICE(0x05ac, 0x8281) },

	/* AVM BlueFRITZ! USB v2.0 */
	{ USB_DEVICE(0x057c, 0x3800), .driver_info = BTUSB_SWAVE },

	/* Bluetooth Ultraport Module from IBM */
	{ USB_DEVICE(0x04bf, 0x030a) },

	/* ALPS Modules with non-standard id */
	{ USB_DEVICE(0x044e, 0x3001) },
	{ USB_DEVICE(0x044e, 0x3002) },

	/* Ericsson with non-standard id */
	{ USB_DEVICE(0x0bdb, 0x1002) },

	/* Canyon CN-BTU1 with HID interfaces */
	{ USB_DEVICE(0x0c10, 0x0000) },

	/* Broadcom BCM20702B0 (Dynex/Insignia) */
	{ USB_DEVICE(0x19ff, 0x0239), .driver_info = BTUSB_BCM_PATCHRAM },

	/* Broadcom BCM43142A0 (Foxconn/Lenovo) */
	{ USB_VENDOR_AND_INTERFACE_INFO(0x105b, 0xff, 0x01, 0x01),
	  .driver_info = BTUSB_BCM_PATCHRAM },

	/* Broadcom BCM920703 (HTC Vive) */
	{ USB_VENDOR_AND_INTERFACE_INFO(0x0bb4, 0xff, 0x01, 0x01),
	  .driver_info = BTUSB_BCM_PATCHRAM },

	/* Foxconn - Hon Hai */
	{ USB_VENDOR_AND_INTERFACE_INFO(0x0489, 0xff, 0x01, 0x01),
	  .driver_info = BTUSB_BCM_PATCHRAM },

	/* Lite-On Technology - Broadcom based */
	{ USB_VENDOR_AND_INTERFACE_INFO(0x04ca, 0xff, 0x01, 0x01),
	  .driver_info = BTUSB_BCM_PATCHRAM },

	/* Broadcom devices with vendor specific id */
	{ USB_VENDOR_AND_INTERFACE_INFO(0x0a5c, 0xff, 0x01, 0x01),
	  .driver_info = BTUSB_BCM_PATCHRAM },

	/* ASUSTek Computer - Broadcom based */
	{ USB_VENDOR_AND_INTERFACE_INFO(0x0b05, 0xff, 0x01, 0x01),
	  .driver_info = BTUSB_BCM_PATCHRAM },

	/* Belkin F8065bf - Broadcom based */
	{ USB_VENDOR_AND_INTERFACE_INFO(0x050d, 0xff, 0x01, 0x01),
	  .driver_info = BTUSB_BCM_PATCHRAM },

	/* IMC Networks - Broadcom based */
	{ USB_VENDOR_AND_INTERFACE_INFO(0x13d3, 0xff, 0x01, 0x01),
	  .driver_info = BTUSB_BCM_PATCHRAM },

	/* Dell Computer - Broadcom based  */
	{ USB_VENDOR_AND_INTERFACE_INFO(0x413c, 0xff, 0x01, 0x01),
	  .driver_info = BTUSB_BCM_PATCHRAM },

	/* Toshiba Corp - Broadcom based */
	{ USB_VENDOR_AND_INTERFACE_INFO(0x0930, 0xff, 0x01, 0x01),
	  .driver_info = BTUSB_BCM_PATCHRAM },

	/* Intel Bluetooth USB Bootloader (RAM module) */
	{ USB_DEVICE(0x8087, 0x0a5a),
	  .driver_info = BTUSB_INTEL_BOOT | BTUSB_BROKEN_ISOC },

	{ }	/* Terminating entry */
};

MODULE_DEVICE_TABLE(usb, btusb_table);

static const struct usb_device_id blacklist_table[] = {
	/* CSR BlueCore devices */
	{ USB_DEVICE(0x0a12, 0x0001), .driver_info = BTUSB_CSR },

	/* Broadcom BCM2033 without firmware */
	{ USB_DEVICE(0x0a5c, 0x2033), .driver_info = BTUSB_IGNORE },

	/* Broadcom BCM2045 devices */
	{ USB_DEVICE(0x0a5c, 0x2045), .driver_info = BTUSB_BCM2045 },

	/* Atheros 3011 with sflash firmware */
	{ USB_DEVICE(0x0489, 0xe027), .driver_info = BTUSB_IGNORE },
	{ USB_DEVICE(0x0489, 0xe03d), .driver_info = BTUSB_IGNORE },
	{ USB_DEVICE(0x04f2, 0xaff1), .driver_info = BTUSB_IGNORE },
	{ USB_DEVICE(0x0930, 0x0215), .driver_info = BTUSB_IGNORE },
	{ USB_DEVICE(0x0cf3, 0x3002), .driver_info = BTUSB_IGNORE },
	{ USB_DEVICE(0x0cf3, 0xe019), .driver_info = BTUSB_IGNORE },
	{ USB_DEVICE(0x13d3, 0x3304), .driver_info = BTUSB_IGNORE },

	/* Atheros AR9285 Malbec with sflash firmware */
	{ USB_DEVICE(0x03f0, 0x311d), .driver_info = BTUSB_IGNORE },

	/* Atheros 3012 with sflash firmware */
	{ USB_DEVICE(0x0489, 0xe04d), .driver_info = BTUSB_ATH3012 },
	{ USB_DEVICE(0x0489, 0xe04e), .driver_info = BTUSB_ATH3012 },
	{ USB_DEVICE(0x0489, 0xe056), .driver_info = BTUSB_ATH3012 },
	{ USB_DEVICE(0x0489, 0xe057), .driver_info = BTUSB_ATH3012 },
	{ USB_DEVICE(0x0489, 0xe05f), .driver_info = BTUSB_ATH3012 },
	{ USB_DEVICE(0x0489, 0xe076), .driver_info = BTUSB_ATH3012 },
	{ USB_DEVICE(0x0489, 0xe078), .driver_info = BTUSB_ATH3012 },
	{ USB_DEVICE(0x0489, 0xe095), .driver_info = BTUSB_ATH3012 },
	{ USB_DEVICE(0x04c5, 0x1330), .driver_info = BTUSB_ATH3012 },
	{ USB_DEVICE(0x04ca, 0x3004), .driver_info = BTUSB_ATH3012 },
	{ USB_DEVICE(0x04ca, 0x3005), .driver_info = BTUSB_ATH3012 },
	{ USB_DEVICE(0x04ca, 0x3006), .driver_info = BTUSB_ATH3012 },
	{ USB_DEVICE(0x04ca, 0x3007), .driver_info = BTUSB_ATH3012 },
	{ USB_DEVICE(0x04ca, 0x3008), .driver_info = BTUSB_ATH3012 },
	{ USB_DEVICE(0x04ca, 0x300b), .driver_info = BTUSB_ATH3012 },
	{ USB_DEVICE(0x04ca, 0x300d), .driver_info = BTUSB_ATH3012 },
	{ USB_DEVICE(0x04ca, 0x300f), .driver_info = BTUSB_ATH3012 },
	{ USB_DEVICE(0x04ca, 0x3010), .driver_info = BTUSB_ATH3012 },
	{ USB_DEVICE(0x04ca, 0x3014), .driver_info = BTUSB_ATH3012 },
	{ USB_DEVICE(0x04ca, 0x3018), .driver_info = BTUSB_ATH3012 },
	{ USB_DEVICE(0x0930, 0x0219), .driver_info = BTUSB_ATH3012 },
	{ USB_DEVICE(0x0930, 0x021c), .driver_info = BTUSB_ATH3012 },
	{ USB_DEVICE(0x0930, 0x0220), .driver_info = BTUSB_ATH3012 },
	{ USB_DEVICE(0x0930, 0x0227), .driver_info = BTUSB_ATH3012 },
	{ USB_DEVICE(0x0b05, 0x17d0), .driver_info = BTUSB_ATH3012 },
	{ USB_DEVICE(0x0cf3, 0x0036), .driver_info = BTUSB_ATH3012 },
	{ USB_DEVICE(0x0cf3, 0x3004), .driver_info = BTUSB_ATH3012 },
	{ USB_DEVICE(0x0cf3, 0x3008), .driver_info = BTUSB_ATH3012 },
	{ USB_DEVICE(0x0cf3, 0x311d), .driver_info = BTUSB_ATH3012 },
	{ USB_DEVICE(0x0cf3, 0x311e), .driver_info = BTUSB_ATH3012 },
	{ USB_DEVICE(0x0cf3, 0x311f), .driver_info = BTUSB_ATH3012 },
	{ USB_DEVICE(0x0cf3, 0x3121), .driver_info = BTUSB_ATH3012 },
	{ USB_DEVICE(0x0cf3, 0x817a), .driver_info = BTUSB_ATH3012 },
	{ USB_DEVICE(0x0cf3, 0x817b), .driver_info = BTUSB_ATH3012 },
	{ USB_DEVICE(0x0cf3, 0xe003), .driver_info = BTUSB_ATH3012 },
	{ USB_DEVICE(0x0cf3, 0xe004), .driver_info = BTUSB_ATH3012 },
	{ USB_DEVICE(0x0cf3, 0xe005), .driver_info = BTUSB_ATH3012 },
	{ USB_DEVICE(0x0cf3, 0xe006), .driver_info = BTUSB_ATH3012 },
	{ USB_DEVICE(0x13d3, 0x3362), .driver_info = BTUSB_ATH3012 },
	{ USB_DEVICE(0x13d3, 0x3375), .driver_info = BTUSB_ATH3012 },
	{ USB_DEVICE(0x13d3, 0x3393), .driver_info = BTUSB_ATH3012 },
	{ USB_DEVICE(0x13d3, 0x3395), .driver_info = BTUSB_ATH3012 },
	{ USB_DEVICE(0x13d3, 0x3402), .driver_info = BTUSB_ATH3012 },
	{ USB_DEVICE(0x13d3, 0x3408), .driver_info = BTUSB_ATH3012 },
	{ USB_DEVICE(0x13d3, 0x3423), .driver_info = BTUSB_ATH3012 },
	{ USB_DEVICE(0x13d3, 0x3432), .driver_info = BTUSB_ATH3012 },
	{ USB_DEVICE(0x13d3, 0x3472), .driver_info = BTUSB_ATH3012 },
	{ USB_DEVICE(0x13d3, 0x3474), .driver_info = BTUSB_ATH3012 },
	{ USB_DEVICE(0x13d3, 0x3487), .driver_info = BTUSB_ATH3012 },
	{ USB_DEVICE(0x13d3, 0x3490), .driver_info = BTUSB_ATH3012 },

	/* Atheros AR5BBU12 with sflash firmware */
	{ USB_DEVICE(0x0489, 0xe02c), .driver_info = BTUSB_IGNORE },

	/* Atheros AR5BBU12 with sflash firmware */
	{ USB_DEVICE(0x0489, 0xe036), .driver_info = BTUSB_ATH3012 },
	{ USB_DEVICE(0x0489, 0xe03c), .driver_info = BTUSB_ATH3012 },

	/* QCA ROME chipset */
	{ USB_DEVICE(0x0cf3, 0x535b), .driver_info = BTUSB_QCA_ROME |
						     BTUSB_WIDEBAND_SPEECH },
	{ USB_DEVICE(0x0cf3, 0xe007), .driver_info = BTUSB_QCA_ROME |
						     BTUSB_WIDEBAND_SPEECH },
	{ USB_DEVICE(0x0cf3, 0xe009), .driver_info = BTUSB_QCA_ROME |
						     BTUSB_WIDEBAND_SPEECH },
	{ USB_DEVICE(0x0cf3, 0xe010), .driver_info = BTUSB_QCA_ROME |
						     BTUSB_WIDEBAND_SPEECH },
	{ USB_DEVICE(0x0cf3, 0xe300), .driver_info = BTUSB_QCA_ROME |
						     BTUSB_WIDEBAND_SPEECH },
	{ USB_DEVICE(0x0cf3, 0xe301), .driver_info = BTUSB_QCA_ROME |
						     BTUSB_WIDEBAND_SPEECH },
	{ USB_DEVICE(0x0cf3, 0xe360), .driver_info = BTUSB_QCA_ROME |
						     BTUSB_WIDEBAND_SPEECH },
	{ USB_DEVICE(0x0cf3, 0xe500), .driver_info = BTUSB_QCA_ROME |
						     BTUSB_WIDEBAND_SPEECH },
	{ USB_DEVICE(0x0489, 0xe092), .driver_info = BTUSB_QCA_ROME |
						     BTUSB_WIDEBAND_SPEECH },
	{ USB_DEVICE(0x0489, 0xe09f), .driver_info = BTUSB_QCA_ROME |
						     BTUSB_WIDEBAND_SPEECH },
	{ USB_DEVICE(0x0489, 0xe0a2), .driver_info = BTUSB_QCA_ROME |
						     BTUSB_WIDEBAND_SPEECH },
	{ USB_DEVICE(0x04ca, 0x3011), .driver_info = BTUSB_QCA_ROME |
						     BTUSB_WIDEBAND_SPEECH },
	{ USB_DEVICE(0x04ca, 0x3015), .driver_info = BTUSB_QCA_ROME |
						     BTUSB_WIDEBAND_SPEECH },
	{ USB_DEVICE(0x04ca, 0x3016), .driver_info = BTUSB_QCA_ROME |
						     BTUSB_WIDEBAND_SPEECH },
	{ USB_DEVICE(0x04ca, 0x301a), .driver_info = BTUSB_QCA_ROME |
						     BTUSB_WIDEBAND_SPEECH },
	{ USB_DEVICE(0x04ca, 0x3021), .driver_info = BTUSB_QCA_ROME |
						     BTUSB_WIDEBAND_SPEECH },
	{ USB_DEVICE(0x13d3, 0x3491), .driver_info = BTUSB_QCA_ROME |
						     BTUSB_WIDEBAND_SPEECH },
	{ USB_DEVICE(0x13d3, 0x3496), .driver_info = BTUSB_QCA_ROME |
						     BTUSB_WIDEBAND_SPEECH },
	{ USB_DEVICE(0x13d3, 0x3501), .driver_info = BTUSB_QCA_ROME |
						     BTUSB_WIDEBAND_SPEECH },

	/* QCA WCN6855 chipset */
	{ USB_DEVICE(0x0cf3, 0xe600), .driver_info = BTUSB_QCA_WCN6855 |
						     BTUSB_WIDEBAND_SPEECH |
						     BTUSB_VALID_LE_STATES },
	{ USB_DEVICE(0x0489, 0xe0cc), .driver_info = BTUSB_QCA_WCN6855 |
						     BTUSB_WIDEBAND_SPEECH |
						     BTUSB_VALID_LE_STATES },
	{ USB_DEVICE(0x0489, 0xe0d6), .driver_info = BTUSB_QCA_WCN6855 |
						     BTUSB_WIDEBAND_SPEECH |
						     BTUSB_VALID_LE_STATES },
	{ USB_DEVICE(0x0489, 0xe0e3), .driver_info = BTUSB_QCA_WCN6855 |
						     BTUSB_WIDEBAND_SPEECH |
						     BTUSB_VALID_LE_STATES },
	{ USB_DEVICE(0x10ab, 0x9309), .driver_info = BTUSB_QCA_WCN6855 |
						     BTUSB_WIDEBAND_SPEECH |
						     BTUSB_VALID_LE_STATES },
	{ USB_DEVICE(0x10ab, 0x9409), .driver_info = BTUSB_QCA_WCN6855 |
						     BTUSB_WIDEBAND_SPEECH |
						     BTUSB_VALID_LE_STATES },
	{ USB_DEVICE(0x0489, 0xe0d0), .driver_info = BTUSB_QCA_WCN6855 |
						     BTUSB_WIDEBAND_SPEECH |
						     BTUSB_VALID_LE_STATES },

	/* Broadcom BCM2035 */
	{ USB_DEVICE(0x0a5c, 0x2009), .driver_info = BTUSB_BCM92035 },
	{ USB_DEVICE(0x0a5c, 0x200a), .driver_info = BTUSB_WRONG_SCO_MTU },
	{ USB_DEVICE(0x0a5c, 0x2035), .driver_info = BTUSB_WRONG_SCO_MTU },

	/* Broadcom BCM2045 */
	{ USB_DEVICE(0x0a5c, 0x2039), .driver_info = BTUSB_WRONG_SCO_MTU },
	{ USB_DEVICE(0x0a5c, 0x2101), .driver_info = BTUSB_WRONG_SCO_MTU },

	/* IBM/Lenovo ThinkPad with Broadcom chip */
	{ USB_DEVICE(0x0a5c, 0x201e), .driver_info = BTUSB_WRONG_SCO_MTU },
	{ USB_DEVICE(0x0a5c, 0x2110), .driver_info = BTUSB_WRONG_SCO_MTU },

	/* HP laptop with Broadcom chip */
	{ USB_DEVICE(0x03f0, 0x171d), .driver_info = BTUSB_WRONG_SCO_MTU },

	/* Dell laptop with Broadcom chip */
	{ USB_DEVICE(0x413c, 0x8126), .driver_info = BTUSB_WRONG_SCO_MTU },

	/* Dell Wireless 370 and 410 devices */
	{ USB_DEVICE(0x413c, 0x8152), .driver_info = BTUSB_WRONG_SCO_MTU },
	{ USB_DEVICE(0x413c, 0x8156), .driver_info = BTUSB_WRONG_SCO_MTU },

	/* Belkin F8T012 and F8T013 devices */
	{ USB_DEVICE(0x050d, 0x0012), .driver_info = BTUSB_WRONG_SCO_MTU },
	{ USB_DEVICE(0x050d, 0x0013), .driver_info = BTUSB_WRONG_SCO_MTU },

	/* Asus WL-BTD202 device */
	{ USB_DEVICE(0x0b05, 0x1715), .driver_info = BTUSB_WRONG_SCO_MTU },

	/* Kensington Bluetooth USB adapter */
	{ USB_DEVICE(0x047d, 0x105e), .driver_info = BTUSB_WRONG_SCO_MTU },

	/* RTX Telecom based adapters with buggy SCO support */
	{ USB_DEVICE(0x0400, 0x0807), .driver_info = BTUSB_BROKEN_ISOC },
	{ USB_DEVICE(0x0400, 0x080a), .driver_info = BTUSB_BROKEN_ISOC },

	/* CONWISE Technology based adapters with buggy SCO support */
	{ USB_DEVICE(0x0e5e, 0x6622),
	  .driver_info = BTUSB_BROKEN_ISOC | BTUSB_CW6622},

	/* Roper Class 1 Bluetooth Dongle (Silicon Wave based) */
	{ USB_DEVICE(0x1310, 0x0001), .driver_info = BTUSB_SWAVE },

	/* Digianswer devices */
	{ USB_DEVICE(0x08fd, 0x0001), .driver_info = BTUSB_DIGIANSWER },
	{ USB_DEVICE(0x08fd, 0x0002), .driver_info = BTUSB_IGNORE },

	/* CSR BlueCore Bluetooth Sniffer */
	{ USB_DEVICE(0x0a12, 0x0002),
	  .driver_info = BTUSB_SNIFFER | BTUSB_BROKEN_ISOC },

	/* Frontline ComProbe Bluetooth Sniffer */
	{ USB_DEVICE(0x16d3, 0x0002),
	  .driver_info = BTUSB_SNIFFER | BTUSB_BROKEN_ISOC },

	/* Marvell Bluetooth devices */
	{ USB_DEVICE(0x1286, 0x2044), .driver_info = BTUSB_MARVELL },
	{ USB_DEVICE(0x1286, 0x2046), .driver_info = BTUSB_MARVELL },
	{ USB_DEVICE(0x1286, 0x204e), .driver_info = BTUSB_MARVELL },

	/* Intel Bluetooth devices */
	{ USB_DEVICE(0x8087, 0x0025), .driver_info = BTUSB_INTEL_COMBINED },
	{ USB_DEVICE(0x8087, 0x0026), .driver_info = BTUSB_INTEL_COMBINED },
	{ USB_DEVICE(0x8087, 0x0029), .driver_info = BTUSB_INTEL_COMBINED },
	{ USB_DEVICE(0x8087, 0x0032), .driver_info = BTUSB_INTEL_COMBINED },
	{ USB_DEVICE(0x8087, 0x0033), .driver_info = BTUSB_INTEL_COMBINED },
	{ USB_DEVICE(0x8087, 0x07da), .driver_info = BTUSB_CSR },
	{ USB_DEVICE(0x8087, 0x07dc), .driver_info = BTUSB_INTEL_COMBINED |
<<<<<<< HEAD
						     BTUSB_INTEL_BROKEN_INITIAL_NCMD },
	{ USB_DEVICE(0x8087, 0x0a2a), .driver_info = BTUSB_INTEL_COMBINED |
						     BTUSB_INTEL_BROKEN_INITIAL_NCMD },
	{ USB_DEVICE(0x8087, 0x0a2b), .driver_info = BTUSB_INTEL_COMBINED },
	{ USB_DEVICE(0x8087, 0x0aa7), .driver_info = BTUSB_INTEL_COMBINED |
						     BTUSB_INTEL_BROKEN_INITIAL_NCMD },
=======
						     BTUSB_INTEL_BROKEN_INITIAL_NCMD |
						     BTUSB_INTEL_BROKEN_SHUTDOWN_LED },
	{ USB_DEVICE(0x8087, 0x0a2a), .driver_info = BTUSB_INTEL_COMBINED |
						     BTUSB_INTEL_BROKEN_SHUTDOWN_LED },
	{ USB_DEVICE(0x8087, 0x0a2b), .driver_info = BTUSB_INTEL_COMBINED },
	{ USB_DEVICE(0x8087, 0x0aa7), .driver_info = BTUSB_INTEL_COMBINED |
						     BTUSB_INTEL_BROKEN_SHUTDOWN_LED },
>>>>>>> 677615cd
	{ USB_DEVICE(0x8087, 0x0aaa), .driver_info = BTUSB_INTEL_COMBINED },

	/* Other Intel Bluetooth devices */
	{ USB_VENDOR_AND_INTERFACE_INFO(0x8087, 0xe0, 0x01, 0x01),
	  .driver_info = BTUSB_IGNORE },

	/* Realtek 8822CE Bluetooth devices */
	{ USB_DEVICE(0x0bda, 0xb00c), .driver_info = BTUSB_REALTEK |
						     BTUSB_WIDEBAND_SPEECH },
	{ USB_DEVICE(0x0bda, 0xc822), .driver_info = BTUSB_REALTEK |
						     BTUSB_WIDEBAND_SPEECH },

	/* Realtek 8852AE Bluetooth devices */
	{ USB_DEVICE(0x0bda, 0xc852), .driver_info = BTUSB_REALTEK |
						     BTUSB_WIDEBAND_SPEECH },
	{ USB_DEVICE(0x0bda, 0x385a), .driver_info = BTUSB_REALTEK |
						     BTUSB_WIDEBAND_SPEECH },
	{ USB_DEVICE(0x0bda, 0x4852), .driver_info = BTUSB_REALTEK |
						     BTUSB_WIDEBAND_SPEECH },
	{ USB_DEVICE(0x04c5, 0x165c), .driver_info = BTUSB_REALTEK |
						     BTUSB_WIDEBAND_SPEECH },
	{ USB_DEVICE(0x04ca, 0x4006), .driver_info = BTUSB_REALTEK |
						     BTUSB_WIDEBAND_SPEECH },

	/* Realtek Bluetooth devices */
	{ USB_VENDOR_AND_INTERFACE_INFO(0x0bda, 0xe0, 0x01, 0x01),
	  .driver_info = BTUSB_REALTEK },

	/* MediaTek Bluetooth devices */
	{ USB_VENDOR_AND_INTERFACE_INFO(0x0e8d, 0xe0, 0x01, 0x01),
	  .driver_info = BTUSB_MEDIATEK |
			 BTUSB_WIDEBAND_SPEECH |
			 BTUSB_VALID_LE_STATES },

	/* Additional MediaTek MT7615E Bluetooth devices */
	{ USB_DEVICE(0x13d3, 0x3560), .driver_info = BTUSB_MEDIATEK},

	/* Additional MediaTek MT7668 Bluetooth devices */
	{ USB_DEVICE(0x043e, 0x3109), .driver_info = BTUSB_MEDIATEK |
						     BTUSB_WIDEBAND_SPEECH |
						     BTUSB_VALID_LE_STATES },

	/* Additional MediaTek MT7921 Bluetooth devices */
	{ USB_DEVICE(0x04ca, 0x3802), .driver_info = BTUSB_MEDIATEK |
						     BTUSB_WIDEBAND_SPEECH |
						     BTUSB_VALID_LE_STATES },
	{ USB_DEVICE(0x13d3, 0x3563), .driver_info = BTUSB_MEDIATEK |
						     BTUSB_WIDEBAND_SPEECH |
						     BTUSB_VALID_LE_STATES },
	{ USB_DEVICE(0x13d3, 0x3564), .driver_info = BTUSB_MEDIATEK |
						     BTUSB_WIDEBAND_SPEECH |
						     BTUSB_VALID_LE_STATES },
	{ USB_DEVICE(0x0489, 0xe0cd), .driver_info = BTUSB_MEDIATEK |
						     BTUSB_WIDEBAND_SPEECH |
						     BTUSB_VALID_LE_STATES },

	/* MediaTek MT7922A Bluetooth devices */
	{ USB_DEVICE(0x0489, 0xe0d8), .driver_info = BTUSB_MEDIATEK |
						     BTUSB_WIDEBAND_SPEECH |
						     BTUSB_VALID_LE_STATES },
	{ USB_DEVICE(0x0489, 0xe0d9), .driver_info = BTUSB_MEDIATEK |
						     BTUSB_WIDEBAND_SPEECH |
						     BTUSB_VALID_LE_STATES },

	/* Additional Realtek 8723AE Bluetooth devices */
	{ USB_DEVICE(0x0930, 0x021d), .driver_info = BTUSB_REALTEK },
	{ USB_DEVICE(0x13d3, 0x3394), .driver_info = BTUSB_REALTEK },

	/* Additional Realtek 8723BE Bluetooth devices */
	{ USB_DEVICE(0x0489, 0xe085), .driver_info = BTUSB_REALTEK },
	{ USB_DEVICE(0x0489, 0xe08b), .driver_info = BTUSB_REALTEK },
	{ USB_DEVICE(0x13d3, 0x3410), .driver_info = BTUSB_REALTEK },
	{ USB_DEVICE(0x13d3, 0x3416), .driver_info = BTUSB_REALTEK },
	{ USB_DEVICE(0x13d3, 0x3459), .driver_info = BTUSB_REALTEK },
	{ USB_DEVICE(0x13d3, 0x3494), .driver_info = BTUSB_REALTEK },

	/* Additional Realtek 8723BU Bluetooth devices */
	{ USB_DEVICE(0x7392, 0xa611), .driver_info = BTUSB_REALTEK },

	/* Additional Realtek 8723DE Bluetooth devices */
	{ USB_DEVICE(0x0bda, 0xb009), .driver_info = BTUSB_REALTEK },
	{ USB_DEVICE(0x2ff8, 0xb011), .driver_info = BTUSB_REALTEK },

	/* Additional Realtek 8761B Bluetooth devices */
	{ USB_DEVICE(0x2357, 0x0604), .driver_info = BTUSB_REALTEK |
						     BTUSB_WIDEBAND_SPEECH },

	/* Additional Realtek 8761BU Bluetooth devices */
	{ USB_DEVICE(0x0b05, 0x190e), .driver_info = BTUSB_REALTEK |
	  					     BTUSB_WIDEBAND_SPEECH },

	/* Additional Realtek 8821AE Bluetooth devices */
	{ USB_DEVICE(0x0b05, 0x17dc), .driver_info = BTUSB_REALTEK },
	{ USB_DEVICE(0x13d3, 0x3414), .driver_info = BTUSB_REALTEK },
	{ USB_DEVICE(0x13d3, 0x3458), .driver_info = BTUSB_REALTEK },
	{ USB_DEVICE(0x13d3, 0x3461), .driver_info = BTUSB_REALTEK },
	{ USB_DEVICE(0x13d3, 0x3462), .driver_info = BTUSB_REALTEK },

	/* Additional Realtek 8822BE Bluetooth devices */
	{ USB_DEVICE(0x13d3, 0x3526), .driver_info = BTUSB_REALTEK },
	{ USB_DEVICE(0x0b05, 0x185c), .driver_info = BTUSB_REALTEK },

	/* Additional Realtek 8822CE Bluetooth devices */
	{ USB_DEVICE(0x04ca, 0x4005), .driver_info = BTUSB_REALTEK |
						     BTUSB_WIDEBAND_SPEECH },
	{ USB_DEVICE(0x04c5, 0x161f), .driver_info = BTUSB_REALTEK |
						     BTUSB_WIDEBAND_SPEECH },
	{ USB_DEVICE(0x0b05, 0x18ef), .driver_info = BTUSB_REALTEK |
						     BTUSB_WIDEBAND_SPEECH },
	{ USB_DEVICE(0x13d3, 0x3548), .driver_info = BTUSB_REALTEK |
						     BTUSB_WIDEBAND_SPEECH },
	{ USB_DEVICE(0x13d3, 0x3549), .driver_info = BTUSB_REALTEK |
						     BTUSB_WIDEBAND_SPEECH },
	{ USB_DEVICE(0x13d3, 0x3553), .driver_info = BTUSB_REALTEK |
						     BTUSB_WIDEBAND_SPEECH },
	{ USB_DEVICE(0x13d3, 0x3555), .driver_info = BTUSB_REALTEK |
						     BTUSB_WIDEBAND_SPEECH },
	{ USB_DEVICE(0x2ff8, 0x3051), .driver_info = BTUSB_REALTEK |
						     BTUSB_WIDEBAND_SPEECH },
	{ USB_DEVICE(0x1358, 0xc123), .driver_info = BTUSB_REALTEK |
						     BTUSB_WIDEBAND_SPEECH },
	{ USB_DEVICE(0x0bda, 0xc123), .driver_info = BTUSB_REALTEK |
						     BTUSB_WIDEBAND_SPEECH },
	{ USB_DEVICE(0x0cb5, 0xc547), .driver_info = BTUSB_REALTEK |
						     BTUSB_WIDEBAND_SPEECH },

	/* Silicon Wave based devices */
	{ USB_DEVICE(0x0c10, 0x0000), .driver_info = BTUSB_SWAVE },

	{ }	/* Terminating entry */
};

/* The Bluetooth USB module build into some devices needs to be reset on resume,
 * this is a problem with the platform (likely shutting off all power) not with
 * the module itself. So we use a DMI list to match known broken platforms.
 */
static const struct dmi_system_id btusb_needs_reset_resume_table[] = {
	{
		/* Dell OptiPlex 3060 (QCA ROME device 0cf3:e007) */
		.matches = {
			DMI_MATCH(DMI_SYS_VENDOR, "Dell Inc."),
			DMI_MATCH(DMI_PRODUCT_NAME, "OptiPlex 3060"),
		},
	},
	{
		/* Dell XPS 9360 (QCA ROME device 0cf3:e300) */
		.matches = {
			DMI_MATCH(DMI_SYS_VENDOR, "Dell Inc."),
			DMI_MATCH(DMI_PRODUCT_NAME, "XPS 13 9360"),
		},
	},
	{
		/* Dell Inspiron 5565 (QCA ROME device 0cf3:e009) */
		.matches = {
			DMI_MATCH(DMI_SYS_VENDOR, "Dell Inc."),
			DMI_MATCH(DMI_PRODUCT_NAME, "Inspiron 5565"),
		},
	},
	{}
};

#define BTUSB_MAX_ISOC_FRAMES	10

#define BTUSB_INTR_RUNNING	0
#define BTUSB_BULK_RUNNING	1
#define BTUSB_ISOC_RUNNING	2
#define BTUSB_SUSPENDING	3
#define BTUSB_DID_ISO_RESUME	4
#define BTUSB_BOOTLOADER	5
#define BTUSB_DOWNLOADING	6
#define BTUSB_FIRMWARE_LOADED	7
#define BTUSB_FIRMWARE_FAILED	8
#define BTUSB_BOOTING		9
#define BTUSB_DIAG_RUNNING	10
#define BTUSB_OOB_WAKE_ENABLED	11
#define BTUSB_HW_RESET_ACTIVE	12
#define BTUSB_TX_WAIT_VND_EVT	13
#define BTUSB_WAKEUP_AUTOSUSPEND	14
#define BTUSB_USE_ALT3_FOR_WBS	15

struct btusb_data {
	struct hci_dev       *hdev;
	struct usb_device    *udev;
	struct usb_interface *intf;
	struct usb_interface *isoc;
	struct usb_interface *diag;
	unsigned isoc_ifnum;

	unsigned long flags;

	struct work_struct work;
	struct work_struct waker;

	struct usb_anchor deferred;
	struct usb_anchor tx_anchor;
	int tx_in_flight;
	spinlock_t txlock;

	struct usb_anchor intr_anchor;
	struct usb_anchor bulk_anchor;
	struct usb_anchor isoc_anchor;
	struct usb_anchor diag_anchor;
	struct usb_anchor ctrl_anchor;
	spinlock_t rxlock;

	struct sk_buff *evt_skb;
	struct sk_buff *acl_skb;
	struct sk_buff *sco_skb;

	struct usb_endpoint_descriptor *intr_ep;
	struct usb_endpoint_descriptor *bulk_tx_ep;
	struct usb_endpoint_descriptor *bulk_rx_ep;
	struct usb_endpoint_descriptor *isoc_tx_ep;
	struct usb_endpoint_descriptor *isoc_rx_ep;
	struct usb_endpoint_descriptor *diag_tx_ep;
	struct usb_endpoint_descriptor *diag_rx_ep;

	struct gpio_desc *reset_gpio;

	__u8 cmdreq_type;
	__u8 cmdreq;

	unsigned int sco_num;
	unsigned int air_mode;
	bool usb_alt6_packet_flow;
	int isoc_altsetting;
	int suspend_count;

	int (*recv_event)(struct hci_dev *hdev, struct sk_buff *skb);
	int (*recv_acl)(struct hci_dev *hdev, struct sk_buff *skb);
	int (*recv_bulk)(struct btusb_data *data, void *buffer, int count);

	int (*setup_on_usb)(struct hci_dev *hdev);

	int oob_wake_irq;   /* irq for out-of-band wake-on-bt */
	unsigned cmd_timeout_cnt;
};

static void btusb_intel_cmd_timeout(struct hci_dev *hdev)
{
	struct btusb_data *data = hci_get_drvdata(hdev);
	struct gpio_desc *reset_gpio = data->reset_gpio;

	if (++data->cmd_timeout_cnt < 5)
		return;

	if (!reset_gpio) {
		bt_dev_err(hdev, "No way to reset. Ignoring and continuing");
		return;
	}

	/*
	 * Toggle the hard reset line if the platform provides one. The reset
	 * is going to yank the device off the USB and then replug. So doing
	 * once is enough. The cleanup is handled correctly on the way out
	 * (standard USB disconnect), and the new device is detected cleanly
	 * and bound to the driver again like it should be.
	 */
	if (test_and_set_bit(BTUSB_HW_RESET_ACTIVE, &data->flags)) {
		bt_dev_err(hdev, "last reset failed? Not resetting again");
		return;
	}

	bt_dev_err(hdev, "Initiating HW reset via gpio");
	gpiod_set_value_cansleep(reset_gpio, 1);
	msleep(100);
	gpiod_set_value_cansleep(reset_gpio, 0);
}

static void btusb_rtl_cmd_timeout(struct hci_dev *hdev)
{
	struct btusb_data *data = hci_get_drvdata(hdev);
	struct gpio_desc *reset_gpio = data->reset_gpio;

	if (++data->cmd_timeout_cnt < 5)
		return;

	if (!reset_gpio) {
		bt_dev_err(hdev, "No gpio to reset Realtek device, ignoring");
		return;
	}

	/* Toggle the hard reset line. The Realtek device is going to
	 * yank itself off the USB and then replug. The cleanup is handled
	 * correctly on the way out (standard USB disconnect), and the new
	 * device is detected cleanly and bound to the driver again like
	 * it should be.
	 */
	if (test_and_set_bit(BTUSB_HW_RESET_ACTIVE, &data->flags)) {
		bt_dev_err(hdev, "last reset failed? Not resetting again");
		return;
	}

	bt_dev_err(hdev, "Reset Realtek device via gpio");
	gpiod_set_value_cansleep(reset_gpio, 1);
	msleep(200);
	gpiod_set_value_cansleep(reset_gpio, 0);
}

static void btusb_qca_cmd_timeout(struct hci_dev *hdev)
{
	struct btusb_data *data = hci_get_drvdata(hdev);
	struct gpio_desc *reset_gpio = data->reset_gpio;
	int err;

	if (++data->cmd_timeout_cnt < 5)
		return;

	if (reset_gpio) {
		bt_dev_err(hdev, "Reset qca device via bt_en gpio");

		/* Toggle the hard reset line. The qca bt device is going to
		 * yank itself off the USB and then replug. The cleanup is handled
		 * correctly on the way out (standard USB disconnect), and the new
		 * device is detected cleanly and bound to the driver again like
		 * it should be.
		 */
		if (test_and_set_bit(BTUSB_HW_RESET_ACTIVE, &data->flags)) {
			bt_dev_err(hdev, "last reset failed? Not resetting again");
			return;
		}

		gpiod_set_value_cansleep(reset_gpio, 0);
		msleep(200);
		gpiod_set_value_cansleep(reset_gpio, 1);

		return;
	}

	bt_dev_err(hdev, "Multiple cmd timeouts seen. Resetting usb device.");
	/* This is not an unbalanced PM reference since the device will reset */
	err = usb_autopm_get_interface(data->intf);
	if (!err)
		usb_queue_reset_device(data->intf);
	else
		bt_dev_err(hdev, "Failed usb_autopm_get_interface with %d", err);
}

static inline void btusb_free_frags(struct btusb_data *data)
{
	unsigned long flags;

	spin_lock_irqsave(&data->rxlock, flags);

	kfree_skb(data->evt_skb);
	data->evt_skb = NULL;

	kfree_skb(data->acl_skb);
	data->acl_skb = NULL;

	kfree_skb(data->sco_skb);
	data->sco_skb = NULL;

	spin_unlock_irqrestore(&data->rxlock, flags);
}

static int btusb_recv_intr(struct btusb_data *data, void *buffer, int count)
{
	struct sk_buff *skb;
	unsigned long flags;
	int err = 0;

	spin_lock_irqsave(&data->rxlock, flags);
	skb = data->evt_skb;

	while (count) {
		int len;

		if (!skb) {
			skb = bt_skb_alloc(HCI_MAX_EVENT_SIZE, GFP_ATOMIC);
			if (!skb) {
				err = -ENOMEM;
				break;
			}

			hci_skb_pkt_type(skb) = HCI_EVENT_PKT;
			hci_skb_expect(skb) = HCI_EVENT_HDR_SIZE;
		}

		len = min_t(uint, hci_skb_expect(skb), count);
		skb_put_data(skb, buffer, len);

		count -= len;
		buffer += len;
		hci_skb_expect(skb) -= len;

		if (skb->len == HCI_EVENT_HDR_SIZE) {
			/* Complete event header */
			hci_skb_expect(skb) = hci_event_hdr(skb)->plen;

			if (skb_tailroom(skb) < hci_skb_expect(skb)) {
				kfree_skb(skb);
				skb = NULL;

				err = -EILSEQ;
				break;
			}
		}

		if (!hci_skb_expect(skb)) {
			/* Complete frame */
			data->recv_event(data->hdev, skb);
			skb = NULL;
		}
	}

	data->evt_skb = skb;
	spin_unlock_irqrestore(&data->rxlock, flags);

	return err;
}

static int btusb_recv_bulk(struct btusb_data *data, void *buffer, int count)
{
	struct sk_buff *skb;
	unsigned long flags;
	int err = 0;

	spin_lock_irqsave(&data->rxlock, flags);
	skb = data->acl_skb;

	while (count) {
		int len;

		if (!skb) {
			skb = bt_skb_alloc(HCI_MAX_FRAME_SIZE, GFP_ATOMIC);
			if (!skb) {
				err = -ENOMEM;
				break;
			}

			hci_skb_pkt_type(skb) = HCI_ACLDATA_PKT;
			hci_skb_expect(skb) = HCI_ACL_HDR_SIZE;
		}

		len = min_t(uint, hci_skb_expect(skb), count);
		skb_put_data(skb, buffer, len);

		count -= len;
		buffer += len;
		hci_skb_expect(skb) -= len;

		if (skb->len == HCI_ACL_HDR_SIZE) {
			__le16 dlen = hci_acl_hdr(skb)->dlen;

			/* Complete ACL header */
			hci_skb_expect(skb) = __le16_to_cpu(dlen);

			if (skb_tailroom(skb) < hci_skb_expect(skb)) {
				kfree_skb(skb);
				skb = NULL;

				err = -EILSEQ;
				break;
			}
		}

		if (!hci_skb_expect(skb)) {
			/* Complete frame */
			data->recv_acl(data->hdev, skb);
			skb = NULL;
		}
	}

	data->acl_skb = skb;
	spin_unlock_irqrestore(&data->rxlock, flags);

	return err;
}

static int btusb_recv_isoc(struct btusb_data *data, void *buffer, int count)
{
	struct sk_buff *skb;
	unsigned long flags;
	int err = 0;

	spin_lock_irqsave(&data->rxlock, flags);
	skb = data->sco_skb;

	while (count) {
		int len;

		if (!skb) {
			skb = bt_skb_alloc(HCI_MAX_SCO_SIZE, GFP_ATOMIC);
			if (!skb) {
				err = -ENOMEM;
				break;
			}

			hci_skb_pkt_type(skb) = HCI_SCODATA_PKT;
			hci_skb_expect(skb) = HCI_SCO_HDR_SIZE;
		}

		len = min_t(uint, hci_skb_expect(skb), count);
		skb_put_data(skb, buffer, len);

		count -= len;
		buffer += len;
		hci_skb_expect(skb) -= len;

		if (skb->len == HCI_SCO_HDR_SIZE) {
			/* Complete SCO header */
			hci_skb_expect(skb) = hci_sco_hdr(skb)->dlen;

			if (skb_tailroom(skb) < hci_skb_expect(skb)) {
				kfree_skb(skb);
				skb = NULL;

				err = -EILSEQ;
				break;
			}
		}

		if (!hci_skb_expect(skb)) {
			/* Complete frame */
			hci_recv_frame(data->hdev, skb);
			skb = NULL;
		}
	}

	data->sco_skb = skb;
	spin_unlock_irqrestore(&data->rxlock, flags);

	return err;
}

static void btusb_intr_complete(struct urb *urb)
{
	struct hci_dev *hdev = urb->context;
	struct btusb_data *data = hci_get_drvdata(hdev);
	int err;

	BT_DBG("%s urb %p status %d count %d", hdev->name, urb, urb->status,
	       urb->actual_length);

	if (!test_bit(HCI_RUNNING, &hdev->flags))
		return;

	if (urb->status == 0) {
		hdev->stat.byte_rx += urb->actual_length;

		if (btusb_recv_intr(data, urb->transfer_buffer,
				    urb->actual_length) < 0) {
			bt_dev_err(hdev, "corrupted event packet");
			hdev->stat.err_rx++;
		}
	} else if (urb->status == -ENOENT) {
		/* Avoid suspend failed when usb_kill_urb */
		return;
	}

	if (!test_bit(BTUSB_INTR_RUNNING, &data->flags))
		return;

	usb_mark_last_busy(data->udev);
	usb_anchor_urb(urb, &data->intr_anchor);

	err = usb_submit_urb(urb, GFP_ATOMIC);
	if (err < 0) {
		/* -EPERM: urb is being killed;
		 * -ENODEV: device got disconnected
		 */
		if (err != -EPERM && err != -ENODEV)
			bt_dev_err(hdev, "urb %p failed to resubmit (%d)",
				   urb, -err);
		usb_unanchor_urb(urb);
	}
}

static int btusb_submit_intr_urb(struct hci_dev *hdev, gfp_t mem_flags)
{
	struct btusb_data *data = hci_get_drvdata(hdev);
	struct urb *urb;
	unsigned char *buf;
	unsigned int pipe;
	int err, size;

	BT_DBG("%s", hdev->name);

	if (!data->intr_ep)
		return -ENODEV;

	urb = usb_alloc_urb(0, mem_flags);
	if (!urb)
		return -ENOMEM;

	size = le16_to_cpu(data->intr_ep->wMaxPacketSize);

	buf = kmalloc(size, mem_flags);
	if (!buf) {
		usb_free_urb(urb);
		return -ENOMEM;
	}

	pipe = usb_rcvintpipe(data->udev, data->intr_ep->bEndpointAddress);

	usb_fill_int_urb(urb, data->udev, pipe, buf, size,
			 btusb_intr_complete, hdev, data->intr_ep->bInterval);

	urb->transfer_flags |= URB_FREE_BUFFER;

	usb_anchor_urb(urb, &data->intr_anchor);

	err = usb_submit_urb(urb, mem_flags);
	if (err < 0) {
		if (err != -EPERM && err != -ENODEV)
			bt_dev_err(hdev, "urb %p submission failed (%d)",
				   urb, -err);
		usb_unanchor_urb(urb);
	}

	usb_free_urb(urb);

	return err;
}

static void btusb_bulk_complete(struct urb *urb)
{
	struct hci_dev *hdev = urb->context;
	struct btusb_data *data = hci_get_drvdata(hdev);
	int err;

	BT_DBG("%s urb %p status %d count %d", hdev->name, urb, urb->status,
	       urb->actual_length);

	if (!test_bit(HCI_RUNNING, &hdev->flags))
		return;

	if (urb->status == 0) {
		hdev->stat.byte_rx += urb->actual_length;

		if (data->recv_bulk(data, urb->transfer_buffer,
				    urb->actual_length) < 0) {
			bt_dev_err(hdev, "corrupted ACL packet");
			hdev->stat.err_rx++;
		}
	} else if (urb->status == -ENOENT) {
		/* Avoid suspend failed when usb_kill_urb */
		return;
	}

	if (!test_bit(BTUSB_BULK_RUNNING, &data->flags))
		return;

	usb_anchor_urb(urb, &data->bulk_anchor);
	usb_mark_last_busy(data->udev);

	err = usb_submit_urb(urb, GFP_ATOMIC);
	if (err < 0) {
		/* -EPERM: urb is being killed;
		 * -ENODEV: device got disconnected
		 */
		if (err != -EPERM && err != -ENODEV)
			bt_dev_err(hdev, "urb %p failed to resubmit (%d)",
				   urb, -err);
		usb_unanchor_urb(urb);
	}
}

static int btusb_submit_bulk_urb(struct hci_dev *hdev, gfp_t mem_flags)
{
	struct btusb_data *data = hci_get_drvdata(hdev);
	struct urb *urb;
	unsigned char *buf;
	unsigned int pipe;
	int err, size = HCI_MAX_FRAME_SIZE;

	BT_DBG("%s", hdev->name);

	if (!data->bulk_rx_ep)
		return -ENODEV;

	urb = usb_alloc_urb(0, mem_flags);
	if (!urb)
		return -ENOMEM;

	buf = kmalloc(size, mem_flags);
	if (!buf) {
		usb_free_urb(urb);
		return -ENOMEM;
	}

	pipe = usb_rcvbulkpipe(data->udev, data->bulk_rx_ep->bEndpointAddress);

	usb_fill_bulk_urb(urb, data->udev, pipe, buf, size,
			  btusb_bulk_complete, hdev);

	urb->transfer_flags |= URB_FREE_BUFFER;

	usb_mark_last_busy(data->udev);
	usb_anchor_urb(urb, &data->bulk_anchor);

	err = usb_submit_urb(urb, mem_flags);
	if (err < 0) {
		if (err != -EPERM && err != -ENODEV)
			bt_dev_err(hdev, "urb %p submission failed (%d)",
				   urb, -err);
		usb_unanchor_urb(urb);
	}

	usb_free_urb(urb);

	return err;
}

static void btusb_isoc_complete(struct urb *urb)
{
	struct hci_dev *hdev = urb->context;
	struct btusb_data *data = hci_get_drvdata(hdev);
	int i, err;

	BT_DBG("%s urb %p status %d count %d", hdev->name, urb, urb->status,
	       urb->actual_length);

	if (!test_bit(HCI_RUNNING, &hdev->flags))
		return;

	if (urb->status == 0) {
		for (i = 0; i < urb->number_of_packets; i++) {
			unsigned int offset = urb->iso_frame_desc[i].offset;
			unsigned int length = urb->iso_frame_desc[i].actual_length;

			if (urb->iso_frame_desc[i].status)
				continue;

			hdev->stat.byte_rx += length;

			if (btusb_recv_isoc(data, urb->transfer_buffer + offset,
					    length) < 0) {
				bt_dev_err(hdev, "corrupted SCO packet");
				hdev->stat.err_rx++;
			}
		}
	} else if (urb->status == -ENOENT) {
		/* Avoid suspend failed when usb_kill_urb */
		return;
	}

	if (!test_bit(BTUSB_ISOC_RUNNING, &data->flags))
		return;

	usb_anchor_urb(urb, &data->isoc_anchor);

	err = usb_submit_urb(urb, GFP_ATOMIC);
	if (err < 0) {
		/* -EPERM: urb is being killed;
		 * -ENODEV: device got disconnected
		 */
		if (err != -EPERM && err != -ENODEV)
			bt_dev_err(hdev, "urb %p failed to resubmit (%d)",
				   urb, -err);
		usb_unanchor_urb(urb);
	}
}

static inline void __fill_isoc_descriptor_msbc(struct urb *urb, int len,
					       int mtu, struct btusb_data *data)
{
	int i, offset = 0;
	unsigned int interval;

	BT_DBG("len %d mtu %d", len, mtu);

	/* For mSBC ALT 6 setting the host will send the packet at continuous
	 * flow. As per core spec 5, vol 4, part B, table 2.1. For ALT setting
	 * 6 the HCI PACKET INTERVAL should be 7.5ms for every usb packets.
	 * To maintain the rate we send 63bytes of usb packets alternatively for
	 * 7ms and 8ms to maintain the rate as 7.5ms.
	 */
	if (data->usb_alt6_packet_flow) {
		interval = 7;
		data->usb_alt6_packet_flow = false;
	} else {
		interval = 6;
		data->usb_alt6_packet_flow = true;
	}

	for (i = 0; i < interval; i++) {
		urb->iso_frame_desc[i].offset = offset;
		urb->iso_frame_desc[i].length = offset;
	}

	if (len && i < BTUSB_MAX_ISOC_FRAMES) {
		urb->iso_frame_desc[i].offset = offset;
		urb->iso_frame_desc[i].length = len;
		i++;
	}

	urb->number_of_packets = i;
}

static inline void __fill_isoc_descriptor(struct urb *urb, int len, int mtu)
{
	int i, offset = 0;

	BT_DBG("len %d mtu %d", len, mtu);

	for (i = 0; i < BTUSB_MAX_ISOC_FRAMES && len >= mtu;
					i++, offset += mtu, len -= mtu) {
		urb->iso_frame_desc[i].offset = offset;
		urb->iso_frame_desc[i].length = mtu;
	}

	if (len && i < BTUSB_MAX_ISOC_FRAMES) {
		urb->iso_frame_desc[i].offset = offset;
		urb->iso_frame_desc[i].length = len;
		i++;
	}

	urb->number_of_packets = i;
}

static int btusb_submit_isoc_urb(struct hci_dev *hdev, gfp_t mem_flags)
{
	struct btusb_data *data = hci_get_drvdata(hdev);
	struct urb *urb;
	unsigned char *buf;
	unsigned int pipe;
	int err, size;

	BT_DBG("%s", hdev->name);

	if (!data->isoc_rx_ep)
		return -ENODEV;

	urb = usb_alloc_urb(BTUSB_MAX_ISOC_FRAMES, mem_flags);
	if (!urb)
		return -ENOMEM;

	size = le16_to_cpu(data->isoc_rx_ep->wMaxPacketSize) *
						BTUSB_MAX_ISOC_FRAMES;

	buf = kmalloc(size, mem_flags);
	if (!buf) {
		usb_free_urb(urb);
		return -ENOMEM;
	}

	pipe = usb_rcvisocpipe(data->udev, data->isoc_rx_ep->bEndpointAddress);

	usb_fill_int_urb(urb, data->udev, pipe, buf, size, btusb_isoc_complete,
			 hdev, data->isoc_rx_ep->bInterval);

	urb->transfer_flags = URB_FREE_BUFFER | URB_ISO_ASAP;

	__fill_isoc_descriptor(urb, size,
			       le16_to_cpu(data->isoc_rx_ep->wMaxPacketSize));

	usb_anchor_urb(urb, &data->isoc_anchor);

	err = usb_submit_urb(urb, mem_flags);
	if (err < 0) {
		if (err != -EPERM && err != -ENODEV)
			bt_dev_err(hdev, "urb %p submission failed (%d)",
				   urb, -err);
		usb_unanchor_urb(urb);
	}

	usb_free_urb(urb);

	return err;
}

static void btusb_diag_complete(struct urb *urb)
{
	struct hci_dev *hdev = urb->context;
	struct btusb_data *data = hci_get_drvdata(hdev);
	int err;

	BT_DBG("%s urb %p status %d count %d", hdev->name, urb, urb->status,
	       urb->actual_length);

	if (urb->status == 0) {
		struct sk_buff *skb;

		skb = bt_skb_alloc(urb->actual_length, GFP_ATOMIC);
		if (skb) {
			skb_put_data(skb, urb->transfer_buffer,
				     urb->actual_length);
			hci_recv_diag(hdev, skb);
		}
	} else if (urb->status == -ENOENT) {
		/* Avoid suspend failed when usb_kill_urb */
		return;
	}

	if (!test_bit(BTUSB_DIAG_RUNNING, &data->flags))
		return;

	usb_anchor_urb(urb, &data->diag_anchor);
	usb_mark_last_busy(data->udev);

	err = usb_submit_urb(urb, GFP_ATOMIC);
	if (err < 0) {
		/* -EPERM: urb is being killed;
		 * -ENODEV: device got disconnected
		 */
		if (err != -EPERM && err != -ENODEV)
			bt_dev_err(hdev, "urb %p failed to resubmit (%d)",
				   urb, -err);
		usb_unanchor_urb(urb);
	}
}

static int btusb_submit_diag_urb(struct hci_dev *hdev, gfp_t mem_flags)
{
	struct btusb_data *data = hci_get_drvdata(hdev);
	struct urb *urb;
	unsigned char *buf;
	unsigned int pipe;
	int err, size = HCI_MAX_FRAME_SIZE;

	BT_DBG("%s", hdev->name);

	if (!data->diag_rx_ep)
		return -ENODEV;

	urb = usb_alloc_urb(0, mem_flags);
	if (!urb)
		return -ENOMEM;

	buf = kmalloc(size, mem_flags);
	if (!buf) {
		usb_free_urb(urb);
		return -ENOMEM;
	}

	pipe = usb_rcvbulkpipe(data->udev, data->diag_rx_ep->bEndpointAddress);

	usb_fill_bulk_urb(urb, data->udev, pipe, buf, size,
			  btusb_diag_complete, hdev);

	urb->transfer_flags |= URB_FREE_BUFFER;

	usb_mark_last_busy(data->udev);
	usb_anchor_urb(urb, &data->diag_anchor);

	err = usb_submit_urb(urb, mem_flags);
	if (err < 0) {
		if (err != -EPERM && err != -ENODEV)
			bt_dev_err(hdev, "urb %p submission failed (%d)",
				   urb, -err);
		usb_unanchor_urb(urb);
	}

	usb_free_urb(urb);

	return err;
}

static void btusb_tx_complete(struct urb *urb)
{
	struct sk_buff *skb = urb->context;
	struct hci_dev *hdev = (struct hci_dev *)skb->dev;
	struct btusb_data *data = hci_get_drvdata(hdev);
	unsigned long flags;

	BT_DBG("%s urb %p status %d count %d", hdev->name, urb, urb->status,
	       urb->actual_length);

	if (!test_bit(HCI_RUNNING, &hdev->flags))
		goto done;

	if (!urb->status)
		hdev->stat.byte_tx += urb->transfer_buffer_length;
	else
		hdev->stat.err_tx++;

done:
	spin_lock_irqsave(&data->txlock, flags);
	data->tx_in_flight--;
	spin_unlock_irqrestore(&data->txlock, flags);

	kfree(urb->setup_packet);

	kfree_skb(skb);
}

static void btusb_isoc_tx_complete(struct urb *urb)
{
	struct sk_buff *skb = urb->context;
	struct hci_dev *hdev = (struct hci_dev *)skb->dev;

	BT_DBG("%s urb %p status %d count %d", hdev->name, urb, urb->status,
	       urb->actual_length);

	if (!test_bit(HCI_RUNNING, &hdev->flags))
		goto done;

	if (!urb->status)
		hdev->stat.byte_tx += urb->transfer_buffer_length;
	else
		hdev->stat.err_tx++;

done:
	kfree(urb->setup_packet);

	kfree_skb(skb);
}

static int btusb_open(struct hci_dev *hdev)
{
	struct btusb_data *data = hci_get_drvdata(hdev);
	int err;

	BT_DBG("%s", hdev->name);

	err = usb_autopm_get_interface(data->intf);
	if (err < 0)
		return err;

	/* Patching USB firmware files prior to starting any URBs of HCI path
	 * It is more safe to use USB bulk channel for downloading USB patch
	 */
	if (data->setup_on_usb) {
		err = data->setup_on_usb(hdev);
		if (err < 0)
			goto setup_fail;
	}

	data->intf->needs_remote_wakeup = 1;

	if (test_and_set_bit(BTUSB_INTR_RUNNING, &data->flags))
		goto done;

	err = btusb_submit_intr_urb(hdev, GFP_KERNEL);
	if (err < 0)
		goto failed;

	err = btusb_submit_bulk_urb(hdev, GFP_KERNEL);
	if (err < 0) {
		usb_kill_anchored_urbs(&data->intr_anchor);
		goto failed;
	}

	set_bit(BTUSB_BULK_RUNNING, &data->flags);
	btusb_submit_bulk_urb(hdev, GFP_KERNEL);

	if (data->diag) {
		if (!btusb_submit_diag_urb(hdev, GFP_KERNEL))
			set_bit(BTUSB_DIAG_RUNNING, &data->flags);
	}

done:
	usb_autopm_put_interface(data->intf);
	return 0;

failed:
	clear_bit(BTUSB_INTR_RUNNING, &data->flags);
setup_fail:
	usb_autopm_put_interface(data->intf);
	return err;
}

static void btusb_stop_traffic(struct btusb_data *data)
{
	usb_kill_anchored_urbs(&data->intr_anchor);
	usb_kill_anchored_urbs(&data->bulk_anchor);
	usb_kill_anchored_urbs(&data->isoc_anchor);
	usb_kill_anchored_urbs(&data->diag_anchor);
	usb_kill_anchored_urbs(&data->ctrl_anchor);
}

static int btusb_close(struct hci_dev *hdev)
{
	struct btusb_data *data = hci_get_drvdata(hdev);
	int err;

	BT_DBG("%s", hdev->name);

	cancel_work_sync(&data->work);
	cancel_work_sync(&data->waker);

	clear_bit(BTUSB_ISOC_RUNNING, &data->flags);
	clear_bit(BTUSB_BULK_RUNNING, &data->flags);
	clear_bit(BTUSB_INTR_RUNNING, &data->flags);
	clear_bit(BTUSB_DIAG_RUNNING, &data->flags);

	btusb_stop_traffic(data);
	btusb_free_frags(data);

	err = usb_autopm_get_interface(data->intf);
	if (err < 0)
		goto failed;

	data->intf->needs_remote_wakeup = 0;

	/* Enable remote wake up for auto-suspend */
	if (test_bit(BTUSB_WAKEUP_AUTOSUSPEND, &data->flags))
		data->intf->needs_remote_wakeup = 1;

	usb_autopm_put_interface(data->intf);

failed:
	usb_scuttle_anchored_urbs(&data->deferred);
	return 0;
}

static int btusb_flush(struct hci_dev *hdev)
{
	struct btusb_data *data = hci_get_drvdata(hdev);

	BT_DBG("%s", hdev->name);

	usb_kill_anchored_urbs(&data->tx_anchor);
	btusb_free_frags(data);

	return 0;
}

static struct urb *alloc_ctrl_urb(struct hci_dev *hdev, struct sk_buff *skb)
{
	struct btusb_data *data = hci_get_drvdata(hdev);
	struct usb_ctrlrequest *dr;
	struct urb *urb;
	unsigned int pipe;

	urb = usb_alloc_urb(0, GFP_KERNEL);
	if (!urb)
		return ERR_PTR(-ENOMEM);

	dr = kmalloc(sizeof(*dr), GFP_KERNEL);
	if (!dr) {
		usb_free_urb(urb);
		return ERR_PTR(-ENOMEM);
	}

	dr->bRequestType = data->cmdreq_type;
	dr->bRequest     = data->cmdreq;
	dr->wIndex       = 0;
	dr->wValue       = 0;
	dr->wLength      = __cpu_to_le16(skb->len);

	pipe = usb_sndctrlpipe(data->udev, 0x00);

	usb_fill_control_urb(urb, data->udev, pipe, (void *)dr,
			     skb->data, skb->len, btusb_tx_complete, skb);

	skb->dev = (void *)hdev;

	return urb;
}

static struct urb *alloc_bulk_urb(struct hci_dev *hdev, struct sk_buff *skb)
{
	struct btusb_data *data = hci_get_drvdata(hdev);
	struct urb *urb;
	unsigned int pipe;

	if (!data->bulk_tx_ep)
		return ERR_PTR(-ENODEV);

	urb = usb_alloc_urb(0, GFP_KERNEL);
	if (!urb)
		return ERR_PTR(-ENOMEM);

	pipe = usb_sndbulkpipe(data->udev, data->bulk_tx_ep->bEndpointAddress);

	usb_fill_bulk_urb(urb, data->udev, pipe,
			  skb->data, skb->len, btusb_tx_complete, skb);

	skb->dev = (void *)hdev;

	return urb;
}

static struct urb *alloc_isoc_urb(struct hci_dev *hdev, struct sk_buff *skb)
{
	struct btusb_data *data = hci_get_drvdata(hdev);
	struct urb *urb;
	unsigned int pipe;

	if (!data->isoc_tx_ep)
		return ERR_PTR(-ENODEV);

	urb = usb_alloc_urb(BTUSB_MAX_ISOC_FRAMES, GFP_KERNEL);
	if (!urb)
		return ERR_PTR(-ENOMEM);

	pipe = usb_sndisocpipe(data->udev, data->isoc_tx_ep->bEndpointAddress);

	usb_fill_int_urb(urb, data->udev, pipe,
			 skb->data, skb->len, btusb_isoc_tx_complete,
			 skb, data->isoc_tx_ep->bInterval);

	urb->transfer_flags  = URB_ISO_ASAP;

	if (data->isoc_altsetting == 6)
		__fill_isoc_descriptor_msbc(urb, skb->len,
					    le16_to_cpu(data->isoc_tx_ep->wMaxPacketSize),
					    data);
	else
		__fill_isoc_descriptor(urb, skb->len,
				       le16_to_cpu(data->isoc_tx_ep->wMaxPacketSize));
	skb->dev = (void *)hdev;

	return urb;
}

static int submit_tx_urb(struct hci_dev *hdev, struct urb *urb)
{
	struct btusb_data *data = hci_get_drvdata(hdev);
	int err;

	usb_anchor_urb(urb, &data->tx_anchor);

	err = usb_submit_urb(urb, GFP_KERNEL);
	if (err < 0) {
		if (err != -EPERM && err != -ENODEV)
			bt_dev_err(hdev, "urb %p submission failed (%d)",
				   urb, -err);
		kfree(urb->setup_packet);
		usb_unanchor_urb(urb);
	} else {
		usb_mark_last_busy(data->udev);
	}

	usb_free_urb(urb);
	return err;
}

static int submit_or_queue_tx_urb(struct hci_dev *hdev, struct urb *urb)
{
	struct btusb_data *data = hci_get_drvdata(hdev);
	unsigned long flags;
	bool suspending;

	spin_lock_irqsave(&data->txlock, flags);
	suspending = test_bit(BTUSB_SUSPENDING, &data->flags);
	if (!suspending)
		data->tx_in_flight++;
	spin_unlock_irqrestore(&data->txlock, flags);

	if (!suspending)
		return submit_tx_urb(hdev, urb);

	usb_anchor_urb(urb, &data->deferred);
	schedule_work(&data->waker);

	usb_free_urb(urb);
	return 0;
}

static int btusb_send_frame(struct hci_dev *hdev, struct sk_buff *skb)
{
	struct urb *urb;

	BT_DBG("%s", hdev->name);

	switch (hci_skb_pkt_type(skb)) {
	case HCI_COMMAND_PKT:
		urb = alloc_ctrl_urb(hdev, skb);
		if (IS_ERR(urb))
			return PTR_ERR(urb);

		hdev->stat.cmd_tx++;
		return submit_or_queue_tx_urb(hdev, urb);

	case HCI_ACLDATA_PKT:
		urb = alloc_bulk_urb(hdev, skb);
		if (IS_ERR(urb))
			return PTR_ERR(urb);

		hdev->stat.acl_tx++;
		return submit_or_queue_tx_urb(hdev, urb);

	case HCI_SCODATA_PKT:
		if (hci_conn_num(hdev, SCO_LINK) < 1)
			return -ENODEV;

		urb = alloc_isoc_urb(hdev, skb);
		if (IS_ERR(urb))
			return PTR_ERR(urb);

		hdev->stat.sco_tx++;
		return submit_tx_urb(hdev, urb);
	}

	return -EILSEQ;
}

static void btusb_notify(struct hci_dev *hdev, unsigned int evt)
{
	struct btusb_data *data = hci_get_drvdata(hdev);

	BT_DBG("%s evt %d", hdev->name, evt);

	if (hci_conn_num(hdev, SCO_LINK) != data->sco_num) {
		data->sco_num = hci_conn_num(hdev, SCO_LINK);
		data->air_mode = evt;
		schedule_work(&data->work);
	}
}

static inline int __set_isoc_interface(struct hci_dev *hdev, int altsetting)
{
	struct btusb_data *data = hci_get_drvdata(hdev);
	struct usb_interface *intf = data->isoc;
	struct usb_endpoint_descriptor *ep_desc;
	int i, err;

	if (!data->isoc)
		return -ENODEV;

	err = usb_set_interface(data->udev, data->isoc_ifnum, altsetting);
	if (err < 0) {
		bt_dev_err(hdev, "setting interface failed (%d)", -err);
		return err;
	}

	data->isoc_altsetting = altsetting;

	data->isoc_tx_ep = NULL;
	data->isoc_rx_ep = NULL;

	for (i = 0; i < intf->cur_altsetting->desc.bNumEndpoints; i++) {
		ep_desc = &intf->cur_altsetting->endpoint[i].desc;

		if (!data->isoc_tx_ep && usb_endpoint_is_isoc_out(ep_desc)) {
			data->isoc_tx_ep = ep_desc;
			continue;
		}

		if (!data->isoc_rx_ep && usb_endpoint_is_isoc_in(ep_desc)) {
			data->isoc_rx_ep = ep_desc;
			continue;
		}
	}

	if (!data->isoc_tx_ep || !data->isoc_rx_ep) {
		bt_dev_err(hdev, "invalid SCO descriptors");
		return -ENODEV;
	}

	return 0;
}

static int btusb_switch_alt_setting(struct hci_dev *hdev, int new_alts)
{
	struct btusb_data *data = hci_get_drvdata(hdev);
	int err;

	if (data->isoc_altsetting != new_alts) {
		unsigned long flags;

		clear_bit(BTUSB_ISOC_RUNNING, &data->flags);
		usb_kill_anchored_urbs(&data->isoc_anchor);

		/* When isochronous alternate setting needs to be
		 * changed, because SCO connection has been added
		 * or removed, a packet fragment may be left in the
		 * reassembling state. This could lead to wrongly
		 * assembled fragments.
		 *
		 * Clear outstanding fragment when selecting a new
		 * alternate setting.
		 */
		spin_lock_irqsave(&data->rxlock, flags);
		kfree_skb(data->sco_skb);
		data->sco_skb = NULL;
		spin_unlock_irqrestore(&data->rxlock, flags);

		err = __set_isoc_interface(hdev, new_alts);
		if (err < 0)
			return err;
	}

	if (!test_and_set_bit(BTUSB_ISOC_RUNNING, &data->flags)) {
		if (btusb_submit_isoc_urb(hdev, GFP_KERNEL) < 0)
			clear_bit(BTUSB_ISOC_RUNNING, &data->flags);
		else
			btusb_submit_isoc_urb(hdev, GFP_KERNEL);
	}

	return 0;
}

static struct usb_host_interface *btusb_find_altsetting(struct btusb_data *data,
							int alt)
{
	struct usb_interface *intf = data->isoc;
	int i;

	BT_DBG("Looking for Alt no :%d", alt);

	if (!intf)
		return NULL;

	for (i = 0; i < intf->num_altsetting; i++) {
		if (intf->altsetting[i].desc.bAlternateSetting == alt)
			return &intf->altsetting[i];
	}

	return NULL;
}

static void btusb_work(struct work_struct *work)
{
	struct btusb_data *data = container_of(work, struct btusb_data, work);
	struct hci_dev *hdev = data->hdev;
	int new_alts = 0;
	int err;

	if (data->sco_num > 0) {
		if (!test_bit(BTUSB_DID_ISO_RESUME, &data->flags)) {
			err = usb_autopm_get_interface(data->isoc ? data->isoc : data->intf);
			if (err < 0) {
				clear_bit(BTUSB_ISOC_RUNNING, &data->flags);
				usb_kill_anchored_urbs(&data->isoc_anchor);
				return;
			}

			set_bit(BTUSB_DID_ISO_RESUME, &data->flags);
		}

		if (data->air_mode == HCI_NOTIFY_ENABLE_SCO_CVSD) {
			if (hdev->voice_setting & 0x0020) {
				static const int alts[3] = { 2, 4, 5 };

				new_alts = alts[data->sco_num - 1];
			} else {
				new_alts = data->sco_num;
			}
		} else if (data->air_mode == HCI_NOTIFY_ENABLE_SCO_TRANSP) {
			/* Bluetooth USB spec recommends alt 6 (63 bytes), but
			 * many adapters do not support it.  Alt 1 appears to
			 * work for all adapters that do not have alt 6, and
			 * which work with WBS at all.  Some devices prefer
			 * alt 3 (HCI payload >= 60 Bytes let air packet
			 * data satisfy 60 bytes), requiring
			 * MTU >= 3 (packets) * 25 (size) - 3 (headers) = 72
			 * see also Core spec 5, vol 4, B 2.1.1 & Table 2.1.
			 */
			if (btusb_find_altsetting(data, 6))
				new_alts = 6;
			else if (btusb_find_altsetting(data, 3) &&
				 hdev->sco_mtu >= 72 &&
				 test_bit(BTUSB_USE_ALT3_FOR_WBS, &data->flags))
				new_alts = 3;
			else
				new_alts = 1;
		}

		if (btusb_switch_alt_setting(hdev, new_alts) < 0)
			bt_dev_err(hdev, "set USB alt:(%d) failed!", new_alts);
	} else {
		clear_bit(BTUSB_ISOC_RUNNING, &data->flags);
		usb_kill_anchored_urbs(&data->isoc_anchor);

		__set_isoc_interface(hdev, 0);
		if (test_and_clear_bit(BTUSB_DID_ISO_RESUME, &data->flags))
			usb_autopm_put_interface(data->isoc ? data->isoc : data->intf);
	}
}

static void btusb_waker(struct work_struct *work)
{
	struct btusb_data *data = container_of(work, struct btusb_data, waker);
	int err;

	err = usb_autopm_get_interface(data->intf);
	if (err < 0)
		return;

	usb_autopm_put_interface(data->intf);
}

static int btusb_setup_bcm92035(struct hci_dev *hdev)
{
	struct sk_buff *skb;
	u8 val = 0x00;

	BT_DBG("%s", hdev->name);

	skb = __hci_cmd_sync(hdev, 0xfc3b, 1, &val, HCI_INIT_TIMEOUT);
	if (IS_ERR(skb))
		bt_dev_err(hdev, "BCM92035 command failed (%ld)", PTR_ERR(skb));
	else
		kfree_skb(skb);

	return 0;
}

static int btusb_setup_csr(struct hci_dev *hdev)
{
	struct btusb_data *data = hci_get_drvdata(hdev);
	u16 bcdDevice = le16_to_cpu(data->udev->descriptor.bcdDevice);
	struct hci_rp_read_local_version *rp;
	struct sk_buff *skb;
	bool is_fake = false;
	int ret;

	BT_DBG("%s", hdev->name);

	skb = __hci_cmd_sync(hdev, HCI_OP_READ_LOCAL_VERSION, 0, NULL,
			     HCI_INIT_TIMEOUT);
	if (IS_ERR(skb)) {
		int err = PTR_ERR(skb);
		bt_dev_err(hdev, "CSR: Local version failed (%d)", err);
		return err;
	}

	if (skb->len != sizeof(struct hci_rp_read_local_version)) {
		bt_dev_err(hdev, "CSR: Local version length mismatch");
		kfree_skb(skb);
		return -EIO;
	}

	rp = (struct hci_rp_read_local_version *)skb->data;

	/* Detect a wide host of Chinese controllers that aren't CSR.
	 *
	 * Known fake bcdDevices: 0x0100, 0x0134, 0x1915, 0x2520, 0x7558, 0x8891
	 *
	 * The main thing they have in common is that these are really popular low-cost
	 * options that support newer Bluetooth versions but rely on heavy VID/PID
	 * squatting of this poor old Bluetooth 1.1 device. Even sold as such.
	 *
	 * We detect actual CSR devices by checking that the HCI manufacturer code
	 * is Cambridge Silicon Radio (10) and ensuring that LMP sub-version and
	 * HCI rev values always match. As they both store the firmware number.
	 */
	if (le16_to_cpu(rp->manufacturer) != 10 ||
	    le16_to_cpu(rp->hci_rev) != le16_to_cpu(rp->lmp_subver))
		is_fake = true;

	/* Known legit CSR firmware build numbers and their supported BT versions:
	 * - 1.1 (0x1) -> 0x0073, 0x020d, 0x033c, 0x034e
	 * - 1.2 (0x2) ->                 0x04d9, 0x0529
	 * - 2.0 (0x3) ->         0x07a6, 0x07ad, 0x0c5c
	 * - 2.1 (0x4) ->         0x149c, 0x1735, 0x1899 (0x1899 is a BlueCore4-External)
	 * - 4.0 (0x6) ->         0x1d86, 0x2031, 0x22bb
	 *
	 * e.g. Real CSR dongles with LMP subversion 0x73 are old enough that
	 *      support BT 1.1 only; so it's a dead giveaway when some
	 *      third-party BT 4.0 dongle reuses it.
	 */
	else if (le16_to_cpu(rp->lmp_subver) <= 0x034e &&
		 le16_to_cpu(rp->hci_ver) > BLUETOOTH_VER_1_1)
		is_fake = true;

	else if (le16_to_cpu(rp->lmp_subver) <= 0x0529 &&
		 le16_to_cpu(rp->hci_ver) > BLUETOOTH_VER_1_2)
		is_fake = true;

	else if (le16_to_cpu(rp->lmp_subver) <= 0x0c5c &&
		 le16_to_cpu(rp->hci_ver) > BLUETOOTH_VER_2_0)
		is_fake = true;

	else if (le16_to_cpu(rp->lmp_subver) <= 0x1899 &&
		 le16_to_cpu(rp->hci_ver) > BLUETOOTH_VER_2_1)
		is_fake = true;

	else if (le16_to_cpu(rp->lmp_subver) <= 0x22bb &&
		 le16_to_cpu(rp->hci_ver) > BLUETOOTH_VER_4_0)
		is_fake = true;

	/* Other clones which beat all the above checks */
	else if (bcdDevice == 0x0134 &&
		 le16_to_cpu(rp->lmp_subver) == 0x0c5c &&
		 le16_to_cpu(rp->hci_ver) == BLUETOOTH_VER_2_0)
		is_fake = true;

	if (is_fake) {
		bt_dev_warn(hdev, "CSR: Unbranded CSR clone detected; adding workarounds and force-suspending once...");

		/* Generally these clones have big discrepancies between
		 * advertised features and what's actually supported.
		 * Probably will need to be expanded in the future;
		 * without these the controller will lock up.
		 */
		set_bit(HCI_QUIRK_BROKEN_STORED_LINK_KEY, &hdev->quirks);
		set_bit(HCI_QUIRK_BROKEN_ERR_DATA_REPORTING, &hdev->quirks);

		/* Clear the reset quirk since this is not an actual
		 * early Bluetooth 1.1 device from CSR.
		 */
		clear_bit(HCI_QUIRK_RESET_ON_CLOSE, &hdev->quirks);
		clear_bit(HCI_QUIRK_SIMULTANEOUS_DISCOVERY, &hdev->quirks);

		/*
		 * Special workaround for these BT 4.0 chip clones, and potentially more:
		 *
		 * - 0x0134: a Barrot 8041a02                 (HCI rev: 0x1012 sub: 0x0810)
		 * - 0x7558: IC markings FR3191AHAL 749H15143 (HCI rev/sub-version: 0x0709)
		 *
		 * These controllers are really messed-up.
		 *
		 * 1. Their bulk RX endpoint will never report any data unless
		 * the device was suspended at least once (yes, really).
		 * 2. They will not wakeup when autosuspended and receiving data
		 * on their bulk RX endpoint from e.g. a keyboard or mouse
		 * (IOW remote-wakeup support is broken for the bulk endpoint).
		 *
		 * To fix 1. enable runtime-suspend, force-suspend the
		 * HCI and then wake-it up by disabling runtime-suspend.
		 *
		 * To fix 2. clear the HCI's can_wake flag, this way the HCI
		 * will still be autosuspended when it is not open.
		 *
		 * --
		 *
		 * Because these are widespread problems we prefer generic solutions; so
		 * apply this initialization quirk to every controller that gets here,
		 * it should be harmless. The alternative is to not work at all.
		 */
		pm_runtime_allow(&data->udev->dev);

		ret = pm_runtime_suspend(&data->udev->dev);
		if (ret >= 0)
			msleep(200);
		else
			bt_dev_err(hdev, "CSR: Failed to suspend the device for our Barrot 8041a02 receive-issue workaround");

		pm_runtime_forbid(&data->udev->dev);

		device_set_wakeup_capable(&data->udev->dev, false);

		/* Re-enable autosuspend if this was requested */
		if (enable_autosuspend)
			usb_enable_autosuspend(data->udev);
	}

	kfree_skb(skb);

	return 0;
}

static int inject_cmd_complete(struct hci_dev *hdev, __u16 opcode)
{
	struct sk_buff *skb;
	struct hci_event_hdr *hdr;
	struct hci_ev_cmd_complete *evt;

	skb = bt_skb_alloc(sizeof(*hdr) + sizeof(*evt) + 1, GFP_KERNEL);
	if (!skb)
		return -ENOMEM;

	hdr = skb_put(skb, sizeof(*hdr));
	hdr->evt = HCI_EV_CMD_COMPLETE;
	hdr->plen = sizeof(*evt) + 1;

	evt = skb_put(skb, sizeof(*evt));
	evt->ncmd = 0x01;
	evt->opcode = cpu_to_le16(opcode);

	skb_put_u8(skb, 0x00);

	hci_skb_pkt_type(skb) = HCI_EVENT_PKT;

	return hci_recv_frame(hdev, skb);
}

static int btusb_recv_bulk_intel(struct btusb_data *data, void *buffer,
				 int count)
{
	struct hci_dev *hdev = data->hdev;

	/* When the device is in bootloader mode, then it can send
	 * events via the bulk endpoint. These events are treated the
	 * same way as the ones received from the interrupt endpoint.
	 */
	if (btintel_test_flag(hdev, INTEL_BOOTLOADER))
		return btusb_recv_intr(data, buffer, count);

	return btusb_recv_bulk(data, buffer, count);
}

static int btusb_recv_event_intel(struct hci_dev *hdev, struct sk_buff *skb)
{
	if (btintel_test_flag(hdev, INTEL_BOOTLOADER)) {
		struct hci_event_hdr *hdr = (void *)skb->data;

		if (skb->len > HCI_EVENT_HDR_SIZE && hdr->evt == 0xff &&
		    hdr->plen > 0) {
			const void *ptr = skb->data + HCI_EVENT_HDR_SIZE + 1;
			unsigned int len = skb->len - HCI_EVENT_HDR_SIZE - 1;

			switch (skb->data[2]) {
			case 0x02:
				/* When switching to the operational firmware
				 * the device sends a vendor specific event
				 * indicating that the bootup completed.
				 */
				btintel_bootup(hdev, ptr, len);
				break;
			case 0x06:
				/* When the firmware loading completes the
				 * device sends out a vendor specific event
				 * indicating the result of the firmware
				 * loading.
				 */
				btintel_secure_send_result(hdev, ptr, len);
				break;
			}
		}
	}

	return hci_recv_frame(hdev, skb);
}

static int btusb_send_frame_intel(struct hci_dev *hdev, struct sk_buff *skb)
{
	struct urb *urb;

	BT_DBG("%s", hdev->name);

	switch (hci_skb_pkt_type(skb)) {
	case HCI_COMMAND_PKT:
		if (btintel_test_flag(hdev, INTEL_BOOTLOADER)) {
			struct hci_command_hdr *cmd = (void *)skb->data;
			__u16 opcode = le16_to_cpu(cmd->opcode);

			/* When in bootloader mode and the command 0xfc09
			 * is received, it needs to be send down the
			 * bulk endpoint. So allocate a bulk URB instead.
			 */
			if (opcode == 0xfc09)
				urb = alloc_bulk_urb(hdev, skb);
			else
				urb = alloc_ctrl_urb(hdev, skb);

			/* When the 0xfc01 command is issued to boot into
			 * the operational firmware, it will actually not
			 * send a command complete event. To keep the flow
			 * control working inject that event here.
			 */
			if (opcode == 0xfc01)
				inject_cmd_complete(hdev, opcode);
		} else {
			urb = alloc_ctrl_urb(hdev, skb);
		}
		if (IS_ERR(urb))
			return PTR_ERR(urb);

		hdev->stat.cmd_tx++;
		return submit_or_queue_tx_urb(hdev, urb);

	case HCI_ACLDATA_PKT:
		urb = alloc_bulk_urb(hdev, skb);
		if (IS_ERR(urb))
			return PTR_ERR(urb);

		hdev->stat.acl_tx++;
		return submit_or_queue_tx_urb(hdev, urb);

	case HCI_SCODATA_PKT:
		if (hci_conn_num(hdev, SCO_LINK) < 1)
			return -ENODEV;

		urb = alloc_isoc_urb(hdev, skb);
		if (IS_ERR(urb))
			return PTR_ERR(urb);

		hdev->stat.sco_tx++;
		return submit_tx_urb(hdev, urb);
	}

	return -EILSEQ;
}

/* UHW CR mapping */
#define MTK_BT_MISC		0x70002510
#define MTK_BT_SUBSYS_RST	0x70002610
#define MTK_UDMA_INT_STA_BT	0x74000024
#define MTK_UDMA_INT_STA_BT1	0x74000308
#define MTK_BT_WDT_STATUS	0x740003A0
#define MTK_EP_RST_OPT		0x74011890
#define MTK_EP_RST_IN_OUT_OPT	0x00010001
#define MTK_BT_RST_DONE		0x00000100
#define MTK_BT_RESET_WAIT_MS	100
#define MTK_BT_RESET_NUM_TRIES	10
#define FIRMWARE_MT7663		"mediatek/mt7663pr2h.bin"
#define FIRMWARE_MT7668		"mediatek/mt7668pr2h.bin"

#define HCI_WMT_MAX_EVENT_SIZE		64
/* It is for mt79xx download rom patch*/
#define MTK_FW_ROM_PATCH_HEADER_SIZE	32
#define MTK_FW_ROM_PATCH_GD_SIZE	64
#define MTK_FW_ROM_PATCH_SEC_MAP_SIZE	64
#define MTK_SEC_MAP_COMMON_SIZE	12
#define MTK_SEC_MAP_NEED_SEND_SIZE	52

enum {
	BTMTK_WMT_PATCH_DWNLD = 0x1,
	BTMTK_WMT_FUNC_CTRL = 0x6,
	BTMTK_WMT_RST = 0x7,
	BTMTK_WMT_SEMAPHORE = 0x17,
};

enum {
	BTMTK_WMT_INVALID,
	BTMTK_WMT_PATCH_UNDONE,
	BTMTK_WMT_PATCH_PROGRESS,
	BTMTK_WMT_PATCH_DONE,
	BTMTK_WMT_ON_UNDONE,
	BTMTK_WMT_ON_DONE,
	BTMTK_WMT_ON_PROGRESS,
};

struct btmtk_wmt_hdr {
	u8	dir;
	u8	op;
	__le16	dlen;
	u8	flag;
} __packed;

struct btmtk_hci_wmt_cmd {
	struct btmtk_wmt_hdr hdr;
	u8 data[];
} __packed;

struct btmtk_hci_wmt_evt {
	struct hci_event_hdr hhdr;
	struct btmtk_wmt_hdr whdr;
} __packed;

struct btmtk_hci_wmt_evt_funcc {
	struct btmtk_hci_wmt_evt hwhdr;
	__be16 status;
} __packed;

struct btmtk_tci_sleep {
	u8 mode;
	__le16 duration;
	__le16 host_duration;
	u8 host_wakeup_pin;
	u8 time_compensation;
} __packed;

struct btmtk_hci_wmt_params {
	u8 op;
	u8 flag;
	u16 dlen;
	const void *data;
	u32 *status;
};

struct btmtk_patch_header {
	u8 datetime[16];
	u8 platform[4];
	__le16 hwver;
	__le16 swver;
	__le32 magicnum;
} __packed;

struct btmtk_global_desc {
	__le32 patch_ver;
	__le32 sub_sys;
	__le32 feature_opt;
	__le32 section_num;
} __packed;

struct btmtk_section_map {
	__le32 sectype;
	__le32 secoffset;
	__le32 secsize;
	union {
		__le32 u4SecSpec[13];
		struct {
			__le32 dlAddr;
			__le32 dlsize;
			__le32 seckeyidx;
			__le32 alignlen;
			__le32 sectype;
			__le32 dlmodecrctype;
			__le32 crc;
			__le32 reserved[6];
		} bin_info_spec;
	};
} __packed;

static int btusb_set_bdaddr_mtk(struct hci_dev *hdev, const bdaddr_t *bdaddr)
{
	struct sk_buff *skb;
	long ret;

	skb = __hci_cmd_sync(hdev, 0xfc1a, 6, bdaddr, HCI_INIT_TIMEOUT);
	if (IS_ERR(skb)) {
		ret = PTR_ERR(skb);
		bt_dev_err(hdev, "changing Mediatek device address failed (%ld)",
			   ret);
		return ret;
	}
	kfree_skb(skb);

	return 0;
}

static void btusb_mtk_wmt_recv(struct urb *urb)
{
	struct hci_dev *hdev = urb->context;
	struct btusb_data *data = hci_get_drvdata(hdev);
	struct hci_event_hdr *hdr;
	struct sk_buff *skb;
	int err;

	if (urb->status == 0 && urb->actual_length > 0) {
		hdev->stat.byte_rx += urb->actual_length;

		/* WMT event shouldn't be fragmented and the size should be
		 * less than HCI_WMT_MAX_EVENT_SIZE.
		 */
		skb = bt_skb_alloc(HCI_WMT_MAX_EVENT_SIZE, GFP_ATOMIC);
		if (!skb) {
			hdev->stat.err_rx++;
			kfree(urb->setup_packet);
			return;
		}

		hci_skb_pkt_type(skb) = HCI_EVENT_PKT;
		skb_put_data(skb, urb->transfer_buffer, urb->actual_length);

		hdr = (void *)skb->data;
		/* Fix up the vendor event id with 0xff for vendor specific
		 * instead of 0xe4 so that event send via monitoring socket can
		 * be parsed properly.
		 */
		hdr->evt = 0xff;

		/* When someone waits for the WMT event, the skb is being cloned
		 * and being processed the events from there then.
		 */
		if (test_bit(BTUSB_TX_WAIT_VND_EVT, &data->flags)) {
			data->evt_skb = skb_clone(skb, GFP_ATOMIC);
			if (!data->evt_skb) {
				kfree_skb(skb);
				kfree(urb->setup_packet);
				return;
			}
		}

		err = hci_recv_frame(hdev, skb);
		if (err < 0) {
			kfree_skb(data->evt_skb);
			data->evt_skb = NULL;
			kfree(urb->setup_packet);
			return;
		}

		if (test_and_clear_bit(BTUSB_TX_WAIT_VND_EVT,
				       &data->flags)) {
			/* Barrier to sync with other CPUs */
			smp_mb__after_atomic();
			wake_up_bit(&data->flags,
				    BTUSB_TX_WAIT_VND_EVT);
		}
		kfree(urb->setup_packet);
		return;
	} else if (urb->status == -ENOENT) {
		/* Avoid suspend failed when usb_kill_urb */
		return;
	}

	usb_mark_last_busy(data->udev);

	/* The URB complete handler is still called with urb->actual_length = 0
	 * when the event is not available, so we should keep re-submitting
	 * URB until WMT event returns, Also, It's necessary to wait some time
	 * between the two consecutive control URBs to relax the target device
	 * to generate the event. Otherwise, the WMT event cannot return from
	 * the device successfully.
	 */
	udelay(500);

	usb_anchor_urb(urb, &data->ctrl_anchor);
	err = usb_submit_urb(urb, GFP_ATOMIC);
	if (err < 0) {
		kfree(urb->setup_packet);
		/* -EPERM: urb is being killed;
		 * -ENODEV: device got disconnected
		 */
		if (err != -EPERM && err != -ENODEV)
			bt_dev_err(hdev, "urb %p failed to resubmit (%d)",
				   urb, -err);
		usb_unanchor_urb(urb);
	}
}

static int btusb_mtk_submit_wmt_recv_urb(struct hci_dev *hdev)
{
	struct btusb_data *data = hci_get_drvdata(hdev);
	struct usb_ctrlrequest *dr;
	unsigned char *buf;
	int err, size = 64;
	unsigned int pipe;
	struct urb *urb;

	urb = usb_alloc_urb(0, GFP_KERNEL);
	if (!urb)
		return -ENOMEM;

	dr = kmalloc(sizeof(*dr), GFP_KERNEL);
	if (!dr) {
		usb_free_urb(urb);
		return -ENOMEM;
	}

	dr->bRequestType = USB_TYPE_VENDOR | USB_DIR_IN;
	dr->bRequest     = 1;
	dr->wIndex       = cpu_to_le16(0);
	dr->wValue       = cpu_to_le16(48);
	dr->wLength      = cpu_to_le16(size);

	buf = kmalloc(size, GFP_KERNEL);
	if (!buf) {
		kfree(dr);
		usb_free_urb(urb);
		return -ENOMEM;
	}

	pipe = usb_rcvctrlpipe(data->udev, 0);

	usb_fill_control_urb(urb, data->udev, pipe, (void *)dr,
			     buf, size, btusb_mtk_wmt_recv, hdev);

	urb->transfer_flags |= URB_FREE_BUFFER;

	usb_anchor_urb(urb, &data->ctrl_anchor);
	err = usb_submit_urb(urb, GFP_KERNEL);
	if (err < 0) {
		if (err != -EPERM && err != -ENODEV)
			bt_dev_err(hdev, "urb %p submission failed (%d)",
				   urb, -err);
		usb_unanchor_urb(urb);
	}

	usb_free_urb(urb);

	return err;
}

static int btusb_mtk_hci_wmt_sync(struct hci_dev *hdev,
				  struct btmtk_hci_wmt_params *wmt_params)
{
	struct btusb_data *data = hci_get_drvdata(hdev);
	struct btmtk_hci_wmt_evt_funcc *wmt_evt_funcc;
	u32 hlen, status = BTMTK_WMT_INVALID;
	struct btmtk_hci_wmt_evt *wmt_evt;
	struct btmtk_hci_wmt_cmd *wc;
	struct btmtk_wmt_hdr *hdr;
	int err;

	/* Send the WMT command and wait until the WMT event returns */
	hlen = sizeof(*hdr) + wmt_params->dlen;
	if (hlen > 255)
		return -EINVAL;

	wc = kzalloc(hlen, GFP_KERNEL);
	if (!wc)
		return -ENOMEM;

	hdr = &wc->hdr;
	hdr->dir = 1;
	hdr->op = wmt_params->op;
	hdr->dlen = cpu_to_le16(wmt_params->dlen + 1);
	hdr->flag = wmt_params->flag;
	memcpy(wc->data, wmt_params->data, wmt_params->dlen);

	set_bit(BTUSB_TX_WAIT_VND_EVT, &data->flags);

	err = __hci_cmd_send(hdev, 0xfc6f, hlen, wc);

	if (err < 0) {
		clear_bit(BTUSB_TX_WAIT_VND_EVT, &data->flags);
		goto err_free_wc;
	}

	/* Submit control IN URB on demand to process the WMT event */
	err = btusb_mtk_submit_wmt_recv_urb(hdev);
	if (err < 0)
		goto err_free_wc;

	/* The vendor specific WMT commands are all answered by a vendor
	 * specific event and will have the Command Status or Command
	 * Complete as with usual HCI command flow control.
	 *
	 * After sending the command, wait for BTUSB_TX_WAIT_VND_EVT
	 * state to be cleared. The driver specific event receive routine
	 * will clear that state and with that indicate completion of the
	 * WMT command.
	 */
	err = wait_on_bit_timeout(&data->flags, BTUSB_TX_WAIT_VND_EVT,
				  TASK_INTERRUPTIBLE, HCI_INIT_TIMEOUT);
	if (err == -EINTR) {
		bt_dev_err(hdev, "Execution of wmt command interrupted");
		clear_bit(BTUSB_TX_WAIT_VND_EVT, &data->flags);
		goto err_free_wc;
	}

	if (err) {
		bt_dev_err(hdev, "Execution of wmt command timed out");
		clear_bit(BTUSB_TX_WAIT_VND_EVT, &data->flags);
		err = -ETIMEDOUT;
		goto err_free_wc;
	}

	/* Parse and handle the return WMT event */
	wmt_evt = (struct btmtk_hci_wmt_evt *)data->evt_skb->data;
	if (wmt_evt->whdr.op != hdr->op) {
		bt_dev_err(hdev, "Wrong op received %d expected %d",
			   wmt_evt->whdr.op, hdr->op);
		err = -EIO;
		goto err_free_skb;
	}

	switch (wmt_evt->whdr.op) {
	case BTMTK_WMT_SEMAPHORE:
		if (wmt_evt->whdr.flag == 2)
			status = BTMTK_WMT_PATCH_UNDONE;
		else
			status = BTMTK_WMT_PATCH_DONE;
		break;
	case BTMTK_WMT_FUNC_CTRL:
		wmt_evt_funcc = (struct btmtk_hci_wmt_evt_funcc *)wmt_evt;
		if (be16_to_cpu(wmt_evt_funcc->status) == 0x404)
			status = BTMTK_WMT_ON_DONE;
		else if (be16_to_cpu(wmt_evt_funcc->status) == 0x420)
			status = BTMTK_WMT_ON_PROGRESS;
		else
			status = BTMTK_WMT_ON_UNDONE;
		break;
	case BTMTK_WMT_PATCH_DWNLD:
		if (wmt_evt->whdr.flag == 2)
			status = BTMTK_WMT_PATCH_DONE;
		else if (wmt_evt->whdr.flag == 1)
			status = BTMTK_WMT_PATCH_PROGRESS;
		else
			status = BTMTK_WMT_PATCH_UNDONE;
		break;
	}

	if (wmt_params->status)
		*wmt_params->status = status;

err_free_skb:
	kfree_skb(data->evt_skb);
	data->evt_skb = NULL;
err_free_wc:
	kfree(wc);
	return err;
}

static int btusb_mtk_setup_firmware_79xx(struct hci_dev *hdev, const char *fwname)
{
	struct btmtk_hci_wmt_params wmt_params;
	struct btmtk_global_desc *globaldesc = NULL;
	struct btmtk_section_map *sectionmap;
	const struct firmware *fw;
	const u8 *fw_ptr;
	const u8 *fw_bin_ptr;
	int err, dlen, i, status;
	u8 flag, first_block, retry;
	u32 section_num, dl_size, section_offset;
	u8 cmd[64];

	err = request_firmware(&fw, fwname, &hdev->dev);
	if (err < 0) {
		bt_dev_err(hdev, "Failed to load firmware file (%d)", err);
		return err;
	}

	fw_ptr = fw->data;
	fw_bin_ptr = fw_ptr;
	globaldesc = (struct btmtk_global_desc *)(fw_ptr + MTK_FW_ROM_PATCH_HEADER_SIZE);
	section_num = le32_to_cpu(globaldesc->section_num);

	for (i = 0; i < section_num; i++) {
		first_block = 1;
		fw_ptr = fw_bin_ptr;
		sectionmap = (struct btmtk_section_map *)(fw_ptr + MTK_FW_ROM_PATCH_HEADER_SIZE +
			      MTK_FW_ROM_PATCH_GD_SIZE + MTK_FW_ROM_PATCH_SEC_MAP_SIZE * i);

		section_offset = le32_to_cpu(sectionmap->secoffset);
		dl_size = le32_to_cpu(sectionmap->bin_info_spec.dlsize);

		if (dl_size > 0) {
			retry = 20;
			while (retry > 0) {
				cmd[0] = 0; /* 0 means legacy dl mode. */
				memcpy(cmd + 1,
				       fw_ptr + MTK_FW_ROM_PATCH_HEADER_SIZE +
				       MTK_FW_ROM_PATCH_GD_SIZE + MTK_FW_ROM_PATCH_SEC_MAP_SIZE * i +
				       MTK_SEC_MAP_COMMON_SIZE,
				       MTK_SEC_MAP_NEED_SEND_SIZE + 1);

				wmt_params.op = BTMTK_WMT_PATCH_DWNLD;
				wmt_params.status = &status;
				wmt_params.flag = 0;
				wmt_params.dlen = MTK_SEC_MAP_NEED_SEND_SIZE + 1;
				wmt_params.data = &cmd;

				err = btusb_mtk_hci_wmt_sync(hdev, &wmt_params);
				if (err < 0) {
					bt_dev_err(hdev, "Failed to send wmt patch dwnld (%d)",
						   err);
					goto err_release_fw;
				}

				if (status == BTMTK_WMT_PATCH_UNDONE) {
					break;
				} else if (status == BTMTK_WMT_PATCH_PROGRESS) {
					msleep(100);
					retry--;
				} else if (status == BTMTK_WMT_PATCH_DONE) {
					goto next_section;
				} else {
					bt_dev_err(hdev, "Failed wmt patch dwnld status (%d)",
						   status);
					goto err_release_fw;
				}
			}

			fw_ptr += section_offset;
			wmt_params.op = BTMTK_WMT_PATCH_DWNLD;
			wmt_params.status = NULL;

			while (dl_size > 0) {
				dlen = min_t(int, 250, dl_size);
				if (first_block == 1) {
					flag = 1;
					first_block = 0;
				} else if (dl_size - dlen <= 0) {
					flag = 3;
				} else {
					flag = 2;
				}

				wmt_params.flag = flag;
				wmt_params.dlen = dlen;
				wmt_params.data = fw_ptr;

				err = btusb_mtk_hci_wmt_sync(hdev, &wmt_params);
				if (err < 0) {
					bt_dev_err(hdev, "Failed to send wmt patch dwnld (%d)",
						   err);
					goto err_release_fw;
				}

				dl_size -= dlen;
				fw_ptr += dlen;
			}
		}
next_section:
		continue;
	}
	/* Wait a few moments for firmware activation done */
	usleep_range(100000, 120000);

err_release_fw:
	release_firmware(fw);

	return err;
}

static int btusb_mtk_setup_firmware(struct hci_dev *hdev, const char *fwname)
{
	struct btmtk_hci_wmt_params wmt_params;
	const struct firmware *fw;
	const u8 *fw_ptr;
	size_t fw_size;
	int err, dlen;
	u8 flag, param;

	err = request_firmware(&fw, fwname, &hdev->dev);
	if (err < 0) {
		bt_dev_err(hdev, "Failed to load firmware file (%d)", err);
		return err;
	}

	/* Power on data RAM the firmware relies on. */
	param = 1;
	wmt_params.op = BTMTK_WMT_FUNC_CTRL;
	wmt_params.flag = 3;
	wmt_params.dlen = sizeof(param);
	wmt_params.data = &param;
	wmt_params.status = NULL;

	err = btusb_mtk_hci_wmt_sync(hdev, &wmt_params);
	if (err < 0) {
		bt_dev_err(hdev, "Failed to power on data RAM (%d)", err);
		goto err_release_fw;
	}

	fw_ptr = fw->data;
	fw_size = fw->size;

	/* The size of patch header is 30 bytes, should be skip */
	if (fw_size < 30) {
		err = -EINVAL;
		goto err_release_fw;
	}

	fw_size -= 30;
	fw_ptr += 30;
	flag = 1;

	wmt_params.op = BTMTK_WMT_PATCH_DWNLD;
	wmt_params.status = NULL;

	while (fw_size > 0) {
		dlen = min_t(int, 250, fw_size);

		/* Tell device the position in sequence */
		if (fw_size - dlen <= 0)
			flag = 3;
		else if (fw_size < fw->size - 30)
			flag = 2;

		wmt_params.flag = flag;
		wmt_params.dlen = dlen;
		wmt_params.data = fw_ptr;

		err = btusb_mtk_hci_wmt_sync(hdev, &wmt_params);
		if (err < 0) {
			bt_dev_err(hdev, "Failed to send wmt patch dwnld (%d)",
				   err);
			goto err_release_fw;
		}

		fw_size -= dlen;
		fw_ptr += dlen;
	}

	wmt_params.op = BTMTK_WMT_RST;
	wmt_params.flag = 4;
	wmt_params.dlen = 0;
	wmt_params.data = NULL;
	wmt_params.status = NULL;

	/* Activate funciton the firmware providing to */
	err = btusb_mtk_hci_wmt_sync(hdev, &wmt_params);
	if (err < 0) {
		bt_dev_err(hdev, "Failed to send wmt rst (%d)", err);
		goto err_release_fw;
	}

	/* Wait a few moments for firmware activation done */
	usleep_range(10000, 12000);

err_release_fw:
	release_firmware(fw);

	return err;
}

static int btusb_mtk_func_query(struct hci_dev *hdev)
{
	struct btmtk_hci_wmt_params wmt_params;
	int status, err;
	u8 param = 0;

	/* Query whether the function is enabled */
	wmt_params.op = BTMTK_WMT_FUNC_CTRL;
	wmt_params.flag = 4;
	wmt_params.dlen = sizeof(param);
	wmt_params.data = &param;
	wmt_params.status = &status;

	err = btusb_mtk_hci_wmt_sync(hdev, &wmt_params);
	if (err < 0) {
		bt_dev_err(hdev, "Failed to query function status (%d)", err);
		return err;
	}

	return status;
}

static int btusb_mtk_uhw_reg_write(struct btusb_data *data, u32 reg, u32 val)
{
	struct hci_dev *hdev = data->hdev;
	int pipe, err;
	void *buf;

	buf = kzalloc(4, GFP_KERNEL);
	if (!buf)
		return -ENOMEM;

	put_unaligned_le32(val, buf);

	pipe = usb_sndctrlpipe(data->udev, 0);
	err = usb_control_msg(data->udev, pipe, 0x02,
			      0x5E,
			      reg >> 16, reg & 0xffff,
			      buf, 4, USB_CTRL_SET_TIMEOUT);
	if (err < 0) {
		bt_dev_err(hdev, "Failed to write uhw reg(%d)", err);
		goto err_free_buf;
	}

err_free_buf:
	kfree(buf);

	return err;
}

static int btusb_mtk_uhw_reg_read(struct btusb_data *data, u32 reg, u32 *val)
{
	struct hci_dev *hdev = data->hdev;
	int pipe, err;
	void *buf;

	buf = kzalloc(4, GFP_KERNEL);
	if (!buf)
		return -ENOMEM;

	pipe = usb_rcvctrlpipe(data->udev, 0);
	err = usb_control_msg(data->udev, pipe, 0x01,
			      0xDE,
			      reg >> 16, reg & 0xffff,
			      buf, 4, USB_CTRL_SET_TIMEOUT);
	if (err < 0) {
		bt_dev_err(hdev, "Failed to read uhw reg(%d)", err);
		goto err_free_buf;
	}

	*val = get_unaligned_le32(buf);
	bt_dev_dbg(hdev, "reg=%x, value=0x%08x", reg, *val);

err_free_buf:
	kfree(buf);

	return err;
}

static int btusb_mtk_reg_read(struct btusb_data *data, u32 reg, u32 *val)
{
	int pipe, err, size = sizeof(u32);
	void *buf;

	buf = kzalloc(size, GFP_KERNEL);
	if (!buf)
		return -ENOMEM;

	pipe = usb_rcvctrlpipe(data->udev, 0);
	err = usb_control_msg(data->udev, pipe, 0x63,
			      USB_TYPE_VENDOR | USB_DIR_IN,
			      reg >> 16, reg & 0xffff,
			      buf, size, USB_CTRL_SET_TIMEOUT);
	if (err < 0)
		goto err_free_buf;

	*val = get_unaligned_le32(buf);

err_free_buf:
	kfree(buf);

	return err;
}

static int btusb_mtk_id_get(struct btusb_data *data, u32 reg, u32 *id)
{
	return btusb_mtk_reg_read(data, reg, id);
}

static int btusb_mtk_setup(struct hci_dev *hdev)
{
	struct btusb_data *data = hci_get_drvdata(hdev);
	struct btmtk_hci_wmt_params wmt_params;
	ktime_t calltime, delta, rettime;
	struct btmtk_tci_sleep tci_sleep;
	unsigned long long duration;
	struct sk_buff *skb;
	const char *fwname;
	int err, status;
	u32 dev_id;
	char fw_bin_name[64];
	u32 fw_version = 0;
	u8 param;

	calltime = ktime_get();

	err = btusb_mtk_id_get(data, 0x80000008, &dev_id);
	if (err < 0) {
		bt_dev_err(hdev, "Failed to get device id (%d)", err);
		return err;
	}

	if (!dev_id) {
		err = btusb_mtk_id_get(data, 0x70010200, &dev_id);
		if (err < 0) {
			bt_dev_err(hdev, "Failed to get device id (%d)", err);
			return err;
		}
		err = btusb_mtk_id_get(data, 0x80021004, &fw_version);
		if (err < 0) {
			bt_dev_err(hdev, "Failed to get fw version (%d)", err);
			return err;
		}
	}

	switch (dev_id) {
	case 0x7663:
		fwname = FIRMWARE_MT7663;
		break;
	case 0x7668:
		fwname = FIRMWARE_MT7668;
		break;
	case 0x7922:
	case 0x7961:
		snprintf(fw_bin_name, sizeof(fw_bin_name),
			"mediatek/BT_RAM_CODE_MT%04x_1_%x_hdr.bin",
			 dev_id & 0xffff, (fw_version & 0xff) + 1);
		err = btusb_mtk_setup_firmware_79xx(hdev, fw_bin_name);

		/* It's Device EndPoint Reset Option Register */
		btusb_mtk_uhw_reg_write(data, MTK_EP_RST_OPT, MTK_EP_RST_IN_OUT_OPT);

		/* Enable Bluetooth protocol */
		param = 1;
		wmt_params.op = BTMTK_WMT_FUNC_CTRL;
		wmt_params.flag = 0;
		wmt_params.dlen = sizeof(param);
		wmt_params.data = &param;
		wmt_params.status = NULL;

		err = btusb_mtk_hci_wmt_sync(hdev, &wmt_params);
		if (err < 0) {
			bt_dev_err(hdev, "Failed to send wmt func ctrl (%d)", err);
			return err;
		}

		hci_set_msft_opcode(hdev, 0xFD30);
		hci_set_aosp_capable(hdev);
		goto done;
	default:
		bt_dev_err(hdev, "Unsupported hardware variant (%08x)",
			   dev_id);
		return -ENODEV;
	}

	/* Query whether the firmware is already download */
	wmt_params.op = BTMTK_WMT_SEMAPHORE;
	wmt_params.flag = 1;
	wmt_params.dlen = 0;
	wmt_params.data = NULL;
	wmt_params.status = &status;

	err = btusb_mtk_hci_wmt_sync(hdev, &wmt_params);
	if (err < 0) {
		bt_dev_err(hdev, "Failed to query firmware status (%d)", err);
		return err;
	}

	if (status == BTMTK_WMT_PATCH_DONE) {
		bt_dev_info(hdev, "firmware already downloaded");
		goto ignore_setup_fw;
	}

	/* Setup a firmware which the device definitely requires */
	err = btusb_mtk_setup_firmware(hdev, fwname);
	if (err < 0)
		return err;

ignore_setup_fw:
	err = readx_poll_timeout(btusb_mtk_func_query, hdev, status,
				 status < 0 || status != BTMTK_WMT_ON_PROGRESS,
				 2000, 5000000);
	/* -ETIMEDOUT happens */
	if (err < 0)
		return err;

	/* The other errors happen in btusb_mtk_func_query */
	if (status < 0)
		return status;

	if (status == BTMTK_WMT_ON_DONE) {
		bt_dev_info(hdev, "function already on");
		goto ignore_func_on;
	}

	/* Enable Bluetooth protocol */
	param = 1;
	wmt_params.op = BTMTK_WMT_FUNC_CTRL;
	wmt_params.flag = 0;
	wmt_params.dlen = sizeof(param);
	wmt_params.data = &param;
	wmt_params.status = NULL;

	err = btusb_mtk_hci_wmt_sync(hdev, &wmt_params);
	if (err < 0) {
		bt_dev_err(hdev, "Failed to send wmt func ctrl (%d)", err);
		return err;
	}

ignore_func_on:
	/* Apply the low power environment setup */
	tci_sleep.mode = 0x5;
	tci_sleep.duration = cpu_to_le16(0x640);
	tci_sleep.host_duration = cpu_to_le16(0x640);
	tci_sleep.host_wakeup_pin = 0;
	tci_sleep.time_compensation = 0;

	skb = __hci_cmd_sync(hdev, 0xfc7a, sizeof(tci_sleep), &tci_sleep,
			     HCI_INIT_TIMEOUT);
	if (IS_ERR(skb)) {
		err = PTR_ERR(skb);
		bt_dev_err(hdev, "Failed to apply low power setting (%d)", err);
		return err;
	}
	kfree_skb(skb);

done:
	rettime = ktime_get();
	delta = ktime_sub(rettime, calltime);
	duration = (unsigned long long)ktime_to_ns(delta) >> 10;

	bt_dev_info(hdev, "Device setup in %llu usecs", duration);

	return 0;
}

static int btusb_mtk_shutdown(struct hci_dev *hdev)
{
	struct btmtk_hci_wmt_params wmt_params;
	u8 param = 0;
	int err;

	/* Disable the device */
	wmt_params.op = BTMTK_WMT_FUNC_CTRL;
	wmt_params.flag = 0;
	wmt_params.dlen = sizeof(param);
	wmt_params.data = &param;
	wmt_params.status = NULL;

	err = btusb_mtk_hci_wmt_sync(hdev, &wmt_params);
	if (err < 0) {
		bt_dev_err(hdev, "Failed to send wmt func ctrl (%d)", err);
		return err;
	}

	return 0;
}

static void btusb_mtk_cmd_timeout(struct hci_dev *hdev)
{
	struct btusb_data *data = hci_get_drvdata(hdev);
	u32 val;
	int err, retry = 0;

	/* It's MediaTek specific bluetooth reset mechanism via USB */
	if (test_and_set_bit(BTUSB_HW_RESET_ACTIVE, &data->flags)) {
		bt_dev_err(hdev, "last reset failed? Not resetting again");
		return;
	}

	err = usb_autopm_get_interface(data->intf);
	if (err < 0)
		return;

	btusb_stop_traffic(data);
	usb_kill_anchored_urbs(&data->tx_anchor);

	/* It's Device EndPoint Reset Option Register */
	bt_dev_dbg(hdev, "Initiating reset mechanism via uhw");
	btusb_mtk_uhw_reg_write(data, MTK_EP_RST_OPT, MTK_EP_RST_IN_OUT_OPT);
	btusb_mtk_uhw_reg_read(data, MTK_BT_WDT_STATUS, &val);

	/* Reset the bluetooth chip via USB interface. */
	btusb_mtk_uhw_reg_write(data, MTK_BT_SUBSYS_RST, 1);
	btusb_mtk_uhw_reg_write(data, MTK_UDMA_INT_STA_BT, 0x000000FF);
	btusb_mtk_uhw_reg_read(data, MTK_UDMA_INT_STA_BT, &val);
	btusb_mtk_uhw_reg_write(data, MTK_UDMA_INT_STA_BT1, 0x000000FF);
	btusb_mtk_uhw_reg_read(data, MTK_UDMA_INT_STA_BT1, &val);
	/* MT7921 need to delay 20ms between toggle reset bit */
	msleep(20);
	btusb_mtk_uhw_reg_write(data, MTK_BT_SUBSYS_RST, 0);
	btusb_mtk_uhw_reg_read(data, MTK_BT_SUBSYS_RST, &val);

	/* Poll the register until reset is completed */
	do {
		btusb_mtk_uhw_reg_read(data, MTK_BT_MISC, &val);
		if (val & MTK_BT_RST_DONE) {
			bt_dev_dbg(hdev, "Bluetooth Reset Successfully");
			break;
		}

		bt_dev_dbg(hdev, "Polling Bluetooth Reset CR");
		retry++;
		msleep(MTK_BT_RESET_WAIT_MS);
	} while (retry < MTK_BT_RESET_NUM_TRIES);

	btusb_mtk_id_get(data, 0x70010200, &val);
	if (!val)
		bt_dev_err(hdev, "Can't get device id, subsys reset fail.");

	usb_queue_reset_device(data->intf);

	clear_bit(BTUSB_HW_RESET_ACTIVE, &data->flags);
}

static int btusb_recv_acl_mtk(struct hci_dev *hdev, struct sk_buff *skb)
{
	struct btusb_data *data = hci_get_drvdata(hdev);
	u16 handle = le16_to_cpu(hci_acl_hdr(skb)->handle);

	switch (handle) {
	case 0xfc6f:		/* Firmware dump from device */
		/* When the firmware hangs, the device can no longer
		 * suspend and thus disable auto-suspend.
		 */
		usb_disable_autosuspend(data->udev);
		fallthrough;
	case 0x05ff:		/* Firmware debug logging 1 */
	case 0x05fe:		/* Firmware debug logging 2 */
		return hci_recv_diag(hdev, skb);
	}

	return hci_recv_frame(hdev, skb);
}

MODULE_FIRMWARE(FIRMWARE_MT7663);
MODULE_FIRMWARE(FIRMWARE_MT7668);

#ifdef CONFIG_PM
/* Configure an out-of-band gpio as wake-up pin, if specified in device tree */
static int marvell_config_oob_wake(struct hci_dev *hdev)
{
	struct sk_buff *skb;
	struct btusb_data *data = hci_get_drvdata(hdev);
	struct device *dev = &data->udev->dev;
	u16 pin, gap, opcode;
	int ret;
	u8 cmd[5];

	/* Move on if no wakeup pin specified */
	if (of_property_read_u16(dev->of_node, "marvell,wakeup-pin", &pin) ||
	    of_property_read_u16(dev->of_node, "marvell,wakeup-gap-ms", &gap))
		return 0;

	/* Vendor specific command to configure a GPIO as wake-up pin */
	opcode = hci_opcode_pack(0x3F, 0x59);
	cmd[0] = opcode & 0xFF;
	cmd[1] = opcode >> 8;
	cmd[2] = 2; /* length of parameters that follow */
	cmd[3] = pin;
	cmd[4] = gap; /* time in ms, for which wakeup pin should be asserted */

	skb = bt_skb_alloc(sizeof(cmd), GFP_KERNEL);
	if (!skb) {
		bt_dev_err(hdev, "%s: No memory", __func__);
		return -ENOMEM;
	}

	skb_put_data(skb, cmd, sizeof(cmd));
	hci_skb_pkt_type(skb) = HCI_COMMAND_PKT;

	ret = btusb_send_frame(hdev, skb);
	if (ret) {
		bt_dev_err(hdev, "%s: configuration failed", __func__);
		kfree_skb(skb);
		return ret;
	}

	return 0;
}
#endif

static int btusb_set_bdaddr_marvell(struct hci_dev *hdev,
				    const bdaddr_t *bdaddr)
{
	struct sk_buff *skb;
	u8 buf[8];
	long ret;

	buf[0] = 0xfe;
	buf[1] = sizeof(bdaddr_t);
	memcpy(buf + 2, bdaddr, sizeof(bdaddr_t));

	skb = __hci_cmd_sync(hdev, 0xfc22, sizeof(buf), buf, HCI_INIT_TIMEOUT);
	if (IS_ERR(skb)) {
		ret = PTR_ERR(skb);
		bt_dev_err(hdev, "changing Marvell device address failed (%ld)",
			   ret);
		return ret;
	}
	kfree_skb(skb);

	return 0;
}

static int btusb_set_bdaddr_ath3012(struct hci_dev *hdev,
				    const bdaddr_t *bdaddr)
{
	struct sk_buff *skb;
	u8 buf[10];
	long ret;

	buf[0] = 0x01;
	buf[1] = 0x01;
	buf[2] = 0x00;
	buf[3] = sizeof(bdaddr_t);
	memcpy(buf + 4, bdaddr, sizeof(bdaddr_t));

	skb = __hci_cmd_sync(hdev, 0xfc0b, sizeof(buf), buf, HCI_INIT_TIMEOUT);
	if (IS_ERR(skb)) {
		ret = PTR_ERR(skb);
		bt_dev_err(hdev, "Change address command failed (%ld)", ret);
		return ret;
	}
	kfree_skb(skb);

	return 0;
}

static int btusb_set_bdaddr_wcn6855(struct hci_dev *hdev,
				const bdaddr_t *bdaddr)
{
	struct sk_buff *skb;
	u8 buf[6];
	long ret;

	memcpy(buf, bdaddr, sizeof(bdaddr_t));

	skb = __hci_cmd_sync_ev(hdev, 0xfc14, sizeof(buf), buf,
				HCI_EV_CMD_COMPLETE, HCI_INIT_TIMEOUT);
	if (IS_ERR(skb)) {
		ret = PTR_ERR(skb);
		bt_dev_err(hdev, "Change address command failed (%ld)", ret);
		return ret;
	}
	kfree_skb(skb);

	return 0;
}

#define QCA_DFU_PACKET_LEN	4096

#define QCA_GET_TARGET_VERSION	0x09
#define QCA_CHECK_STATUS	0x05
#define QCA_DFU_DOWNLOAD	0x01

#define QCA_SYSCFG_UPDATED	0x40
#define QCA_PATCH_UPDATED	0x80
#define QCA_DFU_TIMEOUT		3000
#define QCA_FLAG_MULTI_NVM      0x80

struct qca_version {
	__le32	rom_version;
	__le32	patch_version;
	__le32	ram_version;
	__le16	board_id;
	__le16	flag;
	__u8	reserved[4];
} __packed;

struct qca_rampatch_version {
	__le16	rom_version_high;
	__le16  rom_version_low;
	__le16	patch_version;
} __packed;

struct qca_device_info {
	u32	rom_version;
	u8	rampatch_hdr;	/* length of header in rampatch */
	u8	nvm_hdr;	/* length of header in NVM */
	u8	ver_offset;	/* offset of version structure in rampatch */
};

static const struct qca_device_info qca_devices_table[] = {
	{ 0x00000100, 20, 4,  8 }, /* Rome 1.0 */
	{ 0x00000101, 20, 4,  8 }, /* Rome 1.1 */
	{ 0x00000200, 28, 4, 16 }, /* Rome 2.0 */
	{ 0x00000201, 28, 4, 16 }, /* Rome 2.1 */
	{ 0x00000300, 28, 4, 16 }, /* Rome 3.0 */
	{ 0x00000302, 28, 4, 16 }, /* Rome 3.2 */
	{ 0x00130100, 40, 4, 16 }, /* WCN6855 1.0 */
	{ 0x00130200, 40, 4, 16 }, /* WCN6855 2.0 */
};

static int btusb_qca_send_vendor_req(struct usb_device *udev, u8 request,
				     void *data, u16 size)
{
	int pipe, err;
	u8 *buf;

	buf = kmalloc(size, GFP_KERNEL);
	if (!buf)
		return -ENOMEM;

	/* Found some of USB hosts have IOT issues with ours so that we should
	 * not wait until HCI layer is ready.
	 */
	pipe = usb_rcvctrlpipe(udev, 0);
	err = usb_control_msg(udev, pipe, request, USB_TYPE_VENDOR | USB_DIR_IN,
			      0, 0, buf, size, USB_CTRL_SET_TIMEOUT);
	if (err < 0) {
		dev_err(&udev->dev, "Failed to access otp area (%d)", err);
		goto done;
	}

	memcpy(data, buf, size);

done:
	kfree(buf);

	return err;
}

static int btusb_setup_qca_download_fw(struct hci_dev *hdev,
				       const struct firmware *firmware,
				       size_t hdr_size)
{
	struct btusb_data *btdata = hci_get_drvdata(hdev);
	struct usb_device *udev = btdata->udev;
	size_t count, size, sent = 0;
	int pipe, len, err;
	u8 *buf;

	buf = kmalloc(QCA_DFU_PACKET_LEN, GFP_KERNEL);
	if (!buf)
		return -ENOMEM;

	count = firmware->size;

	size = min_t(size_t, count, hdr_size);
	memcpy(buf, firmware->data, size);

	/* USB patches should go down to controller through USB path
	 * because binary format fits to go down through USB channel.
	 * USB control path is for patching headers and USB bulk is for
	 * patch body.
	 */
	pipe = usb_sndctrlpipe(udev, 0);
	err = usb_control_msg(udev, pipe, QCA_DFU_DOWNLOAD, USB_TYPE_VENDOR,
			      0, 0, buf, size, USB_CTRL_SET_TIMEOUT);
	if (err < 0) {
		bt_dev_err(hdev, "Failed to send headers (%d)", err);
		goto done;
	}

	sent += size;
	count -= size;

	/* ep2 need time to switch from function acl to function dfu,
	 * so we add 20ms delay here.
	 */
	msleep(20);

	while (count) {
		size = min_t(size_t, count, QCA_DFU_PACKET_LEN);

		memcpy(buf, firmware->data + sent, size);

		pipe = usb_sndbulkpipe(udev, 0x02);
		err = usb_bulk_msg(udev, pipe, buf, size, &len,
				   QCA_DFU_TIMEOUT);
		if (err < 0) {
			bt_dev_err(hdev, "Failed to send body at %zd of %zd (%d)",
				   sent, firmware->size, err);
			break;
		}

		if (size != len) {
			bt_dev_err(hdev, "Failed to get bulk buffer");
			err = -EILSEQ;
			break;
		}

		sent  += size;
		count -= size;
	}

done:
	kfree(buf);
	return err;
}

static int btusb_setup_qca_load_rampatch(struct hci_dev *hdev,
					 struct qca_version *ver,
					 const struct qca_device_info *info)
{
	struct qca_rampatch_version *rver;
	const struct firmware *fw;
	u32 ver_rom, ver_patch, rver_rom;
	u16 rver_rom_low, rver_rom_high, rver_patch;
	char fwname[64];
	int err;

	ver_rom = le32_to_cpu(ver->rom_version);
	ver_patch = le32_to_cpu(ver->patch_version);

	snprintf(fwname, sizeof(fwname), "qca/rampatch_usb_%08x.bin", ver_rom);

	err = request_firmware(&fw, fwname, &hdev->dev);
	if (err) {
		bt_dev_err(hdev, "failed to request rampatch file: %s (%d)",
			   fwname, err);
		return err;
	}

	bt_dev_info(hdev, "using rampatch file: %s", fwname);

	rver = (struct qca_rampatch_version *)(fw->data + info->ver_offset);
	rver_rom_low = le16_to_cpu(rver->rom_version_low);
	rver_patch = le16_to_cpu(rver->patch_version);

	if (ver_rom & ~0xffffU) {
		rver_rom_high = le16_to_cpu(rver->rom_version_high);
		rver_rom = le32_to_cpu(rver_rom_high << 16 | rver_rom_low);
	} else {
		rver_rom = rver_rom_low;
	}

	bt_dev_info(hdev, "QCA: patch rome 0x%x build 0x%x, "
		    "firmware rome 0x%x build 0x%x",
		    rver_rom, rver_patch, ver_rom, ver_patch);

	if (rver_rom != ver_rom || rver_patch <= ver_patch) {
		bt_dev_err(hdev, "rampatch file version did not match with firmware");
		err = -EINVAL;
		goto done;
	}

	err = btusb_setup_qca_download_fw(hdev, fw, info->rampatch_hdr);

done:
	release_firmware(fw);

	return err;
}

static int btusb_setup_qca_load_nvm(struct hci_dev *hdev,
				    struct qca_version *ver,
				    const struct qca_device_info *info)
{
	const struct firmware *fw;
	char fwname[64];
	int err;

	if (((ver->flag >> 8) & 0xff) == QCA_FLAG_MULTI_NVM) {
		/* if boardid equal 0, use default nvm without surfix */
		if (le16_to_cpu(ver->board_id) == 0x0) {
			snprintf(fwname, sizeof(fwname), "qca/nvm_usb_%08x.bin",
				 le32_to_cpu(ver->rom_version));
		} else {
			snprintf(fwname, sizeof(fwname), "qca/nvm_usb_%08x_%04x.bin",
				le32_to_cpu(ver->rom_version),
				le16_to_cpu(ver->board_id));
		}
	} else {
		snprintf(fwname, sizeof(fwname), "qca/nvm_usb_%08x.bin",
			 le32_to_cpu(ver->rom_version));
	}

	err = request_firmware(&fw, fwname, &hdev->dev);
	if (err) {
		bt_dev_err(hdev, "failed to request NVM file: %s (%d)",
			   fwname, err);
		return err;
	}

	bt_dev_info(hdev, "using NVM file: %s", fwname);

	err = btusb_setup_qca_download_fw(hdev, fw, info->nvm_hdr);

	release_firmware(fw);

	return err;
}

/* identify the ROM version and check whether patches are needed */
static bool btusb_qca_need_patch(struct usb_device *udev)
{
	struct qca_version ver;

	if (btusb_qca_send_vendor_req(udev, QCA_GET_TARGET_VERSION, &ver,
				      sizeof(ver)) < 0)
		return false;
	/* only low ROM versions need patches */
	return !(le32_to_cpu(ver.rom_version) & ~0xffffU);
}

static int btusb_setup_qca(struct hci_dev *hdev)
{
	struct btusb_data *btdata = hci_get_drvdata(hdev);
	struct usb_device *udev = btdata->udev;
	const struct qca_device_info *info = NULL;
	struct qca_version ver;
	u32 ver_rom;
	u8 status;
	int i, err;

	err = btusb_qca_send_vendor_req(udev, QCA_GET_TARGET_VERSION, &ver,
					sizeof(ver));
	if (err < 0)
		return err;

	ver_rom = le32_to_cpu(ver.rom_version);

	for (i = 0; i < ARRAY_SIZE(qca_devices_table); i++) {
		if (ver_rom == qca_devices_table[i].rom_version)
			info = &qca_devices_table[i];
	}
	if (!info) {
		/* If the rom_version is not matched in the qca_devices_table
		 * and the high ROM version is not zero, we assume this chip no
		 * need to load the rampatch and nvm.
		 */
		if (ver_rom & ~0xffffU)
			return 0;

		bt_dev_err(hdev, "don't support firmware rome 0x%x", ver_rom);
		return -ENODEV;
	}

	err = btusb_qca_send_vendor_req(udev, QCA_CHECK_STATUS, &status,
					sizeof(status));
	if (err < 0)
		return err;

	if (!(status & QCA_PATCH_UPDATED)) {
		err = btusb_setup_qca_load_rampatch(hdev, &ver, info);
		if (err < 0)
			return err;
	}

	err = btusb_qca_send_vendor_req(udev, QCA_GET_TARGET_VERSION, &ver,
					sizeof(ver));
	if (err < 0)
		return err;

	if (!(status & QCA_SYSCFG_UPDATED)) {
		err = btusb_setup_qca_load_nvm(hdev, &ver, info);
		if (err < 0)
			return err;
	}

	return 0;
}

static inline int __set_diag_interface(struct hci_dev *hdev)
{
	struct btusb_data *data = hci_get_drvdata(hdev);
	struct usb_interface *intf = data->diag;
	int i;

	if (!data->diag)
		return -ENODEV;

	data->diag_tx_ep = NULL;
	data->diag_rx_ep = NULL;

	for (i = 0; i < intf->cur_altsetting->desc.bNumEndpoints; i++) {
		struct usb_endpoint_descriptor *ep_desc;

		ep_desc = &intf->cur_altsetting->endpoint[i].desc;

		if (!data->diag_tx_ep && usb_endpoint_is_bulk_out(ep_desc)) {
			data->diag_tx_ep = ep_desc;
			continue;
		}

		if (!data->diag_rx_ep && usb_endpoint_is_bulk_in(ep_desc)) {
			data->diag_rx_ep = ep_desc;
			continue;
		}
	}

	if (!data->diag_tx_ep || !data->diag_rx_ep) {
		bt_dev_err(hdev, "invalid diagnostic descriptors");
		return -ENODEV;
	}

	return 0;
}

static struct urb *alloc_diag_urb(struct hci_dev *hdev, bool enable)
{
	struct btusb_data *data = hci_get_drvdata(hdev);
	struct sk_buff *skb;
	struct urb *urb;
	unsigned int pipe;

	if (!data->diag_tx_ep)
		return ERR_PTR(-ENODEV);

	urb = usb_alloc_urb(0, GFP_KERNEL);
	if (!urb)
		return ERR_PTR(-ENOMEM);

	skb = bt_skb_alloc(2, GFP_KERNEL);
	if (!skb) {
		usb_free_urb(urb);
		return ERR_PTR(-ENOMEM);
	}

	skb_put_u8(skb, 0xf0);
	skb_put_u8(skb, enable);

	pipe = usb_sndbulkpipe(data->udev, data->diag_tx_ep->bEndpointAddress);

	usb_fill_bulk_urb(urb, data->udev, pipe,
			  skb->data, skb->len, btusb_tx_complete, skb);

	skb->dev = (void *)hdev;

	return urb;
}

static int btusb_bcm_set_diag(struct hci_dev *hdev, bool enable)
{
	struct btusb_data *data = hci_get_drvdata(hdev);
	struct urb *urb;

	if (!data->diag)
		return -ENODEV;

	if (!test_bit(HCI_RUNNING, &hdev->flags))
		return -ENETDOWN;

	urb = alloc_diag_urb(hdev, enable);
	if (IS_ERR(urb))
		return PTR_ERR(urb);

	return submit_or_queue_tx_urb(hdev, urb);
}

#ifdef CONFIG_PM
static irqreturn_t btusb_oob_wake_handler(int irq, void *priv)
{
	struct btusb_data *data = priv;

	pm_wakeup_event(&data->udev->dev, 0);
	pm_system_wakeup();

	/* Disable only if not already disabled (keep it balanced) */
	if (test_and_clear_bit(BTUSB_OOB_WAKE_ENABLED, &data->flags)) {
		disable_irq_nosync(irq);
		disable_irq_wake(irq);
	}
	return IRQ_HANDLED;
}

static const struct of_device_id btusb_match_table[] = {
	{ .compatible = "usb1286,204e" },
	{ .compatible = "usbcf3,e300" }, /* QCA6174A */
	{ .compatible = "usb4ca,301a" }, /* QCA6174A (Lite-On) */
	{ }
};
MODULE_DEVICE_TABLE(of, btusb_match_table);

/* Use an oob wakeup pin? */
static int btusb_config_oob_wake(struct hci_dev *hdev)
{
	struct btusb_data *data = hci_get_drvdata(hdev);
	struct device *dev = &data->udev->dev;
	int irq, ret;

	clear_bit(BTUSB_OOB_WAKE_ENABLED, &data->flags);

	if (!of_match_device(btusb_match_table, dev))
		return 0;

	/* Move on if no IRQ specified */
	irq = of_irq_get_byname(dev->of_node, "wakeup");
	if (irq <= 0) {
		bt_dev_dbg(hdev, "%s: no OOB Wakeup IRQ in DT", __func__);
		return 0;
	}

	irq_set_status_flags(irq, IRQ_NOAUTOEN);
	ret = devm_request_irq(&hdev->dev, irq, btusb_oob_wake_handler,
			       0, "OOB Wake-on-BT", data);
	if (ret) {
		bt_dev_err(hdev, "%s: IRQ request failed", __func__);
		return ret;
	}

	ret = device_init_wakeup(dev, true);
	if (ret) {
		bt_dev_err(hdev, "%s: failed to init_wakeup", __func__);
		return ret;
	}

	data->oob_wake_irq = irq;
	bt_dev_info(hdev, "OOB Wake-on-BT configured at IRQ %u", irq);
	return 0;
}
#endif

static void btusb_check_needs_reset_resume(struct usb_interface *intf)
{
	if (dmi_check_system(btusb_needs_reset_resume_table))
		interface_to_usbdev(intf)->quirks |= USB_QUIRK_RESET_RESUME;
}

static bool btusb_wakeup(struct hci_dev *hdev)
{
	struct btusb_data *data = hci_get_drvdata(hdev);

	return device_may_wakeup(&data->udev->dev);
}

static int btusb_shutdown_qca(struct hci_dev *hdev)
{
	struct sk_buff *skb;

	skb = __hci_cmd_sync(hdev, HCI_OP_RESET, 0, NULL, HCI_INIT_TIMEOUT);
	if (IS_ERR(skb)) {
		bt_dev_err(hdev, "HCI reset during shutdown failed");
		return PTR_ERR(skb);
	}
	kfree_skb(skb);

	return 0;
}

static int btusb_probe(struct usb_interface *intf,
		       const struct usb_device_id *id)
{
	struct usb_endpoint_descriptor *ep_desc;
	struct gpio_desc *reset_gpio;
	struct btusb_data *data;
	struct hci_dev *hdev;
	unsigned ifnum_base;
	int i, err, priv_size;

	BT_DBG("intf %p id %p", intf, id);

	/* interface numbers are hardcoded in the spec */
	if (intf->cur_altsetting->desc.bInterfaceNumber != 0) {
		if (!(id->driver_info & BTUSB_IFNUM_2))
			return -ENODEV;
		if (intf->cur_altsetting->desc.bInterfaceNumber != 2)
			return -ENODEV;
	}

	ifnum_base = intf->cur_altsetting->desc.bInterfaceNumber;

	if (!id->driver_info) {
		const struct usb_device_id *match;

		match = usb_match_id(intf, blacklist_table);
		if (match)
			id = match;
	}

	if (id->driver_info == BTUSB_IGNORE)
		return -ENODEV;

	if (id->driver_info & BTUSB_ATH3012) {
		struct usb_device *udev = interface_to_usbdev(intf);

		/* Old firmware would otherwise let ath3k driver load
		 * patch and sysconfig files
		 */
		if (le16_to_cpu(udev->descriptor.bcdDevice) <= 0x0001 &&
		    !btusb_qca_need_patch(udev))
			return -ENODEV;
	}

	data = devm_kzalloc(&intf->dev, sizeof(*data), GFP_KERNEL);
	if (!data)
		return -ENOMEM;

	for (i = 0; i < intf->cur_altsetting->desc.bNumEndpoints; i++) {
		ep_desc = &intf->cur_altsetting->endpoint[i].desc;

		if (!data->intr_ep && usb_endpoint_is_int_in(ep_desc)) {
			data->intr_ep = ep_desc;
			continue;
		}

		if (!data->bulk_tx_ep && usb_endpoint_is_bulk_out(ep_desc)) {
			data->bulk_tx_ep = ep_desc;
			continue;
		}

		if (!data->bulk_rx_ep && usb_endpoint_is_bulk_in(ep_desc)) {
			data->bulk_rx_ep = ep_desc;
			continue;
		}
	}

	if (!data->intr_ep || !data->bulk_tx_ep || !data->bulk_rx_ep)
		return -ENODEV;

	if (id->driver_info & BTUSB_AMP) {
		data->cmdreq_type = USB_TYPE_CLASS | 0x01;
		data->cmdreq = 0x2b;
	} else {
		data->cmdreq_type = USB_TYPE_CLASS;
		data->cmdreq = 0x00;
	}

	data->udev = interface_to_usbdev(intf);
	data->intf = intf;

	INIT_WORK(&data->work, btusb_work);
	INIT_WORK(&data->waker, btusb_waker);
	init_usb_anchor(&data->deferred);
	init_usb_anchor(&data->tx_anchor);
	spin_lock_init(&data->txlock);

	init_usb_anchor(&data->intr_anchor);
	init_usb_anchor(&data->bulk_anchor);
	init_usb_anchor(&data->isoc_anchor);
	init_usb_anchor(&data->diag_anchor);
	init_usb_anchor(&data->ctrl_anchor);
	spin_lock_init(&data->rxlock);

	priv_size = 0;

	data->recv_event = hci_recv_frame;
	data->recv_bulk = btusb_recv_bulk;

	if (id->driver_info & BTUSB_INTEL_COMBINED) {
		/* Allocate extra space for Intel device */
		priv_size += sizeof(struct btintel_data);

		/* Override the rx handlers */
		data->recv_event = btusb_recv_event_intel;
		data->recv_bulk = btusb_recv_bulk_intel;
	}

	data->recv_acl = hci_recv_frame;

	hdev = hci_alloc_dev_priv(priv_size);
	if (!hdev)
		return -ENOMEM;

	hdev->bus = HCI_USB;
	hci_set_drvdata(hdev, data);

	if (id->driver_info & BTUSB_AMP)
		hdev->dev_type = HCI_AMP;
	else
		hdev->dev_type = HCI_PRIMARY;

	data->hdev = hdev;

	SET_HCIDEV_DEV(hdev, &intf->dev);

	reset_gpio = gpiod_get_optional(&data->udev->dev, "reset",
					GPIOD_OUT_LOW);
	if (IS_ERR(reset_gpio)) {
		err = PTR_ERR(reset_gpio);
		goto out_free_dev;
	} else if (reset_gpio) {
		data->reset_gpio = reset_gpio;
	}

	hdev->open   = btusb_open;
	hdev->close  = btusb_close;
	hdev->flush  = btusb_flush;
	hdev->send   = btusb_send_frame;
	hdev->notify = btusb_notify;
	hdev->wakeup = btusb_wakeup;

#ifdef CONFIG_PM
	err = btusb_config_oob_wake(hdev);
	if (err)
		goto out_free_dev;

	/* Marvell devices may need a specific chip configuration */
	if (id->driver_info & BTUSB_MARVELL && data->oob_wake_irq) {
		err = marvell_config_oob_wake(hdev);
		if (err)
			goto out_free_dev;
	}
#endif
	if (id->driver_info & BTUSB_CW6622)
		set_bit(HCI_QUIRK_BROKEN_STORED_LINK_KEY, &hdev->quirks);

	if (id->driver_info & BTUSB_BCM2045)
		set_bit(HCI_QUIRK_BROKEN_STORED_LINK_KEY, &hdev->quirks);

	if (id->driver_info & BTUSB_BCM92035)
		hdev->setup = btusb_setup_bcm92035;

	if (IS_ENABLED(CONFIG_BT_HCIBTUSB_BCM) &&
	    (id->driver_info & BTUSB_BCM_PATCHRAM)) {
		hdev->manufacturer = 15;
		hdev->setup = btbcm_setup_patchram;
		hdev->set_diag = btusb_bcm_set_diag;
		hdev->set_bdaddr = btbcm_set_bdaddr;

		/* Broadcom LM_DIAG Interface numbers are hardcoded */
		data->diag = usb_ifnum_to_if(data->udev, ifnum_base + 2);
	}

	if (IS_ENABLED(CONFIG_BT_HCIBTUSB_BCM) &&
	    (id->driver_info & BTUSB_BCM_APPLE)) {
		hdev->manufacturer = 15;
		hdev->setup = btbcm_setup_apple;
		hdev->set_diag = btusb_bcm_set_diag;

		/* Broadcom LM_DIAG Interface numbers are hardcoded */
		data->diag = usb_ifnum_to_if(data->udev, ifnum_base + 2);
	}

	/* Combined Intel Device setup to support multiple setup routine */
	if (id->driver_info & BTUSB_INTEL_COMBINED) {
		err = btintel_configure_setup(hdev);
		if (err)
			goto out_free_dev;

		/* Transport specific configuration */
		hdev->send = btusb_send_frame_intel;
		hdev->cmd_timeout = btusb_intel_cmd_timeout;

		if (id->driver_info & BTUSB_INTEL_BROKEN_INITIAL_NCMD)
			btintel_set_flag(hdev, INTEL_BROKEN_INITIAL_NCMD);

		if (id->driver_info & BTUSB_INTEL_BROKEN_SHUTDOWN_LED)
			btintel_set_flag(hdev, INTEL_BROKEN_SHUTDOWN_LED);
	}

	if (id->driver_info & BTUSB_MARVELL)
		hdev->set_bdaddr = btusb_set_bdaddr_marvell;

	if (IS_ENABLED(CONFIG_BT_HCIBTUSB_MTK) &&
	    (id->driver_info & BTUSB_MEDIATEK)) {
		hdev->setup = btusb_mtk_setup;
		hdev->shutdown = btusb_mtk_shutdown;
		hdev->manufacturer = 70;
		hdev->cmd_timeout = btusb_mtk_cmd_timeout;
		hdev->set_bdaddr = btusb_set_bdaddr_mtk;
		set_bit(HCI_QUIRK_NON_PERSISTENT_SETUP, &hdev->quirks);
		data->recv_acl = btusb_recv_acl_mtk;
	}

	if (id->driver_info & BTUSB_SWAVE) {
		set_bit(HCI_QUIRK_FIXUP_INQUIRY_MODE, &hdev->quirks);
		set_bit(HCI_QUIRK_BROKEN_LOCAL_COMMANDS, &hdev->quirks);
	}

	if (id->driver_info & BTUSB_INTEL_BOOT) {
		hdev->manufacturer = 2;
		set_bit(HCI_QUIRK_RAW_DEVICE, &hdev->quirks);
	}

	if (id->driver_info & BTUSB_ATH3012) {
		data->setup_on_usb = btusb_setup_qca;
		hdev->set_bdaddr = btusb_set_bdaddr_ath3012;
		set_bit(HCI_QUIRK_SIMULTANEOUS_DISCOVERY, &hdev->quirks);
		set_bit(HCI_QUIRK_STRICT_DUPLICATE_FILTER, &hdev->quirks);
	}

	if (id->driver_info & BTUSB_QCA_ROME) {
		data->setup_on_usb = btusb_setup_qca;
		hdev->set_bdaddr = btusb_set_bdaddr_ath3012;
		hdev->cmd_timeout = btusb_qca_cmd_timeout;
		set_bit(HCI_QUIRK_SIMULTANEOUS_DISCOVERY, &hdev->quirks);
		btusb_check_needs_reset_resume(intf);
	}

	if (id->driver_info & BTUSB_QCA_WCN6855) {
		data->setup_on_usb = btusb_setup_qca;
		hdev->shutdown = btusb_shutdown_qca;
		hdev->set_bdaddr = btusb_set_bdaddr_wcn6855;
		hdev->cmd_timeout = btusb_qca_cmd_timeout;
		set_bit(HCI_QUIRK_SIMULTANEOUS_DISCOVERY, &hdev->quirks);
		hci_set_msft_opcode(hdev, 0xFD70);
	}

	if (id->driver_info & BTUSB_AMP) {
		/* AMP controllers do not support SCO packets */
		data->isoc = NULL;
	} else {
		/* Interface orders are hardcoded in the specification */
		data->isoc = usb_ifnum_to_if(data->udev, ifnum_base + 1);
		data->isoc_ifnum = ifnum_base + 1;
	}

	if (IS_ENABLED(CONFIG_BT_HCIBTUSB_RTL) &&
	    (id->driver_info & BTUSB_REALTEK)) {
		hdev->setup = btrtl_setup_realtek;
		hdev->shutdown = btrtl_shutdown_realtek;
		hdev->cmd_timeout = btusb_rtl_cmd_timeout;

		/* Realtek devices need to set remote wakeup on auto-suspend */
		set_bit(BTUSB_WAKEUP_AUTOSUSPEND, &data->flags);
		set_bit(BTUSB_USE_ALT3_FOR_WBS, &data->flags);
	}

	if (!reset)
		set_bit(HCI_QUIRK_RESET_ON_CLOSE, &hdev->quirks);

	if (force_scofix || id->driver_info & BTUSB_WRONG_SCO_MTU) {
		if (!disable_scofix)
			set_bit(HCI_QUIRK_FIXUP_BUFFER_SIZE, &hdev->quirks);
	}

	if (id->driver_info & BTUSB_BROKEN_ISOC)
		data->isoc = NULL;

	if (id->driver_info & BTUSB_WIDEBAND_SPEECH)
		set_bit(HCI_QUIRK_WIDEBAND_SPEECH_SUPPORTED, &hdev->quirks);

	if (id->driver_info & BTUSB_VALID_LE_STATES)
		set_bit(HCI_QUIRK_VALID_LE_STATES, &hdev->quirks);

	if (id->driver_info & BTUSB_DIGIANSWER) {
		data->cmdreq_type = USB_TYPE_VENDOR;
		set_bit(HCI_QUIRK_RESET_ON_CLOSE, &hdev->quirks);
	}

	if (id->driver_info & BTUSB_CSR) {
		struct usb_device *udev = data->udev;
		u16 bcdDevice = le16_to_cpu(udev->descriptor.bcdDevice);

		/* Old firmware would otherwise execute USB reset */
		if (bcdDevice < 0x117)
			set_bit(HCI_QUIRK_RESET_ON_CLOSE, &hdev->quirks);

		/* This must be set first in case we disable it for fakes */
		set_bit(HCI_QUIRK_SIMULTANEOUS_DISCOVERY, &hdev->quirks);

		/* Fake CSR devices with broken commands */
		if (le16_to_cpu(udev->descriptor.idVendor)  == 0x0a12 &&
		    le16_to_cpu(udev->descriptor.idProduct) == 0x0001)
			hdev->setup = btusb_setup_csr;
	}

	if (id->driver_info & BTUSB_SNIFFER) {
		struct usb_device *udev = data->udev;

		/* New sniffer firmware has crippled HCI interface */
		if (le16_to_cpu(udev->descriptor.bcdDevice) > 0x997)
			set_bit(HCI_QUIRK_RAW_DEVICE, &hdev->quirks);
	}

	if (id->driver_info & BTUSB_INTEL_BOOT) {
		/* A bug in the bootloader causes that interrupt interface is
		 * only enabled after receiving SetInterface(0, AltSetting=0).
		 */
		err = usb_set_interface(data->udev, 0, 0);
		if (err < 0) {
			BT_ERR("failed to set interface 0, alt 0 %d", err);
			goto out_free_dev;
		}
	}

	if (data->isoc) {
		err = usb_driver_claim_interface(&btusb_driver,
						 data->isoc, data);
		if (err < 0)
			goto out_free_dev;
	}

	if (IS_ENABLED(CONFIG_BT_HCIBTUSB_BCM) && data->diag) {
		if (!usb_driver_claim_interface(&btusb_driver,
						data->diag, data))
			__set_diag_interface(hdev);
		else
			data->diag = NULL;
	}

	if (enable_autosuspend)
		usb_enable_autosuspend(data->udev);

	err = hci_register_dev(hdev);
	if (err < 0)
		goto out_free_dev;

	usb_set_intfdata(intf, data);

	return 0;

out_free_dev:
	if (data->reset_gpio)
		gpiod_put(data->reset_gpio);
	hci_free_dev(hdev);
	return err;
}

static void btusb_disconnect(struct usb_interface *intf)
{
	struct btusb_data *data = usb_get_intfdata(intf);
	struct hci_dev *hdev;

	BT_DBG("intf %p", intf);

	if (!data)
		return;

	hdev = data->hdev;
	usb_set_intfdata(data->intf, NULL);

	if (data->isoc)
		usb_set_intfdata(data->isoc, NULL);

	if (data->diag)
		usb_set_intfdata(data->diag, NULL);

	hci_unregister_dev(hdev);

	if (intf == data->intf) {
		if (data->isoc)
			usb_driver_release_interface(&btusb_driver, data->isoc);
		if (data->diag)
			usb_driver_release_interface(&btusb_driver, data->diag);
	} else if (intf == data->isoc) {
		if (data->diag)
			usb_driver_release_interface(&btusb_driver, data->diag);
		usb_driver_release_interface(&btusb_driver, data->intf);
	} else if (intf == data->diag) {
		usb_driver_release_interface(&btusb_driver, data->intf);
		if (data->isoc)
			usb_driver_release_interface(&btusb_driver, data->isoc);
	}

	if (data->oob_wake_irq)
		device_init_wakeup(&data->udev->dev, false);

	if (data->reset_gpio)
		gpiod_put(data->reset_gpio);

	hci_free_dev(hdev);
}

#ifdef CONFIG_PM
static int btusb_suspend(struct usb_interface *intf, pm_message_t message)
{
	struct btusb_data *data = usb_get_intfdata(intf);

	BT_DBG("intf %p", intf);

	if (data->suspend_count++)
		return 0;

	spin_lock_irq(&data->txlock);
	if (!(PMSG_IS_AUTO(message) && data->tx_in_flight)) {
		set_bit(BTUSB_SUSPENDING, &data->flags);
		spin_unlock_irq(&data->txlock);
	} else {
		spin_unlock_irq(&data->txlock);
		data->suspend_count--;
		return -EBUSY;
	}

	cancel_work_sync(&data->work);

	btusb_stop_traffic(data);
	usb_kill_anchored_urbs(&data->tx_anchor);

	if (data->oob_wake_irq && device_may_wakeup(&data->udev->dev)) {
		set_bit(BTUSB_OOB_WAKE_ENABLED, &data->flags);
		enable_irq_wake(data->oob_wake_irq);
		enable_irq(data->oob_wake_irq);
	}

	/* For global suspend, Realtek devices lose the loaded fw
	 * in them. But for autosuspend, firmware should remain.
	 * Actually, it depends on whether the usb host sends
	 * set feature (enable wakeup) or not.
	 */
	if (test_bit(BTUSB_WAKEUP_AUTOSUSPEND, &data->flags)) {
		if (PMSG_IS_AUTO(message) &&
		    device_can_wakeup(&data->udev->dev))
			data->udev->do_remote_wakeup = 1;
		else if (!PMSG_IS_AUTO(message) &&
			 !device_may_wakeup(&data->udev->dev)) {
			data->udev->do_remote_wakeup = 0;
			data->udev->reset_resume = 1;
		}
	}

	return 0;
}

static void play_deferred(struct btusb_data *data)
{
	struct urb *urb;
	int err;

	while ((urb = usb_get_from_anchor(&data->deferred))) {
		usb_anchor_urb(urb, &data->tx_anchor);

		err = usb_submit_urb(urb, GFP_ATOMIC);
		if (err < 0) {
			if (err != -EPERM && err != -ENODEV)
				BT_ERR("%s urb %p submission failed (%d)",
				       data->hdev->name, urb, -err);
			kfree(urb->setup_packet);
			usb_unanchor_urb(urb);
			usb_free_urb(urb);
			break;
		}

		data->tx_in_flight++;
		usb_free_urb(urb);
	}

	/* Cleanup the rest deferred urbs. */
	while ((urb = usb_get_from_anchor(&data->deferred))) {
		kfree(urb->setup_packet);
		usb_free_urb(urb);
	}
}

static int btusb_resume(struct usb_interface *intf)
{
	struct btusb_data *data = usb_get_intfdata(intf);
	struct hci_dev *hdev = data->hdev;
	int err = 0;

	BT_DBG("intf %p", intf);

	if (--data->suspend_count)
		return 0;

	/* Disable only if not already disabled (keep it balanced) */
	if (test_and_clear_bit(BTUSB_OOB_WAKE_ENABLED, &data->flags)) {
		disable_irq(data->oob_wake_irq);
		disable_irq_wake(data->oob_wake_irq);
	}

	if (!test_bit(HCI_RUNNING, &hdev->flags))
		goto done;

	if (test_bit(BTUSB_INTR_RUNNING, &data->flags)) {
		err = btusb_submit_intr_urb(hdev, GFP_NOIO);
		if (err < 0) {
			clear_bit(BTUSB_INTR_RUNNING, &data->flags);
			goto failed;
		}
	}

	if (test_bit(BTUSB_BULK_RUNNING, &data->flags)) {
		err = btusb_submit_bulk_urb(hdev, GFP_NOIO);
		if (err < 0) {
			clear_bit(BTUSB_BULK_RUNNING, &data->flags);
			goto failed;
		}

		btusb_submit_bulk_urb(hdev, GFP_NOIO);
	}

	if (test_bit(BTUSB_ISOC_RUNNING, &data->flags)) {
		if (btusb_submit_isoc_urb(hdev, GFP_NOIO) < 0)
			clear_bit(BTUSB_ISOC_RUNNING, &data->flags);
		else
			btusb_submit_isoc_urb(hdev, GFP_NOIO);
	}

	spin_lock_irq(&data->txlock);
	play_deferred(data);
	clear_bit(BTUSB_SUSPENDING, &data->flags);
	spin_unlock_irq(&data->txlock);
	schedule_work(&data->work);

	return 0;

failed:
	usb_scuttle_anchored_urbs(&data->deferred);
done:
	spin_lock_irq(&data->txlock);
	clear_bit(BTUSB_SUSPENDING, &data->flags);
	spin_unlock_irq(&data->txlock);

	return err;
}
#endif

static struct usb_driver btusb_driver = {
	.name		= "btusb",
	.probe		= btusb_probe,
	.disconnect	= btusb_disconnect,
#ifdef CONFIG_PM
	.suspend	= btusb_suspend,
	.resume		= btusb_resume,
#endif
	.id_table	= btusb_table,
	.supports_autosuspend = 1,
	.disable_hub_initiated_lpm = 1,
};

module_usb_driver(btusb_driver);

module_param(disable_scofix, bool, 0644);
MODULE_PARM_DESC(disable_scofix, "Disable fixup of wrong SCO buffer size");

module_param(force_scofix, bool, 0644);
MODULE_PARM_DESC(force_scofix, "Force fixup of wrong SCO buffers size");

module_param(enable_autosuspend, bool, 0644);
MODULE_PARM_DESC(enable_autosuspend, "Enable USB autosuspend by default");

module_param(reset, bool, 0644);
MODULE_PARM_DESC(reset, "Send HCI reset command on initialization");

MODULE_AUTHOR("Marcel Holtmann <marcel@holtmann.org>");
MODULE_DESCRIPTION("Generic Bluetooth USB driver ver " VERSION);
MODULE_VERSION(VERSION);
MODULE_LICENSE("GPL");<|MERGE_RESOLUTION|>--- conflicted
+++ resolved
@@ -384,14 +384,6 @@
 	{ USB_DEVICE(0x8087, 0x0033), .driver_info = BTUSB_INTEL_COMBINED },
 	{ USB_DEVICE(0x8087, 0x07da), .driver_info = BTUSB_CSR },
 	{ USB_DEVICE(0x8087, 0x07dc), .driver_info = BTUSB_INTEL_COMBINED |
-<<<<<<< HEAD
-						     BTUSB_INTEL_BROKEN_INITIAL_NCMD },
-	{ USB_DEVICE(0x8087, 0x0a2a), .driver_info = BTUSB_INTEL_COMBINED |
-						     BTUSB_INTEL_BROKEN_INITIAL_NCMD },
-	{ USB_DEVICE(0x8087, 0x0a2b), .driver_info = BTUSB_INTEL_COMBINED },
-	{ USB_DEVICE(0x8087, 0x0aa7), .driver_info = BTUSB_INTEL_COMBINED |
-						     BTUSB_INTEL_BROKEN_INITIAL_NCMD },
-=======
 						     BTUSB_INTEL_BROKEN_INITIAL_NCMD |
 						     BTUSB_INTEL_BROKEN_SHUTDOWN_LED },
 	{ USB_DEVICE(0x8087, 0x0a2a), .driver_info = BTUSB_INTEL_COMBINED |
@@ -399,7 +391,6 @@
 	{ USB_DEVICE(0x8087, 0x0a2b), .driver_info = BTUSB_INTEL_COMBINED },
 	{ USB_DEVICE(0x8087, 0x0aa7), .driver_info = BTUSB_INTEL_COMBINED |
 						     BTUSB_INTEL_BROKEN_SHUTDOWN_LED },
->>>>>>> 677615cd
 	{ USB_DEVICE(0x8087, 0x0aaa), .driver_info = BTUSB_INTEL_COMBINED },
 
 	/* Other Intel Bluetooth devices */
