--- conflicted
+++ resolved
@@ -54,31 +54,7 @@
 	 * looking for the device that matches the endpoint node.
 	 */
 	return bus_find_device_by_fwnode(&amba_bustype, fwnode);
-<<<<<<< HEAD
-}
-
-/*
- * Find a registered coresight device from a device fwnode.
- * The node info is associated with the AMBA parent, but the
- * csdev keeps a copy so iterate round the coresight bus to
- * find the device.
- */
-struct coresight_device *
-coresight_find_csdev_by_fwnode(struct fwnode_handle *r_fwnode)
-{
-	struct device *dev;
-	struct coresight_device *csdev = NULL;
-
-	dev = bus_find_device_by_fwnode(&coresight_bustype, r_fwnode);
-	if (dev) {
-		csdev = to_coresight_device(dev);
-		put_device(dev);
-	}
-	return csdev;
-=======
->>>>>>> 7d2a07b7
-}
-EXPORT_SYMBOL_GPL(coresight_find_csdev_by_fwnode);
+}
 
 /*
  * Find a registered coresight device from a device fwnode.
