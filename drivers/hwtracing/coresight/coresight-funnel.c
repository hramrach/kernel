--- conflicted
+++ resolved
@@ -373,15 +373,9 @@
 	return funnel_probe(&adev->dev, &adev->res);
 }
 
-<<<<<<< HEAD
-static int dynamic_funnel_remove(struct amba_device *adev)
-{
-	return funnel_remove(&adev->dev);
-=======
 static void dynamic_funnel_remove(struct amba_device *adev)
 {
 	funnel_remove(&adev->dev);
->>>>>>> 7d2a07b7
 }
 
 static const struct amba_id dynamic_funnel_ids[] = {
