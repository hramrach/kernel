--- conflicted
+++ resolved
@@ -622,11 +622,7 @@
 }
 EXPORT_SYMBOL_GPL(pci_get_dsn);
 
-<<<<<<< HEAD
-static int __pci_find_next_ht_cap(struct pci_dev *dev, int pos, int ht_cap)
-=======
 static u8 __pci_find_next_ht_cap(struct pci_dev *dev, u8 pos, int ht_cap)
->>>>>>> 7d2a07b7
 {
 	int rc, ttl = PCI_FIND_CAP_TTL;
 	u8 cap, mask;
@@ -1117,14 +1113,9 @@
 	pci_read_config_word(dev, dev->pm_cap + PCI_PM_CTRL, &pmcsr);
 	dev->current_state = (pmcsr & PCI_PM_CTRL_STATE_MASK);
 	if (dev->current_state != state)
-<<<<<<< HEAD
-		pci_info_ratelimited(dev, "Refused to change power state, currently in D%d\n",
-			 dev->current_state);
-=======
 		pci_info_ratelimited(dev, "refused to change power state from %s to %s\n",
 			 pci_power_name(dev->current_state),
 			 pci_power_name(state));
->>>>>>> 7d2a07b7
 
 	/*
 	 * According to section 5.4.1 of the "PCI BUS POWER MANAGEMENT
@@ -1320,29 +1311,6 @@
 }
 
 /**
-<<<<<<< HEAD
- * __pci_complete_power_transition - Complete power transition of a PCI device
- * @dev: PCI device to handle.
- * @state: State to put the device into.
- *
- * This function should not be called directly by device drivers.
- */
-static int __pci_complete_power_transition(struct pci_dev *dev, pci_power_t state)
-{
-	int ret;
-
-	if (state <= PCI_D0)
-		return -EINVAL;
-	ret = pci_platform_power_transition(dev, state);
-	/* Power off the bridge may power off the whole hierarchy */
-	if (!ret && state == PCI_D3cold)
-		pci_bus_set_current_state(dev->subordinate, PCI_D3cold);
-	return ret;
-}
-
-/**
-=======
->>>>>>> 7d2a07b7
  * pci_set_power_state - Set the power state of a PCI device
  * @dev: PCI device to handle.
  * @state: PCI power state (D0, D1, D2, D3hot) to put the device into.
@@ -1409,17 +1377,6 @@
 	return 0;
 }
 EXPORT_SYMBOL(pci_set_power_state);
-
-/**
- * pci_power_up - Put the given device into D0 forcibly
- * @dev: PCI device to power up
- */
-void pci_power_up(struct pci_dev *dev)
-{
-	__pci_start_power_transition(dev, PCI_D0);
-	pci_raw_set_power_state(dev, PCI_D0);
-	pci_update_current_state(dev, PCI_D0);
-}
 
 /**
  * pci_choose_state - Choose the power state of a PCI device
@@ -1716,11 +1673,7 @@
 		pci_read_config_dword(pdev, pos + PCI_REBAR_CTRL, &ctrl);
 		bar_idx = ctrl & PCI_REBAR_CTRL_BAR_IDX;
 		res = pdev->resource + bar_idx;
-<<<<<<< HEAD
-		size = ilog2(resource_size(res)) - 20;
-=======
 		size = pci_rebar_bytes_to_size(resource_size(res));
->>>>>>> 7d2a07b7
 		ctrl &= ~PCI_REBAR_CTRL_BAR_SIZE;
 		ctrl |= size << PCI_REBAR_CTRL_BAR_SHIFT;
 		pci_write_config_dword(pdev, pos + PCI_REBAR_CTRL, ctrl);
@@ -1752,10 +1705,7 @@
 	pci_restore_ptm_state(dev);
 
 	pci_aer_clear_status(dev);
-<<<<<<< HEAD
-=======
 	pci_restore_aer_state(dev);
->>>>>>> 7d2a07b7
 
 	pci_restore_config_space(dev);
 
@@ -4855,13 +4805,7 @@
 	}
 	if (active && ret)
 		msleep(delay);
-<<<<<<< HEAD
-	else if (ret != active)
-		pci_info(pdev, "Data Link Layer Link Active not %s in 1000 msec\n",
-			active ? "set" : "cleared");
-=======
-
->>>>>>> 7d2a07b7
+
 	return ret == active;
 }
 
@@ -4877,8 +4821,6 @@
 	return pcie_wait_for_link_delay(pdev, active, 100);
 }
 
-<<<<<<< HEAD
-=======
 /*
  * Find maximum D3cold delay required by all the devices on the bus.  The
  * spec says 100 ms, but firmware can lower it and we allow drivers to
@@ -4999,7 +4941,6 @@
 	}
 }
 
->>>>>>> 7d2a07b7
 void pci_reset_secondary_bus(struct pci_dev *dev)
 {
 	u16 ctrl;
@@ -6367,14 +6308,7 @@
 		ret = pci_dev_str_match(dev, p, &p);
 		if (ret == 1) {
 			*resize = true;
-<<<<<<< HEAD
-			if (align_order == -1)
-				align = PAGE_SIZE;
-			else
-				align = 1ULL << align_order;
-=======
 			align = 1ULL << align_order;
->>>>>>> 7d2a07b7
 			break;
 		} else if (ret < 0) {
 			pr_err("PCI: Can't parse resource_alignment parameter: %s\n",
