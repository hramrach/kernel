--- conflicted
+++ resolved
@@ -289,8 +289,6 @@
 	seq_buf_printf(buf, "%s;", pci_name(pdev));
 }
 
-<<<<<<< HEAD
-=======
 static bool cpu_supports_p2pdma(void)
 {
 #ifdef CONFIG_X86
@@ -304,7 +302,6 @@
 	return false;
 }
 
->>>>>>> 7d2a07b7
 static const struct pci_p2pdma_whitelist_entry {
 	unsigned short vendor;
 	unsigned short device;
@@ -312,30 +309,12 @@
 		REQ_SAME_HOST_BRIDGE	= 1 << 0,
 	} flags;
 } pci_p2pdma_whitelist[] = {
-<<<<<<< HEAD
-	/* AMD ZEN */
-	{PCI_VENDOR_ID_AMD,	0x1450,	0},
-
-=======
->>>>>>> 7d2a07b7
 	/* Intel Xeon E5/Core i7 */
 	{PCI_VENDOR_ID_INTEL,	0x3c00, REQ_SAME_HOST_BRIDGE},
 	{PCI_VENDOR_ID_INTEL,	0x3c01, REQ_SAME_HOST_BRIDGE},
 	/* Intel Xeon E7 v3/Xeon E5 v3/Core i7 */
 	{PCI_VENDOR_ID_INTEL,	0x2f00, REQ_SAME_HOST_BRIDGE},
 	{PCI_VENDOR_ID_INTEL,	0x2f01, REQ_SAME_HOST_BRIDGE},
-<<<<<<< HEAD
-	{}
-};
-
-static bool __host_bridge_whitelist(struct pci_host_bridge *host,
-				    bool same_host_bridge)
-{
-	struct pci_dev *root = pci_get_slot(host->bus, PCI_DEVFN(0, 0));
-	const struct pci_p2pdma_whitelist_entry *entry;
-	unsigned short vendor, device;
-
-=======
 	/* Intel SkyLake-E */
 	{PCI_VENDOR_ID_INTEL,	0x2030, 0},
 	{PCI_VENDOR_ID_INTEL,	0x2031, 0},
@@ -383,7 +362,6 @@
 	const struct pci_p2pdma_whitelist_entry *entry;
 	unsigned short vendor, device;
 
->>>>>>> 7d2a07b7
 	if (!root)
 		return false;
 
@@ -396,8 +374,6 @@
 		if (entry->flags & REQ_SAME_HOST_BRIDGE && !same_host_bridge)
 			return false;
 
-<<<<<<< HEAD
-=======
 		return true;
 	}
 
@@ -423,9 +399,7 @@
 
 	if (__host_bridge_whitelist(host_a, false, warn) &&
 	    __host_bridge_whitelist(host_b, false, warn))
->>>>>>> 7d2a07b7
 		return true;
-	}
 
 	return false;
 }
@@ -437,29 +411,6 @@
 }
 
 /*
-<<<<<<< HEAD
- * If we can't find a common upstream bridge take a look at the root
- * complex and compare it to a whitelist of known good hardware.
- */
-static bool host_bridge_whitelist(struct pci_dev *a, struct pci_dev *b)
-{
-	struct pci_host_bridge *host_a = pci_find_host_bridge(a->bus);
-	struct pci_host_bridge *host_b = pci_find_host_bridge(b->bus);
-
-	if (host_a == host_b)
-		return __host_bridge_whitelist(host_a, true);
-
-	if (__host_bridge_whitelist(host_a, false) &&
-	    __host_bridge_whitelist(host_b, false))
-		return true;
-
-	return false;
-}
-
-static enum pci_p2pdma_map_type
-__upstream_bridge_distance(struct pci_dev *provider, struct pci_dev *client,
-		int *dist, bool *acs_redirects, struct seq_buf *acs_list)
-=======
  * Calculate the P2PDMA mapping type and distance between two PCI devices.
  *
  * If the two devices are the same PCI function, return
@@ -498,7 +449,6 @@
 static enum pci_p2pdma_map_type
 calc_map_type_and_dist(struct pci_dev *provider, struct pci_dev *client,
 		int *dist, bool verbose)
->>>>>>> 7d2a07b7
 {
 	enum pci_p2pdma_map_type map_type = PCI_P2PDMA_MAP_THRU_HOST_BRIDGE;
 	struct pci_dev *a = provider, *b = client, *bb;
@@ -512,9 +462,6 @@
 
 	seq_buf_init(&acs_list, buf, sizeof(buf));
 
-	if (acs_redirects)
-		*acs_redirects = false;
-
 	/*
 	 * Note, we don't need to take references to devices returned by
 	 * pci_upstream_bridge() seeing we hold a reference to a child
@@ -542,15 +489,8 @@
 		dist_a++;
 	}
 
-<<<<<<< HEAD
-	if (dist)
-		*dist = dist_a + dist_b;
-
-	return PCI_P2PDMA_MAP_THRU_HOST_BRIDGE;
-=======
 	*dist = dist_a + dist_b;
 	goto map_through_host_bridge;
->>>>>>> 7d2a07b7
 
 check_b_path_acs:
 	bb = b;
@@ -567,102 +507,6 @@
 		bb = pci_upstream_bridge(bb);
 	}
 
-<<<<<<< HEAD
-	if (dist)
-		*dist = dist_a + dist_b;
-
-	if (acs_cnt) {
-		if (acs_redirects)
-			*acs_redirects = true;
-
-		return PCI_P2PDMA_MAP_THRU_HOST_BRIDGE;
-	}
-
-	return PCI_P2PDMA_MAP_BUS_ADDR;
-}
-
-static unsigned long map_types_idx(struct pci_dev *client)
-{
-	return (pci_domain_nr(client->bus) << 16) |
-		(client->bus->number << 8) | client->devfn;
-}
-
-/*
- * Find the distance through the nearest common upstream bridge between
- * two PCI devices.
- *
- * If the two devices are the same device then 0 will be returned.
- *
- * If there are two virtual functions of the same device behind the same
- * bridge port then 2 will be returned (one step down to the PCIe switch,
- * then one step back to the same device).
- *
- * In the case where two devices are connected to the same PCIe switch, the
- * value 4 will be returned. This corresponds to the following PCI tree:
- *
- *     -+  Root Port
- *      \+ Switch Upstream Port
- *       +-+ Switch Downstream Port
- *       + \- Device A
- *       \-+ Switch Downstream Port
- *         \- Device B
- *
- * The distance is 4 because we traverse from Device A through the downstream
- * port of the switch, to the common upstream port, back up to the second
- * downstream port and then to Device B.
- *
- * Any two devices that cannot communicate using p2pdma will return
- * PCI_P2PDMA_MAP_NOT_SUPPORTED.
- *
- * Any two devices that have a data path that goes through the host bridge
- * will consult a whitelist. If the host bridges are on the whitelist,
- * this function will return PCI_P2PDMA_MAP_THRU_HOST_BRIDGE.
- *
- * If either bridge is not on the whitelist this function returns
- * PCI_P2PDMA_MAP_NOT_SUPPORTED.
- *
- * If a bridge which has any ACS redirection bits set is in the path,
- * acs_redirects will be set to true. In this case, a list of all infringing
- * bridge addresses will be populated in acs_list (assuming it's non-null)
- * for printk purposes.
- */
-static enum pci_p2pdma_map_type
-upstream_bridge_distance(struct pci_dev *provider, struct pci_dev *client,
-		int *dist, bool *acs_redirects, struct seq_buf *acs_list)
-{
-	enum pci_p2pdma_map_type map_type;
-
-	map_type = __upstream_bridge_distance(provider, client, dist,
-					      acs_redirects, acs_list);
-
-	if (map_type == PCI_P2PDMA_MAP_THRU_HOST_BRIDGE) {
-		if (!host_bridge_whitelist(provider, client))
-			map_type = PCI_P2PDMA_MAP_NOT_SUPPORTED;
-	}
-
-	if (provider->p2pdma)
-		xa_store(&provider->p2pdma->map_types, map_types_idx(client),
-			 xa_mk_value(map_type), GFP_KERNEL);
-
-	return map_type;
-}
-
-static enum pci_p2pdma_map_type
-upstream_bridge_distance_warn(struct pci_dev *provider, struct pci_dev *client,
-			      int *dist)
-{
-	struct seq_buf acs_list;
-	bool acs_redirects;
-	int ret;
-
-	seq_buf_init(&acs_list, kmalloc(PAGE_SIZE, GFP_KERNEL), PAGE_SIZE);
-	if (!acs_list.buffer)
-		return -ENOMEM;
-
-	ret = upstream_bridge_distance(provider, client, dist, &acs_redirects,
-				       &acs_list);
-	if (acs_redirects) {
-=======
 	*dist = dist_a + dist_b;
 
 	if (!acs_cnt) {
@@ -672,19 +516,10 @@
 
 	if (verbose) {
 		acs_list.buffer[acs_list.len-1] = 0; /* drop final semicolon */
->>>>>>> 7d2a07b7
 		pci_warn(client, "ACS redirect is set between the client and provider (%s)\n",
 			 pci_name(provider));
 		pci_warn(client, "to disable ACS redirect for this path, add the kernel parameter: pci=disable_acs_redir=%s\n",
 			 acs_list.buffer);
-<<<<<<< HEAD
-	}
-
-	if (ret == PCI_P2PDMA_MAP_NOT_SUPPORTED) {
-		pci_warn(client, "cannot be used for peer-to-peer DMA as the client and provider (%s) do not share an upstream bridge or whitelisted host bridge\n",
-			 pci_name(provider));
-=======
->>>>>>> 7d2a07b7
 	}
 	acs_redirects = true;
 
@@ -730,29 +565,12 @@
 	bool not_supported = false;
 	struct pci_dev *pci_client;
 	int total_dist = 0;
-<<<<<<< HEAD
-	int distance;
-	int i, ret;
-=======
 	int i, distance;
->>>>>>> 7d2a07b7
 
 	if (num_clients == 0)
 		return -1;
 
 	for (i = 0; i < num_clients; i++) {
-<<<<<<< HEAD
-#ifdef CONFIG_DMA_VIRT_OPS
-		if (clients[i]->dma_ops == &dma_virt_ops) {
-			if (verbose)
-				dev_warn(clients[i],
-					 "cannot be used for peer-to-peer DMA because the driver makes use of dma_virt_ops\n");
-			return -1;
-		}
-#endif
-
-=======
->>>>>>> 7d2a07b7
 		pci_client = find_parent_pci_dev(clients[i]);
 		if (!pci_client) {
 			if (verbose)
@@ -761,25 +579,12 @@
 			return -1;
 		}
 
-<<<<<<< HEAD
-		if (verbose)
-			ret = upstream_bridge_distance_warn(provider,
-					pci_client, &distance);
-		else
-			ret = upstream_bridge_distance(provider, pci_client,
-						       &distance, NULL, NULL);
-
-		pci_dev_put(pci_client);
-
-		if (ret == PCI_P2PDMA_MAP_NOT_SUPPORTED)
-=======
 		map = calc_map_type_and_dist(provider, pci_client, &distance,
 					     verbose);
 
 		pci_dev_put(pci_client);
 
 		if (map == PCI_P2PDMA_MAP_NOT_SUPPORTED)
->>>>>>> 7d2a07b7
 			not_supported = true;
 
 		if (not_supported && !verbose)
@@ -1036,16 +841,6 @@
 }
 EXPORT_SYMBOL_GPL(pci_p2pmem_publish);
 
-<<<<<<< HEAD
-static enum pci_p2pdma_map_type pci_p2pdma_map_type(struct pci_dev *provider,
-						    struct pci_dev *client)
-{
-	if (!provider->p2pdma)
-		return PCI_P2PDMA_MAP_NOT_SUPPORTED;
-
-	return xa_to_value(xa_load(&provider->p2pdma->map_types,
-				   map_types_idx(client)));
-=======
 static enum pci_p2pdma_map_type pci_p2pdma_map_type(struct dev_pagemap *pgmap,
 						    struct device *dev)
 {
@@ -1070,35 +865,10 @@
 					   map_types_idx(client)));
 	rcu_read_unlock();
 	return type;
->>>>>>> 7d2a07b7
 }
 
 static int __pci_p2pdma_map_sg(struct pci_p2pdma_pagemap *p2p_pgmap,
 		struct device *dev, struct scatterlist *sg, int nents)
-<<<<<<< HEAD
-{
-	struct scatterlist *s;
-	phys_addr_t paddr;
-	int i;
-
-	/*
-	 * p2pdma mappings are not compatible with devices that use
-	 * dma_virt_ops. If the upper layers do the right thing
-	 * this should never happen because it will be prevented
-	 * by the check in pci_p2pdma_distance_many()
-	 */
-#ifdef CONFIG_DMA_VIRT_OPS
-	if (WARN_ON_ONCE(dev->dma_ops == &dma_virt_ops))
-		return 0;
-#endif
-
-	for_each_sg(sg, s, nents, i) {
-		paddr = sg_phys(s);
-
-		s->dma_address = paddr - p2p_pgmap->bus_offset;
-		sg_dma_len(s) = s->length;
-	}
-=======
 {
 	struct scatterlist *s;
 	int i;
@@ -1157,79 +927,10 @@
 	enum pci_p2pdma_map_type map_type;
 
 	map_type = pci_p2pdma_map_type(sg_page(sg)->pgmap, dev);
->>>>>>> 7d2a07b7
 
 	if (map_type == PCI_P2PDMA_MAP_THRU_HOST_BRIDGE)
 		dma_unmap_sg_attrs(dev, sg, nents, dir, attrs);
 }
-<<<<<<< HEAD
-
-/**
- * pci_p2pdma_map_sg - map a PCI peer-to-peer scatterlist for DMA
- * @dev: device doing the DMA request
- * @sg: scatter list to map
- * @nents: elements in the scatterlist
- * @dir: DMA direction
- * @attrs: DMA attributes passed to dma_map_sg() (if called)
- *
- * Scatterlists mapped with this function should be unmapped using
- * pci_p2pdma_unmap_sg_attrs().
- *
- * Returns the number of SG entries mapped or 0 on error.
- */
-int pci_p2pdma_map_sg_attrs(struct device *dev, struct scatterlist *sg,
-		int nents, enum dma_data_direction dir, unsigned long attrs)
-{
-	struct pci_p2pdma_pagemap *p2p_pgmap =
-		to_p2p_pgmap(sg_page(sg)->pgmap);
-	struct pci_dev *client;
-
-	if (WARN_ON_ONCE(!dev_is_pci(dev)))
-		return 0;
-
-	client = to_pci_dev(dev);
-
-	switch (pci_p2pdma_map_type(p2p_pgmap->provider, client)) {
-	case PCI_P2PDMA_MAP_THRU_HOST_BRIDGE:
-		return dma_map_sg_attrs(dev, sg, nents, dir, attrs);
-	case PCI_P2PDMA_MAP_BUS_ADDR:
-		return __pci_p2pdma_map_sg(p2p_pgmap, dev, sg, nents);
-	default:
-		WARN_ON_ONCE(1);
-		return 0;
-	}
-}
-EXPORT_SYMBOL_GPL(pci_p2pdma_map_sg_attrs);
-
-/**
- * pci_p2pdma_unmap_sg - unmap a PCI peer-to-peer scatterlist that was
- *	mapped with pci_p2pdma_map_sg()
- * @dev: device doing the DMA request
- * @sg: scatter list to map
- * @nents: number of elements returned by pci_p2pdma_map_sg()
- * @dir: DMA direction
- * @attrs: DMA attributes passed to dma_unmap_sg() (if called)
- */
-void pci_p2pdma_unmap_sg_attrs(struct device *dev, struct scatterlist *sg,
-		int nents, enum dma_data_direction dir, unsigned long attrs)
-{
-	struct pci_p2pdma_pagemap *p2p_pgmap =
-		to_p2p_pgmap(sg_page(sg)->pgmap);
-	enum pci_p2pdma_map_type map_type;
-	struct pci_dev *client;
-
-	if (WARN_ON_ONCE(!dev_is_pci(dev)))
-		return;
-
-	client = to_pci_dev(dev);
-
-	map_type = pci_p2pdma_map_type(p2p_pgmap->provider, client);
-
-	if (map_type == PCI_P2PDMA_MAP_THRU_HOST_BRIDGE)
-		dma_unmap_sg_attrs(dev, sg, nents, dir, attrs);
-}
-=======
->>>>>>> 7d2a07b7
 EXPORT_SYMBOL_GPL(pci_p2pdma_unmap_sg_attrs);
 
 /**
