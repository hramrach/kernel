/*
 * drivers/pci/pci-driver.c
 *
 * (C) Copyright 2002-2004, 2007 Greg Kroah-Hartman <greg@kroah.com>
 * (C) Copyright 2007 Novell Inc.
 *
 * Released under the GPL v2 only.
 *
 */

#include <linux/pci.h>
#include <linux/module.h>
#include <linux/init.h>
#include <linux/device.h>
#include <linux/mempolicy.h>
#include <linux/string.h>
#include <linux/slab.h>
#include <linux/sched.h>
#include <linux/cpu.h>
#include <linux/pm_runtime.h>
#include <linux/suspend.h>
#include <linux/kexec.h>
#include <linux/of_device.h>
#include <linux/acpi.h>
#include "pci.h"

struct pci_dynid {
	struct list_head node;
	struct pci_device_id id;
};

/**
 * pci_add_dynid - add a new PCI device ID to this driver and re-probe devices
 * @drv: target pci driver
 * @vendor: PCI vendor ID
 * @device: PCI device ID
 * @subvendor: PCI subvendor ID
 * @subdevice: PCI subdevice ID
 * @class: PCI class
 * @class_mask: PCI class mask
 * @driver_data: private driver data
 *
 * Adds a new dynamic pci device ID to this driver and causes the
 * driver to probe for all devices again.  @drv must have been
 * registered prior to calling this function.
 *
 * CONTEXT:
 * Does GFP_KERNEL allocation.
 *
 * RETURNS:
 * 0 on success, -errno on failure.
 */
int pci_add_dynid(struct pci_driver *drv,
		  unsigned int vendor, unsigned int device,
		  unsigned int subvendor, unsigned int subdevice,
		  unsigned int class, unsigned int class_mask,
		  unsigned long driver_data)
{
	struct pci_dynid *dynid;

	dynid = kzalloc(sizeof(*dynid), GFP_KERNEL);
	if (!dynid)
		return -ENOMEM;

	dynid->id.vendor = vendor;
	dynid->id.device = device;
	dynid->id.subvendor = subvendor;
	dynid->id.subdevice = subdevice;
	dynid->id.class = class;
	dynid->id.class_mask = class_mask;
	dynid->id.driver_data = driver_data;

	spin_lock(&drv->dynids.lock);
	list_add_tail(&dynid->node, &drv->dynids.list);
	spin_unlock(&drv->dynids.lock);

	return driver_attach(&drv->driver);
}
EXPORT_SYMBOL_GPL(pci_add_dynid);

static void pci_free_dynids(struct pci_driver *drv)
{
	struct pci_dynid *dynid, *n;

	spin_lock(&drv->dynids.lock);
	list_for_each_entry_safe(dynid, n, &drv->dynids.list, node) {
		list_del(&dynid->node);
		kfree(dynid);
	}
	spin_unlock(&drv->dynids.lock);
}

/**
 * store_new_id - sysfs frontend to pci_add_dynid()
 * @driver: target device driver
 * @buf: buffer for scanning device ID data
 * @count: input size
 *
 * Allow PCI IDs to be added to an existing driver via sysfs.
 */
static ssize_t store_new_id(struct device_driver *driver, const char *buf,
			    size_t count)
{
	struct pci_driver *pdrv = to_pci_driver(driver);
	const struct pci_device_id *ids = pdrv->id_table;
	__u32 vendor, device, subvendor = PCI_ANY_ID,
		subdevice = PCI_ANY_ID, class = 0, class_mask = 0;
	unsigned long driver_data = 0;
	int fields = 0;
	int retval = 0;

	fields = sscanf(buf, "%x %x %x %x %x %x %lx",
			&vendor, &device, &subvendor, &subdevice,
			&class, &class_mask, &driver_data);
	if (fields < 2)
		return -EINVAL;

	if (fields != 7) {
		struct pci_dev *pdev = kzalloc(sizeof(*pdev), GFP_KERNEL);
		if (!pdev)
			return -ENOMEM;

		pdev->vendor = vendor;
		pdev->device = device;
		pdev->subsystem_vendor = subvendor;
		pdev->subsystem_device = subdevice;
		pdev->class = class;

		if (pci_match_id(pdrv->id_table, pdev))
			retval = -EEXIST;

		kfree(pdev);

		if (retval)
			return retval;
	}

	/* Only accept driver_data values that match an existing id_table
	   entry */
	if (ids) {
		retval = -EINVAL;
		while (ids->vendor || ids->subvendor || ids->class_mask) {
			if (driver_data == ids->driver_data) {
				retval = 0;
				break;
			}
			ids++;
		}
		if (retval)	/* No match */
			return retval;
	}

	retval = pci_add_dynid(pdrv, vendor, device, subvendor, subdevice,
			       class, class_mask, driver_data);
	if (retval)
		return retval;
	return count;
}
static DRIVER_ATTR(new_id, S_IWUSR, NULL, store_new_id);

/**
 * store_remove_id - remove a PCI device ID from this driver
 * @driver: target device driver
 * @buf: buffer for scanning device ID data
 * @count: input size
 *
 * Removes a dynamic pci device ID to this driver.
 */
static ssize_t store_remove_id(struct device_driver *driver, const char *buf,
			       size_t count)
{
	struct pci_dynid *dynid, *n;
	struct pci_driver *pdrv = to_pci_driver(driver);
	__u32 vendor, device, subvendor = PCI_ANY_ID,
		subdevice = PCI_ANY_ID, class = 0, class_mask = 0;
	int fields = 0;
	size_t retval = -ENODEV;

	fields = sscanf(buf, "%x %x %x %x %x %x",
			&vendor, &device, &subvendor, &subdevice,
			&class, &class_mask);
	if (fields < 2)
		return -EINVAL;

	spin_lock(&pdrv->dynids.lock);
	list_for_each_entry_safe(dynid, n, &pdrv->dynids.list, node) {
		struct pci_device_id *id = &dynid->id;
		if ((id->vendor == vendor) &&
		    (id->device == device) &&
		    (subvendor == PCI_ANY_ID || id->subvendor == subvendor) &&
		    (subdevice == PCI_ANY_ID || id->subdevice == subdevice) &&
		    !((id->class ^ class) & class_mask)) {
			list_del(&dynid->node);
			kfree(dynid);
			retval = count;
			break;
		}
	}
	spin_unlock(&pdrv->dynids.lock);

	return retval;
}
static DRIVER_ATTR(remove_id, S_IWUSR, NULL, store_remove_id);

static struct attribute *pci_drv_attrs[] = {
	&driver_attr_new_id.attr,
	&driver_attr_remove_id.attr,
	NULL,
};
ATTRIBUTE_GROUPS(pci_drv);

/**
 * pci_match_id - See if a pci device matches a given pci_id table
 * @ids: array of PCI device id structures to search in
 * @dev: the PCI device structure to match against.
 *
 * Used by a driver to check whether a PCI device present in the
 * system is in its list of supported devices.  Returns the matching
 * pci_device_id structure or %NULL if there is no match.
 *
 * Deprecated, don't use this as it will not catch any dynamic ids
 * that a driver might want to check for.
 */
const struct pci_device_id *pci_match_id(const struct pci_device_id *ids,
					 struct pci_dev *dev)
{
	if (ids) {
		while (ids->vendor || ids->subvendor || ids->class_mask) {
			if (pci_match_one_device(ids, dev))
				return ids;
			ids++;
		}
	}
	return NULL;
}
EXPORT_SYMBOL(pci_match_id);

static const struct pci_device_id pci_device_id_any = {
	.vendor = PCI_ANY_ID,
	.device = PCI_ANY_ID,
	.subvendor = PCI_ANY_ID,
	.subdevice = PCI_ANY_ID,
};

/**
 * pci_match_device - Tell if a PCI device structure has a matching PCI device id structure
 * @drv: the PCI driver to match against
 * @dev: the PCI device structure to match against
 *
 * Used by a driver to check whether a PCI device present in the
 * system is in its list of supported devices.  Returns the matching
 * pci_device_id structure or %NULL if there is no match.
 */
static const struct pci_device_id *pci_match_device(struct pci_driver *drv,
						    struct pci_dev *dev)
{
	struct pci_dynid *dynid;
	const struct pci_device_id *found_id = NULL;

	/* When driver_override is set, only bind to the matching driver */
	if (dev->driver_override && strcmp(dev->driver_override, drv->name))
		return NULL;

	/* Look at the dynamic ids first, before the static ones */
	spin_lock(&drv->dynids.lock);
	list_for_each_entry(dynid, &drv->dynids.list, node) {
		if (pci_match_one_device(&dynid->id, dev)) {
			found_id = &dynid->id;
			break;
		}
	}
	spin_unlock(&drv->dynids.lock);

	if (!found_id)
		found_id = pci_match_id(drv->id_table, dev);

	/* driver_override will always match, send a dummy id */
	if (!found_id && dev->driver_override)
		found_id = &pci_device_id_any;

	return found_id;
}

struct drv_dev_and_id {
	struct pci_driver *drv;
	struct pci_dev *dev;
	const struct pci_device_id *id;
};

static long local_pci_probe(void *_ddi)
{
	struct drv_dev_and_id *ddi = _ddi;
	struct pci_dev *pci_dev = ddi->dev;
	struct pci_driver *pci_drv = ddi->drv;
	struct device *dev = &pci_dev->dev;
	int rc;

	/*
	 * Unbound PCI devices are always put in D0, regardless of
	 * runtime PM status.  During probe, the device is set to
	 * active and the usage count is incremented.  If the driver
	 * supports runtime PM, it should call pm_runtime_put_noidle(),
	 * or any other runtime PM helper function decrementing the usage
	 * count, in its probe routine and pm_runtime_get_noresume() in
	 * its remove routine.
	 */
	pm_runtime_get_sync(dev);
	pci_dev->driver = pci_drv;
	rc = pci_drv->probe(pci_dev, ddi->id);
	if (!rc)
		return rc;
	if (rc < 0) {
		pci_dev->driver = NULL;
		pm_runtime_put_sync(dev);
		return rc;
	}
	/*
	 * Probe function should return < 0 for failure, 0 for success
	 * Treat values > 0 as success, but warn.
	 */
	dev_warn(dev, "Driver probe function unexpectedly returned %d\n", rc);
	return 0;
}

static int pci_call_probe(struct pci_driver *drv, struct pci_dev *dev,
			  const struct pci_device_id *id)
{
	int error, node;
	struct drv_dev_and_id ddi = { drv, dev, id };

	/*
	 * Execute driver initialization on node where the device is
	 * attached.  This way the driver likely allocates its local memory
	 * on the right node.
	 */
	node = dev_to_node(&dev->dev);

	/*
	 * On NUMA systems, we are likely to call a PF probe function using
	 * work_on_cpu().  If that probe calls pci_enable_sriov() (which
	 * adds the VF devices via pci_bus_add_device()), we may re-enter
	 * this function to call the VF probe function.  Calling
	 * work_on_cpu() again will cause a lockdep warning.  Since VFs are
	 * always on the same node as the PF, we can work around this by
	 * avoiding work_on_cpu() when we're already on the correct node.
	 *
	 * Preemption is enabled, so it's theoretically unsafe to use
	 * numa_node_id(), but even if we run the probe function on the
	 * wrong node, it should be functionally correct.
	 */
	if (node >= 0 && node != numa_node_id()) {
		int cpu;

		get_online_cpus();
		cpu = cpumask_any_and(cpumask_of_node(node), cpu_online_mask);
		if (cpu < nr_cpu_ids)
			error = work_on_cpu(cpu, local_pci_probe, &ddi);
		else
			error = local_pci_probe(&ddi);
		put_online_cpus();
	} else
		error = local_pci_probe(&ddi);

	return error;
}

/**
 * __pci_device_probe - check if a driver wants to claim a specific PCI device
 * @drv: driver to call to check if it wants the PCI device
 * @pci_dev: PCI device being probed
 *
 * returns 0 on success, else error.
 * side-effect: pci_dev->driver is set to drv when drv claims pci_dev.
 */
static int __pci_device_probe(struct pci_driver *drv, struct pci_dev *pci_dev)
{
	const struct pci_device_id *id;
	int error = 0;

	if (!pci_dev->driver && drv->probe) {
		error = -ENODEV;

		id = pci_match_device(drv, pci_dev);
		if (id)
			error = pci_call_probe(drv, pci_dev, id);
	}
	return error;
}

int __weak pcibios_alloc_irq(struct pci_dev *dev)
{
	return 0;
}

void __weak pcibios_free_irq(struct pci_dev *dev)
{
}

#ifdef CONFIG_PCI_IOV
static inline bool pci_device_can_probe(struct pci_dev *pdev)
{
	return (!pdev->is_virtfn || pdev->physfn->sriov->drivers_autoprobe);
}
#else
static inline bool pci_device_can_probe(struct pci_dev *pdev)
{
	return true;
}
#endif

static int pci_device_probe(struct device *dev)
{
	int error;
	struct pci_dev *pci_dev = to_pci_dev(dev);
	struct pci_driver *drv = to_pci_driver(dev->driver);

	pci_assign_irq(pci_dev);

	error = pcibios_alloc_irq(pci_dev);
	if (error < 0)
		return error;

	pci_dev_get(pci_dev);
	if (pci_device_can_probe(pci_dev)) {
		error = __pci_device_probe(drv, pci_dev);
		if (error) {
			pcibios_free_irq(pci_dev);
			pci_dev_put(pci_dev);
		}
	}

	return error;
}

static int pci_device_remove(struct device *dev)
{
	struct pci_dev *pci_dev = to_pci_dev(dev);
	struct pci_driver *drv = pci_dev->driver;

	if (drv) {
		if (drv->remove) {
			pm_runtime_get_sync(dev);
			drv->remove(pci_dev);
			pm_runtime_put_noidle(dev);
		}
		pcibios_free_irq(pci_dev);
		pci_dev->driver = NULL;
	}

	/* Undo the runtime PM settings in local_pci_probe() */
	pm_runtime_put_sync(dev);

	/*
	 * If the device is still on, set the power state as "unknown",
	 * since it might change by the next time we load the driver.
	 */
	if (pci_dev->current_state == PCI_D0)
		pci_dev->current_state = PCI_UNKNOWN;

	/*
	 * We would love to complain here if pci_dev->is_enabled is set, that
	 * the driver should have called pci_disable_device(), but the
	 * unfortunate fact is there are too many odd BIOS and bridge setups
	 * that don't like drivers doing that all of the time.
	 * Oh well, we can dream of sane hardware when we sleep, no matter how
	 * horrible the crap we have to deal with is when we are awake...
	 */

	pci_dev_put(pci_dev);
	return 0;
}

static void pci_device_shutdown(struct device *dev)
{
	struct pci_dev *pci_dev = to_pci_dev(dev);
	struct pci_driver *drv = pci_dev->driver;

	pm_runtime_resume(dev);

	if (drv && drv->shutdown)
		drv->shutdown(pci_dev);

	/*
	 * If this is a kexec reboot, turn off Bus Master bit on the
	 * device to tell it to not continue to do DMA. Don't touch
	 * devices in D3cold or unknown states.
	 * If it is not a kexec reboot, firmware will hit the PCI
	 * devices with big hammer and stop their DMA any way.
	 */
	if (kexec_in_progress && (pci_dev->current_state <= PCI_D3hot))
		pci_clear_master(pci_dev);
}

#ifdef CONFIG_PM

/* Auxiliary functions used for system resume and run-time resume. */

/**
 * pci_restore_standard_config - restore standard config registers of PCI device
 * @pci_dev: PCI device to handle
 */
static int pci_restore_standard_config(struct pci_dev *pci_dev)
{
	pci_update_current_state(pci_dev, PCI_UNKNOWN);

	if (pci_dev->current_state != PCI_D0) {
		int error = pci_set_power_state(pci_dev, PCI_D0);
		if (error)
			return error;
	}

	pci_restore_state(pci_dev);
	return 0;
}

#endif

#ifdef CONFIG_PM_SLEEP

static void pci_pm_default_resume_early(struct pci_dev *pci_dev)
{
	pci_power_up(pci_dev);
	pci_restore_state(pci_dev);
}

/*
 * Default "suspend" method for devices that have no driver provided suspend,
 * or not even a driver at all (second part).
 */
static void pci_pm_set_unknown_state(struct pci_dev *pci_dev)
{
	/*
	 * mark its power state as "unknown", since we don't know if
	 * e.g. the BIOS will change its device state when we suspend.
	 */
	if (pci_dev->current_state == PCI_D0)
		pci_dev->current_state = PCI_UNKNOWN;
}

/*
 * Default "resume" method for devices that have no driver provided resume,
 * or not even a driver at all (second part).
 */
static int pci_pm_reenable_device(struct pci_dev *pci_dev)
{
	int retval;

	/* if the device was enabled before suspend, reenable */
	retval = pci_reenable_device(pci_dev);
	/*
	 * if the device was busmaster before the suspend, make it busmaster
	 * again
	 */
	if (pci_dev->is_busmaster)
		pci_set_master(pci_dev);

	return retval;
}

static int pci_legacy_suspend(struct device *dev, pm_message_t state)
{
	struct pci_dev *pci_dev = to_pci_dev(dev);
	struct pci_driver *drv = pci_dev->driver;

	if (drv && drv->suspend) {
		pci_power_t prev = pci_dev->current_state;
		int error;

		error = drv->suspend(pci_dev, state);
		suspend_report_result(drv->suspend, error);
		if (error)
			return error;

		if (!pci_dev->state_saved && pci_dev->current_state != PCI_D0
		    && pci_dev->current_state != PCI_UNKNOWN) {
			WARN_ONCE(pci_dev->current_state != prev,
				"PCI PM: Device state not saved by %pF\n",
				drv->suspend);
		}
	}

	pci_fixup_device(pci_fixup_suspend, pci_dev);

	return 0;
}

static int pci_legacy_suspend_late(struct device *dev, pm_message_t state)
{
	struct pci_dev *pci_dev = to_pci_dev(dev);
	struct pci_driver *drv = pci_dev->driver;

	if (drv && drv->suspend_late) {
		pci_power_t prev = pci_dev->current_state;
		int error;

		error = drv->suspend_late(pci_dev, state);
		suspend_report_result(drv->suspend_late, error);
		if (error)
			return error;

		if (!pci_dev->state_saved && pci_dev->current_state != PCI_D0
		    && pci_dev->current_state != PCI_UNKNOWN) {
			WARN_ONCE(pci_dev->current_state != prev,
				"PCI PM: Device state not saved by %pF\n",
				drv->suspend_late);
			goto Fixup;
		}
	}

	if (!pci_dev->state_saved)
		pci_save_state(pci_dev);

	pci_pm_set_unknown_state(pci_dev);

Fixup:
	pci_fixup_device(pci_fixup_suspend_late, pci_dev);

	return 0;
}

static int pci_legacy_resume_early(struct device *dev)
{
	struct pci_dev *pci_dev = to_pci_dev(dev);
	struct pci_driver *drv = pci_dev->driver;

	return drv && drv->resume_early ?
			drv->resume_early(pci_dev) : 0;
}

static int pci_legacy_resume(struct device *dev)
{
	struct pci_dev *pci_dev = to_pci_dev(dev);
	struct pci_driver *drv = pci_dev->driver;

	pci_fixup_device(pci_fixup_resume, pci_dev);

	return drv && drv->resume ?
			drv->resume(pci_dev) : pci_pm_reenable_device(pci_dev);
}

/* Auxiliary functions used by the new power management framework */

static void pci_pm_default_resume(struct pci_dev *pci_dev)
{
	pci_fixup_device(pci_fixup_resume, pci_dev);
	pci_enable_wake(pci_dev, PCI_D0, false);
}

static void pci_pm_default_suspend(struct pci_dev *pci_dev)
{
	/* Disable non-bridge devices without PM support */
	if (!pci_has_subordinate(pci_dev))
		pci_disable_enabled_device(pci_dev);
}

static bool pci_has_legacy_pm_support(struct pci_dev *pci_dev)
{
	struct pci_driver *drv = pci_dev->driver;
	bool ret = drv && (drv->suspend || drv->suspend_late || drv->resume
		|| drv->resume_early);

	/*
	 * Legacy PM support is used by default, so warn if the new framework is
	 * supported as well.  Drivers are supposed to support either the
	 * former, or the latter, but not both at the same time.
	 */
	WARN(ret && drv->driver.pm, "driver %s device %04x:%04x\n",
		drv->name, pci_dev->vendor, pci_dev->device);

	return ret;
}

/* New power management framework */

static int pci_pm_prepare(struct device *dev)
{
	struct device_driver *drv = dev->driver;

	/*
	 * Devices having power.ignore_children set may still be necessary for
	 * suspending their children in the next phase of device suspend.
	 */
	if (dev->power.ignore_children)
		pm_runtime_resume(dev);

	if (drv && drv->pm && drv->pm->prepare) {
		int error = drv->pm->prepare(dev);
		if (error < 0)
			return error;

		if (!error && dev_pm_test_driver_flags(dev, DPM_FLAG_SMART_PREPARE))
			return 0;
	}
	return pci_dev_keep_suspended(to_pci_dev(dev));
}

static void pci_pm_complete(struct device *dev)
{
	struct pci_dev *pci_dev = to_pci_dev(dev);

	pci_dev_complete_resume(pci_dev);
	pm_generic_complete(dev);

	/* Resume device if platform firmware has put it in reset-power-on */
	if (pm_runtime_suspended(dev) && pm_resume_via_firmware()) {
		pci_power_t pre_sleep_state = pci_dev->current_state;

		pci_update_current_state(pci_dev, pci_dev->current_state);
		if (pci_dev->current_state < pre_sleep_state)
			pm_request_resume(dev);
	}
}

#else /* !CONFIG_PM_SLEEP */

#define pci_pm_prepare	NULL
#define pci_pm_complete	NULL

#endif /* !CONFIG_PM_SLEEP */

#ifdef CONFIG_SUSPEND
static void pcie_pme_root_status_cleanup(struct pci_dev *pci_dev)
{
	/*
	 * Some BIOSes forget to clear Root PME Status bits after system
	 * wakeup, which breaks ACPI-based runtime wakeup on PCI Express.
	 * Clear those bits now just in case (shouldn't hurt).
	 */
	if (pci_is_pcie(pci_dev) &&
	    (pci_pcie_type(pci_dev) == PCI_EXP_TYPE_ROOT_PORT ||
	     pci_pcie_type(pci_dev) == PCI_EXP_TYPE_RC_EC))
		pcie_clear_root_pme_status(pci_dev);
}

static int pci_pm_suspend(struct device *dev)
{
	struct pci_dev *pci_dev = to_pci_dev(dev);
	const struct dev_pm_ops *pm = dev->driver ? dev->driver->pm : NULL;

	pci_dev->skip_bus_pm = false;

	if (pci_has_legacy_pm_support(pci_dev))
		return pci_legacy_suspend(dev, PMSG_SUSPEND);

	if (!pm) {
		pci_pm_default_suspend(pci_dev);
		return 0;
	}

	/*
	 * PCI devices suspended at run time may need to be resumed at this
	 * point, because in general it may be necessary to reconfigure them for
	 * system suspend.  Namely, if the device is expected to wake up the
	 * system from the sleep state, it may have to be reconfigured for this
	 * purpose, or if the device is not expected to wake up the system from
	 * the sleep state, it should be prevented from signaling wakeup events
	 * going forward.
	 *
	 * Also if the driver of the device does not indicate that its system
	 * suspend callbacks can cope with runtime-suspended devices, it is
	 * better to resume the device from runtime suspend here.
	 */
	if (!dev_pm_test_driver_flags(dev, DPM_FLAG_SMART_SUSPEND) ||
	    !pci_dev_keep_suspended(pci_dev)) {
		pm_runtime_resume(dev);
		pci_dev->state_saved = false;
	}

	if (pm->suspend) {
		pci_power_t prev = pci_dev->current_state;
		int error;

		error = pm->suspend(dev);
		suspend_report_result(pm->suspend, error);
		if (error)
			return error;

		if (!pci_dev->state_saved && pci_dev->current_state != PCI_D0
		    && pci_dev->current_state != PCI_UNKNOWN) {
			WARN_ONCE(pci_dev->current_state != prev,
				"PCI PM: State of device not saved by %pF\n",
				pm->suspend);
		}
	}

	return 0;
}

static int pci_pm_suspend_late(struct device *dev)
{
	if (dev_pm_smart_suspend_and_suspended(dev))
		return 0;

	pci_fixup_device(pci_fixup_suspend, to_pci_dev(dev));

	return pm_generic_suspend_late(dev);
}

static int pci_pm_suspend_noirq(struct device *dev)
{
	struct pci_dev *pci_dev = to_pci_dev(dev);
	const struct dev_pm_ops *pm = dev->driver ? dev->driver->pm : NULL;

	if (dev_pm_smart_suspend_and_suspended(dev)) {
		dev->power.may_skip_resume = true;
		return 0;
	}

	if (pci_has_legacy_pm_support(pci_dev))
		return pci_legacy_suspend_late(dev, PMSG_SUSPEND);

	if (!pm) {
		pci_save_state(pci_dev);
		goto Fixup;
	}

	if (pm->suspend_noirq) {
		pci_power_t prev = pci_dev->current_state;
		int error;

		error = pm->suspend_noirq(dev);
		suspend_report_result(pm->suspend_noirq, error);
		if (error)
			return error;

		if (!pci_dev->state_saved && pci_dev->current_state != PCI_D0
		    && pci_dev->current_state != PCI_UNKNOWN) {
			WARN_ONCE(pci_dev->current_state != prev,
				"PCI PM: State of device not saved by %pF\n",
				pm->suspend_noirq);
			goto Fixup;
		}
	}

	if (pci_dev->skip_bus_pm) {
		/*
		 * Either the device is a bridge with a child in D0 below it, or
		 * the function is running for the second time in a row without
		 * going through full resume, which is possible only during
		 * suspend-to-idle in a spurious wakeup case.  The device should
		 * be in D0 at this point, but if it is a bridge, it may be
		 * necessary to save its state.
		 */
		if (!pci_dev->state_saved)
			pci_save_state(pci_dev);
	} else if (!pci_dev->state_saved) {
		pci_save_state(pci_dev);
		if (pci_power_manageable(pci_dev))
			pci_prepare_to_sleep(pci_dev);
	}

	if (pci_dev->current_state == PCI_D0) {
		pci_dev->skip_bus_pm = true;
		/*
		 * Per PCI PM r1.2, table 6-1, a bridge must be in D0 if any
		 * downstream device is in D0, so avoid changing the power state
		 * of the parent bridge by setting the skip_bus_pm flag for it.
		 */
		if (pci_dev->bus->self)
			pci_dev->bus->self->skip_bus_pm = true;
	}

	if (pci_dev->skip_bus_pm && !pm_suspend_via_firmware()) {
		dev_dbg(dev, "PCI PM: Skipped\n");
		goto Fixup;
	}

	pci_pm_set_unknown_state(pci_dev);

	/*
	 * Some BIOSes from ASUS have a bug: If a USB EHCI host controller's
	 * PCI COMMAND register isn't 0, the BIOS assumes that the controller
	 * hasn't been quiesced and tries to turn it off.  If the controller
	 * is already in D3, this can hang or cause memory corruption.
	 *
	 * Since the value of the COMMAND register doesn't matter once the
	 * device has been suspended, we can safely set it to 0 here.
	 */
	if (pci_dev->class == PCI_CLASS_SERIAL_USB_EHCI)
		pci_write_config_word(pci_dev, PCI_COMMAND, 0);

Fixup:
	pci_fixup_device(pci_fixup_suspend_late, pci_dev);

	/*
	 * If the target system sleep state is suspend-to-idle, it is sufficient
	 * to check whether or not the device's wakeup settings are good for
	 * runtime PM.  Otherwise, the pm_resume_via_firmware() check will cause
	 * pci_pm_complete() to take care of fixing up the device's state
	 * anyway, if need be.
	 */
	dev->power.may_skip_resume = device_may_wakeup(dev) ||
					!device_can_wakeup(dev);

	return 0;
}

static int pci_pm_resume_noirq(struct device *dev)
{
	struct pci_dev *pci_dev = to_pci_dev(dev);
	struct device_driver *drv = dev->driver;
	int error = 0;

<<<<<<< HEAD
	if (dev_pm_may_skip_resume(dev))
		return 0;

	/*
	 * Devices with DPM_FLAG_SMART_SUSPEND may be left in runtime suspend
	 * during system suspend, so update their runtime PM status to "active"
	 * as they are going to be put into D0 shortly.
	 */
	if (dev_pm_smart_suspend_and_suspended(dev))
		pm_runtime_set_active(dev);

	pci_pm_default_resume_early(pci_dev);
=======
	/*
	 * In the suspend-to-idle case, devices left in D0 during suspend will
	 * stay in D0, so it is not necessary to restore or update their
	 * configuration here and attempting to put them into D0 again may
	 * confuse some firmware, so avoid doing that.
	 */
	if (!pci_dev->skip_bus_pm || pm_suspend_via_firmware())
		pci_pm_default_resume_early(pci_dev);

	pci_fixup_device(pci_fixup_resume_early, pci_dev);
>>>>>>> 36505612

	if (pci_has_legacy_pm_support(pci_dev))
		return pci_legacy_resume_early(dev);

	pcie_pme_root_status_cleanup(pci_dev);

	if (drv && drv->pm && drv->pm->resume_noirq)
		error = drv->pm->resume_noirq(dev);

	return error;
}

static int pci_pm_resume(struct device *dev)
{
	struct pci_dev *pci_dev = to_pci_dev(dev);
	const struct dev_pm_ops *pm = dev->driver ? dev->driver->pm : NULL;
	int error = 0;

	/*
	 * This is necessary for the suspend error path in which resume is
	 * called without restoring the standard config registers of the device.
	 */
	if (pci_dev->state_saved)
		pci_restore_standard_config(pci_dev);

	if (pci_has_legacy_pm_support(pci_dev))
		return pci_legacy_resume(dev);

	pci_pm_default_resume(pci_dev);

	if (pm) {
		if (pm->resume)
			error = pm->resume(dev);
	} else {
		pci_pm_reenable_device(pci_dev);
	}

	return error;
}

#else /* !CONFIG_SUSPEND */

#define pci_pm_suspend		NULL
#define pci_pm_suspend_late	NULL
#define pci_pm_suspend_noirq	NULL
#define pci_pm_resume		NULL
#define pci_pm_resume_noirq	NULL

#endif /* !CONFIG_SUSPEND */

#ifdef CONFIG_HIBERNATE_CALLBACKS


/*
 * pcibios_pm_ops - provide arch-specific hooks when a PCI device is doing
 * a hibernate transition
 */
struct dev_pm_ops __weak pcibios_pm_ops;

static int pci_pm_freeze(struct device *dev)
{
	struct pci_dev *pci_dev = to_pci_dev(dev);
	const struct dev_pm_ops *pm = dev->driver ? dev->driver->pm : NULL;

	if (pci_has_legacy_pm_support(pci_dev))
		return pci_legacy_suspend(dev, PMSG_FREEZE);

	if (!pm) {
		pci_pm_default_suspend(pci_dev);
		return 0;
	}

	/*
	 * This used to be done in pci_pm_prepare() for all devices and some
	 * drivers may depend on it, so do it here.  Ideally, runtime-suspended
	 * devices should not be touched during freeze/thaw transitions,
	 * however.
	 */
	if (!dev_pm_smart_suspend_and_suspended(dev)) {
		pm_runtime_resume(dev);
		pci_dev->state_saved = false;
	}

	if (pm->freeze) {
		int error;

		error = pm->freeze(dev);
		suspend_report_result(pm->freeze, error);
		if (error)
			return error;
	}

	return 0;
}

static int pci_pm_freeze_late(struct device *dev)
{
	if (dev_pm_smart_suspend_and_suspended(dev))
		return 0;

	return pm_generic_freeze_late(dev);;
}

static int pci_pm_freeze_noirq(struct device *dev)
{
	struct pci_dev *pci_dev = to_pci_dev(dev);
	struct device_driver *drv = dev->driver;

	if (dev_pm_smart_suspend_and_suspended(dev))
		return 0;

	if (pci_has_legacy_pm_support(pci_dev))
		return pci_legacy_suspend_late(dev, PMSG_FREEZE);

	if (drv && drv->pm && drv->pm->freeze_noirq) {
		int error;

		error = drv->pm->freeze_noirq(dev);
		suspend_report_result(drv->pm->freeze_noirq, error);
		if (error)
			return error;
	}

	if (!pci_dev->state_saved)
		pci_save_state(pci_dev);

	pci_pm_set_unknown_state(pci_dev);

	if (pcibios_pm_ops.freeze_noirq)
		return pcibios_pm_ops.freeze_noirq(dev);

	return 0;
}

static int pci_pm_thaw_noirq(struct device *dev)
{
	struct pci_dev *pci_dev = to_pci_dev(dev);
	struct device_driver *drv = dev->driver;
	int error = 0;

	/*
	 * If the device is in runtime suspend, the code below may not work
	 * correctly with it, so skip that code and make the PM core skip all of
	 * the subsequent "thaw" callbacks for the device.
	 */
	if (dev_pm_smart_suspend_and_suspended(dev)) {
		dev_pm_skip_next_resume_phases(dev);
		return 0;
	}

	if (pcibios_pm_ops.thaw_noirq) {
		error = pcibios_pm_ops.thaw_noirq(dev);
		if (error)
			return error;
	}

	if (pci_has_legacy_pm_support(pci_dev))
		return pci_legacy_resume_early(dev);

	/*
	 * pci_restore_state() requires the device to be in D0 (because of MSI
	 * restoration among other things), so force it into D0 in case the
	 * driver's "freeze" callbacks put it into a low-power state directly.
	 */
	pci_set_power_state(pci_dev, PCI_D0);
	pci_restore_state(pci_dev);

	if (drv && drv->pm && drv->pm->thaw_noirq)
		error = drv->pm->thaw_noirq(dev);

	return error;
}

static int pci_pm_thaw(struct device *dev)
{
	struct pci_dev *pci_dev = to_pci_dev(dev);
	const struct dev_pm_ops *pm = dev->driver ? dev->driver->pm : NULL;
	int error = 0;

	if (pci_has_legacy_pm_support(pci_dev))
		return pci_legacy_resume(dev);

	if (pm) {
		if (pm->thaw)
			error = pm->thaw(dev);
	} else {
		pci_pm_reenable_device(pci_dev);
	}

	pci_dev->state_saved = false;

	return error;
}

static int pci_pm_poweroff(struct device *dev)
{
	struct pci_dev *pci_dev = to_pci_dev(dev);
	const struct dev_pm_ops *pm = dev->driver ? dev->driver->pm : NULL;

	if (pci_has_legacy_pm_support(pci_dev))
		return pci_legacy_suspend(dev, PMSG_HIBERNATE);

	if (!pm) {
		pci_pm_default_suspend(pci_dev);
		return 0;
	}

	/* The reason to do that is the same as in pci_pm_suspend(). */
	if (!dev_pm_test_driver_flags(dev, DPM_FLAG_SMART_SUSPEND) ||
	    !pci_dev_keep_suspended(pci_dev))
		pm_runtime_resume(dev);

	pci_dev->state_saved = false;
	if (pm->poweroff) {
		int error;

		error = pm->poweroff(dev);
		suspend_report_result(pm->poweroff, error);
		if (error)
			return error;
	}

	return 0;
}

static int pci_pm_poweroff_late(struct device *dev)
{
	if (dev_pm_smart_suspend_and_suspended(dev))
		return 0;

	pci_fixup_device(pci_fixup_suspend, to_pci_dev(dev));

	return pm_generic_poweroff_late(dev);
}

static int pci_pm_poweroff_noirq(struct device *dev)
{
	struct pci_dev *pci_dev = to_pci_dev(dev);
	struct device_driver *drv = dev->driver;

	if (dev_pm_smart_suspend_and_suspended(dev))
		return 0;

	if (pci_has_legacy_pm_support(to_pci_dev(dev)))
		return pci_legacy_suspend_late(dev, PMSG_HIBERNATE);

	if (!drv || !drv->pm) {
		pci_fixup_device(pci_fixup_suspend_late, pci_dev);
		return 0;
	}

	if (drv->pm->poweroff_noirq) {
		int error;

		error = drv->pm->poweroff_noirq(dev);
		suspend_report_result(drv->pm->poweroff_noirq, error);
		if (error)
			return error;
	}

	if (!pci_dev->state_saved && !pci_has_subordinate(pci_dev))
		pci_prepare_to_sleep(pci_dev);

	/*
	 * The reason for doing this here is the same as for the analogous code
	 * in pci_pm_suspend_noirq().
	 */
	if (pci_dev->class == PCI_CLASS_SERIAL_USB_EHCI)
		pci_write_config_word(pci_dev, PCI_COMMAND, 0);

	pci_fixup_device(pci_fixup_suspend_late, pci_dev);

	if (pcibios_pm_ops.poweroff_noirq)
		return pcibios_pm_ops.poweroff_noirq(dev);

	return 0;
}

static int pci_pm_restore_noirq(struct device *dev)
{
	struct pci_dev *pci_dev = to_pci_dev(dev);
	struct device_driver *drv = dev->driver;
	int error = 0;

	/* This is analogous to the pci_pm_resume_noirq() case. */
	if (dev_pm_smart_suspend_and_suspended(dev))
		pm_runtime_set_active(dev);

	if (pcibios_pm_ops.restore_noirq) {
		error = pcibios_pm_ops.restore_noirq(dev);
		if (error)
			return error;
	}

	pci_pm_default_resume_early(pci_dev);
	pci_fixup_device(pci_fixup_resume_early, pci_dev);

	if (pci_has_legacy_pm_support(pci_dev))
		return pci_legacy_resume_early(dev);

	if (drv && drv->pm && drv->pm->restore_noirq)
		error = drv->pm->restore_noirq(dev);

	return error;
}

static int pci_pm_restore(struct device *dev)
{
	struct pci_dev *pci_dev = to_pci_dev(dev);
	const struct dev_pm_ops *pm = dev->driver ? dev->driver->pm : NULL;
	int error = 0;

	/*
	 * This is necessary for the hibernation error path in which restore is
	 * called without restoring the standard config registers of the device.
	 */
	if (pci_dev->state_saved)
		pci_restore_standard_config(pci_dev);

	if (pci_has_legacy_pm_support(pci_dev))
		return pci_legacy_resume(dev);

	pci_pm_default_resume(pci_dev);

	if (pm) {
		if (pm->restore)
			error = pm->restore(dev);
	} else {
		pci_pm_reenable_device(pci_dev);
	}

	return error;
}

#else /* !CONFIG_HIBERNATE_CALLBACKS */

#define pci_pm_freeze		NULL
#define pci_pm_freeze_late	NULL
#define pci_pm_freeze_noirq	NULL
#define pci_pm_thaw		NULL
#define pci_pm_thaw_noirq	NULL
#define pci_pm_poweroff		NULL
#define pci_pm_poweroff_late	NULL
#define pci_pm_poweroff_noirq	NULL
#define pci_pm_restore		NULL
#define pci_pm_restore_noirq	NULL

#endif /* !CONFIG_HIBERNATE_CALLBACKS */

#ifdef CONFIG_PM

static int pci_pm_runtime_suspend(struct device *dev)
{
	struct pci_dev *pci_dev = to_pci_dev(dev);
	const struct dev_pm_ops *pm = dev->driver ? dev->driver->pm : NULL;
	pci_power_t prev = pci_dev->current_state;
	int error;

	/*
	 * If pci_dev->driver is not set (unbound), we leave the device in D0,
	 * but it may go to D3cold when the bridge above it runtime suspends.
	 * Save its config space in case that happens.
	 */
	if (!pci_dev->driver) {
		pci_save_state(pci_dev);
		return 0;
	}

	if (!pm || !pm->runtime_suspend)
		return -ENOSYS;

	pci_dev->state_saved = false;
	error = pm->runtime_suspend(dev);
	if (error) {
		/*
		 * -EBUSY and -EAGAIN is used to request the runtime PM core
		 * to schedule a new suspend, so log the event only with debug
		 * log level.
		 */
		if (error == -EBUSY || error == -EAGAIN)
			dev_dbg(dev, "can't suspend now (%pf returned %d)\n",
				pm->runtime_suspend, error);
		else
			dev_err(dev, "can't suspend (%pf returned %d)\n",
				pm->runtime_suspend, error);

		return error;
	}

	pci_fixup_device(pci_fixup_suspend, pci_dev);

	if (!pci_dev->state_saved && pci_dev->current_state != PCI_D0
	    && pci_dev->current_state != PCI_UNKNOWN) {
		WARN_ONCE(pci_dev->current_state != prev,
			"PCI PM: State of device not saved by %pF\n",
			pm->runtime_suspend);
		return 0;
	}

	if (!pci_dev->state_saved) {
		pci_save_state(pci_dev);
		pci_finish_runtime_suspend(pci_dev);
	}

	return 0;
}

static int pci_pm_runtime_resume(struct device *dev)
{
	int rc;
	struct pci_dev *pci_dev = to_pci_dev(dev);
	const struct dev_pm_ops *pm = dev->driver ? dev->driver->pm : NULL;

	/*
	 * Restoring config space is necessary even if the device is not bound
	 * to a driver because although we left it in D0, it may have gone to
	 * D3cold when the bridge above it runtime suspended.
	 */
	pci_restore_standard_config(pci_dev);

	if (!pci_dev->driver)
		return 0;

	if (!pm || !pm->runtime_resume)
		return -ENOSYS;

	pci_fixup_device(pci_fixup_resume_early, pci_dev);
	pci_enable_wake(pci_dev, PCI_D0, false);
	pci_fixup_device(pci_fixup_resume, pci_dev);

	rc = pm->runtime_resume(dev);

	pci_dev->runtime_d3cold = false;

	return rc;
}

static int pci_pm_runtime_idle(struct device *dev)
{
	struct pci_dev *pci_dev = to_pci_dev(dev);
	const struct dev_pm_ops *pm = dev->driver ? dev->driver->pm : NULL;
	int ret = 0;

	/*
	 * If pci_dev->driver is not set (unbound), the device should
	 * always remain in D0 regardless of the runtime PM status
	 */
	if (!pci_dev->driver)
		return 0;

	if (!pm)
		return -ENOSYS;

	if (pm->runtime_idle)
		ret = pm->runtime_idle(dev);

	return ret;
}

static const struct dev_pm_ops pci_dev_pm_ops = {
	.prepare = pci_pm_prepare,
	.complete = pci_pm_complete,
	.suspend = pci_pm_suspend,
	.suspend_late = pci_pm_suspend_late,
	.resume = pci_pm_resume,
	.freeze = pci_pm_freeze,
	.freeze_late = pci_pm_freeze_late,
	.thaw = pci_pm_thaw,
	.poweroff = pci_pm_poweroff,
	.poweroff_late = pci_pm_poweroff_late,
	.restore = pci_pm_restore,
	.suspend_noirq = pci_pm_suspend_noirq,
	.resume_noirq = pci_pm_resume_noirq,
	.freeze_noirq = pci_pm_freeze_noirq,
	.thaw_noirq = pci_pm_thaw_noirq,
	.poweroff_noirq = pci_pm_poweroff_noirq,
	.restore_noirq = pci_pm_restore_noirq,
	.runtime_suspend = pci_pm_runtime_suspend,
	.runtime_resume = pci_pm_runtime_resume,
	.runtime_idle = pci_pm_runtime_idle,
};

#define PCI_PM_OPS_PTR	(&pci_dev_pm_ops)

#else /* !CONFIG_PM */

#define pci_pm_runtime_suspend	NULL
#define pci_pm_runtime_resume	NULL
#define pci_pm_runtime_idle	NULL

#define PCI_PM_OPS_PTR	NULL

#endif /* !CONFIG_PM */

/**
 * __pci_register_driver - register a new pci driver
 * @drv: the driver structure to register
 * @owner: owner module of drv
 * @mod_name: module name string
 *
 * Adds the driver structure to the list of registered drivers.
 * Returns a negative value on error, otherwise 0.
 * If no error occurred, the driver remains registered even if
 * no device was claimed during registration.
 */
int __pci_register_driver(struct pci_driver *drv, struct module *owner,
			  const char *mod_name)
{
	/* initialize common driver fields */
	drv->driver.name = drv->name;
	drv->driver.bus = &pci_bus_type;
	drv->driver.owner = owner;
	drv->driver.mod_name = mod_name;
	drv->driver.groups = drv->groups;

	spin_lock_init(&drv->dynids.lock);
	INIT_LIST_HEAD(&drv->dynids.list);

	/* register with core */
	return driver_register(&drv->driver);
}
EXPORT_SYMBOL(__pci_register_driver);

/**
 * pci_unregister_driver - unregister a pci driver
 * @drv: the driver structure to unregister
 *
 * Deletes the driver structure from the list of registered PCI drivers,
 * gives it a chance to clean up by calling its remove() function for
 * each device it was responsible for, and marks those devices as
 * driverless.
 */

void pci_unregister_driver(struct pci_driver *drv)
{
	driver_unregister(&drv->driver);
	pci_free_dynids(drv);
}
EXPORT_SYMBOL(pci_unregister_driver);

static struct pci_driver pci_compat_driver = {
	.name = "compat"
};

/**
 * pci_dev_driver - get the pci_driver of a device
 * @dev: the device to query
 *
 * Returns the appropriate pci_driver structure or %NULL if there is no
 * registered driver for the device.
 */
struct pci_driver *pci_dev_driver(const struct pci_dev *dev)
{
	if (dev->driver)
		return dev->driver;
	else {
		int i;
		for (i = 0; i <= PCI_ROM_RESOURCE; i++)
			if (dev->resource[i].flags & IORESOURCE_BUSY)
				return &pci_compat_driver;
	}
	return NULL;
}
EXPORT_SYMBOL(pci_dev_driver);

/**
 * pci_bus_match - Tell if a PCI device structure has a matching PCI device id structure
 * @dev: the PCI device structure to match against
 * @drv: the device driver to search for matching PCI device id structures
 *
 * Used by a driver to check whether a PCI device present in the
 * system is in its list of supported devices. Returns the matching
 * pci_device_id structure or %NULL if there is no match.
 */
static int pci_bus_match(struct device *dev, struct device_driver *drv)
{
	struct pci_dev *pci_dev = to_pci_dev(dev);
	struct pci_driver *pci_drv;
	const struct pci_device_id *found_id;

	if (!pci_dev->match_driver)
		return 0;

	pci_drv = to_pci_driver(drv);
	found_id = pci_match_device(pci_drv, pci_dev);
	if (found_id)
		return 1;

	return 0;
}

/**
 * pci_dev_get - increments the reference count of the pci device structure
 * @dev: the device being referenced
 *
 * Each live reference to a device should be refcounted.
 *
 * Drivers for PCI devices should normally record such references in
 * their probe() methods, when they bind to a device, and release
 * them by calling pci_dev_put(), in their disconnect() methods.
 *
 * A pointer to the device with the incremented reference counter is returned.
 */
struct pci_dev *pci_dev_get(struct pci_dev *dev)
{
	if (dev)
		get_device(&dev->dev);
	return dev;
}
EXPORT_SYMBOL(pci_dev_get);

/**
 * pci_dev_put - release a use of the pci device structure
 * @dev: device that's been disconnected
 *
 * Must be called when a user of a device is finished with it.  When the last
 * user of the device calls this function, the memory of the device is freed.
 */
void pci_dev_put(struct pci_dev *dev)
{
	if (dev)
		put_device(&dev->dev);
}
EXPORT_SYMBOL(pci_dev_put);

static int pci_uevent(struct device *dev, struct kobj_uevent_env *env)
{
	struct pci_dev *pdev;

	if (!dev)
		return -ENODEV;

	pdev = to_pci_dev(dev);

	if (add_uevent_var(env, "PCI_CLASS=%04X", pdev->class))
		return -ENOMEM;

	if (add_uevent_var(env, "PCI_ID=%04X:%04X", pdev->vendor, pdev->device))
		return -ENOMEM;

	if (add_uevent_var(env, "PCI_SUBSYS_ID=%04X:%04X", pdev->subsystem_vendor,
			   pdev->subsystem_device))
		return -ENOMEM;

	if (add_uevent_var(env, "PCI_SLOT_NAME=%s", pci_name(pdev)))
		return -ENOMEM;

	if (add_uevent_var(env, "MODALIAS=pci:v%08Xd%08Xsv%08Xsd%08Xbc%02Xsc%02Xi%02X",
			   pdev->vendor, pdev->device,
			   pdev->subsystem_vendor, pdev->subsystem_device,
			   (u8)(pdev->class >> 16), (u8)(pdev->class >> 8),
			   (u8)(pdev->class)))
		return -ENOMEM;

	return 0;
}

static int pci_bus_num_vf(struct device *dev)
{
	return pci_num_vf(to_pci_dev(dev));
}

/**
 * pci_dma_configure - Setup DMA configuration
 * @dev: ptr to dev structure
 *
 * Function to update PCI devices's DMA configuration using the same
 * info from the OF node or ACPI node of host bridge's parent (if any).
 */
static int pci_dma_configure(struct device *dev)
{
	struct device *bridge;
	int ret = 0;

	bridge = pci_get_host_bridge_device(to_pci_dev(dev));

	if (IS_ENABLED(CONFIG_OF) && bridge->parent &&
	    bridge->parent->of_node) {
		ret = of_dma_configure(dev, bridge->parent->of_node, true);
	} else if (has_acpi_companion(bridge)) {
		struct acpi_device *adev = to_acpi_device_node(bridge->fwnode);
		enum dev_dma_attr attr = acpi_get_dma_attr(adev);

		if (attr != DEV_DMA_NOT_SUPPORTED)
			ret = acpi_dma_configure(dev, attr);
	}

	pci_put_host_bridge_device(bridge);
	return ret;
}

struct bus_type pci_bus_type = {
	.name		= "pci",
	.match		= pci_bus_match,
	.uevent		= pci_uevent,
	.probe		= pci_device_probe,
	.remove		= pci_device_remove,
	.shutdown	= pci_device_shutdown,
	.dev_groups	= pci_dev_groups,
	.bus_groups	= pci_bus_groups,
	.drv_groups	= pci_drv_groups,
	.pm		= PCI_PM_OPS_PTR,
	.num_vf		= pci_bus_num_vf,
	.dma_configure	= pci_dma_configure,
};
EXPORT_SYMBOL(pci_bus_type);

static int __init pci_driver_init(void)
{
	return bus_register(&pci_bus_type);
}
postcore_initcall(pci_driver_init);<|MERGE_RESOLUTION|>--- conflicted
+++ resolved
@@ -901,7 +901,6 @@
 	struct device_driver *drv = dev->driver;
 	int error = 0;
 
-<<<<<<< HEAD
 	if (dev_pm_may_skip_resume(dev))
 		return 0;
 
@@ -913,8 +912,6 @@
 	if (dev_pm_smart_suspend_and_suspended(dev))
 		pm_runtime_set_active(dev);
 
-	pci_pm_default_resume_early(pci_dev);
-=======
 	/*
 	 * In the suspend-to-idle case, devices left in D0 during suspend will
 	 * stay in D0, so it is not necessary to restore or update their
@@ -925,7 +922,6 @@
 		pci_pm_default_resume_early(pci_dev);
 
 	pci_fixup_device(pci_fixup_resume_early, pci_dev);
->>>>>>> 36505612
 
 	if (pci_has_legacy_pm_support(pci_dev))
 		return pci_legacy_resume_early(dev);
