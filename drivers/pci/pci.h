#ifndef DRIVERS_PCI_H
#define DRIVERS_PCI_H

#include <linux/workqueue.h>

#define PCI_CFG_SPACE_SIZE	256
#define PCI_CFG_SPACE_EXP_SIZE	4096

/* Functions internal to the PCI core code */

extern int pci_uevent(struct device *dev, struct kobj_uevent_env *env);
extern int pci_create_sysfs_dev_files(struct pci_dev *pdev);
extern void pci_remove_sysfs_dev_files(struct pci_dev *pdev);
extern void pci_cleanup_rom(struct pci_dev *dev);
#ifdef HAVE_PCI_MMAP
extern int pci_mmap_fits(struct pci_dev *pdev, int resno,
			 struct vm_area_struct *vma);
#endif

/**
 * struct pci_platform_pm_ops - Firmware PM callbacks
 *
 * @is_manageable: returns 'true' if given device is power manageable by the
 *                 platform firmware
 *
 * @set_state: invokes the platform firmware to set the device's power state
 *
 * @choose_state: returns PCI power state of given device preferred by the
 *                platform; to be used during system-wide transitions from a
 *                sleeping state to the working state and vice versa
 *
 * @can_wakeup: returns 'true' if given device is capable of waking up the
 *              system from a sleeping state
 *
 * @sleep_wake: enables/disables the system wake up capability of given device
 *
 * If given platform is generally capable of power managing PCI devices, all of
 * these callbacks are mandatory.
 */
struct pci_platform_pm_ops {
	bool (*is_manageable)(struct pci_dev *dev);
	int (*set_state)(struct pci_dev *dev, pci_power_t state);
	pci_power_t (*choose_state)(struct pci_dev *dev);
	bool (*can_wakeup)(struct pci_dev *dev);
	int (*sleep_wake)(struct pci_dev *dev, bool enable);
};

extern int pci_set_platform_pm(struct pci_platform_pm_ops *ops);
extern void pci_update_current_state(struct pci_dev *dev, pci_power_t state);
extern void pci_disable_enabled_device(struct pci_dev *dev);
extern void pci_pm_init(struct pci_dev *dev);
extern void platform_pci_wakeup_init(struct pci_dev *dev);
extern void pci_allocate_cap_save_buffers(struct pci_dev *dev);

static inline bool pci_is_bridge(struct pci_dev *pci_dev)
{
	return !!(pci_dev->subordinate);
}

extern int pci_user_read_config_byte(struct pci_dev *dev, int where, u8 *val);
extern int pci_user_read_config_word(struct pci_dev *dev, int where, u16 *val);
extern int pci_user_read_config_dword(struct pci_dev *dev, int where, u32 *val);
extern int pci_user_write_config_byte(struct pci_dev *dev, int where, u8 val);
extern int pci_user_write_config_word(struct pci_dev *dev, int where, u16 val);
extern int pci_user_write_config_dword(struct pci_dev *dev, int where, u32 val);

struct pci_vpd_ops {
	ssize_t (*read)(struct pci_dev *dev, loff_t pos, size_t count, void *buf);
	ssize_t (*write)(struct pci_dev *dev, loff_t pos, size_t count, const void *buf);
	void (*release)(struct pci_dev *dev);
};

struct pci_vpd {
	unsigned int len;
	const struct pci_vpd_ops *ops;
	struct bin_attribute *attr; /* descriptor for sysfs VPD entry */
};

extern int pci_vpd_pci22_init(struct pci_dev *dev);
static inline void pci_vpd_release(struct pci_dev *dev)
{
	if (dev->vpd)
		dev->vpd->ops->release(dev);
}

/* PCI /proc functions */
#ifdef CONFIG_PROC_FS
extern int pci_proc_attach_device(struct pci_dev *dev);
extern int pci_proc_detach_device(struct pci_dev *dev);
extern int pci_proc_detach_bus(struct pci_bus *bus);
#else
static inline int pci_proc_attach_device(struct pci_dev *dev) { return 0; }
static inline int pci_proc_detach_device(struct pci_dev *dev) { return 0; }
static inline int pci_proc_detach_bus(struct pci_bus *bus) { return 0; }
#endif

/* Functions for PCI Hotplug drivers to use */
extern unsigned int pci_do_scan_bus(struct pci_bus *bus);

#ifdef HAVE_PCI_LEGACY
extern void pci_create_legacy_files(struct pci_bus *bus);
extern void pci_remove_legacy_files(struct pci_bus *bus);
#else
static inline void pci_create_legacy_files(struct pci_bus *bus) { return; }
static inline void pci_remove_legacy_files(struct pci_bus *bus) { return; }
#endif

/* Lock for read/write access to pci device and bus lists */
extern struct rw_semaphore pci_bus_sem;

extern unsigned int pci_pm_d3_delay;

#ifdef CONFIG_PCI_MSI
void pci_no_msi(void);
extern void pci_msi_init_pci_dev(struct pci_dev *dev);
#else
static inline void pci_no_msi(void) { }
static inline void pci_msi_init_pci_dev(struct pci_dev *dev) { }
#endif

#ifdef CONFIG_PCIEAER
void pci_no_aer(void);
#else
static inline void pci_no_aer(void) { }
#endif

static inline int pci_no_d1d2(struct pci_dev *dev)
{
	unsigned int parent_dstates = 0;

	if (dev->bus->self)
		parent_dstates = dev->bus->self->no_d1d2;
	return (dev->no_d1d2 || parent_dstates);

}
extern int pcie_mch_quirk;
extern struct device_attribute pci_dev_attrs[];
extern struct device_attribute dev_attr_cpuaffinity;
extern struct device_attribute dev_attr_cpulistaffinity;
#ifdef CONFIG_HOTPLUG
extern struct bus_attribute pci_bus_attrs[];
#else
#define pci_bus_attrs	NULL
#endif


/**
 * pci_match_one_device - Tell if a PCI device structure has a matching
 *                        PCI device id structure
 * @id: single PCI device id structure to match
 * @dev: the PCI device structure to match against
 *
 * Returns the matching pci_device_id structure or %NULL if there is no match.
 */
static inline const struct pci_device_id *
pci_match_one_device(const struct pci_device_id *id, const struct pci_dev *dev)
{
	if ((id->vendor == PCI_ANY_ID || id->vendor == dev->vendor) &&
	    (id->device == PCI_ANY_ID || id->device == dev->device) &&
	    (id->subvendor == PCI_ANY_ID || id->subvendor == dev->subsystem_vendor) &&
	    (id->subdevice == PCI_ANY_ID || id->subdevice == dev->subsystem_device) &&
	    !((id->class ^ dev->class) & id->class_mask))
		return id;
	return NULL;
}

struct pci_dev *pci_find_upstream_pcie_bridge(struct pci_dev *pdev);

/* PCI slot sysfs helper code */
#define to_pci_slot(s) container_of(s, struct pci_slot, kobj)

extern struct kset *pci_slots_kset;

struct pci_slot_attribute {
	struct attribute attr;
	ssize_t (*show)(struct pci_slot *, char *);
	ssize_t (*store)(struct pci_slot *, const char *, size_t);
};
#define to_pci_slot_attr(s) container_of(s, struct pci_slot_attribute, attr)

enum pci_bar_type {
	pci_bar_unknown,	/* Standard PCI BAR probe */
	pci_bar_io,		/* An io port BAR */
	pci_bar_mem32,		/* A 32-bit memory BAR */
	pci_bar_mem64,		/* A 64-bit memory BAR */
};

extern int pci_setup_device(struct pci_dev *dev);
extern int __pci_read_base(struct pci_dev *dev, enum pci_bar_type type,
				struct resource *res, unsigned int reg);
extern int pci_resource_bar(struct pci_dev *dev, int resno,
			    enum pci_bar_type *type);
extern int pci_bus_add_child(struct pci_bus *bus);
extern void pci_enable_ari(struct pci_dev *dev);
/**
 * pci_ari_enabled - query ARI forwarding status
 * @bus: the PCI bus
 *
 * Returns 1 if ARI forwarding is enabled, or 0 if not enabled;
 */
static inline int pci_ari_enabled(struct pci_bus *bus)
{
	return bus->self && bus->self->ari_enabled;
}

<<<<<<< HEAD
#ifdef CONFIG_PCI_REASSIGN
extern int pci_is_reassigndev(struct pci_dev *dev);
extern void pci_disable_bridge_window(struct pci_dev *dev);
#else
#define pci_is_reassigndev(dev) 0
#endif

#ifdef CONFIG_PCI_GUESTDEV
int pci_is_guestdev_to_reassign(struct pci_dev *dev);
#endif /* CONFIG_PCI_GUESTDEV */
=======
#ifdef CONFIG_PCI_QUIRKS
extern int pci_is_reassigndev(struct pci_dev *dev);
resource_size_t pci_specified_resource_alignment(struct pci_dev *dev);
extern void pci_disable_bridge_window(struct pci_dev *dev);
#endif

/* Single Root I/O Virtualization */
struct pci_sriov {
	int pos;		/* capability position */
	int nres;		/* number of resources */
	u32 cap;		/* SR-IOV Capabilities */
	u16 ctrl;		/* SR-IOV Control */
	u16 total;		/* total VFs associated with the PF */
	u16 initial;		/* initial VFs associated with the PF */
	u16 nr_virtfn;		/* number of VFs available */
	u16 offset;		/* first VF Routing ID offset */
	u16 stride;		/* following VF stride */
	u32 pgsz;		/* page size for BAR alignment */
	u8 link;		/* Function Dependency Link */
	struct pci_dev *dev;	/* lowest numbered PF */
	struct pci_dev *self;	/* this PF */
	struct mutex lock;	/* lock for VF bus */
	struct work_struct mtask; /* VF Migration task */
	u8 __iomem *mstate;	/* VF Migration State Array */
};

#ifdef CONFIG_PCI_IOV
extern int pci_iov_init(struct pci_dev *dev);
extern void pci_iov_release(struct pci_dev *dev);
extern int pci_iov_resource_bar(struct pci_dev *dev, int resno,
				enum pci_bar_type *type);
extern void pci_restore_iov_state(struct pci_dev *dev);
extern int pci_iov_bus_range(struct pci_bus *bus);
#else
static inline int pci_iov_init(struct pci_dev *dev)
{
	return -ENODEV;
}
static inline void pci_iov_release(struct pci_dev *dev)

{
}
static inline int pci_iov_resource_bar(struct pci_dev *dev, int resno,
				       enum pci_bar_type *type)
{
	return 0;
}
static inline void pci_restore_iov_state(struct pci_dev *dev)
{
}
static inline int pci_iov_bus_range(struct pci_bus *bus)
{
	return 0;
}
#endif /* CONFIG_PCI_IOV */
>>>>>>> 0882e8dd

#endif /* DRIVERS_PCI_H */<|MERGE_RESOLUTION|>--- conflicted
+++ resolved
@@ -203,18 +203,6 @@
 	return bus->self && bus->self->ari_enabled;
 }
 
-<<<<<<< HEAD
-#ifdef CONFIG_PCI_REASSIGN
-extern int pci_is_reassigndev(struct pci_dev *dev);
-extern void pci_disable_bridge_window(struct pci_dev *dev);
-#else
-#define pci_is_reassigndev(dev) 0
-#endif
-
-#ifdef CONFIG_PCI_GUESTDEV
-int pci_is_guestdev_to_reassign(struct pci_dev *dev);
-#endif /* CONFIG_PCI_GUESTDEV */
-=======
 #ifdef CONFIG_PCI_QUIRKS
 extern int pci_is_reassigndev(struct pci_dev *dev);
 resource_size_t pci_specified_resource_alignment(struct pci_dev *dev);
@@ -270,6 +258,5 @@
 	return 0;
 }
 #endif /* CONFIG_PCI_IOV */
->>>>>>> 0882e8dd
 
 #endif /* DRIVERS_PCI_H */