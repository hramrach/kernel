--- conflicted
+++ resolved
@@ -588,10 +588,7 @@
 static void pci_init_host_bridge(struct pci_host_bridge *bridge)
 {
 	INIT_LIST_HEAD(&bridge->windows);
-<<<<<<< HEAD
-=======
 	INIT_LIST_HEAD(&bridge->dma_ranges);
->>>>>>> c59c1e66
 
 	/*
 	 * We assume we can manage these PCIe features.  Some systems may
