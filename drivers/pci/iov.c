--- conflicted
+++ resolved
@@ -158,8 +158,6 @@
 	return rc;
 }
 
-<<<<<<< HEAD
-=======
 #ifdef CONFIG_PCI_MSI
 static ssize_t sriov_vf_total_msix_show(struct device *dev,
 					struct device_attribute *attr,
@@ -246,7 +244,6 @@
 	.is_visible = sriov_vf_attrs_are_visible,
 };
 
->>>>>>> 7d2a07b7
 int pci_iov_add_virtfn(struct pci_dev *dev, int id)
 {
 	int i;
