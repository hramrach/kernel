// SPDX-License-Identifier: GPL-2.0
/*
 * PCIe Native PME support
 *
 * Copyright (C) 2007 - 2009 Intel Corp
 * Copyright (C) 2007 - 2009 Shaohua Li <shaohua.li@intel.com>
 * Copyright (C) 2009 Rafael J. Wysocki <rjw@sisk.pl>, Novell Inc.
 */

#include <linux/pci.h>
#include <linux/kernel.h>
#include <linux/errno.h>
#include <linux/slab.h>
#include <linux/init.h>
#include <linux/interrupt.h>
#include <linux/device.h>
#include <linux/pm_runtime.h>

#include "../pci.h"
#include "portdrv.h"

/*
 * If this switch is set, MSI will not be used for PCIe PME signaling.  This
 * causes the PCIe port driver to use INTx interrupts only, but it turns out
 * that using MSI for PCIe PME signaling doesn't play well with PCIe PME-based
 * wake-up from system sleep states.
 */
bool pcie_pme_msi_disabled;

static int __init pcie_pme_setup(char *str)
{
	if (!strncmp(str, "nomsi", 5))
		pcie_pme_msi_disabled = true;

	return 1;
}
__setup("pcie_pme=", pcie_pme_setup);

struct pcie_pme_service_data {
	spinlock_t lock;
	struct pcie_device *srv;
	struct work_struct work;
	bool noirq; /* If set, keep the PME interrupt disabled. */
};

/**
 * pcie_pme_interrupt_enable - Enable/disable PCIe PME interrupt generation.
 * @dev: PCIe root port or event collector.
 * @enable: Enable or disable the interrupt.
 */
void pcie_pme_interrupt_enable(struct pci_dev *dev, bool enable)
{
	if (enable)
		pcie_capability_set_word(dev, PCI_EXP_RTCTL,
					 PCI_EXP_RTCTL_PMEIE);
	else
		pcie_capability_clear_word(dev, PCI_EXP_RTCTL,
					   PCI_EXP_RTCTL_PMEIE);
}

/**
 * pcie_pme_walk_bus - Scan a PCI bus for devices asserting PME#.
 * @bus: PCI bus to scan.
 *
 * Scan given PCI bus and all buses under it for devices asserting PME#.
 */
static bool pcie_pme_walk_bus(struct pci_bus *bus)
{
	struct pci_dev *dev;
	bool ret = false;

	list_for_each_entry(dev, &bus->devices, bus_list) {
		/* Skip PCIe devices in case we started from a root port. */
		if (!pci_is_pcie(dev) && pci_check_pme_status(dev)) {
			if (dev->pme_poll)
				dev->pme_poll = false;

			pci_wakeup_event(dev);
			pm_request_resume(&dev->dev);
			ret = true;
		}

		if (dev->subordinate && pcie_pme_walk_bus(dev->subordinate))
			ret = true;
	}

	return ret;
}

/**
 * pcie_pme_from_pci_bridge - Check if PCIe-PCI bridge generated a PME.
 * @bus: Secondary bus of the bridge.
 * @devfn: Device/function number to check.
 *
 * PME from PCI devices under a PCIe-PCI bridge may be converted to an in-band
 * PCIe PME message.  In such that case the bridge should use the Requester ID
 * of device/function number 0 on its secondary bus.
 */
static bool pcie_pme_from_pci_bridge(struct pci_bus *bus, u8 devfn)
{
	struct pci_dev *dev;
	bool found = false;

	if (devfn)
		return false;

	dev = pci_dev_get(bus->self);
	if (!dev)
		return false;

	if (pci_is_pcie(dev) && pci_pcie_type(dev) == PCI_EXP_TYPE_PCI_BRIDGE) {
		down_read(&pci_bus_sem);
		if (pcie_pme_walk_bus(bus))
			found = true;
		up_read(&pci_bus_sem);
	}

	pci_dev_put(dev);
	return found;
}

/**
 * pcie_pme_handle_request - Find device that generated PME and handle it.
 * @port: Root port or event collector that generated the PME interrupt.
 * @req_id: PCIe Requester ID of the device that generated the PME.
 */
static void pcie_pme_handle_request(struct pci_dev *port, u16 req_id)
{
	u8 busnr = req_id >> 8, devfn = req_id & 0xff;
	struct pci_bus *bus;
	struct pci_dev *dev;
	bool found = false;

	/* First, check if the PME is from the root port itself. */
	if (port->devfn == devfn && port->bus->number == busnr) {
		if (port->pme_poll)
			port->pme_poll = false;

		if (pci_check_pme_status(port)) {
			pm_request_resume(&port->dev);
			found = true;
		} else {
			/*
			 * Apparently, the root port generated the PME on behalf
			 * of a non-PCIe device downstream.  If this is done by
			 * a root port, the Requester ID field in its status
			 * register may contain either the root port's, or the
			 * source device's information (PCI Express Base
			 * Specification, Rev. 2.0, Section 6.1.9).
			 */
			down_read(&pci_bus_sem);
			found = pcie_pme_walk_bus(port->subordinate);
			up_read(&pci_bus_sem);
		}
		goto out;
	}

	/* Second, find the bus the source device is on. */
	bus = pci_find_bus(pci_domain_nr(port->bus), busnr);
	if (!bus)
		goto out;

	/* Next, check if the PME is from a PCIe-PCI bridge. */
	found = pcie_pme_from_pci_bridge(bus, devfn);
	if (found)
		goto out;

	/* Finally, try to find the PME source on the bus. */
	down_read(&pci_bus_sem);
	list_for_each_entry(dev, &bus->devices, bus_list) {
		pci_dev_get(dev);
		if (dev->devfn == devfn) {
			found = true;
			break;
		}
		pci_dev_put(dev);
	}
	up_read(&pci_bus_sem);

	if (found) {
		/* The device is there, but we have to check its PME status. */
		found = pci_check_pme_status(dev);
		if (found) {
			if (dev->pme_poll)
				dev->pme_poll = false;

			pci_wakeup_event(dev);
			pm_request_resume(&dev->dev);
		}
		pci_dev_put(dev);
	} else if (devfn) {
		/*
		 * The device is not there, but we can still try to recover by
		 * assuming that the PME was reported by a PCIe-PCI bridge that
		 * used devfn different from zero.
		 */
		pci_dbg(port, "PME interrupt generated for non-existent device %02x:%02x.%d\n",
			busnr, PCI_SLOT(devfn), PCI_FUNC(devfn));
		found = pcie_pme_from_pci_bridge(bus, 0);
	}

 out:
	if (!found)
		pci_dbg(port, "Spurious native PME interrupt!\n");
}

/**
 * pcie_pme_work_fn - Work handler for PCIe PME interrupt.
 * @work: Work structure giving access to service data.
 */
static void pcie_pme_work_fn(struct work_struct *work)
{
	struct pcie_pme_service_data *data =
			container_of(work, struct pcie_pme_service_data, work);
	struct pci_dev *port = data->srv->port;
	u32 rtsta;

	spin_lock_irq(&data->lock);

	for (;;) {
		if (data->noirq)
			break;

		pcie_capability_read_dword(port, PCI_EXP_RTSTA, &rtsta);
		if (rtsta == (u32) ~0)
			break;

		if (rtsta & PCI_EXP_RTSTA_PME) {
			/*
			 * Clear PME status of the port.  If there are other
			 * pending PMEs, the status will be set again.
			 */
			pcie_clear_root_pme_status(port);

			spin_unlock_irq(&data->lock);
			pcie_pme_handle_request(port, rtsta & 0xffff);
			spin_lock_irq(&data->lock);

			continue;
		}

		/* No need to loop if there are no more PMEs pending. */
		if (!(rtsta & PCI_EXP_RTSTA_PENDING))
			break;

		spin_unlock_irq(&data->lock);
		cpu_relax();
		spin_lock_irq(&data->lock);
	}

	if (!data->noirq)
		pcie_pme_interrupt_enable(port, true);

	spin_unlock_irq(&data->lock);
}

/**
 * pcie_pme_irq - Interrupt handler for PCIe root port PME interrupt.
 * @irq: Interrupt vector.
 * @context: Interrupt context pointer.
 */
static irqreturn_t pcie_pme_irq(int irq, void *context)
{
	struct pci_dev *port;
	struct pcie_pme_service_data *data;
	u32 rtsta;
	unsigned long flags;

	port = ((struct pcie_device *)context)->port;
	data = get_service_data((struct pcie_device *)context);

	spin_lock_irqsave(&data->lock, flags);
	pcie_capability_read_dword(port, PCI_EXP_RTSTA, &rtsta);

	if (rtsta == (u32) ~0 || !(rtsta & PCI_EXP_RTSTA_PME)) {
		spin_unlock_irqrestore(&data->lock, flags);
		return IRQ_NONE;
	}

	pcie_pme_interrupt_enable(port, false);
	spin_unlock_irqrestore(&data->lock, flags);

	/* We don't use pm_wq, because it's freezable. */
	schedule_work(&data->work);

	return IRQ_HANDLED;
}

/**
 * pcie_pme_can_wakeup - Set the wakeup capability flag.
 * @dev: PCI device to handle.
 * @ign: Ignored.
 */
static int pcie_pme_can_wakeup(struct pci_dev *dev, void *ign)
{
	device_set_wakeup_capable(&dev->dev, true);
	return 0;
}

/**
 * pcie_pme_mark_devices - Set the wakeup flag for devices below a port.
 * @port: PCIe root port or event collector to handle.
 *
 * For each device below given root port, including the port itself (or for each
 * root complex integrated endpoint if @port is a root complex event collector)
 * set the flag indicating that it can signal run-time wake-up events.
 */
static void pcie_pme_mark_devices(struct pci_dev *port)
{
	pcie_pme_can_wakeup(port, NULL);
	if (port->subordinate)
		pci_walk_bus(port->subordinate, pcie_pme_can_wakeup, NULL);
}

/**
 * pcie_pme_probe - Initialize PCIe PME service for given root port.
 * @srv: PCIe service to initialize.
 */
static int pcie_pme_probe(struct pcie_device *srv)
{
	struct pci_dev *port;
	struct pcie_pme_service_data *data;
	int ret;

	data = kzalloc(sizeof(*data), GFP_KERNEL);
	if (!data)
		return -ENOMEM;

	spin_lock_init(&data->lock);
	INIT_WORK(&data->work, pcie_pme_work_fn);
	data->srv = srv;
	set_service_data(srv, data);

	port = srv->port;
	pcie_pme_interrupt_enable(port, false);
	pcie_clear_root_pme_status(port);

	ret = request_irq(srv->irq, pcie_pme_irq, IRQF_SHARED, "PCIe PME", srv);
	if (ret) {
		kfree(data);
		return ret;
	}

	pci_info(port, "Signaling PME with IRQ %d\n", srv->irq);

	pcie_pme_mark_devices(port);
	pcie_pme_interrupt_enable(port, true);
	return 0;
}

static bool pcie_pme_check_wakeup(struct pci_bus *bus)
{
	struct pci_dev *dev;

	if (!bus)
		return false;

	list_for_each_entry(dev, &bus->devices, bus_list)
		if (device_may_wakeup(&dev->dev)
		    || pcie_pme_check_wakeup(dev->subordinate))
			return true;

	return false;
}

static void pcie_pme_disable_interrupt(struct pci_dev *port,
				       struct pcie_pme_service_data *data)
{
	spin_lock_irq(&data->lock);
	pcie_pme_interrupt_enable(port, false);
	pcie_clear_root_pme_status(port);
	data->noirq = true;
	spin_unlock_irq(&data->lock);
}

/**
 * pcie_pme_suspend - Suspend PCIe PME service device.
 * @srv: PCIe service device to suspend.
 */
static int pcie_pme_suspend(struct pcie_device *srv)
{
	struct pcie_pme_service_data *data = get_service_data(srv);
	struct pci_dev *port = srv->port;
	bool wakeup;
	int ret;

	if (device_may_wakeup(&port->dev)) {
		wakeup = true;
	} else {
		down_read(&pci_bus_sem);
		wakeup = pcie_pme_check_wakeup(port->subordinate);
		up_read(&pci_bus_sem);
	}
	if (wakeup) {
		ret = enable_irq_wake(srv->irq);
		if (!ret)
			return 0;
	}

	pcie_pme_disable_interrupt(port, data);

	synchronize_irq(srv->irq);

	return 0;
}

/**
 * pcie_pme_resume - Resume PCIe PME service device.
 * @srv - PCIe service device to resume.
 */
static int pcie_pme_resume(struct pcie_device *srv)
{
	struct pcie_pme_service_data *data = get_service_data(srv);

	spin_lock_irq(&data->lock);
	if (data->noirq) {
		struct pci_dev *port = srv->port;

		pcie_clear_root_pme_status(port);
		pcie_pme_interrupt_enable(port, true);
		data->noirq = false;
	} else {
		disable_irq_wake(srv->irq);
	}
	spin_unlock_irq(&data->lock);

	return 0;
}

/**
 * pcie_pme_remove - Prepare PCIe PME service device for removal.
 * @srv - PCIe service device to remove.
 */
static void pcie_pme_remove(struct pcie_device *srv)
{
	struct pcie_pme_service_data *data = get_service_data(srv);

	pcie_pme_disable_interrupt(srv->port, data);
	free_irq(srv->irq, srv);
<<<<<<< HEAD
=======
	cancel_work_sync(&data->work);
>>>>>>> 1a03a6ab
	kfree(data);
}

static struct pcie_port_service_driver pcie_pme_driver = {
	.name		= "pcie_pme",
	.port_type	= PCI_EXP_TYPE_ROOT_PORT,
	.service	= PCIE_PORT_SERVICE_PME,

	.probe		= pcie_pme_probe,
	.suspend	= pcie_pme_suspend,
	.resume		= pcie_pme_resume,
	.remove		= pcie_pme_remove,
};

/**
 * pcie_pme_service_init - Register the PCIe PME service driver.
 */
int __init pcie_pme_init(void)
{
	return pcie_port_service_register(&pcie_pme_driver);
}<|MERGE_RESOLUTION|>--- conflicted
+++ resolved
@@ -437,10 +437,7 @@
 
 	pcie_pme_disable_interrupt(srv->port, data);
 	free_irq(srv->irq, srv);
-<<<<<<< HEAD
-=======
 	cancel_work_sync(&data->work);
->>>>>>> 1a03a6ab
 	kfree(data);
 }
 
