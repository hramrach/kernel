--- conflicted
+++ resolved
@@ -178,10 +178,7 @@
 	struct irq_domain	*msi_domain;
 	dma_addr_t		msi_data;
 	struct page		*msi_page;
-<<<<<<< HEAD
-=======
 	struct irq_chip		*msi_irq_chip;
->>>>>>> c59c1e66
 	u32			num_vectors;
 	u32			irq_mask[MAX_MSI_CTRLS];
 	struct pci_bus		*root_bus;
