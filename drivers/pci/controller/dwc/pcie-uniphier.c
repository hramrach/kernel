// SPDX-License-Identifier: GPL-2.0
/*
 * PCIe host controller driver for UniPhier SoCs
 * Copyright 2018 Socionext Inc.
 * Author: Kunihiko Hayashi <hayashi.kunihiko@socionext.com>
 */

#include <linux/bitops.h>
#include <linux/bitfield.h>
#include <linux/clk.h>
#include <linux/delay.h>
#include <linux/init.h>
#include <linux/interrupt.h>
#include <linux/iopoll.h>
#include <linux/irqchip/chained_irq.h>
#include <linux/irqdomain.h>
#include <linux/of_irq.h>
#include <linux/pci.h>
#include <linux/phy/phy.h>
#include <linux/platform_device.h>
#include <linux/reset.h>

#include "pcie-designware.h"

#define PCL_PINCTRL0			0x002c
#define PCL_PERST_PLDN_REGEN		BIT(12)
#define PCL_PERST_NOE_REGEN		BIT(11)
#define PCL_PERST_OUT_REGEN		BIT(8)
#define PCL_PERST_PLDN_REGVAL		BIT(4)
#define PCL_PERST_NOE_REGVAL		BIT(3)
#define PCL_PERST_OUT_REGVAL		BIT(0)

#define PCL_PIPEMON			0x0044
#define PCL_PCLK_ALIVE			BIT(15)

#define PCL_MODE			0x8000
#define PCL_MODE_REGEN			BIT(8)
#define PCL_MODE_REGVAL			BIT(0)

#define PCL_APP_READY_CTRL		0x8008
#define PCL_APP_LTSSM_ENABLE		BIT(0)

#define PCL_APP_PM0			0x8078
#define PCL_SYS_AUX_PWR_DET		BIT(8)

#define PCL_RCV_INT			0x8108
#define PCL_RCV_INT_ALL_ENABLE		GENMASK(20, 17)
#define PCL_CFG_BW_MGT_STATUS		BIT(4)
#define PCL_CFG_LINK_AUTO_BW_STATUS	BIT(3)
#define PCL_CFG_AER_RC_ERR_MSI_STATUS	BIT(2)
#define PCL_CFG_PME_MSI_STATUS		BIT(1)

#define PCL_RCV_INTX			0x810c
#define PCL_RCV_INTX_ALL_ENABLE		GENMASK(19, 16)
#define PCL_RCV_INTX_ALL_MASK		GENMASK(11, 8)
#define PCL_RCV_INTX_MASK_SHIFT		8
#define PCL_RCV_INTX_ALL_STATUS		GENMASK(3, 0)
#define PCL_RCV_INTX_STATUS_SHIFT	0

#define PCL_STATUS_LINK			0x8140
#define PCL_RDLH_LINK_UP		BIT(1)
#define PCL_XMLH_LINK_UP		BIT(0)

struct uniphier_pcie_priv {
	void __iomem *base;
	struct dw_pcie pci;
	struct clk *clk;
	struct reset_control *rst;
	struct phy *phy;
	struct irq_domain *legacy_irq_domain;
};

#define to_uniphier_pcie(x)	dev_get_drvdata((x)->dev)

static void uniphier_pcie_ltssm_enable(struct uniphier_pcie_priv *priv,
				       bool enable)
{
	u32 val;

	val = readl(priv->base + PCL_APP_READY_CTRL);
	if (enable)
		val |= PCL_APP_LTSSM_ENABLE;
	else
		val &= ~PCL_APP_LTSSM_ENABLE;
	writel(val, priv->base + PCL_APP_READY_CTRL);
}

static void uniphier_pcie_init_rc(struct uniphier_pcie_priv *priv)
{
	u32 val;

	/* set RC MODE */
	val = readl(priv->base + PCL_MODE);
	val |= PCL_MODE_REGEN;
	val &= ~PCL_MODE_REGVAL;
	writel(val, priv->base + PCL_MODE);

	/* use auxiliary power detection */
	val = readl(priv->base + PCL_APP_PM0);
	val |= PCL_SYS_AUX_PWR_DET;
	writel(val, priv->base + PCL_APP_PM0);

	/* assert PERST# */
	val = readl(priv->base + PCL_PINCTRL0);
	val &= ~(PCL_PERST_NOE_REGVAL | PCL_PERST_OUT_REGVAL
		 | PCL_PERST_PLDN_REGVAL);
	val |= PCL_PERST_NOE_REGEN | PCL_PERST_OUT_REGEN
		| PCL_PERST_PLDN_REGEN;
	writel(val, priv->base + PCL_PINCTRL0);

	uniphier_pcie_ltssm_enable(priv, false);

	usleep_range(100000, 200000);

	/* deassert PERST# */
	val = readl(priv->base + PCL_PINCTRL0);
	val |= PCL_PERST_OUT_REGVAL | PCL_PERST_OUT_REGEN;
	writel(val, priv->base + PCL_PINCTRL0);
}

static int uniphier_pcie_wait_rc(struct uniphier_pcie_priv *priv)
{
	u32 status;
	int ret;

	/* wait PIPE clock */
	ret = readl_poll_timeout(priv->base + PCL_PIPEMON, status,
				 status & PCL_PCLK_ALIVE, 100000, 1000000);
	if (ret) {
		dev_err(priv->pci.dev,
			"Failed to initialize controller in RC mode\n");
		return ret;
	}

	return 0;
}

static int uniphier_pcie_link_up(struct dw_pcie *pci)
{
	struct uniphier_pcie_priv *priv = to_uniphier_pcie(pci);
	u32 val, mask;

	val = readl(priv->base + PCL_STATUS_LINK);
	mask = PCL_RDLH_LINK_UP | PCL_XMLH_LINK_UP;

	return (val & mask) == mask;
}

static int uniphier_pcie_start_link(struct dw_pcie *pci)
{
	struct uniphier_pcie_priv *priv = to_uniphier_pcie(pci);

	uniphier_pcie_ltssm_enable(priv, true);

	return 0;
}

static void uniphier_pcie_stop_link(struct dw_pcie *pci)
{
	struct uniphier_pcie_priv *priv = to_uniphier_pcie(pci);

	uniphier_pcie_ltssm_enable(priv, false);
}

static void uniphier_pcie_irq_enable(struct uniphier_pcie_priv *priv)
{
	writel(PCL_RCV_INT_ALL_ENABLE, priv->base + PCL_RCV_INT);
	writel(PCL_RCV_INTX_ALL_ENABLE, priv->base + PCL_RCV_INTX);
}

<<<<<<< HEAD
static void uniphier_pcie_irq_ack(struct irq_data *d)
{
	struct pcie_port *pp = irq_data_get_irq_chip_data(d);
	struct dw_pcie *pci = to_dw_pcie_from_pp(pp);
	struct uniphier_pcie_priv *priv = to_uniphier_pcie(pci);
	u32 val;

	val = readl(priv->base + PCL_RCV_INTX);
	val &= ~PCL_RCV_INTX_ALL_STATUS;
	val |= BIT(irqd_to_hwirq(d) + PCL_RCV_INTX_STATUS_SHIFT);
	writel(val, priv->base + PCL_RCV_INTX);
=======
static void uniphier_pcie_irq_disable(struct uniphier_pcie_priv *priv)
{
	writel(0, priv->base + PCL_RCV_INT);
	writel(0, priv->base + PCL_RCV_INTX);
>>>>>>> 75f6778a
}

static void uniphier_pcie_irq_mask(struct irq_data *d)
{
	struct pcie_port *pp = irq_data_get_irq_chip_data(d);
	struct dw_pcie *pci = to_dw_pcie_from_pp(pp);
	struct uniphier_pcie_priv *priv = to_uniphier_pcie(pci);
	unsigned long flags;
	u32 val;

	raw_spin_lock_irqsave(&pp->lock, flags);

	val = readl(priv->base + PCL_RCV_INTX);
	val |= BIT(irqd_to_hwirq(d) + PCL_RCV_INTX_MASK_SHIFT);
	writel(val, priv->base + PCL_RCV_INTX);

	raw_spin_unlock_irqrestore(&pp->lock, flags);
}

static void uniphier_pcie_irq_unmask(struct irq_data *d)
{
	struct pcie_port *pp = irq_data_get_irq_chip_data(d);
	struct dw_pcie *pci = to_dw_pcie_from_pp(pp);
	struct uniphier_pcie_priv *priv = to_uniphier_pcie(pci);
	unsigned long flags;
	u32 val;

	raw_spin_lock_irqsave(&pp->lock, flags);

	val = readl(priv->base + PCL_RCV_INTX);
	val &= ~BIT(irqd_to_hwirq(d) + PCL_RCV_INTX_MASK_SHIFT);
	writel(val, priv->base + PCL_RCV_INTX);

	raw_spin_unlock_irqrestore(&pp->lock, flags);
}

static struct irq_chip uniphier_pcie_irq_chip = {
	.name = "PCI",
	.irq_mask = uniphier_pcie_irq_mask,
	.irq_unmask = uniphier_pcie_irq_unmask,
};

static int uniphier_pcie_intx_map(struct irq_domain *domain, unsigned int irq,
				  irq_hw_number_t hwirq)
{
	irq_set_chip_and_handler(irq, &uniphier_pcie_irq_chip,
				 handle_level_irq);
	irq_set_chip_data(irq, domain->host_data);

	return 0;
}

static const struct irq_domain_ops uniphier_intx_domain_ops = {
	.map = uniphier_pcie_intx_map,
};

static void uniphier_pcie_irq_handler(struct irq_desc *desc)
{
	struct pcie_port *pp = irq_desc_get_handler_data(desc);
	struct dw_pcie *pci = to_dw_pcie_from_pp(pp);
	struct uniphier_pcie_priv *priv = to_uniphier_pcie(pci);
	struct irq_chip *chip = irq_desc_get_chip(desc);
	unsigned long reg;
	u32 val, bit, virq;

	/* INT for debug */
	val = readl(priv->base + PCL_RCV_INT);

	if (val & PCL_CFG_BW_MGT_STATUS)
		dev_dbg(pci->dev, "Link Bandwidth Management Event\n");
	if (val & PCL_CFG_LINK_AUTO_BW_STATUS)
		dev_dbg(pci->dev, "Link Autonomous Bandwidth Event\n");
	if (val & PCL_CFG_AER_RC_ERR_MSI_STATUS)
		dev_dbg(pci->dev, "Root Error\n");
	if (val & PCL_CFG_PME_MSI_STATUS)
		dev_dbg(pci->dev, "PME Interrupt\n");

	writel(val, priv->base + PCL_RCV_INT);

	/* INTx */
	chained_irq_enter(chip, desc);

	val = readl(priv->base + PCL_RCV_INTX);
	reg = FIELD_GET(PCL_RCV_INTX_ALL_STATUS, val);

	for_each_set_bit(bit, &reg, PCI_NUM_INTX) {
		virq = irq_linear_revmap(priv->legacy_irq_domain, bit);
		generic_handle_irq(virq);
	}

	chained_irq_exit(chip, desc);
}

static int uniphier_pcie_config_legacy_irq(struct pcie_port *pp)
{
	struct dw_pcie *pci = to_dw_pcie_from_pp(pp);
	struct uniphier_pcie_priv *priv = to_uniphier_pcie(pci);
	struct device_node *np = pci->dev->of_node;
	struct device_node *np_intc;
	int ret = 0;

	np_intc = of_get_child_by_name(np, "legacy-interrupt-controller");
	if (!np_intc) {
		dev_err(pci->dev, "Failed to get legacy-interrupt-controller node\n");
		return -EINVAL;
	}

	pp->irq = irq_of_parse_and_map(np_intc, 0);
	if (!pp->irq) {
		dev_err(pci->dev, "Failed to get an IRQ entry in legacy-interrupt-controller\n");
		ret = -EINVAL;
		goto out_put_node;
	}

	priv->legacy_irq_domain = irq_domain_add_linear(np_intc, PCI_NUM_INTX,
						&uniphier_intx_domain_ops, pp);
	if (!priv->legacy_irq_domain) {
		dev_err(pci->dev, "Failed to get INTx domain\n");
		ret = -ENODEV;
		goto out_put_node;
	}

	irq_set_chained_handler_and_data(pp->irq, uniphier_pcie_irq_handler,
					 pp);

out_put_node:
	of_node_put(np_intc);
	return ret;
}

static int uniphier_pcie_host_init(struct pcie_port *pp)
{
	struct dw_pcie *pci = to_dw_pcie_from_pp(pp);
	struct uniphier_pcie_priv *priv = to_uniphier_pcie(pci);
	int ret;

	ret = uniphier_pcie_config_legacy_irq(pp);
	if (ret)
		return ret;

	uniphier_pcie_irq_enable(priv);

	dw_pcie_setup_rc(pp);

	return 0;
}

static const struct dw_pcie_host_ops uniphier_pcie_host_ops = {
	.host_init = uniphier_pcie_host_init,
};

static int uniphier_pcie_host_enable(struct uniphier_pcie_priv *priv)
{
	int ret;

	ret = clk_prepare_enable(priv->clk);
	if (ret)
		return ret;

	ret = reset_control_deassert(priv->rst);
	if (ret)
		goto out_clk_disable;

	uniphier_pcie_init_rc(priv);

	ret = phy_init(priv->phy);
	if (ret)
		goto out_rst_assert;

	ret = uniphier_pcie_wait_rc(priv);
	if (ret)
		goto out_phy_exit;

	return 0;

out_phy_exit:
	phy_exit(priv->phy);
out_rst_assert:
	reset_control_assert(priv->rst);
out_clk_disable:
	clk_disable_unprepare(priv->clk);

	return ret;
}

static const struct dw_pcie_ops dw_pcie_ops = {
	.start_link = uniphier_pcie_start_link,
	.stop_link = uniphier_pcie_stop_link,
	.link_up = uniphier_pcie_link_up,
};

static int uniphier_pcie_probe(struct platform_device *pdev)
{
	struct device *dev = &pdev->dev;
	struct uniphier_pcie_priv *priv;
	int ret;

	priv = devm_kzalloc(dev, sizeof(*priv), GFP_KERNEL);
	if (!priv)
		return -ENOMEM;

	priv->pci.dev = dev;
	priv->pci.ops = &dw_pcie_ops;

	priv->base = devm_platform_ioremap_resource_byname(pdev, "link");
	if (IS_ERR(priv->base))
		return PTR_ERR(priv->base);

	priv->clk = devm_clk_get(dev, NULL);
	if (IS_ERR(priv->clk))
		return PTR_ERR(priv->clk);

	priv->rst = devm_reset_control_get_shared(dev, NULL);
	if (IS_ERR(priv->rst))
		return PTR_ERR(priv->rst);

	priv->phy = devm_phy_optional_get(dev, "pcie-phy");
	if (IS_ERR(priv->phy))
		return PTR_ERR(priv->phy);

	platform_set_drvdata(pdev, priv);

	ret = uniphier_pcie_host_enable(priv);
	if (ret)
		return ret;

	priv->pci.pp.ops = &uniphier_pcie_host_ops;

	return dw_pcie_host_init(&priv->pci.pp);
}

static const struct of_device_id uniphier_pcie_match[] = {
	{ .compatible = "socionext,uniphier-pcie", },
	{ /* sentinel */ },
};

static struct platform_driver uniphier_pcie_driver = {
	.probe  = uniphier_pcie_probe,
	.driver = {
		.name = "uniphier-pcie",
		.of_match_table = uniphier_pcie_match,
	},
};
builtin_platform_driver(uniphier_pcie_driver);<|MERGE_RESOLUTION|>--- conflicted
+++ resolved
@@ -168,26 +168,6 @@
 	writel(PCL_RCV_INTX_ALL_ENABLE, priv->base + PCL_RCV_INTX);
 }
 
-<<<<<<< HEAD
-static void uniphier_pcie_irq_ack(struct irq_data *d)
-{
-	struct pcie_port *pp = irq_data_get_irq_chip_data(d);
-	struct dw_pcie *pci = to_dw_pcie_from_pp(pp);
-	struct uniphier_pcie_priv *priv = to_uniphier_pcie(pci);
-	u32 val;
-
-	val = readl(priv->base + PCL_RCV_INTX);
-	val &= ~PCL_RCV_INTX_ALL_STATUS;
-	val |= BIT(irqd_to_hwirq(d) + PCL_RCV_INTX_STATUS_SHIFT);
-	writel(val, priv->base + PCL_RCV_INTX);
-=======
-static void uniphier_pcie_irq_disable(struct uniphier_pcie_priv *priv)
-{
-	writel(0, priv->base + PCL_RCV_INT);
-	writel(0, priv->base + PCL_RCV_INTX);
->>>>>>> 75f6778a
-}
-
 static void uniphier_pcie_irq_mask(struct irq_data *d)
 {
 	struct pcie_port *pp = irq_data_get_irq_chip_data(d);
