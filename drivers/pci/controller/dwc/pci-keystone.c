// SPDX-License-Identifier: GPL-2.0
/*
 * PCIe host controller driver for Texas Instruments Keystone SoCs
 *
 * Copyright (C) 2013-2014 Texas Instruments., Ltd.
 *		http://www.ti.com
 *
 * Author: Murali Karicheri <m-karicheri2@ti.com>
 * Implementation based on pci-exynos.c and pcie-designware.c
 */

#include <linux/clk.h>
#include <linux/delay.h>
#include <linux/gpio/consumer.h>
#include <linux/init.h>
#include <linux/interrupt.h>
#include <linux/irqchip/chained_irq.h>
#include <linux/irqdomain.h>
#include <linux/mfd/syscon.h>
#include <linux/msi.h>
#include <linux/of.h>
#include <linux/of_device.h>
#include <linux/of_irq.h>
#include <linux/of_pci.h>
#include <linux/phy/phy.h>
#include <linux/platform_device.h>
#include <linux/regmap.h>
#include <linux/resource.h>
#include <linux/signal.h>

#include "../../pci.h"
#include "pcie-designware.h"

#define PCIE_VENDORID_MASK	0xffff
#define PCIE_DEVICEID_SHIFT	16

/* Application registers */
#define CMD_STATUS			0x004
#define LTSSM_EN_VAL		        BIT(0)
#define OB_XLAT_EN_VAL		        BIT(1)
#define DBI_CS2				BIT(5)

#define CFG_SETUP			0x008
#define CFG_BUS(x)			(((x) & 0xff) << 16)
#define CFG_DEVICE(x)			(((x) & 0x1f) << 8)
#define CFG_FUNC(x)			((x) & 0x7)
#define CFG_TYPE1			BIT(24)

#define OB_SIZE				0x030
#define OB_OFFSET_INDEX(n)		(0x200 + (8 * (n)))
#define OB_OFFSET_HI(n)			(0x204 + (8 * (n)))
#define OB_ENABLEN			BIT(0)
#define OB_WIN_SIZE			8	/* 8MB */

#define PCIE_LEGACY_IRQ_ENABLE_SET(n)	(0x188 + (0x10 * ((n) - 1)))
#define PCIE_LEGACY_IRQ_ENABLE_CLR(n)	(0x18c + (0x10 * ((n) - 1)))
#define PCIE_EP_IRQ_SET			0x64
#define PCIE_EP_IRQ_CLR			0x68
#define INT_ENABLE			BIT(0)

/* IRQ register defines */
#define IRQ_EOI				0x050

#define MSI_IRQ				0x054
#define MSI_IRQ_STATUS(n)		(0x104 + ((n) << 4))
#define MSI_IRQ_ENABLE_SET(n)		(0x108 + ((n) << 4))
#define MSI_IRQ_ENABLE_CLR(n)		(0x10c + ((n) << 4))
#define MSI_IRQ_OFFSET			4

#define IRQ_STATUS(n)			(0x184 + ((n) << 4))
#define IRQ_ENABLE_SET(n)		(0x188 + ((n) << 4))
#define INTx_EN				BIT(0)

#define ERR_IRQ_STATUS			0x1c4
#define ERR_IRQ_ENABLE_SET		0x1c8
#define ERR_AER				BIT(5)	/* ECRC error */
#define AM6_ERR_AER			BIT(4)	/* AM6 ECRC error */
#define ERR_AXI				BIT(4)	/* AXI tag lookup fatal error */
#define ERR_CORR			BIT(3)	/* Correctable error */
#define ERR_NONFATAL			BIT(2)	/* Non-fatal error */
#define ERR_FATAL			BIT(1)	/* Fatal error */
#define ERR_SYS				BIT(0)	/* System error */
#define ERR_IRQ_ALL			(ERR_AER | ERR_AXI | ERR_CORR | \
					 ERR_NONFATAL | ERR_FATAL | ERR_SYS)

/* PCIE controller device IDs */
#define PCIE_RC_K2HK			0xb008
#define PCIE_RC_K2E			0xb009
#define PCIE_RC_K2L			0xb00a
#define PCIE_RC_K2G			0xb00b

#define KS_PCIE_DEV_TYPE_MASK		(0x3 << 1)
#define KS_PCIE_DEV_TYPE(mode)		((mode) << 1)

#define EP				0x0
#define LEG_EP				0x1
#define RC				0x2

#define EXP_CAP_ID_OFFSET		0x70

#define KS_PCIE_SYSCLOCKOUTEN		BIT(0)

#define AM654_PCIE_DEV_TYPE_MASK	0x3
#define AM654_WIN_SIZE			SZ_64K

#define APP_ADDR_SPACE_0		(16 * SZ_1K)

#define to_keystone_pcie(x)		dev_get_drvdata((x)->dev)

struct ks_pcie_of_data {
	enum dw_pcie_device_mode mode;
	const struct dw_pcie_host_ops *host_ops;
	const struct dw_pcie_ep_ops *ep_ops;
	unsigned int version;
};

struct keystone_pcie {
	struct dw_pcie		*pci;
	/* PCI Device ID */
	u32			device_id;
	int			legacy_host_irqs[PCI_NUM_INTX];
	struct			device_node *legacy_intc_np;

	int			msi_host_irq;
	int			num_lanes;
	u32			num_viewport;
	struct phy		**phy;
	struct device_link	**link;
	struct			device_node *msi_intc_np;
	struct irq_domain	*legacy_irq_domain;
	struct device_node	*np;

	/* Application register space */
	void __iomem		*va_app_base;	/* DT 1st resource */
	struct resource		app;
	bool			is_am6;
};

static u32 ks_pcie_app_readl(struct keystone_pcie *ks_pcie, u32 offset)
{
	return readl(ks_pcie->va_app_base + offset);
}

static void ks_pcie_app_writel(struct keystone_pcie *ks_pcie, u32 offset,
			       u32 val)
{
	writel(val, ks_pcie->va_app_base + offset);
}

static void ks_pcie_msi_irq_ack(struct irq_data *data)
{
	struct pcie_port *pp  = irq_data_get_irq_chip_data(data);
	struct keystone_pcie *ks_pcie;
	u32 irq = data->hwirq;
	struct dw_pcie *pci;
	u32 reg_offset;
	u32 bit_pos;

	pci = to_dw_pcie_from_pp(pp);
	ks_pcie = to_keystone_pcie(pci);

	reg_offset = irq % 8;
	bit_pos = irq >> 3;

	ks_pcie_app_writel(ks_pcie, MSI_IRQ_STATUS(reg_offset),
			   BIT(bit_pos));
	ks_pcie_app_writel(ks_pcie, IRQ_EOI, reg_offset + MSI_IRQ_OFFSET);
}

static void ks_pcie_compose_msi_msg(struct irq_data *data, struct msi_msg *msg)
{
	struct pcie_port *pp = irq_data_get_irq_chip_data(data);
	struct keystone_pcie *ks_pcie;
	struct dw_pcie *pci;
	u64 msi_target;

	pci = to_dw_pcie_from_pp(pp);
	ks_pcie = to_keystone_pcie(pci);

	msi_target = ks_pcie->app.start + MSI_IRQ;
	msg->address_lo = lower_32_bits(msi_target);
	msg->address_hi = upper_32_bits(msi_target);
	msg->data = data->hwirq;

	dev_dbg(pci->dev, "msi#%d address_hi %#x address_lo %#x\n",
		(int)data->hwirq, msg->address_hi, msg->address_lo);
}

static int ks_pcie_msi_set_affinity(struct irq_data *irq_data,
				    const struct cpumask *mask, bool force)
{
	return -EINVAL;
}

static void ks_pcie_msi_mask(struct irq_data *data)
{
	struct pcie_port *pp = irq_data_get_irq_chip_data(data);
	struct keystone_pcie *ks_pcie;
	u32 irq = data->hwirq;
	struct dw_pcie *pci;
	unsigned long flags;
	u32 reg_offset;
	u32 bit_pos;

	raw_spin_lock_irqsave(&pp->lock, flags);

	pci = to_dw_pcie_from_pp(pp);
	ks_pcie = to_keystone_pcie(pci);

	reg_offset = irq % 8;
	bit_pos = irq >> 3;

	ks_pcie_app_writel(ks_pcie, MSI_IRQ_ENABLE_CLR(reg_offset),
			   BIT(bit_pos));

	raw_spin_unlock_irqrestore(&pp->lock, flags);
}

static void ks_pcie_msi_unmask(struct irq_data *data)
{
	struct pcie_port *pp = irq_data_get_irq_chip_data(data);
	struct keystone_pcie *ks_pcie;
	u32 irq = data->hwirq;
	struct dw_pcie *pci;
	unsigned long flags;
	u32 reg_offset;
	u32 bit_pos;

	raw_spin_lock_irqsave(&pp->lock, flags);

	pci = to_dw_pcie_from_pp(pp);
	ks_pcie = to_keystone_pcie(pci);

	reg_offset = irq % 8;
	bit_pos = irq >> 3;

	ks_pcie_app_writel(ks_pcie, MSI_IRQ_ENABLE_SET(reg_offset),
			   BIT(bit_pos));

	raw_spin_unlock_irqrestore(&pp->lock, flags);
}

static struct irq_chip ks_pcie_msi_irq_chip = {
	.name = "KEYSTONE-PCI-MSI",
	.irq_ack = ks_pcie_msi_irq_ack,
	.irq_compose_msi_msg = ks_pcie_compose_msi_msg,
	.irq_set_affinity = ks_pcie_msi_set_affinity,
	.irq_mask = ks_pcie_msi_mask,
	.irq_unmask = ks_pcie_msi_unmask,
};

static int ks_pcie_msi_host_init(struct pcie_port *pp)
{
	pp->msi_irq_chip = &ks_pcie_msi_irq_chip;
	return dw_pcie_allocate_domains(pp);
}

static void ks_pcie_handle_legacy_irq(struct keystone_pcie *ks_pcie,
				      int offset)
{
	struct dw_pcie *pci = ks_pcie->pci;
	struct device *dev = pci->dev;
	u32 pending;
	int virq;

	pending = ks_pcie_app_readl(ks_pcie, IRQ_STATUS(offset));

	if (BIT(0) & pending) {
		virq = irq_linear_revmap(ks_pcie->legacy_irq_domain, offset);
		dev_dbg(dev, ": irq: irq_offset %d, virq %d\n", offset, virq);
		generic_handle_irq(virq);
	}

	/* EOI the INTx interrupt */
	ks_pcie_app_writel(ks_pcie, IRQ_EOI, offset);
}

/*
 * Dummy function so that DW core doesn't configure MSI
 */
static int ks_pcie_am654_msi_host_init(struct pcie_port *pp)
{
	return 0;
}

static void ks_pcie_enable_error_irq(struct keystone_pcie *ks_pcie)
{
	ks_pcie_app_writel(ks_pcie, ERR_IRQ_ENABLE_SET, ERR_IRQ_ALL);
}

static irqreturn_t ks_pcie_handle_error_irq(struct keystone_pcie *ks_pcie)
{
	u32 reg;
	struct device *dev = ks_pcie->pci->dev;

	reg = ks_pcie_app_readl(ks_pcie, ERR_IRQ_STATUS);
	if (!reg)
		return IRQ_NONE;

	if (reg & ERR_SYS)
		dev_err(dev, "System Error\n");

	if (reg & ERR_FATAL)
		dev_err(dev, "Fatal Error\n");

	if (reg & ERR_NONFATAL)
		dev_dbg(dev, "Non Fatal Error\n");

	if (reg & ERR_CORR)
		dev_dbg(dev, "Correctable Error\n");

	if (!ks_pcie->is_am6 && (reg & ERR_AXI))
		dev_err(dev, "AXI tag lookup fatal Error\n");

	if (reg & ERR_AER || (ks_pcie->is_am6 && (reg & AM6_ERR_AER)))
		dev_err(dev, "ECRC Error\n");

	ks_pcie_app_writel(ks_pcie, ERR_IRQ_STATUS, reg);

	return IRQ_HANDLED;
}

static void ks_pcie_ack_legacy_irq(struct irq_data *d)
{
}

static void ks_pcie_mask_legacy_irq(struct irq_data *d)
{
}

static void ks_pcie_unmask_legacy_irq(struct irq_data *d)
{
}

static struct irq_chip ks_pcie_legacy_irq_chip = {
	.name = "Keystone-PCI-Legacy-IRQ",
	.irq_ack = ks_pcie_ack_legacy_irq,
	.irq_mask = ks_pcie_mask_legacy_irq,
	.irq_unmask = ks_pcie_unmask_legacy_irq,
};

static int ks_pcie_init_legacy_irq_map(struct irq_domain *d,
				       unsigned int irq,
				       irq_hw_number_t hw_irq)
{
	irq_set_chip_and_handler(irq, &ks_pcie_legacy_irq_chip,
				 handle_level_irq);
	irq_set_chip_data(irq, d->host_data);

	return 0;
}

static const struct irq_domain_ops ks_pcie_legacy_irq_domain_ops = {
	.map = ks_pcie_init_legacy_irq_map,
	.xlate = irq_domain_xlate_onetwocell,
};

/**
 * ks_pcie_set_dbi_mode() - Set DBI mode to access overlaid BAR mask
 * registers
 *
 * Since modification of dbi_cs2 involves different clock domain, read the
 * status back to ensure the transition is complete.
 */
static void ks_pcie_set_dbi_mode(struct keystone_pcie *ks_pcie)
{
	u32 val;

	val = ks_pcie_app_readl(ks_pcie, CMD_STATUS);
	val |= DBI_CS2;
	ks_pcie_app_writel(ks_pcie, CMD_STATUS, val);

	do {
		val = ks_pcie_app_readl(ks_pcie, CMD_STATUS);
	} while (!(val & DBI_CS2));
}

/**
 * ks_pcie_clear_dbi_mode() - Disable DBI mode
 *
 * Since modification of dbi_cs2 involves different clock domain, read the
 * status back to ensure the transition is complete.
 */
static void ks_pcie_clear_dbi_mode(struct keystone_pcie *ks_pcie)
{
	u32 val;

	val = ks_pcie_app_readl(ks_pcie, CMD_STATUS);
	val &= ~DBI_CS2;
	ks_pcie_app_writel(ks_pcie, CMD_STATUS, val);

	do {
		val = ks_pcie_app_readl(ks_pcie, CMD_STATUS);
	} while (val & DBI_CS2);
}

static void ks_pcie_setup_rc_app_regs(struct keystone_pcie *ks_pcie)
{
	u32 val;
	u32 num_viewport = ks_pcie->num_viewport;
	struct dw_pcie *pci = ks_pcie->pci;
	struct pcie_port *pp = &pci->pp;
	u64 start = pp->mem->start;
	u64 end = pp->mem->end;
	int i;

	/* Disable BARs for inbound access */
	ks_pcie_set_dbi_mode(ks_pcie);
	dw_pcie_writel_dbi(pci, PCI_BASE_ADDRESS_0, 0);
	dw_pcie_writel_dbi(pci, PCI_BASE_ADDRESS_1, 0);
	ks_pcie_clear_dbi_mode(ks_pcie);

	if (ks_pcie->is_am6)
		return;

	val = ilog2(OB_WIN_SIZE);
	ks_pcie_app_writel(ks_pcie, OB_SIZE, val);

	/* Using Direct 1:1 mapping of RC <-> PCI memory space */
	for (i = 0; i < num_viewport && (start < end); i++) {
		ks_pcie_app_writel(ks_pcie, OB_OFFSET_INDEX(i),
				   lower_32_bits(start) | OB_ENABLEN);
		ks_pcie_app_writel(ks_pcie, OB_OFFSET_HI(i),
				   upper_32_bits(start));
		start += OB_WIN_SIZE;
	}

	val = ks_pcie_app_readl(ks_pcie, CMD_STATUS);
	val |= OB_XLAT_EN_VAL;
	ks_pcie_app_writel(ks_pcie, CMD_STATUS, val);
}

static int ks_pcie_rd_other_conf(struct pcie_port *pp, struct pci_bus *bus,
				 unsigned int devfn, int where, int size,
				 u32 *val)
{
	struct dw_pcie *pci = to_dw_pcie_from_pp(pp);
	struct keystone_pcie *ks_pcie = to_keystone_pcie(pci);
	u32 reg;

	reg = CFG_BUS(bus->number) | CFG_DEVICE(PCI_SLOT(devfn)) |
		CFG_FUNC(PCI_FUNC(devfn));
	if (bus->parent->number != pp->root_bus_nr)
		reg |= CFG_TYPE1;
	ks_pcie_app_writel(ks_pcie, CFG_SETUP, reg);

	return dw_pcie_read(pp->va_cfg0_base + where, size, val);
}

static int ks_pcie_wr_other_conf(struct pcie_port *pp, struct pci_bus *bus,
				 unsigned int devfn, int where, int size,
				 u32 val)
{
	struct dw_pcie *pci = to_dw_pcie_from_pp(pp);
	struct keystone_pcie *ks_pcie = to_keystone_pcie(pci);
	u32 reg;

	reg = CFG_BUS(bus->number) | CFG_DEVICE(PCI_SLOT(devfn)) |
		CFG_FUNC(PCI_FUNC(devfn));
	if (bus->parent->number != pp->root_bus_nr)
		reg |= CFG_TYPE1;
	ks_pcie_app_writel(ks_pcie, CFG_SETUP, reg);

	return dw_pcie_write(pp->va_cfg0_base + where, size, val);
}

/**
 * ks_pcie_v3_65_scan_bus() - keystone scan_bus post initialization
 *
 * This sets BAR0 to enable inbound access for MSI_IRQ register
 */
static void ks_pcie_v3_65_scan_bus(struct pcie_port *pp)
{
	struct dw_pcie *pci = to_dw_pcie_from_pp(pp);
	struct keystone_pcie *ks_pcie = to_keystone_pcie(pci);

	/* Configure and set up BAR0 */
	ks_pcie_set_dbi_mode(ks_pcie);

	/* Enable BAR0 */
	dw_pcie_writel_dbi(pci, PCI_BASE_ADDRESS_0, 1);
	dw_pcie_writel_dbi(pci, PCI_BASE_ADDRESS_0, SZ_4K - 1);

	ks_pcie_clear_dbi_mode(ks_pcie);

	 /*
	  * For BAR0, just setting bus address for inbound writes (MSI) should
	  * be sufficient.  Use physical address to avoid any conflicts.
	  */
	dw_pcie_writel_dbi(pci, PCI_BASE_ADDRESS_0, ks_pcie->app.start);
}

/**
 * ks_pcie_link_up() - Check if link up
 */
static int ks_pcie_link_up(struct dw_pcie *pci)
{
	u32 val;

	val = dw_pcie_readl_dbi(pci, PCIE_PORT_DEBUG0);
	val &= PORT_LOGIC_LTSSM_STATE_MASK;
	return (val == PORT_LOGIC_LTSSM_STATE_L0);
}

static void ks_pcie_stop_link(struct dw_pcie *pci)
{
	struct keystone_pcie *ks_pcie = to_keystone_pcie(pci);
	u32 val;

	/* Disable Link training */
	val = ks_pcie_app_readl(ks_pcie, CMD_STATUS);
	val &= ~LTSSM_EN_VAL;
	ks_pcie_app_writel(ks_pcie, CMD_STATUS, LTSSM_EN_VAL | val);
}

static int ks_pcie_start_link(struct dw_pcie *pci)
{
	struct keystone_pcie *ks_pcie = to_keystone_pcie(pci);
	struct device *dev = pci->dev;
	u32 val;

	if (dw_pcie_link_up(pci)) {
		dev_dbg(dev, "link is already up\n");
		return 0;
	}

	/* Initiate Link Training */
	val = ks_pcie_app_readl(ks_pcie, CMD_STATUS);
	ks_pcie_app_writel(ks_pcie, CMD_STATUS, LTSSM_EN_VAL | val);

	return 0;
}

static void ks_pcie_quirk(struct pci_dev *dev)
{
	struct pci_bus *bus = dev->bus;
	struct pci_dev *bridge;
	static const struct pci_device_id rc_pci_devids[] = {
		{ PCI_DEVICE(PCI_VENDOR_ID_TI, PCIE_RC_K2HK),
		 .class = PCI_CLASS_BRIDGE_PCI << 8, .class_mask = ~0, },
		{ PCI_DEVICE(PCI_VENDOR_ID_TI, PCIE_RC_K2E),
		 .class = PCI_CLASS_BRIDGE_PCI << 8, .class_mask = ~0, },
		{ PCI_DEVICE(PCI_VENDOR_ID_TI, PCIE_RC_K2L),
		 .class = PCI_CLASS_BRIDGE_PCI << 8, .class_mask = ~0, },
		{ PCI_DEVICE(PCI_VENDOR_ID_TI, PCIE_RC_K2G),
		 .class = PCI_CLASS_BRIDGE_PCI << 8, .class_mask = ~0, },
		{ 0, },
	};

	if (pci_is_root_bus(bus))
		bridge = dev;

	/* look for the host bridge */
	while (!pci_is_root_bus(bus)) {
		bridge = bus->self;
		bus = bus->parent;
	}

	if (!bridge)
		return;

	/*
	 * Keystone PCI controller has a h/w limitation of
	 * 256 bytes maximum read request size.  It can't handle
	 * anything higher than this.  So force this limit on
	 * all downstream devices.
	 */
	if (pci_match_id(rc_pci_devids, bridge)) {
		if (pcie_get_readrq(dev) > 256) {
			dev_info(&dev->dev, "limiting MRRS to 256\n");
			pcie_set_readrq(dev, 256);
		}
	}
}
DECLARE_PCI_FIXUP_ENABLE(PCI_ANY_ID, PCI_ANY_ID, ks_pcie_quirk);

static void ks_pcie_msi_irq_handler(struct irq_desc *desc)
{
	unsigned int irq = desc->irq_data.hwirq;
	struct keystone_pcie *ks_pcie = irq_desc_get_handler_data(desc);
	u32 offset = irq - ks_pcie->msi_host_irq;
	struct dw_pcie *pci = ks_pcie->pci;
	struct pcie_port *pp = &pci->pp;
	struct device *dev = pci->dev;
	struct irq_chip *chip = irq_desc_get_chip(desc);
	u32 vector, virq, reg, pos;

	dev_dbg(dev, "%s, irq %d\n", __func__, irq);

	/*
	 * The chained irq handler installation would have replaced normal
	 * interrupt driver handler so we need to take care of mask/unmask and
	 * ack operation.
	 */
	chained_irq_enter(chip, desc);

	reg = ks_pcie_app_readl(ks_pcie, MSI_IRQ_STATUS(offset));
	/*
	 * MSI0 status bit 0-3 shows vectors 0, 8, 16, 24, MSI1 status bit
	 * shows 1, 9, 17, 25 and so forth
	 */
	for (pos = 0; pos < 4; pos++) {
		if (!(reg & BIT(pos)))
			continue;

		vector = offset + (pos << 3);
		virq = irq_linear_revmap(pp->irq_domain, vector);
		dev_dbg(dev, "irq: bit %d, vector %d, virq %d\n", pos, vector,
			virq);
		generic_handle_irq(virq);
	}

	chained_irq_exit(chip, desc);
}

/**
 * ks_pcie_legacy_irq_handler() - Handle legacy interrupt
 * @irq: IRQ line for legacy interrupts
 * @desc: Pointer to irq descriptor
 *
 * Traverse through pending legacy interrupts and invoke handler for each. Also
 * takes care of interrupt controller level mask/ack operation.
 */
static void ks_pcie_legacy_irq_handler(struct irq_desc *desc)
{
	unsigned int irq = irq_desc_get_irq(desc);
	struct keystone_pcie *ks_pcie = irq_desc_get_handler_data(desc);
	struct dw_pcie *pci = ks_pcie->pci;
	struct device *dev = pci->dev;
	u32 irq_offset = irq - ks_pcie->legacy_host_irqs[0];
	struct irq_chip *chip = irq_desc_get_chip(desc);

	dev_dbg(dev, ": Handling legacy irq %d\n", irq);

	/*
	 * The chained irq handler installation would have replaced normal
	 * interrupt driver handler so we need to take care of mask/unmask and
	 * ack operation.
	 */
	chained_irq_enter(chip, desc);
	ks_pcie_handle_legacy_irq(ks_pcie, irq_offset);
	chained_irq_exit(chip, desc);
}

static int ks_pcie_config_msi_irq(struct keystone_pcie *ks_pcie)
{
	struct device *dev = ks_pcie->pci->dev;
	struct device_node *np = ks_pcie->np;
	struct device_node *intc_np;
	struct irq_data *irq_data;
	int irq_count, irq, ret, i;

	if (!IS_ENABLED(CONFIG_PCI_MSI))
		return 0;

	intc_np = of_get_child_by_name(np, "msi-interrupt-controller");
	if (!intc_np) {
		if (ks_pcie->is_am6)
			return 0;
		dev_warn(dev, "msi-interrupt-controller node is absent\n");
		return -EINVAL;
	}

	irq_count = of_irq_count(intc_np);
	if (!irq_count) {
		dev_err(dev, "No IRQ entries in msi-interrupt-controller\n");
		ret = -EINVAL;
		goto err;
	}

	for (i = 0; i < irq_count; i++) {
		irq = irq_of_parse_and_map(intc_np, i);
		if (!irq) {
			ret = -EINVAL;
			goto err;
		}

		if (!ks_pcie->msi_host_irq) {
			irq_data = irq_get_irq_data(irq);
			if (!irq_data) {
				ret = -EINVAL;
				goto err;
			}
			ks_pcie->msi_host_irq = irq_data->hwirq;
		}

		irq_set_chained_handler_and_data(irq, ks_pcie_msi_irq_handler,
						 ks_pcie);
	}

	of_node_put(intc_np);
	return 0;

err:
	of_node_put(intc_np);
	return ret;
}

static int ks_pcie_config_legacy_irq(struct keystone_pcie *ks_pcie)
{
	struct device *dev = ks_pcie->pci->dev;
	struct irq_domain *legacy_irq_domain;
	struct device_node *np = ks_pcie->np;
	struct device_node *intc_np;
	int irq_count, irq, ret = 0, i;

	intc_np = of_get_child_by_name(np, "legacy-interrupt-controller");
	if (!intc_np) {
		/*
		 * Since legacy interrupts are modeled as edge-interrupts in
		 * AM6, keep it disabled for now.
		 */
		if (ks_pcie->is_am6)
			return 0;
		dev_warn(dev, "legacy-interrupt-controller node is absent\n");
		return -EINVAL;
	}

	irq_count = of_irq_count(intc_np);
	if (!irq_count) {
		dev_err(dev, "No IRQ entries in legacy-interrupt-controller\n");
		ret = -EINVAL;
		goto err;
	}

	for (i = 0; i < irq_count; i++) {
		irq = irq_of_parse_and_map(intc_np, i);
		if (!irq) {
			ret = -EINVAL;
			goto err;
		}
		ks_pcie->legacy_host_irqs[i] = irq;

		irq_set_chained_handler_and_data(irq,
						 ks_pcie_legacy_irq_handler,
						 ks_pcie);
	}

	legacy_irq_domain =
		irq_domain_add_linear(intc_np, PCI_NUM_INTX,
				      &ks_pcie_legacy_irq_domain_ops, NULL);
	if (!legacy_irq_domain) {
		dev_err(dev, "Failed to add irq domain for legacy irqs\n");
		ret = -EINVAL;
		goto err;
	}
	ks_pcie->legacy_irq_domain = legacy_irq_domain;

	for (i = 0; i < PCI_NUM_INTX; i++)
		ks_pcie_app_writel(ks_pcie, IRQ_ENABLE_SET(i), INTx_EN);

err:
	of_node_put(intc_np);
	return ret;
}

#ifdef CONFIG_ARM
/*
 * When a PCI device does not exist during config cycles, keystone host gets a
 * bus error instead of returning 0xffffffff. This handler always returns 0
 * for this kind of faults.
 */
static int ks_pcie_fault(unsigned long addr, unsigned int fsr,
			 struct pt_regs *regs)
{
	unsigned long instr = *(unsigned long *) instruction_pointer(regs);

	if ((instr & 0x0e100090) == 0x00100090) {
		int reg = (instr >> 12) & 15;

		regs->uregs[reg] = -1;
		regs->ARM_pc += 4;
	}

	return 0;
}
#endif

static int __init ks_pcie_init_id(struct keystone_pcie *ks_pcie)
{
	int ret;
	unsigned int id;
	struct regmap *devctrl_regs;
	struct dw_pcie *pci = ks_pcie->pci;
	struct device *dev = pci->dev;
	struct device_node *np = dev->of_node;

	devctrl_regs = syscon_regmap_lookup_by_phandle(np, "ti,syscon-pcie-id");
	if (IS_ERR(devctrl_regs))
		return PTR_ERR(devctrl_regs);

	ret = regmap_read(devctrl_regs, 0, &id);
	if (ret)
		return ret;

	dw_pcie_dbi_ro_wr_en(pci);
	dw_pcie_writew_dbi(pci, PCI_VENDOR_ID, id & PCIE_VENDORID_MASK);
	dw_pcie_writew_dbi(pci, PCI_DEVICE_ID, id >> PCIE_DEVICEID_SHIFT);
	dw_pcie_dbi_ro_wr_dis(pci);

	return 0;
}

static int __init ks_pcie_host_init(struct pcie_port *pp)
{
	struct dw_pcie *pci = to_dw_pcie_from_pp(pp);
	struct keystone_pcie *ks_pcie = to_keystone_pcie(pci);
	int ret;

	ret = ks_pcie_config_legacy_irq(ks_pcie);
	if (ret)
		return ret;

	ret = ks_pcie_config_msi_irq(ks_pcie);
	if (ret)
		return ret;

	dw_pcie_setup_rc(pp);

	ks_pcie_stop_link(pci);
	ks_pcie_setup_rc_app_regs(ks_pcie);
	writew(PCI_IO_RANGE_TYPE_32 | (PCI_IO_RANGE_TYPE_32 << 8),
			pci->dbi_base + PCI_IO_BASE);

	ret = ks_pcie_init_id(ks_pcie);
	if (ret < 0)
		return ret;

#ifdef CONFIG_ARM
	/*
	 * PCIe access errors that result into OCP errors are caught by ARM as
	 * "External aborts"
	 */
	hook_fault_code(17, ks_pcie_fault, SIGBUS, 0,
			"Asynchronous external abort");
#endif
<<<<<<< HEAD
=======

	ks_pcie_start_link(pci);
	dw_pcie_wait_for_link(pci);
>>>>>>> c59c1e66

	return 0;
}

static const struct dw_pcie_host_ops ks_pcie_host_ops = {
	.rd_other_conf = ks_pcie_rd_other_conf,
	.wr_other_conf = ks_pcie_wr_other_conf,
	.host_init = ks_pcie_host_init,
	.msi_host_init = ks_pcie_msi_host_init,
	.scan_bus = ks_pcie_v3_65_scan_bus,
};

static const struct dw_pcie_host_ops ks_pcie_am654_host_ops = {
	.host_init = ks_pcie_host_init,
	.msi_host_init = ks_pcie_am654_msi_host_init,
};

static irqreturn_t ks_pcie_err_irq_handler(int irq, void *priv)
{
	struct keystone_pcie *ks_pcie = priv;

	return ks_pcie_handle_error_irq(ks_pcie);
}

static int __init ks_pcie_add_pcie_port(struct keystone_pcie *ks_pcie,
					struct platform_device *pdev)
{
	struct dw_pcie *pci = ks_pcie->pci;
	struct pcie_port *pp = &pci->pp;
	struct device *dev = &pdev->dev;
	struct resource *res;
	int ret;

	res = platform_get_resource_byname(pdev, IORESOURCE_MEM, "config");
	pp->va_cfg0_base = devm_pci_remap_cfg_resource(dev, res);
	if (IS_ERR(pp->va_cfg0_base))
		return PTR_ERR(pp->va_cfg0_base);

	pp->va_cfg1_base = pp->va_cfg0_base;

	ret = dw_pcie_host_init(pp);
	if (ret) {
		dev_err(dev, "failed to initialize host\n");
		return ret;
	}

	return 0;
}

static u32 ks_pcie_am654_read_dbi2(struct dw_pcie *pci, void __iomem *base,
				   u32 reg, size_t size)
{
	struct keystone_pcie *ks_pcie = to_keystone_pcie(pci);
	u32 val;

	ks_pcie_set_dbi_mode(ks_pcie);
	dw_pcie_read(base + reg, size, &val);
	ks_pcie_clear_dbi_mode(ks_pcie);
	return val;
}

static void ks_pcie_am654_write_dbi2(struct dw_pcie *pci, void __iomem *base,
				     u32 reg, size_t size, u32 val)
{
	struct keystone_pcie *ks_pcie = to_keystone_pcie(pci);

	ks_pcie_set_dbi_mode(ks_pcie);
	dw_pcie_write(base + reg, size, val);
	ks_pcie_clear_dbi_mode(ks_pcie);
}

static const struct dw_pcie_ops ks_pcie_dw_pcie_ops = {
	.start_link = ks_pcie_start_link,
	.stop_link = ks_pcie_stop_link,
	.link_up = ks_pcie_link_up,
	.read_dbi2 = ks_pcie_am654_read_dbi2,
	.write_dbi2 = ks_pcie_am654_write_dbi2,
};

static void ks_pcie_am654_ep_init(struct dw_pcie_ep *ep)
{
	struct dw_pcie *pci = to_dw_pcie_from_ep(ep);
	int flags;

	ep->page_size = AM654_WIN_SIZE;
	flags = PCI_BASE_ADDRESS_SPACE_MEMORY | PCI_BASE_ADDRESS_MEM_TYPE_32;
	dw_pcie_writel_dbi2(pci, PCI_BASE_ADDRESS_0, APP_ADDR_SPACE_0 - 1);
	dw_pcie_writel_dbi(pci, PCI_BASE_ADDRESS_0, flags);
}

static void ks_pcie_am654_raise_legacy_irq(struct keystone_pcie *ks_pcie)
{
	struct dw_pcie *pci = ks_pcie->pci;
	u8 int_pin;

	int_pin = dw_pcie_readb_dbi(pci, PCI_INTERRUPT_PIN);
	if (int_pin == 0 || int_pin > 4)
		return;

	ks_pcie_app_writel(ks_pcie, PCIE_LEGACY_IRQ_ENABLE_SET(int_pin),
			   INT_ENABLE);
	ks_pcie_app_writel(ks_pcie, PCIE_EP_IRQ_SET, INT_ENABLE);
	mdelay(1);
	ks_pcie_app_writel(ks_pcie, PCIE_EP_IRQ_CLR, INT_ENABLE);
	ks_pcie_app_writel(ks_pcie, PCIE_LEGACY_IRQ_ENABLE_CLR(int_pin),
			   INT_ENABLE);
}

static int ks_pcie_am654_raise_irq(struct dw_pcie_ep *ep, u8 func_no,
				   enum pci_epc_irq_type type,
				   u16 interrupt_num)
{
	struct dw_pcie *pci = to_dw_pcie_from_ep(ep);
	struct keystone_pcie *ks_pcie = to_keystone_pcie(pci);

	switch (type) {
	case PCI_EPC_IRQ_LEGACY:
		ks_pcie_am654_raise_legacy_irq(ks_pcie);
		break;
	case PCI_EPC_IRQ_MSI:
		dw_pcie_ep_raise_msi_irq(ep, func_no, interrupt_num);
		break;
	default:
		dev_err(pci->dev, "UNKNOWN IRQ type\n");
		return -EINVAL;
	}

	return 0;
}

static const struct pci_epc_features ks_pcie_am654_epc_features = {
	.linkup_notifier = false,
	.msi_capable = true,
	.msix_capable = false,
	.reserved_bar = 1 << BAR_0 | 1 << BAR_1,
	.bar_fixed_64bit = 1 << BAR_0,
	.bar_fixed_size[2] = SZ_1M,
	.bar_fixed_size[3] = SZ_64K,
	.bar_fixed_size[4] = 256,
	.bar_fixed_size[5] = SZ_1M,
	.align = SZ_1M,
};

static const struct pci_epc_features*
ks_pcie_am654_get_features(struct dw_pcie_ep *ep)
{
	return &ks_pcie_am654_epc_features;
}

static const struct dw_pcie_ep_ops ks_pcie_am654_ep_ops = {
	.ep_init = ks_pcie_am654_ep_init,
	.raise_irq = ks_pcie_am654_raise_irq,
	.get_features = &ks_pcie_am654_get_features,
};

static int __init ks_pcie_add_pcie_ep(struct keystone_pcie *ks_pcie,
				      struct platform_device *pdev)
{
	int ret;
	struct dw_pcie_ep *ep;
	struct resource *res;
	struct device *dev = &pdev->dev;
	struct dw_pcie *pci = ks_pcie->pci;

	ep = &pci->ep;

	res = platform_get_resource_byname(pdev, IORESOURCE_MEM, "addr_space");
	if (!res)
		return -EINVAL;

	ep->phys_base = res->start;
	ep->addr_size = resource_size(res);

	ret = dw_pcie_ep_init(ep);
	if (ret) {
		dev_err(dev, "failed to initialize endpoint\n");
		return ret;
	}

	return 0;
}

static void ks_pcie_disable_phy(struct keystone_pcie *ks_pcie)
{
	int num_lanes = ks_pcie->num_lanes;

	while (num_lanes--) {
		phy_power_off(ks_pcie->phy[num_lanes]);
		phy_exit(ks_pcie->phy[num_lanes]);
	}
}

static int ks_pcie_enable_phy(struct keystone_pcie *ks_pcie)
{
	int i;
	int ret;
	int num_lanes = ks_pcie->num_lanes;

	for (i = 0; i < num_lanes; i++) {
		ret = phy_reset(ks_pcie->phy[i]);
		if (ret < 0)
			goto err_phy;

		ret = phy_init(ks_pcie->phy[i]);
		if (ret < 0)
			goto err_phy;

		ret = phy_power_on(ks_pcie->phy[i]);
		if (ret < 0) {
			phy_exit(ks_pcie->phy[i]);
			goto err_phy;
		}
	}

	return 0;

err_phy:
	while (--i >= 0) {
		phy_power_off(ks_pcie->phy[i]);
		phy_exit(ks_pcie->phy[i]);
	}

	return ret;
}

static int ks_pcie_set_mode(struct device *dev)
{
	struct device_node *np = dev->of_node;
	struct regmap *syscon;
	u32 val;
	u32 mask;
	int ret = 0;

	syscon = syscon_regmap_lookup_by_phandle(np, "ti,syscon-pcie-mode");
	if (IS_ERR(syscon))
		return 0;

	mask = KS_PCIE_DEV_TYPE_MASK | KS_PCIE_SYSCLOCKOUTEN;
	val = KS_PCIE_DEV_TYPE(RC) | KS_PCIE_SYSCLOCKOUTEN;

	ret = regmap_update_bits(syscon, 0, mask, val);
	if (ret) {
		dev_err(dev, "failed to set pcie mode\n");
		return ret;
	}

	return 0;
}

static int ks_pcie_am654_set_mode(struct device *dev,
				  enum dw_pcie_device_mode mode)
{
	struct device_node *np = dev->of_node;
	struct regmap *syscon;
	u32 val;
	u32 mask;
	int ret = 0;

	syscon = syscon_regmap_lookup_by_phandle(np, "ti,syscon-pcie-mode");
	if (IS_ERR(syscon))
		return 0;

	mask = AM654_PCIE_DEV_TYPE_MASK;

	switch (mode) {
	case DW_PCIE_RC_TYPE:
		val = RC;
		break;
	case DW_PCIE_EP_TYPE:
		val = EP;
		break;
	default:
		dev_err(dev, "INVALID device type %d\n", mode);
		return -EINVAL;
	}

	ret = regmap_update_bits(syscon, 0, mask, val);
	if (ret) {
		dev_err(dev, "failed to set pcie mode\n");
		return ret;
	}

	return 0;
}

static void ks_pcie_set_link_speed(struct dw_pcie *pci, int link_speed)
{
	u32 val;

	dw_pcie_dbi_ro_wr_en(pci);

	val = dw_pcie_readl_dbi(pci, EXP_CAP_ID_OFFSET + PCI_EXP_LNKCAP);
	if ((val & PCI_EXP_LNKCAP_SLS) != link_speed) {
		val &= ~((u32)PCI_EXP_LNKCAP_SLS);
		val |= link_speed;
		dw_pcie_writel_dbi(pci, EXP_CAP_ID_OFFSET + PCI_EXP_LNKCAP,
				   val);
	}

	val = dw_pcie_readl_dbi(pci, EXP_CAP_ID_OFFSET + PCI_EXP_LNKCTL2);
	if ((val & PCI_EXP_LNKCAP_SLS) != link_speed) {
		val &= ~((u32)PCI_EXP_LNKCAP_SLS);
		val |= link_speed;
		dw_pcie_writel_dbi(pci, EXP_CAP_ID_OFFSET + PCI_EXP_LNKCTL2,
				   val);
	}

	dw_pcie_dbi_ro_wr_dis(pci);
}

static const struct ks_pcie_of_data ks_pcie_rc_of_data = {
	.host_ops = &ks_pcie_host_ops,
	.version = 0x365A,
};

static const struct ks_pcie_of_data ks_pcie_am654_rc_of_data = {
	.host_ops = &ks_pcie_am654_host_ops,
	.mode = DW_PCIE_RC_TYPE,
	.version = 0x490A,
};

static const struct ks_pcie_of_data ks_pcie_am654_ep_of_data = {
	.ep_ops = &ks_pcie_am654_ep_ops,
	.mode = DW_PCIE_EP_TYPE,
	.version = 0x490A,
};

static const struct of_device_id ks_pcie_of_match[] = {
	{
		.type = "pci",
		.data = &ks_pcie_rc_of_data,
		.compatible = "ti,keystone-pcie",
	},
	{
		.data = &ks_pcie_am654_rc_of_data,
		.compatible = "ti,am654-pcie-rc",
	},
	{
		.data = &ks_pcie_am654_ep_of_data,
		.compatible = "ti,am654-pcie-ep",
	},
	{ },
};

static int __init ks_pcie_probe(struct platform_device *pdev)
{
	const struct dw_pcie_host_ops *host_ops;
	const struct dw_pcie_ep_ops *ep_ops;
	struct device *dev = &pdev->dev;
	struct device_node *np = dev->of_node;
	const struct ks_pcie_of_data *data;
	const struct of_device_id *match;
	enum dw_pcie_device_mode mode;
	struct dw_pcie *pci;
	struct keystone_pcie *ks_pcie;
	struct device_link **link;
	struct gpio_desc *gpiod;
	void __iomem *atu_base;
	struct resource *res;
	unsigned int version;
	void __iomem *base;
	u32 num_viewport;
	struct phy **phy;
	int link_speed;
	u32 num_lanes;
	char name[10];
	int ret;
	int irq;
	int i;

	match = of_match_device(of_match_ptr(ks_pcie_of_match), dev);
	data = (struct ks_pcie_of_data *)match->data;
	if (!data)
		return -EINVAL;

	version = data->version;
	host_ops = data->host_ops;
	ep_ops = data->ep_ops;
	mode = data->mode;

	ks_pcie = devm_kzalloc(dev, sizeof(*ks_pcie), GFP_KERNEL);
	if (!ks_pcie)
		return -ENOMEM;

	pci = devm_kzalloc(dev, sizeof(*pci), GFP_KERNEL);
	if (!pci)
		return -ENOMEM;

	res = platform_get_resource_byname(pdev, IORESOURCE_MEM, "app");
	ks_pcie->va_app_base = devm_ioremap_resource(dev, res);
	if (IS_ERR(ks_pcie->va_app_base))
		return PTR_ERR(ks_pcie->va_app_base);

	ks_pcie->app = *res;

	res = platform_get_resource_byname(pdev, IORESOURCE_MEM, "dbics");
	base = devm_pci_remap_cfg_resource(dev, res);
	if (IS_ERR(base))
		return PTR_ERR(base);

	if (of_device_is_compatible(np, "ti,am654-pcie-rc"))
		ks_pcie->is_am6 = true;

	pci->dbi_base = base;
	pci->dbi_base2 = base;
	pci->dev = dev;
	pci->ops = &ks_pcie_dw_pcie_ops;
	pci->version = version;

	irq = platform_get_irq(pdev, 0);
	if (irq < 0) {
		dev_err(dev, "missing IRQ resource: %d\n", irq);
		return irq;
	}

	ret = request_irq(irq, ks_pcie_err_irq_handler, IRQF_SHARED,
			  "ks-pcie-error-irq", ks_pcie);
	if (ret < 0) {
		dev_err(dev, "failed to request error IRQ %d\n",
			irq);
		return ret;
	}

	ret = of_property_read_u32(np, "num-lanes", &num_lanes);
	if (ret)
		num_lanes = 1;

	phy = devm_kzalloc(dev, sizeof(*phy) * num_lanes, GFP_KERNEL);
	if (!phy)
		return -ENOMEM;

	link = devm_kzalloc(dev, sizeof(*link) * num_lanes, GFP_KERNEL);
	if (!link)
		return -ENOMEM;

	for (i = 0; i < num_lanes; i++) {
		snprintf(name, sizeof(name), "pcie-phy%d", i);
		phy[i] = devm_phy_optional_get(dev, name);
		if (IS_ERR(phy[i])) {
			ret = PTR_ERR(phy[i]);
			goto err_link;
		}

		if (!phy[i])
			continue;

		link[i] = device_link_add(dev, &phy[i]->dev, DL_FLAG_STATELESS);
		if (!link[i]) {
			ret = -EINVAL;
			goto err_link;
		}
	}

	ks_pcie->np = np;
	ks_pcie->pci = pci;
	ks_pcie->link = link;
	ks_pcie->num_lanes = num_lanes;
	ks_pcie->phy = phy;

	gpiod = devm_gpiod_get_optional(dev, "reset",
					GPIOD_OUT_LOW);
	if (IS_ERR(gpiod)) {
		ret = PTR_ERR(gpiod);
		if (ret != -EPROBE_DEFER)
			dev_err(dev, "Failed to get reset GPIO\n");
		goto err_link;
	}

	ret = ks_pcie_enable_phy(ks_pcie);
	if (ret) {
		dev_err(dev, "failed to enable phy\n");
		goto err_link;
	}

	platform_set_drvdata(pdev, ks_pcie);
	pm_runtime_enable(dev);
	ret = pm_runtime_get_sync(dev);
	if (ret < 0) {
		dev_err(dev, "pm_runtime_get_sync failed\n");
		goto err_get_sync;
	}

	if (pci->version >= 0x480A) {
		res = platform_get_resource_byname(pdev, IORESOURCE_MEM, "atu");
		atu_base = devm_ioremap_resource(dev, res);
		if (IS_ERR(atu_base)) {
			ret = PTR_ERR(atu_base);
			goto err_get_sync;
		}

		pci->atu_base = atu_base;

		ret = ks_pcie_am654_set_mode(dev, mode);
		if (ret < 0)
			goto err_get_sync;
	} else {
		ret = ks_pcie_set_mode(dev);
		if (ret < 0)
			goto err_get_sync;
	}

	link_speed = of_pci_get_max_link_speed(np);
	if (link_speed < 0)
		link_speed = 2;

	ks_pcie_set_link_speed(pci, link_speed);

	switch (mode) {
	case DW_PCIE_RC_TYPE:
		if (!IS_ENABLED(CONFIG_PCI_KEYSTONE_HOST)) {
			ret = -ENODEV;
			goto err_get_sync;
		}

		ret = of_property_read_u32(np, "num-viewport", &num_viewport);
		if (ret < 0) {
			dev_err(dev, "unable to read *num-viewport* property\n");
			return ret;
		}

		/*
		 * "Power Sequencing and Reset Signal Timings" table in
		 * PCI EXPRESS CARD ELECTROMECHANICAL SPECIFICATION, REV. 2.0
		 * indicates PERST# should be deasserted after minimum of 100us
		 * once REFCLK is stable. The REFCLK to the connector in RC
		 * mode is selected while enabling the PHY. So deassert PERST#
		 * after 100 us.
		 */
		if (gpiod) {
			usleep_range(100, 200);
			gpiod_set_value_cansleep(gpiod, 1);
		}

		ks_pcie->num_viewport = num_viewport;
		pci->pp.ops = host_ops;
		ret = ks_pcie_add_pcie_port(ks_pcie, pdev);
		if (ret < 0)
			goto err_get_sync;
		break;
	case DW_PCIE_EP_TYPE:
		if (!IS_ENABLED(CONFIG_PCI_KEYSTONE_EP)) {
			ret = -ENODEV;
			goto err_get_sync;
		}

		pci->ep.ops = ep_ops;
		ret = ks_pcie_add_pcie_ep(ks_pcie, pdev);
		if (ret < 0)
			goto err_get_sync;
		break;
	default:
		dev_err(dev, "INVALID device type %d\n", mode);
	}

	ks_pcie_enable_error_irq(ks_pcie);

	return 0;

err_get_sync:
	pm_runtime_put(dev);
	pm_runtime_disable(dev);
	ks_pcie_disable_phy(ks_pcie);

err_link:
	while (--i >= 0 && link[i])
		device_link_del(link[i]);

	return ret;
}

static int __exit ks_pcie_remove(struct platform_device *pdev)
{
	struct keystone_pcie *ks_pcie = platform_get_drvdata(pdev);
	struct device_link **link = ks_pcie->link;
	int num_lanes = ks_pcie->num_lanes;
	struct device *dev = &pdev->dev;

	pm_runtime_put(dev);
	pm_runtime_disable(dev);
	ks_pcie_disable_phy(ks_pcie);
	while (num_lanes--)
		device_link_del(link[num_lanes]);

	return 0;
}

static struct platform_driver ks_pcie_driver __refdata = {
	.probe  = ks_pcie_probe,
	.remove = __exit_p(ks_pcie_remove),
	.driver = {
		.name	= "keystone-pcie",
		.of_match_table = of_match_ptr(ks_pcie_of_match),
	},
};
builtin_platform_driver(ks_pcie_driver);<|MERGE_RESOLUTION|>--- conflicted
+++ resolved
@@ -834,12 +834,9 @@
 	hook_fault_code(17, ks_pcie_fault, SIGBUS, 0,
 			"Asynchronous external abort");
 #endif
-<<<<<<< HEAD
-=======
 
 	ks_pcie_start_link(pci);
 	dw_pcie_wait_for_link(pci);
->>>>>>> c59c1e66
 
 	return 0;
 }
