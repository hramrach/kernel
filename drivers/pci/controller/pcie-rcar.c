// SPDX-License-Identifier: GPL-2.0
/*
 * PCIe driver for Renesas R-Car SoCs
 *  Copyright (C) 2014-2020 Renesas Electronics Europe Ltd
 *
 * Author: Phil Edworthy <phil.edworthy@renesas.com>
 */

#include <linux/delay.h>
#include <linux/pci.h>

#include "pcie-rcar.h"

void rcar_pci_write_reg(struct rcar_pcie *pcie, u32 val, unsigned int reg)
{
	writel(val, pcie->base + reg);
}

u32 rcar_pci_read_reg(struct rcar_pcie *pcie, unsigned int reg)
{
	return readl(pcie->base + reg);
}

void rcar_rmw32(struct rcar_pcie *pcie, int where, u32 mask, u32 data)
{
	unsigned int shift = BITS_PER_BYTE * (where & 3);
	u32 val = rcar_pci_read_reg(pcie, where & ~3);

	val &= ~(mask << shift);
	val |= data << shift;
	rcar_pci_write_reg(pcie, val, where & ~3);
}

int rcar_pcie_wait_for_phyrdy(struct rcar_pcie *pcie)
{
	unsigned int timeout = 10;

	while (timeout--) {
		if (rcar_pci_read_reg(pcie, PCIEPHYSR) & PHYRDY)
			return 0;

		msleep(5);
	}

	return -ETIMEDOUT;
}

int rcar_pcie_wait_for_dl(struct rcar_pcie *pcie)
{
	unsigned int timeout = 10000;

	while (timeout--) {
		if ((rcar_pci_read_reg(pcie, PCIETSTR) & DATA_LINK_ACTIVE))
			return 0;

		udelay(5);
		cpu_relax();
	}

	return -ETIMEDOUT;
}

<<<<<<< HEAD
static struct pci_ops rcar_pcie_ops = {
	.read	= rcar_pcie_read_conf,
	.write	= rcar_pcie_write_conf,
};

static void rcar_pcie_setup_window(int win, struct rcar_pcie *pcie,
				   struct resource_entry *window)
=======
void rcar_pcie_set_outbound(struct rcar_pcie *pcie, int win,
			    struct resource_entry *window)
>>>>>>> 40ad9846
{
	/* Setup PCIe address space mappings for each resource */
	struct resource *res = window->res;
	resource_size_t res_start;
<<<<<<< HEAD
	struct resource *res = window->res;
=======
	resource_size_t size;
>>>>>>> 40ad9846
	u32 mask;

	rcar_pci_write_reg(pcie, 0x00000000, PCIEPTCTLR(win));

	/*
	 * The PAMR mask is calculated in units of 128Bytes, which
	 * keeps things pretty simple.
	 */
	size = resource_size(res);
	if (size > 128)
		mask = (roundup_pow_of_two(size) / SZ_128) - 1;
	else
		mask = 0x0;
	rcar_pci_write_reg(pcie, mask << 7, PCIEPAMR(win));

	if (res->flags & IORESOURCE_IO)
		res_start = pci_pio_to_address(res->start) - window->offset;
	else
		res_start = res->start - window->offset;

	rcar_pci_write_reg(pcie, upper_32_bits(res_start), PCIEPAUR(win));
	rcar_pci_write_reg(pcie, lower_32_bits(res_start) & ~0x7F,
			   PCIEPALR(win));

	/* First resource is for IO */
	mask = PAR_ENABLE;
	if (res->flags & IORESOURCE_IO)
		mask |= IO_SPACE;

	rcar_pci_write_reg(pcie, mask, PCIEPTCTLR(win));
}

<<<<<<< HEAD
static int rcar_pcie_setup(struct list_head *resource, struct rcar_pcie *pci)
{
	struct resource_entry *win;
	int i = 0;

	/* Setup PCI resources */
	resource_list_for_each_entry(win, &pci->resources) {
		struct resource *res = win->res;

		if (!res->flags)
			continue;

		switch (resource_type(res)) {
		case IORESOURCE_IO:
		case IORESOURCE_MEM:
			rcar_pcie_setup_window(i, pci, win);
			i++;
			break;
		case IORESOURCE_BUS:
			pci->root_bus_nr = res->start;
			break;
		default:
			continue;
		}

		pci_add_resource(resource, res);
	}

	return 1;
}

static void rcar_pcie_force_speedup(struct rcar_pcie *pcie)
{
	struct device *dev = pcie->dev;
	unsigned int timeout = 1000;
	u32 macsr;

	if ((rcar_pci_read_reg(pcie, MACS2R) & LINK_SPEED) != LINK_SPEED_5_0GTS)
		return;

	if (rcar_pci_read_reg(pcie, MACCTLR) & SPEED_CHANGE) {
		dev_err(dev, "Speed change already in progress\n");
		return;
	}

	macsr = rcar_pci_read_reg(pcie, MACSR);
	if ((macsr & LINK_SPEED) == LINK_SPEED_5_0GTS)
		goto done;

	/* Set target link speed to 5.0 GT/s */
	rcar_rmw32(pcie, EXPCAP(12), PCI_EXP_LNKSTA_CLS,
		   PCI_EXP_LNKSTA_CLS_5_0GB);

	/* Set speed change reason as intentional factor */
	rcar_rmw32(pcie, MACCGSPSETR, SPCNGRSN, 0);

	/* Clear SPCHGFIN, SPCHGSUC, and SPCHGFAIL */
	if (macsr & (SPCHGFIN | SPCHGSUC | SPCHGFAIL))
		rcar_pci_write_reg(pcie, macsr, MACSR);

	/* Start link speed change */
	rcar_rmw32(pcie, MACCTLR, SPEED_CHANGE, SPEED_CHANGE);

	while (timeout--) {
		macsr = rcar_pci_read_reg(pcie, MACSR);
		if (macsr & SPCHGFIN) {
			/* Clear the interrupt bits */
			rcar_pci_write_reg(pcie, macsr, MACSR);

			if (macsr & SPCHGFAIL)
				dev_err(dev, "Speed change failed\n");

			goto done;
		}

		msleep(1);
	}

	dev_err(dev, "Speed change timed out\n");

done:
	dev_info(dev, "Current link speed is %s GT/s\n",
		 (macsr & LINK_SPEED) == LINK_SPEED_5_0GTS ? "5" : "2.5");
}

static int rcar_pcie_enable(struct rcar_pcie *pcie)
=======
void rcar_pcie_set_inbound(struct rcar_pcie *pcie, u64 cpu_addr,
			   u64 pci_addr, u64 flags, int idx, bool host)
>>>>>>> 40ad9846
{
	/*
	 * Set up 64-bit inbound regions as the range parser doesn't
	 * distinguish between 32 and 64-bit types.
	 */
	if (host)
		rcar_pci_write_reg(pcie, lower_32_bits(pci_addr),
				   PCIEPRAR(idx));
	rcar_pci_write_reg(pcie, lower_32_bits(cpu_addr), PCIELAR(idx));
	rcar_pci_write_reg(pcie, flags, PCIELAMR(idx));

	if (host)
		rcar_pci_write_reg(pcie, upper_32_bits(pci_addr),
				   PCIEPRAR(idx + 1));
	rcar_pci_write_reg(pcie, upper_32_bits(cpu_addr), PCIELAR(idx + 1));
	rcar_pci_write_reg(pcie, 0, PCIELAMR(idx + 1));
}<|MERGE_RESOLUTION|>--- conflicted
+++ resolved
@@ -60,27 +60,13 @@
 	return -ETIMEDOUT;
 }
 
-<<<<<<< HEAD
-static struct pci_ops rcar_pcie_ops = {
-	.read	= rcar_pcie_read_conf,
-	.write	= rcar_pcie_write_conf,
-};
-
-static void rcar_pcie_setup_window(int win, struct rcar_pcie *pcie,
-				   struct resource_entry *window)
-=======
 void rcar_pcie_set_outbound(struct rcar_pcie *pcie, int win,
 			    struct resource_entry *window)
->>>>>>> 40ad9846
 {
 	/* Setup PCIe address space mappings for each resource */
 	struct resource *res = window->res;
 	resource_size_t res_start;
-<<<<<<< HEAD
-	struct resource *res = window->res;
-=======
 	resource_size_t size;
->>>>>>> 40ad9846
 	u32 mask;
 
 	rcar_pci_write_reg(pcie, 0x00000000, PCIEPTCTLR(win));
@@ -113,97 +99,8 @@
 	rcar_pci_write_reg(pcie, mask, PCIEPTCTLR(win));
 }
 
-<<<<<<< HEAD
-static int rcar_pcie_setup(struct list_head *resource, struct rcar_pcie *pci)
-{
-	struct resource_entry *win;
-	int i = 0;
-
-	/* Setup PCI resources */
-	resource_list_for_each_entry(win, &pci->resources) {
-		struct resource *res = win->res;
-
-		if (!res->flags)
-			continue;
-
-		switch (resource_type(res)) {
-		case IORESOURCE_IO:
-		case IORESOURCE_MEM:
-			rcar_pcie_setup_window(i, pci, win);
-			i++;
-			break;
-		case IORESOURCE_BUS:
-			pci->root_bus_nr = res->start;
-			break;
-		default:
-			continue;
-		}
-
-		pci_add_resource(resource, res);
-	}
-
-	return 1;
-}
-
-static void rcar_pcie_force_speedup(struct rcar_pcie *pcie)
-{
-	struct device *dev = pcie->dev;
-	unsigned int timeout = 1000;
-	u32 macsr;
-
-	if ((rcar_pci_read_reg(pcie, MACS2R) & LINK_SPEED) != LINK_SPEED_5_0GTS)
-		return;
-
-	if (rcar_pci_read_reg(pcie, MACCTLR) & SPEED_CHANGE) {
-		dev_err(dev, "Speed change already in progress\n");
-		return;
-	}
-
-	macsr = rcar_pci_read_reg(pcie, MACSR);
-	if ((macsr & LINK_SPEED) == LINK_SPEED_5_0GTS)
-		goto done;
-
-	/* Set target link speed to 5.0 GT/s */
-	rcar_rmw32(pcie, EXPCAP(12), PCI_EXP_LNKSTA_CLS,
-		   PCI_EXP_LNKSTA_CLS_5_0GB);
-
-	/* Set speed change reason as intentional factor */
-	rcar_rmw32(pcie, MACCGSPSETR, SPCNGRSN, 0);
-
-	/* Clear SPCHGFIN, SPCHGSUC, and SPCHGFAIL */
-	if (macsr & (SPCHGFIN | SPCHGSUC | SPCHGFAIL))
-		rcar_pci_write_reg(pcie, macsr, MACSR);
-
-	/* Start link speed change */
-	rcar_rmw32(pcie, MACCTLR, SPEED_CHANGE, SPEED_CHANGE);
-
-	while (timeout--) {
-		macsr = rcar_pci_read_reg(pcie, MACSR);
-		if (macsr & SPCHGFIN) {
-			/* Clear the interrupt bits */
-			rcar_pci_write_reg(pcie, macsr, MACSR);
-
-			if (macsr & SPCHGFAIL)
-				dev_err(dev, "Speed change failed\n");
-
-			goto done;
-		}
-
-		msleep(1);
-	}
-
-	dev_err(dev, "Speed change timed out\n");
-
-done:
-	dev_info(dev, "Current link speed is %s GT/s\n",
-		 (macsr & LINK_SPEED) == LINK_SPEED_5_0GTS ? "5" : "2.5");
-}
-
-static int rcar_pcie_enable(struct rcar_pcie *pcie)
-=======
 void rcar_pcie_set_inbound(struct rcar_pcie *pcie, u64 cpu_addr,
 			   u64 pci_addr, u64 flags, int idx, bool host)
->>>>>>> 40ad9846
 {
 	/*
 	 * Set up 64-bit inbound regions as the range parser doesn't
