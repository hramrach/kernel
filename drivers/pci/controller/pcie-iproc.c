// SPDX-License-Identifier: GPL-2.0
/*
 * Copyright (C) 2014 Hauke Mehrtens <hauke@hauke-m.de>
 * Copyright (C) 2015 Broadcom Corporation
 */

#include <linux/kernel.h>
#include <linux/pci.h>
#include <linux/pci-ecam.h>
#include <linux/msi.h>
#include <linux/clk.h>
#include <linux/module.h>
#include <linux/mbus.h>
#include <linux/slab.h>
#include <linux/delay.h>
#include <linux/interrupt.h>
#include <linux/irqchip/arm-gic-v3.h>
#include <linux/platform_device.h>
#include <linux/of_address.h>
#include <linux/of_pci.h>
#include <linux/of_irq.h>
#include <linux/of_platform.h>
#include <linux/phy/phy.h>

#include "pcie-iproc.h"

#define EP_PERST_SOURCE_SELECT_SHIFT	2
#define EP_PERST_SOURCE_SELECT		BIT(EP_PERST_SOURCE_SELECT_SHIFT)
#define EP_MODE_SURVIVE_PERST_SHIFT	1
#define EP_MODE_SURVIVE_PERST		BIT(EP_MODE_SURVIVE_PERST_SHIFT)
#define RC_PCIE_RST_OUTPUT_SHIFT	0
#define RC_PCIE_RST_OUTPUT		BIT(RC_PCIE_RST_OUTPUT_SHIFT)
#define PAXC_RESET_MASK			0x7f

#define GIC_V3_CFG_SHIFT		0
#define GIC_V3_CFG			BIT(GIC_V3_CFG_SHIFT)

#define MSI_ENABLE_CFG_SHIFT		0
#define MSI_ENABLE_CFG			BIT(MSI_ENABLE_CFG_SHIFT)

#define CFG_IND_ADDR_MASK		0x00001ffc

#define CFG_ADDR_REG_NUM_MASK		0x00000ffc
#define CFG_ADDR_CFG_TYPE_1		1

#define SYS_RC_INTX_MASK		0xf

#define PCIE_PHYLINKUP_SHIFT		3
#define PCIE_PHYLINKUP			BIT(PCIE_PHYLINKUP_SHIFT)
#define PCIE_DL_ACTIVE_SHIFT		2
#define PCIE_DL_ACTIVE			BIT(PCIE_DL_ACTIVE_SHIFT)

#define APB_ERR_EN_SHIFT		0
#define APB_ERR_EN			BIT(APB_ERR_EN_SHIFT)

#define CFG_RD_SUCCESS			0
#define CFG_RD_UR			1
#define CFG_RD_CRS			2
#define CFG_RD_CA			3
#define CFG_RETRY_STATUS		0xffff0001
#define CFG_RETRY_STATUS_TIMEOUT_US	500000 /* 500 milliseconds */

/* derive the enum index of the outbound/inbound mapping registers */
#define MAP_REG(base_reg, index)	((base_reg) + (index) * 2)

/*
 * Maximum number of outbound mapping window sizes that can be supported by any
 * OARR/OMAP mapping pair
 */
#define MAX_NUM_OB_WINDOW_SIZES		4

#define OARR_VALID_SHIFT		0
#define OARR_VALID			BIT(OARR_VALID_SHIFT)
#define OARR_SIZE_CFG_SHIFT		1

/*
 * Maximum number of inbound mapping region sizes that can be supported by an
 * IARR
 */
#define MAX_NUM_IB_REGION_SIZES		9

#define IMAP_VALID_SHIFT		0
#define IMAP_VALID			BIT(IMAP_VALID_SHIFT)

#define IPROC_PCI_PM_CAP		0x48
#define IPROC_PCI_PM_CAP_MASK		0xffff
#define IPROC_PCI_EXP_CAP		0xac

#define IPROC_PCIE_REG_INVALID		0xffff

/**
 * struct iproc_pcie_ob_map - iProc PCIe outbound mapping controller-specific
 * parameters
 * @window_sizes: list of supported outbound mapping window sizes in MB
 * @nr_sizes: number of supported outbound mapping window sizes
 */
struct iproc_pcie_ob_map {
	resource_size_t window_sizes[MAX_NUM_OB_WINDOW_SIZES];
	unsigned int nr_sizes;
};

static const struct iproc_pcie_ob_map paxb_ob_map[] = {
	{
		/* OARR0/OMAP0 */
		.window_sizes = { 128, 256 },
		.nr_sizes = 2,
	},
	{
		/* OARR1/OMAP1 */
		.window_sizes = { 128, 256 },
		.nr_sizes = 2,
	},
};

static const struct iproc_pcie_ob_map paxb_v2_ob_map[] = {
	{
		/* OARR0/OMAP0 */
		.window_sizes = { 128, 256 },
		.nr_sizes = 2,
	},
	{
		/* OARR1/OMAP1 */
		.window_sizes = { 128, 256 },
		.nr_sizes = 2,
	},
	{
		/* OARR2/OMAP2 */
		.window_sizes = { 128, 256, 512, 1024 },
		.nr_sizes = 4,
	},
	{
		/* OARR3/OMAP3 */
		.window_sizes = { 128, 256, 512, 1024 },
		.nr_sizes = 4,
	},
};

/**
 * enum iproc_pcie_ib_map_type - iProc PCIe inbound mapping type
 * @IPROC_PCIE_IB_MAP_MEM: DDR memory
 * @IPROC_PCIE_IB_MAP_IO: device I/O memory
 * @IPROC_PCIE_IB_MAP_INVALID: invalid or unused
 */
enum iproc_pcie_ib_map_type {
	IPROC_PCIE_IB_MAP_MEM = 0,
	IPROC_PCIE_IB_MAP_IO,
	IPROC_PCIE_IB_MAP_INVALID
};

/**
 * struct iproc_pcie_ib_map - iProc PCIe inbound mapping controller-specific
 * parameters
 * @type: inbound mapping region type
 * @size_unit: inbound mapping region size unit, could be SZ_1K, SZ_1M, or
 * SZ_1G
 * @region_sizes: list of supported inbound mapping region sizes in KB, MB, or
 * GB, depending on the size unit
 * @nr_sizes: number of supported inbound mapping region sizes
 * @nr_windows: number of supported inbound mapping windows for the region
 * @imap_addr_offset: register offset between the upper and lower 32-bit
 * IMAP address registers
 * @imap_window_offset: register offset between each IMAP window
 */
struct iproc_pcie_ib_map {
	enum iproc_pcie_ib_map_type type;
	unsigned int size_unit;
	resource_size_t region_sizes[MAX_NUM_IB_REGION_SIZES];
	unsigned int nr_sizes;
	unsigned int nr_windows;
	u16 imap_addr_offset;
	u16 imap_window_offset;
};

static const struct iproc_pcie_ib_map paxb_v2_ib_map[] = {
	{
		/* IARR0/IMAP0 */
		.type = IPROC_PCIE_IB_MAP_IO,
		.size_unit = SZ_1K,
		.region_sizes = { 32 },
		.nr_sizes = 1,
		.nr_windows = 8,
		.imap_addr_offset = 0x40,
		.imap_window_offset = 0x4,
	},
	{
		/* IARR1/IMAP1 */
		.type = IPROC_PCIE_IB_MAP_MEM,
		.size_unit = SZ_1M,
		.region_sizes = { 8 },
		.nr_sizes = 1,
		.nr_windows = 8,
		.imap_addr_offset = 0x4,
		.imap_window_offset = 0x8,

	},
	{
		/* IARR2/IMAP2 */
		.type = IPROC_PCIE_IB_MAP_MEM,
		.size_unit = SZ_1M,
		.region_sizes = { 64, 128, 256, 512, 1024, 2048, 4096, 8192,
				  16384 },
		.nr_sizes = 9,
		.nr_windows = 1,
		.imap_addr_offset = 0x4,
		.imap_window_offset = 0x8,
	},
	{
		/* IARR3/IMAP3 */
		.type = IPROC_PCIE_IB_MAP_MEM,
		.size_unit = SZ_1G,
		.region_sizes = { 1, 2, 4, 8, 16, 32 },
		.nr_sizes = 6,
		.nr_windows = 8,
		.imap_addr_offset = 0x4,
		.imap_window_offset = 0x8,
	},
	{
		/* IARR4/IMAP4 */
		.type = IPROC_PCIE_IB_MAP_MEM,
		.size_unit = SZ_1G,
		.region_sizes = { 32, 64, 128, 256, 512 },
		.nr_sizes = 5,
		.nr_windows = 8,
		.imap_addr_offset = 0x4,
		.imap_window_offset = 0x8,
	},
};

/*
 * iProc PCIe host registers
 */
enum iproc_pcie_reg {
	/* clock/reset signal control */
	IPROC_PCIE_CLK_CTRL = 0,

	/*
	 * To allow MSI to be steered to an external MSI controller (e.g., ARM
	 * GICv3 ITS)
	 */
	IPROC_PCIE_MSI_GIC_MODE,

	/*
	 * IPROC_PCIE_MSI_BASE_ADDR and IPROC_PCIE_MSI_WINDOW_SIZE define the
	 * window where the MSI posted writes are written, for the writes to be
	 * interpreted as MSI writes.
	 */
	IPROC_PCIE_MSI_BASE_ADDR,
	IPROC_PCIE_MSI_WINDOW_SIZE,

	/*
	 * To hold the address of the register where the MSI writes are
	 * programed.  When ARM GICv3 ITS is used, this should be programmed
	 * with the address of the GITS_TRANSLATER register.
	 */
	IPROC_PCIE_MSI_ADDR_LO,
	IPROC_PCIE_MSI_ADDR_HI,

	/* enable MSI */
	IPROC_PCIE_MSI_EN_CFG,

	/* allow access to root complex configuration space */
	IPROC_PCIE_CFG_IND_ADDR,
	IPROC_PCIE_CFG_IND_DATA,

	/* allow access to device configuration space */
	IPROC_PCIE_CFG_ADDR,
	IPROC_PCIE_CFG_DATA,

	/* enable INTx */
	IPROC_PCIE_INTX_EN,

	/* outbound address mapping */
	IPROC_PCIE_OARR0,
	IPROC_PCIE_OMAP0,
	IPROC_PCIE_OARR1,
	IPROC_PCIE_OMAP1,
	IPROC_PCIE_OARR2,
	IPROC_PCIE_OMAP2,
	IPROC_PCIE_OARR3,
	IPROC_PCIE_OMAP3,

	/* inbound address mapping */
	IPROC_PCIE_IARR0,
	IPROC_PCIE_IMAP0,
	IPROC_PCIE_IARR1,
	IPROC_PCIE_IMAP1,
	IPROC_PCIE_IARR2,
	IPROC_PCIE_IMAP2,
	IPROC_PCIE_IARR3,
	IPROC_PCIE_IMAP3,
	IPROC_PCIE_IARR4,
	IPROC_PCIE_IMAP4,

	/* config read status */
	IPROC_PCIE_CFG_RD_STATUS,

	/* link status */
	IPROC_PCIE_LINK_STATUS,

	/* enable APB error for unsupported requests */
	IPROC_PCIE_APB_ERR_EN,

	/* total number of core registers */
	IPROC_PCIE_MAX_NUM_REG,
};

/* iProc PCIe PAXB BCMA registers */
static const u16 iproc_pcie_reg_paxb_bcma[IPROC_PCIE_MAX_NUM_REG] = {
	[IPROC_PCIE_CLK_CTRL]		= 0x000,
	[IPROC_PCIE_CFG_IND_ADDR]	= 0x120,
	[IPROC_PCIE_CFG_IND_DATA]	= 0x124,
	[IPROC_PCIE_CFG_ADDR]		= 0x1f8,
	[IPROC_PCIE_CFG_DATA]		= 0x1fc,
	[IPROC_PCIE_INTX_EN]		= 0x330,
	[IPROC_PCIE_LINK_STATUS]	= 0xf0c,
};

/* iProc PCIe PAXB registers */
static const u16 iproc_pcie_reg_paxb[IPROC_PCIE_MAX_NUM_REG] = {
	[IPROC_PCIE_CLK_CTRL]		= 0x000,
	[IPROC_PCIE_CFG_IND_ADDR]	= 0x120,
	[IPROC_PCIE_CFG_IND_DATA]	= 0x124,
	[IPROC_PCIE_CFG_ADDR]		= 0x1f8,
	[IPROC_PCIE_CFG_DATA]		= 0x1fc,
	[IPROC_PCIE_INTX_EN]		= 0x330,
	[IPROC_PCIE_OARR0]		= 0xd20,
	[IPROC_PCIE_OMAP0]		= 0xd40,
	[IPROC_PCIE_OARR1]		= 0xd28,
	[IPROC_PCIE_OMAP1]		= 0xd48,
	[IPROC_PCIE_LINK_STATUS]	= 0xf0c,
	[IPROC_PCIE_APB_ERR_EN]		= 0xf40,
};

/* iProc PCIe PAXB v2 registers */
static const u16 iproc_pcie_reg_paxb_v2[IPROC_PCIE_MAX_NUM_REG] = {
	[IPROC_PCIE_CLK_CTRL]		= 0x000,
	[IPROC_PCIE_CFG_IND_ADDR]	= 0x120,
	[IPROC_PCIE_CFG_IND_DATA]	= 0x124,
	[IPROC_PCIE_CFG_ADDR]		= 0x1f8,
	[IPROC_PCIE_CFG_DATA]		= 0x1fc,
	[IPROC_PCIE_INTX_EN]		= 0x330,
	[IPROC_PCIE_OARR0]		= 0xd20,
	[IPROC_PCIE_OMAP0]		= 0xd40,
	[IPROC_PCIE_OARR1]		= 0xd28,
	[IPROC_PCIE_OMAP1]		= 0xd48,
	[IPROC_PCIE_OARR2]		= 0xd60,
	[IPROC_PCIE_OMAP2]		= 0xd68,
	[IPROC_PCIE_OARR3]		= 0xdf0,
	[IPROC_PCIE_OMAP3]		= 0xdf8,
	[IPROC_PCIE_IARR0]		= 0xd00,
	[IPROC_PCIE_IMAP0]		= 0xc00,
	[IPROC_PCIE_IARR1]		= 0xd08,
	[IPROC_PCIE_IMAP1]		= 0xd70,
	[IPROC_PCIE_IARR2]		= 0xd10,
	[IPROC_PCIE_IMAP2]		= 0xcc0,
	[IPROC_PCIE_IARR3]		= 0xe00,
	[IPROC_PCIE_IMAP3]		= 0xe08,
	[IPROC_PCIE_IARR4]		= 0xe68,
	[IPROC_PCIE_IMAP4]		= 0xe70,
	[IPROC_PCIE_CFG_RD_STATUS]	= 0xee0,
	[IPROC_PCIE_LINK_STATUS]	= 0xf0c,
	[IPROC_PCIE_APB_ERR_EN]		= 0xf40,
};

/* iProc PCIe PAXC v1 registers */
static const u16 iproc_pcie_reg_paxc[IPROC_PCIE_MAX_NUM_REG] = {
	[IPROC_PCIE_CLK_CTRL]		= 0x000,
	[IPROC_PCIE_CFG_IND_ADDR]	= 0x1f0,
	[IPROC_PCIE_CFG_IND_DATA]	= 0x1f4,
	[IPROC_PCIE_CFG_ADDR]		= 0x1f8,
	[IPROC_PCIE_CFG_DATA]		= 0x1fc,
};

/* iProc PCIe PAXC v2 registers */
static const u16 iproc_pcie_reg_paxc_v2[IPROC_PCIE_MAX_NUM_REG] = {
	[IPROC_PCIE_MSI_GIC_MODE]	= 0x050,
	[IPROC_PCIE_MSI_BASE_ADDR]	= 0x074,
	[IPROC_PCIE_MSI_WINDOW_SIZE]	= 0x078,
	[IPROC_PCIE_MSI_ADDR_LO]	= 0x07c,
	[IPROC_PCIE_MSI_ADDR_HI]	= 0x080,
	[IPROC_PCIE_MSI_EN_CFG]		= 0x09c,
	[IPROC_PCIE_CFG_IND_ADDR]	= 0x1f0,
	[IPROC_PCIE_CFG_IND_DATA]	= 0x1f4,
	[IPROC_PCIE_CFG_ADDR]		= 0x1f8,
	[IPROC_PCIE_CFG_DATA]		= 0x1fc,
};

/*
 * List of device IDs of controllers that have corrupted capability list that
 * require SW fixup
 */
static const u16 iproc_pcie_corrupt_cap_did[] = {
	0x16cd,
	0x16f0,
	0xd802,
	0xd804
};

static inline struct iproc_pcie *iproc_data(struct pci_bus *bus)
{
	struct iproc_pcie *pcie = bus->sysdata;
	return pcie;
}

static inline bool iproc_pcie_reg_is_invalid(u16 reg_offset)
{
	return !!(reg_offset == IPROC_PCIE_REG_INVALID);
}

static inline u16 iproc_pcie_reg_offset(struct iproc_pcie *pcie,
					enum iproc_pcie_reg reg)
{
	return pcie->reg_offsets[reg];
}

static inline u32 iproc_pcie_read_reg(struct iproc_pcie *pcie,
				      enum iproc_pcie_reg reg)
{
	u16 offset = iproc_pcie_reg_offset(pcie, reg);

	if (iproc_pcie_reg_is_invalid(offset))
		return 0;

	return readl(pcie->base + offset);
}

static inline void iproc_pcie_write_reg(struct iproc_pcie *pcie,
					enum iproc_pcie_reg reg, u32 val)
{
	u16 offset = iproc_pcie_reg_offset(pcie, reg);

	if (iproc_pcie_reg_is_invalid(offset))
		return;

	writel(val, pcie->base + offset);
}

/*
 * APB error forwarding can be disabled during access of configuration
 * registers of the endpoint device, to prevent unsupported requests
 * (typically seen during enumeration with multi-function devices) from
 * triggering a system exception.
 */
static inline void iproc_pcie_apb_err_disable(struct pci_bus *bus,
					      bool disable)
{
	struct iproc_pcie *pcie = iproc_data(bus);
	u32 val;

	if (bus->number && pcie->has_apb_err_disable) {
		val = iproc_pcie_read_reg(pcie, IPROC_PCIE_APB_ERR_EN);
		if (disable)
			val &= ~APB_ERR_EN;
		else
			val |= APB_ERR_EN;
		iproc_pcie_write_reg(pcie, IPROC_PCIE_APB_ERR_EN, val);
	}
}

static void __iomem *iproc_pcie_map_ep_cfg_reg(struct iproc_pcie *pcie,
					       unsigned int busno,
					       unsigned int devfn,
					       int where)
{
	u16 offset;
	u32 val;

	/* EP device access */
	val = ALIGN_DOWN(PCIE_ECAM_OFFSET(busno, devfn, where), 4) |
		CFG_ADDR_CFG_TYPE_1;

	iproc_pcie_write_reg(pcie, IPROC_PCIE_CFG_ADDR, val);
	offset = iproc_pcie_reg_offset(pcie, IPROC_PCIE_CFG_DATA);

	if (iproc_pcie_reg_is_invalid(offset))
		return NULL;

	return (pcie->base + offset);
}

static unsigned int iproc_pcie_cfg_retry(struct iproc_pcie *pcie,
					 void __iomem *cfg_data_p)
{
	int timeout = CFG_RETRY_STATUS_TIMEOUT_US;
	unsigned int data;
	u32 status;

	/*
	 * As per PCIe spec r3.1, sec 2.3.2, CRS Software Visibility only
	 * affects config reads of the Vendor ID.  For config writes or any
	 * other config reads, the Root may automatically reissue the
	 * configuration request again as a new request.
	 *
	 * For config reads, this hardware returns CFG_RETRY_STATUS data
	 * when it receives a CRS completion, regardless of the address of
	 * the read or the CRS Software Visibility Enable bit.  As a
	 * partial workaround for this, we retry in software any read that
	 * returns CFG_RETRY_STATUS.
	 *
	 * Note that a non-Vendor ID config register may have a value of
	 * CFG_RETRY_STATUS.  If we read that, we can't distinguish it from
	 * a CRS completion, so we will incorrectly retry the read and
	 * eventually return the wrong data (0xffffffff).
	 */
	data = readl(cfg_data_p);
	while (data == CFG_RETRY_STATUS && timeout--) {
		/*
		 * CRS state is set in CFG_RD status register
		 * This will handle the case where CFG_RETRY_STATUS is
		 * valid config data.
		 */
		status = iproc_pcie_read_reg(pcie, IPROC_PCIE_CFG_RD_STATUS);
		if (status != CFG_RD_CRS)
			return data;

		udelay(1);
		data = readl(cfg_data_p);
	}

	if (data == CFG_RETRY_STATUS)
		data = 0xffffffff;

	return data;
}

static void iproc_pcie_fix_cap(struct iproc_pcie *pcie, int where, u32 *val)
{
	u32 i, dev_id;

	switch (where & ~0x3) {
	case PCI_VENDOR_ID:
		dev_id = *val >> 16;

		/*
		 * Activate fixup for those controllers that have corrupted
		 * capability list registers
		 */
		for (i = 0; i < ARRAY_SIZE(iproc_pcie_corrupt_cap_did); i++)
			if (dev_id == iproc_pcie_corrupt_cap_did[i])
				pcie->fix_paxc_cap = true;
		break;

	case IPROC_PCI_PM_CAP:
		if (pcie->fix_paxc_cap) {
			/* advertise PM, force next capability to PCIe */
			*val &= ~IPROC_PCI_PM_CAP_MASK;
			*val |= IPROC_PCI_EXP_CAP << 8 | PCI_CAP_ID_PM;
		}
		break;

	case IPROC_PCI_EXP_CAP:
		if (pcie->fix_paxc_cap) {
			/* advertise root port, version 2, terminate here */
			*val = (PCI_EXP_TYPE_ROOT_PORT << 4 | 2) << 16 |
				PCI_CAP_ID_EXP;
		}
		break;

	case IPROC_PCI_EXP_CAP + PCI_EXP_RTCTL:
		/* Don't advertise CRS SV support */
		*val &= ~(PCI_EXP_RTCAP_CRSVIS << 16);
		break;

	default:
		break;
	}
}

static int iproc_pcie_config_read(struct pci_bus *bus, unsigned int devfn,
				  int where, int size, u32 *val)
{
	struct iproc_pcie *pcie = iproc_data(bus);
	unsigned int busno = bus->number;
	void __iomem *cfg_data_p;
	unsigned int data;
	int ret;

	/* root complex access */
	if (busno == 0) {
		ret = pci_generic_config_read32(bus, devfn, where, size, val);
		if (ret == PCIBIOS_SUCCESSFUL)
			iproc_pcie_fix_cap(pcie, where, val);

		return ret;
	}

	cfg_data_p = iproc_pcie_map_ep_cfg_reg(pcie, busno, devfn, where);

	if (!cfg_data_p)
		return PCIBIOS_DEVICE_NOT_FOUND;

	data = iproc_pcie_cfg_retry(pcie, cfg_data_p);

	*val = data;
	if (size <= 2)
		*val = (data >> (8 * (where & 3))) & ((1 << (size * 8)) - 1);

	/*
	 * For PAXC and PAXCv2, the total number of PFs that one can enumerate
	 * depends on the firmware configuration. Unfortunately, due to an ASIC
	 * bug, unconfigured PFs cannot be properly hidden from the root
	 * complex. As a result, write access to these PFs will cause bus lock
	 * up on the embedded processor
	 *
	 * Since all unconfigured PFs are left with an incorrect, staled device
	 * ID of 0x168e (PCI_DEVICE_ID_NX2_57810), we try to catch those access
	 * early here and reject them all
	 */
#define DEVICE_ID_MASK     0xffff0000
#define DEVICE_ID_SHIFT    16
	if (pcie->rej_unconfig_pf &&
	    (where & CFG_ADDR_REG_NUM_MASK) == PCI_VENDOR_ID)
		if ((*val & DEVICE_ID_MASK) ==
		    (PCI_DEVICE_ID_NX2_57810 << DEVICE_ID_SHIFT))
			return PCIBIOS_FUNC_NOT_SUPPORTED;

	return PCIBIOS_SUCCESSFUL;
}

/*
 * Note access to the configuration registers are protected at the higher layer
 * by 'pci_lock' in drivers/pci/access.c
 */
static void __iomem *iproc_pcie_map_cfg_bus(struct iproc_pcie *pcie,
					    int busno, unsigned int devfn,
					    int where)
{
	u16 offset;

	/* root complex access */
	if (busno == 0) {
		if (PCIE_ECAM_DEVFN(devfn) > 0)
			return NULL;

		iproc_pcie_write_reg(pcie, IPROC_PCIE_CFG_IND_ADDR,
				     where & CFG_IND_ADDR_MASK);
		offset = iproc_pcie_reg_offset(pcie, IPROC_PCIE_CFG_IND_DATA);
		if (iproc_pcie_reg_is_invalid(offset))
			return NULL;
		else
			return (pcie->base + offset);
	}

	return iproc_pcie_map_ep_cfg_reg(pcie, busno, devfn, where);
}

static void __iomem *iproc_pcie_bus_map_cfg_bus(struct pci_bus *bus,
						unsigned int devfn,
						int where)
{
	return iproc_pcie_map_cfg_bus(iproc_data(bus), bus->number, devfn,
				      where);
}

static int iproc_pci_raw_config_read32(struct iproc_pcie *pcie,
				       unsigned int devfn, int where,
				       int size, u32 *val)
{
	void __iomem *addr;

	addr = iproc_pcie_map_cfg_bus(pcie, 0, devfn, where & ~0x3);
	if (!addr) {
		*val = ~0;
		return PCIBIOS_DEVICE_NOT_FOUND;
	}

	*val = readl(addr);

	if (size <= 2)
		*val = (*val >> (8 * (where & 3))) & ((1 << (size * 8)) - 1);

	return PCIBIOS_SUCCESSFUL;
}

static int iproc_pci_raw_config_write32(struct iproc_pcie *pcie,
					unsigned int devfn, int where,
					int size, u32 val)
{
	void __iomem *addr;
	u32 mask, tmp;

	addr = iproc_pcie_map_cfg_bus(pcie, 0, devfn, where & ~0x3);
	if (!addr)
		return PCIBIOS_DEVICE_NOT_FOUND;

	if (size == 4) {
		writel(val, addr);
		return PCIBIOS_SUCCESSFUL;
	}

	mask = ~(((1 << (size * 8)) - 1) << ((where & 0x3) * 8));
	tmp = readl(addr) & mask;
	tmp |= val << ((where & 0x3) * 8);
	writel(tmp, addr);

	return PCIBIOS_SUCCESSFUL;
}

static int iproc_pcie_config_read32(struct pci_bus *bus, unsigned int devfn,
				    int where, int size, u32 *val)
{
	int ret;
	struct iproc_pcie *pcie = iproc_data(bus);

	iproc_pcie_apb_err_disable(bus, true);
	if (pcie->iproc_cfg_read)
		ret = iproc_pcie_config_read(bus, devfn, where, size, val);
	else
		ret = pci_generic_config_read32(bus, devfn, where, size, val);
	iproc_pcie_apb_err_disable(bus, false);

	return ret;
}

static int iproc_pcie_config_write32(struct pci_bus *bus, unsigned int devfn,
				     int where, int size, u32 val)
{
	int ret;

	iproc_pcie_apb_err_disable(bus, true);
	ret = pci_generic_config_write32(bus, devfn, where, size, val);
	iproc_pcie_apb_err_disable(bus, false);

	return ret;
}

static struct pci_ops iproc_pcie_ops = {
	.map_bus = iproc_pcie_bus_map_cfg_bus,
	.read = iproc_pcie_config_read32,
	.write = iproc_pcie_config_write32,
};

static void iproc_pcie_perst_ctrl(struct iproc_pcie *pcie, bool assert)
{
	u32 val;

	/*
	 * PAXC and the internal emulated endpoint device downstream should not
	 * be reset.  If firmware has been loaded on the endpoint device at an
	 * earlier boot stage, reset here causes issues.
	 */
	if (pcie->ep_is_internal)
		return;

	if (assert) {
		val = iproc_pcie_read_reg(pcie, IPROC_PCIE_CLK_CTRL);
		val &= ~EP_PERST_SOURCE_SELECT & ~EP_MODE_SURVIVE_PERST &
			~RC_PCIE_RST_OUTPUT;
		iproc_pcie_write_reg(pcie, IPROC_PCIE_CLK_CTRL, val);
		udelay(250);
	} else {
		val = iproc_pcie_read_reg(pcie, IPROC_PCIE_CLK_CTRL);
		val |= RC_PCIE_RST_OUTPUT;
		iproc_pcie_write_reg(pcie, IPROC_PCIE_CLK_CTRL, val);
		msleep(100);
	}
}

int iproc_pcie_shutdown(struct iproc_pcie *pcie)
{
	iproc_pcie_perst_ctrl(pcie, true);
	msleep(500);

	return 0;
}
EXPORT_SYMBOL_GPL(iproc_pcie_shutdown);

static int iproc_pcie_check_link(struct iproc_pcie *pcie)
{
	struct device *dev = pcie->dev;
	u32 hdr_type, link_ctrl, link_status, class, val;
	bool link_is_active = false;

	/*
	 * PAXC connects to emulated endpoint devices directly and does not
	 * have a Serdes.  Therefore skip the link detection logic here.
	 */
	if (pcie->ep_is_internal)
		return 0;

	val = iproc_pcie_read_reg(pcie, IPROC_PCIE_LINK_STATUS);
	if (!(val & PCIE_PHYLINKUP) || !(val & PCIE_DL_ACTIVE)) {
		dev_err(dev, "PHY or data link is INACTIVE!\n");
		return -ENODEV;
	}

	/* make sure we are not in EP mode */
	iproc_pci_raw_config_read32(pcie, 0, PCI_HEADER_TYPE, 1, &hdr_type);
	if ((hdr_type & 0x7f) != PCI_HEADER_TYPE_BRIDGE) {
		dev_err(dev, "in EP mode, hdr=%#02x\n", hdr_type);
		return -EFAULT;
	}

	/* force class to PCI_CLASS_BRIDGE_PCI (0x0604) */
#define PCI_BRIDGE_CTRL_REG_OFFSET	0x43c
#define PCI_CLASS_BRIDGE_MASK		0xffff00
#define PCI_CLASS_BRIDGE_SHIFT		8
	iproc_pci_raw_config_read32(pcie, 0, PCI_BRIDGE_CTRL_REG_OFFSET,
				    4, &class);
	class &= ~PCI_CLASS_BRIDGE_MASK;
	class |= (PCI_CLASS_BRIDGE_PCI << PCI_CLASS_BRIDGE_SHIFT);
	iproc_pci_raw_config_write32(pcie, 0, PCI_BRIDGE_CTRL_REG_OFFSET,
				     4, class);

	/* check link status to see if link is active */
	iproc_pci_raw_config_read32(pcie, 0, IPROC_PCI_EXP_CAP + PCI_EXP_LNKSTA,
				    2, &link_status);
	if (link_status & PCI_EXP_LNKSTA_NLW)
		link_is_active = true;

	if (!link_is_active) {
		/* try GEN 1 link speed */
#define PCI_TARGET_LINK_SPEED_MASK	0xf
#define PCI_TARGET_LINK_SPEED_GEN2	0x2
#define PCI_TARGET_LINK_SPEED_GEN1	0x1
		iproc_pci_raw_config_read32(pcie, 0,
					    IPROC_PCI_EXP_CAP + PCI_EXP_LNKCTL2,
					    4, &link_ctrl);
		if ((link_ctrl & PCI_TARGET_LINK_SPEED_MASK) ==
		    PCI_TARGET_LINK_SPEED_GEN2) {
			link_ctrl &= ~PCI_TARGET_LINK_SPEED_MASK;
			link_ctrl |= PCI_TARGET_LINK_SPEED_GEN1;
			iproc_pci_raw_config_write32(pcie, 0,
					IPROC_PCI_EXP_CAP + PCI_EXP_LNKCTL2,
					4, link_ctrl);
			msleep(100);

			iproc_pci_raw_config_read32(pcie, 0,
					IPROC_PCI_EXP_CAP + PCI_EXP_LNKSTA,
					2, &link_status);
			if (link_status & PCI_EXP_LNKSTA_NLW)
				link_is_active = true;
		}
	}

	dev_info(dev, "link: %s\n", link_is_active ? "UP" : "DOWN");

	return link_is_active ? 0 : -ENODEV;
}

static void iproc_pcie_enable(struct iproc_pcie *pcie)
{
	iproc_pcie_write_reg(pcie, IPROC_PCIE_INTX_EN, SYS_RC_INTX_MASK);
}

static inline bool iproc_pcie_ob_is_valid(struct iproc_pcie *pcie,
					  int window_idx)
{
	u32 val;

	val = iproc_pcie_read_reg(pcie, MAP_REG(IPROC_PCIE_OARR0, window_idx));

	return !!(val & OARR_VALID);
}

static inline int iproc_pcie_ob_write(struct iproc_pcie *pcie, int window_idx,
				      int size_idx, u64 axi_addr, u64 pci_addr)
{
	struct device *dev = pcie->dev;
	u16 oarr_offset, omap_offset;

	/*
	 * Derive the OARR/OMAP offset from the first pair (OARR0/OMAP0) based
	 * on window index.
	 */
	oarr_offset = iproc_pcie_reg_offset(pcie, MAP_REG(IPROC_PCIE_OARR0,
							  window_idx));
	omap_offset = iproc_pcie_reg_offset(pcie, MAP_REG(IPROC_PCIE_OMAP0,
							  window_idx));
	if (iproc_pcie_reg_is_invalid(oarr_offset) ||
	    iproc_pcie_reg_is_invalid(omap_offset))
		return -EINVAL;

	/*
	 * Program the OARR registers.  The upper 32-bit OARR register is
	 * always right after the lower 32-bit OARR register.
	 */
	writel(lower_32_bits(axi_addr) | (size_idx << OARR_SIZE_CFG_SHIFT) |
	       OARR_VALID, pcie->base + oarr_offset);
	writel(upper_32_bits(axi_addr), pcie->base + oarr_offset + 4);

	/* now program the OMAP registers */
	writel(lower_32_bits(pci_addr), pcie->base + omap_offset);
	writel(upper_32_bits(pci_addr), pcie->base + omap_offset + 4);

	dev_dbg(dev, "ob window [%d]: offset 0x%x axi %pap pci %pap\n",
		window_idx, oarr_offset, &axi_addr, &pci_addr);
	dev_dbg(dev, "oarr lo 0x%x oarr hi 0x%x\n",
		readl(pcie->base + oarr_offset),
		readl(pcie->base + oarr_offset + 4));
	dev_dbg(dev, "omap lo 0x%x omap hi 0x%x\n",
		readl(pcie->base + omap_offset),
		readl(pcie->base + omap_offset + 4));

	return 0;
}

/*
 * Some iProc SoCs require the SW to configure the outbound address mapping
 *
 * Outbound address translation:
 *
 * iproc_pcie_address = axi_address - axi_offset
 * OARR = iproc_pcie_address
 * OMAP = pci_addr
 *
 * axi_addr -> iproc_pcie_address -> OARR -> OMAP -> pci_address
 */
static int iproc_pcie_setup_ob(struct iproc_pcie *pcie, u64 axi_addr,
			       u64 pci_addr, resource_size_t size)
{
	struct iproc_pcie_ob *ob = &pcie->ob;
	struct device *dev = pcie->dev;
	int ret = -EINVAL, window_idx, size_idx;

	if (axi_addr < ob->axi_offset) {
		dev_err(dev, "axi address %pap less than offset %pap\n",
			&axi_addr, &ob->axi_offset);
		return -EINVAL;
	}

	/*
	 * Translate the AXI address to the internal address used by the iProc
	 * PCIe core before programming the OARR
	 */
	axi_addr -= ob->axi_offset;

	/* iterate through all OARR/OMAP mapping windows */
	for (window_idx = ob->nr_windows - 1; window_idx >= 0; window_idx--) {
		const struct iproc_pcie_ob_map *ob_map =
			&pcie->ob_map[window_idx];

		/*
		 * If current outbound window is already in use, move on to the
		 * next one.
		 */
		if (iproc_pcie_ob_is_valid(pcie, window_idx))
			continue;

		/*
		 * Iterate through all supported window sizes within the
		 * OARR/OMAP pair to find a match.  Go through the window sizes
		 * in a descending order.
		 */
		for (size_idx = ob_map->nr_sizes - 1; size_idx >= 0;
		     size_idx--) {
			resource_size_t window_size =
				ob_map->window_sizes[size_idx] * SZ_1M;

			/*
			 * Keep iterating until we reach the last window and
			 * with the minimal window size at index zero. In this
			 * case, we take a compromise by mapping it using the
			 * minimum window size that can be supported
			 */
			if (size < window_size) {
				if (size_idx > 0 || window_idx > 0)
					continue;

				/*
				 * For the corner case of reaching the minimal
				 * window size that can be supported on the
				 * last window
				 */
				axi_addr = ALIGN_DOWN(axi_addr, window_size);
				pci_addr = ALIGN_DOWN(pci_addr, window_size);
				size = window_size;
			}

			if (!IS_ALIGNED(axi_addr, window_size) ||
			    !IS_ALIGNED(pci_addr, window_size)) {
				dev_err(dev,
					"axi %pap or pci %pap not aligned\n",
					&axi_addr, &pci_addr);
				return -EINVAL;
			}

			/*
			 * Match found!  Program both OARR and OMAP and mark
			 * them as a valid entry.
			 */
			ret = iproc_pcie_ob_write(pcie, window_idx, size_idx,
						  axi_addr, pci_addr);
			if (ret)
				goto err_ob;

			size -= window_size;
			if (size == 0)
				return 0;

			/*
			 * If we are here, we are done with the current window,
			 * but not yet finished all mappings.  Need to move on
			 * to the next window.
			 */
			axi_addr += window_size;
			pci_addr += window_size;
			break;
		}
	}

err_ob:
	dev_err(dev, "unable to configure outbound mapping\n");
	dev_err(dev,
		"axi %pap, axi offset %pap, pci %pap, res size %pap\n",
		&axi_addr, &ob->axi_offset, &pci_addr, &size);

	return ret;
}

static int iproc_pcie_map_ranges(struct iproc_pcie *pcie,
				 struct list_head *resources)
{
	struct device *dev = pcie->dev;
	struct resource_entry *window;
	int ret;

	resource_list_for_each_entry(window, resources) {
		struct resource *res = window->res;
		u64 res_type = resource_type(res);

		switch (res_type) {
		case IORESOURCE_IO:
		case IORESOURCE_BUS:
			break;
		case IORESOURCE_MEM:
			ret = iproc_pcie_setup_ob(pcie, res->start,
						  res->start - window->offset,
						  resource_size(res));
			if (ret)
				return ret;
			break;
		default:
			dev_err(dev, "invalid resource %pR\n", res);
			return -EINVAL;
		}
	}

	return 0;
}

static inline bool iproc_pcie_ib_is_in_use(struct iproc_pcie *pcie,
					   int region_idx)
{
	const struct iproc_pcie_ib_map *ib_map = &pcie->ib_map[region_idx];
	u32 val;

	val = iproc_pcie_read_reg(pcie, MAP_REG(IPROC_PCIE_IARR0, region_idx));

	return !!(val & (BIT(ib_map->nr_sizes) - 1));
}

static inline bool iproc_pcie_ib_check_type(const struct iproc_pcie_ib_map *ib_map,
					    enum iproc_pcie_ib_map_type type)
{
	return !!(ib_map->type == type);
}

static int iproc_pcie_ib_write(struct iproc_pcie *pcie, int region_idx,
			       int size_idx, int nr_windows, u64 axi_addr,
			       u64 pci_addr, resource_size_t size)
{
	struct device *dev = pcie->dev;
	const struct iproc_pcie_ib_map *ib_map = &pcie->ib_map[region_idx];
	u16 iarr_offset, imap_offset;
	u32 val;
	int window_idx;

	iarr_offset = iproc_pcie_reg_offset(pcie,
				MAP_REG(IPROC_PCIE_IARR0, region_idx));
	imap_offset = iproc_pcie_reg_offset(pcie,
				MAP_REG(IPROC_PCIE_IMAP0, region_idx));
	if (iproc_pcie_reg_is_invalid(iarr_offset) ||
	    iproc_pcie_reg_is_invalid(imap_offset))
		return -EINVAL;

	dev_dbg(dev, "ib region [%d]: offset 0x%x axi %pap pci %pap\n",
		region_idx, iarr_offset, &axi_addr, &pci_addr);

	/*
	 * Program the IARR registers.  The upper 32-bit IARR register is
	 * always right after the lower 32-bit IARR register.
	 */
	writel(lower_32_bits(pci_addr) | BIT(size_idx),
	       pcie->base + iarr_offset);
	writel(upper_32_bits(pci_addr), pcie->base + iarr_offset + 4);

	dev_dbg(dev, "iarr lo 0x%x iarr hi 0x%x\n",
		readl(pcie->base + iarr_offset),
		readl(pcie->base + iarr_offset + 4));

	/*
	 * Now program the IMAP registers.  Each IARR region may have one or
	 * more IMAP windows.
	 */
	size >>= ilog2(nr_windows);
	for (window_idx = 0; window_idx < nr_windows; window_idx++) {
		val = readl(pcie->base + imap_offset);
		val |= lower_32_bits(axi_addr) | IMAP_VALID;
		writel(val, pcie->base + imap_offset);
		writel(upper_32_bits(axi_addr),
		       pcie->base + imap_offset + ib_map->imap_addr_offset);

		dev_dbg(dev, "imap window [%d] lo 0x%x hi 0x%x\n",
			window_idx, readl(pcie->base + imap_offset),
			readl(pcie->base + imap_offset +
			      ib_map->imap_addr_offset));

		imap_offset += ib_map->imap_window_offset;
		axi_addr += size;
	}

	return 0;
}

static int iproc_pcie_setup_ib(struct iproc_pcie *pcie,
			       struct resource_entry *entry,
			       enum iproc_pcie_ib_map_type type)
{
	struct device *dev = pcie->dev;
	struct iproc_pcie_ib *ib = &pcie->ib;
	int ret;
	unsigned int region_idx, size_idx;
	u64 axi_addr = entry->res->start;
	u64 pci_addr = entry->res->start - entry->offset;
	resource_size_t size = resource_size(entry->res);

	/* iterate through all IARR mapping regions */
	for (region_idx = 0; region_idx < ib->nr_regions; region_idx++) {
		const struct iproc_pcie_ib_map *ib_map =
			&pcie->ib_map[region_idx];

		/*
		 * If current inbound region is already in use or not a
		 * compatible type, move on to the next.
		 */
		if (iproc_pcie_ib_is_in_use(pcie, region_idx) ||
		    !iproc_pcie_ib_check_type(ib_map, type))
			continue;

		/* iterate through all supported region sizes to find a match */
		for (size_idx = 0; size_idx < ib_map->nr_sizes; size_idx++) {
			resource_size_t region_size =
			ib_map->region_sizes[size_idx] * ib_map->size_unit;

			if (size != region_size)
				continue;

			if (!IS_ALIGNED(axi_addr, region_size) ||
			    !IS_ALIGNED(pci_addr, region_size)) {
				dev_err(dev,
					"axi %pap or pci %pap not aligned\n",
					&axi_addr, &pci_addr);
				return -EINVAL;
			}

			/* Match found!  Program IARR and all IMAP windows. */
			ret = iproc_pcie_ib_write(pcie, region_idx, size_idx,
						  ib_map->nr_windows, axi_addr,
						  pci_addr, size);
			if (ret)
				goto err_ib;
			else
				return 0;

		}
	}
	ret = -EINVAL;

err_ib:
	dev_err(dev, "unable to configure inbound mapping\n");
	dev_err(dev, "axi %pap, pci %pap, res size %pap\n",
		&axi_addr, &pci_addr, &size);

	return ret;
}

static int iproc_pcie_map_dma_ranges(struct iproc_pcie *pcie)
<<<<<<< HEAD
{
	struct pci_host_bridge *host = pci_host_bridge_from_priv(pcie);
	struct resource_entry *entry;
	int ret = 0;

	resource_list_for_each_entry(entry, &host->dma_ranges) {
		/* Each range entry corresponds to an inbound mapping region */
		ret = iproc_pcie_setup_ib(pcie, entry, IPROC_PCIE_IB_MAP_MEM);
		if (ret)
			break;
	}

	return ret;
=======
{
	struct pci_host_bridge *host = pci_host_bridge_from_priv(pcie);
	struct resource_entry *entry;
	int ret = 0;

	resource_list_for_each_entry(entry, &host->dma_ranges) {
		/* Each range entry corresponds to an inbound mapping region */
		ret = iproc_pcie_setup_ib(pcie, entry, IPROC_PCIE_IB_MAP_MEM);
		if (ret)
			break;
	}

	return ret;
}

static void iproc_pcie_invalidate_mapping(struct iproc_pcie *pcie)
{
	struct iproc_pcie_ib *ib = &pcie->ib;
	struct iproc_pcie_ob *ob = &pcie->ob;
	int idx;

	if (pcie->ep_is_internal)
		return;

	if (pcie->need_ob_cfg) {
		/* iterate through all OARR mapping regions */
		for (idx = ob->nr_windows - 1; idx >= 0; idx--) {
			iproc_pcie_write_reg(pcie,
					     MAP_REG(IPROC_PCIE_OARR0, idx), 0);
		}
	}

	if (pcie->need_ib_cfg) {
		/* iterate through all IARR mapping regions */
		for (idx = 0; idx < ib->nr_regions; idx++) {
			iproc_pcie_write_reg(pcie,
					     MAP_REG(IPROC_PCIE_IARR0, idx), 0);
		}
	}
>>>>>>> 7d2a07b7
}

static int iproce_pcie_get_msi(struct iproc_pcie *pcie,
			       struct device_node *msi_node,
			       u64 *msi_addr)
{
	struct device *dev = pcie->dev;
	int ret;
	struct resource res;

	/*
	 * Check if 'msi-map' points to ARM GICv3 ITS, which is the only
	 * supported external MSI controller that requires steering.
	 */
	if (!of_device_is_compatible(msi_node, "arm,gic-v3-its")) {
		dev_err(dev, "unable to find compatible MSI controller\n");
		return -ENODEV;
	}

	/* derive GITS_TRANSLATER address from GICv3 */
	ret = of_address_to_resource(msi_node, 0, &res);
	if (ret < 0) {
		dev_err(dev, "unable to obtain MSI controller resources\n");
		return ret;
	}

	*msi_addr = res.start + GITS_TRANSLATER;
	return 0;
}

static int iproc_pcie_paxb_v2_msi_steer(struct iproc_pcie *pcie, u64 msi_addr)
{
	int ret;
	struct resource_entry entry;
<<<<<<< HEAD

	memset(&entry, 0, sizeof(entry));
	entry.res = &entry.__res;

	msi_addr &= ~(SZ_32K - 1);
	entry.res->start = msi_addr;
	entry.res->end = msi_addr + SZ_32K - 1;

=======

	memset(&entry, 0, sizeof(entry));
	entry.res = &entry.__res;

	msi_addr &= ~(SZ_32K - 1);
	entry.res->start = msi_addr;
	entry.res->end = msi_addr + SZ_32K - 1;

>>>>>>> 7d2a07b7
	ret = iproc_pcie_setup_ib(pcie, &entry, IPROC_PCIE_IB_MAP_IO);
	return ret;
}

static void iproc_pcie_paxc_v2_msi_steer(struct iproc_pcie *pcie, u64 msi_addr,
					 bool enable)
{
	u32 val;

	if (!enable) {
		/*
		 * Disable PAXC MSI steering. All write transfers will be
		 * treated as non-MSI transfers
		 */
		val = iproc_pcie_read_reg(pcie, IPROC_PCIE_MSI_EN_CFG);
		val &= ~MSI_ENABLE_CFG;
		iproc_pcie_write_reg(pcie, IPROC_PCIE_MSI_EN_CFG, val);
		return;
	}

	/*
	 * Program bits [43:13] of address of GITS_TRANSLATER register into
	 * bits [30:0] of the MSI base address register.  In fact, in all iProc
	 * based SoCs, all I/O register bases are well below the 32-bit
	 * boundary, so we can safely assume bits [43:32] are always zeros.
	 */
	iproc_pcie_write_reg(pcie, IPROC_PCIE_MSI_BASE_ADDR,
			     (u32)(msi_addr >> 13));

	/* use a default 8K window size */
	iproc_pcie_write_reg(pcie, IPROC_PCIE_MSI_WINDOW_SIZE, 0);

	/* steering MSI to GICv3 ITS */
	val = iproc_pcie_read_reg(pcie, IPROC_PCIE_MSI_GIC_MODE);
	val |= GIC_V3_CFG;
	iproc_pcie_write_reg(pcie, IPROC_PCIE_MSI_GIC_MODE, val);

	/*
	 * Program bits [43:2] of address of GITS_TRANSLATER register into the
	 * iProc MSI address registers.
	 */
	msi_addr >>= 2;
	iproc_pcie_write_reg(pcie, IPROC_PCIE_MSI_ADDR_HI,
			     upper_32_bits(msi_addr));
	iproc_pcie_write_reg(pcie, IPROC_PCIE_MSI_ADDR_LO,
			     lower_32_bits(msi_addr));

	/* enable MSI */
	val = iproc_pcie_read_reg(pcie, IPROC_PCIE_MSI_EN_CFG);
	val |= MSI_ENABLE_CFG;
	iproc_pcie_write_reg(pcie, IPROC_PCIE_MSI_EN_CFG, val);
}

static int iproc_pcie_msi_steer(struct iproc_pcie *pcie,
				struct device_node *msi_node)
{
	struct device *dev = pcie->dev;
	int ret;
	u64 msi_addr;

	ret = iproce_pcie_get_msi(pcie, msi_node, &msi_addr);
	if (ret < 0) {
		dev_err(dev, "msi steering failed\n");
		return ret;
	}

	switch (pcie->type) {
	case IPROC_PCIE_PAXB_V2:
		ret = iproc_pcie_paxb_v2_msi_steer(pcie, msi_addr);
		if (ret)
			return ret;
		break;
	case IPROC_PCIE_PAXC_V2:
		iproc_pcie_paxc_v2_msi_steer(pcie, msi_addr, true);
		break;
	default:
		return -EINVAL;
	}

	return 0;
}

static int iproc_pcie_msi_enable(struct iproc_pcie *pcie)
{
	struct device_node *msi_node;
	int ret;

	/*
	 * Either the "msi-parent" or the "msi-map" phandle needs to exist
	 * for us to obtain the MSI node.
	 */

	msi_node = of_parse_phandle(pcie->dev->of_node, "msi-parent", 0);
	if (!msi_node) {
		const __be32 *msi_map = NULL;
		int len;
		u32 phandle;

		msi_map = of_get_property(pcie->dev->of_node, "msi-map", &len);
		if (!msi_map)
			return -ENODEV;

		phandle = be32_to_cpup(msi_map + 1);
		msi_node = of_find_node_by_phandle(phandle);
		if (!msi_node)
			return -ENODEV;
	}

	/*
	 * Certain revisions of the iProc PCIe controller require additional
	 * configurations to steer the MSI writes towards an external MSI
	 * controller.
	 */
	if (pcie->need_msi_steer) {
		ret = iproc_pcie_msi_steer(pcie, msi_node);
		if (ret)
			goto out_put_node;
	}

	/*
	 * If another MSI controller is being used, the call below should fail
	 * but that is okay
	 */
	ret = iproc_msi_init(pcie, msi_node);

out_put_node:
	of_node_put(msi_node);
	return ret;
}

static void iproc_pcie_msi_disable(struct iproc_pcie *pcie)
{
	iproc_msi_exit(pcie);
}

static int iproc_pcie_rev_init(struct iproc_pcie *pcie)
{
	struct device *dev = pcie->dev;
	unsigned int reg_idx;
	const u16 *regs;

	switch (pcie->type) {
	case IPROC_PCIE_PAXB_BCMA:
		regs = iproc_pcie_reg_paxb_bcma;
		break;
	case IPROC_PCIE_PAXB:
		regs = iproc_pcie_reg_paxb;
		pcie->has_apb_err_disable = true;
		if (pcie->need_ob_cfg) {
			pcie->ob_map = paxb_ob_map;
			pcie->ob.nr_windows = ARRAY_SIZE(paxb_ob_map);
		}
		break;
	case IPROC_PCIE_PAXB_V2:
		regs = iproc_pcie_reg_paxb_v2;
		pcie->iproc_cfg_read = true;
		pcie->has_apb_err_disable = true;
		if (pcie->need_ob_cfg) {
			pcie->ob_map = paxb_v2_ob_map;
			pcie->ob.nr_windows = ARRAY_SIZE(paxb_v2_ob_map);
		}
		pcie->ib.nr_regions = ARRAY_SIZE(paxb_v2_ib_map);
		pcie->ib_map = paxb_v2_ib_map;
		pcie->need_msi_steer = true;
		dev_warn(dev, "reads of config registers that contain %#x return incorrect data\n",
			 CFG_RETRY_STATUS);
		break;
	case IPROC_PCIE_PAXC:
		regs = iproc_pcie_reg_paxc;
		pcie->ep_is_internal = true;
		pcie->iproc_cfg_read = true;
		pcie->rej_unconfig_pf = true;
		break;
	case IPROC_PCIE_PAXC_V2:
		regs = iproc_pcie_reg_paxc_v2;
		pcie->ep_is_internal = true;
		pcie->iproc_cfg_read = true;
		pcie->rej_unconfig_pf = true;
		pcie->need_msi_steer = true;
		break;
	default:
		dev_err(dev, "incompatible iProc PCIe interface\n");
		return -EINVAL;
	}

	pcie->reg_offsets = devm_kcalloc(dev, IPROC_PCIE_MAX_NUM_REG,
					 sizeof(*pcie->reg_offsets),
					 GFP_KERNEL);
	if (!pcie->reg_offsets)
		return -ENOMEM;

	/* go through the register table and populate all valid registers */
	pcie->reg_offsets[0] = (pcie->type == IPROC_PCIE_PAXC_V2) ?
		IPROC_PCIE_REG_INVALID : regs[0];
	for (reg_idx = 1; reg_idx < IPROC_PCIE_MAX_NUM_REG; reg_idx++)
		pcie->reg_offsets[reg_idx] = regs[reg_idx] ?
			regs[reg_idx] : IPROC_PCIE_REG_INVALID;

	return 0;
}

int iproc_pcie_setup(struct iproc_pcie *pcie, struct list_head *res)
{
	struct device *dev;
	int ret;
<<<<<<< HEAD
=======
	struct pci_dev *pdev;
>>>>>>> 7d2a07b7
	struct pci_host_bridge *host = pci_host_bridge_from_priv(pcie);

	dev = pcie->dev;

	ret = iproc_pcie_rev_init(pcie);
	if (ret) {
		dev_err(dev, "unable to initialize controller parameters\n");
		return ret;
	}

	ret = phy_init(pcie->phy);
	if (ret) {
		dev_err(dev, "unable to initialize PCIe PHY\n");
		return ret;
	}

	ret = phy_power_on(pcie->phy);
	if (ret) {
		dev_err(dev, "unable to power on PCIe PHY\n");
		goto err_exit_phy;
	}

	iproc_pcie_perst_ctrl(pcie, true);
	iproc_pcie_perst_ctrl(pcie, false);

	iproc_pcie_invalidate_mapping(pcie);

	if (pcie->need_ob_cfg) {
		ret = iproc_pcie_map_ranges(pcie, res);
		if (ret) {
			dev_err(dev, "map failed\n");
			goto err_power_off_phy;
		}
	}

	if (pcie->need_ib_cfg) {
		ret = iproc_pcie_map_dma_ranges(pcie);
		if (ret && ret != -ENOENT)
			goto err_power_off_phy;
	}

	ret = iproc_pcie_check_link(pcie);
	if (ret) {
		dev_err(dev, "no PCIe EP device detected\n");
		goto err_power_off_phy;
	}

	iproc_pcie_enable(pcie);

	if (IS_ENABLED(CONFIG_PCI_MSI))
		if (iproc_pcie_msi_enable(pcie))
			dev_info(dev, "not using iProc MSI\n");

	host->ops = &iproc_pcie_ops;
	host->sysdata = pcie;
	host->map_irq = pcie->map_irq;

	ret = pci_host_probe(host);
	if (ret < 0) {
		dev_err(dev, "failed to scan host: %d\n", ret);
		goto err_power_off_phy;
	}

<<<<<<< HEAD
=======
	for_each_pci_bridge(pdev, host->bus) {
		if (pci_pcie_type(pdev) == PCI_EXP_TYPE_ROOT_PORT)
			pcie_print_link_status(pdev);
	}

>>>>>>> 7d2a07b7
	return 0;

err_power_off_phy:
	phy_power_off(pcie->phy);
err_exit_phy:
	phy_exit(pcie->phy);
	return ret;
}
EXPORT_SYMBOL(iproc_pcie_setup);

int iproc_pcie_remove(struct iproc_pcie *pcie)
{
	struct pci_host_bridge *host = pci_host_bridge_from_priv(pcie);

	pci_stop_root_bus(host->bus);
	pci_remove_root_bus(host->bus);

	iproc_pcie_msi_disable(pcie);

	phy_power_off(pcie->phy);
	phy_exit(pcie->phy);

	return 0;
}
EXPORT_SYMBOL(iproc_pcie_remove);

/*
 * The MSI parsing logic in certain revisions of Broadcom PAXC based root
 * complex does not work and needs to be disabled
 */
static void quirk_paxc_disable_msi_parsing(struct pci_dev *pdev)
{
	struct iproc_pcie *pcie = iproc_data(pdev->bus);

	if (pdev->hdr_type == PCI_HEADER_TYPE_BRIDGE)
		iproc_pcie_paxc_v2_msi_steer(pcie, 0, false);
}
DECLARE_PCI_FIXUP_EARLY(PCI_VENDOR_ID_BROADCOM, 0x16f0,
			quirk_paxc_disable_msi_parsing);
DECLARE_PCI_FIXUP_EARLY(PCI_VENDOR_ID_BROADCOM, 0xd802,
			quirk_paxc_disable_msi_parsing);
DECLARE_PCI_FIXUP_EARLY(PCI_VENDOR_ID_BROADCOM, 0xd804,
			quirk_paxc_disable_msi_parsing);

static void quirk_paxc_bridge(struct pci_dev *pdev)
{
	/*
	 * The PCI config space is shared with the PAXC root port and the first
	 * Ethernet device.  So, we need to workaround this by telling the PCI
	 * code that the bridge is not an Ethernet device.
	 */
	if (pdev->hdr_type == PCI_HEADER_TYPE_BRIDGE)
		pdev->class = PCI_CLASS_BRIDGE_PCI << 8;

	/*
	 * MPSS is not being set properly (as it is currently 0).  This is
	 * because that area of the PCI config space is hard coded to zero, and
	 * is not modifiable by firmware.  Set this to 2 (e.g., 512 byte MPS)
	 * so that the MPS can be set to the real max value.
	 */
	pdev->pcie_mpss = 2;
}
DECLARE_PCI_FIXUP_EARLY(PCI_VENDOR_ID_BROADCOM, 0x16cd, quirk_paxc_bridge);
DECLARE_PCI_FIXUP_EARLY(PCI_VENDOR_ID_BROADCOM, 0x16f0, quirk_paxc_bridge);
DECLARE_PCI_FIXUP_EARLY(PCI_VENDOR_ID_BROADCOM, 0xd750, quirk_paxc_bridge);
DECLARE_PCI_FIXUP_EARLY(PCI_VENDOR_ID_BROADCOM, 0xd802, quirk_paxc_bridge);
DECLARE_PCI_FIXUP_EARLY(PCI_VENDOR_ID_BROADCOM, 0xd804, quirk_paxc_bridge);

MODULE_AUTHOR("Ray Jui <rjui@broadcom.com>");
MODULE_DESCRIPTION("Broadcom iPROC PCIe common driver");
MODULE_LICENSE("GPL v2");<|MERGE_RESOLUTION|>--- conflicted
+++ resolved
@@ -1176,21 +1176,6 @@
 }
 
 static int iproc_pcie_map_dma_ranges(struct iproc_pcie *pcie)
-<<<<<<< HEAD
-{
-	struct pci_host_bridge *host = pci_host_bridge_from_priv(pcie);
-	struct resource_entry *entry;
-	int ret = 0;
-
-	resource_list_for_each_entry(entry, &host->dma_ranges) {
-		/* Each range entry corresponds to an inbound mapping region */
-		ret = iproc_pcie_setup_ib(pcie, entry, IPROC_PCIE_IB_MAP_MEM);
-		if (ret)
-			break;
-	}
-
-	return ret;
-=======
 {
 	struct pci_host_bridge *host = pci_host_bridge_from_priv(pcie);
 	struct resource_entry *entry;
@@ -1230,7 +1215,6 @@
 					     MAP_REG(IPROC_PCIE_IARR0, idx), 0);
 		}
 	}
->>>>>>> 7d2a07b7
 }
 
 static int iproce_pcie_get_msi(struct iproc_pcie *pcie,
@@ -1265,7 +1249,6 @@
 {
 	int ret;
 	struct resource_entry entry;
-<<<<<<< HEAD
 
 	memset(&entry, 0, sizeof(entry));
 	entry.res = &entry.__res;
@@ -1274,16 +1257,6 @@
 	entry.res->start = msi_addr;
 	entry.res->end = msi_addr + SZ_32K - 1;
 
-=======
-
-	memset(&entry, 0, sizeof(entry));
-	entry.res = &entry.__res;
-
-	msi_addr &= ~(SZ_32K - 1);
-	entry.res->start = msi_addr;
-	entry.res->end = msi_addr + SZ_32K - 1;
-
->>>>>>> 7d2a07b7
 	ret = iproc_pcie_setup_ib(pcie, &entry, IPROC_PCIE_IB_MAP_IO);
 	return ret;
 }
@@ -1489,10 +1462,7 @@
 {
 	struct device *dev;
 	int ret;
-<<<<<<< HEAD
-=======
 	struct pci_dev *pdev;
->>>>>>> 7d2a07b7
 	struct pci_host_bridge *host = pci_host_bridge_from_priv(pcie);
 
 	dev = pcie->dev;
@@ -1556,14 +1526,11 @@
 		goto err_power_off_phy;
 	}
 
-<<<<<<< HEAD
-=======
 	for_each_pci_bridge(pdev, host->bus) {
 		if (pci_pcie_type(pdev) == PCI_EXP_TYPE_ROOT_PORT)
 			pcie_print_link_status(pdev);
 	}
 
->>>>>>> 7d2a07b7
 	return 0;
 
 err_power_off_phy:
