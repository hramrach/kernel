--- conflicted
+++ resolved
@@ -166,17 +166,6 @@
 #define PCIE_CONFIG_WR_TYPE0			0xa
 #define PCIE_CONFIG_WR_TYPE1			0xb
 
-<<<<<<< HEAD
-#define PCIE_CONF_BUS(bus)			(((bus) & 0xff) << 20)
-#define PCIE_CONF_DEV(dev)			(((dev) & 0x1f) << 15)
-#define PCIE_CONF_FUNC(fun)			(((fun) & 0x7)	<< 12)
-#define PCIE_CONF_REG(reg)			((reg) & 0xffc)
-#define PCIE_CONF_ADDR(bus, devfn, where)	\
-	(PCIE_CONF_BUS(bus) | PCIE_CONF_DEV(PCI_SLOT(devfn))	| \
-	 PCIE_CONF_FUNC(PCI_FUNC(devfn)) | PCIE_CONF_REG(where))
-
-=======
->>>>>>> 7d2a07b7
 #define PIO_RETRY_CNT			500
 #define PIO_RETRY_DELAY			2 /* 2 us*/
 
@@ -201,10 +190,7 @@
 	DECLARE_BITMAP(msi_used, MSI_IRQ_NUM);
 	struct mutex msi_used_lock;
 	u16 msi_msg;
-<<<<<<< HEAD
-=======
 	int link_gen;
->>>>>>> 7d2a07b7
 	struct pci_bridge_emul bridge;
 	struct gpio_desc *reset_gpio;
 	struct phy *phy;
@@ -260,8 +246,6 @@
 	}
 }
 
-<<<<<<< HEAD
-=======
 static void advk_pcie_issue_perst(struct advk_pcie *pcie)
 {
 	u32 reg;
@@ -382,7 +366,6 @@
 	dev_err(dev, "link never came up\n");
 }
 
->>>>>>> 7d2a07b7
 static void advk_pcie_setup_hw(struct advk_pcie *pcie)
 {
 	u32 reg;
@@ -473,15 +456,6 @@
 	reg |= PIO_CTRL_ADDR_WIN_DISABLE;
 	advk_writel(pcie, reg, PIO_CTRL);
 
-<<<<<<< HEAD
-	/* Start link training */
-	reg = advk_readl(pcie, PCIE_CORE_LINK_CTRL_STAT_REG);
-	reg |= PCIE_CORE_LINK_TRAINING;
-	advk_writel(pcie, reg, PCIE_CORE_LINK_CTRL_STAT_REG);
-
-	advk_pcie_wait_for_link(pcie);
-
-=======
 	advk_pcie_train_link(pcie);
 
 	/*
@@ -491,7 +465,6 @@
 	 * removed, some cards stop working. This should be investigated and
 	 * a comment explaining this should be put here.
 	 */
->>>>>>> 7d2a07b7
 	reg = advk_readl(pcie, PCIE_CORE_CMD_STATUS_REG);
 	reg |= PCIE_CORE_CMD_MEM_ACCESS_EN |
 		PCIE_CORE_CMD_IO_ACCESS_EN |
@@ -683,8 +656,6 @@
 				  int devfn)
 {
 	if (pci_is_root_bus(bus) && PCI_SLOT(devfn) != 0)
-<<<<<<< HEAD
-=======
 		return false;
 
 	/*
@@ -692,7 +663,6 @@
 	 * happens but the config access times out.
 	 */
 	if (!pci_is_root_bus(bus) && !advk_pcie_link_up(pcie))
->>>>>>> 7d2a07b7
 		return false;
 
 	return true;
@@ -1129,8 +1099,6 @@
 	return IRQ_HANDLED;
 }
 
-<<<<<<< HEAD
-=======
 static void __maybe_unused advk_pcie_disable_phy(struct advk_pcie *pcie)
 {
 	phy_power_off(pcie->phy);
@@ -1189,7 +1157,6 @@
 	return ret;
 }
 
->>>>>>> 7d2a07b7
 static int advk_pcie_probe(struct platform_device *pdev)
 {
 	struct device *dev = &pdev->dev;
@@ -1221,16 +1188,6 @@
 		return ret;
 	}
 
-<<<<<<< HEAD
-	advk_pcie_setup_hw(pcie);
-
-	ret = advk_sw_pci_bridge_init(pcie);
-	if (ret) {
-		dev_err(dev, "Failed to register emulated root PCI bridge\n");
-		return ret;
-	}
-
-=======
 	pcie->reset_gpio = devm_gpiod_get_from_of_node(dev, dev->of_node,
 						       "reset-gpios", 0,
 						       GPIOD_OUT_LOW,
@@ -1265,7 +1222,6 @@
 		return ret;
 	}
 
->>>>>>> 7d2a07b7
 	ret = advk_pcie_init_irq_domain(pcie);
 	if (ret) {
 		dev_err(dev, "Failed to initialize irq\n");
