// SPDX-License-Identifier: GPL-2.0
/*
 * Support for Faraday Technology FTPC100 PCI Controller
 *
 * Copyright (C) 2017 Linus Walleij <linus.walleij@linaro.org>
 *
 * Based on the out-of-tree OpenWRT patch for Cortina Gemini:
 * Copyright (C) 2009 Janos Laube <janos.dev@gmail.com>
 * Copyright (C) 2009 Paulius Zaleckas <paulius.zaleckas@teltonika.lt>
 * Based on SL2312 PCI controller code
 * Storlink (C) 2003
 */

#include <linux/init.h>
#include <linux/interrupt.h>
#include <linux/io.h>
#include <linux/kernel.h>
#include <linux/of_address.h>
#include <linux/of_device.h>
#include <linux/of_irq.h>
#include <linux/of_pci.h>
#include <linux/pci.h>
#include <linux/platform_device.h>
#include <linux/slab.h>
#include <linux/irqdomain.h>
#include <linux/irqchip/chained_irq.h>
#include <linux/bitops.h>
#include <linux/irq.h>
#include <linux/clk.h>

#include "../pci.h"

/*
 * Special configuration registers directly in the first few words
 * in I/O space.
 */
#define FTPCI_IOSIZE	0x00
#define FTPCI_PROT	0x04 /* AHB protection */
#define FTPCI_CTRL	0x08 /* PCI control signal */
#define FTPCI_SOFTRST	0x10 /* Soft reset counter and response error enable */
#define FTPCI_CONFIG	0x28 /* PCI configuration command register */
#define FTPCI_DATA	0x2C

#define FARADAY_PCI_STATUS_CMD		0x04 /* Status and command */
#define FARADAY_PCI_PMC			0x40 /* Power management control */
#define FARADAY_PCI_PMCSR		0x44 /* Power management status */
#define FARADAY_PCI_CTRL1		0x48 /* Control register 1 */
#define FARADAY_PCI_CTRL2		0x4C /* Control register 2 */
#define FARADAY_PCI_MEM1_BASE_SIZE	0x50 /* Memory base and size #1 */
#define FARADAY_PCI_MEM2_BASE_SIZE	0x54 /* Memory base and size #2 */
#define FARADAY_PCI_MEM3_BASE_SIZE	0x58 /* Memory base and size #3 */

#define PCI_STATUS_66MHZ_CAPABLE	BIT(21)

/* Bits 31..28 gives INTD..INTA status */
#define PCI_CTRL2_INTSTS_SHIFT		28
#define PCI_CTRL2_INTMASK_CMDERR	BIT(27)
#define PCI_CTRL2_INTMASK_PARERR	BIT(26)
/* Bits 25..22 masks INTD..INTA */
#define PCI_CTRL2_INTMASK_SHIFT		22
#define PCI_CTRL2_INTMASK_MABRT_RX	BIT(21)
#define PCI_CTRL2_INTMASK_TABRT_RX	BIT(20)
#define PCI_CTRL2_INTMASK_TABRT_TX	BIT(19)
#define PCI_CTRL2_INTMASK_RETRY4	BIT(18)
#define PCI_CTRL2_INTMASK_SERR_RX	BIT(17)
#define PCI_CTRL2_INTMASK_PERR_RX	BIT(16)
/* Bit 15 reserved */
#define PCI_CTRL2_MSTPRI_REQ6		BIT(14)
#define PCI_CTRL2_MSTPRI_REQ5		BIT(13)
#define PCI_CTRL2_MSTPRI_REQ4		BIT(12)
#define PCI_CTRL2_MSTPRI_REQ3		BIT(11)
#define PCI_CTRL2_MSTPRI_REQ2		BIT(10)
#define PCI_CTRL2_MSTPRI_REQ1		BIT(9)
#define PCI_CTRL2_MSTPRI_REQ0		BIT(8)
/* Bits 7..4 reserved */
/* Bits 3..0 TRDYW */

/*
 * Memory configs:
 * Bit 31..20 defines the PCI side memory base
 * Bit 19..16 (4 bits) defines the size per below
 */
#define FARADAY_PCI_MEMBASE_MASK	0xfff00000
#define FARADAY_PCI_MEMSIZE_1MB		0x0
#define FARADAY_PCI_MEMSIZE_2MB		0x1
#define FARADAY_PCI_MEMSIZE_4MB		0x2
#define FARADAY_PCI_MEMSIZE_8MB		0x3
#define FARADAY_PCI_MEMSIZE_16MB	0x4
#define FARADAY_PCI_MEMSIZE_32MB	0x5
#define FARADAY_PCI_MEMSIZE_64MB	0x6
#define FARADAY_PCI_MEMSIZE_128MB	0x7
#define FARADAY_PCI_MEMSIZE_256MB	0x8
#define FARADAY_PCI_MEMSIZE_512MB	0x9
#define FARADAY_PCI_MEMSIZE_1GB		0xa
#define FARADAY_PCI_MEMSIZE_2GB		0xb
#define FARADAY_PCI_MEMSIZE_SHIFT	16

/*
 * The DMA base is set to 0x0 for all memory segments, it reflects the
 * fact that the memory of the host system starts at 0x0.
 */
#define FARADAY_PCI_DMA_MEM1_BASE	0x00000000
#define FARADAY_PCI_DMA_MEM2_BASE	0x00000000
#define FARADAY_PCI_DMA_MEM3_BASE	0x00000000

/* Defines for PCI configuration command register */
#define PCI_CONF_ENABLE		BIT(31)
#define PCI_CONF_WHERE(r)	((r) & 0xFC)
#define PCI_CONF_BUS(b)		(((b) & 0xFF) << 16)
#define PCI_CONF_DEVICE(d)	(((d) & 0x1F) << 11)
#define PCI_CONF_FUNCTION(f)	(((f) & 0x07) << 8)

/**
 * struct faraday_pci_variant - encodes IP block differences
 * @cascaded_irq: this host has cascaded IRQs from an interrupt controller
 *	embedded in the host bridge.
 */
struct faraday_pci_variant {
	bool cascaded_irq;
};

struct faraday_pci {
	struct device *dev;
	void __iomem *base;
	struct irq_domain *irqdomain;
	struct pci_bus *bus;
	struct clk *bus_clk;
};

static int faraday_res_to_memcfg(resource_size_t mem_base,
				 resource_size_t mem_size, u32 *val)
{
	u32 outval;

	switch (mem_size) {
	case SZ_1M:
		outval = FARADAY_PCI_MEMSIZE_1MB;
		break;
	case SZ_2M:
		outval = FARADAY_PCI_MEMSIZE_2MB;
		break;
	case SZ_4M:
		outval = FARADAY_PCI_MEMSIZE_4MB;
		break;
	case SZ_8M:
		outval = FARADAY_PCI_MEMSIZE_8MB;
		break;
	case SZ_16M:
		outval = FARADAY_PCI_MEMSIZE_16MB;
		break;
	case SZ_32M:
		outval = FARADAY_PCI_MEMSIZE_32MB;
		break;
	case SZ_64M:
		outval = FARADAY_PCI_MEMSIZE_64MB;
		break;
	case SZ_128M:
		outval = FARADAY_PCI_MEMSIZE_128MB;
		break;
	case SZ_256M:
		outval = FARADAY_PCI_MEMSIZE_256MB;
		break;
	case SZ_512M:
		outval = FARADAY_PCI_MEMSIZE_512MB;
		break;
	case SZ_1G:
		outval = FARADAY_PCI_MEMSIZE_1GB;
		break;
	case SZ_2G:
		outval = FARADAY_PCI_MEMSIZE_2GB;
		break;
	default:
		return -EINVAL;
	}
	outval <<= FARADAY_PCI_MEMSIZE_SHIFT;

	/* This is probably not good */
	if (mem_base & ~(FARADAY_PCI_MEMBASE_MASK))
		pr_warn("truncated PCI memory base\n");
	/* Translate to bridge side address space */
	outval |= (mem_base & FARADAY_PCI_MEMBASE_MASK);
	pr_debug("Translated pci base @%pap, size %pap to config %08x\n",
		 &mem_base, &mem_size, outval);

	*val = outval;
	return 0;
}

static int faraday_raw_pci_read_config(struct faraday_pci *p, int bus_number,
				       unsigned int fn, int config, int size,
				       u32 *value)
{
	writel(PCI_CONF_BUS(bus_number) |
			PCI_CONF_DEVICE(PCI_SLOT(fn)) |
			PCI_CONF_FUNCTION(PCI_FUNC(fn)) |
			PCI_CONF_WHERE(config) |
			PCI_CONF_ENABLE,
			p->base + FTPCI_CONFIG);

	*value = readl(p->base + FTPCI_DATA);

	if (size == 1)
		*value = (*value >> (8 * (config & 3))) & 0xFF;
	else if (size == 2)
		*value = (*value >> (8 * (config & 3))) & 0xFFFF;

	return PCIBIOS_SUCCESSFUL;
}

static int faraday_pci_read_config(struct pci_bus *bus, unsigned int fn,
				   int config, int size, u32 *value)
{
	struct faraday_pci *p = bus->sysdata;

	dev_dbg(&bus->dev,
		"[read]  slt: %.2d, fnc: %d, cnf: 0x%.2X, val (%d bytes): 0x%.8X\n",
		PCI_SLOT(fn), PCI_FUNC(fn), config, size, *value);

	return faraday_raw_pci_read_config(p, bus->number, fn, config, size, value);
}

static int faraday_raw_pci_write_config(struct faraday_pci *p, int bus_number,
					 unsigned int fn, int config, int size,
					 u32 value)
{
	int ret = PCIBIOS_SUCCESSFUL;

	writel(PCI_CONF_BUS(bus_number) |
			PCI_CONF_DEVICE(PCI_SLOT(fn)) |
			PCI_CONF_FUNCTION(PCI_FUNC(fn)) |
			PCI_CONF_WHERE(config) |
			PCI_CONF_ENABLE,
			p->base + FTPCI_CONFIG);

	switch (size) {
	case 4:
		writel(value, p->base + FTPCI_DATA);
		break;
	case 2:
		writew(value, p->base + FTPCI_DATA + (config & 3));
		break;
	case 1:
		writeb(value, p->base + FTPCI_DATA + (config & 3));
		break;
	default:
		ret = PCIBIOS_BAD_REGISTER_NUMBER;
	}

	return ret;
}

static int faraday_pci_write_config(struct pci_bus *bus, unsigned int fn,
				    int config, int size, u32 value)
{
	struct faraday_pci *p = bus->sysdata;

	dev_dbg(&bus->dev,
		"[write] slt: %.2d, fnc: %d, cnf: 0x%.2X, val (%d bytes): 0x%.8X\n",
		PCI_SLOT(fn), PCI_FUNC(fn), config, size, value);

	return faraday_raw_pci_write_config(p, bus->number, fn, config, size,
					    value);
}

static struct pci_ops faraday_pci_ops = {
	.read	= faraday_pci_read_config,
	.write	= faraday_pci_write_config,
};

static void faraday_pci_ack_irq(struct irq_data *d)
{
	struct faraday_pci *p = irq_data_get_irq_chip_data(d);
	unsigned int reg;

	faraday_raw_pci_read_config(p, 0, 0, FARADAY_PCI_CTRL2, 4, &reg);
	reg &= ~(0xF << PCI_CTRL2_INTSTS_SHIFT);
	reg |= BIT(irqd_to_hwirq(d) + PCI_CTRL2_INTSTS_SHIFT);
	faraday_raw_pci_write_config(p, 0, 0, FARADAY_PCI_CTRL2, 4, reg);
}

static void faraday_pci_mask_irq(struct irq_data *d)
{
	struct faraday_pci *p = irq_data_get_irq_chip_data(d);
	unsigned int reg;

	faraday_raw_pci_read_config(p, 0, 0, FARADAY_PCI_CTRL2, 4, &reg);
	reg &= ~((0xF << PCI_CTRL2_INTSTS_SHIFT)
		 | BIT(irqd_to_hwirq(d) + PCI_CTRL2_INTMASK_SHIFT));
	faraday_raw_pci_write_config(p, 0, 0, FARADAY_PCI_CTRL2, 4, reg);
}

static void faraday_pci_unmask_irq(struct irq_data *d)
{
	struct faraday_pci *p = irq_data_get_irq_chip_data(d);
	unsigned int reg;

	faraday_raw_pci_read_config(p, 0, 0, FARADAY_PCI_CTRL2, 4, &reg);
	reg &= ~(0xF << PCI_CTRL2_INTSTS_SHIFT);
	reg |= BIT(irqd_to_hwirq(d) + PCI_CTRL2_INTMASK_SHIFT);
	faraday_raw_pci_write_config(p, 0, 0, FARADAY_PCI_CTRL2, 4, reg);
}

static void faraday_pci_irq_handler(struct irq_desc *desc)
{
	struct faraday_pci *p = irq_desc_get_handler_data(desc);
	struct irq_chip *irqchip = irq_desc_get_chip(desc);
	unsigned int irq_stat, reg, i;

	faraday_raw_pci_read_config(p, 0, 0, FARADAY_PCI_CTRL2, 4, &reg);
	irq_stat = reg >> PCI_CTRL2_INTSTS_SHIFT;

	chained_irq_enter(irqchip, desc);

	for (i = 0; i < 4; i++) {
		if ((irq_stat & BIT(i)) == 0)
			continue;
		generic_handle_irq(irq_find_mapping(p->irqdomain, i));
	}

	chained_irq_exit(irqchip, desc);
}

static struct irq_chip faraday_pci_irq_chip = {
	.name = "PCI",
	.irq_ack = faraday_pci_ack_irq,
	.irq_mask = faraday_pci_mask_irq,
	.irq_unmask = faraday_pci_unmask_irq,
};

static int faraday_pci_irq_map(struct irq_domain *domain, unsigned int irq,
			       irq_hw_number_t hwirq)
{
	irq_set_chip_and_handler(irq, &faraday_pci_irq_chip, handle_level_irq);
	irq_set_chip_data(irq, domain->host_data);

	return 0;
}

static const struct irq_domain_ops faraday_pci_irqdomain_ops = {
	.map = faraday_pci_irq_map,
};

static int faraday_pci_setup_cascaded_irq(struct faraday_pci *p)
{
	struct device_node *intc = of_get_next_child(p->dev->of_node, NULL);
	int irq;
	int i;

	if (!intc) {
		dev_err(p->dev, "missing child interrupt-controller node\n");
		return -EINVAL;
	}

	/* All PCI IRQs cascade off this one */
	irq = of_irq_get(intc, 0);
	if (irq <= 0) {
		dev_err(p->dev, "failed to get parent IRQ\n");
		of_node_put(intc);
		return irq ?: -EINVAL;
	}

	p->irqdomain = irq_domain_add_linear(intc, PCI_NUM_INTX,
					     &faraday_pci_irqdomain_ops, p);
	of_node_put(intc);
	if (!p->irqdomain) {
		dev_err(p->dev, "failed to create Gemini PCI IRQ domain\n");
		return -EINVAL;
	}

	irq_set_chained_handler_and_data(irq, faraday_pci_irq_handler, p);

	for (i = 0; i < 4; i++)
		irq_create_mapping(p->irqdomain, i);

	return 0;
}

static int faraday_pci_parse_map_dma_ranges(struct faraday_pci *p)
{
	struct device *dev = p->dev;
	struct pci_host_bridge *bridge = pci_host_bridge_from_priv(p);
	struct resource_entry *entry;
	u32 confreg[3] = {
		FARADAY_PCI_MEM1_BASE_SIZE,
		FARADAY_PCI_MEM2_BASE_SIZE,
		FARADAY_PCI_MEM3_BASE_SIZE,
	};
	int i = 0;
	u32 val;

	resource_list_for_each_entry(entry, &bridge->dma_ranges) {
		u64 pci_addr = entry->res->start - entry->offset;
		u64 end = entry->res->end - entry->offset;
		int ret;

		ret = faraday_res_to_memcfg(pci_addr,
					    resource_size(entry->res), &val);
		if (ret) {
			dev_err(dev,
				"DMA range %d: illegal MEM resource size\n", i);
			return -EINVAL;
		}

		dev_info(dev, "DMA MEM%d BASE: 0x%016llx -> 0x%016llx config %08x\n",
			 i + 1, pci_addr, end, val);
		if (i <= 2) {
			faraday_raw_pci_write_config(p, 0, 0, confreg[i],
						     4, val);
		} else {
			dev_err(dev, "ignore extraneous dma-range %d\n", i);
			break;
		}

		i++;
	}

	return 0;
}

static int faraday_pci_probe(struct platform_device *pdev)
{
	struct device *dev = &pdev->dev;
	const struct faraday_pci_variant *variant =
		of_device_get_match_data(dev);
	struct resource_entry *win;
	struct faraday_pci *p;
	struct resource *io;
	struct pci_host_bridge *host;
	struct clk *clk;
	unsigned char max_bus_speed = PCI_SPEED_33MHz;
	unsigned char cur_bus_speed = PCI_SPEED_33MHz;
	int ret;
	u32 val;

	host = devm_pci_alloc_host_bridge(dev, sizeof(*p));
	if (!host)
		return -ENOMEM;

	host->ops = &faraday_pci_ops;
	p = pci_host_bridge_priv(host);
	host->sysdata = p;
	p->dev = dev;

	/* Retrieve and enable optional clocks */
	clk = devm_clk_get(dev, "PCLK");
	if (IS_ERR(clk))
		return PTR_ERR(clk);
	ret = clk_prepare_enable(clk);
	if (ret) {
		dev_err(dev, "could not prepare PCLK\n");
		return ret;
	}
	p->bus_clk = devm_clk_get(dev, "PCICLK");
	if (IS_ERR(p->bus_clk))
		return PTR_ERR(p->bus_clk);
	ret = clk_prepare_enable(p->bus_clk);
	if (ret) {
		dev_err(dev, "could not prepare PCICLK\n");
		return ret;
	}

	p->base = devm_platform_ioremap_resource(pdev, 0);
	if (IS_ERR(p->base))
		return PTR_ERR(p->base);

	win = resource_list_first_type(&host->windows, IORESOURCE_IO);
	if (win) {
		io = win->res;
		if (!faraday_res_to_memcfg(io->start - win->offset,
					   resource_size(io), &val)) {
			/* setup I/O space size */
<<<<<<< HEAD
			writel(val, p->base + PCI_IOSIZE);
=======
			writel(val, p->base + FTPCI_IOSIZE);
>>>>>>> 7d2a07b7
		} else {
			dev_err(dev, "illegal IO mem size\n");
			return -EINVAL;
		}
	}

	/* Setup hostbridge */
	val = readl(p->base + FTPCI_CTRL);
	val |= PCI_COMMAND_IO;
	val |= PCI_COMMAND_MEMORY;
	val |= PCI_COMMAND_MASTER;
	writel(val, p->base + FTPCI_CTRL);
	/* Mask and clear all interrupts */
	faraday_raw_pci_write_config(p, 0, 0, FARADAY_PCI_CTRL2 + 2, 2, 0xF000);
	if (variant->cascaded_irq) {
		ret = faraday_pci_setup_cascaded_irq(p);
		if (ret) {
			dev_err(dev, "failed to setup cascaded IRQ\n");
			return ret;
		}
	}

	/* Check bus clock if we can gear up to 66 MHz */
	if (!IS_ERR(p->bus_clk)) {
		unsigned long rate;
		u32 val;

		faraday_raw_pci_read_config(p, 0, 0,
					    FARADAY_PCI_STATUS_CMD, 4, &val);
		rate = clk_get_rate(p->bus_clk);

		if ((rate == 33000000) && (val & PCI_STATUS_66MHZ_CAPABLE)) {
			dev_info(dev, "33MHz bus is 66MHz capable\n");
			max_bus_speed = PCI_SPEED_66MHz;
			ret = clk_set_rate(p->bus_clk, 66000000);
			if (ret)
				dev_err(dev, "failed to set bus clock\n");
		} else {
			dev_info(dev, "33MHz only bus\n");
			max_bus_speed = PCI_SPEED_33MHz;
		}

		/* Bumping the clock may fail so read back the rate */
		rate = clk_get_rate(p->bus_clk);
		if (rate == 33000000)
			cur_bus_speed = PCI_SPEED_33MHz;
		if (rate == 66000000)
			cur_bus_speed = PCI_SPEED_66MHz;
	}

	ret = faraday_pci_parse_map_dma_ranges(p);
	if (ret)
		return ret;

	ret = pci_scan_root_bus_bridge(host);
	if (ret) {
		dev_err(dev, "failed to scan host: %d\n", ret);
		return ret;
	}
	p->bus = host->bus;
	p->bus->max_bus_speed = max_bus_speed;
	p->bus->cur_bus_speed = cur_bus_speed;

	pci_bus_assign_resources(p->bus);
	pci_bus_add_devices(p->bus);

	return 0;
}

/*
 * We encode bridge variants here, we have at least two so it doesn't
 * hurt to have infrastructure to encompass future variants as well.
 */
static const struct faraday_pci_variant faraday_regular = {
	.cascaded_irq = true,
};

static const struct faraday_pci_variant faraday_dual = {
	.cascaded_irq = false,
};

static const struct of_device_id faraday_pci_of_match[] = {
	{
		.compatible = "faraday,ftpci100",
		.data = &faraday_regular,
	},
	{
		.compatible = "faraday,ftpci100-dual",
		.data = &faraday_dual,
	},
	{},
};

static struct platform_driver faraday_pci_driver = {
	.driver = {
		.name = "ftpci100",
		.of_match_table = of_match_ptr(faraday_pci_of_match),
		.suppress_bind_attrs = true,
	},
	.probe  = faraday_pci_probe,
};
builtin_platform_driver(faraday_pci_driver);<|MERGE_RESOLUTION|>--- conflicted
+++ resolved
@@ -469,11 +469,7 @@
 		if (!faraday_res_to_memcfg(io->start - win->offset,
 					   resource_size(io), &val)) {
 			/* setup I/O space size */
-<<<<<<< HEAD
-			writel(val, p->base + PCI_IOSIZE);
-=======
 			writel(val, p->base + FTPCI_IOSIZE);
->>>>>>> 7d2a07b7
 		} else {
 			dev_err(dev, "illegal IO mem size\n");
 			return -EINVAL;
