// SPDX-License-Identifier: GPL-2.0+
/*
 * PCI Express Hot Plug Controller Driver
 *
 * Copyright (C) 1995,2001 Compaq Computer Corporation
 * Copyright (C) 2001 Greg Kroah-Hartman (greg@kroah.com)
 * Copyright (C) 2001 IBM Corp.
 * Copyright (C) 2003-2004 Intel Corporation
 *
 * All rights reserved.
 *
 * Send feedback to <greg@kroah.com>, <kristen.c.accardi@intel.com>
 *
 * Authors:
 *   Dan Zink <dan.zink@compaq.com>
 *   Greg Kroah-Hartman <greg@kroah.com>
 *   Dely Sy <dely.l.sy@intel.com>"
 */

#define pr_fmt(fmt) "pciehp: " fmt
#define dev_fmt pr_fmt

#include <linux/moduleparam.h>
#include <linux/kernel.h>
#include <linux/slab.h>
#include <linux/types.h>
#include <linux/pci.h>
#include "pciehp.h"

#include "../pci.h"

/* Global variables */
bool pciehp_poll_mode;
int pciehp_poll_time;

/*
 * not really modular, but the easiest way to keep compat with existing
 * bootargs behaviour is to continue using module_param here.
 */
module_param(pciehp_poll_mode, bool, 0644);
module_param(pciehp_poll_time, int, 0644);
MODULE_PARM_DESC(pciehp_poll_mode, "Using polling mechanism for hot-plug events or not");
MODULE_PARM_DESC(pciehp_poll_time, "Polling mechanism frequency, in seconds");

static int set_attention_status(struct hotplug_slot *slot, u8 value);
static int get_power_status(struct hotplug_slot *slot, u8 *value);
static int get_latch_status(struct hotplug_slot *slot, u8 *value);
static int get_adapter_status(struct hotplug_slot *slot, u8 *value);

static int init_slot(struct controller *ctrl)
{
	struct hotplug_slot_ops *ops;
	char name[SLOT_NAME_SIZE];
	int retval;

	/* Setup hotplug slot ops */
	ops = kzalloc(sizeof(*ops), GFP_KERNEL);
	if (!ops)
		return -ENOMEM;

	ops->enable_slot = pciehp_sysfs_enable_slot;
	ops->disable_slot = pciehp_sysfs_disable_slot;
	ops->get_power_status = get_power_status;
	ops->get_adapter_status = get_adapter_status;
	ops->reset_slot = pciehp_reset_slot;
	if (MRL_SENS(ctrl))
		ops->get_latch_status = get_latch_status;
	if (ATTN_LED(ctrl)) {
		ops->get_attention_status = pciehp_get_attention_status;
		ops->set_attention_status = set_attention_status;
	} else if (ctrl->pcie->port->hotplug_user_indicators) {
		ops->get_attention_status = pciehp_get_raw_indicator_status;
		ops->set_attention_status = pciehp_set_raw_indicator_status;
	}

	/* register this slot with the hotplug pci core */
	ctrl->hotplug_slot.ops = ops;
	snprintf(name, SLOT_NAME_SIZE, "%u", PSN(ctrl));

	retval = pci_hp_initialize(&ctrl->hotplug_slot,
				   ctrl->pcie->port->subordinate, 0, name);
	if (retval) {
		ctrl_err(ctrl, "pci_hp_initialize failed: error %d\n", retval);
		kfree(ops);
	}
	return retval;
}

static void cleanup_slot(struct controller *ctrl)
{
	struct hotplug_slot *hotplug_slot = &ctrl->hotplug_slot;

	pci_hp_destroy(hotplug_slot);
	kfree(hotplug_slot->ops);
}

/*
 * set_attention_status - Turns the Attention Indicator on, off or blinking
 */
static int set_attention_status(struct hotplug_slot *hotplug_slot, u8 status)
{
	struct controller *ctrl = to_ctrl(hotplug_slot);
	struct pci_dev *pdev = ctrl->pcie->port;

	if (status)
		status <<= PCI_EXP_SLTCTL_ATTN_IND_SHIFT;
	else
		status = PCI_EXP_SLTCTL_ATTN_IND_OFF;

	pci_config_pm_runtime_get(pdev);
	pciehp_set_indicators(ctrl, INDICATOR_NOOP, status);
	pci_config_pm_runtime_put(pdev);
	return 0;
}

static int get_power_status(struct hotplug_slot *hotplug_slot, u8 *value)
{
	struct controller *ctrl = to_ctrl(hotplug_slot);
	struct pci_dev *pdev = ctrl->pcie->port;

	pci_config_pm_runtime_get(pdev);
	pciehp_get_power_status(ctrl, value);
	pci_config_pm_runtime_put(pdev);
	return 0;
}

static int get_latch_status(struct hotplug_slot *hotplug_slot, u8 *value)
{
	struct controller *ctrl = to_ctrl(hotplug_slot);
	struct pci_dev *pdev = ctrl->pcie->port;

	pci_config_pm_runtime_get(pdev);
	pciehp_get_latch_status(ctrl, value);
	pci_config_pm_runtime_put(pdev);
	return 0;
}

static int get_adapter_status(struct hotplug_slot *hotplug_slot, u8 *value)
{
	struct controller *ctrl = to_ctrl(hotplug_slot);
	struct pci_dev *pdev = ctrl->pcie->port;
	int ret;

	pci_config_pm_runtime_get(pdev);
	ret = pciehp_card_present_or_link_active(ctrl);
	pci_config_pm_runtime_put(pdev);
	if (ret < 0)
		return ret;

	*value = ret;
	return 0;
}

/**
 * pciehp_check_presence() - synthesize event if presence has changed
 *
 * On probe and resume, an explicit presence check is necessary to bring up an
 * occupied slot or bring down an unoccupied slot.  This can't be triggered by
 * events in the Slot Status register, they may be stale and are therefore
 * cleared.  Secondly, sending an interrupt for "events that occur while
 * interrupt generation is disabled [when] interrupt generation is subsequently
 * enabled" is optional per PCIe r4.0, sec 6.7.3.4.
 */
static void pciehp_check_presence(struct controller *ctrl)
{
	int occupied;

	down_read(&ctrl->reset_lock);
	mutex_lock(&ctrl->state_lock);

	occupied = pciehp_card_present_or_link_active(ctrl);
	if ((occupied > 0 && (ctrl->state == OFF_STATE ||
			  ctrl->state == BLINKINGON_STATE)) ||
	    (!occupied && (ctrl->state == ON_STATE ||
			   ctrl->state == BLINKINGOFF_STATE)))
		pciehp_request(ctrl, PCI_EXP_SLTSTA_PDC);

	mutex_unlock(&ctrl->state_lock);
	up_read(&ctrl->reset_lock);
}

static int pciehp_probe(struct pcie_device *dev)
{
	int rc;
	struct controller *ctrl;

	/* If this is not a "hotplug" service, we have no business here. */
	if (dev->service != PCIE_PORT_SERVICE_HP)
		return -ENODEV;

	if (!dev->port->subordinate) {
		/* Can happen if we run out of bus numbers during probe */
		pci_err(dev->port,
			"Hotplug bridge without secondary bus, ignoring\n");
		return -ENODEV;
	}

	ctrl = pcie_init(dev);
	if (!ctrl) {
		pci_err(dev->port, "Controller initialization failed\n");
		return -ENODEV;
	}
	set_service_data(dev, ctrl);

	/* Setup the slot information structures */
	rc = init_slot(ctrl);
	if (rc) {
		if (rc == -EBUSY)
			ctrl_warn(ctrl, "Slot already registered by another hotplug driver\n");
		else
			ctrl_err(ctrl, "Slot initialization failed (%d)\n", rc);
		goto err_out_release_ctlr;
	}

	/* Enable events after we have setup the data structures */
	rc = pcie_init_notification(ctrl);
	if (rc) {
		ctrl_err(ctrl, "Notification initialization failed (%d)\n", rc);
		goto err_out_free_ctrl_slot;
	}

	/* Publish to user space */
	rc = pci_hp_add(&ctrl->hotplug_slot);
	if (rc) {
		ctrl_err(ctrl, "Publication to user space failed (%d)\n", rc);
		goto err_out_shutdown_notification;
	}

	pciehp_check_presence(ctrl);

	return 0;

err_out_shutdown_notification:
	pcie_shutdown_notification(ctrl);
err_out_free_ctrl_slot:
	cleanup_slot(ctrl);
err_out_release_ctlr:
	pciehp_release_ctrl(ctrl);
	return -ENODEV;
}

static void pciehp_remove(struct pcie_device *dev)
{
	struct controller *ctrl = get_service_data(dev);

	pci_hp_del(&ctrl->hotplug_slot);
	pcie_shutdown_notification(ctrl);
	cleanup_slot(ctrl);
	pciehp_release_ctrl(ctrl);
}

#ifdef CONFIG_PM
static bool pme_is_native(struct pcie_device *dev)
{
	const struct pci_host_bridge *host;

	host = pci_find_host_bridge(dev->port->bus);
	return pcie_ports_native || host->native_pme;
}

static void pciehp_disable_interrupt(struct pcie_device *dev)
{
	/*
	 * Disable hotplug interrupt so that it does not trigger
	 * immediately when the downstream link goes down.
	 */
	if (pme_is_native(dev))
		pcie_disable_interrupt(get_service_data(dev));
}
<<<<<<< HEAD

#ifdef CONFIG_PM_SLEEP
static int pciehp_suspend(struct pcie_device *dev)
{
	/*
	 * If the port is already runtime suspended we can keep it that
	 * way.
	 */
	if (dev_pm_smart_suspend_and_suspended(&dev->port->dev))
		return 0;

=======

#ifdef CONFIG_PM_SLEEP
static int pciehp_suspend(struct pcie_device *dev)
{
	/*
	 * If the port is already runtime suspended we can keep it that
	 * way.
	 */
	if (dev_pm_smart_suspend_and_suspended(&dev->port->dev))
		return 0;

>>>>>>> 0d3821eb
	pciehp_disable_interrupt(dev);
	return 0;
}

static int pciehp_resume_noirq(struct pcie_device *dev)
{
	struct controller *ctrl = get_service_data(dev);

	/* pci_restore_state() just wrote to the Slot Control register */
	ctrl->cmd_started = jiffies;
	ctrl->cmd_busy = true;

	/* clear spurious events from rediscovery of inserted card */
	if (ctrl->state == ON_STATE || ctrl->state == BLINKINGOFF_STATE)
		pcie_clear_hotplug_events(ctrl);

	return 0;
}
#endif

static int pciehp_resume(struct pcie_device *dev)
{
	struct controller *ctrl = get_service_data(dev);

	if (pme_is_native(dev))
		pcie_enable_interrupt(ctrl);

	pciehp_check_presence(ctrl);

	return 0;
}

static int pciehp_runtime_suspend(struct pcie_device *dev)
{
	pciehp_disable_interrupt(dev);
	return 0;
}

static int pciehp_runtime_resume(struct pcie_device *dev)
{
	struct controller *ctrl = get_service_data(dev);

	/* pci_restore_state() just wrote to the Slot Control register */
	ctrl->cmd_started = jiffies;
	ctrl->cmd_busy = true;

	/* clear spurious events from rediscovery of inserted card */
	if ((ctrl->state == ON_STATE || ctrl->state == BLINKINGOFF_STATE) &&
	     pme_is_native(dev))
		pcie_clear_hotplug_events(ctrl);

	return pciehp_resume(dev);
}
#endif /* PM */

static struct pcie_port_service_driver hpdriver_portdrv = {
	.name		= "pciehp",
	.port_type	= PCIE_ANY_PORT,
	.service	= PCIE_PORT_SERVICE_HP,

	.probe		= pciehp_probe,
	.remove		= pciehp_remove,

#ifdef	CONFIG_PM
#ifdef	CONFIG_PM_SLEEP
	.suspend	= pciehp_suspend,
	.resume_noirq	= pciehp_resume_noirq,
	.resume		= pciehp_resume,
#endif
	.runtime_suspend = pciehp_runtime_suspend,
	.runtime_resume	= pciehp_runtime_resume,
#endif	/* PM */
};

int __init pcie_hp_init(void)
{
	int retval = 0;

	retval = pcie_port_service_register(&hpdriver_portdrv);
	pr_debug("pcie_port_service_register = %d\n", retval);
	if (retval)
		pr_debug("Failure to register service\n");

	return retval;
}<|MERGE_RESOLUTION|>--- conflicted
+++ resolved
@@ -267,7 +267,6 @@
 	if (pme_is_native(dev))
 		pcie_disable_interrupt(get_service_data(dev));
 }
-<<<<<<< HEAD
 
 #ifdef CONFIG_PM_SLEEP
 static int pciehp_suspend(struct pcie_device *dev)
@@ -279,19 +278,6 @@
 	if (dev_pm_smart_suspend_and_suspended(&dev->port->dev))
 		return 0;
 
-=======
-
-#ifdef CONFIG_PM_SLEEP
-static int pciehp_suspend(struct pcie_device *dev)
-{
-	/*
-	 * If the port is already runtime suspended we can keep it that
-	 * way.
-	 */
-	if (dev_pm_smart_suspend_and_suspended(&dev->port->dev))
-		return 0;
-
->>>>>>> 0d3821eb
 	pciehp_disable_interrupt(dev);
 	return 0;
 }
