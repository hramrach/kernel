--- conflicted
+++ resolved
@@ -283,11 +283,6 @@
 		msleep(10);
 		timeout -= 10;
 	} while (timeout > 0);
-<<<<<<< HEAD
-
-	pci_info(pdev, "Timeout waiting for Presence Detect\n");
-=======
->>>>>>> 7d2a07b7
 }
 
 int pciehp_check_link_status(struct controller *ctrl)
@@ -300,9 +295,6 @@
 		ctrl_info(ctrl, "Slot(%s): No link\n", slot_name(ctrl));
 		return -1;
 	}
-
-	if (ctrl->inband_presence_disabled)
-		pcie_wait_for_presence(pdev);
 
 	if (ctrl->inband_presence_disabled)
 		pcie_wait_for_presence(pdev);
