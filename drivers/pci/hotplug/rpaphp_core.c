--- conflicted
+++ resolved
@@ -341,7 +341,6 @@
 
 	info = of_find_property(dn, "ibm,drc-info", NULL);
 	if (!info)
-<<<<<<< HEAD
 		return 0;
 
 	cur = of_prop_next_u32(info, NULL, &count);
@@ -350,16 +349,6 @@
 	else
 		return 0;
 
-=======
-		return 0;
-
-	cur = of_prop_next_u32(info, NULL, &count);
-	if (cur)
-		cur++;
-	else
-		return 0;
-
->>>>>>> 7d2a07b7
 	of_read_drc_info_cell(&info, &cur, &drc);
 	if (!is_php_type(drc.drc_type))
 		return 0;
