--- conflicted
+++ resolved
@@ -21,8 +21,6 @@
 static const struct device_type pci_epf_type;
 
 /**
-<<<<<<< HEAD
-=======
  * pci_epf_type_add_cfs() - Help function drivers to expose function specific
  *                          attributes in configfs
  * @epf: the EPF device that has to be configured using configfs
@@ -55,7 +53,6 @@
 EXPORT_SYMBOL_GPL(pci_epf_type_add_cfs);
 
 /**
->>>>>>> 7d2a07b7
  * pci_epf_unbind() - Notify the function driver that the binding between the
  *		      EPF device and EPC device has been lost
  * @epf: the EPF device which has lost the binding with the EPC device
@@ -135,19 +132,11 @@
 	dma_free_coherent(dev, epf_bar[bar].size, addr,
 			  epf_bar[bar].phys_addr);
 
-<<<<<<< HEAD
-	epf->bar[bar].phys_addr = 0;
-	epf->bar[bar].addr = NULL;
-	epf->bar[bar].size = 0;
-	epf->bar[bar].barno = 0;
-	epf->bar[bar].flags = 0;
-=======
 	epf_bar[bar].phys_addr = 0;
 	epf_bar[bar].addr = NULL;
 	epf_bar[bar].size = 0;
 	epf_bar[bar].barno = 0;
 	epf_bar[bar].flags = 0;
->>>>>>> 7d2a07b7
 }
 EXPORT_SYMBOL_GPL(pci_epf_free_space);
 
@@ -193,19 +182,11 @@
 		return NULL;
 	}
 
-<<<<<<< HEAD
-	epf->bar[bar].phys_addr = phys_addr;
-	epf->bar[bar].addr = space;
-	epf->bar[bar].size = size;
-	epf->bar[bar].barno = bar;
-	epf->bar[bar].flags |= upper_32_bits(size) ?
-=======
 	epf_bar[bar].phys_addr = phys_addr;
 	epf_bar[bar].addr = space;
 	epf_bar[bar].size = size;
 	epf_bar[bar].barno = bar;
 	epf_bar[bar].flags |= upper_32_bits(size) ?
->>>>>>> 7d2a07b7
 				PCI_BASE_ADDRESS_MEM_TYPE_64 :
 				PCI_BASE_ADDRESS_MEM_TYPE_32;
 
