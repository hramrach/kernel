--- conflicted
+++ resolved
@@ -10,10 +10,7 @@
  *   Wu Hao <hao.wu@intel.com>
  *   Xiao Guangrong <guangrong.xiao@linux.intel.com>
  */
-<<<<<<< HEAD
-=======
 #include <linux/dfl.h>
->>>>>>> 7d2a07b7
 #include <linux/fpga-dfl.h>
 #include <linux/module.h>
 #include <linux/uaccess.h>
@@ -516,10 +513,6 @@
 				     struct dfl_feature *feature,
 				     struct dfl_feature_driver *drv)
 {
-<<<<<<< HEAD
-	int ret = 0;
-
-=======
 	void __iomem *base;
 	int ret = 0;
 
@@ -536,7 +529,6 @@
 		feature->ioaddr = base;
 	}
 
->>>>>>> 7d2a07b7
 	if (drv->ops->init) {
 		ret = drv->ops->init(pdev, feature);
 		if (ret)
@@ -797,11 +789,7 @@
 
 	/* fill features and resource information for feature dev */
 	list_for_each_entry_safe(finfo, p, &binfo->sub_features, node) {
-<<<<<<< HEAD
-		struct dfl_feature *feature = &pdata->features[index];
-=======
 		struct dfl_feature *feature = &pdata->features[index++];
->>>>>>> 7d2a07b7
 		struct dfl_feature_irq_ctx *ctx;
 		unsigned int i;
 
@@ -842,20 +830,6 @@
 			feature->nr_irqs = finfo->nr_irqs;
 		}
 
-		if (finfo->nr_irqs) {
-			ctx = devm_kcalloc(binfo->dev, finfo->nr_irqs,
-					   sizeof(*ctx), GFP_KERNEL);
-			if (!ctx)
-				return -ENOMEM;
-
-			for (i = 0; i < finfo->nr_irqs; i++)
-				ctx[i].irq =
-					binfo->irq_table[finfo->irq_base + i];
-
-			feature->irq_ctx = ctx;
-			feature->nr_irqs = finfo->nr_irqs;
-		}
-
 		list_del(&finfo->node);
 		kfree(finfo);
 	}
@@ -962,11 +936,7 @@
 }
 
 static int parse_feature_irqs(struct build_feature_devs_info *binfo,
-<<<<<<< HEAD
-			      resource_size_t ofst, u64 fid,
-=======
 			      resource_size_t ofst, u16 fid,
->>>>>>> 7d2a07b7
 			      unsigned int *irq_base, unsigned int *nr_irqs)
 {
 	void __iomem *base = binfo->ioaddr + ofst;
@@ -1012,20 +982,12 @@
 		return 0;
 	}
 
-<<<<<<< HEAD
-	dev_dbg(binfo->dev, "feature: 0x%llx, irq_base: %u, nr_irqs: %u\n",
-=======
 	dev_dbg(binfo->dev, "feature: 0x%x, irq_base: %u, nr_irqs: %u\n",
->>>>>>> 7d2a07b7
 		fid, ibase, inr);
 
 	if (ibase + inr > binfo->nr_irqs) {
 		dev_err(binfo->dev,
-<<<<<<< HEAD
-			"Invalid interrupt number in feature 0x%llx\n", fid);
-=======
 			"Invalid interrupt number in feature 0x%x\n", fid);
->>>>>>> 7d2a07b7
 		return -EINVAL;
 	}
 
@@ -1033,11 +995,7 @@
 		virq = binfo->irq_table[ibase + i];
 		if (virq < 0 || virq > NR_IRQS) {
 			dev_err(binfo->dev,
-<<<<<<< HEAD
-				"Invalid irq table entry for feature 0x%llx\n",
-=======
 				"Invalid irq table entry for feature 0x%x\n",
->>>>>>> 7d2a07b7
 				fid);
 			return -EINVAL;
 		}
@@ -1085,10 +1043,6 @@
 	finfo->mmio_res.flags = IORESOURCE_MEM;
 	finfo->irq_base = irq_base;
 	finfo->nr_irqs = nr_irqs;
-<<<<<<< HEAD
-	finfo->ioaddr = dfl->ioaddr + ofst;
-=======
->>>>>>> 7d2a07b7
 
 	list_add_tail(&finfo->node, &binfo->sub_features);
 	binfo->feature_num++;
@@ -1916,253 +1870,6 @@
 }
 EXPORT_SYMBOL_GPL(dfl_feature_ioctl_set_irq);
 
-/**
- * dfl_fpga_cdev_release_port - release a port platform device
- *
- * @cdev: parent container device.
- * @port_id: id of the port platform device.
- *
- * This function allows user to release a port platform device. This is a
- * mandatory step before turn a port from PF into VF for SRIOV support.
- *
- * Return: 0 on success, negative error code otherwise.
- */
-int dfl_fpga_cdev_release_port(struct dfl_fpga_cdev *cdev, int port_id)
-{
-	struct dfl_feature_platform_data *pdata;
-	struct platform_device *port_pdev;
-	int ret = -ENODEV;
-
-	mutex_lock(&cdev->lock);
-	port_pdev = __dfl_fpga_cdev_find_port(cdev, &port_id,
-					      dfl_fpga_check_port_id);
-	if (!port_pdev)
-		goto unlock_exit;
-
-	if (!device_is_registered(&port_pdev->dev)) {
-		ret = -EBUSY;
-		goto put_dev_exit;
-	}
-
-	pdata = dev_get_platdata(&port_pdev->dev);
-
-	mutex_lock(&pdata->lock);
-	ret = dfl_feature_dev_use_begin(pdata, true);
-	mutex_unlock(&pdata->lock);
-	if (ret)
-		goto put_dev_exit;
-
-	platform_device_del(port_pdev);
-	cdev->released_port_num++;
-put_dev_exit:
-	put_device(&port_pdev->dev);
-unlock_exit:
-	mutex_unlock(&cdev->lock);
-	return ret;
-}
-EXPORT_SYMBOL_GPL(dfl_fpga_cdev_release_port);
-
-/**
- * dfl_fpga_cdev_assign_port - assign a port platform device back
- *
- * @cdev: parent container device.
- * @port_id: id of the port platform device.
- *
- * This function allows user to assign a port platform device back. This is
- * a mandatory step after disable SRIOV support.
- *
- * Return: 0 on success, negative error code otherwise.
- */
-int dfl_fpga_cdev_assign_port(struct dfl_fpga_cdev *cdev, int port_id)
-{
-	struct dfl_feature_platform_data *pdata;
-	struct platform_device *port_pdev;
-	int ret = -ENODEV;
-
-	mutex_lock(&cdev->lock);
-	port_pdev = __dfl_fpga_cdev_find_port(cdev, &port_id,
-					      dfl_fpga_check_port_id);
-	if (!port_pdev)
-		goto unlock_exit;
-
-	if (device_is_registered(&port_pdev->dev)) {
-		ret = -EBUSY;
-		goto put_dev_exit;
-	}
-
-	ret = platform_device_add(port_pdev);
-	if (ret)
-		goto put_dev_exit;
-
-	pdata = dev_get_platdata(&port_pdev->dev);
-
-	mutex_lock(&pdata->lock);
-	dfl_feature_dev_use_end(pdata);
-	mutex_unlock(&pdata->lock);
-
-	cdev->released_port_num--;
-put_dev_exit:
-	put_device(&port_pdev->dev);
-unlock_exit:
-	mutex_unlock(&cdev->lock);
-	return ret;
-}
-EXPORT_SYMBOL_GPL(dfl_fpga_cdev_assign_port);
-
-static irqreturn_t dfl_irq_handler(int irq, void *arg)
-{
-	struct eventfd_ctx *trigger = arg;
-
-	eventfd_signal(trigger, 1);
-	return IRQ_HANDLED;
-}
-
-static int do_set_irq_trigger(struct dfl_feature *feature, unsigned int idx,
-			      int fd)
-{
-	struct platform_device *pdev = feature->dev;
-	struct eventfd_ctx *trigger;
-	int irq, ret;
-
-	irq = feature->irq_ctx[idx].irq;
-
-	if (feature->irq_ctx[idx].trigger) {
-		free_irq(irq, feature->irq_ctx[idx].trigger);
-		kfree(feature->irq_ctx[idx].name);
-		eventfd_ctx_put(feature->irq_ctx[idx].trigger);
-		feature->irq_ctx[idx].trigger = NULL;
-	}
-
-	if (fd < 0)
-		return 0;
-
-	feature->irq_ctx[idx].name =
-		kasprintf(GFP_KERNEL, "fpga-irq[%u](%s-%llx)", idx,
-			  dev_name(&pdev->dev), feature->id);
-	if (!feature->irq_ctx[idx].name)
-		return -ENOMEM;
-
-	trigger = eventfd_ctx_fdget(fd);
-	if (IS_ERR(trigger)) {
-		ret = PTR_ERR(trigger);
-		goto free_name;
-	}
-
-	ret = request_irq(irq, dfl_irq_handler, 0,
-			  feature->irq_ctx[idx].name, trigger);
-	if (!ret) {
-		feature->irq_ctx[idx].trigger = trigger;
-		return ret;
-	}
-
-	eventfd_ctx_put(trigger);
-free_name:
-	kfree(feature->irq_ctx[idx].name);
-
-	return ret;
-}
-
-/**
- * dfl_fpga_set_irq_triggers - set eventfd triggers for dfl feature interrupts
- *
- * @feature: dfl sub feature.
- * @start: start of irq index in this dfl sub feature.
- * @count: number of irqs.
- * @fds: eventfds to bind with irqs. unbind related irq if fds[n] is negative.
- *	 unbind "count" specified number of irqs if fds ptr is NULL.
- *
- * Bind given eventfds with irqs in this dfl sub feature. Unbind related irq if
- * fds[n] is negative. Unbind "count" specified number of irqs if fds ptr is
- * NULL.
- *
- * Return: 0 on success, negative error code otherwise.
- */
-int dfl_fpga_set_irq_triggers(struct dfl_feature *feature, unsigned int start,
-			      unsigned int count, int32_t *fds)
-{
-	unsigned int i;
-	int ret = 0;
-
-	/* overflow */
-	if (unlikely(start + count < start))
-		return -EINVAL;
-
-	/* exceeds nr_irqs */
-	if (start + count > feature->nr_irqs)
-		return -EINVAL;
-
-	for (i = 0; i < count; i++) {
-		int fd = fds ? fds[i] : -1;
-
-		ret = do_set_irq_trigger(feature, start + i, fd);
-		if (ret) {
-			while (i--)
-				do_set_irq_trigger(feature, start + i, -1);
-			break;
-		}
-	}
-
-	return ret;
-}
-EXPORT_SYMBOL_GPL(dfl_fpga_set_irq_triggers);
-
-/**
- * dfl_feature_ioctl_get_num_irqs - dfl feature _GET_IRQ_NUM ioctl interface.
- * @pdev: the feature device which has the sub feature
- * @feature: the dfl sub feature
- * @arg: ioctl argument
- *
- * Return: 0 on success, negative error code otherwise.
- */
-long dfl_feature_ioctl_get_num_irqs(struct platform_device *pdev,
-				    struct dfl_feature *feature,
-				    unsigned long arg)
-{
-	return put_user(feature->nr_irqs, (__u32 __user *)arg);
-}
-EXPORT_SYMBOL_GPL(dfl_feature_ioctl_get_num_irqs);
-
-/**
- * dfl_feature_ioctl_set_irq - dfl feature _SET_IRQ ioctl interface.
- * @pdev: the feature device which has the sub feature
- * @feature: the dfl sub feature
- * @arg: ioctl argument
- *
- * Return: 0 on success, negative error code otherwise.
- */
-long dfl_feature_ioctl_set_irq(struct platform_device *pdev,
-			       struct dfl_feature *feature,
-			       unsigned long arg)
-{
-	struct dfl_feature_platform_data *pdata = dev_get_platdata(&pdev->dev);
-	struct dfl_fpga_irq_set hdr;
-	s32 *fds;
-	long ret;
-
-	if (!feature->nr_irqs)
-		return -ENOENT;
-
-	if (copy_from_user(&hdr, (void __user *)arg, sizeof(hdr)))
-		return -EFAULT;
-
-	if (!hdr.count || (hdr.start + hdr.count > feature->nr_irqs) ||
-	    (hdr.start + hdr.count < hdr.start))
-		return -EINVAL;
-
-	fds = memdup_user((void __user *)(arg + sizeof(hdr)),
-			  hdr.count * sizeof(s32));
-	if (IS_ERR(fds))
-		return PTR_ERR(fds);
-
-	mutex_lock(&pdata->lock);
-	ret = dfl_fpga_set_irq_triggers(feature, hdr.start, hdr.count, fds);
-	mutex_unlock(&pdata->lock);
-
-	kfree(fds);
-	return ret;
-}
-EXPORT_SYMBOL_GPL(dfl_feature_ioctl_set_irq);
-
 static void __exit dfl_fpga_exit(void)
 {
 	dfl_chardev_uinit();
