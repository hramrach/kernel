/* SPDX-License-Identifier: GPL-2.0 */
/*
 * Driver Header File for FPGA Device Feature List (DFL) Support
 *
 * Copyright (C) 2017-2018 Intel Corporation, Inc.
 *
 * Authors:
 *   Kang Luwei <luwei.kang@intel.com>
 *   Zhang Yi <yi.z.zhang@intel.com>
 *   Wu Hao <hao.wu@intel.com>
 *   Xiao Guangrong <guangrong.xiao@linux.intel.com>
 */

#ifndef __FPGA_DFL_H
#define __FPGA_DFL_H

#include <linux/bitfield.h>
#include <linux/cdev.h>
#include <linux/delay.h>
#include <linux/eventfd.h>
#include <linux/fs.h>
#include <linux/interrupt.h>
#include <linux/iopoll.h>
#include <linux/io-64-nonatomic-lo-hi.h>
#include <linux/mod_devicetable.h>
#include <linux/platform_device.h>
#include <linux/slab.h>
#include <linux/uuid.h>
#include <linux/fpga/fpga-region.h>

/* maximum supported number of ports */
#define MAX_DFL_FPGA_PORT_NUM 4
/* plus one for fme device */
#define MAX_DFL_FEATURE_DEV_NUM    (MAX_DFL_FPGA_PORT_NUM + 1)

/* Reserved 0xfe for Header Group Register and 0xff for AFU */
#define FEATURE_ID_FIU_HEADER		0xfe
#define FEATURE_ID_AFU			0xff

#define FME_FEATURE_ID_HEADER		FEATURE_ID_FIU_HEADER
#define FME_FEATURE_ID_THERMAL_MGMT	0x1
#define FME_FEATURE_ID_POWER_MGMT	0x2
#define FME_FEATURE_ID_GLOBAL_IPERF	0x3
#define FME_FEATURE_ID_GLOBAL_ERR	0x4
#define FME_FEATURE_ID_PR_MGMT		0x5
#define FME_FEATURE_ID_HSSI		0x6
#define FME_FEATURE_ID_GLOBAL_DPERF	0x7

#define PORT_FEATURE_ID_HEADER		FEATURE_ID_FIU_HEADER
#define PORT_FEATURE_ID_AFU		FEATURE_ID_AFU
#define PORT_FEATURE_ID_ERROR		0x10
#define PORT_FEATURE_ID_UMSG		0x11
#define PORT_FEATURE_ID_UINT		0x12
#define PORT_FEATURE_ID_STP		0x13

/*
 * Device Feature Header Register Set
 *
 * For FIUs, they all have DFH + GUID + NEXT_AFU as common header registers.
 * For AFUs, they have DFH + GUID as common header registers.
 * For private features, they only have DFH register as common header.
 */
#define DFH			0x0
#define GUID_L			0x8
#define GUID_H			0x10
#define NEXT_AFU		0x18

#define DFH_SIZE		0x8

/* Device Feature Header Register Bitfield */
#define DFH_ID			GENMASK_ULL(11, 0)	/* Feature ID */
#define DFH_ID_FIU_FME		0
#define DFH_ID_FIU_PORT		1
#define DFH_REVISION		GENMASK_ULL(15, 12)	/* Feature revision */
#define DFH_NEXT_HDR_OFST	GENMASK_ULL(39, 16)	/* Offset to next DFH */
#define DFH_EOL			BIT_ULL(40)		/* End of list */
#define DFH_TYPE		GENMASK_ULL(63, 60)	/* Feature type */
#define DFH_TYPE_AFU		1
#define DFH_TYPE_PRIVATE	3
#define DFH_TYPE_FIU		4

/* Next AFU Register Bitfield */
#define NEXT_AFU_NEXT_DFH_OFST	GENMASK_ULL(23, 0)	/* Offset to next AFU */

/* FME Header Register Set */
#define FME_HDR_DFH		DFH
#define FME_HDR_GUID_L		GUID_L
#define FME_HDR_GUID_H		GUID_H
#define FME_HDR_NEXT_AFU	NEXT_AFU
#define FME_HDR_CAP		0x30
#define FME_HDR_PORT_OFST(n)	(0x38 + ((n) * 0x8))
#define FME_HDR_BITSTREAM_ID	0x60
#define FME_HDR_BITSTREAM_MD	0x68

/* FME Fab Capability Register Bitfield */
#define FME_CAP_FABRIC_VERID	GENMASK_ULL(7, 0)	/* Fabric version ID */
#define FME_CAP_SOCKET_ID	BIT_ULL(8)		/* Socket ID */
#define FME_CAP_PCIE0_LINK_AVL	BIT_ULL(12)		/* PCIE0 Link */
#define FME_CAP_PCIE1_LINK_AVL	BIT_ULL(13)		/* PCIE1 Link */
#define FME_CAP_COHR_LINK_AVL	BIT_ULL(14)		/* Coherent Link */
#define FME_CAP_IOMMU_AVL	BIT_ULL(16)		/* IOMMU available */
#define FME_CAP_NUM_PORTS	GENMASK_ULL(19, 17)	/* Number of ports */
#define FME_CAP_ADDR_WIDTH	GENMASK_ULL(29, 24)	/* Address bus width */
#define FME_CAP_CACHE_SIZE	GENMASK_ULL(43, 32)	/* cache size in KB */
#define FME_CAP_CACHE_ASSOC	GENMASK_ULL(47, 44)	/* Associativity */

/* FME Port Offset Register Bitfield */
/* Offset to port device feature header */
#define FME_PORT_OFST_DFH_OFST	GENMASK_ULL(23, 0)
/* PCI Bar ID for this port */
#define FME_PORT_OFST_BAR_ID	GENMASK_ULL(34, 32)
/* AFU MMIO access permission. 1 - VF, 0 - PF. */
#define FME_PORT_OFST_ACC_CTRL	BIT_ULL(55)
#define FME_PORT_OFST_ACC_PF	0
#define FME_PORT_OFST_ACC_VF	1
#define FME_PORT_OFST_IMP	BIT_ULL(60)

/* FME Error Capability Register */
#define FME_ERROR_CAP		0x70

/* FME Error Capability Register Bitfield */
#define FME_ERROR_CAP_SUPP_INT	BIT_ULL(0)		/* Interrupt Support */
#define FME_ERROR_CAP_INT_VECT	GENMASK_ULL(12, 1)	/* Interrupt vector */

/* PORT Header Register Set */
#define PORT_HDR_DFH		DFH
#define PORT_HDR_GUID_L		GUID_L
#define PORT_HDR_GUID_H		GUID_H
#define PORT_HDR_NEXT_AFU	NEXT_AFU
#define PORT_HDR_CAP		0x30
#define PORT_HDR_CTRL		0x38
#define PORT_HDR_STS		0x40
<<<<<<< HEAD
=======
#define PORT_HDR_USRCLK_CMD0	0x50
#define PORT_HDR_USRCLK_CMD1	0x58
#define PORT_HDR_USRCLK_STS0	0x60
#define PORT_HDR_USRCLK_STS1	0x68
>>>>>>> 7d2a07b7

/* Port Capability Register Bitfield */
#define PORT_CAP_PORT_NUM	GENMASK_ULL(1, 0)	/* ID of this port */
#define PORT_CAP_MMIO_SIZE	GENMASK_ULL(23, 8)	/* MMIO size in KB */
#define PORT_CAP_SUPP_INT_NUM	GENMASK_ULL(35, 32)	/* Interrupts num */

/* Port Control Register Bitfield */
#define PORT_CTRL_SFTRST	BIT_ULL(0)		/* Port soft reset */
/* Latency tolerance reporting. '1' >= 40us, '0' < 40us.*/
#define PORT_CTRL_LATENCY	BIT_ULL(2)
#define PORT_CTRL_SFTRST_ACK	BIT_ULL(4)		/* HW ack for reset */

/* Port Status Register Bitfield */
#define PORT_STS_AP2_EVT	BIT_ULL(13)		/* AP2 event detected */
#define PORT_STS_AP1_EVT	BIT_ULL(12)		/* AP1 event detected */
#define PORT_STS_PWR_STATE	GENMASK_ULL(11, 8)	/* AFU power states */
#define PORT_STS_PWR_STATE_NORM 0
#define PORT_STS_PWR_STATE_AP1	1			/* 50% throttling */
#define PORT_STS_PWR_STATE_AP2	2			/* 90% throttling */
#define PORT_STS_PWR_STATE_AP6	6			/* 100% throttling */

<<<<<<< HEAD
=======
/* Port Error Capability Register */
#define PORT_ERROR_CAP		0x38

/* Port Error Capability Register Bitfield */
#define PORT_ERROR_CAP_SUPP_INT	BIT_ULL(0)		/* Interrupt Support */
#define PORT_ERROR_CAP_INT_VECT	GENMASK_ULL(12, 1)	/* Interrupt vector */

/* Port Uint Capability Register */
#define PORT_UINT_CAP		0x8

/* Port Uint Capability Register Bitfield */
#define PORT_UINT_CAP_INT_NUM	GENMASK_ULL(11, 0)	/* Interrupts num */
#define PORT_UINT_CAP_FST_VECT	GENMASK_ULL(23, 12)	/* First Vector */

>>>>>>> 7d2a07b7
/**
 * struct dfl_fpga_port_ops - port ops
 *
 * @name: name of this port ops, to match with port platform device.
 * @owner: pointer to the module which owns this port ops.
 * @node: node to link port ops to global list.
 * @get_id: get port id from hardware.
 * @enable_set: enable/disable the port.
 */
struct dfl_fpga_port_ops {
	const char *name;
	struct module *owner;
	struct list_head node;
	int (*get_id)(struct platform_device *pdev);
	int (*enable_set)(struct platform_device *pdev, bool enable);
};

void dfl_fpga_port_ops_add(struct dfl_fpga_port_ops *ops);
void dfl_fpga_port_ops_del(struct dfl_fpga_port_ops *ops);
struct dfl_fpga_port_ops *dfl_fpga_port_ops_get(struct platform_device *pdev);
void dfl_fpga_port_ops_put(struct dfl_fpga_port_ops *ops);
int dfl_fpga_check_port_id(struct platform_device *pdev, void *pport_id);

/* Port Error Capability Register */
#define PORT_ERROR_CAP		0x38

/* Port Error Capability Register Bitfield */
#define PORT_ERROR_CAP_SUPP_INT	BIT_ULL(0)		/* Interrupt Support */
#define PORT_ERROR_CAP_INT_VECT	GENMASK_ULL(12, 1)	/* Interrupt vector */

/* Port Uint Capability Register */
#define PORT_UINT_CAP		0x8

/* Port Uint Capability Register Bitfield */
#define PORT_UINT_CAP_INT_NUM	GENMASK_ULL(11, 0)	/* Interrupts num */
#define PORT_UINT_CAP_FST_VECT	GENMASK_ULL(23, 12)	/* First Vector */

/**
 * struct dfl_feature_id - dfl private feature id
 *
 * @id: unique dfl private feature id.
<<<<<<< HEAD
 */
struct dfl_feature_id {
	u64 id;
};

/**
 * struct dfl_feature_driver - dfl private feature driver
 *
 * @id_table: id_table for dfl private features supported by this driver.
 * @ops: ops of this dfl private feature driver.
 */
=======
 */
struct dfl_feature_id {
	u16 id;
};

/**
 * struct dfl_feature_driver - dfl private feature driver
 *
 * @id_table: id_table for dfl private features supported by this driver.
 * @ops: ops of this dfl private feature driver.
 */
>>>>>>> 7d2a07b7
struct dfl_feature_driver {
	const struct dfl_feature_id *id_table;
	const struct dfl_feature_ops *ops;
	void *priv;
};

/**
 * struct dfl_feature_irq_ctx - dfl private feature interrupt context
 *
 * @irq: Linux IRQ number of this interrupt.
 * @trigger: eventfd context to signal when interrupt happens.
 * @name: irq name needed when requesting irq.
 */
struct dfl_feature_irq_ctx {
	int irq;
	struct eventfd_ctx *trigger;
	char *name;
};

/**
 * struct dfl_feature_irq_ctx - dfl private feature interrupt context
 *
 * @irq: Linux IRQ number of this interrupt.
 * @trigger: eventfd context to signal when interrupt happens.
 * @name: irq name needed when requesting irq.
 */
struct dfl_feature_irq_ctx {
	int irq;
	struct eventfd_ctx *trigger;
	char *name;
};

/**
 * struct dfl_feature - sub feature of the feature devices
 *
 * @dev: ptr to pdev of the feature device which has the sub feature.
 * @id: sub feature id.
 * @resource_index: each sub feature has one mmio resource for its registers.
 *		    this index is used to find its mmio resource from the
 *		    feature dev (platform device)'s reources.
 * @ioaddr: mapped mmio resource address.
 * @irq_ctx: interrupt context list.
 * @nr_irqs: number of interrupt contexts.
 * @ops: ops of this sub feature.
<<<<<<< HEAD
=======
 * @ddev: ptr to the dfl device of this sub feature.
>>>>>>> 7d2a07b7
 * @priv: priv data of this feature.
 */
struct dfl_feature {
	struct platform_device *dev;
<<<<<<< HEAD
	u64 id;
=======
	u16 id;
>>>>>>> 7d2a07b7
	int resource_index;
	void __iomem *ioaddr;
	struct dfl_feature_irq_ctx *irq_ctx;
	unsigned int nr_irqs;
	const struct dfl_feature_ops *ops;
<<<<<<< HEAD
=======
	struct dfl_device *ddev;
>>>>>>> 7d2a07b7
	void *priv;
};

#define FEATURE_DEV_ID_UNUSED	(-1)

/**
 * struct dfl_feature_platform_data - platform data for feature devices
 *
 * @node: node to link feature devs to container device's port_dev_list.
 * @lock: mutex to protect platform data.
 * @cdev: cdev of feature dev.
 * @dev: ptr to platform device linked with this platform data.
 * @dfl_cdev: ptr to container device.
 * @id: id used for this feature device.
 * @disable_count: count for port disable.
 * @excl_open: set on feature device exclusive open.
 * @open_count: count for feature device open.
 * @num: number for sub features.
 * @private: ptr to feature dev private data.
 * @features: sub features of this feature dev.
 */
struct dfl_feature_platform_data {
	struct list_head node;
	struct mutex lock;
	struct cdev cdev;
	struct platform_device *dev;
	struct dfl_fpga_cdev *dfl_cdev;
	int id;
	unsigned int disable_count;
	bool excl_open;
	int open_count;
	void *private;
	int num;
	struct dfl_feature features[];
};

static inline
int dfl_feature_dev_use_begin(struct dfl_feature_platform_data *pdata,
			      bool excl)
{
	if (pdata->excl_open)
		return -EBUSY;

	if (excl) {
		if (pdata->open_count)
			return -EBUSY;

		pdata->excl_open = true;
	}
	pdata->open_count++;

	return 0;
}

static inline
void dfl_feature_dev_use_end(struct dfl_feature_platform_data *pdata)
{
	pdata->excl_open = false;

	if (WARN_ON(pdata->open_count <= 0))
		return;

	pdata->open_count--;
}

static inline
int dfl_feature_dev_use_count(struct dfl_feature_platform_data *pdata)
{
	return pdata->open_count;
}

static inline
void dfl_fpga_pdata_set_private(struct dfl_feature_platform_data *pdata,
				void *private)
{
	pdata->private = private;
}

static inline
void *dfl_fpga_pdata_get_private(struct dfl_feature_platform_data *pdata)
{
	return pdata->private;
}

struct dfl_feature_ops {
	int (*init)(struct platform_device *pdev, struct dfl_feature *feature);
	void (*uinit)(struct platform_device *pdev,
		      struct dfl_feature *feature);
	long (*ioctl)(struct platform_device *pdev, struct dfl_feature *feature,
		      unsigned int cmd, unsigned long arg);
};

#define DFL_FPGA_FEATURE_DEV_FME		"dfl-fme"
#define DFL_FPGA_FEATURE_DEV_PORT		"dfl-port"

void dfl_fpga_dev_feature_uinit(struct platform_device *pdev);
int dfl_fpga_dev_feature_init(struct platform_device *pdev,
			      struct dfl_feature_driver *feature_drvs);

int dfl_fpga_dev_ops_register(struct platform_device *pdev,
			      const struct file_operations *fops,
			      struct module *owner);
void dfl_fpga_dev_ops_unregister(struct platform_device *pdev);

static inline
struct platform_device *dfl_fpga_inode_to_feature_dev(struct inode *inode)
{
	struct dfl_feature_platform_data *pdata;

	pdata = container_of(inode->i_cdev, struct dfl_feature_platform_data,
			     cdev);
	return pdata->dev;
}

#define dfl_fpga_dev_for_each_feature(pdata, feature)			    \
	for ((feature) = (pdata)->features;				    \
	   (feature) < (pdata)->features + (pdata)->num; (feature)++)

static inline
struct dfl_feature *dfl_get_feature_by_id(struct device *dev, u16 id)
{
	struct dfl_feature_platform_data *pdata = dev_get_platdata(dev);
	struct dfl_feature *feature;

	dfl_fpga_dev_for_each_feature(pdata, feature)
		if (feature->id == id)
			return feature;

	return NULL;
}

static inline
void __iomem *dfl_get_feature_ioaddr_by_id(struct device *dev, u16 id)
{
	struct dfl_feature *feature = dfl_get_feature_by_id(dev, id);

	if (feature && feature->ioaddr)
		return feature->ioaddr;

	WARN_ON(1);
	return NULL;
}

static inline bool is_dfl_feature_present(struct device *dev, u16 id)
{
	return !!dfl_get_feature_ioaddr_by_id(dev, id);
}

static inline
struct device *dfl_fpga_pdata_to_parent(struct dfl_feature_platform_data *pdata)
{
	return pdata->dev->dev.parent->parent;
}

static inline bool dfl_feature_is_fme(void __iomem *base)
{
	u64 v = readq(base + DFH);

	return (FIELD_GET(DFH_TYPE, v) == DFH_TYPE_FIU) &&
		(FIELD_GET(DFH_ID, v) == DFH_ID_FIU_FME);
}

static inline bool dfl_feature_is_port(void __iomem *base)
{
	u64 v = readq(base + DFH);

	return (FIELD_GET(DFH_TYPE, v) == DFH_TYPE_FIU) &&
		(FIELD_GET(DFH_ID, v) == DFH_ID_FIU_PORT);
}

static inline u8 dfl_feature_revision(void __iomem *base)
{
	return (u8)FIELD_GET(DFH_REVISION, readq(base + DFH));
}

/**
 * struct dfl_fpga_enum_info - DFL FPGA enumeration information
 *
 * @dev: parent device.
 * @dfls: list of device feature lists.
 * @nr_irqs: number of irqs for all feature devices.
 * @irq_table: Linux IRQ numbers for all irqs, indexed by hw irq numbers.
 */
struct dfl_fpga_enum_info {
	struct device *dev;
	struct list_head dfls;
	unsigned int nr_irqs;
	int *irq_table;
};

/**
 * struct dfl_fpga_enum_dfl - DFL FPGA enumeration device feature list info
 *
 * @start: base address of this device feature list.
 * @len: size of this device feature list.
 * @node: node in list of device feature lists.
 */
struct dfl_fpga_enum_dfl {
	resource_size_t start;
	resource_size_t len;
	struct list_head node;
};

struct dfl_fpga_enum_info *dfl_fpga_enum_info_alloc(struct device *dev);
int dfl_fpga_enum_info_add_dfl(struct dfl_fpga_enum_info *info,
<<<<<<< HEAD
			       resource_size_t start, resource_size_t len,
			       void __iomem *ioaddr);
=======
			       resource_size_t start, resource_size_t len);
>>>>>>> 7d2a07b7
int dfl_fpga_enum_info_add_irq(struct dfl_fpga_enum_info *info,
			       unsigned int nr_irqs, int *irq_table);
void dfl_fpga_enum_info_free(struct dfl_fpga_enum_info *info);

/**
 * struct dfl_fpga_cdev - container device of DFL based FPGA
 *
 * @parent: parent device of this container device.
 * @region: base fpga region.
 * @fme_dev: FME feature device under this container device.
 * @lock: mutex lock to protect the port device list.
 * @port_dev_list: list of all port feature devices under this container device.
 * @released_port_num: released port number under this container device.
 */
struct dfl_fpga_cdev {
	struct device *parent;
	struct fpga_region *region;
	struct device *fme_dev;
	struct mutex lock;
	struct list_head port_dev_list;
	int released_port_num;
};

struct dfl_fpga_cdev *
dfl_fpga_feature_devs_enumerate(struct dfl_fpga_enum_info *info);
void dfl_fpga_feature_devs_remove(struct dfl_fpga_cdev *cdev);
int dfl_fpga_set_irq_triggers(struct dfl_feature *feature, unsigned int start,
				unsigned int count, int32_t *fds);
long dfl_feature_ioctl_get_num_irqs(struct platform_device *pdev,
				struct dfl_feature *feature,
				unsigned long arg);
long dfl_feature_ioctl_set_irq(struct platform_device *pdev,
				struct dfl_feature *feature,
				unsigned long arg);

/*
 * need to drop the device reference with put_device() after use port platform
 * device returned by __dfl_fpga_cdev_find_port and dfl_fpga_cdev_find_port
 * functions.
 */
struct platform_device *
__dfl_fpga_cdev_find_port(struct dfl_fpga_cdev *cdev, void *data,
			  int (*match)(struct platform_device *, void *));

static inline struct platform_device *
dfl_fpga_cdev_find_port(struct dfl_fpga_cdev *cdev, void *data,
			int (*match)(struct platform_device *, void *))
{
	struct platform_device *pdev;

	mutex_lock(&cdev->lock);
	pdev = __dfl_fpga_cdev_find_port(cdev, data, match);
	mutex_unlock(&cdev->lock);

	return pdev;
}

int dfl_fpga_cdev_release_port(struct dfl_fpga_cdev *cdev, int port_id);
int dfl_fpga_cdev_assign_port(struct dfl_fpga_cdev *cdev, int port_id);
<<<<<<< HEAD
=======
void dfl_fpga_cdev_config_ports_pf(struct dfl_fpga_cdev *cdev);
int dfl_fpga_cdev_config_ports_vf(struct dfl_fpga_cdev *cdev, int num_vf);
int dfl_fpga_set_irq_triggers(struct dfl_feature *feature, unsigned int start,
			      unsigned int count, int32_t *fds);
long dfl_feature_ioctl_get_num_irqs(struct platform_device *pdev,
				    struct dfl_feature *feature,
				    unsigned long arg);
long dfl_feature_ioctl_set_irq(struct platform_device *pdev,
			       struct dfl_feature *feature,
			       unsigned long arg);
>>>>>>> 7d2a07b7

#endif /* __FPGA_DFL_H */<|MERGE_RESOLUTION|>--- conflicted
+++ resolved
@@ -130,13 +130,10 @@
 #define PORT_HDR_CAP		0x30
 #define PORT_HDR_CTRL		0x38
 #define PORT_HDR_STS		0x40
-<<<<<<< HEAD
-=======
 #define PORT_HDR_USRCLK_CMD0	0x50
 #define PORT_HDR_USRCLK_CMD1	0x58
 #define PORT_HDR_USRCLK_STS0	0x60
 #define PORT_HDR_USRCLK_STS1	0x68
->>>>>>> 7d2a07b7
 
 /* Port Capability Register Bitfield */
 #define PORT_CAP_PORT_NUM	GENMASK_ULL(1, 0)	/* ID of this port */
@@ -158,8 +155,6 @@
 #define PORT_STS_PWR_STATE_AP2	2			/* 90% throttling */
 #define PORT_STS_PWR_STATE_AP6	6			/* 100% throttling */
 
-<<<<<<< HEAD
-=======
 /* Port Error Capability Register */
 #define PORT_ERROR_CAP		0x38
 
@@ -174,7 +169,6 @@
 #define PORT_UINT_CAP_INT_NUM	GENMASK_ULL(11, 0)	/* Interrupts num */
 #define PORT_UINT_CAP_FST_VECT	GENMASK_ULL(23, 12)	/* First Vector */
 
->>>>>>> 7d2a07b7
 /**
  * struct dfl_fpga_port_ops - port ops
  *
@@ -198,28 +192,13 @@
 void dfl_fpga_port_ops_put(struct dfl_fpga_port_ops *ops);
 int dfl_fpga_check_port_id(struct platform_device *pdev, void *pport_id);
 
-/* Port Error Capability Register */
-#define PORT_ERROR_CAP		0x38
-
-/* Port Error Capability Register Bitfield */
-#define PORT_ERROR_CAP_SUPP_INT	BIT_ULL(0)		/* Interrupt Support */
-#define PORT_ERROR_CAP_INT_VECT	GENMASK_ULL(12, 1)	/* Interrupt vector */
-
-/* Port Uint Capability Register */
-#define PORT_UINT_CAP		0x8
-
-/* Port Uint Capability Register Bitfield */
-#define PORT_UINT_CAP_INT_NUM	GENMASK_ULL(11, 0)	/* Interrupts num */
-#define PORT_UINT_CAP_FST_VECT	GENMASK_ULL(23, 12)	/* First Vector */
-
 /**
  * struct dfl_feature_id - dfl private feature id
  *
  * @id: unique dfl private feature id.
-<<<<<<< HEAD
  */
 struct dfl_feature_id {
-	u64 id;
+	u16 id;
 };
 
 /**
@@ -228,36 +207,9 @@
  * @id_table: id_table for dfl private features supported by this driver.
  * @ops: ops of this dfl private feature driver.
  */
-=======
- */
-struct dfl_feature_id {
-	u16 id;
-};
-
-/**
- * struct dfl_feature_driver - dfl private feature driver
- *
- * @id_table: id_table for dfl private features supported by this driver.
- * @ops: ops of this dfl private feature driver.
- */
->>>>>>> 7d2a07b7
 struct dfl_feature_driver {
 	const struct dfl_feature_id *id_table;
 	const struct dfl_feature_ops *ops;
-	void *priv;
-};
-
-/**
- * struct dfl_feature_irq_ctx - dfl private feature interrupt context
- *
- * @irq: Linux IRQ number of this interrupt.
- * @trigger: eventfd context to signal when interrupt happens.
- * @name: irq name needed when requesting irq.
- */
-struct dfl_feature_irq_ctx {
-	int irq;
-	struct eventfd_ctx *trigger;
-	char *name;
 };
 
 /**
@@ -285,28 +237,18 @@
  * @irq_ctx: interrupt context list.
  * @nr_irqs: number of interrupt contexts.
  * @ops: ops of this sub feature.
-<<<<<<< HEAD
-=======
  * @ddev: ptr to the dfl device of this sub feature.
->>>>>>> 7d2a07b7
  * @priv: priv data of this feature.
  */
 struct dfl_feature {
 	struct platform_device *dev;
-<<<<<<< HEAD
-	u64 id;
-=======
 	u16 id;
->>>>>>> 7d2a07b7
 	int resource_index;
 	void __iomem *ioaddr;
 	struct dfl_feature_irq_ctx *irq_ctx;
 	unsigned int nr_irqs;
 	const struct dfl_feature_ops *ops;
-<<<<<<< HEAD
-=======
 	struct dfl_device *ddev;
->>>>>>> 7d2a07b7
 	void *priv;
 };
 
@@ -512,12 +454,7 @@
 
 struct dfl_fpga_enum_info *dfl_fpga_enum_info_alloc(struct device *dev);
 int dfl_fpga_enum_info_add_dfl(struct dfl_fpga_enum_info *info,
-<<<<<<< HEAD
-			       resource_size_t start, resource_size_t len,
-			       void __iomem *ioaddr);
-=======
 			       resource_size_t start, resource_size_t len);
->>>>>>> 7d2a07b7
 int dfl_fpga_enum_info_add_irq(struct dfl_fpga_enum_info *info,
 			       unsigned int nr_irqs, int *irq_table);
 void dfl_fpga_enum_info_free(struct dfl_fpga_enum_info *info);
@@ -544,14 +481,6 @@
 struct dfl_fpga_cdev *
 dfl_fpga_feature_devs_enumerate(struct dfl_fpga_enum_info *info);
 void dfl_fpga_feature_devs_remove(struct dfl_fpga_cdev *cdev);
-int dfl_fpga_set_irq_triggers(struct dfl_feature *feature, unsigned int start,
-				unsigned int count, int32_t *fds);
-long dfl_feature_ioctl_get_num_irqs(struct platform_device *pdev,
-				struct dfl_feature *feature,
-				unsigned long arg);
-long dfl_feature_ioctl_set_irq(struct platform_device *pdev,
-				struct dfl_feature *feature,
-				unsigned long arg);
 
 /*
  * need to drop the device reference with put_device() after use port platform
@@ -577,8 +506,6 @@
 
 int dfl_fpga_cdev_release_port(struct dfl_fpga_cdev *cdev, int port_id);
 int dfl_fpga_cdev_assign_port(struct dfl_fpga_cdev *cdev, int port_id);
-<<<<<<< HEAD
-=======
 void dfl_fpga_cdev_config_ports_pf(struct dfl_fpga_cdev *cdev);
 int dfl_fpga_cdev_config_ports_vf(struct dfl_fpga_cdev *cdev, int num_vf);
 int dfl_fpga_set_irq_triggers(struct dfl_feature *feature, unsigned int start,
@@ -589,6 +516,5 @@
 long dfl_feature_ioctl_set_irq(struct platform_device *pdev,
 			       struct dfl_feature *feature,
 			       unsigned long arg);
->>>>>>> 7d2a07b7
 
 #endif /* __FPGA_DFL_H */