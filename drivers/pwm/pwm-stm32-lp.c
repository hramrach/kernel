// SPDX-License-Identifier: GPL-2.0
/*
 * STM32 Low-Power Timer PWM driver
 *
 * Copyright (C) STMicroelectronics 2017
 *
 * Author: Gerald Baeza <gerald.baeza@st.com>
 *
 * Inspired by Gerald Baeza's pwm-stm32 driver
 */

#include <linux/bitfield.h>
#include <linux/mfd/stm32-lptimer.h>
#include <linux/module.h>
#include <linux/of.h>
#include <linux/pinctrl/consumer.h>
#include <linux/platform_device.h>
#include <linux/pwm.h>

struct stm32_pwm_lp {
	struct pwm_chip chip;
	struct clk *clk;
	struct regmap *regmap;
};

static inline struct stm32_pwm_lp *to_stm32_pwm_lp(struct pwm_chip *chip)
{
	return container_of(chip, struct stm32_pwm_lp, chip);
}

/* STM32 Low-Power Timer is preceded by a configurable power-of-2 prescaler */
#define STM32_LPTIM_MAX_PRESCALER	128

static int stm32_pwm_lp_apply(struct pwm_chip *chip, struct pwm_device *pwm,
			      const struct pwm_state *state)
{
	struct stm32_pwm_lp *priv = to_stm32_pwm_lp(chip);
	unsigned long long prd, div, dty;
	struct pwm_state cstate;
	u32 val, mask, cfgr, presc = 0;
	bool reenable;
	int ret;

	pwm_get_state(pwm, &cstate);
	reenable = !cstate.enabled;

	if (!state->enabled) {
		if (cstate.enabled) {
			/* Disable LP timer */
			ret = regmap_write(priv->regmap, STM32_LPTIM_CR, 0);
			if (ret)
				return ret;
			/* disable clock to PWM counter */
			clk_disable(priv->clk);
		}
		return 0;
	}

	/* Calculate the period and prescaler value */
	div = (unsigned long long)clk_get_rate(priv->clk) * state->period;
	do_div(div, NSEC_PER_SEC);
	if (!div) {
		/* Clock is too slow to achieve requested period. */
<<<<<<< HEAD
		dev_dbg(priv->chip.dev, "Can't reach %u ns\n",	state->period);
=======
		dev_dbg(priv->chip.dev, "Can't reach %llu ns\n", state->period);
>>>>>>> 7d2a07b7
		return -EINVAL;
	}

	prd = div;
	while (div > STM32_LPTIM_MAX_ARR) {
		presc++;
		if ((1 << presc) > STM32_LPTIM_MAX_PRESCALER) {
			dev_err(priv->chip.dev, "max prescaler exceeded\n");
			return -EINVAL;
		}
		div = prd >> presc;
	}
	prd = div;

	/* Calculate the duty cycle */
	dty = prd * state->duty_cycle;
	do_div(dty, state->period);

	if (!cstate.enabled) {
		/* enable clock to drive PWM counter */
		ret = clk_enable(priv->clk);
		if (ret)
			return ret;
	}

	ret = regmap_read(priv->regmap, STM32_LPTIM_CFGR, &cfgr);
	if (ret)
		goto err;

	if ((FIELD_GET(STM32_LPTIM_PRESC, cfgr) != presc) ||
	    (FIELD_GET(STM32_LPTIM_WAVPOL, cfgr) != state->polarity)) {
		val = FIELD_PREP(STM32_LPTIM_PRESC, presc);
		val |= FIELD_PREP(STM32_LPTIM_WAVPOL, state->polarity);
		mask = STM32_LPTIM_PRESC | STM32_LPTIM_WAVPOL;

		/* Must disable LP timer to modify CFGR */
		reenable = true;
		ret = regmap_write(priv->regmap, STM32_LPTIM_CR, 0);
		if (ret)
			goto err;

		ret = regmap_update_bits(priv->regmap, STM32_LPTIM_CFGR, mask,
					 val);
		if (ret)
			goto err;
	}

	if (reenable) {
		/* Must (re)enable LP timer to modify CMP & ARR */
		ret = regmap_write(priv->regmap, STM32_LPTIM_CR,
				   STM32_LPTIM_ENABLE);
		if (ret)
			goto err;
	}

	ret = regmap_write(priv->regmap, STM32_LPTIM_ARR, prd - 1);
	if (ret)
		goto err;

	ret = regmap_write(priv->regmap, STM32_LPTIM_CMP, prd - (1 + dty));
	if (ret)
		goto err;

	/* ensure CMP & ARR registers are properly written */
	ret = regmap_read_poll_timeout(priv->regmap, STM32_LPTIM_ISR, val,
				       (val & STM32_LPTIM_CMPOK_ARROK),
				       100, 1000);
	if (ret) {
		dev_err(priv->chip.dev, "ARR/CMP registers write issue\n");
		goto err;
	}
	ret = regmap_write(priv->regmap, STM32_LPTIM_ICR,
			   STM32_LPTIM_CMPOKCF_ARROKCF);
	if (ret)
		goto err;

	if (reenable) {
		/* Start LP timer in continuous mode */
		ret = regmap_update_bits(priv->regmap, STM32_LPTIM_CR,
					 STM32_LPTIM_CNTSTRT,
					 STM32_LPTIM_CNTSTRT);
		if (ret) {
			regmap_write(priv->regmap, STM32_LPTIM_CR, 0);
			goto err;
		}
	}

	return 0;
err:
	if (!cstate.enabled)
		clk_disable(priv->clk);

	return ret;
}

static void stm32_pwm_lp_get_state(struct pwm_chip *chip,
				   struct pwm_device *pwm,
				   struct pwm_state *state)
{
	struct stm32_pwm_lp *priv = to_stm32_pwm_lp(chip);
	unsigned long rate = clk_get_rate(priv->clk);
	u32 val, presc, prd;
	u64 tmp;

	regmap_read(priv->regmap, STM32_LPTIM_CR, &val);
	state->enabled = !!FIELD_GET(STM32_LPTIM_ENABLE, val);
	/* Keep PWM counter clock refcount in sync with PWM initial state */
	if (state->enabled)
		clk_enable(priv->clk);

	regmap_read(priv->regmap, STM32_LPTIM_CFGR, &val);
	presc = FIELD_GET(STM32_LPTIM_PRESC, val);
	state->polarity = FIELD_GET(STM32_LPTIM_WAVPOL, val);

	regmap_read(priv->regmap, STM32_LPTIM_ARR, &prd);
	tmp = prd + 1;
	tmp = (tmp << presc) * NSEC_PER_SEC;
	state->period = DIV_ROUND_CLOSEST_ULL(tmp, rate);

	regmap_read(priv->regmap, STM32_LPTIM_CMP, &val);
	tmp = prd - val;
	tmp = (tmp << presc) * NSEC_PER_SEC;
	state->duty_cycle = DIV_ROUND_CLOSEST_ULL(tmp, rate);
}

static const struct pwm_ops stm32_pwm_lp_ops = {
	.owner = THIS_MODULE,
	.apply = stm32_pwm_lp_apply,
	.get_state = stm32_pwm_lp_get_state,
};

static int stm32_pwm_lp_probe(struct platform_device *pdev)
{
	struct stm32_lptimer *ddata = dev_get_drvdata(pdev->dev.parent);
	struct stm32_pwm_lp *priv;
	int ret;

	priv = devm_kzalloc(&pdev->dev, sizeof(*priv), GFP_KERNEL);
	if (!priv)
		return -ENOMEM;

	priv->regmap = ddata->regmap;
	priv->clk = ddata->clk;
	priv->chip.dev = &pdev->dev;
	priv->chip.ops = &stm32_pwm_lp_ops;
	priv->chip.npwm = 1;

	ret = pwmchip_add(&priv->chip);
	if (ret < 0)
		return ret;

	platform_set_drvdata(pdev, priv);

	return 0;
}

static int stm32_pwm_lp_remove(struct platform_device *pdev)
{
	struct stm32_pwm_lp *priv = platform_get_drvdata(pdev);

	pwm_disable(&priv->chip.pwms[0]);

	return pwmchip_remove(&priv->chip);
}

static int __maybe_unused stm32_pwm_lp_suspend(struct device *dev)
{
	struct stm32_pwm_lp *priv = dev_get_drvdata(dev);
	struct pwm_state state;

	pwm_get_state(&priv->chip.pwms[0], &state);
	if (state.enabled) {
		dev_err(dev, "The consumer didn't stop us (%s)\n",
			priv->chip.pwms[0].label);
		return -EBUSY;
	}

	return pinctrl_pm_select_sleep_state(dev);
}

static int __maybe_unused stm32_pwm_lp_resume(struct device *dev)
{
	return pinctrl_pm_select_default_state(dev);
}

static SIMPLE_DEV_PM_OPS(stm32_pwm_lp_pm_ops, stm32_pwm_lp_suspend,
			 stm32_pwm_lp_resume);

static const struct of_device_id stm32_pwm_lp_of_match[] = {
	{ .compatible = "st,stm32-pwm-lp", },
	{},
};
MODULE_DEVICE_TABLE(of, stm32_pwm_lp_of_match);

static struct platform_driver stm32_pwm_lp_driver = {
	.probe	= stm32_pwm_lp_probe,
	.remove	= stm32_pwm_lp_remove,
	.driver	= {
		.name = "stm32-pwm-lp",
		.of_match_table = of_match_ptr(stm32_pwm_lp_of_match),
		.pm = &stm32_pwm_lp_pm_ops,
	},
};
module_platform_driver(stm32_pwm_lp_driver);

MODULE_ALIAS("platform:stm32-pwm-lp");
MODULE_DESCRIPTION("STMicroelectronics STM32 PWM LP driver");
MODULE_LICENSE("GPL v2");<|MERGE_RESOLUTION|>--- conflicted
+++ resolved
@@ -61,11 +61,7 @@
 	do_div(div, NSEC_PER_SEC);
 	if (!div) {
 		/* Clock is too slow to achieve requested period. */
-<<<<<<< HEAD
-		dev_dbg(priv->chip.dev, "Can't reach %u ns\n",	state->period);
-=======
 		dev_dbg(priv->chip.dev, "Can't reach %llu ns\n", state->period);
->>>>>>> 7d2a07b7
 		return -EINVAL;
 	}
 
