--- conflicted
+++ resolved
@@ -221,11 +221,7 @@
 	struct bio *split;
 	sector_t start_sector, end_sector, data_offset;
 
-<<<<<<< HEAD
-	if (unlikely(bio->bi_rw & REQ_PREFLUSH)) {
-=======
 	if (unlikely(bio->bi_opf & REQ_PREFLUSH)) {
->>>>>>> 29b4817d
 		md_flush_request(mddev, bio);
 		return;
 	}
