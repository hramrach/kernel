/*
 * Copyright (C) 2003 Sistina Software Limited.
 * Copyright (C) 2004-2008 Red Hat, Inc. All rights reserved.
 *
 * This file is released under the GPL.
 */

#include <linux/dm-dirty-log.h>
#include <linux/dm-region-hash.h>

#include <linux/ctype.h>
#include <linux/init.h>
#include <linux/module.h>
#include <linux/slab.h>
#include <linux/vmalloc.h>

#include "dm.h"

#define	DM_MSG_PREFIX	"region hash"

/*-----------------------------------------------------------------
 * Region hash
 *
 * The mirror splits itself up into discrete regions.  Each
 * region can be in one of three states: clean, dirty,
 * nosync.  There is no need to put clean regions in the hash.
 *
 * In addition to being present in the hash table a region _may_
 * be present on one of three lists.
 *
 *   clean_regions: Regions on this list have no io pending to
 *   them, they are in sync, we are no longer interested in them,
 *   they are dull.  dm_rh_update_states() will remove them from the
 *   hash table.
 *
 *   quiesced_regions: These regions have been spun down, ready
 *   for recovery.  rh_recovery_start() will remove regions from
 *   this list and hand them to kmirrord, which will schedule the
 *   recovery io with kcopyd.
 *
 *   recovered_regions: Regions that kcopyd has successfully
 *   recovered.  dm_rh_update_states() will now schedule any delayed
 *   io, up the recovery_count, and remove the region from the
 *   hash.
 *
 * There are 2 locks:
 *   A rw spin lock 'hash_lock' protects just the hash table,
 *   this is never held in write mode from interrupt context,
 *   which I believe means that we only have to disable irqs when
 *   doing a write lock.
 *
 *   An ordinary spin lock 'region_lock' that protects the three
 *   lists in the region_hash, with the 'state', 'list' and
 *   'delayed_bios' fields of the regions.  This is used from irq
 *   context, so all other uses will have to suspend local irqs.
 *---------------------------------------------------------------*/
struct dm_region_hash {
	uint32_t region_size;
	unsigned region_shift;

	/* holds persistent region state */
	struct dm_dirty_log *log;

	/* hash table */
	rwlock_t hash_lock;
	mempool_t *region_pool;
	unsigned mask;
	unsigned nr_buckets;
	unsigned prime;
	unsigned shift;
	struct list_head *buckets;

	unsigned max_recovery; /* Max # of regions to recover in parallel */

	spinlock_t region_lock;
	atomic_t recovery_in_flight;
	struct semaphore recovery_count;
	struct list_head clean_regions;
	struct list_head quiesced_regions;
	struct list_head recovered_regions;
	struct list_head failed_recovered_regions;

	/*
	 * If there was a flush failure no regions can be marked clean.
	 */
	int flush_failure;

	void *context;
	sector_t target_begin;

	/* Callback function to schedule bios writes */
	void (*dispatch_bios)(void *context, struct bio_list *bios);

	/* Callback function to wakeup callers worker thread. */
	void (*wakeup_workers)(void *context);

	/* Callback function to wakeup callers recovery waiters. */
	void (*wakeup_all_recovery_waiters)(void *context);
};

struct dm_region {
	struct dm_region_hash *rh;	/* FIXME: can we get rid of this ? */
	region_t key;
	int state;

	struct list_head hash_list;
	struct list_head list;

	atomic_t pending;
	struct bio_list delayed_bios;
};

/*
 * Conversion fns
 */
static region_t dm_rh_sector_to_region(struct dm_region_hash *rh, sector_t sector)
{
	return sector >> rh->region_shift;
}

sector_t dm_rh_region_to_sector(struct dm_region_hash *rh, region_t region)
{
	return region << rh->region_shift;
}
EXPORT_SYMBOL_GPL(dm_rh_region_to_sector);

region_t dm_rh_bio_to_region(struct dm_region_hash *rh, struct bio *bio)
{
	return dm_rh_sector_to_region(rh, bio->bi_iter.bi_sector -
				      rh->target_begin);
}
EXPORT_SYMBOL_GPL(dm_rh_bio_to_region);

void *dm_rh_region_context(struct dm_region *reg)
{
	return reg->rh->context;
}
EXPORT_SYMBOL_GPL(dm_rh_region_context);

region_t dm_rh_get_region_key(struct dm_region *reg)
{
	return reg->key;
}
EXPORT_SYMBOL_GPL(dm_rh_get_region_key);

sector_t dm_rh_get_region_size(struct dm_region_hash *rh)
{
	return rh->region_size;
}
EXPORT_SYMBOL_GPL(dm_rh_get_region_size);

/*
 * FIXME: shall we pass in a structure instead of all these args to
 * dm_region_hash_create()????
 */
#define RH_HASH_MULT 2654435387U
#define RH_HASH_SHIFT 12

#define MIN_REGIONS 64
struct dm_region_hash *dm_region_hash_create(
		void *context, void (*dispatch_bios)(void *context,
						     struct bio_list *bios),
		void (*wakeup_workers)(void *context),
		void (*wakeup_all_recovery_waiters)(void *context),
		sector_t target_begin, unsigned max_recovery,
		struct dm_dirty_log *log, uint32_t region_size,
		region_t nr_regions)
{
	struct dm_region_hash *rh;
	unsigned nr_buckets, max_buckets;
	size_t i;

	/*
	 * Calculate a suitable number of buckets for our hash
	 * table.
	 */
	max_buckets = nr_regions >> 6;
	for (nr_buckets = 128u; nr_buckets < max_buckets; nr_buckets <<= 1)
		;
	nr_buckets >>= 1;

	rh = kmalloc(sizeof(*rh), GFP_KERNEL);
	if (!rh) {
		DMERR("unable to allocate region hash memory");
		return ERR_PTR(-ENOMEM);
	}

	rh->context = context;
	rh->dispatch_bios = dispatch_bios;
	rh->wakeup_workers = wakeup_workers;
	rh->wakeup_all_recovery_waiters = wakeup_all_recovery_waiters;
	rh->target_begin = target_begin;
	rh->max_recovery = max_recovery;
	rh->log = log;
	rh->region_size = region_size;
	rh->region_shift = __ffs(region_size);
	rwlock_init(&rh->hash_lock);
	rh->mask = nr_buckets - 1;
	rh->nr_buckets = nr_buckets;

	rh->shift = RH_HASH_SHIFT;
	rh->prime = RH_HASH_MULT;

	rh->buckets = vmalloc(nr_buckets * sizeof(*rh->buckets));
	if (!rh->buckets) {
		DMERR("unable to allocate region hash bucket memory");
		kfree(rh);
		return ERR_PTR(-ENOMEM);
	}

	for (i = 0; i < nr_buckets; i++)
		INIT_LIST_HEAD(rh->buckets + i);

	spin_lock_init(&rh->region_lock);
	sema_init(&rh->recovery_count, 0);
	atomic_set(&rh->recovery_in_flight, 0);
	INIT_LIST_HEAD(&rh->clean_regions);
	INIT_LIST_HEAD(&rh->quiesced_regions);
	INIT_LIST_HEAD(&rh->recovered_regions);
	INIT_LIST_HEAD(&rh->failed_recovered_regions);
	rh->flush_failure = 0;

	rh->region_pool = mempool_create_kmalloc_pool(MIN_REGIONS,
						      sizeof(struct dm_region));
	if (!rh->region_pool) {
		vfree(rh->buckets);
		kfree(rh);
		rh = ERR_PTR(-ENOMEM);
	}

	return rh;
}
EXPORT_SYMBOL_GPL(dm_region_hash_create);

void dm_region_hash_destroy(struct dm_region_hash *rh)
{
	unsigned h;
	struct dm_region *reg, *nreg;

	BUG_ON(!list_empty(&rh->quiesced_regions));
	for (h = 0; h < rh->nr_buckets; h++) {
		list_for_each_entry_safe(reg, nreg, rh->buckets + h,
					 hash_list) {
			BUG_ON(atomic_read(&reg->pending));
			mempool_free(reg, rh->region_pool);
		}
	}

	if (rh->log)
		dm_dirty_log_destroy(rh->log);

	mempool_destroy(rh->region_pool);
	vfree(rh->buckets);
	kfree(rh);
}
EXPORT_SYMBOL_GPL(dm_region_hash_destroy);

struct dm_dirty_log *dm_rh_dirty_log(struct dm_region_hash *rh)
{
	return rh->log;
}
EXPORT_SYMBOL_GPL(dm_rh_dirty_log);

static unsigned rh_hash(struct dm_region_hash *rh, region_t region)
{
	return (unsigned) ((region * rh->prime) >> rh->shift) & rh->mask;
}

static struct dm_region *__rh_lookup(struct dm_region_hash *rh, region_t region)
{
	struct dm_region *reg;
	struct list_head *bucket = rh->buckets + rh_hash(rh, region);

	list_for_each_entry(reg, bucket, hash_list)
		if (reg->key == region)
			return reg;

	return NULL;
}

static void __rh_insert(struct dm_region_hash *rh, struct dm_region *reg)
{
	list_add(&reg->hash_list, rh->buckets + rh_hash(rh, reg->key));
}

static struct dm_region *__rh_alloc(struct dm_region_hash *rh, region_t region)
{
	struct dm_region *reg, *nreg;

	nreg = mempool_alloc(rh->region_pool, GFP_ATOMIC);
	if (unlikely(!nreg))
		nreg = kmalloc(sizeof(*nreg), GFP_NOIO | __GFP_NOFAIL);

	nreg->state = rh->log->type->in_sync(rh->log, region, 1) ?
		      DM_RH_CLEAN : DM_RH_NOSYNC;
	nreg->rh = rh;
	nreg->key = region;
	INIT_LIST_HEAD(&nreg->list);
	atomic_set(&nreg->pending, 0);
	bio_list_init(&nreg->delayed_bios);

	write_lock_irq(&rh->hash_lock);
	reg = __rh_lookup(rh, region);
	if (reg)
		/* We lost the race. */
		mempool_free(nreg, rh->region_pool);
	else {
		__rh_insert(rh, nreg);
		if (nreg->state == DM_RH_CLEAN) {
			spin_lock(&rh->region_lock);
			list_add(&nreg->list, &rh->clean_regions);
			spin_unlock(&rh->region_lock);
		}

		reg = nreg;
	}
	write_unlock_irq(&rh->hash_lock);

	return reg;
}

static struct dm_region *__rh_find(struct dm_region_hash *rh, region_t region)
{
	struct dm_region *reg;

	reg = __rh_lookup(rh, region);
	if (!reg) {
		read_unlock(&rh->hash_lock);
		reg = __rh_alloc(rh, region);
		read_lock(&rh->hash_lock);
	}

	return reg;
}

int dm_rh_get_state(struct dm_region_hash *rh, region_t region, int may_block)
{
	int r;
	struct dm_region *reg;

	read_lock(&rh->hash_lock);
	reg = __rh_lookup(rh, region);
	read_unlock(&rh->hash_lock);

	if (reg)
		return reg->state;

	/*
	 * The region wasn't in the hash, so we fall back to the
	 * dirty log.
	 */
	r = rh->log->type->in_sync(rh->log, region, may_block);

	/*
	 * Any error from the dirty log (eg. -EWOULDBLOCK) gets
	 * taken as a DM_RH_NOSYNC
	 */
	return r == 1 ? DM_RH_CLEAN : DM_RH_NOSYNC;
}
EXPORT_SYMBOL_GPL(dm_rh_get_state);

static void complete_resync_work(struct dm_region *reg, int success)
{
	struct dm_region_hash *rh = reg->rh;

	rh->log->type->set_region_sync(rh->log, reg->key, success);

	/*
	 * Dispatch the bios before we call 'wake_up_all'.
	 * This is important because if we are suspending,
	 * we want to know that recovery is complete and
	 * the work queue is flushed.  If we wake_up_all
	 * before we dispatch_bios (queue bios and call wake()),
	 * then we risk suspending before the work queue
	 * has been properly flushed.
	 */
	rh->dispatch_bios(rh->context, &reg->delayed_bios);
	if (atomic_dec_and_test(&rh->recovery_in_flight))
		rh->wakeup_all_recovery_waiters(rh->context);
	up(&rh->recovery_count);
}

/* dm_rh_mark_nosync
 * @ms
 * @bio
 *
 * The bio was written on some mirror(s) but failed on other mirror(s).
 * We can successfully endio the bio but should avoid the region being
 * marked clean by setting the state DM_RH_NOSYNC.
 *
 * This function is _not_ safe in interrupt context!
 */
void dm_rh_mark_nosync(struct dm_region_hash *rh, struct bio *bio)
{
	unsigned long flags;
	struct dm_dirty_log *log = rh->log;
	struct dm_region *reg;
	region_t region = dm_rh_bio_to_region(rh, bio);
	int recovering = 0;

<<<<<<< HEAD
	if (bio->bi_rw & REQ_PREFLUSH) {
=======
	if (bio->bi_opf & REQ_PREFLUSH) {
>>>>>>> 29b4817d
		rh->flush_failure = 1;
		return;
	}

	if (bio_op(bio) == REQ_OP_DISCARD)
		return;

	/* We must inform the log that the sync count has changed. */
	log->type->set_region_sync(log, region, 0);

	read_lock(&rh->hash_lock);
	reg = __rh_find(rh, region);
	read_unlock(&rh->hash_lock);

	/* region hash entry should exist because write was in-flight */
	BUG_ON(!reg);
	BUG_ON(!list_empty(&reg->list));

	spin_lock_irqsave(&rh->region_lock, flags);
	/*
	 * Possible cases:
	 *   1) DM_RH_DIRTY
	 *   2) DM_RH_NOSYNC: was dirty, other preceding writes failed
	 *   3) DM_RH_RECOVERING: flushing pending writes
	 * Either case, the region should have not been connected to list.
	 */
	recovering = (reg->state == DM_RH_RECOVERING);
	reg->state = DM_RH_NOSYNC;
	BUG_ON(!list_empty(&reg->list));
	spin_unlock_irqrestore(&rh->region_lock, flags);

	if (recovering)
		complete_resync_work(reg, 0);
}
EXPORT_SYMBOL_GPL(dm_rh_mark_nosync);

void dm_rh_update_states(struct dm_region_hash *rh, int errors_handled)
{
	struct dm_region *reg, *next;

	LIST_HEAD(clean);
	LIST_HEAD(recovered);
	LIST_HEAD(failed_recovered);

	/*
	 * Quickly grab the lists.
	 */
	write_lock_irq(&rh->hash_lock);
	spin_lock(&rh->region_lock);
	if (!list_empty(&rh->clean_regions)) {
		list_splice_init(&rh->clean_regions, &clean);

		list_for_each_entry(reg, &clean, list)
			list_del(&reg->hash_list);
	}

	if (!list_empty(&rh->recovered_regions)) {
		list_splice_init(&rh->recovered_regions, &recovered);

		list_for_each_entry(reg, &recovered, list)
			list_del(&reg->hash_list);
	}

	if (!list_empty(&rh->failed_recovered_regions)) {
		list_splice_init(&rh->failed_recovered_regions,
				 &failed_recovered);

		list_for_each_entry(reg, &failed_recovered, list)
			list_del(&reg->hash_list);
	}

	spin_unlock(&rh->region_lock);
	write_unlock_irq(&rh->hash_lock);

	/*
	 * All the regions on the recovered and clean lists have
	 * now been pulled out of the system, so no need to do
	 * any more locking.
	 */
	list_for_each_entry_safe(reg, next, &recovered, list) {
		rh->log->type->clear_region(rh->log, reg->key);
		complete_resync_work(reg, 1);
		mempool_free(reg, rh->region_pool);
	}

	list_for_each_entry_safe(reg, next, &failed_recovered, list) {
		complete_resync_work(reg, errors_handled ? 0 : 1);
		mempool_free(reg, rh->region_pool);
	}

	list_for_each_entry_safe(reg, next, &clean, list) {
		rh->log->type->clear_region(rh->log, reg->key);
		mempool_free(reg, rh->region_pool);
	}

	rh->log->type->flush(rh->log);
}
EXPORT_SYMBOL_GPL(dm_rh_update_states);

static void rh_inc(struct dm_region_hash *rh, region_t region)
{
	struct dm_region *reg;

	read_lock(&rh->hash_lock);
	reg = __rh_find(rh, region);

	spin_lock_irq(&rh->region_lock);
	atomic_inc(&reg->pending);

	if (reg->state == DM_RH_CLEAN) {
		reg->state = DM_RH_DIRTY;
		list_del_init(&reg->list);	/* take off the clean list */
		spin_unlock_irq(&rh->region_lock);

		rh->log->type->mark_region(rh->log, reg->key);
	} else
		spin_unlock_irq(&rh->region_lock);


	read_unlock(&rh->hash_lock);
}

void dm_rh_inc_pending(struct dm_region_hash *rh, struct bio_list *bios)
{
	struct bio *bio;

	for (bio = bios->head; bio; bio = bio->bi_next) {
<<<<<<< HEAD
		if (bio->bi_rw & REQ_PREFLUSH || bio_op(bio) == REQ_OP_DISCARD)
=======
		if (bio->bi_opf & REQ_PREFLUSH || bio_op(bio) == REQ_OP_DISCARD)
>>>>>>> 29b4817d
			continue;
		rh_inc(rh, dm_rh_bio_to_region(rh, bio));
	}
}
EXPORT_SYMBOL_GPL(dm_rh_inc_pending);

void dm_rh_dec(struct dm_region_hash *rh, region_t region)
{
	unsigned long flags;
	struct dm_region *reg;
	int should_wake = 0;

	read_lock(&rh->hash_lock);
	reg = __rh_lookup(rh, region);
	read_unlock(&rh->hash_lock);

	spin_lock_irqsave(&rh->region_lock, flags);
	if (atomic_dec_and_test(&reg->pending)) {
		/*
		 * There is no pending I/O for this region.
		 * We can move the region to corresponding list for next action.
		 * At this point, the region is not yet connected to any list.
		 *
		 * If the state is DM_RH_NOSYNC, the region should be kept off
		 * from clean list.
		 * The hash entry for DM_RH_NOSYNC will remain in memory
		 * until the region is recovered or the map is reloaded.
		 */

		/* do nothing for DM_RH_NOSYNC */
		if (unlikely(rh->flush_failure)) {
			/*
			 * If a write flush failed some time ago, we
			 * don't know whether or not this write made it
			 * to the disk, so we must resync the device.
			 */
			reg->state = DM_RH_NOSYNC;
		} else if (reg->state == DM_RH_RECOVERING) {
			list_add_tail(&reg->list, &rh->quiesced_regions);
		} else if (reg->state == DM_RH_DIRTY) {
			reg->state = DM_RH_CLEAN;
			list_add(&reg->list, &rh->clean_regions);
		}
		should_wake = 1;
	}
	spin_unlock_irqrestore(&rh->region_lock, flags);

	if (should_wake)
		rh->wakeup_workers(rh->context);
}
EXPORT_SYMBOL_GPL(dm_rh_dec);

/*
 * Starts quiescing a region in preparation for recovery.
 */
static int __rh_recovery_prepare(struct dm_region_hash *rh)
{
	int r;
	region_t region;
	struct dm_region *reg;

	/*
	 * Ask the dirty log what's next.
	 */
	r = rh->log->type->get_resync_work(rh->log, &region);
	if (r <= 0)
		return r;

	/*
	 * Get this region, and start it quiescing by setting the
	 * recovering flag.
	 */
	read_lock(&rh->hash_lock);
	reg = __rh_find(rh, region);
	read_unlock(&rh->hash_lock);

	spin_lock_irq(&rh->region_lock);
	reg->state = DM_RH_RECOVERING;

	/* Already quiesced ? */
	if (atomic_read(&reg->pending))
		list_del_init(&reg->list);
	else
		list_move(&reg->list, &rh->quiesced_regions);

	spin_unlock_irq(&rh->region_lock);

	return 1;
}

void dm_rh_recovery_prepare(struct dm_region_hash *rh)
{
	/* Extra reference to avoid race with dm_rh_stop_recovery */
	atomic_inc(&rh->recovery_in_flight);

	while (!down_trylock(&rh->recovery_count)) {
		atomic_inc(&rh->recovery_in_flight);
		if (__rh_recovery_prepare(rh) <= 0) {
			atomic_dec(&rh->recovery_in_flight);
			up(&rh->recovery_count);
			break;
		}
	}

	/* Drop the extra reference */
	if (atomic_dec_and_test(&rh->recovery_in_flight))
		rh->wakeup_all_recovery_waiters(rh->context);
}
EXPORT_SYMBOL_GPL(dm_rh_recovery_prepare);

/*
 * Returns any quiesced regions.
 */
struct dm_region *dm_rh_recovery_start(struct dm_region_hash *rh)
{
	struct dm_region *reg = NULL;

	spin_lock_irq(&rh->region_lock);
	if (!list_empty(&rh->quiesced_regions)) {
		reg = list_entry(rh->quiesced_regions.next,
				 struct dm_region, list);
		list_del_init(&reg->list);  /* remove from the quiesced list */
	}
	spin_unlock_irq(&rh->region_lock);

	return reg;
}
EXPORT_SYMBOL_GPL(dm_rh_recovery_start);

void dm_rh_recovery_end(struct dm_region *reg, int success)
{
	struct dm_region_hash *rh = reg->rh;

	spin_lock_irq(&rh->region_lock);
	if (success)
		list_add(&reg->list, &reg->rh->recovered_regions);
	else
		list_add(&reg->list, &reg->rh->failed_recovered_regions);

	spin_unlock_irq(&rh->region_lock);

	rh->wakeup_workers(rh->context);
}
EXPORT_SYMBOL_GPL(dm_rh_recovery_end);

/* Return recovery in flight count. */
int dm_rh_recovery_in_flight(struct dm_region_hash *rh)
{
	return atomic_read(&rh->recovery_in_flight);
}
EXPORT_SYMBOL_GPL(dm_rh_recovery_in_flight);

int dm_rh_flush(struct dm_region_hash *rh)
{
	return rh->log->type->flush(rh->log);
}
EXPORT_SYMBOL_GPL(dm_rh_flush);

void dm_rh_delay(struct dm_region_hash *rh, struct bio *bio)
{
	struct dm_region *reg;

	read_lock(&rh->hash_lock);
	reg = __rh_find(rh, dm_rh_bio_to_region(rh, bio));
	bio_list_add(&reg->delayed_bios, bio);
	read_unlock(&rh->hash_lock);
}
EXPORT_SYMBOL_GPL(dm_rh_delay);

void dm_rh_stop_recovery(struct dm_region_hash *rh)
{
	int i;

	/* wait for any recovering regions */
	for (i = 0; i < rh->max_recovery; i++)
		down(&rh->recovery_count);
}
EXPORT_SYMBOL_GPL(dm_rh_stop_recovery);

void dm_rh_start_recovery(struct dm_region_hash *rh)
{
	int i;

	for (i = 0; i < rh->max_recovery; i++)
		up(&rh->recovery_count);

	rh->wakeup_workers(rh->context);
}
EXPORT_SYMBOL_GPL(dm_rh_start_recovery);

MODULE_DESCRIPTION(DM_NAME " region hash");
MODULE_AUTHOR("Joe Thornber/Heinz Mauelshagen <dm-devel@redhat.com>");
MODULE_LICENSE("GPL");<|MERGE_RESOLUTION|>--- conflicted
+++ resolved
@@ -398,11 +398,7 @@
 	region_t region = dm_rh_bio_to_region(rh, bio);
 	int recovering = 0;
 
-<<<<<<< HEAD
-	if (bio->bi_rw & REQ_PREFLUSH) {
-=======
 	if (bio->bi_opf & REQ_PREFLUSH) {
->>>>>>> 29b4817d
 		rh->flush_failure = 1;
 		return;
 	}
@@ -530,11 +526,7 @@
 	struct bio *bio;
 
 	for (bio = bios->head; bio; bio = bio->bi_next) {
-<<<<<<< HEAD
-		if (bio->bi_rw & REQ_PREFLUSH || bio_op(bio) == REQ_OP_DISCARD)
-=======
 		if (bio->bi_opf & REQ_PREFLUSH || bio_op(bio) == REQ_OP_DISCARD)
->>>>>>> 29b4817d
 			continue;
 		rh_inc(rh, dm_rh_bio_to_region(rh, bio));
 	}
