--- conflicted
+++ resolved
@@ -121,7 +121,8 @@
 {
 	struct delay_c *dc = ti->private;
 
-	destroy_workqueue(dc->kdelayd_wq);
+	if (dc->kdelayd_wq)
+		destroy_workqueue(dc->kdelayd_wq);
 
 	if (dc->read.dev)
 		dm_put_device(ti, dc->read.dev);
@@ -240,28 +241,7 @@
 	return ret;
 }
 
-<<<<<<< HEAD
 static int delay_bio(struct delay_c *dc, struct delay_class *c, struct bio *bio)
-=======
-static void delay_dtr(struct dm_target *ti)
-{
-	struct delay_c *dc = ti->private;
-
-	if (dc->kdelayd_wq)
-		destroy_workqueue(dc->kdelayd_wq);
-
-	dm_put_device(ti, dc->dev_read);
-
-	if (dc->dev_write)
-		dm_put_device(ti, dc->dev_write);
-
-	mutex_destroy(&dc->timer_lock);
-
-	kfree(dc);
-}
-
-static int delay_bio(struct delay_c *dc, int delay, struct bio *bio)
->>>>>>> c1784468
 {
 	struct dm_delay_info *delayed;
 	unsigned long expires = 0;
