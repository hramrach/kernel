--- conflicted
+++ resolved
@@ -482,7 +482,6 @@
 	 * sync_low/hi is used to record the region which
 	 * arrived in the previous RESYNCING message,
 	 *
-<<<<<<< HEAD
 	 * Call bitmap_sync_with_cluster to clear NEEDED_MASK
 	 * and set RESYNC_MASK since  resync thread is running
 	 * in another node, so we don't need to do the resync
@@ -494,15 +493,8 @@
 	 */
 	if (sb && !(le32_to_cpu(sb->feature_map) & MD_FEATURE_RESHAPE_ACTIVE))
 		bitmap_sync_with_cluster(mddev, cinfo->sync_low,
-					 cinfo->sync_hi, lo, hi);
-=======
-	 * Call bitmap_sync_with_cluster to clear
-	 * NEEDED_MASK and set RESYNC_MASK since
-	 * resync thread is running in another node,
-	 * so we don't need to do the resync again
-	 * with the same section */
+				         cinfo->sync_hi, lo, hi);
 	md_bitmap_sync_with_cluster(mddev, cinfo->sync_low, cinfo->sync_hi, lo, hi);
->>>>>>> 4d7b5455
 	cinfo->sync_low = lo;
 	cinfo->sync_hi = hi;
 
