// SPDX-License-Identifier: GPL-2.0-or-later
/*
   md.c : Multiple Devices driver for Linux
     Copyright (C) 1998, 1999, 2000 Ingo Molnar

     completely rewritten, based on the MD driver code from Marc Zyngier

   Changes:

   - RAID-1/RAID-5 extensions by Miguel de Icaza, Gadi Oxman, Ingo Molnar
   - RAID-6 extensions by H. Peter Anvin <hpa@zytor.com>
   - boot support for linear and striped mode by Harald Hoyer <HarryH@Royal.Net>
   - kerneld support by Boris Tobotras <boris@xtalk.msk.su>
   - kmod support by: Cyrus Durgin
   - RAID0 bugfixes: Mark Anthony Lisher <markal@iname.com>
   - Devfs support by Richard Gooch <rgooch@atnf.csiro.au>

   - lots of fixes and improvements to the RAID1/RAID5 and generic
     RAID code (such as request based resynchronization):

     Neil Brown <neilb@cse.unsw.edu.au>.

   - persistent bitmap code
     Copyright (C) 2003-2004, Paul Clements, SteelEye Technology, Inc.


   Errors, Warnings, etc.
   Please use:
     pr_crit() for error conditions that risk data loss
     pr_err() for error conditions that are unexpected, like an IO error
         or internal inconsistency
     pr_warn() for error conditions that could have been predicated, like
         adding a device to an array when it has incompatible metadata
     pr_info() for every interesting, very rare events, like an array starting
         or stopping, or resync starting or stopping
     pr_debug() for everything else.

*/

#include <linux/sched/mm.h>
#include <linux/sched/signal.h>
#include <linux/kthread.h>
#include <linux/blkdev.h>
#include <linux/badblocks.h>
#include <linux/sysctl.h>
#include <linux/seq_file.h>
#include <linux/fs.h>
#include <linux/poll.h>
#include <linux/ctype.h>
#include <linux/string.h>
#include <linux/hdreg.h>
#include <linux/proc_fs.h>
#include <linux/random.h>
#include <linux/module.h>
#include <linux/reboot.h>
#include <linux/file.h>
#include <linux/compat.h>
#include <linux/delay.h>
#include <linux/raid/md_p.h>
#include <linux/raid/md_u.h>
#include <linux/slab.h>
#include <linux/percpu-refcount.h>

#include <trace/events/block.h>
#include "md.h"
#include "md-bitmap.h"
#include "md-cluster.h"

#ifndef MODULE
static void autostart_arrays(int part);
#endif

/* pers_list is a list of registered personalities protected
 * by pers_lock.
 * pers_lock does extra service to protect accesses to
 * mddev->thread when the mutex cannot be held.
 */
static LIST_HEAD(pers_list);
static DEFINE_SPINLOCK(pers_lock);

static struct kobj_type md_ktype;

struct md_cluster_operations *md_cluster_ops;
EXPORT_SYMBOL(md_cluster_ops);
static struct module *md_cluster_mod;

static DECLARE_WAIT_QUEUE_HEAD(resync_wait);
static struct workqueue_struct *md_wq;
static struct workqueue_struct *md_misc_wq;

static int remove_and_add_spares(struct mddev *mddev,
				 struct md_rdev *this);
static void mddev_detach(struct mddev *mddev);

/*
 * Default number of read corrections we'll attempt on an rdev
 * before ejecting it from the array. We divide the read error
 * count by 2 for every hour elapsed between read errors.
 */
#define MD_DEFAULT_MAX_CORRECTED_READ_ERRORS 20
/*
 * Current RAID-1,4,5 parallel reconstruction 'guaranteed speed limit'
 * is 1000 KB/sec, so the extra system load does not show up that much.
 * Increase it if you want to have more _guaranteed_ speed. Note that
 * the RAID driver will use the maximum available bandwidth if the IO
 * subsystem is idle. There is also an 'absolute maximum' reconstruction
 * speed limit - in case reconstruction slows down your system despite
 * idle IO detection.
 *
 * you can change it via /proc/sys/dev/raid/speed_limit_min and _max.
 * or /sys/block/mdX/md/sync_speed_{min,max}
 */

static int sysctl_speed_limit_min = 1000;
static int sysctl_speed_limit_max = 200000;
static inline int speed_min(struct mddev *mddev)
{
	return mddev->sync_speed_min ?
		mddev->sync_speed_min : sysctl_speed_limit_min;
}

static inline int speed_max(struct mddev *mddev)
{
	return mddev->sync_speed_max ?
		mddev->sync_speed_max : sysctl_speed_limit_max;
}

static int rdev_init_wb(struct md_rdev *rdev)
{
	if (rdev->bdev->bd_queue->nr_hw_queues == 1)
		return 0;

	spin_lock_init(&rdev->wb_list_lock);
	INIT_LIST_HEAD(&rdev->wb_list);
	init_waitqueue_head(&rdev->wb_io_wait);
	set_bit(WBCollisionCheck, &rdev->flags);

	return 1;
}

/*
 * Create wb_info_pool if rdev is the first multi-queue device flaged
 * with writemostly, also write-behind mode is enabled.
 */
void mddev_create_wb_pool(struct mddev *mddev, struct md_rdev *rdev,
			  bool is_suspend)
{
	if (mddev->bitmap_info.max_write_behind == 0)
		return;

	if (!test_bit(WriteMostly, &rdev->flags) || !rdev_init_wb(rdev))
		return;

	if (mddev->wb_info_pool == NULL) {
		unsigned int noio_flag;

		if (!is_suspend)
			mddev_suspend(mddev);
		noio_flag = memalloc_noio_save();
		mddev->wb_info_pool = mempool_create_kmalloc_pool(NR_WB_INFOS,
							sizeof(struct wb_info));
		memalloc_noio_restore(noio_flag);
		if (!mddev->wb_info_pool)
			pr_err("can't alloc memory pool for writemostly\n");
		if (!is_suspend)
			mddev_resume(mddev);
	}
}
EXPORT_SYMBOL_GPL(mddev_create_wb_pool);

/*
 * destroy wb_info_pool if rdev is the last device flaged with WBCollisionCheck.
 */
static void mddev_destroy_wb_pool(struct mddev *mddev, struct md_rdev *rdev)
{
	if (!test_and_clear_bit(WBCollisionCheck, &rdev->flags))
		return;

	if (mddev->wb_info_pool) {
		struct md_rdev *temp;
		int num = 0;

		/*
		 * Check if other rdevs need wb_info_pool.
		 */
		rdev_for_each(temp, mddev)
			if (temp != rdev &&
			    test_bit(WBCollisionCheck, &temp->flags))
				num++;
		if (!num) {
			mddev_suspend(rdev->mddev);
			mempool_destroy(mddev->wb_info_pool);
			mddev->wb_info_pool = NULL;
			mddev_resume(rdev->mddev);
		}
	}
}

static struct ctl_table_header *raid_table_header;

static struct ctl_table raid_table[] = {
	{
		.procname	= "speed_limit_min",
		.data		= &sysctl_speed_limit_min,
		.maxlen		= sizeof(int),
		.mode		= S_IRUGO|S_IWUSR,
		.proc_handler	= proc_dointvec,
	},
	{
		.procname	= "speed_limit_max",
		.data		= &sysctl_speed_limit_max,
		.maxlen		= sizeof(int),
		.mode		= S_IRUGO|S_IWUSR,
		.proc_handler	= proc_dointvec,
	},
	{ }
};

static struct ctl_table raid_dir_table[] = {
	{
		.procname	= "raid",
		.maxlen		= 0,
		.mode		= S_IRUGO|S_IXUGO,
		.child		= raid_table,
	},
	{ }
};

static struct ctl_table raid_root_table[] = {
	{
		.procname	= "dev",
		.maxlen		= 0,
		.mode		= 0555,
		.child		= raid_dir_table,
	},
	{  }
};

static const struct block_device_operations md_fops;

static int start_readonly;

/*
 * The original mechanism for creating an md device is to create
 * a device node in /dev and to open it.  This causes races with device-close.
 * The preferred method is to write to the "new_array" module parameter.
 * This can avoid races.
 * Setting create_on_open to false disables the original mechanism
 * so all the races disappear.
 */
static bool create_on_open = true;

struct bio *bio_alloc_mddev(gfp_t gfp_mask, int nr_iovecs,
			    struct mddev *mddev)
{
	if (!mddev || !bioset_initialized(&mddev->bio_set))
		return bio_alloc(gfp_mask, nr_iovecs);

	return bio_alloc_bioset(gfp_mask, nr_iovecs, &mddev->bio_set);
}
EXPORT_SYMBOL_GPL(bio_alloc_mddev);

static struct bio *md_bio_alloc_sync(struct mddev *mddev)
{
	if (!mddev || !bioset_initialized(&mddev->sync_set))
		return bio_alloc(GFP_NOIO, 1);

	return bio_alloc_bioset(GFP_NOIO, 1, &mddev->sync_set);
}

/*
 * We have a system wide 'event count' that is incremented
 * on any 'interesting' event, and readers of /proc/mdstat
 * can use 'poll' or 'select' to find out when the event
 * count increases.
 *
 * Events are:
 *  start array, stop array, error, add device, remove device,
 *  start build, activate spare
 */
static DECLARE_WAIT_QUEUE_HEAD(md_event_waiters);
static atomic_t md_event_count;
void md_new_event(struct mddev *mddev)
{
	atomic_inc(&md_event_count);
	wake_up(&md_event_waiters);
}
EXPORT_SYMBOL_GPL(md_new_event);

/*
 * Enables to iterate over all existing md arrays
 * all_mddevs_lock protects this list.
 */
static LIST_HEAD(all_mddevs);
static DEFINE_SPINLOCK(all_mddevs_lock);

/*
 * iterates through all used mddevs in the system.
 * We take care to grab the all_mddevs_lock whenever navigating
 * the list, and to always hold a refcount when unlocked.
 * Any code which breaks out of this loop while own
 * a reference to the current mddev and must mddev_put it.
 */
#define for_each_mddev(_mddev,_tmp)					\
									\
	for (({ spin_lock(&all_mddevs_lock);				\
		_tmp = all_mddevs.next;					\
		_mddev = NULL;});					\
	     ({ if (_tmp != &all_mddevs)				\
			mddev_get(list_entry(_tmp, struct mddev, all_mddevs));\
		spin_unlock(&all_mddevs_lock);				\
		if (_mddev) mddev_put(_mddev);				\
		_mddev = list_entry(_tmp, struct mddev, all_mddevs);	\
		_tmp != &all_mddevs;});					\
	     ({ spin_lock(&all_mddevs_lock);				\
		_tmp = _tmp->next;})					\
		)

/* Rather than calling directly into the personality make_request function,
 * IO requests come here first so that we can check if the device is
 * being suspended pending a reconfiguration.
 * We hold a refcount over the call to ->make_request.  By the time that
 * call has finished, the bio has been linked into some internal structure
 * and so is visible to ->quiesce(), so we don't need the refcount any more.
 */
static bool is_suspended(struct mddev *mddev, struct bio *bio)
{
	if (mddev->suspended)
		return true;
	if (bio_data_dir(bio) != WRITE)
		return false;
	if (mddev->suspend_lo >= mddev->suspend_hi)
		return false;
	if (bio->bi_iter.bi_sector >= mddev->suspend_hi)
		return false;
	if (bio_end_sector(bio) < mddev->suspend_lo)
		return false;
	return true;
}

void md_handle_request(struct mddev *mddev, struct bio *bio)
{
check_suspended:
	rcu_read_lock();
	if (is_suspended(mddev, bio)) {
		DEFINE_WAIT(__wait);
		for (;;) {
			prepare_to_wait(&mddev->sb_wait, &__wait,
					TASK_UNINTERRUPTIBLE);
			if (!is_suspended(mddev, bio))
				break;
			rcu_read_unlock();
			schedule();
			rcu_read_lock();
		}
		finish_wait(&mddev->sb_wait, &__wait);
	}
	atomic_inc(&mddev->active_io);
	rcu_read_unlock();

	if (!mddev->pers->make_request(mddev, bio)) {
		atomic_dec(&mddev->active_io);
		wake_up(&mddev->sb_wait);
		goto check_suspended;
	}

	if (atomic_dec_and_test(&mddev->active_io) && mddev->suspended)
		wake_up(&mddev->sb_wait);
}
EXPORT_SYMBOL(md_handle_request);

static blk_qc_t md_make_request(struct request_queue *q, struct bio *bio)
{
	const int rw = bio_data_dir(bio);
	const int sgrp = op_stat_group(bio_op(bio));
	struct mddev *mddev = q->queuedata;
	unsigned int sectors;

	if (unlikely(test_bit(MD_BROKEN, &mddev->flags)) && (rw == WRITE)) {
		bio_io_error(bio);
		return BLK_QC_T_NONE;
	}

	blk_queue_split(q, &bio);

	if (mddev == NULL || mddev->pers == NULL) {
		bio_io_error(bio);
		return BLK_QC_T_NONE;
	}
	if (mddev->ro == 1 && unlikely(rw == WRITE)) {
		if (bio_sectors(bio) != 0)
			bio->bi_status = BLK_STS_IOERR;
		bio_endio(bio);
		return BLK_QC_T_NONE;
	}

	/*
	 * save the sectors now since our bio can
	 * go away inside make_request
	 */
	sectors = bio_sectors(bio);
	/* bio could be mergeable after passing to underlayer */
	bio->bi_opf &= ~REQ_NOMERGE;

	md_handle_request(mddev, bio);

	part_stat_lock();
	part_stat_inc(&mddev->gendisk->part0, ios[sgrp]);
	part_stat_add(&mddev->gendisk->part0, sectors[sgrp], sectors);
	part_stat_unlock();

	return BLK_QC_T_NONE;
}

/* mddev_suspend makes sure no new requests are submitted
 * to the device, and that any requests that have been submitted
 * are completely handled.
 * Once mddev_detach() is called and completes, the module will be
 * completely unused.
 */
void mddev_suspend(struct mddev *mddev)
{
	WARN_ON_ONCE(mddev->thread && current == mddev->thread->tsk);
	lockdep_assert_held(&mddev->reconfig_mutex);
	if (mddev->suspended++)
		return;
	synchronize_rcu();
	wake_up(&mddev->sb_wait);
	set_bit(MD_ALLOW_SB_UPDATE, &mddev->flags);
	smp_mb__after_atomic();
	wait_event(mddev->sb_wait, atomic_read(&mddev->active_io) == 0);
	mddev->pers->quiesce(mddev, 1);
	clear_bit_unlock(MD_ALLOW_SB_UPDATE, &mddev->flags);
	wait_event(mddev->sb_wait, !test_bit(MD_UPDATING_SB, &mddev->flags));

	del_timer_sync(&mddev->safemode_timer);
}
EXPORT_SYMBOL_GPL(mddev_suspend);

void mddev_resume(struct mddev *mddev)
{
	lockdep_assert_held(&mddev->reconfig_mutex);
	if (--mddev->suspended)
		return;
	wake_up(&mddev->sb_wait);
	mddev->pers->quiesce(mddev, 0);

	set_bit(MD_RECOVERY_NEEDED, &mddev->recovery);
	md_wakeup_thread(mddev->thread);
	md_wakeup_thread(mddev->sync_thread); /* possibly kick off a reshape */
}
EXPORT_SYMBOL_GPL(mddev_resume);

int mddev_congested(struct mddev *mddev, int bits)
{
	struct md_personality *pers = mddev->pers;
	int ret = 0;

	rcu_read_lock();
	if (mddev->suspended)
		ret = 1;
	else if (pers && pers->congested)
		ret = pers->congested(mddev, bits);
	rcu_read_unlock();
	return ret;
}
EXPORT_SYMBOL_GPL(mddev_congested);
static int md_congested(void *data, int bits)
{
	struct mddev *mddev = data;
	return mddev_congested(mddev, bits);
}

/*
 * Generic flush handling for md
 */

static void md_end_flush(struct bio *bio)
{
	struct md_rdev *rdev = bio->bi_private;
	struct mddev *mddev = rdev->mddev;

	rdev_dec_pending(rdev, mddev);

	if (atomic_dec_and_test(&mddev->flush_pending)) {
		/* The pre-request flush has finished */
		queue_work(md_wq, &mddev->flush_work);
	}
	bio_put(bio);
}

static void md_submit_flush_data(struct work_struct *ws);

static void submit_flushes(struct work_struct *ws)
{
	struct mddev *mddev = container_of(ws, struct mddev, flush_work);
	struct md_rdev *rdev;

	mddev->start_flush = ktime_get_boottime();
	INIT_WORK(&mddev->flush_work, md_submit_flush_data);
	atomic_set(&mddev->flush_pending, 1);
	rcu_read_lock();
	rdev_for_each_rcu(rdev, mddev)
		if (rdev->raid_disk >= 0 &&
		    !test_bit(Faulty, &rdev->flags)) {
			/* Take two references, one is dropped
			 * when request finishes, one after
			 * we reclaim rcu_read_lock
			 */
			struct bio *bi;
			atomic_inc(&rdev->nr_pending);
			atomic_inc(&rdev->nr_pending);
			rcu_read_unlock();
			bi = bio_alloc_mddev(GFP_NOIO, 0, mddev);
			bi->bi_end_io = md_end_flush;
			bi->bi_private = rdev;
			bio_set_dev(bi, rdev->bdev);
			bi->bi_opf = REQ_OP_WRITE | REQ_PREFLUSH;
			atomic_inc(&mddev->flush_pending);
			submit_bio(bi);
			rcu_read_lock();
			rdev_dec_pending(rdev, mddev);
		}
	rcu_read_unlock();
	if (atomic_dec_and_test(&mddev->flush_pending))
		queue_work(md_wq, &mddev->flush_work);
}

static void md_submit_flush_data(struct work_struct *ws)
{
	struct mddev *mddev = container_of(ws, struct mddev, flush_work);
	struct bio *bio = mddev->flush_bio;

	/*
	 * must reset flush_bio before calling into md_handle_request to avoid a
	 * deadlock, because other bios passed md_handle_request suspend check
	 * could wait for this and below md_handle_request could wait for those
	 * bios because of suspend check
	 */
	mddev->last_flush = mddev->start_flush;
	mddev->flush_bio = NULL;
	wake_up(&mddev->sb_wait);

	if (bio->bi_iter.bi_size == 0) {
		/* an empty barrier - all done */
		bio_endio(bio);
	} else {
		bio->bi_opf &= ~REQ_PREFLUSH;
		md_handle_request(mddev, bio);
	}
}

void md_flush_request(struct mddev *mddev, struct bio *bio)
{
	ktime_t start = ktime_get_boottime();
	spin_lock_irq(&mddev->lock);
	wait_event_lock_irq(mddev->sb_wait,
			    !mddev->flush_bio ||
			    ktime_after(mddev->last_flush, start),
			    mddev->lock);
	if (!ktime_after(mddev->last_flush, start)) {
		WARN_ON(mddev->flush_bio);
		mddev->flush_bio = bio;
		bio = NULL;
	}
	spin_unlock_irq(&mddev->lock);

	if (!bio) {
		INIT_WORK(&mddev->flush_work, submit_flushes);
		queue_work(md_wq, &mddev->flush_work);
	} else {
		/* flush was performed for some other bio while we waited. */
		if (bio->bi_iter.bi_size == 0)
			/* an empty barrier - all done */
			bio_endio(bio);
		else {
			bio->bi_opf &= ~REQ_PREFLUSH;
			mddev->pers->make_request(mddev, bio);
		}
	}
}
EXPORT_SYMBOL(md_flush_request);

static inline struct mddev *mddev_get(struct mddev *mddev)
{
	atomic_inc(&mddev->active);
	return mddev;
}

static void mddev_delayed_delete(struct work_struct *ws);

static void mddev_put(struct mddev *mddev)
{
	if (!atomic_dec_and_lock(&mddev->active, &all_mddevs_lock))
		return;
	if (!mddev->raid_disks && list_empty(&mddev->disks) &&
	    mddev->ctime == 0 && !mddev->hold_active) {
		/* Array is not configured at all, and not held active,
		 * so destroy it */
		list_del_init(&mddev->all_mddevs);

		/*
		 * Call queue_work inside the spinlock so that
		 * flush_workqueue() after mddev_find will succeed in waiting
		 * for the work to be done.
		 */
		INIT_WORK(&mddev->del_work, mddev_delayed_delete);
		queue_work(md_misc_wq, &mddev->del_work);
	}
	spin_unlock(&all_mddevs_lock);
}

static void md_safemode_timeout(struct timer_list *t);

void mddev_init(struct mddev *mddev)
{
	kobject_init(&mddev->kobj, &md_ktype);
	mutex_init(&mddev->open_mutex);
	mutex_init(&mddev->reconfig_mutex);
	mutex_init(&mddev->bitmap_info.mutex);
	INIT_LIST_HEAD(&mddev->disks);
	INIT_LIST_HEAD(&mddev->all_mddevs);
	timer_setup(&mddev->safemode_timer, md_safemode_timeout, 0);
	atomic_set(&mddev->active, 1);
	atomic_set(&mddev->openers, 0);
	atomic_set(&mddev->active_io, 0);
	spin_lock_init(&mddev->lock);
	atomic_set(&mddev->flush_pending, 0);
	init_waitqueue_head(&mddev->sb_wait);
	init_waitqueue_head(&mddev->recovery_wait);
	mddev->reshape_position = MaxSector;
	mddev->reshape_backwards = 0;
	mddev->last_sync_action = "none";
	mddev->resync_min = 0;
	mddev->resync_max = MaxSector;
	mddev->level = LEVEL_NONE;
}
EXPORT_SYMBOL_GPL(mddev_init);

static struct mddev *mddev_find(dev_t unit)
{
	struct mddev *mddev, *new = NULL;

	if (unit && MAJOR(unit) != MD_MAJOR)
		unit &= ~((1<<MdpMinorShift)-1);

 retry:
	spin_lock(&all_mddevs_lock);

	if (unit) {
		list_for_each_entry(mddev, &all_mddevs, all_mddevs)
			if (mddev->unit == unit) {
				mddev_get(mddev);
				spin_unlock(&all_mddevs_lock);
				kfree(new);
				return mddev;
			}

		if (new) {
			list_add(&new->all_mddevs, &all_mddevs);
			spin_unlock(&all_mddevs_lock);
			new->hold_active = UNTIL_IOCTL;
			return new;
		}
	} else if (new) {
		/* find an unused unit number */
		static int next_minor = 512;
		int start = next_minor;
		int is_free = 0;
		int dev = 0;
		while (!is_free) {
			dev = MKDEV(MD_MAJOR, next_minor);
			next_minor++;
			if (next_minor > MINORMASK)
				next_minor = 0;
			if (next_minor == start) {
				/* Oh dear, all in use. */
				spin_unlock(&all_mddevs_lock);
				kfree(new);
				return NULL;
			}

			is_free = 1;
			list_for_each_entry(mddev, &all_mddevs, all_mddevs)
				if (mddev->unit == dev) {
					is_free = 0;
					break;
				}
		}
		new->unit = dev;
		new->md_minor = MINOR(dev);
		new->hold_active = UNTIL_STOP;
		list_add(&new->all_mddevs, &all_mddevs);
		spin_unlock(&all_mddevs_lock);
		return new;
	}
	spin_unlock(&all_mddevs_lock);

	new = kzalloc(sizeof(*new), GFP_KERNEL);
	if (!new)
		return NULL;

	new->unit = unit;
	if (MAJOR(unit) == MD_MAJOR)
		new->md_minor = MINOR(unit);
	else
		new->md_minor = MINOR(unit) >> MdpMinorShift;

	mddev_init(new);

	goto retry;
}

static struct attribute_group md_redundancy_group;

void mddev_unlock(struct mddev *mddev)
{
	if (mddev->to_remove) {
		/* These cannot be removed under reconfig_mutex as
		 * an access to the files will try to take reconfig_mutex
		 * while holding the file unremovable, which leads to
		 * a deadlock.
		 * So hold set sysfs_active while the remove in happeing,
		 * and anything else which might set ->to_remove or my
		 * otherwise change the sysfs namespace will fail with
		 * -EBUSY if sysfs_active is still set.
		 * We set sysfs_active under reconfig_mutex and elsewhere
		 * test it under the same mutex to ensure its correct value
		 * is seen.
		 */
		struct attribute_group *to_remove = mddev->to_remove;
		mddev->to_remove = NULL;
		mddev->sysfs_active = 1;
		mutex_unlock(&mddev->reconfig_mutex);

		if (mddev->kobj.sd) {
			if (to_remove != &md_redundancy_group)
				sysfs_remove_group(&mddev->kobj, to_remove);
			if (mddev->pers == NULL ||
			    mddev->pers->sync_request == NULL) {
				sysfs_remove_group(&mddev->kobj, &md_redundancy_group);
				if (mddev->sysfs_action)
					sysfs_put(mddev->sysfs_action);
				mddev->sysfs_action = NULL;
			}
		}
		mddev->sysfs_active = 0;
	} else
		mutex_unlock(&mddev->reconfig_mutex);

	/* As we've dropped the mutex we need a spinlock to
	 * make sure the thread doesn't disappear
	 */
	spin_lock(&pers_lock);
	md_wakeup_thread(mddev->thread);
	wake_up(&mddev->sb_wait);
	spin_unlock(&pers_lock);
}
EXPORT_SYMBOL_GPL(mddev_unlock);

struct md_rdev *md_find_rdev_nr_rcu(struct mddev *mddev, int nr)
{
	struct md_rdev *rdev;

	rdev_for_each_rcu(rdev, mddev)
		if (rdev->desc_nr == nr)
			return rdev;

	return NULL;
}
EXPORT_SYMBOL_GPL(md_find_rdev_nr_rcu);

static struct md_rdev *find_rdev(struct mddev *mddev, dev_t dev)
{
	struct md_rdev *rdev;

	rdev_for_each(rdev, mddev)
		if (rdev->bdev->bd_dev == dev)
			return rdev;

	return NULL;
}

struct md_rdev *md_find_rdev_rcu(struct mddev *mddev, dev_t dev)
{
	struct md_rdev *rdev;

	rdev_for_each_rcu(rdev, mddev)
		if (rdev->bdev->bd_dev == dev)
			return rdev;

	return NULL;
}
EXPORT_SYMBOL_GPL(md_find_rdev_rcu);

static struct md_personality *find_pers(int level, char *clevel)
{
	struct md_personality *pers;
	list_for_each_entry(pers, &pers_list, list) {
		if (level != LEVEL_NONE && pers->level == level)
			return pers;
		if (strcmp(pers->name, clevel)==0)
			return pers;
	}
	return NULL;
}

/* return the offset of the super block in 512byte sectors */
static inline sector_t calc_dev_sboffset(struct md_rdev *rdev)
{
	sector_t num_sectors = i_size_read(rdev->bdev->bd_inode) / 512;
	return MD_NEW_SIZE_SECTORS(num_sectors);
}

static int alloc_disk_sb(struct md_rdev *rdev)
{
	rdev->sb_page = alloc_page(GFP_KERNEL);
	if (!rdev->sb_page)
		return -ENOMEM;
	return 0;
}

void md_rdev_clear(struct md_rdev *rdev)
{
	if (rdev->sb_page) {
		put_page(rdev->sb_page);
		rdev->sb_loaded = 0;
		rdev->sb_page = NULL;
		rdev->sb_start = 0;
		rdev->sectors = 0;
	}
	if (rdev->bb_page) {
		put_page(rdev->bb_page);
		rdev->bb_page = NULL;
	}
	badblocks_exit(&rdev->badblocks);
}
EXPORT_SYMBOL_GPL(md_rdev_clear);

static void super_written(struct bio *bio)
{
	struct md_rdev *rdev = bio->bi_private;
	struct mddev *mddev = rdev->mddev;

	if (bio->bi_status) {
		pr_err("md: super_written gets error=%d\n", bio->bi_status);
		md_error(mddev, rdev);
		if (!test_bit(Faulty, &rdev->flags)
		    && (bio->bi_opf & MD_FAILFAST)) {
			set_bit(MD_SB_NEED_REWRITE, &mddev->sb_flags);
			set_bit(LastDev, &rdev->flags);
		}
	} else
		clear_bit(LastDev, &rdev->flags);

	if (atomic_dec_and_test(&mddev->pending_writes))
		wake_up(&mddev->sb_wait);
	rdev_dec_pending(rdev, mddev);
	bio_put(bio);
}

void md_super_write(struct mddev *mddev, struct md_rdev *rdev,
		   sector_t sector, int size, struct page *page)
{
	/* write first size bytes of page to sector of rdev
	 * Increment mddev->pending_writes before returning
	 * and decrement it on completion, waking up sb_wait
	 * if zero is reached.
	 * If an error occurred, call md_error
	 */
	struct bio *bio;
	int ff = 0;

	if (!page)
		return;

	if (test_bit(Faulty, &rdev->flags))
		return;

	bio = md_bio_alloc_sync(mddev);

	atomic_inc(&rdev->nr_pending);

	bio_set_dev(bio, rdev->meta_bdev ? rdev->meta_bdev : rdev->bdev);
	bio->bi_iter.bi_sector = sector;
	bio_add_page(bio, page, size, 0);
	bio->bi_private = rdev;
	bio->bi_end_io = super_written;

	if (test_bit(MD_FAILFAST_SUPPORTED, &mddev->flags) &&
	    test_bit(FailFast, &rdev->flags) &&
	    !test_bit(LastDev, &rdev->flags))
		ff = MD_FAILFAST;
	bio->bi_opf = REQ_OP_WRITE | REQ_SYNC | REQ_PREFLUSH | REQ_FUA | ff;

	atomic_inc(&mddev->pending_writes);
	submit_bio(bio);
}

int md_super_wait(struct mddev *mddev)
{
	/* wait for all superblock writes that were scheduled to complete */
	wait_event(mddev->sb_wait, atomic_read(&mddev->pending_writes)==0);
	if (test_and_clear_bit(MD_SB_NEED_REWRITE, &mddev->sb_flags))
		return -EAGAIN;
	return 0;
}

int sync_page_io(struct md_rdev *rdev, sector_t sector, int size,
		 struct page *page, int op, int op_flags, bool metadata_op)
{
	struct bio *bio = md_bio_alloc_sync(rdev->mddev);
	int ret;

	if (metadata_op && rdev->meta_bdev)
		bio_set_dev(bio, rdev->meta_bdev);
	else
		bio_set_dev(bio, rdev->bdev);
	bio_set_op_attrs(bio, op, op_flags);
	if (metadata_op)
		bio->bi_iter.bi_sector = sector + rdev->sb_start;
	else if (rdev->mddev->reshape_position != MaxSector &&
		 (rdev->mddev->reshape_backwards ==
		  (sector >= rdev->mddev->reshape_position)))
		bio->bi_iter.bi_sector = sector + rdev->new_data_offset;
	else
		bio->bi_iter.bi_sector = sector + rdev->data_offset;
	bio_add_page(bio, page, size, 0);

	submit_bio_wait(bio);

	ret = !bio->bi_status;
	bio_put(bio);
	return ret;
}
EXPORT_SYMBOL_GPL(sync_page_io);

static int read_disk_sb(struct md_rdev *rdev, int size)
{
	char b[BDEVNAME_SIZE];

	if (rdev->sb_loaded)
		return 0;

	if (!sync_page_io(rdev, 0, size, rdev->sb_page, REQ_OP_READ, 0, true))
		goto fail;
	rdev->sb_loaded = 1;
	return 0;

fail:
	pr_err("md: disabled device %s, could not read superblock.\n",
	       bdevname(rdev->bdev,b));
	return -EINVAL;
}

static int md_uuid_equal(mdp_super_t *sb1, mdp_super_t *sb2)
{
	return	sb1->set_uuid0 == sb2->set_uuid0 &&
		sb1->set_uuid1 == sb2->set_uuid1 &&
		sb1->set_uuid2 == sb2->set_uuid2 &&
		sb1->set_uuid3 == sb2->set_uuid3;
}

static int md_sb_equal(mdp_super_t *sb1, mdp_super_t *sb2)
{
	int ret;
	mdp_super_t *tmp1, *tmp2;

	tmp1 = kmalloc(sizeof(*tmp1),GFP_KERNEL);
	tmp2 = kmalloc(sizeof(*tmp2),GFP_KERNEL);

	if (!tmp1 || !tmp2) {
		ret = 0;
		goto abort;
	}

	*tmp1 = *sb1;
	*tmp2 = *sb2;

	/*
	 * nr_disks is not constant
	 */
	tmp1->nr_disks = 0;
	tmp2->nr_disks = 0;

	ret = (memcmp(tmp1, tmp2, MD_SB_GENERIC_CONSTANT_WORDS * 4) == 0);
abort:
	kfree(tmp1);
	kfree(tmp2);
	return ret;
}

static u32 md_csum_fold(u32 csum)
{
	csum = (csum & 0xffff) + (csum >> 16);
	return (csum & 0xffff) + (csum >> 16);
}

static unsigned int calc_sb_csum(mdp_super_t *sb)
{
	u64 newcsum = 0;
	u32 *sb32 = (u32*)sb;
	int i;
	unsigned int disk_csum, csum;

	disk_csum = sb->sb_csum;
	sb->sb_csum = 0;

	for (i = 0; i < MD_SB_BYTES/4 ; i++)
		newcsum += sb32[i];
	csum = (newcsum & 0xffffffff) + (newcsum>>32);

#ifdef CONFIG_ALPHA
	/* This used to use csum_partial, which was wrong for several
	 * reasons including that different results are returned on
	 * different architectures.  It isn't critical that we get exactly
	 * the same return value as before (we always csum_fold before
	 * testing, and that removes any differences).  However as we
	 * know that csum_partial always returned a 16bit value on
	 * alphas, do a fold to maximise conformity to previous behaviour.
	 */
	sb->sb_csum = md_csum_fold(disk_csum);
#else
	sb->sb_csum = disk_csum;
#endif
	return csum;
}

/*
 * Handle superblock details.
 * We want to be able to handle multiple superblock formats
 * so we have a common interface to them all, and an array of
 * different handlers.
 * We rely on user-space to write the initial superblock, and support
 * reading and updating of superblocks.
 * Interface methods are:
 *   int load_super(struct md_rdev *dev, struct md_rdev *refdev, int minor_version)
 *      loads and validates a superblock on dev.
 *      if refdev != NULL, compare superblocks on both devices
 *    Return:
 *      0 - dev has a superblock that is compatible with refdev
 *      1 - dev has a superblock that is compatible and newer than refdev
 *          so dev should be used as the refdev in future
 *     -EINVAL superblock incompatible or invalid
 *     -othererror e.g. -EIO
 *
 *   int validate_super(struct mddev *mddev, struct md_rdev *dev)
 *      Verify that dev is acceptable into mddev.
 *       The first time, mddev->raid_disks will be 0, and data from
 *       dev should be merged in.  Subsequent calls check that dev
 *       is new enough.  Return 0 or -EINVAL
 *
 *   void sync_super(struct mddev *mddev, struct md_rdev *dev)
 *     Update the superblock for rdev with data in mddev
 *     This does not write to disc.
 *
 */

struct super_type  {
	char		    *name;
	struct module	    *owner;
	int		    (*load_super)(struct md_rdev *rdev,
					  struct md_rdev *refdev,
					  int minor_version);
	int		    (*validate_super)(struct mddev *mddev,
					      struct md_rdev *rdev);
	void		    (*sync_super)(struct mddev *mddev,
					  struct md_rdev *rdev);
	unsigned long long  (*rdev_size_change)(struct md_rdev *rdev,
						sector_t num_sectors);
	int		    (*allow_new_offset)(struct md_rdev *rdev,
						unsigned long long new_offset);
};

/*
 * Check that the given mddev has no bitmap.
 *
 * This function is called from the run method of all personalities that do not
 * support bitmaps. It prints an error message and returns non-zero if mddev
 * has a bitmap. Otherwise, it returns 0.
 *
 */
int md_check_no_bitmap(struct mddev *mddev)
{
	if (!mddev->bitmap_info.file && !mddev->bitmap_info.offset)
		return 0;
	pr_warn("%s: bitmaps are not supported for %s\n",
		mdname(mddev), mddev->pers->name);
	return 1;
}
EXPORT_SYMBOL(md_check_no_bitmap);

/*
 * load_super for 0.90.0
 */
static int super_90_load(struct md_rdev *rdev, struct md_rdev *refdev, int minor_version)
{
	char b[BDEVNAME_SIZE], b2[BDEVNAME_SIZE];
	mdp_super_t *sb;
	int ret;

	/*
	 * Calculate the position of the superblock (512byte sectors),
	 * it's at the end of the disk.
	 *
	 * It also happens to be a multiple of 4Kb.
	 */
	rdev->sb_start = calc_dev_sboffset(rdev);

	ret = read_disk_sb(rdev, MD_SB_BYTES);
	if (ret)
		return ret;

	ret = -EINVAL;

	bdevname(rdev->bdev, b);
	sb = page_address(rdev->sb_page);

	if (sb->md_magic != MD_SB_MAGIC) {
		pr_warn("md: invalid raid superblock magic on %s\n", b);
		goto abort;
	}

	if (sb->major_version != 0 ||
	    sb->minor_version < 90 ||
	    sb->minor_version > 91) {
		pr_warn("Bad version number %d.%d on %s\n",
			sb->major_version, sb->minor_version, b);
		goto abort;
	}

	if (sb->raid_disks <= 0)
		goto abort;

	if (md_csum_fold(calc_sb_csum(sb)) != md_csum_fold(sb->sb_csum)) {
		pr_warn("md: invalid superblock checksum on %s\n", b);
		goto abort;
	}

	rdev->preferred_minor = sb->md_minor;
	rdev->data_offset = 0;
	rdev->new_data_offset = 0;
	rdev->sb_size = MD_SB_BYTES;
	rdev->badblocks.shift = -1;

	if (sb->level == LEVEL_MULTIPATH)
		rdev->desc_nr = -1;
	else
		rdev->desc_nr = sb->this_disk.number;

	if (!refdev) {
		ret = 1;
	} else {
		__u64 ev1, ev2;
		mdp_super_t *refsb = page_address(refdev->sb_page);
		if (!md_uuid_equal(refsb, sb)) {
			pr_warn("md: %s has different UUID to %s\n",
				b, bdevname(refdev->bdev,b2));
			goto abort;
		}
		if (!md_sb_equal(refsb, sb)) {
			pr_warn("md: %s has same UUID but different superblock to %s\n",
				b, bdevname(refdev->bdev, b2));
			goto abort;
		}
		ev1 = md_event(sb);
		ev2 = md_event(refsb);
		if (ev1 > ev2)
			ret = 1;
		else
			ret = 0;
	}
	rdev->sectors = rdev->sb_start;
	/* Limit to 4TB as metadata cannot record more than that.
	 * (not needed for Linear and RAID0 as metadata doesn't
	 * record this size)
	 */
	if ((u64)rdev->sectors >= (2ULL << 32) && sb->level >= 1)
		rdev->sectors = (sector_t)(2ULL << 32) - 2;

	if (rdev->sectors < ((sector_t)sb->size) * 2 && sb->level >= 1)
		/* "this cannot possibly happen" ... */
		ret = -EINVAL;

 abort:
	return ret;
}

/*
 * validate_super for 0.90.0
 */
static int super_90_validate(struct mddev *mddev, struct md_rdev *rdev)
{
	mdp_disk_t *desc;
	mdp_super_t *sb = page_address(rdev->sb_page);
	__u64 ev1 = md_event(sb);

	rdev->raid_disk = -1;
	clear_bit(Faulty, &rdev->flags);
	clear_bit(In_sync, &rdev->flags);
	clear_bit(Bitmap_sync, &rdev->flags);
	clear_bit(WriteMostly, &rdev->flags);

	if (mddev->raid_disks == 0) {
		mddev->major_version = 0;
		mddev->minor_version = sb->minor_version;
		mddev->patch_version = sb->patch_version;
		mddev->external = 0;
		mddev->chunk_sectors = sb->chunk_size >> 9;
		mddev->ctime = sb->ctime;
		mddev->utime = sb->utime;
		mddev->level = sb->level;
		mddev->clevel[0] = 0;
		mddev->layout = sb->layout;
		mddev->raid_disks = sb->raid_disks;
		mddev->dev_sectors = ((sector_t)sb->size) * 2;
		mddev->events = ev1;
		mddev->bitmap_info.offset = 0;
		mddev->bitmap_info.space = 0;
		/* bitmap can use 60 K after the 4K superblocks */
		mddev->bitmap_info.default_offset = MD_SB_BYTES >> 9;
		mddev->bitmap_info.default_space = 64*2 - (MD_SB_BYTES >> 9);
		mddev->reshape_backwards = 0;

		if (mddev->minor_version >= 91) {
			mddev->reshape_position = sb->reshape_position;
			mddev->delta_disks = sb->delta_disks;
			mddev->new_level = sb->new_level;
			mddev->new_layout = sb->new_layout;
			mddev->new_chunk_sectors = sb->new_chunk >> 9;
			if (mddev->delta_disks < 0)
				mddev->reshape_backwards = 1;
		} else {
			mddev->reshape_position = MaxSector;
			mddev->delta_disks = 0;
			mddev->new_level = mddev->level;
			mddev->new_layout = mddev->layout;
			mddev->new_chunk_sectors = mddev->chunk_sectors;
		}
		if (mddev->level == 0)
			mddev->layout = -1;

		if (sb->state & (1<<MD_SB_CLEAN))
			mddev->recovery_cp = MaxSector;
		else {
			if (sb->events_hi == sb->cp_events_hi &&
				sb->events_lo == sb->cp_events_lo) {
				mddev->recovery_cp = sb->recovery_cp;
			} else
				mddev->recovery_cp = 0;
		}

		memcpy(mddev->uuid+0, &sb->set_uuid0, 4);
		memcpy(mddev->uuid+4, &sb->set_uuid1, 4);
		memcpy(mddev->uuid+8, &sb->set_uuid2, 4);
		memcpy(mddev->uuid+12,&sb->set_uuid3, 4);

		mddev->max_disks = MD_SB_DISKS;

		if (sb->state & (1<<MD_SB_BITMAP_PRESENT) &&
		    mddev->bitmap_info.file == NULL) {
			mddev->bitmap_info.offset =
				mddev->bitmap_info.default_offset;
			mddev->bitmap_info.space =
				mddev->bitmap_info.default_space;
		}

	} else if (mddev->pers == NULL) {
		/* Insist on good event counter while assembling, except
		 * for spares (which don't need an event count) */
		++ev1;
		if (sb->disks[rdev->desc_nr].state & (
			    (1<<MD_DISK_SYNC) | (1 << MD_DISK_ACTIVE)))
			if (ev1 < mddev->events)
				return -EINVAL;
	} else if (mddev->bitmap) {
		/* if adding to array with a bitmap, then we can accept an
		 * older device ... but not too old.
		 */
		if (ev1 < mddev->bitmap->events_cleared)
			return 0;
		if (ev1 < mddev->events)
			set_bit(Bitmap_sync, &rdev->flags);
	} else {
		if (ev1 < mddev->events)
			/* just a hot-add of a new device, leave raid_disk at -1 */
			return 0;
	}

	if (mddev->level != LEVEL_MULTIPATH) {
		desc = sb->disks + rdev->desc_nr;

		if (desc->state & (1<<MD_DISK_FAULTY))
			set_bit(Faulty, &rdev->flags);
		else if (desc->state & (1<<MD_DISK_SYNC) /* &&
			    desc->raid_disk < mddev->raid_disks */) {
			set_bit(In_sync, &rdev->flags);
			rdev->raid_disk = desc->raid_disk;
			rdev->saved_raid_disk = desc->raid_disk;
		} else if (desc->state & (1<<MD_DISK_ACTIVE)) {
			/* active but not in sync implies recovery up to
			 * reshape position.  We don't know exactly where
			 * that is, so set to zero for now */
			if (mddev->minor_version >= 91) {
				rdev->recovery_offset = 0;
				rdev->raid_disk = desc->raid_disk;
			}
		}
		if (desc->state & (1<<MD_DISK_WRITEMOSTLY))
			set_bit(WriteMostly, &rdev->flags);
		if (desc->state & (1<<MD_DISK_FAILFAST))
			set_bit(FailFast, &rdev->flags);
	} else /* MULTIPATH are always insync */
		set_bit(In_sync, &rdev->flags);
	return 0;
}

/*
 * sync_super for 0.90.0
 */
static void super_90_sync(struct mddev *mddev, struct md_rdev *rdev)
{
	mdp_super_t *sb;
	struct md_rdev *rdev2;
	int next_spare = mddev->raid_disks;

	/* make rdev->sb match mddev data..
	 *
	 * 1/ zero out disks
	 * 2/ Add info for each disk, keeping track of highest desc_nr (next_spare);
	 * 3/ any empty disks < next_spare become removed
	 *
	 * disks[0] gets initialised to REMOVED because
	 * we cannot be sure from other fields if it has
	 * been initialised or not.
	 */
	int i;
	int active=0, working=0,failed=0,spare=0,nr_disks=0;

	rdev->sb_size = MD_SB_BYTES;

	sb = page_address(rdev->sb_page);

	memset(sb, 0, sizeof(*sb));

	sb->md_magic = MD_SB_MAGIC;
	sb->major_version = mddev->major_version;
	sb->patch_version = mddev->patch_version;
	sb->gvalid_words  = 0; /* ignored */
	memcpy(&sb->set_uuid0, mddev->uuid+0, 4);
	memcpy(&sb->set_uuid1, mddev->uuid+4, 4);
	memcpy(&sb->set_uuid2, mddev->uuid+8, 4);
	memcpy(&sb->set_uuid3, mddev->uuid+12,4);

	sb->ctime = clamp_t(time64_t, mddev->ctime, 0, U32_MAX);
	sb->level = mddev->level;
	sb->size = mddev->dev_sectors / 2;
	sb->raid_disks = mddev->raid_disks;
	sb->md_minor = mddev->md_minor;
	sb->not_persistent = 0;
	sb->utime = clamp_t(time64_t, mddev->utime, 0, U32_MAX);
	sb->state = 0;
	sb->events_hi = (mddev->events>>32);
	sb->events_lo = (u32)mddev->events;

	if (mddev->reshape_position == MaxSector)
		sb->minor_version = 90;
	else {
		sb->minor_version = 91;
		sb->reshape_position = mddev->reshape_position;
		sb->new_level = mddev->new_level;
		sb->delta_disks = mddev->delta_disks;
		sb->new_layout = mddev->new_layout;
		sb->new_chunk = mddev->new_chunk_sectors << 9;
	}
	mddev->minor_version = sb->minor_version;
	if (mddev->in_sync)
	{
		sb->recovery_cp = mddev->recovery_cp;
		sb->cp_events_hi = (mddev->events>>32);
		sb->cp_events_lo = (u32)mddev->events;
		if (mddev->recovery_cp == MaxSector)
			sb->state = (1<< MD_SB_CLEAN);
	} else
		sb->recovery_cp = 0;

	sb->layout = mddev->layout;
	sb->chunk_size = mddev->chunk_sectors << 9;

	if (mddev->bitmap && mddev->bitmap_info.file == NULL)
		sb->state |= (1<<MD_SB_BITMAP_PRESENT);

	sb->disks[0].state = (1<<MD_DISK_REMOVED);
	rdev_for_each(rdev2, mddev) {
		mdp_disk_t *d;
		int desc_nr;
		int is_active = test_bit(In_sync, &rdev2->flags);

		if (rdev2->raid_disk >= 0 &&
		    sb->minor_version >= 91)
			/* we have nowhere to store the recovery_offset,
			 * but if it is not below the reshape_position,
			 * we can piggy-back on that.
			 */
			is_active = 1;
		if (rdev2->raid_disk < 0 ||
		    test_bit(Faulty, &rdev2->flags))
			is_active = 0;
		if (is_active)
			desc_nr = rdev2->raid_disk;
		else
			desc_nr = next_spare++;
		rdev2->desc_nr = desc_nr;
		d = &sb->disks[rdev2->desc_nr];
		nr_disks++;
		d->number = rdev2->desc_nr;
		d->major = MAJOR(rdev2->bdev->bd_dev);
		d->minor = MINOR(rdev2->bdev->bd_dev);
		if (is_active)
			d->raid_disk = rdev2->raid_disk;
		else
			d->raid_disk = rdev2->desc_nr; /* compatibility */
		if (test_bit(Faulty, &rdev2->flags))
			d->state = (1<<MD_DISK_FAULTY);
		else if (is_active) {
			d->state = (1<<MD_DISK_ACTIVE);
			if (test_bit(In_sync, &rdev2->flags))
				d->state |= (1<<MD_DISK_SYNC);
			active++;
			working++;
		} else {
			d->state = 0;
			spare++;
			working++;
		}
		if (test_bit(WriteMostly, &rdev2->flags))
			d->state |= (1<<MD_DISK_WRITEMOSTLY);
		if (test_bit(FailFast, &rdev2->flags))
			d->state |= (1<<MD_DISK_FAILFAST);
	}
	/* now set the "removed" and "faulty" bits on any missing devices */
	for (i=0 ; i < mddev->raid_disks ; i++) {
		mdp_disk_t *d = &sb->disks[i];
		if (d->state == 0 && d->number == 0) {
			d->number = i;
			d->raid_disk = i;
			d->state = (1<<MD_DISK_REMOVED);
			d->state |= (1<<MD_DISK_FAULTY);
			failed++;
		}
	}
	sb->nr_disks = nr_disks;
	sb->active_disks = active;
	sb->working_disks = working;
	sb->failed_disks = failed;
	sb->spare_disks = spare;

	sb->this_disk = sb->disks[rdev->desc_nr];
	sb->sb_csum = calc_sb_csum(sb);
}

/*
 * rdev_size_change for 0.90.0
 */
static unsigned long long
super_90_rdev_size_change(struct md_rdev *rdev, sector_t num_sectors)
{
	if (num_sectors && num_sectors < rdev->mddev->dev_sectors)
		return 0; /* component must fit device */
	if (rdev->mddev->bitmap_info.offset)
		return 0; /* can't move bitmap */
	rdev->sb_start = calc_dev_sboffset(rdev);
	if (!num_sectors || num_sectors > rdev->sb_start)
		num_sectors = rdev->sb_start;
	/* Limit to 4TB as metadata cannot record more than that.
	 * 4TB == 2^32 KB, or 2*2^32 sectors.
	 */
	if ((u64)num_sectors >= (2ULL << 32) && rdev->mddev->level >= 1)
		num_sectors = (sector_t)(2ULL << 32) - 2;
	do {
		md_super_write(rdev->mddev, rdev, rdev->sb_start, rdev->sb_size,
		       rdev->sb_page);
	} while (md_super_wait(rdev->mddev) < 0);
	return num_sectors;
}

static int
super_90_allow_new_offset(struct md_rdev *rdev, unsigned long long new_offset)
{
	/* non-zero offset changes not possible with v0.90 */
	return new_offset == 0;
}

/*
 * version 1 superblock
 */

static __le32 calc_sb_1_csum(struct mdp_superblock_1 *sb)
{
	__le32 disk_csum;
	u32 csum;
	unsigned long long newcsum;
	int size = 256 + le32_to_cpu(sb->max_dev)*2;
	__le32 *isuper = (__le32*)sb;

	disk_csum = sb->sb_csum;
	sb->sb_csum = 0;
	newcsum = 0;
	for (; size >= 4; size -= 4)
		newcsum += le32_to_cpu(*isuper++);

	if (size == 2)
		newcsum += le16_to_cpu(*(__le16*) isuper);

	csum = (newcsum & 0xffffffff) + (newcsum >> 32);
	sb->sb_csum = disk_csum;
	return cpu_to_le32(csum);
}

static int super_1_load(struct md_rdev *rdev, struct md_rdev *refdev, int minor_version)
{
	struct mdp_superblock_1 *sb;
	int ret;
	sector_t sb_start;
	sector_t sectors;
	char b[BDEVNAME_SIZE], b2[BDEVNAME_SIZE];
	int bmask;

	/*
	 * Calculate the position of the superblock in 512byte sectors.
	 * It is always aligned to a 4K boundary and
	 * depeding on minor_version, it can be:
	 * 0: At least 8K, but less than 12K, from end of device
	 * 1: At start of device
	 * 2: 4K from start of device.
	 */
	switch(minor_version) {
	case 0:
		sb_start = i_size_read(rdev->bdev->bd_inode) >> 9;
		sb_start -= 8*2;
		sb_start &= ~(sector_t)(4*2-1);
		break;
	case 1:
		sb_start = 0;
		break;
	case 2:
		sb_start = 8;
		break;
	default:
		return -EINVAL;
	}
	rdev->sb_start = sb_start;

	/* superblock is rarely larger than 1K, but it can be larger,
	 * and it is safe to read 4k, so we do that
	 */
	ret = read_disk_sb(rdev, 4096);
	if (ret) return ret;

	sb = page_address(rdev->sb_page);

	if (sb->magic != cpu_to_le32(MD_SB_MAGIC) ||
	    sb->major_version != cpu_to_le32(1) ||
	    le32_to_cpu(sb->max_dev) > (4096-256)/2 ||
	    le64_to_cpu(sb->super_offset) != rdev->sb_start ||
	    (le32_to_cpu(sb->feature_map) & ~MD_FEATURE_ALL) != 0)
		return -EINVAL;

	if (calc_sb_1_csum(sb) != sb->sb_csum) {
		pr_warn("md: invalid superblock checksum on %s\n",
			bdevname(rdev->bdev,b));
		return -EINVAL;
	}
	if (le64_to_cpu(sb->data_size) < 10) {
		pr_warn("md: data_size too small on %s\n",
			bdevname(rdev->bdev,b));
		return -EINVAL;
	}
	if (sb->pad0 ||
	    sb->pad3[0] ||
	    memcmp(sb->pad3, sb->pad3+1, sizeof(sb->pad3) - sizeof(sb->pad3[1])))
		/* Some padding is non-zero, might be a new feature */
		return -EINVAL;

	rdev->preferred_minor = 0xffff;
	rdev->data_offset = le64_to_cpu(sb->data_offset);
	rdev->new_data_offset = rdev->data_offset;
	if ((le32_to_cpu(sb->feature_map) & MD_FEATURE_RESHAPE_ACTIVE) &&
	    (le32_to_cpu(sb->feature_map) & MD_FEATURE_NEW_OFFSET))
		rdev->new_data_offset += (s32)le32_to_cpu(sb->new_offset);
	atomic_set(&rdev->corrected_errors, le32_to_cpu(sb->cnt_corrected_read));

	rdev->sb_size = le32_to_cpu(sb->max_dev) * 2 + 256;
	bmask = queue_logical_block_size(rdev->bdev->bd_disk->queue)-1;
	if (rdev->sb_size & bmask)
		rdev->sb_size = (rdev->sb_size | bmask) + 1;

	if (minor_version
	    && rdev->data_offset < sb_start + (rdev->sb_size/512))
		return -EINVAL;
	if (minor_version
	    && rdev->new_data_offset < sb_start + (rdev->sb_size/512))
		return -EINVAL;

	if (sb->level == cpu_to_le32(LEVEL_MULTIPATH))
		rdev->desc_nr = -1;
	else
		rdev->desc_nr = le32_to_cpu(sb->dev_number);

	if (!rdev->bb_page) {
		rdev->bb_page = alloc_page(GFP_KERNEL);
		if (!rdev->bb_page)
			return -ENOMEM;
	}
	if ((le32_to_cpu(sb->feature_map) & MD_FEATURE_BAD_BLOCKS) &&
	    rdev->badblocks.count == 0) {
		/* need to load the bad block list.
		 * Currently we limit it to one page.
		 */
		s32 offset;
		sector_t bb_sector;
		__le64 *bbp;
		int i;
		int sectors = le16_to_cpu(sb->bblog_size);
		if (sectors > (PAGE_SIZE / 512))
			return -EINVAL;
		offset = le32_to_cpu(sb->bblog_offset);
		if (offset == 0)
			return -EINVAL;
		bb_sector = (long long)offset;
		if (!sync_page_io(rdev, bb_sector, sectors << 9,
				  rdev->bb_page, REQ_OP_READ, 0, true))
			return -EIO;
		bbp = (__le64 *)page_address(rdev->bb_page);
		rdev->badblocks.shift = sb->bblog_shift;
		for (i = 0 ; i < (sectors << (9-3)) ; i++, bbp++) {
			u64 bb = le64_to_cpu(*bbp);
			int count = bb & (0x3ff);
			u64 sector = bb >> 10;
			sector <<= sb->bblog_shift;
			count <<= sb->bblog_shift;
			if (bb + 1 == 0)
				break;
			if (badblocks_set(&rdev->badblocks, sector, count, 1))
				return -EINVAL;
		}
	} else if (sb->bblog_offset != 0)
		rdev->badblocks.shift = 0;

	if ((le32_to_cpu(sb->feature_map) &
	    (MD_FEATURE_PPL | MD_FEATURE_MULTIPLE_PPLS))) {
		rdev->ppl.offset = (__s16)le16_to_cpu(sb->ppl.offset);
		rdev->ppl.size = le16_to_cpu(sb->ppl.size);
		rdev->ppl.sector = rdev->sb_start + rdev->ppl.offset;
	}

	if ((le32_to_cpu(sb->feature_map) & MD_FEATURE_RAID0_LAYOUT) &&
	    sb->level != 0)
		return -EINVAL;

	if (!refdev) {
		ret = 1;
	} else {
		__u64 ev1, ev2;
		struct mdp_superblock_1 *refsb = page_address(refdev->sb_page);

		if (memcmp(sb->set_uuid, refsb->set_uuid, 16) != 0 ||
		    sb->level != refsb->level ||
		    sb->layout != refsb->layout ||
		    sb->chunksize != refsb->chunksize) {
			pr_warn("md: %s has strangely different superblock to %s\n",
				bdevname(rdev->bdev,b),
				bdevname(refdev->bdev,b2));
			return -EINVAL;
		}
		ev1 = le64_to_cpu(sb->events);
		ev2 = le64_to_cpu(refsb->events);

		if (ev1 > ev2)
			ret = 1;
		else
			ret = 0;
	}
	if (minor_version) {
		sectors = (i_size_read(rdev->bdev->bd_inode) >> 9);
		sectors -= rdev->data_offset;
	} else
		sectors = rdev->sb_start;
	if (sectors < le64_to_cpu(sb->data_size))
		return -EINVAL;
	rdev->sectors = le64_to_cpu(sb->data_size);
	return ret;
}

static int super_1_validate(struct mddev *mddev, struct md_rdev *rdev)
{
	struct mdp_superblock_1 *sb = page_address(rdev->sb_page);
	__u64 ev1 = le64_to_cpu(sb->events);

	rdev->raid_disk = -1;
	clear_bit(Faulty, &rdev->flags);
	clear_bit(In_sync, &rdev->flags);
	clear_bit(Bitmap_sync, &rdev->flags);
	clear_bit(WriteMostly, &rdev->flags);

	if (mddev->raid_disks == 0) {
		mddev->major_version = 1;
		mddev->patch_version = 0;
		mddev->external = 0;
		mddev->chunk_sectors = le32_to_cpu(sb->chunksize);
		mddev->ctime = le64_to_cpu(sb->ctime);
		mddev->utime = le64_to_cpu(sb->utime);
		mddev->level = le32_to_cpu(sb->level);
		mddev->clevel[0] = 0;
		mddev->layout = le32_to_cpu(sb->layout);
		mddev->raid_disks = le32_to_cpu(sb->raid_disks);
		mddev->dev_sectors = le64_to_cpu(sb->size);
		mddev->events = ev1;
		mddev->bitmap_info.offset = 0;
		mddev->bitmap_info.space = 0;
		/* Default location for bitmap is 1K after superblock
		 * using 3K - total of 4K
		 */
		mddev->bitmap_info.default_offset = 1024 >> 9;
		mddev->bitmap_info.default_space = (4096-1024) >> 9;
		mddev->reshape_backwards = 0;

		mddev->recovery_cp = le64_to_cpu(sb->resync_offset);
		memcpy(mddev->uuid, sb->set_uuid, 16);

		mddev->max_disks =  (4096-256)/2;

		if ((le32_to_cpu(sb->feature_map) & MD_FEATURE_BITMAP_OFFSET) &&
		    mddev->bitmap_info.file == NULL) {
			mddev->bitmap_info.offset =
				(__s32)le32_to_cpu(sb->bitmap_offset);
			/* Metadata doesn't record how much space is available.
			 * For 1.0, we assume we can use up to the superblock
			 * if before, else to 4K beyond superblock.
			 * For others, assume no change is possible.
			 */
			if (mddev->minor_version > 0)
				mddev->bitmap_info.space = 0;
			else if (mddev->bitmap_info.offset > 0)
				mddev->bitmap_info.space =
					8 - mddev->bitmap_info.offset;
			else
				mddev->bitmap_info.space =
					-mddev->bitmap_info.offset;
		}

		if ((le32_to_cpu(sb->feature_map) & MD_FEATURE_RESHAPE_ACTIVE)) {
			mddev->reshape_position = le64_to_cpu(sb->reshape_position);
			mddev->delta_disks = le32_to_cpu(sb->delta_disks);
			mddev->new_level = le32_to_cpu(sb->new_level);
			mddev->new_layout = le32_to_cpu(sb->new_layout);
			mddev->new_chunk_sectors = le32_to_cpu(sb->new_chunk);
			if (mddev->delta_disks < 0 ||
			    (mddev->delta_disks == 0 &&
			     (le32_to_cpu(sb->feature_map)
			      & MD_FEATURE_RESHAPE_BACKWARDS)))
				mddev->reshape_backwards = 1;
		} else {
			mddev->reshape_position = MaxSector;
			mddev->delta_disks = 0;
			mddev->new_level = mddev->level;
			mddev->new_layout = mddev->layout;
			mddev->new_chunk_sectors = mddev->chunk_sectors;
		}

		if (mddev->level == 0 &&
		    !(le32_to_cpu(sb->feature_map) & MD_FEATURE_RAID0_LAYOUT))
			mddev->layout = -1;

		if (le32_to_cpu(sb->feature_map) & MD_FEATURE_JOURNAL)
			set_bit(MD_HAS_JOURNAL, &mddev->flags);

		if (le32_to_cpu(sb->feature_map) &
		    (MD_FEATURE_PPL | MD_FEATURE_MULTIPLE_PPLS)) {
			if (le32_to_cpu(sb->feature_map) &
			    (MD_FEATURE_BITMAP_OFFSET | MD_FEATURE_JOURNAL))
				return -EINVAL;
			if ((le32_to_cpu(sb->feature_map) & MD_FEATURE_PPL) &&
			    (le32_to_cpu(sb->feature_map) &
					    MD_FEATURE_MULTIPLE_PPLS))
				return -EINVAL;
			set_bit(MD_HAS_PPL, &mddev->flags);
		}
	} else if (mddev->pers == NULL) {
		/* Insist of good event counter while assembling, except for
		 * spares (which don't need an event count) */
		++ev1;
		if (rdev->desc_nr >= 0 &&
		    rdev->desc_nr < le32_to_cpu(sb->max_dev) &&
		    (le16_to_cpu(sb->dev_roles[rdev->desc_nr]) < MD_DISK_ROLE_MAX ||
		     le16_to_cpu(sb->dev_roles[rdev->desc_nr]) == MD_DISK_ROLE_JOURNAL))
			if (ev1 < mddev->events)
				return -EINVAL;
	} else if (mddev->bitmap) {
		/* If adding to array with a bitmap, then we can accept an
		 * older device, but not too old.
		 */
		if (ev1 < mddev->bitmap->events_cleared)
			return 0;
		if (ev1 < mddev->events)
			set_bit(Bitmap_sync, &rdev->flags);
	} else {
		if (ev1 < mddev->events)
			/* just a hot-add of a new device, leave raid_disk at -1 */
			return 0;
	}
	if (mddev->level != LEVEL_MULTIPATH) {
		int role;
		if (rdev->desc_nr < 0 ||
		    rdev->desc_nr >= le32_to_cpu(sb->max_dev)) {
			role = MD_DISK_ROLE_SPARE;
			rdev->desc_nr = -1;
		} else
			role = le16_to_cpu(sb->dev_roles[rdev->desc_nr]);
		switch(role) {
		case MD_DISK_ROLE_SPARE: /* spare */
			break;
		case MD_DISK_ROLE_FAULTY: /* faulty */
			set_bit(Faulty, &rdev->flags);
			break;
		case MD_DISK_ROLE_JOURNAL: /* journal device */
			if (!(le32_to_cpu(sb->feature_map) & MD_FEATURE_JOURNAL)) {
				/* journal device without journal feature */
				pr_warn("md: journal device provided without journal feature, ignoring the device\n");
				return -EINVAL;
			}
			set_bit(Journal, &rdev->flags);
			rdev->journal_tail = le64_to_cpu(sb->journal_tail);
			rdev->raid_disk = 0;
			break;
		default:
			rdev->saved_raid_disk = role;
			if ((le32_to_cpu(sb->feature_map) &
			     MD_FEATURE_RECOVERY_OFFSET)) {
				rdev->recovery_offset = le64_to_cpu(sb->recovery_offset);
				if (!(le32_to_cpu(sb->feature_map) &
				      MD_FEATURE_RECOVERY_BITMAP))
					rdev->saved_raid_disk = -1;
			} else {
				/*
				 * If the array is FROZEN, then the device can't
				 * be in_sync with rest of array.
				 */
				if (!test_bit(MD_RECOVERY_FROZEN,
					      &mddev->recovery))
					set_bit(In_sync, &rdev->flags);
			}
			rdev->raid_disk = role;
			break;
		}
		if (sb->devflags & WriteMostly1)
			set_bit(WriteMostly, &rdev->flags);
		if (sb->devflags & FailFast1)
			set_bit(FailFast, &rdev->flags);
		if (le32_to_cpu(sb->feature_map) & MD_FEATURE_REPLACEMENT)
			set_bit(Replacement, &rdev->flags);
	} else /* MULTIPATH are always insync */
		set_bit(In_sync, &rdev->flags);

	return 0;
}

static void super_1_sync(struct mddev *mddev, struct md_rdev *rdev)
{
	struct mdp_superblock_1 *sb;
	struct md_rdev *rdev2;
	int max_dev, i;
	/* make rdev->sb match mddev and rdev data. */

	sb = page_address(rdev->sb_page);

	sb->feature_map = 0;
	sb->pad0 = 0;
	sb->recovery_offset = cpu_to_le64(0);
	memset(sb->pad3, 0, sizeof(sb->pad3));

	sb->utime = cpu_to_le64((__u64)mddev->utime);
	sb->events = cpu_to_le64(mddev->events);
	if (mddev->in_sync)
		sb->resync_offset = cpu_to_le64(mddev->recovery_cp);
	else if (test_bit(MD_JOURNAL_CLEAN, &mddev->flags))
		sb->resync_offset = cpu_to_le64(MaxSector);
	else
		sb->resync_offset = cpu_to_le64(0);

	sb->cnt_corrected_read = cpu_to_le32(atomic_read(&rdev->corrected_errors));

	sb->raid_disks = cpu_to_le32(mddev->raid_disks);
	sb->size = cpu_to_le64(mddev->dev_sectors);
	sb->chunksize = cpu_to_le32(mddev->chunk_sectors);
	sb->level = cpu_to_le32(mddev->level);
	sb->layout = cpu_to_le32(mddev->layout);
	if (test_bit(FailFast, &rdev->flags))
		sb->devflags |= FailFast1;
	else
		sb->devflags &= ~FailFast1;

	if (test_bit(WriteMostly, &rdev->flags))
		sb->devflags |= WriteMostly1;
	else
		sb->devflags &= ~WriteMostly1;
	sb->data_offset = cpu_to_le64(rdev->data_offset);
	sb->data_size = cpu_to_le64(rdev->sectors);

	if (mddev->bitmap && mddev->bitmap_info.file == NULL) {
		sb->bitmap_offset = cpu_to_le32((__u32)mddev->bitmap_info.offset);
		sb->feature_map = cpu_to_le32(MD_FEATURE_BITMAP_OFFSET);
	}

	if (rdev->raid_disk >= 0 && !test_bit(Journal, &rdev->flags) &&
	    !test_bit(In_sync, &rdev->flags)) {
		sb->feature_map |=
			cpu_to_le32(MD_FEATURE_RECOVERY_OFFSET);
		sb->recovery_offset =
			cpu_to_le64(rdev->recovery_offset);
		if (rdev->saved_raid_disk >= 0 && mddev->bitmap)
			sb->feature_map |=
				cpu_to_le32(MD_FEATURE_RECOVERY_BITMAP);
	}
	/* Note: recovery_offset and journal_tail share space  */
	if (test_bit(Journal, &rdev->flags))
		sb->journal_tail = cpu_to_le64(rdev->journal_tail);
	if (test_bit(Replacement, &rdev->flags))
		sb->feature_map |=
			cpu_to_le32(MD_FEATURE_REPLACEMENT);

	if (mddev->reshape_position != MaxSector) {
		sb->feature_map |= cpu_to_le32(MD_FEATURE_RESHAPE_ACTIVE);
		sb->reshape_position = cpu_to_le64(mddev->reshape_position);
		sb->new_layout = cpu_to_le32(mddev->new_layout);
		sb->delta_disks = cpu_to_le32(mddev->delta_disks);
		sb->new_level = cpu_to_le32(mddev->new_level);
		sb->new_chunk = cpu_to_le32(mddev->new_chunk_sectors);
		if (mddev->delta_disks == 0 &&
		    mddev->reshape_backwards)
			sb->feature_map
				|= cpu_to_le32(MD_FEATURE_RESHAPE_BACKWARDS);
		if (rdev->new_data_offset != rdev->data_offset) {
			sb->feature_map
				|= cpu_to_le32(MD_FEATURE_NEW_OFFSET);
			sb->new_offset = cpu_to_le32((__u32)(rdev->new_data_offset
							     - rdev->data_offset));
		}
	}

	if (mddev_is_clustered(mddev))
		sb->feature_map |= cpu_to_le32(MD_FEATURE_CLUSTERED);

	if (rdev->badblocks.count == 0)
		/* Nothing to do for bad blocks*/ ;
	else if (sb->bblog_offset == 0)
		/* Cannot record bad blocks on this device */
		md_error(mddev, rdev);
	else {
		struct badblocks *bb = &rdev->badblocks;
		__le64 *bbp = (__le64 *)page_address(rdev->bb_page);
		u64 *p = bb->page;
		sb->feature_map |= cpu_to_le32(MD_FEATURE_BAD_BLOCKS);
		if (bb->changed) {
			unsigned seq;

retry:
			seq = read_seqbegin(&bb->lock);

			memset(bbp, 0xff, PAGE_SIZE);

			for (i = 0 ; i < bb->count ; i++) {
				u64 internal_bb = p[i];
				u64 store_bb = ((BB_OFFSET(internal_bb) << 10)
						| BB_LEN(internal_bb));
				bbp[i] = cpu_to_le64(store_bb);
			}
			bb->changed = 0;
			if (read_seqretry(&bb->lock, seq))
				goto retry;

			bb->sector = (rdev->sb_start +
				      (int)le32_to_cpu(sb->bblog_offset));
			bb->size = le16_to_cpu(sb->bblog_size);
		}
	}

	max_dev = 0;
	rdev_for_each(rdev2, mddev)
		if (rdev2->desc_nr+1 > max_dev)
			max_dev = rdev2->desc_nr+1;

	if (max_dev > le32_to_cpu(sb->max_dev)) {
		int bmask;
		sb->max_dev = cpu_to_le32(max_dev);
		rdev->sb_size = max_dev * 2 + 256;
		bmask = queue_logical_block_size(rdev->bdev->bd_disk->queue)-1;
		if (rdev->sb_size & bmask)
			rdev->sb_size = (rdev->sb_size | bmask) + 1;
	} else
		max_dev = le32_to_cpu(sb->max_dev);

	for (i=0; i<max_dev;i++)
		sb->dev_roles[i] = cpu_to_le16(MD_DISK_ROLE_SPARE);

	if (test_bit(MD_HAS_JOURNAL, &mddev->flags))
		sb->feature_map |= cpu_to_le32(MD_FEATURE_JOURNAL);

	if (test_bit(MD_HAS_PPL, &mddev->flags)) {
		if (test_bit(MD_HAS_MULTIPLE_PPLS, &mddev->flags))
			sb->feature_map |=
			    cpu_to_le32(MD_FEATURE_MULTIPLE_PPLS);
		else
			sb->feature_map |= cpu_to_le32(MD_FEATURE_PPL);
		sb->ppl.offset = cpu_to_le16(rdev->ppl.offset);
		sb->ppl.size = cpu_to_le16(rdev->ppl.size);
	}

	rdev_for_each(rdev2, mddev) {
		i = rdev2->desc_nr;
		if (test_bit(Faulty, &rdev2->flags))
			sb->dev_roles[i] = cpu_to_le16(MD_DISK_ROLE_FAULTY);
		else if (test_bit(In_sync, &rdev2->flags))
			sb->dev_roles[i] = cpu_to_le16(rdev2->raid_disk);
		else if (test_bit(Journal, &rdev2->flags))
			sb->dev_roles[i] = cpu_to_le16(MD_DISK_ROLE_JOURNAL);
		else if (rdev2->raid_disk >= 0)
			sb->dev_roles[i] = cpu_to_le16(rdev2->raid_disk);
		else
			sb->dev_roles[i] = cpu_to_le16(MD_DISK_ROLE_SPARE);
	}

	sb->sb_csum = calc_sb_1_csum(sb);
}

static unsigned long long
super_1_rdev_size_change(struct md_rdev *rdev, sector_t num_sectors)
{
	struct mdp_superblock_1 *sb;
	sector_t max_sectors;
	if (num_sectors && num_sectors < rdev->mddev->dev_sectors)
		return 0; /* component must fit device */
	if (rdev->data_offset != rdev->new_data_offset)
		return 0; /* too confusing */
	if (rdev->sb_start < rdev->data_offset) {
		/* minor versions 1 and 2; superblock before data */
		max_sectors = i_size_read(rdev->bdev->bd_inode) >> 9;
		max_sectors -= rdev->data_offset;
		if (!num_sectors || num_sectors > max_sectors)
			num_sectors = max_sectors;
	} else if (rdev->mddev->bitmap_info.offset) {
		/* minor version 0 with bitmap we can't move */
		return 0;
	} else {
		/* minor version 0; superblock after data */
		sector_t sb_start;
		sb_start = (i_size_read(rdev->bdev->bd_inode) >> 9) - 8*2;
		sb_start &= ~(sector_t)(4*2 - 1);
		max_sectors = rdev->sectors + sb_start - rdev->sb_start;
		if (!num_sectors || num_sectors > max_sectors)
			num_sectors = max_sectors;
		rdev->sb_start = sb_start;
	}
	sb = page_address(rdev->sb_page);
	sb->data_size = cpu_to_le64(num_sectors);
	sb->super_offset = cpu_to_le64(rdev->sb_start);
	sb->sb_csum = calc_sb_1_csum(sb);
	do {
		md_super_write(rdev->mddev, rdev, rdev->sb_start, rdev->sb_size,
			       rdev->sb_page);
	} while (md_super_wait(rdev->mddev) < 0);
	return num_sectors;

}

static int
super_1_allow_new_offset(struct md_rdev *rdev,
			 unsigned long long new_offset)
{
	/* All necessary checks on new >= old have been done */
	struct bitmap *bitmap;
	if (new_offset >= rdev->data_offset)
		return 1;

	/* with 1.0 metadata, there is no metadata to tread on
	 * so we can always move back */
	if (rdev->mddev->minor_version == 0)
		return 1;

	/* otherwise we must be sure not to step on
	 * any metadata, so stay:
	 * 36K beyond start of superblock
	 * beyond end of badblocks
	 * beyond write-intent bitmap
	 */
	if (rdev->sb_start + (32+4)*2 > new_offset)
		return 0;
	bitmap = rdev->mddev->bitmap;
	if (bitmap && !rdev->mddev->bitmap_info.file &&
	    rdev->sb_start + rdev->mddev->bitmap_info.offset +
	    bitmap->storage.file_pages * (PAGE_SIZE>>9) > new_offset)
		return 0;
	if (rdev->badblocks.sector + rdev->badblocks.size > new_offset)
		return 0;

	return 1;
}

static struct super_type super_types[] = {
	[0] = {
		.name	= "0.90.0",
		.owner	= THIS_MODULE,
		.load_super	    = super_90_load,
		.validate_super	    = super_90_validate,
		.sync_super	    = super_90_sync,
		.rdev_size_change   = super_90_rdev_size_change,
		.allow_new_offset   = super_90_allow_new_offset,
	},
	[1] = {
		.name	= "md-1",
		.owner	= THIS_MODULE,
		.load_super	    = super_1_load,
		.validate_super	    = super_1_validate,
		.sync_super	    = super_1_sync,
		.rdev_size_change   = super_1_rdev_size_change,
		.allow_new_offset   = super_1_allow_new_offset,
	},
};

static void sync_super(struct mddev *mddev, struct md_rdev *rdev)
{
	if (mddev->sync_super) {
		mddev->sync_super(mddev, rdev);
		return;
	}

	BUG_ON(mddev->major_version >= ARRAY_SIZE(super_types));

	super_types[mddev->major_version].sync_super(mddev, rdev);
}

static int match_mddev_units(struct mddev *mddev1, struct mddev *mddev2)
{
	struct md_rdev *rdev, *rdev2;

	rcu_read_lock();
	rdev_for_each_rcu(rdev, mddev1) {
		if (test_bit(Faulty, &rdev->flags) ||
		    test_bit(Journal, &rdev->flags) ||
		    rdev->raid_disk == -1)
			continue;
		rdev_for_each_rcu(rdev2, mddev2) {
			if (test_bit(Faulty, &rdev2->flags) ||
			    test_bit(Journal, &rdev2->flags) ||
			    rdev2->raid_disk == -1)
				continue;
			if (rdev->bdev->bd_contains ==
			    rdev2->bdev->bd_contains) {
				rcu_read_unlock();
				return 1;
			}
		}
	}
	rcu_read_unlock();
	return 0;
}

static LIST_HEAD(pending_raid_disks);

/*
 * Try to register data integrity profile for an mddev
 *
 * This is called when an array is started and after a disk has been kicked
 * from the array. It only succeeds if all working and active component devices
 * are integrity capable with matching profiles.
 */
int md_integrity_register(struct mddev *mddev)
{
	struct md_rdev *rdev, *reference = NULL;

	if (list_empty(&mddev->disks))
		return 0; /* nothing to do */
	if (!mddev->gendisk || blk_get_integrity(mddev->gendisk))
		return 0; /* shouldn't register, or already is */
	rdev_for_each(rdev, mddev) {
		/* skip spares and non-functional disks */
		if (test_bit(Faulty, &rdev->flags))
			continue;
		if (rdev->raid_disk < 0)
			continue;
		if (!reference) {
			/* Use the first rdev as the reference */
			reference = rdev;
			continue;
		}
		/* does this rdev's profile match the reference profile? */
		if (blk_integrity_compare(reference->bdev->bd_disk,
				rdev->bdev->bd_disk) < 0)
			return -EINVAL;
	}
	if (!reference || !bdev_get_integrity(reference->bdev))
		return 0;
	/*
	 * All component devices are integrity capable and have matching
	 * profiles, register the common profile for the md device.
	 */
	blk_integrity_register(mddev->gendisk,
			       bdev_get_integrity(reference->bdev));

	pr_debug("md: data integrity enabled on %s\n", mdname(mddev));
	if (bioset_integrity_create(&mddev->bio_set, BIO_POOL_SIZE)) {
		pr_err("md: failed to create integrity pool for %s\n",
		       mdname(mddev));
		return -EINVAL;
	}
	return 0;
}
EXPORT_SYMBOL(md_integrity_register);

/*
 * Attempt to add an rdev, but only if it is consistent with the current
 * integrity profile
 */
int md_integrity_add_rdev(struct md_rdev *rdev, struct mddev *mddev)
{
	struct blk_integrity *bi_mddev;
	char name[BDEVNAME_SIZE];

	if (!mddev->gendisk)
		return 0;

	bi_mddev = blk_get_integrity(mddev->gendisk);

	if (!bi_mddev) /* nothing to do */
		return 0;

	if (blk_integrity_compare(mddev->gendisk, rdev->bdev->bd_disk) != 0) {
		pr_err("%s: incompatible integrity profile for %s\n",
		       mdname(mddev), bdevname(rdev->bdev, name));
		return -ENXIO;
	}

	return 0;
}
EXPORT_SYMBOL(md_integrity_add_rdev);

static int bind_rdev_to_array(struct md_rdev *rdev, struct mddev *mddev)
{
	char b[BDEVNAME_SIZE];
	struct kobject *ko;
	int err;

	/* prevent duplicates */
	if (find_rdev(mddev, rdev->bdev->bd_dev))
		return -EEXIST;

	if ((bdev_read_only(rdev->bdev) || bdev_read_only(rdev->meta_bdev)) &&
	    mddev->pers)
		return -EROFS;

	/* make sure rdev->sectors exceeds mddev->dev_sectors */
	if (!test_bit(Journal, &rdev->flags) &&
	    rdev->sectors &&
	    (mddev->dev_sectors == 0 || rdev->sectors < mddev->dev_sectors)) {
		if (mddev->pers) {
			/* Cannot change size, so fail
			 * If mddev->level <= 0, then we don't care
			 * about aligning sizes (e.g. linear)
			 */
			if (mddev->level > 0)
				return -ENOSPC;
		} else
			mddev->dev_sectors = rdev->sectors;
	}

	/* Verify rdev->desc_nr is unique.
	 * If it is -1, assign a free number, else
	 * check number is not in use
	 */
	rcu_read_lock();
	if (rdev->desc_nr < 0) {
		int choice = 0;
		if (mddev->pers)
			choice = mddev->raid_disks;
		while (md_find_rdev_nr_rcu(mddev, choice))
			choice++;
		rdev->desc_nr = choice;
	} else {
		if (md_find_rdev_nr_rcu(mddev, rdev->desc_nr)) {
			rcu_read_unlock();
			return -EBUSY;
		}
	}
	rcu_read_unlock();
	if (!test_bit(Journal, &rdev->flags) &&
	    mddev->max_disks && rdev->desc_nr >= mddev->max_disks) {
		pr_warn("md: %s: array is limited to %d devices\n",
			mdname(mddev), mddev->max_disks);
		return -EBUSY;
	}
	bdevname(rdev->bdev,b);
	strreplace(b, '/', '!');

	rdev->mddev = mddev;
	pr_debug("md: bind<%s>\n", b);

	if (mddev->raid_disks)
		mddev_create_wb_pool(mddev, rdev, false);

	if ((err = kobject_add(&rdev->kobj, &mddev->kobj, "dev-%s", b)))
		goto fail;

	ko = &part_to_dev(rdev->bdev->bd_part)->kobj;
	if (sysfs_create_link(&rdev->kobj, ko, "block"))
		/* failure here is OK */;
	rdev->sysfs_state = sysfs_get_dirent_safe(rdev->kobj.sd, "state");

	list_add_rcu(&rdev->same_set, &mddev->disks);
	bd_link_disk_holder(rdev->bdev, mddev->gendisk);

	/* May as well allow recovery to be retried once */
	mddev->recovery_disabled++;

	return 0;

 fail:
	pr_warn("md: failed to register dev-%s for %s\n",
		b, mdname(mddev));
	return err;
}

static void md_delayed_delete(struct work_struct *ws)
{
	struct md_rdev *rdev = container_of(ws, struct md_rdev, del_work);
	kobject_del(&rdev->kobj);
	kobject_put(&rdev->kobj);
}

static void unbind_rdev_from_array(struct md_rdev *rdev)
{
	char b[BDEVNAME_SIZE];

	bd_unlink_disk_holder(rdev->bdev, rdev->mddev->gendisk);
	list_del_rcu(&rdev->same_set);
	pr_debug("md: unbind<%s>\n", bdevname(rdev->bdev,b));
	mddev_destroy_wb_pool(rdev->mddev, rdev);
	rdev->mddev = NULL;
	sysfs_remove_link(&rdev->kobj, "block");
	sysfs_put(rdev->sysfs_state);
	rdev->sysfs_state = NULL;
	rdev->badblocks.count = 0;
	/* We need to delay this, otherwise we can deadlock when
	 * writing to 'remove' to "dev/state".  We also need
	 * to delay it due to rcu usage.
	 */
	synchronize_rcu();
	INIT_WORK(&rdev->del_work, md_delayed_delete);
	kobject_get(&rdev->kobj);
	queue_work(md_misc_wq, &rdev->del_work);
}

/*
 * prevent the device from being mounted, repartitioned or
 * otherwise reused by a RAID array (or any other kernel
 * subsystem), by bd_claiming the device.
 */
static int lock_rdev(struct md_rdev *rdev, dev_t dev, int shared)
{
	int err = 0;
	struct block_device *bdev;
	char b[BDEVNAME_SIZE];

	bdev = blkdev_get_by_dev(dev, FMODE_READ|FMODE_WRITE|FMODE_EXCL,
				 shared ? (struct md_rdev *)lock_rdev : rdev);
	if (IS_ERR(bdev)) {
		pr_warn("md: could not open %s.\n", __bdevname(dev, b));
		return PTR_ERR(bdev);
	}
	rdev->bdev = bdev;
	return err;
}

static void unlock_rdev(struct md_rdev *rdev)
{
	struct block_device *bdev = rdev->bdev;
	rdev->bdev = NULL;
	blkdev_put(bdev, FMODE_READ|FMODE_WRITE|FMODE_EXCL);
}

void md_autodetect_dev(dev_t dev);

static void export_rdev(struct md_rdev *rdev)
{
	char b[BDEVNAME_SIZE];

	pr_debug("md: export_rdev(%s)\n", bdevname(rdev->bdev,b));
	md_rdev_clear(rdev);
#ifndef MODULE
	if (test_bit(AutoDetected, &rdev->flags))
		md_autodetect_dev(rdev->bdev->bd_dev);
#endif
	unlock_rdev(rdev);
	kobject_put(&rdev->kobj);
}

void md_kick_rdev_from_array(struct md_rdev *rdev)
{
	unbind_rdev_from_array(rdev);
	export_rdev(rdev);
}
EXPORT_SYMBOL_GPL(md_kick_rdev_from_array);

static void export_array(struct mddev *mddev)
{
	struct md_rdev *rdev;

	while (!list_empty(&mddev->disks)) {
		rdev = list_first_entry(&mddev->disks, struct md_rdev,
					same_set);
		md_kick_rdev_from_array(rdev);
	}
	mddev->raid_disks = 0;
	mddev->major_version = 0;
}

static bool set_in_sync(struct mddev *mddev)
{
	lockdep_assert_held(&mddev->lock);
	if (!mddev->in_sync) {
		mddev->sync_checkers++;
		spin_unlock(&mddev->lock);
		percpu_ref_switch_to_atomic_sync(&mddev->writes_pending);
		spin_lock(&mddev->lock);
		if (!mddev->in_sync &&
		    percpu_ref_is_zero(&mddev->writes_pending)) {
			mddev->in_sync = 1;
			/*
			 * Ensure ->in_sync is visible before we clear
			 * ->sync_checkers.
			 */
			smp_mb();
			set_bit(MD_SB_CHANGE_CLEAN, &mddev->sb_flags);
			sysfs_notify_dirent_safe(mddev->sysfs_state);
		}
		if (--mddev->sync_checkers == 0)
			percpu_ref_switch_to_percpu(&mddev->writes_pending);
	}
	if (mddev->safemode == 1)
		mddev->safemode = 0;
	return mddev->in_sync;
}

static void sync_sbs(struct mddev *mddev, int nospares)
{
	/* Update each superblock (in-memory image), but
	 * if we are allowed to, skip spares which already
	 * have the right event counter, or have one earlier
	 * (which would mean they aren't being marked as dirty
	 * with the rest of the array)
	 */
	struct md_rdev *rdev;
	rdev_for_each(rdev, mddev) {
		if (rdev->sb_events == mddev->events ||
		    (nospares &&
		     rdev->raid_disk < 0 &&
		     rdev->sb_events+1 == mddev->events)) {
			/* Don't update this superblock */
			rdev->sb_loaded = 2;
		} else {
			sync_super(mddev, rdev);
			rdev->sb_loaded = 1;
		}
	}
}

static bool does_sb_need_changing(struct mddev *mddev)
{
	struct md_rdev *rdev;
	struct mdp_superblock_1 *sb;
	int role;

	/* Find a good rdev */
	rdev_for_each(rdev, mddev)
		if ((rdev->raid_disk >= 0) && !test_bit(Faulty, &rdev->flags))
			break;

	/* No good device found. */
	if (!rdev)
		return false;

	sb = page_address(rdev->sb_page);
	/* Check if a device has become faulty or a spare become active */
	rdev_for_each(rdev, mddev) {
		role = le16_to_cpu(sb->dev_roles[rdev->desc_nr]);
		/* Device activated? */
		if (role == 0xffff && rdev->raid_disk >=0 &&
		    !test_bit(Faulty, &rdev->flags))
			return true;
		/* Device turned faulty? */
		if (test_bit(Faulty, &rdev->flags) && (role < 0xfffd))
			return true;
	}

	/* Check if any mddev parameters have changed */
	if ((mddev->dev_sectors != le64_to_cpu(sb->size)) ||
	    (mddev->reshape_position != le64_to_cpu(sb->reshape_position)) ||
	    (mddev->layout != le32_to_cpu(sb->layout)) ||
	    (mddev->raid_disks != le32_to_cpu(sb->raid_disks)) ||
	    (mddev->chunk_sectors != le32_to_cpu(sb->chunksize)))
		return true;

	return false;
}

void md_update_sb(struct mddev *mddev, int force_change)
{
	struct md_rdev *rdev;
	int sync_req;
	int nospares = 0;
	int any_badblocks_changed = 0;
	int ret = -1;

	if (mddev->ro) {
		if (force_change)
			set_bit(MD_SB_CHANGE_DEVS, &mddev->sb_flags);
		return;
	}

repeat:
	if (mddev_is_clustered(mddev)) {
		if (test_and_clear_bit(MD_SB_CHANGE_DEVS, &mddev->sb_flags))
			force_change = 1;
		if (test_and_clear_bit(MD_SB_CHANGE_CLEAN, &mddev->sb_flags))
			nospares = 1;
		ret = md_cluster_ops->metadata_update_start(mddev);
		/* Has someone else has updated the sb */
		if (!does_sb_need_changing(mddev)) {
			if (ret == 0)
				md_cluster_ops->metadata_update_cancel(mddev);
			bit_clear_unless(&mddev->sb_flags, BIT(MD_SB_CHANGE_PENDING),
							 BIT(MD_SB_CHANGE_DEVS) |
							 BIT(MD_SB_CHANGE_CLEAN));
			return;
		}
	}

	/*
	 * First make sure individual recovery_offsets are correct
	 * curr_resync_completed can only be used during recovery.
	 * During reshape/resync it might use array-addresses rather
	 * that device addresses.
	 */
	rdev_for_each(rdev, mddev) {
		if (rdev->raid_disk >= 0 &&
		    mddev->delta_disks >= 0 &&
		    test_bit(MD_RECOVERY_RUNNING, &mddev->recovery) &&
		    test_bit(MD_RECOVERY_RECOVER, &mddev->recovery) &&
		    !test_bit(MD_RECOVERY_RESHAPE, &mddev->recovery) &&
		    !test_bit(Journal, &rdev->flags) &&
		    !test_bit(In_sync, &rdev->flags) &&
		    mddev->curr_resync_completed > rdev->recovery_offset)
				rdev->recovery_offset = mddev->curr_resync_completed;

	}
	if (!mddev->persistent) {
		clear_bit(MD_SB_CHANGE_CLEAN, &mddev->sb_flags);
		clear_bit(MD_SB_CHANGE_DEVS, &mddev->sb_flags);
		if (!mddev->external) {
			clear_bit(MD_SB_CHANGE_PENDING, &mddev->sb_flags);
			rdev_for_each(rdev, mddev) {
				if (rdev->badblocks.changed) {
					rdev->badblocks.changed = 0;
					ack_all_badblocks(&rdev->badblocks);
					md_error(mddev, rdev);
				}
				clear_bit(Blocked, &rdev->flags);
				clear_bit(BlockedBadBlocks, &rdev->flags);
				wake_up(&rdev->blocked_wait);
			}
		}
		wake_up(&mddev->sb_wait);
		return;
	}

	spin_lock(&mddev->lock);

	mddev->utime = ktime_get_real_seconds();

	if (test_and_clear_bit(MD_SB_CHANGE_DEVS, &mddev->sb_flags))
		force_change = 1;
	if (test_and_clear_bit(MD_SB_CHANGE_CLEAN, &mddev->sb_flags))
		/* just a clean<-> dirty transition, possibly leave spares alone,
		 * though if events isn't the right even/odd, we will have to do
		 * spares after all
		 */
		nospares = 1;
	if (force_change)
		nospares = 0;
	if (mddev->degraded)
		/* If the array is degraded, then skipping spares is both
		 * dangerous and fairly pointless.
		 * Dangerous because a device that was removed from the array
		 * might have a event_count that still looks up-to-date,
		 * so it can be re-added without a resync.
		 * Pointless because if there are any spares to skip,
		 * then a recovery will happen and soon that array won't
		 * be degraded any more and the spare can go back to sleep then.
		 */
		nospares = 0;

	sync_req = mddev->in_sync;

	/* If this is just a dirty<->clean transition, and the array is clean
	 * and 'events' is odd, we can roll back to the previous clean state */
	if (nospares
	    && (mddev->in_sync && mddev->recovery_cp == MaxSector)
	    && mddev->can_decrease_events
	    && mddev->events != 1) {
		mddev->events--;
		mddev->can_decrease_events = 0;
	} else {
		/* otherwise we have to go forward and ... */
		mddev->events ++;
		mddev->can_decrease_events = nospares;
	}

	/*
	 * This 64-bit counter should never wrap.
	 * Either we are in around ~1 trillion A.C., assuming
	 * 1 reboot per second, or we have a bug...
	 */
	WARN_ON(mddev->events == 0);

	rdev_for_each(rdev, mddev) {
		if (rdev->badblocks.changed)
			any_badblocks_changed++;
		if (test_bit(Faulty, &rdev->flags))
			set_bit(FaultRecorded, &rdev->flags);
	}

	sync_sbs(mddev, nospares);
	spin_unlock(&mddev->lock);

	pr_debug("md: updating %s RAID superblock on device (in sync %d)\n",
		 mdname(mddev), mddev->in_sync);

	if (mddev->queue)
		blk_add_trace_msg(mddev->queue, "md md_update_sb");
rewrite:
	md_bitmap_update_sb(mddev->bitmap);
	rdev_for_each(rdev, mddev) {
		char b[BDEVNAME_SIZE];

		if (rdev->sb_loaded != 1)
			continue; /* no noise on spare devices */

		if (!test_bit(Faulty, &rdev->flags)) {
			md_super_write(mddev,rdev,
				       rdev->sb_start, rdev->sb_size,
				       rdev->sb_page);
			pr_debug("md: (write) %s's sb offset: %llu\n",
				 bdevname(rdev->bdev, b),
				 (unsigned long long)rdev->sb_start);
			rdev->sb_events = mddev->events;
			if (rdev->badblocks.size) {
				md_super_write(mddev, rdev,
					       rdev->badblocks.sector,
					       rdev->badblocks.size << 9,
					       rdev->bb_page);
				rdev->badblocks.size = 0;
			}

		} else
			pr_debug("md: %s (skipping faulty)\n",
				 bdevname(rdev->bdev, b));

		if (mddev->level == LEVEL_MULTIPATH)
			/* only need to write one superblock... */
			break;
	}
	if (md_super_wait(mddev) < 0)
		goto rewrite;
	/* if there was a failure, MD_SB_CHANGE_DEVS was set, and we re-write super */

	if (mddev_is_clustered(mddev) && ret == 0)
		md_cluster_ops->metadata_update_finish(mddev);

	if (mddev->in_sync != sync_req ||
	    !bit_clear_unless(&mddev->sb_flags, BIT(MD_SB_CHANGE_PENDING),
			       BIT(MD_SB_CHANGE_DEVS) | BIT(MD_SB_CHANGE_CLEAN)))
		/* have to write it out again */
		goto repeat;
	wake_up(&mddev->sb_wait);
	if (test_bit(MD_RECOVERY_RUNNING, &mddev->recovery))
		sysfs_notify(&mddev->kobj, NULL, "sync_completed");

	rdev_for_each(rdev, mddev) {
		if (test_and_clear_bit(FaultRecorded, &rdev->flags))
			clear_bit(Blocked, &rdev->flags);

		if (any_badblocks_changed)
			ack_all_badblocks(&rdev->badblocks);
		clear_bit(BlockedBadBlocks, &rdev->flags);
		wake_up(&rdev->blocked_wait);
	}
}
EXPORT_SYMBOL(md_update_sb);

static int add_bound_rdev(struct md_rdev *rdev)
{
	struct mddev *mddev = rdev->mddev;
	int err = 0;
	bool add_journal = test_bit(Journal, &rdev->flags);

	if (!mddev->pers->hot_remove_disk || add_journal) {
		/* If there is hot_add_disk but no hot_remove_disk
		 * then added disks for geometry changes,
		 * and should be added immediately.
		 */
		super_types[mddev->major_version].
			validate_super(mddev, rdev);
		if (add_journal)
			mddev_suspend(mddev);
		err = mddev->pers->hot_add_disk(mddev, rdev);
		if (add_journal)
			mddev_resume(mddev);
		if (err) {
			md_kick_rdev_from_array(rdev);
			return err;
		}
	}
	sysfs_notify_dirent_safe(rdev->sysfs_state);

	set_bit(MD_SB_CHANGE_DEVS, &mddev->sb_flags);
	if (mddev->degraded)
		set_bit(MD_RECOVERY_RECOVER, &mddev->recovery);
	set_bit(MD_RECOVERY_NEEDED, &mddev->recovery);
	md_new_event(mddev);
	md_wakeup_thread(mddev->thread);
	return 0;
}

/* words written to sysfs files may, or may not, be \n terminated.
 * We want to accept with case. For this we use cmd_match.
 */
static int cmd_match(const char *cmd, const char *str)
{
	/* See if cmd, written into a sysfs file, matches
	 * str.  They must either be the same, or cmd can
	 * have a trailing newline
	 */
	while (*cmd && *str && *cmd == *str) {
		cmd++;
		str++;
	}
	if (*cmd == '\n')
		cmd++;
	if (*str || *cmd)
		return 0;
	return 1;
}

struct rdev_sysfs_entry {
	struct attribute attr;
	ssize_t (*show)(struct md_rdev *, char *);
	ssize_t (*store)(struct md_rdev *, const char *, size_t);
};

static ssize_t
state_show(struct md_rdev *rdev, char *page)
{
	char *sep = ",";
	size_t len = 0;
	unsigned long flags = READ_ONCE(rdev->flags);

	if (test_bit(Faulty, &flags) ||
	    (!test_bit(ExternalBbl, &flags) &&
	    rdev->badblocks.unacked_exist))
		len += sprintf(page+len, "faulty%s", sep);
	if (test_bit(In_sync, &flags))
		len += sprintf(page+len, "in_sync%s", sep);
	if (test_bit(Journal, &flags))
		len += sprintf(page+len, "journal%s", sep);
	if (test_bit(WriteMostly, &flags))
		len += sprintf(page+len, "write_mostly%s", sep);
	if (test_bit(Blocked, &flags) ||
	    (rdev->badblocks.unacked_exist
	     && !test_bit(Faulty, &flags)))
		len += sprintf(page+len, "blocked%s", sep);
	if (!test_bit(Faulty, &flags) &&
	    !test_bit(Journal, &flags) &&
	    !test_bit(In_sync, &flags))
		len += sprintf(page+len, "spare%s", sep);
	if (test_bit(WriteErrorSeen, &flags))
		len += sprintf(page+len, "write_error%s", sep);
	if (test_bit(WantReplacement, &flags))
		len += sprintf(page+len, "want_replacement%s", sep);
	if (test_bit(Replacement, &flags))
		len += sprintf(page+len, "replacement%s", sep);
	if (test_bit(ExternalBbl, &flags))
		len += sprintf(page+len, "external_bbl%s", sep);
	if (test_bit(FailFast, &flags))
		len += sprintf(page+len, "failfast%s", sep);

	if (len)
		len -= strlen(sep);

	return len+sprintf(page+len, "\n");
}

static ssize_t
state_store(struct md_rdev *rdev, const char *buf, size_t len)
{
	/* can write
	 *  faulty  - simulates an error
	 *  remove  - disconnects the device
	 *  writemostly - sets write_mostly
	 *  -writemostly - clears write_mostly
	 *  blocked - sets the Blocked flags
	 *  -blocked - clears the Blocked and possibly simulates an error
	 *  insync - sets Insync providing device isn't active
	 *  -insync - clear Insync for a device with a slot assigned,
	 *            so that it gets rebuilt based on bitmap
	 *  write_error - sets WriteErrorSeen
	 *  -write_error - clears WriteErrorSeen
	 *  {,-}failfast - set/clear FailFast
	 */
	int err = -EINVAL;
	if (cmd_match(buf, "faulty") && rdev->mddev->pers) {
		md_error(rdev->mddev, rdev);
		if (test_bit(Faulty, &rdev->flags))
			err = 0;
		else
			err = -EBUSY;
	} else if (cmd_match(buf, "remove")) {
		if (rdev->mddev->pers) {
			clear_bit(Blocked, &rdev->flags);
			remove_and_add_spares(rdev->mddev, rdev);
		}
		if (rdev->raid_disk >= 0)
			err = -EBUSY;
		else {
			struct mddev *mddev = rdev->mddev;
			err = 0;
			if (mddev_is_clustered(mddev))
				err = md_cluster_ops->remove_disk(mddev, rdev);

			if (err == 0) {
				md_kick_rdev_from_array(rdev);
				if (mddev->pers) {
					set_bit(MD_SB_CHANGE_DEVS, &mddev->sb_flags);
					md_wakeup_thread(mddev->thread);
				}
				md_new_event(mddev);
			}
		}
	} else if (cmd_match(buf, "writemostly")) {
		set_bit(WriteMostly, &rdev->flags);
		mddev_create_wb_pool(rdev->mddev, rdev, false);
		err = 0;
	} else if (cmd_match(buf, "-writemostly")) {
		mddev_destroy_wb_pool(rdev->mddev, rdev);
		clear_bit(WriteMostly, &rdev->flags);
		err = 0;
	} else if (cmd_match(buf, "blocked")) {
		set_bit(Blocked, &rdev->flags);
		err = 0;
	} else if (cmd_match(buf, "-blocked")) {
		if (!test_bit(Faulty, &rdev->flags) &&
		    !test_bit(ExternalBbl, &rdev->flags) &&
		    rdev->badblocks.unacked_exist) {
			/* metadata handler doesn't understand badblocks,
			 * so we need to fail the device
			 */
			md_error(rdev->mddev, rdev);
		}
		clear_bit(Blocked, &rdev->flags);
		clear_bit(BlockedBadBlocks, &rdev->flags);
		wake_up(&rdev->blocked_wait);
		set_bit(MD_RECOVERY_NEEDED, &rdev->mddev->recovery);
		md_wakeup_thread(rdev->mddev->thread);

		err = 0;
	} else if (cmd_match(buf, "insync") && rdev->raid_disk == -1) {
		set_bit(In_sync, &rdev->flags);
		err = 0;
	} else if (cmd_match(buf, "failfast")) {
		set_bit(FailFast, &rdev->flags);
		err = 0;
	} else if (cmd_match(buf, "-failfast")) {
		clear_bit(FailFast, &rdev->flags);
		err = 0;
	} else if (cmd_match(buf, "-insync") && rdev->raid_disk >= 0 &&
		   !test_bit(Journal, &rdev->flags)) {
		if (rdev->mddev->pers == NULL) {
			clear_bit(In_sync, &rdev->flags);
			rdev->saved_raid_disk = rdev->raid_disk;
			rdev->raid_disk = -1;
			err = 0;
		}
	} else if (cmd_match(buf, "write_error")) {
		set_bit(WriteErrorSeen, &rdev->flags);
		err = 0;
	} else if (cmd_match(buf, "-write_error")) {
		clear_bit(WriteErrorSeen, &rdev->flags);
		err = 0;
	} else if (cmd_match(buf, "want_replacement")) {
		/* Any non-spare device that is not a replacement can
		 * become want_replacement at any time, but we then need to
		 * check if recovery is needed.
		 */
		if (rdev->raid_disk >= 0 &&
		    !test_bit(Journal, &rdev->flags) &&
		    !test_bit(Replacement, &rdev->flags))
			set_bit(WantReplacement, &rdev->flags);
		set_bit(MD_RECOVERY_NEEDED, &rdev->mddev->recovery);
		md_wakeup_thread(rdev->mddev->thread);
		err = 0;
	} else if (cmd_match(buf, "-want_replacement")) {
		/* Clearing 'want_replacement' is always allowed.
		 * Once replacements starts it is too late though.
		 */
		err = 0;
		clear_bit(WantReplacement, &rdev->flags);
	} else if (cmd_match(buf, "replacement")) {
		/* Can only set a device as a replacement when array has not
		 * yet been started.  Once running, replacement is automatic
		 * from spares, or by assigning 'slot'.
		 */
		if (rdev->mddev->pers)
			err = -EBUSY;
		else {
			set_bit(Replacement, &rdev->flags);
			err = 0;
		}
	} else if (cmd_match(buf, "-replacement")) {
		/* Similarly, can only clear Replacement before start */
		if (rdev->mddev->pers)
			err = -EBUSY;
		else {
			clear_bit(Replacement, &rdev->flags);
			err = 0;
		}
	} else if (cmd_match(buf, "re-add")) {
		if (!rdev->mddev->pers)
			err = -EINVAL;
		else if (test_bit(Faulty, &rdev->flags) && (rdev->raid_disk == -1) &&
				rdev->saved_raid_disk >= 0) {
			/* clear_bit is performed _after_ all the devices
			 * have their local Faulty bit cleared. If any writes
			 * happen in the meantime in the local node, they
			 * will land in the local bitmap, which will be synced
			 * by this node eventually
			 */
			if (!mddev_is_clustered(rdev->mddev) ||
			    (err = md_cluster_ops->gather_bitmaps(rdev)) == 0) {
				clear_bit(Faulty, &rdev->flags);
				err = add_bound_rdev(rdev);
			}
		} else
			err = -EBUSY;
	} else if (cmd_match(buf, "external_bbl") && (rdev->mddev->external)) {
		set_bit(ExternalBbl, &rdev->flags);
		rdev->badblocks.shift = 0;
		err = 0;
	} else if (cmd_match(buf, "-external_bbl") && (rdev->mddev->external)) {
		clear_bit(ExternalBbl, &rdev->flags);
		err = 0;
	}
	if (!err)
		sysfs_notify_dirent_safe(rdev->sysfs_state);
	return err ? err : len;
}
static struct rdev_sysfs_entry rdev_state =
__ATTR_PREALLOC(state, S_IRUGO|S_IWUSR, state_show, state_store);

static ssize_t
errors_show(struct md_rdev *rdev, char *page)
{
	return sprintf(page, "%d\n", atomic_read(&rdev->corrected_errors));
}

static ssize_t
errors_store(struct md_rdev *rdev, const char *buf, size_t len)
{
	unsigned int n;
	int rv;

	rv = kstrtouint(buf, 10, &n);
	if (rv < 0)
		return rv;
	atomic_set(&rdev->corrected_errors, n);
	return len;
}
static struct rdev_sysfs_entry rdev_errors =
__ATTR(errors, S_IRUGO|S_IWUSR, errors_show, errors_store);

static ssize_t
slot_show(struct md_rdev *rdev, char *page)
{
	if (test_bit(Journal, &rdev->flags))
		return sprintf(page, "journal\n");
	else if (rdev->raid_disk < 0)
		return sprintf(page, "none\n");
	else
		return sprintf(page, "%d\n", rdev->raid_disk);
}

static ssize_t
slot_store(struct md_rdev *rdev, const char *buf, size_t len)
{
	int slot;
	int err;

	if (test_bit(Journal, &rdev->flags))
		return -EBUSY;
	if (strncmp(buf, "none", 4)==0)
		slot = -1;
	else {
		err = kstrtouint(buf, 10, (unsigned int *)&slot);
		if (err < 0)
			return err;
	}
	if (rdev->mddev->pers && slot == -1) {
		/* Setting 'slot' on an active array requires also
		 * updating the 'rd%d' link, and communicating
		 * with the personality with ->hot_*_disk.
		 * For now we only support removing
		 * failed/spare devices.  This normally happens automatically,
		 * but not when the metadata is externally managed.
		 */
		if (rdev->raid_disk == -1)
			return -EEXIST;
		/* personality does all needed checks */
		if (rdev->mddev->pers->hot_remove_disk == NULL)
			return -EINVAL;
		clear_bit(Blocked, &rdev->flags);
		remove_and_add_spares(rdev->mddev, rdev);
		if (rdev->raid_disk >= 0)
			return -EBUSY;
		set_bit(MD_RECOVERY_NEEDED, &rdev->mddev->recovery);
		md_wakeup_thread(rdev->mddev->thread);
	} else if (rdev->mddev->pers) {
		/* Activating a spare .. or possibly reactivating
		 * if we ever get bitmaps working here.
		 */
		int err;

		if (rdev->raid_disk != -1)
			return -EBUSY;

		if (test_bit(MD_RECOVERY_RUNNING, &rdev->mddev->recovery))
			return -EBUSY;

		if (rdev->mddev->pers->hot_add_disk == NULL)
			return -EINVAL;

		if (slot >= rdev->mddev->raid_disks &&
		    slot >= rdev->mddev->raid_disks + rdev->mddev->delta_disks)
			return -ENOSPC;

		rdev->raid_disk = slot;
		if (test_bit(In_sync, &rdev->flags))
			rdev->saved_raid_disk = slot;
		else
			rdev->saved_raid_disk = -1;
		clear_bit(In_sync, &rdev->flags);
		clear_bit(Bitmap_sync, &rdev->flags);
		err = rdev->mddev->pers->
			hot_add_disk(rdev->mddev, rdev);
		if (err) {
			rdev->raid_disk = -1;
			return err;
		} else
			sysfs_notify_dirent_safe(rdev->sysfs_state);
		if (sysfs_link_rdev(rdev->mddev, rdev))
			/* failure here is OK */;
		/* don't wakeup anyone, leave that to userspace. */
	} else {
		if (slot >= rdev->mddev->raid_disks &&
		    slot >= rdev->mddev->raid_disks + rdev->mddev->delta_disks)
			return -ENOSPC;
		rdev->raid_disk = slot;
		/* assume it is working */
		clear_bit(Faulty, &rdev->flags);
		clear_bit(WriteMostly, &rdev->flags);
		set_bit(In_sync, &rdev->flags);
		sysfs_notify_dirent_safe(rdev->sysfs_state);
	}
	return len;
}

static struct rdev_sysfs_entry rdev_slot =
__ATTR(slot, S_IRUGO|S_IWUSR, slot_show, slot_store);

static ssize_t
offset_show(struct md_rdev *rdev, char *page)
{
	return sprintf(page, "%llu\n", (unsigned long long)rdev->data_offset);
}

static ssize_t
offset_store(struct md_rdev *rdev, const char *buf, size_t len)
{
	unsigned long long offset;
	if (kstrtoull(buf, 10, &offset) < 0)
		return -EINVAL;
	if (rdev->mddev->pers && rdev->raid_disk >= 0)
		return -EBUSY;
	if (rdev->sectors && rdev->mddev->external)
		/* Must set offset before size, so overlap checks
		 * can be sane */
		return -EBUSY;
	rdev->data_offset = offset;
	rdev->new_data_offset = offset;
	return len;
}

static struct rdev_sysfs_entry rdev_offset =
__ATTR(offset, S_IRUGO|S_IWUSR, offset_show, offset_store);

static ssize_t new_offset_show(struct md_rdev *rdev, char *page)
{
	return sprintf(page, "%llu\n",
		       (unsigned long long)rdev->new_data_offset);
}

static ssize_t new_offset_store(struct md_rdev *rdev,
				const char *buf, size_t len)
{
	unsigned long long new_offset;
	struct mddev *mddev = rdev->mddev;

	if (kstrtoull(buf, 10, &new_offset) < 0)
		return -EINVAL;

	if (mddev->sync_thread ||
	    test_bit(MD_RECOVERY_RUNNING,&mddev->recovery))
		return -EBUSY;
	if (new_offset == rdev->data_offset)
		/* reset is always permitted */
		;
	else if (new_offset > rdev->data_offset) {
		/* must not push array size beyond rdev_sectors */
		if (new_offset - rdev->data_offset
		    + mddev->dev_sectors > rdev->sectors)
				return -E2BIG;
	}
	/* Metadata worries about other space details. */

	/* decreasing the offset is inconsistent with a backwards
	 * reshape.
	 */
	if (new_offset < rdev->data_offset &&
	    mddev->reshape_backwards)
		return -EINVAL;
	/* Increasing offset is inconsistent with forwards
	 * reshape.  reshape_direction should be set to
	 * 'backwards' first.
	 */
	if (new_offset > rdev->data_offset &&
	    !mddev->reshape_backwards)
		return -EINVAL;

	if (mddev->pers && mddev->persistent &&
	    !super_types[mddev->major_version]
	    .allow_new_offset(rdev, new_offset))
		return -E2BIG;
	rdev->new_data_offset = new_offset;
	if (new_offset > rdev->data_offset)
		mddev->reshape_backwards = 1;
	else if (new_offset < rdev->data_offset)
		mddev->reshape_backwards = 0;

	return len;
}
static struct rdev_sysfs_entry rdev_new_offset =
__ATTR(new_offset, S_IRUGO|S_IWUSR, new_offset_show, new_offset_store);

static ssize_t
rdev_size_show(struct md_rdev *rdev, char *page)
{
	return sprintf(page, "%llu\n", (unsigned long long)rdev->sectors / 2);
}

static int overlaps(sector_t s1, sector_t l1, sector_t s2, sector_t l2)
{
	/* check if two start/length pairs overlap */
	if (s1+l1 <= s2)
		return 0;
	if (s2+l2 <= s1)
		return 0;
	return 1;
}

static int strict_blocks_to_sectors(const char *buf, sector_t *sectors)
{
	unsigned long long blocks;
	sector_t new;

	if (kstrtoull(buf, 10, &blocks) < 0)
		return -EINVAL;

	if (blocks & 1ULL << (8 * sizeof(blocks) - 1))
		return -EINVAL; /* sector conversion overflow */

	new = blocks * 2;
	if (new != blocks * 2)
		return -EINVAL; /* unsigned long long to sector_t overflow */

	*sectors = new;
	return 0;
}

static ssize_t
rdev_size_store(struct md_rdev *rdev, const char *buf, size_t len)
{
	struct mddev *my_mddev = rdev->mddev;
	sector_t oldsectors = rdev->sectors;
	sector_t sectors;

	if (test_bit(Journal, &rdev->flags))
		return -EBUSY;
	if (strict_blocks_to_sectors(buf, &sectors) < 0)
		return -EINVAL;
	if (rdev->data_offset != rdev->new_data_offset)
		return -EINVAL; /* too confusing */
	if (my_mddev->pers && rdev->raid_disk >= 0) {
		if (my_mddev->persistent) {
			sectors = super_types[my_mddev->major_version].
				rdev_size_change(rdev, sectors);
			if (!sectors)
				return -EBUSY;
		} else if (!sectors)
			sectors = (i_size_read(rdev->bdev->bd_inode) >> 9) -
				rdev->data_offset;
		if (!my_mddev->pers->resize)
			/* Cannot change size for RAID0 or Linear etc */
			return -EINVAL;
	}
	if (sectors < my_mddev->dev_sectors)
		return -EINVAL; /* component must fit device */

	rdev->sectors = sectors;
	if (sectors > oldsectors && my_mddev->external) {
		/* Need to check that all other rdevs with the same
		 * ->bdev do not overlap.  'rcu' is sufficient to walk
		 * the rdev lists safely.
		 * This check does not provide a hard guarantee, it
		 * just helps avoid dangerous mistakes.
		 */
		struct mddev *mddev;
		int overlap = 0;
		struct list_head *tmp;

		rcu_read_lock();
		for_each_mddev(mddev, tmp) {
			struct md_rdev *rdev2;

			rdev_for_each(rdev2, mddev)
				if (rdev->bdev == rdev2->bdev &&
				    rdev != rdev2 &&
				    overlaps(rdev->data_offset, rdev->sectors,
					     rdev2->data_offset,
					     rdev2->sectors)) {
					overlap = 1;
					break;
				}
			if (overlap) {
				mddev_put(mddev);
				break;
			}
		}
		rcu_read_unlock();
		if (overlap) {
			/* Someone else could have slipped in a size
			 * change here, but doing so is just silly.
			 * We put oldsectors back because we *know* it is
			 * safe, and trust userspace not to race with
			 * itself
			 */
			rdev->sectors = oldsectors;
			return -EBUSY;
		}
	}
	return len;
}

static struct rdev_sysfs_entry rdev_size =
__ATTR(size, S_IRUGO|S_IWUSR, rdev_size_show, rdev_size_store);

static ssize_t recovery_start_show(struct md_rdev *rdev, char *page)
{
	unsigned long long recovery_start = rdev->recovery_offset;

	if (test_bit(In_sync, &rdev->flags) ||
	    recovery_start == MaxSector)
		return sprintf(page, "none\n");

	return sprintf(page, "%llu\n", recovery_start);
}

static ssize_t recovery_start_store(struct md_rdev *rdev, const char *buf, size_t len)
{
	unsigned long long recovery_start;

	if (cmd_match(buf, "none"))
		recovery_start = MaxSector;
	else if (kstrtoull(buf, 10, &recovery_start))
		return -EINVAL;

	if (rdev->mddev->pers &&
	    rdev->raid_disk >= 0)
		return -EBUSY;

	rdev->recovery_offset = recovery_start;
	if (recovery_start == MaxSector)
		set_bit(In_sync, &rdev->flags);
	else
		clear_bit(In_sync, &rdev->flags);
	return len;
}

static struct rdev_sysfs_entry rdev_recovery_start =
__ATTR(recovery_start, S_IRUGO|S_IWUSR, recovery_start_show, recovery_start_store);

/* sysfs access to bad-blocks list.
 * We present two files.
 * 'bad-blocks' lists sector numbers and lengths of ranges that
 *    are recorded as bad.  The list is truncated to fit within
 *    the one-page limit of sysfs.
 *    Writing "sector length" to this file adds an acknowledged
 *    bad block list.
 * 'unacknowledged-bad-blocks' lists bad blocks that have not yet
 *    been acknowledged.  Writing to this file adds bad blocks
 *    without acknowledging them.  This is largely for testing.
 */
static ssize_t bb_show(struct md_rdev *rdev, char *page)
{
	return badblocks_show(&rdev->badblocks, page, 0);
}
static ssize_t bb_store(struct md_rdev *rdev, const char *page, size_t len)
{
	int rv = badblocks_store(&rdev->badblocks, page, len, 0);
	/* Maybe that ack was all we needed */
	if (test_and_clear_bit(BlockedBadBlocks, &rdev->flags))
		wake_up(&rdev->blocked_wait);
	return rv;
}
static struct rdev_sysfs_entry rdev_bad_blocks =
__ATTR(bad_blocks, S_IRUGO|S_IWUSR, bb_show, bb_store);

static ssize_t ubb_show(struct md_rdev *rdev, char *page)
{
	return badblocks_show(&rdev->badblocks, page, 1);
}
static ssize_t ubb_store(struct md_rdev *rdev, const char *page, size_t len)
{
	return badblocks_store(&rdev->badblocks, page, len, 1);
}
static struct rdev_sysfs_entry rdev_unack_bad_blocks =
__ATTR(unacknowledged_bad_blocks, S_IRUGO|S_IWUSR, ubb_show, ubb_store);

static ssize_t
ppl_sector_show(struct md_rdev *rdev, char *page)
{
	return sprintf(page, "%llu\n", (unsigned long long)rdev->ppl.sector);
}

static ssize_t
ppl_sector_store(struct md_rdev *rdev, const char *buf, size_t len)
{
	unsigned long long sector;

	if (kstrtoull(buf, 10, &sector) < 0)
		return -EINVAL;
	if (sector != (sector_t)sector)
		return -EINVAL;

	if (rdev->mddev->pers && test_bit(MD_HAS_PPL, &rdev->mddev->flags) &&
	    rdev->raid_disk >= 0)
		return -EBUSY;

	if (rdev->mddev->persistent) {
		if (rdev->mddev->major_version == 0)
			return -EINVAL;
		if ((sector > rdev->sb_start &&
		     sector - rdev->sb_start > S16_MAX) ||
		    (sector < rdev->sb_start &&
		     rdev->sb_start - sector > -S16_MIN))
			return -EINVAL;
		rdev->ppl.offset = sector - rdev->sb_start;
	} else if (!rdev->mddev->external) {
		return -EBUSY;
	}
	rdev->ppl.sector = sector;
	return len;
}

static struct rdev_sysfs_entry rdev_ppl_sector =
__ATTR(ppl_sector, S_IRUGO|S_IWUSR, ppl_sector_show, ppl_sector_store);

static ssize_t
ppl_size_show(struct md_rdev *rdev, char *page)
{
	return sprintf(page, "%u\n", rdev->ppl.size);
}

static ssize_t
ppl_size_store(struct md_rdev *rdev, const char *buf, size_t len)
{
	unsigned int size;

	if (kstrtouint(buf, 10, &size) < 0)
		return -EINVAL;

	if (rdev->mddev->pers && test_bit(MD_HAS_PPL, &rdev->mddev->flags) &&
	    rdev->raid_disk >= 0)
		return -EBUSY;

	if (rdev->mddev->persistent) {
		if (rdev->mddev->major_version == 0)
			return -EINVAL;
		if (size > U16_MAX)
			return -EINVAL;
	} else if (!rdev->mddev->external) {
		return -EBUSY;
	}
	rdev->ppl.size = size;
	return len;
}

static struct rdev_sysfs_entry rdev_ppl_size =
__ATTR(ppl_size, S_IRUGO|S_IWUSR, ppl_size_show, ppl_size_store);

static struct attribute *rdev_default_attrs[] = {
	&rdev_state.attr,
	&rdev_errors.attr,
	&rdev_slot.attr,
	&rdev_offset.attr,
	&rdev_new_offset.attr,
	&rdev_size.attr,
	&rdev_recovery_start.attr,
	&rdev_bad_blocks.attr,
	&rdev_unack_bad_blocks.attr,
	&rdev_ppl_sector.attr,
	&rdev_ppl_size.attr,
	NULL,
};
static ssize_t
rdev_attr_show(struct kobject *kobj, struct attribute *attr, char *page)
{
	struct rdev_sysfs_entry *entry = container_of(attr, struct rdev_sysfs_entry, attr);
	struct md_rdev *rdev = container_of(kobj, struct md_rdev, kobj);

	if (!entry->show)
		return -EIO;
	if (!rdev->mddev)
		return -ENODEV;
	return entry->show(rdev, page);
}

static ssize_t
rdev_attr_store(struct kobject *kobj, struct attribute *attr,
	      const char *page, size_t length)
{
	struct rdev_sysfs_entry *entry = container_of(attr, struct rdev_sysfs_entry, attr);
	struct md_rdev *rdev = container_of(kobj, struct md_rdev, kobj);
	ssize_t rv;
	struct mddev *mddev = rdev->mddev;

	if (!entry->store)
		return -EIO;
	if (!capable(CAP_SYS_ADMIN))
		return -EACCES;
	rv = mddev ? mddev_lock(mddev) : -ENODEV;
	if (!rv) {
		if (rdev->mddev == NULL)
			rv = -ENODEV;
		else
			rv = entry->store(rdev, page, length);
		mddev_unlock(mddev);
	}
	return rv;
}

static void rdev_free(struct kobject *ko)
{
	struct md_rdev *rdev = container_of(ko, struct md_rdev, kobj);
	kfree(rdev);
}
static const struct sysfs_ops rdev_sysfs_ops = {
	.show		= rdev_attr_show,
	.store		= rdev_attr_store,
};
static struct kobj_type rdev_ktype = {
	.release	= rdev_free,
	.sysfs_ops	= &rdev_sysfs_ops,
	.default_attrs	= rdev_default_attrs,
};

int md_rdev_init(struct md_rdev *rdev)
{
	rdev->desc_nr = -1;
	rdev->saved_raid_disk = -1;
	rdev->raid_disk = -1;
	rdev->flags = 0;
	rdev->data_offset = 0;
	rdev->new_data_offset = 0;
	rdev->sb_events = 0;
	rdev->last_read_error = 0;
	rdev->sb_loaded = 0;
	rdev->bb_page = NULL;
	atomic_set(&rdev->nr_pending, 0);
	atomic_set(&rdev->read_errors, 0);
	atomic_set(&rdev->corrected_errors, 0);

	INIT_LIST_HEAD(&rdev->same_set);
	init_waitqueue_head(&rdev->blocked_wait);

	/* Add space to store bad block list.
	 * This reserves the space even on arrays where it cannot
	 * be used - I wonder if that matters
	 */
	return badblocks_init(&rdev->badblocks, 0);
}
EXPORT_SYMBOL_GPL(md_rdev_init);
/*
 * Import a device. If 'super_format' >= 0, then sanity check the superblock
 *
 * mark the device faulty if:
 *
 *   - the device is nonexistent (zero size)
 *   - the device has no valid superblock
 *
 * a faulty rdev _never_ has rdev->sb set.
 */
static struct md_rdev *md_import_device(dev_t newdev, int super_format, int super_minor)
{
	char b[BDEVNAME_SIZE];
	int err;
	struct md_rdev *rdev;
	sector_t size;

	rdev = kzalloc(sizeof(*rdev), GFP_KERNEL);
	if (!rdev)
		return ERR_PTR(-ENOMEM);

	err = md_rdev_init(rdev);
	if (err)
		goto abort_free;
	err = alloc_disk_sb(rdev);
	if (err)
		goto abort_free;

	err = lock_rdev(rdev, newdev, super_format == -2);
	if (err)
		goto abort_free;

	kobject_init(&rdev->kobj, &rdev_ktype);

	size = i_size_read(rdev->bdev->bd_inode) >> BLOCK_SIZE_BITS;
	if (!size) {
		pr_warn("md: %s has zero or unknown size, marking faulty!\n",
			bdevname(rdev->bdev,b));
		err = -EINVAL;
		goto abort_free;
	}

	if (super_format >= 0) {
		err = super_types[super_format].
			load_super(rdev, NULL, super_minor);
		if (err == -EINVAL) {
			pr_warn("md: %s does not have a valid v%d.%d superblock, not importing!\n",
				bdevname(rdev->bdev,b),
				super_format, super_minor);
			goto abort_free;
		}
		if (err < 0) {
			pr_warn("md: could not read %s's sb, not importing!\n",
				bdevname(rdev->bdev,b));
			goto abort_free;
		}
	}

	return rdev;

abort_free:
	if (rdev->bdev)
		unlock_rdev(rdev);
	md_rdev_clear(rdev);
	kfree(rdev);
	return ERR_PTR(err);
}

/*
 * Check a full RAID array for plausibility
 */

static void analyze_sbs(struct mddev *mddev)
{
	int i;
	struct md_rdev *rdev, *freshest, *tmp;
	char b[BDEVNAME_SIZE];

	freshest = NULL;
	rdev_for_each_safe(rdev, tmp, mddev)
		switch (super_types[mddev->major_version].
			load_super(rdev, freshest, mddev->minor_version)) {
		case 1:
			freshest = rdev;
			break;
		case 0:
			break;
		default:
			pr_warn("md: fatal superblock inconsistency in %s -- removing from array\n",
				bdevname(rdev->bdev,b));
			md_kick_rdev_from_array(rdev);
		}

	super_types[mddev->major_version].
		validate_super(mddev, freshest);

	i = 0;
	rdev_for_each_safe(rdev, tmp, mddev) {
		if (mddev->max_disks &&
		    (rdev->desc_nr >= mddev->max_disks ||
		     i > mddev->max_disks)) {
			pr_warn("md: %s: %s: only %d devices permitted\n",
				mdname(mddev), bdevname(rdev->bdev, b),
				mddev->max_disks);
			md_kick_rdev_from_array(rdev);
			continue;
		}
		if (rdev != freshest) {
			if (super_types[mddev->major_version].
			    validate_super(mddev, rdev)) {
				pr_warn("md: kicking non-fresh %s from array!\n",
					bdevname(rdev->bdev,b));
				md_kick_rdev_from_array(rdev);
				continue;
			}
		}
		if (mddev->level == LEVEL_MULTIPATH) {
			rdev->desc_nr = i++;
			rdev->raid_disk = rdev->desc_nr;
			set_bit(In_sync, &rdev->flags);
		} else if (rdev->raid_disk >=
			    (mddev->raid_disks - min(0, mddev->delta_disks)) &&
			   !test_bit(Journal, &rdev->flags)) {
			rdev->raid_disk = -1;
			clear_bit(In_sync, &rdev->flags);
		}
	}
}

/* Read a fixed-point number.
 * Numbers in sysfs attributes should be in "standard" units where
 * possible, so time should be in seconds.
 * However we internally use a a much smaller unit such as
 * milliseconds or jiffies.
 * This function takes a decimal number with a possible fractional
 * component, and produces an integer which is the result of
 * multiplying that number by 10^'scale'.
 * all without any floating-point arithmetic.
 */
int strict_strtoul_scaled(const char *cp, unsigned long *res, int scale)
{
	unsigned long result = 0;
	long decimals = -1;
	while (isdigit(*cp) || (*cp == '.' && decimals < 0)) {
		if (*cp == '.')
			decimals = 0;
		else if (decimals < scale) {
			unsigned int value;
			value = *cp - '0';
			result = result * 10 + value;
			if (decimals >= 0)
				decimals++;
		}
		cp++;
	}
	if (*cp == '\n')
		cp++;
	if (*cp)
		return -EINVAL;
	if (decimals < 0)
		decimals = 0;
	*res = result * int_pow(10, scale - decimals);
	return 0;
}

static ssize_t
safe_delay_show(struct mddev *mddev, char *page)
{
	int msec = (mddev->safemode_delay*1000)/HZ;
	return sprintf(page, "%d.%03d\n", msec/1000, msec%1000);
}
static ssize_t
safe_delay_store(struct mddev *mddev, const char *cbuf, size_t len)
{
	unsigned long msec;

	if (mddev_is_clustered(mddev)) {
		pr_warn("md: Safemode is disabled for clustered mode\n");
		return -EINVAL;
	}

	if (strict_strtoul_scaled(cbuf, &msec, 3) < 0)
		return -EINVAL;
	if (msec == 0)
		mddev->safemode_delay = 0;
	else {
		unsigned long old_delay = mddev->safemode_delay;
		unsigned long new_delay = (msec*HZ)/1000;

		if (new_delay == 0)
			new_delay = 1;
		mddev->safemode_delay = new_delay;
		if (new_delay < old_delay || old_delay == 0)
			mod_timer(&mddev->safemode_timer, jiffies+1);
	}
	return len;
}
static struct md_sysfs_entry md_safe_delay =
__ATTR(safe_mode_delay, S_IRUGO|S_IWUSR,safe_delay_show, safe_delay_store);

static ssize_t
level_show(struct mddev *mddev, char *page)
{
	struct md_personality *p;
	int ret;
	spin_lock(&mddev->lock);
	p = mddev->pers;
	if (p)
		ret = sprintf(page, "%s\n", p->name);
	else if (mddev->clevel[0])
		ret = sprintf(page, "%s\n", mddev->clevel);
	else if (mddev->level != LEVEL_NONE)
		ret = sprintf(page, "%d\n", mddev->level);
	else
		ret = 0;
	spin_unlock(&mddev->lock);
	return ret;
}

static ssize_t
level_store(struct mddev *mddev, const char *buf, size_t len)
{
	char clevel[16];
	ssize_t rv;
	size_t slen = len;
	struct md_personality *pers, *oldpers;
	long level;
	void *priv, *oldpriv;
	struct md_rdev *rdev;

	if (slen == 0 || slen >= sizeof(clevel))
		return -EINVAL;

	rv = mddev_lock(mddev);
	if (rv)
		return rv;

	if (mddev->pers == NULL) {
		strncpy(mddev->clevel, buf, slen);
		if (mddev->clevel[slen-1] == '\n')
			slen--;
		mddev->clevel[slen] = 0;
		mddev->level = LEVEL_NONE;
		rv = len;
		goto out_unlock;
	}
	rv = -EROFS;
	if (mddev->ro)
		goto out_unlock;

	/* request to change the personality.  Need to ensure:
	 *  - array is not engaged in resync/recovery/reshape
	 *  - old personality can be suspended
	 *  - new personality will access other array.
	 */

	rv = -EBUSY;
	if (mddev->sync_thread ||
	    test_bit(MD_RECOVERY_RUNNING, &mddev->recovery) ||
	    mddev->reshape_position != MaxSector ||
	    mddev->sysfs_active)
		goto out_unlock;

	rv = -EINVAL;
	if (!mddev->pers->quiesce) {
		pr_warn("md: %s: %s does not support online personality change\n",
			mdname(mddev), mddev->pers->name);
		goto out_unlock;
	}

	/* Now find the new personality */
	strncpy(clevel, buf, slen);
	if (clevel[slen-1] == '\n')
		slen--;
	clevel[slen] = 0;
	if (kstrtol(clevel, 10, &level))
		level = LEVEL_NONE;

	if (request_module("md-%s", clevel) != 0)
		request_module("md-level-%s", clevel);
	spin_lock(&pers_lock);
	pers = find_pers(level, clevel);
	if (!pers || !try_module_get(pers->owner)) {
		spin_unlock(&pers_lock);
		pr_warn("md: personality %s not loaded\n", clevel);
		rv = -EINVAL;
		goto out_unlock;
	}
	spin_unlock(&pers_lock);

	if (pers == mddev->pers) {
		/* Nothing to do! */
		module_put(pers->owner);
		rv = len;
		goto out_unlock;
	}
	if (!pers->takeover) {
		module_put(pers->owner);
		pr_warn("md: %s: %s does not support personality takeover\n",
			mdname(mddev), clevel);
		rv = -EINVAL;
		goto out_unlock;
	}

	rdev_for_each(rdev, mddev)
		rdev->new_raid_disk = rdev->raid_disk;

	/* ->takeover must set new_* and/or delta_disks
	 * if it succeeds, and may set them when it fails.
	 */
	priv = pers->takeover(mddev);
	if (IS_ERR(priv)) {
		mddev->new_level = mddev->level;
		mddev->new_layout = mddev->layout;
		mddev->new_chunk_sectors = mddev->chunk_sectors;
		mddev->raid_disks -= mddev->delta_disks;
		mddev->delta_disks = 0;
		mddev->reshape_backwards = 0;
		module_put(pers->owner);
		pr_warn("md: %s: %s would not accept array\n",
			mdname(mddev), clevel);
		rv = PTR_ERR(priv);
		goto out_unlock;
	}

	/* Looks like we have a winner */
	mddev_suspend(mddev);
	mddev_detach(mddev);

	spin_lock(&mddev->lock);
	oldpers = mddev->pers;
	oldpriv = mddev->private;
	mddev->pers = pers;
	mddev->private = priv;
	strlcpy(mddev->clevel, pers->name, sizeof(mddev->clevel));
	mddev->level = mddev->new_level;
	mddev->layout = mddev->new_layout;
	mddev->chunk_sectors = mddev->new_chunk_sectors;
	mddev->delta_disks = 0;
	mddev->reshape_backwards = 0;
	mddev->degraded = 0;
	spin_unlock(&mddev->lock);

	if (oldpers->sync_request == NULL &&
	    mddev->external) {
		/* We are converting from a no-redundancy array
		 * to a redundancy array and metadata is managed
		 * externally so we need to be sure that writes
		 * won't block due to a need to transition
		 *      clean->dirty
		 * until external management is started.
		 */
		mddev->in_sync = 0;
		mddev->safemode_delay = 0;
		mddev->safemode = 0;
	}

	oldpers->free(mddev, oldpriv);

	if (oldpers->sync_request == NULL &&
	    pers->sync_request != NULL) {
		/* need to add the md_redundancy_group */
		if (sysfs_create_group(&mddev->kobj, &md_redundancy_group))
			pr_warn("md: cannot register extra attributes for %s\n",
				mdname(mddev));
		mddev->sysfs_action = sysfs_get_dirent(mddev->kobj.sd, "sync_action");
	}
	if (oldpers->sync_request != NULL &&
	    pers->sync_request == NULL) {
		/* need to remove the md_redundancy_group */
		if (mddev->to_remove == NULL)
			mddev->to_remove = &md_redundancy_group;
	}

	module_put(oldpers->owner);

	rdev_for_each(rdev, mddev) {
		if (rdev->raid_disk < 0)
			continue;
		if (rdev->new_raid_disk >= mddev->raid_disks)
			rdev->new_raid_disk = -1;
		if (rdev->new_raid_disk == rdev->raid_disk)
			continue;
		sysfs_unlink_rdev(mddev, rdev);
	}
	rdev_for_each(rdev, mddev) {
		if (rdev->raid_disk < 0)
			continue;
		if (rdev->new_raid_disk == rdev->raid_disk)
			continue;
		rdev->raid_disk = rdev->new_raid_disk;
		if (rdev->raid_disk < 0)
			clear_bit(In_sync, &rdev->flags);
		else {
			if (sysfs_link_rdev(mddev, rdev))
				pr_warn("md: cannot register rd%d for %s after level change\n",
					rdev->raid_disk, mdname(mddev));
		}
	}

	if (pers->sync_request == NULL) {
		/* this is now an array without redundancy, so
		 * it must always be in_sync
		 */
		mddev->in_sync = 1;
		del_timer_sync(&mddev->safemode_timer);
	}
	blk_set_stacking_limits(&mddev->queue->limits);
	pers->run(mddev);
	set_bit(MD_SB_CHANGE_DEVS, &mddev->sb_flags);
	mddev_resume(mddev);
	if (!mddev->thread)
		md_update_sb(mddev, 1);
	sysfs_notify(&mddev->kobj, NULL, "level");
	md_new_event(mddev);
	rv = len;
out_unlock:
	mddev_unlock(mddev);
	return rv;
}

static struct md_sysfs_entry md_level =
__ATTR(level, S_IRUGO|S_IWUSR, level_show, level_store);

static ssize_t
layout_show(struct mddev *mddev, char *page)
{
	/* just a number, not meaningful for all levels */
	if (mddev->reshape_position != MaxSector &&
	    mddev->layout != mddev->new_layout)
		return sprintf(page, "%d (%d)\n",
			       mddev->new_layout, mddev->layout);
	return sprintf(page, "%d\n", mddev->layout);
}

static ssize_t
layout_store(struct mddev *mddev, const char *buf, size_t len)
{
	unsigned int n;
	int err;

	err = kstrtouint(buf, 10, &n);
	if (err < 0)
		return err;
	err = mddev_lock(mddev);
	if (err)
		return err;

	if (mddev->pers) {
		if (mddev->pers->check_reshape == NULL)
			err = -EBUSY;
		else if (mddev->ro)
			err = -EROFS;
		else {
			mddev->new_layout = n;
			err = mddev->pers->check_reshape(mddev);
			if (err)
				mddev->new_layout = mddev->layout;
		}
	} else {
		mddev->new_layout = n;
		if (mddev->reshape_position == MaxSector)
			mddev->layout = n;
	}
	mddev_unlock(mddev);
	return err ?: len;
}
static struct md_sysfs_entry md_layout =
__ATTR(layout, S_IRUGO|S_IWUSR, layout_show, layout_store);

static ssize_t
raid_disks_show(struct mddev *mddev, char *page)
{
	if (mddev->raid_disks == 0)
		return 0;
	if (mddev->reshape_position != MaxSector &&
	    mddev->delta_disks != 0)
		return sprintf(page, "%d (%d)\n", mddev->raid_disks,
			       mddev->raid_disks - mddev->delta_disks);
	return sprintf(page, "%d\n", mddev->raid_disks);
}

static int update_raid_disks(struct mddev *mddev, int raid_disks);

static ssize_t
raid_disks_store(struct mddev *mddev, const char *buf, size_t len)
{
	unsigned int n;
	int err;

	err = kstrtouint(buf, 10, &n);
	if (err < 0)
		return err;

	err = mddev_lock(mddev);
	if (err)
		return err;
	if (mddev->pers)
		err = update_raid_disks(mddev, n);
	else if (mddev->reshape_position != MaxSector) {
		struct md_rdev *rdev;
		int olddisks = mddev->raid_disks - mddev->delta_disks;

		err = -EINVAL;
		rdev_for_each(rdev, mddev) {
			if (olddisks < n &&
			    rdev->data_offset < rdev->new_data_offset)
				goto out_unlock;
			if (olddisks > n &&
			    rdev->data_offset > rdev->new_data_offset)
				goto out_unlock;
		}
		err = 0;
		mddev->delta_disks = n - olddisks;
		mddev->raid_disks = n;
		mddev->reshape_backwards = (mddev->delta_disks < 0);
	} else
		mddev->raid_disks = n;
out_unlock:
	mddev_unlock(mddev);
	return err ? err : len;
}
static struct md_sysfs_entry md_raid_disks =
__ATTR(raid_disks, S_IRUGO|S_IWUSR, raid_disks_show, raid_disks_store);

static ssize_t
chunk_size_show(struct mddev *mddev, char *page)
{
	if (mddev->reshape_position != MaxSector &&
	    mddev->chunk_sectors != mddev->new_chunk_sectors)
		return sprintf(page, "%d (%d)\n",
			       mddev->new_chunk_sectors << 9,
			       mddev->chunk_sectors << 9);
	return sprintf(page, "%d\n", mddev->chunk_sectors << 9);
}

static ssize_t
chunk_size_store(struct mddev *mddev, const char *buf, size_t len)
{
	unsigned long n;
	int err;

	err = kstrtoul(buf, 10, &n);
	if (err < 0)
		return err;

	err = mddev_lock(mddev);
	if (err)
		return err;
	if (mddev->pers) {
		if (mddev->pers->check_reshape == NULL)
			err = -EBUSY;
		else if (mddev->ro)
			err = -EROFS;
		else {
			mddev->new_chunk_sectors = n >> 9;
			err = mddev->pers->check_reshape(mddev);
			if (err)
				mddev->new_chunk_sectors = mddev->chunk_sectors;
		}
	} else {
		mddev->new_chunk_sectors = n >> 9;
		if (mddev->reshape_position == MaxSector)
			mddev->chunk_sectors = n >> 9;
	}
	mddev_unlock(mddev);
	return err ?: len;
}
static struct md_sysfs_entry md_chunk_size =
__ATTR(chunk_size, S_IRUGO|S_IWUSR, chunk_size_show, chunk_size_store);

static ssize_t
resync_start_show(struct mddev *mddev, char *page)
{
	if (mddev->recovery_cp == MaxSector)
		return sprintf(page, "none\n");
	return sprintf(page, "%llu\n", (unsigned long long)mddev->recovery_cp);
}

static ssize_t
resync_start_store(struct mddev *mddev, const char *buf, size_t len)
{
	unsigned long long n;
	int err;

	if (cmd_match(buf, "none"))
		n = MaxSector;
	else {
		err = kstrtoull(buf, 10, &n);
		if (err < 0)
			return err;
		if (n != (sector_t)n)
			return -EINVAL;
	}

	err = mddev_lock(mddev);
	if (err)
		return err;
	if (mddev->pers && !test_bit(MD_RECOVERY_FROZEN, &mddev->recovery))
		err = -EBUSY;

	if (!err) {
		mddev->recovery_cp = n;
		if (mddev->pers)
			set_bit(MD_SB_CHANGE_CLEAN, &mddev->sb_flags);
	}
	mddev_unlock(mddev);
	return err ?: len;
}
static struct md_sysfs_entry md_resync_start =
__ATTR_PREALLOC(resync_start, S_IRUGO|S_IWUSR,
		resync_start_show, resync_start_store);

/*
 * The array state can be:
 *
 * clear
 *     No devices, no size, no level
 *     Equivalent to STOP_ARRAY ioctl
 * inactive
 *     May have some settings, but array is not active
 *        all IO results in error
 *     When written, doesn't tear down array, but just stops it
 * suspended (not supported yet)
 *     All IO requests will block. The array can be reconfigured.
 *     Writing this, if accepted, will block until array is quiescent
 * readonly
 *     no resync can happen.  no superblocks get written.
 *     write requests fail
 * read-auto
 *     like readonly, but behaves like 'clean' on a write request.
 *
 * clean - no pending writes, but otherwise active.
 *     When written to inactive array, starts without resync
 *     If a write request arrives then
 *       if metadata is known, mark 'dirty' and switch to 'active'.
 *       if not known, block and switch to write-pending
 *     If written to an active array that has pending writes, then fails.
 * active
 *     fully active: IO and resync can be happening.
 *     When written to inactive array, starts with resync
 *
 * write-pending
 *     clean, but writes are blocked waiting for 'active' to be written.
 *
 * active-idle
 *     like active, but no writes have been seen for a while (100msec).
 *
 * broken
 *     RAID0/LINEAR-only: same as clean, but array is missing a member.
 *     It's useful because RAID0/LINEAR mounted-arrays aren't stopped
 *     when a member is gone, so this state will at least alert the
 *     user that something is wrong.
 */
enum array_state { clear, inactive, suspended, readonly, read_auto, clean, active,
		   write_pending, active_idle, broken, bad_word};
static char *array_states[] = {
	"clear", "inactive", "suspended", "readonly", "read-auto", "clean", "active",
	"write-pending", "active-idle", "broken", NULL };

static int match_word(const char *word, char **list)
{
	int n;
	for (n=0; list[n]; n++)
		if (cmd_match(word, list[n]))
			break;
	return n;
}

static ssize_t
array_state_show(struct mddev *mddev, char *page)
{
	enum array_state st = inactive;

<<<<<<< HEAD
	if (mddev->pers && !test_bit(MD_NOT_READY, &mddev->flags))
=======
	if (mddev->pers && !test_bit(MD_NOT_READY, &mddev->flags)) {
>>>>>>> fec38890
		switch(mddev->ro) {
		case 1:
			st = readonly;
			break;
		case 2:
			st = read_auto;
			break;
		case 0:
			spin_lock(&mddev->lock);
			if (test_bit(MD_SB_CHANGE_PENDING, &mddev->sb_flags))
				st = write_pending;
			else if (mddev->in_sync)
				st = clean;
			else if (mddev->safemode)
				st = active_idle;
			else
				st = active;
			spin_unlock(&mddev->lock);
		}

		if (test_bit(MD_BROKEN, &mddev->flags) && st == clean)
			st = broken;
	} else {
		if (list_empty(&mddev->disks) &&
		    mddev->raid_disks == 0 &&
		    mddev->dev_sectors == 0)
			st = clear;
		else
			st = inactive;
	}
	return sprintf(page, "%s\n", array_states[st]);
}

static int do_md_stop(struct mddev *mddev, int ro, struct block_device *bdev);
static int md_set_readonly(struct mddev *mddev, struct block_device *bdev);
static int do_md_run(struct mddev *mddev);
static int restart_array(struct mddev *mddev);

static ssize_t
array_state_store(struct mddev *mddev, const char *buf, size_t len)
{
	int err = 0;
	enum array_state st = match_word(buf, array_states);

	if (mddev->pers && (st == active || st == clean) && mddev->ro != 1) {
		/* don't take reconfig_mutex when toggling between
		 * clean and active
		 */
		spin_lock(&mddev->lock);
		if (st == active) {
			restart_array(mddev);
			clear_bit(MD_SB_CHANGE_PENDING, &mddev->sb_flags);
			md_wakeup_thread(mddev->thread);
			wake_up(&mddev->sb_wait);
		} else /* st == clean */ {
			restart_array(mddev);
			if (!set_in_sync(mddev))
				err = -EBUSY;
		}
		if (!err)
			sysfs_notify_dirent_safe(mddev->sysfs_state);
		spin_unlock(&mddev->lock);
		return err ?: len;
	}
	err = mddev_lock(mddev);
	if (err)
		return err;
	err = -EINVAL;
	switch(st) {
	case bad_word:
		break;
	case clear:
		/* stopping an active array */
		err = do_md_stop(mddev, 0, NULL);
		break;
	case inactive:
		/* stopping an active array */
		if (mddev->pers)
			err = do_md_stop(mddev, 2, NULL);
		else
			err = 0; /* already inactive */
		break;
	case suspended:
		break; /* not supported yet */
	case readonly:
		if (mddev->pers)
			err = md_set_readonly(mddev, NULL);
		else {
			mddev->ro = 1;
			set_disk_ro(mddev->gendisk, 1);
			err = do_md_run(mddev);
		}
		break;
	case read_auto:
		if (mddev->pers) {
			if (mddev->ro == 0)
				err = md_set_readonly(mddev, NULL);
			else if (mddev->ro == 1)
				err = restart_array(mddev);
			if (err == 0) {
				mddev->ro = 2;
				set_disk_ro(mddev->gendisk, 0);
			}
		} else {
			mddev->ro = 2;
			err = do_md_run(mddev);
		}
		break;
	case clean:
		if (mddev->pers) {
			err = restart_array(mddev);
			if (err)
				break;
			spin_lock(&mddev->lock);
			if (!set_in_sync(mddev))
				err = -EBUSY;
			spin_unlock(&mddev->lock);
		} else
			err = -EINVAL;
		break;
	case active:
		if (mddev->pers) {
			err = restart_array(mddev);
			if (err)
				break;
			clear_bit(MD_SB_CHANGE_PENDING, &mddev->sb_flags);
			wake_up(&mddev->sb_wait);
			err = 0;
		} else {
			mddev->ro = 0;
			set_disk_ro(mddev->gendisk, 0);
			err = do_md_run(mddev);
		}
		break;
	case write_pending:
	case active_idle:
	case broken:
		/* these cannot be set */
		break;
	}

	if (!err) {
		if (mddev->hold_active == UNTIL_IOCTL)
			mddev->hold_active = 0;
		sysfs_notify_dirent_safe(mddev->sysfs_state);
	}
	mddev_unlock(mddev);
	return err ?: len;
}
static struct md_sysfs_entry md_array_state =
__ATTR_PREALLOC(array_state, S_IRUGO|S_IWUSR, array_state_show, array_state_store);

static ssize_t
max_corrected_read_errors_show(struct mddev *mddev, char *page) {
	return sprintf(page, "%d\n",
		       atomic_read(&mddev->max_corr_read_errors));
}

static ssize_t
max_corrected_read_errors_store(struct mddev *mddev, const char *buf, size_t len)
{
	unsigned int n;
	int rv;

	rv = kstrtouint(buf, 10, &n);
	if (rv < 0)
		return rv;
	atomic_set(&mddev->max_corr_read_errors, n);
	return len;
}

static struct md_sysfs_entry max_corr_read_errors =
__ATTR(max_read_errors, S_IRUGO|S_IWUSR, max_corrected_read_errors_show,
	max_corrected_read_errors_store);

static ssize_t
null_show(struct mddev *mddev, char *page)
{
	return -EINVAL;
}

static ssize_t
new_dev_store(struct mddev *mddev, const char *buf, size_t len)
{
	/* buf must be %d:%d\n? giving major and minor numbers */
	/* The new device is added to the array.
	 * If the array has a persistent superblock, we read the
	 * superblock to initialise info and check validity.
	 * Otherwise, only checking done is that in bind_rdev_to_array,
	 * which mainly checks size.
	 */
	char *e;
	int major = simple_strtoul(buf, &e, 10);
	int minor;
	dev_t dev;
	struct md_rdev *rdev;
	int err;

	if (!*buf || *e != ':' || !e[1] || e[1] == '\n')
		return -EINVAL;
	minor = simple_strtoul(e+1, &e, 10);
	if (*e && *e != '\n')
		return -EINVAL;
	dev = MKDEV(major, minor);
	if (major != MAJOR(dev) ||
	    minor != MINOR(dev))
		return -EOVERFLOW;

	flush_workqueue(md_misc_wq);

	err = mddev_lock(mddev);
	if (err)
		return err;
	if (mddev->persistent) {
		rdev = md_import_device(dev, mddev->major_version,
					mddev->minor_version);
		if (!IS_ERR(rdev) && !list_empty(&mddev->disks)) {
			struct md_rdev *rdev0
				= list_entry(mddev->disks.next,
					     struct md_rdev, same_set);
			err = super_types[mddev->major_version]
				.load_super(rdev, rdev0, mddev->minor_version);
			if (err < 0)
				goto out;
		}
	} else if (mddev->external)
		rdev = md_import_device(dev, -2, -1);
	else
		rdev = md_import_device(dev, -1, -1);

	if (IS_ERR(rdev)) {
		mddev_unlock(mddev);
		return PTR_ERR(rdev);
	}
	err = bind_rdev_to_array(rdev, mddev);
 out:
	if (err)
		export_rdev(rdev);
	mddev_unlock(mddev);
	if (!err)
		md_new_event(mddev);
	return err ? err : len;
}

static struct md_sysfs_entry md_new_device =
__ATTR(new_dev, S_IWUSR, null_show, new_dev_store);

static ssize_t
bitmap_store(struct mddev *mddev, const char *buf, size_t len)
{
	char *end;
	unsigned long chunk, end_chunk;
	int err;

	err = mddev_lock(mddev);
	if (err)
		return err;
	if (!mddev->bitmap)
		goto out;
	/* buf should be <chunk> <chunk> ... or <chunk>-<chunk> ... (range) */
	while (*buf) {
		chunk = end_chunk = simple_strtoul(buf, &end, 0);
		if (buf == end) break;
		if (*end == '-') { /* range */
			buf = end + 1;
			end_chunk = simple_strtoul(buf, &end, 0);
			if (buf == end) break;
		}
		if (*end && !isspace(*end)) break;
		md_bitmap_dirty_bits(mddev->bitmap, chunk, end_chunk);
		buf = skip_spaces(end);
	}
	md_bitmap_unplug(mddev->bitmap); /* flush the bits to disk */
out:
	mddev_unlock(mddev);
	return len;
}

static struct md_sysfs_entry md_bitmap =
__ATTR(bitmap_set_bits, S_IWUSR, null_show, bitmap_store);

static ssize_t
size_show(struct mddev *mddev, char *page)
{
	return sprintf(page, "%llu\n",
		(unsigned long long)mddev->dev_sectors / 2);
}

static int update_size(struct mddev *mddev, sector_t num_sectors);

static ssize_t
size_store(struct mddev *mddev, const char *buf, size_t len)
{
	/* If array is inactive, we can reduce the component size, but
	 * not increase it (except from 0).
	 * If array is active, we can try an on-line resize
	 */
	sector_t sectors;
	int err = strict_blocks_to_sectors(buf, &sectors);

	if (err < 0)
		return err;
	err = mddev_lock(mddev);
	if (err)
		return err;
	if (mddev->pers) {
		err = update_size(mddev, sectors);
		if (err == 0)
			md_update_sb(mddev, 1);
	} else {
		if (mddev->dev_sectors == 0 ||
		    mddev->dev_sectors > sectors)
			mddev->dev_sectors = sectors;
		else
			err = -ENOSPC;
	}
	mddev_unlock(mddev);
	return err ? err : len;
}

static struct md_sysfs_entry md_size =
__ATTR(component_size, S_IRUGO|S_IWUSR, size_show, size_store);

/* Metadata version.
 * This is one of
 *   'none' for arrays with no metadata (good luck...)
 *   'external' for arrays with externally managed metadata,
 * or N.M for internally known formats
 */
static ssize_t
metadata_show(struct mddev *mddev, char *page)
{
	if (mddev->persistent)
		return sprintf(page, "%d.%d\n",
			       mddev->major_version, mddev->minor_version);
	else if (mddev->external)
		return sprintf(page, "external:%s\n", mddev->metadata_type);
	else
		return sprintf(page, "none\n");
}

static ssize_t
metadata_store(struct mddev *mddev, const char *buf, size_t len)
{
	int major, minor;
	char *e;
	int err;
	/* Changing the details of 'external' metadata is
	 * always permitted.  Otherwise there must be
	 * no devices attached to the array.
	 */

	err = mddev_lock(mddev);
	if (err)
		return err;
	err = -EBUSY;
	if (mddev->external && strncmp(buf, "external:", 9) == 0)
		;
	else if (!list_empty(&mddev->disks))
		goto out_unlock;

	err = 0;
	if (cmd_match(buf, "none")) {
		mddev->persistent = 0;
		mddev->external = 0;
		mddev->major_version = 0;
		mddev->minor_version = 90;
		goto out_unlock;
	}
	if (strncmp(buf, "external:", 9) == 0) {
		size_t namelen = len-9;
		if (namelen >= sizeof(mddev->metadata_type))
			namelen = sizeof(mddev->metadata_type)-1;
		strncpy(mddev->metadata_type, buf+9, namelen);
		mddev->metadata_type[namelen] = 0;
		if (namelen && mddev->metadata_type[namelen-1] == '\n')
			mddev->metadata_type[--namelen] = 0;
		mddev->persistent = 0;
		mddev->external = 1;
		mddev->major_version = 0;
		mddev->minor_version = 90;
		goto out_unlock;
	}
	major = simple_strtoul(buf, &e, 10);
	err = -EINVAL;
	if (e==buf || *e != '.')
		goto out_unlock;
	buf = e+1;
	minor = simple_strtoul(buf, &e, 10);
	if (e==buf || (*e && *e != '\n') )
		goto out_unlock;
	err = -ENOENT;
	if (major >= ARRAY_SIZE(super_types) || super_types[major].name == NULL)
		goto out_unlock;
	mddev->major_version = major;
	mddev->minor_version = minor;
	mddev->persistent = 1;
	mddev->external = 0;
	err = 0;
out_unlock:
	mddev_unlock(mddev);
	return err ?: len;
}

static struct md_sysfs_entry md_metadata =
__ATTR_PREALLOC(metadata_version, S_IRUGO|S_IWUSR, metadata_show, metadata_store);

static ssize_t
action_show(struct mddev *mddev, char *page)
{
	char *type = "idle";
	unsigned long recovery = mddev->recovery;
	if (test_bit(MD_RECOVERY_FROZEN, &recovery))
		type = "frozen";
	else if (test_bit(MD_RECOVERY_RUNNING, &recovery) ||
	    (!mddev->ro && test_bit(MD_RECOVERY_NEEDED, &recovery))) {
		if (test_bit(MD_RECOVERY_RESHAPE, &recovery))
			type = "reshape";
		else if (test_bit(MD_RECOVERY_SYNC, &recovery)) {
			if (!test_bit(MD_RECOVERY_REQUESTED, &recovery))
				type = "resync";
			else if (test_bit(MD_RECOVERY_CHECK, &recovery))
				type = "check";
			else
				type = "repair";
		} else if (test_bit(MD_RECOVERY_RECOVER, &recovery))
			type = "recover";
		else if (mddev->reshape_position != MaxSector)
			type = "reshape";
	}
	return sprintf(page, "%s\n", type);
}

static ssize_t
action_store(struct mddev *mddev, const char *page, size_t len)
{
	if (!mddev->pers || !mddev->pers->sync_request)
		return -EINVAL;


	if (cmd_match(page, "idle") || cmd_match(page, "frozen")) {
		if (cmd_match(page, "frozen"))
			set_bit(MD_RECOVERY_FROZEN, &mddev->recovery);
		else
			clear_bit(MD_RECOVERY_FROZEN, &mddev->recovery);
		if (test_bit(MD_RECOVERY_RUNNING, &mddev->recovery) &&
		    mddev_lock(mddev) == 0) {
			flush_workqueue(md_misc_wq);
			if (mddev->sync_thread) {
				set_bit(MD_RECOVERY_INTR, &mddev->recovery);
				md_reap_sync_thread(mddev);
			}
			mddev_unlock(mddev);
		}
	} else if (test_bit(MD_RECOVERY_RUNNING, &mddev->recovery))
		return -EBUSY;
	else if (cmd_match(page, "resync"))
		clear_bit(MD_RECOVERY_FROZEN, &mddev->recovery);
	else if (cmd_match(page, "recover")) {
		clear_bit(MD_RECOVERY_FROZEN, &mddev->recovery);
		set_bit(MD_RECOVERY_RECOVER, &mddev->recovery);
	} else if (cmd_match(page, "reshape")) {
		int err;
		if (mddev->pers->start_reshape == NULL)
			return -EINVAL;
		err = mddev_lock(mddev);
		if (!err) {
			if (test_bit(MD_RECOVERY_RUNNING, &mddev->recovery))
				err =  -EBUSY;
			else {
				clear_bit(MD_RECOVERY_FROZEN, &mddev->recovery);
				err = mddev->pers->start_reshape(mddev);
			}
			mddev_unlock(mddev);
		}
		if (err)
			return err;
		sysfs_notify(&mddev->kobj, NULL, "degraded");
	} else {
		if (cmd_match(page, "check"))
			set_bit(MD_RECOVERY_CHECK, &mddev->recovery);
		else if (!cmd_match(page, "repair"))
			return -EINVAL;
		clear_bit(MD_RECOVERY_FROZEN, &mddev->recovery);
		set_bit(MD_RECOVERY_REQUESTED, &mddev->recovery);
		set_bit(MD_RECOVERY_SYNC, &mddev->recovery);
	}
	if (mddev->ro == 2) {
		/* A write to sync_action is enough to justify
		 * canceling read-auto mode
		 */
		mddev->ro = 0;
		md_wakeup_thread(mddev->sync_thread);
	}
	set_bit(MD_RECOVERY_NEEDED, &mddev->recovery);
	md_wakeup_thread(mddev->thread);
	sysfs_notify_dirent_safe(mddev->sysfs_action);
	return len;
}

static struct md_sysfs_entry md_scan_mode =
__ATTR_PREALLOC(sync_action, S_IRUGO|S_IWUSR, action_show, action_store);

static ssize_t
last_sync_action_show(struct mddev *mddev, char *page)
{
	return sprintf(page, "%s\n", mddev->last_sync_action);
}

static struct md_sysfs_entry md_last_scan_mode = __ATTR_RO(last_sync_action);

static ssize_t
mismatch_cnt_show(struct mddev *mddev, char *page)
{
	return sprintf(page, "%llu\n",
		       (unsigned long long)
		       atomic64_read(&mddev->resync_mismatches));
}

static struct md_sysfs_entry md_mismatches = __ATTR_RO(mismatch_cnt);

static ssize_t
sync_min_show(struct mddev *mddev, char *page)
{
	return sprintf(page, "%d (%s)\n", speed_min(mddev),
		       mddev->sync_speed_min ? "local": "system");
}

static ssize_t
sync_min_store(struct mddev *mddev, const char *buf, size_t len)
{
	unsigned int min;
	int rv;

	if (strncmp(buf, "system", 6)==0) {
		min = 0;
	} else {
		rv = kstrtouint(buf, 10, &min);
		if (rv < 0)
			return rv;
		if (min == 0)
			return -EINVAL;
	}
	mddev->sync_speed_min = min;
	return len;
}

static struct md_sysfs_entry md_sync_min =
__ATTR(sync_speed_min, S_IRUGO|S_IWUSR, sync_min_show, sync_min_store);

static ssize_t
sync_max_show(struct mddev *mddev, char *page)
{
	return sprintf(page, "%d (%s)\n", speed_max(mddev),
		       mddev->sync_speed_max ? "local": "system");
}

static ssize_t
sync_max_store(struct mddev *mddev, const char *buf, size_t len)
{
	unsigned int max;
	int rv;

	if (strncmp(buf, "system", 6)==0) {
		max = 0;
	} else {
		rv = kstrtouint(buf, 10, &max);
		if (rv < 0)
			return rv;
		if (max == 0)
			return -EINVAL;
	}
	mddev->sync_speed_max = max;
	return len;
}

static struct md_sysfs_entry md_sync_max =
__ATTR(sync_speed_max, S_IRUGO|S_IWUSR, sync_max_show, sync_max_store);

static ssize_t
degraded_show(struct mddev *mddev, char *page)
{
	return sprintf(page, "%d\n", mddev->degraded);
}
static struct md_sysfs_entry md_degraded = __ATTR_RO(degraded);

static ssize_t
sync_force_parallel_show(struct mddev *mddev, char *page)
{
	return sprintf(page, "%d\n", mddev->parallel_resync);
}

static ssize_t
sync_force_parallel_store(struct mddev *mddev, const char *buf, size_t len)
{
	long n;

	if (kstrtol(buf, 10, &n))
		return -EINVAL;

	if (n != 0 && n != 1)
		return -EINVAL;

	mddev->parallel_resync = n;

	if (mddev->sync_thread)
		wake_up(&resync_wait);

	return len;
}

/* force parallel resync, even with shared block devices */
static struct md_sysfs_entry md_sync_force_parallel =
__ATTR(sync_force_parallel, S_IRUGO|S_IWUSR,
       sync_force_parallel_show, sync_force_parallel_store);

static ssize_t
sync_speed_show(struct mddev *mddev, char *page)
{
	unsigned long resync, dt, db;
	if (mddev->curr_resync == 0)
		return sprintf(page, "none\n");
	resync = mddev->curr_mark_cnt - atomic_read(&mddev->recovery_active);
	dt = (jiffies - mddev->resync_mark) / HZ;
	if (!dt) dt++;
	db = resync - mddev->resync_mark_cnt;
	return sprintf(page, "%lu\n", db/dt/2); /* K/sec */
}

static struct md_sysfs_entry md_sync_speed = __ATTR_RO(sync_speed);

static ssize_t
sync_completed_show(struct mddev *mddev, char *page)
{
	unsigned long long max_sectors, resync;

	if (!test_bit(MD_RECOVERY_RUNNING, &mddev->recovery))
		return sprintf(page, "none\n");

	if (mddev->curr_resync == 1 ||
	    mddev->curr_resync == 2)
		return sprintf(page, "delayed\n");

	if (test_bit(MD_RECOVERY_SYNC, &mddev->recovery) ||
	    test_bit(MD_RECOVERY_RESHAPE, &mddev->recovery))
		max_sectors = mddev->resync_max_sectors;
	else
		max_sectors = mddev->dev_sectors;

	resync = mddev->curr_resync_completed;
	return sprintf(page, "%llu / %llu\n", resync, max_sectors);
}

static struct md_sysfs_entry md_sync_completed =
	__ATTR_PREALLOC(sync_completed, S_IRUGO, sync_completed_show, NULL);

static ssize_t
min_sync_show(struct mddev *mddev, char *page)
{
	return sprintf(page, "%llu\n",
		       (unsigned long long)mddev->resync_min);
}
static ssize_t
min_sync_store(struct mddev *mddev, const char *buf, size_t len)
{
	unsigned long long min;
	int err;

	if (kstrtoull(buf, 10, &min))
		return -EINVAL;

	spin_lock(&mddev->lock);
	err = -EINVAL;
	if (min > mddev->resync_max)
		goto out_unlock;

	err = -EBUSY;
	if (test_bit(MD_RECOVERY_RUNNING, &mddev->recovery))
		goto out_unlock;

	/* Round down to multiple of 4K for safety */
	mddev->resync_min = round_down(min, 8);
	err = 0;

out_unlock:
	spin_unlock(&mddev->lock);
	return err ?: len;
}

static struct md_sysfs_entry md_min_sync =
__ATTR(sync_min, S_IRUGO|S_IWUSR, min_sync_show, min_sync_store);

static ssize_t
max_sync_show(struct mddev *mddev, char *page)
{
	if (mddev->resync_max == MaxSector)
		return sprintf(page, "max\n");
	else
		return sprintf(page, "%llu\n",
			       (unsigned long long)mddev->resync_max);
}
static ssize_t
max_sync_store(struct mddev *mddev, const char *buf, size_t len)
{
	int err;
	spin_lock(&mddev->lock);
	if (strncmp(buf, "max", 3) == 0)
		mddev->resync_max = MaxSector;
	else {
		unsigned long long max;
		int chunk;

		err = -EINVAL;
		if (kstrtoull(buf, 10, &max))
			goto out_unlock;
		if (max < mddev->resync_min)
			goto out_unlock;

		err = -EBUSY;
		if (max < mddev->resync_max &&
		    mddev->ro == 0 &&
		    test_bit(MD_RECOVERY_RUNNING, &mddev->recovery))
			goto out_unlock;

		/* Must be a multiple of chunk_size */
		chunk = mddev->chunk_sectors;
		if (chunk) {
			sector_t temp = max;

			err = -EINVAL;
			if (sector_div(temp, chunk))
				goto out_unlock;
		}
		mddev->resync_max = max;
	}
	wake_up(&mddev->recovery_wait);
	err = 0;
out_unlock:
	spin_unlock(&mddev->lock);
	return err ?: len;
}

static struct md_sysfs_entry md_max_sync =
__ATTR(sync_max, S_IRUGO|S_IWUSR, max_sync_show, max_sync_store);

static ssize_t
suspend_lo_show(struct mddev *mddev, char *page)
{
	return sprintf(page, "%llu\n", (unsigned long long)mddev->suspend_lo);
}

static ssize_t
suspend_lo_store(struct mddev *mddev, const char *buf, size_t len)
{
	unsigned long long new;
	int err;

	err = kstrtoull(buf, 10, &new);
	if (err < 0)
		return err;
	if (new != (sector_t)new)
		return -EINVAL;

	err = mddev_lock(mddev);
	if (err)
		return err;
	err = -EINVAL;
	if (mddev->pers == NULL ||
	    mddev->pers->quiesce == NULL)
		goto unlock;
	mddev_suspend(mddev);
	mddev->suspend_lo = new;
	mddev_resume(mddev);

	err = 0;
unlock:
	mddev_unlock(mddev);
	return err ?: len;
}
static struct md_sysfs_entry md_suspend_lo =
__ATTR(suspend_lo, S_IRUGO|S_IWUSR, suspend_lo_show, suspend_lo_store);

static ssize_t
suspend_hi_show(struct mddev *mddev, char *page)
{
	return sprintf(page, "%llu\n", (unsigned long long)mddev->suspend_hi);
}

static ssize_t
suspend_hi_store(struct mddev *mddev, const char *buf, size_t len)
{
	unsigned long long new;
	int err;

	err = kstrtoull(buf, 10, &new);
	if (err < 0)
		return err;
	if (new != (sector_t)new)
		return -EINVAL;

	err = mddev_lock(mddev);
	if (err)
		return err;
	err = -EINVAL;
	if (mddev->pers == NULL)
		goto unlock;

	mddev_suspend(mddev);
	mddev->suspend_hi = new;
	mddev_resume(mddev);

	err = 0;
unlock:
	mddev_unlock(mddev);
	return err ?: len;
}
static struct md_sysfs_entry md_suspend_hi =
__ATTR(suspend_hi, S_IRUGO|S_IWUSR, suspend_hi_show, suspend_hi_store);

static ssize_t
reshape_position_show(struct mddev *mddev, char *page)
{
	if (mddev->reshape_position != MaxSector)
		return sprintf(page, "%llu\n",
			       (unsigned long long)mddev->reshape_position);
	strcpy(page, "none\n");
	return 5;
}

static ssize_t
reshape_position_store(struct mddev *mddev, const char *buf, size_t len)
{
	struct md_rdev *rdev;
	unsigned long long new;
	int err;

	err = kstrtoull(buf, 10, &new);
	if (err < 0)
		return err;
	if (new != (sector_t)new)
		return -EINVAL;
	err = mddev_lock(mddev);
	if (err)
		return err;
	err = -EBUSY;
	if (mddev->pers)
		goto unlock;
	mddev->reshape_position = new;
	mddev->delta_disks = 0;
	mddev->reshape_backwards = 0;
	mddev->new_level = mddev->level;
	mddev->new_layout = mddev->layout;
	mddev->new_chunk_sectors = mddev->chunk_sectors;
	rdev_for_each(rdev, mddev)
		rdev->new_data_offset = rdev->data_offset;
	err = 0;
unlock:
	mddev_unlock(mddev);
	return err ?: len;
}

static struct md_sysfs_entry md_reshape_position =
__ATTR(reshape_position, S_IRUGO|S_IWUSR, reshape_position_show,
       reshape_position_store);

static ssize_t
reshape_direction_show(struct mddev *mddev, char *page)
{
	return sprintf(page, "%s\n",
		       mddev->reshape_backwards ? "backwards" : "forwards");
}

static ssize_t
reshape_direction_store(struct mddev *mddev, const char *buf, size_t len)
{
	int backwards = 0;
	int err;

	if (cmd_match(buf, "forwards"))
		backwards = 0;
	else if (cmd_match(buf, "backwards"))
		backwards = 1;
	else
		return -EINVAL;
	if (mddev->reshape_backwards == backwards)
		return len;

	err = mddev_lock(mddev);
	if (err)
		return err;
	/* check if we are allowed to change */
	if (mddev->delta_disks)
		err = -EBUSY;
	else if (mddev->persistent &&
	    mddev->major_version == 0)
		err =  -EINVAL;
	else
		mddev->reshape_backwards = backwards;
	mddev_unlock(mddev);
	return err ?: len;
}

static struct md_sysfs_entry md_reshape_direction =
__ATTR(reshape_direction, S_IRUGO|S_IWUSR, reshape_direction_show,
       reshape_direction_store);

static ssize_t
array_size_show(struct mddev *mddev, char *page)
{
	if (mddev->external_size)
		return sprintf(page, "%llu\n",
			       (unsigned long long)mddev->array_sectors/2);
	else
		return sprintf(page, "default\n");
}

static ssize_t
array_size_store(struct mddev *mddev, const char *buf, size_t len)
{
	sector_t sectors;
	int err;

	err = mddev_lock(mddev);
	if (err)
		return err;

	/* cluster raid doesn't support change array_sectors */
	if (mddev_is_clustered(mddev)) {
		mddev_unlock(mddev);
		return -EINVAL;
	}

	if (strncmp(buf, "default", 7) == 0) {
		if (mddev->pers)
			sectors = mddev->pers->size(mddev, 0, 0);
		else
			sectors = mddev->array_sectors;

		mddev->external_size = 0;
	} else {
		if (strict_blocks_to_sectors(buf, &sectors) < 0)
			err = -EINVAL;
		else if (mddev->pers && mddev->pers->size(mddev, 0, 0) < sectors)
			err = -E2BIG;
		else
			mddev->external_size = 1;
	}

	if (!err) {
		mddev->array_sectors = sectors;
		if (mddev->pers) {
			set_capacity(mddev->gendisk, mddev->array_sectors);
			revalidate_disk(mddev->gendisk);
		}
	}
	mddev_unlock(mddev);
	return err ?: len;
}

static struct md_sysfs_entry md_array_size =
__ATTR(array_size, S_IRUGO|S_IWUSR, array_size_show,
       array_size_store);

static ssize_t
consistency_policy_show(struct mddev *mddev, char *page)
{
	int ret;

	if (test_bit(MD_HAS_JOURNAL, &mddev->flags)) {
		ret = sprintf(page, "journal\n");
	} else if (test_bit(MD_HAS_PPL, &mddev->flags)) {
		ret = sprintf(page, "ppl\n");
	} else if (mddev->bitmap) {
		ret = sprintf(page, "bitmap\n");
	} else if (mddev->pers) {
		if (mddev->pers->sync_request)
			ret = sprintf(page, "resync\n");
		else
			ret = sprintf(page, "none\n");
	} else {
		ret = sprintf(page, "unknown\n");
	}

	return ret;
}

static ssize_t
consistency_policy_store(struct mddev *mddev, const char *buf, size_t len)
{
	int err = 0;

	if (mddev->pers) {
		if (mddev->pers->change_consistency_policy)
			err = mddev->pers->change_consistency_policy(mddev, buf);
		else
			err = -EBUSY;
	} else if (mddev->external && strncmp(buf, "ppl", 3) == 0) {
		set_bit(MD_HAS_PPL, &mddev->flags);
	} else {
		err = -EINVAL;
	}

	return err ? err : len;
}

static struct md_sysfs_entry md_consistency_policy =
__ATTR(consistency_policy, S_IRUGO | S_IWUSR, consistency_policy_show,
       consistency_policy_store);

static ssize_t fail_last_dev_show(struct mddev *mddev, char *page)
{
	return sprintf(page, "%d\n", mddev->fail_last_dev);
}

/*
 * Setting fail_last_dev to true to allow last device to be forcibly removed
 * from RAID1/RAID10.
 */
static ssize_t
fail_last_dev_store(struct mddev *mddev, const char *buf, size_t len)
{
	int ret;
	bool value;

	ret = kstrtobool(buf, &value);
	if (ret)
		return ret;

	if (value != mddev->fail_last_dev)
		mddev->fail_last_dev = value;

	return len;
}
static struct md_sysfs_entry md_fail_last_dev =
__ATTR(fail_last_dev, S_IRUGO | S_IWUSR, fail_last_dev_show,
       fail_last_dev_store);

static struct attribute *md_default_attrs[] = {
	&md_level.attr,
	&md_layout.attr,
	&md_raid_disks.attr,
	&md_chunk_size.attr,
	&md_size.attr,
	&md_resync_start.attr,
	&md_metadata.attr,
	&md_new_device.attr,
	&md_safe_delay.attr,
	&md_array_state.attr,
	&md_reshape_position.attr,
	&md_reshape_direction.attr,
	&md_array_size.attr,
	&max_corr_read_errors.attr,
	&md_consistency_policy.attr,
	&md_fail_last_dev.attr,
	NULL,
};

static struct attribute *md_redundancy_attrs[] = {
	&md_scan_mode.attr,
	&md_last_scan_mode.attr,
	&md_mismatches.attr,
	&md_sync_min.attr,
	&md_sync_max.attr,
	&md_sync_speed.attr,
	&md_sync_force_parallel.attr,
	&md_sync_completed.attr,
	&md_min_sync.attr,
	&md_max_sync.attr,
	&md_suspend_lo.attr,
	&md_suspend_hi.attr,
	&md_bitmap.attr,
	&md_degraded.attr,
	NULL,
};
static struct attribute_group md_redundancy_group = {
	.name = NULL,
	.attrs = md_redundancy_attrs,
};

static ssize_t
md_attr_show(struct kobject *kobj, struct attribute *attr, char *page)
{
	struct md_sysfs_entry *entry = container_of(attr, struct md_sysfs_entry, attr);
	struct mddev *mddev = container_of(kobj, struct mddev, kobj);
	ssize_t rv;

	if (!entry->show)
		return -EIO;
	spin_lock(&all_mddevs_lock);
	if (list_empty(&mddev->all_mddevs)) {
		spin_unlock(&all_mddevs_lock);
		return -EBUSY;
	}
	mddev_get(mddev);
	spin_unlock(&all_mddevs_lock);

	rv = entry->show(mddev, page);
	mddev_put(mddev);
	return rv;
}

static ssize_t
md_attr_store(struct kobject *kobj, struct attribute *attr,
	      const char *page, size_t length)
{
	struct md_sysfs_entry *entry = container_of(attr, struct md_sysfs_entry, attr);
	struct mddev *mddev = container_of(kobj, struct mddev, kobj);
	ssize_t rv;

	if (!entry->store)
		return -EIO;
	if (!capable(CAP_SYS_ADMIN))
		return -EACCES;
	spin_lock(&all_mddevs_lock);
	if (list_empty(&mddev->all_mddevs)) {
		spin_unlock(&all_mddevs_lock);
		return -EBUSY;
	}
	mddev_get(mddev);
	spin_unlock(&all_mddevs_lock);
	rv = entry->store(mddev, page, length);
	mddev_put(mddev);
	return rv;
}

static void md_free(struct kobject *ko)
{
	struct mddev *mddev = container_of(ko, struct mddev, kobj);

	if (mddev->sysfs_state)
		sysfs_put(mddev->sysfs_state);

	if (mddev->gendisk)
		del_gendisk(mddev->gendisk);
	if (mddev->queue)
		blk_cleanup_queue(mddev->queue);
	if (mddev->gendisk)
		put_disk(mddev->gendisk);
	percpu_ref_exit(&mddev->writes_pending);

	bioset_exit(&mddev->bio_set);
	bioset_exit(&mddev->sync_set);
	kfree(mddev);
}

static const struct sysfs_ops md_sysfs_ops = {
	.show	= md_attr_show,
	.store	= md_attr_store,
};
static struct kobj_type md_ktype = {
	.release	= md_free,
	.sysfs_ops	= &md_sysfs_ops,
	.default_attrs	= md_default_attrs,
};

int mdp_major = 0;

static void mddev_delayed_delete(struct work_struct *ws)
{
	struct mddev *mddev = container_of(ws, struct mddev, del_work);

	sysfs_remove_group(&mddev->kobj, &md_bitmap_group);
	kobject_del(&mddev->kobj);
	kobject_put(&mddev->kobj);
}

static void no_op(struct percpu_ref *r) {}

int mddev_init_writes_pending(struct mddev *mddev)
{
	if (mddev->writes_pending.percpu_count_ptr)
		return 0;
	if (percpu_ref_init(&mddev->writes_pending, no_op,
			    PERCPU_REF_ALLOW_REINIT, GFP_KERNEL) < 0)
		return -ENOMEM;
	/* We want to start with the refcount at zero */
	percpu_ref_put(&mddev->writes_pending);
	return 0;
}
EXPORT_SYMBOL_GPL(mddev_init_writes_pending);

static int md_alloc(dev_t dev, char *name)
{
	/*
	 * If dev is zero, name is the name of a device to allocate with
	 * an arbitrary minor number.  It will be "md_???"
	 * If dev is non-zero it must be a device number with a MAJOR of
	 * MD_MAJOR or mdp_major.  In this case, if "name" is NULL, then
	 * the device is being created by opening a node in /dev.
	 * If "name" is not NULL, the device is being created by
	 * writing to /sys/module/md_mod/parameters/new_array.
	 */
	static DEFINE_MUTEX(disks_mutex);
	struct mddev *mddev = mddev_find(dev);
	struct gendisk *disk;
	int partitioned;
	int shift;
	int unit;
	int error;

	if (!mddev)
		return -ENODEV;

	partitioned = (MAJOR(mddev->unit) != MD_MAJOR);
	shift = partitioned ? MdpMinorShift : 0;
	unit = MINOR(mddev->unit) >> shift;

	/* wait for any previous instance of this device to be
	 * completely removed (mddev_delayed_delete).
	 */
	flush_workqueue(md_misc_wq);

	mutex_lock(&disks_mutex);
	error = -EEXIST;
	if (mddev->gendisk)
		goto abort;

	if (name && !dev) {
		/* Need to ensure that 'name' is not a duplicate.
		 */
		struct mddev *mddev2;
		spin_lock(&all_mddevs_lock);

		list_for_each_entry(mddev2, &all_mddevs, all_mddevs)
			if (mddev2->gendisk &&
			    strcmp(mddev2->gendisk->disk_name, name) == 0) {
				spin_unlock(&all_mddevs_lock);
				goto abort;
			}
		spin_unlock(&all_mddevs_lock);
	}
	if (name && dev)
		/*
		 * Creating /dev/mdNNN via "newarray", so adjust hold_active.
		 */
		mddev->hold_active = UNTIL_STOP;

	error = -ENOMEM;
	mddev->queue = blk_alloc_queue(GFP_KERNEL);
	if (!mddev->queue)
		goto abort;
	mddev->queue->queuedata = mddev;

	blk_queue_make_request(mddev->queue, md_make_request);
	blk_set_stacking_limits(&mddev->queue->limits);

	disk = alloc_disk(1 << shift);
	if (!disk) {
		blk_cleanup_queue(mddev->queue);
		mddev->queue = NULL;
		goto abort;
	}
	disk->major = MAJOR(mddev->unit);
	disk->first_minor = unit << shift;
	if (name)
		strcpy(disk->disk_name, name);
	else if (partitioned)
		sprintf(disk->disk_name, "md_d%d", unit);
	else
		sprintf(disk->disk_name, "md%d", unit);
	disk->fops = &md_fops;
	disk->private_data = mddev;
	disk->queue = mddev->queue;
	blk_queue_write_cache(mddev->queue, true, true);
	/* Allow extended partitions.  This makes the
	 * 'mdp' device redundant, but we can't really
	 * remove it now.
	 */
	disk->flags |= GENHD_FL_EXT_DEVT;
	mddev->gendisk = disk;
	/* As soon as we call add_disk(), another thread could get
	 * through to md_open, so make sure it doesn't get too far
	 */
	mutex_lock(&mddev->open_mutex);
	add_disk(disk);

	error = kobject_add(&mddev->kobj, &disk_to_dev(disk)->kobj, "%s", "md");
	if (error) {
		/* This isn't possible, but as kobject_init_and_add is marked
		 * __must_check, we must do something with the result
		 */
		pr_debug("md: cannot register %s/md - name in use\n",
			 disk->disk_name);
		error = 0;
	}
	if (mddev->kobj.sd &&
	    sysfs_create_group(&mddev->kobj, &md_bitmap_group))
		pr_debug("pointless warning\n");
	mutex_unlock(&mddev->open_mutex);
 abort:
	mutex_unlock(&disks_mutex);
	if (!error && mddev->kobj.sd) {
		kobject_uevent(&mddev->kobj, KOBJ_ADD);
		mddev->sysfs_state = sysfs_get_dirent_safe(mddev->kobj.sd, "array_state");
	}
	mddev_put(mddev);
	return error;
}

static struct kobject *md_probe(dev_t dev, int *part, void *data)
{
	if (create_on_open)
		md_alloc(dev, NULL);
	return NULL;
}

static int add_named_array(const char *val, const struct kernel_param *kp)
{
	/*
	 * val must be "md_*" or "mdNNN".
	 * For "md_*" we allocate an array with a large free minor number, and
	 * set the name to val.  val must not already be an active name.
	 * For "mdNNN" we allocate an array with the minor number NNN
	 * which must not already be in use.
	 */
	int len = strlen(val);
	char buf[DISK_NAME_LEN];
	unsigned long devnum;

	while (len && val[len-1] == '\n')
		len--;
	if (len >= DISK_NAME_LEN)
		return -E2BIG;
	strlcpy(buf, val, len+1);
	if (strncmp(buf, "md_", 3) == 0)
		return md_alloc(0, buf);
	if (strncmp(buf, "md", 2) == 0 &&
	    isdigit(buf[2]) &&
	    kstrtoul(buf+2, 10, &devnum) == 0 &&
	    devnum <= MINORMASK)
		return md_alloc(MKDEV(MD_MAJOR, devnum), NULL);

	return -EINVAL;
}

static void md_safemode_timeout(struct timer_list *t)
{
	struct mddev *mddev = from_timer(mddev, t, safemode_timer);

	mddev->safemode = 1;
	if (mddev->external)
		sysfs_notify_dirent_safe(mddev->sysfs_state);

	md_wakeup_thread(mddev->thread);
}

static int start_dirty_degraded;

int md_run(struct mddev *mddev)
{
	int err;
	struct md_rdev *rdev;
	struct md_personality *pers;

	if (list_empty(&mddev->disks))
		/* cannot run an array with no devices.. */
		return -EINVAL;

	if (mddev->pers)
		return -EBUSY;
	/* Cannot run until previous stop completes properly */
	if (mddev->sysfs_active)
		return -EBUSY;

	/*
	 * Analyze all RAID superblock(s)
	 */
	if (!mddev->raid_disks) {
		if (!mddev->persistent)
			return -EINVAL;
		analyze_sbs(mddev);
	}

	if (mddev->level != LEVEL_NONE)
		request_module("md-level-%d", mddev->level);
	else if (mddev->clevel[0])
		request_module("md-%s", mddev->clevel);

	/*
	 * Drop all container device buffers, from now on
	 * the only valid external interface is through the md
	 * device.
	 */
	mddev->has_superblocks = false;
	rdev_for_each(rdev, mddev) {
		if (test_bit(Faulty, &rdev->flags))
			continue;
		sync_blockdev(rdev->bdev);
		invalidate_bdev(rdev->bdev);
		if (mddev->ro != 1 &&
		    (bdev_read_only(rdev->bdev) ||
		     bdev_read_only(rdev->meta_bdev))) {
			mddev->ro = 1;
			if (mddev->gendisk)
				set_disk_ro(mddev->gendisk, 1);
		}

		if (rdev->sb_page)
			mddev->has_superblocks = true;

		/* perform some consistency tests on the device.
		 * We don't want the data to overlap the metadata,
		 * Internal Bitmap issues have been handled elsewhere.
		 */
		if (rdev->meta_bdev) {
			/* Nothing to check */;
		} else if (rdev->data_offset < rdev->sb_start) {
			if (mddev->dev_sectors &&
			    rdev->data_offset + mddev->dev_sectors
			    > rdev->sb_start) {
				pr_warn("md: %s: data overlaps metadata\n",
					mdname(mddev));
				return -EINVAL;
			}
		} else {
			if (rdev->sb_start + rdev->sb_size/512
			    > rdev->data_offset) {
				pr_warn("md: %s: metadata overlaps data\n",
					mdname(mddev));
				return -EINVAL;
			}
		}
		sysfs_notify_dirent_safe(rdev->sysfs_state);
	}

	if (!bioset_initialized(&mddev->bio_set)) {
		err = bioset_init(&mddev->bio_set, BIO_POOL_SIZE, 0, BIOSET_NEED_BVECS);
		if (err)
			return err;
	}
	if (!bioset_initialized(&mddev->sync_set)) {
		err = bioset_init(&mddev->sync_set, BIO_POOL_SIZE, 0, BIOSET_NEED_BVECS);
		if (err)
			return err;
	}

	spin_lock(&pers_lock);
	pers = find_pers(mddev->level, mddev->clevel);
	if (!pers || !try_module_get(pers->owner)) {
		spin_unlock(&pers_lock);
		if (mddev->level != LEVEL_NONE)
			pr_warn("md: personality for level %d is not loaded!\n",
				mddev->level);
		else
			pr_warn("md: personality for level %s is not loaded!\n",
				mddev->clevel);
		err = -EINVAL;
		goto abort;
	}
	spin_unlock(&pers_lock);
	if (mddev->level != pers->level) {
		mddev->level = pers->level;
		mddev->new_level = pers->level;
	}
	strlcpy(mddev->clevel, pers->name, sizeof(mddev->clevel));

	if (mddev->reshape_position != MaxSector &&
	    pers->start_reshape == NULL) {
		/* This personality cannot handle reshaping... */
		module_put(pers->owner);
		err = -EINVAL;
		goto abort;
	}

	if (pers->sync_request) {
		/* Warn if this is a potentially silly
		 * configuration.
		 */
		char b[BDEVNAME_SIZE], b2[BDEVNAME_SIZE];
		struct md_rdev *rdev2;
		int warned = 0;

		rdev_for_each(rdev, mddev)
			rdev_for_each(rdev2, mddev) {
				if (rdev < rdev2 &&
				    rdev->bdev->bd_contains ==
				    rdev2->bdev->bd_contains) {
					pr_warn("%s: WARNING: %s appears to be on the same physical disk as %s.\n",
						mdname(mddev),
						bdevname(rdev->bdev,b),
						bdevname(rdev2->bdev,b2));
					warned = 1;
				}
			}

		if (warned)
			pr_warn("True protection against single-disk failure might be compromised.\n");
	}

	mddev->recovery = 0;
	/* may be over-ridden by personality */
	mddev->resync_max_sectors = mddev->dev_sectors;

	mddev->ok_start_degraded = start_dirty_degraded;

	if (start_readonly && mddev->ro == 0)
		mddev->ro = 2; /* read-only, but switch on first write */

	err = pers->run(mddev);
	if (err)
		pr_warn("md: pers->run() failed ...\n");
	else if (pers->size(mddev, 0, 0) < mddev->array_sectors) {
		WARN_ONCE(!mddev->external_size,
			  "%s: default size too small, but 'external_size' not in effect?\n",
			  __func__);
		pr_warn("md: invalid array_size %llu > default size %llu\n",
			(unsigned long long)mddev->array_sectors / 2,
			(unsigned long long)pers->size(mddev, 0, 0) / 2);
		err = -EINVAL;
	}
	if (err == 0 && pers->sync_request &&
	    (mddev->bitmap_info.file || mddev->bitmap_info.offset)) {
		struct bitmap *bitmap;

		bitmap = md_bitmap_create(mddev, -1);
		if (IS_ERR(bitmap)) {
			err = PTR_ERR(bitmap);
			pr_warn("%s: failed to create bitmap (%d)\n",
				mdname(mddev), err);
		} else
			mddev->bitmap = bitmap;

	}
	if (err)
		goto bitmap_abort;

	if (mddev->bitmap_info.max_write_behind > 0) {
		bool creat_pool = false;

		rdev_for_each(rdev, mddev) {
			if (test_bit(WriteMostly, &rdev->flags) &&
			    rdev_init_wb(rdev))
				creat_pool = true;
		}
		if (creat_pool && mddev->wb_info_pool == NULL) {
			mddev->wb_info_pool =
				mempool_create_kmalloc_pool(NR_WB_INFOS,
						    sizeof(struct wb_info));
			if (!mddev->wb_info_pool) {
				err = -ENOMEM;
				goto bitmap_abort;
			}
		}
	}

	if (mddev->queue) {
		bool nonrot = true;

		rdev_for_each(rdev, mddev) {
			if (rdev->raid_disk >= 0 &&
			    !blk_queue_nonrot(bdev_get_queue(rdev->bdev))) {
				nonrot = false;
				break;
			}
		}
		if (mddev->degraded)
			nonrot = false;
		if (nonrot)
			blk_queue_flag_set(QUEUE_FLAG_NONROT, mddev->queue);
		else
			blk_queue_flag_clear(QUEUE_FLAG_NONROT, mddev->queue);
		mddev->queue->backing_dev_info->congested_data = mddev;
		mddev->queue->backing_dev_info->congested_fn = md_congested;
	}
	if (pers->sync_request) {
		if (mddev->kobj.sd &&
		    sysfs_create_group(&mddev->kobj, &md_redundancy_group))
			pr_warn("md: cannot register extra attributes for %s\n",
				mdname(mddev));
		mddev->sysfs_action = sysfs_get_dirent_safe(mddev->kobj.sd, "sync_action");
	} else if (mddev->ro == 2) /* auto-readonly not meaningful */
		mddev->ro = 0;

	atomic_set(&mddev->max_corr_read_errors,
		   MD_DEFAULT_MAX_CORRECTED_READ_ERRORS);
	mddev->safemode = 0;
	if (mddev_is_clustered(mddev))
		mddev->safemode_delay = 0;
	else
		mddev->safemode_delay = (200 * HZ)/1000 +1; /* 200 msec delay */
	mddev->in_sync = 1;
	smp_wmb();
	spin_lock(&mddev->lock);
	mddev->pers = pers;
	spin_unlock(&mddev->lock);
	rdev_for_each(rdev, mddev)
		if (rdev->raid_disk >= 0)
			sysfs_link_rdev(mddev, rdev); /* failure here is OK */

	if (mddev->degraded && !mddev->ro)
		/* This ensures that recovering status is reported immediately
		 * via sysfs - until a lack of spares is confirmed.
		 */
		set_bit(MD_RECOVERY_RECOVER, &mddev->recovery);
	set_bit(MD_RECOVERY_NEEDED, &mddev->recovery);

	if (mddev->sb_flags)
		md_update_sb(mddev, 0);

	md_new_event(mddev);
	return 0;

bitmap_abort:
	mddev_detach(mddev);
	if (mddev->private)
		pers->free(mddev, mddev->private);
	mddev->private = NULL;
	module_put(pers->owner);
	md_bitmap_destroy(mddev);
abort:
	bioset_exit(&mddev->bio_set);
	bioset_exit(&mddev->sync_set);
	return err;
}
EXPORT_SYMBOL_GPL(md_run);

static int do_md_run(struct mddev *mddev)
{
	int err;

	set_bit(MD_NOT_READY, &mddev->flags);
	err = md_run(mddev);
	if (err)
		goto out;
	err = md_bitmap_load(mddev);
	if (err) {
		md_bitmap_destroy(mddev);
		goto out;
	}

	if (mddev_is_clustered(mddev))
		md_allow_write(mddev);

	/* run start up tasks that require md_thread */
	md_start(mddev);

	md_wakeup_thread(mddev->thread);
	md_wakeup_thread(mddev->sync_thread); /* possibly kick off a reshape */

	set_capacity(mddev->gendisk, mddev->array_sectors);
	revalidate_disk(mddev->gendisk);
	clear_bit(MD_NOT_READY, &mddev->flags);
	mddev->changed = 1;
	kobject_uevent(&disk_to_dev(mddev->gendisk)->kobj, KOBJ_CHANGE);
	sysfs_notify_dirent_safe(mddev->sysfs_state);
	sysfs_notify_dirent_safe(mddev->sysfs_action);
	sysfs_notify(&mddev->kobj, NULL, "degraded");
out:
	clear_bit(MD_NOT_READY, &mddev->flags);
	return err;
}

int md_start(struct mddev *mddev)
{
	int ret = 0;

	if (mddev->pers->start) {
		set_bit(MD_RECOVERY_WAIT, &mddev->recovery);
		md_wakeup_thread(mddev->thread);
		ret = mddev->pers->start(mddev);
		clear_bit(MD_RECOVERY_WAIT, &mddev->recovery);
		md_wakeup_thread(mddev->sync_thread);
	}
	return ret;
}
EXPORT_SYMBOL_GPL(md_start);

static int restart_array(struct mddev *mddev)
{
	struct gendisk *disk = mddev->gendisk;
	struct md_rdev *rdev;
	bool has_journal = false;
	bool has_readonly = false;

	/* Complain if it has no devices */
	if (list_empty(&mddev->disks))
		return -ENXIO;
	if (!mddev->pers)
		return -EINVAL;
	if (!mddev->ro)
		return -EBUSY;

	rcu_read_lock();
	rdev_for_each_rcu(rdev, mddev) {
		if (test_bit(Journal, &rdev->flags) &&
		    !test_bit(Faulty, &rdev->flags))
			has_journal = true;
		if (bdev_read_only(rdev->bdev))
			has_readonly = true;
	}
	rcu_read_unlock();
	if (test_bit(MD_HAS_JOURNAL, &mddev->flags) && !has_journal)
		/* Don't restart rw with journal missing/faulty */
			return -EINVAL;
	if (has_readonly)
		return -EROFS;

	mddev->safemode = 0;
	mddev->ro = 0;
	set_disk_ro(disk, 0);
	pr_debug("md: %s switched to read-write mode.\n", mdname(mddev));
	/* Kick recovery or resync if necessary */
	set_bit(MD_RECOVERY_NEEDED, &mddev->recovery);
	md_wakeup_thread(mddev->thread);
	md_wakeup_thread(mddev->sync_thread);
	sysfs_notify_dirent_safe(mddev->sysfs_state);
	return 0;
}

static void md_clean(struct mddev *mddev)
{
	mddev->array_sectors = 0;
	mddev->external_size = 0;
	mddev->dev_sectors = 0;
	mddev->raid_disks = 0;
	mddev->recovery_cp = 0;
	mddev->resync_min = 0;
	mddev->resync_max = MaxSector;
	mddev->reshape_position = MaxSector;
	mddev->external = 0;
	mddev->persistent = 0;
	mddev->level = LEVEL_NONE;
	mddev->clevel[0] = 0;
	mddev->flags = 0;
	mddev->sb_flags = 0;
	mddev->ro = 0;
	mddev->metadata_type[0] = 0;
	mddev->chunk_sectors = 0;
	mddev->ctime = mddev->utime = 0;
	mddev->layout = 0;
	mddev->max_disks = 0;
	mddev->events = 0;
	mddev->can_decrease_events = 0;
	mddev->delta_disks = 0;
	mddev->reshape_backwards = 0;
	mddev->new_level = LEVEL_NONE;
	mddev->new_layout = 0;
	mddev->new_chunk_sectors = 0;
	mddev->curr_resync = 0;
	atomic64_set(&mddev->resync_mismatches, 0);
	mddev->suspend_lo = mddev->suspend_hi = 0;
	mddev->sync_speed_min = mddev->sync_speed_max = 0;
	mddev->recovery = 0;
	mddev->in_sync = 0;
	mddev->changed = 0;
	mddev->degraded = 0;
	mddev->safemode = 0;
	mddev->private = NULL;
	mddev->cluster_info = NULL;
	mddev->bitmap_info.offset = 0;
	mddev->bitmap_info.default_offset = 0;
	mddev->bitmap_info.default_space = 0;
	mddev->bitmap_info.chunksize = 0;
	mddev->bitmap_info.daemon_sleep = 0;
	mddev->bitmap_info.max_write_behind = 0;
	mddev->bitmap_info.nodes = 0;
}

static void __md_stop_writes(struct mddev *mddev)
{
	set_bit(MD_RECOVERY_FROZEN, &mddev->recovery);
	flush_workqueue(md_misc_wq);
	if (mddev->sync_thread) {
		set_bit(MD_RECOVERY_INTR, &mddev->recovery);
		md_reap_sync_thread(mddev);
	}

	del_timer_sync(&mddev->safemode_timer);

	if (mddev->pers && mddev->pers->quiesce) {
		mddev->pers->quiesce(mddev, 1);
		mddev->pers->quiesce(mddev, 0);
	}
	md_bitmap_flush(mddev);

	if (mddev->ro == 0 &&
	    ((!mddev->in_sync && !mddev_is_clustered(mddev)) ||
	     mddev->sb_flags)) {
		/* mark array as shutdown cleanly */
		if (!mddev_is_clustered(mddev))
			mddev->in_sync = 1;
		md_update_sb(mddev, 1);
	}
	mempool_destroy(mddev->wb_info_pool);
	mddev->wb_info_pool = NULL;
}

void md_stop_writes(struct mddev *mddev)
{
	mddev_lock_nointr(mddev);
	__md_stop_writes(mddev);
	mddev_unlock(mddev);
}
EXPORT_SYMBOL_GPL(md_stop_writes);

static void mddev_detach(struct mddev *mddev)
{
	md_bitmap_wait_behind_writes(mddev);
	if (mddev->pers && mddev->pers->quiesce) {
		mddev->pers->quiesce(mddev, 1);
		mddev->pers->quiesce(mddev, 0);
	}
	md_unregister_thread(&mddev->thread);
	if (mddev->queue)
		blk_sync_queue(mddev->queue); /* the unplug fn references 'conf'*/
}

static void __md_stop(struct mddev *mddev)
{
	struct md_personality *pers = mddev->pers;
	md_bitmap_destroy(mddev);
	mddev_detach(mddev);
	/* Ensure ->event_work is done */
	flush_workqueue(md_misc_wq);
	spin_lock(&mddev->lock);
	mddev->pers = NULL;
	spin_unlock(&mddev->lock);
	pers->free(mddev, mddev->private);
	mddev->private = NULL;
	if (pers->sync_request && mddev->to_remove == NULL)
		mddev->to_remove = &md_redundancy_group;
	module_put(pers->owner);
	clear_bit(MD_RECOVERY_FROZEN, &mddev->recovery);
}

void md_stop(struct mddev *mddev)
{
	/* stop the array and free an attached data structures.
	 * This is called from dm-raid
	 */
	__md_stop(mddev);
	bioset_exit(&mddev->bio_set);
	bioset_exit(&mddev->sync_set);
}

EXPORT_SYMBOL_GPL(md_stop);

static int md_set_readonly(struct mddev *mddev, struct block_device *bdev)
{
	int err = 0;
	int did_freeze = 0;

	if (!test_bit(MD_RECOVERY_FROZEN, &mddev->recovery)) {
		did_freeze = 1;
		set_bit(MD_RECOVERY_FROZEN, &mddev->recovery);
		md_wakeup_thread(mddev->thread);
	}
	if (test_bit(MD_RECOVERY_RUNNING, &mddev->recovery))
		set_bit(MD_RECOVERY_INTR, &mddev->recovery);
	if (mddev->sync_thread)
		/* Thread might be blocked waiting for metadata update
		 * which will now never happen */
		wake_up_process(mddev->sync_thread->tsk);

	if (mddev->external && test_bit(MD_SB_CHANGE_PENDING, &mddev->sb_flags))
		return -EBUSY;
	mddev_unlock(mddev);
	wait_event(resync_wait, !test_bit(MD_RECOVERY_RUNNING,
					  &mddev->recovery));
	wait_event(mddev->sb_wait,
		   !test_bit(MD_SB_CHANGE_PENDING, &mddev->sb_flags));
	mddev_lock_nointr(mddev);

	mutex_lock(&mddev->open_mutex);
	if ((mddev->pers && atomic_read(&mddev->openers) > !!bdev) ||
	    mddev->sync_thread ||
	    test_bit(MD_RECOVERY_RUNNING, &mddev->recovery)) {
		pr_warn("md: %s still in use.\n",mdname(mddev));
		if (did_freeze) {
			clear_bit(MD_RECOVERY_FROZEN, &mddev->recovery);
			set_bit(MD_RECOVERY_NEEDED, &mddev->recovery);
			md_wakeup_thread(mddev->thread);
		}
		err = -EBUSY;
		goto out;
	}
	if (mddev->pers) {
		__md_stop_writes(mddev);

		err  = -ENXIO;
		if (mddev->ro==1)
			goto out;
		mddev->ro = 1;
		set_disk_ro(mddev->gendisk, 1);
		clear_bit(MD_RECOVERY_FROZEN, &mddev->recovery);
		set_bit(MD_RECOVERY_NEEDED, &mddev->recovery);
		md_wakeup_thread(mddev->thread);
		sysfs_notify_dirent_safe(mddev->sysfs_state);
		err = 0;
	}
out:
	mutex_unlock(&mddev->open_mutex);
	return err;
}

/* mode:
 *   0 - completely stop and dis-assemble array
 *   2 - stop but do not disassemble array
 */
static int do_md_stop(struct mddev *mddev, int mode,
		      struct block_device *bdev)
{
	struct gendisk *disk = mddev->gendisk;
	struct md_rdev *rdev;
	int did_freeze = 0;

	if (!test_bit(MD_RECOVERY_FROZEN, &mddev->recovery)) {
		did_freeze = 1;
		set_bit(MD_RECOVERY_FROZEN, &mddev->recovery);
		md_wakeup_thread(mddev->thread);
	}
	if (test_bit(MD_RECOVERY_RUNNING, &mddev->recovery))
		set_bit(MD_RECOVERY_INTR, &mddev->recovery);
	if (mddev->sync_thread)
		/* Thread might be blocked waiting for metadata update
		 * which will now never happen */
		wake_up_process(mddev->sync_thread->tsk);

	mddev_unlock(mddev);
	wait_event(resync_wait, (mddev->sync_thread == NULL &&
				 !test_bit(MD_RECOVERY_RUNNING,
					   &mddev->recovery)));
	mddev_lock_nointr(mddev);

	mutex_lock(&mddev->open_mutex);
	if ((mddev->pers && atomic_read(&mddev->openers) > !!bdev) ||
	    mddev->sysfs_active ||
	    mddev->sync_thread ||
	    test_bit(MD_RECOVERY_RUNNING, &mddev->recovery)) {
		pr_warn("md: %s still in use.\n",mdname(mddev));
		mutex_unlock(&mddev->open_mutex);
		if (did_freeze) {
			clear_bit(MD_RECOVERY_FROZEN, &mddev->recovery);
			set_bit(MD_RECOVERY_NEEDED, &mddev->recovery);
			md_wakeup_thread(mddev->thread);
		}
		return -EBUSY;
	}
	if (mddev->pers) {
		if (mddev->ro)
			set_disk_ro(disk, 0);

		__md_stop_writes(mddev);
		__md_stop(mddev);
		mddev->queue->backing_dev_info->congested_fn = NULL;

		/* tell userspace to handle 'inactive' */
		sysfs_notify_dirent_safe(mddev->sysfs_state);

		rdev_for_each(rdev, mddev)
			if (rdev->raid_disk >= 0)
				sysfs_unlink_rdev(mddev, rdev);

		set_capacity(disk, 0);
		mutex_unlock(&mddev->open_mutex);
		mddev->changed = 1;
		revalidate_disk(disk);

		if (mddev->ro)
			mddev->ro = 0;
	} else
		mutex_unlock(&mddev->open_mutex);
	/*
	 * Free resources if final stop
	 */
	if (mode == 0) {
		pr_info("md: %s stopped.\n", mdname(mddev));

		if (mddev->bitmap_info.file) {
			struct file *f = mddev->bitmap_info.file;
			spin_lock(&mddev->lock);
			mddev->bitmap_info.file = NULL;
			spin_unlock(&mddev->lock);
			fput(f);
		}
		mddev->bitmap_info.offset = 0;

		export_array(mddev);

		md_clean(mddev);
		if (mddev->hold_active == UNTIL_STOP)
			mddev->hold_active = 0;
	}
	md_new_event(mddev);
	sysfs_notify_dirent_safe(mddev->sysfs_state);
	return 0;
}

#ifndef MODULE
static void autorun_array(struct mddev *mddev)
{
	struct md_rdev *rdev;
	int err;

	if (list_empty(&mddev->disks))
		return;

	pr_info("md: running: ");

	rdev_for_each(rdev, mddev) {
		char b[BDEVNAME_SIZE];
		pr_cont("<%s>", bdevname(rdev->bdev,b));
	}
	pr_cont("\n");

	err = do_md_run(mddev);
	if (err) {
		pr_warn("md: do_md_run() returned %d\n", err);
		do_md_stop(mddev, 0, NULL);
	}
}

/*
 * lets try to run arrays based on all disks that have arrived
 * until now. (those are in pending_raid_disks)
 *
 * the method: pick the first pending disk, collect all disks with
 * the same UUID, remove all from the pending list and put them into
 * the 'same_array' list. Then order this list based on superblock
 * update time (freshest comes first), kick out 'old' disks and
 * compare superblocks. If everything's fine then run it.
 *
 * If "unit" is allocated, then bump its reference count
 */
static void autorun_devices(int part)
{
	struct md_rdev *rdev0, *rdev, *tmp;
	struct mddev *mddev;
	char b[BDEVNAME_SIZE];

	pr_info("md: autorun ...\n");
	while (!list_empty(&pending_raid_disks)) {
		int unit;
		dev_t dev;
		LIST_HEAD(candidates);
		rdev0 = list_entry(pending_raid_disks.next,
					 struct md_rdev, same_set);

		pr_debug("md: considering %s ...\n", bdevname(rdev0->bdev,b));
		INIT_LIST_HEAD(&candidates);
		rdev_for_each_list(rdev, tmp, &pending_raid_disks)
			if (super_90_load(rdev, rdev0, 0) >= 0) {
				pr_debug("md:  adding %s ...\n",
					 bdevname(rdev->bdev,b));
				list_move(&rdev->same_set, &candidates);
			}
		/*
		 * now we have a set of devices, with all of them having
		 * mostly sane superblocks. It's time to allocate the
		 * mddev.
		 */
		if (part) {
			dev = MKDEV(mdp_major,
				    rdev0->preferred_minor << MdpMinorShift);
			unit = MINOR(dev) >> MdpMinorShift;
		} else {
			dev = MKDEV(MD_MAJOR, rdev0->preferred_minor);
			unit = MINOR(dev);
		}
		if (rdev0->preferred_minor != unit) {
			pr_warn("md: unit number in %s is bad: %d\n",
				bdevname(rdev0->bdev, b), rdev0->preferred_minor);
			break;
		}

		md_probe(dev, NULL, NULL);
		mddev = mddev_find(dev);
		if (!mddev || !mddev->gendisk) {
			if (mddev)
				mddev_put(mddev);
			break;
		}
		if (mddev_lock(mddev))
			pr_warn("md: %s locked, cannot run\n", mdname(mddev));
		else if (mddev->raid_disks || mddev->major_version
			 || !list_empty(&mddev->disks)) {
			pr_warn("md: %s already running, cannot run %s\n",
				mdname(mddev), bdevname(rdev0->bdev,b));
			mddev_unlock(mddev);
		} else {
			pr_debug("md: created %s\n", mdname(mddev));
			mddev->persistent = 1;
			rdev_for_each_list(rdev, tmp, &candidates) {
				list_del_init(&rdev->same_set);
				if (bind_rdev_to_array(rdev, mddev))
					export_rdev(rdev);
			}
			autorun_array(mddev);
			mddev_unlock(mddev);
		}
		/* on success, candidates will be empty, on error
		 * it won't...
		 */
		rdev_for_each_list(rdev, tmp, &candidates) {
			list_del_init(&rdev->same_set);
			export_rdev(rdev);
		}
		mddev_put(mddev);
	}
	pr_info("md: ... autorun DONE.\n");
}
#endif /* !MODULE */

static int get_version(void __user *arg)
{
	mdu_version_t ver;

	ver.major = MD_MAJOR_VERSION;
	ver.minor = MD_MINOR_VERSION;
	ver.patchlevel = MD_PATCHLEVEL_VERSION;

	if (copy_to_user(arg, &ver, sizeof(ver)))
		return -EFAULT;

	return 0;
}

static int get_array_info(struct mddev *mddev, void __user *arg)
{
	mdu_array_info_t info;
	int nr,working,insync,failed,spare;
	struct md_rdev *rdev;

	nr = working = insync = failed = spare = 0;
	rcu_read_lock();
	rdev_for_each_rcu(rdev, mddev) {
		nr++;
		if (test_bit(Faulty, &rdev->flags))
			failed++;
		else {
			working++;
			if (test_bit(In_sync, &rdev->flags))
				insync++;
			else if (test_bit(Journal, &rdev->flags))
				/* TODO: add journal count to md_u.h */
				;
			else
				spare++;
		}
	}
	rcu_read_unlock();

	info.major_version = mddev->major_version;
	info.minor_version = mddev->minor_version;
	info.patch_version = MD_PATCHLEVEL_VERSION;
	info.ctime         = clamp_t(time64_t, mddev->ctime, 0, U32_MAX);
	info.level         = mddev->level;
	info.size          = mddev->dev_sectors / 2;
	if (info.size != mddev->dev_sectors / 2) /* overflow */
		info.size = -1;
	info.nr_disks      = nr;
	info.raid_disks    = mddev->raid_disks;
	info.md_minor      = mddev->md_minor;
	info.not_persistent= !mddev->persistent;

	info.utime         = clamp_t(time64_t, mddev->utime, 0, U32_MAX);
	info.state         = 0;
	if (mddev->in_sync)
		info.state = (1<<MD_SB_CLEAN);
	if (mddev->bitmap && mddev->bitmap_info.offset)
		info.state |= (1<<MD_SB_BITMAP_PRESENT);
	if (mddev_is_clustered(mddev))
		info.state |= (1<<MD_SB_CLUSTERED);
	info.active_disks  = insync;
	info.working_disks = working;
	info.failed_disks  = failed;
	info.spare_disks   = spare;

	info.layout        = mddev->layout;
	info.chunk_size    = mddev->chunk_sectors << 9;

	if (copy_to_user(arg, &info, sizeof(info)))
		return -EFAULT;

	return 0;
}

static int get_bitmap_file(struct mddev *mddev, void __user * arg)
{
	mdu_bitmap_file_t *file = NULL; /* too big for stack allocation */
	char *ptr;
	int err;

	file = kzalloc(sizeof(*file), GFP_NOIO);
	if (!file)
		return -ENOMEM;

	err = 0;
	spin_lock(&mddev->lock);
	/* bitmap enabled */
	if (mddev->bitmap_info.file) {
		ptr = file_path(mddev->bitmap_info.file, file->pathname,
				sizeof(file->pathname));
		if (IS_ERR(ptr))
			err = PTR_ERR(ptr);
		else
			memmove(file->pathname, ptr,
				sizeof(file->pathname)-(ptr-file->pathname));
	}
	spin_unlock(&mddev->lock);

	if (err == 0 &&
	    copy_to_user(arg, file, sizeof(*file)))
		err = -EFAULT;

	kfree(file);
	return err;
}

static int get_disk_info(struct mddev *mddev, void __user * arg)
{
	mdu_disk_info_t info;
	struct md_rdev *rdev;

	if (copy_from_user(&info, arg, sizeof(info)))
		return -EFAULT;

	rcu_read_lock();
	rdev = md_find_rdev_nr_rcu(mddev, info.number);
	if (rdev) {
		info.major = MAJOR(rdev->bdev->bd_dev);
		info.minor = MINOR(rdev->bdev->bd_dev);
		info.raid_disk = rdev->raid_disk;
		info.state = 0;
		if (test_bit(Faulty, &rdev->flags))
			info.state |= (1<<MD_DISK_FAULTY);
		else if (test_bit(In_sync, &rdev->flags)) {
			info.state |= (1<<MD_DISK_ACTIVE);
			info.state |= (1<<MD_DISK_SYNC);
		}
		if (test_bit(Journal, &rdev->flags))
			info.state |= (1<<MD_DISK_JOURNAL);
		if (test_bit(WriteMostly, &rdev->flags))
			info.state |= (1<<MD_DISK_WRITEMOSTLY);
		if (test_bit(FailFast, &rdev->flags))
			info.state |= (1<<MD_DISK_FAILFAST);
	} else {
		info.major = info.minor = 0;
		info.raid_disk = -1;
		info.state = (1<<MD_DISK_REMOVED);
	}
	rcu_read_unlock();

	if (copy_to_user(arg, &info, sizeof(info)))
		return -EFAULT;

	return 0;
}

static int add_new_disk(struct mddev *mddev, mdu_disk_info_t *info)
{
	char b[BDEVNAME_SIZE], b2[BDEVNAME_SIZE];
	struct md_rdev *rdev;
	dev_t dev = MKDEV(info->major,info->minor);

	if (mddev_is_clustered(mddev) &&
		!(info->state & ((1 << MD_DISK_CLUSTER_ADD) | (1 << MD_DISK_CANDIDATE)))) {
		pr_warn("%s: Cannot add to clustered mddev.\n",
			mdname(mddev));
		return -EINVAL;
	}

	if (info->major != MAJOR(dev) || info->minor != MINOR(dev))
		return -EOVERFLOW;

	if (!mddev->raid_disks) {
		int err;
		/* expecting a device which has a superblock */
		rdev = md_import_device(dev, mddev->major_version, mddev->minor_version);
		if (IS_ERR(rdev)) {
			pr_warn("md: md_import_device returned %ld\n",
				PTR_ERR(rdev));
			return PTR_ERR(rdev);
		}
		if (!list_empty(&mddev->disks)) {
			struct md_rdev *rdev0
				= list_entry(mddev->disks.next,
					     struct md_rdev, same_set);
			err = super_types[mddev->major_version]
				.load_super(rdev, rdev0, mddev->minor_version);
			if (err < 0) {
				pr_warn("md: %s has different UUID to %s\n",
					bdevname(rdev->bdev,b),
					bdevname(rdev0->bdev,b2));
				export_rdev(rdev);
				return -EINVAL;
			}
		}
		err = bind_rdev_to_array(rdev, mddev);
		if (err)
			export_rdev(rdev);
		return err;
	}

	/*
	 * add_new_disk can be used once the array is assembled
	 * to add "hot spares".  They must already have a superblock
	 * written
	 */
	if (mddev->pers) {
		int err;
		if (!mddev->pers->hot_add_disk) {
			pr_warn("%s: personality does not support diskops!\n",
				mdname(mddev));
			return -EINVAL;
		}
		if (mddev->persistent)
			rdev = md_import_device(dev, mddev->major_version,
						mddev->minor_version);
		else
			rdev = md_import_device(dev, -1, -1);
		if (IS_ERR(rdev)) {
			pr_warn("md: md_import_device returned %ld\n",
				PTR_ERR(rdev));
			return PTR_ERR(rdev);
		}
		/* set saved_raid_disk if appropriate */
		if (!mddev->persistent) {
			if (info->state & (1<<MD_DISK_SYNC)  &&
			    info->raid_disk < mddev->raid_disks) {
				rdev->raid_disk = info->raid_disk;
				set_bit(In_sync, &rdev->flags);
				clear_bit(Bitmap_sync, &rdev->flags);
			} else
				rdev->raid_disk = -1;
			rdev->saved_raid_disk = rdev->raid_disk;
		} else
			super_types[mddev->major_version].
				validate_super(mddev, rdev);
		if ((info->state & (1<<MD_DISK_SYNC)) &&
		     rdev->raid_disk != info->raid_disk) {
			/* This was a hot-add request, but events doesn't
			 * match, so reject it.
			 */
			export_rdev(rdev);
			return -EINVAL;
		}

		clear_bit(In_sync, &rdev->flags); /* just to be sure */
		if (info->state & (1<<MD_DISK_WRITEMOSTLY))
			set_bit(WriteMostly, &rdev->flags);
		else
			clear_bit(WriteMostly, &rdev->flags);
		if (info->state & (1<<MD_DISK_FAILFAST))
			set_bit(FailFast, &rdev->flags);
		else
			clear_bit(FailFast, &rdev->flags);

		if (info->state & (1<<MD_DISK_JOURNAL)) {
			struct md_rdev *rdev2;
			bool has_journal = false;

			/* make sure no existing journal disk */
			rdev_for_each(rdev2, mddev) {
				if (test_bit(Journal, &rdev2->flags)) {
					has_journal = true;
					break;
				}
			}
			if (has_journal || mddev->bitmap) {
				export_rdev(rdev);
				return -EBUSY;
			}
			set_bit(Journal, &rdev->flags);
		}
		/*
		 * check whether the device shows up in other nodes
		 */
		if (mddev_is_clustered(mddev)) {
			if (info->state & (1 << MD_DISK_CANDIDATE))
				set_bit(Candidate, &rdev->flags);
			else if (info->state & (1 << MD_DISK_CLUSTER_ADD)) {
				/* --add initiated by this node */
				err = md_cluster_ops->add_new_disk(mddev, rdev);
				if (err) {
					export_rdev(rdev);
					return err;
				}
			}
		}

		rdev->raid_disk = -1;
		err = bind_rdev_to_array(rdev, mddev);

		if (err)
			export_rdev(rdev);

		if (mddev_is_clustered(mddev)) {
			if (info->state & (1 << MD_DISK_CANDIDATE)) {
				if (!err) {
					err = md_cluster_ops->new_disk_ack(mddev,
						err == 0);
					if (err)
						md_kick_rdev_from_array(rdev);
				}
			} else {
				if (err)
					md_cluster_ops->add_new_disk_cancel(mddev);
				else
					err = add_bound_rdev(rdev);
			}

		} else if (!err)
			err = add_bound_rdev(rdev);

		return err;
	}

	/* otherwise, add_new_disk is only allowed
	 * for major_version==0 superblocks
	 */
	if (mddev->major_version != 0) {
		pr_warn("%s: ADD_NEW_DISK not supported\n", mdname(mddev));
		return -EINVAL;
	}

	if (!(info->state & (1<<MD_DISK_FAULTY))) {
		int err;
		rdev = md_import_device(dev, -1, 0);
		if (IS_ERR(rdev)) {
			pr_warn("md: error, md_import_device() returned %ld\n",
				PTR_ERR(rdev));
			return PTR_ERR(rdev);
		}
		rdev->desc_nr = info->number;
		if (info->raid_disk < mddev->raid_disks)
			rdev->raid_disk = info->raid_disk;
		else
			rdev->raid_disk = -1;

		if (rdev->raid_disk < mddev->raid_disks)
			if (info->state & (1<<MD_DISK_SYNC))
				set_bit(In_sync, &rdev->flags);

		if (info->state & (1<<MD_DISK_WRITEMOSTLY))
			set_bit(WriteMostly, &rdev->flags);
		if (info->state & (1<<MD_DISK_FAILFAST))
			set_bit(FailFast, &rdev->flags);

		if (!mddev->persistent) {
			pr_debug("md: nonpersistent superblock ...\n");
			rdev->sb_start = i_size_read(rdev->bdev->bd_inode) / 512;
		} else
			rdev->sb_start = calc_dev_sboffset(rdev);
		rdev->sectors = rdev->sb_start;

		err = bind_rdev_to_array(rdev, mddev);
		if (err) {
			export_rdev(rdev);
			return err;
		}
	}

	return 0;
}

static int hot_remove_disk(struct mddev *mddev, dev_t dev)
{
	char b[BDEVNAME_SIZE];
	struct md_rdev *rdev;

	if (!mddev->pers)
		return -ENODEV;

	rdev = find_rdev(mddev, dev);
	if (!rdev)
		return -ENXIO;

	if (rdev->raid_disk < 0)
		goto kick_rdev;

	clear_bit(Blocked, &rdev->flags);
	remove_and_add_spares(mddev, rdev);

	if (rdev->raid_disk >= 0)
		goto busy;

kick_rdev:
	if (mddev_is_clustered(mddev))
		md_cluster_ops->remove_disk(mddev, rdev);

	md_kick_rdev_from_array(rdev);
	set_bit(MD_SB_CHANGE_DEVS, &mddev->sb_flags);
	if (mddev->thread)
		md_wakeup_thread(mddev->thread);
	else
		md_update_sb(mddev, 1);
	md_new_event(mddev);

	return 0;
busy:
	pr_debug("md: cannot remove active disk %s from %s ...\n",
		 bdevname(rdev->bdev,b), mdname(mddev));
	return -EBUSY;
}

static int hot_add_disk(struct mddev *mddev, dev_t dev)
{
	char b[BDEVNAME_SIZE];
	int err;
	struct md_rdev *rdev;

	if (!mddev->pers)
		return -ENODEV;

	if (mddev->major_version != 0) {
		pr_warn("%s: HOT_ADD may only be used with version-0 superblocks.\n",
			mdname(mddev));
		return -EINVAL;
	}
	if (!mddev->pers->hot_add_disk) {
		pr_warn("%s: personality does not support diskops!\n",
			mdname(mddev));
		return -EINVAL;
	}

	rdev = md_import_device(dev, -1, 0);
	if (IS_ERR(rdev)) {
		pr_warn("md: error, md_import_device() returned %ld\n",
			PTR_ERR(rdev));
		return -EINVAL;
	}

	if (mddev->persistent)
		rdev->sb_start = calc_dev_sboffset(rdev);
	else
		rdev->sb_start = i_size_read(rdev->bdev->bd_inode) / 512;

	rdev->sectors = rdev->sb_start;

	if (test_bit(Faulty, &rdev->flags)) {
		pr_warn("md: can not hot-add faulty %s disk to %s!\n",
			bdevname(rdev->bdev,b), mdname(mddev));
		err = -EINVAL;
		goto abort_export;
	}

	clear_bit(In_sync, &rdev->flags);
	rdev->desc_nr = -1;
	rdev->saved_raid_disk = -1;
	err = bind_rdev_to_array(rdev, mddev);
	if (err)
		goto abort_export;

	/*
	 * The rest should better be atomic, we can have disk failures
	 * noticed in interrupt contexts ...
	 */

	rdev->raid_disk = -1;

	set_bit(MD_SB_CHANGE_DEVS, &mddev->sb_flags);
	if (!mddev->thread)
		md_update_sb(mddev, 1);
	/*
	 * Kick recovery, maybe this spare has to be added to the
	 * array immediately.
	 */
	set_bit(MD_RECOVERY_NEEDED, &mddev->recovery);
	md_wakeup_thread(mddev->thread);
	md_new_event(mddev);
	return 0;

abort_export:
	export_rdev(rdev);
	return err;
}

static int set_bitmap_file(struct mddev *mddev, int fd)
{
	int err = 0;

	if (mddev->pers) {
		if (!mddev->pers->quiesce || !mddev->thread)
			return -EBUSY;
		if (mddev->recovery || mddev->sync_thread)
			return -EBUSY;
		/* we should be able to change the bitmap.. */
	}

	if (fd >= 0) {
		struct inode *inode;
		struct file *f;

		if (mddev->bitmap || mddev->bitmap_info.file)
			return -EEXIST; /* cannot add when bitmap is present */
		f = fget(fd);

		if (f == NULL) {
			pr_warn("%s: error: failed to get bitmap file\n",
				mdname(mddev));
			return -EBADF;
		}

		inode = f->f_mapping->host;
		if (!S_ISREG(inode->i_mode)) {
			pr_warn("%s: error: bitmap file must be a regular file\n",
				mdname(mddev));
			err = -EBADF;
		} else if (!(f->f_mode & FMODE_WRITE)) {
			pr_warn("%s: error: bitmap file must open for write\n",
				mdname(mddev));
			err = -EBADF;
		} else if (atomic_read(&inode->i_writecount) != 1) {
			pr_warn("%s: error: bitmap file is already in use\n",
				mdname(mddev));
			err = -EBUSY;
		}
		if (err) {
			fput(f);
			return err;
		}
		mddev->bitmap_info.file = f;
		mddev->bitmap_info.offset = 0; /* file overrides offset */
	} else if (mddev->bitmap == NULL)
		return -ENOENT; /* cannot remove what isn't there */
	err = 0;
	if (mddev->pers) {
		if (fd >= 0) {
			struct bitmap *bitmap;

			bitmap = md_bitmap_create(mddev, -1);
			mddev_suspend(mddev);
			if (!IS_ERR(bitmap)) {
				mddev->bitmap = bitmap;
				err = md_bitmap_load(mddev);
			} else
				err = PTR_ERR(bitmap);
			if (err) {
				md_bitmap_destroy(mddev);
				fd = -1;
			}
			mddev_resume(mddev);
		} else if (fd < 0) {
			mddev_suspend(mddev);
			md_bitmap_destroy(mddev);
			mddev_resume(mddev);
		}
	}
	if (fd < 0) {
		struct file *f = mddev->bitmap_info.file;
		if (f) {
			spin_lock(&mddev->lock);
			mddev->bitmap_info.file = NULL;
			spin_unlock(&mddev->lock);
			fput(f);
		}
	}

	return err;
}

/*
 * set_array_info is used two different ways
 * The original usage is when creating a new array.
 * In this usage, raid_disks is > 0 and it together with
 *  level, size, not_persistent,layout,chunksize determine the
 *  shape of the array.
 *  This will always create an array with a type-0.90.0 superblock.
 * The newer usage is when assembling an array.
 *  In this case raid_disks will be 0, and the major_version field is
 *  use to determine which style super-blocks are to be found on the devices.
 *  The minor and patch _version numbers are also kept incase the
 *  super_block handler wishes to interpret them.
 */
static int set_array_info(struct mddev *mddev, mdu_array_info_t *info)
{

	if (info->raid_disks == 0) {
		/* just setting version number for superblock loading */
		if (info->major_version < 0 ||
		    info->major_version >= ARRAY_SIZE(super_types) ||
		    super_types[info->major_version].name == NULL) {
			/* maybe try to auto-load a module? */
			pr_warn("md: superblock version %d not known\n",
				info->major_version);
			return -EINVAL;
		}
		mddev->major_version = info->major_version;
		mddev->minor_version = info->minor_version;
		mddev->patch_version = info->patch_version;
		mddev->persistent = !info->not_persistent;
		/* ensure mddev_put doesn't delete this now that there
		 * is some minimal configuration.
		 */
		mddev->ctime         = ktime_get_real_seconds();
		return 0;
	}
	mddev->major_version = MD_MAJOR_VERSION;
	mddev->minor_version = MD_MINOR_VERSION;
	mddev->patch_version = MD_PATCHLEVEL_VERSION;
	mddev->ctime         = ktime_get_real_seconds();

	mddev->level         = info->level;
	mddev->clevel[0]     = 0;
	mddev->dev_sectors   = 2 * (sector_t)info->size;
	mddev->raid_disks    = info->raid_disks;
	/* don't set md_minor, it is determined by which /dev/md* was
	 * openned
	 */
	if (info->state & (1<<MD_SB_CLEAN))
		mddev->recovery_cp = MaxSector;
	else
		mddev->recovery_cp = 0;
	mddev->persistent    = ! info->not_persistent;
	mddev->external	     = 0;

	mddev->layout        = info->layout;
	if (mddev->level == 0)
		/* Cannot trust RAID0 layout info here */
		mddev->layout = -1;
	mddev->chunk_sectors = info->chunk_size >> 9;

	if (mddev->persistent) {
		mddev->max_disks = MD_SB_DISKS;
		mddev->flags = 0;
		mddev->sb_flags = 0;
	}
	set_bit(MD_SB_CHANGE_DEVS, &mddev->sb_flags);

	mddev->bitmap_info.default_offset = MD_SB_BYTES >> 9;
	mddev->bitmap_info.default_space = 64*2 - (MD_SB_BYTES >> 9);
	mddev->bitmap_info.offset = 0;

	mddev->reshape_position = MaxSector;

	/*
	 * Generate a 128 bit UUID
	 */
	get_random_bytes(mddev->uuid, 16);

	mddev->new_level = mddev->level;
	mddev->new_chunk_sectors = mddev->chunk_sectors;
	mddev->new_layout = mddev->layout;
	mddev->delta_disks = 0;
	mddev->reshape_backwards = 0;

	return 0;
}

void md_set_array_sectors(struct mddev *mddev, sector_t array_sectors)
{
	lockdep_assert_held(&mddev->reconfig_mutex);

	if (mddev->external_size)
		return;

	mddev->array_sectors = array_sectors;
}
EXPORT_SYMBOL(md_set_array_sectors);

static int update_size(struct mddev *mddev, sector_t num_sectors)
{
	struct md_rdev *rdev;
	int rv;
	int fit = (num_sectors == 0);
	sector_t old_dev_sectors = mddev->dev_sectors;

	if (mddev->pers->resize == NULL)
		return -EINVAL;
	/* The "num_sectors" is the number of sectors of each device that
	 * is used.  This can only make sense for arrays with redundancy.
	 * linear and raid0 always use whatever space is available. We can only
	 * consider changing this number if no resync or reconstruction is
	 * happening, and if the new size is acceptable. It must fit before the
	 * sb_start or, if that is <data_offset, it must fit before the size
	 * of each device.  If num_sectors is zero, we find the largest size
	 * that fits.
	 */
	if (test_bit(MD_RECOVERY_RUNNING, &mddev->recovery) ||
	    mddev->sync_thread)
		return -EBUSY;
	if (mddev->ro)
		return -EROFS;

	rdev_for_each(rdev, mddev) {
		sector_t avail = rdev->sectors;

		if (fit && (num_sectors == 0 || num_sectors > avail))
			num_sectors = avail;
		if (avail < num_sectors)
			return -ENOSPC;
	}
	rv = mddev->pers->resize(mddev, num_sectors);
	if (!rv) {
		if (mddev_is_clustered(mddev))
			md_cluster_ops->update_size(mddev, old_dev_sectors);
		else if (mddev->queue) {
			set_capacity(mddev->gendisk, mddev->array_sectors);
			revalidate_disk(mddev->gendisk);
		}
	}
	return rv;
}

static int update_raid_disks(struct mddev *mddev, int raid_disks)
{
	int rv;
	struct md_rdev *rdev;
	/* change the number of raid disks */
	if (mddev->pers->check_reshape == NULL)
		return -EINVAL;
	if (mddev->ro)
		return -EROFS;
	if (raid_disks <= 0 ||
	    (mddev->max_disks && raid_disks >= mddev->max_disks))
		return -EINVAL;
	if (mddev->sync_thread ||
	    test_bit(MD_RECOVERY_RUNNING, &mddev->recovery) ||
	    mddev->reshape_position != MaxSector)
		return -EBUSY;

	rdev_for_each(rdev, mddev) {
		if (mddev->raid_disks < raid_disks &&
		    rdev->data_offset < rdev->new_data_offset)
			return -EINVAL;
		if (mddev->raid_disks > raid_disks &&
		    rdev->data_offset > rdev->new_data_offset)
			return -EINVAL;
	}

	mddev->delta_disks = raid_disks - mddev->raid_disks;
	if (mddev->delta_disks < 0)
		mddev->reshape_backwards = 1;
	else if (mddev->delta_disks > 0)
		mddev->reshape_backwards = 0;

	rv = mddev->pers->check_reshape(mddev);
	if (rv < 0) {
		mddev->delta_disks = 0;
		mddev->reshape_backwards = 0;
	}
	return rv;
}

/*
 * update_array_info is used to change the configuration of an
 * on-line array.
 * The version, ctime,level,size,raid_disks,not_persistent, layout,chunk_size
 * fields in the info are checked against the array.
 * Any differences that cannot be handled will cause an error.
 * Normally, only one change can be managed at a time.
 */
static int update_array_info(struct mddev *mddev, mdu_array_info_t *info)
{
	int rv = 0;
	int cnt = 0;
	int state = 0;

	/* calculate expected state,ignoring low bits */
	if (mddev->bitmap && mddev->bitmap_info.offset)
		state |= (1 << MD_SB_BITMAP_PRESENT);

	if (mddev->major_version != info->major_version ||
	    mddev->minor_version != info->minor_version ||
/*	    mddev->patch_version != info->patch_version || */
	    mddev->ctime         != info->ctime         ||
	    mddev->level         != info->level         ||
/*	    mddev->layout        != info->layout        || */
	    mddev->persistent	 != !info->not_persistent ||
	    mddev->chunk_sectors != info->chunk_size >> 9 ||
	    /* ignore bottom 8 bits of state, and allow SB_BITMAP_PRESENT to change */
	    ((state^info->state) & 0xfffffe00)
		)
		return -EINVAL;
	/* Check there is only one change */
	if (info->size >= 0 && mddev->dev_sectors / 2 != info->size)
		cnt++;
	if (mddev->raid_disks != info->raid_disks)
		cnt++;
	if (mddev->layout != info->layout)
		cnt++;
	if ((state ^ info->state) & (1<<MD_SB_BITMAP_PRESENT))
		cnt++;
	if (cnt == 0)
		return 0;
	if (cnt > 1)
		return -EINVAL;

	if (mddev->layout != info->layout) {
		/* Change layout
		 * we don't need to do anything at the md level, the
		 * personality will take care of it all.
		 */
		if (mddev->pers->check_reshape == NULL)
			return -EINVAL;
		else {
			mddev->new_layout = info->layout;
			rv = mddev->pers->check_reshape(mddev);
			if (rv)
				mddev->new_layout = mddev->layout;
			return rv;
		}
	}
	if (info->size >= 0 && mddev->dev_sectors / 2 != info->size)
		rv = update_size(mddev, (sector_t)info->size * 2);

	if (mddev->raid_disks    != info->raid_disks)
		rv = update_raid_disks(mddev, info->raid_disks);

	if ((state ^ info->state) & (1<<MD_SB_BITMAP_PRESENT)) {
		if (mddev->pers->quiesce == NULL || mddev->thread == NULL) {
			rv = -EINVAL;
			goto err;
		}
		if (mddev->recovery || mddev->sync_thread) {
			rv = -EBUSY;
			goto err;
		}
		if (info->state & (1<<MD_SB_BITMAP_PRESENT)) {
			struct bitmap *bitmap;
			/* add the bitmap */
			if (mddev->bitmap) {
				rv = -EEXIST;
				goto err;
			}
			if (mddev->bitmap_info.default_offset == 0) {
				rv = -EINVAL;
				goto err;
			}
			mddev->bitmap_info.offset =
				mddev->bitmap_info.default_offset;
			mddev->bitmap_info.space =
				mddev->bitmap_info.default_space;
			bitmap = md_bitmap_create(mddev, -1);
			mddev_suspend(mddev);
			if (!IS_ERR(bitmap)) {
				mddev->bitmap = bitmap;
				rv = md_bitmap_load(mddev);
			} else
				rv = PTR_ERR(bitmap);
			if (rv)
				md_bitmap_destroy(mddev);
			mddev_resume(mddev);
		} else {
			/* remove the bitmap */
			if (!mddev->bitmap) {
				rv = -ENOENT;
				goto err;
			}
			if (mddev->bitmap->storage.file) {
				rv = -EINVAL;
				goto err;
			}
			if (mddev->bitmap_info.nodes) {
				/* hold PW on all the bitmap lock */
				if (md_cluster_ops->lock_all_bitmaps(mddev) <= 0) {
					pr_warn("md: can't change bitmap to none since the array is in use by more than one node\n");
					rv = -EPERM;
					md_cluster_ops->unlock_all_bitmaps(mddev);
					goto err;
				}

				mddev->bitmap_info.nodes = 0;
				md_cluster_ops->leave(mddev);
			}
			mddev_suspend(mddev);
			md_bitmap_destroy(mddev);
			mddev_resume(mddev);
			mddev->bitmap_info.offset = 0;
		}
	}
	md_update_sb(mddev, 1);
	return rv;
err:
	return rv;
}

static int set_disk_faulty(struct mddev *mddev, dev_t dev)
{
	struct md_rdev *rdev;
	int err = 0;

	if (mddev->pers == NULL)
		return -ENODEV;

	rcu_read_lock();
	rdev = md_find_rdev_rcu(mddev, dev);
	if (!rdev)
		err =  -ENODEV;
	else {
		md_error(mddev, rdev);
		if (!test_bit(Faulty, &rdev->flags))
			err = -EBUSY;
	}
	rcu_read_unlock();
	return err;
}

/*
 * We have a problem here : there is no easy way to give a CHS
 * virtual geometry. We currently pretend that we have a 2 heads
 * 4 sectors (with a BIG number of cylinders...). This drives
 * dosfs just mad... ;-)
 */
static int md_getgeo(struct block_device *bdev, struct hd_geometry *geo)
{
	struct mddev *mddev = bdev->bd_disk->private_data;

	geo->heads = 2;
	geo->sectors = 4;
	geo->cylinders = mddev->array_sectors / 8;
	return 0;
}

static inline bool md_ioctl_valid(unsigned int cmd)
{
	switch (cmd) {
	case ADD_NEW_DISK:
	case BLKROSET:
	case GET_ARRAY_INFO:
	case GET_BITMAP_FILE:
	case GET_DISK_INFO:
	case HOT_ADD_DISK:
	case HOT_REMOVE_DISK:
	case RAID_AUTORUN:
	case RAID_VERSION:
	case RESTART_ARRAY_RW:
	case RUN_ARRAY:
	case SET_ARRAY_INFO:
	case SET_BITMAP_FILE:
	case SET_DISK_FAULTY:
	case STOP_ARRAY:
	case STOP_ARRAY_RO:
	case CLUSTERED_DISK_NACK:
		return true;
	default:
		return false;
	}
}

static int md_ioctl(struct block_device *bdev, fmode_t mode,
			unsigned int cmd, unsigned long arg)
{
	int err = 0;
	void __user *argp = (void __user *)arg;
	struct mddev *mddev = NULL;
	int ro;
	bool did_set_md_closing = false;

	if (!md_ioctl_valid(cmd))
		return -ENOTTY;

	switch (cmd) {
	case RAID_VERSION:
	case GET_ARRAY_INFO:
	case GET_DISK_INFO:
		break;
	default:
		if (!capable(CAP_SYS_ADMIN))
			return -EACCES;
	}

	/*
	 * Commands dealing with the RAID driver but not any
	 * particular array:
	 */
	switch (cmd) {
	case RAID_VERSION:
		err = get_version(argp);
		goto out;

#ifndef MODULE
	case RAID_AUTORUN:
		err = 0;
		autostart_arrays(arg);
		goto out;
#endif
	default:;
	}

	/*
	 * Commands creating/starting a new array:
	 */

	mddev = bdev->bd_disk->private_data;

	if (!mddev) {
		BUG();
		goto out;
	}

	/* Some actions do not requires the mutex */
	switch (cmd) {
	case GET_ARRAY_INFO:
		if (!mddev->raid_disks && !mddev->external)
			err = -ENODEV;
		else
			err = get_array_info(mddev, argp);
		goto out;

	case GET_DISK_INFO:
		if (!mddev->raid_disks && !mddev->external)
			err = -ENODEV;
		else
			err = get_disk_info(mddev, argp);
		goto out;

	case SET_DISK_FAULTY:
		err = set_disk_faulty(mddev, new_decode_dev(arg));
		goto out;

	case GET_BITMAP_FILE:
		err = get_bitmap_file(mddev, argp);
		goto out;

	}

	if (cmd == ADD_NEW_DISK)
		/* need to ensure md_delayed_delete() has completed */
		flush_workqueue(md_misc_wq);

	if (cmd == HOT_REMOVE_DISK)
		/* need to ensure recovery thread has run */
		wait_event_interruptible_timeout(mddev->sb_wait,
						 !test_bit(MD_RECOVERY_NEEDED,
							   &mddev->recovery),
						 msecs_to_jiffies(5000));
	if (cmd == STOP_ARRAY || cmd == STOP_ARRAY_RO) {
		/* Need to flush page cache, and ensure no-one else opens
		 * and writes
		 */
		mutex_lock(&mddev->open_mutex);
		if (mddev->pers && atomic_read(&mddev->openers) > 1) {
			mutex_unlock(&mddev->open_mutex);
			err = -EBUSY;
			goto out;
		}
		WARN_ON_ONCE(test_bit(MD_CLOSING, &mddev->flags));
		set_bit(MD_CLOSING, &mddev->flags);
		did_set_md_closing = true;
		mutex_unlock(&mddev->open_mutex);
		sync_blockdev(bdev);
	}
	err = mddev_lock(mddev);
	if (err) {
		pr_debug("md: ioctl lock interrupted, reason %d, cmd %d\n",
			 err, cmd);
		goto out;
	}

	if (cmd == SET_ARRAY_INFO) {
		mdu_array_info_t info;
		if (!arg)
			memset(&info, 0, sizeof(info));
		else if (copy_from_user(&info, argp, sizeof(info))) {
			err = -EFAULT;
			goto unlock;
		}
		if (mddev->pers) {
			err = update_array_info(mddev, &info);
			if (err) {
				pr_warn("md: couldn't update array info. %d\n", err);
				goto unlock;
			}
			goto unlock;
		}
		if (!list_empty(&mddev->disks)) {
			pr_warn("md: array %s already has disks!\n", mdname(mddev));
			err = -EBUSY;
			goto unlock;
		}
		if (mddev->raid_disks) {
			pr_warn("md: array %s already initialised!\n", mdname(mddev));
			err = -EBUSY;
			goto unlock;
		}
		err = set_array_info(mddev, &info);
		if (err) {
			pr_warn("md: couldn't set array info. %d\n", err);
			goto unlock;
		}
		goto unlock;
	}

	/*
	 * Commands querying/configuring an existing array:
	 */
	/* if we are not initialised yet, only ADD_NEW_DISK, STOP_ARRAY,
	 * RUN_ARRAY, and GET_ and SET_BITMAP_FILE are allowed */
	if ((!mddev->raid_disks && !mddev->external)
	    && cmd != ADD_NEW_DISK && cmd != STOP_ARRAY
	    && cmd != RUN_ARRAY && cmd != SET_BITMAP_FILE
	    && cmd != GET_BITMAP_FILE) {
		err = -ENODEV;
		goto unlock;
	}

	/*
	 * Commands even a read-only array can execute:
	 */
	switch (cmd) {
	case RESTART_ARRAY_RW:
		err = restart_array(mddev);
		goto unlock;

	case STOP_ARRAY:
		err = do_md_stop(mddev, 0, bdev);
		goto unlock;

	case STOP_ARRAY_RO:
		err = md_set_readonly(mddev, bdev);
		goto unlock;

	case HOT_REMOVE_DISK:
		err = hot_remove_disk(mddev, new_decode_dev(arg));
		goto unlock;

	case ADD_NEW_DISK:
		/* We can support ADD_NEW_DISK on read-only arrays
		 * only if we are re-adding a preexisting device.
		 * So require mddev->pers and MD_DISK_SYNC.
		 */
		if (mddev->pers) {
			mdu_disk_info_t info;
			if (copy_from_user(&info, argp, sizeof(info)))
				err = -EFAULT;
			else if (!(info.state & (1<<MD_DISK_SYNC)))
				/* Need to clear read-only for this */
				break;
			else
				err = add_new_disk(mddev, &info);
			goto unlock;
		}
		break;

	case BLKROSET:
		if (get_user(ro, (int __user *)(arg))) {
			err = -EFAULT;
			goto unlock;
		}
		err = -EINVAL;

		/* if the bdev is going readonly the value of mddev->ro
		 * does not matter, no writes are coming
		 */
		if (ro)
			goto unlock;

		/* are we are already prepared for writes? */
		if (mddev->ro != 1)
			goto unlock;

		/* transitioning to readauto need only happen for
		 * arrays that call md_write_start
		 */
		if (mddev->pers) {
			err = restart_array(mddev);
			if (err == 0) {
				mddev->ro = 2;
				set_disk_ro(mddev->gendisk, 0);
			}
		}
		goto unlock;
	}

	/*
	 * The remaining ioctls are changing the state of the
	 * superblock, so we do not allow them on read-only arrays.
	 */
	if (mddev->ro && mddev->pers) {
		if (mddev->ro == 2) {
			mddev->ro = 0;
			sysfs_notify_dirent_safe(mddev->sysfs_state);
			set_bit(MD_RECOVERY_NEEDED, &mddev->recovery);
			/* mddev_unlock will wake thread */
			/* If a device failed while we were read-only, we
			 * need to make sure the metadata is updated now.
			 */
			if (test_bit(MD_SB_CHANGE_DEVS, &mddev->sb_flags)) {
				mddev_unlock(mddev);
				wait_event(mddev->sb_wait,
					   !test_bit(MD_SB_CHANGE_DEVS, &mddev->sb_flags) &&
					   !test_bit(MD_SB_CHANGE_PENDING, &mddev->sb_flags));
				mddev_lock_nointr(mddev);
			}
		} else {
			err = -EROFS;
			goto unlock;
		}
	}

	switch (cmd) {
	case ADD_NEW_DISK:
	{
		mdu_disk_info_t info;
		if (copy_from_user(&info, argp, sizeof(info)))
			err = -EFAULT;
		else
			err = add_new_disk(mddev, &info);
		goto unlock;
	}

	case CLUSTERED_DISK_NACK:
		if (mddev_is_clustered(mddev))
			md_cluster_ops->new_disk_ack(mddev, false);
		else
			err = -EINVAL;
		goto unlock;

	case HOT_ADD_DISK:
		err = hot_add_disk(mddev, new_decode_dev(arg));
		goto unlock;

	case RUN_ARRAY:
		err = do_md_run(mddev);
		goto unlock;

	case SET_BITMAP_FILE:
		err = set_bitmap_file(mddev, (int)arg);
		goto unlock;

	default:
		err = -EINVAL;
		goto unlock;
	}

unlock:
	if (mddev->hold_active == UNTIL_IOCTL &&
	    err != -EINVAL)
		mddev->hold_active = 0;
	mddev_unlock(mddev);
out:
	if(did_set_md_closing)
		clear_bit(MD_CLOSING, &mddev->flags);
	return err;
}
#ifdef CONFIG_COMPAT
static int md_compat_ioctl(struct block_device *bdev, fmode_t mode,
		    unsigned int cmd, unsigned long arg)
{
	switch (cmd) {
	case HOT_REMOVE_DISK:
	case HOT_ADD_DISK:
	case SET_DISK_FAULTY:
	case SET_BITMAP_FILE:
		/* These take in integer arg, do not convert */
		break;
	default:
		arg = (unsigned long)compat_ptr(arg);
		break;
	}

	return md_ioctl(bdev, mode, cmd, arg);
}
#endif /* CONFIG_COMPAT */

static int md_open(struct block_device *bdev, fmode_t mode)
{
	/*
	 * Succeed if we can lock the mddev, which confirms that
	 * it isn't being stopped right now.
	 */
	struct mddev *mddev = mddev_find(bdev->bd_dev);
	int err;

	if (!mddev)
		return -ENODEV;

	if (mddev->gendisk != bdev->bd_disk) {
		/* we are racing with mddev_put which is discarding this
		 * bd_disk.
		 */
		mddev_put(mddev);
		/* Wait until bdev->bd_disk is definitely gone */
		flush_workqueue(md_misc_wq);
		/* Then retry the open from the top */
		return -ERESTARTSYS;
	}
	BUG_ON(mddev != bdev->bd_disk->private_data);

	if ((err = mutex_lock_interruptible(&mddev->open_mutex)))
		goto out;

	if (test_bit(MD_CLOSING, &mddev->flags)) {
		mutex_unlock(&mddev->open_mutex);
		err = -ENODEV;
		goto out;
	}

	err = 0;
	atomic_inc(&mddev->openers);
	mutex_unlock(&mddev->open_mutex);

	check_disk_change(bdev);
 out:
	if (err)
		mddev_put(mddev);
	return err;
}

static void md_release(struct gendisk *disk, fmode_t mode)
{
	struct mddev *mddev = disk->private_data;

	BUG_ON(!mddev);
	atomic_dec(&mddev->openers);
	mddev_put(mddev);
}

static int md_media_changed(struct gendisk *disk)
{
	struct mddev *mddev = disk->private_data;

	return mddev->changed;
}

static int md_revalidate(struct gendisk *disk)
{
	struct mddev *mddev = disk->private_data;

	mddev->changed = 0;
	return 0;
}
static const struct block_device_operations md_fops =
{
	.owner		= THIS_MODULE,
	.open		= md_open,
	.release	= md_release,
	.ioctl		= md_ioctl,
#ifdef CONFIG_COMPAT
	.compat_ioctl	= md_compat_ioctl,
#endif
	.getgeo		= md_getgeo,
	.media_changed  = md_media_changed,
	.revalidate_disk= md_revalidate,
};

static int md_thread(void *arg)
{
	struct md_thread *thread = arg;

	/*
	 * md_thread is a 'system-thread', it's priority should be very
	 * high. We avoid resource deadlocks individually in each
	 * raid personality. (RAID5 does preallocation) We also use RR and
	 * the very same RT priority as kswapd, thus we will never get
	 * into a priority inversion deadlock.
	 *
	 * we definitely have to have equal or higher priority than
	 * bdflush, otherwise bdflush will deadlock if there are too
	 * many dirty RAID5 blocks.
	 */

	allow_signal(SIGKILL);
	while (!kthread_should_stop()) {

		/* We need to wait INTERRUPTIBLE so that
		 * we don't add to the load-average.
		 * That means we need to be sure no signals are
		 * pending
		 */
		if (signal_pending(current))
			flush_signals(current);

		wait_event_interruptible_timeout
			(thread->wqueue,
			 test_bit(THREAD_WAKEUP, &thread->flags)
			 || kthread_should_stop() || kthread_should_park(),
			 thread->timeout);

		clear_bit(THREAD_WAKEUP, &thread->flags);
		if (kthread_should_park())
			kthread_parkme();
		if (!kthread_should_stop())
			thread->run(thread);
	}

	return 0;
}

void md_wakeup_thread(struct md_thread *thread)
{
	if (thread) {
		pr_debug("md: waking up MD thread %s.\n", thread->tsk->comm);
		set_bit(THREAD_WAKEUP, &thread->flags);
		wake_up(&thread->wqueue);
	}
}
EXPORT_SYMBOL(md_wakeup_thread);

struct md_thread *md_register_thread(void (*run) (struct md_thread *),
		struct mddev *mddev, const char *name)
{
	struct md_thread *thread;

	thread = kzalloc(sizeof(struct md_thread), GFP_KERNEL);
	if (!thread)
		return NULL;

	init_waitqueue_head(&thread->wqueue);

	thread->run = run;
	thread->mddev = mddev;
	thread->timeout = MAX_SCHEDULE_TIMEOUT;
	thread->tsk = kthread_run(md_thread, thread,
				  "%s_%s",
				  mdname(thread->mddev),
				  name);
	if (IS_ERR(thread->tsk)) {
		kfree(thread);
		return NULL;
	}
	return thread;
}
EXPORT_SYMBOL(md_register_thread);

void md_unregister_thread(struct md_thread **threadp)
{
	struct md_thread *thread = *threadp;
	if (!thread)
		return;
	pr_debug("interrupting MD-thread pid %d\n", task_pid_nr(thread->tsk));
	/* Locking ensures that mddev_unlock does not wake_up a
	 * non-existent thread
	 */
	spin_lock(&pers_lock);
	*threadp = NULL;
	spin_unlock(&pers_lock);

	kthread_stop(thread->tsk);
	kfree(thread);
}
EXPORT_SYMBOL(md_unregister_thread);

void md_error(struct mddev *mddev, struct md_rdev *rdev)
{
	if (!rdev || test_bit(Faulty, &rdev->flags))
		return;

	if (!mddev->pers || !mddev->pers->error_handler)
		return;
	mddev->pers->error_handler(mddev,rdev);
	if (mddev->degraded)
		set_bit(MD_RECOVERY_RECOVER, &mddev->recovery);
	sysfs_notify_dirent_safe(rdev->sysfs_state);
	set_bit(MD_RECOVERY_INTR, &mddev->recovery);
	set_bit(MD_RECOVERY_NEEDED, &mddev->recovery);
	md_wakeup_thread(mddev->thread);
	if (mddev->event_work.func)
		queue_work(md_misc_wq, &mddev->event_work);
	md_new_event(mddev);
}
EXPORT_SYMBOL(md_error);

/* seq_file implementation /proc/mdstat */

static void status_unused(struct seq_file *seq)
{
	int i = 0;
	struct md_rdev *rdev;

	seq_printf(seq, "unused devices: ");

	list_for_each_entry(rdev, &pending_raid_disks, same_set) {
		char b[BDEVNAME_SIZE];
		i++;
		seq_printf(seq, "%s ",
			      bdevname(rdev->bdev,b));
	}
	if (!i)
		seq_printf(seq, "<none>");

	seq_printf(seq, "\n");
}

static int status_resync(struct seq_file *seq, struct mddev *mddev)
{
	sector_t max_sectors, resync, res;
	unsigned long dt, db = 0;
	sector_t rt, curr_mark_cnt, resync_mark_cnt;
	int scale, recovery_active;
	unsigned int per_milli;

	if (test_bit(MD_RECOVERY_SYNC, &mddev->recovery) ||
	    test_bit(MD_RECOVERY_RESHAPE, &mddev->recovery))
		max_sectors = mddev->resync_max_sectors;
	else
		max_sectors = mddev->dev_sectors;

	resync = mddev->curr_resync;
	if (resync <= 3) {
		if (test_bit(MD_RECOVERY_DONE, &mddev->recovery))
			/* Still cleaning up */
			resync = max_sectors;
	} else if (resync > max_sectors)
		resync = max_sectors;
	else
		resync -= atomic_read(&mddev->recovery_active);

	if (resync == 0) {
		if (test_bit(MD_RESYNCING_REMOTE, &mddev->recovery)) {
			struct md_rdev *rdev;

			rdev_for_each(rdev, mddev)
				if (rdev->raid_disk >= 0 &&
				    !test_bit(Faulty, &rdev->flags) &&
				    rdev->recovery_offset != MaxSector &&
				    rdev->recovery_offset) {
					seq_printf(seq, "\trecover=REMOTE");
					return 1;
				}
			if (mddev->reshape_position != MaxSector)
				seq_printf(seq, "\treshape=REMOTE");
			else
				seq_printf(seq, "\tresync=REMOTE");
			return 1;
		}
		if (mddev->recovery_cp < MaxSector) {
			seq_printf(seq, "\tresync=PENDING");
			return 1;
		}
		return 0;
	}
	if (resync < 3) {
		seq_printf(seq, "\tresync=DELAYED");
		return 1;
	}

	WARN_ON(max_sectors == 0);
	/* Pick 'scale' such that (resync>>scale)*1000 will fit
	 * in a sector_t, and (max_sectors>>scale) will fit in a
	 * u32, as those are the requirements for sector_div.
	 * Thus 'scale' must be at least 10
	 */
	scale = 10;
	if (sizeof(sector_t) > sizeof(unsigned long)) {
		while ( max_sectors/2 > (1ULL<<(scale+32)))
			scale++;
	}
	res = (resync>>scale)*1000;
	sector_div(res, (u32)((max_sectors>>scale)+1));

	per_milli = res;
	{
		int i, x = per_milli/50, y = 20-x;
		seq_printf(seq, "[");
		for (i = 0; i < x; i++)
			seq_printf(seq, "=");
		seq_printf(seq, ">");
		for (i = 0; i < y; i++)
			seq_printf(seq, ".");
		seq_printf(seq, "] ");
	}
	seq_printf(seq, " %s =%3u.%u%% (%llu/%llu)",
		   (test_bit(MD_RECOVERY_RESHAPE, &mddev->recovery)?
		    "reshape" :
		    (test_bit(MD_RECOVERY_CHECK, &mddev->recovery)?
		     "check" :
		     (test_bit(MD_RECOVERY_SYNC, &mddev->recovery) ?
		      "resync" : "recovery"))),
		   per_milli/10, per_milli % 10,
		   (unsigned long long) resync/2,
		   (unsigned long long) max_sectors/2);

	/*
	 * dt: time from mark until now
	 * db: blocks written from mark until now
	 * rt: remaining time
	 *
	 * rt is a sector_t, which is always 64bit now. We are keeping
	 * the original algorithm, but it is not really necessary.
	 *
	 * Original algorithm:
	 *   So we divide before multiply in case it is 32bit and close
	 *   to the limit.
	 *   We scale the divisor (db) by 32 to avoid losing precision
	 *   near the end of resync when the number of remaining sectors
	 *   is close to 'db'.
	 *   We then divide rt by 32 after multiplying by db to compensate.
	 *   The '+1' avoids division by zero if db is very small.
	 */
	dt = ((jiffies - mddev->resync_mark) / HZ);
	if (!dt) dt++;

	curr_mark_cnt = mddev->curr_mark_cnt;
	recovery_active = atomic_read(&mddev->recovery_active);
	resync_mark_cnt = mddev->resync_mark_cnt;

	if (curr_mark_cnt >= (recovery_active + resync_mark_cnt))
		db = curr_mark_cnt - (recovery_active + resync_mark_cnt);

	rt = max_sectors - resync;    /* number of remaining sectors */
	rt = div64_u64(rt, db/32+1);
	rt *= dt;
	rt >>= 5;

	seq_printf(seq, " finish=%lu.%lumin", (unsigned long)rt / 60,
		   ((unsigned long)rt % 60)/6);

	seq_printf(seq, " speed=%ldK/sec", db/2/dt);
	return 1;
}

static void *md_seq_start(struct seq_file *seq, loff_t *pos)
{
	struct list_head *tmp;
	loff_t l = *pos;
	struct mddev *mddev;

	if (l >= 0x10000)
		return NULL;
	if (!l--)
		/* header */
		return (void*)1;

	spin_lock(&all_mddevs_lock);
	list_for_each(tmp,&all_mddevs)
		if (!l--) {
			mddev = list_entry(tmp, struct mddev, all_mddevs);
			mddev_get(mddev);
			spin_unlock(&all_mddevs_lock);
			return mddev;
		}
	spin_unlock(&all_mddevs_lock);
	if (!l--)
		return (void*)2;/* tail */
	return NULL;
}

static void *md_seq_next(struct seq_file *seq, void *v, loff_t *pos)
{
	struct list_head *tmp;
	struct mddev *next_mddev, *mddev = v;

	++*pos;
	if (v == (void*)2)
		return NULL;

	spin_lock(&all_mddevs_lock);
	if (v == (void*)1)
		tmp = all_mddevs.next;
	else
		tmp = mddev->all_mddevs.next;
	if (tmp != &all_mddevs)
		next_mddev = mddev_get(list_entry(tmp,struct mddev,all_mddevs));
	else {
		next_mddev = (void*)2;
		*pos = 0x10000;
	}
	spin_unlock(&all_mddevs_lock);

	if (v != (void*)1)
		mddev_put(mddev);
	return next_mddev;

}

static void md_seq_stop(struct seq_file *seq, void *v)
{
	struct mddev *mddev = v;

	if (mddev && v != (void*)1 && v != (void*)2)
		mddev_put(mddev);
}

static int md_seq_show(struct seq_file *seq, void *v)
{
	struct mddev *mddev = v;
	sector_t sectors;
	struct md_rdev *rdev;

	if (v == (void*)1) {
		struct md_personality *pers;
		seq_printf(seq, "Personalities : ");
		spin_lock(&pers_lock);
		list_for_each_entry(pers, &pers_list, list)
			seq_printf(seq, "[%s] ", pers->name);

		spin_unlock(&pers_lock);
		seq_printf(seq, "\n");
		seq->poll_event = atomic_read(&md_event_count);
		return 0;
	}
	if (v == (void*)2) {
		status_unused(seq);
		return 0;
	}

	spin_lock(&mddev->lock);
	if (mddev->pers || mddev->raid_disks || !list_empty(&mddev->disks)) {
		seq_printf(seq, "%s : %sactive", mdname(mddev),
						mddev->pers ? "" : "in");
		if (mddev->pers) {
			if (mddev->ro==1)
				seq_printf(seq, " (read-only)");
			if (mddev->ro==2)
				seq_printf(seq, " (auto-read-only)");
			seq_printf(seq, " %s", mddev->pers->name);
		}

		sectors = 0;
		rcu_read_lock();
		rdev_for_each_rcu(rdev, mddev) {
			char b[BDEVNAME_SIZE];
			seq_printf(seq, " %s[%d]",
				bdevname(rdev->bdev,b), rdev->desc_nr);
			if (test_bit(WriteMostly, &rdev->flags))
				seq_printf(seq, "(W)");
			if (test_bit(Journal, &rdev->flags))
				seq_printf(seq, "(J)");
			if (test_bit(Faulty, &rdev->flags)) {
				seq_printf(seq, "(F)");
				continue;
			}
			if (rdev->raid_disk < 0)
				seq_printf(seq, "(S)"); /* spare */
			if (test_bit(Replacement, &rdev->flags))
				seq_printf(seq, "(R)");
			sectors += rdev->sectors;
		}
		rcu_read_unlock();

		if (!list_empty(&mddev->disks)) {
			if (mddev->pers)
				seq_printf(seq, "\n      %llu blocks",
					   (unsigned long long)
					   mddev->array_sectors / 2);
			else
				seq_printf(seq, "\n      %llu blocks",
					   (unsigned long long)sectors / 2);
		}
		if (mddev->persistent) {
			if (mddev->major_version != 0 ||
			    mddev->minor_version != 90) {
				seq_printf(seq," super %d.%d",
					   mddev->major_version,
					   mddev->minor_version);
			}
		} else if (mddev->external)
			seq_printf(seq, " super external:%s",
				   mddev->metadata_type);
		else
			seq_printf(seq, " super non-persistent");

		if (mddev->pers) {
			mddev->pers->status(seq, mddev);
			seq_printf(seq, "\n      ");
			if (mddev->pers->sync_request) {
				if (status_resync(seq, mddev))
					seq_printf(seq, "\n      ");
			}
		} else
			seq_printf(seq, "\n       ");

		md_bitmap_status(seq, mddev->bitmap);

		seq_printf(seq, "\n");
	}
	spin_unlock(&mddev->lock);

	return 0;
}

static const struct seq_operations md_seq_ops = {
	.start  = md_seq_start,
	.next   = md_seq_next,
	.stop   = md_seq_stop,
	.show   = md_seq_show,
};

static int md_seq_open(struct inode *inode, struct file *file)
{
	struct seq_file *seq;
	int error;

	error = seq_open(file, &md_seq_ops);
	if (error)
		return error;

	seq = file->private_data;
	seq->poll_event = atomic_read(&md_event_count);
	return error;
}

static int md_unloading;
static __poll_t mdstat_poll(struct file *filp, poll_table *wait)
{
	struct seq_file *seq = filp->private_data;
	__poll_t mask;

	if (md_unloading)
		return EPOLLIN|EPOLLRDNORM|EPOLLERR|EPOLLPRI;
	poll_wait(filp, &md_event_waiters, wait);

	/* always allow read */
	mask = EPOLLIN | EPOLLRDNORM;

	if (seq->poll_event != atomic_read(&md_event_count))
		mask |= EPOLLERR | EPOLLPRI;
	return mask;
}

static const struct file_operations md_seq_fops = {
	.owner		= THIS_MODULE,
	.open           = md_seq_open,
	.read           = seq_read,
	.llseek         = seq_lseek,
	.release	= seq_release,
	.poll		= mdstat_poll,
};

int register_md_personality(struct md_personality *p)
{
	pr_debug("md: %s personality registered for level %d\n",
		 p->name, p->level);
	spin_lock(&pers_lock);
	list_add_tail(&p->list, &pers_list);
	spin_unlock(&pers_lock);
	return 0;
}
EXPORT_SYMBOL(register_md_personality);

int unregister_md_personality(struct md_personality *p)
{
	pr_debug("md: %s personality unregistered\n", p->name);
	spin_lock(&pers_lock);
	list_del_init(&p->list);
	spin_unlock(&pers_lock);
	return 0;
}
EXPORT_SYMBOL(unregister_md_personality);

int register_md_cluster_operations(struct md_cluster_operations *ops,
				   struct module *module)
{
	int ret = 0;
	spin_lock(&pers_lock);
	if (md_cluster_ops != NULL)
		ret = -EALREADY;
	else {
		md_cluster_ops = ops;
		md_cluster_mod = module;
	}
	spin_unlock(&pers_lock);
	return ret;
}
EXPORT_SYMBOL(register_md_cluster_operations);

int unregister_md_cluster_operations(void)
{
	spin_lock(&pers_lock);
	md_cluster_ops = NULL;
	spin_unlock(&pers_lock);
	return 0;
}
EXPORT_SYMBOL(unregister_md_cluster_operations);

int md_setup_cluster(struct mddev *mddev, int nodes)
{
	if (!md_cluster_ops)
		request_module("md-cluster");
	spin_lock(&pers_lock);
	/* ensure module won't be unloaded */
	if (!md_cluster_ops || !try_module_get(md_cluster_mod)) {
		pr_warn("can't find md-cluster module or get it's reference.\n");
		spin_unlock(&pers_lock);
		return -ENOENT;
	}
	spin_unlock(&pers_lock);

	return md_cluster_ops->join(mddev, nodes);
}

void md_cluster_stop(struct mddev *mddev)
{
	if (!md_cluster_ops)
		return;
	md_cluster_ops->leave(mddev);
	module_put(md_cluster_mod);
}

static int is_mddev_idle(struct mddev *mddev, int init)
{
	struct md_rdev *rdev;
	int idle;
	int curr_events;

	idle = 1;
	rcu_read_lock();
	rdev_for_each_rcu(rdev, mddev) {
		struct gendisk *disk = rdev->bdev->bd_contains->bd_disk;
		curr_events = (int)part_stat_read_accum(&disk->part0, sectors) -
			      atomic_read(&disk->sync_io);
		/* sync IO will cause sync_io to increase before the disk_stats
		 * as sync_io is counted when a request starts, and
		 * disk_stats is counted when it completes.
		 * So resync activity will cause curr_events to be smaller than
		 * when there was no such activity.
		 * non-sync IO will cause disk_stat to increase without
		 * increasing sync_io so curr_events will (eventually)
		 * be larger than it was before.  Once it becomes
		 * substantially larger, the test below will cause
		 * the array to appear non-idle, and resync will slow
		 * down.
		 * If there is a lot of outstanding resync activity when
		 * we set last_event to curr_events, then all that activity
		 * completing might cause the array to appear non-idle
		 * and resync will be slowed down even though there might
		 * not have been non-resync activity.  This will only
		 * happen once though.  'last_events' will soon reflect
		 * the state where there is little or no outstanding
		 * resync requests, and further resync activity will
		 * always make curr_events less than last_events.
		 *
		 */
		if (init || curr_events - rdev->last_events > 64) {
			rdev->last_events = curr_events;
			idle = 0;
		}
	}
	rcu_read_unlock();
	return idle;
}

void md_done_sync(struct mddev *mddev, int blocks, int ok)
{
	/* another "blocks" (512byte) blocks have been synced */
	atomic_sub(blocks, &mddev->recovery_active);
	wake_up(&mddev->recovery_wait);
	if (!ok) {
		set_bit(MD_RECOVERY_INTR, &mddev->recovery);
		set_bit(MD_RECOVERY_ERROR, &mddev->recovery);
		md_wakeup_thread(mddev->thread);
		// stop recovery, signal do_sync ....
	}
}
EXPORT_SYMBOL(md_done_sync);

/* md_write_start(mddev, bi)
 * If we need to update some array metadata (e.g. 'active' flag
 * in superblock) before writing, schedule a superblock update
 * and wait for it to complete.
 * A return value of 'false' means that the write wasn't recorded
 * and cannot proceed as the array is being suspend.
 */
bool md_write_start(struct mddev *mddev, struct bio *bi)
{
	int did_change = 0;

	if (bio_data_dir(bi) != WRITE)
		return true;

	BUG_ON(mddev->ro == 1);
	if (mddev->ro == 2) {
		/* need to switch to read/write */
		mddev->ro = 0;
		set_bit(MD_RECOVERY_NEEDED, &mddev->recovery);
		md_wakeup_thread(mddev->thread);
		md_wakeup_thread(mddev->sync_thread);
		did_change = 1;
	}
	rcu_read_lock();
	percpu_ref_get(&mddev->writes_pending);
	smp_mb(); /* Match smp_mb in set_in_sync() */
	if (mddev->safemode == 1)
		mddev->safemode = 0;
	/* sync_checkers is always 0 when writes_pending is in per-cpu mode */
	if (mddev->in_sync || mddev->sync_checkers) {
		spin_lock(&mddev->lock);
		if (mddev->in_sync) {
			mddev->in_sync = 0;
			set_bit(MD_SB_CHANGE_CLEAN, &mddev->sb_flags);
			set_bit(MD_SB_CHANGE_PENDING, &mddev->sb_flags);
			md_wakeup_thread(mddev->thread);
			did_change = 1;
		}
		spin_unlock(&mddev->lock);
	}
	rcu_read_unlock();
	if (did_change)
		sysfs_notify_dirent_safe(mddev->sysfs_state);
	if (!mddev->has_superblocks)
		return true;
	wait_event(mddev->sb_wait,
		   !test_bit(MD_SB_CHANGE_PENDING, &mddev->sb_flags) ||
		   mddev->suspended);
	if (test_bit(MD_SB_CHANGE_PENDING, &mddev->sb_flags)) {
		percpu_ref_put(&mddev->writes_pending);
		return false;
	}
	return true;
}
EXPORT_SYMBOL(md_write_start);

/* md_write_inc can only be called when md_write_start() has
 * already been called at least once of the current request.
 * It increments the counter and is useful when a single request
 * is split into several parts.  Each part causes an increment and
 * so needs a matching md_write_end().
 * Unlike md_write_start(), it is safe to call md_write_inc() inside
 * a spinlocked region.
 */
void md_write_inc(struct mddev *mddev, struct bio *bi)
{
	if (bio_data_dir(bi) != WRITE)
		return;
	WARN_ON_ONCE(mddev->in_sync || mddev->ro);
	percpu_ref_get(&mddev->writes_pending);
}
EXPORT_SYMBOL(md_write_inc);

void md_write_end(struct mddev *mddev)
{
	percpu_ref_put(&mddev->writes_pending);

	if (mddev->safemode == 2)
		md_wakeup_thread(mddev->thread);
	else if (mddev->safemode_delay)
		/* The roundup() ensures this only performs locking once
		 * every ->safemode_delay jiffies
		 */
		mod_timer(&mddev->safemode_timer,
			  roundup(jiffies, mddev->safemode_delay) +
			  mddev->safemode_delay);
}

EXPORT_SYMBOL(md_write_end);

/* md_allow_write(mddev)
 * Calling this ensures that the array is marked 'active' so that writes
 * may proceed without blocking.  It is important to call this before
 * attempting a GFP_KERNEL allocation while holding the mddev lock.
 * Must be called with mddev_lock held.
 */
void md_allow_write(struct mddev *mddev)
{
	if (!mddev->pers)
		return;
	if (mddev->ro)
		return;
	if (!mddev->pers->sync_request)
		return;

	spin_lock(&mddev->lock);
	if (mddev->in_sync) {
		mddev->in_sync = 0;
		set_bit(MD_SB_CHANGE_CLEAN, &mddev->sb_flags);
		set_bit(MD_SB_CHANGE_PENDING, &mddev->sb_flags);
		if (mddev->safemode_delay &&
		    mddev->safemode == 0)
			mddev->safemode = 1;
		spin_unlock(&mddev->lock);
		md_update_sb(mddev, 0);
		sysfs_notify_dirent_safe(mddev->sysfs_state);
		/* wait for the dirty state to be recorded in the metadata */
		wait_event(mddev->sb_wait,
			   !test_bit(MD_SB_CHANGE_PENDING, &mddev->sb_flags));
	} else
		spin_unlock(&mddev->lock);
}
EXPORT_SYMBOL_GPL(md_allow_write);

#define SYNC_MARKS	10
#define	SYNC_MARK_STEP	(3*HZ)
#define UPDATE_FREQUENCY (5*60*HZ)
void md_do_sync(struct md_thread *thread)
{
	struct mddev *mddev = thread->mddev;
	struct mddev *mddev2;
	unsigned int currspeed = 0, window;
	sector_t max_sectors,j, io_sectors, recovery_done;
	unsigned long mark[SYNC_MARKS];
	unsigned long update_time;
	sector_t mark_cnt[SYNC_MARKS];
	int last_mark,m;
	struct list_head *tmp;
	sector_t last_check;
	int skipped = 0;
	struct md_rdev *rdev;
	char *desc, *action = NULL;
	struct blk_plug plug;
	int ret;

	/* just incase thread restarts... */
	if (test_bit(MD_RECOVERY_DONE, &mddev->recovery) ||
	    test_bit(MD_RECOVERY_WAIT, &mddev->recovery))
		return;
	if (mddev->ro) {/* never try to sync a read-only array */
		set_bit(MD_RECOVERY_INTR, &mddev->recovery);
		return;
	}

	if (mddev_is_clustered(mddev)) {
		ret = md_cluster_ops->resync_start(mddev);
		if (ret)
			goto skip;

		set_bit(MD_CLUSTER_RESYNC_LOCKED, &mddev->flags);
		if (!(test_bit(MD_RECOVERY_SYNC, &mddev->recovery) ||
			test_bit(MD_RECOVERY_RESHAPE, &mddev->recovery) ||
			test_bit(MD_RECOVERY_RECOVER, &mddev->recovery))
		     && ((unsigned long long)mddev->curr_resync_completed
			 < (unsigned long long)mddev->resync_max_sectors))
			goto skip;
	}

	if (test_bit(MD_RECOVERY_SYNC, &mddev->recovery)) {
		if (test_bit(MD_RECOVERY_CHECK, &mddev->recovery)) {
			desc = "data-check";
			action = "check";
		} else if (test_bit(MD_RECOVERY_REQUESTED, &mddev->recovery)) {
			desc = "requested-resync";
			action = "repair";
		} else
			desc = "resync";
	} else if (test_bit(MD_RECOVERY_RESHAPE, &mddev->recovery))
		desc = "reshape";
	else
		desc = "recovery";

	mddev->last_sync_action = action ?: desc;

	/* we overload curr_resync somewhat here.
	 * 0 == not engaged in resync at all
	 * 2 == checking that there is no conflict with another sync
	 * 1 == like 2, but have yielded to allow conflicting resync to
	 *		commence
	 * other == active in resync - this many blocks
	 *
	 * Before starting a resync we must have set curr_resync to
	 * 2, and then checked that every "conflicting" array has curr_resync
	 * less than ours.  When we find one that is the same or higher
	 * we wait on resync_wait.  To avoid deadlock, we reduce curr_resync
	 * to 1 if we choose to yield (based arbitrarily on address of mddev structure).
	 * This will mean we have to start checking from the beginning again.
	 *
	 */

	do {
		int mddev2_minor = -1;
		mddev->curr_resync = 2;

	try_again:
		if (test_bit(MD_RECOVERY_INTR, &mddev->recovery))
			goto skip;
		for_each_mddev(mddev2, tmp) {
			if (mddev2 == mddev)
				continue;
			if (!mddev->parallel_resync
			&&  mddev2->curr_resync
			&&  match_mddev_units(mddev, mddev2)) {
				DEFINE_WAIT(wq);
				if (mddev < mddev2 && mddev->curr_resync == 2) {
					/* arbitrarily yield */
					mddev->curr_resync = 1;
					wake_up(&resync_wait);
				}
				if (mddev > mddev2 && mddev->curr_resync == 1)
					/* no need to wait here, we can wait the next
					 * time 'round when curr_resync == 2
					 */
					continue;
				/* We need to wait 'interruptible' so as not to
				 * contribute to the load average, and not to
				 * be caught by 'softlockup'
				 */
				prepare_to_wait(&resync_wait, &wq, TASK_INTERRUPTIBLE);
				if (!test_bit(MD_RECOVERY_INTR, &mddev->recovery) &&
				    mddev2->curr_resync >= mddev->curr_resync) {
					if (mddev2_minor != mddev2->md_minor) {
						mddev2_minor = mddev2->md_minor;
						pr_info("md: delaying %s of %s until %s has finished (they share one or more physical units)\n",
							desc, mdname(mddev),
							mdname(mddev2));
					}
					mddev_put(mddev2);
					if (signal_pending(current))
						flush_signals(current);
					schedule();
					finish_wait(&resync_wait, &wq);
					goto try_again;
				}
				finish_wait(&resync_wait, &wq);
			}
		}
	} while (mddev->curr_resync < 2);

	j = 0;
	if (test_bit(MD_RECOVERY_SYNC, &mddev->recovery)) {
		/* resync follows the size requested by the personality,
		 * which defaults to physical size, but can be virtual size
		 */
		max_sectors = mddev->resync_max_sectors;
		atomic64_set(&mddev->resync_mismatches, 0);
		/* we don't use the checkpoint if there's a bitmap */
		if (test_bit(MD_RECOVERY_REQUESTED, &mddev->recovery))
			j = mddev->resync_min;
		else if (!mddev->bitmap)
			j = mddev->recovery_cp;

	} else if (test_bit(MD_RECOVERY_RESHAPE, &mddev->recovery)) {
		max_sectors = mddev->resync_max_sectors;
		/*
		 * If the original node aborts reshaping then we continue the
		 * reshaping, so set j again to avoid restart reshape from the
		 * first beginning
		 */
		if (mddev_is_clustered(mddev) &&
		    mddev->reshape_position != MaxSector)
			j = mddev->reshape_position;
	} else {
		/* recovery follows the physical size of devices */
		max_sectors = mddev->dev_sectors;
		j = MaxSector;
		rcu_read_lock();
		rdev_for_each_rcu(rdev, mddev)
			if (rdev->raid_disk >= 0 &&
			    !test_bit(Journal, &rdev->flags) &&
			    !test_bit(Faulty, &rdev->flags) &&
			    !test_bit(In_sync, &rdev->flags) &&
			    rdev->recovery_offset < j)
				j = rdev->recovery_offset;
		rcu_read_unlock();

		/* If there is a bitmap, we need to make sure all
		 * writes that started before we added a spare
		 * complete before we start doing a recovery.
		 * Otherwise the write might complete and (via
		 * bitmap_endwrite) set a bit in the bitmap after the
		 * recovery has checked that bit and skipped that
		 * region.
		 */
		if (mddev->bitmap) {
			mddev->pers->quiesce(mddev, 1);
			mddev->pers->quiesce(mddev, 0);
		}
	}

	pr_info("md: %s of RAID array %s\n", desc, mdname(mddev));
	pr_debug("md: minimum _guaranteed_  speed: %d KB/sec/disk.\n", speed_min(mddev));
	pr_debug("md: using maximum available idle IO bandwidth (but not more than %d KB/sec) for %s.\n",
		 speed_max(mddev), desc);

	is_mddev_idle(mddev, 1); /* this initializes IO event counters */

	io_sectors = 0;
	for (m = 0; m < SYNC_MARKS; m++) {
		mark[m] = jiffies;
		mark_cnt[m] = io_sectors;
	}
	last_mark = 0;
	mddev->resync_mark = mark[last_mark];
	mddev->resync_mark_cnt = mark_cnt[last_mark];

	/*
	 * Tune reconstruction:
	 */
	window = 32 * (PAGE_SIZE / 512);
	pr_debug("md: using %dk window, over a total of %lluk.\n",
		 window/2, (unsigned long long)max_sectors/2);

	atomic_set(&mddev->recovery_active, 0);
	last_check = 0;

	if (j>2) {
		pr_debug("md: resuming %s of %s from checkpoint.\n",
			 desc, mdname(mddev));
		mddev->curr_resync = j;
	} else
		mddev->curr_resync = 3; /* no longer delayed */
	mddev->curr_resync_completed = j;
	sysfs_notify(&mddev->kobj, NULL, "sync_completed");
	md_new_event(mddev);
	update_time = jiffies;

	blk_start_plug(&plug);
	while (j < max_sectors) {
		sector_t sectors;

		skipped = 0;

		if (!test_bit(MD_RECOVERY_RESHAPE, &mddev->recovery) &&
		    ((mddev->curr_resync > mddev->curr_resync_completed &&
		      (mddev->curr_resync - mddev->curr_resync_completed)
		      > (max_sectors >> 4)) ||
		     time_after_eq(jiffies, update_time + UPDATE_FREQUENCY) ||
		     (j - mddev->curr_resync_completed)*2
		     >= mddev->resync_max - mddev->curr_resync_completed ||
		     mddev->curr_resync_completed > mddev->resync_max
			    )) {
			/* time to update curr_resync_completed */
			wait_event(mddev->recovery_wait,
				   atomic_read(&mddev->recovery_active) == 0);
			mddev->curr_resync_completed = j;
			if (test_bit(MD_RECOVERY_SYNC, &mddev->recovery) &&
			    j > mddev->recovery_cp)
				mddev->recovery_cp = j;
			update_time = jiffies;
			set_bit(MD_SB_CHANGE_CLEAN, &mddev->sb_flags);
			sysfs_notify(&mddev->kobj, NULL, "sync_completed");
		}

		while (j >= mddev->resync_max &&
		       !test_bit(MD_RECOVERY_INTR, &mddev->recovery)) {
			/* As this condition is controlled by user-space,
			 * we can block indefinitely, so use '_interruptible'
			 * to avoid triggering warnings.
			 */
			flush_signals(current); /* just in case */
			wait_event_interruptible(mddev->recovery_wait,
						 mddev->resync_max > j
						 || test_bit(MD_RECOVERY_INTR,
							     &mddev->recovery));
		}

		if (test_bit(MD_RECOVERY_INTR, &mddev->recovery))
			break;

		sectors = mddev->pers->sync_request(mddev, j, &skipped);
		if (sectors == 0) {
			set_bit(MD_RECOVERY_INTR, &mddev->recovery);
			break;
		}

		if (!skipped) { /* actual IO requested */
			io_sectors += sectors;
			atomic_add(sectors, &mddev->recovery_active);
		}

		if (test_bit(MD_RECOVERY_INTR, &mddev->recovery))
			break;

		j += sectors;
		if (j > max_sectors)
			/* when skipping, extra large numbers can be returned. */
			j = max_sectors;
		if (j > 2)
			mddev->curr_resync = j;
		mddev->curr_mark_cnt = io_sectors;
		if (last_check == 0)
			/* this is the earliest that rebuild will be
			 * visible in /proc/mdstat
			 */
			md_new_event(mddev);

		if (last_check + window > io_sectors || j == max_sectors)
			continue;

		last_check = io_sectors;
	repeat:
		if (time_after_eq(jiffies, mark[last_mark] + SYNC_MARK_STEP )) {
			/* step marks */
			int next = (last_mark+1) % SYNC_MARKS;

			mddev->resync_mark = mark[next];
			mddev->resync_mark_cnt = mark_cnt[next];
			mark[next] = jiffies;
			mark_cnt[next] = io_sectors - atomic_read(&mddev->recovery_active);
			last_mark = next;
		}

		if (test_bit(MD_RECOVERY_INTR, &mddev->recovery))
			break;

		/*
		 * this loop exits only if either when we are slower than
		 * the 'hard' speed limit, or the system was IO-idle for
		 * a jiffy.
		 * the system might be non-idle CPU-wise, but we only care
		 * about not overloading the IO subsystem. (things like an
		 * e2fsck being done on the RAID array should execute fast)
		 */
		cond_resched();

		recovery_done = io_sectors - atomic_read(&mddev->recovery_active);
		currspeed = ((unsigned long)(recovery_done - mddev->resync_mark_cnt))/2
			/((jiffies-mddev->resync_mark)/HZ +1) +1;

		if (currspeed > speed_min(mddev)) {
			if (currspeed > speed_max(mddev)) {
				msleep(500);
				goto repeat;
			}
			if (!is_mddev_idle(mddev, 0)) {
				/*
				 * Give other IO more of a chance.
				 * The faster the devices, the less we wait.
				 */
				wait_event(mddev->recovery_wait,
					   !atomic_read(&mddev->recovery_active));
			}
		}
	}
	pr_info("md: %s: %s %s.\n",mdname(mddev), desc,
		test_bit(MD_RECOVERY_INTR, &mddev->recovery)
		? "interrupted" : "done");
	/*
	 * this also signals 'finished resyncing' to md_stop
	 */
	blk_finish_plug(&plug);
	wait_event(mddev->recovery_wait, !atomic_read(&mddev->recovery_active));

	if (!test_bit(MD_RECOVERY_RESHAPE, &mddev->recovery) &&
	    !test_bit(MD_RECOVERY_INTR, &mddev->recovery) &&
	    mddev->curr_resync > 3) {
		mddev->curr_resync_completed = mddev->curr_resync;
		sysfs_notify(&mddev->kobj, NULL, "sync_completed");
	}
	mddev->pers->sync_request(mddev, max_sectors, &skipped);

	if (!test_bit(MD_RECOVERY_CHECK, &mddev->recovery) &&
	    mddev->curr_resync > 3) {
		if (test_bit(MD_RECOVERY_SYNC, &mddev->recovery)) {
			if (test_bit(MD_RECOVERY_INTR, &mddev->recovery)) {
				if (mddev->curr_resync >= mddev->recovery_cp) {
					pr_debug("md: checkpointing %s of %s.\n",
						 desc, mdname(mddev));
					if (test_bit(MD_RECOVERY_ERROR,
						&mddev->recovery))
						mddev->recovery_cp =
							mddev->curr_resync_completed;
					else
						mddev->recovery_cp =
							mddev->curr_resync;
				}
			} else
				mddev->recovery_cp = MaxSector;
		} else {
			if (!test_bit(MD_RECOVERY_INTR, &mddev->recovery))
				mddev->curr_resync = MaxSector;
			if (!test_bit(MD_RECOVERY_RESHAPE, &mddev->recovery) &&
			    test_bit(MD_RECOVERY_RECOVER, &mddev->recovery)) {
				rcu_read_lock();
				rdev_for_each_rcu(rdev, mddev)
					if (rdev->raid_disk >= 0 &&
					    mddev->delta_disks >= 0 &&
					    !test_bit(Journal, &rdev->flags) &&
					    !test_bit(Faulty, &rdev->flags) &&
					    !test_bit(In_sync, &rdev->flags) &&
					    rdev->recovery_offset < mddev->curr_resync)
						rdev->recovery_offset = mddev->curr_resync;
				rcu_read_unlock();
			}
		}
	}
 skip:
	/* set CHANGE_PENDING here since maybe another update is needed,
	 * so other nodes are informed. It should be harmless for normal
	 * raid */
	set_mask_bits(&mddev->sb_flags, 0,
		      BIT(MD_SB_CHANGE_PENDING) | BIT(MD_SB_CHANGE_DEVS));

	if (test_bit(MD_RECOVERY_RESHAPE, &mddev->recovery) &&
			!test_bit(MD_RECOVERY_INTR, &mddev->recovery) &&
			mddev->delta_disks > 0 &&
			mddev->pers->finish_reshape &&
			mddev->pers->size &&
			mddev->queue) {
		mddev_lock_nointr(mddev);
		md_set_array_sectors(mddev, mddev->pers->size(mddev, 0, 0));
		mddev_unlock(mddev);
		if (!mddev_is_clustered(mddev)) {
			set_capacity(mddev->gendisk, mddev->array_sectors);
			revalidate_disk(mddev->gendisk);
		}
	}

	spin_lock(&mddev->lock);
	if (!test_bit(MD_RECOVERY_INTR, &mddev->recovery)) {
		/* We completed so min/max setting can be forgotten if used. */
		if (test_bit(MD_RECOVERY_REQUESTED, &mddev->recovery))
			mddev->resync_min = 0;
		mddev->resync_max = MaxSector;
	} else if (test_bit(MD_RECOVERY_REQUESTED, &mddev->recovery))
		mddev->resync_min = mddev->curr_resync_completed;
	set_bit(MD_RECOVERY_DONE, &mddev->recovery);
	mddev->curr_resync = 0;
	spin_unlock(&mddev->lock);

	wake_up(&resync_wait);
	md_wakeup_thread(mddev->thread);
	return;
}
EXPORT_SYMBOL_GPL(md_do_sync);

static int remove_and_add_spares(struct mddev *mddev,
				 struct md_rdev *this)
{
	struct md_rdev *rdev;
	int spares = 0;
	int removed = 0;
	bool remove_some = false;

	if (this && test_bit(MD_RECOVERY_RUNNING, &mddev->recovery))
		/* Mustn't remove devices when resync thread is running */
		return 0;

	rdev_for_each(rdev, mddev) {
		if ((this == NULL || rdev == this) &&
		    rdev->raid_disk >= 0 &&
		    !test_bit(Blocked, &rdev->flags) &&
		    test_bit(Faulty, &rdev->flags) &&
		    atomic_read(&rdev->nr_pending)==0) {
			/* Faulty non-Blocked devices with nr_pending == 0
			 * never get nr_pending incremented,
			 * never get Faulty cleared, and never get Blocked set.
			 * So we can synchronize_rcu now rather than once per device
			 */
			remove_some = true;
			set_bit(RemoveSynchronized, &rdev->flags);
		}
	}

	if (remove_some)
		synchronize_rcu();
	rdev_for_each(rdev, mddev) {
		if ((this == NULL || rdev == this) &&
		    rdev->raid_disk >= 0 &&
		    !test_bit(Blocked, &rdev->flags) &&
		    ((test_bit(RemoveSynchronized, &rdev->flags) ||
		     (!test_bit(In_sync, &rdev->flags) &&
		      !test_bit(Journal, &rdev->flags))) &&
		    atomic_read(&rdev->nr_pending)==0)) {
			if (mddev->pers->hot_remove_disk(
				    mddev, rdev) == 0) {
				sysfs_unlink_rdev(mddev, rdev);
				rdev->saved_raid_disk = rdev->raid_disk;
				rdev->raid_disk = -1;
				removed++;
			}
		}
		if (remove_some && test_bit(RemoveSynchronized, &rdev->flags))
			clear_bit(RemoveSynchronized, &rdev->flags);
	}

	if (removed && mddev->kobj.sd)
		sysfs_notify(&mddev->kobj, NULL, "degraded");

	if (this && removed)
		goto no_add;

	rdev_for_each(rdev, mddev) {
		if (this && this != rdev)
			continue;
		if (test_bit(Candidate, &rdev->flags))
			continue;
		if (rdev->raid_disk >= 0 &&
		    !test_bit(In_sync, &rdev->flags) &&
		    !test_bit(Journal, &rdev->flags) &&
		    !test_bit(Faulty, &rdev->flags))
			spares++;
		if (rdev->raid_disk >= 0)
			continue;
		if (test_bit(Faulty, &rdev->flags))
			continue;
		if (!test_bit(Journal, &rdev->flags)) {
			if (mddev->ro &&
			    ! (rdev->saved_raid_disk >= 0 &&
			       !test_bit(Bitmap_sync, &rdev->flags)))
				continue;

			rdev->recovery_offset = 0;
		}
		if (mddev->pers->
		    hot_add_disk(mddev, rdev) == 0) {
			if (sysfs_link_rdev(mddev, rdev))
				/* failure here is OK */;
			if (!test_bit(Journal, &rdev->flags))
				spares++;
			md_new_event(mddev);
			set_bit(MD_SB_CHANGE_DEVS, &mddev->sb_flags);
		}
	}
no_add:
	if (removed)
		set_bit(MD_SB_CHANGE_DEVS, &mddev->sb_flags);
	return spares;
}

static void md_start_sync(struct work_struct *ws)
{
	struct mddev *mddev = container_of(ws, struct mddev, del_work);

	mddev->sync_thread = md_register_thread(md_do_sync,
						mddev,
						"resync");
	if (!mddev->sync_thread) {
		pr_warn("%s: could not start resync thread...\n",
			mdname(mddev));
		/* leave the spares where they are, it shouldn't hurt */
		clear_bit(MD_RECOVERY_SYNC, &mddev->recovery);
		clear_bit(MD_RECOVERY_RESHAPE, &mddev->recovery);
		clear_bit(MD_RECOVERY_REQUESTED, &mddev->recovery);
		clear_bit(MD_RECOVERY_CHECK, &mddev->recovery);
		clear_bit(MD_RECOVERY_RUNNING, &mddev->recovery);
		wake_up(&resync_wait);
		if (test_and_clear_bit(MD_RECOVERY_RECOVER,
				       &mddev->recovery))
			if (mddev->sysfs_action)
				sysfs_notify_dirent_safe(mddev->sysfs_action);
	} else
		md_wakeup_thread(mddev->sync_thread);
	sysfs_notify_dirent_safe(mddev->sysfs_action);
	md_new_event(mddev);
}

/*
 * This routine is regularly called by all per-raid-array threads to
 * deal with generic issues like resync and super-block update.
 * Raid personalities that don't have a thread (linear/raid0) do not
 * need this as they never do any recovery or update the superblock.
 *
 * It does not do any resync itself, but rather "forks" off other threads
 * to do that as needed.
 * When it is determined that resync is needed, we set MD_RECOVERY_RUNNING in
 * "->recovery" and create a thread at ->sync_thread.
 * When the thread finishes it sets MD_RECOVERY_DONE
 * and wakeups up this thread which will reap the thread and finish up.
 * This thread also removes any faulty devices (with nr_pending == 0).
 *
 * The overall approach is:
 *  1/ if the superblock needs updating, update it.
 *  2/ If a recovery thread is running, don't do anything else.
 *  3/ If recovery has finished, clean up, possibly marking spares active.
 *  4/ If there are any faulty devices, remove them.
 *  5/ If array is degraded, try to add spares devices
 *  6/ If array has spares or is not in-sync, start a resync thread.
 */
void md_check_recovery(struct mddev *mddev)
{
	if (test_bit(MD_ALLOW_SB_UPDATE, &mddev->flags) && mddev->sb_flags) {
		/* Write superblock - thread that called mddev_suspend()
		 * holds reconfig_mutex for us.
		 */
		set_bit(MD_UPDATING_SB, &mddev->flags);
		smp_mb__after_atomic();
		if (test_bit(MD_ALLOW_SB_UPDATE, &mddev->flags))
			md_update_sb(mddev, 0);
		clear_bit_unlock(MD_UPDATING_SB, &mddev->flags);
		wake_up(&mddev->sb_wait);
	}

	if (mddev->suspended)
		return;

	if (mddev->bitmap)
		md_bitmap_daemon_work(mddev);

	if (signal_pending(current)) {
		if (mddev->pers->sync_request && !mddev->external) {
			pr_debug("md: %s in immediate safe mode\n",
				 mdname(mddev));
			mddev->safemode = 2;
		}
		flush_signals(current);
	}

	if (mddev->ro && !test_bit(MD_RECOVERY_NEEDED, &mddev->recovery))
		return;
	if ( ! (
		(mddev->sb_flags & ~ (1<<MD_SB_CHANGE_PENDING)) ||
		test_bit(MD_RECOVERY_NEEDED, &mddev->recovery) ||
		test_bit(MD_RECOVERY_DONE, &mddev->recovery) ||
		(mddev->external == 0 && mddev->safemode == 1) ||
		(mddev->safemode == 2
		 && !mddev->in_sync && mddev->recovery_cp == MaxSector)
		))
		return;

	if (mddev_trylock(mddev)) {
		int spares = 0;
		bool try_set_sync = mddev->safemode != 0;

		if (!mddev->external && mddev->safemode == 1)
			mddev->safemode = 0;

		if (mddev->ro) {
			struct md_rdev *rdev;
			if (!mddev->external && mddev->in_sync)
				/* 'Blocked' flag not needed as failed devices
				 * will be recorded if array switched to read/write.
				 * Leaving it set will prevent the device
				 * from being removed.
				 */
				rdev_for_each(rdev, mddev)
					clear_bit(Blocked, &rdev->flags);
			/* On a read-only array we can:
			 * - remove failed devices
			 * - add already-in_sync devices if the array itself
			 *   is in-sync.
			 * As we only add devices that are already in-sync,
			 * we can activate the spares immediately.
			 */
			remove_and_add_spares(mddev, NULL);
			/* There is no thread, but we need to call
			 * ->spare_active and clear saved_raid_disk
			 */
			set_bit(MD_RECOVERY_INTR, &mddev->recovery);
			md_reap_sync_thread(mddev);
			clear_bit(MD_RECOVERY_RECOVER, &mddev->recovery);
			clear_bit(MD_RECOVERY_NEEDED, &mddev->recovery);
			clear_bit(MD_SB_CHANGE_PENDING, &mddev->sb_flags);
			goto unlock;
		}

		if (mddev_is_clustered(mddev)) {
			struct md_rdev *rdev;
			/* kick the device if another node issued a
			 * remove disk.
			 */
			rdev_for_each(rdev, mddev) {
				if (test_and_clear_bit(ClusterRemove, &rdev->flags) &&
						rdev->raid_disk < 0)
					md_kick_rdev_from_array(rdev);
			}
		}

		if (try_set_sync && !mddev->external && !mddev->in_sync) {
			spin_lock(&mddev->lock);
			set_in_sync(mddev);
			spin_unlock(&mddev->lock);
		}

		if (mddev->sb_flags)
			md_update_sb(mddev, 0);

		if (test_bit(MD_RECOVERY_RUNNING, &mddev->recovery) &&
		    !test_bit(MD_RECOVERY_DONE, &mddev->recovery)) {
			/* resync/recovery still happening */
			clear_bit(MD_RECOVERY_NEEDED, &mddev->recovery);
			goto unlock;
		}
		if (mddev->sync_thread) {
			md_reap_sync_thread(mddev);
			goto unlock;
		}
		/* Set RUNNING before clearing NEEDED to avoid
		 * any transients in the value of "sync_action".
		 */
		mddev->curr_resync_completed = 0;
		spin_lock(&mddev->lock);
		set_bit(MD_RECOVERY_RUNNING, &mddev->recovery);
		spin_unlock(&mddev->lock);
		/* Clear some bits that don't mean anything, but
		 * might be left set
		 */
		clear_bit(MD_RECOVERY_INTR, &mddev->recovery);
		clear_bit(MD_RECOVERY_DONE, &mddev->recovery);

		if (!test_and_clear_bit(MD_RECOVERY_NEEDED, &mddev->recovery) ||
		    test_bit(MD_RECOVERY_FROZEN, &mddev->recovery))
			goto not_running;
		/* no recovery is running.
		 * remove any failed drives, then
		 * add spares if possible.
		 * Spares are also removed and re-added, to allow
		 * the personality to fail the re-add.
		 */

		if (mddev->reshape_position != MaxSector) {
			if (mddev->pers->check_reshape == NULL ||
			    mddev->pers->check_reshape(mddev) != 0)
				/* Cannot proceed */
				goto not_running;
			set_bit(MD_RECOVERY_RESHAPE, &mddev->recovery);
			clear_bit(MD_RECOVERY_RECOVER, &mddev->recovery);
		} else if ((spares = remove_and_add_spares(mddev, NULL))) {
			clear_bit(MD_RECOVERY_SYNC, &mddev->recovery);
			clear_bit(MD_RECOVERY_CHECK, &mddev->recovery);
			clear_bit(MD_RECOVERY_REQUESTED, &mddev->recovery);
			set_bit(MD_RECOVERY_RECOVER, &mddev->recovery);
		} else if (mddev->recovery_cp < MaxSector) {
			set_bit(MD_RECOVERY_SYNC, &mddev->recovery);
			clear_bit(MD_RECOVERY_RECOVER, &mddev->recovery);
		} else if (!test_bit(MD_RECOVERY_SYNC, &mddev->recovery))
			/* nothing to be done ... */
			goto not_running;

		if (mddev->pers->sync_request) {
			if (spares) {
				/* We are adding a device or devices to an array
				 * which has the bitmap stored on all devices.
				 * So make sure all bitmap pages get written
				 */
				md_bitmap_write_all(mddev->bitmap);
			}
			INIT_WORK(&mddev->del_work, md_start_sync);
			queue_work(md_misc_wq, &mddev->del_work);
			goto unlock;
		}
	not_running:
		if (!mddev->sync_thread) {
			clear_bit(MD_RECOVERY_RUNNING, &mddev->recovery);
			wake_up(&resync_wait);
			if (test_and_clear_bit(MD_RECOVERY_RECOVER,
					       &mddev->recovery))
				if (mddev->sysfs_action)
					sysfs_notify_dirent_safe(mddev->sysfs_action);
		}
	unlock:
		wake_up(&mddev->sb_wait);
		mddev_unlock(mddev);
	}
}
EXPORT_SYMBOL(md_check_recovery);

void md_reap_sync_thread(struct mddev *mddev)
{
	struct md_rdev *rdev;
	sector_t old_dev_sectors = mddev->dev_sectors;
	bool is_reshaped = false;

	/* resync has finished, collect result */
	md_unregister_thread(&mddev->sync_thread);
	if (!test_bit(MD_RECOVERY_INTR, &mddev->recovery) &&
	    !test_bit(MD_RECOVERY_REQUESTED, &mddev->recovery) &&
	    mddev->degraded != mddev->raid_disks) {
		/* success...*/
		/* activate any spares */
		if (mddev->pers->spare_active(mddev)) {
			sysfs_notify(&mddev->kobj, NULL,
				     "degraded");
			set_bit(MD_SB_CHANGE_DEVS, &mddev->sb_flags);
		}
	}
	if (test_bit(MD_RECOVERY_RESHAPE, &mddev->recovery) &&
	    mddev->pers->finish_reshape) {
		mddev->pers->finish_reshape(mddev);
		if (mddev_is_clustered(mddev))
			is_reshaped = true;
	}

	/* If array is no-longer degraded, then any saved_raid_disk
	 * information must be scrapped.
	 */
	if (!mddev->degraded)
		rdev_for_each(rdev, mddev)
			rdev->saved_raid_disk = -1;

	md_update_sb(mddev, 1);
	/* MD_SB_CHANGE_PENDING should be cleared by md_update_sb, so we can
	 * call resync_finish here if MD_CLUSTER_RESYNC_LOCKED is set by
	 * clustered raid */
	if (test_and_clear_bit(MD_CLUSTER_RESYNC_LOCKED, &mddev->flags))
		md_cluster_ops->resync_finish(mddev);
	clear_bit(MD_RECOVERY_RUNNING, &mddev->recovery);
	clear_bit(MD_RECOVERY_DONE, &mddev->recovery);
	clear_bit(MD_RECOVERY_SYNC, &mddev->recovery);
	clear_bit(MD_RECOVERY_RESHAPE, &mddev->recovery);
	clear_bit(MD_RECOVERY_REQUESTED, &mddev->recovery);
	clear_bit(MD_RECOVERY_CHECK, &mddev->recovery);
	/*
	 * We call md_cluster_ops->update_size here because sync_size could
	 * be changed by md_update_sb, and MD_RECOVERY_RESHAPE is cleared,
	 * so it is time to update size across cluster.
	 */
	if (mddev_is_clustered(mddev) && is_reshaped
				      && !test_bit(MD_CLOSING, &mddev->flags))
		md_cluster_ops->update_size(mddev, old_dev_sectors);
	wake_up(&resync_wait);
	/* flag recovery needed just to double check */
	set_bit(MD_RECOVERY_NEEDED, &mddev->recovery);
	sysfs_notify_dirent_safe(mddev->sysfs_action);
	md_new_event(mddev);
	if (mddev->event_work.func)
		queue_work(md_misc_wq, &mddev->event_work);
}
EXPORT_SYMBOL(md_reap_sync_thread);

void md_wait_for_blocked_rdev(struct md_rdev *rdev, struct mddev *mddev)
{
	sysfs_notify_dirent_safe(rdev->sysfs_state);
	wait_event_timeout(rdev->blocked_wait,
			   !test_bit(Blocked, &rdev->flags) &&
			   !test_bit(BlockedBadBlocks, &rdev->flags),
			   msecs_to_jiffies(5000));
	rdev_dec_pending(rdev, mddev);
}
EXPORT_SYMBOL(md_wait_for_blocked_rdev);

void md_finish_reshape(struct mddev *mddev)
{
	/* called be personality module when reshape completes. */
	struct md_rdev *rdev;

	rdev_for_each(rdev, mddev) {
		if (rdev->data_offset > rdev->new_data_offset)
			rdev->sectors += rdev->data_offset - rdev->new_data_offset;
		else
			rdev->sectors -= rdev->new_data_offset - rdev->data_offset;
		rdev->data_offset = rdev->new_data_offset;
	}
}
EXPORT_SYMBOL(md_finish_reshape);

/* Bad block management */

/* Returns 1 on success, 0 on failure */
int rdev_set_badblocks(struct md_rdev *rdev, sector_t s, int sectors,
		       int is_new)
{
	struct mddev *mddev = rdev->mddev;
	int rv;
	if (is_new)
		s += rdev->new_data_offset;
	else
		s += rdev->data_offset;
	rv = badblocks_set(&rdev->badblocks, s, sectors, 0);
	if (rv == 0) {
		/* Make sure they get written out promptly */
		if (test_bit(ExternalBbl, &rdev->flags))
			sysfs_notify(&rdev->kobj, NULL,
				     "unacknowledged_bad_blocks");
		sysfs_notify_dirent_safe(rdev->sysfs_state);
		set_mask_bits(&mddev->sb_flags, 0,
			      BIT(MD_SB_CHANGE_CLEAN) | BIT(MD_SB_CHANGE_PENDING));
		md_wakeup_thread(rdev->mddev->thread);
		return 1;
	} else
		return 0;
}
EXPORT_SYMBOL_GPL(rdev_set_badblocks);

int rdev_clear_badblocks(struct md_rdev *rdev, sector_t s, int sectors,
			 int is_new)
{
	int rv;
	if (is_new)
		s += rdev->new_data_offset;
	else
		s += rdev->data_offset;
	rv = badblocks_clear(&rdev->badblocks, s, sectors);
	if ((rv == 0) && test_bit(ExternalBbl, &rdev->flags))
		sysfs_notify(&rdev->kobj, NULL, "bad_blocks");
	return rv;
}
EXPORT_SYMBOL_GPL(rdev_clear_badblocks);

static int md_notify_reboot(struct notifier_block *this,
			    unsigned long code, void *x)
{
	struct list_head *tmp;
	struct mddev *mddev;
	int need_delay = 0;

	for_each_mddev(mddev, tmp) {
		if (mddev_trylock(mddev)) {
			if (mddev->pers)
				__md_stop_writes(mddev);
			if (mddev->persistent)
				mddev->safemode = 2;
			mddev_unlock(mddev);
		}
		need_delay = 1;
	}
	/*
	 * certain more exotic SCSI devices are known to be
	 * volatile wrt too early system reboots. While the
	 * right place to handle this issue is the given
	 * driver, we do want to have a safe RAID driver ...
	 */
	if (need_delay)
		mdelay(1000*1);

	return NOTIFY_DONE;
}

static struct notifier_block md_notifier = {
	.notifier_call	= md_notify_reboot,
	.next		= NULL,
	.priority	= INT_MAX, /* before any real devices */
};

static void md_geninit(void)
{
	pr_debug("md: sizeof(mdp_super_t) = %d\n", (int)sizeof(mdp_super_t));

	proc_create("mdstat", S_IRUGO, NULL, &md_seq_fops);
}

static int __init md_init(void)
{
	int ret = -ENOMEM;

	md_wq = alloc_workqueue("md", WQ_MEM_RECLAIM, 0);
	if (!md_wq)
		goto err_wq;

	md_misc_wq = alloc_workqueue("md_misc", 0, 0);
	if (!md_misc_wq)
		goto err_misc_wq;

	if ((ret = register_blkdev(MD_MAJOR, "md")) < 0)
		goto err_md;

	if ((ret = register_blkdev(0, "mdp")) < 0)
		goto err_mdp;
	mdp_major = ret;

	blk_register_region(MKDEV(MD_MAJOR, 0), 512, THIS_MODULE,
			    md_probe, NULL, NULL);
	blk_register_region(MKDEV(mdp_major, 0), 1UL<<MINORBITS, THIS_MODULE,
			    md_probe, NULL, NULL);

	register_reboot_notifier(&md_notifier);
	raid_table_header = register_sysctl_table(raid_root_table);

	md_geninit();
	return 0;

err_mdp:
	unregister_blkdev(MD_MAJOR, "md");
err_md:
	destroy_workqueue(md_misc_wq);
err_misc_wq:
	destroy_workqueue(md_wq);
err_wq:
	return ret;
}

static void check_sb_changes(struct mddev *mddev, struct md_rdev *rdev)
{
	struct mdp_superblock_1 *sb = page_address(rdev->sb_page);
	struct md_rdev *rdev2;
	int role, ret;
	char b[BDEVNAME_SIZE];

	/*
	 * If size is changed in another node then we need to
	 * do resize as well.
	 */
	if (mddev->dev_sectors != le64_to_cpu(sb->size)) {
		ret = mddev->pers->resize(mddev, le64_to_cpu(sb->size));
		if (ret)
			pr_info("md-cluster: resize failed\n");
		else
			md_bitmap_update_sb(mddev->bitmap);
	}

	/* Check for change of roles in the active devices */
	rdev_for_each(rdev2, mddev) {
		if (test_bit(Faulty, &rdev2->flags))
			continue;

		/* Check if the roles changed */
		role = le16_to_cpu(sb->dev_roles[rdev2->desc_nr]);

		if (test_bit(Candidate, &rdev2->flags)) {
			if (role == 0xfffe) {
				pr_info("md: Removing Candidate device %s because add failed\n", bdevname(rdev2->bdev,b));
				md_kick_rdev_from_array(rdev2);
				continue;
			}
			else
				clear_bit(Candidate, &rdev2->flags);
		}

		if (role != rdev2->raid_disk) {
			/*
			 * got activated except reshape is happening.
			 */
			if (rdev2->raid_disk == -1 && role != 0xffff &&
			    !(le32_to_cpu(sb->feature_map) &
			      MD_FEATURE_RESHAPE_ACTIVE)) {
				rdev2->saved_raid_disk = role;
				ret = remove_and_add_spares(mddev, rdev2);
				pr_info("Activated spare: %s\n",
					bdevname(rdev2->bdev,b));
				/* wakeup mddev->thread here, so array could
				 * perform resync with the new activated disk */
				set_bit(MD_RECOVERY_NEEDED, &mddev->recovery);
				md_wakeup_thread(mddev->thread);
			}
			/* device faulty
			 * We just want to do the minimum to mark the disk
			 * as faulty. The recovery is performed by the
			 * one who initiated the error.
			 */
			if ((role == 0xfffe) || (role == 0xfffd)) {
				md_error(mddev, rdev2);
				clear_bit(Blocked, &rdev2->flags);
			}
		}
	}

	if (mddev->raid_disks != le32_to_cpu(sb->raid_disks))
		update_raid_disks(mddev, le32_to_cpu(sb->raid_disks));

	/*
	 * Since mddev->delta_disks has already updated in update_raid_disks,
	 * so it is time to check reshape.
	 */
	if (test_bit(MD_RESYNCING_REMOTE, &mddev->recovery) &&
	    (le32_to_cpu(sb->feature_map) & MD_FEATURE_RESHAPE_ACTIVE)) {
		/*
		 * reshape is happening in the remote node, we need to
		 * update reshape_position and call start_reshape.
		 */
		mddev->reshape_position = le64_to_cpu(sb->reshape_position);
		if (mddev->pers->update_reshape_pos)
			mddev->pers->update_reshape_pos(mddev);
		if (mddev->pers->start_reshape)
			mddev->pers->start_reshape(mddev);
	} else if (test_bit(MD_RESYNCING_REMOTE, &mddev->recovery) &&
		   mddev->reshape_position != MaxSector &&
		   !(le32_to_cpu(sb->feature_map) & MD_FEATURE_RESHAPE_ACTIVE)) {
		/* reshape is just done in another node. */
		mddev->reshape_position = MaxSector;
		if (mddev->pers->update_reshape_pos)
			mddev->pers->update_reshape_pos(mddev);
	}

	/* Finally set the event to be up to date */
	mddev->events = le64_to_cpu(sb->events);
}

static int read_rdev(struct mddev *mddev, struct md_rdev *rdev)
{
	int err;
	struct page *swapout = rdev->sb_page;
	struct mdp_superblock_1 *sb;

	/* Store the sb page of the rdev in the swapout temporary
	 * variable in case we err in the future
	 */
	rdev->sb_page = NULL;
	err = alloc_disk_sb(rdev);
	if (err == 0) {
		ClearPageUptodate(rdev->sb_page);
		rdev->sb_loaded = 0;
		err = super_types[mddev->major_version].
			load_super(rdev, NULL, mddev->minor_version);
	}
	if (err < 0) {
		pr_warn("%s: %d Could not reload rdev(%d) err: %d. Restoring old values\n",
				__func__, __LINE__, rdev->desc_nr, err);
		if (rdev->sb_page)
			put_page(rdev->sb_page);
		rdev->sb_page = swapout;
		rdev->sb_loaded = 1;
		return err;
	}

	sb = page_address(rdev->sb_page);
	/* Read the offset unconditionally, even if MD_FEATURE_RECOVERY_OFFSET
	 * is not set
	 */

	if ((le32_to_cpu(sb->feature_map) & MD_FEATURE_RECOVERY_OFFSET))
		rdev->recovery_offset = le64_to_cpu(sb->recovery_offset);

	/* The other node finished recovery, call spare_active to set
	 * device In_sync and mddev->degraded
	 */
	if (rdev->recovery_offset == MaxSector &&
	    !test_bit(In_sync, &rdev->flags) &&
	    mddev->pers->spare_active(mddev))
		sysfs_notify(&mddev->kobj, NULL, "degraded");

	put_page(swapout);
	return 0;
}

void md_reload_sb(struct mddev *mddev, int nr)
{
	struct md_rdev *rdev;
	int err;

	/* Find the rdev */
	rdev_for_each_rcu(rdev, mddev) {
		if (rdev->desc_nr == nr)
			break;
	}

	if (!rdev || rdev->desc_nr != nr) {
		pr_warn("%s: %d Could not find rdev with nr %d\n", __func__, __LINE__, nr);
		return;
	}

	err = read_rdev(mddev, rdev);
	if (err < 0)
		return;

	check_sb_changes(mddev, rdev);

	/* Read all rdev's to update recovery_offset */
	rdev_for_each_rcu(rdev, mddev) {
		if (!test_bit(Faulty, &rdev->flags))
			read_rdev(mddev, rdev);
	}
}
EXPORT_SYMBOL(md_reload_sb);

#ifndef MODULE

/*
 * Searches all registered partitions for autorun RAID arrays
 * at boot time.
 */

static DEFINE_MUTEX(detected_devices_mutex);
static LIST_HEAD(all_detected_devices);
struct detected_devices_node {
	struct list_head list;
	dev_t dev;
};

void md_autodetect_dev(dev_t dev)
{
	struct detected_devices_node *node_detected_dev;

	node_detected_dev = kzalloc(sizeof(*node_detected_dev), GFP_KERNEL);
	if (node_detected_dev) {
		node_detected_dev->dev = dev;
		mutex_lock(&detected_devices_mutex);
		list_add_tail(&node_detected_dev->list, &all_detected_devices);
		mutex_unlock(&detected_devices_mutex);
	}
}

static void autostart_arrays(int part)
{
	struct md_rdev *rdev;
	struct detected_devices_node *node_detected_dev;
	dev_t dev;
	int i_scanned, i_passed;

	i_scanned = 0;
	i_passed = 0;

	pr_info("md: Autodetecting RAID arrays.\n");

	mutex_lock(&detected_devices_mutex);
	while (!list_empty(&all_detected_devices) && i_scanned < INT_MAX) {
		i_scanned++;
		node_detected_dev = list_entry(all_detected_devices.next,
					struct detected_devices_node, list);
		list_del(&node_detected_dev->list);
		dev = node_detected_dev->dev;
		kfree(node_detected_dev);
		mutex_unlock(&detected_devices_mutex);
		rdev = md_import_device(dev,0, 90);
		mutex_lock(&detected_devices_mutex);
		if (IS_ERR(rdev))
			continue;

		if (test_bit(Faulty, &rdev->flags))
			continue;

		set_bit(AutoDetected, &rdev->flags);
		list_add(&rdev->same_set, &pending_raid_disks);
		i_passed++;
	}
	mutex_unlock(&detected_devices_mutex);

	pr_debug("md: Scanned %d and added %d devices.\n", i_scanned, i_passed);

	autorun_devices(part);
}

#endif /* !MODULE */

static __exit void md_exit(void)
{
	struct mddev *mddev;
	struct list_head *tmp;
	int delay = 1;

	blk_unregister_region(MKDEV(MD_MAJOR,0), 512);
	blk_unregister_region(MKDEV(mdp_major,0), 1U << MINORBITS);

	unregister_blkdev(MD_MAJOR,"md");
	unregister_blkdev(mdp_major, "mdp");
	unregister_reboot_notifier(&md_notifier);
	unregister_sysctl_table(raid_table_header);

	/* We cannot unload the modules while some process is
	 * waiting for us in select() or poll() - wake them up
	 */
	md_unloading = 1;
	while (waitqueue_active(&md_event_waiters)) {
		/* not safe to leave yet */
		wake_up(&md_event_waiters);
		msleep(delay);
		delay += delay;
	}
	remove_proc_entry("mdstat", NULL);

	for_each_mddev(mddev, tmp) {
		export_array(mddev);
		mddev->ctime = 0;
		mddev->hold_active = 0;
		/*
		 * for_each_mddev() will call mddev_put() at the end of each
		 * iteration.  As the mddev is now fully clear, this will
		 * schedule the mddev for destruction by a workqueue, and the
		 * destroy_workqueue() below will wait for that to complete.
		 */
	}
	destroy_workqueue(md_misc_wq);
	destroy_workqueue(md_wq);
}

subsys_initcall(md_init);
module_exit(md_exit)

static int get_ro(char *buffer, const struct kernel_param *kp)
{
	return sprintf(buffer, "%d", start_readonly);
}
static int set_ro(const char *val, const struct kernel_param *kp)
{
	return kstrtouint(val, 10, (unsigned int *)&start_readonly);
}

module_param_call(start_ro, set_ro, get_ro, NULL, S_IRUSR|S_IWUSR);
module_param(start_dirty_degraded, int, S_IRUGO|S_IWUSR);
module_param_call(new_array, add_named_array, NULL, NULL, S_IWUSR);
module_param(create_on_open, bool, S_IRUSR|S_IWUSR);

MODULE_LICENSE("GPL");
MODULE_DESCRIPTION("MD RAID framework");
MODULE_ALIAS("md");
MODULE_ALIAS_BLOCKDEV_MAJOR(MD_MAJOR);<|MERGE_RESOLUTION|>--- conflicted
+++ resolved
@@ -4199,11 +4199,7 @@
 {
 	enum array_state st = inactive;
 
-<<<<<<< HEAD
-	if (mddev->pers && !test_bit(MD_NOT_READY, &mddev->flags))
-=======
 	if (mddev->pers && !test_bit(MD_NOT_READY, &mddev->flags)) {
->>>>>>> fec38890
 		switch(mddev->ro) {
 		case 1:
 			st = readonly;
