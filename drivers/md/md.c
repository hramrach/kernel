/*
   md.c : Multiple Devices driver for Linux
     Copyright (C) 1998, 1999, 2000 Ingo Molnar

     completely rewritten, based on the MD driver code from Marc Zyngier

   Changes:

   - RAID-1/RAID-5 extensions by Miguel de Icaza, Gadi Oxman, Ingo Molnar
   - RAID-6 extensions by H. Peter Anvin <hpa@zytor.com>
   - boot support for linear and striped mode by Harald Hoyer <HarryH@Royal.Net>
   - kerneld support by Boris Tobotras <boris@xtalk.msk.su>
   - kmod support by: Cyrus Durgin
   - RAID0 bugfixes: Mark Anthony Lisher <markal@iname.com>
   - Devfs support by Richard Gooch <rgooch@atnf.csiro.au>

   - lots of fixes and improvements to the RAID1/RAID5 and generic
     RAID code (such as request based resynchronization):

     Neil Brown <neilb@cse.unsw.edu.au>.

   - persistent bitmap code
     Copyright (C) 2003-2004, Paul Clements, SteelEye Technology, Inc.

   This program is free software; you can redistribute it and/or modify
   it under the terms of the GNU General Public License as published by
   the Free Software Foundation; either version 2, or (at your option)
   any later version.

   You should have received a copy of the GNU General Public License
   (for example /usr/src/linux/COPYING); if not, write to the Free
   Software Foundation, Inc., 675 Mass Ave, Cambridge, MA 02139, USA.

   Errors, Warnings, etc.
   Please use:
     pr_crit() for error conditions that risk data loss
     pr_err() for error conditions that are unexpected, like an IO error
         or internal inconsistency
     pr_warn() for error conditions that could have been predicated, like
         adding a device to an array when it has incompatible metadata
     pr_info() for every interesting, very rare events, like an array starting
         or stopping, or resync starting or stopping
     pr_debug() for everything else.

*/

#include <linux/sched/mm.h>
#include <linux/sched/signal.h>
#include <linux/kthread.h>
#include <linux/blkdev.h>
#include <linux/badblocks.h>
#include <linux/sysctl.h>
#include <linux/seq_file.h>
#include <linux/fs.h>
#include <linux/poll.h>
#include <linux/ctype.h>
#include <linux/string.h>
#include <linux/hdreg.h>
#include <linux/proc_fs.h>
#include <linux/random.h>
#include <linux/module.h>
#include <linux/reboot.h>
#include <linux/file.h>
#include <linux/compat.h>
#include <linux/delay.h>
#include <linux/raid/md_p.h>
#include <linux/raid/md_u.h>
#include <linux/slab.h>
#include <linux/percpu-refcount.h>

#include <trace/events/block.h>
#include "md.h"
#include "md-bitmap.h"
#include "md-cluster.h"

#ifndef MODULE
static void autostart_arrays(int part);
#endif

/* pers_list is a list of registered personalities protected
 * by pers_lock.
 * pers_lock does extra service to protect accesses to
 * mddev->thread when the mutex cannot be held.
 */
static LIST_HEAD(pers_list);
static DEFINE_SPINLOCK(pers_lock);

struct md_cluster_operations *md_cluster_ops;
EXPORT_SYMBOL(md_cluster_ops);
struct module *md_cluster_mod;
EXPORT_SYMBOL(md_cluster_mod);

static DECLARE_WAIT_QUEUE_HEAD(resync_wait);
static struct workqueue_struct *md_wq;
static struct workqueue_struct *md_misc_wq;

static int remove_and_add_spares(struct mddev *mddev,
				 struct md_rdev *this);
static void mddev_detach(struct mddev *mddev);

/*
 * Default number of read corrections we'll attempt on an rdev
 * before ejecting it from the array. We divide the read error
 * count by 2 for every hour elapsed between read errors.
 */
#define MD_DEFAULT_MAX_CORRECTED_READ_ERRORS 20
/*
 * Current RAID-1,4,5 parallel reconstruction 'guaranteed speed limit'
 * is 1000 KB/sec, so the extra system load does not show up that much.
 * Increase it if you want to have more _guaranteed_ speed. Note that
 * the RAID driver will use the maximum available bandwidth if the IO
 * subsystem is idle. There is also an 'absolute maximum' reconstruction
 * speed limit - in case reconstruction slows down your system despite
 * idle IO detection.
 *
 * you can change it via /proc/sys/dev/raid/speed_limit_min and _max.
 * or /sys/block/mdX/md/sync_speed_{min,max}
 */

static int sysctl_speed_limit_min = 1000;
static int sysctl_speed_limit_max = 200000;
static inline int speed_min(struct mddev *mddev)
{
	return mddev->sync_speed_min ?
		mddev->sync_speed_min : sysctl_speed_limit_min;
}

static inline int speed_max(struct mddev *mddev)
{
	return mddev->sync_speed_max ?
		mddev->sync_speed_max : sysctl_speed_limit_max;
}

<<<<<<< HEAD
=======
static int rdev_init_serial(struct md_rdev *rdev)
{
	if (rdev->bdev->bd_queue->nr_hw_queues == 1)
		return 0;

	spin_lock_init(&rdev->serial_list_lock);
	INIT_LIST_HEAD(&rdev->serial_list);
	init_waitqueue_head(&rdev->serial_io_wait);
	set_bit(CollisionCheck, &rdev->flags);

	return 1;
}

/*
 * Create serial_info_pool if rdev is the first multi-queue device flaged
 * with writemostly, also write-behind mode is enabled.
 */
void mddev_create_serial_pool(struct mddev *mddev, struct md_rdev *rdev,
			  bool is_suspend)
{
	if (mddev->bitmap_info.max_write_behind == 0)
		return;

	if (!test_bit(WriteMostly, &rdev->flags) || !rdev_init_serial(rdev))
		return;

	if (mddev->serial_info_pool == NULL) {
		unsigned int noio_flag;

		if (!is_suspend)
			mddev_suspend(mddev);
		noio_flag = memalloc_noio_save();
		mddev->serial_info_pool =
			mempool_create_kmalloc_pool(NR_SERIAL_INFOS,
						sizeof(struct serial_info));
		memalloc_noio_restore(noio_flag);
		if (!mddev->serial_info_pool)
			pr_err("can't alloc memory pool for serialization\n");
		if (!is_suspend)
			mddev_resume(mddev);
	}
}
EXPORT_SYMBOL_GPL(mddev_create_serial_pool);

/*
 * Destroy serial_info_pool if rdev is the last device flaged with
 * CollisionCheck.
 */
static void mddev_destroy_serial_pool(struct mddev *mddev, struct md_rdev *rdev)
{
	if (!test_and_clear_bit(CollisionCheck, &rdev->flags))
		return;

	if (mddev->serial_info_pool) {
		struct md_rdev *temp;
		int num = 0;

		/*
		 * Check if other rdevs need serial_info_pool.
		 */
		rdev_for_each(temp, mddev)
			if (temp != rdev &&
			    test_bit(CollisionCheck, &temp->flags))
				num++;
		if (!num) {
			mddev_suspend(rdev->mddev);
			mempool_destroy(mddev->serial_info_pool);
			mddev->serial_info_pool = NULL;
			mddev_resume(rdev->mddev);
		}
	}
}

>>>>>>> c8926650
static struct ctl_table_header *raid_table_header;

static struct ctl_table raid_table[] = {
	{
		.procname	= "speed_limit_min",
		.data		= &sysctl_speed_limit_min,
		.maxlen		= sizeof(int),
		.mode		= S_IRUGO|S_IWUSR,
		.proc_handler	= proc_dointvec,
	},
	{
		.procname	= "speed_limit_max",
		.data		= &sysctl_speed_limit_max,
		.maxlen		= sizeof(int),
		.mode		= S_IRUGO|S_IWUSR,
		.proc_handler	= proc_dointvec,
	},
	{ }
};

static struct ctl_table raid_dir_table[] = {
	{
		.procname	= "raid",
		.maxlen		= 0,
		.mode		= S_IRUGO|S_IXUGO,
		.child		= raid_table,
	},
	{ }
};

static struct ctl_table raid_root_table[] = {
	{
		.procname	= "dev",
		.maxlen		= 0,
		.mode		= 0555,
		.child		= raid_dir_table,
	},
	{  }
};

static const struct block_device_operations md_fops;

static int start_readonly;

/*
 * The original mechanism for creating an md device is to create
 * a device node in /dev and to open it.  This causes races with device-close.
 * The preferred method is to write to the "new_array" module parameter.
 * This can avoid races.
 * Setting create_on_open to false disables the original mechanism
 * so all the races disappear.
 */
static bool create_on_open = true;

struct bio *bio_alloc_mddev(gfp_t gfp_mask, int nr_iovecs,
			    struct mddev *mddev)
{
	if (!mddev || !mddev->bio_set)
		return bio_alloc(gfp_mask, nr_iovecs);

	return bio_alloc_bioset(gfp_mask, nr_iovecs, mddev->bio_set);
}
EXPORT_SYMBOL_GPL(bio_alloc_mddev);

static struct bio *md_bio_alloc_sync(struct mddev *mddev)
{
	if (!mddev || !mddev->sync_set)
		return bio_alloc(GFP_NOIO, 1);

	return bio_alloc_bioset(GFP_NOIO, 1, mddev->sync_set);
}

/*
 * We have a system wide 'event count' that is incremented
 * on any 'interesting' event, and readers of /proc/mdstat
 * can use 'poll' or 'select' to find out when the event
 * count increases.
 *
 * Events are:
 *  start array, stop array, error, add device, remove device,
 *  start build, activate spare
 */
static DECLARE_WAIT_QUEUE_HEAD(md_event_waiters);
static atomic_t md_event_count;
void md_new_event(struct mddev *mddev)
{
	atomic_inc(&md_event_count);
	wake_up(&md_event_waiters);
}
EXPORT_SYMBOL_GPL(md_new_event);

/*
 * Enables to iterate over all existing md arrays
 * all_mddevs_lock protects this list.
 */
static LIST_HEAD(all_mddevs);
static DEFINE_SPINLOCK(all_mddevs_lock);

/*
 * iterates through all used mddevs in the system.
 * We take care to grab the all_mddevs_lock whenever navigating
 * the list, and to always hold a refcount when unlocked.
 * Any code which breaks out of this loop while own
 * a reference to the current mddev and must mddev_put it.
 */
#define for_each_mddev(_mddev,_tmp)					\
									\
	for (({ spin_lock(&all_mddevs_lock);				\
		_tmp = all_mddevs.next;					\
		_mddev = NULL;});					\
	     ({ if (_tmp != &all_mddevs)				\
			mddev_get(list_entry(_tmp, struct mddev, all_mddevs));\
		spin_unlock(&all_mddevs_lock);				\
		if (_mddev) mddev_put(_mddev);				\
		_mddev = list_entry(_tmp, struct mddev, all_mddevs);	\
		_tmp != &all_mddevs;});					\
	     ({ spin_lock(&all_mddevs_lock);				\
		_tmp = _tmp->next;})					\
		)

/* Rather than calling directly into the personality make_request function,
 * IO requests come here first so that we can check if the device is
 * being suspended pending a reconfiguration.
 * We hold a refcount over the call to ->make_request.  By the time that
 * call has finished, the bio has been linked into some internal structure
 * and so is visible to ->quiesce(), so we don't need the refcount any more.
 */
static bool is_suspended(struct mddev *mddev, struct bio *bio)
{
	if (mddev->suspended)
		return true;
	if (bio_data_dir(bio) != WRITE)
		return false;
	if (mddev->suspend_lo >= mddev->suspend_hi)
		return false;
	if (bio->bi_iter.bi_sector >= mddev->suspend_hi)
		return false;
	if (bio_end_sector(bio) < mddev->suspend_lo)
		return false;
	return true;
}

void md_handle_request(struct mddev *mddev, struct bio *bio)
{
check_suspended:
	rcu_read_lock();
	if (is_suspended(mddev, bio)) {
		DEFINE_WAIT(__wait);
		for (;;) {
			prepare_to_wait(&mddev->sb_wait, &__wait,
					TASK_UNINTERRUPTIBLE);
			if (!is_suspended(mddev, bio))
				break;
			rcu_read_unlock();
			schedule();
			rcu_read_lock();
		}
		finish_wait(&mddev->sb_wait, &__wait);
	}
	atomic_inc(&mddev->active_io);
	rcu_read_unlock();

	if (!mddev->pers->make_request(mddev, bio)) {
		atomic_dec(&mddev->active_io);
		wake_up(&mddev->sb_wait);
		goto check_suspended;
	}

	if (atomic_dec_and_test(&mddev->active_io) && mddev->suspended)
		wake_up(&mddev->sb_wait);
}
EXPORT_SYMBOL(md_handle_request);

static blk_qc_t md_make_request(struct request_queue *q, struct bio *bio)
{
	const int rw = bio_data_dir(bio);
	struct mddev *mddev = q->queuedata;
	unsigned int sectors;
	int cpu;

	if (unlikely(test_bit(MD_BROKEN, &mddev->flags)) && (rw == WRITE)) {
		bio_io_error(bio);
		return BLK_QC_T_NONE;
	}

	blk_queue_split(q, &bio);

	if (mddev == NULL || mddev->pers == NULL) {
		bio_io_error(bio);
		return BLK_QC_T_NONE;
	}
	if (mddev->ro == 1 && unlikely(rw == WRITE)) {
		if (bio_sectors(bio) != 0)
			bio->bi_status = BLK_STS_IOERR;
		bio_endio(bio);
		return BLK_QC_T_NONE;
	}

	/*
	 * save the sectors now since our bio can
	 * go away inside make_request
	 */
	sectors = bio_sectors(bio);
	/* bio could be mergeable after passing to underlayer */
	bio->bi_opf &= ~REQ_NOMERGE;

	md_handle_request(mddev, bio);

	cpu = part_stat_lock();
	part_stat_inc(cpu, &mddev->gendisk->part0, ios[rw]);
	part_stat_add(cpu, &mddev->gendisk->part0, sectors[rw], sectors);
	part_stat_unlock();

	return BLK_QC_T_NONE;
}

/* mddev_suspend makes sure no new requests are submitted
 * to the device, and that any requests that have been submitted
 * are completely handled.
 * Once mddev_detach() is called and completes, the module will be
 * completely unused.
 */
void mddev_suspend(struct mddev *mddev)
{
	WARN_ON_ONCE(mddev->thread && current == mddev->thread->tsk);
	lockdep_assert_held(&mddev->reconfig_mutex);
	if (mddev->suspended++)
		return;
	synchronize_rcu();
	wake_up(&mddev->sb_wait);
	set_bit(MD_ALLOW_SB_UPDATE, &mddev->flags);
	smp_mb__after_atomic();
	wait_event(mddev->sb_wait, atomic_read(&mddev->active_io) == 0);
	mddev->pers->quiesce(mddev, 1);
	clear_bit_unlock(MD_ALLOW_SB_UPDATE, &mddev->flags);
	wait_event(mddev->sb_wait, !test_bit(MD_UPDATING_SB, &mddev->flags));

	del_timer_sync(&mddev->safemode_timer);
}
EXPORT_SYMBOL_GPL(mddev_suspend);

void mddev_resume(struct mddev *mddev)
{
	lockdep_assert_held(&mddev->reconfig_mutex);
	if (--mddev->suspended)
		return;
	wake_up(&mddev->sb_wait);
	mddev->pers->quiesce(mddev, 0);

	set_bit(MD_RECOVERY_NEEDED, &mddev->recovery);
	md_wakeup_thread(mddev->thread);
	md_wakeup_thread(mddev->sync_thread); /* possibly kick off a reshape */
}
EXPORT_SYMBOL_GPL(mddev_resume);

int mddev_congested(struct mddev *mddev, int bits)
{
	struct md_personality *pers = mddev->pers;
	int ret = 0;

	rcu_read_lock();
	if (mddev->suspended)
		ret = 1;
	else if (pers && pers->congested)
		ret = pers->congested(mddev, bits);
	rcu_read_unlock();
	return ret;
}
EXPORT_SYMBOL_GPL(mddev_congested);
static int md_congested(void *data, int bits)
{
	struct mddev *mddev = data;
	return mddev_congested(mddev, bits);
}

/*
 * Generic flush handling for md
 */

static void md_end_flush(struct bio *bio)
{
	struct md_rdev *rdev = bio->bi_private;
	struct mddev *mddev = rdev->mddev;

	rdev_dec_pending(rdev, mddev);

	if (atomic_dec_and_test(&mddev->flush_pending)) {
		/* The pre-request flush has finished */
		queue_work(md_wq, &mddev->flush_work);
	}
	bio_put(bio);
}

static void md_submit_flush_data(struct work_struct *ws);

static void submit_flushes(struct work_struct *ws)
{
	struct mddev *mddev = container_of(ws, struct mddev, flush_work);
	struct md_rdev *rdev;

	mddev->start_flush = ktime_get_boottime();
	INIT_WORK(&mddev->flush_work, md_submit_flush_data);
	atomic_set(&mddev->flush_pending, 1);
	rcu_read_lock();
	rdev_for_each_rcu(rdev, mddev)
		if (rdev->raid_disk >= 0 &&
		    !test_bit(Faulty, &rdev->flags)) {
			/* Take two references, one is dropped
			 * when request finishes, one after
			 * we reclaim rcu_read_lock
			 */
			struct bio *bi;
			atomic_inc(&rdev->nr_pending);
			atomic_inc(&rdev->nr_pending);
			rcu_read_unlock();
			bi = bio_alloc_mddev(GFP_NOIO, 0, mddev);
			bi->bi_end_io = md_end_flush;
			bi->bi_private = rdev;
			bio_set_dev(bi, rdev->bdev);
			bi->bi_opf = REQ_OP_WRITE | REQ_PREFLUSH;
			atomic_inc(&mddev->flush_pending);
			submit_bio(bi);
			rcu_read_lock();
			rdev_dec_pending(rdev, mddev);
		}
	rcu_read_unlock();
	if (atomic_dec_and_test(&mddev->flush_pending))
		queue_work(md_wq, &mddev->flush_work);
}

static void md_submit_flush_data(struct work_struct *ws)
{
	struct mddev *mddev = container_of(ws, struct mddev, flush_work);
	struct bio *bio = mddev->flush_bio;

	/*
	 * must reset flush_bio before calling into md_handle_request to avoid a
	 * deadlock, because other bios passed md_handle_request suspend check
	 * could wait for this and below md_handle_request could wait for those
	 * bios because of suspend check
	 */
	mddev->last_flush = mddev->start_flush;
	mddev->flush_bio = NULL;
	wake_up(&mddev->sb_wait);

	if (bio->bi_iter.bi_size == 0)
		/* an empty barrier - all done */
		bio_endio(bio);
	else {
		bio->bi_opf &= ~REQ_PREFLUSH;
		md_handle_request(mddev, bio);
	}
}

void md_flush_request(struct mddev *mddev, struct bio *bio)
{
	ktime_t start = ktime_get_boottime();
	spin_lock_irq(&mddev->lock);
	wait_event_lock_irq(mddev->sb_wait,
			    !mddev->flush_bio ||
			    ktime_after(mddev->last_flush, start),
			    mddev->lock);
	if (!ktime_after(mddev->last_flush, start)) {
		WARN_ON(mddev->flush_bio);
		mddev->flush_bio = bio;
		bio = NULL;
	}
	spin_unlock_irq(&mddev->lock);

	if (!bio) {
		INIT_WORK(&mddev->flush_work, submit_flushes);
		queue_work(md_wq, &mddev->flush_work);
	} else {
		/* flush was performed for some other bio while we waited. */
		if (bio->bi_iter.bi_size == 0)
			/* an empty barrier - all done */
			bio_endio(bio);
		else {
			bio->bi_opf &= ~REQ_PREFLUSH;
			mddev->pers->make_request(mddev, bio);
		}
	}
}
EXPORT_SYMBOL(md_flush_request);

static inline struct mddev *mddev_get(struct mddev *mddev)
{
	atomic_inc(&mddev->active);
	return mddev;
}

static void mddev_delayed_delete(struct work_struct *ws);

static void mddev_put(struct mddev *mddev)
{
	struct bio_set *bs = NULL, *sync_bs = NULL;

	if (!atomic_dec_and_lock(&mddev->active, &all_mddevs_lock))
		return;
	if (!mddev->raid_disks && list_empty(&mddev->disks) &&
	    mddev->ctime == 0 && !mddev->hold_active) {
		/* Array is not configured at all, and not held active,
		 * so destroy it */
		list_del_init(&mddev->all_mddevs);
		bs = mddev->bio_set;
		sync_bs = mddev->sync_set;
		mddev->bio_set = NULL;
		mddev->sync_set = NULL;
		if (mddev->gendisk) {
			/* We did a probe so need to clean up.  Call
			 * queue_work inside the spinlock so that
			 * flush_workqueue() after mddev_find will
			 * succeed in waiting for the work to be done.
			 */
			INIT_WORK(&mddev->del_work, mddev_delayed_delete);
			queue_work(md_misc_wq, &mddev->del_work);
		} else
			kfree(mddev);
	}
	spin_unlock(&all_mddevs_lock);
	if (bs)
		bioset_free(bs);
	if (sync_bs)
		bioset_free(sync_bs);
}

static void md_safemode_timeout(unsigned long data);

void mddev_init(struct mddev *mddev)
{
	mutex_init(&mddev->open_mutex);
	mutex_init(&mddev->reconfig_mutex);
	mutex_init(&mddev->bitmap_info.mutex);
	INIT_LIST_HEAD(&mddev->disks);
	INIT_LIST_HEAD(&mddev->all_mddevs);
	setup_timer(&mddev->safemode_timer, md_safemode_timeout,
		    (unsigned long) mddev);
	atomic_set(&mddev->active, 1);
	atomic_set(&mddev->openers, 0);
	atomic_set(&mddev->active_io, 0);
	spin_lock_init(&mddev->lock);
	atomic_set(&mddev->flush_pending, 0);
	init_waitqueue_head(&mddev->sb_wait);
	init_waitqueue_head(&mddev->recovery_wait);
	mddev->reshape_position = MaxSector;
	mddev->reshape_backwards = 0;
	mddev->last_sync_action = "none";
	mddev->resync_min = 0;
	mddev->resync_max = MaxSector;
	mddev->level = LEVEL_NONE;
}
EXPORT_SYMBOL_GPL(mddev_init);

static struct mddev *mddev_find(dev_t unit)
{
	struct mddev *mddev, *new = NULL;

	if (unit && MAJOR(unit) != MD_MAJOR)
		unit &= ~((1<<MdpMinorShift)-1);

 retry:
	spin_lock(&all_mddevs_lock);

	if (unit) {
		list_for_each_entry(mddev, &all_mddevs, all_mddevs)
			if (mddev->unit == unit) {
				mddev_get(mddev);
				spin_unlock(&all_mddevs_lock);
				kfree(new);
				return mddev;
			}

		if (new) {
			list_add(&new->all_mddevs, &all_mddevs);
			spin_unlock(&all_mddevs_lock);
			new->hold_active = UNTIL_IOCTL;
			return new;
		}
	} else if (new) {
		/* find an unused unit number */
		static int next_minor = 512;
		int start = next_minor;
		int is_free = 0;
		int dev = 0;
		while (!is_free) {
			dev = MKDEV(MD_MAJOR, next_minor);
			next_minor++;
			if (next_minor > MINORMASK)
				next_minor = 0;
			if (next_minor == start) {
				/* Oh dear, all in use. */
				spin_unlock(&all_mddevs_lock);
				kfree(new);
				return NULL;
			}

			is_free = 1;
			list_for_each_entry(mddev, &all_mddevs, all_mddevs)
				if (mddev->unit == dev) {
					is_free = 0;
					break;
				}
		}
		new->unit = dev;
		new->md_minor = MINOR(dev);
		new->hold_active = UNTIL_STOP;
		list_add(&new->all_mddevs, &all_mddevs);
		spin_unlock(&all_mddevs_lock);
		return new;
	}
	spin_unlock(&all_mddevs_lock);

	new = kzalloc(sizeof(*new), GFP_KERNEL);
	if (!new)
		return NULL;

	new->unit = unit;
	if (MAJOR(unit) == MD_MAJOR)
		new->md_minor = MINOR(unit);
	else
		new->md_minor = MINOR(unit) >> MdpMinorShift;

	mddev_init(new);

	goto retry;
}

static struct attribute_group md_redundancy_group;

void mddev_unlock(struct mddev *mddev)
{
	if (mddev->to_remove) {
		/* These cannot be removed under reconfig_mutex as
		 * an access to the files will try to take reconfig_mutex
		 * while holding the file unremovable, which leads to
		 * a deadlock.
		 * So hold set sysfs_active while the remove in happeing,
		 * and anything else which might set ->to_remove or my
		 * otherwise change the sysfs namespace will fail with
		 * -EBUSY if sysfs_active is still set.
		 * We set sysfs_active under reconfig_mutex and elsewhere
		 * test it under the same mutex to ensure its correct value
		 * is seen.
		 */
		struct attribute_group *to_remove = mddev->to_remove;
		mddev->to_remove = NULL;
		mddev->sysfs_active = 1;
		mutex_unlock(&mddev->reconfig_mutex);

		if (mddev->kobj.sd) {
			if (to_remove != &md_redundancy_group)
				sysfs_remove_group(&mddev->kobj, to_remove);
			if (mddev->pers == NULL ||
			    mddev->pers->sync_request == NULL) {
				sysfs_remove_group(&mddev->kobj, &md_redundancy_group);
				if (mddev->sysfs_action)
					sysfs_put(mddev->sysfs_action);
				mddev->sysfs_action = NULL;
			}
		}
		mddev->sysfs_active = 0;
	} else
		mutex_unlock(&mddev->reconfig_mutex);

	/* As we've dropped the mutex we need a spinlock to
	 * make sure the thread doesn't disappear
	 */
	spin_lock(&pers_lock);
	md_wakeup_thread(mddev->thread);
	wake_up(&mddev->sb_wait);
	spin_unlock(&pers_lock);
}
EXPORT_SYMBOL_GPL(mddev_unlock);

struct md_rdev *md_find_rdev_nr_rcu(struct mddev *mddev, int nr)
{
	struct md_rdev *rdev;

	rdev_for_each_rcu(rdev, mddev)
		if (rdev->desc_nr == nr)
			return rdev;

	return NULL;
}
EXPORT_SYMBOL_GPL(md_find_rdev_nr_rcu);

static struct md_rdev *find_rdev(struct mddev *mddev, dev_t dev)
{
	struct md_rdev *rdev;

	rdev_for_each(rdev, mddev)
		if (rdev->bdev->bd_dev == dev)
			return rdev;

	return NULL;
}

struct md_rdev *md_find_rdev_rcu(struct mddev *mddev, dev_t dev)
{
	struct md_rdev *rdev;

	rdev_for_each_rcu(rdev, mddev)
		if (rdev->bdev->bd_dev == dev)
			return rdev;

	return NULL;
}
EXPORT_SYMBOL_GPL(md_find_rdev_rcu);

static struct md_personality *find_pers(int level, char *clevel)
{
	struct md_personality *pers;
	list_for_each_entry(pers, &pers_list, list) {
		if (level != LEVEL_NONE && pers->level == level)
			return pers;
		if (strcmp(pers->name, clevel)==0)
			return pers;
	}
	return NULL;
}

/* return the offset of the super block in 512byte sectors */
static inline sector_t calc_dev_sboffset(struct md_rdev *rdev)
{
	sector_t num_sectors = i_size_read(rdev->bdev->bd_inode) / 512;
	return MD_NEW_SIZE_SECTORS(num_sectors);
}

static int alloc_disk_sb(struct md_rdev *rdev)
{
	rdev->sb_page = alloc_page(GFP_KERNEL);
	if (!rdev->sb_page)
		return -ENOMEM;
	return 0;
}

void md_rdev_clear(struct md_rdev *rdev)
{
	if (rdev->sb_page) {
		put_page(rdev->sb_page);
		rdev->sb_loaded = 0;
		rdev->sb_page = NULL;
		rdev->sb_start = 0;
		rdev->sectors = 0;
	}
	if (rdev->bb_page) {
		put_page(rdev->bb_page);
		rdev->bb_page = NULL;
	}
	badblocks_exit(&rdev->badblocks);
}
EXPORT_SYMBOL_GPL(md_rdev_clear);

static void super_written(struct bio *bio)
{
	struct md_rdev *rdev = bio->bi_private;
	struct mddev *mddev = rdev->mddev;

	if (bio->bi_status) {
		pr_err("md: super_written gets error=%d\n", bio->bi_status);
		md_error(mddev, rdev);
		if (!test_bit(Faulty, &rdev->flags)) {
			if (bio->bi_status == BLK_STS_TIMEOUT)
				set_bit(Timeout, &rdev->flags);
		} else if (bio->bi_opf & MD_FAILFAST) {
			set_bit(MD_SB_NEED_REWRITE, &mddev->sb_flags);
			set_bit(LastDev, &rdev->flags);
		}
	} else
		clear_bit(LastDev, &rdev->flags);

	if (atomic_dec_and_test(&mddev->pending_writes))
		wake_up(&mddev->sb_wait);
	rdev_dec_pending(rdev, mddev);
	bio_put(bio);
}

void md_super_write(struct mddev *mddev, struct md_rdev *rdev,
		   sector_t sector, int size, struct page *page)
{
	/* write first size bytes of page to sector of rdev
	 * Increment mddev->pending_writes before returning
	 * and decrement it on completion, waking up sb_wait
	 * if zero is reached.
	 * If an error occurred, call md_error
	 */
	struct bio *bio;
	int ff = 0;

	if (!page)
		return;

	if (test_bit(Faulty, &rdev->flags))
		return;

	bio = md_bio_alloc_sync(mddev);

	atomic_inc(&rdev->nr_pending);

	bio_set_dev(bio, rdev->meta_bdev ? rdev->meta_bdev : rdev->bdev);
	bio->bi_iter.bi_sector = sector;
	bio_add_page(bio, page, size, 0);
	bio->bi_private = rdev;
	bio->bi_end_io = super_written;

	if (test_bit(MD_FAILFAST_SUPPORTED, &mddev->flags) &&
	    test_bit(FailFast, &rdev->flags) &&
	    !test_bit(LastDev, &rdev->flags))
		ff = MD_FAILFAST;
	bio->bi_opf = REQ_OP_WRITE | REQ_SYNC | REQ_PREFLUSH | REQ_FUA | ff;

	atomic_inc(&mddev->pending_writes);
	submit_bio(bio);
}

int md_super_wait(struct mddev *mddev)
{
	/* wait for all superblock writes that were scheduled to complete */
	wait_event(mddev->sb_wait, atomic_read(&mddev->pending_writes)==0);
	if (test_and_clear_bit(MD_SB_NEED_REWRITE, &mddev->sb_flags))
		return -EAGAIN;
	return 0;
}

int sync_page_io(struct md_rdev *rdev, sector_t sector, int size,
		 struct page *page, int op, int op_flags, bool metadata_op)
{
	struct bio *bio = md_bio_alloc_sync(rdev->mddev);
	int ret;

	if (metadata_op && rdev->meta_bdev)
		bio_set_dev(bio, rdev->meta_bdev);
	else
		bio_set_dev(bio, rdev->bdev);
	bio_set_op_attrs(bio, op, op_flags);
	if (metadata_op)
		bio->bi_iter.bi_sector = sector + rdev->sb_start;
	else if (rdev->mddev->reshape_position != MaxSector &&
		 (rdev->mddev->reshape_backwards ==
		  (sector >= rdev->mddev->reshape_position)))
		bio->bi_iter.bi_sector = sector + rdev->new_data_offset;
	else
		bio->bi_iter.bi_sector = sector + rdev->data_offset;
	bio_add_page(bio, page, size, 0);

	submit_bio_wait(bio);

	ret = !bio->bi_status;
	bio_put(bio);
	return ret;
}
EXPORT_SYMBOL_GPL(sync_page_io);

static int read_disk_sb(struct md_rdev *rdev, int size)
{
	char b[BDEVNAME_SIZE];

	if (rdev->sb_loaded)
		return 0;

	if (!sync_page_io(rdev, 0, size, rdev->sb_page, REQ_OP_READ, 0, true))
		goto fail;
	rdev->sb_loaded = 1;
	return 0;

fail:
	pr_err("md: disabled device %s, could not read superblock.\n",
	       bdevname(rdev->bdev,b));
	return -EINVAL;
}

static int md_uuid_equal(mdp_super_t *sb1, mdp_super_t *sb2)
{
	return	sb1->set_uuid0 == sb2->set_uuid0 &&
		sb1->set_uuid1 == sb2->set_uuid1 &&
		sb1->set_uuid2 == sb2->set_uuid2 &&
		sb1->set_uuid3 == sb2->set_uuid3;
}

static int md_sb_equal(mdp_super_t *sb1, mdp_super_t *sb2)
{
	int ret;
	mdp_super_t *tmp1, *tmp2;

	tmp1 = kmalloc(sizeof(*tmp1),GFP_KERNEL);
	tmp2 = kmalloc(sizeof(*tmp2),GFP_KERNEL);

	if (!tmp1 || !tmp2) {
		ret = 0;
		goto abort;
	}

	*tmp1 = *sb1;
	*tmp2 = *sb2;

	/*
	 * nr_disks is not constant
	 */
	tmp1->nr_disks = 0;
	tmp2->nr_disks = 0;

	ret = (memcmp(tmp1, tmp2, MD_SB_GENERIC_CONSTANT_WORDS * 4) == 0);
abort:
	kfree(tmp1);
	kfree(tmp2);
	return ret;
}

static u32 md_csum_fold(u32 csum)
{
	csum = (csum & 0xffff) + (csum >> 16);
	return (csum & 0xffff) + (csum >> 16);
}

static unsigned int calc_sb_csum(mdp_super_t *sb)
{
	u64 newcsum = 0;
	u32 *sb32 = (u32*)sb;
	int i;
	unsigned int disk_csum, csum;

	disk_csum = sb->sb_csum;
	sb->sb_csum = 0;

	for (i = 0; i < MD_SB_BYTES/4 ; i++)
		newcsum += sb32[i];
	csum = (newcsum & 0xffffffff) + (newcsum>>32);

#ifdef CONFIG_ALPHA
	/* This used to use csum_partial, which was wrong for several
	 * reasons including that different results are returned on
	 * different architectures.  It isn't critical that we get exactly
	 * the same return value as before (we always csum_fold before
	 * testing, and that removes any differences).  However as we
	 * know that csum_partial always returned a 16bit value on
	 * alphas, do a fold to maximise conformity to previous behaviour.
	 */
	sb->sb_csum = md_csum_fold(disk_csum);
#else
	sb->sb_csum = disk_csum;
#endif
	return csum;
}

/*
 * Handle superblock details.
 * We want to be able to handle multiple superblock formats
 * so we have a common interface to them all, and an array of
 * different handlers.
 * We rely on user-space to write the initial superblock, and support
 * reading and updating of superblocks.
 * Interface methods are:
 *   int load_super(struct md_rdev *dev, struct md_rdev *refdev, int minor_version)
 *      loads and validates a superblock on dev.
 *      if refdev != NULL, compare superblocks on both devices
 *    Return:
 *      0 - dev has a superblock that is compatible with refdev
 *      1 - dev has a superblock that is compatible and newer than refdev
 *          so dev should be used as the refdev in future
 *     -EINVAL superblock incompatible or invalid
 *     -othererror e.g. -EIO
 *
 *   int validate_super(struct mddev *mddev, struct md_rdev *dev)
 *      Verify that dev is acceptable into mddev.
 *       The first time, mddev->raid_disks will be 0, and data from
 *       dev should be merged in.  Subsequent calls check that dev
 *       is new enough.  Return 0 or -EINVAL
 *
 *   void sync_super(struct mddev *mddev, struct md_rdev *dev)
 *     Update the superblock for rdev with data in mddev
 *     This does not write to disc.
 *
 */

struct super_type  {
	char		    *name;
	struct module	    *owner;
	int		    (*load_super)(struct md_rdev *rdev,
					  struct md_rdev *refdev,
					  int minor_version);
	int		    (*validate_super)(struct mddev *mddev,
					      struct md_rdev *rdev);
	void		    (*sync_super)(struct mddev *mddev,
					  struct md_rdev *rdev);
	unsigned long long  (*rdev_size_change)(struct md_rdev *rdev,
						sector_t num_sectors);
	int		    (*allow_new_offset)(struct md_rdev *rdev,
						unsigned long long new_offset);
};

/*
 * Check that the given mddev has no bitmap.
 *
 * This function is called from the run method of all personalities that do not
 * support bitmaps. It prints an error message and returns non-zero if mddev
 * has a bitmap. Otherwise, it returns 0.
 *
 */
int md_check_no_bitmap(struct mddev *mddev)
{
	if (!mddev->bitmap_info.file && !mddev->bitmap_info.offset)
		return 0;
	pr_warn("%s: bitmaps are not supported for %s\n",
		mdname(mddev), mddev->pers->name);
	return 1;
}
EXPORT_SYMBOL(md_check_no_bitmap);

/*
 * load_super for 0.90.0
 */
static int super_90_load(struct md_rdev *rdev, struct md_rdev *refdev, int minor_version)
{
	char b[BDEVNAME_SIZE], b2[BDEVNAME_SIZE];
	mdp_super_t *sb;
	int ret;
	bool spare_disk = true;

	/*
	 * Calculate the position of the superblock (512byte sectors),
	 * it's at the end of the disk.
	 *
	 * It also happens to be a multiple of 4Kb.
	 */
	rdev->sb_start = calc_dev_sboffset(rdev);

	ret = read_disk_sb(rdev, MD_SB_BYTES);
	if (ret)
		return ret;

	ret = -EINVAL;

	bdevname(rdev->bdev, b);
	sb = page_address(rdev->sb_page);

	if (sb->md_magic != MD_SB_MAGIC) {
		pr_warn("md: invalid raid superblock magic on %s\n", b);
		goto abort;
	}

	if (sb->major_version != 0 ||
	    sb->minor_version < 90 ||
	    sb->minor_version > 91) {
		pr_warn("Bad version number %d.%d on %s\n",
			sb->major_version, sb->minor_version, b);
		goto abort;
	}

	if (sb->raid_disks <= 0)
		goto abort;

	if (md_csum_fold(calc_sb_csum(sb)) != md_csum_fold(sb->sb_csum)) {
		pr_warn("md: invalid superblock checksum on %s\n", b);
		goto abort;
	}

	rdev->preferred_minor = sb->md_minor;
	rdev->data_offset = 0;
	rdev->new_data_offset = 0;
	rdev->sb_size = MD_SB_BYTES;
	rdev->badblocks.shift = -1;

	if (sb->level == LEVEL_MULTIPATH)
		rdev->desc_nr = -1;
	else
		rdev->desc_nr = sb->this_disk.number;

	/* not spare disk, or LEVEL_MULTIPATH */
	if (sb->level == LEVEL_MULTIPATH ||
		(rdev->desc_nr >= 0 &&
		 rdev->desc_nr < MD_SB_DISKS &&
		 sb->disks[rdev->desc_nr].state &
		 ((1<<MD_DISK_SYNC) | (1 << MD_DISK_ACTIVE))))
		spare_disk = false;

	if (!refdev) {
		if (!spare_disk)
			ret = 1;
		else
			ret = 0;
	} else {
		__u64 ev1, ev2;
		mdp_super_t *refsb = page_address(refdev->sb_page);
		if (!md_uuid_equal(refsb, sb)) {
			pr_warn("md: %s has different UUID to %s\n",
				b, bdevname(refdev->bdev,b2));
			goto abort;
		}
		if (!md_sb_equal(refsb, sb)) {
			pr_warn("md: %s has same UUID but different superblock to %s\n",
				b, bdevname(refdev->bdev, b2));
			goto abort;
		}
		ev1 = md_event(sb);
		ev2 = md_event(refsb);

		if (!spare_disk && ev1 > ev2)
			ret = 1;
		else
			ret = 0;
	}
	rdev->sectors = rdev->sb_start;
	/* Limit to 4TB as metadata cannot record more than that.
	 * (not needed for Linear and RAID0 as metadata doesn't
	 * record this size)
	 */
	if (IS_ENABLED(CONFIG_LBDAF) && (u64)rdev->sectors >= (2ULL << 32) &&
	    sb->level >= 1)
		rdev->sectors = (sector_t)(2ULL << 32) - 2;

	if (rdev->sectors < ((sector_t)sb->size) * 2 && sb->level >= 1)
		/* "this cannot possibly happen" ... */
		ret = -EINVAL;

 abort:
	return ret;
}

/*
 * validate_super for 0.90.0
 */
static int super_90_validate(struct mddev *mddev, struct md_rdev *rdev)
{
	mdp_disk_t *desc;
	mdp_super_t *sb = page_address(rdev->sb_page);
	__u64 ev1 = md_event(sb);

	rdev->raid_disk = -1;
	clear_bit(Faulty, &rdev->flags);
	clear_bit(Timeout, &rdev->flags);
	clear_bit(In_sync, &rdev->flags);
	clear_bit(Bitmap_sync, &rdev->flags);
	clear_bit(WriteMostly, &rdev->flags);

	if (mddev->raid_disks == 0) {
		mddev->major_version = 0;
		mddev->minor_version = sb->minor_version;
		mddev->patch_version = sb->patch_version;
		mddev->external = 0;
		mddev->chunk_sectors = sb->chunk_size >> 9;
		mddev->ctime = sb->ctime;
		mddev->utime = sb->utime;
		mddev->level = sb->level;
		mddev->clevel[0] = 0;
		mddev->layout = sb->layout;
		mddev->raid_disks = sb->raid_disks;
		mddev->dev_sectors = ((sector_t)sb->size) * 2;
		mddev->events = ev1;
		mddev->bitmap_info.offset = 0;
		mddev->bitmap_info.space = 0;
		/* bitmap can use 60 K after the 4K superblocks */
		mddev->bitmap_info.default_offset = MD_SB_BYTES >> 9;
		mddev->bitmap_info.default_space = 64*2 - (MD_SB_BYTES >> 9);
		mddev->reshape_backwards = 0;

		if (mddev->minor_version >= 91) {
			mddev->reshape_position = sb->reshape_position;
			mddev->delta_disks = sb->delta_disks;
			mddev->new_level = sb->new_level;
			mddev->new_layout = sb->new_layout;
			mddev->new_chunk_sectors = sb->new_chunk >> 9;
			if (mddev->delta_disks < 0)
				mddev->reshape_backwards = 1;
		} else {
			mddev->reshape_position = MaxSector;
			mddev->delta_disks = 0;
			mddev->new_level = mddev->level;
			mddev->new_layout = mddev->layout;
			mddev->new_chunk_sectors = mddev->chunk_sectors;
		}
		if (mddev->level == 0)
			mddev->layout = -1;

		if (sb->state & (1<<MD_SB_CLEAN))
			mddev->recovery_cp = MaxSector;
		else {
			if (sb->events_hi == sb->cp_events_hi &&
				sb->events_lo == sb->cp_events_lo) {
				mddev->recovery_cp = sb->recovery_cp;
			} else
				mddev->recovery_cp = 0;
		}

		memcpy(mddev->uuid+0, &sb->set_uuid0, 4);
		memcpy(mddev->uuid+4, &sb->set_uuid1, 4);
		memcpy(mddev->uuid+8, &sb->set_uuid2, 4);
		memcpy(mddev->uuid+12,&sb->set_uuid3, 4);

		mddev->max_disks = MD_SB_DISKS;

		if (sb->state & (1<<MD_SB_BITMAP_PRESENT) &&
		    mddev->bitmap_info.file == NULL) {
			mddev->bitmap_info.offset =
				mddev->bitmap_info.default_offset;
			mddev->bitmap_info.space =
				mddev->bitmap_info.default_space;
		}

	} else if (mddev->pers == NULL) {
		/* Insist on good event counter while assembling, except
		 * for spares (which don't need an event count) */
		++ev1;
		if (sb->disks[rdev->desc_nr].state & (
			    (1<<MD_DISK_SYNC) | (1 << MD_DISK_ACTIVE)))
			if (ev1 < mddev->events)
				return -EINVAL;
	} else if (mddev->bitmap) {
		/* if adding to array with a bitmap, then we can accept an
		 * older device ... but not too old.
		 */
		if (ev1 < mddev->bitmap->events_cleared)
			return 0;
		if (ev1 < mddev->events)
			set_bit(Bitmap_sync, &rdev->flags);
	} else {
		if (ev1 < mddev->events)
			/* just a hot-add of a new device, leave raid_disk at -1 */
			return 0;
	}

	if (mddev->level != LEVEL_MULTIPATH) {
		desc = sb->disks + rdev->desc_nr;

		if (desc->state & (1<<MD_DISK_FAULTY))
			set_bit(Faulty, &rdev->flags);
		else if (desc->state & (1<<MD_DISK_SYNC) /* &&
			    desc->raid_disk < mddev->raid_disks */) {
			set_bit(In_sync, &rdev->flags);
			rdev->raid_disk = desc->raid_disk;
			rdev->saved_raid_disk = desc->raid_disk;
		} else if (desc->state & (1<<MD_DISK_ACTIVE)) {
			/* active but not in sync implies recovery up to
			 * reshape position.  We don't know exactly where
			 * that is, so set to zero for now */
			if (mddev->minor_version >= 91) {
				rdev->recovery_offset = 0;
				rdev->raid_disk = desc->raid_disk;
			}
		}
		if (desc->state & (1<<MD_DISK_WRITEMOSTLY))
			set_bit(WriteMostly, &rdev->flags);
		if (desc->state & (1<<MD_DISK_FAILFAST))
			set_bit(FailFast, &rdev->flags);
	} else /* MULTIPATH are always insync */
		set_bit(In_sync, &rdev->flags);
	return 0;
}

/*
 * sync_super for 0.90.0
 */
static void super_90_sync(struct mddev *mddev, struct md_rdev *rdev)
{
	mdp_super_t *sb;
	struct md_rdev *rdev2;
	int next_spare = mddev->raid_disks;

	/* make rdev->sb match mddev data..
	 *
	 * 1/ zero out disks
	 * 2/ Add info for each disk, keeping track of highest desc_nr (next_spare);
	 * 3/ any empty disks < next_spare become removed
	 *
	 * disks[0] gets initialised to REMOVED because
	 * we cannot be sure from other fields if it has
	 * been initialised or not.
	 */
	int i;
	int active=0, working=0,failed=0,spare=0,nr_disks=0;

	rdev->sb_size = MD_SB_BYTES;

	sb = page_address(rdev->sb_page);

	memset(sb, 0, sizeof(*sb));

	sb->md_magic = MD_SB_MAGIC;
	sb->major_version = mddev->major_version;
	sb->patch_version = mddev->patch_version;
	sb->gvalid_words  = 0; /* ignored */
	memcpy(&sb->set_uuid0, mddev->uuid+0, 4);
	memcpy(&sb->set_uuid1, mddev->uuid+4, 4);
	memcpy(&sb->set_uuid2, mddev->uuid+8, 4);
	memcpy(&sb->set_uuid3, mddev->uuid+12,4);

	sb->ctime = clamp_t(time64_t, mddev->ctime, 0, U32_MAX);
	sb->level = mddev->level;
	sb->size = mddev->dev_sectors / 2;
	sb->raid_disks = mddev->raid_disks;
	sb->md_minor = mddev->md_minor;
	sb->not_persistent = 0;
	sb->utime = clamp_t(time64_t, mddev->utime, 0, U32_MAX);
	sb->state = 0;
	sb->events_hi = (mddev->events>>32);
	sb->events_lo = (u32)mddev->events;

	if (mddev->reshape_position == MaxSector)
		sb->minor_version = 90;
	else {
		sb->minor_version = 91;
		sb->reshape_position = mddev->reshape_position;
		sb->new_level = mddev->new_level;
		sb->delta_disks = mddev->delta_disks;
		sb->new_layout = mddev->new_layout;
		sb->new_chunk = mddev->new_chunk_sectors << 9;
	}
	mddev->minor_version = sb->minor_version;
	if (mddev->in_sync)
	{
		sb->recovery_cp = mddev->recovery_cp;
		sb->cp_events_hi = (mddev->events>>32);
		sb->cp_events_lo = (u32)mddev->events;
		if (mddev->recovery_cp == MaxSector)
			sb->state = (1<< MD_SB_CLEAN);
	} else
		sb->recovery_cp = 0;

	sb->layout = mddev->layout;
	sb->chunk_size = mddev->chunk_sectors << 9;

	if (mddev->bitmap && mddev->bitmap_info.file == NULL)
		sb->state |= (1<<MD_SB_BITMAP_PRESENT);

	sb->disks[0].state = (1<<MD_DISK_REMOVED);
	rdev_for_each(rdev2, mddev) {
		mdp_disk_t *d;
		int desc_nr;
		int is_active = test_bit(In_sync, &rdev2->flags);

		if (rdev2->raid_disk >= 0 &&
		    sb->minor_version >= 91)
			/* we have nowhere to store the recovery_offset,
			 * but if it is not below the reshape_position,
			 * we can piggy-back on that.
			 */
			is_active = 1;
		if (rdev2->raid_disk < 0 ||
		    test_bit(Faulty, &rdev2->flags))
			is_active = 0;
		if (is_active)
			desc_nr = rdev2->raid_disk;
		else
			desc_nr = next_spare++;
		rdev2->desc_nr = desc_nr;
		d = &sb->disks[rdev2->desc_nr];
		nr_disks++;
		d->number = rdev2->desc_nr;
		d->major = MAJOR(rdev2->bdev->bd_dev);
		d->minor = MINOR(rdev2->bdev->bd_dev);
		if (is_active)
			d->raid_disk = rdev2->raid_disk;
		else
			d->raid_disk = rdev2->desc_nr; /* compatibility */
		if (test_bit(Faulty, &rdev2->flags))
			d->state = (1<<MD_DISK_FAULTY);
		else if (is_active) {
			d->state = (1<<MD_DISK_ACTIVE);
			if (test_bit(In_sync, &rdev2->flags))
				d->state |= (1<<MD_DISK_SYNC);
			active++;
			working++;
		} else {
			d->state = 0;
			spare++;
			working++;
		}
		if (test_bit(WriteMostly, &rdev2->flags))
			d->state |= (1<<MD_DISK_WRITEMOSTLY);
		if (test_bit(FailFast, &rdev2->flags))
			d->state |= (1<<MD_DISK_FAILFAST);
	}
	/* now set the "removed" and "faulty" bits on any missing devices */
	for (i=0 ; i < mddev->raid_disks ; i++) {
		mdp_disk_t *d = &sb->disks[i];
		if (d->state == 0 && d->number == 0) {
			d->number = i;
			d->raid_disk = i;
			d->state = (1<<MD_DISK_REMOVED);
			d->state |= (1<<MD_DISK_FAULTY);
			failed++;
		}
	}
	sb->nr_disks = nr_disks;
	sb->active_disks = active;
	sb->working_disks = working;
	sb->failed_disks = failed;
	sb->spare_disks = spare;

	sb->this_disk = sb->disks[rdev->desc_nr];
	sb->sb_csum = calc_sb_csum(sb);
}

/*
 * rdev_size_change for 0.90.0
 */
static unsigned long long
super_90_rdev_size_change(struct md_rdev *rdev, sector_t num_sectors)
{
	if (num_sectors && num_sectors < rdev->mddev->dev_sectors)
		return 0; /* component must fit device */
	if (rdev->mddev->bitmap_info.offset)
		return 0; /* can't move bitmap */
	rdev->sb_start = calc_dev_sboffset(rdev);
	if (!num_sectors || num_sectors > rdev->sb_start)
		num_sectors = rdev->sb_start;
	/* Limit to 4TB as metadata cannot record more than that.
	 * 4TB == 2^32 KB, or 2*2^32 sectors.
	 */
	if (IS_ENABLED(CONFIG_LBDAF) && (u64)num_sectors >= (2ULL << 32) &&
	    rdev->mddev->level >= 1)
		num_sectors = (sector_t)(2ULL << 32) - 2;
	do {
		md_super_write(rdev->mddev, rdev, rdev->sb_start, rdev->sb_size,
		       rdev->sb_page);
	} while (md_super_wait(rdev->mddev) < 0);
	return num_sectors;
}

static int
super_90_allow_new_offset(struct md_rdev *rdev, unsigned long long new_offset)
{
	/* non-zero offset changes not possible with v0.90 */
	return new_offset == 0;
}

/*
 * version 1 superblock
 */

static __le32 calc_sb_1_csum(struct mdp_superblock_1 *sb)
{
	__le32 disk_csum;
	u32 csum;
	unsigned long long newcsum;
	int size = 256 + le32_to_cpu(sb->max_dev)*2;
	__le32 *isuper = (__le32*)sb;

	disk_csum = sb->sb_csum;
	sb->sb_csum = 0;
	newcsum = 0;
	for (; size >= 4; size -= 4)
		newcsum += le32_to_cpu(*isuper++);

	if (size == 2)
		newcsum += le16_to_cpu(*(__le16*) isuper);

	csum = (newcsum & 0xffffffff) + (newcsum >> 32);
	sb->sb_csum = disk_csum;
	return cpu_to_le32(csum);
}

static int super_1_load(struct md_rdev *rdev, struct md_rdev *refdev, int minor_version)
{
	struct mdp_superblock_1 *sb;
	int ret;
	sector_t sb_start;
	sector_t sectors;
	char b[BDEVNAME_SIZE], b2[BDEVNAME_SIZE];
	int bmask;
	bool spare_disk = true;

	/*
	 * Calculate the position of the superblock in 512byte sectors.
	 * It is always aligned to a 4K boundary and
	 * depeding on minor_version, it can be:
	 * 0: At least 8K, but less than 12K, from end of device
	 * 1: At start of device
	 * 2: 4K from start of device.
	 */
	switch(minor_version) {
	case 0:
		sb_start = i_size_read(rdev->bdev->bd_inode) >> 9;
		sb_start -= 8*2;
		sb_start &= ~(sector_t)(4*2-1);
		break;
	case 1:
		sb_start = 0;
		break;
	case 2:
		sb_start = 8;
		break;
	default:
		return -EINVAL;
	}
	rdev->sb_start = sb_start;

	/* superblock is rarely larger than 1K, but it can be larger,
	 * and it is safe to read 4k, so we do that
	 */
	ret = read_disk_sb(rdev, 4096);
	if (ret) return ret;

	sb = page_address(rdev->sb_page);

	if (sb->magic != cpu_to_le32(MD_SB_MAGIC) ||
	    sb->major_version != cpu_to_le32(1) ||
	    le32_to_cpu(sb->max_dev) > (4096-256)/2 ||
	    le64_to_cpu(sb->super_offset) != rdev->sb_start ||
	    (le32_to_cpu(sb->feature_map) & ~MD_FEATURE_ALL) != 0)
		return -EINVAL;

	if (calc_sb_1_csum(sb) != sb->sb_csum) {
		pr_warn("md: invalid superblock checksum on %s\n",
			bdevname(rdev->bdev,b));
		return -EINVAL;
	}
	if (le64_to_cpu(sb->data_size) < 10) {
		pr_warn("md: data_size too small on %s\n",
			bdevname(rdev->bdev,b));
		return -EINVAL;
	}
	if (sb->pad0 ||
	    sb->pad3[0] ||
	    memcmp(sb->pad3, sb->pad3+1, sizeof(sb->pad3) - sizeof(sb->pad3[1])))
		/* Some padding is non-zero, might be a new feature */
		return -EINVAL;

	rdev->preferred_minor = 0xffff;
	rdev->data_offset = le64_to_cpu(sb->data_offset);
	rdev->new_data_offset = rdev->data_offset;
	if ((le32_to_cpu(sb->feature_map) & MD_FEATURE_RESHAPE_ACTIVE) &&
	    (le32_to_cpu(sb->feature_map) & MD_FEATURE_NEW_OFFSET))
		rdev->new_data_offset += (s32)le32_to_cpu(sb->new_offset);
	atomic_set(&rdev->corrected_errors, le32_to_cpu(sb->cnt_corrected_read));

	rdev->sb_size = le32_to_cpu(sb->max_dev) * 2 + 256;
	bmask = queue_logical_block_size(rdev->bdev->bd_disk->queue)-1;
	if (rdev->sb_size & bmask)
		rdev->sb_size = (rdev->sb_size | bmask) + 1;

	if (minor_version
	    && rdev->data_offset < sb_start + (rdev->sb_size/512))
		return -EINVAL;
	if (minor_version
	    && rdev->new_data_offset < sb_start + (rdev->sb_size/512))
		return -EINVAL;

	if (sb->level == cpu_to_le32(LEVEL_MULTIPATH))
		rdev->desc_nr = -1;
	else
		rdev->desc_nr = le32_to_cpu(sb->dev_number);

	if (!rdev->bb_page) {
		rdev->bb_page = alloc_page(GFP_KERNEL);
		if (!rdev->bb_page)
			return -ENOMEM;
	}
	if ((le32_to_cpu(sb->feature_map) & MD_FEATURE_BAD_BLOCKS) &&
	    rdev->badblocks.count == 0) {
		/* need to load the bad block list.
		 * Currently we limit it to one page.
		 */
		s32 offset;
		sector_t bb_sector;
		__le64 *bbp;
		int i;
		int sectors = le16_to_cpu(sb->bblog_size);
		if (sectors > (PAGE_SIZE / 512))
			return -EINVAL;
		offset = le32_to_cpu(sb->bblog_offset);
		if (offset == 0)
			return -EINVAL;
		bb_sector = (long long)offset;
		if (!sync_page_io(rdev, bb_sector, sectors << 9,
				  rdev->bb_page, REQ_OP_READ, 0, true))
			return -EIO;
		bbp = (__le64 *)page_address(rdev->bb_page);
		rdev->badblocks.shift = sb->bblog_shift;
		for (i = 0 ; i < (sectors << (9-3)) ; i++, bbp++) {
			u64 bb = le64_to_cpu(*bbp);
			int count = bb & (0x3ff);
			u64 sector = bb >> 10;
			sector <<= sb->bblog_shift;
			count <<= sb->bblog_shift;
			if (bb + 1 == 0)
				break;
			if (badblocks_set(&rdev->badblocks, sector, count, 1))
				return -EINVAL;
		}
	} else if (sb->bblog_offset != 0)
		rdev->badblocks.shift = 0;

	if ((le32_to_cpu(sb->feature_map) &
	    (MD_FEATURE_PPL | MD_FEATURE_MULTIPLE_PPLS))) {
		rdev->ppl.offset = (__s16)le16_to_cpu(sb->ppl.offset);
		rdev->ppl.size = le16_to_cpu(sb->ppl.size);
		rdev->ppl.sector = rdev->sb_start + rdev->ppl.offset;
	}

	if ((le32_to_cpu(sb->feature_map) & MD_FEATURE_RAID0_LAYOUT) &&
	    sb->level != 0)
		return -EINVAL;

	/* not spare disk, or LEVEL_MULTIPATH */
	if (sb->level == cpu_to_le32(LEVEL_MULTIPATH) ||
		(rdev->desc_nr >= 0 &&
		rdev->desc_nr < le32_to_cpu(sb->max_dev) &&
		(le16_to_cpu(sb->dev_roles[rdev->desc_nr]) < MD_DISK_ROLE_MAX ||
		 le16_to_cpu(sb->dev_roles[rdev->desc_nr]) == MD_DISK_ROLE_JOURNAL)))
		spare_disk = false;

	if (!refdev) {
		if (!spare_disk)
			ret = 1;
		else
			ret = 0;
	} else {
		__u64 ev1, ev2;
		struct mdp_superblock_1 *refsb = page_address(refdev->sb_page);

		if (memcmp(sb->set_uuid, refsb->set_uuid, 16) != 0 ||
		    sb->level != refsb->level ||
		    sb->layout != refsb->layout ||
		    sb->chunksize != refsb->chunksize) {
			pr_warn("md: %s has strangely different superblock to %s\n",
				bdevname(rdev->bdev,b),
				bdevname(refdev->bdev,b2));
			return -EINVAL;
		}
		ev1 = le64_to_cpu(sb->events);
		ev2 = le64_to_cpu(refsb->events);

		if (!spare_disk && ev1 > ev2)
			ret = 1;
		else
			ret = 0;
	}
	if (minor_version) {
		sectors = (i_size_read(rdev->bdev->bd_inode) >> 9);
		sectors -= rdev->data_offset;
	} else
		sectors = rdev->sb_start;
	if (sectors < le64_to_cpu(sb->data_size))
		return -EINVAL;
	rdev->sectors = le64_to_cpu(sb->data_size);
	return ret;
}

static int super_1_validate(struct mddev *mddev, struct md_rdev *rdev)
{
	struct mdp_superblock_1 *sb = page_address(rdev->sb_page);
	__u64 ev1 = le64_to_cpu(sb->events);

	rdev->raid_disk = -1;
	clear_bit(Faulty, &rdev->flags);
	clear_bit(Timeout, &rdev->flags);
	clear_bit(In_sync, &rdev->flags);
	clear_bit(Bitmap_sync, &rdev->flags);
	clear_bit(WriteMostly, &rdev->flags);

	if (mddev->raid_disks == 0) {
		mddev->major_version = 1;
		mddev->patch_version = 0;
		mddev->external = 0;
		mddev->chunk_sectors = le32_to_cpu(sb->chunksize);
		mddev->ctime = le64_to_cpu(sb->ctime);
		mddev->utime = le64_to_cpu(sb->utime);
		mddev->level = le32_to_cpu(sb->level);
		mddev->clevel[0] = 0;
		mddev->layout = le32_to_cpu(sb->layout);
		mddev->raid_disks = le32_to_cpu(sb->raid_disks);
		mddev->dev_sectors = le64_to_cpu(sb->size);
		mddev->events = ev1;
		mddev->bitmap_info.offset = 0;
		mddev->bitmap_info.space = 0;
		/* Default location for bitmap is 1K after superblock
		 * using 3K - total of 4K
		 */
		mddev->bitmap_info.default_offset = 1024 >> 9;
		mddev->bitmap_info.default_space = (4096-1024) >> 9;
		mddev->reshape_backwards = 0;

		mddev->recovery_cp = le64_to_cpu(sb->resync_offset);
		memcpy(mddev->uuid, sb->set_uuid, 16);

		mddev->max_disks =  (4096-256)/2;

		if ((le32_to_cpu(sb->feature_map) & MD_FEATURE_BITMAP_OFFSET) &&
		    mddev->bitmap_info.file == NULL) {
			mddev->bitmap_info.offset =
				(__s32)le32_to_cpu(sb->bitmap_offset);
			/* Metadata doesn't record how much space is available.
			 * For 1.0, we assume we can use up to the superblock
			 * if before, else to 4K beyond superblock.
			 * For others, assume no change is possible.
			 */
			if (mddev->minor_version > 0)
				mddev->bitmap_info.space = 0;
			else if (mddev->bitmap_info.offset > 0)
				mddev->bitmap_info.space =
					8 - mddev->bitmap_info.offset;
			else
				mddev->bitmap_info.space =
					-mddev->bitmap_info.offset;
		}

		if ((le32_to_cpu(sb->feature_map) & MD_FEATURE_RESHAPE_ACTIVE)) {
			mddev->reshape_position = le64_to_cpu(sb->reshape_position);
			mddev->delta_disks = le32_to_cpu(sb->delta_disks);
			mddev->new_level = le32_to_cpu(sb->new_level);
			mddev->new_layout = le32_to_cpu(sb->new_layout);
			mddev->new_chunk_sectors = le32_to_cpu(sb->new_chunk);
			if (mddev->delta_disks < 0 ||
			    (mddev->delta_disks == 0 &&
			     (le32_to_cpu(sb->feature_map)
			      & MD_FEATURE_RESHAPE_BACKWARDS)))
				mddev->reshape_backwards = 1;
		} else {
			mddev->reshape_position = MaxSector;
			mddev->delta_disks = 0;
			mddev->new_level = mddev->level;
			mddev->new_layout = mddev->layout;
			mddev->new_chunk_sectors = mddev->chunk_sectors;
		}

		if (mddev->level == 0 &&
		    !(le32_to_cpu(sb->feature_map) & MD_FEATURE_RAID0_LAYOUT))
			mddev->layout = -1;

		if (le32_to_cpu(sb->feature_map) & MD_FEATURE_JOURNAL)
			set_bit(MD_HAS_JOURNAL, &mddev->flags);

		if (le32_to_cpu(sb->feature_map) &
		    (MD_FEATURE_PPL | MD_FEATURE_MULTIPLE_PPLS)) {
			if (le32_to_cpu(sb->feature_map) &
			    (MD_FEATURE_BITMAP_OFFSET | MD_FEATURE_JOURNAL))
				return -EINVAL;
			if ((le32_to_cpu(sb->feature_map) & MD_FEATURE_PPL) &&
			    (le32_to_cpu(sb->feature_map) &
					    MD_FEATURE_MULTIPLE_PPLS))
				return -EINVAL;
			set_bit(MD_HAS_PPL, &mddev->flags);
		}
	} else if (mddev->pers == NULL) {
		/* Insist of good event counter while assembling, except for
		 * spares (which don't need an event count) */
		++ev1;
		if (rdev->desc_nr >= 0 &&
		    rdev->desc_nr < le32_to_cpu(sb->max_dev) &&
		    (le16_to_cpu(sb->dev_roles[rdev->desc_nr]) < MD_DISK_ROLE_MAX ||
		     le16_to_cpu(sb->dev_roles[rdev->desc_nr]) == MD_DISK_ROLE_JOURNAL))
			if (ev1 < mddev->events)
				return -EINVAL;
	} else if (mddev->bitmap) {
		/* If adding to array with a bitmap, then we can accept an
		 * older device, but not too old.
		 */
		if (ev1 < mddev->bitmap->events_cleared)
			return 0;
		if (ev1 < mddev->events)
			set_bit(Bitmap_sync, &rdev->flags);
	} else {
		if (ev1 < mddev->events)
			/* just a hot-add of a new device, leave raid_disk at -1 */
			return 0;
	}
	if (mddev->level != LEVEL_MULTIPATH) {
		int role;
		if (rdev->desc_nr < 0 ||
		    rdev->desc_nr >= le32_to_cpu(sb->max_dev)) {
			role = MD_DISK_ROLE_SPARE;
			rdev->desc_nr = -1;
		} else
			role = le16_to_cpu(sb->dev_roles[rdev->desc_nr]);
		switch(role) {
		case MD_DISK_ROLE_SPARE: /* spare */
			break;
		case MD_DISK_ROLE_FAULTY: /* faulty */
			set_bit(Faulty, &rdev->flags);
			break;
		case MD_DISK_ROLE_JOURNAL: /* journal device */
			if (!(le32_to_cpu(sb->feature_map) & MD_FEATURE_JOURNAL)) {
				/* probably legacy 'timed-out' device */
				if (mddev->level == 10 || mddev->level == 1)
					goto timeout;
				/* journal device without journal feature */
				pr_warn("md: journal device provided without journal feature, ignoring the device\n");
				return -EINVAL;
			}
			set_bit(Journal, &rdev->flags);
			rdev->journal_tail = le64_to_cpu(sb->journal_tail);
			rdev->raid_disk = 0;
			break;
		case MD_DISK_ROLE_TIMEOUT: /* faulty, timeout */
		timeout:
			set_bit(Faulty, &rdev->flags);
			set_bit(Timeout, &rdev->flags);
			break;
		default:
			rdev->saved_raid_disk = role;
			if ((le32_to_cpu(sb->feature_map) &
			     MD_FEATURE_RECOVERY_OFFSET)) {
				rdev->recovery_offset = le64_to_cpu(sb->recovery_offset);
				if (!(le32_to_cpu(sb->feature_map) &
				      MD_FEATURE_RECOVERY_BITMAP))
					rdev->saved_raid_disk = -1;
			} else {
				/*
				 * If the array is FROZEN, then the device can't
				 * be in_sync with rest of array.
				 */
				if (!test_bit(MD_RECOVERY_FROZEN,
					      &mddev->recovery))
					set_bit(In_sync, &rdev->flags);
			}
			rdev->raid_disk = role;
			break;
		}
		if (sb->devflags & WriteMostly1)
			set_bit(WriteMostly, &rdev->flags);
		if (sb->devflags & FailFast1)
			set_bit(FailFast, &rdev->flags);
		if (le32_to_cpu(sb->feature_map) & MD_FEATURE_REPLACEMENT)
			set_bit(Replacement, &rdev->flags);
	} else /* MULTIPATH are always insync */
		set_bit(In_sync, &rdev->flags);

	return 0;
}

static void super_1_sync(struct mddev *mddev, struct md_rdev *rdev)
{
	struct mdp_superblock_1 *sb;
	struct md_rdev *rdev2;
	int max_dev, i;
	/* make rdev->sb match mddev and rdev data. */

	sb = page_address(rdev->sb_page);

	sb->feature_map = 0;
	sb->pad0 = 0;
	sb->recovery_offset = cpu_to_le64(0);
	memset(sb->pad3, 0, sizeof(sb->pad3));

	sb->utime = cpu_to_le64((__u64)mddev->utime);
	sb->events = cpu_to_le64(mddev->events);
	if (mddev->in_sync)
		sb->resync_offset = cpu_to_le64(mddev->recovery_cp);
	else if (test_bit(MD_JOURNAL_CLEAN, &mddev->flags))
		sb->resync_offset = cpu_to_le64(MaxSector);
	else
		sb->resync_offset = cpu_to_le64(0);

	sb->cnt_corrected_read = cpu_to_le32(atomic_read(&rdev->corrected_errors));

	sb->raid_disks = cpu_to_le32(mddev->raid_disks);
	sb->size = cpu_to_le64(mddev->dev_sectors);
	sb->chunksize = cpu_to_le32(mddev->chunk_sectors);
	sb->level = cpu_to_le32(mddev->level);
	sb->layout = cpu_to_le32(mddev->layout);
	if (test_bit(FailFast, &rdev->flags))
		sb->devflags |= FailFast1;
	else
		sb->devflags &= ~FailFast1;

	if (test_bit(WriteMostly, &rdev->flags))
		sb->devflags |= WriteMostly1;
	else
		sb->devflags &= ~WriteMostly1;
	sb->data_offset = cpu_to_le64(rdev->data_offset);
	sb->data_size = cpu_to_le64(rdev->sectors);

	if (mddev->bitmap && mddev->bitmap_info.file == NULL) {
		sb->bitmap_offset = cpu_to_le32((__u32)mddev->bitmap_info.offset);
		sb->feature_map = cpu_to_le32(MD_FEATURE_BITMAP_OFFSET);
	}

	if (rdev->raid_disk >= 0 && !test_bit(Journal, &rdev->flags) &&
	    !test_bit(In_sync, &rdev->flags)) {
		sb->feature_map |=
			cpu_to_le32(MD_FEATURE_RECOVERY_OFFSET);
		sb->recovery_offset =
			cpu_to_le64(rdev->recovery_offset);
		if (rdev->saved_raid_disk >= 0 && mddev->bitmap)
			sb->feature_map |=
				cpu_to_le32(MD_FEATURE_RECOVERY_BITMAP);
	}
	/* Note: recovery_offset and journal_tail share space  */
	if (test_bit(Journal, &rdev->flags))
		sb->journal_tail = cpu_to_le64(rdev->journal_tail);
	if (test_bit(Replacement, &rdev->flags))
		sb->feature_map |=
			cpu_to_le32(MD_FEATURE_REPLACEMENT);

	if (mddev->reshape_position != MaxSector) {
		sb->feature_map |= cpu_to_le32(MD_FEATURE_RESHAPE_ACTIVE);
		sb->reshape_position = cpu_to_le64(mddev->reshape_position);
		sb->new_layout = cpu_to_le32(mddev->new_layout);
		sb->delta_disks = cpu_to_le32(mddev->delta_disks);
		sb->new_level = cpu_to_le32(mddev->new_level);
		sb->new_chunk = cpu_to_le32(mddev->new_chunk_sectors);
		if (mddev->delta_disks == 0 &&
		    mddev->reshape_backwards)
			sb->feature_map
				|= cpu_to_le32(MD_FEATURE_RESHAPE_BACKWARDS);
		if (rdev->new_data_offset != rdev->data_offset) {
			sb->feature_map
				|= cpu_to_le32(MD_FEATURE_NEW_OFFSET);
			sb->new_offset = cpu_to_le32((__u32)(rdev->new_data_offset
							     - rdev->data_offset));
		}
	}

	if (mddev_is_clustered(mddev))
		sb->feature_map |= cpu_to_le32(MD_FEATURE_CLUSTERED);

	if (rdev->badblocks.count == 0)
		/* Nothing to do for bad blocks*/ ;
	else if (sb->bblog_offset == 0)
		/* Cannot record bad blocks on this device */
		md_error(mddev, rdev);
	else {
		struct badblocks *bb = &rdev->badblocks;
		__le64 *bbp = (__le64 *)page_address(rdev->bb_page);
		u64 *p = bb->page;
		sb->feature_map |= cpu_to_le32(MD_FEATURE_BAD_BLOCKS);
		if (bb->changed) {
			unsigned seq;

retry:
			seq = read_seqbegin(&bb->lock);

			memset(bbp, 0xff, PAGE_SIZE);

			for (i = 0 ; i < bb->count ; i++) {
				u64 internal_bb = p[i];
				u64 store_bb = ((BB_OFFSET(internal_bb) << 10)
						| BB_LEN(internal_bb));
				bbp[i] = cpu_to_le64(store_bb);
			}
			bb->changed = 0;
			if (read_seqretry(&bb->lock, seq))
				goto retry;

			bb->sector = (rdev->sb_start +
				      (int)le32_to_cpu(sb->bblog_offset));
			bb->size = le16_to_cpu(sb->bblog_size);
		}
	}

	max_dev = 0;
	rdev_for_each(rdev2, mddev)
		if (rdev2->desc_nr+1 > max_dev)
			max_dev = rdev2->desc_nr+1;

	if (max_dev > le32_to_cpu(sb->max_dev)) {
		int bmask;
		sb->max_dev = cpu_to_le32(max_dev);
		rdev->sb_size = max_dev * 2 + 256;
		bmask = queue_logical_block_size(rdev->bdev->bd_disk->queue)-1;
		if (rdev->sb_size & bmask)
			rdev->sb_size = (rdev->sb_size | bmask) + 1;
	} else
		max_dev = le32_to_cpu(sb->max_dev);

	for (i=0; i<max_dev;i++)
		sb->dev_roles[i] = cpu_to_le16(MD_DISK_ROLE_SPARE);

	if (test_bit(MD_HAS_JOURNAL, &mddev->flags))
		sb->feature_map |= cpu_to_le32(MD_FEATURE_JOURNAL);

	if (test_bit(MD_HAS_PPL, &mddev->flags)) {
		if (test_bit(MD_HAS_MULTIPLE_PPLS, &mddev->flags))
			sb->feature_map |=
			    cpu_to_le32(MD_FEATURE_MULTIPLE_PPLS);
		else
			sb->feature_map |= cpu_to_le32(MD_FEATURE_PPL);
		sb->ppl.offset = cpu_to_le16(rdev->ppl.offset);
		sb->ppl.size = cpu_to_le16(rdev->ppl.size);
	}

	rdev_for_each(rdev2, mddev) {
		i = rdev2->desc_nr;
		if (test_bit(Faulty, &rdev2->flags)) {
			if (test_bit(Timeout, &rdev2->flags))
				sb->dev_roles[i] = cpu_to_le16(MD_DISK_ROLE_TIMEOUT);
			else
				sb->dev_roles[i] = cpu_to_le16(MD_DISK_ROLE_FAULTY);
		} else if (test_bit(In_sync, &rdev2->flags))
			sb->dev_roles[i] = cpu_to_le16(rdev2->raid_disk);
		else if (test_bit(Journal, &rdev2->flags))
			sb->dev_roles[i] = cpu_to_le16(MD_DISK_ROLE_JOURNAL);
		else if (rdev2->raid_disk >= 0)
			sb->dev_roles[i] = cpu_to_le16(rdev2->raid_disk);
		else
			sb->dev_roles[i] = cpu_to_le16(MD_DISK_ROLE_SPARE);
	}

	sb->sb_csum = calc_sb_1_csum(sb);
}

static unsigned long long
super_1_rdev_size_change(struct md_rdev *rdev, sector_t num_sectors)
{
	struct mdp_superblock_1 *sb;
	sector_t max_sectors;
	if (num_sectors && num_sectors < rdev->mddev->dev_sectors)
		return 0; /* component must fit device */
	if (rdev->data_offset != rdev->new_data_offset)
		return 0; /* too confusing */
	if (rdev->sb_start < rdev->data_offset) {
		/* minor versions 1 and 2; superblock before data */
		max_sectors = i_size_read(rdev->bdev->bd_inode) >> 9;
		max_sectors -= rdev->data_offset;
		if (!num_sectors || num_sectors > max_sectors)
			num_sectors = max_sectors;
	} else if (rdev->mddev->bitmap_info.offset) {
		/* minor version 0 with bitmap we can't move */
		return 0;
	} else {
		/* minor version 0; superblock after data */
		sector_t sb_start;
		sb_start = (i_size_read(rdev->bdev->bd_inode) >> 9) - 8*2;
		sb_start &= ~(sector_t)(4*2 - 1);
		max_sectors = rdev->sectors + sb_start - rdev->sb_start;
		if (!num_sectors || num_sectors > max_sectors)
			num_sectors = max_sectors;
		rdev->sb_start = sb_start;
	}
	sb = page_address(rdev->sb_page);
	sb->data_size = cpu_to_le64(num_sectors);
	sb->super_offset = cpu_to_le64(rdev->sb_start);
	sb->sb_csum = calc_sb_1_csum(sb);
	do {
		md_super_write(rdev->mddev, rdev, rdev->sb_start, rdev->sb_size,
			       rdev->sb_page);
	} while (md_super_wait(rdev->mddev) < 0);
	return num_sectors;

}

static int
super_1_allow_new_offset(struct md_rdev *rdev,
			 unsigned long long new_offset)
{
	/* All necessary checks on new >= old have been done */
	struct bitmap *bitmap;
	if (new_offset >= rdev->data_offset)
		return 1;

	/* with 1.0 metadata, there is no metadata to tread on
	 * so we can always move back */
	if (rdev->mddev->minor_version == 0)
		return 1;

	/* otherwise we must be sure not to step on
	 * any metadata, so stay:
	 * 36K beyond start of superblock
	 * beyond end of badblocks
	 * beyond write-intent bitmap
	 */
	if (rdev->sb_start + (32+4)*2 > new_offset)
		return 0;
	bitmap = rdev->mddev->bitmap;
	if (bitmap && !rdev->mddev->bitmap_info.file &&
	    rdev->sb_start + rdev->mddev->bitmap_info.offset +
	    bitmap->storage.file_pages * (PAGE_SIZE>>9) > new_offset)
		return 0;
	if (rdev->badblocks.sector + rdev->badblocks.size > new_offset)
		return 0;

	return 1;
}

static struct super_type super_types[] = {
	[0] = {
		.name	= "0.90.0",
		.owner	= THIS_MODULE,
		.load_super	    = super_90_load,
		.validate_super	    = super_90_validate,
		.sync_super	    = super_90_sync,
		.rdev_size_change   = super_90_rdev_size_change,
		.allow_new_offset   = super_90_allow_new_offset,
	},
	[1] = {
		.name	= "md-1",
		.owner	= THIS_MODULE,
		.load_super	    = super_1_load,
		.validate_super	    = super_1_validate,
		.sync_super	    = super_1_sync,
		.rdev_size_change   = super_1_rdev_size_change,
		.allow_new_offset   = super_1_allow_new_offset,
	},
};

static void sync_super(struct mddev *mddev, struct md_rdev *rdev)
{
	if (mddev->sync_super) {
		mddev->sync_super(mddev, rdev);
		return;
	}

	BUG_ON(mddev->major_version >= ARRAY_SIZE(super_types));

	super_types[mddev->major_version].sync_super(mddev, rdev);
}

static int match_mddev_units(struct mddev *mddev1, struct mddev *mddev2)
{
	struct md_rdev *rdev, *rdev2;

	rcu_read_lock();
	rdev_for_each_rcu(rdev, mddev1) {
		if (test_bit(Faulty, &rdev->flags) ||
		    test_bit(Journal, &rdev->flags) ||
		    rdev->raid_disk == -1)
			continue;
		rdev_for_each_rcu(rdev2, mddev2) {
			if (test_bit(Faulty, &rdev2->flags) ||
			    test_bit(Journal, &rdev2->flags) ||
			    rdev2->raid_disk == -1)
				continue;
			if (rdev->bdev->bd_contains ==
			    rdev2->bdev->bd_contains) {
				rcu_read_unlock();
				return 1;
			}
		}
	}
	rcu_read_unlock();
	return 0;
}

static LIST_HEAD(pending_raid_disks);

/*
 * Try to register data integrity profile for an mddev
 *
 * This is called when an array is started and after a disk has been kicked
 * from the array. It only succeeds if all working and active component devices
 * are integrity capable with matching profiles.
 */
int md_integrity_register(struct mddev *mddev)
{
	struct md_rdev *rdev, *reference = NULL;

	if (list_empty(&mddev->disks))
		return 0; /* nothing to do */
	if (!mddev->gendisk || blk_get_integrity(mddev->gendisk))
		return 0; /* shouldn't register, or already is */
	rdev_for_each(rdev, mddev) {
		/* skip spares and non-functional disks */
		if (test_bit(Faulty, &rdev->flags))
			continue;
		if (rdev->raid_disk < 0)
			continue;
		if (!reference) {
			/* Use the first rdev as the reference */
			reference = rdev;
			continue;
		}
		/* does this rdev's profile match the reference profile? */
		if (blk_integrity_compare(reference->bdev->bd_disk,
				rdev->bdev->bd_disk) < 0)
			return -EINVAL;
	}
	if (!reference || !bdev_get_integrity(reference->bdev))
		return 0;
	/*
	 * All component devices are integrity capable and have matching
	 * profiles, register the common profile for the md device.
	 */
	blk_integrity_register(mddev->gendisk,
			       bdev_get_integrity(reference->bdev));

	pr_debug("md: data integrity enabled on %s\n", mdname(mddev));
	if (bioset_integrity_create(mddev->bio_set, BIO_POOL_SIZE)) {
		pr_err("md: failed to create integrity pool for %s\n",
		       mdname(mddev));
		return -EINVAL;
	}
	return 0;
}
EXPORT_SYMBOL(md_integrity_register);

/*
 * Attempt to add an rdev, but only if it is consistent with the current
 * integrity profile
 */
int md_integrity_add_rdev(struct md_rdev *rdev, struct mddev *mddev)
{
	struct blk_integrity *bi_mddev;
	char name[BDEVNAME_SIZE];

	if (!mddev->gendisk)
		return 0;

	bi_mddev = blk_get_integrity(mddev->gendisk);

	if (!bi_mddev) /* nothing to do */
		return 0;

	if (blk_integrity_compare(mddev->gendisk, rdev->bdev->bd_disk) != 0) {
		pr_err("%s: incompatible integrity profile for %s\n",
		       mdname(mddev), bdevname(rdev->bdev, name));
		return -ENXIO;
	}

	return 0;
}
EXPORT_SYMBOL(md_integrity_add_rdev);

static int bind_rdev_to_array(struct md_rdev *rdev, struct mddev *mddev)
{
	char b[BDEVNAME_SIZE];
	struct kobject *ko;
	int err;

	/* prevent duplicates */
	if (find_rdev(mddev, rdev->bdev->bd_dev))
		return -EEXIST;

	if ((bdev_read_only(rdev->bdev) || bdev_read_only(rdev->meta_bdev)) &&
	    mddev->pers)
		return -EROFS;

	/* make sure rdev->sectors exceeds mddev->dev_sectors */
	if (!test_bit(Journal, &rdev->flags) &&
	    rdev->sectors &&
	    (mddev->dev_sectors == 0 || rdev->sectors < mddev->dev_sectors)) {
		if (mddev->pers) {
			/* Cannot change size, so fail
			 * If mddev->level <= 0, then we don't care
			 * about aligning sizes (e.g. linear)
			 */
			if (mddev->level > 0)
				return -ENOSPC;
		} else
			mddev->dev_sectors = rdev->sectors;
	}

	/* Verify rdev->desc_nr is unique.
	 * If it is -1, assign a free number, else
	 * check number is not in use
	 */
	rcu_read_lock();
	if (rdev->desc_nr < 0) {
		int choice = 0;
		if (mddev->pers)
			choice = mddev->raid_disks;
		while (md_find_rdev_nr_rcu(mddev, choice))
			choice++;
		rdev->desc_nr = choice;
	} else {
		if (md_find_rdev_nr_rcu(mddev, rdev->desc_nr)) {
			rcu_read_unlock();
			return -EBUSY;
		}
	}
	rcu_read_unlock();
	if (!test_bit(Journal, &rdev->flags) &&
	    mddev->max_disks && rdev->desc_nr >= mddev->max_disks) {
		pr_warn("md: %s: array is limited to %d devices\n",
			mdname(mddev), mddev->max_disks);
		return -EBUSY;
	}
	bdevname(rdev->bdev,b);
	strreplace(b, '/', '!');

	rdev->mddev = mddev;
	pr_debug("md: bind<%s>\n", b);

	if (mddev->raid_disks)
		mddev_create_serial_pool(mddev, rdev, false);

	if ((err = kobject_add(&rdev->kobj, &mddev->kobj, "dev-%s", b)))
		goto fail;

	ko = &part_to_dev(rdev->bdev->bd_part)->kobj;
	if (sysfs_create_link(&rdev->kobj, ko, "block"))
		/* failure here is OK */;
	rdev->sysfs_state = sysfs_get_dirent_safe(rdev->kobj.sd, "state");

	list_add_rcu(&rdev->same_set, &mddev->disks);
	bd_link_disk_holder(rdev->bdev, mddev->gendisk);

	/* May as well allow recovery to be retried once */
	mddev->recovery_disabled++;

	return 0;

 fail:
	pr_warn("md: failed to register dev-%s for %s\n",
		b, mdname(mddev));
	return err;
}

static void md_delayed_delete(struct work_struct *ws)
{
	struct md_rdev *rdev = container_of(ws, struct md_rdev, del_work);
	kobject_del(&rdev->kobj);
	kobject_put(&rdev->kobj);
}

static void unbind_rdev_from_array(struct md_rdev *rdev)
{
	char b[BDEVNAME_SIZE];

	bd_unlink_disk_holder(rdev->bdev, rdev->mddev->gendisk);
	list_del_rcu(&rdev->same_set);
	pr_debug("md: unbind<%s>\n", bdevname(rdev->bdev,b));
	mddev_destroy_serial_pool(rdev->mddev, rdev);
	rdev->mddev = NULL;
	sysfs_remove_link(&rdev->kobj, "block");
	sysfs_put(rdev->sysfs_state);
	rdev->sysfs_state = NULL;
	rdev->badblocks.count = 0;
	/* We need to delay this, otherwise we can deadlock when
	 * writing to 'remove' to "dev/state".  We also need
	 * to delay it due to rcu usage.
	 */
	synchronize_rcu();
	INIT_WORK(&rdev->del_work, md_delayed_delete);
	kobject_get(&rdev->kobj);
	queue_work(md_misc_wq, &rdev->del_work);
}

/*
 * prevent the device from being mounted, repartitioned or
 * otherwise reused by a RAID array (or any other kernel
 * subsystem), by bd_claiming the device.
 */
static int lock_rdev(struct md_rdev *rdev, dev_t dev, int shared)
{
	int err = 0;
	struct block_device *bdev;
	char b[BDEVNAME_SIZE];

	bdev = blkdev_get_by_dev(dev, FMODE_READ|FMODE_WRITE|FMODE_EXCL,
				 shared ? (struct md_rdev *)lock_rdev : rdev);
	if (IS_ERR(bdev)) {
		pr_warn("md: could not open %s.\n", __bdevname(dev, b));
		return PTR_ERR(bdev);
	}
	rdev->bdev = bdev;
	return err;
}

static void unlock_rdev(struct md_rdev *rdev)
{
	struct block_device *bdev = rdev->bdev;
	rdev->bdev = NULL;
	blkdev_put(bdev, FMODE_READ|FMODE_WRITE|FMODE_EXCL);
}

void md_autodetect_dev(dev_t dev);

static void export_rdev(struct md_rdev *rdev)
{
	char b[BDEVNAME_SIZE];

	pr_debug("md: export_rdev(%s)\n", bdevname(rdev->bdev,b));
	md_rdev_clear(rdev);
#ifndef MODULE
	if (test_bit(AutoDetected, &rdev->flags))
		md_autodetect_dev(rdev->bdev->bd_dev);
#endif
	unlock_rdev(rdev);
	kobject_put(&rdev->kobj);
}

void md_kick_rdev_from_array(struct md_rdev *rdev)
{
	unbind_rdev_from_array(rdev);
	export_rdev(rdev);
}
EXPORT_SYMBOL_GPL(md_kick_rdev_from_array);

static void export_array(struct mddev *mddev)
{
	struct md_rdev *rdev;

	while (!list_empty(&mddev->disks)) {
		rdev = list_first_entry(&mddev->disks, struct md_rdev,
					same_set);
		md_kick_rdev_from_array(rdev);
	}
	mddev->raid_disks = 0;
	mddev->major_version = 0;
}

static bool set_in_sync(struct mddev *mddev)
{
	lockdep_assert_held(&mddev->lock);
	if (!mddev->in_sync) {
		mddev->sync_checkers++;
		spin_unlock(&mddev->lock);
		percpu_ref_switch_to_atomic_sync(&mddev->writes_pending);
		spin_lock(&mddev->lock);
		if (!mddev->in_sync &&
		    percpu_ref_is_zero(&mddev->writes_pending)) {
			mddev->in_sync = 1;
			/*
			 * Ensure ->in_sync is visible before we clear
			 * ->sync_checkers.
			 */
			smp_mb();
			set_bit(MD_SB_CHANGE_CLEAN, &mddev->sb_flags);
			sysfs_notify_dirent_safe(mddev->sysfs_state);
		}
		if (--mddev->sync_checkers == 0)
			percpu_ref_switch_to_percpu(&mddev->writes_pending);
	}
	if (mddev->safemode == 1)
		mddev->safemode = 0;
	return mddev->in_sync;
}

static void sync_sbs(struct mddev *mddev, int nospares)
{
	/* Update each superblock (in-memory image), but
	 * if we are allowed to, skip spares which already
	 * have the right event counter, or have one earlier
	 * (which would mean they aren't being marked as dirty
	 * with the rest of the array)
	 */
	struct md_rdev *rdev;
	rdev_for_each(rdev, mddev) {
		if (rdev->sb_events == mddev->events ||
		    (nospares &&
		     rdev->raid_disk < 0 &&
		     rdev->sb_events+1 == mddev->events)) {
			/* Don't update this superblock */
			rdev->sb_loaded = 2;
		} else {
			sync_super(mddev, rdev);
			rdev->sb_loaded = 1;
		}
	}
}

static bool does_sb_need_changing(struct mddev *mddev)
{
	struct md_rdev *rdev;
	struct mdp_superblock_1 *sb;
	int role;

	/* Find a good rdev */
	rdev_for_each(rdev, mddev)
		if ((rdev->raid_disk >= 0) && !test_bit(Faulty, &rdev->flags))
			break;

	/* No good device found. */
	if (!rdev)
		return false;

	sb = page_address(rdev->sb_page);
	/* Check if a device has become faulty or a spare become active */
	rdev_for_each(rdev, mddev) {
		role = le16_to_cpu(sb->dev_roles[rdev->desc_nr]);
		/* Device activated? */
		if (role == 0xffff && rdev->raid_disk >=0 &&
		    !test_bit(Faulty, &rdev->flags))
			return true;
		/* Device turned faulty? */
		if (test_bit(Faulty, &rdev->flags) && (role < 0xfffd))
			return true;
	}

	/* Check if any mddev parameters have changed */
	if ((mddev->dev_sectors != le64_to_cpu(sb->size)) ||
	    (mddev->reshape_position != le64_to_cpu(sb->reshape_position)) ||
	    (mddev->layout != le32_to_cpu(sb->layout)) ||
	    (mddev->raid_disks != le32_to_cpu(sb->raid_disks)) ||
	    (mddev->chunk_sectors != le32_to_cpu(sb->chunksize)))
		return true;

	return false;
}

void md_update_sb(struct mddev *mddev, int force_change)
{
	struct md_rdev *rdev;
	int sync_req;
	int nospares = 0;
	int any_badblocks_changed = 0;
	int ret = -1;

	if (mddev->ro) {
		if (force_change)
			set_bit(MD_SB_CHANGE_DEVS, &mddev->sb_flags);
		return;
	}

repeat:
	if (mddev_is_clustered(mddev)) {
		if (test_and_clear_bit(MD_SB_CHANGE_DEVS, &mddev->sb_flags))
			force_change = 1;
		if (test_and_clear_bit(MD_SB_CHANGE_CLEAN, &mddev->sb_flags))
			nospares = 1;
		ret = md_cluster_ops->metadata_update_start(mddev);
		/* Has someone else has updated the sb */
		if (!does_sb_need_changing(mddev)) {
			if (ret == 0)
				md_cluster_ops->metadata_update_cancel(mddev);
			bit_clear_unless(&mddev->sb_flags, BIT(MD_SB_CHANGE_PENDING),
							 BIT(MD_SB_CHANGE_DEVS) |
							 BIT(MD_SB_CHANGE_CLEAN));
			return;
		}
	}

	/*
	 * First make sure individual recovery_offsets are correct
	 * curr_resync_completed can only be used during recovery.
	 * During reshape/resync it might use array-addresses rather
	 * that device addresses.
	 */
	rdev_for_each(rdev, mddev) {
		if (rdev->raid_disk >= 0 &&
		    mddev->delta_disks >= 0 &&
		    test_bit(MD_RECOVERY_RUNNING, &mddev->recovery) &&
		    test_bit(MD_RECOVERY_RECOVER, &mddev->recovery) &&
		    !test_bit(MD_RECOVERY_RESHAPE, &mddev->recovery) &&
		    !test_bit(Journal, &rdev->flags) &&
		    !test_bit(In_sync, &rdev->flags) &&
		    mddev->curr_resync_completed > rdev->recovery_offset)
				rdev->recovery_offset = mddev->curr_resync_completed;

	}
	if (!mddev->persistent) {
		clear_bit(MD_SB_CHANGE_CLEAN, &mddev->sb_flags);
		clear_bit(MD_SB_CHANGE_DEVS, &mddev->sb_flags);
		if (!mddev->external) {
			clear_bit(MD_SB_CHANGE_PENDING, &mddev->sb_flags);
			rdev_for_each(rdev, mddev) {
				if (rdev->badblocks.changed) {
					rdev->badblocks.changed = 0;
					ack_all_badblocks(&rdev->badblocks);
					md_error(mddev, rdev);
				}
				clear_bit(Blocked, &rdev->flags);
				clear_bit(BlockedBadBlocks, &rdev->flags);
				wake_up(&rdev->blocked_wait);
			}
		}
		wake_up(&mddev->sb_wait);
		return;
	}

	spin_lock(&mddev->lock);

	mddev->utime = ktime_get_real_seconds();

	if (test_and_clear_bit(MD_SB_CHANGE_DEVS, &mddev->sb_flags))
		force_change = 1;
	if (test_and_clear_bit(MD_SB_CHANGE_CLEAN, &mddev->sb_flags))
		/* just a clean<-> dirty transition, possibly leave spares alone,
		 * though if events isn't the right even/odd, we will have to do
		 * spares after all
		 */
		nospares = 1;
	if (force_change)
		nospares = 0;
	if (mddev->degraded)
		/* If the array is degraded, then skipping spares is both
		 * dangerous and fairly pointless.
		 * Dangerous because a device that was removed from the array
		 * might have a event_count that still looks up-to-date,
		 * so it can be re-added without a resync.
		 * Pointless because if there are any spares to skip,
		 * then a recovery will happen and soon that array won't
		 * be degraded any more and the spare can go back to sleep then.
		 */
		nospares = 0;

	sync_req = mddev->in_sync;

	/* If this is just a dirty<->clean transition, and the array is clean
	 * and 'events' is odd, we can roll back to the previous clean state */
	if (nospares
	    && (mddev->in_sync && mddev->recovery_cp == MaxSector)
	    && mddev->can_decrease_events
	    && mddev->events != 1) {
		mddev->events--;
		mddev->can_decrease_events = 0;
	} else {
		/* otherwise we have to go forward and ... */
		mddev->events ++;
		mddev->can_decrease_events = nospares;
	}

	/*
	 * This 64-bit counter should never wrap.
	 * Either we are in around ~1 trillion A.C., assuming
	 * 1 reboot per second, or we have a bug...
	 */
	WARN_ON(mddev->events == 0);

	rdev_for_each(rdev, mddev) {
		if (rdev->badblocks.changed)
			any_badblocks_changed++;
		if (test_bit(Faulty, &rdev->flags))
			set_bit(FaultRecorded, &rdev->flags);
	}

	sync_sbs(mddev, nospares);
	spin_unlock(&mddev->lock);

	pr_debug("md: updating %s RAID superblock on device (in sync %d)\n",
		 mdname(mddev), mddev->in_sync);

	if (mddev->queue)
		blk_add_trace_msg(mddev->queue, "md md_update_sb");
rewrite:
	md_bitmap_update_sb(mddev->bitmap);
	rdev_for_each(rdev, mddev) {
		char b[BDEVNAME_SIZE];

		if (rdev->sb_loaded != 1)
			continue; /* no noise on spare devices */

		if (!test_bit(Faulty, &rdev->flags)) {
			md_super_write(mddev,rdev,
				       rdev->sb_start, rdev->sb_size,
				       rdev->sb_page);
			pr_debug("md: (write) %s's sb offset: %llu\n",
				 bdevname(rdev->bdev, b),
				 (unsigned long long)rdev->sb_start);
			rdev->sb_events = mddev->events;
			if (rdev->badblocks.size) {
				md_super_write(mddev, rdev,
					       rdev->badblocks.sector,
					       rdev->badblocks.size << 9,
					       rdev->bb_page);
				rdev->badblocks.size = 0;
			}

		} else
			pr_debug("md: %s (skipping faulty)\n",
				 bdevname(rdev->bdev, b));

		if (mddev->level == LEVEL_MULTIPATH)
			/* only need to write one superblock... */
			break;
	}
	if (md_super_wait(mddev) < 0)
		goto rewrite;
	/* if there was a failure, MD_SB_CHANGE_DEVS was set, and we re-write super */

	if (mddev_is_clustered(mddev) && ret == 0)
		md_cluster_ops->metadata_update_finish(mddev);

	if (mddev->in_sync != sync_req ||
	    !bit_clear_unless(&mddev->sb_flags, BIT(MD_SB_CHANGE_PENDING),
			       BIT(MD_SB_CHANGE_DEVS) | BIT(MD_SB_CHANGE_CLEAN)))
		/* have to write it out again */
		goto repeat;
	wake_up(&mddev->sb_wait);
	if (test_bit(MD_RECOVERY_RUNNING, &mddev->recovery))
		sysfs_notify(&mddev->kobj, NULL, "sync_completed");

	rdev_for_each(rdev, mddev) {
		if (test_and_clear_bit(FaultRecorded, &rdev->flags))
			clear_bit(Blocked, &rdev->flags);

		if (any_badblocks_changed)
			ack_all_badblocks(&rdev->badblocks);
		clear_bit(BlockedBadBlocks, &rdev->flags);
		wake_up(&rdev->blocked_wait);
	}
}
EXPORT_SYMBOL(md_update_sb);

static int add_bound_rdev(struct md_rdev *rdev)
{
	struct mddev *mddev = rdev->mddev;
	int err = 0;
	bool add_journal = test_bit(Journal, &rdev->flags);

	if (!mddev->pers->hot_remove_disk || add_journal) {
		/* If there is hot_add_disk but no hot_remove_disk
		 * then added disks for geometry changes,
		 * and should be added immediately.
		 */
		super_types[mddev->major_version].
			validate_super(mddev, rdev);
		if (add_journal)
			mddev_suspend(mddev);
		err = mddev->pers->hot_add_disk(mddev, rdev);
		if (add_journal)
			mddev_resume(mddev);
		if (err) {
			md_kick_rdev_from_array(rdev);
			return err;
		}
	}
	sysfs_notify_dirent_safe(rdev->sysfs_state);

	set_bit(MD_SB_CHANGE_DEVS, &mddev->sb_flags);
	if (mddev->degraded)
		set_bit(MD_RECOVERY_RECOVER, &mddev->recovery);
	set_bit(MD_RECOVERY_NEEDED, &mddev->recovery);
	md_new_event(mddev);
	md_wakeup_thread(mddev->thread);
	return 0;
}

/* words written to sysfs files may, or may not, be \n terminated.
 * We want to accept with case. For this we use cmd_match.
 */
static int cmd_match(const char *cmd, const char *str)
{
	/* See if cmd, written into a sysfs file, matches
	 * str.  They must either be the same, or cmd can
	 * have a trailing newline
	 */
	while (*cmd && *str && *cmd == *str) {
		cmd++;
		str++;
	}
	if (*cmd == '\n')
		cmd++;
	if (*str || *cmd)
		return 0;
	return 1;
}

struct rdev_sysfs_entry {
	struct attribute attr;
	ssize_t (*show)(struct md_rdev *, char *);
	ssize_t (*store)(struct md_rdev *, const char *, size_t);
};

static ssize_t
state_show(struct md_rdev *rdev, char *page)
{
	char *sep = ",";
	size_t len = 0;
	unsigned long flags = READ_ONCE(rdev->flags);

	if (test_bit(Faulty, &flags) ||
	    (!test_bit(ExternalBbl, &flags) &&
	    rdev->badblocks.unacked_exist))
		len += sprintf(page+len, "faulty%s", sep);
	if (test_bit(Timeout, &flags))
		len += sprintf(page+len, "timeout%s", sep);
	if (test_bit(In_sync, &flags))
		len += sprintf(page+len, "in_sync%s", sep);
	if (test_bit(Journal, &flags))
		len += sprintf(page+len, "journal%s", sep);
	if (test_bit(WriteMostly, &flags))
		len += sprintf(page+len, "write_mostly%s", sep);
	if (test_bit(Blocked, &flags) ||
	    (rdev->badblocks.unacked_exist
	     && !test_bit(Faulty, &flags)))
		len += sprintf(page+len, "blocked%s", sep);
	if (!test_bit(Faulty, &flags) &&
	    !test_bit(Journal, &flags) &&
	    !test_bit(In_sync, &flags))
		len += sprintf(page+len, "spare%s", sep);
	if (test_bit(WriteErrorSeen, &flags))
		len += sprintf(page+len, "write_error%s", sep);
	if (test_bit(WantReplacement, &flags))
		len += sprintf(page+len, "want_replacement%s", sep);
	if (test_bit(Replacement, &flags))
		len += sprintf(page+len, "replacement%s", sep);
	if (test_bit(ExternalBbl, &flags))
		len += sprintf(page+len, "external_bbl%s", sep);
	if (test_bit(FailFast, &flags))
		len += sprintf(page+len, "failfast%s", sep);

	if (len)
		len -= strlen(sep);

	return len+sprintf(page+len, "\n");
}

static ssize_t
state_store(struct md_rdev *rdev, const char *buf, size_t len)
{
	/* can write
	 *  faulty  - simulates an error
	 *  remove  - disconnects the device
	 *  writemostly - sets write_mostly
	 *  -writemostly - clears write_mostly
	 *  blocked - sets the Blocked flags
	 *  -blocked - clears the Blocked and possibly simulates an error
	 *  insync - sets Insync providing device isn't active
	 *  -insync - clear Insync for a device with a slot assigned,
	 *            so that it gets rebuilt based on bitmap
	 *  write_error - sets WriteErrorSeen
	 *  -write_error - clears WriteErrorSeen
	 *  {,-}failfast - set/clear FailFast
	 */
	int err = -EINVAL;
	if (cmd_match(buf, "faulty") && rdev->mddev->pers) {
		md_error(rdev->mddev, rdev);
		if (test_bit(Faulty, &rdev->flags))
			err = 0;
		else
			err = -EBUSY;
	} else if (cmd_match(buf, "timeout") && rdev->mddev->pers) {
		md_error(rdev->mddev, rdev);
		if (test_bit(Faulty, &rdev->flags))
			set_bit(Timeout, &rdev->flags);
		err = 0;
	} else if (cmd_match(buf, "remove")) {
		if (rdev->mddev->pers) {
			clear_bit(Blocked, &rdev->flags);
			remove_and_add_spares(rdev->mddev, rdev);
		}
		if (rdev->raid_disk >= 0)
			err = -EBUSY;
		else {
			struct mddev *mddev = rdev->mddev;
			err = 0;
			if (mddev_is_clustered(mddev))
				err = md_cluster_ops->remove_disk(mddev, rdev);

			if (err == 0) {
				md_kick_rdev_from_array(rdev);
				if (mddev->pers) {
					set_bit(MD_SB_CHANGE_DEVS, &mddev->sb_flags);
					md_wakeup_thread(mddev->thread);
				}
				md_new_event(mddev);
			}
		}
	} else if (cmd_match(buf, "writemostly")) {
		set_bit(WriteMostly, &rdev->flags);
		mddev_create_serial_pool(rdev->mddev, rdev, false);
		err = 0;
	} else if (cmd_match(buf, "-writemostly")) {
		mddev_destroy_serial_pool(rdev->mddev, rdev);
		clear_bit(WriteMostly, &rdev->flags);
		err = 0;
	} else if (cmd_match(buf, "blocked")) {
		set_bit(Blocked, &rdev->flags);
		err = 0;
	} else if (cmd_match(buf, "-blocked")) {
		if (!test_bit(Faulty, &rdev->flags) &&
		    !test_bit(ExternalBbl, &rdev->flags) &&
		    rdev->badblocks.unacked_exist) {
			/* metadata handler doesn't understand badblocks,
			 * so we need to fail the device
			 */
			md_error(rdev->mddev, rdev);
		}
		clear_bit(Blocked, &rdev->flags);
		clear_bit(BlockedBadBlocks, &rdev->flags);
		wake_up(&rdev->blocked_wait);
		set_bit(MD_RECOVERY_NEEDED, &rdev->mddev->recovery);
		md_wakeup_thread(rdev->mddev->thread);

		err = 0;
	} else if (cmd_match(buf, "insync") && rdev->raid_disk == -1) {
		set_bit(In_sync, &rdev->flags);
		err = 0;
	} else if (cmd_match(buf, "failfast")) {
		set_bit(FailFast, &rdev->flags);
		err = 0;
	} else if (cmd_match(buf, "-failfast")) {
		clear_bit(FailFast, &rdev->flags);
		err = 0;
	} else if (cmd_match(buf, "-insync") && rdev->raid_disk >= 0 &&
		   !test_bit(Journal, &rdev->flags)) {
		if (rdev->mddev->pers == NULL) {
			clear_bit(In_sync, &rdev->flags);
			rdev->saved_raid_disk = rdev->raid_disk;
			rdev->raid_disk = -1;
			err = 0;
		}
	} else if (cmd_match(buf, "write_error")) {
		set_bit(WriteErrorSeen, &rdev->flags);
		err = 0;
	} else if (cmd_match(buf, "-write_error")) {
		clear_bit(WriteErrorSeen, &rdev->flags);
		err = 0;
	} else if (cmd_match(buf, "want_replacement")) {
		/* Any non-spare device that is not a replacement can
		 * become want_replacement at any time, but we then need to
		 * check if recovery is needed.
		 */
		if (rdev->raid_disk >= 0 &&
		    !test_bit(Journal, &rdev->flags) &&
		    !test_bit(Replacement, &rdev->flags))
			set_bit(WantReplacement, &rdev->flags);
		set_bit(MD_RECOVERY_NEEDED, &rdev->mddev->recovery);
		md_wakeup_thread(rdev->mddev->thread);
		err = 0;
	} else if (cmd_match(buf, "-want_replacement")) {
		/* Clearing 'want_replacement' is always allowed.
		 * Once replacements starts it is too late though.
		 */
		err = 0;
		clear_bit(WantReplacement, &rdev->flags);
	} else if (cmd_match(buf, "replacement")) {
		/* Can only set a device as a replacement when array has not
		 * yet been started.  Once running, replacement is automatic
		 * from spares, or by assigning 'slot'.
		 */
		if (rdev->mddev->pers)
			err = -EBUSY;
		else {
			set_bit(Replacement, &rdev->flags);
			err = 0;
		}
	} else if (cmd_match(buf, "-replacement")) {
		/* Similarly, can only clear Replacement before start */
		if (rdev->mddev->pers)
			err = -EBUSY;
		else {
			clear_bit(Replacement, &rdev->flags);
			err = 0;
		}
	} else if (cmd_match(buf, "re-add")) {
		if (!rdev->mddev->pers)
			err = -EINVAL;
		else if (test_bit(Faulty, &rdev->flags) && (rdev->raid_disk == -1) &&
				rdev->saved_raid_disk >= 0) {
			/* clear_bit is performed _after_ all the devices
			 * have their local Faulty bit cleared. If any writes
			 * happen in the meantime in the local node, they
			 * will land in the local bitmap, which will be synced
			 * by this node eventually
			 */
			if (!mddev_is_clustered(rdev->mddev) ||
			    (err = md_cluster_ops->gather_bitmaps(rdev)) == 0) {
				clear_bit(Faulty, &rdev->flags);
				err = add_bound_rdev(rdev);
			}
		} else
			err = -EBUSY;
	} else if (cmd_match(buf, "external_bbl") && (rdev->mddev->external)) {
		set_bit(ExternalBbl, &rdev->flags);
		rdev->badblocks.shift = 0;
		err = 0;
	} else if (cmd_match(buf, "-external_bbl") && (rdev->mddev->external)) {
		clear_bit(ExternalBbl, &rdev->flags);
		err = 0;
	}
	if (!err)
		sysfs_notify_dirent_safe(rdev->sysfs_state);
	return err ? err : len;
}
static struct rdev_sysfs_entry rdev_state =
__ATTR_PREALLOC(state, S_IRUGO|S_IWUSR, state_show, state_store);

static ssize_t
errors_show(struct md_rdev *rdev, char *page)
{
	return sprintf(page, "%d\n", atomic_read(&rdev->corrected_errors));
}

static ssize_t
errors_store(struct md_rdev *rdev, const char *buf, size_t len)
{
	unsigned int n;
	int rv;

	rv = kstrtouint(buf, 10, &n);
	if (rv < 0)
		return rv;
	atomic_set(&rdev->corrected_errors, n);
	return len;
}
static struct rdev_sysfs_entry rdev_errors =
__ATTR(errors, S_IRUGO|S_IWUSR, errors_show, errors_store);

static ssize_t
slot_show(struct md_rdev *rdev, char *page)
{
	if (test_bit(Journal, &rdev->flags))
		return sprintf(page, "journal\n");
	else if (rdev->raid_disk < 0)
		return sprintf(page, "none\n");
	else
		return sprintf(page, "%d\n", rdev->raid_disk);
}

static ssize_t
slot_store(struct md_rdev *rdev, const char *buf, size_t len)
{
	int slot;
	int err;

	if (test_bit(Journal, &rdev->flags))
		return -EBUSY;
	if (strncmp(buf, "none", 4)==0)
		slot = -1;
	else {
		err = kstrtouint(buf, 10, (unsigned int *)&slot);
		if (err < 0)
			return err;
	}
	if (rdev->mddev->pers && slot == -1) {
		/* Setting 'slot' on an active array requires also
		 * updating the 'rd%d' link, and communicating
		 * with the personality with ->hot_*_disk.
		 * For now we only support removing
		 * failed/spare devices.  This normally happens automatically,
		 * but not when the metadata is externally managed.
		 */
		if (rdev->raid_disk == -1)
			return -EEXIST;
		/* personality does all needed checks */
		if (rdev->mddev->pers->hot_remove_disk == NULL)
			return -EINVAL;
		clear_bit(Blocked, &rdev->flags);
		remove_and_add_spares(rdev->mddev, rdev);
		if (rdev->raid_disk >= 0)
			return -EBUSY;
		set_bit(MD_RECOVERY_NEEDED, &rdev->mddev->recovery);
		md_wakeup_thread(rdev->mddev->thread);
	} else if (rdev->mddev->pers) {
		/* Activating a spare .. or possibly reactivating
		 * if we ever get bitmaps working here.
		 */
		int err;

		if (rdev->raid_disk != -1)
			return -EBUSY;

		if (test_bit(MD_RECOVERY_RUNNING, &rdev->mddev->recovery))
			return -EBUSY;

		if (rdev->mddev->pers->hot_add_disk == NULL)
			return -EINVAL;

		if (slot >= rdev->mddev->raid_disks &&
		    slot >= rdev->mddev->raid_disks + rdev->mddev->delta_disks)
			return -ENOSPC;

		rdev->raid_disk = slot;
		if (test_bit(In_sync, &rdev->flags))
			rdev->saved_raid_disk = slot;
		else
			rdev->saved_raid_disk = -1;
		clear_bit(In_sync, &rdev->flags);
		clear_bit(Bitmap_sync, &rdev->flags);
		err = rdev->mddev->pers->
			hot_add_disk(rdev->mddev, rdev);
		if (err) {
			rdev->raid_disk = -1;
			return err;
		} else
			sysfs_notify_dirent_safe(rdev->sysfs_state);
		if (sysfs_link_rdev(rdev->mddev, rdev))
			/* failure here is OK */;
		/* don't wakeup anyone, leave that to userspace. */
	} else {
		if (slot >= rdev->mddev->raid_disks &&
		    slot >= rdev->mddev->raid_disks + rdev->mddev->delta_disks)
			return -ENOSPC;
		rdev->raid_disk = slot;
		/* assume it is working */
		clear_bit(Faulty, &rdev->flags);
		clear_bit(Timeout, &rdev->flags);
		clear_bit(WriteMostly, &rdev->flags);
		set_bit(In_sync, &rdev->flags);
		sysfs_notify_dirent_safe(rdev->sysfs_state);
	}
	return len;
}

static struct rdev_sysfs_entry rdev_slot =
__ATTR(slot, S_IRUGO|S_IWUSR, slot_show, slot_store);

static ssize_t
offset_show(struct md_rdev *rdev, char *page)
{
	return sprintf(page, "%llu\n", (unsigned long long)rdev->data_offset);
}

static ssize_t
offset_store(struct md_rdev *rdev, const char *buf, size_t len)
{
	unsigned long long offset;
	if (kstrtoull(buf, 10, &offset) < 0)
		return -EINVAL;
	if (rdev->mddev->pers && rdev->raid_disk >= 0)
		return -EBUSY;
	if (rdev->sectors && rdev->mddev->external)
		/* Must set offset before size, so overlap checks
		 * can be sane */
		return -EBUSY;
	rdev->data_offset = offset;
	rdev->new_data_offset = offset;
	return len;
}

static struct rdev_sysfs_entry rdev_offset =
__ATTR(offset, S_IRUGO|S_IWUSR, offset_show, offset_store);

static ssize_t new_offset_show(struct md_rdev *rdev, char *page)
{
	return sprintf(page, "%llu\n",
		       (unsigned long long)rdev->new_data_offset);
}

static ssize_t new_offset_store(struct md_rdev *rdev,
				const char *buf, size_t len)
{
	unsigned long long new_offset;
	struct mddev *mddev = rdev->mddev;

	if (kstrtoull(buf, 10, &new_offset) < 0)
		return -EINVAL;

	if (mddev->sync_thread ||
	    test_bit(MD_RECOVERY_RUNNING,&mddev->recovery))
		return -EBUSY;
	if (new_offset == rdev->data_offset)
		/* reset is always permitted */
		;
	else if (new_offset > rdev->data_offset) {
		/* must not push array size beyond rdev_sectors */
		if (new_offset - rdev->data_offset
		    + mddev->dev_sectors > rdev->sectors)
				return -E2BIG;
	}
	/* Metadata worries about other space details. */

	/* decreasing the offset is inconsistent with a backwards
	 * reshape.
	 */
	if (new_offset < rdev->data_offset &&
	    mddev->reshape_backwards)
		return -EINVAL;
	/* Increasing offset is inconsistent with forwards
	 * reshape.  reshape_direction should be set to
	 * 'backwards' first.
	 */
	if (new_offset > rdev->data_offset &&
	    !mddev->reshape_backwards)
		return -EINVAL;

	if (mddev->pers && mddev->persistent &&
	    !super_types[mddev->major_version]
	    .allow_new_offset(rdev, new_offset))
		return -E2BIG;
	rdev->new_data_offset = new_offset;
	if (new_offset > rdev->data_offset)
		mddev->reshape_backwards = 1;
	else if (new_offset < rdev->data_offset)
		mddev->reshape_backwards = 0;

	return len;
}
static struct rdev_sysfs_entry rdev_new_offset =
__ATTR(new_offset, S_IRUGO|S_IWUSR, new_offset_show, new_offset_store);

static ssize_t
rdev_size_show(struct md_rdev *rdev, char *page)
{
	return sprintf(page, "%llu\n", (unsigned long long)rdev->sectors / 2);
}

static int overlaps(sector_t s1, sector_t l1, sector_t s2, sector_t l2)
{
	/* check if two start/length pairs overlap */
	if (s1+l1 <= s2)
		return 0;
	if (s2+l2 <= s1)
		return 0;
	return 1;
}

static int strict_blocks_to_sectors(const char *buf, sector_t *sectors)
{
	unsigned long long blocks;
	sector_t new;

	if (kstrtoull(buf, 10, &blocks) < 0)
		return -EINVAL;

	if (blocks & 1ULL << (8 * sizeof(blocks) - 1))
		return -EINVAL; /* sector conversion overflow */

	new = blocks * 2;
	if (new != blocks * 2)
		return -EINVAL; /* unsigned long long to sector_t overflow */

	*sectors = new;
	return 0;
}

static ssize_t
rdev_size_store(struct md_rdev *rdev, const char *buf, size_t len)
{
	struct mddev *my_mddev = rdev->mddev;
	sector_t oldsectors = rdev->sectors;
	sector_t sectors;

	if (test_bit(Journal, &rdev->flags))
		return -EBUSY;
	if (strict_blocks_to_sectors(buf, &sectors) < 0)
		return -EINVAL;
	if (rdev->data_offset != rdev->new_data_offset)
		return -EINVAL; /* too confusing */
	if (my_mddev->pers && rdev->raid_disk >= 0) {
		if (my_mddev->persistent) {
			sectors = super_types[my_mddev->major_version].
				rdev_size_change(rdev, sectors);
			if (!sectors)
				return -EBUSY;
		} else if (!sectors)
			sectors = (i_size_read(rdev->bdev->bd_inode) >> 9) -
				rdev->data_offset;
		if (!my_mddev->pers->resize)
			/* Cannot change size for RAID0 or Linear etc */
			return -EINVAL;
	}
	if (sectors < my_mddev->dev_sectors)
		return -EINVAL; /* component must fit device */

	rdev->sectors = sectors;
	if (sectors > oldsectors && my_mddev->external) {
		/* Need to check that all other rdevs with the same
		 * ->bdev do not overlap.  'rcu' is sufficient to walk
		 * the rdev lists safely.
		 * This check does not provide a hard guarantee, it
		 * just helps avoid dangerous mistakes.
		 */
		struct mddev *mddev;
		int overlap = 0;
		struct list_head *tmp;

		rcu_read_lock();
		for_each_mddev(mddev, tmp) {
			struct md_rdev *rdev2;

			rdev_for_each(rdev2, mddev)
				if (rdev->bdev == rdev2->bdev &&
				    rdev != rdev2 &&
				    overlaps(rdev->data_offset, rdev->sectors,
					     rdev2->data_offset,
					     rdev2->sectors)) {
					overlap = 1;
					break;
				}
			if (overlap) {
				mddev_put(mddev);
				break;
			}
		}
		rcu_read_unlock();
		if (overlap) {
			/* Someone else could have slipped in a size
			 * change here, but doing so is just silly.
			 * We put oldsectors back because we *know* it is
			 * safe, and trust userspace not to race with
			 * itself
			 */
			rdev->sectors = oldsectors;
			return -EBUSY;
		}
	}
	return len;
}

static struct rdev_sysfs_entry rdev_size =
__ATTR(size, S_IRUGO|S_IWUSR, rdev_size_show, rdev_size_store);

static ssize_t recovery_start_show(struct md_rdev *rdev, char *page)
{
	unsigned long long recovery_start = rdev->recovery_offset;

	if (test_bit(In_sync, &rdev->flags) ||
	    recovery_start == MaxSector)
		return sprintf(page, "none\n");

	return sprintf(page, "%llu\n", recovery_start);
}

static ssize_t recovery_start_store(struct md_rdev *rdev, const char *buf, size_t len)
{
	unsigned long long recovery_start;

	if (cmd_match(buf, "none"))
		recovery_start = MaxSector;
	else if (kstrtoull(buf, 10, &recovery_start))
		return -EINVAL;

	if (rdev->mddev->pers &&
	    rdev->raid_disk >= 0)
		return -EBUSY;

	rdev->recovery_offset = recovery_start;
	if (recovery_start == MaxSector)
		set_bit(In_sync, &rdev->flags);
	else
		clear_bit(In_sync, &rdev->flags);
	return len;
}

static struct rdev_sysfs_entry rdev_recovery_start =
__ATTR(recovery_start, S_IRUGO|S_IWUSR, recovery_start_show, recovery_start_store);

/* sysfs access to bad-blocks list.
 * We present two files.
 * 'bad-blocks' lists sector numbers and lengths of ranges that
 *    are recorded as bad.  The list is truncated to fit within
 *    the one-page limit of sysfs.
 *    Writing "sector length" to this file adds an acknowledged
 *    bad block list.
 * 'unacknowledged-bad-blocks' lists bad blocks that have not yet
 *    been acknowledged.  Writing to this file adds bad blocks
 *    without acknowledging them.  This is largely for testing.
 */
static ssize_t bb_show(struct md_rdev *rdev, char *page)
{
	return badblocks_show(&rdev->badblocks, page, 0);
}
static ssize_t bb_store(struct md_rdev *rdev, const char *page, size_t len)
{
	int rv = badblocks_store(&rdev->badblocks, page, len, 0);
	/* Maybe that ack was all we needed */
	if (test_and_clear_bit(BlockedBadBlocks, &rdev->flags))
		wake_up(&rdev->blocked_wait);
	return rv;
}
static struct rdev_sysfs_entry rdev_bad_blocks =
__ATTR(bad_blocks, S_IRUGO|S_IWUSR, bb_show, bb_store);

static ssize_t ubb_show(struct md_rdev *rdev, char *page)
{
	return badblocks_show(&rdev->badblocks, page, 1);
}
static ssize_t ubb_store(struct md_rdev *rdev, const char *page, size_t len)
{
	return badblocks_store(&rdev->badblocks, page, len, 1);
}
static struct rdev_sysfs_entry rdev_unack_bad_blocks =
__ATTR(unacknowledged_bad_blocks, S_IRUGO|S_IWUSR, ubb_show, ubb_store);

static ssize_t
ppl_sector_show(struct md_rdev *rdev, char *page)
{
	return sprintf(page, "%llu\n", (unsigned long long)rdev->ppl.sector);
}

static ssize_t
ppl_sector_store(struct md_rdev *rdev, const char *buf, size_t len)
{
	unsigned long long sector;

	if (kstrtoull(buf, 10, &sector) < 0)
		return -EINVAL;
	if (sector != (sector_t)sector)
		return -EINVAL;

	if (rdev->mddev->pers && test_bit(MD_HAS_PPL, &rdev->mddev->flags) &&
	    rdev->raid_disk >= 0)
		return -EBUSY;

	if (rdev->mddev->persistent) {
		if (rdev->mddev->major_version == 0)
			return -EINVAL;
		if ((sector > rdev->sb_start &&
		     sector - rdev->sb_start > S16_MAX) ||
		    (sector < rdev->sb_start &&
		     rdev->sb_start - sector > -S16_MIN))
			return -EINVAL;
		rdev->ppl.offset = sector - rdev->sb_start;
	} else if (!rdev->mddev->external) {
		return -EBUSY;
	}
	rdev->ppl.sector = sector;
	return len;
}

static struct rdev_sysfs_entry rdev_ppl_sector =
__ATTR(ppl_sector, S_IRUGO|S_IWUSR, ppl_sector_show, ppl_sector_store);

static ssize_t
ppl_size_show(struct md_rdev *rdev, char *page)
{
	return sprintf(page, "%u\n", rdev->ppl.size);
}

static ssize_t
ppl_size_store(struct md_rdev *rdev, const char *buf, size_t len)
{
	unsigned int size;

	if (kstrtouint(buf, 10, &size) < 0)
		return -EINVAL;

	if (rdev->mddev->pers && test_bit(MD_HAS_PPL, &rdev->mddev->flags) &&
	    rdev->raid_disk >= 0)
		return -EBUSY;

	if (rdev->mddev->persistent) {
		if (rdev->mddev->major_version == 0)
			return -EINVAL;
		if (size > U16_MAX)
			return -EINVAL;
	} else if (!rdev->mddev->external) {
		return -EBUSY;
	}
	rdev->ppl.size = size;
	return len;
}

static struct rdev_sysfs_entry rdev_ppl_size =
__ATTR(ppl_size, S_IRUGO|S_IWUSR, ppl_size_show, ppl_size_store);

static struct attribute *rdev_default_attrs[] = {
	&rdev_state.attr,
	&rdev_errors.attr,
	&rdev_slot.attr,
	&rdev_offset.attr,
	&rdev_new_offset.attr,
	&rdev_size.attr,
	&rdev_recovery_start.attr,
	&rdev_bad_blocks.attr,
	&rdev_unack_bad_blocks.attr,
	&rdev_ppl_sector.attr,
	&rdev_ppl_size.attr,
	NULL,
};
static ssize_t
rdev_attr_show(struct kobject *kobj, struct attribute *attr, char *page)
{
	struct rdev_sysfs_entry *entry = container_of(attr, struct rdev_sysfs_entry, attr);
	struct md_rdev *rdev = container_of(kobj, struct md_rdev, kobj);

	if (!entry->show)
		return -EIO;
	if (!rdev->mddev)
		return -ENODEV;
	return entry->show(rdev, page);
}

static ssize_t
rdev_attr_store(struct kobject *kobj, struct attribute *attr,
	      const char *page, size_t length)
{
	struct rdev_sysfs_entry *entry = container_of(attr, struct rdev_sysfs_entry, attr);
	struct md_rdev *rdev = container_of(kobj, struct md_rdev, kobj);
	ssize_t rv;
	struct mddev *mddev = rdev->mddev;

	if (!entry->store)
		return -EIO;
	if (!capable(CAP_SYS_ADMIN))
		return -EACCES;
	rv = mddev ? mddev_lock(mddev) : -ENODEV;
	if (!rv) {
		if (rdev->mddev == NULL)
			rv = -ENODEV;
		else
			rv = entry->store(rdev, page, length);
		mddev_unlock(mddev);
	}
	return rv;
}

static void rdev_free(struct kobject *ko)
{
	struct md_rdev *rdev = container_of(ko, struct md_rdev, kobj);
	kfree(rdev);
}
static const struct sysfs_ops rdev_sysfs_ops = {
	.show		= rdev_attr_show,
	.store		= rdev_attr_store,
};
static struct kobj_type rdev_ktype = {
	.release	= rdev_free,
	.sysfs_ops	= &rdev_sysfs_ops,
	.default_attrs	= rdev_default_attrs,
};

int md_rdev_init(struct md_rdev *rdev)
{
	rdev->desc_nr = -1;
	rdev->saved_raid_disk = -1;
	rdev->raid_disk = -1;
	rdev->flags = 0;
	rdev->data_offset = 0;
	rdev->new_data_offset = 0;
	rdev->sb_events = 0;
	rdev->last_read_error = 0;
	rdev->sb_loaded = 0;
	rdev->bb_page = NULL;
	atomic_set(&rdev->nr_pending, 0);
	atomic_set(&rdev->read_errors, 0);
	atomic_set(&rdev->corrected_errors, 0);

	INIT_LIST_HEAD(&rdev->same_set);
	init_waitqueue_head(&rdev->blocked_wait);

	/* Add space to store bad block list.
	 * This reserves the space even on arrays where it cannot
	 * be used - I wonder if that matters
	 */
	return badblocks_init(&rdev->badblocks, 0);
}
EXPORT_SYMBOL_GPL(md_rdev_init);
/*
 * Import a device. If 'super_format' >= 0, then sanity check the superblock
 *
 * mark the device faulty if:
 *
 *   - the device is nonexistent (zero size)
 *   - the device has no valid superblock
 *
 * a faulty rdev _never_ has rdev->sb set.
 */
static struct md_rdev *md_import_device(dev_t newdev, int super_format, int super_minor)
{
	char b[BDEVNAME_SIZE];
	int err;
	struct md_rdev *rdev;
	sector_t size;

	rdev = kzalloc(sizeof(*rdev), GFP_KERNEL);
	if (!rdev)
		return ERR_PTR(-ENOMEM);

	err = md_rdev_init(rdev);
	if (err)
		goto abort_free;
	err = alloc_disk_sb(rdev);
	if (err)
		goto abort_free;

	err = lock_rdev(rdev, newdev, super_format == -2);
	if (err)
		goto abort_free;

	kobject_init(&rdev->kobj, &rdev_ktype);

	size = i_size_read(rdev->bdev->bd_inode) >> BLOCK_SIZE_BITS;
	if (!size) {
		pr_warn("md: %s has zero or unknown size, marking faulty!\n",
			bdevname(rdev->bdev,b));
		err = -EINVAL;
		goto abort_free;
	}

	if (super_format >= 0) {
		err = super_types[super_format].
			load_super(rdev, NULL, super_minor);
		if (err == -EINVAL) {
			pr_warn("md: %s does not have a valid v%d.%d superblock, not importing!\n",
				bdevname(rdev->bdev,b),
				super_format, super_minor);
			goto abort_free;
		}
		if (err < 0) {
			pr_warn("md: could not read %s's sb, not importing!\n",
				bdevname(rdev->bdev,b));
			goto abort_free;
		}
	}

	return rdev;

abort_free:
	if (rdev->bdev)
		unlock_rdev(rdev);
	md_rdev_clear(rdev);
	kfree(rdev);
	return ERR_PTR(err);
}

/*
 * Check a full RAID array for plausibility
 */

static int analyze_sbs(struct mddev *mddev)
{
	int i;
	struct md_rdev *rdev, *freshest, *tmp;
	char b[BDEVNAME_SIZE];

	freshest = NULL;
	rdev_for_each_safe(rdev, tmp, mddev)
		switch (super_types[mddev->major_version].
			load_super(rdev, freshest, mddev->minor_version)) {
		case 1:
			freshest = rdev;
			break;
		case 0:
			break;
		default:
			pr_warn("md: fatal superblock inconsistency in %s -- removing from array\n",
				bdevname(rdev->bdev,b));
			md_kick_rdev_from_array(rdev);
		}

	/* Cannot find a valid fresh disk */
	if (!freshest) {
		pr_warn("md: cannot find a valid disk\n");
		return -EINVAL;
	}

	super_types[mddev->major_version].
		validate_super(mddev, freshest);

	i = 0;
	rdev_for_each_safe(rdev, tmp, mddev) {
		if (mddev->max_disks &&
		    (rdev->desc_nr >= mddev->max_disks ||
		     i > mddev->max_disks)) {
			pr_warn("md: %s: %s: only %d devices permitted\n",
				mdname(mddev), bdevname(rdev->bdev, b),
				mddev->max_disks);
			md_kick_rdev_from_array(rdev);
			continue;
		}
		if (rdev != freshest) {
			if (super_types[mddev->major_version].
			    validate_super(mddev, rdev)) {
				pr_warn("md: kicking non-fresh %s from array!\n",
					bdevname(rdev->bdev,b));
				md_kick_rdev_from_array(rdev);
				continue;
			}
		}
		if (mddev->level == LEVEL_MULTIPATH) {
			rdev->desc_nr = i++;
			rdev->raid_disk = rdev->desc_nr;
			set_bit(In_sync, &rdev->flags);
		} else if (rdev->raid_disk >=
			    (mddev->raid_disks - min(0, mddev->delta_disks)) &&
			   !test_bit(Journal, &rdev->flags)) {
			rdev->raid_disk = -1;
			clear_bit(In_sync, &rdev->flags);
		}
	}

	return 0;
}

/* Read a fixed-point number.
 * Numbers in sysfs attributes should be in "standard" units where
 * possible, so time should be in seconds.
 * However we internally use a a much smaller unit such as
 * milliseconds or jiffies.
 * This function takes a decimal number with a possible fractional
 * component, and produces an integer which is the result of
 * multiplying that number by 10^'scale'.
 * all without any floating-point arithmetic.
 */
int strict_strtoul_scaled(const char *cp, unsigned long *res, int scale)
{
	unsigned long result = 0;
	long decimals = -1;
	while (isdigit(*cp) || (*cp == '.' && decimals < 0)) {
		if (*cp == '.')
			decimals = 0;
		else if (decimals < scale) {
			unsigned int value;
			value = *cp - '0';
			result = result * 10 + value;
			if (decimals >= 0)
				decimals++;
		}
		cp++;
	}
	if (*cp == '\n')
		cp++;
	if (*cp)
		return -EINVAL;
	if (decimals < 0)
		decimals = 0;
	while (decimals < scale) {
		result *= 10;
		decimals ++;
	}
	*res = result;
	return 0;
}

static ssize_t
safe_delay_show(struct mddev *mddev, char *page)
{
	int msec = (mddev->safemode_delay*1000)/HZ;
	return sprintf(page, "%d.%03d\n", msec/1000, msec%1000);
}
static ssize_t
safe_delay_store(struct mddev *mddev, const char *cbuf, size_t len)
{
	unsigned long msec;

	if (mddev_is_clustered(mddev)) {
		pr_warn("md: Safemode is disabled for clustered mode\n");
		return -EINVAL;
	}

	if (strict_strtoul_scaled(cbuf, &msec, 3) < 0)
		return -EINVAL;
	if (msec == 0)
		mddev->safemode_delay = 0;
	else {
		unsigned long old_delay = mddev->safemode_delay;
		unsigned long new_delay = (msec*HZ)/1000;

		if (new_delay == 0)
			new_delay = 1;
		mddev->safemode_delay = new_delay;
		if (new_delay < old_delay || old_delay == 0)
			mod_timer(&mddev->safemode_timer, jiffies+1);
	}
	return len;
}
static struct md_sysfs_entry md_safe_delay =
__ATTR(safe_mode_delay, S_IRUGO|S_IWUSR,safe_delay_show, safe_delay_store);

static ssize_t
level_show(struct mddev *mddev, char *page)
{
	struct md_personality *p;
	int ret;
	spin_lock(&mddev->lock);
	p = mddev->pers;
	if (p)
		ret = sprintf(page, "%s\n", p->name);
	else if (mddev->clevel[0])
		ret = sprintf(page, "%s\n", mddev->clevel);
	else if (mddev->level != LEVEL_NONE)
		ret = sprintf(page, "%d\n", mddev->level);
	else
		ret = 0;
	spin_unlock(&mddev->lock);
	return ret;
}

static ssize_t
level_store(struct mddev *mddev, const char *buf, size_t len)
{
	char clevel[16];
	ssize_t rv;
	size_t slen = len;
	struct md_personality *pers, *oldpers;
	long level;
	void *priv, *oldpriv;
	struct md_rdev *rdev;

	if (slen == 0 || slen >= sizeof(clevel))
		return -EINVAL;

	rv = mddev_lock(mddev);
	if (rv)
		return rv;

	if (mddev->pers == NULL) {
		strncpy(mddev->clevel, buf, slen);
		if (mddev->clevel[slen-1] == '\n')
			slen--;
		mddev->clevel[slen] = 0;
		mddev->level = LEVEL_NONE;
		rv = len;
		goto out_unlock;
	}
	rv = -EROFS;
	if (mddev->ro)
		goto out_unlock;

	/* request to change the personality.  Need to ensure:
	 *  - array is not engaged in resync/recovery/reshape
	 *  - old personality can be suspended
	 *  - new personality will access other array.
	 */

	rv = -EBUSY;
	if (mddev->sync_thread ||
	    test_bit(MD_RECOVERY_RUNNING, &mddev->recovery) ||
	    mddev->reshape_position != MaxSector ||
	    mddev->sysfs_active)
		goto out_unlock;

	rv = -EINVAL;
	if (!mddev->pers->quiesce) {
		pr_warn("md: %s: %s does not support online personality change\n",
			mdname(mddev), mddev->pers->name);
		goto out_unlock;
	}

	/* Now find the new personality */
	strncpy(clevel, buf, slen);
	if (clevel[slen-1] == '\n')
		slen--;
	clevel[slen] = 0;
	if (kstrtol(clevel, 10, &level))
		level = LEVEL_NONE;

	if (request_module("md-%s", clevel) != 0)
		request_module("md-level-%s", clevel);
	spin_lock(&pers_lock);
	pers = find_pers(level, clevel);
	if (!pers || !try_module_get(pers->owner)) {
		spin_unlock(&pers_lock);
		pr_warn("md: personality %s not loaded\n", clevel);
		rv = -EINVAL;
		goto out_unlock;
	}
	spin_unlock(&pers_lock);

	if (pers == mddev->pers) {
		/* Nothing to do! */
		module_put(pers->owner);
		rv = len;
		goto out_unlock;
	}
	if (!pers->takeover) {
		module_put(pers->owner);
		pr_warn("md: %s: %s does not support personality takeover\n",
			mdname(mddev), clevel);
		rv = -EINVAL;
		goto out_unlock;
	}

	rdev_for_each(rdev, mddev)
		rdev->new_raid_disk = rdev->raid_disk;

	/* ->takeover must set new_* and/or delta_disks
	 * if it succeeds, and may set them when it fails.
	 */
	priv = pers->takeover(mddev);
	if (IS_ERR(priv)) {
		mddev->new_level = mddev->level;
		mddev->new_layout = mddev->layout;
		mddev->new_chunk_sectors = mddev->chunk_sectors;
		mddev->raid_disks -= mddev->delta_disks;
		mddev->delta_disks = 0;
		mddev->reshape_backwards = 0;
		module_put(pers->owner);
		pr_warn("md: %s: %s would not accept array\n",
			mdname(mddev), clevel);
		rv = PTR_ERR(priv);
		goto out_unlock;
	}

	/* Looks like we have a winner */
	mddev_suspend(mddev);
	mddev_detach(mddev);

	spin_lock(&mddev->lock);
	oldpers = mddev->pers;
	oldpriv = mddev->private;
	mddev->pers = pers;
	mddev->private = priv;
	strlcpy(mddev->clevel, pers->name, sizeof(mddev->clevel));
	mddev->level = mddev->new_level;
	mddev->layout = mddev->new_layout;
	mddev->chunk_sectors = mddev->new_chunk_sectors;
	mddev->delta_disks = 0;
	mddev->reshape_backwards = 0;
	mddev->degraded = 0;
	spin_unlock(&mddev->lock);

	if (oldpers->sync_request == NULL &&
	    mddev->external) {
		/* We are converting from a no-redundancy array
		 * to a redundancy array and metadata is managed
		 * externally so we need to be sure that writes
		 * won't block due to a need to transition
		 *      clean->dirty
		 * until external management is started.
		 */
		mddev->in_sync = 0;
		mddev->safemode_delay = 0;
		mddev->safemode = 0;
	}

	oldpers->free(mddev, oldpriv);

	if (oldpers->sync_request == NULL &&
	    pers->sync_request != NULL) {
		/* need to add the md_redundancy_group */
		if (sysfs_create_group(&mddev->kobj, &md_redundancy_group))
			pr_warn("md: cannot register extra attributes for %s\n",
				mdname(mddev));
		mddev->sysfs_action = sysfs_get_dirent(mddev->kobj.sd, "sync_action");
	}
	if (oldpers->sync_request != NULL &&
	    pers->sync_request == NULL) {
		/* need to remove the md_redundancy_group */
		if (mddev->to_remove == NULL)
			mddev->to_remove = &md_redundancy_group;
	}

	module_put(oldpers->owner);

	rdev_for_each(rdev, mddev) {
		if (rdev->raid_disk < 0)
			continue;
		if (rdev->new_raid_disk >= mddev->raid_disks)
			rdev->new_raid_disk = -1;
		if (rdev->new_raid_disk == rdev->raid_disk)
			continue;
		sysfs_unlink_rdev(mddev, rdev);
	}
	rdev_for_each(rdev, mddev) {
		if (rdev->raid_disk < 0)
			continue;
		if (rdev->new_raid_disk == rdev->raid_disk)
			continue;
		rdev->raid_disk = rdev->new_raid_disk;
		if (rdev->raid_disk < 0)
			clear_bit(In_sync, &rdev->flags);
		else {
			if (sysfs_link_rdev(mddev, rdev))
				pr_warn("md: cannot register rd%d for %s after level change\n",
					rdev->raid_disk, mdname(mddev));
		}
	}

	if (pers->sync_request == NULL) {
		/* this is now an array without redundancy, so
		 * it must always be in_sync
		 */
		mddev->in_sync = 1;
		del_timer_sync(&mddev->safemode_timer);
	}
	blk_set_stacking_limits(&mddev->queue->limits);
	pers->run(mddev);
	set_bit(MD_SB_CHANGE_DEVS, &mddev->sb_flags);
	mddev_resume(mddev);
	if (!mddev->thread)
		md_update_sb(mddev, 1);
	sysfs_notify(&mddev->kobj, NULL, "level");
	md_new_event(mddev);
	rv = len;
out_unlock:
	mddev_unlock(mddev);
	return rv;
}

static struct md_sysfs_entry md_level =
__ATTR(level, S_IRUGO|S_IWUSR, level_show, level_store);

static ssize_t
layout_show(struct mddev *mddev, char *page)
{
	/* just a number, not meaningful for all levels */
	if (mddev->reshape_position != MaxSector &&
	    mddev->layout != mddev->new_layout)
		return sprintf(page, "%d (%d)\n",
			       mddev->new_layout, mddev->layout);
	return sprintf(page, "%d\n", mddev->layout);
}

static ssize_t
layout_store(struct mddev *mddev, const char *buf, size_t len)
{
	unsigned int n;
	int err;

	err = kstrtouint(buf, 10, &n);
	if (err < 0)
		return err;
	err = mddev_lock(mddev);
	if (err)
		return err;

	if (mddev->pers) {
		if (mddev->pers->check_reshape == NULL)
			err = -EBUSY;
		else if (mddev->ro)
			err = -EROFS;
		else {
			mddev->new_layout = n;
			err = mddev->pers->check_reshape(mddev);
			if (err)
				mddev->new_layout = mddev->layout;
		}
	} else {
		mddev->new_layout = n;
		if (mddev->reshape_position == MaxSector)
			mddev->layout = n;
	}
	mddev_unlock(mddev);
	return err ?: len;
}
static struct md_sysfs_entry md_layout =
__ATTR(layout, S_IRUGO|S_IWUSR, layout_show, layout_store);

static ssize_t
raid_disks_show(struct mddev *mddev, char *page)
{
	if (mddev->raid_disks == 0)
		return 0;
	if (mddev->reshape_position != MaxSector &&
	    mddev->delta_disks != 0)
		return sprintf(page, "%d (%d)\n", mddev->raid_disks,
			       mddev->raid_disks - mddev->delta_disks);
	return sprintf(page, "%d\n", mddev->raid_disks);
}

static int update_raid_disks(struct mddev *mddev, int raid_disks);

static ssize_t
raid_disks_store(struct mddev *mddev, const char *buf, size_t len)
{
	unsigned int n;
	int err;

	err = kstrtouint(buf, 10, &n);
	if (err < 0)
		return err;

	err = mddev_lock(mddev);
	if (err)
		return err;
	if (mddev->pers)
		err = update_raid_disks(mddev, n);
	else if (mddev->reshape_position != MaxSector) {
		struct md_rdev *rdev;
		int olddisks = mddev->raid_disks - mddev->delta_disks;

		err = -EINVAL;
		rdev_for_each(rdev, mddev) {
			if (olddisks < n &&
			    rdev->data_offset < rdev->new_data_offset)
				goto out_unlock;
			if (olddisks > n &&
			    rdev->data_offset > rdev->new_data_offset)
				goto out_unlock;
		}
		err = 0;
		mddev->delta_disks = n - olddisks;
		mddev->raid_disks = n;
		mddev->reshape_backwards = (mddev->delta_disks < 0);
	} else
		mddev->raid_disks = n;
out_unlock:
	mddev_unlock(mddev);
	return err ? err : len;
}
static struct md_sysfs_entry md_raid_disks =
__ATTR(raid_disks, S_IRUGO|S_IWUSR, raid_disks_show, raid_disks_store);

static ssize_t
chunk_size_show(struct mddev *mddev, char *page)
{
	if (mddev->reshape_position != MaxSector &&
	    mddev->chunk_sectors != mddev->new_chunk_sectors)
		return sprintf(page, "%d (%d)\n",
			       mddev->new_chunk_sectors << 9,
			       mddev->chunk_sectors << 9);
	return sprintf(page, "%d\n", mddev->chunk_sectors << 9);
}

static ssize_t
chunk_size_store(struct mddev *mddev, const char *buf, size_t len)
{
	unsigned long n;
	int err;

	err = kstrtoul(buf, 10, &n);
	if (err < 0)
		return err;

	err = mddev_lock(mddev);
	if (err)
		return err;
	if (mddev->pers) {
		if (mddev->pers->check_reshape == NULL)
			err = -EBUSY;
		else if (mddev->ro)
			err = -EROFS;
		else {
			mddev->new_chunk_sectors = n >> 9;
			err = mddev->pers->check_reshape(mddev);
			if (err)
				mddev->new_chunk_sectors = mddev->chunk_sectors;
		}
	} else {
		mddev->new_chunk_sectors = n >> 9;
		if (mddev->reshape_position == MaxSector)
			mddev->chunk_sectors = n >> 9;
	}
	mddev_unlock(mddev);
	return err ?: len;
}
static struct md_sysfs_entry md_chunk_size =
__ATTR(chunk_size, S_IRUGO|S_IWUSR, chunk_size_show, chunk_size_store);

static ssize_t
resync_start_show(struct mddev *mddev, char *page)
{
	if (mddev->recovery_cp == MaxSector)
		return sprintf(page, "none\n");
	return sprintf(page, "%llu\n", (unsigned long long)mddev->recovery_cp);
}

static ssize_t
resync_start_store(struct mddev *mddev, const char *buf, size_t len)
{
	unsigned long long n;
	int err;

	if (cmd_match(buf, "none"))
		n = MaxSector;
	else {
		err = kstrtoull(buf, 10, &n);
		if (err < 0)
			return err;
		if (n != (sector_t)n)
			return -EINVAL;
	}

	err = mddev_lock(mddev);
	if (err)
		return err;
	if (mddev->pers && !test_bit(MD_RECOVERY_FROZEN, &mddev->recovery))
		err = -EBUSY;

	if (!err) {
		mddev->recovery_cp = n;
		if (mddev->pers)
			set_bit(MD_SB_CHANGE_CLEAN, &mddev->sb_flags);
	}
	mddev_unlock(mddev);
	return err ?: len;
}
static struct md_sysfs_entry md_resync_start =
__ATTR_PREALLOC(resync_start, S_IRUGO|S_IWUSR,
		resync_start_show, resync_start_store);

/*
 * The array state can be:
 *
 * clear
 *     No devices, no size, no level
 *     Equivalent to STOP_ARRAY ioctl
 * inactive
 *     May have some settings, but array is not active
 *        all IO results in error
 *     When written, doesn't tear down array, but just stops it
 * suspended (not supported yet)
 *     All IO requests will block. The array can be reconfigured.
 *     Writing this, if accepted, will block until array is quiescent
 * readonly
 *     no resync can happen.  no superblocks get written.
 *     write requests fail
 * read-auto
 *     like readonly, but behaves like 'clean' on a write request.
 *
 * clean - no pending writes, but otherwise active.
 *     When written to inactive array, starts without resync
 *     If a write request arrives then
 *       if metadata is known, mark 'dirty' and switch to 'active'.
 *       if not known, block and switch to write-pending
 *     If written to an active array that has pending writes, then fails.
 * active
 *     fully active: IO and resync can be happening.
 *     When written to inactive array, starts with resync
 *
 * write-pending
 *     clean, but writes are blocked waiting for 'active' to be written.
 *
 * active-idle
 *     like active, but no writes have been seen for a while (100msec).
 *
 * broken
 *     RAID0/LINEAR-only: same as clean, but array is missing a member.
 *     It's useful because RAID0/LINEAR mounted-arrays aren't stopped
 *     when a member is gone, so this state will at least alert the
 *     user that something is wrong.
 */
enum array_state { clear, inactive, suspended, readonly, read_auto, clean, active,
		   write_pending, active_idle, broken, bad_word};
static char *array_states[] = {
	"clear", "inactive", "suspended", "readonly", "read-auto", "clean", "active",
	"write-pending", "active-idle", "broken", NULL };

static int match_word(const char *word, char **list)
{
	int n;
	for (n=0; list[n]; n++)
		if (cmd_match(word, list[n]))
			break;
	return n;
}

static ssize_t
array_state_show(struct mddev *mddev, char *page)
{
	enum array_state st = inactive;

	if (mddev->pers && !test_bit(MD_NOT_READY, &mddev->flags)) {
		switch(mddev->ro) {
		case 1:
			st = readonly;
			break;
		case 2:
			st = read_auto;
			break;
		case 0:
			spin_lock(&mddev->lock);
			if (test_bit(MD_SB_CHANGE_PENDING, &mddev->sb_flags))
				st = write_pending;
			else if (mddev->in_sync)
				st = clean;
			else if (mddev->safemode)
				st = active_idle;
			else
				st = active;
			spin_unlock(&mddev->lock);
		}

		if (test_bit(MD_BROKEN, &mddev->flags) && st == clean)
			st = broken;
	} else {
		if (list_empty(&mddev->disks) &&
		    mddev->raid_disks == 0 &&
		    mddev->dev_sectors == 0)
			st = clear;
		else
			st = inactive;
	}
	return sprintf(page, "%s\n", array_states[st]);
}

static int do_md_stop(struct mddev *mddev, int ro, struct block_device *bdev);
static int md_set_readonly(struct mddev *mddev, struct block_device *bdev);
static int do_md_run(struct mddev *mddev);
static int restart_array(struct mddev *mddev);

static ssize_t
array_state_store(struct mddev *mddev, const char *buf, size_t len)
{
	int err = 0;
	enum array_state st = match_word(buf, array_states);

	if (mddev->pers && (st == active || st == clean) && mddev->ro != 1) {
		/* don't take reconfig_mutex when toggling between
		 * clean and active
		 */
		spin_lock(&mddev->lock);
		if (st == active) {
			restart_array(mddev);
			clear_bit(MD_SB_CHANGE_PENDING, &mddev->sb_flags);
			md_wakeup_thread(mddev->thread);
			wake_up(&mddev->sb_wait);
		} else /* st == clean */ {
			restart_array(mddev);
			if (!set_in_sync(mddev))
				err = -EBUSY;
		}
		if (!err)
			sysfs_notify_dirent_safe(mddev->sysfs_state);
		spin_unlock(&mddev->lock);
		return err ?: len;
	}
	err = mddev_lock(mddev);
	if (err)
		return err;
	err = -EINVAL;
	switch(st) {
	case bad_word:
		break;
	case clear:
		/* stopping an active array */
		err = do_md_stop(mddev, 0, NULL);
		break;
	case inactive:
		/* stopping an active array */
		if (mddev->pers)
			err = do_md_stop(mddev, 2, NULL);
		else
			err = 0; /* already inactive */
		break;
	case suspended:
		break; /* not supported yet */
	case readonly:
		if (mddev->pers)
			err = md_set_readonly(mddev, NULL);
		else {
			mddev->ro = 1;
			set_disk_ro(mddev->gendisk, 1);
			err = do_md_run(mddev);
		}
		break;
	case read_auto:
		if (mddev->pers) {
			if (mddev->ro == 0)
				err = md_set_readonly(mddev, NULL);
			else if (mddev->ro == 1)
				err = restart_array(mddev);
			if (err == 0) {
				mddev->ro = 2;
				set_disk_ro(mddev->gendisk, 0);
			}
		} else {
			mddev->ro = 2;
			err = do_md_run(mddev);
		}
		break;
	case clean:
		if (mddev->pers) {
			err = restart_array(mddev);
			if (err)
				break;
			spin_lock(&mddev->lock);
			if (!set_in_sync(mddev))
				err = -EBUSY;
			spin_unlock(&mddev->lock);
		} else
			err = -EINVAL;
		break;
	case active:
		if (mddev->pers) {
			err = restart_array(mddev);
			if (err)
				break;
			clear_bit(MD_SB_CHANGE_PENDING, &mddev->sb_flags);
			wake_up(&mddev->sb_wait);
			err = 0;
		} else {
			mddev->ro = 0;
			set_disk_ro(mddev->gendisk, 0);
			err = do_md_run(mddev);
		}
		break;
	case write_pending:
	case active_idle:
	case broken:
		/* these cannot be set */
		break;
	}

	if (!err) {
		if (mddev->hold_active == UNTIL_IOCTL)
			mddev->hold_active = 0;
		sysfs_notify_dirent_safe(mddev->sysfs_state);
	}
	mddev_unlock(mddev);
	return err ?: len;
}
static struct md_sysfs_entry md_array_state =
__ATTR_PREALLOC(array_state, S_IRUGO|S_IWUSR, array_state_show, array_state_store);

static ssize_t
max_corrected_read_errors_show(struct mddev *mddev, char *page) {
	return sprintf(page, "%d\n",
		       atomic_read(&mddev->max_corr_read_errors));
}

static ssize_t
max_corrected_read_errors_store(struct mddev *mddev, const char *buf, size_t len)
{
	unsigned int n;
	int rv;

	rv = kstrtouint(buf, 10, &n);
	if (rv < 0)
		return rv;
	atomic_set(&mddev->max_corr_read_errors, n);
	return len;
}

static struct md_sysfs_entry max_corr_read_errors =
__ATTR(max_read_errors, S_IRUGO|S_IWUSR, max_corrected_read_errors_show,
	max_corrected_read_errors_store);

static ssize_t
null_show(struct mddev *mddev, char *page)
{
	return -EINVAL;
}

static ssize_t
new_dev_store(struct mddev *mddev, const char *buf, size_t len)
{
	/* buf must be %d:%d\n? giving major and minor numbers */
	/* The new device is added to the array.
	 * If the array has a persistent superblock, we read the
	 * superblock to initialise info and check validity.
	 * Otherwise, only checking done is that in bind_rdev_to_array,
	 * which mainly checks size.
	 */
	char *e;
	int major = simple_strtoul(buf, &e, 10);
	int minor;
	dev_t dev;
	struct md_rdev *rdev;
	int err;

	if (!*buf || *e != ':' || !e[1] || e[1] == '\n')
		return -EINVAL;
	minor = simple_strtoul(e+1, &e, 10);
	if (*e && *e != '\n')
		return -EINVAL;
	dev = MKDEV(major, minor);
	if (major != MAJOR(dev) ||
	    minor != MINOR(dev))
		return -EOVERFLOW;

	flush_workqueue(md_misc_wq);

	err = mddev_lock(mddev);
	if (err)
		return err;
	if (mddev->persistent) {
		rdev = md_import_device(dev, mddev->major_version,
					mddev->minor_version);
		if (!IS_ERR(rdev) && !list_empty(&mddev->disks)) {
			struct md_rdev *rdev0
				= list_entry(mddev->disks.next,
					     struct md_rdev, same_set);
			err = super_types[mddev->major_version]
				.load_super(rdev, rdev0, mddev->minor_version);
			if (err < 0)
				goto out;
		}
	} else if (mddev->external)
		rdev = md_import_device(dev, -2, -1);
	else
		rdev = md_import_device(dev, -1, -1);

	if (IS_ERR(rdev)) {
		mddev_unlock(mddev);
		return PTR_ERR(rdev);
	}
	err = bind_rdev_to_array(rdev, mddev);
 out:
	if (err)
		export_rdev(rdev);
	mddev_unlock(mddev);
	if (!err)
		md_new_event(mddev);
	return err ? err : len;
}

static struct md_sysfs_entry md_new_device =
__ATTR(new_dev, S_IWUSR, null_show, new_dev_store);

static ssize_t
bitmap_store(struct mddev *mddev, const char *buf, size_t len)
{
	char *end;
	unsigned long chunk, end_chunk;
	int err;

	err = mddev_lock(mddev);
	if (err)
		return err;
	if (!mddev->bitmap)
		goto out;
	/* buf should be <chunk> <chunk> ... or <chunk>-<chunk> ... (range) */
	while (*buf) {
		chunk = end_chunk = simple_strtoul(buf, &end, 0);
		if (buf == end) break;
		if (*end == '-') { /* range */
			buf = end + 1;
			end_chunk = simple_strtoul(buf, &end, 0);
			if (buf == end) break;
		}
		if (*end && !isspace(*end)) break;
		md_bitmap_dirty_bits(mddev->bitmap, chunk, end_chunk);
		buf = skip_spaces(end);
	}
	md_bitmap_unplug(mddev->bitmap); /* flush the bits to disk */
out:
	mddev_unlock(mddev);
	return len;
}

static struct md_sysfs_entry md_bitmap =
__ATTR(bitmap_set_bits, S_IWUSR, null_show, bitmap_store);

static ssize_t
size_show(struct mddev *mddev, char *page)
{
	return sprintf(page, "%llu\n",
		(unsigned long long)mddev->dev_sectors / 2);
}

static int update_size(struct mddev *mddev, sector_t num_sectors);

static ssize_t
size_store(struct mddev *mddev, const char *buf, size_t len)
{
	/* If array is inactive, we can reduce the component size, but
	 * not increase it (except from 0).
	 * If array is active, we can try an on-line resize
	 */
	sector_t sectors;
	int err = strict_blocks_to_sectors(buf, &sectors);

	if (err < 0)
		return err;
	err = mddev_lock(mddev);
	if (err)
		return err;
	if (mddev->pers) {
		err = update_size(mddev, sectors);
		if (err == 0)
			md_update_sb(mddev, 1);
	} else {
		if (mddev->dev_sectors == 0 ||
		    mddev->dev_sectors > sectors)
			mddev->dev_sectors = sectors;
		else
			err = -ENOSPC;
	}
	mddev_unlock(mddev);
	return err ? err : len;
}

static struct md_sysfs_entry md_size =
__ATTR(component_size, S_IRUGO|S_IWUSR, size_show, size_store);

/* Metadata version.
 * This is one of
 *   'none' for arrays with no metadata (good luck...)
 *   'external' for arrays with externally managed metadata,
 * or N.M for internally known formats
 */
static ssize_t
metadata_show(struct mddev *mddev, char *page)
{
	if (mddev->persistent)
		return sprintf(page, "%d.%d\n",
			       mddev->major_version, mddev->minor_version);
	else if (mddev->external)
		return sprintf(page, "external:%s\n", mddev->metadata_type);
	else
		return sprintf(page, "none\n");
}

static ssize_t
metadata_store(struct mddev *mddev, const char *buf, size_t len)
{
	int major, minor;
	char *e;
	int err;
	/* Changing the details of 'external' metadata is
	 * always permitted.  Otherwise there must be
	 * no devices attached to the array.
	 */

	err = mddev_lock(mddev);
	if (err)
		return err;
	err = -EBUSY;
	if (mddev->external && strncmp(buf, "external:", 9) == 0)
		;
	else if (!list_empty(&mddev->disks))
		goto out_unlock;

	err = 0;
	if (cmd_match(buf, "none")) {
		mddev->persistent = 0;
		mddev->external = 0;
		mddev->major_version = 0;
		mddev->minor_version = 90;
		goto out_unlock;
	}
	if (strncmp(buf, "external:", 9) == 0) {
		size_t namelen = len-9;
		if (namelen >= sizeof(mddev->metadata_type))
			namelen = sizeof(mddev->metadata_type)-1;
		strncpy(mddev->metadata_type, buf+9, namelen);
		mddev->metadata_type[namelen] = 0;
		if (namelen && mddev->metadata_type[namelen-1] == '\n')
			mddev->metadata_type[--namelen] = 0;
		mddev->persistent = 0;
		mddev->external = 1;
		mddev->major_version = 0;
		mddev->minor_version = 90;
		goto out_unlock;
	}
	major = simple_strtoul(buf, &e, 10);
	err = -EINVAL;
	if (e==buf || *e != '.')
		goto out_unlock;
	buf = e+1;
	minor = simple_strtoul(buf, &e, 10);
	if (e==buf || (*e && *e != '\n') )
		goto out_unlock;
	err = -ENOENT;
	if (major >= ARRAY_SIZE(super_types) || super_types[major].name == NULL)
		goto out_unlock;
	mddev->major_version = major;
	mddev->minor_version = minor;
	mddev->persistent = 1;
	mddev->external = 0;
	err = 0;
out_unlock:
	mddev_unlock(mddev);
	return err ?: len;
}

static struct md_sysfs_entry md_metadata =
__ATTR_PREALLOC(metadata_version, S_IRUGO|S_IWUSR, metadata_show, metadata_store);

static ssize_t
action_show(struct mddev *mddev, char *page)
{
	char *type = "idle";
	unsigned long recovery = mddev->recovery;
	if (test_bit(MD_RECOVERY_FROZEN, &recovery))
		type = "frozen";
	else if (test_bit(MD_RECOVERY_RUNNING, &recovery) ||
	    (!mddev->ro && test_bit(MD_RECOVERY_NEEDED, &recovery))) {
		if (test_bit(MD_RECOVERY_RESHAPE, &recovery))
			type = "reshape";
		else if (test_bit(MD_RECOVERY_SYNC, &recovery)) {
			if (!test_bit(MD_RECOVERY_REQUESTED, &recovery))
				type = "resync";
			else if (test_bit(MD_RECOVERY_CHECK, &recovery))
				type = "check";
			else
				type = "repair";
		} else if (test_bit(MD_RECOVERY_RECOVER, &recovery))
			type = "recover";
		else if (mddev->reshape_position != MaxSector)
			type = "reshape";
	}
	return sprintf(page, "%s\n", type);
}

static ssize_t
action_store(struct mddev *mddev, const char *page, size_t len)
{
	if (!mddev->pers || !mddev->pers->sync_request)
		return -EINVAL;


	if (cmd_match(page, "idle") || cmd_match(page, "frozen")) {
		if (cmd_match(page, "frozen"))
			set_bit(MD_RECOVERY_FROZEN, &mddev->recovery);
		else
			clear_bit(MD_RECOVERY_FROZEN, &mddev->recovery);
		if (test_bit(MD_RECOVERY_RUNNING, &mddev->recovery) &&
		    mddev_lock(mddev) == 0) {
			flush_workqueue(md_misc_wq);
			if (mddev->sync_thread) {
				set_bit(MD_RECOVERY_INTR, &mddev->recovery);
				md_reap_sync_thread(mddev);
			}
			mddev_unlock(mddev);
		}
	} else if (test_bit(MD_RECOVERY_RUNNING, &mddev->recovery))
		return -EBUSY;
	else if (cmd_match(page, "resync"))
		clear_bit(MD_RECOVERY_FROZEN, &mddev->recovery);
	else if (cmd_match(page, "recover")) {
		clear_bit(MD_RECOVERY_FROZEN, &mddev->recovery);
		set_bit(MD_RECOVERY_RECOVER, &mddev->recovery);
	} else if (cmd_match(page, "reshape")) {
		int err;
		if (mddev->pers->start_reshape == NULL)
			return -EINVAL;
		err = mddev_lock(mddev);
		if (!err) {
			if (test_bit(MD_RECOVERY_RUNNING, &mddev->recovery))
				err =  -EBUSY;
			else {
				clear_bit(MD_RECOVERY_FROZEN, &mddev->recovery);
				err = mddev->pers->start_reshape(mddev);
			}
			mddev_unlock(mddev);
		}
		if (err)
			return err;
		sysfs_notify(&mddev->kobj, NULL, "degraded");
	} else {
		if (cmd_match(page, "check"))
			set_bit(MD_RECOVERY_CHECK, &mddev->recovery);
		else if (!cmd_match(page, "repair"))
			return -EINVAL;
		clear_bit(MD_RECOVERY_FROZEN, &mddev->recovery);
		set_bit(MD_RECOVERY_REQUESTED, &mddev->recovery);
		set_bit(MD_RECOVERY_SYNC, &mddev->recovery);
	}
	if (mddev->ro == 2) {
		/* A write to sync_action is enough to justify
		 * canceling read-auto mode
		 */
		mddev->ro = 0;
		md_wakeup_thread(mddev->sync_thread);
	}
	set_bit(MD_RECOVERY_NEEDED, &mddev->recovery);
	md_wakeup_thread(mddev->thread);
	sysfs_notify_dirent_safe(mddev->sysfs_action);
	return len;
}

static struct md_sysfs_entry md_scan_mode =
__ATTR_PREALLOC(sync_action, S_IRUGO|S_IWUSR, action_show, action_store);

static ssize_t
last_sync_action_show(struct mddev *mddev, char *page)
{
	return sprintf(page, "%s\n", mddev->last_sync_action);
}

static struct md_sysfs_entry md_last_scan_mode = __ATTR_RO(last_sync_action);

static ssize_t
mismatch_cnt_show(struct mddev *mddev, char *page)
{
	return sprintf(page, "%llu\n",
		       (unsigned long long)
		       atomic64_read(&mddev->resync_mismatches));
}

static struct md_sysfs_entry md_mismatches = __ATTR_RO(mismatch_cnt);

static ssize_t
sync_min_show(struct mddev *mddev, char *page)
{
	return sprintf(page, "%d (%s)\n", speed_min(mddev),
		       mddev->sync_speed_min ? "local": "system");
}

static ssize_t
sync_min_store(struct mddev *mddev, const char *buf, size_t len)
{
	unsigned int min;
	int rv;

	if (strncmp(buf, "system", 6)==0) {
		min = 0;
	} else {
		rv = kstrtouint(buf, 10, &min);
		if (rv < 0)
			return rv;
		if (min == 0)
			return -EINVAL;
	}
	mddev->sync_speed_min = min;
	return len;
}

static struct md_sysfs_entry md_sync_min =
__ATTR(sync_speed_min, S_IRUGO|S_IWUSR, sync_min_show, sync_min_store);

static ssize_t
sync_max_show(struct mddev *mddev, char *page)
{
	return sprintf(page, "%d (%s)\n", speed_max(mddev),
		       mddev->sync_speed_max ? "local": "system");
}

static ssize_t
sync_max_store(struct mddev *mddev, const char *buf, size_t len)
{
	unsigned int max;
	int rv;

	if (strncmp(buf, "system", 6)==0) {
		max = 0;
	} else {
		rv = kstrtouint(buf, 10, &max);
		if (rv < 0)
			return rv;
		if (max == 0)
			return -EINVAL;
	}
	mddev->sync_speed_max = max;
	return len;
}

static struct md_sysfs_entry md_sync_max =
__ATTR(sync_speed_max, S_IRUGO|S_IWUSR, sync_max_show, sync_max_store);

static ssize_t
degraded_show(struct mddev *mddev, char *page)
{
	return sprintf(page, "%d\n", mddev->degraded);
}
static struct md_sysfs_entry md_degraded = __ATTR_RO(degraded);

static ssize_t
sync_force_parallel_show(struct mddev *mddev, char *page)
{
	return sprintf(page, "%d\n", mddev->parallel_resync);
}

static ssize_t
sync_force_parallel_store(struct mddev *mddev, const char *buf, size_t len)
{
	long n;

	if (kstrtol(buf, 10, &n))
		return -EINVAL;

	if (n != 0 && n != 1)
		return -EINVAL;

	mddev->parallel_resync = n;

	if (mddev->sync_thread)
		wake_up(&resync_wait);

	return len;
}

/* force parallel resync, even with shared block devices */
static struct md_sysfs_entry md_sync_force_parallel =
__ATTR(sync_force_parallel, S_IRUGO|S_IWUSR,
       sync_force_parallel_show, sync_force_parallel_store);

static ssize_t
sync_speed_show(struct mddev *mddev, char *page)
{
	unsigned long resync, dt, db;
	if (mddev->curr_resync == 0)
		return sprintf(page, "none\n");
	resync = mddev->curr_mark_cnt - atomic_read(&mddev->recovery_active);
	dt = (jiffies - mddev->resync_mark) / HZ;
	if (!dt) dt++;
	db = resync - mddev->resync_mark_cnt;
	return sprintf(page, "%lu\n", db/dt/2); /* K/sec */
}

static struct md_sysfs_entry md_sync_speed = __ATTR_RO(sync_speed);

static ssize_t
sync_completed_show(struct mddev *mddev, char *page)
{
	unsigned long long max_sectors, resync;

	if (!test_bit(MD_RECOVERY_RUNNING, &mddev->recovery))
		return sprintf(page, "none\n");

	if (mddev->curr_resync == 1 ||
	    mddev->curr_resync == 2)
		return sprintf(page, "delayed\n");

	if (test_bit(MD_RECOVERY_SYNC, &mddev->recovery) ||
	    test_bit(MD_RECOVERY_RESHAPE, &mddev->recovery))
		max_sectors = mddev->resync_max_sectors;
	else
		max_sectors = mddev->dev_sectors;

	resync = mddev->curr_resync_completed;
	return sprintf(page, "%llu / %llu\n", resync, max_sectors);
}

static struct md_sysfs_entry md_sync_completed =
	__ATTR_PREALLOC(sync_completed, S_IRUGO, sync_completed_show, NULL);

static ssize_t
min_sync_show(struct mddev *mddev, char *page)
{
	return sprintf(page, "%llu\n",
		       (unsigned long long)mddev->resync_min);
}
static ssize_t
min_sync_store(struct mddev *mddev, const char *buf, size_t len)
{
	unsigned long long min;
	int err;

	if (kstrtoull(buf, 10, &min))
		return -EINVAL;

	spin_lock(&mddev->lock);
	err = -EINVAL;
	if (min > mddev->resync_max)
		goto out_unlock;

	err = -EBUSY;
	if (test_bit(MD_RECOVERY_RUNNING, &mddev->recovery))
		goto out_unlock;

	/* Round down to multiple of 4K for safety */
	mddev->resync_min = round_down(min, 8);
	err = 0;

out_unlock:
	spin_unlock(&mddev->lock);
	return err ?: len;
}

static struct md_sysfs_entry md_min_sync =
__ATTR(sync_min, S_IRUGO|S_IWUSR, min_sync_show, min_sync_store);

static ssize_t
max_sync_show(struct mddev *mddev, char *page)
{
	if (mddev->resync_max == MaxSector)
		return sprintf(page, "max\n");
	else
		return sprintf(page, "%llu\n",
			       (unsigned long long)mddev->resync_max);
}
static ssize_t
max_sync_store(struct mddev *mddev, const char *buf, size_t len)
{
	int err;
	spin_lock(&mddev->lock);
	if (strncmp(buf, "max", 3) == 0)
		mddev->resync_max = MaxSector;
	else {
		unsigned long long max;
		int chunk;

		err = -EINVAL;
		if (kstrtoull(buf, 10, &max))
			goto out_unlock;
		if (max < mddev->resync_min)
			goto out_unlock;

		err = -EBUSY;
		if (max < mddev->resync_max &&
		    mddev->ro == 0 &&
		    test_bit(MD_RECOVERY_RUNNING, &mddev->recovery))
			goto out_unlock;

		/* Must be a multiple of chunk_size */
		chunk = mddev->chunk_sectors;
		if (chunk) {
			sector_t temp = max;

			err = -EINVAL;
			if (sector_div(temp, chunk))
				goto out_unlock;
		}
		mddev->resync_max = max;
	}
	wake_up(&mddev->recovery_wait);
	err = 0;
out_unlock:
	spin_unlock(&mddev->lock);
	return err ?: len;
}

static struct md_sysfs_entry md_max_sync =
__ATTR(sync_max, S_IRUGO|S_IWUSR, max_sync_show, max_sync_store);

static ssize_t
suspend_lo_show(struct mddev *mddev, char *page)
{
	return sprintf(page, "%llu\n", (unsigned long long)mddev->suspend_lo);
}

static ssize_t
suspend_lo_store(struct mddev *mddev, const char *buf, size_t len)
{
	unsigned long long new;
	int err;

	err = kstrtoull(buf, 10, &new);
	if (err < 0)
		return err;
	if (new != (sector_t)new)
		return -EINVAL;

	err = mddev_lock(mddev);
	if (err)
		return err;
	err = -EINVAL;
	if (mddev->pers == NULL ||
	    mddev->pers->quiesce == NULL)
		goto unlock;
	mddev_suspend(mddev);
	mddev->suspend_lo = new;
	mddev_resume(mddev);

	err = 0;
unlock:
	mddev_unlock(mddev);
	return err ?: len;
}
static struct md_sysfs_entry md_suspend_lo =
__ATTR(suspend_lo, S_IRUGO|S_IWUSR, suspend_lo_show, suspend_lo_store);

static ssize_t
suspend_hi_show(struct mddev *mddev, char *page)
{
	return sprintf(page, "%llu\n", (unsigned long long)mddev->suspend_hi);
}

static ssize_t
suspend_hi_store(struct mddev *mddev, const char *buf, size_t len)
{
	unsigned long long new;
	int err;

	err = kstrtoull(buf, 10, &new);
	if (err < 0)
		return err;
	if (new != (sector_t)new)
		return -EINVAL;

	err = mddev_lock(mddev);
	if (err)
		return err;
	err = -EINVAL;
	if (mddev->pers == NULL)
		goto unlock;

	mddev_suspend(mddev);
	mddev->suspend_hi = new;
	mddev_resume(mddev);

	err = 0;
unlock:
	mddev_unlock(mddev);
	return err ?: len;
}
static struct md_sysfs_entry md_suspend_hi =
__ATTR(suspend_hi, S_IRUGO|S_IWUSR, suspend_hi_show, suspend_hi_store);

static ssize_t
reshape_position_show(struct mddev *mddev, char *page)
{
	if (mddev->reshape_position != MaxSector)
		return sprintf(page, "%llu\n",
			       (unsigned long long)mddev->reshape_position);
	strcpy(page, "none\n");
	return 5;
}

static ssize_t
reshape_position_store(struct mddev *mddev, const char *buf, size_t len)
{
	struct md_rdev *rdev;
	unsigned long long new;
	int err;

	err = kstrtoull(buf, 10, &new);
	if (err < 0)
		return err;
	if (new != (sector_t)new)
		return -EINVAL;
	err = mddev_lock(mddev);
	if (err)
		return err;
	err = -EBUSY;
	if (mddev->pers)
		goto unlock;
	mddev->reshape_position = new;
	mddev->delta_disks = 0;
	mddev->reshape_backwards = 0;
	mddev->new_level = mddev->level;
	mddev->new_layout = mddev->layout;
	mddev->new_chunk_sectors = mddev->chunk_sectors;
	rdev_for_each(rdev, mddev)
		rdev->new_data_offset = rdev->data_offset;
	err = 0;
unlock:
	mddev_unlock(mddev);
	return err ?: len;
}

static struct md_sysfs_entry md_reshape_position =
__ATTR(reshape_position, S_IRUGO|S_IWUSR, reshape_position_show,
       reshape_position_store);

static ssize_t
reshape_direction_show(struct mddev *mddev, char *page)
{
	return sprintf(page, "%s\n",
		       mddev->reshape_backwards ? "backwards" : "forwards");
}

static ssize_t
reshape_direction_store(struct mddev *mddev, const char *buf, size_t len)
{
	int backwards = 0;
	int err;

	if (cmd_match(buf, "forwards"))
		backwards = 0;
	else if (cmd_match(buf, "backwards"))
		backwards = 1;
	else
		return -EINVAL;
	if (mddev->reshape_backwards == backwards)
		return len;

	err = mddev_lock(mddev);
	if (err)
		return err;
	/* check if we are allowed to change */
	if (mddev->delta_disks)
		err = -EBUSY;
	else if (mddev->persistent &&
	    mddev->major_version == 0)
		err =  -EINVAL;
	else
		mddev->reshape_backwards = backwards;
	mddev_unlock(mddev);
	return err ?: len;
}

static struct md_sysfs_entry md_reshape_direction =
__ATTR(reshape_direction, S_IRUGO|S_IWUSR, reshape_direction_show,
       reshape_direction_store);

static ssize_t
array_size_show(struct mddev *mddev, char *page)
{
	if (mddev->external_size)
		return sprintf(page, "%llu\n",
			       (unsigned long long)mddev->array_sectors/2);
	else
		return sprintf(page, "default\n");
}

static ssize_t
array_size_store(struct mddev *mddev, const char *buf, size_t len)
{
	sector_t sectors;
	int err;

	err = mddev_lock(mddev);
	if (err)
		return err;

	/* cluster raid doesn't support change array_sectors */
	if (mddev_is_clustered(mddev)) {
		mddev_unlock(mddev);
		return -EINVAL;
	}

	if (strncmp(buf, "default", 7) == 0) {
		if (mddev->pers)
			sectors = mddev->pers->size(mddev, 0, 0);
		else
			sectors = mddev->array_sectors;

		mddev->external_size = 0;
	} else {
		if (strict_blocks_to_sectors(buf, &sectors) < 0)
			err = -EINVAL;
		else if (mddev->pers && mddev->pers->size(mddev, 0, 0) < sectors)
			err = -E2BIG;
		else
			mddev->external_size = 1;
	}

	if (!err) {
		mddev->array_sectors = sectors;
		if (mddev->pers) {
			set_capacity(mddev->gendisk, mddev->array_sectors);
			revalidate_disk(mddev->gendisk);
		}
	}
	mddev_unlock(mddev);
	return err ?: len;
}

static struct md_sysfs_entry md_array_size =
__ATTR(array_size, S_IRUGO|S_IWUSR, array_size_show,
       array_size_store);

static ssize_t
consistency_policy_show(struct mddev *mddev, char *page)
{
	int ret;

	if (test_bit(MD_HAS_JOURNAL, &mddev->flags)) {
		ret = sprintf(page, "journal\n");
	} else if (test_bit(MD_HAS_PPL, &mddev->flags)) {
		ret = sprintf(page, "ppl\n");
	} else if (mddev->bitmap) {
		ret = sprintf(page, "bitmap\n");
	} else if (mddev->pers) {
		if (mddev->pers->sync_request)
			ret = sprintf(page, "resync\n");
		else
			ret = sprintf(page, "none\n");
	} else {
		ret = sprintf(page, "unknown\n");
	}

	return ret;
}

static ssize_t
consistency_policy_store(struct mddev *mddev, const char *buf, size_t len)
{
	int err = 0;

	if (mddev->pers) {
		if (mddev->pers->change_consistency_policy)
			err = mddev->pers->change_consistency_policy(mddev, buf);
		else
			err = -EBUSY;
	} else if (mddev->external && strncmp(buf, "ppl", 3) == 0) {
		set_bit(MD_HAS_PPL, &mddev->flags);
	} else {
		err = -EINVAL;
	}

	return err ? err : len;
}

static struct md_sysfs_entry md_consistency_policy =
__ATTR(consistency_policy, S_IRUGO | S_IWUSR, consistency_policy_show,
       consistency_policy_store);

static ssize_t fail_last_dev_show(struct mddev *mddev, char *page)
{
	return sprintf(page, "%d\n", mddev->fail_last_dev);
}

/*
 * Setting fail_last_dev to true to allow last device to be forcibly removed
 * from RAID1/RAID10.
 */
static ssize_t
fail_last_dev_store(struct mddev *mddev, const char *buf, size_t len)
{
	int ret;
	bool value;

	ret = kstrtobool(buf, &value);
	if (ret)
		return ret;

	if (value != mddev->fail_last_dev)
		mddev->fail_last_dev = value;

	return len;
}
static struct md_sysfs_entry md_fail_last_dev =
__ATTR(fail_last_dev, S_IRUGO | S_IWUSR, fail_last_dev_show,
       fail_last_dev_store);

static struct attribute *md_default_attrs[] = {
	&md_level.attr,
	&md_layout.attr,
	&md_raid_disks.attr,
	&md_chunk_size.attr,
	&md_size.attr,
	&md_resync_start.attr,
	&md_metadata.attr,
	&md_new_device.attr,
	&md_safe_delay.attr,
	&md_array_state.attr,
	&md_reshape_position.attr,
	&md_reshape_direction.attr,
	&md_array_size.attr,
	&max_corr_read_errors.attr,
	&md_consistency_policy.attr,
	&md_fail_last_dev.attr,
	NULL,
};

static struct attribute *md_redundancy_attrs[] = {
	&md_scan_mode.attr,
	&md_last_scan_mode.attr,
	&md_mismatches.attr,
	&md_sync_min.attr,
	&md_sync_max.attr,
	&md_sync_speed.attr,
	&md_sync_force_parallel.attr,
	&md_sync_completed.attr,
	&md_min_sync.attr,
	&md_max_sync.attr,
	&md_suspend_lo.attr,
	&md_suspend_hi.attr,
	&md_bitmap.attr,
	&md_degraded.attr,
	NULL,
};
static struct attribute_group md_redundancy_group = {
	.name = NULL,
	.attrs = md_redundancy_attrs,
};

static ssize_t
md_attr_show(struct kobject *kobj, struct attribute *attr, char *page)
{
	struct md_sysfs_entry *entry = container_of(attr, struct md_sysfs_entry, attr);
	struct mddev *mddev = container_of(kobj, struct mddev, kobj);
	ssize_t rv;

	if (!entry->show)
		return -EIO;
	spin_lock(&all_mddevs_lock);
	if (list_empty(&mddev->all_mddevs)) {
		spin_unlock(&all_mddevs_lock);
		return -EBUSY;
	}
	mddev_get(mddev);
	spin_unlock(&all_mddevs_lock);

	rv = entry->show(mddev, page);
	mddev_put(mddev);
	return rv;
}

static ssize_t
md_attr_store(struct kobject *kobj, struct attribute *attr,
	      const char *page, size_t length)
{
	struct md_sysfs_entry *entry = container_of(attr, struct md_sysfs_entry, attr);
	struct mddev *mddev = container_of(kobj, struct mddev, kobj);
	ssize_t rv;

	if (!entry->store)
		return -EIO;
	if (!capable(CAP_SYS_ADMIN))
		return -EACCES;
	spin_lock(&all_mddevs_lock);
	if (list_empty(&mddev->all_mddevs)) {
		spin_unlock(&all_mddevs_lock);
		return -EBUSY;
	}
	mddev_get(mddev);
	spin_unlock(&all_mddevs_lock);
	rv = entry->store(mddev, page, length);
	mddev_put(mddev);
	return rv;
}

static void md_free(struct kobject *ko)
{
	struct mddev *mddev = container_of(ko, struct mddev, kobj);

	if (mddev->sysfs_state)
		sysfs_put(mddev->sysfs_state);

	if (mddev->gendisk)
		del_gendisk(mddev->gendisk);
	if (mddev->queue)
		blk_cleanup_queue(mddev->queue);
	if (mddev->gendisk)
		put_disk(mddev->gendisk);
	percpu_ref_exit(&mddev->writes_pending);

	kfree(mddev);
}

static const struct sysfs_ops md_sysfs_ops = {
	.show	= md_attr_show,
	.store	= md_attr_store,
};
static struct kobj_type md_ktype = {
	.release	= md_free,
	.sysfs_ops	= &md_sysfs_ops,
	.default_attrs	= md_default_attrs,
};

int mdp_major = 0;

static void mddev_delayed_delete(struct work_struct *ws)
{
	struct mddev *mddev = container_of(ws, struct mddev, del_work);

	sysfs_remove_group(&mddev->kobj, &md_bitmap_group);
	kobject_del(&mddev->kobj);
	kobject_put(&mddev->kobj);
}

static void no_op(struct percpu_ref *r) {}

int mddev_init_writes_pending(struct mddev *mddev)
{
	if (mddev->writes_pending.percpu_count_ptr)
		return 0;
	if (percpu_ref_init(&mddev->writes_pending, no_op, 0, GFP_KERNEL) < 0)
		return -ENOMEM;
	/* We want to start with the refcount at zero */
	percpu_ref_put(&mddev->writes_pending);
	return 0;
}
EXPORT_SYMBOL_GPL(mddev_init_writes_pending);

static int md_alloc(dev_t dev, char *name)
{
	/*
	 * If dev is zero, name is the name of a device to allocate with
	 * an arbitrary minor number.  It will be "md_???"
	 * If dev is non-zero it must be a device number with a MAJOR of
	 * MD_MAJOR or mdp_major.  In this case, if "name" is NULL, then
	 * the device is being created by opening a node in /dev.
	 * If "name" is not NULL, the device is being created by
	 * writing to /sys/module/md_mod/parameters/new_array.
	 */
	static DEFINE_MUTEX(disks_mutex);
	struct mddev *mddev = mddev_find(dev);
	struct gendisk *disk;
	int partitioned;
	int shift;
	int unit;
	int error;

	if (!mddev)
		return -ENODEV;

	partitioned = (MAJOR(mddev->unit) != MD_MAJOR);
	shift = partitioned ? MdpMinorShift : 0;
	unit = MINOR(mddev->unit) >> shift;

	/* wait for any previous instance of this device to be
	 * completely removed (mddev_delayed_delete).
	 */
	flush_workqueue(md_misc_wq);

	mutex_lock(&disks_mutex);
	error = -EEXIST;
	if (mddev->gendisk)
		goto abort;

	if (name && !dev) {
		/* Need to ensure that 'name' is not a duplicate.
		 */
		struct mddev *mddev2;
		spin_lock(&all_mddevs_lock);

		list_for_each_entry(mddev2, &all_mddevs, all_mddevs)
			if (mddev2->gendisk &&
			    strcmp(mddev2->gendisk->disk_name, name) == 0) {
				spin_unlock(&all_mddevs_lock);
				goto abort;
			}
		spin_unlock(&all_mddevs_lock);
	}
	if (name && dev)
		/*
		 * Creating /dev/mdNNN via "newarray", so adjust hold_active.
		 */
		mddev->hold_active = UNTIL_STOP;

	error = -ENOMEM;
	mddev->queue = blk_alloc_queue(GFP_KERNEL);
	if (!mddev->queue)
		goto abort;
	mddev->queue->queuedata = mddev;

	blk_queue_make_request(mddev->queue, md_make_request);
	blk_set_stacking_limits(&mddev->queue->limits);

	disk = alloc_disk(1 << shift);
	if (!disk) {
		blk_cleanup_queue(mddev->queue);
		mddev->queue = NULL;
		goto abort;
	}
	disk->major = MAJOR(mddev->unit);
	disk->first_minor = unit << shift;
	if (name)
		strcpy(disk->disk_name, name);
	else if (partitioned)
		sprintf(disk->disk_name, "md_d%d", unit);
	else
		sprintf(disk->disk_name, "md%d", unit);
	disk->fops = &md_fops;
	disk->private_data = mddev;
	disk->queue = mddev->queue;
	blk_queue_write_cache(mddev->queue, true, true);
	/* Allow extended partitions.  This makes the
	 * 'mdp' device redundant, but we can't really
	 * remove it now.
	 */
	disk->flags |= GENHD_FL_EXT_DEVT;
	mddev->gendisk = disk;
	/* As soon as we call add_disk(), another thread could get
	 * through to md_open, so make sure it doesn't get too far
	 */
	mutex_lock(&mddev->open_mutex);
	add_disk(disk);

	error = kobject_init_and_add(&mddev->kobj, &md_ktype,
				     &disk_to_dev(disk)->kobj, "%s", "md");
	if (error) {
		/* This isn't possible, but as kobject_init_and_add is marked
		 * __must_check, we must do something with the result
		 */
		pr_debug("md: cannot register %s/md - name in use\n",
			 disk->disk_name);
		error = 0;
	}
	if (mddev->kobj.sd &&
	    sysfs_create_group(&mddev->kobj, &md_bitmap_group))
		pr_debug("pointless warning\n");
	mutex_unlock(&mddev->open_mutex);
 abort:
	mutex_unlock(&disks_mutex);
	if (!error && mddev->kobj.sd) {
		kobject_uevent(&mddev->kobj, KOBJ_ADD);
		mddev->sysfs_state = sysfs_get_dirent_safe(mddev->kobj.sd, "array_state");
	}
	mddev_put(mddev);
	return error;
}

static struct kobject *md_probe(dev_t dev, int *part, void *data)
{
	if (create_on_open)
		md_alloc(dev, NULL);
	return NULL;
}

static int add_named_array(const char *val, struct kernel_param *kp)
{
	/*
	 * val must be "md_*" or "mdNNN".
	 * For "md_*" we allocate an array with a large free minor number, and
	 * set the name to val.  val must not already be an active name.
	 * For "mdNNN" we allocate an array with the minor number NNN
	 * which must not already be in use.
	 */
	int len = strlen(val);
	char buf[DISK_NAME_LEN];
	unsigned long devnum;

	while (len && val[len-1] == '\n')
		len--;
	if (len >= DISK_NAME_LEN)
		return -E2BIG;
	strlcpy(buf, val, len+1);
	if (strncmp(buf, "md_", 3) == 0)
		return md_alloc(0, buf);
	if (strncmp(buf, "md", 2) == 0 &&
	    isdigit(buf[2]) &&
	    kstrtoul(buf+2, 10, &devnum) == 0 &&
	    devnum <= MINORMASK)
		return md_alloc(MKDEV(MD_MAJOR, devnum), NULL);

	return -EINVAL;
}

static void md_safemode_timeout(unsigned long data)
{
	struct mddev *mddev = (struct mddev *) data;

	mddev->safemode = 1;
	if (mddev->external)
		sysfs_notify_dirent_safe(mddev->sysfs_state);

	md_wakeup_thread(mddev->thread);
}

static int start_dirty_degraded;

int md_run(struct mddev *mddev)
{
	int err;
	struct md_rdev *rdev;
	struct md_personality *pers;

	if (list_empty(&mddev->disks))
		/* cannot run an array with no devices.. */
		return -EINVAL;

	if (mddev->pers)
		return -EBUSY;
	/* Cannot run until previous stop completes properly */
	if (mddev->sysfs_active)
		return -EBUSY;

	/*
	 * Analyze all RAID superblock(s)
	 */
	if (!mddev->raid_disks) {
		if (!mddev->persistent)
			return -EINVAL;
		err = analyze_sbs(mddev);
		if (err)
			return -EINVAL;
	}

	if (mddev->level != LEVEL_NONE)
		request_module("md-level-%d", mddev->level);
	else if (mddev->clevel[0])
		request_module("md-%s", mddev->clevel);

	/*
	 * Drop all container device buffers, from now on
	 * the only valid external interface is through the md
	 * device.
	 */
	mddev->has_superblocks = false;
	rdev_for_each(rdev, mddev) {
		if (test_bit(Faulty, &rdev->flags))
			continue;
		sync_blockdev(rdev->bdev);
		invalidate_bdev(rdev->bdev);
		if (mddev->ro != 1 &&
		    (bdev_read_only(rdev->bdev) ||
		     bdev_read_only(rdev->meta_bdev))) {
			mddev->ro = 1;
			if (mddev->gendisk)
				set_disk_ro(mddev->gendisk, 1);
		}

		if (rdev->sb_page)
			mddev->has_superblocks = true;

		/* perform some consistency tests on the device.
		 * We don't want the data to overlap the metadata,
		 * Internal Bitmap issues have been handled elsewhere.
		 */
		if (rdev->meta_bdev) {
			/* Nothing to check */;
		} else if (rdev->data_offset < rdev->sb_start) {
			if (mddev->dev_sectors &&
			    rdev->data_offset + mddev->dev_sectors
			    > rdev->sb_start) {
				pr_warn("md: %s: data overlaps metadata\n",
					mdname(mddev));
				return -EINVAL;
			}
		} else {
			if (rdev->sb_start + rdev->sb_size/512
			    > rdev->data_offset) {
				pr_warn("md: %s: metadata overlaps data\n",
					mdname(mddev));
				return -EINVAL;
			}
		}
		sysfs_notify_dirent_safe(rdev->sysfs_state);
	}

	if (mddev->bio_set == NULL) {
		mddev->bio_set = bioset_create(BIO_POOL_SIZE, 0, BIOSET_NEED_BVECS);
		if (!mddev->bio_set)
			return -ENOMEM;
	}
	if (mddev->sync_set == NULL) {
		mddev->sync_set = bioset_create(BIO_POOL_SIZE, 0, BIOSET_NEED_BVECS);
		if (!mddev->sync_set) {
			err = -ENOMEM;
			goto abort;
		}
	}

	spin_lock(&pers_lock);
	pers = find_pers(mddev->level, mddev->clevel);
	if (!pers || !try_module_get(pers->owner)) {
		spin_unlock(&pers_lock);
		if (mddev->level != LEVEL_NONE)
			pr_warn("md: personality for level %d is not loaded!\n",
				mddev->level);
		else
			pr_warn("md: personality for level %s is not loaded!\n",
				mddev->clevel);
		err = -EINVAL;
		goto abort;
	}
	spin_unlock(&pers_lock);
	if (mddev->level != pers->level) {
		mddev->level = pers->level;
		mddev->new_level = pers->level;
	}
	strlcpy(mddev->clevel, pers->name, sizeof(mddev->clevel));

	if (mddev->reshape_position != MaxSector &&
	    pers->start_reshape == NULL) {
		/* This personality cannot handle reshaping... */
		module_put(pers->owner);
		err = -EINVAL;
		goto abort;
	}

	if (pers->sync_request) {
		/* Warn if this is a potentially silly
		 * configuration.
		 */
		char b[BDEVNAME_SIZE], b2[BDEVNAME_SIZE];
		struct md_rdev *rdev2;
		int warned = 0;

		rdev_for_each(rdev, mddev)
			rdev_for_each(rdev2, mddev) {
				if (rdev < rdev2 &&
				    rdev->bdev->bd_contains ==
				    rdev2->bdev->bd_contains) {
					pr_warn("%s: WARNING: %s appears to be on the same physical disk as %s.\n",
						mdname(mddev),
						bdevname(rdev->bdev,b),
						bdevname(rdev2->bdev,b2));
					warned = 1;
				}
			}

		if (warned)
			pr_warn("True protection against single-disk failure might be compromised.\n");
	}

	mddev->recovery = 0;
	/* may be over-ridden by personality */
	mddev->resync_max_sectors = mddev->dev_sectors;

	mddev->ok_start_degraded = start_dirty_degraded;

	if (start_readonly && mddev->ro == 0)
		mddev->ro = 2; /* read-only, but switch on first write */

	err = pers->run(mddev);
	if (err)
		pr_warn("md: pers->run() failed ...\n");
	else if (pers->size(mddev, 0, 0) < mddev->array_sectors) {
		WARN_ONCE(!mddev->external_size,
			  "%s: default size too small, but 'external_size' not in effect?\n",
			  __func__);
		pr_warn("md: invalid array_size %llu > default size %llu\n",
			(unsigned long long)mddev->array_sectors / 2,
			(unsigned long long)pers->size(mddev, 0, 0) / 2);
		err = -EINVAL;
	}
	if (err == 0 && pers->sync_request &&
	    (mddev->bitmap_info.file || mddev->bitmap_info.offset)) {
		struct bitmap *bitmap;

		bitmap = md_bitmap_create(mddev, -1);
		if (IS_ERR(bitmap)) {
			err = PTR_ERR(bitmap);
			pr_warn("%s: failed to create bitmap (%d)\n",
				mdname(mddev), err);
		} else
			mddev->bitmap = bitmap;

	}
	if (err)
		goto bitmap_abort;

	if (mddev->bitmap_info.max_write_behind > 0) {
		bool create_pool = false;

		rdev_for_each(rdev, mddev) {
			if (test_bit(WriteMostly, &rdev->flags) &&
			    rdev_init_serial(rdev))
				create_pool = true;
		}
		if (create_pool && mddev->serial_info_pool == NULL) {
			mddev->serial_info_pool =
				mempool_create_kmalloc_pool(NR_SERIAL_INFOS,
						    sizeof(struct serial_info));
			if (!mddev->serial_info_pool) {
				err = -ENOMEM;
				goto bitmap_abort;
			}
		}
	}

	if (mddev->queue) {
		bool nonrot = true;

		rdev_for_each(rdev, mddev) {
			if (rdev->raid_disk >= 0 &&
			    !blk_queue_nonrot(bdev_get_queue(rdev->bdev))) {
				nonrot = false;
				break;
			}
		}
		if (mddev->degraded)
			nonrot = false;
		if (nonrot)
			blk_queue_flag_set(QUEUE_FLAG_NONROT, mddev->queue);
		else
			blk_queue_flag_clear(QUEUE_FLAG_NONROT, mddev->queue);
		mddev->queue->backing_dev_info->congested_data = mddev;
		mddev->queue->backing_dev_info->congested_fn = md_congested;
	}
	if (pers->sync_request) {
		if (mddev->kobj.sd &&
		    sysfs_create_group(&mddev->kobj, &md_redundancy_group))
			pr_warn("md: cannot register extra attributes for %s\n",
				mdname(mddev));
		mddev->sysfs_action = sysfs_get_dirent_safe(mddev->kobj.sd, "sync_action");
	} else if (mddev->ro == 2) /* auto-readonly not meaningful */
		mddev->ro = 0;

	atomic_set(&mddev->max_corr_read_errors,
		   MD_DEFAULT_MAX_CORRECTED_READ_ERRORS);
	mddev->safemode = 0;
	if (mddev_is_clustered(mddev))
		mddev->safemode_delay = 0;
	else
		mddev->safemode_delay = (200 * HZ)/1000 +1; /* 200 msec delay */
	mddev->in_sync = 1;
	smp_wmb();
	spin_lock(&mddev->lock);
	mddev->pers = pers;
	spin_unlock(&mddev->lock);
	rdev_for_each(rdev, mddev)
		if (rdev->raid_disk >= 0)
			sysfs_link_rdev(mddev, rdev); /* failure here is OK */

	if (mddev->degraded && !mddev->ro)
		/* This ensures that recovering status is reported immediately
		 * via sysfs - until a lack of spares is confirmed.
		 */
		set_bit(MD_RECOVERY_RECOVER, &mddev->recovery);
	set_bit(MD_RECOVERY_NEEDED, &mddev->recovery);

	if (mddev->sb_flags)
		md_update_sb(mddev, 0);

	md_new_event(mddev);
	return 0;

bitmap_abort:
	mddev_detach(mddev);
	if (mddev->private)
		pers->free(mddev, mddev->private);
	mddev->private = NULL;
	module_put(pers->owner);
	md_bitmap_destroy(mddev);
abort:
	if (mddev->bio_set) {
		bioset_free(mddev->bio_set);
		mddev->bio_set = NULL;
	}
	if (mddev->sync_set) {
		bioset_free(mddev->sync_set);
		mddev->sync_set = NULL;
	}

	return err;
}
EXPORT_SYMBOL_GPL(md_run);

static int do_md_run(struct mddev *mddev)
{
	int err;

	set_bit(MD_NOT_READY, &mddev->flags);
	err = md_run(mddev);
	if (err)
		goto out;
	err = md_bitmap_load(mddev);
	if (err) {
		md_bitmap_destroy(mddev);
		goto out;
	}

	if (mddev_is_clustered(mddev))
		md_allow_write(mddev);

	/* run start up tasks that require md_thread */
	md_start(mddev);

	md_wakeup_thread(mddev->thread);
	md_wakeup_thread(mddev->sync_thread); /* possibly kick off a reshape */

	set_capacity(mddev->gendisk, mddev->array_sectors);
	revalidate_disk(mddev->gendisk);
	clear_bit(MD_NOT_READY, &mddev->flags);
	mddev->changed = 1;
	kobject_uevent(&disk_to_dev(mddev->gendisk)->kobj, KOBJ_CHANGE);
	sysfs_notify_dirent_safe(mddev->sysfs_state);
	sysfs_notify_dirent_safe(mddev->sysfs_action);
	sysfs_notify(&mddev->kobj, NULL, "degraded");
out:
	clear_bit(MD_NOT_READY, &mddev->flags);
	return err;
}

int md_start(struct mddev *mddev)
{
	int ret = 0;

	if (mddev->pers->start) {
		set_bit(MD_RECOVERY_WAIT, &mddev->recovery);
		md_wakeup_thread(mddev->thread);
		ret = mddev->pers->start(mddev);
		clear_bit(MD_RECOVERY_WAIT, &mddev->recovery);
		md_wakeup_thread(mddev->sync_thread);
	}
	return ret;
}
EXPORT_SYMBOL_GPL(md_start);

static int restart_array(struct mddev *mddev)
{
	struct gendisk *disk = mddev->gendisk;
	struct md_rdev *rdev;
	bool has_journal = false;
	bool has_readonly = false;

	/* Complain if it has no devices */
	if (list_empty(&mddev->disks))
		return -ENXIO;
	if (!mddev->pers)
		return -EINVAL;
	if (!mddev->ro)
		return -EBUSY;

	rcu_read_lock();
	rdev_for_each_rcu(rdev, mddev) {
		if (test_bit(Journal, &rdev->flags) &&
		    !test_bit(Faulty, &rdev->flags))
			has_journal = true;
		if (bdev_read_only(rdev->bdev))
			has_readonly = true;
	}
	rcu_read_unlock();
	if (test_bit(MD_HAS_JOURNAL, &mddev->flags) && !has_journal)
		/* Don't restart rw with journal missing/faulty */
			return -EINVAL;
	if (has_readonly)
		return -EROFS;

	mddev->safemode = 0;
	mddev->ro = 0;
	set_disk_ro(disk, 0);
	pr_debug("md: %s switched to read-write mode.\n", mdname(mddev));
	/* Kick recovery or resync if necessary */
	set_bit(MD_RECOVERY_NEEDED, &mddev->recovery);
	md_wakeup_thread(mddev->thread);
	md_wakeup_thread(mddev->sync_thread);
	sysfs_notify_dirent_safe(mddev->sysfs_state);
	return 0;
}

static void md_clean(struct mddev *mddev)
{
	mddev->array_sectors = 0;
	mddev->external_size = 0;
	mddev->dev_sectors = 0;
	mddev->raid_disks = 0;
	mddev->recovery_cp = 0;
	mddev->resync_min = 0;
	mddev->resync_max = MaxSector;
	mddev->reshape_position = MaxSector;
	mddev->external = 0;
	mddev->persistent = 0;
	mddev->level = LEVEL_NONE;
	mddev->clevel[0] = 0;
	mddev->flags = 0;
	mddev->sb_flags = 0;
	mddev->ro = 0;
	mddev->metadata_type[0] = 0;
	mddev->chunk_sectors = 0;
	mddev->ctime = mddev->utime = 0;
	mddev->layout = 0;
	mddev->max_disks = 0;
	mddev->events = 0;
	mddev->can_decrease_events = 0;
	mddev->delta_disks = 0;
	mddev->reshape_backwards = 0;
	mddev->new_level = LEVEL_NONE;
	mddev->new_layout = 0;
	mddev->new_chunk_sectors = 0;
	mddev->curr_resync = 0;
	atomic64_set(&mddev->resync_mismatches, 0);
	mddev->suspend_lo = mddev->suspend_hi = 0;
	mddev->sync_speed_min = mddev->sync_speed_max = 0;
	mddev->recovery = 0;
	mddev->in_sync = 0;
	mddev->changed = 0;
	mddev->degraded = 0;
	mddev->safemode = 0;
	mddev->private = NULL;
	mddev->cluster_info = NULL;
	mddev->bitmap_info.offset = 0;
	mddev->bitmap_info.default_offset = 0;
	mddev->bitmap_info.default_space = 0;
	mddev->bitmap_info.chunksize = 0;
	mddev->bitmap_info.daemon_sleep = 0;
	mddev->bitmap_info.max_write_behind = 0;
	mddev->bitmap_info.nodes = 0;
}

static void __md_stop_writes(struct mddev *mddev)
{
	set_bit(MD_RECOVERY_FROZEN, &mddev->recovery);
	flush_workqueue(md_misc_wq);
	if (mddev->sync_thread) {
		set_bit(MD_RECOVERY_INTR, &mddev->recovery);
		md_reap_sync_thread(mddev);
	}

	del_timer_sync(&mddev->safemode_timer);

	if (mddev->pers && mddev->pers->quiesce) {
		mddev->pers->quiesce(mddev, 1);
		mddev->pers->quiesce(mddev, 0);
	}
	md_bitmap_flush(mddev);

	if (mddev->ro == 0 &&
	    ((!mddev->in_sync && !mddev_is_clustered(mddev)) ||
	     mddev->sb_flags)) {
		/* mark array as shutdown cleanly */
		if (!mddev_is_clustered(mddev))
			mddev->in_sync = 1;
		md_update_sb(mddev, 1);
	}
	mempool_destroy(mddev->serial_info_pool);
	mddev->serial_info_pool = NULL;
}

void md_stop_writes(struct mddev *mddev)
{
	mddev_lock_nointr(mddev);
	__md_stop_writes(mddev);
	mddev_unlock(mddev);
}
EXPORT_SYMBOL_GPL(md_stop_writes);

static void mddev_detach(struct mddev *mddev)
{
	md_bitmap_wait_behind_writes(mddev);
	if (mddev->pers && mddev->pers->quiesce) {
		mddev->pers->quiesce(mddev, 1);
		mddev->pers->quiesce(mddev, 0);
	}
	md_unregister_thread(&mddev->thread);
	if (mddev->queue)
		blk_sync_queue(mddev->queue); /* the unplug fn references 'conf'*/
}

static void __md_stop(struct mddev *mddev)
{
	struct md_personality *pers = mddev->pers;
	md_bitmap_destroy(mddev);
	mddev_detach(mddev);
	/* Ensure ->event_work is done */
	flush_workqueue(md_misc_wq);
	spin_lock(&mddev->lock);
	mddev->pers = NULL;
	spin_unlock(&mddev->lock);
	pers->free(mddev, mddev->private);
	mddev->private = NULL;
	if (pers->sync_request && mddev->to_remove == NULL)
		mddev->to_remove = &md_redundancy_group;
	module_put(pers->owner);
	clear_bit(MD_RECOVERY_FROZEN, &mddev->recovery);
}

void md_stop(struct mddev *mddev)
{
	/* stop the array and free an attached data structures.
	 * This is called from dm-raid
	 */
	__md_stop(mddev);
	if (mddev->bio_set) {
		bioset_free(mddev->bio_set);
		mddev->bio_set = NULL;
	}
	if (mddev->sync_set) {
		bioset_free(mddev->sync_set);
		mddev->sync_set = NULL;
	}
}

EXPORT_SYMBOL_GPL(md_stop);

static int md_set_readonly(struct mddev *mddev, struct block_device *bdev)
{
	int err = 0;
	int did_freeze = 0;

	if (!test_bit(MD_RECOVERY_FROZEN, &mddev->recovery)) {
		did_freeze = 1;
		set_bit(MD_RECOVERY_FROZEN, &mddev->recovery);
		md_wakeup_thread(mddev->thread);
	}
	if (test_bit(MD_RECOVERY_RUNNING, &mddev->recovery))
		set_bit(MD_RECOVERY_INTR, &mddev->recovery);
	if (mddev->sync_thread)
		/* Thread might be blocked waiting for metadata update
		 * which will now never happen */
		wake_up_process(mddev->sync_thread->tsk);

	if (mddev->external && test_bit(MD_SB_CHANGE_PENDING, &mddev->sb_flags))
		return -EBUSY;
	mddev_unlock(mddev);
	wait_event(resync_wait, !test_bit(MD_RECOVERY_RUNNING,
					  &mddev->recovery));
	wait_event(mddev->sb_wait,
		   !test_bit(MD_SB_CHANGE_PENDING, &mddev->sb_flags));
	mddev_lock_nointr(mddev);

	mutex_lock(&mddev->open_mutex);
	if ((mddev->pers && atomic_read(&mddev->openers) > !!bdev) ||
	    mddev->sync_thread ||
	    test_bit(MD_RECOVERY_RUNNING, &mddev->recovery)) {
		pr_warn("md: %s still in use.\n",mdname(mddev));
		if (did_freeze) {
			clear_bit(MD_RECOVERY_FROZEN, &mddev->recovery);
			set_bit(MD_RECOVERY_NEEDED, &mddev->recovery);
			md_wakeup_thread(mddev->thread);
		}
		err = -EBUSY;
		goto out;
	}
	if (mddev->pers) {
		__md_stop_writes(mddev);

		err  = -ENXIO;
		if (mddev->ro==1)
			goto out;
		mddev->ro = 1;
		set_disk_ro(mddev->gendisk, 1);
		clear_bit(MD_RECOVERY_FROZEN, &mddev->recovery);
		set_bit(MD_RECOVERY_NEEDED, &mddev->recovery);
		md_wakeup_thread(mddev->thread);
		sysfs_notify_dirent_safe(mddev->sysfs_state);
		err = 0;
	}
out:
	mutex_unlock(&mddev->open_mutex);
	return err;
}

/* mode:
 *   0 - completely stop and dis-assemble array
 *   2 - stop but do not disassemble array
 */
static int do_md_stop(struct mddev *mddev, int mode,
		      struct block_device *bdev)
{
	struct gendisk *disk = mddev->gendisk;
	struct md_rdev *rdev;
	int did_freeze = 0;

	if (!test_bit(MD_RECOVERY_FROZEN, &mddev->recovery)) {
		did_freeze = 1;
		set_bit(MD_RECOVERY_FROZEN, &mddev->recovery);
		md_wakeup_thread(mddev->thread);
	}
	if (test_bit(MD_RECOVERY_RUNNING, &mddev->recovery))
		set_bit(MD_RECOVERY_INTR, &mddev->recovery);
	if (mddev->sync_thread)
		/* Thread might be blocked waiting for metadata update
		 * which will now never happen */
		wake_up_process(mddev->sync_thread->tsk);

	mddev_unlock(mddev);
	wait_event(resync_wait, (mddev->sync_thread == NULL &&
				 !test_bit(MD_RECOVERY_RUNNING,
					   &mddev->recovery)));
	mddev_lock_nointr(mddev);

	mutex_lock(&mddev->open_mutex);
	if ((mddev->pers && atomic_read(&mddev->openers) > !!bdev) ||
	    mddev->sysfs_active ||
	    mddev->sync_thread ||
	    test_bit(MD_RECOVERY_RUNNING, &mddev->recovery)) {
		pr_warn("md: %s still in use.\n",mdname(mddev));
		mutex_unlock(&mddev->open_mutex);
		if (did_freeze) {
			clear_bit(MD_RECOVERY_FROZEN, &mddev->recovery);
			set_bit(MD_RECOVERY_NEEDED, &mddev->recovery);
			md_wakeup_thread(mddev->thread);
		}
		return -EBUSY;
	}
	if (mddev->pers) {
		if (mddev->ro)
			set_disk_ro(disk, 0);

		__md_stop_writes(mddev);
		__md_stop(mddev);
		mddev->queue->backing_dev_info->congested_fn = NULL;

		/* tell userspace to handle 'inactive' */
		sysfs_notify_dirent_safe(mddev->sysfs_state);

		rdev_for_each(rdev, mddev)
			if (rdev->raid_disk >= 0)
				sysfs_unlink_rdev(mddev, rdev);

		set_capacity(disk, 0);
		mutex_unlock(&mddev->open_mutex);
		mddev->changed = 1;
		revalidate_disk(disk);

		if (mddev->ro)
			mddev->ro = 0;
	} else
		mutex_unlock(&mddev->open_mutex);
	/*
	 * Free resources if final stop
	 */
	if (mode == 0) {
		pr_info("md: %s stopped.\n", mdname(mddev));

		if (mddev->bitmap_info.file) {
			struct file *f = mddev->bitmap_info.file;
			spin_lock(&mddev->lock);
			mddev->bitmap_info.file = NULL;
			spin_unlock(&mddev->lock);
			fput(f);
		}
		mddev->bitmap_info.offset = 0;

		export_array(mddev);

		md_clean(mddev);
		if (mddev->hold_active == UNTIL_STOP)
			mddev->hold_active = 0;
	}
	md_new_event(mddev);
	sysfs_notify_dirent_safe(mddev->sysfs_state);
	return 0;
}

#ifndef MODULE
static void autorun_array(struct mddev *mddev)
{
	struct md_rdev *rdev;
	int err;

	if (list_empty(&mddev->disks))
		return;

	pr_info("md: running: ");

	rdev_for_each(rdev, mddev) {
		char b[BDEVNAME_SIZE];
		pr_cont("<%s>", bdevname(rdev->bdev,b));
	}
	pr_cont("\n");

	err = do_md_run(mddev);
	if (err) {
		pr_warn("md: do_md_run() returned %d\n", err);
		do_md_stop(mddev, 0, NULL);
	}
}

/*
 * lets try to run arrays based on all disks that have arrived
 * until now. (those are in pending_raid_disks)
 *
 * the method: pick the first pending disk, collect all disks with
 * the same UUID, remove all from the pending list and put them into
 * the 'same_array' list. Then order this list based on superblock
 * update time (freshest comes first), kick out 'old' disks and
 * compare superblocks. If everything's fine then run it.
 *
 * If "unit" is allocated, then bump its reference count
 */
static void autorun_devices(int part)
{
	struct md_rdev *rdev0, *rdev, *tmp;
	struct mddev *mddev;
	char b[BDEVNAME_SIZE];

	pr_info("md: autorun ...\n");
	while (!list_empty(&pending_raid_disks)) {
		int unit;
		dev_t dev;
		LIST_HEAD(candidates);
		rdev0 = list_entry(pending_raid_disks.next,
					 struct md_rdev, same_set);

		pr_debug("md: considering %s ...\n", bdevname(rdev0->bdev,b));
		INIT_LIST_HEAD(&candidates);
		rdev_for_each_list(rdev, tmp, &pending_raid_disks)
			if (super_90_load(rdev, rdev0, 0) >= 0) {
				pr_debug("md:  adding %s ...\n",
					 bdevname(rdev->bdev,b));
				list_move(&rdev->same_set, &candidates);
			}
		/*
		 * now we have a set of devices, with all of them having
		 * mostly sane superblocks. It's time to allocate the
		 * mddev.
		 */
		if (part) {
			dev = MKDEV(mdp_major,
				    rdev0->preferred_minor << MdpMinorShift);
			unit = MINOR(dev) >> MdpMinorShift;
		} else {
			dev = MKDEV(MD_MAJOR, rdev0->preferred_minor);
			unit = MINOR(dev);
		}
		if (rdev0->preferred_minor != unit) {
			pr_warn("md: unit number in %s is bad: %d\n",
				bdevname(rdev0->bdev, b), rdev0->preferred_minor);
			break;
		}

		md_probe(dev, NULL, NULL);
		mddev = mddev_find(dev);
		if (!mddev || !mddev->gendisk) {
			if (mddev)
				mddev_put(mddev);
			break;
		}
		if (mddev_lock(mddev))
			pr_warn("md: %s locked, cannot run\n", mdname(mddev));
		else if (mddev->raid_disks || mddev->major_version
			 || !list_empty(&mddev->disks)) {
			pr_warn("md: %s already running, cannot run %s\n",
				mdname(mddev), bdevname(rdev0->bdev,b));
			mddev_unlock(mddev);
		} else {
			pr_debug("md: created %s\n", mdname(mddev));
			mddev->persistent = 1;
			rdev_for_each_list(rdev, tmp, &candidates) {
				list_del_init(&rdev->same_set);
				if (bind_rdev_to_array(rdev, mddev))
					export_rdev(rdev);
			}
			autorun_array(mddev);
			mddev_unlock(mddev);
		}
		/* on success, candidates will be empty, on error
		 * it won't...
		 */
		rdev_for_each_list(rdev, tmp, &candidates) {
			list_del_init(&rdev->same_set);
			export_rdev(rdev);
		}
		mddev_put(mddev);
	}
	pr_info("md: ... autorun DONE.\n");
}
#endif /* !MODULE */

static int get_version(void __user *arg)
{
	mdu_version_t ver;

	ver.major = MD_MAJOR_VERSION;
	ver.minor = MD_MINOR_VERSION;
	ver.patchlevel = MD_PATCHLEVEL_VERSION;

	if (copy_to_user(arg, &ver, sizeof(ver)))
		return -EFAULT;

	return 0;
}

static int get_array_info(struct mddev *mddev, void __user *arg)
{
	mdu_array_info_t info;
	int nr,working,insync,failed,spare;
	struct md_rdev *rdev;

	nr = working = insync = failed = spare = 0;
	rcu_read_lock();
	rdev_for_each_rcu(rdev, mddev) {
		nr++;
		if (test_bit(Faulty, &rdev->flags))
			failed++;
		else {
			working++;
			if (test_bit(In_sync, &rdev->flags))
				insync++;
			else if (test_bit(Journal, &rdev->flags))
				/* TODO: add journal count to md_u.h */
				;
			else
				spare++;
		}
	}
	rcu_read_unlock();

	info.major_version = mddev->major_version;
	info.minor_version = mddev->minor_version;
	info.patch_version = MD_PATCHLEVEL_VERSION;
	info.ctime         = clamp_t(time64_t, mddev->ctime, 0, U32_MAX);
	info.level         = mddev->level;
	info.size          = mddev->dev_sectors / 2;
	if (info.size != mddev->dev_sectors / 2) /* overflow */
		info.size = -1;
	info.nr_disks      = nr;
	info.raid_disks    = mddev->raid_disks;
	info.md_minor      = mddev->md_minor;
	info.not_persistent= !mddev->persistent;

	info.utime         = clamp_t(time64_t, mddev->utime, 0, U32_MAX);
	info.state         = 0;
	if (mddev->in_sync)
		info.state = (1<<MD_SB_CLEAN);
	if (mddev->bitmap && mddev->bitmap_info.offset)
		info.state |= (1<<MD_SB_BITMAP_PRESENT);
	if (mddev_is_clustered(mddev))
		info.state |= (1<<MD_SB_CLUSTERED);
	info.active_disks  = insync;
	info.working_disks = working;
	info.failed_disks  = failed;
	info.spare_disks   = spare;

	info.layout        = mddev->layout;
	info.chunk_size    = mddev->chunk_sectors << 9;

	if (copy_to_user(arg, &info, sizeof(info)))
		return -EFAULT;

	return 0;
}

static int get_bitmap_file(struct mddev *mddev, void __user * arg)
{
	mdu_bitmap_file_t *file = NULL; /* too big for stack allocation */
	char *ptr;
	int err;

	file = kzalloc(sizeof(*file), GFP_NOIO);
	if (!file)
		return -ENOMEM;

	err = 0;
	spin_lock(&mddev->lock);
	/* bitmap enabled */
	if (mddev->bitmap_info.file) {
		ptr = file_path(mddev->bitmap_info.file, file->pathname,
				sizeof(file->pathname));
		if (IS_ERR(ptr))
			err = PTR_ERR(ptr);
		else
			memmove(file->pathname, ptr,
				sizeof(file->pathname)-(ptr-file->pathname));
	}
	spin_unlock(&mddev->lock);

	if (err == 0 &&
	    copy_to_user(arg, file, sizeof(*file)))
		err = -EFAULT;

	kfree(file);
	return err;
}

static int get_disk_info(struct mddev *mddev, void __user * arg)
{
	mdu_disk_info_t info;
	struct md_rdev *rdev;

	if (copy_from_user(&info, arg, sizeof(info)))
		return -EFAULT;

	rcu_read_lock();
	rdev = md_find_rdev_nr_rcu(mddev, info.number);
	if (rdev) {
		info.major = MAJOR(rdev->bdev->bd_dev);
		info.minor = MINOR(rdev->bdev->bd_dev);
		info.raid_disk = rdev->raid_disk;
		info.state = 0;
		if (test_bit(Faulty, &rdev->flags)) {
			info.state |= (1<<MD_DISK_FAULTY);
			if (test_bit(Timeout, &rdev->flags))
				info.state |= (1<<MD_DISK_TIMEOUT);
		} else if (test_bit(In_sync, &rdev->flags)) {
			info.state |= (1<<MD_DISK_ACTIVE);
			info.state |= (1<<MD_DISK_SYNC);
		}
		if (test_bit(Journal, &rdev->flags))
			info.state |= (1<<MD_DISK_JOURNAL);
		if (test_bit(WriteMostly, &rdev->flags))
			info.state |= (1<<MD_DISK_WRITEMOSTLY);
		if (test_bit(FailFast, &rdev->flags))
			info.state |= (1<<MD_DISK_FAILFAST);
	} else {
		info.major = info.minor = 0;
		info.raid_disk = -1;
		info.state = (1<<MD_DISK_REMOVED);
	}
	rcu_read_unlock();

	if (copy_to_user(arg, &info, sizeof(info)))
		return -EFAULT;

	return 0;
}

static int add_new_disk(struct mddev *mddev, mdu_disk_info_t *info)
{
	char b[BDEVNAME_SIZE], b2[BDEVNAME_SIZE];
	struct md_rdev *rdev;
	dev_t dev = MKDEV(info->major,info->minor);

	if (mddev_is_clustered(mddev) &&
		!(info->state & ((1 << MD_DISK_CLUSTER_ADD) | (1 << MD_DISK_CANDIDATE)))) {
		pr_warn("%s: Cannot add to clustered mddev.\n",
			mdname(mddev));
		return -EINVAL;
	}

	if (info->major != MAJOR(dev) || info->minor != MINOR(dev))
		return -EOVERFLOW;

	if (!mddev->raid_disks) {
		int err;
		/* expecting a device which has a superblock */
		rdev = md_import_device(dev, mddev->major_version, mddev->minor_version);
		if (IS_ERR(rdev)) {
			pr_warn("md: md_import_device returned %ld\n",
				PTR_ERR(rdev));
			return PTR_ERR(rdev);
		}
		if (!list_empty(&mddev->disks)) {
			struct md_rdev *rdev0
				= list_entry(mddev->disks.next,
					     struct md_rdev, same_set);
			err = super_types[mddev->major_version]
				.load_super(rdev, rdev0, mddev->minor_version);
			if (err < 0) {
				pr_warn("md: %s has different UUID to %s\n",
					bdevname(rdev->bdev,b),
					bdevname(rdev0->bdev,b2));
				export_rdev(rdev);
				return -EINVAL;
			}
		}
		err = bind_rdev_to_array(rdev, mddev);
		if (err)
			export_rdev(rdev);
		return err;
	}

	/*
	 * add_new_disk can be used once the array is assembled
	 * to add "hot spares".  They must already have a superblock
	 * written
	 */
	if (mddev->pers) {
		int err;
		if (!mddev->pers->hot_add_disk) {
			pr_warn("%s: personality does not support diskops!\n",
				mdname(mddev));
			return -EINVAL;
		}
		if (mddev->persistent)
			rdev = md_import_device(dev, mddev->major_version,
						mddev->minor_version);
		else
			rdev = md_import_device(dev, -1, -1);
		if (IS_ERR(rdev)) {
			pr_warn("md: md_import_device returned %ld\n",
				PTR_ERR(rdev));
			return PTR_ERR(rdev);
		}
		/* set saved_raid_disk if appropriate */
		if (!mddev->persistent) {
			if (info->state & (1<<MD_DISK_SYNC)  &&
			    info->raid_disk < mddev->raid_disks) {
				rdev->raid_disk = info->raid_disk;
				set_bit(In_sync, &rdev->flags);
				clear_bit(Bitmap_sync, &rdev->flags);
			} else
				rdev->raid_disk = -1;
			rdev->saved_raid_disk = rdev->raid_disk;
		} else
			super_types[mddev->major_version].
				validate_super(mddev, rdev);
		if ((info->state & (1<<MD_DISK_SYNC)) &&
		     rdev->raid_disk != info->raid_disk) {
			/* This was a hot-add request, but events doesn't
			 * match, so reject it.
			 */
			export_rdev(rdev);
			return -EINVAL;
		}

		clear_bit(In_sync, &rdev->flags); /* just to be sure */
		if (info->state & (1<<MD_DISK_WRITEMOSTLY))
			set_bit(WriteMostly, &rdev->flags);
		else
			clear_bit(WriteMostly, &rdev->flags);
		if (info->state & (1<<MD_DISK_FAILFAST))
			set_bit(FailFast, &rdev->flags);
		else
			clear_bit(FailFast, &rdev->flags);

		if (info->state & (1<<MD_DISK_JOURNAL)) {
			struct md_rdev *rdev2;
			bool has_journal = false;

			/* make sure no existing journal disk */
			rdev_for_each(rdev2, mddev) {
				if (test_bit(Journal, &rdev2->flags)) {
					has_journal = true;
					break;
				}
			}
			if (has_journal || mddev->bitmap) {
				export_rdev(rdev);
				return -EBUSY;
			}
			set_bit(Journal, &rdev->flags);
		}
		/*
		 * check whether the device shows up in other nodes
		 */
		if (mddev_is_clustered(mddev)) {
			if (info->state & (1 << MD_DISK_CANDIDATE))
				set_bit(Candidate, &rdev->flags);
			else if (info->state & (1 << MD_DISK_CLUSTER_ADD)) {
				/* --add initiated by this node */
				err = md_cluster_ops->add_new_disk(mddev, rdev);
				if (err) {
					export_rdev(rdev);
					return err;
				}
			}
		}

		rdev->raid_disk = -1;
		err = bind_rdev_to_array(rdev, mddev);

		if (err)
			export_rdev(rdev);

		if (mddev_is_clustered(mddev)) {
			if (info->state & (1 << MD_DISK_CANDIDATE)) {
				if (!err) {
					err = md_cluster_ops->new_disk_ack(mddev,
						err == 0);
					if (err)
						md_kick_rdev_from_array(rdev);
				}
			} else {
				if (err)
					md_cluster_ops->add_new_disk_cancel(mddev);
				else
					err = add_bound_rdev(rdev);
			}

		} else if (!err)
			err = add_bound_rdev(rdev);

		return err;
	}

	/* otherwise, add_new_disk is only allowed
	 * for major_version==0 superblocks
	 */
	if (mddev->major_version != 0) {
		pr_warn("%s: ADD_NEW_DISK not supported\n", mdname(mddev));
		return -EINVAL;
	}

	if (!(info->state & (1<<MD_DISK_FAULTY))) {
		int err;
		rdev = md_import_device(dev, -1, 0);
		if (IS_ERR(rdev)) {
			pr_warn("md: error, md_import_device() returned %ld\n",
				PTR_ERR(rdev));
			return PTR_ERR(rdev);
		}
		rdev->desc_nr = info->number;
		if (info->raid_disk < mddev->raid_disks)
			rdev->raid_disk = info->raid_disk;
		else
			rdev->raid_disk = -1;

		if (rdev->raid_disk < mddev->raid_disks)
			if (info->state & (1<<MD_DISK_SYNC))
				set_bit(In_sync, &rdev->flags);

		if (info->state & (1<<MD_DISK_WRITEMOSTLY))
			set_bit(WriteMostly, &rdev->flags);
		if (info->state & (1<<MD_DISK_FAILFAST))
			set_bit(FailFast, &rdev->flags);

		if (!mddev->persistent) {
			pr_debug("md: nonpersistent superblock ...\n");
			rdev->sb_start = i_size_read(rdev->bdev->bd_inode) / 512;
		} else
			rdev->sb_start = calc_dev_sboffset(rdev);
		rdev->sectors = rdev->sb_start;

		err = bind_rdev_to_array(rdev, mddev);
		if (err) {
			export_rdev(rdev);
			return err;
		}
	}

	return 0;
}

static int hot_remove_disk(struct mddev *mddev, dev_t dev)
{
	char b[BDEVNAME_SIZE];
	struct md_rdev *rdev;

	if (!mddev->pers)
		return -ENODEV;

	rdev = find_rdev(mddev, dev);
	if (!rdev)
		return -ENXIO;

	if (rdev->raid_disk < 0)
		goto kick_rdev;

	clear_bit(Blocked, &rdev->flags);
	remove_and_add_spares(mddev, rdev);

	if (rdev->raid_disk >= 0)
		goto busy;

kick_rdev:
	if (mddev_is_clustered(mddev))
		md_cluster_ops->remove_disk(mddev, rdev);

	md_kick_rdev_from_array(rdev);
	set_bit(MD_SB_CHANGE_DEVS, &mddev->sb_flags);
	if (mddev->thread)
		md_wakeup_thread(mddev->thread);
	else
		md_update_sb(mddev, 1);
	md_new_event(mddev);

	return 0;
busy:
	pr_debug("md: cannot remove active disk %s from %s ...\n",
		 bdevname(rdev->bdev,b), mdname(mddev));
	return -EBUSY;
}

static int hot_add_disk(struct mddev *mddev, dev_t dev)
{
	char b[BDEVNAME_SIZE];
	int err;
	struct md_rdev *rdev;

	if (!mddev->pers)
		return -ENODEV;

	if (mddev->major_version != 0) {
		pr_warn("%s: HOT_ADD may only be used with version-0 superblocks.\n",
			mdname(mddev));
		return -EINVAL;
	}
	if (!mddev->pers->hot_add_disk) {
		pr_warn("%s: personality does not support diskops!\n",
			mdname(mddev));
		return -EINVAL;
	}

	rdev = md_import_device(dev, -1, 0);
	if (IS_ERR(rdev)) {
		pr_warn("md: error, md_import_device() returned %ld\n",
			PTR_ERR(rdev));
		return -EINVAL;
	}

	if (mddev->persistent)
		rdev->sb_start = calc_dev_sboffset(rdev);
	else
		rdev->sb_start = i_size_read(rdev->bdev->bd_inode) / 512;

	rdev->sectors = rdev->sb_start;

	if (test_bit(Faulty, &rdev->flags)) {
		pr_warn("md: can not hot-add faulty %s disk to %s!\n",
			bdevname(rdev->bdev,b), mdname(mddev));
		err = -EINVAL;
		goto abort_export;
	}

	clear_bit(In_sync, &rdev->flags);
	rdev->desc_nr = -1;
	rdev->saved_raid_disk = -1;
	err = bind_rdev_to_array(rdev, mddev);
	if (err)
		goto abort_export;

	/*
	 * The rest should better be atomic, we can have disk failures
	 * noticed in interrupt contexts ...
	 */

	rdev->raid_disk = -1;

	set_bit(MD_SB_CHANGE_DEVS, &mddev->sb_flags);
	if (!mddev->thread)
		md_update_sb(mddev, 1);
	/*
	 * Kick recovery, maybe this spare has to be added to the
	 * array immediately.
	 */
	set_bit(MD_RECOVERY_NEEDED, &mddev->recovery);
	md_wakeup_thread(mddev->thread);
	md_new_event(mddev);
	return 0;

abort_export:
	export_rdev(rdev);
	return err;
}

static int set_bitmap_file(struct mddev *mddev, int fd)
{
	int err = 0;

	if (mddev->pers) {
		if (!mddev->pers->quiesce || !mddev->thread)
			return -EBUSY;
		if (mddev->recovery || mddev->sync_thread)
			return -EBUSY;
		/* we should be able to change the bitmap.. */
	}

	if (fd >= 0) {
		struct inode *inode;
		struct file *f;

		if (mddev->bitmap || mddev->bitmap_info.file)
			return -EEXIST; /* cannot add when bitmap is present */
		f = fget(fd);

		if (f == NULL) {
			pr_warn("%s: error: failed to get bitmap file\n",
				mdname(mddev));
			return -EBADF;
		}

		inode = f->f_mapping->host;
		if (!S_ISREG(inode->i_mode)) {
			pr_warn("%s: error: bitmap file must be a regular file\n",
				mdname(mddev));
			err = -EBADF;
		} else if (!(f->f_mode & FMODE_WRITE)) {
			pr_warn("%s: error: bitmap file must open for write\n",
				mdname(mddev));
			err = -EBADF;
		} else if (atomic_read(&inode->i_writecount) != 1) {
			pr_warn("%s: error: bitmap file is already in use\n",
				mdname(mddev));
			err = -EBUSY;
		}
		if (err) {
			fput(f);
			return err;
		}
		mddev->bitmap_info.file = f;
		mddev->bitmap_info.offset = 0; /* file overrides offset */
	} else if (mddev->bitmap == NULL)
		return -ENOENT; /* cannot remove what isn't there */
	err = 0;
	if (mddev->pers) {
		if (fd >= 0) {
			struct bitmap *bitmap;

			bitmap = md_bitmap_create(mddev, -1);
			mddev_suspend(mddev);
			if (!IS_ERR(bitmap)) {
				mddev->bitmap = bitmap;
				err = md_bitmap_load(mddev);
			} else
				err = PTR_ERR(bitmap);
			if (err) {
				md_bitmap_destroy(mddev);
				fd = -1;
			}
			mddev_resume(mddev);
		} else if (fd < 0) {
			mddev_suspend(mddev);
			md_bitmap_destroy(mddev);
			mddev_resume(mddev);
		}
	}
	if (fd < 0) {
		struct file *f = mddev->bitmap_info.file;
		if (f) {
			spin_lock(&mddev->lock);
			mddev->bitmap_info.file = NULL;
			spin_unlock(&mddev->lock);
			fput(f);
		}
	}

	return err;
}

/*
 * set_array_info is used two different ways
 * The original usage is when creating a new array.
 * In this usage, raid_disks is > 0 and it together with
 *  level, size, not_persistent,layout,chunksize determine the
 *  shape of the array.
 *  This will always create an array with a type-0.90.0 superblock.
 * The newer usage is when assembling an array.
 *  In this case raid_disks will be 0, and the major_version field is
 *  use to determine which style super-blocks are to be found on the devices.
 *  The minor and patch _version numbers are also kept incase the
 *  super_block handler wishes to interpret them.
 */
static int set_array_info(struct mddev *mddev, mdu_array_info_t *info)
{

	if (info->raid_disks == 0) {
		/* just setting version number for superblock loading */
		if (info->major_version < 0 ||
		    info->major_version >= ARRAY_SIZE(super_types) ||
		    super_types[info->major_version].name == NULL) {
			/* maybe try to auto-load a module? */
			pr_warn("md: superblock version %d not known\n",
				info->major_version);
			return -EINVAL;
		}
		mddev->major_version = info->major_version;
		mddev->minor_version = info->minor_version;
		mddev->patch_version = info->patch_version;
		mddev->persistent = !info->not_persistent;
		/* ensure mddev_put doesn't delete this now that there
		 * is some minimal configuration.
		 */
		mddev->ctime         = ktime_get_real_seconds();
		return 0;
	}
	mddev->major_version = MD_MAJOR_VERSION;
	mddev->minor_version = MD_MINOR_VERSION;
	mddev->patch_version = MD_PATCHLEVEL_VERSION;
	mddev->ctime         = ktime_get_real_seconds();

	mddev->level         = info->level;
	mddev->clevel[0]     = 0;
	mddev->dev_sectors   = 2 * (sector_t)info->size;
	mddev->raid_disks    = info->raid_disks;
	/* don't set md_minor, it is determined by which /dev/md* was
	 * openned
	 */
	if (info->state & (1<<MD_SB_CLEAN))
		mddev->recovery_cp = MaxSector;
	else
		mddev->recovery_cp = 0;
	mddev->persistent    = ! info->not_persistent;
	mddev->external	     = 0;

	mddev->layout        = info->layout;
	if (mddev->level == 0)
		/* Cannot trust RAID0 layout info here */
		mddev->layout = -1;
	mddev->chunk_sectors = info->chunk_size >> 9;

	if (mddev->persistent) {
		mddev->max_disks = MD_SB_DISKS;
		mddev->flags = 0;
		mddev->sb_flags = 0;
	}
	set_bit(MD_SB_CHANGE_DEVS, &mddev->sb_flags);

	mddev->bitmap_info.default_offset = MD_SB_BYTES >> 9;
	mddev->bitmap_info.default_space = 64*2 - (MD_SB_BYTES >> 9);
	mddev->bitmap_info.offset = 0;

	mddev->reshape_position = MaxSector;

	/*
	 * Generate a 128 bit UUID
	 */
	get_random_bytes(mddev->uuid, 16);

	mddev->new_level = mddev->level;
	mddev->new_chunk_sectors = mddev->chunk_sectors;
	mddev->new_layout = mddev->layout;
	mddev->delta_disks = 0;
	mddev->reshape_backwards = 0;

	return 0;
}

void md_set_array_sectors(struct mddev *mddev, sector_t array_sectors)
{
	lockdep_assert_held(&mddev->reconfig_mutex);

	if (mddev->external_size)
		return;

	mddev->array_sectors = array_sectors;
}
EXPORT_SYMBOL(md_set_array_sectors);

static int update_size(struct mddev *mddev, sector_t num_sectors)
{
	struct md_rdev *rdev;
	int rv;
	int fit = (num_sectors == 0);
	sector_t old_dev_sectors = mddev->dev_sectors;

	if (mddev->pers->resize == NULL)
		return -EINVAL;
	/* The "num_sectors" is the number of sectors of each device that
	 * is used.  This can only make sense for arrays with redundancy.
	 * linear and raid0 always use whatever space is available. We can only
	 * consider changing this number if no resync or reconstruction is
	 * happening, and if the new size is acceptable. It must fit before the
	 * sb_start or, if that is <data_offset, it must fit before the size
	 * of each device.  If num_sectors is zero, we find the largest size
	 * that fits.
	 */
	if (test_bit(MD_RECOVERY_RUNNING, &mddev->recovery) ||
	    mddev->sync_thread)
		return -EBUSY;
	if (mddev->ro)
		return -EROFS;

	rdev_for_each(rdev, mddev) {
		sector_t avail = rdev->sectors;

		if (fit && (num_sectors == 0 || num_sectors > avail))
			num_sectors = avail;
		if (avail < num_sectors)
			return -ENOSPC;
	}
	rv = mddev->pers->resize(mddev, num_sectors);
	if (!rv) {
		if (mddev_is_clustered(mddev))
			md_cluster_ops->update_size(mddev, old_dev_sectors);
		else if (mddev->queue) {
			set_capacity(mddev->gendisk, mddev->array_sectors);
			revalidate_disk(mddev->gendisk);
		}
	}
	return rv;
}

static int update_raid_disks(struct mddev *mddev, int raid_disks)
{
	int rv;
	struct md_rdev *rdev;
	/* change the number of raid disks */
	if (mddev->pers->check_reshape == NULL)
		return -EINVAL;
	if (mddev->ro)
		return -EROFS;
	if (raid_disks <= 0 ||
	    (mddev->max_disks && raid_disks >= mddev->max_disks))
		return -EINVAL;
	if (mddev->sync_thread ||
	    test_bit(MD_RECOVERY_RUNNING, &mddev->recovery) ||
	    mddev->reshape_position != MaxSector)
		return -EBUSY;

	rdev_for_each(rdev, mddev) {
		if (mddev->raid_disks < raid_disks &&
		    rdev->data_offset < rdev->new_data_offset)
			return -EINVAL;
		if (mddev->raid_disks > raid_disks &&
		    rdev->data_offset > rdev->new_data_offset)
			return -EINVAL;
	}

	mddev->delta_disks = raid_disks - mddev->raid_disks;
	if (mddev->delta_disks < 0)
		mddev->reshape_backwards = 1;
	else if (mddev->delta_disks > 0)
		mddev->reshape_backwards = 0;

	rv = mddev->pers->check_reshape(mddev);
	if (rv < 0) {
		mddev->delta_disks = 0;
		mddev->reshape_backwards = 0;
	}
	return rv;
}

/*
 * update_array_info is used to change the configuration of an
 * on-line array.
 * The version, ctime,level,size,raid_disks,not_persistent, layout,chunk_size
 * fields in the info are checked against the array.
 * Any differences that cannot be handled will cause an error.
 * Normally, only one change can be managed at a time.
 */
static int update_array_info(struct mddev *mddev, mdu_array_info_t *info)
{
	int rv = 0;
	int cnt = 0;
	int state = 0;

	/* calculate expected state,ignoring low bits */
	if (mddev->bitmap && mddev->bitmap_info.offset)
		state |= (1 << MD_SB_BITMAP_PRESENT);

	if (mddev->major_version != info->major_version ||
	    mddev->minor_version != info->minor_version ||
/*	    mddev->patch_version != info->patch_version || */
	    mddev->ctime         != info->ctime         ||
	    mddev->level         != info->level         ||
/*	    mddev->layout        != info->layout        || */
	    mddev->persistent	 != !info->not_persistent ||
	    mddev->chunk_sectors != info->chunk_size >> 9 ||
	    /* ignore bottom 8 bits of state, and allow SB_BITMAP_PRESENT to change */
	    ((state^info->state) & 0xfffffe00)
		)
		return -EINVAL;
	/* Check there is only one change */
	if (info->size >= 0 && mddev->dev_sectors / 2 != info->size)
		cnt++;
	if (mddev->raid_disks != info->raid_disks)
		cnt++;
	if (mddev->layout != info->layout)
		cnt++;
	if ((state ^ info->state) & (1<<MD_SB_BITMAP_PRESENT))
		cnt++;
	if (cnt == 0)
		return 0;
	if (cnt > 1)
		return -EINVAL;

	if (mddev->layout != info->layout) {
		/* Change layout
		 * we don't need to do anything at the md level, the
		 * personality will take care of it all.
		 */
		if (mddev->pers->check_reshape == NULL)
			return -EINVAL;
		else {
			mddev->new_layout = info->layout;
			rv = mddev->pers->check_reshape(mddev);
			if (rv)
				mddev->new_layout = mddev->layout;
			return rv;
		}
	}
	if (info->size >= 0 && mddev->dev_sectors / 2 != info->size)
		rv = update_size(mddev, (sector_t)info->size * 2);

	if (mddev->raid_disks    != info->raid_disks)
		rv = update_raid_disks(mddev, info->raid_disks);

	if ((state ^ info->state) & (1<<MD_SB_BITMAP_PRESENT)) {
		if (mddev->pers->quiesce == NULL || mddev->thread == NULL) {
			rv = -EINVAL;
			goto err;
		}
		if (mddev->recovery || mddev->sync_thread) {
			rv = -EBUSY;
			goto err;
		}
		if (info->state & (1<<MD_SB_BITMAP_PRESENT)) {
			struct bitmap *bitmap;
			/* add the bitmap */
			if (mddev->bitmap) {
				rv = -EEXIST;
				goto err;
			}
			if (mddev->bitmap_info.default_offset == 0) {
				rv = -EINVAL;
				goto err;
			}
			mddev->bitmap_info.offset =
				mddev->bitmap_info.default_offset;
			mddev->bitmap_info.space =
				mddev->bitmap_info.default_space;
			bitmap = md_bitmap_create(mddev, -1);
			mddev_suspend(mddev);
			if (!IS_ERR(bitmap)) {
				mddev->bitmap = bitmap;
				rv = md_bitmap_load(mddev);
			} else
				rv = PTR_ERR(bitmap);
			if (rv)
				md_bitmap_destroy(mddev);
			mddev_resume(mddev);
		} else {
			/* remove the bitmap */
			if (!mddev->bitmap) {
				rv = -ENOENT;
				goto err;
			}
			if (mddev->bitmap->storage.file) {
				rv = -EINVAL;
				goto err;
			}
			if (mddev->bitmap_info.nodes) {
				/* hold PW on all the bitmap lock */
				if (md_cluster_ops->lock_all_bitmaps(mddev) <= 0) {
					pr_warn("md: can't change bitmap to none since the array is in use by more than one node\n");
					rv = -EPERM;
					md_cluster_ops->unlock_all_bitmaps(mddev);
					goto err;
				}

				mddev->bitmap_info.nodes = 0;
				md_cluster_ops->leave(mddev);
			}
			mddev_suspend(mddev);
			md_bitmap_destroy(mddev);
			mddev_resume(mddev);
			mddev->bitmap_info.offset = 0;
		}
	}
	md_update_sb(mddev, 1);
	return rv;
err:
	return rv;
}

static int set_disk_faulty(struct mddev *mddev, dev_t dev)
{
	struct md_rdev *rdev;
	int err = 0;

	if (mddev->pers == NULL)
		return -ENODEV;

	rcu_read_lock();
	rdev = md_find_rdev_rcu(mddev, dev);
	if (!rdev)
		err =  -ENODEV;
	else {
		md_error(mddev, rdev);
		if (!test_bit(Faulty, &rdev->flags))
			err = -EBUSY;
	}
	rcu_read_unlock();
	return err;
}

/*
 * We have a problem here : there is no easy way to give a CHS
 * virtual geometry. We currently pretend that we have a 2 heads
 * 4 sectors (with a BIG number of cylinders...). This drives
 * dosfs just mad... ;-)
 */
static int md_getgeo(struct block_device *bdev, struct hd_geometry *geo)
{
	struct mddev *mddev = bdev->bd_disk->private_data;

	geo->heads = 2;
	geo->sectors = 4;
	geo->cylinders = mddev->array_sectors / 8;
	return 0;
}

static inline bool md_ioctl_valid(unsigned int cmd)
{
	switch (cmd) {
	case ADD_NEW_DISK:
	case BLKROSET:
	case GET_ARRAY_INFO:
	case GET_BITMAP_FILE:
	case GET_DISK_INFO:
	case HOT_ADD_DISK:
	case HOT_REMOVE_DISK:
	case RAID_AUTORUN:
	case RAID_VERSION:
	case RESTART_ARRAY_RW:
	case RUN_ARRAY:
	case SET_ARRAY_INFO:
	case SET_BITMAP_FILE:
	case SET_DISK_FAULTY:
	case STOP_ARRAY:
	case STOP_ARRAY_RO:
	case CLUSTERED_DISK_NACK:
		return true;
	default:
		return false;
	}
}

static int md_ioctl(struct block_device *bdev, fmode_t mode,
			unsigned int cmd, unsigned long arg)
{
	int err = 0;
	void __user *argp = (void __user *)arg;
	struct mddev *mddev = NULL;
	int ro;
	bool did_set_md_closing = false;

	if (!md_ioctl_valid(cmd))
		return -ENOTTY;

	switch (cmd) {
	case RAID_VERSION:
	case GET_ARRAY_INFO:
	case GET_DISK_INFO:
		break;
	default:
		if (!capable(CAP_SYS_ADMIN))
			return -EACCES;
	}

	/*
	 * Commands dealing with the RAID driver but not any
	 * particular array:
	 */
	switch (cmd) {
	case RAID_VERSION:
		err = get_version(argp);
		goto out;

#ifndef MODULE
	case RAID_AUTORUN:
		err = 0;
		autostart_arrays(arg);
		goto out;
#endif
	default:;
	}

	/*
	 * Commands creating/starting a new array:
	 */

	mddev = bdev->bd_disk->private_data;

	if (!mddev) {
		BUG();
		goto out;
	}

	/* Some actions do not requires the mutex */
	switch (cmd) {
	case GET_ARRAY_INFO:
		if (!mddev->raid_disks && !mddev->external)
			err = -ENODEV;
		else
			err = get_array_info(mddev, argp);
		goto out;

	case GET_DISK_INFO:
		if (!mddev->raid_disks && !mddev->external)
			err = -ENODEV;
		else
			err = get_disk_info(mddev, argp);
		goto out;

	case SET_DISK_FAULTY:
		err = set_disk_faulty(mddev, new_decode_dev(arg));
		goto out;

	case GET_BITMAP_FILE:
		err = get_bitmap_file(mddev, argp);
		goto out;

	}

	if (cmd == ADD_NEW_DISK)
		/* need to ensure md_delayed_delete() has completed */
		flush_workqueue(md_misc_wq);

	if (cmd == HOT_REMOVE_DISK)
		/* need to ensure recovery thread has run */
		wait_event_interruptible_timeout(mddev->sb_wait,
						 !test_bit(MD_RECOVERY_NEEDED,
							   &mddev->recovery),
						 msecs_to_jiffies(5000));
	if (cmd == STOP_ARRAY || cmd == STOP_ARRAY_RO) {
		/* Need to flush page cache, and ensure no-one else opens
		 * and writes
		 */
		mutex_lock(&mddev->open_mutex);
		if (mddev->pers && atomic_read(&mddev->openers) > 1) {
			mutex_unlock(&mddev->open_mutex);
			err = -EBUSY;
			goto out;
		}
		WARN_ON_ONCE(test_bit(MD_CLOSING, &mddev->flags));
		set_bit(MD_CLOSING, &mddev->flags);
		did_set_md_closing = true;
		mutex_unlock(&mddev->open_mutex);
		sync_blockdev(bdev);
	}
	err = mddev_lock(mddev);
	if (err) {
		pr_debug("md: ioctl lock interrupted, reason %d, cmd %d\n",
			 err, cmd);
		goto out;
	}

	if (cmd == SET_ARRAY_INFO) {
		mdu_array_info_t info;
		if (!arg)
			memset(&info, 0, sizeof(info));
		else if (copy_from_user(&info, argp, sizeof(info))) {
			err = -EFAULT;
			goto unlock;
		}
		if (mddev->pers) {
			err = update_array_info(mddev, &info);
			if (err) {
				pr_warn("md: couldn't update array info. %d\n", err);
				goto unlock;
			}
			goto unlock;
		}
		if (!list_empty(&mddev->disks)) {
			pr_warn("md: array %s already has disks!\n", mdname(mddev));
			err = -EBUSY;
			goto unlock;
		}
		if (mddev->raid_disks) {
			pr_warn("md: array %s already initialised!\n", mdname(mddev));
			err = -EBUSY;
			goto unlock;
		}
		err = set_array_info(mddev, &info);
		if (err) {
			pr_warn("md: couldn't set array info. %d\n", err);
			goto unlock;
		}
		goto unlock;
	}

	/*
	 * Commands querying/configuring an existing array:
	 */
	/* if we are not initialised yet, only ADD_NEW_DISK, STOP_ARRAY,
	 * RUN_ARRAY, and GET_ and SET_BITMAP_FILE are allowed */
	if ((!mddev->raid_disks && !mddev->external)
	    && cmd != ADD_NEW_DISK && cmd != STOP_ARRAY
	    && cmd != RUN_ARRAY && cmd != SET_BITMAP_FILE
	    && cmd != GET_BITMAP_FILE) {
		err = -ENODEV;
		goto unlock;
	}

	/*
	 * Commands even a read-only array can execute:
	 */
	switch (cmd) {
	case RESTART_ARRAY_RW:
		err = restart_array(mddev);
		goto unlock;

	case STOP_ARRAY:
		err = do_md_stop(mddev, 0, bdev);
		goto unlock;

	case STOP_ARRAY_RO:
		err = md_set_readonly(mddev, bdev);
		goto unlock;

	case HOT_REMOVE_DISK:
		err = hot_remove_disk(mddev, new_decode_dev(arg));
		goto unlock;

	case ADD_NEW_DISK:
		/* We can support ADD_NEW_DISK on read-only arrays
		 * only if we are re-adding a preexisting device.
		 * So require mddev->pers and MD_DISK_SYNC.
		 */
		if (mddev->pers) {
			mdu_disk_info_t info;
			if (copy_from_user(&info, argp, sizeof(info)))
				err = -EFAULT;
			else if (!(info.state & (1<<MD_DISK_SYNC)))
				/* Need to clear read-only for this */
				break;
			else
				err = add_new_disk(mddev, &info);
			goto unlock;
		}
		break;

	case BLKROSET:
		if (get_user(ro, (int __user *)(arg))) {
			err = -EFAULT;
			goto unlock;
		}
		err = -EINVAL;

		/* if the bdev is going readonly the value of mddev->ro
		 * does not matter, no writes are coming
		 */
		if (ro)
			goto unlock;

		/* are we are already prepared for writes? */
		if (mddev->ro != 1)
			goto unlock;

		/* transitioning to readauto need only happen for
		 * arrays that call md_write_start
		 */
		if (mddev->pers) {
			err = restart_array(mddev);
			if (err == 0) {
				mddev->ro = 2;
				set_disk_ro(mddev->gendisk, 0);
			}
		}
		goto unlock;
	}

	/*
	 * The remaining ioctls are changing the state of the
	 * superblock, so we do not allow them on read-only arrays.
	 */
	if (mddev->ro && mddev->pers) {
		if (mddev->ro == 2) {
			mddev->ro = 0;
			sysfs_notify_dirent_safe(mddev->sysfs_state);
			set_bit(MD_RECOVERY_NEEDED, &mddev->recovery);
			/* mddev_unlock will wake thread */
			/* If a device failed while we were read-only, we
			 * need to make sure the metadata is updated now.
			 */
			if (test_bit(MD_SB_CHANGE_DEVS, &mddev->sb_flags)) {
				mddev_unlock(mddev);
				wait_event(mddev->sb_wait,
					   !test_bit(MD_SB_CHANGE_DEVS, &mddev->sb_flags) &&
					   !test_bit(MD_SB_CHANGE_PENDING, &mddev->sb_flags));
				mddev_lock_nointr(mddev);
			}
		} else {
			err = -EROFS;
			goto unlock;
		}
	}

	switch (cmd) {
	case ADD_NEW_DISK:
	{
		mdu_disk_info_t info;
		if (copy_from_user(&info, argp, sizeof(info)))
			err = -EFAULT;
		else
			err = add_new_disk(mddev, &info);
		goto unlock;
	}

	case CLUSTERED_DISK_NACK:
		if (mddev_is_clustered(mddev))
			md_cluster_ops->new_disk_ack(mddev, false);
		else
			err = -EINVAL;
		goto unlock;

	case HOT_ADD_DISK:
		err = hot_add_disk(mddev, new_decode_dev(arg));
		goto unlock;

	case RUN_ARRAY:
		err = do_md_run(mddev);
		goto unlock;

	case SET_BITMAP_FILE:
		err = set_bitmap_file(mddev, (int)arg);
		goto unlock;

	default:
		err = -EINVAL;
		goto unlock;
	}

unlock:
	if (mddev->hold_active == UNTIL_IOCTL &&
	    err != -EINVAL)
		mddev->hold_active = 0;
	mddev_unlock(mddev);
out:
	if(did_set_md_closing)
		clear_bit(MD_CLOSING, &mddev->flags);
	return err;
}
#ifdef CONFIG_COMPAT
static int md_compat_ioctl(struct block_device *bdev, fmode_t mode,
		    unsigned int cmd, unsigned long arg)
{
	switch (cmd) {
	case HOT_REMOVE_DISK:
	case HOT_ADD_DISK:
	case SET_DISK_FAULTY:
	case SET_BITMAP_FILE:
		/* These take in integer arg, do not convert */
		break;
	default:
		arg = (unsigned long)compat_ptr(arg);
		break;
	}

	return md_ioctl(bdev, mode, cmd, arg);
}
#endif /* CONFIG_COMPAT */

static int md_open(struct block_device *bdev, fmode_t mode)
{
	/*
	 * Succeed if we can lock the mddev, which confirms that
	 * it isn't being stopped right now.
	 */
	struct mddev *mddev = mddev_find(bdev->bd_dev);
	int err;

	if (!mddev)
		return -ENODEV;

	if (mddev->gendisk != bdev->bd_disk) {
		/* we are racing with mddev_put which is discarding this
		 * bd_disk.
		 */
		mddev_put(mddev);
		/* Wait until bdev->bd_disk is definitely gone */
		flush_workqueue(md_misc_wq);
		/* Then retry the open from the top */
		return -ERESTARTSYS;
	}
	BUG_ON(mddev != bdev->bd_disk->private_data);

	if ((err = mutex_lock_interruptible(&mddev->open_mutex)))
		goto out;

	if (test_bit(MD_CLOSING, &mddev->flags)) {
		mutex_unlock(&mddev->open_mutex);
		err = -ENODEV;
		goto out;
	}

	err = 0;
	atomic_inc(&mddev->openers);
	mutex_unlock(&mddev->open_mutex);

	check_disk_change(bdev);
 out:
	if (err)
		mddev_put(mddev);
	return err;
}

static void md_release(struct gendisk *disk, fmode_t mode)
{
	struct mddev *mddev = disk->private_data;

	BUG_ON(!mddev);
	atomic_dec(&mddev->openers);
	mddev_put(mddev);
}

static int md_media_changed(struct gendisk *disk)
{
	struct mddev *mddev = disk->private_data;

	return mddev->changed;
}

static int md_revalidate(struct gendisk *disk)
{
	struct mddev *mddev = disk->private_data;

	mddev->changed = 0;
	return 0;
}
static const struct block_device_operations md_fops =
{
	.owner		= THIS_MODULE,
	.open		= md_open,
	.release	= md_release,
	.ioctl		= md_ioctl,
#ifdef CONFIG_COMPAT
	.compat_ioctl	= md_compat_ioctl,
#endif
	.getgeo		= md_getgeo,
	.media_changed  = md_media_changed,
	.revalidate_disk= md_revalidate,
};

static int md_thread(void *arg)
{
	struct md_thread *thread = arg;

	/*
	 * md_thread is a 'system-thread', it's priority should be very
	 * high. We avoid resource deadlocks individually in each
	 * raid personality. (RAID5 does preallocation) We also use RR and
	 * the very same RT priority as kswapd, thus we will never get
	 * into a priority inversion deadlock.
	 *
	 * we definitely have to have equal or higher priority than
	 * bdflush, otherwise bdflush will deadlock if there are too
	 * many dirty RAID5 blocks.
	 */

	allow_signal(SIGKILL);
	while (!kthread_should_stop()) {

		/* We need to wait INTERRUPTIBLE so that
		 * we don't add to the load-average.
		 * That means we need to be sure no signals are
		 * pending
		 */
		if (signal_pending(current))
			flush_signals(current);

		wait_event_interruptible_timeout
			(thread->wqueue,
			 test_bit(THREAD_WAKEUP, &thread->flags)
			 || kthread_should_stop() || kthread_should_park(),
			 thread->timeout);

		clear_bit(THREAD_WAKEUP, &thread->flags);
		if (kthread_should_park())
			kthread_parkme();
		if (!kthread_should_stop())
			thread->run(thread);
	}

	return 0;
}

void md_wakeup_thread(struct md_thread *thread)
{
	if (thread) {
		pr_debug("md: waking up MD thread %s.\n", thread->tsk->comm);
		set_bit(THREAD_WAKEUP, &thread->flags);
		wake_up(&thread->wqueue);
	}
}
EXPORT_SYMBOL(md_wakeup_thread);

struct md_thread *md_register_thread(void (*run) (struct md_thread *),
		struct mddev *mddev, const char *name)
{
	struct md_thread *thread;

	thread = kzalloc(sizeof(struct md_thread), GFP_KERNEL);
	if (!thread)
		return NULL;

	init_waitqueue_head(&thread->wqueue);

	thread->run = run;
	thread->mddev = mddev;
	thread->timeout = MAX_SCHEDULE_TIMEOUT;
	thread->tsk = kthread_run(md_thread, thread,
				  "%s_%s",
				  mdname(thread->mddev),
				  name);
	if (IS_ERR(thread->tsk)) {
		kfree(thread);
		return NULL;
	}
	return thread;
}
EXPORT_SYMBOL(md_register_thread);

void md_unregister_thread(struct md_thread **threadp)
{
	struct md_thread *thread = *threadp;
	if (!thread)
		return;
	pr_debug("interrupting MD-thread pid %d\n", task_pid_nr(thread->tsk));
	/* Locking ensures that mddev_unlock does not wake_up a
	 * non-existent thread
	 */
	spin_lock(&pers_lock);
	*threadp = NULL;
	spin_unlock(&pers_lock);

	kthread_stop(thread->tsk);
	kfree(thread);
}
EXPORT_SYMBOL(md_unregister_thread);

void md_error(struct mddev *mddev, struct md_rdev *rdev)
{
	if (!rdev || test_bit(Faulty, &rdev->flags))
		return;

	if (!mddev->pers || !mddev->pers->error_handler)
		return;
	mddev->pers->error_handler(mddev,rdev);
	if (mddev->degraded)
		set_bit(MD_RECOVERY_RECOVER, &mddev->recovery);
	sysfs_notify_dirent_safe(rdev->sysfs_state);
	set_bit(MD_RECOVERY_INTR, &mddev->recovery);
	set_bit(MD_RECOVERY_NEEDED, &mddev->recovery);
	md_wakeup_thread(mddev->thread);
	if (mddev->event_work.func)
		queue_work(md_misc_wq, &mddev->event_work);
	md_new_event(mddev);
}
EXPORT_SYMBOL(md_error);

/* seq_file implementation /proc/mdstat */

static void status_unused(struct seq_file *seq)
{
	int i = 0;
	struct md_rdev *rdev;

	seq_printf(seq, "unused devices: ");

	list_for_each_entry(rdev, &pending_raid_disks, same_set) {
		char b[BDEVNAME_SIZE];
		i++;
		seq_printf(seq, "%s ",
			      bdevname(rdev->bdev,b));
	}
	if (!i)
		seq_printf(seq, "<none>");

	seq_printf(seq, "\n");
}

static int status_resync(struct seq_file *seq, struct mddev *mddev)
{
	sector_t max_sectors, resync, res;
	unsigned long dt, db = 0;
	sector_t rt, curr_mark_cnt, resync_mark_cnt;
	int scale, recovery_active;
	unsigned int per_milli;

	if (test_bit(MD_RECOVERY_SYNC, &mddev->recovery) ||
	    test_bit(MD_RECOVERY_RESHAPE, &mddev->recovery))
		max_sectors = mddev->resync_max_sectors;
	else
		max_sectors = mddev->dev_sectors;

	resync = mddev->curr_resync;
	if (resync <= 3) {
		if (test_bit(MD_RECOVERY_DONE, &mddev->recovery))
			/* Still cleaning up */
			resync = max_sectors;
	} else if (resync > max_sectors)
		resync = max_sectors;
	else
		resync -= atomic_read(&mddev->recovery_active);

	if (resync == 0) {
		if (test_bit(MD_RESYNCING_REMOTE, &mddev->recovery)) {
			struct md_rdev *rdev;

			rdev_for_each(rdev, mddev)
				if (rdev->raid_disk >= 0 &&
				    !test_bit(Faulty, &rdev->flags) &&
				    rdev->recovery_offset != MaxSector &&
				    rdev->recovery_offset) {
					seq_printf(seq, "\trecover=REMOTE");
					return 1;
				}
			if (mddev->reshape_position != MaxSector)
				seq_printf(seq, "\treshape=REMOTE");
			else
				seq_printf(seq, "\tresync=REMOTE");
			return 1;
		}
		if (mddev->recovery_cp < MaxSector) {
			seq_printf(seq, "\tresync=PENDING");
			return 1;
		}
		return 0;
	}
	if (resync < 3) {
		seq_printf(seq, "\tresync=DELAYED");
		return 1;
	}

	WARN_ON(max_sectors == 0);
	/* Pick 'scale' such that (resync>>scale)*1000 will fit
	 * in a sector_t, and (max_sectors>>scale) will fit in a
	 * u32, as those are the requirements for sector_div.
	 * Thus 'scale' must be at least 10
	 */
	scale = 10;
	if (sizeof(sector_t) > sizeof(unsigned long)) {
		while ( max_sectors/2 > (1ULL<<(scale+32)))
			scale++;
	}
	res = (resync>>scale)*1000;
	sector_div(res, (u32)((max_sectors>>scale)+1));

	per_milli = res;
	{
		int i, x = per_milli/50, y = 20-x;
		seq_printf(seq, "[");
		for (i = 0; i < x; i++)
			seq_printf(seq, "=");
		seq_printf(seq, ">");
		for (i = 0; i < y; i++)
			seq_printf(seq, ".");
		seq_printf(seq, "] ");
	}
	seq_printf(seq, " %s =%3u.%u%% (%llu/%llu)",
		   (test_bit(MD_RECOVERY_RESHAPE, &mddev->recovery)?
		    "reshape" :
		    (test_bit(MD_RECOVERY_CHECK, &mddev->recovery)?
		     "check" :
		     (test_bit(MD_RECOVERY_SYNC, &mddev->recovery) ?
		      "resync" : "recovery"))),
		   per_milli/10, per_milli % 10,
		   (unsigned long long) resync/2,
		   (unsigned long long) max_sectors/2);

	/*
	 * dt: time from mark until now
	 * db: blocks written from mark until now
	 * rt: remaining time
	 *
	 * rt is a sector_t, which is always 64bit now. We are keeping
	 * the original algorithm, but it is not really necessary.
	 *
	 * Original algorithm:
	 *   So we divide before multiply in case it is 32bit and close
	 *   to the limit.
	 *   We scale the divisor (db) by 32 to avoid losing precision
	 *   near the end of resync when the number of remaining sectors
	 *   is close to 'db'.
	 *   We then divide rt by 32 after multiplying by db to compensate.
	 *   The '+1' avoids division by zero if db is very small.
	 */
	dt = ((jiffies - mddev->resync_mark) / HZ);
	if (!dt) dt++;

	curr_mark_cnt = mddev->curr_mark_cnt;
	recovery_active = atomic_read(&mddev->recovery_active);
	resync_mark_cnt = mddev->resync_mark_cnt;

	if (curr_mark_cnt >= (recovery_active + resync_mark_cnt))
		db = curr_mark_cnt - (recovery_active + resync_mark_cnt);

	rt = max_sectors - resync;    /* number of remaining sectors */
	rt = div64_u64(rt, db/32+1);
	rt *= dt;
	rt >>= 5;

	seq_printf(seq, " finish=%lu.%lumin", (unsigned long)rt / 60,
		   ((unsigned long)rt % 60)/6);

	seq_printf(seq, " speed=%ldK/sec", db/2/dt);
	return 1;
}

static void *md_seq_start(struct seq_file *seq, loff_t *pos)
{
	struct list_head *tmp;
	loff_t l = *pos;
	struct mddev *mddev;

	if (l >= 0x10000)
		return NULL;
	if (!l--)
		/* header */
		return (void*)1;

	spin_lock(&all_mddevs_lock);
	list_for_each(tmp,&all_mddevs)
		if (!l--) {
			mddev = list_entry(tmp, struct mddev, all_mddevs);
			mddev_get(mddev);
			spin_unlock(&all_mddevs_lock);
			return mddev;
		}
	spin_unlock(&all_mddevs_lock);
	if (!l--)
		return (void*)2;/* tail */
	return NULL;
}

static void *md_seq_next(struct seq_file *seq, void *v, loff_t *pos)
{
	struct list_head *tmp;
	struct mddev *next_mddev, *mddev = v;

	++*pos;
	if (v == (void*)2)
		return NULL;

	spin_lock(&all_mddevs_lock);
	if (v == (void*)1)
		tmp = all_mddevs.next;
	else
		tmp = mddev->all_mddevs.next;
	if (tmp != &all_mddevs)
		next_mddev = mddev_get(list_entry(tmp,struct mddev,all_mddevs));
	else {
		next_mddev = (void*)2;
		*pos = 0x10000;
	}
	spin_unlock(&all_mddevs_lock);

	if (v != (void*)1)
		mddev_put(mddev);
	return next_mddev;

}

static void md_seq_stop(struct seq_file *seq, void *v)
{
	struct mddev *mddev = v;

	if (mddev && v != (void*)1 && v != (void*)2)
		mddev_put(mddev);
}

static int md_seq_show(struct seq_file *seq, void *v)
{
	struct mddev *mddev = v;
	sector_t sectors;
	struct md_rdev *rdev;

	if (v == (void*)1) {
		struct md_personality *pers;
		seq_printf(seq, "Personalities : ");
		spin_lock(&pers_lock);
		list_for_each_entry(pers, &pers_list, list)
			seq_printf(seq, "[%s] ", pers->name);

		spin_unlock(&pers_lock);
		seq_printf(seq, "\n");
		seq->poll_event = atomic_read(&md_event_count);
		return 0;
	}
	if (v == (void*)2) {
		status_unused(seq);
		return 0;
	}

	spin_lock(&mddev->lock);
	if (mddev->pers || mddev->raid_disks || !list_empty(&mddev->disks)) {
		seq_printf(seq, "%s : %sactive", mdname(mddev),
						mddev->pers ? "" : "in");
		if (mddev->pers) {
			if (mddev->ro==1)
				seq_printf(seq, " (read-only)");
			if (mddev->ro==2)
				seq_printf(seq, " (auto-read-only)");
			seq_printf(seq, " %s", mddev->pers->name);
		}

		sectors = 0;
		rcu_read_lock();
		rdev_for_each_rcu(rdev, mddev) {
			char b[BDEVNAME_SIZE];
			seq_printf(seq, " %s[%d]",
				bdevname(rdev->bdev,b), rdev->desc_nr);
			if (test_bit(WriteMostly, &rdev->flags))
				seq_printf(seq, "(W)");
			if (test_bit(Journal, &rdev->flags))
				seq_printf(seq, "(J)");
			if (test_bit(Faulty, &rdev->flags)) {
				if (test_bit(Timeout, &rdev->flags))
					seq_printf(seq, "(T)");
				else
					seq_printf(seq, "(F)");
				continue;
			}
			if (rdev->raid_disk < 0)
				seq_printf(seq, "(S)"); /* spare */
			if (test_bit(Replacement, &rdev->flags))
				seq_printf(seq, "(R)");
			sectors += rdev->sectors;
		}
		rcu_read_unlock();

		if (!list_empty(&mddev->disks)) {
			if (mddev->pers)
				seq_printf(seq, "\n      %llu blocks",
					   (unsigned long long)
					   mddev->array_sectors / 2);
			else
				seq_printf(seq, "\n      %llu blocks",
					   (unsigned long long)sectors / 2);
		}
		if (mddev->persistent) {
			if (mddev->major_version != 0 ||
			    mddev->minor_version != 90) {
				seq_printf(seq," super %d.%d",
					   mddev->major_version,
					   mddev->minor_version);
			}
		} else if (mddev->external)
			seq_printf(seq, " super external:%s",
				   mddev->metadata_type);
		else
			seq_printf(seq, " super non-persistent");

		if (mddev->pers) {
			mddev->pers->status(seq, mddev);
			seq_printf(seq, "\n      ");
			if (mddev->pers->sync_request) {
				if (status_resync(seq, mddev))
					seq_printf(seq, "\n      ");
			}
		} else
			seq_printf(seq, "\n       ");

		md_bitmap_status(seq, mddev->bitmap);

		seq_printf(seq, "\n");
	}
	spin_unlock(&mddev->lock);

	return 0;
}

static const struct seq_operations md_seq_ops = {
	.start  = md_seq_start,
	.next   = md_seq_next,
	.stop   = md_seq_stop,
	.show   = md_seq_show,
};

static int md_seq_open(struct inode *inode, struct file *file)
{
	struct seq_file *seq;
	int error;

	error = seq_open(file, &md_seq_ops);
	if (error)
		return error;

	seq = file->private_data;
	seq->poll_event = atomic_read(&md_event_count);
	return error;
}

static int md_unloading;
static unsigned int mdstat_poll(struct file *filp, poll_table *wait)
{
	struct seq_file *seq = filp->private_data;
	int mask;

	if (md_unloading)
		return POLLIN|POLLRDNORM|POLLERR|POLLPRI;
	poll_wait(filp, &md_event_waiters, wait);

	/* always allow read */
	mask = POLLIN | POLLRDNORM;

	if (seq->poll_event != atomic_read(&md_event_count))
		mask |= POLLERR | POLLPRI;
	return mask;
}

static const struct file_operations md_seq_fops = {
	.owner		= THIS_MODULE,
	.open           = md_seq_open,
	.read           = seq_read,
	.llseek         = seq_lseek,
	.release	= seq_release,
	.poll		= mdstat_poll,
};

int register_md_personality(struct md_personality *p)
{
	pr_debug("md: %s personality registered for level %d\n",
		 p->name, p->level);
	spin_lock(&pers_lock);
	list_add_tail(&p->list, &pers_list);
	spin_unlock(&pers_lock);
	return 0;
}
EXPORT_SYMBOL(register_md_personality);

int unregister_md_personality(struct md_personality *p)
{
	pr_debug("md: %s personality unregistered\n", p->name);
	spin_lock(&pers_lock);
	list_del_init(&p->list);
	spin_unlock(&pers_lock);
	return 0;
}
EXPORT_SYMBOL(unregister_md_personality);

int register_md_cluster_operations(struct md_cluster_operations *ops,
				   struct module *module)
{
	int ret = 0;
	spin_lock(&pers_lock);
	if (md_cluster_ops != NULL)
		ret = -EALREADY;
	else {
		md_cluster_ops = ops;
		md_cluster_mod = module;
	}
	spin_unlock(&pers_lock);
	return ret;
}
EXPORT_SYMBOL(register_md_cluster_operations);

int unregister_md_cluster_operations(void)
{
	spin_lock(&pers_lock);
	md_cluster_ops = NULL;
	spin_unlock(&pers_lock);
	return 0;
}
EXPORT_SYMBOL(unregister_md_cluster_operations);

int md_setup_cluster(struct mddev *mddev, int nodes)
{
	if (!md_cluster_ops)
		request_module("md-cluster");
	spin_lock(&pers_lock);
	/* ensure module won't be unloaded */
	if (!md_cluster_ops || !try_module_get(md_cluster_mod)) {
		pr_warn("can't find md-cluster module or get it's reference.\n");
		spin_unlock(&pers_lock);
		return -ENOENT;
	}
	spin_unlock(&pers_lock);

	return md_cluster_ops->join(mddev, nodes);
}

void md_cluster_stop(struct mddev *mddev)
{
	if (!md_cluster_ops)
		return;
	md_cluster_ops->leave(mddev);
	module_put(md_cluster_mod);
}

static int is_mddev_idle(struct mddev *mddev, int init)
{
	struct md_rdev *rdev;
	int idle;
	int curr_events;

	idle = 1;
	rcu_read_lock();
	rdev_for_each_rcu(rdev, mddev) {
		struct gendisk *disk = rdev->bdev->bd_contains->bd_disk;
		curr_events = (int)part_stat_read(&disk->part0, sectors[0]) +
			      (int)part_stat_read(&disk->part0, sectors[1]) -
			      atomic_read(&disk->sync_io);
		/* sync IO will cause sync_io to increase before the disk_stats
		 * as sync_io is counted when a request starts, and
		 * disk_stats is counted when it completes.
		 * So resync activity will cause curr_events to be smaller than
		 * when there was no such activity.
		 * non-sync IO will cause disk_stat to increase without
		 * increasing sync_io so curr_events will (eventually)
		 * be larger than it was before.  Once it becomes
		 * substantially larger, the test below will cause
		 * the array to appear non-idle, and resync will slow
		 * down.
		 * If there is a lot of outstanding resync activity when
		 * we set last_event to curr_events, then all that activity
		 * completing might cause the array to appear non-idle
		 * and resync will be slowed down even though there might
		 * not have been non-resync activity.  This will only
		 * happen once though.  'last_events' will soon reflect
		 * the state where there is little or no outstanding
		 * resync requests, and further resync activity will
		 * always make curr_events less than last_events.
		 *
		 */
		if (init || curr_events - rdev->last_events > 64) {
			rdev->last_events = curr_events;
			idle = 0;
		}
	}
	rcu_read_unlock();
	return idle;
}

void md_done_sync(struct mddev *mddev, int blocks, int ok)
{
	/* another "blocks" (512byte) blocks have been synced */
	atomic_sub(blocks, &mddev->recovery_active);
	wake_up(&mddev->recovery_wait);
	if (!ok) {
		set_bit(MD_RECOVERY_INTR, &mddev->recovery);
		set_bit(MD_RECOVERY_ERROR, &mddev->recovery);
		md_wakeup_thread(mddev->thread);
		// stop recovery, signal do_sync ....
	}
}
EXPORT_SYMBOL(md_done_sync);

/* md_write_start(mddev, bi)
 * If we need to update some array metadata (e.g. 'active' flag
 * in superblock) before writing, schedule a superblock update
 * and wait for it to complete.
 * A return value of 'false' means that the write wasn't recorded
 * and cannot proceed as the array is being suspend.
 */
bool md_write_start(struct mddev *mddev, struct bio *bi)
{
	int did_change = 0;

	if (bio_data_dir(bi) != WRITE)
		return true;

	BUG_ON(mddev->ro == 1);
	if (mddev->ro == 2) {
		/* need to switch to read/write */
		mddev->ro = 0;
		set_bit(MD_RECOVERY_NEEDED, &mddev->recovery);
		md_wakeup_thread(mddev->thread);
		md_wakeup_thread(mddev->sync_thread);
		did_change = 1;
	}
	rcu_read_lock();
	percpu_ref_get(&mddev->writes_pending);
	smp_mb(); /* Match smp_mb in set_in_sync() */
	if (mddev->safemode == 1)
		mddev->safemode = 0;
	/* sync_checkers is always 0 when writes_pending is in per-cpu mode */
	if (mddev->in_sync || mddev->sync_checkers) {
		spin_lock(&mddev->lock);
		if (mddev->in_sync) {
			mddev->in_sync = 0;
			set_bit(MD_SB_CHANGE_CLEAN, &mddev->sb_flags);
			set_bit(MD_SB_CHANGE_PENDING, &mddev->sb_flags);
			md_wakeup_thread(mddev->thread);
			did_change = 1;
		}
		spin_unlock(&mddev->lock);
	}
	rcu_read_unlock();
	if (did_change)
		sysfs_notify_dirent_safe(mddev->sysfs_state);
	if (!mddev->has_superblocks)
		return true;
	wait_event(mddev->sb_wait,
		   !test_bit(MD_SB_CHANGE_PENDING, &mddev->sb_flags) ||
		   mddev->suspended);
	if (test_bit(MD_SB_CHANGE_PENDING, &mddev->sb_flags)) {
		percpu_ref_put(&mddev->writes_pending);
		return false;
	}
	return true;
}
EXPORT_SYMBOL(md_write_start);

/* md_write_inc can only be called when md_write_start() has
 * already been called at least once of the current request.
 * It increments the counter and is useful when a single request
 * is split into several parts.  Each part causes an increment and
 * so needs a matching md_write_end().
 * Unlike md_write_start(), it is safe to call md_write_inc() inside
 * a spinlocked region.
 */
void md_write_inc(struct mddev *mddev, struct bio *bi)
{
	if (bio_data_dir(bi) != WRITE)
		return;
	WARN_ON_ONCE(mddev->in_sync || mddev->ro);
	percpu_ref_get(&mddev->writes_pending);
}
EXPORT_SYMBOL(md_write_inc);

void md_write_end(struct mddev *mddev)
{
	percpu_ref_put(&mddev->writes_pending);

	if (mddev->safemode == 2)
		md_wakeup_thread(mddev->thread);
	else if (mddev->safemode_delay)
		/* The roundup() ensures this only performs locking once
		 * every ->safemode_delay jiffies
		 */
		mod_timer(&mddev->safemode_timer,
			  roundup(jiffies, mddev->safemode_delay) +
			  mddev->safemode_delay);
}

EXPORT_SYMBOL(md_write_end);

/* md_allow_write(mddev)
 * Calling this ensures that the array is marked 'active' so that writes
 * may proceed without blocking.  It is important to call this before
 * attempting a GFP_KERNEL allocation while holding the mddev lock.
 * Must be called with mddev_lock held.
 */
void md_allow_write(struct mddev *mddev)
{
	if (!mddev->pers)
		return;
	if (mddev->ro)
		return;
	if (!mddev->pers->sync_request)
		return;

	spin_lock(&mddev->lock);
	if (mddev->in_sync) {
		mddev->in_sync = 0;
		set_bit(MD_SB_CHANGE_CLEAN, &mddev->sb_flags);
		set_bit(MD_SB_CHANGE_PENDING, &mddev->sb_flags);
		if (mddev->safemode_delay &&
		    mddev->safemode == 0)
			mddev->safemode = 1;
		spin_unlock(&mddev->lock);
		md_update_sb(mddev, 0);
		sysfs_notify_dirent_safe(mddev->sysfs_state);
		/* wait for the dirty state to be recorded in the metadata */
		wait_event(mddev->sb_wait,
			   !test_bit(MD_SB_CHANGE_PENDING, &mddev->sb_flags));
	} else
		spin_unlock(&mddev->lock);
}
EXPORT_SYMBOL_GPL(md_allow_write);

#define SYNC_MARKS	10
#define	SYNC_MARK_STEP	(3*HZ)
#define UPDATE_FREQUENCY (5*60*HZ)
void md_do_sync(struct md_thread *thread)
{
	struct mddev *mddev = thread->mddev;
	struct mddev *mddev2;
	unsigned int currspeed = 0, window;
	sector_t max_sectors,j, io_sectors, recovery_done;
	unsigned long mark[SYNC_MARKS];
	unsigned long update_time;
	sector_t mark_cnt[SYNC_MARKS];
	int last_mark,m;
	struct list_head *tmp;
	sector_t last_check;
	int skipped = 0;
	struct md_rdev *rdev;
	char *desc, *action = NULL;
	struct blk_plug plug;
	int ret;

	/* just incase thread restarts... */
	if (test_bit(MD_RECOVERY_DONE, &mddev->recovery) ||
	    test_bit(MD_RECOVERY_WAIT, &mddev->recovery))
		return;
	if (mddev->ro) {/* never try to sync a read-only array */
		set_bit(MD_RECOVERY_INTR, &mddev->recovery);
		return;
	}

	if (mddev_is_clustered(mddev)) {
		ret = md_cluster_ops->resync_start(mddev);
		if (ret)
			goto skip;

		set_bit(MD_CLUSTER_RESYNC_LOCKED, &mddev->flags);
		if (!(test_bit(MD_RECOVERY_SYNC, &mddev->recovery) ||
			test_bit(MD_RECOVERY_RESHAPE, &mddev->recovery) ||
			test_bit(MD_RECOVERY_RECOVER, &mddev->recovery))
		     && ((unsigned long long)mddev->curr_resync_completed
			 < (unsigned long long)mddev->resync_max_sectors))
			goto skip;
	}

	if (test_bit(MD_RECOVERY_SYNC, &mddev->recovery)) {
		if (test_bit(MD_RECOVERY_CHECK, &mddev->recovery)) {
			desc = "data-check";
			action = "check";
		} else if (test_bit(MD_RECOVERY_REQUESTED, &mddev->recovery)) {
			desc = "requested-resync";
			action = "repair";
		} else
			desc = "resync";
	} else if (test_bit(MD_RECOVERY_RESHAPE, &mddev->recovery))
		desc = "reshape";
	else
		desc = "recovery";

	mddev->last_sync_action = action ?: desc;

	/* we overload curr_resync somewhat here.
	 * 0 == not engaged in resync at all
	 * 2 == checking that there is no conflict with another sync
	 * 1 == like 2, but have yielded to allow conflicting resync to
	 *		commence
	 * other == active in resync - this many blocks
	 *
	 * Before starting a resync we must have set curr_resync to
	 * 2, and then checked that every "conflicting" array has curr_resync
	 * less than ours.  When we find one that is the same or higher
	 * we wait on resync_wait.  To avoid deadlock, we reduce curr_resync
	 * to 1 if we choose to yield (based arbitrarily on address of mddev structure).
	 * This will mean we have to start checking from the beginning again.
	 *
	 */

	do {
		int mddev2_minor = -1;
		mddev->curr_resync = 2;

	try_again:
		if (test_bit(MD_RECOVERY_INTR, &mddev->recovery))
			goto skip;
		for_each_mddev(mddev2, tmp) {
			if (mddev2 == mddev)
				continue;
			if (!mddev->parallel_resync
			&&  mddev2->curr_resync
			&&  match_mddev_units(mddev, mddev2)) {
				DEFINE_WAIT(wq);
				if (mddev < mddev2 && mddev->curr_resync == 2) {
					/* arbitrarily yield */
					mddev->curr_resync = 1;
					wake_up(&resync_wait);
				}
				if (mddev > mddev2 && mddev->curr_resync == 1)
					/* no need to wait here, we can wait the next
					 * time 'round when curr_resync == 2
					 */
					continue;
				/* We need to wait 'interruptible' so as not to
				 * contribute to the load average, and not to
				 * be caught by 'softlockup'
				 */
				prepare_to_wait(&resync_wait, &wq, TASK_INTERRUPTIBLE);
				if (!test_bit(MD_RECOVERY_INTR, &mddev->recovery) &&
				    mddev2->curr_resync >= mddev->curr_resync) {
					if (mddev2_minor != mddev2->md_minor) {
						mddev2_minor = mddev2->md_minor;
						pr_info("md: delaying %s of %s until %s has finished (they share one or more physical units)\n",
							desc, mdname(mddev),
							mdname(mddev2));
					}
					mddev_put(mddev2);
					if (signal_pending(current))
						flush_signals(current);
					schedule();
					finish_wait(&resync_wait, &wq);
					goto try_again;
				}
				finish_wait(&resync_wait, &wq);
			}
		}
	} while (mddev->curr_resync < 2);

	j = 0;
	if (test_bit(MD_RECOVERY_SYNC, &mddev->recovery)) {
		/* resync follows the size requested by the personality,
		 * which defaults to physical size, but can be virtual size
		 */
		max_sectors = mddev->resync_max_sectors;
		atomic64_set(&mddev->resync_mismatches, 0);
		/* we don't use the checkpoint if there's a bitmap */
		if (test_bit(MD_RECOVERY_REQUESTED, &mddev->recovery))
			j = mddev->resync_min;
		else if (!mddev->bitmap)
			j = mddev->recovery_cp;

	} else if (test_bit(MD_RECOVERY_RESHAPE, &mddev->recovery)) {
		max_sectors = mddev->resync_max_sectors;
		/*
		 * If the original node aborts reshaping then we continue the
		 * reshaping, so set j again to avoid restart reshape from the
		 * first beginning
		 */
		if (mddev_is_clustered(mddev) &&
		    mddev->reshape_position != MaxSector)
			j = mddev->reshape_position;
	} else {
		/* recovery follows the physical size of devices */
		max_sectors = mddev->dev_sectors;
		j = MaxSector;
		rcu_read_lock();
		rdev_for_each_rcu(rdev, mddev)
			if (rdev->raid_disk >= 0 &&
			    !test_bit(Journal, &rdev->flags) &&
			    !test_bit(Faulty, &rdev->flags) &&
			    !test_bit(In_sync, &rdev->flags) &&
			    rdev->recovery_offset < j)
				j = rdev->recovery_offset;
		rcu_read_unlock();

		/* If there is a bitmap, we need to make sure all
		 * writes that started before we added a spare
		 * complete before we start doing a recovery.
		 * Otherwise the write might complete and (via
		 * bitmap_endwrite) set a bit in the bitmap after the
		 * recovery has checked that bit and skipped that
		 * region.
		 */
		if (mddev->bitmap) {
			mddev->pers->quiesce(mddev, 1);
			mddev->pers->quiesce(mddev, 0);
		}
	}

	pr_info("md: %s of RAID array %s\n", desc, mdname(mddev));
	pr_debug("md: minimum _guaranteed_  speed: %d KB/sec/disk.\n", speed_min(mddev));
	pr_debug("md: using maximum available idle IO bandwidth (but not more than %d KB/sec) for %s.\n",
		 speed_max(mddev), desc);

	is_mddev_idle(mddev, 1); /* this initializes IO event counters */

	io_sectors = 0;
	for (m = 0; m < SYNC_MARKS; m++) {
		mark[m] = jiffies;
		mark_cnt[m] = io_sectors;
	}
	last_mark = 0;
	mddev->resync_mark = mark[last_mark];
	mddev->resync_mark_cnt = mark_cnt[last_mark];

	/*
	 * Tune reconstruction:
	 */
	window = 32 * (PAGE_SIZE / 512);
	pr_debug("md: using %dk window, over a total of %lluk.\n",
		 window/2, (unsigned long long)max_sectors/2);

	atomic_set(&mddev->recovery_active, 0);
	last_check = 0;

	if (j>2) {
		pr_debug("md: resuming %s of %s from checkpoint.\n",
			 desc, mdname(mddev));
		mddev->curr_resync = j;
	} else
		mddev->curr_resync = 3; /* no longer delayed */
	mddev->curr_resync_completed = j;
	sysfs_notify(&mddev->kobj, NULL, "sync_completed");
	md_new_event(mddev);
	update_time = jiffies;

	blk_start_plug(&plug);
	while (j < max_sectors) {
		sector_t sectors;

		skipped = 0;

		if (!test_bit(MD_RECOVERY_RESHAPE, &mddev->recovery) &&
		    ((mddev->curr_resync > mddev->curr_resync_completed &&
		      (mddev->curr_resync - mddev->curr_resync_completed)
		      > (max_sectors >> 4)) ||
		     time_after_eq(jiffies, update_time + UPDATE_FREQUENCY) ||
		     (j - mddev->curr_resync_completed)*2
		     >= mddev->resync_max - mddev->curr_resync_completed ||
		     mddev->curr_resync_completed > mddev->resync_max
			    )) {
			/* time to update curr_resync_completed */
			wait_event(mddev->recovery_wait,
				   atomic_read(&mddev->recovery_active) == 0);
			mddev->curr_resync_completed = j;
			if (test_bit(MD_RECOVERY_SYNC, &mddev->recovery) &&
			    j > mddev->recovery_cp)
				mddev->recovery_cp = j;
			update_time = jiffies;
			set_bit(MD_SB_CHANGE_CLEAN, &mddev->sb_flags);
			sysfs_notify(&mddev->kobj, NULL, "sync_completed");
		}

		while (j >= mddev->resync_max &&
		       !test_bit(MD_RECOVERY_INTR, &mddev->recovery)) {
			/* As this condition is controlled by user-space,
			 * we can block indefinitely, so use '_interruptible'
			 * to avoid triggering warnings.
			 */
			flush_signals(current); /* just in case */
			wait_event_interruptible(mddev->recovery_wait,
						 mddev->resync_max > j
						 || test_bit(MD_RECOVERY_INTR,
							     &mddev->recovery));
		}

		if (test_bit(MD_RECOVERY_INTR, &mddev->recovery))
			break;

		sectors = mddev->pers->sync_request(mddev, j, &skipped);
		if (sectors == 0) {
			set_bit(MD_RECOVERY_INTR, &mddev->recovery);
			break;
		}

		if (!skipped) { /* actual IO requested */
			io_sectors += sectors;
			atomic_add(sectors, &mddev->recovery_active);
		}

		if (test_bit(MD_RECOVERY_INTR, &mddev->recovery))
			break;

		j += sectors;
		if (j > max_sectors)
			/* when skipping, extra large numbers can be returned. */
			j = max_sectors;
		if (j > 2)
			mddev->curr_resync = j;
		mddev->curr_mark_cnt = io_sectors;
		if (last_check == 0)
			/* this is the earliest that rebuild will be
			 * visible in /proc/mdstat
			 */
			md_new_event(mddev);

		if (last_check + window > io_sectors || j == max_sectors)
			continue;

		last_check = io_sectors;
	repeat:
		if (time_after_eq(jiffies, mark[last_mark] + SYNC_MARK_STEP )) {
			/* step marks */
			int next = (last_mark+1) % SYNC_MARKS;

			mddev->resync_mark = mark[next];
			mddev->resync_mark_cnt = mark_cnt[next];
			mark[next] = jiffies;
			mark_cnt[next] = io_sectors - atomic_read(&mddev->recovery_active);
			last_mark = next;
		}

		if (test_bit(MD_RECOVERY_INTR, &mddev->recovery))
			break;

		/*
		 * this loop exits only if either when we are slower than
		 * the 'hard' speed limit, or the system was IO-idle for
		 * a jiffy.
		 * the system might be non-idle CPU-wise, but we only care
		 * about not overloading the IO subsystem. (things like an
		 * e2fsck being done on the RAID array should execute fast)
		 */
		cond_resched();

		recovery_done = io_sectors - atomic_read(&mddev->recovery_active);
		currspeed = ((unsigned long)(recovery_done - mddev->resync_mark_cnt))/2
			/((jiffies-mddev->resync_mark)/HZ +1) +1;

		if (currspeed > speed_min(mddev)) {
			if (currspeed > speed_max(mddev)) {
				msleep(500);
				goto repeat;
			}
			if (!is_mddev_idle(mddev, 0)) {
				/*
				 * Give other IO more of a chance.
				 * The faster the devices, the less we wait.
				 */
				wait_event(mddev->recovery_wait,
					   !atomic_read(&mddev->recovery_active));
			}
		}
	}
	pr_info("md: %s: %s %s.\n",mdname(mddev), desc,
		test_bit(MD_RECOVERY_INTR, &mddev->recovery)
		? "interrupted" : "done");
	/*
	 * this also signals 'finished resyncing' to md_stop
	 */
	blk_finish_plug(&plug);
	wait_event(mddev->recovery_wait, !atomic_read(&mddev->recovery_active));

	if (!test_bit(MD_RECOVERY_RESHAPE, &mddev->recovery) &&
	    !test_bit(MD_RECOVERY_INTR, &mddev->recovery) &&
	    mddev->curr_resync > 3) {
		mddev->curr_resync_completed = mddev->curr_resync;
		sysfs_notify(&mddev->kobj, NULL, "sync_completed");
	}
	mddev->pers->sync_request(mddev, max_sectors, &skipped);

	if (!test_bit(MD_RECOVERY_CHECK, &mddev->recovery) &&
	    mddev->curr_resync > 3) {
		if (test_bit(MD_RECOVERY_SYNC, &mddev->recovery)) {
			if (test_bit(MD_RECOVERY_INTR, &mddev->recovery)) {
				if (mddev->curr_resync >= mddev->recovery_cp) {
					pr_debug("md: checkpointing %s of %s.\n",
						 desc, mdname(mddev));
					if (test_bit(MD_RECOVERY_ERROR,
						&mddev->recovery))
						mddev->recovery_cp =
							mddev->curr_resync_completed;
					else
						mddev->recovery_cp =
							mddev->curr_resync;
				}
			} else
				mddev->recovery_cp = MaxSector;
		} else {
			if (!test_bit(MD_RECOVERY_INTR, &mddev->recovery))
				mddev->curr_resync = MaxSector;
			if (!test_bit(MD_RECOVERY_RESHAPE, &mddev->recovery) &&
			    test_bit(MD_RECOVERY_RECOVER, &mddev->recovery)) {
				rcu_read_lock();
				rdev_for_each_rcu(rdev, mddev)
					if (rdev->raid_disk >= 0 &&
					    mddev->delta_disks >= 0 &&
					    !test_bit(Journal, &rdev->flags) &&
					    !test_bit(Faulty, &rdev->flags) &&
					    !test_bit(In_sync, &rdev->flags) &&
					    rdev->recovery_offset < mddev->curr_resync)
						rdev->recovery_offset = mddev->curr_resync;
				rcu_read_unlock();
			}
		}
	}
 skip:
	/* set CHANGE_PENDING here since maybe another update is needed,
	 * so other nodes are informed. It should be harmless for normal
	 * raid */
	set_mask_bits(&mddev->sb_flags, 0,
		      BIT(MD_SB_CHANGE_PENDING) | BIT(MD_SB_CHANGE_DEVS));

	if (test_bit(MD_RECOVERY_RESHAPE, &mddev->recovery) &&
			!test_bit(MD_RECOVERY_INTR, &mddev->recovery) &&
			mddev->delta_disks > 0 &&
			mddev->pers->finish_reshape &&
			mddev->pers->size &&
			mddev->queue) {
		mddev_lock_nointr(mddev);
		md_set_array_sectors(mddev, mddev->pers->size(mddev, 0, 0));
		mddev_unlock(mddev);
		if (!mddev_is_clustered(mddev)) {
			set_capacity(mddev->gendisk, mddev->array_sectors);
			revalidate_disk(mddev->gendisk);
		}
	}

	spin_lock(&mddev->lock);
	if (!test_bit(MD_RECOVERY_INTR, &mddev->recovery)) {
		/* We completed so min/max setting can be forgotten if used. */
		if (test_bit(MD_RECOVERY_REQUESTED, &mddev->recovery))
			mddev->resync_min = 0;
		mddev->resync_max = MaxSector;
	} else if (test_bit(MD_RECOVERY_REQUESTED, &mddev->recovery))
		mddev->resync_min = mddev->curr_resync_completed;
	set_bit(MD_RECOVERY_DONE, &mddev->recovery);
	mddev->curr_resync = 0;
	spin_unlock(&mddev->lock);

	wake_up(&resync_wait);
	md_wakeup_thread(mddev->thread);
	return;
}
EXPORT_SYMBOL_GPL(md_do_sync);

static int remove_and_add_spares(struct mddev *mddev,
				 struct md_rdev *this)
{
	struct md_rdev *rdev;
	int spares = 0;
	int removed = 0;
	bool remove_some = false;

	if (this && test_bit(MD_RECOVERY_RUNNING, &mddev->recovery))
		/* Mustn't remove devices when resync thread is running */
		return 0;

	rdev_for_each(rdev, mddev) {
		if ((this == NULL || rdev == this) &&
		    rdev->raid_disk >= 0 &&
		    !test_bit(Blocked, &rdev->flags) &&
		    test_bit(Faulty, &rdev->flags) &&
		    atomic_read(&rdev->nr_pending)==0) {
			/* Faulty non-Blocked devices with nr_pending == 0
			 * never get nr_pending incremented,
			 * never get Faulty cleared, and never get Blocked set.
			 * So we can synchronize_rcu now rather than once per device
			 */
			remove_some = true;
			set_bit(RemoveSynchronized, &rdev->flags);
		}
	}

	if (remove_some)
		synchronize_rcu();
	rdev_for_each(rdev, mddev) {
		if ((this == NULL || rdev == this) &&
		    rdev->raid_disk >= 0 &&
		    !test_bit(Blocked, &rdev->flags) &&
		    ((test_bit(RemoveSynchronized, &rdev->flags) ||
		     (!test_bit(In_sync, &rdev->flags) &&
		      !test_bit(Journal, &rdev->flags))) &&
		    atomic_read(&rdev->nr_pending)==0)) {
			if (mddev->pers->hot_remove_disk(
				    mddev, rdev) == 0) {
				sysfs_unlink_rdev(mddev, rdev);
				rdev->saved_raid_disk = rdev->raid_disk;
				rdev->raid_disk = -1;
				removed++;
			}
		}
		if (remove_some && test_bit(RemoveSynchronized, &rdev->flags))
			clear_bit(RemoveSynchronized, &rdev->flags);
	}

	if (removed && mddev->kobj.sd)
		sysfs_notify(&mddev->kobj, NULL, "degraded");

	if (this && removed)
		goto no_add;

	rdev_for_each(rdev, mddev) {
		if (this && this != rdev)
			continue;
		if (test_bit(Candidate, &rdev->flags))
			continue;
		if (rdev->raid_disk >= 0 &&
		    !test_bit(In_sync, &rdev->flags) &&
		    !test_bit(Journal, &rdev->flags) &&
		    !test_bit(Faulty, &rdev->flags))
			spares++;
		if (rdev->raid_disk >= 0)
			continue;
		if (test_bit(Faulty, &rdev->flags))
			continue;
		if (!test_bit(Journal, &rdev->flags)) {
			if (mddev->ro &&
			    ! (rdev->saved_raid_disk >= 0 &&
			       !test_bit(Bitmap_sync, &rdev->flags)))
				continue;

			rdev->recovery_offset = 0;
		}
		if (mddev->pers->
		    hot_add_disk(mddev, rdev) == 0) {
			if (sysfs_link_rdev(mddev, rdev))
				/* failure here is OK */;
			if (!test_bit(Journal, &rdev->flags))
				spares++;
			md_new_event(mddev);
			set_bit(MD_SB_CHANGE_DEVS, &mddev->sb_flags);
		}
	}
no_add:
	if (removed)
		set_bit(MD_SB_CHANGE_DEVS, &mddev->sb_flags);
	return spares;
}

static void md_start_sync(struct work_struct *ws)
{
	struct mddev *mddev = container_of(ws, struct mddev, del_work);

	mddev->sync_thread = md_register_thread(md_do_sync,
						mddev,
						"resync");
	if (!mddev->sync_thread) {
		pr_warn("%s: could not start resync thread...\n",
			mdname(mddev));
		/* leave the spares where they are, it shouldn't hurt */
		clear_bit(MD_RECOVERY_SYNC, &mddev->recovery);
		clear_bit(MD_RECOVERY_RESHAPE, &mddev->recovery);
		clear_bit(MD_RECOVERY_REQUESTED, &mddev->recovery);
		clear_bit(MD_RECOVERY_CHECK, &mddev->recovery);
		clear_bit(MD_RECOVERY_RUNNING, &mddev->recovery);
		wake_up(&resync_wait);
		if (test_and_clear_bit(MD_RECOVERY_RECOVER,
				       &mddev->recovery))
			if (mddev->sysfs_action)
				sysfs_notify_dirent_safe(mddev->sysfs_action);
	} else
		md_wakeup_thread(mddev->sync_thread);
	sysfs_notify_dirent_safe(mddev->sysfs_action);
	md_new_event(mddev);
}

/*
 * This routine is regularly called by all per-raid-array threads to
 * deal with generic issues like resync and super-block update.
 * Raid personalities that don't have a thread (linear/raid0) do not
 * need this as they never do any recovery or update the superblock.
 *
 * It does not do any resync itself, but rather "forks" off other threads
 * to do that as needed.
 * When it is determined that resync is needed, we set MD_RECOVERY_RUNNING in
 * "->recovery" and create a thread at ->sync_thread.
 * When the thread finishes it sets MD_RECOVERY_DONE
 * and wakeups up this thread which will reap the thread and finish up.
 * This thread also removes any faulty devices (with nr_pending == 0).
 *
 * The overall approach is:
 *  1/ if the superblock needs updating, update it.
 *  2/ If a recovery thread is running, don't do anything else.
 *  3/ If recovery has finished, clean up, possibly marking spares active.
 *  4/ If there are any faulty devices, remove them.
 *  5/ If array is degraded, try to add spares devices
 *  6/ If array has spares or is not in-sync, start a resync thread.
 */
void md_check_recovery(struct mddev *mddev)
{
	if (test_bit(MD_ALLOW_SB_UPDATE, &mddev->flags) && mddev->sb_flags) {
		/* Write superblock - thread that called mddev_suspend()
		 * holds reconfig_mutex for us.
		 */
		set_bit(MD_UPDATING_SB, &mddev->flags);
		smp_mb__after_atomic();
		if (test_bit(MD_ALLOW_SB_UPDATE, &mddev->flags))
			md_update_sb(mddev, 0);
		clear_bit_unlock(MD_UPDATING_SB, &mddev->flags);
		wake_up(&mddev->sb_wait);
	}

	if (mddev->suspended)
		return;

	if (mddev->bitmap)
		md_bitmap_daemon_work(mddev);

	if (signal_pending(current)) {
		if (mddev->pers->sync_request && !mddev->external) {
			pr_debug("md: %s in immediate safe mode\n",
				 mdname(mddev));
			mddev->safemode = 2;
		}
		flush_signals(current);
	}

	if (mddev->ro && !test_bit(MD_RECOVERY_NEEDED, &mddev->recovery))
		return;
	if ( ! (
		(mddev->sb_flags & ~ (1<<MD_SB_CHANGE_PENDING)) ||
		test_bit(MD_RECOVERY_NEEDED, &mddev->recovery) ||
		test_bit(MD_RECOVERY_DONE, &mddev->recovery) ||
		(mddev->external == 0 && mddev->safemode == 1) ||
		(mddev->safemode == 2
		 && !mddev->in_sync && mddev->recovery_cp == MaxSector)
		))
		return;

	if (mddev_trylock(mddev)) {
		int spares = 0;
		bool try_set_sync = mddev->safemode != 0;

		if (!mddev->external && mddev->safemode == 1)
			mddev->safemode = 0;

		if (mddev->ro) {
			struct md_rdev *rdev;
			if (!mddev->external && mddev->in_sync)
				/* 'Blocked' flag not needed as failed devices
				 * will be recorded if array switched to read/write.
				 * Leaving it set will prevent the device
				 * from being removed.
				 */
				rdev_for_each(rdev, mddev)
					clear_bit(Blocked, &rdev->flags);
			/* On a read-only array we can:
			 * - remove failed devices
			 * - add already-in_sync devices if the array itself
			 *   is in-sync.
			 * As we only add devices that are already in-sync,
			 * we can activate the spares immediately.
			 */
			remove_and_add_spares(mddev, NULL);
			/* There is no thread, but we need to call
			 * ->spare_active and clear saved_raid_disk
			 */
			set_bit(MD_RECOVERY_INTR, &mddev->recovery);
			md_reap_sync_thread(mddev);
			clear_bit(MD_RECOVERY_RECOVER, &mddev->recovery);
			clear_bit(MD_RECOVERY_NEEDED, &mddev->recovery);
			clear_bit(MD_SB_CHANGE_PENDING, &mddev->sb_flags);
			goto unlock;
		}

		if (mddev_is_clustered(mddev)) {
			struct md_rdev *rdev;
			/* kick the device if another node issued a
			 * remove disk.
			 */
			rdev_for_each(rdev, mddev) {
				if (test_and_clear_bit(ClusterRemove, &rdev->flags) &&
						rdev->raid_disk < 0)
					md_kick_rdev_from_array(rdev);
			}
		}

		if (try_set_sync && !mddev->external && !mddev->in_sync) {
			spin_lock(&mddev->lock);
			set_in_sync(mddev);
			spin_unlock(&mddev->lock);
		}

		if (mddev->sb_flags)
			md_update_sb(mddev, 0);

		if (test_bit(MD_RECOVERY_RUNNING, &mddev->recovery) &&
		    !test_bit(MD_RECOVERY_DONE, &mddev->recovery)) {
			/* resync/recovery still happening */
			clear_bit(MD_RECOVERY_NEEDED, &mddev->recovery);
			goto unlock;
		}
		if (mddev->sync_thread) {
			md_reap_sync_thread(mddev);
			goto unlock;
		}
		/* Set RUNNING before clearing NEEDED to avoid
		 * any transients in the value of "sync_action".
		 */
		mddev->curr_resync_completed = 0;
		spin_lock(&mddev->lock);
		set_bit(MD_RECOVERY_RUNNING, &mddev->recovery);
		spin_unlock(&mddev->lock);
		/* Clear some bits that don't mean anything, but
		 * might be left set
		 */
		clear_bit(MD_RECOVERY_INTR, &mddev->recovery);
		clear_bit(MD_RECOVERY_DONE, &mddev->recovery);

		if (!test_and_clear_bit(MD_RECOVERY_NEEDED, &mddev->recovery) ||
		    test_bit(MD_RECOVERY_FROZEN, &mddev->recovery))
			goto not_running;
		/* no recovery is running.
		 * remove any failed drives, then
		 * add spares if possible.
		 * Spares are also removed and re-added, to allow
		 * the personality to fail the re-add.
		 */

		if (mddev->reshape_position != MaxSector) {
			if (mddev->pers->check_reshape == NULL ||
			    mddev->pers->check_reshape(mddev) != 0)
				/* Cannot proceed */
				goto not_running;
			set_bit(MD_RECOVERY_RESHAPE, &mddev->recovery);
			clear_bit(MD_RECOVERY_RECOVER, &mddev->recovery);
		} else if ((spares = remove_and_add_spares(mddev, NULL))) {
			clear_bit(MD_RECOVERY_SYNC, &mddev->recovery);
			clear_bit(MD_RECOVERY_CHECK, &mddev->recovery);
			clear_bit(MD_RECOVERY_REQUESTED, &mddev->recovery);
			set_bit(MD_RECOVERY_RECOVER, &mddev->recovery);
		} else if (mddev->recovery_cp < MaxSector) {
			set_bit(MD_RECOVERY_SYNC, &mddev->recovery);
			clear_bit(MD_RECOVERY_RECOVER, &mddev->recovery);
		} else if (!test_bit(MD_RECOVERY_SYNC, &mddev->recovery))
			/* nothing to be done ... */
			goto not_running;

		if (mddev->pers->sync_request) {
			if (spares) {
				/* We are adding a device or devices to an array
				 * which has the bitmap stored on all devices.
				 * So make sure all bitmap pages get written
				 */
				md_bitmap_write_all(mddev->bitmap);
			}
			INIT_WORK(&mddev->del_work, md_start_sync);
			queue_work(md_misc_wq, &mddev->del_work);
			goto unlock;
		}
	not_running:
		if (!mddev->sync_thread) {
			clear_bit(MD_RECOVERY_RUNNING, &mddev->recovery);
			wake_up(&resync_wait);
			if (test_and_clear_bit(MD_RECOVERY_RECOVER,
					       &mddev->recovery))
				if (mddev->sysfs_action)
					sysfs_notify_dirent_safe(mddev->sysfs_action);
		}
	unlock:
		wake_up(&mddev->sb_wait);
		mddev_unlock(mddev);
	}
}
EXPORT_SYMBOL(md_check_recovery);

void md_reap_sync_thread(struct mddev *mddev)
{
	struct md_rdev *rdev;
	sector_t old_dev_sectors = mddev->dev_sectors;
	bool is_reshaped = false;

	/* resync has finished, collect result */
	md_unregister_thread(&mddev->sync_thread);
	if (!test_bit(MD_RECOVERY_INTR, &mddev->recovery) &&
	    !test_bit(MD_RECOVERY_REQUESTED, &mddev->recovery) &&
	    mddev->degraded != mddev->raid_disks) {
		/* success...*/
		/* activate any spares */
		if (mddev->pers->spare_active(mddev)) {
			sysfs_notify(&mddev->kobj, NULL,
				     "degraded");
			set_bit(MD_SB_CHANGE_DEVS, &mddev->sb_flags);
		}
	}
	if (test_bit(MD_RECOVERY_RESHAPE, &mddev->recovery) &&
	    mddev->pers->finish_reshape) {
		mddev->pers->finish_reshape(mddev);
		if (mddev_is_clustered(mddev))
			is_reshaped = true;
	}

	/* If array is no-longer degraded, then any saved_raid_disk
	 * information must be scrapped.
	 */
	if (!mddev->degraded)
		rdev_for_each(rdev, mddev)
			rdev->saved_raid_disk = -1;

	md_update_sb(mddev, 1);
	/* MD_SB_CHANGE_PENDING should be cleared by md_update_sb, so we can
	 * call resync_finish here if MD_CLUSTER_RESYNC_LOCKED is set by
	 * clustered raid */
	if (test_and_clear_bit(MD_CLUSTER_RESYNC_LOCKED, &mddev->flags))
		md_cluster_ops->resync_finish(mddev);
	clear_bit(MD_RECOVERY_RUNNING, &mddev->recovery);
	clear_bit(MD_RECOVERY_DONE, &mddev->recovery);
	clear_bit(MD_RECOVERY_SYNC, &mddev->recovery);
	clear_bit(MD_RECOVERY_RESHAPE, &mddev->recovery);
	clear_bit(MD_RECOVERY_REQUESTED, &mddev->recovery);
	clear_bit(MD_RECOVERY_CHECK, &mddev->recovery);
	/*
	 * We call md_cluster_ops->update_size here because sync_size could
	 * be changed by md_update_sb, and MD_RECOVERY_RESHAPE is cleared,
	 * so it is time to update size across cluster.
	 */
	if (mddev_is_clustered(mddev) && is_reshaped
				      && !test_bit(MD_CLOSING, &mddev->flags))
		md_cluster_ops->update_size(mddev, old_dev_sectors);
	wake_up(&resync_wait);
	/* flag recovery needed just to double check */
	set_bit(MD_RECOVERY_NEEDED, &mddev->recovery);
	sysfs_notify_dirent_safe(mddev->sysfs_action);
	md_new_event(mddev);
	if (mddev->event_work.func)
		queue_work(md_misc_wq, &mddev->event_work);
}
EXPORT_SYMBOL(md_reap_sync_thread);

void md_wait_for_blocked_rdev(struct md_rdev *rdev, struct mddev *mddev)
{
	sysfs_notify_dirent_safe(rdev->sysfs_state);
	wait_event_timeout(rdev->blocked_wait,
			   !test_bit(Blocked, &rdev->flags) &&
			   !test_bit(BlockedBadBlocks, &rdev->flags),
			   msecs_to_jiffies(5000));
	rdev_dec_pending(rdev, mddev);
}
EXPORT_SYMBOL(md_wait_for_blocked_rdev);

void md_finish_reshape(struct mddev *mddev)
{
	/* called be personality module when reshape completes. */
	struct md_rdev *rdev;

	rdev_for_each(rdev, mddev) {
		if (rdev->data_offset > rdev->new_data_offset)
			rdev->sectors += rdev->data_offset - rdev->new_data_offset;
		else
			rdev->sectors -= rdev->new_data_offset - rdev->data_offset;
		rdev->data_offset = rdev->new_data_offset;
	}
}
EXPORT_SYMBOL(md_finish_reshape);

/* Bad block management */

/* Returns 1 on success, 0 on failure */
int rdev_set_badblocks(struct md_rdev *rdev, sector_t s, int sectors,
		       int is_new)
{
	struct mddev *mddev = rdev->mddev;
	int rv;
	if (is_new)
		s += rdev->new_data_offset;
	else
		s += rdev->data_offset;
	rv = badblocks_set(&rdev->badblocks, s, sectors, 0);
	if (rv == 0) {
		/* Make sure they get written out promptly */
		if (test_bit(ExternalBbl, &rdev->flags))
			sysfs_notify(&rdev->kobj, NULL,
				     "unacknowledged_bad_blocks");
		sysfs_notify_dirent_safe(rdev->sysfs_state);
		set_mask_bits(&mddev->sb_flags, 0,
			      BIT(MD_SB_CHANGE_CLEAN) | BIT(MD_SB_CHANGE_PENDING));
		md_wakeup_thread(rdev->mddev->thread);
		return 1;
	} else
		return 0;
}
EXPORT_SYMBOL_GPL(rdev_set_badblocks);

int rdev_clear_badblocks(struct md_rdev *rdev, sector_t s, int sectors,
			 int is_new)
{
	int rv;
	if (is_new)
		s += rdev->new_data_offset;
	else
		s += rdev->data_offset;
	rv = badblocks_clear(&rdev->badblocks, s, sectors);
	if ((rv == 0) && test_bit(ExternalBbl, &rdev->flags))
		sysfs_notify(&rdev->kobj, NULL, "bad_blocks");
	return rv;
}
EXPORT_SYMBOL_GPL(rdev_clear_badblocks);

static int md_notify_reboot(struct notifier_block *this,
			    unsigned long code, void *x)
{
	struct list_head *tmp;
	struct mddev *mddev;
	int need_delay = 0;

	for_each_mddev(mddev, tmp) {
		if (mddev_trylock(mddev)) {
			if (mddev->pers)
				__md_stop_writes(mddev);
			if (mddev->persistent)
				mddev->safemode = 2;
			mddev_unlock(mddev);
		}
		need_delay = 1;
	}
	/*
	 * certain more exotic SCSI devices are known to be
	 * volatile wrt too early system reboots. While the
	 * right place to handle this issue is the given
	 * driver, we do want to have a safe RAID driver ...
	 */
	if (need_delay)
		mdelay(1000*1);

	return NOTIFY_DONE;
}

static struct notifier_block md_notifier = {
	.notifier_call	= md_notify_reboot,
	.next		= NULL,
	.priority	= INT_MAX, /* before any real devices */
};

static void md_geninit(void)
{
	pr_debug("md: sizeof(mdp_super_t) = %d\n", (int)sizeof(mdp_super_t));

	proc_create("mdstat", S_IRUGO, NULL, &md_seq_fops);
}

static int __init md_init(void)
{
	int ret = -ENOMEM;

	md_wq = alloc_workqueue("md", WQ_MEM_RECLAIM, 0);
	if (!md_wq)
		goto err_wq;

	md_misc_wq = alloc_workqueue("md_misc", 0, 0);
	if (!md_misc_wq)
		goto err_misc_wq;

	if ((ret = register_blkdev(MD_MAJOR, "md")) < 0)
		goto err_md;

	if ((ret = register_blkdev(0, "mdp")) < 0)
		goto err_mdp;
	mdp_major = ret;

	blk_register_region(MKDEV(MD_MAJOR, 0), 512, THIS_MODULE,
			    md_probe, NULL, NULL);
	blk_register_region(MKDEV(mdp_major, 0), 1UL<<MINORBITS, THIS_MODULE,
			    md_probe, NULL, NULL);

	register_reboot_notifier(&md_notifier);
	raid_table_header = register_sysctl_table(raid_root_table);

	md_geninit();
	return 0;

err_mdp:
	unregister_blkdev(MD_MAJOR, "md");
err_md:
	destroy_workqueue(md_misc_wq);
err_misc_wq:
	destroy_workqueue(md_wq);
err_wq:
	return ret;
}

static void check_sb_changes(struct mddev *mddev, struct md_rdev *rdev)
{
	struct mdp_superblock_1 *sb = page_address(rdev->sb_page);
	struct md_rdev *rdev2;
	int role, ret;
	char b[BDEVNAME_SIZE];

	/*
	 * If size is changed in another node then we need to
	 * do resize as well.
	 */
	if (mddev->dev_sectors != le64_to_cpu(sb->size)) {
		ret = mddev->pers->resize(mddev, le64_to_cpu(sb->size));
		if (ret)
			pr_info("md-cluster: resize failed\n");
		else
			md_bitmap_update_sb(mddev->bitmap);
	}

	/* Check for change of roles in the active devices */
	rdev_for_each(rdev2, mddev) {
		if (test_bit(Faulty, &rdev2->flags))
			continue;

		/* Check if the roles changed */
		role = le16_to_cpu(sb->dev_roles[rdev2->desc_nr]);

		if (test_bit(Candidate, &rdev2->flags)) {
			if (role == 0xfffe) {
				pr_info("md: Removing Candidate device %s because add failed\n", bdevname(rdev2->bdev,b));
				md_kick_rdev_from_array(rdev2);
				continue;
			}
			else
				clear_bit(Candidate, &rdev2->flags);
		}

		if (role != rdev2->raid_disk) {
			/*
			 * got activated except reshape is happening.
			 */
			if (rdev2->raid_disk == -1 && role != 0xffff &&
			    !(le32_to_cpu(sb->feature_map) &
			      MD_FEATURE_RESHAPE_ACTIVE)) {
				rdev2->saved_raid_disk = role;
				ret = remove_and_add_spares(mddev, rdev2);
				pr_info("Activated spare: %s\n",
					bdevname(rdev2->bdev,b));
				/* wakeup mddev->thread here, so array could
				 * perform resync with the new activated disk */
				set_bit(MD_RECOVERY_NEEDED, &mddev->recovery);
				md_wakeup_thread(mddev->thread);
			}
			/* device faulty
			 * We just want to do the minimum to mark the disk
			 * as faulty. The recovery is performed by the
			 * one who initiated the error.
			 */
			if ((role == 0xfffe) || (role == 0xfffd)) {
				md_error(mddev, rdev2);
				clear_bit(Blocked, &rdev2->flags);
			}
		}
	}

	if (mddev->raid_disks != le32_to_cpu(sb->raid_disks))
		update_raid_disks(mddev, le32_to_cpu(sb->raid_disks));

	/*
	 * Since mddev->delta_disks has already updated in update_raid_disks,
	 * so it is time to check reshape.
	 */
	if (test_bit(MD_RESYNCING_REMOTE, &mddev->recovery) &&
	    (le32_to_cpu(sb->feature_map) & MD_FEATURE_RESHAPE_ACTIVE)) {
		/*
		 * reshape is happening in the remote node, we need to
		 * update reshape_position and call start_reshape.
		 */
		mddev->reshape_position = le64_to_cpu(sb->reshape_position);
		if (mddev->pers->update_reshape_pos)
			mddev->pers->update_reshape_pos(mddev);
		if (mddev->pers->start_reshape)
			mddev->pers->start_reshape(mddev);
	} else if (test_bit(MD_RESYNCING_REMOTE, &mddev->recovery) &&
		   mddev->reshape_position != MaxSector &&
		   !(le32_to_cpu(sb->feature_map) & MD_FEATURE_RESHAPE_ACTIVE)) {
		/* reshape is just done in another node. */
		mddev->reshape_position = MaxSector;
		if (mddev->pers->update_reshape_pos)
			mddev->pers->update_reshape_pos(mddev);
	}

	/* Finally set the event to be up to date */
	mddev->events = le64_to_cpu(sb->events);
}

static int read_rdev(struct mddev *mddev, struct md_rdev *rdev)
{
	int err;
	struct page *swapout = rdev->sb_page;
	struct mdp_superblock_1 *sb;

	/* Store the sb page of the rdev in the swapout temporary
	 * variable in case we err in the future
	 */
	rdev->sb_page = NULL;
	err = alloc_disk_sb(rdev);
	if (err == 0) {
		ClearPageUptodate(rdev->sb_page);
		rdev->sb_loaded = 0;
		err = super_types[mddev->major_version].
			load_super(rdev, NULL, mddev->minor_version);
	}
	if (err < 0) {
		pr_warn("%s: %d Could not reload rdev(%d) err: %d. Restoring old values\n",
				__func__, __LINE__, rdev->desc_nr, err);
		if (rdev->sb_page)
			put_page(rdev->sb_page);
		rdev->sb_page = swapout;
		rdev->sb_loaded = 1;
		return err;
	}

	sb = page_address(rdev->sb_page);
	/* Read the offset unconditionally, even if MD_FEATURE_RECOVERY_OFFSET
	 * is not set
	 */

	if ((le32_to_cpu(sb->feature_map) & MD_FEATURE_RECOVERY_OFFSET))
		rdev->recovery_offset = le64_to_cpu(sb->recovery_offset);

	/* The other node finished recovery, call spare_active to set
	 * device In_sync and mddev->degraded
	 */
	if (rdev->recovery_offset == MaxSector &&
	    !test_bit(In_sync, &rdev->flags) &&
	    mddev->pers->spare_active(mddev))
		sysfs_notify(&mddev->kobj, NULL, "degraded");

	put_page(swapout);
	return 0;
}

void md_reload_sb(struct mddev *mddev, int nr)
{
	struct md_rdev *rdev;
	int err;

	/* Find the rdev */
	rdev_for_each_rcu(rdev, mddev) {
		if (rdev->desc_nr == nr)
			break;
	}

	if (!rdev || rdev->desc_nr != nr) {
		pr_warn("%s: %d Could not find rdev with nr %d\n", __func__, __LINE__, nr);
		return;
	}

	err = read_rdev(mddev, rdev);
	if (err < 0)
		return;

	check_sb_changes(mddev, rdev);

	/* Read all rdev's to update recovery_offset */
	rdev_for_each_rcu(rdev, mddev) {
		if (!test_bit(Faulty, &rdev->flags))
			read_rdev(mddev, rdev);
	}
}
EXPORT_SYMBOL(md_reload_sb);

#ifndef MODULE

/*
 * Searches all registered partitions for autorun RAID arrays
 * at boot time.
 */

static DEFINE_MUTEX(detected_devices_mutex);
static LIST_HEAD(all_detected_devices);
struct detected_devices_node {
	struct list_head list;
	dev_t dev;
};

void md_autodetect_dev(dev_t dev)
{
	struct detected_devices_node *node_detected_dev;

	node_detected_dev = kzalloc(sizeof(*node_detected_dev), GFP_KERNEL);
	if (node_detected_dev) {
		node_detected_dev->dev = dev;
		mutex_lock(&detected_devices_mutex);
		list_add_tail(&node_detected_dev->list, &all_detected_devices);
		mutex_unlock(&detected_devices_mutex);
	}
}

static void autostart_arrays(int part)
{
	struct md_rdev *rdev;
	struct detected_devices_node *node_detected_dev;
	dev_t dev;
	int i_scanned, i_passed;

	i_scanned = 0;
	i_passed = 0;

	pr_info("md: Autodetecting RAID arrays.\n");

	mutex_lock(&detected_devices_mutex);
	while (!list_empty(&all_detected_devices) && i_scanned < INT_MAX) {
		i_scanned++;
		node_detected_dev = list_entry(all_detected_devices.next,
					struct detected_devices_node, list);
		list_del(&node_detected_dev->list);
		dev = node_detected_dev->dev;
		kfree(node_detected_dev);
		mutex_unlock(&detected_devices_mutex);
		rdev = md_import_device(dev,0, 90);
		mutex_lock(&detected_devices_mutex);
		if (IS_ERR(rdev))
			continue;

		if (test_bit(Faulty, &rdev->flags))
			continue;

		set_bit(AutoDetected, &rdev->flags);
		list_add(&rdev->same_set, &pending_raid_disks);
		i_passed++;
	}
	mutex_unlock(&detected_devices_mutex);

	pr_debug("md: Scanned %d and added %d devices.\n", i_scanned, i_passed);

	autorun_devices(part);
}

#endif /* !MODULE */

static __exit void md_exit(void)
{
	struct mddev *mddev;
	struct list_head *tmp;
	int delay = 1;

	blk_unregister_region(MKDEV(MD_MAJOR,0), 512);
	blk_unregister_region(MKDEV(mdp_major,0), 1U << MINORBITS);

	unregister_blkdev(MD_MAJOR,"md");
	unregister_blkdev(mdp_major, "mdp");
	unregister_reboot_notifier(&md_notifier);
	unregister_sysctl_table(raid_table_header);

	/* We cannot unload the modules while some process is
	 * waiting for us in select() or poll() - wake them up
	 */
	md_unloading = 1;
	while (waitqueue_active(&md_event_waiters)) {
		/* not safe to leave yet */
		wake_up(&md_event_waiters);
		msleep(delay);
		delay += delay;
	}
	remove_proc_entry("mdstat", NULL);

	for_each_mddev(mddev, tmp) {
		export_array(mddev);
		mddev->ctime = 0;
		mddev->hold_active = 0;
		/*
		 * for_each_mddev() will call mddev_put() at the end of each
		 * iteration.  As the mddev is now fully clear, this will
		 * schedule the mddev for destruction by a workqueue, and the
		 * destroy_workqueue() below will wait for that to complete.
		 */
	}
	destroy_workqueue(md_misc_wq);
	destroy_workqueue(md_wq);
}

subsys_initcall(md_init);
module_exit(md_exit)

static int get_ro(char *buffer, struct kernel_param *kp)
{
	return sprintf(buffer, "%d", start_readonly);
}
static int set_ro(const char *val, struct kernel_param *kp)
{
	return kstrtouint(val, 10, (unsigned int *)&start_readonly);
}

module_param_call(start_ro, set_ro, get_ro, NULL, S_IRUSR|S_IWUSR);
module_param(start_dirty_degraded, int, S_IRUGO|S_IWUSR);
module_param_call(new_array, add_named_array, NULL, NULL, S_IWUSR);
module_param(create_on_open, bool, S_IRUSR|S_IWUSR);

MODULE_LICENSE("GPL");
MODULE_DESCRIPTION("MD RAID framework");
MODULE_ALIAS("md");
MODULE_ALIAS_BLOCKDEV_MAJOR(MD_MAJOR);<|MERGE_RESOLUTION|>--- conflicted
+++ resolved
@@ -131,8 +131,6 @@
 		mddev->sync_speed_max : sysctl_speed_limit_max;
 }
 
-<<<<<<< HEAD
-=======
 static int rdev_init_serial(struct md_rdev *rdev)
 {
 	if (rdev->bdev->bd_queue->nr_hw_queues == 1)
@@ -206,7 +204,6 @@
 	}
 }
 
->>>>>>> c8926650
 static struct ctl_table_header *raid_table_header;
 
 static struct ctl_table raid_table[] = {
