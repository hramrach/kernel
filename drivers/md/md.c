/*
   md.c : Multiple Devices driver for Linux
     Copyright (C) 1998, 1999, 2000 Ingo Molnar

     completely rewritten, based on the MD driver code from Marc Zyngier

   Changes:

   - RAID-1/RAID-5 extensions by Miguel de Icaza, Gadi Oxman, Ingo Molnar
   - RAID-6 extensions by H. Peter Anvin <hpa@zytor.com>
   - boot support for linear and striped mode by Harald Hoyer <HarryH@Royal.Net>
   - kerneld support by Boris Tobotras <boris@xtalk.msk.su>
   - kmod support by: Cyrus Durgin
   - RAID0 bugfixes: Mark Anthony Lisher <markal@iname.com>
   - Devfs support by Richard Gooch <rgooch@atnf.csiro.au>

   - lots of fixes and improvements to the RAID1/RAID5 and generic
     RAID code (such as request based resynchronization):

     Neil Brown <neilb@cse.unsw.edu.au>.

   - persistent bitmap code
     Copyright (C) 2003-2004, Paul Clements, SteelEye Technology, Inc.

   This program is free software; you can redistribute it and/or modify
   it under the terms of the GNU General Public License as published by
   the Free Software Foundation; either version 2, or (at your option)
   any later version.

   You should have received a copy of the GNU General Public License
   (for example /usr/src/linux/COPYING); if not, write to the Free
   Software Foundation, Inc., 675 Mass Ave, Cambridge, MA 02139, USA.
*/

#include <linux/kthread.h>
#include <linux/blkdev.h>
#include <linux/badblocks.h>
#include <linux/sysctl.h>
#include <linux/seq_file.h>
#include <linux/fs.h>
#include <linux/poll.h>
#include <linux/ctype.h>
#include <linux/string.h>
#include <linux/hdreg.h>
#include <linux/proc_fs.h>
#include <linux/random.h>
#include <linux/module.h>
#include <linux/reboot.h>
#include <linux/file.h>
#include <linux/compat.h>
#include <linux/delay.h>
#include <linux/raid/md_p.h>
#include <linux/raid/md_u.h>
#include <linux/slab.h>
#include "md.h"
#include "bitmap.h"
#include "md-cluster.h"

#ifndef MODULE
static void autostart_arrays(int part);
#endif

/* pers_list is a list of registered personalities protected
 * by pers_lock.
 * pers_lock does extra service to protect accesses to
 * mddev->thread when the mutex cannot be held.
 */
static LIST_HEAD(pers_list);
static DEFINE_SPINLOCK(pers_lock);

struct md_cluster_operations *md_cluster_ops;
EXPORT_SYMBOL(md_cluster_ops);
struct module *md_cluster_mod;
EXPORT_SYMBOL(md_cluster_mod);

static DECLARE_WAIT_QUEUE_HEAD(resync_wait);
static struct workqueue_struct *md_wq;
static struct workqueue_struct *md_misc_wq;

static int remove_and_add_spares(struct mddev *mddev,
				 struct md_rdev *this);
static void mddev_detach(struct mddev *mddev);

/*
 * Default number of read corrections we'll attempt on an rdev
 * before ejecting it from the array. We divide the read error
 * count by 2 for every hour elapsed between read errors.
 */
#define MD_DEFAULT_MAX_CORRECTED_READ_ERRORS 20
/*
 * Current RAID-1,4,5 parallel reconstruction 'guaranteed speed limit'
 * is 1000 KB/sec, so the extra system load does not show up that much.
 * Increase it if you want to have more _guaranteed_ speed. Note that
 * the RAID driver will use the maximum available bandwidth if the IO
 * subsystem is idle. There is also an 'absolute maximum' reconstruction
 * speed limit - in case reconstruction slows down your system despite
 * idle IO detection.
 *
 * you can change it via /proc/sys/dev/raid/speed_limit_min and _max.
 * or /sys/block/mdX/md/sync_speed_{min,max}
 */

static int sysctl_speed_limit_min = 1000;
static int sysctl_speed_limit_max = 200000;
static inline int speed_min(struct mddev *mddev)
{
	return mddev->sync_speed_min ?
		mddev->sync_speed_min : sysctl_speed_limit_min;
}

static inline int speed_max(struct mddev *mddev)
{
	return mddev->sync_speed_max ?
		mddev->sync_speed_max : sysctl_speed_limit_max;
}

static struct ctl_table_header *raid_table_header;

static struct ctl_table raid_table[] = {
	{
		.procname	= "speed_limit_min",
		.data		= &sysctl_speed_limit_min,
		.maxlen		= sizeof(int),
		.mode		= S_IRUGO|S_IWUSR,
		.proc_handler	= proc_dointvec,
	},
	{
		.procname	= "speed_limit_max",
		.data		= &sysctl_speed_limit_max,
		.maxlen		= sizeof(int),
		.mode		= S_IRUGO|S_IWUSR,
		.proc_handler	= proc_dointvec,
	},
	{ }
};

static struct ctl_table raid_dir_table[] = {
	{
		.procname	= "raid",
		.maxlen		= 0,
		.mode		= S_IRUGO|S_IXUGO,
		.child		= raid_table,
	},
	{ }
};

static struct ctl_table raid_root_table[] = {
	{
		.procname	= "dev",
		.maxlen		= 0,
		.mode		= 0555,
		.child		= raid_dir_table,
	},
	{  }
};

static const struct block_device_operations md_fops;

static int start_readonly;

/* bio_clone_mddev
 * like bio_clone, but with a local bio set
 */

struct bio *bio_alloc_mddev(gfp_t gfp_mask, int nr_iovecs,
			    struct mddev *mddev)
{
	struct bio *b;

	if (!mddev || !mddev->bio_set)
		return bio_alloc(gfp_mask, nr_iovecs);

	b = bio_alloc_bioset(gfp_mask, nr_iovecs, mddev->bio_set);
	if (!b)
		return NULL;
	return b;
}
EXPORT_SYMBOL_GPL(bio_alloc_mddev);

struct bio *bio_clone_mddev(struct bio *bio, gfp_t gfp_mask,
			    struct mddev *mddev)
{
	if (!mddev || !mddev->bio_set)
		return bio_clone(bio, gfp_mask);

	return bio_clone_bioset(bio, gfp_mask, mddev->bio_set);
}
EXPORT_SYMBOL_GPL(bio_clone_mddev);

/*
 * We have a system wide 'event count' that is incremented
 * on any 'interesting' event, and readers of /proc/mdstat
 * can use 'poll' or 'select' to find out when the event
 * count increases.
 *
 * Events are:
 *  start array, stop array, error, add device, remove device,
 *  start build, activate spare
 */
static DECLARE_WAIT_QUEUE_HEAD(md_event_waiters);
static atomic_t md_event_count;
void md_new_event(struct mddev *mddev)
{
	atomic_inc(&md_event_count);
	wake_up(&md_event_waiters);
}
EXPORT_SYMBOL_GPL(md_new_event);

/*
 * Enables to iterate over all existing md arrays
 * all_mddevs_lock protects this list.
 */
static LIST_HEAD(all_mddevs);
static DEFINE_SPINLOCK(all_mddevs_lock);

/*
 * iterates through all used mddevs in the system.
 * We take care to grab the all_mddevs_lock whenever navigating
 * the list, and to always hold a refcount when unlocked.
 * Any code which breaks out of this loop while own
 * a reference to the current mddev and must mddev_put it.
 */
#define for_each_mddev(_mddev,_tmp)					\
									\
	for (({ spin_lock(&all_mddevs_lock);				\
		_tmp = all_mddevs.next;					\
		_mddev = NULL;});					\
	     ({ if (_tmp != &all_mddevs)				\
			mddev_get(list_entry(_tmp, struct mddev, all_mddevs));\
		spin_unlock(&all_mddevs_lock);				\
		if (_mddev) mddev_put(_mddev);				\
		_mddev = list_entry(_tmp, struct mddev, all_mddevs);	\
		_tmp != &all_mddevs;});					\
	     ({ spin_lock(&all_mddevs_lock);				\
		_tmp = _tmp->next;})					\
		)

/* Rather than calling directly into the personality make_request function,
 * IO requests come here first so that we can check if the device is
 * being suspended pending a reconfiguration.
 * We hold a refcount over the call to ->make_request.  By the time that
 * call has finished, the bio has been linked into some internal structure
 * and so is visible to ->quiesce(), so we don't need the refcount any more.
 */
static blk_qc_t md_make_request(struct request_queue *q, struct bio *bio)
{
	const int rw = bio_data_dir(bio);
	struct mddev *mddev = q->queuedata;
	unsigned int sectors;
	int cpu;

	blk_queue_split(q, &bio, q->bio_split);

	if (mddev == NULL || mddev->pers == NULL) {
		bio_io_error(bio);
		return BLK_QC_T_NONE;
	}
	if (mddev->ro == 1 && unlikely(rw == WRITE)) {
		if (bio_sectors(bio) != 0)
			bio->bi_error = -EROFS;
		bio_endio(bio);
		return BLK_QC_T_NONE;
	}
	smp_rmb(); /* Ensure implications of  'active' are visible */
	rcu_read_lock();
	if (mddev->suspended) {
		DEFINE_WAIT(__wait);
		for (;;) {
			prepare_to_wait(&mddev->sb_wait, &__wait,
					TASK_UNINTERRUPTIBLE);
			if (!mddev->suspended)
				break;
			rcu_read_unlock();
			schedule();
			rcu_read_lock();
		}
		finish_wait(&mddev->sb_wait, &__wait);
	}
	atomic_inc(&mddev->active_io);
	rcu_read_unlock();

	/*
	 * save the sectors now since our bio can
	 * go away inside make_request
	 */
	sectors = bio_sectors(bio);
	/* bio could be mergeable after passing to underlayer */
	bio->bi_opf &= ~REQ_NOMERGE;
	mddev->pers->make_request(mddev, bio);

	cpu = part_stat_lock();
	part_stat_inc(cpu, &mddev->gendisk->part0, ios[rw]);
	part_stat_add(cpu, &mddev->gendisk->part0, sectors[rw], sectors);
	part_stat_unlock();

	if (atomic_dec_and_test(&mddev->active_io) && mddev->suspended)
		wake_up(&mddev->sb_wait);

	return BLK_QC_T_NONE;
}

/* mddev_suspend makes sure no new requests are submitted
 * to the device, and that any requests that have been submitted
 * are completely handled.
 * Once mddev_detach() is called and completes, the module will be
 * completely unused.
 */
void mddev_suspend(struct mddev *mddev)
{
	WARN_ON_ONCE(mddev->thread && current == mddev->thread->tsk);
	if (mddev->suspended++)
		return;
	synchronize_rcu();
	wait_event(mddev->sb_wait, atomic_read(&mddev->active_io) == 0);
	mddev->pers->quiesce(mddev, 1);

	del_timer_sync(&mddev->safemode_timer);
}
EXPORT_SYMBOL_GPL(mddev_suspend);

void mddev_resume(struct mddev *mddev)
{
	if (--mddev->suspended)
		return;
	wake_up(&mddev->sb_wait);
	mddev->pers->quiesce(mddev, 0);

	set_bit(MD_RECOVERY_NEEDED, &mddev->recovery);
	md_wakeup_thread(mddev->thread);
	md_wakeup_thread(mddev->sync_thread); /* possibly kick off a reshape */
}
EXPORT_SYMBOL_GPL(mddev_resume);

int mddev_congested(struct mddev *mddev, int bits)
{
	struct md_personality *pers = mddev->pers;
	int ret = 0;

	rcu_read_lock();
	if (mddev->suspended)
		ret = 1;
	else if (pers && pers->congested)
		ret = pers->congested(mddev, bits);
	rcu_read_unlock();
	return ret;
}
EXPORT_SYMBOL_GPL(mddev_congested);
static int md_congested(void *data, int bits)
{
	struct mddev *mddev = data;
	return mddev_congested(mddev, bits);
}

/*
 * Generic flush handling for md
 */

static void md_end_flush(struct bio *bio)
{
	struct md_rdev *rdev = bio->bi_private;
	struct mddev *mddev = rdev->mddev;

	rdev_dec_pending(rdev, mddev);

	if (atomic_dec_and_test(&mddev->flush_pending)) {
		/* The pre-request flush has finished */
		queue_work(md_wq, &mddev->flush_work);
	}
	bio_put(bio);
}

static void md_submit_flush_data(struct work_struct *ws);

static void submit_flushes(struct work_struct *ws)
{
	struct mddev *mddev = container_of(ws, struct mddev, flush_work);
	struct md_rdev *rdev;

	INIT_WORK(&mddev->flush_work, md_submit_flush_data);
	atomic_set(&mddev->flush_pending, 1);
	rcu_read_lock();
	rdev_for_each_rcu(rdev, mddev)
		if (rdev->raid_disk >= 0 &&
		    !test_bit(Faulty, &rdev->flags)) {
			/* Take two references, one is dropped
			 * when request finishes, one after
			 * we reclaim rcu_read_lock
			 */
			struct bio *bi;
			atomic_inc(&rdev->nr_pending);
			atomic_inc(&rdev->nr_pending);
			rcu_read_unlock();
			bi = bio_alloc_mddev(GFP_NOIO, 0, mddev);
			bi->bi_end_io = md_end_flush;
			bi->bi_private = rdev;
			bi->bi_bdev = rdev->bdev;
			bio_set_op_attrs(bi, REQ_OP_WRITE, WRITE_FLUSH);
			atomic_inc(&mddev->flush_pending);
			submit_bio(bi);
			rcu_read_lock();
			rdev_dec_pending(rdev, mddev);
		}
	rcu_read_unlock();
	if (atomic_dec_and_test(&mddev->flush_pending))
		queue_work(md_wq, &mddev->flush_work);
}

static void md_submit_flush_data(struct work_struct *ws)
{
	struct mddev *mddev = container_of(ws, struct mddev, flush_work);
	struct bio *bio = mddev->flush_bio;

	if (bio->bi_iter.bi_size == 0)
		/* an empty barrier - all done */
		bio_endio(bio);
	else {
<<<<<<< HEAD
		bio->bi_rw &= ~REQ_PREFLUSH;
=======
		bio->bi_opf &= ~REQ_PREFLUSH;
>>>>>>> 29b4817d
		mddev->pers->make_request(mddev, bio);
	}

	mddev->flush_bio = NULL;
	wake_up(&mddev->sb_wait);
}

void md_flush_request(struct mddev *mddev, struct bio *bio)
{
	spin_lock_irq(&mddev->lock);
	wait_event_lock_irq(mddev->sb_wait,
			    !mddev->flush_bio,
			    mddev->lock);
	mddev->flush_bio = bio;
	spin_unlock_irq(&mddev->lock);

	INIT_WORK(&mddev->flush_work, submit_flushes);
	queue_work(md_wq, &mddev->flush_work);
}
EXPORT_SYMBOL(md_flush_request);

void md_unplug(struct blk_plug_cb *cb, bool from_schedule)
{
	struct mddev *mddev = cb->data;
	md_wakeup_thread(mddev->thread);
	kfree(cb);
}
EXPORT_SYMBOL(md_unplug);

static inline struct mddev *mddev_get(struct mddev *mddev)
{
	atomic_inc(&mddev->active);
	return mddev;
}

static void mddev_delayed_delete(struct work_struct *ws);

static void mddev_put(struct mddev *mddev)
{
	struct bio_set *bs = NULL;

	if (!atomic_dec_and_lock(&mddev->active, &all_mddevs_lock))
		return;
	if (!mddev->raid_disks && list_empty(&mddev->disks) &&
	    mddev->ctime == 0 && !mddev->hold_active) {
		/* Array is not configured at all, and not held active,
		 * so destroy it */
		list_del_init(&mddev->all_mddevs);
		bs = mddev->bio_set;
		mddev->bio_set = NULL;
		if (mddev->gendisk) {
			/* We did a probe so need to clean up.  Call
			 * queue_work inside the spinlock so that
			 * flush_workqueue() after mddev_find will
			 * succeed in waiting for the work to be done.
			 */
			INIT_WORK(&mddev->del_work, mddev_delayed_delete);
			queue_work(md_misc_wq, &mddev->del_work);
		} else
			kfree(mddev);
	}
	spin_unlock(&all_mddevs_lock);
	if (bs)
		bioset_free(bs);
}

static void md_safemode_timeout(unsigned long data);

void mddev_init(struct mddev *mddev)
{
	mutex_init(&mddev->open_mutex);
	mutex_init(&mddev->reconfig_mutex);
	mutex_init(&mddev->bitmap_info.mutex);
	INIT_LIST_HEAD(&mddev->disks);
	INIT_LIST_HEAD(&mddev->all_mddevs);
	setup_timer(&mddev->safemode_timer, md_safemode_timeout,
		    (unsigned long) mddev);
	atomic_set(&mddev->active, 1);
	atomic_set(&mddev->openers, 0);
	atomic_set(&mddev->active_io, 0);
	spin_lock_init(&mddev->lock);
	atomic_set(&mddev->flush_pending, 0);
	init_waitqueue_head(&mddev->sb_wait);
	init_waitqueue_head(&mddev->recovery_wait);
	mddev->reshape_position = MaxSector;
	mddev->reshape_backwards = 0;
	mddev->last_sync_action = "none";
	mddev->resync_min = 0;
	mddev->resync_max = MaxSector;
	mddev->level = LEVEL_NONE;
}
EXPORT_SYMBOL_GPL(mddev_init);

static struct mddev *mddev_find(dev_t unit)
{
	struct mddev *mddev, *new = NULL;

	if (unit && MAJOR(unit) != MD_MAJOR)
		unit &= ~((1<<MdpMinorShift)-1);

 retry:
	spin_lock(&all_mddevs_lock);

	if (unit) {
		list_for_each_entry(mddev, &all_mddevs, all_mddevs)
			if (mddev->unit == unit) {
				mddev_get(mddev);
				spin_unlock(&all_mddevs_lock);
				kfree(new);
				return mddev;
			}

		if (new) {
			list_add(&new->all_mddevs, &all_mddevs);
			spin_unlock(&all_mddevs_lock);
			new->hold_active = UNTIL_IOCTL;
			return new;
		}
	} else if (new) {
		/* find an unused unit number */
		static int next_minor = 512;
		int start = next_minor;
		int is_free = 0;
		int dev = 0;
		while (!is_free) {
			dev = MKDEV(MD_MAJOR, next_minor);
			next_minor++;
			if (next_minor > MINORMASK)
				next_minor = 0;
			if (next_minor == start) {
				/* Oh dear, all in use. */
				spin_unlock(&all_mddevs_lock);
				kfree(new);
				return NULL;
			}

			is_free = 1;
			list_for_each_entry(mddev, &all_mddevs, all_mddevs)
				if (mddev->unit == dev) {
					is_free = 0;
					break;
				}
		}
		new->unit = dev;
		new->md_minor = MINOR(dev);
		new->hold_active = UNTIL_STOP;
		list_add(&new->all_mddevs, &all_mddevs);
		spin_unlock(&all_mddevs_lock);
		return new;
	}
	spin_unlock(&all_mddevs_lock);

	new = kzalloc(sizeof(*new), GFP_KERNEL);
	if (!new)
		return NULL;

	new->unit = unit;
	if (MAJOR(unit) == MD_MAJOR)
		new->md_minor = MINOR(unit);
	else
		new->md_minor = MINOR(unit) >> MdpMinorShift;

	mddev_init(new);

	goto retry;
}

static struct attribute_group md_redundancy_group;

void mddev_unlock(struct mddev *mddev)
{
	if (mddev->to_remove) {
		/* These cannot be removed under reconfig_mutex as
		 * an access to the files will try to take reconfig_mutex
		 * while holding the file unremovable, which leads to
		 * a deadlock.
		 * So hold set sysfs_active while the remove in happeing,
		 * and anything else which might set ->to_remove or my
		 * otherwise change the sysfs namespace will fail with
		 * -EBUSY if sysfs_active is still set.
		 * We set sysfs_active under reconfig_mutex and elsewhere
		 * test it under the same mutex to ensure its correct value
		 * is seen.
		 */
		struct attribute_group *to_remove = mddev->to_remove;
		mddev->to_remove = NULL;
		mddev->sysfs_active = 1;
		mutex_unlock(&mddev->reconfig_mutex);

		if (mddev->kobj.sd) {
			if (to_remove != &md_redundancy_group)
				sysfs_remove_group(&mddev->kobj, to_remove);
			if (mddev->pers == NULL ||
			    mddev->pers->sync_request == NULL) {
				sysfs_remove_group(&mddev->kobj, &md_redundancy_group);
				if (mddev->sysfs_action)
					sysfs_put(mddev->sysfs_action);
				mddev->sysfs_action = NULL;
			}
		}
		mddev->sysfs_active = 0;
	} else
		mutex_unlock(&mddev->reconfig_mutex);

	/* As we've dropped the mutex we need a spinlock to
	 * make sure the thread doesn't disappear
	 */
	spin_lock(&pers_lock);
	md_wakeup_thread(mddev->thread);
	spin_unlock(&pers_lock);
}
EXPORT_SYMBOL_GPL(mddev_unlock);

struct md_rdev *md_find_rdev_nr_rcu(struct mddev *mddev, int nr)
{
	struct md_rdev *rdev;

	rdev_for_each_rcu(rdev, mddev)
		if (rdev->desc_nr == nr)
			return rdev;

	return NULL;
}
EXPORT_SYMBOL_GPL(md_find_rdev_nr_rcu);

static struct md_rdev *find_rdev(struct mddev *mddev, dev_t dev)
{
	struct md_rdev *rdev;

	rdev_for_each(rdev, mddev)
		if (rdev->bdev->bd_dev == dev)
			return rdev;

	return NULL;
}

static struct md_rdev *find_rdev_rcu(struct mddev *mddev, dev_t dev)
{
	struct md_rdev *rdev;

	rdev_for_each_rcu(rdev, mddev)
		if (rdev->bdev->bd_dev == dev)
			return rdev;

	return NULL;
}

static struct md_personality *find_pers(int level, char *clevel)
{
	struct md_personality *pers;
	list_for_each_entry(pers, &pers_list, list) {
		if (level != LEVEL_NONE && pers->level == level)
			return pers;
		if (strcmp(pers->name, clevel)==0)
			return pers;
	}
	return NULL;
}

/* return the offset of the super block in 512byte sectors */
static inline sector_t calc_dev_sboffset(struct md_rdev *rdev)
{
	sector_t num_sectors = i_size_read(rdev->bdev->bd_inode) / 512;
	return MD_NEW_SIZE_SECTORS(num_sectors);
}

static int alloc_disk_sb(struct md_rdev *rdev)
{
	rdev->sb_page = alloc_page(GFP_KERNEL);
	if (!rdev->sb_page) {
		printk(KERN_ALERT "md: out of memory.\n");
		return -ENOMEM;
	}

	return 0;
}

void md_rdev_clear(struct md_rdev *rdev)
{
	if (rdev->sb_page) {
		put_page(rdev->sb_page);
		rdev->sb_loaded = 0;
		rdev->sb_page = NULL;
		rdev->sb_start = 0;
		rdev->sectors = 0;
	}
	if (rdev->bb_page) {
		put_page(rdev->bb_page);
		rdev->bb_page = NULL;
	}
	badblocks_exit(&rdev->badblocks);
}
EXPORT_SYMBOL_GPL(md_rdev_clear);

static void super_written(struct bio *bio)
{
	struct md_rdev *rdev = bio->bi_private;
	struct mddev *mddev = rdev->mddev;

	if (bio->bi_error) {
		printk("md: super_written gets error=%d\n", bio->bi_error);
		md_error(mddev, rdev);
	}

	if (atomic_dec_and_test(&mddev->pending_writes))
		wake_up(&mddev->sb_wait);
	rdev_dec_pending(rdev, mddev);
	bio_put(bio);
}

void md_super_write(struct mddev *mddev, struct md_rdev *rdev,
		   sector_t sector, int size, struct page *page)
{
	/* write first size bytes of page to sector of rdev
	 * Increment mddev->pending_writes before returning
	 * and decrement it on completion, waking up sb_wait
	 * if zero is reached.
	 * If an error occurred, call md_error
	 */
	struct bio *bio = bio_alloc_mddev(GFP_NOIO, 1, mddev);

	atomic_inc(&rdev->nr_pending);

	bio->bi_bdev = rdev->meta_bdev ? rdev->meta_bdev : rdev->bdev;
	bio->bi_iter.bi_sector = sector;
	bio_add_page(bio, page, size, 0);
	bio->bi_private = rdev;
	bio->bi_end_io = super_written;
	bio_set_op_attrs(bio, REQ_OP_WRITE, WRITE_FLUSH_FUA);

	atomic_inc(&mddev->pending_writes);
	submit_bio(bio);
}

void md_super_wait(struct mddev *mddev)
{
	/* wait for all superblock writes that were scheduled to complete */
	wait_event(mddev->sb_wait, atomic_read(&mddev->pending_writes)==0);
}

int sync_page_io(struct md_rdev *rdev, sector_t sector, int size,
		 struct page *page, int op, int op_flags, bool metadata_op)
{
	struct bio *bio = bio_alloc_mddev(GFP_NOIO, 1, rdev->mddev);
	int ret;

	bio->bi_bdev = (metadata_op && rdev->meta_bdev) ?
		rdev->meta_bdev : rdev->bdev;
	bio_set_op_attrs(bio, op, op_flags);
	if (metadata_op)
		bio->bi_iter.bi_sector = sector + rdev->sb_start;
	else if (rdev->mddev->reshape_position != MaxSector &&
		 (rdev->mddev->reshape_backwards ==
		  (sector >= rdev->mddev->reshape_position)))
		bio->bi_iter.bi_sector = sector + rdev->new_data_offset;
	else
		bio->bi_iter.bi_sector = sector + rdev->data_offset;
	bio_add_page(bio, page, size, 0);

	submit_bio_wait(bio);

	ret = !bio->bi_error;
	bio_put(bio);
	return ret;
}
EXPORT_SYMBOL_GPL(sync_page_io);

static int read_disk_sb(struct md_rdev *rdev, int size)
{
	char b[BDEVNAME_SIZE];

	if (rdev->sb_loaded)
		return 0;

	if (!sync_page_io(rdev, 0, size, rdev->sb_page, REQ_OP_READ, 0, true))
		goto fail;
	rdev->sb_loaded = 1;
	return 0;

fail:
	printk(KERN_WARNING "md: disabled device %s, could not read superblock.\n",
		bdevname(rdev->bdev,b));
	return -EINVAL;
}

static int uuid_equal(mdp_super_t *sb1, mdp_super_t *sb2)
{
	return	sb1->set_uuid0 == sb2->set_uuid0 &&
		sb1->set_uuid1 == sb2->set_uuid1 &&
		sb1->set_uuid2 == sb2->set_uuid2 &&
		sb1->set_uuid3 == sb2->set_uuid3;
}

static int sb_equal(mdp_super_t *sb1, mdp_super_t *sb2)
{
	int ret;
	mdp_super_t *tmp1, *tmp2;

	tmp1 = kmalloc(sizeof(*tmp1),GFP_KERNEL);
	tmp2 = kmalloc(sizeof(*tmp2),GFP_KERNEL);

	if (!tmp1 || !tmp2) {
		ret = 0;
		printk(KERN_INFO "md.c sb_equal(): failed to allocate memory!\n");
		goto abort;
	}

	*tmp1 = *sb1;
	*tmp2 = *sb2;

	/*
	 * nr_disks is not constant
	 */
	tmp1->nr_disks = 0;
	tmp2->nr_disks = 0;

	ret = (memcmp(tmp1, tmp2, MD_SB_GENERIC_CONSTANT_WORDS * 4) == 0);
abort:
	kfree(tmp1);
	kfree(tmp2);
	return ret;
}

static u32 md_csum_fold(u32 csum)
{
	csum = (csum & 0xffff) + (csum >> 16);
	return (csum & 0xffff) + (csum >> 16);
}

static unsigned int calc_sb_csum(mdp_super_t *sb)
{
	u64 newcsum = 0;
	u32 *sb32 = (u32*)sb;
	int i;
	unsigned int disk_csum, csum;

	disk_csum = sb->sb_csum;
	sb->sb_csum = 0;

	for (i = 0; i < MD_SB_BYTES/4 ; i++)
		newcsum += sb32[i];
	csum = (newcsum & 0xffffffff) + (newcsum>>32);

#ifdef CONFIG_ALPHA
	/* This used to use csum_partial, which was wrong for several
	 * reasons including that different results are returned on
	 * different architectures.  It isn't critical that we get exactly
	 * the same return value as before (we always csum_fold before
	 * testing, and that removes any differences).  However as we
	 * know that csum_partial always returned a 16bit value on
	 * alphas, do a fold to maximise conformity to previous behaviour.
	 */
	sb->sb_csum = md_csum_fold(disk_csum);
#else
	sb->sb_csum = disk_csum;
#endif
	return csum;
}

/*
 * Handle superblock details.
 * We want to be able to handle multiple superblock formats
 * so we have a common interface to them all, and an array of
 * different handlers.
 * We rely on user-space to write the initial superblock, and support
 * reading and updating of superblocks.
 * Interface methods are:
 *   int load_super(struct md_rdev *dev, struct md_rdev *refdev, int minor_version)
 *      loads and validates a superblock on dev.
 *      if refdev != NULL, compare superblocks on both devices
 *    Return:
 *      0 - dev has a superblock that is compatible with refdev
 *      1 - dev has a superblock that is compatible and newer than refdev
 *          so dev should be used as the refdev in future
 *     -EINVAL superblock incompatible or invalid
 *     -othererror e.g. -EIO
 *
 *   int validate_super(struct mddev *mddev, struct md_rdev *dev)
 *      Verify that dev is acceptable into mddev.
 *       The first time, mddev->raid_disks will be 0, and data from
 *       dev should be merged in.  Subsequent calls check that dev
 *       is new enough.  Return 0 or -EINVAL
 *
 *   void sync_super(struct mddev *mddev, struct md_rdev *dev)
 *     Update the superblock for rdev with data in mddev
 *     This does not write to disc.
 *
 */

struct super_type  {
	char		    *name;
	struct module	    *owner;
	int		    (*load_super)(struct md_rdev *rdev,
					  struct md_rdev *refdev,
					  int minor_version);
	int		    (*validate_super)(struct mddev *mddev,
					      struct md_rdev *rdev);
	void		    (*sync_super)(struct mddev *mddev,
					  struct md_rdev *rdev);
	unsigned long long  (*rdev_size_change)(struct md_rdev *rdev,
						sector_t num_sectors);
	int		    (*allow_new_offset)(struct md_rdev *rdev,
						unsigned long long new_offset);
};

/*
 * Check that the given mddev has no bitmap.
 *
 * This function is called from the run method of all personalities that do not
 * support bitmaps. It prints an error message and returns non-zero if mddev
 * has a bitmap. Otherwise, it returns 0.
 *
 */
int md_check_no_bitmap(struct mddev *mddev)
{
	if (!mddev->bitmap_info.file && !mddev->bitmap_info.offset)
		return 0;
	printk(KERN_ERR "%s: bitmaps are not supported for %s\n",
		mdname(mddev), mddev->pers->name);
	return 1;
}
EXPORT_SYMBOL(md_check_no_bitmap);

/*
 * load_super for 0.90.0
 */
static int super_90_load(struct md_rdev *rdev, struct md_rdev *refdev, int minor_version)
{
	char b[BDEVNAME_SIZE], b2[BDEVNAME_SIZE];
	mdp_super_t *sb;
	int ret;

	/*
	 * Calculate the position of the superblock (512byte sectors),
	 * it's at the end of the disk.
	 *
	 * It also happens to be a multiple of 4Kb.
	 */
	rdev->sb_start = calc_dev_sboffset(rdev);

	ret = read_disk_sb(rdev, MD_SB_BYTES);
	if (ret) return ret;

	ret = -EINVAL;

	bdevname(rdev->bdev, b);
	sb = page_address(rdev->sb_page);

	if (sb->md_magic != MD_SB_MAGIC) {
		printk(KERN_ERR "md: invalid raid superblock magic on %s\n",
		       b);
		goto abort;
	}

	if (sb->major_version != 0 ||
	    sb->minor_version < 90 ||
	    sb->minor_version > 91) {
		printk(KERN_WARNING "Bad version number %d.%d on %s\n",
			sb->major_version, sb->minor_version,
			b);
		goto abort;
	}

	if (sb->raid_disks <= 0)
		goto abort;

	if (md_csum_fold(calc_sb_csum(sb)) != md_csum_fold(sb->sb_csum)) {
		printk(KERN_WARNING "md: invalid superblock checksum on %s\n",
			b);
		goto abort;
	}

	rdev->preferred_minor = sb->md_minor;
	rdev->data_offset = 0;
	rdev->new_data_offset = 0;
	rdev->sb_size = MD_SB_BYTES;
	rdev->badblocks.shift = -1;

	if (sb->level == LEVEL_MULTIPATH)
		rdev->desc_nr = -1;
	else
		rdev->desc_nr = sb->this_disk.number;

	if (!refdev) {
		ret = 1;
	} else {
		__u64 ev1, ev2;
		mdp_super_t *refsb = page_address(refdev->sb_page);
		if (!uuid_equal(refsb, sb)) {
			printk(KERN_WARNING "md: %s has different UUID to %s\n",
				b, bdevname(refdev->bdev,b2));
			goto abort;
		}
		if (!sb_equal(refsb, sb)) {
			printk(KERN_WARNING "md: %s has same UUID"
			       " but different superblock to %s\n",
			       b, bdevname(refdev->bdev, b2));
			goto abort;
		}
		ev1 = md_event(sb);
		ev2 = md_event(refsb);
		if (ev1 > ev2)
			ret = 1;
		else
			ret = 0;
	}
	rdev->sectors = rdev->sb_start;
	/* Limit to 4TB as metadata cannot record more than that.
	 * (not needed for Linear and RAID0 as metadata doesn't
	 * record this size)
	 */
	if (IS_ENABLED(CONFIG_LBDAF) && (u64)rdev->sectors >= (2ULL << 32) &&
	    sb->level >= 1)
		rdev->sectors = (sector_t)(2ULL << 32) - 2;

	if (rdev->sectors < ((sector_t)sb->size) * 2 && sb->level >= 1)
		/* "this cannot possibly happen" ... */
		ret = -EINVAL;

 abort:
	return ret;
}

/*
 * validate_super for 0.90.0
 */
static int super_90_validate(struct mddev *mddev, struct md_rdev *rdev)
{
	mdp_disk_t *desc;
	mdp_super_t *sb = page_address(rdev->sb_page);
	__u64 ev1 = md_event(sb);

	rdev->raid_disk = -1;
	clear_bit(Faulty, &rdev->flags);
	clear_bit(In_sync, &rdev->flags);
	clear_bit(Bitmap_sync, &rdev->flags);
	clear_bit(WriteMostly, &rdev->flags);

	if (mddev->raid_disks == 0) {
		mddev->major_version = 0;
		mddev->minor_version = sb->minor_version;
		mddev->patch_version = sb->patch_version;
		mddev->external = 0;
		mddev->chunk_sectors = sb->chunk_size >> 9;
		mddev->ctime = sb->ctime;
		mddev->utime = sb->utime;
		mddev->level = sb->level;
		mddev->clevel[0] = 0;
		mddev->layout = sb->layout;
		mddev->raid_disks = sb->raid_disks;
		mddev->dev_sectors = ((sector_t)sb->size) * 2;
		mddev->events = ev1;
		mddev->bitmap_info.offset = 0;
		mddev->bitmap_info.space = 0;
		/* bitmap can use 60 K after the 4K superblocks */
		mddev->bitmap_info.default_offset = MD_SB_BYTES >> 9;
		mddev->bitmap_info.default_space = 64*2 - (MD_SB_BYTES >> 9);
		mddev->reshape_backwards = 0;

		if (mddev->minor_version >= 91) {
			mddev->reshape_position = sb->reshape_position;
			mddev->delta_disks = sb->delta_disks;
			mddev->new_level = sb->new_level;
			mddev->new_layout = sb->new_layout;
			mddev->new_chunk_sectors = sb->new_chunk >> 9;
			if (mddev->delta_disks < 0)
				mddev->reshape_backwards = 1;
		} else {
			mddev->reshape_position = MaxSector;
			mddev->delta_disks = 0;
			mddev->new_level = mddev->level;
			mddev->new_layout = mddev->layout;
			mddev->new_chunk_sectors = mddev->chunk_sectors;
		}

		if (sb->state & (1<<MD_SB_CLEAN))
			mddev->recovery_cp = MaxSector;
		else {
			if (sb->events_hi == sb->cp_events_hi &&
				sb->events_lo == sb->cp_events_lo) {
				mddev->recovery_cp = sb->recovery_cp;
			} else
				mddev->recovery_cp = 0;
		}

		memcpy(mddev->uuid+0, &sb->set_uuid0, 4);
		memcpy(mddev->uuid+4, &sb->set_uuid1, 4);
		memcpy(mddev->uuid+8, &sb->set_uuid2, 4);
		memcpy(mddev->uuid+12,&sb->set_uuid3, 4);

		mddev->max_disks = MD_SB_DISKS;

		if (sb->state & (1<<MD_SB_BITMAP_PRESENT) &&
		    mddev->bitmap_info.file == NULL) {
			mddev->bitmap_info.offset =
				mddev->bitmap_info.default_offset;
			mddev->bitmap_info.space =
				mddev->bitmap_info.default_space;
		}

	} else if (mddev->pers == NULL) {
		/* Insist on good event counter while assembling, except
		 * for spares (which don't need an event count) */
		++ev1;
		if (sb->disks[rdev->desc_nr].state & (
			    (1<<MD_DISK_SYNC) | (1 << MD_DISK_ACTIVE)))
			if (ev1 < mddev->events)
				return -EINVAL;
	} else if (mddev->bitmap) {
		/* if adding to array with a bitmap, then we can accept an
		 * older device ... but not too old.
		 */
		if (ev1 < mddev->bitmap->events_cleared)
			return 0;
		if (ev1 < mddev->events)
			set_bit(Bitmap_sync, &rdev->flags);
	} else {
		if (ev1 < mddev->events)
			/* just a hot-add of a new device, leave raid_disk at -1 */
			return 0;
	}

	if (mddev->level != LEVEL_MULTIPATH) {
		desc = sb->disks + rdev->desc_nr;

		if (desc->state & (1<<MD_DISK_FAULTY))
			set_bit(Faulty, &rdev->flags);
		else if (desc->state & (1<<MD_DISK_SYNC) /* &&
			    desc->raid_disk < mddev->raid_disks */) {
			set_bit(In_sync, &rdev->flags);
			rdev->raid_disk = desc->raid_disk;
			rdev->saved_raid_disk = desc->raid_disk;
		} else if (desc->state & (1<<MD_DISK_ACTIVE)) {
			/* active but not in sync implies recovery up to
			 * reshape position.  We don't know exactly where
			 * that is, so set to zero for now */
			if (mddev->minor_version >= 91) {
				rdev->recovery_offset = 0;
				rdev->raid_disk = desc->raid_disk;
			}
		}
		if (desc->state & (1<<MD_DISK_WRITEMOSTLY))
			set_bit(WriteMostly, &rdev->flags);
	} else /* MULTIPATH are always insync */
		set_bit(In_sync, &rdev->flags);
	return 0;
}

/*
 * sync_super for 0.90.0
 */
static void super_90_sync(struct mddev *mddev, struct md_rdev *rdev)
{
	mdp_super_t *sb;
	struct md_rdev *rdev2;
	int next_spare = mddev->raid_disks;

	/* make rdev->sb match mddev data..
	 *
	 * 1/ zero out disks
	 * 2/ Add info for each disk, keeping track of highest desc_nr (next_spare);
	 * 3/ any empty disks < next_spare become removed
	 *
	 * disks[0] gets initialised to REMOVED because
	 * we cannot be sure from other fields if it has
	 * been initialised or not.
	 */
	int i;
	int active=0, working=0,failed=0,spare=0,nr_disks=0;

	rdev->sb_size = MD_SB_BYTES;

	sb = page_address(rdev->sb_page);

	memset(sb, 0, sizeof(*sb));

	sb->md_magic = MD_SB_MAGIC;
	sb->major_version = mddev->major_version;
	sb->patch_version = mddev->patch_version;
	sb->gvalid_words  = 0; /* ignored */
	memcpy(&sb->set_uuid0, mddev->uuid+0, 4);
	memcpy(&sb->set_uuid1, mddev->uuid+4, 4);
	memcpy(&sb->set_uuid2, mddev->uuid+8, 4);
	memcpy(&sb->set_uuid3, mddev->uuid+12,4);

	sb->ctime = clamp_t(time64_t, mddev->ctime, 0, U32_MAX);
	sb->level = mddev->level;
	sb->size = mddev->dev_sectors / 2;
	sb->raid_disks = mddev->raid_disks;
	sb->md_minor = mddev->md_minor;
	sb->not_persistent = 0;
	sb->utime = clamp_t(time64_t, mddev->utime, 0, U32_MAX);
	sb->state = 0;
	sb->events_hi = (mddev->events>>32);
	sb->events_lo = (u32)mddev->events;

	if (mddev->reshape_position == MaxSector)
		sb->minor_version = 90;
	else {
		sb->minor_version = 91;
		sb->reshape_position = mddev->reshape_position;
		sb->new_level = mddev->new_level;
		sb->delta_disks = mddev->delta_disks;
		sb->new_layout = mddev->new_layout;
		sb->new_chunk = mddev->new_chunk_sectors << 9;
	}
	mddev->minor_version = sb->minor_version;
	if (mddev->in_sync)
	{
		sb->recovery_cp = mddev->recovery_cp;
		sb->cp_events_hi = (mddev->events>>32);
		sb->cp_events_lo = (u32)mddev->events;
		if (mddev->recovery_cp == MaxSector)
			sb->state = (1<< MD_SB_CLEAN);
	} else
		sb->recovery_cp = 0;

	sb->layout = mddev->layout;
	sb->chunk_size = mddev->chunk_sectors << 9;

	if (mddev->bitmap && mddev->bitmap_info.file == NULL)
		sb->state |= (1<<MD_SB_BITMAP_PRESENT);

	sb->disks[0].state = (1<<MD_DISK_REMOVED);
	rdev_for_each(rdev2, mddev) {
		mdp_disk_t *d;
		int desc_nr;
		int is_active = test_bit(In_sync, &rdev2->flags);

		if (rdev2->raid_disk >= 0 &&
		    sb->minor_version >= 91)
			/* we have nowhere to store the recovery_offset,
			 * but if it is not below the reshape_position,
			 * we can piggy-back on that.
			 */
			is_active = 1;
		if (rdev2->raid_disk < 0 ||
		    test_bit(Faulty, &rdev2->flags))
			is_active = 0;
		if (is_active)
			desc_nr = rdev2->raid_disk;
		else
			desc_nr = next_spare++;
		rdev2->desc_nr = desc_nr;
		d = &sb->disks[rdev2->desc_nr];
		nr_disks++;
		d->number = rdev2->desc_nr;
		d->major = MAJOR(rdev2->bdev->bd_dev);
		d->minor = MINOR(rdev2->bdev->bd_dev);
		if (is_active)
			d->raid_disk = rdev2->raid_disk;
		else
			d->raid_disk = rdev2->desc_nr; /* compatibility */
		if (test_bit(Faulty, &rdev2->flags))
			d->state = (1<<MD_DISK_FAULTY);
		else if (is_active) {
			d->state = (1<<MD_DISK_ACTIVE);
			if (test_bit(In_sync, &rdev2->flags))
				d->state |= (1<<MD_DISK_SYNC);
			active++;
			working++;
		} else {
			d->state = 0;
			spare++;
			working++;
		}
		if (test_bit(WriteMostly, &rdev2->flags))
			d->state |= (1<<MD_DISK_WRITEMOSTLY);
	}
	/* now set the "removed" and "faulty" bits on any missing devices */
	for (i=0 ; i < mddev->raid_disks ; i++) {
		mdp_disk_t *d = &sb->disks[i];
		if (d->state == 0 && d->number == 0) {
			d->number = i;
			d->raid_disk = i;
			d->state = (1<<MD_DISK_REMOVED);
			d->state |= (1<<MD_DISK_FAULTY);
			failed++;
		}
	}
	sb->nr_disks = nr_disks;
	sb->active_disks = active;
	sb->working_disks = working;
	sb->failed_disks = failed;
	sb->spare_disks = spare;

	sb->this_disk = sb->disks[rdev->desc_nr];
	sb->sb_csum = calc_sb_csum(sb);
}

/*
 * rdev_size_change for 0.90.0
 */
static unsigned long long
super_90_rdev_size_change(struct md_rdev *rdev, sector_t num_sectors)
{
	if (num_sectors && num_sectors < rdev->mddev->dev_sectors)
		return 0; /* component must fit device */
	if (rdev->mddev->bitmap_info.offset)
		return 0; /* can't move bitmap */
	rdev->sb_start = calc_dev_sboffset(rdev);
	if (!num_sectors || num_sectors > rdev->sb_start)
		num_sectors = rdev->sb_start;
	/* Limit to 4TB as metadata cannot record more than that.
	 * 4TB == 2^32 KB, or 2*2^32 sectors.
	 */
	if (IS_ENABLED(CONFIG_LBDAF) && (u64)num_sectors >= (2ULL << 32) &&
	    rdev->mddev->level >= 1)
		num_sectors = (sector_t)(2ULL << 32) - 2;
	md_super_write(rdev->mddev, rdev, rdev->sb_start, rdev->sb_size,
		       rdev->sb_page);
	md_super_wait(rdev->mddev);
	return num_sectors;
}

static int
super_90_allow_new_offset(struct md_rdev *rdev, unsigned long long new_offset)
{
	/* non-zero offset changes not possible with v0.90 */
	return new_offset == 0;
}

/*
 * version 1 superblock
 */

static __le32 calc_sb_1_csum(struct mdp_superblock_1 *sb)
{
	__le32 disk_csum;
	u32 csum;
	unsigned long long newcsum;
	int size = 256 + le32_to_cpu(sb->max_dev)*2;
	__le32 *isuper = (__le32*)sb;

	disk_csum = sb->sb_csum;
	sb->sb_csum = 0;
	newcsum = 0;
	for (; size >= 4; size -= 4)
		newcsum += le32_to_cpu(*isuper++);

	if (size == 2)
		newcsum += le16_to_cpu(*(__le16*) isuper);

	csum = (newcsum & 0xffffffff) + (newcsum >> 32);
	sb->sb_csum = disk_csum;
	return cpu_to_le32(csum);
}

static int super_1_load(struct md_rdev *rdev, struct md_rdev *refdev, int minor_version)
{
	struct mdp_superblock_1 *sb;
	int ret;
	sector_t sb_start;
	sector_t sectors;
	char b[BDEVNAME_SIZE], b2[BDEVNAME_SIZE];
	int bmask;

	/*
	 * Calculate the position of the superblock in 512byte sectors.
	 * It is always aligned to a 4K boundary and
	 * depeding on minor_version, it can be:
	 * 0: At least 8K, but less than 12K, from end of device
	 * 1: At start of device
	 * 2: 4K from start of device.
	 */
	switch(minor_version) {
	case 0:
		sb_start = i_size_read(rdev->bdev->bd_inode) >> 9;
		sb_start -= 8*2;
		sb_start &= ~(sector_t)(4*2-1);
		break;
	case 1:
		sb_start = 0;
		break;
	case 2:
		sb_start = 8;
		break;
	default:
		return -EINVAL;
	}
	rdev->sb_start = sb_start;

	/* superblock is rarely larger than 1K, but it can be larger,
	 * and it is safe to read 4k, so we do that
	 */
	ret = read_disk_sb(rdev, 4096);
	if (ret) return ret;

	sb = page_address(rdev->sb_page);

	if (sb->magic != cpu_to_le32(MD_SB_MAGIC) ||
	    sb->major_version != cpu_to_le32(1) ||
	    le32_to_cpu(sb->max_dev) > (4096-256)/2 ||
	    le64_to_cpu(sb->super_offset) != rdev->sb_start ||
	    (le32_to_cpu(sb->feature_map) & ~MD_FEATURE_ALL) != 0)
		return -EINVAL;

	if (calc_sb_1_csum(sb) != sb->sb_csum) {
		printk("md: invalid superblock checksum on %s\n",
			bdevname(rdev->bdev,b));
		return -EINVAL;
	}
	if (le64_to_cpu(sb->data_size) < 10) {
		printk("md: data_size too small on %s\n",
		       bdevname(rdev->bdev,b));
		return -EINVAL;
	}
	if (sb->pad0 ||
	    sb->pad3[0] ||
	    memcmp(sb->pad3, sb->pad3+1, sizeof(sb->pad3) - sizeof(sb->pad3[1])))
		/* Some padding is non-zero, might be a new feature */
		return -EINVAL;

	rdev->preferred_minor = 0xffff;
	rdev->data_offset = le64_to_cpu(sb->data_offset);
	rdev->new_data_offset = rdev->data_offset;
	if ((le32_to_cpu(sb->feature_map) & MD_FEATURE_RESHAPE_ACTIVE) &&
	    (le32_to_cpu(sb->feature_map) & MD_FEATURE_NEW_OFFSET))
		rdev->new_data_offset += (s32)le32_to_cpu(sb->new_offset);
	atomic_set(&rdev->corrected_errors, le32_to_cpu(sb->cnt_corrected_read));

	rdev->sb_size = le32_to_cpu(sb->max_dev) * 2 + 256;
	bmask = queue_logical_block_size(rdev->bdev->bd_disk->queue)-1;
	if (rdev->sb_size & bmask)
		rdev->sb_size = (rdev->sb_size | bmask) + 1;

	if (minor_version
	    && rdev->data_offset < sb_start + (rdev->sb_size/512))
		return -EINVAL;
	if (minor_version
	    && rdev->new_data_offset < sb_start + (rdev->sb_size/512))
		return -EINVAL;

	if (sb->level == cpu_to_le32(LEVEL_MULTIPATH))
		rdev->desc_nr = -1;
	else
		rdev->desc_nr = le32_to_cpu(sb->dev_number);

	if (!rdev->bb_page) {
		rdev->bb_page = alloc_page(GFP_KERNEL);
		if (!rdev->bb_page)
			return -ENOMEM;
	}
	if ((le32_to_cpu(sb->feature_map) & MD_FEATURE_BAD_BLOCKS) &&
	    rdev->badblocks.count == 0) {
		/* need to load the bad block list.
		 * Currently we limit it to one page.
		 */
		s32 offset;
		sector_t bb_sector;
		u64 *bbp;
		int i;
		int sectors = le16_to_cpu(sb->bblog_size);
		if (sectors > (PAGE_SIZE / 512))
			return -EINVAL;
		offset = le32_to_cpu(sb->bblog_offset);
		if (offset == 0)
			return -EINVAL;
		bb_sector = (long long)offset;
		if (!sync_page_io(rdev, bb_sector, sectors << 9,
				  rdev->bb_page, REQ_OP_READ, 0, true))
			return -EIO;
		bbp = (u64 *)page_address(rdev->bb_page);
		rdev->badblocks.shift = sb->bblog_shift;
		for (i = 0 ; i < (sectors << (9-3)) ; i++, bbp++) {
			u64 bb = le64_to_cpu(*bbp);
			int count = bb & (0x3ff);
			u64 sector = bb >> 10;
			sector <<= sb->bblog_shift;
			count <<= sb->bblog_shift;
			if (bb + 1 == 0)
				break;
			if (badblocks_set(&rdev->badblocks, sector, count, 1))
				return -EINVAL;
		}
	} else if (sb->bblog_offset != 0)
		rdev->badblocks.shift = 0;

	if (!refdev) {
		ret = 1;
	} else {
		__u64 ev1, ev2;
		struct mdp_superblock_1 *refsb = page_address(refdev->sb_page);

		if (memcmp(sb->set_uuid, refsb->set_uuid, 16) != 0 ||
		    sb->level != refsb->level ||
		    sb->layout != refsb->layout ||
		    sb->chunksize != refsb->chunksize) {
			printk(KERN_WARNING "md: %s has strangely different"
				" superblock to %s\n",
				bdevname(rdev->bdev,b),
				bdevname(refdev->bdev,b2));
			return -EINVAL;
		}
		ev1 = le64_to_cpu(sb->events);
		ev2 = le64_to_cpu(refsb->events);

		if (ev1 > ev2)
			ret = 1;
		else
			ret = 0;
	}
	if (minor_version) {
		sectors = (i_size_read(rdev->bdev->bd_inode) >> 9);
		sectors -= rdev->data_offset;
	} else
		sectors = rdev->sb_start;
	if (sectors < le64_to_cpu(sb->data_size))
		return -EINVAL;
	rdev->sectors = le64_to_cpu(sb->data_size);
	return ret;
}

static int super_1_validate(struct mddev *mddev, struct md_rdev *rdev)
{
	struct mdp_superblock_1 *sb = page_address(rdev->sb_page);
	__u64 ev1 = le64_to_cpu(sb->events);

	rdev->raid_disk = -1;
	clear_bit(Faulty, &rdev->flags);
	clear_bit(In_sync, &rdev->flags);
	clear_bit(Bitmap_sync, &rdev->flags);
	clear_bit(WriteMostly, &rdev->flags);

	if (mddev->raid_disks == 0) {
		mddev->major_version = 1;
		mddev->patch_version = 0;
		mddev->external = 0;
		mddev->chunk_sectors = le32_to_cpu(sb->chunksize);
		mddev->ctime = le64_to_cpu(sb->ctime);
		mddev->utime = le64_to_cpu(sb->utime);
		mddev->level = le32_to_cpu(sb->level);
		mddev->clevel[0] = 0;
		mddev->layout = le32_to_cpu(sb->layout);
		mddev->raid_disks = le32_to_cpu(sb->raid_disks);
		mddev->dev_sectors = le64_to_cpu(sb->size);
		mddev->events = ev1;
		mddev->bitmap_info.offset = 0;
		mddev->bitmap_info.space = 0;
		/* Default location for bitmap is 1K after superblock
		 * using 3K - total of 4K
		 */
		mddev->bitmap_info.default_offset = 1024 >> 9;
		mddev->bitmap_info.default_space = (4096-1024) >> 9;
		mddev->reshape_backwards = 0;

		mddev->recovery_cp = le64_to_cpu(sb->resync_offset);
		memcpy(mddev->uuid, sb->set_uuid, 16);

		mddev->max_disks =  (4096-256)/2;

		if ((le32_to_cpu(sb->feature_map) & MD_FEATURE_BITMAP_OFFSET) &&
		    mddev->bitmap_info.file == NULL) {
			mddev->bitmap_info.offset =
				(__s32)le32_to_cpu(sb->bitmap_offset);
			/* Metadata doesn't record how much space is available.
			 * For 1.0, we assume we can use up to the superblock
			 * if before, else to 4K beyond superblock.
			 * For others, assume no change is possible.
			 */
			if (mddev->minor_version > 0)
				mddev->bitmap_info.space = 0;
			else if (mddev->bitmap_info.offset > 0)
				mddev->bitmap_info.space =
					8 - mddev->bitmap_info.offset;
			else
				mddev->bitmap_info.space =
					-mddev->bitmap_info.offset;
		}

		if ((le32_to_cpu(sb->feature_map) & MD_FEATURE_RESHAPE_ACTIVE)) {
			mddev->reshape_position = le64_to_cpu(sb->reshape_position);
			mddev->delta_disks = le32_to_cpu(sb->delta_disks);
			mddev->new_level = le32_to_cpu(sb->new_level);
			mddev->new_layout = le32_to_cpu(sb->new_layout);
			mddev->new_chunk_sectors = le32_to_cpu(sb->new_chunk);
			if (mddev->delta_disks < 0 ||
			    (mddev->delta_disks == 0 &&
			     (le32_to_cpu(sb->feature_map)
			      & MD_FEATURE_RESHAPE_BACKWARDS)))
				mddev->reshape_backwards = 1;
		} else {
			mddev->reshape_position = MaxSector;
			mddev->delta_disks = 0;
			mddev->new_level = mddev->level;
			mddev->new_layout = mddev->layout;
			mddev->new_chunk_sectors = mddev->chunk_sectors;
		}

		if (le32_to_cpu(sb->feature_map) & MD_FEATURE_JOURNAL) {
			set_bit(MD_HAS_JOURNAL, &mddev->flags);
			if (mddev->recovery_cp == MaxSector)
				set_bit(MD_JOURNAL_CLEAN, &mddev->flags);
		}
	} else if (mddev->pers == NULL) {
		/* Insist of good event counter while assembling, except for
		 * spares (which don't need an event count) */
		++ev1;
		if (rdev->desc_nr >= 0 &&
		    rdev->desc_nr < le32_to_cpu(sb->max_dev) &&
		    (le16_to_cpu(sb->dev_roles[rdev->desc_nr]) < MD_DISK_ROLE_MAX ||
		     le16_to_cpu(sb->dev_roles[rdev->desc_nr]) == MD_DISK_ROLE_JOURNAL))
			if (ev1 < mddev->events)
				return -EINVAL;
	} else if (mddev->bitmap) {
		/* If adding to array with a bitmap, then we can accept an
		 * older device, but not too old.
		 */
		if (ev1 < mddev->bitmap->events_cleared)
			return 0;
		if (ev1 < mddev->events)
			set_bit(Bitmap_sync, &rdev->flags);
	} else {
		if (ev1 < mddev->events)
			/* just a hot-add of a new device, leave raid_disk at -1 */
			return 0;
	}
	if (mddev->level != LEVEL_MULTIPATH) {
		int role;
		if (rdev->desc_nr < 0 ||
		    rdev->desc_nr >= le32_to_cpu(sb->max_dev)) {
			role = MD_DISK_ROLE_SPARE;
			rdev->desc_nr = -1;
		} else
			role = le16_to_cpu(sb->dev_roles[rdev->desc_nr]);
		switch(role) {
		case MD_DISK_ROLE_SPARE: /* spare */
			break;
		case MD_DISK_ROLE_FAULTY: /* faulty */
			set_bit(Faulty, &rdev->flags);
			break;
		case MD_DISK_ROLE_JOURNAL: /* journal device */
			if (!(le32_to_cpu(sb->feature_map) & MD_FEATURE_JOURNAL)) {
				/* journal device without journal feature */
				printk(KERN_WARNING
				  "md: journal device provided without journal feature, ignoring the device\n");
				return -EINVAL;
			}
			set_bit(Journal, &rdev->flags);
			rdev->journal_tail = le64_to_cpu(sb->journal_tail);
			rdev->raid_disk = 0;
			break;
		default:
			rdev->saved_raid_disk = role;
			if ((le32_to_cpu(sb->feature_map) &
			     MD_FEATURE_RECOVERY_OFFSET)) {
				rdev->recovery_offset = le64_to_cpu(sb->recovery_offset);
				if (!(le32_to_cpu(sb->feature_map) &
				      MD_FEATURE_RECOVERY_BITMAP))
					rdev->saved_raid_disk = -1;
			} else
				set_bit(In_sync, &rdev->flags);
			rdev->raid_disk = role;
			break;
		}
		if (sb->devflags & WriteMostly1)
			set_bit(WriteMostly, &rdev->flags);
		if (le32_to_cpu(sb->feature_map) & MD_FEATURE_REPLACEMENT)
			set_bit(Replacement, &rdev->flags);
	} else /* MULTIPATH are always insync */
		set_bit(In_sync, &rdev->flags);

	return 0;
}

static void super_1_sync(struct mddev *mddev, struct md_rdev *rdev)
{
	struct mdp_superblock_1 *sb;
	struct md_rdev *rdev2;
	int max_dev, i;
	/* make rdev->sb match mddev and rdev data. */

	sb = page_address(rdev->sb_page);

	sb->feature_map = 0;
	sb->pad0 = 0;
	sb->recovery_offset = cpu_to_le64(0);
	memset(sb->pad3, 0, sizeof(sb->pad3));

	sb->utime = cpu_to_le64((__u64)mddev->utime);
	sb->events = cpu_to_le64(mddev->events);
	if (mddev->in_sync)
		sb->resync_offset = cpu_to_le64(mddev->recovery_cp);
	else if (test_bit(MD_JOURNAL_CLEAN, &mddev->flags))
		sb->resync_offset = cpu_to_le64(MaxSector);
	else
		sb->resync_offset = cpu_to_le64(0);

	sb->cnt_corrected_read = cpu_to_le32(atomic_read(&rdev->corrected_errors));

	sb->raid_disks = cpu_to_le32(mddev->raid_disks);
	sb->size = cpu_to_le64(mddev->dev_sectors);
	sb->chunksize = cpu_to_le32(mddev->chunk_sectors);
	sb->level = cpu_to_le32(mddev->level);
	sb->layout = cpu_to_le32(mddev->layout);

	if (test_bit(WriteMostly, &rdev->flags))
		sb->devflags |= WriteMostly1;
	else
		sb->devflags &= ~WriteMostly1;
	sb->data_offset = cpu_to_le64(rdev->data_offset);
	sb->data_size = cpu_to_le64(rdev->sectors);

	if (mddev->bitmap && mddev->bitmap_info.file == NULL) {
		sb->bitmap_offset = cpu_to_le32((__u32)mddev->bitmap_info.offset);
		sb->feature_map = cpu_to_le32(MD_FEATURE_BITMAP_OFFSET);
	}

	if (rdev->raid_disk >= 0 && !test_bit(Journal, &rdev->flags) &&
	    !test_bit(In_sync, &rdev->flags)) {
		sb->feature_map |=
			cpu_to_le32(MD_FEATURE_RECOVERY_OFFSET);
		sb->recovery_offset =
			cpu_to_le64(rdev->recovery_offset);
		if (rdev->saved_raid_disk >= 0 && mddev->bitmap)
			sb->feature_map |=
				cpu_to_le32(MD_FEATURE_RECOVERY_BITMAP);
	}
	/* Note: recovery_offset and journal_tail share space  */
	if (test_bit(Journal, &rdev->flags))
		sb->journal_tail = cpu_to_le64(rdev->journal_tail);
	if (test_bit(Replacement, &rdev->flags))
		sb->feature_map |=
			cpu_to_le32(MD_FEATURE_REPLACEMENT);

	if (mddev->reshape_position != MaxSector) {
		sb->feature_map |= cpu_to_le32(MD_FEATURE_RESHAPE_ACTIVE);
		sb->reshape_position = cpu_to_le64(mddev->reshape_position);
		sb->new_layout = cpu_to_le32(mddev->new_layout);
		sb->delta_disks = cpu_to_le32(mddev->delta_disks);
		sb->new_level = cpu_to_le32(mddev->new_level);
		sb->new_chunk = cpu_to_le32(mddev->new_chunk_sectors);
		if (mddev->delta_disks == 0 &&
		    mddev->reshape_backwards)
			sb->feature_map
				|= cpu_to_le32(MD_FEATURE_RESHAPE_BACKWARDS);
		if (rdev->new_data_offset != rdev->data_offset) {
			sb->feature_map
				|= cpu_to_le32(MD_FEATURE_NEW_OFFSET);
			sb->new_offset = cpu_to_le32((__u32)(rdev->new_data_offset
							     - rdev->data_offset));
		}
	}

	if (mddev_is_clustered(mddev))
		sb->feature_map |= cpu_to_le32(MD_FEATURE_CLUSTERED);

	if (rdev->badblocks.count == 0)
		/* Nothing to do for bad blocks*/ ;
	else if (sb->bblog_offset == 0)
		/* Cannot record bad blocks on this device */
		md_error(mddev, rdev);
	else {
		struct badblocks *bb = &rdev->badblocks;
		u64 *bbp = (u64 *)page_address(rdev->bb_page);
		u64 *p = bb->page;
		sb->feature_map |= cpu_to_le32(MD_FEATURE_BAD_BLOCKS);
		if (bb->changed) {
			unsigned seq;

retry:
			seq = read_seqbegin(&bb->lock);

			memset(bbp, 0xff, PAGE_SIZE);

			for (i = 0 ; i < bb->count ; i++) {
				u64 internal_bb = p[i];
				u64 store_bb = ((BB_OFFSET(internal_bb) << 10)
						| BB_LEN(internal_bb));
				bbp[i] = cpu_to_le64(store_bb);
			}
			bb->changed = 0;
			if (read_seqretry(&bb->lock, seq))
				goto retry;

			bb->sector = (rdev->sb_start +
				      (int)le32_to_cpu(sb->bblog_offset));
			bb->size = le16_to_cpu(sb->bblog_size);
		}
	}

	max_dev = 0;
	rdev_for_each(rdev2, mddev)
		if (rdev2->desc_nr+1 > max_dev)
			max_dev = rdev2->desc_nr+1;

	if (max_dev > le32_to_cpu(sb->max_dev)) {
		int bmask;
		sb->max_dev = cpu_to_le32(max_dev);
		rdev->sb_size = max_dev * 2 + 256;
		bmask = queue_logical_block_size(rdev->bdev->bd_disk->queue)-1;
		if (rdev->sb_size & bmask)
			rdev->sb_size = (rdev->sb_size | bmask) + 1;
	} else
		max_dev = le32_to_cpu(sb->max_dev);

	for (i=0; i<max_dev;i++)
		sb->dev_roles[i] = cpu_to_le16(MD_DISK_ROLE_FAULTY);

	if (test_bit(MD_HAS_JOURNAL, &mddev->flags))
		sb->feature_map |= cpu_to_le32(MD_FEATURE_JOURNAL);

	rdev_for_each(rdev2, mddev) {
		i = rdev2->desc_nr;
		if (test_bit(Faulty, &rdev2->flags))
			sb->dev_roles[i] = cpu_to_le16(MD_DISK_ROLE_FAULTY);
		else if (test_bit(In_sync, &rdev2->flags))
			sb->dev_roles[i] = cpu_to_le16(rdev2->raid_disk);
		else if (test_bit(Journal, &rdev2->flags))
			sb->dev_roles[i] = cpu_to_le16(MD_DISK_ROLE_JOURNAL);
		else if (rdev2->raid_disk >= 0)
			sb->dev_roles[i] = cpu_to_le16(rdev2->raid_disk);
		else
			sb->dev_roles[i] = cpu_to_le16(MD_DISK_ROLE_SPARE);
	}

	sb->sb_csum = calc_sb_1_csum(sb);
}

static unsigned long long
super_1_rdev_size_change(struct md_rdev *rdev, sector_t num_sectors)
{
	struct mdp_superblock_1 *sb;
	sector_t max_sectors;
	if (num_sectors && num_sectors < rdev->mddev->dev_sectors)
		return 0; /* component must fit device */
	if (rdev->data_offset != rdev->new_data_offset)
		return 0; /* too confusing */
	if (rdev->sb_start < rdev->data_offset) {
		/* minor versions 1 and 2; superblock before data */
		max_sectors = i_size_read(rdev->bdev->bd_inode) >> 9;
		max_sectors -= rdev->data_offset;
		if (!num_sectors || num_sectors > max_sectors)
			num_sectors = max_sectors;
	} else if (rdev->mddev->bitmap_info.offset) {
		/* minor version 0 with bitmap we can't move */
		return 0;
	} else {
		/* minor version 0; superblock after data */
		sector_t sb_start;
		sb_start = (i_size_read(rdev->bdev->bd_inode) >> 9) - 8*2;
		sb_start &= ~(sector_t)(4*2 - 1);
		max_sectors = rdev->sectors + sb_start - rdev->sb_start;
		if (!num_sectors || num_sectors > max_sectors)
			num_sectors = max_sectors;
		rdev->sb_start = sb_start;
	}
	sb = page_address(rdev->sb_page);
	sb->data_size = cpu_to_le64(num_sectors);
	sb->super_offset = rdev->sb_start;
	sb->sb_csum = calc_sb_1_csum(sb);
	md_super_write(rdev->mddev, rdev, rdev->sb_start, rdev->sb_size,
		       rdev->sb_page);
	md_super_wait(rdev->mddev);
	return num_sectors;

}

static int
super_1_allow_new_offset(struct md_rdev *rdev,
			 unsigned long long new_offset)
{
	/* All necessary checks on new >= old have been done */
	struct bitmap *bitmap;
	if (new_offset >= rdev->data_offset)
		return 1;

	/* with 1.0 metadata, there is no metadata to tread on
	 * so we can always move back */
	if (rdev->mddev->minor_version == 0)
		return 1;

	/* otherwise we must be sure not to step on
	 * any metadata, so stay:
	 * 36K beyond start of superblock
	 * beyond end of badblocks
	 * beyond write-intent bitmap
	 */
	if (rdev->sb_start + (32+4)*2 > new_offset)
		return 0;
	bitmap = rdev->mddev->bitmap;
	if (bitmap && !rdev->mddev->bitmap_info.file &&
	    rdev->sb_start + rdev->mddev->bitmap_info.offset +
	    bitmap->storage.file_pages * (PAGE_SIZE>>9) > new_offset)
		return 0;
	if (rdev->badblocks.sector + rdev->badblocks.size > new_offset)
		return 0;

	return 1;
}

static struct super_type super_types[] = {
	[0] = {
		.name	= "0.90.0",
		.owner	= THIS_MODULE,
		.load_super	    = super_90_load,
		.validate_super	    = super_90_validate,
		.sync_super	    = super_90_sync,
		.rdev_size_change   = super_90_rdev_size_change,
		.allow_new_offset   = super_90_allow_new_offset,
	},
	[1] = {
		.name	= "md-1",
		.owner	= THIS_MODULE,
		.load_super	    = super_1_load,
		.validate_super	    = super_1_validate,
		.sync_super	    = super_1_sync,
		.rdev_size_change   = super_1_rdev_size_change,
		.allow_new_offset   = super_1_allow_new_offset,
	},
};

static void sync_super(struct mddev *mddev, struct md_rdev *rdev)
{
	if (mddev->sync_super) {
		mddev->sync_super(mddev, rdev);
		return;
	}

	BUG_ON(mddev->major_version >= ARRAY_SIZE(super_types));

	super_types[mddev->major_version].sync_super(mddev, rdev);
}

static int match_mddev_units(struct mddev *mddev1, struct mddev *mddev2)
{
	struct md_rdev *rdev, *rdev2;

	rcu_read_lock();
	rdev_for_each_rcu(rdev, mddev1) {
		if (test_bit(Faulty, &rdev->flags) ||
		    test_bit(Journal, &rdev->flags) ||
		    rdev->raid_disk == -1)
			continue;
		rdev_for_each_rcu(rdev2, mddev2) {
			if (test_bit(Faulty, &rdev2->flags) ||
			    test_bit(Journal, &rdev2->flags) ||
			    rdev2->raid_disk == -1)
				continue;
			if (rdev->bdev->bd_contains ==
			    rdev2->bdev->bd_contains) {
				rcu_read_unlock();
				return 1;
			}
		}
	}
	rcu_read_unlock();
	return 0;
}

static LIST_HEAD(pending_raid_disks);

/*
 * Try to register data integrity profile for an mddev
 *
 * This is called when an array is started and after a disk has been kicked
 * from the array. It only succeeds if all working and active component devices
 * are integrity capable with matching profiles.
 */
int md_integrity_register(struct mddev *mddev)
{
	struct md_rdev *rdev, *reference = NULL;

	if (list_empty(&mddev->disks))
		return 0; /* nothing to do */
	if (!mddev->gendisk || blk_get_integrity(mddev->gendisk))
		return 0; /* shouldn't register, or already is */
	rdev_for_each(rdev, mddev) {
		/* skip spares and non-functional disks */
		if (test_bit(Faulty, &rdev->flags))
			continue;
		if (rdev->raid_disk < 0)
			continue;
		if (!reference) {
			/* Use the first rdev as the reference */
			reference = rdev;
			continue;
		}
		/* does this rdev's profile match the reference profile? */
		if (blk_integrity_compare(reference->bdev->bd_disk,
				rdev->bdev->bd_disk) < 0)
			return -EINVAL;
	}
	if (!reference || !bdev_get_integrity(reference->bdev))
		return 0;
	/*
	 * All component devices are integrity capable and have matching
	 * profiles, register the common profile for the md device.
	 */
	blk_integrity_register(mddev->gendisk,
			       bdev_get_integrity(reference->bdev));

	printk(KERN_NOTICE "md: data integrity enabled on %s\n", mdname(mddev));
	if (bioset_integrity_create(mddev->bio_set, BIO_POOL_SIZE)) {
		printk(KERN_ERR "md: failed to create integrity pool for %s\n",
		       mdname(mddev));
		return -EINVAL;
	}
	return 0;
}
EXPORT_SYMBOL(md_integrity_register);

/*
 * Attempt to add an rdev, but only if it is consistent with the current
 * integrity profile
 */
int md_integrity_add_rdev(struct md_rdev *rdev, struct mddev *mddev)
{
	struct blk_integrity *bi_rdev;
	struct blk_integrity *bi_mddev;
	char name[BDEVNAME_SIZE];

	if (!mddev->gendisk)
		return 0;

	bi_rdev = bdev_get_integrity(rdev->bdev);
	bi_mddev = blk_get_integrity(mddev->gendisk);

	if (!bi_mddev) /* nothing to do */
		return 0;

	if (blk_integrity_compare(mddev->gendisk, rdev->bdev->bd_disk) != 0) {
		printk(KERN_NOTICE "%s: incompatible integrity profile for %s\n",
				mdname(mddev), bdevname(rdev->bdev, name));
		return -ENXIO;
	}

	return 0;
}
EXPORT_SYMBOL(md_integrity_add_rdev);

static int bind_rdev_to_array(struct md_rdev *rdev, struct mddev *mddev)
{
	char b[BDEVNAME_SIZE];
	struct kobject *ko;
	int err;

	/* prevent duplicates */
	if (find_rdev(mddev, rdev->bdev->bd_dev))
		return -EEXIST;

	/* make sure rdev->sectors exceeds mddev->dev_sectors */
	if (!test_bit(Journal, &rdev->flags) &&
	    rdev->sectors &&
	    (mddev->dev_sectors == 0 || rdev->sectors < mddev->dev_sectors)) {
		if (mddev->pers) {
			/* Cannot change size, so fail
			 * If mddev->level <= 0, then we don't care
			 * about aligning sizes (e.g. linear)
			 */
			if (mddev->level > 0)
				return -ENOSPC;
		} else
			mddev->dev_sectors = rdev->sectors;
	}

	/* Verify rdev->desc_nr is unique.
	 * If it is -1, assign a free number, else
	 * check number is not in use
	 */
	rcu_read_lock();
	if (rdev->desc_nr < 0) {
		int choice = 0;
		if (mddev->pers)
			choice = mddev->raid_disks;
		while (md_find_rdev_nr_rcu(mddev, choice))
			choice++;
		rdev->desc_nr = choice;
	} else {
		if (md_find_rdev_nr_rcu(mddev, rdev->desc_nr)) {
			rcu_read_unlock();
			return -EBUSY;
		}
	}
	rcu_read_unlock();
	if (!test_bit(Journal, &rdev->flags) &&
	    mddev->max_disks && rdev->desc_nr >= mddev->max_disks) {
		printk(KERN_WARNING "md: %s: array is limited to %d devices\n",
		       mdname(mddev), mddev->max_disks);
		return -EBUSY;
	}
	bdevname(rdev->bdev,b);
	strreplace(b, '/', '!');

	rdev->mddev = mddev;
	printk(KERN_INFO "md: bind<%s>\n", b);

	if ((err = kobject_add(&rdev->kobj, &mddev->kobj, "dev-%s", b)))
		goto fail;

	ko = &part_to_dev(rdev->bdev->bd_part)->kobj;
	if (sysfs_create_link(&rdev->kobj, ko, "block"))
		/* failure here is OK */;
	rdev->sysfs_state = sysfs_get_dirent_safe(rdev->kobj.sd, "state");

	list_add_rcu(&rdev->same_set, &mddev->disks);
	bd_link_disk_holder(rdev->bdev, mddev->gendisk);

	/* May as well allow recovery to be retried once */
	mddev->recovery_disabled++;

	return 0;

 fail:
	printk(KERN_WARNING "md: failed to register dev-%s for %s\n",
	       b, mdname(mddev));
	return err;
}

static void md_delayed_delete(struct work_struct *ws)
{
	struct md_rdev *rdev = container_of(ws, struct md_rdev, del_work);
	kobject_del(&rdev->kobj);
	kobject_put(&rdev->kobj);
}

static void unbind_rdev_from_array(struct md_rdev *rdev)
{
	char b[BDEVNAME_SIZE];

	bd_unlink_disk_holder(rdev->bdev, rdev->mddev->gendisk);
	list_del_rcu(&rdev->same_set);
	printk(KERN_INFO "md: unbind<%s>\n", bdevname(rdev->bdev,b));
	rdev->mddev = NULL;
	sysfs_remove_link(&rdev->kobj, "block");
	sysfs_put(rdev->sysfs_state);
	rdev->sysfs_state = NULL;
	rdev->badblocks.count = 0;
	/* We need to delay this, otherwise we can deadlock when
	 * writing to 'remove' to "dev/state".  We also need
	 * to delay it due to rcu usage.
	 */
	synchronize_rcu();
	INIT_WORK(&rdev->del_work, md_delayed_delete);
	kobject_get(&rdev->kobj);
	queue_work(md_misc_wq, &rdev->del_work);
}

/*
 * prevent the device from being mounted, repartitioned or
 * otherwise reused by a RAID array (or any other kernel
 * subsystem), by bd_claiming the device.
 */
static int lock_rdev(struct md_rdev *rdev, dev_t dev, int shared)
{
	int err = 0;
	struct block_device *bdev;
	char b[BDEVNAME_SIZE];

	bdev = blkdev_get_by_dev(dev, FMODE_READ|FMODE_WRITE|FMODE_EXCL,
				 shared ? (struct md_rdev *)lock_rdev : rdev);
	if (IS_ERR(bdev)) {
		printk(KERN_ERR "md: could not open %s.\n",
			__bdevname(dev, b));
		return PTR_ERR(bdev);
	}
	rdev->bdev = bdev;
	return err;
}

static void unlock_rdev(struct md_rdev *rdev)
{
	struct block_device *bdev = rdev->bdev;
	rdev->bdev = NULL;
	blkdev_put(bdev, FMODE_READ|FMODE_WRITE|FMODE_EXCL);
}

void md_autodetect_dev(dev_t dev);

static void export_rdev(struct md_rdev *rdev)
{
	char b[BDEVNAME_SIZE];

	printk(KERN_INFO "md: export_rdev(%s)\n",
		bdevname(rdev->bdev,b));
	md_rdev_clear(rdev);
#ifndef MODULE
	if (test_bit(AutoDetected, &rdev->flags))
		md_autodetect_dev(rdev->bdev->bd_dev);
#endif
	unlock_rdev(rdev);
	kobject_put(&rdev->kobj);
}

void md_kick_rdev_from_array(struct md_rdev *rdev)
{
	unbind_rdev_from_array(rdev);
	export_rdev(rdev);
}
EXPORT_SYMBOL_GPL(md_kick_rdev_from_array);

static void export_array(struct mddev *mddev)
{
	struct md_rdev *rdev;

	while (!list_empty(&mddev->disks)) {
		rdev = list_first_entry(&mddev->disks, struct md_rdev,
					same_set);
		md_kick_rdev_from_array(rdev);
	}
	mddev->raid_disks = 0;
	mddev->major_version = 0;
}

static void sync_sbs(struct mddev *mddev, int nospares)
{
	/* Update each superblock (in-memory image), but
	 * if we are allowed to, skip spares which already
	 * have the right event counter, or have one earlier
	 * (which would mean they aren't being marked as dirty
	 * with the rest of the array)
	 */
	struct md_rdev *rdev;
	rdev_for_each(rdev, mddev) {
		if (rdev->sb_events == mddev->events ||
		    (nospares &&
		     rdev->raid_disk < 0 &&
		     rdev->sb_events+1 == mddev->events)) {
			/* Don't update this superblock */
			rdev->sb_loaded = 2;
		} else {
			sync_super(mddev, rdev);
			rdev->sb_loaded = 1;
		}
	}
}

static bool does_sb_need_changing(struct mddev *mddev)
{
	struct md_rdev *rdev;
	struct mdp_superblock_1 *sb;
	int role;

	/* Find a good rdev */
	rdev_for_each(rdev, mddev)
		if ((rdev->raid_disk >= 0) && !test_bit(Faulty, &rdev->flags))
			break;

	/* No good device found. */
	if (!rdev)
		return false;

	sb = page_address(rdev->sb_page);
	/* Check if a device has become faulty or a spare become active */
	rdev_for_each(rdev, mddev) {
		role = le16_to_cpu(sb->dev_roles[rdev->desc_nr]);
		/* Device activated? */
		if (role == 0xffff && rdev->raid_disk >=0 &&
		    !test_bit(Faulty, &rdev->flags))
			return true;
		/* Device turned faulty? */
		if (test_bit(Faulty, &rdev->flags) && (role < 0xfffd))
			return true;
	}

	/* Check if any mddev parameters have changed */
	if ((mddev->dev_sectors != le64_to_cpu(sb->size)) ||
	    (mddev->reshape_position != le64_to_cpu(sb->reshape_position)) ||
	    (mddev->layout != le64_to_cpu(sb->layout)) ||
	    (mddev->raid_disks != le32_to_cpu(sb->raid_disks)) ||
	    (mddev->chunk_sectors != le32_to_cpu(sb->chunksize)))
		return true;

	return false;
}

void md_update_sb(struct mddev *mddev, int force_change)
{
	struct md_rdev *rdev;
	int sync_req;
	int nospares = 0;
	int any_badblocks_changed = 0;
	int ret = -1;

	if (mddev->ro) {
		if (force_change)
			set_bit(MD_CHANGE_DEVS, &mddev->flags);
		return;
	}

repeat:
	if (mddev_is_clustered(mddev)) {
		if (test_and_clear_bit(MD_CHANGE_DEVS, &mddev->flags))
			force_change = 1;
		if (test_and_clear_bit(MD_CHANGE_CLEAN, &mddev->flags))
			nospares = 1;
		ret = md_cluster_ops->metadata_update_start(mddev);
		/* Has someone else has updated the sb */
		if (!does_sb_need_changing(mddev)) {
			if (ret == 0)
				md_cluster_ops->metadata_update_cancel(mddev);
			bit_clear_unless(&mddev->flags, BIT(MD_CHANGE_PENDING),
							 BIT(MD_CHANGE_DEVS) |
							 BIT(MD_CHANGE_CLEAN));
			return;
		}
	}

	/* First make sure individual recovery_offsets are correct */
	rdev_for_each(rdev, mddev) {
		if (rdev->raid_disk >= 0 &&
		    mddev->delta_disks >= 0 &&
		    !test_bit(Journal, &rdev->flags) &&
		    !test_bit(In_sync, &rdev->flags) &&
		    mddev->curr_resync_completed > rdev->recovery_offset)
				rdev->recovery_offset = mddev->curr_resync_completed;

	}
	if (!mddev->persistent) {
		clear_bit(MD_CHANGE_CLEAN, &mddev->flags);
		clear_bit(MD_CHANGE_DEVS, &mddev->flags);
		if (!mddev->external) {
			clear_bit(MD_CHANGE_PENDING, &mddev->flags);
			rdev_for_each(rdev, mddev) {
				if (rdev->badblocks.changed) {
					rdev->badblocks.changed = 0;
					ack_all_badblocks(&rdev->badblocks);
					md_error(mddev, rdev);
				}
				clear_bit(Blocked, &rdev->flags);
				clear_bit(BlockedBadBlocks, &rdev->flags);
				wake_up(&rdev->blocked_wait);
			}
		}
		wake_up(&mddev->sb_wait);
		return;
	}

	spin_lock(&mddev->lock);

	mddev->utime = ktime_get_real_seconds();

	if (test_and_clear_bit(MD_CHANGE_DEVS, &mddev->flags))
		force_change = 1;
	if (test_and_clear_bit(MD_CHANGE_CLEAN, &mddev->flags))
		/* just a clean<-> dirty transition, possibly leave spares alone,
		 * though if events isn't the right even/odd, we will have to do
		 * spares after all
		 */
		nospares = 1;
	if (force_change)
		nospares = 0;
	if (mddev->degraded)
		/* If the array is degraded, then skipping spares is both
		 * dangerous and fairly pointless.
		 * Dangerous because a device that was removed from the array
		 * might have a event_count that still looks up-to-date,
		 * so it can be re-added without a resync.
		 * Pointless because if there are any spares to skip,
		 * then a recovery will happen and soon that array won't
		 * be degraded any more and the spare can go back to sleep then.
		 */
		nospares = 0;

	sync_req = mddev->in_sync;

	/* If this is just a dirty<->clean transition, and the array is clean
	 * and 'events' is odd, we can roll back to the previous clean state */
	if (nospares
	    && (mddev->in_sync && mddev->recovery_cp == MaxSector)
	    && mddev->can_decrease_events
	    && mddev->events != 1) {
		mddev->events--;
		mddev->can_decrease_events = 0;
	} else {
		/* otherwise we have to go forward and ... */
		mddev->events ++;
		mddev->can_decrease_events = nospares;
	}

	/*
	 * This 64-bit counter should never wrap.
	 * Either we are in around ~1 trillion A.C., assuming
	 * 1 reboot per second, or we have a bug...
	 */
	WARN_ON(mddev->events == 0);

	rdev_for_each(rdev, mddev) {
		if (rdev->badblocks.changed)
			any_badblocks_changed++;
		if (test_bit(Faulty, &rdev->flags))
			set_bit(FaultRecorded, &rdev->flags);
	}

	sync_sbs(mddev, nospares);
	spin_unlock(&mddev->lock);

	pr_debug("md: updating %s RAID superblock on device (in sync %d)\n",
		 mdname(mddev), mddev->in_sync);

	bitmap_update_sb(mddev->bitmap);
	rdev_for_each(rdev, mddev) {
		char b[BDEVNAME_SIZE];

		if (rdev->sb_loaded != 1)
			continue; /* no noise on spare devices */

		if (!test_bit(Faulty, &rdev->flags)) {
			md_super_write(mddev,rdev,
				       rdev->sb_start, rdev->sb_size,
				       rdev->sb_page);
			pr_debug("md: (write) %s's sb offset: %llu\n",
				 bdevname(rdev->bdev, b),
				 (unsigned long long)rdev->sb_start);
			rdev->sb_events = mddev->events;
			if (rdev->badblocks.size) {
				md_super_write(mddev, rdev,
					       rdev->badblocks.sector,
					       rdev->badblocks.size << 9,
					       rdev->bb_page);
				rdev->badblocks.size = 0;
			}

		} else
			pr_debug("md: %s (skipping faulty)\n",
				 bdevname(rdev->bdev, b));

		if (mddev->level == LEVEL_MULTIPATH)
			/* only need to write one superblock... */
			break;
	}
	md_super_wait(mddev);
	/* if there was a failure, MD_CHANGE_DEVS was set, and we re-write super */

	if (mddev_is_clustered(mddev) && ret == 0)
		md_cluster_ops->metadata_update_finish(mddev);

	if (mddev->in_sync != sync_req ||
	    !bit_clear_unless(&mddev->flags, BIT(MD_CHANGE_PENDING),
			       BIT(MD_CHANGE_DEVS) | BIT(MD_CHANGE_CLEAN)))
		/* have to write it out again */
		goto repeat;
	wake_up(&mddev->sb_wait);
	if (test_bit(MD_RECOVERY_RUNNING, &mddev->recovery))
		sysfs_notify(&mddev->kobj, NULL, "sync_completed");

	rdev_for_each(rdev, mddev) {
		if (test_and_clear_bit(FaultRecorded, &rdev->flags))
			clear_bit(Blocked, &rdev->flags);

		if (any_badblocks_changed)
			ack_all_badblocks(&rdev->badblocks);
		clear_bit(BlockedBadBlocks, &rdev->flags);
		wake_up(&rdev->blocked_wait);
	}
}
EXPORT_SYMBOL(md_update_sb);

static int add_bound_rdev(struct md_rdev *rdev)
{
	struct mddev *mddev = rdev->mddev;
	int err = 0;
	bool add_journal = test_bit(Journal, &rdev->flags);

	if (!mddev->pers->hot_remove_disk || add_journal) {
		/* If there is hot_add_disk but no hot_remove_disk
		 * then added disks for geometry changes,
		 * and should be added immediately.
		 */
		super_types[mddev->major_version].
			validate_super(mddev, rdev);
		if (add_journal)
			mddev_suspend(mddev);
		err = mddev->pers->hot_add_disk(mddev, rdev);
		if (add_journal)
			mddev_resume(mddev);
		if (err) {
			md_kick_rdev_from_array(rdev);
			return err;
		}
	}
	sysfs_notify_dirent_safe(rdev->sysfs_state);

	set_bit(MD_CHANGE_DEVS, &mddev->flags);
	if (mddev->degraded)
		set_bit(MD_RECOVERY_RECOVER, &mddev->recovery);
	set_bit(MD_RECOVERY_NEEDED, &mddev->recovery);
	md_new_event(mddev);
	md_wakeup_thread(mddev->thread);
	return 0;
}

/* words written to sysfs files may, or may not, be \n terminated.
 * We want to accept with case. For this we use cmd_match.
 */
static int cmd_match(const char *cmd, const char *str)
{
	/* See if cmd, written into a sysfs file, matches
	 * str.  They must either be the same, or cmd can
	 * have a trailing newline
	 */
	while (*cmd && *str && *cmd == *str) {
		cmd++;
		str++;
	}
	if (*cmd == '\n')
		cmd++;
	if (*str || *cmd)
		return 0;
	return 1;
}

struct rdev_sysfs_entry {
	struct attribute attr;
	ssize_t (*show)(struct md_rdev *, char *);
	ssize_t (*store)(struct md_rdev *, const char *, size_t);
};

static ssize_t
state_show(struct md_rdev *rdev, char *page)
{
	char *sep = "";
	size_t len = 0;
	unsigned long flags = ACCESS_ONCE(rdev->flags);

	if (test_bit(Faulty, &flags) ||
	    rdev->badblocks.unacked_exist) {
		len+= sprintf(page+len, "%sfaulty",sep);
		sep = ",";
	}
	if (test_bit(In_sync, &flags)) {
		len += sprintf(page+len, "%sin_sync",sep);
		sep = ",";
	}
	if (test_bit(Journal, &flags)) {
		len += sprintf(page+len, "%sjournal",sep);
		sep = ",";
	}
	if (test_bit(WriteMostly, &flags)) {
		len += sprintf(page+len, "%swrite_mostly",sep);
		sep = ",";
	}
	if (test_bit(Blocked, &flags) ||
	    (rdev->badblocks.unacked_exist
	     && !test_bit(Faulty, &flags))) {
		len += sprintf(page+len, "%sblocked", sep);
		sep = ",";
	}
	if (!test_bit(Faulty, &flags) &&
	    !test_bit(Journal, &flags) &&
	    !test_bit(In_sync, &flags)) {
		len += sprintf(page+len, "%sspare", sep);
		sep = ",";
	}
	if (test_bit(WriteErrorSeen, &flags)) {
		len += sprintf(page+len, "%swrite_error", sep);
		sep = ",";
	}
	if (test_bit(WantReplacement, &flags)) {
		len += sprintf(page+len, "%swant_replacement", sep);
		sep = ",";
	}
	if (test_bit(Replacement, &flags)) {
		len += sprintf(page+len, "%sreplacement", sep);
		sep = ",";
	}

	return len+sprintf(page+len, "\n");
}

static ssize_t
state_store(struct md_rdev *rdev, const char *buf, size_t len)
{
	/* can write
	 *  faulty  - simulates an error
	 *  remove  - disconnects the device
	 *  writemostly - sets write_mostly
	 *  -writemostly - clears write_mostly
	 *  blocked - sets the Blocked flags
	 *  -blocked - clears the Blocked and possibly simulates an error
	 *  insync - sets Insync providing device isn't active
	 *  -insync - clear Insync for a device with a slot assigned,
	 *            so that it gets rebuilt based on bitmap
	 *  write_error - sets WriteErrorSeen
	 *  -write_error - clears WriteErrorSeen
	 */
	int err = -EINVAL;
	if (cmd_match(buf, "faulty") && rdev->mddev->pers) {
		md_error(rdev->mddev, rdev);
		if (test_bit(Faulty, &rdev->flags))
			err = 0;
		else
			err = -EBUSY;
	} else if (cmd_match(buf, "remove")) {
		if (rdev->mddev->pers) {
			clear_bit(Blocked, &rdev->flags);
			remove_and_add_spares(rdev->mddev, rdev);
		}
		if (rdev->raid_disk >= 0)
			err = -EBUSY;
		else {
			struct mddev *mddev = rdev->mddev;
			err = 0;
			if (mddev_is_clustered(mddev))
				err = md_cluster_ops->remove_disk(mddev, rdev);

			if (err == 0) {
				md_kick_rdev_from_array(rdev);
				if (mddev->pers)
					md_update_sb(mddev, 1);
				md_new_event(mddev);
			}
		}
	} else if (cmd_match(buf, "writemostly")) {
		set_bit(WriteMostly, &rdev->flags);
		err = 0;
	} else if (cmd_match(buf, "-writemostly")) {
		clear_bit(WriteMostly, &rdev->flags);
		err = 0;
	} else if (cmd_match(buf, "blocked")) {
		set_bit(Blocked, &rdev->flags);
		err = 0;
	} else if (cmd_match(buf, "-blocked")) {
		if (!test_bit(Faulty, &rdev->flags) &&
		    rdev->badblocks.unacked_exist) {
			/* metadata handler doesn't understand badblocks,
			 * so we need to fail the device
			 */
			md_error(rdev->mddev, rdev);
		}
		clear_bit(Blocked, &rdev->flags);
		clear_bit(BlockedBadBlocks, &rdev->flags);
		wake_up(&rdev->blocked_wait);
		set_bit(MD_RECOVERY_NEEDED, &rdev->mddev->recovery);
		md_wakeup_thread(rdev->mddev->thread);

		err = 0;
	} else if (cmd_match(buf, "insync") && rdev->raid_disk == -1) {
		set_bit(In_sync, &rdev->flags);
		err = 0;
	} else if (cmd_match(buf, "-insync") && rdev->raid_disk >= 0 &&
		   !test_bit(Journal, &rdev->flags)) {
		if (rdev->mddev->pers == NULL) {
			clear_bit(In_sync, &rdev->flags);
			rdev->saved_raid_disk = rdev->raid_disk;
			rdev->raid_disk = -1;
			err = 0;
		}
	} else if (cmd_match(buf, "write_error")) {
		set_bit(WriteErrorSeen, &rdev->flags);
		err = 0;
	} else if (cmd_match(buf, "-write_error")) {
		clear_bit(WriteErrorSeen, &rdev->flags);
		err = 0;
	} else if (cmd_match(buf, "want_replacement")) {
		/* Any non-spare device that is not a replacement can
		 * become want_replacement at any time, but we then need to
		 * check if recovery is needed.
		 */
		if (rdev->raid_disk >= 0 &&
		    !test_bit(Journal, &rdev->flags) &&
		    !test_bit(Replacement, &rdev->flags))
			set_bit(WantReplacement, &rdev->flags);
		set_bit(MD_RECOVERY_NEEDED, &rdev->mddev->recovery);
		md_wakeup_thread(rdev->mddev->thread);
		err = 0;
	} else if (cmd_match(buf, "-want_replacement")) {
		/* Clearing 'want_replacement' is always allowed.
		 * Once replacements starts it is too late though.
		 */
		err = 0;
		clear_bit(WantReplacement, &rdev->flags);
	} else if (cmd_match(buf, "replacement")) {
		/* Can only set a device as a replacement when array has not
		 * yet been started.  Once running, replacement is automatic
		 * from spares, or by assigning 'slot'.
		 */
		if (rdev->mddev->pers)
			err = -EBUSY;
		else {
			set_bit(Replacement, &rdev->flags);
			err = 0;
		}
	} else if (cmd_match(buf, "-replacement")) {
		/* Similarly, can only clear Replacement before start */
		if (rdev->mddev->pers)
			err = -EBUSY;
		else {
			clear_bit(Replacement, &rdev->flags);
			err = 0;
		}
	} else if (cmd_match(buf, "re-add")) {
		if (test_bit(Faulty, &rdev->flags) && (rdev->raid_disk == -1)) {
			/* clear_bit is performed _after_ all the devices
			 * have their local Faulty bit cleared. If any writes
			 * happen in the meantime in the local node, they
			 * will land in the local bitmap, which will be synced
			 * by this node eventually
			 */
			if (!mddev_is_clustered(rdev->mddev) ||
			    (err = md_cluster_ops->gather_bitmaps(rdev)) == 0) {
				clear_bit(Faulty, &rdev->flags);
				err = add_bound_rdev(rdev);
			}
		} else
			err = -EBUSY;
	}
	if (!err)
		sysfs_notify_dirent_safe(rdev->sysfs_state);
	return err ? err : len;
}
static struct rdev_sysfs_entry rdev_state =
__ATTR_PREALLOC(state, S_IRUGO|S_IWUSR, state_show, state_store);

static ssize_t
errors_show(struct md_rdev *rdev, char *page)
{
	return sprintf(page, "%d\n", atomic_read(&rdev->corrected_errors));
}

static ssize_t
errors_store(struct md_rdev *rdev, const char *buf, size_t len)
{
	unsigned int n;
	int rv;

	rv = kstrtouint(buf, 10, &n);
	if (rv < 0)
		return rv;
	atomic_set(&rdev->corrected_errors, n);
	return len;
}
static struct rdev_sysfs_entry rdev_errors =
__ATTR(errors, S_IRUGO|S_IWUSR, errors_show, errors_store);

static ssize_t
slot_show(struct md_rdev *rdev, char *page)
{
	if (test_bit(Journal, &rdev->flags))
		return sprintf(page, "journal\n");
	else if (rdev->raid_disk < 0)
		return sprintf(page, "none\n");
	else
		return sprintf(page, "%d\n", rdev->raid_disk);
}

static ssize_t
slot_store(struct md_rdev *rdev, const char *buf, size_t len)
{
	int slot;
	int err;

	if (test_bit(Journal, &rdev->flags))
		return -EBUSY;
	if (strncmp(buf, "none", 4)==0)
		slot = -1;
	else {
		err = kstrtouint(buf, 10, (unsigned int *)&slot);
		if (err < 0)
			return err;
	}
	if (rdev->mddev->pers && slot == -1) {
		/* Setting 'slot' on an active array requires also
		 * updating the 'rd%d' link, and communicating
		 * with the personality with ->hot_*_disk.
		 * For now we only support removing
		 * failed/spare devices.  This normally happens automatically,
		 * but not when the metadata is externally managed.
		 */
		if (rdev->raid_disk == -1)
			return -EEXIST;
		/* personality does all needed checks */
		if (rdev->mddev->pers->hot_remove_disk == NULL)
			return -EINVAL;
		clear_bit(Blocked, &rdev->flags);
		remove_and_add_spares(rdev->mddev, rdev);
		if (rdev->raid_disk >= 0)
			return -EBUSY;
		set_bit(MD_RECOVERY_NEEDED, &rdev->mddev->recovery);
		md_wakeup_thread(rdev->mddev->thread);
	} else if (rdev->mddev->pers) {
		/* Activating a spare .. or possibly reactivating
		 * if we ever get bitmaps working here.
		 */
		int err;

		if (rdev->raid_disk != -1)
			return -EBUSY;

		if (test_bit(MD_RECOVERY_RUNNING, &rdev->mddev->recovery))
			return -EBUSY;

		if (rdev->mddev->pers->hot_add_disk == NULL)
			return -EINVAL;

		if (slot >= rdev->mddev->raid_disks &&
		    slot >= rdev->mddev->raid_disks + rdev->mddev->delta_disks)
			return -ENOSPC;

		rdev->raid_disk = slot;
		if (test_bit(In_sync, &rdev->flags))
			rdev->saved_raid_disk = slot;
		else
			rdev->saved_raid_disk = -1;
		clear_bit(In_sync, &rdev->flags);
		clear_bit(Bitmap_sync, &rdev->flags);
		err = rdev->mddev->pers->
			hot_add_disk(rdev->mddev, rdev);
		if (err) {
			rdev->raid_disk = -1;
			return err;
		} else
			sysfs_notify_dirent_safe(rdev->sysfs_state);
		if (sysfs_link_rdev(rdev->mddev, rdev))
			/* failure here is OK */;
		/* don't wakeup anyone, leave that to userspace. */
	} else {
		if (slot >= rdev->mddev->raid_disks &&
		    slot >= rdev->mddev->raid_disks + rdev->mddev->delta_disks)
			return -ENOSPC;
		rdev->raid_disk = slot;
		/* assume it is working */
		clear_bit(Faulty, &rdev->flags);
		clear_bit(WriteMostly, &rdev->flags);
		set_bit(In_sync, &rdev->flags);
		sysfs_notify_dirent_safe(rdev->sysfs_state);
	}
	return len;
}

static struct rdev_sysfs_entry rdev_slot =
__ATTR(slot, S_IRUGO|S_IWUSR, slot_show, slot_store);

static ssize_t
offset_show(struct md_rdev *rdev, char *page)
{
	return sprintf(page, "%llu\n", (unsigned long long)rdev->data_offset);
}

static ssize_t
offset_store(struct md_rdev *rdev, const char *buf, size_t len)
{
	unsigned long long offset;
	if (kstrtoull(buf, 10, &offset) < 0)
		return -EINVAL;
	if (rdev->mddev->pers && rdev->raid_disk >= 0)
		return -EBUSY;
	if (rdev->sectors && rdev->mddev->external)
		/* Must set offset before size, so overlap checks
		 * can be sane */
		return -EBUSY;
	rdev->data_offset = offset;
	rdev->new_data_offset = offset;
	return len;
}

static struct rdev_sysfs_entry rdev_offset =
__ATTR(offset, S_IRUGO|S_IWUSR, offset_show, offset_store);

static ssize_t new_offset_show(struct md_rdev *rdev, char *page)
{
	return sprintf(page, "%llu\n",
		       (unsigned long long)rdev->new_data_offset);
}

static ssize_t new_offset_store(struct md_rdev *rdev,
				const char *buf, size_t len)
{
	unsigned long long new_offset;
	struct mddev *mddev = rdev->mddev;

	if (kstrtoull(buf, 10, &new_offset) < 0)
		return -EINVAL;

	if (mddev->sync_thread ||
	    test_bit(MD_RECOVERY_RUNNING,&mddev->recovery))
		return -EBUSY;
	if (new_offset == rdev->data_offset)
		/* reset is always permitted */
		;
	else if (new_offset > rdev->data_offset) {
		/* must not push array size beyond rdev_sectors */
		if (new_offset - rdev->data_offset
		    + mddev->dev_sectors > rdev->sectors)
				return -E2BIG;
	}
	/* Metadata worries about other space details. */

	/* decreasing the offset is inconsistent with a backwards
	 * reshape.
	 */
	if (new_offset < rdev->data_offset &&
	    mddev->reshape_backwards)
		return -EINVAL;
	/* Increasing offset is inconsistent with forwards
	 * reshape.  reshape_direction should be set to
	 * 'backwards' first.
	 */
	if (new_offset > rdev->data_offset &&
	    !mddev->reshape_backwards)
		return -EINVAL;

	if (mddev->pers && mddev->persistent &&
	    !super_types[mddev->major_version]
	    .allow_new_offset(rdev, new_offset))
		return -E2BIG;
	rdev->new_data_offset = new_offset;
	if (new_offset > rdev->data_offset)
		mddev->reshape_backwards = 1;
	else if (new_offset < rdev->data_offset)
		mddev->reshape_backwards = 0;

	return len;
}
static struct rdev_sysfs_entry rdev_new_offset =
__ATTR(new_offset, S_IRUGO|S_IWUSR, new_offset_show, new_offset_store);

static ssize_t
rdev_size_show(struct md_rdev *rdev, char *page)
{
	return sprintf(page, "%llu\n", (unsigned long long)rdev->sectors / 2);
}

static int overlaps(sector_t s1, sector_t l1, sector_t s2, sector_t l2)
{
	/* check if two start/length pairs overlap */
	if (s1+l1 <= s2)
		return 0;
	if (s2+l2 <= s1)
		return 0;
	return 1;
}

static int strict_blocks_to_sectors(const char *buf, sector_t *sectors)
{
	unsigned long long blocks;
	sector_t new;

	if (kstrtoull(buf, 10, &blocks) < 0)
		return -EINVAL;

	if (blocks & 1ULL << (8 * sizeof(blocks) - 1))
		return -EINVAL; /* sector conversion overflow */

	new = blocks * 2;
	if (new != blocks * 2)
		return -EINVAL; /* unsigned long long to sector_t overflow */

	*sectors = new;
	return 0;
}

static ssize_t
rdev_size_store(struct md_rdev *rdev, const char *buf, size_t len)
{
	struct mddev *my_mddev = rdev->mddev;
	sector_t oldsectors = rdev->sectors;
	sector_t sectors;

	if (test_bit(Journal, &rdev->flags))
		return -EBUSY;
	if (strict_blocks_to_sectors(buf, &sectors) < 0)
		return -EINVAL;
	if (rdev->data_offset != rdev->new_data_offset)
		return -EINVAL; /* too confusing */
	if (my_mddev->pers && rdev->raid_disk >= 0) {
		if (my_mddev->persistent) {
			sectors = super_types[my_mddev->major_version].
				rdev_size_change(rdev, sectors);
			if (!sectors)
				return -EBUSY;
		} else if (!sectors)
			sectors = (i_size_read(rdev->bdev->bd_inode) >> 9) -
				rdev->data_offset;
		if (!my_mddev->pers->resize)
			/* Cannot change size for RAID0 or Linear etc */
			return -EINVAL;
	}
	if (sectors < my_mddev->dev_sectors)
		return -EINVAL; /* component must fit device */

	rdev->sectors = sectors;
	if (sectors > oldsectors && my_mddev->external) {
		/* Need to check that all other rdevs with the same
		 * ->bdev do not overlap.  'rcu' is sufficient to walk
		 * the rdev lists safely.
		 * This check does not provide a hard guarantee, it
		 * just helps avoid dangerous mistakes.
		 */
		struct mddev *mddev;
		int overlap = 0;
		struct list_head *tmp;

		rcu_read_lock();
		for_each_mddev(mddev, tmp) {
			struct md_rdev *rdev2;

			rdev_for_each(rdev2, mddev)
				if (rdev->bdev == rdev2->bdev &&
				    rdev != rdev2 &&
				    overlaps(rdev->data_offset, rdev->sectors,
					     rdev2->data_offset,
					     rdev2->sectors)) {
					overlap = 1;
					break;
				}
			if (overlap) {
				mddev_put(mddev);
				break;
			}
		}
		rcu_read_unlock();
		if (overlap) {
			/* Someone else could have slipped in a size
			 * change here, but doing so is just silly.
			 * We put oldsectors back because we *know* it is
			 * safe, and trust userspace not to race with
			 * itself
			 */
			rdev->sectors = oldsectors;
			return -EBUSY;
		}
	}
	return len;
}

static struct rdev_sysfs_entry rdev_size =
__ATTR(size, S_IRUGO|S_IWUSR, rdev_size_show, rdev_size_store);

static ssize_t recovery_start_show(struct md_rdev *rdev, char *page)
{
	unsigned long long recovery_start = rdev->recovery_offset;

	if (test_bit(In_sync, &rdev->flags) ||
	    recovery_start == MaxSector)
		return sprintf(page, "none\n");

	return sprintf(page, "%llu\n", recovery_start);
}

static ssize_t recovery_start_store(struct md_rdev *rdev, const char *buf, size_t len)
{
	unsigned long long recovery_start;

	if (cmd_match(buf, "none"))
		recovery_start = MaxSector;
	else if (kstrtoull(buf, 10, &recovery_start))
		return -EINVAL;

	if (rdev->mddev->pers &&
	    rdev->raid_disk >= 0)
		return -EBUSY;

	rdev->recovery_offset = recovery_start;
	if (recovery_start == MaxSector)
		set_bit(In_sync, &rdev->flags);
	else
		clear_bit(In_sync, &rdev->flags);
	return len;
}

static struct rdev_sysfs_entry rdev_recovery_start =
__ATTR(recovery_start, S_IRUGO|S_IWUSR, recovery_start_show, recovery_start_store);

/* sysfs access to bad-blocks list.
 * We present two files.
 * 'bad-blocks' lists sector numbers and lengths of ranges that
 *    are recorded as bad.  The list is truncated to fit within
 *    the one-page limit of sysfs.
 *    Writing "sector length" to this file adds an acknowledged
 *    bad block list.
 * 'unacknowledged-bad-blocks' lists bad blocks that have not yet
 *    been acknowledged.  Writing to this file adds bad blocks
 *    without acknowledging them.  This is largely for testing.
 */
static ssize_t bb_show(struct md_rdev *rdev, char *page)
{
	return badblocks_show(&rdev->badblocks, page, 0);
}
static ssize_t bb_store(struct md_rdev *rdev, const char *page, size_t len)
{
	int rv = badblocks_store(&rdev->badblocks, page, len, 0);
	/* Maybe that ack was all we needed */
	if (test_and_clear_bit(BlockedBadBlocks, &rdev->flags))
		wake_up(&rdev->blocked_wait);
	return rv;
}
static struct rdev_sysfs_entry rdev_bad_blocks =
__ATTR(bad_blocks, S_IRUGO|S_IWUSR, bb_show, bb_store);

static ssize_t ubb_show(struct md_rdev *rdev, char *page)
{
	return badblocks_show(&rdev->badblocks, page, 1);
}
static ssize_t ubb_store(struct md_rdev *rdev, const char *page, size_t len)
{
	return badblocks_store(&rdev->badblocks, page, len, 1);
}
static struct rdev_sysfs_entry rdev_unack_bad_blocks =
__ATTR(unacknowledged_bad_blocks, S_IRUGO|S_IWUSR, ubb_show, ubb_store);

static struct attribute *rdev_default_attrs[] = {
	&rdev_state.attr,
	&rdev_errors.attr,
	&rdev_slot.attr,
	&rdev_offset.attr,
	&rdev_new_offset.attr,
	&rdev_size.attr,
	&rdev_recovery_start.attr,
	&rdev_bad_blocks.attr,
	&rdev_unack_bad_blocks.attr,
	NULL,
};
static ssize_t
rdev_attr_show(struct kobject *kobj, struct attribute *attr, char *page)
{
	struct rdev_sysfs_entry *entry = container_of(attr, struct rdev_sysfs_entry, attr);
	struct md_rdev *rdev = container_of(kobj, struct md_rdev, kobj);

	if (!entry->show)
		return -EIO;
	if (!rdev->mddev)
		return -EBUSY;
	return entry->show(rdev, page);
}

static ssize_t
rdev_attr_store(struct kobject *kobj, struct attribute *attr,
	      const char *page, size_t length)
{
	struct rdev_sysfs_entry *entry = container_of(attr, struct rdev_sysfs_entry, attr);
	struct md_rdev *rdev = container_of(kobj, struct md_rdev, kobj);
	ssize_t rv;
	struct mddev *mddev = rdev->mddev;

	if (!entry->store)
		return -EIO;
	if (!capable(CAP_SYS_ADMIN))
		return -EACCES;
	rv = mddev ? mddev_lock(mddev): -EBUSY;
	if (!rv) {
		if (rdev->mddev == NULL)
			rv = -EBUSY;
		else
			rv = entry->store(rdev, page, length);
		mddev_unlock(mddev);
	}
	return rv;
}

static void rdev_free(struct kobject *ko)
{
	struct md_rdev *rdev = container_of(ko, struct md_rdev, kobj);
	kfree(rdev);
}
static const struct sysfs_ops rdev_sysfs_ops = {
	.show		= rdev_attr_show,
	.store		= rdev_attr_store,
};
static struct kobj_type rdev_ktype = {
	.release	= rdev_free,
	.sysfs_ops	= &rdev_sysfs_ops,
	.default_attrs	= rdev_default_attrs,
};

int md_rdev_init(struct md_rdev *rdev)
{
	rdev->desc_nr = -1;
	rdev->saved_raid_disk = -1;
	rdev->raid_disk = -1;
	rdev->flags = 0;
	rdev->data_offset = 0;
	rdev->new_data_offset = 0;
	rdev->sb_events = 0;
	rdev->last_read_error = 0;
	rdev->sb_loaded = 0;
	rdev->bb_page = NULL;
	atomic_set(&rdev->nr_pending, 0);
	atomic_set(&rdev->read_errors, 0);
	atomic_set(&rdev->corrected_errors, 0);

	INIT_LIST_HEAD(&rdev->same_set);
	init_waitqueue_head(&rdev->blocked_wait);

	/* Add space to store bad block list.
	 * This reserves the space even on arrays where it cannot
	 * be used - I wonder if that matters
	 */
	return badblocks_init(&rdev->badblocks, 0);
}
EXPORT_SYMBOL_GPL(md_rdev_init);
/*
 * Import a device. If 'super_format' >= 0, then sanity check the superblock
 *
 * mark the device faulty if:
 *
 *   - the device is nonexistent (zero size)
 *   - the device has no valid superblock
 *
 * a faulty rdev _never_ has rdev->sb set.
 */
static struct md_rdev *md_import_device(dev_t newdev, int super_format, int super_minor)
{
	char b[BDEVNAME_SIZE];
	int err;
	struct md_rdev *rdev;
	sector_t size;

	rdev = kzalloc(sizeof(*rdev), GFP_KERNEL);
	if (!rdev) {
		printk(KERN_ERR "md: could not alloc mem for new device!\n");
		return ERR_PTR(-ENOMEM);
	}

	err = md_rdev_init(rdev);
	if (err)
		goto abort_free;
	err = alloc_disk_sb(rdev);
	if (err)
		goto abort_free;

	err = lock_rdev(rdev, newdev, super_format == -2);
	if (err)
		goto abort_free;

	kobject_init(&rdev->kobj, &rdev_ktype);

	size = i_size_read(rdev->bdev->bd_inode) >> BLOCK_SIZE_BITS;
	if (!size) {
		printk(KERN_WARNING
			"md: %s has zero or unknown size, marking faulty!\n",
			bdevname(rdev->bdev,b));
		err = -EINVAL;
		goto abort_free;
	}

	if (super_format >= 0) {
		err = super_types[super_format].
			load_super(rdev, NULL, super_minor);
		if (err == -EINVAL) {
			printk(KERN_WARNING
				"md: %s does not have a valid v%d.%d "
			       "superblock, not importing!\n",
				bdevname(rdev->bdev,b),
			       super_format, super_minor);
			goto abort_free;
		}
		if (err < 0) {
			printk(KERN_WARNING
				"md: could not read %s's sb, not importing!\n",
				bdevname(rdev->bdev,b));
			goto abort_free;
		}
	}

	return rdev;

abort_free:
	if (rdev->bdev)
		unlock_rdev(rdev);
	md_rdev_clear(rdev);
	kfree(rdev);
	return ERR_PTR(err);
}

/*
 * Check a full RAID array for plausibility
 */

static void analyze_sbs(struct mddev *mddev)
{
	int i;
	struct md_rdev *rdev, *freshest, *tmp;
	char b[BDEVNAME_SIZE];

	freshest = NULL;
	rdev_for_each_safe(rdev, tmp, mddev)
		switch (super_types[mddev->major_version].
			load_super(rdev, freshest, mddev->minor_version)) {
		case 1:
			freshest = rdev;
			break;
		case 0:
			break;
		default:
			printk( KERN_ERR \
				"md: fatal superblock inconsistency in %s"
				" -- removing from array\n",
				bdevname(rdev->bdev,b));
			md_kick_rdev_from_array(rdev);
		}

	super_types[mddev->major_version].
		validate_super(mddev, freshest);

	i = 0;
	rdev_for_each_safe(rdev, tmp, mddev) {
		if (mddev->max_disks &&
		    (rdev->desc_nr >= mddev->max_disks ||
		     i > mddev->max_disks)) {
			printk(KERN_WARNING
			       "md: %s: %s: only %d devices permitted\n",
			       mdname(mddev), bdevname(rdev->bdev, b),
			       mddev->max_disks);
			md_kick_rdev_from_array(rdev);
			continue;
		}
		if (rdev != freshest) {
			if (super_types[mddev->major_version].
			    validate_super(mddev, rdev)) {
				printk(KERN_WARNING "md: kicking non-fresh %s"
					" from array!\n",
					bdevname(rdev->bdev,b));
				md_kick_rdev_from_array(rdev);
				continue;
			}
		}
		if (mddev->level == LEVEL_MULTIPATH) {
			rdev->desc_nr = i++;
			rdev->raid_disk = rdev->desc_nr;
			set_bit(In_sync, &rdev->flags);
		} else if (rdev->raid_disk >=
			    (mddev->raid_disks - min(0, mddev->delta_disks)) &&
			   !test_bit(Journal, &rdev->flags)) {
			rdev->raid_disk = -1;
			clear_bit(In_sync, &rdev->flags);
		}
	}
}

/* Read a fixed-point number.
 * Numbers in sysfs attributes should be in "standard" units where
 * possible, so time should be in seconds.
 * However we internally use a a much smaller unit such as
 * milliseconds or jiffies.
 * This function takes a decimal number with a possible fractional
 * component, and produces an integer which is the result of
 * multiplying that number by 10^'scale'.
 * all without any floating-point arithmetic.
 */
int strict_strtoul_scaled(const char *cp, unsigned long *res, int scale)
{
	unsigned long result = 0;
	long decimals = -1;
	while (isdigit(*cp) || (*cp == '.' && decimals < 0)) {
		if (*cp == '.')
			decimals = 0;
		else if (decimals < scale) {
			unsigned int value;
			value = *cp - '0';
			result = result * 10 + value;
			if (decimals >= 0)
				decimals++;
		}
		cp++;
	}
	if (*cp == '\n')
		cp++;
	if (*cp)
		return -EINVAL;
	if (decimals < 0)
		decimals = 0;
	while (decimals < scale) {
		result *= 10;
		decimals ++;
	}
	*res = result;
	return 0;
}

static ssize_t
safe_delay_show(struct mddev *mddev, char *page)
{
	int msec = (mddev->safemode_delay*1000)/HZ;
	return sprintf(page, "%d.%03d\n", msec/1000, msec%1000);
}
static ssize_t
safe_delay_store(struct mddev *mddev, const char *cbuf, size_t len)
{
	unsigned long msec;

	if (mddev_is_clustered(mddev)) {
		pr_info("md: Safemode is disabled for clustered mode\n");
		return -EINVAL;
	}

	if (strict_strtoul_scaled(cbuf, &msec, 3) < 0)
		return -EINVAL;
	if (msec == 0)
		mddev->safemode_delay = 0;
	else {
		unsigned long old_delay = mddev->safemode_delay;
		unsigned long new_delay = (msec*HZ)/1000;

		if (new_delay == 0)
			new_delay = 1;
		mddev->safemode_delay = new_delay;
		if (new_delay < old_delay || old_delay == 0)
			mod_timer(&mddev->safemode_timer, jiffies+1);
	}
	return len;
}
static struct md_sysfs_entry md_safe_delay =
__ATTR(safe_mode_delay, S_IRUGO|S_IWUSR,safe_delay_show, safe_delay_store);

static ssize_t
level_show(struct mddev *mddev, char *page)
{
	struct md_personality *p;
	int ret;
	spin_lock(&mddev->lock);
	p = mddev->pers;
	if (p)
		ret = sprintf(page, "%s\n", p->name);
	else if (mddev->clevel[0])
		ret = sprintf(page, "%s\n", mddev->clevel);
	else if (mddev->level != LEVEL_NONE)
		ret = sprintf(page, "%d\n", mddev->level);
	else
		ret = 0;
	spin_unlock(&mddev->lock);
	return ret;
}

static ssize_t
level_store(struct mddev *mddev, const char *buf, size_t len)
{
	char clevel[16];
	ssize_t rv;
	size_t slen = len;
	struct md_personality *pers, *oldpers;
	long level;
	void *priv, *oldpriv;
	struct md_rdev *rdev;

	if (slen == 0 || slen >= sizeof(clevel))
		return -EINVAL;

	rv = mddev_lock(mddev);
	if (rv)
		return rv;

	if (mddev->pers == NULL) {
		strncpy(mddev->clevel, buf, slen);
		if (mddev->clevel[slen-1] == '\n')
			slen--;
		mddev->clevel[slen] = 0;
		mddev->level = LEVEL_NONE;
		rv = len;
		goto out_unlock;
	}
	rv = -EROFS;
	if (mddev->ro)
		goto out_unlock;

	/* request to change the personality.  Need to ensure:
	 *  - array is not engaged in resync/recovery/reshape
	 *  - old personality can be suspended
	 *  - new personality will access other array.
	 */

	rv = -EBUSY;
	if (mddev->sync_thread ||
	    test_bit(MD_RECOVERY_RUNNING, &mddev->recovery) ||
	    mddev->reshape_position != MaxSector ||
	    mddev->sysfs_active)
		goto out_unlock;

	rv = -EINVAL;
	if (!mddev->pers->quiesce) {
		printk(KERN_WARNING "md: %s: %s does not support online personality change\n",
		       mdname(mddev), mddev->pers->name);
		goto out_unlock;
	}

	/* Now find the new personality */
	strncpy(clevel, buf, slen);
	if (clevel[slen-1] == '\n')
		slen--;
	clevel[slen] = 0;
	if (kstrtol(clevel, 10, &level))
		level = LEVEL_NONE;

	if (request_module("md-%s", clevel) != 0)
		request_module("md-level-%s", clevel);
	spin_lock(&pers_lock);
	pers = find_pers(level, clevel);
	if (!pers || !try_module_get(pers->owner)) {
		spin_unlock(&pers_lock);
		printk(KERN_WARNING "md: personality %s not loaded\n", clevel);
		rv = -EINVAL;
		goto out_unlock;
	}
	spin_unlock(&pers_lock);

	if (pers == mddev->pers) {
		/* Nothing to do! */
		module_put(pers->owner);
		rv = len;
		goto out_unlock;
	}
	if (!pers->takeover) {
		module_put(pers->owner);
		printk(KERN_WARNING "md: %s: %s does not support personality takeover\n",
		       mdname(mddev), clevel);
		rv = -EINVAL;
		goto out_unlock;
	}

	rdev_for_each(rdev, mddev)
		rdev->new_raid_disk = rdev->raid_disk;

	/* ->takeover must set new_* and/or delta_disks
	 * if it succeeds, and may set them when it fails.
	 */
	priv = pers->takeover(mddev);
	if (IS_ERR(priv)) {
		mddev->new_level = mddev->level;
		mddev->new_layout = mddev->layout;
		mddev->new_chunk_sectors = mddev->chunk_sectors;
		mddev->raid_disks -= mddev->delta_disks;
		mddev->delta_disks = 0;
		mddev->reshape_backwards = 0;
		module_put(pers->owner);
		printk(KERN_WARNING "md: %s: %s would not accept array\n",
		       mdname(mddev), clevel);
		rv = PTR_ERR(priv);
		goto out_unlock;
	}

	/* Looks like we have a winner */
	mddev_suspend(mddev);
	mddev_detach(mddev);

	spin_lock(&mddev->lock);
	oldpers = mddev->pers;
	oldpriv = mddev->private;
	mddev->pers = pers;
	mddev->private = priv;
	strlcpy(mddev->clevel, pers->name, sizeof(mddev->clevel));
	mddev->level = mddev->new_level;
	mddev->layout = mddev->new_layout;
	mddev->chunk_sectors = mddev->new_chunk_sectors;
	mddev->delta_disks = 0;
	mddev->reshape_backwards = 0;
	mddev->degraded = 0;
	spin_unlock(&mddev->lock);

	if (oldpers->sync_request == NULL &&
	    mddev->external) {
		/* We are converting from a no-redundancy array
		 * to a redundancy array and metadata is managed
		 * externally so we need to be sure that writes
		 * won't block due to a need to transition
		 *      clean->dirty
		 * until external management is started.
		 */
		mddev->in_sync = 0;
		mddev->safemode_delay = 0;
		mddev->safemode = 0;
	}

	oldpers->free(mddev, oldpriv);

	if (oldpers->sync_request == NULL &&
	    pers->sync_request != NULL) {
		/* need to add the md_redundancy_group */
		if (sysfs_create_group(&mddev->kobj, &md_redundancy_group))
			printk(KERN_WARNING
			       "md: cannot register extra attributes for %s\n",
			       mdname(mddev));
		mddev->sysfs_action = sysfs_get_dirent(mddev->kobj.sd, "sync_action");
	}
	if (oldpers->sync_request != NULL &&
	    pers->sync_request == NULL) {
		/* need to remove the md_redundancy_group */
		if (mddev->to_remove == NULL)
			mddev->to_remove = &md_redundancy_group;
	}

	module_put(oldpers->owner);

	rdev_for_each(rdev, mddev) {
		if (rdev->raid_disk < 0)
			continue;
		if (rdev->new_raid_disk >= mddev->raid_disks)
			rdev->new_raid_disk = -1;
		if (rdev->new_raid_disk == rdev->raid_disk)
			continue;
		sysfs_unlink_rdev(mddev, rdev);
	}
	rdev_for_each(rdev, mddev) {
		if (rdev->raid_disk < 0)
			continue;
		if (rdev->new_raid_disk == rdev->raid_disk)
			continue;
		rdev->raid_disk = rdev->new_raid_disk;
		if (rdev->raid_disk < 0)
			clear_bit(In_sync, &rdev->flags);
		else {
			if (sysfs_link_rdev(mddev, rdev))
				printk(KERN_WARNING "md: cannot register rd%d"
				       " for %s after level change\n",
				       rdev->raid_disk, mdname(mddev));
		}
	}

	if (pers->sync_request == NULL) {
		/* this is now an array without redundancy, so
		 * it must always be in_sync
		 */
		mddev->in_sync = 1;
		del_timer_sync(&mddev->safemode_timer);
	}
	blk_set_stacking_limits(&mddev->queue->limits);
	pers->run(mddev);
	set_bit(MD_CHANGE_DEVS, &mddev->flags);
	mddev_resume(mddev);
	if (!mddev->thread)
		md_update_sb(mddev, 1);
	sysfs_notify(&mddev->kobj, NULL, "level");
	md_new_event(mddev);
	rv = len;
out_unlock:
	mddev_unlock(mddev);
	return rv;
}

static struct md_sysfs_entry md_level =
__ATTR(level, S_IRUGO|S_IWUSR, level_show, level_store);

static ssize_t
layout_show(struct mddev *mddev, char *page)
{
	/* just a number, not meaningful for all levels */
	if (mddev->reshape_position != MaxSector &&
	    mddev->layout != mddev->new_layout)
		return sprintf(page, "%d (%d)\n",
			       mddev->new_layout, mddev->layout);
	return sprintf(page, "%d\n", mddev->layout);
}

static ssize_t
layout_store(struct mddev *mddev, const char *buf, size_t len)
{
	unsigned int n;
	int err;

	err = kstrtouint(buf, 10, &n);
	if (err < 0)
		return err;
	err = mddev_lock(mddev);
	if (err)
		return err;

	if (mddev->pers) {
		if (mddev->pers->check_reshape == NULL)
			err = -EBUSY;
		else if (mddev->ro)
			err = -EROFS;
		else {
			mddev->new_layout = n;
			err = mddev->pers->check_reshape(mddev);
			if (err)
				mddev->new_layout = mddev->layout;
		}
	} else {
		mddev->new_layout = n;
		if (mddev->reshape_position == MaxSector)
			mddev->layout = n;
	}
	mddev_unlock(mddev);
	return err ?: len;
}
static struct md_sysfs_entry md_layout =
__ATTR(layout, S_IRUGO|S_IWUSR, layout_show, layout_store);

static ssize_t
raid_disks_show(struct mddev *mddev, char *page)
{
	if (mddev->raid_disks == 0)
		return 0;
	if (mddev->reshape_position != MaxSector &&
	    mddev->delta_disks != 0)
		return sprintf(page, "%d (%d)\n", mddev->raid_disks,
			       mddev->raid_disks - mddev->delta_disks);
	return sprintf(page, "%d\n", mddev->raid_disks);
}

static int update_raid_disks(struct mddev *mddev, int raid_disks);

static ssize_t
raid_disks_store(struct mddev *mddev, const char *buf, size_t len)
{
	unsigned int n;
	int err;

	err = kstrtouint(buf, 10, &n);
	if (err < 0)
		return err;

	err = mddev_lock(mddev);
	if (err)
		return err;
	if (mddev->pers)
		err = update_raid_disks(mddev, n);
	else if (mddev->reshape_position != MaxSector) {
		struct md_rdev *rdev;
		int olddisks = mddev->raid_disks - mddev->delta_disks;

		err = -EINVAL;
		rdev_for_each(rdev, mddev) {
			if (olddisks < n &&
			    rdev->data_offset < rdev->new_data_offset)
				goto out_unlock;
			if (olddisks > n &&
			    rdev->data_offset > rdev->new_data_offset)
				goto out_unlock;
		}
		err = 0;
		mddev->delta_disks = n - olddisks;
		mddev->raid_disks = n;
		mddev->reshape_backwards = (mddev->delta_disks < 0);
	} else
		mddev->raid_disks = n;
out_unlock:
	mddev_unlock(mddev);
	return err ? err : len;
}
static struct md_sysfs_entry md_raid_disks =
__ATTR(raid_disks, S_IRUGO|S_IWUSR, raid_disks_show, raid_disks_store);

static ssize_t
chunk_size_show(struct mddev *mddev, char *page)
{
	if (mddev->reshape_position != MaxSector &&
	    mddev->chunk_sectors != mddev->new_chunk_sectors)
		return sprintf(page, "%d (%d)\n",
			       mddev->new_chunk_sectors << 9,
			       mddev->chunk_sectors << 9);
	return sprintf(page, "%d\n", mddev->chunk_sectors << 9);
}

static ssize_t
chunk_size_store(struct mddev *mddev, const char *buf, size_t len)
{
	unsigned long n;
	int err;

	err = kstrtoul(buf, 10, &n);
	if (err < 0)
		return err;

	err = mddev_lock(mddev);
	if (err)
		return err;
	if (mddev->pers) {
		if (mddev->pers->check_reshape == NULL)
			err = -EBUSY;
		else if (mddev->ro)
			err = -EROFS;
		else {
			mddev->new_chunk_sectors = n >> 9;
			err = mddev->pers->check_reshape(mddev);
			if (err)
				mddev->new_chunk_sectors = mddev->chunk_sectors;
		}
	} else {
		mddev->new_chunk_sectors = n >> 9;
		if (mddev->reshape_position == MaxSector)
			mddev->chunk_sectors = n >> 9;
	}
	mddev_unlock(mddev);
	return err ?: len;
}
static struct md_sysfs_entry md_chunk_size =
__ATTR(chunk_size, S_IRUGO|S_IWUSR, chunk_size_show, chunk_size_store);

static ssize_t
resync_start_show(struct mddev *mddev, char *page)
{
	if (mddev->recovery_cp == MaxSector)
		return sprintf(page, "none\n");
	return sprintf(page, "%llu\n", (unsigned long long)mddev->recovery_cp);
}

static ssize_t
resync_start_store(struct mddev *mddev, const char *buf, size_t len)
{
	unsigned long long n;
	int err;

	if (cmd_match(buf, "none"))
		n = MaxSector;
	else {
		err = kstrtoull(buf, 10, &n);
		if (err < 0)
			return err;
		if (n != (sector_t)n)
			return -EINVAL;
	}

	err = mddev_lock(mddev);
	if (err)
		return err;
	if (mddev->pers && !test_bit(MD_RECOVERY_FROZEN, &mddev->recovery))
		err = -EBUSY;

	if (!err) {
		mddev->recovery_cp = n;
		if (mddev->pers)
			set_bit(MD_CHANGE_CLEAN, &mddev->flags);
	}
	mddev_unlock(mddev);
	return err ?: len;
}
static struct md_sysfs_entry md_resync_start =
__ATTR_PREALLOC(resync_start, S_IRUGO|S_IWUSR,
		resync_start_show, resync_start_store);

/*
 * The array state can be:
 *
 * clear
 *     No devices, no size, no level
 *     Equivalent to STOP_ARRAY ioctl
 * inactive
 *     May have some settings, but array is not active
 *        all IO results in error
 *     When written, doesn't tear down array, but just stops it
 * suspended (not supported yet)
 *     All IO requests will block. The array can be reconfigured.
 *     Writing this, if accepted, will block until array is quiescent
 * readonly
 *     no resync can happen.  no superblocks get written.
 *     write requests fail
 * read-auto
 *     like readonly, but behaves like 'clean' on a write request.
 *
 * clean - no pending writes, but otherwise active.
 *     When written to inactive array, starts without resync
 *     If a write request arrives then
 *       if metadata is known, mark 'dirty' and switch to 'active'.
 *       if not known, block and switch to write-pending
 *     If written to an active array that has pending writes, then fails.
 * active
 *     fully active: IO and resync can be happening.
 *     When written to inactive array, starts with resync
 *
 * write-pending
 *     clean, but writes are blocked waiting for 'active' to be written.
 *
 * active-idle
 *     like active, but no writes have been seen for a while (100msec).
 *
 */
enum array_state { clear, inactive, suspended, readonly, read_auto, clean, active,
		   write_pending, active_idle, bad_word};
static char *array_states[] = {
	"clear", "inactive", "suspended", "readonly", "read-auto", "clean", "active",
	"write-pending", "active-idle", NULL };

static int match_word(const char *word, char **list)
{
	int n;
	for (n=0; list[n]; n++)
		if (cmd_match(word, list[n]))
			break;
	return n;
}

static ssize_t
array_state_show(struct mddev *mddev, char *page)
{
	enum array_state st = inactive;

	if (mddev->pers)
		switch(mddev->ro) {
		case 1:
			st = readonly;
			break;
		case 2:
			st = read_auto;
			break;
		case 0:
			if (mddev->in_sync)
				st = clean;
			else if (test_bit(MD_CHANGE_PENDING, &mddev->flags))
				st = write_pending;
			else if (mddev->safemode)
				st = active_idle;
			else
				st = active;
		}
	else {
		if (list_empty(&mddev->disks) &&
		    mddev->raid_disks == 0 &&
		    mddev->dev_sectors == 0)
			st = clear;
		else
			st = inactive;
	}
	return sprintf(page, "%s\n", array_states[st]);
}

static int do_md_stop(struct mddev *mddev, int ro, struct block_device *bdev);
static int md_set_readonly(struct mddev *mddev, struct block_device *bdev);
static int do_md_run(struct mddev *mddev);
static int restart_array(struct mddev *mddev);

static ssize_t
array_state_store(struct mddev *mddev, const char *buf, size_t len)
{
	int err;
	enum array_state st = match_word(buf, array_states);

	if (mddev->pers && (st == active || st == clean) && mddev->ro != 1) {
		/* don't take reconfig_mutex when toggling between
		 * clean and active
		 */
		spin_lock(&mddev->lock);
		if (st == active) {
			restart_array(mddev);
			clear_bit(MD_CHANGE_PENDING, &mddev->flags);
			wake_up(&mddev->sb_wait);
			err = 0;
		} else /* st == clean */ {
			restart_array(mddev);
			if (atomic_read(&mddev->writes_pending) == 0) {
				if (mddev->in_sync == 0) {
					mddev->in_sync = 1;
					if (mddev->safemode == 1)
						mddev->safemode = 0;
					set_bit(MD_CHANGE_CLEAN, &mddev->flags);
				}
				err = 0;
			} else
				err = -EBUSY;
		}
		if (!err)
			sysfs_notify_dirent_safe(mddev->sysfs_state);
		spin_unlock(&mddev->lock);
		return err ?: len;
	}
	err = mddev_lock(mddev);
	if (err)
		return err;
	err = -EINVAL;
	switch(st) {
	case bad_word:
		break;
	case clear:
		/* stopping an active array */
		err = do_md_stop(mddev, 0, NULL);
		break;
	case inactive:
		/* stopping an active array */
		if (mddev->pers)
			err = do_md_stop(mddev, 2, NULL);
		else
			err = 0; /* already inactive */
		break;
	case suspended:
		break; /* not supported yet */
	case readonly:
		if (mddev->pers)
			err = md_set_readonly(mddev, NULL);
		else {
			mddev->ro = 1;
			set_disk_ro(mddev->gendisk, 1);
			err = do_md_run(mddev);
		}
		break;
	case read_auto:
		if (mddev->pers) {
			if (mddev->ro == 0)
				err = md_set_readonly(mddev, NULL);
			else if (mddev->ro == 1)
				err = restart_array(mddev);
			if (err == 0) {
				mddev->ro = 2;
				set_disk_ro(mddev->gendisk, 0);
			}
		} else {
			mddev->ro = 2;
			err = do_md_run(mddev);
		}
		break;
	case clean:
		if (mddev->pers) {
			err = restart_array(mddev);
			if (err)
				break;
			spin_lock(&mddev->lock);
			if (atomic_read(&mddev->writes_pending) == 0) {
				if (mddev->in_sync == 0) {
					mddev->in_sync = 1;
					if (mddev->safemode == 1)
						mddev->safemode = 0;
					set_bit(MD_CHANGE_CLEAN, &mddev->flags);
				}
				err = 0;
			} else
				err = -EBUSY;
			spin_unlock(&mddev->lock);
		} else
			err = -EINVAL;
		break;
	case active:
		if (mddev->pers) {
			err = restart_array(mddev);
			if (err)
				break;
			clear_bit(MD_CHANGE_PENDING, &mddev->flags);
			wake_up(&mddev->sb_wait);
			err = 0;
		} else {
			mddev->ro = 0;
			set_disk_ro(mddev->gendisk, 0);
			err = do_md_run(mddev);
		}
		break;
	case write_pending:
	case active_idle:
		/* these cannot be set */
		break;
	}

	if (!err) {
		if (mddev->hold_active == UNTIL_IOCTL)
			mddev->hold_active = 0;
		sysfs_notify_dirent_safe(mddev->sysfs_state);
	}
	mddev_unlock(mddev);
	return err ?: len;
}
static struct md_sysfs_entry md_array_state =
__ATTR_PREALLOC(array_state, S_IRUGO|S_IWUSR, array_state_show, array_state_store);

static ssize_t
max_corrected_read_errors_show(struct mddev *mddev, char *page) {
	return sprintf(page, "%d\n",
		       atomic_read(&mddev->max_corr_read_errors));
}

static ssize_t
max_corrected_read_errors_store(struct mddev *mddev, const char *buf, size_t len)
{
	unsigned int n;
	int rv;

	rv = kstrtouint(buf, 10, &n);
	if (rv < 0)
		return rv;
	atomic_set(&mddev->max_corr_read_errors, n);
	return len;
}

static struct md_sysfs_entry max_corr_read_errors =
__ATTR(max_read_errors, S_IRUGO|S_IWUSR, max_corrected_read_errors_show,
	max_corrected_read_errors_store);

static ssize_t
null_show(struct mddev *mddev, char *page)
{
	return -EINVAL;
}

static ssize_t
new_dev_store(struct mddev *mddev, const char *buf, size_t len)
{
	/* buf must be %d:%d\n? giving major and minor numbers */
	/* The new device is added to the array.
	 * If the array has a persistent superblock, we read the
	 * superblock to initialise info and check validity.
	 * Otherwise, only checking done is that in bind_rdev_to_array,
	 * which mainly checks size.
	 */
	char *e;
	int major = simple_strtoul(buf, &e, 10);
	int minor;
	dev_t dev;
	struct md_rdev *rdev;
	int err;

	if (!*buf || *e != ':' || !e[1] || e[1] == '\n')
		return -EINVAL;
	minor = simple_strtoul(e+1, &e, 10);
	if (*e && *e != '\n')
		return -EINVAL;
	dev = MKDEV(major, minor);
	if (major != MAJOR(dev) ||
	    minor != MINOR(dev))
		return -EOVERFLOW;

	flush_workqueue(md_misc_wq);

	err = mddev_lock(mddev);
	if (err)
		return err;
	if (mddev->persistent) {
		rdev = md_import_device(dev, mddev->major_version,
					mddev->minor_version);
		if (!IS_ERR(rdev) && !list_empty(&mddev->disks)) {
			struct md_rdev *rdev0
				= list_entry(mddev->disks.next,
					     struct md_rdev, same_set);
			err = super_types[mddev->major_version]
				.load_super(rdev, rdev0, mddev->minor_version);
			if (err < 0)
				goto out;
		}
	} else if (mddev->external)
		rdev = md_import_device(dev, -2, -1);
	else
		rdev = md_import_device(dev, -1, -1);

	if (IS_ERR(rdev)) {
		mddev_unlock(mddev);
		return PTR_ERR(rdev);
	}
	err = bind_rdev_to_array(rdev, mddev);
 out:
	if (err)
		export_rdev(rdev);
	mddev_unlock(mddev);
	return err ? err : len;
}

static struct md_sysfs_entry md_new_device =
__ATTR(new_dev, S_IWUSR, null_show, new_dev_store);

static ssize_t
bitmap_store(struct mddev *mddev, const char *buf, size_t len)
{
	char *end;
	unsigned long chunk, end_chunk;
	int err;

	err = mddev_lock(mddev);
	if (err)
		return err;
	if (!mddev->bitmap)
		goto out;
	/* buf should be <chunk> <chunk> ... or <chunk>-<chunk> ... (range) */
	while (*buf) {
		chunk = end_chunk = simple_strtoul(buf, &end, 0);
		if (buf == end) break;
		if (*end == '-') { /* range */
			buf = end + 1;
			end_chunk = simple_strtoul(buf, &end, 0);
			if (buf == end) break;
		}
		if (*end && !isspace(*end)) break;
		bitmap_dirty_bits(mddev->bitmap, chunk, end_chunk);
		buf = skip_spaces(end);
	}
	bitmap_unplug(mddev->bitmap); /* flush the bits to disk */
out:
	mddev_unlock(mddev);
	return len;
}

static struct md_sysfs_entry md_bitmap =
__ATTR(bitmap_set_bits, S_IWUSR, null_show, bitmap_store);

static ssize_t
size_show(struct mddev *mddev, char *page)
{
	return sprintf(page, "%llu\n",
		(unsigned long long)mddev->dev_sectors / 2);
}

static int update_size(struct mddev *mddev, sector_t num_sectors);

static ssize_t
size_store(struct mddev *mddev, const char *buf, size_t len)
{
	/* If array is inactive, we can reduce the component size, but
	 * not increase it (except from 0).
	 * If array is active, we can try an on-line resize
	 */
	sector_t sectors;
	int err = strict_blocks_to_sectors(buf, &sectors);

	if (err < 0)
		return err;
	err = mddev_lock(mddev);
	if (err)
		return err;
	if (mddev->pers) {
		err = update_size(mddev, sectors);
		if (err == 0)
			md_update_sb(mddev, 1);
	} else {
		if (mddev->dev_sectors == 0 ||
		    mddev->dev_sectors > sectors)
			mddev->dev_sectors = sectors;
		else
			err = -ENOSPC;
	}
	mddev_unlock(mddev);
	return err ? err : len;
}

static struct md_sysfs_entry md_size =
__ATTR(component_size, S_IRUGO|S_IWUSR, size_show, size_store);

/* Metadata version.
 * This is one of
 *   'none' for arrays with no metadata (good luck...)
 *   'external' for arrays with externally managed metadata,
 * or N.M for internally known formats
 */
static ssize_t
metadata_show(struct mddev *mddev, char *page)
{
	if (mddev->persistent)
		return sprintf(page, "%d.%d\n",
			       mddev->major_version, mddev->minor_version);
	else if (mddev->external)
		return sprintf(page, "external:%s\n", mddev->metadata_type);
	else
		return sprintf(page, "none\n");
}

static ssize_t
metadata_store(struct mddev *mddev, const char *buf, size_t len)
{
	int major, minor;
	char *e;
	int err;
	/* Changing the details of 'external' metadata is
	 * always permitted.  Otherwise there must be
	 * no devices attached to the array.
	 */

	err = mddev_lock(mddev);
	if (err)
		return err;
	err = -EBUSY;
	if (mddev->external && strncmp(buf, "external:", 9) == 0)
		;
	else if (!list_empty(&mddev->disks))
		goto out_unlock;

	err = 0;
	if (cmd_match(buf, "none")) {
		mddev->persistent = 0;
		mddev->external = 0;
		mddev->major_version = 0;
		mddev->minor_version = 90;
		goto out_unlock;
	}
	if (strncmp(buf, "external:", 9) == 0) {
		size_t namelen = len-9;
		if (namelen >= sizeof(mddev->metadata_type))
			namelen = sizeof(mddev->metadata_type)-1;
		strncpy(mddev->metadata_type, buf+9, namelen);
		mddev->metadata_type[namelen] = 0;
		if (namelen && mddev->metadata_type[namelen-1] == '\n')
			mddev->metadata_type[--namelen] = 0;
		mddev->persistent = 0;
		mddev->external = 1;
		mddev->major_version = 0;
		mddev->minor_version = 90;
		goto out_unlock;
	}
	major = simple_strtoul(buf, &e, 10);
	err = -EINVAL;
	if (e==buf || *e != '.')
		goto out_unlock;
	buf = e+1;
	minor = simple_strtoul(buf, &e, 10);
	if (e==buf || (*e && *e != '\n') )
		goto out_unlock;
	err = -ENOENT;
	if (major >= ARRAY_SIZE(super_types) || super_types[major].name == NULL)
		goto out_unlock;
	mddev->major_version = major;
	mddev->minor_version = minor;
	mddev->persistent = 1;
	mddev->external = 0;
	err = 0;
out_unlock:
	mddev_unlock(mddev);
	return err ?: len;
}

static struct md_sysfs_entry md_metadata =
__ATTR_PREALLOC(metadata_version, S_IRUGO|S_IWUSR, metadata_show, metadata_store);

static ssize_t
action_show(struct mddev *mddev, char *page)
{
	char *type = "idle";
	unsigned long recovery = mddev->recovery;
	if (test_bit(MD_RECOVERY_FROZEN, &recovery))
		type = "frozen";
	else if (test_bit(MD_RECOVERY_RUNNING, &recovery) ||
	    (!mddev->ro && test_bit(MD_RECOVERY_NEEDED, &recovery))) {
		if (test_bit(MD_RECOVERY_RESHAPE, &recovery))
			type = "reshape";
		else if (test_bit(MD_RECOVERY_SYNC, &recovery)) {
			if (!test_bit(MD_RECOVERY_REQUESTED, &recovery))
				type = "resync";
			else if (test_bit(MD_RECOVERY_CHECK, &recovery))
				type = "check";
			else
				type = "repair";
		} else if (test_bit(MD_RECOVERY_RECOVER, &recovery))
			type = "recover";
		else if (mddev->reshape_position != MaxSector)
			type = "reshape";
	}
	return sprintf(page, "%s\n", type);
}

static ssize_t
action_store(struct mddev *mddev, const char *page, size_t len)
{
	if (!mddev->pers || !mddev->pers->sync_request)
		return -EINVAL;


	if (cmd_match(page, "idle") || cmd_match(page, "frozen")) {
		if (cmd_match(page, "frozen"))
			set_bit(MD_RECOVERY_FROZEN, &mddev->recovery);
		else
			clear_bit(MD_RECOVERY_FROZEN, &mddev->recovery);
		if (test_bit(MD_RECOVERY_RUNNING, &mddev->recovery) &&
		    mddev_lock(mddev) == 0) {
			flush_workqueue(md_misc_wq);
			if (mddev->sync_thread) {
				set_bit(MD_RECOVERY_INTR, &mddev->recovery);
				md_reap_sync_thread(mddev);
			}
			mddev_unlock(mddev);
		}
	} else if (test_bit(MD_RECOVERY_RUNNING, &mddev->recovery))
		return -EBUSY;
	else if (cmd_match(page, "resync"))
		clear_bit(MD_RECOVERY_FROZEN, &mddev->recovery);
	else if (cmd_match(page, "recover")) {
		clear_bit(MD_RECOVERY_FROZEN, &mddev->recovery);
		set_bit(MD_RECOVERY_RECOVER, &mddev->recovery);
	} else if (cmd_match(page, "reshape")) {
		int err;
		if (mddev->pers->start_reshape == NULL)
			return -EINVAL;
		err = mddev_lock(mddev);
		if (!err) {
			if (test_bit(MD_RECOVERY_RUNNING, &mddev->recovery))
				err =  -EBUSY;
			else {
				clear_bit(MD_RECOVERY_FROZEN, &mddev->recovery);
				err = mddev->pers->start_reshape(mddev);
			}
			mddev_unlock(mddev);
		}
		if (err)
			return err;
		sysfs_notify(&mddev->kobj, NULL, "degraded");
	} else {
		if (cmd_match(page, "check"))
			set_bit(MD_RECOVERY_CHECK, &mddev->recovery);
		else if (!cmd_match(page, "repair"))
			return -EINVAL;
		clear_bit(MD_RECOVERY_FROZEN, &mddev->recovery);
		set_bit(MD_RECOVERY_REQUESTED, &mddev->recovery);
		set_bit(MD_RECOVERY_SYNC, &mddev->recovery);
	}
	if (mddev->ro == 2) {
		/* A write to sync_action is enough to justify
		 * canceling read-auto mode
		 */
		mddev->ro = 0;
		md_wakeup_thread(mddev->sync_thread);
	}
	set_bit(MD_RECOVERY_NEEDED, &mddev->recovery);
	md_wakeup_thread(mddev->thread);
	sysfs_notify_dirent_safe(mddev->sysfs_action);
	return len;
}

static struct md_sysfs_entry md_scan_mode =
__ATTR_PREALLOC(sync_action, S_IRUGO|S_IWUSR, action_show, action_store);

static ssize_t
last_sync_action_show(struct mddev *mddev, char *page)
{
	return sprintf(page, "%s\n", mddev->last_sync_action);
}

static struct md_sysfs_entry md_last_scan_mode = __ATTR_RO(last_sync_action);

static ssize_t
mismatch_cnt_show(struct mddev *mddev, char *page)
{
	return sprintf(page, "%llu\n",
		       (unsigned long long)
		       atomic64_read(&mddev->resync_mismatches));
}

static struct md_sysfs_entry md_mismatches = __ATTR_RO(mismatch_cnt);

static ssize_t
sync_min_show(struct mddev *mddev, char *page)
{
	return sprintf(page, "%d (%s)\n", speed_min(mddev),
		       mddev->sync_speed_min ? "local": "system");
}

static ssize_t
sync_min_store(struct mddev *mddev, const char *buf, size_t len)
{
	unsigned int min;
	int rv;

	if (strncmp(buf, "system", 6)==0) {
		min = 0;
	} else {
		rv = kstrtouint(buf, 10, &min);
		if (rv < 0)
			return rv;
		if (min == 0)
			return -EINVAL;
	}
	mddev->sync_speed_min = min;
	return len;
}

static struct md_sysfs_entry md_sync_min =
__ATTR(sync_speed_min, S_IRUGO|S_IWUSR, sync_min_show, sync_min_store);

static ssize_t
sync_max_show(struct mddev *mddev, char *page)
{
	return sprintf(page, "%d (%s)\n", speed_max(mddev),
		       mddev->sync_speed_max ? "local": "system");
}

static ssize_t
sync_max_store(struct mddev *mddev, const char *buf, size_t len)
{
	unsigned int max;
	int rv;

	if (strncmp(buf, "system", 6)==0) {
		max = 0;
	} else {
		rv = kstrtouint(buf, 10, &max);
		if (rv < 0)
			return rv;
		if (max == 0)
			return -EINVAL;
	}
	mddev->sync_speed_max = max;
	return len;
}

static struct md_sysfs_entry md_sync_max =
__ATTR(sync_speed_max, S_IRUGO|S_IWUSR, sync_max_show, sync_max_store);

static ssize_t
degraded_show(struct mddev *mddev, char *page)
{
	return sprintf(page, "%d\n", mddev->degraded);
}
static struct md_sysfs_entry md_degraded = __ATTR_RO(degraded);

static ssize_t
sync_force_parallel_show(struct mddev *mddev, char *page)
{
	return sprintf(page, "%d\n", mddev->parallel_resync);
}

static ssize_t
sync_force_parallel_store(struct mddev *mddev, const char *buf, size_t len)
{
	long n;

	if (kstrtol(buf, 10, &n))
		return -EINVAL;

	if (n != 0 && n != 1)
		return -EINVAL;

	mddev->parallel_resync = n;

	if (mddev->sync_thread)
		wake_up(&resync_wait);

	return len;
}

/* force parallel resync, even with shared block devices */
static struct md_sysfs_entry md_sync_force_parallel =
__ATTR(sync_force_parallel, S_IRUGO|S_IWUSR,
       sync_force_parallel_show, sync_force_parallel_store);

static ssize_t
sync_speed_show(struct mddev *mddev, char *page)
{
	unsigned long resync, dt, db;
	if (mddev->curr_resync == 0)
		return sprintf(page, "none\n");
	resync = mddev->curr_mark_cnt - atomic_read(&mddev->recovery_active);
	dt = (jiffies - mddev->resync_mark) / HZ;
	if (!dt) dt++;
	db = resync - mddev->resync_mark_cnt;
	return sprintf(page, "%lu\n", db/dt/2); /* K/sec */
}

static struct md_sysfs_entry md_sync_speed = __ATTR_RO(sync_speed);

static ssize_t
sync_completed_show(struct mddev *mddev, char *page)
{
	unsigned long long max_sectors, resync;

	if (!test_bit(MD_RECOVERY_RUNNING, &mddev->recovery))
		return sprintf(page, "none\n");

	if (mddev->curr_resync == 1 ||
	    mddev->curr_resync == 2)
		return sprintf(page, "delayed\n");

	if (test_bit(MD_RECOVERY_SYNC, &mddev->recovery) ||
	    test_bit(MD_RECOVERY_RESHAPE, &mddev->recovery))
		max_sectors = mddev->resync_max_sectors;
	else
		max_sectors = mddev->dev_sectors;

	resync = mddev->curr_resync_completed;
	return sprintf(page, "%llu / %llu\n", resync, max_sectors);
}

static struct md_sysfs_entry md_sync_completed =
	__ATTR_PREALLOC(sync_completed, S_IRUGO, sync_completed_show, NULL);

static ssize_t
min_sync_show(struct mddev *mddev, char *page)
{
	return sprintf(page, "%llu\n",
		       (unsigned long long)mddev->resync_min);
}
static ssize_t
min_sync_store(struct mddev *mddev, const char *buf, size_t len)
{
	unsigned long long min;
	int err;

	if (kstrtoull(buf, 10, &min))
		return -EINVAL;

	spin_lock(&mddev->lock);
	err = -EINVAL;
	if (min > mddev->resync_max)
		goto out_unlock;

	err = -EBUSY;
	if (test_bit(MD_RECOVERY_RUNNING, &mddev->recovery))
		goto out_unlock;

	/* Round down to multiple of 4K for safety */
	mddev->resync_min = round_down(min, 8);
	err = 0;

out_unlock:
	spin_unlock(&mddev->lock);
	return err ?: len;
}

static struct md_sysfs_entry md_min_sync =
__ATTR(sync_min, S_IRUGO|S_IWUSR, min_sync_show, min_sync_store);

static ssize_t
max_sync_show(struct mddev *mddev, char *page)
{
	if (mddev->resync_max == MaxSector)
		return sprintf(page, "max\n");
	else
		return sprintf(page, "%llu\n",
			       (unsigned long long)mddev->resync_max);
}
static ssize_t
max_sync_store(struct mddev *mddev, const char *buf, size_t len)
{
	int err;
	spin_lock(&mddev->lock);
	if (strncmp(buf, "max", 3) == 0)
		mddev->resync_max = MaxSector;
	else {
		unsigned long long max;
		int chunk;

		err = -EINVAL;
		if (kstrtoull(buf, 10, &max))
			goto out_unlock;
		if (max < mddev->resync_min)
			goto out_unlock;

		err = -EBUSY;
		if (max < mddev->resync_max &&
		    mddev->ro == 0 &&
		    test_bit(MD_RECOVERY_RUNNING, &mddev->recovery))
			goto out_unlock;

		/* Must be a multiple of chunk_size */
		chunk = mddev->chunk_sectors;
		if (chunk) {
			sector_t temp = max;

			err = -EINVAL;
			if (sector_div(temp, chunk))
				goto out_unlock;
		}
		mddev->resync_max = max;
	}
	wake_up(&mddev->recovery_wait);
	err = 0;
out_unlock:
	spin_unlock(&mddev->lock);
	return err ?: len;
}

static struct md_sysfs_entry md_max_sync =
__ATTR(sync_max, S_IRUGO|S_IWUSR, max_sync_show, max_sync_store);

static ssize_t
suspend_lo_show(struct mddev *mddev, char *page)
{
	return sprintf(page, "%llu\n", (unsigned long long)mddev->suspend_lo);
}

static ssize_t
suspend_lo_store(struct mddev *mddev, const char *buf, size_t len)
{
	unsigned long long old, new;
	int err;

	err = kstrtoull(buf, 10, &new);
	if (err < 0)
		return err;
	if (new != (sector_t)new)
		return -EINVAL;

	err = mddev_lock(mddev);
	if (err)
		return err;
	err = -EINVAL;
	if (mddev->pers == NULL ||
	    mddev->pers->quiesce == NULL)
		goto unlock;
	old = mddev->suspend_lo;
	mddev->suspend_lo = new;
	if (new >= old)
		/* Shrinking suspended region */
		mddev->pers->quiesce(mddev, 2);
	else {
		/* Expanding suspended region - need to wait */
		mddev->pers->quiesce(mddev, 1);
		mddev->pers->quiesce(mddev, 0);
	}
	err = 0;
unlock:
	mddev_unlock(mddev);
	return err ?: len;
}
static struct md_sysfs_entry md_suspend_lo =
__ATTR(suspend_lo, S_IRUGO|S_IWUSR, suspend_lo_show, suspend_lo_store);

static ssize_t
suspend_hi_show(struct mddev *mddev, char *page)
{
	return sprintf(page, "%llu\n", (unsigned long long)mddev->suspend_hi);
}

static ssize_t
suspend_hi_store(struct mddev *mddev, const char *buf, size_t len)
{
	unsigned long long old, new;
	int err;

	err = kstrtoull(buf, 10, &new);
	if (err < 0)
		return err;
	if (new != (sector_t)new)
		return -EINVAL;

	err = mddev_lock(mddev);
	if (err)
		return err;
	err = -EINVAL;
	if (mddev->pers == NULL ||
	    mddev->pers->quiesce == NULL)
		goto unlock;
	old = mddev->suspend_hi;
	mddev->suspend_hi = new;
	if (new <= old)
		/* Shrinking suspended region */
		mddev->pers->quiesce(mddev, 2);
	else {
		/* Expanding suspended region - need to wait */
		mddev->pers->quiesce(mddev, 1);
		mddev->pers->quiesce(mddev, 0);
	}
	err = 0;
unlock:
	mddev_unlock(mddev);
	return err ?: len;
}
static struct md_sysfs_entry md_suspend_hi =
__ATTR(suspend_hi, S_IRUGO|S_IWUSR, suspend_hi_show, suspend_hi_store);

static ssize_t
reshape_position_show(struct mddev *mddev, char *page)
{
	if (mddev->reshape_position != MaxSector)
		return sprintf(page, "%llu\n",
			       (unsigned long long)mddev->reshape_position);
	strcpy(page, "none\n");
	return 5;
}

static ssize_t
reshape_position_store(struct mddev *mddev, const char *buf, size_t len)
{
	struct md_rdev *rdev;
	unsigned long long new;
	int err;

	err = kstrtoull(buf, 10, &new);
	if (err < 0)
		return err;
	if (new != (sector_t)new)
		return -EINVAL;
	err = mddev_lock(mddev);
	if (err)
		return err;
	err = -EBUSY;
	if (mddev->pers)
		goto unlock;
	mddev->reshape_position = new;
	mddev->delta_disks = 0;
	mddev->reshape_backwards = 0;
	mddev->new_level = mddev->level;
	mddev->new_layout = mddev->layout;
	mddev->new_chunk_sectors = mddev->chunk_sectors;
	rdev_for_each(rdev, mddev)
		rdev->new_data_offset = rdev->data_offset;
	err = 0;
unlock:
	mddev_unlock(mddev);
	return err ?: len;
}

static struct md_sysfs_entry md_reshape_position =
__ATTR(reshape_position, S_IRUGO|S_IWUSR, reshape_position_show,
       reshape_position_store);

static ssize_t
reshape_direction_show(struct mddev *mddev, char *page)
{
	return sprintf(page, "%s\n",
		       mddev->reshape_backwards ? "backwards" : "forwards");
}

static ssize_t
reshape_direction_store(struct mddev *mddev, const char *buf, size_t len)
{
	int backwards = 0;
	int err;

	if (cmd_match(buf, "forwards"))
		backwards = 0;
	else if (cmd_match(buf, "backwards"))
		backwards = 1;
	else
		return -EINVAL;
	if (mddev->reshape_backwards == backwards)
		return len;

	err = mddev_lock(mddev);
	if (err)
		return err;
	/* check if we are allowed to change */
	if (mddev->delta_disks)
		err = -EBUSY;
	else if (mddev->persistent &&
	    mddev->major_version == 0)
		err =  -EINVAL;
	else
		mddev->reshape_backwards = backwards;
	mddev_unlock(mddev);
	return err ?: len;
}

static struct md_sysfs_entry md_reshape_direction =
__ATTR(reshape_direction, S_IRUGO|S_IWUSR, reshape_direction_show,
       reshape_direction_store);

static ssize_t
array_size_show(struct mddev *mddev, char *page)
{
	if (mddev->external_size)
		return sprintf(page, "%llu\n",
			       (unsigned long long)mddev->array_sectors/2);
	else
		return sprintf(page, "default\n");
}

static ssize_t
array_size_store(struct mddev *mddev, const char *buf, size_t len)
{
	sector_t sectors;
	int err;

	err = mddev_lock(mddev);
	if (err)
		return err;

	/* cluster raid doesn't support change array_sectors */
	if (mddev_is_clustered(mddev))
		return -EINVAL;

	if (strncmp(buf, "default", 7) == 0) {
		if (mddev->pers)
			sectors = mddev->pers->size(mddev, 0, 0);
		else
			sectors = mddev->array_sectors;

		mddev->external_size = 0;
	} else {
		if (strict_blocks_to_sectors(buf, &sectors) < 0)
			err = -EINVAL;
		else if (mddev->pers && mddev->pers->size(mddev, 0, 0) < sectors)
			err = -E2BIG;
		else
			mddev->external_size = 1;
	}

	if (!err) {
		mddev->array_sectors = sectors;
		if (mddev->pers) {
			set_capacity(mddev->gendisk, mddev->array_sectors);
			revalidate_disk(mddev->gendisk);
		}
	}
	mddev_unlock(mddev);
	return err ?: len;
}

static struct md_sysfs_entry md_array_size =
__ATTR(array_size, S_IRUGO|S_IWUSR, array_size_show,
       array_size_store);

static struct attribute *md_default_attrs[] = {
	&md_level.attr,
	&md_layout.attr,
	&md_raid_disks.attr,
	&md_chunk_size.attr,
	&md_size.attr,
	&md_resync_start.attr,
	&md_metadata.attr,
	&md_new_device.attr,
	&md_safe_delay.attr,
	&md_array_state.attr,
	&md_reshape_position.attr,
	&md_reshape_direction.attr,
	&md_array_size.attr,
	&max_corr_read_errors.attr,
	NULL,
};

static struct attribute *md_redundancy_attrs[] = {
	&md_scan_mode.attr,
	&md_last_scan_mode.attr,
	&md_mismatches.attr,
	&md_sync_min.attr,
	&md_sync_max.attr,
	&md_sync_speed.attr,
	&md_sync_force_parallel.attr,
	&md_sync_completed.attr,
	&md_min_sync.attr,
	&md_max_sync.attr,
	&md_suspend_lo.attr,
	&md_suspend_hi.attr,
	&md_bitmap.attr,
	&md_degraded.attr,
	NULL,
};
static struct attribute_group md_redundancy_group = {
	.name = NULL,
	.attrs = md_redundancy_attrs,
};

static ssize_t
md_attr_show(struct kobject *kobj, struct attribute *attr, char *page)
{
	struct md_sysfs_entry *entry = container_of(attr, struct md_sysfs_entry, attr);
	struct mddev *mddev = container_of(kobj, struct mddev, kobj);
	ssize_t rv;

	if (!entry->show)
		return -EIO;
	spin_lock(&all_mddevs_lock);
	if (list_empty(&mddev->all_mddevs)) {
		spin_unlock(&all_mddevs_lock);
		return -EBUSY;
	}
	mddev_get(mddev);
	spin_unlock(&all_mddevs_lock);

	rv = entry->show(mddev, page);
	mddev_put(mddev);
	return rv;
}

static ssize_t
md_attr_store(struct kobject *kobj, struct attribute *attr,
	      const char *page, size_t length)
{
	struct md_sysfs_entry *entry = container_of(attr, struct md_sysfs_entry, attr);
	struct mddev *mddev = container_of(kobj, struct mddev, kobj);
	ssize_t rv;

	if (!entry->store)
		return -EIO;
	if (!capable(CAP_SYS_ADMIN))
		return -EACCES;
	spin_lock(&all_mddevs_lock);
	if (list_empty(&mddev->all_mddevs)) {
		spin_unlock(&all_mddevs_lock);
		return -EBUSY;
	}
	mddev_get(mddev);
	spin_unlock(&all_mddevs_lock);
	rv = entry->store(mddev, page, length);
	mddev_put(mddev);
	return rv;
}

static void md_free(struct kobject *ko)
{
	struct mddev *mddev = container_of(ko, struct mddev, kobj);

	if (mddev->sysfs_state)
		sysfs_put(mddev->sysfs_state);

	if (mddev->queue)
		blk_cleanup_queue(mddev->queue);
	if (mddev->gendisk) {
		del_gendisk(mddev->gendisk);
		put_disk(mddev->gendisk);
	}

	kfree(mddev);
}

static const struct sysfs_ops md_sysfs_ops = {
	.show	= md_attr_show,
	.store	= md_attr_store,
};
static struct kobj_type md_ktype = {
	.release	= md_free,
	.sysfs_ops	= &md_sysfs_ops,
	.default_attrs	= md_default_attrs,
};

int mdp_major = 0;

static void mddev_delayed_delete(struct work_struct *ws)
{
	struct mddev *mddev = container_of(ws, struct mddev, del_work);

	sysfs_remove_group(&mddev->kobj, &md_bitmap_group);
	kobject_del(&mddev->kobj);
	kobject_put(&mddev->kobj);
}

static int md_alloc(dev_t dev, char *name)
{
	static DEFINE_MUTEX(disks_mutex);
	struct mddev *mddev = mddev_find(dev);
	struct gendisk *disk;
	int partitioned;
	int shift;
	int unit;
	int error;

	if (!mddev)
		return -ENODEV;

	partitioned = (MAJOR(mddev->unit) != MD_MAJOR);
	shift = partitioned ? MdpMinorShift : 0;
	unit = MINOR(mddev->unit) >> shift;

	/* wait for any previous instance of this device to be
	 * completely removed (mddev_delayed_delete).
	 */
	flush_workqueue(md_misc_wq);

	mutex_lock(&disks_mutex);
	error = -EEXIST;
	if (mddev->gendisk)
		goto abort;

	if (name) {
		/* Need to ensure that 'name' is not a duplicate.
		 */
		struct mddev *mddev2;
		spin_lock(&all_mddevs_lock);

		list_for_each_entry(mddev2, &all_mddevs, all_mddevs)
			if (mddev2->gendisk &&
			    strcmp(mddev2->gendisk->disk_name, name) == 0) {
				spin_unlock(&all_mddevs_lock);
				goto abort;
			}
		spin_unlock(&all_mddevs_lock);
	}

	error = -ENOMEM;
	mddev->queue = blk_alloc_queue(GFP_KERNEL);
	if (!mddev->queue)
		goto abort;
	mddev->queue->queuedata = mddev;

	blk_queue_make_request(mddev->queue, md_make_request);
	blk_set_stacking_limits(&mddev->queue->limits);

	disk = alloc_disk(1 << shift);
	if (!disk) {
		blk_cleanup_queue(mddev->queue);
		mddev->queue = NULL;
		goto abort;
	}
	disk->major = MAJOR(mddev->unit);
	disk->first_minor = unit << shift;
	if (name)
		strcpy(disk->disk_name, name);
	else if (partitioned)
		sprintf(disk->disk_name, "md_d%d", unit);
	else
		sprintf(disk->disk_name, "md%d", unit);
	disk->fops = &md_fops;
	disk->private_data = mddev;
	disk->queue = mddev->queue;
	blk_queue_write_cache(mddev->queue, true, true);
	/* Allow extended partitions.  This makes the
	 * 'mdp' device redundant, but we can't really
	 * remove it now.
	 */
	disk->flags |= GENHD_FL_EXT_DEVT;
	mddev->gendisk = disk;
	/* As soon as we call add_disk(), another thread could get
	 * through to md_open, so make sure it doesn't get too far
	 */
	mutex_lock(&mddev->open_mutex);
	add_disk(disk);

	error = kobject_init_and_add(&mddev->kobj, &md_ktype,
				     &disk_to_dev(disk)->kobj, "%s", "md");
	if (error) {
		/* This isn't possible, but as kobject_init_and_add is marked
		 * __must_check, we must do something with the result
		 */
		printk(KERN_WARNING "md: cannot register %s/md - name in use\n",
		       disk->disk_name);
		error = 0;
	}
	if (mddev->kobj.sd &&
	    sysfs_create_group(&mddev->kobj, &md_bitmap_group))
		printk(KERN_DEBUG "pointless warning\n");
	mutex_unlock(&mddev->open_mutex);
 abort:
	mutex_unlock(&disks_mutex);
	if (!error && mddev->kobj.sd) {
		kobject_uevent(&mddev->kobj, KOBJ_ADD);
		mddev->sysfs_state = sysfs_get_dirent_safe(mddev->kobj.sd, "array_state");
	}
	mddev_put(mddev);
	return error;
}

static struct kobject *md_probe(dev_t dev, int *part, void *data)
{
	md_alloc(dev, NULL);
	return NULL;
}

static int add_named_array(const char *val, struct kernel_param *kp)
{
	/* val must be "md_*" where * is not all digits.
	 * We allocate an array with a large free minor number, and
	 * set the name to val.  val must not already be an active name.
	 */
	int len = strlen(val);
	char buf[DISK_NAME_LEN];

	while (len && val[len-1] == '\n')
		len--;
	if (len >= DISK_NAME_LEN)
		return -E2BIG;
	strlcpy(buf, val, len+1);
	if (strncmp(buf, "md_", 3) != 0)
		return -EINVAL;
	return md_alloc(0, buf);
}

static void md_safemode_timeout(unsigned long data)
{
	struct mddev *mddev = (struct mddev *) data;

	if (!atomic_read(&mddev->writes_pending)) {
		mddev->safemode = 1;
		if (mddev->external)
			sysfs_notify_dirent_safe(mddev->sysfs_state);
	}
	md_wakeup_thread(mddev->thread);
}

static int start_dirty_degraded;

int md_run(struct mddev *mddev)
{
	int err;
	struct md_rdev *rdev;
	struct md_personality *pers;

	if (list_empty(&mddev->disks))
		/* cannot run an array with no devices.. */
		return -EINVAL;

	if (mddev->pers)
		return -EBUSY;
	/* Cannot run until previous stop completes properly */
	if (mddev->sysfs_active)
		return -EBUSY;

	/*
	 * Analyze all RAID superblock(s)
	 */
	if (!mddev->raid_disks) {
		if (!mddev->persistent)
			return -EINVAL;
		analyze_sbs(mddev);
	}

	if (mddev->level != LEVEL_NONE)
		request_module("md-level-%d", mddev->level);
	else if (mddev->clevel[0])
		request_module("md-%s", mddev->clevel);

	/*
	 * Drop all container device buffers, from now on
	 * the only valid external interface is through the md
	 * device.
	 */
	rdev_for_each(rdev, mddev) {
		if (test_bit(Faulty, &rdev->flags))
			continue;
		sync_blockdev(rdev->bdev);
		invalidate_bdev(rdev->bdev);

		/* perform some consistency tests on the device.
		 * We don't want the data to overlap the metadata,
		 * Internal Bitmap issues have been handled elsewhere.
		 */
		if (rdev->meta_bdev) {
			/* Nothing to check */;
		} else if (rdev->data_offset < rdev->sb_start) {
			if (mddev->dev_sectors &&
			    rdev->data_offset + mddev->dev_sectors
			    > rdev->sb_start) {
				printk("md: %s: data overlaps metadata\n",
				       mdname(mddev));
				return -EINVAL;
			}
		} else {
			if (rdev->sb_start + rdev->sb_size/512
			    > rdev->data_offset) {
				printk("md: %s: metadata overlaps data\n",
				       mdname(mddev));
				return -EINVAL;
			}
		}
		sysfs_notify_dirent_safe(rdev->sysfs_state);
	}

	if (mddev->bio_set == NULL)
		mddev->bio_set = bioset_create(BIO_POOL_SIZE, 0);

	spin_lock(&pers_lock);
	pers = find_pers(mddev->level, mddev->clevel);
	if (!pers || !try_module_get(pers->owner)) {
		spin_unlock(&pers_lock);
		if (mddev->level != LEVEL_NONE)
			printk(KERN_WARNING "md: personality for level %d is not loaded!\n",
			       mddev->level);
		else
			printk(KERN_WARNING "md: personality for level %s is not loaded!\n",
			       mddev->clevel);
		return -EINVAL;
	}
	spin_unlock(&pers_lock);
	if (mddev->level != pers->level) {
		mddev->level = pers->level;
		mddev->new_level = pers->level;
	}
	strlcpy(mddev->clevel, pers->name, sizeof(mddev->clevel));

	if (mddev->reshape_position != MaxSector &&
	    pers->start_reshape == NULL) {
		/* This personality cannot handle reshaping... */
		module_put(pers->owner);
		return -EINVAL;
	}

	if (pers->sync_request) {
		/* Warn if this is a potentially silly
		 * configuration.
		 */
		char b[BDEVNAME_SIZE], b2[BDEVNAME_SIZE];
		struct md_rdev *rdev2;
		int warned = 0;

		rdev_for_each(rdev, mddev)
			rdev_for_each(rdev2, mddev) {
				if (rdev < rdev2 &&
				    rdev->bdev->bd_contains ==
				    rdev2->bdev->bd_contains) {
					printk(KERN_WARNING
					       "%s: WARNING: %s appears to be"
					       " on the same physical disk as"
					       " %s.\n",
					       mdname(mddev),
					       bdevname(rdev->bdev,b),
					       bdevname(rdev2->bdev,b2));
					warned = 1;
				}
			}

		if (warned)
			printk(KERN_WARNING
			       "True protection against single-disk"
			       " failure might be compromised.\n");
	}

	mddev->recovery = 0;
	/* may be over-ridden by personality */
	mddev->resync_max_sectors = mddev->dev_sectors;

	mddev->ok_start_degraded = start_dirty_degraded;

	if (start_readonly && mddev->ro == 0)
		mddev->ro = 2; /* read-only, but switch on first write */

	err = pers->run(mddev);
	if (err)
		printk(KERN_ERR "md: pers->run() failed ...\n");
	else if (pers->size(mddev, 0, 0) < mddev->array_sectors) {
		WARN_ONCE(!mddev->external_size, "%s: default size too small,"
			  " but 'external_size' not in effect?\n", __func__);
		printk(KERN_ERR
		       "md: invalid array_size %llu > default size %llu\n",
		       (unsigned long long)mddev->array_sectors / 2,
		       (unsigned long long)pers->size(mddev, 0, 0) / 2);
		err = -EINVAL;
	}
	if (err == 0 && pers->sync_request &&
	    (mddev->bitmap_info.file || mddev->bitmap_info.offset)) {
		struct bitmap *bitmap;

		bitmap = bitmap_create(mddev, -1);
		if (IS_ERR(bitmap)) {
			err = PTR_ERR(bitmap);
			printk(KERN_ERR "%s: failed to create bitmap (%d)\n",
			       mdname(mddev), err);
		} else
			mddev->bitmap = bitmap;

	}
	if (err) {
		mddev_detach(mddev);
		if (mddev->private)
			pers->free(mddev, mddev->private);
		mddev->private = NULL;
		module_put(pers->owner);
		bitmap_destroy(mddev);
		return err;
	}
	if (mddev->queue) {
		mddev->queue->backing_dev_info.congested_data = mddev;
		mddev->queue->backing_dev_info.congested_fn = md_congested;
	}
	if (pers->sync_request) {
		if (mddev->kobj.sd &&
		    sysfs_create_group(&mddev->kobj, &md_redundancy_group))
			printk(KERN_WARNING
			       "md: cannot register extra attributes for %s\n",
			       mdname(mddev));
		mddev->sysfs_action = sysfs_get_dirent_safe(mddev->kobj.sd, "sync_action");
	} else if (mddev->ro == 2) /* auto-readonly not meaningful */
		mddev->ro = 0;

	atomic_set(&mddev->writes_pending,0);
	atomic_set(&mddev->max_corr_read_errors,
		   MD_DEFAULT_MAX_CORRECTED_READ_ERRORS);
	mddev->safemode = 0;
	if (mddev_is_clustered(mddev))
		mddev->safemode_delay = 0;
	else
		mddev->safemode_delay = (200 * HZ)/1000 +1; /* 200 msec delay */
	mddev->in_sync = 1;
	smp_wmb();
	spin_lock(&mddev->lock);
	mddev->pers = pers;
	spin_unlock(&mddev->lock);
	rdev_for_each(rdev, mddev)
		if (rdev->raid_disk >= 0)
			if (sysfs_link_rdev(mddev, rdev))
				/* failure here is OK */;

	if (mddev->degraded && !mddev->ro)
		/* This ensures that recovering status is reported immediately
		 * via sysfs - until a lack of spares is confirmed.
		 */
		set_bit(MD_RECOVERY_RECOVER, &mddev->recovery);
	set_bit(MD_RECOVERY_NEEDED, &mddev->recovery);

	if (mddev->flags & MD_UPDATE_SB_FLAGS)
		md_update_sb(mddev, 0);

	md_new_event(mddev);
	sysfs_notify_dirent_safe(mddev->sysfs_state);
	sysfs_notify_dirent_safe(mddev->sysfs_action);
	sysfs_notify(&mddev->kobj, NULL, "degraded");
	return 0;
}
EXPORT_SYMBOL_GPL(md_run);

static int do_md_run(struct mddev *mddev)
{
	int err;

	err = md_run(mddev);
	if (err)
		goto out;
	err = bitmap_load(mddev);
	if (err) {
		bitmap_destroy(mddev);
		goto out;
	}

	if (mddev_is_clustered(mddev))
		md_allow_write(mddev);

	md_wakeup_thread(mddev->thread);
	md_wakeup_thread(mddev->sync_thread); /* possibly kick off a reshape */

	set_capacity(mddev->gendisk, mddev->array_sectors);
	revalidate_disk(mddev->gendisk);
	mddev->changed = 1;
	kobject_uevent(&disk_to_dev(mddev->gendisk)->kobj, KOBJ_CHANGE);
out:
	return err;
}

static int restart_array(struct mddev *mddev)
{
	struct gendisk *disk = mddev->gendisk;

	/* Complain if it has no devices */
	if (list_empty(&mddev->disks))
		return -ENXIO;
	if (!mddev->pers)
		return -EINVAL;
	if (!mddev->ro)
		return -EBUSY;
	if (test_bit(MD_HAS_JOURNAL, &mddev->flags)) {
		struct md_rdev *rdev;
		bool has_journal = false;

		rcu_read_lock();
		rdev_for_each_rcu(rdev, mddev) {
			if (test_bit(Journal, &rdev->flags) &&
			    !test_bit(Faulty, &rdev->flags)) {
				has_journal = true;
				break;
			}
		}
		rcu_read_unlock();

		/* Don't restart rw with journal missing/faulty */
		if (!has_journal)
			return -EINVAL;
	}

	mddev->safemode = 0;
	mddev->ro = 0;
	set_disk_ro(disk, 0);
	printk(KERN_INFO "md: %s switched to read-write mode.\n",
		mdname(mddev));
	/* Kick recovery or resync if necessary */
	set_bit(MD_RECOVERY_NEEDED, &mddev->recovery);
	md_wakeup_thread(mddev->thread);
	md_wakeup_thread(mddev->sync_thread);
	sysfs_notify_dirent_safe(mddev->sysfs_state);
	return 0;
}

static void md_clean(struct mddev *mddev)
{
	mddev->array_sectors = 0;
	mddev->external_size = 0;
	mddev->dev_sectors = 0;
	mddev->raid_disks = 0;
	mddev->recovery_cp = 0;
	mddev->resync_min = 0;
	mddev->resync_max = MaxSector;
	mddev->reshape_position = MaxSector;
	mddev->external = 0;
	mddev->persistent = 0;
	mddev->level = LEVEL_NONE;
	mddev->clevel[0] = 0;
	mddev->flags = 0;
	mddev->ro = 0;
	mddev->metadata_type[0] = 0;
	mddev->chunk_sectors = 0;
	mddev->ctime = mddev->utime = 0;
	mddev->layout = 0;
	mddev->max_disks = 0;
	mddev->events = 0;
	mddev->can_decrease_events = 0;
	mddev->delta_disks = 0;
	mddev->reshape_backwards = 0;
	mddev->new_level = LEVEL_NONE;
	mddev->new_layout = 0;
	mddev->new_chunk_sectors = 0;
	mddev->curr_resync = 0;
	atomic64_set(&mddev->resync_mismatches, 0);
	mddev->suspend_lo = mddev->suspend_hi = 0;
	mddev->sync_speed_min = mddev->sync_speed_max = 0;
	mddev->recovery = 0;
	mddev->in_sync = 0;
	mddev->changed = 0;
	mddev->degraded = 0;
	mddev->safemode = 0;
	mddev->private = NULL;
	mddev->bitmap_info.offset = 0;
	mddev->bitmap_info.default_offset = 0;
	mddev->bitmap_info.default_space = 0;
	mddev->bitmap_info.chunksize = 0;
	mddev->bitmap_info.daemon_sleep = 0;
	mddev->bitmap_info.max_write_behind = 0;
}

static void __md_stop_writes(struct mddev *mddev)
{
	set_bit(MD_RECOVERY_FROZEN, &mddev->recovery);
	flush_workqueue(md_misc_wq);
	if (mddev->sync_thread) {
		set_bit(MD_RECOVERY_INTR, &mddev->recovery);
		md_reap_sync_thread(mddev);
	}

	del_timer_sync(&mddev->safemode_timer);

	bitmap_flush(mddev);
	md_super_wait(mddev);

	if (mddev->ro == 0 &&
	    ((!mddev->in_sync && !mddev_is_clustered(mddev)) ||
	     (mddev->flags & MD_UPDATE_SB_FLAGS))) {
		/* mark array as shutdown cleanly */
		if (!mddev_is_clustered(mddev))
			mddev->in_sync = 1;
		md_update_sb(mddev, 1);
	}
}

void md_stop_writes(struct mddev *mddev)
{
	mddev_lock_nointr(mddev);
	__md_stop_writes(mddev);
	mddev_unlock(mddev);
}
EXPORT_SYMBOL_GPL(md_stop_writes);

static void mddev_detach(struct mddev *mddev)
{
	struct bitmap *bitmap = mddev->bitmap;
	/* wait for behind writes to complete */
	if (bitmap && atomic_read(&bitmap->behind_writes) > 0) {
		printk(KERN_INFO "md:%s: behind writes in progress - waiting to stop.\n",
		       mdname(mddev));
		/* need to kick something here to make sure I/O goes? */
		wait_event(bitmap->behind_wait,
			   atomic_read(&bitmap->behind_writes) == 0);
	}
	if (mddev->pers && mddev->pers->quiesce) {
		mddev->pers->quiesce(mddev, 1);
		mddev->pers->quiesce(mddev, 0);
	}
	md_unregister_thread(&mddev->thread);
	if (mddev->queue)
		blk_sync_queue(mddev->queue); /* the unplug fn references 'conf'*/
}

static void __md_stop(struct mddev *mddev)
{
	struct md_personality *pers = mddev->pers;
	mddev_detach(mddev);
	/* Ensure ->event_work is done */
	flush_workqueue(md_misc_wq);
	spin_lock(&mddev->lock);
	mddev->pers = NULL;
	spin_unlock(&mddev->lock);
	pers->free(mddev, mddev->private);
	mddev->private = NULL;
	if (pers->sync_request && mddev->to_remove == NULL)
		mddev->to_remove = &md_redundancy_group;
	module_put(pers->owner);
	clear_bit(MD_RECOVERY_FROZEN, &mddev->recovery);
}

void md_stop(struct mddev *mddev)
{
	/* stop the array and free an attached data structures.
	 * This is called from dm-raid
	 */
	__md_stop(mddev);
	bitmap_destroy(mddev);
	if (mddev->bio_set)
		bioset_free(mddev->bio_set);
}

EXPORT_SYMBOL_GPL(md_stop);

static int md_set_readonly(struct mddev *mddev, struct block_device *bdev)
{
	int err = 0;
	int did_freeze = 0;

	if (!test_bit(MD_RECOVERY_FROZEN, &mddev->recovery)) {
		did_freeze = 1;
		set_bit(MD_RECOVERY_FROZEN, &mddev->recovery);
		md_wakeup_thread(mddev->thread);
	}
	if (test_bit(MD_RECOVERY_RUNNING, &mddev->recovery))
		set_bit(MD_RECOVERY_INTR, &mddev->recovery);
	if (mddev->sync_thread)
		/* Thread might be blocked waiting for metadata update
		 * which will now never happen */
		wake_up_process(mddev->sync_thread->tsk);

	if (mddev->external && test_bit(MD_CHANGE_PENDING, &mddev->flags))
		return -EBUSY;
	mddev_unlock(mddev);
	wait_event(resync_wait, !test_bit(MD_RECOVERY_RUNNING,
					  &mddev->recovery));
	wait_event(mddev->sb_wait,
		   !test_bit(MD_CHANGE_PENDING, &mddev->flags));
	mddev_lock_nointr(mddev);

	mutex_lock(&mddev->open_mutex);
	if ((mddev->pers && atomic_read(&mddev->openers) > !!bdev) ||
	    mddev->sync_thread ||
	    test_bit(MD_RECOVERY_RUNNING, &mddev->recovery) ||
	    (bdev && !test_bit(MD_STILL_CLOSED, &mddev->flags))) {
		printk("md: %s still in use.\n",mdname(mddev));
		if (did_freeze) {
			clear_bit(MD_RECOVERY_FROZEN, &mddev->recovery);
			set_bit(MD_RECOVERY_NEEDED, &mddev->recovery);
			md_wakeup_thread(mddev->thread);
		}
		err = -EBUSY;
		goto out;
	}
	if (mddev->pers) {
		__md_stop_writes(mddev);

		err  = -ENXIO;
		if (mddev->ro==1)
			goto out;
		mddev->ro = 1;
		set_disk_ro(mddev->gendisk, 1);
		clear_bit(MD_RECOVERY_FROZEN, &mddev->recovery);
		set_bit(MD_RECOVERY_NEEDED, &mddev->recovery);
		md_wakeup_thread(mddev->thread);
		sysfs_notify_dirent_safe(mddev->sysfs_state);
		err = 0;
	}
out:
	mutex_unlock(&mddev->open_mutex);
	return err;
}

/* mode:
 *   0 - completely stop and dis-assemble array
 *   2 - stop but do not disassemble array
 */
static int do_md_stop(struct mddev *mddev, int mode,
		      struct block_device *bdev)
{
	struct gendisk *disk = mddev->gendisk;
	struct md_rdev *rdev;
	int did_freeze = 0;

	if (!test_bit(MD_RECOVERY_FROZEN, &mddev->recovery)) {
		did_freeze = 1;
		set_bit(MD_RECOVERY_FROZEN, &mddev->recovery);
		md_wakeup_thread(mddev->thread);
	}
	if (test_bit(MD_RECOVERY_RUNNING, &mddev->recovery))
		set_bit(MD_RECOVERY_INTR, &mddev->recovery);
	if (mddev->sync_thread)
		/* Thread might be blocked waiting for metadata update
		 * which will now never happen */
		wake_up_process(mddev->sync_thread->tsk);

	mddev_unlock(mddev);
	wait_event(resync_wait, (mddev->sync_thread == NULL &&
				 !test_bit(MD_RECOVERY_RUNNING,
					   &mddev->recovery)));
	mddev_lock_nointr(mddev);

	mutex_lock(&mddev->open_mutex);
	if ((mddev->pers && atomic_read(&mddev->openers) > !!bdev) ||
	    mddev->sysfs_active ||
	    mddev->sync_thread ||
	    test_bit(MD_RECOVERY_RUNNING, &mddev->recovery) ||
	    (bdev && !test_bit(MD_STILL_CLOSED, &mddev->flags))) {
		printk("md: %s still in use.\n",mdname(mddev));
		mutex_unlock(&mddev->open_mutex);
		if (did_freeze) {
			clear_bit(MD_RECOVERY_FROZEN, &mddev->recovery);
			set_bit(MD_RECOVERY_NEEDED, &mddev->recovery);
			md_wakeup_thread(mddev->thread);
		}
		return -EBUSY;
	}
	if (mddev->pers) {
		if (mddev->ro)
			set_disk_ro(disk, 0);

		__md_stop_writes(mddev);
		__md_stop(mddev);
		mddev->queue->backing_dev_info.congested_fn = NULL;

		/* tell userspace to handle 'inactive' */
		sysfs_notify_dirent_safe(mddev->sysfs_state);

		rdev_for_each(rdev, mddev)
			if (rdev->raid_disk >= 0)
				sysfs_unlink_rdev(mddev, rdev);

		set_capacity(disk, 0);
		mutex_unlock(&mddev->open_mutex);
		mddev->changed = 1;
		revalidate_disk(disk);

		if (mddev->ro)
			mddev->ro = 0;
	} else
		mutex_unlock(&mddev->open_mutex);
	/*
	 * Free resources if final stop
	 */
	if (mode == 0) {
		printk(KERN_INFO "md: %s stopped.\n", mdname(mddev));

		bitmap_destroy(mddev);
		if (mddev->bitmap_info.file) {
			struct file *f = mddev->bitmap_info.file;
			spin_lock(&mddev->lock);
			mddev->bitmap_info.file = NULL;
			spin_unlock(&mddev->lock);
			fput(f);
		}
		mddev->bitmap_info.offset = 0;

		export_array(mddev);

		md_clean(mddev);
		if (mddev->hold_active == UNTIL_STOP)
			mddev->hold_active = 0;
	}
	md_new_event(mddev);
	sysfs_notify_dirent_safe(mddev->sysfs_state);
	return 0;
}

#ifndef MODULE
static void autorun_array(struct mddev *mddev)
{
	struct md_rdev *rdev;
	int err;

	if (list_empty(&mddev->disks))
		return;

	printk(KERN_INFO "md: running: ");

	rdev_for_each(rdev, mddev) {
		char b[BDEVNAME_SIZE];
		printk("<%s>", bdevname(rdev->bdev,b));
	}
	printk("\n");

	err = do_md_run(mddev);
	if (err) {
		printk(KERN_WARNING "md: do_md_run() returned %d\n", err);
		do_md_stop(mddev, 0, NULL);
	}
}

/*
 * lets try to run arrays based on all disks that have arrived
 * until now. (those are in pending_raid_disks)
 *
 * the method: pick the first pending disk, collect all disks with
 * the same UUID, remove all from the pending list and put them into
 * the 'same_array' list. Then order this list based on superblock
 * update time (freshest comes first), kick out 'old' disks and
 * compare superblocks. If everything's fine then run it.
 *
 * If "unit" is allocated, then bump its reference count
 */
static void autorun_devices(int part)
{
	struct md_rdev *rdev0, *rdev, *tmp;
	struct mddev *mddev;
	char b[BDEVNAME_SIZE];

	printk(KERN_INFO "md: autorun ...\n");
	while (!list_empty(&pending_raid_disks)) {
		int unit;
		dev_t dev;
		LIST_HEAD(candidates);
		rdev0 = list_entry(pending_raid_disks.next,
					 struct md_rdev, same_set);

		printk(KERN_INFO "md: considering %s ...\n",
			bdevname(rdev0->bdev,b));
		INIT_LIST_HEAD(&candidates);
		rdev_for_each_list(rdev, tmp, &pending_raid_disks)
			if (super_90_load(rdev, rdev0, 0) >= 0) {
				printk(KERN_INFO "md:  adding %s ...\n",
					bdevname(rdev->bdev,b));
				list_move(&rdev->same_set, &candidates);
			}
		/*
		 * now we have a set of devices, with all of them having
		 * mostly sane superblocks. It's time to allocate the
		 * mddev.
		 */
		if (part) {
			dev = MKDEV(mdp_major,
				    rdev0->preferred_minor << MdpMinorShift);
			unit = MINOR(dev) >> MdpMinorShift;
		} else {
			dev = MKDEV(MD_MAJOR, rdev0->preferred_minor);
			unit = MINOR(dev);
		}
		if (rdev0->preferred_minor != unit) {
			printk(KERN_INFO "md: unit number in %s is bad: %d\n",
			       bdevname(rdev0->bdev, b), rdev0->preferred_minor);
			break;
		}

		md_probe(dev, NULL, NULL);
		mddev = mddev_find(dev);
		if (!mddev || !mddev->gendisk) {
			if (mddev)
				mddev_put(mddev);
			printk(KERN_ERR
				"md: cannot allocate memory for md drive.\n");
			break;
		}
		if (mddev_lock(mddev))
			printk(KERN_WARNING "md: %s locked, cannot run\n",
			       mdname(mddev));
		else if (mddev->raid_disks || mddev->major_version
			 || !list_empty(&mddev->disks)) {
			printk(KERN_WARNING
				"md: %s already running, cannot run %s\n",
				mdname(mddev), bdevname(rdev0->bdev,b));
			mddev_unlock(mddev);
		} else {
			printk(KERN_INFO "md: created %s\n", mdname(mddev));
			mddev->persistent = 1;
			rdev_for_each_list(rdev, tmp, &candidates) {
				list_del_init(&rdev->same_set);
				if (bind_rdev_to_array(rdev, mddev))
					export_rdev(rdev);
			}
			autorun_array(mddev);
			mddev_unlock(mddev);
		}
		/* on success, candidates will be empty, on error
		 * it won't...
		 */
		rdev_for_each_list(rdev, tmp, &candidates) {
			list_del_init(&rdev->same_set);
			export_rdev(rdev);
		}
		mddev_put(mddev);
	}
	printk(KERN_INFO "md: ... autorun DONE.\n");
}
#endif /* !MODULE */

static int get_version(void __user *arg)
{
	mdu_version_t ver;

	ver.major = MD_MAJOR_VERSION;
	ver.minor = MD_MINOR_VERSION;
	ver.patchlevel = MD_PATCHLEVEL_VERSION;

	if (copy_to_user(arg, &ver, sizeof(ver)))
		return -EFAULT;

	return 0;
}

static int get_array_info(struct mddev *mddev, void __user *arg)
{
	mdu_array_info_t info;
	int nr,working,insync,failed,spare;
	struct md_rdev *rdev;

	nr = working = insync = failed = spare = 0;
	rcu_read_lock();
	rdev_for_each_rcu(rdev, mddev) {
		nr++;
		if (test_bit(Faulty, &rdev->flags))
			failed++;
		else {
			working++;
			if (test_bit(In_sync, &rdev->flags))
				insync++;
			else
				spare++;
		}
	}
	rcu_read_unlock();

	info.major_version = mddev->major_version;
	info.minor_version = mddev->minor_version;
	info.patch_version = MD_PATCHLEVEL_VERSION;
	info.ctime         = clamp_t(time64_t, mddev->ctime, 0, U32_MAX);
	info.level         = mddev->level;
	info.size          = mddev->dev_sectors / 2;
	if (info.size != mddev->dev_sectors / 2) /* overflow */
		info.size = -1;
	info.nr_disks      = nr;
	info.raid_disks    = mddev->raid_disks;
	info.md_minor      = mddev->md_minor;
	info.not_persistent= !mddev->persistent;

	info.utime         = clamp_t(time64_t, mddev->utime, 0, U32_MAX);
	info.state         = 0;
	if (mddev->in_sync)
		info.state = (1<<MD_SB_CLEAN);
	if (mddev->bitmap && mddev->bitmap_info.offset)
		info.state |= (1<<MD_SB_BITMAP_PRESENT);
	if (mddev_is_clustered(mddev))
		info.state |= (1<<MD_SB_CLUSTERED);
	info.active_disks  = insync;
	info.working_disks = working;
	info.failed_disks  = failed;
	info.spare_disks   = spare;

	info.layout        = mddev->layout;
	info.chunk_size    = mddev->chunk_sectors << 9;

	if (copy_to_user(arg, &info, sizeof(info)))
		return -EFAULT;

	return 0;
}

static int get_bitmap_file(struct mddev *mddev, void __user * arg)
{
	mdu_bitmap_file_t *file = NULL; /* too big for stack allocation */
	char *ptr;
	int err;

	file = kzalloc(sizeof(*file), GFP_NOIO);
	if (!file)
		return -ENOMEM;

	err = 0;
	spin_lock(&mddev->lock);
	/* bitmap enabled */
	if (mddev->bitmap_info.file) {
		ptr = file_path(mddev->bitmap_info.file, file->pathname,
				sizeof(file->pathname));
		if (IS_ERR(ptr))
			err = PTR_ERR(ptr);
		else
			memmove(file->pathname, ptr,
				sizeof(file->pathname)-(ptr-file->pathname));
	}
	spin_unlock(&mddev->lock);

	if (err == 0 &&
	    copy_to_user(arg, file, sizeof(*file)))
		err = -EFAULT;

	kfree(file);
	return err;
}

static int get_disk_info(struct mddev *mddev, void __user * arg)
{
	mdu_disk_info_t info;
	struct md_rdev *rdev;

	if (copy_from_user(&info, arg, sizeof(info)))
		return -EFAULT;

	rcu_read_lock();
	rdev = md_find_rdev_nr_rcu(mddev, info.number);
	if (rdev) {
		info.major = MAJOR(rdev->bdev->bd_dev);
		info.minor = MINOR(rdev->bdev->bd_dev);
		info.raid_disk = rdev->raid_disk;
		info.state = 0;
		if (test_bit(Faulty, &rdev->flags))
			info.state |= (1<<MD_DISK_FAULTY);
		else if (test_bit(In_sync, &rdev->flags)) {
			info.state |= (1<<MD_DISK_ACTIVE);
			info.state |= (1<<MD_DISK_SYNC);
		}
		if (test_bit(Journal, &rdev->flags))
			info.state |= (1<<MD_DISK_JOURNAL);
		if (test_bit(WriteMostly, &rdev->flags))
			info.state |= (1<<MD_DISK_WRITEMOSTLY);
	} else {
		info.major = info.minor = 0;
		info.raid_disk = -1;
		info.state = (1<<MD_DISK_REMOVED);
	}
	rcu_read_unlock();

	if (copy_to_user(arg, &info, sizeof(info)))
		return -EFAULT;

	return 0;
}

static int add_new_disk(struct mddev *mddev, mdu_disk_info_t *info)
{
	char b[BDEVNAME_SIZE], b2[BDEVNAME_SIZE];
	struct md_rdev *rdev;
	dev_t dev = MKDEV(info->major,info->minor);

	if (mddev_is_clustered(mddev) &&
		!(info->state & ((1 << MD_DISK_CLUSTER_ADD) | (1 << MD_DISK_CANDIDATE)))) {
		pr_err("%s: Cannot add to clustered mddev.\n",
			       mdname(mddev));
		return -EINVAL;
	}

	if (info->major != MAJOR(dev) || info->minor != MINOR(dev))
		return -EOVERFLOW;

	if (!mddev->raid_disks) {
		int err;
		/* expecting a device which has a superblock */
		rdev = md_import_device(dev, mddev->major_version, mddev->minor_version);
		if (IS_ERR(rdev)) {
			printk(KERN_WARNING
				"md: md_import_device returned %ld\n",
				PTR_ERR(rdev));
			return PTR_ERR(rdev);
		}
		if (!list_empty(&mddev->disks)) {
			struct md_rdev *rdev0
				= list_entry(mddev->disks.next,
					     struct md_rdev, same_set);
			err = super_types[mddev->major_version]
				.load_super(rdev, rdev0, mddev->minor_version);
			if (err < 0) {
				printk(KERN_WARNING
					"md: %s has different UUID to %s\n",
					bdevname(rdev->bdev,b),
					bdevname(rdev0->bdev,b2));
				export_rdev(rdev);
				return -EINVAL;
			}
		}
		err = bind_rdev_to_array(rdev, mddev);
		if (err)
			export_rdev(rdev);
		return err;
	}

	/*
	 * add_new_disk can be used once the array is assembled
	 * to add "hot spares".  They must already have a superblock
	 * written
	 */
	if (mddev->pers) {
		int err;
		if (!mddev->pers->hot_add_disk) {
			printk(KERN_WARNING
				"%s: personality does not support diskops!\n",
			       mdname(mddev));
			return -EINVAL;
		}
		if (mddev->persistent)
			rdev = md_import_device(dev, mddev->major_version,
						mddev->minor_version);
		else
			rdev = md_import_device(dev, -1, -1);
		if (IS_ERR(rdev)) {
			printk(KERN_WARNING
				"md: md_import_device returned %ld\n",
				PTR_ERR(rdev));
			return PTR_ERR(rdev);
		}
		/* set saved_raid_disk if appropriate */
		if (!mddev->persistent) {
			if (info->state & (1<<MD_DISK_SYNC)  &&
			    info->raid_disk < mddev->raid_disks) {
				rdev->raid_disk = info->raid_disk;
				set_bit(In_sync, &rdev->flags);
				clear_bit(Bitmap_sync, &rdev->flags);
			} else
				rdev->raid_disk = -1;
			rdev->saved_raid_disk = rdev->raid_disk;
		} else
			super_types[mddev->major_version].
				validate_super(mddev, rdev);
		if ((info->state & (1<<MD_DISK_SYNC)) &&
		     rdev->raid_disk != info->raid_disk) {
			/* This was a hot-add request, but events doesn't
			 * match, so reject it.
			 */
			export_rdev(rdev);
			return -EINVAL;
		}

		clear_bit(In_sync, &rdev->flags); /* just to be sure */
		if (info->state & (1<<MD_DISK_WRITEMOSTLY))
			set_bit(WriteMostly, &rdev->flags);
		else
			clear_bit(WriteMostly, &rdev->flags);

		if (info->state & (1<<MD_DISK_JOURNAL)) {
			struct md_rdev *rdev2;
			bool has_journal = false;

			/* make sure no existing journal disk */
			rdev_for_each(rdev2, mddev) {
				if (test_bit(Journal, &rdev2->flags)) {
					has_journal = true;
					break;
				}
			}
			if (has_journal) {
				export_rdev(rdev);
				return -EBUSY;
			}
			set_bit(Journal, &rdev->flags);
		}
		/*
		 * check whether the device shows up in other nodes
		 */
		if (mddev_is_clustered(mddev)) {
			if (info->state & (1 << MD_DISK_CANDIDATE))
				set_bit(Candidate, &rdev->flags);
			else if (info->state & (1 << MD_DISK_CLUSTER_ADD)) {
				/* --add initiated by this node */
				err = md_cluster_ops->add_new_disk(mddev, rdev);
				if (err) {
					export_rdev(rdev);
					return err;
				}
			}
		}

		rdev->raid_disk = -1;
		err = bind_rdev_to_array(rdev, mddev);

		if (err)
			export_rdev(rdev);

		if (mddev_is_clustered(mddev)) {
			if (info->state & (1 << MD_DISK_CANDIDATE))
				md_cluster_ops->new_disk_ack(mddev, (err == 0));
			else {
				if (err)
					md_cluster_ops->add_new_disk_cancel(mddev);
				else
					err = add_bound_rdev(rdev);
			}

		} else if (!err)
			err = add_bound_rdev(rdev);

		return err;
	}

	/* otherwise, add_new_disk is only allowed
	 * for major_version==0 superblocks
	 */
	if (mddev->major_version != 0) {
		printk(KERN_WARNING "%s: ADD_NEW_DISK not supported\n",
		       mdname(mddev));
		return -EINVAL;
	}

	if (!(info->state & (1<<MD_DISK_FAULTY))) {
		int err;
		rdev = md_import_device(dev, -1, 0);
		if (IS_ERR(rdev)) {
			printk(KERN_WARNING
				"md: error, md_import_device() returned %ld\n",
				PTR_ERR(rdev));
			return PTR_ERR(rdev);
		}
		rdev->desc_nr = info->number;
		if (info->raid_disk < mddev->raid_disks)
			rdev->raid_disk = info->raid_disk;
		else
			rdev->raid_disk = -1;

		if (rdev->raid_disk < mddev->raid_disks)
			if (info->state & (1<<MD_DISK_SYNC))
				set_bit(In_sync, &rdev->flags);

		if (info->state & (1<<MD_DISK_WRITEMOSTLY))
			set_bit(WriteMostly, &rdev->flags);

		if (!mddev->persistent) {
			printk(KERN_INFO "md: nonpersistent superblock ...\n");
			rdev->sb_start = i_size_read(rdev->bdev->bd_inode) / 512;
		} else
			rdev->sb_start = calc_dev_sboffset(rdev);
		rdev->sectors = rdev->sb_start;

		err = bind_rdev_to_array(rdev, mddev);
		if (err) {
			export_rdev(rdev);
			return err;
		}
	}

	return 0;
}

static int hot_remove_disk(struct mddev *mddev, dev_t dev)
{
	char b[BDEVNAME_SIZE];
	struct md_rdev *rdev;

	rdev = find_rdev(mddev, dev);
	if (!rdev)
		return -ENXIO;

	if (rdev->raid_disk < 0)
		goto kick_rdev;

	clear_bit(Blocked, &rdev->flags);
	remove_and_add_spares(mddev, rdev);

	if (rdev->raid_disk >= 0)
		goto busy;

kick_rdev:
	if (mddev_is_clustered(mddev))
		md_cluster_ops->remove_disk(mddev, rdev);

	md_kick_rdev_from_array(rdev);
	md_update_sb(mddev, 1);
	md_new_event(mddev);

	return 0;
busy:
	printk(KERN_WARNING "md: cannot remove active disk %s from %s ...\n",
		bdevname(rdev->bdev,b), mdname(mddev));
	return -EBUSY;
}

static int hot_add_disk(struct mddev *mddev, dev_t dev)
{
	char b[BDEVNAME_SIZE];
	int err;
	struct md_rdev *rdev;

	if (!mddev->pers)
		return -ENODEV;

	if (mddev->major_version != 0) {
		printk(KERN_WARNING "%s: HOT_ADD may only be used with"
			" version-0 superblocks.\n",
			mdname(mddev));
		return -EINVAL;
	}
	if (!mddev->pers->hot_add_disk) {
		printk(KERN_WARNING
			"%s: personality does not support diskops!\n",
			mdname(mddev));
		return -EINVAL;
	}

	rdev = md_import_device(dev, -1, 0);
	if (IS_ERR(rdev)) {
		printk(KERN_WARNING
			"md: error, md_import_device() returned %ld\n",
			PTR_ERR(rdev));
		return -EINVAL;
	}

	if (mddev->persistent)
		rdev->sb_start = calc_dev_sboffset(rdev);
	else
		rdev->sb_start = i_size_read(rdev->bdev->bd_inode) / 512;

	rdev->sectors = rdev->sb_start;

	if (test_bit(Faulty, &rdev->flags)) {
		printk(KERN_WARNING
			"md: can not hot-add faulty %s disk to %s!\n",
			bdevname(rdev->bdev,b), mdname(mddev));
		err = -EINVAL;
		goto abort_export;
	}

	clear_bit(In_sync, &rdev->flags);
	rdev->desc_nr = -1;
	rdev->saved_raid_disk = -1;
	err = bind_rdev_to_array(rdev, mddev);
	if (err)
		goto abort_export;

	/*
	 * The rest should better be atomic, we can have disk failures
	 * noticed in interrupt contexts ...
	 */

	rdev->raid_disk = -1;

	md_update_sb(mddev, 1);
	/*
	 * Kick recovery, maybe this spare has to be added to the
	 * array immediately.
	 */
	set_bit(MD_RECOVERY_NEEDED, &mddev->recovery);
	md_wakeup_thread(mddev->thread);
	md_new_event(mddev);
	return 0;

abort_export:
	export_rdev(rdev);
	return err;
}

static int set_bitmap_file(struct mddev *mddev, int fd)
{
	int err = 0;

	if (mddev->pers) {
		if (!mddev->pers->quiesce || !mddev->thread)
			return -EBUSY;
		if (mddev->recovery || mddev->sync_thread)
			return -EBUSY;
		/* we should be able to change the bitmap.. */
	}

	if (fd >= 0) {
		struct inode *inode;
		struct file *f;

		if (mddev->bitmap || mddev->bitmap_info.file)
			return -EEXIST; /* cannot add when bitmap is present */
		f = fget(fd);

		if (f == NULL) {
			printk(KERN_ERR "%s: error: failed to get bitmap file\n",
			       mdname(mddev));
			return -EBADF;
		}

		inode = f->f_mapping->host;
		if (!S_ISREG(inode->i_mode)) {
			printk(KERN_ERR "%s: error: bitmap file must be a regular file\n",
			       mdname(mddev));
			err = -EBADF;
		} else if (!(f->f_mode & FMODE_WRITE)) {
			printk(KERN_ERR "%s: error: bitmap file must open for write\n",
			       mdname(mddev));
			err = -EBADF;
		} else if (atomic_read(&inode->i_writecount) != 1) {
			printk(KERN_ERR "%s: error: bitmap file is already in use\n",
			       mdname(mddev));
			err = -EBUSY;
		}
		if (err) {
			fput(f);
			return err;
		}
		mddev->bitmap_info.file = f;
		mddev->bitmap_info.offset = 0; /* file overrides offset */
	} else if (mddev->bitmap == NULL)
		return -ENOENT; /* cannot remove what isn't there */
	err = 0;
	if (mddev->pers) {
		mddev->pers->quiesce(mddev, 1);
		if (fd >= 0) {
			struct bitmap *bitmap;

			bitmap = bitmap_create(mddev, -1);
			if (!IS_ERR(bitmap)) {
				mddev->bitmap = bitmap;
				err = bitmap_load(mddev);
			} else
				err = PTR_ERR(bitmap);
		}
		if (fd < 0 || err) {
			bitmap_destroy(mddev);
			fd = -1; /* make sure to put the file */
		}
		mddev->pers->quiesce(mddev, 0);
	}
	if (fd < 0) {
		struct file *f = mddev->bitmap_info.file;
		if (f) {
			spin_lock(&mddev->lock);
			mddev->bitmap_info.file = NULL;
			spin_unlock(&mddev->lock);
			fput(f);
		}
	}

	return err;
}

/*
 * set_array_info is used two different ways
 * The original usage is when creating a new array.
 * In this usage, raid_disks is > 0 and it together with
 *  level, size, not_persistent,layout,chunksize determine the
 *  shape of the array.
 *  This will always create an array with a type-0.90.0 superblock.
 * The newer usage is when assembling an array.
 *  In this case raid_disks will be 0, and the major_version field is
 *  use to determine which style super-blocks are to be found on the devices.
 *  The minor and patch _version numbers are also kept incase the
 *  super_block handler wishes to interpret them.
 */
static int set_array_info(struct mddev *mddev, mdu_array_info_t *info)
{

	if (info->raid_disks == 0) {
		/* just setting version number for superblock loading */
		if (info->major_version < 0 ||
		    info->major_version >= ARRAY_SIZE(super_types) ||
		    super_types[info->major_version].name == NULL) {
			/* maybe try to auto-load a module? */
			printk(KERN_INFO
				"md: superblock version %d not known\n",
				info->major_version);
			return -EINVAL;
		}
		mddev->major_version = info->major_version;
		mddev->minor_version = info->minor_version;
		mddev->patch_version = info->patch_version;
		mddev->persistent = !info->not_persistent;
		/* ensure mddev_put doesn't delete this now that there
		 * is some minimal configuration.
		 */
		mddev->ctime         = ktime_get_real_seconds();
		return 0;
	}
	mddev->major_version = MD_MAJOR_VERSION;
	mddev->minor_version = MD_MINOR_VERSION;
	mddev->patch_version = MD_PATCHLEVEL_VERSION;
	mddev->ctime         = ktime_get_real_seconds();

	mddev->level         = info->level;
	mddev->clevel[0]     = 0;
	mddev->dev_sectors   = 2 * (sector_t)info->size;
	mddev->raid_disks    = info->raid_disks;
	/* don't set md_minor, it is determined by which /dev/md* was
	 * openned
	 */
	if (info->state & (1<<MD_SB_CLEAN))
		mddev->recovery_cp = MaxSector;
	else
		mddev->recovery_cp = 0;
	mddev->persistent    = ! info->not_persistent;
	mddev->external	     = 0;

	mddev->layout        = info->layout;
	mddev->chunk_sectors = info->chunk_size >> 9;

	mddev->max_disks     = MD_SB_DISKS;

	if (mddev->persistent)
		mddev->flags         = 0;
	set_bit(MD_CHANGE_DEVS, &mddev->flags);

	mddev->bitmap_info.default_offset = MD_SB_BYTES >> 9;
	mddev->bitmap_info.default_space = 64*2 - (MD_SB_BYTES >> 9);
	mddev->bitmap_info.offset = 0;

	mddev->reshape_position = MaxSector;

	/*
	 * Generate a 128 bit UUID
	 */
	get_random_bytes(mddev->uuid, 16);

	mddev->new_level = mddev->level;
	mddev->new_chunk_sectors = mddev->chunk_sectors;
	mddev->new_layout = mddev->layout;
	mddev->delta_disks = 0;
	mddev->reshape_backwards = 0;

	return 0;
}

void md_set_array_sectors(struct mddev *mddev, sector_t array_sectors)
{
	WARN(!mddev_is_locked(mddev), "%s: unlocked mddev!\n", __func__);

	if (mddev->external_size)
		return;

	mddev->array_sectors = array_sectors;
}
EXPORT_SYMBOL(md_set_array_sectors);

static int update_size(struct mddev *mddev, sector_t num_sectors)
{
	struct md_rdev *rdev;
	int rv;
	int fit = (num_sectors == 0);

	/* cluster raid doesn't support update size */
	if (mddev_is_clustered(mddev))
		return -EINVAL;

	if (mddev->pers->resize == NULL)
		return -EINVAL;
	/* The "num_sectors" is the number of sectors of each device that
	 * is used.  This can only make sense for arrays with redundancy.
	 * linear and raid0 always use whatever space is available. We can only
	 * consider changing this number if no resync or reconstruction is
	 * happening, and if the new size is acceptable. It must fit before the
	 * sb_start or, if that is <data_offset, it must fit before the size
	 * of each device.  If num_sectors is zero, we find the largest size
	 * that fits.
	 */
	if (test_bit(MD_RECOVERY_RUNNING, &mddev->recovery) ||
	    mddev->sync_thread)
		return -EBUSY;
	if (mddev->ro)
		return -EROFS;

	rdev_for_each(rdev, mddev) {
		sector_t avail = rdev->sectors;

		if (fit && (num_sectors == 0 || num_sectors > avail))
			num_sectors = avail;
		if (avail < num_sectors)
			return -ENOSPC;
	}
	rv = mddev->pers->resize(mddev, num_sectors);
	if (!rv)
		revalidate_disk(mddev->gendisk);
	return rv;
}

static int update_raid_disks(struct mddev *mddev, int raid_disks)
{
	int rv;
	struct md_rdev *rdev;
	/* change the number of raid disks */
	if (mddev->pers->check_reshape == NULL)
		return -EINVAL;
	if (mddev->ro)
		return -EROFS;
	if (raid_disks <= 0 ||
	    (mddev->max_disks && raid_disks >= mddev->max_disks))
		return -EINVAL;
	if (mddev->sync_thread ||
	    test_bit(MD_RECOVERY_RUNNING, &mddev->recovery) ||
	    mddev->reshape_position != MaxSector)
		return -EBUSY;

	rdev_for_each(rdev, mddev) {
		if (mddev->raid_disks < raid_disks &&
		    rdev->data_offset < rdev->new_data_offset)
			return -EINVAL;
		if (mddev->raid_disks > raid_disks &&
		    rdev->data_offset > rdev->new_data_offset)
			return -EINVAL;
	}

	mddev->delta_disks = raid_disks - mddev->raid_disks;
	if (mddev->delta_disks < 0)
		mddev->reshape_backwards = 1;
	else if (mddev->delta_disks > 0)
		mddev->reshape_backwards = 0;

	rv = mddev->pers->check_reshape(mddev);
	if (rv < 0) {
		mddev->delta_disks = 0;
		mddev->reshape_backwards = 0;
	}
	return rv;
}

/*
 * update_array_info is used to change the configuration of an
 * on-line array.
 * The version, ctime,level,size,raid_disks,not_persistent, layout,chunk_size
 * fields in the info are checked against the array.
 * Any differences that cannot be handled will cause an error.
 * Normally, only one change can be managed at a time.
 */
static int update_array_info(struct mddev *mddev, mdu_array_info_t *info)
{
	int rv = 0;
	int cnt = 0;
	int state = 0;

	/* calculate expected state,ignoring low bits */
	if (mddev->bitmap && mddev->bitmap_info.offset)
		state |= (1 << MD_SB_BITMAP_PRESENT);

	if (mddev->major_version != info->major_version ||
	    mddev->minor_version != info->minor_version ||
/*	    mddev->patch_version != info->patch_version || */
	    mddev->ctime         != info->ctime         ||
	    mddev->level         != info->level         ||
/*	    mddev->layout        != info->layout        || */
	    mddev->persistent	 != !info->not_persistent ||
	    mddev->chunk_sectors != info->chunk_size >> 9 ||
	    /* ignore bottom 8 bits of state, and allow SB_BITMAP_PRESENT to change */
	    ((state^info->state) & 0xfffffe00)
		)
		return -EINVAL;
	/* Check there is only one change */
	if (info->size >= 0 && mddev->dev_sectors / 2 != info->size)
		cnt++;
	if (mddev->raid_disks != info->raid_disks)
		cnt++;
	if (mddev->layout != info->layout)
		cnt++;
	if ((state ^ info->state) & (1<<MD_SB_BITMAP_PRESENT))
		cnt++;
	if (cnt == 0)
		return 0;
	if (cnt > 1)
		return -EINVAL;

	if (mddev->layout != info->layout) {
		/* Change layout
		 * we don't need to do anything at the md level, the
		 * personality will take care of it all.
		 */
		if (mddev->pers->check_reshape == NULL)
			return -EINVAL;
		else {
			mddev->new_layout = info->layout;
			rv = mddev->pers->check_reshape(mddev);
			if (rv)
				mddev->new_layout = mddev->layout;
			return rv;
		}
	}
	if (info->size >= 0 && mddev->dev_sectors / 2 != info->size)
		rv = update_size(mddev, (sector_t)info->size * 2);

	if (mddev->raid_disks    != info->raid_disks)
		rv = update_raid_disks(mddev, info->raid_disks);

	if ((state ^ info->state) & (1<<MD_SB_BITMAP_PRESENT)) {
		if (mddev->pers->quiesce == NULL || mddev->thread == NULL) {
			rv = -EINVAL;
			goto err;
		}
		if (mddev->recovery || mddev->sync_thread) {
			rv = -EBUSY;
			goto err;
		}
		if (info->state & (1<<MD_SB_BITMAP_PRESENT)) {
			struct bitmap *bitmap;
			/* add the bitmap */
			if (mddev->bitmap) {
				rv = -EEXIST;
				goto err;
			}
			if (mddev->bitmap_info.default_offset == 0) {
				rv = -EINVAL;
				goto err;
			}
			mddev->bitmap_info.offset =
				mddev->bitmap_info.default_offset;
			mddev->bitmap_info.space =
				mddev->bitmap_info.default_space;
			mddev->pers->quiesce(mddev, 1);
			bitmap = bitmap_create(mddev, -1);
			if (!IS_ERR(bitmap)) {
				mddev->bitmap = bitmap;
				rv = bitmap_load(mddev);
			} else
				rv = PTR_ERR(bitmap);
			if (rv)
				bitmap_destroy(mddev);
			mddev->pers->quiesce(mddev, 0);
		} else {
			/* remove the bitmap */
			if (!mddev->bitmap) {
				rv = -ENOENT;
				goto err;
			}
			if (mddev->bitmap->storage.file) {
				rv = -EINVAL;
				goto err;
			}
			if (mddev->bitmap_info.nodes) {
				/* hold PW on all the bitmap lock */
				if (md_cluster_ops->lock_all_bitmaps(mddev) <= 0) {
					printk("md: can't change bitmap to none since the"
					       " array is in use by more than one node\n");
					rv = -EPERM;
					md_cluster_ops->unlock_all_bitmaps(mddev);
					goto err;
				}

				mddev->bitmap_info.nodes = 0;
				md_cluster_ops->leave(mddev);
			}
			mddev->pers->quiesce(mddev, 1);
			bitmap_destroy(mddev);
			mddev->pers->quiesce(mddev, 0);
			mddev->bitmap_info.offset = 0;
		}
	}
	md_update_sb(mddev, 1);
	return rv;
err:
	return rv;
}

static int set_disk_faulty(struct mddev *mddev, dev_t dev)
{
	struct md_rdev *rdev;
	int err = 0;

	if (mddev->pers == NULL)
		return -ENODEV;

	rcu_read_lock();
	rdev = find_rdev_rcu(mddev, dev);
	if (!rdev)
		err =  -ENODEV;
	else {
		md_error(mddev, rdev);
		if (!test_bit(Faulty, &rdev->flags))
			err = -EBUSY;
	}
	rcu_read_unlock();
	return err;
}

/*
 * We have a problem here : there is no easy way to give a CHS
 * virtual geometry. We currently pretend that we have a 2 heads
 * 4 sectors (with a BIG number of cylinders...). This drives
 * dosfs just mad... ;-)
 */
static int md_getgeo(struct block_device *bdev, struct hd_geometry *geo)
{
	struct mddev *mddev = bdev->bd_disk->private_data;

	geo->heads = 2;
	geo->sectors = 4;
	geo->cylinders = mddev->array_sectors / 8;
	return 0;
}

static inline bool md_ioctl_valid(unsigned int cmd)
{
	switch (cmd) {
	case ADD_NEW_DISK:
	case BLKROSET:
	case GET_ARRAY_INFO:
	case GET_BITMAP_FILE:
	case GET_DISK_INFO:
	case HOT_ADD_DISK:
	case HOT_REMOVE_DISK:
	case RAID_AUTORUN:
	case RAID_VERSION:
	case RESTART_ARRAY_RW:
	case RUN_ARRAY:
	case SET_ARRAY_INFO:
	case SET_BITMAP_FILE:
	case SET_DISK_FAULTY:
	case STOP_ARRAY:
	case STOP_ARRAY_RO:
	case CLUSTERED_DISK_NACK:
		return true;
	default:
		return false;
	}
}

static int md_ioctl(struct block_device *bdev, fmode_t mode,
			unsigned int cmd, unsigned long arg)
{
	int err = 0;
	void __user *argp = (void __user *)arg;
	struct mddev *mddev = NULL;
	int ro;

	if (!md_ioctl_valid(cmd))
		return -ENOTTY;

	switch (cmd) {
	case RAID_VERSION:
	case GET_ARRAY_INFO:
	case GET_DISK_INFO:
		break;
	default:
		if (!capable(CAP_SYS_ADMIN))
			return -EACCES;
	}

	/*
	 * Commands dealing with the RAID driver but not any
	 * particular array:
	 */
	switch (cmd) {
	case RAID_VERSION:
		err = get_version(argp);
		goto out;

#ifndef MODULE
	case RAID_AUTORUN:
		err = 0;
		autostart_arrays(arg);
		goto out;
#endif
	default:;
	}

	/*
	 * Commands creating/starting a new array:
	 */

	mddev = bdev->bd_disk->private_data;

	if (!mddev) {
		BUG();
		goto out;
	}

	/* Some actions do not requires the mutex */
	switch (cmd) {
	case GET_ARRAY_INFO:
		if (!mddev->raid_disks && !mddev->external)
			err = -ENODEV;
		else
			err = get_array_info(mddev, argp);
		goto out;

	case GET_DISK_INFO:
		if (!mddev->raid_disks && !mddev->external)
			err = -ENODEV;
		else
			err = get_disk_info(mddev, argp);
		goto out;

	case SET_DISK_FAULTY:
		err = set_disk_faulty(mddev, new_decode_dev(arg));
		goto out;

	case GET_BITMAP_FILE:
		err = get_bitmap_file(mddev, argp);
		goto out;

	}

	if (cmd == ADD_NEW_DISK)
		/* need to ensure md_delayed_delete() has completed */
		flush_workqueue(md_misc_wq);

	if (cmd == HOT_REMOVE_DISK)
		/* need to ensure recovery thread has run */
		wait_event_interruptible_timeout(mddev->sb_wait,
						 !test_bit(MD_RECOVERY_NEEDED,
							   &mddev->flags),
						 msecs_to_jiffies(5000));
	if (cmd == STOP_ARRAY || cmd == STOP_ARRAY_RO) {
		/* Need to flush page cache, and ensure no-one else opens
		 * and writes
		 */
		mutex_lock(&mddev->open_mutex);
		if (mddev->pers && atomic_read(&mddev->openers) > 1) {
			mutex_unlock(&mddev->open_mutex);
			err = -EBUSY;
			goto out;
		}
		set_bit(MD_STILL_CLOSED, &mddev->flags);
		mutex_unlock(&mddev->open_mutex);
		sync_blockdev(bdev);
	}
	err = mddev_lock(mddev);
	if (err) {
		printk(KERN_INFO
			"md: ioctl lock interrupted, reason %d, cmd %d\n",
			err, cmd);
		goto out;
	}

	if (cmd == SET_ARRAY_INFO) {
		mdu_array_info_t info;
		if (!arg)
			memset(&info, 0, sizeof(info));
		else if (copy_from_user(&info, argp, sizeof(info))) {
			err = -EFAULT;
			goto unlock;
		}
		if (mddev->pers) {
			err = update_array_info(mddev, &info);
			if (err) {
				printk(KERN_WARNING "md: couldn't update"
				       " array info. %d\n", err);
				goto unlock;
			}
			goto unlock;
		}
		if (!list_empty(&mddev->disks)) {
			printk(KERN_WARNING
			       "md: array %s already has disks!\n",
			       mdname(mddev));
			err = -EBUSY;
			goto unlock;
		}
		if (mddev->raid_disks) {
			printk(KERN_WARNING
			       "md: array %s already initialised!\n",
			       mdname(mddev));
			err = -EBUSY;
			goto unlock;
		}
		err = set_array_info(mddev, &info);
		if (err) {
			printk(KERN_WARNING "md: couldn't set"
			       " array info. %d\n", err);
			goto unlock;
		}
		goto unlock;
	}

	/*
	 * Commands querying/configuring an existing array:
	 */
	/* if we are not initialised yet, only ADD_NEW_DISK, STOP_ARRAY,
	 * RUN_ARRAY, and GET_ and SET_BITMAP_FILE are allowed */
	if ((!mddev->raid_disks && !mddev->external)
	    && cmd != ADD_NEW_DISK && cmd != STOP_ARRAY
	    && cmd != RUN_ARRAY && cmd != SET_BITMAP_FILE
	    && cmd != GET_BITMAP_FILE) {
		err = -ENODEV;
		goto unlock;
	}

	/*
	 * Commands even a read-only array can execute:
	 */
	switch (cmd) {
	case RESTART_ARRAY_RW:
		err = restart_array(mddev);
		goto unlock;

	case STOP_ARRAY:
		err = do_md_stop(mddev, 0, bdev);
		goto unlock;

	case STOP_ARRAY_RO:
		err = md_set_readonly(mddev, bdev);
		goto unlock;

	case HOT_REMOVE_DISK:
		err = hot_remove_disk(mddev, new_decode_dev(arg));
		goto unlock;

	case ADD_NEW_DISK:
		/* We can support ADD_NEW_DISK on read-only arrays
		 * only if we are re-adding a preexisting device.
		 * So require mddev->pers and MD_DISK_SYNC.
		 */
		if (mddev->pers) {
			mdu_disk_info_t info;
			if (copy_from_user(&info, argp, sizeof(info)))
				err = -EFAULT;
			else if (!(info.state & (1<<MD_DISK_SYNC)))
				/* Need to clear read-only for this */
				break;
			else
				err = add_new_disk(mddev, &info);
			goto unlock;
		}
		break;

	case BLKROSET:
		if (get_user(ro, (int __user *)(arg))) {
			err = -EFAULT;
			goto unlock;
		}
		err = -EINVAL;

		/* if the bdev is going readonly the value of mddev->ro
		 * does not matter, no writes are coming
		 */
		if (ro)
			goto unlock;

		/* are we are already prepared for writes? */
		if (mddev->ro != 1)
			goto unlock;

		/* transitioning to readauto need only happen for
		 * arrays that call md_write_start
		 */
		if (mddev->pers) {
			err = restart_array(mddev);
			if (err == 0) {
				mddev->ro = 2;
				set_disk_ro(mddev->gendisk, 0);
			}
		}
		goto unlock;
	}

	/*
	 * The remaining ioctls are changing the state of the
	 * superblock, so we do not allow them on read-only arrays.
	 */
	if (mddev->ro && mddev->pers) {
		if (mddev->ro == 2) {
			mddev->ro = 0;
			sysfs_notify_dirent_safe(mddev->sysfs_state);
			set_bit(MD_RECOVERY_NEEDED, &mddev->recovery);
			/* mddev_unlock will wake thread */
			/* If a device failed while we were read-only, we
			 * need to make sure the metadata is updated now.
			 */
			if (test_bit(MD_CHANGE_DEVS, &mddev->flags)) {
				mddev_unlock(mddev);
				wait_event(mddev->sb_wait,
					   !test_bit(MD_CHANGE_DEVS, &mddev->flags) &&
					   !test_bit(MD_CHANGE_PENDING, &mddev->flags));
				mddev_lock_nointr(mddev);
			}
		} else {
			err = -EROFS;
			goto unlock;
		}
	}

	switch (cmd) {
	case ADD_NEW_DISK:
	{
		mdu_disk_info_t info;
		if (copy_from_user(&info, argp, sizeof(info)))
			err = -EFAULT;
		else
			err = add_new_disk(mddev, &info);
		goto unlock;
	}

	case CLUSTERED_DISK_NACK:
		if (mddev_is_clustered(mddev))
			md_cluster_ops->new_disk_ack(mddev, false);
		else
			err = -EINVAL;
		goto unlock;

	case HOT_ADD_DISK:
		err = hot_add_disk(mddev, new_decode_dev(arg));
		goto unlock;

	case RUN_ARRAY:
		err = do_md_run(mddev);
		goto unlock;

	case SET_BITMAP_FILE:
		err = set_bitmap_file(mddev, (int)arg);
		goto unlock;

	default:
		err = -EINVAL;
		goto unlock;
	}

unlock:
	if (mddev->hold_active == UNTIL_IOCTL &&
	    err != -EINVAL)
		mddev->hold_active = 0;
	mddev_unlock(mddev);
out:
	return err;
}
#ifdef CONFIG_COMPAT
static int md_compat_ioctl(struct block_device *bdev, fmode_t mode,
		    unsigned int cmd, unsigned long arg)
{
	switch (cmd) {
	case HOT_REMOVE_DISK:
	case HOT_ADD_DISK:
	case SET_DISK_FAULTY:
	case SET_BITMAP_FILE:
		/* These take in integer arg, do not convert */
		break;
	default:
		arg = (unsigned long)compat_ptr(arg);
		break;
	}

	return md_ioctl(bdev, mode, cmd, arg);
}
#endif /* CONFIG_COMPAT */

static int md_open(struct block_device *bdev, fmode_t mode)
{
	/*
	 * Succeed if we can lock the mddev, which confirms that
	 * it isn't being stopped right now.
	 */
	struct mddev *mddev = mddev_find(bdev->bd_dev);
	int err;

	if (!mddev)
		return -ENODEV;

	if (mddev->gendisk != bdev->bd_disk) {
		/* we are racing with mddev_put which is discarding this
		 * bd_disk.
		 */
		mddev_put(mddev);
		/* Wait until bdev->bd_disk is definitely gone */
		flush_workqueue(md_misc_wq);
		/* Then retry the open from the top */
		return -ERESTARTSYS;
	}
	BUG_ON(mddev != bdev->bd_disk->private_data);

	if ((err = mutex_lock_interruptible(&mddev->open_mutex)))
		goto out;

	err = 0;
	atomic_inc(&mddev->openers);
	clear_bit(MD_STILL_CLOSED, &mddev->flags);
	mutex_unlock(&mddev->open_mutex);

	check_disk_change(bdev);
 out:
	return err;
}

static void md_release(struct gendisk *disk, fmode_t mode)
{
	struct mddev *mddev = disk->private_data;

	BUG_ON(!mddev);
	atomic_dec(&mddev->openers);
	mddev_put(mddev);
}

static int md_media_changed(struct gendisk *disk)
{
	struct mddev *mddev = disk->private_data;

	return mddev->changed;
}

static int md_revalidate(struct gendisk *disk)
{
	struct mddev *mddev = disk->private_data;

	mddev->changed = 0;
	return 0;
}
static const struct block_device_operations md_fops =
{
	.owner		= THIS_MODULE,
	.open		= md_open,
	.release	= md_release,
	.ioctl		= md_ioctl,
#ifdef CONFIG_COMPAT
	.compat_ioctl	= md_compat_ioctl,
#endif
	.getgeo		= md_getgeo,
	.media_changed  = md_media_changed,
	.revalidate_disk= md_revalidate,
};

static int md_thread(void *arg)
{
	struct md_thread *thread = arg;

	/*
	 * md_thread is a 'system-thread', it's priority should be very
	 * high. We avoid resource deadlocks individually in each
	 * raid personality. (RAID5 does preallocation) We also use RR and
	 * the very same RT priority as kswapd, thus we will never get
	 * into a priority inversion deadlock.
	 *
	 * we definitely have to have equal or higher priority than
	 * bdflush, otherwise bdflush will deadlock if there are too
	 * many dirty RAID5 blocks.
	 */

	allow_signal(SIGKILL);
	while (!kthread_should_stop()) {

		/* We need to wait INTERRUPTIBLE so that
		 * we don't add to the load-average.
		 * That means we need to be sure no signals are
		 * pending
		 */
		if (signal_pending(current))
			flush_signals(current);

		wait_event_interruptible_timeout
			(thread->wqueue,
			 test_bit(THREAD_WAKEUP, &thread->flags)
			 || kthread_should_stop(),
			 thread->timeout);

		clear_bit(THREAD_WAKEUP, &thread->flags);
		if (!kthread_should_stop())
			thread->run(thread);
	}

	return 0;
}

void md_wakeup_thread(struct md_thread *thread)
{
	if (thread) {
		pr_debug("md: waking up MD thread %s.\n", thread->tsk->comm);
		set_bit(THREAD_WAKEUP, &thread->flags);
		wake_up(&thread->wqueue);
	}
}
EXPORT_SYMBOL(md_wakeup_thread);

struct md_thread *md_register_thread(void (*run) (struct md_thread *),
		struct mddev *mddev, const char *name)
{
	struct md_thread *thread;

	thread = kzalloc(sizeof(struct md_thread), GFP_KERNEL);
	if (!thread)
		return NULL;

	init_waitqueue_head(&thread->wqueue);

	thread->run = run;
	thread->mddev = mddev;
	thread->timeout = MAX_SCHEDULE_TIMEOUT;
	thread->tsk = kthread_run(md_thread, thread,
				  "%s_%s",
				  mdname(thread->mddev),
				  name);
	if (IS_ERR(thread->tsk)) {
		kfree(thread);
		return NULL;
	}
	return thread;
}
EXPORT_SYMBOL(md_register_thread);

void md_unregister_thread(struct md_thread **threadp)
{
	struct md_thread *thread = *threadp;
	if (!thread)
		return;
	pr_debug("interrupting MD-thread pid %d\n", task_pid_nr(thread->tsk));
	/* Locking ensures that mddev_unlock does not wake_up a
	 * non-existent thread
	 */
	spin_lock(&pers_lock);
	*threadp = NULL;
	spin_unlock(&pers_lock);

	kthread_stop(thread->tsk);
	kfree(thread);
}
EXPORT_SYMBOL(md_unregister_thread);

void md_error(struct mddev *mddev, struct md_rdev *rdev)
{
	if (!rdev || test_bit(Faulty, &rdev->flags))
		return;

	if (!mddev->pers || !mddev->pers->error_handler)
		return;
	mddev->pers->error_handler(mddev,rdev);
	if (mddev->degraded)
		set_bit(MD_RECOVERY_RECOVER, &mddev->recovery);
	sysfs_notify_dirent_safe(rdev->sysfs_state);
	set_bit(MD_RECOVERY_INTR, &mddev->recovery);
	set_bit(MD_RECOVERY_NEEDED, &mddev->recovery);
	md_wakeup_thread(mddev->thread);
	if (mddev->event_work.func)
		queue_work(md_misc_wq, &mddev->event_work);
	md_new_event(mddev);
}
EXPORT_SYMBOL(md_error);

/* seq_file implementation /proc/mdstat */

static void status_unused(struct seq_file *seq)
{
	int i = 0;
	struct md_rdev *rdev;

	seq_printf(seq, "unused devices: ");

	list_for_each_entry(rdev, &pending_raid_disks, same_set) {
		char b[BDEVNAME_SIZE];
		i++;
		seq_printf(seq, "%s ",
			      bdevname(rdev->bdev,b));
	}
	if (!i)
		seq_printf(seq, "<none>");

	seq_printf(seq, "\n");
}

static int status_resync(struct seq_file *seq, struct mddev *mddev)
{
	sector_t max_sectors, resync, res;
	unsigned long dt, db;
	sector_t rt;
	int scale;
	unsigned int per_milli;

	if (test_bit(MD_RECOVERY_SYNC, &mddev->recovery) ||
	    test_bit(MD_RECOVERY_RESHAPE, &mddev->recovery))
		max_sectors = mddev->resync_max_sectors;
	else
		max_sectors = mddev->dev_sectors;

	resync = mddev->curr_resync;
	if (resync <= 3) {
		if (test_bit(MD_RECOVERY_DONE, &mddev->recovery))
			/* Still cleaning up */
			resync = max_sectors;
	} else
		resync -= atomic_read(&mddev->recovery_active);

	if (resync == 0) {
		if (mddev->recovery_cp < MaxSector) {
			seq_printf(seq, "\tresync=PENDING");
			return 1;
		}
		return 0;
	}
	if (resync < 3) {
		seq_printf(seq, "\tresync=DELAYED");
		return 1;
	}

	WARN_ON(max_sectors == 0);
	/* Pick 'scale' such that (resync>>scale)*1000 will fit
	 * in a sector_t, and (max_sectors>>scale) will fit in a
	 * u32, as those are the requirements for sector_div.
	 * Thus 'scale' must be at least 10
	 */
	scale = 10;
	if (sizeof(sector_t) > sizeof(unsigned long)) {
		while ( max_sectors/2 > (1ULL<<(scale+32)))
			scale++;
	}
	res = (resync>>scale)*1000;
	sector_div(res, (u32)((max_sectors>>scale)+1));

	per_milli = res;
	{
		int i, x = per_milli/50, y = 20-x;
		seq_printf(seq, "[");
		for (i = 0; i < x; i++)
			seq_printf(seq, "=");
		seq_printf(seq, ">");
		for (i = 0; i < y; i++)
			seq_printf(seq, ".");
		seq_printf(seq, "] ");
	}
	seq_printf(seq, " %s =%3u.%u%% (%llu/%llu)",
		   (test_bit(MD_RECOVERY_RESHAPE, &mddev->recovery)?
		    "reshape" :
		    (test_bit(MD_RECOVERY_CHECK, &mddev->recovery)?
		     "check" :
		     (test_bit(MD_RECOVERY_SYNC, &mddev->recovery) ?
		      "resync" : "recovery"))),
		   per_milli/10, per_milli % 10,
		   (unsigned long long) resync/2,
		   (unsigned long long) max_sectors/2);

	/*
	 * dt: time from mark until now
	 * db: blocks written from mark until now
	 * rt: remaining time
	 *
	 * rt is a sector_t, so could be 32bit or 64bit.
	 * So we divide before multiply in case it is 32bit and close
	 * to the limit.
	 * We scale the divisor (db) by 32 to avoid losing precision
	 * near the end of resync when the number of remaining sectors
	 * is close to 'db'.
	 * We then divide rt by 32 after multiplying by db to compensate.
	 * The '+1' avoids division by zero if db is very small.
	 */
	dt = ((jiffies - mddev->resync_mark) / HZ);
	if (!dt) dt++;
	db = (mddev->curr_mark_cnt - atomic_read(&mddev->recovery_active))
		- mddev->resync_mark_cnt;

	rt = max_sectors - resync;    /* number of remaining sectors */
	sector_div(rt, db/32+1);
	rt *= dt;
	rt >>= 5;

	seq_printf(seq, " finish=%lu.%lumin", (unsigned long)rt / 60,
		   ((unsigned long)rt % 60)/6);

	seq_printf(seq, " speed=%ldK/sec", db/2/dt);
	return 1;
}

static void *md_seq_start(struct seq_file *seq, loff_t *pos)
{
	struct list_head *tmp;
	loff_t l = *pos;
	struct mddev *mddev;

	if (l >= 0x10000)
		return NULL;
	if (!l--)
		/* header */
		return (void*)1;

	spin_lock(&all_mddevs_lock);
	list_for_each(tmp,&all_mddevs)
		if (!l--) {
			mddev = list_entry(tmp, struct mddev, all_mddevs);
			mddev_get(mddev);
			spin_unlock(&all_mddevs_lock);
			return mddev;
		}
	spin_unlock(&all_mddevs_lock);
	if (!l--)
		return (void*)2;/* tail */
	return NULL;
}

static void *md_seq_next(struct seq_file *seq, void *v, loff_t *pos)
{
	struct list_head *tmp;
	struct mddev *next_mddev, *mddev = v;

	++*pos;
	if (v == (void*)2)
		return NULL;

	spin_lock(&all_mddevs_lock);
	if (v == (void*)1)
		tmp = all_mddevs.next;
	else
		tmp = mddev->all_mddevs.next;
	if (tmp != &all_mddevs)
		next_mddev = mddev_get(list_entry(tmp,struct mddev,all_mddevs));
	else {
		next_mddev = (void*)2;
		*pos = 0x10000;
	}
	spin_unlock(&all_mddevs_lock);

	if (v != (void*)1)
		mddev_put(mddev);
	return next_mddev;

}

static void md_seq_stop(struct seq_file *seq, void *v)
{
	struct mddev *mddev = v;

	if (mddev && v != (void*)1 && v != (void*)2)
		mddev_put(mddev);
}

static int md_seq_show(struct seq_file *seq, void *v)
{
	struct mddev *mddev = v;
	sector_t sectors;
	struct md_rdev *rdev;

	if (v == (void*)1) {
		struct md_personality *pers;
		seq_printf(seq, "Personalities : ");
		spin_lock(&pers_lock);
		list_for_each_entry(pers, &pers_list, list)
			seq_printf(seq, "[%s] ", pers->name);

		spin_unlock(&pers_lock);
		seq_printf(seq, "\n");
		seq->poll_event = atomic_read(&md_event_count);
		return 0;
	}
	if (v == (void*)2) {
		status_unused(seq);
		return 0;
	}

	spin_lock(&mddev->lock);
	if (mddev->pers || mddev->raid_disks || !list_empty(&mddev->disks)) {
		seq_printf(seq, "%s : %sactive", mdname(mddev),
						mddev->pers ? "" : "in");
		if (mddev->pers) {
			if (mddev->ro==1)
				seq_printf(seq, " (read-only)");
			if (mddev->ro==2)
				seq_printf(seq, " (auto-read-only)");
			seq_printf(seq, " %s", mddev->pers->name);
		}

		sectors = 0;
		rcu_read_lock();
		rdev_for_each_rcu(rdev, mddev) {
			char b[BDEVNAME_SIZE];
			seq_printf(seq, " %s[%d]",
				bdevname(rdev->bdev,b), rdev->desc_nr);
			if (test_bit(WriteMostly, &rdev->flags))
				seq_printf(seq, "(W)");
			if (test_bit(Journal, &rdev->flags))
				seq_printf(seq, "(J)");
			if (test_bit(Faulty, &rdev->flags)) {
				seq_printf(seq, "(F)");
				continue;
			}
			if (rdev->raid_disk < 0)
				seq_printf(seq, "(S)"); /* spare */
			if (test_bit(Replacement, &rdev->flags))
				seq_printf(seq, "(R)");
			sectors += rdev->sectors;
		}
		rcu_read_unlock();

		if (!list_empty(&mddev->disks)) {
			if (mddev->pers)
				seq_printf(seq, "\n      %llu blocks",
					   (unsigned long long)
					   mddev->array_sectors / 2);
			else
				seq_printf(seq, "\n      %llu blocks",
					   (unsigned long long)sectors / 2);
		}
		if (mddev->persistent) {
			if (mddev->major_version != 0 ||
			    mddev->minor_version != 90) {
				seq_printf(seq," super %d.%d",
					   mddev->major_version,
					   mddev->minor_version);
			}
		} else if (mddev->external)
			seq_printf(seq, " super external:%s",
				   mddev->metadata_type);
		else
			seq_printf(seq, " super non-persistent");

		if (mddev->pers) {
			mddev->pers->status(seq, mddev);
			seq_printf(seq, "\n      ");
			if (mddev->pers->sync_request) {
				if (status_resync(seq, mddev))
					seq_printf(seq, "\n      ");
			}
		} else
			seq_printf(seq, "\n       ");

		bitmap_status(seq, mddev->bitmap);

		seq_printf(seq, "\n");
	}
	spin_unlock(&mddev->lock);

	return 0;
}

static const struct seq_operations md_seq_ops = {
	.start  = md_seq_start,
	.next   = md_seq_next,
	.stop   = md_seq_stop,
	.show   = md_seq_show,
};

static int md_seq_open(struct inode *inode, struct file *file)
{
	struct seq_file *seq;
	int error;

	error = seq_open(file, &md_seq_ops);
	if (error)
		return error;

	seq = file->private_data;
	seq->poll_event = atomic_read(&md_event_count);
	return error;
}

static int md_unloading;
static unsigned int mdstat_poll(struct file *filp, poll_table *wait)
{
	struct seq_file *seq = filp->private_data;
	int mask;

	if (md_unloading)
		return POLLIN|POLLRDNORM|POLLERR|POLLPRI;
	poll_wait(filp, &md_event_waiters, wait);

	/* always allow read */
	mask = POLLIN | POLLRDNORM;

	if (seq->poll_event != atomic_read(&md_event_count))
		mask |= POLLERR | POLLPRI;
	return mask;
}

static const struct file_operations md_seq_fops = {
	.owner		= THIS_MODULE,
	.open           = md_seq_open,
	.read           = seq_read,
	.llseek         = seq_lseek,
	.release	= seq_release_private,
	.poll		= mdstat_poll,
};

int register_md_personality(struct md_personality *p)
{
	printk(KERN_INFO "md: %s personality registered for level %d\n",
						p->name, p->level);
	spin_lock(&pers_lock);
	list_add_tail(&p->list, &pers_list);
	spin_unlock(&pers_lock);
	return 0;
}
EXPORT_SYMBOL(register_md_personality);

int unregister_md_personality(struct md_personality *p)
{
	printk(KERN_INFO "md: %s personality unregistered\n", p->name);
	spin_lock(&pers_lock);
	list_del_init(&p->list);
	spin_unlock(&pers_lock);
	return 0;
}
EXPORT_SYMBOL(unregister_md_personality);

int register_md_cluster_operations(struct md_cluster_operations *ops,
				   struct module *module)
{
	int ret = 0;
	spin_lock(&pers_lock);
	if (md_cluster_ops != NULL)
		ret = -EALREADY;
	else {
		md_cluster_ops = ops;
		md_cluster_mod = module;
	}
	spin_unlock(&pers_lock);
	return ret;
}
EXPORT_SYMBOL(register_md_cluster_operations);

int unregister_md_cluster_operations(void)
{
	spin_lock(&pers_lock);
	md_cluster_ops = NULL;
	spin_unlock(&pers_lock);
	return 0;
}
EXPORT_SYMBOL(unregister_md_cluster_operations);

int md_setup_cluster(struct mddev *mddev, int nodes)
{
	int err;

	err = request_module("md-cluster");
	if (err) {
		pr_err("md-cluster module not found.\n");
		return -ENOENT;
	}

	spin_lock(&pers_lock);
	if (!md_cluster_ops || !try_module_get(md_cluster_mod)) {
		spin_unlock(&pers_lock);
		return -ENOENT;
	}
	spin_unlock(&pers_lock);

	return md_cluster_ops->join(mddev, nodes);
}

void md_cluster_stop(struct mddev *mddev)
{
	if (!md_cluster_ops)
		return;
	md_cluster_ops->leave(mddev);
	module_put(md_cluster_mod);
}

static int is_mddev_idle(struct mddev *mddev, int init)
{
	struct md_rdev *rdev;
	int idle;
	int curr_events;

	idle = 1;
	rcu_read_lock();
	rdev_for_each_rcu(rdev, mddev) {
		struct gendisk *disk = rdev->bdev->bd_contains->bd_disk;
		curr_events = (int)part_stat_read(&disk->part0, sectors[0]) +
			      (int)part_stat_read(&disk->part0, sectors[1]) -
			      atomic_read(&disk->sync_io);
		/* sync IO will cause sync_io to increase before the disk_stats
		 * as sync_io is counted when a request starts, and
		 * disk_stats is counted when it completes.
		 * So resync activity will cause curr_events to be smaller than
		 * when there was no such activity.
		 * non-sync IO will cause disk_stat to increase without
		 * increasing sync_io so curr_events will (eventually)
		 * be larger than it was before.  Once it becomes
		 * substantially larger, the test below will cause
		 * the array to appear non-idle, and resync will slow
		 * down.
		 * If there is a lot of outstanding resync activity when
		 * we set last_event to curr_events, then all that activity
		 * completing might cause the array to appear non-idle
		 * and resync will be slowed down even though there might
		 * not have been non-resync activity.  This will only
		 * happen once though.  'last_events' will soon reflect
		 * the state where there is little or no outstanding
		 * resync requests, and further resync activity will
		 * always make curr_events less than last_events.
		 *
		 */
		if (init || curr_events - rdev->last_events > 64) {
			rdev->last_events = curr_events;
			idle = 0;
		}
	}
	rcu_read_unlock();
	return idle;
}

void md_done_sync(struct mddev *mddev, int blocks, int ok)
{
	/* another "blocks" (512byte) blocks have been synced */
	atomic_sub(blocks, &mddev->recovery_active);
	wake_up(&mddev->recovery_wait);
	if (!ok) {
		set_bit(MD_RECOVERY_INTR, &mddev->recovery);
		set_bit(MD_RECOVERY_ERROR, &mddev->recovery);
		md_wakeup_thread(mddev->thread);
		// stop recovery, signal do_sync ....
	}
}
EXPORT_SYMBOL(md_done_sync);

/* md_write_start(mddev, bi)
 * If we need to update some array metadata (e.g. 'active' flag
 * in superblock) before writing, schedule a superblock update
 * and wait for it to complete.
 */
void md_write_start(struct mddev *mddev, struct bio *bi)
{
	int did_change = 0;
	if (bio_data_dir(bi) != WRITE)
		return;

	BUG_ON(mddev->ro == 1);
	if (mddev->ro == 2) {
		/* need to switch to read/write */
		mddev->ro = 0;
		set_bit(MD_RECOVERY_NEEDED, &mddev->recovery);
		md_wakeup_thread(mddev->thread);
		md_wakeup_thread(mddev->sync_thread);
		did_change = 1;
	}
	atomic_inc(&mddev->writes_pending);
	if (mddev->safemode == 1)
		mddev->safemode = 0;
	if (mddev->in_sync) {
		spin_lock(&mddev->lock);
		if (mddev->in_sync) {
			mddev->in_sync = 0;
			set_bit(MD_CHANGE_CLEAN, &mddev->flags);
			set_bit(MD_CHANGE_PENDING, &mddev->flags);
			md_wakeup_thread(mddev->thread);
			did_change = 1;
		}
		spin_unlock(&mddev->lock);
	}
	if (did_change)
		sysfs_notify_dirent_safe(mddev->sysfs_state);
	wait_event(mddev->sb_wait,
		   !test_bit(MD_CHANGE_PENDING, &mddev->flags));
}
EXPORT_SYMBOL(md_write_start);

void md_write_end(struct mddev *mddev)
{
	if (atomic_dec_and_test(&mddev->writes_pending)) {
		if (mddev->safemode == 2)
			md_wakeup_thread(mddev->thread);
		else if (mddev->safemode_delay)
			mod_timer(&mddev->safemode_timer, jiffies + mddev->safemode_delay);
	}
}
EXPORT_SYMBOL(md_write_end);

/* md_allow_write(mddev)
 * Calling this ensures that the array is marked 'active' so that writes
 * may proceed without blocking.  It is important to call this before
 * attempting a GFP_KERNEL allocation while holding the mddev lock.
 * Must be called with mddev_lock held.
 *
 * In the ->external case MD_CHANGE_PENDING can not be cleared until mddev->lock
 * is dropped, so return -EAGAIN after notifying userspace.
 */
int md_allow_write(struct mddev *mddev)
{
	if (!mddev->pers)
		return 0;
	if (mddev->ro)
		return 0;
	if (!mddev->pers->sync_request)
		return 0;

	spin_lock(&mddev->lock);
	if (mddev->in_sync) {
		mddev->in_sync = 0;
		set_bit(MD_CHANGE_CLEAN, &mddev->flags);
		set_bit(MD_CHANGE_PENDING, &mddev->flags);
		if (mddev->safemode_delay &&
		    mddev->safemode == 0)
			mddev->safemode = 1;
		spin_unlock(&mddev->lock);
		md_update_sb(mddev, 0);
		sysfs_notify_dirent_safe(mddev->sysfs_state);
	} else
		spin_unlock(&mddev->lock);

	if (test_bit(MD_CHANGE_PENDING, &mddev->flags))
		return -EAGAIN;
	else
		return 0;
}
EXPORT_SYMBOL_GPL(md_allow_write);

#define SYNC_MARKS	10
#define	SYNC_MARK_STEP	(3*HZ)
#define UPDATE_FREQUENCY (5*60*HZ)
void md_do_sync(struct md_thread *thread)
{
	struct mddev *mddev = thread->mddev;
	struct mddev *mddev2;
	unsigned int currspeed = 0,
		 window;
	sector_t max_sectors,j, io_sectors, recovery_done;
	unsigned long mark[SYNC_MARKS];
	unsigned long update_time;
	sector_t mark_cnt[SYNC_MARKS];
	int last_mark,m;
	struct list_head *tmp;
	sector_t last_check;
	int skipped = 0;
	struct md_rdev *rdev;
	char *desc, *action = NULL;
	struct blk_plug plug;
	int ret;

	/* just incase thread restarts... */
	if (test_bit(MD_RECOVERY_DONE, &mddev->recovery))
		return;
	if (mddev->ro) {/* never try to sync a read-only array */
		set_bit(MD_RECOVERY_INTR, &mddev->recovery);
		return;
	}

	if (mddev_is_clustered(mddev)) {
		ret = md_cluster_ops->resync_start(mddev);
		if (ret)
			goto skip;

		set_bit(MD_CLUSTER_RESYNC_LOCKED, &mddev->flags);
		if (!(test_bit(MD_RECOVERY_SYNC, &mddev->recovery) ||
			test_bit(MD_RECOVERY_RESHAPE, &mddev->recovery) ||
			test_bit(MD_RECOVERY_RECOVER, &mddev->recovery))
		     && ((unsigned long long)mddev->curr_resync_completed
			 < (unsigned long long)mddev->resync_max_sectors))
			goto skip;
	}

	if (test_bit(MD_RECOVERY_SYNC, &mddev->recovery)) {
		if (test_bit(MD_RECOVERY_CHECK, &mddev->recovery)) {
			desc = "data-check";
			action = "check";
		} else if (test_bit(MD_RECOVERY_REQUESTED, &mddev->recovery)) {
			desc = "requested-resync";
			action = "repair";
		} else
			desc = "resync";
	} else if (test_bit(MD_RECOVERY_RESHAPE, &mddev->recovery))
		desc = "reshape";
	else
		desc = "recovery";

	mddev->last_sync_action = action ?: desc;

	/* we overload curr_resync somewhat here.
	 * 0 == not engaged in resync at all
	 * 2 == checking that there is no conflict with another sync
	 * 1 == like 2, but have yielded to allow conflicting resync to
	 *		commense
	 * other == active in resync - this many blocks
	 *
	 * Before starting a resync we must have set curr_resync to
	 * 2, and then checked that every "conflicting" array has curr_resync
	 * less than ours.  When we find one that is the same or higher
	 * we wait on resync_wait.  To avoid deadlock, we reduce curr_resync
	 * to 1 if we choose to yield (based arbitrarily on address of mddev structure).
	 * This will mean we have to start checking from the beginning again.
	 *
	 */

	do {
		mddev->curr_resync = 2;

	try_again:
		if (test_bit(MD_RECOVERY_INTR, &mddev->recovery))
			goto skip;
		for_each_mddev(mddev2, tmp) {
			if (mddev2 == mddev)
				continue;
			if (!mddev->parallel_resync
			&&  mddev2->curr_resync
			&&  match_mddev_units(mddev, mddev2)) {
				DEFINE_WAIT(wq);
				if (mddev < mddev2 && mddev->curr_resync == 2) {
					/* arbitrarily yield */
					mddev->curr_resync = 1;
					wake_up(&resync_wait);
				}
				if (mddev > mddev2 && mddev->curr_resync == 1)
					/* no need to wait here, we can wait the next
					 * time 'round when curr_resync == 2
					 */
					continue;
				/* We need to wait 'interruptible' so as not to
				 * contribute to the load average, and not to
				 * be caught by 'softlockup'
				 */
				prepare_to_wait(&resync_wait, &wq, TASK_INTERRUPTIBLE);
				if (!test_bit(MD_RECOVERY_INTR, &mddev->recovery) &&
				    mddev2->curr_resync >= mddev->curr_resync) {
					printk(KERN_INFO "md: delaying %s of %s"
					       " until %s has finished (they"
					       " share one or more physical units)\n",
					       desc, mdname(mddev), mdname(mddev2));
					mddev_put(mddev2);
					if (signal_pending(current))
						flush_signals(current);
					schedule();
					finish_wait(&resync_wait, &wq);
					goto try_again;
				}
				finish_wait(&resync_wait, &wq);
			}
		}
	} while (mddev->curr_resync < 2);

	j = 0;
	if (test_bit(MD_RECOVERY_SYNC, &mddev->recovery)) {
		/* resync follows the size requested by the personality,
		 * which defaults to physical size, but can be virtual size
		 */
		max_sectors = mddev->resync_max_sectors;
		atomic64_set(&mddev->resync_mismatches, 0);
		/* we don't use the checkpoint if there's a bitmap */
		if (test_bit(MD_RECOVERY_REQUESTED, &mddev->recovery))
			j = mddev->resync_min;
		else if (!mddev->bitmap)
			j = mddev->recovery_cp;

	} else if (test_bit(MD_RECOVERY_RESHAPE, &mddev->recovery))
		max_sectors = mddev->resync_max_sectors;
	else {
		/* recovery follows the physical size of devices */
		max_sectors = mddev->dev_sectors;
		j = MaxSector;
		rcu_read_lock();
		rdev_for_each_rcu(rdev, mddev)
			if (rdev->raid_disk >= 0 &&
			    !test_bit(Journal, &rdev->flags) &&
			    !test_bit(Faulty, &rdev->flags) &&
			    !test_bit(In_sync, &rdev->flags) &&
			    rdev->recovery_offset < j)
				j = rdev->recovery_offset;
		rcu_read_unlock();

		/* If there is a bitmap, we need to make sure all
		 * writes that started before we added a spare
		 * complete before we start doing a recovery.
		 * Otherwise the write might complete and (via
		 * bitmap_endwrite) set a bit in the bitmap after the
		 * recovery has checked that bit and skipped that
		 * region.
		 */
		if (mddev->bitmap) {
			mddev->pers->quiesce(mddev, 1);
			mddev->pers->quiesce(mddev, 0);
		}
	}

	printk(KERN_INFO "md: %s of RAID array %s\n", desc, mdname(mddev));
	printk(KERN_INFO "md: minimum _guaranteed_  speed:"
		" %d KB/sec/disk.\n", speed_min(mddev));
	printk(KERN_INFO "md: using maximum available idle IO bandwidth "
	       "(but not more than %d KB/sec) for %s.\n",
	       speed_max(mddev), desc);

	is_mddev_idle(mddev, 1); /* this initializes IO event counters */

	io_sectors = 0;
	for (m = 0; m < SYNC_MARKS; m++) {
		mark[m] = jiffies;
		mark_cnt[m] = io_sectors;
	}
	last_mark = 0;
	mddev->resync_mark = mark[last_mark];
	mddev->resync_mark_cnt = mark_cnt[last_mark];

	/*
	 * Tune reconstruction:
	 */
	window = 32*(PAGE_SIZE/512);
	printk(KERN_INFO "md: using %dk window, over a total of %lluk.\n",
		window/2, (unsigned long long)max_sectors/2);

	atomic_set(&mddev->recovery_active, 0);
	last_check = 0;

	if (j>2) {
		printk(KERN_INFO
		       "md: resuming %s of %s from checkpoint.\n",
		       desc, mdname(mddev));
		mddev->curr_resync = j;
	} else
		mddev->curr_resync = 3; /* no longer delayed */
	mddev->curr_resync_completed = j;
	sysfs_notify(&mddev->kobj, NULL, "sync_completed");
	md_new_event(mddev);
	update_time = jiffies;

	blk_start_plug(&plug);
	while (j < max_sectors) {
		sector_t sectors;

		skipped = 0;

		if (!test_bit(MD_RECOVERY_RESHAPE, &mddev->recovery) &&
		    ((mddev->curr_resync > mddev->curr_resync_completed &&
		      (mddev->curr_resync - mddev->curr_resync_completed)
		      > (max_sectors >> 4)) ||
		     time_after_eq(jiffies, update_time + UPDATE_FREQUENCY) ||
		     (j - mddev->curr_resync_completed)*2
		     >= mddev->resync_max - mddev->curr_resync_completed ||
		     mddev->curr_resync_completed > mddev->resync_max
			    )) {
			/* time to update curr_resync_completed */
			wait_event(mddev->recovery_wait,
				   atomic_read(&mddev->recovery_active) == 0);
			mddev->curr_resync_completed = j;
			if (test_bit(MD_RECOVERY_SYNC, &mddev->recovery) &&
			    j > mddev->recovery_cp)
				mddev->recovery_cp = j;
			update_time = jiffies;
			set_bit(MD_CHANGE_CLEAN, &mddev->flags);
			sysfs_notify(&mddev->kobj, NULL, "sync_completed");
		}

		while (j >= mddev->resync_max &&
		       !test_bit(MD_RECOVERY_INTR, &mddev->recovery)) {
			/* As this condition is controlled by user-space,
			 * we can block indefinitely, so use '_interruptible'
			 * to avoid triggering warnings.
			 */
			flush_signals(current); /* just in case */
			wait_event_interruptible(mddev->recovery_wait,
						 mddev->resync_max > j
						 || test_bit(MD_RECOVERY_INTR,
							     &mddev->recovery));
		}

		if (test_bit(MD_RECOVERY_INTR, &mddev->recovery))
			break;

		sectors = mddev->pers->sync_request(mddev, j, &skipped);
		if (sectors == 0) {
			set_bit(MD_RECOVERY_INTR, &mddev->recovery);
			break;
		}

		if (!skipped) { /* actual IO requested */
			io_sectors += sectors;
			atomic_add(sectors, &mddev->recovery_active);
		}

		if (test_bit(MD_RECOVERY_INTR, &mddev->recovery))
			break;

		j += sectors;
		if (j > max_sectors)
			/* when skipping, extra large numbers can be returned. */
			j = max_sectors;
		if (j > 2)
			mddev->curr_resync = j;
		mddev->curr_mark_cnt = io_sectors;
		if (last_check == 0)
			/* this is the earliest that rebuild will be
			 * visible in /proc/mdstat
			 */
			md_new_event(mddev);

		if (last_check + window > io_sectors || j == max_sectors)
			continue;

		last_check = io_sectors;
	repeat:
		if (time_after_eq(jiffies, mark[last_mark] + SYNC_MARK_STEP )) {
			/* step marks */
			int next = (last_mark+1) % SYNC_MARKS;

			mddev->resync_mark = mark[next];
			mddev->resync_mark_cnt = mark_cnt[next];
			mark[next] = jiffies;
			mark_cnt[next] = io_sectors - atomic_read(&mddev->recovery_active);
			last_mark = next;
		}

		if (test_bit(MD_RECOVERY_INTR, &mddev->recovery))
			break;

		/*
		 * this loop exits only if either when we are slower than
		 * the 'hard' speed limit, or the system was IO-idle for
		 * a jiffy.
		 * the system might be non-idle CPU-wise, but we only care
		 * about not overloading the IO subsystem. (things like an
		 * e2fsck being done on the RAID array should execute fast)
		 */
		cond_resched();

		recovery_done = io_sectors - atomic_read(&mddev->recovery_active);
		currspeed = ((unsigned long)(recovery_done - mddev->resync_mark_cnt))/2
			/((jiffies-mddev->resync_mark)/HZ +1) +1;

		if (currspeed > speed_min(mddev)) {
			if (currspeed > speed_max(mddev)) {
				msleep(500);
				goto repeat;
			}
			if (!is_mddev_idle(mddev, 0)) {
				/*
				 * Give other IO more of a chance.
				 * The faster the devices, the less we wait.
				 */
				wait_event(mddev->recovery_wait,
					   !atomic_read(&mddev->recovery_active));
			}
		}
	}
	printk(KERN_INFO "md: %s: %s %s.\n",mdname(mddev), desc,
	       test_bit(MD_RECOVERY_INTR, &mddev->recovery)
	       ? "interrupted" : "done");
	/*
	 * this also signals 'finished resyncing' to md_stop
	 */
	blk_finish_plug(&plug);
	wait_event(mddev->recovery_wait, !atomic_read(&mddev->recovery_active));

	if (!test_bit(MD_RECOVERY_RESHAPE, &mddev->recovery) &&
	    !test_bit(MD_RECOVERY_INTR, &mddev->recovery) &&
	    mddev->curr_resync > 2) {
		mddev->curr_resync_completed = mddev->curr_resync;
		sysfs_notify(&mddev->kobj, NULL, "sync_completed");
	}
	mddev->pers->sync_request(mddev, max_sectors, &skipped);

	if (!test_bit(MD_RECOVERY_CHECK, &mddev->recovery) &&
	    mddev->curr_resync > 2) {
		if (test_bit(MD_RECOVERY_SYNC, &mddev->recovery)) {
			if (test_bit(MD_RECOVERY_INTR, &mddev->recovery)) {
				if (mddev->curr_resync >= mddev->recovery_cp) {
					printk(KERN_INFO
					       "md: checkpointing %s of %s.\n",
					       desc, mdname(mddev));
					if (test_bit(MD_RECOVERY_ERROR,
						&mddev->recovery))
						mddev->recovery_cp =
							mddev->curr_resync_completed;
					else
						mddev->recovery_cp =
							mddev->curr_resync;
				}
			} else
				mddev->recovery_cp = MaxSector;
		} else {
			if (!test_bit(MD_RECOVERY_INTR, &mddev->recovery))
				mddev->curr_resync = MaxSector;
			rcu_read_lock();
			rdev_for_each_rcu(rdev, mddev)
				if (rdev->raid_disk >= 0 &&
				    mddev->delta_disks >= 0 &&
				    !test_bit(Journal, &rdev->flags) &&
				    !test_bit(Faulty, &rdev->flags) &&
				    !test_bit(In_sync, &rdev->flags) &&
				    rdev->recovery_offset < mddev->curr_resync)
					rdev->recovery_offset = mddev->curr_resync;
			rcu_read_unlock();
		}
	}
 skip:
	/* set CHANGE_PENDING here since maybe another update is needed,
	 * so other nodes are informed. It should be harmless for normal
	 * raid */
	set_mask_bits(&mddev->flags, 0,
		      BIT(MD_CHANGE_PENDING) | BIT(MD_CHANGE_DEVS));

	spin_lock(&mddev->lock);
	if (!test_bit(MD_RECOVERY_INTR, &mddev->recovery)) {
		/* We completed so min/max setting can be forgotten if used. */
		if (test_bit(MD_RECOVERY_REQUESTED, &mddev->recovery))
			mddev->resync_min = 0;
		mddev->resync_max = MaxSector;
	} else if (test_bit(MD_RECOVERY_REQUESTED, &mddev->recovery))
		mddev->resync_min = mddev->curr_resync_completed;
	set_bit(MD_RECOVERY_DONE, &mddev->recovery);
	mddev->curr_resync = 0;
	spin_unlock(&mddev->lock);

	wake_up(&resync_wait);
	md_wakeup_thread(mddev->thread);
	return;
}
EXPORT_SYMBOL_GPL(md_do_sync);

static int remove_and_add_spares(struct mddev *mddev,
				 struct md_rdev *this)
{
	struct md_rdev *rdev;
	int spares = 0;
	int removed = 0;
	bool remove_some = false;

	rdev_for_each(rdev, mddev) {
		if ((this == NULL || rdev == this) &&
		    rdev->raid_disk >= 0 &&
		    !test_bit(Blocked, &rdev->flags) &&
		    test_bit(Faulty, &rdev->flags) &&
		    atomic_read(&rdev->nr_pending)==0) {
			/* Faulty non-Blocked devices with nr_pending == 0
			 * never get nr_pending incremented,
			 * never get Faulty cleared, and never get Blocked set.
			 * So we can synchronize_rcu now rather than once per device
			 */
			remove_some = true;
			set_bit(RemoveSynchronized, &rdev->flags);
		}
	}

	if (remove_some)
		synchronize_rcu();
	rdev_for_each(rdev, mddev) {
		if ((this == NULL || rdev == this) &&
		    rdev->raid_disk >= 0 &&
		    !test_bit(Blocked, &rdev->flags) &&
		    ((test_bit(RemoveSynchronized, &rdev->flags) ||
		     (!test_bit(In_sync, &rdev->flags) &&
		      !test_bit(Journal, &rdev->flags))) &&
		    atomic_read(&rdev->nr_pending)==0)) {
			if (mddev->pers->hot_remove_disk(
				    mddev, rdev) == 0) {
				sysfs_unlink_rdev(mddev, rdev);
				rdev->raid_disk = -1;
				removed++;
			}
		}
		if (remove_some && test_bit(RemoveSynchronized, &rdev->flags))
			clear_bit(RemoveSynchronized, &rdev->flags);
	}

	if (removed && mddev->kobj.sd)
		sysfs_notify(&mddev->kobj, NULL, "degraded");

	if (this && removed)
		goto no_add;

	rdev_for_each(rdev, mddev) {
		if (this && this != rdev)
			continue;
		if (test_bit(Candidate, &rdev->flags))
			continue;
		if (rdev->raid_disk >= 0 &&
		    !test_bit(In_sync, &rdev->flags) &&
		    !test_bit(Journal, &rdev->flags) &&
		    !test_bit(Faulty, &rdev->flags))
			spares++;
		if (rdev->raid_disk >= 0)
			continue;
		if (test_bit(Faulty, &rdev->flags))
			continue;
		if (!test_bit(Journal, &rdev->flags)) {
			if (mddev->ro &&
			    ! (rdev->saved_raid_disk >= 0 &&
			       !test_bit(Bitmap_sync, &rdev->flags)))
				continue;

			rdev->recovery_offset = 0;
		}
		if (mddev->pers->
		    hot_add_disk(mddev, rdev) == 0) {
			if (sysfs_link_rdev(mddev, rdev))
				/* failure here is OK */;
			if (!test_bit(Journal, &rdev->flags))
				spares++;
			md_new_event(mddev);
			set_bit(MD_CHANGE_DEVS, &mddev->flags);
		}
	}
no_add:
	if (removed)
		set_bit(MD_CHANGE_DEVS, &mddev->flags);
	return spares;
}

static void md_start_sync(struct work_struct *ws)
{
	struct mddev *mddev = container_of(ws, struct mddev, del_work);
	int ret = 0;

	mddev->sync_thread = md_register_thread(md_do_sync,
						mddev,
						"resync");
	if (!mddev->sync_thread) {
		if (!(mddev_is_clustered(mddev) && ret == -EAGAIN))
			printk(KERN_ERR "%s: could not start resync"
			       " thread...\n",
			       mdname(mddev));
		/* leave the spares where they are, it shouldn't hurt */
		clear_bit(MD_RECOVERY_SYNC, &mddev->recovery);
		clear_bit(MD_RECOVERY_RESHAPE, &mddev->recovery);
		clear_bit(MD_RECOVERY_REQUESTED, &mddev->recovery);
		clear_bit(MD_RECOVERY_CHECK, &mddev->recovery);
		clear_bit(MD_RECOVERY_RUNNING, &mddev->recovery);
		wake_up(&resync_wait);
		if (test_and_clear_bit(MD_RECOVERY_RECOVER,
				       &mddev->recovery))
			if (mddev->sysfs_action)
				sysfs_notify_dirent_safe(mddev->sysfs_action);
	} else
		md_wakeup_thread(mddev->sync_thread);
	sysfs_notify_dirent_safe(mddev->sysfs_action);
	md_new_event(mddev);
}

/*
 * This routine is regularly called by all per-raid-array threads to
 * deal with generic issues like resync and super-block update.
 * Raid personalities that don't have a thread (linear/raid0) do not
 * need this as they never do any recovery or update the superblock.
 *
 * It does not do any resync itself, but rather "forks" off other threads
 * to do that as needed.
 * When it is determined that resync is needed, we set MD_RECOVERY_RUNNING in
 * "->recovery" and create a thread at ->sync_thread.
 * When the thread finishes it sets MD_RECOVERY_DONE
 * and wakeups up this thread which will reap the thread and finish up.
 * This thread also removes any faulty devices (with nr_pending == 0).
 *
 * The overall approach is:
 *  1/ if the superblock needs updating, update it.
 *  2/ If a recovery thread is running, don't do anything else.
 *  3/ If recovery has finished, clean up, possibly marking spares active.
 *  4/ If there are any faulty devices, remove them.
 *  5/ If array is degraded, try to add spares devices
 *  6/ If array has spares or is not in-sync, start a resync thread.
 */
void md_check_recovery(struct mddev *mddev)
{
	if (mddev->suspended)
		return;

	if (mddev->bitmap)
		bitmap_daemon_work(mddev);

	if (signal_pending(current)) {
		if (mddev->pers->sync_request && !mddev->external) {
			printk(KERN_INFO "md: %s in immediate safe mode\n",
			       mdname(mddev));
			mddev->safemode = 2;
		}
		flush_signals(current);
	}

	if (mddev->ro && !test_bit(MD_RECOVERY_NEEDED, &mddev->recovery))
		return;
	if ( ! (
		(mddev->flags & MD_UPDATE_SB_FLAGS & ~ (1<<MD_CHANGE_PENDING)) ||
		test_bit(MD_RECOVERY_NEEDED, &mddev->recovery) ||
		test_bit(MD_RECOVERY_DONE, &mddev->recovery) ||
		test_bit(MD_RELOAD_SB, &mddev->flags) ||
		(mddev->external == 0 && mddev->safemode == 1) ||
		(mddev->safemode == 2 && ! atomic_read(&mddev->writes_pending)
		 && !mddev->in_sync && mddev->recovery_cp == MaxSector)
		))
		return;

	if (mddev_trylock(mddev)) {
		int spares = 0;

		if (mddev->ro) {
			struct md_rdev *rdev;
			if (!mddev->external && mddev->in_sync)
				/* 'Blocked' flag not needed as failed devices
				 * will be recorded if array switched to read/write.
				 * Leaving it set will prevent the device
				 * from being removed.
				 */
				rdev_for_each(rdev, mddev)
					clear_bit(Blocked, &rdev->flags);
			/* On a read-only array we can:
			 * - remove failed devices
			 * - add already-in_sync devices if the array itself
			 *   is in-sync.
			 * As we only add devices that are already in-sync,
			 * we can activate the spares immediately.
			 */
			remove_and_add_spares(mddev, NULL);
			/* There is no thread, but we need to call
			 * ->spare_active and clear saved_raid_disk
			 */
			set_bit(MD_RECOVERY_INTR, &mddev->recovery);
			md_reap_sync_thread(mddev);
			clear_bit(MD_RECOVERY_RECOVER, &mddev->recovery);
			clear_bit(MD_RECOVERY_NEEDED, &mddev->recovery);
			clear_bit(MD_CHANGE_PENDING, &mddev->flags);
			goto unlock;
		}

		if (mddev_is_clustered(mddev)) {
			struct md_rdev *rdev;
			/* kick the device if another node issued a
			 * remove disk.
			 */
			rdev_for_each(rdev, mddev) {
				if (test_and_clear_bit(ClusterRemove, &rdev->flags) &&
						rdev->raid_disk < 0)
					md_kick_rdev_from_array(rdev);
			}

			if (test_and_clear_bit(MD_RELOAD_SB, &mddev->flags))
				md_reload_sb(mddev, mddev->good_device_nr);
		}

		if (!mddev->external) {
			int did_change = 0;
			spin_lock(&mddev->lock);
			if (mddev->safemode &&
			    !atomic_read(&mddev->writes_pending) &&
			    !mddev->in_sync &&
			    mddev->recovery_cp == MaxSector) {
				mddev->in_sync = 1;
				did_change = 1;
				set_bit(MD_CHANGE_CLEAN, &mddev->flags);
			}
			if (mddev->safemode == 1)
				mddev->safemode = 0;
			spin_unlock(&mddev->lock);
			if (did_change)
				sysfs_notify_dirent_safe(mddev->sysfs_state);
		}

		if (mddev->flags & MD_UPDATE_SB_FLAGS)
			md_update_sb(mddev, 0);

		if (test_bit(MD_RECOVERY_RUNNING, &mddev->recovery) &&
		    !test_bit(MD_RECOVERY_DONE, &mddev->recovery)) {
			/* resync/recovery still happening */
			clear_bit(MD_RECOVERY_NEEDED, &mddev->recovery);
			goto unlock;
		}
		if (mddev->sync_thread) {
			md_reap_sync_thread(mddev);
			goto unlock;
		}
		/* Set RUNNING before clearing NEEDED to avoid
		 * any transients in the value of "sync_action".
		 */
		mddev->curr_resync_completed = 0;
		spin_lock(&mddev->lock);
		set_bit(MD_RECOVERY_RUNNING, &mddev->recovery);
		spin_unlock(&mddev->lock);
		/* Clear some bits that don't mean anything, but
		 * might be left set
		 */
		clear_bit(MD_RECOVERY_INTR, &mddev->recovery);
		clear_bit(MD_RECOVERY_DONE, &mddev->recovery);

		if (!test_and_clear_bit(MD_RECOVERY_NEEDED, &mddev->recovery) ||
		    test_bit(MD_RECOVERY_FROZEN, &mddev->recovery))
			goto not_running;
		/* no recovery is running.
		 * remove any failed drives, then
		 * add spares if possible.
		 * Spares are also removed and re-added, to allow
		 * the personality to fail the re-add.
		 */

		if (mddev->reshape_position != MaxSector) {
			if (mddev->pers->check_reshape == NULL ||
			    mddev->pers->check_reshape(mddev) != 0)
				/* Cannot proceed */
				goto not_running;
			set_bit(MD_RECOVERY_RESHAPE, &mddev->recovery);
			clear_bit(MD_RECOVERY_RECOVER, &mddev->recovery);
		} else if ((spares = remove_and_add_spares(mddev, NULL))) {
			clear_bit(MD_RECOVERY_SYNC, &mddev->recovery);
			clear_bit(MD_RECOVERY_CHECK, &mddev->recovery);
			clear_bit(MD_RECOVERY_REQUESTED, &mddev->recovery);
			set_bit(MD_RECOVERY_RECOVER, &mddev->recovery);
		} else if (mddev->recovery_cp < MaxSector) {
			set_bit(MD_RECOVERY_SYNC, &mddev->recovery);
			clear_bit(MD_RECOVERY_RECOVER, &mddev->recovery);
		} else if (!test_bit(MD_RECOVERY_SYNC, &mddev->recovery))
			/* nothing to be done ... */
			goto not_running;

		if (mddev->pers->sync_request) {
			if (spares) {
				/* We are adding a device or devices to an array
				 * which has the bitmap stored on all devices.
				 * So make sure all bitmap pages get written
				 */
				bitmap_write_all(mddev->bitmap);
			}
			INIT_WORK(&mddev->del_work, md_start_sync);
			queue_work(md_misc_wq, &mddev->del_work);
			goto unlock;
		}
	not_running:
		if (!mddev->sync_thread) {
			clear_bit(MD_RECOVERY_RUNNING, &mddev->recovery);
			wake_up(&resync_wait);
			if (test_and_clear_bit(MD_RECOVERY_RECOVER,
					       &mddev->recovery))
				if (mddev->sysfs_action)
					sysfs_notify_dirent_safe(mddev->sysfs_action);
		}
	unlock:
		wake_up(&mddev->sb_wait);
		mddev_unlock(mddev);
	}
}
EXPORT_SYMBOL(md_check_recovery);

void md_reap_sync_thread(struct mddev *mddev)
{
	struct md_rdev *rdev;

	/* resync has finished, collect result */
	md_unregister_thread(&mddev->sync_thread);
	if (!test_bit(MD_RECOVERY_INTR, &mddev->recovery) &&
	    !test_bit(MD_RECOVERY_REQUESTED, &mddev->recovery)) {
		/* success...*/
		/* activate any spares */
		if (mddev->pers->spare_active(mddev)) {
			sysfs_notify(&mddev->kobj, NULL,
				     "degraded");
			set_bit(MD_CHANGE_DEVS, &mddev->flags);
		}
	}
	if (test_bit(MD_RECOVERY_RESHAPE, &mddev->recovery) &&
	    mddev->pers->finish_reshape)
		mddev->pers->finish_reshape(mddev);

	/* If array is no-longer degraded, then any saved_raid_disk
	 * information must be scrapped.
	 */
	if (!mddev->degraded)
		rdev_for_each(rdev, mddev)
			rdev->saved_raid_disk = -1;

	md_update_sb(mddev, 1);
	/* MD_CHANGE_PENDING should be cleared by md_update_sb, so we can
	 * call resync_finish here if MD_CLUSTER_RESYNC_LOCKED is set by
	 * clustered raid */
	if (test_and_clear_bit(MD_CLUSTER_RESYNC_LOCKED, &mddev->flags))
		md_cluster_ops->resync_finish(mddev);
	clear_bit(MD_RECOVERY_RUNNING, &mddev->recovery);
	clear_bit(MD_RECOVERY_DONE, &mddev->recovery);
	clear_bit(MD_RECOVERY_SYNC, &mddev->recovery);
	clear_bit(MD_RECOVERY_RESHAPE, &mddev->recovery);
	clear_bit(MD_RECOVERY_REQUESTED, &mddev->recovery);
	clear_bit(MD_RECOVERY_CHECK, &mddev->recovery);
	wake_up(&resync_wait);
	/* flag recovery needed just to double check */
	set_bit(MD_RECOVERY_NEEDED, &mddev->recovery);
	sysfs_notify_dirent_safe(mddev->sysfs_action);
	md_new_event(mddev);
	if (mddev->event_work.func)
		queue_work(md_misc_wq, &mddev->event_work);
}
EXPORT_SYMBOL(md_reap_sync_thread);

void md_wait_for_blocked_rdev(struct md_rdev *rdev, struct mddev *mddev)
{
	sysfs_notify_dirent_safe(rdev->sysfs_state);
	wait_event_timeout(rdev->blocked_wait,
			   !test_bit(Blocked, &rdev->flags) &&
			   !test_bit(BlockedBadBlocks, &rdev->flags),
			   msecs_to_jiffies(5000));
	rdev_dec_pending(rdev, mddev);
}
EXPORT_SYMBOL(md_wait_for_blocked_rdev);

void md_finish_reshape(struct mddev *mddev)
{
	/* called be personality module when reshape completes. */
	struct md_rdev *rdev;

	rdev_for_each(rdev, mddev) {
		if (rdev->data_offset > rdev->new_data_offset)
			rdev->sectors += rdev->data_offset - rdev->new_data_offset;
		else
			rdev->sectors -= rdev->new_data_offset - rdev->data_offset;
		rdev->data_offset = rdev->new_data_offset;
	}
}
EXPORT_SYMBOL(md_finish_reshape);

/* Bad block management */

/* Returns 1 on success, 0 on failure */
int rdev_set_badblocks(struct md_rdev *rdev, sector_t s, int sectors,
		       int is_new)
{
	struct mddev *mddev = rdev->mddev;
	int rv;
	if (is_new)
		s += rdev->new_data_offset;
	else
		s += rdev->data_offset;
	rv = badblocks_set(&rdev->badblocks, s, sectors, 0);
	if (rv == 0) {
		/* Make sure they get written out promptly */
		sysfs_notify_dirent_safe(rdev->sysfs_state);
		set_mask_bits(&mddev->flags, 0,
			      BIT(MD_CHANGE_CLEAN) | BIT(MD_CHANGE_PENDING));
		md_wakeup_thread(rdev->mddev->thread);
		return 1;
	} else
		return 0;
}
EXPORT_SYMBOL_GPL(rdev_set_badblocks);

int rdev_clear_badblocks(struct md_rdev *rdev, sector_t s, int sectors,
			 int is_new)
{
	if (is_new)
		s += rdev->new_data_offset;
	else
		s += rdev->data_offset;
	return badblocks_clear(&rdev->badblocks,
				  s, sectors);
}
EXPORT_SYMBOL_GPL(rdev_clear_badblocks);

static int md_notify_reboot(struct notifier_block *this,
			    unsigned long code, void *x)
{
	struct list_head *tmp;
	struct mddev *mddev;
	int need_delay = 0;

	for_each_mddev(mddev, tmp) {
		if (mddev_trylock(mddev)) {
			if (mddev->pers)
				__md_stop_writes(mddev);
			if (mddev->persistent)
				mddev->safemode = 2;
			mddev_unlock(mddev);
		}
		need_delay = 1;
	}
	/*
	 * certain more exotic SCSI devices are known to be
	 * volatile wrt too early system reboots. While the
	 * right place to handle this issue is the given
	 * driver, we do want to have a safe RAID driver ...
	 */
	if (need_delay)
		mdelay(1000*1);

	return NOTIFY_DONE;
}

static struct notifier_block md_notifier = {
	.notifier_call	= md_notify_reboot,
	.next		= NULL,
	.priority	= INT_MAX, /* before any real devices */
};

static void md_geninit(void)
{
	pr_debug("md: sizeof(mdp_super_t) = %d\n", (int)sizeof(mdp_super_t));

	proc_create("mdstat", S_IRUGO, NULL, &md_seq_fops);
}

static int __init md_init(void)
{
	int ret = -ENOMEM;

	md_wq = alloc_workqueue("md", WQ_MEM_RECLAIM, 0);
	if (!md_wq)
		goto err_wq;

	md_misc_wq = alloc_workqueue("md_misc", 0, 0);
	if (!md_misc_wq)
		goto err_misc_wq;

	if ((ret = register_blkdev(MD_MAJOR, "md")) < 0)
		goto err_md;

	if ((ret = register_blkdev(0, "mdp")) < 0)
		goto err_mdp;
	mdp_major = ret;

	blk_register_region(MKDEV(MD_MAJOR, 0), 512, THIS_MODULE,
			    md_probe, NULL, NULL);
	blk_register_region(MKDEV(mdp_major, 0), 1UL<<MINORBITS, THIS_MODULE,
			    md_probe, NULL, NULL);

	register_reboot_notifier(&md_notifier);
	raid_table_header = register_sysctl_table(raid_root_table);

	md_geninit();
	return 0;

err_mdp:
	unregister_blkdev(MD_MAJOR, "md");
err_md:
	destroy_workqueue(md_misc_wq);
err_misc_wq:
	destroy_workqueue(md_wq);
err_wq:
	return ret;
}

static void check_sb_changes(struct mddev *mddev, struct md_rdev *rdev)
{
	struct mdp_superblock_1 *sb = page_address(rdev->sb_page);
	struct md_rdev *rdev2;
	int role, ret;
	char b[BDEVNAME_SIZE];

	/* Check for change of roles in the active devices */
	rdev_for_each(rdev2, mddev) {
		if (test_bit(Faulty, &rdev2->flags))
			continue;

		/* Check if the roles changed */
		role = le16_to_cpu(sb->dev_roles[rdev2->desc_nr]);

		if (test_bit(Candidate, &rdev2->flags)) {
			if (role == 0xfffe) {
				pr_info("md: Removing Candidate device %s because add failed\n", bdevname(rdev2->bdev,b));
				md_kick_rdev_from_array(rdev2);
				continue;
			}
			else
				clear_bit(Candidate, &rdev2->flags);
		}

		if (role != rdev2->raid_disk) {
			/* got activated */
			if (rdev2->raid_disk == -1 && role != 0xffff) {
				rdev2->saved_raid_disk = role;
				ret = remove_and_add_spares(mddev, rdev2);
				pr_info("Activated spare: %s\n",
						bdevname(rdev2->bdev,b));
				/* wakeup mddev->thread here, so array could
				 * perform resync with the new activated disk */
				set_bit(MD_RECOVERY_NEEDED, &mddev->recovery);
				md_wakeup_thread(mddev->thread);

			}
			/* device faulty
			 * We just want to do the minimum to mark the disk
			 * as faulty. The recovery is performed by the
			 * one who initiated the error.
			 */
			if ((role == 0xfffe) || (role == 0xfffd)) {
				md_error(mddev, rdev2);
				clear_bit(Blocked, &rdev2->flags);
			}
		}
	}

	if (mddev->raid_disks != le32_to_cpu(sb->raid_disks))
		update_raid_disks(mddev, le32_to_cpu(sb->raid_disks));

	/* Finally set the event to be up to date */
	mddev->events = le64_to_cpu(sb->events);
}

static int read_rdev(struct mddev *mddev, struct md_rdev *rdev)
{
	int err;
	struct page *swapout = rdev->sb_page;
	struct mdp_superblock_1 *sb;

	/* Store the sb page of the rdev in the swapout temporary
	 * variable in case we err in the future
	 */
	rdev->sb_page = NULL;
	alloc_disk_sb(rdev);
	ClearPageUptodate(rdev->sb_page);
	rdev->sb_loaded = 0;
	err = super_types[mddev->major_version].load_super(rdev, NULL, mddev->minor_version);

	if (err < 0) {
		pr_warn("%s: %d Could not reload rdev(%d) err: %d. Restoring old values\n",
				__func__, __LINE__, rdev->desc_nr, err);
		put_page(rdev->sb_page);
		rdev->sb_page = swapout;
		rdev->sb_loaded = 1;
		return err;
	}

	sb = page_address(rdev->sb_page);
	/* Read the offset unconditionally, even if MD_FEATURE_RECOVERY_OFFSET
	 * is not set
	 */

	if ((le32_to_cpu(sb->feature_map) & MD_FEATURE_RECOVERY_OFFSET))
		rdev->recovery_offset = le64_to_cpu(sb->recovery_offset);

	/* The other node finished recovery, call spare_active to set
	 * device In_sync and mddev->degraded
	 */
	if (rdev->recovery_offset == MaxSector &&
	    !test_bit(In_sync, &rdev->flags) &&
	    mddev->pers->spare_active(mddev))
		sysfs_notify(&mddev->kobj, NULL, "degraded");

	put_page(swapout);
	return 0;
}

void md_reload_sb(struct mddev *mddev, int nr)
{
	struct md_rdev *rdev;
	int err;

	/* Find the rdev */
	rdev_for_each_rcu(rdev, mddev) {
		if (rdev->desc_nr == nr)
			break;
	}

	if (!rdev || rdev->desc_nr != nr) {
		pr_warn("%s: %d Could not find rdev with nr %d\n", __func__, __LINE__, nr);
		return;
	}

	err = read_rdev(mddev, rdev);
	if (err < 0)
		return;

	check_sb_changes(mddev, rdev);

	/* Read all rdev's to update recovery_offset */
	rdev_for_each_rcu(rdev, mddev)
		read_rdev(mddev, rdev);
}
EXPORT_SYMBOL(md_reload_sb);

#ifndef MODULE

/*
 * Searches all registered partitions for autorun RAID arrays
 * at boot time.
 */

static DEFINE_MUTEX(detected_devices_mutex);
static LIST_HEAD(all_detected_devices);
struct detected_devices_node {
	struct list_head list;
	dev_t dev;
};

void md_autodetect_dev(dev_t dev)
{
	struct detected_devices_node *node_detected_dev;

	node_detected_dev = kzalloc(sizeof(*node_detected_dev), GFP_KERNEL);
	if (node_detected_dev) {
		node_detected_dev->dev = dev;
		mutex_lock(&detected_devices_mutex);
		list_add_tail(&node_detected_dev->list, &all_detected_devices);
		mutex_unlock(&detected_devices_mutex);
	} else {
		printk(KERN_CRIT "md: md_autodetect_dev: kzalloc failed"
			", skipping dev(%d,%d)\n", MAJOR(dev), MINOR(dev));
	}
}

static void autostart_arrays(int part)
{
	struct md_rdev *rdev;
	struct detected_devices_node *node_detected_dev;
	dev_t dev;
	int i_scanned, i_passed;

	i_scanned = 0;
	i_passed = 0;

	printk(KERN_INFO "md: Autodetecting RAID arrays.\n");

	mutex_lock(&detected_devices_mutex);
	while (!list_empty(&all_detected_devices) && i_scanned < INT_MAX) {
		i_scanned++;
		node_detected_dev = list_entry(all_detected_devices.next,
					struct detected_devices_node, list);
		list_del(&node_detected_dev->list);
		dev = node_detected_dev->dev;
		kfree(node_detected_dev);
		rdev = md_import_device(dev,0, 90);
		if (IS_ERR(rdev))
			continue;

		if (test_bit(Faulty, &rdev->flags))
			continue;

		set_bit(AutoDetected, &rdev->flags);
		list_add(&rdev->same_set, &pending_raid_disks);
		i_passed++;
	}
	mutex_unlock(&detected_devices_mutex);

	printk(KERN_INFO "md: Scanned %d and added %d devices.\n",
						i_scanned, i_passed);

	autorun_devices(part);
}

#endif /* !MODULE */

static __exit void md_exit(void)
{
	struct mddev *mddev;
	struct list_head *tmp;
	int delay = 1;

	blk_unregister_region(MKDEV(MD_MAJOR,0), 512);
	blk_unregister_region(MKDEV(mdp_major,0), 1U << MINORBITS);

	unregister_blkdev(MD_MAJOR,"md");
	unregister_blkdev(mdp_major, "mdp");
	unregister_reboot_notifier(&md_notifier);
	unregister_sysctl_table(raid_table_header);

	/* We cannot unload the modules while some process is
	 * waiting for us in select() or poll() - wake them up
	 */
	md_unloading = 1;
	while (waitqueue_active(&md_event_waiters)) {
		/* not safe to leave yet */
		wake_up(&md_event_waiters);
		msleep(delay);
		delay += delay;
	}
	remove_proc_entry("mdstat", NULL);

	for_each_mddev(mddev, tmp) {
		export_array(mddev);
		mddev->hold_active = 0;
	}
	destroy_workqueue(md_misc_wq);
	destroy_workqueue(md_wq);
}

subsys_initcall(md_init);
module_exit(md_exit)

static int get_ro(char *buffer, struct kernel_param *kp)
{
	return sprintf(buffer, "%d", start_readonly);
}
static int set_ro(const char *val, struct kernel_param *kp)
{
	return kstrtouint(val, 10, (unsigned int *)&start_readonly);
}

module_param_call(start_ro, set_ro, get_ro, NULL, S_IRUSR|S_IWUSR);
module_param(start_dirty_degraded, int, S_IRUGO|S_IWUSR);
module_param_call(new_array, add_named_array, NULL, NULL, S_IWUSR);

MODULE_LICENSE("GPL");
MODULE_DESCRIPTION("MD RAID framework");
MODULE_ALIAS("md");
MODULE_ALIAS_BLOCKDEV_MAJOR(MD_MAJOR);<|MERGE_RESOLUTION|>--- conflicted
+++ resolved
@@ -414,11 +414,7 @@
 		/* an empty barrier - all done */
 		bio_endio(bio);
 	else {
-<<<<<<< HEAD
-		bio->bi_rw &= ~REQ_PREFLUSH;
-=======
 		bio->bi_opf &= ~REQ_PREFLUSH;
->>>>>>> 29b4817d
 		mddev->pers->make_request(mddev, bio);
 	}
 
