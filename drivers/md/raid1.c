/*
 * raid1.c : Multiple Devices driver for Linux
 *
 * Copyright (C) 1999, 2000, 2001 Ingo Molnar, Red Hat
 *
 * Copyright (C) 1996, 1997, 1998 Ingo Molnar, Miguel de Icaza, Gadi Oxman
 *
 * RAID-1 management functions.
 *
 * Better read-balancing code written by Mika Kuoppala <miku@iki.fi>, 2000
 *
 * Fixes to reconstruction by Jakob Østergaard" <jakob@ostenfeld.dk>
 * Various fixes by Neil Brown <neilb@cse.unsw.edu.au>
 *
 * Changes by Peter T. Breuer <ptb@it.uc3m.es> 31/1/2003 to support
 * bitmapped intelligence in resync:
 *
 *      - bitmap marked during normal i/o
 *      - bitmap used to skip nondirty blocks during sync
 *
 * Additions to bitmap code, (C) 2003-2004 Paul Clements, SteelEye Technology:
 * - persistent bitmap code
 *
 * This program is free software; you can redistribute it and/or modify
 * it under the terms of the GNU General Public License as published by
 * the Free Software Foundation; either version 2, or (at your option)
 * any later version.
 *
 * You should have received a copy of the GNU General Public License
 * (for example /usr/src/linux/COPYING); if not, write to the Free
 * Software Foundation, Inc., 675 Mass Ave, Cambridge, MA 02139, USA.
 */

#include <linux/slab.h>
#include <linux/delay.h>
#include <linux/blkdev.h>
#include <linux/module.h>
#include <linux/seq_file.h>
#include <linux/ratelimit.h>
#include <linux/sched/signal.h>

#include <trace/events/block.h>

#include "md.h"
#include "raid1.h"
#include "md-bitmap.h"

#define UNSUPPORTED_MDDEV_FLAGS		\
	((1L << MD_HAS_JOURNAL) |	\
	 (1L << MD_JOURNAL_CLEAN) |	\
	 (1L << MD_HAS_PPL) |		\
	 (1L << MD_HAS_MULTIPLE_PPLS))

/*
 * Number of guaranteed r1bios in case of extreme VM load:
 */
#define	NR_RAID1_BIOS 256

/* when we get a read error on a read-only array, we redirect to another
 * device without failing the first device, or trying to over-write to
 * correct the read error.  To keep track of bad blocks on a per-bio
 * level, we store IO_BLOCKED in the appropriate 'bios' pointer
 */
#define IO_BLOCKED ((struct bio *)1)
/* When we successfully write to a known bad-block, we need to remove the
 * bad-block marking which must be done from process context.  So we record
 * the success by setting devs[n].bio to IO_MADE_GOOD
 */
#define IO_MADE_GOOD ((struct bio *)2)

#define BIO_SPECIAL(bio) ((unsigned long)bio <= 2)

/* When there are this many requests queue to be written by
 * the raid1 thread, we become 'congested' to provide back-pressure
 * for writeback.
 */
static int max_queued_requests = 1024;

static void allow_barrier(struct r1conf *conf, sector_t sector_nr);
static void lower_barrier(struct r1conf *conf, sector_t sector_nr);

#define raid1_log(md, fmt, args...)				\
	do { if ((md)->queue) blk_add_trace_msg((md)->queue, "raid1 " fmt, ##args); } while (0)

#include "raid1-10.c"

/*
 * for resync bio, r1bio pointer can be retrieved from the per-bio
 * 'struct resync_pages'.
 */
static inline struct r1bio *get_resync_r1bio(struct bio *bio)
{
	return get_resync_pages(bio)->raid_bio;
}

static void * r1bio_pool_alloc(gfp_t gfp_flags, void *data)
{
	struct pool_info *pi = data;
	int size = offsetof(struct r1bio, bios[pi->raid_disks]);

	/* allocate a r1bio with room for raid_disks entries in the bios array */
	return kzalloc(size, gfp_flags);
}

static void r1bio_pool_free(void *r1_bio, void *data)
{
	kfree(r1_bio);
}

#define RESYNC_DEPTH 32
#define RESYNC_SECTORS (RESYNC_BLOCK_SIZE >> 9)
#define RESYNC_WINDOW (RESYNC_BLOCK_SIZE * RESYNC_DEPTH)
#define RESYNC_WINDOW_SECTORS (RESYNC_WINDOW >> 9)
#define CLUSTER_RESYNC_WINDOW (16 * RESYNC_WINDOW)
#define CLUSTER_RESYNC_WINDOW_SECTORS (CLUSTER_RESYNC_WINDOW >> 9)

static void * r1buf_pool_alloc(gfp_t gfp_flags, void *data)
{
	struct pool_info *pi = data;
	struct r1bio *r1_bio;
	struct bio *bio;
	int need_pages;
	int j;
	struct resync_pages *rps;

	r1_bio = r1bio_pool_alloc(gfp_flags, pi);
	if (!r1_bio)
		return NULL;

	rps = kmalloc(sizeof(struct resync_pages) * pi->raid_disks,
		      gfp_flags);
	if (!rps)
		goto out_free_r1bio;

	/*
	 * Allocate bios : 1 for reading, n-1 for writing
	 */
	for (j = pi->raid_disks ; j-- ; ) {
		bio = bio_kmalloc(gfp_flags, RESYNC_PAGES);
		if (!bio)
			goto out_free_bio;
		r1_bio->bios[j] = bio;
	}
	/*
	 * Allocate RESYNC_PAGES data pages and attach them to
	 * the first bio.
	 * If this is a user-requested check/repair, allocate
	 * RESYNC_PAGES for each bio.
	 */
	if (test_bit(MD_RECOVERY_REQUESTED, &pi->mddev->recovery))
		need_pages = pi->raid_disks;
	else
		need_pages = 1;
	for (j = 0; j < pi->raid_disks; j++) {
		struct resync_pages *rp = &rps[j];

		bio = r1_bio->bios[j];

		if (j < need_pages) {
			if (resync_alloc_pages(rp, gfp_flags))
				goto out_free_pages;
		} else {
			memcpy(rp, &rps[0], sizeof(*rp));
			resync_get_all_pages(rp);
		}

		rp->raid_bio = r1_bio;
		bio->bi_private = rp;
	}

	r1_bio->master_bio = NULL;

	return r1_bio;

out_free_pages:
	while (--j >= 0)
		resync_free_pages(&rps[j]);

out_free_bio:
	while (++j < pi->raid_disks)
		bio_put(r1_bio->bios[j]);
	kfree(rps);

out_free_r1bio:
	r1bio_pool_free(r1_bio, data);
	return NULL;
}

static void r1buf_pool_free(void *__r1_bio, void *data)
{
	struct pool_info *pi = data;
	int i;
	struct r1bio *r1bio = __r1_bio;
	struct resync_pages *rp = NULL;

	for (i = pi->raid_disks; i--; ) {
		rp = get_resync_pages(r1bio->bios[i]);
		resync_free_pages(rp);
		bio_put(r1bio->bios[i]);
	}

	/* resync pages array stored in the 1st bio's .bi_private */
	kfree(rp);

	r1bio_pool_free(r1bio, data);
}

static void put_all_bios(struct r1conf *conf, struct r1bio *r1_bio)
{
	int i;

	for (i = 0; i < conf->raid_disks * 2; i++) {
		struct bio **bio = r1_bio->bios + i;
		if (!BIO_SPECIAL(*bio))
			bio_put(*bio);
		*bio = NULL;
	}
}

static void free_r1bio(struct r1bio *r1_bio)
{
	struct r1conf *conf = r1_bio->mddev->private;

	put_all_bios(conf, r1_bio);
	mempool_free(r1_bio, conf->r1bio_pool);
}

static void put_buf(struct r1bio *r1_bio)
{
	struct r1conf *conf = r1_bio->mddev->private;
	sector_t sect = r1_bio->sector;
	int i;

	for (i = 0; i < conf->raid_disks * 2; i++) {
		struct bio *bio = r1_bio->bios[i];
		if (bio->bi_end_io)
			rdev_dec_pending(conf->mirrors[i].rdev, r1_bio->mddev);
	}

	mempool_free(r1_bio, conf->r1buf_pool);

	lower_barrier(conf, sect);
}

static void reschedule_retry(struct r1bio *r1_bio)
{
	unsigned long flags;
	struct mddev *mddev = r1_bio->mddev;
	struct r1conf *conf = mddev->private;
	int idx;

	idx = sector_to_idx(r1_bio->sector);
	spin_lock_irqsave(&conf->device_lock, flags);
	list_add(&r1_bio->retry_list, &conf->retry_list);
	atomic_inc(&conf->nr_queued[idx]);
	spin_unlock_irqrestore(&conf->device_lock, flags);

	wake_up(&conf->wait_barrier);
	md_wakeup_thread(mddev->thread);
}

/*
 * raid_end_bio_io() is called when we have finished servicing a mirrored
 * operation and are ready to return a success/failure code to the buffer
 * cache layer.
 */
static void call_bio_endio(struct r1bio *r1_bio)
{
	struct bio *bio = r1_bio->master_bio;
	struct r1conf *conf = r1_bio->mddev->private;

	if (!test_bit(R1BIO_Uptodate, &r1_bio->state))
		bio->bi_status = BLK_STS_IOERR;

	bio_endio(bio);
	/*
	 * Wake up any possible resync thread that waits for the device
	 * to go idle.
	 */
	allow_barrier(conf, r1_bio->sector);
}

static void raid_end_bio_io(struct r1bio *r1_bio)
{
	struct bio *bio = r1_bio->master_bio;

	/* if nobody has done the final endio yet, do it now */
	if (!test_and_set_bit(R1BIO_Returned, &r1_bio->state)) {
		pr_debug("raid1: sync end %s on sectors %llu-%llu\n",
			 (bio_data_dir(bio) == WRITE) ? "write" : "read",
			 (unsigned long long) bio->bi_iter.bi_sector,
			 (unsigned long long) bio_end_sector(bio) - 1);

		call_bio_endio(r1_bio);
	}
	free_r1bio(r1_bio);
}

/*
 * Update disk head position estimator based on IRQ completion info.
 */
static inline void update_head_pos(int disk, struct r1bio *r1_bio)
{
	struct r1conf *conf = r1_bio->mddev->private;

	conf->mirrors[disk].head_position =
		r1_bio->sector + (r1_bio->sectors);
}

/*
 * Find the disk number which triggered given bio
 */
static int find_bio_disk(struct r1bio *r1_bio, struct bio *bio)
{
	int mirror;
	struct r1conf *conf = r1_bio->mddev->private;
	int raid_disks = conf->raid_disks;

	for (mirror = 0; mirror < raid_disks * 2; mirror++)
		if (r1_bio->bios[mirror] == bio)
			break;

	BUG_ON(mirror == raid_disks * 2);
	update_head_pos(mirror, r1_bio);

	return mirror;
}

static void raid1_end_read_request(struct bio *bio)
{
	int uptodate = !bio->bi_status;
	struct r1bio *r1_bio = bio->bi_private;
	struct r1conf *conf = r1_bio->mddev->private;
	struct md_rdev *rdev = conf->mirrors[r1_bio->read_disk].rdev;

	/*
	 * this branch is our 'one mirror IO has finished' event handler:
	 */
	update_head_pos(r1_bio->read_disk, r1_bio);

	if (uptodate)
		set_bit(R1BIO_Uptodate, &r1_bio->state);
	else if (test_bit(FailFast, &rdev->flags) &&
		 test_bit(R1BIO_FailFast, &r1_bio->state))
		/* This was a fail-fast read so we definitely
		 * want to retry */
		;
	else {
		/* If all other devices have failed, we want to return
		 * the error upwards rather than fail the last device.
		 * Here we redefine "uptodate" to mean "Don't want to retry"
		 */
		unsigned long flags;
		spin_lock_irqsave(&conf->device_lock, flags);
		if (r1_bio->mddev->degraded == conf->raid_disks ||
		    (r1_bio->mddev->degraded == conf->raid_disks-1 &&
		     test_bit(In_sync, &rdev->flags)))
			uptodate = 1;
		spin_unlock_irqrestore(&conf->device_lock, flags);
	}

	if (uptodate) {
		raid_end_bio_io(r1_bio);
		rdev_dec_pending(rdev, conf->mddev);
	} else {
		/*
		 * oops, read error:
		 */
		char b[BDEVNAME_SIZE];
		pr_err_ratelimited("md/raid1:%s: %s: rescheduling sector %llu\n",
				   mdname(conf->mddev),
				   bdevname(rdev->bdev, b),
				   (unsigned long long)r1_bio->sector);
		set_bit(R1BIO_ReadError, &r1_bio->state);
		reschedule_retry(r1_bio);
		/* don't drop the reference on read_disk yet */
	}
}

static void close_write(struct r1bio *r1_bio)
{
	/* it really is the end of this request */
	if (test_bit(R1BIO_BehindIO, &r1_bio->state)) {
		bio_free_pages(r1_bio->behind_master_bio);
		bio_put(r1_bio->behind_master_bio);
		r1_bio->behind_master_bio = NULL;
	}
	/* clear the bitmap if all writes complete successfully */
	md_bitmap_endwrite(r1_bio->mddev->bitmap, r1_bio->sector,
			   r1_bio->sectors,
			   !test_bit(R1BIO_Degraded, &r1_bio->state),
			   test_bit(R1BIO_BehindIO, &r1_bio->state));
	md_write_end(r1_bio->mddev);
}

static void r1_bio_write_done(struct r1bio *r1_bio)
{
	if (!atomic_dec_and_test(&r1_bio->remaining))
		return;

	if (test_bit(R1BIO_WriteError, &r1_bio->state))
		reschedule_retry(r1_bio);
	else {
		close_write(r1_bio);
		if (test_bit(R1BIO_MadeGood, &r1_bio->state))
			reschedule_retry(r1_bio);
		else
			raid_end_bio_io(r1_bio);
	}
}

static void raid1_end_write_request(struct bio *bio)
{
	struct r1bio *r1_bio = bio->bi_private;
	int behind = test_bit(R1BIO_BehindIO, &r1_bio->state);
	struct r1conf *conf = r1_bio->mddev->private;
	struct bio *to_put = NULL;
	int mirror = find_bio_disk(r1_bio, bio);
	struct md_rdev *rdev = conf->mirrors[mirror].rdev;
	bool discard_error;

	discard_error = bio->bi_status && bio_op(bio) == REQ_OP_DISCARD;

	/*
	 * 'one mirror IO has finished' event handler:
	 */
	if (bio->bi_status && !discard_error) {
		set_bit(WriteErrorSeen,	&rdev->flags);
		if (!test_and_set_bit(WantReplacement, &rdev->flags))
			set_bit(MD_RECOVERY_NEEDED, &
				conf->mddev->recovery);

		if (test_bit(FailFast, &rdev->flags) &&
		    (bio->bi_opf & MD_FAILFAST) &&
		    /* We never try FailFast to WriteMostly devices */
		    !test_bit(WriteMostly, &rdev->flags)) {
			md_error(r1_bio->mddev, rdev);
			if (!test_bit(Faulty, &rdev->flags))
				/* This is the only remaining device,
				 * We need to retry the write without
				 * FailFast
				 */
				set_bit(R1BIO_WriteError, &r1_bio->state);
			else {
				/* Finished with this branch */
				r1_bio->bios[mirror] = NULL;
				to_put = bio;
			}
		} else
			set_bit(R1BIO_WriteError, &r1_bio->state);
	} else {
		/*
		 * Set R1BIO_Uptodate in our master bio, so that we
		 * will return a good error code for to the higher
		 * levels even if IO on some other mirrored buffer
		 * fails.
		 *
		 * The 'master' represents the composite IO operation
		 * to user-side. So if something waits for IO, then it
		 * will wait for the 'master' bio.
		 */
		sector_t first_bad;
		int bad_sectors;

		r1_bio->bios[mirror] = NULL;
		to_put = bio;
		/*
		 * Do not set R1BIO_Uptodate if the current device is
		 * rebuilding or Faulty. This is because we cannot use
		 * such device for properly reading the data back (we could
		 * potentially use it, if the current write would have felt
		 * before rdev->recovery_offset, but for simplicity we don't
		 * check this here.
		 */
		if (test_bit(In_sync, &rdev->flags) &&
		    !test_bit(Faulty, &rdev->flags))
			set_bit(R1BIO_Uptodate, &r1_bio->state);

		/* Maybe we can clear some bad blocks. */
		if (is_badblock(rdev, r1_bio->sector, r1_bio->sectors,
				&first_bad, &bad_sectors) && !discard_error) {
			r1_bio->bios[mirror] = IO_MADE_GOOD;
			set_bit(R1BIO_MadeGood, &r1_bio->state);
		}
	}

	if (behind) {
		if (test_bit(WriteMostly, &rdev->flags))
			atomic_dec(&r1_bio->behind_remaining);

		/*
		 * In behind mode, we ACK the master bio once the I/O
		 * has safely reached all non-writemostly
		 * disks. Setting the Returned bit ensures that this
		 * gets done only once -- we don't ever want to return
		 * -EIO here, instead we'll wait
		 */
		if (atomic_read(&r1_bio->behind_remaining) >= (atomic_read(&r1_bio->remaining)-1) &&
		    test_bit(R1BIO_Uptodate, &r1_bio->state)) {
			/* Maybe we can return now */
			if (!test_and_set_bit(R1BIO_Returned, &r1_bio->state)) {
				struct bio *mbio = r1_bio->master_bio;
				pr_debug("raid1: behind end write sectors"
					 " %llu-%llu\n",
					 (unsigned long long) mbio->bi_iter.bi_sector,
					 (unsigned long long) bio_end_sector(mbio) - 1);
				call_bio_endio(r1_bio);
			}
		}
	}
	if (r1_bio->bios[mirror] == NULL)
		rdev_dec_pending(rdev, conf->mddev);

	/*
	 * Let's see if all mirrored write operations have finished
	 * already.
	 */
	r1_bio_write_done(r1_bio);

	if (to_put)
		bio_put(to_put);
}

static sector_t align_to_barrier_unit_end(sector_t start_sector,
					  sector_t sectors)
{
	sector_t len;

	WARN_ON(sectors == 0);
	/*
	 * len is the number of sectors from start_sector to end of the
	 * barrier unit which start_sector belongs to.
	 */
	len = round_up(start_sector + 1, BARRIER_UNIT_SECTOR_SIZE) -
	      start_sector;

	if (len > sectors)
		len = sectors;

	return len;
}

/*
 * This routine returns the disk from which the requested read should
 * be done. There is a per-array 'next expected sequential IO' sector
 * number - if this matches on the next IO then we use the last disk.
 * There is also a per-disk 'last know head position' sector that is
 * maintained from IRQ contexts, both the normal and the resync IO
 * completion handlers update this position correctly. If there is no
 * perfect sequential match then we pick the disk whose head is closest.
 *
 * If there are 2 mirrors in the same 2 devices, performance degrades
 * because position is mirror, not device based.
 *
 * The rdev for the device selected will have nr_pending incremented.
 */
static int read_balance(struct r1conf *conf, struct r1bio *r1_bio, int *max_sectors)
{
	const sector_t this_sector = r1_bio->sector;
	int sectors;
	int best_good_sectors;
	int best_disk, best_dist_disk, best_pending_disk;
	int has_nonrot_disk;
	int disk;
	sector_t best_dist;
	unsigned int min_pending;
	struct md_rdev *rdev;
	int choose_first;
	int choose_next_idle;

	rcu_read_lock();
	/*
	 * Check if we can balance. We can balance on the whole
	 * device if no resync is going on, or below the resync window.
	 * We take the first readable disk when above the resync window.
	 */
 retry:
	sectors = r1_bio->sectors;
	best_disk = -1;
	best_dist_disk = -1;
	best_dist = MaxSector;
	best_pending_disk = -1;
	min_pending = UINT_MAX;
	best_good_sectors = 0;
	has_nonrot_disk = 0;
	choose_next_idle = 0;
	clear_bit(R1BIO_FailFast, &r1_bio->state);

	if ((conf->mddev->recovery_cp < this_sector + sectors) ||
	    (mddev_is_clustered(conf->mddev) &&
	    md_cluster_ops->area_resyncing(conf->mddev, READ, this_sector,
		    this_sector + sectors)))
		choose_first = 1;
	else
		choose_first = 0;

	for (disk = 0 ; disk < conf->raid_disks * 2 ; disk++) {
		sector_t dist;
		sector_t first_bad;
		int bad_sectors;
		unsigned int pending;
		bool nonrot;

		rdev = rcu_dereference(conf->mirrors[disk].rdev);
		if (r1_bio->bios[disk] == IO_BLOCKED
		    || rdev == NULL
		    || test_bit(Faulty, &rdev->flags))
			continue;
		if (!test_bit(In_sync, &rdev->flags) &&
		    rdev->recovery_offset < this_sector + sectors)
			continue;
		if (test_bit(WriteMostly, &rdev->flags)) {
			/* Don't balance among write-mostly, just
			 * use the first as a last resort */
			if (best_dist_disk < 0) {
				if (is_badblock(rdev, this_sector, sectors,
						&first_bad, &bad_sectors)) {
					if (first_bad <= this_sector)
						/* Cannot use this */
						continue;
					best_good_sectors = first_bad - this_sector;
				} else
					best_good_sectors = sectors;
				best_dist_disk = disk;
				best_pending_disk = disk;
			}
			continue;
		}
		/* This is a reasonable device to use.  It might
		 * even be best.
		 */
		if (is_badblock(rdev, this_sector, sectors,
				&first_bad, &bad_sectors)) {
			if (best_dist < MaxSector)
				/* already have a better device */
				continue;
			if (first_bad <= this_sector) {
				/* cannot read here. If this is the 'primary'
				 * device, then we must not read beyond
				 * bad_sectors from another device..
				 */
				bad_sectors -= (this_sector - first_bad);
				if (choose_first && sectors > bad_sectors)
					sectors = bad_sectors;
				if (best_good_sectors > sectors)
					best_good_sectors = sectors;

			} else {
				sector_t good_sectors = first_bad - this_sector;
				if (good_sectors > best_good_sectors) {
					best_good_sectors = good_sectors;
					best_disk = disk;
				}
				if (choose_first)
					break;
			}
			continue;
		} else {
			if ((sectors > best_good_sectors) && (best_disk >= 0))
				best_disk = -1;
			best_good_sectors = sectors;
		}

		if (best_disk >= 0)
			/* At least two disks to choose from so failfast is OK */
			set_bit(R1BIO_FailFast, &r1_bio->state);

		nonrot = blk_queue_nonrot(bdev_get_queue(rdev->bdev));
		has_nonrot_disk |= nonrot;
		pending = atomic_read(&rdev->nr_pending);
		dist = abs(this_sector - conf->mirrors[disk].head_position);
		if (choose_first) {
			best_disk = disk;
			break;
		}
		/* Don't change to another disk for sequential reads */
		if (conf->mirrors[disk].next_seq_sect == this_sector
		    || dist == 0) {
			int opt_iosize = bdev_io_opt(rdev->bdev) >> 9;
			struct raid1_info *mirror = &conf->mirrors[disk];

			best_disk = disk;
			/*
			 * If buffered sequential IO size exceeds optimal
			 * iosize, check if there is idle disk. If yes, choose
			 * the idle disk. read_balance could already choose an
			 * idle disk before noticing it's a sequential IO in
			 * this disk. This doesn't matter because this disk
			 * will idle, next time it will be utilized after the
			 * first disk has IO size exceeds optimal iosize. In
			 * this way, iosize of the first disk will be optimal
			 * iosize at least. iosize of the second disk might be
			 * small, but not a big deal since when the second disk
			 * starts IO, the first disk is likely still busy.
			 */
			if (nonrot && opt_iosize > 0 &&
			    mirror->seq_start != MaxSector &&
			    mirror->next_seq_sect > opt_iosize &&
			    mirror->next_seq_sect - opt_iosize >=
			    mirror->seq_start) {
				choose_next_idle = 1;
				continue;
			}
			break;
		}

		if (choose_next_idle)
			continue;

		if (min_pending > pending) {
			min_pending = pending;
			best_pending_disk = disk;
		}

		if (dist < best_dist) {
			best_dist = dist;
			best_dist_disk = disk;
		}
	}

	/*
	 * If all disks are rotational, choose the closest disk. If any disk is
	 * non-rotational, choose the disk with less pending request even the
	 * disk is rotational, which might/might not be optimal for raids with
	 * mixed ratation/non-rotational disks depending on workload.
	 */
	if (best_disk == -1) {
		if (has_nonrot_disk || min_pending == 0)
			best_disk = best_pending_disk;
		else
			best_disk = best_dist_disk;
	}

	if (best_disk >= 0) {
		rdev = rcu_dereference(conf->mirrors[best_disk].rdev);
		if (!rdev)
			goto retry;
		atomic_inc(&rdev->nr_pending);
		sectors = best_good_sectors;

		if (conf->mirrors[best_disk].next_seq_sect != this_sector)
			conf->mirrors[best_disk].seq_start = this_sector;

		conf->mirrors[best_disk].next_seq_sect = this_sector + sectors;
	}
	rcu_read_unlock();
	*max_sectors = sectors;

	return best_disk;
}

static int raid1_congested(struct mddev *mddev, int bits)
{
	struct r1conf *conf = mddev->private;
	int i, ret = 0;

	if ((bits & (1 << WB_async_congested)) &&
	    conf->pending_count >= max_queued_requests)
		return 1;

	rcu_read_lock();
	for (i = 0; i < conf->raid_disks * 2; i++) {
		struct md_rdev *rdev = rcu_dereference(conf->mirrors[i].rdev);
		if (rdev && !test_bit(Faulty, &rdev->flags)) {
			struct request_queue *q = bdev_get_queue(rdev->bdev);

			BUG_ON(!q);

			/* Note the '|| 1' - when read_balance prefers
			 * non-congested targets, it can be removed
			 */
			if ((bits & (1 << WB_async_congested)) || 1)
				ret |= bdi_congested(q->backing_dev_info, bits);
			else
				ret &= bdi_congested(q->backing_dev_info, bits);
		}
	}
	rcu_read_unlock();
	return ret;
}

static void flush_bio_list(struct r1conf *conf, struct bio *bio)
{
	/* flush any pending bitmap writes to disk before proceeding w/ I/O */
	md_bitmap_unplug(conf->mddev->bitmap);
	wake_up(&conf->wait_barrier);

	while (bio) { /* submit pending writes */
		struct bio *next = bio->bi_next;
		struct md_rdev *rdev = (void *)bio->bi_disk;
		bio->bi_next = NULL;
		bio_set_dev(bio, rdev->bdev);
		if (test_bit(Faulty, &rdev->flags)) {
			bio_io_error(bio);
		} else if (unlikely((bio_op(bio) == REQ_OP_DISCARD) &&
				    !blk_queue_discard(bio->bi_disk->queue)))
			/* Just ignore it */
			bio_endio(bio);
		else
			generic_make_request(bio);
		bio = next;
	}
}

static void flush_pending_writes(struct r1conf *conf)
{
	/* Any writes that have been queued but are awaiting
	 * bitmap updates get flushed here.
	 */
	spin_lock_irq(&conf->device_lock);

	if (conf->pending_bio_list.head) {
		struct blk_plug plug;
		struct bio *bio;

		bio = bio_list_get(&conf->pending_bio_list);
		conf->pending_count = 0;
		spin_unlock_irq(&conf->device_lock);

		/*
		 * As this is called in a wait_event() loop (see freeze_array),
		 * current->state might be TASK_UNINTERRUPTIBLE which will
		 * cause a warning when we prepare to wait again.  As it is
		 * rare that this path is taken, it is perfectly safe to force
		 * us to go around the wait_event() loop again, so the warning
		 * is a false-positive.  Silence the warning by resetting
		 * thread state
		 */
		__set_current_state(TASK_RUNNING);
		blk_start_plug(&plug);
		flush_bio_list(conf, bio);
		blk_finish_plug(&plug);
	} else
		spin_unlock_irq(&conf->device_lock);
}

/* Barriers....
 * Sometimes we need to suspend IO while we do something else,
 * either some resync/recovery, or reconfigure the array.
 * To do this we raise a 'barrier'.
 * The 'barrier' is a counter that can be raised multiple times
 * to count how many activities are happening which preclude
 * normal IO.
 * We can only raise the barrier if there is no pending IO.
 * i.e. if nr_pending == 0.
 * We choose only to raise the barrier if no-one is waiting for the
 * barrier to go down.  This means that as soon as an IO request
 * is ready, no other operations which require a barrier will start
 * until the IO request has had a chance.
 *
 * So: regular IO calls 'wait_barrier'.  When that returns there
 *    is no backgroup IO happening,  It must arrange to call
 *    allow_barrier when it has finished its IO.
 * backgroup IO calls must call raise_barrier.  Once that returns
 *    there is no normal IO happeing.  It must arrange to call
 *    lower_barrier when the particular background IO completes.
 */
static sector_t raise_barrier(struct r1conf *conf, sector_t sector_nr)
{
	int idx = sector_to_idx(sector_nr);

	spin_lock_irq(&conf->resync_lock);

	/* Wait until no block IO is waiting */
	wait_event_lock_irq(conf->wait_barrier,
			    !atomic_read(&conf->nr_waiting[idx]),
			    conf->resync_lock);

	/* block any new IO from starting */
	atomic_inc(&conf->barrier[idx]);
	/*
	 * In raise_barrier() we firstly increase conf->barrier[idx] then
	 * check conf->nr_pending[idx]. In _wait_barrier() we firstly
	 * increase conf->nr_pending[idx] then check conf->barrier[idx].
	 * A memory barrier here to make sure conf->nr_pending[idx] won't
	 * be fetched before conf->barrier[idx] is increased. Otherwise
	 * there will be a race between raise_barrier() and _wait_barrier().
	 */
	smp_mb__after_atomic();

	/* For these conditions we must wait:
	 * A: while the array is in frozen state
	 * B: while conf->nr_pending[idx] is not 0, meaning regular I/O
	 *    existing in corresponding I/O barrier bucket.
	 * C: while conf->barrier[idx] >= RESYNC_DEPTH, meaning reaches
	 *    max resync count which allowed on current I/O barrier bucket.
	 */
	wait_event_lock_irq(conf->wait_barrier,
			    (!conf->array_frozen &&
			     !atomic_read(&conf->nr_pending[idx]) &&
			     atomic_read(&conf->barrier[idx]) < RESYNC_DEPTH) ||
				test_bit(MD_RECOVERY_INTR, &conf->mddev->recovery),
			    conf->resync_lock);

	if (test_bit(MD_RECOVERY_INTR, &conf->mddev->recovery)) {
		atomic_dec(&conf->barrier[idx]);
		spin_unlock_irq(&conf->resync_lock);
		wake_up(&conf->wait_barrier);
		return -EINTR;
	}

	atomic_inc(&conf->nr_sync_pending);
	spin_unlock_irq(&conf->resync_lock);

	return 0;
}

static void lower_barrier(struct r1conf *conf, sector_t sector_nr)
{
	int idx = sector_to_idx(sector_nr);

	BUG_ON(atomic_read(&conf->barrier[idx]) <= 0);

	atomic_dec(&conf->barrier[idx]);
	atomic_dec(&conf->nr_sync_pending);
	wake_up(&conf->wait_barrier);
}

static void _wait_barrier(struct r1conf *conf, int idx)
{
	/*
	 * We need to increase conf->nr_pending[idx] very early here,
	 * then raise_barrier() can be blocked when it waits for
	 * conf->nr_pending[idx] to be 0. Then we can avoid holding
	 * conf->resync_lock when there is no barrier raised in same
	 * barrier unit bucket. Also if the array is frozen, I/O
	 * should be blocked until array is unfrozen.
	 */
	atomic_inc(&conf->nr_pending[idx]);
	/*
	 * In _wait_barrier() we firstly increase conf->nr_pending[idx], then
	 * check conf->barrier[idx]. In raise_barrier() we firstly increase
	 * conf->barrier[idx], then check conf->nr_pending[idx]. A memory
	 * barrier is necessary here to make sure conf->barrier[idx] won't be
	 * fetched before conf->nr_pending[idx] is increased. Otherwise there
	 * will be a race between _wait_barrier() and raise_barrier().
	 */
	smp_mb__after_atomic();

	/*
	 * Don't worry about checking two atomic_t variables at same time
	 * here. If during we check conf->barrier[idx], the array is
	 * frozen (conf->array_frozen is 1), and chonf->barrier[idx] is
	 * 0, it is safe to return and make the I/O continue. Because the
	 * array is frozen, all I/O returned here will eventually complete
	 * or be queued, no race will happen. See code comment in
	 * frozen_array().
	 */
	if (!READ_ONCE(conf->array_frozen) &&
	    !atomic_read(&conf->barrier[idx]))
		return;

	/*
	 * After holding conf->resync_lock, conf->nr_pending[idx]
	 * should be decreased before waiting for barrier to drop.
	 * Otherwise, we may encounter a race condition because
	 * raise_barrer() might be waiting for conf->nr_pending[idx]
	 * to be 0 at same time.
	 */
	spin_lock_irq(&conf->resync_lock);
	atomic_inc(&conf->nr_waiting[idx]);
	atomic_dec(&conf->nr_pending[idx]);
	/*
	 * In case freeze_array() is waiting for
	 * get_unqueued_pending() == extra
	 */
	wake_up(&conf->wait_barrier);
	/* Wait for the barrier in same barrier unit bucket to drop. */
	wait_event_lock_irq(conf->wait_barrier,
			    !conf->array_frozen &&
			     !atomic_read(&conf->barrier[idx]),
			    conf->resync_lock);
	atomic_inc(&conf->nr_pending[idx]);
	atomic_dec(&conf->nr_waiting[idx]);
	spin_unlock_irq(&conf->resync_lock);
}

static void wait_read_barrier(struct r1conf *conf, sector_t sector_nr)
{
	int idx = sector_to_idx(sector_nr);

	/*
	 * Very similar to _wait_barrier(). The difference is, for read
	 * I/O we don't need wait for sync I/O, but if the whole array
	 * is frozen, the read I/O still has to wait until the array is
	 * unfrozen. Since there is no ordering requirement with
	 * conf->barrier[idx] here, memory barrier is unnecessary as well.
	 */
	atomic_inc(&conf->nr_pending[idx]);

	if (!READ_ONCE(conf->array_frozen))
		return;

	spin_lock_irq(&conf->resync_lock);
	atomic_inc(&conf->nr_waiting[idx]);
	atomic_dec(&conf->nr_pending[idx]);
	/*
	 * In case freeze_array() is waiting for
	 * get_unqueued_pending() == extra
	 */
	wake_up(&conf->wait_barrier);
	/* Wait for array to be unfrozen */
	wait_event_lock_irq(conf->wait_barrier,
			    !conf->array_frozen,
			    conf->resync_lock);
	atomic_inc(&conf->nr_pending[idx]);
	atomic_dec(&conf->nr_waiting[idx]);
	spin_unlock_irq(&conf->resync_lock);
}

static void wait_barrier(struct r1conf *conf, sector_t sector_nr)
{
	int idx = sector_to_idx(sector_nr);

	_wait_barrier(conf, idx);
}

static void _allow_barrier(struct r1conf *conf, int idx)
{
	atomic_dec(&conf->nr_pending[idx]);
	wake_up(&conf->wait_barrier);
}

static void allow_barrier(struct r1conf *conf, sector_t sector_nr)
{
	int idx = sector_to_idx(sector_nr);

	_allow_barrier(conf, idx);
}

/* conf->resync_lock should be held */
static int get_unqueued_pending(struct r1conf *conf)
{
	int idx, ret;

	ret = atomic_read(&conf->nr_sync_pending);
	for (idx = 0; idx < BARRIER_BUCKETS_NR; idx++)
		ret += atomic_read(&conf->nr_pending[idx]) -
			atomic_read(&conf->nr_queued[idx]);

	return ret;
}

static void freeze_array(struct r1conf *conf, int extra)
{
	/* Stop sync I/O and normal I/O and wait for everything to
	 * go quiet.
	 * This is called in two situations:
	 * 1) management command handlers (reshape, remove disk, quiesce).
	 * 2) one normal I/O request failed.

	 * After array_frozen is set to 1, new sync IO will be blocked at
	 * raise_barrier(), and new normal I/O will blocked at _wait_barrier()
	 * or wait_read_barrier(). The flying I/Os will either complete or be
	 * queued. When everything goes quite, there are only queued I/Os left.

	 * Every flying I/O contributes to a conf->nr_pending[idx], idx is the
	 * barrier bucket index which this I/O request hits. When all sync and
	 * normal I/O are queued, sum of all conf->nr_pending[] will match sum
	 * of all conf->nr_queued[]. But normal I/O failure is an exception,
	 * in handle_read_error(), we may call freeze_array() before trying to
	 * fix the read error. In this case, the error read I/O is not queued,
	 * so get_unqueued_pending() == 1.
	 *
	 * Therefore before this function returns, we need to wait until
	 * get_unqueued_pendings(conf) gets equal to extra. For
	 * normal I/O context, extra is 1, in rested situations extra is 0.
	 */
	spin_lock_irq(&conf->resync_lock);
	conf->array_frozen = 1;
	raid1_log(conf->mddev, "wait freeze");
	wait_event_lock_irq_cmd(
		conf->wait_barrier,
		get_unqueued_pending(conf) == extra,
		conf->resync_lock,
		flush_pending_writes(conf));
	spin_unlock_irq(&conf->resync_lock);
}
static void unfreeze_array(struct r1conf *conf)
{
	/* reverse the effect of the freeze */
	spin_lock_irq(&conf->resync_lock);
	conf->array_frozen = 0;
	spin_unlock_irq(&conf->resync_lock);
	wake_up(&conf->wait_barrier);
}

static void alloc_behind_master_bio(struct r1bio *r1_bio,
					   struct bio *bio)
{
	int size = bio->bi_iter.bi_size;
	unsigned vcnt = (size + PAGE_SIZE - 1) >> PAGE_SHIFT;
	int i = 0;
	struct bio *behind_bio = NULL;

	behind_bio = bio_alloc_mddev(GFP_NOIO, vcnt, r1_bio->mddev);
	if (!behind_bio)
		return;

	/* discard op, we don't support writezero/writesame yet */
	if (!bio_has_data(bio)) {
		behind_bio->bi_iter.bi_size = size;
		goto skip_copy;
	}

	behind_bio->bi_write_hint = bio->bi_write_hint;

	while (i < vcnt && size) {
		struct page *page;
		int len = min_t(int, PAGE_SIZE, size);

		page = alloc_page(GFP_NOIO);
		if (unlikely(!page))
			goto free_pages;

		bio_add_page(behind_bio, page, len, 0);

		size -= len;
		i++;
	}

	bio_copy_data(behind_bio, bio);
skip_copy:
	r1_bio->behind_master_bio = behind_bio;
	set_bit(R1BIO_BehindIO, &r1_bio->state);

	return;

free_pages:
	pr_debug("%dB behind alloc failed, doing sync I/O\n",
		 bio->bi_iter.bi_size);
	bio_free_pages(behind_bio);
	bio_put(behind_bio);
}

struct raid1_plug_cb {
	struct blk_plug_cb	cb;
	struct bio_list		pending;
	int			pending_cnt;
};

static void raid1_unplug(struct blk_plug_cb *cb, bool from_schedule)
{
	struct raid1_plug_cb *plug = container_of(cb, struct raid1_plug_cb,
						  cb);
	struct mddev *mddev = plug->cb.data;
	struct r1conf *conf = mddev->private;
	struct bio *bio;

	if (from_schedule || current->bio_list) {
		spin_lock_irq(&conf->device_lock);
		bio_list_merge(&conf->pending_bio_list, &plug->pending);
		conf->pending_count += plug->pending_cnt;
		spin_unlock_irq(&conf->device_lock);
		wake_up(&conf->wait_barrier);
		md_wakeup_thread(mddev->thread);
		kfree(plug);
		return;
	}

	/* we aren't scheduling, so we can do the write-out directly. */
	bio = bio_list_get(&plug->pending);
	flush_bio_list(conf, bio);
	kfree(plug);
}

static void init_r1bio(struct r1bio *r1_bio, struct mddev *mddev, struct bio *bio)
{
	r1_bio->master_bio = bio;
	r1_bio->sectors = bio_sectors(bio);
	r1_bio->state = 0;
	r1_bio->mddev = mddev;
	r1_bio->sector = bio->bi_iter.bi_sector;
}

static inline struct r1bio *
alloc_r1bio(struct mddev *mddev, struct bio *bio)
{
	struct r1conf *conf = mddev->private;
	struct r1bio *r1_bio;

	r1_bio = mempool_alloc(conf->r1bio_pool, GFP_NOIO);
	/* Ensure no bio records IO_BLOCKED */
	memset(r1_bio->bios, 0, conf->raid_disks * sizeof(r1_bio->bios[0]));
	init_r1bio(r1_bio, mddev, bio);
	return r1_bio;
}

static void raid1_read_request(struct mddev *mddev, struct bio *bio,
			       int max_read_sectors, struct r1bio *r1_bio)
{
	struct r1conf *conf = mddev->private;
	struct raid1_info *mirror;
	struct bio *read_bio;
	struct bitmap *bitmap = mddev->bitmap;
	const int op = bio_op(bio);
	const unsigned long do_sync = (bio->bi_opf & REQ_SYNC);
	int max_sectors;
	int rdisk;
	bool print_msg = !!r1_bio;
	char b[BDEVNAME_SIZE];

	/*
	 * If r1_bio is set, we are blocking the raid1d thread
	 * so there is a tiny risk of deadlock.  So ask for
	 * emergency memory if needed.
	 */
	gfp_t gfp = r1_bio ? (GFP_NOIO | __GFP_HIGH) : GFP_NOIO;

	if (print_msg) {
		/* Need to get the block device name carefully */
		struct md_rdev *rdev;
		rcu_read_lock();
		rdev = rcu_dereference(conf->mirrors[r1_bio->read_disk].rdev);
		if (rdev)
			bdevname(rdev->bdev, b);
		else
			strcpy(b, "???");
		rcu_read_unlock();
	}

	/*
	 * Still need barrier for READ in case that whole
	 * array is frozen.
	 */
	wait_read_barrier(conf, bio->bi_iter.bi_sector);

	if (!r1_bio)
		r1_bio = alloc_r1bio(mddev, bio);
	else
		init_r1bio(r1_bio, mddev, bio);
	r1_bio->sectors = max_read_sectors;

	/*
	 * make_request() can abort the operation when read-ahead is being
	 * used and no empty request is available.
	 */
	rdisk = read_balance(conf, r1_bio, &max_sectors);

	if (rdisk < 0) {
		/* couldn't find anywhere to read from */
		if (print_msg) {
			pr_crit_ratelimited("md/raid1:%s: %s: unrecoverable I/O read error for block %llu\n",
					    mdname(mddev),
					    b,
					    (unsigned long long)r1_bio->sector);
		}
		raid_end_bio_io(r1_bio);
		return;
	}
	mirror = conf->mirrors + rdisk;

	if (print_msg)
		pr_info_ratelimited("md/raid1:%s: redirecting sector %llu to other mirror: %s\n",
				    mdname(mddev),
				    (unsigned long long)r1_bio->sector,
				    bdevname(mirror->rdev->bdev, b));

	if (test_bit(WriteMostly, &mirror->rdev->flags) &&
	    bitmap) {
		/*
		 * Reading from a write-mostly device must take care not to
		 * over-take any writes that are 'behind'
		 */
		raid1_log(mddev, "wait behind writes");
		wait_event(bitmap->behind_wait,
			   atomic_read(&bitmap->behind_writes) == 0);
	}

	if (max_sectors < bio_sectors(bio)) {
		struct bio *split = bio_split(bio, max_sectors,
					      gfp, conf->bio_split);
		bio_chain(split, bio);
		generic_make_request(bio);
		bio = split;
		r1_bio->master_bio = bio;
		r1_bio->sectors = max_sectors;
	}

	r1_bio->read_disk = rdisk;

	read_bio = bio_clone_fast(bio, gfp, mddev->bio_set);

	r1_bio->bios[rdisk] = read_bio;

	read_bio->bi_iter.bi_sector = r1_bio->sector +
		mirror->rdev->data_offset;
	bio_set_dev(read_bio, mirror->rdev->bdev);
	read_bio->bi_end_io = raid1_end_read_request;
	bio_set_op_attrs(read_bio, op, do_sync);
	if (test_bit(FailFast, &mirror->rdev->flags) &&
	    test_bit(R1BIO_FailFast, &r1_bio->state))
	        read_bio->bi_opf |= MD_FAILFAST;
	read_bio->bi_private = r1_bio;

	if (mddev->gendisk)
	        trace_block_bio_remap(read_bio->bi_disk->queue, read_bio,
				disk_devt(mddev->gendisk), r1_bio->sector);

	generic_make_request(read_bio);
}

static void raid1_write_request(struct mddev *mddev, struct bio *bio,
				int max_write_sectors)
{
	struct r1conf *conf = mddev->private;
	struct r1bio *r1_bio;
	int i, disks;
	struct bitmap *bitmap = mddev->bitmap;
	unsigned long flags;
	struct md_rdev *blocked_rdev;
	struct blk_plug_cb *cb;
	struct raid1_plug_cb *plug = NULL;
	int first_clone;
	int max_sectors;

	if (mddev_is_clustered(mddev) &&
	     md_cluster_ops->area_resyncing(mddev, WRITE,
		     bio->bi_iter.bi_sector, bio_end_sector(bio))) {

		DEFINE_WAIT(w);
		for (;;) {
			prepare_to_wait(&conf->wait_barrier,
					&w, TASK_IDLE);
			if (!md_cluster_ops->area_resyncing(mddev, WRITE,
							bio->bi_iter.bi_sector,
							bio_end_sector(bio)))
				break;
			schedule();
		}
		finish_wait(&conf->wait_barrier, &w);
	}

	/*
	 * Register the new request and wait if the reconstruction
	 * thread has put up a bar for new requests.
	 * Continue immediately if no resync is active currently.
	 */
	wait_barrier(conf, bio->bi_iter.bi_sector);

	r1_bio = alloc_r1bio(mddev, bio);
	r1_bio->sectors = max_write_sectors;

	if (conf->pending_count >= max_queued_requests) {
		md_wakeup_thread(mddev->thread);
		raid1_log(mddev, "wait queued");
		wait_event(conf->wait_barrier,
			   conf->pending_count < max_queued_requests);
	}
	/* first select target devices under rcu_lock and
	 * inc refcount on their rdev.  Record them by setting
	 * bios[x] to bio
	 * If there are known/acknowledged bad blocks on any device on
	 * which we have seen a write error, we want to avoid writing those
	 * blocks.
	 * This potentially requires several writes to write around
	 * the bad blocks.  Each set of writes gets it's own r1bio
	 * with a set of bios attached.
	 */

	disks = conf->raid_disks * 2;
 retry_write:
	blocked_rdev = NULL;
	rcu_read_lock();
	max_sectors = r1_bio->sectors;
	for (i = 0;  i < disks; i++) {
		struct md_rdev *rdev = rcu_dereference(conf->mirrors[i].rdev);
		if (rdev && unlikely(test_bit(Blocked, &rdev->flags))) {
			atomic_inc(&rdev->nr_pending);
			blocked_rdev = rdev;
			break;
		}
		r1_bio->bios[i] = NULL;
		if (!rdev || test_bit(Faulty, &rdev->flags)) {
			if (i < conf->raid_disks)
				set_bit(R1BIO_Degraded, &r1_bio->state);
			continue;
		}

		atomic_inc(&rdev->nr_pending);
		if (test_bit(WriteErrorSeen, &rdev->flags)) {
			sector_t first_bad;
			int bad_sectors;
			int is_bad;

			is_bad = is_badblock(rdev, r1_bio->sector, max_sectors,
					     &first_bad, &bad_sectors);
			if (is_bad < 0) {
				/* mustn't write here until the bad block is
				 * acknowledged*/
				set_bit(BlockedBadBlocks, &rdev->flags);
				blocked_rdev = rdev;
				break;
			}
			if (is_bad && first_bad <= r1_bio->sector) {
				/* Cannot write here at all */
				bad_sectors -= (r1_bio->sector - first_bad);
				if (bad_sectors < max_sectors)
					/* mustn't write more than bad_sectors
					 * to other devices yet
					 */
					max_sectors = bad_sectors;
				rdev_dec_pending(rdev, mddev);
				/* We don't set R1BIO_Degraded as that
				 * only applies if the disk is
				 * missing, so it might be re-added,
				 * and we want to know to recover this
				 * chunk.
				 * In this case the device is here,
				 * and the fact that this chunk is not
				 * in-sync is recorded in the bad
				 * block log
				 */
				continue;
			}
			if (is_bad) {
				int good_sectors = first_bad - r1_bio->sector;
				if (good_sectors < max_sectors)
					max_sectors = good_sectors;
			}
		}
		r1_bio->bios[i] = bio;
	}
	rcu_read_unlock();

	if (unlikely(blocked_rdev)) {
		/* Wait for this device to become unblocked */
		int j;

		for (j = 0; j < i; j++)
			if (r1_bio->bios[j])
				rdev_dec_pending(conf->mirrors[j].rdev, mddev);
		r1_bio->state = 0;
		allow_barrier(conf, bio->bi_iter.bi_sector);
		raid1_log(mddev, "wait rdev %d blocked", blocked_rdev->raid_disk);
		md_wait_for_blocked_rdev(blocked_rdev, mddev);
		wait_barrier(conf, bio->bi_iter.bi_sector);
		goto retry_write;
	}

	if (max_sectors < bio_sectors(bio)) {
		struct bio *split = bio_split(bio, max_sectors,
					      GFP_NOIO, conf->bio_split);
		bio_chain(split, bio);
		generic_make_request(bio);
		bio = split;
		r1_bio->master_bio = bio;
		r1_bio->sectors = max_sectors;
	}

	atomic_set(&r1_bio->remaining, 1);
	atomic_set(&r1_bio->behind_remaining, 0);

	first_clone = 1;

	for (i = 0; i < disks; i++) {
		struct bio *mbio = NULL;
		if (!r1_bio->bios[i])
			continue;


		if (first_clone) {
			/* do behind I/O ?
			 * Not if there are too many, or cannot
			 * allocate memory, or a reader on WriteMostly
			 * is waiting for behind writes to flush */
			if (bitmap &&
			    (atomic_read(&bitmap->behind_writes)
			     < mddev->bitmap_info.max_write_behind) &&
			    !waitqueue_active(&bitmap->behind_wait)) {
				alloc_behind_master_bio(r1_bio, bio);
			}

			md_bitmap_startwrite(bitmap, r1_bio->sector, r1_bio->sectors,
					     test_bit(R1BIO_BehindIO, &r1_bio->state));
			first_clone = 0;
		}

		if (r1_bio->behind_master_bio)
			mbio = bio_clone_fast(r1_bio->behind_master_bio,
					      GFP_NOIO, mddev->bio_set);
		else
			mbio = bio_clone_fast(bio, GFP_NOIO, mddev->bio_set);

		if (r1_bio->behind_master_bio) {
			if (test_bit(WriteMostly, &conf->mirrors[i].rdev->flags))
				atomic_inc(&r1_bio->behind_remaining);
		}

		r1_bio->bios[i] = mbio;

		mbio->bi_iter.bi_sector	= (r1_bio->sector +
				   conf->mirrors[i].rdev->data_offset);
		bio_set_dev(mbio, conf->mirrors[i].rdev->bdev);
		mbio->bi_end_io	= raid1_end_write_request;
		mbio->bi_opf = bio_op(bio) | (bio->bi_opf & (REQ_SYNC | REQ_FUA));
		if (test_bit(FailFast, &conf->mirrors[i].rdev->flags) &&
		    !test_bit(WriteMostly, &conf->mirrors[i].rdev->flags) &&
		    conf->raid_disks - mddev->degraded > 1)
			mbio->bi_opf |= MD_FAILFAST;
		mbio->bi_private = r1_bio;

		atomic_inc(&r1_bio->remaining);

		if (mddev->gendisk)
			trace_block_bio_remap(mbio->bi_disk->queue,
					      mbio, disk_devt(mddev->gendisk),
					      r1_bio->sector);
		/* flush_pending_writes() needs access to the rdev so...*/
		mbio->bi_disk = (void *)conf->mirrors[i].rdev;

		cb = blk_check_plugged(raid1_unplug, mddev, sizeof(*plug));
		if (cb)
			plug = container_of(cb, struct raid1_plug_cb, cb);
		else
			plug = NULL;
		if (plug) {
			bio_list_add(&plug->pending, mbio);
			plug->pending_cnt++;
		} else {
			spin_lock_irqsave(&conf->device_lock, flags);
			bio_list_add(&conf->pending_bio_list, mbio);
			conf->pending_count++;
			spin_unlock_irqrestore(&conf->device_lock, flags);
			md_wakeup_thread(mddev->thread);
		}
	}

	r1_bio_write_done(r1_bio);

	/* In case raid1d snuck in to freeze_array */
	wake_up(&conf->wait_barrier);
}

static bool raid1_make_request(struct mddev *mddev, struct bio *bio)
{
	sector_t sectors;

	if (unlikely(bio->bi_opf & REQ_PREFLUSH)) {
		md_flush_request(mddev, bio);
		return true;
	}

	/*
	 * There is a limit to the maximum size, but
	 * the read/write handler might find a lower limit
	 * due to bad blocks.  To avoid multiple splits,
	 * we pass the maximum number of sectors down
	 * and let the lower level perform the split.
	 */
	sectors = align_to_barrier_unit_end(
		bio->bi_iter.bi_sector, bio_sectors(bio));

	if (bio_data_dir(bio) == READ)
		raid1_read_request(mddev, bio, sectors, NULL);
	else {
		if (!md_write_start(mddev,bio))
			return false;
		raid1_write_request(mddev, bio, sectors);
	}
	return true;
}

static void raid1_status(struct seq_file *seq, struct mddev *mddev)
{
	struct r1conf *conf = mddev->private;
	int i;

	seq_printf(seq, " [%d/%d] [", conf->raid_disks,
		   conf->raid_disks - mddev->degraded);
	rcu_read_lock();
	for (i = 0; i < conf->raid_disks; i++) {
		struct md_rdev *rdev = rcu_dereference(conf->mirrors[i].rdev);
		seq_printf(seq, "%s",
			   rdev && test_bit(In_sync, &rdev->flags) ? "U" : "_");
	}
	rcu_read_unlock();
	seq_printf(seq, "]");
}

static void raid1_error(struct mddev *mddev, struct md_rdev *rdev)
{
	char b[BDEVNAME_SIZE];
	struct r1conf *conf = mddev->private;
	unsigned long flags;

	/*
	 * If it is not operational, then we have already marked it as dead
	 * else if it is the last working disks, ignore the error, let the
	 * next level up know.
	 * else mark the drive as failed
	 */
	spin_lock_irqsave(&conf->device_lock, flags);
	if (test_bit(In_sync, &rdev->flags)
	    && (conf->raid_disks - mddev->degraded) == 1) {
		/*
		 * Don't fail the drive, act as though we were just a
		 * normal single drive.
		 * However don't try a recovery from this drive as
		 * it is very likely to fail.
		 */
		conf->recovery_disabled = mddev->recovery_disabled;
		spin_unlock_irqrestore(&conf->device_lock, flags);
		return;
	}
	set_bit(Blocked, &rdev->flags);
	if (test_and_clear_bit(In_sync, &rdev->flags)) {
		mddev->degraded++;
		set_bit(Faulty, &rdev->flags);
	} else
		set_bit(Faulty, &rdev->flags);
	spin_unlock_irqrestore(&conf->device_lock, flags);
	/*
	 * if recovery is running, make sure it aborts.
	 */
	set_bit(MD_RECOVERY_INTR, &mddev->recovery);
	set_mask_bits(&mddev->sb_flags, 0,
		      BIT(MD_SB_CHANGE_DEVS) | BIT(MD_SB_CHANGE_PENDING));
	pr_crit("md/raid1:%s: Disk failure on %s, disabling device.\n"
		"md/raid1:%s: Operation continuing on %d devices.\n",
		mdname(mddev), bdevname(rdev->bdev, b),
		mdname(mddev), conf->raid_disks - mddev->degraded);
}

static void print_conf(struct r1conf *conf)
{
	int i;

	pr_debug("RAID1 conf printout:\n");
	if (!conf) {
		pr_debug("(!conf)\n");
		return;
	}
	pr_debug(" --- wd:%d rd:%d\n", conf->raid_disks - conf->mddev->degraded,
		 conf->raid_disks);

	rcu_read_lock();
	for (i = 0; i < conf->raid_disks; i++) {
		char b[BDEVNAME_SIZE];
		struct md_rdev *rdev = rcu_dereference(conf->mirrors[i].rdev);
		if (rdev)
			pr_debug(" disk %d, wo:%d, o:%d, dev:%s\n",
				 i, !test_bit(In_sync, &rdev->flags),
				 !test_bit(Faulty, &rdev->flags),
				 bdevname(rdev->bdev,b));
	}
	rcu_read_unlock();
}

static void close_sync(struct r1conf *conf)
{
	int idx;

	for (idx = 0; idx < BARRIER_BUCKETS_NR; idx++) {
		_wait_barrier(conf, idx);
		_allow_barrier(conf, idx);
	}

	mempool_destroy(conf->r1buf_pool);
	conf->r1buf_pool = NULL;
}

static int raid1_spare_active(struct mddev *mddev)
{
	int i;
	struct r1conf *conf = mddev->private;
	int count = 0;
	unsigned long flags;

	/*
	 * Find all failed disks within the RAID1 configuration
	 * and mark them readable.
	 * Called under mddev lock, so rcu protection not needed.
	 * device_lock used to avoid races with raid1_end_read_request
	 * which expects 'In_sync' flags and ->degraded to be consistent.
	 */
	spin_lock_irqsave(&conf->device_lock, flags);
	for (i = 0; i < conf->raid_disks; i++) {
		struct md_rdev *rdev = conf->mirrors[i].rdev;
		struct md_rdev *repl = conf->mirrors[conf->raid_disks + i].rdev;
		if (repl
		    && !test_bit(Candidate, &repl->flags)
		    && repl->recovery_offset == MaxSector
		    && !test_bit(Faulty, &repl->flags)
		    && !test_and_set_bit(In_sync, &repl->flags)) {
			/* replacement has just become active */
			if (!rdev ||
			    !test_and_clear_bit(In_sync, &rdev->flags))
				count++;
			if (rdev) {
				/* Replaced device not technically
				 * faulty, but we need to be sure
				 * it gets removed and never re-added
				 */
				set_bit(Faulty, &rdev->flags);
				sysfs_notify_dirent_safe(
					rdev->sysfs_state);
			}
		}
		if (rdev
		    && rdev->recovery_offset == MaxSector
		    && !test_bit(Faulty, &rdev->flags)
		    && !test_and_set_bit(In_sync, &rdev->flags)) {
			count++;
			sysfs_notify_dirent_safe(rdev->sysfs_state);
		}
	}
	mddev->degraded -= count;
	spin_unlock_irqrestore(&conf->device_lock, flags);

	print_conf(conf);
	return count;
}

static int raid1_add_disk(struct mddev *mddev, struct md_rdev *rdev)
{
	struct r1conf *conf = mddev->private;
	int err = -EEXIST;
	int mirror = 0;
	struct raid1_info *p;
	int first = 0;
	int last = conf->raid_disks - 1;

	if (mddev->recovery_disabled == conf->recovery_disabled)
		return -EBUSY;

	if (md_integrity_add_rdev(rdev, mddev))
		return -ENXIO;

	if (rdev->raid_disk >= 0)
		first = last = rdev->raid_disk;

	/*
	 * find the disk ... but prefer rdev->saved_raid_disk
	 * if possible.
	 */
	if (rdev->saved_raid_disk >= 0 &&
	    rdev->saved_raid_disk >= first &&
	    rdev->saved_raid_disk < conf->raid_disks &&
	    conf->mirrors[rdev->saved_raid_disk].rdev == NULL)
		first = last = rdev->saved_raid_disk;

	for (mirror = first; mirror <= last; mirror++) {
		p = conf->mirrors+mirror;
		if (!p->rdev) {

			if (mddev->gendisk)
				disk_stack_limits(mddev->gendisk, rdev->bdev,
						  rdev->data_offset << 9);

			p->head_position = 0;
			rdev->raid_disk = mirror;
			err = 0;
			/* As all devices are equivalent, we don't need a full recovery
			 * if this was recently any drive of the array
			 */
			if (rdev->saved_raid_disk < 0)
				conf->fullsync = 1;
			rcu_assign_pointer(p->rdev, rdev);
			break;
		}
		if (test_bit(WantReplacement, &p->rdev->flags) &&
		    p[conf->raid_disks].rdev == NULL) {
			/* Add this device as a replacement */
			clear_bit(In_sync, &rdev->flags);
			set_bit(Replacement, &rdev->flags);
			rdev->raid_disk = mirror;
			err = 0;
			conf->fullsync = 1;
			rcu_assign_pointer(p[conf->raid_disks].rdev, rdev);
			break;
		}
	}
	if (mddev->queue && blk_queue_discard(bdev_get_queue(rdev->bdev)))
		blk_queue_flag_set(QUEUE_FLAG_DISCARD, mddev->queue);
	print_conf(conf);
	return err;
}

static int raid1_remove_disk(struct mddev *mddev, struct md_rdev *rdev)
{
	struct r1conf *conf = mddev->private;
	int err = 0;
	int number = rdev->raid_disk;
	struct raid1_info *p = conf->mirrors + number;

	if (rdev != p->rdev)
		p = conf->mirrors + conf->raid_disks + number;

	print_conf(conf);
	if (rdev == p->rdev) {
		if (test_bit(In_sync, &rdev->flags) ||
		    atomic_read(&rdev->nr_pending)) {
			err = -EBUSY;
			goto abort;
		}
		/* Only remove non-faulty devices if recovery
		 * is not possible.
		 */
		if (!test_bit(Faulty, &rdev->flags) &&
		    mddev->recovery_disabled != conf->recovery_disabled &&
		    mddev->degraded < conf->raid_disks) {
			err = -EBUSY;
			goto abort;
		}
		p->rdev = NULL;
		if (!test_bit(RemoveSynchronized, &rdev->flags)) {
			synchronize_rcu();
			if (atomic_read(&rdev->nr_pending)) {
				/* lost the race, try later */
				err = -EBUSY;
				p->rdev = rdev;
				goto abort;
			}
		}
		if (conf->mirrors[conf->raid_disks + number].rdev) {
			/* We just removed a device that is being replaced.
			 * Move down the replacement.  We drain all IO before
			 * doing this to avoid confusion.
			 */
			struct md_rdev *repl =
				conf->mirrors[conf->raid_disks + number].rdev;
			freeze_array(conf, 0);
			if (atomic_read(&repl->nr_pending)) {
				/* It means that some queued IO of retry_list
				 * hold repl. Thus, we cannot set replacement
				 * as NULL, avoiding rdev NULL pointer
				 * dereference in sync_request_write and
				 * handle_write_finished.
				 */
				err = -EBUSY;
				unfreeze_array(conf);
				goto abort;
			}
			clear_bit(Replacement, &repl->flags);
			p->rdev = repl;
			conf->mirrors[conf->raid_disks + number].rdev = NULL;
			unfreeze_array(conf);
		}

		clear_bit(WantReplacement, &rdev->flags);
		err = md_integrity_register(mddev);
	}
abort:

	print_conf(conf);
	return err;
}

static void end_sync_read(struct bio *bio)
{
	struct r1bio *r1_bio = get_resync_r1bio(bio);

	update_head_pos(r1_bio->read_disk, r1_bio);

	/*
	 * we have read a block, now it needs to be re-written,
	 * or re-read if the read failed.
	 * We don't do much here, just schedule handling by raid1d
	 */
	if (!bio->bi_status)
		set_bit(R1BIO_Uptodate, &r1_bio->state);

	if (atomic_dec_and_test(&r1_bio->remaining))
		reschedule_retry(r1_bio);
}

static void abort_sync_write(struct mddev *mddev, struct r1bio *r1_bio)
{
	sector_t sync_blocks = 0;
	sector_t s = r1_bio->sector;
	long sectors_to_go = r1_bio->sectors;

	/* make sure these bits don't get cleared. */
	do {
		bitmap_end_sync(mddev->bitmap, s, &sync_blocks, 1);
		s += sync_blocks;
		sectors_to_go -= sync_blocks;
	} while (sectors_to_go > 0);
}

static void end_sync_write(struct bio *bio)
{
	int uptodate = !bio->bi_status;
	struct r1bio *r1_bio = get_resync_r1bio(bio);
	struct mddev *mddev = r1_bio->mddev;
	struct r1conf *conf = mddev->private;
	sector_t first_bad;
	int bad_sectors;
	struct md_rdev *rdev = conf->mirrors[find_bio_disk(r1_bio, bio)].rdev;

	if (!uptodate) {
<<<<<<< HEAD
		sector_t sync_blocks = 0;
		sector_t s = r1_bio->sector;
		long sectors_to_go = r1_bio->sectors;
		/* make sure these bits doesn't get cleared. */
		do {
			md_bitmap_end_sync(mddev->bitmap, s, &sync_blocks, 1);
			s += sync_blocks;
			sectors_to_go -= sync_blocks;
		} while (sectors_to_go > 0);
=======
		abort_sync_write(mddev, r1_bio);
>>>>>>> f5d1df8d
		set_bit(WriteErrorSeen, &rdev->flags);
		if (!test_and_set_bit(WantReplacement, &rdev->flags))
			set_bit(MD_RECOVERY_NEEDED, &
				mddev->recovery);
		set_bit(R1BIO_WriteError, &r1_bio->state);
	} else if (is_badblock(rdev, r1_bio->sector, r1_bio->sectors,
			       &first_bad, &bad_sectors) &&
		   !is_badblock(conf->mirrors[r1_bio->read_disk].rdev,
				r1_bio->sector,
				r1_bio->sectors,
				&first_bad, &bad_sectors)
		)
		set_bit(R1BIO_MadeGood, &r1_bio->state);

	if (atomic_dec_and_test(&r1_bio->remaining)) {
		int s = r1_bio->sectors;
		if (test_bit(R1BIO_MadeGood, &r1_bio->state) ||
		    test_bit(R1BIO_WriteError, &r1_bio->state))
			reschedule_retry(r1_bio);
		else {
			put_buf(r1_bio);
			md_done_sync(mddev, s, uptodate);
		}
	}
}

static int r1_sync_page_io(struct md_rdev *rdev, sector_t sector,
			    int sectors, struct page *page, int rw)
{
	if (sync_page_io(rdev, sector, sectors << 9, page, rw, 0, false))
		/* success */
		return 1;
	if (rw == WRITE) {
		set_bit(WriteErrorSeen, &rdev->flags);
		if (!test_and_set_bit(WantReplacement,
				      &rdev->flags))
			set_bit(MD_RECOVERY_NEEDED, &
				rdev->mddev->recovery);
	}
	/* need to record an error - either for the block or the device */
	if (!rdev_set_badblocks(rdev, sector, sectors, 0))
		md_error(rdev->mddev, rdev);
	return 0;
}

static int fix_sync_read_error(struct r1bio *r1_bio)
{
	/* Try some synchronous reads of other devices to get
	 * good data, much like with normal read errors.  Only
	 * read into the pages we already have so we don't
	 * need to re-issue the read request.
	 * We don't need to freeze the array, because being in an
	 * active sync request, there is no normal IO, and
	 * no overlapping syncs.
	 * We don't need to check is_badblock() again as we
	 * made sure that anything with a bad block in range
	 * will have bi_end_io clear.
	 */
	struct mddev *mddev = r1_bio->mddev;
	struct r1conf *conf = mddev->private;
	struct bio *bio = r1_bio->bios[r1_bio->read_disk];
	struct page **pages = get_resync_pages(bio)->pages;
	sector_t sect = r1_bio->sector;
	int sectors = r1_bio->sectors;
	int idx = 0;
	struct md_rdev *rdev;

	rdev = conf->mirrors[r1_bio->read_disk].rdev;
	if (test_bit(FailFast, &rdev->flags)) {
		/* Don't try recovering from here - just fail it
		 * ... unless it is the last working device of course */
		md_error(mddev, rdev);
		if (test_bit(Faulty, &rdev->flags))
			/* Don't try to read from here, but make sure
			 * put_buf does it's thing
			 */
			bio->bi_end_io = end_sync_write;
	}

	while(sectors) {
		int s = sectors;
		int d = r1_bio->read_disk;
		int success = 0;
		int start;

		if (s > (PAGE_SIZE>>9))
			s = PAGE_SIZE >> 9;
		do {
			if (r1_bio->bios[d]->bi_end_io == end_sync_read) {
				/* No rcu protection needed here devices
				 * can only be removed when no resync is
				 * active, and resync is currently active
				 */
				rdev = conf->mirrors[d].rdev;
				if (sync_page_io(rdev, sect, s<<9,
						 pages[idx],
						 REQ_OP_READ, 0, false)) {
					success = 1;
					break;
				}
			}
			d++;
			if (d == conf->raid_disks * 2)
				d = 0;
		} while (!success && d != r1_bio->read_disk);

		if (!success) {
			char b[BDEVNAME_SIZE];
			int abort = 0;
			/* Cannot read from anywhere, this block is lost.
			 * Record a bad block on each device.  If that doesn't
			 * work just disable and interrupt the recovery.
			 * Don't fail devices as that won't really help.
			 */
			pr_crit_ratelimited("md/raid1:%s: %s: unrecoverable I/O read error for block %llu\n",
					    mdname(mddev), bio_devname(bio, b),
					    (unsigned long long)r1_bio->sector);
			for (d = 0; d < conf->raid_disks * 2; d++) {
				rdev = conf->mirrors[d].rdev;
				if (!rdev || test_bit(Faulty, &rdev->flags))
					continue;
				if (!rdev_set_badblocks(rdev, sect, s, 0))
					abort = 1;
			}
			if (abort) {
				conf->recovery_disabled =
					mddev->recovery_disabled;
				set_bit(MD_RECOVERY_INTR, &mddev->recovery);
				md_done_sync(mddev, r1_bio->sectors, 0);
				put_buf(r1_bio);
				return 0;
			}
			/* Try next page */
			sectors -= s;
			sect += s;
			idx++;
			continue;
		}

		start = d;
		/* write it back and re-read */
		while (d != r1_bio->read_disk) {
			if (d == 0)
				d = conf->raid_disks * 2;
			d--;
			if (r1_bio->bios[d]->bi_end_io != end_sync_read)
				continue;
			rdev = conf->mirrors[d].rdev;
			if (r1_sync_page_io(rdev, sect, s,
					    pages[idx],
					    WRITE) == 0) {
				r1_bio->bios[d]->bi_end_io = NULL;
				rdev_dec_pending(rdev, mddev);
			}
		}
		d = start;
		while (d != r1_bio->read_disk) {
			if (d == 0)
				d = conf->raid_disks * 2;
			d--;
			if (r1_bio->bios[d]->bi_end_io != end_sync_read)
				continue;
			rdev = conf->mirrors[d].rdev;
			if (r1_sync_page_io(rdev, sect, s,
					    pages[idx],
					    READ) != 0)
				atomic_add(s, &rdev->corrected_errors);
		}
		sectors -= s;
		sect += s;
		idx ++;
	}
	set_bit(R1BIO_Uptodate, &r1_bio->state);
	bio->bi_status = 0;
	return 1;
}

static void process_checks(struct r1bio *r1_bio)
{
	/* We have read all readable devices.  If we haven't
	 * got the block, then there is no hope left.
	 * If we have, then we want to do a comparison
	 * and skip the write if everything is the same.
	 * If any blocks failed to read, then we need to
	 * attempt an over-write
	 */
	struct mddev *mddev = r1_bio->mddev;
	struct r1conf *conf = mddev->private;
	int primary;
	int i;
	int vcnt;

	/* Fix variable parts of all bios */
	vcnt = (r1_bio->sectors + PAGE_SIZE / 512 - 1) >> (PAGE_SHIFT - 9);
	for (i = 0; i < conf->raid_disks * 2; i++) {
		blk_status_t status;
		struct bio *b = r1_bio->bios[i];
		struct resync_pages *rp = get_resync_pages(b);
		if (b->bi_end_io != end_sync_read)
			continue;
		/* fixup the bio for reuse, but preserve errno */
		status = b->bi_status;
		bio_reset(b);
		b->bi_status = status;
		b->bi_iter.bi_sector = r1_bio->sector +
			conf->mirrors[i].rdev->data_offset;
		bio_set_dev(b, conf->mirrors[i].rdev->bdev);
		b->bi_end_io = end_sync_read;
		rp->raid_bio = r1_bio;
		b->bi_private = rp;

		/* initialize bvec table again */
		md_bio_reset_resync_pages(b, rp, r1_bio->sectors << 9);
	}
	for (primary = 0; primary < conf->raid_disks * 2; primary++)
		if (r1_bio->bios[primary]->bi_end_io == end_sync_read &&
		    !r1_bio->bios[primary]->bi_status) {
			r1_bio->bios[primary]->bi_end_io = NULL;
			rdev_dec_pending(conf->mirrors[primary].rdev, mddev);
			break;
		}
	r1_bio->read_disk = primary;
	for (i = 0; i < conf->raid_disks * 2; i++) {
		int j;
		struct bio *pbio = r1_bio->bios[primary];
		struct bio *sbio = r1_bio->bios[i];
		blk_status_t status = sbio->bi_status;
		struct page **ppages = get_resync_pages(pbio)->pages;
		struct page **spages = get_resync_pages(sbio)->pages;
		struct bio_vec *bi;
		int page_len[RESYNC_PAGES] = { 0 };

		if (sbio->bi_end_io != end_sync_read)
			continue;
		/* Now we can 'fixup' the error value */
		sbio->bi_status = 0;

		bio_for_each_segment_all(bi, sbio, j)
			page_len[j] = bi->bv_len;

		if (!status) {
			for (j = vcnt; j-- ; ) {
				if (memcmp(page_address(ppages[j]),
					   page_address(spages[j]),
					   page_len[j]))
					break;
			}
		} else
			j = 0;
		if (j >= 0)
			atomic64_add(r1_bio->sectors, &mddev->resync_mismatches);
		if (j < 0 || (test_bit(MD_RECOVERY_CHECK, &mddev->recovery)
			      && !status)) {
			/* No need to write to this device. */
			sbio->bi_end_io = NULL;
			rdev_dec_pending(conf->mirrors[i].rdev, mddev);
			continue;
		}

		bio_copy_data(sbio, pbio);
	}
}

static void sync_request_write(struct mddev *mddev, struct r1bio *r1_bio)
{
	struct r1conf *conf = mddev->private;
	int i;
	int disks = conf->raid_disks * 2;
	struct bio *wbio;

	if (!test_bit(R1BIO_Uptodate, &r1_bio->state))
		/* ouch - failed to read all of that. */
		if (!fix_sync_read_error(r1_bio))
			return;

	if (test_bit(MD_RECOVERY_REQUESTED, &mddev->recovery))
		process_checks(r1_bio);

	/*
	 * schedule writes
	 */
	atomic_set(&r1_bio->remaining, 1);
	for (i = 0; i < disks ; i++) {
		wbio = r1_bio->bios[i];
		if (wbio->bi_end_io == NULL ||
		    (wbio->bi_end_io == end_sync_read &&
		     (i == r1_bio->read_disk ||
		      !test_bit(MD_RECOVERY_SYNC, &mddev->recovery))))
			continue;
		if (test_bit(Faulty, &conf->mirrors[i].rdev->flags)) {
			abort_sync_write(mddev, r1_bio);
			continue;
		}

		bio_set_op_attrs(wbio, REQ_OP_WRITE, 0);
		if (test_bit(FailFast, &conf->mirrors[i].rdev->flags))
			wbio->bi_opf |= MD_FAILFAST;

		wbio->bi_end_io = end_sync_write;
		atomic_inc(&r1_bio->remaining);
		md_sync_acct(conf->mirrors[i].rdev->bdev, bio_sectors(wbio));

		generic_make_request(wbio);
	}

	if (atomic_dec_and_test(&r1_bio->remaining)) {
		/* if we're here, all write(s) have completed, so clean up */
		int s = r1_bio->sectors;
		if (test_bit(R1BIO_MadeGood, &r1_bio->state) ||
		    test_bit(R1BIO_WriteError, &r1_bio->state))
			reschedule_retry(r1_bio);
		else {
			put_buf(r1_bio);
			md_done_sync(mddev, s, 1);
		}
	}
}

/*
 * This is a kernel thread which:
 *
 *	1.	Retries failed read operations on working mirrors.
 *	2.	Updates the raid superblock when problems encounter.
 *	3.	Performs writes following reads for array synchronising.
 */

static void fix_read_error(struct r1conf *conf, int read_disk,
			   sector_t sect, int sectors)
{
	struct mddev *mddev = conf->mddev;
	while(sectors) {
		int s = sectors;
		int d = read_disk;
		int success = 0;
		int start;
		struct md_rdev *rdev;

		if (s > (PAGE_SIZE>>9))
			s = PAGE_SIZE >> 9;

		do {
			sector_t first_bad;
			int bad_sectors;

			rcu_read_lock();
			rdev = rcu_dereference(conf->mirrors[d].rdev);
			if (rdev &&
			    (test_bit(In_sync, &rdev->flags) ||
			     (!test_bit(Faulty, &rdev->flags) &&
			      rdev->recovery_offset >= sect + s)) &&
			    is_badblock(rdev, sect, s,
					&first_bad, &bad_sectors) == 0) {
				atomic_inc(&rdev->nr_pending);
				rcu_read_unlock();
				if (sync_page_io(rdev, sect, s<<9,
					 conf->tmppage, REQ_OP_READ, 0, false))
					success = 1;
				rdev_dec_pending(rdev, mddev);
				if (success)
					break;
			} else
				rcu_read_unlock();
			d++;
			if (d == conf->raid_disks * 2)
				d = 0;
		} while (!success && d != read_disk);

		if (!success) {
			/* Cannot read from anywhere - mark it bad */
			struct md_rdev *rdev = conf->mirrors[read_disk].rdev;
			if (!rdev_set_badblocks(rdev, sect, s, 0))
				md_error(mddev, rdev);
			break;
		}
		/* write it back and re-read */
		start = d;
		while (d != read_disk) {
			if (d==0)
				d = conf->raid_disks * 2;
			d--;
			rcu_read_lock();
			rdev = rcu_dereference(conf->mirrors[d].rdev);
			if (rdev &&
			    !test_bit(Faulty, &rdev->flags)) {
				atomic_inc(&rdev->nr_pending);
				rcu_read_unlock();
				r1_sync_page_io(rdev, sect, s,
						conf->tmppage, WRITE);
				rdev_dec_pending(rdev, mddev);
			} else
				rcu_read_unlock();
		}
		d = start;
		while (d != read_disk) {
			char b[BDEVNAME_SIZE];
			if (d==0)
				d = conf->raid_disks * 2;
			d--;
			rcu_read_lock();
			rdev = rcu_dereference(conf->mirrors[d].rdev);
			if (rdev &&
			    !test_bit(Faulty, &rdev->flags)) {
				atomic_inc(&rdev->nr_pending);
				rcu_read_unlock();
				if (r1_sync_page_io(rdev, sect, s,
						    conf->tmppage, READ)) {
					atomic_add(s, &rdev->corrected_errors);
					pr_info("md/raid1:%s: read error corrected (%d sectors at %llu on %s)\n",
						mdname(mddev), s,
						(unsigned long long)(sect +
								     rdev->data_offset),
						bdevname(rdev->bdev, b));
				}
				rdev_dec_pending(rdev, mddev);
			} else
				rcu_read_unlock();
		}
		sectors -= s;
		sect += s;
	}
}

static int narrow_write_error(struct r1bio *r1_bio, int i)
{
	struct mddev *mddev = r1_bio->mddev;
	struct r1conf *conf = mddev->private;
	struct md_rdev *rdev = conf->mirrors[i].rdev;

	/* bio has the data to be written to device 'i' where
	 * we just recently had a write error.
	 * We repeatedly clone the bio and trim down to one block,
	 * then try the write.  Where the write fails we record
	 * a bad block.
	 * It is conceivable that the bio doesn't exactly align with
	 * blocks.  We must handle this somehow.
	 *
	 * We currently own a reference on the rdev.
	 */

	int block_sectors;
	sector_t sector;
	int sectors;
	int sect_to_write = r1_bio->sectors;
	int ok = 1;

	if (rdev->badblocks.shift < 0)
		return 0;

	block_sectors = roundup(1 << rdev->badblocks.shift,
				bdev_logical_block_size(rdev->bdev) >> 9);
	sector = r1_bio->sector;
	sectors = ((sector + block_sectors)
		   & ~(sector_t)(block_sectors - 1))
		- sector;

	while (sect_to_write) {
		struct bio *wbio;
		if (sectors > sect_to_write)
			sectors = sect_to_write;
		/* Write at 'sector' for 'sectors'*/

		if (test_bit(R1BIO_BehindIO, &r1_bio->state)) {
			wbio = bio_clone_fast(r1_bio->behind_master_bio,
					      GFP_NOIO,
					      mddev->bio_set);
		} else {
			wbio = bio_clone_fast(r1_bio->master_bio, GFP_NOIO,
					      mddev->bio_set);
		}

		bio_set_op_attrs(wbio, REQ_OP_WRITE, 0);
		wbio->bi_iter.bi_sector = r1_bio->sector;
		wbio->bi_iter.bi_size = r1_bio->sectors << 9;

		bio_trim(wbio, sector - r1_bio->sector, sectors);
		wbio->bi_iter.bi_sector += rdev->data_offset;
		bio_set_dev(wbio, rdev->bdev);

		if (submit_bio_wait(wbio) < 0)
			/* failure! */
			ok = rdev_set_badblocks(rdev, sector,
						sectors, 0)
				&& ok;

		bio_put(wbio);
		sect_to_write -= sectors;
		sector += sectors;
		sectors = block_sectors;
	}
	return ok;
}

static void handle_sync_write_finished(struct r1conf *conf, struct r1bio *r1_bio)
{
	int m;
	int s = r1_bio->sectors;
	for (m = 0; m < conf->raid_disks * 2 ; m++) {
		struct md_rdev *rdev = conf->mirrors[m].rdev;
		struct bio *bio = r1_bio->bios[m];
		if (bio->bi_end_io == NULL)
			continue;
		if (!bio->bi_status &&
		    test_bit(R1BIO_MadeGood, &r1_bio->state)) {
			rdev_clear_badblocks(rdev, r1_bio->sector, s, 0);
		}
		if (bio->bi_status &&
		    test_bit(R1BIO_WriteError, &r1_bio->state)) {
			if (!rdev_set_badblocks(rdev, r1_bio->sector, s, 0))
				md_error(conf->mddev, rdev);
		}
	}
	put_buf(r1_bio);
	md_done_sync(conf->mddev, s, 1);
}

static void handle_write_finished(struct r1conf *conf, struct r1bio *r1_bio)
{
	int m, idx;
	bool fail = false;

	for (m = 0; m < conf->raid_disks * 2 ; m++)
		if (r1_bio->bios[m] == IO_MADE_GOOD) {
			struct md_rdev *rdev = conf->mirrors[m].rdev;
			rdev_clear_badblocks(rdev,
					     r1_bio->sector,
					     r1_bio->sectors, 0);
			rdev_dec_pending(rdev, conf->mddev);
		} else if (r1_bio->bios[m] != NULL) {
			/* This drive got a write error.  We need to
			 * narrow down and record precise write
			 * errors.
			 */
			fail = true;
			if (!narrow_write_error(r1_bio, m)) {
				md_error(conf->mddev,
					 conf->mirrors[m].rdev);
				/* an I/O failed, we can't clear the bitmap */
				set_bit(R1BIO_Degraded, &r1_bio->state);
			}
			rdev_dec_pending(conf->mirrors[m].rdev,
					 conf->mddev);
		}
	if (fail) {
		spin_lock_irq(&conf->device_lock);
		list_add(&r1_bio->retry_list, &conf->bio_end_io_list);
		idx = sector_to_idx(r1_bio->sector);
		atomic_inc(&conf->nr_queued[idx]);
		spin_unlock_irq(&conf->device_lock);
		/*
		 * In case freeze_array() is waiting for condition
		 * get_unqueued_pending() == extra to be true.
		 */
		wake_up(&conf->wait_barrier);
		md_wakeup_thread(conf->mddev->thread);
	} else {
		if (test_bit(R1BIO_WriteError, &r1_bio->state))
			close_write(r1_bio);
		raid_end_bio_io(r1_bio);
	}
}

static void handle_read_error(struct r1conf *conf, struct r1bio *r1_bio)
{
	struct mddev *mddev = conf->mddev;
	struct bio *bio;
	struct md_rdev *rdev;

	clear_bit(R1BIO_ReadError, &r1_bio->state);
	/* we got a read error. Maybe the drive is bad.  Maybe just
	 * the block and we can fix it.
	 * We freeze all other IO, and try reading the block from
	 * other devices.  When we find one, we re-write
	 * and check it that fixes the read error.
	 * This is all done synchronously while the array is
	 * frozen
	 */

	bio = r1_bio->bios[r1_bio->read_disk];
	bio_put(bio);
	r1_bio->bios[r1_bio->read_disk] = NULL;

	rdev = conf->mirrors[r1_bio->read_disk].rdev;
	if (mddev->ro == 0
	    && !test_bit(FailFast, &rdev->flags)) {
		freeze_array(conf, 1);
		fix_read_error(conf, r1_bio->read_disk,
			       r1_bio->sector, r1_bio->sectors);
		unfreeze_array(conf);
	} else if (mddev->ro == 0 && test_bit(FailFast, &rdev->flags)) {
		md_error(mddev, rdev);
	} else {
		r1_bio->bios[r1_bio->read_disk] = IO_BLOCKED;
	}

	rdev_dec_pending(rdev, conf->mddev);
	allow_barrier(conf, r1_bio->sector);
	bio = r1_bio->master_bio;

	/* Reuse the old r1_bio so that the IO_BLOCKED settings are preserved */
	r1_bio->state = 0;
	raid1_read_request(mddev, bio, r1_bio->sectors, r1_bio);
}

static void raid1d(struct md_thread *thread)
{
	struct mddev *mddev = thread->mddev;
	struct r1bio *r1_bio;
	unsigned long flags;
	struct r1conf *conf = mddev->private;
	struct list_head *head = &conf->retry_list;
	struct blk_plug plug;
	int idx;

	md_check_recovery(mddev);

	if (!list_empty_careful(&conf->bio_end_io_list) &&
	    !test_bit(MD_SB_CHANGE_PENDING, &mddev->sb_flags)) {
		LIST_HEAD(tmp);
		spin_lock_irqsave(&conf->device_lock, flags);
		if (!test_bit(MD_SB_CHANGE_PENDING, &mddev->sb_flags))
			list_splice_init(&conf->bio_end_io_list, &tmp);
		spin_unlock_irqrestore(&conf->device_lock, flags);
		while (!list_empty(&tmp)) {
			r1_bio = list_first_entry(&tmp, struct r1bio,
						  retry_list);
			list_del(&r1_bio->retry_list);
			idx = sector_to_idx(r1_bio->sector);
			atomic_dec(&conf->nr_queued[idx]);
			if (mddev->degraded)
				set_bit(R1BIO_Degraded, &r1_bio->state);
			if (test_bit(R1BIO_WriteError, &r1_bio->state))
				close_write(r1_bio);
			raid_end_bio_io(r1_bio);
		}
	}

	blk_start_plug(&plug);
	for (;;) {

		flush_pending_writes(conf);

		spin_lock_irqsave(&conf->device_lock, flags);
		if (list_empty(head)) {
			spin_unlock_irqrestore(&conf->device_lock, flags);
			break;
		}
		r1_bio = list_entry(head->prev, struct r1bio, retry_list);
		list_del(head->prev);
		idx = sector_to_idx(r1_bio->sector);
		atomic_dec(&conf->nr_queued[idx]);
		spin_unlock_irqrestore(&conf->device_lock, flags);

		mddev = r1_bio->mddev;
		conf = mddev->private;
		if (test_bit(R1BIO_IsSync, &r1_bio->state)) {
			if (test_bit(R1BIO_MadeGood, &r1_bio->state) ||
			    test_bit(R1BIO_WriteError, &r1_bio->state))
				handle_sync_write_finished(conf, r1_bio);
			else
				sync_request_write(mddev, r1_bio);
		} else if (test_bit(R1BIO_MadeGood, &r1_bio->state) ||
			   test_bit(R1BIO_WriteError, &r1_bio->state))
			handle_write_finished(conf, r1_bio);
		else if (test_bit(R1BIO_ReadError, &r1_bio->state))
			handle_read_error(conf, r1_bio);
		else
			WARN_ON_ONCE(1);

		cond_resched();
		if (mddev->sb_flags & ~(1<<MD_SB_CHANGE_PENDING))
			md_check_recovery(mddev);
	}
	blk_finish_plug(&plug);
}

static int init_resync(struct r1conf *conf)
{
	int buffs;

	buffs = RESYNC_WINDOW / RESYNC_BLOCK_SIZE;
	BUG_ON(conf->r1buf_pool);
	conf->r1buf_pool = mempool_create(buffs, r1buf_pool_alloc, r1buf_pool_free,
					  conf->poolinfo);
	if (!conf->r1buf_pool)
		return -ENOMEM;
	return 0;
}

static struct r1bio *raid1_alloc_init_r1buf(struct r1conf *conf)
{
	struct r1bio *r1bio = mempool_alloc(conf->r1buf_pool, GFP_NOIO);
	struct resync_pages *rps;
	struct bio *bio;
	int i;

	for (i = conf->poolinfo->raid_disks; i--; ) {
		bio = r1bio->bios[i];
		rps = bio->bi_private;
		bio_reset(bio);
		bio->bi_private = rps;
	}
	r1bio->master_bio = NULL;
	return r1bio;
}

/*
 * perform a "sync" on one "block"
 *
 * We need to make sure that no normal I/O request - particularly write
 * requests - conflict with active sync requests.
 *
 * This is achieved by tracking pending requests and a 'barrier' concept
 * that can be installed to exclude normal IO requests.
 */

static sector_t raid1_sync_request(struct mddev *mddev, sector_t sector_nr,
				   int *skipped)
{
	struct r1conf *conf = mddev->private;
	struct r1bio *r1_bio;
	struct bio *bio;
	sector_t max_sector, nr_sectors;
	int disk = -1;
	int i;
	int wonly = -1;
	int write_targets = 0, read_targets = 0;
	sector_t sync_blocks;
	int still_degraded = 0;
	int good_sectors = RESYNC_SECTORS;
	int min_bad = 0; /* number of sectors that are bad in all devices */
	int idx = sector_to_idx(sector_nr);
	int page_idx = 0;

	if (!conf->r1buf_pool)
		if (init_resync(conf))
			return 0;

	max_sector = mddev->dev_sectors;
	if (sector_nr >= max_sector) {
		/* If we aborted, we need to abort the
		 * sync on the 'current' bitmap chunk (there will
		 * only be one in raid1 resync.
		 * We can find the current addess in mddev->curr_resync
		 */
		if (mddev->curr_resync < max_sector) /* aborted */
			md_bitmap_end_sync(mddev->bitmap, mddev->curr_resync,
					   &sync_blocks, 1);
		else /* completed sync */
			conf->fullsync = 0;

		md_bitmap_close_sync(mddev->bitmap);
		close_sync(conf);

		if (mddev_is_clustered(mddev)) {
			conf->cluster_sync_low = 0;
			conf->cluster_sync_high = 0;
		}
		return 0;
	}

	if (mddev->bitmap == NULL &&
	    mddev->recovery_cp == MaxSector &&
	    !test_bit(MD_RECOVERY_REQUESTED, &mddev->recovery) &&
	    conf->fullsync == 0) {
		*skipped = 1;
		return max_sector - sector_nr;
	}
	/* before building a request, check if we can skip these blocks..
	 * This call the bitmap_start_sync doesn't actually record anything
	 */
	if (!md_bitmap_start_sync(mddev->bitmap, sector_nr, &sync_blocks, 1) &&
	    !conf->fullsync && !test_bit(MD_RECOVERY_REQUESTED, &mddev->recovery)) {
		/* We can skip this block, and probably several more */
		*skipped = 1;
		return sync_blocks;
	}

	/*
	 * If there is non-resync activity waiting for a turn, then let it
	 * though before starting on this new sync request.
	 */
	if (atomic_read(&conf->nr_waiting[idx]))
		schedule_timeout_uninterruptible(1);

	/* we are incrementing sector_nr below. To be safe, we check against
	 * sector_nr + two times RESYNC_SECTORS
	 */

	md_bitmap_cond_end_sync(mddev->bitmap, sector_nr,
		mddev_is_clustered(mddev) && (sector_nr + 2 * RESYNC_SECTORS > conf->cluster_sync_high));


	if (raise_barrier(conf, sector_nr))
		return 0;

	r1_bio = raid1_alloc_init_r1buf(conf);

	rcu_read_lock();
	/*
	 * If we get a correctably read error during resync or recovery,
	 * we might want to read from a different device.  So we
	 * flag all drives that could conceivably be read from for READ,
	 * and any others (which will be non-In_sync devices) for WRITE.
	 * If a read fails, we try reading from something else for which READ
	 * is OK.
	 */

	r1_bio->mddev = mddev;
	r1_bio->sector = sector_nr;
	r1_bio->state = 0;
	set_bit(R1BIO_IsSync, &r1_bio->state);
	/* make sure good_sectors won't go across barrier unit boundary */
	good_sectors = align_to_barrier_unit_end(sector_nr, good_sectors);

	for (i = 0; i < conf->raid_disks * 2; i++) {
		struct md_rdev *rdev;
		bio = r1_bio->bios[i];

		rdev = rcu_dereference(conf->mirrors[i].rdev);
		if (rdev == NULL ||
		    test_bit(Faulty, &rdev->flags)) {
			if (i < conf->raid_disks)
				still_degraded = 1;
		} else if (!test_bit(In_sync, &rdev->flags)) {
			bio_set_op_attrs(bio, REQ_OP_WRITE, 0);
			bio->bi_end_io = end_sync_write;
			write_targets ++;
		} else {
			/* may need to read from here */
			sector_t first_bad = MaxSector;
			int bad_sectors;

			if (is_badblock(rdev, sector_nr, good_sectors,
					&first_bad, &bad_sectors)) {
				if (first_bad > sector_nr)
					good_sectors = first_bad - sector_nr;
				else {
					bad_sectors -= (sector_nr - first_bad);
					if (min_bad == 0 ||
					    min_bad > bad_sectors)
						min_bad = bad_sectors;
				}
			}
			if (sector_nr < first_bad) {
				if (test_bit(WriteMostly, &rdev->flags)) {
					if (wonly < 0)
						wonly = i;
				} else {
					if (disk < 0)
						disk = i;
				}
				bio_set_op_attrs(bio, REQ_OP_READ, 0);
				bio->bi_end_io = end_sync_read;
				read_targets++;
			} else if (!test_bit(WriteErrorSeen, &rdev->flags) &&
				test_bit(MD_RECOVERY_SYNC, &mddev->recovery) &&
				!test_bit(MD_RECOVERY_CHECK, &mddev->recovery)) {
				/*
				 * The device is suitable for reading (InSync),
				 * but has bad block(s) here. Let's try to correct them,
				 * if we are doing resync or repair. Otherwise, leave
				 * this device alone for this sync request.
				 */
				bio_set_op_attrs(bio, REQ_OP_WRITE, 0);
				bio->bi_end_io = end_sync_write;
				write_targets++;
			}
		}
		if (bio->bi_end_io) {
			atomic_inc(&rdev->nr_pending);
			bio->bi_iter.bi_sector = sector_nr + rdev->data_offset;
			bio_set_dev(bio, rdev->bdev);
			if (test_bit(FailFast, &rdev->flags))
				bio->bi_opf |= MD_FAILFAST;
		}
	}
	rcu_read_unlock();
	if (disk < 0)
		disk = wonly;
	r1_bio->read_disk = disk;

	if (read_targets == 0 && min_bad > 0) {
		/* These sectors are bad on all InSync devices, so we
		 * need to mark them bad on all write targets
		 */
		int ok = 1;
		for (i = 0 ; i < conf->raid_disks * 2 ; i++)
			if (r1_bio->bios[i]->bi_end_io == end_sync_write) {
				struct md_rdev *rdev = conf->mirrors[i].rdev;
				ok = rdev_set_badblocks(rdev, sector_nr,
							min_bad, 0
					) && ok;
			}
		set_bit(MD_SB_CHANGE_DEVS, &mddev->sb_flags);
		*skipped = 1;
		put_buf(r1_bio);

		if (!ok) {
			/* Cannot record the badblocks, so need to
			 * abort the resync.
			 * If there are multiple read targets, could just
			 * fail the really bad ones ???
			 */
			conf->recovery_disabled = mddev->recovery_disabled;
			set_bit(MD_RECOVERY_INTR, &mddev->recovery);
			return 0;
		} else
			return min_bad;

	}
	if (min_bad > 0 && min_bad < good_sectors) {
		/* only resync enough to reach the next bad->good
		 * transition */
		good_sectors = min_bad;
	}

	if (test_bit(MD_RECOVERY_SYNC, &mddev->recovery) && read_targets > 0)
		/* extra read targets are also write targets */
		write_targets += read_targets-1;

	if (write_targets == 0 || read_targets == 0) {
		/* There is nowhere to write, so all non-sync
		 * drives must be failed - so we are finished
		 */
		sector_t rv;
		if (min_bad > 0)
			max_sector = sector_nr + min_bad;
		rv = max_sector - sector_nr;
		*skipped = 1;
		put_buf(r1_bio);
		return rv;
	}

	if (max_sector > mddev->resync_max)
		max_sector = mddev->resync_max; /* Don't do IO beyond here */
	if (max_sector > sector_nr + good_sectors)
		max_sector = sector_nr + good_sectors;
	nr_sectors = 0;
	sync_blocks = 0;
	do {
		struct page *page;
		int len = PAGE_SIZE;
		if (sector_nr + (len>>9) > max_sector)
			len = (max_sector - sector_nr) << 9;
		if (len == 0)
			break;
		if (sync_blocks == 0) {
			if (!md_bitmap_start_sync(mddev->bitmap, sector_nr,
						  &sync_blocks, still_degraded) &&
			    !conf->fullsync &&
			    !test_bit(MD_RECOVERY_REQUESTED, &mddev->recovery))
				break;
			if ((len >> 9) > sync_blocks)
				len = sync_blocks<<9;
		}

		for (i = 0 ; i < conf->raid_disks * 2; i++) {
			struct resync_pages *rp;

			bio = r1_bio->bios[i];
			rp = get_resync_pages(bio);
			if (bio->bi_end_io) {
				page = resync_fetch_page(rp, page_idx);

				/*
				 * won't fail because the vec table is big
				 * enough to hold all these pages
				 */
				bio_add_page(bio, page, len, 0);
			}
		}
		nr_sectors += len>>9;
		sector_nr += len>>9;
		sync_blocks -= (len>>9);
	} while (++page_idx < RESYNC_PAGES);

	r1_bio->sectors = nr_sectors;

	if (mddev_is_clustered(mddev) &&
			conf->cluster_sync_high < sector_nr + nr_sectors) {
		conf->cluster_sync_low = mddev->curr_resync_completed;
		conf->cluster_sync_high = conf->cluster_sync_low + CLUSTER_RESYNC_WINDOW_SECTORS;
		/* Send resync message */
		md_cluster_ops->resync_info_update(mddev,
				conf->cluster_sync_low,
				conf->cluster_sync_high);
	}

	/* For a user-requested sync, we read all readable devices and do a
	 * compare
	 */
	if (test_bit(MD_RECOVERY_REQUESTED, &mddev->recovery)) {
		atomic_set(&r1_bio->remaining, read_targets);
		for (i = 0; i < conf->raid_disks * 2 && read_targets; i++) {
			bio = r1_bio->bios[i];
			if (bio->bi_end_io == end_sync_read) {
				read_targets--;
				md_sync_acct_bio(bio, nr_sectors);
				if (read_targets == 1)
					bio->bi_opf &= ~MD_FAILFAST;
				generic_make_request(bio);
			}
		}
	} else {
		atomic_set(&r1_bio->remaining, 1);
		bio = r1_bio->bios[r1_bio->read_disk];
		md_sync_acct_bio(bio, nr_sectors);
		if (read_targets == 1)
			bio->bi_opf &= ~MD_FAILFAST;
		generic_make_request(bio);

	}
	return nr_sectors;
}

static sector_t raid1_size(struct mddev *mddev, sector_t sectors, int raid_disks)
{
	if (sectors)
		return sectors;

	return mddev->dev_sectors;
}

static struct r1conf *setup_conf(struct mddev *mddev)
{
	struct r1conf *conf;
	int i;
	struct raid1_info *disk;
	struct md_rdev *rdev;
	int err = -ENOMEM;

	conf = kzalloc(sizeof(struct r1conf), GFP_KERNEL);
	if (!conf)
		goto abort;

	conf->nr_pending = kcalloc(BARRIER_BUCKETS_NR,
				   sizeof(atomic_t), GFP_KERNEL);
	if (!conf->nr_pending)
		goto abort;

	conf->nr_waiting = kcalloc(BARRIER_BUCKETS_NR,
				   sizeof(atomic_t), GFP_KERNEL);
	if (!conf->nr_waiting)
		goto abort;

	conf->nr_queued = kcalloc(BARRIER_BUCKETS_NR,
				  sizeof(atomic_t), GFP_KERNEL);
	if (!conf->nr_queued)
		goto abort;

	conf->barrier = kcalloc(BARRIER_BUCKETS_NR,
				sizeof(atomic_t), GFP_KERNEL);
	if (!conf->barrier)
		goto abort;

	conf->mirrors = kzalloc(sizeof(struct raid1_info)
				* mddev->raid_disks * 2,
				 GFP_KERNEL);
	if (!conf->mirrors)
		goto abort;

	conf->tmppage = alloc_page(GFP_KERNEL);
	if (!conf->tmppage)
		goto abort;

	conf->poolinfo = kzalloc(sizeof(*conf->poolinfo), GFP_KERNEL);
	if (!conf->poolinfo)
		goto abort;
	conf->poolinfo->raid_disks = mddev->raid_disks * 2;
	conf->r1bio_pool = mempool_create(NR_RAID1_BIOS, r1bio_pool_alloc,
					  r1bio_pool_free,
					  conf->poolinfo);
	if (!conf->r1bio_pool)
		goto abort;

	conf->bio_split = bioset_create(BIO_POOL_SIZE, 0, 0);
	if (!conf->bio_split)
		goto abort;

	conf->poolinfo->mddev = mddev;

	err = -EINVAL;
	spin_lock_init(&conf->device_lock);
	rdev_for_each(rdev, mddev) {
		int disk_idx = rdev->raid_disk;
		if (disk_idx >= mddev->raid_disks
		    || disk_idx < 0)
			continue;
		if (test_bit(Replacement, &rdev->flags))
			disk = conf->mirrors + mddev->raid_disks + disk_idx;
		else
			disk = conf->mirrors + disk_idx;

		if (disk->rdev)
			goto abort;
		disk->rdev = rdev;
		disk->head_position = 0;
		disk->seq_start = MaxSector;
	}
	conf->raid_disks = mddev->raid_disks;
	conf->mddev = mddev;
	INIT_LIST_HEAD(&conf->retry_list);
	INIT_LIST_HEAD(&conf->bio_end_io_list);

	spin_lock_init(&conf->resync_lock);
	init_waitqueue_head(&conf->wait_barrier);

	bio_list_init(&conf->pending_bio_list);
	conf->pending_count = 0;
	conf->recovery_disabled = mddev->recovery_disabled - 1;

	err = -EIO;
	for (i = 0; i < conf->raid_disks * 2; i++) {

		disk = conf->mirrors + i;

		if (i < conf->raid_disks &&
		    disk[conf->raid_disks].rdev) {
			/* This slot has a replacement. */
			if (!disk->rdev) {
				/* No original, just make the replacement
				 * a recovering spare
				 */
				disk->rdev =
					disk[conf->raid_disks].rdev;
				disk[conf->raid_disks].rdev = NULL;
			} else if (!test_bit(In_sync, &disk->rdev->flags))
				/* Original is not in_sync - bad */
				goto abort;
		}

		if (!disk->rdev ||
		    !test_bit(In_sync, &disk->rdev->flags)) {
			disk->head_position = 0;
			if (disk->rdev &&
			    (disk->rdev->saved_raid_disk < 0))
				conf->fullsync = 1;
		}
	}

	err = -ENOMEM;
	conf->thread = md_register_thread(raid1d, mddev, "raid1");
	if (!conf->thread)
		goto abort;

	return conf;

 abort:
	if (conf) {
		mempool_destroy(conf->r1bio_pool);
		kfree(conf->mirrors);
		safe_put_page(conf->tmppage);
		kfree(conf->poolinfo);
		kfree(conf->nr_pending);
		kfree(conf->nr_waiting);
		kfree(conf->nr_queued);
		kfree(conf->barrier);
		if (conf->bio_split)
			bioset_free(conf->bio_split);
		kfree(conf);
	}
	return ERR_PTR(err);
}

static void raid1_free(struct mddev *mddev, void *priv);
static int raid1_run(struct mddev *mddev)
{
	struct r1conf *conf;
	int i;
	struct md_rdev *rdev;
	int ret;
	bool discard_supported = false;

	if (mddev->level != 1) {
		pr_warn("md/raid1:%s: raid level not set to mirroring (%d)\n",
			mdname(mddev), mddev->level);
		return -EIO;
	}
	if (mddev->reshape_position != MaxSector) {
		pr_warn("md/raid1:%s: reshape_position set but not supported\n",
			mdname(mddev));
		return -EIO;
	}
	if (mddev_init_writes_pending(mddev) < 0)
		return -ENOMEM;
	/*
	 * copy the already verified devices into our private RAID1
	 * bookkeeping area. [whatever we allocate in run(),
	 * should be freed in raid1_free()]
	 */
	if (mddev->private == NULL)
		conf = setup_conf(mddev);
	else
		conf = mddev->private;

	if (IS_ERR(conf))
		return PTR_ERR(conf);

	if (mddev->queue) {
		blk_queue_max_write_same_sectors(mddev->queue, 0);
		blk_queue_max_write_zeroes_sectors(mddev->queue, 0);
	}

	rdev_for_each(rdev, mddev) {
		if (!mddev->gendisk)
			continue;
		disk_stack_limits(mddev->gendisk, rdev->bdev,
				  rdev->data_offset << 9);
		if (blk_queue_discard(bdev_get_queue(rdev->bdev)))
			discard_supported = true;
	}

	mddev->degraded = 0;
	for (i=0; i < conf->raid_disks; i++)
		if (conf->mirrors[i].rdev == NULL ||
		    !test_bit(In_sync, &conf->mirrors[i].rdev->flags) ||
		    test_bit(Faulty, &conf->mirrors[i].rdev->flags))
			mddev->degraded++;

	if (conf->raid_disks - mddev->degraded == 1)
		mddev->recovery_cp = MaxSector;

	if (mddev->recovery_cp != MaxSector)
		pr_info("md/raid1:%s: not clean -- starting background reconstruction\n",
			mdname(mddev));
	pr_info("md/raid1:%s: active with %d out of %d mirrors\n",
		mdname(mddev), mddev->raid_disks - mddev->degraded,
		mddev->raid_disks);

	/*
	 * Ok, everything is just fine now
	 */
	mddev->thread = conf->thread;
	conf->thread = NULL;
	mddev->private = conf;
	set_bit(MD_FAILFAST_SUPPORTED, &mddev->flags);

	md_set_array_sectors(mddev, raid1_size(mddev, 0, 0));

	if (mddev->queue) {
		if (discard_supported)
			blk_queue_flag_set(QUEUE_FLAG_DISCARD,
						mddev->queue);
		else
			blk_queue_flag_clear(QUEUE_FLAG_DISCARD,
						  mddev->queue);
	}

	ret =  md_integrity_register(mddev);
	if (ret) {
		md_unregister_thread(&mddev->thread);
		raid1_free(mddev, conf);
	}
	return ret;
}

static void raid1_free(struct mddev *mddev, void *priv)
{
	struct r1conf *conf = priv;

	mempool_destroy(conf->r1bio_pool);
	kfree(conf->mirrors);
	safe_put_page(conf->tmppage);
	kfree(conf->poolinfo);
	kfree(conf->nr_pending);
	kfree(conf->nr_waiting);
	kfree(conf->nr_queued);
	kfree(conf->barrier);
	if (conf->bio_split)
		bioset_free(conf->bio_split);
	kfree(conf);
}

static int raid1_resize(struct mddev *mddev, sector_t sectors)
{
	/* no resync is happening, and there is enough space
	 * on all devices, so we can resize.
	 * We need to make sure resync covers any new space.
	 * If the array is shrinking we should possibly wait until
	 * any io in the removed space completes, but it hardly seems
	 * worth it.
	 */
	sector_t newsize = raid1_size(mddev, sectors, 0);
	if (mddev->external_size &&
	    mddev->array_sectors > newsize)
		return -EINVAL;
	if (mddev->bitmap) {
		int ret = md_bitmap_resize(mddev->bitmap, newsize, 0, 0);
		if (ret)
			return ret;
	}
	md_set_array_sectors(mddev, newsize);
	if (sectors > mddev->dev_sectors &&
	    mddev->recovery_cp > mddev->dev_sectors) {
		mddev->recovery_cp = mddev->dev_sectors;
		set_bit(MD_RECOVERY_NEEDED, &mddev->recovery);
	}
	mddev->dev_sectors = sectors;
	mddev->resync_max_sectors = sectors;
	return 0;
}

static int raid1_reshape(struct mddev *mddev)
{
	/* We need to:
	 * 1/ resize the r1bio_pool
	 * 2/ resize conf->mirrors
	 *
	 * We allocate a new r1bio_pool if we can.
	 * Then raise a device barrier and wait until all IO stops.
	 * Then resize conf->mirrors and swap in the new r1bio pool.
	 *
	 * At the same time, we "pack" the devices so that all the missing
	 * devices have the higher raid_disk numbers.
	 */
	mempool_t *newpool, *oldpool;
	struct pool_info *newpoolinfo;
	struct raid1_info *newmirrors;
	struct r1conf *conf = mddev->private;
	int cnt, raid_disks;
	unsigned long flags;
	int d, d2;

	/* Cannot change chunk_size, layout, or level */
	if (mddev->chunk_sectors != mddev->new_chunk_sectors ||
	    mddev->layout != mddev->new_layout ||
	    mddev->level != mddev->new_level) {
		mddev->new_chunk_sectors = mddev->chunk_sectors;
		mddev->new_layout = mddev->layout;
		mddev->new_level = mddev->level;
		return -EINVAL;
	}

	if (!mddev_is_clustered(mddev))
		md_allow_write(mddev);

	raid_disks = mddev->raid_disks + mddev->delta_disks;

	if (raid_disks < conf->raid_disks) {
		cnt=0;
		for (d= 0; d < conf->raid_disks; d++)
			if (conf->mirrors[d].rdev)
				cnt++;
		if (cnt > raid_disks)
			return -EBUSY;
	}

	newpoolinfo = kmalloc(sizeof(*newpoolinfo), GFP_KERNEL);
	if (!newpoolinfo)
		return -ENOMEM;
	newpoolinfo->mddev = mddev;
	newpoolinfo->raid_disks = raid_disks * 2;

	newpool = mempool_create(NR_RAID1_BIOS, r1bio_pool_alloc,
				 r1bio_pool_free, newpoolinfo);
	if (!newpool) {
		kfree(newpoolinfo);
		return -ENOMEM;
	}
	newmirrors = kzalloc(sizeof(struct raid1_info) * raid_disks * 2,
			     GFP_KERNEL);
	if (!newmirrors) {
		kfree(newpoolinfo);
		mempool_destroy(newpool);
		return -ENOMEM;
	}

	freeze_array(conf, 0);

	/* ok, everything is stopped */
	oldpool = conf->r1bio_pool;
	conf->r1bio_pool = newpool;

	for (d = d2 = 0; d < conf->raid_disks; d++) {
		struct md_rdev *rdev = conf->mirrors[d].rdev;
		if (rdev && rdev->raid_disk != d2) {
			sysfs_unlink_rdev(mddev, rdev);
			rdev->raid_disk = d2;
			sysfs_unlink_rdev(mddev, rdev);
			if (sysfs_link_rdev(mddev, rdev))
				pr_warn("md/raid1:%s: cannot register rd%d\n",
					mdname(mddev), rdev->raid_disk);
		}
		if (rdev)
			newmirrors[d2++].rdev = rdev;
	}
	kfree(conf->mirrors);
	conf->mirrors = newmirrors;
	kfree(conf->poolinfo);
	conf->poolinfo = newpoolinfo;

	spin_lock_irqsave(&conf->device_lock, flags);
	mddev->degraded += (raid_disks - conf->raid_disks);
	spin_unlock_irqrestore(&conf->device_lock, flags);
	conf->raid_disks = mddev->raid_disks = raid_disks;
	mddev->delta_disks = 0;

	unfreeze_array(conf);

	set_bit(MD_RECOVERY_RECOVER, &mddev->recovery);
	set_bit(MD_RECOVERY_NEEDED, &mddev->recovery);
	md_wakeup_thread(mddev->thread);

	mempool_destroy(oldpool);
	return 0;
}

static void raid1_quiesce(struct mddev *mddev, int quiesce)
{
	struct r1conf *conf = mddev->private;

	if (quiesce)
		freeze_array(conf, 0);
	else
		unfreeze_array(conf);
}

static void *raid1_takeover(struct mddev *mddev)
{
	/* raid1 can take over:
	 *  raid5 with 2 devices, any layout or chunk size
	 */
	if (mddev->level == 5 && mddev->raid_disks == 2) {
		struct r1conf *conf;
		mddev->new_level = 1;
		mddev->new_layout = 0;
		mddev->new_chunk_sectors = 0;
		conf = setup_conf(mddev);
		if (!IS_ERR(conf)) {
			/* Array must appear to be quiesced */
			conf->array_frozen = 1;
			mddev_clear_unsupported_flags(mddev,
				UNSUPPORTED_MDDEV_FLAGS);
		}
		return conf;
	}
	return ERR_PTR(-EINVAL);
}

static struct md_personality raid1_personality =
{
	.name		= "raid1",
	.level		= 1,
	.owner		= THIS_MODULE,
	.make_request	= raid1_make_request,
	.run		= raid1_run,
	.free		= raid1_free,
	.status		= raid1_status,
	.error_handler	= raid1_error,
	.hot_add_disk	= raid1_add_disk,
	.hot_remove_disk= raid1_remove_disk,
	.spare_active	= raid1_spare_active,
	.sync_request	= raid1_sync_request,
	.resize		= raid1_resize,
	.size		= raid1_size,
	.check_reshape	= raid1_reshape,
	.quiesce	= raid1_quiesce,
	.takeover	= raid1_takeover,
	.congested	= raid1_congested,
};

static int __init raid_init(void)
{
	return register_md_personality(&raid1_personality);
}

static void raid_exit(void)
{
	unregister_md_personality(&raid1_personality);
}

module_init(raid_init);
module_exit(raid_exit);
MODULE_LICENSE("GPL");
MODULE_DESCRIPTION("RAID1 (mirroring) personality for MD");
MODULE_ALIAS("md-personality-3"); /* RAID1 */
MODULE_ALIAS("md-raid1");
MODULE_ALIAS("md-level-1");

module_param(max_queued_requests, int, S_IRUGO|S_IWUSR);<|MERGE_RESOLUTION|>--- conflicted
+++ resolved
@@ -1873,7 +1873,7 @@
 
 	/* make sure these bits don't get cleared. */
 	do {
-		bitmap_end_sync(mddev->bitmap, s, &sync_blocks, 1);
+		md_bitmap_end_sync(mddev->bitmap, s, &sync_blocks, 1);
 		s += sync_blocks;
 		sectors_to_go -= sync_blocks;
 	} while (sectors_to_go > 0);
@@ -1890,19 +1890,7 @@
 	struct md_rdev *rdev = conf->mirrors[find_bio_disk(r1_bio, bio)].rdev;
 
 	if (!uptodate) {
-<<<<<<< HEAD
-		sector_t sync_blocks = 0;
-		sector_t s = r1_bio->sector;
-		long sectors_to_go = r1_bio->sectors;
-		/* make sure these bits doesn't get cleared. */
-		do {
-			md_bitmap_end_sync(mddev->bitmap, s, &sync_blocks, 1);
-			s += sync_blocks;
-			sectors_to_go -= sync_blocks;
-		} while (sectors_to_go > 0);
-=======
 		abort_sync_write(mddev, r1_bio);
->>>>>>> f5d1df8d
 		set_bit(WriteErrorSeen, &rdev->flags);
 		if (!test_and_set_bit(WantReplacement, &rdev->flags))
 			set_bit(MD_RECOVERY_NEEDED, &
