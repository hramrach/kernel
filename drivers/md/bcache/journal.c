--- conflicted
+++ resolved
@@ -318,11 +318,7 @@
 	}
 }
 
-<<<<<<< HEAD
-bool is_discard_enabled(struct cache_set *s)
-=======
 static bool is_discard_enabled(struct cache_set *s)
->>>>>>> c59c1e66
 {
 	struct cache *ca;
 	unsigned int i;
