/*
   raid0.c : Multiple Devices driver for Linux
	     Copyright (C) 1994-96 Marc ZYNGIER
	     <zyngier@ufr-info-p7.ibp.fr> or
	     <maz@gloups.fdn.fr>
	     Copyright (C) 1999, 2000 Ingo Molnar, Red Hat

   RAID-0 management functions.

   This program is free software; you can redistribute it and/or modify
   it under the terms of the GNU General Public License as published by
   the Free Software Foundation; either version 2, or (at your option)
   any later version.

   You should have received a copy of the GNU General Public License
   (for example /usr/src/linux/COPYING); if not, write to the Free
   Software Foundation, Inc., 675 Mass Ave, Cambridge, MA 02139, USA.
*/

#include <linux/blkdev.h>
#include <linux/seq_file.h>
#include <linux/module.h>
#include <linux/slab.h>
#include "md.h"
#include "raid0.h"
#include "raid5.h"

static int raid0_congested(struct mddev *mddev, int bits)
{
	struct r0conf *conf = mddev->private;
	struct md_rdev **devlist = conf->devlist;
	int raid_disks = conf->strip_zone[0].nb_dev;
	int i, ret = 0;

	for (i = 0; i < raid_disks && !ret ; i++) {
		struct request_queue *q = bdev_get_queue(devlist[i]->bdev);

		ret |= bdi_congested(&q->backing_dev_info, bits);
	}
	return ret;
}

/*
 * inform the user of the raid configuration
*/
static void dump_zones(struct mddev *mddev)
{
	int j, k;
	sector_t zone_size = 0;
	sector_t zone_start = 0;
	char b[BDEVNAME_SIZE];
	struct r0conf *conf = mddev->private;
	int raid_disks = conf->strip_zone[0].nb_dev;
	printk(KERN_INFO "md: RAID0 configuration for %s - %d zone%s\n",
	       mdname(mddev),
	       conf->nr_strip_zones, conf->nr_strip_zones==1?"":"s");
	for (j = 0; j < conf->nr_strip_zones; j++) {
		printk(KERN_INFO "md: zone%d=[", j);
		for (k = 0; k < conf->strip_zone[j].nb_dev; k++)
			printk(KERN_CONT "%s%s", k?"/":"",
			bdevname(conf->devlist[j*raid_disks
						+ k]->bdev, b));
		printk(KERN_CONT "]\n");

		zone_size  = conf->strip_zone[j].zone_end - zone_start;
		printk(KERN_INFO "      zone-offset=%10lluKB, "
				"device-offset=%10lluKB, size=%10lluKB\n",
			(unsigned long long)zone_start>>1,
			(unsigned long long)conf->strip_zone[j].dev_start>>1,
			(unsigned long long)zone_size>>1);
		zone_start = conf->strip_zone[j].zone_end;
	}
}

static int create_strip_zones(struct mddev *mddev, struct r0conf **private_conf)
{
	int i, c, err;
	sector_t curr_zone_end, sectors;
	struct md_rdev *smallest, *rdev1, *rdev2, *rdev, **dev;
	struct strip_zone *zone;
	int cnt;
	char b[BDEVNAME_SIZE];
	char b2[BDEVNAME_SIZE];
	struct r0conf *conf = kzalloc(sizeof(*conf), GFP_KERNEL);
	unsigned short blksize = 512;

	*private_conf = ERR_PTR(-ENOMEM);
	if (!conf)
		return -ENOMEM;
	rdev_for_each(rdev1, mddev) {
		pr_debug("md/raid0:%s: looking at %s\n",
			 mdname(mddev),
			 bdevname(rdev1->bdev, b));
		c = 0;

		/* round size to chunk_size */
		sectors = rdev1->sectors;
		sector_div(sectors, mddev->chunk_sectors);
		rdev1->sectors = sectors * mddev->chunk_sectors;

		blksize = max(blksize, queue_logical_block_size(
				      rdev1->bdev->bd_disk->queue));

		rdev_for_each(rdev2, mddev) {
			pr_debug("md/raid0:%s:   comparing %s(%llu)"
				 " with %s(%llu)\n",
				 mdname(mddev),
				 bdevname(rdev1->bdev,b),
				 (unsigned long long)rdev1->sectors,
				 bdevname(rdev2->bdev,b2),
				 (unsigned long long)rdev2->sectors);
			if (rdev2 == rdev1) {
				pr_debug("md/raid0:%s:   END\n",
					 mdname(mddev));
				break;
			}
			if (rdev2->sectors == rdev1->sectors) {
				/*
				 * Not unique, don't count it as a new
				 * group
				 */
				pr_debug("md/raid0:%s:   EQUAL\n",
					 mdname(mddev));
				c = 1;
				break;
			}
			pr_debug("md/raid0:%s:   NOT EQUAL\n",
				 mdname(mddev));
		}
		if (!c) {
			pr_debug("md/raid0:%s:   ==> UNIQUE\n",
				 mdname(mddev));
			conf->nr_strip_zones++;
			pr_debug("md/raid0:%s: %d zones\n",
				 mdname(mddev), conf->nr_strip_zones);
		}
	}
	pr_debug("md/raid0:%s: FINAL %d zones\n",
		 mdname(mddev), conf->nr_strip_zones);
	/*
	 * now since we have the hard sector sizes, we can make sure
	 * chunk size is a multiple of that sector size
	 */
	if ((mddev->chunk_sectors << 9) % blksize) {
		printk(KERN_ERR "md/raid0:%s: chunk_size of %d not multiple of block size %d\n",
		       mdname(mddev),
		       mddev->chunk_sectors << 9, blksize);
		err = -EINVAL;
		goto abort;
	}

	err = -ENOMEM;
	conf->strip_zone = kzalloc(sizeof(struct strip_zone)*
				conf->nr_strip_zones, GFP_KERNEL);
	if (!conf->strip_zone)
		goto abort;
	conf->devlist = kzalloc(sizeof(struct md_rdev*)*
				conf->nr_strip_zones*mddev->raid_disks,
				GFP_KERNEL);
	if (!conf->devlist)
		goto abort;

	/* The first zone must contain all devices, so here we check that
	 * there is a proper alignment of slots to devices and find them all
	 */
	zone = &conf->strip_zone[0];
	cnt = 0;
	smallest = NULL;
	dev = conf->devlist;
	err = -EINVAL;
	rdev_for_each(rdev1, mddev) {
		int j = rdev1->raid_disk;

		if (mddev->level == 10) {
			/* taking over a raid10-n2 array */
			j /= 2;
			rdev1->new_raid_disk = j;
		}

		if (mddev->level == 1) {
			/* taiking over a raid1 array-
			 * we have only one active disk
			 */
			j = 0;
			rdev1->new_raid_disk = j;
		}

		if (j < 0) {
			printk(KERN_ERR
			       "md/raid0:%s: remove inactive devices before converting to RAID0\n",
			       mdname(mddev));
			goto abort;
		}
		if (j >= mddev->raid_disks) {
			printk(KERN_ERR "md/raid0:%s: bad disk number %d - "
			       "aborting!\n", mdname(mddev), j);
			goto abort;
		}
		if (dev[j]) {
			printk(KERN_ERR "md/raid0:%s: multiple devices for %d - "
			       "aborting!\n", mdname(mddev), j);
			goto abort;
		}
		dev[j] = rdev1;

		if (!smallest || (rdev1->sectors < smallest->sectors))
			smallest = rdev1;
		cnt++;
	}
	if (cnt != mddev->raid_disks) {
		printk(KERN_ERR "md/raid0:%s: too few disks (%d of %d) - "
		       "aborting!\n", mdname(mddev), cnt, mddev->raid_disks);
		goto abort;
	}
	zone->nb_dev = cnt;
	zone->zone_end = smallest->sectors * cnt;

	curr_zone_end = zone->zone_end;

	/* now do the other zones */
	for (i = 1; i < conf->nr_strip_zones; i++)
	{
		int j;

		zone = conf->strip_zone + i;
		dev = conf->devlist + i * mddev->raid_disks;

		pr_debug("md/raid0:%s: zone %d\n", mdname(mddev), i);
		zone->dev_start = smallest->sectors;
		smallest = NULL;
		c = 0;

		for (j=0; j<cnt; j++) {
			rdev = conf->devlist[j];
			if (rdev->sectors <= zone->dev_start) {
				pr_debug("md/raid0:%s: checking %s ... nope\n",
					 mdname(mddev),
					 bdevname(rdev->bdev, b));
				continue;
			}
			pr_debug("md/raid0:%s: checking %s ..."
				 " contained as device %d\n",
				 mdname(mddev),
				 bdevname(rdev->bdev, b), c);
			dev[c] = rdev;
			c++;
			if (!smallest || rdev->sectors < smallest->sectors) {
				smallest = rdev;
				pr_debug("md/raid0:%s:  (%llu) is smallest!.\n",
					 mdname(mddev),
					 (unsigned long long)rdev->sectors);
			}
		}

		zone->nb_dev = c;
		sectors = (smallest->sectors - zone->dev_start) * c;
		pr_debug("md/raid0:%s: zone->nb_dev: %d, sectors: %llu\n",
			 mdname(mddev),
			 zone->nb_dev, (unsigned long long)sectors);

		curr_zone_end += sectors;
		zone->zone_end = curr_zone_end;

		pr_debug("md/raid0:%s: current zone start: %llu\n",
			 mdname(mddev),
			 (unsigned long long)smallest->sectors);
	}

	pr_debug("md/raid0:%s: done.\n", mdname(mddev));
	*private_conf = conf;

	return 0;
abort:
	kfree(conf->strip_zone);
	kfree(conf->devlist);
	kfree(conf);
	*private_conf = ERR_PTR(err);
	return err;
}

/* Find the zone which holds a particular offset
 * Update *sectorp to be an offset in that zone
 */
static struct strip_zone *find_zone(struct r0conf *conf,
				    sector_t *sectorp)
{
	int i;
	struct strip_zone *z = conf->strip_zone;
	sector_t sector = *sectorp;

	for (i = 0; i < conf->nr_strip_zones; i++)
		if (sector < z[i].zone_end) {
			if (i)
				*sectorp = sector - z[i-1].zone_end;
			return z + i;
		}
	BUG();
}

/*
 * remaps the bio to the target device. we separate two flows.
 * power 2 flow and a general flow for the sake of performance
*/
static struct md_rdev *map_sector(struct mddev *mddev, struct strip_zone *zone,
				sector_t sector, sector_t *sector_offset)
{
	unsigned int sect_in_chunk;
	sector_t chunk;
	struct r0conf *conf = mddev->private;
	int raid_disks = conf->strip_zone[0].nb_dev;
	unsigned int chunk_sects = mddev->chunk_sectors;

	if (is_power_of_2(chunk_sects)) {
		int chunksect_bits = ffz(~chunk_sects);
		/* find the sector offset inside the chunk */
		sect_in_chunk  = sector & (chunk_sects - 1);
		sector >>= chunksect_bits;
		/* chunk in zone */
		chunk = *sector_offset;
		/* quotient is the chunk in real device*/
		sector_div(chunk, zone->nb_dev << chunksect_bits);
	} else{
		sect_in_chunk = sector_div(sector, chunk_sects);
		chunk = *sector_offset;
		sector_div(chunk, chunk_sects * zone->nb_dev);
	}
	/*
	*  position the bio over the real device
	*  real sector = chunk in device + starting of zone
	*	+ the position in the chunk
	*/
	*sector_offset = (chunk * chunk_sects) + sect_in_chunk;
	return conf->devlist[(zone - conf->strip_zone)*raid_disks
			     + sector_div(sector, zone->nb_dev)];
}

static sector_t raid0_size(struct mddev *mddev, sector_t sectors, int raid_disks)
{
	sector_t array_sectors = 0;
	struct md_rdev *rdev;

	WARN_ONCE(sectors || raid_disks,
		  "%s does not support generic reshape\n", __func__);

	rdev_for_each(rdev, mddev)
		array_sectors += (rdev->sectors &
				  ~(sector_t)(mddev->chunk_sectors-1));

	return array_sectors;
}

static void raid0_free(struct mddev *mddev, void *priv);

static int raid0_run(struct mddev *mddev)
{
	struct r0conf *conf;
	int ret;

	if (mddev->chunk_sectors == 0) {
		printk(KERN_ERR "md/raid0:%s: chunk size must be set.\n",
		       mdname(mddev));
		return -EINVAL;
	}
	if (md_check_no_bitmap(mddev))
		return -EINVAL;

	/* if private is not null, we are here after takeover */
	if (mddev->private == NULL) {
		ret = create_strip_zones(mddev, &conf);
		if (ret < 0)
			return ret;
		mddev->private = conf;
	}
	conf = mddev->private;
	if (mddev->queue) {
		struct md_rdev *rdev;
		bool discard_supported = false;

		blk_queue_max_hw_sectors(mddev->queue, mddev->chunk_sectors);
		blk_queue_max_write_same_sectors(mddev->queue, mddev->chunk_sectors);
		blk_queue_max_discard_sectors(mddev->queue, mddev->chunk_sectors);

		blk_queue_io_min(mddev->queue, mddev->chunk_sectors << 9);
		blk_queue_io_opt(mddev->queue,
				 (mddev->chunk_sectors << 9) * mddev->raid_disks);

		rdev_for_each(rdev, mddev) {
			disk_stack_limits(mddev->gendisk, rdev->bdev,
					  rdev->data_offset << 9);
			if (blk_queue_discard(bdev_get_queue(rdev->bdev)))
				discard_supported = true;
		}
		if (!discard_supported)
			queue_flag_clear_unlocked(QUEUE_FLAG_DISCARD, mddev->queue);
		else
			queue_flag_set_unlocked(QUEUE_FLAG_DISCARD, mddev->queue);
	}

	/* calculate array device size */
	md_set_array_sectors(mddev, raid0_size(mddev, 0, 0));

	printk(KERN_INFO "md/raid0:%s: md_size is %llu sectors.\n",
	       mdname(mddev),
	       (unsigned long long)mddev->array_sectors);

	if (mddev->queue) {
		/* calculate the max read-ahead size.
		 * For read-ahead of large files to be effective, we need to
		 * readahead at least twice a whole stripe. i.e. number of devices
		 * multiplied by chunk size times 2.
		 * If an individual device has an ra_pages greater than the
		 * chunk size, then we will not drive that device as hard as it
		 * wants.  We consider this a configuration error: a larger
		 * chunksize should be used in that case.
		 */
		int stripe = mddev->raid_disks *
			(mddev->chunk_sectors << 9) / PAGE_SIZE;
		if (mddev->queue->backing_dev_info.ra_pages < 2* stripe)
			mddev->queue->backing_dev_info.ra_pages = 2* stripe;
	}

	dump_zones(mddev);

	ret = md_integrity_register(mddev);

	return ret;
}

static void raid0_free(struct mddev *mddev, void *priv)
{
	struct r0conf *conf = priv;

	kfree(conf->strip_zone);
	kfree(conf->devlist);
	kfree(conf);
}

/*
 * Is io distribute over 1 or more chunks ?
*/
static inline int is_io_in_chunk_boundary(struct mddev *mddev,
			unsigned int chunk_sects, struct bio *bio)
{
	if (likely(is_power_of_2(chunk_sects))) {
		return chunk_sects >=
			((bio->bi_iter.bi_sector & (chunk_sects-1))
					+ bio_sectors(bio));
	} else{
		sector_t sector = bio->bi_iter.bi_sector;
		return chunk_sects >= (sector_div(sector, chunk_sects)
						+ bio_sectors(bio));
	}
}

static void raid0_make_request(struct mddev *mddev, struct bio *bio)
{
	struct strip_zone *zone;
	struct md_rdev *tmp_dev;
	struct bio *split;

<<<<<<< HEAD
	if (unlikely(bio->bi_rw & REQ_PREFLUSH)) {
=======
	if (unlikely(bio->bi_opf & REQ_PREFLUSH)) {
>>>>>>> 29b4817d
		md_flush_request(mddev, bio);
		return;
	}

	do {
		sector_t sector = bio->bi_iter.bi_sector;
		unsigned chunk_sects = mddev->chunk_sectors;

		unsigned sectors = chunk_sects -
			(likely(is_power_of_2(chunk_sects))
			 ? (sector & (chunk_sects-1))
			 : sector_div(sector, chunk_sects));

		/* Restore due to sector_div */
		sector = bio->bi_iter.bi_sector;

		if (sectors < bio_sectors(bio)) {
			split = bio_split(bio, sectors, GFP_NOIO, fs_bio_set);
			bio_chain(split, bio);
		} else {
			split = bio;
		}

		zone = find_zone(mddev->private, &sector);
		tmp_dev = map_sector(mddev, zone, sector, &sector);
		split->bi_bdev = tmp_dev->bdev;
		split->bi_iter.bi_sector = sector + zone->dev_start +
			tmp_dev->data_offset;

		if (unlikely((bio_op(split) == REQ_OP_DISCARD) &&
			 !blk_queue_discard(bdev_get_queue(split->bi_bdev)))) {
			/* Just ignore it */
			bio_endio(split);
		} else
			generic_make_request(split);
	} while (split != bio);
}

static void raid0_status(struct seq_file *seq, struct mddev *mddev)
{
	seq_printf(seq, " %dk chunks", mddev->chunk_sectors / 2);
	return;
}

static void *raid0_takeover_raid45(struct mddev *mddev)
{
	struct md_rdev *rdev;
	struct r0conf *priv_conf;

	if (mddev->degraded != 1) {
		printk(KERN_ERR "md/raid0:%s: raid5 must be degraded! Degraded disks: %d\n",
		       mdname(mddev),
		       mddev->degraded);
		return ERR_PTR(-EINVAL);
	}

	rdev_for_each(rdev, mddev) {
		/* check slot number for a disk */
		if (rdev->raid_disk == mddev->raid_disks-1) {
			printk(KERN_ERR "md/raid0:%s: raid5 must have missing parity disk!\n",
			       mdname(mddev));
			return ERR_PTR(-EINVAL);
		}
		rdev->sectors = mddev->dev_sectors;
	}

	/* Set new parameters */
	mddev->new_level = 0;
	mddev->new_layout = 0;
	mddev->new_chunk_sectors = mddev->chunk_sectors;
	mddev->raid_disks--;
	mddev->delta_disks = -1;
	/* make sure it will be not marked as dirty */
	mddev->recovery_cp = MaxSector;

	create_strip_zones(mddev, &priv_conf);
	return priv_conf;
}

static void *raid0_takeover_raid10(struct mddev *mddev)
{
	struct r0conf *priv_conf;

	/* Check layout:
	 *  - far_copies must be 1
	 *  - near_copies must be 2
	 *  - disks number must be even
	 *  - all mirrors must be already degraded
	 */
	if (mddev->layout != ((1 << 8) + 2)) {
		printk(KERN_ERR "md/raid0:%s:: Raid0 cannot takeover layout: 0x%x\n",
		       mdname(mddev),
		       mddev->layout);
		return ERR_PTR(-EINVAL);
	}
	if (mddev->raid_disks & 1) {
		printk(KERN_ERR "md/raid0:%s: Raid0 cannot takeover Raid10 with odd disk number.\n",
		       mdname(mddev));
		return ERR_PTR(-EINVAL);
	}
	if (mddev->degraded != (mddev->raid_disks>>1)) {
		printk(KERN_ERR "md/raid0:%s: All mirrors must be already degraded!\n",
		       mdname(mddev));
		return ERR_PTR(-EINVAL);
	}

	/* Set new parameters */
	mddev->new_level = 0;
	mddev->new_layout = 0;
	mddev->new_chunk_sectors = mddev->chunk_sectors;
	mddev->delta_disks = - mddev->raid_disks / 2;
	mddev->raid_disks += mddev->delta_disks;
	mddev->degraded = 0;
	/* make sure it will be not marked as dirty */
	mddev->recovery_cp = MaxSector;

	create_strip_zones(mddev, &priv_conf);
	return priv_conf;
}

static void *raid0_takeover_raid1(struct mddev *mddev)
{
	struct r0conf *priv_conf;
	int chunksect;

	/* Check layout:
	 *  - (N - 1) mirror drives must be already faulty
	 */
	if ((mddev->raid_disks - 1) != mddev->degraded) {
		printk(KERN_ERR "md/raid0:%s: (N - 1) mirrors drives must be already faulty!\n",
		       mdname(mddev));
		return ERR_PTR(-EINVAL);
	}

	/*
	 * a raid1 doesn't have the notion of chunk size, so
	 * figure out the largest suitable size we can use.
	 */
	chunksect = 64 * 2; /* 64K by default */

	/* The array must be an exact multiple of chunksize */
	while (chunksect && (mddev->array_sectors & (chunksect - 1)))
		chunksect >>= 1;

	if ((chunksect << 9) < PAGE_SIZE)
		/* array size does not allow a suitable chunk size */
		return ERR_PTR(-EINVAL);

	/* Set new parameters */
	mddev->new_level = 0;
	mddev->new_layout = 0;
	mddev->new_chunk_sectors = chunksect;
	mddev->chunk_sectors = chunksect;
	mddev->delta_disks = 1 - mddev->raid_disks;
	mddev->raid_disks = 1;
	/* make sure it will be not marked as dirty */
	mddev->recovery_cp = MaxSector;

	create_strip_zones(mddev, &priv_conf);
	return priv_conf;
}

static void *raid0_takeover(struct mddev *mddev)
{
	/* raid0 can take over:
	 *  raid4 - if all data disks are active.
	 *  raid5 - providing it is Raid4 layout and one disk is faulty
	 *  raid10 - assuming we have all necessary active disks
	 *  raid1 - with (N -1) mirror drives faulty
	 */

	if (mddev->bitmap) {
		printk(KERN_ERR "md/raid0: %s: cannot takeover array with bitmap\n",
		       mdname(mddev));
		return ERR_PTR(-EBUSY);
	}
	if (mddev->level == 4)
		return raid0_takeover_raid45(mddev);

	if (mddev->level == 5) {
		if (mddev->layout == ALGORITHM_PARITY_N)
			return raid0_takeover_raid45(mddev);

		printk(KERN_ERR "md/raid0:%s: Raid can only takeover Raid5 with layout: %d\n",
		       mdname(mddev), ALGORITHM_PARITY_N);
	}

	if (mddev->level == 10)
		return raid0_takeover_raid10(mddev);

	if (mddev->level == 1)
		return raid0_takeover_raid1(mddev);

	printk(KERN_ERR "Takeover from raid%i to raid0 not supported\n",
		mddev->level);

	return ERR_PTR(-EINVAL);
}

static void raid0_quiesce(struct mddev *mddev, int state)
{
}

static struct md_personality raid0_personality=
{
	.name		= "raid0",
	.level		= 0,
	.owner		= THIS_MODULE,
	.make_request	= raid0_make_request,
	.run		= raid0_run,
	.free		= raid0_free,
	.status		= raid0_status,
	.size		= raid0_size,
	.takeover	= raid0_takeover,
	.quiesce	= raid0_quiesce,
	.congested	= raid0_congested,
};

static int __init raid0_init (void)
{
	return register_md_personality (&raid0_personality);
}

static void raid0_exit (void)
{
	unregister_md_personality (&raid0_personality);
}

module_init(raid0_init);
module_exit(raid0_exit);
MODULE_LICENSE("GPL");
MODULE_DESCRIPTION("RAID0 (striping) personality for MD");
MODULE_ALIAS("md-personality-2"); /* RAID0 */
MODULE_ALIAS("md-raid0");
MODULE_ALIAS("md-level-0");<|MERGE_RESOLUTION|>--- conflicted
+++ resolved
@@ -458,11 +458,7 @@
 	struct md_rdev *tmp_dev;
 	struct bio *split;
 
-<<<<<<< HEAD
-	if (unlikely(bio->bi_rw & REQ_PREFLUSH)) {
-=======
 	if (unlikely(bio->bi_opf & REQ_PREFLUSH)) {
->>>>>>> 29b4817d
 		md_flush_request(mddev, bio);
 		return;
 	}
