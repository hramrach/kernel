--- conflicted
+++ resolved
@@ -145,12 +145,9 @@
 
 	if (conf->nr_strip_zones == 1) {
 		conf->layout = RAID0_ORIG_LAYOUT;
-<<<<<<< HEAD
-=======
 	} else if (mddev->layout == RAID0_ORIG_LAYOUT ||
 		   mddev->layout == RAID0_ALT_MULTIZONE_LAYOUT) {
 		conf->layout = mddev->layout;
->>>>>>> fec38890
 	} else if (default_layout == RAID0_ORIG_LAYOUT ||
 		   default_layout == RAID0_ALT_MULTIZONE_LAYOUT) {
 		conf->layout = default_layout;
@@ -623,14 +620,11 @@
 		return true;
 	}
 
-<<<<<<< HEAD
-=======
 	if (unlikely(is_mddev_broken(tmp_dev, "raid0"))) {
 		bio_io_error(bio);
 		return true;
 	}
 
->>>>>>> fec38890
 	bio_set_dev(bio, tmp_dev->bdev);
 	bio->bi_iter.bi_sector = sector + zone->dev_start +
 		tmp_dev->data_offset;
