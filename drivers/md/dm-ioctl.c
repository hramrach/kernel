--- conflicted
+++ resolved
@@ -1688,11 +1688,7 @@
 	if (!dmi) {
 		unsigned noio_flag;
 		noio_flag = memalloc_noio_save();
-<<<<<<< HEAD
-		dmi = __vmalloc(param_kernel->data_size, GFP_NOIO | __GFP_REPEAT | __GFP_HIGH, PAGE_KERNEL);
-=======
 		dmi = __vmalloc(param_kernel->data_size, GFP_NOIO | __GFP_REPEAT | __GFP_HIGH | __GFP_HIGHMEM, PAGE_KERNEL);
->>>>>>> 69a2d10c
 		memalloc_noio_restore(noio_flag);
 		if (dmi)
 			*param_flags |= DM_PARAMS_VMALLOC;
