/* SPDX-License-Identifier: GPL-2.0 */
#ifndef _RAID5_H
#define _RAID5_H

#include <linux/raid/xor.h>
#include <linux/dmaengine.h>

/*
 *
 * Each stripe contains one buffer per device.  Each buffer can be in
 * one of a number of states stored in "flags".  Changes between
 * these states happen *almost* exclusively under the protection of the
 * STRIPE_ACTIVE flag.  Some very specific changes can happen in bi_end_io, and
 * these are not protected by STRIPE_ACTIVE.
 *
 * The flag bits that are used to represent these states are:
 *   R5_UPTODATE and R5_LOCKED
 *
 * State Empty == !UPTODATE, !LOCK
 *        We have no data, and there is no active request
 * State Want == !UPTODATE, LOCK
 *        A read request is being submitted for this block
 * State Dirty == UPTODATE, LOCK
 *        Some new data is in this buffer, and it is being written out
 * State Clean == UPTODATE, !LOCK
 *        We have valid data which is the same as on disc
 *
 * The possible state transitions are:
 *
 *  Empty -> Want   - on read or write to get old data for  parity calc
 *  Empty -> Dirty  - on compute_parity to satisfy write/sync request.
 *  Empty -> Clean  - on compute_block when computing a block for failed drive
 *  Want  -> Empty  - on failed read
 *  Want  -> Clean  - on successful completion of read request
 *  Dirty -> Clean  - on successful completion of write request
 *  Dirty -> Clean  - on failed write
 *  Clean -> Dirty  - on compute_parity to satisfy write/sync (RECONSTRUCT or RMW)
 *
 * The Want->Empty, Want->Clean, Dirty->Clean, transitions
 * all happen in b_end_io at interrupt time.
 * Each sets the Uptodate bit before releasing the Lock bit.
 * This leaves one multi-stage transition:
 *    Want->Dirty->Clean
 * This is safe because thinking that a Clean buffer is actually dirty
 * will at worst delay some action, and the stripe will be scheduled
 * for attention after the transition is complete.
 *
 * There is one possibility that is not covered by these states.  That
 * is if one drive has failed and there is a spare being rebuilt.  We
 * can't distinguish between a clean block that has been generated
 * from parity calculations, and a clean block that has been
 * successfully written to the spare ( or to parity when resyncing).
 * To distinguish these states we have a stripe bit STRIPE_INSYNC that
 * is set whenever a write is scheduled to the spare, or to the parity
 * disc if there is no spare.  A sync request clears this bit, and
 * when we find it set with no buffers locked, we know the sync is
 * complete.
 *
 * Buffers for the md device that arrive via make_request are attached
 * to the appropriate stripe in one of two lists linked on b_reqnext.
 * One list (bh_read) for read requests, one (bh_write) for write.
 * There should never be more than one buffer on the two lists
 * together, but we are not guaranteed of that so we allow for more.
 *
 * If a buffer is on the read list when the associated cache buffer is
 * Uptodate, the data is copied into the read buffer and it's b_end_io
 * routine is called.  This may happen in the end_request routine only
 * if the buffer has just successfully been read.  end_request should
 * remove the buffers from the list and then set the Uptodate bit on
 * the buffer.  Other threads may do this only if they first check
 * that the Uptodate bit is set.  Once they have checked that they may
 * take buffers off the read queue.
 *
 * When a buffer on the write list is committed for write it is copied
 * into the cache buffer, which is then marked dirty, and moved onto a
 * third list, the written list (bh_written).  Once both the parity
 * block and the cached buffer are successfully written, any buffer on
 * a written list can be returned with b_end_io.
 *
 * The write list and read list both act as fifos.  The read list,
 * write list and written list are protected by the device_lock.
 * The device_lock is only for list manipulations and will only be
 * held for a very short time.  It can be claimed from interrupts.
 *
 *
 * Stripes in the stripe cache can be on one of two lists (or on
 * neither).  The "inactive_list" contains stripes which are not
 * currently being used for any request.  They can freely be reused
 * for another stripe.  The "handle_list" contains stripes that need
 * to be handled in some way.  Both of these are fifo queues.  Each
 * stripe is also (potentially) linked to a hash bucket in the hash
 * table so that it can be found by sector number.  Stripes that are
 * not hashed must be on the inactive_list, and will normally be at
 * the front.  All stripes start life this way.
 *
 * The inactive_list, handle_list and hash bucket lists are all protected by the
 * device_lock.
 *  - stripes have a reference counter. If count==0, they are on a list.
 *  - If a stripe might need handling, STRIPE_HANDLE is set.
 *  - When refcount reaches zero, then if STRIPE_HANDLE it is put on
 *    handle_list else inactive_list
 *
 * This, combined with the fact that STRIPE_HANDLE is only ever
 * cleared while a stripe has a non-zero count means that if the
 * refcount is 0 and STRIPE_HANDLE is set, then it is on the
 * handle_list and if recount is 0 and STRIPE_HANDLE is not set, then
 * the stripe is on inactive_list.
 *
 * The possible transitions are:
 *  activate an unhashed/inactive stripe (get_active_stripe())
 *     lockdev check-hash unlink-stripe cnt++ clean-stripe hash-stripe unlockdev
 *  activate a hashed, possibly active stripe (get_active_stripe())
 *     lockdev check-hash if(!cnt++)unlink-stripe unlockdev
 *  attach a request to an active stripe (add_stripe_bh())
 *     lockdev attach-buffer unlockdev
 *  handle a stripe (handle_stripe())
 *     setSTRIPE_ACTIVE,  clrSTRIPE_HANDLE ...
 *		(lockdev check-buffers unlockdev) ..
 *		change-state ..
 *		record io/ops needed clearSTRIPE_ACTIVE schedule io/ops
 *  release an active stripe (release_stripe())
 *     lockdev if (!--cnt) { if  STRIPE_HANDLE, add to handle_list else add to inactive-list } unlockdev
 *
 * The refcount counts each thread that have activated the stripe,
 * plus raid5d if it is handling it, plus one for each active request
 * on a cached buffer, and plus one if the stripe is undergoing stripe
 * operations.
 *
 * The stripe operations are:
 * -copying data between the stripe cache and user application buffers
 * -computing blocks to save a disk access, or to recover a missing block
 * -updating the parity on a write operation (reconstruct write and
 *  read-modify-write)
 * -checking parity correctness
 * -running i/o to disk
 * These operations are carried out by raid5_run_ops which uses the async_tx
 * api to (optionally) offload operations to dedicated hardware engines.
 * When requesting an operation handle_stripe sets the pending bit for the
 * operation and increments the count.  raid5_run_ops is then run whenever
 * the count is non-zero.
 * There are some critical dependencies between the operations that prevent some
 * from being requested while another is in flight.
 * 1/ Parity check operations destroy the in cache version of the parity block,
 *    so we prevent parity dependent operations like writes and compute_blocks
 *    from starting while a check is in progress.  Some dma engines can perform
 *    the check without damaging the parity block, in these cases the parity
 *    block is re-marked up to date (assuming the check was successful) and is
 *    not re-read from disk.
 * 2/ When a write operation is requested we immediately lock the affected
 *    blocks, and mark them as not up to date.  This causes new read requests
 *    to be held off, as well as parity checks and compute block operations.
 * 3/ Once a compute block operation has been requested handle_stripe treats
 *    that block as if it is up to date.  raid5_run_ops guaruntees that any
 *    operation that is dependent on the compute block result is initiated after
 *    the compute block completes.
 */

/*
 * Operations state - intermediate states that are visible outside of
 *   STRIPE_ACTIVE.
 * In general _idle indicates nothing is running, _run indicates a data
 * processing operation is active, and _result means the data processing result
 * is stable and can be acted upon.  For simple operations like biofill and
 * compute that only have an _idle and _run state they are indicated with
 * sh->state flags (STRIPE_BIOFILL_RUN and STRIPE_COMPUTE_RUN)
 */
/**
 * enum check_states - handles syncing / repairing a stripe
 * @check_state_idle - check operations are quiesced
 * @check_state_run - check operation is running
 * @check_state_result - set outside lock when check result is valid
 * @check_state_compute_run - check failed and we are repairing
 * @check_state_compute_result - set outside lock when compute result is valid
 */
enum check_states {
	check_state_idle = 0,
	check_state_run, /* xor parity check */
	check_state_run_q, /* q-parity check */
	check_state_run_pq, /* pq dual parity check */
	check_state_check_result,
	check_state_compute_run, /* parity repair */
	check_state_compute_result,
};

/**
 * enum reconstruct_states - handles writing or expanding a stripe
 */
enum reconstruct_states {
	reconstruct_state_idle = 0,
	reconstruct_state_prexor_drain_run,	/* prexor-write */
	reconstruct_state_drain_run,		/* write */
	reconstruct_state_run,			/* expand */
	reconstruct_state_prexor_drain_result,
	reconstruct_state_drain_result,
	reconstruct_state_result,
};

#define DEFAULT_STRIPE_SIZE	4096
struct stripe_head {
	struct hlist_node	hash;
	struct list_head	lru;	      /* inactive_list or handle_list */
	struct llist_node	release_list;
	struct r5conf		*raid_conf;
	short			generation;	/* increments with every
						 * reshape */
	sector_t		sector;		/* sector of this row */
	short			pd_idx;		/* parity disk index */
	short			qd_idx;		/* 'Q' disk index for raid6 */
	short			ddf_layout;/* use DDF ordering to calculate Q */
	short			hash_lock_index;
	unsigned long		state;		/* state flags */
	atomic_t		count;	      /* nr of active thread/requests */
	int			bm_seq;	/* sequence number for bitmap flushes */
	int			disks;		/* disks in stripe */
	int			overwrite_disks; /* total overwrite disks in stripe,
						  * this is only checked when stripe
						  * has STRIPE_BATCH_READY
						  */
	enum check_states	check_state;
	enum reconstruct_states reconstruct_state;
	spinlock_t		stripe_lock;
	int			cpu;
	struct r5worker_group	*group;

	struct stripe_head	*batch_head; /* protected by stripe lock */
	spinlock_t		batch_lock; /* only header's lock is useful */
	struct list_head	batch_list; /* protected by head's batch lock*/

	union {
		struct r5l_io_unit	*log_io;
		struct ppl_io_unit	*ppl_io;
	};

	struct list_head	log_list;
	sector_t		log_start; /* first meta block on the journal */
	struct list_head	r5c; /* for r5c_cache->stripe_in_journal */

	struct page		*ppl_page; /* partial parity of this stripe */
	/**
	 * struct stripe_operations
	 * @target - STRIPE_OP_COMPUTE_BLK target
	 * @target2 - 2nd compute target in the raid6 case
	 * @zero_sum_result - P and Q verification flags
	 * @request - async service request flags for raid_run_ops
	 */
	struct stripe_operations {
		int 		     target, target2;
		enum sum_check_flags zero_sum_result;
	} ops;

#if PAGE_SIZE != DEFAULT_STRIPE_SIZE
	/* These pages will be used by bios in dev[i] */
	struct page	**pages;
	int	nr_pages;	/* page array size */
	int	stripes_per_page;
#endif
	struct r5dev {
		/* rreq and rvec are used for the replacement device when
		 * writing data to both devices.
		 */
		struct bio	req, rreq;
		struct bio_vec	vec, rvec;
		struct page	*page, *orig_page;
		unsigned int    offset;     /* offset of the page */
		struct bio	*toread, *read, *towrite, *written;
		sector_t	sector;			/* sector of this page */
		unsigned long	flags;
		u32		log_checksum;
		unsigned short	write_hint;
	} dev[1]; /* allocated with extra space depending of RAID geometry */
};

/* stripe_head_state - collects and tracks the dynamic state of a stripe_head
 *     for handle_stripe.
 */
struct stripe_head_state {
	/* 'syncing' means that we need to read all devices, either
	 * to check/correct parity, or to reconstruct a missing device.
	 * 'replacing' means we are replacing one or more drives and
	 * the source is valid at this point so we don't need to
	 * read all devices, just the replacement targets.
	 */
	int syncing, expanding, expanded, replacing;
	int locked, uptodate, to_read, to_write, failed, written;
	int to_fill, compute, req_compute, non_overwrite;
	int injournal, just_cached;
	int failed_num[2];
	int p_failed, q_failed;
	int dec_preread_active;
	unsigned long ops_request;

	struct md_rdev *blocked_rdev;
	int handle_bad_blocks;
	int log_failed;
	int waiting_extra_page;
};

/* Flags for struct r5dev.flags */
enum r5dev_flags {
	R5_UPTODATE,	/* page contains current data */
	R5_LOCKED,	/* IO has been submitted on "req" */
	R5_DOUBLE_LOCKED,/* Cannot clear R5_LOCKED until 2 writes complete */
	R5_OVERWRITE,	/* towrite covers whole page */
/* and some that are internal to handle_stripe */
	R5_Insync,	/* rdev && rdev->in_sync at start */
	R5_Wantread,	/* want to schedule a read */
	R5_Wantwrite,
	R5_Overlap,	/* There is a pending overlapping request
			 * on this block */
	R5_ReadNoMerge, /* prevent bio from merging in block-layer */
	R5_ReadError,	/* seen a read error here recently */
	R5_ReWrite,	/* have tried to over-write the readerror */

	R5_Expanded,	/* This block now has post-expand data */
	R5_Wantcompute,	/* compute_block in progress treat as
			 * uptodate
			 */
	R5_Wantfill,	/* dev->toread contains a bio that needs
			 * filling
			 */
	R5_Wantdrain,	/* dev->towrite needs to be drained */
	R5_WantFUA,	/* Write should be FUA */
	R5_SyncIO,	/* The IO is sync */
	R5_WriteError,	/* got a write error - need to record it */
	R5_MadeGood,	/* A bad block has been fixed by writing to it */
	R5_ReadRepl,	/* Will/did read from replacement rather than orig */
	R5_MadeGoodRepl,/* A bad block on the replacement device has been
			 * fixed by writing to it */
	R5_NeedReplace,	/* This device has a replacement which is not
			 * up-to-date at this stripe. */
	R5_WantReplace, /* We need to update the replacement, we have read
			 * data in, and now is a good time to write it out.
			 */
	R5_Discard,	/* Discard the stripe */
	R5_SkipCopy,	/* Don't copy data from bio to stripe cache */
	R5_InJournal,	/* data being written is in the journal device.
			 * if R5_InJournal is set for parity pd_idx, all the
			 * data and parity being written are in the journal
			 * device
			 */
	R5_OrigPageUPTDODATE,	/* with write back cache, we read old data into
				 * dev->orig_page for prexor. When this flag is
				 * set, orig_page contains latest data in the
				 * raid disk.
				 */
};

/*
 * Stripe state
 */
enum {
	STRIPE_ACTIVE,
	STRIPE_HANDLE,
	STRIPE_SYNC_REQUESTED,
	STRIPE_SYNCING,
	STRIPE_INSYNC,
	STRIPE_REPLACED,
	STRIPE_PREREAD_ACTIVE,
	STRIPE_DELAYED,
	STRIPE_DEGRADED,
	STRIPE_BIT_DELAY,
	STRIPE_EXPANDING,
	STRIPE_EXPAND_SOURCE,
	STRIPE_EXPAND_READY,
	STRIPE_IO_STARTED,	/* do not count towards 'bypass_count' */
	STRIPE_FULL_WRITE,	/* all blocks are set to be overwritten */
	STRIPE_BIOFILL_RUN,
	STRIPE_COMPUTE_RUN,
	STRIPE_ON_UNPLUG_LIST,
	STRIPE_DISCARD,
	STRIPE_ON_RELEASE_LIST,
	STRIPE_BATCH_READY,
	STRIPE_BATCH_ERR,
	STRIPE_BITMAP_PENDING,	/* Being added to bitmap, don't add
				 * to batch yet.
				 */
	STRIPE_LOG_TRAPPED,	/* trapped into log (see raid5-cache.c)
				 * this bit is used in two scenarios:
				 *
				 * 1. write-out phase
				 *  set in first entry of r5l_write_stripe
				 *  clear in second entry of r5l_write_stripe
				 *  used to bypass logic in handle_stripe
				 *
				 * 2. caching phase
				 *  set in r5c_try_caching_write()
				 *  clear when journal write is done
				 *  used to initiate r5c_cache_data()
				 *  also used to bypass logic in handle_stripe
				 */
	STRIPE_R5C_CACHING,	/* the stripe is in caching phase
				 * see more detail in the raid5-cache.c
				 */
	STRIPE_R5C_PARTIAL_STRIPE,	/* in r5c cache (to-be/being handled or
					 * in conf->r5c_partial_stripe_list)
					 */
	STRIPE_R5C_FULL_STRIPE,	/* in r5c cache (to-be/being handled or
				 * in conf->r5c_full_stripe_list)
				 */
	STRIPE_R5C_PREFLUSH,	/* need to flush journal device */
};

#define STRIPE_EXPAND_SYNC_FLAGS \
	((1 << STRIPE_EXPAND_SOURCE) |\
	(1 << STRIPE_EXPAND_READY) |\
	(1 << STRIPE_EXPANDING) |\
	(1 << STRIPE_SYNC_REQUESTED))
/*
 * Operation request flags
 */
enum {
	STRIPE_OP_BIOFILL,
	STRIPE_OP_COMPUTE_BLK,
	STRIPE_OP_PREXOR,
	STRIPE_OP_BIODRAIN,
	STRIPE_OP_RECONSTRUCT,
	STRIPE_OP_CHECK,
	STRIPE_OP_PARTIAL_PARITY,
};

/*
 * RAID parity calculation preferences
 */
enum {
	PARITY_DISABLE_RMW = 0,
	PARITY_ENABLE_RMW,
	PARITY_PREFER_RMW,
};

/*
 * Pages requested from set_syndrome_sources()
 */
enum {
	SYNDROME_SRC_ALL,
	SYNDROME_SRC_WANT_DRAIN,
	SYNDROME_SRC_WRITTEN,
};
/*
 * Plugging:
 *
 * To improve write throughput, we need to delay the handling of some
 * stripes until there has been a chance that several write requests
 * for the one stripe have all been collected.
 * In particular, any write request that would require pre-reading
 * is put on a "delayed" queue until there are no stripes currently
 * in a pre-read phase.  Further, if the "delayed" queue is empty when
 * a stripe is put on it then we "plug" the queue and do not process it
 * until an unplug call is made. (the unplug_io_fn() is called).
 *
 * When preread is initiated on a stripe, we set PREREAD_ACTIVE and add
 * it to the count of prereading stripes.
 * When write is initiated, or the stripe refcnt == 0 (just in case) we
 * clear the PREREAD_ACTIVE flag and decrement the count
 * Whenever the 'handle' queue is empty and the device is not plugged, we
 * move any strips from delayed to handle and clear the DELAYED flag and set
 * PREREAD_ACTIVE.
 * In stripe_handle, if we find pre-reading is necessary, we do it if
 * PREREAD_ACTIVE is set, else we set DELAYED which will send it to the delayed queue.
 * HANDLE gets cleared if stripe_handle leaves nothing locked.
 */

/* Note: disk_info.rdev can be set to NULL asynchronously by raid5_remove_disk.
 * There are three safe ways to access disk_info.rdev.
 * 1/ when holding mddev->reconfig_mutex
 * 2/ when resync/recovery/reshape is known to be happening - i.e. in code that
 *    is called as part of performing resync/recovery/reshape.
 * 3/ while holding rcu_read_lock(), use rcu_dereference to get the pointer
 *    and if it is non-NULL, increment rdev->nr_pending before dropping the RCU
 *    lock.
 * When .rdev is set to NULL, the nr_pending count checked again and if
 * it has been incremented, the pointer is put back in .rdev.
 */

struct disk_info {
	struct md_rdev	*rdev, *replacement;
	struct page	*extra_page; /* extra page to use in prexor */
};

/*
 * Stripe cache
 */

#define NR_STRIPES		256
<<<<<<< HEAD
#define DEFAULT_STRIPE_SIZE	4096
=======
>>>>>>> 7d2a07b7

#if PAGE_SIZE == DEFAULT_STRIPE_SIZE
#define STRIPE_SIZE		PAGE_SIZE
#define STRIPE_SHIFT		(PAGE_SHIFT - 9)
#define STRIPE_SECTORS		(STRIPE_SIZE>>9)
#endif

#define	IO_THRESHOLD		1
#define BYPASS_THRESHOLD	1
#define NR_HASH			(PAGE_SIZE / sizeof(struct hlist_head))
#define HASH_MASK		(NR_HASH - 1)
#define MAX_STRIPE_BATCH	8

/* NOTE NR_STRIPE_HASH_LOCKS must remain below 64.
 * This is because we sometimes take all the spinlocks
 * and creating that much locking depth can cause
 * problems.
 */
#define NR_STRIPE_HASH_LOCKS 8
#define STRIPE_HASH_LOCKS_MASK (NR_STRIPE_HASH_LOCKS - 1)

struct r5worker {
	struct work_struct work;
	struct r5worker_group *group;
	struct list_head temp_inactive_list[NR_STRIPE_HASH_LOCKS];
	bool working;
};

struct r5worker_group {
	struct list_head handle_list;
	struct list_head loprio_list;
	struct r5conf *conf;
	struct r5worker *workers;
	int stripes_cnt;
};

/*
 * r5c journal modes of the array: write-back or write-through.
 * write-through mode has identical behavior as existing log only
 * implementation.
 */
enum r5c_journal_mode {
	R5C_JOURNAL_MODE_WRITE_THROUGH = 0,
	R5C_JOURNAL_MODE_WRITE_BACK = 1,
};

enum r5_cache_state {
	R5_INACTIVE_BLOCKED,	/* release of inactive stripes blocked,
				 * waiting for 25% to be free
				 */
	R5_ALLOC_MORE,		/* It might help to allocate another
				 * stripe.
				 */
	R5_DID_ALLOC,		/* A stripe was allocated, don't allocate
				 * more until at least one has been
				 * released.  This avoids flooding
				 * the cache.
				 */
	R5C_LOG_TIGHT,		/* log device space tight, need to
				 * prioritize stripes at last_checkpoint
				 */
	R5C_LOG_CRITICAL,	/* log device is running out of space,
				 * only process stripes that are already
				 * occupying the log
				 */
	R5C_EXTRA_PAGE_IN_USE,	/* a stripe is using disk_info.extra_page
				 * for prexor
				 */
};

#define PENDING_IO_MAX 512
#define PENDING_IO_ONE_FLUSH 128
struct r5pending_data {
	struct list_head sibling;
	sector_t sector; /* stripe sector */
	struct bio_list bios;
};

struct r5conf {
	struct hlist_head	*stripe_hashtbl;
	/* only protect corresponding hash list and inactive_list */
	spinlock_t		hash_locks[NR_STRIPE_HASH_LOCKS];
	struct mddev		*mddev;
	int			chunk_sectors;
	int			level, algorithm, rmw_level;
	int			max_degraded;
	int			raid_disks;
	int			max_nr_stripes;
	int			min_nr_stripes;
#if PAGE_SIZE != DEFAULT_STRIPE_SIZE
	unsigned long	stripe_size;
	unsigned int	stripe_shift;
	unsigned long	stripe_sectors;
#endif

	/* reshape_progress is the leading edge of a 'reshape'
	 * It has value MaxSector when no reshape is happening
	 * If delta_disks < 0, it is the last sector we started work on,
	 * else is it the next sector to work on.
	 */
	sector_t		reshape_progress;
	/* reshape_safe is the trailing edge of a reshape.  We know that
	 * before (or after) this address, all reshape has completed.
	 */
	sector_t		reshape_safe;
	int			previous_raid_disks;
	int			prev_chunk_sectors;
	int			prev_algo;
	short			generation; /* increments with every reshape */
	seqcount_spinlock_t	gen_lock;	/* lock against generation changes */
	unsigned long		reshape_checkpoint; /* Time we last updated
						     * metadata */
	long long		min_offset_diff; /* minimum difference between
						  * data_offset and
						  * new_data_offset across all
						  * devices.  May be negative,
						  * but is closest to zero.
						  */

	struct list_head	handle_list; /* stripes needing handling */
	struct list_head	loprio_list; /* low priority stripes */
	struct list_head	hold_list; /* preread ready stripes */
	struct list_head	delayed_list; /* stripes that have plugged requests */
	struct list_head	bitmap_list; /* stripes delaying awaiting bitmap update */
	struct bio		*retry_read_aligned; /* currently retrying aligned bios   */
	unsigned int		retry_read_offset; /* sector offset into retry_read_aligned */
	struct bio		*retry_read_aligned_list; /* aligned bios retry list  */
	atomic_t		preread_active_stripes; /* stripes with scheduled io */
	atomic_t		active_aligned_reads;
	atomic_t		pending_full_writes; /* full write backlog */
	int			bypass_count; /* bypassed prereads */
	int			bypass_threshold; /* preread nice */
	int			skip_copy; /* Don't copy data from bio to stripe cache */
	struct list_head	*last_hold; /* detect hold_list promotions */

	atomic_t		reshape_stripes; /* stripes with pending writes for reshape */
	/* unfortunately we need two cache names as we temporarily have
	 * two caches.
	 */
	int			active_name;
	char			cache_name[2][32];
	struct kmem_cache	*slab_cache; /* for allocating stripes */
	struct mutex		cache_size_mutex; /* Protect changes to cache size */

	int			seq_flush, seq_write;
	int			quiesce;

	int			fullsync;  /* set to 1 if a full sync is needed,
					    * (fresh device added).
					    * Cleared when a sync completes.
					    */
	int			recovery_disabled;
	/* per cpu variables */
	struct raid5_percpu {
		struct page	*spare_page; /* Used when checking P/Q in raid6 */
		void		*scribble;  /* space for constructing buffer
					     * lists and performing address
					     * conversions
					     */
		int scribble_obj_size;
	} __percpu *percpu;
	int scribble_disks;
	int scribble_sectors;
	struct hlist_node node;

	/*
	 * Free stripes pool
	 */
	atomic_t		active_stripes;
	struct list_head	inactive_list[NR_STRIPE_HASH_LOCKS];

	atomic_t		r5c_cached_full_stripes;
	struct list_head	r5c_full_stripe_list;
	atomic_t		r5c_cached_partial_stripes;
	struct list_head	r5c_partial_stripe_list;
	atomic_t		r5c_flushing_full_stripes;
	atomic_t		r5c_flushing_partial_stripes;

	atomic_t		empty_inactive_list_nr;
	struct llist_head	released_stripes;
	wait_queue_head_t	wait_for_quiescent;
	wait_queue_head_t	wait_for_stripe;
	wait_queue_head_t	wait_for_overlap;
	unsigned long		cache_state;
	struct shrinker		shrinker;
	int			pool_size; /* number of disks in stripeheads in pool */
	spinlock_t		device_lock;
	struct disk_info	*disks;
	struct bio_set		bio_split;

	/* When taking over an array from a different personality, we store
	 * the new thread here until we fully activate the array.
	 */
	struct md_thread	*thread;
	struct list_head	temp_inactive_list[NR_STRIPE_HASH_LOCKS];
	struct r5worker_group	*worker_groups;
	int			group_cnt;
	int			worker_cnt_per_group;
	struct r5l_log		*log;
	void			*log_private;

	spinlock_t		pending_bios_lock;
	bool			batch_bio_dispatch;
	struct r5pending_data	*pending_data;
	struct list_head	free_list;
	struct list_head	pending_list;
	int			pending_data_cnt;
	struct r5pending_data	*next_pending_data;
};

#if PAGE_SIZE == DEFAULT_STRIPE_SIZE
#define RAID5_STRIPE_SIZE(conf)	STRIPE_SIZE
#define RAID5_STRIPE_SHIFT(conf)	STRIPE_SHIFT
#define RAID5_STRIPE_SECTORS(conf)	STRIPE_SECTORS
#else
#define RAID5_STRIPE_SIZE(conf)	((conf)->stripe_size)
#define RAID5_STRIPE_SHIFT(conf)	((conf)->stripe_shift)
#define RAID5_STRIPE_SECTORS(conf)	((conf)->stripe_sectors)
#endif

/* bio's attached to a stripe+device for I/O are linked together in bi_sector
 * order without overlap.  There may be several bio's per stripe+device, and
 * a bio could span several devices.
 * When walking this list for a particular stripe+device, we must never proceed
 * beyond a bio that extends past this device, as the next bio might no longer
 * be valid.
 * This function is used to determine the 'next' bio in the list, given the
 * sector of the current stripe+device
 */
static inline struct bio *r5_next_bio(struct r5conf *conf, struct bio *bio, sector_t sector)
{
	if (bio_end_sector(bio) < sector + RAID5_STRIPE_SECTORS(conf))
		return bio->bi_next;
	else
		return NULL;
}

/*
 * Our supported algorithms
 */
#define ALGORITHM_LEFT_ASYMMETRIC	0 /* Rotating Parity N with Data Restart */
#define ALGORITHM_RIGHT_ASYMMETRIC	1 /* Rotating Parity 0 with Data Restart */
#define ALGORITHM_LEFT_SYMMETRIC	2 /* Rotating Parity N with Data Continuation */
#define ALGORITHM_RIGHT_SYMMETRIC	3 /* Rotating Parity 0 with Data Continuation */

/* Define non-rotating (raid4) algorithms.  These allow
 * conversion of raid4 to raid5.
 */
#define ALGORITHM_PARITY_0		4 /* P or P,Q are initial devices */
#define ALGORITHM_PARITY_N		5 /* P or P,Q are final devices. */

/* DDF RAID6 layouts differ from md/raid6 layouts in two ways.
 * Firstly, the exact positioning of the parity block is slightly
 * different between the 'LEFT_*' modes of md and the "_N_*" modes
 * of DDF.
 * Secondly, or order of datablocks over which the Q syndrome is computed
 * is different.
 * Consequently we have different layouts for DDF/raid6 than md/raid6.
 * These layouts are from the DDFv1.2 spec.
 * Interestingly DDFv1.2-Errata-A does not specify N_CONTINUE but
 * leaves RLQ=3 as 'Vendor Specific'
 */

#define ALGORITHM_ROTATING_ZERO_RESTART	8 /* DDF PRL=6 RLQ=1 */
#define ALGORITHM_ROTATING_N_RESTART	9 /* DDF PRL=6 RLQ=2 */
#define ALGORITHM_ROTATING_N_CONTINUE	10 /*DDF PRL=6 RLQ=3 */

/* For every RAID5 algorithm we define a RAID6 algorithm
 * with exactly the same layout for data and parity, and
 * with the Q block always on the last device (N-1).
 * This allows trivial conversion from RAID5 to RAID6
 */
#define ALGORITHM_LEFT_ASYMMETRIC_6	16
#define ALGORITHM_RIGHT_ASYMMETRIC_6	17
#define ALGORITHM_LEFT_SYMMETRIC_6	18
#define ALGORITHM_RIGHT_SYMMETRIC_6	19
#define ALGORITHM_PARITY_0_6		20
#define ALGORITHM_PARITY_N_6		ALGORITHM_PARITY_N

static inline int algorithm_valid_raid5(int layout)
{
	return (layout >= 0) &&
		(layout <= 5);
}
static inline int algorithm_valid_raid6(int layout)
{
	return (layout >= 0 && layout <= 5)
		||
		(layout >= 8 && layout <= 10)
		||
		(layout >= 16 && layout <= 20);
}

static inline int algorithm_is_DDF(int layout)
{
	return layout >= 8 && layout <= 10;
}

#if PAGE_SIZE != DEFAULT_STRIPE_SIZE
/*
 * Return offset of the corresponding page for r5dev.
 */
static inline int raid5_get_page_offset(struct stripe_head *sh, int disk_idx)
{
	return (disk_idx % sh->stripes_per_page) * RAID5_STRIPE_SIZE(sh->raid_conf);
}

/*
 * Return corresponding page address for r5dev.
 */
static inline struct page *
raid5_get_dev_page(struct stripe_head *sh, int disk_idx)
{
	return sh->pages[disk_idx / sh->stripes_per_page];
}
#endif

extern void md_raid5_kick_device(struct r5conf *conf);
extern int raid5_set_cache_size(struct mddev *mddev, int size);
extern sector_t raid5_compute_blocknr(struct stripe_head *sh, int i, int previous);
extern void raid5_release_stripe(struct stripe_head *sh);
extern sector_t raid5_compute_sector(struct r5conf *conf, sector_t r_sector,
				     int previous, int *dd_idx,
				     struct stripe_head *sh);
extern struct stripe_head *
raid5_get_active_stripe(struct r5conf *conf, sector_t sector,
			int previous, int noblock, int noquiesce);
extern int raid5_calc_degraded(struct r5conf *conf);
extern int r5c_journal_mode_set(struct mddev *mddev, int journal_mode);
#endif<|MERGE_RESOLUTION|>--- conflicted
+++ resolved
@@ -481,10 +481,6 @@
  */
 
 #define NR_STRIPES		256
-<<<<<<< HEAD
-#define DEFAULT_STRIPE_SIZE	4096
-=======
->>>>>>> 7d2a07b7
 
 #if PAGE_SIZE == DEFAULT_STRIPE_SIZE
 #define STRIPE_SIZE		PAGE_SIZE
