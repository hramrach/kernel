/*
   md.h : kernel internal structure of the Linux MD driver
          Copyright (C) 1996-98 Ingo Molnar, Gadi Oxman

   This program is free software; you can redistribute it and/or modify
   it under the terms of the GNU General Public License as published by
   the Free Software Foundation; either version 2, or (at your option)
   any later version.

   You should have received a copy of the GNU General Public License
   (for example /usr/src/linux/COPYING); if not, write to the Free
   Software Foundation, Inc., 675 Mass Ave, Cambridge, MA 02139, USA.
*/

#ifndef _MD_MD_H
#define _MD_MD_H

#include <linux/blkdev.h>
#include <linux/backing-dev.h>
#include <linux/badblocks.h>
#include <linux/kobject.h>
#include <linux/list.h>
#include <linux/mm.h>
#include <linux/mutex.h>
#include <linux/timer.h>
#include <linux/wait.h>
#include <linux/workqueue.h>
#include "md-cluster.h"

#define MaxSector (~(sector_t)0)

/*
 * These flags should really be called "NO_RETRY" rather than
 * "FAILFAST" because they don't make any promise about time lapse,
 * only about the number of retries, which will be zero.
 * REQ_FAILFAST_DRIVER is not included because
 * Commit: 4a27446f3e39 ("[SCSI] modify scsi to handle new fail fast flags.")
 * seems to suggest that the errors it avoids retrying should usually
 * be retried.
 */
#define	MD_FAILFAST	(REQ_FAILFAST_DEV | REQ_FAILFAST_TRANSPORT)
/*
 * MD's 'extended' device
 */
struct md_rdev {
	struct list_head same_set;	/* RAID devices within the same set */

	sector_t sectors;		/* Device size (in 512bytes sectors) */
	struct mddev *mddev;		/* RAID array if running */
	int last_events;		/* IO event timestamp */

	/*
	 * If meta_bdev is non-NULL, it means that a separate device is
	 * being used to store the metadata (superblock/bitmap) which
	 * would otherwise be contained on the same device as the data (bdev).
	 */
	struct block_device *meta_bdev;
	struct block_device *bdev;	/* block device handle */

	struct page	*sb_page, *bb_page;
	int		sb_loaded;
	__u64		sb_events;
	sector_t	data_offset;	/* start of data in array */
	sector_t	new_data_offset;/* only relevant while reshaping */
	sector_t	sb_start;	/* offset of the super block (in 512byte sectors) */
	int		sb_size;	/* bytes in the superblock */
	int		preferred_minor;	/* autorun support */

	struct kobject	kobj;

	/* A device can be in one of three states based on two flags:
	 * Not working:   faulty==1 in_sync==0
	 * Fully working: faulty==0 in_sync==1
	 * Working, but not
	 * in sync with array
	 *                faulty==0 in_sync==0
	 *
	 * It can never have faulty==1, in_sync==1
	 * This reduces the burden of testing multiple flags in many cases
	 */

	unsigned long	flags;	/* bit set of 'enum flag_bits' bits. */
	wait_queue_head_t blocked_wait;

	int desc_nr;			/* descriptor index in the superblock */
	int raid_disk;			/* role of device in array */
	int new_raid_disk;		/* role that the device will have in
					 * the array after a level-change completes.
					 */
	int saved_raid_disk;		/* role that device used to have in the
					 * array and could again if we did a partial
					 * resync from the bitmap
					 */
	union {
		sector_t recovery_offset;/* If this device has been partially
					 * recovered, this is where we were
					 * up to.
					 */
		sector_t journal_tail;	/* If this device is a journal device,
					 * this is the journal tail (journal
					 * recovery start point)
					 */
	};

	atomic_t	nr_pending;	/* number of pending requests.
					 * only maintained for arrays that
					 * support hot removal
					 */
	atomic_t	read_errors;	/* number of consecutive read errors that
					 * we have tried to ignore.
					 */
	time64_t	last_read_error;	/* monotonic time since our
						 * last read error
						 */
	atomic_t	corrected_errors; /* number of corrected read errors,
					   * for reporting to userspace and storing
					   * in superblock.
					   */
	struct work_struct del_work;	/* used for delayed sysfs removal */

	struct kernfs_node *sysfs_state; /* handle for 'state'
					   * sysfs entry */

	struct badblocks badblocks;

	struct {
		short offset;	/* Offset from superblock to start of PPL.
				 * Not used by external metadata. */
		unsigned int size;	/* Size in sectors of the PPL space */
		sector_t sector;	/* First sector of the PPL space */
	} ppl;
};
enum flag_bits {
	Faulty,			/* device is known to have a fault */
	In_sync,		/* device is in_sync with rest of array */
	Bitmap_sync,		/* ..actually, not quite In_sync.  Need a
				 * bitmap-based recovery to get fully in sync.
				 * The bit is only meaningful before device
				 * has been passed to pers->hot_add_disk.
				 */
	WriteMostly,		/* Avoid reading if at all possible */
	AutoDetected,		/* added by auto-detect */
	Blocked,		/* An error occurred but has not yet
				 * been acknowledged by the metadata
				 * handler, so don't allow writes
				 * until it is cleared */
	WriteErrorSeen,		/* A write error has been seen on this
				 * device
				 */
	FaultRecorded,		/* Intermediate state for clearing
				 * Blocked.  The Fault is/will-be
				 * recorded in the metadata, but that
				 * metadata hasn't been stored safely
				 * on disk yet.
				 */
	BlockedBadBlocks,	/* A writer is blocked because they
				 * found an unacknowledged bad-block.
				 * This can safely be cleared at any
				 * time, and the writer will re-check.
				 * It may be set at any time, and at
				 * worst the writer will timeout and
				 * re-check.  So setting it as
				 * accurately as possible is good, but
				 * not absolutely critical.
				 */
	WantReplacement,	/* This device is a candidate to be
				 * hot-replaced, either because it has
				 * reported some faults, or because
				 * of explicit request.
				 */
	Replacement,		/* This device is a replacement for
				 * a want_replacement device with same
				 * raid_disk number.
				 */
	Candidate,		/* For clustered environments only:
				 * This device is seen locally but not
				 * by the whole cluster
				 */
	Journal,		/* This device is used as journal for
				 * raid-5/6.
				 * Usually, this device should be faster
				 * than other devices in the array
				 */
	ClusterRemove,
	RemoveSynchronized,	/* synchronize_rcu() was called after
				 * this device was known to be faulty,
				 * so it is safe to remove without
				 * another synchronize_rcu() call.
				 */
	ExternalBbl,            /* External metadata provides bad
				 * block management for a disk
				 */
	FailFast,		/* Minimal retries should be attempted on
				 * this device, so use REQ_FAILFAST_DEV.
				 * Also don't try to repair failed reads.
				 * It is expects that no bad block log
				 * is present.
				 */
	LastDev,		/* Seems to be the last working dev as
				 * it didn't fail, so don't use FailFast
				 * any more for metadata
				 */
	Timeout,		/* Device fault due to timeout.
				 * 'Faulty' is required to be set.
				 */
};

static inline int is_badblock(struct md_rdev *rdev, sector_t s, int sectors,
			      sector_t *first_bad, int *bad_sectors)
{
	if (unlikely(rdev->badblocks.count)) {
		int rv = badblocks_check(&rdev->badblocks, rdev->data_offset + s,
					sectors,
					first_bad, bad_sectors);
		if (rv)
			*first_bad -= rdev->data_offset;
		return rv;
	}
	return 0;
}
extern int rdev_set_badblocks(struct md_rdev *rdev, sector_t s, int sectors,
			      int is_new);
extern int rdev_clear_badblocks(struct md_rdev *rdev, sector_t s, int sectors,
				int is_new);
struct md_cluster_info;

/* change UNSUPPORTED_MDDEV_FLAGS for each array type if new flag is added */
enum mddev_flags {
	MD_ARRAY_FIRST_USE,	/* First use of array, needs initialization */
	MD_CLOSING,		/* If set, we are closing the array, do not open
				 * it then */
	MD_JOURNAL_CLEAN,	/* A raid with journal is already clean */
	MD_HAS_JOURNAL,		/* The raid array has journal feature set */
	MD_CLUSTER_RESYNC_LOCKED, /* cluster raid only, which means node
				   * already took resync lock, need to
				   * release the lock */
	MD_FAILFAST_SUPPORTED,	/* Using MD_FAILFAST on metadata writes is
				 * supported as calls to md_error() will
				 * never cause the array to become failed.
				 */
	MD_HAS_PPL,		/* The raid array has PPL feature set */
	MD_HAS_MULTIPLE_PPLS,	/* The raid array has multiple PPLs feature set */
	MD_ALLOW_SB_UPDATE,	/* md_check_recovery is allowed to update
				 * the metadata without taking reconfig_mutex.
				 */
	MD_UPDATING_SB,		/* md_check_recovery is updating the metadata
				 * without explicitly holding reconfig_mutex.
				 */
};

enum mddev_sb_flags {
	MD_SB_CHANGE_DEVS,		/* Some device status has changed */
	MD_SB_CHANGE_CLEAN,	/* transition to or from 'clean' */
	MD_SB_CHANGE_PENDING,	/* switch from 'clean' to 'active' in progress */
	MD_SB_NEED_REWRITE,	/* metadata write needs to be repeated */
};

#define NR_FLUSH_INFOS 8
#define NR_FLUSH_BIOS 64
struct flush_info {
	struct bio			*bio;
	struct mddev			*mddev;
	struct work_struct		flush_work;
	atomic_t			flush_pending;
};
struct flush_bio {
	struct flush_info *fi;
	struct md_rdev *rdev;
};

struct mddev {
	void				*private;
	struct md_personality		*pers;
	dev_t				unit;
	int				md_minor;
	struct list_head		disks;
	unsigned long			flags;
	unsigned long			sb_flags;

	int				suspended;
	atomic_t			active_io;
	int				ro;
	int				sysfs_active; /* set when sysfs deletes
						       * are happening, so run/
						       * takeover/stop are not safe
						       */
	struct gendisk			*gendisk;

	struct kobject			kobj;
	int				hold_active;
#define	UNTIL_IOCTL	1
#define	UNTIL_STOP	2

	/* Superblock information */
	int				major_version,
					minor_version,
					patch_version;
	int				persistent;
	int				external;	/* metadata is
							 * managed externally */
	char				metadata_type[17]; /* externally set*/
	int				chunk_sectors;
	time64_t			ctime, utime;
	int				level, layout;
	char				clevel[16];
	int				raid_disks;
	int				max_disks;
	sector_t			dev_sectors;	/* used size of
							 * component devices */
	sector_t			array_sectors; /* exported array size */
	int				external_size; /* size managed
							* externally */
	__u64				events;
	/* If the last 'event' was simply a clean->dirty transition, and
	 * we didn't write it to the spares, then it is safe and simple
	 * to just decrement the event count on a dirty->clean transition.
	 * So we record that possibility here.
	 */
	int				can_decrease_events;

	char				uuid[16];

	/* If the array is being reshaped, we need to record the
	 * new shape and an indication of where we are up to.
	 * This is written to the superblock.
	 * If reshape_position is MaxSector, then no reshape is happening (yet).
	 */
	sector_t			reshape_position;
	int				delta_disks, new_level, new_layout;
	int				new_chunk_sectors;
	int				reshape_backwards;

	struct md_thread		*thread;	/* management thread */
	struct md_thread		*sync_thread;	/* doing resync or reconstruct */

	/* 'last_sync_action' is initialized to "none".  It is set when a
	 * sync operation (i.e "data-check", "requested-resync", "resync",
	 * "recovery", or "reshape") is started.  It holds this value even
	 * when the sync thread is "frozen" (interrupted) or "idle" (stopped
	 * or finished).  It is overwritten when a new sync operation is begun.
	 */
	char				*last_sync_action;
	sector_t			curr_resync;	/* last block scheduled */
	/* As resync requests can complete out of order, we cannot easily track
	 * how much resync has been completed.  So we occasionally pause until
	 * everything completes, then set curr_resync_completed to curr_resync.
	 * As such it may be well behind the real resync mark, but it is a value
	 * we are certain of.
	 */
	sector_t			curr_resync_completed;
	unsigned long			resync_mark;	/* a recent timestamp */
	sector_t			resync_mark_cnt;/* blocks written at resync_mark */
	sector_t			curr_mark_cnt; /* blocks scheduled now */

	sector_t			resync_max_sectors; /* may be set by personality */

	atomic64_t			resync_mismatches; /* count of sectors where
							    * parity/replica mismatch found
							    */

	/* allow user-space to request suspension of IO to regions of the array */
	sector_t			suspend_lo;
	sector_t			suspend_hi;
	/* if zero, use the system-wide default */
	int				sync_speed_min;
	int				sync_speed_max;

	/* resync even though the same disks are shared among md-devices */
	int				parallel_resync;

	int				ok_start_degraded;

	unsigned long			recovery;
	/* If a RAID personality determines that recovery (of a particular
	 * device) will fail due to a read error on the source device, it
	 * takes a copy of this number and does not attempt recovery again
	 * until this number changes.
	 */
	int				recovery_disabled;

	int				in_sync;	/* know to not need resync */
	/* 'open_mutex' avoids races between 'md_open' and 'do_md_stop', so
	 * that we are never stopping an array while it is open.
	 * 'reconfig_mutex' protects all other reconfiguration.
	 * These locks are separate due to conflicting interactions
	 * with bdev->bd_mutex.
	 * Lock ordering is:
	 *  reconfig_mutex -> bd_mutex : e.g. do_md_run -> revalidate_disk
	 *  bd_mutex -> open_mutex:  e.g. __blkdev_get -> md_open
	 */
	struct mutex			open_mutex;
	struct mutex			reconfig_mutex;
	atomic_t			active;		/* general refcount */
	atomic_t			openers;	/* number of active opens */

	int				changed;	/* True if we might need to
							 * reread partition info */
	int				degraded;	/* whether md should consider
							 * adding a spare
							 */

	atomic_t			recovery_active; /* blocks scheduled, but not written */
	wait_queue_head_t		recovery_wait;
	sector_t			recovery_cp;
	sector_t			resync_min;	/* user requested sync
							 * starts here */
	sector_t			resync_max;	/* resync should pause
							 * when it gets here */

	struct kernfs_node		*sysfs_state;	/* handle for 'array_state'
							 * file in sysfs.
							 */
	struct kernfs_node		*sysfs_action;  /* handle for 'sync_action' */

	struct work_struct del_work;	/* used for delayed sysfs removal */

	/* "lock" protects:
	 *   flush_bio transition from NULL to !NULL
	 *   rdev superblocks, events
	 *   clearing MD_CHANGE_*
	 *   in_sync - and related safemode and MD_CHANGE changes
	 *   pers (also protected by reconfig_mutex and pending IO).
	 *   clearing ->bitmap
	 *   clearing ->bitmap_info.file
	 *   changing ->resync_{min,max}
	 *   setting MD_RECOVERY_RUNNING (which interacts with resync_{min,max})
	 */
	spinlock_t			lock;
	wait_queue_head_t		sb_wait;	/* for waiting on superblock updates */
	atomic_t			pending_writes;	/* number of active superblock writes */

	unsigned int			safemode;	/* if set, update "clean" superblock
							 * when no writes pending.
							 */
	unsigned int			safemode_delay;
	struct timer_list		safemode_timer;
	struct percpu_ref		writes_pending;
	int				sync_checkers;	/* # of threads checking writes_pending */
	struct request_queue		*queue;	/* for plugging ... */

	struct bitmap			*bitmap; /* the bitmap for the device */
	struct {
		struct file		*file; /* the bitmap file */
		loff_t			offset; /* offset from superblock of
						 * start of bitmap. May be
						 * negative, but not '0'
						 * For external metadata, offset
						 * from start of device.
						 */
		unsigned long		space; /* space available at this offset */
		loff_t			default_offset; /* this is the offset to use when
							 * hot-adding a bitmap.  It should
							 * eventually be settable by sysfs.
							 */
		unsigned long		default_space; /* space available at
							* default offset */
		struct mutex		mutex;
		unsigned long		chunksize;
		unsigned long		daemon_sleep; /* how many jiffies between updates? */
		unsigned long		max_write_behind; /* write-behind mode */
		int			external;
		int			nodes; /* Maximum number of nodes in the cluster */
		char                    cluster_name[64]; /* Name of the cluster */
	} bitmap_info;

	atomic_t			max_corr_read_errors; /* max read retries */
	struct list_head		all_mddevs;

	struct attribute_group		*to_remove;

	struct bio_set			*bio_set;
	struct bio_set			*sync_set; /* for sync operations like
						   * metadata and bitmap writes
						   */

	mempool_t			*flush_pool;
	mempool_t			*flush_bio_pool;
	struct work_struct event_work;	/* used by dm to report failure event */
	void (*sync_super)(struct mddev *mddev, struct md_rdev *rdev);
	struct md_cluster_info		*cluster_info;
	unsigned int			good_device_nr;	/* good device num within cluster raid */

	bool	has_superblocks:1;
<<<<<<< HEAD
=======

#ifndef __GENKSYMS__
	ktime_t start_flush, last_flush; /* last_flush is when the last completed
					  * flush was started.
					  */
#endif
>>>>>>> aaeb461f
};

enum recovery_flags {
	/*
	 * If neither SYNC or RESHAPE are set, then it is a recovery.
	 */
	MD_RECOVERY_RUNNING,	/* a thread is running, or about to be started */
	MD_RECOVERY_SYNC,	/* actually doing a resync, not a recovery */
	MD_RECOVERY_RECOVER,	/* doing recovery, or need to try it. */
	MD_RECOVERY_INTR,	/* resync needs to be aborted for some reason */
	MD_RECOVERY_DONE,	/* thread is done and is waiting to be reaped */
	MD_RECOVERY_NEEDED,	/* we might need to start a resync/recover */
	MD_RECOVERY_REQUESTED,	/* user-space has requested a sync (used with SYNC) */
	MD_RECOVERY_CHECK,	/* user-space request for check-only, no repair */
	MD_RECOVERY_RESHAPE,	/* A reshape is happening */
	MD_RECOVERY_FROZEN,	/* User request to abort, and not restart, any action */
	MD_RECOVERY_ERROR,	/* sync-action interrupted because io-error */
	MD_RECOVERY_WAIT,	/* waiting for pers->start() to finish */
	MD_RESYNCING_REMOTE,	/* remote node is running resync thread */
};

static inline int __must_check mddev_lock(struct mddev *mddev)
{
	return mutex_lock_interruptible(&mddev->reconfig_mutex);
}

/* Sometimes we need to take the lock in a situation where
 * failure due to interrupts is not acceptable.
 */
static inline void mddev_lock_nointr(struct mddev *mddev)
{
	mutex_lock(&mddev->reconfig_mutex);
}

static inline int mddev_trylock(struct mddev *mddev)
{
	return mutex_trylock(&mddev->reconfig_mutex);
}
extern void mddev_unlock(struct mddev *mddev);

static inline void md_sync_acct(struct block_device *bdev, unsigned long nr_sectors)
{
	atomic_add(nr_sectors, &bdev->bd_contains->bd_disk->sync_io);
}

static inline void md_sync_acct_bio(struct bio *bio, unsigned long nr_sectors)
{
	atomic_add(nr_sectors, &bio->bi_disk->sync_io);
}

struct md_personality
{
	char *name;
	int level;
	struct list_head list;
	struct module *owner;
	bool (*make_request)(struct mddev *mddev, struct bio *bio);
	/*
	 * start up works that do NOT require md_thread. tasks that
	 * requires md_thread should go into start()
	 */
	int (*run)(struct mddev *mddev);
	/* start up works that require md threads */
	int (*start)(struct mddev *mddev);
	void (*free)(struct mddev *mddev, void *priv);
	void (*status)(struct seq_file *seq, struct mddev *mddev);
	/* error_handler must set ->faulty and clear ->in_sync
	 * if appropriate, and should abort recovery if needed
	 */
	void (*error_handler)(struct mddev *mddev, struct md_rdev *rdev);
	int (*hot_add_disk) (struct mddev *mddev, struct md_rdev *rdev);
	int (*hot_remove_disk) (struct mddev *mddev, struct md_rdev *rdev);
	int (*spare_active) (struct mddev *mddev);
	sector_t (*sync_request)(struct mddev *mddev, sector_t sector_nr, int *skipped);
	int (*resize) (struct mddev *mddev, sector_t sectors);
	sector_t (*size) (struct mddev *mddev, sector_t sectors, int raid_disks);
	int (*check_reshape) (struct mddev *mddev);
	int (*start_reshape) (struct mddev *mddev);
	void (*finish_reshape) (struct mddev *mddev);
	/* quiesce suspends or resumes internal processing.
	 * 1 - stop new actions and wait for action io to complete
	 * 0 - return to normal behaviour
	 */
	void (*quiesce) (struct mddev *mddev, int quiesce);
	/* takeover is used to transition an array from one
	 * personality to another.  The new personality must be able
	 * to handle the data in the current layout.
	 * e.g. 2drive raid1 -> 2drive raid5
	 *      ndrive raid5 -> degraded n+1drive raid6 with special layout
	 * If the takeover succeeds, a new 'private' structure is returned.
	 * This needs to be installed and then ->run used to activate the
	 * array.
	 */
	void *(*takeover) (struct mddev *mddev);
	/* congested implements bdi.congested_fn().
	 * Will not be called while array is 'suspended' */
	int (*congested)(struct mddev *mddev, int bits);
	/* Changes the consistency policy of an active array. */
	int (*change_consistency_policy)(struct mddev *mddev, const char *buf);
};

struct md_sysfs_entry {
	struct attribute attr;
	ssize_t (*show)(struct mddev *, char *);
	ssize_t (*store)(struct mddev *, const char *, size_t);
};
extern struct attribute_group md_bitmap_group;

static inline struct kernfs_node *sysfs_get_dirent_safe(struct kernfs_node *sd, char *name)
{
	if (sd)
		return sysfs_get_dirent(sd, name);
	return sd;
}
static inline void sysfs_notify_dirent_safe(struct kernfs_node *sd)
{
	if (sd)
		sysfs_notify_dirent(sd);
}

static inline char * mdname (struct mddev * mddev)
{
	return mddev->gendisk ? mddev->gendisk->disk_name : "mdX";
}

static inline int sysfs_link_rdev(struct mddev *mddev, struct md_rdev *rdev)
{
	char nm[20];
	if (!test_bit(Replacement, &rdev->flags) &&
	    !test_bit(Journal, &rdev->flags) &&
	    mddev->kobj.sd) {
		sprintf(nm, "rd%d", rdev->raid_disk);
		return sysfs_create_link(&mddev->kobj, &rdev->kobj, nm);
	} else
		return 0;
}

static inline void sysfs_unlink_rdev(struct mddev *mddev, struct md_rdev *rdev)
{
	char nm[20];
	if (!test_bit(Replacement, &rdev->flags) &&
	    !test_bit(Journal, &rdev->flags) &&
	    mddev->kobj.sd) {
		sprintf(nm, "rd%d", rdev->raid_disk);
		sysfs_remove_link(&mddev->kobj, nm);
	}
}

/*
 * iterates through some rdev ringlist. It's safe to remove the
 * current 'rdev'. Dont touch 'tmp' though.
 */
#define rdev_for_each_list(rdev, tmp, head)				\
	list_for_each_entry_safe(rdev, tmp, head, same_set)

/*
 * iterates through the 'same array disks' ringlist
 */
#define rdev_for_each(rdev, mddev)				\
	list_for_each_entry(rdev, &((mddev)->disks), same_set)

#define rdev_for_each_safe(rdev, tmp, mddev)				\
	list_for_each_entry_safe(rdev, tmp, &((mddev)->disks), same_set)

#define rdev_for_each_rcu(rdev, mddev)				\
	list_for_each_entry_rcu(rdev, &((mddev)->disks), same_set)

struct md_thread {
	void			(*run) (struct md_thread *thread);
	struct mddev		*mddev;
	wait_queue_head_t	wqueue;
	unsigned long		flags;
	struct task_struct	*tsk;
	unsigned long		timeout;
	void			*private;
};

#define THREAD_WAKEUP  0

static inline void safe_put_page(struct page *p)
{
	if (p) put_page(p);
}

extern int register_md_personality(struct md_personality *p);
extern int unregister_md_personality(struct md_personality *p);
extern int register_md_cluster_operations(struct md_cluster_operations *ops,
		struct module *module);
extern int unregister_md_cluster_operations(void);
extern int md_setup_cluster(struct mddev *mddev, int nodes);
extern void md_cluster_stop(struct mddev *mddev);
extern struct md_thread *md_register_thread(
	void (*run)(struct md_thread *thread),
	struct mddev *mddev,
	const char *name);
extern void md_unregister_thread(struct md_thread **threadp);
extern void md_wakeup_thread(struct md_thread *thread);
extern void md_check_recovery(struct mddev *mddev);
extern void md_reap_sync_thread(struct mddev *mddev);
extern int mddev_init_writes_pending(struct mddev *mddev);
extern bool md_write_start(struct mddev *mddev, struct bio *bi);
extern void md_write_inc(struct mddev *mddev, struct bio *bi);
extern void md_write_end(struct mddev *mddev);
extern void md_done_sync(struct mddev *mddev, int blocks, int ok);
extern void md_error(struct mddev *mddev, struct md_rdev *rdev);
extern void md_finish_reshape(struct mddev *mddev);

extern int mddev_congested(struct mddev *mddev, int bits);
extern void md_flush_request(struct mddev *mddev, struct bio *bio);
extern void md_super_write(struct mddev *mddev, struct md_rdev *rdev,
			   sector_t sector, int size, struct page *page);
extern int md_super_wait(struct mddev *mddev);
extern int sync_page_io(struct md_rdev *rdev, sector_t sector, int size,
			struct page *page, int op, int op_flags,
			bool metadata_op);
extern void md_do_sync(struct md_thread *thread);
extern void md_new_event(struct mddev *mddev);
extern void md_allow_write(struct mddev *mddev);
extern void md_wait_for_blocked_rdev(struct md_rdev *rdev, struct mddev *mddev);
extern void md_set_array_sectors(struct mddev *mddev, sector_t array_sectors);
extern int md_check_no_bitmap(struct mddev *mddev);
extern int md_integrity_register(struct mddev *mddev);
extern int md_integrity_add_rdev(struct md_rdev *rdev, struct mddev *mddev);
extern int strict_strtoul_scaled(const char *cp, unsigned long *res, int scale);

extern void mddev_init(struct mddev *mddev);
extern int md_run(struct mddev *mddev);
extern int md_start(struct mddev *mddev);
extern void md_stop(struct mddev *mddev);
extern void md_stop_writes(struct mddev *mddev);
extern int md_rdev_init(struct md_rdev *rdev);
extern void md_rdev_clear(struct md_rdev *rdev);

extern void md_handle_request(struct mddev *mddev, struct bio *bio);
extern void mddev_suspend(struct mddev *mddev);
extern void mddev_resume(struct mddev *mddev);
extern struct bio *bio_alloc_mddev(gfp_t gfp_mask, int nr_iovecs,
				   struct mddev *mddev);

extern void md_reload_sb(struct mddev *mddev, int raid_disk);
extern void md_update_sb(struct mddev *mddev, int force);
extern void md_kick_rdev_from_array(struct md_rdev * rdev);
struct md_rdev *md_find_rdev_nr_rcu(struct mddev *mddev, int nr);
struct md_rdev *md_find_rdev_rcu(struct mddev *mddev, dev_t dev);

static inline void rdev_dec_pending(struct md_rdev *rdev, struct mddev *mddev)
{
	int faulty = test_bit(Faulty, &rdev->flags);
	if (atomic_dec_and_test(&rdev->nr_pending) && faulty) {
		set_bit(MD_RECOVERY_NEEDED, &mddev->recovery);
		md_wakeup_thread(mddev->thread);
	}
}

extern struct md_cluster_operations *md_cluster_ops;
static inline int mddev_is_clustered(struct mddev *mddev)
{
	return mddev->cluster_info && mddev->bitmap_info.nodes > 1;
}

/* clear unsupported mddev_flags */
static inline void mddev_clear_unsupported_flags(struct mddev *mddev,
	unsigned long unsupported_flags)
{
	mddev->flags &= ~unsupported_flags;
}

static inline void mddev_check_writesame(struct mddev *mddev, struct bio *bio)
{
	if (bio_op(bio) == REQ_OP_WRITE_SAME &&
	    !bio->bi_disk->queue->limits.max_write_same_sectors)
		mddev->queue->limits.max_write_same_sectors = 0;
}

static inline void mddev_check_write_zeroes(struct mddev *mddev, struct bio *bio)
{
	if (bio_op(bio) == REQ_OP_WRITE_ZEROES &&
	    !bio->bi_disk->queue->limits.max_write_zeroes_sectors)
		mddev->queue->limits.max_write_zeroes_sectors = 0;
}
#endif /* _MD_MD_H */<|MERGE_RESOLUTION|>--- conflicted
+++ resolved
@@ -253,19 +253,6 @@
 	MD_SB_CHANGE_CLEAN,	/* transition to or from 'clean' */
 	MD_SB_CHANGE_PENDING,	/* switch from 'clean' to 'active' in progress */
 	MD_SB_NEED_REWRITE,	/* metadata write needs to be repeated */
-};
-
-#define NR_FLUSH_INFOS 8
-#define NR_FLUSH_BIOS 64
-struct flush_info {
-	struct bio			*bio;
-	struct mddev			*mddev;
-	struct work_struct		flush_work;
-	atomic_t			flush_pending;
-};
-struct flush_bio {
-	struct flush_info *fi;
-	struct md_rdev *rdev;
 };
 
 struct mddev {
@@ -473,23 +460,22 @@
 						   * metadata and bitmap writes
 						   */
 
-	mempool_t			*flush_pool;
-	mempool_t			*flush_bio_pool;
+	/* Generic flush handling.
+	 * The last to finish preflush schedules a worker to submit
+	 * the rest of the request (without the REQ_PREFLUSH flag).
+	 */
+	struct bio *flush_bio;
+	atomic_t flush_pending;
+	ktime_t start_flush, last_flush; /* last_flush is when the last completed
+					  * flush was started.
+					  */
+	struct work_struct flush_work;
 	struct work_struct event_work;	/* used by dm to report failure event */
 	void (*sync_super)(struct mddev *mddev, struct md_rdev *rdev);
 	struct md_cluster_info		*cluster_info;
 	unsigned int			good_device_nr;	/* good device num within cluster raid */
 
 	bool	has_superblocks:1;
-<<<<<<< HEAD
-=======
-
-#ifndef __GENKSYMS__
-	ktime_t start_flush, last_flush; /* last_flush is when the last completed
-					  * flush was started.
-					  */
-#endif
->>>>>>> aaeb461f
 };
 
 enum recovery_flags {
