/* SPDX-License-Identifier: GPL-2.0-or-later */
/*
   md.h : kernel internal structure of the Linux MD driver
          Copyright (C) 1996-98 Ingo Molnar, Gadi Oxman

*/

#ifndef _MD_MD_H
#define _MD_MD_H

#include <linux/blkdev.h>
#include <linux/backing-dev.h>
#include <linux/badblocks.h>
#include <linux/kobject.h>
#include <linux/list.h>
#include <linux/mm.h>
#include <linux/mutex.h>
#include <linux/timer.h>
#include <linux/wait.h>
#include <linux/workqueue.h>
#include "md-cluster.h"

#define MaxSector (~(sector_t)0)

/*
 * These flags should really be called "NO_RETRY" rather than
 * "FAILFAST" because they don't make any promise about time lapse,
 * only about the number of retries, which will be zero.
 * REQ_FAILFAST_DRIVER is not included because
 * Commit: 4a27446f3e39 ("[SCSI] modify scsi to handle new fail fast flags.")
 * seems to suggest that the errors it avoids retrying should usually
 * be retried.
 */
#define	MD_FAILFAST	(REQ_FAILFAST_DEV | REQ_FAILFAST_TRANSPORT)
/*
 * MD's 'extended' device
 */
struct md_rdev {
	struct list_head same_set;	/* RAID devices within the same set */

	sector_t sectors;		/* Device size (in 512bytes sectors) */
	struct mddev *mddev;		/* RAID array if running */
	int last_events;		/* IO event timestamp */

	/*
	 * If meta_bdev is non-NULL, it means that a separate device is
	 * being used to store the metadata (superblock/bitmap) which
	 * would otherwise be contained on the same device as the data (bdev).
	 */
	struct block_device *meta_bdev;
	struct block_device *bdev;	/* block device handle */

	struct page	*sb_page, *bb_page;
	int		sb_loaded;
	__u64		sb_events;
	sector_t	data_offset;	/* start of data in array */
	sector_t	new_data_offset;/* only relevant while reshaping */
	sector_t	sb_start;	/* offset of the super block (in 512byte sectors) */
	int		sb_size;	/* bytes in the superblock */
	int		preferred_minor;	/* autorun support */

	struct kobject	kobj;

	/* A device can be in one of three states based on two flags:
	 * Not working:   faulty==1 in_sync==0
	 * Fully working: faulty==0 in_sync==1
	 * Working, but not
	 * in sync with array
	 *                faulty==0 in_sync==0
	 *
	 * It can never have faulty==1, in_sync==1
	 * This reduces the burden of testing multiple flags in many cases
	 */

	unsigned long	flags;	/* bit set of 'enum flag_bits' bits. */
	wait_queue_head_t blocked_wait;

	int desc_nr;			/* descriptor index in the superblock */
	int raid_disk;			/* role of device in array */
	int new_raid_disk;		/* role that the device will have in
					 * the array after a level-change completes.
					 */
	int saved_raid_disk;		/* role that device used to have in the
					 * array and could again if we did a partial
					 * resync from the bitmap
					 */
	union {
		sector_t recovery_offset;/* If this device has been partially
					 * recovered, this is where we were
					 * up to.
					 */
		sector_t journal_tail;	/* If this device is a journal device,
					 * this is the journal tail (journal
					 * recovery start point)
					 */
	};

	atomic_t	nr_pending;	/* number of pending requests.
					 * only maintained for arrays that
					 * support hot removal
					 */
	atomic_t	read_errors;	/* number of consecutive read errors that
					 * we have tried to ignore.
					 */
	time64_t	last_read_error;	/* monotonic time since our
						 * last read error
						 */
	atomic_t	corrected_errors; /* number of corrected read errors,
					   * for reporting to userspace and storing
					   * in superblock.
					   */

	/*
	 * The members for check collision of write behind IOs.
	 */
	struct list_head wb_list;
	spinlock_t wb_list_lock;
	wait_queue_head_t wb_io_wait;

	struct work_struct del_work;	/* used for delayed sysfs removal */

	struct kernfs_node *sysfs_state; /* handle for 'state'
					   * sysfs entry */

	struct badblocks badblocks;

	struct {
		short offset;	/* Offset from superblock to start of PPL.
				 * Not used by external metadata. */
		unsigned int size;	/* Size in sectors of the PPL space */
		sector_t sector;	/* First sector of the PPL space */
	} ppl;
};
enum flag_bits {
	Faulty,			/* device is known to have a fault */
	In_sync,		/* device is in_sync with rest of array */
	Bitmap_sync,		/* ..actually, not quite In_sync.  Need a
				 * bitmap-based recovery to get fully in sync.
				 * The bit is only meaningful before device
				 * has been passed to pers->hot_add_disk.
				 */
	WriteMostly,		/* Avoid reading if at all possible */
	AutoDetected,		/* added by auto-detect */
	Blocked,		/* An error occurred but has not yet
				 * been acknowledged by the metadata
				 * handler, so don't allow writes
				 * until it is cleared */
	WriteErrorSeen,		/* A write error has been seen on this
				 * device
				 */
	FaultRecorded,		/* Intermediate state for clearing
				 * Blocked.  The Fault is/will-be
				 * recorded in the metadata, but that
				 * metadata hasn't been stored safely
				 * on disk yet.
				 */
	BlockedBadBlocks,	/* A writer is blocked because they
				 * found an unacknowledged bad-block.
				 * This can safely be cleared at any
				 * time, and the writer will re-check.
				 * It may be set at any time, and at
				 * worst the writer will timeout and
				 * re-check.  So setting it as
				 * accurately as possible is good, but
				 * not absolutely critical.
				 */
	WantReplacement,	/* This device is a candidate to be
				 * hot-replaced, either because it has
				 * reported some faults, or because
				 * of explicit request.
				 */
	Replacement,		/* This device is a replacement for
				 * a want_replacement device with same
				 * raid_disk number.
				 */
	Candidate,		/* For clustered environments only:
				 * This device is seen locally but not
				 * by the whole cluster
				 */
	Journal,		/* This device is used as journal for
				 * raid-5/6.
				 * Usually, this device should be faster
				 * than other devices in the array
				 */
	ClusterRemove,
	RemoveSynchronized,	/* synchronize_rcu() was called after
				 * this device was known to be faulty,
				 * so it is safe to remove without
				 * another synchronize_rcu() call.
				 */
	ExternalBbl,            /* External metadata provides bad
				 * block management for a disk
				 */
	FailFast,		/* Minimal retries should be attempted on
				 * this device, so use REQ_FAILFAST_DEV.
				 * Also don't try to repair failed reads.
				 * It is expects that no bad block log
				 * is present.
				 */
	LastDev,		/* Seems to be the last working dev as
				 * it didn't fail, so don't use FailFast
				 * any more for metadata
				 */
	WBCollisionCheck,	/*
				 * multiqueue device should check if there
				 * is collision between write behind bios.
				 */
};

static inline int is_badblock(struct md_rdev *rdev, sector_t s, int sectors,
			      sector_t *first_bad, int *bad_sectors)
{
	if (unlikely(rdev->badblocks.count)) {
		int rv = badblocks_check(&rdev->badblocks, rdev->data_offset + s,
					sectors,
					first_bad, bad_sectors);
		if (rv)
			*first_bad -= rdev->data_offset;
		return rv;
	}
	return 0;
}
extern int rdev_set_badblocks(struct md_rdev *rdev, sector_t s, int sectors,
			      int is_new);
extern int rdev_clear_badblocks(struct md_rdev *rdev, sector_t s, int sectors,
				int is_new);
struct md_cluster_info;

/* change UNSUPPORTED_MDDEV_FLAGS for each array type if new flag is added */
enum mddev_flags {
	MD_ARRAY_FIRST_USE,	/* First use of array, needs initialization */
	MD_CLOSING,		/* If set, we are closing the array, do not open
				 * it then */
	MD_JOURNAL_CLEAN,	/* A raid with journal is already clean */
	MD_HAS_JOURNAL,		/* The raid array has journal feature set */
	MD_CLUSTER_RESYNC_LOCKED, /* cluster raid only, which means node
				   * already took resync lock, need to
				   * release the lock */
	MD_FAILFAST_SUPPORTED,	/* Using MD_FAILFAST on metadata writes is
				 * supported as calls to md_error() will
				 * never cause the array to become failed.
				 */
	MD_HAS_PPL,		/* The raid array has PPL feature set */
	MD_HAS_MULTIPLE_PPLS,	/* The raid array has multiple PPLs feature set */
	MD_ALLOW_SB_UPDATE,	/* md_check_recovery is allowed to update
				 * the metadata without taking reconfig_mutex.
				 */
	MD_UPDATING_SB,		/* md_check_recovery is updating the metadata
				 * without explicitly holding reconfig_mutex.
				 */
	MD_NOT_READY,		/* do_md_run() is active, so 'array_state'
				 * must not report that array is ready yet
				 */
<<<<<<< HEAD
=======
	MD_BROKEN,              /* This is used in RAID-0/LINEAR only, to stop
				 * I/O in case an array member is gone/failed.
				 */
>>>>>>> fec38890
};

enum mddev_sb_flags {
	MD_SB_CHANGE_DEVS,		/* Some device status has changed */
	MD_SB_CHANGE_CLEAN,	/* transition to or from 'clean' */
	MD_SB_CHANGE_PENDING,	/* switch from 'clean' to 'active' in progress */
	MD_SB_NEED_REWRITE,	/* metadata write needs to be repeated */
};

#define NR_WB_INFOS	8
/* record current range of write behind IOs */
struct wb_info {
	sector_t lo;
	sector_t hi;
	struct list_head list;
};

struct mddev {
	void				*private;
	struct md_personality		*pers;
	dev_t				unit;
	int				md_minor;
	struct list_head		disks;
	unsigned long			flags;
	unsigned long			sb_flags;

	int				suspended;
	atomic_t			active_io;
	int				ro;
	int				sysfs_active; /* set when sysfs deletes
						       * are happening, so run/
						       * takeover/stop are not safe
						       */
	struct gendisk			*gendisk;

	struct kobject			kobj;
	int				hold_active;
#define	UNTIL_IOCTL	1
#define	UNTIL_STOP	2

	/* Superblock information */
	int				major_version,
					minor_version,
					patch_version;
	int				persistent;
	int				external;	/* metadata is
							 * managed externally */
	char				metadata_type[17]; /* externally set*/
	int				chunk_sectors;
	time64_t			ctime, utime;
	int				level, layout;
	char				clevel[16];
	int				raid_disks;
	int				max_disks;
	sector_t			dev_sectors;	/* used size of
							 * component devices */
	sector_t			array_sectors; /* exported array size */
	int				external_size; /* size managed
							* externally */
	__u64				events;
	/* If the last 'event' was simply a clean->dirty transition, and
	 * we didn't write it to the spares, then it is safe and simple
	 * to just decrement the event count on a dirty->clean transition.
	 * So we record that possibility here.
	 */
	int				can_decrease_events;

	char				uuid[16];

	/* If the array is being reshaped, we need to record the
	 * new shape and an indication of where we are up to.
	 * This is written to the superblock.
	 * If reshape_position is MaxSector, then no reshape is happening (yet).
	 */
	sector_t			reshape_position;
	int				delta_disks, new_level, new_layout;
	int				new_chunk_sectors;
	int				reshape_backwards;

	struct md_thread		*thread;	/* management thread */
	struct md_thread		*sync_thread;	/* doing resync or reconstruct */

	/* 'last_sync_action' is initialized to "none".  It is set when a
	 * sync operation (i.e "data-check", "requested-resync", "resync",
	 * "recovery", or "reshape") is started.  It holds this value even
	 * when the sync thread is "frozen" (interrupted) or "idle" (stopped
	 * or finished).  It is overwritten when a new sync operation is begun.
	 */
	char				*last_sync_action;
	sector_t			curr_resync;	/* last block scheduled */
	/* As resync requests can complete out of order, we cannot easily track
	 * how much resync has been completed.  So we occasionally pause until
	 * everything completes, then set curr_resync_completed to curr_resync.
	 * As such it may be well behind the real resync mark, but it is a value
	 * we are certain of.
	 */
	sector_t			curr_resync_completed;
	unsigned long			resync_mark;	/* a recent timestamp */
	sector_t			resync_mark_cnt;/* blocks written at resync_mark */
	sector_t			curr_mark_cnt; /* blocks scheduled now */

	sector_t			resync_max_sectors; /* may be set by personality */

	atomic64_t			resync_mismatches; /* count of sectors where
							    * parity/replica mismatch found
							    */

	/* allow user-space to request suspension of IO to regions of the array */
	sector_t			suspend_lo;
	sector_t			suspend_hi;
	/* if zero, use the system-wide default */
	int				sync_speed_min;
	int				sync_speed_max;

	/* resync even though the same disks are shared among md-devices */
	int				parallel_resync;

	int				ok_start_degraded;

	unsigned long			recovery;
	/* If a RAID personality determines that recovery (of a particular
	 * device) will fail due to a read error on the source device, it
	 * takes a copy of this number and does not attempt recovery again
	 * until this number changes.
	 */
	int				recovery_disabled;

	int				in_sync;	/* know to not need resync */
	/* 'open_mutex' avoids races between 'md_open' and 'do_md_stop', so
	 * that we are never stopping an array while it is open.
	 * 'reconfig_mutex' protects all other reconfiguration.
	 * These locks are separate due to conflicting interactions
	 * with bdev->bd_mutex.
	 * Lock ordering is:
	 *  reconfig_mutex -> bd_mutex : e.g. do_md_run -> revalidate_disk
	 *  bd_mutex -> open_mutex:  e.g. __blkdev_get -> md_open
	 */
	struct mutex			open_mutex;
	struct mutex			reconfig_mutex;
	atomic_t			active;		/* general refcount */
	atomic_t			openers;	/* number of active opens */

	int				changed;	/* True if we might need to
							 * reread partition info */
	int				degraded;	/* whether md should consider
							 * adding a spare
							 */

	atomic_t			recovery_active; /* blocks scheduled, but not written */
	wait_queue_head_t		recovery_wait;
	sector_t			recovery_cp;
	sector_t			resync_min;	/* user requested sync
							 * starts here */
	sector_t			resync_max;	/* resync should pause
							 * when it gets here */

	struct kernfs_node		*sysfs_state;	/* handle for 'array_state'
							 * file in sysfs.
							 */
	struct kernfs_node		*sysfs_action;  /* handle for 'sync_action' */

	struct work_struct del_work;	/* used for delayed sysfs removal */

	/* "lock" protects:
	 *   flush_bio transition from NULL to !NULL
	 *   rdev superblocks, events
	 *   clearing MD_CHANGE_*
	 *   in_sync - and related safemode and MD_CHANGE changes
	 *   pers (also protected by reconfig_mutex and pending IO).
	 *   clearing ->bitmap
	 *   clearing ->bitmap_info.file
	 *   changing ->resync_{min,max}
	 *   setting MD_RECOVERY_RUNNING (which interacts with resync_{min,max})
	 */
	spinlock_t			lock;
	wait_queue_head_t		sb_wait;	/* for waiting on superblock updates */
	atomic_t			pending_writes;	/* number of active superblock writes */

	unsigned int			safemode;	/* if set, update "clean" superblock
							 * when no writes pending.
							 */
	unsigned int			safemode_delay;
	struct timer_list		safemode_timer;
	struct percpu_ref		writes_pending;
	int				sync_checkers;	/* # of threads checking writes_pending */
	struct request_queue		*queue;	/* for plugging ... */

	struct bitmap			*bitmap; /* the bitmap for the device */
	struct {
		struct file		*file; /* the bitmap file */
		loff_t			offset; /* offset from superblock of
						 * start of bitmap. May be
						 * negative, but not '0'
						 * For external metadata, offset
						 * from start of device.
						 */
		unsigned long		space; /* space available at this offset */
		loff_t			default_offset; /* this is the offset to use when
							 * hot-adding a bitmap.  It should
							 * eventually be settable by sysfs.
							 */
		unsigned long		default_space; /* space available at
							* default offset */
		struct mutex		mutex;
		unsigned long		chunksize;
		unsigned long		daemon_sleep; /* how many jiffies between updates? */
		unsigned long		max_write_behind; /* write-behind mode */
		int			external;
		int			nodes; /* Maximum number of nodes in the cluster */
		char                    cluster_name[64]; /* Name of the cluster */
	} bitmap_info;

	atomic_t			max_corr_read_errors; /* max read retries */
	struct list_head		all_mddevs;

	struct attribute_group		*to_remove;

	struct bio_set			bio_set;
	struct bio_set			sync_set; /* for sync operations like
						   * metadata and bitmap writes
						   */

	/* Generic flush handling.
	 * The last to finish preflush schedules a worker to submit
	 * the rest of the request (without the REQ_PREFLUSH flag).
	 */
	struct bio *flush_bio;
	atomic_t flush_pending;
	ktime_t start_flush, last_flush; /* last_flush is when the last completed
					  * flush was started.
					  */
	struct work_struct flush_work;
	struct work_struct event_work;	/* used by dm to report failure event */
	mempool_t *wb_info_pool;
	void (*sync_super)(struct mddev *mddev, struct md_rdev *rdev);
	struct md_cluster_info		*cluster_info;
	unsigned int			good_device_nr;	/* good device num within cluster raid */

	bool	has_superblocks:1;
	bool	fail_last_dev:1;
};

enum recovery_flags {
	/*
	 * If neither SYNC or RESHAPE are set, then it is a recovery.
	 */
	MD_RECOVERY_RUNNING,	/* a thread is running, or about to be started */
	MD_RECOVERY_SYNC,	/* actually doing a resync, not a recovery */
	MD_RECOVERY_RECOVER,	/* doing recovery, or need to try it. */
	MD_RECOVERY_INTR,	/* resync needs to be aborted for some reason */
	MD_RECOVERY_DONE,	/* thread is done and is waiting to be reaped */
	MD_RECOVERY_NEEDED,	/* we might need to start a resync/recover */
	MD_RECOVERY_REQUESTED,	/* user-space has requested a sync (used with SYNC) */
	MD_RECOVERY_CHECK,	/* user-space request for check-only, no repair */
	MD_RECOVERY_RESHAPE,	/* A reshape is happening */
	MD_RECOVERY_FROZEN,	/* User request to abort, and not restart, any action */
	MD_RECOVERY_ERROR,	/* sync-action interrupted because io-error */
	MD_RECOVERY_WAIT,	/* waiting for pers->start() to finish */
	MD_RESYNCING_REMOTE,	/* remote node is running resync thread */
};

static inline int __must_check mddev_lock(struct mddev *mddev)
{
	return mutex_lock_interruptible(&mddev->reconfig_mutex);
}

/* Sometimes we need to take the lock in a situation where
 * failure due to interrupts is not acceptable.
 */
static inline void mddev_lock_nointr(struct mddev *mddev)
{
	mutex_lock(&mddev->reconfig_mutex);
}

static inline int mddev_trylock(struct mddev *mddev)
{
	return mutex_trylock(&mddev->reconfig_mutex);
}
extern void mddev_unlock(struct mddev *mddev);

static inline void md_sync_acct(struct block_device *bdev, unsigned long nr_sectors)
{
	atomic_add(nr_sectors, &bdev->bd_contains->bd_disk->sync_io);
}

static inline void md_sync_acct_bio(struct bio *bio, unsigned long nr_sectors)
{
	atomic_add(nr_sectors, &bio->bi_disk->sync_io);
}

struct md_personality
{
	char *name;
	int level;
	struct list_head list;
	struct module *owner;
	bool (*make_request)(struct mddev *mddev, struct bio *bio);
	/*
	 * start up works that do NOT require md_thread. tasks that
	 * requires md_thread should go into start()
	 */
	int (*run)(struct mddev *mddev);
	/* start up works that require md threads */
	int (*start)(struct mddev *mddev);
	void (*free)(struct mddev *mddev, void *priv);
	void (*status)(struct seq_file *seq, struct mddev *mddev);
	/* error_handler must set ->faulty and clear ->in_sync
	 * if appropriate, and should abort recovery if needed
	 */
	void (*error_handler)(struct mddev *mddev, struct md_rdev *rdev);
	int (*hot_add_disk) (struct mddev *mddev, struct md_rdev *rdev);
	int (*hot_remove_disk) (struct mddev *mddev, struct md_rdev *rdev);
	int (*spare_active) (struct mddev *mddev);
	sector_t (*sync_request)(struct mddev *mddev, sector_t sector_nr, int *skipped);
	int (*resize) (struct mddev *mddev, sector_t sectors);
	sector_t (*size) (struct mddev *mddev, sector_t sectors, int raid_disks);
	int (*check_reshape) (struct mddev *mddev);
	int (*start_reshape) (struct mddev *mddev);
	void (*finish_reshape) (struct mddev *mddev);
	void (*update_reshape_pos) (struct mddev *mddev);
	/* quiesce suspends or resumes internal processing.
	 * 1 - stop new actions and wait for action io to complete
	 * 0 - return to normal behaviour
	 */
	void (*quiesce) (struct mddev *mddev, int quiesce);
	/* takeover is used to transition an array from one
	 * personality to another.  The new personality must be able
	 * to handle the data in the current layout.
	 * e.g. 2drive raid1 -> 2drive raid5
	 *      ndrive raid5 -> degraded n+1drive raid6 with special layout
	 * If the takeover succeeds, a new 'private' structure is returned.
	 * This needs to be installed and then ->run used to activate the
	 * array.
	 */
	void *(*takeover) (struct mddev *mddev);
	/* congested implements bdi.congested_fn().
	 * Will not be called while array is 'suspended' */
	int (*congested)(struct mddev *mddev, int bits);
	/* Changes the consistency policy of an active array. */
	int (*change_consistency_policy)(struct mddev *mddev, const char *buf);
};

struct md_sysfs_entry {
	struct attribute attr;
	ssize_t (*show)(struct mddev *, char *);
	ssize_t (*store)(struct mddev *, const char *, size_t);
};
extern struct attribute_group md_bitmap_group;

static inline struct kernfs_node *sysfs_get_dirent_safe(struct kernfs_node *sd, char *name)
{
	if (sd)
		return sysfs_get_dirent(sd, name);
	return sd;
}
static inline void sysfs_notify_dirent_safe(struct kernfs_node *sd)
{
	if (sd)
		sysfs_notify_dirent(sd);
}

static inline char * mdname (struct mddev * mddev)
{
	return mddev->gendisk ? mddev->gendisk->disk_name : "mdX";
}

static inline int sysfs_link_rdev(struct mddev *mddev, struct md_rdev *rdev)
{
	char nm[20];
	if (!test_bit(Replacement, &rdev->flags) &&
	    !test_bit(Journal, &rdev->flags) &&
	    mddev->kobj.sd) {
		sprintf(nm, "rd%d", rdev->raid_disk);
		return sysfs_create_link(&mddev->kobj, &rdev->kobj, nm);
	} else
		return 0;
}

static inline void sysfs_unlink_rdev(struct mddev *mddev, struct md_rdev *rdev)
{
	char nm[20];
	if (!test_bit(Replacement, &rdev->flags) &&
	    !test_bit(Journal, &rdev->flags) &&
	    mddev->kobj.sd) {
		sprintf(nm, "rd%d", rdev->raid_disk);
		sysfs_remove_link(&mddev->kobj, nm);
	}
}

/*
 * iterates through some rdev ringlist. It's safe to remove the
 * current 'rdev'. Dont touch 'tmp' though.
 */
#define rdev_for_each_list(rdev, tmp, head)				\
	list_for_each_entry_safe(rdev, tmp, head, same_set)

/*
 * iterates through the 'same array disks' ringlist
 */
#define rdev_for_each(rdev, mddev)				\
	list_for_each_entry(rdev, &((mddev)->disks), same_set)

#define rdev_for_each_safe(rdev, tmp, mddev)				\
	list_for_each_entry_safe(rdev, tmp, &((mddev)->disks), same_set)

#define rdev_for_each_rcu(rdev, mddev)				\
	list_for_each_entry_rcu(rdev, &((mddev)->disks), same_set)

struct md_thread {
	void			(*run) (struct md_thread *thread);
	struct mddev		*mddev;
	wait_queue_head_t	wqueue;
	unsigned long		flags;
	struct task_struct	*tsk;
	unsigned long		timeout;
	void			*private;
};

#define THREAD_WAKEUP  0

static inline void safe_put_page(struct page *p)
{
	if (p) put_page(p);
}

extern int register_md_personality(struct md_personality *p);
extern int unregister_md_personality(struct md_personality *p);
extern int register_md_cluster_operations(struct md_cluster_operations *ops,
		struct module *module);
extern int unregister_md_cluster_operations(void);
extern int md_setup_cluster(struct mddev *mddev, int nodes);
extern void md_cluster_stop(struct mddev *mddev);
extern struct md_thread *md_register_thread(
	void (*run)(struct md_thread *thread),
	struct mddev *mddev,
	const char *name);
extern void md_unregister_thread(struct md_thread **threadp);
extern void md_wakeup_thread(struct md_thread *thread);
extern void md_check_recovery(struct mddev *mddev);
extern void md_reap_sync_thread(struct mddev *mddev);
extern int mddev_init_writes_pending(struct mddev *mddev);
extern bool md_write_start(struct mddev *mddev, struct bio *bi);
extern void md_write_inc(struct mddev *mddev, struct bio *bi);
extern void md_write_end(struct mddev *mddev);
extern void md_done_sync(struct mddev *mddev, int blocks, int ok);
extern void md_error(struct mddev *mddev, struct md_rdev *rdev);
extern void md_finish_reshape(struct mddev *mddev);

extern int mddev_congested(struct mddev *mddev, int bits);
extern void md_flush_request(struct mddev *mddev, struct bio *bio);
extern void md_super_write(struct mddev *mddev, struct md_rdev *rdev,
			   sector_t sector, int size, struct page *page);
extern int md_super_wait(struct mddev *mddev);
extern int sync_page_io(struct md_rdev *rdev, sector_t sector, int size,
			struct page *page, int op, int op_flags,
			bool metadata_op);
extern void md_do_sync(struct md_thread *thread);
extern void md_new_event(struct mddev *mddev);
extern void md_allow_write(struct mddev *mddev);
extern void md_wait_for_blocked_rdev(struct md_rdev *rdev, struct mddev *mddev);
extern void md_set_array_sectors(struct mddev *mddev, sector_t array_sectors);
extern int md_check_no_bitmap(struct mddev *mddev);
extern int md_integrity_register(struct mddev *mddev);
extern int md_integrity_add_rdev(struct md_rdev *rdev, struct mddev *mddev);
extern int strict_strtoul_scaled(const char *cp, unsigned long *res, int scale);

extern void mddev_init(struct mddev *mddev);
extern int md_run(struct mddev *mddev);
extern int md_start(struct mddev *mddev);
extern void md_stop(struct mddev *mddev);
extern void md_stop_writes(struct mddev *mddev);
extern int md_rdev_init(struct md_rdev *rdev);
extern void md_rdev_clear(struct md_rdev *rdev);

extern void md_handle_request(struct mddev *mddev, struct bio *bio);
extern void mddev_suspend(struct mddev *mddev);
extern void mddev_resume(struct mddev *mddev);
extern struct bio *bio_alloc_mddev(gfp_t gfp_mask, int nr_iovecs,
				   struct mddev *mddev);

extern void md_reload_sb(struct mddev *mddev, int raid_disk);
extern void md_update_sb(struct mddev *mddev, int force);
extern void md_kick_rdev_from_array(struct md_rdev * rdev);
extern void mddev_create_wb_pool(struct mddev *mddev, struct md_rdev *rdev,
				 bool is_suspend);
struct md_rdev *md_find_rdev_nr_rcu(struct mddev *mddev, int nr);
struct md_rdev *md_find_rdev_rcu(struct mddev *mddev, dev_t dev);

static inline bool is_mddev_broken(struct md_rdev *rdev, const char *md_type)
{
	int flags = rdev->bdev->bd_disk->flags;

	if (!(flags & GENHD_FL_UP)) {
		if (!test_and_set_bit(MD_BROKEN, &rdev->mddev->flags))
			pr_warn("md: %s: %s array has a missing/failed member\n",
				mdname(rdev->mddev), md_type);
		return true;
	}
	return false;
}

static inline void rdev_dec_pending(struct md_rdev *rdev, struct mddev *mddev)
{
	int faulty = test_bit(Faulty, &rdev->flags);
	if (atomic_dec_and_test(&rdev->nr_pending) && faulty) {
		set_bit(MD_RECOVERY_NEEDED, &mddev->recovery);
		md_wakeup_thread(mddev->thread);
	}
}

extern struct md_cluster_operations *md_cluster_ops;
static inline int mddev_is_clustered(struct mddev *mddev)
{
	return mddev->cluster_info && mddev->bitmap_info.nodes > 1;
}

/* clear unsupported mddev_flags */
static inline void mddev_clear_unsupported_flags(struct mddev *mddev,
	unsigned long unsupported_flags)
{
	mddev->flags &= ~unsupported_flags;
}

static inline void mddev_check_writesame(struct mddev *mddev, struct bio *bio)
{
	if (bio_op(bio) == REQ_OP_WRITE_SAME &&
	    !bio->bi_disk->queue->limits.max_write_same_sectors)
		mddev->queue->limits.max_write_same_sectors = 0;
}

static inline void mddev_check_write_zeroes(struct mddev *mddev, struct bio *bio)
{
	if (bio_op(bio) == REQ_OP_WRITE_ZEROES &&
	    !bio->bi_disk->queue->limits.max_write_zeroes_sectors)
		mddev->queue->limits.max_write_zeroes_sectors = 0;
}
#endif /* _MD_MD_H */<|MERGE_RESOLUTION|>--- conflicted
+++ resolved
@@ -251,12 +251,9 @@
 	MD_NOT_READY,		/* do_md_run() is active, so 'array_state'
 				 * must not report that array is ready yet
 				 */
-<<<<<<< HEAD
-=======
 	MD_BROKEN,              /* This is used in RAID-0/LINEAR only, to stop
 				 * I/O in case an array member is gone/failed.
 				 */
->>>>>>> fec38890
 };
 
 enum mddev_sb_flags {
