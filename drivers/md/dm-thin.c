--- conflicted
+++ resolved
@@ -2521,11 +2521,6 @@
 
 	case PM_OUT_OF_METADATA_SPACE:
 	case PM_READ_ONLY:
-<<<<<<< HEAD
-		if (!is_read_only_pool_mode(old_mode))
-			notify_of_pool_mode_change(pool, "read-only");
-=======
->>>>>>> f73bcb17
 		dm_pool_metadata_read_only(pool->pmd);
 		pool->process_bio = process_bio_read_only;
 		pool->process_discard = process_bio_success;
