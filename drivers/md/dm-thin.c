/*
 * Copyright (C) 2011-2012 Red Hat UK.
 *
 * This file is released under the GPL.
 */

#include "dm-thin-metadata.h"
#include "dm-bio-prison.h"
#include "dm.h"

#include <linux/device-mapper.h>
#include <linux/dm-io.h>
#include <linux/dm-kcopyd.h>
#include <linux/list.h>
#include <linux/init.h>
#include <linux/module.h>
#include <linux/slab.h>

#define	DM_MSG_PREFIX	"thin"

/*
 * Tunable constants
 */
#define ENDIO_HOOK_POOL_SIZE 1024
#define MAPPING_POOL_SIZE 1024
#define PRISON_CELLS 1024
#define COMMIT_PERIOD HZ

/*
 * The block size of the device holding pool data must be
 * between 64KB and 1GB.
 */
#define DATA_DEV_BLOCK_SIZE_MIN_SECTORS (64 * 1024 >> SECTOR_SHIFT)
#define DATA_DEV_BLOCK_SIZE_MAX_SECTORS (1024 * 1024 * 1024 >> SECTOR_SHIFT)

/*
 * Device id is restricted to 24 bits.
 */
#define MAX_DEV_ID ((1 << 24) - 1)

/*
 * How do we handle breaking sharing of data blocks?
 * =================================================
 *
 * We use a standard copy-on-write btree to store the mappings for the
 * devices (note I'm talking about copy-on-write of the metadata here, not
 * the data).  When you take an internal snapshot you clone the root node
 * of the origin btree.  After this there is no concept of an origin or a
 * snapshot.  They are just two device trees that happen to point to the
 * same data blocks.
 *
 * When we get a write in we decide if it's to a shared data block using
 * some timestamp magic.  If it is, we have to break sharing.
 *
 * Let's say we write to a shared block in what was the origin.  The
 * steps are:
 *
 * i) plug io further to this physical block. (see bio_prison code).
 *
 * ii) quiesce any read io to that shared data block.  Obviously
 * including all devices that share this block.  (see dm_deferred_set code)
 *
 * iii) copy the data block to a newly allocate block.  This step can be
 * missed out if the io covers the block. (schedule_copy).
 *
 * iv) insert the new mapping into the origin's btree
 * (process_prepared_mapping).  This act of inserting breaks some
 * sharing of btree nodes between the two devices.  Breaking sharing only
 * effects the btree of that specific device.  Btrees for the other
 * devices that share the block never change.  The btree for the origin
 * device as it was after the last commit is untouched, ie. we're using
 * persistent data structures in the functional programming sense.
 *
 * v) unplug io to this physical block, including the io that triggered
 * the breaking of sharing.
 *
 * Steps (ii) and (iii) occur in parallel.
 *
 * The metadata _doesn't_ need to be committed before the io continues.  We
 * get away with this because the io is always written to a _new_ block.
 * If there's a crash, then:
 *
 * - The origin mapping will point to the old origin block (the shared
 * one).  This will contain the data as it was before the io that triggered
 * the breaking of sharing came in.
 *
 * - The snap mapping still points to the old block.  As it would after
 * the commit.
 *
 * The downside of this scheme is the timestamp magic isn't perfect, and
 * will continue to think that data block in the snapshot device is shared
 * even after the write to the origin has broken sharing.  I suspect data
 * blocks will typically be shared by many different devices, so we're
 * breaking sharing n + 1 times, rather than n, where n is the number of
 * devices that reference this data block.  At the moment I think the
 * benefits far, far outweigh the disadvantages.
 */

/*----------------------------------------------------------------*/

/*
 * Key building.
 */
static void build_data_key(struct dm_thin_device *td,
			   dm_block_t b, struct dm_cell_key *key)
{
	key->virtual = 0;
	key->dev = dm_thin_dev_id(td);
	key->block = b;
}

static void build_virtual_key(struct dm_thin_device *td, dm_block_t b,
			      struct dm_cell_key *key)
{
	key->virtual = 1;
	key->dev = dm_thin_dev_id(td);
	key->block = b;
}

/*----------------------------------------------------------------*/

/*
 * A pool device ties together a metadata device and a data device.  It
 * also provides the interface for creating and destroying internal
 * devices.
 */
struct dm_thin_new_mapping;

/*
 * The pool runs in 3 modes.  Ordered in degraded order for comparisons.
 */
enum pool_mode {
	PM_WRITE,		/* metadata may be changed */
	PM_READ_ONLY,		/* metadata may not be changed */
	PM_FAIL,		/* all I/O fails */
};

struct pool_features {
	enum pool_mode mode;

	bool zero_new_blocks:1;
	bool discard_enabled:1;
	bool discard_passdown:1;
};

struct thin_c;
typedef void (*process_bio_fn)(struct thin_c *tc, struct bio *bio);
typedef void (*process_mapping_fn)(struct dm_thin_new_mapping *m);

struct pool {
	struct list_head list;
	struct dm_target *ti;	/* Only set if a pool target is bound */

	struct mapped_device *pool_md;
	struct block_device *md_dev;
	struct dm_pool_metadata *pmd;

	dm_block_t low_water_blocks;
	uint32_t sectors_per_block;
	int sectors_per_block_shift;

	struct pool_features pf;
	unsigned low_water_triggered:1;	/* A dm event has been sent */
	unsigned no_free_space:1;	/* A -ENOSPC warning has been issued */

	struct dm_bio_prison *prison;
	struct dm_kcopyd_client *copier;

	struct workqueue_struct *wq;
	struct work_struct worker;
	struct delayed_work waker;

	unsigned long last_commit_jiffies;
	unsigned ref_count;

	spinlock_t lock;
	struct bio_list deferred_bios;
	struct bio_list deferred_flush_bios;
	struct list_head prepared_mappings;
	struct list_head prepared_discards;

	struct bio_list retry_on_resume_list;

	struct dm_deferred_set *shared_read_ds;
	struct dm_deferred_set *all_io_ds;

	struct dm_thin_new_mapping *next_mapping;
	mempool_t *mapping_pool;

	process_bio_fn process_bio;
	process_bio_fn process_discard;

	process_mapping_fn process_prepared_mapping;
	process_mapping_fn process_prepared_discard;
};

static enum pool_mode get_pool_mode(struct pool *pool);
static void set_pool_mode(struct pool *pool, enum pool_mode mode);

/*
 * Target context for a pool.
 */
struct pool_c {
	struct dm_target *ti;
	struct pool *pool;
	struct dm_dev *data_dev;
	struct dm_dev *metadata_dev;
	struct dm_target_callbacks callbacks;

	dm_block_t low_water_blocks;
	struct pool_features requested_pf; /* Features requested during table load */
	struct pool_features adjusted_pf;  /* Features used after adjusting for constituent devices */
};

/*
 * Target context for a thin.
 */
struct thin_c {
	struct dm_dev *pool_dev;
	struct dm_dev *origin_dev;
	dm_thin_id dev_id;

	struct pool *pool;
	struct dm_thin_device *td;
};

/*----------------------------------------------------------------*/

/*
 * A global list of pools that uses a struct mapped_device as a key.
 */
static struct dm_thin_pool_table {
	struct mutex mutex;
	struct list_head pools;
} dm_thin_pool_table;

static void pool_table_init(void)
{
	mutex_init(&dm_thin_pool_table.mutex);
	INIT_LIST_HEAD(&dm_thin_pool_table.pools);
}

static void __pool_table_insert(struct pool *pool)
{
	BUG_ON(!mutex_is_locked(&dm_thin_pool_table.mutex));
	list_add(&pool->list, &dm_thin_pool_table.pools);
}

static void __pool_table_remove(struct pool *pool)
{
	BUG_ON(!mutex_is_locked(&dm_thin_pool_table.mutex));
	list_del(&pool->list);
}

static struct pool *__pool_table_lookup(struct mapped_device *md)
{
	struct pool *pool = NULL, *tmp;

	BUG_ON(!mutex_is_locked(&dm_thin_pool_table.mutex));

	list_for_each_entry(tmp, &dm_thin_pool_table.pools, list) {
		if (tmp->pool_md == md) {
			pool = tmp;
			break;
		}
	}

	return pool;
}

static struct pool *__pool_table_lookup_metadata_dev(struct block_device *md_dev)
{
	struct pool *pool = NULL, *tmp;

	BUG_ON(!mutex_is_locked(&dm_thin_pool_table.mutex));

	list_for_each_entry(tmp, &dm_thin_pool_table.pools, list) {
		if (tmp->md_dev == md_dev) {
			pool = tmp;
			break;
		}
	}

	return pool;
}

/*----------------------------------------------------------------*/

struct dm_thin_endio_hook {
	struct thin_c *tc;
	struct dm_deferred_entry *shared_read_entry;
	struct dm_deferred_entry *all_io_entry;
	struct dm_thin_new_mapping *overwrite_mapping;
};

static void __requeue_bio_list(struct thin_c *tc, struct bio_list *master)
{
	struct bio *bio;
	struct bio_list bios;

	bio_list_init(&bios);
	bio_list_merge(&bios, master);
	bio_list_init(master);

	while ((bio = bio_list_pop(&bios))) {
		struct dm_thin_endio_hook *h = dm_per_bio_data(bio, sizeof(struct dm_thin_endio_hook));

		if (h->tc == tc)
			bio_endio(bio, DM_ENDIO_REQUEUE);
		else
			bio_list_add(master, bio);
	}
}

static void requeue_io(struct thin_c *tc)
{
	struct pool *pool = tc->pool;
	unsigned long flags;

	spin_lock_irqsave(&pool->lock, flags);
	__requeue_bio_list(tc, &pool->deferred_bios);
	__requeue_bio_list(tc, &pool->retry_on_resume_list);
	spin_unlock_irqrestore(&pool->lock, flags);
}

/*
 * This section of code contains the logic for processing a thin device's IO.
 * Much of the code depends on pool object resources (lists, workqueues, etc)
 * but most is exclusively called from the thin target rather than the thin-pool
 * target.
 */

static dm_block_t get_bio_block(struct thin_c *tc, struct bio *bio)
{
	sector_t block_nr = bio->bi_sector;

	if (tc->pool->sectors_per_block_shift < 0)
		(void) sector_div(block_nr, tc->pool->sectors_per_block);
	else
		block_nr >>= tc->pool->sectors_per_block_shift;

	return block_nr;
}

static void remap(struct thin_c *tc, struct bio *bio, dm_block_t block)
{
	struct pool *pool = tc->pool;
	sector_t bi_sector = bio->bi_sector;

	bio->bi_bdev = tc->pool_dev->bdev;
	if (tc->pool->sectors_per_block_shift < 0)
		bio->bi_sector = (block * pool->sectors_per_block) +
				 sector_div(bi_sector, pool->sectors_per_block);
	else
		bio->bi_sector = (block << pool->sectors_per_block_shift) |
				(bi_sector & (pool->sectors_per_block - 1));
}

static void remap_to_origin(struct thin_c *tc, struct bio *bio)
{
	bio->bi_bdev = tc->origin_dev->bdev;
}

static int bio_triggers_commit(struct thin_c *tc, struct bio *bio)
{
	return (bio->bi_rw & (REQ_FLUSH | REQ_FUA)) &&
		dm_thin_changed_this_transaction(tc->td);
}

static void inc_all_io_entry(struct pool *pool, struct bio *bio)
{
	struct dm_thin_endio_hook *h;

	if (bio->bi_rw & REQ_DISCARD)
		return;

<<<<<<< HEAD
	h = dm_get_mapinfo(bio)->ptr;
=======
	h = dm_per_bio_data(bio, sizeof(struct dm_thin_endio_hook));
>>>>>>> 81881a45
	h->all_io_entry = dm_deferred_entry_inc(pool->all_io_ds);
}

static void issue(struct thin_c *tc, struct bio *bio)
{
	struct pool *pool = tc->pool;
	unsigned long flags;

	if (!bio_triggers_commit(tc, bio)) {
		generic_make_request(bio);
		return;
	}

	/*
	 * Complete bio with an error if earlier I/O caused changes to
	 * the metadata that can't be committed e.g, due to I/O errors
	 * on the metadata device.
	 */
	if (dm_thin_aborted_changes(tc->td)) {
		bio_io_error(bio);
		return;
	}

	/*
	 * Batch together any bios that trigger commits and then issue a
	 * single commit for them in process_deferred_bios().
	 */
	spin_lock_irqsave(&pool->lock, flags);
	bio_list_add(&pool->deferred_flush_bios, bio);
	spin_unlock_irqrestore(&pool->lock, flags);
}

static void remap_to_origin_and_issue(struct thin_c *tc, struct bio *bio)
{
	remap_to_origin(tc, bio);
	issue(tc, bio);
}

static void remap_and_issue(struct thin_c *tc, struct bio *bio,
			    dm_block_t block)
{
	remap(tc, bio, block);
	issue(tc, bio);
}

/*
 * wake_worker() is used when new work is queued and when pool_resume is
 * ready to continue deferred IO processing.
 */
static void wake_worker(struct pool *pool)
{
	queue_work(pool->wq, &pool->worker);
}

/*----------------------------------------------------------------*/

/*
 * Bio endio functions.
 */
struct dm_thin_new_mapping {
	struct list_head list;

	unsigned quiesced:1;
	unsigned prepared:1;
	unsigned pass_discard:1;

	struct thin_c *tc;
	dm_block_t virt_block;
	dm_block_t data_block;
	struct dm_bio_prison_cell *cell, *cell2;
	int err;

	/*
	 * If the bio covers the whole area of a block then we can avoid
	 * zeroing or copying.  Instead this bio is hooked.  The bio will
	 * still be in the cell, so care has to be taken to avoid issuing
	 * the bio twice.
	 */
	struct bio *bio;
	bio_end_io_t *saved_bi_end_io;
};

static void __maybe_add_mapping(struct dm_thin_new_mapping *m)
{
	struct pool *pool = m->tc->pool;

	if (m->quiesced && m->prepared) {
		list_add(&m->list, &pool->prepared_mappings);
		wake_worker(pool);
	}
}

static void copy_complete(int read_err, unsigned long write_err, void *context)
{
	unsigned long flags;
	struct dm_thin_new_mapping *m = context;
	struct pool *pool = m->tc->pool;

	m->err = read_err || write_err ? -EIO : 0;

	spin_lock_irqsave(&pool->lock, flags);
	m->prepared = 1;
	__maybe_add_mapping(m);
	spin_unlock_irqrestore(&pool->lock, flags);
}

static void overwrite_endio(struct bio *bio, int err)
{
	unsigned long flags;
	struct dm_thin_endio_hook *h = dm_per_bio_data(bio, sizeof(struct dm_thin_endio_hook));
	struct dm_thin_new_mapping *m = h->overwrite_mapping;
	struct pool *pool = m->tc->pool;

	m->err = err;

	spin_lock_irqsave(&pool->lock, flags);
	m->prepared = 1;
	__maybe_add_mapping(m);
	spin_unlock_irqrestore(&pool->lock, flags);
}

/*----------------------------------------------------------------*/

/*
 * Workqueue.
 */

/*
 * Prepared mapping jobs.
 */

/*
 * This sends the bios in the cell back to the deferred_bios list.
 */
static void cell_defer(struct thin_c *tc, struct dm_bio_prison_cell *cell)
{
	struct pool *pool = tc->pool;
	unsigned long flags;

	spin_lock_irqsave(&pool->lock, flags);
	dm_cell_release(cell, &pool->deferred_bios);
	spin_unlock_irqrestore(&tc->pool->lock, flags);

	wake_worker(pool);
}

/*
 * Same as cell_defer except it omits the original holder of the cell.
 */
static void cell_defer_no_holder(struct thin_c *tc, struct dm_bio_prison_cell *cell)
{
	struct pool *pool = tc->pool;
	unsigned long flags;

	spin_lock_irqsave(&pool->lock, flags);
	dm_cell_release_no_holder(cell, &pool->deferred_bios);
	spin_unlock_irqrestore(&pool->lock, flags);

	wake_worker(pool);
}

static void process_prepared_mapping_fail(struct dm_thin_new_mapping *m)
{
	if (m->bio)
		m->bio->bi_end_io = m->saved_bi_end_io;
	dm_cell_error(m->cell);
	list_del(&m->list);
	mempool_free(m, m->tc->pool->mapping_pool);
}
static void process_prepared_mapping(struct dm_thin_new_mapping *m)
{
	struct thin_c *tc = m->tc;
	struct bio *bio;
	int r;

	bio = m->bio;
	if (bio)
		bio->bi_end_io = m->saved_bi_end_io;

	if (m->err) {
		dm_cell_error(m->cell);
		goto out;
	}

	/*
	 * Commit the prepared block into the mapping btree.
	 * Any I/O for this block arriving after this point will get
	 * remapped to it directly.
	 */
	r = dm_thin_insert_block(tc->td, m->virt_block, m->data_block);
	if (r) {
		DMERR_LIMIT("dm_thin_insert_block() failed");
		dm_cell_error(m->cell);
		goto out;
	}

	/*
	 * Release any bios held while the block was being provisioned.
	 * If we are processing a write bio that completely covers the block,
	 * we already processed it so can ignore it now when processing
	 * the bios in the cell.
	 */
	if (bio) {
		cell_defer_no_holder(tc, m->cell);
		bio_endio(bio, 0);
	} else
		cell_defer(tc, m->cell);

out:
	list_del(&m->list);
	mempool_free(m, tc->pool->mapping_pool);
}

static void process_prepared_discard_fail(struct dm_thin_new_mapping *m)
{
	struct thin_c *tc = m->tc;

	bio_io_error(m->bio);
	cell_defer_no_holder(tc, m->cell);
	cell_defer_no_holder(tc, m->cell2);
	mempool_free(m, tc->pool->mapping_pool);
}

static void process_prepared_discard_passdown(struct dm_thin_new_mapping *m)
{
	struct thin_c *tc = m->tc;

	inc_all_io_entry(tc->pool, m->bio);
<<<<<<< HEAD
	cell_defer_except(tc, m->cell);
	cell_defer_except(tc, m->cell2);
=======
	cell_defer_no_holder(tc, m->cell);
	cell_defer_no_holder(tc, m->cell2);
>>>>>>> 81881a45

	if (m->pass_discard)
		remap_and_issue(tc, m->bio, m->data_block);
	else
		bio_endio(m->bio, 0);

	mempool_free(m, tc->pool->mapping_pool);
}

static void process_prepared_discard(struct dm_thin_new_mapping *m)
{
	int r;
	struct thin_c *tc = m->tc;

	r = dm_thin_remove_block(tc->td, m->virt_block);
	if (r)
		DMERR_LIMIT("dm_thin_remove_block() failed");

	process_prepared_discard_passdown(m);
}

static void process_prepared(struct pool *pool, struct list_head *head,
			     process_mapping_fn *fn)
{
	unsigned long flags;
	struct list_head maps;
	struct dm_thin_new_mapping *m, *tmp;

	INIT_LIST_HEAD(&maps);
	spin_lock_irqsave(&pool->lock, flags);
	list_splice_init(head, &maps);
	spin_unlock_irqrestore(&pool->lock, flags);

	list_for_each_entry_safe(m, tmp, &maps, list)
		(*fn)(m);
}

/*
 * Deferred bio jobs.
 */
static int io_overlaps_block(struct pool *pool, struct bio *bio)
{
	return bio->bi_size == (pool->sectors_per_block << SECTOR_SHIFT);
}

static int io_overwrites_block(struct pool *pool, struct bio *bio)
{
	return (bio_data_dir(bio) == WRITE) &&
		io_overlaps_block(pool, bio);
}

static void save_and_set_endio(struct bio *bio, bio_end_io_t **save,
			       bio_end_io_t *fn)
{
	*save = bio->bi_end_io;
	bio->bi_end_io = fn;
}

static int ensure_next_mapping(struct pool *pool)
{
	if (pool->next_mapping)
		return 0;

	pool->next_mapping = mempool_alloc(pool->mapping_pool, GFP_ATOMIC);

	return pool->next_mapping ? 0 : -ENOMEM;
}

static struct dm_thin_new_mapping *get_next_mapping(struct pool *pool)
{
	struct dm_thin_new_mapping *r = pool->next_mapping;

	BUG_ON(!pool->next_mapping);

	pool->next_mapping = NULL;

	return r;
}

static void schedule_copy(struct thin_c *tc, dm_block_t virt_block,
			  struct dm_dev *origin, dm_block_t data_origin,
			  dm_block_t data_dest,
			  struct dm_bio_prison_cell *cell, struct bio *bio)
{
	int r;
	struct pool *pool = tc->pool;
	struct dm_thin_new_mapping *m = get_next_mapping(pool);

	INIT_LIST_HEAD(&m->list);
	m->quiesced = 0;
	m->prepared = 0;
	m->tc = tc;
	m->virt_block = virt_block;
	m->data_block = data_dest;
	m->cell = cell;
	m->err = 0;
	m->bio = NULL;

	if (!dm_deferred_set_add_work(pool->shared_read_ds, &m->list))
		m->quiesced = 1;

	/*
	 * IO to pool_dev remaps to the pool target's data_dev.
	 *
	 * If the whole block of data is being overwritten, we can issue the
	 * bio immediately. Otherwise we use kcopyd to clone the data first.
	 */
	if (io_overwrites_block(pool, bio)) {
		struct dm_thin_endio_hook *h = dm_per_bio_data(bio, sizeof(struct dm_thin_endio_hook));

		h->overwrite_mapping = m;
		m->bio = bio;
		save_and_set_endio(bio, &m->saved_bi_end_io, overwrite_endio);
		inc_all_io_entry(pool, bio);
		remap_and_issue(tc, bio, data_dest);
	} else {
		struct dm_io_region from, to;

		from.bdev = origin->bdev;
		from.sector = data_origin * pool->sectors_per_block;
		from.count = pool->sectors_per_block;

		to.bdev = tc->pool_dev->bdev;
		to.sector = data_dest * pool->sectors_per_block;
		to.count = pool->sectors_per_block;

		r = dm_kcopyd_copy(pool->copier, &from, 1, &to,
				   0, copy_complete, m);
		if (r < 0) {
			mempool_free(m, pool->mapping_pool);
			DMERR_LIMIT("dm_kcopyd_copy() failed");
			dm_cell_error(cell);
		}
	}
}

static void schedule_internal_copy(struct thin_c *tc, dm_block_t virt_block,
				   dm_block_t data_origin, dm_block_t data_dest,
				   struct dm_bio_prison_cell *cell, struct bio *bio)
{
	schedule_copy(tc, virt_block, tc->pool_dev,
		      data_origin, data_dest, cell, bio);
}

static void schedule_external_copy(struct thin_c *tc, dm_block_t virt_block,
				   dm_block_t data_dest,
				   struct dm_bio_prison_cell *cell, struct bio *bio)
{
	schedule_copy(tc, virt_block, tc->origin_dev,
		      virt_block, data_dest, cell, bio);
}

static void schedule_zero(struct thin_c *tc, dm_block_t virt_block,
			  dm_block_t data_block, struct dm_bio_prison_cell *cell,
			  struct bio *bio)
{
	struct pool *pool = tc->pool;
	struct dm_thin_new_mapping *m = get_next_mapping(pool);

	INIT_LIST_HEAD(&m->list);
	m->quiesced = 1;
	m->prepared = 0;
	m->tc = tc;
	m->virt_block = virt_block;
	m->data_block = data_block;
	m->cell = cell;
	m->err = 0;
	m->bio = NULL;

	/*
	 * If the whole block of data is being overwritten or we are not
	 * zeroing pre-existing data, we can issue the bio immediately.
	 * Otherwise we use kcopyd to zero the data first.
	 */
	if (!pool->pf.zero_new_blocks)
		process_prepared_mapping(m);

	else if (io_overwrites_block(pool, bio)) {
		struct dm_thin_endio_hook *h = dm_per_bio_data(bio, sizeof(struct dm_thin_endio_hook));

		h->overwrite_mapping = m;
		m->bio = bio;
		save_and_set_endio(bio, &m->saved_bi_end_io, overwrite_endio);
		inc_all_io_entry(pool, bio);
		remap_and_issue(tc, bio, data_block);
	} else {
		int r;
		struct dm_io_region to;

		to.bdev = tc->pool_dev->bdev;
		to.sector = data_block * pool->sectors_per_block;
		to.count = pool->sectors_per_block;

		r = dm_kcopyd_zero(pool->copier, 1, &to, 0, copy_complete, m);
		if (r < 0) {
			mempool_free(m, pool->mapping_pool);
			DMERR_LIMIT("dm_kcopyd_zero() failed");
			dm_cell_error(cell);
		}
	}
}

static int commit(struct pool *pool)
{
	int r;

	r = dm_pool_commit_metadata(pool->pmd);
	if (r)
		DMERR_LIMIT("commit failed: error = %d", r);

	return r;
}

/*
 * A non-zero return indicates read_only or fail_io mode.
 * Many callers don't care about the return value.
 */
static int commit_or_fallback(struct pool *pool)
{
	int r;

	if (get_pool_mode(pool) != PM_WRITE)
		return -EINVAL;

	r = commit(pool);
	if (r)
		set_pool_mode(pool, PM_READ_ONLY);

	return r;
}

static int alloc_data_block(struct thin_c *tc, dm_block_t *result)
{
	int r;
	dm_block_t free_blocks;
	unsigned long flags;
	struct pool *pool = tc->pool;

	r = dm_pool_get_free_block_count(pool->pmd, &free_blocks);
	if (r)
		return r;

	if (free_blocks <= pool->low_water_blocks && !pool->low_water_triggered) {
		DMWARN("%s: reached low water mark, sending event.",
		       dm_device_name(pool->pool_md));
		spin_lock_irqsave(&pool->lock, flags);
		pool->low_water_triggered = 1;
		spin_unlock_irqrestore(&pool->lock, flags);
		dm_table_event(pool->ti->table);
	}

	if (!free_blocks) {
		if (pool->no_free_space)
			return -ENOSPC;
		else {
			/*
			 * Try to commit to see if that will free up some
			 * more space.
			 */
			(void) commit_or_fallback(pool);

			r = dm_pool_get_free_block_count(pool->pmd, &free_blocks);
			if (r)
				return r;

			/*
			 * If we still have no space we set a flag to avoid
			 * doing all this checking and return -ENOSPC.
			 */
			if (!free_blocks) {
				DMWARN("%s: no free space available.",
				       dm_device_name(pool->pool_md));
				spin_lock_irqsave(&pool->lock, flags);
				pool->no_free_space = 1;
				spin_unlock_irqrestore(&pool->lock, flags);
				return -ENOSPC;
			}
		}
	}

	r = dm_pool_alloc_data_block(pool->pmd, result);
	if (r)
		return r;

	return 0;
}

/*
 * If we have run out of space, queue bios until the device is
 * resumed, presumably after having been reloaded with more space.
 */
static void retry_on_resume(struct bio *bio)
{
	struct dm_thin_endio_hook *h = dm_per_bio_data(bio, sizeof(struct dm_thin_endio_hook));
	struct thin_c *tc = h->tc;
	struct pool *pool = tc->pool;
	unsigned long flags;

	spin_lock_irqsave(&pool->lock, flags);
	bio_list_add(&pool->retry_on_resume_list, bio);
	spin_unlock_irqrestore(&pool->lock, flags);
}

static void no_space(struct dm_bio_prison_cell *cell)
{
	struct bio *bio;
	struct bio_list bios;

	bio_list_init(&bios);
	dm_cell_release(cell, &bios);

	while ((bio = bio_list_pop(&bios)))
		retry_on_resume(bio);
}

static void process_discard(struct thin_c *tc, struct bio *bio)
{
	int r;
	unsigned long flags;
	struct pool *pool = tc->pool;
	struct dm_bio_prison_cell *cell, *cell2;
	struct dm_cell_key key, key2;
	dm_block_t block = get_bio_block(tc, bio);
	struct dm_thin_lookup_result lookup_result;
	struct dm_thin_new_mapping *m;

	build_virtual_key(tc->td, block, &key);
	if (dm_bio_detain(tc->pool->prison, &key, bio, &cell))
		return;

	r = dm_thin_find_block(tc->td, block, 1, &lookup_result);
	switch (r) {
	case 0:
		/*
		 * Check nobody is fiddling with this pool block.  This can
		 * happen if someone's in the process of breaking sharing
		 * on this block.
		 */
		build_data_key(tc->td, lookup_result.block, &key2);
		if (dm_bio_detain(tc->pool->prison, &key2, bio, &cell2)) {
<<<<<<< HEAD
			cell_defer_except(tc, cell);
=======
			cell_defer_no_holder(tc, cell);
>>>>>>> 81881a45
			break;
		}

		if (io_overlaps_block(pool, bio)) {
			/*
			 * IO may still be going to the destination block.  We must
			 * quiesce before we can do the removal.
			 */
			m = get_next_mapping(pool);
			m->tc = tc;
			m->pass_discard = (!lookup_result.shared) && pool->pf.discard_passdown;
			m->virt_block = block;
			m->data_block = lookup_result.block;
			m->cell = cell;
			m->cell2 = cell2;
			m->err = 0;
			m->bio = bio;

			if (!dm_deferred_set_add_work(pool->all_io_ds, &m->list)) {
				spin_lock_irqsave(&pool->lock, flags);
				list_add(&m->list, &pool->prepared_discards);
				spin_unlock_irqrestore(&pool->lock, flags);
				wake_worker(pool);
			}
		} else {
			inc_all_io_entry(pool, bio);
<<<<<<< HEAD
			cell_defer_except(tc, cell);
			cell_defer_except(tc, cell2);
=======
			cell_defer_no_holder(tc, cell);
			cell_defer_no_holder(tc, cell2);
>>>>>>> 81881a45

			/*
			 * The DM core makes sure that the discard doesn't span
			 * a block boundary.  So we submit the discard of a
			 * partial block appropriately.
			 */
			if ((!lookup_result.shared) && pool->pf.discard_passdown)
				remap_and_issue(tc, bio, lookup_result.block);
			else
				bio_endio(bio, 0);
		}
		break;

	case -ENODATA:
		/*
		 * It isn't provisioned, just forget it.
		 */
<<<<<<< HEAD
		cell_defer_except(tc, cell);
=======
		cell_defer_no_holder(tc, cell);
>>>>>>> 81881a45
		bio_endio(bio, 0);
		break;

	default:
<<<<<<< HEAD
		DMERR("discard: find block unexpectedly returned %d", r);
		cell_defer_except(tc, cell);
=======
		DMERR_LIMIT("%s: dm_thin_find_block() failed: error = %d",
			    __func__, r);
		cell_defer_no_holder(tc, cell);
>>>>>>> 81881a45
		bio_io_error(bio);
		break;
	}
}

static void break_sharing(struct thin_c *tc, struct bio *bio, dm_block_t block,
			  struct dm_cell_key *key,
			  struct dm_thin_lookup_result *lookup_result,
			  struct dm_bio_prison_cell *cell)
{
	int r;
	dm_block_t data_block;

	r = alloc_data_block(tc, &data_block);
	switch (r) {
	case 0:
		schedule_internal_copy(tc, block, lookup_result->block,
				       data_block, cell, bio);
		break;

	case -ENOSPC:
		no_space(cell);
		break;

	default:
		DMERR_LIMIT("%s: alloc_data_block() failed: error = %d",
			    __func__, r);
		dm_cell_error(cell);
		break;
	}
}

static void process_shared_bio(struct thin_c *tc, struct bio *bio,
			       dm_block_t block,
			       struct dm_thin_lookup_result *lookup_result)
{
	struct dm_bio_prison_cell *cell;
	struct pool *pool = tc->pool;
	struct dm_cell_key key;

	/*
	 * If cell is already occupied, then sharing is already in the process
	 * of being broken so we have nothing further to do here.
	 */
	build_data_key(tc->td, lookup_result->block, &key);
	if (dm_bio_detain(pool->prison, &key, bio, &cell))
		return;

	if (bio_data_dir(bio) == WRITE && bio->bi_size)
		break_sharing(tc, bio, block, &key, lookup_result, cell);
	else {
		struct dm_thin_endio_hook *h = dm_per_bio_data(bio, sizeof(struct dm_thin_endio_hook));

		h->shared_read_entry = dm_deferred_entry_inc(pool->shared_read_ds);
		inc_all_io_entry(pool, bio);
<<<<<<< HEAD
		cell_defer_except(tc, cell);
=======
		cell_defer_no_holder(tc, cell);
>>>>>>> 81881a45

		remap_and_issue(tc, bio, lookup_result->block);
	}
}

static void provision_block(struct thin_c *tc, struct bio *bio, dm_block_t block,
			    struct dm_bio_prison_cell *cell)
{
	int r;
	dm_block_t data_block;

	/*
	 * Remap empty bios (flushes) immediately, without provisioning.
	 */
	if (!bio->bi_size) {
		inc_all_io_entry(tc->pool, bio);
<<<<<<< HEAD
		cell_defer_except(tc, cell);
=======
		cell_defer_no_holder(tc, cell);
>>>>>>> 81881a45

		remap_and_issue(tc, bio, 0);
		return;
	}

	/*
	 * Fill read bios with zeroes and complete them immediately.
	 */
	if (bio_data_dir(bio) == READ) {
		zero_fill_bio(bio);
<<<<<<< HEAD
		cell_defer_except(tc, cell);
=======
		cell_defer_no_holder(tc, cell);
>>>>>>> 81881a45
		bio_endio(bio, 0);
		return;
	}

	r = alloc_data_block(tc, &data_block);
	switch (r) {
	case 0:
		if (tc->origin_dev)
			schedule_external_copy(tc, block, data_block, cell, bio);
		else
			schedule_zero(tc, block, data_block, cell, bio);
		break;

	case -ENOSPC:
		no_space(cell);
		break;

	default:
		DMERR_LIMIT("%s: alloc_data_block() failed: error = %d",
			    __func__, r);
		set_pool_mode(tc->pool, PM_READ_ONLY);
		dm_cell_error(cell);
		break;
	}
}

static void process_bio(struct thin_c *tc, struct bio *bio)
{
	int r;
	dm_block_t block = get_bio_block(tc, bio);
	struct dm_bio_prison_cell *cell;
	struct dm_cell_key key;
	struct dm_thin_lookup_result lookup_result;

	/*
	 * If cell is already occupied, then the block is already
	 * being provisioned so we have nothing further to do here.
	 */
	build_virtual_key(tc->td, block, &key);
	if (dm_bio_detain(tc->pool->prison, &key, bio, &cell))
		return;

	r = dm_thin_find_block(tc->td, block, 1, &lookup_result);
	switch (r) {
	case 0:
		if (lookup_result.shared) {
			process_shared_bio(tc, bio, block, &lookup_result);
<<<<<<< HEAD
			cell_defer_except(tc, cell);
		} else {
			inc_all_io_entry(tc->pool, bio);
			cell_defer_except(tc, cell);
=======
			cell_defer_no_holder(tc, cell);
		} else {
			inc_all_io_entry(tc->pool, bio);
			cell_defer_no_holder(tc, cell);
>>>>>>> 81881a45

			remap_and_issue(tc, bio, lookup_result.block);
		}
		break;

	case -ENODATA:
		if (bio_data_dir(bio) == READ && tc->origin_dev) {
			inc_all_io_entry(tc->pool, bio);
<<<<<<< HEAD
			cell_defer_except(tc, cell);
=======
			cell_defer_no_holder(tc, cell);
>>>>>>> 81881a45

			remap_to_origin_and_issue(tc, bio);
		} else
			provision_block(tc, bio, block, cell);
		break;

	default:
<<<<<<< HEAD
		DMERR("dm_thin_find_block() failed, error = %d", r);
		cell_defer_except(tc, cell);
=======
		DMERR_LIMIT("%s: dm_thin_find_block() failed: error = %d",
			    __func__, r);
		cell_defer_no_holder(tc, cell);
>>>>>>> 81881a45
		bio_io_error(bio);
		break;
	}
}

static void process_bio_read_only(struct thin_c *tc, struct bio *bio)
{
	int r;
	int rw = bio_data_dir(bio);
	dm_block_t block = get_bio_block(tc, bio);
	struct dm_thin_lookup_result lookup_result;

	r = dm_thin_find_block(tc->td, block, 1, &lookup_result);
	switch (r) {
	case 0:
		if (lookup_result.shared && (rw == WRITE) && bio->bi_size)
			bio_io_error(bio);
		else {
			inc_all_io_entry(tc->pool, bio);
			remap_and_issue(tc, bio, lookup_result.block);
		}
		break;

	case -ENODATA:
		if (rw != READ) {
			bio_io_error(bio);
			break;
		}

		if (tc->origin_dev) {
			inc_all_io_entry(tc->pool, bio);
			remap_to_origin_and_issue(tc, bio);
			break;
		}

		zero_fill_bio(bio);
		bio_endio(bio, 0);
		break;

	default:
		DMERR_LIMIT("%s: dm_thin_find_block() failed: error = %d",
			    __func__, r);
		bio_io_error(bio);
		break;
	}
}

static void process_bio_fail(struct thin_c *tc, struct bio *bio)
{
	bio_io_error(bio);
}

static int need_commit_due_to_time(struct pool *pool)
{
	return jiffies < pool->last_commit_jiffies ||
	       jiffies > pool->last_commit_jiffies + COMMIT_PERIOD;
}

static void process_deferred_bios(struct pool *pool)
{
	unsigned long flags;
	struct bio *bio;
	struct bio_list bios;

	bio_list_init(&bios);

	spin_lock_irqsave(&pool->lock, flags);
	bio_list_merge(&bios, &pool->deferred_bios);
	bio_list_init(&pool->deferred_bios);
	spin_unlock_irqrestore(&pool->lock, flags);

	while ((bio = bio_list_pop(&bios))) {
		struct dm_thin_endio_hook *h = dm_per_bio_data(bio, sizeof(struct dm_thin_endio_hook));
		struct thin_c *tc = h->tc;

		/*
		 * If we've got no free new_mapping structs, and processing
		 * this bio might require one, we pause until there are some
		 * prepared mappings to process.
		 */
		if (ensure_next_mapping(pool)) {
			spin_lock_irqsave(&pool->lock, flags);
			bio_list_merge(&pool->deferred_bios, &bios);
			spin_unlock_irqrestore(&pool->lock, flags);

			break;
		}

		if (bio->bi_rw & REQ_DISCARD)
			pool->process_discard(tc, bio);
		else
			pool->process_bio(tc, bio);
	}

	/*
	 * If there are any deferred flush bios, we must commit
	 * the metadata before issuing them.
	 */
	bio_list_init(&bios);
	spin_lock_irqsave(&pool->lock, flags);
	bio_list_merge(&bios, &pool->deferred_flush_bios);
	bio_list_init(&pool->deferred_flush_bios);
	spin_unlock_irqrestore(&pool->lock, flags);

	if (bio_list_empty(&bios) && !need_commit_due_to_time(pool))
		return;

	if (commit_or_fallback(pool)) {
		while ((bio = bio_list_pop(&bios)))
			bio_io_error(bio);
		return;
	}
	pool->last_commit_jiffies = jiffies;

	while ((bio = bio_list_pop(&bios)))
		generic_make_request(bio);
}

static void do_worker(struct work_struct *ws)
{
	struct pool *pool = container_of(ws, struct pool, worker);

	process_prepared(pool, &pool->prepared_mappings, &pool->process_prepared_mapping);
	process_prepared(pool, &pool->prepared_discards, &pool->process_prepared_discard);
	process_deferred_bios(pool);
}

/*
 * We want to commit periodically so that not too much
 * unwritten data builds up.
 */
static void do_waker(struct work_struct *ws)
{
	struct pool *pool = container_of(to_delayed_work(ws), struct pool, waker);
	wake_worker(pool);
	queue_delayed_work(pool->wq, &pool->waker, COMMIT_PERIOD);
}

/*----------------------------------------------------------------*/

static enum pool_mode get_pool_mode(struct pool *pool)
{
	return pool->pf.mode;
}

static void set_pool_mode(struct pool *pool, enum pool_mode mode)
{
	int r;

	pool->pf.mode = mode;

	switch (mode) {
	case PM_FAIL:
		DMERR("switching pool to failure mode");
		pool->process_bio = process_bio_fail;
		pool->process_discard = process_bio_fail;
		pool->process_prepared_mapping = process_prepared_mapping_fail;
		pool->process_prepared_discard = process_prepared_discard_fail;
		break;

	case PM_READ_ONLY:
		DMERR("switching pool to read-only mode");
		r = dm_pool_abort_metadata(pool->pmd);
		if (r) {
			DMERR("aborting transaction failed");
			set_pool_mode(pool, PM_FAIL);
		} else {
			dm_pool_metadata_read_only(pool->pmd);
			pool->process_bio = process_bio_read_only;
			pool->process_discard = process_discard;
			pool->process_prepared_mapping = process_prepared_mapping_fail;
			pool->process_prepared_discard = process_prepared_discard_passdown;
		}
		break;

	case PM_WRITE:
		pool->process_bio = process_bio;
		pool->process_discard = process_discard;
		pool->process_prepared_mapping = process_prepared_mapping;
		pool->process_prepared_discard = process_prepared_discard;
		break;
	}
}

/*----------------------------------------------------------------*/

/*
 * Mapping functions.
 */

/*
 * Called only while mapping a thin bio to hand it over to the workqueue.
 */
static void thin_defer_bio(struct thin_c *tc, struct bio *bio)
{
	unsigned long flags;
	struct pool *pool = tc->pool;

	spin_lock_irqsave(&pool->lock, flags);
	bio_list_add(&pool->deferred_bios, bio);
	spin_unlock_irqrestore(&pool->lock, flags);

	wake_worker(pool);
}

static void thin_hook_bio(struct thin_c *tc, struct bio *bio)
{
	struct dm_thin_endio_hook *h = dm_per_bio_data(bio, sizeof(struct dm_thin_endio_hook));

	h->tc = tc;
	h->shared_read_entry = NULL;
	h->all_io_entry = NULL;
	h->overwrite_mapping = NULL;
}

/*
 * Non-blocking function called from the thin target's map function.
 */
static int thin_bio_map(struct dm_target *ti, struct bio *bio)
{
	int r;
	struct thin_c *tc = ti->private;
	dm_block_t block = get_bio_block(tc, bio);
	struct dm_thin_device *td = tc->td;
	struct dm_thin_lookup_result result;
	struct dm_bio_prison_cell *cell1, *cell2;
	struct dm_cell_key key;

	thin_hook_bio(tc, bio);

	if (get_pool_mode(tc->pool) == PM_FAIL) {
		bio_io_error(bio);
		return DM_MAPIO_SUBMITTED;
	}

	if (bio->bi_rw & (REQ_DISCARD | REQ_FLUSH | REQ_FUA)) {
		thin_defer_bio(tc, bio);
		return DM_MAPIO_SUBMITTED;
	}

	r = dm_thin_find_block(td, block, 0, &result);

	/*
	 * Note that we defer readahead too.
	 */
	switch (r) {
	case 0:
		if (unlikely(result.shared)) {
			/*
			 * We have a race condition here between the
			 * result.shared value returned by the lookup and
			 * snapshot creation, which may cause new
			 * sharing.
			 *
			 * To avoid this always quiesce the origin before
			 * taking the snap.  You want to do this anyway to
			 * ensure a consistent application view
			 * (i.e. lockfs).
			 *
			 * More distant ancestors are irrelevant. The
			 * shared flag will be set in their case.
			 */
			thin_defer_bio(tc, bio);
			return DM_MAPIO_SUBMITTED;
<<<<<<< HEAD
		}

		build_virtual_key(tc->td, block, &key);
		if (dm_bio_detain(tc->pool->prison, &key, bio, &cell1))
			return DM_MAPIO_SUBMITTED;

		build_data_key(tc->td, result.block, &key);
		if (dm_bio_detain(tc->pool->prison, &key, bio, &cell2)) {
			cell_defer_except(tc, cell1);
			return DM_MAPIO_SUBMITTED;
		}

		inc_all_io_entry(tc->pool, bio);
		cell_defer_except(tc, cell2);
		cell_defer_except(tc, cell1);
=======
		}

		build_virtual_key(tc->td, block, &key);
		if (dm_bio_detain(tc->pool->prison, &key, bio, &cell1))
			return DM_MAPIO_SUBMITTED;

		build_data_key(tc->td, result.block, &key);
		if (dm_bio_detain(tc->pool->prison, &key, bio, &cell2)) {
			cell_defer_no_holder(tc, cell1);
			return DM_MAPIO_SUBMITTED;
		}

		inc_all_io_entry(tc->pool, bio);
		cell_defer_no_holder(tc, cell2);
		cell_defer_no_holder(tc, cell1);
>>>>>>> 81881a45

		remap(tc, bio, result.block);
		return DM_MAPIO_REMAPPED;

	case -ENODATA:
		if (get_pool_mode(tc->pool) == PM_READ_ONLY) {
			/*
			 * This block isn't provisioned, and we have no way
			 * of doing so.  Just error it.
			 */
			bio_io_error(bio);
			return DM_MAPIO_SUBMITTED;
		}
		/* fall through */

	case -EWOULDBLOCK:
		/*
		 * In future, the failed dm_thin_find_block above could
		 * provide the hint to load the metadata into cache.
		 */
		thin_defer_bio(tc, bio);
		return DM_MAPIO_SUBMITTED;

	default:
		/*
		 * Must always call bio_io_error on failure.
		 * dm_thin_find_block can fail with -EINVAL if the
		 * pool is switched to fail-io mode.
		 */
		bio_io_error(bio);
		return DM_MAPIO_SUBMITTED;
	}
}

static int pool_is_congested(struct dm_target_callbacks *cb, int bdi_bits)
{
	int r;
	unsigned long flags;
	struct pool_c *pt = container_of(cb, struct pool_c, callbacks);

	spin_lock_irqsave(&pt->pool->lock, flags);
	r = !bio_list_empty(&pt->pool->retry_on_resume_list);
	spin_unlock_irqrestore(&pt->pool->lock, flags);

	if (!r) {
		struct request_queue *q = bdev_get_queue(pt->data_dev->bdev);
		r = bdi_congested(&q->backing_dev_info, bdi_bits);
	}

	return r;
}

static void __requeue_bios(struct pool *pool)
{
	bio_list_merge(&pool->deferred_bios, &pool->retry_on_resume_list);
	bio_list_init(&pool->retry_on_resume_list);
}

/*----------------------------------------------------------------
 * Binding of control targets to a pool object
 *--------------------------------------------------------------*/
static bool data_dev_supports_discard(struct pool_c *pt)
{
	struct request_queue *q = bdev_get_queue(pt->data_dev->bdev);

	return q && blk_queue_discard(q);
}

/*
 * If discard_passdown was enabled verify that the data device
 * supports discards.  Disable discard_passdown if not.
 */
static void disable_passdown_if_not_supported(struct pool_c *pt)
{
	struct pool *pool = pt->pool;
	struct block_device *data_bdev = pt->data_dev->bdev;
	struct queue_limits *data_limits = &bdev_get_queue(data_bdev)->limits;
	sector_t block_size = pool->sectors_per_block << SECTOR_SHIFT;
	const char *reason = NULL;
	char buf[BDEVNAME_SIZE];

	if (!pt->adjusted_pf.discard_passdown)
		return;

	if (!data_dev_supports_discard(pt))
		reason = "discard unsupported";

	else if (data_limits->max_discard_sectors < pool->sectors_per_block)
		reason = "max discard sectors smaller than a block";

	else if (data_limits->discard_granularity > block_size)
		reason = "discard granularity larger than a block";

	else if (block_size & (data_limits->discard_granularity - 1))
		reason = "discard granularity not a factor of block size";

	if (reason) {
		DMWARN("Data device (%s) %s: Disabling discard passdown.", bdevname(data_bdev, buf), reason);
		pt->adjusted_pf.discard_passdown = false;
	}
}

static int bind_control_target(struct pool *pool, struct dm_target *ti)
{
	struct pool_c *pt = ti->private;

	/*
	 * We want to make sure that degraded pools are never upgraded.
	 */
	enum pool_mode old_mode = pool->pf.mode;
	enum pool_mode new_mode = pt->adjusted_pf.mode;

	if (old_mode > new_mode)
		new_mode = old_mode;

	pool->ti = ti;
	pool->low_water_blocks = pt->low_water_blocks;
	pool->pf = pt->adjusted_pf;

	set_pool_mode(pool, new_mode);

	return 0;
}

static void unbind_control_target(struct pool *pool, struct dm_target *ti)
{
	if (pool->ti == ti)
		pool->ti = NULL;
}

/*----------------------------------------------------------------
 * Pool creation
 *--------------------------------------------------------------*/
/* Initialize pool features. */
static void pool_features_init(struct pool_features *pf)
{
	pf->mode = PM_WRITE;
	pf->zero_new_blocks = true;
	pf->discard_enabled = true;
	pf->discard_passdown = true;
}

static void __pool_destroy(struct pool *pool)
{
	__pool_table_remove(pool);

	if (dm_pool_metadata_close(pool->pmd) < 0)
		DMWARN("%s: dm_pool_metadata_close() failed.", __func__);

	dm_bio_prison_destroy(pool->prison);
	dm_kcopyd_client_destroy(pool->copier);

	if (pool->wq)
		destroy_workqueue(pool->wq);

	if (pool->next_mapping)
		mempool_free(pool->next_mapping, pool->mapping_pool);
	mempool_destroy(pool->mapping_pool);
	dm_deferred_set_destroy(pool->shared_read_ds);
	dm_deferred_set_destroy(pool->all_io_ds);
	kfree(pool);
}

static struct kmem_cache *_new_mapping_cache;

static struct pool *pool_create(struct mapped_device *pool_md,
				struct block_device *metadata_dev,
				unsigned long block_size,
				int read_only, char **error)
{
	int r;
	void *err_p;
	struct pool *pool;
	struct dm_pool_metadata *pmd;
	bool format_device = read_only ? false : true;

	pmd = dm_pool_metadata_open(metadata_dev, block_size, format_device);
	if (IS_ERR(pmd)) {
		*error = "Error creating metadata object";
		return (struct pool *)pmd;
	}

	pool = kmalloc(sizeof(*pool), GFP_KERNEL);
	if (!pool) {
		*error = "Error allocating memory for pool";
		err_p = ERR_PTR(-ENOMEM);
		goto bad_pool;
	}

	pool->pmd = pmd;
	pool->sectors_per_block = block_size;
	if (block_size & (block_size - 1))
		pool->sectors_per_block_shift = -1;
	else
		pool->sectors_per_block_shift = __ffs(block_size);
	pool->low_water_blocks = 0;
	pool_features_init(&pool->pf);
	pool->prison = dm_bio_prison_create(PRISON_CELLS);
	if (!pool->prison) {
		*error = "Error creating pool's bio prison";
		err_p = ERR_PTR(-ENOMEM);
		goto bad_prison;
	}

	pool->copier = dm_kcopyd_client_create();
	if (IS_ERR(pool->copier)) {
		r = PTR_ERR(pool->copier);
		*error = "Error creating pool's kcopyd client";
		err_p = ERR_PTR(r);
		goto bad_kcopyd_client;
	}

	/*
	 * Create singlethreaded workqueue that will service all devices
	 * that use this metadata.
	 */
	pool->wq = alloc_ordered_workqueue("dm-" DM_MSG_PREFIX, WQ_MEM_RECLAIM);
	if (!pool->wq) {
		*error = "Error creating pool's workqueue";
		err_p = ERR_PTR(-ENOMEM);
		goto bad_wq;
	}

	INIT_WORK(&pool->worker, do_worker);
	INIT_DELAYED_WORK(&pool->waker, do_waker);
	spin_lock_init(&pool->lock);
	bio_list_init(&pool->deferred_bios);
	bio_list_init(&pool->deferred_flush_bios);
	INIT_LIST_HEAD(&pool->prepared_mappings);
	INIT_LIST_HEAD(&pool->prepared_discards);
	pool->low_water_triggered = 0;
	pool->no_free_space = 0;
	bio_list_init(&pool->retry_on_resume_list);

	pool->shared_read_ds = dm_deferred_set_create();
	if (!pool->shared_read_ds) {
		*error = "Error creating pool's shared read deferred set";
		err_p = ERR_PTR(-ENOMEM);
		goto bad_shared_read_ds;
	}

	pool->all_io_ds = dm_deferred_set_create();
	if (!pool->all_io_ds) {
		*error = "Error creating pool's all io deferred set";
		err_p = ERR_PTR(-ENOMEM);
		goto bad_all_io_ds;
	}

	pool->next_mapping = NULL;
	pool->mapping_pool = mempool_create_slab_pool(MAPPING_POOL_SIZE,
						      _new_mapping_cache);
	if (!pool->mapping_pool) {
		*error = "Error creating pool's mapping mempool";
		err_p = ERR_PTR(-ENOMEM);
		goto bad_mapping_pool;
	}

	pool->ref_count = 1;
	pool->last_commit_jiffies = jiffies;
	pool->pool_md = pool_md;
	pool->md_dev = metadata_dev;
	__pool_table_insert(pool);

	return pool;

bad_mapping_pool:
	dm_deferred_set_destroy(pool->all_io_ds);
bad_all_io_ds:
	dm_deferred_set_destroy(pool->shared_read_ds);
bad_shared_read_ds:
	destroy_workqueue(pool->wq);
bad_wq:
	dm_kcopyd_client_destroy(pool->copier);
bad_kcopyd_client:
	dm_bio_prison_destroy(pool->prison);
bad_prison:
	kfree(pool);
bad_pool:
	if (dm_pool_metadata_close(pmd))
		DMWARN("%s: dm_pool_metadata_close() failed.", __func__);

	return err_p;
}

static void __pool_inc(struct pool *pool)
{
	BUG_ON(!mutex_is_locked(&dm_thin_pool_table.mutex));
	pool->ref_count++;
}

static void __pool_dec(struct pool *pool)
{
	BUG_ON(!mutex_is_locked(&dm_thin_pool_table.mutex));
	BUG_ON(!pool->ref_count);
	if (!--pool->ref_count)
		__pool_destroy(pool);
}

static struct pool *__pool_find(struct mapped_device *pool_md,
				struct block_device *metadata_dev,
				unsigned long block_size, int read_only,
				char **error, int *created)
{
	struct pool *pool = __pool_table_lookup_metadata_dev(metadata_dev);

	if (pool) {
		if (pool->pool_md != pool_md) {
			*error = "metadata device already in use by a pool";
			return ERR_PTR(-EBUSY);
		}
		__pool_inc(pool);

	} else {
		pool = __pool_table_lookup(pool_md);
		if (pool) {
			if (pool->md_dev != metadata_dev) {
				*error = "different pool cannot replace a pool";
				return ERR_PTR(-EINVAL);
			}
			__pool_inc(pool);

		} else {
			pool = pool_create(pool_md, metadata_dev, block_size, read_only, error);
			*created = 1;
		}
	}

	return pool;
}

/*----------------------------------------------------------------
 * Pool target methods
 *--------------------------------------------------------------*/
static void pool_dtr(struct dm_target *ti)
{
	struct pool_c *pt = ti->private;

	mutex_lock(&dm_thin_pool_table.mutex);

	unbind_control_target(pt->pool, ti);
	__pool_dec(pt->pool);
	dm_put_device(ti, pt->metadata_dev);
	dm_put_device(ti, pt->data_dev);
	kfree(pt);

	mutex_unlock(&dm_thin_pool_table.mutex);
}

static int parse_pool_features(struct dm_arg_set *as, struct pool_features *pf,
			       struct dm_target *ti)
{
	int r;
	unsigned argc;
	const char *arg_name;

	static struct dm_arg _args[] = {
		{0, 3, "Invalid number of pool feature arguments"},
	};

	/*
	 * No feature arguments supplied.
	 */
	if (!as->argc)
		return 0;

	r = dm_read_arg_group(_args, as, &argc, &ti->error);
	if (r)
		return -EINVAL;

	while (argc && !r) {
		arg_name = dm_shift_arg(as);
		argc--;

		if (!strcasecmp(arg_name, "skip_block_zeroing"))
			pf->zero_new_blocks = false;

		else if (!strcasecmp(arg_name, "ignore_discard"))
			pf->discard_enabled = false;

		else if (!strcasecmp(arg_name, "no_discard_passdown"))
			pf->discard_passdown = false;

		else if (!strcasecmp(arg_name, "read_only"))
			pf->mode = PM_READ_ONLY;

		else {
			ti->error = "Unrecognised pool feature requested";
			r = -EINVAL;
			break;
		}
	}

	return r;
}

/*
 * thin-pool <metadata dev> <data dev>
 *	     <data block size (sectors)>
 *	     <low water mark (blocks)>
 *	     [<#feature args> [<arg>]*]
 *
 * Optional feature arguments are:
 *	     skip_block_zeroing: skips the zeroing of newly-provisioned blocks.
 *	     ignore_discard: disable discard
 *	     no_discard_passdown: don't pass discards down to the data device
 */
static int pool_ctr(struct dm_target *ti, unsigned argc, char **argv)
{
	int r, pool_created = 0;
	struct pool_c *pt;
	struct pool *pool;
	struct pool_features pf;
	struct dm_arg_set as;
	struct dm_dev *data_dev;
	unsigned long block_size;
	dm_block_t low_water_blocks;
	struct dm_dev *metadata_dev;
	sector_t metadata_dev_size;
	char b[BDEVNAME_SIZE];

	/*
	 * FIXME Remove validation from scope of lock.
	 */
	mutex_lock(&dm_thin_pool_table.mutex);

	if (argc < 4) {
		ti->error = "Invalid argument count";
		r = -EINVAL;
		goto out_unlock;
	}
	as.argc = argc;
	as.argv = argv;

	r = dm_get_device(ti, argv[0], FMODE_READ | FMODE_WRITE, &metadata_dev);
	if (r) {
		ti->error = "Error opening metadata block device";
		goto out_unlock;
	}

	metadata_dev_size = i_size_read(metadata_dev->bdev->bd_inode) >> SECTOR_SHIFT;
	if (metadata_dev_size > THIN_METADATA_MAX_SECTORS_WARNING)
		DMWARN("Metadata device %s is larger than %u sectors: excess space will not be used.",
		       bdevname(metadata_dev->bdev, b), THIN_METADATA_MAX_SECTORS);

	r = dm_get_device(ti, argv[1], FMODE_READ | FMODE_WRITE, &data_dev);
	if (r) {
		ti->error = "Error getting data device";
		goto out_metadata;
	}

	if (kstrtoul(argv[2], 10, &block_size) || !block_size ||
	    block_size < DATA_DEV_BLOCK_SIZE_MIN_SECTORS ||
	    block_size > DATA_DEV_BLOCK_SIZE_MAX_SECTORS ||
	    block_size & (DATA_DEV_BLOCK_SIZE_MIN_SECTORS - 1)) {
		ti->error = "Invalid block size";
		r = -EINVAL;
		goto out;
	}

	if (kstrtoull(argv[3], 10, (unsigned long long *)&low_water_blocks)) {
		ti->error = "Invalid low water mark";
		r = -EINVAL;
		goto out;
	}

	/*
	 * Set default pool features.
	 */
	pool_features_init(&pf);

	dm_consume_args(&as, 4);
	r = parse_pool_features(&as, &pf, ti);
	if (r)
		goto out;

	pt = kzalloc(sizeof(*pt), GFP_KERNEL);
	if (!pt) {
		r = -ENOMEM;
		goto out;
	}

	pool = __pool_find(dm_table_get_md(ti->table), metadata_dev->bdev,
			   block_size, pf.mode == PM_READ_ONLY, &ti->error, &pool_created);
	if (IS_ERR(pool)) {
		r = PTR_ERR(pool);
		goto out_free_pt;
	}

	/*
	 * 'pool_created' reflects whether this is the first table load.
	 * Top level discard support is not allowed to be changed after
	 * initial load.  This would require a pool reload to trigger thin
	 * device changes.
	 */
	if (!pool_created && pf.discard_enabled != pool->pf.discard_enabled) {
		ti->error = "Discard support cannot be disabled once enabled";
		r = -EINVAL;
		goto out_flags_changed;
	}

	pt->pool = pool;
	pt->ti = ti;
	pt->metadata_dev = metadata_dev;
	pt->data_dev = data_dev;
	pt->low_water_blocks = low_water_blocks;
	pt->adjusted_pf = pt->requested_pf = pf;
	ti->num_flush_requests = 1;

	/*
	 * Only need to enable discards if the pool should pass
	 * them down to the data device.  The thin device's discard
	 * processing will cause mappings to be removed from the btree.
	 */
	if (pf.discard_enabled && pf.discard_passdown) {
		ti->num_discard_requests = 1;

		/*
		 * Setting 'discards_supported' circumvents the normal
		 * stacking of discard limits (this keeps the pool and
		 * thin devices' discard limits consistent).
		 */
		ti->discards_supported = true;
		ti->discard_zeroes_data_unsupported = true;
	}
	ti->private = pt;

	pt->callbacks.congested_fn = pool_is_congested;
	dm_table_add_target_callbacks(ti->table, &pt->callbacks);

	mutex_unlock(&dm_thin_pool_table.mutex);

	return 0;

out_flags_changed:
	__pool_dec(pool);
out_free_pt:
	kfree(pt);
out:
	dm_put_device(ti, data_dev);
out_metadata:
	dm_put_device(ti, metadata_dev);
out_unlock:
	mutex_unlock(&dm_thin_pool_table.mutex);

	return r;
}

static int pool_map(struct dm_target *ti, struct bio *bio)
{
	int r;
	struct pool_c *pt = ti->private;
	struct pool *pool = pt->pool;
	unsigned long flags;

	/*
	 * As this is a singleton target, ti->begin is always zero.
	 */
	spin_lock_irqsave(&pool->lock, flags);
	bio->bi_bdev = pt->data_dev->bdev;
	r = DM_MAPIO_REMAPPED;
	spin_unlock_irqrestore(&pool->lock, flags);

	return r;
}

/*
 * Retrieves the number of blocks of the data device from
 * the superblock and compares it to the actual device size,
 * thus resizing the data device in case it has grown.
 *
 * This both copes with opening preallocated data devices in the ctr
 * being followed by a resume
 * -and-
 * calling the resume method individually after userspace has
 * grown the data device in reaction to a table event.
 */
static int pool_preresume(struct dm_target *ti)
{
	int r;
	struct pool_c *pt = ti->private;
	struct pool *pool = pt->pool;
	sector_t data_size = ti->len;
	dm_block_t sb_data_size;

	/*
	 * Take control of the pool object.
	 */
	r = bind_control_target(pool, ti);
	if (r)
		return r;

	(void) sector_div(data_size, pool->sectors_per_block);

	r = dm_pool_get_data_dev_size(pool->pmd, &sb_data_size);
	if (r) {
		DMERR("failed to retrieve data device size");
		return r;
	}

	if (data_size < sb_data_size) {
		DMERR("pool target too small, is %llu blocks (expected %llu)",
		      (unsigned long long)data_size, sb_data_size);
		return -EINVAL;

	} else if (data_size > sb_data_size) {
		r = dm_pool_resize_data_dev(pool->pmd, data_size);
		if (r) {
			DMERR("failed to resize data device");
			/* FIXME Stricter than necessary: Rollback transaction instead here */
			set_pool_mode(pool, PM_READ_ONLY);
			return r;
		}

		(void) commit_or_fallback(pool);
	}

	return 0;
}

static void pool_resume(struct dm_target *ti)
{
	struct pool_c *pt = ti->private;
	struct pool *pool = pt->pool;
	unsigned long flags;

	spin_lock_irqsave(&pool->lock, flags);
	pool->low_water_triggered = 0;
	pool->no_free_space = 0;
	__requeue_bios(pool);
	spin_unlock_irqrestore(&pool->lock, flags);

	do_waker(&pool->waker.work);
}

static void pool_postsuspend(struct dm_target *ti)
{
	struct pool_c *pt = ti->private;
	struct pool *pool = pt->pool;

	cancel_delayed_work(&pool->waker);
	flush_workqueue(pool->wq);
	(void) commit_or_fallback(pool);
}

static int check_arg_count(unsigned argc, unsigned args_required)
{
	if (argc != args_required) {
		DMWARN("Message received with %u arguments instead of %u.",
		       argc, args_required);
		return -EINVAL;
	}

	return 0;
}

static int read_dev_id(char *arg, dm_thin_id *dev_id, int warning)
{
	if (!kstrtoull(arg, 10, (unsigned long long *)dev_id) &&
	    *dev_id <= MAX_DEV_ID)
		return 0;

	if (warning)
		DMWARN("Message received with invalid device id: %s", arg);

	return -EINVAL;
}

static int process_create_thin_mesg(unsigned argc, char **argv, struct pool *pool)
{
	dm_thin_id dev_id;
	int r;

	r = check_arg_count(argc, 2);
	if (r)
		return r;

	r = read_dev_id(argv[1], &dev_id, 1);
	if (r)
		return r;

	r = dm_pool_create_thin(pool->pmd, dev_id);
	if (r) {
		DMWARN("Creation of new thinly-provisioned device with id %s failed.",
		       argv[1]);
		return r;
	}

	return 0;
}

static int process_create_snap_mesg(unsigned argc, char **argv, struct pool *pool)
{
	dm_thin_id dev_id;
	dm_thin_id origin_dev_id;
	int r;

	r = check_arg_count(argc, 3);
	if (r)
		return r;

	r = read_dev_id(argv[1], &dev_id, 1);
	if (r)
		return r;

	r = read_dev_id(argv[2], &origin_dev_id, 1);
	if (r)
		return r;

	r = dm_pool_create_snap(pool->pmd, dev_id, origin_dev_id);
	if (r) {
		DMWARN("Creation of new snapshot %s of device %s failed.",
		       argv[1], argv[2]);
		return r;
	}

	return 0;
}

static int process_delete_mesg(unsigned argc, char **argv, struct pool *pool)
{
	dm_thin_id dev_id;
	int r;

	r = check_arg_count(argc, 2);
	if (r)
		return r;

	r = read_dev_id(argv[1], &dev_id, 1);
	if (r)
		return r;

	r = dm_pool_delete_thin_device(pool->pmd, dev_id);
	if (r)
		DMWARN("Deletion of thin device %s failed.", argv[1]);

	return r;
}

static int process_set_transaction_id_mesg(unsigned argc, char **argv, struct pool *pool)
{
	dm_thin_id old_id, new_id;
	int r;

	r = check_arg_count(argc, 3);
	if (r)
		return r;

	if (kstrtoull(argv[1], 10, (unsigned long long *)&old_id)) {
		DMWARN("set_transaction_id message: Unrecognised id %s.", argv[1]);
		return -EINVAL;
	}

	if (kstrtoull(argv[2], 10, (unsigned long long *)&new_id)) {
		DMWARN("set_transaction_id message: Unrecognised new id %s.", argv[2]);
		return -EINVAL;
	}

	r = dm_pool_set_metadata_transaction_id(pool->pmd, old_id, new_id);
	if (r) {
		DMWARN("Failed to change transaction id from %s to %s.",
		       argv[1], argv[2]);
		return r;
	}

	return 0;
}

static int process_reserve_metadata_snap_mesg(unsigned argc, char **argv, struct pool *pool)
{
	int r;

	r = check_arg_count(argc, 1);
	if (r)
		return r;

	(void) commit_or_fallback(pool);

	r = dm_pool_reserve_metadata_snap(pool->pmd);
	if (r)
		DMWARN("reserve_metadata_snap message failed.");

	return r;
}

static int process_release_metadata_snap_mesg(unsigned argc, char **argv, struct pool *pool)
{
	int r;

	r = check_arg_count(argc, 1);
	if (r)
		return r;

	r = dm_pool_release_metadata_snap(pool->pmd);
	if (r)
		DMWARN("release_metadata_snap message failed.");

	return r;
}

/*
 * Messages supported:
 *   create_thin	<dev_id>
 *   create_snap	<dev_id> <origin_id>
 *   delete		<dev_id>
 *   trim		<dev_id> <new_size_in_sectors>
 *   set_transaction_id <current_trans_id> <new_trans_id>
 *   reserve_metadata_snap
 *   release_metadata_snap
 */
static int pool_message(struct dm_target *ti, unsigned argc, char **argv)
{
	int r = -EINVAL;
	struct pool_c *pt = ti->private;
	struct pool *pool = pt->pool;

	if (!strcasecmp(argv[0], "create_thin"))
		r = process_create_thin_mesg(argc, argv, pool);

	else if (!strcasecmp(argv[0], "create_snap"))
		r = process_create_snap_mesg(argc, argv, pool);

	else if (!strcasecmp(argv[0], "delete"))
		r = process_delete_mesg(argc, argv, pool);

	else if (!strcasecmp(argv[0], "set_transaction_id"))
		r = process_set_transaction_id_mesg(argc, argv, pool);

	else if (!strcasecmp(argv[0], "reserve_metadata_snap"))
		r = process_reserve_metadata_snap_mesg(argc, argv, pool);

	else if (!strcasecmp(argv[0], "release_metadata_snap"))
		r = process_release_metadata_snap_mesg(argc, argv, pool);

	else
		DMWARN("Unrecognised thin pool target message received: %s", argv[0]);

	if (!r)
		(void) commit_or_fallback(pool);

	return r;
}

static void emit_flags(struct pool_features *pf, char *result,
		       unsigned sz, unsigned maxlen)
{
	unsigned count = !pf->zero_new_blocks + !pf->discard_enabled +
		!pf->discard_passdown + (pf->mode == PM_READ_ONLY);
	DMEMIT("%u ", count);

	if (!pf->zero_new_blocks)
		DMEMIT("skip_block_zeroing ");

	if (!pf->discard_enabled)
		DMEMIT("ignore_discard ");

	if (!pf->discard_passdown)
		DMEMIT("no_discard_passdown ");

	if (pf->mode == PM_READ_ONLY)
		DMEMIT("read_only ");
}

/*
 * Status line is:
 *    <transaction id> <used metadata sectors>/<total metadata sectors>
 *    <used data sectors>/<total data sectors> <held metadata root>
 */
static int pool_status(struct dm_target *ti, status_type_t type,
		       unsigned status_flags, char *result, unsigned maxlen)
{
	int r;
	unsigned sz = 0;
	uint64_t transaction_id;
	dm_block_t nr_free_blocks_data;
	dm_block_t nr_free_blocks_metadata;
	dm_block_t nr_blocks_data;
	dm_block_t nr_blocks_metadata;
	dm_block_t held_root;
	char buf[BDEVNAME_SIZE];
	char buf2[BDEVNAME_SIZE];
	struct pool_c *pt = ti->private;
	struct pool *pool = pt->pool;

	switch (type) {
	case STATUSTYPE_INFO:
		if (get_pool_mode(pool) == PM_FAIL) {
			DMEMIT("Fail");
			break;
		}

		/* Commit to ensure statistics aren't out-of-date */
		if (!(status_flags & DM_STATUS_NOFLUSH_FLAG) && !dm_suspended(ti))
			(void) commit_or_fallback(pool);

		r = dm_pool_get_metadata_transaction_id(pool->pmd,
							&transaction_id);
		if (r)
			return r;

		r = dm_pool_get_free_metadata_block_count(pool->pmd,
							  &nr_free_blocks_metadata);
		if (r)
			return r;

		r = dm_pool_get_metadata_dev_size(pool->pmd, &nr_blocks_metadata);
		if (r)
			return r;

		r = dm_pool_get_free_block_count(pool->pmd,
						 &nr_free_blocks_data);
		if (r)
			return r;

		r = dm_pool_get_data_dev_size(pool->pmd, &nr_blocks_data);
		if (r)
			return r;

		r = dm_pool_get_metadata_snap(pool->pmd, &held_root);
		if (r)
			return r;

		DMEMIT("%llu %llu/%llu %llu/%llu ",
		       (unsigned long long)transaction_id,
		       (unsigned long long)(nr_blocks_metadata - nr_free_blocks_metadata),
		       (unsigned long long)nr_blocks_metadata,
		       (unsigned long long)(nr_blocks_data - nr_free_blocks_data),
		       (unsigned long long)nr_blocks_data);

		if (held_root)
			DMEMIT("%llu ", held_root);
		else
			DMEMIT("- ");

		if (pool->pf.mode == PM_READ_ONLY)
			DMEMIT("ro ");
		else
			DMEMIT("rw ");

		if (!pool->pf.discard_enabled)
			DMEMIT("ignore_discard");
		else if (pool->pf.discard_passdown)
			DMEMIT("discard_passdown");
		else
			DMEMIT("no_discard_passdown");

		break;

	case STATUSTYPE_TABLE:
		DMEMIT("%s %s %lu %llu ",
		       format_dev_t(buf, pt->metadata_dev->bdev->bd_dev),
		       format_dev_t(buf2, pt->data_dev->bdev->bd_dev),
		       (unsigned long)pool->sectors_per_block,
		       (unsigned long long)pt->low_water_blocks);
		emit_flags(&pt->requested_pf, result, sz, maxlen);
		break;
	}

	return 0;
}

static int pool_iterate_devices(struct dm_target *ti,
				iterate_devices_callout_fn fn, void *data)
{
	struct pool_c *pt = ti->private;

	return fn(ti, pt->data_dev, 0, ti->len, data);
}

static int pool_merge(struct dm_target *ti, struct bvec_merge_data *bvm,
		      struct bio_vec *biovec, int max_size)
{
	struct pool_c *pt = ti->private;
	struct request_queue *q = bdev_get_queue(pt->data_dev->bdev);

	if (!q->merge_bvec_fn)
		return max_size;

	bvm->bi_bdev = pt->data_dev->bdev;

	return min(max_size, q->merge_bvec_fn(q, bvm, biovec));
}

static bool block_size_is_power_of_two(struct pool *pool)
{
	return pool->sectors_per_block_shift >= 0;
}

static void set_discard_limits(struct pool_c *pt, struct queue_limits *limits)
{
	struct pool *pool = pt->pool;
	struct queue_limits *data_limits;

	limits->max_discard_sectors = pool->sectors_per_block;

	/*
	 * discard_granularity is just a hint, and not enforced.
	 */
	if (pt->adjusted_pf.discard_passdown) {
		data_limits = &bdev_get_queue(pt->data_dev->bdev)->limits;
		limits->discard_granularity = data_limits->discard_granularity;
	} else if (block_size_is_power_of_two(pool))
		limits->discard_granularity = pool->sectors_per_block << SECTOR_SHIFT;
	else
		/*
		 * Use largest power of 2 that is a factor of sectors_per_block
		 * but at least DATA_DEV_BLOCK_SIZE_MIN_SECTORS.
		 */
		limits->discard_granularity = max(1 << (ffs(pool->sectors_per_block) - 1),
						  DATA_DEV_BLOCK_SIZE_MIN_SECTORS) << SECTOR_SHIFT;
}

static void pool_io_hints(struct dm_target *ti, struct queue_limits *limits)
{
	struct pool_c *pt = ti->private;
	struct pool *pool = pt->pool;

	blk_limits_io_min(limits, 0);
	blk_limits_io_opt(limits, pool->sectors_per_block << SECTOR_SHIFT);

	/*
	 * pt->adjusted_pf is a staging area for the actual features to use.
	 * They get transferred to the live pool in bind_control_target()
	 * called from pool_preresume().
	 */
	if (!pt->adjusted_pf.discard_enabled)
		return;

	disable_passdown_if_not_supported(pt);

	set_discard_limits(pt, limits);
}

static struct target_type pool_target = {
	.name = "thin-pool",
	.features = DM_TARGET_SINGLETON | DM_TARGET_ALWAYS_WRITEABLE |
		    DM_TARGET_IMMUTABLE,
	.version = {1, 6, 0},
	.module = THIS_MODULE,
	.ctr = pool_ctr,
	.dtr = pool_dtr,
	.map = pool_map,
	.postsuspend = pool_postsuspend,
	.preresume = pool_preresume,
	.resume = pool_resume,
	.message = pool_message,
	.status = pool_status,
	.merge = pool_merge,
	.iterate_devices = pool_iterate_devices,
	.io_hints = pool_io_hints,
};

/*----------------------------------------------------------------
 * Thin target methods
 *--------------------------------------------------------------*/
static void thin_dtr(struct dm_target *ti)
{
	struct thin_c *tc = ti->private;

	mutex_lock(&dm_thin_pool_table.mutex);

	__pool_dec(tc->pool);
	dm_pool_close_thin_device(tc->td);
	dm_put_device(ti, tc->pool_dev);
	if (tc->origin_dev)
		dm_put_device(ti, tc->origin_dev);
	kfree(tc);

	mutex_unlock(&dm_thin_pool_table.mutex);
}

/*
 * Thin target parameters:
 *
 * <pool_dev> <dev_id> [origin_dev]
 *
 * pool_dev: the path to the pool (eg, /dev/mapper/my_pool)
 * dev_id: the internal device identifier
 * origin_dev: a device external to the pool that should act as the origin
 *
 * If the pool device has discards disabled, they get disabled for the thin
 * device as well.
 */
static int thin_ctr(struct dm_target *ti, unsigned argc, char **argv)
{
	int r;
	struct thin_c *tc;
	struct dm_dev *pool_dev, *origin_dev;
	struct mapped_device *pool_md;

	mutex_lock(&dm_thin_pool_table.mutex);

	if (argc != 2 && argc != 3) {
		ti->error = "Invalid argument count";
		r = -EINVAL;
		goto out_unlock;
	}

	tc = ti->private = kzalloc(sizeof(*tc), GFP_KERNEL);
	if (!tc) {
		ti->error = "Out of memory";
		r = -ENOMEM;
		goto out_unlock;
	}

	if (argc == 3) {
		r = dm_get_device(ti, argv[2], FMODE_READ, &origin_dev);
		if (r) {
			ti->error = "Error opening origin device";
			goto bad_origin_dev;
		}
		tc->origin_dev = origin_dev;
	}

	r = dm_get_device(ti, argv[0], dm_table_get_mode(ti->table), &pool_dev);
	if (r) {
		ti->error = "Error opening pool device";
		goto bad_pool_dev;
	}
	tc->pool_dev = pool_dev;

	if (read_dev_id(argv[1], (unsigned long long *)&tc->dev_id, 0)) {
		ti->error = "Invalid device id";
		r = -EINVAL;
		goto bad_common;
	}

	pool_md = dm_get_md(tc->pool_dev->bdev->bd_dev);
	if (!pool_md) {
		ti->error = "Couldn't get pool mapped device";
		r = -EINVAL;
		goto bad_common;
	}

	tc->pool = __pool_table_lookup(pool_md);
	if (!tc->pool) {
		ti->error = "Couldn't find pool object";
		r = -EINVAL;
		goto bad_pool_lookup;
	}
	__pool_inc(tc->pool);

	if (get_pool_mode(tc->pool) == PM_FAIL) {
		ti->error = "Couldn't open thin device, Pool is in fail mode";
		goto bad_thin_open;
	}

	r = dm_pool_open_thin_device(tc->pool->pmd, tc->dev_id, &tc->td);
	if (r) {
		ti->error = "Couldn't open thin internal device";
		goto bad_thin_open;
	}

	r = dm_set_target_max_io_len(ti, tc->pool->sectors_per_block);
	if (r)
		goto bad_thin_open;

	ti->num_flush_requests = 1;
	ti->flush_supported = true;
	ti->per_bio_data_size = sizeof(struct dm_thin_endio_hook);

	/* In case the pool supports discards, pass them on. */
	if (tc->pool->pf.discard_enabled) {
		ti->discards_supported = true;
		ti->num_discard_requests = 1;
		ti->discard_zeroes_data_unsupported = true;
		/* Discard requests must be split on a block boundary */
		ti->split_discard_requests = true;
	}

	dm_put(pool_md);

	mutex_unlock(&dm_thin_pool_table.mutex);

	return 0;

bad_thin_open:
	__pool_dec(tc->pool);
bad_pool_lookup:
	dm_put(pool_md);
bad_common:
	dm_put_device(ti, tc->pool_dev);
bad_pool_dev:
	if (tc->origin_dev)
		dm_put_device(ti, tc->origin_dev);
bad_origin_dev:
	kfree(tc);
out_unlock:
	mutex_unlock(&dm_thin_pool_table.mutex);

	return r;
}

static int thin_map(struct dm_target *ti, struct bio *bio)
{
	bio->bi_sector = dm_target_offset(ti, bio->bi_sector);

	return thin_bio_map(ti, bio);
}

static int thin_endio(struct dm_target *ti, struct bio *bio, int err)
{
	unsigned long flags;
	struct dm_thin_endio_hook *h = dm_per_bio_data(bio, sizeof(struct dm_thin_endio_hook));
	struct list_head work;
	struct dm_thin_new_mapping *m, *tmp;
	struct pool *pool = h->tc->pool;

	if (h->shared_read_entry) {
		INIT_LIST_HEAD(&work);
		dm_deferred_entry_dec(h->shared_read_entry, &work);

		spin_lock_irqsave(&pool->lock, flags);
		list_for_each_entry_safe(m, tmp, &work, list) {
			list_del(&m->list);
			m->quiesced = 1;
			__maybe_add_mapping(m);
		}
		spin_unlock_irqrestore(&pool->lock, flags);
	}

	if (h->all_io_entry) {
		INIT_LIST_HEAD(&work);
		dm_deferred_entry_dec(h->all_io_entry, &work);
		if (!list_empty(&work)) {
			spin_lock_irqsave(&pool->lock, flags);
			list_for_each_entry_safe(m, tmp, &work, list)
				list_add(&m->list, &pool->prepared_discards);
			spin_unlock_irqrestore(&pool->lock, flags);
			wake_worker(pool);
		}
	}

	return 0;
}

static void thin_postsuspend(struct dm_target *ti)
{
	if (dm_noflush_suspending(ti))
		requeue_io((struct thin_c *)ti->private);
}

/*
 * <nr mapped sectors> <highest mapped sector>
 */
static int thin_status(struct dm_target *ti, status_type_t type,
		       unsigned status_flags, char *result, unsigned maxlen)
{
	int r;
	ssize_t sz = 0;
	dm_block_t mapped, highest;
	char buf[BDEVNAME_SIZE];
	struct thin_c *tc = ti->private;

	if (get_pool_mode(tc->pool) == PM_FAIL) {
		DMEMIT("Fail");
		return 0;
	}

	if (!tc->td)
		DMEMIT("-");
	else {
		switch (type) {
		case STATUSTYPE_INFO:
			r = dm_thin_get_mapped_count(tc->td, &mapped);
			if (r)
				return r;

			r = dm_thin_get_highest_mapped_block(tc->td, &highest);
			if (r < 0)
				return r;

			DMEMIT("%llu ", mapped * tc->pool->sectors_per_block);
			if (r)
				DMEMIT("%llu", ((highest + 1) *
						tc->pool->sectors_per_block) - 1);
			else
				DMEMIT("-");
			break;

		case STATUSTYPE_TABLE:
			DMEMIT("%s %lu",
			       format_dev_t(buf, tc->pool_dev->bdev->bd_dev),
			       (unsigned long) tc->dev_id);
			if (tc->origin_dev)
				DMEMIT(" %s", format_dev_t(buf, tc->origin_dev->bdev->bd_dev));
			break;
		}
	}

	return 0;
}

static int thin_iterate_devices(struct dm_target *ti,
				iterate_devices_callout_fn fn, void *data)
{
	sector_t blocks;
	struct thin_c *tc = ti->private;
	struct pool *pool = tc->pool;

	/*
	 * We can't call dm_pool_get_data_dev_size() since that blocks.  So
	 * we follow a more convoluted path through to the pool's target.
	 */
	if (!pool->ti)
		return 0;	/* nothing is bound */

	blocks = pool->ti->len;
	(void) sector_div(blocks, pool->sectors_per_block);
	if (blocks)
		return fn(ti, tc->pool_dev, 0, pool->sectors_per_block * blocks, data);

	return 0;
}

static struct target_type thin_target = {
	.name = "thin",
<<<<<<< HEAD
	.version = {1, 5, 1},
=======
	.version = {1, 7, 0},
>>>>>>> 81881a45
	.module	= THIS_MODULE,
	.ctr = thin_ctr,
	.dtr = thin_dtr,
	.map = thin_map,
	.end_io = thin_endio,
	.postsuspend = thin_postsuspend,
	.status = thin_status,
	.iterate_devices = thin_iterate_devices,
};

/*----------------------------------------------------------------*/

static int __init dm_thin_init(void)
{
	int r;

	pool_table_init();

	r = dm_register_target(&thin_target);
	if (r)
		return r;

	r = dm_register_target(&pool_target);
	if (r)
		goto bad_pool_target;

	r = -ENOMEM;

	_new_mapping_cache = KMEM_CACHE(dm_thin_new_mapping, 0);
	if (!_new_mapping_cache)
		goto bad_new_mapping_cache;

	return 0;

bad_new_mapping_cache:
	dm_unregister_target(&pool_target);
bad_pool_target:
	dm_unregister_target(&thin_target);

	return r;
}

static void dm_thin_exit(void)
{
	dm_unregister_target(&thin_target);
	dm_unregister_target(&pool_target);

	kmem_cache_destroy(_new_mapping_cache);
}

module_init(dm_thin_init);
module_exit(dm_thin_exit);

MODULE_DESCRIPTION(DM_NAME " thin provisioning target");
MODULE_AUTHOR("Joe Thornber <dm-devel@redhat.com>");
MODULE_LICENSE("GPL");<|MERGE_RESOLUTION|>--- conflicted
+++ resolved
@@ -374,11 +374,7 @@
 	if (bio->bi_rw & REQ_DISCARD)
 		return;
 
-<<<<<<< HEAD
-	h = dm_get_mapinfo(bio)->ptr;
-=======
 	h = dm_per_bio_data(bio, sizeof(struct dm_thin_endio_hook));
->>>>>>> 81881a45
 	h->all_io_entry = dm_deferred_entry_inc(pool->all_io_ds);
 }
 
@@ -607,13 +603,8 @@
 	struct thin_c *tc = m->tc;
 
 	inc_all_io_entry(tc->pool, m->bio);
-<<<<<<< HEAD
-	cell_defer_except(tc, m->cell);
-	cell_defer_except(tc, m->cell2);
-=======
 	cell_defer_no_holder(tc, m->cell);
 	cell_defer_no_holder(tc, m->cell2);
->>>>>>> 81881a45
 
 	if (m->pass_discard)
 		remap_and_issue(tc, m->bio, m->data_block);
@@ -954,11 +945,7 @@
 		 */
 		build_data_key(tc->td, lookup_result.block, &key2);
 		if (dm_bio_detain(tc->pool->prison, &key2, bio, &cell2)) {
-<<<<<<< HEAD
-			cell_defer_except(tc, cell);
-=======
 			cell_defer_no_holder(tc, cell);
->>>>>>> 81881a45
 			break;
 		}
 
@@ -985,13 +972,8 @@
 			}
 		} else {
 			inc_all_io_entry(pool, bio);
-<<<<<<< HEAD
-			cell_defer_except(tc, cell);
-			cell_defer_except(tc, cell2);
-=======
 			cell_defer_no_holder(tc, cell);
 			cell_defer_no_holder(tc, cell2);
->>>>>>> 81881a45
 
 			/*
 			 * The DM core makes sure that the discard doesn't span
@@ -1009,23 +991,14 @@
 		/*
 		 * It isn't provisioned, just forget it.
 		 */
-<<<<<<< HEAD
-		cell_defer_except(tc, cell);
-=======
 		cell_defer_no_holder(tc, cell);
->>>>>>> 81881a45
 		bio_endio(bio, 0);
 		break;
 
 	default:
-<<<<<<< HEAD
-		DMERR("discard: find block unexpectedly returned %d", r);
-		cell_defer_except(tc, cell);
-=======
 		DMERR_LIMIT("%s: dm_thin_find_block() failed: error = %d",
 			    __func__, r);
 		cell_defer_no_holder(tc, cell);
->>>>>>> 81881a45
 		bio_io_error(bio);
 		break;
 	}
@@ -1081,11 +1054,7 @@
 
 		h->shared_read_entry = dm_deferred_entry_inc(pool->shared_read_ds);
 		inc_all_io_entry(pool, bio);
-<<<<<<< HEAD
-		cell_defer_except(tc, cell);
-=======
 		cell_defer_no_holder(tc, cell);
->>>>>>> 81881a45
 
 		remap_and_issue(tc, bio, lookup_result->block);
 	}
@@ -1102,11 +1071,7 @@
 	 */
 	if (!bio->bi_size) {
 		inc_all_io_entry(tc->pool, bio);
-<<<<<<< HEAD
-		cell_defer_except(tc, cell);
-=======
 		cell_defer_no_holder(tc, cell);
->>>>>>> 81881a45
 
 		remap_and_issue(tc, bio, 0);
 		return;
@@ -1117,11 +1082,7 @@
 	 */
 	if (bio_data_dir(bio) == READ) {
 		zero_fill_bio(bio);
-<<<<<<< HEAD
-		cell_defer_except(tc, cell);
-=======
 		cell_defer_no_holder(tc, cell);
->>>>>>> 81881a45
 		bio_endio(bio, 0);
 		return;
 	}
@@ -1169,17 +1130,10 @@
 	case 0:
 		if (lookup_result.shared) {
 			process_shared_bio(tc, bio, block, &lookup_result);
-<<<<<<< HEAD
-			cell_defer_except(tc, cell);
-		} else {
-			inc_all_io_entry(tc->pool, bio);
-			cell_defer_except(tc, cell);
-=======
 			cell_defer_no_holder(tc, cell);
 		} else {
 			inc_all_io_entry(tc->pool, bio);
 			cell_defer_no_holder(tc, cell);
->>>>>>> 81881a45
 
 			remap_and_issue(tc, bio, lookup_result.block);
 		}
@@ -1188,11 +1142,7 @@
 	case -ENODATA:
 		if (bio_data_dir(bio) == READ && tc->origin_dev) {
 			inc_all_io_entry(tc->pool, bio);
-<<<<<<< HEAD
-			cell_defer_except(tc, cell);
-=======
 			cell_defer_no_holder(tc, cell);
->>>>>>> 81881a45
 
 			remap_to_origin_and_issue(tc, bio);
 		} else
@@ -1200,14 +1150,9 @@
 		break;
 
 	default:
-<<<<<<< HEAD
-		DMERR("dm_thin_find_block() failed, error = %d", r);
-		cell_defer_except(tc, cell);
-=======
 		DMERR_LIMIT("%s: dm_thin_find_block() failed: error = %d",
 			    __func__, r);
 		cell_defer_no_holder(tc, cell);
->>>>>>> 81881a45
 		bio_io_error(bio);
 		break;
 	}
@@ -1472,23 +1417,6 @@
 			 */
 			thin_defer_bio(tc, bio);
 			return DM_MAPIO_SUBMITTED;
-<<<<<<< HEAD
-		}
-
-		build_virtual_key(tc->td, block, &key);
-		if (dm_bio_detain(tc->pool->prison, &key, bio, &cell1))
-			return DM_MAPIO_SUBMITTED;
-
-		build_data_key(tc->td, result.block, &key);
-		if (dm_bio_detain(tc->pool->prison, &key, bio, &cell2)) {
-			cell_defer_except(tc, cell1);
-			return DM_MAPIO_SUBMITTED;
-		}
-
-		inc_all_io_entry(tc->pool, bio);
-		cell_defer_except(tc, cell2);
-		cell_defer_except(tc, cell1);
-=======
 		}
 
 		build_virtual_key(tc->td, block, &key);
@@ -1504,7 +1432,6 @@
 		inc_all_io_entry(tc->pool, bio);
 		cell_defer_no_holder(tc, cell2);
 		cell_defer_no_holder(tc, cell1);
->>>>>>> 81881a45
 
 		remap(tc, bio, result.block);
 		return DM_MAPIO_REMAPPED;
@@ -2821,11 +2748,7 @@
 
 static struct target_type thin_target = {
 	.name = "thin",
-<<<<<<< HEAD
-	.version = {1, 5, 1},
-=======
 	.version = {1, 7, 0},
->>>>>>> 81881a45
 	.module	= THIS_MODULE,
 	.ctr = thin_ctr,
 	.dtr = thin_dtr,
