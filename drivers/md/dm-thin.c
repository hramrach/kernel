/*
 * Copyright (C) 2011-2012 Red Hat UK.
 *
 * This file is released under the GPL.
 */

#include "dm-thin-metadata.h"
#include "dm-bio-prison-v1.h"
#include "dm.h"

#include <linux/device-mapper.h>
#include <linux/dm-io.h>
#include <linux/dm-kcopyd.h>
#include <linux/jiffies.h>
#include <linux/log2.h>
#include <linux/list.h>
#include <linux/rculist.h>
#include <linux/init.h>
#include <linux/module.h>
#include <linux/slab.h>
#include <linux/vmalloc.h>
#include <linux/sort.h>
#include <linux/rbtree.h>

#define	DM_MSG_PREFIX	"thin"

/*
 * Tunable constants
 */
#define ENDIO_HOOK_POOL_SIZE 1024
#define MAPPING_POOL_SIZE 1024
#define COMMIT_PERIOD HZ
#define NO_SPACE_TIMEOUT_SECS 60

static unsigned no_space_timeout_secs = NO_SPACE_TIMEOUT_SECS;

DECLARE_DM_KCOPYD_THROTTLE_WITH_MODULE_PARM(snapshot_copy_throttle,
		"A percentage of time allocated for copy on write");

/*
 * The block size of the device holding pool data must be
 * between 64KB and 1GB.
 */
#define DATA_DEV_BLOCK_SIZE_MIN_SECTORS (64 * 1024 >> SECTOR_SHIFT)
#define DATA_DEV_BLOCK_SIZE_MAX_SECTORS (1024 * 1024 * 1024 >> SECTOR_SHIFT)

/*
 * Device id is restricted to 24 bits.
 */
#define MAX_DEV_ID ((1 << 24) - 1)

/*
 * How do we handle breaking sharing of data blocks?
 * =================================================
 *
 * We use a standard copy-on-write btree to store the mappings for the
 * devices (note I'm talking about copy-on-write of the metadata here, not
 * the data).  When you take an internal snapshot you clone the root node
 * of the origin btree.  After this there is no concept of an origin or a
 * snapshot.  They are just two device trees that happen to point to the
 * same data blocks.
 *
 * When we get a write in we decide if it's to a shared data block using
 * some timestamp magic.  If it is, we have to break sharing.
 *
 * Let's say we write to a shared block in what was the origin.  The
 * steps are:
 *
 * i) plug io further to this physical block. (see bio_prison code).
 *
 * ii) quiesce any read io to that shared data block.  Obviously
 * including all devices that share this block.  (see dm_deferred_set code)
 *
 * iii) copy the data block to a newly allocate block.  This step can be
 * missed out if the io covers the block. (schedule_copy).
 *
 * iv) insert the new mapping into the origin's btree
 * (process_prepared_mapping).  This act of inserting breaks some
 * sharing of btree nodes between the two devices.  Breaking sharing only
 * effects the btree of that specific device.  Btrees for the other
 * devices that share the block never change.  The btree for the origin
 * device as it was after the last commit is untouched, ie. we're using
 * persistent data structures in the functional programming sense.
 *
 * v) unplug io to this physical block, including the io that triggered
 * the breaking of sharing.
 *
 * Steps (ii) and (iii) occur in parallel.
 *
 * The metadata _doesn't_ need to be committed before the io continues.  We
 * get away with this because the io is always written to a _new_ block.
 * If there's a crash, then:
 *
 * - The origin mapping will point to the old origin block (the shared
 * one).  This will contain the data as it was before the io that triggered
 * the breaking of sharing came in.
 *
 * - The snap mapping still points to the old block.  As it would after
 * the commit.
 *
 * The downside of this scheme is the timestamp magic isn't perfect, and
 * will continue to think that data block in the snapshot device is shared
 * even after the write to the origin has broken sharing.  I suspect data
 * blocks will typically be shared by many different devices, so we're
 * breaking sharing n + 1 times, rather than n, where n is the number of
 * devices that reference this data block.  At the moment I think the
 * benefits far, far outweigh the disadvantages.
 */

/*----------------------------------------------------------------*/

/*
 * Key building.
 */
enum lock_space {
	VIRTUAL,
	PHYSICAL
};

static void build_key(struct dm_thin_device *td, enum lock_space ls,
		      dm_block_t b, dm_block_t e, struct dm_cell_key *key)
{
	key->virtual = (ls == VIRTUAL);
	key->dev = dm_thin_dev_id(td);
	key->block_begin = b;
	key->block_end = e;
}

static void build_data_key(struct dm_thin_device *td, dm_block_t b,
			   struct dm_cell_key *key)
{
	build_key(td, PHYSICAL, b, b + 1llu, key);
}

static void build_virtual_key(struct dm_thin_device *td, dm_block_t b,
			      struct dm_cell_key *key)
{
	build_key(td, VIRTUAL, b, b + 1llu, key);
}

/*----------------------------------------------------------------*/

#define THROTTLE_THRESHOLD (1 * HZ)

struct throttle {
	struct rw_semaphore lock;
	unsigned long threshold;
	bool throttle_applied;
};

static void throttle_init(struct throttle *t)
{
	init_rwsem(&t->lock);
	t->throttle_applied = false;
}

static void throttle_work_start(struct throttle *t)
{
	t->threshold = jiffies + THROTTLE_THRESHOLD;
}

static void throttle_work_update(struct throttle *t)
{
	if (!t->throttle_applied && jiffies > t->threshold) {
		down_write(&t->lock);
		t->throttle_applied = true;
	}
}

static void throttle_work_complete(struct throttle *t)
{
	if (t->throttle_applied) {
		t->throttle_applied = false;
		up_write(&t->lock);
	}
}

static void throttle_lock(struct throttle *t)
{
	down_read(&t->lock);
}

static void throttle_unlock(struct throttle *t)
{
	up_read(&t->lock);
}

/*----------------------------------------------------------------*/

/*
 * A pool device ties together a metadata device and a data device.  It
 * also provides the interface for creating and destroying internal
 * devices.
 */
struct dm_thin_new_mapping;

/*
 * The pool runs in various modes.  Ordered in degraded order for comparisons.
 */
enum pool_mode {
	PM_WRITE,		/* metadata may be changed */
	PM_OUT_OF_DATA_SPACE,	/* metadata may be changed, though data may not be allocated */

	/*
	 * Like READ_ONLY, except may switch back to WRITE on metadata resize. Reported as READ_ONLY.
	 */
	PM_OUT_OF_METADATA_SPACE,
	PM_READ_ONLY,		/* metadata may not be changed */

	PM_FAIL,		/* all I/O fails */
};

struct pool_features {
	enum pool_mode mode;

	bool zero_new_blocks:1;
	bool discard_enabled:1;
	bool discard_passdown:1;
	bool error_if_no_space:1;
};

struct thin_c;
typedef void (*process_bio_fn)(struct thin_c *tc, struct bio *bio);
typedef void (*process_cell_fn)(struct thin_c *tc, struct dm_bio_prison_cell *cell);
typedef void (*process_mapping_fn)(struct dm_thin_new_mapping *m);

#define CELL_SORT_ARRAY_SIZE 8192

struct pool {
	struct list_head list;
	struct dm_target *ti;	/* Only set if a pool target is bound */

	struct mapped_device *pool_md;
	struct block_device *data_dev;
	struct block_device *md_dev;
	struct dm_pool_metadata *pmd;

	dm_block_t low_water_blocks;
	uint32_t sectors_per_block;
	int sectors_per_block_shift;

	struct pool_features pf;
	bool low_water_triggered:1;	/* A dm event has been sent */
	bool suspended:1;
	bool out_of_data_space:1;

	struct dm_bio_prison *prison;
	struct dm_kcopyd_client *copier;

	struct work_struct worker;
	struct workqueue_struct *wq;
	struct throttle throttle;
	struct delayed_work waker;
	struct delayed_work no_space_timeout;

	unsigned long last_commit_jiffies;
	unsigned ref_count;

	spinlock_t lock;
	struct bio_list deferred_flush_bios;
	struct bio_list deferred_flush_completions;
	struct list_head prepared_mappings;
	struct list_head prepared_discards;
	struct list_head prepared_discards_pt2;
	struct list_head active_thins;

	struct dm_deferred_set *shared_read_ds;
	struct dm_deferred_set *all_io_ds;

	struct dm_thin_new_mapping *next_mapping;

	process_bio_fn process_bio;
	process_bio_fn process_discard;

	process_cell_fn process_cell;
	process_cell_fn process_discard_cell;

	process_mapping_fn process_prepared_mapping;
	process_mapping_fn process_prepared_discard;
	process_mapping_fn process_prepared_discard_pt2;

	struct dm_bio_prison_cell **cell_sort_array;

	mempool_t mapping_pool;

	struct bio flush_bio;
};

static void metadata_operation_failed(struct pool *pool, const char *op, int r);

static enum pool_mode get_pool_mode(struct pool *pool)
{
	return pool->pf.mode;
}

static void notify_of_pool_mode_change(struct pool *pool)
{
	const char *descs[] = {
		"write",
		"out-of-data-space",
		"read-only",
		"read-only",
		"fail"
	};
	const char *extra_desc = NULL;
	enum pool_mode mode = get_pool_mode(pool);

	if (mode == PM_OUT_OF_DATA_SPACE) {
		if (!pool->pf.error_if_no_space)
			extra_desc = " (queue IO)";
		else
			extra_desc = " (error IO)";
	}

	dm_table_event(pool->ti->table);
	DMINFO("%s: switching pool to %s%s mode",
	       dm_device_name(pool->pool_md),
	       descs[(int)mode], extra_desc ? : "");
}

/*
 * Target context for a pool.
 */
struct pool_c {
	struct dm_target *ti;
	struct pool *pool;
	struct dm_dev *data_dev;
	struct dm_dev *metadata_dev;
	struct dm_target_callbacks callbacks;

	dm_block_t low_water_blocks;
	struct pool_features requested_pf; /* Features requested during table load */
	struct pool_features adjusted_pf;  /* Features used after adjusting for constituent devices */
};

/*
 * Target context for a thin.
 */
struct thin_c {
	struct list_head list;
	struct dm_dev *pool_dev;
	struct dm_dev *origin_dev;
	sector_t origin_size;
	dm_thin_id dev_id;

	struct pool *pool;
	struct dm_thin_device *td;
	struct mapped_device *thin_md;

	bool requeue_mode:1;
	spinlock_t lock;
	struct list_head deferred_cells;
	struct bio_list deferred_bio_list;
	struct bio_list retry_on_resume_list;
	struct rb_root sort_bio_list; /* sorted list of deferred bios */

	/*
	 * Ensures the thin is not destroyed until the worker has finished
	 * iterating the active_thins list.
	 */
	refcount_t refcount;
	struct completion can_destroy;
};

/*----------------------------------------------------------------*/

static bool block_size_is_power_of_two(struct pool *pool)
{
	return pool->sectors_per_block_shift >= 0;
}

static sector_t block_to_sectors(struct pool *pool, dm_block_t b)
{
	return block_size_is_power_of_two(pool) ?
		(b << pool->sectors_per_block_shift) :
		(b * pool->sectors_per_block);
}

/*----------------------------------------------------------------*/

struct discard_op {
	struct thin_c *tc;
	struct blk_plug plug;
	struct bio *parent_bio;
	struct bio *bio;
};

static void begin_discard(struct discard_op *op, struct thin_c *tc, struct bio *parent)
{
	BUG_ON(!parent);

	op->tc = tc;
	blk_start_plug(&op->plug);
	op->parent_bio = parent;
	op->bio = NULL;
}

static int issue_discard(struct discard_op *op, dm_block_t data_b, dm_block_t data_e)
{
	struct thin_c *tc = op->tc;
	sector_t s = block_to_sectors(tc->pool, data_b);
	sector_t len = block_to_sectors(tc->pool, data_e - data_b);

	return __blkdev_issue_discard(tc->pool_dev->bdev, s, len,
				      GFP_NOWAIT, 0, &op->bio);
}

static void end_discard(struct discard_op *op, int r)
{
	if (op->bio) {
		/*
		 * Even if one of the calls to issue_discard failed, we
		 * need to wait for the chain to complete.
		 */
		bio_chain(op->bio, op->parent_bio);
		bio_set_op_attrs(op->bio, REQ_OP_DISCARD, 0);
		submit_bio(op->bio);
	}

	blk_finish_plug(&op->plug);

	/*
	 * Even if r is set, there could be sub discards in flight that we
	 * need to wait for.
	 */
	if (r && !op->parent_bio->bi_status)
		op->parent_bio->bi_status = errno_to_blk_status(r);
	bio_endio(op->parent_bio);
}

/*----------------------------------------------------------------*/

/*
 * wake_worker() is used when new work is queued and when pool_resume is
 * ready to continue deferred IO processing.
 */
static void wake_worker(struct pool *pool)
{
	queue_work(pool->wq, &pool->worker);
}

/*----------------------------------------------------------------*/

static int bio_detain(struct pool *pool, struct dm_cell_key *key, struct bio *bio,
		      struct dm_bio_prison_cell **cell_result)
{
	int r;
	struct dm_bio_prison_cell *cell_prealloc;

	/*
	 * Allocate a cell from the prison's mempool.
	 * This might block but it can't fail.
	 */
	cell_prealloc = dm_bio_prison_alloc_cell(pool->prison, GFP_NOIO);

	r = dm_bio_detain(pool->prison, key, bio, cell_prealloc, cell_result);
	if (r)
		/*
		 * We reused an old cell; we can get rid of
		 * the new one.
		 */
		dm_bio_prison_free_cell(pool->prison, cell_prealloc);

	return r;
}

static void cell_release(struct pool *pool,
			 struct dm_bio_prison_cell *cell,
			 struct bio_list *bios)
{
	dm_cell_release(pool->prison, cell, bios);
	dm_bio_prison_free_cell(pool->prison, cell);
}

static void cell_visit_release(struct pool *pool,
			       void (*fn)(void *, struct dm_bio_prison_cell *),
			       void *context,
			       struct dm_bio_prison_cell *cell)
{
	dm_cell_visit_release(pool->prison, fn, context, cell);
	dm_bio_prison_free_cell(pool->prison, cell);
}

static void cell_release_no_holder(struct pool *pool,
				   struct dm_bio_prison_cell *cell,
				   struct bio_list *bios)
{
	dm_cell_release_no_holder(pool->prison, cell, bios);
	dm_bio_prison_free_cell(pool->prison, cell);
}

static void cell_error_with_code(struct pool *pool,
		struct dm_bio_prison_cell *cell, blk_status_t error_code)
{
	dm_cell_error(pool->prison, cell, error_code);
	dm_bio_prison_free_cell(pool->prison, cell);
}

static blk_status_t get_pool_io_error_code(struct pool *pool)
{
	return pool->out_of_data_space ? BLK_STS_NOSPC : BLK_STS_IOERR;
}

static void cell_error(struct pool *pool, struct dm_bio_prison_cell *cell)
{
	cell_error_with_code(pool, cell, get_pool_io_error_code(pool));
}

static void cell_success(struct pool *pool, struct dm_bio_prison_cell *cell)
{
	cell_error_with_code(pool, cell, 0);
}

static void cell_requeue(struct pool *pool, struct dm_bio_prison_cell *cell)
{
	cell_error_with_code(pool, cell, BLK_STS_DM_REQUEUE);
}

/*----------------------------------------------------------------*/

/*
 * A global list of pools that uses a struct mapped_device as a key.
 */
static struct dm_thin_pool_table {
	struct mutex mutex;
	struct list_head pools;
} dm_thin_pool_table;

static void pool_table_init(void)
{
	mutex_init(&dm_thin_pool_table.mutex);
	INIT_LIST_HEAD(&dm_thin_pool_table.pools);
}

static void pool_table_exit(void)
{
	mutex_destroy(&dm_thin_pool_table.mutex);
}

static void __pool_table_insert(struct pool *pool)
{
	BUG_ON(!mutex_is_locked(&dm_thin_pool_table.mutex));
	list_add(&pool->list, &dm_thin_pool_table.pools);
}

static void __pool_table_remove(struct pool *pool)
{
	BUG_ON(!mutex_is_locked(&dm_thin_pool_table.mutex));
	list_del(&pool->list);
}

static struct pool *__pool_table_lookup(struct mapped_device *md)
{
	struct pool *pool = NULL, *tmp;

	BUG_ON(!mutex_is_locked(&dm_thin_pool_table.mutex));

	list_for_each_entry(tmp, &dm_thin_pool_table.pools, list) {
		if (tmp->pool_md == md) {
			pool = tmp;
			break;
		}
	}

	return pool;
}

static struct pool *__pool_table_lookup_metadata_dev(struct block_device *md_dev)
{
	struct pool *pool = NULL, *tmp;

	BUG_ON(!mutex_is_locked(&dm_thin_pool_table.mutex));

	list_for_each_entry(tmp, &dm_thin_pool_table.pools, list) {
		if (tmp->md_dev == md_dev) {
			pool = tmp;
			break;
		}
	}

	return pool;
}

/*----------------------------------------------------------------*/

struct dm_thin_endio_hook {
	struct thin_c *tc;
	struct dm_deferred_entry *shared_read_entry;
	struct dm_deferred_entry *all_io_entry;
	struct dm_thin_new_mapping *overwrite_mapping;
	struct rb_node rb_node;
	struct dm_bio_prison_cell *cell;
};

static void __merge_bio_list(struct bio_list *bios, struct bio_list *master)
{
	bio_list_merge(bios, master);
	bio_list_init(master);
}

static void error_bio_list(struct bio_list *bios, blk_status_t error)
{
	struct bio *bio;

	while ((bio = bio_list_pop(bios))) {
		bio->bi_status = error;
		bio_endio(bio);
	}
}

static void error_thin_bio_list(struct thin_c *tc, struct bio_list *master,
		blk_status_t error)
{
	struct bio_list bios;

	bio_list_init(&bios);

	spin_lock_irq(&tc->lock);
	__merge_bio_list(&bios, master);
	spin_unlock_irq(&tc->lock);

	error_bio_list(&bios, error);
}

static void requeue_deferred_cells(struct thin_c *tc)
{
	struct pool *pool = tc->pool;
	struct list_head cells;
	struct dm_bio_prison_cell *cell, *tmp;

	INIT_LIST_HEAD(&cells);

	spin_lock_irq(&tc->lock);
	list_splice_init(&tc->deferred_cells, &cells);
	spin_unlock_irq(&tc->lock);

	list_for_each_entry_safe(cell, tmp, &cells, user_list)
		cell_requeue(pool, cell);
}

static void requeue_io(struct thin_c *tc)
{
	struct bio_list bios;

	bio_list_init(&bios);

	spin_lock_irq(&tc->lock);
	__merge_bio_list(&bios, &tc->deferred_bio_list);
	__merge_bio_list(&bios, &tc->retry_on_resume_list);
	spin_unlock_irq(&tc->lock);

	error_bio_list(&bios, BLK_STS_DM_REQUEUE);
	requeue_deferred_cells(tc);
}

static void error_retry_list_with_code(struct pool *pool, blk_status_t error)
{
	struct thin_c *tc;

	rcu_read_lock();
	list_for_each_entry_rcu(tc, &pool->active_thins, list)
		error_thin_bio_list(tc, &tc->retry_on_resume_list, error);
	rcu_read_unlock();
}

static void error_retry_list(struct pool *pool)
{
	error_retry_list_with_code(pool, get_pool_io_error_code(pool));
}

/*
 * This section of code contains the logic for processing a thin device's IO.
 * Much of the code depends on pool object resources (lists, workqueues, etc)
 * but most is exclusively called from the thin target rather than the thin-pool
 * target.
 */

static dm_block_t get_bio_block(struct thin_c *tc, struct bio *bio)
{
	struct pool *pool = tc->pool;
	sector_t block_nr = bio->bi_iter.bi_sector;

	if (block_size_is_power_of_two(pool))
		block_nr >>= pool->sectors_per_block_shift;
	else
		(void) sector_div(block_nr, pool->sectors_per_block);

	return block_nr;
}

/*
 * Returns the _complete_ blocks that this bio covers.
 */
static void get_bio_block_range(struct thin_c *tc, struct bio *bio,
				dm_block_t *begin, dm_block_t *end)
{
	struct pool *pool = tc->pool;
	sector_t b = bio->bi_iter.bi_sector;
	sector_t e = b + (bio->bi_iter.bi_size >> SECTOR_SHIFT);

	b += pool->sectors_per_block - 1ull; /* so we round up */

	if (block_size_is_power_of_two(pool)) {
		b >>= pool->sectors_per_block_shift;
		e >>= pool->sectors_per_block_shift;
	} else {
		(void) sector_div(b, pool->sectors_per_block);
		(void) sector_div(e, pool->sectors_per_block);
	}

	if (e < b)
		/* Can happen if the bio is within a single block. */
		e = b;

	*begin = b;
	*end = e;
}

static void remap(struct thin_c *tc, struct bio *bio, dm_block_t block)
{
	struct pool *pool = tc->pool;
	sector_t bi_sector = bio->bi_iter.bi_sector;

	bio_set_dev(bio, tc->pool_dev->bdev);
	if (block_size_is_power_of_two(pool))
		bio->bi_iter.bi_sector =
			(block << pool->sectors_per_block_shift) |
			(bi_sector & (pool->sectors_per_block - 1));
	else
		bio->bi_iter.bi_sector = (block * pool->sectors_per_block) +
				 sector_div(bi_sector, pool->sectors_per_block);
}

static void remap_to_origin(struct thin_c *tc, struct bio *bio)
{
	bio_set_dev(bio, tc->origin_dev->bdev);
}

static int bio_triggers_commit(struct thin_c *tc, struct bio *bio)
{
	return op_is_flush(bio->bi_opf) &&
		dm_thin_changed_this_transaction(tc->td);
}

static void inc_all_io_entry(struct pool *pool, struct bio *bio)
{
	struct dm_thin_endio_hook *h;

	if (bio_op(bio) == REQ_OP_DISCARD)
		return;

	h = dm_per_bio_data(bio, sizeof(struct dm_thin_endio_hook));
	h->all_io_entry = dm_deferred_entry_inc(pool->all_io_ds);
}

static void issue(struct thin_c *tc, struct bio *bio)
{
	struct pool *pool = tc->pool;

	if (!bio_triggers_commit(tc, bio)) {
		generic_make_request(bio);
		return;
	}

	/*
	 * Complete bio with an error if earlier I/O caused changes to
	 * the metadata that can't be committed e.g, due to I/O errors
	 * on the metadata device.
	 */
	if (dm_thin_aborted_changes(tc->td)) {
		bio_io_error(bio);
		return;
	}

	/*
	 * Batch together any bios that trigger commits and then issue a
	 * single commit for them in process_deferred_bios().
	 */
	spin_lock_irq(&pool->lock);
	bio_list_add(&pool->deferred_flush_bios, bio);
	spin_unlock_irq(&pool->lock);
}

static void remap_to_origin_and_issue(struct thin_c *tc, struct bio *bio)
{
	remap_to_origin(tc, bio);
	issue(tc, bio);
}

static void remap_and_issue(struct thin_c *tc, struct bio *bio,
			    dm_block_t block)
{
	remap(tc, bio, block);
	issue(tc, bio);
}

/*----------------------------------------------------------------*/

/*
 * Bio endio functions.
 */
struct dm_thin_new_mapping {
	struct list_head list;

	bool pass_discard:1;
	bool maybe_shared:1;

	/*
	 * Track quiescing, copying and zeroing preparation actions.  When this
	 * counter hits zero the block is prepared and can be inserted into the
	 * btree.
	 */
	atomic_t prepare_actions;

	blk_status_t status;
	struct thin_c *tc;
	dm_block_t virt_begin, virt_end;
	dm_block_t data_block;
	struct dm_bio_prison_cell *cell;

	/*
	 * If the bio covers the whole area of a block then we can avoid
	 * zeroing or copying.  Instead this bio is hooked.  The bio will
	 * still be in the cell, so care has to be taken to avoid issuing
	 * the bio twice.
	 */
	struct bio *bio;
	bio_end_io_t *saved_bi_end_io;
};

static void __complete_mapping_preparation(struct dm_thin_new_mapping *m)
{
	struct pool *pool = m->tc->pool;

	if (atomic_dec_and_test(&m->prepare_actions)) {
		list_add_tail(&m->list, &pool->prepared_mappings);
		wake_worker(pool);
	}
}

static void complete_mapping_preparation(struct dm_thin_new_mapping *m)
{
	unsigned long flags;
	struct pool *pool = m->tc->pool;

	spin_lock_irqsave(&pool->lock, flags);
	__complete_mapping_preparation(m);
	spin_unlock_irqrestore(&pool->lock, flags);
}

static void copy_complete(int read_err, unsigned long write_err, void *context)
{
	struct dm_thin_new_mapping *m = context;

	m->status = read_err || write_err ? BLK_STS_IOERR : 0;
	complete_mapping_preparation(m);
}

static void overwrite_endio(struct bio *bio)
{
	struct dm_thin_endio_hook *h = dm_per_bio_data(bio, sizeof(struct dm_thin_endio_hook));
	struct dm_thin_new_mapping *m = h->overwrite_mapping;

	bio->bi_end_io = m->saved_bi_end_io;

	m->status = bio->bi_status;
	complete_mapping_preparation(m);
}

/*----------------------------------------------------------------*/

/*
 * Workqueue.
 */

/*
 * Prepared mapping jobs.
 */

/*
 * This sends the bios in the cell, except the original holder, back
 * to the deferred_bios list.
 */
static void cell_defer_no_holder(struct thin_c *tc, struct dm_bio_prison_cell *cell)
{
	struct pool *pool = tc->pool;
	unsigned long flags;
	int has_work;

	spin_lock_irqsave(&tc->lock, flags);
	cell_release_no_holder(pool, cell, &tc->deferred_bio_list);
	has_work = !bio_list_empty(&tc->deferred_bio_list);
	spin_unlock_irqrestore(&tc->lock, flags);

	if (has_work)
		wake_worker(pool);
}

static void thin_defer_bio(struct thin_c *tc, struct bio *bio);

struct remap_info {
	struct thin_c *tc;
	struct bio_list defer_bios;
	struct bio_list issue_bios;
};

static void __inc_remap_and_issue_cell(void *context,
				       struct dm_bio_prison_cell *cell)
{
	struct remap_info *info = context;
	struct bio *bio;

	while ((bio = bio_list_pop(&cell->bios))) {
		if (op_is_flush(bio->bi_opf) || bio_op(bio) == REQ_OP_DISCARD)
			bio_list_add(&info->defer_bios, bio);
		else {
			inc_all_io_entry(info->tc->pool, bio);

			/*
			 * We can't issue the bios with the bio prison lock
			 * held, so we add them to a list to issue on
			 * return from this function.
			 */
			bio_list_add(&info->issue_bios, bio);
		}
	}
}

static void inc_remap_and_issue_cell(struct thin_c *tc,
				     struct dm_bio_prison_cell *cell,
				     dm_block_t block)
{
	struct bio *bio;
	struct remap_info info;

	info.tc = tc;
	bio_list_init(&info.defer_bios);
	bio_list_init(&info.issue_bios);

	/*
	 * We have to be careful to inc any bios we're about to issue
	 * before the cell is released, and avoid a race with new bios
	 * being added to the cell.
	 */
	cell_visit_release(tc->pool, __inc_remap_and_issue_cell,
			   &info, cell);

	while ((bio = bio_list_pop(&info.defer_bios)))
		thin_defer_bio(tc, bio);

	while ((bio = bio_list_pop(&info.issue_bios)))
		remap_and_issue(info.tc, bio, block);
}

static void process_prepared_mapping_fail(struct dm_thin_new_mapping *m)
{
	cell_error(m->tc->pool, m->cell);
	list_del(&m->list);
	mempool_free(m, &m->tc->pool->mapping_pool);
}

static void complete_overwrite_bio(struct thin_c *tc, struct bio *bio)
{
	struct pool *pool = tc->pool;

	/*
	 * If the bio has the REQ_FUA flag set we must commit the metadata
	 * before signaling its completion.
	 */
	if (!bio_triggers_commit(tc, bio)) {
		bio_endio(bio);
		return;
	}

	/*
	 * Complete bio with an error if earlier I/O caused changes to the
	 * metadata that can't be committed, e.g, due to I/O errors on the
	 * metadata device.
	 */
	if (dm_thin_aborted_changes(tc->td)) {
		bio_io_error(bio);
		return;
	}

	/*
	 * Batch together any bios that trigger commits and then issue a
	 * single commit for them in process_deferred_bios().
	 */
	spin_lock_irq(&pool->lock);
	bio_list_add(&pool->deferred_flush_completions, bio);
	spin_unlock_irq(&pool->lock);
}

static void process_prepared_mapping(struct dm_thin_new_mapping *m)
{
	struct thin_c *tc = m->tc;
	struct pool *pool = tc->pool;
	struct bio *bio = m->bio;
	int r;

	if (m->status) {
		cell_error(pool, m->cell);
		goto out;
	}

	/*
	 * Commit the prepared block into the mapping btree.
	 * Any I/O for this block arriving after this point will get
	 * remapped to it directly.
	 */
	r = dm_thin_insert_block(tc->td, m->virt_begin, m->data_block);
	if (r) {
		metadata_operation_failed(pool, "dm_thin_insert_block", r);
		cell_error(pool, m->cell);
		goto out;
	}

	/*
	 * Release any bios held while the block was being provisioned.
	 * If we are processing a write bio that completely covers the block,
	 * we already processed it so can ignore it now when processing
	 * the bios in the cell.
	 */
	if (bio) {
		inc_remap_and_issue_cell(tc, m->cell, m->data_block);
		complete_overwrite_bio(tc, bio);
	} else {
		inc_all_io_entry(tc->pool, m->cell->holder);
		remap_and_issue(tc, m->cell->holder, m->data_block);
		inc_remap_and_issue_cell(tc, m->cell, m->data_block);
	}

out:
	list_del(&m->list);
	mempool_free(m, &pool->mapping_pool);
}

/*----------------------------------------------------------------*/

static void free_discard_mapping(struct dm_thin_new_mapping *m)
{
	struct thin_c *tc = m->tc;
	if (m->cell)
		cell_defer_no_holder(tc, m->cell);
	mempool_free(m, &tc->pool->mapping_pool);
}

static void process_prepared_discard_fail(struct dm_thin_new_mapping *m)
{
	bio_io_error(m->bio);
	free_discard_mapping(m);
}

static void process_prepared_discard_success(struct dm_thin_new_mapping *m)
{
	bio_endio(m->bio);
	free_discard_mapping(m);
}

static void process_prepared_discard_no_passdown(struct dm_thin_new_mapping *m)
{
	int r;
	struct thin_c *tc = m->tc;

	r = dm_thin_remove_range(tc->td, m->cell->key.block_begin, m->cell->key.block_end);
	if (r) {
		metadata_operation_failed(tc->pool, "dm_thin_remove_range", r);
		bio_io_error(m->bio);
	} else
		bio_endio(m->bio);

	cell_defer_no_holder(tc, m->cell);
	mempool_free(m, &tc->pool->mapping_pool);
}

/*----------------------------------------------------------------*/

static void passdown_double_checking_shared_status(struct dm_thin_new_mapping *m,
						   struct bio *discard_parent)
{
	/*
	 * We've already unmapped this range of blocks, but before we
	 * passdown we have to check that these blocks are now unused.
	 */
	int r = 0;
	bool shared = true;
	struct thin_c *tc = m->tc;
	struct pool *pool = tc->pool;
	dm_block_t b = m->data_block, e, end = m->data_block + m->virt_end - m->virt_begin;
	struct discard_op op;

	begin_discard(&op, tc, discard_parent);
	while (b != end) {
		/* find start of unmapped run */
		for (; b < end; b++) {
			r = dm_pool_block_is_shared(pool->pmd, b, &shared);
			if (r)
				goto out;

			if (!shared)
				break;
		}

		if (b == end)
			break;

		/* find end of run */
		for (e = b + 1; e != end; e++) {
			r = dm_pool_block_is_shared(pool->pmd, e, &shared);
			if (r)
				goto out;

			if (shared)
				break;
		}

		r = issue_discard(&op, b, e);
		if (r)
			goto out;

		b = e;
	}
out:
	end_discard(&op, r);
}

static void queue_passdown_pt2(struct dm_thin_new_mapping *m)
{
	unsigned long flags;
	struct pool *pool = m->tc->pool;

	spin_lock_irqsave(&pool->lock, flags);
	list_add_tail(&m->list, &pool->prepared_discards_pt2);
	spin_unlock_irqrestore(&pool->lock, flags);
	wake_worker(pool);
}

static void passdown_endio(struct bio *bio)
{
	/*
	 * It doesn't matter if the passdown discard failed, we still want
	 * to unmap (we ignore err).
	 */
	queue_passdown_pt2(bio->bi_private);
	bio_put(bio);
}

static void process_prepared_discard_passdown_pt1(struct dm_thin_new_mapping *m)
{
	int r;
	struct thin_c *tc = m->tc;
	struct pool *pool = tc->pool;
	struct bio *discard_parent;
	dm_block_t data_end = m->data_block + (m->virt_end - m->virt_begin);

	/*
	 * Only this thread allocates blocks, so we can be sure that the
	 * newly unmapped blocks will not be allocated before the end of
	 * the function.
	 */
	r = dm_thin_remove_range(tc->td, m->virt_begin, m->virt_end);
	if (r) {
		metadata_operation_failed(pool, "dm_thin_remove_range", r);
		bio_io_error(m->bio);
		cell_defer_no_holder(tc, m->cell);
		mempool_free(m, &pool->mapping_pool);
		return;
	}

	/*
	 * Increment the unmapped blocks.  This prevents a race between the
	 * passdown io and reallocation of freed blocks.
	 */
	r = dm_pool_inc_data_range(pool->pmd, m->data_block, data_end);
	if (r) {
		metadata_operation_failed(pool, "dm_pool_inc_data_range", r);
		bio_io_error(m->bio);
		cell_defer_no_holder(tc, m->cell);
		mempool_free(m, &pool->mapping_pool);
		return;
	}

	discard_parent = bio_alloc(GFP_NOIO, 1);
	if (!discard_parent) {
		DMWARN("%s: unable to allocate top level discard bio for passdown. Skipping passdown.",
		       dm_device_name(tc->pool->pool_md));
		queue_passdown_pt2(m);

	} else {
		discard_parent->bi_end_io = passdown_endio;
		discard_parent->bi_private = m;

		if (m->maybe_shared)
			passdown_double_checking_shared_status(m, discard_parent);
		else {
			struct discard_op op;

			begin_discard(&op, tc, discard_parent);
			r = issue_discard(&op, m->data_block, data_end);
			end_discard(&op, r);
		}
	}
}

static void process_prepared_discard_passdown_pt2(struct dm_thin_new_mapping *m)
{
	int r;
	struct thin_c *tc = m->tc;
	struct pool *pool = tc->pool;

	/*
	 * The passdown has completed, so now we can decrement all those
	 * unmapped blocks.
	 */
	r = dm_pool_dec_data_range(pool->pmd, m->data_block,
				   m->data_block + (m->virt_end - m->virt_begin));
	if (r) {
		metadata_operation_failed(pool, "dm_pool_dec_data_range", r);
		bio_io_error(m->bio);
	} else
		bio_endio(m->bio);

	cell_defer_no_holder(tc, m->cell);
	mempool_free(m, &pool->mapping_pool);
}

static void process_prepared(struct pool *pool, struct list_head *head,
			     process_mapping_fn *fn)
{
	struct list_head maps;
	struct dm_thin_new_mapping *m, *tmp;

	INIT_LIST_HEAD(&maps);
	spin_lock_irq(&pool->lock);
	list_splice_init(head, &maps);
	spin_unlock_irq(&pool->lock);

	list_for_each_entry_safe(m, tmp, &maps, list)
		(*fn)(m);
}

/*
 * Deferred bio jobs.
 */
static int io_overlaps_block(struct pool *pool, struct bio *bio)
{
	return bio->bi_iter.bi_size ==
		(pool->sectors_per_block << SECTOR_SHIFT);
}

static int io_overwrites_block(struct pool *pool, struct bio *bio)
{
	return (bio_data_dir(bio) == WRITE) &&
		io_overlaps_block(pool, bio);
}

static void save_and_set_endio(struct bio *bio, bio_end_io_t **save,
			       bio_end_io_t *fn)
{
	*save = bio->bi_end_io;
	bio->bi_end_io = fn;
}

static int ensure_next_mapping(struct pool *pool)
{
	if (pool->next_mapping)
		return 0;

	pool->next_mapping = mempool_alloc(&pool->mapping_pool, GFP_ATOMIC);

	return pool->next_mapping ? 0 : -ENOMEM;
}

static struct dm_thin_new_mapping *get_next_mapping(struct pool *pool)
{
	struct dm_thin_new_mapping *m = pool->next_mapping;

	BUG_ON(!pool->next_mapping);

	memset(m, 0, sizeof(struct dm_thin_new_mapping));
	INIT_LIST_HEAD(&m->list);
	m->bio = NULL;

	pool->next_mapping = NULL;

	return m;
}

static void ll_zero(struct thin_c *tc, struct dm_thin_new_mapping *m,
		    sector_t begin, sector_t end)
{
	struct dm_io_region to;

	to.bdev = tc->pool_dev->bdev;
	to.sector = begin;
	to.count = end - begin;

	dm_kcopyd_zero(tc->pool->copier, 1, &to, 0, copy_complete, m);
}

static void remap_and_issue_overwrite(struct thin_c *tc, struct bio *bio,
				      dm_block_t data_begin,
				      struct dm_thin_new_mapping *m)
{
	struct pool *pool = tc->pool;
	struct dm_thin_endio_hook *h = dm_per_bio_data(bio, sizeof(struct dm_thin_endio_hook));

	h->overwrite_mapping = m;
	m->bio = bio;
	save_and_set_endio(bio, &m->saved_bi_end_io, overwrite_endio);
	inc_all_io_entry(pool, bio);
	remap_and_issue(tc, bio, data_begin);
}

/*
 * A partial copy also needs to zero the uncopied region.
 */
static void schedule_copy(struct thin_c *tc, dm_block_t virt_block,
			  struct dm_dev *origin, dm_block_t data_origin,
			  dm_block_t data_dest,
			  struct dm_bio_prison_cell *cell, struct bio *bio,
			  sector_t len)
{
	struct pool *pool = tc->pool;
	struct dm_thin_new_mapping *m = get_next_mapping(pool);

	m->tc = tc;
	m->virt_begin = virt_block;
	m->virt_end = virt_block + 1u;
	m->data_block = data_dest;
	m->cell = cell;

	/*
	 * quiesce action + copy action + an extra reference held for the
	 * duration of this function (we may need to inc later for a
	 * partial zero).
	 */
	atomic_set(&m->prepare_actions, 3);

	if (!dm_deferred_set_add_work(pool->shared_read_ds, &m->list))
		complete_mapping_preparation(m); /* already quiesced */

	/*
	 * IO to pool_dev remaps to the pool target's data_dev.
	 *
	 * If the whole block of data is being overwritten, we can issue the
	 * bio immediately. Otherwise we use kcopyd to clone the data first.
	 */
	if (io_overwrites_block(pool, bio))
		remap_and_issue_overwrite(tc, bio, data_dest, m);
	else {
		struct dm_io_region from, to;

		from.bdev = origin->bdev;
		from.sector = data_origin * pool->sectors_per_block;
		from.count = len;

		to.bdev = tc->pool_dev->bdev;
		to.sector = data_dest * pool->sectors_per_block;
		to.count = len;

		dm_kcopyd_copy(pool->copier, &from, 1, &to,
			       0, copy_complete, m);

		/*
		 * Do we need to zero a tail region?
		 */
		if (len < pool->sectors_per_block && pool->pf.zero_new_blocks) {
			atomic_inc(&m->prepare_actions);
			ll_zero(tc, m,
				data_dest * pool->sectors_per_block + len,
				(data_dest + 1) * pool->sectors_per_block);
		}
	}

	complete_mapping_preparation(m); /* drop our ref */
}

static void schedule_internal_copy(struct thin_c *tc, dm_block_t virt_block,
				   dm_block_t data_origin, dm_block_t data_dest,
				   struct dm_bio_prison_cell *cell, struct bio *bio)
{
	schedule_copy(tc, virt_block, tc->pool_dev,
		      data_origin, data_dest, cell, bio,
		      tc->pool->sectors_per_block);
}

static void schedule_zero(struct thin_c *tc, dm_block_t virt_block,
			  dm_block_t data_block, struct dm_bio_prison_cell *cell,
			  struct bio *bio)
{
	struct pool *pool = tc->pool;
	struct dm_thin_new_mapping *m = get_next_mapping(pool);

	atomic_set(&m->prepare_actions, 1); /* no need to quiesce */
	m->tc = tc;
	m->virt_begin = virt_block;
	m->virt_end = virt_block + 1u;
	m->data_block = data_block;
	m->cell = cell;

	/*
	 * If the whole block of data is being overwritten or we are not
	 * zeroing pre-existing data, we can issue the bio immediately.
	 * Otherwise we use kcopyd to zero the data first.
	 */
	if (pool->pf.zero_new_blocks) {
		if (io_overwrites_block(pool, bio))
			remap_and_issue_overwrite(tc, bio, data_block, m);
		else
			ll_zero(tc, m, data_block * pool->sectors_per_block,
				(data_block + 1) * pool->sectors_per_block);
	} else
		process_prepared_mapping(m);
}

static void schedule_external_copy(struct thin_c *tc, dm_block_t virt_block,
				   dm_block_t data_dest,
				   struct dm_bio_prison_cell *cell, struct bio *bio)
{
	struct pool *pool = tc->pool;
	sector_t virt_block_begin = virt_block * pool->sectors_per_block;
	sector_t virt_block_end = (virt_block + 1) * pool->sectors_per_block;

	if (virt_block_end <= tc->origin_size)
		schedule_copy(tc, virt_block, tc->origin_dev,
			      virt_block, data_dest, cell, bio,
			      pool->sectors_per_block);

	else if (virt_block_begin < tc->origin_size)
		schedule_copy(tc, virt_block, tc->origin_dev,
			      virt_block, data_dest, cell, bio,
			      tc->origin_size - virt_block_begin);

	else
		schedule_zero(tc, virt_block, data_dest, cell, bio);
}

static void set_pool_mode(struct pool *pool, enum pool_mode new_mode);

static void requeue_bios(struct pool *pool);

static bool is_read_only_pool_mode(enum pool_mode mode)
{
	return (mode == PM_OUT_OF_METADATA_SPACE || mode == PM_READ_ONLY);
}

static bool is_read_only(struct pool *pool)
{
	return is_read_only_pool_mode(get_pool_mode(pool));
}

static void check_for_metadata_space(struct pool *pool)
{
	int r;
	const char *ooms_reason = NULL;
	dm_block_t nr_free;

	r = dm_pool_get_free_metadata_block_count(pool->pmd, &nr_free);
	if (r)
		ooms_reason = "Could not get free metadata blocks";
	else if (!nr_free)
		ooms_reason = "No free metadata blocks";

	if (ooms_reason && !is_read_only(pool)) {
		DMERR("%s", ooms_reason);
		set_pool_mode(pool, PM_OUT_OF_METADATA_SPACE);
	}
}

static void check_for_data_space(struct pool *pool)
{
	int r;
	dm_block_t nr_free;

	if (get_pool_mode(pool) != PM_OUT_OF_DATA_SPACE)
		return;

	r = dm_pool_get_free_block_count(pool->pmd, &nr_free);
	if (r)
		return;

	if (nr_free) {
		set_pool_mode(pool, PM_WRITE);
		requeue_bios(pool);
	}
}

/*
 * A non-zero return indicates read_only or fail_io mode.
 * Many callers don't care about the return value.
 */
static int commit(struct pool *pool)
{
	int r;

	if (get_pool_mode(pool) >= PM_OUT_OF_METADATA_SPACE)
		return -EINVAL;

	r = dm_pool_commit_metadata(pool->pmd);
	if (r)
		metadata_operation_failed(pool, "dm_pool_commit_metadata", r);
	else {
		check_for_metadata_space(pool);
		check_for_data_space(pool);
	}

	return r;
}

static void check_low_water_mark(struct pool *pool, dm_block_t free_blocks)
{
	if (free_blocks <= pool->low_water_blocks && !pool->low_water_triggered) {
		DMWARN("%s: reached low water mark for data device: sending event.",
		       dm_device_name(pool->pool_md));
		spin_lock_irq(&pool->lock);
		pool->low_water_triggered = true;
		spin_unlock_irq(&pool->lock);
		dm_table_event(pool->ti->table);
	}
}

static int alloc_data_block(struct thin_c *tc, dm_block_t *result)
{
	int r;
	dm_block_t free_blocks;
	struct pool *pool = tc->pool;

	if (WARN_ON(get_pool_mode(pool) != PM_WRITE))
		return -EINVAL;

	r = dm_pool_get_free_block_count(pool->pmd, &free_blocks);
	if (r) {
		metadata_operation_failed(pool, "dm_pool_get_free_block_count", r);
		return r;
	}

	check_low_water_mark(pool, free_blocks);

	if (!free_blocks) {
		/*
		 * Try to commit to see if that will free up some
		 * more space.
		 */
		r = commit(pool);
		if (r)
			return r;

		r = dm_pool_get_free_block_count(pool->pmd, &free_blocks);
		if (r) {
			metadata_operation_failed(pool, "dm_pool_get_free_block_count", r);
			return r;
		}

		if (!free_blocks) {
			set_pool_mode(pool, PM_OUT_OF_DATA_SPACE);
			return -ENOSPC;
		}
	}

	r = dm_pool_alloc_data_block(pool->pmd, result);
	if (r) {
		if (r == -ENOSPC)
			set_pool_mode(pool, PM_OUT_OF_DATA_SPACE);
		else
			metadata_operation_failed(pool, "dm_pool_alloc_data_block", r);
		return r;
	}

	r = dm_pool_get_free_metadata_block_count(pool->pmd, &free_blocks);
	if (r) {
		metadata_operation_failed(pool, "dm_pool_get_free_metadata_block_count", r);
		return r;
	}

	if (!free_blocks) {
		/* Let's commit before we use up the metadata reserve. */
		r = commit(pool);
		if (r)
			return r;
	}

	return 0;
}

/*
 * If we have run out of space, queue bios until the device is
 * resumed, presumably after having been reloaded with more space.
 */
static void retry_on_resume(struct bio *bio)
{
	struct dm_thin_endio_hook *h = dm_per_bio_data(bio, sizeof(struct dm_thin_endio_hook));
	struct thin_c *tc = h->tc;

	spin_lock_irq(&tc->lock);
	bio_list_add(&tc->retry_on_resume_list, bio);
	spin_unlock_irq(&tc->lock);
}

static blk_status_t should_error_unserviceable_bio(struct pool *pool)
{
	enum pool_mode m = get_pool_mode(pool);

	switch (m) {
	case PM_WRITE:
		/* Shouldn't get here */
		DMERR_LIMIT("bio unserviceable, yet pool is in PM_WRITE mode");
		return BLK_STS_IOERR;

	case PM_OUT_OF_DATA_SPACE:
		return pool->pf.error_if_no_space ? BLK_STS_NOSPC : 0;

	case PM_OUT_OF_METADATA_SPACE:
	case PM_READ_ONLY:
	case PM_FAIL:
		return BLK_STS_IOERR;
	default:
		/* Shouldn't get here */
		DMERR_LIMIT("bio unserviceable, yet pool has an unknown mode");
		return BLK_STS_IOERR;
	}
}

static void handle_unserviceable_bio(struct pool *pool, struct bio *bio)
{
	blk_status_t error = should_error_unserviceable_bio(pool);

	if (error) {
		bio->bi_status = error;
		bio_endio(bio);
	} else
		retry_on_resume(bio);
}

static void retry_bios_on_resume(struct pool *pool, struct dm_bio_prison_cell *cell)
{
	struct bio *bio;
	struct bio_list bios;
	blk_status_t error;

	error = should_error_unserviceable_bio(pool);
	if (error) {
		cell_error_with_code(pool, cell, error);
		return;
	}

	bio_list_init(&bios);
	cell_release(pool, cell, &bios);

	while ((bio = bio_list_pop(&bios)))
		retry_on_resume(bio);
}

static void process_discard_cell_no_passdown(struct thin_c *tc,
					     struct dm_bio_prison_cell *virt_cell)
{
	struct pool *pool = tc->pool;
	struct dm_thin_new_mapping *m = get_next_mapping(pool);

	/*
	 * We don't need to lock the data blocks, since there's no
	 * passdown.  We only lock data blocks for allocation and breaking sharing.
	 */
	m->tc = tc;
	m->virt_begin = virt_cell->key.block_begin;
	m->virt_end = virt_cell->key.block_end;
	m->cell = virt_cell;
	m->bio = virt_cell->holder;

	if (!dm_deferred_set_add_work(pool->all_io_ds, &m->list))
		pool->process_prepared_discard(m);
}

static void break_up_discard_bio(struct thin_c *tc, dm_block_t begin, dm_block_t end,
				 struct bio *bio)
{
	struct pool *pool = tc->pool;

	int r;
	bool maybe_shared;
	struct dm_cell_key data_key;
	struct dm_bio_prison_cell *data_cell;
	struct dm_thin_new_mapping *m;
	dm_block_t virt_begin, virt_end, data_begin;

	while (begin != end) {
		r = ensure_next_mapping(pool);
		if (r)
			/* we did our best */
			return;

		r = dm_thin_find_mapped_range(tc->td, begin, end, &virt_begin, &virt_end,
					      &data_begin, &maybe_shared);
		if (r)
			/*
			 * Silently fail, letting any mappings we've
			 * created complete.
			 */
			break;

		build_key(tc->td, PHYSICAL, data_begin, data_begin + (virt_end - virt_begin), &data_key);
		if (bio_detain(tc->pool, &data_key, NULL, &data_cell)) {
			/* contention, we'll give up with this range */
			begin = virt_end;
			continue;
		}

		/*
		 * IO may still be going to the destination block.  We must
		 * quiesce before we can do the removal.
		 */
		m = get_next_mapping(pool);
		m->tc = tc;
		m->maybe_shared = maybe_shared;
		m->virt_begin = virt_begin;
		m->virt_end = virt_end;
		m->data_block = data_begin;
		m->cell = data_cell;
		m->bio = bio;

		/*
		 * The parent bio must not complete before sub discard bios are
		 * chained to it (see end_discard's bio_chain)!
		 *
		 * This per-mapping bi_remaining increment is paired with
		 * the implicit decrement that occurs via bio_endio() in
		 * end_discard().
		 */
		bio_inc_remaining(bio);
		if (!dm_deferred_set_add_work(pool->all_io_ds, &m->list))
			pool->process_prepared_discard(m);

		begin = virt_end;
	}
}

static void process_discard_cell_passdown(struct thin_c *tc, struct dm_bio_prison_cell *virt_cell)
{
	struct bio *bio = virt_cell->holder;
	struct dm_thin_endio_hook *h = dm_per_bio_data(bio, sizeof(struct dm_thin_endio_hook));

	/*
	 * The virt_cell will only get freed once the origin bio completes.
	 * This means it will remain locked while all the individual
	 * passdown bios are in flight.
	 */
	h->cell = virt_cell;
	break_up_discard_bio(tc, virt_cell->key.block_begin, virt_cell->key.block_end, bio);

	/*
	 * We complete the bio now, knowing that the bi_remaining field
	 * will prevent completion until the sub range discards have
	 * completed.
	 */
	bio_endio(bio);
}

static void process_discard_bio(struct thin_c *tc, struct bio *bio)
{
	dm_block_t begin, end;
	struct dm_cell_key virt_key;
	struct dm_bio_prison_cell *virt_cell;

	get_bio_block_range(tc, bio, &begin, &end);
	if (begin == end) {
		/*
		 * The discard covers less than a block.
		 */
		bio_endio(bio);
		return;
	}

	build_key(tc->td, VIRTUAL, begin, end, &virt_key);
	if (bio_detain(tc->pool, &virt_key, bio, &virt_cell))
		/*
		 * Potential starvation issue: We're relying on the
		 * fs/application being well behaved, and not trying to
		 * send IO to a region at the same time as discarding it.
		 * If they do this persistently then it's possible this
		 * cell will never be granted.
		 */
		return;

	tc->pool->process_discard_cell(tc, virt_cell);
}

static void break_sharing(struct thin_c *tc, struct bio *bio, dm_block_t block,
			  struct dm_cell_key *key,
			  struct dm_thin_lookup_result *lookup_result,
			  struct dm_bio_prison_cell *cell)
{
	int r;
	dm_block_t data_block;
	struct pool *pool = tc->pool;

	r = alloc_data_block(tc, &data_block);
	switch (r) {
	case 0:
		schedule_internal_copy(tc, block, lookup_result->block,
				       data_block, cell, bio);
		break;

	case -ENOSPC:
		retry_bios_on_resume(pool, cell);
		break;

	default:
		DMERR_LIMIT("%s: alloc_data_block() failed: error = %d",
			    __func__, r);
		cell_error(pool, cell);
		break;
	}
}

static void __remap_and_issue_shared_cell(void *context,
					  struct dm_bio_prison_cell *cell)
{
	struct remap_info *info = context;
	struct bio *bio;

	while ((bio = bio_list_pop(&cell->bios))) {
		if (bio_data_dir(bio) == WRITE || op_is_flush(bio->bi_opf) ||
		    bio_op(bio) == REQ_OP_DISCARD)
			bio_list_add(&info->defer_bios, bio);
		else {
			struct dm_thin_endio_hook *h = dm_per_bio_data(bio, sizeof(struct dm_thin_endio_hook));

			h->shared_read_entry = dm_deferred_entry_inc(info->tc->pool->shared_read_ds);
			inc_all_io_entry(info->tc->pool, bio);
			bio_list_add(&info->issue_bios, bio);
		}
	}
}

static void remap_and_issue_shared_cell(struct thin_c *tc,
					struct dm_bio_prison_cell *cell,
					dm_block_t block)
{
	struct bio *bio;
	struct remap_info info;

	info.tc = tc;
	bio_list_init(&info.defer_bios);
	bio_list_init(&info.issue_bios);

	cell_visit_release(tc->pool, __remap_and_issue_shared_cell,
			   &info, cell);

	while ((bio = bio_list_pop(&info.defer_bios)))
		thin_defer_bio(tc, bio);

	while ((bio = bio_list_pop(&info.issue_bios)))
		remap_and_issue(tc, bio, block);
}

static void process_shared_bio(struct thin_c *tc, struct bio *bio,
			       dm_block_t block,
			       struct dm_thin_lookup_result *lookup_result,
			       struct dm_bio_prison_cell *virt_cell)
{
	struct dm_bio_prison_cell *data_cell;
	struct pool *pool = tc->pool;
	struct dm_cell_key key;

	/*
	 * If cell is already occupied, then sharing is already in the process
	 * of being broken so we have nothing further to do here.
	 */
	build_data_key(tc->td, lookup_result->block, &key);
	if (bio_detain(pool, &key, bio, &data_cell)) {
		cell_defer_no_holder(tc, virt_cell);
		return;
	}

	if (bio_data_dir(bio) == WRITE && bio->bi_iter.bi_size) {
		break_sharing(tc, bio, block, &key, lookup_result, data_cell);
		cell_defer_no_holder(tc, virt_cell);
	} else {
		struct dm_thin_endio_hook *h = dm_per_bio_data(bio, sizeof(struct dm_thin_endio_hook));

		h->shared_read_entry = dm_deferred_entry_inc(pool->shared_read_ds);
		inc_all_io_entry(pool, bio);
		remap_and_issue(tc, bio, lookup_result->block);

		remap_and_issue_shared_cell(tc, data_cell, lookup_result->block);
		remap_and_issue_shared_cell(tc, virt_cell, lookup_result->block);
	}
}

static void provision_block(struct thin_c *tc, struct bio *bio, dm_block_t block,
			    struct dm_bio_prison_cell *cell)
{
	int r;
	dm_block_t data_block;
	struct pool *pool = tc->pool;

	/*
	 * Remap empty bios (flushes) immediately, without provisioning.
	 */
	if (!bio->bi_iter.bi_size) {
		inc_all_io_entry(pool, bio);
		cell_defer_no_holder(tc, cell);

		remap_and_issue(tc, bio, 0);
		return;
	}

	/*
	 * Fill read bios with zeroes and complete them immediately.
	 */
	if (bio_data_dir(bio) == READ) {
		zero_fill_bio(bio);
		cell_defer_no_holder(tc, cell);
		bio_endio(bio);
		return;
	}

	r = alloc_data_block(tc, &data_block);
	switch (r) {
	case 0:
		if (tc->origin_dev)
			schedule_external_copy(tc, block, data_block, cell, bio);
		else
			schedule_zero(tc, block, data_block, cell, bio);
		break;

	case -ENOSPC:
		retry_bios_on_resume(pool, cell);
		break;

	default:
		DMERR_LIMIT("%s: alloc_data_block() failed: error = %d",
			    __func__, r);
		cell_error(pool, cell);
		break;
	}
}

static void process_cell(struct thin_c *tc, struct dm_bio_prison_cell *cell)
{
	int r;
	struct pool *pool = tc->pool;
	struct bio *bio = cell->holder;
	dm_block_t block = get_bio_block(tc, bio);
	struct dm_thin_lookup_result lookup_result;

	if (tc->requeue_mode) {
		cell_requeue(pool, cell);
		return;
	}

	r = dm_thin_find_block(tc->td, block, 1, &lookup_result);
	switch (r) {
	case 0:
		if (lookup_result.shared)
			process_shared_bio(tc, bio, block, &lookup_result, cell);
		else {
			inc_all_io_entry(pool, bio);
			remap_and_issue(tc, bio, lookup_result.block);
			inc_remap_and_issue_cell(tc, cell, lookup_result.block);
		}
		break;

	case -ENODATA:
		if (bio_data_dir(bio) == READ && tc->origin_dev) {
			inc_all_io_entry(pool, bio);
			cell_defer_no_holder(tc, cell);

			if (bio_end_sector(bio) <= tc->origin_size)
				remap_to_origin_and_issue(tc, bio);

			else if (bio->bi_iter.bi_sector < tc->origin_size) {
				zero_fill_bio(bio);
				bio->bi_iter.bi_size = (tc->origin_size - bio->bi_iter.bi_sector) << SECTOR_SHIFT;
				remap_to_origin_and_issue(tc, bio);

			} else {
				zero_fill_bio(bio);
				bio_endio(bio);
			}
		} else
			provision_block(tc, bio, block, cell);
		break;

	default:
		DMERR_LIMIT("%s: dm_thin_find_block() failed: error = %d",
			    __func__, r);
		cell_defer_no_holder(tc, cell);
		bio_io_error(bio);
		break;
	}
}

static void process_bio(struct thin_c *tc, struct bio *bio)
{
	struct pool *pool = tc->pool;
	dm_block_t block = get_bio_block(tc, bio);
	struct dm_bio_prison_cell *cell;
	struct dm_cell_key key;

	/*
	 * If cell is already occupied, then the block is already
	 * being provisioned so we have nothing further to do here.
	 */
	build_virtual_key(tc->td, block, &key);
	if (bio_detain(pool, &key, bio, &cell))
		return;

	process_cell(tc, cell);
}

static void __process_bio_read_only(struct thin_c *tc, struct bio *bio,
				    struct dm_bio_prison_cell *cell)
{
	int r;
	int rw = bio_data_dir(bio);
	dm_block_t block = get_bio_block(tc, bio);
	struct dm_thin_lookup_result lookup_result;

	r = dm_thin_find_block(tc->td, block, 1, &lookup_result);
	switch (r) {
	case 0:
		if (lookup_result.shared && (rw == WRITE) && bio->bi_iter.bi_size) {
			handle_unserviceable_bio(tc->pool, bio);
			if (cell)
				cell_defer_no_holder(tc, cell);
		} else {
			inc_all_io_entry(tc->pool, bio);
			remap_and_issue(tc, bio, lookup_result.block);
			if (cell)
				inc_remap_and_issue_cell(tc, cell, lookup_result.block);
		}
		break;

	case -ENODATA:
		if (cell)
			cell_defer_no_holder(tc, cell);
		if (rw != READ) {
			handle_unserviceable_bio(tc->pool, bio);
			break;
		}

		if (tc->origin_dev) {
			inc_all_io_entry(tc->pool, bio);
			remap_to_origin_and_issue(tc, bio);
			break;
		}

		zero_fill_bio(bio);
		bio_endio(bio);
		break;

	default:
		DMERR_LIMIT("%s: dm_thin_find_block() failed: error = %d",
			    __func__, r);
		if (cell)
			cell_defer_no_holder(tc, cell);
		bio_io_error(bio);
		break;
	}
}

static void process_bio_read_only(struct thin_c *tc, struct bio *bio)
{
	__process_bio_read_only(tc, bio, NULL);
}

static void process_cell_read_only(struct thin_c *tc, struct dm_bio_prison_cell *cell)
{
	__process_bio_read_only(tc, cell->holder, cell);
}

static void process_bio_success(struct thin_c *tc, struct bio *bio)
{
	bio_endio(bio);
}

static void process_bio_fail(struct thin_c *tc, struct bio *bio)
{
	bio_io_error(bio);
}

static void process_cell_success(struct thin_c *tc, struct dm_bio_prison_cell *cell)
{
	cell_success(tc->pool, cell);
}

static void process_cell_fail(struct thin_c *tc, struct dm_bio_prison_cell *cell)
{
	cell_error(tc->pool, cell);
}

/*
 * FIXME: should we also commit due to size of transaction, measured in
 * metadata blocks?
 */
static int need_commit_due_to_time(struct pool *pool)
{
	return !time_in_range(jiffies, pool->last_commit_jiffies,
			      pool->last_commit_jiffies + COMMIT_PERIOD);
}

#define thin_pbd(node) rb_entry((node), struct dm_thin_endio_hook, rb_node)
#define thin_bio(pbd) dm_bio_from_per_bio_data((pbd), sizeof(struct dm_thin_endio_hook))

static void __thin_bio_rb_add(struct thin_c *tc, struct bio *bio)
{
	struct rb_node **rbp, *parent;
	struct dm_thin_endio_hook *pbd;
	sector_t bi_sector = bio->bi_iter.bi_sector;

	rbp = &tc->sort_bio_list.rb_node;
	parent = NULL;
	while (*rbp) {
		parent = *rbp;
		pbd = thin_pbd(parent);

		if (bi_sector < thin_bio(pbd)->bi_iter.bi_sector)
			rbp = &(*rbp)->rb_left;
		else
			rbp = &(*rbp)->rb_right;
	}

	pbd = dm_per_bio_data(bio, sizeof(struct dm_thin_endio_hook));
	rb_link_node(&pbd->rb_node, parent, rbp);
	rb_insert_color(&pbd->rb_node, &tc->sort_bio_list);
}

static void __extract_sorted_bios(struct thin_c *tc)
{
	struct rb_node *node;
	struct dm_thin_endio_hook *pbd;
	struct bio *bio;

	for (node = rb_first(&tc->sort_bio_list); node; node = rb_next(node)) {
		pbd = thin_pbd(node);
		bio = thin_bio(pbd);

		bio_list_add(&tc->deferred_bio_list, bio);
		rb_erase(&pbd->rb_node, &tc->sort_bio_list);
	}

	WARN_ON(!RB_EMPTY_ROOT(&tc->sort_bio_list));
}

static void __sort_thin_deferred_bios(struct thin_c *tc)
{
	struct bio *bio;
	struct bio_list bios;

	bio_list_init(&bios);
	bio_list_merge(&bios, &tc->deferred_bio_list);
	bio_list_init(&tc->deferred_bio_list);

	/* Sort deferred_bio_list using rb-tree */
	while ((bio = bio_list_pop(&bios)))
		__thin_bio_rb_add(tc, bio);

	/*
	 * Transfer the sorted bios in sort_bio_list back to
	 * deferred_bio_list to allow lockless submission of
	 * all bios.
	 */
	__extract_sorted_bios(tc);
}

static void process_thin_deferred_bios(struct thin_c *tc)
{
	struct pool *pool = tc->pool;
	struct bio *bio;
	struct bio_list bios;
	struct blk_plug plug;
	unsigned count = 0;

	if (tc->requeue_mode) {
		error_thin_bio_list(tc, &tc->deferred_bio_list,
				BLK_STS_DM_REQUEUE);
		return;
	}

	bio_list_init(&bios);

	spin_lock_irq(&tc->lock);

	if (bio_list_empty(&tc->deferred_bio_list)) {
		spin_unlock_irq(&tc->lock);
		return;
	}

	__sort_thin_deferred_bios(tc);

	bio_list_merge(&bios, &tc->deferred_bio_list);
	bio_list_init(&tc->deferred_bio_list);

	spin_unlock_irq(&tc->lock);

	blk_start_plug(&plug);
	while ((bio = bio_list_pop(&bios))) {
		/*
		 * If we've got no free new_mapping structs, and processing
		 * this bio might require one, we pause until there are some
		 * prepared mappings to process.
		 */
		if (ensure_next_mapping(pool)) {
			spin_lock_irq(&tc->lock);
			bio_list_add(&tc->deferred_bio_list, bio);
			bio_list_merge(&tc->deferred_bio_list, &bios);
			spin_unlock_irq(&tc->lock);
			break;
		}

		if (bio_op(bio) == REQ_OP_DISCARD)
			pool->process_discard(tc, bio);
		else
			pool->process_bio(tc, bio);

		if ((count++ & 127) == 0) {
			throttle_work_update(&pool->throttle);
			dm_pool_issue_prefetches(pool->pmd);
		}
	}
	blk_finish_plug(&plug);
}

static int cmp_cells(const void *lhs, const void *rhs)
{
	struct dm_bio_prison_cell *lhs_cell = *((struct dm_bio_prison_cell **) lhs);
	struct dm_bio_prison_cell *rhs_cell = *((struct dm_bio_prison_cell **) rhs);

	BUG_ON(!lhs_cell->holder);
	BUG_ON(!rhs_cell->holder);

	if (lhs_cell->holder->bi_iter.bi_sector < rhs_cell->holder->bi_iter.bi_sector)
		return -1;

	if (lhs_cell->holder->bi_iter.bi_sector > rhs_cell->holder->bi_iter.bi_sector)
		return 1;

	return 0;
}

static unsigned sort_cells(struct pool *pool, struct list_head *cells)
{
	unsigned count = 0;
	struct dm_bio_prison_cell *cell, *tmp;

	list_for_each_entry_safe(cell, tmp, cells, user_list) {
		if (count >= CELL_SORT_ARRAY_SIZE)
			break;

		pool->cell_sort_array[count++] = cell;
		list_del(&cell->user_list);
	}

	sort(pool->cell_sort_array, count, sizeof(cell), cmp_cells, NULL);

	return count;
}

static void process_thin_deferred_cells(struct thin_c *tc)
{
	struct pool *pool = tc->pool;
	struct list_head cells;
	struct dm_bio_prison_cell *cell;
	unsigned i, j, count;

	INIT_LIST_HEAD(&cells);

	spin_lock_irq(&tc->lock);
	list_splice_init(&tc->deferred_cells, &cells);
	spin_unlock_irq(&tc->lock);

	if (list_empty(&cells))
		return;

	do {
		count = sort_cells(tc->pool, &cells);

		for (i = 0; i < count; i++) {
			cell = pool->cell_sort_array[i];
			BUG_ON(!cell->holder);

			/*
			 * If we've got no free new_mapping structs, and processing
			 * this bio might require one, we pause until there are some
			 * prepared mappings to process.
			 */
			if (ensure_next_mapping(pool)) {
				for (j = i; j < count; j++)
					list_add(&pool->cell_sort_array[j]->user_list, &cells);

				spin_lock_irq(&tc->lock);
				list_splice(&cells, &tc->deferred_cells);
				spin_unlock_irq(&tc->lock);
				return;
			}

			if (bio_op(cell->holder) == REQ_OP_DISCARD)
				pool->process_discard_cell(tc, cell);
			else
				pool->process_cell(tc, cell);
		}
	} while (!list_empty(&cells));
}

static void thin_get(struct thin_c *tc);
static void thin_put(struct thin_c *tc);

/*
 * We can't hold rcu_read_lock() around code that can block.  So we
 * find a thin with the rcu lock held; bump a refcount; then drop
 * the lock.
 */
static struct thin_c *get_first_thin(struct pool *pool)
{
	struct thin_c *tc = NULL;

	rcu_read_lock();
	if (!list_empty(&pool->active_thins)) {
		tc = list_entry_rcu(pool->active_thins.next, struct thin_c, list);
		thin_get(tc);
	}
	rcu_read_unlock();

	return tc;
}

static struct thin_c *get_next_thin(struct pool *pool, struct thin_c *tc)
{
	struct thin_c *old_tc = tc;

	rcu_read_lock();
	list_for_each_entry_continue_rcu(tc, &pool->active_thins, list) {
		thin_get(tc);
		thin_put(old_tc);
		rcu_read_unlock();
		return tc;
	}
	thin_put(old_tc);
	rcu_read_unlock();

	return NULL;
}

static void process_deferred_bios(struct pool *pool)
{
	struct bio *bio;
	struct bio_list bios, bio_completions;
	struct thin_c *tc;

	tc = get_first_thin(pool);
	while (tc) {
		process_thin_deferred_cells(tc);
		process_thin_deferred_bios(tc);
		tc = get_next_thin(pool, tc);
	}

	/*
	 * If there are any deferred flush bios, we must commit the metadata
	 * before issuing them or signaling their completion.
	 */
	bio_list_init(&bios);
	bio_list_init(&bio_completions);

	spin_lock_irq(&pool->lock);
	bio_list_merge(&bios, &pool->deferred_flush_bios);
	bio_list_init(&pool->deferred_flush_bios);

	bio_list_merge(&bio_completions, &pool->deferred_flush_completions);
	bio_list_init(&pool->deferred_flush_completions);
	spin_unlock_irq(&pool->lock);

	if (bio_list_empty(&bios) && bio_list_empty(&bio_completions) &&
	    !(dm_pool_changed_this_transaction(pool->pmd) && need_commit_due_to_time(pool)))
		return;

	if (commit(pool)) {
		bio_list_merge(&bios, &bio_completions);

		while ((bio = bio_list_pop(&bios)))
			bio_io_error(bio);
		return;
	}
	pool->last_commit_jiffies = jiffies;

	while ((bio = bio_list_pop(&bio_completions)))
		bio_endio(bio);

	while ((bio = bio_list_pop(&bios))) {
		/*
		 * The data device was flushed as part of metadata commit,
		 * so complete redundant flushes immediately.
		 */
		if (bio->bi_opf & REQ_PREFLUSH)
			bio_endio(bio);
		else
			generic_make_request(bio);
	}
}

static void do_worker(struct work_struct *ws)
{
	struct pool *pool = container_of(ws, struct pool, worker);

	throttle_work_start(&pool->throttle);
	dm_pool_issue_prefetches(pool->pmd);
	throttle_work_update(&pool->throttle);
	process_prepared(pool, &pool->prepared_mappings, &pool->process_prepared_mapping);
	throttle_work_update(&pool->throttle);
	process_prepared(pool, &pool->prepared_discards, &pool->process_prepared_discard);
	throttle_work_update(&pool->throttle);
	process_prepared(pool, &pool->prepared_discards_pt2, &pool->process_prepared_discard_pt2);
	throttle_work_update(&pool->throttle);
	process_deferred_bios(pool);
	throttle_work_complete(&pool->throttle);
}

/*
 * We want to commit periodically so that not too much
 * unwritten data builds up.
 */
static void do_waker(struct work_struct *ws)
{
	struct pool *pool = container_of(to_delayed_work(ws), struct pool, waker);
	wake_worker(pool);
	queue_delayed_work(pool->wq, &pool->waker, COMMIT_PERIOD);
}

/*
 * We're holding onto IO to allow userland time to react.  After the
 * timeout either the pool will have been resized (and thus back in
 * PM_WRITE mode), or we degrade to PM_OUT_OF_DATA_SPACE w/ error_if_no_space.
 */
static void do_no_space_timeout(struct work_struct *ws)
{
	struct pool *pool = container_of(to_delayed_work(ws), struct pool,
					 no_space_timeout);

	if (get_pool_mode(pool) == PM_OUT_OF_DATA_SPACE && !pool->pf.error_if_no_space) {
		pool->pf.error_if_no_space = true;
		notify_of_pool_mode_change(pool);
		error_retry_list_with_code(pool, BLK_STS_NOSPC);
	}
}

/*----------------------------------------------------------------*/

struct pool_work {
	struct work_struct worker;
	struct completion complete;
};

static struct pool_work *to_pool_work(struct work_struct *ws)
{
	return container_of(ws, struct pool_work, worker);
}

static void pool_work_complete(struct pool_work *pw)
{
	complete(&pw->complete);
}

static void pool_work_wait(struct pool_work *pw, struct pool *pool,
			   void (*fn)(struct work_struct *))
{
	INIT_WORK_ONSTACK(&pw->worker, fn);
	init_completion(&pw->complete);
	queue_work(pool->wq, &pw->worker);
	wait_for_completion(&pw->complete);
}

/*----------------------------------------------------------------*/

struct noflush_work {
	struct pool_work pw;
	struct thin_c *tc;
};

static struct noflush_work *to_noflush(struct work_struct *ws)
{
	return container_of(to_pool_work(ws), struct noflush_work, pw);
}

static void do_noflush_start(struct work_struct *ws)
{
	struct noflush_work *w = to_noflush(ws);
	w->tc->requeue_mode = true;
	requeue_io(w->tc);
	pool_work_complete(&w->pw);
}

static void do_noflush_stop(struct work_struct *ws)
{
	struct noflush_work *w = to_noflush(ws);
	w->tc->requeue_mode = false;
	pool_work_complete(&w->pw);
}

static void noflush_work(struct thin_c *tc, void (*fn)(struct work_struct *))
{
	struct noflush_work w;

	w.tc = tc;
	pool_work_wait(&w.pw, tc->pool, fn);
}

/*----------------------------------------------------------------*/

static bool passdown_enabled(struct pool_c *pt)
{
	return pt->adjusted_pf.discard_passdown;
}

static void set_discard_callbacks(struct pool *pool)
{
	struct pool_c *pt = pool->ti->private;

	if (passdown_enabled(pt)) {
		pool->process_discard_cell = process_discard_cell_passdown;
		pool->process_prepared_discard = process_prepared_discard_passdown_pt1;
		pool->process_prepared_discard_pt2 = process_prepared_discard_passdown_pt2;
	} else {
		pool->process_discard_cell = process_discard_cell_no_passdown;
		pool->process_prepared_discard = process_prepared_discard_no_passdown;
	}
}

static void set_pool_mode(struct pool *pool, enum pool_mode new_mode)
{
	struct pool_c *pt = pool->ti->private;
	bool needs_check = dm_pool_metadata_needs_check(pool->pmd);
	enum pool_mode old_mode = get_pool_mode(pool);
	unsigned long no_space_timeout = READ_ONCE(no_space_timeout_secs) * HZ;

	/*
	 * Never allow the pool to transition to PM_WRITE mode if user
	 * intervention is required to verify metadata and data consistency.
	 */
	if (new_mode == PM_WRITE && needs_check) {
		DMERR("%s: unable to switch pool to write mode until repaired.",
		      dm_device_name(pool->pool_md));
		if (old_mode != new_mode)
			new_mode = old_mode;
		else
			new_mode = PM_READ_ONLY;
	}
	/*
	 * If we were in PM_FAIL mode, rollback of metadata failed.  We're
	 * not going to recover without a thin_repair.	So we never let the
	 * pool move out of the old mode.
	 */
	if (old_mode == PM_FAIL)
		new_mode = old_mode;

	switch (new_mode) {
	case PM_FAIL:
		dm_pool_metadata_read_only(pool->pmd);
		pool->process_bio = process_bio_fail;
		pool->process_discard = process_bio_fail;
		pool->process_cell = process_cell_fail;
		pool->process_discard_cell = process_cell_fail;
		pool->process_prepared_mapping = process_prepared_mapping_fail;
		pool->process_prepared_discard = process_prepared_discard_fail;

		error_retry_list(pool);
		break;

	case PM_OUT_OF_METADATA_SPACE:
	case PM_READ_ONLY:
		dm_pool_metadata_read_only(pool->pmd);
		pool->process_bio = process_bio_read_only;
		pool->process_discard = process_bio_success;
		pool->process_cell = process_cell_read_only;
		pool->process_discard_cell = process_cell_success;
		pool->process_prepared_mapping = process_prepared_mapping_fail;
		pool->process_prepared_discard = process_prepared_discard_success;

		error_retry_list(pool);
		break;

	case PM_OUT_OF_DATA_SPACE:
		/*
		 * Ideally we'd never hit this state; the low water mark
		 * would trigger userland to extend the pool before we
		 * completely run out of data space.  However, many small
		 * IOs to unprovisioned space can consume data space at an
		 * alarming rate.  Adjust your low water mark if you're
		 * frequently seeing this mode.
		 */
		pool->out_of_data_space = true;
		pool->process_bio = process_bio_read_only;
		pool->process_discard = process_discard_bio;
		pool->process_cell = process_cell_read_only;
		pool->process_prepared_mapping = process_prepared_mapping;
		set_discard_callbacks(pool);

		if (!pool->pf.error_if_no_space && no_space_timeout)
			queue_delayed_work(pool->wq, &pool->no_space_timeout, no_space_timeout);
		break;

	case PM_WRITE:
		if (old_mode == PM_OUT_OF_DATA_SPACE)
			cancel_delayed_work_sync(&pool->no_space_timeout);
		pool->out_of_data_space = false;
		pool->pf.error_if_no_space = pt->requested_pf.error_if_no_space;
		dm_pool_metadata_read_write(pool->pmd);
		pool->process_bio = process_bio;
		pool->process_discard = process_discard_bio;
		pool->process_cell = process_cell;
		pool->process_prepared_mapping = process_prepared_mapping;
		set_discard_callbacks(pool);
		break;
	}

	pool->pf.mode = new_mode;
	/*
	 * The pool mode may have changed, sync it so bind_control_target()
	 * doesn't cause an unexpected mode transition on resume.
	 */
	pt->adjusted_pf.mode = new_mode;

	if (old_mode != new_mode)
		notify_of_pool_mode_change(pool);
}

static void abort_transaction(struct pool *pool)
{
	const char *dev_name = dm_device_name(pool->pool_md);

	DMERR_LIMIT("%s: aborting current metadata transaction", dev_name);
	if (dm_pool_abort_metadata(pool->pmd)) {
		DMERR("%s: failed to abort metadata transaction", dev_name);
		set_pool_mode(pool, PM_FAIL);
	}

	if (dm_pool_metadata_set_needs_check(pool->pmd)) {
		DMERR("%s: failed to set 'needs_check' flag in metadata", dev_name);
		set_pool_mode(pool, PM_FAIL);
	}
}

static void metadata_operation_failed(struct pool *pool, const char *op, int r)
{
	DMERR_LIMIT("%s: metadata operation '%s' failed: error = %d",
		    dm_device_name(pool->pool_md), op, r);

	abort_transaction(pool);
	set_pool_mode(pool, PM_READ_ONLY);
}

/*----------------------------------------------------------------*/

/*
 * Mapping functions.
 */

/*
 * Called only while mapping a thin bio to hand it over to the workqueue.
 */
static void thin_defer_bio(struct thin_c *tc, struct bio *bio)
{
	struct pool *pool = tc->pool;

	spin_lock_irq(&tc->lock);
	bio_list_add(&tc->deferred_bio_list, bio);
	spin_unlock_irq(&tc->lock);

	wake_worker(pool);
}

static void thin_defer_bio_with_throttle(struct thin_c *tc, struct bio *bio)
{
	struct pool *pool = tc->pool;

	throttle_lock(&pool->throttle);
	thin_defer_bio(tc, bio);
	throttle_unlock(&pool->throttle);
}

static void thin_defer_cell(struct thin_c *tc, struct dm_bio_prison_cell *cell)
{
	struct pool *pool = tc->pool;

	throttle_lock(&pool->throttle);
	spin_lock_irq(&tc->lock);
	list_add_tail(&cell->user_list, &tc->deferred_cells);
	spin_unlock_irq(&tc->lock);
	throttle_unlock(&pool->throttle);

	wake_worker(pool);
}

static void thin_hook_bio(struct thin_c *tc, struct bio *bio)
{
	struct dm_thin_endio_hook *h = dm_per_bio_data(bio, sizeof(struct dm_thin_endio_hook));

	h->tc = tc;
	h->shared_read_entry = NULL;
	h->all_io_entry = NULL;
	h->overwrite_mapping = NULL;
	h->cell = NULL;
}

/*
 * Non-blocking function called from the thin target's map function.
 */
static int thin_bio_map(struct dm_target *ti, struct bio *bio)
{
	int r;
	struct thin_c *tc = ti->private;
	dm_block_t block = get_bio_block(tc, bio);
	struct dm_thin_device *td = tc->td;
	struct dm_thin_lookup_result result;
	struct dm_bio_prison_cell *virt_cell, *data_cell;
	struct dm_cell_key key;

	thin_hook_bio(tc, bio);

	if (tc->requeue_mode) {
		bio->bi_status = BLK_STS_DM_REQUEUE;
		bio_endio(bio);
		return DM_MAPIO_SUBMITTED;
	}

	if (get_pool_mode(tc->pool) == PM_FAIL) {
		bio_io_error(bio);
		return DM_MAPIO_SUBMITTED;
	}

	if (op_is_flush(bio->bi_opf) || bio_op(bio) == REQ_OP_DISCARD) {
		thin_defer_bio_with_throttle(tc, bio);
		return DM_MAPIO_SUBMITTED;
	}

	/*
	 * We must hold the virtual cell before doing the lookup, otherwise
	 * there's a race with discard.
	 */
	build_virtual_key(tc->td, block, &key);
	if (bio_detain(tc->pool, &key, bio, &virt_cell))
		return DM_MAPIO_SUBMITTED;

	r = dm_thin_find_block(td, block, 0, &result);

	/*
	 * Note that we defer readahead too.
	 */
	switch (r) {
	case 0:
		if (unlikely(result.shared)) {
			/*
			 * We have a race condition here between the
			 * result.shared value returned by the lookup and
			 * snapshot creation, which may cause new
			 * sharing.
			 *
			 * To avoid this always quiesce the origin before
			 * taking the snap.  You want to do this anyway to
			 * ensure a consistent application view
			 * (i.e. lockfs).
			 *
			 * More distant ancestors are irrelevant. The
			 * shared flag will be set in their case.
			 */
			thin_defer_cell(tc, virt_cell);
			return DM_MAPIO_SUBMITTED;
		}

		build_data_key(tc->td, result.block, &key);
		if (bio_detain(tc->pool, &key, bio, &data_cell)) {
			cell_defer_no_holder(tc, virt_cell);
			return DM_MAPIO_SUBMITTED;
		}

		inc_all_io_entry(tc->pool, bio);
		cell_defer_no_holder(tc, data_cell);
		cell_defer_no_holder(tc, virt_cell);

		remap(tc, bio, result.block);
		return DM_MAPIO_REMAPPED;

	case -ENODATA:
	case -EWOULDBLOCK:
		thin_defer_cell(tc, virt_cell);
		return DM_MAPIO_SUBMITTED;

	default:
		/*
		 * Must always call bio_io_error on failure.
		 * dm_thin_find_block can fail with -EINVAL if the
		 * pool is switched to fail-io mode.
		 */
		bio_io_error(bio);
		cell_defer_no_holder(tc, virt_cell);
		return DM_MAPIO_SUBMITTED;
	}
}

static int pool_is_congested(struct dm_target_callbacks *cb, int bdi_bits)
{
	struct pool_c *pt = container_of(cb, struct pool_c, callbacks);
	struct request_queue *q;

	if (get_pool_mode(pt->pool) == PM_OUT_OF_DATA_SPACE)
		return 1;

	q = bdev_get_queue(pt->data_dev->bdev);
	return bdi_congested(q->backing_dev_info, bdi_bits);
}

static void requeue_bios(struct pool *pool)
{
	struct thin_c *tc;

	rcu_read_lock();
	list_for_each_entry_rcu(tc, &pool->active_thins, list) {
		spin_lock_irq(&tc->lock);
		bio_list_merge(&tc->deferred_bio_list, &tc->retry_on_resume_list);
		bio_list_init(&tc->retry_on_resume_list);
		spin_unlock_irq(&tc->lock);
	}
	rcu_read_unlock();
}

/*----------------------------------------------------------------
 * Binding of control targets to a pool object
 *--------------------------------------------------------------*/
static bool data_dev_supports_discard(struct pool_c *pt)
{
	struct request_queue *q = bdev_get_queue(pt->data_dev->bdev);

	return q && blk_queue_discard(q);
}

static bool is_factor(sector_t block_size, uint32_t n)
{
	return !sector_div(block_size, n);
}

/*
 * If discard_passdown was enabled verify that the data device
 * supports discards.  Disable discard_passdown if not.
 */
static void disable_passdown_if_not_supported(struct pool_c *pt)
{
	struct pool *pool = pt->pool;
	struct block_device *data_bdev = pt->data_dev->bdev;
	struct queue_limits *data_limits = &bdev_get_queue(data_bdev)->limits;
	const char *reason = NULL;
	char buf[BDEVNAME_SIZE];

	if (!pt->adjusted_pf.discard_passdown)
		return;

	if (!data_dev_supports_discard(pt))
		reason = "discard unsupported";

	else if (data_limits->max_discard_sectors < pool->sectors_per_block)
		reason = "max discard sectors smaller than a block";

	if (reason) {
		DMWARN("Data device (%s) %s: Disabling discard passdown.", bdevname(data_bdev, buf), reason);
		pt->adjusted_pf.discard_passdown = false;
	}
}

static int bind_control_target(struct pool *pool, struct dm_target *ti)
{
	struct pool_c *pt = ti->private;

	/*
	 * We want to make sure that a pool in PM_FAIL mode is never upgraded.
	 */
	enum pool_mode old_mode = get_pool_mode(pool);
	enum pool_mode new_mode = pt->adjusted_pf.mode;

	/*
	 * Don't change the pool's mode until set_pool_mode() below.
	 * Otherwise the pool's process_* function pointers may
	 * not match the desired pool mode.
	 */
	pt->adjusted_pf.mode = old_mode;

	pool->ti = ti;
	pool->pf = pt->adjusted_pf;
	pool->low_water_blocks = pt->low_water_blocks;

	set_pool_mode(pool, new_mode);

	return 0;
}

static void unbind_control_target(struct pool *pool, struct dm_target *ti)
{
	if (pool->ti == ti)
		pool->ti = NULL;
}

/*----------------------------------------------------------------
 * Pool creation
 *--------------------------------------------------------------*/
/* Initialize pool features. */
static void pool_features_init(struct pool_features *pf)
{
	pf->mode = PM_WRITE;
	pf->zero_new_blocks = true;
	pf->discard_enabled = true;
	pf->discard_passdown = true;
	pf->error_if_no_space = false;
}

static void __pool_destroy(struct pool *pool)
{
	__pool_table_remove(pool);

	vfree(pool->cell_sort_array);
	if (dm_pool_metadata_close(pool->pmd) < 0)
		DMWARN("%s: dm_pool_metadata_close() failed.", __func__);

	dm_bio_prison_destroy(pool->prison);
	dm_kcopyd_client_destroy(pool->copier);

	if (pool->wq)
		destroy_workqueue(pool->wq);

	if (pool->next_mapping)
		mempool_free(pool->next_mapping, &pool->mapping_pool);
	mempool_exit(&pool->mapping_pool);
	bio_uninit(&pool->flush_bio);
	dm_deferred_set_destroy(pool->shared_read_ds);
	dm_deferred_set_destroy(pool->all_io_ds);
	kfree(pool);
}

static struct kmem_cache *_new_mapping_cache;

static struct pool *pool_create(struct mapped_device *pool_md,
				struct block_device *metadata_dev,
				struct block_device *data_dev,
				unsigned long block_size,
				int read_only, char **error)
{
	int r;
	void *err_p;
	struct pool *pool;
	struct dm_pool_metadata *pmd;
	bool format_device = read_only ? false : true;

	pmd = dm_pool_metadata_open(metadata_dev, block_size, format_device);
	if (IS_ERR(pmd)) {
		*error = "Error creating metadata object";
		return (struct pool *)pmd;
	}

	pool = kzalloc(sizeof(*pool), GFP_KERNEL);
	if (!pool) {
		*error = "Error allocating memory for pool";
		err_p = ERR_PTR(-ENOMEM);
		goto bad_pool;
	}

	pool->pmd = pmd;
	pool->sectors_per_block = block_size;
	if (block_size & (block_size - 1))
		pool->sectors_per_block_shift = -1;
	else
		pool->sectors_per_block_shift = __ffs(block_size);
	pool->low_water_blocks = 0;
	pool_features_init(&pool->pf);
	pool->prison = dm_bio_prison_create();
	if (!pool->prison) {
		*error = "Error creating pool's bio prison";
		err_p = ERR_PTR(-ENOMEM);
		goto bad_prison;
	}

	pool->copier = dm_kcopyd_client_create(&dm_kcopyd_throttle);
	if (IS_ERR(pool->copier)) {
		r = PTR_ERR(pool->copier);
		*error = "Error creating pool's kcopyd client";
		err_p = ERR_PTR(r);
		goto bad_kcopyd_client;
	}

	/*
	 * Create singlethreaded workqueue that will service all devices
	 * that use this metadata.
	 */
	pool->wq = alloc_ordered_workqueue("dm-" DM_MSG_PREFIX, WQ_MEM_RECLAIM);
	if (!pool->wq) {
		*error = "Error creating pool's workqueue";
		err_p = ERR_PTR(-ENOMEM);
		goto bad_wq;
	}

	throttle_init(&pool->throttle);
	INIT_WORK(&pool->worker, do_worker);
	INIT_DELAYED_WORK(&pool->waker, do_waker);
	INIT_DELAYED_WORK(&pool->no_space_timeout, do_no_space_timeout);
	spin_lock_init(&pool->lock);
	bio_list_init(&pool->deferred_flush_bios);
	bio_list_init(&pool->deferred_flush_completions);
	INIT_LIST_HEAD(&pool->prepared_mappings);
	INIT_LIST_HEAD(&pool->prepared_discards);
	INIT_LIST_HEAD(&pool->prepared_discards_pt2);
	INIT_LIST_HEAD(&pool->active_thins);
	pool->low_water_triggered = false;
	pool->suspended = true;
	pool->out_of_data_space = false;
	bio_init(&pool->flush_bio, NULL, 0);

	pool->shared_read_ds = dm_deferred_set_create();
	if (!pool->shared_read_ds) {
		*error = "Error creating pool's shared read deferred set";
		err_p = ERR_PTR(-ENOMEM);
		goto bad_shared_read_ds;
	}

	pool->all_io_ds = dm_deferred_set_create();
	if (!pool->all_io_ds) {
		*error = "Error creating pool's all io deferred set";
		err_p = ERR_PTR(-ENOMEM);
		goto bad_all_io_ds;
	}

	pool->next_mapping = NULL;
	r = mempool_init_slab_pool(&pool->mapping_pool, MAPPING_POOL_SIZE,
				   _new_mapping_cache);
	if (r) {
		*error = "Error creating pool's mapping mempool";
		err_p = ERR_PTR(r);
		goto bad_mapping_pool;
	}

	pool->cell_sort_array =
		vmalloc(array_size(CELL_SORT_ARRAY_SIZE,
				   sizeof(*pool->cell_sort_array)));
	if (!pool->cell_sort_array) {
		*error = "Error allocating cell sort array";
		err_p = ERR_PTR(-ENOMEM);
		goto bad_sort_array;
	}

	pool->ref_count = 1;
	pool->last_commit_jiffies = jiffies;
	pool->pool_md = pool_md;
	pool->md_dev = metadata_dev;
	pool->data_dev = data_dev;
	__pool_table_insert(pool);

	return pool;

bad_sort_array:
	mempool_exit(&pool->mapping_pool);
bad_mapping_pool:
	dm_deferred_set_destroy(pool->all_io_ds);
bad_all_io_ds:
	dm_deferred_set_destroy(pool->shared_read_ds);
bad_shared_read_ds:
	destroy_workqueue(pool->wq);
bad_wq:
	dm_kcopyd_client_destroy(pool->copier);
bad_kcopyd_client:
	dm_bio_prison_destroy(pool->prison);
bad_prison:
	kfree(pool);
bad_pool:
	if (dm_pool_metadata_close(pmd))
		DMWARN("%s: dm_pool_metadata_close() failed.", __func__);

	return err_p;
}

static void __pool_inc(struct pool *pool)
{
	BUG_ON(!mutex_is_locked(&dm_thin_pool_table.mutex));
	pool->ref_count++;
}

static void __pool_dec(struct pool *pool)
{
	BUG_ON(!mutex_is_locked(&dm_thin_pool_table.mutex));
	BUG_ON(!pool->ref_count);
	if (!--pool->ref_count)
		__pool_destroy(pool);
}

static struct pool *__pool_find(struct mapped_device *pool_md,
				struct block_device *metadata_dev,
				struct block_device *data_dev,
				unsigned long block_size, int read_only,
				char **error, int *created)
{
	struct pool *pool = __pool_table_lookup_metadata_dev(metadata_dev);

	if (pool) {
		if (pool->pool_md != pool_md) {
			*error = "metadata device already in use by a pool";
			return ERR_PTR(-EBUSY);
		}
		if (pool->data_dev != data_dev) {
			*error = "data device already in use by a pool";
			return ERR_PTR(-EBUSY);
		}
		__pool_inc(pool);

	} else {
		pool = __pool_table_lookup(pool_md);
		if (pool) {
			if (pool->md_dev != metadata_dev || pool->data_dev != data_dev) {
				*error = "different pool cannot replace a pool";
				return ERR_PTR(-EINVAL);
			}
			__pool_inc(pool);

		} else {
			pool = pool_create(pool_md, metadata_dev, data_dev, block_size, read_only, error);
			*created = 1;
		}
	}

	return pool;
}

/*----------------------------------------------------------------
 * Pool target methods
 *--------------------------------------------------------------*/
static void pool_dtr(struct dm_target *ti)
{
	struct pool_c *pt = ti->private;

	mutex_lock(&dm_thin_pool_table.mutex);

	unbind_control_target(pt->pool, ti);
	__pool_dec(pt->pool);
	dm_put_device(ti, pt->metadata_dev);
	dm_put_device(ti, pt->data_dev);
	kfree(pt);

	mutex_unlock(&dm_thin_pool_table.mutex);
}

static int parse_pool_features(struct dm_arg_set *as, struct pool_features *pf,
			       struct dm_target *ti)
{
	int r;
	unsigned argc;
	const char *arg_name;

	static const struct dm_arg _args[] = {
		{0, 4, "Invalid number of pool feature arguments"},
	};

	/*
	 * No feature arguments supplied.
	 */
	if (!as->argc)
		return 0;

	r = dm_read_arg_group(_args, as, &argc, &ti->error);
	if (r)
		return -EINVAL;

	while (argc && !r) {
		arg_name = dm_shift_arg(as);
		argc--;

		if (!strcasecmp(arg_name, "skip_block_zeroing"))
			pf->zero_new_blocks = false;

		else if (!strcasecmp(arg_name, "ignore_discard"))
			pf->discard_enabled = false;

		else if (!strcasecmp(arg_name, "no_discard_passdown"))
			pf->discard_passdown = false;

		else if (!strcasecmp(arg_name, "read_only"))
			pf->mode = PM_READ_ONLY;

		else if (!strcasecmp(arg_name, "error_if_no_space"))
			pf->error_if_no_space = true;

		else {
			ti->error = "Unrecognised pool feature requested";
			r = -EINVAL;
			break;
		}
	}

	return r;
}

static void metadata_low_callback(void *context)
{
	struct pool *pool = context;

	DMWARN("%s: reached low water mark for metadata device: sending event.",
	       dm_device_name(pool->pool_md));

	dm_table_event(pool->ti->table);
}

/*
 * We need to flush the data device **before** committing the metadata.
 *
 * This ensures that the data blocks of any newly inserted mappings are
 * properly written to non-volatile storage and won't be lost in case of a
 * crash.
 *
 * Failure to do so can result in data corruption in the case of internal or
 * external snapshots and in the case of newly provisioned blocks, when block
 * zeroing is enabled.
 */
static int metadata_pre_commit_callback(void *context)
{
	struct pool *pool = context;
	struct bio *flush_bio = &pool->flush_bio;

	bio_reset(flush_bio);
	bio_set_dev(flush_bio, pool->data_dev);
	flush_bio->bi_opf = REQ_OP_WRITE | REQ_PREFLUSH;

	return submit_bio_wait(flush_bio);
}

static sector_t get_dev_size(struct block_device *bdev)
{
	return i_size_read(bdev->bd_inode) >> SECTOR_SHIFT;
}

static void warn_if_metadata_device_too_big(struct block_device *bdev)
{
	sector_t metadata_dev_size = get_dev_size(bdev);
	char buffer[BDEVNAME_SIZE];

	if (metadata_dev_size > THIN_METADATA_MAX_SECTORS_WARNING)
		DMWARN("Metadata device %s is larger than %u sectors: excess space will not be used.",
		       bdevname(bdev, buffer), THIN_METADATA_MAX_SECTORS);
}

static sector_t get_metadata_dev_size(struct block_device *bdev)
{
	sector_t metadata_dev_size = get_dev_size(bdev);

	if (metadata_dev_size > THIN_METADATA_MAX_SECTORS)
		metadata_dev_size = THIN_METADATA_MAX_SECTORS;

	return metadata_dev_size;
}

static dm_block_t get_metadata_dev_size_in_blocks(struct block_device *bdev)
{
	sector_t metadata_dev_size = get_metadata_dev_size(bdev);

	sector_div(metadata_dev_size, THIN_METADATA_BLOCK_SIZE);

	return metadata_dev_size;
}

/*
 * When a metadata threshold is crossed a dm event is triggered, and
 * userland should respond by growing the metadata device.  We could let
 * userland set the threshold, like we do with the data threshold, but I'm
 * not sure they know enough to do this well.
 */
static dm_block_t calc_metadata_threshold(struct pool_c *pt)
{
	/*
	 * 4M is ample for all ops with the possible exception of thin
	 * device deletion which is harmless if it fails (just retry the
	 * delete after you've grown the device).
	 */
	dm_block_t quarter = get_metadata_dev_size_in_blocks(pt->metadata_dev->bdev) / 4;
	return min((dm_block_t)1024ULL /* 4M */, quarter);
}

/*
 * thin-pool <metadata dev> <data dev>
 *	     <data block size (sectors)>
 *	     <low water mark (blocks)>
 *	     [<#feature args> [<arg>]*]
 *
 * Optional feature arguments are:
 *	     skip_block_zeroing: skips the zeroing of newly-provisioned blocks.
 *	     ignore_discard: disable discard
 *	     no_discard_passdown: don't pass discards down to the data device
 *	     read_only: Don't allow any changes to be made to the pool metadata.
 *	     error_if_no_space: error IOs, instead of queueing, if no space.
 */
static int pool_ctr(struct dm_target *ti, unsigned argc, char **argv)
{
	int r, pool_created = 0;
	struct pool_c *pt;
	struct pool *pool;
	struct pool_features pf;
	struct dm_arg_set as;
	struct dm_dev *data_dev;
	unsigned long block_size;
	dm_block_t low_water_blocks;
	struct dm_dev *metadata_dev;
	fmode_t metadata_mode;

	/*
	 * FIXME Remove validation from scope of lock.
	 */
	mutex_lock(&dm_thin_pool_table.mutex);

	if (argc < 4) {
		ti->error = "Invalid argument count";
		r = -EINVAL;
		goto out_unlock;
	}

	as.argc = argc;
	as.argv = argv;

	/* make sure metadata and data are different devices */
	if (!strcmp(argv[0], argv[1])) {
		ti->error = "Error setting metadata or data device";
		r = -EINVAL;
		goto out_unlock;
	}

	/*
	 * Set default pool features.
	 */
	pool_features_init(&pf);

	dm_consume_args(&as, 4);
	r = parse_pool_features(&as, &pf, ti);
	if (r)
		goto out_unlock;

	metadata_mode = FMODE_READ | ((pf.mode == PM_READ_ONLY) ? 0 : FMODE_WRITE);
	r = dm_get_device(ti, argv[0], metadata_mode, &metadata_dev);
	if (r) {
		ti->error = "Error opening metadata block device";
		goto out_unlock;
	}
	warn_if_metadata_device_too_big(metadata_dev->bdev);

	r = dm_get_device(ti, argv[1], FMODE_READ | FMODE_WRITE, &data_dev);
	if (r) {
		ti->error = "Error getting data device";
		goto out_metadata;
	}

	if (kstrtoul(argv[2], 10, &block_size) || !block_size ||
	    block_size < DATA_DEV_BLOCK_SIZE_MIN_SECTORS ||
	    block_size > DATA_DEV_BLOCK_SIZE_MAX_SECTORS ||
	    block_size & (DATA_DEV_BLOCK_SIZE_MIN_SECTORS - 1)) {
		ti->error = "Invalid block size";
		r = -EINVAL;
		goto out;
	}

	if (kstrtoull(argv[3], 10, (unsigned long long *)&low_water_blocks)) {
		ti->error = "Invalid low water mark";
		r = -EINVAL;
		goto out;
	}

	pt = kzalloc(sizeof(*pt), GFP_KERNEL);
	if (!pt) {
		r = -ENOMEM;
		goto out;
	}

	pool = __pool_find(dm_table_get_md(ti->table), metadata_dev->bdev, data_dev->bdev,
			   block_size, pf.mode == PM_READ_ONLY, &ti->error, &pool_created);
	if (IS_ERR(pool)) {
		r = PTR_ERR(pool);
		goto out_free_pt;
	}

	/*
	 * 'pool_created' reflects whether this is the first table load.
	 * Top level discard support is not allowed to be changed after
	 * initial load.  This would require a pool reload to trigger thin
	 * device changes.
	 */
	if (!pool_created && pf.discard_enabled != pool->pf.discard_enabled) {
		ti->error = "Discard support cannot be disabled once enabled";
		r = -EINVAL;
		goto out_flags_changed;
	}

	pt->pool = pool;
	pt->ti = ti;
	pt->metadata_dev = metadata_dev;
	pt->data_dev = data_dev;
	pt->low_water_blocks = low_water_blocks;
	pt->adjusted_pf = pt->requested_pf = pf;
	ti->num_flush_bios = 1;

	/*
	 * Only need to enable discards if the pool should pass
	 * them down to the data device.  The thin device's discard
	 * processing will cause mappings to be removed from the btree.
	 */
	if (pf.discard_enabled && pf.discard_passdown) {
		ti->num_discard_bios = 1;

		/*
		 * Setting 'discards_supported' circumvents the normal
		 * stacking of discard limits (this keeps the pool and
		 * thin devices' discard limits consistent).
		 */
		ti->discards_supported = true;
	}
	ti->private = pt;

	r = dm_pool_register_metadata_threshold(pt->pool->pmd,
						calc_metadata_threshold(pt),
						metadata_low_callback,
						pool);
	if (r)
		goto out_flags_changed;

<<<<<<< HEAD
=======
	dm_pool_register_pre_commit_callback(pool->pmd,
					     metadata_pre_commit_callback, pool);

>>>>>>> 7117be3f
	pt->callbacks.congested_fn = pool_is_congested;
	dm_table_add_target_callbacks(ti->table, &pt->callbacks);

	mutex_unlock(&dm_thin_pool_table.mutex);

	return 0;

out_flags_changed:
	__pool_dec(pool);
out_free_pt:
	kfree(pt);
out:
	dm_put_device(ti, data_dev);
out_metadata:
	dm_put_device(ti, metadata_dev);
out_unlock:
	mutex_unlock(&dm_thin_pool_table.mutex);

	return r;
}

static int pool_map(struct dm_target *ti, struct bio *bio)
{
	int r;
	struct pool_c *pt = ti->private;
	struct pool *pool = pt->pool;

	/*
	 * As this is a singleton target, ti->begin is always zero.
	 */
	spin_lock_irq(&pool->lock);
	bio_set_dev(bio, pt->data_dev->bdev);
	r = DM_MAPIO_REMAPPED;
	spin_unlock_irq(&pool->lock);

	return r;
}

static int maybe_resize_data_dev(struct dm_target *ti, bool *need_commit)
{
	int r;
	struct pool_c *pt = ti->private;
	struct pool *pool = pt->pool;
	sector_t data_size = ti->len;
	dm_block_t sb_data_size;

	*need_commit = false;

	(void) sector_div(data_size, pool->sectors_per_block);

	r = dm_pool_get_data_dev_size(pool->pmd, &sb_data_size);
	if (r) {
		DMERR("%s: failed to retrieve data device size",
		      dm_device_name(pool->pool_md));
		return r;
	}

	if (data_size < sb_data_size) {
		DMERR("%s: pool target (%llu blocks) too small: expected %llu",
		      dm_device_name(pool->pool_md),
		      (unsigned long long)data_size, sb_data_size);
		return -EINVAL;

	} else if (data_size > sb_data_size) {
		if (dm_pool_metadata_needs_check(pool->pmd)) {
			DMERR("%s: unable to grow the data device until repaired.",
			      dm_device_name(pool->pool_md));
			return 0;
		}

		if (sb_data_size)
			DMINFO("%s: growing the data device from %llu to %llu blocks",
			       dm_device_name(pool->pool_md),
			       sb_data_size, (unsigned long long)data_size);
		r = dm_pool_resize_data_dev(pool->pmd, data_size);
		if (r) {
			metadata_operation_failed(pool, "dm_pool_resize_data_dev", r);
			return r;
		}

		*need_commit = true;
	}

	return 0;
}

static int maybe_resize_metadata_dev(struct dm_target *ti, bool *need_commit)
{
	int r;
	struct pool_c *pt = ti->private;
	struct pool *pool = pt->pool;
	dm_block_t metadata_dev_size, sb_metadata_dev_size;

	*need_commit = false;

	metadata_dev_size = get_metadata_dev_size_in_blocks(pool->md_dev);

	r = dm_pool_get_metadata_dev_size(pool->pmd, &sb_metadata_dev_size);
	if (r) {
		DMERR("%s: failed to retrieve metadata device size",
		      dm_device_name(pool->pool_md));
		return r;
	}

	if (metadata_dev_size < sb_metadata_dev_size) {
		DMERR("%s: metadata device (%llu blocks) too small: expected %llu",
		      dm_device_name(pool->pool_md),
		      metadata_dev_size, sb_metadata_dev_size);
		return -EINVAL;

	} else if (metadata_dev_size > sb_metadata_dev_size) {
		if (dm_pool_metadata_needs_check(pool->pmd)) {
			DMERR("%s: unable to grow the metadata device until repaired.",
			      dm_device_name(pool->pool_md));
			return 0;
		}

		warn_if_metadata_device_too_big(pool->md_dev);
		DMINFO("%s: growing the metadata device from %llu to %llu blocks",
		       dm_device_name(pool->pool_md),
		       sb_metadata_dev_size, metadata_dev_size);

		if (get_pool_mode(pool) == PM_OUT_OF_METADATA_SPACE)
			set_pool_mode(pool, PM_WRITE);

		r = dm_pool_resize_metadata_dev(pool->pmd, metadata_dev_size);
		if (r) {
			metadata_operation_failed(pool, "dm_pool_resize_metadata_dev", r);
			return r;
		}

		*need_commit = true;
	}

	return 0;
}

/*
 * Retrieves the number of blocks of the data device from
 * the superblock and compares it to the actual device size,
 * thus resizing the data device in case it has grown.
 *
 * This both copes with opening preallocated data devices in the ctr
 * being followed by a resume
 * -and-
 * calling the resume method individually after userspace has
 * grown the data device in reaction to a table event.
 */
static int pool_preresume(struct dm_target *ti)
{
	int r;
	bool need_commit1, need_commit2;
	struct pool_c *pt = ti->private;
	struct pool *pool = pt->pool;

	/*
	 * Take control of the pool object.
	 */
	r = bind_control_target(pool, ti);
	if (r)
		return r;

	dm_pool_register_pre_commit_callback(pool->pmd,
					     metadata_pre_commit_callback, pt);

	r = maybe_resize_data_dev(ti, &need_commit1);
	if (r)
		return r;

	r = maybe_resize_metadata_dev(ti, &need_commit2);
	if (r)
		return r;

	if (need_commit1 || need_commit2)
		(void) commit(pool);

	return 0;
}

static void pool_suspend_active_thins(struct pool *pool)
{
	struct thin_c *tc;

	/* Suspend all active thin devices */
	tc = get_first_thin(pool);
	while (tc) {
		dm_internal_suspend_noflush(tc->thin_md);
		tc = get_next_thin(pool, tc);
	}
}

static void pool_resume_active_thins(struct pool *pool)
{
	struct thin_c *tc;

	/* Resume all active thin devices */
	tc = get_first_thin(pool);
	while (tc) {
		dm_internal_resume(tc->thin_md);
		tc = get_next_thin(pool, tc);
	}
}

static void pool_resume(struct dm_target *ti)
{
	struct pool_c *pt = ti->private;
	struct pool *pool = pt->pool;

	/*
	 * Must requeue active_thins' bios and then resume
	 * active_thins _before_ clearing 'suspend' flag.
	 */
	requeue_bios(pool);
	pool_resume_active_thins(pool);

	spin_lock_irq(&pool->lock);
	pool->low_water_triggered = false;
	pool->suspended = false;
	spin_unlock_irq(&pool->lock);

	do_waker(&pool->waker.work);
}

static void pool_presuspend(struct dm_target *ti)
{
	struct pool_c *pt = ti->private;
	struct pool *pool = pt->pool;

	spin_lock_irq(&pool->lock);
	pool->suspended = true;
	spin_unlock_irq(&pool->lock);

	pool_suspend_active_thins(pool);
}

static void pool_presuspend_undo(struct dm_target *ti)
{
	struct pool_c *pt = ti->private;
	struct pool *pool = pt->pool;

	pool_resume_active_thins(pool);

	spin_lock_irq(&pool->lock);
	pool->suspended = false;
	spin_unlock_irq(&pool->lock);
}

static void pool_postsuspend(struct dm_target *ti)
{
	struct pool_c *pt = ti->private;
	struct pool *pool = pt->pool;

	cancel_delayed_work_sync(&pool->waker);
	cancel_delayed_work_sync(&pool->no_space_timeout);
	flush_workqueue(pool->wq);
	(void) commit(pool);
}

static int check_arg_count(unsigned argc, unsigned args_required)
{
	if (argc != args_required) {
		DMWARN("Message received with %u arguments instead of %u.",
		       argc, args_required);
		return -EINVAL;
	}

	return 0;
}

static int read_dev_id(char *arg, dm_thin_id *dev_id, int warning)
{
	if (!kstrtoull(arg, 10, (unsigned long long *)dev_id) &&
	    *dev_id <= MAX_DEV_ID)
		return 0;

	if (warning)
		DMWARN("Message received with invalid device id: %s", arg);

	return -EINVAL;
}

static int process_create_thin_mesg(unsigned argc, char **argv, struct pool *pool)
{
	dm_thin_id dev_id;
	int r;

	r = check_arg_count(argc, 2);
	if (r)
		return r;

	r = read_dev_id(argv[1], &dev_id, 1);
	if (r)
		return r;

	r = dm_pool_create_thin(pool->pmd, dev_id);
	if (r) {
		DMWARN("Creation of new thinly-provisioned device with id %s failed.",
		       argv[1]);
		return r;
	}

	return 0;
}

static int process_create_snap_mesg(unsigned argc, char **argv, struct pool *pool)
{
	dm_thin_id dev_id;
	dm_thin_id origin_dev_id;
	int r;

	r = check_arg_count(argc, 3);
	if (r)
		return r;

	r = read_dev_id(argv[1], &dev_id, 1);
	if (r)
		return r;

	r = read_dev_id(argv[2], &origin_dev_id, 1);
	if (r)
		return r;

	r = dm_pool_create_snap(pool->pmd, dev_id, origin_dev_id);
	if (r) {
		DMWARN("Creation of new snapshot %s of device %s failed.",
		       argv[1], argv[2]);
		return r;
	}

	return 0;
}

static int process_delete_mesg(unsigned argc, char **argv, struct pool *pool)
{
	dm_thin_id dev_id;
	int r;

	r = check_arg_count(argc, 2);
	if (r)
		return r;

	r = read_dev_id(argv[1], &dev_id, 1);
	if (r)
		return r;

	r = dm_pool_delete_thin_device(pool->pmd, dev_id);
	if (r)
		DMWARN("Deletion of thin device %s failed.", argv[1]);

	return r;
}

static int process_set_transaction_id_mesg(unsigned argc, char **argv, struct pool *pool)
{
	dm_thin_id old_id, new_id;
	int r;

	r = check_arg_count(argc, 3);
	if (r)
		return r;

	if (kstrtoull(argv[1], 10, (unsigned long long *)&old_id)) {
		DMWARN("set_transaction_id message: Unrecognised id %s.", argv[1]);
		return -EINVAL;
	}

	if (kstrtoull(argv[2], 10, (unsigned long long *)&new_id)) {
		DMWARN("set_transaction_id message: Unrecognised new id %s.", argv[2]);
		return -EINVAL;
	}

	r = dm_pool_set_metadata_transaction_id(pool->pmd, old_id, new_id);
	if (r) {
		DMWARN("Failed to change transaction id from %s to %s.",
		       argv[1], argv[2]);
		return r;
	}

	return 0;
}

static int process_reserve_metadata_snap_mesg(unsigned argc, char **argv, struct pool *pool)
{
	int r;

	r = check_arg_count(argc, 1);
	if (r)
		return r;

	(void) commit(pool);

	r = dm_pool_reserve_metadata_snap(pool->pmd);
	if (r)
		DMWARN("reserve_metadata_snap message failed.");

	return r;
}

static int process_release_metadata_snap_mesg(unsigned argc, char **argv, struct pool *pool)
{
	int r;

	r = check_arg_count(argc, 1);
	if (r)
		return r;

	r = dm_pool_release_metadata_snap(pool->pmd);
	if (r)
		DMWARN("release_metadata_snap message failed.");

	return r;
}

/*
 * Messages supported:
 *   create_thin	<dev_id>
 *   create_snap	<dev_id> <origin_id>
 *   delete		<dev_id>
 *   set_transaction_id <current_trans_id> <new_trans_id>
 *   reserve_metadata_snap
 *   release_metadata_snap
 */
static int pool_message(struct dm_target *ti, unsigned argc, char **argv,
			char *result, unsigned maxlen)
{
	int r = -EINVAL;
	struct pool_c *pt = ti->private;
	struct pool *pool = pt->pool;

	if (get_pool_mode(pool) >= PM_OUT_OF_METADATA_SPACE) {
		DMERR("%s: unable to service pool target messages in READ_ONLY or FAIL mode",
		      dm_device_name(pool->pool_md));
		return -EOPNOTSUPP;
	}

	if (!strcasecmp(argv[0], "create_thin"))
		r = process_create_thin_mesg(argc, argv, pool);

	else if (!strcasecmp(argv[0], "create_snap"))
		r = process_create_snap_mesg(argc, argv, pool);

	else if (!strcasecmp(argv[0], "delete"))
		r = process_delete_mesg(argc, argv, pool);

	else if (!strcasecmp(argv[0], "set_transaction_id"))
		r = process_set_transaction_id_mesg(argc, argv, pool);

	else if (!strcasecmp(argv[0], "reserve_metadata_snap"))
		r = process_reserve_metadata_snap_mesg(argc, argv, pool);

	else if (!strcasecmp(argv[0], "release_metadata_snap"))
		r = process_release_metadata_snap_mesg(argc, argv, pool);

	else
		DMWARN("Unrecognised thin pool target message received: %s", argv[0]);

	if (!r)
		(void) commit(pool);

	return r;
}

static void emit_flags(struct pool_features *pf, char *result,
		       unsigned sz, unsigned maxlen)
{
	unsigned count = !pf->zero_new_blocks + !pf->discard_enabled +
		!pf->discard_passdown + (pf->mode == PM_READ_ONLY) +
		pf->error_if_no_space;
	DMEMIT("%u ", count);

	if (!pf->zero_new_blocks)
		DMEMIT("skip_block_zeroing ");

	if (!pf->discard_enabled)
		DMEMIT("ignore_discard ");

	if (!pf->discard_passdown)
		DMEMIT("no_discard_passdown ");

	if (pf->mode == PM_READ_ONLY)
		DMEMIT("read_only ");

	if (pf->error_if_no_space)
		DMEMIT("error_if_no_space ");
}

/*
 * Status line is:
 *    <transaction id> <used metadata sectors>/<total metadata sectors>
 *    <used data sectors>/<total data sectors> <held metadata root>
 *    <pool mode> <discard config> <no space config> <needs_check>
 */
static void pool_status(struct dm_target *ti, status_type_t type,
			unsigned status_flags, char *result, unsigned maxlen)
{
	int r;
	unsigned sz = 0;
	uint64_t transaction_id;
	dm_block_t nr_free_blocks_data;
	dm_block_t nr_free_blocks_metadata;
	dm_block_t nr_blocks_data;
	dm_block_t nr_blocks_metadata;
	dm_block_t held_root;
	enum pool_mode mode;
	char buf[BDEVNAME_SIZE];
	char buf2[BDEVNAME_SIZE];
	struct pool_c *pt = ti->private;
	struct pool *pool = pt->pool;

	switch (type) {
	case STATUSTYPE_INFO:
		if (get_pool_mode(pool) == PM_FAIL) {
			DMEMIT("Fail");
			break;
		}

		/* Commit to ensure statistics aren't out-of-date */
		if (!(status_flags & DM_STATUS_NOFLUSH_FLAG) && !dm_suspended(ti))
			(void) commit(pool);

		r = dm_pool_get_metadata_transaction_id(pool->pmd, &transaction_id);
		if (r) {
			DMERR("%s: dm_pool_get_metadata_transaction_id returned %d",
			      dm_device_name(pool->pool_md), r);
			goto err;
		}

		r = dm_pool_get_free_metadata_block_count(pool->pmd, &nr_free_blocks_metadata);
		if (r) {
			DMERR("%s: dm_pool_get_free_metadata_block_count returned %d",
			      dm_device_name(pool->pool_md), r);
			goto err;
		}

		r = dm_pool_get_metadata_dev_size(pool->pmd, &nr_blocks_metadata);
		if (r) {
			DMERR("%s: dm_pool_get_metadata_dev_size returned %d",
			      dm_device_name(pool->pool_md), r);
			goto err;
		}

		r = dm_pool_get_free_block_count(pool->pmd, &nr_free_blocks_data);
		if (r) {
			DMERR("%s: dm_pool_get_free_block_count returned %d",
			      dm_device_name(pool->pool_md), r);
			goto err;
		}

		r = dm_pool_get_data_dev_size(pool->pmd, &nr_blocks_data);
		if (r) {
			DMERR("%s: dm_pool_get_data_dev_size returned %d",
			      dm_device_name(pool->pool_md), r);
			goto err;
		}

		r = dm_pool_get_metadata_snap(pool->pmd, &held_root);
		if (r) {
			DMERR("%s: dm_pool_get_metadata_snap returned %d",
			      dm_device_name(pool->pool_md), r);
			goto err;
		}

		DMEMIT("%llu %llu/%llu %llu/%llu ",
		       (unsigned long long)transaction_id,
		       (unsigned long long)(nr_blocks_metadata - nr_free_blocks_metadata),
		       (unsigned long long)nr_blocks_metadata,
		       (unsigned long long)(nr_blocks_data - nr_free_blocks_data),
		       (unsigned long long)nr_blocks_data);

		if (held_root)
			DMEMIT("%llu ", held_root);
		else
			DMEMIT("- ");

		mode = get_pool_mode(pool);
		if (mode == PM_OUT_OF_DATA_SPACE)
			DMEMIT("out_of_data_space ");
		else if (is_read_only_pool_mode(mode))
			DMEMIT("ro ");
		else
			DMEMIT("rw ");

		if (!pool->pf.discard_enabled)
			DMEMIT("ignore_discard ");
		else if (pool->pf.discard_passdown)
			DMEMIT("discard_passdown ");
		else
			DMEMIT("no_discard_passdown ");

		if (pool->pf.error_if_no_space)
			DMEMIT("error_if_no_space ");
		else
			DMEMIT("queue_if_no_space ");

		if (dm_pool_metadata_needs_check(pool->pmd))
			DMEMIT("needs_check ");
		else
			DMEMIT("- ");

		DMEMIT("%llu ", (unsigned long long)calc_metadata_threshold(pt));

		break;

	case STATUSTYPE_TABLE:
		DMEMIT("%s %s %lu %llu ",
		       format_dev_t(buf, pt->metadata_dev->bdev->bd_dev),
		       format_dev_t(buf2, pt->data_dev->bdev->bd_dev),
		       (unsigned long)pool->sectors_per_block,
		       (unsigned long long)pt->low_water_blocks);
		emit_flags(&pt->requested_pf, result, sz, maxlen);
		break;
	}
	return;

err:
	DMEMIT("Error");
}

static int pool_iterate_devices(struct dm_target *ti,
				iterate_devices_callout_fn fn, void *data)
{
	struct pool_c *pt = ti->private;

	return fn(ti, pt->data_dev, 0, ti->len, data);
}

static void pool_io_hints(struct dm_target *ti, struct queue_limits *limits)
{
	struct pool_c *pt = ti->private;
	struct pool *pool = pt->pool;
	sector_t io_opt_sectors = limits->io_opt >> SECTOR_SHIFT;

	/*
	 * If max_sectors is smaller than pool->sectors_per_block adjust it
	 * to the highest possible power-of-2 factor of pool->sectors_per_block.
	 * This is especially beneficial when the pool's data device is a RAID
	 * device that has a full stripe width that matches pool->sectors_per_block
	 * -- because even though partial RAID stripe-sized IOs will be issued to a
	 *    single RAID stripe; when aggregated they will end on a full RAID stripe
	 *    boundary.. which avoids additional partial RAID stripe writes cascading
	 */
	if (limits->max_sectors < pool->sectors_per_block) {
		while (!is_factor(pool->sectors_per_block, limits->max_sectors)) {
			if ((limits->max_sectors & (limits->max_sectors - 1)) == 0)
				limits->max_sectors--;
			limits->max_sectors = rounddown_pow_of_two(limits->max_sectors);
		}
	}

	/*
	 * If the system-determined stacked limits are compatible with the
	 * pool's blocksize (io_opt is a factor) do not override them.
	 */
	if (io_opt_sectors < pool->sectors_per_block ||
	    !is_factor(io_opt_sectors, pool->sectors_per_block)) {
		if (is_factor(pool->sectors_per_block, limits->max_sectors))
			blk_limits_io_min(limits, limits->max_sectors << SECTOR_SHIFT);
		else
			blk_limits_io_min(limits, pool->sectors_per_block << SECTOR_SHIFT);
		blk_limits_io_opt(limits, pool->sectors_per_block << SECTOR_SHIFT);
	}

	/*
	 * pt->adjusted_pf is a staging area for the actual features to use.
	 * They get transferred to the live pool in bind_control_target()
	 * called from pool_preresume().
	 */
	if (!pt->adjusted_pf.discard_enabled) {
		/*
		 * Must explicitly disallow stacking discard limits otherwise the
		 * block layer will stack them if pool's data device has support.
		 * QUEUE_FLAG_DISCARD wouldn't be set but there is no way for the
		 * user to see that, so make sure to set all discard limits to 0.
		 */
		limits->discard_granularity = 0;
		return;
	}

	disable_passdown_if_not_supported(pt);

	/*
	 * The pool uses the same discard limits as the underlying data
	 * device.  DM core has already set this up.
	 */
}

static struct target_type pool_target = {
	.name = "thin-pool",
	.features = DM_TARGET_SINGLETON | DM_TARGET_ALWAYS_WRITEABLE |
		    DM_TARGET_IMMUTABLE,
	.version = {1, 22, 0},
	.module = THIS_MODULE,
	.ctr = pool_ctr,
	.dtr = pool_dtr,
	.map = pool_map,
	.presuspend = pool_presuspend,
	.presuspend_undo = pool_presuspend_undo,
	.postsuspend = pool_postsuspend,
	.preresume = pool_preresume,
	.resume = pool_resume,
	.message = pool_message,
	.status = pool_status,
	.iterate_devices = pool_iterate_devices,
	.io_hints = pool_io_hints,
};

/*----------------------------------------------------------------
 * Thin target methods
 *--------------------------------------------------------------*/
static void thin_get(struct thin_c *tc)
{
	refcount_inc(&tc->refcount);
}

static void thin_put(struct thin_c *tc)
{
	if (refcount_dec_and_test(&tc->refcount))
		complete(&tc->can_destroy);
}

static void thin_dtr(struct dm_target *ti)
{
	struct thin_c *tc = ti->private;

	spin_lock_irq(&tc->pool->lock);
	list_del_rcu(&tc->list);
	spin_unlock_irq(&tc->pool->lock);
	synchronize_rcu();

	thin_put(tc);
	wait_for_completion(&tc->can_destroy);

	mutex_lock(&dm_thin_pool_table.mutex);

	__pool_dec(tc->pool);
	dm_pool_close_thin_device(tc->td);
	dm_put_device(ti, tc->pool_dev);
	if (tc->origin_dev)
		dm_put_device(ti, tc->origin_dev);
	kfree(tc);

	mutex_unlock(&dm_thin_pool_table.mutex);
}

/*
 * Thin target parameters:
 *
 * <pool_dev> <dev_id> [origin_dev]
 *
 * pool_dev: the path to the pool (eg, /dev/mapper/my_pool)
 * dev_id: the internal device identifier
 * origin_dev: a device external to the pool that should act as the origin
 *
 * If the pool device has discards disabled, they get disabled for the thin
 * device as well.
 */
static int thin_ctr(struct dm_target *ti, unsigned argc, char **argv)
{
	int r;
	struct thin_c *tc;
	struct dm_dev *pool_dev, *origin_dev;
	struct mapped_device *pool_md;

	mutex_lock(&dm_thin_pool_table.mutex);

	if (argc != 2 && argc != 3) {
		ti->error = "Invalid argument count";
		r = -EINVAL;
		goto out_unlock;
	}

	tc = ti->private = kzalloc(sizeof(*tc), GFP_KERNEL);
	if (!tc) {
		ti->error = "Out of memory";
		r = -ENOMEM;
		goto out_unlock;
	}
	tc->thin_md = dm_table_get_md(ti->table);
	spin_lock_init(&tc->lock);
	INIT_LIST_HEAD(&tc->deferred_cells);
	bio_list_init(&tc->deferred_bio_list);
	bio_list_init(&tc->retry_on_resume_list);
	tc->sort_bio_list = RB_ROOT;

	if (argc == 3) {
		if (!strcmp(argv[0], argv[2])) {
			ti->error = "Error setting origin device";
			r = -EINVAL;
			goto bad_origin_dev;
		}

		r = dm_get_device(ti, argv[2], FMODE_READ, &origin_dev);
		if (r) {
			ti->error = "Error opening origin device";
			goto bad_origin_dev;
		}
		tc->origin_dev = origin_dev;
	}

	r = dm_get_device(ti, argv[0], dm_table_get_mode(ti->table), &pool_dev);
	if (r) {
		ti->error = "Error opening pool device";
		goto bad_pool_dev;
	}
	tc->pool_dev = pool_dev;

	if (read_dev_id(argv[1], (unsigned long long *)&tc->dev_id, 0)) {
		ti->error = "Invalid device id";
		r = -EINVAL;
		goto bad_common;
	}

	pool_md = dm_get_md(tc->pool_dev->bdev->bd_dev);
	if (!pool_md) {
		ti->error = "Couldn't get pool mapped device";
		r = -EINVAL;
		goto bad_common;
	}

	tc->pool = __pool_table_lookup(pool_md);
	if (!tc->pool) {
		ti->error = "Couldn't find pool object";
		r = -EINVAL;
		goto bad_pool_lookup;
	}
	__pool_inc(tc->pool);

	if (get_pool_mode(tc->pool) == PM_FAIL) {
		ti->error = "Couldn't open thin device, Pool is in fail mode";
		r = -EINVAL;
		goto bad_pool;
	}

	r = dm_pool_open_thin_device(tc->pool->pmd, tc->dev_id, &tc->td);
	if (r) {
		ti->error = "Couldn't open thin internal device";
		goto bad_pool;
	}

	r = dm_set_target_max_io_len(ti, tc->pool->sectors_per_block);
	if (r)
		goto bad;

	ti->num_flush_bios = 1;
	ti->flush_supported = true;
	ti->per_io_data_size = sizeof(struct dm_thin_endio_hook);

	/* In case the pool supports discards, pass them on. */
	if (tc->pool->pf.discard_enabled) {
		ti->discards_supported = true;
		ti->num_discard_bios = 1;
	}

	mutex_unlock(&dm_thin_pool_table.mutex);

	spin_lock_irq(&tc->pool->lock);
	if (tc->pool->suspended) {
		spin_unlock_irq(&tc->pool->lock);
		mutex_lock(&dm_thin_pool_table.mutex); /* reacquire for __pool_dec */
		ti->error = "Unable to activate thin device while pool is suspended";
		r = -EINVAL;
		goto bad;
	}
	refcount_set(&tc->refcount, 1);
	init_completion(&tc->can_destroy);
	list_add_tail_rcu(&tc->list, &tc->pool->active_thins);
	spin_unlock_irq(&tc->pool->lock);
	/*
	 * This synchronize_rcu() call is needed here otherwise we risk a
	 * wake_worker() call finding no bios to process (because the newly
	 * added tc isn't yet visible).  So this reduces latency since we
	 * aren't then dependent on the periodic commit to wake_worker().
	 */
	synchronize_rcu();

	dm_put(pool_md);

	return 0;

bad:
	dm_pool_close_thin_device(tc->td);
bad_pool:
	__pool_dec(tc->pool);
bad_pool_lookup:
	dm_put(pool_md);
bad_common:
	dm_put_device(ti, tc->pool_dev);
bad_pool_dev:
	if (tc->origin_dev)
		dm_put_device(ti, tc->origin_dev);
bad_origin_dev:
	kfree(tc);
out_unlock:
	mutex_unlock(&dm_thin_pool_table.mutex);

	return r;
}

static int thin_map(struct dm_target *ti, struct bio *bio)
{
	bio->bi_iter.bi_sector = dm_target_offset(ti, bio->bi_iter.bi_sector);

	return thin_bio_map(ti, bio);
}

static int thin_endio(struct dm_target *ti, struct bio *bio,
		blk_status_t *err)
{
	unsigned long flags;
	struct dm_thin_endio_hook *h = dm_per_bio_data(bio, sizeof(struct dm_thin_endio_hook));
	struct list_head work;
	struct dm_thin_new_mapping *m, *tmp;
	struct pool *pool = h->tc->pool;

	if (h->shared_read_entry) {
		INIT_LIST_HEAD(&work);
		dm_deferred_entry_dec(h->shared_read_entry, &work);

		spin_lock_irqsave(&pool->lock, flags);
		list_for_each_entry_safe(m, tmp, &work, list) {
			list_del(&m->list);
			__complete_mapping_preparation(m);
		}
		spin_unlock_irqrestore(&pool->lock, flags);
	}

	if (h->all_io_entry) {
		INIT_LIST_HEAD(&work);
		dm_deferred_entry_dec(h->all_io_entry, &work);
		if (!list_empty(&work)) {
			spin_lock_irqsave(&pool->lock, flags);
			list_for_each_entry_safe(m, tmp, &work, list)
				list_add_tail(&m->list, &pool->prepared_discards);
			spin_unlock_irqrestore(&pool->lock, flags);
			wake_worker(pool);
		}
	}

	if (h->cell)
		cell_defer_no_holder(h->tc, h->cell);

	return DM_ENDIO_DONE;
}

static void thin_presuspend(struct dm_target *ti)
{
	struct thin_c *tc = ti->private;

	if (dm_noflush_suspending(ti))
		noflush_work(tc, do_noflush_start);
}

static void thin_postsuspend(struct dm_target *ti)
{
	struct thin_c *tc = ti->private;

	/*
	 * The dm_noflush_suspending flag has been cleared by now, so
	 * unfortunately we must always run this.
	 */
	noflush_work(tc, do_noflush_stop);
}

static int thin_preresume(struct dm_target *ti)
{
	struct thin_c *tc = ti->private;

	if (tc->origin_dev)
		tc->origin_size = get_dev_size(tc->origin_dev->bdev);

	return 0;
}

/*
 * <nr mapped sectors> <highest mapped sector>
 */
static void thin_status(struct dm_target *ti, status_type_t type,
			unsigned status_flags, char *result, unsigned maxlen)
{
	int r;
	ssize_t sz = 0;
	dm_block_t mapped, highest;
	char buf[BDEVNAME_SIZE];
	struct thin_c *tc = ti->private;

	if (get_pool_mode(tc->pool) == PM_FAIL) {
		DMEMIT("Fail");
		return;
	}

	if (!tc->td)
		DMEMIT("-");
	else {
		switch (type) {
		case STATUSTYPE_INFO:
			r = dm_thin_get_mapped_count(tc->td, &mapped);
			if (r) {
				DMERR("dm_thin_get_mapped_count returned %d", r);
				goto err;
			}

			r = dm_thin_get_highest_mapped_block(tc->td, &highest);
			if (r < 0) {
				DMERR("dm_thin_get_highest_mapped_block returned %d", r);
				goto err;
			}

			DMEMIT("%llu ", mapped * tc->pool->sectors_per_block);
			if (r)
				DMEMIT("%llu", ((highest + 1) *
						tc->pool->sectors_per_block) - 1);
			else
				DMEMIT("-");
			break;

		case STATUSTYPE_TABLE:
			DMEMIT("%s %lu",
			       format_dev_t(buf, tc->pool_dev->bdev->bd_dev),
			       (unsigned long) tc->dev_id);
			if (tc->origin_dev)
				DMEMIT(" %s", format_dev_t(buf, tc->origin_dev->bdev->bd_dev));
			break;
		}
	}

	return;

err:
	DMEMIT("Error");
}

static int thin_iterate_devices(struct dm_target *ti,
				iterate_devices_callout_fn fn, void *data)
{
	sector_t blocks;
	struct thin_c *tc = ti->private;
	struct pool *pool = tc->pool;

	/*
	 * We can't call dm_pool_get_data_dev_size() since that blocks.  So
	 * we follow a more convoluted path through to the pool's target.
	 */
	if (!pool->ti)
		return 0;	/* nothing is bound */

	blocks = pool->ti->len;
	(void) sector_div(blocks, pool->sectors_per_block);
	if (blocks)
		return fn(ti, tc->pool_dev, 0, pool->sectors_per_block * blocks, data);

	return 0;
}

static void thin_io_hints(struct dm_target *ti, struct queue_limits *limits)
{
	struct thin_c *tc = ti->private;
	struct pool *pool = tc->pool;

	if (!pool->pf.discard_enabled)
		return;

	limits->discard_granularity = pool->sectors_per_block << SECTOR_SHIFT;
	limits->max_discard_sectors = 2048 * 1024 * 16; /* 16G */
}

static struct target_type thin_target = {
	.name = "thin",
	.version = {1, 22, 0},
	.module	= THIS_MODULE,
	.ctr = thin_ctr,
	.dtr = thin_dtr,
	.map = thin_map,
	.end_io = thin_endio,
	.preresume = thin_preresume,
	.presuspend = thin_presuspend,
	.postsuspend = thin_postsuspend,
	.status = thin_status,
	.iterate_devices = thin_iterate_devices,
	.io_hints = thin_io_hints,
};

/*----------------------------------------------------------------*/

static int __init dm_thin_init(void)
{
	int r = -ENOMEM;

	pool_table_init();

	_new_mapping_cache = KMEM_CACHE(dm_thin_new_mapping, 0);
	if (!_new_mapping_cache)
		return r;

	r = dm_register_target(&thin_target);
	if (r)
		goto bad_new_mapping_cache;

	r = dm_register_target(&pool_target);
	if (r)
		goto bad_thin_target;

	return 0;

bad_thin_target:
	dm_unregister_target(&thin_target);
bad_new_mapping_cache:
	kmem_cache_destroy(_new_mapping_cache);

	return r;
}

static void dm_thin_exit(void)
{
	dm_unregister_target(&thin_target);
	dm_unregister_target(&pool_target);

	kmem_cache_destroy(_new_mapping_cache);

	pool_table_exit();
}

module_init(dm_thin_init);
module_exit(dm_thin_exit);

module_param_named(no_space_timeout, no_space_timeout_secs, uint, S_IRUGO | S_IWUSR);
MODULE_PARM_DESC(no_space_timeout, "Out of data space queue IO timeout in seconds");

MODULE_DESCRIPTION(DM_NAME " thin provisioning target");
MODULE_AUTHOR("Joe Thornber <dm-devel@redhat.com>");
MODULE_LICENSE("GPL");<|MERGE_RESOLUTION|>--- conflicted
+++ resolved
@@ -3417,12 +3417,9 @@
 	if (r)
 		goto out_flags_changed;
 
-<<<<<<< HEAD
-=======
 	dm_pool_register_pre_commit_callback(pool->pmd,
 					     metadata_pre_commit_callback, pool);
 
->>>>>>> 7117be3f
 	pt->callbacks.congested_fn = pool_is_congested;
 	dm_table_add_target_callbacks(ti->table, &pt->callbacks);
 
@@ -3584,9 +3581,6 @@
 	r = bind_control_target(pool, ti);
 	if (r)
 		return r;
-
-	dm_pool_register_pre_commit_callback(pool->pmd,
-					     metadata_pre_commit_callback, pt);
 
 	r = maybe_resize_data_dev(ti, &need_commit1);
 	if (r)
