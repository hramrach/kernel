--- conflicted
+++ resolved
@@ -536,11 +536,7 @@
 		bio_endio(bio);
 		return 0;
 	}
-<<<<<<< HEAD
-	bio->bi_rw &= ~REQ_PREFLUSH;
-=======
 	bio->bi_opf &= ~REQ_PREFLUSH;
->>>>>>> 29b4817d
 	return -EAGAIN;
 }
 
