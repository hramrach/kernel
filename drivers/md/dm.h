--- conflicted
+++ resolved
@@ -60,17 +60,12 @@
 int dm_table_any_congested(struct dm_table *t, int bdi_bits);
 int dm_table_any_busy_target(struct dm_table *t);
 int dm_table_set_type(struct dm_table *t);
-<<<<<<< HEAD
-int dm_table_get_type(struct dm_table *t);
-int dm_table_request_based(struct dm_table *t);
-=======
 unsigned dm_table_get_type(struct dm_table *t);
 bool dm_table_bio_based(struct dm_table *t);
 bool dm_table_request_based(struct dm_table *t);
 int dm_table_alloc_md_mempools(struct dm_table *t);
 void dm_table_free_md_mempools(struct dm_table *t);
 struct dm_md_mempools *dm_table_get_md_mempools(struct dm_table *t);
->>>>>>> 7c5371c4
 
 /*
  * To check the return value from dm_table_find_target().
@@ -120,7 +115,6 @@
 
 int dm_open_count(struct mapped_device *md);
 int dm_lock_for_deletion(struct mapped_device *md);
-union map_info *dm_get_rq_mapinfo(struct request *rq);
 
 void dm_kobject_uevent(struct mapped_device *md, enum kobject_action action,
 		       unsigned cookie);
@@ -129,15 +123,9 @@
 void dm_kcopyd_exit(void);
 
 /*
-<<<<<<< HEAD
- * Mempool initializer for a mapped_device
- */
-int dm_init_md_mempool(struct mapped_device *md, int type);
-=======
  * Mempool operations
  */
 struct dm_md_mempools *dm_alloc_md_mempools(unsigned type);
 void dm_free_md_mempools(struct dm_md_mempools *pools);
->>>>>>> 7c5371c4
 
 #endif