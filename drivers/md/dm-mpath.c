--- conflicted
+++ resolved
@@ -661,11 +661,7 @@
 
 	bio->bi_error = 0;
 	bio->bi_bdev = pgpath->path.dev->bdev;
-<<<<<<< HEAD
-	bio->bi_rw |= REQ_FAILFAST_TRANSPORT;
-=======
 	bio->bi_opf |= REQ_FAILFAST_TRANSPORT;
->>>>>>> 29b4817d
 
 	if (pgpath->pg->ps.type->start_io)
 		pgpath->pg->ps.type->start_io(&pgpath->pg->ps,
