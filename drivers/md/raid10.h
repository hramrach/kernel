/* SPDX-License-Identifier: GPL-2.0 */
#ifndef _RAID10_H
#define _RAID10_H

/* Note: raid10_info.rdev can be set to NULL asynchronously by
 * raid10_remove_disk.
 * There are three safe ways to access raid10_info.rdev.
 * 1/ when holding mddev->reconfig_mutex
 * 2/ when resync/recovery/reshape is known to be happening - i.e. in code
 *    that is called as part of performing resync/recovery/reshape.
 * 3/ while holding rcu_read_lock(), use rcu_dereference to get the pointer
 *    and if it is non-NULL, increment rdev->nr_pending before dropping the
 *    RCU lock.
 * When .rdev is set to NULL, the nr_pending count checked again and if it has
 * been incremented, the pointer is put back in .rdev.
 */

struct raid10_info {
	struct md_rdev	*rdev, *replacement;
	sector_t	head_position;
	int		recovery_disabled;	/* matches
						 * mddev->recovery_disabled
						 * when we shouldn't try
						 * recovering this device.
						 */
};

struct r10conf {
	struct mddev		*mddev;
	struct raid10_info	*mirrors;
	struct raid10_info	*mirrors_new, *mirrors_old;
	spinlock_t		device_lock;

	/* geometry */
	struct geom {
		int		raid_disks;
		int		near_copies;  /* number of copies laid out
					       * raid0 style */
		int		far_copies;   /* number of copies laid out
					       * at large strides across drives
					       */
		int		far_offset;   /* far_copies are offset by 1
					       * stripe instead of many
					       */
		sector_t	stride;	      /* distance between far copies.
					       * This is size / far_copies unless
					       * far_offset, in which case it is
					       * 1 stripe.
					       */
		int             far_set_size; /* The number of devices in a set,
					       * where a 'set' are devices that
					       * contain far/offset copies of
					       * each other.
					       */
		int		chunk_shift; /* shift from chunks to sectors */
		sector_t	chunk_mask;
	} prev, geo;
	int			copies;	      /* near_copies * far_copies.
					       * must be <= raid_disks
					       */

	sector_t		dev_sectors;  /* temp copy of
					       * mddev->dev_sectors */
	sector_t		reshape_progress;
	sector_t		reshape_safe;
	unsigned long		reshape_checkpoint;
	sector_t		offset_diff;

	struct list_head	retry_list;
	/* A separate list of r1bio which just need raid_end_bio_io called.
	 * This mustn't happen for writes which had any errors if the superblock
	 * needs to be written.
	 */
	struct list_head	bio_end_io_list;

	/* queue pending writes and submit them on unplug */
	struct bio_list		pending_bio_list;
	int			pending_count;

	spinlock_t		resync_lock;
	atomic_t		nr_pending;
	int			nr_waiting;
	int			nr_queued;
	int			barrier;
	int			array_freeze_pending;
	sector_t		next_resync;
	int			fullsync;  /* set to 1 if a full sync is needed,
					    * (fresh device added).
					    * Cleared when a sync completes.
					    */
	int			have_replacement; /* There is at least one
						   * replacement device.
						   */
	wait_queue_head_t	wait_barrier;

	mempool_t		r10bio_pool;
	mempool_t		r10buf_pool;
	struct page		*tmppage;
	struct bio_set		bio_split;

	/* When taking over an array from a different personality, we store
	 * the new thread here until we fully activate the array.
	 */
	struct md_thread	*thread;

	/*
	 * Keep track of cluster resync window to send to other nodes.
	 */
	sector_t		cluster_sync_low;
	sector_t		cluster_sync_high;
};

/*
 * this is our 'private' RAID10 bio.
 *
 * it contains information about what kind of IO operations were started
 * for this RAID10 operation, and about their status:
 */

struct r10bio {
	atomic_t		remaining; /* 'have we finished' count,
					    * used from IRQ handlers
					    */
	sector_t		sector;	/* virtual sector number */
	int			sectors;
	unsigned long		state;
	unsigned long		start_time;
	struct mddev		*mddev;
	/*
	 * original bio going to /dev/mdx
	 */
	struct bio		*master_bio;
	/*
	 * if the IO is in READ direction, then this is where we read
	 */
	int			read_slot;

	struct list_head	retry_list;
	/*
	 * if the IO is in WRITE direction, then multiple bios are used,
	 * one for each copy.
	 * When resyncing we also use one for each copy.
	 * When reconstructing, we use 2 bios, one for read, one for write.
	 * We choose the number when they are allocated.
	 * We sometimes need an extra bio to write to the replacement.
	 */
	struct r10dev {
		struct bio	*bio;
		union {
			struct bio	*repl_bio; /* used for resync and
						    * writes */
			struct md_rdev	*rdev;	   /* used for reads
						    * (read_slot >= 0) */
		};
		sector_t	addr;
		int		devnum;
<<<<<<< HEAD
		int		error;
=======
>>>>>>> 7d2a07b7
	} devs[];
};

/* bits for r10bio.state */
enum r10bio_state {
	R10BIO_Uptodate,
	R10BIO_IsSync,
	R10BIO_IsRecover,
	R10BIO_IsReshape,
	R10BIO_Degraded,
/* Set ReadError on bios that experience a read error
 * so that raid10d knows what to do with them.
 */
	R10BIO_ReadError,
/* If a write for this request means we can clear some
 * known-bad-block records, we set this flag.
 */
	R10BIO_MadeGood,
	R10BIO_WriteError,
/* During a reshape we might be performing IO on the
 * 'previous' part of the array, in which case this
 * flag is set
 */
	R10BIO_Previous,
/* failfast devices did receive failfast requests. */
	R10BIO_FailFast,
	R10BIO_Discard,
};
#endif<|MERGE_RESOLUTION|>--- conflicted
+++ resolved
@@ -154,10 +154,6 @@
 		};
 		sector_t	addr;
 		int		devnum;
-<<<<<<< HEAD
-		int		error;
-=======
->>>>>>> 7d2a07b7
 	} devs[];
 };
 
