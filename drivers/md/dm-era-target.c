#include "dm.h"
#include "persistent-data/dm-transaction-manager.h"
#include "persistent-data/dm-bitset.h"
#include "persistent-data/dm-space-map.h"

#include <linux/dm-io.h>
#include <linux/dm-kcopyd.h>
#include <linux/init.h>
#include <linux/mempool.h>
#include <linux/module.h>
#include <linux/slab.h>
#include <linux/vmalloc.h>

#define DM_MSG_PREFIX "era"

#define SUPERBLOCK_LOCATION 0
#define SUPERBLOCK_MAGIC 2126579579
#define SUPERBLOCK_CSUM_XOR 146538381
#define MIN_ERA_VERSION 1
#define MAX_ERA_VERSION 1
#define INVALID_WRITESET_ROOT SUPERBLOCK_LOCATION
#define MIN_BLOCK_SIZE 8

/*----------------------------------------------------------------
 * Writeset
 *--------------------------------------------------------------*/
struct writeset_metadata {
	uint32_t nr_bits;
	dm_block_t root;
};

struct writeset {
	struct writeset_metadata md;

	/*
	 * An in core copy of the bits to save constantly doing look ups on
	 * disk.
	 */
	unsigned long *bits;
};

/*
 * This does not free off the on disk bitset as this will normally be done
 * after digesting into the era array.
 */
static void writeset_free(struct writeset *ws)
{
	vfree(ws->bits);
}

static int setup_on_disk_bitset(struct dm_disk_bitset *info,
				unsigned nr_bits, dm_block_t *root)
{
	int r;

	r = dm_bitset_empty(info, root);
	if (r)
		return r;

	return dm_bitset_resize(info, *root, 0, nr_bits, false, root);
}

static size_t bitset_size(unsigned nr_bits)
{
	return sizeof(unsigned long) * dm_div_up(nr_bits, BITS_PER_LONG);
}

/*
 * Allocates memory for the in core bitset.
 */
static int writeset_alloc(struct writeset *ws, dm_block_t nr_blocks)
{
	ws->md.nr_bits = nr_blocks;
	ws->md.root = INVALID_WRITESET_ROOT;
	ws->bits = vzalloc(bitset_size(nr_blocks));
	if (!ws->bits) {
		DMERR("%s: couldn't allocate in memory bitset", __func__);
		return -ENOMEM;
	}

	return 0;
}

/*
 * Wipes the in-core bitset, and creates a new on disk bitset.
 */
static int writeset_init(struct dm_disk_bitset *info, struct writeset *ws)
{
	int r;

	memset(ws->bits, 0, bitset_size(ws->md.nr_bits));

	r = setup_on_disk_bitset(info, ws->md.nr_bits, &ws->md.root);
	if (r) {
		DMERR("%s: setup_on_disk_bitset failed", __func__);
		return r;
	}

	return 0;
}

static bool writeset_marked(struct writeset *ws, dm_block_t block)
{
	return test_bit(block, ws->bits);
}

static int writeset_marked_on_disk(struct dm_disk_bitset *info,
				   struct writeset_metadata *m, dm_block_t block,
				   bool *result)
{
	dm_block_t old = m->root;

	/*
	 * The bitset was flushed when it was archived, so we know there'll
	 * be no change to the root.
	 */
	int r = dm_bitset_test_bit(info, m->root, block, &m->root, result);
	if (r) {
		DMERR("%s: dm_bitset_test_bit failed", __func__);
		return r;
	}

	BUG_ON(m->root != old);

	return r;
}

/*
 * Returns < 0 on error, 0 if the bit wasn't previously set, 1 if it was.
 */
static int writeset_test_and_set(struct dm_disk_bitset *info,
				 struct writeset *ws, uint32_t block)
{
	int r;

	if (!test_and_set_bit(block, ws->bits)) {
		r = dm_bitset_set_bit(info, ws->md.root, block, &ws->md.root);
		if (r) {
			/* FIXME: fail mode */
			return r;
		}

		return 0;
	}

	return 1;
}

/*----------------------------------------------------------------
 * On disk metadata layout
 *--------------------------------------------------------------*/
#define SPACE_MAP_ROOT_SIZE 128
#define UUID_LEN 16

struct writeset_disk {
	__le32 nr_bits;
	__le64 root;
} __packed;

struct superblock_disk {
	__le32 csum;
	__le32 flags;
	__le64 blocknr;

	__u8 uuid[UUID_LEN];
	__le64 magic;
	__le32 version;

	__u8 metadata_space_map_root[SPACE_MAP_ROOT_SIZE];

	__le32 data_block_size;
	__le32 metadata_block_size;
	__le32 nr_blocks;

	__le32 current_era;
	struct writeset_disk current_writeset;

	/*
	 * Only these two fields are valid within the metadata snapshot.
	 */
	__le64 writeset_tree_root;
	__le64 era_array_root;

	__le64 metadata_snap;
} __packed;

/*----------------------------------------------------------------
 * Superblock validation
 *--------------------------------------------------------------*/
static void sb_prepare_for_write(struct dm_block_validator *v,
				 struct dm_block *b,
				 size_t sb_block_size)
{
	struct superblock_disk *disk = dm_block_data(b);

	disk->blocknr = cpu_to_le64(dm_block_location(b));
	disk->csum = cpu_to_le32(dm_bm_checksum(&disk->flags,
						sb_block_size - sizeof(__le32),
						SUPERBLOCK_CSUM_XOR));
}

static int check_metadata_version(struct superblock_disk *disk)
{
	uint32_t metadata_version = le32_to_cpu(disk->version);
	if (metadata_version < MIN_ERA_VERSION || metadata_version > MAX_ERA_VERSION) {
		DMERR("Era metadata version %u found, but only versions between %u and %u supported.",
		      metadata_version, MIN_ERA_VERSION, MAX_ERA_VERSION);
		return -EINVAL;
	}

	return 0;
}

static int sb_check(struct dm_block_validator *v,
		    struct dm_block *b,
		    size_t sb_block_size)
{
	struct superblock_disk *disk = dm_block_data(b);
	__le32 csum_le;

	if (dm_block_location(b) != le64_to_cpu(disk->blocknr)) {
		DMERR("sb_check failed: blocknr %llu: wanted %llu",
		      le64_to_cpu(disk->blocknr),
		      (unsigned long long)dm_block_location(b));
		return -ENOTBLK;
	}

	if (le64_to_cpu(disk->magic) != SUPERBLOCK_MAGIC) {
		DMERR("sb_check failed: magic %llu: wanted %llu",
		      le64_to_cpu(disk->magic),
		      (unsigned long long) SUPERBLOCK_MAGIC);
		return -EILSEQ;
	}

	csum_le = cpu_to_le32(dm_bm_checksum(&disk->flags,
					     sb_block_size - sizeof(__le32),
					     SUPERBLOCK_CSUM_XOR));
	if (csum_le != disk->csum) {
		DMERR("sb_check failed: csum %u: wanted %u",
		      le32_to_cpu(csum_le), le32_to_cpu(disk->csum));
		return -EILSEQ;
	}

	return check_metadata_version(disk);
}

static struct dm_block_validator sb_validator = {
	.name = "superblock",
	.prepare_for_write = sb_prepare_for_write,
	.check = sb_check
};

/*----------------------------------------------------------------
 * Low level metadata handling
 *--------------------------------------------------------------*/
#define DM_ERA_METADATA_BLOCK_SIZE 4096
#define DM_ERA_METADATA_CACHE_SIZE 64
#define ERA_MAX_CONCURRENT_LOCKS 5

struct era_metadata {
	struct block_device *bdev;
	struct dm_block_manager *bm;
	struct dm_space_map *sm;
	struct dm_transaction_manager *tm;

	dm_block_t block_size;
	uint32_t nr_blocks;

	uint32_t current_era;

	/*
	 * We preallocate 2 writesets.  When an era rolls over we
	 * switch between them. This means the allocation is done at
	 * preresume time, rather than on the io path.
	 */
	struct writeset writesets[2];
	struct writeset *current_writeset;

	dm_block_t writeset_tree_root;
	dm_block_t era_array_root;

	struct dm_disk_bitset bitset_info;
	struct dm_btree_info writeset_tree_info;
	struct dm_array_info era_array_info;

	dm_block_t metadata_snap;

	/*
	 * A flag that is set whenever a writeset has been archived.
	 */
	bool archived_writesets;

	/*
	 * Reading the space map root can fail, so we read it into this
	 * buffer before the superblock is locked and updated.
	 */
	__u8 metadata_space_map_root[SPACE_MAP_ROOT_SIZE];
};

static int superblock_read_lock(struct era_metadata *md,
				struct dm_block **sblock)
{
	return dm_bm_read_lock(md->bm, SUPERBLOCK_LOCATION,
			       &sb_validator, sblock);
}

static int superblock_lock_zero(struct era_metadata *md,
				struct dm_block **sblock)
{
	return dm_bm_write_lock_zero(md->bm, SUPERBLOCK_LOCATION,
				     &sb_validator, sblock);
}

static int superblock_lock(struct era_metadata *md,
			   struct dm_block **sblock)
{
	return dm_bm_write_lock(md->bm, SUPERBLOCK_LOCATION,
				&sb_validator, sblock);
}

/* FIXME: duplication with cache and thin */
static int superblock_all_zeroes(struct dm_block_manager *bm, bool *result)
{
	int r;
	unsigned i;
	struct dm_block *b;
	__le64 *data_le, zero = cpu_to_le64(0);
	unsigned sb_block_size = dm_bm_block_size(bm) / sizeof(__le64);

	/*
	 * We can't use a validator here - it may be all zeroes.
	 */
	r = dm_bm_read_lock(bm, SUPERBLOCK_LOCATION, NULL, &b);
	if (r)
		return r;

	data_le = dm_block_data(b);
	*result = true;
	for (i = 0; i < sb_block_size; i++) {
		if (data_le[i] != zero) {
			*result = false;
			break;
		}
	}

	dm_bm_unlock(b);

	return 0;
}

/*----------------------------------------------------------------*/

static void ws_pack(const struct writeset_metadata *core, struct writeset_disk *disk)
{
	disk->nr_bits = cpu_to_le32(core->nr_bits);
	disk->root = cpu_to_le64(core->root);
}

static void ws_unpack(const struct writeset_disk *disk, struct writeset_metadata *core)
{
	core->nr_bits = le32_to_cpu(disk->nr_bits);
	core->root = le64_to_cpu(disk->root);
}

static void ws_inc(void *context, const void *value)
{
	struct era_metadata *md = context;
	struct writeset_disk ws_d;
	dm_block_t b;

	memcpy(&ws_d, value, sizeof(ws_d));
	b = le64_to_cpu(ws_d.root);

	dm_tm_inc(md->tm, b);
}

static void ws_dec(void *context, const void *value)
{
	struct era_metadata *md = context;
	struct writeset_disk ws_d;
	dm_block_t b;

	memcpy(&ws_d, value, sizeof(ws_d));
	b = le64_to_cpu(ws_d.root);

	dm_bitset_del(&md->bitset_info, b);
}

static int ws_eq(void *context, const void *value1, const void *value2)
{
	return !memcmp(value1, value2, sizeof(struct writeset_metadata));
}

/*----------------------------------------------------------------*/

static void setup_writeset_tree_info(struct era_metadata *md)
{
	struct dm_btree_value_type *vt = &md->writeset_tree_info.value_type;
	md->writeset_tree_info.tm = md->tm;
	md->writeset_tree_info.levels = 1;
	vt->context = md;
	vt->size = sizeof(struct writeset_disk);
	vt->inc = ws_inc;
	vt->dec = ws_dec;
	vt->equal = ws_eq;
}

static void setup_era_array_info(struct era_metadata *md)

{
	struct dm_btree_value_type vt;
	vt.context = NULL;
	vt.size = sizeof(__le32);
	vt.inc = NULL;
	vt.dec = NULL;
	vt.equal = NULL;

	dm_array_info_init(&md->era_array_info, md->tm, &vt);
}

static void setup_infos(struct era_metadata *md)
{
	dm_disk_bitset_init(md->tm, &md->bitset_info);
	setup_writeset_tree_info(md);
	setup_era_array_info(md);
}

/*----------------------------------------------------------------*/

static int create_fresh_metadata(struct era_metadata *md)
{
	int r;

	r = dm_tm_create_with_sm(md->bm, SUPERBLOCK_LOCATION,
				 &md->tm, &md->sm);
	if (r < 0) {
		DMERR("dm_tm_create_with_sm failed");
		return r;
	}

	setup_infos(md);

	r = dm_btree_empty(&md->writeset_tree_info, &md->writeset_tree_root);
	if (r) {
		DMERR("couldn't create new writeset tree");
		goto bad;
	}

	r = dm_array_empty(&md->era_array_info, &md->era_array_root);
	if (r) {
		DMERR("couldn't create era array");
		goto bad;
	}

	return 0;

bad:
	dm_sm_destroy(md->sm);
	dm_tm_destroy(md->tm);

	return r;
}

static int save_sm_root(struct era_metadata *md)
{
	int r;
	size_t metadata_len;

	r = dm_sm_root_size(md->sm, &metadata_len);
	if (r < 0)
		return r;

	return dm_sm_copy_root(md->sm, &md->metadata_space_map_root,
			       metadata_len);
}

static void copy_sm_root(struct era_metadata *md, struct superblock_disk *disk)
{
	memcpy(&disk->metadata_space_map_root,
	       &md->metadata_space_map_root,
	       sizeof(md->metadata_space_map_root));
}

/*
 * Writes a superblock, including the static fields that don't get updated
 * with every commit (possible optimisation here).  'md' should be fully
 * constructed when this is called.
 */
static void prepare_superblock(struct era_metadata *md, struct superblock_disk *disk)
{
	disk->magic = cpu_to_le64(SUPERBLOCK_MAGIC);
	disk->flags = cpu_to_le32(0ul);

	/* FIXME: can't keep blanking the uuid (uuid is currently unused though) */
	memset(disk->uuid, 0, sizeof(disk->uuid));
	disk->version = cpu_to_le32(MAX_ERA_VERSION);

	copy_sm_root(md, disk);

	disk->data_block_size = cpu_to_le32(md->block_size);
	disk->metadata_block_size = cpu_to_le32(DM_ERA_METADATA_BLOCK_SIZE >> SECTOR_SHIFT);
	disk->nr_blocks = cpu_to_le32(md->nr_blocks);
	disk->current_era = cpu_to_le32(md->current_era);

	ws_pack(&md->current_writeset->md, &disk->current_writeset);
	disk->writeset_tree_root = cpu_to_le64(md->writeset_tree_root);
	disk->era_array_root = cpu_to_le64(md->era_array_root);
	disk->metadata_snap = cpu_to_le64(md->metadata_snap);
}

static int write_superblock(struct era_metadata *md)
{
	int r;
	struct dm_block *sblock;
	struct superblock_disk *disk;

	r = save_sm_root(md);
	if (r) {
		DMERR("%s: save_sm_root failed", __func__);
		return r;
	}

	r = superblock_lock_zero(md, &sblock);
	if (r)
		return r;

	disk = dm_block_data(sblock);
	prepare_superblock(md, disk);

	return dm_tm_commit(md->tm, sblock);
}

/*
 * Assumes block_size and the infos are set.
 */
static int format_metadata(struct era_metadata *md)
{
	int r;

	r = create_fresh_metadata(md);
	if (r)
		return r;

	r = write_superblock(md);
	if (r) {
		dm_sm_destroy(md->sm);
		dm_tm_destroy(md->tm);
		return r;
	}

	return 0;
}

static int open_metadata(struct era_metadata *md)
{
	int r;
	struct dm_block *sblock;
	struct superblock_disk *disk;

	r = superblock_read_lock(md, &sblock);
	if (r) {
		DMERR("couldn't read_lock superblock");
		return r;
	}

	disk = dm_block_data(sblock);
	r = dm_tm_open_with_sm(md->bm, SUPERBLOCK_LOCATION,
			       disk->metadata_space_map_root,
			       sizeof(disk->metadata_space_map_root),
			       &md->tm, &md->sm);
	if (r) {
		DMERR("dm_tm_open_with_sm failed");
		goto bad;
	}

	setup_infos(md);

	md->block_size = le32_to_cpu(disk->data_block_size);
	md->nr_blocks = le32_to_cpu(disk->nr_blocks);
	md->current_era = le32_to_cpu(disk->current_era);

	md->writeset_tree_root = le64_to_cpu(disk->writeset_tree_root);
	md->era_array_root = le64_to_cpu(disk->era_array_root);
	md->metadata_snap = le64_to_cpu(disk->metadata_snap);
	md->archived_writesets = true;

	dm_bm_unlock(sblock);

	return 0;

bad:
	dm_bm_unlock(sblock);
	return r;
}

static int open_or_format_metadata(struct era_metadata *md,
				   bool may_format)
{
	int r;
	bool unformatted = false;

	r = superblock_all_zeroes(md->bm, &unformatted);
	if (r)
		return r;

	if (unformatted)
		return may_format ? format_metadata(md) : -EPERM;

	return open_metadata(md);
}

static int create_persistent_data_objects(struct era_metadata *md,
					  bool may_format)
{
	int r;

	md->bm = dm_block_manager_create(md->bdev, DM_ERA_METADATA_BLOCK_SIZE,
					 DM_ERA_METADATA_CACHE_SIZE,
					 ERA_MAX_CONCURRENT_LOCKS);
	if (IS_ERR(md->bm)) {
		DMERR("could not create block manager");
		return PTR_ERR(md->bm);
	}

	r = open_or_format_metadata(md, may_format);
	if (r)
		dm_block_manager_destroy(md->bm);

	return r;
}

static void destroy_persistent_data_objects(struct era_metadata *md)
{
	dm_sm_destroy(md->sm);
	dm_tm_destroy(md->tm);
	dm_block_manager_destroy(md->bm);
}

/*
 * This waits until all era_map threads have picked up the new filter.
 */
static void swap_writeset(struct era_metadata *md, struct writeset *new_writeset)
{
	rcu_assign_pointer(md->current_writeset, new_writeset);
	synchronize_rcu();
}

/*----------------------------------------------------------------
 * Writesets get 'digested' into the main era array.
 *
 * We're using a coroutine here so the worker thread can do the digestion,
 * thus avoiding synchronisation of the metadata.  Digesting a whole
 * writeset in one go would cause too much latency.
 *--------------------------------------------------------------*/
struct digest {
	uint32_t era;
	unsigned nr_bits, current_bit;
	struct writeset_metadata writeset;
	__le32 value;
	struct dm_disk_bitset info;

	int (*step)(struct era_metadata *, struct digest *);
};

static int metadata_digest_lookup_writeset(struct era_metadata *md,
					   struct digest *d);

static int metadata_digest_remove_writeset(struct era_metadata *md,
					   struct digest *d)
{
	int r;
	uint64_t key = d->era;

	r = dm_btree_remove(&md->writeset_tree_info, md->writeset_tree_root,
			    &key, &md->writeset_tree_root);
	if (r) {
		DMERR("%s: dm_btree_remove failed", __func__);
		return r;
	}

	d->step = metadata_digest_lookup_writeset;
	return 0;
}

#define INSERTS_PER_STEP 100

static int metadata_digest_transcribe_writeset(struct era_metadata *md,
					       struct digest *d)
{
	int r;
	bool marked;
	unsigned b, e = min(d->current_bit + INSERTS_PER_STEP, d->nr_bits);

	for (b = d->current_bit; b < e; b++) {
		r = writeset_marked_on_disk(&d->info, &d->writeset, b, &marked);
		if (r) {
			DMERR("%s: writeset_marked_on_disk failed", __func__);
			return r;
		}

		if (!marked)
			continue;

		__dm_bless_for_disk(&d->value);
		r = dm_array_set_value(&md->era_array_info, md->era_array_root,
				       b, &d->value, &md->era_array_root);
		if (r) {
			DMERR("%s: dm_array_set_value failed", __func__);
			return r;
		}
	}

	if (b == d->nr_bits)
		d->step = metadata_digest_remove_writeset;
	else
		d->current_bit = b;

	return 0;
}

static int metadata_digest_lookup_writeset(struct era_metadata *md,
					   struct digest *d)
{
	int r;
	uint64_t key;
	struct writeset_disk disk;

	r = dm_btree_find_lowest_key(&md->writeset_tree_info,
				     md->writeset_tree_root, &key);
	if (r < 0)
		return r;

	d->era = key;

	r = dm_btree_lookup(&md->writeset_tree_info,
			    md->writeset_tree_root, &key, &disk);
	if (r) {
		if (r == -ENODATA) {
			d->step = NULL;
			return 0;
		}

		DMERR("%s: dm_btree_lookup failed", __func__);
		return r;
	}

	ws_unpack(&disk, &d->writeset);
	d->value = cpu_to_le32(key);

	d->nr_bits = min(d->writeset.nr_bits, md->nr_blocks);
	d->current_bit = 0;
	d->step = metadata_digest_transcribe_writeset;

	return 0;
}

static int metadata_digest_start(struct era_metadata *md, struct digest *d)
{
	if (d->step)
		return 0;

	memset(d, 0, sizeof(*d));

	/*
	 * We initialise another bitset info to avoid any caching side
	 * effects with the previous one.
	 */
	dm_disk_bitset_init(md->tm, &d->info);
	d->step = metadata_digest_lookup_writeset;

	return 0;
}

/*----------------------------------------------------------------
 * High level metadata interface.  Target methods should use these, and not
 * the lower level ones.
 *--------------------------------------------------------------*/
static struct era_metadata *metadata_open(struct block_device *bdev,
					  sector_t block_size,
					  bool may_format)
{
	int r;
	struct era_metadata *md = kzalloc(sizeof(*md), GFP_KERNEL);

	if (!md)
		return NULL;

	md->bdev = bdev;
	md->block_size = block_size;

	md->writesets[0].md.root = INVALID_WRITESET_ROOT;
	md->writesets[1].md.root = INVALID_WRITESET_ROOT;
	md->current_writeset = &md->writesets[0];

	r = create_persistent_data_objects(md, may_format);
	if (r) {
		kfree(md);
		return ERR_PTR(r);
	}

	return md;
}

static void metadata_close(struct era_metadata *md)
{
	destroy_persistent_data_objects(md);
	kfree(md);
}

static bool valid_nr_blocks(dm_block_t n)
{
	/*
	 * dm_bitset restricts us to 2^32.  test_bit & co. restrict us
	 * further to 2^31 - 1
	 */
	return n < (1ull << 31);
}

static int metadata_resize(struct era_metadata *md, void *arg)
{
	int r;
	dm_block_t *new_size = arg;
	__le32 value;

	if (!valid_nr_blocks(*new_size)) {
		DMERR("Invalid number of origin blocks %llu",
		      (unsigned long long) *new_size);
		return -EINVAL;
	}

	writeset_free(&md->writesets[0]);
	writeset_free(&md->writesets[1]);

	r = writeset_alloc(&md->writesets[0], *new_size);
	if (r) {
		DMERR("%s: writeset_alloc failed for writeset 0", __func__);
		return r;
	}

	r = writeset_alloc(&md->writesets[1], *new_size);
	if (r) {
		DMERR("%s: writeset_alloc failed for writeset 1", __func__);
		return r;
	}

	value = cpu_to_le32(0u);
	__dm_bless_for_disk(&value);
	r = dm_array_resize(&md->era_array_info, md->era_array_root,
			    md->nr_blocks, *new_size,
			    &value, &md->era_array_root);
	if (r) {
		DMERR("%s: dm_array_resize failed", __func__);
		return r;
	}

	md->nr_blocks = *new_size;
	return 0;
}

static int metadata_era_archive(struct era_metadata *md)
{
	int r;
	uint64_t keys[1];
	struct writeset_disk value;

	r = dm_bitset_flush(&md->bitset_info, md->current_writeset->md.root,
			    &md->current_writeset->md.root);
	if (r) {
		DMERR("%s: dm_bitset_flush failed", __func__);
		return r;
	}

	ws_pack(&md->current_writeset->md, &value);
	md->current_writeset->md.root = INVALID_WRITESET_ROOT;

	keys[0] = md->current_era;
	__dm_bless_for_disk(&value);
	r = dm_btree_insert(&md->writeset_tree_info, md->writeset_tree_root,
			    keys, &value, &md->writeset_tree_root);
	if (r) {
		DMERR("%s: couldn't insert writeset into btree", __func__);
		/* FIXME: fail mode */
		return r;
	}

	md->archived_writesets = true;

	return 0;
}

static struct writeset *next_writeset(struct era_metadata *md)
{
	return (md->current_writeset == &md->writesets[0]) ?
		&md->writesets[1] : &md->writesets[0];
}

static int metadata_new_era(struct era_metadata *md)
{
	int r;
	struct writeset *new_writeset = next_writeset(md);

	r = writeset_init(&md->bitset_info, new_writeset);
	if (r) {
		DMERR("%s: writeset_init failed", __func__);
		return r;
	}

	swap_writeset(md, new_writeset);
	md->current_era++;

	return 0;
}

static int metadata_era_rollover(struct era_metadata *md)
{
	int r;

	if (md->current_writeset->md.root != INVALID_WRITESET_ROOT) {
		r = metadata_era_archive(md);
		if (r) {
			DMERR("%s: metadata_archive_era failed", __func__);
			/* FIXME: fail mode? */
			return r;
		}
	}

	r = metadata_new_era(md);
	if (r) {
		DMERR("%s: new era failed", __func__);
		/* FIXME: fail mode */
		return r;
	}

	return 0;
}

static bool metadata_current_marked(struct era_metadata *md, dm_block_t block)
{
	bool r;
	struct writeset *ws;

	rcu_read_lock();
	ws = rcu_dereference(md->current_writeset);
	r = writeset_marked(ws, block);
	rcu_read_unlock();

	return r;
}

static int metadata_commit(struct era_metadata *md)
{
	int r;
	struct dm_block *sblock;

	if (md->current_writeset->md.root != SUPERBLOCK_LOCATION) {
		r = dm_bitset_flush(&md->bitset_info, md->current_writeset->md.root,
				    &md->current_writeset->md.root);
		if (r) {
			DMERR("%s: bitset flush failed", __func__);
			return r;
		}
	}

	r = save_sm_root(md);
	if (r) {
		DMERR("%s: save_sm_root failed", __func__);
		return r;
	}

	r = dm_tm_pre_commit(md->tm);
	if (r) {
		DMERR("%s: pre commit failed", __func__);
		return r;
	}

	r = superblock_lock(md, &sblock);
	if (r) {
		DMERR("%s: superblock lock failed", __func__);
		return r;
	}

	prepare_superblock(md, dm_block_data(sblock));

	return dm_tm_commit(md->tm, sblock);
}

static int metadata_checkpoint(struct era_metadata *md)
{
	/*
	 * For now we just rollover, but later I want to put a check in to
	 * avoid this if the filter is still pretty fresh.
	 */
	return metadata_era_rollover(md);
}

/*
 * Metadata snapshots allow userland to access era data.
 */
static int metadata_take_snap(struct era_metadata *md)
{
	int r, inc;
	struct dm_block *clone;

	if (md->metadata_snap != SUPERBLOCK_LOCATION) {
		DMERR("%s: metadata snapshot already exists", __func__);
		return -EINVAL;
	}

	r = metadata_era_rollover(md);
	if (r) {
		DMERR("%s: era rollover failed", __func__);
		return r;
	}

	r = metadata_commit(md);
	if (r) {
		DMERR("%s: pre commit failed", __func__);
		return r;
	}

	r = dm_sm_inc_block(md->sm, SUPERBLOCK_LOCATION);
	if (r) {
		DMERR("%s: couldn't increment superblock", __func__);
		return r;
	}

	r = dm_tm_shadow_block(md->tm, SUPERBLOCK_LOCATION,
			       &sb_validator, &clone, &inc);
	if (r) {
		DMERR("%s: couldn't shadow superblock", __func__);
		dm_sm_dec_block(md->sm, SUPERBLOCK_LOCATION);
		return r;
	}
	BUG_ON(!inc);

	r = dm_sm_inc_block(md->sm, md->writeset_tree_root);
	if (r) {
		DMERR("%s: couldn't inc writeset tree root", __func__);
		dm_tm_unlock(md->tm, clone);
		return r;
	}

	r = dm_sm_inc_block(md->sm, md->era_array_root);
	if (r) {
		DMERR("%s: couldn't inc era tree root", __func__);
		dm_sm_dec_block(md->sm, md->writeset_tree_root);
		dm_tm_unlock(md->tm, clone);
		return r;
	}

	md->metadata_snap = dm_block_location(clone);

	dm_tm_unlock(md->tm, clone);

	return 0;
}

static int metadata_drop_snap(struct era_metadata *md)
{
	int r;
	dm_block_t location;
	struct dm_block *clone;
	struct superblock_disk *disk;

	if (md->metadata_snap == SUPERBLOCK_LOCATION) {
		DMERR("%s: no snap to drop", __func__);
		return -EINVAL;
	}

	r = dm_tm_read_lock(md->tm, md->metadata_snap, &sb_validator, &clone);
	if (r) {
		DMERR("%s: couldn't read lock superblock clone", __func__);
		return r;
	}

	/*
	 * Whatever happens now we'll commit with no record of the metadata
	 * snap.
	 */
	md->metadata_snap = SUPERBLOCK_LOCATION;

	disk = dm_block_data(clone);
	r = dm_btree_del(&md->writeset_tree_info,
			 le64_to_cpu(disk->writeset_tree_root));
	if (r) {
		DMERR("%s: error deleting writeset tree clone", __func__);
		dm_tm_unlock(md->tm, clone);
		return r;
	}

	r = dm_array_del(&md->era_array_info, le64_to_cpu(disk->era_array_root));
	if (r) {
		DMERR("%s: error deleting era array clone", __func__);
		dm_tm_unlock(md->tm, clone);
		return r;
	}

	location = dm_block_location(clone);
	dm_tm_unlock(md->tm, clone);

	return dm_sm_dec_block(md->sm, location);
}

struct metadata_stats {
	dm_block_t used;
	dm_block_t total;
	dm_block_t snap;
	uint32_t era;
};

static int metadata_get_stats(struct era_metadata *md, void *ptr)
{
	int r;
	struct metadata_stats *s = ptr;
	dm_block_t nr_free, nr_total;

	r = dm_sm_get_nr_free(md->sm, &nr_free);
	if (r) {
		DMERR("dm_sm_get_nr_free returned %d", r);
		return r;
	}

	r = dm_sm_get_nr_blocks(md->sm, &nr_total);
	if (r) {
		DMERR("dm_pool_get_metadata_dev_size returned %d", r);
		return r;
	}

	s->used = nr_total - nr_free;
	s->total = nr_total;
	s->snap = md->metadata_snap;
	s->era = md->current_era;

	return 0;
}

/*----------------------------------------------------------------*/

struct era {
	struct dm_target *ti;
	struct dm_target_callbacks callbacks;

	struct dm_dev *metadata_dev;
	struct dm_dev *origin_dev;

	dm_block_t nr_blocks;
	uint32_t sectors_per_block;
	int sectors_per_block_shift;
	struct era_metadata *md;

	struct workqueue_struct *wq;
	struct work_struct worker;

	spinlock_t deferred_lock;
	struct bio_list deferred_bios;

	spinlock_t rpc_lock;
	struct list_head rpc_calls;

	struct digest digest;
	atomic_t suspended;
};

struct rpc {
	struct list_head list;

	int (*fn0)(struct era_metadata *);
	int (*fn1)(struct era_metadata *, void *);
	void *arg;
	int result;

	struct completion complete;
};

/*----------------------------------------------------------------
 * Remapping.
 *---------------------------------------------------------------*/
static bool block_size_is_power_of_two(struct era *era)
{
	return era->sectors_per_block_shift >= 0;
}

static dm_block_t get_block(struct era *era, struct bio *bio)
{
	sector_t block_nr = bio->bi_iter.bi_sector;

	if (!block_size_is_power_of_two(era))
		(void) sector_div(block_nr, era->sectors_per_block);
	else
		block_nr >>= era->sectors_per_block_shift;

	return block_nr;
}

static void remap_to_origin(struct era *era, struct bio *bio)
{
	bio->bi_bdev = era->origin_dev->bdev;
}

/*----------------------------------------------------------------
 * Worker thread
 *--------------------------------------------------------------*/
static void wake_worker(struct era *era)
{
	if (!atomic_read(&era->suspended))
		queue_work(era->wq, &era->worker);
}

static void process_old_eras(struct era *era)
{
	int r;

	if (!era->digest.step)
		return;

	r = era->digest.step(era->md, &era->digest);
	if (r < 0) {
		DMERR("%s: digest step failed, stopping digestion", __func__);
		era->digest.step = NULL;

	} else if (era->digest.step)
		wake_worker(era);
}

static void process_deferred_bios(struct era *era)
{
	int r;
	struct bio_list deferred_bios, marked_bios;
	struct bio *bio;
	bool commit_needed = false;
	bool failed = false;

	bio_list_init(&deferred_bios);
	bio_list_init(&marked_bios);

	spin_lock(&era->deferred_lock);
	bio_list_merge(&deferred_bios, &era->deferred_bios);
	bio_list_init(&era->deferred_bios);
	spin_unlock(&era->deferred_lock);

	while ((bio = bio_list_pop(&deferred_bios))) {
		r = writeset_test_and_set(&era->md->bitset_info,
					  era->md->current_writeset,
					  get_block(era, bio));
		if (r < 0) {
			/*
			 * This is bad news, we need to rollback.
			 * FIXME: finish.
			 */
			failed = true;

		} else if (r == 0)
			commit_needed = true;

		bio_list_add(&marked_bios, bio);
	}

	if (commit_needed) {
		r = metadata_commit(era->md);
		if (r)
			failed = true;
	}

	if (failed)
		while ((bio = bio_list_pop(&marked_bios)))
			bio_io_error(bio);
	else
		while ((bio = bio_list_pop(&marked_bios)))
			generic_make_request(bio);
}

static void process_rpc_calls(struct era *era)
{
	int r;
	bool need_commit = false;
	struct list_head calls;
	struct rpc *rpc, *tmp;

	INIT_LIST_HEAD(&calls);
	spin_lock(&era->rpc_lock);
	list_splice_init(&era->rpc_calls, &calls);
	spin_unlock(&era->rpc_lock);

	list_for_each_entry_safe(rpc, tmp, &calls, list) {
		rpc->result = rpc->fn0 ? rpc->fn0(era->md) : rpc->fn1(era->md, rpc->arg);
		need_commit = true;
	}

	if (need_commit) {
		r = metadata_commit(era->md);
		if (r)
			list_for_each_entry_safe(rpc, tmp, &calls, list)
				rpc->result = r;
	}

	list_for_each_entry_safe(rpc, tmp, &calls, list)
		complete(&rpc->complete);
}

static void kick_off_digest(struct era *era)
{
	if (era->md->archived_writesets) {
		era->md->archived_writesets = false;
		metadata_digest_start(era->md, &era->digest);
	}
}

static void do_work(struct work_struct *ws)
{
	struct era *era = container_of(ws, struct era, worker);

	kick_off_digest(era);
	process_old_eras(era);
	process_deferred_bios(era);
	process_rpc_calls(era);
}

static void defer_bio(struct era *era, struct bio *bio)
{
	spin_lock(&era->deferred_lock);
	bio_list_add(&era->deferred_bios, bio);
	spin_unlock(&era->deferred_lock);

	wake_worker(era);
}

/*
 * Make an rpc call to the worker to change the metadata.
 */
static int perform_rpc(struct era *era, struct rpc *rpc)
{
	rpc->result = 0;
	init_completion(&rpc->complete);

	spin_lock(&era->rpc_lock);
	list_add(&rpc->list, &era->rpc_calls);
	spin_unlock(&era->rpc_lock);

	wake_worker(era);
	wait_for_completion(&rpc->complete);

	return rpc->result;
}

static int in_worker0(struct era *era, int (*fn)(struct era_metadata *))
{
	struct rpc rpc;
	rpc.fn0 = fn;
	rpc.fn1 = NULL;

	return perform_rpc(era, &rpc);
}

static int in_worker1(struct era *era,
		      int (*fn)(struct era_metadata *, void *), void *arg)
{
	struct rpc rpc;
	rpc.fn0 = NULL;
	rpc.fn1 = fn;
	rpc.arg = arg;

	return perform_rpc(era, &rpc);
}

static void start_worker(struct era *era)
{
	atomic_set(&era->suspended, 0);
}

static void stop_worker(struct era *era)
{
	atomic_set(&era->suspended, 1);
	flush_workqueue(era->wq);
}

/*----------------------------------------------------------------
 * Target methods
 *--------------------------------------------------------------*/
static int dev_is_congested(struct dm_dev *dev, int bdi_bits)
{
	struct request_queue *q = bdev_get_queue(dev->bdev);
	return bdi_congested(&q->backing_dev_info, bdi_bits);
}

static int era_is_congested(struct dm_target_callbacks *cb, int bdi_bits)
{
	struct era *era = container_of(cb, struct era, callbacks);
	return dev_is_congested(era->origin_dev, bdi_bits);
}

static void era_destroy(struct era *era)
{
	if (era->md)
		metadata_close(era->md);

	if (era->wq)
		destroy_workqueue(era->wq);

	if (era->origin_dev)
		dm_put_device(era->ti, era->origin_dev);

	if (era->metadata_dev)
		dm_put_device(era->ti, era->metadata_dev);

	kfree(era);
}

static dm_block_t calc_nr_blocks(struct era *era)
{
	return dm_sector_div_up(era->ti->len, era->sectors_per_block);
}

static bool valid_block_size(dm_block_t block_size)
{
	bool greater_than_zero = block_size > 0;
	bool multiple_of_min_block_size = (block_size & (MIN_BLOCK_SIZE - 1)) == 0;

	return greater_than_zero && multiple_of_min_block_size;
}

/*
 * <metadata dev> <data dev> <data block size (sectors)>
 */
static int era_ctr(struct dm_target *ti, unsigned argc, char **argv)
{
	int r;
	char dummy;
	struct era *era;
	struct era_metadata *md;

	if (argc != 3) {
		ti->error = "Invalid argument count";
		return -EINVAL;
	}

	era = kzalloc(sizeof(*era), GFP_KERNEL);
	if (!era) {
		ti->error = "Error allocating era structure";
		return -ENOMEM;
	}

	era->ti = ti;

	r = dm_get_device(ti, argv[0], FMODE_READ | FMODE_WRITE, &era->metadata_dev);
	if (r) {
		ti->error = "Error opening metadata device";
		era_destroy(era);
		return -EINVAL;
	}

	r = dm_get_device(ti, argv[1], FMODE_READ | FMODE_WRITE, &era->origin_dev);
	if (r) {
		ti->error = "Error opening data device";
		era_destroy(era);
		return -EINVAL;
	}

	r = sscanf(argv[2], "%u%c", &era->sectors_per_block, &dummy);
	if (r != 1) {
		ti->error = "Error parsing block size";
		era_destroy(era);
		return -EINVAL;
	}

	r = dm_set_target_max_io_len(ti, era->sectors_per_block);
	if (r) {
		ti->error = "could not set max io len";
		era_destroy(era);
		return -EINVAL;
	}

	if (!valid_block_size(era->sectors_per_block)) {
		ti->error = "Invalid block size";
		era_destroy(era);
		return -EINVAL;
	}
	if (era->sectors_per_block & (era->sectors_per_block - 1))
		era->sectors_per_block_shift = -1;
	else
		era->sectors_per_block_shift = __ffs(era->sectors_per_block);

	md = metadata_open(era->metadata_dev->bdev, era->sectors_per_block, true);
	if (IS_ERR(md)) {
		ti->error = "Error reading metadata";
		era_destroy(era);
		return PTR_ERR(md);
	}
	era->md = md;

	era->nr_blocks = calc_nr_blocks(era);

	r = metadata_resize(era->md, &era->nr_blocks);
	if (r) {
		ti->error = "couldn't resize metadata";
		era_destroy(era);
		return -ENOMEM;
	}

	era->wq = alloc_ordered_workqueue("dm-" DM_MSG_PREFIX, WQ_MEM_RECLAIM);
	if (!era->wq) {
		ti->error = "could not create workqueue for metadata object";
		era_destroy(era);
		return -ENOMEM;
	}
	INIT_WORK(&era->worker, do_work);

	spin_lock_init(&era->deferred_lock);
	bio_list_init(&era->deferred_bios);

	spin_lock_init(&era->rpc_lock);
	INIT_LIST_HEAD(&era->rpc_calls);

	ti->private = era;
	ti->num_flush_bios = 1;
	ti->flush_supported = true;

	ti->num_discard_bios = 1;
	ti->discards_supported = true;
	era->callbacks.congested_fn = era_is_congested;
	dm_table_add_target_callbacks(ti->table, &era->callbacks);

	return 0;
}

static void era_dtr(struct dm_target *ti)
{
	era_destroy(ti->private);
}

static int era_map(struct dm_target *ti, struct bio *bio)
{
	struct era *era = ti->private;
	dm_block_t block = get_block(era, bio);

	/*
	 * All bios get remapped to the origin device.  We do this now, but
	 * it may not get issued until later.  Depending on whether the
	 * block is marked in this era.
	 */
	remap_to_origin(era, bio);

	/*
	 * REQ_PREFLUSH bios carry no data, so we're not interested in them.
	 */
<<<<<<< HEAD
	if (!(bio->bi_rw & REQ_PREFLUSH) &&
=======
	if (!(bio->bi_opf & REQ_PREFLUSH) &&
>>>>>>> 29b4817d
	    (bio_data_dir(bio) == WRITE) &&
	    !metadata_current_marked(era->md, block)) {
		defer_bio(era, bio);
		return DM_MAPIO_SUBMITTED;
	}

	return DM_MAPIO_REMAPPED;
}

static void era_postsuspend(struct dm_target *ti)
{
	int r;
	struct era *era = ti->private;

	r = in_worker0(era, metadata_era_archive);
	if (r) {
		DMERR("%s: couldn't archive current era", __func__);
		/* FIXME: fail mode */
	}

	stop_worker(era);
}

static int era_preresume(struct dm_target *ti)
{
	int r;
	struct era *era = ti->private;
	dm_block_t new_size = calc_nr_blocks(era);

	if (era->nr_blocks != new_size) {
		r = in_worker1(era, metadata_resize, &new_size);
		if (r)
			return r;

		era->nr_blocks = new_size;
	}

	start_worker(era);

	r = in_worker0(era, metadata_new_era);
	if (r) {
		DMERR("%s: metadata_era_rollover failed", __func__);
		return r;
	}

	return 0;
}

/*
 * Status format:
 *
 * <metadata block size> <#used metadata blocks>/<#total metadata blocks>
 * <current era> <held metadata root | '-'>
 */
static void era_status(struct dm_target *ti, status_type_t type,
		       unsigned status_flags, char *result, unsigned maxlen)
{
	int r;
	struct era *era = ti->private;
	ssize_t sz = 0;
	struct metadata_stats stats;
	char buf[BDEVNAME_SIZE];

	switch (type) {
	case STATUSTYPE_INFO:
		r = in_worker1(era, metadata_get_stats, &stats);
		if (r)
			goto err;

		DMEMIT("%u %llu/%llu %u",
		       (unsigned) (DM_ERA_METADATA_BLOCK_SIZE >> SECTOR_SHIFT),
		       (unsigned long long) stats.used,
		       (unsigned long long) stats.total,
		       (unsigned) stats.era);

		if (stats.snap != SUPERBLOCK_LOCATION)
			DMEMIT(" %llu", stats.snap);
		else
			DMEMIT(" -");
		break;

	case STATUSTYPE_TABLE:
		format_dev_t(buf, era->metadata_dev->bdev->bd_dev);
		DMEMIT("%s ", buf);
		format_dev_t(buf, era->origin_dev->bdev->bd_dev);
		DMEMIT("%s %u", buf, era->sectors_per_block);
		break;
	}

	return;

err:
	DMEMIT("Error");
}

static int era_message(struct dm_target *ti, unsigned argc, char **argv)
{
	struct era *era = ti->private;

	if (argc != 1) {
		DMERR("incorrect number of message arguments");
		return -EINVAL;
	}

	if (!strcasecmp(argv[0], "checkpoint"))
		return in_worker0(era, metadata_checkpoint);

	if (!strcasecmp(argv[0], "take_metadata_snap"))
		return in_worker0(era, metadata_take_snap);

	if (!strcasecmp(argv[0], "drop_metadata_snap"))
		return in_worker0(era, metadata_drop_snap);

	DMERR("unsupported message '%s'", argv[0]);
	return -EINVAL;
}

static sector_t get_dev_size(struct dm_dev *dev)
{
	return i_size_read(dev->bdev->bd_inode) >> SECTOR_SHIFT;
}

static int era_iterate_devices(struct dm_target *ti,
			       iterate_devices_callout_fn fn, void *data)
{
	struct era *era = ti->private;
	return fn(ti, era->origin_dev, 0, get_dev_size(era->origin_dev), data);
}

static void era_io_hints(struct dm_target *ti, struct queue_limits *limits)
{
	struct era *era = ti->private;
	uint64_t io_opt_sectors = limits->io_opt >> SECTOR_SHIFT;

	/*
	 * If the system-determined stacked limits are compatible with the
	 * era device's blocksize (io_opt is a factor) do not override them.
	 */
	if (io_opt_sectors < era->sectors_per_block ||
	    do_div(io_opt_sectors, era->sectors_per_block)) {
		blk_limits_io_min(limits, 0);
		blk_limits_io_opt(limits, era->sectors_per_block << SECTOR_SHIFT);
	}
}

/*----------------------------------------------------------------*/

static struct target_type era_target = {
	.name = "era",
	.version = {1, 0, 0},
	.module = THIS_MODULE,
	.ctr = era_ctr,
	.dtr = era_dtr,
	.map = era_map,
	.postsuspend = era_postsuspend,
	.preresume = era_preresume,
	.status = era_status,
	.message = era_message,
	.iterate_devices = era_iterate_devices,
	.io_hints = era_io_hints
};

static int __init dm_era_init(void)
{
	int r;

	r = dm_register_target(&era_target);
	if (r) {
		DMERR("era target registration failed: %d", r);
		return r;
	}

	return 0;
}

static void __exit dm_era_exit(void)
{
	dm_unregister_target(&era_target);
}

module_init(dm_era_init);
module_exit(dm_era_exit);

MODULE_DESCRIPTION(DM_NAME " era target");
MODULE_AUTHOR("Joe Thornber <ejt@redhat.com>");
MODULE_LICENSE("GPL");<|MERGE_RESOLUTION|>--- conflicted
+++ resolved
@@ -1542,11 +1542,7 @@
 	/*
 	 * REQ_PREFLUSH bios carry no data, so we're not interested in them.
 	 */
-<<<<<<< HEAD
-	if (!(bio->bi_rw & REQ_PREFLUSH) &&
-=======
 	if (!(bio->bi_opf & REQ_PREFLUSH) &&
->>>>>>> 29b4817d
 	    (bio_data_dir(bio) == WRITE) &&
 	    !metadata_current_marked(era->md, block)) {
 		defer_bio(era, bio);
