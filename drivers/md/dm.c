--- conflicted
+++ resolved
@@ -418,17 +418,7 @@
 	if (!map || !dm_table_get_size(map))
 		goto out;
 
-<<<<<<< HEAD
-	if (dm_suspended(md)) {
-=======
-	/* We only support devices that have a single target */
-	if (dm_table_get_num_targets(map) != 1)
-		goto out;
-
-	tgt = dm_table_get_target(map, 0);
-
 	if (dm_suspended_md(md)) {
->>>>>>> 92dcffb9
 		r = -EAGAIN;
 		goto out;
 	}
@@ -2101,8 +2091,7 @@
 	dm_table_set_restrictions(t, q, limits);
 	write_unlock_irqrestore(&md->map_lock, flags);
 
-<<<<<<< HEAD
-	dm_get_table(md);
+	dm_get_live_table(md);
 	if (!(dm_table_get_mode(t) & FMODE_WRITE)) {
 		set_disk_ro(md->disk, 1);
 	} else {
@@ -2110,10 +2099,7 @@
 	}
 	dm_table_put(md->map);
 
-	return 0;
-=======
 	return old_map;
->>>>>>> 92dcffb9
 }
 
 /*
