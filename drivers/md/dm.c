--- conflicted
+++ resolved
@@ -1620,11 +1620,7 @@
 				 * won't be affected by this reassignment.
 				 */
 				struct bio *b = bio_split(bio, bio_sectors(bio) - ci.sector_count,
-<<<<<<< HEAD
-							  GFP_NOIO, md->queue->bio_split);
-=======
 							  GFP_NOIO, &md->queue->bio_split);
->>>>>>> 22cb595e
 				ci.io->orig_bio = b;
 				bio_chain(b, bio);
 				ret = generic_make_request(bio);
