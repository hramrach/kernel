--- conflicted
+++ resolved
@@ -756,12 +756,8 @@
 
 	BUG_ON(hwif->present);
 
-<<<<<<< HEAD
-	if (hwif->noprobe)
-=======
 	if (hwif->noprobe ||
 	    (hwif->drives[0].noprobe && hwif->drives[1].noprobe))
->>>>>>> 976dde01
 		return -EACCES;
 
 	/*
