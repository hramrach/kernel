--- conflicted
+++ resolved
@@ -514,12 +514,8 @@
 	    (resph->ct_cmd != cpu_to_be16(FC_FS_ACC)))
 		return max(FC_CT_HDR_LEN, ZFCP_DBF_SAN_MAX_PAYLOAD);
 
-<<<<<<< HEAD
-	max_entries = (reqh->ct_mr_size * 4 / sizeof(struct fc_gpn_ft_resp))
-=======
 	max_entries = (be16_to_cpu(reqh->ct_mr_size) * 4 /
 		       sizeof(struct fc_gpn_ft_resp))
->>>>>>> ef03de22
 		+ 1 /* zfcp_fc_scan_ports: bytes correct, entries off-by-one
 		     * to account for header as 1st pseudo "entry" */;
 
@@ -617,12 +613,7 @@
 	if (fsf) {
 		rec->fsf_req_id = fsf->req_id;
 		rec->pl_len = FCP_RESP_WITH_EXT;
-<<<<<<< HEAD
-		fcp_rsp = (struct fcp_resp_with_ext *)
-				&(fsf->qtcb->bottom.io.fcp_rsp);
-=======
 		fcp_rsp = &(fsf->qtcb->bottom.io.fcp_rsp.iu);
->>>>>>> ef03de22
 		/* mandatory parts of FCP_RSP IU in this SCSI record */
 		memcpy(&rec->fcp_rsp, fcp_rsp, FCP_RESP_WITH_EXT);
 		if (fcp_rsp->resp.fr_flags & FCP_RSP_LEN_VAL) {
