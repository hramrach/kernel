/*
 * zfcp device driver
 *
 * Module interface and handling of zfcp data structures.
 *
 * Copyright IBM Corporation 2002, 2009
 */

/*
 * Driver authors:
 *            Martin Peschke (originator of the driver)
 *            Raimund Schroeder
 *            Aron Zeh
 *            Wolfgang Taphorn
 *            Stefan Bader
 *            Heiko Carstens (kernel 2.6 port of the driver)
 *            Andreas Herrmann
 *            Maxim Shchetynin
 *            Volker Sameske
 *            Ralph Wuerthner
 *            Michael Loehr
 *            Swen Schillig
 *            Christof Schmitt
 *            Martin Petermann
 *            Sven Schuetz
 */

#define KMSG_COMPONENT "zfcp"
#define pr_fmt(fmt) KMSG_COMPONENT ": " fmt

#include <linux/miscdevice.h>
#include <linux/seq_file.h>
#include "zfcp_ext.h"
#include "zfcp_fc.h"

#define ZFCP_BUS_ID_SIZE	20

MODULE_AUTHOR("IBM Deutschland Entwicklung GmbH - linux390@de.ibm.com");
MODULE_DESCRIPTION("FCP HBA driver");
MODULE_LICENSE("GPL");

static char *init_device;
module_param_named(device, init_device, charp, 0400);
MODULE_PARM_DESC(device, "specify initial device");

static struct kmem_cache *zfcp_cache_hw_align(const char *name,
					      unsigned long size)
{
	return kmem_cache_create(name, size, roundup_pow_of_two(size), 0, NULL);
}

static int zfcp_reqlist_alloc(struct zfcp_adapter *adapter)
{
	int idx;

	adapter->req_list = kcalloc(REQUEST_LIST_SIZE, sizeof(struct list_head),
				    GFP_KERNEL);
	if (!adapter->req_list)
		return -ENOMEM;

	for (idx = 0; idx < REQUEST_LIST_SIZE; idx++)
		INIT_LIST_HEAD(&adapter->req_list[idx]);
	return 0;
}

/**
 * zfcp_reqlist_isempty - is the request list empty
 * @adapter: pointer to struct zfcp_adapter
 *
 * Returns: true if list is empty, false otherwise
 */
int zfcp_reqlist_isempty(struct zfcp_adapter *adapter)
{
	unsigned int idx;

	for (idx = 0; idx < REQUEST_LIST_SIZE; idx++)
		if (!list_empty(&adapter->req_list[idx]))
			return 0;
	return 1;
}

static void __init zfcp_init_device_configure(char *busid, u64 wwpn, u64 lun)
{
	struct ccw_device *cdev;
	struct zfcp_adapter *adapter;
	struct zfcp_port *port;
	struct zfcp_unit *unit;

	cdev = get_ccwdev_by_busid(&zfcp_ccw_driver, busid);
	if (!cdev)
		return;

	if (ccw_device_set_online(cdev))
		goto out_ccw_device;

	adapter = zfcp_ccw_adapter_by_cdev(cdev);
	if (!adapter)
		goto out_ccw_device;

	port = zfcp_get_port_by_wwpn(adapter, wwpn);
	if (!port)
		goto out_port;

	unit = zfcp_unit_enqueue(port, lun);
	if (IS_ERR(unit))
		goto out_unit;

	zfcp_erp_unit_reopen(unit, 0, "auidc_1", NULL);
	zfcp_erp_wait(adapter);
	flush_work(&unit->scsi_work);

out_unit:
	put_device(&port->sysfs_device);
out_port:
	zfcp_ccw_adapter_put(adapter);
out_ccw_device:
	put_device(&cdev->dev);
	return;
}

static void __init zfcp_init_device_setup(char *devstr)
{
	char *token;
	char *str, *str_saved;
	char busid[ZFCP_BUS_ID_SIZE];
	u64 wwpn, lun;

	/* duplicate devstr and keep the original for sysfs presentation*/
	str_saved = kmalloc(strlen(devstr) + 1, GFP_KERNEL);
	str = str_saved;
	if (!str)
		return;

	strcpy(str, devstr);

	token = strsep(&str, ",");
	if (!token || strlen(token) >= ZFCP_BUS_ID_SIZE)
		goto err_out;
	strncpy(busid, token, ZFCP_BUS_ID_SIZE);

	token = strsep(&str, ",");
	if (!token || strict_strtoull(token, 0, (unsigned long long *) &wwpn))
		goto err_out;

	token = strsep(&str, ",");
	if (!token || strict_strtoull(token, 0, (unsigned long long *) &lun))
		goto err_out;

	kfree(str_saved);
	zfcp_init_device_configure(busid, wwpn, lun);
	return;

err_out:
	kfree(str_saved);
	pr_err("%s is not a valid SCSI device\n", devstr);
}

static int __init zfcp_module_init(void)
{
	int retval = -ENOMEM;

	zfcp_data.gpn_ft_cache = zfcp_cache_hw_align("zfcp_gpn",
					sizeof(struct zfcp_fc_gpn_ft_req));
	if (!zfcp_data.gpn_ft_cache)
		goto out;

	zfcp_data.qtcb_cache = zfcp_cache_hw_align("zfcp_qtcb",
					sizeof(struct fsf_qtcb));
	if (!zfcp_data.qtcb_cache)
		goto out_qtcb_cache;

	zfcp_data.sr_buffer_cache = zfcp_cache_hw_align("zfcp_sr",
					sizeof(struct fsf_status_read_buffer));
	if (!zfcp_data.sr_buffer_cache)
		goto out_sr_cache;

	zfcp_data.gid_pn_cache = zfcp_cache_hw_align("zfcp_gid",
					sizeof(struct zfcp_fc_gid_pn));
	if (!zfcp_data.gid_pn_cache)
		goto out_gid_cache;

	zfcp_data.adisc_cache = zfcp_cache_hw_align("zfcp_adisc",
					sizeof(struct zfcp_fc_els_adisc));
	if (!zfcp_data.adisc_cache)
		goto out_adisc_cache;

	zfcp_data.adisc_cache = zfcp_cache_hw_align("zfcp_adisc",
					sizeof(struct zfcp_els_adisc));
	if (!zfcp_data.adisc_cache)
		goto out_adisc_cache;

	zfcp_data.scsi_transport_template =
		fc_attach_transport(&zfcp_transport_functions);
	if (!zfcp_data.scsi_transport_template)
		goto out_transport;

	retval = misc_register(&zfcp_cfdc_misc);
	if (retval) {
		pr_err("Registering the misc device zfcp_cfdc failed\n");
		goto out_misc;
	}

	retval = ccw_driver_register(&zfcp_ccw_driver);
	if (retval) {
		pr_err("The zfcp device driver could not register with "
		       "the common I/O layer\n");
		goto out_ccw_register;
	}

	if (init_device)
		zfcp_init_device_setup(init_device);
	return 0;

out_ccw_register:
	misc_deregister(&zfcp_cfdc_misc);
out_misc:
	fc_release_transport(zfcp_data.scsi_transport_template);
out_transport:
	kmem_cache_destroy(zfcp_data.adisc_cache);
out_adisc_cache:
	kmem_cache_destroy(zfcp_data.gid_pn_cache);
out_gid_cache:
	kmem_cache_destroy(zfcp_data.sr_buffer_cache);
out_sr_cache:
	kmem_cache_destroy(zfcp_data.qtcb_cache);
out_qtcb_cache:
	kmem_cache_destroy(zfcp_data.gpn_ft_cache);
out:
	return retval;
}

module_init(zfcp_module_init);

static void __exit zfcp_module_exit(void)
{
	ccw_driver_unregister(&zfcp_ccw_driver);
	misc_deregister(&zfcp_cfdc_misc);
	fc_release_transport(zfcp_data.scsi_transport_template);
	kmem_cache_destroy(zfcp_data.adisc_cache);
	kmem_cache_destroy(zfcp_data.gid_pn_cache);
	kmem_cache_destroy(zfcp_data.sr_buffer_cache);
	kmem_cache_destroy(zfcp_data.qtcb_cache);
	kmem_cache_destroy(zfcp_data.gpn_ft_cache);
}

module_exit(zfcp_module_exit);

/**
 * zfcp_get_unit_by_lun - find unit in unit list of port by FCP LUN
 * @port: pointer to port to search for unit
 * @fcp_lun: FCP LUN to search for
 *
 * Returns: pointer to zfcp_unit or NULL
 */
struct zfcp_unit *zfcp_get_unit_by_lun(struct zfcp_port *port, u64 fcp_lun)
{
	unsigned long flags;
	struct zfcp_unit *unit;

	read_lock_irqsave(&port->unit_list_lock, flags);
	list_for_each_entry(unit, &port->unit_list, list)
		if (unit->fcp_lun == fcp_lun) {
			if (!get_device(&unit->sysfs_device))
				unit = NULL;
			read_unlock_irqrestore(&port->unit_list_lock, flags);
			return unit;
		}
	read_unlock_irqrestore(&port->unit_list_lock, flags);
	return NULL;
}

/**
 * zfcp_get_port_by_wwpn - find port in port list of adapter by wwpn
 * @adapter: pointer to adapter to search for port
 * @wwpn: wwpn to search for
 *
 * Returns: pointer to zfcp_port or NULL
 */
struct zfcp_port *zfcp_get_port_by_wwpn(struct zfcp_adapter *adapter,
					u64 wwpn)
{
	unsigned long flags;
	struct zfcp_port *port;

	read_lock_irqsave(&adapter->port_list_lock, flags);
	list_for_each_entry(port, &adapter->port_list, list)
		if (port->wwpn == wwpn) {
			if (!get_device(&port->sysfs_device))
				port = NULL;
			read_unlock_irqrestore(&adapter->port_list_lock, flags);
			return port;
		}
	read_unlock_irqrestore(&adapter->port_list_lock, flags);
	return NULL;
}

/**
 * zfcp_unit_release - dequeue unit
 * @dev: pointer to device
 *
 * waits until all work is done on unit and removes it then from the unit->list
 * of the associated port.
 */
static void zfcp_unit_release(struct device *dev)
{
	struct zfcp_unit *unit = container_of(dev, struct zfcp_unit,
					      sysfs_device);

	put_device(&unit->port->sysfs_device);
	kfree(unit);
}

/**
 * zfcp_unit_enqueue - enqueue unit to unit list of a port.
 * @port: pointer to port where unit is added
 * @fcp_lun: FCP LUN of unit to be enqueued
 * Returns: pointer to enqueued unit on success, ERR_PTR on error
 *
 * Sets up some unit internal structures and creates sysfs entry.
 */
struct zfcp_unit *zfcp_unit_enqueue(struct zfcp_port *port, u64 fcp_lun)
{
	struct zfcp_unit *unit;
	int retval = -ENOMEM;

	get_device(&port->sysfs_device);

	unit = zfcp_get_unit_by_lun(port, fcp_lun);
	if (unit) {
		put_device(&unit->sysfs_device);
		retval = -EEXIST;
		goto err_out;
	}

	unit = kzalloc(sizeof(struct zfcp_unit), GFP_KERNEL);
	if (!unit)
		goto err_out;

	unit->port = port;
	unit->fcp_lun = fcp_lun;
	unit->sysfs_device.parent = &port->sysfs_device;
	unit->sysfs_device.release = zfcp_unit_release;

	if (dev_set_name(&unit->sysfs_device, "0x%016llx",
			 (unsigned long long) fcp_lun)) {
		kfree(unit);
		goto err_out;
	}
	retval = -EINVAL;

	INIT_WORK(&unit->scsi_work, zfcp_scsi_scan);

	spin_lock_init(&unit->latencies.lock);
	unit->latencies.write.channel.min = 0xFFFFFFFF;
	unit->latencies.write.fabric.min = 0xFFFFFFFF;
	unit->latencies.read.channel.min = 0xFFFFFFFF;
	unit->latencies.read.fabric.min = 0xFFFFFFFF;
	unit->latencies.cmd.channel.min = 0xFFFFFFFF;
	unit->latencies.cmd.fabric.min = 0xFFFFFFFF;

	if (device_register(&unit->sysfs_device)) {
		put_device(&unit->sysfs_device);
		goto err_out;
	}

	if (sysfs_create_group(&unit->sysfs_device.kobj,
			       &zfcp_sysfs_unit_attrs))
		goto err_out_put;

	write_lock_irq(&port->unit_list_lock);
	list_add_tail(&unit->list, &port->unit_list);
	write_unlock_irq(&port->unit_list_lock);

	atomic_set_mask(ZFCP_STATUS_COMMON_RUNNING, &unit->status);

	return unit;

err_out_put:
	device_unregister(&unit->sysfs_device);
err_out:
	put_device(&port->sysfs_device);
	return ERR_PTR(retval);
}

static int zfcp_allocate_low_mem_buffers(struct zfcp_adapter *adapter)
{
	adapter->pool.erp_req =
		mempool_create_kmalloc_pool(1, sizeof(struct zfcp_fsf_req));
	if (!adapter->pool.erp_req)
		return -ENOMEM;

	adapter->pool.gid_pn_req =
		mempool_create_kmalloc_pool(1, sizeof(struct zfcp_fsf_req));
	if (!adapter->pool.gid_pn_req)
		return -ENOMEM;

	adapter->pool.scsi_req =
		mempool_create_kmalloc_pool(1, sizeof(struct zfcp_fsf_req));
	if (!adapter->pool.scsi_req)
		return -ENOMEM;

	adapter->pool.scsi_abort =
		mempool_create_kmalloc_pool(1, sizeof(struct zfcp_fsf_req));
	if (!adapter->pool.scsi_abort)
		return -ENOMEM;

	adapter->pool.status_read_req =
		mempool_create_kmalloc_pool(FSF_STATUS_READS_RECOM,
					    sizeof(struct zfcp_fsf_req));
	if (!adapter->pool.status_read_req)
		return -ENOMEM;

	adapter->pool.qtcb_pool =
		mempool_create_slab_pool(4, zfcp_data.qtcb_cache);
	if (!adapter->pool.qtcb_pool)
		return -ENOMEM;

	adapter->pool.status_read_data =
		mempool_create_slab_pool(FSF_STATUS_READS_RECOM,
					 zfcp_data.sr_buffer_cache);
	if (!adapter->pool.status_read_data)
		return -ENOMEM;

	adapter->pool.gid_pn =
		mempool_create_slab_pool(1, zfcp_data.gid_pn_cache);
	if (!adapter->pool.gid_pn)
		return -ENOMEM;

	return 0;
}

static void zfcp_free_low_mem_buffers(struct zfcp_adapter *adapter)
{
	if (adapter->pool.erp_req)
		mempool_destroy(adapter->pool.erp_req);
	if (adapter->pool.scsi_req)
		mempool_destroy(adapter->pool.scsi_req);
	if (adapter->pool.scsi_abort)
		mempool_destroy(adapter->pool.scsi_abort);
	if (adapter->pool.qtcb_pool)
		mempool_destroy(adapter->pool.qtcb_pool);
	if (adapter->pool.status_read_req)
		mempool_destroy(adapter->pool.status_read_req);
	if (adapter->pool.status_read_data)
		mempool_destroy(adapter->pool.status_read_data);
	if (adapter->pool.gid_pn)
		mempool_destroy(adapter->pool.gid_pn);
}

/**
 * zfcp_status_read_refill - refill the long running status_read_requests
 * @adapter: ptr to struct zfcp_adapter for which the buffers should be refilled
 *
 * Returns: 0 on success, 1 otherwise
 *
 * if there are 16 or more status_read requests missing an adapter_reopen
 * is triggered
 */
int zfcp_status_read_refill(struct zfcp_adapter *adapter)
{
	while (atomic_read(&adapter->stat_miss) > 0)
		if (zfcp_fsf_status_read(adapter->qdio)) {
			if (atomic_read(&adapter->stat_miss) >= 16) {
				zfcp_erp_adapter_reopen(adapter, 0, "axsref1",
							NULL);
				return 1;
			}
			break;
		} else
			atomic_dec(&adapter->stat_miss);
	return 0;
}

static void _zfcp_status_read_scheduler(struct work_struct *work)
{
	zfcp_status_read_refill(container_of(work, struct zfcp_adapter,
					     stat_work));
}

static void zfcp_print_sl(struct seq_file *m, struct service_level *sl)
{
	struct zfcp_adapter *adapter =
		container_of(sl, struct zfcp_adapter, service_level);

	seq_printf(m, "zfcp: %s microcode level %x\n",
		   dev_name(&adapter->ccw_device->dev),
		   adapter->fsf_lic_version);
}

static int zfcp_setup_adapter_work_queue(struct zfcp_adapter *adapter)
{
	char name[TASK_COMM_LEN];

	snprintf(name, sizeof(name), "zfcp_q_%s",
		 dev_name(&adapter->ccw_device->dev));
	adapter->work_queue = create_singlethread_workqueue(name);

	if (adapter->work_queue)
		return 0;
	return -ENOMEM;
}

static void zfcp_destroy_adapter_work_queue(struct zfcp_adapter *adapter)
{
	if (adapter->work_queue)
		destroy_workqueue(adapter->work_queue);
	adapter->work_queue = NULL;

}

/**
 * zfcp_adapter_enqueue - enqueue a new adapter to the list
 * @ccw_device: pointer to the struct cc_device
 *
 * Returns:	struct zfcp_adapter*
 * Enqueues an adapter at the end of the adapter list in the driver data.
 * All adapter internal structures are set up.
 * Proc-fs entries are also created.
 */
struct zfcp_adapter *zfcp_adapter_enqueue(struct ccw_device *ccw_device)
{
	struct zfcp_adapter *adapter;

	if (!get_device(&ccw_device->dev))
		return ERR_PTR(-ENODEV);

	adapter = kzalloc(sizeof(struct zfcp_adapter), GFP_KERNEL);
	if (!adapter) {
		put_device(&ccw_device->dev);
		return ERR_PTR(-ENOMEM);
	}

	kref_init(&adapter->ref);

	ccw_device->handler = NULL;
	adapter->ccw_device = ccw_device;

	INIT_WORK(&adapter->stat_work, _zfcp_status_read_scheduler);
	INIT_WORK(&adapter->scan_work, zfcp_fc_scan_ports);

	if (zfcp_qdio_setup(adapter))
		goto failed;

	if (zfcp_allocate_low_mem_buffers(adapter))
		goto failed;

	if (zfcp_reqlist_alloc(adapter))
		goto failed;

	if (zfcp_dbf_adapter_register(adapter))
		goto failed;

	if (zfcp_setup_adapter_work_queue(adapter))
		goto failed;

	if (zfcp_fc_gs_setup(adapter))
		goto failed;

	rwlock_init(&adapter->port_list_lock);
	INIT_LIST_HEAD(&adapter->port_list);

	init_waitqueue_head(&adapter->erp_ready_wq);
	init_waitqueue_head(&adapter->erp_done_wqh);

	INIT_LIST_HEAD(&adapter->erp_ready_head);
	INIT_LIST_HEAD(&adapter->erp_running_head);

	spin_lock_init(&adapter->req_list_lock);

	rwlock_init(&adapter->erp_lock);
	rwlock_init(&adapter->abort_lock);

	if (zfcp_erp_thread_setup(adapter))
<<<<<<< HEAD
		goto erp_thread_failed;

	INIT_WORK(&adapter->stat_work, _zfcp_status_read_scheduler);
	INIT_WORK(&adapter->scan_work, zfcp_fc_scan_ports);
=======
		goto failed;
>>>>>>> 92dcffb9

	adapter->service_level.seq_print = zfcp_print_sl;

	dev_set_drvdata(&ccw_device->dev, adapter);

	if (sysfs_create_group(&ccw_device->dev.kobj,
			       &zfcp_sysfs_adapter_attrs))
		goto failed;

	if (!zfcp_adapter_scsi_register(adapter))
		return adapter;

failed:
	zfcp_adapter_unregister(adapter);
	return ERR_PTR(-ENOMEM);
}

void zfcp_adapter_unregister(struct zfcp_adapter *adapter)
{
	struct ccw_device *cdev = adapter->ccw_device;

	cancel_work_sync(&adapter->scan_work);
	cancel_work_sync(&adapter->stat_work);
	zfcp_destroy_adapter_work_queue(adapter);

	zfcp_fc_wka_ports_force_offline(adapter->gs);
	zfcp_adapter_scsi_unregister(adapter);
	sysfs_remove_group(&cdev->dev.kobj, &zfcp_sysfs_adapter_attrs);

	zfcp_erp_thread_kill(adapter);
	zfcp_dbf_adapter_unregister(adapter->dbf);
	zfcp_qdio_destroy(adapter->qdio);

	zfcp_ccw_adapter_put(adapter); /* final put to release */
}

/**
 * zfcp_adapter_release - remove the adapter from the resource list
 * @ref: pointer to struct kref
 * locks:	adapter list write lock is assumed to be held by caller
 */
void zfcp_adapter_release(struct kref *ref)
{
	struct zfcp_adapter *adapter = container_of(ref, struct zfcp_adapter,
						    ref);
	struct ccw_device *cdev = adapter->ccw_device;

	dev_set_drvdata(&adapter->ccw_device->dev, NULL);
	zfcp_fc_gs_destroy(adapter);
	zfcp_free_low_mem_buffers(adapter);
	kfree(adapter->req_list);
	kfree(adapter->fc_stats);
	kfree(adapter->stats_reset_data);
	kfree(adapter);
	put_device(&cdev->dev);
}

/**
 * zfcp_device_unregister - remove port, unit from system
 * @dev: reference to device which is to be removed
 * @grp: related reference to attribute group
 *
 * Helper function to unregister port, unit from system
 */
void zfcp_device_unregister(struct device *dev,
			    const struct attribute_group *grp)
{
	sysfs_remove_group(&dev->kobj, grp);
	device_unregister(dev);
}

static void zfcp_port_release(struct device *dev)
{
	struct zfcp_port *port = container_of(dev, struct zfcp_port,
					      sysfs_device);

	zfcp_ccw_adapter_put(port->adapter);
	kfree(port);
}

/**
 * zfcp_port_enqueue - enqueue port to port list of adapter
 * @adapter: adapter where remote port is added
 * @wwpn: WWPN of the remote port to be enqueued
 * @status: initial status for the port
 * @d_id: destination id of the remote port to be enqueued
 * Returns: pointer to enqueued port on success, ERR_PTR on error
 *
 * All port internal structures are set up and the sysfs entry is generated.
 * d_id is used to enqueue ports with a well known address like the Directory
 * Service for nameserver lookup.
 */
struct zfcp_port *zfcp_port_enqueue(struct zfcp_adapter *adapter, u64 wwpn,
				     u32 status, u32 d_id)
{
	struct zfcp_port *port;
	int retval = -ENOMEM;

	kref_get(&adapter->ref);

	port = zfcp_get_port_by_wwpn(adapter, wwpn);
	if (port) {
		put_device(&port->sysfs_device);
		retval = -EEXIST;
		goto err_out;
	}

	port = kzalloc(sizeof(struct zfcp_port), GFP_KERNEL);
	if (!port)
		goto err_out;

	rwlock_init(&port->unit_list_lock);
	INIT_LIST_HEAD(&port->unit_list);

	INIT_WORK(&port->gid_pn_work, zfcp_fc_port_did_lookup);
	INIT_WORK(&port->test_link_work, zfcp_fc_link_test_work);
	INIT_WORK(&port->rport_work, zfcp_scsi_rport_work);

	port->adapter = adapter;
	port->d_id = d_id;
	port->wwpn = wwpn;
	port->rport_task = RPORT_NONE;
	port->sysfs_device.parent = &adapter->ccw_device->dev;
	port->sysfs_device.release = zfcp_port_release;

	if (dev_set_name(&port->sysfs_device, "0x%016llx",
			 (unsigned long long)wwpn)) {
		kfree(port);
		goto err_out;
	}
	retval = -EINVAL;

	if (device_register(&port->sysfs_device)) {
		put_device(&port->sysfs_device);
		goto err_out;
	}

	if (sysfs_create_group(&port->sysfs_device.kobj,
			       &zfcp_sysfs_port_attrs))
		goto err_out_put;

	write_lock_irq(&adapter->port_list_lock);
	list_add_tail(&port->list, &adapter->port_list);
	write_unlock_irq(&adapter->port_list_lock);

	atomic_set_mask(status | ZFCP_STATUS_COMMON_RUNNING, &port->status);

	return port;

err_out_put:
	device_unregister(&port->sysfs_device);
err_out:
	zfcp_ccw_adapter_put(adapter);
	return ERR_PTR(retval);
}

/**
 * zfcp_sg_free_table - free memory used by scatterlists
 * @sg: pointer to scatterlist
 * @count: number of scatterlist which are to be free'ed
 * the scatterlist are expected to reference pages always
 */
void zfcp_sg_free_table(struct scatterlist *sg, int count)
{
	int i;

	for (i = 0; i < count; i++, sg++)
		if (sg)
			free_page((unsigned long) sg_virt(sg));
		else
			break;
}

/**
 * zfcp_sg_setup_table - init scatterlist and allocate, assign buffers
 * @sg: pointer to struct scatterlist
 * @count: number of scatterlists which should be assigned with buffers
 * of size page
 *
 * Returns: 0 on success, -ENOMEM otherwise
 */
int zfcp_sg_setup_table(struct scatterlist *sg, int count)
{
	void *addr;
	int i;

	sg_init_table(sg, count);
	for (i = 0; i < count; i++, sg++) {
		addr = (void *) get_zeroed_page(GFP_KERNEL);
		if (!addr) {
			zfcp_sg_free_table(sg, i);
			return -ENOMEM;
		}
		sg_set_buf(sg, addr, PAGE_SIZE);
	}
	return 0;
}<|MERGE_RESOLUTION|>--- conflicted
+++ resolved
@@ -184,11 +184,6 @@
 	if (!zfcp_data.adisc_cache)
 		goto out_adisc_cache;
 
-	zfcp_data.adisc_cache = zfcp_cache_hw_align("zfcp_adisc",
-					sizeof(struct zfcp_els_adisc));
-	if (!zfcp_data.adisc_cache)
-		goto out_adisc_cache;
-
 	zfcp_data.scsi_transport_template =
 		fc_attach_transport(&zfcp_transport_functions);
 	if (!zfcp_data.scsi_transport_template)
@@ -571,14 +566,7 @@
 	rwlock_init(&adapter->abort_lock);
 
 	if (zfcp_erp_thread_setup(adapter))
-<<<<<<< HEAD
-		goto erp_thread_failed;
-
-	INIT_WORK(&adapter->stat_work, _zfcp_status_read_scheduler);
-	INIT_WORK(&adapter->scan_work, zfcp_fc_scan_ports);
-=======
 		goto failed;
->>>>>>> 92dcffb9
 
 	adapter->service_level.seq_print = zfcp_print_sl;
 
