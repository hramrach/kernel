// SPDX-License-Identifier: GPL-2.0
/*
 *    Copyright IBM Corp. 2007, 2009
 *    Author(s): Utz Bacher <utz.bacher@de.ibm.com>,
 *		 Frank Pavlic <fpavlic@de.ibm.com>,
 *		 Thomas Spatzier <tspat@de.ibm.com>,
 *		 Frank Blaschka <frank.blaschka@de.ibm.com>
 */

#define KMSG_COMPONENT "qeth"
#define pr_fmt(fmt) KMSG_COMPONENT ": " fmt

#include <linux/module.h>
#include <linux/moduleparam.h>
#include <linux/string.h>
#include <linux/errno.h>
#include <linux/kernel.h>
#include <linux/slab.h>
#include <linux/etherdevice.h>
#include <linux/if_bridge.h>
#include <linux/list.h>
#include <linux/hash.h>
#include <linux/hashtable.h>
#include <net/switchdev.h>
#include <asm/chsc.h>
#include <asm/css_chars.h>
#include <asm/setup.h>
#include "qeth_core.h"
#include "qeth_l2.h"

static int qeth_l2_setdelmac_makerc(struct qeth_card *card, u16 retcode)
{
	int rc;

	if (retcode)
		QETH_CARD_TEXT_(card, 2, "err%04x", retcode);
	switch (retcode) {
	case IPA_RC_SUCCESS:
		rc = 0;
		break;
	case IPA_RC_L2_UNSUPPORTED_CMD:
		rc = -EOPNOTSUPP;
		break;
	case IPA_RC_L2_ADDR_TABLE_FULL:
		rc = -ENOSPC;
		break;
	case IPA_RC_L2_DUP_MAC:
	case IPA_RC_L2_DUP_LAYER3_MAC:
		rc = -EADDRINUSE;
		break;
	case IPA_RC_L2_MAC_NOT_AUTH_BY_HYP:
	case IPA_RC_L2_MAC_NOT_AUTH_BY_ADP:
		rc = -EADDRNOTAVAIL;
		break;
	case IPA_RC_L2_MAC_NOT_FOUND:
		rc = -ENOENT;
		break;
	default:
		rc = -EIO;
		break;
	}
	return rc;
}

static int qeth_l2_send_setdelmac_cb(struct qeth_card *card,
				     struct qeth_reply *reply,
				     unsigned long data)
{
	struct qeth_ipa_cmd *cmd = (struct qeth_ipa_cmd *) data;

	return qeth_l2_setdelmac_makerc(card, cmd->hdr.return_code);
}

static int qeth_l2_send_setdelmac(struct qeth_card *card, __u8 *mac,
			   enum qeth_ipa_cmds ipacmd)
{
	struct qeth_ipa_cmd *cmd;
	struct qeth_cmd_buffer *iob;

	QETH_CARD_TEXT(card, 2, "L2sdmac");
	iob = qeth_ipa_alloc_cmd(card, ipacmd, QETH_PROT_IPV4,
				 IPA_DATA_SIZEOF(setdelmac));
	if (!iob)
		return -ENOMEM;
	cmd = __ipa_cmd(iob);
	cmd->data.setdelmac.mac_length = ETH_ALEN;
	ether_addr_copy(cmd->data.setdelmac.mac, mac);
	return qeth_send_ipa_cmd(card, iob, qeth_l2_send_setdelmac_cb, NULL);
}

static int qeth_l2_send_setmac(struct qeth_card *card, __u8 *mac)
{
	int rc;

	QETH_CARD_TEXT(card, 2, "L2Setmac");
	rc = qeth_l2_send_setdelmac(card, mac, IPA_CMD_SETVMAC);
	if (rc == 0) {
		dev_info(&card->gdev->dev,
			 "MAC address %pM successfully registered\n", mac);
	} else {
		switch (rc) {
		case -EADDRINUSE:
			dev_warn(&card->gdev->dev,
				"MAC address %pM already exists\n", mac);
			break;
		case -EADDRNOTAVAIL:
			dev_warn(&card->gdev->dev,
				"MAC address %pM is not authorized\n", mac);
			break;
		}
	}
	return rc;
}

static int qeth_l2_write_mac(struct qeth_card *card, u8 *mac)
{
	enum qeth_ipa_cmds cmd = is_multicast_ether_addr(mac) ?
					IPA_CMD_SETGMAC : IPA_CMD_SETVMAC;
	int rc;

	QETH_CARD_TEXT(card, 2, "L2Wmac");
	rc = qeth_l2_send_setdelmac(card, mac, cmd);
	if (rc == -EADDRINUSE)
		QETH_DBF_MESSAGE(2, "MAC already registered on device %x\n",
				 CARD_DEVID(card));
	else if (rc)
		QETH_DBF_MESSAGE(2, "Failed to register MAC on device %x: %d\n",
				 CARD_DEVID(card), rc);
	return rc;
}

static int qeth_l2_remove_mac(struct qeth_card *card, u8 *mac)
{
	enum qeth_ipa_cmds cmd = is_multicast_ether_addr(mac) ?
					IPA_CMD_DELGMAC : IPA_CMD_DELVMAC;
	int rc;

	QETH_CARD_TEXT(card, 2, "L2Rmac");
	rc = qeth_l2_send_setdelmac(card, mac, cmd);
	if (rc)
		QETH_DBF_MESSAGE(2, "Failed to delete MAC on device %u: %d\n",
				 CARD_DEVID(card), rc);
	return rc;
}

static void qeth_l2_drain_rx_mode_cache(struct qeth_card *card)
{
	struct qeth_mac *mac;
	struct hlist_node *tmp;
	int i;

	hash_for_each_safe(card->rx_mode_addrs, i, tmp, mac, hnode) {
		hash_del(&mac->hnode);
		kfree(mac);
	}
}

static void qeth_l2_fill_header(struct qeth_qdio_out_q *queue,
				struct qeth_hdr *hdr, struct sk_buff *skb,
				int ipv, unsigned int data_len)
{
	int cast_type = qeth_get_ether_cast_type(skb);
	struct vlan_ethhdr *veth = vlan_eth_hdr(skb);

	hdr->hdr.l2.pkt_length = data_len;

	if (skb_is_gso(skb)) {
		hdr->hdr.l2.id = QETH_HEADER_TYPE_L2_TSO;
	} else {
		hdr->hdr.l2.id = QETH_HEADER_TYPE_LAYER2;
		if (skb->ip_summed == CHECKSUM_PARTIAL)
			qeth_tx_csum(skb, &hdr->hdr.l2.flags[1], ipv);
	}

	/* set byte byte 3 to casting flags */
	if (cast_type == RTN_MULTICAST)
		hdr->hdr.l2.flags[2] |= QETH_LAYER2_FLAG_MULTICAST;
	else if (cast_type == RTN_BROADCAST)
		hdr->hdr.l2.flags[2] |= QETH_LAYER2_FLAG_BROADCAST;
	else
		hdr->hdr.l2.flags[2] |= QETH_LAYER2_FLAG_UNICAST;

	/* VSWITCH relies on the VLAN
	 * information to be present in
	 * the QDIO header */
	if (veth->h_vlan_proto == htons(ETH_P_8021Q)) {
		hdr->hdr.l2.flags[2] |= QETH_LAYER2_FLAG_VLAN;
		hdr->hdr.l2.vlan_id = ntohs(veth->h_vlan_TCI);
	}
}

static int qeth_l2_setdelvlan_makerc(struct qeth_card *card, u16 retcode)
{
	if (retcode)
		QETH_CARD_TEXT_(card, 2, "err%04x", retcode);

	switch (retcode) {
	case IPA_RC_SUCCESS:
		return 0;
	case IPA_RC_L2_INVALID_VLAN_ID:
		return -EINVAL;
	case IPA_RC_L2_DUP_VLAN_ID:
		return -EEXIST;
	case IPA_RC_L2_VLAN_ID_NOT_FOUND:
		return -ENOENT;
	case IPA_RC_L2_VLAN_ID_NOT_ALLOWED:
		return -EPERM;
	default:
		return -EIO;
	}
}

static int qeth_l2_send_setdelvlan_cb(struct qeth_card *card,
				      struct qeth_reply *reply,
				      unsigned long data)
{
	struct qeth_ipa_cmd *cmd = (struct qeth_ipa_cmd *) data;

	QETH_CARD_TEXT(card, 2, "L2sdvcb");
	if (cmd->hdr.return_code) {
		QETH_DBF_MESSAGE(2, "Error in processing VLAN %u on device %x: %#x.\n",
				 cmd->data.setdelvlan.vlan_id,
				 CARD_DEVID(card), cmd->hdr.return_code);
		QETH_CARD_TEXT_(card, 2, "L2VL%4x", cmd->hdr.command);
	}
	return qeth_l2_setdelvlan_makerc(card, cmd->hdr.return_code);
}

static int qeth_l2_send_setdelvlan(struct qeth_card *card, __u16 i,
				   enum qeth_ipa_cmds ipacmd)
{
	struct qeth_ipa_cmd *cmd;
	struct qeth_cmd_buffer *iob;

	QETH_CARD_TEXT_(card, 4, "L2sdv%x", ipacmd);
	iob = qeth_ipa_alloc_cmd(card, ipacmd, QETH_PROT_IPV4,
				 IPA_DATA_SIZEOF(setdelvlan));
	if (!iob)
		return -ENOMEM;
	cmd = __ipa_cmd(iob);
	cmd->data.setdelvlan.vlan_id = i;
	return qeth_send_ipa_cmd(card, iob, qeth_l2_send_setdelvlan_cb, NULL);
}

static int qeth_l2_vlan_rx_add_vid(struct net_device *dev,
				   __be16 proto, u16 vid)
{
	struct qeth_card *card = dev->ml_priv;

	QETH_CARD_TEXT_(card, 4, "aid:%d", vid);
	if (!vid)
		return 0;

	return qeth_l2_send_setdelvlan(card, vid, IPA_CMD_SETVLAN);
}

static int qeth_l2_vlan_rx_kill_vid(struct net_device *dev,
				    __be16 proto, u16 vid)
{
	struct qeth_card *card = dev->ml_priv;

	QETH_CARD_TEXT_(card, 4, "kid:%d", vid);
	if (!vid)
		return 0;

	return qeth_l2_send_setdelvlan(card, vid, IPA_CMD_DELVLAN);
}

static void qeth_l2_set_pnso_mode(struct qeth_card *card,
				  enum qeth_pnso_mode mode)
{
	spin_lock_irq(get_ccwdev_lock(CARD_RDEV(card)));
	WRITE_ONCE(card->info.pnso_mode, mode);
	spin_unlock_irq(get_ccwdev_lock(CARD_RDEV(card)));

	if (mode == QETH_PNSO_NONE)
		drain_workqueue(card->event_wq);
}

static void qeth_l2_dev2br_fdb_flush(struct qeth_card *card)
{
	struct switchdev_notifier_fdb_info info;

	QETH_CARD_TEXT(card, 2, "fdbflush");

	info.addr = NULL;
	/* flush all VLANs: */
	info.vid = 0;
	info.added_by_user = false;
	info.offloaded = true;

	call_switchdev_notifiers(SWITCHDEV_FDB_FLUSH_TO_BRIDGE,
				 card->dev, &info.info, NULL);
}

static int qeth_l2_request_initial_mac(struct qeth_card *card)
{
	int rc = 0;

	QETH_CARD_TEXT(card, 2, "l2reqmac");

	if (MACHINE_IS_VM) {
		rc = qeth_vm_request_mac(card);
		if (!rc)
			goto out;
		QETH_DBF_MESSAGE(2, "z/VM MAC Service failed on device %x: %#x\n",
				 CARD_DEVID(card), rc);
		QETH_CARD_TEXT_(card, 2, "err%04x", rc);
		/* fall back to alternative mechanism: */
	}

	if (!IS_OSN(card)) {
		rc = qeth_setadpparms_change_macaddr(card);
		if (!rc)
			goto out;
		QETH_DBF_MESSAGE(2, "READ_MAC Assist failed on device %x: %#x\n",
				 CARD_DEVID(card), rc);
		QETH_CARD_TEXT_(card, 2, "1err%04x", rc);
		/* fall back once more: */
	}

	/* some devices don't support a custom MAC address: */
	if (IS_OSM(card) || IS_OSX(card))
		return (rc) ? rc : -EADDRNOTAVAIL;
	eth_hw_addr_random(card->dev);

out:
	QETH_CARD_HEX(card, 2, card->dev->dev_addr, card->dev->addr_len);
	return 0;
}

static void qeth_l2_register_dev_addr(struct qeth_card *card)
{
	if (!is_valid_ether_addr(card->dev->dev_addr))
		qeth_l2_request_initial_mac(card);

	if (!IS_OSN(card) && !qeth_l2_send_setmac(card, card->dev->dev_addr))
		card->info.dev_addr_is_registered = 1;
	else
		card->info.dev_addr_is_registered = 0;
}

static int qeth_l2_validate_addr(struct net_device *dev)
{
	struct qeth_card *card = dev->ml_priv;

	if (card->info.dev_addr_is_registered)
		return eth_validate_addr(dev);

	QETH_CARD_TEXT(card, 4, "nomacadr");
	return -EPERM;
}

static int qeth_l2_set_mac_address(struct net_device *dev, void *p)
{
	struct sockaddr *addr = p;
	struct qeth_card *card = dev->ml_priv;
	u8 old_addr[ETH_ALEN];
	int rc = 0;

	QETH_CARD_TEXT(card, 3, "setmac");

	if (IS_OSM(card) || IS_OSX(card)) {
		QETH_CARD_TEXT(card, 3, "setmcTYP");
		return -EOPNOTSUPP;
	}
	QETH_CARD_HEX(card, 3, addr->sa_data, ETH_ALEN);
	if (!is_valid_ether_addr(addr->sa_data))
		return -EADDRNOTAVAIL;

	/* don't register the same address twice */
	if (ether_addr_equal_64bits(dev->dev_addr, addr->sa_data) &&
	    card->info.dev_addr_is_registered)
		return 0;

	/* add the new address, switch over, drop the old */
	rc = qeth_l2_send_setmac(card, addr->sa_data);
	if (rc)
		return rc;
	ether_addr_copy(old_addr, dev->dev_addr);
	ether_addr_copy(dev->dev_addr, addr->sa_data);

	if (card->info.dev_addr_is_registered)
		qeth_l2_remove_mac(card, old_addr);
	card->info.dev_addr_is_registered = 1;
	return 0;
}

static void qeth_l2_promisc_to_bridge(struct qeth_card *card, bool enable)
{
	int role;
	int rc;

	QETH_CARD_TEXT(card, 3, "pmisc2br");

	if (enable) {
		if (card->options.sbp.reflect_promisc_primary)
			role = QETH_SBP_ROLE_PRIMARY;
		else
			role = QETH_SBP_ROLE_SECONDARY;
	} else
		role = QETH_SBP_ROLE_NONE;

	rc = qeth_bridgeport_setrole(card, role);
	QETH_CARD_TEXT_(card, 2, "bpm%c%04x", enable ? '+' : '-', rc);
	if (!rc) {
		card->options.sbp.role = role;
		card->info.promisc_mode = enable;
	}
}

static void qeth_l2_set_promisc_mode(struct qeth_card *card)
{
	bool enable = card->dev->flags & IFF_PROMISC;

	if (card->info.promisc_mode == enable)
		return;

	if (qeth_adp_supported(card, IPA_SETADP_SET_PROMISC_MODE)) {
		qeth_setadp_promisc_mode(card, enable);
	} else {
		mutex_lock(&card->sbp_lock);
		if (card->options.sbp.reflect_promisc)
			qeth_l2_promisc_to_bridge(card, enable);
		mutex_unlock(&card->sbp_lock);
	}
}

/* New MAC address is added to the hash table and marked to be written on card
 * only if there is not in the hash table storage already
 *
*/
static void qeth_l2_add_mac(struct qeth_card *card, struct netdev_hw_addr *ha)
{
	u32 mac_hash = get_unaligned((u32 *)(&ha->addr[2]));
	struct qeth_mac *mac;

	hash_for_each_possible(card->rx_mode_addrs, mac, hnode, mac_hash) {
		if (ether_addr_equal_64bits(ha->addr, mac->mac_addr)) {
			mac->disp_flag = QETH_DISP_ADDR_DO_NOTHING;
			return;
		}
	}

	mac = kzalloc(sizeof(struct qeth_mac), GFP_ATOMIC);
	if (!mac)
		return;

	ether_addr_copy(mac->mac_addr, ha->addr);
	mac->disp_flag = QETH_DISP_ADDR_ADD;

	hash_add(card->rx_mode_addrs, &mac->hnode, mac_hash);
}

static void qeth_l2_rx_mode_work(struct work_struct *work)
{
	struct qeth_card *card = container_of(work, struct qeth_card,
					      rx_mode_work);
	struct net_device *dev = card->dev;
	struct netdev_hw_addr *ha;
	struct qeth_mac *mac;
	struct hlist_node *tmp;
	int i;
	int rc;

	QETH_CARD_TEXT(card, 3, "setmulti");

	netif_addr_lock_bh(dev);
	netdev_for_each_mc_addr(ha, dev)
		qeth_l2_add_mac(card, ha);
	netdev_for_each_uc_addr(ha, dev)
		qeth_l2_add_mac(card, ha);
	netif_addr_unlock_bh(dev);

	hash_for_each_safe(card->rx_mode_addrs, i, tmp, mac, hnode) {
		switch (mac->disp_flag) {
		case QETH_DISP_ADDR_DELETE:
			qeth_l2_remove_mac(card, mac->mac_addr);
			hash_del(&mac->hnode);
			kfree(mac);
			break;
		case QETH_DISP_ADDR_ADD:
			rc = qeth_l2_write_mac(card, mac->mac_addr);
			if (rc) {
				hash_del(&mac->hnode);
				kfree(mac);
				break;
			}
			/* fall through */
		default:
			/* for next call to set_rx_mode(): */
			mac->disp_flag = QETH_DISP_ADDR_DELETE;
		}
	}

	qeth_l2_set_promisc_mode(card);
}

static int qeth_l2_xmit_osn(struct qeth_card *card, struct sk_buff *skb,
			    struct qeth_qdio_out_q *queue)
{
	gfp_t gfp = GFP_ATOMIC | (skb_pfmemalloc(skb) ? __GFP_MEMALLOC : 0);
	struct qeth_hdr *hdr = (struct qeth_hdr *)skb->data;
	addr_t end = (addr_t)(skb->data + sizeof(*hdr));
	addr_t start = (addr_t)skb->data;
	unsigned int elements = 0;
	unsigned int hd_len = 0;
	int rc;

	if (skb->protocol == htons(ETH_P_IPV6))
		return -EPROTONOSUPPORT;

	if (qeth_get_elements_for_range(start, end) > 1) {
		/* Misaligned HW header, move it to its own buffer element. */
		hdr = kmem_cache_alloc(qeth_core_header_cache, gfp);
		if (!hdr)
			return -ENOMEM;
		hd_len = sizeof(*hdr);
		skb_copy_from_linear_data(skb, (char *)hdr, hd_len);
		elements++;
	}

	elements += qeth_count_elements(skb, hd_len);
	if (elements > queue->max_elements) {
		rc = -E2BIG;
		goto out;
	}

	rc = qeth_do_send_packet(card, queue, skb, hdr, hd_len, hd_len,
				 elements);
out:
	if (rc && hd_len)
		kmem_cache_free(qeth_core_header_cache, hdr);
	return rc;
}

static netdev_tx_t qeth_l2_hard_start_xmit(struct sk_buff *skb,
					   struct net_device *dev)
{
	struct qeth_card *card = dev->ml_priv;
	u16 txq = skb_get_queue_mapping(skb);
	struct qeth_qdio_out_q *queue;
	int rc;

	if (!skb_is_gso(skb))
		qdisc_skb_cb(skb)->pkt_len = skb->len;
	if (IS_IQD(card))
		txq = qeth_iqd_translate_txq(dev, txq);
	queue = card->qdio.out_qs[txq];

	if (IS_OSN(card))
		rc = qeth_l2_xmit_osn(card, skb, queue);
	else
		rc = qeth_xmit(card, skb, queue, qeth_get_ip_version(skb),
			       qeth_l2_fill_header);

	if (!rc)
		return NETDEV_TX_OK;

	QETH_TXQ_STAT_INC(queue, tx_dropped);
	kfree_skb(skb);
	return NETDEV_TX_OK;
}

static u16 qeth_l2_select_queue(struct net_device *dev, struct sk_buff *skb,
				struct net_device *sb_dev)
{
	struct qeth_card *card = dev->ml_priv;

	if (IS_IQD(card))
		return qeth_iqd_select_queue(dev, skb,
					     qeth_get_ether_cast_type(skb),
					     sb_dev);
	if (qeth_uses_tx_prio_queueing(card))
		return qeth_get_priority_queue(card, skb);

	return netdev_pick_tx(dev, skb, sb_dev);
}

static void qeth_l2_set_rx_mode(struct net_device *dev)
{
	struct qeth_card *card = dev->ml_priv;

	schedule_work(&card->rx_mode_work);
}

/**
 *	qeth_l2_pnso() - perform network subchannel operation
 *	@card: qeth_card structure pointer
 *	@oc: Operation Code
 *	@cnc: Boolean Change-Notification Control
 *	@cb: Callback function will be executed for each element
 *		of the address list
 *	@priv: Pointer to pass to the callback function.
 *
 *	Collects network information in a network address list and calls the
 *	callback function for every entry in the list. If "change-notification-
 *	control" is set, further changes in the address list will be reported
 *	via the IPA command.
 */
static int qeth_l2_pnso(struct qeth_card *card, u8 oc, int cnc,
			void (*cb)(void *priv, struct chsc_pnso_naid_l2 *entry),
			void *priv)
{
	struct ccw_device *ddev = CARD_DDEV(card);
	struct chsc_pnso_area *rr;
	u32 prev_instance = 0;
	int isfirstblock = 1;
	int i, size, elems;
	int rc;

	rr = (struct chsc_pnso_area *)get_zeroed_page(GFP_KERNEL);
	if (rr == NULL)
		return -ENOMEM;
	do {
		QETH_CARD_TEXT(card, 2, "PNSO");
		/* on the first iteration, naihdr.resume_token will be zero */
		rc = ccw_device_pnso(ddev, rr, oc, rr->naihdr.resume_token,
				     cnc);
		if (rc)
			continue;
		if (cb == NULL)
			continue;

		size = rr->naihdr.naids;
		if (size != sizeof(struct chsc_pnso_naid_l2)) {
			WARN_ON_ONCE(1);
			continue;
		}

		elems = (rr->response.length - sizeof(struct chsc_header) -
			 sizeof(struct chsc_pnso_naihdr)) / size;

		if (!isfirstblock && (rr->naihdr.instance != prev_instance)) {
			/* Inform the caller that they need to scrap */
			/* the data that was already reported via cb */
			rc = -EAGAIN;
			break;
		}
		isfirstblock = 0;
		prev_instance = rr->naihdr.instance;
		for (i = 0; i < elems; i++)
			(*cb)(priv, &rr->entries[i]);
	} while ((rc == -EBUSY) || (!rc && /* list stored */
		   /* resume token is non-zero => list incomplete */
		   (rr->naihdr.resume_token.t1 || rr->naihdr.resume_token.t2)));

	if (rc)
		QETH_CARD_TEXT_(card, 2, "PNrp%04x", rr->response.code);

	free_page((unsigned long)rr);
	return rc;
}

static bool qeth_is_my_net_if_token(struct qeth_card *card,
				    struct net_if_token *token)
{
	return ((card->info.ddev_devno == token->devnum) &&
		(card->info.cssid == token->cssid) &&
		(card->info.iid == token->iid) &&
		(card->info.ssid == token->ssid) &&
		(card->info.chpid == token->chpid) &&
		(card->info.chid == token->chid));
}

/**
 *	qeth_l2_dev2br_fdb_notify() - update fdb of master bridge
 *	@card:	qeth_card structure pointer
 *	@code:	event bitmask: high order bit 0x80 set to
 *				1 - removal of an object
 *				0 - addition of an object
 *			       Object type(s):
 *				0x01 - VLAN, 0x02 - MAC, 0x03 - VLAN and MAC
 *	@token: "network token" structure identifying 'physical' location
 *		of the target
 *	@addr_lnid: structure with MAC address and VLAN ID of the target
 */
static void qeth_l2_dev2br_fdb_notify(struct qeth_card *card, u8 code,
				      struct net_if_token *token,
				      struct mac_addr_lnid *addr_lnid)
{
	struct switchdev_notifier_fdb_info info;
	u8 ntfy_mac[ETH_ALEN];

	ether_addr_copy(ntfy_mac, addr_lnid->mac);
	/* Ignore VLAN only changes */
	if (!(code & IPA_ADDR_CHANGE_CODE_MACADDR))
		return;
	/* Ignore mcast entries */
	if (is_multicast_ether_addr(ntfy_mac))
		return;
	/* Ignore my own addresses */
	if (qeth_is_my_net_if_token(card, token))
		return;

	info.addr = ntfy_mac;
	/* don't report VLAN IDs */
	info.vid = 0;
	info.added_by_user = false;
	info.offloaded = true;

	if (code & IPA_ADDR_CHANGE_CODE_REMOVAL) {
		call_switchdev_notifiers(SWITCHDEV_FDB_DEL_TO_BRIDGE,
					 card->dev, &info.info, NULL);
		QETH_CARD_TEXT(card, 4, "andelmac");
		QETH_CARD_TEXT_(card, 4,
				"mc%012lx", ether_addr_to_u64(ntfy_mac));
	} else {
		call_switchdev_notifiers(SWITCHDEV_FDB_ADD_TO_BRIDGE,
					 card->dev, &info.info, NULL);
		QETH_CARD_TEXT(card, 4, "anaddmac");
		QETH_CARD_TEXT_(card, 4,
				"mc%012lx", ether_addr_to_u64(ntfy_mac));
	}
}

static void qeth_l2_dev2br_an_set_cb(void *priv,
				     struct chsc_pnso_naid_l2 *entry)
{
	u8 code = IPA_ADDR_CHANGE_CODE_MACADDR;
	struct qeth_card *card = priv;

	if (entry->addr_lnid.lnid < VLAN_N_VID)
		code |= IPA_ADDR_CHANGE_CODE_VLANID;
	qeth_l2_dev2br_fdb_notify(card, code,
				  (struct net_if_token *)&entry->nit,
				  (struct mac_addr_lnid *)&entry->addr_lnid);
}

/**
 *	qeth_l2_dev2br_an_set() -
 *	Enable or disable 'dev to bridge network address notification'
 *	@card: qeth_card structure pointer
 *	@enable: Enable or disable 'dev to bridge network address notification'
 *
 *	Returns negative errno-compatible error indication or 0 on success.
 *
 *	On enable, emits a series of address notifications for all
 *	currently registered hosts.
 *
 *	Must be called under rtnl_lock
 */
static int qeth_l2_dev2br_an_set(struct qeth_card *card, bool enable)
{
	int rc;

	if (enable) {
		QETH_CARD_TEXT(card, 2, "anseton");
		rc = qeth_l2_pnso(card, PNSO_OC_NET_ADDR_INFO, 1,
				  qeth_l2_dev2br_an_set_cb, card);
		if (rc == -EAGAIN)
			/* address notification enabled, but inconsistent
			 * addresses reported -> disable address notification
			 */
			qeth_l2_pnso(card, PNSO_OC_NET_ADDR_INFO, 0,
				     NULL, NULL);
	} else {
		QETH_CARD_TEXT(card, 2, "ansetoff");
		rc = qeth_l2_pnso(card, PNSO_OC_NET_ADDR_INFO, 0, NULL, NULL);
	}

	return rc;
}

<<<<<<< HEAD
static int qeth_l2_bridge_getlink(struct sk_buff *skb, u32 pid, u32 seq,
				  struct net_device *dev, u32 filter_mask,
				  int nlflags)
{
	struct qeth_priv *priv = netdev_priv(dev);
	struct qeth_card *card = dev->ml_priv;
	u16 mode = BRIDGE_MODE_UNDEF;

	/* Do not even show qeth devs that cannot do bridge_setlink */
	if (!priv->brport_hw_features || !netif_device_present(dev) ||
	    qeth_bridgeport_is_in_use(card))
		return -EOPNOTSUPP;

	return ndo_dflt_bridge_getlink(skb, pid, seq, dev,
				       mode, priv->brport_features,
				       priv->brport_hw_features,
				       nlflags, filter_mask, NULL);
=======
	if (qeth_netdev_is_registered(card->dev))
		unregister_netdev(card->dev);
>>>>>>> e2af06be
}

static const struct nla_policy qeth_brport_policy[IFLA_BRPORT_MAX + 1] = {
	[IFLA_BRPORT_LEARNING_SYNC]	= { .type = NLA_U8 },
};

/**
 *	qeth_l2_bridge_setlink() - set bridgeport attributes
 *	@dev: netdevice
 *	@nlh: netlink message header
 *	@flags: bridge flags (here: BRIDGE_FLAGS_SELF)
 *	@extack: extended ACK report struct
 *
 *	Called under rtnl_lock
 */
static int qeth_l2_bridge_setlink(struct net_device *dev, struct nlmsghdr *nlh,
				  u16 flags, struct netlink_ext_ack *extack)
{
	struct qeth_priv *priv = netdev_priv(dev);
	struct nlattr *bp_tb[IFLA_BRPORT_MAX + 1];
	struct qeth_card *card = dev->ml_priv;
	struct nlattr *attr, *nested_attr;
	bool enable, has_protinfo = false;
	int rem1, rem2;
	int rc;

	if (!netif_device_present(dev))
		return -ENODEV;
	if (!(priv->brport_hw_features))
		return -EOPNOTSUPP;

	nlmsg_for_each_attr(attr, nlh, sizeof(struct ifinfomsg), rem1) {
		if (nla_type(attr) == IFLA_PROTINFO) {
			rc = nla_parse_nested(bp_tb, IFLA_BRPORT_MAX, attr,
					      qeth_brport_policy, extack);
			if (rc)
				return rc;
			has_protinfo = true;
		} else if (nla_type(attr) == IFLA_AF_SPEC) {
			nla_for_each_nested(nested_attr, attr, rem2) {
				if (nla_type(nested_attr) == IFLA_BRIDGE_FLAGS)
					continue;
				NL_SET_ERR_MSG_ATTR(extack, nested_attr,
						    "Unsupported attribute");
				return -EINVAL;
			}
		} else {
			NL_SET_ERR_MSG_ATTR(extack, attr, "Unsupported attribute");
			return -EINVAL;
		}
	}
	if (!has_protinfo)
		return 0;
	if (!bp_tb[IFLA_BRPORT_LEARNING_SYNC])
		return -EINVAL;
	enable = !!nla_get_u8(bp_tb[IFLA_BRPORT_LEARNING_SYNC]);

	if (enable == !!(priv->brport_features & BR_LEARNING_SYNC))
		return 0;

	mutex_lock(&card->sbp_lock);
	/* do not change anything if BridgePort is enabled */
	if (qeth_bridgeport_is_in_use(card)) {
		NL_SET_ERR_MSG(extack, "n/a (BridgePort)");
		rc = -EBUSY;
	} else if (enable) {
		qeth_l2_set_pnso_mode(card, QETH_PNSO_ADDR_INFO);
		rc = qeth_l2_dev2br_an_set(card, true);
		if (rc)
			qeth_l2_set_pnso_mode(card, QETH_PNSO_NONE);
		else
			priv->brport_features |= BR_LEARNING_SYNC;
	} else {
		rc = qeth_l2_dev2br_an_set(card, false);
		if (!rc) {
			qeth_l2_set_pnso_mode(card, QETH_PNSO_NONE);
			priv->brport_features ^= BR_LEARNING_SYNC;
			qeth_l2_dev2br_fdb_flush(card);
		}
	}
	mutex_unlock(&card->sbp_lock);

	return rc;
}

static const struct net_device_ops qeth_l2_netdev_ops = {
	.ndo_open		= qeth_open,
	.ndo_stop		= qeth_stop,
	.ndo_get_stats64	= qeth_get_stats64,
	.ndo_start_xmit		= qeth_l2_hard_start_xmit,
	.ndo_features_check	= qeth_features_check,
	.ndo_select_queue	= qeth_l2_select_queue,
	.ndo_validate_addr	= qeth_l2_validate_addr,
	.ndo_set_rx_mode	= qeth_l2_set_rx_mode,
	.ndo_do_ioctl		= qeth_do_ioctl,
	.ndo_set_mac_address    = qeth_l2_set_mac_address,
	.ndo_vlan_rx_add_vid	= qeth_l2_vlan_rx_add_vid,
	.ndo_vlan_rx_kill_vid   = qeth_l2_vlan_rx_kill_vid,
	.ndo_tx_timeout		= qeth_tx_timeout,
	.ndo_fix_features	= qeth_fix_features,
	.ndo_set_features	= qeth_set_features,
	.ndo_bridge_getlink	= qeth_l2_bridge_getlink,
	.ndo_bridge_setlink	= qeth_l2_bridge_setlink,
};

static const struct net_device_ops qeth_osn_netdev_ops = {
	.ndo_open		= qeth_open,
	.ndo_stop		= qeth_stop,
	.ndo_get_stats64	= qeth_get_stats64,
	.ndo_start_xmit		= qeth_l2_hard_start_xmit,
	.ndo_validate_addr	= eth_validate_addr,
	.ndo_tx_timeout		= qeth_tx_timeout,
};

static int qeth_l2_setup_netdev(struct qeth_card *card)
{
	if (IS_OSN(card)) {
		card->dev->netdev_ops = &qeth_osn_netdev_ops;
		card->dev->flags |= IFF_NOARP;
		goto add_napi;
	}

	card->dev->needed_headroom = sizeof(struct qeth_hdr);
	card->dev->netdev_ops = &qeth_l2_netdev_ops;
	card->dev->priv_flags |= IFF_UNICAST_FLT;

	if (IS_OSM(card)) {
		card->dev->features |= NETIF_F_VLAN_CHALLENGED;
	} else {
		if (!IS_VM_NIC(card))
			card->dev->hw_features |= NETIF_F_HW_VLAN_CTAG_FILTER;
		card->dev->features |= NETIF_F_HW_VLAN_CTAG_FILTER;
	}

	if (IS_OSD(card) && !IS_VM_NIC(card)) {
		card->dev->features |= NETIF_F_SG;
		/* OSA 3S and earlier has no RX/TX support */
		if (qeth_is_supported(card, IPA_OUTBOUND_CHECKSUM)) {
			card->dev->hw_features |= NETIF_F_IP_CSUM;
			card->dev->vlan_features |= NETIF_F_IP_CSUM;
		}
	}
	if (qeth_is_supported6(card, IPA_OUTBOUND_CHECKSUM_V6)) {
		card->dev->hw_features |= NETIF_F_IPV6_CSUM;
		card->dev->vlan_features |= NETIF_F_IPV6_CSUM;
	}
	if (qeth_is_supported(card, IPA_INBOUND_CHECKSUM) ||
	    qeth_is_supported6(card, IPA_INBOUND_CHECKSUM_V6)) {
		card->dev->hw_features |= NETIF_F_RXCSUM;
		card->dev->vlan_features |= NETIF_F_RXCSUM;
	}
	if (qeth_is_supported(card, IPA_OUTBOUND_TSO)) {
		card->dev->hw_features |= NETIF_F_TSO;
		card->dev->vlan_features |= NETIF_F_TSO;
	}
	if (qeth_is_supported6(card, IPA_OUTBOUND_TSO)) {
		card->dev->hw_features |= NETIF_F_TSO6;
		card->dev->vlan_features |= NETIF_F_TSO6;
	}

	if (card->dev->hw_features & (NETIF_F_TSO | NETIF_F_TSO6)) {
		card->dev->needed_headroom = sizeof(struct qeth_hdr_tso);
		netif_keep_dst(card->dev);
		netif_set_gso_max_size(card->dev,
				       PAGE_SIZE * (QDIO_MAX_ELEMENTS_PER_BUFFER - 1));
	}

add_napi:
	netif_napi_add(card->dev, &card->napi, qeth_poll, QETH_NAPI_WEIGHT);
	return register_netdev(card->dev);
}

static void qeth_l2_trace_features(struct qeth_card *card)
{
	/* Set BridgePort features */
	QETH_CARD_TEXT(card, 2, "featuSBP");
	QETH_CARD_HEX(card, 2, &card->options.sbp.supported_funcs,
		      sizeof(card->options.sbp.supported_funcs));
	/* VNIC Characteristics features */
	QETH_CARD_TEXT(card, 2, "feaVNICC");
	QETH_CARD_HEX(card, 2, &card->options.vnicc.sup_chars,
		      sizeof(card->options.vnicc.sup_chars));
}

static void qeth_l2_setup_bridgeport_attrs(struct qeth_card *card)
{
	if (!card->options.sbp.reflect_promisc &&
	    card->options.sbp.role != QETH_SBP_ROLE_NONE) {
		/* Conditional to avoid spurious error messages */
		qeth_bridgeport_setrole(card, card->options.sbp.role);
		/* Let the callback function refresh the stored role value. */
		qeth_bridgeport_query_ports(card, &card->options.sbp.role,
					    NULL);
	}
	if (card->options.sbp.hostnotification) {
		if (qeth_bridgeport_an_set(card, 1))
			card->options.sbp.hostnotification = 0;
	}
}

/**
 *	qeth_l2_detect_dev2br_support() -
 *	Detect whether this card supports 'dev to bridge fdb network address
 *	change notification' and thus can support the learning_sync bridgeport
 *	attribute
 *	@card: qeth_card structure pointer
 */
static void qeth_l2_detect_dev2br_support(struct qeth_card *card)
{
	struct qeth_priv *priv = netdev_priv(card->dev);
	bool dev2br_supported;

	QETH_CARD_TEXT(card, 2, "d2brsup");
	if (!IS_IQD(card))
		return;

	/* dev2br requires valid cssid,iid,chid */
	dev2br_supported = card->info.ids_valid &&
			   css_general_characteristics.enarf;
	QETH_CARD_TEXT_(card, 2, "D2Bsup%02x", dev2br_supported);

	if (dev2br_supported)
		priv->brport_hw_features |= BR_LEARNING_SYNC;
	else
		priv->brport_hw_features &= ~BR_LEARNING_SYNC;
}

static void qeth_l2_enable_brport_features(struct qeth_card *card)
{
	struct qeth_priv *priv = netdev_priv(card->dev);
	int rc;

	if (priv->brport_features & BR_LEARNING_SYNC) {
		if (priv->brport_hw_features & BR_LEARNING_SYNC) {
			qeth_l2_set_pnso_mode(card, QETH_PNSO_ADDR_INFO);
			rc = qeth_l2_dev2br_an_set(card, true);
			if (rc == -EAGAIN) {
				/* Recoverable error, retry once */
				qeth_l2_set_pnso_mode(card, QETH_PNSO_NONE);
				qeth_l2_dev2br_fdb_flush(card);
				qeth_l2_set_pnso_mode(card, QETH_PNSO_ADDR_INFO);
				rc = qeth_l2_dev2br_an_set(card, true);
			}
			if (rc) {
				netdev_err(card->dev,
					   "failed to enable bridge learning_sync: %d\n",
					   rc);
				qeth_l2_set_pnso_mode(card, QETH_PNSO_NONE);
				qeth_l2_dev2br_fdb_flush(card);
				priv->brport_features ^= BR_LEARNING_SYNC;
			}
		} else {
			dev_warn(&card->gdev->dev,
				"bridge learning_sync not supported\n");
			priv->brport_features ^= BR_LEARNING_SYNC;
		}
	}
}

#ifdef CONFIG_QETH_OSN
static void qeth_osn_assist_cb(struct qeth_card *card,
			       struct qeth_cmd_buffer *iob,
			       unsigned int data_length)
{
	qeth_notify_cmd(iob, 0);
	qeth_put_cmd(iob);
}

int qeth_osn_assist(struct net_device *dev, void *data, int data_len)
{
	struct qeth_cmd_buffer *iob;
	struct qeth_card *card;

	if (data_len < 0)
		return -EINVAL;
	if (!dev)
		return -ENODEV;
	card = dev->ml_priv;
	if (!card)
		return -ENODEV;
	QETH_CARD_TEXT(card, 2, "osnsdmc");
	if (!qeth_card_hw_is_reachable(card))
		return -ENODEV;

	iob = qeth_alloc_cmd(&card->write, IPA_PDU_HEADER_SIZE + data_len, 1,
			     QETH_IPA_TIMEOUT);
	if (!iob)
		return -ENOMEM;

	qeth_prepare_ipa_cmd(card, iob, (u16) data_len, NULL);

	memcpy(__ipa_cmd(iob), data, data_len);
	iob->callback = qeth_osn_assist_cb;
	return qeth_send_ipa_cmd(card, iob, NULL, NULL);
}
EXPORT_SYMBOL(qeth_osn_assist);

int qeth_osn_register(unsigned char *read_dev_no, struct net_device **dev,
		  int (*assist_cb)(struct net_device *, void *),
		  int (*data_cb)(struct sk_buff *))
{
	struct qeth_card *card;
	char bus_id[16];
	u16 devno;

	memcpy(&devno, read_dev_no, 2);
	sprintf(bus_id, "0.0.%04x", devno);
	card = qeth_get_card_by_busid(bus_id);
	if (!card || !IS_OSN(card))
		return -ENODEV;
	*dev = card->dev;

	QETH_CARD_TEXT(card, 2, "osnreg");
	if ((assist_cb == NULL) || (data_cb == NULL))
		return -EINVAL;
	card->osn_info.assist_cb = assist_cb;
	card->osn_info.data_cb = data_cb;
	return 0;
}
EXPORT_SYMBOL(qeth_osn_register);

void qeth_osn_deregister(struct net_device *dev)
{
	struct qeth_card *card;

	if (!dev)
		return;
	card = dev->ml_priv;
	if (!card)
		return;
	QETH_CARD_TEXT(card, 2, "osndereg");
	card->osn_info.assist_cb = NULL;
	card->osn_info.data_cb = NULL;
}
EXPORT_SYMBOL(qeth_osn_deregister);
#endif

/* SETBRIDGEPORT support, async notifications */

enum qeth_an_event_type {anev_reg_unreg, anev_abort, anev_reset};

/**
 * qeth_bridge_emit_host_event() - bridgeport address change notification
 * @card:  qeth_card structure pointer, for udev events.
 * @evtype:  "normal" register/unregister, or abort, or reset. For abort
 *	      and reset token and addr_lnid are unused and may be NULL.
 * @code:  event bitmask: high order bit 0x80 value 1 means removal of an
 *			  object, 0 - addition of an object.
 *			  0x01 - VLAN, 0x02 - MAC, 0x03 - VLAN and MAC.
 * @token: "network token" structure identifying physical address of the port.
 * @addr_lnid: pointer to structure with MAC address and VLAN ID.
 *
 * This function is called when registrations and deregistrations are
 * reported by the hardware, and also when notifications are enabled -
 * for all currently registered addresses.
 */
static void qeth_bridge_emit_host_event(struct qeth_card *card,
					enum qeth_an_event_type evtype,
					u8 code,
					struct net_if_token *token,
					struct mac_addr_lnid *addr_lnid)
{
	char str[7][32];
	char *env[8];
	int i = 0;

	switch (evtype) {
	case anev_reg_unreg:
		snprintf(str[i], sizeof(str[i]), "BRIDGEDHOST=%s",
				(code & IPA_ADDR_CHANGE_CODE_REMOVAL)
				? "deregister" : "register");
		env[i] = str[i]; i++;
		if (code & IPA_ADDR_CHANGE_CODE_VLANID) {
			snprintf(str[i], sizeof(str[i]), "VLAN=%d",
				addr_lnid->lnid);
			env[i] = str[i]; i++;
		}
		if (code & IPA_ADDR_CHANGE_CODE_MACADDR) {
			snprintf(str[i], sizeof(str[i]), "MAC=%pM",
				addr_lnid->mac);
			env[i] = str[i]; i++;
		}
		snprintf(str[i], sizeof(str[i]), "NTOK_BUSID=%x.%x.%04x",
			token->cssid, token->ssid, token->devnum);
		env[i] = str[i]; i++;
		snprintf(str[i], sizeof(str[i]), "NTOK_IID=%02x", token->iid);
		env[i] = str[i]; i++;
		snprintf(str[i], sizeof(str[i]), "NTOK_CHPID=%02x",
				token->chpid);
		env[i] = str[i]; i++;
		snprintf(str[i], sizeof(str[i]), "NTOK_CHID=%04x", token->chid);
		env[i] = str[i]; i++;
		break;
	case anev_abort:
		snprintf(str[i], sizeof(str[i]), "BRIDGEDHOST=abort");
		env[i] = str[i]; i++;
		break;
	case anev_reset:
		snprintf(str[i], sizeof(str[i]), "BRIDGEDHOST=reset");
		env[i] = str[i]; i++;
		break;
	}
	env[i] = NULL;
	kobject_uevent_env(&card->gdev->dev.kobj, KOBJ_CHANGE, env);
}

struct qeth_bridge_state_data {
	struct work_struct worker;
	struct qeth_card *card;
	u8 role;
	u8 state;
};

static void qeth_bridge_state_change_worker(struct work_struct *work)
{
	struct qeth_bridge_state_data *data =
		container_of(work, struct qeth_bridge_state_data, worker);
	char env_locrem[32];
	char env_role[32];
	char env_state[32];
	char *env[] = {
		env_locrem,
		env_role,
		env_state,
		NULL
	};

	snprintf(env_locrem, sizeof(env_locrem), "BRIDGEPORT=statechange");
	snprintf(env_role, sizeof(env_role), "ROLE=%s",
		(data->role == QETH_SBP_ROLE_NONE) ? "none" :
		(data->role == QETH_SBP_ROLE_PRIMARY) ? "primary" :
		(data->role == QETH_SBP_ROLE_SECONDARY) ? "secondary" :
		"<INVALID>");
	snprintf(env_state, sizeof(env_state), "STATE=%s",
		(data->state == QETH_SBP_STATE_INACTIVE) ? "inactive" :
		(data->state == QETH_SBP_STATE_STANDBY) ? "standby" :
		(data->state == QETH_SBP_STATE_ACTIVE) ? "active" :
		"<INVALID>");
	kobject_uevent_env(&data->card->gdev->dev.kobj,
				KOBJ_CHANGE, env);
	kfree(data);
}

static void qeth_bridge_state_change(struct qeth_card *card,
					struct qeth_ipa_cmd *cmd)
{
	struct qeth_sbp_port_data *qports = &cmd->data.sbp.data.port_data;
	struct qeth_bridge_state_data *data;

	QETH_CARD_TEXT(card, 2, "brstchng");
	if (qports->num_entries == 0) {
		QETH_CARD_TEXT(card, 2, "BPempty");
		return;
	}
	if (qports->entry_length != sizeof(struct qeth_sbp_port_entry)) {
		QETH_CARD_TEXT_(card, 2, "BPsz%04x", qports->entry_length);
		return;
	}

	data = kzalloc(sizeof(*data), GFP_ATOMIC);
	if (!data) {
		QETH_CARD_TEXT(card, 2, "BPSalloc");
		return;
	}
	INIT_WORK(&data->worker, qeth_bridge_state_change_worker);
	data->card = card;
	/* Information for the local port: */
	data->role = qports->entry[0].role;
	data->state = qports->entry[0].state;

	queue_work(card->event_wq, &data->worker);
}

struct qeth_addr_change_data {
	struct delayed_work dwork;
	struct qeth_card *card;
	struct qeth_ipacmd_addr_change ac_event;
};

static void qeth_l2_dev2br_worker(struct work_struct *work)
{
	struct delayed_work *dwork = to_delayed_work(work);
	struct qeth_addr_change_data *data;
	struct qeth_card *card;
	struct qeth_priv *priv;
	unsigned int i;
	int rc;

	data = container_of(dwork, struct qeth_addr_change_data, dwork);
	card = data->card;
	priv = netdev_priv(card->dev);

	QETH_CARD_TEXT(card, 4, "dev2brew");

	if (READ_ONCE(card->info.pnso_mode) == QETH_PNSO_NONE)
		goto free;

	/* Potential re-config in progress, try again later: */
	if (!rtnl_trylock()) {
		queue_delayed_work(card->event_wq, dwork,
				   msecs_to_jiffies(100));
		return;
	}
	if (!netif_device_present(card->dev))
		goto out_unlock;

	if (data->ac_event.lost_event_mask) {
		QETH_DBF_MESSAGE(3,
				 "Address change notification overflow on device %x\n",
				 CARD_DEVID(card));
		/* Card fdb and bridge fdb are out of sync, card has stopped
		 * notifications (no need to drain_workqueue). Purge all
		 * 'extern_learn' entries from the parent bridge and restart
		 * the notifications.
		 */
		qeth_l2_dev2br_fdb_flush(card);
		rc = qeth_l2_dev2br_an_set(card, true);
		if (rc) {
			/* TODO: if we want to retry after -EAGAIN, be
			 * aware there could be stale entries in the
			 * workqueue now, that need to be drained.
			 * For now we give up:
			 */
			netdev_err(card->dev,
				   "bridge learning_sync failed to recover: %d\n",
				   rc);
			WRITE_ONCE(card->info.pnso_mode,
				   QETH_PNSO_NONE);
			/* To remove fdb entries reported by an_set: */
			qeth_l2_dev2br_fdb_flush(card);
			priv->brport_features ^= BR_LEARNING_SYNC;
		} else {
			QETH_DBF_MESSAGE(3,
					 "Address Notification resynced on device %x\n",
					 CARD_DEVID(card));
		}
	} else {
		for (i = 0; i < data->ac_event.num_entries; i++) {
			struct qeth_ipacmd_addr_change_entry *entry =
					&data->ac_event.entry[i];
			qeth_l2_dev2br_fdb_notify(card,
						  entry->change_code,
						  &entry->token,
						  &entry->addr_lnid);
		}
	}

out_unlock:
	rtnl_unlock();

free:
	kfree(data);
}

static void qeth_addr_change_event_worker(struct work_struct *work)
{
	struct delayed_work *dwork = to_delayed_work(work);
	struct qeth_addr_change_data *data;
	struct qeth_card *card;
	int i;

	data = container_of(dwork, struct qeth_addr_change_data, dwork);
	card = data->card;

	QETH_CARD_TEXT(data->card, 4, "adrchgew");

	if (READ_ONCE(card->info.pnso_mode) == QETH_PNSO_NONE)
		goto free;

	if (data->ac_event.lost_event_mask) {
		/* Potential re-config in progress, try again later: */
		if (!mutex_trylock(&card->sbp_lock)) {
			queue_delayed_work(card->event_wq, dwork,
					   msecs_to_jiffies(100));
			return;
		}

		dev_info(&data->card->gdev->dev,
			 "Address change notification stopped on %s (%s)\n",
			 netdev_name(card->dev),
			(data->ac_event.lost_event_mask == 0x01)
			? "Overflow"
			: (data->ac_event.lost_event_mask == 0x02)
			? "Bridge port state change"
			: "Unknown reason");

		data->card->options.sbp.hostnotification = 0;
		card->info.pnso_mode = QETH_PNSO_NONE;
		mutex_unlock(&data->card->sbp_lock);
		qeth_bridge_emit_host_event(data->card, anev_abort,
					    0, NULL, NULL);
	} else
		for (i = 0; i < data->ac_event.num_entries; i++) {
			struct qeth_ipacmd_addr_change_entry *entry =
					&data->ac_event.entry[i];
			qeth_bridge_emit_host_event(data->card,
						    anev_reg_unreg,
						    entry->change_code,
						    &entry->token,
						    &entry->addr_lnid);
		}

free:
	kfree(data);
}

static void qeth_addr_change_event(struct qeth_card *card,
				   struct qeth_ipa_cmd *cmd)
{
	struct qeth_ipacmd_addr_change *hostevs =
		 &cmd->data.addrchange;
	struct qeth_addr_change_data *data;
	int extrasize;

	if (card->info.pnso_mode == QETH_PNSO_NONE)
		return;

	QETH_CARD_TEXT(card, 4, "adrchgev");
	if (cmd->hdr.return_code != 0x0000) {
		if (cmd->hdr.return_code == 0x0010) {
			if (hostevs->lost_event_mask == 0x00)
				hostevs->lost_event_mask = 0xff;
		} else {
			QETH_CARD_TEXT_(card, 2, "ACHN%04x",
				cmd->hdr.return_code);
			return;
		}
	}
	extrasize = sizeof(struct qeth_ipacmd_addr_change_entry) *
						hostevs->num_entries;
	data = kzalloc(sizeof(struct qeth_addr_change_data) + extrasize,
		       GFP_ATOMIC);
	if (!data) {
		QETH_CARD_TEXT(card, 2, "ACNalloc");
		return;
	}
	if (card->info.pnso_mode == QETH_PNSO_BRIDGEPORT)
		INIT_DELAYED_WORK(&data->dwork, qeth_addr_change_event_worker);
	else
		INIT_DELAYED_WORK(&data->dwork, qeth_l2_dev2br_worker);
	data->card = card;
	memcpy(&data->ac_event, hostevs,
			sizeof(struct qeth_ipacmd_addr_change) + extrasize);
	queue_delayed_work(card->event_wq, &data->dwork, 0);
}

/* SETBRIDGEPORT support; sending commands */

struct _qeth_sbp_cbctl {
	union {
		u32 supported;
		struct {
			enum qeth_sbp_roles *role;
			enum qeth_sbp_states *state;
		} qports;
	} data;
};

static int qeth_bridgeport_makerc(struct qeth_card *card,
				  struct qeth_ipa_cmd *cmd)
{
	struct qeth_ipacmd_setbridgeport *sbp = &cmd->data.sbp;
	enum qeth_ipa_sbp_cmd setcmd = sbp->hdr.command_code;
	u16 ipa_rc = cmd->hdr.return_code;
	u16 sbp_rc = sbp->hdr.return_code;
	int rc;

	if (ipa_rc == IPA_RC_SUCCESS && sbp_rc == IPA_RC_SUCCESS)
		return 0;

	if ((IS_IQD(card) && ipa_rc == IPA_RC_SUCCESS) ||
	    (!IS_IQD(card) && ipa_rc == sbp_rc)) {
		switch (sbp_rc) {
		case IPA_RC_SUCCESS:
			rc = 0;
			break;
		case IPA_RC_L2_UNSUPPORTED_CMD:
		case IPA_RC_UNSUPPORTED_COMMAND:
			rc = -EOPNOTSUPP;
			break;
		case IPA_RC_SBP_OSA_NOT_CONFIGURED:
		case IPA_RC_SBP_IQD_NOT_CONFIGURED:
			rc = -ENODEV; /* maybe not the best code here? */
			dev_err(&card->gdev->dev,
	"The device is not configured as a Bridge Port\n");
			break;
		case IPA_RC_SBP_OSA_OS_MISMATCH:
		case IPA_RC_SBP_IQD_OS_MISMATCH:
			rc = -EPERM;
			dev_err(&card->gdev->dev,
	"A Bridge Port is already configured by a different operating system\n");
			break;
		case IPA_RC_SBP_OSA_ANO_DEV_PRIMARY:
		case IPA_RC_SBP_IQD_ANO_DEV_PRIMARY:
			switch (setcmd) {
			case IPA_SBP_SET_PRIMARY_BRIDGE_PORT:
				rc = -EEXIST;
				dev_err(&card->gdev->dev,
	"The LAN already has a primary Bridge Port\n");
				break;
			case IPA_SBP_SET_SECONDARY_BRIDGE_PORT:
				rc = -EBUSY;
				dev_err(&card->gdev->dev,
	"The device is already a primary Bridge Port\n");
				break;
			default:
				rc = -EIO;
			}
			break;
		case IPA_RC_SBP_OSA_CURRENT_SECOND:
		case IPA_RC_SBP_IQD_CURRENT_SECOND:
			rc = -EBUSY;
			dev_err(&card->gdev->dev,
	"The device is already a secondary Bridge Port\n");
			break;
		case IPA_RC_SBP_OSA_LIMIT_SECOND:
		case IPA_RC_SBP_IQD_LIMIT_SECOND:
			rc = -EEXIST;
			dev_err(&card->gdev->dev,
	"The LAN cannot have more secondary Bridge Ports\n");
			break;
		case IPA_RC_SBP_OSA_CURRENT_PRIMARY:
		case IPA_RC_SBP_IQD_CURRENT_PRIMARY:
			rc = -EBUSY;
			dev_err(&card->gdev->dev,
	"The device is already a primary Bridge Port\n");
			break;
		case IPA_RC_SBP_OSA_NOT_AUTHD_BY_ZMAN:
		case IPA_RC_SBP_IQD_NOT_AUTHD_BY_ZMAN:
			rc = -EACCES;
			dev_err(&card->gdev->dev,
	"The device is not authorized to be a Bridge Port\n");
			break;
		default:
			rc = -EIO;
		}
	} else {
		switch (ipa_rc) {
		case IPA_RC_NOTSUPP:
			rc = -EOPNOTSUPP;
			break;
		case IPA_RC_UNSUPPORTED_COMMAND:
			rc = -EOPNOTSUPP;
			break;
		default:
			rc = -EIO;
		}
	}

	if (rc) {
		QETH_CARD_TEXT_(card, 2, "SBPi%04x", ipa_rc);
		QETH_CARD_TEXT_(card, 2, "SBPc%04x", sbp_rc);
	}
	return rc;
}

static struct qeth_cmd_buffer *qeth_sbp_build_cmd(struct qeth_card *card,
						  enum qeth_ipa_sbp_cmd sbp_cmd,
						  unsigned int data_length)
{
	enum qeth_ipa_cmds ipa_cmd = IS_IQD(card) ? IPA_CMD_SETBRIDGEPORT_IQD :
						    IPA_CMD_SETBRIDGEPORT_OSA;
	struct qeth_ipacmd_sbp_hdr *hdr;
	struct qeth_cmd_buffer *iob;

	iob = qeth_ipa_alloc_cmd(card, ipa_cmd, QETH_PROT_NONE,
				 data_length +
				 offsetof(struct qeth_ipacmd_setbridgeport,
					  data));
	if (!iob)
		return iob;

	hdr = &__ipa_cmd(iob)->data.sbp.hdr;
	hdr->cmdlength = sizeof(*hdr) + data_length;
	hdr->command_code = sbp_cmd;
	hdr->used_total = 1;
	hdr->seq_no = 1;
	return iob;
}

static int qeth_bridgeport_query_support_cb(struct qeth_card *card,
	struct qeth_reply *reply, unsigned long data)
{
	struct qeth_ipa_cmd *cmd = (struct qeth_ipa_cmd *) data;
	struct _qeth_sbp_cbctl *cbctl = (struct _qeth_sbp_cbctl *)reply->param;
	int rc;

	QETH_CARD_TEXT(card, 2, "brqsupcb");
	rc = qeth_bridgeport_makerc(card, cmd);
	if (rc)
		return rc;

	cbctl->data.supported =
		cmd->data.sbp.data.query_cmds_supp.supported_cmds;
	return 0;
}

/**
 * qeth_bridgeport_query_support() - store bitmask of supported subfunctions.
 * @card:			     qeth_card structure pointer.
 *
 * Sets bitmask of supported setbridgeport subfunctions in the qeth_card
 * strucutre: card->options.sbp.supported_funcs.
 */
static void qeth_bridgeport_query_support(struct qeth_card *card)
{
	struct qeth_cmd_buffer *iob;
	struct _qeth_sbp_cbctl cbctl;

	QETH_CARD_TEXT(card, 2, "brqsuppo");
	iob = qeth_sbp_build_cmd(card, IPA_SBP_QUERY_COMMANDS_SUPPORTED,
				 SBP_DATA_SIZEOF(query_cmds_supp));
	if (!iob)
		return;

	if (qeth_send_ipa_cmd(card, iob, qeth_bridgeport_query_support_cb,
			      &cbctl)) {
		card->options.sbp.role = QETH_SBP_ROLE_NONE;
		card->options.sbp.supported_funcs = 0;
		return;
	}
	card->options.sbp.supported_funcs = cbctl.data.supported;
}

static int qeth_bridgeport_query_ports_cb(struct qeth_card *card,
	struct qeth_reply *reply, unsigned long data)
{
	struct qeth_ipa_cmd *cmd = (struct qeth_ipa_cmd *) data;
	struct _qeth_sbp_cbctl *cbctl = (struct _qeth_sbp_cbctl *)reply->param;
	struct qeth_sbp_port_data *qports;
	int rc;

	QETH_CARD_TEXT(card, 2, "brqprtcb");
	rc = qeth_bridgeport_makerc(card, cmd);
	if (rc)
		return rc;

	qports = &cmd->data.sbp.data.port_data;
	if (qports->entry_length != sizeof(struct qeth_sbp_port_entry)) {
		QETH_CARD_TEXT_(card, 2, "SBPs%04x", qports->entry_length);
		return -EINVAL;
	}
	/* first entry contains the state of the local port */
	if (qports->num_entries > 0) {
		if (cbctl->data.qports.role)
			*cbctl->data.qports.role = qports->entry[0].role;
		if (cbctl->data.qports.state)
			*cbctl->data.qports.state = qports->entry[0].state;
	}
	return 0;
}

/**
 * qeth_bridgeport_query_ports() - query local bridgeport status.
 * @card:			   qeth_card structure pointer.
 * @role:   Role of the port: 0-none, 1-primary, 2-secondary.
 * @state:  State of the port: 0-inactive, 1-standby, 2-active.
 *
 * Returns negative errno-compatible error indication or 0 on success.
 *
 * 'role' and 'state' are not updated in case of hardware operation failure.
 */
int qeth_bridgeport_query_ports(struct qeth_card *card,
	enum qeth_sbp_roles *role, enum qeth_sbp_states *state)
{
	struct qeth_cmd_buffer *iob;
	struct _qeth_sbp_cbctl cbctl = {
		.data = {
			.qports = {
				.role = role,
				.state = state,
			},
		},
	};

	QETH_CARD_TEXT(card, 2, "brqports");
	if (!(card->options.sbp.supported_funcs & IPA_SBP_QUERY_BRIDGE_PORTS))
		return -EOPNOTSUPP;
	iob = qeth_sbp_build_cmd(card, IPA_SBP_QUERY_BRIDGE_PORTS, 0);
	if (!iob)
		return -ENOMEM;

	return qeth_send_ipa_cmd(card, iob, qeth_bridgeport_query_ports_cb,
				 &cbctl);
}

static int qeth_bridgeport_set_cb(struct qeth_card *card,
	struct qeth_reply *reply, unsigned long data)
{
	struct qeth_ipa_cmd *cmd = (struct qeth_ipa_cmd *)data;

	QETH_CARD_TEXT(card, 2, "brsetrcb");
	return qeth_bridgeport_makerc(card, cmd);
}

/**
 * qeth_bridgeport_setrole() - Assign primary role to the port.
 * @card:		       qeth_card structure pointer.
 * @role:		       Role to assign.
 *
 * Returns negative errno-compatible error indication or 0 on success.
 */
int qeth_bridgeport_setrole(struct qeth_card *card, enum qeth_sbp_roles role)
{
	struct qeth_cmd_buffer *iob;
	enum qeth_ipa_sbp_cmd setcmd;
	unsigned int cmdlength = 0;

	QETH_CARD_TEXT(card, 2, "brsetrol");
	switch (role) {
	case QETH_SBP_ROLE_NONE:
		setcmd = IPA_SBP_RESET_BRIDGE_PORT_ROLE;
		break;
	case QETH_SBP_ROLE_PRIMARY:
		setcmd = IPA_SBP_SET_PRIMARY_BRIDGE_PORT;
		cmdlength = SBP_DATA_SIZEOF(set_primary);
		break;
	case QETH_SBP_ROLE_SECONDARY:
		setcmd = IPA_SBP_SET_SECONDARY_BRIDGE_PORT;
		break;
	default:
		return -EINVAL;
	}
	if (!(card->options.sbp.supported_funcs & setcmd))
		return -EOPNOTSUPP;
	iob = qeth_sbp_build_cmd(card, setcmd, cmdlength);
	if (!iob)
		return -ENOMEM;

	return qeth_send_ipa_cmd(card, iob, qeth_bridgeport_set_cb, NULL);
}

static void qeth_bridgeport_an_set_cb(void *priv,
				      struct chsc_pnso_naid_l2 *entry)
{
	struct qeth_card *card = (struct qeth_card *)priv;
	u8 code;

	code = IPA_ADDR_CHANGE_CODE_MACADDR;
	if (entry->addr_lnid.lnid < VLAN_N_VID)
		code |= IPA_ADDR_CHANGE_CODE_VLANID;
	qeth_bridge_emit_host_event(card, anev_reg_unreg, code,
				    (struct net_if_token *)&entry->nit,
				    (struct mac_addr_lnid *)&entry->addr_lnid);
}

/**
 * qeth_bridgeport_an_set() - Enable or disable bridgeport address notification
 * @card:		      qeth_card structure pointer.
 * @enable:		      0 - disable, non-zero - enable notifications
 *
 * Returns negative errno-compatible error indication or 0 on success.
 *
 * On enable, emits a series of address notifications udev events for all
 * currently registered hosts.
 */
int qeth_bridgeport_an_set(struct qeth_card *card, int enable)
{
	int rc;

	if (!card->options.sbp.supported_funcs)
		return -EOPNOTSUPP;

	if (enable) {
		qeth_bridge_emit_host_event(card, anev_reset, 0, NULL, NULL);
		qeth_l2_set_pnso_mode(card, QETH_PNSO_BRIDGEPORT);
		rc = qeth_l2_pnso(card, PNSO_OC_NET_BRIDGE_INFO, 1,
				  qeth_bridgeport_an_set_cb, card);
		if (rc)
			qeth_l2_set_pnso_mode(card, QETH_PNSO_NONE);
	} else {
		rc = qeth_l2_pnso(card, PNSO_OC_NET_BRIDGE_INFO, 0, NULL, NULL);
		qeth_l2_set_pnso_mode(card, QETH_PNSO_NONE);
	}
	return rc;
}

/* VNIC Characteristics support */

/* handle VNICC IPA command return codes; convert to error codes */
static int qeth_l2_vnicc_makerc(struct qeth_card *card, u16 ipa_rc)
{
	int rc;

	switch (ipa_rc) {
	case IPA_RC_SUCCESS:
		return ipa_rc;
	case IPA_RC_L2_UNSUPPORTED_CMD:
	case IPA_RC_NOTSUPP:
		rc = -EOPNOTSUPP;
		break;
	case IPA_RC_VNICC_OOSEQ:
		rc = -EALREADY;
		break;
	case IPA_RC_VNICC_VNICBP:
		rc = -EBUSY;
		break;
	case IPA_RC_L2_ADDR_TABLE_FULL:
		rc = -ENOSPC;
		break;
	case IPA_RC_L2_MAC_NOT_AUTH_BY_ADP:
		rc = -EACCES;
		break;
	default:
		rc = -EIO;
	}

	QETH_CARD_TEXT_(card, 2, "err%04x", ipa_rc);
	return rc;
}

/* generic VNICC request call back */
static int qeth_l2_vnicc_request_cb(struct qeth_card *card,
				    struct qeth_reply *reply,
				    unsigned long data)
{
	struct qeth_ipa_cmd *cmd = (struct qeth_ipa_cmd *) data;
	struct qeth_ipacmd_vnicc *rep = &cmd->data.vnicc;
	u32 sub_cmd = cmd->data.vnicc.hdr.sub_command;

	QETH_CARD_TEXT(card, 2, "vniccrcb");
	if (cmd->hdr.return_code)
		return qeth_l2_vnicc_makerc(card, cmd->hdr.return_code);
	/* return results to caller */
	card->options.vnicc.sup_chars = rep->vnicc_cmds.supported;
	card->options.vnicc.cur_chars = rep->vnicc_cmds.enabled;

	if (sub_cmd == IPA_VNICC_QUERY_CMDS)
		*(u32 *)reply->param = rep->data.query_cmds.sup_cmds;
	else if (sub_cmd == IPA_VNICC_GET_TIMEOUT)
		*(u32 *)reply->param = rep->data.getset_timeout.timeout;

	return 0;
}

static struct qeth_cmd_buffer *qeth_l2_vnicc_build_cmd(struct qeth_card *card,
						       u32 vnicc_cmd,
						       unsigned int data_length)
{
	struct qeth_ipacmd_vnicc_hdr *hdr;
	struct qeth_cmd_buffer *iob;

	iob = qeth_ipa_alloc_cmd(card, IPA_CMD_VNICC, QETH_PROT_NONE,
				 data_length +
				 offsetof(struct qeth_ipacmd_vnicc, data));
	if (!iob)
		return NULL;

	hdr = &__ipa_cmd(iob)->data.vnicc.hdr;
	hdr->data_length = sizeof(*hdr) + data_length;
	hdr->sub_command = vnicc_cmd;
	return iob;
}

/* VNICC query VNIC characteristics request */
static int qeth_l2_vnicc_query_chars(struct qeth_card *card)
{
	struct qeth_cmd_buffer *iob;

	QETH_CARD_TEXT(card, 2, "vniccqch");
	iob = qeth_l2_vnicc_build_cmd(card, IPA_VNICC_QUERY_CHARS, 0);
	if (!iob)
		return -ENOMEM;

	return qeth_send_ipa_cmd(card, iob, qeth_l2_vnicc_request_cb, NULL);
}

/* VNICC query sub commands request */
static int qeth_l2_vnicc_query_cmds(struct qeth_card *card, u32 vnic_char,
				    u32 *sup_cmds)
{
	struct qeth_cmd_buffer *iob;

	QETH_CARD_TEXT(card, 2, "vniccqcm");
	iob = qeth_l2_vnicc_build_cmd(card, IPA_VNICC_QUERY_CMDS,
				      VNICC_DATA_SIZEOF(query_cmds));
	if (!iob)
		return -ENOMEM;

	__ipa_cmd(iob)->data.vnicc.data.query_cmds.vnic_char = vnic_char;

	return qeth_send_ipa_cmd(card, iob, qeth_l2_vnicc_request_cb, sup_cmds);
}

/* VNICC enable/disable characteristic request */
static int qeth_l2_vnicc_set_char(struct qeth_card *card, u32 vnic_char,
				      u32 cmd)
{
	struct qeth_cmd_buffer *iob;

	QETH_CARD_TEXT(card, 2, "vniccedc");
	iob = qeth_l2_vnicc_build_cmd(card, cmd, VNICC_DATA_SIZEOF(set_char));
	if (!iob)
		return -ENOMEM;

	__ipa_cmd(iob)->data.vnicc.data.set_char.vnic_char = vnic_char;

	return qeth_send_ipa_cmd(card, iob, qeth_l2_vnicc_request_cb, NULL);
}

/* VNICC get/set timeout for characteristic request */
static int qeth_l2_vnicc_getset_timeout(struct qeth_card *card, u32 vnicc,
					u32 cmd, u32 *timeout)
{
	struct qeth_vnicc_getset_timeout *getset_timeout;
	struct qeth_cmd_buffer *iob;

	QETH_CARD_TEXT(card, 2, "vniccgst");
	iob = qeth_l2_vnicc_build_cmd(card, cmd,
				      VNICC_DATA_SIZEOF(getset_timeout));
	if (!iob)
		return -ENOMEM;

	getset_timeout = &__ipa_cmd(iob)->data.vnicc.data.getset_timeout;
	getset_timeout->vnic_char = vnicc;

	if (cmd == IPA_VNICC_SET_TIMEOUT)
		getset_timeout->timeout = *timeout;

	return qeth_send_ipa_cmd(card, iob, qeth_l2_vnicc_request_cb, timeout);
}

/* recover user timeout setting */
static bool qeth_l2_vnicc_recover_timeout(struct qeth_card *card, u32 vnicc,
					  u32 *timeout)
{
	if (card->options.vnicc.sup_chars & vnicc &&
	    card->options.vnicc.getset_timeout_sup & vnicc &&
	    !qeth_l2_vnicc_getset_timeout(card, vnicc, IPA_VNICC_SET_TIMEOUT,
					  timeout))
		return false;
	*timeout = QETH_VNICC_DEFAULT_TIMEOUT;
	return true;
}

/* set current VNICC flag state; called from sysfs store function */
int qeth_l2_vnicc_set_state(struct qeth_card *card, u32 vnicc, bool state)
{
	int rc = 0;
	u32 cmd;

	QETH_CARD_TEXT(card, 2, "vniccsch");

	/* check if characteristic and enable/disable are supported */
	if (!(card->options.vnicc.sup_chars & vnicc) ||
	    !(card->options.vnicc.set_char_sup & vnicc))
		return -EOPNOTSUPP;

	if (qeth_bridgeport_is_in_use(card))
		return -EBUSY;

	/* set enable/disable command and store wanted characteristic */
	if (state) {
		cmd = IPA_VNICC_ENABLE;
		card->options.vnicc.wanted_chars |= vnicc;
	} else {
		cmd = IPA_VNICC_DISABLE;
		card->options.vnicc.wanted_chars &= ~vnicc;
	}

	/* do we need to do anything? */
	if (card->options.vnicc.cur_chars == card->options.vnicc.wanted_chars)
		return rc;

	/* if card is not ready, simply stop here */
	if (!qeth_card_hw_is_reachable(card)) {
		if (state)
			card->options.vnicc.cur_chars |= vnicc;
		else
			card->options.vnicc.cur_chars &= ~vnicc;
		return rc;
	}

	rc = qeth_l2_vnicc_set_char(card, vnicc, cmd);
	if (rc)
		card->options.vnicc.wanted_chars =
			card->options.vnicc.cur_chars;
	else {
		/* successful online VNICC change; handle special cases */
		if (state && vnicc == QETH_VNICC_RX_BCAST)
			card->options.vnicc.rx_bcast_enabled = true;
		if (!state && vnicc == QETH_VNICC_LEARNING)
			qeth_l2_vnicc_recover_timeout(card, vnicc,
					&card->options.vnicc.learning_timeout);
	}

	return rc;
}

/* get current VNICC flag state; called from sysfs show function */
int qeth_l2_vnicc_get_state(struct qeth_card *card, u32 vnicc, bool *state)
{
	int rc = 0;

	QETH_CARD_TEXT(card, 2, "vniccgch");

	/* check if characteristic is supported */
	if (!(card->options.vnicc.sup_chars & vnicc))
		return -EOPNOTSUPP;

	if (qeth_bridgeport_is_in_use(card))
		return -EBUSY;

	/* if card is ready, query current VNICC state */
	if (qeth_card_hw_is_reachable(card))
		rc = qeth_l2_vnicc_query_chars(card);

	*state = (card->options.vnicc.cur_chars & vnicc) ? true : false;
	return rc;
}

/* set VNICC timeout; called from sysfs store function. Currently, only learning
 * supports timeout
 */
int qeth_l2_vnicc_set_timeout(struct qeth_card *card, u32 timeout)
{
	int rc = 0;

	QETH_CARD_TEXT(card, 2, "vniccsto");

	/* check if characteristic and set_timeout are supported */
	if (!(card->options.vnicc.sup_chars & QETH_VNICC_LEARNING) ||
	    !(card->options.vnicc.getset_timeout_sup & QETH_VNICC_LEARNING))
		return -EOPNOTSUPP;

	if (qeth_bridgeport_is_in_use(card))
		return -EBUSY;

	/* do we need to do anything? */
	if (card->options.vnicc.learning_timeout == timeout)
		return rc;

	/* if card is not ready, simply store the value internally and return */
	if (!qeth_card_hw_is_reachable(card)) {
		card->options.vnicc.learning_timeout = timeout;
		return rc;
	}

	/* send timeout value to card; if successful, store value internally */
	rc = qeth_l2_vnicc_getset_timeout(card, QETH_VNICC_LEARNING,
					  IPA_VNICC_SET_TIMEOUT, &timeout);
	if (!rc)
		card->options.vnicc.learning_timeout = timeout;

	return rc;
}

/* get current VNICC timeout; called from sysfs show function. Currently, only
 * learning supports timeout
 */
int qeth_l2_vnicc_get_timeout(struct qeth_card *card, u32 *timeout)
{
	int rc = 0;

	QETH_CARD_TEXT(card, 2, "vniccgto");

	/* check if characteristic and get_timeout are supported */
	if (!(card->options.vnicc.sup_chars & QETH_VNICC_LEARNING) ||
	    !(card->options.vnicc.getset_timeout_sup & QETH_VNICC_LEARNING))
		return -EOPNOTSUPP;

	if (qeth_bridgeport_is_in_use(card))
		return -EBUSY;

	/* if card is ready, get timeout. Otherwise, just return stored value */
	*timeout = card->options.vnicc.learning_timeout;
	if (qeth_card_hw_is_reachable(card))
		rc = qeth_l2_vnicc_getset_timeout(card, QETH_VNICC_LEARNING,
						  IPA_VNICC_GET_TIMEOUT,
						  timeout);

	return rc;
}

/* check if VNICC is currently enabled */
static bool _qeth_l2_vnicc_is_in_use(struct qeth_card *card)
{
	if (!card->options.vnicc.sup_chars)
		return false;
	/* default values are only OK if rx_bcast was not enabled by user
	 * or the card is offline.
	 */
	if (card->options.vnicc.cur_chars == QETH_VNICC_DEFAULT) {
		if (!card->options.vnicc.rx_bcast_enabled ||
		    !qeth_card_hw_is_reachable(card))
			return false;
	}
	return true;
}

/**
 *	qeth_bridgeport_allowed - are any qeth_bridgeport functions allowed?
 *	@card: qeth_card structure pointer
 *
 *	qeth_bridgeport functionality is mutually exclusive with usage of the
 *	VNIC Characteristics and dev2br address notifications
 */
bool qeth_bridgeport_allowed(struct qeth_card *card)
{
	struct qeth_priv *priv = netdev_priv(card->dev);

	return (!_qeth_l2_vnicc_is_in_use(card) &&
		!(priv->brport_features & BR_LEARNING_SYNC));
}

/* recover user characteristic setting */
static bool qeth_l2_vnicc_recover_char(struct qeth_card *card, u32 vnicc,
				       bool enable)
{
	u32 cmd = enable ? IPA_VNICC_ENABLE : IPA_VNICC_DISABLE;

	if (card->options.vnicc.sup_chars & vnicc &&
	    card->options.vnicc.set_char_sup & vnicc &&
	    !qeth_l2_vnicc_set_char(card, vnicc, cmd))
		return false;
	card->options.vnicc.wanted_chars &= ~vnicc;
	card->options.vnicc.wanted_chars |= QETH_VNICC_DEFAULT & vnicc;
	return true;
}

/* (re-)initialize VNICC */
static void qeth_l2_vnicc_init(struct qeth_card *card)
{
	u32 *timeout = &card->options.vnicc.learning_timeout;
	bool enable, error = false;
	unsigned int chars_len, i;
	unsigned long chars_tmp;
	u32 sup_cmds, vnicc;

	QETH_CARD_TEXT(card, 2, "vniccini");
	/* reset rx_bcast */
	card->options.vnicc.rx_bcast_enabled = 0;
	/* initial query and storage of VNIC characteristics */
	if (qeth_l2_vnicc_query_chars(card)) {
		if (card->options.vnicc.wanted_chars != QETH_VNICC_DEFAULT ||
		    *timeout != QETH_VNICC_DEFAULT_TIMEOUT)
			dev_err(&card->gdev->dev, "Configuring the VNIC characteristics failed\n");
		/* fail quietly if user didn't change the default config */
		card->options.vnicc.sup_chars = 0;
		card->options.vnicc.cur_chars = 0;
		card->options.vnicc.wanted_chars = QETH_VNICC_DEFAULT;
		return;
	}
	/* get supported commands for each supported characteristic */
	chars_tmp = card->options.vnicc.sup_chars;
	chars_len = sizeof(card->options.vnicc.sup_chars) * BITS_PER_BYTE;
	for_each_set_bit(i, &chars_tmp, chars_len) {
		vnicc = BIT(i);
		if (qeth_l2_vnicc_query_cmds(card, vnicc, &sup_cmds)) {
			sup_cmds = 0;
			error = true;
		}
		if ((sup_cmds & IPA_VNICC_SET_TIMEOUT) &&
		    (sup_cmds & IPA_VNICC_GET_TIMEOUT))
			card->options.vnicc.getset_timeout_sup |= vnicc;
		else
			card->options.vnicc.getset_timeout_sup &= ~vnicc;
		if ((sup_cmds & IPA_VNICC_ENABLE) &&
		    (sup_cmds & IPA_VNICC_DISABLE))
			card->options.vnicc.set_char_sup |= vnicc;
		else
			card->options.vnicc.set_char_sup &= ~vnicc;
	}
	/* enforce assumed default values and recover settings, if changed  */
	error |= qeth_l2_vnicc_recover_timeout(card, QETH_VNICC_LEARNING,
					       timeout);
	/* Change chars, if necessary  */
	chars_tmp = card->options.vnicc.wanted_chars ^
		    card->options.vnicc.cur_chars;
	chars_len = sizeof(card->options.vnicc.wanted_chars) * BITS_PER_BYTE;
	for_each_set_bit(i, &chars_tmp, chars_len) {
		vnicc = BIT(i);
		enable = card->options.vnicc.wanted_chars & vnicc;
		error |= qeth_l2_vnicc_recover_char(card, vnicc, enable);
	}
	if (error)
		dev_err(&card->gdev->dev, "Configuring the VNIC characteristics failed\n");
}

/* configure default values of VNIC characteristics */
static void qeth_l2_vnicc_set_defaults(struct qeth_card *card)
{
	/* characteristics values */
	card->options.vnicc.sup_chars = QETH_VNICC_ALL;
	card->options.vnicc.cur_chars = QETH_VNICC_DEFAULT;
	card->options.vnicc.learning_timeout = QETH_VNICC_DEFAULT_TIMEOUT;
	/* supported commands */
	card->options.vnicc.set_char_sup = QETH_VNICC_ALL;
	card->options.vnicc.getset_timeout_sup = QETH_VNICC_LEARNING;
	/* settings wanted by users */
	card->options.vnicc.wanted_chars = QETH_VNICC_DEFAULT;
}

static const struct device_type qeth_l2_devtype = {
	.name = "qeth_layer2",
	.groups = qeth_l2_attr_groups,
};

static int qeth_l2_probe_device(struct ccwgroup_device *gdev)
{
	struct qeth_card *card = dev_get_drvdata(&gdev->dev);
	int rc;

	qeth_l2_vnicc_set_defaults(card);
	mutex_init(&card->sbp_lock);

	if (gdev->dev.type == &qeth_generic_devtype) {
		rc = qeth_l2_create_device_attributes(&gdev->dev);
		if (rc)
			return rc;
	}

	INIT_WORK(&card->rx_mode_work, qeth_l2_rx_mode_work);
	return 0;
}

static void qeth_l2_remove_device(struct ccwgroup_device *gdev)
{
	struct qeth_card *card = dev_get_drvdata(&gdev->dev);

	if (gdev->dev.type == &qeth_generic_devtype)
		qeth_l2_remove_device_attributes(&gdev->dev);
	qeth_set_allowed_threads(card, 0, 1);
	wait_event(card->wait_q, qeth_threads_running(card, 0xffffffff) == 0);

       if (gdev->state == CCWGROUP_ONLINE)
               qeth_set_offline(card, card->discipline, false);

	cancel_work_sync(&card->close_dev_work);
	if (card->dev->reg_state == NETREG_REGISTERED)
		unregister_netdev(card->dev);
}

static int qeth_l2_set_online(struct qeth_card *card, bool carrier_ok)
{
	struct net_device *dev = card->dev;
	int rc = 0;

	qeth_l2_detect_dev2br_support(card);

	mutex_lock(&card->sbp_lock);
	qeth_bridgeport_query_support(card);
	if (card->options.sbp.supported_funcs) {
		qeth_l2_setup_bridgeport_attrs(card);
		dev_info(&card->gdev->dev,
			 "The device represents a Bridge Capable Port\n");
	}
	mutex_unlock(&card->sbp_lock);

	qeth_l2_register_dev_addr(card);

	/* for the rx_bcast characteristic, init VNICC after setmac */
	qeth_l2_vnicc_init(card);

	qeth_l2_trace_features(card);

	/* softsetup */
	QETH_CARD_TEXT(card, 2, "softsetp");

	card->state = CARD_STATE_SOFTSETUP;

	qeth_set_allowed_threads(card, 0xffffffff, 0);

	if (dev->reg_state != NETREG_REGISTERED) {
		rc = qeth_l2_setup_netdev(card);
		if (rc)
			goto err_setup;

		if (carrier_ok)
			netif_carrier_on(dev);
	} else {
		rtnl_lock();
		rc = qeth_set_real_num_tx_queues(card,
						 qeth_tx_actual_queues(card));
		if (rc) {
			rtnl_unlock();
			goto err_set_queues;
		}

		if (carrier_ok)
			netif_carrier_on(dev);
		else
			netif_carrier_off(dev);

		netif_device_attach(dev);
		qeth_enable_hw_features(dev);
		qeth_l2_enable_brport_features(card);

		if (card->info.open_when_online) {
			card->info.open_when_online = 0;
			dev_open(dev, NULL);
		}
		rtnl_unlock();
	}
	return 0;

err_set_queues:
err_setup:
	qeth_set_allowed_threads(card, 0, 1);
	card->state = CARD_STATE_DOWN;
	return rc;
}

static void qeth_l2_set_offline(struct qeth_card *card)
{
	struct qeth_priv *priv = netdev_priv(card->dev);

	qeth_set_allowed_threads(card, 0, 1);
	qeth_l2_drain_rx_mode_cache(card);

	if (card->state == CARD_STATE_SOFTSETUP)
		card->state = CARD_STATE_DOWN;

	qeth_l2_set_pnso_mode(card, QETH_PNSO_NONE);
	if (priv->brport_features & BR_LEARNING_SYNC) {
		rtnl_lock();
		qeth_l2_dev2br_fdb_flush(card);
		rtnl_unlock();
	}
}

/* Returns zero if the command is successfully "consumed" */
static int qeth_l2_control_event(struct qeth_card *card,
				 struct qeth_ipa_cmd *cmd)
{
	switch (cmd->hdr.command) {
	case IPA_CMD_SETBRIDGEPORT_OSA:
	case IPA_CMD_SETBRIDGEPORT_IQD:
		if (cmd->data.sbp.hdr.command_code ==
		    IPA_SBP_BRIDGE_PORT_STATE_CHANGE) {
			qeth_bridge_state_change(card, cmd);
			return 0;
		}

		return 1;
	case IPA_CMD_ADDRESS_CHANGE_NOTIF:
		qeth_addr_change_event(card, cmd);
		return 0;
	default:
		return 1;
	}
}

const struct qeth_discipline qeth_l2_discipline = {
	.devtype = &qeth_l2_devtype,
	.setup = qeth_l2_probe_device,
	.remove = qeth_l2_remove_device,
	.set_online = qeth_l2_set_online,
	.set_offline = qeth_l2_set_offline,
	.do_ioctl = NULL,
	.control_event_handler = qeth_l2_control_event,
};
EXPORT_SYMBOL_GPL(qeth_l2_discipline);

static int __init qeth_l2_init(void)
{
	pr_info("register layer 2 discipline\n");
	return 0;
}

static void __exit qeth_l2_exit(void)
{
	pr_info("unregister layer 2 discipline\n");
}

module_init(qeth_l2_init);
module_exit(qeth_l2_exit);
MODULE_AUTHOR("Frank Blaschka <frank.blaschka@de.ibm.com>");
MODULE_DESCRIPTION("qeth layer 2 discipline");
MODULE_LICENSE("GPL");<|MERGE_RESOLUTION|>--- conflicted
+++ resolved
@@ -762,7 +762,6 @@
 	return rc;
 }
 
-<<<<<<< HEAD
 static int qeth_l2_bridge_getlink(struct sk_buff *skb, u32 pid, u32 seq,
 				  struct net_device *dev, u32 filter_mask,
 				  int nlflags)
@@ -780,10 +779,6 @@
 				       mode, priv->brport_features,
 				       priv->brport_hw_features,
 				       nlflags, filter_mask, NULL);
-=======
-	if (qeth_netdev_is_registered(card->dev))
-		unregister_netdev(card->dev);
->>>>>>> e2af06be
 }
 
 static const struct nla_policy qeth_brport_policy[IFLA_BRPORT_MAX + 1] = {
@@ -2212,7 +2207,6 @@
        if (gdev->state == CCWGROUP_ONLINE)
                qeth_set_offline(card, card->discipline, false);
 
-	cancel_work_sync(&card->close_dev_work);
 	if (card->dev->reg_state == NETREG_REGISTERED)
 		unregister_netdev(card->dev);
 }
