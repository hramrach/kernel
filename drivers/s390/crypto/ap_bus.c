/*
 * Copyright IBM Corp. 2006, 2012
 * Author(s): Cornelia Huck <cornelia.huck@de.ibm.com>
 *	      Martin Schwidefsky <schwidefsky@de.ibm.com>
 *	      Ralph Wuerthner <rwuerthn@de.ibm.com>
 *	      Felix Beck <felix.beck@de.ibm.com>
 *	      Holger Dengler <hd@linux.vnet.ibm.com>
 *
 * Adjunct processor bus.
 *
 * This program is free software; you can redistribute it and/or modify
 * it under the terms of the GNU General Public License as published by
 * the Free Software Foundation; either version 2, or (at your option)
 * any later version.
 *
 * This program is distributed in the hope that it will be useful,
 * but WITHOUT ANY WARRANTY; without even the implied warranty of
 * MERCHANTABILITY or FITNESS FOR A PARTICULAR PURPOSE. See the
 * GNU General Public License for more details.
 *
 * You should have received a copy of the GNU General Public License
 * along with this program; if not, write to the Free Software
 * Foundation, Inc., 675 Mass Ave, Cambridge, MA 02139, USA.
 */

#define KMSG_COMPONENT "ap"
#define pr_fmt(fmt) KMSG_COMPONENT ": " fmt

#include <linux/kernel_stat.h>
#include <linux/moduleparam.h>
#include <linux/init.h>
#include <linux/delay.h>
#include <linux/err.h>
#include <linux/interrupt.h>
#include <linux/workqueue.h>
#include <linux/slab.h>
#include <linux/notifier.h>
#include <linux/kthread.h>
#include <linux/mutex.h>
#include <linux/suspend.h>
#include <asm/reset.h>
#include <asm/airq.h>
#include <linux/atomic.h>
#include <asm/isc.h>
#include <linux/hrtimer.h>
#include <linux/ktime.h>
#include <asm/facility.h>
#include <linux/crypto.h>
#include <linux/mod_devicetable.h>
#include <linux/debugfs.h>
#include <linux/ctype.h>

#include "ap_bus.h"
#include "ap_debug.h"

/*
 * Module parameters; note though this file itself isn't modular.
 */
int ap_domain_index = -1;	/* Adjunct Processor Domain Index */
static DEFINE_SPINLOCK(ap_domain_lock);
module_param_named(domain, ap_domain_index, int, 0440);
MODULE_PARM_DESC(domain, "domain index for ap devices");
EXPORT_SYMBOL(ap_domain_index);

static int ap_thread_flag;
module_param_named(poll_thread, ap_thread_flag, int, 0440);
MODULE_PARM_DESC(poll_thread, "Turn on/off poll thread, default is 0 (off).");

static char *apm_str;
module_param_named(apmask, apm_str, charp, 0440);
MODULE_PARM_DESC(apmask, "AP bus adapter mask.");

static char *aqm_str;
module_param_named(aqmask, aqm_str, charp, 0440);
MODULE_PARM_DESC(aqmask, "AP bus domain mask.");

static struct device *ap_root_device;

DEFINE_SPINLOCK(ap_list_lock);
LIST_HEAD(ap_card_list);

/* Default permissions (ioctl, card and domain masking) */
struct ap_perms ap_perms;
EXPORT_SYMBOL(ap_perms);
DEFINE_MUTEX(ap_perms_mutex);
EXPORT_SYMBOL(ap_perms_mutex);

static struct ap_config_info *ap_configuration;
static bool initialised;

/*
 * AP bus related debug feature things.
 */
debug_info_t *ap_dbf_info;

/*
 * Workqueue timer for bus rescan.
 */
static struct timer_list ap_config_timer;
static int ap_config_time = AP_CONFIG_TIME;
static void ap_scan_bus(struct work_struct *);
static DECLARE_WORK(ap_scan_work, ap_scan_bus);

/*
 * Tasklet & timer for AP request polling and interrupts
 */
static void ap_tasklet_fn(unsigned long);
static DECLARE_TASKLET(ap_tasklet, ap_tasklet_fn, 0);
static DECLARE_WAIT_QUEUE_HEAD(ap_poll_wait);
static struct task_struct *ap_poll_kthread;
static DEFINE_MUTEX(ap_poll_thread_mutex);
static DEFINE_SPINLOCK(ap_poll_timer_lock);
static struct hrtimer ap_poll_timer;
/*
 * In LPAR poll with 4kHz frequency. Poll every 250000 nanoseconds.
 * If z/VM change to 1500000 nanoseconds to adjust to z/VM polling.
 */
static unsigned long long poll_timeout = 250000;

/* Suspend flag */
static int ap_suspend_flag;
/* Maximum domain id */
static int ap_max_domain_id;
/*
 * Flag to check if domain was set through module parameter domain=. This is
 * important when supsend and resume is done in a z/VM environment where the
 * domain might change.
 */
static int user_set_domain;
static struct bus_type ap_bus_type;

/* Adapter interrupt definitions */
static void ap_interrupt_handler(struct airq_struct *airq, bool floating);

static int ap_airq_flag;

static struct airq_struct ap_airq = {
	.handler = ap_interrupt_handler,
	.isc = AP_ISC,
};

/**
 * ap_using_interrupts() - Returns non-zero if interrupt support is
 * available.
 */
static inline int ap_using_interrupts(void)
{
	return ap_airq_flag;
}

/**
 * ap_airq_ptr() - Get the address of the adapter interrupt indicator
 *
 * Returns the address of the local-summary-indicator of the adapter
 * interrupt handler for AP, or NULL if adapter interrupts are not
 * available.
 */
void *ap_airq_ptr(void)
{
	if (ap_using_interrupts())
		return ap_airq.lsi_ptr;
	return NULL;
}

/**
 * ap_interrupts_available(): Test if AP interrupts are available.
 *
 * Returns 1 if AP interrupts are available.
 */
static int ap_interrupts_available(void)
{
	return test_facility(65);
}

/**
 * ap_configuration_available(): Test if AP configuration
 * information is available.
 *
 * Returns 1 if AP configuration information is available.
 */
static int ap_configuration_available(void)
{
	return test_facility(12);
}

/**
 * ap_apft_available(): Test if AP facilities test (APFT)
 * facility is available.
 *
 * Returns 1 if APFT is is available.
 */
static int ap_apft_available(void)
{
	return test_facility(15);
}

/*
 * ap_qact_available(): Test if the PQAP(QACT) subfunction is available.
 *
 * Returns 1 if the QACT subfunction is available.
 */
static inline int ap_qact_available(void)
{
	if (ap_configuration)
		return ap_configuration->qact;
	return 0;
}

/*
 * ap_query_configuration(): Fetch cryptographic config info
 *
 * Returns the ap configuration info fetched via PQAP(QCI).
 * On success 0 is returned, on failure a negative errno
 * is returned, e.g. if the PQAP(QCI) instruction is not
 * available, the return value will be -EOPNOTSUPP.
 */
static inline int ap_query_configuration(struct ap_config_info *info)
{
	if (!ap_configuration_available())
		return -EOPNOTSUPP;
	if (!info)
		return -EINVAL;
	return ap_qci(info);
}
EXPORT_SYMBOL(ap_query_configuration);

/**
 * ap_init_configuration(): Allocate and query configuration array.
 */
static void ap_init_configuration(void)
{
	if (!ap_configuration_available())
		return;

	ap_configuration = kzalloc(sizeof(*ap_configuration), GFP_KERNEL);
	if (!ap_configuration)
		return;
	if (ap_query_configuration(ap_configuration) != 0) {
		kfree(ap_configuration);
		ap_configuration = NULL;
		return;
	}
}

/*
 * ap_test_config(): helper function to extract the nrth bit
 *		     within the unsigned int array field.
 */
static inline int ap_test_config(unsigned int *field, unsigned int nr)
{
	return ap_test_bit((field + (nr >> 5)), (nr & 0x1f));
}

/*
 * ap_test_config_card_id(): Test, whether an AP card ID is configured.
 * @id AP card ID
 *
 * Returns 0 if the card is not configured
 *	   1 if the card is configured or
 *	     if the configuration information is not available
 */
static inline int ap_test_config_card_id(unsigned int id)
{
	if (!ap_configuration)	/* QCI not supported */
		/* only ids 0...3F may be probed */
		return id < 0x40 ? 1 : 0;
	return ap_test_config(ap_configuration->apm, id);
}

/*
 * ap_test_config_usage_domain(): Test, whether an AP usage domain
 * is configured.
 * @domain AP usage domain ID
 *
 * Returns 0 if the usage domain is not configured
 *	   1 if the usage domain is configured or
 *	     if the configuration information is not available
 */
int ap_test_config_usage_domain(unsigned int domain)
{
	if (!ap_configuration)	/* QCI not supported */
		return domain < 16;
	return ap_test_config(ap_configuration->aqm, domain);
}
EXPORT_SYMBOL(ap_test_config_usage_domain);

/*
 * ap_test_config_ctrl_domain(): Test, whether an AP control domain
 * is configured.
 * @domain AP control domain ID
 *
 * Returns 1 if the control domain is configured
 *	   0 in all other cases
 */
int ap_test_config_ctrl_domain(unsigned int domain)
{
	if (!ap_configuration)	/* QCI not supported */
		return 0;
	return ap_test_config(ap_configuration->adm, domain);
}
EXPORT_SYMBOL(ap_test_config_ctrl_domain);

/**
 * ap_query_queue(): Check if an AP queue is available.
 * @qid: The AP queue number
 * @queue_depth: Pointer to queue depth value
 * @device_type: Pointer to device type value
 * @facilities: Pointer to facility indicator
 */
static int ap_query_queue(ap_qid_t qid, int *queue_depth, int *device_type,
			  unsigned int *facilities)
{
	struct ap_queue_status status;
	unsigned long info;
	int nd;

	if (!ap_test_config_card_id(AP_QID_CARD(qid)))
		return -ENODEV;

	status = ap_test_queue(qid, ap_apft_available(), &info);
	switch (status.response_code) {
	case AP_RESPONSE_NORMAL:
		*queue_depth = (int)(info & 0xff);
		*device_type = (int)((info >> 24) & 0xff);
		*facilities = (unsigned int)(info >> 32);
		/* Update maximum domain id */
		nd = (info >> 16) & 0xff;
		/* if N bit is available, z13 and newer */
		if ((info & (1UL << 57)) && nd > 0)
			ap_max_domain_id = nd;
		else /* older machine types */
			ap_max_domain_id = 15;
		switch (*device_type) {
			/* For CEX2 and CEX3 the available functions
			 * are not refrected by the facilities bits.
			 * Instead it is coded into the type. So here
			 * modify the function bits based on the type.
			 */
		case AP_DEVICE_TYPE_CEX2A:
		case AP_DEVICE_TYPE_CEX3A:
			*facilities |= 0x08000000;
			break;
		case AP_DEVICE_TYPE_CEX2C:
		case AP_DEVICE_TYPE_CEX3C:
			*facilities |= 0x10000000;
			break;
		default:
			break;
		}
		return 0;
	case AP_RESPONSE_Q_NOT_AVAIL:
	case AP_RESPONSE_DECONFIGURED:
	case AP_RESPONSE_CHECKSTOPPED:
	case AP_RESPONSE_INVALID_ADDRESS:
		return -ENODEV;
	case AP_RESPONSE_RESET_IN_PROGRESS:
	case AP_RESPONSE_OTHERWISE_CHANGED:
	case AP_RESPONSE_BUSY:
		return -EBUSY;
	default:
		BUG();
	}
}

void ap_wait(enum ap_wait wait)
{
	ktime_t hr_time;

	switch (wait) {
	case AP_WAIT_AGAIN:
	case AP_WAIT_INTERRUPT:
		if (ap_using_interrupts())
			break;
		if (ap_poll_kthread) {
			wake_up(&ap_poll_wait);
			break;
		}
		/* Fall through */
	case AP_WAIT_TIMEOUT:
		spin_lock_bh(&ap_poll_timer_lock);
		if (!hrtimer_is_queued(&ap_poll_timer)) {
			hr_time = poll_timeout;
			hrtimer_forward_now(&ap_poll_timer, hr_time);
			hrtimer_restart(&ap_poll_timer);
		}
		spin_unlock_bh(&ap_poll_timer_lock);
		break;
	case AP_WAIT_NONE:
	default:
		break;
	}
}

/**
 * ap_request_timeout(): Handling of request timeouts
 * @data: Holds the AP device.
 *
 * Handles request timeouts.
 */
void ap_request_timeout(unsigned long data)
{
	struct ap_queue *aq = (struct ap_queue *) data;

	if (ap_suspend_flag)
		return;
	spin_lock_bh(&aq->lock);
	ap_wait(ap_sm_event(aq, AP_EVENT_TIMEOUT));
	spin_unlock_bh(&aq->lock);
}

/**
 * ap_poll_timeout(): AP receive polling for finished AP requests.
 * @unused: Unused pointer.
 *
 * Schedules the AP tasklet using a high resolution timer.
 */
static enum hrtimer_restart ap_poll_timeout(struct hrtimer *unused)
{
	if (!ap_suspend_flag)
		tasklet_schedule(&ap_tasklet);
	return HRTIMER_NORESTART;
}

/**
 * ap_interrupt_handler() - Schedule ap_tasklet on interrupt
 * @airq: pointer to adapter interrupt descriptor
 */
static void ap_interrupt_handler(struct airq_struct *airq, bool floating)
{
	inc_irq_stat(IRQIO_APB);
	if (!ap_suspend_flag)
		tasklet_schedule(&ap_tasklet);
}

/**
 * ap_tasklet_fn(): Tasklet to poll all AP devices.
 * @dummy: Unused variable
 *
 * Poll all AP devices on the bus.
 */
static void ap_tasklet_fn(unsigned long dummy)
{
	struct ap_card *ac;
	struct ap_queue *aq;
	enum ap_wait wait = AP_WAIT_NONE;

	/* Reset the indicator if interrupts are used. Thus new interrupts can
	 * be received. Doing it in the beginning of the tasklet is therefor
	 * important that no requests on any AP get lost.
	 */
	if (ap_using_interrupts())
		xchg(ap_airq.lsi_ptr, 0);

	spin_lock_bh(&ap_list_lock);
	for_each_ap_card(ac) {
		for_each_ap_queue(aq, ac) {
			spin_lock_bh(&aq->lock);
			wait = min(wait, ap_sm_event_loop(aq, AP_EVENT_POLL));
			spin_unlock_bh(&aq->lock);
		}
	}
	spin_unlock_bh(&ap_list_lock);

	ap_wait(wait);
}

static int ap_pending_requests(void)
{
	struct ap_card *ac;
	struct ap_queue *aq;

	spin_lock_bh(&ap_list_lock);
	for_each_ap_card(ac) {
		for_each_ap_queue(aq, ac) {
			if (aq->queue_count == 0)
				continue;
			spin_unlock_bh(&ap_list_lock);
			return 1;
		}
	}
	spin_unlock_bh(&ap_list_lock);
	return 0;
}

/**
 * ap_poll_thread(): Thread that polls for finished requests.
 * @data: Unused pointer
 *
 * AP bus poll thread. The purpose of this thread is to poll for
 * finished requests in a loop if there is a "free" cpu - that is
 * a cpu that doesn't have anything better to do. The polling stops
 * as soon as there is another task or if all messages have been
 * delivered.
 */
static int ap_poll_thread(void *data)
{
	DECLARE_WAITQUEUE(wait, current);

	set_user_nice(current, MAX_NICE);
	set_freezable();
	while (!kthread_should_stop()) {
		add_wait_queue(&ap_poll_wait, &wait);
		set_current_state(TASK_INTERRUPTIBLE);
		if (ap_suspend_flag || !ap_pending_requests()) {
			schedule();
			try_to_freeze();
		}
		set_current_state(TASK_RUNNING);
		remove_wait_queue(&ap_poll_wait, &wait);
		if (need_resched()) {
			schedule();
			try_to_freeze();
			continue;
		}
		ap_tasklet_fn(0);
	}

	return 0;
}

static int ap_poll_thread_start(void)
{
	int rc;

	if (ap_using_interrupts() || ap_poll_kthread)
		return 0;
	mutex_lock(&ap_poll_thread_mutex);
	ap_poll_kthread = kthread_run(ap_poll_thread, NULL, "appoll");
	rc = PTR_RET(ap_poll_kthread);
	if (rc)
		ap_poll_kthread = NULL;
	mutex_unlock(&ap_poll_thread_mutex);
	return rc;
}

static void ap_poll_thread_stop(void)
{
	if (!ap_poll_kthread)
		return;
	mutex_lock(&ap_poll_thread_mutex);
	kthread_stop(ap_poll_kthread);
	ap_poll_kthread = NULL;
	mutex_unlock(&ap_poll_thread_mutex);
}

#define is_card_dev(x) ((x)->parent == ap_root_device)
#define is_queue_dev(x) ((x)->parent != ap_root_device)

/**
 * ap_bus_match()
 * @dev: Pointer to device
 * @drv: Pointer to device_driver
 *
 * AP bus driver registration/unregistration.
 */
static int ap_bus_match(struct device *dev, struct device_driver *drv)
{
	struct ap_driver *ap_drv = to_ap_drv(drv);
	struct ap_device_id *id;

	/*
	 * Compare device type of the device with the list of
	 * supported types of the device_driver.
	 */
	for (id = ap_drv->ids; id->match_flags; id++) {
		if (is_card_dev(dev) &&
		    id->match_flags & AP_DEVICE_ID_MATCH_CARD_TYPE &&
		    id->dev_type == to_ap_dev(dev)->device_type)
			return 1;
		if (is_queue_dev(dev) &&
		    id->match_flags & AP_DEVICE_ID_MATCH_QUEUE_TYPE &&
		    id->dev_type == to_ap_dev(dev)->device_type)
			return 1;
	}
	return 0;
}

/**
 * ap_uevent(): Uevent function for AP devices.
 * @dev: Pointer to device
 * @env: Pointer to kobj_uevent_env
 *
 * It sets up a single environment variable DEV_TYPE which contains the
 * hardware device type.
 */
static int ap_uevent(struct device *dev, struct kobj_uevent_env *env)
{
	struct ap_device *ap_dev = to_ap_dev(dev);
	int retval = 0;

	if (!ap_dev)
		return -ENODEV;

	/* Set up DEV_TYPE environment variable. */
	retval = add_uevent_var(env, "DEV_TYPE=%04X", ap_dev->device_type);
	if (retval)
		return retval;

	/* Add MODALIAS= */
	retval = add_uevent_var(env, "MODALIAS=ap:t%02X", ap_dev->device_type);

	return retval;
}

static int ap_dev_suspend(struct device *dev)
{
	struct ap_device *ap_dev = to_ap_dev(dev);

	if (ap_dev->drv && ap_dev->drv->suspend)
		ap_dev->drv->suspend(ap_dev);
	return 0;
}

static int ap_dev_resume(struct device *dev)
{
	struct ap_device *ap_dev = to_ap_dev(dev);

	if (ap_dev->drv && ap_dev->drv->resume)
		ap_dev->drv->resume(ap_dev);
	return 0;
}

static void ap_bus_suspend(void)
{
	AP_DBF(DBF_DEBUG, "%s running\n", __func__);

	ap_suspend_flag = 1;
	/*
	 * Disable scanning for devices, thus we do not want to scan
	 * for them after removing.
	 */
	flush_work(&ap_scan_work);
	tasklet_disable(&ap_tasklet);
}

static int __ap_card_devices_unregister(struct device *dev, void *dummy)
{
	if (is_card_dev(dev))
		device_unregister(dev);
	return 0;
}

static int __ap_queue_devices_unregister(struct device *dev, void *dummy)
{
	if (is_queue_dev(dev))
		device_unregister(dev);
	return 0;
}

static int __ap_queue_devices_with_id_unregister(struct device *dev, void *data)
{
	if (is_queue_dev(dev) &&
	    AP_QID_CARD(to_ap_queue(dev)->qid) == (int)(long) data)
		device_unregister(dev);
	return 0;
}

static void ap_bus_resume(void)
{
	int rc;

	AP_DBF(DBF_DEBUG, "%s running\n", __func__);

	/* remove all queue devices */
	bus_for_each_dev(&ap_bus_type, NULL, NULL,
			 __ap_queue_devices_unregister);
	/* remove all card devices */
	bus_for_each_dev(&ap_bus_type, NULL, NULL,
			 __ap_card_devices_unregister);

	/* Reset thin interrupt setting */
	if (ap_interrupts_available() && !ap_using_interrupts()) {
		rc = register_adapter_interrupt(&ap_airq);
		ap_airq_flag = (rc == 0);
	}
	if (!ap_interrupts_available() && ap_using_interrupts()) {
		unregister_adapter_interrupt(&ap_airq);
		ap_airq_flag = 0;
	}
	/* Reset domain */
	if (!user_set_domain)
		ap_domain_index = -1;
	/* Get things going again */
	ap_suspend_flag = 0;
	if (ap_airq_flag)
		xchg(ap_airq.lsi_ptr, 0);
	tasklet_enable(&ap_tasklet);
	queue_work(system_long_wq, &ap_scan_work);
}

static int ap_power_event(struct notifier_block *this, unsigned long event,
			  void *ptr)
{
	switch (event) {
	case PM_HIBERNATION_PREPARE:
	case PM_SUSPEND_PREPARE:
		ap_bus_suspend();
		break;
	case PM_POST_HIBERNATION:
	case PM_POST_SUSPEND:
		ap_bus_resume();
		break;
	default:
		break;
	}
	return NOTIFY_DONE;
}
static struct notifier_block ap_power_notifier = {
	.notifier_call = ap_power_event,
};

static SIMPLE_DEV_PM_OPS(ap_bus_pm_ops, ap_dev_suspend, ap_dev_resume);

static struct bus_type ap_bus_type = {
	.name = "ap",
	.match = &ap_bus_match,
	.uevent = &ap_uevent,
	.pm = &ap_bus_pm_ops,
};

static int __ap_revise_reserved(struct device *dev, void *dummy)
{
	int rc, card, queue, devres, drvres;

	if (is_queue_dev(dev)) {
		card = AP_QID_CARD(to_ap_queue(dev)->qid);
		queue = AP_QID_QUEUE(to_ap_queue(dev)->qid);
		mutex_lock(&ap_perms_mutex);
		devres = test_bit_inv(card, ap_perms.apm)
			&& test_bit_inv(queue, ap_perms.aqm);
		mutex_unlock(&ap_perms_mutex);
		drvres = to_ap_drv(dev->driver)->flags
			& AP_DRIVER_FLAG_DEFAULT;
		if (!!devres != !!drvres) {
			AP_DBF(DBF_DEBUG, "reprobing queue=%02x.%04x\n",
			       card, queue);
			rc = device_reprobe(dev);
		}
	}

	return 0;
}

static void ap_bus_revise_bindings(void)
{
	bus_for_each_dev(&ap_bus_type, NULL, NULL, __ap_revise_reserved);
}

int ap_owned_by_def_drv(int card, int queue)
{
	int rc = 0;

	if (card < 0 || card >= AP_DEVICES || queue < 0 || queue >= AP_DOMAINS)
		return -EINVAL;

	mutex_lock(&ap_perms_mutex);

	if (test_bit_inv(card, ap_perms.apm)
	    && test_bit_inv(queue, ap_perms.aqm))
		rc = 1;

	mutex_unlock(&ap_perms_mutex);

	return rc;
}
EXPORT_SYMBOL(ap_owned_by_def_drv);

int ap_apqn_in_matrix_owned_by_def_drv(unsigned long *apm,
				       unsigned long *aqm)
{
	int card, queue, rc = 0;

	mutex_lock(&ap_perms_mutex);

	for (card = 0; !rc && card < AP_DEVICES; card++)
		if (test_bit_inv(card, apm) &&
		    test_bit_inv(card, ap_perms.apm))
			for (queue = 0; !rc && queue < AP_DOMAINS; queue++)
				if (test_bit_inv(queue, aqm) &&
				    test_bit_inv(queue, ap_perms.aqm))
					rc = 1;

	mutex_unlock(&ap_perms_mutex);

	return rc;
}
EXPORT_SYMBOL(ap_apqn_in_matrix_owned_by_def_drv);

static int ap_device_probe(struct device *dev)
{
	struct ap_device *ap_dev = to_ap_dev(dev);
	struct ap_driver *ap_drv = to_ap_drv(dev->driver);
	int card, queue, devres, drvres, rc;

	if (is_queue_dev(dev)) {
		/*
		 * If the apqn is marked as reserved/used by ap bus and
		 * default drivers, only probe with drivers with the default
		 * flag set. If it is not marked, only probe with drivers
		 * with the default flag not set.
		 */
		card = AP_QID_CARD(to_ap_queue(dev)->qid);
		queue = AP_QID_QUEUE(to_ap_queue(dev)->qid);
		mutex_lock(&ap_perms_mutex);
		devres = test_bit_inv(card, ap_perms.apm)
			&& test_bit_inv(queue, ap_perms.aqm);
		mutex_unlock(&ap_perms_mutex);
		drvres = ap_drv->flags & AP_DRIVER_FLAG_DEFAULT;
		if (!!devres != !!drvres)
			return -ENODEV;
		/* (re-)init queue's state machine */
		ap_queue_reinit_state(to_ap_queue(dev));
	}

	/* Add queue/card to list of active queues/cards */
	spin_lock_bh(&ap_list_lock);
	if (is_card_dev(dev))
		list_add(&to_ap_card(dev)->list, &ap_card_list);
	else
		list_add(&to_ap_queue(dev)->list,
			 &to_ap_queue(dev)->card->queues);
	spin_unlock_bh(&ap_list_lock);

	ap_dev->drv = ap_drv;
	rc = ap_drv->probe ? ap_drv->probe(ap_dev) : -ENODEV;

	if (rc) {
		spin_lock_bh(&ap_list_lock);
		if (is_card_dev(dev))
			list_del_init(&to_ap_card(dev)->list);
		else
			list_del_init(&to_ap_queue(dev)->list);
		spin_unlock_bh(&ap_list_lock);
		ap_dev->drv = NULL;
	}

	return rc;
}

static int ap_device_remove(struct device *dev)
{
	struct ap_device *ap_dev = to_ap_dev(dev);
	struct ap_driver *ap_drv = ap_dev->drv;

	if (is_queue_dev(dev))
		ap_queue_remove(to_ap_queue(dev));
	if (ap_drv->remove)
		ap_drv->remove(ap_dev);

	/* Remove queue/card from list of active queues/cards */
	spin_lock_bh(&ap_list_lock);
	if (is_card_dev(dev))
		list_del_init(&to_ap_card(dev)->list);
	else
		list_del_init(&to_ap_queue(dev)->list);
	spin_unlock_bh(&ap_list_lock);

	return 0;
}

int ap_driver_register(struct ap_driver *ap_drv, struct module *owner,
		       char *name)
{
	struct device_driver *drv = &ap_drv->driver;

	if (!initialised)
		return -ENODEV;

	drv->bus = &ap_bus_type;
	drv->probe = ap_device_probe;
	drv->remove = ap_device_remove;
	drv->owner = owner;
	drv->name = name;
	return driver_register(drv);
}
EXPORT_SYMBOL(ap_driver_register);

void ap_driver_unregister(struct ap_driver *ap_drv)
{
	driver_unregister(&ap_drv->driver);
}
EXPORT_SYMBOL(ap_driver_unregister);

void ap_bus_force_rescan(void)
{
	if (ap_suspend_flag)
		return;
	/* processing a asynchronous bus rescan */
	del_timer(&ap_config_timer);
	queue_work(system_long_wq, &ap_scan_work);
	flush_work(&ap_scan_work);
}
EXPORT_SYMBOL(ap_bus_force_rescan);

/*
 * hex2bitmap() - parse hex mask string and set bitmap.
 * Valid strings are "0x012345678" with at least one valid hex number.
 * Rest of the bitmap to the right is padded with 0. No spaces allowed
 * within the string, the leading 0x may be omitted.
 * Returns the bitmask with exactly the bits set as given by the hex
 * string (both in big endian order).
 */
static int hex2bitmap(const char *str, unsigned long *bitmap, int bits)
{
	int i, n, b;

	/* bits needs to be a multiple of 8 */
	if (bits & 0x07)
		return -EINVAL;

	if (str[0] == '0' && str[1] == 'x')
		str++;
	if (*str == 'x')
		str++;

	for (i = 0; isxdigit(*str) && i < bits; str++) {
		b = hex_to_bin(*str);
		for (n = 0; n < 4; n++)
			if (b & (0x08 >> n))
				set_bit_inv(i + n, bitmap);
		i += 4;
	}

	if (*str == '\n')
		str++;
	if (*str)
		return -EINVAL;
	return 0;
}

/*
 * modify_bitmap() - parse bitmask argument and modify an existing
 * bit mask accordingly. A concatenation (done with ',') of these
 * terms is recognized:
 *   +<bitnr>[-<bitnr>] or -<bitnr>[-<bitnr>]
 * <bitnr> may be any valid number (hex, decimal or octal) in the range
 * 0...bits-1; the leading + or - is required. Here are some examples:
 *   +0-15,+32,-128,-0xFF
 *   -0-255,+1-16,+0x128
 *   +1,+2,+3,+4,-5,-7-10
 * Returns the new bitmap after all changes have been applied. Every
 * positive value in the string will set a bit and every negative value
 * in the string will clear a bit. As a bit may be touched more than once,
 * the last 'operation' wins:
 * +0-255,-128 = first bits 0-255 will be set, then bit 128 will be
 * cleared again. All other bits are unmodified.
 */
static int modify_bitmap(const char *str, unsigned long *bitmap, int bits)
{
	int a, i, z;
	char *np, sign;

	/* bits needs to be a multiple of 8 */
	if (bits & 0x07)
		return -EINVAL;

	while (*str) {
		sign = *str++;
		if (sign != '+' && sign != '-')
			return -EINVAL;
		a = z = simple_strtoul(str, &np, 0);
		if (str == np || a >= bits)
			return -EINVAL;
		str = np;
		if (*str == '-') {
			z = simple_strtoul(++str, &np, 0);
			if (str == np || a > z || z >= bits)
				return -EINVAL;
			str = np;
		}
		for (i = a; i <= z; i++)
			if (sign == '+')
				set_bit_inv(i, bitmap);
			else
				clear_bit_inv(i, bitmap);
		while (*str == ',' || *str == '\n')
			str++;
	}

	return 0;
}

int ap_parse_mask_str(const char *str,
		      unsigned long *bitmap, int bits,
		      struct mutex *lock)
{
	unsigned long *newmap, size;
	int rc;

	/* bits needs to be a multiple of 8 */
	if (bits & 0x07)
		return -EINVAL;

	size = BITS_TO_LONGS(bits)*sizeof(unsigned long);
	newmap = kmalloc(size, GFP_KERNEL);
	if (!newmap)
		return -ENOMEM;
	if (mutex_lock_interruptible(lock)) {
		kfree(newmap);
		return -ERESTARTSYS;
	}

	if (*str == '+' || *str == '-') {
		memcpy(newmap, bitmap, size);
		rc = modify_bitmap(str, newmap, bits);
	} else {
		memset(newmap, 0, size);
		rc = hex2bitmap(str, newmap, bits);
	}
	if (rc == 0)
		memcpy(bitmap, newmap, size);
	mutex_unlock(lock);
	kfree(newmap);
	return rc;
}
EXPORT_SYMBOL(ap_parse_mask_str);

/*
 * AP bus attributes.
 */

static ssize_t ap_domain_show(struct bus_type *bus, char *buf)
{
	return snprintf(buf, PAGE_SIZE, "%d\n", ap_domain_index);
}

static ssize_t ap_domain_store(struct bus_type *bus,
			       const char *buf, size_t count)
{
	int domain;

	if (sscanf(buf, "%i\n", &domain) != 1 ||
	    domain < 0 || domain > ap_max_domain_id ||
	    !test_bit_inv(domain, ap_perms.aqm))
		return -EINVAL;
	spin_lock_bh(&ap_domain_lock);
	ap_domain_index = domain;
	spin_unlock_bh(&ap_domain_lock);

	AP_DBF(DBF_DEBUG, "stored new default domain=%d\n", domain);

	return count;
}

static BUS_ATTR_RW(ap_domain);

static ssize_t ap_control_domain_mask_show(struct bus_type *bus, char *buf)
{
	if (!ap_configuration)	/* QCI not supported */
		return snprintf(buf, PAGE_SIZE, "not supported\n");

	return snprintf(buf, PAGE_SIZE,
			"0x%08x%08x%08x%08x%08x%08x%08x%08x\n",
			ap_configuration->adm[0], ap_configuration->adm[1],
			ap_configuration->adm[2], ap_configuration->adm[3],
			ap_configuration->adm[4], ap_configuration->adm[5],
			ap_configuration->adm[6], ap_configuration->adm[7]);
}

static BUS_ATTR_RO(ap_control_domain_mask);

static ssize_t ap_usage_domain_mask_show(struct bus_type *bus, char *buf)
{
	if (!ap_configuration)	/* QCI not supported */
		return snprintf(buf, PAGE_SIZE, "not supported\n");

	return snprintf(buf, PAGE_SIZE,
			"0x%08x%08x%08x%08x%08x%08x%08x%08x\n",
			ap_configuration->aqm[0], ap_configuration->aqm[1],
			ap_configuration->aqm[2], ap_configuration->aqm[3],
			ap_configuration->aqm[4], ap_configuration->aqm[5],
			ap_configuration->aqm[6], ap_configuration->aqm[7]);
}

static BUS_ATTR_RO(ap_usage_domain_mask);

static ssize_t ap_interrupts_show(struct bus_type *bus, char *buf)
{
	return snprintf(buf, PAGE_SIZE, "%d\n",
			ap_using_interrupts() ? 1 : 0);
}

static BUS_ATTR_RO(ap_interrupts);

static ssize_t config_time_show(struct bus_type *bus, char *buf)
{
	return snprintf(buf, PAGE_SIZE, "%d\n", ap_config_time);
}

static ssize_t config_time_store(struct bus_type *bus,
				 const char *buf, size_t count)
{
	int time;

	if (sscanf(buf, "%d\n", &time) != 1 || time < 5 || time > 120)
		return -EINVAL;
	ap_config_time = time;
	mod_timer(&ap_config_timer, jiffies + ap_config_time * HZ);
	return count;
}

static BUS_ATTR_RW(config_time);

static ssize_t poll_thread_show(struct bus_type *bus, char *buf)
{
	return snprintf(buf, PAGE_SIZE, "%d\n", ap_poll_kthread ? 1 : 0);
}

static ssize_t poll_thread_store(struct bus_type *bus,
				 const char *buf, size_t count)
{
	int flag, rc;

	if (sscanf(buf, "%d\n", &flag) != 1)
		return -EINVAL;
	if (flag) {
		rc = ap_poll_thread_start();
		if (rc)
			count = rc;
	} else
		ap_poll_thread_stop();
	return count;
}

static BUS_ATTR_RW(poll_thread);

static ssize_t poll_timeout_show(struct bus_type *bus, char *buf)
{
	return snprintf(buf, PAGE_SIZE, "%llu\n", poll_timeout);
}

static ssize_t poll_timeout_store(struct bus_type *bus, const char *buf,
				  size_t count)
{
	unsigned long long time;
	ktime_t hr_time;

	/* 120 seconds = maximum poll interval */
	if (sscanf(buf, "%llu\n", &time) != 1 || time < 1 ||
	    time > 120000000000ULL)
		return -EINVAL;
	poll_timeout = time;
	hr_time = poll_timeout;

	spin_lock_bh(&ap_poll_timer_lock);
	hrtimer_cancel(&ap_poll_timer);
	hrtimer_set_expires(&ap_poll_timer, hr_time);
	hrtimer_start_expires(&ap_poll_timer, HRTIMER_MODE_ABS);
	spin_unlock_bh(&ap_poll_timer_lock);

	return count;
}

static BUS_ATTR_RW(poll_timeout);

static ssize_t ap_max_domain_id_show(struct bus_type *bus, char *buf)
{
	int max_domain_id;

	if (ap_configuration)
		max_domain_id = ap_max_domain_id ? : -1;
	else
		max_domain_id = 15;
	return snprintf(buf, PAGE_SIZE, "%d\n", max_domain_id);
}

static BUS_ATTR_RO(ap_max_domain_id);

static ssize_t apmask_show(struct bus_type *bus, char *buf)
{
	int rc;

	if (mutex_lock_interruptible(&ap_perms_mutex))
		return -ERESTARTSYS;
	rc = snprintf(buf, PAGE_SIZE,
		      "0x%016lx%016lx%016lx%016lx\n",
		      ap_perms.apm[0], ap_perms.apm[1],
		      ap_perms.apm[2], ap_perms.apm[3]);
	mutex_unlock(&ap_perms_mutex);

	return rc;
}

static ssize_t apmask_store(struct bus_type *bus, const char *buf,
			    size_t count)
{
	int rc;

	rc = ap_parse_mask_str(buf, ap_perms.apm, AP_DEVICES, &ap_perms_mutex);
	if (rc)
		return rc;

	ap_bus_revise_bindings();

	return count;
}

static BUS_ATTR_RW(apmask);

static ssize_t aqmask_show(struct bus_type *bus, char *buf)
{
	int rc;

	if (mutex_lock_interruptible(&ap_perms_mutex))
		return -ERESTARTSYS;
	rc = snprintf(buf, PAGE_SIZE,
		      "0x%016lx%016lx%016lx%016lx\n",
		      ap_perms.aqm[0], ap_perms.aqm[1],
		      ap_perms.aqm[2], ap_perms.aqm[3]);
	mutex_unlock(&ap_perms_mutex);

	return rc;
}

static ssize_t aqmask_store(struct bus_type *bus, const char *buf,
			    size_t count)
{
	int rc;

	rc = ap_parse_mask_str(buf, ap_perms.aqm, AP_DOMAINS, &ap_perms_mutex);
	if (rc)
		return rc;

	ap_bus_revise_bindings();

	return count;
}

static BUS_ATTR_RW(aqmask);

static struct bus_attribute *const ap_bus_attrs[] = {
	&bus_attr_ap_domain,
	&bus_attr_ap_control_domain_mask,
	&bus_attr_ap_usage_domain_mask,
	&bus_attr_config_time,
	&bus_attr_poll_thread,
	&bus_attr_ap_interrupts,
	&bus_attr_poll_timeout,
	&bus_attr_ap_max_domain_id,
	&bus_attr_apmask,
	&bus_attr_aqmask,
	NULL,
};

/**
 * ap_select_domain(): Select an AP domain if possible and we haven't
 * already done so before.
 */
static void ap_select_domain(void)
{
	int count, max_count, best_domain;
	struct ap_queue_status status;
	int i, j;

	/*
	 * We want to use a single domain. Either the one specified with
	 * the "domain=" parameter or the domain with the maximum number
	 * of devices.
	 */
	spin_lock_bh(&ap_domain_lock);
	if (ap_domain_index >= 0) {
		/* Domain has already been selected. */
		spin_unlock_bh(&ap_domain_lock);
		return;
	}
	best_domain = -1;
	max_count = 0;
	for (i = 0; i < AP_DOMAINS; i++) {
<<<<<<< HEAD
		if (!ap_test_config_domain(i) ||
		    !test_bit_inv(i, ap_perms.aqm))
=======
		if (!ap_test_config_usage_domain(i))
>>>>>>> a610a9eb
			continue;
		count = 0;
		for (j = 0; j < AP_DEVICES; j++) {
			if (!ap_test_config_card_id(j))
				continue;
			status = ap_test_queue(AP_MKQID(j, i),
					       ap_apft_available(),
					       NULL);
			if (status.response_code != AP_RESPONSE_NORMAL)
				continue;
			count++;
		}
		if (count > max_count) {
			max_count = count;
			best_domain = i;
		}
	}
	if (best_domain >= 0) {
		ap_domain_index = best_domain;
		AP_DBF(DBF_DEBUG, "new ap_domain_index=%d\n", ap_domain_index);
	}
	spin_unlock_bh(&ap_domain_lock);
}

/*
 * This function checks the type and returns either 0 for not
 * supported or the highest compatible type value (which may
 * include the input type value).
 */
static int ap_get_compatible_type(ap_qid_t qid, int rawtype, unsigned int func)
{
	int comp_type = 0;

	/* < CEX2A is not supported */
	if (rawtype < AP_DEVICE_TYPE_CEX2A)
		return 0;
	/* up to CEX6 known and fully supported */
	if (rawtype <= AP_DEVICE_TYPE_CEX6)
		return rawtype;
	/*
	 * unknown new type > CEX6, check for compatibility
	 * to the highest known and supported type which is
	 * currently CEX6 with the help of the QACT function.
	 */
	if (ap_qact_available()) {
		struct ap_queue_status status;
		union ap_qact_ap_info apinfo = {0};

		apinfo.mode = (func >> 26) & 0x07;
		apinfo.cat = AP_DEVICE_TYPE_CEX6;
		status = ap_qact(qid, 0, &apinfo);
		if (status.response_code == AP_RESPONSE_NORMAL
		    && apinfo.cat >= AP_DEVICE_TYPE_CEX2A
		    && apinfo.cat <= AP_DEVICE_TYPE_CEX6)
			comp_type = apinfo.cat;
	}
	if (!comp_type)
		AP_DBF(DBF_WARN, "queue=%02x.%04x unable to map type %d\n",
		       AP_QID_CARD(qid), AP_QID_QUEUE(qid), rawtype);
	else if (comp_type != rawtype)
		AP_DBF(DBF_INFO, "queue=%02x.%04x map type %d to %d\n",
		       AP_QID_CARD(qid), AP_QID_QUEUE(qid), rawtype, comp_type);
	return comp_type;
}

/*
 * helper function to be used with bus_find_dev
 * matches for the card device with the given id
 */
static int __match_card_device_with_id(struct device *dev, void *data)
{
	return is_card_dev(dev) && to_ap_card(dev)->id == (int)(long) data;
}

/* helper function to be used with bus_find_dev
 * matches for the queue device with a given qid
 */
static int __match_queue_device_with_qid(struct device *dev, void *data)
{
	return is_queue_dev(dev) && to_ap_queue(dev)->qid == (int)(long) data;
}

/**
 * ap_scan_bus(): Scan the AP bus for new devices
 * Runs periodically, workqueue timer (ap_config_time)
 */
static void ap_scan_bus(struct work_struct *unused)
{
	struct ap_queue *aq;
	struct ap_card *ac;
	struct device *dev;
	ap_qid_t qid;
	int comp_type, depth = 0, type = 0;
	unsigned int func = 0;
	int rc, id, dom, borked, domains, defdomdevs = 0;

	AP_DBF(DBF_DEBUG, "%s running\n", __func__);

	ap_query_configuration(ap_configuration);
	ap_select_domain();

	for (id = 0; id < AP_DEVICES; id++) {
		/* check if device is registered */
		dev = bus_find_device(&ap_bus_type, NULL,
				      (void *)(long) id,
				      __match_card_device_with_id);
		ac = dev ? to_ap_card(dev) : NULL;
		if (!ap_test_config_card_id(id)) {
			if (dev) {
				/* Card device has been removed from
				 * configuration, remove the belonging
				 * queue devices.
				 */
				bus_for_each_dev(&ap_bus_type, NULL,
					(void *)(long) id,
					__ap_queue_devices_with_id_unregister);
				/* now remove the card device */
				device_unregister(dev);
				put_device(dev);
			}
			continue;
		}
		/* According to the configuration there should be a card
		 * device, so check if there is at least one valid queue
		 * and maybe create queue devices and the card device.
		 */
		domains = 0;
		for (dom = 0; dom < AP_DOMAINS; dom++) {
			qid = AP_MKQID(id, dom);
			dev = bus_find_device(&ap_bus_type, NULL,
					      (void *)(long) qid,
					      __match_queue_device_with_qid);
			aq = dev ? to_ap_queue(dev) : NULL;
			if (!ap_test_config_usage_domain(dom)) {
				if (dev) {
					/* Queue device exists but has been
					 * removed from configuration.
					 */
					device_unregister(dev);
					put_device(dev);
				}
				continue;
			}
			rc = ap_query_queue(qid, &depth, &type, &func);
			if (dev) {
				spin_lock_bh(&aq->lock);
				if (rc == -ENODEV ||
				    /* adapter reconfiguration */
				    (ac && ac->functions != func))
					aq->state = AP_STATE_BORKED;
				borked = aq->state == AP_STATE_BORKED;
				spin_unlock_bh(&aq->lock);
				if (borked)	/* Remove broken device */
					device_unregister(dev);
				put_device(dev);
				if (!borked) {
					domains++;
					if (dom == ap_domain_index)
						defdomdevs++;
					continue;
				}
			}
			if (rc)
				continue;
			/* a new queue device is needed, check out comp type */
			comp_type = ap_get_compatible_type(qid, type, func);
			if (!comp_type)
				continue;
			/* maybe a card device needs to be created first */
			if (!ac) {
				ac = ap_card_create(id, depth, type,
						    comp_type, func);
				if (!ac)
					continue;
				ac->ap_dev.device.bus = &ap_bus_type;
				ac->ap_dev.device.parent = ap_root_device;
				dev_set_name(&ac->ap_dev.device,
					     "card%02x", id);
				/* Register card with AP bus */
				rc = device_register(&ac->ap_dev.device);
				if (rc) {
					put_device(&ac->ap_dev.device);
					ac = NULL;
					break;
				}
				/* get it and thus adjust reference counter */
				get_device(&ac->ap_dev.device);
			}
			/* now create the new queue device */
			aq = ap_queue_create(qid, comp_type);
			if (!aq)
				continue;
			aq->card = ac;
			aq->ap_dev.device.bus = &ap_bus_type;
			aq->ap_dev.device.parent = &ac->ap_dev.device;
			dev_set_name(&aq->ap_dev.device,
				     "%02x.%04x", id, dom);
			/* Register device */
			rc = device_register(&aq->ap_dev.device);
			if (rc) {
				put_device(&aq->ap_dev.device);
				continue;
			}
			domains++;
			if (dom == ap_domain_index)
				defdomdevs++;
		} /* end domain loop */
		if (ac) {
			/* remove card dev if there are no queue devices */
			if (!domains)
				device_unregister(&ac->ap_dev.device);
			put_device(&ac->ap_dev.device);
		}
	} /* end device loop */

	if (ap_domain_index >= 0 && defdomdevs < 1)
		AP_DBF(DBF_INFO,
		       "no queue device with default domain %d available\n",
		       ap_domain_index);

	mod_timer(&ap_config_timer, jiffies + ap_config_time * HZ);
}

static void ap_config_timeout(unsigned long ptr)
{
	if (ap_suspend_flag)
		return;
	queue_work(system_long_wq, &ap_scan_work);
}

static void ap_reset_all(void)
{
	int i, j;

	for (i = 0; i < AP_DOMAINS; i++) {
		if (!ap_test_config_usage_domain(i))
			continue;
		for (j = 0; j < AP_DEVICES; j++) {
			if (!ap_test_config_card_id(j))
				continue;
			ap_rapq(AP_MKQID(j, i));
		}
	}
}

static struct reset_call ap_reset_call = {
	.fn = ap_reset_all,
};

int __init ap_debug_init(void)
{
	ap_dbf_info = debug_register("ap", 1, 1,
				     DBF_MAX_SPRINTF_ARGS * sizeof(long));
	debug_register_view(ap_dbf_info, &debug_sprintf_view);
	debug_set_level(ap_dbf_info, DBF_ERR);

	return 0;
}

void ap_debug_exit(void)
{
	debug_unregister(ap_dbf_info);
}

static void __init ap_perms_init(void)
{
	/* all resources useable if no kernel parameter string given */
	memset(&ap_perms.ioctlm, 0xFF, sizeof(ap_perms.ioctlm));
	memset(&ap_perms.apm, 0xFF, sizeof(ap_perms.apm));
	memset(&ap_perms.aqm, 0xFF, sizeof(ap_perms.aqm));

	/* apm kernel parameter string */
	if (apm_str) {
		memset(&ap_perms.apm, 0, sizeof(ap_perms.apm));
		ap_parse_mask_str(apm_str, ap_perms.apm, AP_DEVICES,
				  &ap_perms_mutex);
	}

	/* aqm kernel parameter string */
	if (aqm_str) {
		memset(&ap_perms.aqm, 0, sizeof(ap_perms.aqm));
		ap_parse_mask_str(aqm_str, ap_perms.aqm, AP_DOMAINS,
				  &ap_perms_mutex);
	}
}

/**
 * ap_module_init(): The module initialization code.
 *
 * Initializes the module.
 */
int __init ap_module_init(void)
{
	int max_domain_id;
	int rc, i;

	rc = ap_debug_init();
	if (rc)
		return rc;

	if (!ap_instructions_available()) {
		pr_warn("The hardware system does not support AP instructions\n");
		return -ENODEV;
	}

	/* set up the AP permissions (ioctls, ap and aq masks) */
	ap_perms_init();

	/* Get AP configuration data if available */
	ap_init_configuration();

	if (ap_configuration)
		max_domain_id =
			ap_max_domain_id ? ap_max_domain_id : AP_DOMAINS - 1;
	else
		max_domain_id = 15;
	if (ap_domain_index < -1 || ap_domain_index > max_domain_id ||
	    (ap_domain_index >= 0 &&
	     !test_bit_inv(ap_domain_index, ap_perms.aqm))) {
		pr_warn("%d is not a valid cryptographic domain\n",
			ap_domain_index);
		ap_domain_index = -1;
	}
	/* In resume callback we need to know if the user had set the domain.
	 * If so, we can not just reset it.
	 */
	if (ap_domain_index >= 0)
		user_set_domain = 1;

	if (ap_interrupts_available()) {
		rc = register_adapter_interrupt(&ap_airq);
		ap_airq_flag = (rc == 0);
	}

	register_reset_call(&ap_reset_call);

	/* Create /sys/bus/ap. */
	rc = bus_register(&ap_bus_type);
	if (rc)
		goto out;
	for (i = 0; ap_bus_attrs[i]; i++) {
		rc = bus_create_file(&ap_bus_type, ap_bus_attrs[i]);
		if (rc)
			goto out_bus;
	}

	/* Create /sys/devices/ap. */
	ap_root_device = root_device_register("ap");
	rc = PTR_RET(ap_root_device);
	if (rc)
		goto out_bus;

	/* Setup the AP bus rescan timer. */
	setup_timer(&ap_config_timer, ap_config_timeout, 0);

	/*
	 * Setup the high resultion poll timer.
	 * If we are running under z/VM adjust polling to z/VM polling rate.
	 */
	if (MACHINE_IS_VM)
		poll_timeout = 1500000;
	spin_lock_init(&ap_poll_timer_lock);
	hrtimer_init(&ap_poll_timer, CLOCK_MONOTONIC, HRTIMER_MODE_ABS);
	ap_poll_timer.function = ap_poll_timeout;

	/* Start the low priority AP bus poll thread. */
	if (ap_thread_flag) {
		rc = ap_poll_thread_start();
		if (rc)
			goto out_work;
	}

	rc = register_pm_notifier(&ap_power_notifier);
	if (rc)
		goto out_pm;

	queue_work(system_long_wq, &ap_scan_work);
	initialised = true;

	return 0;

out_pm:
	ap_poll_thread_stop();
out_work:
	hrtimer_cancel(&ap_poll_timer);
	root_device_unregister(ap_root_device);
out_bus:
	while (i--)
		bus_remove_file(&ap_bus_type, ap_bus_attrs[i]);
	bus_unregister(&ap_bus_type);
out:
	unregister_reset_call(&ap_reset_call);
	if (ap_using_interrupts())
		unregister_adapter_interrupt(&ap_airq);
	kfree(ap_configuration);
	return rc;
}
device_initcall(ap_module_init);<|MERGE_RESOLUTION|>--- conflicted
+++ resolved
@@ -1266,12 +1266,8 @@
 	best_domain = -1;
 	max_count = 0;
 	for (i = 0; i < AP_DOMAINS; i++) {
-<<<<<<< HEAD
-		if (!ap_test_config_domain(i) ||
+		if (!ap_test_config_usage_domain(i) ||
 		    !test_bit_inv(i, ap_perms.aqm))
-=======
-		if (!ap_test_config_usage_domain(i))
->>>>>>> a610a9eb
 			continue;
 		count = 0;
 		for (j = 0; j < AP_DEVICES; j++) {
