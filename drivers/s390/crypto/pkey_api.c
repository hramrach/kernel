--- conflicted
+++ resolved
@@ -31,14 +31,9 @@
 MODULE_AUTHOR("IBM Corporation");
 MODULE_DESCRIPTION("s390 protected key interface");
 
-<<<<<<< HEAD
-#define KEYBLOBBUFSIZE 8192  /* key buffer size used for internal processing */
-#define MAXAPQNSINLIST 64    /* max 64 apqns within a apqn list */
-=======
 #define KEYBLOBBUFSIZE 8192	/* key buffer size used for internal processing */
 #define PROTKEYBLOBBUFSIZE 256	/* protected key buffer size used internal */
 #define MAXAPQNSINLIST 64	/* max 64 apqns within a apqn list */
->>>>>>> 7d2a07b7
 
 /*
  * debug feature data and functions
@@ -83,11 +78,7 @@
 	u8  res1[3];
 	u32 keytype;	 /* key type, one of the PKEY_KEYTYPE values */
 	u32 len;	 /* bytes actually stored in clearkey[] */
-<<<<<<< HEAD
-	u8  clearkey[0]; /* clear key value */
-=======
 	u8  clearkey[]; /* clear key value */
->>>>>>> 7d2a07b7
 } __packed;
 
 /*
@@ -149,7 +140,6 @@
 
 	return 0;
 }
-<<<<<<< HEAD
 
 /*
  * Find card and transform secure key into protected key.
@@ -159,6 +149,8 @@
 	int rc, verify;
 	u16 cardnr, domain;
 	struct keytoken_header *hdr = (struct keytoken_header *)key;
+
+	zcrypt_wait_api_operational();
 
 	/*
 	 * The cca_xxx2protkey call may fail when a card has been
@@ -194,53 +186,6 @@
 	if (rc)
 		DEBUG_DBG("%s failed rc=%d\n", __func__, rc);
 
-=======
-
-/*
- * Find card and transform secure key into protected key.
- */
-static int pkey_skey2pkey(const u8 *key, struct pkey_protkey *pkey)
-{
-	int rc, verify;
-	u16 cardnr, domain;
-	struct keytoken_header *hdr = (struct keytoken_header *)key;
-
-	zcrypt_wait_api_operational();
-
-	/*
-	 * The cca_xxx2protkey call may fail when a card has been
-	 * addressed where the master key was changed after last fetch
-	 * of the mkvp into the cache. Try 3 times: First witout verify
-	 * then with verify and last round with verify and old master
-	 * key verification pattern match not ignored.
-	 */
-	for (verify = 0; verify < 3; verify++) {
-		rc = cca_findcard(key, &cardnr, &domain, verify);
-		if (rc < 0)
-			continue;
-		if (rc > 0 && verify < 2)
-			continue;
-		switch (hdr->version) {
-		case TOKVER_CCA_AES:
-			rc = cca_sec2protkey(cardnr, domain,
-					     key, pkey->protkey,
-					     &pkey->len, &pkey->type);
-			break;
-		case TOKVER_CCA_VLSC:
-			rc = cca_cipher2protkey(cardnr, domain,
-						key, pkey->protkey,
-						&pkey->len, &pkey->type);
-			break;
-		default:
-			return -EINVAL;
-		}
-		if (rc == 0)
-			break;
-	}
-
-	if (rc)
-		DEBUG_DBG("%s failed rc=%d\n", __func__, rc);
-
 	return rc;
 }
 
@@ -276,47 +221,6 @@
 	kfree(apqns);
 	if (rc)
 		DEBUG_DBG("%s failed rc=%d\n", __func__, rc);
->>>>>>> 7d2a07b7
-	return rc;
-}
-
-/*
-<<<<<<< HEAD
- * Construct EP11 key with given clear key value.
- */
-static int pkey_clr2ep11key(const u8 *clrkey, size_t clrkeylen,
-			    u8 *keybuf, size_t *keybuflen)
-=======
- * Find card and transform EP11 secure key into protected key.
- */
-static int pkey_ep11key2pkey(const u8 *key, struct pkey_protkey *pkey)
->>>>>>> 7d2a07b7
-{
-	int i, rc;
-	u16 card, dom;
-	u32 nr_apqns, *apqns = NULL;
-<<<<<<< HEAD
-
-	/* build a list of apqns suitable for ep11 keys with cpacf support */
-	rc = ep11_findcard2(&apqns, &nr_apqns, 0xFFFF, 0xFFFF,
-			    ZCRYPT_CEX7, EP11_API_V, NULL);
-	if (rc)
-		goto out;
-
-	/* go through the list of apqns and try to bild an ep11 key */
-	for (rc = -ENODEV, i = 0; i < nr_apqns; i++) {
-		card = apqns[i] >> 16;
-		dom = apqns[i] & 0xFFFF;
-		rc = ep11_clr2keyblob(card, dom, clrkeylen * 8,
-				      0, clrkey, keybuf, keybuflen);
-		if (rc == 0)
-			break;
-	}
-
-out:
-	kfree(apqns);
-	if (rc)
-		DEBUG_DBG("%s failed rc=%d\n", __func__, rc);
 	return rc;
 }
 
@@ -329,6 +233,8 @@
 	u16 card, dom;
 	u32 nr_apqns, *apqns = NULL;
 	struct ep11keyblob *kb = (struct ep11keyblob *) key;
+
+	zcrypt_wait_api_operational();
 
 	/* build a list of apqns suitable for this key */
 	rc = ep11_findcard2(&apqns, &nr_apqns, 0xFFFF, 0xFFFF,
@@ -336,30 +242,13 @@
 	if (rc)
 		goto out;
 
-=======
-	struct ep11keyblob *kb = (struct ep11keyblob *) key;
-
-	zcrypt_wait_api_operational();
-
-	/* build a list of apqns suitable for this key */
-	rc = ep11_findcard2(&apqns, &nr_apqns, 0xFFFF, 0xFFFF,
-			    ZCRYPT_CEX7, EP11_API_V, kb->wkvp);
-	if (rc)
-		goto out;
-
->>>>>>> 7d2a07b7
 	/* go through the list of apqns and try to derive an pkey */
 	for (rc = -ENODEV, i = 0; i < nr_apqns; i++) {
 		card = apqns[i] >> 16;
 		dom = apqns[i] & 0xFFFF;
-<<<<<<< HEAD
-		rc = ep11_key2protkey(card, dom, key, kb->head.len,
-				      pkey->protkey, &pkey->len, &pkey->type);
-=======
 		pkey->len = sizeof(pkey->protkey);
 		rc = ep11_kblob2protkey(card, dom, key, kb->head.len,
 					pkey->protkey, &pkey->len, &pkey->type);
->>>>>>> 7d2a07b7
 		if (rc == 0)
 			break;
 	}
@@ -503,7 +392,6 @@
  */
 static int pkey_nonccatok2pkey(const u8 *key, u32 keylen,
 			       struct pkey_protkey *protkey)
-<<<<<<< HEAD
 {
 	int rc = -EINVAL;
 	u8 *tmpbuf = NULL;
@@ -554,6 +442,7 @@
 		if (rc == 0)
 			break;
 		/* PCKMO failed, so try the CCA secure key way */
+		zcrypt_wait_api_operational();
 		rc = cca_clr2seckey(0xFFFF, 0xFFFF, t->keytype,
 				    ckey.clrkey, tmpbuf);
 		if (rc == 0)
@@ -571,15 +460,21 @@
 		break;
 	}
 	case TOKVER_EP11_AES: {
-		if (keylen < MINEP11AESKEYBLOBSIZE)
-			goto out;
 		/* check ep11 key for exportable as protected key */
-		rc = ep11_check_aeskeyblob(debug_info, 3, key, 0, 1);
+		rc = ep11_check_aes_key(debug_info, 3, key, keylen, 1);
 		if (rc)
 			goto out;
 		rc = pkey_ep11key2pkey(key, protkey);
 		break;
 	}
+	case TOKVER_EP11_AES_WITH_HEADER:
+		/* check ep11 key with header for exportable as protected key */
+		rc = ep11_check_aes_key_with_hdr(debug_info, 3, key, keylen, 1);
+		if (rc)
+			goto out;
+		rc = pkey_ep11key2pkey(key + sizeof(struct ep11kblob_header),
+				       protkey);
+		break;
 	default:
 		DEBUG_ERR("%s unknown/unsupported non-CCA token version %d\n",
 			  __func__, hdr->version);
@@ -736,6 +631,8 @@
 	default:
 		return -EINVAL;
 	}
+
+	zcrypt_wait_api_operational();
 
 	/* simple try all apqns from the list */
 	for (i = 0, rc = -ENODEV; i < nr_apqns; i++) {
@@ -783,13 +680,14 @@
 			*ksize = (enum pkey_key_size) t->bitsize;
 
 		rc = cca_findcard2(&_apqns, &_nr_apqns, *cardnr, *domain,
-				   ZCRYPT_CEX3C, t->mkvp, 0, 1);
+				   ZCRYPT_CEX3C, AES_MK_SET, t->mkvp, 0, 1);
 		if (rc == 0 && flags)
 			*flags = PKEY_FLAGS_MATCH_CUR_MKVP;
 		if (rc == -ENODEV) {
 			rc = cca_findcard2(&_apqns, &_nr_apqns,
 					   *cardnr, *domain,
-					   ZCRYPT_CEX3C, 0, t->mkvp, 1);
+					   ZCRYPT_CEX3C, AES_MK_SET,
+					   0, t->mkvp, 1);
 			if (rc == 0 && flags)
 				*flags = PKEY_FLAGS_MATCH_ALT_MKVP;
 		}
@@ -819,390 +717,6 @@
 		}
 
 		rc = cca_findcard2(&_apqns, &_nr_apqns, *cardnr, *domain,
-				   ZCRYPT_CEX6, t->mkvp0, 0, 1);
-		if (rc == 0 && flags)
-			*flags = PKEY_FLAGS_MATCH_CUR_MKVP;
-		if (rc == -ENODEV) {
-			rc = cca_findcard2(&_apqns, &_nr_apqns,
-					   *cardnr, *domain,
-					   ZCRYPT_CEX6, 0, t->mkvp0, 1);
-			if (rc == 0 && flags)
-				*flags = PKEY_FLAGS_MATCH_ALT_MKVP;
-		}
-		if (rc)
-			goto out;
-
-		*cardnr = ((struct pkey_apqn *)_apqns)->card;
-		*domain = ((struct pkey_apqn *)_apqns)->domain;
-
-	} else if (hdr->type == TOKTYPE_NON_CCA
-		   && hdr->version == TOKVER_EP11_AES) {
-		struct ep11keyblob *kb = (struct ep11keyblob *)key;
-
-		rc = ep11_check_aeskeyblob(debug_info, 3, key, 0, 1);
-		if (rc)
-			goto out;
-		if (ktype)
-			*ktype = PKEY_TYPE_EP11;
-		if (ksize)
-			*ksize = kb->head.keybitlen;
-
-		rc = ep11_findcard2(&_apqns, &_nr_apqns, *cardnr, *domain,
-				    ZCRYPT_CEX7, EP11_API_V, kb->wkvp);
-		if (rc)
-			goto out;
-
-		if (flags)
-			*flags = PKEY_FLAGS_MATCH_CUR_MKVP;
-
-		*cardnr = ((struct pkey_apqn *)_apqns)->card;
-		*domain = ((struct pkey_apqn *)_apqns)->domain;
-
-	} else
-		rc = -EINVAL;
-
-out:
-	kfree(_apqns);
-	return rc;
-}
-
-static int pkey_keyblob2pkey2(const struct pkey_apqn *apqns, size_t nr_apqns,
-			      const u8 *key, size_t keylen,
-			      struct pkey_protkey *pkey)
-{
-	int i, card, dom, rc;
-	struct keytoken_header *hdr = (struct keytoken_header *)key;
-
-	/* check for at least one apqn given */
-	if (!apqns || !nr_apqns)
-		return -EINVAL;
-
-=======
-{
-	int rc = -EINVAL;
-	u8 *tmpbuf = NULL;
-	struct keytoken_header *hdr = (struct keytoken_header *)key;
-
-	switch (hdr->version) {
-	case TOKVER_PROTECTED_KEY: {
-		struct protaeskeytoken *t;
-
-		if (keylen != sizeof(struct protaeskeytoken))
-			goto out;
-		t = (struct protaeskeytoken *)key;
-		protkey->len = t->len;
-		protkey->type = t->keytype;
-		memcpy(protkey->protkey, t->protkey,
-		       sizeof(protkey->protkey));
-		rc = pkey_verifyprotkey(protkey);
-		break;
-	}
-	case TOKVER_CLEAR_KEY: {
-		struct clearaeskeytoken *t;
-		struct pkey_clrkey ckey;
-		union u_tmpbuf {
-			u8 skey[SECKEYBLOBSIZE];
-			u8 ep11key[MAXEP11AESKEYBLOBSIZE];
-		};
-		size_t tmpbuflen = sizeof(union u_tmpbuf);
-
-		if (keylen < sizeof(struct clearaeskeytoken))
-			goto out;
-		t = (struct clearaeskeytoken *)key;
-		if (keylen != sizeof(*t) + t->len)
-			goto out;
-		if ((t->keytype == PKEY_KEYTYPE_AES_128 && t->len == 16)
-		    || (t->keytype == PKEY_KEYTYPE_AES_192 && t->len == 24)
-		    || (t->keytype == PKEY_KEYTYPE_AES_256 && t->len == 32))
-			memcpy(ckey.clrkey, t->clearkey, t->len);
-		else
-			goto out;
-		/* alloc temp key buffer space */
-		tmpbuf = kmalloc(tmpbuflen, GFP_ATOMIC);
-		if (!tmpbuf) {
-			rc = -ENOMEM;
-			goto out;
-		}
-		/* try direct way with the PCKMO instruction */
-		rc = pkey_clr2protkey(t->keytype, &ckey, protkey);
-		if (rc == 0)
-			break;
-		/* PCKMO failed, so try the CCA secure key way */
-		zcrypt_wait_api_operational();
-		rc = cca_clr2seckey(0xFFFF, 0xFFFF, t->keytype,
-				    ckey.clrkey, tmpbuf);
-		if (rc == 0)
-			rc = pkey_skey2pkey(tmpbuf, protkey);
-		if (rc == 0)
-			break;
-		/* if the CCA way also failed, let's try via EP11 */
-		rc = pkey_clr2ep11key(ckey.clrkey, t->len,
-				      tmpbuf, &tmpbuflen);
-		if (rc == 0)
-			rc = pkey_ep11key2pkey(tmpbuf, protkey);
-		/* now we should really have an protected key */
-		DEBUG_ERR("%s unable to build protected key from clear",
-			  __func__);
-		break;
-	}
-	case TOKVER_EP11_AES: {
-		/* check ep11 key for exportable as protected key */
-		rc = ep11_check_aes_key(debug_info, 3, key, keylen, 1);
-		if (rc)
-			goto out;
-		rc = pkey_ep11key2pkey(key, protkey);
-		break;
-	}
-	case TOKVER_EP11_AES_WITH_HEADER:
-		/* check ep11 key with header for exportable as protected key */
-		rc = ep11_check_aes_key_with_hdr(debug_info, 3, key, keylen, 1);
-		if (rc)
-			goto out;
-		rc = pkey_ep11key2pkey(key + sizeof(struct ep11kblob_header),
-				       protkey);
-		break;
-	default:
-		DEBUG_ERR("%s unknown/unsupported non-CCA token version %d\n",
-			  __func__, hdr->version);
-		rc = -EINVAL;
-	}
-
-out:
-	kfree(tmpbuf);
-	return rc;
-}
-
-/*
- * Transform a CCA internal key token into a protected key
- */
-static int pkey_ccainttok2pkey(const u8 *key, u32 keylen,
-			       struct pkey_protkey *protkey)
-{
-	struct keytoken_header *hdr = (struct keytoken_header *)key;
-
-	switch (hdr->version) {
-	case TOKVER_CCA_AES:
-		if (keylen != sizeof(struct secaeskeytoken))
-			return -EINVAL;
-		break;
-	case TOKVER_CCA_VLSC:
-		if (keylen < hdr->len || keylen > MAXCCAVLSCTOKENSIZE)
-			return -EINVAL;
-		break;
-	default:
-		DEBUG_ERR("%s unknown/unsupported CCA internal token version %d\n",
-			  __func__, hdr->version);
-		return -EINVAL;
-	}
-
-	return pkey_skey2pkey(key, protkey);
-}
-
-/*
- * Transform a key blob (of any type) into a protected key
- */
-int pkey_keyblob2pkey(const u8 *key, u32 keylen,
-		      struct pkey_protkey *protkey)
-{
-	int rc;
-	struct keytoken_header *hdr = (struct keytoken_header *)key;
-
-	if (keylen < sizeof(struct keytoken_header)) {
-		DEBUG_ERR("%s invalid keylen %d\n", __func__, keylen);
-		return -EINVAL;
-	}
-
-	switch (hdr->type) {
-	case TOKTYPE_NON_CCA:
-		rc = pkey_nonccatok2pkey(key, keylen, protkey);
-		break;
-	case TOKTYPE_CCA_INTERNAL:
-		rc = pkey_ccainttok2pkey(key, keylen, protkey);
-		break;
-	default:
-		DEBUG_ERR("%s unknown/unsupported blob type %d\n",
-			  __func__, hdr->type);
-		return -EINVAL;
-	}
-
-	DEBUG_DBG("%s rc=%d\n", __func__, rc);
-	return rc;
-
-}
-EXPORT_SYMBOL(pkey_keyblob2pkey);
-
-static int pkey_genseckey2(const struct pkey_apqn *apqns, size_t nr_apqns,
-			   enum pkey_key_type ktype, enum pkey_key_size ksize,
-			   u32 kflags, u8 *keybuf, size_t *keybufsize)
-{
-	int i, card, dom, rc;
-
-	/* check for at least one apqn given */
-	if (!apqns || !nr_apqns)
-		return -EINVAL;
-
-	/* check key type and size */
-	switch (ktype) {
-	case PKEY_TYPE_CCA_DATA:
-	case PKEY_TYPE_CCA_CIPHER:
-		if (*keybufsize < SECKEYBLOBSIZE)
-			return -EINVAL;
-		break;
-	case PKEY_TYPE_EP11:
-		if (*keybufsize < MINEP11AESKEYBLOBSIZE)
-			return -EINVAL;
-		break;
-	default:
-		return -EINVAL;
-	}
-	switch (ksize) {
-	case PKEY_SIZE_AES_128:
-	case PKEY_SIZE_AES_192:
-	case PKEY_SIZE_AES_256:
-		break;
-	default:
-		return -EINVAL;
-	}
-
-	/* simple try all apqns from the list */
-	for (i = 0, rc = -ENODEV; i < nr_apqns; i++) {
-		card = apqns[i].card;
-		dom = apqns[i].domain;
-		if (ktype == PKEY_TYPE_EP11) {
-			rc = ep11_genaeskey(card, dom, ksize, kflags,
-					    keybuf, keybufsize);
-		} else if (ktype == PKEY_TYPE_CCA_DATA) {
-			rc = cca_genseckey(card, dom, ksize, keybuf);
-			*keybufsize = (rc ? 0 : SECKEYBLOBSIZE);
-		} else /* TOKVER_CCA_VLSC */
-			rc = cca_gencipherkey(card, dom, ksize, kflags,
-					      keybuf, keybufsize);
-		if (rc == 0)
-			break;
-	}
-
-	return rc;
-}
-
-static int pkey_clr2seckey2(const struct pkey_apqn *apqns, size_t nr_apqns,
-			    enum pkey_key_type ktype, enum pkey_key_size ksize,
-			    u32 kflags, const u8 *clrkey,
-			    u8 *keybuf, size_t *keybufsize)
-{
-	int i, card, dom, rc;
-
-	/* check for at least one apqn given */
-	if (!apqns || !nr_apqns)
-		return -EINVAL;
-
-	/* check key type and size */
-	switch (ktype) {
-	case PKEY_TYPE_CCA_DATA:
-	case PKEY_TYPE_CCA_CIPHER:
-		if (*keybufsize < SECKEYBLOBSIZE)
-			return -EINVAL;
-		break;
-	case PKEY_TYPE_EP11:
-		if (*keybufsize < MINEP11AESKEYBLOBSIZE)
-			return -EINVAL;
-		break;
-	default:
-		return -EINVAL;
-	}
-	switch (ksize) {
-	case PKEY_SIZE_AES_128:
-	case PKEY_SIZE_AES_192:
-	case PKEY_SIZE_AES_256:
-		break;
-	default:
-		return -EINVAL;
-	}
-
-	zcrypt_wait_api_operational();
-
-	/* simple try all apqns from the list */
-	for (i = 0, rc = -ENODEV; i < nr_apqns; i++) {
-		card = apqns[i].card;
-		dom = apqns[i].domain;
-		if (ktype == PKEY_TYPE_EP11) {
-			rc = ep11_clr2keyblob(card, dom, ksize, kflags,
-					      clrkey, keybuf, keybufsize);
-		} else if (ktype == PKEY_TYPE_CCA_DATA) {
-			rc = cca_clr2seckey(card, dom, ksize,
-					    clrkey, keybuf);
-			*keybufsize = (rc ? 0 : SECKEYBLOBSIZE);
-		} else /* TOKVER_CCA_VLSC */
-			rc = cca_clr2cipherkey(card, dom, ksize, kflags,
-					       clrkey, keybuf, keybufsize);
-		if (rc == 0)
-			break;
-	}
-
-	return rc;
-}
-
-static int pkey_verifykey2(const u8 *key, size_t keylen,
-			   u16 *cardnr, u16 *domain,
-			   enum pkey_key_type *ktype,
-			   enum pkey_key_size *ksize, u32 *flags)
-{
-	int rc;
-	u32 _nr_apqns, *_apqns = NULL;
-	struct keytoken_header *hdr = (struct keytoken_header *)key;
-
-	if (keylen < sizeof(struct keytoken_header))
-		return -EINVAL;
-
-	if (hdr->type == TOKTYPE_CCA_INTERNAL
-	    && hdr->version == TOKVER_CCA_AES) {
-		struct secaeskeytoken *t = (struct secaeskeytoken *)key;
-
-		rc = cca_check_secaeskeytoken(debug_info, 3, key, 0);
-		if (rc)
-			goto out;
-		if (ktype)
-			*ktype = PKEY_TYPE_CCA_DATA;
-		if (ksize)
-			*ksize = (enum pkey_key_size) t->bitsize;
-
-		rc = cca_findcard2(&_apqns, &_nr_apqns, *cardnr, *domain,
-				   ZCRYPT_CEX3C, AES_MK_SET, t->mkvp, 0, 1);
-		if (rc == 0 && flags)
-			*flags = PKEY_FLAGS_MATCH_CUR_MKVP;
-		if (rc == -ENODEV) {
-			rc = cca_findcard2(&_apqns, &_nr_apqns,
-					   *cardnr, *domain,
-					   ZCRYPT_CEX3C, AES_MK_SET,
-					   0, t->mkvp, 1);
-			if (rc == 0 && flags)
-				*flags = PKEY_FLAGS_MATCH_ALT_MKVP;
-		}
-		if (rc)
-			goto out;
-
-		*cardnr = ((struct pkey_apqn *)_apqns)->card;
-		*domain = ((struct pkey_apqn *)_apqns)->domain;
-
-	} else if (hdr->type == TOKTYPE_CCA_INTERNAL
-		   && hdr->version == TOKVER_CCA_VLSC) {
-		struct cipherkeytoken *t = (struct cipherkeytoken *)key;
-
-		rc = cca_check_secaescipherkey(debug_info, 3, key, 0, 1);
-		if (rc)
-			goto out;
-		if (ktype)
-			*ktype = PKEY_TYPE_CCA_CIPHER;
-		if (ksize) {
-			*ksize = PKEY_SIZE_UNKNOWN;
-			if (!t->plfver && t->wpllen == 512)
-				*ksize = PKEY_SIZE_AES_128;
-			else if (!t->plfver && t->wpllen == 576)
-				*ksize = PKEY_SIZE_AES_192;
-			else if (!t->plfver && t->wpllen == 640)
-				*ksize = PKEY_SIZE_AES_256;
-		}
-
-		rc = cca_findcard2(&_apqns, &_nr_apqns, *cardnr, *domain,
 				   ZCRYPT_CEX6, AES_MK_SET, t->mkvp0, 0, 1);
 		if (rc == 0 && flags)
 			*flags = PKEY_FLAGS_MATCH_CUR_MKVP;
@@ -1262,7 +776,6 @@
 	if (!apqns || !nr_apqns)
 		return -EINVAL;
 
->>>>>>> 7d2a07b7
 	if (keylen < sizeof(struct keytoken_header))
 		return -EINVAL;
 
@@ -1286,11 +799,7 @@
 		if (hdr->version == TOKVER_EP11_AES) {
 			if (keylen < sizeof(struct ep11keyblob))
 				return -EINVAL;
-<<<<<<< HEAD
-			if (ep11_check_aeskeyblob(debug_info, 3, key, 0, 1))
-=======
 			if (ep11_check_aes_key(debug_info, 3, key, keylen, 1))
->>>>>>> 7d2a07b7
 				return -EINVAL;
 		} else {
 			return pkey_nonccatok2pkey(key, keylen, pkey);
@@ -1298,8 +807,6 @@
 	} else {
 		DEBUG_ERR("%s unknown/unsupported blob type %d\n",
 			  __func__, hdr->type);
-<<<<<<< HEAD
-=======
 		return -EINVAL;
 	}
 
@@ -1425,7 +932,6 @@
 		if (rc)
 			goto out;
 	} else
->>>>>>> 7d2a07b7
 		return -EINVAL;
 
 	if (apqns) {
@@ -1434,86 +940,6 @@
 		else
 			memcpy(apqns, _apqns, _nr_apqns * sizeof(u32));
 	}
-<<<<<<< HEAD
-
-	/* simple try all apqns from the list */
-	for (i = 0, rc = -ENODEV; i < nr_apqns; i++) {
-		card = apqns[i].card;
-		dom = apqns[i].domain;
-		if (hdr->type == TOKTYPE_CCA_INTERNAL
-		    && hdr->version == TOKVER_CCA_AES)
-			rc = cca_sec2protkey(card, dom, key, pkey->protkey,
-					     &pkey->len, &pkey->type);
-		else if (hdr->type == TOKTYPE_CCA_INTERNAL
-			 && hdr->version == TOKVER_CCA_VLSC)
-			rc = cca_cipher2protkey(card, dom, key, pkey->protkey,
-						&pkey->len, &pkey->type);
-		else { /* EP11 AES secure key blob */
-			struct ep11keyblob *kb = (struct ep11keyblob *) key;
-
-			rc = ep11_key2protkey(card, dom, key, kb->head.len,
-					      pkey->protkey, &pkey->len,
-					      &pkey->type);
-		}
-		if (rc == 0)
-			break;
-	}
-
-	return rc;
-}
-
-static int pkey_apqns4key(const u8 *key, size_t keylen, u32 flags,
-			  struct pkey_apqn *apqns, size_t *nr_apqns)
-{
-	int rc = EINVAL;
-	u32 _nr_apqns, *_apqns = NULL;
-	struct keytoken_header *hdr = (struct keytoken_header *)key;
-
-	if (keylen < sizeof(struct keytoken_header) || flags == 0)
-		return -EINVAL;
-
-	if (hdr->type == TOKTYPE_NON_CCA && hdr->version == TOKVER_EP11_AES) {
-		int minhwtype = 0, api = 0;
-		struct ep11keyblob *kb = (struct ep11keyblob *) key;
-
-		if (flags != PKEY_FLAGS_MATCH_CUR_MKVP)
-			return -EINVAL;
-		if (kb->attr & EP11_BLOB_PKEY_EXTRACTABLE) {
-			minhwtype = ZCRYPT_CEX7;
-			api = EP11_API_V;
-		}
-		rc = ep11_findcard2(&_apqns, &_nr_apqns, 0xFFFF, 0xFFFF,
-				    minhwtype, api, kb->wkvp);
-		if (rc)
-			goto out;
-	} else if (hdr->type == TOKTYPE_CCA_INTERNAL) {
-		int minhwtype = ZCRYPT_CEX3C;
-		u64 cur_mkvp = 0, old_mkvp = 0;
-
-		if (hdr->version == TOKVER_CCA_AES) {
-			struct secaeskeytoken *t = (struct secaeskeytoken *)key;
-
-			if (flags & PKEY_FLAGS_MATCH_CUR_MKVP)
-				cur_mkvp = t->mkvp;
-			if (flags & PKEY_FLAGS_MATCH_ALT_MKVP)
-				old_mkvp = t->mkvp;
-		} else if (hdr->version == TOKVER_CCA_VLSC) {
-			struct cipherkeytoken *t = (struct cipherkeytoken *)key;
-
-			minhwtype = ZCRYPT_CEX6;
-			if (flags & PKEY_FLAGS_MATCH_CUR_MKVP)
-				cur_mkvp = t->mkvp0;
-			if (flags & PKEY_FLAGS_MATCH_ALT_MKVP)
-				old_mkvp = t->mkvp0;
-		} else {
-			/* unknown cca internal token type */
-			return -EINVAL;
-		}
-		rc = cca_findcard2(&_apqns, &_nr_apqns, 0xFFFF, 0xFFFF,
-				   minhwtype, cur_mkvp, old_mkvp, 1);
-		if (rc)
-			goto out;
-=======
 	*nr_apqns = _nr_apqns;
 
 out:
@@ -1570,7 +996,6 @@
 		if (rc)
 			goto out;
 
->>>>>>> 7d2a07b7
 	} else
 		return -EINVAL;
 
@@ -1587,52 +1012,6 @@
 	return rc;
 }
 
-<<<<<<< HEAD
-static int pkey_apqns4keytype(enum pkey_key_type ktype,
-			      u8 cur_mkvp[32], u8 alt_mkvp[32], u32 flags,
-			      struct pkey_apqn *apqns, size_t *nr_apqns)
-{
-	int rc = -EINVAL;
-	u32 _nr_apqns, *_apqns = NULL;
-
-	if (ktype == PKEY_TYPE_CCA_DATA || ktype == PKEY_TYPE_CCA_CIPHER) {
-		u64 cur_mkvp = 0, old_mkvp = 0;
-		int minhwtype = ZCRYPT_CEX3C;
-
-		if (flags & PKEY_FLAGS_MATCH_CUR_MKVP)
-			cur_mkvp = *((u64 *) cur_mkvp);
-		if (flags & PKEY_FLAGS_MATCH_ALT_MKVP)
-			old_mkvp = *((u64 *) alt_mkvp);
-		if (ktype == PKEY_TYPE_CCA_CIPHER)
-			minhwtype = ZCRYPT_CEX6;
-		rc = cca_findcard2(&_apqns, &_nr_apqns, 0xFFFF, 0xFFFF,
-				   minhwtype, cur_mkvp, old_mkvp, 1);
-		if (rc)
-			goto out;
-	} else if (ktype == PKEY_TYPE_EP11) {
-		u8 *wkvp = NULL;
-
-		if (flags & PKEY_FLAGS_MATCH_CUR_MKVP)
-			wkvp = cur_mkvp;
-		rc = ep11_findcard2(&_apqns, &_nr_apqns, 0xFFFF, 0xFFFF,
-				    ZCRYPT_CEX7, EP11_API_V, wkvp);
-		if (rc)
-			goto out;
-
-	} else
-		return -EINVAL;
-
-	if (apqns) {
-		if (*nr_apqns < _nr_apqns)
-			rc = -ENOSPC;
-		else
-			memcpy(apqns, _apqns, _nr_apqns * sizeof(u32));
-	}
-	*nr_apqns = _nr_apqns;
-
-out:
-	kfree(_apqns);
-=======
 static int pkey_keyblob2pkey3(const struct pkey_apqn *apqns, size_t nr_apqns,
 			      const u8 *key, size_t keylen, u32 *protkeytype,
 			      u8 *protkey, u32 *protkeylen)
@@ -1735,7 +1114,6 @@
 			return -EINVAL;
 	}
 
->>>>>>> 7d2a07b7
 	return rc;
 }
 
@@ -1745,52 +1123,18 @@
 
 static void *_copy_key_from_user(void __user *ukey, size_t keylen)
 {
-<<<<<<< HEAD
-	void *kkey;
-
 	if (!ukey || keylen < MINKEYBLOBSIZE || keylen > KEYBLOBBUFSIZE)
 		return ERR_PTR(-EINVAL);
-	kkey = kmalloc(keylen, GFP_KERNEL);
-	if (!kkey)
-		return ERR_PTR(-ENOMEM);
-	if (copy_from_user(kkey, ukey, keylen)) {
-		kfree(kkey);
-		return ERR_PTR(-EFAULT);
-	}
-
-	return kkey;
-=======
-	if (!ukey || keylen < MINKEYBLOBSIZE || keylen > KEYBLOBBUFSIZE)
-		return ERR_PTR(-EINVAL);
 
 	return memdup_user(ukey, keylen);
->>>>>>> 7d2a07b7
 }
 
 static void *_copy_apqns_from_user(void __user *uapqns, size_t nr_apqns)
 {
-<<<<<<< HEAD
-	void *kapqns = NULL;
-	size_t nbytes;
-
-	if (uapqns && nr_apqns > 0) {
-		nbytes = nr_apqns * sizeof(struct pkey_apqn);
-		kapqns = kmalloc(nbytes, GFP_KERNEL);
-		if (!kapqns)
-			return ERR_PTR(-ENOMEM);
-		if (copy_from_user(kapqns, uapqns, nbytes)) {
-			kfree(kapqns);
-			return ERR_PTR(-EFAULT);
-		}
-	}
-
-	return kapqns;
-=======
 	if (!uapqns || nr_apqns == 0)
 		return NULL;
 
 	return memdup_user(uapqns, nr_apqns * sizeof(struct pkey_apqn));
->>>>>>> 7d2a07b7
 }
 
 static long pkey_unlocked_ioctl(struct file *filp, unsigned int cmd,
@@ -1964,14 +1308,6 @@
 		kkey = kmalloc(klen, GFP_KERNEL);
 		if (!kkey) {
 			kfree(apqns);
-<<<<<<< HEAD
-			return -ENOMEM;
-		}
-		rc = pkey_genseckey2(apqns, kgs.apqn_entries,
-				     kgs.type, kgs.size, kgs.keygenflags,
-				     kkey, &klen);
-		DEBUG_DBG("%s pkey_genseckey2()=%d\n", __func__, rc);
-=======
 			return -ENOMEM;
 		}
 		rc = pkey_genseckey2(apqns, kgs.apqn_entries,
@@ -2020,59 +1356,6 @@
 				      kcs.type, kcs.size, kcs.keygenflags,
 				      kcs.clrkey.clrkey, kkey, &klen);
 		DEBUG_DBG("%s pkey_clr2seckey2()=%d\n", __func__, rc);
->>>>>>> 7d2a07b7
-		kfree(apqns);
-		if (rc) {
-			kfree(kkey);
-			break;
-		}
-<<<<<<< HEAD
-		if (kgs.key) {
-			if (kgs.keylen < klen) {
-				kfree(kkey);
-				return -EINVAL;
-			}
-			if (copy_to_user(kgs.key, kkey, klen)) {
-=======
-		if (kcs.key) {
-			if (kcs.keylen < klen) {
-				kfree(kkey);
-				return -EINVAL;
-			}
-			if (copy_to_user(kcs.key, kkey, klen)) {
->>>>>>> 7d2a07b7
-				kfree(kkey);
-				return -EFAULT;
-			}
-		}
-<<<<<<< HEAD
-		kgs.keylen = klen;
-		if (copy_to_user(ugs, &kgs, sizeof(kgs)))
-			rc = -EFAULT;
-		kfree(kkey);
-		break;
-	}
-	case PKEY_CLR2SECK2: {
-		struct pkey_clr2seck2 __user *ucs = (void __user *) arg;
-		struct pkey_clr2seck2 kcs;
-		struct pkey_apqn *apqns;
-		size_t klen = KEYBLOBBUFSIZE;
-		u8 *kkey;
-
-		if (copy_from_user(&kcs, ucs, sizeof(kcs)))
-			return -EFAULT;
-		apqns = _copy_apqns_from_user(kcs.apqns, kcs.apqn_entries);
-		if (IS_ERR(apqns))
-			return PTR_ERR(apqns);
-		kkey = kmalloc(klen, GFP_KERNEL);
-		if (!kkey) {
-			kfree(apqns);
-			return -ENOMEM;
-		}
-		rc = pkey_clr2seckey2(apqns, kcs.apqn_entries,
-				      kcs.type, kcs.size, kcs.keygenflags,
-				      kcs.clrkey.clrkey, kkey, &klen);
-		DEBUG_DBG("%s pkey_clr2seckey2()=%d\n", __func__, rc);
 		kfree(apqns);
 		if (rc) {
 			kfree(kkey);
@@ -2132,52 +1415,6 @@
 			kfree(apqns);
 			return PTR_ERR(kkey);
 		}
-=======
-		kcs.keylen = klen;
-		if (copy_to_user(ucs, &kcs, sizeof(kcs)))
-			rc = -EFAULT;
-		memzero_explicit(&kcs, sizeof(kcs));
-		kfree(kkey);
-		break;
-	}
-	case PKEY_VERIFYKEY2: {
-		struct pkey_verifykey2 __user *uvk = (void __user *) arg;
-		struct pkey_verifykey2 kvk;
-		u8 *kkey;
-
-		if (copy_from_user(&kvk, uvk, sizeof(kvk)))
-			return -EFAULT;
-		kkey = _copy_key_from_user(kvk.key, kvk.keylen);
-		if (IS_ERR(kkey))
-			return PTR_ERR(kkey);
-		rc = pkey_verifykey2(kkey, kvk.keylen,
-				     &kvk.cardnr, &kvk.domain,
-				     &kvk.type, &kvk.size, &kvk.flags);
-		DEBUG_DBG("%s pkey_verifykey2()=%d\n", __func__, rc);
-		kfree(kkey);
-		if (rc)
-			break;
-		if (copy_to_user(uvk, &kvk, sizeof(kvk)))
-			return -EFAULT;
-		break;
-	}
-	case PKEY_KBLOB2PROTK2: {
-		struct pkey_kblob2pkey2 __user *utp = (void __user *) arg;
-		struct pkey_kblob2pkey2 ktp;
-		struct pkey_apqn *apqns = NULL;
-		u8 *kkey;
-
-		if (copy_from_user(&ktp, utp, sizeof(ktp)))
-			return -EFAULT;
-		apqns = _copy_apqns_from_user(ktp.apqns, ktp.apqn_entries);
-		if (IS_ERR(apqns))
-			return PTR_ERR(apqns);
-		kkey = _copy_key_from_user(ktp.key, ktp.keylen);
-		if (IS_ERR(kkey)) {
-			kfree(apqns);
-			return PTR_ERR(kkey);
-		}
->>>>>>> 7d2a07b7
 		rc = pkey_keyblob2pkey2(apqns, ktp.apqn_entries,
 					kkey, ktp.keylen, &ktp.protkey);
 		DEBUG_DBG("%s pkey_keyblob2pkey2()=%d\n", __func__, rc);
@@ -2280,8 +1517,6 @@
 		kfree(apqns);
 		break;
 	}
-<<<<<<< HEAD
-=======
 	case PKEY_KBLOB2PROTK3: {
 		struct pkey_kblob2pkey3 __user *utp = (void __user *) arg;
 		struct pkey_kblob2pkey3 ktp;
@@ -2331,7 +1566,6 @@
 			return -EFAULT;
 		break;
 	}
->>>>>>> 7d2a07b7
 	default:
 		/* unknown/unsupported ioctl cmd */
 		return -ENOTTY;
@@ -2592,11 +1826,7 @@
 
 	/* build a list of apqns able to generate an cipher key */
 	rc = cca_findcard2(&apqns, &nr_apqns, 0xFFFF, 0xFFFF,
-<<<<<<< HEAD
-			   ZCRYPT_CEX6, 0, 0, 0);
-=======
 			   ZCRYPT_CEX6, 0, 0, 0, 0);
->>>>>>> 7d2a07b7
 	if (rc)
 		return rc;
 
@@ -2610,13 +1840,8 @@
 		if (rc == 0)
 			break;
 	}
-<<<<<<< HEAD
-		if (rc)
-			return rc;
-=======
 	if (rc)
 		return rc;
->>>>>>> 7d2a07b7
 
 	if (is_xts) {
 		keysize = CCACIPHERTOKENSIZE;
