--- conflicted
+++ resolved
@@ -1084,13 +1084,8 @@
 	rc = mkvp_cache_fetch(cardnr, domain, mkvp);
 	if (rc)
 		goto out;
-<<<<<<< HEAD
-	if (t->mkvp == mkvp[1]) {
+	if (t->mkvp == mkvp[1] && t->mkvp != mkvp[0]) {
 		DEBUG_DBG("%s secure key has old mkvp\n", __func__);
-=======
-	if (t->mkvp == mkvp[1] && t->mkvp != mkvp[0]) {
-		DEBUG_DBG("pkey_verifykey secure key has old mkvp\n");
->>>>>>> 5170133d
 		if (pattributes)
 			*pattributes |= PKEY_VERIFY_ATTR_OLD_MKVP;
 	}
