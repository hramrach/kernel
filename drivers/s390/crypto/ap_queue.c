// SPDX-License-Identifier: GPL-2.0
/*
 * Copyright IBM Corp. 2016
 * Author(s): Martin Schwidefsky <schwidefsky@de.ibm.com>
 *
 * Adjunct processor bus, queue related code.
 */

#define KMSG_COMPONENT "ap"
#define pr_fmt(fmt) KMSG_COMPONENT ": " fmt

#include <linux/init.h>
#include <linux/slab.h>
#include <asm/facility.h>

#include "ap_bus.h"
#include "ap_debug.h"

static void __ap_flush_queue(struct ap_queue *aq);

/**
 * ap_queue_enable_interruption(): Enable interruption on an AP queue.
 * @qid: The AP queue number
 * @ind: the notification indicator byte
 *
 * Enables interruption on AP queue via ap_aqic(). Based on the return
 * value it waits a while and tests the AP queue if interrupts
 * have been switched on using ap_test_queue().
 */
static int ap_queue_enable_interruption(struct ap_queue *aq, void *ind)
{
	struct ap_queue_status status;
	struct ap_qirq_ctrl qirqctrl = { 0 };

	qirqctrl.ir = 1;
	qirqctrl.isc = AP_ISC;
	status = ap_aqic(aq->qid, qirqctrl, ind);
	switch (status.response_code) {
	case AP_RESPONSE_NORMAL:
	case AP_RESPONSE_OTHERWISE_CHANGED:
		return 0;
	case AP_RESPONSE_Q_NOT_AVAIL:
	case AP_RESPONSE_DECONFIGURED:
	case AP_RESPONSE_CHECKSTOPPED:
	case AP_RESPONSE_INVALID_ADDRESS:
		pr_err("Registering adapter interrupts for AP device %02x.%04x failed\n",
		       AP_QID_CARD(aq->qid),
		       AP_QID_QUEUE(aq->qid));
		return -EOPNOTSUPP;
	case AP_RESPONSE_RESET_IN_PROGRESS:
	case AP_RESPONSE_BUSY:
	default:
		return -EBUSY;
	}
}

/**
 * __ap_send(): Send message to adjunct processor queue.
 * @qid: The AP queue number
 * @psmid: The program supplied message identifier
 * @msg: The message text
 * @length: The message length
 * @special: Special Bit
 *
 * Returns AP queue status structure.
 * Condition code 1 on NQAP can't happen because the L bit is 1.
 * Condition code 2 on NQAP also means the send is incomplete,
 * because a segment boundary was reached. The NQAP is repeated.
 */
static inline struct ap_queue_status
__ap_send(ap_qid_t qid, unsigned long long psmid, void *msg, size_t length,
	  int special)
{
	if (special)
		qid |= 0x400000UL;
	return ap_nqap(qid, psmid, msg, length);
}

int ap_send(ap_qid_t qid, unsigned long long psmid, void *msg, size_t length)
{
	struct ap_queue_status status;

	status = __ap_send(qid, psmid, msg, length, 0);
	switch (status.response_code) {
	case AP_RESPONSE_NORMAL:
		return 0;
	case AP_RESPONSE_Q_FULL:
	case AP_RESPONSE_RESET_IN_PROGRESS:
		return -EBUSY;
	case AP_RESPONSE_REQ_FAC_NOT_INST:
		return -EINVAL;
	default:	/* Device is gone. */
		return -ENODEV;
	}
}
EXPORT_SYMBOL(ap_send);

int ap_recv(ap_qid_t qid, unsigned long long *psmid, void *msg, size_t length)
{
	struct ap_queue_status status;

	if (msg == NULL)
		return -EINVAL;
	status = ap_dqap(qid, psmid, msg, length);
	switch (status.response_code) {
	case AP_RESPONSE_NORMAL:
		return 0;
	case AP_RESPONSE_NO_PENDING_REPLY:
		if (status.queue_empty)
			return -ENOENT;
		return -EBUSY;
	case AP_RESPONSE_RESET_IN_PROGRESS:
		return -EBUSY;
	default:
		return -ENODEV;
	}
}
EXPORT_SYMBOL(ap_recv);

/* State machine definitions and helpers */

static enum ap_sm_wait ap_sm_nop(struct ap_queue *aq)
{
	return AP_SM_WAIT_NONE;
}

/**
 * ap_sm_recv(): Receive pending reply messages from an AP queue but do
 *	not change the state of the device.
 * @aq: pointer to the AP queue
 *
 * Returns AP_SM_WAIT_NONE, AP_SM_WAIT_AGAIN, or AP_SM_WAIT_INTERRUPT
 */
static struct ap_queue_status ap_sm_recv(struct ap_queue *aq)
{
	struct ap_queue_status status;
	struct ap_message *ap_msg;
	bool found = false;

	status = ap_dqap(aq->qid, &aq->reply->psmid,
			 aq->reply->msg, aq->reply->len);
	switch (status.response_code) {
	case AP_RESPONSE_NORMAL:
		aq->queue_count = max_t(int, 0, aq->queue_count - 1);
		if (aq->queue_count > 0)
			mod_timer(&aq->timeout,
				  jiffies + aq->request_timeout);
		list_for_each_entry(ap_msg, &aq->pendingq, list) {
			if (ap_msg->psmid != aq->reply->psmid)
				continue;
			list_del_init(&ap_msg->list);
			aq->pendingq_count--;
			ap_msg->receive(aq, ap_msg, aq->reply);
			found = true;
			break;
		}
		if (!found) {
<<<<<<< HEAD
			AP_DBF(DBF_WARN, "%s unassociated reply psmid=0x%016llx on 0x%02x.%04x\n",
=======
			AP_DBF_WARN("%s unassociated reply psmid=0x%016llx on 0x%02x.%04x\n",
>>>>>>> ca839a04
				    __func__, aq->reply->psmid,
				    AP_QID_CARD(aq->qid), AP_QID_QUEUE(aq->qid));
		}
		/* fall through */
	case AP_RESPONSE_NO_PENDING_REPLY:
		if (!status.queue_empty || aq->queue_count <= 0)
			break;
		/* The card shouldn't forget requests but who knows. */
		aq->queue_count = 0;
		list_splice_init(&aq->pendingq, &aq->requestq);
		aq->requestq_count += aq->pendingq_count;
		aq->pendingq_count = 0;
		break;
	default:
		break;
	}
	return status;
}

/**
 * ap_sm_read(): Receive pending reply messages from an AP queue.
 * @aq: pointer to the AP queue
 *
 * Returns AP_SM_WAIT_NONE, AP_SM_WAIT_AGAIN, or AP_SM_WAIT_INTERRUPT
 */
static enum ap_sm_wait ap_sm_read(struct ap_queue *aq)
{
	struct ap_queue_status status;

	if (!aq->reply)
		return AP_SM_WAIT_NONE;
	status = ap_sm_recv(aq);
	switch (status.response_code) {
	case AP_RESPONSE_NORMAL:
		if (aq->queue_count > 0) {
			aq->sm_state = AP_SM_STATE_WORKING;
			return AP_SM_WAIT_AGAIN;
		}
		aq->sm_state = AP_SM_STATE_IDLE;
		return AP_SM_WAIT_NONE;
	case AP_RESPONSE_NO_PENDING_REPLY:
		if (aq->queue_count > 0)
			return AP_SM_WAIT_INTERRUPT;
		aq->sm_state = AP_SM_STATE_IDLE;
		return AP_SM_WAIT_NONE;
	default:
		aq->dev_state = AP_DEV_STATE_ERROR;
		aq->last_err_rc = status.response_code;
		AP_DBF_WARN("%s RC 0x%02x on 0x%02x.%04x -> AP_DEV_STATE_ERROR\n",
			    __func__, status.response_code,
			    AP_QID_CARD(aq->qid), AP_QID_QUEUE(aq->qid));
		return AP_SM_WAIT_NONE;
	}
}

/**
 * ap_sm_suspend_read(): Receive pending reply messages from an AP queue
 * without changing the device state in between. In suspend mode we don't
 * allow sending new requests, therefore just fetch pending replies.
 * @aq: pointer to the AP queue
 *
 * Returns AP_SM_WAIT_NONE or AP_SM_WAIT_AGAIN
 */
static enum ap_sm_wait ap_sm_suspend_read(struct ap_queue *aq)
{
	struct ap_queue_status status;

	if (!aq->reply)
		return AP_SM_WAIT_NONE;
	status = ap_sm_recv(aq);
	switch (status.response_code) {
	case AP_RESPONSE_NORMAL:
		if (aq->queue_count > 0)
			return AP_SM_WAIT_AGAIN;
		/* fall through */
	default:
		return AP_SM_WAIT_NONE;
	}
}

/**
 * ap_sm_write(): Send messages from the request queue to an AP queue.
 * @aq: pointer to the AP queue
 *
 * Returns AP_SM_WAIT_NONE, AP_SM_WAIT_AGAIN, or AP_SM_WAIT_INTERRUPT
 */
static enum ap_sm_wait ap_sm_write(struct ap_queue *aq)
{
	struct ap_queue_status status;
	struct ap_message *ap_msg;
	ap_qid_t qid = aq->qid;

	if (aq->requestq_count <= 0)
		return AP_SM_WAIT_NONE;
	/* Start the next request on the queue. */
	ap_msg = list_entry(aq->requestq.next, struct ap_message, list);
#ifdef CONFIG_ZCRYPT_DEBUG
	if (ap_msg->fi.action == AP_FI_ACTION_NQAP_QID_INVAL) {
		AP_DBF_WARN("%s fi cmd 0x%04x: forcing invalid qid 0xFF00\n",
			    __func__, ap_msg->fi.cmd);
		qid = 0xFF00;
	}
#endif
	status = __ap_send(qid, ap_msg->psmid,
			   ap_msg->msg, ap_msg->len,
			   ap_msg->flags & AP_MSG_FLAG_SPECIAL);
	switch (status.response_code) {
	case AP_RESPONSE_NORMAL:
		aq->queue_count = max_t(int, 1, aq->queue_count + 1);
		if (aq->queue_count == 1)
			mod_timer(&aq->timeout, jiffies + aq->request_timeout);
		list_move_tail(&ap_msg->list, &aq->pendingq);
		aq->requestq_count--;
		aq->pendingq_count++;
		if (aq->queue_count < aq->card->queue_depth) {
			aq->sm_state = AP_SM_STATE_WORKING;
			return AP_SM_WAIT_AGAIN;
		}
		/* fall through */
	case AP_RESPONSE_Q_FULL:
		aq->sm_state = AP_SM_STATE_QUEUE_FULL;
		return AP_SM_WAIT_INTERRUPT;
	case AP_RESPONSE_RESET_IN_PROGRESS:
		aq->sm_state = AP_SM_STATE_RESET_WAIT;
		return AP_SM_WAIT_TIMEOUT;
	case AP_RESPONSE_INVALID_DOMAIN:
		AP_DBF(DBF_WARN, "AP_RESPONSE_INVALID_DOMAIN on NQAP\n");
		fallthrough;
	case AP_RESPONSE_MESSAGE_TOO_BIG:
	case AP_RESPONSE_REQ_FAC_NOT_INST:
		list_del_init(&ap_msg->list);
		aq->requestq_count--;
		ap_msg->rc = -EINVAL;
		ap_msg->receive(aq, ap_msg, NULL);
		return AP_SM_WAIT_AGAIN;
	default:
		aq->dev_state = AP_DEV_STATE_ERROR;
		aq->last_err_rc = status.response_code;
		AP_DBF_WARN("%s RC 0x%02x on 0x%02x.%04x -> AP_DEV_STATE_ERROR\n",
			    __func__, status.response_code,
			    AP_QID_CARD(aq->qid), AP_QID_QUEUE(aq->qid));
		return AP_SM_WAIT_NONE;
	}
}

/**
 * ap_sm_read_write(): Send and receive messages to/from an AP queue.
 * @aq: pointer to the AP queue
 *
 * Returns AP_SM_WAIT_NONE, AP_SM_WAIT_AGAIN, or AP_SM_WAIT_INTERRUPT
 */
static enum ap_sm_wait ap_sm_read_write(struct ap_queue *aq)
{
	return min(ap_sm_read(aq), ap_sm_write(aq));
}

/**
 * ap_sm_reset(): Reset an AP queue.
 * @qid: The AP queue number
 *
 * Submit the Reset command to an AP queue.
 */
static enum ap_sm_wait ap_sm_reset(struct ap_queue *aq)
{
	struct ap_queue_status status;

	status = ap_rapq(aq->qid);
	switch (status.response_code) {
	case AP_RESPONSE_NORMAL:
	case AP_RESPONSE_RESET_IN_PROGRESS:
		aq->sm_state = AP_SM_STATE_RESET_WAIT;
		aq->interrupt = AP_INTR_DISABLED;
		return AP_SM_WAIT_TIMEOUT;
	default:
		aq->dev_state = AP_DEV_STATE_ERROR;
		aq->last_err_rc = status.response_code;
		AP_DBF_WARN("%s RC 0x%02x on 0x%02x.%04x -> AP_DEV_STATE_ERROR\n",
			    __func__, status.response_code,
			    AP_QID_CARD(aq->qid), AP_QID_QUEUE(aq->qid));
		return AP_SM_WAIT_NONE;
	}
}

/**
 * ap_sm_reset_wait(): Test queue for completion of the reset operation
 * @aq: pointer to the AP queue
 *
 * Returns AP_POLL_IMMEDIATELY, AP_POLL_AFTER_TIMEROUT or 0.
 */
static enum ap_sm_wait ap_sm_reset_wait(struct ap_queue *aq)
{
	struct ap_queue_status status;
	void *lsi_ptr;

	if (aq->queue_count > 0 && aq->reply)
		/* Try to read a completed message and get the status */
		status = ap_sm_recv(aq);
	else
		/* Get the status with TAPQ */
		status = ap_tapq(aq->qid, NULL);

	switch (status.response_code) {
	case AP_RESPONSE_NORMAL:
		lsi_ptr = ap_airq_ptr();
		if (lsi_ptr && ap_queue_enable_interruption(aq, lsi_ptr) == 0)
			aq->sm_state = AP_SM_STATE_SETIRQ_WAIT;
		else
			aq->sm_state = (aq->queue_count > 0) ?
				AP_SM_STATE_WORKING : AP_SM_STATE_IDLE;
		return AP_SM_WAIT_AGAIN;
	case AP_RESPONSE_BUSY:
	case AP_RESPONSE_RESET_IN_PROGRESS:
		return AP_SM_WAIT_TIMEOUT;
	case AP_RESPONSE_Q_NOT_AVAIL:
	case AP_RESPONSE_DECONFIGURED:
	case AP_RESPONSE_CHECKSTOPPED:
	default:
		aq->dev_state = AP_DEV_STATE_ERROR;
		aq->last_err_rc = status.response_code;
		AP_DBF_WARN("%s RC 0x%02x on 0x%02x.%04x -> AP_DEV_STATE_ERROR\n",
			    __func__, status.response_code,
			    AP_QID_CARD(aq->qid), AP_QID_QUEUE(aq->qid));
		return AP_SM_WAIT_NONE;
	}
}

/**
 * ap_sm_setirq_wait(): Test queue for completion of the irq enablement
 * @aq: pointer to the AP queue
 *
 * Returns AP_POLL_IMMEDIATELY, AP_POLL_AFTER_TIMEROUT or 0.
 */
static enum ap_sm_wait ap_sm_setirq_wait(struct ap_queue *aq)
{
	struct ap_queue_status status;

	if (aq->queue_count > 0 && aq->reply)
		/* Try to read a completed message and get the status */
		status = ap_sm_recv(aq);
	else
		/* Get the status with TAPQ */
		status = ap_tapq(aq->qid, NULL);

	if (status.irq_enabled == 1) {
		/* Irqs are now enabled */
		aq->interrupt = AP_INTR_ENABLED;
		aq->sm_state = (aq->queue_count > 0) ?
			AP_SM_STATE_WORKING : AP_SM_STATE_IDLE;
	}

	switch (status.response_code) {
	case AP_RESPONSE_NORMAL:
		if (aq->queue_count > 0)
			return AP_SM_WAIT_AGAIN;
		/* fallthrough */
	case AP_RESPONSE_NO_PENDING_REPLY:
		return AP_SM_WAIT_TIMEOUT;
	default:
		aq->dev_state = AP_DEV_STATE_ERROR;
		aq->last_err_rc = status.response_code;
		AP_DBF_WARN("%s RC 0x%02x on 0x%02x.%04x -> AP_DEV_STATE_ERROR\n",
			    __func__, status.response_code,
			    AP_QID_CARD(aq->qid), AP_QID_QUEUE(aq->qid));
		return AP_SM_WAIT_NONE;
	}
}

/*
 * AP state machine jump table
 */
static ap_func_t *ap_jumptable[NR_AP_SM_STATES][NR_AP_SM_EVENTS] = {
	[AP_SM_STATE_RESET_START] = {
		[AP_SM_EVENT_POLL] = ap_sm_reset,
		[AP_SM_EVENT_TIMEOUT] = ap_sm_nop,
	},
	[AP_SM_STATE_RESET_WAIT] = {
		[AP_SM_EVENT_POLL] = ap_sm_reset_wait,
		[AP_SM_EVENT_TIMEOUT] = ap_sm_nop,
	},
	[AP_SM_STATE_SETIRQ_WAIT] = {
		[AP_SM_EVENT_POLL] = ap_sm_setirq_wait,
		[AP_SM_EVENT_TIMEOUT] = ap_sm_nop,
	},
	[AP_SM_STATE_IDLE] = {
		[AP_SM_EVENT_POLL] = ap_sm_write,
		[AP_SM_EVENT_TIMEOUT] = ap_sm_nop,
	},
	[AP_SM_STATE_WORKING] = {
		[AP_SM_EVENT_POLL] = ap_sm_read_write,
		[AP_SM_EVENT_TIMEOUT] = ap_sm_reset,
	},
	[AP_SM_STATE_QUEUE_FULL] = {
		[AP_SM_EVENT_POLL] = ap_sm_read,
		[AP_SM_EVENT_TIMEOUT] = ap_sm_reset,
	},
	[AP_SM_STATE_SUSPEND_WAIT] = {
		[AP_SM_EVENT_POLL] = ap_sm_suspend_read,
		[AP_SM_EVENT_TIMEOUT] = ap_sm_nop,
	},
};

enum ap_sm_wait ap_sm_event(struct ap_queue *aq, enum ap_sm_event event)
{
	if (aq->dev_state > AP_DEV_STATE_UNINITIATED)
		return ap_jumptable[aq->sm_state][event](aq);
	else
		return AP_SM_WAIT_NONE;
}

enum ap_sm_wait ap_sm_event_loop(struct ap_queue *aq, enum ap_sm_event event)
{
	enum ap_sm_wait wait;

	while ((wait = ap_sm_event(aq, event)) == AP_SM_WAIT_AGAIN)
		;
	return wait;
}

/*
 * Power management for queue devices
 */
void ap_queue_suspend(struct ap_device *ap_dev)
{
	struct ap_queue *aq = to_ap_queue(&ap_dev->device);

	/* Poll on the device until all requests are finished. */
	spin_lock_bh(&aq->lock);
	aq->sm_state = AP_SM_STATE_SUSPEND_WAIT;
	while (ap_sm_event(aq, AP_SM_EVENT_POLL) != AP_SM_WAIT_NONE)
		;
	aq->dev_state = AP_DEV_STATE_ERROR;
	spin_unlock_bh(&aq->lock);
}
EXPORT_SYMBOL(ap_queue_suspend);

void ap_queue_resume(struct ap_device *ap_dev)
{
}
EXPORT_SYMBOL(ap_queue_resume);

/*
 * AP queue related attributes.
 */
static ssize_t request_count_show(struct device *dev,
				  struct device_attribute *attr,
				  char *buf)
{
	struct ap_queue *aq = to_ap_queue(dev);
	bool valid = false;
	u64 req_cnt;

	spin_lock_bh(&aq->lock);
	if (aq->dev_state > AP_DEV_STATE_UNINITIATED) {
		req_cnt = aq->total_request_count;
		valid = true;
	}
	spin_unlock_bh(&aq->lock);

	if (valid)
		return scnprintf(buf, PAGE_SIZE, "%llu\n", req_cnt);
	else
		return scnprintf(buf, PAGE_SIZE, "-\n");
}

static ssize_t request_count_store(struct device *dev,
				   struct device_attribute *attr,
				   const char *buf, size_t count)
{
	struct ap_queue *aq = to_ap_queue(dev);

	spin_lock_bh(&aq->lock);
	aq->total_request_count = 0;
	spin_unlock_bh(&aq->lock);

	return count;
}

static DEVICE_ATTR_RW(request_count);

static ssize_t requestq_count_show(struct device *dev,
				   struct device_attribute *attr, char *buf)
{
	struct ap_queue *aq = to_ap_queue(dev);
	unsigned int reqq_cnt = 0;

	spin_lock_bh(&aq->lock);
	if (aq->dev_state > AP_DEV_STATE_UNINITIATED)
		reqq_cnt = aq->requestq_count;
	spin_unlock_bh(&aq->lock);
	return scnprintf(buf, PAGE_SIZE, "%d\n", reqq_cnt);
}

static DEVICE_ATTR_RO(requestq_count);

static ssize_t pendingq_count_show(struct device *dev,
				   struct device_attribute *attr, char *buf)
{
	struct ap_queue *aq = to_ap_queue(dev);
	unsigned int penq_cnt = 0;

	spin_lock_bh(&aq->lock);
	if (aq->dev_state > AP_DEV_STATE_UNINITIATED)
		penq_cnt = aq->pendingq_count;
	spin_unlock_bh(&aq->lock);
	return scnprintf(buf, PAGE_SIZE, "%d\n", penq_cnt);
}

static DEVICE_ATTR_RO(pendingq_count);

static ssize_t reset_show(struct device *dev,
			  struct device_attribute *attr, char *buf)
{
	struct ap_queue *aq = to_ap_queue(dev);
	int rc = 0;

	spin_lock_bh(&aq->lock);
	switch (aq->sm_state) {
	case AP_SM_STATE_RESET_START:
	case AP_SM_STATE_RESET_WAIT:
		rc = scnprintf(buf, PAGE_SIZE, "Reset in progress.\n");
		break;
	case AP_SM_STATE_WORKING:
	case AP_SM_STATE_QUEUE_FULL:
		rc = scnprintf(buf, PAGE_SIZE, "Reset Timer armed.\n");
		break;
	default:
		rc = scnprintf(buf, PAGE_SIZE, "No Reset Timer set.\n");
	}
	spin_unlock_bh(&aq->lock);
	return rc;
}

static ssize_t reset_store(struct device *dev,
			   struct device_attribute *attr,
			   const char *buf, size_t count)
{
	struct ap_queue *aq = to_ap_queue(dev);

	spin_lock_bh(&aq->lock);
	__ap_flush_queue(aq);
	aq->sm_state = AP_SM_STATE_RESET_START;
	ap_wait(ap_sm_event(aq, AP_SM_EVENT_POLL));
	spin_unlock_bh(&aq->lock);

	AP_DBF(DBF_INFO, "reset queue=%02x.%04x triggered by user\n",
	       AP_QID_CARD(aq->qid), AP_QID_QUEUE(aq->qid));

	return count;
}

static DEVICE_ATTR_RW(reset);

static ssize_t interrupt_show(struct device *dev,
			      struct device_attribute *attr, char *buf)
{
	struct ap_queue *aq = to_ap_queue(dev);
	int rc = 0;

	spin_lock_bh(&aq->lock);
	if (aq->sm_state == AP_SM_STATE_SETIRQ_WAIT)
		rc = scnprintf(buf, PAGE_SIZE, "Enable Interrupt pending.\n");
	else if (aq->interrupt == AP_INTR_ENABLED)
		rc = scnprintf(buf, PAGE_SIZE, "Interrupts enabled.\n");
	else
		rc = scnprintf(buf, PAGE_SIZE, "Interrupts disabled.\n");
	spin_unlock_bh(&aq->lock);
	return rc;
}

static DEVICE_ATTR_RO(interrupt);

static ssize_t config_show(struct device *dev,
			     struct device_attribute *attr, char *buf)
{
	struct ap_queue *aq = to_ap_queue(dev);
	int rc;

	spin_lock_bh(&aq->lock);
	rc = scnprintf(buf, PAGE_SIZE, "%d\n", aq->config ? 1 : 0);
	spin_unlock_bh(&aq->lock);
	return rc;
}

static DEVICE_ATTR_RO(config);

#ifdef CONFIG_ZCRYPT_DEBUG
static ssize_t states_show(struct device *dev,
			   struct device_attribute *attr, char *buf)
{
	struct ap_queue *aq = to_ap_queue(dev);
	int rc = 0;

	spin_lock_bh(&aq->lock);
	/* queue device state */
	switch (aq->dev_state) {
	case AP_DEV_STATE_UNINITIATED:
		rc = scnprintf(buf, PAGE_SIZE, "UNINITIATED\n");
		break;
	case AP_DEV_STATE_OPERATING:
		rc = scnprintf(buf, PAGE_SIZE, "OPERATING");
		break;
	case AP_DEV_STATE_SHUTDOWN:
		rc = scnprintf(buf, PAGE_SIZE, "SHUTDOWN");
		break;
	case AP_DEV_STATE_ERROR:
		rc = scnprintf(buf, PAGE_SIZE, "ERROR");
		break;
	default:
		rc = scnprintf(buf, PAGE_SIZE, "UNKNOWN");
	}
	/* state machine state */
	if (aq->dev_state) {
		switch (aq->sm_state) {
		case AP_SM_STATE_RESET_START:
			rc += scnprintf(buf + rc, PAGE_SIZE - rc,
					" [RESET_START]\n");
			break;
		case AP_SM_STATE_RESET_WAIT:
			rc += scnprintf(buf + rc, PAGE_SIZE - rc,
					" [RESET_WAIT]\n");
			break;
		case AP_SM_STATE_SETIRQ_WAIT:
			rc += scnprintf(buf + rc, PAGE_SIZE - rc,
					" [SETIRQ_WAIT]\n");
			break;
		case AP_SM_STATE_IDLE:
			rc += scnprintf(buf + rc, PAGE_SIZE - rc,
					" [IDLE]\n");
			break;
		case AP_SM_STATE_WORKING:
			rc += scnprintf(buf + rc, PAGE_SIZE - rc,
					" [WORKING]\n");
			break;
		case AP_SM_STATE_QUEUE_FULL:
			rc += scnprintf(buf + rc, PAGE_SIZE - rc,
					" [FULL]\n");
			break;
		default:
			rc += scnprintf(buf + rc, PAGE_SIZE - rc,
					" [UNKNOWN]\n");
		}
	}
	spin_unlock_bh(&aq->lock);

	return rc;
}
static DEVICE_ATTR_RO(states);

static ssize_t last_err_rc_show(struct device *dev,
				struct device_attribute *attr, char *buf)
{
	struct ap_queue *aq = to_ap_queue(dev);
	int rc;

	spin_lock_bh(&aq->lock);
	rc = aq->last_err_rc;
	spin_unlock_bh(&aq->lock);

	switch (rc) {
	case AP_RESPONSE_NORMAL:
		return scnprintf(buf, PAGE_SIZE, "NORMAL\n");
	case AP_RESPONSE_Q_NOT_AVAIL:
		return scnprintf(buf, PAGE_SIZE, "Q_NOT_AVAIL\n");
	case AP_RESPONSE_RESET_IN_PROGRESS:
		return scnprintf(buf, PAGE_SIZE, "RESET_IN_PROGRESS\n");
	case AP_RESPONSE_DECONFIGURED:
		return scnprintf(buf, PAGE_SIZE, "DECONFIGURED\n");
	case AP_RESPONSE_CHECKSTOPPED:
		return scnprintf(buf, PAGE_SIZE, "CHECKSTOPPED\n");
	case AP_RESPONSE_BUSY:
		return scnprintf(buf, PAGE_SIZE, "BUSY\n");
	case AP_RESPONSE_INVALID_ADDRESS:
		return scnprintf(buf, PAGE_SIZE, "INVALID_ADDRESS\n");
	case AP_RESPONSE_OTHERWISE_CHANGED:
		return scnprintf(buf, PAGE_SIZE, "OTHERWISE_CHANGED\n");
	case AP_RESPONSE_Q_FULL:
		return scnprintf(buf, PAGE_SIZE, "Q_FULL/NO_PENDING_REPLY\n");
	case AP_RESPONSE_INDEX_TOO_BIG:
		return scnprintf(buf, PAGE_SIZE, "INDEX_TOO_BIG\n");
	case AP_RESPONSE_NO_FIRST_PART:
		return scnprintf(buf, PAGE_SIZE, "NO_FIRST_PART\n");
	case AP_RESPONSE_MESSAGE_TOO_BIG:
		return scnprintf(buf, PAGE_SIZE, "MESSAGE_TOO_BIG\n");
	case AP_RESPONSE_REQ_FAC_NOT_INST:
		return scnprintf(buf, PAGE_SIZE, "REQ_FAC_NOT_INST\n");
	default:
		return scnprintf(buf, PAGE_SIZE, "response code %d\n", rc);
	}
}
static DEVICE_ATTR_RO(last_err_rc);
#endif

static struct attribute *ap_queue_dev_attrs[] = {
	&dev_attr_request_count.attr,
	&dev_attr_requestq_count.attr,
	&dev_attr_pendingq_count.attr,
	&dev_attr_reset.attr,
	&dev_attr_interrupt.attr,
	&dev_attr_config.attr,
#ifdef CONFIG_ZCRYPT_DEBUG
	&dev_attr_states.attr,
	&dev_attr_last_err_rc.attr,
#endif
	NULL
};

static struct attribute_group ap_queue_dev_attr_group = {
	.attrs = ap_queue_dev_attrs
};

static const struct attribute_group *ap_queue_dev_attr_groups[] = {
	&ap_queue_dev_attr_group,
	NULL
};

static struct device_type ap_queue_type = {
	.name = "ap_queue",
	.groups = ap_queue_dev_attr_groups,
};

static void ap_queue_device_release(struct device *dev)
{
	struct ap_queue *aq = to_ap_queue(dev);

	spin_lock_bh(&ap_queues_lock);
	hash_del(&aq->hnode);
	spin_unlock_bh(&ap_queues_lock);

	kfree(aq);
}

struct ap_queue *ap_queue_create(ap_qid_t qid, int device_type)
{
	struct ap_queue *aq;

	aq = kzalloc(sizeof(*aq), GFP_KERNEL);
	if (!aq)
		return NULL;
	aq->ap_dev.device.release = ap_queue_device_release;
	aq->ap_dev.device.type = &ap_queue_type;
	aq->ap_dev.device_type = device_type;
	aq->qid = qid;
	aq->interrupt = AP_INTR_DISABLED;
	spin_lock_init(&aq->lock);
	INIT_LIST_HEAD(&aq->pendingq);
	INIT_LIST_HEAD(&aq->requestq);
	timer_setup(&aq->timeout, ap_request_timeout, 0);

	return aq;
}

void ap_queue_init_reply(struct ap_queue *aq, struct ap_message *reply)
{
	aq->reply = reply;

	spin_lock_bh(&aq->lock);
	ap_wait(ap_sm_event(aq, AP_SM_EVENT_POLL));
	spin_unlock_bh(&aq->lock);
}
EXPORT_SYMBOL(ap_queue_init_reply);

/**
 * ap_queue_message(): Queue a request to an AP device.
 * @aq: The AP device to queue the message to
 * @ap_msg: The message that is to be added
 */
int ap_queue_message(struct ap_queue *aq, struct ap_message *ap_msg)
{
	int rc = 0;

	/* msg needs to have a valid receive-callback */
	BUG_ON(!ap_msg->receive);

	spin_lock_bh(&aq->lock);

	/* only allow to queue new messages if device state is ok */
	if (aq->dev_state == AP_DEV_STATE_OPERATING) {
		list_add_tail(&ap_msg->list, &aq->requestq);
		aq->requestq_count++;
		aq->total_request_count++;
		atomic64_inc(&aq->card->total_request_count);
	} else
		rc = -ENODEV;

	/* Send/receive as many request from the queue as possible. */
	ap_wait(ap_sm_event_loop(aq, AP_SM_EVENT_POLL));

	spin_unlock_bh(&aq->lock);

	return rc;
}
EXPORT_SYMBOL(ap_queue_message);

/**
 * ap_cancel_message(): Cancel a crypto request.
 * @aq: The AP device that has the message queued
 * @ap_msg: The message that is to be removed
 *
 * Cancel a crypto request. This is done by removing the request
 * from the device pending or request queue. Note that the
 * request stays on the AP queue. When it finishes the message
 * reply will be discarded because the psmid can't be found.
 */
void ap_cancel_message(struct ap_queue *aq, struct ap_message *ap_msg)
{
	struct ap_message *tmp;

	spin_lock_bh(&aq->lock);
	if (!list_empty(&ap_msg->list)) {
		list_for_each_entry(tmp, &aq->pendingq, list)
			if (tmp->psmid == ap_msg->psmid) {
				aq->pendingq_count--;
				goto found;
			}
		aq->requestq_count--;
found:
		list_del_init(&ap_msg->list);
	}
	spin_unlock_bh(&aq->lock);
}
EXPORT_SYMBOL(ap_cancel_message);

/**
 * __ap_flush_queue(): Flush requests.
 * @aq: Pointer to the AP queue
 *
 * Flush all requests from the request/pending queue of an AP device.
 */
static void __ap_flush_queue(struct ap_queue *aq)
{
	struct ap_message *ap_msg, *next;

	list_for_each_entry_safe(ap_msg, next, &aq->pendingq, list) {
		list_del_init(&ap_msg->list);
		aq->pendingq_count--;
		ap_msg->rc = -EAGAIN;
		ap_msg->receive(aq, ap_msg, NULL);
	}
	list_for_each_entry_safe(ap_msg, next, &aq->requestq, list) {
		list_del_init(&ap_msg->list);
		aq->requestq_count--;
		ap_msg->rc = -EAGAIN;
		ap_msg->receive(aq, ap_msg, NULL);
	}
	aq->queue_count = 0;
}

void ap_flush_queue(struct ap_queue *aq)
{
	spin_lock_bh(&aq->lock);
	__ap_flush_queue(aq);
	spin_unlock_bh(&aq->lock);
}
EXPORT_SYMBOL(ap_flush_queue);

void ap_queue_prepare_remove(struct ap_queue *aq)
{
	spin_lock_bh(&aq->lock);
	/* flush queue */
	__ap_flush_queue(aq);
	/* move queue device state to SHUTDOWN in progress */
	aq->dev_state = AP_DEV_STATE_SHUTDOWN;
	spin_unlock_bh(&aq->lock);
	del_timer_sync(&aq->timeout);
}

void ap_queue_remove(struct ap_queue *aq)
{
	/*
	 * all messages have been flushed and the device state
	 * is SHUTDOWN. Now reset with zero which also clears
	 * the irq registration and move the device state
	 * to the initial value AP_DEV_STATE_UNINITIATED.
	 */
	spin_lock_bh(&aq->lock);
	ap_zapq(aq->qid);
	aq->dev_state = AP_DEV_STATE_UNINITIATED;
	spin_unlock_bh(&aq->lock);
}

void ap_queue_init_state(struct ap_queue *aq)
{
	spin_lock_bh(&aq->lock);
	aq->dev_state = AP_DEV_STATE_OPERATING;
	aq->sm_state = AP_SM_STATE_RESET_START;
	ap_wait(ap_sm_event(aq, AP_SM_EVENT_POLL));
	spin_unlock_bh(&aq->lock);
}
EXPORT_SYMBOL(ap_queue_init_state);<|MERGE_RESOLUTION|>--- conflicted
+++ resolved
@@ -155,11 +155,7 @@
 			break;
 		}
 		if (!found) {
-<<<<<<< HEAD
-			AP_DBF(DBF_WARN, "%s unassociated reply psmid=0x%016llx on 0x%02x.%04x\n",
-=======
 			AP_DBF_WARN("%s unassociated reply psmid=0x%016llx on 0x%02x.%04x\n",
->>>>>>> ca839a04
 				    __func__, aq->reply->psmid,
 				    AP_QID_CARD(aq->qid), AP_QID_QUEUE(aq->qid));
 		}
