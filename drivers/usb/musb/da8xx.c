// SPDX-License-Identifier: GPL-2.0
/*
 * Texas Instruments DA8xx/OMAP-L1x "glue layer"
 *
 * Copyright (c) 2008-2009 MontaVista Software, Inc. <source@mvista.com>
 *
 * Based on the DaVinci "glue layer" code.
 * Copyright (C) 2005-2006 by Texas Instruments
 *
 * DT support
 * Copyright (c) 2016 Petr Kulhavy <petr@barix.com>
 *
 * This file is part of the Inventra Controller Driver for Linux.
 */

#include <linux/module.h>
#include <linux/clk.h>
#include <linux/err.h>
#include <linux/io.h>
#include <linux/of_platform.h>
#include <linux/phy/phy.h>
#include <linux/platform_device.h>
#include <linux/dma-mapping.h>
#include <linux/usb/usb_phy_generic.h>

#include "musb_core.h"

/*
 * DA8XX specific definitions
 */

/* USB 2.0 OTG module registers */
#define DA8XX_USB_REVISION_REG	0x00
#define DA8XX_USB_CTRL_REG	0x04
#define DA8XX_USB_STAT_REG	0x08
#define DA8XX_USB_EMULATION_REG 0x0c
#define DA8XX_USB_SRP_FIX_TIME_REG 0x18
#define DA8XX_USB_INTR_SRC_REG	0x20
#define DA8XX_USB_INTR_SRC_SET_REG 0x24
#define DA8XX_USB_INTR_SRC_CLEAR_REG 0x28
#define DA8XX_USB_INTR_MASK_REG 0x2c
#define DA8XX_USB_INTR_MASK_SET_REG 0x30
#define DA8XX_USB_INTR_MASK_CLEAR_REG 0x34
#define DA8XX_USB_INTR_SRC_MASKED_REG 0x38
#define DA8XX_USB_END_OF_INTR_REG 0x3c
#define DA8XX_USB_GENERIC_RNDIS_EP_SIZE_REG(n) (0x50 + (((n) - 1) << 2))

/* Control register bits */
#define DA8XX_SOFT_RESET_MASK	1

#define DA8XX_USB_TX_EP_MASK	0x1f		/* EP0 + 4 Tx EPs */
#define DA8XX_USB_RX_EP_MASK	0x1e		/* 4 Rx EPs */

/* USB interrupt register bits */
#define DA8XX_INTR_USB_SHIFT	16
#define DA8XX_INTR_USB_MASK	(0x1ff << DA8XX_INTR_USB_SHIFT) /* 8 Mentor */
					/* interrupts and DRVVBUS interrupt */
#define DA8XX_INTR_DRVVBUS	0x100
#define DA8XX_INTR_RX_SHIFT	8
#define DA8XX_INTR_RX_MASK	(DA8XX_USB_RX_EP_MASK << DA8XX_INTR_RX_SHIFT)
#define DA8XX_INTR_TX_SHIFT	0
#define DA8XX_INTR_TX_MASK	(DA8XX_USB_TX_EP_MASK << DA8XX_INTR_TX_SHIFT)

#define DA8XX_MENTOR_CORE_OFFSET 0x400

struct da8xx_glue {
	struct device		*dev;
	struct platform_device	*musb;
	struct platform_device	*usb_phy;
	struct clk		*clk;
	struct phy		*phy;
};

/*
 * Because we don't set CTRL.UINT, it's "important" to:
 *	- not read/write INTRUSB/INTRUSBE (except during
 *	  initial setup, as a workaround);
 *	- use INTSET/INTCLR instead.
 */

/**
 * da8xx_musb_enable - enable interrupts
 */
static void da8xx_musb_enable(struct musb *musb)
{
	void __iomem *reg_base = musb->ctrl_base;
	u32 mask;

	/* Workaround: setup IRQs through both register sets. */
	mask = ((musb->epmask & DA8XX_USB_TX_EP_MASK) << DA8XX_INTR_TX_SHIFT) |
	       ((musb->epmask & DA8XX_USB_RX_EP_MASK) << DA8XX_INTR_RX_SHIFT) |
	       DA8XX_INTR_USB_MASK;
	musb_writel(reg_base, DA8XX_USB_INTR_MASK_SET_REG, mask);

	/* Force the DRVVBUS IRQ so we can start polling for ID change. */
	musb_writel(reg_base, DA8XX_USB_INTR_SRC_SET_REG,
			DA8XX_INTR_DRVVBUS << DA8XX_INTR_USB_SHIFT);
}

/**
 * da8xx_musb_disable - disable HDRC and flush interrupts
 */
static void da8xx_musb_disable(struct musb *musb)
{
	void __iomem *reg_base = musb->ctrl_base;

	musb_writel(reg_base, DA8XX_USB_INTR_MASK_CLEAR_REG,
		    DA8XX_INTR_USB_MASK |
		    DA8XX_INTR_TX_MASK | DA8XX_INTR_RX_MASK);
	musb_writel(reg_base, DA8XX_USB_END_OF_INTR_REG, 0);
}

#define portstate(stmt)		stmt

static void da8xx_musb_set_vbus(struct musb *musb, int is_on)
{
	WARN_ON(is_on && is_peripheral_active(musb));
}

#define	POLL_SECONDS	2

static void otg_timer(struct timer_list *t)
{
	struct musb		*musb = from_timer(musb, t, dev_timer);
	void __iomem		*mregs = musb->mregs;
	u8			devctl;
	unsigned long		flags;

	/*
	 * We poll because DaVinci's won't expose several OTG-critical
	 * status change events (from the transceiver) otherwise.
	 */
	devctl = musb_readb(mregs, MUSB_DEVCTL);
	dev_dbg(musb->controller, "Poll devctl %02x (%s)\n", devctl,
		usb_otg_state_string(musb->xceiv->otg->state));

	spin_lock_irqsave(&musb->lock, flags);
	switch (musb->xceiv->otg->state) {
	case OTG_STATE_A_WAIT_BCON:
		devctl &= ~MUSB_DEVCTL_SESSION;
		musb_writeb(musb->mregs, MUSB_DEVCTL, devctl);

		devctl = musb_readb(musb->mregs, MUSB_DEVCTL);
		if (devctl & MUSB_DEVCTL_BDEVICE) {
			musb->xceiv->otg->state = OTG_STATE_B_IDLE;
			MUSB_DEV_MODE(musb);
		} else {
			musb->xceiv->otg->state = OTG_STATE_A_IDLE;
			MUSB_HST_MODE(musb);
		}
		break;
	case OTG_STATE_A_WAIT_VFALL:
		/*
		 * Wait till VBUS falls below SessionEnd (~0.2 V); the 1.3
		 * RTL seems to mis-handle session "start" otherwise (or in
		 * our case "recover"), in routine "VBUS was valid by the time
		 * VBUSERR got reported during enumeration" cases.
		 */
		if (devctl & MUSB_DEVCTL_VBUS) {
			mod_timer(&musb->dev_timer, jiffies + POLL_SECONDS * HZ);
			break;
		}
		musb->xceiv->otg->state = OTG_STATE_A_WAIT_VRISE;
		musb_writel(musb->ctrl_base, DA8XX_USB_INTR_SRC_SET_REG,
			    MUSB_INTR_VBUSERROR << DA8XX_INTR_USB_SHIFT);
		break;
	case OTG_STATE_B_IDLE:
		/*
		 * There's no ID-changed IRQ, so we have no good way to tell
		 * when to switch to the A-Default state machine (by setting
		 * the DEVCTL.Session bit).
		 *
		 * Workaround:  whenever we're in B_IDLE, try setting the
		 * session flag every few seconds.  If it works, ID was
		 * grounded and we're now in the A-Default state machine.
		 *
		 * NOTE: setting the session flag is _supposed_ to trigger
		 * SRP but clearly it doesn't.
		 */
		musb_writeb(mregs, MUSB_DEVCTL, devctl | MUSB_DEVCTL_SESSION);
		devctl = musb_readb(mregs, MUSB_DEVCTL);
		if (devctl & MUSB_DEVCTL_BDEVICE)
			mod_timer(&musb->dev_timer, jiffies + POLL_SECONDS * HZ);
		else
			musb->xceiv->otg->state = OTG_STATE_A_IDLE;
		break;
	default:
		break;
	}
	spin_unlock_irqrestore(&musb->lock, flags);
}

static void da8xx_musb_try_idle(struct musb *musb, unsigned long timeout)
{
	static unsigned long last_timer;

	if (timeout == 0)
		timeout = jiffies + msecs_to_jiffies(3);

	/* Never idle if active, or when VBUS timeout is not set as host */
	if (musb->is_active || (musb->a_wait_bcon == 0 &&
				musb->xceiv->otg->state == OTG_STATE_A_WAIT_BCON)) {
		dev_dbg(musb->controller, "%s active, deleting timer\n",
			usb_otg_state_string(musb->xceiv->otg->state));
		del_timer(&musb->dev_timer);
		last_timer = jiffies;
		return;
	}

	if (time_after(last_timer, timeout) && timer_pending(&musb->dev_timer)) {
		dev_dbg(musb->controller, "Longer idle timer already pending, ignoring...\n");
		return;
	}
	last_timer = timeout;

	dev_dbg(musb->controller, "%s inactive, starting idle timer for %u ms\n",
		usb_otg_state_string(musb->xceiv->otg->state),
		jiffies_to_msecs(timeout - jiffies));
	mod_timer(&musb->dev_timer, timeout);
}

static irqreturn_t da8xx_musb_interrupt(int irq, void *hci)
{
	struct musb		*musb = hci;
	void __iomem		*reg_base = musb->ctrl_base;
	struct usb_otg		*otg = musb->xceiv->otg;
	unsigned long		flags;
	irqreturn_t		ret = IRQ_NONE;
	u32			status;

	spin_lock_irqsave(&musb->lock, flags);

	/*
	 * NOTE: DA8XX shadows the Mentor IRQs.  Don't manage them through
	 * the Mentor registers (except for setup), use the TI ones and EOI.
	 */

	/* Acknowledge and handle non-CPPI interrupts */
	status = musb_readl(reg_base, DA8XX_USB_INTR_SRC_MASKED_REG);
	if (!status)
		goto eoi;

	musb_writel(reg_base, DA8XX_USB_INTR_SRC_CLEAR_REG, status);
	dev_dbg(musb->controller, "USB IRQ %08x\n", status);

	musb->int_rx = (status & DA8XX_INTR_RX_MASK) >> DA8XX_INTR_RX_SHIFT;
	musb->int_tx = (status & DA8XX_INTR_TX_MASK) >> DA8XX_INTR_TX_SHIFT;
	musb->int_usb = (status & DA8XX_INTR_USB_MASK) >> DA8XX_INTR_USB_SHIFT;

	/*
	 * DRVVBUS IRQs are the only proxy we have (a very poor one!) for
	 * DA8xx's missing ID change IRQ.  We need an ID change IRQ to
	 * switch appropriately between halves of the OTG state machine.
	 * Managing DEVCTL.Session per Mentor docs requires that we know its
	 * value but DEVCTL.BDevice is invalid without DEVCTL.Session set.
	 * Also, DRVVBUS pulses for SRP (but not at 5 V)...
	 */
	if (status & (DA8XX_INTR_DRVVBUS << DA8XX_INTR_USB_SHIFT)) {
		int drvvbus = musb_readl(reg_base, DA8XX_USB_STAT_REG);
		void __iomem *mregs = musb->mregs;
		u8 devctl = musb_readb(mregs, MUSB_DEVCTL);
		int err;

		err = musb->int_usb & MUSB_INTR_VBUSERROR;
		if (err) {
			/*
			 * The Mentor core doesn't debounce VBUS as needed
			 * to cope with device connect current spikes. This
			 * means it's not uncommon for bus-powered devices
			 * to get VBUS errors during enumeration.
			 *
			 * This is a workaround, but newer RTL from Mentor
			 * seems to allow a better one: "re"-starting sessions
			 * without waiting for VBUS to stop registering in
			 * devctl.
			 */
			musb->int_usb &= ~MUSB_INTR_VBUSERROR;
			musb->xceiv->otg->state = OTG_STATE_A_WAIT_VFALL;
			mod_timer(&musb->dev_timer, jiffies + POLL_SECONDS * HZ);
			WARNING("VBUS error workaround (delay coming)\n");
		} else if (drvvbus) {
			MUSB_HST_MODE(musb);
			otg->default_a = 1;
			musb->xceiv->otg->state = OTG_STATE_A_WAIT_VRISE;
			portstate(musb->port1_status |= USB_PORT_STAT_POWER);
<<<<<<< HEAD
			del_timer(&otg_workaround);
		} else if (!(musb->int_usb & MUSB_INTR_BABBLE)){
=======
			del_timer(&musb->dev_timer);
		} else if (!(musb->int_usb & MUSB_INTR_BABBLE)) {
>>>>>>> 0186f2dc
			/*
			 * When babble condition happens, drvvbus interrupt
			 * is also generated. Ignore this drvvbus interrupt
			 * and let babble interrupt handler recovers the
			 * controller; otherwise, the host-mode flag is lost
			 * due to the MUSB_DEV_MODE() call below and babble
<<<<<<< HEAD
			 * recovery logic will not called.
=======
			 * recovery logic will not be called.
>>>>>>> 0186f2dc
			 */
			musb->is_active = 0;
			MUSB_DEV_MODE(musb);
			otg->default_a = 0;
			musb->xceiv->otg->state = OTG_STATE_B_IDLE;
			portstate(musb->port1_status &= ~USB_PORT_STAT_POWER);
		}

		dev_dbg(musb->controller, "VBUS %s (%s)%s, devctl %02x\n",
				drvvbus ? "on" : "off",
				usb_otg_state_string(musb->xceiv->otg->state),
				err ? " ERROR" : "",
				devctl);
		ret = IRQ_HANDLED;
	}

	if (musb->int_tx || musb->int_rx || musb->int_usb)
		ret |= musb_interrupt(musb);

 eoi:
	/* EOI needs to be written for the IRQ to be re-asserted. */
	if (ret == IRQ_HANDLED || status)
		musb_writel(reg_base, DA8XX_USB_END_OF_INTR_REG, 0);

	/* Poll for ID change */
	if (musb->xceiv->otg->state == OTG_STATE_B_IDLE)
		mod_timer(&musb->dev_timer, jiffies + POLL_SECONDS * HZ);

	spin_unlock_irqrestore(&musb->lock, flags);

	return ret;
}

static int da8xx_musb_set_mode(struct musb *musb, u8 musb_mode)
{
	struct da8xx_glue *glue = dev_get_drvdata(musb->controller->parent);
	enum phy_mode phy_mode;

	/*
	 * The PHY has some issues when it is forced in device or host mode.
	 * Unless the user request another mode, configure the PHY in OTG mode.
	 */
	if (!musb->is_initialized)
		return phy_set_mode(glue->phy, PHY_MODE_USB_OTG);

	switch (musb_mode) {
	case MUSB_HOST:		/* Force VBUS valid, ID = 0 */
		phy_mode = PHY_MODE_USB_HOST;
		break;
	case MUSB_PERIPHERAL:	/* Force VBUS valid, ID = 1 */
		phy_mode = PHY_MODE_USB_DEVICE;
		break;
	case MUSB_OTG:		/* Don't override the VBUS/ID comparators */
		phy_mode = PHY_MODE_USB_OTG;
		break;
	default:
		return -EINVAL;
	}

	return phy_set_mode(glue->phy, phy_mode);
}

static int da8xx_musb_init(struct musb *musb)
{
	struct da8xx_glue *glue = dev_get_drvdata(musb->controller->parent);
	void __iomem *reg_base = musb->ctrl_base;
	u32 rev;
	int ret = -ENODEV;

	musb->mregs += DA8XX_MENTOR_CORE_OFFSET;

	ret = clk_prepare_enable(glue->clk);
	if (ret) {
		dev_err(glue->dev, "failed to enable clock\n");
		return ret;
	}

	/* Returns zero if e.g. not clocked */
	rev = musb_readl(reg_base, DA8XX_USB_REVISION_REG);
	if (!rev)
		goto fail;

	musb->xceiv = usb_get_phy(USB_PHY_TYPE_USB2);
	if (IS_ERR_OR_NULL(musb->xceiv)) {
		ret = -EPROBE_DEFER;
		goto fail;
	}

	timer_setup(&musb->dev_timer, otg_timer, 0);

	/* Reset the controller */
	musb_writel(reg_base, DA8XX_USB_CTRL_REG, DA8XX_SOFT_RESET_MASK);

	/* Start the on-chip PHY and its PLL. */
	ret = phy_init(glue->phy);
	if (ret) {
		dev_err(glue->dev, "Failed to init phy.\n");
		goto fail;
	}

	ret = phy_power_on(glue->phy);
	if (ret) {
		dev_err(glue->dev, "Failed to power on phy.\n");
		goto err_phy_power_on;
	}

	msleep(5);

	/* NOTE: IRQs are in mixed mode, not bypass to pure MUSB */
	pr_debug("DA8xx OTG revision %08x, control %02x\n", rev,
		 musb_readb(reg_base, DA8XX_USB_CTRL_REG));

	musb->isr = da8xx_musb_interrupt;
	return 0;

err_phy_power_on:
	phy_exit(glue->phy);
fail:
	clk_disable_unprepare(glue->clk);
	return ret;
}

static int da8xx_musb_exit(struct musb *musb)
{
	struct da8xx_glue *glue = dev_get_drvdata(musb->controller->parent);

	del_timer_sync(&musb->dev_timer);

	phy_power_off(glue->phy);
	phy_exit(glue->phy);
	clk_disable_unprepare(glue->clk);

	usb_put_phy(musb->xceiv);

	return 0;
}

static inline u8 get_vbus_power(struct device *dev)
{
	struct regulator *vbus_supply;
	int current_uA;

	vbus_supply = regulator_get_optional(dev, "vbus");
	if (IS_ERR(vbus_supply))
		return 255;
	current_uA = regulator_get_current_limit(vbus_supply);
	regulator_put(vbus_supply);
	if (current_uA <= 0 || current_uA > 510000)
		return 255;
	return current_uA / 1000 / 2;
}

#ifdef CONFIG_USB_TI_CPPI41_DMA
static void da8xx_dma_controller_callback(struct dma_controller *c)
{
	struct musb *musb = c->musb;
	void __iomem *reg_base = musb->ctrl_base;

	musb_writel(reg_base, DA8XX_USB_END_OF_INTR_REG, 0);
}

static struct dma_controller *
da8xx_dma_controller_create(struct musb *musb, void __iomem *base)
{
	struct dma_controller *controller;

	controller = cppi41_dma_controller_create(musb, base);
	if (IS_ERR_OR_NULL(controller))
		return controller;

	controller->dma_callback = da8xx_dma_controller_callback;

	return controller;
}
#endif

static const struct musb_platform_ops da8xx_ops = {
	.quirks		= MUSB_INDEXED_EP | MUSB_PRESERVE_SESSION |
			  MUSB_DMA_CPPI41 | MUSB_DA8XX,
	.init		= da8xx_musb_init,
	.exit		= da8xx_musb_exit,

	.fifo_mode	= 2,
#ifdef CONFIG_USB_TI_CPPI41_DMA
	.dma_init	= da8xx_dma_controller_create,
	.dma_exit	= cppi41_dma_controller_destroy,
#endif
	.enable		= da8xx_musb_enable,
	.disable	= da8xx_musb_disable,

	.set_mode	= da8xx_musb_set_mode,
	.try_idle	= da8xx_musb_try_idle,

	.set_vbus	= da8xx_musb_set_vbus,
};

static const struct platform_device_info da8xx_dev_info = {
	.name		= "musb-hdrc",
	.id		= PLATFORM_DEVID_AUTO,
	.dma_mask	= DMA_BIT_MASK(32),
};

static const struct musb_hdrc_config da8xx_config = {
	.ram_bits = 10,
	.num_eps = 5,
	.multipoint = 1,
};

static struct of_dev_auxdata da8xx_auxdata_lookup[] = {
	OF_DEV_AUXDATA("ti,da830-cppi41", 0x01e01000, "cppi41-dmaengine",
		       NULL),
	{}
};

static int da8xx_probe(struct platform_device *pdev)
{
	struct resource musb_resources[2];
	struct musb_hdrc_platform_data	*pdata = dev_get_platdata(&pdev->dev);
	struct da8xx_glue		*glue;
	struct platform_device_info	pinfo;
	struct clk			*clk;
	struct device_node		*np = pdev->dev.of_node;
	int				ret;

	glue = devm_kzalloc(&pdev->dev, sizeof(*glue), GFP_KERNEL);
	if (!glue)
		return -ENOMEM;

	clk = devm_clk_get(&pdev->dev, "usb20");
	if (IS_ERR(clk)) {
		dev_err(&pdev->dev, "failed to get clock\n");
		return PTR_ERR(clk);
	}

	glue->phy = devm_phy_get(&pdev->dev, "usb-phy");
	if (IS_ERR(glue->phy)) {
		if (PTR_ERR(glue->phy) != -EPROBE_DEFER)
			dev_err(&pdev->dev, "failed to get phy\n");
		return PTR_ERR(glue->phy);
	}

	glue->dev			= &pdev->dev;
	glue->clk			= clk;

	if (IS_ENABLED(CONFIG_OF) && np) {
		pdata = devm_kzalloc(&pdev->dev, sizeof(*pdata), GFP_KERNEL);
		if (!pdata)
			return -ENOMEM;

		pdata->config	= &da8xx_config;
		pdata->mode	= musb_get_mode(&pdev->dev);
		pdata->power	= get_vbus_power(&pdev->dev);
	}

	pdata->platform_ops		= &da8xx_ops;

	glue->usb_phy = usb_phy_generic_register();
	ret = PTR_ERR_OR_ZERO(glue->usb_phy);
	if (ret) {
		dev_err(&pdev->dev, "failed to register usb_phy\n");
		return ret;
	}
	platform_set_drvdata(pdev, glue);

	ret = of_platform_populate(pdev->dev.of_node, NULL,
				   da8xx_auxdata_lookup, &pdev->dev);
	if (ret)
		return ret;

	memset(musb_resources, 0x00, sizeof(*musb_resources) *
			ARRAY_SIZE(musb_resources));

	musb_resources[0].name = pdev->resource[0].name;
	musb_resources[0].start = pdev->resource[0].start;
	musb_resources[0].end = pdev->resource[0].end;
	musb_resources[0].flags = pdev->resource[0].flags;

	musb_resources[1].name = pdev->resource[1].name;
	musb_resources[1].start = pdev->resource[1].start;
	musb_resources[1].end = pdev->resource[1].end;
	musb_resources[1].flags = pdev->resource[1].flags;

	pinfo = da8xx_dev_info;
	pinfo.parent = &pdev->dev;
	pinfo.res = musb_resources;
	pinfo.num_res = ARRAY_SIZE(musb_resources);
	pinfo.data = pdata;
	pinfo.size_data = sizeof(*pdata);

	glue->musb = platform_device_register_full(&pinfo);
	ret = PTR_ERR_OR_ZERO(glue->musb);
	if (ret) {
		dev_err(&pdev->dev, "failed to register musb device: %d\n", ret);
		usb_phy_generic_unregister(glue->usb_phy);
	}

	return ret;
}

static int da8xx_remove(struct platform_device *pdev)
{
	struct da8xx_glue		*glue = platform_get_drvdata(pdev);

	platform_device_unregister(glue->musb);
	usb_phy_generic_unregister(glue->usb_phy);

	return 0;
}

#ifdef CONFIG_PM_SLEEP
static int da8xx_suspend(struct device *dev)
{
	int ret;
	struct da8xx_glue *glue = dev_get_drvdata(dev);

	ret = phy_power_off(glue->phy);
	if (ret)
		return ret;
	clk_disable_unprepare(glue->clk);

	return 0;
}

static int da8xx_resume(struct device *dev)
{
	int ret;
	struct da8xx_glue *glue = dev_get_drvdata(dev);

	ret = clk_prepare_enable(glue->clk);
	if (ret)
		return ret;
	return phy_power_on(glue->phy);
}
#endif

static SIMPLE_DEV_PM_OPS(da8xx_pm_ops, da8xx_suspend, da8xx_resume);

#ifdef CONFIG_OF
static const struct of_device_id da8xx_id_table[] = {
	{
		.compatible = "ti,da830-musb",
	},
	{},
};
MODULE_DEVICE_TABLE(of, da8xx_id_table);
#endif

static struct platform_driver da8xx_driver = {
	.probe		= da8xx_probe,
	.remove		= da8xx_remove,
	.driver		= {
		.name	= "musb-da8xx",
		.pm = &da8xx_pm_ops,
		.of_match_table = of_match_ptr(da8xx_id_table),
	},
};

MODULE_DESCRIPTION("DA8xx/OMAP-L1x MUSB Glue Layer");
MODULE_AUTHOR("Sergei Shtylyov <sshtylyov@ru.mvista.com>");
MODULE_LICENSE("GPL v2");
module_platform_driver(da8xx_driver);<|MERGE_RESOLUTION|>--- conflicted
+++ resolved
@@ -283,24 +283,15 @@
 			otg->default_a = 1;
 			musb->xceiv->otg->state = OTG_STATE_A_WAIT_VRISE;
 			portstate(musb->port1_status |= USB_PORT_STAT_POWER);
-<<<<<<< HEAD
-			del_timer(&otg_workaround);
-		} else if (!(musb->int_usb & MUSB_INTR_BABBLE)){
-=======
 			del_timer(&musb->dev_timer);
 		} else if (!(musb->int_usb & MUSB_INTR_BABBLE)) {
->>>>>>> 0186f2dc
 			/*
 			 * When babble condition happens, drvvbus interrupt
 			 * is also generated. Ignore this drvvbus interrupt
 			 * and let babble interrupt handler recovers the
 			 * controller; otherwise, the host-mode flag is lost
 			 * due to the MUSB_DEV_MODE() call below and babble
-<<<<<<< HEAD
-			 * recovery logic will not called.
-=======
 			 * recovery logic will not be called.
->>>>>>> 0186f2dc
 			 */
 			musb->is_active = 0;
 			MUSB_DEV_MODE(musb);
