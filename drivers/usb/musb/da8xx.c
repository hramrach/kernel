/*
 * Texas Instruments DA8xx/OMAP-L1x "glue layer"
 *
 * Copyright (c) 2008-2009 MontaVista Software, Inc. <source@mvista.com>
 *
 * Based on the DaVinci "glue layer" code.
 * Copyright (C) 2005-2006 by Texas Instruments
 *
 * DT support
 * Copyright (c) 2016 Petr Kulhavy <petr@barix.com>
 *
 * This file is part of the Inventra Controller Driver for Linux.
 *
 * The Inventra Controller Driver for Linux is free software; you
 * can redistribute it and/or modify it under the terms of the GNU
 * General Public License version 2 as published by the Free Software
 * Foundation.
 *
 * The Inventra Controller Driver for Linux is distributed in
 * the hope that it will be useful, but WITHOUT ANY WARRANTY;
 * without even the implied warranty of MERCHANTABILITY or
 * FITNESS FOR A PARTICULAR PURPOSE.  See the GNU General Public
 * License for more details.
 *
 * You should have received a copy of the GNU General Public License
 * along with The Inventra Controller Driver for Linux ; if not,
 * write to the Free Software Foundation, Inc., 59 Temple Place,
 * Suite 330, Boston, MA  02111-1307  USA
 *
 */

#include <linux/module.h>
#include <linux/clk.h>
#include <linux/err.h>
#include <linux/io.h>
#include <linux/phy/phy.h>
#include <linux/platform_device.h>
#include <linux/dma-mapping.h>
#include <linux/usb/usb_phy_generic.h>

#include "musb_core.h"

/*
 * DA8XX specific definitions
 */

/* USB 2.0 OTG module registers */
#define DA8XX_USB_REVISION_REG	0x00
#define DA8XX_USB_CTRL_REG	0x04
#define DA8XX_USB_STAT_REG	0x08
#define DA8XX_USB_EMULATION_REG 0x0c
#define DA8XX_USB_MODE_REG	0x10	/* Transparent, CDC, [Generic] RNDIS */
#define DA8XX_USB_AUTOREQ_REG	0x14
#define DA8XX_USB_SRP_FIX_TIME_REG 0x18
#define DA8XX_USB_TEARDOWN_REG	0x1c
#define DA8XX_USB_INTR_SRC_REG	0x20
#define DA8XX_USB_INTR_SRC_SET_REG 0x24
#define DA8XX_USB_INTR_SRC_CLEAR_REG 0x28
#define DA8XX_USB_INTR_MASK_REG 0x2c
#define DA8XX_USB_INTR_MASK_SET_REG 0x30
#define DA8XX_USB_INTR_MASK_CLEAR_REG 0x34
#define DA8XX_USB_INTR_SRC_MASKED_REG 0x38
#define DA8XX_USB_END_OF_INTR_REG 0x3c
#define DA8XX_USB_GENERIC_RNDIS_EP_SIZE_REG(n) (0x50 + (((n) - 1) << 2))

/* Control register bits */
#define DA8XX_SOFT_RESET_MASK	1

#define DA8XX_USB_TX_EP_MASK	0x1f		/* EP0 + 4 Tx EPs */
#define DA8XX_USB_RX_EP_MASK	0x1e		/* 4 Rx EPs */

/* USB interrupt register bits */
#define DA8XX_INTR_USB_SHIFT	16
#define DA8XX_INTR_USB_MASK	(0x1ff << DA8XX_INTR_USB_SHIFT) /* 8 Mentor */
					/* interrupts and DRVVBUS interrupt */
#define DA8XX_INTR_DRVVBUS	0x100
#define DA8XX_INTR_RX_SHIFT	8
#define DA8XX_INTR_RX_MASK	(DA8XX_USB_RX_EP_MASK << DA8XX_INTR_RX_SHIFT)
#define DA8XX_INTR_TX_SHIFT	0
#define DA8XX_INTR_TX_MASK	(DA8XX_USB_TX_EP_MASK << DA8XX_INTR_TX_SHIFT)

#define DA8XX_MENTOR_CORE_OFFSET 0x400

struct da8xx_glue {
	struct device		*dev;
	struct platform_device	*musb;
	struct platform_device	*usb_phy;
	struct clk		*clk;
	struct phy		*phy;
};

/*
 * Because we don't set CTRL.UINT, it's "important" to:
 *	- not read/write INTRUSB/INTRUSBE (except during
 *	  initial setup, as a workaround);
 *	- use INTSET/INTCLR instead.
 */

/**
 * da8xx_musb_enable - enable interrupts
 */
static void da8xx_musb_enable(struct musb *musb)
{
	void __iomem *reg_base = musb->ctrl_base;
	u32 mask;

	/* Workaround: setup IRQs through both register sets. */
	mask = ((musb->epmask & DA8XX_USB_TX_EP_MASK) << DA8XX_INTR_TX_SHIFT) |
	       ((musb->epmask & DA8XX_USB_RX_EP_MASK) << DA8XX_INTR_RX_SHIFT) |
	       DA8XX_INTR_USB_MASK;
	musb_writel(reg_base, DA8XX_USB_INTR_MASK_SET_REG, mask);

	/* Force the DRVVBUS IRQ so we can start polling for ID change. */
	musb_writel(reg_base, DA8XX_USB_INTR_SRC_SET_REG,
			DA8XX_INTR_DRVVBUS << DA8XX_INTR_USB_SHIFT);
}

/**
 * da8xx_musb_disable - disable HDRC and flush interrupts
 */
static void da8xx_musb_disable(struct musb *musb)
{
	void __iomem *reg_base = musb->ctrl_base;

	musb_writel(reg_base, DA8XX_USB_INTR_MASK_CLEAR_REG,
		    DA8XX_INTR_USB_MASK |
		    DA8XX_INTR_TX_MASK | DA8XX_INTR_RX_MASK);
	musb_writel(reg_base, DA8XX_USB_END_OF_INTR_REG, 0);
}

#define portstate(stmt)		stmt

static void da8xx_musb_set_vbus(struct musb *musb, int is_on)
{
	WARN_ON(is_on && is_peripheral_active(musb));
}

#define	POLL_SECONDS	2

static struct timer_list otg_workaround;

static void otg_timer(unsigned long _musb)
{
	struct musb		*musb = (void *)_musb;
	void __iomem		*mregs = musb->mregs;
	u8			devctl;
	unsigned long		flags;

	/*
	 * We poll because DaVinci's won't expose several OTG-critical
	 * status change events (from the transceiver) otherwise.
	 */
	devctl = musb_readb(mregs, MUSB_DEVCTL);
	dev_dbg(musb->controller, "Poll devctl %02x (%s)\n", devctl,
		usb_otg_state_string(musb->xceiv->otg->state));

	spin_lock_irqsave(&musb->lock, flags);
	switch (musb->xceiv->otg->state) {
	case OTG_STATE_A_WAIT_BCON:
		devctl &= ~MUSB_DEVCTL_SESSION;
		musb_writeb(musb->mregs, MUSB_DEVCTL, devctl);

		devctl = musb_readb(musb->mregs, MUSB_DEVCTL);
		if (devctl & MUSB_DEVCTL_BDEVICE) {
			musb->xceiv->otg->state = OTG_STATE_B_IDLE;
			MUSB_DEV_MODE(musb);
		} else {
			musb->xceiv->otg->state = OTG_STATE_A_IDLE;
			MUSB_HST_MODE(musb);
		}
		break;
	case OTG_STATE_A_WAIT_VFALL:
		/*
		 * Wait till VBUS falls below SessionEnd (~0.2 V); the 1.3
		 * RTL seems to mis-handle session "start" otherwise (or in
		 * our case "recover"), in routine "VBUS was valid by the time
		 * VBUSERR got reported during enumeration" cases.
		 */
		if (devctl & MUSB_DEVCTL_VBUS) {
			mod_timer(&otg_workaround, jiffies + POLL_SECONDS * HZ);
			break;
		}
		musb->xceiv->otg->state = OTG_STATE_A_WAIT_VRISE;
		musb_writel(musb->ctrl_base, DA8XX_USB_INTR_SRC_SET_REG,
			    MUSB_INTR_VBUSERROR << DA8XX_INTR_USB_SHIFT);
		break;
	case OTG_STATE_B_IDLE:
		/*
		 * There's no ID-changed IRQ, so we have no good way to tell
		 * when to switch to the A-Default state machine (by setting
		 * the DEVCTL.Session bit).
		 *
		 * Workaround:  whenever we're in B_IDLE, try setting the
		 * session flag every few seconds.  If it works, ID was
		 * grounded and we're now in the A-Default state machine.
		 *
		 * NOTE: setting the session flag is _supposed_ to trigger
		 * SRP but clearly it doesn't.
		 */
		musb_writeb(mregs, MUSB_DEVCTL, devctl | MUSB_DEVCTL_SESSION);
		devctl = musb_readb(mregs, MUSB_DEVCTL);
		if (devctl & MUSB_DEVCTL_BDEVICE)
			mod_timer(&otg_workaround, jiffies + POLL_SECONDS * HZ);
		else
			musb->xceiv->otg->state = OTG_STATE_A_IDLE;
		break;
	default:
		break;
	}
	spin_unlock_irqrestore(&musb->lock, flags);
}

static void da8xx_musb_try_idle(struct musb *musb, unsigned long timeout)
{
	static unsigned long last_timer;

	if (timeout == 0)
		timeout = jiffies + msecs_to_jiffies(3);

	/* Never idle if active, or when VBUS timeout is not set as host */
	if (musb->is_active || (musb->a_wait_bcon == 0 &&
				musb->xceiv->otg->state == OTG_STATE_A_WAIT_BCON)) {
		dev_dbg(musb->controller, "%s active, deleting timer\n",
			usb_otg_state_string(musb->xceiv->otg->state));
		del_timer(&otg_workaround);
		last_timer = jiffies;
		return;
	}

	if (time_after(last_timer, timeout) && timer_pending(&otg_workaround)) {
		dev_dbg(musb->controller, "Longer idle timer already pending, ignoring...\n");
		return;
	}
	last_timer = timeout;

	dev_dbg(musb->controller, "%s inactive, starting idle timer for %u ms\n",
		usb_otg_state_string(musb->xceiv->otg->state),
		jiffies_to_msecs(timeout - jiffies));
	mod_timer(&otg_workaround, timeout);
}

static irqreturn_t da8xx_musb_interrupt(int irq, void *hci)
{
	struct musb		*musb = hci;
	void __iomem		*reg_base = musb->ctrl_base;
	struct usb_otg		*otg = musb->xceiv->otg;
	unsigned long		flags;
	irqreturn_t		ret = IRQ_NONE;
	u32			status;

	spin_lock_irqsave(&musb->lock, flags);

	/*
	 * NOTE: DA8XX shadows the Mentor IRQs.  Don't manage them through
	 * the Mentor registers (except for setup), use the TI ones and EOI.
	 */

	/* Acknowledge and handle non-CPPI interrupts */
	status = musb_readl(reg_base, DA8XX_USB_INTR_SRC_MASKED_REG);
	if (!status)
		goto eoi;

	musb_writel(reg_base, DA8XX_USB_INTR_SRC_CLEAR_REG, status);
	dev_dbg(musb->controller, "USB IRQ %08x\n", status);

	musb->int_rx = (status & DA8XX_INTR_RX_MASK) >> DA8XX_INTR_RX_SHIFT;
	musb->int_tx = (status & DA8XX_INTR_TX_MASK) >> DA8XX_INTR_TX_SHIFT;
	musb->int_usb = (status & DA8XX_INTR_USB_MASK) >> DA8XX_INTR_USB_SHIFT;

	/*
	 * DRVVBUS IRQs are the only proxy we have (a very poor one!) for
	 * DA8xx's missing ID change IRQ.  We need an ID change IRQ to
	 * switch appropriately between halves of the OTG state machine.
	 * Managing DEVCTL.Session per Mentor docs requires that we know its
	 * value but DEVCTL.BDevice is invalid without DEVCTL.Session set.
	 * Also, DRVVBUS pulses for SRP (but not at 5 V)...
	 */
	if (status & (DA8XX_INTR_DRVVBUS << DA8XX_INTR_USB_SHIFT)) {
		int drvvbus = musb_readl(reg_base, DA8XX_USB_STAT_REG);
		void __iomem *mregs = musb->mregs;
		u8 devctl = musb_readb(mregs, MUSB_DEVCTL);
		int err;

		err = musb->int_usb & MUSB_INTR_VBUSERROR;
		if (err) {
			/*
			 * The Mentor core doesn't debounce VBUS as needed
			 * to cope with device connect current spikes. This
			 * means it's not uncommon for bus-powered devices
			 * to get VBUS errors during enumeration.
			 *
			 * This is a workaround, but newer RTL from Mentor
			 * seems to allow a better one: "re"-starting sessions
			 * without waiting for VBUS to stop registering in
			 * devctl.
			 */
			musb->int_usb &= ~MUSB_INTR_VBUSERROR;
			musb->xceiv->otg->state = OTG_STATE_A_WAIT_VFALL;
			mod_timer(&otg_workaround, jiffies + POLL_SECONDS * HZ);
			WARNING("VBUS error workaround (delay coming)\n");
		} else if (drvvbus) {
			MUSB_HST_MODE(musb);
			otg->default_a = 1;
			musb->xceiv->otg->state = OTG_STATE_A_WAIT_VRISE;
			portstate(musb->port1_status |= USB_PORT_STAT_POWER);
			del_timer(&otg_workaround);
		} else {
			musb->is_active = 0;
			MUSB_DEV_MODE(musb);
			otg->default_a = 0;
			musb->xceiv->otg->state = OTG_STATE_B_IDLE;
			portstate(musb->port1_status &= ~USB_PORT_STAT_POWER);
		}

		dev_dbg(musb->controller, "VBUS %s (%s)%s, devctl %02x\n",
				drvvbus ? "on" : "off",
				usb_otg_state_string(musb->xceiv->otg->state),
				err ? " ERROR" : "",
				devctl);
		ret = IRQ_HANDLED;
	}

	if (musb->int_tx || musb->int_rx || musb->int_usb)
		ret |= musb_interrupt(musb);

 eoi:
	/* EOI needs to be written for the IRQ to be re-asserted. */
	if (ret == IRQ_HANDLED || status)
		musb_writel(reg_base, DA8XX_USB_END_OF_INTR_REG, 0);

	/* Poll for ID change */
	if (musb->xceiv->otg->state == OTG_STATE_B_IDLE)
		mod_timer(&otg_workaround, jiffies + POLL_SECONDS * HZ);

	spin_unlock_irqrestore(&musb->lock, flags);

	return ret;
}

static int da8xx_musb_set_mode(struct musb *musb, u8 musb_mode)
{
	struct da8xx_glue *glue = dev_get_drvdata(musb->controller->parent);
	enum phy_mode phy_mode;

	/*
	 * The PHY has some issues when it is forced in device or host mode.
	 * Unless the user request another mode, configure the PHY in OTG mode.
	 */
	if (!musb->is_initialized)
		return phy_set_mode(glue->phy, PHY_MODE_USB_OTG);

	switch (musb_mode) {
	case MUSB_HOST:		/* Force VBUS valid, ID = 0 */
		phy_mode = PHY_MODE_USB_HOST;
		break;
	case MUSB_PERIPHERAL:	/* Force VBUS valid, ID = 1 */
		phy_mode = PHY_MODE_USB_DEVICE;
		break;
	case MUSB_OTG:		/* Don't override the VBUS/ID comparators */
		phy_mode = PHY_MODE_USB_OTG;
		break;
	default:
		return -EINVAL;
	}

	return phy_set_mode(glue->phy, phy_mode);
}

static int da8xx_musb_init(struct musb *musb)
{
	struct da8xx_glue *glue = dev_get_drvdata(musb->controller->parent);
	void __iomem *reg_base = musb->ctrl_base;
	u32 rev;
	int ret = -ENODEV;

	musb->mregs += DA8XX_MENTOR_CORE_OFFSET;

	ret = clk_prepare_enable(glue->clk);
	if (ret) {
		dev_err(glue->dev, "failed to enable clock\n");
		return ret;
	}

	/* Returns zero if e.g. not clocked */
	rev = musb_readl(reg_base, DA8XX_USB_REVISION_REG);
	if (!rev)
		goto fail;

	musb->xceiv = usb_get_phy(USB_PHY_TYPE_USB2);
	if (IS_ERR_OR_NULL(musb->xceiv)) {
		ret = -EPROBE_DEFER;
		goto fail;
	}

	setup_timer(&otg_workaround, otg_timer, (unsigned long)musb);

	/* Reset the controller */
	musb_writel(reg_base, DA8XX_USB_CTRL_REG, DA8XX_SOFT_RESET_MASK);

	/* Start the on-chip PHY and its PLL. */
	ret = phy_init(glue->phy);
	if (ret) {
		dev_err(glue->dev, "Failed to init phy.\n");
		goto fail;
	}

	ret = phy_power_on(glue->phy);
	if (ret) {
		dev_err(glue->dev, "Failed to power on phy.\n");
		goto err_phy_power_on;
	}

	msleep(5);

	/* NOTE: IRQs are in mixed mode, not bypass to pure MUSB */
	pr_debug("DA8xx OTG revision %08x, control %02x\n", rev,
		 musb_readb(reg_base, DA8XX_USB_CTRL_REG));

	musb->isr = da8xx_musb_interrupt;
	return 0;

err_phy_power_on:
	phy_exit(glue->phy);
fail:
	clk_disable_unprepare(glue->clk);
	return ret;
}

static int da8xx_musb_exit(struct musb *musb)
{
	struct da8xx_glue *glue = dev_get_drvdata(musb->controller->parent);

	del_timer_sync(&otg_workaround);

	phy_power_off(glue->phy);
	phy_exit(glue->phy);
	clk_disable_unprepare(glue->clk);

	usb_put_phy(musb->xceiv);

	return 0;
}

static inline u8 get_vbus_power(struct device *dev)
{
	struct regulator *vbus_supply;
	int current_uA;

	vbus_supply = regulator_get_optional(dev, "vbus");
	if (IS_ERR(vbus_supply))
		return 255;
	current_uA = regulator_get_current_limit(vbus_supply);
	regulator_put(vbus_supply);
	if (current_uA <= 0 || current_uA > 510000)
		return 255;
	return current_uA / 1000 / 2;
}

static const struct musb_platform_ops da8xx_ops = {
<<<<<<< HEAD
	.quirks		= MUSB_INDEXED_EP,
=======
	.quirks		= MUSB_INDEXED_EP | MUSB_PRESERVE_SESSION,
>>>>>>> f2e5fa84
	.init		= da8xx_musb_init,
	.exit		= da8xx_musb_exit,

	.fifo_mode	= 2,
	.enable		= da8xx_musb_enable,
	.disable	= da8xx_musb_disable,

	.set_mode	= da8xx_musb_set_mode,
	.try_idle	= da8xx_musb_try_idle,

	.set_vbus	= da8xx_musb_set_vbus,
};

static const struct platform_device_info da8xx_dev_info = {
	.name		= "musb-hdrc",
	.id		= PLATFORM_DEVID_AUTO,
	.dma_mask	= DMA_BIT_MASK(32),
};

static const struct musb_hdrc_config da8xx_config = {
	.ram_bits = 10,
	.num_eps = 5,
	.multipoint = 1,
};

static int da8xx_probe(struct platform_device *pdev)
{
	struct resource musb_resources[2];
	struct musb_hdrc_platform_data	*pdata = dev_get_platdata(&pdev->dev);
	struct da8xx_glue		*glue;
	struct platform_device_info	pinfo;
	struct clk			*clk;
	struct device_node		*np = pdev->dev.of_node;
	int				ret;

	glue = devm_kzalloc(&pdev->dev, sizeof(*glue), GFP_KERNEL);
	if (!glue)
		return -ENOMEM;

	clk = devm_clk_get(&pdev->dev, "usb20");
	if (IS_ERR(clk)) {
		dev_err(&pdev->dev, "failed to get clock\n");
		return PTR_ERR(clk);
	}

	glue->phy = devm_phy_get(&pdev->dev, "usb-phy");
	if (IS_ERR(glue->phy)) {
		if (PTR_ERR(glue->phy) != -EPROBE_DEFER)
			dev_err(&pdev->dev, "failed to get phy\n");
		return PTR_ERR(glue->phy);
	}

	glue->dev			= &pdev->dev;
	glue->clk			= clk;

	if (IS_ENABLED(CONFIG_OF) && np) {
		pdata = devm_kzalloc(&pdev->dev, sizeof(*pdata), GFP_KERNEL);
		if (!pdata)
			return -ENOMEM;

		pdata->config	= &da8xx_config;
		pdata->mode	= musb_get_mode(&pdev->dev);
		pdata->power	= get_vbus_power(&pdev->dev);
	}

	pdata->platform_ops		= &da8xx_ops;

	glue->usb_phy = usb_phy_generic_register();
	ret = PTR_ERR_OR_ZERO(glue->usb_phy);
	if (ret) {
		dev_err(&pdev->dev, "failed to register usb_phy\n");
		return ret;
	}
	platform_set_drvdata(pdev, glue);

	memset(musb_resources, 0x00, sizeof(*musb_resources) *
			ARRAY_SIZE(musb_resources));

	musb_resources[0].name = pdev->resource[0].name;
	musb_resources[0].start = pdev->resource[0].start;
	musb_resources[0].end = pdev->resource[0].end;
	musb_resources[0].flags = pdev->resource[0].flags;

	musb_resources[1].name = pdev->resource[1].name;
	musb_resources[1].start = pdev->resource[1].start;
	musb_resources[1].end = pdev->resource[1].end;
	musb_resources[1].flags = pdev->resource[1].flags;

	pinfo = da8xx_dev_info;
	pinfo.parent = &pdev->dev;
	pinfo.res = musb_resources;
	pinfo.num_res = ARRAY_SIZE(musb_resources);
	pinfo.data = pdata;
	pinfo.size_data = sizeof(*pdata);

	glue->musb = platform_device_register_full(&pinfo);
	ret = PTR_ERR_OR_ZERO(glue->musb);
	if (ret) {
		dev_err(&pdev->dev, "failed to register musb device: %d\n", ret);
		usb_phy_generic_unregister(glue->usb_phy);
	}

	return ret;
}

static int da8xx_remove(struct platform_device *pdev)
{
	struct da8xx_glue		*glue = platform_get_drvdata(pdev);

	platform_device_unregister(glue->musb);
	usb_phy_generic_unregister(glue->usb_phy);

	return 0;
}

#ifdef CONFIG_PM_SLEEP
static int da8xx_suspend(struct device *dev)
{
	int ret;
	struct da8xx_glue *glue = dev_get_drvdata(dev);

	ret = phy_power_off(glue->phy);
	if (ret)
		return ret;
	clk_disable_unprepare(glue->clk);

	return 0;
}

static int da8xx_resume(struct device *dev)
{
	int ret;
	struct da8xx_glue *glue = dev_get_drvdata(dev);

	ret = clk_prepare_enable(glue->clk);
	if (ret)
		return ret;
	return phy_power_on(glue->phy);
}
#endif

static SIMPLE_DEV_PM_OPS(da8xx_pm_ops, da8xx_suspend, da8xx_resume);

#ifdef CONFIG_OF
static const struct of_device_id da8xx_id_table[] = {
	{
		.compatible = "ti,da830-musb",
	},
	{},
};
MODULE_DEVICE_TABLE(of, da8xx_id_table);
#endif

static struct platform_driver da8xx_driver = {
	.probe		= da8xx_probe,
	.remove		= da8xx_remove,
	.driver		= {
		.name	= "musb-da8xx",
		.pm = &da8xx_pm_ops,
		.of_match_table = of_match_ptr(da8xx_id_table),
	},
};

MODULE_DESCRIPTION("DA8xx/OMAP-L1x MUSB Glue Layer");
MODULE_AUTHOR("Sergei Shtylyov <sshtylyov@ru.mvista.com>");
MODULE_LICENSE("GPL v2");
module_platform_driver(da8xx_driver);<|MERGE_RESOLUTION|>--- conflicted
+++ resolved
@@ -457,11 +457,7 @@
 }
 
 static const struct musb_platform_ops da8xx_ops = {
-<<<<<<< HEAD
-	.quirks		= MUSB_INDEXED_EP,
-=======
 	.quirks		= MUSB_INDEXED_EP | MUSB_PRESERVE_SESSION,
->>>>>>> f2e5fa84
 	.init		= da8xx_musb_init,
 	.exit		= da8xx_musb_exit,
 
