--- conflicted
+++ resolved
@@ -1905,10 +1905,7 @@
 	WARN_ON_ONCE(ret);
 	dep->resource_index = 0;
 	dep->flags &= ~DWC3_EP_BUSY;
-<<<<<<< HEAD
-=======
 	udelay(100);
->>>>>>> 35681f62
 }
 
 static void dwc3_stop_active_transfers(struct dwc3 *dwc)
