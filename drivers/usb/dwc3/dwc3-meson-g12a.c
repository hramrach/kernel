--- conflicted
+++ resolved
@@ -707,12 +707,7 @@
 	struct device		*dev = &pdev->dev;
 	struct device_node	*np = dev->of_node;
 	void __iomem *base;
-<<<<<<< HEAD
-	enum phy_mode otg_id;
-	int ret, i, irq;
-=======
 	int ret, i;
->>>>>>> 7d2a07b7
 
 	priv = devm_kzalloc(dev, sizeof(*priv), GFP_KERNEL);
 	if (!priv)
@@ -802,20 +797,9 @@
 			goto err_phys_power;
 	}
 
-<<<<<<< HEAD
-	/* Setup role switcher */
-	priv->switch_desc.usb2_port = dwc3_meson_g12_find_child(dev,
-								"snps,dwc3");
-	priv->switch_desc.udc = dwc3_meson_g12_find_child(dev, "snps,dwc2");
-	priv->switch_desc.allow_userspace_control = true;
-	priv->switch_desc.set = dwc3_meson_g12a_role_set;
-	priv->switch_desc.get = dwc3_meson_g12a_role_get;
-	priv->switch_desc.driver_data = priv;
-=======
 	ret = of_platform_populate(np, NULL, NULL, dev);
 	if (ret)
 		goto err_phys_power;
->>>>>>> 7d2a07b7
 
 	ret = dwc3_meson_g12a_otg_init(pdev, priv);
 	if (ret)
@@ -918,11 +902,7 @@
 
 	reset_control_deassert(priv->reset);
 
-<<<<<<< HEAD
-	ret = dwc3_meson_g12a_usb_init(priv);
-=======
 	ret = priv->drvdata->usb_init(priv);
->>>>>>> 7d2a07b7
 	if (ret)
 		return ret;
 
@@ -940,13 +920,8 @@
 			return ret;
 	}
 
-<<<<<<< HEAD
-       if (priv->vbus && priv->otg_phy_mode == PHY_MODE_USB_HOST) {
-               ret = regulator_enable(priv->vbus);
-=======
 	if (priv->vbus && priv->otg_phy_mode == PHY_MODE_USB_HOST) {
 		ret = regulator_enable(priv->vbus);
->>>>>>> 7d2a07b7
 		if (ret)
 			return ret;
 	}
