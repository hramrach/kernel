--- conflicted
+++ resolved
@@ -406,10 +406,6 @@
 
 	/* Realtek hub in Dell WD19 (Type-C) */
 	{ USB_DEVICE(0x0bda, 0x0487), .driver_info = USB_QUIRK_NO_LPM },
-<<<<<<< HEAD
-	{ USB_DEVICE(0x0bda, 0x5487), .driver_info = USB_QUIRK_RESET_RESUME },
-=======
->>>>>>> 7d2a07b7
 
 	/* Generic RTL8153 based ethernet adapters */
 	{ USB_DEVICE(0x0bda, 0x8153), .driver_info = USB_QUIRK_NO_LPM },
