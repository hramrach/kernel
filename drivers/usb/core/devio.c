--- conflicted
+++ resolved
@@ -1697,15 +1697,7 @@
 	unsigned int i;
 
 	if (as->userbuffer && urb->actual_length) {
-<<<<<<< HEAD
-		if (urb->number_of_packets > 0)		/* Isochronous */
-			i = urb->transfer_buffer_length;
-		else					/* Non-Isoc */
-			i = urb->actual_length;
-		if (copy_to_user(as->userbuffer, urb->transfer_buffer, i))
-=======
 		if (copy_urb_data_to_user(as->userbuffer, urb))
->>>>>>> e287071a
 			return -EFAULT;
 	}
 	if (put_user(as->status, &userurb->status))
