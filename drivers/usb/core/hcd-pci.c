--- conflicted
+++ resolved
@@ -137,12 +137,8 @@
 	hcd->description = driver->description;
 	hcd->pdev = dev;
 	hcd->self.bus_name = dev->slot_name;
-<<<<<<< HEAD
-	hcd->product_desc = dev->name;
+	hcd->product_desc = dev->dev.name;
 	hcd->controller = &dev->dev;
-=======
-	hcd->product_desc = dev->dev.name;
->>>>>>> 49ec0f07
 
 	if ((retval = hcd_buffer_create (hcd)) != 0) {
 clean_3:
