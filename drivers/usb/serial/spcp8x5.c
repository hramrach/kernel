--- conflicted
+++ resolved
@@ -410,16 +410,6 @@
 
 	if (tty)
 		spcp8x5_set_termios(tty, port, NULL);
-<<<<<<< HEAD
-
-	spcp8x5_get_msr(serial->dev, &status, priv->type);
-
-	/* may be we should update uart status here but now we did not do */
-	spin_lock_irqsave(&priv->lock, flags);
-	priv->line_status = status & 0xf0 ;
-	spin_unlock_irqrestore(&priv->lock, flags);
-=======
->>>>>>> 30b4eb63
 
 	port->port.drain_delay = 256;
 
