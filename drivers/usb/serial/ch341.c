--- conflicted
+++ resolved
@@ -98,10 +98,7 @@
 	u8 msr;
 	u8 lcr;
 	unsigned long quirks;
-<<<<<<< HEAD
-=======
 	unsigned long break_end;
->>>>>>> 7d2a07b7
 };
 
 static void ch341_set_termios(struct tty_struct *tty,
@@ -365,12 +362,8 @@
 			    USB_TYPE_VENDOR | USB_RECIP_DEVICE | USB_DIR_IN,
 			    CH341_REG_BREAK, 0, buffer, size, DEFAULT_TIMEOUT);
 	if (r == -EPIPE) {
-<<<<<<< HEAD
-		dev_dbg(&port->dev, "break control not supported\n");
-=======
 		dev_info(&port->dev, "break control not supported, using simulated break\n");
 		quirks = CH341_QUIRK_LIMITED_PRESCALER | CH341_QUIRK_SIMULATE_BREAK;
->>>>>>> 7d2a07b7
 		r = 0;
 		goto out;
 	}
@@ -858,7 +851,6 @@
 		.owner	= THIS_MODULE,
 		.name	= "ch341-uart",
 	},
-	.bulk_in_size      = 512,
 	.id_table          = id_table,
 	.num_ports         = 1,
 	.open              = ch341_open,
