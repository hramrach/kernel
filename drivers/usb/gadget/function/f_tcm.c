--- conflicted
+++ resolved
@@ -1050,19 +1050,11 @@
 	tv_nexus = tpg->tpg_nexus;
 	dir = get_cmd_dir(cmd->cmd_buf);
 	if (dir < 0) {
-<<<<<<< HEAD
-		transport_init_se_cmd(se_cmd,
-				tv_nexus->tvn_se_sess->se_tpg->se_tpg_tfo,
-				tv_nexus->tvn_se_sess, cmd->data_len, DMA_NONE,
-				cmd->prio_attr, cmd->sense_iu.sense,
-				cmd->unpacked_lun);
-=======
 		__target_init_cmd(se_cmd,
 				  tv_nexus->tvn_se_sess->se_tpg->se_tpg_tfo,
 				  tv_nexus->tvn_se_sess, cmd->data_len, DMA_NONE,
 				  cmd->prio_attr, cmd->sense_iu.sense,
 				  cmd->unpacked_lun);
->>>>>>> 7d2a07b7
 		goto out;
 	}
 
@@ -1187,19 +1179,11 @@
 	tv_nexus = tpg->tpg_nexus;
 	dir = get_cmd_dir(cmd->cmd_buf);
 	if (dir < 0) {
-<<<<<<< HEAD
-		transport_init_se_cmd(se_cmd,
-				tv_nexus->tvn_se_sess->se_tpg->se_tpg_tfo,
-				tv_nexus->tvn_se_sess, cmd->data_len, DMA_NONE,
-				cmd->prio_attr, cmd->sense_iu.sense,
-				cmd->unpacked_lun);
-=======
 		__target_init_cmd(se_cmd,
 				  tv_nexus->tvn_se_sess->se_tpg->se_tpg_tfo,
 				  tv_nexus->tvn_se_sess, cmd->data_len, DMA_NONE,
 				  cmd->prio_attr, cmd->sense_iu.sense,
 				  cmd->unpacked_lun);
->>>>>>> 7d2a07b7
 		goto out;
 	}
 
