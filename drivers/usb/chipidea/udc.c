// SPDX-License-Identifier: GPL-2.0
/*
 * udc.c - ChipIdea UDC driver
 *
 * Copyright (C) 2008 Chipidea - MIPS Technologies, Inc. All rights reserved.
 *
 * Author: David Lopo
 */

#include <linux/delay.h>
#include <linux/device.h>
#include <linux/dmapool.h>
#include <linux/err.h>
#include <linux/irqreturn.h>
#include <linux/kernel.h>
#include <linux/slab.h>
#include <linux/pm_runtime.h>
#include <linux/pinctrl/consumer.h>
#include <linux/usb/ch9.h>
#include <linux/usb/gadget.h>
#include <linux/usb/otg-fsm.h>
#include <linux/usb/chipidea.h>

#include "ci.h"
#include "udc.h"
#include "bits.h"
#include "otg.h"
#include "otg_fsm.h"
#include "trace.h"

/* control endpoint description */
static const struct usb_endpoint_descriptor
ctrl_endpt_out_desc = {
	.bLength         = USB_DT_ENDPOINT_SIZE,
	.bDescriptorType = USB_DT_ENDPOINT,

	.bEndpointAddress = USB_DIR_OUT,
	.bmAttributes    = USB_ENDPOINT_XFER_CONTROL,
	.wMaxPacketSize  = cpu_to_le16(CTRL_PAYLOAD_MAX),
};

static const struct usb_endpoint_descriptor
ctrl_endpt_in_desc = {
	.bLength         = USB_DT_ENDPOINT_SIZE,
	.bDescriptorType = USB_DT_ENDPOINT,

	.bEndpointAddress = USB_DIR_IN,
	.bmAttributes    = USB_ENDPOINT_XFER_CONTROL,
	.wMaxPacketSize  = cpu_to_le16(CTRL_PAYLOAD_MAX),
};

/**
 * hw_ep_bit: calculates the bit number
 * @num: endpoint number
 * @dir: endpoint direction
 *
 * This function returns bit number
 */
static inline int hw_ep_bit(int num, int dir)
{
	return num + ((dir == TX) ? 16 : 0);
}

static inline int ep_to_bit(struct ci_hdrc *ci, int n)
{
	int fill = 16 - ci->hw_ep_max / 2;

	if (n >= ci->hw_ep_max / 2)
		n += fill;

	return n;
}

/**
 * hw_device_state: enables/disables interrupts (execute without interruption)
 * @ci: the controller
 * @dma: 0 => disable, !0 => enable and set dma engine
 *
 * This function returns an error code
 */
static int hw_device_state(struct ci_hdrc *ci, u32 dma)
{
	if (dma) {
		hw_write(ci, OP_ENDPTLISTADDR, ~0, dma);
		/* interrupt, error, port change, reset, sleep/suspend */
		hw_write(ci, OP_USBINTR, ~0,
			     USBi_UI|USBi_UEI|USBi_PCI|USBi_URI|USBi_SLI);
	} else {
		hw_write(ci, OP_USBINTR, ~0, 0);
	}
	return 0;
}

/**
 * hw_ep_flush: flush endpoint fifo (execute without interruption)
 * @ci: the controller
 * @num: endpoint number
 * @dir: endpoint direction
 *
 * This function returns an error code
 */
static int hw_ep_flush(struct ci_hdrc *ci, int num, int dir)
{
	int n = hw_ep_bit(num, dir);

	do {
		/* flush any pending transfer */
		hw_write(ci, OP_ENDPTFLUSH, ~0, BIT(n));
		while (hw_read(ci, OP_ENDPTFLUSH, BIT(n)))
			cpu_relax();
	} while (hw_read(ci, OP_ENDPTSTAT, BIT(n)));

	return 0;
}

/**
 * hw_ep_disable: disables endpoint (execute without interruption)
 * @ci: the controller
 * @num: endpoint number
 * @dir: endpoint direction
 *
 * This function returns an error code
 */
static int hw_ep_disable(struct ci_hdrc *ci, int num, int dir)
{
	hw_write(ci, OP_ENDPTCTRL + num,
		 (dir == TX) ? ENDPTCTRL_TXE : ENDPTCTRL_RXE, 0);
	return 0;
}

/**
 * hw_ep_enable: enables endpoint (execute without interruption)
 * @ci: the controller
 * @num:  endpoint number
 * @dir:  endpoint direction
 * @type: endpoint type
 *
 * This function returns an error code
 */
static int hw_ep_enable(struct ci_hdrc *ci, int num, int dir, int type)
{
	u32 mask, data;

	if (dir == TX) {
		mask  = ENDPTCTRL_TXT;  /* type    */
		data  = type << __ffs(mask);

		mask |= ENDPTCTRL_TXS;  /* unstall */
		mask |= ENDPTCTRL_TXR;  /* reset data toggle */
		data |= ENDPTCTRL_TXR;
		mask |= ENDPTCTRL_TXE;  /* enable  */
		data |= ENDPTCTRL_TXE;
	} else {
		mask  = ENDPTCTRL_RXT;  /* type    */
		data  = type << __ffs(mask);

		mask |= ENDPTCTRL_RXS;  /* unstall */
		mask |= ENDPTCTRL_RXR;  /* reset data toggle */
		data |= ENDPTCTRL_RXR;
		mask |= ENDPTCTRL_RXE;  /* enable  */
		data |= ENDPTCTRL_RXE;
	}
	hw_write(ci, OP_ENDPTCTRL + num, mask, data);
	return 0;
}

/**
 * hw_ep_get_halt: return endpoint halt status
 * @ci: the controller
 * @num: endpoint number
 * @dir: endpoint direction
 *
 * This function returns 1 if endpoint halted
 */
static int hw_ep_get_halt(struct ci_hdrc *ci, int num, int dir)
{
	u32 mask = (dir == TX) ? ENDPTCTRL_TXS : ENDPTCTRL_RXS;

	return hw_read(ci, OP_ENDPTCTRL + num, mask) ? 1 : 0;
}

/**
 * hw_ep_prime: primes endpoint (execute without interruption)
 * @ci: the controller
 * @num:     endpoint number
 * @dir:     endpoint direction
 * @is_ctrl: true if control endpoint
 *
 * This function returns an error code
 */
static int hw_ep_prime(struct ci_hdrc *ci, int num, int dir, int is_ctrl)
{
	int n = hw_ep_bit(num, dir);

	/* Synchronize before ep prime */
	wmb();

	if (is_ctrl && dir == RX && hw_read(ci, OP_ENDPTSETUPSTAT, BIT(num)))
		return -EAGAIN;

	hw_write(ci, OP_ENDPTPRIME, ~0, BIT(n));

	while (hw_read(ci, OP_ENDPTPRIME, BIT(n)))
		cpu_relax();
	if (is_ctrl && dir == RX && hw_read(ci, OP_ENDPTSETUPSTAT, BIT(num)))
		return -EAGAIN;

	/* status shoult be tested according with manual but it doesn't work */
	return 0;
}

/**
 * hw_ep_set_halt: configures ep halt & resets data toggle after clear (execute
 *                 without interruption)
 * @ci: the controller
 * @num:   endpoint number
 * @dir:   endpoint direction
 * @value: true => stall, false => unstall
 *
 * This function returns an error code
 */
static int hw_ep_set_halt(struct ci_hdrc *ci, int num, int dir, int value)
{
	if (value != 0 && value != 1)
		return -EINVAL;

	do {
		enum ci_hw_regs reg = OP_ENDPTCTRL + num;
		u32 mask_xs = (dir == TX) ? ENDPTCTRL_TXS : ENDPTCTRL_RXS;
		u32 mask_xr = (dir == TX) ? ENDPTCTRL_TXR : ENDPTCTRL_RXR;

		/* data toggle - reserved for EP0 but it's in ESS */
		hw_write(ci, reg, mask_xs|mask_xr,
			  value ? mask_xs : mask_xr);
	} while (value != hw_ep_get_halt(ci, num, dir));

	return 0;
}

/**
 * hw_port_is_high_speed: test if port is high speed
 * @ci: the controller
 *
 * This function returns true if high speed port
 */
static int hw_port_is_high_speed(struct ci_hdrc *ci)
{
	return ci->hw_bank.lpm ? hw_read(ci, OP_DEVLC, DEVLC_PSPD) :
		hw_read(ci, OP_PORTSC, PORTSC_HSP);
}

/**
 * hw_test_and_clear_complete: test & clear complete status (execute without
 *                             interruption)
 * @ci: the controller
 * @n: endpoint number
 *
 * This function returns complete status
 */
static int hw_test_and_clear_complete(struct ci_hdrc *ci, int n)
{
	n = ep_to_bit(ci, n);
	return hw_test_and_clear(ci, OP_ENDPTCOMPLETE, BIT(n));
}

/**
 * hw_test_and_clear_intr_active: test & clear active interrupts (execute
 *                                without interruption)
 * @ci: the controller
 *
 * This function returns active interrutps
 */
static u32 hw_test_and_clear_intr_active(struct ci_hdrc *ci)
{
	u32 reg = hw_read_intr_status(ci) & hw_read_intr_enable(ci);

	hw_write(ci, OP_USBSTS, ~0, reg);
	return reg;
}

/**
 * hw_test_and_clear_setup_guard: test & clear setup guard (execute without
 *                                interruption)
 * @ci: the controller
 *
 * This function returns guard value
 */
static int hw_test_and_clear_setup_guard(struct ci_hdrc *ci)
{
	return hw_test_and_write(ci, OP_USBCMD, USBCMD_SUTW, 0);
}

/**
 * hw_test_and_set_setup_guard: test & set setup guard (execute without
 *                              interruption)
 * @ci: the controller
 *
 * This function returns guard value
 */
static int hw_test_and_set_setup_guard(struct ci_hdrc *ci)
{
	return hw_test_and_write(ci, OP_USBCMD, USBCMD_SUTW, USBCMD_SUTW);
}

/**
 * hw_usb_set_address: configures USB address (execute without interruption)
 * @ci: the controller
 * @value: new USB address
 *
 * This function explicitly sets the address, without the "USBADRA" (advance)
 * feature, which is not supported by older versions of the controller.
 */
static void hw_usb_set_address(struct ci_hdrc *ci, u8 value)
{
	hw_write(ci, OP_DEVICEADDR, DEVICEADDR_USBADR,
		 value << __ffs(DEVICEADDR_USBADR));
}

/**
 * hw_usb_reset: restart device after a bus reset (execute without
 *               interruption)
 * @ci: the controller
 *
 * This function returns an error code
 */
static int hw_usb_reset(struct ci_hdrc *ci)
{
	hw_usb_set_address(ci, 0);

	/* ESS flushes only at end?!? */
	hw_write(ci, OP_ENDPTFLUSH,    ~0, ~0);

	/* clear setup token semaphores */
	hw_write(ci, OP_ENDPTSETUPSTAT, 0,  0);

	/* clear complete status */
	hw_write(ci, OP_ENDPTCOMPLETE,  0,  0);

	/* wait until all bits cleared */
	while (hw_read(ci, OP_ENDPTPRIME, ~0))
		udelay(10);             /* not RTOS friendly */

	/* reset all endpoints ? */

	/* reset internal status and wait for further instructions
	   no need to verify the port reset status (ESS does it) */

	return 0;
}

/******************************************************************************
 * UTIL block
 *****************************************************************************/

static int add_td_to_list(struct ci_hw_ep *hwep, struct ci_hw_req *hwreq,
			unsigned int length, struct scatterlist *s)
{
	int i;
	u32 temp;
	struct td_node *lastnode, *node = kzalloc(sizeof(struct td_node),
						  GFP_ATOMIC);

	if (node == NULL)
		return -ENOMEM;

	node->ptr = dma_pool_zalloc(hwep->td_pool, GFP_ATOMIC, &node->dma);
	if (node->ptr == NULL) {
		kfree(node);
		return -ENOMEM;
	}

	node->ptr->token = cpu_to_le32(length << __ffs(TD_TOTAL_BYTES));
	node->ptr->token &= cpu_to_le32(TD_TOTAL_BYTES);
	node->ptr->token |= cpu_to_le32(TD_STATUS_ACTIVE);
	if (hwep->type == USB_ENDPOINT_XFER_ISOC && hwep->dir == TX) {
		u32 mul = hwreq->req.length / hwep->ep.maxpacket;

		if (hwreq->req.length == 0
				|| hwreq->req.length % hwep->ep.maxpacket)
			mul++;
		node->ptr->token |= cpu_to_le32(mul << __ffs(TD_MULTO));
	}

	if (s) {
		temp = (u32) (sg_dma_address(s) + hwreq->req.actual);
		node->td_remaining_size = CI_MAX_BUF_SIZE - length;
	} else {
		temp = (u32) (hwreq->req.dma + hwreq->req.actual);
	}

	if (length) {
		node->ptr->page[0] = cpu_to_le32(temp);
		for (i = 1; i < TD_PAGE_COUNT; i++) {
			u32 page = temp + i * CI_HDRC_PAGE_SIZE;
			page &= ~TD_RESERVED_MASK;
			node->ptr->page[i] = cpu_to_le32(page);
		}
	}

	hwreq->req.actual += length;

	if (!list_empty(&hwreq->tds)) {
		/* get the last entry */
		lastnode = list_entry(hwreq->tds.prev,
				struct td_node, td);
		lastnode->ptr->next = cpu_to_le32(node->dma);
	}

	INIT_LIST_HEAD(&node->td);
	list_add_tail(&node->td, &hwreq->tds);

	return 0;
}

/**
 * _usb_addr: calculates endpoint address from direction & number
 * @ep:  endpoint
 */
static inline u8 _usb_addr(struct ci_hw_ep *ep)
{
	return ((ep->dir == TX) ? USB_ENDPOINT_DIR_MASK : 0) | ep->num;
}

static int prepare_td_for_non_sg(struct ci_hw_ep *hwep,
		struct ci_hw_req *hwreq)
{
	unsigned int rest = hwreq->req.length;
	int pages = TD_PAGE_COUNT;
	int ret = 0;

	if (rest == 0) {
		ret = add_td_to_list(hwep, hwreq, 0, NULL);
		if (ret < 0)
			return ret;
	}

	/*
	 * The first buffer could be not page aligned.
	 * In that case we have to span into one extra td.
	 */
	if (hwreq->req.dma % PAGE_SIZE)
		pages--;

	while (rest > 0) {
		unsigned int count = min(hwreq->req.length - hwreq->req.actual,
			(unsigned int)(pages * CI_HDRC_PAGE_SIZE));

		ret = add_td_to_list(hwep, hwreq, count, NULL);
		if (ret < 0)
			return ret;

		rest -= count;
	}

	if (hwreq->req.zero && hwreq->req.length && hwep->dir == TX
	    && (hwreq->req.length % hwep->ep.maxpacket == 0)) {
		ret = add_td_to_list(hwep, hwreq, 0, NULL);
		if (ret < 0)
			return ret;
	}

	return ret;
}

static int prepare_td_per_sg(struct ci_hw_ep *hwep, struct ci_hw_req *hwreq,
		struct scatterlist *s)
{
	unsigned int rest = sg_dma_len(s);
	int ret = 0;

	hwreq->req.actual = 0;
	while (rest > 0) {
		unsigned int count = min_t(unsigned int, rest,
				CI_MAX_BUF_SIZE);

		ret = add_td_to_list(hwep, hwreq, count, s);
		if (ret < 0)
			return ret;

		rest -= count;
	}

	return ret;
}

static void ci_add_buffer_entry(struct td_node *node, struct scatterlist *s)
{
	int empty_td_slot_index = (CI_MAX_BUF_SIZE - node->td_remaining_size)
			/ CI_HDRC_PAGE_SIZE;
	int i;
<<<<<<< HEAD

	node->ptr->token +=
		cpu_to_le32(sg_dma_len(s) << __ffs(TD_TOTAL_BYTES));
=======
	u32 token;

	token = le32_to_cpu(node->ptr->token) + (sg_dma_len(s) << __ffs(TD_TOTAL_BYTES));
	node->ptr->token = cpu_to_le32(token);
>>>>>>> 7d2a07b7

	for (i = empty_td_slot_index; i < TD_PAGE_COUNT; i++) {
		u32 page = (u32) sg_dma_address(s) +
			(i - empty_td_slot_index) * CI_HDRC_PAGE_SIZE;

		page &= ~TD_RESERVED_MASK;
		node->ptr->page[i] = cpu_to_le32(page);
	}
}

static int prepare_td_for_sg(struct ci_hw_ep *hwep, struct ci_hw_req *hwreq)
{
	struct usb_request *req = &hwreq->req;
	struct scatterlist *s = req->sg;
	int ret = 0, i = 0;
	struct td_node *node = NULL;

	if (!s || req->zero || req->length == 0) {
		dev_err(hwep->ci->dev, "not supported operation for sg\n");
		return -EINVAL;
	}

	while (i++ < req->num_mapped_sgs) {
		if (sg_dma_address(s) % PAGE_SIZE) {
			dev_err(hwep->ci->dev, "not page aligned sg buffer\n");
			return -EINVAL;
		}

		if (node && (node->td_remaining_size >= sg_dma_len(s))) {
			ci_add_buffer_entry(node, s);
			node->td_remaining_size -= sg_dma_len(s);
		} else {
			ret = prepare_td_per_sg(hwep, hwreq, s);
			if (ret)
				return ret;

			node = list_entry(hwreq->tds.prev,
				struct td_node, td);
		}

		s = sg_next(s);
	}

	return ret;
}

/**
 * _hardware_enqueue: configures a request at hardware level
 * @hwep:   endpoint
 * @hwreq:  request
 *
 * This function returns an error code
 */
static int _hardware_enqueue(struct ci_hw_ep *hwep, struct ci_hw_req *hwreq)
{
	struct ci_hdrc *ci = hwep->ci;
	int ret = 0;
	struct td_node *firstnode, *lastnode;

	/* don't queue twice */
	if (hwreq->req.status == -EALREADY)
		return -EALREADY;

	hwreq->req.status = -EALREADY;

	ret = usb_gadget_map_request_by_dev(ci->dev->parent,
					    &hwreq->req, hwep->dir);
	if (ret)
		return ret;

	if (hwreq->req.num_mapped_sgs)
		ret = prepare_td_for_sg(hwep, hwreq);
	else
		ret = prepare_td_for_non_sg(hwep, hwreq);
<<<<<<< HEAD

	if (ret)
		return ret;
=======
>>>>>>> 7d2a07b7

	if (ret)
		return ret;

	lastnode = list_entry(hwreq->tds.prev,
		struct td_node, td);

	lastnode->ptr->next = cpu_to_le32(TD_TERMINATE);
	if (!hwreq->req.no_interrupt)
		lastnode->ptr->token |= cpu_to_le32(TD_IOC);

	list_for_each_entry_safe(firstnode, lastnode, &hwreq->tds, td)
		trace_ci_prepare_td(hwep, hwreq, firstnode);

	firstnode = list_first_entry(&hwreq->tds, struct td_node, td);

	wmb();

	hwreq->req.actual = 0;
	if (!list_empty(&hwep->qh.queue)) {
		struct ci_hw_req *hwreqprev;
		int n = hw_ep_bit(hwep->num, hwep->dir);
		int tmp_stat;
		struct td_node *prevlastnode;
		u32 next = firstnode->dma & TD_ADDR_MASK;

		hwreqprev = list_entry(hwep->qh.queue.prev,
				struct ci_hw_req, queue);
		prevlastnode = list_entry(hwreqprev->tds.prev,
				struct td_node, td);

		prevlastnode->ptr->next = cpu_to_le32(next);
		wmb();
		if (hw_read(ci, OP_ENDPTPRIME, BIT(n)))
			goto done;
		do {
			hw_write(ci, OP_USBCMD, USBCMD_ATDTW, USBCMD_ATDTW);
			tmp_stat = hw_read(ci, OP_ENDPTSTAT, BIT(n));
		} while (!hw_read(ci, OP_USBCMD, USBCMD_ATDTW));
		hw_write(ci, OP_USBCMD, USBCMD_ATDTW, 0);
		if (tmp_stat)
			goto done;
	}

	/*  QH configuration */
	hwep->qh.ptr->td.next = cpu_to_le32(firstnode->dma);
	hwep->qh.ptr->td.token &=
		cpu_to_le32(~(TD_STATUS_HALTED|TD_STATUS_ACTIVE));

	if (hwep->type == USB_ENDPOINT_XFER_ISOC && hwep->dir == RX) {
		u32 mul = hwreq->req.length / hwep->ep.maxpacket;

		if (hwreq->req.length == 0
				|| hwreq->req.length % hwep->ep.maxpacket)
			mul++;
		hwep->qh.ptr->cap |= cpu_to_le32(mul << __ffs(QH_MULT));
	}

	ret = hw_ep_prime(ci, hwep->num, hwep->dir,
			   hwep->type == USB_ENDPOINT_XFER_CONTROL);
done:
	return ret;
}

/**
 * free_pending_td: remove a pending request for the endpoint
 * @hwep: endpoint
 */
static void free_pending_td(struct ci_hw_ep *hwep)
{
	struct td_node *pending = hwep->pending_td;

	dma_pool_free(hwep->td_pool, pending->ptr, pending->dma);
	hwep->pending_td = NULL;
	kfree(pending);
}

static int reprime_dtd(struct ci_hdrc *ci, struct ci_hw_ep *hwep,
					   struct td_node *node)
{
	hwep->qh.ptr->td.next = cpu_to_le32(node->dma);
	hwep->qh.ptr->td.token &=
		cpu_to_le32(~(TD_STATUS_HALTED | TD_STATUS_ACTIVE));

	return hw_ep_prime(ci, hwep->num, hwep->dir,
				hwep->type == USB_ENDPOINT_XFER_CONTROL);
}

/**
 * _hardware_dequeue: handles a request at hardware level
 * @hwep: endpoint
 * @hwreq:  request
 *
 * This function returns an error code
 */
static int _hardware_dequeue(struct ci_hw_ep *hwep, struct ci_hw_req *hwreq)
{
	u32 tmptoken;
	struct td_node *node, *tmpnode;
	unsigned remaining_length;
	unsigned actual = hwreq->req.length;
	struct ci_hdrc *ci = hwep->ci;

	if (hwreq->req.status != -EALREADY)
		return -EINVAL;

	hwreq->req.status = 0;

	list_for_each_entry_safe(node, tmpnode, &hwreq->tds, td) {
		tmptoken = le32_to_cpu(node->ptr->token);
		trace_ci_complete_td(hwep, hwreq, node);
		if ((TD_STATUS_ACTIVE & tmptoken) != 0) {
			int n = hw_ep_bit(hwep->num, hwep->dir);

			if (ci->rev == CI_REVISION_24)
				if (!hw_read(ci, OP_ENDPTSTAT, BIT(n)))
					reprime_dtd(ci, hwep, node);
			hwreq->req.status = -EALREADY;
			return -EBUSY;
		}

		remaining_length = (tmptoken & TD_TOTAL_BYTES);
		remaining_length >>= __ffs(TD_TOTAL_BYTES);
		actual -= remaining_length;

		hwreq->req.status = tmptoken & TD_STATUS;
		if ((TD_STATUS_HALTED & hwreq->req.status)) {
			hwreq->req.status = -EPIPE;
			break;
		} else if ((TD_STATUS_DT_ERR & hwreq->req.status)) {
			hwreq->req.status = -EPROTO;
			break;
		} else if ((TD_STATUS_TR_ERR & hwreq->req.status)) {
			hwreq->req.status = -EILSEQ;
			break;
		}

		if (remaining_length) {
			if (hwep->dir == TX) {
				hwreq->req.status = -EPROTO;
				break;
			}
		}
		/*
		 * As the hardware could still address the freed td
		 * which will run the udc unusable, the cleanup of the
		 * td has to be delayed by one.
		 */
		if (hwep->pending_td)
			free_pending_td(hwep);

		hwep->pending_td = node;
		list_del_init(&node->td);
	}

	usb_gadget_unmap_request_by_dev(hwep->ci->dev->parent,
					&hwreq->req, hwep->dir);

	hwreq->req.actual += actual;

	if (hwreq->req.status)
		return hwreq->req.status;

	return hwreq->req.actual;
}

/**
 * _ep_nuke: dequeues all endpoint requests
 * @hwep: endpoint
 *
 * This function returns an error code
 * Caller must hold lock
 */
static int _ep_nuke(struct ci_hw_ep *hwep)
__releases(hwep->lock)
__acquires(hwep->lock)
{
	struct td_node *node, *tmpnode;
	if (hwep == NULL)
		return -EINVAL;

	hw_ep_flush(hwep->ci, hwep->num, hwep->dir);

	while (!list_empty(&hwep->qh.queue)) {

		/* pop oldest request */
		struct ci_hw_req *hwreq = list_entry(hwep->qh.queue.next,
						     struct ci_hw_req, queue);

		list_for_each_entry_safe(node, tmpnode, &hwreq->tds, td) {
			dma_pool_free(hwep->td_pool, node->ptr, node->dma);
			list_del_init(&node->td);
			node->ptr = NULL;
			kfree(node);
		}

		list_del_init(&hwreq->queue);
		hwreq->req.status = -ESHUTDOWN;

		if (hwreq->req.complete != NULL) {
			spin_unlock(hwep->lock);
			usb_gadget_giveback_request(&hwep->ep, &hwreq->req);
			spin_lock(hwep->lock);
		}
	}

	if (hwep->pending_td)
		free_pending_td(hwep);

	return 0;
}

static int _ep_set_halt(struct usb_ep *ep, int value, bool check_transfer)
{
	struct ci_hw_ep *hwep = container_of(ep, struct ci_hw_ep, ep);
	int direction, retval = 0;
	unsigned long flags;

	if (ep == NULL || hwep->ep.desc == NULL)
		return -EINVAL;

	if (usb_endpoint_xfer_isoc(hwep->ep.desc))
		return -EOPNOTSUPP;

	spin_lock_irqsave(hwep->lock, flags);

	if (value && hwep->dir == TX && check_transfer &&
		!list_empty(&hwep->qh.queue) &&
			!usb_endpoint_xfer_control(hwep->ep.desc)) {
		spin_unlock_irqrestore(hwep->lock, flags);
		return -EAGAIN;
	}

	direction = hwep->dir;
	do {
		retval |= hw_ep_set_halt(hwep->ci, hwep->num, hwep->dir, value);

		if (!value)
			hwep->wedge = 0;

		if (hwep->type == USB_ENDPOINT_XFER_CONTROL)
			hwep->dir = (hwep->dir == TX) ? RX : TX;

	} while (hwep->dir != direction);

	spin_unlock_irqrestore(hwep->lock, flags);
	return retval;
}


/**
 * _gadget_stop_activity: stops all USB activity, flushes & disables all endpts
 * @gadget: gadget
 *
 * This function returns an error code
 */
static int _gadget_stop_activity(struct usb_gadget *gadget)
{
	struct usb_ep *ep;
	struct ci_hdrc    *ci = container_of(gadget, struct ci_hdrc, gadget);
	unsigned long flags;

	/* flush all endpoints */
	gadget_for_each_ep(ep, gadget) {
		usb_ep_fifo_flush(ep);
	}
	usb_ep_fifo_flush(&ci->ep0out->ep);
	usb_ep_fifo_flush(&ci->ep0in->ep);

	/* make sure to disable all endpoints */
	gadget_for_each_ep(ep, gadget) {
		usb_ep_disable(ep);
	}

	if (ci->status != NULL) {
		usb_ep_free_request(&ci->ep0in->ep, ci->status);
		ci->status = NULL;
	}

	spin_lock_irqsave(&ci->lock, flags);
	ci->gadget.speed = USB_SPEED_UNKNOWN;
	ci->remote_wakeup = 0;
	ci->suspended = 0;
	spin_unlock_irqrestore(&ci->lock, flags);

	return 0;
}

/******************************************************************************
 * ISR block
 *****************************************************************************/
/**
 * isr_reset_handler: USB reset interrupt handler
 * @ci: UDC device
 *
 * This function resets USB engine after a bus reset occurred
 */
static void isr_reset_handler(struct ci_hdrc *ci)
__releases(ci->lock)
__acquires(ci->lock)
{
	int retval;

	spin_unlock(&ci->lock);
	if (ci->gadget.speed != USB_SPEED_UNKNOWN)
		usb_gadget_udc_reset(&ci->gadget, ci->driver);

	retval = _gadget_stop_activity(&ci->gadget);
	if (retval)
		goto done;

	retval = hw_usb_reset(ci);
	if (retval)
		goto done;

	ci->status = usb_ep_alloc_request(&ci->ep0in->ep, GFP_ATOMIC);
	if (ci->status == NULL)
		retval = -ENOMEM;

done:
	spin_lock(&ci->lock);

	if (retval)
		dev_err(ci->dev, "error: %i\n", retval);
}

/**
 * isr_get_status_complete: get_status request complete function
 * @ep:  endpoint
 * @req: request handled
 *
 * Caller must release lock
 */
static void isr_get_status_complete(struct usb_ep *ep, struct usb_request *req)
{
	if (ep == NULL || req == NULL)
		return;

	kfree(req->buf);
	usb_ep_free_request(ep, req);
}

/**
 * _ep_queue: queues (submits) an I/O request to an endpoint
 * @ep:        endpoint
 * @req:       request
 * @gfp_flags: GFP flags (not used)
 *
 * Caller must hold lock
 * This function returns an error code
 */
static int _ep_queue(struct usb_ep *ep, struct usb_request *req,
		    gfp_t __maybe_unused gfp_flags)
{
	struct ci_hw_ep  *hwep  = container_of(ep,  struct ci_hw_ep, ep);
	struct ci_hw_req *hwreq = container_of(req, struct ci_hw_req, req);
	struct ci_hdrc *ci = hwep->ci;
	int retval = 0;

	if (ep == NULL || req == NULL || hwep->ep.desc == NULL)
		return -EINVAL;

	if (hwep->type == USB_ENDPOINT_XFER_CONTROL) {
		if (req->length)
			hwep = (ci->ep0_dir == RX) ?
			       ci->ep0out : ci->ep0in;
		if (!list_empty(&hwep->qh.queue)) {
			_ep_nuke(hwep);
			dev_warn(hwep->ci->dev, "endpoint ctrl %X nuked\n",
				 _usb_addr(hwep));
		}
	}

	if (usb_endpoint_xfer_isoc(hwep->ep.desc) &&
	    hwreq->req.length > hwep->ep.mult * hwep->ep.maxpacket) {
		dev_err(hwep->ci->dev, "request length too big for isochronous\n");
		return -EMSGSIZE;
	}

	/* first nuke then test link, e.g. previous status has not sent */
	if (!list_empty(&hwreq->queue)) {
		dev_err(hwep->ci->dev, "request already in queue\n");
		return -EBUSY;
	}

	/* push request */
	hwreq->req.status = -EINPROGRESS;
	hwreq->req.actual = 0;

	retval = _hardware_enqueue(hwep, hwreq);

	if (retval == -EALREADY)
		retval = 0;
	if (!retval)
		list_add_tail(&hwreq->queue, &hwep->qh.queue);

	return retval;
}

/**
 * isr_get_status_response: get_status request response
 * @ci: ci struct
 * @setup: setup request packet
 *
 * This function returns an error code
 */
static int isr_get_status_response(struct ci_hdrc *ci,
				   struct usb_ctrlrequest *setup)
__releases(hwep->lock)
__acquires(hwep->lock)
{
	struct ci_hw_ep *hwep = ci->ep0in;
	struct usb_request *req = NULL;
	gfp_t gfp_flags = GFP_ATOMIC;
	int dir, num, retval;

	if (hwep == NULL || setup == NULL)
		return -EINVAL;

	spin_unlock(hwep->lock);
	req = usb_ep_alloc_request(&hwep->ep, gfp_flags);
	spin_lock(hwep->lock);
	if (req == NULL)
		return -ENOMEM;

	req->complete = isr_get_status_complete;
	req->length   = 2;
	req->buf      = kzalloc(req->length, gfp_flags);
	if (req->buf == NULL) {
		retval = -ENOMEM;
		goto err_free_req;
	}

	if ((setup->bRequestType & USB_RECIP_MASK) == USB_RECIP_DEVICE) {
		*(u16 *)req->buf = (ci->remote_wakeup << 1) |
			ci->gadget.is_selfpowered;
	} else if ((setup->bRequestType & USB_RECIP_MASK) \
		   == USB_RECIP_ENDPOINT) {
		dir = (le16_to_cpu(setup->wIndex) & USB_ENDPOINT_DIR_MASK) ?
			TX : RX;
		num =  le16_to_cpu(setup->wIndex) & USB_ENDPOINT_NUMBER_MASK;
		*(u16 *)req->buf = hw_ep_get_halt(ci, num, dir);
	}
	/* else do nothing; reserved for future use */

	retval = _ep_queue(&hwep->ep, req, gfp_flags);
	if (retval)
		goto err_free_buf;

	return 0;

 err_free_buf:
	kfree(req->buf);
 err_free_req:
	spin_unlock(hwep->lock);
	usb_ep_free_request(&hwep->ep, req);
	spin_lock(hwep->lock);
	return retval;
}

/**
 * isr_setup_status_complete: setup_status request complete function
 * @ep:  endpoint
 * @req: request handled
 *
 * Caller must release lock. Put the port in test mode if test mode
 * feature is selected.
 */
static void
isr_setup_status_complete(struct usb_ep *ep, struct usb_request *req)
{
	struct ci_hdrc *ci = req->context;
	unsigned long flags;

	if (ci->setaddr) {
		hw_usb_set_address(ci, ci->address);
		ci->setaddr = false;
		if (ci->address)
			usb_gadget_set_state(&ci->gadget, USB_STATE_ADDRESS);
	}

	spin_lock_irqsave(&ci->lock, flags);
	if (ci->test_mode)
		hw_port_test_set(ci, ci->test_mode);
	spin_unlock_irqrestore(&ci->lock, flags);
}

/**
 * isr_setup_status_phase: queues the status phase of a setup transation
 * @ci: ci struct
 *
 * This function returns an error code
 */
static int isr_setup_status_phase(struct ci_hdrc *ci)
{
	struct ci_hw_ep *hwep;

	/*
	 * Unexpected USB controller behavior, caused by bad signal integrity
	 * or ground reference problems, can lead to isr_setup_status_phase
	 * being called with ci->status equal to NULL.
	 * If this situation occurs, you should review your USB hardware design.
	 */
	if (WARN_ON_ONCE(!ci->status))
		return -EPIPE;

	hwep = (ci->ep0_dir == TX) ? ci->ep0out : ci->ep0in;
	ci->status->context = ci;
	ci->status->complete = isr_setup_status_complete;

	return _ep_queue(&hwep->ep, ci->status, GFP_ATOMIC);
}

/**
 * isr_tr_complete_low: transaction complete low level handler
 * @hwep: endpoint
 *
 * This function returns an error code
 * Caller must hold lock
 */
static int isr_tr_complete_low(struct ci_hw_ep *hwep)
__releases(hwep->lock)
__acquires(hwep->lock)
{
	struct ci_hw_req *hwreq, *hwreqtemp;
	struct ci_hw_ep *hweptemp = hwep;
	int retval = 0;

	list_for_each_entry_safe(hwreq, hwreqtemp, &hwep->qh.queue,
			queue) {
		retval = _hardware_dequeue(hwep, hwreq);
		if (retval < 0)
			break;
		list_del_init(&hwreq->queue);
		if (hwreq->req.complete != NULL) {
			spin_unlock(hwep->lock);
			if ((hwep->type == USB_ENDPOINT_XFER_CONTROL) &&
					hwreq->req.length)
				hweptemp = hwep->ci->ep0in;
			usb_gadget_giveback_request(&hweptemp->ep, &hwreq->req);
			spin_lock(hwep->lock);
		}
	}

	if (retval == -EBUSY)
		retval = 0;

	return retval;
}

static int otg_a_alt_hnp_support(struct ci_hdrc *ci)
{
	dev_warn(&ci->gadget.dev,
		"connect the device to an alternate port if you want HNP\n");
	return isr_setup_status_phase(ci);
}

/**
 * isr_setup_packet_handler: setup packet handler
 * @ci: UDC descriptor
 *
 * This function handles setup packet 
 */
static void isr_setup_packet_handler(struct ci_hdrc *ci)
__releases(ci->lock)
__acquires(ci->lock)
{
	struct ci_hw_ep *hwep = &ci->ci_hw_ep[0];
	struct usb_ctrlrequest req;
	int type, num, dir, err = -EINVAL;
	u8 tmode = 0;

	/*
	 * Flush data and handshake transactions of previous
	 * setup packet.
	 */
	_ep_nuke(ci->ep0out);
	_ep_nuke(ci->ep0in);

	/* read_setup_packet */
	do {
		hw_test_and_set_setup_guard(ci);
		memcpy(&req, &hwep->qh.ptr->setup, sizeof(req));
	} while (!hw_test_and_clear_setup_guard(ci));

	type = req.bRequestType;

	ci->ep0_dir = (type & USB_DIR_IN) ? TX : RX;

	switch (req.bRequest) {
	case USB_REQ_CLEAR_FEATURE:
		if (type == (USB_DIR_OUT|USB_RECIP_ENDPOINT) &&
				le16_to_cpu(req.wValue) ==
				USB_ENDPOINT_HALT) {
			if (req.wLength != 0)
				break;
			num  = le16_to_cpu(req.wIndex);
			dir = (num & USB_ENDPOINT_DIR_MASK) ? TX : RX;
			num &= USB_ENDPOINT_NUMBER_MASK;
			if (dir == TX)
				num += ci->hw_ep_max / 2;
			if (!ci->ci_hw_ep[num].wedge) {
				spin_unlock(&ci->lock);
				err = usb_ep_clear_halt(
					&ci->ci_hw_ep[num].ep);
				spin_lock(&ci->lock);
				if (err)
					break;
			}
			err = isr_setup_status_phase(ci);
		} else if (type == (USB_DIR_OUT|USB_RECIP_DEVICE) &&
				le16_to_cpu(req.wValue) ==
				USB_DEVICE_REMOTE_WAKEUP) {
			if (req.wLength != 0)
				break;
			ci->remote_wakeup = 0;
			err = isr_setup_status_phase(ci);
		} else {
			goto delegate;
		}
		break;
	case USB_REQ_GET_STATUS:
		if ((type != (USB_DIR_IN|USB_RECIP_DEVICE) ||
			le16_to_cpu(req.wIndex) == OTG_STS_SELECTOR) &&
		    type != (USB_DIR_IN|USB_RECIP_ENDPOINT) &&
		    type != (USB_DIR_IN|USB_RECIP_INTERFACE))
			goto delegate;
		if (le16_to_cpu(req.wLength) != 2 ||
		    le16_to_cpu(req.wValue)  != 0)
			break;
		err = isr_get_status_response(ci, &req);
		break;
	case USB_REQ_SET_ADDRESS:
		if (type != (USB_DIR_OUT|USB_RECIP_DEVICE))
			goto delegate;
		if (le16_to_cpu(req.wLength) != 0 ||
		    le16_to_cpu(req.wIndex)  != 0)
			break;
		ci->address = (u8)le16_to_cpu(req.wValue);
		ci->setaddr = true;
		err = isr_setup_status_phase(ci);
		break;
	case USB_REQ_SET_FEATURE:
		if (type == (USB_DIR_OUT|USB_RECIP_ENDPOINT) &&
				le16_to_cpu(req.wValue) ==
				USB_ENDPOINT_HALT) {
			if (req.wLength != 0)
				break;
			num  = le16_to_cpu(req.wIndex);
			dir = (num & USB_ENDPOINT_DIR_MASK) ? TX : RX;
			num &= USB_ENDPOINT_NUMBER_MASK;
			if (dir == TX)
				num += ci->hw_ep_max / 2;

			spin_unlock(&ci->lock);
			err = _ep_set_halt(&ci->ci_hw_ep[num].ep, 1, false);
			spin_lock(&ci->lock);
			if (!err)
				isr_setup_status_phase(ci);
		} else if (type == (USB_DIR_OUT|USB_RECIP_DEVICE)) {
			if (req.wLength != 0)
				break;
			switch (le16_to_cpu(req.wValue)) {
			case USB_DEVICE_REMOTE_WAKEUP:
				ci->remote_wakeup = 1;
				err = isr_setup_status_phase(ci);
				break;
			case USB_DEVICE_TEST_MODE:
				tmode = le16_to_cpu(req.wIndex) >> 8;
				switch (tmode) {
				case USB_TEST_J:
				case USB_TEST_K:
				case USB_TEST_SE0_NAK:
				case USB_TEST_PACKET:
				case USB_TEST_FORCE_ENABLE:
					ci->test_mode = tmode;
					err = isr_setup_status_phase(
							ci);
					break;
				default:
					break;
				}
				break;
			case USB_DEVICE_B_HNP_ENABLE:
				if (ci_otg_is_fsm_mode(ci)) {
					ci->gadget.b_hnp_enable = 1;
					err = isr_setup_status_phase(
							ci);
				}
				break;
			case USB_DEVICE_A_ALT_HNP_SUPPORT:
				if (ci_otg_is_fsm_mode(ci))
					err = otg_a_alt_hnp_support(ci);
				break;
			case USB_DEVICE_A_HNP_SUPPORT:
				if (ci_otg_is_fsm_mode(ci)) {
					ci->gadget.a_hnp_support = 1;
					err = isr_setup_status_phase(
							ci);
				}
				break;
			default:
				goto delegate;
			}
		} else {
			goto delegate;
		}
		break;
	default:
delegate:
		if (req.wLength == 0)   /* no data phase */
			ci->ep0_dir = TX;

		spin_unlock(&ci->lock);
		err = ci->driver->setup(&ci->gadget, &req);
		spin_lock(&ci->lock);
		break;
	}

	if (err < 0) {
		spin_unlock(&ci->lock);
		if (_ep_set_halt(&hwep->ep, 1, false))
			dev_err(ci->dev, "error: _ep_set_halt\n");
		spin_lock(&ci->lock);
	}
}

/**
 * isr_tr_complete_handler: transaction complete interrupt handler
 * @ci: UDC descriptor
 *
 * This function handles traffic events
 */
static void isr_tr_complete_handler(struct ci_hdrc *ci)
__releases(ci->lock)
__acquires(ci->lock)
{
	unsigned i;
	int err;

	for (i = 0; i < ci->hw_ep_max; i++) {
		struct ci_hw_ep *hwep  = &ci->ci_hw_ep[i];

		if (hwep->ep.desc == NULL)
			continue;   /* not configured */

		if (hw_test_and_clear_complete(ci, i)) {
			err = isr_tr_complete_low(hwep);
			if (hwep->type == USB_ENDPOINT_XFER_CONTROL) {
				if (err > 0)   /* needs status phase */
					err = isr_setup_status_phase(ci);
				if (err < 0) {
					spin_unlock(&ci->lock);
					if (_ep_set_halt(&hwep->ep, 1, false))
						dev_err(ci->dev,
						"error: _ep_set_halt\n");
					spin_lock(&ci->lock);
				}
			}
		}

		/* Only handle setup packet below */
		if (i == 0 &&
			hw_test_and_clear(ci, OP_ENDPTSETUPSTAT, BIT(0)))
			isr_setup_packet_handler(ci);
	}
}

/******************************************************************************
 * ENDPT block
 *****************************************************************************/
/*
 * ep_enable: configure endpoint, making it usable
 *
 * Check usb_ep_enable() at "usb_gadget.h" for details
 */
static int ep_enable(struct usb_ep *ep,
		     const struct usb_endpoint_descriptor *desc)
{
	struct ci_hw_ep *hwep = container_of(ep, struct ci_hw_ep, ep);
	int retval = 0;
	unsigned long flags;
	u32 cap = 0;

	if (ep == NULL || desc == NULL)
		return -EINVAL;

	spin_lock_irqsave(hwep->lock, flags);

	/* only internal SW should enable ctrl endpts */

	if (!list_empty(&hwep->qh.queue)) {
		dev_warn(hwep->ci->dev, "enabling a non-empty endpoint!\n");
		spin_unlock_irqrestore(hwep->lock, flags);
		return -EBUSY;
	}

	hwep->ep.desc = desc;

	hwep->dir  = usb_endpoint_dir_in(desc) ? TX : RX;
	hwep->num  = usb_endpoint_num(desc);
	hwep->type = usb_endpoint_type(desc);

	hwep->ep.maxpacket = usb_endpoint_maxp(desc);
	hwep->ep.mult = usb_endpoint_maxp_mult(desc);

	if (hwep->type == USB_ENDPOINT_XFER_CONTROL)
		cap |= QH_IOS;

	cap |= QH_ZLT;
	cap |= (hwep->ep.maxpacket << __ffs(QH_MAX_PKT)) & QH_MAX_PKT;
	/*
	 * For ISO-TX, we set mult at QH as the largest value, and use
	 * MultO at TD as real mult value.
	 */
	if (hwep->type == USB_ENDPOINT_XFER_ISOC && hwep->dir == TX)
		cap |= 3 << __ffs(QH_MULT);

	hwep->qh.ptr->cap = cpu_to_le32(cap);

	hwep->qh.ptr->td.next |= cpu_to_le32(TD_TERMINATE);   /* needed? */

	if (hwep->num != 0 && hwep->type == USB_ENDPOINT_XFER_CONTROL) {
		dev_err(hwep->ci->dev, "Set control xfer at non-ep0\n");
		retval = -EINVAL;
	}

	/*
	 * Enable endpoints in the HW other than ep0 as ep0
	 * is always enabled
	 */
	if (hwep->num)
		retval |= hw_ep_enable(hwep->ci, hwep->num, hwep->dir,
				       hwep->type);

	spin_unlock_irqrestore(hwep->lock, flags);
	return retval;
}

/*
 * ep_disable: endpoint is no longer usable
 *
 * Check usb_ep_disable() at "usb_gadget.h" for details
 */
static int ep_disable(struct usb_ep *ep)
{
	struct ci_hw_ep *hwep = container_of(ep, struct ci_hw_ep, ep);
	int direction, retval = 0;
	unsigned long flags;

	if (ep == NULL)
		return -EINVAL;
	else if (hwep->ep.desc == NULL)
		return -EBUSY;

	spin_lock_irqsave(hwep->lock, flags);
	if (hwep->ci->gadget.speed == USB_SPEED_UNKNOWN) {
		spin_unlock_irqrestore(hwep->lock, flags);
		return 0;
	}

	/* only internal SW should disable ctrl endpts */

	direction = hwep->dir;
	do {
		retval |= _ep_nuke(hwep);
		retval |= hw_ep_disable(hwep->ci, hwep->num, hwep->dir);

		if (hwep->type == USB_ENDPOINT_XFER_CONTROL)
			hwep->dir = (hwep->dir == TX) ? RX : TX;

	} while (hwep->dir != direction);

	hwep->ep.desc = NULL;

	spin_unlock_irqrestore(hwep->lock, flags);
	return retval;
}

/*
 * ep_alloc_request: allocate a request object to use with this endpoint
 *
 * Check usb_ep_alloc_request() at "usb_gadget.h" for details
 */
static struct usb_request *ep_alloc_request(struct usb_ep *ep, gfp_t gfp_flags)
{
	struct ci_hw_req *hwreq = NULL;

	if (ep == NULL)
		return NULL;

	hwreq = kzalloc(sizeof(struct ci_hw_req), gfp_flags);
	if (hwreq != NULL) {
		INIT_LIST_HEAD(&hwreq->queue);
		INIT_LIST_HEAD(&hwreq->tds);
	}

	return (hwreq == NULL) ? NULL : &hwreq->req;
}

/*
 * ep_free_request: frees a request object
 *
 * Check usb_ep_free_request() at "usb_gadget.h" for details
 */
static void ep_free_request(struct usb_ep *ep, struct usb_request *req)
{
	struct ci_hw_ep  *hwep  = container_of(ep,  struct ci_hw_ep, ep);
	struct ci_hw_req *hwreq = container_of(req, struct ci_hw_req, req);
	struct td_node *node, *tmpnode;
	unsigned long flags;

	if (ep == NULL || req == NULL) {
		return;
	} else if (!list_empty(&hwreq->queue)) {
		dev_err(hwep->ci->dev, "freeing queued request\n");
		return;
	}

	spin_lock_irqsave(hwep->lock, flags);

	list_for_each_entry_safe(node, tmpnode, &hwreq->tds, td) {
		dma_pool_free(hwep->td_pool, node->ptr, node->dma);
		list_del_init(&node->td);
		node->ptr = NULL;
		kfree(node);
	}

	kfree(hwreq);

	spin_unlock_irqrestore(hwep->lock, flags);
}

/*
 * ep_queue: queues (submits) an I/O request to an endpoint
 *
 * Check usb_ep_queue()* at usb_gadget.h" for details
 */
static int ep_queue(struct usb_ep *ep, struct usb_request *req,
		    gfp_t __maybe_unused gfp_flags)
{
	struct ci_hw_ep  *hwep  = container_of(ep,  struct ci_hw_ep, ep);
	int retval = 0;
	unsigned long flags;

	if (ep == NULL || req == NULL || hwep->ep.desc == NULL)
		return -EINVAL;

	spin_lock_irqsave(hwep->lock, flags);
	if (hwep->ci->gadget.speed == USB_SPEED_UNKNOWN) {
		spin_unlock_irqrestore(hwep->lock, flags);
		return 0;
	}
	retval = _ep_queue(ep, req, gfp_flags);
	spin_unlock_irqrestore(hwep->lock, flags);
	return retval;
}

/*
 * ep_dequeue: dequeues (cancels, unlinks) an I/O request from an endpoint
 *
 * Check usb_ep_dequeue() at "usb_gadget.h" for details
 */
static int ep_dequeue(struct usb_ep *ep, struct usb_request *req)
{
	struct ci_hw_ep  *hwep  = container_of(ep,  struct ci_hw_ep, ep);
	struct ci_hw_req *hwreq = container_of(req, struct ci_hw_req, req);
	unsigned long flags;
	struct td_node *node, *tmpnode;

	if (ep == NULL || req == NULL || hwreq->req.status != -EALREADY ||
		hwep->ep.desc == NULL || list_empty(&hwreq->queue) ||
		list_empty(&hwep->qh.queue))
		return -EINVAL;

	spin_lock_irqsave(hwep->lock, flags);
	if (hwep->ci->gadget.speed != USB_SPEED_UNKNOWN)
		hw_ep_flush(hwep->ci, hwep->num, hwep->dir);

	list_for_each_entry_safe(node, tmpnode, &hwreq->tds, td) {
		dma_pool_free(hwep->td_pool, node->ptr, node->dma);
		list_del(&node->td);
		kfree(node);
	}

	/* pop request */
	list_del_init(&hwreq->queue);

	usb_gadget_unmap_request(&hwep->ci->gadget, req, hwep->dir);

	req->status = -ECONNRESET;

	if (hwreq->req.complete != NULL) {
		spin_unlock(hwep->lock);
		usb_gadget_giveback_request(&hwep->ep, &hwreq->req);
		spin_lock(hwep->lock);
	}

	spin_unlock_irqrestore(hwep->lock, flags);
	return 0;
}

/*
 * ep_set_halt: sets the endpoint halt feature
 *
 * Check usb_ep_set_halt() at "usb_gadget.h" for details
 */
static int ep_set_halt(struct usb_ep *ep, int value)
{
	return _ep_set_halt(ep, value, true);
}

/*
 * ep_set_wedge: sets the halt feature and ignores clear requests
 *
 * Check usb_ep_set_wedge() at "usb_gadget.h" for details
 */
static int ep_set_wedge(struct usb_ep *ep)
{
	struct ci_hw_ep *hwep = container_of(ep, struct ci_hw_ep, ep);
	unsigned long flags;

	if (ep == NULL || hwep->ep.desc == NULL)
		return -EINVAL;

	spin_lock_irqsave(hwep->lock, flags);
	hwep->wedge = 1;
	spin_unlock_irqrestore(hwep->lock, flags);

	return usb_ep_set_halt(ep);
}

/*
 * ep_fifo_flush: flushes contents of a fifo
 *
 * Check usb_ep_fifo_flush() at "usb_gadget.h" for details
 */
static void ep_fifo_flush(struct usb_ep *ep)
{
	struct ci_hw_ep *hwep = container_of(ep, struct ci_hw_ep, ep);
	unsigned long flags;

	if (ep == NULL) {
		dev_err(hwep->ci->dev, "%02X: -EINVAL\n", _usb_addr(hwep));
		return;
	}

	spin_lock_irqsave(hwep->lock, flags);
	if (hwep->ci->gadget.speed == USB_SPEED_UNKNOWN) {
		spin_unlock_irqrestore(hwep->lock, flags);
		return;
	}

	hw_ep_flush(hwep->ci, hwep->num, hwep->dir);

	spin_unlock_irqrestore(hwep->lock, flags);
}

/*
 * Endpoint-specific part of the API to the USB controller hardware
 * Check "usb_gadget.h" for details
 */
static const struct usb_ep_ops usb_ep_ops = {
	.enable	       = ep_enable,
	.disable       = ep_disable,
	.alloc_request = ep_alloc_request,
	.free_request  = ep_free_request,
	.queue	       = ep_queue,
	.dequeue       = ep_dequeue,
	.set_halt      = ep_set_halt,
	.set_wedge     = ep_set_wedge,
	.fifo_flush    = ep_fifo_flush,
};

/******************************************************************************
 * GADGET block
 *****************************************************************************/
<<<<<<< HEAD
/**
=======
/*
>>>>>>> 7d2a07b7
 * ci_hdrc_gadget_connect: caller makes sure gadget driver is binded
 */
static void ci_hdrc_gadget_connect(struct usb_gadget *_gadget, int is_active)
{
	struct ci_hdrc *ci = container_of(_gadget, struct ci_hdrc, gadget);

	if (is_active) {
		pm_runtime_get_sync(ci->dev);
		hw_device_reset(ci);
		spin_lock_irq(&ci->lock);
		if (ci->driver) {
			hw_device_state(ci, ci->ep0out->qh.dma);
			usb_gadget_set_state(_gadget, USB_STATE_POWERED);
			spin_unlock_irq(&ci->lock);
			usb_udc_vbus_handler(_gadget, true);
		} else {
			spin_unlock_irq(&ci->lock);
		}
	} else {
		usb_udc_vbus_handler(_gadget, false);
		if (ci->driver)
			ci->driver->disconnect(&ci->gadget);
		hw_device_state(ci, 0);
		if (ci->platdata->notify_event)
			ci->platdata->notify_event(ci,
			CI_HDRC_CONTROLLER_STOPPED_EVENT);
		_gadget_stop_activity(&ci->gadget);
		pm_runtime_put_sync(ci->dev);
		usb_gadget_set_state(_gadget, USB_STATE_NOTATTACHED);
	}
}

static int ci_udc_vbus_session(struct usb_gadget *_gadget, int is_active)
{
	struct ci_hdrc *ci = container_of(_gadget, struct ci_hdrc, gadget);
	unsigned long flags;
	int ret = 0;

	spin_lock_irqsave(&ci->lock, flags);
	ci->vbus_active = is_active;
	spin_unlock_irqrestore(&ci->lock, flags);

	if (ci->usb_phy)
		usb_phy_set_charger_state(ci->usb_phy, is_active ?
			USB_CHARGER_PRESENT : USB_CHARGER_ABSENT);

	if (ci->platdata->notify_event)
		ret = ci->platdata->notify_event(ci,
				CI_HDRC_CONTROLLER_VBUS_EVENT);

	if (ci->driver)
		ci_hdrc_gadget_connect(_gadget, is_active);

	return ret;
}

static int ci_udc_wakeup(struct usb_gadget *_gadget)
{
	struct ci_hdrc *ci = container_of(_gadget, struct ci_hdrc, gadget);
	unsigned long flags;
	int ret = 0;

	spin_lock_irqsave(&ci->lock, flags);
	if (ci->gadget.speed == USB_SPEED_UNKNOWN) {
		spin_unlock_irqrestore(&ci->lock, flags);
		return 0;
	}
	if (!ci->remote_wakeup) {
		ret = -EOPNOTSUPP;
		goto out;
	}
	if (!hw_read(ci, OP_PORTSC, PORTSC_SUSP)) {
		ret = -EINVAL;
		goto out;
	}
	hw_write(ci, OP_PORTSC, PORTSC_FPR, PORTSC_FPR);
out:
	spin_unlock_irqrestore(&ci->lock, flags);
	return ret;
}

static int ci_udc_vbus_draw(struct usb_gadget *_gadget, unsigned ma)
{
	struct ci_hdrc *ci = container_of(_gadget, struct ci_hdrc, gadget);

	if (ci->usb_phy)
		return usb_phy_set_power(ci->usb_phy, ma);
	return -ENOTSUPP;
}

static int ci_udc_selfpowered(struct usb_gadget *_gadget, int is_on)
{
	struct ci_hdrc *ci = container_of(_gadget, struct ci_hdrc, gadget);
	struct ci_hw_ep *hwep = ci->ep0in;
	unsigned long flags;

	spin_lock_irqsave(hwep->lock, flags);
	_gadget->is_selfpowered = (is_on != 0);
	spin_unlock_irqrestore(hwep->lock, flags);

	return 0;
}

/* Change Data+ pullup status
 * this func is used by usb_gadget_connect/disconnect
 */
static int ci_udc_pullup(struct usb_gadget *_gadget, int is_on)
{
	struct ci_hdrc *ci = container_of(_gadget, struct ci_hdrc, gadget);

	/*
	 * Data+ pullup controlled by OTG state machine in OTG fsm mode;
	 * and don't touch Data+ in host mode for dual role config.
	 */
	if (ci_otg_is_fsm_mode(ci) || ci->role == CI_ROLE_HOST)
		return 0;

	pm_runtime_get_sync(ci->dev);
	if (is_on)
		hw_write(ci, OP_USBCMD, USBCMD_RS, USBCMD_RS);
	else
		hw_write(ci, OP_USBCMD, USBCMD_RS, 0);
	pm_runtime_put_sync(ci->dev);

	return 0;
}

static int ci_udc_start(struct usb_gadget *gadget,
			 struct usb_gadget_driver *driver);
static int ci_udc_stop(struct usb_gadget *gadget);

/* Match ISOC IN from the highest endpoint */
static struct usb_ep *ci_udc_match_ep(struct usb_gadget *gadget,
			      struct usb_endpoint_descriptor *desc,
			      struct usb_ss_ep_comp_descriptor *comp_desc)
{
	struct ci_hdrc *ci = container_of(gadget, struct ci_hdrc, gadget);
	struct usb_ep *ep;

	if (usb_endpoint_xfer_isoc(desc) && usb_endpoint_dir_in(desc)) {
		list_for_each_entry_reverse(ep, &ci->gadget.ep_list, ep_list) {
			if (ep->caps.dir_in && !ep->claimed)
				return ep;
		}
	}

	return NULL;
}

/*
 * Device operations part of the API to the USB controller hardware,
 * which don't involve endpoints (or i/o)
 * Check  "usb_gadget.h" for details
 */
static const struct usb_gadget_ops usb_gadget_ops = {
	.vbus_session	= ci_udc_vbus_session,
	.wakeup		= ci_udc_wakeup,
	.set_selfpowered	= ci_udc_selfpowered,
	.pullup		= ci_udc_pullup,
	.vbus_draw	= ci_udc_vbus_draw,
	.udc_start	= ci_udc_start,
	.udc_stop	= ci_udc_stop,
	.match_ep 	= ci_udc_match_ep,
};

static int init_eps(struct ci_hdrc *ci)
{
	int retval = 0, i, j;

	for (i = 0; i < ci->hw_ep_max/2; i++)
		for (j = RX; j <= TX; j++) {
			int k = i + j * ci->hw_ep_max/2;
			struct ci_hw_ep *hwep = &ci->ci_hw_ep[k];

			scnprintf(hwep->name, sizeof(hwep->name), "ep%i%s", i,
					(j == TX)  ? "in" : "out");

			hwep->ci          = ci;
			hwep->lock         = &ci->lock;
			hwep->td_pool      = ci->td_pool;

			hwep->ep.name      = hwep->name;
			hwep->ep.ops       = &usb_ep_ops;

			if (i == 0) {
				hwep->ep.caps.type_control = true;
			} else {
				hwep->ep.caps.type_iso = true;
				hwep->ep.caps.type_bulk = true;
				hwep->ep.caps.type_int = true;
			}

			if (j == TX)
				hwep->ep.caps.dir_in = true;
			else
				hwep->ep.caps.dir_out = true;

			/*
			 * for ep0: maxP defined in desc, for other
			 * eps, maxP is set by epautoconfig() called
			 * by gadget layer
			 */
			usb_ep_set_maxpacket_limit(&hwep->ep, (unsigned short)~0);

			INIT_LIST_HEAD(&hwep->qh.queue);
			hwep->qh.ptr = dma_pool_zalloc(ci->qh_pool, GFP_KERNEL,
						       &hwep->qh.dma);
			if (hwep->qh.ptr == NULL)
				retval = -ENOMEM;

			/*
			 * set up shorthands for ep0 out and in endpoints,
			 * don't add to gadget's ep_list
			 */
			if (i == 0) {
				if (j == RX)
					ci->ep0out = hwep;
				else
					ci->ep0in = hwep;

				usb_ep_set_maxpacket_limit(&hwep->ep, CTRL_PAYLOAD_MAX);
				continue;
			}

			list_add_tail(&hwep->ep.ep_list, &ci->gadget.ep_list);
		}

	return retval;
}

static void destroy_eps(struct ci_hdrc *ci)
{
	int i;

	for (i = 0; i < ci->hw_ep_max; i++) {
		struct ci_hw_ep *hwep = &ci->ci_hw_ep[i];

		if (hwep->pending_td)
			free_pending_td(hwep);
		dma_pool_free(ci->qh_pool, hwep->qh.ptr, hwep->qh.dma);
	}
}

/**
 * ci_udc_start: register a gadget driver
 * @gadget: our gadget
 * @driver: the driver being registered
 *
 * Interrupts are enabled here.
 */
static int ci_udc_start(struct usb_gadget *gadget,
			 struct usb_gadget_driver *driver)
{
	struct ci_hdrc *ci = container_of(gadget, struct ci_hdrc, gadget);
	int retval;

	if (driver->disconnect == NULL)
		return -EINVAL;

	ci->ep0out->ep.desc = &ctrl_endpt_out_desc;
	retval = usb_ep_enable(&ci->ep0out->ep);
	if (retval)
		return retval;

	ci->ep0in->ep.desc = &ctrl_endpt_in_desc;
	retval = usb_ep_enable(&ci->ep0in->ep);
	if (retval)
		return retval;

	ci->driver = driver;

	/* Start otg fsm for B-device */
	if (ci_otg_is_fsm_mode(ci) && ci->fsm.id) {
		ci_hdrc_otg_fsm_start(ci);
		return retval;
	}

	if (ci->vbus_active)
		ci_hdrc_gadget_connect(gadget, 1);
	else
		usb_udc_vbus_handler(&ci->gadget, false);

	return retval;
}

static void ci_udc_stop_for_otg_fsm(struct ci_hdrc *ci)
{
	if (!ci_otg_is_fsm_mode(ci))
		return;

	mutex_lock(&ci->fsm.lock);
	if (ci->fsm.otg->state == OTG_STATE_A_PERIPHERAL) {
		ci->fsm.a_bidl_adis_tmout = 1;
		ci_hdrc_otg_fsm_start(ci);
	} else if (ci->fsm.otg->state == OTG_STATE_B_PERIPHERAL) {
		ci->fsm.protocol = PROTO_UNDEF;
		ci->fsm.otg->state = OTG_STATE_UNDEFINED;
	}
	mutex_unlock(&ci->fsm.lock);
}

/*
 * ci_udc_stop: unregister a gadget driver
 */
static int ci_udc_stop(struct usb_gadget *gadget)
{
	struct ci_hdrc *ci = container_of(gadget, struct ci_hdrc, gadget);
	unsigned long flags;

	spin_lock_irqsave(&ci->lock, flags);
	ci->driver = NULL;

	if (ci->vbus_active) {
		hw_device_state(ci, 0);
		spin_unlock_irqrestore(&ci->lock, flags);
		if (ci->platdata->notify_event)
			ci->platdata->notify_event(ci,
			CI_HDRC_CONTROLLER_STOPPED_EVENT);
		_gadget_stop_activity(&ci->gadget);
		spin_lock_irqsave(&ci->lock, flags);
		pm_runtime_put(ci->dev);
	}

	spin_unlock_irqrestore(&ci->lock, flags);

	ci_udc_stop_for_otg_fsm(ci);
	return 0;
}

/******************************************************************************
 * BUS block
 *****************************************************************************/
/*
 * udc_irq: ci interrupt handler
 *
 * This function returns IRQ_HANDLED if the IRQ has been handled
 * It locks access to registers
 */
static irqreturn_t udc_irq(struct ci_hdrc *ci)
{
	irqreturn_t retval;
	u32 intr;

	if (ci == NULL)
		return IRQ_HANDLED;

	spin_lock(&ci->lock);

	if (ci->platdata->flags & CI_HDRC_REGS_SHARED) {
		if (hw_read(ci, OP_USBMODE, USBMODE_CM) !=
				USBMODE_CM_DC) {
			spin_unlock(&ci->lock);
			return IRQ_NONE;
		}
	}
	intr = hw_test_and_clear_intr_active(ci);

	if (intr) {
		/* order defines priority - do NOT change it */
		if (USBi_URI & intr)
			isr_reset_handler(ci);

		if (USBi_PCI & intr) {
			ci->gadget.speed = hw_port_is_high_speed(ci) ?
				USB_SPEED_HIGH : USB_SPEED_FULL;
			if (ci->suspended) {
				if (ci->driver->resume) {
					spin_unlock(&ci->lock);
					ci->driver->resume(&ci->gadget);
					spin_lock(&ci->lock);
				}
				ci->suspended = 0;
				usb_gadget_set_state(&ci->gadget,
						ci->resume_state);
			}
		}

		if (USBi_UI  & intr)
			isr_tr_complete_handler(ci);

		if ((USBi_SLI & intr) && !(ci->suspended)) {
			ci->suspended = 1;
			ci->resume_state = ci->gadget.state;
			if (ci->gadget.speed != USB_SPEED_UNKNOWN &&
			    ci->driver->suspend) {
				spin_unlock(&ci->lock);
				ci->driver->suspend(&ci->gadget);
				spin_lock(&ci->lock);
			}
			usb_gadget_set_state(&ci->gadget,
					USB_STATE_SUSPENDED);
		}
		retval = IRQ_HANDLED;
	} else {
		retval = IRQ_NONE;
	}
	spin_unlock(&ci->lock);

	return retval;
}

/**
 * udc_start: initialize gadget role
 * @ci: chipidea controller
 */
static int udc_start(struct ci_hdrc *ci)
{
	struct device *dev = ci->dev;
	struct usb_otg_caps *otg_caps = &ci->platdata->ci_otg_caps;
	int retval = 0;

	ci->gadget.ops          = &usb_gadget_ops;
	ci->gadget.speed        = USB_SPEED_UNKNOWN;
	ci->gadget.max_speed    = USB_SPEED_HIGH;
	ci->gadget.name         = ci->platdata->name;
	ci->gadget.otg_caps	= otg_caps;
	ci->gadget.sg_supported = 1;
<<<<<<< HEAD
=======
	ci->gadget.irq		= ci->irq;
>>>>>>> 7d2a07b7

	if (ci->platdata->flags & CI_HDRC_REQUIRES_ALIGNED_DMA)
		ci->gadget.quirk_avoids_skb_reserve = 1;

	if (ci->is_otg && (otg_caps->hnp_support || otg_caps->srp_support ||
						otg_caps->adp_support))
		ci->gadget.is_otg = 1;

	INIT_LIST_HEAD(&ci->gadget.ep_list);

	/* alloc resources */
	ci->qh_pool = dma_pool_create("ci_hw_qh", dev->parent,
				       sizeof(struct ci_hw_qh),
				       64, CI_HDRC_PAGE_SIZE);
	if (ci->qh_pool == NULL)
		return -ENOMEM;

	ci->td_pool = dma_pool_create("ci_hw_td", dev->parent,
				       sizeof(struct ci_hw_td),
				       64, CI_HDRC_PAGE_SIZE);
	if (ci->td_pool == NULL) {
		retval = -ENOMEM;
		goto free_qh_pool;
	}

	retval = init_eps(ci);
	if (retval)
		goto free_pools;

	ci->gadget.ep0 = &ci->ep0in->ep;

	retval = usb_add_gadget_udc(dev, &ci->gadget);
	if (retval)
		goto destroy_eps;

	return retval;

destroy_eps:
	destroy_eps(ci);
free_pools:
	dma_pool_destroy(ci->td_pool);
free_qh_pool:
	dma_pool_destroy(ci->qh_pool);
	return retval;
}

/*
 * ci_hdrc_gadget_destroy: parent remove must call this to remove UDC
 *
 * No interrupts active, the IRQ has been released
 */
void ci_hdrc_gadget_destroy(struct ci_hdrc *ci)
{
	if (!ci->roles[CI_ROLE_GADGET])
		return;

	usb_del_gadget_udc(&ci->gadget);

	destroy_eps(ci);

	dma_pool_destroy(ci->td_pool);
	dma_pool_destroy(ci->qh_pool);
}

static int udc_id_switch_for_device(struct ci_hdrc *ci)
{
	if (ci->platdata->pins_device)
		pinctrl_select_state(ci->platdata->pctl,
				     ci->platdata->pins_device);

	if (ci->is_otg)
		/* Clear and enable BSV irq */
		hw_write_otgsc(ci, OTGSC_BSVIS | OTGSC_BSVIE,
					OTGSC_BSVIS | OTGSC_BSVIE);

	return 0;
}

static void udc_id_switch_for_host(struct ci_hdrc *ci)
{
	/*
	 * host doesn't care B_SESSION_VALID event
	 * so clear and disbale BSV irq
	 */
	if (ci->is_otg)
		hw_write_otgsc(ci, OTGSC_BSVIE | OTGSC_BSVIS, OTGSC_BSVIS);

	ci->vbus_active = 0;

	if (ci->platdata->pins_device && ci->platdata->pins_default)
		pinctrl_select_state(ci->platdata->pctl,
				     ci->platdata->pins_default);
}

/**
 * ci_hdrc_gadget_init - initialize device related bits
 * @ci: the controller
 *
 * This function initializes the gadget, if the device is "device capable".
 */
int ci_hdrc_gadget_init(struct ci_hdrc *ci)
{
	struct ci_role_driver *rdrv;
	int ret;

	if (!hw_read(ci, CAP_DCCPARAMS, DCCPARAMS_DC))
		return -ENXIO;

	rdrv = devm_kzalloc(ci->dev, sizeof(*rdrv), GFP_KERNEL);
	if (!rdrv)
		return -ENOMEM;

	rdrv->start	= udc_id_switch_for_device;
	rdrv->stop	= udc_id_switch_for_host;
	rdrv->irq	= udc_irq;
	rdrv->name	= "gadget";

	ret = udc_start(ci);
	if (!ret)
		ci->roles[CI_ROLE_GADGET] = rdrv;

	return ret;
}<|MERGE_RESOLUTION|>--- conflicted
+++ resolved
@@ -488,16 +488,10 @@
 	int empty_td_slot_index = (CI_MAX_BUF_SIZE - node->td_remaining_size)
 			/ CI_HDRC_PAGE_SIZE;
 	int i;
-<<<<<<< HEAD
-
-	node->ptr->token +=
-		cpu_to_le32(sg_dma_len(s) << __ffs(TD_TOTAL_BYTES));
-=======
 	u32 token;
 
 	token = le32_to_cpu(node->ptr->token) + (sg_dma_len(s) << __ffs(TD_TOTAL_BYTES));
 	node->ptr->token = cpu_to_le32(token);
->>>>>>> 7d2a07b7
 
 	for (i = empty_td_slot_index; i < TD_PAGE_COUNT; i++) {
 		u32 page = (u32) sg_dma_address(s) +
@@ -572,12 +566,6 @@
 		ret = prepare_td_for_sg(hwep, hwreq);
 	else
 		ret = prepare_td_for_non_sg(hwep, hwreq);
-<<<<<<< HEAD
-
-	if (ret)
-		return ret;
-=======
->>>>>>> 7d2a07b7
 
 	if (ret)
 		return ret;
@@ -1655,11 +1643,7 @@
 /******************************************************************************
  * GADGET block
  *****************************************************************************/
-<<<<<<< HEAD
-/**
-=======
 /*
->>>>>>> 7d2a07b7
  * ci_hdrc_gadget_connect: caller makes sure gadget driver is binded
  */
 static void ci_hdrc_gadget_connect(struct usb_gadget *_gadget, int is_active)
@@ -2077,10 +2061,7 @@
 	ci->gadget.name         = ci->platdata->name;
 	ci->gadget.otg_caps	= otg_caps;
 	ci->gadget.sg_supported = 1;
-<<<<<<< HEAD
-=======
 	ci->gadget.irq		= ci->irq;
->>>>>>> 7d2a07b7
 
 	if (ci->platdata->flags & CI_HDRC_REQUIRES_ALIGNED_DMA)
 		ci->gadget.quirk_avoids_skb_reserve = 1;
