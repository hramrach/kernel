--- conflicted
+++ resolved
@@ -954,20 +954,8 @@
 	} else if (ci->platdata->usb_phy) {
 		ci->usb_phy = ci->platdata->usb_phy;
 	} else {
-<<<<<<< HEAD
-		ci->usb_phy = devm_usb_get_phy_by_phandle(dev->parent, "phys",
-							  0);
-		ci->phy = devm_phy_get(dev->parent, "usb-phy");
-
-		/* Fallback to grabbing any registered USB2 PHY */
-		if (IS_ERR(ci->usb_phy) &&
-		    PTR_ERR(ci->usb_phy) != -EPROBE_DEFER)
-			ci->usb_phy = devm_usb_get_phy(dev->parent,
-						       USB_PHY_TYPE_USB2);
-=======
 		/* Look for a generic PHY first */
 		ci->phy = devm_phy_get(dev->parent, "usb-phy");
->>>>>>> 1a03a6ab
 
 		if (PTR_ERR(ci->phy) == -EPROBE_DEFER) {
 			ret = -EPROBE_DEFER;
