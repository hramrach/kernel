// SPDX-License-Identifier: GPL-2.0
/*
 * Copyright (c) 2016, NVIDIA Corporation
 */

#include <linux/clk.h>
#include <linux/io.h>
#include <linux/module.h>
#include <linux/of_device.h>
#include <linux/reset.h>

#include <linux/usb.h>
#include <linux/usb/chipidea.h>
#include <linux/usb/hcd.h>
#include <linux/usb/of.h>
#include <linux/usb/phy.h>

#include "../host/ehci.h"

#include "ci.h"

struct tegra_usb {
	struct ci_hdrc_platform_data data;
	struct platform_device *dev;

	const struct tegra_usb_soc_info *soc;
	struct usb_phy *phy;
	struct clk *clk;

	bool needs_double_reset;
};

struct tegra_usb_soc_info {
	unsigned long flags;
	unsigned int txfifothresh;
	enum usb_dr_mode dr_mode;
};

static const struct tegra_usb_soc_info tegra20_ehci_soc_info = {
	.flags = CI_HDRC_REQUIRES_ALIGNED_DMA |
		 CI_HDRC_OVERRIDE_PHY_CONTROL |
		 CI_HDRC_SUPPORTS_RUNTIME_PM,
	.dr_mode = USB_DR_MODE_HOST,
	.txfifothresh = 10,
};

static const struct tegra_usb_soc_info tegra30_ehci_soc_info = {
	.flags = CI_HDRC_REQUIRES_ALIGNED_DMA |
		 CI_HDRC_OVERRIDE_PHY_CONTROL |
		 CI_HDRC_SUPPORTS_RUNTIME_PM,
	.dr_mode = USB_DR_MODE_HOST,
	.txfifothresh = 16,
};

static const struct tegra_usb_soc_info tegra20_udc_soc_info = {
	.flags = CI_HDRC_REQUIRES_ALIGNED_DMA |
		 CI_HDRC_OVERRIDE_PHY_CONTROL |
		 CI_HDRC_SUPPORTS_RUNTIME_PM,
	.dr_mode = USB_DR_MODE_UNKNOWN,
	.txfifothresh = 10,
};

static const struct tegra_usb_soc_info tegra30_udc_soc_info = {
	.flags = CI_HDRC_REQUIRES_ALIGNED_DMA |
		 CI_HDRC_OVERRIDE_PHY_CONTROL |
		 CI_HDRC_SUPPORTS_RUNTIME_PM,
	.dr_mode = USB_DR_MODE_UNKNOWN,
	.txfifothresh = 16,
};

static const struct of_device_id tegra_usb_of_match[] = {
	{
		.compatible = "nvidia,tegra20-ehci",
		.data = &tegra20_ehci_soc_info,
	}, {
		.compatible = "nvidia,tegra30-ehci",
		.data = &tegra30_ehci_soc_info,
	}, {
		.compatible = "nvidia,tegra20-udc",
		.data = &tegra20_udc_soc_info,
	}, {
		.compatible = "nvidia,tegra30-udc",
		.data = &tegra30_udc_soc_info,
	}, {
		.compatible = "nvidia,tegra114-udc",
		.data = &tegra30_udc_soc_info,
	}, {
		.compatible = "nvidia,tegra124-udc",
		.data = &tegra30_udc_soc_info,
	}, {
		/* sentinel */
	}
};
MODULE_DEVICE_TABLE(of, tegra_usb_of_match);

static int tegra_usb_reset_controller(struct device *dev)
{
	struct reset_control *rst, *rst_utmi;
	struct device_node *phy_np;
	int err;

	rst = devm_reset_control_get_shared(dev, "usb");
	if (IS_ERR(rst)) {
		dev_err(dev, "can't get ehci reset: %pe\n", rst);
		return PTR_ERR(rst);
	}

	phy_np = of_parse_phandle(dev->of_node, "nvidia,phy", 0);
	if (!phy_np)
		return -ENOENT;

	/*
	 * The 1st USB controller contains some UTMI pad registers that are
	 * global for all the controllers on the chip. Those registers are
	 * also cleared when reset is asserted to the 1st controller.
	 */
	rst_utmi = of_reset_control_get_shared(phy_np, "utmi-pads");
	if (IS_ERR(rst_utmi)) {
		dev_warn(dev, "can't get utmi-pads reset from the PHY\n");
		dev_warn(dev, "continuing, but please update your DT\n");
	} else {
		/*
		 * PHY driver performs UTMI-pads reset in a case of a
		 * non-legacy DT.
		 */
		reset_control_put(rst_utmi);
	}

	of_node_put(phy_np);

	/* reset control is shared, hence initialize it first */
	err = reset_control_deassert(rst);
	if (err)
		return err;

	err = reset_control_assert(rst);
	if (err)
		return err;

	udelay(1);

	err = reset_control_deassert(rst);
	if (err)
		return err;

	return 0;
}

static int tegra_usb_notify_event(struct ci_hdrc *ci, unsigned int event)
{
	struct tegra_usb *usb = dev_get_drvdata(ci->dev->parent);
	struct ehci_hcd *ehci;

	switch (event) {
	case CI_HDRC_CONTROLLER_RESET_EVENT:
		if (ci->hcd) {
			ehci = hcd_to_ehci(ci->hcd);
			ehci->has_tdi_phy_lpm = false;
			ehci_writel(ehci, usb->soc->txfifothresh << 16,
				    &ehci->regs->txfill_tuning);
		}
		break;
	}

	return 0;
}

static int tegra_usb_internal_port_reset(struct ehci_hcd *ehci,
					 u32 __iomem *portsc_reg,
					 unsigned long *flags)
{
	u32 saved_usbintr, temp;
	unsigned int i, tries;
	int retval = 0;

	saved_usbintr = ehci_readl(ehci, &ehci->regs->intr_enable);
	/* disable USB interrupt */
	ehci_writel(ehci, 0, &ehci->regs->intr_enable);
	spin_unlock_irqrestore(&ehci->lock, *flags);

	/*
	 * Here we have to do Port Reset at most twice for
	 * Port Enable bit to be set.
	 */
	for (i = 0; i < 2; i++) {
		temp = ehci_readl(ehci, portsc_reg);
		temp |= PORT_RESET;
		ehci_writel(ehci, temp, portsc_reg);
		fsleep(10000);
		temp &= ~PORT_RESET;
		ehci_writel(ehci, temp, portsc_reg);
		fsleep(1000);
		tries = 100;
		do {
			fsleep(1000);
			/*
			 * Up to this point, Port Enable bit is
			 * expected to be set after 2 ms waiting.
			 * USB1 usually takes extra 45 ms, for safety,
			 * we take 100 ms as timeout.
			 */
			temp = ehci_readl(ehci, portsc_reg);
		} while (!(temp & PORT_PE) && tries--);
		if (temp & PORT_PE)
			break;
	}
	if (i == 2)
		retval = -ETIMEDOUT;

	/*
	 * Clear Connect Status Change bit if it's set.
	 * We can't clear PORT_PEC. It will also cause PORT_PE to be cleared.
	 */
	if (temp & PORT_CSC)
		ehci_writel(ehci, PORT_CSC, portsc_reg);

	/*
	 * Write to clear any interrupt status bits that might be set
	 * during port reset.
	 */
	temp = ehci_readl(ehci, &ehci->regs->status);
	ehci_writel(ehci, temp, &ehci->regs->status);

	/* restore original interrupt-enable bits */
	spin_lock_irqsave(&ehci->lock, *flags);
	ehci_writel(ehci, saved_usbintr, &ehci->regs->intr_enable);

	return retval;
}

static int tegra_ehci_hub_control(struct ci_hdrc *ci, u16 typeReq, u16 wValue,
				  u16 wIndex, char *buf, u16 wLength,
				  bool *done, unsigned long *flags)
{
	struct tegra_usb *usb = dev_get_drvdata(ci->dev->parent);
	struct ehci_hcd *ehci = hcd_to_ehci(ci->hcd);
	u32 __iomem *status_reg;
	int retval = 0;

	status_reg = &ehci->regs->port_status[(wIndex & 0xff) - 1];

	switch (typeReq) {
	case SetPortFeature:
		if (wValue != USB_PORT_FEAT_RESET || !usb->needs_double_reset)
			break;

		/* for USB1 port we need to issue Port Reset twice internally */
		retval = tegra_usb_internal_port_reset(ehci, status_reg, flags);
		*done  = true;
		break;
	}

	return retval;
}

static void tegra_usb_enter_lpm(struct ci_hdrc *ci, bool enable)
{
	/*
	 * Touching any register which belongs to AHB clock domain will
	 * hang CPU if USB controller is put into low power mode because
	 * AHB USB clock is gated on Tegra in the LPM.
	 *
	 * Tegra PHY has a separate register for checking the clock status
	 * and usb_phy_set_suspend() takes care of gating/ungating the clocks
	 * and restoring the PHY state on Tegra. Hence DEVLC/PORTSC registers
	 * shouldn't be touched directly by the CI driver.
	 */
	usb_phy_set_suspend(ci->usb_phy, enable);
}

static int tegra_usb_probe(struct platform_device *pdev)
{
	const struct tegra_usb_soc_info *soc;
	struct tegra_usb *usb;
	int err;

	usb = devm_kzalloc(&pdev->dev, sizeof(*usb), GFP_KERNEL);
	if (!usb)
		return -ENOMEM;

	soc = of_device_get_match_data(&pdev->dev);
	if (!soc) {
		dev_err(&pdev->dev, "failed to match OF data\n");
		return -EINVAL;
	}

	usb->phy = devm_usb_get_phy_by_phandle(&pdev->dev, "nvidia,phy", 0);
	if (IS_ERR(usb->phy))
		return dev_err_probe(&pdev->dev, PTR_ERR(usb->phy),
				     "failed to get PHY\n");

	usb->clk = devm_clk_get(&pdev->dev, NULL);
	if (IS_ERR(usb->clk)) {
		err = PTR_ERR(usb->clk);
		dev_err(&pdev->dev, "failed to get clock: %d\n", err);
		return err;
	}

	err = clk_prepare_enable(usb->clk);
	if (err < 0) {
		dev_err(&pdev->dev, "failed to enable clock: %d\n", err);
		return err;
	}

<<<<<<< HEAD
=======
	if (device_property_present(&pdev->dev, "nvidia,needs-double-reset"))
		usb->needs_double_reset = true;

	err = tegra_usb_reset_controller(&pdev->dev);
	if (err) {
		dev_err(&pdev->dev, "failed to reset controller: %d\n", err);
		goto fail_power_off;
	}

	/*
	 * USB controller registers shouldn't be touched before PHY is
	 * initialized, otherwise CPU will hang because clocks are gated.
	 * PHY driver controls gating of internal USB clocks on Tegra.
	 */
	err = usb_phy_init(usb->phy);
	if (err)
		goto fail_power_off;

	platform_set_drvdata(pdev, usb);

>>>>>>> 7d2a07b7
	/* setup and register ChipIdea HDRC device */
	usb->soc = soc;
	usb->data.name = "tegra-usb";
	usb->data.flags = soc->flags;
	usb->data.usb_phy = usb->phy;
	usb->data.dr_mode = soc->dr_mode;
	usb->data.capoffset = DEF_CAPOFFSET;
	usb->data.enter_lpm = tegra_usb_enter_lpm;
	usb->data.hub_control = tegra_ehci_hub_control;
	usb->data.notify_event = tegra_usb_notify_event;

	/* Tegra PHY driver currently doesn't support LPM for ULPI */
	if (of_usb_get_phy_mode(pdev->dev.of_node) == USBPHY_INTERFACE_MODE_ULPI)
		usb->data.flags &= ~CI_HDRC_SUPPORTS_RUNTIME_PM;

	usb->dev = ci_hdrc_add_device(&pdev->dev, pdev->resource,
				      pdev->num_resources, &usb->data);
	if (IS_ERR(usb->dev)) {
		err = PTR_ERR(usb->dev);
		dev_err(&pdev->dev, "failed to add HDRC device: %d\n", err);
		goto phy_shutdown;
	}

	return 0;

phy_shutdown:
	usb_phy_shutdown(usb->phy);
fail_power_off:
<<<<<<< HEAD
	clk_disable_unprepare(udc->clk);
=======
	clk_disable_unprepare(usb->clk);
>>>>>>> 7d2a07b7
	return err;
}

static int tegra_usb_remove(struct platform_device *pdev)
{
	struct tegra_usb *usb = platform_get_drvdata(pdev);

<<<<<<< HEAD
	ci_hdrc_remove_device(udc->dev);
	clk_disable_unprepare(udc->clk);
=======
	ci_hdrc_remove_device(usb->dev);
	usb_phy_shutdown(usb->phy);
	clk_disable_unprepare(usb->clk);
>>>>>>> 7d2a07b7

	return 0;
}

static struct platform_driver tegra_usb_driver = {
	.driver = {
		.name = "tegra-usb",
		.of_match_table = tegra_usb_of_match,
	},
	.probe = tegra_usb_probe,
	.remove = tegra_usb_remove,
};
module_platform_driver(tegra_usb_driver);

MODULE_DESCRIPTION("NVIDIA Tegra USB driver");
MODULE_AUTHOR("Thierry Reding <treding@nvidia.com>");
MODULE_LICENSE("GPL v2");<|MERGE_RESOLUTION|>--- conflicted
+++ resolved
@@ -302,8 +302,6 @@
 		return err;
 	}
 
-<<<<<<< HEAD
-=======
 	if (device_property_present(&pdev->dev, "nvidia,needs-double-reset"))
 		usb->needs_double_reset = true;
 
@@ -324,7 +322,6 @@
 
 	platform_set_drvdata(pdev, usb);
 
->>>>>>> 7d2a07b7
 	/* setup and register ChipIdea HDRC device */
 	usb->soc = soc;
 	usb->data.name = "tegra-usb";
@@ -353,11 +350,7 @@
 phy_shutdown:
 	usb_phy_shutdown(usb->phy);
 fail_power_off:
-<<<<<<< HEAD
-	clk_disable_unprepare(udc->clk);
-=======
 	clk_disable_unprepare(usb->clk);
->>>>>>> 7d2a07b7
 	return err;
 }
 
@@ -365,14 +358,9 @@
 {
 	struct tegra_usb *usb = platform_get_drvdata(pdev);
 
-<<<<<<< HEAD
-	ci_hdrc_remove_device(udc->dev);
-	clk_disable_unprepare(udc->clk);
-=======
 	ci_hdrc_remove_device(usb->dev);
 	usb_phy_shutdown(usb->phy);
 	clk_disable_unprepare(usb->clk);
->>>>>>> 7d2a07b7
 
 	return 0;
 }
