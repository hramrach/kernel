--- conflicted
+++ resolved
@@ -705,11 +705,7 @@
 	 * of queueing, no matter how fatal the error
 	 */
 	if (err == -ENODEV) {
-<<<<<<< HEAD
-		cmnd->result = DID_ERROR << 16;
-=======
 		set_host_byte(cmnd, DID_ERROR);
->>>>>>> 7d2a07b7
 		cmnd->scsi_done(cmnd);
 		goto zombie;
 	}
