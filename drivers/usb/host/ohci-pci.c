/*
 * OHCI HCD (Host Controller Driver) for USB.
 *
 * (C) Copyright 1999 Roman Weissgaerber <weissg@vienna.at>
 * (C) Copyright 2000-2002 David Brownell <dbrownell@users.sourceforge.net>
 *
 * [ Initialisation is based on Linus'  ]
 * [ uhci code and gregs ohci fragments ]
 * [ (C) Copyright 1999 Linus Torvalds  ]
 * [ (C) Copyright 1999 Gregory P. Smith]
 *
 * PCI Bus Glue
 *
 * This file is licenced under the GPL.
 */

#ifndef CONFIG_PCI
#error "This file is PCI bus glue.  CONFIG_PCI must be defined."
#endif

#ifdef	CONFIG_KDB_USB
#include <linux/kdb.h>
#endif

/*-------------------------------------------------------------------------*/

/* AMD 756, for most chips (early revs), corrupts register
 * values on read ... so enable the vendor workaround.
 */
static int __devinit ohci_quirk_amd756(struct usb_hcd *hcd)
{
	struct ohci_hcd	*ohci = hcd_to_ohci (hcd);

	ohci->flags = OHCI_QUIRK_AMD756;
	ohci_dbg (ohci, "AMD756 erratum 4 workaround\n");

	/* also erratum 10 (suspend/resume issues) */
	device_init_wakeup(&hcd->self.root_hub->dev, 0);

	return 0;
}

/* Apple's OHCI driver has a lot of bizarre workarounds
 * for this chip.  Evidently control and bulk lists
 * can get confused.  (B&W G3 models, and ...)
 */
static int __devinit ohci_quirk_opti(struct usb_hcd *hcd)
{
	struct ohci_hcd	*ohci = hcd_to_ohci (hcd);

	ohci_dbg (ohci, "WARNING: OPTi workarounds unavailable\n");

	return 0;
}

/* Check for NSC87560. We have to look at the bridge (fn1) to
 * identify the USB (fn2). This quirk might apply to more or
 * even all NSC stuff.
 */
static int __devinit ohci_quirk_ns(struct usb_hcd *hcd)
{
	struct pci_dev *pdev = to_pci_dev(hcd->self.controller);
	struct pci_dev	*b;

	b  = pci_get_slot (pdev->bus, PCI_DEVFN (PCI_SLOT (pdev->devfn), 1));
	if (b && b->device == PCI_DEVICE_ID_NS_87560_LIO
	    && b->vendor == PCI_VENDOR_ID_NS) {
		struct ohci_hcd	*ohci = hcd_to_ohci (hcd);

		ohci->flags |= OHCI_QUIRK_SUPERIO;
		ohci_dbg (ohci, "Using NSC SuperIO setup\n");
	}
	pci_dev_put(b);

	return 0;
}

/* Check for Compaq's ZFMicro chipset, which needs short
 * delays before control or bulk queues get re-activated
 * in finish_unlinks()
 */
static int __devinit ohci_quirk_zfmicro(struct usb_hcd *hcd)
{
	struct ohci_hcd	*ohci = hcd_to_ohci (hcd);

	ohci->flags |= OHCI_QUIRK_ZFMICRO;
	ohci_dbg (ohci, "enabled Compaq ZFMicro chipset quirk\n");

	return 0;
}

/* Check for Toshiba SCC OHCI which has big endian registers
 * and little endian in memory data structures
 */
static int __devinit ohci_quirk_toshiba_scc(struct usb_hcd *hcd)
{
	struct ohci_hcd	*ohci = hcd_to_ohci (hcd);

	/* That chip is only present in the southbridge of some
	 * cell based platforms which are supposed to select
	 * CONFIG_USB_OHCI_BIG_ENDIAN_MMIO. We verify here if
	 * that was the case though.
	 */
#ifdef CONFIG_USB_OHCI_BIG_ENDIAN_MMIO
	ohci->flags |= OHCI_QUIRK_BE_MMIO;
	ohci_dbg (ohci, "enabled big endian Toshiba quirk\n");
	return 0;
#else
	ohci_err (ohci, "unsupported big endian Toshiba quirk\n");
	return -ENXIO;
#endif
}

/* List of quirks for OHCI */
static const struct pci_device_id ohci_pci_quirks[] = {
	{
		PCI_DEVICE(PCI_VENDOR_ID_AMD, 0x740c),
		.driver_data = (unsigned long)ohci_quirk_amd756,
	},
	{
		PCI_DEVICE(PCI_VENDOR_ID_OPTI, 0xc861),
		.driver_data = (unsigned long)ohci_quirk_opti,
	},
	{
		PCI_DEVICE(PCI_VENDOR_ID_NS, PCI_ANY_ID),
		.driver_data = (unsigned long)ohci_quirk_ns,
	},
	{
		PCI_DEVICE(PCI_VENDOR_ID_COMPAQ, 0xa0f8),
		.driver_data = (unsigned long)ohci_quirk_zfmicro,
	},
	{
		PCI_DEVICE(PCI_VENDOR_ID_TOSHIBA_2, 0x01b6),
		.driver_data = (unsigned long)ohci_quirk_toshiba_scc,
	},
	/* FIXME for some of the early AMD 760 southbridges, OHCI
	 * won't work at all.  blacklist them.
	 */

	{},
};

static int ohci_pci_reset (struct usb_hcd *hcd)
{
	struct ohci_hcd	*ohci = hcd_to_ohci (hcd);
	int ret = 0;

	if (hcd->self.controller) {
		struct pci_dev *pdev = to_pci_dev(hcd->self.controller);
		const struct pci_device_id *quirk_id;

		quirk_id = pci_match_id(ohci_pci_quirks, pdev);
		if (quirk_id != NULL) {
			int (*quirk)(struct usb_hcd *ohci);
			quirk = (void *)quirk_id->driver_data;
			ret = quirk(hcd);
		}
	}
	if (ret == 0) {
		ohci_hcd_init (ohci);
		return ohci_init (ohci);
	}
	return ret;
}


static int __devinit ohci_pci_start (struct usb_hcd *hcd)
{
	struct ohci_hcd	*ohci = hcd_to_ohci (hcd);
	int		ret;

#ifdef CONFIG_PM /* avoid warnings about unused pdev */
	if (hcd->self.controller) {
		struct pci_dev *pdev = to_pci_dev(hcd->self.controller);

		/* RWC may not be set for add-in PCI cards, since boot
		 * firmware probably ignored them.  This transfers PCI
		 * PM wakeup capabilities (once the PCI layer is fixed).
		 */
		if (device_may_wakeup(&pdev->dev))
			ohci->hc_control |= OHCI_CTRL_RWC;
	}
#endif /* CONFIG_PM */

	ret = ohci_run (ohci);
	if (ret < 0) {
		ohci_err (ohci, "can't start\n");
		ohci_stop (hcd);
	}
<<<<<<< HEAD

#ifdef	CONFIG_KDB_USB
	kdb_usb_infos.poll_func = ohci_kdb_poll;
	kdb_usb_infos.uhci = NULL; /* not used */
#endif
	return 0;
=======
	return ret;
>>>>>>> aeb3f6d1
}

#ifdef	CONFIG_PM

static int ohci_pci_suspend (struct usb_hcd *hcd, pm_message_t message)
{
	struct ohci_hcd	*ohci = hcd_to_ohci (hcd);
	unsigned long	flags;
	int		rc = 0;

	/* Root hub was already suspended. Disable irq emission and
	 * mark HW unaccessible, bail out if RH has been resumed. Use
	 * the spinlock to properly synchronize with possible pending
	 * RH suspend or resume activity.
	 *
	 * This is still racy as hcd->state is manipulated outside of
	 * any locks =P But that will be a different fix.
	 */
	spin_lock_irqsave (&ohci->lock, flags);
	if (hcd->state != HC_STATE_SUSPENDED) {
		rc = -EINVAL;
		goto bail;
	}
	ohci_writel(ohci, OHCI_INTR_MIE, &ohci->regs->intrdisable);
	(void)ohci_readl(ohci, &ohci->regs->intrdisable);

	/* make sure snapshot being resumed re-enumerates everything */
	if (message.event == PM_EVENT_PRETHAW)
		ohci_usb_reset(ohci);

	clear_bit(HCD_FLAG_HW_ACCESSIBLE, &hcd->flags);
 bail:
	spin_unlock_irqrestore (&ohci->lock, flags);

	return rc;
}


static int ohci_pci_resume (struct usb_hcd *hcd)
{
	set_bit(HCD_FLAG_HW_ACCESSIBLE, &hcd->flags);
	usb_hcd_resume_root_hub(hcd);
	return 0;
}

#endif	/* CONFIG_PM */


/*-------------------------------------------------------------------------*/

static const struct hc_driver ohci_pci_hc_driver = {
	.description =		hcd_name,
	.product_desc =		"OHCI Host Controller",
	.hcd_priv_size =	sizeof(struct ohci_hcd),

	/*
	 * generic hardware linkage
	 */
	.irq =			ohci_irq,
	.flags =		HCD_MEMORY | HCD_USB11,

	/*
	 * basic lifecycle operations
	 */
	.reset =		ohci_pci_reset,
	.start =		ohci_pci_start,
	.stop =			ohci_stop,
	.shutdown =		ohci_shutdown,

#ifdef	CONFIG_PM
	/* these suspend/resume entries are for upstream PCI glue ONLY */
	.suspend =		ohci_pci_suspend,
	.resume =		ohci_pci_resume,
#endif

	/*
	 * managing i/o requests and associated device resources
	 */
	.urb_enqueue =		ohci_urb_enqueue,
	.urb_dequeue =		ohci_urb_dequeue,
	.endpoint_disable =	ohci_endpoint_disable,

	/*
	 * scheduling support
	 */
	.get_frame_number =	ohci_get_frame,

	/*
	 * root hub support
	 */
	.hub_status_data =	ohci_hub_status_data,
	.hub_control =		ohci_hub_control,
	.hub_irq_enable =	ohci_rhsc_enable,
#ifdef	CONFIG_PM
	.bus_suspend =		ohci_bus_suspend,
	.bus_resume =		ohci_bus_resume,
#endif
	.start_port_reset =	ohci_start_port_reset,
};

/*-------------------------------------------------------------------------*/


static const struct pci_device_id pci_ids [] = { {
	/* handle any USB OHCI controller */
	PCI_DEVICE_CLASS(PCI_CLASS_SERIAL_USB_OHCI, ~0),
	.driver_data =	(unsigned long) &ohci_pci_hc_driver,
	}, { /* end: all zeroes */ }
};
MODULE_DEVICE_TABLE (pci, pci_ids);

/* pci driver glue; this is a "new style" PCI driver module */
static struct pci_driver ohci_pci_driver = {
	.name =		(char *) hcd_name,
	.id_table =	pci_ids,

	.probe =	usb_hcd_pci_probe,
	.remove =	usb_hcd_pci_remove,

#ifdef	CONFIG_PM
	.suspend =	usb_hcd_pci_suspend,
	.resume =	usb_hcd_pci_resume,
#endif

	.shutdown =	usb_hcd_pci_shutdown,
};
<|MERGE_RESOLUTION|>--- conflicted
+++ resolved
@@ -187,16 +187,13 @@
 		ohci_err (ohci, "can't start\n");
 		ohci_stop (hcd);
 	}
-<<<<<<< HEAD
-
 #ifdef	CONFIG_KDB_USB
-	kdb_usb_infos.poll_func = ohci_kdb_poll;
-	kdb_usb_infos.uhci = NULL; /* not used */
-#endif
-	return 0;
-=======
+	if (ret >= 0) {
+		kdb_usb_infos.poll_func = ohci_kdb_poll;
+		kdb_usb_infos.uhci = NULL; /* not used */
+	}
+#endif
 	return ret;
->>>>>>> aeb3f6d1
 }
 
 #ifdef	CONFIG_PM
