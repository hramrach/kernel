--- conflicted
+++ resolved
@@ -79,10 +79,7 @@
 
 static void ohci_dump(struct ohci_hcd *ohci);
 static void ohci_stop(struct usb_hcd *hcd);
-<<<<<<< HEAD
-=======
 static void io_watchdog_func(unsigned long _ohci);
->>>>>>> 4a53ddf5
 
 #include "ohci-hub.c"
 #include "ohci-dbg.c"
@@ -681,18 +678,6 @@
 	// POTPGT delay is bits 24-31, in 2 ms units.
 	mdelay ((val >> 23) & 0x1fe);
 
-<<<<<<< HEAD
-	if (quirk_zfmicro(ohci)) {
-		/* Create timer to watch for bad queue state on ZF Micro */
-		setup_timer(&ohci->unlink_watchdog, unlink_watchdog_func,
-				(unsigned long) ohci);
-
-		ohci->eds_scheduled = 0;
-		ohci->ed_to_check = NULL;
-	}
-
-=======
->>>>>>> 4a53ddf5
 	ohci_dump(ohci);
 
 	return 0;
