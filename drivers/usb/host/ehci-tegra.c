--- conflicted
+++ resolved
@@ -93,15 +93,11 @@
 	if (!usb1_reset_attempted) {
 		struct reset_control *usb1_reset;
 
-<<<<<<< HEAD
-		usb1_reset = of_reset_control_get(phy_np, "utmi-pads");
-=======
 		if (!has_utmi_pad_registers)
 			usb1_reset = of_reset_control_get(phy_np, "utmi-pads");
 		else
 			usb1_reset = tegra->rst;
 
->>>>>>> a9cdd8e3
 		if (IS_ERR(usb1_reset)) {
 			dev_warn(&pdev->dev,
 				 "can't get utmi-pads reset from the PHY\n");
