--- conflicted
+++ resolved
@@ -878,11 +878,7 @@
 int dwc2_init_params(struct dwc2_hsotg *hsotg)
 {
 	const struct of_device_id *match;
-<<<<<<< HEAD
-	void (*set_params)(struct dwc2_hsotg *data);
-=======
 	set_params_cb set_params;
->>>>>>> 7d2a07b7
 
 	dwc2_set_default_params(hsotg);
 	dwc2_get_device_properties(hsotg);
