// SPDX-License-Identifier: (GPL-2.0+ OR BSD-3-Clause)
/*
 * hcd.c - DesignWare HS OTG Controller host-mode routines
 *
 * Copyright (C) 2004-2013 Synopsys, Inc.
 *
 * Redistribution and use in source and binary forms, with or without
 * modification, are permitted provided that the following conditions
 * are met:
 * 1. Redistributions of source code must retain the above copyright
 *    notice, this list of conditions, and the following disclaimer,
 *    without modification.
 * 2. Redistributions in binary form must reproduce the above copyright
 *    notice, this list of conditions and the following disclaimer in the
 *    documentation and/or other materials provided with the distribution.
 * 3. The names of the above-listed copyright holders may not be used
 *    to endorse or promote products derived from this software without
 *    specific prior written permission.
 *
 * ALTERNATIVELY, this software may be distributed under the terms of the
 * GNU General Public License ("GPL") as published by the Free Software
 * Foundation; either version 2 of the License, or (at your option) any
 * later version.
 *
 * THIS SOFTWARE IS PROVIDED BY THE COPYRIGHT HOLDERS AND CONTRIBUTORS "AS
 * IS" AND ANY EXPRESS OR IMPLIED WARRANTIES, INCLUDING, BUT NOT LIMITED TO,
 * THE IMPLIED WARRANTIES OF MERCHANTABILITY AND FITNESS FOR A PARTICULAR
 * PURPOSE ARE DISCLAIMED. IN NO EVENT SHALL THE COPYRIGHT OWNER OR
 * CONTRIBUTORS BE LIABLE FOR ANY DIRECT, INDIRECT, INCIDENTAL, SPECIAL,
 * EXEMPLARY, OR CONSEQUENTIAL DAMAGES (INCLUDING, BUT NOT LIMITED TO,
 * PROCUREMENT OF SUBSTITUTE GOODS OR SERVICES; LOSS OF USE, DATA, OR
 * PROFITS; OR BUSINESS INTERRUPTION) HOWEVER CAUSED AND ON ANY THEORY OF
 * LIABILITY, WHETHER IN CONTRACT, STRICT LIABILITY, OR TORT (INCLUDING
 * NEGLIGENCE OR OTHERWISE) ARISING IN ANY WAY OUT OF THE USE OF THIS
 * SOFTWARE, EVEN IF ADVISED OF THE POSSIBILITY OF SUCH DAMAGE.
 */

/*
 * This file contains the core HCD code, and implements the Linux hc_driver
 * API
 */
#include <linux/kernel.h>
#include <linux/module.h>
#include <linux/spinlock.h>
#include <linux/interrupt.h>
#include <linux/platform_device.h>
#include <linux/dma-mapping.h>
#include <linux/delay.h>
#include <linux/io.h>
#include <linux/slab.h>
#include <linux/usb.h>

#include <linux/usb/hcd.h>
#include <linux/usb/ch11.h>

#include "core.h"
#include "hcd.h"

static void dwc2_port_resume(struct dwc2_hsotg *hsotg);

/*
 * =========================================================================
 *  Host Core Layer Functions
 * =========================================================================
 */

/**
 * dwc2_enable_common_interrupts() - Initializes the commmon interrupts,
 * used in both device and host modes
 *
 * @hsotg: Programming view of the DWC_otg controller
 */
static void dwc2_enable_common_interrupts(struct dwc2_hsotg *hsotg)
{
	u32 intmsk;

	/* Clear any pending OTG Interrupts */
	dwc2_writel(hsotg, 0xffffffff, GOTGINT);

	/* Clear any pending interrupts */
	dwc2_writel(hsotg, 0xffffffff, GINTSTS);

	/* Enable the interrupts in the GINTMSK */
	intmsk = GINTSTS_MODEMIS | GINTSTS_OTGINT;

	if (!hsotg->params.host_dma)
		intmsk |= GINTSTS_RXFLVL;
	if (!hsotg->params.external_id_pin_ctl)
		intmsk |= GINTSTS_CONIDSTSCHNG;

	intmsk |= GINTSTS_WKUPINT | GINTSTS_USBSUSP |
		  GINTSTS_SESSREQINT;

	if (dwc2_is_device_mode(hsotg) && hsotg->params.lpm)
		intmsk |= GINTSTS_LPMTRANRCVD;

	dwc2_writel(hsotg, intmsk, GINTMSK);
}

/*
 * Initializes the FSLSPClkSel field of the HCFG register depending on the
 * PHY type
 */
static void dwc2_init_fs_ls_pclk_sel(struct dwc2_hsotg *hsotg)
{
	u32 hcfg, val;

	if ((hsotg->hw_params.hs_phy_type == GHWCFG2_HS_PHY_TYPE_ULPI &&
	     hsotg->hw_params.fs_phy_type == GHWCFG2_FS_PHY_TYPE_DEDICATED &&
	     hsotg->params.ulpi_fs_ls) ||
	    hsotg->params.phy_type == DWC2_PHY_TYPE_PARAM_FS) {
		/* Full speed PHY */
		val = HCFG_FSLSPCLKSEL_48_MHZ;
	} else {
		/* High speed PHY running at full speed or high speed */
		val = HCFG_FSLSPCLKSEL_30_60_MHZ;
	}

	dev_dbg(hsotg->dev, "Initializing HCFG.FSLSPClkSel to %08x\n", val);
	hcfg = dwc2_readl(hsotg, HCFG);
	hcfg &= ~HCFG_FSLSPCLKSEL_MASK;
	hcfg |= val << HCFG_FSLSPCLKSEL_SHIFT;
	dwc2_writel(hsotg, hcfg, HCFG);
}

static int dwc2_fs_phy_init(struct dwc2_hsotg *hsotg, bool select_phy)
{
	u32 usbcfg, ggpio, i2cctl;
	int retval = 0;

	/*
	 * core_init() is now called on every switch so only call the
	 * following for the first time through
	 */
	if (select_phy) {
		dev_dbg(hsotg->dev, "FS PHY selected\n");

		usbcfg = dwc2_readl(hsotg, GUSBCFG);
		if (!(usbcfg & GUSBCFG_PHYSEL)) {
			usbcfg |= GUSBCFG_PHYSEL;
			dwc2_writel(hsotg, usbcfg, GUSBCFG);

			/* Reset after a PHY select */
			retval = dwc2_core_reset(hsotg, false);

			if (retval) {
				dev_err(hsotg->dev,
					"%s: Reset failed, aborting", __func__);
				return retval;
			}
		}

		if (hsotg->params.activate_stm_fs_transceiver) {
			ggpio = dwc2_readl(hsotg, GGPIO);
			if (!(ggpio & GGPIO_STM32_OTG_GCCFG_PWRDWN)) {
				dev_dbg(hsotg->dev, "Activating transceiver\n");
				/*
				 * STM32F4x9 uses the GGPIO register as general
				 * core configuration register.
				 */
				ggpio |= GGPIO_STM32_OTG_GCCFG_PWRDWN;
				dwc2_writel(hsotg, ggpio, GGPIO);
			}
		}
	}

	/*
	 * Program DCFG.DevSpd or HCFG.FSLSPclkSel to 48Mhz in FS. Also
	 * do this on HNP Dev/Host mode switches (done in dev_init and
	 * host_init).
	 */
	if (dwc2_is_host_mode(hsotg))
		dwc2_init_fs_ls_pclk_sel(hsotg);

	if (hsotg->params.i2c_enable) {
		dev_dbg(hsotg->dev, "FS PHY enabling I2C\n");

		/* Program GUSBCFG.OtgUtmiFsSel to I2C */
		usbcfg = dwc2_readl(hsotg, GUSBCFG);
		usbcfg |= GUSBCFG_OTG_UTMI_FS_SEL;
		dwc2_writel(hsotg, usbcfg, GUSBCFG);

		/* Program GI2CCTL.I2CEn */
		i2cctl = dwc2_readl(hsotg, GI2CCTL);
		i2cctl &= ~GI2CCTL_I2CDEVADDR_MASK;
		i2cctl |= 1 << GI2CCTL_I2CDEVADDR_SHIFT;
		i2cctl &= ~GI2CCTL_I2CEN;
		dwc2_writel(hsotg, i2cctl, GI2CCTL);
		i2cctl |= GI2CCTL_I2CEN;
		dwc2_writel(hsotg, i2cctl, GI2CCTL);
	}

	return retval;
}

static int dwc2_hs_phy_init(struct dwc2_hsotg *hsotg, bool select_phy)
{
	u32 usbcfg, usbcfg_old;
	int retval = 0;

	if (!select_phy)
		return 0;

	usbcfg = dwc2_readl(hsotg, GUSBCFG);
	usbcfg_old = usbcfg;

	/*
	 * HS PHY parameters. These parameters are preserved during soft reset
	 * so only program the first time. Do a soft reset immediately after
	 * setting phyif.
	 */
	switch (hsotg->params.phy_type) {
	case DWC2_PHY_TYPE_PARAM_ULPI:
		/* ULPI interface */
		dev_dbg(hsotg->dev, "HS ULPI PHY selected\n");
		usbcfg |= GUSBCFG_ULPI_UTMI_SEL;
		usbcfg &= ~(GUSBCFG_PHYIF16 | GUSBCFG_DDRSEL);
		if (hsotg->params.phy_ulpi_ddr)
			usbcfg |= GUSBCFG_DDRSEL;

		/* Set external VBUS indicator as needed. */
		if (hsotg->params.oc_disable)
			usbcfg |= (GUSBCFG_ULPI_INT_VBUS_IND |
				   GUSBCFG_INDICATORPASSTHROUGH);
		break;
	case DWC2_PHY_TYPE_PARAM_UTMI:
		/* UTMI+ interface */
		dev_dbg(hsotg->dev, "HS UTMI+ PHY selected\n");
		usbcfg &= ~(GUSBCFG_ULPI_UTMI_SEL | GUSBCFG_PHYIF16);
		if (hsotg->params.phy_utmi_width == 16)
			usbcfg |= GUSBCFG_PHYIF16;
		break;
	default:
		dev_err(hsotg->dev, "FS PHY selected at HS!\n");
		break;
	}

	if (usbcfg != usbcfg_old) {
		dwc2_writel(hsotg, usbcfg, GUSBCFG);

		/* Reset after setting the PHY parameters */
		retval = dwc2_core_reset(hsotg, false);
		if (retval) {
			dev_err(hsotg->dev,
				"%s: Reset failed, aborting", __func__);
			return retval;
		}
	}

	return retval;
}

static int dwc2_phy_init(struct dwc2_hsotg *hsotg, bool select_phy)
{
	u32 usbcfg;
	int retval = 0;

	if ((hsotg->params.speed == DWC2_SPEED_PARAM_FULL ||
	     hsotg->params.speed == DWC2_SPEED_PARAM_LOW) &&
	    hsotg->params.phy_type == DWC2_PHY_TYPE_PARAM_FS) {
		/* If FS/LS mode with FS/LS PHY */
		retval = dwc2_fs_phy_init(hsotg, select_phy);
		if (retval)
			return retval;
	} else {
		/* High speed PHY */
		retval = dwc2_hs_phy_init(hsotg, select_phy);
		if (retval)
			return retval;
	}

	if (hsotg->hw_params.hs_phy_type == GHWCFG2_HS_PHY_TYPE_ULPI &&
	    hsotg->hw_params.fs_phy_type == GHWCFG2_FS_PHY_TYPE_DEDICATED &&
	    hsotg->params.ulpi_fs_ls) {
		dev_dbg(hsotg->dev, "Setting ULPI FSLS\n");
		usbcfg = dwc2_readl(hsotg, GUSBCFG);
		usbcfg |= GUSBCFG_ULPI_FS_LS;
		usbcfg |= GUSBCFG_ULPI_CLK_SUSP_M;
		dwc2_writel(hsotg, usbcfg, GUSBCFG);
	} else {
		usbcfg = dwc2_readl(hsotg, GUSBCFG);
		usbcfg &= ~GUSBCFG_ULPI_FS_LS;
		usbcfg &= ~GUSBCFG_ULPI_CLK_SUSP_M;
		dwc2_writel(hsotg, usbcfg, GUSBCFG);
	}

	return retval;
}

static int dwc2_gahbcfg_init(struct dwc2_hsotg *hsotg)
{
	u32 ahbcfg = dwc2_readl(hsotg, GAHBCFG);

	switch (hsotg->hw_params.arch) {
	case GHWCFG2_EXT_DMA_ARCH:
		dev_err(hsotg->dev, "External DMA Mode not supported\n");
		return -EINVAL;

	case GHWCFG2_INT_DMA_ARCH:
		dev_dbg(hsotg->dev, "Internal DMA Mode\n");
		if (hsotg->params.ahbcfg != -1) {
			ahbcfg &= GAHBCFG_CTRL_MASK;
			ahbcfg |= hsotg->params.ahbcfg &
				  ~GAHBCFG_CTRL_MASK;
		}
		break;

	case GHWCFG2_SLAVE_ONLY_ARCH:
	default:
		dev_dbg(hsotg->dev, "Slave Only Mode\n");
		break;
	}

	if (hsotg->params.host_dma)
		ahbcfg |= GAHBCFG_DMA_EN;
	else
		hsotg->params.dma_desc_enable = false;

	dwc2_writel(hsotg, ahbcfg, GAHBCFG);

	return 0;
}

static void dwc2_gusbcfg_init(struct dwc2_hsotg *hsotg)
{
	u32 usbcfg;

	usbcfg = dwc2_readl(hsotg, GUSBCFG);
	usbcfg &= ~(GUSBCFG_HNPCAP | GUSBCFG_SRPCAP);

	switch (hsotg->hw_params.op_mode) {
	case GHWCFG2_OP_MODE_HNP_SRP_CAPABLE:
		if (hsotg->params.otg_cap ==
				DWC2_CAP_PARAM_HNP_SRP_CAPABLE)
			usbcfg |= GUSBCFG_HNPCAP;
		if (hsotg->params.otg_cap !=
				DWC2_CAP_PARAM_NO_HNP_SRP_CAPABLE)
			usbcfg |= GUSBCFG_SRPCAP;
		break;

	case GHWCFG2_OP_MODE_SRP_ONLY_CAPABLE:
	case GHWCFG2_OP_MODE_SRP_CAPABLE_DEVICE:
	case GHWCFG2_OP_MODE_SRP_CAPABLE_HOST:
		if (hsotg->params.otg_cap !=
				DWC2_CAP_PARAM_NO_HNP_SRP_CAPABLE)
			usbcfg |= GUSBCFG_SRPCAP;
		break;

	case GHWCFG2_OP_MODE_NO_HNP_SRP_CAPABLE:
	case GHWCFG2_OP_MODE_NO_SRP_CAPABLE_DEVICE:
	case GHWCFG2_OP_MODE_NO_SRP_CAPABLE_HOST:
	default:
		break;
	}

	dwc2_writel(hsotg, usbcfg, GUSBCFG);
}

static int dwc2_vbus_supply_init(struct dwc2_hsotg *hsotg)
{
	if (hsotg->vbus_supply)
		return regulator_enable(hsotg->vbus_supply);

	return 0;
}

static int dwc2_vbus_supply_exit(struct dwc2_hsotg *hsotg)
{
	if (hsotg->vbus_supply)
		return regulator_disable(hsotg->vbus_supply);

	return 0;
}

/**
 * dwc2_enable_host_interrupts() - Enables the Host mode interrupts
 *
 * @hsotg: Programming view of DWC_otg controller
 */
static void dwc2_enable_host_interrupts(struct dwc2_hsotg *hsotg)
{
	u32 intmsk;

	dev_dbg(hsotg->dev, "%s()\n", __func__);

	/* Disable all interrupts */
	dwc2_writel(hsotg, 0, GINTMSK);
	dwc2_writel(hsotg, 0, HAINTMSK);

	/* Enable the common interrupts */
	dwc2_enable_common_interrupts(hsotg);

	/* Enable host mode interrupts without disturbing common interrupts */
	intmsk = dwc2_readl(hsotg, GINTMSK);
	intmsk |= GINTSTS_DISCONNINT | GINTSTS_PRTINT | GINTSTS_HCHINT;
	dwc2_writel(hsotg, intmsk, GINTMSK);
}

/**
 * dwc2_disable_host_interrupts() - Disables the Host Mode interrupts
 *
 * @hsotg: Programming view of DWC_otg controller
 */
static void dwc2_disable_host_interrupts(struct dwc2_hsotg *hsotg)
{
	u32 intmsk = dwc2_readl(hsotg, GINTMSK);

	/* Disable host mode interrupts without disturbing common interrupts */
	intmsk &= ~(GINTSTS_SOF | GINTSTS_PRTINT | GINTSTS_HCHINT |
		    GINTSTS_PTXFEMP | GINTSTS_NPTXFEMP | GINTSTS_DISCONNINT);
	dwc2_writel(hsotg, intmsk, GINTMSK);
}

/*
 * dwc2_calculate_dynamic_fifo() - Calculates the default fifo size
 * For system that have a total fifo depth that is smaller than the default
 * RX + TX fifo size.
 *
 * @hsotg: Programming view of DWC_otg controller
 */
static void dwc2_calculate_dynamic_fifo(struct dwc2_hsotg *hsotg)
{
	struct dwc2_core_params *params = &hsotg->params;
	struct dwc2_hw_params *hw = &hsotg->hw_params;
	u32 rxfsiz, nptxfsiz, ptxfsiz, total_fifo_size;

	total_fifo_size = hw->total_fifo_size;
	rxfsiz = params->host_rx_fifo_size;
	nptxfsiz = params->host_nperio_tx_fifo_size;
	ptxfsiz = params->host_perio_tx_fifo_size;

	/*
	 * Will use Method 2 defined in the DWC2 spec: minimum FIFO depth
	 * allocation with support for high bandwidth endpoints. Synopsys
	 * defines MPS(Max Packet size) for a periodic EP=1024, and for
	 * non-periodic as 512.
	 */
	if (total_fifo_size < (rxfsiz + nptxfsiz + ptxfsiz)) {
		/*
		 * For Buffer DMA mode/Scatter Gather DMA mode
		 * 2 * ((Largest Packet size / 4) + 1 + 1) + n
		 * with n = number of host channel.
		 * 2 * ((1024/4) + 2) = 516
		 */
		rxfsiz = 516 + hw->host_channels;

		/*
		 * min non-periodic tx fifo depth
		 * 2 * (largest non-periodic USB packet used / 4)
		 * 2 * (512/4) = 256
		 */
		nptxfsiz = 256;

		/*
		 * min periodic tx fifo depth
		 * (largest packet size*MC)/4
		 * (1024 * 3)/4 = 768
		 */
		ptxfsiz = 768;

		params->host_rx_fifo_size = rxfsiz;
		params->host_nperio_tx_fifo_size = nptxfsiz;
		params->host_perio_tx_fifo_size = ptxfsiz;
	}

	/*
	 * If the summation of RX, NPTX and PTX fifo sizes is still
	 * bigger than the total_fifo_size, then we have a problem.
	 *
	 * We won't be able to allocate as many endpoints. Right now,
	 * we're just printing an error message, but ideally this FIFO
	 * allocation algorithm would be improved in the future.
	 *
	 * FIXME improve this FIFO allocation algorithm.
	 */
	if (unlikely(total_fifo_size < (rxfsiz + nptxfsiz + ptxfsiz)))
		dev_err(hsotg->dev, "invalid fifo sizes\n");
}

static void dwc2_config_fifos(struct dwc2_hsotg *hsotg)
{
	struct dwc2_core_params *params = &hsotg->params;
	u32 nptxfsiz, hptxfsiz, dfifocfg, grxfsiz;

	if (!params->enable_dynamic_fifo)
		return;

	dwc2_calculate_dynamic_fifo(hsotg);

	/* Rx FIFO */
	grxfsiz = dwc2_readl(hsotg, GRXFSIZ);
	dev_dbg(hsotg->dev, "initial grxfsiz=%08x\n", grxfsiz);
	grxfsiz &= ~GRXFSIZ_DEPTH_MASK;
	grxfsiz |= params->host_rx_fifo_size <<
		   GRXFSIZ_DEPTH_SHIFT & GRXFSIZ_DEPTH_MASK;
	dwc2_writel(hsotg, grxfsiz, GRXFSIZ);
	dev_dbg(hsotg->dev, "new grxfsiz=%08x\n",
		dwc2_readl(hsotg, GRXFSIZ));

	/* Non-periodic Tx FIFO */
	dev_dbg(hsotg->dev, "initial gnptxfsiz=%08x\n",
		dwc2_readl(hsotg, GNPTXFSIZ));
	nptxfsiz = params->host_nperio_tx_fifo_size <<
		   FIFOSIZE_DEPTH_SHIFT & FIFOSIZE_DEPTH_MASK;
	nptxfsiz |= params->host_rx_fifo_size <<
		    FIFOSIZE_STARTADDR_SHIFT & FIFOSIZE_STARTADDR_MASK;
	dwc2_writel(hsotg, nptxfsiz, GNPTXFSIZ);
	dev_dbg(hsotg->dev, "new gnptxfsiz=%08x\n",
		dwc2_readl(hsotg, GNPTXFSIZ));

	/* Periodic Tx FIFO */
	dev_dbg(hsotg->dev, "initial hptxfsiz=%08x\n",
		dwc2_readl(hsotg, HPTXFSIZ));
	hptxfsiz = params->host_perio_tx_fifo_size <<
		   FIFOSIZE_DEPTH_SHIFT & FIFOSIZE_DEPTH_MASK;
	hptxfsiz |= (params->host_rx_fifo_size +
		     params->host_nperio_tx_fifo_size) <<
		    FIFOSIZE_STARTADDR_SHIFT & FIFOSIZE_STARTADDR_MASK;
	dwc2_writel(hsotg, hptxfsiz, HPTXFSIZ);
	dev_dbg(hsotg->dev, "new hptxfsiz=%08x\n",
		dwc2_readl(hsotg, HPTXFSIZ));

	if (hsotg->params.en_multiple_tx_fifo &&
	    hsotg->hw_params.snpsid >= DWC2_CORE_REV_2_91a) {
		/*
		 * This feature was implemented in 2.91a version
		 * Global DFIFOCFG calculation for Host mode -
		 * include RxFIFO, NPTXFIFO and HPTXFIFO
		 */
		dfifocfg = dwc2_readl(hsotg, GDFIFOCFG);
		dfifocfg &= ~GDFIFOCFG_EPINFOBASE_MASK;
		dfifocfg |= (params->host_rx_fifo_size +
			     params->host_nperio_tx_fifo_size +
			     params->host_perio_tx_fifo_size) <<
			    GDFIFOCFG_EPINFOBASE_SHIFT &
			    GDFIFOCFG_EPINFOBASE_MASK;
		dwc2_writel(hsotg, dfifocfg, GDFIFOCFG);
	}
}

/**
 * dwc2_calc_frame_interval() - Calculates the correct frame Interval value for
 * the HFIR register according to PHY type and speed
 *
 * @hsotg: Programming view of DWC_otg controller
 *
 * NOTE: The caller can modify the value of the HFIR register only after the
 * Port Enable bit of the Host Port Control and Status register (HPRT.EnaPort)
 * has been set
 */
u32 dwc2_calc_frame_interval(struct dwc2_hsotg *hsotg)
{
	u32 usbcfg;
	u32 hprt0;
	int clock = 60;	/* default value */

	usbcfg = dwc2_readl(hsotg, GUSBCFG);
	hprt0 = dwc2_readl(hsotg, HPRT0);

	if (!(usbcfg & GUSBCFG_PHYSEL) && (usbcfg & GUSBCFG_ULPI_UTMI_SEL) &&
	    !(usbcfg & GUSBCFG_PHYIF16))
		clock = 60;
	if ((usbcfg & GUSBCFG_PHYSEL) && hsotg->hw_params.fs_phy_type ==
	    GHWCFG2_FS_PHY_TYPE_SHARED_ULPI)
		clock = 48;
	if (!(usbcfg & GUSBCFG_PHY_LP_CLK_SEL) && !(usbcfg & GUSBCFG_PHYSEL) &&
	    !(usbcfg & GUSBCFG_ULPI_UTMI_SEL) && (usbcfg & GUSBCFG_PHYIF16))
		clock = 30;
	if (!(usbcfg & GUSBCFG_PHY_LP_CLK_SEL) && !(usbcfg & GUSBCFG_PHYSEL) &&
	    !(usbcfg & GUSBCFG_ULPI_UTMI_SEL) && !(usbcfg & GUSBCFG_PHYIF16))
		clock = 60;
	if ((usbcfg & GUSBCFG_PHY_LP_CLK_SEL) && !(usbcfg & GUSBCFG_PHYSEL) &&
	    !(usbcfg & GUSBCFG_ULPI_UTMI_SEL) && (usbcfg & GUSBCFG_PHYIF16))
		clock = 48;
	if ((usbcfg & GUSBCFG_PHYSEL) && !(usbcfg & GUSBCFG_PHYIF16) &&
	    hsotg->hw_params.fs_phy_type == GHWCFG2_FS_PHY_TYPE_SHARED_UTMI)
		clock = 48;
	if ((usbcfg & GUSBCFG_PHYSEL) &&
	    hsotg->hw_params.fs_phy_type == GHWCFG2_FS_PHY_TYPE_DEDICATED)
		clock = 48;

	if ((hprt0 & HPRT0_SPD_MASK) >> HPRT0_SPD_SHIFT == HPRT0_SPD_HIGH_SPEED)
		/* High speed case */
		return 125 * clock - 1;

	/* FS/LS case */
	return 1000 * clock - 1;
}

/**
 * dwc2_read_packet() - Reads a packet from the Rx FIFO into the destination
 * buffer
 *
 * @hsotg: Programming view of DWC_otg controller
 * @dest:    Destination buffer for the packet
 * @bytes:   Number of bytes to copy to the destination
 */
void dwc2_read_packet(struct dwc2_hsotg *hsotg, u8 *dest, u16 bytes)
{
	u32 *data_buf = (u32 *)dest;
	int word_count = (bytes + 3) / 4;
	int i;

	/*
	 * Todo: Account for the case where dest is not dword aligned. This
	 * requires reading data from the FIFO into a u32 temp buffer, then
	 * moving it into the data buffer.
	 */

	dev_vdbg(hsotg->dev, "%s(%p,%p,%d)\n", __func__, hsotg, dest, bytes);

	for (i = 0; i < word_count; i++, data_buf++)
		*data_buf = dwc2_readl(hsotg, HCFIFO(0));
}

/**
 * dwc2_dump_channel_info() - Prints the state of a host channel
 *
 * @hsotg: Programming view of DWC_otg controller
 * @chan:  Pointer to the channel to dump
 *
 * Must be called with interrupt disabled and spinlock held
 *
 * NOTE: This function will be removed once the peripheral controller code
 * is integrated and the driver is stable
 */
static void dwc2_dump_channel_info(struct dwc2_hsotg *hsotg,
				   struct dwc2_host_chan *chan)
{
#ifdef VERBOSE_DEBUG
	int num_channels = hsotg->params.host_channels;
	struct dwc2_qh *qh;
	u32 hcchar;
	u32 hcsplt;
	u32 hctsiz;
	u32 hc_dma;
	int i;

	if (!chan)
		return;

	hcchar = dwc2_readl(hsotg, HCCHAR(chan->hc_num));
	hcsplt = dwc2_readl(hsotg, HCSPLT(chan->hc_num));
	hctsiz = dwc2_readl(hsotg, HCTSIZ(chan->hc_num));
	hc_dma = dwc2_readl(hsotg, HCDMA(chan->hc_num));

	dev_dbg(hsotg->dev, "  Assigned to channel %p:\n", chan);
	dev_dbg(hsotg->dev, "    hcchar 0x%08x, hcsplt 0x%08x\n",
		hcchar, hcsplt);
	dev_dbg(hsotg->dev, "    hctsiz 0x%08x, hc_dma 0x%08x\n",
		hctsiz, hc_dma);
	dev_dbg(hsotg->dev, "    dev_addr: %d, ep_num: %d, ep_is_in: %d\n",
		chan->dev_addr, chan->ep_num, chan->ep_is_in);
	dev_dbg(hsotg->dev, "    ep_type: %d\n", chan->ep_type);
	dev_dbg(hsotg->dev, "    max_packet: %d\n", chan->max_packet);
	dev_dbg(hsotg->dev, "    data_pid_start: %d\n", chan->data_pid_start);
	dev_dbg(hsotg->dev, "    xfer_started: %d\n", chan->xfer_started);
	dev_dbg(hsotg->dev, "    halt_status: %d\n", chan->halt_status);
	dev_dbg(hsotg->dev, "    xfer_buf: %p\n", chan->xfer_buf);
	dev_dbg(hsotg->dev, "    xfer_dma: %08lx\n",
		(unsigned long)chan->xfer_dma);
	dev_dbg(hsotg->dev, "    xfer_len: %d\n", chan->xfer_len);
	dev_dbg(hsotg->dev, "    qh: %p\n", chan->qh);
	dev_dbg(hsotg->dev, "  NP inactive sched:\n");
	list_for_each_entry(qh, &hsotg->non_periodic_sched_inactive,
			    qh_list_entry)
		dev_dbg(hsotg->dev, "    %p\n", qh);
	dev_dbg(hsotg->dev, "  NP waiting sched:\n");
	list_for_each_entry(qh, &hsotg->non_periodic_sched_waiting,
			    qh_list_entry)
		dev_dbg(hsotg->dev, "    %p\n", qh);
	dev_dbg(hsotg->dev, "  NP active sched:\n");
	list_for_each_entry(qh, &hsotg->non_periodic_sched_active,
			    qh_list_entry)
		dev_dbg(hsotg->dev, "    %p\n", qh);
	dev_dbg(hsotg->dev, "  Channels:\n");
	for (i = 0; i < num_channels; i++) {
		struct dwc2_host_chan *chan = hsotg->hc_ptr_array[i];

		dev_dbg(hsotg->dev, "    %2d: %p\n", i, chan);
	}
#endif /* VERBOSE_DEBUG */
}

static int _dwc2_hcd_start(struct usb_hcd *hcd);

static void dwc2_host_start(struct dwc2_hsotg *hsotg)
{
	struct usb_hcd *hcd = dwc2_hsotg_to_hcd(hsotg);

	hcd->self.is_b_host = dwc2_hcd_is_b_host(hsotg);
	_dwc2_hcd_start(hcd);
}

static void dwc2_host_disconnect(struct dwc2_hsotg *hsotg)
{
	struct usb_hcd *hcd = dwc2_hsotg_to_hcd(hsotg);

	hcd->self.is_b_host = 0;
}

static void dwc2_host_hub_info(struct dwc2_hsotg *hsotg, void *context,
			       int *hub_addr, int *hub_port)
{
	struct urb *urb = context;

	if (urb->dev->tt)
		*hub_addr = urb->dev->tt->hub->devnum;
	else
		*hub_addr = 0;
	*hub_port = urb->dev->ttport;
}

/*
 * =========================================================================
 *  Low Level Host Channel Access Functions
 * =========================================================================
 */

static void dwc2_hc_enable_slave_ints(struct dwc2_hsotg *hsotg,
				      struct dwc2_host_chan *chan)
{
	u32 hcintmsk = HCINTMSK_CHHLTD;

	switch (chan->ep_type) {
	case USB_ENDPOINT_XFER_CONTROL:
	case USB_ENDPOINT_XFER_BULK:
		dev_vdbg(hsotg->dev, "control/bulk\n");
		hcintmsk |= HCINTMSK_XFERCOMPL;
		hcintmsk |= HCINTMSK_STALL;
		hcintmsk |= HCINTMSK_XACTERR;
		hcintmsk |= HCINTMSK_DATATGLERR;
		if (chan->ep_is_in) {
			hcintmsk |= HCINTMSK_BBLERR;
		} else {
			hcintmsk |= HCINTMSK_NAK;
			hcintmsk |= HCINTMSK_NYET;
			if (chan->do_ping)
				hcintmsk |= HCINTMSK_ACK;
		}

		if (chan->do_split) {
			hcintmsk |= HCINTMSK_NAK;
			if (chan->complete_split)
				hcintmsk |= HCINTMSK_NYET;
			else
				hcintmsk |= HCINTMSK_ACK;
		}

		if (chan->error_state)
			hcintmsk |= HCINTMSK_ACK;
		break;

	case USB_ENDPOINT_XFER_INT:
		if (dbg_perio())
			dev_vdbg(hsotg->dev, "intr\n");
		hcintmsk |= HCINTMSK_XFERCOMPL;
		hcintmsk |= HCINTMSK_NAK;
		hcintmsk |= HCINTMSK_STALL;
		hcintmsk |= HCINTMSK_XACTERR;
		hcintmsk |= HCINTMSK_DATATGLERR;
		hcintmsk |= HCINTMSK_FRMOVRUN;

		if (chan->ep_is_in)
			hcintmsk |= HCINTMSK_BBLERR;
		if (chan->error_state)
			hcintmsk |= HCINTMSK_ACK;
		if (chan->do_split) {
			if (chan->complete_split)
				hcintmsk |= HCINTMSK_NYET;
			else
				hcintmsk |= HCINTMSK_ACK;
		}
		break;

	case USB_ENDPOINT_XFER_ISOC:
		if (dbg_perio())
			dev_vdbg(hsotg->dev, "isoc\n");
		hcintmsk |= HCINTMSK_XFERCOMPL;
		hcintmsk |= HCINTMSK_FRMOVRUN;
		hcintmsk |= HCINTMSK_ACK;

		if (chan->ep_is_in) {
			hcintmsk |= HCINTMSK_XACTERR;
			hcintmsk |= HCINTMSK_BBLERR;
		}
		break;
	default:
		dev_err(hsotg->dev, "## Unknown EP type ##\n");
		break;
	}

	dwc2_writel(hsotg, hcintmsk, HCINTMSK(chan->hc_num));
	if (dbg_hc(chan))
		dev_vdbg(hsotg->dev, "set HCINTMSK to %08x\n", hcintmsk);
}

static void dwc2_hc_enable_dma_ints(struct dwc2_hsotg *hsotg,
				    struct dwc2_host_chan *chan)
{
	u32 hcintmsk = HCINTMSK_CHHLTD;

	/*
	 * For Descriptor DMA mode core halts the channel on AHB error.
	 * Interrupt is not required.
	 */
	if (!hsotg->params.dma_desc_enable) {
		if (dbg_hc(chan))
			dev_vdbg(hsotg->dev, "desc DMA disabled\n");
		hcintmsk |= HCINTMSK_AHBERR;
	} else {
		if (dbg_hc(chan))
			dev_vdbg(hsotg->dev, "desc DMA enabled\n");
		if (chan->ep_type == USB_ENDPOINT_XFER_ISOC)
			hcintmsk |= HCINTMSK_XFERCOMPL;
	}

	if (chan->error_state && !chan->do_split &&
	    chan->ep_type != USB_ENDPOINT_XFER_ISOC) {
		if (dbg_hc(chan))
			dev_vdbg(hsotg->dev, "setting ACK\n");
		hcintmsk |= HCINTMSK_ACK;
		if (chan->ep_is_in) {
			hcintmsk |= HCINTMSK_DATATGLERR;
			if (chan->ep_type != USB_ENDPOINT_XFER_INT)
				hcintmsk |= HCINTMSK_NAK;
		}
	}

	dwc2_writel(hsotg, hcintmsk, HCINTMSK(chan->hc_num));
	if (dbg_hc(chan))
		dev_vdbg(hsotg->dev, "set HCINTMSK to %08x\n", hcintmsk);
}

static void dwc2_hc_enable_ints(struct dwc2_hsotg *hsotg,
				struct dwc2_host_chan *chan)
{
	u32 intmsk;

	if (hsotg->params.host_dma) {
		if (dbg_hc(chan))
			dev_vdbg(hsotg->dev, "DMA enabled\n");
		dwc2_hc_enable_dma_ints(hsotg, chan);
	} else {
		if (dbg_hc(chan))
			dev_vdbg(hsotg->dev, "DMA disabled\n");
		dwc2_hc_enable_slave_ints(hsotg, chan);
	}

	/* Enable the top level host channel interrupt */
	intmsk = dwc2_readl(hsotg, HAINTMSK);
	intmsk |= 1 << chan->hc_num;
	dwc2_writel(hsotg, intmsk, HAINTMSK);
	if (dbg_hc(chan))
		dev_vdbg(hsotg->dev, "set HAINTMSK to %08x\n", intmsk);

	/* Make sure host channel interrupts are enabled */
	intmsk = dwc2_readl(hsotg, GINTMSK);
	intmsk |= GINTSTS_HCHINT;
	dwc2_writel(hsotg, intmsk, GINTMSK);
	if (dbg_hc(chan))
		dev_vdbg(hsotg->dev, "set GINTMSK to %08x\n", intmsk);
}

/**
 * dwc2_hc_init() - Prepares a host channel for transferring packets to/from
 * a specific endpoint
 *
 * @hsotg: Programming view of DWC_otg controller
 * @chan:  Information needed to initialize the host channel
 *
 * The HCCHARn register is set up with the characteristics specified in chan.
 * Host channel interrupts that may need to be serviced while this transfer is
 * in progress are enabled.
 */
static void dwc2_hc_init(struct dwc2_hsotg *hsotg, struct dwc2_host_chan *chan)
{
	u8 hc_num = chan->hc_num;
	u32 hcintmsk;
	u32 hcchar;
	u32 hcsplt = 0;

	if (dbg_hc(chan))
		dev_vdbg(hsotg->dev, "%s()\n", __func__);

	/* Clear old interrupt conditions for this host channel */
	hcintmsk = 0xffffffff;
	hcintmsk &= ~HCINTMSK_RESERVED14_31;
	dwc2_writel(hsotg, hcintmsk, HCINT(hc_num));

	/* Enable channel interrupts required for this transfer */
	dwc2_hc_enable_ints(hsotg, chan);

	/*
	 * Program the HCCHARn register with the endpoint characteristics for
	 * the current transfer
	 */
	hcchar = chan->dev_addr << HCCHAR_DEVADDR_SHIFT & HCCHAR_DEVADDR_MASK;
	hcchar |= chan->ep_num << HCCHAR_EPNUM_SHIFT & HCCHAR_EPNUM_MASK;
	if (chan->ep_is_in)
		hcchar |= HCCHAR_EPDIR;
	if (chan->speed == USB_SPEED_LOW)
		hcchar |= HCCHAR_LSPDDEV;
	hcchar |= chan->ep_type << HCCHAR_EPTYPE_SHIFT & HCCHAR_EPTYPE_MASK;
	hcchar |= chan->max_packet << HCCHAR_MPS_SHIFT & HCCHAR_MPS_MASK;
	dwc2_writel(hsotg, hcchar, HCCHAR(hc_num));
	if (dbg_hc(chan)) {
		dev_vdbg(hsotg->dev, "set HCCHAR(%d) to %08x\n",
			 hc_num, hcchar);

		dev_vdbg(hsotg->dev, "%s: Channel %d\n",
			 __func__, hc_num);
		dev_vdbg(hsotg->dev, "	 Dev Addr: %d\n",
			 chan->dev_addr);
		dev_vdbg(hsotg->dev, "	 Ep Num: %d\n",
			 chan->ep_num);
		dev_vdbg(hsotg->dev, "	 Is In: %d\n",
			 chan->ep_is_in);
		dev_vdbg(hsotg->dev, "	 Is Low Speed: %d\n",
			 chan->speed == USB_SPEED_LOW);
		dev_vdbg(hsotg->dev, "	 Ep Type: %d\n",
			 chan->ep_type);
		dev_vdbg(hsotg->dev, "	 Max Pkt: %d\n",
			 chan->max_packet);
	}

	/* Program the HCSPLT register for SPLITs */
	if (chan->do_split) {
		if (dbg_hc(chan))
			dev_vdbg(hsotg->dev,
				 "Programming HC %d with split --> %s\n",
				 hc_num,
				 chan->complete_split ? "CSPLIT" : "SSPLIT");
		if (chan->complete_split)
			hcsplt |= HCSPLT_COMPSPLT;
		hcsplt |= chan->xact_pos << HCSPLT_XACTPOS_SHIFT &
			  HCSPLT_XACTPOS_MASK;
		hcsplt |= chan->hub_addr << HCSPLT_HUBADDR_SHIFT &
			  HCSPLT_HUBADDR_MASK;
		hcsplt |= chan->hub_port << HCSPLT_PRTADDR_SHIFT &
			  HCSPLT_PRTADDR_MASK;
		if (dbg_hc(chan)) {
			dev_vdbg(hsotg->dev, "	  comp split %d\n",
				 chan->complete_split);
			dev_vdbg(hsotg->dev, "	  xact pos %d\n",
				 chan->xact_pos);
			dev_vdbg(hsotg->dev, "	  hub addr %d\n",
				 chan->hub_addr);
			dev_vdbg(hsotg->dev, "	  hub port %d\n",
				 chan->hub_port);
			dev_vdbg(hsotg->dev, "	  is_in %d\n",
				 chan->ep_is_in);
			dev_vdbg(hsotg->dev, "	  Max Pkt %d\n",
				 chan->max_packet);
			dev_vdbg(hsotg->dev, "	  xferlen %d\n",
				 chan->xfer_len);
		}
	}

	dwc2_writel(hsotg, hcsplt, HCSPLT(hc_num));
}

/**
 * dwc2_hc_halt() - Attempts to halt a host channel
 *
 * @hsotg:       Controller register interface
 * @chan:        Host channel to halt
 * @halt_status: Reason for halting the channel
 *
 * This function should only be called in Slave mode or to abort a transfer in
 * either Slave mode or DMA mode. Under normal circumstances in DMA mode, the
 * controller halts the channel when the transfer is complete or a condition
 * occurs that requires application intervention.
 *
 * In slave mode, checks for a free request queue entry, then sets the Channel
 * Enable and Channel Disable bits of the Host Channel Characteristics
 * register of the specified channel to intiate the halt. If there is no free
 * request queue entry, sets only the Channel Disable bit of the HCCHARn
 * register to flush requests for this channel. In the latter case, sets a
 * flag to indicate that the host channel needs to be halted when a request
 * queue slot is open.
 *
 * In DMA mode, always sets the Channel Enable and Channel Disable bits of the
 * HCCHARn register. The controller ensures there is space in the request
 * queue before submitting the halt request.
 *
 * Some time may elapse before the core flushes any posted requests for this
 * host channel and halts. The Channel Halted interrupt handler completes the
 * deactivation of the host channel.
 */
void dwc2_hc_halt(struct dwc2_hsotg *hsotg, struct dwc2_host_chan *chan,
		  enum dwc2_halt_status halt_status)
{
	u32 nptxsts, hptxsts, hcchar;

	if (dbg_hc(chan))
		dev_vdbg(hsotg->dev, "%s()\n", __func__);

	/*
	 * In buffer DMA or external DMA mode channel can't be halted
	 * for non-split periodic channels. At the end of the next
	 * uframe/frame (in the worst case), the core generates a channel
	 * halted and disables the channel automatically.
	 */
	if ((hsotg->params.g_dma && !hsotg->params.g_dma_desc) ||
	    hsotg->hw_params.arch == GHWCFG2_EXT_DMA_ARCH) {
		if (!chan->do_split &&
		    (chan->ep_type == USB_ENDPOINT_XFER_ISOC ||
		     chan->ep_type == USB_ENDPOINT_XFER_INT)) {
			dev_err(hsotg->dev, "%s() Channel can't be halted\n",
				__func__);
			return;
		}
	}

	if (halt_status == DWC2_HC_XFER_NO_HALT_STATUS)
		dev_err(hsotg->dev, "!!! halt_status = %d !!!\n", halt_status);

	if (halt_status == DWC2_HC_XFER_URB_DEQUEUE ||
	    halt_status == DWC2_HC_XFER_AHB_ERR) {
		/*
		 * Disable all channel interrupts except Ch Halted. The QTD
		 * and QH state associated with this transfer has been cleared
		 * (in the case of URB_DEQUEUE), so the channel needs to be
		 * shut down carefully to prevent crashes.
		 */
		u32 hcintmsk = HCINTMSK_CHHLTD;

		dev_vdbg(hsotg->dev, "dequeue/error\n");
		dwc2_writel(hsotg, hcintmsk, HCINTMSK(chan->hc_num));

		/*
		 * Make sure no other interrupts besides halt are currently
		 * pending. Handling another interrupt could cause a crash due
		 * to the QTD and QH state.
		 */
		dwc2_writel(hsotg, ~hcintmsk, HCINT(chan->hc_num));

		/*
		 * Make sure the halt status is set to URB_DEQUEUE or AHB_ERR
		 * even if the channel was already halted for some other
		 * reason
		 */
		chan->halt_status = halt_status;

		hcchar = dwc2_readl(hsotg, HCCHAR(chan->hc_num));
		if (!(hcchar & HCCHAR_CHENA)) {
			/*
			 * The channel is either already halted or it hasn't
			 * started yet. In DMA mode, the transfer may halt if
			 * it finishes normally or a condition occurs that
			 * requires driver intervention. Don't want to halt
			 * the channel again. In either Slave or DMA mode,
			 * it's possible that the transfer has been assigned
			 * to a channel, but not started yet when an URB is
			 * dequeued. Don't want to halt a channel that hasn't
			 * started yet.
			 */
			return;
		}
	}
	if (chan->halt_pending) {
		/*
		 * A halt has already been issued for this channel. This might
		 * happen when a transfer is aborted by a higher level in
		 * the stack.
		 */
		dev_vdbg(hsotg->dev,
			 "*** %s: Channel %d, chan->halt_pending already set ***\n",
			 __func__, chan->hc_num);
		return;
	}

	hcchar = dwc2_readl(hsotg, HCCHAR(chan->hc_num));

	/* No need to set the bit in DDMA for disabling the channel */
	/* TODO check it everywhere channel is disabled */
	if (!hsotg->params.dma_desc_enable) {
		if (dbg_hc(chan))
			dev_vdbg(hsotg->dev, "desc DMA disabled\n");
		hcchar |= HCCHAR_CHENA;
	} else {
		if (dbg_hc(chan))
			dev_dbg(hsotg->dev, "desc DMA enabled\n");
	}
	hcchar |= HCCHAR_CHDIS;

	if (!hsotg->params.host_dma) {
		if (dbg_hc(chan))
			dev_vdbg(hsotg->dev, "DMA not enabled\n");
		hcchar |= HCCHAR_CHENA;

		/* Check for space in the request queue to issue the halt */
		if (chan->ep_type == USB_ENDPOINT_XFER_CONTROL ||
		    chan->ep_type == USB_ENDPOINT_XFER_BULK) {
			dev_vdbg(hsotg->dev, "control/bulk\n");
			nptxsts = dwc2_readl(hsotg, GNPTXSTS);
			if ((nptxsts & TXSTS_QSPCAVAIL_MASK) == 0) {
				dev_vdbg(hsotg->dev, "Disabling channel\n");
				hcchar &= ~HCCHAR_CHENA;
			}
		} else {
			if (dbg_perio())
				dev_vdbg(hsotg->dev, "isoc/intr\n");
			hptxsts = dwc2_readl(hsotg, HPTXSTS);
			if ((hptxsts & TXSTS_QSPCAVAIL_MASK) == 0 ||
			    hsotg->queuing_high_bandwidth) {
				if (dbg_perio())
					dev_vdbg(hsotg->dev, "Disabling channel\n");
				hcchar &= ~HCCHAR_CHENA;
			}
		}
	} else {
		if (dbg_hc(chan))
			dev_vdbg(hsotg->dev, "DMA enabled\n");
	}

	dwc2_writel(hsotg, hcchar, HCCHAR(chan->hc_num));
	chan->halt_status = halt_status;

	if (hcchar & HCCHAR_CHENA) {
		if (dbg_hc(chan))
			dev_vdbg(hsotg->dev, "Channel enabled\n");
		chan->halt_pending = 1;
		chan->halt_on_queue = 0;
	} else {
		if (dbg_hc(chan))
			dev_vdbg(hsotg->dev, "Channel disabled\n");
		chan->halt_on_queue = 1;
	}

	if (dbg_hc(chan)) {
		dev_vdbg(hsotg->dev, "%s: Channel %d\n", __func__,
			 chan->hc_num);
		dev_vdbg(hsotg->dev, "	 hcchar: 0x%08x\n",
			 hcchar);
		dev_vdbg(hsotg->dev, "	 halt_pending: %d\n",
			 chan->halt_pending);
		dev_vdbg(hsotg->dev, "	 halt_on_queue: %d\n",
			 chan->halt_on_queue);
		dev_vdbg(hsotg->dev, "	 halt_status: %d\n",
			 chan->halt_status);
	}
}

/**
 * dwc2_hc_cleanup() - Clears the transfer state for a host channel
 *
 * @hsotg: Programming view of DWC_otg controller
 * @chan:  Identifies the host channel to clean up
 *
 * This function is normally called after a transfer is done and the host
 * channel is being released
 */
void dwc2_hc_cleanup(struct dwc2_hsotg *hsotg, struct dwc2_host_chan *chan)
{
	u32 hcintmsk;

	chan->xfer_started = 0;

	list_del_init(&chan->split_order_list_entry);

	/*
	 * Clear channel interrupt enables and any unhandled channel interrupt
	 * conditions
	 */
	dwc2_writel(hsotg, 0, HCINTMSK(chan->hc_num));
	hcintmsk = 0xffffffff;
	hcintmsk &= ~HCINTMSK_RESERVED14_31;
	dwc2_writel(hsotg, hcintmsk, HCINT(chan->hc_num));
}

/**
 * dwc2_hc_set_even_odd_frame() - Sets the channel property that indicates in
 * which frame a periodic transfer should occur
 *
 * @hsotg:  Programming view of DWC_otg controller
 * @chan:   Identifies the host channel to set up and its properties
 * @hcchar: Current value of the HCCHAR register for the specified host channel
 *
 * This function has no effect on non-periodic transfers
 */
static void dwc2_hc_set_even_odd_frame(struct dwc2_hsotg *hsotg,
				       struct dwc2_host_chan *chan, u32 *hcchar)
{
	if (chan->ep_type == USB_ENDPOINT_XFER_INT ||
	    chan->ep_type == USB_ENDPOINT_XFER_ISOC) {
		int host_speed;
		int xfer_ns;
		int xfer_us;
		int bytes_in_fifo;
		u16 fifo_space;
		u16 frame_number;
		u16 wire_frame;

		/*
		 * Try to figure out if we're an even or odd frame. If we set
		 * even and the current frame number is even the the transfer
		 * will happen immediately.  Similar if both are odd. If one is
		 * even and the other is odd then the transfer will happen when
		 * the frame number ticks.
		 *
		 * There's a bit of a balancing act to get this right.
		 * Sometimes we may want to send data in the current frame (AK
		 * right away).  We might want to do this if the frame number
		 * _just_ ticked, but we might also want to do this in order
		 * to continue a split transaction that happened late in a
		 * microframe (so we didn't know to queue the next transfer
		 * until the frame number had ticked).  The problem is that we
		 * need a lot of knowledge to know if there's actually still
		 * time to send things or if it would be better to wait until
		 * the next frame.
		 *
		 * We can look at how much time is left in the current frame
		 * and make a guess about whether we'll have time to transfer.
		 * We'll do that.
		 */

		/* Get speed host is running at */
		host_speed = (chan->speed != USB_SPEED_HIGH &&
			      !chan->do_split) ? chan->speed : USB_SPEED_HIGH;

		/* See how many bytes are in the periodic FIFO right now */
		fifo_space = (dwc2_readl(hsotg, HPTXSTS) &
			      TXSTS_FSPCAVAIL_MASK) >> TXSTS_FSPCAVAIL_SHIFT;
		bytes_in_fifo = sizeof(u32) *
				(hsotg->params.host_perio_tx_fifo_size -
				 fifo_space);

		/*
		 * Roughly estimate bus time for everything in the periodic
		 * queue + our new transfer.  This is "rough" because we're
		 * using a function that makes takes into account IN/OUT
		 * and INT/ISO and we're just slamming in one value for all
		 * transfers.  This should be an over-estimate and that should
		 * be OK, but we can probably tighten it.
		 */
		xfer_ns = usb_calc_bus_time(host_speed, false, false,
					    chan->xfer_len + bytes_in_fifo);
		xfer_us = NS_TO_US(xfer_ns);

		/* See what frame number we'll be at by the time we finish */
		frame_number = dwc2_hcd_get_future_frame_number(hsotg, xfer_us);

		/* This is when we were scheduled to be on the wire */
		wire_frame = dwc2_frame_num_inc(chan->qh->next_active_frame, 1);

		/*
		 * If we'd finish _after_ the frame we're scheduled in then
		 * it's hopeless.  Just schedule right away and hope for the
		 * best.  Note that it _might_ be wise to call back into the
		 * scheduler to pick a better frame, but this is better than
		 * nothing.
		 */
		if (dwc2_frame_num_gt(frame_number, wire_frame)) {
			dwc2_sch_vdbg(hsotg,
				      "QH=%p EO MISS fr=%04x=>%04x (%+d)\n",
				      chan->qh, wire_frame, frame_number,
				      dwc2_frame_num_dec(frame_number,
							 wire_frame));
			wire_frame = frame_number;

			/*
			 * We picked a different frame number; communicate this
			 * back to the scheduler so it doesn't try to schedule
			 * another in the same frame.
			 *
			 * Remember that next_active_frame is 1 before the wire
			 * frame.
			 */
			chan->qh->next_active_frame =
				dwc2_frame_num_dec(frame_number, 1);
		}

		if (wire_frame & 1)
			*hcchar |= HCCHAR_ODDFRM;
		else
			*hcchar &= ~HCCHAR_ODDFRM;
	}
}

static void dwc2_set_pid_isoc(struct dwc2_host_chan *chan)
{
	/* Set up the initial PID for the transfer */
	if (chan->speed == USB_SPEED_HIGH) {
		if (chan->ep_is_in) {
			if (chan->multi_count == 1)
				chan->data_pid_start = DWC2_HC_PID_DATA0;
			else if (chan->multi_count == 2)
				chan->data_pid_start = DWC2_HC_PID_DATA1;
			else
				chan->data_pid_start = DWC2_HC_PID_DATA2;
		} else {
			if (chan->multi_count == 1)
				chan->data_pid_start = DWC2_HC_PID_DATA0;
			else
				chan->data_pid_start = DWC2_HC_PID_MDATA;
		}
	} else {
		chan->data_pid_start = DWC2_HC_PID_DATA0;
	}
}

/**
 * dwc2_hc_write_packet() - Writes a packet into the Tx FIFO associated with
 * the Host Channel
 *
 * @hsotg: Programming view of DWC_otg controller
 * @chan:  Information needed to initialize the host channel
 *
 * This function should only be called in Slave mode. For a channel associated
 * with a non-periodic EP, the non-periodic Tx FIFO is written. For a channel
 * associated with a periodic EP, the periodic Tx FIFO is written.
 *
 * Upon return the xfer_buf and xfer_count fields in chan are incremented by
 * the number of bytes written to the Tx FIFO.
 */
static void dwc2_hc_write_packet(struct dwc2_hsotg *hsotg,
				 struct dwc2_host_chan *chan)
{
	u32 i;
	u32 remaining_count;
	u32 byte_count;
	u32 dword_count;
	u32 *data_buf = (u32 *)chan->xfer_buf;

	if (dbg_hc(chan))
		dev_vdbg(hsotg->dev, "%s()\n", __func__);

	remaining_count = chan->xfer_len - chan->xfer_count;
	if (remaining_count > chan->max_packet)
		byte_count = chan->max_packet;
	else
		byte_count = remaining_count;

	dword_count = (byte_count + 3) / 4;

	if (((unsigned long)data_buf & 0x3) == 0) {
		/* xfer_buf is DWORD aligned */
		for (i = 0; i < dword_count; i++, data_buf++)
			dwc2_writel(hsotg, *data_buf, HCFIFO(chan->hc_num));
	} else {
		/* xfer_buf is not DWORD aligned */
		for (i = 0; i < dword_count; i++, data_buf++) {
			u32 data = data_buf[0] | data_buf[1] << 8 |
				   data_buf[2] << 16 | data_buf[3] << 24;
			dwc2_writel(hsotg, data, HCFIFO(chan->hc_num));
		}
	}

	chan->xfer_count += byte_count;
	chan->xfer_buf += byte_count;
}

/**
 * dwc2_hc_do_ping() - Starts a PING transfer
 *
 * @hsotg: Programming view of DWC_otg controller
 * @chan:  Information needed to initialize the host channel
 *
 * This function should only be called in Slave mode. The Do Ping bit is set in
 * the HCTSIZ register, then the channel is enabled.
 */
static void dwc2_hc_do_ping(struct dwc2_hsotg *hsotg,
			    struct dwc2_host_chan *chan)
{
	u32 hcchar;
	u32 hctsiz;

	if (dbg_hc(chan))
		dev_vdbg(hsotg->dev, "%s: Channel %d\n", __func__,
			 chan->hc_num);

	hctsiz = TSIZ_DOPNG;
	hctsiz |= 1 << TSIZ_PKTCNT_SHIFT;
	dwc2_writel(hsotg, hctsiz, HCTSIZ(chan->hc_num));

	hcchar = dwc2_readl(hsotg, HCCHAR(chan->hc_num));
	hcchar |= HCCHAR_CHENA;
	hcchar &= ~HCCHAR_CHDIS;
	dwc2_writel(hsotg, hcchar, HCCHAR(chan->hc_num));
}

/**
 * dwc2_hc_start_transfer() - Does the setup for a data transfer for a host
 * channel and starts the transfer
 *
 * @hsotg: Programming view of DWC_otg controller
 * @chan:  Information needed to initialize the host channel. The xfer_len value
 *         may be reduced to accommodate the max widths of the XferSize and
 *         PktCnt fields in the HCTSIZn register. The multi_count value may be
 *         changed to reflect the final xfer_len value.
 *
 * This function may be called in either Slave mode or DMA mode. In Slave mode,
 * the caller must ensure that there is sufficient space in the request queue
 * and Tx Data FIFO.
 *
 * For an OUT transfer in Slave mode, it loads a data packet into the
 * appropriate FIFO. If necessary, additional data packets are loaded in the
 * Host ISR.
 *
 * For an IN transfer in Slave mode, a data packet is requested. The data
 * packets are unloaded from the Rx FIFO in the Host ISR. If necessary,
 * additional data packets are requested in the Host ISR.
 *
 * For a PING transfer in Slave mode, the Do Ping bit is set in the HCTSIZ
 * register along with a packet count of 1 and the channel is enabled. This
 * causes a single PING transaction to occur. Other fields in HCTSIZ are
 * simply set to 0 since no data transfer occurs in this case.
 *
 * For a PING transfer in DMA mode, the HCTSIZ register is initialized with
 * all the information required to perform the subsequent data transfer. In
 * addition, the Do Ping bit is set in the HCTSIZ register. In this case, the
 * controller performs the entire PING protocol, then starts the data
 * transfer.
 */
static void dwc2_hc_start_transfer(struct dwc2_hsotg *hsotg,
				   struct dwc2_host_chan *chan)
{
	u32 max_hc_xfer_size = hsotg->params.max_transfer_size;
	u16 max_hc_pkt_count = hsotg->params.max_packet_count;
	u32 hcchar;
	u32 hctsiz = 0;
	u16 num_packets;
	u32 ec_mc;

	if (dbg_hc(chan))
		dev_vdbg(hsotg->dev, "%s()\n", __func__);

	if (chan->do_ping) {
		if (!hsotg->params.host_dma) {
			if (dbg_hc(chan))
				dev_vdbg(hsotg->dev, "ping, no DMA\n");
			dwc2_hc_do_ping(hsotg, chan);
			chan->xfer_started = 1;
			return;
		}

		if (dbg_hc(chan))
			dev_vdbg(hsotg->dev, "ping, DMA\n");

		hctsiz |= TSIZ_DOPNG;
	}

	if (chan->do_split) {
		if (dbg_hc(chan))
			dev_vdbg(hsotg->dev, "split\n");
		num_packets = 1;

		if (chan->complete_split && !chan->ep_is_in)
			/*
			 * For CSPLIT OUT Transfer, set the size to 0 so the
			 * core doesn't expect any data written to the FIFO
			 */
			chan->xfer_len = 0;
		else if (chan->ep_is_in || chan->xfer_len > chan->max_packet)
			chan->xfer_len = chan->max_packet;
		else if (!chan->ep_is_in && chan->xfer_len > 188)
			chan->xfer_len = 188;

		hctsiz |= chan->xfer_len << TSIZ_XFERSIZE_SHIFT &
			  TSIZ_XFERSIZE_MASK;

		/* For split set ec_mc for immediate retries */
		if (chan->ep_type == USB_ENDPOINT_XFER_INT ||
		    chan->ep_type == USB_ENDPOINT_XFER_ISOC)
			ec_mc = 3;
		else
			ec_mc = 1;
	} else {
		if (dbg_hc(chan))
			dev_vdbg(hsotg->dev, "no split\n");
		/*
		 * Ensure that the transfer length and packet count will fit
		 * in the widths allocated for them in the HCTSIZn register
		 */
		if (chan->ep_type == USB_ENDPOINT_XFER_INT ||
		    chan->ep_type == USB_ENDPOINT_XFER_ISOC) {
			/*
			 * Make sure the transfer size is no larger than one
			 * (micro)frame's worth of data. (A check was done
			 * when the periodic transfer was accepted to ensure
			 * that a (micro)frame's worth of data can be
			 * programmed into a channel.)
			 */
			u32 max_periodic_len =
				chan->multi_count * chan->max_packet;

			if (chan->xfer_len > max_periodic_len)
				chan->xfer_len = max_periodic_len;
		} else if (chan->xfer_len > max_hc_xfer_size) {
			/*
			 * Make sure that xfer_len is a multiple of max packet
			 * size
			 */
			chan->xfer_len =
				max_hc_xfer_size - chan->max_packet + 1;
		}

		if (chan->xfer_len > 0) {
			num_packets = (chan->xfer_len + chan->max_packet - 1) /
					chan->max_packet;
			if (num_packets > max_hc_pkt_count) {
				num_packets = max_hc_pkt_count;
				chan->xfer_len = num_packets * chan->max_packet;
			}
		} else {
			/* Need 1 packet for transfer length of 0 */
			num_packets = 1;
		}

		if (chan->ep_is_in)
			/*
			 * Always program an integral # of max packets for IN
			 * transfers
			 */
			chan->xfer_len = num_packets * chan->max_packet;

		if (chan->ep_type == USB_ENDPOINT_XFER_INT ||
		    chan->ep_type == USB_ENDPOINT_XFER_ISOC)
			/*
			 * Make sure that the multi_count field matches the
			 * actual transfer length
			 */
			chan->multi_count = num_packets;

		if (chan->ep_type == USB_ENDPOINT_XFER_ISOC)
			dwc2_set_pid_isoc(chan);

		hctsiz |= chan->xfer_len << TSIZ_XFERSIZE_SHIFT &
			  TSIZ_XFERSIZE_MASK;

		/* The ec_mc gets the multi_count for non-split */
		ec_mc = chan->multi_count;
	}

	chan->start_pkt_count = num_packets;
	hctsiz |= num_packets << TSIZ_PKTCNT_SHIFT & TSIZ_PKTCNT_MASK;
	hctsiz |= chan->data_pid_start << TSIZ_SC_MC_PID_SHIFT &
		  TSIZ_SC_MC_PID_MASK;
	dwc2_writel(hsotg, hctsiz, HCTSIZ(chan->hc_num));
	if (dbg_hc(chan)) {
		dev_vdbg(hsotg->dev, "Wrote %08x to HCTSIZ(%d)\n",
			 hctsiz, chan->hc_num);

		dev_vdbg(hsotg->dev, "%s: Channel %d\n", __func__,
			 chan->hc_num);
		dev_vdbg(hsotg->dev, "	 Xfer Size: %d\n",
			 (hctsiz & TSIZ_XFERSIZE_MASK) >>
			 TSIZ_XFERSIZE_SHIFT);
		dev_vdbg(hsotg->dev, "	 Num Pkts: %d\n",
			 (hctsiz & TSIZ_PKTCNT_MASK) >>
			 TSIZ_PKTCNT_SHIFT);
		dev_vdbg(hsotg->dev, "	 Start PID: %d\n",
			 (hctsiz & TSIZ_SC_MC_PID_MASK) >>
			 TSIZ_SC_MC_PID_SHIFT);
	}

	if (hsotg->params.host_dma) {
		dma_addr_t dma_addr;

		if (chan->align_buf) {
			if (dbg_hc(chan))
				dev_vdbg(hsotg->dev, "align_buf\n");
			dma_addr = chan->align_buf;
		} else {
			dma_addr = chan->xfer_dma;
		}
		dwc2_writel(hsotg, (u32)dma_addr, HCDMA(chan->hc_num));

		if (dbg_hc(chan))
			dev_vdbg(hsotg->dev, "Wrote %08lx to HCDMA(%d)\n",
				 (unsigned long)dma_addr, chan->hc_num);
	}

	/* Start the split */
	if (chan->do_split) {
		u32 hcsplt = dwc2_readl(hsotg, HCSPLT(chan->hc_num));

		hcsplt |= HCSPLT_SPLTENA;
		dwc2_writel(hsotg, hcsplt, HCSPLT(chan->hc_num));
	}

	hcchar = dwc2_readl(hsotg, HCCHAR(chan->hc_num));
	hcchar &= ~HCCHAR_MULTICNT_MASK;
	hcchar |= (ec_mc << HCCHAR_MULTICNT_SHIFT) & HCCHAR_MULTICNT_MASK;
	dwc2_hc_set_even_odd_frame(hsotg, chan, &hcchar);

	if (hcchar & HCCHAR_CHDIS)
		dev_warn(hsotg->dev,
			 "%s: chdis set, channel %d, hcchar 0x%08x\n",
			 __func__, chan->hc_num, hcchar);

	/* Set host channel enable after all other setup is complete */
	hcchar |= HCCHAR_CHENA;
	hcchar &= ~HCCHAR_CHDIS;

	if (dbg_hc(chan))
		dev_vdbg(hsotg->dev, "	 Multi Cnt: %d\n",
			 (hcchar & HCCHAR_MULTICNT_MASK) >>
			 HCCHAR_MULTICNT_SHIFT);

	dwc2_writel(hsotg, hcchar, HCCHAR(chan->hc_num));
	if (dbg_hc(chan))
		dev_vdbg(hsotg->dev, "Wrote %08x to HCCHAR(%d)\n", hcchar,
			 chan->hc_num);

	chan->xfer_started = 1;
	chan->requests++;

	if (!hsotg->params.host_dma &&
	    !chan->ep_is_in && chan->xfer_len > 0)
		/* Load OUT packet into the appropriate Tx FIFO */
		dwc2_hc_write_packet(hsotg, chan);
}

/**
 * dwc2_hc_start_transfer_ddma() - Does the setup for a data transfer for a
 * host channel and starts the transfer in Descriptor DMA mode
 *
 * @hsotg: Programming view of DWC_otg controller
 * @chan:  Information needed to initialize the host channel
 *
 * Initializes HCTSIZ register. For a PING transfer the Do Ping bit is set.
 * Sets PID and NTD values. For periodic transfers initializes SCHED_INFO field
 * with micro-frame bitmap.
 *
 * Initializes HCDMA register with descriptor list address and CTD value then
 * starts the transfer via enabling the channel.
 */
void dwc2_hc_start_transfer_ddma(struct dwc2_hsotg *hsotg,
				 struct dwc2_host_chan *chan)
{
	u32 hcchar;
	u32 hctsiz = 0;

	if (chan->do_ping)
		hctsiz |= TSIZ_DOPNG;

	if (chan->ep_type == USB_ENDPOINT_XFER_ISOC)
		dwc2_set_pid_isoc(chan);

	/* Packet Count and Xfer Size are not used in Descriptor DMA mode */
	hctsiz |= chan->data_pid_start << TSIZ_SC_MC_PID_SHIFT &
		  TSIZ_SC_MC_PID_MASK;

	/* 0 - 1 descriptor, 1 - 2 descriptors, etc */
	hctsiz |= (chan->ntd - 1) << TSIZ_NTD_SHIFT & TSIZ_NTD_MASK;

	/* Non-zero only for high-speed interrupt endpoints */
	hctsiz |= chan->schinfo << TSIZ_SCHINFO_SHIFT & TSIZ_SCHINFO_MASK;

	if (dbg_hc(chan)) {
		dev_vdbg(hsotg->dev, "%s: Channel %d\n", __func__,
			 chan->hc_num);
		dev_vdbg(hsotg->dev, "	 Start PID: %d\n",
			 chan->data_pid_start);
		dev_vdbg(hsotg->dev, "	 NTD: %d\n", chan->ntd - 1);
	}

	dwc2_writel(hsotg, hctsiz, HCTSIZ(chan->hc_num));

	dma_sync_single_for_device(hsotg->dev, chan->desc_list_addr,
				   chan->desc_list_sz, DMA_TO_DEVICE);

	dwc2_writel(hsotg, chan->desc_list_addr, HCDMA(chan->hc_num));

	if (dbg_hc(chan))
		dev_vdbg(hsotg->dev, "Wrote %pad to HCDMA(%d)\n",
			 &chan->desc_list_addr, chan->hc_num);

	hcchar = dwc2_readl(hsotg, HCCHAR(chan->hc_num));
	hcchar &= ~HCCHAR_MULTICNT_MASK;
	hcchar |= chan->multi_count << HCCHAR_MULTICNT_SHIFT &
		  HCCHAR_MULTICNT_MASK;

	if (hcchar & HCCHAR_CHDIS)
		dev_warn(hsotg->dev,
			 "%s: chdis set, channel %d, hcchar 0x%08x\n",
			 __func__, chan->hc_num, hcchar);

	/* Set host channel enable after all other setup is complete */
	hcchar |= HCCHAR_CHENA;
	hcchar &= ~HCCHAR_CHDIS;

	if (dbg_hc(chan))
		dev_vdbg(hsotg->dev, "	 Multi Cnt: %d\n",
			 (hcchar & HCCHAR_MULTICNT_MASK) >>
			 HCCHAR_MULTICNT_SHIFT);

	dwc2_writel(hsotg, hcchar, HCCHAR(chan->hc_num));
	if (dbg_hc(chan))
		dev_vdbg(hsotg->dev, "Wrote %08x to HCCHAR(%d)\n", hcchar,
			 chan->hc_num);

	chan->xfer_started = 1;
	chan->requests++;
}

/**
 * dwc2_hc_continue_transfer() - Continues a data transfer that was started by
 * a previous call to dwc2_hc_start_transfer()
 *
 * @hsotg: Programming view of DWC_otg controller
 * @chan:  Information needed to initialize the host channel
 *
 * The caller must ensure there is sufficient space in the request queue and Tx
 * Data FIFO. This function should only be called in Slave mode. In DMA mode,
 * the controller acts autonomously to complete transfers programmed to a host
 * channel.
 *
 * For an OUT transfer, a new data packet is loaded into the appropriate FIFO
 * if there is any data remaining to be queued. For an IN transfer, another
 * data packet is always requested. For the SETUP phase of a control transfer,
 * this function does nothing.
 *
 * Return: 1 if a new request is queued, 0 if no more requests are required
 * for this transfer
 */
static int dwc2_hc_continue_transfer(struct dwc2_hsotg *hsotg,
				     struct dwc2_host_chan *chan)
{
	if (dbg_hc(chan))
		dev_vdbg(hsotg->dev, "%s: Channel %d\n", __func__,
			 chan->hc_num);

	if (chan->do_split)
		/* SPLITs always queue just once per channel */
		return 0;

	if (chan->data_pid_start == DWC2_HC_PID_SETUP)
		/* SETUPs are queued only once since they can't be NAK'd */
		return 0;

	if (chan->ep_is_in) {
		/*
		 * Always queue another request for other IN transfers. If
		 * back-to-back INs are issued and NAKs are received for both,
		 * the driver may still be processing the first NAK when the
		 * second NAK is received. When the interrupt handler clears
		 * the NAK interrupt for the first NAK, the second NAK will
		 * not be seen. So we can't depend on the NAK interrupt
		 * handler to requeue a NAK'd request. Instead, IN requests
		 * are issued each time this function is called. When the
		 * transfer completes, the extra requests for the channel will
		 * be flushed.
		 */
		u32 hcchar = dwc2_readl(hsotg, HCCHAR(chan->hc_num));

		dwc2_hc_set_even_odd_frame(hsotg, chan, &hcchar);
		hcchar |= HCCHAR_CHENA;
		hcchar &= ~HCCHAR_CHDIS;
		if (dbg_hc(chan))
			dev_vdbg(hsotg->dev, "	 IN xfer: hcchar = 0x%08x\n",
				 hcchar);
		dwc2_writel(hsotg, hcchar, HCCHAR(chan->hc_num));
		chan->requests++;
		return 1;
	}

	/* OUT transfers */

	if (chan->xfer_count < chan->xfer_len) {
		if (chan->ep_type == USB_ENDPOINT_XFER_INT ||
		    chan->ep_type == USB_ENDPOINT_XFER_ISOC) {
			u32 hcchar = dwc2_readl(hsotg,
						HCCHAR(chan->hc_num));

			dwc2_hc_set_even_odd_frame(hsotg, chan,
						   &hcchar);
		}

		/* Load OUT packet into the appropriate Tx FIFO */
		dwc2_hc_write_packet(hsotg, chan);
		chan->requests++;
		return 1;
	}

	return 0;
}

/*
 * =========================================================================
 *  HCD
 * =========================================================================
 */

/*
 * Processes all the URBs in a single list of QHs. Completes them with
 * -ETIMEDOUT and frees the QTD.
 *
 * Must be called with interrupt disabled and spinlock held
 */
static void dwc2_kill_urbs_in_qh_list(struct dwc2_hsotg *hsotg,
				      struct list_head *qh_list)
{
	struct dwc2_qh *qh, *qh_tmp;
	struct dwc2_qtd *qtd, *qtd_tmp;

	list_for_each_entry_safe(qh, qh_tmp, qh_list, qh_list_entry) {
		list_for_each_entry_safe(qtd, qtd_tmp, &qh->qtd_list,
					 qtd_list_entry) {
			dwc2_host_complete(hsotg, qtd, -ECONNRESET);
			dwc2_hcd_qtd_unlink_and_free(hsotg, qtd, qh);
		}
	}
}

static void dwc2_qh_list_free(struct dwc2_hsotg *hsotg,
			      struct list_head *qh_list)
{
	struct dwc2_qtd *qtd, *qtd_tmp;
	struct dwc2_qh *qh, *qh_tmp;
	unsigned long flags;

	if (!qh_list->next)
		/* The list hasn't been initialized yet */
		return;

	spin_lock_irqsave(&hsotg->lock, flags);

	/* Ensure there are no QTDs or URBs left */
	dwc2_kill_urbs_in_qh_list(hsotg, qh_list);

	list_for_each_entry_safe(qh, qh_tmp, qh_list, qh_list_entry) {
		dwc2_hcd_qh_unlink(hsotg, qh);

		/* Free each QTD in the QH's QTD list */
		list_for_each_entry_safe(qtd, qtd_tmp, &qh->qtd_list,
					 qtd_list_entry)
			dwc2_hcd_qtd_unlink_and_free(hsotg, qtd, qh);

		if (qh->channel && qh->channel->qh == qh)
			qh->channel->qh = NULL;

		spin_unlock_irqrestore(&hsotg->lock, flags);
		dwc2_hcd_qh_free(hsotg, qh);
		spin_lock_irqsave(&hsotg->lock, flags);
	}

	spin_unlock_irqrestore(&hsotg->lock, flags);
}

/*
 * Responds with an error status of -ETIMEDOUT to all URBs in the non-periodic
 * and periodic schedules. The QTD associated with each URB is removed from
 * the schedule and freed. This function may be called when a disconnect is
 * detected or when the HCD is being stopped.
 *
 * Must be called with interrupt disabled and spinlock held
 */
static void dwc2_kill_all_urbs(struct dwc2_hsotg *hsotg)
{
	dwc2_kill_urbs_in_qh_list(hsotg, &hsotg->non_periodic_sched_inactive);
	dwc2_kill_urbs_in_qh_list(hsotg, &hsotg->non_periodic_sched_waiting);
	dwc2_kill_urbs_in_qh_list(hsotg, &hsotg->non_periodic_sched_active);
	dwc2_kill_urbs_in_qh_list(hsotg, &hsotg->periodic_sched_inactive);
	dwc2_kill_urbs_in_qh_list(hsotg, &hsotg->periodic_sched_ready);
	dwc2_kill_urbs_in_qh_list(hsotg, &hsotg->periodic_sched_assigned);
	dwc2_kill_urbs_in_qh_list(hsotg, &hsotg->periodic_sched_queued);
}

/**
 * dwc2_hcd_start() - Starts the HCD when switching to Host mode
 *
 * @hsotg: Pointer to struct dwc2_hsotg
 */
void dwc2_hcd_start(struct dwc2_hsotg *hsotg)
{
	u32 hprt0;

	if (hsotg->op_state == OTG_STATE_B_HOST) {
		/*
		 * Reset the port. During a HNP mode switch the reset
		 * needs to occur within 1ms and have a duration of at
		 * least 50ms.
		 */
		hprt0 = dwc2_read_hprt0(hsotg);
		hprt0 |= HPRT0_RST;
		dwc2_writel(hsotg, hprt0, HPRT0);
	}

	queue_delayed_work(hsotg->wq_otg, &hsotg->start_work,
			   msecs_to_jiffies(50));
}

/* Must be called with interrupt disabled and spinlock held */
static void dwc2_hcd_cleanup_channels(struct dwc2_hsotg *hsotg)
{
	int num_channels = hsotg->params.host_channels;
	struct dwc2_host_chan *channel;
	u32 hcchar;
	int i;

	if (!hsotg->params.host_dma) {
		/* Flush out any channel requests in slave mode */
		for (i = 0; i < num_channels; i++) {
			channel = hsotg->hc_ptr_array[i];
			if (!list_empty(&channel->hc_list_entry))
				continue;
			hcchar = dwc2_readl(hsotg, HCCHAR(i));
			if (hcchar & HCCHAR_CHENA) {
				hcchar &= ~(HCCHAR_CHENA | HCCHAR_EPDIR);
				hcchar |= HCCHAR_CHDIS;
				dwc2_writel(hsotg, hcchar, HCCHAR(i));
			}
		}
	}

	for (i = 0; i < num_channels; i++) {
		channel = hsotg->hc_ptr_array[i];
		if (!list_empty(&channel->hc_list_entry))
			continue;
		hcchar = dwc2_readl(hsotg, HCCHAR(i));
		if (hcchar & HCCHAR_CHENA) {
			/* Halt the channel */
			hcchar |= HCCHAR_CHDIS;
			dwc2_writel(hsotg, hcchar, HCCHAR(i));
		}

		dwc2_hc_cleanup(hsotg, channel);
		list_add_tail(&channel->hc_list_entry, &hsotg->free_hc_list);
		/*
		 * Added for Descriptor DMA to prevent channel double cleanup in
		 * release_channel_ddma(), which is called from ep_disable when
		 * device disconnects
		 */
		channel->qh = NULL;
	}
	/* All channels have been freed, mark them available */
	if (hsotg->params.uframe_sched) {
		hsotg->available_host_channels =
			hsotg->params.host_channels;
	} else {
		hsotg->non_periodic_channels = 0;
		hsotg->periodic_channels = 0;
	}
}

/**
 * dwc2_hcd_connect() - Handles connect of the HCD
 *
 * @hsotg: Pointer to struct dwc2_hsotg
 *
 * Must be called with interrupt disabled and spinlock held
 */
void dwc2_hcd_connect(struct dwc2_hsotg *hsotg)
{
	if (hsotg->lx_state != DWC2_L0)
		usb_hcd_resume_root_hub(hsotg->priv);

	hsotg->flags.b.port_connect_status_change = 1;
	hsotg->flags.b.port_connect_status = 1;
}

/**
 * dwc2_hcd_disconnect() - Handles disconnect of the HCD
 *
 * @hsotg: Pointer to struct dwc2_hsotg
 * @force: If true, we won't try to reconnect even if we see device connected.
 *
 * Must be called with interrupt disabled and spinlock held
 */
void dwc2_hcd_disconnect(struct dwc2_hsotg *hsotg, bool force)
{
	u32 intr;
	u32 hprt0;

	/* Set status flags for the hub driver */
	hsotg->flags.b.port_connect_status_change = 1;
	hsotg->flags.b.port_connect_status = 0;

	/*
	 * Shutdown any transfers in process by clearing the Tx FIFO Empty
	 * interrupt mask and status bits and disabling subsequent host
	 * channel interrupts.
	 */
	intr = dwc2_readl(hsotg, GINTMSK);
	intr &= ~(GINTSTS_NPTXFEMP | GINTSTS_PTXFEMP | GINTSTS_HCHINT);
	dwc2_writel(hsotg, intr, GINTMSK);
	intr = GINTSTS_NPTXFEMP | GINTSTS_PTXFEMP | GINTSTS_HCHINT;
	dwc2_writel(hsotg, intr, GINTSTS);

	/*
	 * Turn off the vbus power only if the core has transitioned to device
	 * mode. If still in host mode, need to keep power on to detect a
	 * reconnection.
	 */
	if (dwc2_is_device_mode(hsotg)) {
		if (hsotg->op_state != OTG_STATE_A_SUSPEND) {
			dev_dbg(hsotg->dev, "Disconnect: PortPower off\n");
			dwc2_writel(hsotg, 0, HPRT0);
		}

		dwc2_disable_host_interrupts(hsotg);
	}

	/* Respond with an error status to all URBs in the schedule */
	dwc2_kill_all_urbs(hsotg);

	if (dwc2_is_host_mode(hsotg))
		/* Clean up any host channels that were in use */
		dwc2_hcd_cleanup_channels(hsotg);

	dwc2_host_disconnect(hsotg);

	/*
	 * Add an extra check here to see if we're actually connected but
	 * we don't have a detection interrupt pending.  This can happen if:
	 *   1. hardware sees connect
	 *   2. hardware sees disconnect
	 *   3. hardware sees connect
	 *   4. dwc2_port_intr() - clears connect interrupt
	 *   5. dwc2_handle_common_intr() - calls here
	 *
	 * Without the extra check here we will end calling disconnect
	 * and won't get any future interrupts to handle the connect.
	 */
	if (!force) {
		hprt0 = dwc2_readl(hsotg, HPRT0);
		if (!(hprt0 & HPRT0_CONNDET) && (hprt0 & HPRT0_CONNSTS))
			dwc2_hcd_connect(hsotg);
	}
}

/**
 * dwc2_hcd_rem_wakeup() - Handles Remote Wakeup
 *
 * @hsotg: Pointer to struct dwc2_hsotg
 */
static void dwc2_hcd_rem_wakeup(struct dwc2_hsotg *hsotg)
{
	if (hsotg->bus_suspended) {
		hsotg->flags.b.port_suspend_change = 1;
		usb_hcd_resume_root_hub(hsotg->priv);
	}

	if (hsotg->lx_state == DWC2_L1)
		hsotg->flags.b.port_l1_change = 1;
}

/**
 * dwc2_hcd_stop() - Halts the DWC_otg host mode operations in a clean manner
 *
 * @hsotg: Pointer to struct dwc2_hsotg
 *
 * Must be called with interrupt disabled and spinlock held
 */
void dwc2_hcd_stop(struct dwc2_hsotg *hsotg)
{
	dev_dbg(hsotg->dev, "DWC OTG HCD STOP\n");

	/*
	 * The root hub should be disconnected before this function is called.
	 * The disconnect will clear the QTD lists (via ..._hcd_urb_dequeue)
	 * and the QH lists (via ..._hcd_endpoint_disable).
	 */

	/* Turn off all host-specific interrupts */
	dwc2_disable_host_interrupts(hsotg);

	/* Turn off the vbus power */
	dev_dbg(hsotg->dev, "PortPower off\n");
	dwc2_writel(hsotg, 0, HPRT0);
}

/* Caller must hold driver lock */
static int dwc2_hcd_urb_enqueue(struct dwc2_hsotg *hsotg,
				struct dwc2_hcd_urb *urb, struct dwc2_qh *qh,
				struct dwc2_qtd *qtd)
{
	u32 intr_mask;
	int retval;
	int dev_speed;

	if (!hsotg->flags.b.port_connect_status) {
		/* No longer connected */
		dev_err(hsotg->dev, "Not connected\n");
		return -ENODEV;
	}

	dev_speed = dwc2_host_get_speed(hsotg, urb->priv);

	/* Some configurations cannot support LS traffic on a FS root port */
	if ((dev_speed == USB_SPEED_LOW) &&
	    (hsotg->hw_params.fs_phy_type == GHWCFG2_FS_PHY_TYPE_DEDICATED) &&
	    (hsotg->hw_params.hs_phy_type == GHWCFG2_HS_PHY_TYPE_UTMI)) {
		u32 hprt0 = dwc2_readl(hsotg, HPRT0);
		u32 prtspd = (hprt0 & HPRT0_SPD_MASK) >> HPRT0_SPD_SHIFT;

		if (prtspd == HPRT0_SPD_FULL_SPEED)
			return -ENODEV;
	}

	if (!qtd)
		return -EINVAL;

	dwc2_hcd_qtd_init(qtd, urb);
	retval = dwc2_hcd_qtd_add(hsotg, qtd, qh);
	if (retval) {
		dev_err(hsotg->dev,
			"DWC OTG HCD URB Enqueue failed adding QTD. Error status %d\n",
			retval);
		return retval;
	}

	intr_mask = dwc2_readl(hsotg, GINTMSK);
	if (!(intr_mask & GINTSTS_SOF)) {
		enum dwc2_transaction_type tr_type;

		if (qtd->qh->ep_type == USB_ENDPOINT_XFER_BULK &&
		    !(qtd->urb->flags & URB_GIVEBACK_ASAP))
			/*
			 * Do not schedule SG transactions until qtd has
			 * URB_GIVEBACK_ASAP set
			 */
			return 0;

		tr_type = dwc2_hcd_select_transactions(hsotg);
		if (tr_type != DWC2_TRANSACTION_NONE)
			dwc2_hcd_queue_transactions(hsotg, tr_type);
	}

	return 0;
}

/* Must be called with interrupt disabled and spinlock held */
static int dwc2_hcd_urb_dequeue(struct dwc2_hsotg *hsotg,
				struct dwc2_hcd_urb *urb)
{
	struct dwc2_qh *qh;
	struct dwc2_qtd *urb_qtd;

	urb_qtd = urb->qtd;
	if (!urb_qtd) {
		dev_dbg(hsotg->dev, "## Urb QTD is NULL ##\n");
		return -EINVAL;
	}

	qh = urb_qtd->qh;
	if (!qh) {
		dev_dbg(hsotg->dev, "## Urb QTD QH is NULL ##\n");
		return -EINVAL;
	}

	urb->priv = NULL;

	if (urb_qtd->in_process && qh->channel) {
		dwc2_dump_channel_info(hsotg, qh->channel);

		/* The QTD is in process (it has been assigned to a channel) */
		if (hsotg->flags.b.port_connect_status)
			/*
			 * If still connected (i.e. in host mode), halt the
			 * channel so it can be used for other transfers. If
			 * no longer connected, the host registers can't be
			 * written to halt the channel since the core is in
			 * device mode.
			 */
			dwc2_hc_halt(hsotg, qh->channel,
				     DWC2_HC_XFER_URB_DEQUEUE);
	}

	/*
	 * Free the QTD and clean up the associated QH. Leave the QH in the
	 * schedule if it has any remaining QTDs.
	 */
	if (!hsotg->params.dma_desc_enable) {
		u8 in_process = urb_qtd->in_process;

		dwc2_hcd_qtd_unlink_and_free(hsotg, urb_qtd, qh);
		if (in_process) {
			dwc2_hcd_qh_deactivate(hsotg, qh, 0);
			qh->channel = NULL;
		} else if (list_empty(&qh->qtd_list)) {
			dwc2_hcd_qh_unlink(hsotg, qh);
		}
	} else {
		dwc2_hcd_qtd_unlink_and_free(hsotg, urb_qtd, qh);
	}

	return 0;
}

/* Must NOT be called with interrupt disabled or spinlock held */
static int dwc2_hcd_endpoint_disable(struct dwc2_hsotg *hsotg,
				     struct usb_host_endpoint *ep, int retry)
{
	struct dwc2_qtd *qtd, *qtd_tmp;
	struct dwc2_qh *qh;
	unsigned long flags;
	int rc;

	spin_lock_irqsave(&hsotg->lock, flags);

	qh = ep->hcpriv;
	if (!qh) {
		rc = -EINVAL;
		goto err;
	}

	while (!list_empty(&qh->qtd_list) && retry--) {
		if (retry == 0) {
			dev_err(hsotg->dev,
				"## timeout in dwc2_hcd_endpoint_disable() ##\n");
			rc = -EBUSY;
			goto err;
		}

		spin_unlock_irqrestore(&hsotg->lock, flags);
		msleep(20);
		spin_lock_irqsave(&hsotg->lock, flags);
		qh = ep->hcpriv;
		if (!qh) {
			rc = -EINVAL;
			goto err;
		}
	}

	dwc2_hcd_qh_unlink(hsotg, qh);

	/* Free each QTD in the QH's QTD list */
	list_for_each_entry_safe(qtd, qtd_tmp, &qh->qtd_list, qtd_list_entry)
		dwc2_hcd_qtd_unlink_and_free(hsotg, qtd, qh);

	ep->hcpriv = NULL;

	if (qh->channel && qh->channel->qh == qh)
		qh->channel->qh = NULL;

	spin_unlock_irqrestore(&hsotg->lock, flags);

	dwc2_hcd_qh_free(hsotg, qh);

	return 0;

err:
	ep->hcpriv = NULL;
	spin_unlock_irqrestore(&hsotg->lock, flags);

	return rc;
}

/* Must be called with interrupt disabled and spinlock held */
static int dwc2_hcd_endpoint_reset(struct dwc2_hsotg *hsotg,
				   struct usb_host_endpoint *ep)
{
	struct dwc2_qh *qh = ep->hcpriv;

	if (!qh)
		return -EINVAL;

	qh->data_toggle = DWC2_HC_PID_DATA0;

	return 0;
}

/**
 * dwc2_core_init() - Initializes the DWC_otg controller registers and
 * prepares the core for device mode or host mode operation
 *
 * @hsotg:         Programming view of the DWC_otg controller
 * @initial_setup: If true then this is the first init for this instance.
 */
int dwc2_core_init(struct dwc2_hsotg *hsotg, bool initial_setup)
{
	u32 usbcfg, otgctl;
	int retval;

	dev_dbg(hsotg->dev, "%s(%p)\n", __func__, hsotg);

	usbcfg = dwc2_readl(hsotg, GUSBCFG);

	/* Set ULPI External VBUS bit if needed */
	usbcfg &= ~GUSBCFG_ULPI_EXT_VBUS_DRV;
	if (hsotg->params.phy_ulpi_ext_vbus)
		usbcfg |= GUSBCFG_ULPI_EXT_VBUS_DRV;

	/* Set external TS Dline pulsing bit if needed */
	usbcfg &= ~GUSBCFG_TERMSELDLPULSE;
	if (hsotg->params.ts_dline)
		usbcfg |= GUSBCFG_TERMSELDLPULSE;

	dwc2_writel(hsotg, usbcfg, GUSBCFG);

	/*
	 * Reset the Controller
	 *
	 * We only need to reset the controller if this is a re-init.
	 * For the first init we know for sure that earlier code reset us (it
	 * needed to in order to properly detect various parameters).
	 */
	if (!initial_setup) {
		retval = dwc2_core_reset(hsotg, false);
		if (retval) {
			dev_err(hsotg->dev, "%s(): Reset failed, aborting\n",
				__func__);
			return retval;
		}
	}

	/*
	 * This needs to happen in FS mode before any other programming occurs
	 */
	retval = dwc2_phy_init(hsotg, initial_setup);
	if (retval)
		return retval;

	/* Program the GAHBCFG Register */
	retval = dwc2_gahbcfg_init(hsotg);
	if (retval)
		return retval;

	/* Program the GUSBCFG register */
	dwc2_gusbcfg_init(hsotg);

	/* Program the GOTGCTL register */
	otgctl = dwc2_readl(hsotg, GOTGCTL);
	otgctl &= ~GOTGCTL_OTGVER;
	dwc2_writel(hsotg, otgctl, GOTGCTL);

	/* Clear the SRP success bit for FS-I2c */
	hsotg->srp_success = 0;

	/* Enable common interrupts */
	dwc2_enable_common_interrupts(hsotg);

	/*
	 * Do device or host initialization based on mode during PCD and
	 * HCD initialization
	 */
	if (dwc2_is_host_mode(hsotg)) {
		dev_dbg(hsotg->dev, "Host Mode\n");
		hsotg->op_state = OTG_STATE_A_HOST;
	} else {
		dev_dbg(hsotg->dev, "Device Mode\n");
		hsotg->op_state = OTG_STATE_B_PERIPHERAL;
	}

	return 0;
}

/**
 * dwc2_core_host_init() - Initializes the DWC_otg controller registers for
 * Host mode
 *
 * @hsotg: Programming view of DWC_otg controller
 *
 * This function flushes the Tx and Rx FIFOs and flushes any entries in the
 * request queues. Host channels are reset to ensure that they are ready for
 * performing transfers.
 */
static void dwc2_core_host_init(struct dwc2_hsotg *hsotg)
{
	u32 hcfg, hfir, otgctl, usbcfg;

	dev_dbg(hsotg->dev, "%s(%p)\n", __func__, hsotg);

	/* Set HS/FS Timeout Calibration to 7 (max available value).
	 * The number of PHY clocks that the application programs in
	 * this field is added to the high/full speed interpacket timeout
	 * duration in the core to account for any additional delays
	 * introduced by the PHY. This can be required, because the delay
	 * introduced by the PHY in generating the linestate condition
	 * can vary from one PHY to another.
	 */
	usbcfg = dwc2_readl(hsotg, GUSBCFG);
	usbcfg |= GUSBCFG_TOUTCAL(7);
	dwc2_writel(hsotg, usbcfg, GUSBCFG);

	/* Restart the Phy Clock */
	dwc2_writel(hsotg, 0, PCGCTL);

	/* Initialize Host Configuration Register */
	dwc2_init_fs_ls_pclk_sel(hsotg);
	if (hsotg->params.speed == DWC2_SPEED_PARAM_FULL ||
	    hsotg->params.speed == DWC2_SPEED_PARAM_LOW) {
		hcfg = dwc2_readl(hsotg, HCFG);
		hcfg |= HCFG_FSLSSUPP;
		dwc2_writel(hsotg, hcfg, HCFG);
	}

	/*
	 * This bit allows dynamic reloading of the HFIR register during
	 * runtime. This bit needs to be programmed during initial configuration
	 * and its value must not be changed during runtime.
	 */
	if (hsotg->params.reload_ctl) {
		hfir = dwc2_readl(hsotg, HFIR);
		hfir |= HFIR_RLDCTRL;
		dwc2_writel(hsotg, hfir, HFIR);
	}

	if (hsotg->params.dma_desc_enable) {
		u32 op_mode = hsotg->hw_params.op_mode;

		if (hsotg->hw_params.snpsid < DWC2_CORE_REV_2_90a ||
		    !hsotg->hw_params.dma_desc_enable ||
		    op_mode == GHWCFG2_OP_MODE_SRP_CAPABLE_DEVICE ||
		    op_mode == GHWCFG2_OP_MODE_NO_SRP_CAPABLE_DEVICE ||
		    op_mode == GHWCFG2_OP_MODE_UNDEFINED) {
			dev_err(hsotg->dev,
				"Hardware does not support descriptor DMA mode -\n");
			dev_err(hsotg->dev,
				"falling back to buffer DMA mode.\n");
			hsotg->params.dma_desc_enable = false;
		} else {
			hcfg = dwc2_readl(hsotg, HCFG);
			hcfg |= HCFG_DESCDMA;
			dwc2_writel(hsotg, hcfg, HCFG);
		}
	}

	/* Configure data FIFO sizes */
	dwc2_config_fifos(hsotg);

	/* TODO - check this */
	/* Clear Host Set HNP Enable in the OTG Control Register */
	otgctl = dwc2_readl(hsotg, GOTGCTL);
	otgctl &= ~GOTGCTL_HSTSETHNPEN;
	dwc2_writel(hsotg, otgctl, GOTGCTL);

	/* Make sure the FIFOs are flushed */
	dwc2_flush_tx_fifo(hsotg, 0x10 /* all TX FIFOs */);
	dwc2_flush_rx_fifo(hsotg);

	/* Clear Host Set HNP Enable in the OTG Control Register */
	otgctl = dwc2_readl(hsotg, GOTGCTL);
	otgctl &= ~GOTGCTL_HSTSETHNPEN;
	dwc2_writel(hsotg, otgctl, GOTGCTL);

	if (!hsotg->params.dma_desc_enable) {
		int num_channels, i;
		u32 hcchar;

		/* Flush out any leftover queued requests */
		num_channels = hsotg->params.host_channels;
		for (i = 0; i < num_channels; i++) {
			hcchar = dwc2_readl(hsotg, HCCHAR(i));
			hcchar &= ~HCCHAR_CHENA;
			hcchar |= HCCHAR_CHDIS;
			hcchar &= ~HCCHAR_EPDIR;
			dwc2_writel(hsotg, hcchar, HCCHAR(i));
		}

		/* Halt all channels to put them into a known state */
		for (i = 0; i < num_channels; i++) {
			hcchar = dwc2_readl(hsotg, HCCHAR(i));
			hcchar |= HCCHAR_CHENA | HCCHAR_CHDIS;
			hcchar &= ~HCCHAR_EPDIR;
			dwc2_writel(hsotg, hcchar, HCCHAR(i));
			dev_dbg(hsotg->dev, "%s: Halt channel %d\n",
				__func__, i);

			if (dwc2_hsotg_wait_bit_clear(hsotg, HCCHAR(i),
						      HCCHAR_CHENA, 1000)) {
				dev_warn(hsotg->dev, "Unable to clear enable on channel %d\n",
					 i);
			}
		}
	}

	/* Enable ACG feature in host mode, if supported */
	dwc2_enable_acg(hsotg);

	/* Turn on the vbus power */
	dev_dbg(hsotg->dev, "Init: Port Power? op_state=%d\n", hsotg->op_state);
	if (hsotg->op_state == OTG_STATE_A_HOST) {
		u32 hprt0 = dwc2_read_hprt0(hsotg);

		dev_dbg(hsotg->dev, "Init: Power Port (%d)\n",
			!!(hprt0 & HPRT0_PWR));
		if (!(hprt0 & HPRT0_PWR)) {
			hprt0 |= HPRT0_PWR;
			dwc2_writel(hsotg, hprt0, HPRT0);
		}
	}

	dwc2_enable_host_interrupts(hsotg);
}

/*
 * Initializes dynamic portions of the DWC_otg HCD state
 *
 * Must be called with interrupt disabled and spinlock held
 */
static void dwc2_hcd_reinit(struct dwc2_hsotg *hsotg)
{
	struct dwc2_host_chan *chan, *chan_tmp;
	int num_channels;
	int i;

	hsotg->flags.d32 = 0;
	hsotg->non_periodic_qh_ptr = &hsotg->non_periodic_sched_active;

	if (hsotg->params.uframe_sched) {
		hsotg->available_host_channels =
			hsotg->params.host_channels;
	} else {
		hsotg->non_periodic_channels = 0;
		hsotg->periodic_channels = 0;
	}

	/*
	 * Put all channels in the free channel list and clean up channel
	 * states
	 */
	list_for_each_entry_safe(chan, chan_tmp, &hsotg->free_hc_list,
				 hc_list_entry)
		list_del_init(&chan->hc_list_entry);

	num_channels = hsotg->params.host_channels;
	for (i = 0; i < num_channels; i++) {
		chan = hsotg->hc_ptr_array[i];
		list_add_tail(&chan->hc_list_entry, &hsotg->free_hc_list);
		dwc2_hc_cleanup(hsotg, chan);
	}

	/* Initialize the DWC core for host mode operation */
	dwc2_core_host_init(hsotg);
}

static void dwc2_hc_init_split(struct dwc2_hsotg *hsotg,
			       struct dwc2_host_chan *chan,
			       struct dwc2_qtd *qtd, struct dwc2_hcd_urb *urb)
{
	int hub_addr, hub_port;

	chan->do_split = 1;
	chan->xact_pos = qtd->isoc_split_pos;
	chan->complete_split = qtd->complete_split;
	dwc2_host_hub_info(hsotg, urb->priv, &hub_addr, &hub_port);
	chan->hub_addr = (u8)hub_addr;
	chan->hub_port = (u8)hub_port;
}

static void dwc2_hc_init_xfer(struct dwc2_hsotg *hsotg,
			      struct dwc2_host_chan *chan,
			      struct dwc2_qtd *qtd)
{
	struct dwc2_hcd_urb *urb = qtd->urb;
	struct dwc2_hcd_iso_packet_desc *frame_desc;

	switch (dwc2_hcd_get_pipe_type(&urb->pipe_info)) {
	case USB_ENDPOINT_XFER_CONTROL:
		chan->ep_type = USB_ENDPOINT_XFER_CONTROL;

		switch (qtd->control_phase) {
		case DWC2_CONTROL_SETUP:
			dev_vdbg(hsotg->dev, "  Control setup transaction\n");
			chan->do_ping = 0;
			chan->ep_is_in = 0;
			chan->data_pid_start = DWC2_HC_PID_SETUP;
			if (hsotg->params.host_dma)
				chan->xfer_dma = urb->setup_dma;
			else
				chan->xfer_buf = urb->setup_packet;
			chan->xfer_len = 8;
			break;

		case DWC2_CONTROL_DATA:
			dev_vdbg(hsotg->dev, "  Control data transaction\n");
			chan->data_pid_start = qtd->data_toggle;
			break;

		case DWC2_CONTROL_STATUS:
			/*
			 * Direction is opposite of data direction or IN if no
			 * data
			 */
			dev_vdbg(hsotg->dev, "  Control status transaction\n");
			if (urb->length == 0)
				chan->ep_is_in = 1;
			else
				chan->ep_is_in =
					dwc2_hcd_is_pipe_out(&urb->pipe_info);
			if (chan->ep_is_in)
				chan->do_ping = 0;
			chan->data_pid_start = DWC2_HC_PID_DATA1;
			chan->xfer_len = 0;
			if (hsotg->params.host_dma)
				chan->xfer_dma = hsotg->status_buf_dma;
			else
				chan->xfer_buf = hsotg->status_buf;
			break;
		}
		break;

	case USB_ENDPOINT_XFER_BULK:
		chan->ep_type = USB_ENDPOINT_XFER_BULK;
		break;

	case USB_ENDPOINT_XFER_INT:
		chan->ep_type = USB_ENDPOINT_XFER_INT;
		break;

	case USB_ENDPOINT_XFER_ISOC:
		chan->ep_type = USB_ENDPOINT_XFER_ISOC;
		if (hsotg->params.dma_desc_enable)
			break;

		frame_desc = &urb->iso_descs[qtd->isoc_frame_index];
		frame_desc->status = 0;

		if (hsotg->params.host_dma) {
			chan->xfer_dma = urb->dma;
			chan->xfer_dma += frame_desc->offset +
					qtd->isoc_split_offset;
		} else {
			chan->xfer_buf = urb->buf;
			chan->xfer_buf += frame_desc->offset +
					qtd->isoc_split_offset;
		}

		chan->xfer_len = frame_desc->length - qtd->isoc_split_offset;

		if (chan->xact_pos == DWC2_HCSPLT_XACTPOS_ALL) {
			if (chan->xfer_len <= 188)
				chan->xact_pos = DWC2_HCSPLT_XACTPOS_ALL;
			else
				chan->xact_pos = DWC2_HCSPLT_XACTPOS_BEGIN;
		}
		break;
	}
}

static int dwc2_alloc_split_dma_aligned_buf(struct dwc2_hsotg *hsotg,
					    struct dwc2_qh *qh,
					    struct dwc2_host_chan *chan)
{
	if (!hsotg->unaligned_cache ||
	    chan->max_packet > DWC2_KMEM_UNALIGNED_BUF_SIZE)
		return -ENOMEM;

	if (!qh->dw_align_buf) {
		qh->dw_align_buf = kmem_cache_alloc(hsotg->unaligned_cache,
						    GFP_ATOMIC | GFP_DMA);
		if (!qh->dw_align_buf)
			return -ENOMEM;
	}

	qh->dw_align_buf_dma = dma_map_single(hsotg->dev, qh->dw_align_buf,
					      DWC2_KMEM_UNALIGNED_BUF_SIZE,
					      DMA_FROM_DEVICE);

	if (dma_mapping_error(hsotg->dev, qh->dw_align_buf_dma)) {
		dev_err(hsotg->dev, "can't map align_buf\n");
		chan->align_buf = 0;
		return -EINVAL;
	}

	chan->align_buf = qh->dw_align_buf_dma;
	return 0;
}

#define DWC2_USB_DMA_ALIGN 4

static void dwc2_free_dma_aligned_buffer(struct urb *urb)
{
	void *stored_xfer_buffer;
	size_t length;

	if (!(urb->transfer_flags & URB_ALIGNED_TEMP_BUFFER))
		return;

	/* Restore urb->transfer_buffer from the end of the allocated area */
	memcpy(&stored_xfer_buffer, urb->transfer_buffer +
	       urb->transfer_buffer_length, sizeof(urb->transfer_buffer));

	if (usb_urb_dir_in(urb)) {
		if (usb_pipeisoc(urb->pipe))
			length = urb->transfer_buffer_length;
		else
			length = urb->actual_length;

		memcpy(stored_xfer_buffer, urb->transfer_buffer, length);
	}
	kfree(urb->transfer_buffer);
	urb->transfer_buffer = stored_xfer_buffer;

	urb->transfer_flags &= ~URB_ALIGNED_TEMP_BUFFER;
}

static int dwc2_alloc_dma_aligned_buffer(struct urb *urb, gfp_t mem_flags)
{
	void *kmalloc_ptr;
	size_t kmalloc_size;

	if (urb->num_sgs || urb->sg ||
	    urb->transfer_buffer_length == 0 ||
	    !((uintptr_t)urb->transfer_buffer & (DWC2_USB_DMA_ALIGN - 1)))
		return 0;

	/*
	 * Allocate a buffer with enough padding for original transfer_buffer
	 * pointer. This allocation is guaranteed to be aligned properly for
	 * DMA
	 */
	kmalloc_size = urb->transfer_buffer_length +
		sizeof(urb->transfer_buffer);

	kmalloc_ptr = kmalloc(kmalloc_size, mem_flags);
	if (!kmalloc_ptr)
		return -ENOMEM;

	/*
	 * Position value of original urb->transfer_buffer pointer to the end
	 * of allocation for later referencing
	 */
	memcpy(kmalloc_ptr + urb->transfer_buffer_length,
	       &urb->transfer_buffer, sizeof(urb->transfer_buffer));

	if (usb_urb_dir_out(urb))
		memcpy(kmalloc_ptr, urb->transfer_buffer,
		       urb->transfer_buffer_length);
	urb->transfer_buffer = kmalloc_ptr;

	urb->transfer_flags |= URB_ALIGNED_TEMP_BUFFER;

	return 0;
}

static int dwc2_map_urb_for_dma(struct usb_hcd *hcd, struct urb *urb,
				gfp_t mem_flags)
{
	int ret;

	/* We assume setup_dma is always aligned; warn if not */
	WARN_ON_ONCE(urb->setup_dma &&
		     (urb->setup_dma & (DWC2_USB_DMA_ALIGN - 1)));

	ret = dwc2_alloc_dma_aligned_buffer(urb, mem_flags);
	if (ret)
		return ret;

	ret = usb_hcd_map_urb_for_dma(hcd, urb, mem_flags);
	if (ret)
		dwc2_free_dma_aligned_buffer(urb);

	return ret;
}

static void dwc2_unmap_urb_for_dma(struct usb_hcd *hcd, struct urb *urb)
{
	usb_hcd_unmap_urb_for_dma(hcd, urb);
	dwc2_free_dma_aligned_buffer(urb);
}

/**
 * dwc2_assign_and_init_hc() - Assigns transactions from a QTD to a free host
 * channel and initializes the host channel to perform the transactions. The
 * host channel is removed from the free list.
 *
 * @hsotg: The HCD state structure
 * @qh:    Transactions from the first QTD for this QH are selected and assigned
 *         to a free host channel
 */
static int dwc2_assign_and_init_hc(struct dwc2_hsotg *hsotg, struct dwc2_qh *qh)
{
	struct dwc2_host_chan *chan;
	struct dwc2_hcd_urb *urb;
	struct dwc2_qtd *qtd;

	if (dbg_qh(qh))
		dev_vdbg(hsotg->dev, "%s(%p,%p)\n", __func__, hsotg, qh);

	if (list_empty(&qh->qtd_list)) {
		dev_dbg(hsotg->dev, "No QTDs in QH list\n");
		return -ENOMEM;
	}

	if (list_empty(&hsotg->free_hc_list)) {
		dev_dbg(hsotg->dev, "No free channel to assign\n");
		return -ENOMEM;
	}

	chan = list_first_entry(&hsotg->free_hc_list, struct dwc2_host_chan,
				hc_list_entry);

	/* Remove host channel from free list */
	list_del_init(&chan->hc_list_entry);

	qtd = list_first_entry(&qh->qtd_list, struct dwc2_qtd, qtd_list_entry);
	urb = qtd->urb;
	qh->channel = chan;
	qtd->in_process = 1;

	/*
	 * Use usb_pipedevice to determine device address. This address is
	 * 0 before the SET_ADDRESS command and the correct address afterward.
	 */
	chan->dev_addr = dwc2_hcd_get_dev_addr(&urb->pipe_info);
	chan->ep_num = dwc2_hcd_get_ep_num(&urb->pipe_info);
	chan->speed = qh->dev_speed;
	chan->max_packet = dwc2_max_packet(qh->maxp);

	chan->xfer_started = 0;
	chan->halt_status = DWC2_HC_XFER_NO_HALT_STATUS;
	chan->error_state = (qtd->error_count > 0);
	chan->halt_on_queue = 0;
	chan->halt_pending = 0;
	chan->requests = 0;

	/*
	 * The following values may be modified in the transfer type section
	 * below. The xfer_len value may be reduced when the transfer is
	 * started to accommodate the max widths of the XferSize and PktCnt
	 * fields in the HCTSIZn register.
	 */

	chan->ep_is_in = (dwc2_hcd_is_pipe_in(&urb->pipe_info) != 0);
	if (chan->ep_is_in)
		chan->do_ping = 0;
	else
		chan->do_ping = qh->ping_state;

	chan->data_pid_start = qh->data_toggle;
	chan->multi_count = 1;

	if (urb->actual_length > urb->length &&
	    !dwc2_hcd_is_pipe_in(&urb->pipe_info))
		urb->actual_length = urb->length;

	if (hsotg->params.host_dma)
		chan->xfer_dma = urb->dma + urb->actual_length;
	else
		chan->xfer_buf = (u8 *)urb->buf + urb->actual_length;

	chan->xfer_len = urb->length - urb->actual_length;
	chan->xfer_count = 0;

	/* Set the split attributes if required */
	if (qh->do_split)
		dwc2_hc_init_split(hsotg, chan, qtd, urb);
	else
		chan->do_split = 0;

	/* Set the transfer attributes */
	dwc2_hc_init_xfer(hsotg, chan, qtd);

	/* For non-dword aligned buffers */
	if (hsotg->params.host_dma && qh->do_split &&
	    chan->ep_is_in && (chan->xfer_dma & 0x3)) {
		dev_vdbg(hsotg->dev, "Non-aligned buffer\n");
		if (dwc2_alloc_split_dma_aligned_buf(hsotg, qh, chan)) {
			dev_err(hsotg->dev,
				"Failed to allocate memory to handle non-aligned buffer\n");
			/* Add channel back to free list */
			chan->align_buf = 0;
			chan->multi_count = 0;
			list_add_tail(&chan->hc_list_entry,
				      &hsotg->free_hc_list);
			qtd->in_process = 0;
			qh->channel = NULL;
			return -ENOMEM;
		}
	} else {
		/*
		 * We assume that DMA is always aligned in non-split
		 * case or split out case. Warn if not.
		 */
		WARN_ON_ONCE(hsotg->params.host_dma &&
			     (chan->xfer_dma & 0x3));
		chan->align_buf = 0;
	}

	if (chan->ep_type == USB_ENDPOINT_XFER_INT ||
	    chan->ep_type == USB_ENDPOINT_XFER_ISOC)
		/*
		 * This value may be modified when the transfer is started
		 * to reflect the actual transfer length
		 */
		chan->multi_count = dwc2_hb_mult(qh->maxp);

	if (hsotg->params.dma_desc_enable) {
		chan->desc_list_addr = qh->desc_list_dma;
		chan->desc_list_sz = qh->desc_list_sz;
	}

	dwc2_hc_init(hsotg, chan);
	chan->qh = qh;

	return 0;
}

/**
 * dwc2_hcd_select_transactions() - Selects transactions from the HCD transfer
 * schedule and assigns them to available host channels. Called from the HCD
 * interrupt handler functions.
 *
 * @hsotg: The HCD state structure
 *
 * Return: The types of new transactions that were assigned to host channels
 */
enum dwc2_transaction_type dwc2_hcd_select_transactions(
		struct dwc2_hsotg *hsotg)
{
	enum dwc2_transaction_type ret_val = DWC2_TRANSACTION_NONE;
	struct list_head *qh_ptr;
	struct dwc2_qh *qh;
	int num_channels;

#ifdef DWC2_DEBUG_SOF
	dev_vdbg(hsotg->dev, "  Select Transactions\n");
#endif

	/* Process entries in the periodic ready list */
	qh_ptr = hsotg->periodic_sched_ready.next;
	while (qh_ptr != &hsotg->periodic_sched_ready) {
		if (list_empty(&hsotg->free_hc_list))
			break;
		if (hsotg->params.uframe_sched) {
			if (hsotg->available_host_channels <= 1)
				break;
			hsotg->available_host_channels--;
		}
		qh = list_entry(qh_ptr, struct dwc2_qh, qh_list_entry);
		if (dwc2_assign_and_init_hc(hsotg, qh))
			break;

		/*
		 * Move the QH from the periodic ready schedule to the
		 * periodic assigned schedule
		 */
		qh_ptr = qh_ptr->next;
		list_move_tail(&qh->qh_list_entry,
			       &hsotg->periodic_sched_assigned);
		ret_val = DWC2_TRANSACTION_PERIODIC;
	}

	/*
	 * Process entries in the inactive portion of the non-periodic
	 * schedule. Some free host channels may not be used if they are
	 * reserved for periodic transfers.
	 */
	num_channels = hsotg->params.host_channels;
	qh_ptr = hsotg->non_periodic_sched_inactive.next;
	while (qh_ptr != &hsotg->non_periodic_sched_inactive) {
		if (!hsotg->params.uframe_sched &&
		    hsotg->non_periodic_channels >= num_channels -
						hsotg->periodic_channels)
			break;
		if (list_empty(&hsotg->free_hc_list))
			break;
		qh = list_entry(qh_ptr, struct dwc2_qh, qh_list_entry);
		if (hsotg->params.uframe_sched) {
			if (hsotg->available_host_channels < 1)
				break;
			hsotg->available_host_channels--;
		}

		if (dwc2_assign_and_init_hc(hsotg, qh))
			break;

		/*
		 * Move the QH from the non-periodic inactive schedule to the
		 * non-periodic active schedule
		 */
		qh_ptr = qh_ptr->next;
		list_move_tail(&qh->qh_list_entry,
			       &hsotg->non_periodic_sched_active);

		if (ret_val == DWC2_TRANSACTION_NONE)
			ret_val = DWC2_TRANSACTION_NON_PERIODIC;
		else
			ret_val = DWC2_TRANSACTION_ALL;

		if (!hsotg->params.uframe_sched)
			hsotg->non_periodic_channels++;
	}

	return ret_val;
}

/**
 * dwc2_queue_transaction() - Attempts to queue a single transaction request for
 * a host channel associated with either a periodic or non-periodic transfer
 *
 * @hsotg: The HCD state structure
 * @chan:  Host channel descriptor associated with either a periodic or
 *         non-periodic transfer
 * @fifo_dwords_avail: Number of DWORDs available in the periodic Tx FIFO
 *                     for periodic transfers or the non-periodic Tx FIFO
 *                     for non-periodic transfers
 *
 * Return: 1 if a request is queued and more requests may be needed to
 * complete the transfer, 0 if no more requests are required for this
 * transfer, -1 if there is insufficient space in the Tx FIFO
 *
 * This function assumes that there is space available in the appropriate
 * request queue. For an OUT transfer or SETUP transaction in Slave mode,
 * it checks whether space is available in the appropriate Tx FIFO.
 *
 * Must be called with interrupt disabled and spinlock held
 */
static int dwc2_queue_transaction(struct dwc2_hsotg *hsotg,
				  struct dwc2_host_chan *chan,
				  u16 fifo_dwords_avail)
{
	int retval = 0;

	if (chan->do_split)
		/* Put ourselves on the list to keep order straight */
		list_move_tail(&chan->split_order_list_entry,
			       &hsotg->split_order);

	if (hsotg->params.host_dma) {
		if (hsotg->params.dma_desc_enable) {
			if (!chan->xfer_started ||
			    chan->ep_type == USB_ENDPOINT_XFER_ISOC) {
				dwc2_hcd_start_xfer_ddma(hsotg, chan->qh);
				chan->qh->ping_state = 0;
			}
		} else if (!chan->xfer_started) {
			dwc2_hc_start_transfer(hsotg, chan);
			chan->qh->ping_state = 0;
		}
	} else if (chan->halt_pending) {
		/* Don't queue a request if the channel has been halted */
	} else if (chan->halt_on_queue) {
		dwc2_hc_halt(hsotg, chan, chan->halt_status);
	} else if (chan->do_ping) {
		if (!chan->xfer_started)
			dwc2_hc_start_transfer(hsotg, chan);
	} else if (!chan->ep_is_in ||
		   chan->data_pid_start == DWC2_HC_PID_SETUP) {
		if ((fifo_dwords_avail * 4) >= chan->max_packet) {
			if (!chan->xfer_started) {
				dwc2_hc_start_transfer(hsotg, chan);
				retval = 1;
			} else {
				retval = dwc2_hc_continue_transfer(hsotg, chan);
			}
		} else {
			retval = -1;
		}
	} else {
		if (!chan->xfer_started) {
			dwc2_hc_start_transfer(hsotg, chan);
			retval = 1;
		} else {
			retval = dwc2_hc_continue_transfer(hsotg, chan);
		}
	}

	return retval;
}

/*
 * Processes periodic channels for the next frame and queues transactions for
 * these channels to the DWC_otg controller. After queueing transactions, the
 * Periodic Tx FIFO Empty interrupt is enabled if there are more transactions
 * to queue as Periodic Tx FIFO or request queue space becomes available.
 * Otherwise, the Periodic Tx FIFO Empty interrupt is disabled.
 *
 * Must be called with interrupt disabled and spinlock held
 */
static void dwc2_process_periodic_channels(struct dwc2_hsotg *hsotg)
{
	struct list_head *qh_ptr;
	struct dwc2_qh *qh;
	u32 tx_status;
	u32 fspcavail;
	u32 gintmsk;
	int status;
	bool no_queue_space = false;
	bool no_fifo_space = false;
	u32 qspcavail;

	/* If empty list then just adjust interrupt enables */
	if (list_empty(&hsotg->periodic_sched_assigned))
		goto exit;

	if (dbg_perio())
		dev_vdbg(hsotg->dev, "Queue periodic transactions\n");

	tx_status = dwc2_readl(hsotg, HPTXSTS);
	qspcavail = (tx_status & TXSTS_QSPCAVAIL_MASK) >>
		    TXSTS_QSPCAVAIL_SHIFT;
	fspcavail = (tx_status & TXSTS_FSPCAVAIL_MASK) >>
		    TXSTS_FSPCAVAIL_SHIFT;

	if (dbg_perio()) {
		dev_vdbg(hsotg->dev, "  P Tx Req Queue Space Avail (before queue): %d\n",
			 qspcavail);
		dev_vdbg(hsotg->dev, "  P Tx FIFO Space Avail (before queue): %d\n",
			 fspcavail);
	}

	qh_ptr = hsotg->periodic_sched_assigned.next;
	while (qh_ptr != &hsotg->periodic_sched_assigned) {
		tx_status = dwc2_readl(hsotg, HPTXSTS);
		qspcavail = (tx_status & TXSTS_QSPCAVAIL_MASK) >>
			    TXSTS_QSPCAVAIL_SHIFT;
		if (qspcavail == 0) {
			no_queue_space = true;
			break;
		}

		qh = list_entry(qh_ptr, struct dwc2_qh, qh_list_entry);
		if (!qh->channel) {
			qh_ptr = qh_ptr->next;
			continue;
		}

		/* Make sure EP's TT buffer is clean before queueing qtds */
		if (qh->tt_buffer_dirty) {
			qh_ptr = qh_ptr->next;
			continue;
		}

		/*
		 * Set a flag if we're queuing high-bandwidth in slave mode.
		 * The flag prevents any halts to get into the request queue in
		 * the middle of multiple high-bandwidth packets getting queued.
		 */
		if (!hsotg->params.host_dma &&
		    qh->channel->multi_count > 1)
			hsotg->queuing_high_bandwidth = 1;

		fspcavail = (tx_status & TXSTS_FSPCAVAIL_MASK) >>
			    TXSTS_FSPCAVAIL_SHIFT;
		status = dwc2_queue_transaction(hsotg, qh->channel, fspcavail);
		if (status < 0) {
			no_fifo_space = true;
			break;
		}

		/*
		 * In Slave mode, stay on the current transfer until there is
		 * nothing more to do or the high-bandwidth request count is
		 * reached. In DMA mode, only need to queue one request. The
		 * controller automatically handles multiple packets for
		 * high-bandwidth transfers.
		 */
		if (hsotg->params.host_dma || status == 0 ||
		    qh->channel->requests == qh->channel->multi_count) {
			qh_ptr = qh_ptr->next;
			/*
			 * Move the QH from the periodic assigned schedule to
			 * the periodic queued schedule
			 */
			list_move_tail(&qh->qh_list_entry,
				       &hsotg->periodic_sched_queued);

			/* done queuing high bandwidth */
			hsotg->queuing_high_bandwidth = 0;
		}
	}

exit:
	if (no_queue_space || no_fifo_space ||
	    (!hsotg->params.host_dma &&
	     !list_empty(&hsotg->periodic_sched_assigned))) {
		/*
		 * May need to queue more transactions as the request
		 * queue or Tx FIFO empties. Enable the periodic Tx
		 * FIFO empty interrupt. (Always use the half-empty
		 * level to ensure that new requests are loaded as
		 * soon as possible.)
		 */
		gintmsk = dwc2_readl(hsotg, GINTMSK);
		if (!(gintmsk & GINTSTS_PTXFEMP)) {
			gintmsk |= GINTSTS_PTXFEMP;
			dwc2_writel(hsotg, gintmsk, GINTMSK);
		}
	} else {
		/*
		 * Disable the Tx FIFO empty interrupt since there are
		 * no more transactions that need to be queued right
		 * now. This function is called from interrupt
		 * handlers to queue more transactions as transfer
		 * states change.
		 */
		gintmsk = dwc2_readl(hsotg, GINTMSK);
		if (gintmsk & GINTSTS_PTXFEMP) {
			gintmsk &= ~GINTSTS_PTXFEMP;
			dwc2_writel(hsotg, gintmsk, GINTMSK);
		}
	}
}

/*
 * Processes active non-periodic channels and queues transactions for these
 * channels to the DWC_otg controller. After queueing transactions, the NP Tx
 * FIFO Empty interrupt is enabled if there are more transactions to queue as
 * NP Tx FIFO or request queue space becomes available. Otherwise, the NP Tx
 * FIFO Empty interrupt is disabled.
 *
 * Must be called with interrupt disabled and spinlock held
 */
static void dwc2_process_non_periodic_channels(struct dwc2_hsotg *hsotg)
{
	struct list_head *orig_qh_ptr;
	struct dwc2_qh *qh;
	u32 tx_status;
	u32 qspcavail;
	u32 fspcavail;
	u32 gintmsk;
	int status;
	int no_queue_space = 0;
	int no_fifo_space = 0;
	int more_to_do = 0;

	dev_vdbg(hsotg->dev, "Queue non-periodic transactions\n");

	tx_status = dwc2_readl(hsotg, GNPTXSTS);
	qspcavail = (tx_status & TXSTS_QSPCAVAIL_MASK) >>
		    TXSTS_QSPCAVAIL_SHIFT;
	fspcavail = (tx_status & TXSTS_FSPCAVAIL_MASK) >>
		    TXSTS_FSPCAVAIL_SHIFT;
	dev_vdbg(hsotg->dev, "  NP Tx Req Queue Space Avail (before queue): %d\n",
		 qspcavail);
	dev_vdbg(hsotg->dev, "  NP Tx FIFO Space Avail (before queue): %d\n",
		 fspcavail);

	/*
	 * Keep track of the starting point. Skip over the start-of-list
	 * entry.
	 */
	if (hsotg->non_periodic_qh_ptr == &hsotg->non_periodic_sched_active)
		hsotg->non_periodic_qh_ptr = hsotg->non_periodic_qh_ptr->next;
	orig_qh_ptr = hsotg->non_periodic_qh_ptr;

	/*
	 * Process once through the active list or until no more space is
	 * available in the request queue or the Tx FIFO
	 */
	do {
		tx_status = dwc2_readl(hsotg, GNPTXSTS);
		qspcavail = (tx_status & TXSTS_QSPCAVAIL_MASK) >>
			    TXSTS_QSPCAVAIL_SHIFT;
		if (!hsotg->params.host_dma && qspcavail == 0) {
			no_queue_space = 1;
			break;
		}

		qh = list_entry(hsotg->non_periodic_qh_ptr, struct dwc2_qh,
				qh_list_entry);
		if (!qh->channel)
			goto next;

		/* Make sure EP's TT buffer is clean before queueing qtds */
		if (qh->tt_buffer_dirty)
			goto next;

		fspcavail = (tx_status & TXSTS_FSPCAVAIL_MASK) >>
			    TXSTS_FSPCAVAIL_SHIFT;
		status = dwc2_queue_transaction(hsotg, qh->channel, fspcavail);

		if (status > 0) {
			more_to_do = 1;
		} else if (status < 0) {
			no_fifo_space = 1;
			break;
		}
next:
		/* Advance to next QH, skipping start-of-list entry */
		hsotg->non_periodic_qh_ptr = hsotg->non_periodic_qh_ptr->next;
		if (hsotg->non_periodic_qh_ptr ==
				&hsotg->non_periodic_sched_active)
			hsotg->non_periodic_qh_ptr =
					hsotg->non_periodic_qh_ptr->next;
	} while (hsotg->non_periodic_qh_ptr != orig_qh_ptr);

	if (!hsotg->params.host_dma) {
		tx_status = dwc2_readl(hsotg, GNPTXSTS);
		qspcavail = (tx_status & TXSTS_QSPCAVAIL_MASK) >>
			    TXSTS_QSPCAVAIL_SHIFT;
		fspcavail = (tx_status & TXSTS_FSPCAVAIL_MASK) >>
			    TXSTS_FSPCAVAIL_SHIFT;
		dev_vdbg(hsotg->dev,
			 "  NP Tx Req Queue Space Avail (after queue): %d\n",
			 qspcavail);
		dev_vdbg(hsotg->dev,
			 "  NP Tx FIFO Space Avail (after queue): %d\n",
			 fspcavail);

		if (more_to_do || no_queue_space || no_fifo_space) {
			/*
			 * May need to queue more transactions as the request
			 * queue or Tx FIFO empties. Enable the non-periodic
			 * Tx FIFO empty interrupt. (Always use the half-empty
			 * level to ensure that new requests are loaded as
			 * soon as possible.)
			 */
			gintmsk = dwc2_readl(hsotg, GINTMSK);
			gintmsk |= GINTSTS_NPTXFEMP;
			dwc2_writel(hsotg, gintmsk, GINTMSK);
		} else {
			/*
			 * Disable the Tx FIFO empty interrupt since there are
			 * no more transactions that need to be queued right
			 * now. This function is called from interrupt
			 * handlers to queue more transactions as transfer
			 * states change.
			 */
			gintmsk = dwc2_readl(hsotg, GINTMSK);
			gintmsk &= ~GINTSTS_NPTXFEMP;
			dwc2_writel(hsotg, gintmsk, GINTMSK);
		}
	}
}

/**
 * dwc2_hcd_queue_transactions() - Processes the currently active host channels
 * and queues transactions for these channels to the DWC_otg controller. Called
 * from the HCD interrupt handler functions.
 *
 * @hsotg:   The HCD state structure
 * @tr_type: The type(s) of transactions to queue (non-periodic, periodic,
 *           or both)
 *
 * Must be called with interrupt disabled and spinlock held
 */
void dwc2_hcd_queue_transactions(struct dwc2_hsotg *hsotg,
				 enum dwc2_transaction_type tr_type)
{
#ifdef DWC2_DEBUG_SOF
	dev_vdbg(hsotg->dev, "Queue Transactions\n");
#endif
	/* Process host channels associated with periodic transfers */
	if (tr_type == DWC2_TRANSACTION_PERIODIC ||
	    tr_type == DWC2_TRANSACTION_ALL)
		dwc2_process_periodic_channels(hsotg);

	/* Process host channels associated with non-periodic transfers */
	if (tr_type == DWC2_TRANSACTION_NON_PERIODIC ||
	    tr_type == DWC2_TRANSACTION_ALL) {
		if (!list_empty(&hsotg->non_periodic_sched_active)) {
			dwc2_process_non_periodic_channels(hsotg);
		} else {
			/*
			 * Ensure NP Tx FIFO empty interrupt is disabled when
			 * there are no non-periodic transfers to process
			 */
			u32 gintmsk = dwc2_readl(hsotg, GINTMSK);

			gintmsk &= ~GINTSTS_NPTXFEMP;
			dwc2_writel(hsotg, gintmsk, GINTMSK);
		}
	}
}

static void dwc2_conn_id_status_change(struct work_struct *work)
{
	struct dwc2_hsotg *hsotg = container_of(work, struct dwc2_hsotg,
						wf_otg);
	u32 count = 0;
	u32 gotgctl;
	unsigned long flags;

	dev_dbg(hsotg->dev, "%s()\n", __func__);

	gotgctl = dwc2_readl(hsotg, GOTGCTL);
	dev_dbg(hsotg->dev, "gotgctl=%0x\n", gotgctl);
	dev_dbg(hsotg->dev, "gotgctl.b.conidsts=%d\n",
		!!(gotgctl & GOTGCTL_CONID_B));

	/* B-Device connector (Device Mode) */
	if (gotgctl & GOTGCTL_CONID_B) {
		dwc2_vbus_supply_exit(hsotg);
		/* Wait for switch to device mode */
		dev_dbg(hsotg->dev, "connId B\n");
		if (hsotg->bus_suspended) {
			dev_info(hsotg->dev,
				 "Do port resume before switching to device mode\n");
			dwc2_port_resume(hsotg);
		}
		while (!dwc2_is_device_mode(hsotg)) {
			dev_info(hsotg->dev,
				 "Waiting for Peripheral Mode, Mode=%s\n",
				 dwc2_is_host_mode(hsotg) ? "Host" :
				 "Peripheral");
			msleep(20);
			/*
			 * Sometimes the initial GOTGCTRL read is wrong, so
			 * check it again and jump to host mode if that was
			 * the case.
			 */
			gotgctl = dwc2_readl(hsotg, GOTGCTL);
			if (!(gotgctl & GOTGCTL_CONID_B))
				goto host;
			if (++count > 250)
				break;
		}
		if (count > 250)
			dev_err(hsotg->dev,
				"Connection id status change timed out\n");
		hsotg->op_state = OTG_STATE_B_PERIPHERAL;
		dwc2_core_init(hsotg, false);
		dwc2_enable_global_interrupts(hsotg);
		spin_lock_irqsave(&hsotg->lock, flags);
		dwc2_hsotg_core_init_disconnected(hsotg, false);
		spin_unlock_irqrestore(&hsotg->lock, flags);
		/* Enable ACG feature in device mode,if supported */
		dwc2_enable_acg(hsotg);
		dwc2_hsotg_core_connect(hsotg);
	} else {
host:
		/* A-Device connector (Host Mode) */
		dev_dbg(hsotg->dev, "connId A\n");
		while (!dwc2_is_host_mode(hsotg)) {
			dev_info(hsotg->dev, "Waiting for Host Mode, Mode=%s\n",
				 dwc2_is_host_mode(hsotg) ?
				 "Host" : "Peripheral");
			msleep(20);
			if (++count > 250)
				break;
		}
		if (count > 250)
			dev_err(hsotg->dev,
				"Connection id status change timed out\n");

		spin_lock_irqsave(&hsotg->lock, flags);
		dwc2_hsotg_disconnect(hsotg);
		spin_unlock_irqrestore(&hsotg->lock, flags);

		hsotg->op_state = OTG_STATE_A_HOST;
		/* Initialize the Core for Host mode */
		dwc2_core_init(hsotg, false);
		dwc2_enable_global_interrupts(hsotg);
		dwc2_hcd_start(hsotg);
	}
}

static void dwc2_wakeup_detected(struct timer_list *t)
{
	struct dwc2_hsotg *hsotg = from_timer(hsotg, t, wkp_timer);
	u32 hprt0;

	dev_dbg(hsotg->dev, "%s()\n", __func__);

	/*
	 * Clear the Resume after 70ms. (Need 20 ms minimum. Use 70 ms
	 * so that OPT tests pass with all PHYs.)
	 */
	hprt0 = dwc2_read_hprt0(hsotg);
	dev_dbg(hsotg->dev, "Resume: HPRT0=%0x\n", hprt0);
	hprt0 &= ~HPRT0_RES;
	dwc2_writel(hsotg, hprt0, HPRT0);
	dev_dbg(hsotg->dev, "Clear Resume: HPRT0=%0x\n",
		dwc2_readl(hsotg, HPRT0));

	dwc2_hcd_rem_wakeup(hsotg);
	hsotg->bus_suspended = false;

	/* Change to L0 state */
	hsotg->lx_state = DWC2_L0;
}

static int dwc2_host_is_b_hnp_enabled(struct dwc2_hsotg *hsotg)
{
	struct usb_hcd *hcd = dwc2_hsotg_to_hcd(hsotg);

	return hcd->self.b_hnp_enable;
}

/* Must NOT be called with interrupt disabled or spinlock held */
static void dwc2_port_suspend(struct dwc2_hsotg *hsotg, u16 windex)
{
	unsigned long flags;
	u32 hprt0;
	u32 pcgctl;
	u32 gotgctl;

	dev_dbg(hsotg->dev, "%s()\n", __func__);

	spin_lock_irqsave(&hsotg->lock, flags);

	if (windex == hsotg->otg_port && dwc2_host_is_b_hnp_enabled(hsotg)) {
		gotgctl = dwc2_readl(hsotg, GOTGCTL);
		gotgctl |= GOTGCTL_HSTSETHNPEN;
		dwc2_writel(hsotg, gotgctl, GOTGCTL);
		hsotg->op_state = OTG_STATE_A_SUSPEND;
	}

	hprt0 = dwc2_read_hprt0(hsotg);
	hprt0 |= HPRT0_SUSP;
	dwc2_writel(hsotg, hprt0, HPRT0);

	hsotg->bus_suspended = true;

	/*
	 * If power_down is supported, Phy clock will be suspended
	 * after registers are backuped.
	 */
	if (!hsotg->params.power_down) {
		/* Suspend the Phy Clock */
		pcgctl = dwc2_readl(hsotg, PCGCTL);
		pcgctl |= PCGCTL_STOPPCLK;
		dwc2_writel(hsotg, pcgctl, PCGCTL);
		udelay(10);
	}

	/* For HNP the bus must be suspended for at least 200ms */
	if (dwc2_host_is_b_hnp_enabled(hsotg)) {
		pcgctl = dwc2_readl(hsotg, PCGCTL);
		pcgctl &= ~PCGCTL_STOPPCLK;
		dwc2_writel(hsotg, pcgctl, PCGCTL);

		spin_unlock_irqrestore(&hsotg->lock, flags);

		msleep(200);
	} else {
		spin_unlock_irqrestore(&hsotg->lock, flags);
	}
}

/* Must NOT be called with interrupt disabled or spinlock held */
static void dwc2_port_resume(struct dwc2_hsotg *hsotg)
{
	unsigned long flags;
	u32 hprt0;
	u32 pcgctl;

	spin_lock_irqsave(&hsotg->lock, flags);

	/*
	 * If power_down is supported, Phy clock is already resumed
	 * after registers restore.
	 */
	if (!hsotg->params.power_down) {
		pcgctl = dwc2_readl(hsotg, PCGCTL);
		pcgctl &= ~PCGCTL_STOPPCLK;
		dwc2_writel(hsotg, pcgctl, PCGCTL);
		spin_unlock_irqrestore(&hsotg->lock, flags);
		msleep(20);
		spin_lock_irqsave(&hsotg->lock, flags);
	}

	hprt0 = dwc2_read_hprt0(hsotg);
	hprt0 |= HPRT0_RES;
	hprt0 &= ~HPRT0_SUSP;
	dwc2_writel(hsotg, hprt0, HPRT0);
	spin_unlock_irqrestore(&hsotg->lock, flags);

	msleep(USB_RESUME_TIMEOUT);

	spin_lock_irqsave(&hsotg->lock, flags);
	hprt0 = dwc2_read_hprt0(hsotg);
	hprt0 &= ~(HPRT0_RES | HPRT0_SUSP);
	dwc2_writel(hsotg, hprt0, HPRT0);
	hsotg->bus_suspended = false;
	spin_unlock_irqrestore(&hsotg->lock, flags);
}

/* Handles hub class-specific requests */
static int dwc2_hcd_hub_control(struct dwc2_hsotg *hsotg, u16 typereq,
				u16 wvalue, u16 windex, char *buf, u16 wlength)
{
	struct usb_hub_descriptor *hub_desc;
	int retval = 0;
	u32 hprt0;
	u32 port_status;
	u32 speed;
	u32 pcgctl;
	u32 pwr;

	switch (typereq) {
	case ClearHubFeature:
		dev_dbg(hsotg->dev, "ClearHubFeature %1xh\n", wvalue);

		switch (wvalue) {
		case C_HUB_LOCAL_POWER:
		case C_HUB_OVER_CURRENT:
			/* Nothing required here */
			break;

		default:
			retval = -EINVAL;
			dev_err(hsotg->dev,
				"ClearHubFeature request %1xh unknown\n",
				wvalue);
		}
		break;

	case ClearPortFeature:
		if (wvalue != USB_PORT_FEAT_L1)
			if (!windex || windex > 1)
				goto error;
		switch (wvalue) {
		case USB_PORT_FEAT_ENABLE:
			dev_dbg(hsotg->dev,
				"ClearPortFeature USB_PORT_FEAT_ENABLE\n");
			hprt0 = dwc2_read_hprt0(hsotg);
			hprt0 |= HPRT0_ENA;
			dwc2_writel(hsotg, hprt0, HPRT0);
			break;

		case USB_PORT_FEAT_SUSPEND:
			dev_dbg(hsotg->dev,
				"ClearPortFeature USB_PORT_FEAT_SUSPEND\n");

			if (hsotg->bus_suspended) {
				if (hsotg->hibernated)
					dwc2_exit_hibernation(hsotg, 0, 0, 1);
				else
					dwc2_port_resume(hsotg);
			}
			break;

		case USB_PORT_FEAT_POWER:
			dev_dbg(hsotg->dev,
				"ClearPortFeature USB_PORT_FEAT_POWER\n");
			hprt0 = dwc2_read_hprt0(hsotg);
			pwr = hprt0 & HPRT0_PWR;
			hprt0 &= ~HPRT0_PWR;
			dwc2_writel(hsotg, hprt0, HPRT0);
			if (pwr)
				dwc2_vbus_supply_exit(hsotg);
			break;

		case USB_PORT_FEAT_INDICATOR:
			dev_dbg(hsotg->dev,
				"ClearPortFeature USB_PORT_FEAT_INDICATOR\n");
			/* Port indicator not supported */
			break;

		case USB_PORT_FEAT_C_CONNECTION:
			/*
			 * Clears driver's internal Connect Status Change flag
			 */
			dev_dbg(hsotg->dev,
				"ClearPortFeature USB_PORT_FEAT_C_CONNECTION\n");
			hsotg->flags.b.port_connect_status_change = 0;
			break;

		case USB_PORT_FEAT_C_RESET:
			/* Clears driver's internal Port Reset Change flag */
			dev_dbg(hsotg->dev,
				"ClearPortFeature USB_PORT_FEAT_C_RESET\n");
			hsotg->flags.b.port_reset_change = 0;
			break;

		case USB_PORT_FEAT_C_ENABLE:
			/*
			 * Clears the driver's internal Port Enable/Disable
			 * Change flag
			 */
			dev_dbg(hsotg->dev,
				"ClearPortFeature USB_PORT_FEAT_C_ENABLE\n");
			hsotg->flags.b.port_enable_change = 0;
			break;

		case USB_PORT_FEAT_C_SUSPEND:
			/*
			 * Clears the driver's internal Port Suspend Change
			 * flag, which is set when resume signaling on the host
			 * port is complete
			 */
			dev_dbg(hsotg->dev,
				"ClearPortFeature USB_PORT_FEAT_C_SUSPEND\n");
			hsotg->flags.b.port_suspend_change = 0;
			break;

		case USB_PORT_FEAT_C_PORT_L1:
			dev_dbg(hsotg->dev,
				"ClearPortFeature USB_PORT_FEAT_C_PORT_L1\n");
			hsotg->flags.b.port_l1_change = 0;
			break;

		case USB_PORT_FEAT_C_OVER_CURRENT:
			dev_dbg(hsotg->dev,
				"ClearPortFeature USB_PORT_FEAT_C_OVER_CURRENT\n");
			hsotg->flags.b.port_over_current_change = 0;
			break;

		default:
			retval = -EINVAL;
			dev_err(hsotg->dev,
				"ClearPortFeature request %1xh unknown or unsupported\n",
				wvalue);
		}
		break;

	case GetHubDescriptor:
		dev_dbg(hsotg->dev, "GetHubDescriptor\n");
		hub_desc = (struct usb_hub_descriptor *)buf;
		hub_desc->bDescLength = 9;
		hub_desc->bDescriptorType = USB_DT_HUB;
		hub_desc->bNbrPorts = 1;
		hub_desc->wHubCharacteristics =
			cpu_to_le16(HUB_CHAR_COMMON_LPSM |
				    HUB_CHAR_INDV_PORT_OCPM);
		hub_desc->bPwrOn2PwrGood = 1;
		hub_desc->bHubContrCurrent = 0;
		hub_desc->u.hs.DeviceRemovable[0] = 0;
		hub_desc->u.hs.DeviceRemovable[1] = 0xff;
		break;

	case GetHubStatus:
		dev_dbg(hsotg->dev, "GetHubStatus\n");
		memset(buf, 0, 4);
		break;

	case GetPortStatus:
		dev_vdbg(hsotg->dev,
			 "GetPortStatus wIndex=0x%04x flags=0x%08x\n", windex,
			 hsotg->flags.d32);
		if (!windex || windex > 1)
			goto error;

		port_status = 0;
		if (hsotg->flags.b.port_connect_status_change)
			port_status |= USB_PORT_STAT_C_CONNECTION << 16;
		if (hsotg->flags.b.port_enable_change)
			port_status |= USB_PORT_STAT_C_ENABLE << 16;
		if (hsotg->flags.b.port_suspend_change)
			port_status |= USB_PORT_STAT_C_SUSPEND << 16;
		if (hsotg->flags.b.port_l1_change)
			port_status |= USB_PORT_STAT_C_L1 << 16;
		if (hsotg->flags.b.port_reset_change)
			port_status |= USB_PORT_STAT_C_RESET << 16;
		if (hsotg->flags.b.port_over_current_change) {
			dev_warn(hsotg->dev, "Overcurrent change detected\n");
			port_status |= USB_PORT_STAT_C_OVERCURRENT << 16;
		}

		if (!hsotg->flags.b.port_connect_status) {
			/*
			 * The port is disconnected, which means the core is
			 * either in device mode or it soon will be. Just
			 * return 0's for the remainder of the port status
			 * since the port register can't be read if the core
			 * is in device mode.
			 */
			*(__le32 *)buf = cpu_to_le32(port_status);
			break;
		}

		hprt0 = dwc2_readl(hsotg, HPRT0);
		dev_vdbg(hsotg->dev, "  HPRT0: 0x%08x\n", hprt0);

		if (hprt0 & HPRT0_CONNSTS)
			port_status |= USB_PORT_STAT_CONNECTION;
		if (hprt0 & HPRT0_ENA)
			port_status |= USB_PORT_STAT_ENABLE;
		if (hprt0 & HPRT0_SUSP)
			port_status |= USB_PORT_STAT_SUSPEND;
		if (hprt0 & HPRT0_OVRCURRACT)
			port_status |= USB_PORT_STAT_OVERCURRENT;
		if (hprt0 & HPRT0_RST)
			port_status |= USB_PORT_STAT_RESET;
		if (hprt0 & HPRT0_PWR)
			port_status |= USB_PORT_STAT_POWER;

		speed = (hprt0 & HPRT0_SPD_MASK) >> HPRT0_SPD_SHIFT;
		if (speed == HPRT0_SPD_HIGH_SPEED)
			port_status |= USB_PORT_STAT_HIGH_SPEED;
		else if (speed == HPRT0_SPD_LOW_SPEED)
			port_status |= USB_PORT_STAT_LOW_SPEED;

		if (hprt0 & HPRT0_TSTCTL_MASK)
			port_status |= USB_PORT_STAT_TEST;
		/* USB_PORT_FEAT_INDICATOR unsupported always 0 */

		if (hsotg->params.dma_desc_fs_enable) {
			/*
			 * Enable descriptor DMA only if a full speed
			 * device is connected.
			 */
			if (hsotg->new_connection &&
			    ((port_status &
			      (USB_PORT_STAT_CONNECTION |
			       USB_PORT_STAT_HIGH_SPEED |
			       USB_PORT_STAT_LOW_SPEED)) ==
			       USB_PORT_STAT_CONNECTION)) {
				u32 hcfg;

				dev_info(hsotg->dev, "Enabling descriptor DMA mode\n");
				hsotg->params.dma_desc_enable = true;
				hcfg = dwc2_readl(hsotg, HCFG);
				hcfg |= HCFG_DESCDMA;
				dwc2_writel(hsotg, hcfg, HCFG);
				hsotg->new_connection = false;
			}
		}

		dev_vdbg(hsotg->dev, "port_status=%08x\n", port_status);
		*(__le32 *)buf = cpu_to_le32(port_status);
		break;

	case SetHubFeature:
		dev_dbg(hsotg->dev, "SetHubFeature\n");
		/* No HUB features supported */
		break;

	case SetPortFeature:
		dev_dbg(hsotg->dev, "SetPortFeature\n");
		if (wvalue != USB_PORT_FEAT_TEST && (!windex || windex > 1))
			goto error;

		if (!hsotg->flags.b.port_connect_status) {
			/*
			 * The port is disconnected, which means the core is
			 * either in device mode or it soon will be. Just
			 * return without doing anything since the port
			 * register can't be written if the core is in device
			 * mode.
			 */
			break;
		}

		switch (wvalue) {
		case USB_PORT_FEAT_SUSPEND:
			dev_dbg(hsotg->dev,
				"SetPortFeature - USB_PORT_FEAT_SUSPEND\n");
			if (windex != hsotg->otg_port)
				goto error;
			if (hsotg->params.power_down == 2)
				dwc2_enter_hibernation(hsotg, 1);
			else
				dwc2_port_suspend(hsotg, windex);
			break;

		case USB_PORT_FEAT_POWER:
			dev_dbg(hsotg->dev,
				"SetPortFeature - USB_PORT_FEAT_POWER\n");
			hprt0 = dwc2_read_hprt0(hsotg);
			pwr = hprt0 & HPRT0_PWR;
			hprt0 |= HPRT0_PWR;
			dwc2_writel(hsotg, hprt0, HPRT0);
			if (!pwr)
				dwc2_vbus_supply_init(hsotg);
			break;

		case USB_PORT_FEAT_RESET:
			if (hsotg->params.power_down == 2 &&
			    hsotg->hibernated)
				dwc2_exit_hibernation(hsotg, 0, 1, 1);
			hprt0 = dwc2_read_hprt0(hsotg);
			dev_dbg(hsotg->dev,
				"SetPortFeature - USB_PORT_FEAT_RESET\n");
			pcgctl = dwc2_readl(hsotg, PCGCTL);
			pcgctl &= ~(PCGCTL_ENBL_SLEEP_GATING | PCGCTL_STOPPCLK);
			dwc2_writel(hsotg, pcgctl, PCGCTL);
			/* ??? Original driver does this */
			dwc2_writel(hsotg, 0, PCGCTL);

			hprt0 = dwc2_read_hprt0(hsotg);
			pwr = hprt0 & HPRT0_PWR;
			/* Clear suspend bit if resetting from suspend state */
			hprt0 &= ~HPRT0_SUSP;

			/*
			 * When B-Host the Port reset bit is set in the Start
			 * HCD Callback function, so that the reset is started
			 * within 1ms of the HNP success interrupt
			 */
			if (!dwc2_hcd_is_b_host(hsotg)) {
				hprt0 |= HPRT0_PWR | HPRT0_RST;
				dev_dbg(hsotg->dev,
					"In host mode, hprt0=%08x\n", hprt0);
				dwc2_writel(hsotg, hprt0, HPRT0);
				if (!pwr)
					dwc2_vbus_supply_init(hsotg);
			}

			/* Clear reset bit in 10ms (FS/LS) or 50ms (HS) */
			msleep(50);
			hprt0 &= ~HPRT0_RST;
			dwc2_writel(hsotg, hprt0, HPRT0);
			hsotg->lx_state = DWC2_L0; /* Now back to On state */
			break;

		case USB_PORT_FEAT_INDICATOR:
			dev_dbg(hsotg->dev,
				"SetPortFeature - USB_PORT_FEAT_INDICATOR\n");
			/* Not supported */
			break;

		case USB_PORT_FEAT_TEST:
			hprt0 = dwc2_read_hprt0(hsotg);
			dev_dbg(hsotg->dev,
				"SetPortFeature - USB_PORT_FEAT_TEST\n");
			hprt0 &= ~HPRT0_TSTCTL_MASK;
			hprt0 |= (windex >> 8) << HPRT0_TSTCTL_SHIFT;
			dwc2_writel(hsotg, hprt0, HPRT0);
			break;

		default:
			retval = -EINVAL;
			dev_err(hsotg->dev,
				"SetPortFeature %1xh unknown or unsupported\n",
				wvalue);
			break;
		}
		break;

	default:
error:
		retval = -EINVAL;
		dev_dbg(hsotg->dev,
			"Unknown hub control request: %1xh wIndex: %1xh wValue: %1xh\n",
			typereq, windex, wvalue);
		break;
	}

	return retval;
}

static int dwc2_hcd_is_status_changed(struct dwc2_hsotg *hsotg, int port)
{
	int retval;

	if (port != 1)
		return -EINVAL;

	retval = (hsotg->flags.b.port_connect_status_change ||
		  hsotg->flags.b.port_reset_change ||
		  hsotg->flags.b.port_enable_change ||
		  hsotg->flags.b.port_suspend_change ||
		  hsotg->flags.b.port_over_current_change);

	if (retval) {
		dev_dbg(hsotg->dev,
			"DWC OTG HCD HUB STATUS DATA: Root port status changed\n");
		dev_dbg(hsotg->dev, "  port_connect_status_change: %d\n",
			hsotg->flags.b.port_connect_status_change);
		dev_dbg(hsotg->dev, "  port_reset_change: %d\n",
			hsotg->flags.b.port_reset_change);
		dev_dbg(hsotg->dev, "  port_enable_change: %d\n",
			hsotg->flags.b.port_enable_change);
		dev_dbg(hsotg->dev, "  port_suspend_change: %d\n",
			hsotg->flags.b.port_suspend_change);
		dev_dbg(hsotg->dev, "  port_over_current_change: %d\n",
			hsotg->flags.b.port_over_current_change);
	}

	return retval;
}

int dwc2_hcd_get_frame_number(struct dwc2_hsotg *hsotg)
{
	u32 hfnum = dwc2_readl(hsotg, HFNUM);

#ifdef DWC2_DEBUG_SOF
	dev_vdbg(hsotg->dev, "DWC OTG HCD GET FRAME NUMBER %d\n",
		 (hfnum & HFNUM_FRNUM_MASK) >> HFNUM_FRNUM_SHIFT);
#endif
	return (hfnum & HFNUM_FRNUM_MASK) >> HFNUM_FRNUM_SHIFT;
}

int dwc2_hcd_get_future_frame_number(struct dwc2_hsotg *hsotg, int us)
{
	u32 hprt = dwc2_readl(hsotg, HPRT0);
	u32 hfir = dwc2_readl(hsotg, HFIR);
	u32 hfnum = dwc2_readl(hsotg, HFNUM);
	unsigned int us_per_frame;
	unsigned int frame_number;
	unsigned int remaining;
	unsigned int interval;
	unsigned int phy_clks;

	/* High speed has 125 us per (micro) frame; others are 1 ms per */
	us_per_frame = (hprt & HPRT0_SPD_MASK) ? 1000 : 125;

	/* Extract fields */
	frame_number = (hfnum & HFNUM_FRNUM_MASK) >> HFNUM_FRNUM_SHIFT;
	remaining = (hfnum & HFNUM_FRREM_MASK) >> HFNUM_FRREM_SHIFT;
	interval = (hfir & HFIR_FRINT_MASK) >> HFIR_FRINT_SHIFT;

	/*
	 * Number of phy clocks since the last tick of the frame number after
	 * "us" has passed.
	 */
	phy_clks = (interval - remaining) +
		   DIV_ROUND_UP(interval * us, us_per_frame);

	return dwc2_frame_num_inc(frame_number, phy_clks / interval);
}

int dwc2_hcd_is_b_host(struct dwc2_hsotg *hsotg)
{
	return hsotg->op_state == OTG_STATE_B_HOST;
}

static struct dwc2_hcd_urb *dwc2_hcd_urb_alloc(struct dwc2_hsotg *hsotg,
					       int iso_desc_count,
					       gfp_t mem_flags)
{
	struct dwc2_hcd_urb *urb;
	u32 size = sizeof(*urb) + iso_desc_count *
		   sizeof(struct dwc2_hcd_iso_packet_desc);

	urb = kzalloc(size, mem_flags);
	if (urb)
		urb->packet_count = iso_desc_count;
	return urb;
}

static void dwc2_hcd_urb_set_pipeinfo(struct dwc2_hsotg *hsotg,
				      struct dwc2_hcd_urb *urb, u8 dev_addr,
				      u8 ep_num, u8 ep_type, u8 ep_dir, u16 mps)
{
	if (dbg_perio() ||
	    ep_type == USB_ENDPOINT_XFER_BULK ||
	    ep_type == USB_ENDPOINT_XFER_CONTROL)
		dev_vdbg(hsotg->dev,
			 "addr=%d, ep_num=%d, ep_dir=%1x, ep_type=%1x, mps=%d\n",
			 dev_addr, ep_num, ep_dir, ep_type, mps);
	urb->pipe_info.dev_addr = dev_addr;
	urb->pipe_info.ep_num = ep_num;
	urb->pipe_info.pipe_type = ep_type;
	urb->pipe_info.pipe_dir = ep_dir;
	urb->pipe_info.mps = mps;
}

/*
 * NOTE: This function will be removed once the peripheral controller code
 * is integrated and the driver is stable
 */
void dwc2_hcd_dump_state(struct dwc2_hsotg *hsotg)
{
#ifdef DEBUG
	struct dwc2_host_chan *chan;
	struct dwc2_hcd_urb *urb;
	struct dwc2_qtd *qtd;
	int num_channels;
	u32 np_tx_status;
	u32 p_tx_status;
	int i;

	num_channels = hsotg->params.host_channels;
	dev_dbg(hsotg->dev, "\n");
	dev_dbg(hsotg->dev,
		"************************************************************\n");
	dev_dbg(hsotg->dev, "HCD State:\n");
	dev_dbg(hsotg->dev, "  Num channels: %d\n", num_channels);

	for (i = 0; i < num_channels; i++) {
		chan = hsotg->hc_ptr_array[i];
		dev_dbg(hsotg->dev, "  Channel %d:\n", i);
		dev_dbg(hsotg->dev,
			"    dev_addr: %d, ep_num: %d, ep_is_in: %d\n",
			chan->dev_addr, chan->ep_num, chan->ep_is_in);
		dev_dbg(hsotg->dev, "    speed: %d\n", chan->speed);
		dev_dbg(hsotg->dev, "    ep_type: %d\n", chan->ep_type);
		dev_dbg(hsotg->dev, "    max_packet: %d\n", chan->max_packet);
		dev_dbg(hsotg->dev, "    data_pid_start: %d\n",
			chan->data_pid_start);
		dev_dbg(hsotg->dev, "    multi_count: %d\n", chan->multi_count);
		dev_dbg(hsotg->dev, "    xfer_started: %d\n",
			chan->xfer_started);
		dev_dbg(hsotg->dev, "    xfer_buf: %p\n", chan->xfer_buf);
		dev_dbg(hsotg->dev, "    xfer_dma: %08lx\n",
			(unsigned long)chan->xfer_dma);
		dev_dbg(hsotg->dev, "    xfer_len: %d\n", chan->xfer_len);
		dev_dbg(hsotg->dev, "    xfer_count: %d\n", chan->xfer_count);
		dev_dbg(hsotg->dev, "    halt_on_queue: %d\n",
			chan->halt_on_queue);
		dev_dbg(hsotg->dev, "    halt_pending: %d\n",
			chan->halt_pending);
		dev_dbg(hsotg->dev, "    halt_status: %d\n", chan->halt_status);
		dev_dbg(hsotg->dev, "    do_split: %d\n", chan->do_split);
		dev_dbg(hsotg->dev, "    complete_split: %d\n",
			chan->complete_split);
		dev_dbg(hsotg->dev, "    hub_addr: %d\n", chan->hub_addr);
		dev_dbg(hsotg->dev, "    hub_port: %d\n", chan->hub_port);
		dev_dbg(hsotg->dev, "    xact_pos: %d\n", chan->xact_pos);
		dev_dbg(hsotg->dev, "    requests: %d\n", chan->requests);
		dev_dbg(hsotg->dev, "    qh: %p\n", chan->qh);

		if (chan->xfer_started) {
			u32 hfnum, hcchar, hctsiz, hcint, hcintmsk;

			hfnum = dwc2_readl(hsotg, HFNUM);
			hcchar = dwc2_readl(hsotg, HCCHAR(i));
			hctsiz = dwc2_readl(hsotg, HCTSIZ(i));
			hcint = dwc2_readl(hsotg, HCINT(i));
			hcintmsk = dwc2_readl(hsotg, HCINTMSK(i));
			dev_dbg(hsotg->dev, "    hfnum: 0x%08x\n", hfnum);
			dev_dbg(hsotg->dev, "    hcchar: 0x%08x\n", hcchar);
			dev_dbg(hsotg->dev, "    hctsiz: 0x%08x\n", hctsiz);
			dev_dbg(hsotg->dev, "    hcint: 0x%08x\n", hcint);
			dev_dbg(hsotg->dev, "    hcintmsk: 0x%08x\n", hcintmsk);
		}

		if (!(chan->xfer_started && chan->qh))
			continue;

		list_for_each_entry(qtd, &chan->qh->qtd_list, qtd_list_entry) {
			if (!qtd->in_process)
				break;
			urb = qtd->urb;
			dev_dbg(hsotg->dev, "    URB Info:\n");
			dev_dbg(hsotg->dev, "      qtd: %p, urb: %p\n",
				qtd, urb);
			if (urb) {
				dev_dbg(hsotg->dev,
					"      Dev: %d, EP: %d %s\n",
					dwc2_hcd_get_dev_addr(&urb->pipe_info),
					dwc2_hcd_get_ep_num(&urb->pipe_info),
					dwc2_hcd_is_pipe_in(&urb->pipe_info) ?
					"IN" : "OUT");
				dev_dbg(hsotg->dev,
					"      Max packet size: %d\n",
					dwc2_hcd_get_mps(&urb->pipe_info));
				dev_dbg(hsotg->dev,
					"      transfer_buffer: %p\n",
					urb->buf);
				dev_dbg(hsotg->dev,
					"      transfer_dma: %08lx\n",
					(unsigned long)urb->dma);
				dev_dbg(hsotg->dev,
					"      transfer_buffer_length: %d\n",
					urb->length);
				dev_dbg(hsotg->dev, "      actual_length: %d\n",
					urb->actual_length);
			}
		}
	}

	dev_dbg(hsotg->dev, "  non_periodic_channels: %d\n",
		hsotg->non_periodic_channels);
	dev_dbg(hsotg->dev, "  periodic_channels: %d\n",
		hsotg->periodic_channels);
	dev_dbg(hsotg->dev, "  periodic_usecs: %d\n", hsotg->periodic_usecs);
	np_tx_status = dwc2_readl(hsotg, GNPTXSTS);
	dev_dbg(hsotg->dev, "  NP Tx Req Queue Space Avail: %d\n",
		(np_tx_status & TXSTS_QSPCAVAIL_MASK) >> TXSTS_QSPCAVAIL_SHIFT);
	dev_dbg(hsotg->dev, "  NP Tx FIFO Space Avail: %d\n",
		(np_tx_status & TXSTS_FSPCAVAIL_MASK) >> TXSTS_FSPCAVAIL_SHIFT);
	p_tx_status = dwc2_readl(hsotg, HPTXSTS);
	dev_dbg(hsotg->dev, "  P Tx Req Queue Space Avail: %d\n",
		(p_tx_status & TXSTS_QSPCAVAIL_MASK) >> TXSTS_QSPCAVAIL_SHIFT);
	dev_dbg(hsotg->dev, "  P Tx FIFO Space Avail: %d\n",
		(p_tx_status & TXSTS_FSPCAVAIL_MASK) >> TXSTS_FSPCAVAIL_SHIFT);
	dwc2_dump_global_registers(hsotg);
	dwc2_dump_host_registers(hsotg);
	dev_dbg(hsotg->dev,
		"************************************************************\n");
	dev_dbg(hsotg->dev, "\n");
#endif
}

struct wrapper_priv_data {
	struct dwc2_hsotg *hsotg;
};

/* Gets the dwc2_hsotg from a usb_hcd */
static struct dwc2_hsotg *dwc2_hcd_to_hsotg(struct usb_hcd *hcd)
{
	struct wrapper_priv_data *p;

	p = (struct wrapper_priv_data *)&hcd->hcd_priv;
	return p->hsotg;
}

/**
 * dwc2_host_get_tt_info() - Get the dwc2_tt associated with context
 *
 * This will get the dwc2_tt structure (and ttport) associated with the given
 * context (which is really just a struct urb pointer).
 *
 * The first time this is called for a given TT we allocate memory for our
 * structure.  When everyone is done and has called dwc2_host_put_tt_info()
 * then the refcount for the structure will go to 0 and we'll free it.
 *
 * @hsotg:     The HCD state structure for the DWC OTG controller.
 * @context:   The priv pointer from a struct dwc2_hcd_urb.
 * @mem_flags: Flags for allocating memory.
 * @ttport:    We'll return this device's port number here.  That's used to
 *             reference into the bitmap if we're on a multi_tt hub.
 *
 * Return: a pointer to a struct dwc2_tt.  Don't forget to call
 *         dwc2_host_put_tt_info()!  Returns NULL upon memory alloc failure.
 */

struct dwc2_tt *dwc2_host_get_tt_info(struct dwc2_hsotg *hsotg, void *context,
				      gfp_t mem_flags, int *ttport)
{
	struct urb *urb = context;
	struct dwc2_tt *dwc_tt = NULL;

	if (urb->dev->tt) {
		*ttport = urb->dev->ttport;

		dwc_tt = urb->dev->tt->hcpriv;
		if (!dwc_tt) {
			size_t bitmap_size;

			/*
			 * For single_tt we need one schedule.  For multi_tt
			 * we need one per port.
			 */
			bitmap_size = DWC2_ELEMENTS_PER_LS_BITMAP *
				      sizeof(dwc_tt->periodic_bitmaps[0]);
			if (urb->dev->tt->multi)
				bitmap_size *= urb->dev->tt->hub->maxchild;

			dwc_tt = kzalloc(sizeof(*dwc_tt) + bitmap_size,
					 mem_flags);
			if (!dwc_tt)
				return NULL;

			dwc_tt->usb_tt = urb->dev->tt;
			dwc_tt->usb_tt->hcpriv = dwc_tt;
		}

		dwc_tt->refcount++;
	}

	return dwc_tt;
}

/**
 * dwc2_host_put_tt_info() - Put the dwc2_tt from dwc2_host_get_tt_info()
 *
 * Frees resources allocated by dwc2_host_get_tt_info() if all current holders
 * of the structure are done.
 *
 * It's OK to call this with NULL.
 *
 * @hsotg:     The HCD state structure for the DWC OTG controller.
 * @dwc_tt:    The pointer returned by dwc2_host_get_tt_info.
 */
void dwc2_host_put_tt_info(struct dwc2_hsotg *hsotg, struct dwc2_tt *dwc_tt)
{
	/* Model kfree and make put of NULL a no-op */
	if (!dwc_tt)
		return;

	WARN_ON(dwc_tt->refcount < 1);

	dwc_tt->refcount--;
	if (!dwc_tt->refcount) {
		dwc_tt->usb_tt->hcpriv = NULL;
		kfree(dwc_tt);
	}
}

int dwc2_host_get_speed(struct dwc2_hsotg *hsotg, void *context)
{
	struct urb *urb = context;

	return urb->dev->speed;
}

static void dwc2_allocate_bus_bandwidth(struct usb_hcd *hcd, u16 bw,
					struct urb *urb)
{
	struct usb_bus *bus = hcd_to_bus(hcd);

	if (urb->interval)
		bus->bandwidth_allocated += bw / urb->interval;
	if (usb_pipetype(urb->pipe) == PIPE_ISOCHRONOUS)
		bus->bandwidth_isoc_reqs++;
	else
		bus->bandwidth_int_reqs++;
}

static void dwc2_free_bus_bandwidth(struct usb_hcd *hcd, u16 bw,
				    struct urb *urb)
{
	struct usb_bus *bus = hcd_to_bus(hcd);

	if (urb->interval)
		bus->bandwidth_allocated -= bw / urb->interval;
	if (usb_pipetype(urb->pipe) == PIPE_ISOCHRONOUS)
		bus->bandwidth_isoc_reqs--;
	else
		bus->bandwidth_int_reqs--;
}

/*
 * Sets the final status of an URB and returns it to the upper layer. Any
 * required cleanup of the URB is performed.
 *
 * Must be called with interrupt disabled and spinlock held
 */
void dwc2_host_complete(struct dwc2_hsotg *hsotg, struct dwc2_qtd *qtd,
			int status)
{
	struct urb *urb;
	int i;

	if (!qtd) {
		dev_dbg(hsotg->dev, "## %s: qtd is NULL ##\n", __func__);
		return;
	}

	if (!qtd->urb) {
		dev_dbg(hsotg->dev, "## %s: qtd->urb is NULL ##\n", __func__);
		return;
	}

	urb = qtd->urb->priv;
	if (!urb) {
		dev_dbg(hsotg->dev, "## %s: urb->priv is NULL ##\n", __func__);
		return;
	}

	urb->actual_length = dwc2_hcd_urb_get_actual_length(qtd->urb);

	if (dbg_urb(urb))
		dev_vdbg(hsotg->dev,
			 "%s: urb %p device %d ep %d-%s status %d actual %d\n",
			 __func__, urb, usb_pipedevice(urb->pipe),
			 usb_pipeendpoint(urb->pipe),
			 usb_pipein(urb->pipe) ? "IN" : "OUT", status,
			 urb->actual_length);

	if (usb_pipetype(urb->pipe) == PIPE_ISOCHRONOUS) {
		urb->error_count = dwc2_hcd_urb_get_error_count(qtd->urb);
		for (i = 0; i < urb->number_of_packets; ++i) {
			urb->iso_frame_desc[i].actual_length =
				dwc2_hcd_urb_get_iso_desc_actual_length(
						qtd->urb, i);
			urb->iso_frame_desc[i].status =
				dwc2_hcd_urb_get_iso_desc_status(qtd->urb, i);
		}
	}

	if (usb_pipetype(urb->pipe) == PIPE_ISOCHRONOUS && dbg_perio()) {
		for (i = 0; i < urb->number_of_packets; i++)
			dev_vdbg(hsotg->dev, " ISO Desc %d status %d\n",
				 i, urb->iso_frame_desc[i].status);
	}

	urb->status = status;
	if (!status) {
		if ((urb->transfer_flags & URB_SHORT_NOT_OK) &&
		    urb->actual_length < urb->transfer_buffer_length)
			urb->status = -EREMOTEIO;
	}

	if (usb_pipetype(urb->pipe) == PIPE_ISOCHRONOUS ||
	    usb_pipetype(urb->pipe) == PIPE_INTERRUPT) {
		struct usb_host_endpoint *ep = urb->ep;

		if (ep)
			dwc2_free_bus_bandwidth(dwc2_hsotg_to_hcd(hsotg),
					dwc2_hcd_get_ep_bandwidth(hsotg, ep),
					urb);
	}

	usb_hcd_unlink_urb_from_ep(dwc2_hsotg_to_hcd(hsotg), urb);
	urb->hcpriv = NULL;
	kfree(qtd->urb);
	qtd->urb = NULL;

	usb_hcd_giveback_urb(dwc2_hsotg_to_hcd(hsotg), urb, status);
}

/*
 * Work queue function for starting the HCD when A-Cable is connected
 */
static void dwc2_hcd_start_func(struct work_struct *work)
{
	struct dwc2_hsotg *hsotg = container_of(work, struct dwc2_hsotg,
						start_work.work);

	dev_dbg(hsotg->dev, "%s() %p\n", __func__, hsotg);
	dwc2_host_start(hsotg);
}

/*
 * Reset work queue function
 */
static void dwc2_hcd_reset_func(struct work_struct *work)
{
	struct dwc2_hsotg *hsotg = container_of(work, struct dwc2_hsotg,
						reset_work.work);
	unsigned long flags;
	u32 hprt0;

	dev_dbg(hsotg->dev, "USB RESET function called\n");

	spin_lock_irqsave(&hsotg->lock, flags);

	hprt0 = dwc2_read_hprt0(hsotg);
	hprt0 &= ~HPRT0_RST;
	dwc2_writel(hsotg, hprt0, HPRT0);
	hsotg->flags.b.port_reset_change = 1;

	spin_unlock_irqrestore(&hsotg->lock, flags);
}

/*
 * =========================================================================
 *  Linux HC Driver Functions
 * =========================================================================
 */

/*
 * Initializes the DWC_otg controller and its root hub and prepares it for host
 * mode operation. Activates the root port. Returns 0 on success and a negative
 * error code on failure.
 */
static int _dwc2_hcd_start(struct usb_hcd *hcd)
{
	struct dwc2_hsotg *hsotg = dwc2_hcd_to_hsotg(hcd);
	struct usb_bus *bus = hcd_to_bus(hcd);
	unsigned long flags;
<<<<<<< HEAD
=======
	u32 hprt0;
>>>>>>> e2afa97a
	int ret;

	dev_dbg(hsotg->dev, "DWC OTG HCD START\n");

	spin_lock_irqsave(&hsotg->lock, flags);
	hsotg->lx_state = DWC2_L0;
	hcd->state = HC_STATE_RUNNING;
	set_bit(HCD_FLAG_HW_ACCESSIBLE, &hcd->flags);

	if (dwc2_is_device_mode(hsotg)) {
		spin_unlock_irqrestore(&hsotg->lock, flags);
		return 0;	/* why 0 ?? */
	}

	dwc2_hcd_reinit(hsotg);

<<<<<<< HEAD
	/* enable external vbus supply before resuming root hub */
	spin_unlock_irqrestore(&hsotg->lock, flags);
	ret = dwc2_vbus_supply_init(hsotg);
	if (ret)
		return ret;
	spin_lock_irqsave(&hsotg->lock, flags);
=======
	hprt0 = dwc2_read_hprt0(hsotg);
	/* Has vbus power been turned on in dwc2_core_host_init ? */
	if (hprt0 & HPRT0_PWR) {
		/* Enable external vbus supply before resuming root hub */
		spin_unlock_irqrestore(&hsotg->lock, flags);
		ret = dwc2_vbus_supply_init(hsotg);
		if (ret)
			return ret;
		spin_lock_irqsave(&hsotg->lock, flags);
	}
>>>>>>> e2afa97a

	/* Initialize and connect root hub if one is not already attached */
	if (bus->root_hub) {
		dev_dbg(hsotg->dev, "DWC OTG HCD Has Root Hub\n");
		/* Inform the HUB driver to resume */
		usb_hcd_resume_root_hub(hcd);
	}

	spin_unlock_irqrestore(&hsotg->lock, flags);

	return 0;
}

/*
 * Halts the DWC_otg host mode operations in a clean manner. USB transfers are
 * stopped.
 */
static void _dwc2_hcd_stop(struct usb_hcd *hcd)
{
	struct dwc2_hsotg *hsotg = dwc2_hcd_to_hsotg(hcd);
	unsigned long flags;
	u32 hprt0;

	/* Turn off all host-specific interrupts */
	dwc2_disable_host_interrupts(hsotg);

	/* Wait for interrupt processing to finish */
	synchronize_irq(hcd->irq);

	spin_lock_irqsave(&hsotg->lock, flags);
	hprt0 = dwc2_read_hprt0(hsotg);
	/* Ensure hcd is disconnected */
	dwc2_hcd_disconnect(hsotg, true);
	dwc2_hcd_stop(hsotg);
	hsotg->lx_state = DWC2_L3;
	hcd->state = HC_STATE_HALT;
	clear_bit(HCD_FLAG_HW_ACCESSIBLE, &hcd->flags);
	spin_unlock_irqrestore(&hsotg->lock, flags);

	/* keep balanced supply init/exit by checking HPRT0_PWR */
	if (hprt0 & HPRT0_PWR)
		dwc2_vbus_supply_exit(hsotg);

	usleep_range(1000, 3000);
}

static int _dwc2_hcd_suspend(struct usb_hcd *hcd)
{
	struct dwc2_hsotg *hsotg = dwc2_hcd_to_hsotg(hcd);
	unsigned long flags;
	int ret = 0;
	u32 hprt0;

	spin_lock_irqsave(&hsotg->lock, flags);

	if (dwc2_is_device_mode(hsotg))
		goto unlock;

	if (hsotg->lx_state != DWC2_L0)
		goto unlock;

	if (!HCD_HW_ACCESSIBLE(hcd))
		goto unlock;

	if (hsotg->op_state == OTG_STATE_B_PERIPHERAL)
		goto unlock;

	if (hsotg->params.power_down != DWC2_POWER_DOWN_PARAM_PARTIAL)
		goto skip_power_saving;

	/*
	 * Drive USB suspend and disable port Power
	 * if usb bus is not suspended.
	 */
	if (!hsotg->bus_suspended) {
		hprt0 = dwc2_read_hprt0(hsotg);
		hprt0 |= HPRT0_SUSP;
		hprt0 &= ~HPRT0_PWR;
		dwc2_writel(hsotg, hprt0, HPRT0);
		spin_unlock_irqrestore(&hsotg->lock, flags);
		dwc2_vbus_supply_exit(hsotg);
		spin_lock_irqsave(&hsotg->lock, flags);
	}

	/* Enter partial_power_down */
	ret = dwc2_enter_partial_power_down(hsotg);
	if (ret) {
		if (ret != -ENOTSUPP)
			dev_err(hsotg->dev,
				"enter partial_power_down failed\n");
		goto skip_power_saving;
	}

	/* Ask phy to be suspended */
	if (!IS_ERR_OR_NULL(hsotg->uphy)) {
		spin_unlock_irqrestore(&hsotg->lock, flags);
		usb_phy_set_suspend(hsotg->uphy, true);
		spin_lock_irqsave(&hsotg->lock, flags);
	}

	/* After entering partial_power_down, hardware is no more accessible */
	clear_bit(HCD_FLAG_HW_ACCESSIBLE, &hcd->flags);

skip_power_saving:
	hsotg->lx_state = DWC2_L2;
unlock:
	spin_unlock_irqrestore(&hsotg->lock, flags);

	return ret;
}

static int _dwc2_hcd_resume(struct usb_hcd *hcd)
{
	struct dwc2_hsotg *hsotg = dwc2_hcd_to_hsotg(hcd);
	unsigned long flags;
	int ret = 0;

	spin_lock_irqsave(&hsotg->lock, flags);

	if (dwc2_is_device_mode(hsotg))
		goto unlock;

	if (hsotg->lx_state != DWC2_L2)
		goto unlock;

	if (hsotg->params.power_down != DWC2_POWER_DOWN_PARAM_PARTIAL) {
		hsotg->lx_state = DWC2_L0;
		goto unlock;
	}

	/*
	 * Set HW accessible bit before powering on the controller
	 * since an interrupt may rise.
	 */
	set_bit(HCD_FLAG_HW_ACCESSIBLE, &hcd->flags);

	/*
	 * Enable power if not already done.
	 * This must not be spinlocked since duration
	 * of this call is unknown.
	 */
	if (!IS_ERR_OR_NULL(hsotg->uphy)) {
		spin_unlock_irqrestore(&hsotg->lock, flags);
		usb_phy_set_suspend(hsotg->uphy, false);
		spin_lock_irqsave(&hsotg->lock, flags);
	}

	/* Exit partial_power_down */
	ret = dwc2_exit_partial_power_down(hsotg, true);
	if (ret && (ret != -ENOTSUPP))
		dev_err(hsotg->dev, "exit partial_power_down failed\n");

	hsotg->lx_state = DWC2_L0;

	spin_unlock_irqrestore(&hsotg->lock, flags);

	if (hsotg->bus_suspended) {
		spin_lock_irqsave(&hsotg->lock, flags);
		hsotg->flags.b.port_suspend_change = 1;
		spin_unlock_irqrestore(&hsotg->lock, flags);
		dwc2_port_resume(hsotg);
	} else {
		dwc2_vbus_supply_init(hsotg);

		/* Wait for controller to correctly update D+/D- level */
		usleep_range(3000, 5000);

		/*
		 * Clear Port Enable and Port Status changes.
		 * Enable Port Power.
		 */
		dwc2_writel(hsotg, HPRT0_PWR | HPRT0_CONNDET |
				HPRT0_ENACHG, HPRT0);
		/* Wait for controller to detect Port Connect */
		usleep_range(5000, 7000);
	}

	return ret;
unlock:
	spin_unlock_irqrestore(&hsotg->lock, flags);

	return ret;
}

/* Returns the current frame number */
static int _dwc2_hcd_get_frame_number(struct usb_hcd *hcd)
{
	struct dwc2_hsotg *hsotg = dwc2_hcd_to_hsotg(hcd);

	return dwc2_hcd_get_frame_number(hsotg);
}

static void dwc2_dump_urb_info(struct usb_hcd *hcd, struct urb *urb,
			       char *fn_name)
{
#ifdef VERBOSE_DEBUG
	struct dwc2_hsotg *hsotg = dwc2_hcd_to_hsotg(hcd);
	char *pipetype = NULL;
	char *speed = NULL;

	dev_vdbg(hsotg->dev, "%s, urb %p\n", fn_name, urb);
	dev_vdbg(hsotg->dev, "  Device address: %d\n",
		 usb_pipedevice(urb->pipe));
	dev_vdbg(hsotg->dev, "  Endpoint: %d, %s\n",
		 usb_pipeendpoint(urb->pipe),
		 usb_pipein(urb->pipe) ? "IN" : "OUT");

	switch (usb_pipetype(urb->pipe)) {
	case PIPE_CONTROL:
		pipetype = "CONTROL";
		break;
	case PIPE_BULK:
		pipetype = "BULK";
		break;
	case PIPE_INTERRUPT:
		pipetype = "INTERRUPT";
		break;
	case PIPE_ISOCHRONOUS:
		pipetype = "ISOCHRONOUS";
		break;
	}

	dev_vdbg(hsotg->dev, "  Endpoint type: %s %s (%s)\n", pipetype,
		 usb_urb_dir_in(urb) ? "IN" : "OUT", usb_pipein(urb->pipe) ?
		 "IN" : "OUT");

	switch (urb->dev->speed) {
	case USB_SPEED_HIGH:
		speed = "HIGH";
		break;
	case USB_SPEED_FULL:
		speed = "FULL";
		break;
	case USB_SPEED_LOW:
		speed = "LOW";
		break;
	default:
		speed = "UNKNOWN";
		break;
	}

	dev_vdbg(hsotg->dev, "  Speed: %s\n", speed);
	dev_vdbg(hsotg->dev, "  Max packet size: %d\n",
		 usb_maxpacket(urb->dev, urb->pipe, usb_pipeout(urb->pipe)));
	dev_vdbg(hsotg->dev, "  Data buffer length: %d\n",
		 urb->transfer_buffer_length);
	dev_vdbg(hsotg->dev, "  Transfer buffer: %p, Transfer DMA: %08lx\n",
		 urb->transfer_buffer, (unsigned long)urb->transfer_dma);
	dev_vdbg(hsotg->dev, "  Setup buffer: %p, Setup DMA: %08lx\n",
		 urb->setup_packet, (unsigned long)urb->setup_dma);
	dev_vdbg(hsotg->dev, "  Interval: %d\n", urb->interval);

	if (usb_pipetype(urb->pipe) == PIPE_ISOCHRONOUS) {
		int i;

		for (i = 0; i < urb->number_of_packets; i++) {
			dev_vdbg(hsotg->dev, "  ISO Desc %d:\n", i);
			dev_vdbg(hsotg->dev, "    offset: %d, length %d\n",
				 urb->iso_frame_desc[i].offset,
				 urb->iso_frame_desc[i].length);
		}
	}
#endif
}

/*
 * Starts processing a USB transfer request specified by a USB Request Block
 * (URB). mem_flags indicates the type of memory allocation to use while
 * processing this URB.
 */
static int _dwc2_hcd_urb_enqueue(struct usb_hcd *hcd, struct urb *urb,
				 gfp_t mem_flags)
{
	struct dwc2_hsotg *hsotg = dwc2_hcd_to_hsotg(hcd);
	struct usb_host_endpoint *ep = urb->ep;
	struct dwc2_hcd_urb *dwc2_urb;
	int i;
	int retval;
	int alloc_bandwidth = 0;
	u8 ep_type = 0;
	u32 tflags = 0;
	void *buf;
	unsigned long flags;
	struct dwc2_qh *qh;
	bool qh_allocated = false;
	struct dwc2_qtd *qtd;

	if (dbg_urb(urb)) {
		dev_vdbg(hsotg->dev, "DWC OTG HCD URB Enqueue\n");
		dwc2_dump_urb_info(hcd, urb, "urb_enqueue");
	}

	if (!ep)
		return -EINVAL;

	if (usb_pipetype(urb->pipe) == PIPE_ISOCHRONOUS ||
	    usb_pipetype(urb->pipe) == PIPE_INTERRUPT) {
		spin_lock_irqsave(&hsotg->lock, flags);
		if (!dwc2_hcd_is_bandwidth_allocated(hsotg, ep))
			alloc_bandwidth = 1;
		spin_unlock_irqrestore(&hsotg->lock, flags);
	}

	switch (usb_pipetype(urb->pipe)) {
	case PIPE_CONTROL:
		ep_type = USB_ENDPOINT_XFER_CONTROL;
		break;
	case PIPE_ISOCHRONOUS:
		ep_type = USB_ENDPOINT_XFER_ISOC;
		break;
	case PIPE_BULK:
		ep_type = USB_ENDPOINT_XFER_BULK;
		break;
	case PIPE_INTERRUPT:
		ep_type = USB_ENDPOINT_XFER_INT;
		break;
	}

	dwc2_urb = dwc2_hcd_urb_alloc(hsotg, urb->number_of_packets,
				      mem_flags);
	if (!dwc2_urb)
		return -ENOMEM;

	dwc2_hcd_urb_set_pipeinfo(hsotg, dwc2_urb, usb_pipedevice(urb->pipe),
				  usb_pipeendpoint(urb->pipe), ep_type,
				  usb_pipein(urb->pipe),
				  usb_maxpacket(urb->dev, urb->pipe,
						!(usb_pipein(urb->pipe))));

	buf = urb->transfer_buffer;

	if (hcd->self.uses_dma) {
		if (!buf && (urb->transfer_dma & 3)) {
			dev_err(hsotg->dev,
				"%s: unaligned transfer with no transfer_buffer",
				__func__);
			retval = -EINVAL;
			goto fail0;
		}
	}

	if (!(urb->transfer_flags & URB_NO_INTERRUPT))
		tflags |= URB_GIVEBACK_ASAP;
	if (urb->transfer_flags & URB_ZERO_PACKET)
		tflags |= URB_SEND_ZERO_PACKET;

	dwc2_urb->priv = urb;
	dwc2_urb->buf = buf;
	dwc2_urb->dma = urb->transfer_dma;
	dwc2_urb->length = urb->transfer_buffer_length;
	dwc2_urb->setup_packet = urb->setup_packet;
	dwc2_urb->setup_dma = urb->setup_dma;
	dwc2_urb->flags = tflags;
	dwc2_urb->interval = urb->interval;
	dwc2_urb->status = -EINPROGRESS;

	for (i = 0; i < urb->number_of_packets; ++i)
		dwc2_hcd_urb_set_iso_desc_params(dwc2_urb, i,
						 urb->iso_frame_desc[i].offset,
						 urb->iso_frame_desc[i].length);

	urb->hcpriv = dwc2_urb;
	qh = (struct dwc2_qh *)ep->hcpriv;
	/* Create QH for the endpoint if it doesn't exist */
	if (!qh) {
		qh = dwc2_hcd_qh_create(hsotg, dwc2_urb, mem_flags);
		if (!qh) {
			retval = -ENOMEM;
			goto fail0;
		}
		ep->hcpriv = qh;
		qh_allocated = true;
	}

	qtd = kzalloc(sizeof(*qtd), mem_flags);
	if (!qtd) {
		retval = -ENOMEM;
		goto fail1;
	}

	spin_lock_irqsave(&hsotg->lock, flags);
	retval = usb_hcd_link_urb_to_ep(hcd, urb);
	if (retval)
		goto fail2;

	retval = dwc2_hcd_urb_enqueue(hsotg, dwc2_urb, qh, qtd);
	if (retval)
		goto fail3;

	if (alloc_bandwidth) {
		dwc2_allocate_bus_bandwidth(hcd,
				dwc2_hcd_get_ep_bandwidth(hsotg, ep),
				urb);
	}

	spin_unlock_irqrestore(&hsotg->lock, flags);

	return 0;

fail3:
	dwc2_urb->priv = NULL;
	usb_hcd_unlink_urb_from_ep(hcd, urb);
	if (qh_allocated && qh->channel && qh->channel->qh == qh)
		qh->channel->qh = NULL;
fail2:
	spin_unlock_irqrestore(&hsotg->lock, flags);
	urb->hcpriv = NULL;
	kfree(qtd);
	qtd = NULL;
fail1:
	if (qh_allocated) {
		struct dwc2_qtd *qtd2, *qtd2_tmp;

		ep->hcpriv = NULL;
		dwc2_hcd_qh_unlink(hsotg, qh);
		/* Free each QTD in the QH's QTD list */
		list_for_each_entry_safe(qtd2, qtd2_tmp, &qh->qtd_list,
					 qtd_list_entry)
			dwc2_hcd_qtd_unlink_and_free(hsotg, qtd2, qh);
		dwc2_hcd_qh_free(hsotg, qh);
	}
fail0:
	kfree(dwc2_urb);

	return retval;
}

/*
 * Aborts/cancels a USB transfer request. Always returns 0 to indicate success.
 */
static int _dwc2_hcd_urb_dequeue(struct usb_hcd *hcd, struct urb *urb,
				 int status)
{
	struct dwc2_hsotg *hsotg = dwc2_hcd_to_hsotg(hcd);
	int rc;
	unsigned long flags;

	dev_dbg(hsotg->dev, "DWC OTG HCD URB Dequeue\n");
	dwc2_dump_urb_info(hcd, urb, "urb_dequeue");

	spin_lock_irqsave(&hsotg->lock, flags);

	rc = usb_hcd_check_unlink_urb(hcd, urb, status);
	if (rc)
		goto out;

	if (!urb->hcpriv) {
		dev_dbg(hsotg->dev, "## urb->hcpriv is NULL ##\n");
		goto out;
	}

	rc = dwc2_hcd_urb_dequeue(hsotg, urb->hcpriv);

	usb_hcd_unlink_urb_from_ep(hcd, urb);

	kfree(urb->hcpriv);
	urb->hcpriv = NULL;

	/* Higher layer software sets URB status */
	spin_unlock(&hsotg->lock);
	usb_hcd_giveback_urb(hcd, urb, status);
	spin_lock(&hsotg->lock);

	dev_dbg(hsotg->dev, "Called usb_hcd_giveback_urb()\n");
	dev_dbg(hsotg->dev, "  urb->status = %d\n", urb->status);
out:
	spin_unlock_irqrestore(&hsotg->lock, flags);

	return rc;
}

/*
 * Frees resources in the DWC_otg controller related to a given endpoint. Also
 * clears state in the HCD related to the endpoint. Any URBs for the endpoint
 * must already be dequeued.
 */
static void _dwc2_hcd_endpoint_disable(struct usb_hcd *hcd,
				       struct usb_host_endpoint *ep)
{
	struct dwc2_hsotg *hsotg = dwc2_hcd_to_hsotg(hcd);

	dev_dbg(hsotg->dev,
		"DWC OTG HCD EP DISABLE: bEndpointAddress=0x%02x, ep->hcpriv=%p\n",
		ep->desc.bEndpointAddress, ep->hcpriv);
	dwc2_hcd_endpoint_disable(hsotg, ep, 250);
}

/*
 * Resets endpoint specific parameter values, in current version used to reset
 * the data toggle (as a WA). This function can be called from usb_clear_halt
 * routine.
 */
static void _dwc2_hcd_endpoint_reset(struct usb_hcd *hcd,
				     struct usb_host_endpoint *ep)
{
	struct dwc2_hsotg *hsotg = dwc2_hcd_to_hsotg(hcd);
	unsigned long flags;

	dev_dbg(hsotg->dev,
		"DWC OTG HCD EP RESET: bEndpointAddress=0x%02x\n",
		ep->desc.bEndpointAddress);

	spin_lock_irqsave(&hsotg->lock, flags);
	dwc2_hcd_endpoint_reset(hsotg, ep);
	spin_unlock_irqrestore(&hsotg->lock, flags);
}

/*
 * Handles host mode interrupts for the DWC_otg controller. Returns IRQ_NONE if
 * there was no interrupt to handle. Returns IRQ_HANDLED if there was a valid
 * interrupt.
 *
 * This function is called by the USB core when an interrupt occurs
 */
static irqreturn_t _dwc2_hcd_irq(struct usb_hcd *hcd)
{
	struct dwc2_hsotg *hsotg = dwc2_hcd_to_hsotg(hcd);

	return dwc2_handle_hcd_intr(hsotg);
}

/*
 * Creates Status Change bitmap for the root hub and root port. The bitmap is
 * returned in buf. Bit 0 is the status change indicator for the root hub. Bit 1
 * is the status change indicator for the single root port. Returns 1 if either
 * change indicator is 1, otherwise returns 0.
 */
static int _dwc2_hcd_hub_status_data(struct usb_hcd *hcd, char *buf)
{
	struct dwc2_hsotg *hsotg = dwc2_hcd_to_hsotg(hcd);

	buf[0] = dwc2_hcd_is_status_changed(hsotg, 1) << 1;
	return buf[0] != 0;
}

/* Handles hub class-specific requests */
static int _dwc2_hcd_hub_control(struct usb_hcd *hcd, u16 typereq, u16 wvalue,
				 u16 windex, char *buf, u16 wlength)
{
	int retval = dwc2_hcd_hub_control(dwc2_hcd_to_hsotg(hcd), typereq,
					  wvalue, windex, buf, wlength);
	return retval;
}

/* Handles hub TT buffer clear completions */
static void _dwc2_hcd_clear_tt_buffer_complete(struct usb_hcd *hcd,
					       struct usb_host_endpoint *ep)
{
	struct dwc2_hsotg *hsotg = dwc2_hcd_to_hsotg(hcd);
	struct dwc2_qh *qh;
	unsigned long flags;

	qh = ep->hcpriv;
	if (!qh)
		return;

	spin_lock_irqsave(&hsotg->lock, flags);
	qh->tt_buffer_dirty = 0;

	if (hsotg->flags.b.port_connect_status)
		dwc2_hcd_queue_transactions(hsotg, DWC2_TRANSACTION_ALL);

	spin_unlock_irqrestore(&hsotg->lock, flags);
}

/*
 * HPRT0_SPD_HIGH_SPEED: high speed
 * HPRT0_SPD_FULL_SPEED: full speed
 */
static void dwc2_change_bus_speed(struct usb_hcd *hcd, int speed)
{
	struct dwc2_hsotg *hsotg = dwc2_hcd_to_hsotg(hcd);

	if (hsotg->params.speed == speed)
		return;

	hsotg->params.speed = speed;
	queue_work(hsotg->wq_otg, &hsotg->wf_otg);
}

static void dwc2_free_dev(struct usb_hcd *hcd, struct usb_device *udev)
{
	struct dwc2_hsotg *hsotg = dwc2_hcd_to_hsotg(hcd);

	if (!hsotg->params.change_speed_quirk)
		return;

	/*
	 * On removal, set speed to default high-speed.
	 */
	if (udev->parent && udev->parent->speed > USB_SPEED_UNKNOWN &&
	    udev->parent->speed < USB_SPEED_HIGH) {
		dev_info(hsotg->dev, "Set speed to default high-speed\n");
		dwc2_change_bus_speed(hcd, HPRT0_SPD_HIGH_SPEED);
	}
}

static int dwc2_reset_device(struct usb_hcd *hcd, struct usb_device *udev)
{
	struct dwc2_hsotg *hsotg = dwc2_hcd_to_hsotg(hcd);

	if (!hsotg->params.change_speed_quirk)
		return 0;

	if (udev->speed == USB_SPEED_HIGH) {
		dev_info(hsotg->dev, "Set speed to high-speed\n");
		dwc2_change_bus_speed(hcd, HPRT0_SPD_HIGH_SPEED);
	} else if ((udev->speed == USB_SPEED_FULL ||
				udev->speed == USB_SPEED_LOW)) {
		/*
		 * Change speed setting to full-speed if there's
		 * a full-speed or low-speed device plugged in.
		 */
		dev_info(hsotg->dev, "Set speed to full-speed\n");
		dwc2_change_bus_speed(hcd, HPRT0_SPD_FULL_SPEED);
	}

	return 0;
}

static struct hc_driver dwc2_hc_driver = {
	.description = "dwc2_hsotg",
	.product_desc = "DWC OTG Controller",
	.hcd_priv_size = sizeof(struct wrapper_priv_data),

	.irq = _dwc2_hcd_irq,
	.flags = HCD_MEMORY | HCD_USB2 | HCD_BH,

	.start = _dwc2_hcd_start,
	.stop = _dwc2_hcd_stop,
	.urb_enqueue = _dwc2_hcd_urb_enqueue,
	.urb_dequeue = _dwc2_hcd_urb_dequeue,
	.endpoint_disable = _dwc2_hcd_endpoint_disable,
	.endpoint_reset = _dwc2_hcd_endpoint_reset,
	.get_frame_number = _dwc2_hcd_get_frame_number,

	.hub_status_data = _dwc2_hcd_hub_status_data,
	.hub_control = _dwc2_hcd_hub_control,
	.clear_tt_buffer_complete = _dwc2_hcd_clear_tt_buffer_complete,

	.bus_suspend = _dwc2_hcd_suspend,
	.bus_resume = _dwc2_hcd_resume,

	.map_urb_for_dma	= dwc2_map_urb_for_dma,
	.unmap_urb_for_dma	= dwc2_unmap_urb_for_dma,
};

/*
 * Frees secondary storage associated with the dwc2_hsotg structure contained
 * in the struct usb_hcd field
 */
static void dwc2_hcd_free(struct dwc2_hsotg *hsotg)
{
	u32 ahbcfg;
	u32 dctl;
	int i;

	dev_dbg(hsotg->dev, "DWC OTG HCD FREE\n");

	/* Free memory for QH/QTD lists */
	dwc2_qh_list_free(hsotg, &hsotg->non_periodic_sched_inactive);
	dwc2_qh_list_free(hsotg, &hsotg->non_periodic_sched_waiting);
	dwc2_qh_list_free(hsotg, &hsotg->non_periodic_sched_active);
	dwc2_qh_list_free(hsotg, &hsotg->periodic_sched_inactive);
	dwc2_qh_list_free(hsotg, &hsotg->periodic_sched_ready);
	dwc2_qh_list_free(hsotg, &hsotg->periodic_sched_assigned);
	dwc2_qh_list_free(hsotg, &hsotg->periodic_sched_queued);

	/* Free memory for the host channels */
	for (i = 0; i < MAX_EPS_CHANNELS; i++) {
		struct dwc2_host_chan *chan = hsotg->hc_ptr_array[i];

		if (chan) {
			dev_dbg(hsotg->dev, "HCD Free channel #%i, chan=%p\n",
				i, chan);
			hsotg->hc_ptr_array[i] = NULL;
			kfree(chan);
		}
	}

	if (hsotg->params.host_dma) {
		if (hsotg->status_buf) {
			dma_free_coherent(hsotg->dev, DWC2_HCD_STATUS_BUF_SIZE,
					  hsotg->status_buf,
					  hsotg->status_buf_dma);
			hsotg->status_buf = NULL;
		}
	} else {
		kfree(hsotg->status_buf);
		hsotg->status_buf = NULL;
	}

	ahbcfg = dwc2_readl(hsotg, GAHBCFG);

	/* Disable all interrupts */
	ahbcfg &= ~GAHBCFG_GLBL_INTR_EN;
	dwc2_writel(hsotg, ahbcfg, GAHBCFG);
	dwc2_writel(hsotg, 0, GINTMSK);

	if (hsotg->hw_params.snpsid >= DWC2_CORE_REV_3_00a) {
		dctl = dwc2_readl(hsotg, DCTL);
		dctl |= DCTL_SFTDISCON;
		dwc2_writel(hsotg, dctl, DCTL);
	}

	if (hsotg->wq_otg) {
		if (!cancel_work_sync(&hsotg->wf_otg))
			flush_workqueue(hsotg->wq_otg);
		destroy_workqueue(hsotg->wq_otg);
	}

	del_timer(&hsotg->wkp_timer);
}

static void dwc2_hcd_release(struct dwc2_hsotg *hsotg)
{
	/* Turn off all host-specific interrupts */
	dwc2_disable_host_interrupts(hsotg);

	dwc2_hcd_free(hsotg);
}

/*
 * Initializes the HCD. This function allocates memory for and initializes the
 * static parts of the usb_hcd and dwc2_hsotg structures. It also registers the
 * USB bus with the core and calls the hc_driver->start() function. It returns
 * a negative error on failure.
 */
int dwc2_hcd_init(struct dwc2_hsotg *hsotg)
{
	struct platform_device *pdev = to_platform_device(hsotg->dev);
	struct resource *res;
	struct usb_hcd *hcd;
	struct dwc2_host_chan *channel;
	u32 hcfg;
	int i, num_channels;
	int retval;

	if (usb_disabled())
		return -ENODEV;

	dev_dbg(hsotg->dev, "DWC OTG HCD INIT\n");

	retval = -ENOMEM;

	hcfg = dwc2_readl(hsotg, HCFG);
	dev_dbg(hsotg->dev, "hcfg=%08x\n", hcfg);

#ifdef CONFIG_USB_DWC2_TRACK_MISSED_SOFS
	hsotg->frame_num_array = kcalloc(FRAME_NUM_ARRAY_SIZE,
					 sizeof(*hsotg->frame_num_array),
					 GFP_KERNEL);
	if (!hsotg->frame_num_array)
		goto error1;
	hsotg->last_frame_num_array =
		kcalloc(FRAME_NUM_ARRAY_SIZE,
			sizeof(*hsotg->last_frame_num_array), GFP_KERNEL);
	if (!hsotg->last_frame_num_array)
		goto error1;
#endif
	hsotg->last_frame_num = HFNUM_MAX_FRNUM;

	/* Check if the bus driver or platform code has setup a dma_mask */
	if (hsotg->params.host_dma &&
	    !hsotg->dev->dma_mask) {
		dev_warn(hsotg->dev,
			 "dma_mask not set, disabling DMA\n");
		hsotg->params.host_dma = false;
		hsotg->params.dma_desc_enable = false;
	}

	/* Set device flags indicating whether the HCD supports DMA */
	if (hsotg->params.host_dma) {
		if (dma_set_mask(hsotg->dev, DMA_BIT_MASK(32)) < 0)
			dev_warn(hsotg->dev, "can't set DMA mask\n");
		if (dma_set_coherent_mask(hsotg->dev, DMA_BIT_MASK(32)) < 0)
			dev_warn(hsotg->dev, "can't set coherent DMA mask\n");
	}

	if (hsotg->params.change_speed_quirk) {
		dwc2_hc_driver.free_dev = dwc2_free_dev;
		dwc2_hc_driver.reset_device = dwc2_reset_device;
	}

	hcd = usb_create_hcd(&dwc2_hc_driver, hsotg->dev, dev_name(hsotg->dev));
	if (!hcd)
		goto error1;

	if (!hsotg->params.host_dma)
		hcd->self.uses_dma = 0;

	hcd->has_tt = 1;

	res = platform_get_resource(pdev, IORESOURCE_MEM, 0);
	hcd->rsrc_start = res->start;
	hcd->rsrc_len = resource_size(res);

	((struct wrapper_priv_data *)&hcd->hcd_priv)->hsotg = hsotg;
	hsotg->priv = hcd;

	/*
	 * Disable the global interrupt until all the interrupt handlers are
	 * installed
	 */
	dwc2_disable_global_interrupts(hsotg);

	/* Initialize the DWC_otg core, and select the Phy type */
	retval = dwc2_core_init(hsotg, true);
	if (retval)
		goto error2;

	/* Create new workqueue and init work */
	retval = -ENOMEM;
	hsotg->wq_otg = alloc_ordered_workqueue("dwc2", 0);
	if (!hsotg->wq_otg) {
		dev_err(hsotg->dev, "Failed to create workqueue\n");
		goto error2;
	}
	INIT_WORK(&hsotg->wf_otg, dwc2_conn_id_status_change);

	timer_setup(&hsotg->wkp_timer, dwc2_wakeup_detected, 0);

	/* Initialize the non-periodic schedule */
	INIT_LIST_HEAD(&hsotg->non_periodic_sched_inactive);
	INIT_LIST_HEAD(&hsotg->non_periodic_sched_waiting);
	INIT_LIST_HEAD(&hsotg->non_periodic_sched_active);

	/* Initialize the periodic schedule */
	INIT_LIST_HEAD(&hsotg->periodic_sched_inactive);
	INIT_LIST_HEAD(&hsotg->periodic_sched_ready);
	INIT_LIST_HEAD(&hsotg->periodic_sched_assigned);
	INIT_LIST_HEAD(&hsotg->periodic_sched_queued);

	INIT_LIST_HEAD(&hsotg->split_order);

	/*
	 * Create a host channel descriptor for each host channel implemented
	 * in the controller. Initialize the channel descriptor array.
	 */
	INIT_LIST_HEAD(&hsotg->free_hc_list);
	num_channels = hsotg->params.host_channels;
	memset(&hsotg->hc_ptr_array[0], 0, sizeof(hsotg->hc_ptr_array));

	for (i = 0; i < num_channels; i++) {
		channel = kzalloc(sizeof(*channel), GFP_KERNEL);
		if (!channel)
			goto error3;
		channel->hc_num = i;
		INIT_LIST_HEAD(&channel->split_order_list_entry);
		hsotg->hc_ptr_array[i] = channel;
	}

	/* Initialize hsotg start work */
	INIT_DELAYED_WORK(&hsotg->start_work, dwc2_hcd_start_func);

	/* Initialize port reset work */
	INIT_DELAYED_WORK(&hsotg->reset_work, dwc2_hcd_reset_func);

	/*
	 * Allocate space for storing data on status transactions. Normally no
	 * data is sent, but this space acts as a bit bucket. This must be
	 * done after usb_add_hcd since that function allocates the DMA buffer
	 * pool.
	 */
	if (hsotg->params.host_dma)
		hsotg->status_buf = dma_alloc_coherent(hsotg->dev,
					DWC2_HCD_STATUS_BUF_SIZE,
					&hsotg->status_buf_dma, GFP_KERNEL);
	else
		hsotg->status_buf = kzalloc(DWC2_HCD_STATUS_BUF_SIZE,
					  GFP_KERNEL);

	if (!hsotg->status_buf)
		goto error3;

	/*
	 * Create kmem caches to handle descriptor buffers in descriptor
	 * DMA mode.
	 * Alignment must be set to 512 bytes.
	 */
	if (hsotg->params.dma_desc_enable ||
	    hsotg->params.dma_desc_fs_enable) {
		hsotg->desc_gen_cache = kmem_cache_create("dwc2-gen-desc",
				sizeof(struct dwc2_dma_desc) *
				MAX_DMA_DESC_NUM_GENERIC, 512, SLAB_CACHE_DMA,
				NULL);
		if (!hsotg->desc_gen_cache) {
			dev_err(hsotg->dev,
				"unable to create dwc2 generic desc cache\n");

			/*
			 * Disable descriptor dma mode since it will not be
			 * usable.
			 */
			hsotg->params.dma_desc_enable = false;
			hsotg->params.dma_desc_fs_enable = false;
		}

		hsotg->desc_hsisoc_cache = kmem_cache_create("dwc2-hsisoc-desc",
				sizeof(struct dwc2_dma_desc) *
				MAX_DMA_DESC_NUM_HS_ISOC, 512, 0, NULL);
		if (!hsotg->desc_hsisoc_cache) {
			dev_err(hsotg->dev,
				"unable to create dwc2 hs isoc desc cache\n");

			kmem_cache_destroy(hsotg->desc_gen_cache);

			/*
			 * Disable descriptor dma mode since it will not be
			 * usable.
			 */
			hsotg->params.dma_desc_enable = false;
			hsotg->params.dma_desc_fs_enable = false;
		}
	}

	if (hsotg->params.host_dma) {
		/*
		 * Create kmem caches to handle non-aligned buffer
		 * in Buffer DMA mode.
		 */
		hsotg->unaligned_cache = kmem_cache_create("dwc2-unaligned-dma",
						DWC2_KMEM_UNALIGNED_BUF_SIZE, 4,
						SLAB_CACHE_DMA, NULL);
		if (!hsotg->unaligned_cache)
			dev_err(hsotg->dev,
				"unable to create dwc2 unaligned cache\n");
	}

	hsotg->otg_port = 1;
	hsotg->frame_list = NULL;
	hsotg->frame_list_dma = 0;
	hsotg->periodic_qh_count = 0;

	/* Initiate lx_state to L3 disconnected state */
	hsotg->lx_state = DWC2_L3;

	hcd->self.otg_port = hsotg->otg_port;

	/* Don't support SG list at this point */
	hcd->self.sg_tablesize = 0;

	if (!IS_ERR_OR_NULL(hsotg->uphy))
		otg_set_host(hsotg->uphy->otg, &hcd->self);

	/*
	 * Finish generic HCD initialization and start the HCD. This function
	 * allocates the DMA buffer pool, registers the USB bus, requests the
	 * IRQ line, and calls hcd_start method.
	 */
	retval = usb_add_hcd(hcd, hsotg->irq, IRQF_SHARED);
	if (retval < 0)
		goto error4;

	device_wakeup_enable(hcd->self.controller);

	dwc2_hcd_dump_state(hsotg);

	dwc2_enable_global_interrupts(hsotg);

	return 0;

error4:
	kmem_cache_destroy(hsotg->unaligned_cache);
	kmem_cache_destroy(hsotg->desc_hsisoc_cache);
	kmem_cache_destroy(hsotg->desc_gen_cache);
error3:
	dwc2_hcd_release(hsotg);
error2:
	usb_put_hcd(hcd);
error1:

#ifdef CONFIG_USB_DWC2_TRACK_MISSED_SOFS
	kfree(hsotg->last_frame_num_array);
	kfree(hsotg->frame_num_array);
#endif

	dev_err(hsotg->dev, "%s() FAILED, returning %d\n", __func__, retval);
	return retval;
}

/*
 * Removes the HCD.
 * Frees memory and resources associated with the HCD and deregisters the bus.
 */
void dwc2_hcd_remove(struct dwc2_hsotg *hsotg)
{
	struct usb_hcd *hcd;

	dev_dbg(hsotg->dev, "DWC OTG HCD REMOVE\n");

	hcd = dwc2_hsotg_to_hcd(hsotg);
	dev_dbg(hsotg->dev, "hsotg->hcd = %p\n", hcd);

	if (!hcd) {
		dev_dbg(hsotg->dev, "%s: dwc2_hsotg_to_hcd(hsotg) NULL!\n",
			__func__);
		return;
	}

	if (!IS_ERR_OR_NULL(hsotg->uphy))
		otg_set_host(hsotg->uphy->otg, NULL);

	usb_remove_hcd(hcd);
	hsotg->priv = NULL;

	kmem_cache_destroy(hsotg->unaligned_cache);
	kmem_cache_destroy(hsotg->desc_hsisoc_cache);
	kmem_cache_destroy(hsotg->desc_gen_cache);

	dwc2_hcd_release(hsotg);
	usb_put_hcd(hcd);

#ifdef CONFIG_USB_DWC2_TRACK_MISSED_SOFS
	kfree(hsotg->last_frame_num_array);
	kfree(hsotg->frame_num_array);
#endif
}

/**
 * dwc2_backup_host_registers() - Backup controller host registers.
 * When suspending usb bus, registers needs to be backuped
 * if controller power is disabled once suspended.
 *
 * @hsotg: Programming view of the DWC_otg controller
 */
int dwc2_backup_host_registers(struct dwc2_hsotg *hsotg)
{
	struct dwc2_hregs_backup *hr;
	int i;

	dev_dbg(hsotg->dev, "%s\n", __func__);

	/* Backup Host regs */
	hr = &hsotg->hr_backup;
	hr->hcfg = dwc2_readl(hsotg, HCFG);
	hr->haintmsk = dwc2_readl(hsotg, HAINTMSK);
	for (i = 0; i < hsotg->params.host_channels; ++i)
		hr->hcintmsk[i] = dwc2_readl(hsotg, HCINTMSK(i));

	hr->hprt0 = dwc2_read_hprt0(hsotg);
	hr->hfir = dwc2_readl(hsotg, HFIR);
	hr->hptxfsiz = dwc2_readl(hsotg, HPTXFSIZ);
	hr->valid = true;

	return 0;
}

/**
 * dwc2_restore_host_registers() - Restore controller host registers.
 * When resuming usb bus, device registers needs to be restored
 * if controller power were disabled.
 *
 * @hsotg: Programming view of the DWC_otg controller
 */
int dwc2_restore_host_registers(struct dwc2_hsotg *hsotg)
{
	struct dwc2_hregs_backup *hr;
	int i;

	dev_dbg(hsotg->dev, "%s\n", __func__);

	/* Restore host regs */
	hr = &hsotg->hr_backup;
	if (!hr->valid) {
		dev_err(hsotg->dev, "%s: no host registers to restore\n",
			__func__);
		return -EINVAL;
	}
	hr->valid = false;

	dwc2_writel(hsotg, hr->hcfg, HCFG);
	dwc2_writel(hsotg, hr->haintmsk, HAINTMSK);

	for (i = 0; i < hsotg->params.host_channels; ++i)
		dwc2_writel(hsotg, hr->hcintmsk[i], HCINTMSK(i));

	dwc2_writel(hsotg, hr->hprt0, HPRT0);
	dwc2_writel(hsotg, hr->hfir, HFIR);
	dwc2_writel(hsotg, hr->hptxfsiz, HPTXFSIZ);
	hsotg->frame_number = 0;

	return 0;
}

/**
 * dwc2_host_enter_hibernation() - Put controller in Hibernation.
 *
 * @hsotg: Programming view of the DWC_otg controller
 */
int dwc2_host_enter_hibernation(struct dwc2_hsotg *hsotg)
{
	unsigned long flags;
	int ret = 0;
	u32 hprt0;
	u32 pcgcctl;
	u32 gusbcfg;
	u32 gpwrdn;

	dev_dbg(hsotg->dev, "Preparing host for hibernation\n");
	ret = dwc2_backup_global_registers(hsotg);
	if (ret) {
		dev_err(hsotg->dev, "%s: failed to backup global registers\n",
			__func__);
		return ret;
	}
	ret = dwc2_backup_host_registers(hsotg);
	if (ret) {
		dev_err(hsotg->dev, "%s: failed to backup host registers\n",
			__func__);
		return ret;
	}

	/* Enter USB Suspend Mode */
	hprt0 = dwc2_readl(hsotg, HPRT0);
	hprt0 |= HPRT0_SUSP;
	hprt0 &= ~HPRT0_ENA;
	dwc2_writel(hsotg, hprt0, HPRT0);

	/* Wait for the HPRT0.PrtSusp register field to be set */
	if (dwc2_hsotg_wait_bit_set(hsotg, HPRT0, HPRT0_SUSP, 3000))
		dev_warn(hsotg->dev, "Suspend wasn't generated\n");

	/*
	 * We need to disable interrupts to prevent servicing of any IRQ
	 * during going to hibernation
	 */
	spin_lock_irqsave(&hsotg->lock, flags);
	hsotg->lx_state = DWC2_L2;

	gusbcfg = dwc2_readl(hsotg, GUSBCFG);
	if (gusbcfg & GUSBCFG_ULPI_UTMI_SEL) {
		/* ULPI interface */
		/* Suspend the Phy Clock */
		pcgcctl = dwc2_readl(hsotg, PCGCTL);
		pcgcctl |= PCGCTL_STOPPCLK;
		dwc2_writel(hsotg, pcgcctl, PCGCTL);
		udelay(10);

		gpwrdn = dwc2_readl(hsotg, GPWRDN);
		gpwrdn |= GPWRDN_PMUACTV;
		dwc2_writel(hsotg, gpwrdn, GPWRDN);
		udelay(10);
	} else {
		/* UTMI+ Interface */
		gpwrdn = dwc2_readl(hsotg, GPWRDN);
		gpwrdn |= GPWRDN_PMUACTV;
		dwc2_writel(hsotg, gpwrdn, GPWRDN);
		udelay(10);

		pcgcctl = dwc2_readl(hsotg, PCGCTL);
		pcgcctl |= PCGCTL_STOPPCLK;
		dwc2_writel(hsotg, pcgcctl, PCGCTL);
		udelay(10);
	}

	/* Enable interrupts from wake up logic */
	gpwrdn = dwc2_readl(hsotg, GPWRDN);
	gpwrdn |= GPWRDN_PMUINTSEL;
	dwc2_writel(hsotg, gpwrdn, GPWRDN);
	udelay(10);

	/* Unmask host mode interrupts in GPWRDN */
	gpwrdn = dwc2_readl(hsotg, GPWRDN);
	gpwrdn |= GPWRDN_DISCONN_DET_MSK;
	gpwrdn |= GPWRDN_LNSTSCHG_MSK;
	gpwrdn |= GPWRDN_STS_CHGINT_MSK;
	dwc2_writel(hsotg, gpwrdn, GPWRDN);
	udelay(10);

	/* Enable Power Down Clamp */
	gpwrdn = dwc2_readl(hsotg, GPWRDN);
	gpwrdn |= GPWRDN_PWRDNCLMP;
	dwc2_writel(hsotg, gpwrdn, GPWRDN);
	udelay(10);

	/* Switch off VDD */
	gpwrdn = dwc2_readl(hsotg, GPWRDN);
	gpwrdn |= GPWRDN_PWRDNSWTCH;
	dwc2_writel(hsotg, gpwrdn, GPWRDN);

	hsotg->hibernated = 1;
	hsotg->bus_suspended = 1;
	dev_dbg(hsotg->dev, "Host hibernation completed\n");
	spin_unlock_irqrestore(&hsotg->lock, flags);
	return ret;
}

/*
 * dwc2_host_exit_hibernation()
 *
 * @hsotg: Programming view of the DWC_otg controller
 * @rem_wakeup: indicates whether resume is initiated by Device or Host.
 * @param reset: indicates whether resume is initiated by Reset.
 *
 * Return: non-zero if failed to enter to hibernation.
 *
 * This function is for exiting from Host mode hibernation by
 * Host Initiated Resume/Reset and Device Initiated Remote-Wakeup.
 */
int dwc2_host_exit_hibernation(struct dwc2_hsotg *hsotg, int rem_wakeup,
			       int reset)
{
	u32 gpwrdn;
	u32 hprt0;
	int ret = 0;
	struct dwc2_gregs_backup *gr;
	struct dwc2_hregs_backup *hr;

	gr = &hsotg->gr_backup;
	hr = &hsotg->hr_backup;

	dev_dbg(hsotg->dev,
		"%s: called with rem_wakeup = %d reset = %d\n",
		__func__, rem_wakeup, reset);

	dwc2_hib_restore_common(hsotg, rem_wakeup, 1);
	hsotg->hibernated = 0;

	/*
	 * This step is not described in functional spec but if not wait for
	 * this delay, mismatch interrupts occurred because just after restore
	 * core is in Device mode(gintsts.curmode == 0)
	 */
	mdelay(100);

	/* Clear all pending interupts */
	dwc2_writel(hsotg, 0xffffffff, GINTSTS);

	/* De-assert Restore */
	gpwrdn = dwc2_readl(hsotg, GPWRDN);
	gpwrdn &= ~GPWRDN_RESTORE;
	dwc2_writel(hsotg, gpwrdn, GPWRDN);
	udelay(10);

	/* Restore GUSBCFG, HCFG */
	dwc2_writel(hsotg, gr->gusbcfg, GUSBCFG);
	dwc2_writel(hsotg, hr->hcfg, HCFG);

	/* De-assert Wakeup Logic */
	gpwrdn = dwc2_readl(hsotg, GPWRDN);
	gpwrdn &= ~GPWRDN_PMUACTV;
	dwc2_writel(hsotg, gpwrdn, GPWRDN);
	udelay(10);

	hprt0 = hr->hprt0;
	hprt0 |= HPRT0_PWR;
	hprt0 &= ~HPRT0_ENA;
	hprt0 &= ~HPRT0_SUSP;
	dwc2_writel(hsotg, hprt0, HPRT0);

	hprt0 = hr->hprt0;
	hprt0 |= HPRT0_PWR;
	hprt0 &= ~HPRT0_ENA;
	hprt0 &= ~HPRT0_SUSP;

	if (reset) {
		hprt0 |= HPRT0_RST;
		dwc2_writel(hsotg, hprt0, HPRT0);

		/* Wait for Resume time and then program HPRT again */
		mdelay(60);
		hprt0 &= ~HPRT0_RST;
		dwc2_writel(hsotg, hprt0, HPRT0);
	} else {
		hprt0 |= HPRT0_RES;
		dwc2_writel(hsotg, hprt0, HPRT0);

		/* Wait for Resume time and then program HPRT again */
		mdelay(100);
		hprt0 &= ~HPRT0_RES;
		dwc2_writel(hsotg, hprt0, HPRT0);
	}
	/* Clear all interrupt status */
	hprt0 = dwc2_readl(hsotg, HPRT0);
	hprt0 |= HPRT0_CONNDET;
	hprt0 |= HPRT0_ENACHG;
	hprt0 &= ~HPRT0_ENA;
	dwc2_writel(hsotg, hprt0, HPRT0);

	hprt0 = dwc2_readl(hsotg, HPRT0);

	/* Clear all pending interupts */
	dwc2_writel(hsotg, 0xffffffff, GINTSTS);

	/* Restore global registers */
	ret = dwc2_restore_global_registers(hsotg);
	if (ret) {
		dev_err(hsotg->dev, "%s: failed to restore registers\n",
			__func__);
		return ret;
	}

	/* Restore host registers */
	ret = dwc2_restore_host_registers(hsotg);
	if (ret) {
		dev_err(hsotg->dev, "%s: failed to restore host registers\n",
			__func__);
		return ret;
	}

	dwc2_hcd_rem_wakeup(hsotg);

	hsotg->hibernated = 0;
	hsotg->bus_suspended = 0;
	hsotg->lx_state = DWC2_L0;
	dev_dbg(hsotg->dev, "Host hibernation restore complete\n");
	return ret;
}<|MERGE_RESOLUTION|>--- conflicted
+++ resolved
@@ -4394,10 +4394,7 @@
 	struct dwc2_hsotg *hsotg = dwc2_hcd_to_hsotg(hcd);
 	struct usb_bus *bus = hcd_to_bus(hcd);
 	unsigned long flags;
-<<<<<<< HEAD
-=======
 	u32 hprt0;
->>>>>>> e2afa97a
 	int ret;
 
 	dev_dbg(hsotg->dev, "DWC OTG HCD START\n");
@@ -4414,14 +4411,6 @@
 
 	dwc2_hcd_reinit(hsotg);
 
-<<<<<<< HEAD
-	/* enable external vbus supply before resuming root hub */
-	spin_unlock_irqrestore(&hsotg->lock, flags);
-	ret = dwc2_vbus_supply_init(hsotg);
-	if (ret)
-		return ret;
-	spin_lock_irqsave(&hsotg->lock, flags);
-=======
 	hprt0 = dwc2_read_hprt0(hsotg);
 	/* Has vbus power been turned on in dwc2_core_host_init ? */
 	if (hprt0 & HPRT0_PWR) {
@@ -4432,7 +4421,6 @@
 			return ret;
 		spin_lock_irqsave(&hsotg->lock, flags);
 	}
->>>>>>> e2afa97a
 
 	/* Initialize and connect root hub if one is not already attached */
 	if (bus->root_hub) {
