/*******************************************************************************
 * Filename:  target_core_transport.c
 *
 * This file contains the Generic Target Engine Core.
 *
 * (c) Copyright 2002-2013 Datera, Inc.
 *
 * Nicholas A. Bellinger <nab@kernel.org>
 *
 * This program is free software; you can redistribute it and/or modify
 * it under the terms of the GNU General Public License as published by
 * the Free Software Foundation; either version 2 of the License, or
 * (at your option) any later version.
 *
 * This program is distributed in the hope that it will be useful,
 * but WITHOUT ANY WARRANTY; without even the implied warranty of
 * MERCHANTABILITY or FITNESS FOR A PARTICULAR PURPOSE.  See the
 * GNU General Public License for more details.
 *
 * You should have received a copy of the GNU General Public License
 * along with this program; if not, write to the Free Software
 * Foundation, Inc., 59 Temple Place - Suite 330, Boston, MA 02111-1307, USA.
 *
 ******************************************************************************/

#include <linux/net.h>
#include <linux/delay.h>
#include <linux/string.h>
#include <linux/timer.h>
#include <linux/slab.h>
#include <linux/spinlock.h>
#include <linux/kthread.h>
#include <linux/in.h>
#include <linux/cdrom.h>
#include <linux/module.h>
#include <linux/ratelimit.h>
#include <linux/vmalloc.h>
#include <asm/unaligned.h>
#include <net/sock.h>
#include <net/tcp.h>
#include <scsi/scsi_proto.h>
#include <scsi/scsi_common.h>

#include <target/target_core_base.h>
#include <target/target_core_backend.h>
#include <target/target_core_fabric.h>

#include "target_core_internal.h"
#include "target_core_alua.h"
#include "target_core_pr.h"
#include "target_core_ua.h"

#define CREATE_TRACE_POINTS
#include <trace/events/target.h>

static struct workqueue_struct *target_completion_wq;
static struct kmem_cache *se_sess_cache;
struct kmem_cache *se_ua_cache;
struct kmem_cache *t10_pr_reg_cache;
struct kmem_cache *t10_alua_lu_gp_cache;
struct kmem_cache *t10_alua_lu_gp_mem_cache;
struct kmem_cache *t10_alua_tg_pt_gp_cache;
struct kmem_cache *t10_alua_lba_map_cache;
struct kmem_cache *t10_alua_lba_map_mem_cache;

static void transport_complete_task_attr(struct se_cmd *cmd);
static void transport_handle_queue_full(struct se_cmd *cmd,
		struct se_device *dev);
static int transport_put_cmd(struct se_cmd *cmd);
static void target_complete_ok_work(struct work_struct *work);

int init_se_kmem_caches(void)
{
	se_sess_cache = kmem_cache_create("se_sess_cache",
			sizeof(struct se_session), __alignof__(struct se_session),
			0, NULL);
	if (!se_sess_cache) {
		pr_err("kmem_cache_create() for struct se_session"
				" failed\n");
		goto out;
	}
	se_ua_cache = kmem_cache_create("se_ua_cache",
			sizeof(struct se_ua), __alignof__(struct se_ua),
			0, NULL);
	if (!se_ua_cache) {
		pr_err("kmem_cache_create() for struct se_ua failed\n");
		goto out_free_sess_cache;
	}
	t10_pr_reg_cache = kmem_cache_create("t10_pr_reg_cache",
			sizeof(struct t10_pr_registration),
			__alignof__(struct t10_pr_registration), 0, NULL);
	if (!t10_pr_reg_cache) {
		pr_err("kmem_cache_create() for struct t10_pr_registration"
				" failed\n");
		goto out_free_ua_cache;
	}
	t10_alua_lu_gp_cache = kmem_cache_create("t10_alua_lu_gp_cache",
			sizeof(struct t10_alua_lu_gp), __alignof__(struct t10_alua_lu_gp),
			0, NULL);
	if (!t10_alua_lu_gp_cache) {
		pr_err("kmem_cache_create() for t10_alua_lu_gp_cache"
				" failed\n");
		goto out_free_pr_reg_cache;
	}
	t10_alua_lu_gp_mem_cache = kmem_cache_create("t10_alua_lu_gp_mem_cache",
			sizeof(struct t10_alua_lu_gp_member),
			__alignof__(struct t10_alua_lu_gp_member), 0, NULL);
	if (!t10_alua_lu_gp_mem_cache) {
		pr_err("kmem_cache_create() for t10_alua_lu_gp_mem_"
				"cache failed\n");
		goto out_free_lu_gp_cache;
	}
	t10_alua_tg_pt_gp_cache = kmem_cache_create("t10_alua_tg_pt_gp_cache",
			sizeof(struct t10_alua_tg_pt_gp),
			__alignof__(struct t10_alua_tg_pt_gp), 0, NULL);
	if (!t10_alua_tg_pt_gp_cache) {
		pr_err("kmem_cache_create() for t10_alua_tg_pt_gp_"
				"cache failed\n");
		goto out_free_lu_gp_mem_cache;
	}
	t10_alua_lba_map_cache = kmem_cache_create(
			"t10_alua_lba_map_cache",
			sizeof(struct t10_alua_lba_map),
			__alignof__(struct t10_alua_lba_map), 0, NULL);
	if (!t10_alua_lba_map_cache) {
		pr_err("kmem_cache_create() for t10_alua_lba_map_"
				"cache failed\n");
		goto out_free_tg_pt_gp_cache;
	}
	t10_alua_lba_map_mem_cache = kmem_cache_create(
			"t10_alua_lba_map_mem_cache",
			sizeof(struct t10_alua_lba_map_member),
			__alignof__(struct t10_alua_lba_map_member), 0, NULL);
	if (!t10_alua_lba_map_mem_cache) {
		pr_err("kmem_cache_create() for t10_alua_lba_map_mem_"
				"cache failed\n");
		goto out_free_lba_map_cache;
	}

	target_completion_wq = alloc_workqueue("target_completion",
					       WQ_MEM_RECLAIM, 0);
	if (!target_completion_wq)
		goto out_free_lba_map_mem_cache;

	return 0;

out_free_lba_map_mem_cache:
	kmem_cache_destroy(t10_alua_lba_map_mem_cache);
out_free_lba_map_cache:
	kmem_cache_destroy(t10_alua_lba_map_cache);
out_free_tg_pt_gp_cache:
	kmem_cache_destroy(t10_alua_tg_pt_gp_cache);
out_free_lu_gp_mem_cache:
	kmem_cache_destroy(t10_alua_lu_gp_mem_cache);
out_free_lu_gp_cache:
	kmem_cache_destroy(t10_alua_lu_gp_cache);
out_free_pr_reg_cache:
	kmem_cache_destroy(t10_pr_reg_cache);
out_free_ua_cache:
	kmem_cache_destroy(se_ua_cache);
out_free_sess_cache:
	kmem_cache_destroy(se_sess_cache);
out:
	return -ENOMEM;
}

void release_se_kmem_caches(void)
{
	destroy_workqueue(target_completion_wq);
	kmem_cache_destroy(se_sess_cache);
	kmem_cache_destroy(se_ua_cache);
	kmem_cache_destroy(t10_pr_reg_cache);
	kmem_cache_destroy(t10_alua_lu_gp_cache);
	kmem_cache_destroy(t10_alua_lu_gp_mem_cache);
	kmem_cache_destroy(t10_alua_tg_pt_gp_cache);
	kmem_cache_destroy(t10_alua_lba_map_cache);
	kmem_cache_destroy(t10_alua_lba_map_mem_cache);
}

/* This code ensures unique mib indexes are handed out. */
static DEFINE_SPINLOCK(scsi_mib_index_lock);
static u32 scsi_mib_index[SCSI_INDEX_TYPE_MAX];

/*
 * Allocate a new row index for the entry type specified
 */
u32 scsi_get_new_index(scsi_index_t type)
{
	u32 new_index;

	BUG_ON((type < 0) || (type >= SCSI_INDEX_TYPE_MAX));

	spin_lock(&scsi_mib_index_lock);
	new_index = ++scsi_mib_index[type];
	spin_unlock(&scsi_mib_index_lock);

	return new_index;
}

void transport_subsystem_check_init(void)
{
	int ret;
	static int sub_api_initialized;

	if (sub_api_initialized)
		return;

	ret = request_module("target_core_iblock");
	if (ret != 0)
		pr_err("Unable to load target_core_iblock\n");

	ret = request_module("target_core_file");
	if (ret != 0)
		pr_err("Unable to load target_core_file\n");

	ret = request_module("target_core_pscsi");
	if (ret != 0)
		pr_err("Unable to load target_core_pscsi\n");

	ret = request_module("target_core_user");
	if (ret != 0)
		pr_err("Unable to load target_core_user\n");

	sub_api_initialized = 1;
}

struct se_session *transport_init_session(enum target_prot_op sup_prot_ops)
{
	struct se_session *se_sess;

	se_sess = kmem_cache_zalloc(se_sess_cache, GFP_KERNEL);
	if (!se_sess) {
		pr_err("Unable to allocate struct se_session from"
				" se_sess_cache\n");
		return ERR_PTR(-ENOMEM);
	}
	INIT_LIST_HEAD(&se_sess->sess_list);
	INIT_LIST_HEAD(&se_sess->sess_acl_list);
	INIT_LIST_HEAD(&se_sess->sess_cmd_list);
	INIT_LIST_HEAD(&se_sess->sess_wait_list);
	spin_lock_init(&se_sess->sess_cmd_lock);
	kref_init(&se_sess->sess_kref);
	se_sess->sup_prot_ops = sup_prot_ops;

	return se_sess;
}
EXPORT_SYMBOL(transport_init_session);

int transport_alloc_session_tags(struct se_session *se_sess,
			         unsigned int tag_num, unsigned int tag_size)
{
	int rc;

	se_sess->sess_cmd_map = kzalloc(tag_num * tag_size,
					GFP_KERNEL | __GFP_NOWARN | __GFP_REPEAT);
	if (!se_sess->sess_cmd_map) {
		se_sess->sess_cmd_map = vzalloc(tag_num * tag_size);
		if (!se_sess->sess_cmd_map) {
			pr_err("Unable to allocate se_sess->sess_cmd_map\n");
			return -ENOMEM;
		}
	}

	rc = percpu_ida_init(&se_sess->sess_tag_pool, tag_num);
	if (rc < 0) {
		pr_err("Unable to init se_sess->sess_tag_pool,"
			" tag_num: %u\n", tag_num);
		kvfree(se_sess->sess_cmd_map);
		se_sess->sess_cmd_map = NULL;
		return -ENOMEM;
	}

	return 0;
}
EXPORT_SYMBOL(transport_alloc_session_tags);

struct se_session *transport_init_session_tags(unsigned int tag_num,
					       unsigned int tag_size,
					       enum target_prot_op sup_prot_ops)
{
	struct se_session *se_sess;
	int rc;

	se_sess = transport_init_session(sup_prot_ops);
	if (IS_ERR(se_sess))
		return se_sess;

	rc = transport_alloc_session_tags(se_sess, tag_num, tag_size);
	if (rc < 0) {
		transport_free_session(se_sess);
		return ERR_PTR(-ENOMEM);
	}

	return se_sess;
}
EXPORT_SYMBOL(transport_init_session_tags);

/*
 * Called with spin_lock_irqsave(&struct se_portal_group->session_lock called.
 */
void __transport_register_session(
	struct se_portal_group *se_tpg,
	struct se_node_acl *se_nacl,
	struct se_session *se_sess,
	void *fabric_sess_ptr)
{
	const struct target_core_fabric_ops *tfo = se_tpg->se_tpg_tfo;
	unsigned char buf[PR_REG_ISID_LEN];

	se_sess->se_tpg = se_tpg;
	se_sess->fabric_sess_ptr = fabric_sess_ptr;
	/*
	 * Used by struct se_node_acl's under ConfigFS to locate active se_session-t
	 *
	 * Only set for struct se_session's that will actually be moving I/O.
	 * eg: *NOT* discovery sessions.
	 */
	if (se_nacl) {
		/*
		 *
		 * Determine if fabric allows for T10-PI feature bits exposed to
		 * initiators for device backends with !dev->dev_attrib.pi_prot_type.
		 *
		 * If so, then always save prot_type on a per se_node_acl node
		 * basis and re-instate the previous sess_prot_type to avoid
		 * disabling PI from below any previously initiator side
		 * registered LUNs.
		 */
		if (se_nacl->saved_prot_type)
			se_sess->sess_prot_type = se_nacl->saved_prot_type;
		else if (tfo->tpg_check_prot_fabric_only)
			se_sess->sess_prot_type = se_nacl->saved_prot_type =
					tfo->tpg_check_prot_fabric_only(se_tpg);
		/*
		 * If the fabric module supports an ISID based TransportID,
		 * save this value in binary from the fabric I_T Nexus now.
		 */
		if (se_tpg->se_tpg_tfo->sess_get_initiator_sid != NULL) {
			memset(&buf[0], 0, PR_REG_ISID_LEN);
			se_tpg->se_tpg_tfo->sess_get_initiator_sid(se_sess,
					&buf[0], PR_REG_ISID_LEN);
			se_sess->sess_bin_isid = get_unaligned_be64(&buf[0]);
		}

		spin_lock_irq(&se_nacl->nacl_sess_lock);
		/*
		 * The se_nacl->nacl_sess pointer will be set to the
		 * last active I_T Nexus for each struct se_node_acl.
		 */
		se_nacl->nacl_sess = se_sess;

		list_add_tail(&se_sess->sess_acl_list,
			      &se_nacl->acl_sess_list);
		spin_unlock_irq(&se_nacl->nacl_sess_lock);
	}
	list_add_tail(&se_sess->sess_list, &se_tpg->tpg_sess_list);

	pr_debug("TARGET_CORE[%s]: Registered fabric_sess_ptr: %p\n",
		se_tpg->se_tpg_tfo->get_fabric_name(), se_sess->fabric_sess_ptr);
}
EXPORT_SYMBOL(__transport_register_session);

void transport_register_session(
	struct se_portal_group *se_tpg,
	struct se_node_acl *se_nacl,
	struct se_session *se_sess,
	void *fabric_sess_ptr)
{
	unsigned long flags;

	spin_lock_irqsave(&se_tpg->session_lock, flags);
	__transport_register_session(se_tpg, se_nacl, se_sess, fabric_sess_ptr);
	spin_unlock_irqrestore(&se_tpg->session_lock, flags);
}
EXPORT_SYMBOL(transport_register_session);

static void target_release_session(struct kref *kref)
{
	struct se_session *se_sess = container_of(kref,
			struct se_session, sess_kref);
	struct se_portal_group *se_tpg = se_sess->se_tpg;

	se_tpg->se_tpg_tfo->close_session(se_sess);
}

int target_get_session(struct se_session *se_sess)
{
	return kref_get_unless_zero(&se_sess->sess_kref);
}
EXPORT_SYMBOL(target_get_session);

void target_put_session(struct se_session *se_sess)
{
	kref_put(&se_sess->sess_kref, target_release_session);
}
EXPORT_SYMBOL(target_put_session);

ssize_t target_show_dynamic_sessions(struct se_portal_group *se_tpg, char *page)
{
	struct se_session *se_sess;
	ssize_t len = 0;

	spin_lock_bh(&se_tpg->session_lock);
	list_for_each_entry(se_sess, &se_tpg->tpg_sess_list, sess_list) {
		if (!se_sess->se_node_acl)
			continue;
		if (!se_sess->se_node_acl->dynamic_node_acl)
			continue;
		if (strlen(se_sess->se_node_acl->initiatorname) + 1 + len > PAGE_SIZE)
			break;

		len += snprintf(page + len, PAGE_SIZE - len, "%s\n",
				se_sess->se_node_acl->initiatorname);
		len += 1; /* Include NULL terminator */
	}
	spin_unlock_bh(&se_tpg->session_lock);

	return len;
}
EXPORT_SYMBOL(target_show_dynamic_sessions);

static void target_complete_nacl(struct kref *kref)
{
	struct se_node_acl *nacl = container_of(kref,
				struct se_node_acl, acl_kref);

	complete(&nacl->acl_free_comp);
}

void target_put_nacl(struct se_node_acl *nacl)
{
	kref_put(&nacl->acl_kref, target_complete_nacl);
}
EXPORT_SYMBOL(target_put_nacl);

void transport_deregister_session_configfs(struct se_session *se_sess)
{
	struct se_node_acl *se_nacl;
	unsigned long flags;
	/*
	 * Used by struct se_node_acl's under ConfigFS to locate active struct se_session
	 */
	se_nacl = se_sess->se_node_acl;
	if (se_nacl) {
		spin_lock_irqsave(&se_nacl->nacl_sess_lock, flags);
		if (se_nacl->acl_stop == 0)
			list_del(&se_sess->sess_acl_list);
		/*
		 * If the session list is empty, then clear the pointer.
		 * Otherwise, set the struct se_session pointer from the tail
		 * element of the per struct se_node_acl active session list.
		 */
		if (list_empty(&se_nacl->acl_sess_list))
			se_nacl->nacl_sess = NULL;
		else {
			se_nacl->nacl_sess = container_of(
					se_nacl->acl_sess_list.prev,
					struct se_session, sess_acl_list);
		}
		spin_unlock_irqrestore(&se_nacl->nacl_sess_lock, flags);
	}
}
EXPORT_SYMBOL(transport_deregister_session_configfs);

void transport_free_session(struct se_session *se_sess)
{
	struct se_node_acl *se_nacl = se_sess->se_node_acl;
	/*
	 * Drop the se_node_acl->nacl_kref obtained from within
	 * core_tpg_get_initiator_node_acl().
	 */
	if (se_nacl) {
		se_sess->se_node_acl = NULL;
		target_put_nacl(se_nacl);
	}
	if (se_sess->sess_cmd_map) {
		percpu_ida_destroy(&se_sess->sess_tag_pool);
		kvfree(se_sess->sess_cmd_map);
	}
	kmem_cache_free(se_sess_cache, se_sess);
}
EXPORT_SYMBOL(transport_free_session);

void transport_deregister_session(struct se_session *se_sess)
{
	struct se_portal_group *se_tpg = se_sess->se_tpg;
	const struct target_core_fabric_ops *se_tfo;
	struct se_node_acl *se_nacl;
	unsigned long flags;
	bool drop_nacl = false;

	if (!se_tpg) {
		transport_free_session(se_sess);
		return;
	}
	se_tfo = se_tpg->se_tpg_tfo;

	spin_lock_irqsave(&se_tpg->session_lock, flags);
	list_del(&se_sess->sess_list);
	se_sess->se_tpg = NULL;
	se_sess->fabric_sess_ptr = NULL;
	spin_unlock_irqrestore(&se_tpg->session_lock, flags);

	/*
	 * Determine if we need to do extra work for this initiator node's
	 * struct se_node_acl if it had been previously dynamically generated.
	 */
	se_nacl = se_sess->se_node_acl;

	mutex_lock(&se_tpg->acl_node_mutex);
	if (se_nacl && se_nacl->dynamic_node_acl) {
		if (!se_tfo->tpg_check_demo_mode_cache(se_tpg)) {
			list_del(&se_nacl->acl_list);
			drop_nacl = true;
		}
	}
	mutex_unlock(&se_tpg->acl_node_mutex);

	if (drop_nacl) {
		core_tpg_wait_for_nacl_pr_ref(se_nacl);
		core_free_device_list_for_node(se_nacl, se_tpg);
		se_sess->se_node_acl = NULL;
		kfree(se_nacl);
	}
	pr_debug("TARGET_CORE[%s]: Deregistered fabric_sess\n",
		se_tpg->se_tpg_tfo->get_fabric_name());
	/*
	 * If last kref is dropping now for an explicit NodeACL, awake sleeping
	 * ->acl_free_comp caller to wakeup configfs se_node_acl->acl_group
	 * removal context from within transport_free_session() code.
	 */

	transport_free_session(se_sess);
}
EXPORT_SYMBOL(transport_deregister_session);

static void target_remove_from_state_list(struct se_cmd *cmd)
{
	struct se_device *dev = cmd->se_dev;
	unsigned long flags;

	if (!dev)
		return;

	if (cmd->transport_state & CMD_T_BUSY)
		return;

	spin_lock_irqsave(&dev->execute_task_lock, flags);
	if (cmd->state_active) {
		list_del(&cmd->state_list);
		cmd->state_active = false;
	}
	spin_unlock_irqrestore(&dev->execute_task_lock, flags);
}

static int transport_cmd_check_stop(struct se_cmd *cmd, bool remove_from_lists,
				    bool write_pending)
{
	unsigned long flags;

	if (remove_from_lists) {
		target_remove_from_state_list(cmd);

		/*
		 * Clear struct se_cmd->se_lun before the handoff to FE.
		 */
		cmd->se_lun = NULL;
	}

	spin_lock_irqsave(&cmd->t_state_lock, flags);
	if (write_pending)
		cmd->t_state = TRANSPORT_WRITE_PENDING;

	/*
	 * Determine if frontend context caller is requesting the stopping of
	 * this command for frontend exceptions.
	 */
	if (cmd->transport_state & CMD_T_STOP) {
		pr_debug("%s:%d CMD_T_STOP for ITT: 0x%08llx\n",
			__func__, __LINE__, cmd->tag);

		spin_unlock_irqrestore(&cmd->t_state_lock, flags);

		complete_all(&cmd->t_transport_stop_comp);
		return 1;
	}

	cmd->transport_state &= ~CMD_T_ACTIVE;
	if (remove_from_lists) {
		/*
		 * Some fabric modules like tcm_loop can release
		 * their internally allocated I/O reference now and
		 * struct se_cmd now.
		 *
		 * Fabric modules are expected to return '1' here if the
		 * se_cmd being passed is released at this point,
		 * or zero if not being released.
		 */
		if (cmd->se_tfo->check_stop_free != NULL) {
			spin_unlock_irqrestore(&cmd->t_state_lock, flags);
			return cmd->se_tfo->check_stop_free(cmd);
		}
	}

	spin_unlock_irqrestore(&cmd->t_state_lock, flags);
	return 0;
}

static int transport_cmd_check_stop_to_fabric(struct se_cmd *cmd)
{
	return transport_cmd_check_stop(cmd, true, false);
}

static void transport_lun_remove_cmd(struct se_cmd *cmd)
{
	struct se_lun *lun = cmd->se_lun;

	if (!lun)
		return;

	if (cmpxchg(&cmd->lun_ref_active, true, false))
		percpu_ref_put(&lun->lun_ref);
}

void transport_cmd_finish_abort(struct se_cmd *cmd, int remove)
{
	bool ack_kref = (cmd->se_cmd_flags & SCF_ACK_KREF);

	if (cmd->se_cmd_flags & SCF_SE_LUN_CMD)
		transport_lun_remove_cmd(cmd);
	/*
	 * Allow the fabric driver to unmap any resources before
	 * releasing the descriptor via TFO->release_cmd()
	 */
	if (remove)
		cmd->se_tfo->aborted_task(cmd);

	if (transport_cmd_check_stop_to_fabric(cmd))
		return;
	if (remove && ack_kref)
		transport_put_cmd(cmd);
}

static void target_complete_failure_work(struct work_struct *work)
{
	struct se_cmd *cmd = container_of(work, struct se_cmd, work);

	transport_generic_request_failure(cmd,
			TCM_LOGICAL_UNIT_COMMUNICATION_FAILURE);
}

/*
 * Used when asking transport to copy Sense Data from the underlying
 * Linux/SCSI struct scsi_cmnd
 */
static unsigned char *transport_get_sense_buffer(struct se_cmd *cmd)
{
	struct se_device *dev = cmd->se_dev;

	WARN_ON(!cmd->se_lun);

	if (!dev)
		return NULL;

	if (cmd->se_cmd_flags & SCF_SENT_CHECK_CONDITION)
		return NULL;

	cmd->scsi_sense_length = TRANSPORT_SENSE_BUFFER;

	pr_debug("HBA_[%u]_PLUG[%s]: Requesting sense for SAM STATUS: 0x%02x\n",
		dev->se_hba->hba_id, dev->transport->name, cmd->scsi_status);
	return cmd->sense_buffer;
}

void target_complete_cmd(struct se_cmd *cmd, u8 scsi_status)
{
	struct se_device *dev = cmd->se_dev;
	int success = scsi_status == GOOD;
	unsigned long flags;

	cmd->scsi_status = scsi_status;


	spin_lock_irqsave(&cmd->t_state_lock, flags);
	cmd->transport_state &= ~CMD_T_BUSY;

	if (dev && dev->transport->transport_complete) {
		dev->transport->transport_complete(cmd,
				cmd->t_data_sg,
				transport_get_sense_buffer(cmd));
		if (cmd->se_cmd_flags & SCF_TRANSPORT_TASK_SENSE)
			success = 1;
	}

	/*
	 * Check for case where an explicit ABORT_TASK has been received
	 * and transport_wait_for_tasks() will be waiting for completion..
	 */
	if (cmd->transport_state & CMD_T_ABORTED ||
	    cmd->transport_state & CMD_T_STOP) {
		spin_unlock_irqrestore(&cmd->t_state_lock, flags);
		complete_all(&cmd->t_transport_stop_comp);
		return;
	} else if (!success) {
		INIT_WORK(&cmd->work, target_complete_failure_work);
	} else {
		INIT_WORK(&cmd->work, target_complete_ok_work);
	}

	cmd->t_state = TRANSPORT_COMPLETE;
	cmd->transport_state |= (CMD_T_COMPLETE | CMD_T_ACTIVE);
	spin_unlock_irqrestore(&cmd->t_state_lock, flags);

	if (cmd->se_cmd_flags & SCF_USE_CPUID)
		queue_work_on(cmd->cpuid, target_completion_wq, &cmd->work);
	else
		queue_work(target_completion_wq, &cmd->work);
}
EXPORT_SYMBOL(target_complete_cmd);

void target_complete_cmd_with_length(struct se_cmd *cmd, u8 scsi_status, int length)
{
	if (scsi_status == SAM_STAT_GOOD && length < cmd->data_length) {
		if (cmd->se_cmd_flags & SCF_UNDERFLOW_BIT) {
			cmd->residual_count += cmd->data_length - length;
		} else {
			cmd->se_cmd_flags |= SCF_UNDERFLOW_BIT;
			cmd->residual_count = cmd->data_length - length;
		}

		cmd->data_length = length;
	}

	target_complete_cmd(cmd, scsi_status);
}
EXPORT_SYMBOL(target_complete_cmd_with_length);

static void target_add_to_state_list(struct se_cmd *cmd)
{
	struct se_device *dev = cmd->se_dev;
	unsigned long flags;

	spin_lock_irqsave(&dev->execute_task_lock, flags);
	if (!cmd->state_active) {
		list_add_tail(&cmd->state_list, &dev->state_list);
		cmd->state_active = true;
	}
	spin_unlock_irqrestore(&dev->execute_task_lock, flags);
}

/*
 * Handle QUEUE_FULL / -EAGAIN and -ENOMEM status
 */
static void transport_write_pending_qf(struct se_cmd *cmd);
static void transport_complete_qf(struct se_cmd *cmd);

void target_qf_do_work(struct work_struct *work)
{
	struct se_device *dev = container_of(work, struct se_device,
					qf_work_queue);
	LIST_HEAD(qf_cmd_list);
	struct se_cmd *cmd, *cmd_tmp;

	spin_lock_irq(&dev->qf_cmd_lock);
	list_splice_init(&dev->qf_cmd_list, &qf_cmd_list);
	spin_unlock_irq(&dev->qf_cmd_lock);

	list_for_each_entry_safe(cmd, cmd_tmp, &qf_cmd_list, se_qf_node) {
		list_del(&cmd->se_qf_node);
		atomic_dec_mb(&dev->dev_qf_count);

		pr_debug("Processing %s cmd: %p QUEUE_FULL in work queue"
			" context: %s\n", cmd->se_tfo->get_fabric_name(), cmd,
			(cmd->t_state == TRANSPORT_COMPLETE_QF_OK) ? "COMPLETE_OK" :
			(cmd->t_state == TRANSPORT_COMPLETE_QF_WP) ? "WRITE_PENDING"
			: "UNKNOWN");

		if (cmd->t_state == TRANSPORT_COMPLETE_QF_WP)
			transport_write_pending_qf(cmd);
		else if (cmd->t_state == TRANSPORT_COMPLETE_QF_OK)
			transport_complete_qf(cmd);
	}
}

unsigned char *transport_dump_cmd_direction(struct se_cmd *cmd)
{
	switch (cmd->data_direction) {
	case DMA_NONE:
		return "NONE";
	case DMA_FROM_DEVICE:
		return "READ";
	case DMA_TO_DEVICE:
		return "WRITE";
	case DMA_BIDIRECTIONAL:
		return "BIDI";
	default:
		break;
	}

	return "UNKNOWN";
}

void transport_dump_dev_state(
	struct se_device *dev,
	char *b,
	int *bl)
{
	*bl += sprintf(b + *bl, "Status: ");
	if (dev->export_count)
		*bl += sprintf(b + *bl, "ACTIVATED");
	else
		*bl += sprintf(b + *bl, "DEACTIVATED");

	*bl += sprintf(b + *bl, "  Max Queue Depth: %d", dev->queue_depth);
	*bl += sprintf(b + *bl, "  SectorSize: %u  HwMaxSectors: %u\n",
		dev->dev_attrib.block_size,
		dev->dev_attrib.hw_max_sectors);
	*bl += sprintf(b + *bl, "        ");
}

void transport_dump_vpd_proto_id(
	struct t10_vpd *vpd,
	unsigned char *p_buf,
	int p_buf_len)
{
	unsigned char buf[VPD_TMP_BUF_SIZE];
	int len;

	memset(buf, 0, VPD_TMP_BUF_SIZE);
	len = sprintf(buf, "T10 VPD Protocol Identifier: ");

	switch (vpd->protocol_identifier) {
	case 0x00:
		sprintf(buf+len, "Fibre Channel\n");
		break;
	case 0x10:
		sprintf(buf+len, "Parallel SCSI\n");
		break;
	case 0x20:
		sprintf(buf+len, "SSA\n");
		break;
	case 0x30:
		sprintf(buf+len, "IEEE 1394\n");
		break;
	case 0x40:
		sprintf(buf+len, "SCSI Remote Direct Memory Access"
				" Protocol\n");
		break;
	case 0x50:
		sprintf(buf+len, "Internet SCSI (iSCSI)\n");
		break;
	case 0x60:
		sprintf(buf+len, "SAS Serial SCSI Protocol\n");
		break;
	case 0x70:
		sprintf(buf+len, "Automation/Drive Interface Transport"
				" Protocol\n");
		break;
	case 0x80:
		sprintf(buf+len, "AT Attachment Interface ATA/ATAPI\n");
		break;
	default:
		sprintf(buf+len, "Unknown 0x%02x\n",
				vpd->protocol_identifier);
		break;
	}

	if (p_buf)
		strncpy(p_buf, buf, p_buf_len);
	else
		pr_debug("%s", buf);
}

void
transport_set_vpd_proto_id(struct t10_vpd *vpd, unsigned char *page_83)
{
	/*
	 * Check if the Protocol Identifier Valid (PIV) bit is set..
	 *
	 * from spc3r23.pdf section 7.5.1
	 */
	 if (page_83[1] & 0x80) {
		vpd->protocol_identifier = (page_83[0] & 0xf0);
		vpd->protocol_identifier_set = 1;
		transport_dump_vpd_proto_id(vpd, NULL, 0);
	}
}
EXPORT_SYMBOL(transport_set_vpd_proto_id);

int transport_dump_vpd_assoc(
	struct t10_vpd *vpd,
	unsigned char *p_buf,
	int p_buf_len)
{
	unsigned char buf[VPD_TMP_BUF_SIZE];
	int ret = 0;
	int len;

	memset(buf, 0, VPD_TMP_BUF_SIZE);
	len = sprintf(buf, "T10 VPD Identifier Association: ");

	switch (vpd->association) {
	case 0x00:
		sprintf(buf+len, "addressed logical unit\n");
		break;
	case 0x10:
		sprintf(buf+len, "target port\n");
		break;
	case 0x20:
		sprintf(buf+len, "SCSI target device\n");
		break;
	default:
		sprintf(buf+len, "Unknown 0x%02x\n", vpd->association);
		ret = -EINVAL;
		break;
	}

	if (p_buf)
		strncpy(p_buf, buf, p_buf_len);
	else
		pr_debug("%s", buf);

	return ret;
}

int transport_set_vpd_assoc(struct t10_vpd *vpd, unsigned char *page_83)
{
	/*
	 * The VPD identification association..
	 *
	 * from spc3r23.pdf Section 7.6.3.1 Table 297
	 */
	vpd->association = (page_83[1] & 0x30);
	return transport_dump_vpd_assoc(vpd, NULL, 0);
}
EXPORT_SYMBOL(transport_set_vpd_assoc);

int transport_dump_vpd_ident_type(
	struct t10_vpd *vpd,
	unsigned char *p_buf,
	int p_buf_len)
{
	unsigned char buf[VPD_TMP_BUF_SIZE];
	int ret = 0;
	int len;

	memset(buf, 0, VPD_TMP_BUF_SIZE);
	len = sprintf(buf, "T10 VPD Identifier Type: ");

	switch (vpd->device_identifier_type) {
	case 0x00:
		sprintf(buf+len, "Vendor specific\n");
		break;
	case 0x01:
		sprintf(buf+len, "T10 Vendor ID based\n");
		break;
	case 0x02:
		sprintf(buf+len, "EUI-64 based\n");
		break;
	case 0x03:
		sprintf(buf+len, "NAA\n");
		break;
	case 0x04:
		sprintf(buf+len, "Relative target port identifier\n");
		break;
	case 0x08:
		sprintf(buf+len, "SCSI name string\n");
		break;
	default:
		sprintf(buf+len, "Unsupported: 0x%02x\n",
				vpd->device_identifier_type);
		ret = -EINVAL;
		break;
	}

	if (p_buf) {
		if (p_buf_len < strlen(buf)+1)
			return -EINVAL;
		strncpy(p_buf, buf, p_buf_len);
	} else {
		pr_debug("%s", buf);
	}

	return ret;
}

int transport_set_vpd_ident_type(struct t10_vpd *vpd, unsigned char *page_83)
{
	/*
	 * The VPD identifier type..
	 *
	 * from spc3r23.pdf Section 7.6.3.1 Table 298
	 */
	vpd->device_identifier_type = (page_83[1] & 0x0f);
	return transport_dump_vpd_ident_type(vpd, NULL, 0);
}
EXPORT_SYMBOL(transport_set_vpd_ident_type);

int transport_dump_vpd_ident(
	struct t10_vpd *vpd,
	unsigned char *p_buf,
	int p_buf_len)
{
	unsigned char buf[VPD_TMP_BUF_SIZE];
	int ret = 0;

	memset(buf, 0, VPD_TMP_BUF_SIZE);

	switch (vpd->device_identifier_code_set) {
	case 0x01: /* Binary */
		snprintf(buf, sizeof(buf),
			"T10 VPD Binary Device Identifier: %s\n",
			&vpd->device_identifier[0]);
		break;
	case 0x02: /* ASCII */
		snprintf(buf, sizeof(buf),
			"T10 VPD ASCII Device Identifier: %s\n",
			&vpd->device_identifier[0]);
		break;
	case 0x03: /* UTF-8 */
		snprintf(buf, sizeof(buf),
			"T10 VPD UTF-8 Device Identifier: %s\n",
			&vpd->device_identifier[0]);
		break;
	default:
		sprintf(buf, "T10 VPD Device Identifier encoding unsupported:"
			" 0x%02x", vpd->device_identifier_code_set);
		ret = -EINVAL;
		break;
	}

	if (p_buf)
		strncpy(p_buf, buf, p_buf_len);
	else
		pr_debug("%s", buf);

	return ret;
}

int
transport_set_vpd_ident(struct t10_vpd *vpd, unsigned char *page_83)
{
	static const char hex_str[] = "0123456789abcdef";
	int j = 0, i = 4; /* offset to start of the identifier */

	/*
	 * The VPD Code Set (encoding)
	 *
	 * from spc3r23.pdf Section 7.6.3.1 Table 296
	 */
	vpd->device_identifier_code_set = (page_83[0] & 0x0f);
	switch (vpd->device_identifier_code_set) {
	case 0x01: /* Binary */
		vpd->device_identifier[j++] =
				hex_str[vpd->device_identifier_type];
		while (i < (4 + page_83[3])) {
			vpd->device_identifier[j++] =
				hex_str[(page_83[i] & 0xf0) >> 4];
			vpd->device_identifier[j++] =
				hex_str[page_83[i] & 0x0f];
			i++;
		}
		break;
	case 0x02: /* ASCII */
	case 0x03: /* UTF-8 */
		while (i < (4 + page_83[3]))
			vpd->device_identifier[j++] = page_83[i++];
		break;
	default:
		break;
	}

	return transport_dump_vpd_ident(vpd, NULL, 0);
}
EXPORT_SYMBOL(transport_set_vpd_ident);

static sense_reason_t
target_check_max_data_sg_nents(struct se_cmd *cmd, struct se_device *dev,
			       unsigned int size)
{
	u32 mtl;

	if (!cmd->se_tfo->max_data_sg_nents)
		return TCM_NO_SENSE;
	/*
	 * Check if fabric enforced maximum SGL entries per I/O descriptor
	 * exceeds se_cmd->data_length.  If true, set SCF_UNDERFLOW_BIT +
	 * residual_count and reduce original cmd->data_length to maximum
	 * length based on single PAGE_SIZE entry scatter-lists.
	 */
	mtl = (cmd->se_tfo->max_data_sg_nents * PAGE_SIZE);
	if (cmd->data_length > mtl) {
		/*
		 * If an existing CDB overflow is present, calculate new residual
		 * based on CDB size minus fabric maximum transfer length.
		 *
		 * If an existing CDB underflow is present, calculate new residual
		 * based on original cmd->data_length minus fabric maximum transfer
		 * length.
		 *
		 * Otherwise, set the underflow residual based on cmd->data_length
		 * minus fabric maximum transfer length.
		 */
		if (cmd->se_cmd_flags & SCF_OVERFLOW_BIT) {
			cmd->residual_count = (size - mtl);
		} else if (cmd->se_cmd_flags & SCF_UNDERFLOW_BIT) {
			u32 orig_dl = size + cmd->residual_count;
			cmd->residual_count = (orig_dl - mtl);
		} else {
			cmd->se_cmd_flags |= SCF_UNDERFLOW_BIT;
			cmd->residual_count = (cmd->data_length - mtl);
		}
		cmd->data_length = mtl;
		/*
		 * Reset sbc_check_prot() calculated protection payload
		 * length based upon the new smaller MTL.
		 */
		if (cmd->prot_length) {
			u32 sectors = (mtl / dev->dev_attrib.block_size);
			cmd->prot_length = dev->prot_length * sectors;
		}
	}
	return TCM_NO_SENSE;
}

sense_reason_t
target_cmd_size_check(struct se_cmd *cmd, unsigned int size)
{
	struct se_device *dev = cmd->se_dev;

	if (cmd->unknown_data_length) {
		cmd->data_length = size;
	} else if (size != cmd->data_length) {
		pr_warn("TARGET_CORE[%s]: Expected Transfer Length:"
			" %u does not match SCSI CDB Length: %u for SAM Opcode:"
			" 0x%02x\n", cmd->se_tfo->get_fabric_name(),
				cmd->data_length, size, cmd->t_task_cdb[0]);

		if (cmd->data_direction == DMA_TO_DEVICE &&
		    cmd->se_cmd_flags & SCF_SCSI_DATA_CDB) {
			pr_err("Rejecting underflow/overflow WRITE data\n");
			return TCM_INVALID_CDB_FIELD;
		}
		/*
		 * Reject READ_* or WRITE_* with overflow/underflow for
		 * type SCF_SCSI_DATA_CDB.
		 */
		if (dev->dev_attrib.block_size != 512)  {
			pr_err("Failing OVERFLOW/UNDERFLOW for LBA op"
				" CDB on non 512-byte sector setup subsystem"
				" plugin: %s\n", dev->transport->name);
			/* Returns CHECK_CONDITION + INVALID_CDB_FIELD */
			return TCM_INVALID_CDB_FIELD;
		}
		/*
		 * For the overflow case keep the existing fabric provided
		 * ->data_length.  Otherwise for the underflow case, reset
		 * ->data_length to the smaller SCSI expected data transfer
		 * length.
		 */
		if (size > cmd->data_length) {
			cmd->se_cmd_flags |= SCF_OVERFLOW_BIT;
			cmd->residual_count = (size - cmd->data_length);
		} else {
			cmd->se_cmd_flags |= SCF_UNDERFLOW_BIT;
			cmd->residual_count = (cmd->data_length - size);
			cmd->data_length = size;
		}
	}

	return target_check_max_data_sg_nents(cmd, dev, size);

}

/*
 * Used by fabric modules containing a local struct se_cmd within their
 * fabric dependent per I/O descriptor.
 *
 * Preserves the value of @cmd->tag.
 */
void transport_init_se_cmd(
	struct se_cmd *cmd,
	const struct target_core_fabric_ops *tfo,
	struct se_session *se_sess,
	u32 data_length,
	int data_direction,
	int task_attr,
	unsigned char *sense_buffer)
{
	INIT_LIST_HEAD(&cmd->se_delayed_node);
	INIT_LIST_HEAD(&cmd->se_qf_node);
	INIT_LIST_HEAD(&cmd->se_cmd_list);
	INIT_LIST_HEAD(&cmd->state_list);
	init_completion(&cmd->t_transport_stop_comp);
	init_completion(&cmd->cmd_wait_comp);
	spin_lock_init(&cmd->t_state_lock);
	kref_init(&cmd->cmd_kref);
	cmd->transport_state = CMD_T_DEV_ACTIVE;

	cmd->se_tfo = tfo;
	cmd->se_sess = se_sess;
	cmd->data_length = data_length;
	cmd->data_direction = data_direction;
	cmd->sam_task_attr = task_attr;
	cmd->sense_buffer = sense_buffer;

	cmd->state_active = false;
}
EXPORT_SYMBOL(transport_init_se_cmd);

static sense_reason_t
transport_check_alloc_task_attr(struct se_cmd *cmd)
{
	struct se_device *dev = cmd->se_dev;

	/*
	 * Check if SAM Task Attribute emulation is enabled for this
	 * struct se_device storage object
	 */
	if (dev->transport->transport_flags & TRANSPORT_FLAG_PASSTHROUGH)
		return 0;

	if (cmd->sam_task_attr == TCM_ACA_TAG) {
		pr_debug("SAM Task Attribute ACA"
			" emulation is not supported\n");
		return TCM_INVALID_CDB_FIELD;
	}

	return 0;
}

sense_reason_t
target_setup_cmd_from_cdb(struct se_cmd *cmd, unsigned char *cdb)
{
	struct se_device *dev = cmd->se_dev;
	sense_reason_t ret;

	/*
	 * Ensure that the received CDB is less than the max (252 + 8) bytes
	 * for VARIABLE_LENGTH_CMD
	 */
	if (scsi_command_size(cdb) > SCSI_MAX_VARLEN_CDB_SIZE) {
		pr_err("Received SCSI CDB with command_size: %d that"
			" exceeds SCSI_MAX_VARLEN_CDB_SIZE: %d\n",
			scsi_command_size(cdb), SCSI_MAX_VARLEN_CDB_SIZE);
		return TCM_INVALID_CDB_FIELD;
	}
	/*
	 * If the received CDB is larger than TCM_MAX_COMMAND_SIZE,
	 * allocate the additional extended CDB buffer now..  Otherwise
	 * setup the pointer from __t_task_cdb to t_task_cdb.
	 */
	if (scsi_command_size(cdb) > sizeof(cmd->__t_task_cdb)) {
		cmd->t_task_cdb = kzalloc(scsi_command_size(cdb),
						GFP_KERNEL);
		if (!cmd->t_task_cdb) {
			pr_err("Unable to allocate cmd->t_task_cdb"
				" %u > sizeof(cmd->__t_task_cdb): %lu ops\n",
				scsi_command_size(cdb),
				(unsigned long)sizeof(cmd->__t_task_cdb));
			return TCM_OUT_OF_RESOURCES;
		}
	} else
		cmd->t_task_cdb = &cmd->__t_task_cdb[0];
	/*
	 * Copy the original CDB into cmd->
	 */
	memcpy(cmd->t_task_cdb, cdb, scsi_command_size(cdb));

	trace_target_sequencer_start(cmd);

	/*
	 * Check for an existing UNIT ATTENTION condition
	 */
	ret = target_scsi3_ua_check(cmd);
	if (ret)
		return ret;

	ret = target_alua_state_check(cmd);
	if (ret)
		return ret;

	ret = target_check_reservation(cmd);
	if (ret) {
		cmd->scsi_status = SAM_STAT_RESERVATION_CONFLICT;
		return ret;
	}

	ret = dev->transport->parse_cdb(cmd);
	if (ret == TCM_UNSUPPORTED_SCSI_OPCODE)
		pr_warn_ratelimited("%s/%s: Unsupported SCSI Opcode 0x%02x, sending CHECK_CONDITION.\n",
				    cmd->se_tfo->get_fabric_name(),
				    cmd->se_sess->se_node_acl->initiatorname,
				    cmd->t_task_cdb[0]);
	if (ret)
		return ret;

	ret = transport_check_alloc_task_attr(cmd);
	if (ret)
		return ret;

	cmd->se_cmd_flags |= SCF_SUPPORTED_SAM_OPCODE;
	atomic_long_inc(&cmd->se_lun->lun_stats.cmd_pdus);
	return 0;
}
EXPORT_SYMBOL(target_setup_cmd_from_cdb);

/*
 * Used by fabric module frontends to queue tasks directly.
 * May only be used from process context.
 */
int transport_handle_cdb_direct(
	struct se_cmd *cmd)
{
	sense_reason_t ret;

	if (!cmd->se_lun) {
		dump_stack();
		pr_err("cmd->se_lun is NULL\n");
		return -EINVAL;
	}
	if (in_interrupt()) {
		dump_stack();
		pr_err("transport_generic_handle_cdb cannot be called"
				" from interrupt context\n");
		return -EINVAL;
	}
	/*
	 * Set TRANSPORT_NEW_CMD state and CMD_T_ACTIVE to ensure that
	 * outstanding descriptors are handled correctly during shutdown via
	 * transport_wait_for_tasks()
	 *
	 * Also, we don't take cmd->t_state_lock here as we only expect
	 * this to be called for initial descriptor submission.
	 */
	cmd->t_state = TRANSPORT_NEW_CMD;
	cmd->transport_state |= CMD_T_ACTIVE;

	/*
	 * transport_generic_new_cmd() is already handling QUEUE_FULL,
	 * so follow TRANSPORT_NEW_CMD processing thread context usage
	 * and call transport_generic_request_failure() if necessary..
	 */
	ret = transport_generic_new_cmd(cmd);
	if (ret)
		transport_generic_request_failure(cmd, ret);
	return 0;
}
EXPORT_SYMBOL(transport_handle_cdb_direct);

sense_reason_t
transport_generic_map_mem_to_cmd(struct se_cmd *cmd, struct scatterlist *sgl,
		u32 sgl_count, struct scatterlist *sgl_bidi, u32 sgl_bidi_count)
{
	if (!sgl || !sgl_count)
		return 0;

	/*
	 * Reject SCSI data overflow with map_mem_to_cmd() as incoming
	 * scatterlists already have been set to follow what the fabric
	 * passes for the original expected data transfer length.
	 */
	if (cmd->se_cmd_flags & SCF_OVERFLOW_BIT) {
		pr_warn("Rejecting SCSI DATA overflow for fabric using"
			" SCF_PASSTHROUGH_SG_TO_MEM_NOALLOC\n");
		return TCM_INVALID_CDB_FIELD;
	}

	cmd->t_data_sg = sgl;
	cmd->t_data_nents = sgl_count;
	cmd->t_bidi_data_sg = sgl_bidi;
	cmd->t_bidi_data_nents = sgl_bidi_count;

	cmd->se_cmd_flags |= SCF_PASSTHROUGH_SG_TO_MEM_NOALLOC;
	return 0;
}

/*
 * target_submit_cmd_map_sgls - lookup unpacked lun and submit uninitialized
 * 			 se_cmd + use pre-allocated SGL memory.
 *
 * @se_cmd: command descriptor to submit
 * @se_sess: associated se_sess for endpoint
 * @cdb: pointer to SCSI CDB
 * @sense: pointer to SCSI sense buffer
 * @unpacked_lun: unpacked LUN to reference for struct se_lun
 * @data_length: fabric expected data transfer length
 * @task_addr: SAM task attribute
 * @data_dir: DMA data direction
 * @flags: flags for command submission from target_sc_flags_tables
 * @sgl: struct scatterlist memory for unidirectional mapping
 * @sgl_count: scatterlist count for unidirectional mapping
 * @sgl_bidi: struct scatterlist memory for bidirectional READ mapping
 * @sgl_bidi_count: scatterlist count for bidirectional READ mapping
 * @sgl_prot: struct scatterlist memory protection information
 * @sgl_prot_count: scatterlist count for protection information
 *
 * Task tags are supported if the caller has set @se_cmd->tag.
 *
 * Returns non zero to signal active I/O shutdown failure.  All other
 * setup exceptions will be returned as a SCSI CHECK_CONDITION response,
 * but still return zero here.
 *
 * This may only be called from process context, and also currently
 * assumes internal allocation of fabric payload buffer by target-core.
 */
int target_submit_cmd_map_sgls(struct se_cmd *se_cmd, struct se_session *se_sess,
		unsigned char *cdb, unsigned char *sense, u64 unpacked_lun,
		u32 data_length, int task_attr, int data_dir, int flags,
		struct scatterlist *sgl, u32 sgl_count,
		struct scatterlist *sgl_bidi, u32 sgl_bidi_count,
		struct scatterlist *sgl_prot, u32 sgl_prot_count)
{
	struct se_portal_group *se_tpg;
	sense_reason_t rc;
	int ret;

	se_tpg = se_sess->se_tpg;
	BUG_ON(!se_tpg);
	BUG_ON(se_cmd->se_tfo || se_cmd->se_sess);
	BUG_ON(in_interrupt());
	/*
	 * Initialize se_cmd for target operation.  From this point
	 * exceptions are handled by sending exception status via
	 * target_core_fabric_ops->queue_status() callback
	 */
	transport_init_se_cmd(se_cmd, se_tpg->se_tpg_tfo, se_sess,
				data_length, data_dir, task_attr, sense);

	if (flags & TARGET_SCF_USE_CPUID)
		se_cmd->se_cmd_flags |= SCF_USE_CPUID;
	else
		se_cmd->cpuid = WORK_CPU_UNBOUND;

	if (flags & TARGET_SCF_UNKNOWN_SIZE)
		se_cmd->unknown_data_length = 1;
	/*
	 * Obtain struct se_cmd->cmd_kref reference and add new cmd to
	 * se_sess->sess_cmd_list.  A second kref_get here is necessary
	 * for fabrics using TARGET_SCF_ACK_KREF that expect a second
	 * kref_put() to happen during fabric packet acknowledgement.
	 */
	ret = target_get_sess_cmd(se_cmd, flags & TARGET_SCF_ACK_KREF);
	if (ret)
		return ret;
	/*
	 * Signal bidirectional data payloads to target-core
	 */
	if (flags & TARGET_SCF_BIDI_OP)
		se_cmd->se_cmd_flags |= SCF_BIDI;
	/*
	 * Locate se_lun pointer and attach it to struct se_cmd
	 */
	rc = transport_lookup_cmd_lun(se_cmd, unpacked_lun);
	if (rc) {
		transport_send_check_condition_and_sense(se_cmd, rc, 0);
		target_put_sess_cmd(se_cmd);
		return 0;
	}

	rc = target_setup_cmd_from_cdb(se_cmd, cdb);
	if (rc != 0) {
		transport_generic_request_failure(se_cmd, rc);
		return 0;
	}

	/*
	 * Save pointers for SGLs containing protection information,
	 * if present.
	 */
	if (sgl_prot_count) {
		se_cmd->t_prot_sg = sgl_prot;
		se_cmd->t_prot_nents = sgl_prot_count;
		se_cmd->se_cmd_flags |= SCF_PASSTHROUGH_PROT_SG_TO_MEM_NOALLOC;
	}

	/*
	 * When a non zero sgl_count has been passed perform SGL passthrough
	 * mapping for pre-allocated fabric memory instead of having target
	 * core perform an internal SGL allocation..
	 */
	if (sgl_count != 0) {
		BUG_ON(!sgl);

		/*
		 * A work-around for tcm_loop as some userspace code via
		 * scsi-generic do not memset their associated read buffers,
		 * so go ahead and do that here for type non-data CDBs.  Also
		 * note that this is currently guaranteed to be a single SGL
		 * for this case by target core in target_setup_cmd_from_cdb()
		 * -> transport_generic_cmd_sequencer().
		 */
		if (!(se_cmd->se_cmd_flags & SCF_SCSI_DATA_CDB) &&
		     se_cmd->data_direction == DMA_FROM_DEVICE) {
			unsigned char *buf = NULL;

			if (sgl)
				buf = kmap(sg_page(sgl)) + sgl->offset;

			if (buf) {
				memset(buf, 0, sgl->length);
				kunmap(sg_page(sgl));
			}
		}

		rc = transport_generic_map_mem_to_cmd(se_cmd, sgl, sgl_count,
				sgl_bidi, sgl_bidi_count);
		if (rc != 0) {
			transport_generic_request_failure(se_cmd, rc);
			return 0;
		}
	}

	/*
	 * Check if we need to delay processing because of ALUA
	 * Active/NonOptimized primary access state..
	 */
	core_alua_check_nonop_delay(se_cmd);

	transport_handle_cdb_direct(se_cmd);
	return 0;
}
EXPORT_SYMBOL(target_submit_cmd_map_sgls);

/*
 * target_submit_cmd - lookup unpacked lun and submit uninitialized se_cmd
 *
 * @se_cmd: command descriptor to submit
 * @se_sess: associated se_sess for endpoint
 * @cdb: pointer to SCSI CDB
 * @sense: pointer to SCSI sense buffer
 * @unpacked_lun: unpacked LUN to reference for struct se_lun
 * @data_length: fabric expected data transfer length
 * @task_addr: SAM task attribute
 * @data_dir: DMA data direction
 * @flags: flags for command submission from target_sc_flags_tables
 *
 * Task tags are supported if the caller has set @se_cmd->tag.
 *
 * Returns non zero to signal active I/O shutdown failure.  All other
 * setup exceptions will be returned as a SCSI CHECK_CONDITION response,
 * but still return zero here.
 *
 * This may only be called from process context, and also currently
 * assumes internal allocation of fabric payload buffer by target-core.
 *
 * It also assumes interal target core SGL memory allocation.
 */
int target_submit_cmd(struct se_cmd *se_cmd, struct se_session *se_sess,
		unsigned char *cdb, unsigned char *sense, u64 unpacked_lun,
		u32 data_length, int task_attr, int data_dir, int flags)
{
	return target_submit_cmd_map_sgls(se_cmd, se_sess, cdb, sense,
			unpacked_lun, data_length, task_attr, data_dir,
			flags, NULL, 0, NULL, 0, NULL, 0);
}
EXPORT_SYMBOL(target_submit_cmd);

static void target_complete_tmr_failure(struct work_struct *work)
{
	struct se_cmd *se_cmd = container_of(work, struct se_cmd, work);

	se_cmd->se_tmr_req->response = TMR_LUN_DOES_NOT_EXIST;
	se_cmd->se_tfo->queue_tm_rsp(se_cmd);

	transport_cmd_check_stop_to_fabric(se_cmd);
}

/**
 * target_submit_tmr - lookup unpacked lun and submit uninitialized se_cmd
 *                     for TMR CDBs
 *
 * @se_cmd: command descriptor to submit
 * @se_sess: associated se_sess for endpoint
 * @sense: pointer to SCSI sense buffer
 * @unpacked_lun: unpacked LUN to reference for struct se_lun
 * @fabric_context: fabric context for TMR req
 * @tm_type: Type of TM request
 * @gfp: gfp type for caller
 * @tag: referenced task tag for TMR_ABORT_TASK
 * @flags: submit cmd flags
 *
 * Callable from all contexts.
 **/

int target_submit_tmr(struct se_cmd *se_cmd, struct se_session *se_sess,
		unsigned char *sense, u64 unpacked_lun,
		void *fabric_tmr_ptr, unsigned char tm_type,
		gfp_t gfp, u64 tag, int flags)
{
	struct se_portal_group *se_tpg;
	int ret;

	se_tpg = se_sess->se_tpg;
	BUG_ON(!se_tpg);

	transport_init_se_cmd(se_cmd, se_tpg->se_tpg_tfo, se_sess,
			      0, DMA_NONE, TCM_SIMPLE_TAG, sense);
	/*
	 * FIXME: Currently expect caller to handle se_cmd->se_tmr_req
	 * allocation failure.
	 */
	ret = core_tmr_alloc_req(se_cmd, fabric_tmr_ptr, tm_type, gfp);
	if (ret < 0)
		return -ENOMEM;

	if (tm_type == TMR_ABORT_TASK)
		se_cmd->se_tmr_req->ref_task_tag = tag;

	/* See target_submit_cmd for commentary */
	ret = target_get_sess_cmd(se_cmd, flags & TARGET_SCF_ACK_KREF);
	if (ret) {
		core_tmr_release_req(se_cmd->se_tmr_req);
		return ret;
	}

	ret = transport_lookup_tmr_lun(se_cmd, unpacked_lun);
	if (ret) {
		/*
		 * For callback during failure handling, push this work off
		 * to process context with TMR_LUN_DOES_NOT_EXIST status.
		 */
		INIT_WORK(&se_cmd->work, target_complete_tmr_failure);
		schedule_work(&se_cmd->work);
		return 0;
	}
	transport_generic_handle_tmr(se_cmd);
	return 0;
}
EXPORT_SYMBOL(target_submit_tmr);

/*
 * Handle SAM-esque emulation for generic transport request failures.
 */
void transport_generic_request_failure(struct se_cmd *cmd,
		sense_reason_t sense_reason)
{
	int ret = 0, post_ret = 0;

	pr_debug("-----[ Storage Engine Exception for cmd: %p ITT: 0x%08llx"
		" CDB: 0x%02x\n", cmd, cmd->tag, cmd->t_task_cdb[0]);
	pr_debug("-----[ i_state: %d t_state: %d sense_reason: %d\n",
		cmd->se_tfo->get_cmd_state(cmd),
		cmd->t_state, sense_reason);
	pr_debug("-----[ CMD_T_ACTIVE: %d CMD_T_STOP: %d CMD_T_SENT: %d\n",
		(cmd->transport_state & CMD_T_ACTIVE) != 0,
		(cmd->transport_state & CMD_T_STOP) != 0,
		(cmd->transport_state & CMD_T_SENT) != 0);

	/*
	 * For SAM Task Attribute emulation for failed struct se_cmd
	 */
	transport_complete_task_attr(cmd);
	/*
	 * Handle special case for COMPARE_AND_WRITE failure, where the
	 * callback is expected to drop the per device ->caw_sem.
	 */
	if ((cmd->se_cmd_flags & SCF_COMPARE_AND_WRITE) &&
	     cmd->transport_complete_callback)
		cmd->transport_complete_callback(cmd, false, &post_ret);

	switch (sense_reason) {
	case TCM_NON_EXISTENT_LUN:
	case TCM_UNSUPPORTED_SCSI_OPCODE:
	case TCM_INVALID_CDB_FIELD:
	case TCM_INVALID_PARAMETER_LIST:
	case TCM_PARAMETER_LIST_LENGTH_ERROR:
	case TCM_LOGICAL_UNIT_COMMUNICATION_FAILURE:
	case TCM_UNKNOWN_MODE_PAGE:
	case TCM_WRITE_PROTECTED:
	case TCM_ADDRESS_OUT_OF_RANGE:
	case TCM_CHECK_CONDITION_ABORT_CMD:
	case TCM_CHECK_CONDITION_UNIT_ATTENTION:
	case TCM_CHECK_CONDITION_NOT_READY:
	case TCM_LOGICAL_BLOCK_GUARD_CHECK_FAILED:
	case TCM_LOGICAL_BLOCK_APP_TAG_CHECK_FAILED:
	case TCM_LOGICAL_BLOCK_REF_TAG_CHECK_FAILED:
		break;
	case TCM_OUT_OF_RESOURCES:
		sense_reason = TCM_LOGICAL_UNIT_COMMUNICATION_FAILURE;
		break;
	case TCM_RESERVATION_CONFLICT:
		/*
		 * No SENSE Data payload for this case, set SCSI Status
		 * and queue the response to $FABRIC_MOD.
		 *
		 * Uses linux/include/scsi/scsi.h SAM status codes defs
		 */
		cmd->scsi_status = SAM_STAT_RESERVATION_CONFLICT;
		/*
		 * For UA Interlock Code 11b, a RESERVATION CONFLICT will
		 * establish a UNIT ATTENTION with PREVIOUS RESERVATION
		 * CONFLICT STATUS.
		 *
		 * See spc4r17, section 7.4.6 Control Mode Page, Table 349
		 */
		if (cmd->se_sess &&
		    cmd->se_dev->dev_attrib.emulate_ua_intlck_ctrl == 2) {
			target_ua_allocate_lun(cmd->se_sess->se_node_acl,
					       cmd->orig_fe_lun, 0x2C,
					ASCQ_2CH_PREVIOUS_RESERVATION_CONFLICT_STATUS);
		}
		trace_target_cmd_complete(cmd);
		ret = cmd->se_tfo->queue_status(cmd);
		if (ret == -EAGAIN || ret == -ENOMEM)
			goto queue_full;
		goto check_stop;
	default:
		pr_err("Unknown transport error for CDB 0x%02x: %d\n",
			cmd->t_task_cdb[0], sense_reason);
		sense_reason = TCM_UNSUPPORTED_SCSI_OPCODE;
		break;
	}

	ret = transport_send_check_condition_and_sense(cmd, sense_reason, 0);
	if (ret == -EAGAIN || ret == -ENOMEM)
		goto queue_full;

check_stop:
	transport_lun_remove_cmd(cmd);
	transport_cmd_check_stop_to_fabric(cmd);
	return;

queue_full:
	cmd->t_state = TRANSPORT_COMPLETE_QF_OK;
	transport_handle_queue_full(cmd, cmd->se_dev);
}
EXPORT_SYMBOL(transport_generic_request_failure);

void __target_execute_cmd(struct se_cmd *cmd)
{
	sense_reason_t ret;

	if (cmd->execute_cmd) {
		ret = cmd->execute_cmd(cmd);
		if (ret) {
			spin_lock_irq(&cmd->t_state_lock);
			cmd->transport_state &= ~(CMD_T_BUSY|CMD_T_SENT);
			spin_unlock_irq(&cmd->t_state_lock);

			transport_generic_request_failure(cmd, ret);
		}
	}
}

static int target_write_prot_action(struct se_cmd *cmd)
{
	u32 sectors;
	/*
	 * Perform WRITE_INSERT of PI using software emulation when backend
	 * device has PI enabled, if the transport has not already generated
	 * PI using hardware WRITE_INSERT offload.
	 */
	switch (cmd->prot_op) {
	case TARGET_PROT_DOUT_INSERT:
		if (!(cmd->se_sess->sup_prot_ops & TARGET_PROT_DOUT_INSERT))
			sbc_dif_generate(cmd);
		break;
	case TARGET_PROT_DOUT_STRIP:
		if (cmd->se_sess->sup_prot_ops & TARGET_PROT_DOUT_STRIP)
			break;

		sectors = cmd->data_length >> ilog2(cmd->se_dev->dev_attrib.block_size);
		cmd->pi_err = sbc_dif_verify(cmd, cmd->t_task_lba,
					     sectors, 0, cmd->t_prot_sg, 0);
		if (unlikely(cmd->pi_err)) {
			spin_lock_irq(&cmd->t_state_lock);
			cmd->transport_state &= ~(CMD_T_BUSY|CMD_T_SENT);
			spin_unlock_irq(&cmd->t_state_lock);
			transport_generic_request_failure(cmd, cmd->pi_err);
			return -1;
		}
		break;
	default:
		break;
	}

	return 0;
}

static bool target_handle_task_attr(struct se_cmd *cmd)
{
	struct se_device *dev = cmd->se_dev;

	if (dev->transport->transport_flags & TRANSPORT_FLAG_PASSTHROUGH)
		return false;

	/*
	 * Check for the existence of HEAD_OF_QUEUE, and if true return 1
	 * to allow the passed struct se_cmd list of tasks to the front of the list.
	 */
	switch (cmd->sam_task_attr) {
	case TCM_HEAD_TAG:
		pr_debug("Added HEAD_OF_QUEUE for CDB: 0x%02x\n",
			 cmd->t_task_cdb[0]);
		return false;
	case TCM_ORDERED_TAG:
		atomic_inc_mb(&dev->dev_ordered_sync);

		pr_debug("Added ORDERED for CDB: 0x%02x to ordered list\n",
			 cmd->t_task_cdb[0]);

		/*
		 * Execute an ORDERED command if no other older commands
		 * exist that need to be completed first.
		 */
		if (!atomic_read(&dev->simple_cmds))
			return false;
		break;
	default:
		/*
		 * For SIMPLE and UNTAGGED Task Attribute commands
		 */
		atomic_inc_mb(&dev->simple_cmds);
		break;
	}

	if (atomic_read(&dev->dev_ordered_sync) == 0)
		return false;

	spin_lock(&dev->delayed_cmd_lock);
	list_add_tail(&cmd->se_delayed_node, &dev->delayed_cmd_list);
	spin_unlock(&dev->delayed_cmd_lock);

	pr_debug("Added CDB: 0x%02x Task Attr: 0x%02x to delayed CMD listn",
		cmd->t_task_cdb[0], cmd->sam_task_attr);
	return true;
}

static int __transport_check_aborted_status(struct se_cmd *, int);

void target_execute_cmd(struct se_cmd *cmd)
{
	/*
	 * Determine if frontend context caller is requesting the stopping of
	 * this command for frontend exceptions.
	 *
	 * If the received CDB has aleady been aborted stop processing it here.
	 */
	spin_lock_irq(&cmd->t_state_lock);
	if (__transport_check_aborted_status(cmd, 1)) {
		spin_unlock_irq(&cmd->t_state_lock);
		return;
	}
	if (cmd->transport_state & CMD_T_STOP) {
		pr_debug("%s:%d CMD_T_STOP for ITT: 0x%08llx\n",
			__func__, __LINE__, cmd->tag);

		spin_unlock_irq(&cmd->t_state_lock);
		complete_all(&cmd->t_transport_stop_comp);
		return;
	}

	cmd->t_state = TRANSPORT_PROCESSING;
	cmd->transport_state |= CMD_T_ACTIVE|CMD_T_BUSY|CMD_T_SENT;
	spin_unlock_irq(&cmd->t_state_lock);

	if (target_write_prot_action(cmd))
		return;

	if (target_handle_task_attr(cmd)) {
		spin_lock_irq(&cmd->t_state_lock);
		cmd->transport_state &= ~(CMD_T_BUSY | CMD_T_SENT);
		spin_unlock_irq(&cmd->t_state_lock);
		return;
	}

	__target_execute_cmd(cmd);
}
EXPORT_SYMBOL(target_execute_cmd);

/*
 * Process all commands up to the last received ORDERED task attribute which
 * requires another blocking boundary
 */
static void target_restart_delayed_cmds(struct se_device *dev)
{
	for (;;) {
		struct se_cmd *cmd;

		spin_lock(&dev->delayed_cmd_lock);
		if (list_empty(&dev->delayed_cmd_list)) {
			spin_unlock(&dev->delayed_cmd_lock);
			break;
		}

		cmd = list_entry(dev->delayed_cmd_list.next,
				 struct se_cmd, se_delayed_node);
		list_del(&cmd->se_delayed_node);
		spin_unlock(&dev->delayed_cmd_lock);

		__target_execute_cmd(cmd);

		if (cmd->sam_task_attr == TCM_ORDERED_TAG)
			break;
	}
}

/*
 * Called from I/O completion to determine which dormant/delayed
 * and ordered cmds need to have their tasks added to the execution queue.
 */
static void transport_complete_task_attr(struct se_cmd *cmd)
{
	struct se_device *dev = cmd->se_dev;

	if (dev->transport->transport_flags & TRANSPORT_FLAG_PASSTHROUGH)
		return;

	if (cmd->sam_task_attr == TCM_SIMPLE_TAG) {
		atomic_dec_mb(&dev->simple_cmds);
		dev->dev_cur_ordered_id++;
		pr_debug("Incremented dev->dev_cur_ordered_id: %u for SIMPLE\n",
			 dev->dev_cur_ordered_id);
	} else if (cmd->sam_task_attr == TCM_HEAD_TAG) {
		dev->dev_cur_ordered_id++;
		pr_debug("Incremented dev_cur_ordered_id: %u for HEAD_OF_QUEUE\n",
			 dev->dev_cur_ordered_id);
	} else if (cmd->sam_task_attr == TCM_ORDERED_TAG) {
		atomic_dec_mb(&dev->dev_ordered_sync);

		dev->dev_cur_ordered_id++;
		pr_debug("Incremented dev_cur_ordered_id: %u for ORDERED\n",
			 dev->dev_cur_ordered_id);
	}

	target_restart_delayed_cmds(dev);
}

static void transport_complete_qf(struct se_cmd *cmd)
{
	int ret = 0;

	transport_complete_task_attr(cmd);

	if (cmd->se_cmd_flags & SCF_TRANSPORT_TASK_SENSE) {
		trace_target_cmd_complete(cmd);
		ret = cmd->se_tfo->queue_status(cmd);
		goto out;
	}

	switch (cmd->data_direction) {
	case DMA_FROM_DEVICE:
		trace_target_cmd_complete(cmd);
		ret = cmd->se_tfo->queue_data_in(cmd);
		break;
	case DMA_TO_DEVICE:
		if (cmd->se_cmd_flags & SCF_BIDI) {
			ret = cmd->se_tfo->queue_data_in(cmd);
			break;
		}
		/* Fall through for DMA_TO_DEVICE */
	case DMA_NONE:
		trace_target_cmd_complete(cmd);
		ret = cmd->se_tfo->queue_status(cmd);
		break;
	default:
		break;
	}

out:
	if (ret < 0) {
		transport_handle_queue_full(cmd, cmd->se_dev);
		return;
	}
	transport_lun_remove_cmd(cmd);
	transport_cmd_check_stop_to_fabric(cmd);
}

static void transport_handle_queue_full(
	struct se_cmd *cmd,
	struct se_device *dev)
{
	spin_lock_irq(&dev->qf_cmd_lock);
	list_add_tail(&cmd->se_qf_node, &cmd->se_dev->qf_cmd_list);
	atomic_inc_mb(&dev->dev_qf_count);
	spin_unlock_irq(&cmd->se_dev->qf_cmd_lock);

	schedule_work(&cmd->se_dev->qf_work_queue);
}

static bool target_read_prot_action(struct se_cmd *cmd)
{
	switch (cmd->prot_op) {
	case TARGET_PROT_DIN_STRIP:
		if (!(cmd->se_sess->sup_prot_ops & TARGET_PROT_DIN_STRIP)) {
			u32 sectors = cmd->data_length >>
				  ilog2(cmd->se_dev->dev_attrib.block_size);

			cmd->pi_err = sbc_dif_verify(cmd, cmd->t_task_lba,
						     sectors, 0, cmd->t_prot_sg,
						     0);
			if (cmd->pi_err)
				return true;
		}
		break;
	case TARGET_PROT_DIN_INSERT:
		if (cmd->se_sess->sup_prot_ops & TARGET_PROT_DIN_INSERT)
			break;

		sbc_dif_generate(cmd);
		break;
	default:
		break;
	}

	return false;
}

static void target_complete_ok_work(struct work_struct *work)
{
	struct se_cmd *cmd = container_of(work, struct se_cmd, work);
	int ret;

	/*
	 * Check if we need to move delayed/dormant tasks from cmds on the
	 * delayed execution list after a HEAD_OF_QUEUE or ORDERED Task
	 * Attribute.
	 */
	transport_complete_task_attr(cmd);

	/*
	 * Check to schedule QUEUE_FULL work, or execute an existing
	 * cmd->transport_qf_callback()
	 */
	if (atomic_read(&cmd->se_dev->dev_qf_count) != 0)
		schedule_work(&cmd->se_dev->qf_work_queue);

	/*
	 * Check if we need to send a sense buffer from
	 * the struct se_cmd in question.
	 */
	if (cmd->se_cmd_flags & SCF_TRANSPORT_TASK_SENSE) {
		WARN_ON(!cmd->scsi_status);
		ret = transport_send_check_condition_and_sense(
					cmd, 0, 1);
		if (ret == -EAGAIN || ret == -ENOMEM)
			goto queue_full;

		transport_lun_remove_cmd(cmd);
		transport_cmd_check_stop_to_fabric(cmd);
		return;
	}
	/*
	 * Check for a callback, used by amongst other things
	 * XDWRITE_READ_10 and COMPARE_AND_WRITE emulation.
	 */
	if (cmd->transport_complete_callback) {
		sense_reason_t rc;
		bool caw = (cmd->se_cmd_flags & SCF_COMPARE_AND_WRITE);
		bool zero_dl = !(cmd->data_length);
		int post_ret = 0;

		rc = cmd->transport_complete_callback(cmd, true, &post_ret);
		if (!rc && !post_ret) {
			if (caw && zero_dl)
				goto queue_rsp;

			return;
		} else if (rc) {
			ret = transport_send_check_condition_and_sense(cmd,
						rc, 0);
			if (ret == -EAGAIN || ret == -ENOMEM)
				goto queue_full;

			transport_lun_remove_cmd(cmd);
			transport_cmd_check_stop_to_fabric(cmd);
			return;
		}
	}

queue_rsp:
	switch (cmd->data_direction) {
	case DMA_FROM_DEVICE:
		atomic_long_add(cmd->data_length,
				&cmd->se_lun->lun_stats.tx_data_octets);
		/*
		 * Perform READ_STRIP of PI using software emulation when
		 * backend had PI enabled, if the transport will not be
		 * performing hardware READ_STRIP offload.
		 */
		if (target_read_prot_action(cmd)) {
			ret = transport_send_check_condition_and_sense(cmd,
						cmd->pi_err, 0);
			if (ret == -EAGAIN || ret == -ENOMEM)
				goto queue_full;

			transport_lun_remove_cmd(cmd);
			transport_cmd_check_stop_to_fabric(cmd);
			return;
		}

		trace_target_cmd_complete(cmd);
		ret = cmd->se_tfo->queue_data_in(cmd);
		if (ret == -EAGAIN || ret == -ENOMEM)
			goto queue_full;
		break;
	case DMA_TO_DEVICE:
		atomic_long_add(cmd->data_length,
				&cmd->se_lun->lun_stats.rx_data_octets);
		/*
		 * Check if we need to send READ payload for BIDI-COMMAND
		 */
		if (cmd->se_cmd_flags & SCF_BIDI) {
			atomic_long_add(cmd->data_length,
					&cmd->se_lun->lun_stats.tx_data_octets);
			ret = cmd->se_tfo->queue_data_in(cmd);
			if (ret == -EAGAIN || ret == -ENOMEM)
				goto queue_full;
			break;
		}
		/* Fall through for DMA_TO_DEVICE */
	case DMA_NONE:
		trace_target_cmd_complete(cmd);
		ret = cmd->se_tfo->queue_status(cmd);
		if (ret == -EAGAIN || ret == -ENOMEM)
			goto queue_full;
		break;
	default:
		break;
	}

	transport_lun_remove_cmd(cmd);
	transport_cmd_check_stop_to_fabric(cmd);
	return;

queue_full:
	pr_debug("Handling complete_ok QUEUE_FULL: se_cmd: %p,"
		" data_direction: %d\n", cmd, cmd->data_direction);
	cmd->t_state = TRANSPORT_COMPLETE_QF_OK;
	transport_handle_queue_full(cmd, cmd->se_dev);
}

static inline void transport_free_sgl(struct scatterlist *sgl, int nents)
{
	struct scatterlist *sg;
	int count;

	for_each_sg(sgl, sg, nents, count)
		__free_page(sg_page(sg));

	kfree(sgl);
}

static inline void transport_reset_sgl_orig(struct se_cmd *cmd)
{
	/*
	 * Check for saved t_data_sg that may be used for COMPARE_AND_WRITE
	 * emulation, and free + reset pointers if necessary..
	 */
	if (!cmd->t_data_sg_orig)
		return;

	kfree(cmd->t_data_sg);
	cmd->t_data_sg = cmd->t_data_sg_orig;
	cmd->t_data_sg_orig = NULL;
	cmd->t_data_nents = cmd->t_data_nents_orig;
	cmd->t_data_nents_orig = 0;
}

static inline void transport_free_pages(struct se_cmd *cmd)
{
	if (!(cmd->se_cmd_flags & SCF_PASSTHROUGH_PROT_SG_TO_MEM_NOALLOC)) {
		transport_free_sgl(cmd->t_prot_sg, cmd->t_prot_nents);
		cmd->t_prot_sg = NULL;
		cmd->t_prot_nents = 0;
	}

	if (cmd->se_cmd_flags & SCF_PASSTHROUGH_SG_TO_MEM_NOALLOC) {
		/*
		 * Release special case READ buffer payload required for
		 * SG_TO_MEM_NOALLOC to function with COMPARE_AND_WRITE
		 */
		if (cmd->se_cmd_flags & SCF_COMPARE_AND_WRITE) {
			transport_free_sgl(cmd->t_bidi_data_sg,
					   cmd->t_bidi_data_nents);
			cmd->t_bidi_data_sg = NULL;
			cmd->t_bidi_data_nents = 0;
		}
		transport_reset_sgl_orig(cmd);
		return;
	}
	transport_reset_sgl_orig(cmd);

	transport_free_sgl(cmd->t_data_sg, cmd->t_data_nents);
	cmd->t_data_sg = NULL;
	cmd->t_data_nents = 0;

	transport_free_sgl(cmd->t_bidi_data_sg, cmd->t_bidi_data_nents);
	cmd->t_bidi_data_sg = NULL;
	cmd->t_bidi_data_nents = 0;
}

/**
 * transport_put_cmd - release a reference to a command
 * @cmd:       command to release
 *
 * This routine releases our reference to the command and frees it if possible.
 */
static int transport_put_cmd(struct se_cmd *cmd)
{
	BUG_ON(!cmd->se_tfo);
	/*
	 * If this cmd has been setup with target_get_sess_cmd(), drop
	 * the kref and call ->release_cmd() in kref callback.
	 */
	return target_put_sess_cmd(cmd);
}

void *transport_kmap_data_sg(struct se_cmd *cmd)
{
	struct scatterlist *sg = cmd->t_data_sg;
	struct page **pages;
	int i;

	/*
	 * We need to take into account a possible offset here for fabrics like
	 * tcm_loop who may be using a contig buffer from the SCSI midlayer for
	 * control CDBs passed as SGLs via transport_generic_map_mem_to_cmd()
	 */
	if (!cmd->t_data_nents)
		return NULL;

	BUG_ON(!sg);
	if (cmd->t_data_nents == 1)
		return kmap(sg_page(sg)) + sg->offset;

	/* >1 page. use vmap */
	pages = kmalloc(sizeof(*pages) * cmd->t_data_nents, GFP_KERNEL);
	if (!pages)
		return NULL;

	/* convert sg[] to pages[] */
	for_each_sg(cmd->t_data_sg, sg, cmd->t_data_nents, i) {
		pages[i] = sg_page(sg);
	}

	cmd->t_data_vmap = vmap(pages, cmd->t_data_nents,  VM_MAP, PAGE_KERNEL);
	kfree(pages);
	if (!cmd->t_data_vmap)
		return NULL;

	return cmd->t_data_vmap + cmd->t_data_sg[0].offset;
}
EXPORT_SYMBOL(transport_kmap_data_sg);

void transport_kunmap_data_sg(struct se_cmd *cmd)
{
	if (!cmd->t_data_nents) {
		return;
	} else if (cmd->t_data_nents == 1) {
		kunmap(sg_page(cmd->t_data_sg));
		return;
	}

	vunmap(cmd->t_data_vmap);
	cmd->t_data_vmap = NULL;
}
EXPORT_SYMBOL(transport_kunmap_data_sg);

int
target_alloc_sgl(struct scatterlist **sgl, unsigned int *nents, u32 length,
		 bool zero_page)
{
	struct scatterlist *sg;
	struct page *page;
	gfp_t zero_flag = (zero_page) ? __GFP_ZERO : 0;
	unsigned int nent;
	int i = 0;

	nent = DIV_ROUND_UP(length, PAGE_SIZE);
	sg = kmalloc(sizeof(struct scatterlist) * nent, GFP_KERNEL);
	if (!sg)
		return -ENOMEM;

	sg_init_table(sg, nent);

	while (length) {
		u32 page_len = min_t(u32, length, PAGE_SIZE);
		page = alloc_page(GFP_KERNEL | zero_flag);
		if (!page)
			goto out;

		sg_set_page(&sg[i], page, page_len, 0);
		length -= page_len;
		i++;
	}
	*sgl = sg;
	*nents = nent;
	return 0;

out:
	while (i > 0) {
		i--;
		__free_page(sg_page(&sg[i]));
	}
	kfree(sg);
	return -ENOMEM;
}

/*
 * Allocate any required resources to execute the command.  For writes we
 * might not have the payload yet, so notify the fabric via a call to
 * ->write_pending instead. Otherwise place it on the execution queue.
 */
sense_reason_t
transport_generic_new_cmd(struct se_cmd *cmd)
{
	int ret = 0;
	bool zero_flag = !(cmd->se_cmd_flags & SCF_SCSI_DATA_CDB);

	if (cmd->prot_op != TARGET_PROT_NORMAL &&
	    !(cmd->se_cmd_flags & SCF_PASSTHROUGH_PROT_SG_TO_MEM_NOALLOC)) {
		ret = target_alloc_sgl(&cmd->t_prot_sg, &cmd->t_prot_nents,
				       cmd->prot_length, true);
		if (ret < 0)
			return TCM_LOGICAL_UNIT_COMMUNICATION_FAILURE;
	}

	/*
	 * Determine is the TCM fabric module has already allocated physical
	 * memory, and is directly calling transport_generic_map_mem_to_cmd()
	 * beforehand.
	 */
	if (!(cmd->se_cmd_flags & SCF_PASSTHROUGH_SG_TO_MEM_NOALLOC) &&
	    cmd->data_length) {

		if ((cmd->se_cmd_flags & SCF_BIDI) ||
		    (cmd->se_cmd_flags & SCF_COMPARE_AND_WRITE)) {
			u32 bidi_length;

			if (cmd->se_cmd_flags & SCF_COMPARE_AND_WRITE)
				bidi_length = cmd->t_task_nolb *
					      cmd->se_dev->dev_attrib.block_size;
			else
				bidi_length = cmd->data_length;

			ret = target_alloc_sgl(&cmd->t_bidi_data_sg,
					       &cmd->t_bidi_data_nents,
					       bidi_length, zero_flag);
			if (ret < 0)
				return TCM_LOGICAL_UNIT_COMMUNICATION_FAILURE;
		}

		ret = target_alloc_sgl(&cmd->t_data_sg, &cmd->t_data_nents,
				       cmd->data_length, zero_flag);
		if (ret < 0)
			return TCM_LOGICAL_UNIT_COMMUNICATION_FAILURE;
	} else if ((cmd->se_cmd_flags & SCF_COMPARE_AND_WRITE) &&
		    cmd->data_length) {
		/*
		 * Special case for COMPARE_AND_WRITE with fabrics
		 * using SCF_PASSTHROUGH_SG_TO_MEM_NOALLOC.
		 */
		u32 caw_length = cmd->t_task_nolb *
				 cmd->se_dev->dev_attrib.block_size;

		ret = target_alloc_sgl(&cmd->t_bidi_data_sg,
				       &cmd->t_bidi_data_nents,
				       caw_length, zero_flag);
		if (ret < 0)
			return TCM_LOGICAL_UNIT_COMMUNICATION_FAILURE;
	}
	/*
	 * If this command is not a write we can execute it right here,
	 * for write buffers we need to notify the fabric driver first
	 * and let it call back once the write buffers are ready.
	 */
	target_add_to_state_list(cmd);
	if (cmd->data_direction != DMA_TO_DEVICE || cmd->data_length == 0) {
		target_execute_cmd(cmd);
		return 0;
	}
	transport_cmd_check_stop(cmd, false, true);

	ret = cmd->se_tfo->write_pending(cmd);
	if (ret == -EAGAIN || ret == -ENOMEM)
		goto queue_full;

	/* fabric drivers should only return -EAGAIN or -ENOMEM as error */
	WARN_ON(ret);

	return (!ret) ? 0 : TCM_LOGICAL_UNIT_COMMUNICATION_FAILURE;

queue_full:
	pr_debug("Handling write_pending QUEUE__FULL: se_cmd: %p\n", cmd);
	cmd->t_state = TRANSPORT_COMPLETE_QF_WP;
	transport_handle_queue_full(cmd, cmd->se_dev);
	return 0;
}
EXPORT_SYMBOL(transport_generic_new_cmd);

static void transport_write_pending_qf(struct se_cmd *cmd)
{
	int ret;

	ret = cmd->se_tfo->write_pending(cmd);
	if (ret == -EAGAIN || ret == -ENOMEM) {
		pr_debug("Handling write_pending QUEUE__FULL: se_cmd: %p\n",
			 cmd);
		transport_handle_queue_full(cmd, cmd->se_dev);
	}
}

static bool
__transport_wait_for_tasks(struct se_cmd *, bool, bool *, bool *,
			   unsigned long *flags);

static void target_wait_free_cmd(struct se_cmd *cmd, bool *aborted, bool *tas)
{
	unsigned long flags;

	spin_lock_irqsave(&cmd->t_state_lock, flags);
	__transport_wait_for_tasks(cmd, true, aborted, tas, &flags);
	spin_unlock_irqrestore(&cmd->t_state_lock, flags);
}

int transport_generic_free_cmd(struct se_cmd *cmd, int wait_for_tasks)
{
	int ret = 0;
	bool aborted = false, tas = false;

	if (!(cmd->se_cmd_flags & SCF_SE_LUN_CMD)) {
		if (wait_for_tasks && (cmd->se_cmd_flags & SCF_SCSI_TMR_CDB))
			target_wait_free_cmd(cmd, &aborted, &tas);

		if (!aborted || tas)
			ret = transport_put_cmd(cmd);
	} else {
		if (wait_for_tasks)
			target_wait_free_cmd(cmd, &aborted, &tas);
		/*
		 * Handle WRITE failure case where transport_generic_new_cmd()
		 * has already added se_cmd to state_list, but fabric has
		 * failed command before I/O submission.
		 */
		if (cmd->state_active)
			target_remove_from_state_list(cmd);

		if (cmd->se_lun)
			transport_lun_remove_cmd(cmd);

		if (!aborted || tas)
			ret = transport_put_cmd(cmd);
	}
	/*
	 * If the task has been internally aborted due to TMR ABORT_TASK
	 * or LUN_RESET, target_core_tmr.c is responsible for performing
	 * the remaining calls to target_put_sess_cmd(), and not the
	 * callers of this function.
	 */
	if (aborted) {
		pr_debug("Detected CMD_T_ABORTED for ITT: %llu\n", cmd->tag);
		wait_for_completion(&cmd->cmd_wait_comp);
		cmd->se_tfo->release_cmd(cmd);
		ret = 1;
	}
	return ret;
}
EXPORT_SYMBOL(transport_generic_free_cmd);

/* target_get_sess_cmd - Add command to active ->sess_cmd_list
 * @se_cmd:	command descriptor to add
 * @ack_kref:	Signal that fabric will perform an ack target_put_sess_cmd()
 */
int target_get_sess_cmd(struct se_cmd *se_cmd, bool ack_kref)
{
	struct se_session *se_sess = se_cmd->se_sess;
	unsigned long flags;
	int ret = 0;

	/*
	 * Add a second kref if the fabric caller is expecting to handle
	 * fabric acknowledgement that requires two target_put_sess_cmd()
	 * invocations before se_cmd descriptor release.
	 */
	if (ack_kref)
		kref_get(&se_cmd->cmd_kref);

	spin_lock_irqsave(&se_sess->sess_cmd_lock, flags);
	if (se_sess->sess_tearing_down) {
		ret = -ESHUTDOWN;
		goto out;
	}
	list_add_tail(&se_cmd->se_cmd_list, &se_sess->sess_cmd_list);
out:
	spin_unlock_irqrestore(&se_sess->sess_cmd_lock, flags);

	if (ret && ack_kref)
		target_put_sess_cmd(se_cmd);

	return ret;
}
EXPORT_SYMBOL(target_get_sess_cmd);

static void target_free_cmd_mem(struct se_cmd *cmd)
{
	transport_free_pages(cmd);

	if (cmd->se_cmd_flags & SCF_SCSI_TMR_CDB)
		core_tmr_release_req(cmd->se_tmr_req);
	if (cmd->t_task_cdb != cmd->__t_task_cdb)
		kfree(cmd->t_task_cdb);
}

static void target_release_cmd_kref(struct kref *kref)
{
	struct se_cmd *se_cmd = container_of(kref, struct se_cmd, cmd_kref);
	struct se_session *se_sess = se_cmd->se_sess;
	unsigned long flags;
	bool fabric_stop;

	spin_lock_irqsave(&se_sess->sess_cmd_lock, flags);
	if (list_empty(&se_cmd->se_cmd_list)) {
		spin_unlock_irqrestore(&se_sess->sess_cmd_lock, flags);
		target_free_cmd_mem(se_cmd);
		se_cmd->se_tfo->release_cmd(se_cmd);
		return;
	}

	spin_lock(&se_cmd->t_state_lock);
	fabric_stop = (se_cmd->transport_state & CMD_T_FABRIC_STOP);
	spin_unlock(&se_cmd->t_state_lock);

	if (se_cmd->cmd_wait_set || fabric_stop) {
		list_del_init(&se_cmd->se_cmd_list);
		spin_unlock_irqrestore(&se_sess->sess_cmd_lock, flags);
		target_free_cmd_mem(se_cmd);
		complete(&se_cmd->cmd_wait_comp);
		return;
	}
	list_del_init(&se_cmd->se_cmd_list);
	spin_unlock_irqrestore(&se_sess->sess_cmd_lock, flags);

	target_free_cmd_mem(se_cmd);
	se_cmd->se_tfo->release_cmd(se_cmd);
}

/* target_put_sess_cmd - Check for active I/O shutdown via kref_put
 * @se_cmd:	command descriptor to drop
 */
int target_put_sess_cmd(struct se_cmd *se_cmd)
{
	struct se_session *se_sess = se_cmd->se_sess;

	if (!se_sess) {
		target_free_cmd_mem(se_cmd);
		se_cmd->se_tfo->release_cmd(se_cmd);
		return 1;
	}
	return kref_put(&se_cmd->cmd_kref, target_release_cmd_kref);
}
EXPORT_SYMBOL(target_put_sess_cmd);

/* target_sess_cmd_list_set_waiting - Flag all commands in
 *         sess_cmd_list to complete cmd_wait_comp.  Set
 *         sess_tearing_down so no more commands are queued.
 * @se_sess:	session to flag
 */
void target_sess_cmd_list_set_waiting(struct se_session *se_sess)
{
	struct se_cmd *se_cmd;
	unsigned long flags;
	int rc;

	spin_lock_irqsave(&se_sess->sess_cmd_lock, flags);
	if (se_sess->sess_tearing_down) {
		spin_unlock_irqrestore(&se_sess->sess_cmd_lock, flags);
		return;
	}
	se_sess->sess_tearing_down = 1;
	list_splice_init(&se_sess->sess_cmd_list, &se_sess->sess_wait_list);

	list_for_each_entry(se_cmd, &se_sess->sess_wait_list, se_cmd_list) {
		rc = kref_get_unless_zero(&se_cmd->cmd_kref);
		if (rc) {
			se_cmd->cmd_wait_set = 1;
			spin_lock(&se_cmd->t_state_lock);
			se_cmd->transport_state |= CMD_T_FABRIC_STOP;
			spin_unlock(&se_cmd->t_state_lock);
		}
	}

	spin_unlock_irqrestore(&se_sess->sess_cmd_lock, flags);
}
EXPORT_SYMBOL(target_sess_cmd_list_set_waiting);

/* target_wait_for_sess_cmds - Wait for outstanding descriptors
 * @se_sess:    session to wait for active I/O
 */
void target_wait_for_sess_cmds(struct se_session *se_sess)
{
	struct se_cmd *se_cmd, *tmp_cmd;
	unsigned long flags;
	bool tas;

	list_for_each_entry_safe(se_cmd, tmp_cmd,
				&se_sess->sess_wait_list, se_cmd_list) {
		list_del_init(&se_cmd->se_cmd_list);

		pr_debug("Waiting for se_cmd: %p t_state: %d, fabric state:"
			" %d\n", se_cmd, se_cmd->t_state,
			se_cmd->se_tfo->get_cmd_state(se_cmd));

		spin_lock_irqsave(&se_cmd->t_state_lock, flags);
		tas = (se_cmd->transport_state & CMD_T_TAS);
		spin_unlock_irqrestore(&se_cmd->t_state_lock, flags);

		if (!target_put_sess_cmd(se_cmd)) {
			if (tas)
				target_put_sess_cmd(se_cmd);
		}

		wait_for_completion(&se_cmd->cmd_wait_comp);
		pr_debug("After cmd_wait_comp: se_cmd: %p t_state: %d"
			" fabric state: %d\n", se_cmd, se_cmd->t_state,
			se_cmd->se_tfo->get_cmd_state(se_cmd));

		se_cmd->se_tfo->release_cmd(se_cmd);
	}

	spin_lock_irqsave(&se_sess->sess_cmd_lock, flags);
	WARN_ON(!list_empty(&se_sess->sess_cmd_list));
	spin_unlock_irqrestore(&se_sess->sess_cmd_lock, flags);

}
EXPORT_SYMBOL(target_wait_for_sess_cmds);

void transport_clear_lun_ref(struct se_lun *lun)
{
	percpu_ref_kill(&lun->lun_ref);
	wait_for_completion(&lun->lun_ref_comp);
}

static bool
__transport_wait_for_tasks(struct se_cmd *cmd, bool fabric_stop,
			   bool *aborted, bool *tas, unsigned long *flags)
	__releases(&cmd->t_state_lock)
	__acquires(&cmd->t_state_lock)
{

	assert_spin_locked(&cmd->t_state_lock);
	WARN_ON_ONCE(!irqs_disabled());

	if (fabric_stop)
		cmd->transport_state |= CMD_T_FABRIC_STOP;

	if (cmd->transport_state & CMD_T_ABORTED)
		*aborted = true;

	if (cmd->transport_state & CMD_T_TAS)
		*tas = true;

	if (!(cmd->se_cmd_flags & SCF_SE_LUN_CMD) &&
	    !(cmd->se_cmd_flags & SCF_SCSI_TMR_CDB))
		return false;

	if (!(cmd->se_cmd_flags & SCF_SUPPORTED_SAM_OPCODE) &&
	    !(cmd->se_cmd_flags & SCF_SCSI_TMR_CDB))
		return false;

	if (!(cmd->transport_state & CMD_T_ACTIVE))
		return false;

	if (fabric_stop && *aborted)
		return false;

	cmd->transport_state |= CMD_T_STOP;

	pr_debug("wait_for_tasks: Stopping %p ITT: 0x%08llx i_state: %d,"
		 " t_state: %d, CMD_T_STOP\n", cmd, cmd->tag,
		 cmd->se_tfo->get_cmd_state(cmd), cmd->t_state);

	spin_unlock_irqrestore(&cmd->t_state_lock, *flags);

	wait_for_completion(&cmd->t_transport_stop_comp);

	spin_lock_irqsave(&cmd->t_state_lock, *flags);
	cmd->transport_state &= ~(CMD_T_ACTIVE | CMD_T_STOP);

	pr_debug("wait_for_tasks: Stopped wait_for_completion(&cmd->"
		 "t_transport_stop_comp) for ITT: 0x%08llx\n", cmd->tag);

	return true;
}
<<<<<<< HEAD

/**
 * transport_wait_for_tasks - wait for completion to occur
 * @cmd:	command to wait
 *
 * Called from frontend fabric context to wait for storage engine
 * to pause and/or release frontend generated struct se_cmd.
 */
bool transport_wait_for_tasks(struct se_cmd *cmd)
{
	unsigned long flags;
	bool ret, aborted = false, tas = false;

=======

/**
 * transport_wait_for_tasks - wait for completion to occur
 * @cmd:	command to wait
 *
 * Called from frontend fabric context to wait for storage engine
 * to pause and/or release frontend generated struct se_cmd.
 */
bool transport_wait_for_tasks(struct se_cmd *cmd)
{
	unsigned long flags;
	bool ret, aborted = false, tas = false;

>>>>>>> 05ec7de7
	spin_lock_irqsave(&cmd->t_state_lock, flags);
	ret = __transport_wait_for_tasks(cmd, false, &aborted, &tas, &flags);
	spin_unlock_irqrestore(&cmd->t_state_lock, flags);

	return ret;
}
EXPORT_SYMBOL(transport_wait_for_tasks);

struct sense_info {
	u8 key;
	u8 asc;
	u8 ascq;
	bool add_sector_info;
};

static const struct sense_info sense_info_table[] = {
	[TCM_NO_SENSE] = {
		.key = NOT_READY
	},
	[TCM_NON_EXISTENT_LUN] = {
		.key = ILLEGAL_REQUEST,
		.asc = 0x25 /* LOGICAL UNIT NOT SUPPORTED */
	},
	[TCM_UNSUPPORTED_SCSI_OPCODE] = {
		.key = ILLEGAL_REQUEST,
		.asc = 0x20, /* INVALID COMMAND OPERATION CODE */
	},
	[TCM_SECTOR_COUNT_TOO_MANY] = {
		.key = ILLEGAL_REQUEST,
		.asc = 0x20, /* INVALID COMMAND OPERATION CODE */
	},
	[TCM_UNKNOWN_MODE_PAGE] = {
		.key = ILLEGAL_REQUEST,
		.asc = 0x24, /* INVALID FIELD IN CDB */
	},
	[TCM_CHECK_CONDITION_ABORT_CMD] = {
		.key = ABORTED_COMMAND,
		.asc = 0x29, /* BUS DEVICE RESET FUNCTION OCCURRED */
		.ascq = 0x03,
	},
	[TCM_INCORRECT_AMOUNT_OF_DATA] = {
		.key = ABORTED_COMMAND,
		.asc = 0x0c, /* WRITE ERROR */
		.ascq = 0x0d, /* NOT ENOUGH UNSOLICITED DATA */
	},
	[TCM_INVALID_CDB_FIELD] = {
		.key = ILLEGAL_REQUEST,
		.asc = 0x24, /* INVALID FIELD IN CDB */
	},
	[TCM_INVALID_PARAMETER_LIST] = {
		.key = ILLEGAL_REQUEST,
		.asc = 0x26, /* INVALID FIELD IN PARAMETER LIST */
	},
	[TCM_PARAMETER_LIST_LENGTH_ERROR] = {
		.key = ILLEGAL_REQUEST,
		.asc = 0x1a, /* PARAMETER LIST LENGTH ERROR */
	},
	[TCM_UNEXPECTED_UNSOLICITED_DATA] = {
		.key = ILLEGAL_REQUEST,
		.asc = 0x0c, /* WRITE ERROR */
		.ascq = 0x0c, /* UNEXPECTED_UNSOLICITED_DATA */
	},
	[TCM_SERVICE_CRC_ERROR] = {
		.key = ABORTED_COMMAND,
		.asc = 0x47, /* PROTOCOL SERVICE CRC ERROR */
		.ascq = 0x05, /* N/A */
	},
	[TCM_SNACK_REJECTED] = {
		.key = ABORTED_COMMAND,
		.asc = 0x11, /* READ ERROR */
		.ascq = 0x13, /* FAILED RETRANSMISSION REQUEST */
	},
	[TCM_WRITE_PROTECTED] = {
		.key = DATA_PROTECT,
		.asc = 0x27, /* WRITE PROTECTED */
	},
	[TCM_ADDRESS_OUT_OF_RANGE] = {
		.key = ILLEGAL_REQUEST,
		.asc = 0x21, /* LOGICAL BLOCK ADDRESS OUT OF RANGE */
	},
	[TCM_CHECK_CONDITION_UNIT_ATTENTION] = {
		.key = UNIT_ATTENTION,
	},
	[TCM_CHECK_CONDITION_NOT_READY] = {
		.key = NOT_READY,
	},
	[TCM_MISCOMPARE_VERIFY] = {
		.key = MISCOMPARE,
		.asc = 0x1d, /* MISCOMPARE DURING VERIFY OPERATION */
		.ascq = 0x00,
	},
	[TCM_LOGICAL_BLOCK_GUARD_CHECK_FAILED] = {
		.key = ABORTED_COMMAND,
		.asc = 0x10,
		.ascq = 0x01, /* LOGICAL BLOCK GUARD CHECK FAILED */
		.add_sector_info = true,
	},
	[TCM_LOGICAL_BLOCK_APP_TAG_CHECK_FAILED] = {
		.key = ABORTED_COMMAND,
		.asc = 0x10,
		.ascq = 0x02, /* LOGICAL BLOCK APPLICATION TAG CHECK FAILED */
		.add_sector_info = true,
	},
	[TCM_LOGICAL_BLOCK_REF_TAG_CHECK_FAILED] = {
		.key = ABORTED_COMMAND,
		.asc = 0x10,
		.ascq = 0x03, /* LOGICAL BLOCK REFERENCE TAG CHECK FAILED */
		.add_sector_info = true,
	},
	[TCM_LOGICAL_UNIT_COMMUNICATION_FAILURE] = {
		/*
		 * Returning ILLEGAL REQUEST would cause immediate IO errors on
		 * Solaris initiators.  Returning NOT READY instead means the
		 * operations will be retried a finite number of times and we
		 * can survive intermittent errors.
		 */
		.key = NOT_READY,
		.asc = 0x08, /* LOGICAL UNIT COMMUNICATION FAILURE */
	},
};

static int translate_sense_reason(struct se_cmd *cmd, sense_reason_t reason)
{
	const struct sense_info *si;
	u8 *buffer = cmd->sense_buffer;
	int r = (__force int)reason;
	u8 asc, ascq;
	bool desc_format = target_sense_desc_format(cmd->se_dev);

	if (r < ARRAY_SIZE(sense_info_table) && sense_info_table[r].key)
		si = &sense_info_table[r];
	else
		si = &sense_info_table[(__force int)
				       TCM_LOGICAL_UNIT_COMMUNICATION_FAILURE];

	if (reason == TCM_CHECK_CONDITION_UNIT_ATTENTION) {
		core_scsi3_ua_for_check_condition(cmd, &asc, &ascq);
		WARN_ON_ONCE(asc == 0);
	} else if (si->asc == 0) {
		WARN_ON_ONCE(cmd->scsi_asc == 0);
		asc = cmd->scsi_asc;
		ascq = cmd->scsi_ascq;
	} else {
		asc = si->asc;
		ascq = si->ascq;
	}

	scsi_build_sense_buffer(desc_format, buffer, si->key, asc, ascq);
	if (si->add_sector_info)
		return scsi_set_sense_information(buffer,
						  cmd->scsi_sense_length,
						  cmd->bad_sector);

	return 0;
}

int
transport_send_check_condition_and_sense(struct se_cmd *cmd,
		sense_reason_t reason, int from_transport)
{
	unsigned long flags;

	spin_lock_irqsave(&cmd->t_state_lock, flags);
	if (cmd->se_cmd_flags & SCF_SENT_CHECK_CONDITION) {
		spin_unlock_irqrestore(&cmd->t_state_lock, flags);
		return 0;
	}
	cmd->se_cmd_flags |= SCF_SENT_CHECK_CONDITION;
	spin_unlock_irqrestore(&cmd->t_state_lock, flags);

	if (!from_transport) {
		int rc;

		cmd->se_cmd_flags |= SCF_EMULATED_TASK_SENSE;
		cmd->scsi_status = SAM_STAT_CHECK_CONDITION;
		cmd->scsi_sense_length  = TRANSPORT_SENSE_BUFFER;
		rc = translate_sense_reason(cmd, reason);
		if (rc)
			return rc;
	}

	trace_target_cmd_complete(cmd);
	return cmd->se_tfo->queue_status(cmd);
}
EXPORT_SYMBOL(transport_send_check_condition_and_sense);

static int __transport_check_aborted_status(struct se_cmd *cmd, int send_status)
	__releases(&cmd->t_state_lock)
	__acquires(&cmd->t_state_lock)
{
	assert_spin_locked(&cmd->t_state_lock);
	WARN_ON_ONCE(!irqs_disabled());

	if (!(cmd->transport_state & CMD_T_ABORTED))
		return 0;
	/*
	 * If cmd has been aborted but either no status is to be sent or it has
	 * already been sent, just return
	 */
	if (!send_status || !(cmd->se_cmd_flags & SCF_SEND_DELAYED_TAS)) {
		if (send_status)
			cmd->se_cmd_flags |= SCF_SEND_DELAYED_TAS;
		return 1;
	}

	pr_debug("Sending delayed SAM_STAT_TASK_ABORTED status for CDB:"
		" 0x%02x ITT: 0x%08llx\n", cmd->t_task_cdb[0], cmd->tag);

	cmd->se_cmd_flags &= ~SCF_SEND_DELAYED_TAS;
	cmd->scsi_status = SAM_STAT_TASK_ABORTED;
	trace_target_cmd_complete(cmd);

	spin_unlock_irq(&cmd->t_state_lock);
	cmd->se_tfo->queue_status(cmd);
	spin_lock_irq(&cmd->t_state_lock);

	return 1;
}

int transport_check_aborted_status(struct se_cmd *cmd, int send_status)
{
	int ret;

	spin_lock_irq(&cmd->t_state_lock);
	ret = __transport_check_aborted_status(cmd, send_status);
	spin_unlock_irq(&cmd->t_state_lock);

	return ret;
}
EXPORT_SYMBOL(transport_check_aborted_status);

void transport_send_task_abort(struct se_cmd *cmd)
{
	unsigned long flags;

	spin_lock_irqsave(&cmd->t_state_lock, flags);
	if (cmd->se_cmd_flags & (SCF_SENT_CHECK_CONDITION)) {
		spin_unlock_irqrestore(&cmd->t_state_lock, flags);
		return;
	}
	spin_unlock_irqrestore(&cmd->t_state_lock, flags);

	/*
	 * If there are still expected incoming fabric WRITEs, we wait
	 * until until they have completed before sending a TASK_ABORTED
	 * response.  This response with TASK_ABORTED status will be
	 * queued back to fabric module by transport_check_aborted_status().
	 */
	if (cmd->data_direction == DMA_TO_DEVICE) {
		if (cmd->se_tfo->write_pending_status(cmd) != 0) {
			spin_lock_irqsave(&cmd->t_state_lock, flags);
			if (cmd->se_cmd_flags & SCF_SEND_DELAYED_TAS) {
				spin_unlock_irqrestore(&cmd->t_state_lock, flags);
				goto send_abort;
			}
			cmd->se_cmd_flags |= SCF_SEND_DELAYED_TAS;
			spin_unlock_irqrestore(&cmd->t_state_lock, flags);
			return;
		}
	}
send_abort:
	cmd->scsi_status = SAM_STAT_TASK_ABORTED;

	transport_lun_remove_cmd(cmd);

	pr_debug("Setting SAM_STAT_TASK_ABORTED status for CDB: 0x%02x, ITT: 0x%08llx\n",
		 cmd->t_task_cdb[0], cmd->tag);

	trace_target_cmd_complete(cmd);
	cmd->se_tfo->queue_status(cmd);
}

static void target_tmr_work(struct work_struct *work)
{
	struct se_cmd *cmd = container_of(work, struct se_cmd, work);
	struct se_device *dev = cmd->se_dev;
	struct se_tmr_req *tmr = cmd->se_tmr_req;
	unsigned long flags;
	int ret;

	spin_lock_irqsave(&cmd->t_state_lock, flags);
	if (cmd->transport_state & CMD_T_ABORTED) {
		tmr->response = TMR_FUNCTION_REJECTED;
		spin_unlock_irqrestore(&cmd->t_state_lock, flags);
		goto check_stop;
	}
	spin_unlock_irqrestore(&cmd->t_state_lock, flags);

	switch (tmr->function) {
	case TMR_ABORT_TASK:
		core_tmr_abort_task(dev, tmr, cmd->se_sess);
		break;
	case TMR_ABORT_TASK_SET:
	case TMR_CLEAR_ACA:
	case TMR_CLEAR_TASK_SET:
		tmr->response = TMR_TASK_MGMT_FUNCTION_NOT_SUPPORTED;
		break;
	case TMR_LUN_RESET:
		ret = core_tmr_lun_reset(dev, tmr, NULL, NULL);
		tmr->response = (!ret) ? TMR_FUNCTION_COMPLETE :
					 TMR_FUNCTION_REJECTED;
		if (tmr->response == TMR_FUNCTION_COMPLETE) {
			target_ua_allocate_lun(cmd->se_sess->se_node_acl,
					       cmd->orig_fe_lun, 0x29,
					       ASCQ_29H_BUS_DEVICE_RESET_FUNCTION_OCCURRED);
		}
		break;
	case TMR_TARGET_WARM_RESET:
		tmr->response = TMR_FUNCTION_REJECTED;
		break;
	case TMR_TARGET_COLD_RESET:
		tmr->response = TMR_FUNCTION_REJECTED;
		break;
	default:
		pr_err("Uknown TMR function: 0x%02x.\n",
				tmr->function);
		tmr->response = TMR_FUNCTION_REJECTED;
		break;
	}

	spin_lock_irqsave(&cmd->t_state_lock, flags);
	if (cmd->transport_state & CMD_T_ABORTED) {
		spin_unlock_irqrestore(&cmd->t_state_lock, flags);
		goto check_stop;
	}
	cmd->t_state = TRANSPORT_ISTATE_PROCESSING;
	spin_unlock_irqrestore(&cmd->t_state_lock, flags);

	cmd->se_tfo->queue_tm_rsp(cmd);

check_stop:
	transport_cmd_check_stop_to_fabric(cmd);
}

int transport_generic_handle_tmr(
	struct se_cmd *cmd)
{
	unsigned long flags;

	spin_lock_irqsave(&cmd->t_state_lock, flags);
	cmd->transport_state |= CMD_T_ACTIVE;
	spin_unlock_irqrestore(&cmd->t_state_lock, flags);

	INIT_WORK(&cmd->work, target_tmr_work);
	queue_work(cmd->se_dev->tmr_wq, &cmd->work);
	return 0;
}
EXPORT_SYMBOL(transport_generic_handle_tmr);

bool
target_check_wce(struct se_device *dev)
{
	bool wce = false;

	if (dev->transport->get_write_cache)
		wce = dev->transport->get_write_cache(dev);
	else if (dev->dev_attrib.emulate_write_cache > 0)
		wce = true;

	return wce;
}

bool
target_check_fua(struct se_device *dev)
{
	return target_check_wce(dev) && dev->dev_attrib.emulate_fua_write > 0;
}<|MERGE_RESOLUTION|>--- conflicted
+++ resolved
@@ -2683,7 +2683,6 @@
 
 	return true;
 }
-<<<<<<< HEAD
 
 /**
  * transport_wait_for_tasks - wait for completion to occur
@@ -2697,21 +2696,6 @@
 	unsigned long flags;
 	bool ret, aborted = false, tas = false;
 
-=======
-
-/**
- * transport_wait_for_tasks - wait for completion to occur
- * @cmd:	command to wait
- *
- * Called from frontend fabric context to wait for storage engine
- * to pause and/or release frontend generated struct se_cmd.
- */
-bool transport_wait_for_tasks(struct se_cmd *cmd)
-{
-	unsigned long flags;
-	bool ret, aborted = false, tas = false;
-
->>>>>>> 05ec7de7
 	spin_lock_irqsave(&cmd->t_state_lock, flags);
 	ret = __transport_wait_for_tasks(cmd, false, &aborted, &tas, &flags);
 	spin_unlock_irqrestore(&cmd->t_state_lock, flags);
